// SPDX-License-Identifier: GPL-2.0
/*
 * Copyright (c) 2003-2006, Cluster File Systems, Inc, info@clusterfs.com
 * Written by Alex Tomas <alex@clusterfs.com>
 */


/*
 * mballoc.c contains the multiblocks allocation routines
 */

#include "ext4_jbd2.h"
#include "mballoc.h"
#include <linux/log2.h>
#include <linux/module.h>
#include <linux/slab.h>
#include <linux/nospec.h>
#include <linux/backing-dev.h>
#include <linux/freezer.h>
#include <trace/events/ext4.h>
#include <kunit/static_stub.h>

/*
 * MUSTDO:
 *   - test ext4_ext_search_left() and ext4_ext_search_right()
 *   - search for metadata in few groups
 *
 * TODO v4:
 *   - normalization should take into account whether file is still open
 *   - discard preallocations if no free space left (policy?)
 *   - don't normalize tails
 *   - quota
 *   - reservation for superuser
 *
 * TODO v3:
 *   - bitmap read-ahead (proposed by Oleg Drokin aka green)
 *   - track min/max extents in each group for better group selection
 *   - mb_mark_used() may allocate chunk right after splitting buddy
 *   - tree of groups sorted by number of free blocks
 *   - error handling
 */

/*
 * The allocation request involve request for multiple number of blocks
 * near to the goal(block) value specified.
 *
 * During initialization phase of the allocator we decide to use the
 * group preallocation or inode preallocation depending on the size of
 * the file. The size of the file could be the resulting file size we
 * would have after allocation, or the current file size, which ever
 * is larger. If the size is less than sbi->s_mb_stream_request we
 * select to use the group preallocation. The default value of
 * s_mb_stream_request is 16 blocks. This can also be tuned via
 * /sys/fs/ext4/<partition>/mb_stream_req. The value is represented in
 * terms of number of blocks.
 *
 * The main motivation for having small file use group preallocation is to
 * ensure that we have small files closer together on the disk.
 *
 * First stage the allocator looks at the inode prealloc list,
 * ext4_inode_info->i_prealloc_list, which contains list of prealloc
 * spaces for this particular inode. The inode prealloc space is
 * represented as:
 *
 * pa_lstart -> the logical start block for this prealloc space
 * pa_pstart -> the physical start block for this prealloc space
 * pa_len    -> length for this prealloc space (in clusters)
 * pa_free   ->  free space available in this prealloc space (in clusters)
 *
 * The inode preallocation space is used looking at the _logical_ start
 * block. If only the logical file block falls within the range of prealloc
 * space we will consume the particular prealloc space. This makes sure that
 * we have contiguous physical blocks representing the file blocks
 *
 * The important thing to be noted in case of inode prealloc space is that
 * we don't modify the values associated to inode prealloc space except
 * pa_free.
 *
 * If we are not able to find blocks in the inode prealloc space and if we
 * have the group allocation flag set then we look at the locality group
 * prealloc space. These are per CPU prealloc list represented as
 *
 * ext4_sb_info.s_locality_groups[smp_processor_id()]
 *
 * The reason for having a per cpu locality group is to reduce the contention
 * between CPUs. It is possible to get scheduled at this point.
 *
 * The locality group prealloc space is used looking at whether we have
 * enough free space (pa_free) within the prealloc space.
 *
 * If we can't allocate blocks via inode prealloc or/and locality group
 * prealloc then we look at the buddy cache. The buddy cache is represented
 * by ext4_sb_info.s_buddy_cache (struct inode) whose file offset gets
 * mapped to the buddy and bitmap information regarding different
 * groups. The buddy information is attached to buddy cache inode so that
 * we can access them through the page cache. The information regarding
 * each group is loaded via ext4_mb_load_buddy.  The information involve
 * block bitmap and buddy information. The information are stored in the
 * inode as:
 *
 *  {                        page                        }
 *  [ group 0 bitmap][ group 0 buddy] [group 1][ group 1]...
 *
 *
 * one block each for bitmap and buddy information.  So for each group we
 * take up 2 blocks. A page can contain blocks_per_page (PAGE_SIZE /
 * blocksize) blocks.  So it can have information regarding groups_per_page
 * which is blocks_per_page/2
 *
 * The buddy cache inode is not stored on disk. The inode is thrown
 * away when the filesystem is unmounted.
 *
 * We look for count number of blocks in the buddy cache. If we were able
 * to locate that many free blocks we return with additional information
 * regarding rest of the contiguous physical block available
 *
 * Before allocating blocks via buddy cache we normalize the request
 * blocks. This ensure we ask for more blocks that we needed. The extra
 * blocks that we get after allocation is added to the respective prealloc
 * list. In case of inode preallocation we follow a list of heuristics
 * based on file size. This can be found in ext4_mb_normalize_request. If
 * we are doing a group prealloc we try to normalize the request to
 * sbi->s_mb_group_prealloc.  The default value of s_mb_group_prealloc is
 * dependent on the cluster size; for non-bigalloc file systems, it is
 * 512 blocks. This can be tuned via
 * /sys/fs/ext4/<partition>/mb_group_prealloc. The value is represented in
 * terms of number of blocks. If we have mounted the file system with -O
 * stripe=<value> option the group prealloc request is normalized to the
 * smallest multiple of the stripe value (sbi->s_stripe) which is
 * greater than the default mb_group_prealloc.
 *
 * If "mb_optimize_scan" mount option is set, we maintain in memory group info
 * structures in two data structures:
 *
 * 1) Array of largest free order lists (sbi->s_mb_largest_free_orders)
 *
 *    Locking: sbi->s_mb_largest_free_orders_locks(array of rw locks)
 *
 *    This is an array of lists where the index in the array represents the
 *    largest free order in the buddy bitmap of the participating group infos of
 *    that list. So, there are exactly MB_NUM_ORDERS(sb) (which means total
 *    number of buddy bitmap orders possible) number of lists. Group-infos are
 *    placed in appropriate lists.
 *
 * 2) Average fragment size lists (sbi->s_mb_avg_fragment_size)
 *
 *    Locking: sbi->s_mb_avg_fragment_size_locks(array of rw locks)
 *
 *    This is an array of lists where in the i-th list there are groups with
 *    average fragment size >= 2^i and < 2^(i+1). The average fragment size
 *    is computed as ext4_group_info->bb_free / ext4_group_info->bb_fragments.
 *    Note that we don't bother with a special list for completely empty groups
 *    so we only have MB_NUM_ORDERS(sb) lists.
 *
 * When "mb_optimize_scan" mount option is set, mballoc consults the above data
 * structures to decide the order in which groups are to be traversed for
 * fulfilling an allocation request.
 *
 * At CR_POWER2_ALIGNED , we look for groups which have the largest_free_order
 * >= the order of the request. We directly look at the largest free order list
 * in the data structure (1) above where largest_free_order = order of the
 * request. If that list is empty, we look at remaining list in the increasing
 * order of largest_free_order. This allows us to perform CR_POWER2_ALIGNED
 * lookup in O(1) time.
 *
 * At CR_GOAL_LEN_FAST, we only consider groups where
 * average fragment size > request size. So, we lookup a group which has average
 * fragment size just above or equal to request size using our average fragment
 * size group lists (data structure 2) in O(1) time.
 *
 * At CR_BEST_AVAIL_LEN, we aim to optimize allocations which can't be satisfied
 * in CR_GOAL_LEN_FAST. The fact that we couldn't find a group in
 * CR_GOAL_LEN_FAST suggests that there is no BG that has avg
 * fragment size > goal length. So before falling to the slower
 * CR_GOAL_LEN_SLOW, in CR_BEST_AVAIL_LEN we proactively trim goal length and
 * then use the same fragment lists as CR_GOAL_LEN_FAST to find a BG with a big
 * enough average fragment size. This increases the chances of finding a
 * suitable block group in O(1) time and results in faster allocation at the
 * cost of reduced size of allocation.
 *
 * If "mb_optimize_scan" mount option is not set, mballoc traverses groups in
 * linear order which requires O(N) search time for each CR_POWER2_ALIGNED and
 * CR_GOAL_LEN_FAST phase.
 *
 * The regular allocator (using the buddy cache) supports a few tunables.
 *
 * /sys/fs/ext4/<partition>/mb_min_to_scan
 * /sys/fs/ext4/<partition>/mb_max_to_scan
 * /sys/fs/ext4/<partition>/mb_order2_req
 * /sys/fs/ext4/<partition>/mb_linear_limit
 *
 * The regular allocator uses buddy scan only if the request len is power of
 * 2 blocks and the order of allocation is >= sbi->s_mb_order2_reqs. The
 * value of s_mb_order2_reqs can be tuned via
 * /sys/fs/ext4/<partition>/mb_order2_req.  If the request len is equal to
 * stripe size (sbi->s_stripe), we try to search for contiguous block in
 * stripe size. This should result in better allocation on RAID setups. If
 * not, we search in the specific group using bitmap for best extents. The
 * tunable min_to_scan and max_to_scan control the behaviour here.
 * min_to_scan indicate how long the mballoc __must__ look for a best
 * extent and max_to_scan indicates how long the mballoc __can__ look for a
 * best extent in the found extents. Searching for the blocks starts with
 * the group specified as the goal value in allocation context via
 * ac_g_ex. Each group is first checked based on the criteria whether it
 * can be used for allocation. ext4_mb_good_group explains how the groups are
 * checked.
 *
 * When "mb_optimize_scan" is turned on, as mentioned above, the groups may not
 * get traversed linearly. That may result in subsequent allocations being not
 * close to each other. And so, the underlying device may get filled up in a
 * non-linear fashion. While that may not matter on non-rotational devices, for
 * rotational devices that may result in higher seek times. "mb_linear_limit"
 * tells mballoc how many groups mballoc should search linearly before
 * performing consulting above data structures for more efficient lookups. For
 * non rotational devices, this value defaults to 0 and for rotational devices
 * this is set to MB_DEFAULT_LINEAR_LIMIT.
 *
 * Both the prealloc space are getting populated as above. So for the first
 * request we will hit the buddy cache which will result in this prealloc
 * space getting filled. The prealloc space is then later used for the
 * subsequent request.
 */

/*
 * mballoc operates on the following data:
 *  - on-disk bitmap
 *  - in-core buddy (actually includes buddy and bitmap)
 *  - preallocation descriptors (PAs)
 *
 * there are two types of preallocations:
 *  - inode
 *    assiged to specific inode and can be used for this inode only.
 *    it describes part of inode's space preallocated to specific
 *    physical blocks. any block from that preallocated can be used
 *    independent. the descriptor just tracks number of blocks left
 *    unused. so, before taking some block from descriptor, one must
 *    make sure corresponded logical block isn't allocated yet. this
 *    also means that freeing any block within descriptor's range
 *    must discard all preallocated blocks.
 *  - locality group
 *    assigned to specific locality group which does not translate to
 *    permanent set of inodes: inode can join and leave group. space
 *    from this type of preallocation can be used for any inode. thus
 *    it's consumed from the beginning to the end.
 *
 * relation between them can be expressed as:
 *    in-core buddy = on-disk bitmap + preallocation descriptors
 *
 * this mean blocks mballoc considers used are:
 *  - allocated blocks (persistent)
 *  - preallocated blocks (non-persistent)
 *
 * consistency in mballoc world means that at any time a block is either
 * free or used in ALL structures. notice: "any time" should not be read
 * literally -- time is discrete and delimited by locks.
 *
 *  to keep it simple, we don't use block numbers, instead we count number of
 *  blocks: how many blocks marked used/free in on-disk bitmap, buddy and PA.
 *
 * all operations can be expressed as:
 *  - init buddy:			buddy = on-disk + PAs
 *  - new PA:				buddy += N; PA = N
 *  - use inode PA:			on-disk += N; PA -= N
 *  - discard inode PA			buddy -= on-disk - PA; PA = 0
 *  - use locality group PA		on-disk += N; PA -= N
 *  - discard locality group PA		buddy -= PA; PA = 0
 *  note: 'buddy -= on-disk - PA' is used to show that on-disk bitmap
 *        is used in real operation because we can't know actual used
 *        bits from PA, only from on-disk bitmap
 *
 * if we follow this strict logic, then all operations above should be atomic.
 * given some of them can block, we'd have to use something like semaphores
 * killing performance on high-end SMP hardware. let's try to relax it using
 * the following knowledge:
 *  1) if buddy is referenced, it's already initialized
 *  2) while block is used in buddy and the buddy is referenced,
 *     nobody can re-allocate that block
 *  3) we work on bitmaps and '+' actually means 'set bits'. if on-disk has
 *     bit set and PA claims same block, it's OK. IOW, one can set bit in
 *     on-disk bitmap if buddy has same bit set or/and PA covers corresponded
 *     block
 *
 * so, now we're building a concurrency table:
 *  - init buddy vs.
 *    - new PA
 *      blocks for PA are allocated in the buddy, buddy must be referenced
 *      until PA is linked to allocation group to avoid concurrent buddy init
 *    - use inode PA
 *      we need to make sure that either on-disk bitmap or PA has uptodate data
 *      given (3) we care that PA-=N operation doesn't interfere with init
 *    - discard inode PA
 *      the simplest way would be to have buddy initialized by the discard
 *    - use locality group PA
 *      again PA-=N must be serialized with init
 *    - discard locality group PA
 *      the simplest way would be to have buddy initialized by the discard
 *  - new PA vs.
 *    - use inode PA
 *      i_data_sem serializes them
 *    - discard inode PA
 *      discard process must wait until PA isn't used by another process
 *    - use locality group PA
 *      some mutex should serialize them
 *    - discard locality group PA
 *      discard process must wait until PA isn't used by another process
 *  - use inode PA
 *    - use inode PA
 *      i_data_sem or another mutex should serializes them
 *    - discard inode PA
 *      discard process must wait until PA isn't used by another process
 *    - use locality group PA
 *      nothing wrong here -- they're different PAs covering different blocks
 *    - discard locality group PA
 *      discard process must wait until PA isn't used by another process
 *
 * now we're ready to make few consequences:
 *  - PA is referenced and while it is no discard is possible
 *  - PA is referenced until block isn't marked in on-disk bitmap
 *  - PA changes only after on-disk bitmap
 *  - discard must not compete with init. either init is done before
 *    any discard or they're serialized somehow
 *  - buddy init as sum of on-disk bitmap and PAs is done atomically
 *
 * a special case when we've used PA to emptiness. no need to modify buddy
 * in this case, but we should care about concurrent init
 *
 */

 /*
 * Logic in few words:
 *
 *  - allocation:
 *    load group
 *    find blocks
 *    mark bits in on-disk bitmap
 *    release group
 *
 *  - use preallocation:
 *    find proper PA (per-inode or group)
 *    load group
 *    mark bits in on-disk bitmap
 *    release group
 *    release PA
 *
 *  - free:
 *    load group
 *    mark bits in on-disk bitmap
 *    release group
 *
 *  - discard preallocations in group:
 *    mark PAs deleted
 *    move them onto local list
 *    load on-disk bitmap
 *    load group
 *    remove PA from object (inode or locality group)
 *    mark free blocks in-core
 *
 *  - discard inode's preallocations:
 */

/*
 * Locking rules
 *
 * Locks:
 *  - bitlock on a group	(group)
 *  - object (inode/locality)	(object)
 *  - per-pa lock		(pa)
 *  - cr_power2_aligned lists lock	(cr_power2_aligned)
 *  - cr_goal_len_fast lists lock	(cr_goal_len_fast)
 *
 * Paths:
 *  - new pa
 *    object
 *    group
 *
 *  - find and use pa:
 *    pa
 *
 *  - release consumed pa:
 *    pa
 *    group
 *    object
 *
 *  - generate in-core bitmap:
 *    group
 *        pa
 *
 *  - discard all for given object (inode, locality group):
 *    object
 *        pa
 *    group
 *
 *  - discard all for given group:
 *    group
 *        pa
 *    group
 *        object
 *
 *  - allocation path (ext4_mb_regular_allocator)
 *    group
 *    cr_power2_aligned/cr_goal_len_fast
 */
static struct kmem_cache *ext4_pspace_cachep;
static struct kmem_cache *ext4_ac_cachep;
static struct kmem_cache *ext4_free_data_cachep;

/* We create slab caches for groupinfo data structures based on the
 * superblock block size.  There will be one per mounted filesystem for
 * each unique s_blocksize_bits */
#define NR_GRPINFO_CACHES 8
static struct kmem_cache *ext4_groupinfo_caches[NR_GRPINFO_CACHES];

static const char * const ext4_groupinfo_slab_names[NR_GRPINFO_CACHES] = {
	"ext4_groupinfo_1k", "ext4_groupinfo_2k", "ext4_groupinfo_4k",
	"ext4_groupinfo_8k", "ext4_groupinfo_16k", "ext4_groupinfo_32k",
	"ext4_groupinfo_64k", "ext4_groupinfo_128k"
};

static void ext4_mb_generate_from_pa(struct super_block *sb, void *bitmap,
					ext4_group_t group);
static void ext4_mb_new_preallocation(struct ext4_allocation_context *ac);

static bool ext4_mb_good_group(struct ext4_allocation_context *ac,
			       ext4_group_t group, enum criteria cr);

static int ext4_try_to_trim_range(struct super_block *sb,
		struct ext4_buddy *e4b, ext4_grpblk_t start,
		ext4_grpblk_t max, ext4_grpblk_t minblocks);

/*
 * The algorithm using this percpu seq counter goes below:
 * 1. We sample the percpu discard_pa_seq counter before trying for block
 *    allocation in ext4_mb_new_blocks().
 * 2. We increment this percpu discard_pa_seq counter when we either allocate
 *    or free these blocks i.e. while marking those blocks as used/free in
 *    mb_mark_used()/mb_free_blocks().
 * 3. We also increment this percpu seq counter when we successfully identify
 *    that the bb_prealloc_list is not empty and hence proceed for discarding
 *    of those PAs inside ext4_mb_discard_group_preallocations().
 *
 * Now to make sure that the regular fast path of block allocation is not
 * affected, as a small optimization we only sample the percpu seq counter
 * on that cpu. Only when the block allocation fails and when freed blocks
 * found were 0, that is when we sample percpu seq counter for all cpus using
 * below function ext4_get_discard_pa_seq_sum(). This happens after making
 * sure that all the PAs on grp->bb_prealloc_list got freed or if it's empty.
 */
static DEFINE_PER_CPU(u64, discard_pa_seq);
static inline u64 ext4_get_discard_pa_seq_sum(void)
{
	int __cpu;
	u64 __seq = 0;

	for_each_possible_cpu(__cpu)
		__seq += per_cpu(discard_pa_seq, __cpu);
	return __seq;
}

static inline void *mb_correct_addr_and_bit(int *bit, void *addr)
{
#if BITS_PER_LONG == 64
	*bit += ((unsigned long) addr & 7UL) << 3;
	addr = (void *) ((unsigned long) addr & ~7UL);
#elif BITS_PER_LONG == 32
	*bit += ((unsigned long) addr & 3UL) << 3;
	addr = (void *) ((unsigned long) addr & ~3UL);
#else
#error "how many bits you are?!"
#endif
	return addr;
}

static inline int mb_test_bit(int bit, void *addr)
{
	/*
	 * ext4_test_bit on architecture like powerpc
	 * needs unsigned long aligned address
	 */
	addr = mb_correct_addr_and_bit(&bit, addr);
	return ext4_test_bit(bit, addr);
}

static inline void mb_set_bit(int bit, void *addr)
{
	addr = mb_correct_addr_and_bit(&bit, addr);
	ext4_set_bit(bit, addr);
}

static inline void mb_clear_bit(int bit, void *addr)
{
	addr = mb_correct_addr_and_bit(&bit, addr);
	ext4_clear_bit(bit, addr);
}

static inline int mb_test_and_clear_bit(int bit, void *addr)
{
	addr = mb_correct_addr_and_bit(&bit, addr);
	return ext4_test_and_clear_bit(bit, addr);
}

static inline int mb_find_next_zero_bit(void *addr, int max, int start)
{
	int fix = 0, ret, tmpmax;
	addr = mb_correct_addr_and_bit(&fix, addr);
	tmpmax = max + fix;
	start += fix;

	ret = ext4_find_next_zero_bit(addr, tmpmax, start) - fix;
	if (ret > max)
		return max;
	return ret;
}

static inline int mb_find_next_bit(void *addr, int max, int start)
{
	int fix = 0, ret, tmpmax;
	addr = mb_correct_addr_and_bit(&fix, addr);
	tmpmax = max + fix;
	start += fix;

	ret = ext4_find_next_bit(addr, tmpmax, start) - fix;
	if (ret > max)
		return max;
	return ret;
}

static void *mb_find_buddy(struct ext4_buddy *e4b, int order, int *max)
{
	char *bb;

	BUG_ON(e4b->bd_bitmap == e4b->bd_buddy);
	BUG_ON(max == NULL);

	if (order > e4b->bd_blkbits + 1) {
		*max = 0;
		return NULL;
	}

	/* at order 0 we see each particular block */
	if (order == 0) {
		*max = 1 << (e4b->bd_blkbits + 3);
		return e4b->bd_bitmap;
	}

	bb = e4b->bd_buddy + EXT4_SB(e4b->bd_sb)->s_mb_offsets[order];
	*max = EXT4_SB(e4b->bd_sb)->s_mb_maxs[order];

	return bb;
}

#ifdef DOUBLE_CHECK
static void mb_free_blocks_double(struct inode *inode, struct ext4_buddy *e4b,
			   int first, int count)
{
	int i;
	struct super_block *sb = e4b->bd_sb;

	if (unlikely(e4b->bd_info->bb_bitmap == NULL))
		return;
	assert_spin_locked(ext4_group_lock_ptr(sb, e4b->bd_group));
	for (i = 0; i < count; i++) {
		if (!mb_test_bit(first + i, e4b->bd_info->bb_bitmap)) {
			ext4_fsblk_t blocknr;

			blocknr = ext4_group_first_block_no(sb, e4b->bd_group);
			blocknr += EXT4_C2B(EXT4_SB(sb), first + i);
			ext4_mark_group_bitmap_corrupted(sb, e4b->bd_group,
					EXT4_GROUP_INFO_BBITMAP_CORRUPT);
			ext4_grp_locked_error(sb, e4b->bd_group,
					      inode ? inode->i_ino : 0,
					      blocknr,
					      "freeing block already freed "
					      "(bit %u)",
					      first + i);
		}
		mb_clear_bit(first + i, e4b->bd_info->bb_bitmap);
	}
}

static void mb_mark_used_double(struct ext4_buddy *e4b, int first, int count)
{
	int i;

	if (unlikely(e4b->bd_info->bb_bitmap == NULL))
		return;
	assert_spin_locked(ext4_group_lock_ptr(e4b->bd_sb, e4b->bd_group));
	for (i = 0; i < count; i++) {
		BUG_ON(mb_test_bit(first + i, e4b->bd_info->bb_bitmap));
		mb_set_bit(first + i, e4b->bd_info->bb_bitmap);
	}
}

static void mb_cmp_bitmaps(struct ext4_buddy *e4b, void *bitmap)
{
	if (unlikely(e4b->bd_info->bb_bitmap == NULL))
		return;
	if (memcmp(e4b->bd_info->bb_bitmap, bitmap, e4b->bd_sb->s_blocksize)) {
		unsigned char *b1, *b2;
		int i;
		b1 = (unsigned char *) e4b->bd_info->bb_bitmap;
		b2 = (unsigned char *) bitmap;
		for (i = 0; i < e4b->bd_sb->s_blocksize; i++) {
			if (b1[i] != b2[i]) {
				ext4_msg(e4b->bd_sb, KERN_ERR,
					 "corruption in group %u "
					 "at byte %u(%u): %x in copy != %x "
					 "on disk/prealloc",
					 e4b->bd_group, i, i * 8, b1[i], b2[i]);
				BUG();
			}
		}
	}
}

static void mb_group_bb_bitmap_alloc(struct super_block *sb,
			struct ext4_group_info *grp, ext4_group_t group)
{
	struct buffer_head *bh;

	grp->bb_bitmap = kmalloc(sb->s_blocksize, GFP_NOFS);
	if (!grp->bb_bitmap)
		return;

	bh = ext4_read_block_bitmap(sb, group);
	if (IS_ERR_OR_NULL(bh)) {
		kfree(grp->bb_bitmap);
		grp->bb_bitmap = NULL;
		return;
	}

	memcpy(grp->bb_bitmap, bh->b_data, sb->s_blocksize);
	put_bh(bh);
}

static void mb_group_bb_bitmap_free(struct ext4_group_info *grp)
{
	kfree(grp->bb_bitmap);
}

#else
static inline void mb_free_blocks_double(struct inode *inode,
				struct ext4_buddy *e4b, int first, int count)
{
	return;
}
static inline void mb_mark_used_double(struct ext4_buddy *e4b,
						int first, int count)
{
	return;
}
static inline void mb_cmp_bitmaps(struct ext4_buddy *e4b, void *bitmap)
{
	return;
}

static inline void mb_group_bb_bitmap_alloc(struct super_block *sb,
			struct ext4_group_info *grp, ext4_group_t group)
{
	return;
}

static inline void mb_group_bb_bitmap_free(struct ext4_group_info *grp)
{
	return;
}
#endif

#ifdef AGGRESSIVE_CHECK

#define MB_CHECK_ASSERT(assert)						\
do {									\
	if (!(assert)) {						\
		printk(KERN_EMERG					\
			"Assertion failure in %s() at %s:%d: \"%s\"\n",	\
			function, file, line, # assert);		\
		BUG();							\
	}								\
} while (0)

static void __mb_check_buddy(struct ext4_buddy *e4b, char *file,
				const char *function, int line)
{
	struct super_block *sb = e4b->bd_sb;
	int order = e4b->bd_blkbits + 1;
	int max;
	int max2;
	int i;
	int j;
	int k;
	int count;
	struct ext4_group_info *grp;
	int fragments = 0;
	int fstart;
	struct list_head *cur;
	void *buddy;
	void *buddy2;

	if (e4b->bd_info->bb_check_counter++ % 10)
		return;

	while (order > 1) {
		buddy = mb_find_buddy(e4b, order, &max);
		MB_CHECK_ASSERT(buddy);
		buddy2 = mb_find_buddy(e4b, order - 1, &max2);
		MB_CHECK_ASSERT(buddy2);
		MB_CHECK_ASSERT(buddy != buddy2);
		MB_CHECK_ASSERT(max * 2 == max2);

		count = 0;
		for (i = 0; i < max; i++) {

			if (mb_test_bit(i, buddy)) {
				/* only single bit in buddy2 may be 0 */
				if (!mb_test_bit(i << 1, buddy2)) {
					MB_CHECK_ASSERT(
						mb_test_bit((i<<1)+1, buddy2));
				}
				continue;
			}

			/* both bits in buddy2 must be 1 */
			MB_CHECK_ASSERT(mb_test_bit(i << 1, buddy2));
			MB_CHECK_ASSERT(mb_test_bit((i << 1) + 1, buddy2));

			for (j = 0; j < (1 << order); j++) {
				k = (i * (1 << order)) + j;
				MB_CHECK_ASSERT(
					!mb_test_bit(k, e4b->bd_bitmap));
			}
			count++;
		}
		MB_CHECK_ASSERT(e4b->bd_info->bb_counters[order] == count);
		order--;
	}

	fstart = -1;
	buddy = mb_find_buddy(e4b, 0, &max);
	for (i = 0; i < max; i++) {
		if (!mb_test_bit(i, buddy)) {
			MB_CHECK_ASSERT(i >= e4b->bd_info->bb_first_free);
			if (fstart == -1) {
				fragments++;
				fstart = i;
			}
			continue;
		}
		fstart = -1;
		/* check used bits only */
		for (j = 0; j < e4b->bd_blkbits + 1; j++) {
			buddy2 = mb_find_buddy(e4b, j, &max2);
			k = i >> j;
			MB_CHECK_ASSERT(k < max2);
			MB_CHECK_ASSERT(mb_test_bit(k, buddy2));
		}
	}
	MB_CHECK_ASSERT(!EXT4_MB_GRP_NEED_INIT(e4b->bd_info));
	MB_CHECK_ASSERT(e4b->bd_info->bb_fragments == fragments);

	grp = ext4_get_group_info(sb, e4b->bd_group);
	if (!grp)
		return;
	list_for_each(cur, &grp->bb_prealloc_list) {
		ext4_group_t groupnr;
		struct ext4_prealloc_space *pa;
		pa = list_entry(cur, struct ext4_prealloc_space, pa_group_list);
		ext4_get_group_no_and_offset(sb, pa->pa_pstart, &groupnr, &k);
		MB_CHECK_ASSERT(groupnr == e4b->bd_group);
		for (i = 0; i < pa->pa_len; i++)
			MB_CHECK_ASSERT(mb_test_bit(k + i, buddy));
	}
}
#undef MB_CHECK_ASSERT
#define mb_check_buddy(e4b) __mb_check_buddy(e4b,	\
					__FILE__, __func__, __LINE__)
#else
#define mb_check_buddy(e4b)
#endif

/*
 * Divide blocks started from @first with length @len into
 * smaller chunks with power of 2 blocks.
 * Clear the bits in bitmap which the blocks of the chunk(s) covered,
 * then increase bb_counters[] for corresponded chunk size.
 */
static void ext4_mb_mark_free_simple(struct super_block *sb,
				void *buddy, ext4_grpblk_t first, ext4_grpblk_t len,
					struct ext4_group_info *grp)
{
	struct ext4_sb_info *sbi = EXT4_SB(sb);
	ext4_grpblk_t min;
	ext4_grpblk_t max;
	ext4_grpblk_t chunk;
	unsigned int border;

	BUG_ON(len > EXT4_CLUSTERS_PER_GROUP(sb));

	border = 2 << sb->s_blocksize_bits;

	while (len > 0) {
		/* find how many blocks can be covered since this position */
		max = ffs(first | border) - 1;

		/* find how many blocks of power 2 we need to mark */
		min = fls(len) - 1;

		if (max < min)
			min = max;
		chunk = 1 << min;

		/* mark multiblock chunks only */
		grp->bb_counters[min]++;
		if (min > 0)
			mb_clear_bit(first >> min,
				     buddy + sbi->s_mb_offsets[min]);

		len -= chunk;
		first += chunk;
	}
}

static int mb_avg_fragment_size_order(struct super_block *sb, ext4_grpblk_t len)
{
	int order;

	/*
	 * We don't bother with a special lists groups with only 1 block free
	 * extents and for completely empty groups.
	 */
	order = fls(len) - 2;
	if (order < 0)
		return 0;
	if (order == MB_NUM_ORDERS(sb))
		order--;
	if (WARN_ON_ONCE(order > MB_NUM_ORDERS(sb)))
		order = MB_NUM_ORDERS(sb) - 1;
	return order;
}

/* Move group to appropriate avg_fragment_size list */
static void
mb_update_avg_fragment_size(struct super_block *sb, struct ext4_group_info *grp)
{
	struct ext4_sb_info *sbi = EXT4_SB(sb);
	int new_order;

	if (!test_opt2(sb, MB_OPTIMIZE_SCAN) || grp->bb_fragments == 0)
		return;

	new_order = mb_avg_fragment_size_order(sb,
					grp->bb_free / grp->bb_fragments);
	if (new_order == grp->bb_avg_fragment_size_order)
		return;

	if (grp->bb_avg_fragment_size_order != -1) {
		write_lock(&sbi->s_mb_avg_fragment_size_locks[
					grp->bb_avg_fragment_size_order]);
		list_del(&grp->bb_avg_fragment_size_node);
		write_unlock(&sbi->s_mb_avg_fragment_size_locks[
					grp->bb_avg_fragment_size_order]);
	}
	grp->bb_avg_fragment_size_order = new_order;
	write_lock(&sbi->s_mb_avg_fragment_size_locks[
					grp->bb_avg_fragment_size_order]);
	list_add_tail(&grp->bb_avg_fragment_size_node,
		&sbi->s_mb_avg_fragment_size[grp->bb_avg_fragment_size_order]);
	write_unlock(&sbi->s_mb_avg_fragment_size_locks[
					grp->bb_avg_fragment_size_order]);
}

/*
 * Choose next group by traversing largest_free_order lists. Updates *new_cr if
 * cr level needs an update.
 */
static void ext4_mb_choose_next_group_p2_aligned(struct ext4_allocation_context *ac,
			enum criteria *new_cr, ext4_group_t *group)
{
	struct ext4_sb_info *sbi = EXT4_SB(ac->ac_sb);
	struct ext4_group_info *iter;
	int i;

	if (ac->ac_status == AC_STATUS_FOUND)
		return;

	if (unlikely(sbi->s_mb_stats && ac->ac_flags & EXT4_MB_CR_POWER2_ALIGNED_OPTIMIZED))
		atomic_inc(&sbi->s_bal_p2_aligned_bad_suggestions);

	for (i = ac->ac_2order; i < MB_NUM_ORDERS(ac->ac_sb); i++) {
		if (list_empty(&sbi->s_mb_largest_free_orders[i]))
			continue;
		read_lock(&sbi->s_mb_largest_free_orders_locks[i]);
		if (list_empty(&sbi->s_mb_largest_free_orders[i])) {
			read_unlock(&sbi->s_mb_largest_free_orders_locks[i]);
			continue;
		}
		list_for_each_entry(iter, &sbi->s_mb_largest_free_orders[i],
				    bb_largest_free_order_node) {
			if (sbi->s_mb_stats)
				atomic64_inc(&sbi->s_bal_cX_groups_considered[CR_POWER2_ALIGNED]);
			if (likely(ext4_mb_good_group(ac, iter->bb_group, CR_POWER2_ALIGNED))) {
				*group = iter->bb_group;
				ac->ac_flags |= EXT4_MB_CR_POWER2_ALIGNED_OPTIMIZED;
				read_unlock(&sbi->s_mb_largest_free_orders_locks[i]);
				return;
			}
		}
		read_unlock(&sbi->s_mb_largest_free_orders_locks[i]);
	}

	/* Increment cr and search again if no group is found */
	*new_cr = CR_GOAL_LEN_FAST;
}

/*
 * Find a suitable group of given order from the average fragments list.
 */
static struct ext4_group_info *
ext4_mb_find_good_group_avg_frag_lists(struct ext4_allocation_context *ac, int order)
{
	struct ext4_sb_info *sbi = EXT4_SB(ac->ac_sb);
	struct list_head *frag_list = &sbi->s_mb_avg_fragment_size[order];
	rwlock_t *frag_list_lock = &sbi->s_mb_avg_fragment_size_locks[order];
	struct ext4_group_info *grp = NULL, *iter;
	enum criteria cr = ac->ac_criteria;

	if (list_empty(frag_list))
		return NULL;
	read_lock(frag_list_lock);
	if (list_empty(frag_list)) {
		read_unlock(frag_list_lock);
		return NULL;
	}
	list_for_each_entry(iter, frag_list, bb_avg_fragment_size_node) {
		if (sbi->s_mb_stats)
			atomic64_inc(&sbi->s_bal_cX_groups_considered[cr]);
		if (likely(ext4_mb_good_group(ac, iter->bb_group, cr))) {
			grp = iter;
			break;
		}
	}
	read_unlock(frag_list_lock);
	return grp;
}

/*
 * Choose next group by traversing average fragment size list of suitable
 * order. Updates *new_cr if cr level needs an update.
 */
static void ext4_mb_choose_next_group_goal_fast(struct ext4_allocation_context *ac,
		enum criteria *new_cr, ext4_group_t *group)
{
	struct ext4_sb_info *sbi = EXT4_SB(ac->ac_sb);
	struct ext4_group_info *grp = NULL;
	int i;

	if (unlikely(ac->ac_flags & EXT4_MB_CR_GOAL_LEN_FAST_OPTIMIZED)) {
		if (sbi->s_mb_stats)
			atomic_inc(&sbi->s_bal_goal_fast_bad_suggestions);
	}

	for (i = mb_avg_fragment_size_order(ac->ac_sb, ac->ac_g_ex.fe_len);
	     i < MB_NUM_ORDERS(ac->ac_sb); i++) {
		grp = ext4_mb_find_good_group_avg_frag_lists(ac, i);
		if (grp) {
			*group = grp->bb_group;
			ac->ac_flags |= EXT4_MB_CR_GOAL_LEN_FAST_OPTIMIZED;
			return;
		}
	}

	/*
	 * CR_BEST_AVAIL_LEN works based on the concept that we have
	 * a larger normalized goal len request which can be trimmed to
	 * a smaller goal len such that it can still satisfy original
	 * request len. However, allocation request for non-regular
	 * files never gets normalized.
	 * See function ext4_mb_normalize_request() (EXT4_MB_HINT_DATA).
	 */
	if (ac->ac_flags & EXT4_MB_HINT_DATA)
		*new_cr = CR_BEST_AVAIL_LEN;
	else
		*new_cr = CR_GOAL_LEN_SLOW;
}

/*
 * We couldn't find a group in CR_GOAL_LEN_FAST so try to find the highest free fragment
 * order we have and proactively trim the goal request length to that order to
 * find a suitable group faster.
 *
 * This optimizes allocation speed at the cost of slightly reduced
 * preallocations. However, we make sure that we don't trim the request too
 * much and fall to CR_GOAL_LEN_SLOW in that case.
 */
static void ext4_mb_choose_next_group_best_avail(struct ext4_allocation_context *ac,
		enum criteria *new_cr, ext4_group_t *group)
{
	struct ext4_sb_info *sbi = EXT4_SB(ac->ac_sb);
	struct ext4_group_info *grp = NULL;
	int i, order, min_order;
	unsigned long num_stripe_clusters = 0;

	if (unlikely(ac->ac_flags & EXT4_MB_CR_BEST_AVAIL_LEN_OPTIMIZED)) {
		if (sbi->s_mb_stats)
			atomic_inc(&sbi->s_bal_best_avail_bad_suggestions);
	}

	/*
	 * mb_avg_fragment_size_order() returns order in a way that makes
	 * retrieving back the length using (1 << order) inaccurate. Hence, use
	 * fls() instead since we need to know the actual length while modifying
	 * goal length.
	 */
	order = fls(ac->ac_g_ex.fe_len) - 1;
	if (WARN_ON_ONCE(order - 1 > MB_NUM_ORDERS(ac->ac_sb)))
		order = MB_NUM_ORDERS(ac->ac_sb);
	min_order = order - sbi->s_mb_best_avail_max_trim_order;
	if (min_order < 0)
		min_order = 0;

	if (sbi->s_stripe > 0) {
		/*
		 * We are assuming that stripe size is always a multiple of
		 * cluster ratio otherwise __ext4_fill_super exists early.
		 */
		num_stripe_clusters = EXT4_NUM_B2C(sbi, sbi->s_stripe);
		if (1 << min_order < num_stripe_clusters)
			/*
			 * We consider 1 order less because later we round
			 * up the goal len to num_stripe_clusters
			 */
			min_order = fls(num_stripe_clusters) - 1;
	}

	if (1 << min_order < ac->ac_o_ex.fe_len)
		min_order = fls(ac->ac_o_ex.fe_len);

	for (i = order; i >= min_order; i--) {
		int frag_order;
		/*
		 * Scale down goal len to make sure we find something
		 * in the free fragments list. Basically, reduce
		 * preallocations.
		 */
		ac->ac_g_ex.fe_len = 1 << i;

		if (num_stripe_clusters > 0) {
			/*
			 * Try to round up the adjusted goal length to
			 * stripe size (in cluster units) multiple for
			 * efficiency.
			 */
			ac->ac_g_ex.fe_len = roundup(ac->ac_g_ex.fe_len,
						     num_stripe_clusters);
		}

		frag_order = mb_avg_fragment_size_order(ac->ac_sb,
							ac->ac_g_ex.fe_len);

		grp = ext4_mb_find_good_group_avg_frag_lists(ac, frag_order);
		if (grp) {
			*group = grp->bb_group;
			ac->ac_flags |= EXT4_MB_CR_BEST_AVAIL_LEN_OPTIMIZED;
			return;
		}
	}

	/* Reset goal length to original goal length before falling into CR_GOAL_LEN_SLOW */
	ac->ac_g_ex.fe_len = ac->ac_orig_goal_len;
	*new_cr = CR_GOAL_LEN_SLOW;
}

static inline int should_optimize_scan(struct ext4_allocation_context *ac)
{
	if (unlikely(!test_opt2(ac->ac_sb, MB_OPTIMIZE_SCAN)))
		return 0;
	if (ac->ac_criteria >= CR_GOAL_LEN_SLOW)
		return 0;
	if (!ext4_test_inode_flag(ac->ac_inode, EXT4_INODE_EXTENTS))
		return 0;
	return 1;
}

/*
 * Return next linear group for allocation.
 */
static ext4_group_t
next_linear_group(ext4_group_t group, ext4_group_t ngroups)
{
	/*
	 * Artificially restricted ngroups for non-extent
	 * files makes group > ngroups possible on first loop.
	 */
	return group + 1 >= ngroups ? 0 : group + 1;
}

/*
 * ext4_mb_choose_next_group: choose next group for allocation.
 *
 * @ac        Allocation Context
 * @new_cr    This is an output parameter. If the there is no good group
 *            available at current CR level, this field is updated to indicate
 *            the new cr level that should be used.
 * @group     This is an input / output parameter. As an input it indicates the
 *            next group that the allocator intends to use for allocation. As
 *            output, this field indicates the next group that should be used as
 *            determined by the optimization functions.
 * @ngroups   Total number of groups
 */
static void ext4_mb_choose_next_group(struct ext4_allocation_context *ac,
		enum criteria *new_cr, ext4_group_t *group, ext4_group_t ngroups)
{
	*new_cr = ac->ac_criteria;

	if (!should_optimize_scan(ac)) {
		*group = next_linear_group(*group, ngroups);
		return;
	}

	/*
	 * Optimized scanning can return non adjacent groups which can cause
	 * seek overhead for rotational disks. So try few linear groups before
	 * trying optimized scan.
	 */
	if (ac->ac_groups_linear_remaining) {
		*group = next_linear_group(*group, ngroups);
		ac->ac_groups_linear_remaining--;
		return;
	}

	if (*new_cr == CR_POWER2_ALIGNED) {
		ext4_mb_choose_next_group_p2_aligned(ac, new_cr, group);
	} else if (*new_cr == CR_GOAL_LEN_FAST) {
		ext4_mb_choose_next_group_goal_fast(ac, new_cr, group);
	} else if (*new_cr == CR_BEST_AVAIL_LEN) {
		ext4_mb_choose_next_group_best_avail(ac, new_cr, group);
	} else {
		/*
		 * TODO: For CR_GOAL_LEN_SLOW, we can arrange groups in an
		 * rb tree sorted by bb_free. But until that happens, we should
		 * never come here.
		 */
		WARN_ON(1);
	}
}

/*
 * Cache the order of the largest free extent we have available in this block
 * group.
 */
static void
mb_set_largest_free_order(struct super_block *sb, struct ext4_group_info *grp)
{
	struct ext4_sb_info *sbi = EXT4_SB(sb);
	int i;

	for (i = MB_NUM_ORDERS(sb) - 1; i >= 0; i--)
		if (grp->bb_counters[i] > 0)
			break;
	/* No need to move between order lists? */
	if (!test_opt2(sb, MB_OPTIMIZE_SCAN) ||
	    i == grp->bb_largest_free_order) {
		grp->bb_largest_free_order = i;
		return;
	}

	if (grp->bb_largest_free_order >= 0) {
		write_lock(&sbi->s_mb_largest_free_orders_locks[
					      grp->bb_largest_free_order]);
		list_del_init(&grp->bb_largest_free_order_node);
		write_unlock(&sbi->s_mb_largest_free_orders_locks[
					      grp->bb_largest_free_order]);
	}
	grp->bb_largest_free_order = i;
	if (grp->bb_largest_free_order >= 0 && grp->bb_free) {
		write_lock(&sbi->s_mb_largest_free_orders_locks[
					      grp->bb_largest_free_order]);
		list_add_tail(&grp->bb_largest_free_order_node,
		      &sbi->s_mb_largest_free_orders[grp->bb_largest_free_order]);
		write_unlock(&sbi->s_mb_largest_free_orders_locks[
					      grp->bb_largest_free_order]);
	}
}

static noinline_for_stack
void ext4_mb_generate_buddy(struct super_block *sb,
			    void *buddy, void *bitmap, ext4_group_t group,
			    struct ext4_group_info *grp)
{
	struct ext4_sb_info *sbi = EXT4_SB(sb);
	ext4_grpblk_t max = EXT4_CLUSTERS_PER_GROUP(sb);
	ext4_grpblk_t i = 0;
	ext4_grpblk_t first;
	ext4_grpblk_t len;
	unsigned free = 0;
	unsigned fragments = 0;
	unsigned long long period = get_cycles();

	/* initialize buddy from bitmap which is aggregation
	 * of on-disk bitmap and preallocations */
	i = mb_find_next_zero_bit(bitmap, max, 0);
	grp->bb_first_free = i;
	while (i < max) {
		fragments++;
		first = i;
		i = mb_find_next_bit(bitmap, max, i);
		len = i - first;
		free += len;
		if (len > 1)
			ext4_mb_mark_free_simple(sb, buddy, first, len, grp);
		else
			grp->bb_counters[0]++;
		if (i < max)
			i = mb_find_next_zero_bit(bitmap, max, i);
	}
	grp->bb_fragments = fragments;

	if (free != grp->bb_free) {
		ext4_grp_locked_error(sb, group, 0, 0,
				      "block bitmap and bg descriptor "
				      "inconsistent: %u vs %u free clusters",
				      free, grp->bb_free);
		/*
		 * If we intend to continue, we consider group descriptor
		 * corrupt and update bb_free using bitmap value
		 */
		grp->bb_free = free;
		ext4_mark_group_bitmap_corrupted(sb, group,
					EXT4_GROUP_INFO_BBITMAP_CORRUPT);
	}
	mb_set_largest_free_order(sb, grp);
	mb_update_avg_fragment_size(sb, grp);

	clear_bit(EXT4_GROUP_INFO_NEED_INIT_BIT, &(grp->bb_state));

	period = get_cycles() - period;
	atomic_inc(&sbi->s_mb_buddies_generated);
	atomic64_add(period, &sbi->s_mb_generation_time);
}

static void mb_regenerate_buddy(struct ext4_buddy *e4b)
{
	int count;
	int order = 1;
	void *buddy;

	while ((buddy = mb_find_buddy(e4b, order++, &count)))
		mb_set_bits(buddy, 0, count);

	e4b->bd_info->bb_fragments = 0;
	memset(e4b->bd_info->bb_counters, 0,
		sizeof(*e4b->bd_info->bb_counters) *
		(e4b->bd_sb->s_blocksize_bits + 2));

	ext4_mb_generate_buddy(e4b->bd_sb, e4b->bd_buddy,
		e4b->bd_bitmap, e4b->bd_group, e4b->bd_info);
}

/* The buddy information is attached the buddy cache inode
 * for convenience. The information regarding each group
 * is loaded via ext4_mb_load_buddy. The information involve
 * block bitmap and buddy information. The information are
 * stored in the inode as
 *
 * {                        page                        }
 * [ group 0 bitmap][ group 0 buddy] [group 1][ group 1]...
 *
 *
 * one block each for bitmap and buddy information.
 * So for each group we take up 2 blocks. A page can
 * contain blocks_per_page (PAGE_SIZE / blocksize)  blocks.
 * So it can have information regarding groups_per_page which
 * is blocks_per_page/2
 *
 * Locking note:  This routine takes the block group lock of all groups
 * for this page; do not hold this lock when calling this routine!
 */

static int ext4_mb_init_cache(struct folio *folio, char *incore, gfp_t gfp)
{
	ext4_group_t ngroups;
	unsigned int blocksize;
	int blocks_per_page;
	int groups_per_page;
	int err = 0;
	int i;
	ext4_group_t first_group, group;
	int first_block;
	struct super_block *sb;
	struct buffer_head *bhs;
	struct buffer_head **bh = NULL;
	struct inode *inode;
	char *data;
	char *bitmap;
	struct ext4_group_info *grinfo;

	inode = folio->mapping->host;
	sb = inode->i_sb;
	ngroups = ext4_get_groups_count(sb);
	blocksize = i_blocksize(inode);
	blocks_per_page = PAGE_SIZE / blocksize;

	mb_debug(sb, "init folio %lu\n", folio->index);

	groups_per_page = blocks_per_page >> 1;
	if (groups_per_page == 0)
		groups_per_page = 1;

	/* allocate buffer_heads to read bitmaps */
	if (groups_per_page > 1) {
		i = sizeof(struct buffer_head *) * groups_per_page;
		bh = kzalloc(i, gfp);
		if (bh == NULL)
			return -ENOMEM;
	} else
		bh = &bhs;

	first_group = folio->index * blocks_per_page / 2;

	/* read all groups the folio covers into the cache */
	for (i = 0, group = first_group; i < groups_per_page; i++, group++) {
		if (group >= ngroups)
			break;

		grinfo = ext4_get_group_info(sb, group);
		if (!grinfo)
			continue;
		/*
		 * If page is uptodate then we came here after online resize
		 * which added some new uninitialized group info structs, so
		 * we must skip all initialized uptodate buddies on the folio,
		 * which may be currently in use by an allocating task.
		 */
		if (folio_test_uptodate(folio) &&
				!EXT4_MB_GRP_NEED_INIT(grinfo)) {
			bh[i] = NULL;
			continue;
		}
		bh[i] = ext4_read_block_bitmap_nowait(sb, group, false);
		if (IS_ERR(bh[i])) {
			err = PTR_ERR(bh[i]);
			bh[i] = NULL;
			goto out;
		}
		mb_debug(sb, "read bitmap for group %u\n", group);
	}

	/* wait for I/O completion */
	for (i = 0, group = first_group; i < groups_per_page; i++, group++) {
		int err2;

		if (!bh[i])
			continue;
		err2 = ext4_wait_block_bitmap(sb, group, bh[i]);
		if (!err)
			err = err2;
	}

	first_block = folio->index * blocks_per_page;
	for (i = 0; i < blocks_per_page; i++) {
		group = (first_block + i) >> 1;
		if (group >= ngroups)
			break;

		if (!bh[group - first_group])
			/* skip initialized uptodate buddy */
			continue;

		if (!buffer_verified(bh[group - first_group]))
			/* Skip faulty bitmaps */
			continue;
		err = 0;

		/*
		 * data carry information regarding this
		 * particular group in the format specified
		 * above
		 *
		 */
		data = folio_address(folio) + (i * blocksize);
		bitmap = bh[group - first_group]->b_data;

		/*
		 * We place the buddy block and bitmap block
		 * close together
		 */
		grinfo = ext4_get_group_info(sb, group);
		if (!grinfo) {
			err = -EFSCORRUPTED;
		        goto out;
		}
		if ((first_block + i) & 1) {
			/* this is block of buddy */
			BUG_ON(incore == NULL);
			mb_debug(sb, "put buddy for group %u in folio %lu/%x\n",
				group, folio->index, i * blocksize);
			trace_ext4_mb_buddy_bitmap_load(sb, group);
			grinfo->bb_fragments = 0;
			memset(grinfo->bb_counters, 0,
			       sizeof(*grinfo->bb_counters) *
			       (MB_NUM_ORDERS(sb)));
			/*
			 * incore got set to the group block bitmap below
			 */
			ext4_lock_group(sb, group);
			/* init the buddy */
			memset(data, 0xff, blocksize);
			ext4_mb_generate_buddy(sb, data, incore, group, grinfo);
			ext4_unlock_group(sb, group);
			incore = NULL;
		} else {
			/* this is block of bitmap */
			BUG_ON(incore != NULL);
			mb_debug(sb, "put bitmap for group %u in folio %lu/%x\n",
				group, folio->index, i * blocksize);
			trace_ext4_mb_bitmap_load(sb, group);

			/* see comments in ext4_mb_put_pa() */
			ext4_lock_group(sb, group);
			memcpy(data, bitmap, blocksize);

			/* mark all preallocated blks used in in-core bitmap */
			ext4_mb_generate_from_pa(sb, data, group);
			WARN_ON_ONCE(!RB_EMPTY_ROOT(&grinfo->bb_free_root));
			ext4_unlock_group(sb, group);

			/* set incore so that the buddy information can be
			 * generated using this
			 */
			incore = data;
		}
	}
	folio_mark_uptodate(folio);

out:
	if (bh) {
		for (i = 0; i < groups_per_page; i++)
			brelse(bh[i]);
		if (bh != &bhs)
			kfree(bh);
	}
	return err;
}

/*
 * Lock the buddy and bitmap pages. This make sure other parallel init_group
 * on the same buddy page doesn't happen whild holding the buddy page lock.
 * Return locked buddy and bitmap pages on e4b struct. If buddy and bitmap
 * are on the same page e4b->bd_buddy_folio is NULL and return value is 0.
 */
static int ext4_mb_get_buddy_page_lock(struct super_block *sb,
		ext4_group_t group, struct ext4_buddy *e4b, gfp_t gfp)
{
	struct inode *inode = EXT4_SB(sb)->s_buddy_cache;
	int block, pnum, poff;
	int blocks_per_page;
	struct folio *folio;

	e4b->bd_buddy_folio = NULL;
	e4b->bd_bitmap_folio = NULL;

	blocks_per_page = PAGE_SIZE / sb->s_blocksize;
	/*
	 * the buddy cache inode stores the block bitmap
	 * and buddy information in consecutive blocks.
	 * So for each group we need two blocks.
	 */
	block = group * 2;
	pnum = block / blocks_per_page;
	poff = block % blocks_per_page;
	folio = __filemap_get_folio(inode->i_mapping, pnum,
			FGP_LOCK | FGP_ACCESSED | FGP_CREAT, gfp);
	if (IS_ERR(folio))
		return PTR_ERR(folio);
	BUG_ON(folio->mapping != inode->i_mapping);
	e4b->bd_bitmap_folio = folio;
	e4b->bd_bitmap = folio_address(folio) + (poff * sb->s_blocksize);

	if (blocks_per_page >= 2) {
		/* buddy and bitmap are on the same page */
		return 0;
	}

	/* blocks_per_page == 1, hence we need another page for the buddy */
	folio = __filemap_get_folio(inode->i_mapping, block + 1,
			FGP_LOCK | FGP_ACCESSED | FGP_CREAT, gfp);
	if (IS_ERR(folio))
		return PTR_ERR(folio);
	BUG_ON(folio->mapping != inode->i_mapping);
	e4b->bd_buddy_folio = folio;
	return 0;
}

static void ext4_mb_put_buddy_page_lock(struct ext4_buddy *e4b)
{
	if (e4b->bd_bitmap_folio) {
		folio_unlock(e4b->bd_bitmap_folio);
		folio_put(e4b->bd_bitmap_folio);
	}
	if (e4b->bd_buddy_folio) {
		folio_unlock(e4b->bd_buddy_folio);
		folio_put(e4b->bd_buddy_folio);
	}
}

/*
 * Locking note:  This routine calls ext4_mb_init_cache(), which takes the
 * block group lock of all groups for this page; do not hold the BG lock when
 * calling this routine!
 */
static noinline_for_stack
int ext4_mb_init_group(struct super_block *sb, ext4_group_t group, gfp_t gfp)
{

	struct ext4_group_info *this_grp;
	struct ext4_buddy e4b;
	struct folio *folio;
	int ret = 0;

	might_sleep();
	mb_debug(sb, "init group %u\n", group);
	this_grp = ext4_get_group_info(sb, group);
	if (!this_grp)
		return -EFSCORRUPTED;

	/*
	 * This ensures that we don't reinit the buddy cache
	 * page which map to the group from which we are already
	 * allocating. If we are looking at the buddy cache we would
	 * have taken a reference using ext4_mb_load_buddy and that
	 * would have pinned buddy page to page cache.
	 * The call to ext4_mb_get_buddy_page_lock will mark the
	 * page accessed.
	 */
	ret = ext4_mb_get_buddy_page_lock(sb, group, &e4b, gfp);
	if (ret || !EXT4_MB_GRP_NEED_INIT(this_grp)) {
		/*
		 * somebody initialized the group
		 * return without doing anything
		 */
		goto err;
	}

	folio = e4b.bd_bitmap_folio;
	ret = ext4_mb_init_cache(folio, NULL, gfp);
	if (ret)
		goto err;
	if (!folio_test_uptodate(folio)) {
		ret = -EIO;
		goto err;
	}

	if (e4b.bd_buddy_folio == NULL) {
		/*
		 * If both the bitmap and buddy are in
		 * the same page we don't need to force
		 * init the buddy
		 */
		ret = 0;
		goto err;
	}
	/* init buddy cache */
	folio = e4b.bd_buddy_folio;
	ret = ext4_mb_init_cache(folio, e4b.bd_bitmap, gfp);
	if (ret)
		goto err;
	if (!folio_test_uptodate(folio)) {
		ret = -EIO;
		goto err;
	}
err:
	ext4_mb_put_buddy_page_lock(&e4b);
	return ret;
}

/*
 * Locking note:  This routine calls ext4_mb_init_cache(), which takes the
 * block group lock of all groups for this page; do not hold the BG lock when
 * calling this routine!
 */
static noinline_for_stack int
ext4_mb_load_buddy_gfp(struct super_block *sb, ext4_group_t group,
		       struct ext4_buddy *e4b, gfp_t gfp)
{
	int blocks_per_page;
	int block;
	int pnum;
	int poff;
	struct folio *folio;
	int ret;
	struct ext4_group_info *grp;
	struct ext4_sb_info *sbi = EXT4_SB(sb);
	struct inode *inode = sbi->s_buddy_cache;

	might_sleep();
	mb_debug(sb, "load group %u\n", group);

	blocks_per_page = PAGE_SIZE / sb->s_blocksize;
	grp = ext4_get_group_info(sb, group);
	if (!grp)
		return -EFSCORRUPTED;

	e4b->bd_blkbits = sb->s_blocksize_bits;
	e4b->bd_info = grp;
	e4b->bd_sb = sb;
	e4b->bd_group = group;
	e4b->bd_buddy_folio = NULL;
	e4b->bd_bitmap_folio = NULL;

	if (unlikely(EXT4_MB_GRP_NEED_INIT(grp))) {
		/*
		 * we need full data about the group
		 * to make a good selection
		 */
		ret = ext4_mb_init_group(sb, group, gfp);
		if (ret)
			return ret;
	}

	/*
	 * the buddy cache inode stores the block bitmap
	 * and buddy information in consecutive blocks.
	 * So for each group we need two blocks.
	 */
	block = group * 2;
	pnum = block / blocks_per_page;
	poff = block % blocks_per_page;

	/* Avoid locking the folio in the fast path ... */
	folio = __filemap_get_folio(inode->i_mapping, pnum, FGP_ACCESSED, 0);
	if (IS_ERR(folio) || !folio_test_uptodate(folio)) {
		if (!IS_ERR(folio))
			/*
			 * drop the folio reference and try
			 * to get the folio with lock. If we
			 * are not uptodate that implies
			 * somebody just created the folio but
			 * is yet to initialize it. So
			 * wait for it to initialize.
			 */
			folio_put(folio);
		folio = __filemap_get_folio(inode->i_mapping, pnum,
				FGP_LOCK | FGP_ACCESSED | FGP_CREAT, gfp);
		if (!IS_ERR(folio)) {
			if (WARN_RATELIMIT(folio->mapping != inode->i_mapping,
	"ext4: bitmap's mapping != inode->i_mapping\n")) {
				/* should never happen */
				folio_unlock(folio);
				ret = -EINVAL;
				goto err;
			}
			if (!folio_test_uptodate(folio)) {
				ret = ext4_mb_init_cache(folio, NULL, gfp);
				if (ret) {
					folio_unlock(folio);
					goto err;
				}
				mb_cmp_bitmaps(e4b, folio_address(folio) +
					       (poff * sb->s_blocksize));
			}
			folio_unlock(folio);
		}
	}
	if (IS_ERR(folio)) {
		ret = PTR_ERR(folio);
		goto err;
	}
	if (!folio_test_uptodate(folio)) {
		ret = -EIO;
		goto err;
	}

	/* Folios marked accessed already */
	e4b->bd_bitmap_folio = folio;
	e4b->bd_bitmap = folio_address(folio) + (poff * sb->s_blocksize);

	block++;
	pnum = block / blocks_per_page;
	poff = block % blocks_per_page;

	folio = __filemap_get_folio(inode->i_mapping, pnum, FGP_ACCESSED, 0);
	if (IS_ERR(folio) || !folio_test_uptodate(folio)) {
		if (!IS_ERR(folio))
			folio_put(folio);
		folio = __filemap_get_folio(inode->i_mapping, pnum,
				FGP_LOCK | FGP_ACCESSED | FGP_CREAT, gfp);
		if (!IS_ERR(folio)) {
			if (WARN_RATELIMIT(folio->mapping != inode->i_mapping,
	"ext4: buddy bitmap's mapping != inode->i_mapping\n")) {
				/* should never happen */
				folio_unlock(folio);
				ret = -EINVAL;
				goto err;
			}
			if (!folio_test_uptodate(folio)) {
				ret = ext4_mb_init_cache(folio, e4b->bd_bitmap,
							 gfp);
				if (ret) {
					folio_unlock(folio);
					goto err;
				}
			}
			folio_unlock(folio);
		}
	}
	if (IS_ERR(folio)) {
		ret = PTR_ERR(folio);
		goto err;
	}
	if (!folio_test_uptodate(folio)) {
		ret = -EIO;
		goto err;
	}

	/* Folios marked accessed already */
	e4b->bd_buddy_folio = folio;
	e4b->bd_buddy = folio_address(folio) + (poff * sb->s_blocksize);

	return 0;

err:
	if (!IS_ERR_OR_NULL(folio))
		folio_put(folio);
	if (e4b->bd_bitmap_folio)
		folio_put(e4b->bd_bitmap_folio);

	e4b->bd_buddy = NULL;
	e4b->bd_bitmap = NULL;
	return ret;
}

static int ext4_mb_load_buddy(struct super_block *sb, ext4_group_t group,
			      struct ext4_buddy *e4b)
{
	return ext4_mb_load_buddy_gfp(sb, group, e4b, GFP_NOFS);
}

static void ext4_mb_unload_buddy(struct ext4_buddy *e4b)
{
	if (e4b->bd_bitmap_folio)
		folio_put(e4b->bd_bitmap_folio);
	if (e4b->bd_buddy_folio)
		folio_put(e4b->bd_buddy_folio);
}


static int mb_find_order_for_block(struct ext4_buddy *e4b, int block)
{
	int order = 1, max;
	void *bb;

	BUG_ON(e4b->bd_bitmap == e4b->bd_buddy);
	BUG_ON(block >= (1 << (e4b->bd_blkbits + 3)));

	while (order <= e4b->bd_blkbits + 1) {
		bb = mb_find_buddy(e4b, order, &max);
		if (!mb_test_bit(block >> order, bb)) {
			/* this block is part of buddy of order 'order' */
			return order;
		}
		order++;
	}
	return 0;
}

static void mb_clear_bits(void *bm, int cur, int len)
{
	__u32 *addr;

	len = cur + len;
	while (cur < len) {
		if ((cur & 31) == 0 && (len - cur) >= 32) {
			/* fast path: clear whole word at once */
			addr = bm + (cur >> 3);
			*addr = 0;
			cur += 32;
			continue;
		}
		mb_clear_bit(cur, bm);
		cur++;
	}
}

/* clear bits in given range
 * will return first found zero bit if any, -1 otherwise
 */
static int mb_test_and_clear_bits(void *bm, int cur, int len)
{
	__u32 *addr;
	int zero_bit = -1;

	len = cur + len;
	while (cur < len) {
		if ((cur & 31) == 0 && (len - cur) >= 32) {
			/* fast path: clear whole word at once */
			addr = bm + (cur >> 3);
			if (*addr != (__u32)(-1) && zero_bit == -1)
				zero_bit = cur + mb_find_next_zero_bit(addr, 32, 0);
			*addr = 0;
			cur += 32;
			continue;
		}
		if (!mb_test_and_clear_bit(cur, bm) && zero_bit == -1)
			zero_bit = cur;
		cur++;
	}

	return zero_bit;
}

void mb_set_bits(void *bm, int cur, int len)
{
	__u32 *addr;

	len = cur + len;
	while (cur < len) {
		if ((cur & 31) == 0 && (len - cur) >= 32) {
			/* fast path: set whole word at once */
			addr = bm + (cur >> 3);
			*addr = 0xffffffff;
			cur += 32;
			continue;
		}
		mb_set_bit(cur, bm);
		cur++;
	}
}

static inline int mb_buddy_adjust_border(int* bit, void* bitmap, int side)
{
	if (mb_test_bit(*bit + side, bitmap)) {
		mb_clear_bit(*bit, bitmap);
		(*bit) -= side;
		return 1;
	}
	else {
		(*bit) += side;
		mb_set_bit(*bit, bitmap);
		return -1;
	}
}

static void mb_buddy_mark_free(struct ext4_buddy *e4b, int first, int last)
{
	int max;
	int order = 1;
	void *buddy = mb_find_buddy(e4b, order, &max);

	while (buddy) {
		void *buddy2;

		/* Bits in range [first; last] are known to be set since
		 * corresponding blocks were allocated. Bits in range
		 * (first; last) will stay set because they form buddies on
		 * upper layer. We just deal with borders if they don't
		 * align with upper layer and then go up.
		 * Releasing entire group is all about clearing
		 * single bit of highest order buddy.
		 */

		/* Example:
		 * ---------------------------------
		 * |   1   |   1   |   1   |   1   |
		 * ---------------------------------
		 * | 0 | 1 | 1 | 1 | 1 | 1 | 1 | 1 |
		 * ---------------------------------
		 *   0   1   2   3   4   5   6   7
		 *      \_____________________/
		 *
		 * Neither [1] nor [6] is aligned to above layer.
		 * Left neighbour [0] is free, so mark it busy,
		 * decrease bb_counters and extend range to
		 * [0; 6]
		 * Right neighbour [7] is busy. It can't be coaleasced with [6], so
		 * mark [6] free, increase bb_counters and shrink range to
		 * [0; 5].
		 * Then shift range to [0; 2], go up and do the same.
		 */


		if (first & 1)
			e4b->bd_info->bb_counters[order] += mb_buddy_adjust_border(&first, buddy, -1);
		if (!(last & 1))
			e4b->bd_info->bb_counters[order] += mb_buddy_adjust_border(&last, buddy, 1);
		if (first > last)
			break;
		order++;

		buddy2 = mb_find_buddy(e4b, order, &max);
		if (!buddy2) {
			mb_clear_bits(buddy, first, last - first + 1);
			e4b->bd_info->bb_counters[order - 1] += last - first + 1;
			break;
		}
		first >>= 1;
		last >>= 1;
		buddy = buddy2;
	}
}

static void mb_free_blocks(struct inode *inode, struct ext4_buddy *e4b,
			   int first, int count)
{
	int left_is_free = 0;
	int right_is_free = 0;
	int block;
	int last = first + count - 1;
	struct super_block *sb = e4b->bd_sb;

	if (WARN_ON(count == 0))
		return;
	BUG_ON(last >= (sb->s_blocksize << 3));
	assert_spin_locked(ext4_group_lock_ptr(sb, e4b->bd_group));
	/* Don't bother if the block group is corrupt. */
	if (unlikely(EXT4_MB_GRP_BBITMAP_CORRUPT(e4b->bd_info)))
		return;

	mb_check_buddy(e4b);
	mb_free_blocks_double(inode, e4b, first, count);

	/* access memory sequentially: check left neighbour,
	 * clear range and then check right neighbour
	 */
	if (first != 0)
		left_is_free = !mb_test_bit(first - 1, e4b->bd_bitmap);
	block = mb_test_and_clear_bits(e4b->bd_bitmap, first, count);
	if (last + 1 < EXT4_SB(sb)->s_mb_maxs[0])
		right_is_free = !mb_test_bit(last + 1, e4b->bd_bitmap);

	if (unlikely(block != -1)) {
		struct ext4_sb_info *sbi = EXT4_SB(sb);
		ext4_fsblk_t blocknr;

		/*
		 * Fastcommit replay can free already freed blocks which
		 * corrupts allocation info. Regenerate it.
		 */
		if (sbi->s_mount_state & EXT4_FC_REPLAY) {
			mb_regenerate_buddy(e4b);
			goto check;
		}

		blocknr = ext4_group_first_block_no(sb, e4b->bd_group);
		blocknr += EXT4_C2B(sbi, block);
<<<<<<< HEAD
		ext4_grp_locked_error(sb, e4b->bd_group,
				      inode ? inode->i_ino : 0, blocknr,
				      "freeing already freed block (bit %u); block bitmap corrupt.",
				      block);
		ext4_mark_group_bitmap_corrupted(sb, e4b->bd_group,
				EXT4_GROUP_INFO_BBITMAP_CORRUPT);
=======
		ext4_mark_group_bitmap_corrupted(sb, e4b->bd_group,
				EXT4_GROUP_INFO_BBITMAP_CORRUPT);
		ext4_grp_locked_error(sb, e4b->bd_group,
				      inode ? inode->i_ino : 0, blocknr,
				      "freeing already freed block (bit %u); block bitmap corrupt.",
				      block);
>>>>>>> a6ad5510
		return;
	}

	this_cpu_inc(discard_pa_seq);
	e4b->bd_info->bb_free += count;
	if (first < e4b->bd_info->bb_first_free)
		e4b->bd_info->bb_first_free = first;

	/* let's maintain fragments counter */
	if (left_is_free && right_is_free)
		e4b->bd_info->bb_fragments--;
	else if (!left_is_free && !right_is_free)
		e4b->bd_info->bb_fragments++;

	/* buddy[0] == bd_bitmap is a special case, so handle
	 * it right away and let mb_buddy_mark_free stay free of
	 * zero order checks.
	 * Check if neighbours are to be coaleasced,
	 * adjust bitmap bb_counters and borders appropriately.
	 */
	if (first & 1) {
		first += !left_is_free;
		e4b->bd_info->bb_counters[0] += left_is_free ? -1 : 1;
	}
	if (!(last & 1)) {
		last -= !right_is_free;
		e4b->bd_info->bb_counters[0] += right_is_free ? -1 : 1;
	}

	if (first <= last)
		mb_buddy_mark_free(e4b, first >> 1, last >> 1);

	mb_set_largest_free_order(sb, e4b->bd_info);
	mb_update_avg_fragment_size(sb, e4b->bd_info);
check:
	mb_check_buddy(e4b);
}

static int mb_find_extent(struct ext4_buddy *e4b, int block,
				int needed, struct ext4_free_extent *ex)
{
	int max, order, next;
	void *buddy;

	assert_spin_locked(ext4_group_lock_ptr(e4b->bd_sb, e4b->bd_group));
	BUG_ON(ex == NULL);

	buddy = mb_find_buddy(e4b, 0, &max);
	BUG_ON(buddy == NULL);
	BUG_ON(block >= max);
	if (mb_test_bit(block, buddy)) {
		ex->fe_len = 0;
		ex->fe_start = 0;
		ex->fe_group = 0;
		return 0;
	}

	/* find actual order */
	order = mb_find_order_for_block(e4b, block);

	ex->fe_len = (1 << order) - (block & ((1 << order) - 1));
	ex->fe_start = block;
	ex->fe_group = e4b->bd_group;

	block = block >> order;

	while (needed > ex->fe_len &&
	       mb_find_buddy(e4b, order, &max)) {

		if (block + 1 >= max)
			break;

		next = (block + 1) * (1 << order);
		if (mb_test_bit(next, e4b->bd_bitmap))
			break;

		order = mb_find_order_for_block(e4b, next);

		block = next >> order;
		ex->fe_len += 1 << order;
	}

	if (ex->fe_start + ex->fe_len > EXT4_CLUSTERS_PER_GROUP(e4b->bd_sb)) {
		/* Should never happen! (but apparently sometimes does?!?) */
		WARN_ON(1);
		ext4_grp_locked_error(e4b->bd_sb, e4b->bd_group, 0, 0,
			"corruption or bug in mb_find_extent "
			"block=%d, order=%d needed=%d ex=%u/%d/%d@%u",
			block, order, needed, ex->fe_group, ex->fe_start,
			ex->fe_len, ex->fe_logical);
		ex->fe_len = 0;
		ex->fe_start = 0;
		ex->fe_group = 0;
	}
	return ex->fe_len;
}

static int mb_mark_used(struct ext4_buddy *e4b, struct ext4_free_extent *ex)
{
	int ord;
	int mlen = 0;
	int max = 0;
	int start = ex->fe_start;
	int len = ex->fe_len;
	unsigned ret = 0;
	int len0 = len;
	void *buddy;
	int ord_start, ord_end;

	BUG_ON(start + len > (e4b->bd_sb->s_blocksize << 3));
	BUG_ON(e4b->bd_group != ex->fe_group);
	assert_spin_locked(ext4_group_lock_ptr(e4b->bd_sb, e4b->bd_group));
	mb_check_buddy(e4b);
	mb_mark_used_double(e4b, start, len);

	this_cpu_inc(discard_pa_seq);
	e4b->bd_info->bb_free -= len;
	if (e4b->bd_info->bb_first_free == start)
		e4b->bd_info->bb_first_free += len;

	/* let's maintain fragments counter */
	if (start != 0)
		mlen = !mb_test_bit(start - 1, e4b->bd_bitmap);
	if (start + len < EXT4_SB(e4b->bd_sb)->s_mb_maxs[0])
		max = !mb_test_bit(start + len, e4b->bd_bitmap);
	if (mlen && max)
		e4b->bd_info->bb_fragments++;
	else if (!mlen && !max)
		e4b->bd_info->bb_fragments--;

	/* let's maintain buddy itself */
	while (len) {
		ord = mb_find_order_for_block(e4b, start);

		if (((start >> ord) << ord) == start && len >= (1 << ord)) {
			/* the whole chunk may be allocated at once! */
			mlen = 1 << ord;
			buddy = mb_find_buddy(e4b, ord, &max);
			BUG_ON((start >> ord) >= max);
			mb_set_bit(start >> ord, buddy);
			e4b->bd_info->bb_counters[ord]--;
			start += mlen;
			len -= mlen;
			BUG_ON(len < 0);
			continue;
		}

		/* store for history */
		if (ret == 0)
			ret = len | (ord << 16);

		BUG_ON(ord <= 0);
		buddy = mb_find_buddy(e4b, ord, &max);
		mb_set_bit(start >> ord, buddy);
		e4b->bd_info->bb_counters[ord]--;

		ord_start = (start >> ord) << ord;
		ord_end = ord_start + (1 << ord);
		/* first chunk */
		if (start > ord_start)
			ext4_mb_mark_free_simple(e4b->bd_sb, e4b->bd_buddy,
						 ord_start, start - ord_start,
						 e4b->bd_info);

		/* last chunk */
		if (start + len < ord_end) {
			ext4_mb_mark_free_simple(e4b->bd_sb, e4b->bd_buddy,
						 start + len,
						 ord_end - (start + len),
						 e4b->bd_info);
			break;
		}
		len = start + len - ord_end;
		start = ord_end;
	}
	mb_set_largest_free_order(e4b->bd_sb, e4b->bd_info);

	mb_update_avg_fragment_size(e4b->bd_sb, e4b->bd_info);
	mb_set_bits(e4b->bd_bitmap, ex->fe_start, len0);
	mb_check_buddy(e4b);

	return ret;
}

/*
 * Must be called under group lock!
 */
static void ext4_mb_use_best_found(struct ext4_allocation_context *ac,
					struct ext4_buddy *e4b)
{
	struct ext4_sb_info *sbi = EXT4_SB(ac->ac_sb);
	int ret;

	BUG_ON(ac->ac_b_ex.fe_group != e4b->bd_group);
	BUG_ON(ac->ac_status == AC_STATUS_FOUND);

	ac->ac_b_ex.fe_len = min(ac->ac_b_ex.fe_len, ac->ac_g_ex.fe_len);
	ac->ac_b_ex.fe_logical = ac->ac_g_ex.fe_logical;
	ret = mb_mark_used(e4b, &ac->ac_b_ex);

	/* preallocation can change ac_b_ex, thus we store actually
	 * allocated blocks for history */
	ac->ac_f_ex = ac->ac_b_ex;

	ac->ac_status = AC_STATUS_FOUND;
	ac->ac_tail = ret & 0xffff;
	ac->ac_buddy = ret >> 16;

	/*
	 * take the page reference. We want the page to be pinned
	 * so that we don't get a ext4_mb_init_cache_call for this
	 * group until we update the bitmap. That would mean we
	 * double allocate blocks. The reference is dropped
	 * in ext4_mb_release_context
	 */
	ac->ac_bitmap_folio = e4b->bd_bitmap_folio;
	folio_get(ac->ac_bitmap_folio);
	ac->ac_buddy_folio = e4b->bd_buddy_folio;
	folio_get(ac->ac_buddy_folio);
	/* store last allocated for subsequent stream allocation */
	if (ac->ac_flags & EXT4_MB_STREAM_ALLOC) {
		spin_lock(&sbi->s_md_lock);
		sbi->s_mb_last_group = ac->ac_f_ex.fe_group;
		sbi->s_mb_last_start = ac->ac_f_ex.fe_start;
		spin_unlock(&sbi->s_md_lock);
	}
	/*
	 * As we've just preallocated more space than
	 * user requested originally, we store allocated
	 * space in a special descriptor.
	 */
	if (ac->ac_o_ex.fe_len < ac->ac_b_ex.fe_len)
		ext4_mb_new_preallocation(ac);

}

static void ext4_mb_check_limits(struct ext4_allocation_context *ac,
					struct ext4_buddy *e4b,
					int finish_group)
{
	struct ext4_sb_info *sbi = EXT4_SB(ac->ac_sb);
	struct ext4_free_extent *bex = &ac->ac_b_ex;
	struct ext4_free_extent *gex = &ac->ac_g_ex;

	if (ac->ac_status == AC_STATUS_FOUND)
		return;
	/*
	 * We don't want to scan for a whole year
	 */
	if (ac->ac_found > sbi->s_mb_max_to_scan &&
			!(ac->ac_flags & EXT4_MB_HINT_FIRST)) {
		ac->ac_status = AC_STATUS_BREAK;
		return;
	}

	/*
	 * Haven't found good chunk so far, let's continue
	 */
	if (bex->fe_len < gex->fe_len)
		return;

	if (finish_group || ac->ac_found > sbi->s_mb_min_to_scan)
		ext4_mb_use_best_found(ac, e4b);
}

/*
 * The routine checks whether found extent is good enough. If it is,
 * then the extent gets marked used and flag is set to the context
 * to stop scanning. Otherwise, the extent is compared with the
 * previous found extent and if new one is better, then it's stored
 * in the context. Later, the best found extent will be used, if
 * mballoc can't find good enough extent.
 *
 * The algorithm used is roughly as follows:
 *
 * * If free extent found is exactly as big as goal, then
 *   stop the scan and use it immediately
 *
 * * If free extent found is smaller than goal, then keep retrying
 *   upto a max of sbi->s_mb_max_to_scan times (default 200). After
 *   that stop scanning and use whatever we have.
 *
 * * If free extent found is bigger than goal, then keep retrying
 *   upto a max of sbi->s_mb_min_to_scan times (default 10) before
 *   stopping the scan and using the extent.
 *
 *
 * FIXME: real allocation policy is to be designed yet!
 */
static void ext4_mb_measure_extent(struct ext4_allocation_context *ac,
					struct ext4_free_extent *ex,
					struct ext4_buddy *e4b)
{
	struct ext4_free_extent *bex = &ac->ac_b_ex;
	struct ext4_free_extent *gex = &ac->ac_g_ex;

	BUG_ON(ex->fe_len <= 0);
	BUG_ON(ex->fe_len > EXT4_CLUSTERS_PER_GROUP(ac->ac_sb));
	BUG_ON(ex->fe_start >= EXT4_CLUSTERS_PER_GROUP(ac->ac_sb));
	BUG_ON(ac->ac_status != AC_STATUS_CONTINUE);

	ac->ac_found++;
	ac->ac_cX_found[ac->ac_criteria]++;

	/*
	 * The special case - take what you catch first
	 */
	if (unlikely(ac->ac_flags & EXT4_MB_HINT_FIRST)) {
		*bex = *ex;
		ext4_mb_use_best_found(ac, e4b);
		return;
	}

	/*
	 * Let's check whether the chuck is good enough
	 */
	if (ex->fe_len == gex->fe_len) {
		*bex = *ex;
		ext4_mb_use_best_found(ac, e4b);
		return;
	}

	/*
	 * If this is first found extent, just store it in the context
	 */
	if (bex->fe_len == 0) {
		*bex = *ex;
		return;
	}

	/*
	 * If new found extent is better, store it in the context
	 */
	if (bex->fe_len < gex->fe_len) {
		/* if the request isn't satisfied, any found extent
		 * larger than previous best one is better */
		if (ex->fe_len > bex->fe_len)
			*bex = *ex;
	} else if (ex->fe_len > gex->fe_len) {
		/* if the request is satisfied, then we try to find
		 * an extent that still satisfy the request, but is
		 * smaller than previous one */
		if (ex->fe_len < bex->fe_len)
			*bex = *ex;
	}

	ext4_mb_check_limits(ac, e4b, 0);
}

static noinline_for_stack
void ext4_mb_try_best_found(struct ext4_allocation_context *ac,
					struct ext4_buddy *e4b)
{
	struct ext4_free_extent ex = ac->ac_b_ex;
	ext4_group_t group = ex.fe_group;
	int max;
	int err;

	BUG_ON(ex.fe_len <= 0);
	err = ext4_mb_load_buddy(ac->ac_sb, group, e4b);
	if (err)
		return;

	ext4_lock_group(ac->ac_sb, group);
	if (unlikely(EXT4_MB_GRP_BBITMAP_CORRUPT(e4b->bd_info)))
		goto out;

	max = mb_find_extent(e4b, ex.fe_start, ex.fe_len, &ex);

	if (max > 0) {
		ac->ac_b_ex = ex;
		ext4_mb_use_best_found(ac, e4b);
	}

out:
	ext4_unlock_group(ac->ac_sb, group);
	ext4_mb_unload_buddy(e4b);
}

static noinline_for_stack
int ext4_mb_find_by_goal(struct ext4_allocation_context *ac,
				struct ext4_buddy *e4b)
{
	ext4_group_t group = ac->ac_g_ex.fe_group;
	int max;
	int err;
	struct ext4_sb_info *sbi = EXT4_SB(ac->ac_sb);
	struct ext4_group_info *grp = ext4_get_group_info(ac->ac_sb, group);
	struct ext4_free_extent ex;

	if (!grp)
		return -EFSCORRUPTED;
	if (!(ac->ac_flags & (EXT4_MB_HINT_TRY_GOAL | EXT4_MB_HINT_GOAL_ONLY)))
		return 0;
	if (grp->bb_free == 0)
		return 0;

	err = ext4_mb_load_buddy(ac->ac_sb, group, e4b);
	if (err)
		return err;

	ext4_lock_group(ac->ac_sb, group);
	if (unlikely(EXT4_MB_GRP_BBITMAP_CORRUPT(e4b->bd_info)))
		goto out;

	max = mb_find_extent(e4b, ac->ac_g_ex.fe_start,
			     ac->ac_g_ex.fe_len, &ex);
	ex.fe_logical = 0xDEADFA11; /* debug value */

	if (max >= ac->ac_g_ex.fe_len &&
	    ac->ac_g_ex.fe_len == EXT4_NUM_B2C(sbi, sbi->s_stripe)) {
		ext4_fsblk_t start;

		start = ext4_grp_offs_to_block(ac->ac_sb, &ex);
		/* use do_div to get remainder (would be 64-bit modulo) */
		if (do_div(start, sbi->s_stripe) == 0) {
			ac->ac_found++;
			ac->ac_b_ex = ex;
			ext4_mb_use_best_found(ac, e4b);
		}
	} else if (max >= ac->ac_g_ex.fe_len) {
		BUG_ON(ex.fe_len <= 0);
		BUG_ON(ex.fe_group != ac->ac_g_ex.fe_group);
		BUG_ON(ex.fe_start != ac->ac_g_ex.fe_start);
		ac->ac_found++;
		ac->ac_b_ex = ex;
		ext4_mb_use_best_found(ac, e4b);
	} else if (max > 0 && (ac->ac_flags & EXT4_MB_HINT_MERGE)) {
		/* Sometimes, caller may want to merge even small
		 * number of blocks to an existing extent */
		BUG_ON(ex.fe_len <= 0);
		BUG_ON(ex.fe_group != ac->ac_g_ex.fe_group);
		BUG_ON(ex.fe_start != ac->ac_g_ex.fe_start);
		ac->ac_found++;
		ac->ac_b_ex = ex;
		ext4_mb_use_best_found(ac, e4b);
	}
out:
	ext4_unlock_group(ac->ac_sb, group);
	ext4_mb_unload_buddy(e4b);

	return 0;
}

/*
 * The routine scans buddy structures (not bitmap!) from given order
 * to max order and tries to find big enough chunk to satisfy the req
 */
static noinline_for_stack
void ext4_mb_simple_scan_group(struct ext4_allocation_context *ac,
					struct ext4_buddy *e4b)
{
	struct super_block *sb = ac->ac_sb;
	struct ext4_group_info *grp = e4b->bd_info;
	void *buddy;
	int i;
	int k;
	int max;

	BUG_ON(ac->ac_2order <= 0);
	for (i = ac->ac_2order; i < MB_NUM_ORDERS(sb); i++) {
		if (grp->bb_counters[i] == 0)
			continue;

		buddy = mb_find_buddy(e4b, i, &max);
		if (WARN_RATELIMIT(buddy == NULL,
			 "ext4: mb_simple_scan_group: mb_find_buddy failed, (%d)\n", i))
			continue;

		k = mb_find_next_zero_bit(buddy, max, 0);
		if (k >= max) {
			ext4_mark_group_bitmap_corrupted(ac->ac_sb,
					e4b->bd_group,
					EXT4_GROUP_INFO_BBITMAP_CORRUPT);
			ext4_grp_locked_error(ac->ac_sb, e4b->bd_group, 0, 0,
				"%d free clusters of order %d. But found 0",
				grp->bb_counters[i], i);
			break;
		}
		ac->ac_found++;
		ac->ac_cX_found[ac->ac_criteria]++;

		ac->ac_b_ex.fe_len = 1 << i;
		ac->ac_b_ex.fe_start = k << i;
		ac->ac_b_ex.fe_group = e4b->bd_group;

		ext4_mb_use_best_found(ac, e4b);

		BUG_ON(ac->ac_f_ex.fe_len != ac->ac_g_ex.fe_len);

		if (EXT4_SB(sb)->s_mb_stats)
			atomic_inc(&EXT4_SB(sb)->s_bal_2orders);

		break;
	}
}

/*
 * The routine scans the group and measures all found extents.
 * In order to optimize scanning, caller must pass number of
 * free blocks in the group, so the routine can know upper limit.
 */
static noinline_for_stack
void ext4_mb_complex_scan_group(struct ext4_allocation_context *ac,
					struct ext4_buddy *e4b)
{
	struct super_block *sb = ac->ac_sb;
	void *bitmap = e4b->bd_bitmap;
	struct ext4_free_extent ex;
	int i, j, freelen;
	int free;

	free = e4b->bd_info->bb_free;
	if (WARN_ON(free <= 0))
		return;

	i = e4b->bd_info->bb_first_free;

	while (free && ac->ac_status == AC_STATUS_CONTINUE) {
		i = mb_find_next_zero_bit(bitmap,
						EXT4_CLUSTERS_PER_GROUP(sb), i);
		if (i >= EXT4_CLUSTERS_PER_GROUP(sb)) {
			/*
			 * IF we have corrupt bitmap, we won't find any
			 * free blocks even though group info says we
			 * have free blocks
			 */
			ext4_mark_group_bitmap_corrupted(sb, e4b->bd_group,
					EXT4_GROUP_INFO_BBITMAP_CORRUPT);
			ext4_grp_locked_error(sb, e4b->bd_group, 0, 0,
					"%d free clusters as per "
					"group info. But bitmap says 0",
					free);
			break;
		}

		if (!ext4_mb_cr_expensive(ac->ac_criteria)) {
			/*
			 * In CR_GOAL_LEN_FAST and CR_BEST_AVAIL_LEN, we are
			 * sure that this group will have a large enough
			 * continuous free extent, so skip over the smaller free
			 * extents
			 */
			j = mb_find_next_bit(bitmap,
						EXT4_CLUSTERS_PER_GROUP(sb), i);
			freelen = j - i;

			if (freelen < ac->ac_g_ex.fe_len) {
				i = j;
				free -= freelen;
				continue;
			}
		}

		mb_find_extent(e4b, i, ac->ac_g_ex.fe_len, &ex);
		if (WARN_ON(ex.fe_len <= 0))
			break;
		if (free < ex.fe_len) {
			ext4_mark_group_bitmap_corrupted(sb, e4b->bd_group,
					EXT4_GROUP_INFO_BBITMAP_CORRUPT);
			ext4_grp_locked_error(sb, e4b->bd_group, 0, 0,
					"%d free clusters as per "
					"group info. But got %d blocks",
					free, ex.fe_len);
			/*
			 * The number of free blocks differs. This mostly
			 * indicate that the bitmap is corrupt. So exit
			 * without claiming the space.
			 */
			break;
		}
		ex.fe_logical = 0xDEADC0DE; /* debug value */
		ext4_mb_measure_extent(ac, &ex, e4b);

		i += ex.fe_len;
		free -= ex.fe_len;
	}

	ext4_mb_check_limits(ac, e4b, 1);
}

/*
 * This is a special case for storages like raid5
 * we try to find stripe-aligned chunks for stripe-size-multiple requests
 */
static noinline_for_stack
void ext4_mb_scan_aligned(struct ext4_allocation_context *ac,
				 struct ext4_buddy *e4b)
{
	struct super_block *sb = ac->ac_sb;
	struct ext4_sb_info *sbi = EXT4_SB(sb);
	void *bitmap = e4b->bd_bitmap;
	struct ext4_free_extent ex;
	ext4_fsblk_t first_group_block;
	ext4_fsblk_t a;
	ext4_grpblk_t i, stripe;
	int max;

	BUG_ON(sbi->s_stripe == 0);

	/* find first stripe-aligned block in group */
	first_group_block = ext4_group_first_block_no(sb, e4b->bd_group);

	a = first_group_block + sbi->s_stripe - 1;
	do_div(a, sbi->s_stripe);
	i = (a * sbi->s_stripe) - first_group_block;

	stripe = EXT4_NUM_B2C(sbi, sbi->s_stripe);
	i = EXT4_B2C(sbi, i);
	while (i < EXT4_CLUSTERS_PER_GROUP(sb)) {
		if (!mb_test_bit(i, bitmap)) {
			max = mb_find_extent(e4b, i, stripe, &ex);
			if (max >= stripe) {
				ac->ac_found++;
				ac->ac_cX_found[ac->ac_criteria]++;
				ex.fe_logical = 0xDEADF00D; /* debug value */
				ac->ac_b_ex = ex;
				ext4_mb_use_best_found(ac, e4b);
				break;
			}
		}
		i += stripe;
	}
}

/*
 * This is also called BEFORE we load the buddy bitmap.
 * Returns either 1 or 0 indicating that the group is either suitable
 * for the allocation or not.
 */
static bool ext4_mb_good_group(struct ext4_allocation_context *ac,
				ext4_group_t group, enum criteria cr)
{
	ext4_grpblk_t free, fragments;
	int flex_size = ext4_flex_bg_size(EXT4_SB(ac->ac_sb));
	struct ext4_group_info *grp = ext4_get_group_info(ac->ac_sb, group);

	BUG_ON(cr < CR_POWER2_ALIGNED || cr >= EXT4_MB_NUM_CRS);

	if (unlikely(!grp || EXT4_MB_GRP_BBITMAP_CORRUPT(grp)))
		return false;

	free = grp->bb_free;
	if (free == 0)
		return false;

	fragments = grp->bb_fragments;
	if (fragments == 0)
		return false;

	switch (cr) {
	case CR_POWER2_ALIGNED:
		BUG_ON(ac->ac_2order == 0);

		/* Avoid using the first bg of a flexgroup for data files */
		if ((ac->ac_flags & EXT4_MB_HINT_DATA) &&
		    (flex_size >= EXT4_FLEX_SIZE_DIR_ALLOC_SCHEME) &&
		    ((group % flex_size) == 0))
			return false;

		if (free < ac->ac_g_ex.fe_len)
			return false;

		if (ac->ac_2order >= MB_NUM_ORDERS(ac->ac_sb))
			return true;

		if (grp->bb_largest_free_order < ac->ac_2order)
			return false;

		return true;
	case CR_GOAL_LEN_FAST:
	case CR_BEST_AVAIL_LEN:
		if ((free / fragments) >= ac->ac_g_ex.fe_len)
			return true;
		break;
	case CR_GOAL_LEN_SLOW:
		if (free >= ac->ac_g_ex.fe_len)
			return true;
		break;
	case CR_ANY_FREE:
		return true;
	default:
		BUG();
	}

	return false;
}

/*
 * This could return negative error code if something goes wrong
 * during ext4_mb_init_group(). This should not be called with
 * ext4_lock_group() held.
 *
 * Note: because we are conditionally operating with the group lock in
 * the EXT4_MB_STRICT_CHECK case, we need to fake out sparse in this
 * function using __acquire and __release.  This means we need to be
 * super careful before messing with the error path handling via "goto
 * out"!
 */
static int ext4_mb_good_group_nolock(struct ext4_allocation_context *ac,
				     ext4_group_t group, enum criteria cr)
{
	struct ext4_group_info *grp = ext4_get_group_info(ac->ac_sb, group);
	struct super_block *sb = ac->ac_sb;
	struct ext4_sb_info *sbi = EXT4_SB(sb);
	bool should_lock = ac->ac_flags & EXT4_MB_STRICT_CHECK;
	ext4_grpblk_t free;
	int ret = 0;

	if (!grp)
		return -EFSCORRUPTED;
	if (sbi->s_mb_stats)
		atomic64_inc(&sbi->s_bal_cX_groups_considered[ac->ac_criteria]);
	if (should_lock) {
		ext4_lock_group(sb, group);
		__release(ext4_group_lock_ptr(sb, group));
	}
	free = grp->bb_free;
	if (free == 0)
		goto out;
	/*
	 * In all criterias except CR_ANY_FREE we try to avoid groups that
	 * can't possibly satisfy the full goal request due to insufficient
	 * free blocks.
	 */
	if (cr < CR_ANY_FREE && free < ac->ac_g_ex.fe_len)
		goto out;
	if (unlikely(EXT4_MB_GRP_BBITMAP_CORRUPT(grp)))
		goto out;
	if (should_lock) {
		__acquire(ext4_group_lock_ptr(sb, group));
		ext4_unlock_group(sb, group);
	}

	/* We only do this if the grp has never been initialized */
	if (unlikely(EXT4_MB_GRP_NEED_INIT(grp))) {
		struct ext4_group_desc *gdp =
			ext4_get_group_desc(sb, group, NULL);
		int ret;

		/*
		 * CR_POWER2_ALIGNED/CR_GOAL_LEN_FAST is a very optimistic
		 * search to find large good chunks almost for free. If buddy
		 * data is not ready, then this optimization makes no sense. But
		 * we never skip the first block group in a flex_bg, since this
		 * gets used for metadata block allocation, and we want to make
		 * sure we locate metadata blocks in the first block group in
		 * the flex_bg if possible.
		 */
		if (!ext4_mb_cr_expensive(cr) &&
		    (!sbi->s_log_groups_per_flex ||
		     ((group & ((1 << sbi->s_log_groups_per_flex) - 1)) != 0)) &&
		    !(ext4_has_group_desc_csum(sb) &&
		      (gdp->bg_flags & cpu_to_le16(EXT4_BG_BLOCK_UNINIT))))
			return 0;
		ret = ext4_mb_init_group(sb, group, GFP_NOFS);
		if (ret)
			return ret;
	}

	if (should_lock) {
		ext4_lock_group(sb, group);
		__release(ext4_group_lock_ptr(sb, group));
	}
	ret = ext4_mb_good_group(ac, group, cr);
out:
	if (should_lock) {
		__acquire(ext4_group_lock_ptr(sb, group));
		ext4_unlock_group(sb, group);
	}
	return ret;
}

/*
 * Start prefetching @nr block bitmaps starting at @group.
 * Return the next group which needs to be prefetched.
 */
ext4_group_t ext4_mb_prefetch(struct super_block *sb, ext4_group_t group,
			      unsigned int nr, int *cnt)
{
	ext4_group_t ngroups = ext4_get_groups_count(sb);
	struct buffer_head *bh;
	struct blk_plug plug;

	blk_start_plug(&plug);
	while (nr-- > 0) {
		struct ext4_group_desc *gdp = ext4_get_group_desc(sb, group,
								  NULL);
		struct ext4_group_info *grp = ext4_get_group_info(sb, group);

		/*
		 * Prefetch block groups with free blocks; but don't
		 * bother if it is marked uninitialized on disk, since
		 * it won't require I/O to read.  Also only try to
		 * prefetch once, so we avoid getblk() call, which can
		 * be expensive.
		 */
		if (gdp && grp && !EXT4_MB_GRP_TEST_AND_SET_READ(grp) &&
		    EXT4_MB_GRP_NEED_INIT(grp) &&
		    ext4_free_group_clusters(sb, gdp) > 0 ) {
			bh = ext4_read_block_bitmap_nowait(sb, group, true);
			if (bh && !IS_ERR(bh)) {
				if (!buffer_uptodate(bh) && cnt)
					(*cnt)++;
				brelse(bh);
			}
		}
		if (++group >= ngroups)
			group = 0;
	}
	blk_finish_plug(&plug);
	return group;
}

/*
 * Prefetching reads the block bitmap into the buffer cache; but we
 * need to make sure that the buddy bitmap in the page cache has been
 * initialized.  Note that ext4_mb_init_group() will block if the I/O
 * is not yet completed, or indeed if it was not initiated by
 * ext4_mb_prefetch did not start the I/O.
 *
 * TODO: We should actually kick off the buddy bitmap setup in a work
 * queue when the buffer I/O is completed, so that we don't block
 * waiting for the block allocation bitmap read to finish when
 * ext4_mb_prefetch_fini is called from ext4_mb_regular_allocator().
 */
void ext4_mb_prefetch_fini(struct super_block *sb, ext4_group_t group,
			   unsigned int nr)
{
	struct ext4_group_desc *gdp;
	struct ext4_group_info *grp;

	while (nr-- > 0) {
		if (!group)
			group = ext4_get_groups_count(sb);
		group--;
		gdp = ext4_get_group_desc(sb, group, NULL);
		grp = ext4_get_group_info(sb, group);

		if (grp && gdp && EXT4_MB_GRP_NEED_INIT(grp) &&
		    ext4_free_group_clusters(sb, gdp) > 0) {
			if (ext4_mb_init_group(sb, group, GFP_NOFS))
				break;
		}
	}
}

static noinline_for_stack int
ext4_mb_regular_allocator(struct ext4_allocation_context *ac)
{
	ext4_group_t prefetch_grp = 0, ngroups, group, i;
	enum criteria new_cr, cr = CR_GOAL_LEN_FAST;
	int err = 0, first_err = 0;
	unsigned int nr = 0, prefetch_ios = 0;
	struct ext4_sb_info *sbi;
	struct super_block *sb;
	struct ext4_buddy e4b;
	int lost;

	sb = ac->ac_sb;
	sbi = EXT4_SB(sb);
	ngroups = ext4_get_groups_count(sb);
	/* non-extent files are limited to low blocks/groups */
	if (!(ext4_test_inode_flag(ac->ac_inode, EXT4_INODE_EXTENTS)))
		ngroups = sbi->s_blockfile_groups;

	BUG_ON(ac->ac_status == AC_STATUS_FOUND);

	/* first, try the goal */
	err = ext4_mb_find_by_goal(ac, &e4b);
	if (err || ac->ac_status == AC_STATUS_FOUND)
		goto out;

	if (unlikely(ac->ac_flags & EXT4_MB_HINT_GOAL_ONLY))
		goto out;

	/*
	 * ac->ac_2order is set only if the fe_len is a power of 2
	 * if ac->ac_2order is set we also set criteria to CR_POWER2_ALIGNED
	 * so that we try exact allocation using buddy.
	 */
	i = fls(ac->ac_g_ex.fe_len);
	ac->ac_2order = 0;
	/*
	 * We search using buddy data only if the order of the request
	 * is greater than equal to the sbi_s_mb_order2_reqs
	 * You can tune it via /sys/fs/ext4/<partition>/mb_order2_req
	 * We also support searching for power-of-two requests only for
	 * requests upto maximum buddy size we have constructed.
	 */
	if (i >= sbi->s_mb_order2_reqs && i <= MB_NUM_ORDERS(sb)) {
		if (is_power_of_2(ac->ac_g_ex.fe_len))
			ac->ac_2order = array_index_nospec(i - 1,
							   MB_NUM_ORDERS(sb));
	}

	/* if stream allocation is enabled, use global goal */
	if (ac->ac_flags & EXT4_MB_STREAM_ALLOC) {
		/* TBD: may be hot point */
		spin_lock(&sbi->s_md_lock);
		ac->ac_g_ex.fe_group = sbi->s_mb_last_group;
		ac->ac_g_ex.fe_start = sbi->s_mb_last_start;
		spin_unlock(&sbi->s_md_lock);
	}

	/*
	 * Let's just scan groups to find more-less suitable blocks We
	 * start with CR_GOAL_LEN_FAST, unless it is power of 2
	 * aligned, in which case let's do that faster approach first.
	 */
	if (ac->ac_2order)
		cr = CR_POWER2_ALIGNED;
repeat:
	for (; cr < EXT4_MB_NUM_CRS && ac->ac_status == AC_STATUS_CONTINUE; cr++) {
		ac->ac_criteria = cr;
		/*
		 * searching for the right group start
		 * from the goal value specified
		 */
		group = ac->ac_g_ex.fe_group;
		ac->ac_groups_linear_remaining = sbi->s_mb_max_linear_groups;
		prefetch_grp = group;
		nr = 0;

		for (i = 0, new_cr = cr; i < ngroups; i++,
		     ext4_mb_choose_next_group(ac, &new_cr, &group, ngroups)) {
			int ret = 0;

			cond_resched();
			if (new_cr != cr) {
				cr = new_cr;
				goto repeat;
			}

			/*
			 * Batch reads of the block allocation bitmaps
			 * to get multiple READs in flight; limit
			 * prefetching at inexpensive CR, otherwise mballoc
			 * can spend a lot of time loading imperfect groups
			 */
			if ((prefetch_grp == group) &&
			    (ext4_mb_cr_expensive(cr) ||
			     prefetch_ios < sbi->s_mb_prefetch_limit)) {
				nr = sbi->s_mb_prefetch;
				if (ext4_has_feature_flex_bg(sb)) {
					nr = 1 << sbi->s_log_groups_per_flex;
					nr -= group & (nr - 1);
					nr = min(nr, sbi->s_mb_prefetch);
				}
				prefetch_grp = ext4_mb_prefetch(sb, group,
							nr, &prefetch_ios);
			}

			/* This now checks without needing the buddy page */
			ret = ext4_mb_good_group_nolock(ac, group, cr);
			if (ret <= 0) {
				if (!first_err)
					first_err = ret;
				continue;
			}

			err = ext4_mb_load_buddy(sb, group, &e4b);
			if (err)
				goto out;

			ext4_lock_group(sb, group);

			/*
			 * We need to check again after locking the
			 * block group
			 */
			ret = ext4_mb_good_group(ac, group, cr);
			if (ret == 0) {
				ext4_unlock_group(sb, group);
				ext4_mb_unload_buddy(&e4b);
				continue;
			}

			ac->ac_groups_scanned++;
			if (cr == CR_POWER2_ALIGNED)
				ext4_mb_simple_scan_group(ac, &e4b);
			else {
				bool is_stripe_aligned =
					(sbi->s_stripe >=
					 sbi->s_cluster_ratio) &&
					!(ac->ac_g_ex.fe_len %
					  EXT4_NUM_B2C(sbi, sbi->s_stripe));

				if ((cr == CR_GOAL_LEN_FAST ||
				     cr == CR_BEST_AVAIL_LEN) &&
				    is_stripe_aligned)
					ext4_mb_scan_aligned(ac, &e4b);

				if (ac->ac_status == AC_STATUS_CONTINUE)
					ext4_mb_complex_scan_group(ac, &e4b);
			}

			ext4_unlock_group(sb, group);
			ext4_mb_unload_buddy(&e4b);

			if (ac->ac_status != AC_STATUS_CONTINUE)
				break;
		}
		/* Processed all groups and haven't found blocks */
		if (sbi->s_mb_stats && i == ngroups)
			atomic64_inc(&sbi->s_bal_cX_failed[cr]);

		if (i == ngroups && ac->ac_criteria == CR_BEST_AVAIL_LEN)
			/* Reset goal length to original goal length before
			 * falling into CR_GOAL_LEN_SLOW */
			ac->ac_g_ex.fe_len = ac->ac_orig_goal_len;
	}

	if (ac->ac_b_ex.fe_len > 0 && ac->ac_status != AC_STATUS_FOUND &&
	    !(ac->ac_flags & EXT4_MB_HINT_FIRST)) {
		/*
		 * We've been searching too long. Let's try to allocate
		 * the best chunk we've found so far
		 */
		ext4_mb_try_best_found(ac, &e4b);
		if (ac->ac_status != AC_STATUS_FOUND) {
			/*
			 * Someone more lucky has already allocated it.
			 * The only thing we can do is just take first
			 * found block(s)
			 */
			lost = atomic_inc_return(&sbi->s_mb_lost_chunks);
			mb_debug(sb, "lost chunk, group: %u, start: %d, len: %d, lost: %d\n",
				 ac->ac_b_ex.fe_group, ac->ac_b_ex.fe_start,
				 ac->ac_b_ex.fe_len, lost);

			ac->ac_b_ex.fe_group = 0;
			ac->ac_b_ex.fe_start = 0;
			ac->ac_b_ex.fe_len = 0;
			ac->ac_status = AC_STATUS_CONTINUE;
			ac->ac_flags |= EXT4_MB_HINT_FIRST;
			cr = CR_ANY_FREE;
			goto repeat;
		}
	}

	if (sbi->s_mb_stats && ac->ac_status == AC_STATUS_FOUND)
		atomic64_inc(&sbi->s_bal_cX_hits[ac->ac_criteria]);
out:
	if (!err && ac->ac_status != AC_STATUS_FOUND && first_err)
		err = first_err;

	mb_debug(sb, "Best len %d, origin len %d, ac_status %u, ac_flags 0x%x, cr %d ret %d\n",
		 ac->ac_b_ex.fe_len, ac->ac_o_ex.fe_len, ac->ac_status,
		 ac->ac_flags, cr, err);

	if (nr)
		ext4_mb_prefetch_fini(sb, prefetch_grp, nr);

	return err;
}

static void *ext4_mb_seq_groups_start(struct seq_file *seq, loff_t *pos)
{
	struct super_block *sb = pde_data(file_inode(seq->file));
	ext4_group_t group;

	if (*pos < 0 || *pos >= ext4_get_groups_count(sb))
		return NULL;
	group = *pos + 1;
	return (void *) ((unsigned long) group);
}

static void *ext4_mb_seq_groups_next(struct seq_file *seq, void *v, loff_t *pos)
{
	struct super_block *sb = pde_data(file_inode(seq->file));
	ext4_group_t group;

	++*pos;
	if (*pos < 0 || *pos >= ext4_get_groups_count(sb))
		return NULL;
	group = *pos + 1;
	return (void *) ((unsigned long) group);
}

static int ext4_mb_seq_groups_show(struct seq_file *seq, void *v)
{
	struct super_block *sb = pde_data(file_inode(seq->file));
	ext4_group_t group = (ext4_group_t) ((unsigned long) v);
	int i, err;
	char nbuf[16];
	struct ext4_buddy e4b;
	struct ext4_group_info *grinfo;
	unsigned char blocksize_bits = min_t(unsigned char,
					     sb->s_blocksize_bits,
					     EXT4_MAX_BLOCK_LOG_SIZE);
	struct sg {
		struct ext4_group_info info;
		ext4_grpblk_t counters[EXT4_MAX_BLOCK_LOG_SIZE + 2];
	} sg;

	group--;
	if (group == 0)
		seq_puts(seq, "#group: free  frags first ["
			      " 2^0   2^1   2^2   2^3   2^4   2^5   2^6  "
			      " 2^7   2^8   2^9   2^10  2^11  2^12  2^13  ]\n");

	i = (blocksize_bits + 2) * sizeof(sg.info.bb_counters[0]) +
		sizeof(struct ext4_group_info);

	grinfo = ext4_get_group_info(sb, group);
	if (!grinfo)
		return 0;
	/* Load the group info in memory only if not already loaded. */
	if (unlikely(EXT4_MB_GRP_NEED_INIT(grinfo))) {
		err = ext4_mb_load_buddy(sb, group, &e4b);
		if (err) {
			seq_printf(seq, "#%-5u: %s\n", group, ext4_decode_error(NULL, err, nbuf));
			return 0;
		}
		ext4_mb_unload_buddy(&e4b);
	}

	/*
	 * We care only about free space counters in the group info and
	 * these are safe to access even after the buddy has been unloaded
	 */
	memcpy(&sg, grinfo, i);
	seq_printf(seq, "#%-5u: %-5u %-5u %-5u [", group, sg.info.bb_free,
			sg.info.bb_fragments, sg.info.bb_first_free);
	for (i = 0; i <= 13; i++)
		seq_printf(seq, " %-5u", i <= blocksize_bits + 1 ?
				sg.info.bb_counters[i] : 0);
	seq_puts(seq, " ]");
	if (EXT4_MB_GRP_BBITMAP_CORRUPT(&sg.info))
		seq_puts(seq, " Block bitmap corrupted!");
<<<<<<< HEAD
	seq_puts(seq, "\n");

=======
	seq_putc(seq, '\n');
>>>>>>> a6ad5510
	return 0;
}

static void ext4_mb_seq_groups_stop(struct seq_file *seq, void *v)
{
}

const struct seq_operations ext4_mb_seq_groups_ops = {
	.start  = ext4_mb_seq_groups_start,
	.next   = ext4_mb_seq_groups_next,
	.stop   = ext4_mb_seq_groups_stop,
	.show   = ext4_mb_seq_groups_show,
};

int ext4_seq_mb_stats_show(struct seq_file *seq, void *offset)
{
	struct super_block *sb = seq->private;
	struct ext4_sb_info *sbi = EXT4_SB(sb);

	seq_puts(seq, "mballoc:\n");
	if (!sbi->s_mb_stats) {
		seq_puts(seq, "\tmb stats collection turned off.\n");
		seq_puts(
			seq,
			"\tTo enable, please write \"1\" to sysfs file mb_stats.\n");
		return 0;
	}
	seq_printf(seq, "\treqs: %u\n", atomic_read(&sbi->s_bal_reqs));
	seq_printf(seq, "\tsuccess: %u\n", atomic_read(&sbi->s_bal_success));

	seq_printf(seq, "\tgroups_scanned: %u\n",
		   atomic_read(&sbi->s_bal_groups_scanned));

	/* CR_POWER2_ALIGNED stats */
	seq_puts(seq, "\tcr_p2_aligned_stats:\n");
	seq_printf(seq, "\t\thits: %llu\n",
		   atomic64_read(&sbi->s_bal_cX_hits[CR_POWER2_ALIGNED]));
	seq_printf(
		seq, "\t\tgroups_considered: %llu\n",
		atomic64_read(
			&sbi->s_bal_cX_groups_considered[CR_POWER2_ALIGNED]));
	seq_printf(seq, "\t\textents_scanned: %u\n",
		   atomic_read(&sbi->s_bal_cX_ex_scanned[CR_POWER2_ALIGNED]));
	seq_printf(seq, "\t\tuseless_loops: %llu\n",
		   atomic64_read(&sbi->s_bal_cX_failed[CR_POWER2_ALIGNED]));
	seq_printf(seq, "\t\tbad_suggestions: %u\n",
		   atomic_read(&sbi->s_bal_p2_aligned_bad_suggestions));

	/* CR_GOAL_LEN_FAST stats */
	seq_puts(seq, "\tcr_goal_fast_stats:\n");
	seq_printf(seq, "\t\thits: %llu\n",
		   atomic64_read(&sbi->s_bal_cX_hits[CR_GOAL_LEN_FAST]));
	seq_printf(seq, "\t\tgroups_considered: %llu\n",
		   atomic64_read(
			   &sbi->s_bal_cX_groups_considered[CR_GOAL_LEN_FAST]));
	seq_printf(seq, "\t\textents_scanned: %u\n",
		   atomic_read(&sbi->s_bal_cX_ex_scanned[CR_GOAL_LEN_FAST]));
	seq_printf(seq, "\t\tuseless_loops: %llu\n",
		   atomic64_read(&sbi->s_bal_cX_failed[CR_GOAL_LEN_FAST]));
	seq_printf(seq, "\t\tbad_suggestions: %u\n",
		   atomic_read(&sbi->s_bal_goal_fast_bad_suggestions));

	/* CR_BEST_AVAIL_LEN stats */
	seq_puts(seq, "\tcr_best_avail_stats:\n");
	seq_printf(seq, "\t\thits: %llu\n",
		   atomic64_read(&sbi->s_bal_cX_hits[CR_BEST_AVAIL_LEN]));
	seq_printf(
		seq, "\t\tgroups_considered: %llu\n",
		atomic64_read(
			&sbi->s_bal_cX_groups_considered[CR_BEST_AVAIL_LEN]));
	seq_printf(seq, "\t\textents_scanned: %u\n",
		   atomic_read(&sbi->s_bal_cX_ex_scanned[CR_BEST_AVAIL_LEN]));
	seq_printf(seq, "\t\tuseless_loops: %llu\n",
		   atomic64_read(&sbi->s_bal_cX_failed[CR_BEST_AVAIL_LEN]));
	seq_printf(seq, "\t\tbad_suggestions: %u\n",
		   atomic_read(&sbi->s_bal_best_avail_bad_suggestions));

	/* CR_GOAL_LEN_SLOW stats */
	seq_puts(seq, "\tcr_goal_slow_stats:\n");
	seq_printf(seq, "\t\thits: %llu\n",
		   atomic64_read(&sbi->s_bal_cX_hits[CR_GOAL_LEN_SLOW]));
	seq_printf(seq, "\t\tgroups_considered: %llu\n",
		   atomic64_read(
			   &sbi->s_bal_cX_groups_considered[CR_GOAL_LEN_SLOW]));
	seq_printf(seq, "\t\textents_scanned: %u\n",
		   atomic_read(&sbi->s_bal_cX_ex_scanned[CR_GOAL_LEN_SLOW]));
	seq_printf(seq, "\t\tuseless_loops: %llu\n",
		   atomic64_read(&sbi->s_bal_cX_failed[CR_GOAL_LEN_SLOW]));

	/* CR_ANY_FREE stats */
	seq_puts(seq, "\tcr_any_free_stats:\n");
	seq_printf(seq, "\t\thits: %llu\n",
		   atomic64_read(&sbi->s_bal_cX_hits[CR_ANY_FREE]));
	seq_printf(
		seq, "\t\tgroups_considered: %llu\n",
		atomic64_read(&sbi->s_bal_cX_groups_considered[CR_ANY_FREE]));
	seq_printf(seq, "\t\textents_scanned: %u\n",
		   atomic_read(&sbi->s_bal_cX_ex_scanned[CR_ANY_FREE]));
	seq_printf(seq, "\t\tuseless_loops: %llu\n",
		   atomic64_read(&sbi->s_bal_cX_failed[CR_ANY_FREE]));

	/* Aggregates */
	seq_printf(seq, "\textents_scanned: %u\n",
		   atomic_read(&sbi->s_bal_ex_scanned));
	seq_printf(seq, "\t\tgoal_hits: %u\n", atomic_read(&sbi->s_bal_goals));
	seq_printf(seq, "\t\tlen_goal_hits: %u\n",
		   atomic_read(&sbi->s_bal_len_goals));
	seq_printf(seq, "\t\t2^n_hits: %u\n", atomic_read(&sbi->s_bal_2orders));
	seq_printf(seq, "\t\tbreaks: %u\n", atomic_read(&sbi->s_bal_breaks));
	seq_printf(seq, "\t\tlost: %u\n", atomic_read(&sbi->s_mb_lost_chunks));
	seq_printf(seq, "\tbuddies_generated: %u/%u\n",
		   atomic_read(&sbi->s_mb_buddies_generated),
		   ext4_get_groups_count(sb));
	seq_printf(seq, "\tbuddies_time_used: %llu\n",
		   atomic64_read(&sbi->s_mb_generation_time));
	seq_printf(seq, "\tpreallocated: %u\n",
		   atomic_read(&sbi->s_mb_preallocated));
	seq_printf(seq, "\tdiscarded: %u\n", atomic_read(&sbi->s_mb_discarded));
	return 0;
}

static void *ext4_mb_seq_structs_summary_start(struct seq_file *seq, loff_t *pos)
{
	struct super_block *sb = pde_data(file_inode(seq->file));
	unsigned long position;

	if (*pos < 0 || *pos >= 2*MB_NUM_ORDERS(sb))
		return NULL;
	position = *pos + 1;
	return (void *) ((unsigned long) position);
}

static void *ext4_mb_seq_structs_summary_next(struct seq_file *seq, void *v, loff_t *pos)
{
	struct super_block *sb = pde_data(file_inode(seq->file));
	unsigned long position;

	++*pos;
	if (*pos < 0 || *pos >= 2*MB_NUM_ORDERS(sb))
		return NULL;
	position = *pos + 1;
	return (void *) ((unsigned long) position);
}

static int ext4_mb_seq_structs_summary_show(struct seq_file *seq, void *v)
{
	struct super_block *sb = pde_data(file_inode(seq->file));
	struct ext4_sb_info *sbi = EXT4_SB(sb);
	unsigned long position = ((unsigned long) v);
	struct ext4_group_info *grp;
	unsigned int count;

	position--;
	if (position >= MB_NUM_ORDERS(sb)) {
		position -= MB_NUM_ORDERS(sb);
		if (position == 0)
			seq_puts(seq, "avg_fragment_size_lists:\n");

		count = 0;
		read_lock(&sbi->s_mb_avg_fragment_size_locks[position]);
		list_for_each_entry(grp, &sbi->s_mb_avg_fragment_size[position],
				    bb_avg_fragment_size_node)
			count++;
		read_unlock(&sbi->s_mb_avg_fragment_size_locks[position]);
		seq_printf(seq, "\tlist_order_%u_groups: %u\n",
					(unsigned int)position, count);
		return 0;
	}

	if (position == 0) {
		seq_printf(seq, "optimize_scan: %d\n",
			   test_opt2(sb, MB_OPTIMIZE_SCAN) ? 1 : 0);
		seq_puts(seq, "max_free_order_lists:\n");
	}
	count = 0;
	read_lock(&sbi->s_mb_largest_free_orders_locks[position]);
	list_for_each_entry(grp, &sbi->s_mb_largest_free_orders[position],
			    bb_largest_free_order_node)
		count++;
	read_unlock(&sbi->s_mb_largest_free_orders_locks[position]);
	seq_printf(seq, "\tlist_order_%u_groups: %u\n",
		   (unsigned int)position, count);

	return 0;
}

static void ext4_mb_seq_structs_summary_stop(struct seq_file *seq, void *v)
{
}

const struct seq_operations ext4_mb_seq_structs_summary_ops = {
	.start  = ext4_mb_seq_structs_summary_start,
	.next   = ext4_mb_seq_structs_summary_next,
	.stop   = ext4_mb_seq_structs_summary_stop,
	.show   = ext4_mb_seq_structs_summary_show,
};

static struct kmem_cache *get_groupinfo_cache(int blocksize_bits)
{
	int cache_index = blocksize_bits - EXT4_MIN_BLOCK_LOG_SIZE;
	struct kmem_cache *cachep = ext4_groupinfo_caches[cache_index];

	BUG_ON(!cachep);
	return cachep;
}

/*
 * Allocate the top-level s_group_info array for the specified number
 * of groups
 */
int ext4_mb_alloc_groupinfo(struct super_block *sb, ext4_group_t ngroups)
{
	struct ext4_sb_info *sbi = EXT4_SB(sb);
	unsigned size;
	struct ext4_group_info ***old_groupinfo, ***new_groupinfo;

	size = (ngroups + EXT4_DESC_PER_BLOCK(sb) - 1) >>
		EXT4_DESC_PER_BLOCK_BITS(sb);
	if (size <= sbi->s_group_info_size)
		return 0;

	size = roundup_pow_of_two(sizeof(*sbi->s_group_info) * size);
	new_groupinfo = kvzalloc(size, GFP_KERNEL);
	if (!new_groupinfo) {
		ext4_msg(sb, KERN_ERR, "can't allocate buddy meta group");
		return -ENOMEM;
	}
	rcu_read_lock();
	old_groupinfo = rcu_dereference(sbi->s_group_info);
	if (old_groupinfo)
		memcpy(new_groupinfo, old_groupinfo,
		       sbi->s_group_info_size * sizeof(*sbi->s_group_info));
	rcu_read_unlock();
	rcu_assign_pointer(sbi->s_group_info, new_groupinfo);
	sbi->s_group_info_size = size / sizeof(*sbi->s_group_info);
	if (old_groupinfo)
		ext4_kvfree_array_rcu(old_groupinfo);
	ext4_debug("allocated s_groupinfo array for %d meta_bg's\n",
		   sbi->s_group_info_size);
	return 0;
}

/* Create and initialize ext4_group_info data for the given group. */
int ext4_mb_add_groupinfo(struct super_block *sb, ext4_group_t group,
			  struct ext4_group_desc *desc)
{
	int i;
	int metalen = 0;
	int idx = group >> EXT4_DESC_PER_BLOCK_BITS(sb);
	struct ext4_sb_info *sbi = EXT4_SB(sb);
	struct ext4_group_info **meta_group_info;
	struct kmem_cache *cachep = get_groupinfo_cache(sb->s_blocksize_bits);

	/*
	 * First check if this group is the first of a reserved block.
	 * If it's true, we have to allocate a new table of pointers
	 * to ext4_group_info structures
	 */
	if (group % EXT4_DESC_PER_BLOCK(sb) == 0) {
		metalen = sizeof(*meta_group_info) <<
			EXT4_DESC_PER_BLOCK_BITS(sb);
		meta_group_info = kmalloc(metalen, GFP_NOFS);
		if (meta_group_info == NULL) {
			ext4_msg(sb, KERN_ERR, "can't allocate mem "
				 "for a buddy group");
			return -ENOMEM;
		}
		rcu_read_lock();
		rcu_dereference(sbi->s_group_info)[idx] = meta_group_info;
		rcu_read_unlock();
	}

	meta_group_info = sbi_array_rcu_deref(sbi, s_group_info, idx);
	i = group & (EXT4_DESC_PER_BLOCK(sb) - 1);

	meta_group_info[i] = kmem_cache_zalloc(cachep, GFP_NOFS);
	if (meta_group_info[i] == NULL) {
		ext4_msg(sb, KERN_ERR, "can't allocate buddy mem");
		goto exit_group_info;
	}
	set_bit(EXT4_GROUP_INFO_NEED_INIT_BIT,
		&(meta_group_info[i]->bb_state));

	/*
	 * initialize bb_free to be able to skip
	 * empty groups without initialization
	 */
	if (ext4_has_group_desc_csum(sb) &&
	    (desc->bg_flags & cpu_to_le16(EXT4_BG_BLOCK_UNINIT))) {
		meta_group_info[i]->bb_free =
			ext4_free_clusters_after_init(sb, group, desc);
	} else {
		meta_group_info[i]->bb_free =
			ext4_free_group_clusters(sb, desc);
	}

	INIT_LIST_HEAD(&meta_group_info[i]->bb_prealloc_list);
	init_rwsem(&meta_group_info[i]->alloc_sem);
	meta_group_info[i]->bb_free_root = RB_ROOT;
	INIT_LIST_HEAD(&meta_group_info[i]->bb_largest_free_order_node);
	INIT_LIST_HEAD(&meta_group_info[i]->bb_avg_fragment_size_node);
	meta_group_info[i]->bb_largest_free_order = -1;  /* uninit */
	meta_group_info[i]->bb_avg_fragment_size_order = -1;  /* uninit */
	meta_group_info[i]->bb_group = group;

	mb_group_bb_bitmap_alloc(sb, meta_group_info[i], group);
	return 0;

exit_group_info:
	/* If a meta_group_info table has been allocated, release it now */
	if (group % EXT4_DESC_PER_BLOCK(sb) == 0) {
		struct ext4_group_info ***group_info;

		rcu_read_lock();
		group_info = rcu_dereference(sbi->s_group_info);
		kfree(group_info[idx]);
		group_info[idx] = NULL;
		rcu_read_unlock();
	}
	return -ENOMEM;
} /* ext4_mb_add_groupinfo */

static int ext4_mb_init_backend(struct super_block *sb)
{
	ext4_group_t ngroups = ext4_get_groups_count(sb);
	ext4_group_t i;
	struct ext4_sb_info *sbi = EXT4_SB(sb);
	int err;
	struct ext4_group_desc *desc;
	struct ext4_group_info ***group_info;
	struct kmem_cache *cachep;

	err = ext4_mb_alloc_groupinfo(sb, ngroups);
	if (err)
		return err;

	sbi->s_buddy_cache = new_inode(sb);
	if (sbi->s_buddy_cache == NULL) {
		ext4_msg(sb, KERN_ERR, "can't get new inode");
		goto err_freesgi;
	}
	/* To avoid potentially colliding with an valid on-disk inode number,
	 * use EXT4_BAD_INO for the buddy cache inode number.  This inode is
	 * not in the inode hash, so it should never be found by iget(), but
	 * this will avoid confusion if it ever shows up during debugging. */
	sbi->s_buddy_cache->i_ino = EXT4_BAD_INO;
	EXT4_I(sbi->s_buddy_cache)->i_disksize = 0;
	for (i = 0; i < ngroups; i++) {
		cond_resched();
		desc = ext4_get_group_desc(sb, i, NULL);
		if (desc == NULL) {
			ext4_msg(sb, KERN_ERR, "can't read descriptor %u", i);
			goto err_freebuddy;
		}
		if (ext4_mb_add_groupinfo(sb, i, desc) != 0)
			goto err_freebuddy;
	}

	if (ext4_has_feature_flex_bg(sb)) {
		/* a single flex group is supposed to be read by a single IO.
		 * 2 ^ s_log_groups_per_flex != UINT_MAX as s_mb_prefetch is
		 * unsigned integer, so the maximum shift is 32.
		 */
		if (sbi->s_es->s_log_groups_per_flex >= 32) {
			ext4_msg(sb, KERN_ERR, "too many log groups per flexible block group");
			goto err_freebuddy;
		}
		sbi->s_mb_prefetch = min_t(uint, 1 << sbi->s_es->s_log_groups_per_flex,
			BLK_MAX_SEGMENT_SIZE >> (sb->s_blocksize_bits - 9));
		sbi->s_mb_prefetch *= 8; /* 8 prefetch IOs in flight at most */
	} else {
		sbi->s_mb_prefetch = 32;
	}
	if (sbi->s_mb_prefetch > ext4_get_groups_count(sb))
		sbi->s_mb_prefetch = ext4_get_groups_count(sb);
	/*
	 * now many real IOs to prefetch within a single allocation at
	 * CR_POWER2_ALIGNED. Given CR_POWER2_ALIGNED is an CPU-related
	 * optimization we shouldn't try to load too many groups, at some point
	 * we should start to use what we've got in memory.
	 * with an average random access time 5ms, it'd take a second to get
	 * 200 groups (* N with flex_bg), so let's make this limit 4
	 */
	sbi->s_mb_prefetch_limit = sbi->s_mb_prefetch * 4;
	if (sbi->s_mb_prefetch_limit > ext4_get_groups_count(sb))
		sbi->s_mb_prefetch_limit = ext4_get_groups_count(sb);

	return 0;

err_freebuddy:
	cachep = get_groupinfo_cache(sb->s_blocksize_bits);
	while (i-- > 0) {
		struct ext4_group_info *grp = ext4_get_group_info(sb, i);

		if (grp)
			kmem_cache_free(cachep, grp);
	}
	i = sbi->s_group_info_size;
	rcu_read_lock();
	group_info = rcu_dereference(sbi->s_group_info);
	while (i-- > 0)
		kfree(group_info[i]);
	rcu_read_unlock();
	iput(sbi->s_buddy_cache);
err_freesgi:
	rcu_read_lock();
	kvfree(rcu_dereference(sbi->s_group_info));
	rcu_read_unlock();
	return -ENOMEM;
}

static void ext4_groupinfo_destroy_slabs(void)
{
	int i;

	for (i = 0; i < NR_GRPINFO_CACHES; i++) {
		kmem_cache_destroy(ext4_groupinfo_caches[i]);
		ext4_groupinfo_caches[i] = NULL;
	}
}

static int ext4_groupinfo_create_slab(size_t size)
{
	static DEFINE_MUTEX(ext4_grpinfo_slab_create_mutex);
	int slab_size;
	int blocksize_bits = order_base_2(size);
	int cache_index = blocksize_bits - EXT4_MIN_BLOCK_LOG_SIZE;
	struct kmem_cache *cachep;

	if (cache_index >= NR_GRPINFO_CACHES)
		return -EINVAL;

	if (unlikely(cache_index < 0))
		cache_index = 0;

	mutex_lock(&ext4_grpinfo_slab_create_mutex);
	if (ext4_groupinfo_caches[cache_index]) {
		mutex_unlock(&ext4_grpinfo_slab_create_mutex);
		return 0;	/* Already created */
	}

	slab_size = offsetof(struct ext4_group_info,
				bb_counters[blocksize_bits + 2]);

	cachep = kmem_cache_create(ext4_groupinfo_slab_names[cache_index],
					slab_size, 0, SLAB_RECLAIM_ACCOUNT,
					NULL);

	ext4_groupinfo_caches[cache_index] = cachep;

	mutex_unlock(&ext4_grpinfo_slab_create_mutex);
	if (!cachep) {
		printk(KERN_EMERG
		       "EXT4-fs: no memory for groupinfo slab cache\n");
		return -ENOMEM;
	}

	return 0;
}

static void ext4_discard_work(struct work_struct *work)
{
	struct ext4_sb_info *sbi = container_of(work,
			struct ext4_sb_info, s_discard_work);
	struct super_block *sb = sbi->s_sb;
	struct ext4_free_data *fd, *nfd;
	struct ext4_buddy e4b;
	LIST_HEAD(discard_list);
	ext4_group_t grp, load_grp;
	int err = 0;

	spin_lock(&sbi->s_md_lock);
	list_splice_init(&sbi->s_discard_list, &discard_list);
	spin_unlock(&sbi->s_md_lock);

	load_grp = UINT_MAX;
	list_for_each_entry_safe(fd, nfd, &discard_list, efd_list) {
		/*
		 * If filesystem is umounting or no memory or suffering
		 * from no space, give up the discard
		 */
		if ((sb->s_flags & SB_ACTIVE) && !err &&
		    !atomic_read(&sbi->s_retry_alloc_pending)) {
			grp = fd->efd_group;
			if (grp != load_grp) {
				if (load_grp != UINT_MAX)
					ext4_mb_unload_buddy(&e4b);

				err = ext4_mb_load_buddy(sb, grp, &e4b);
				if (err) {
					kmem_cache_free(ext4_free_data_cachep, fd);
					load_grp = UINT_MAX;
					continue;
				} else {
					load_grp = grp;
				}
			}

			ext4_lock_group(sb, grp);
			ext4_try_to_trim_range(sb, &e4b, fd->efd_start_cluster,
						fd->efd_start_cluster + fd->efd_count - 1, 1);
			ext4_unlock_group(sb, grp);
		}
		kmem_cache_free(ext4_free_data_cachep, fd);
	}

	if (load_grp != UINT_MAX)
		ext4_mb_unload_buddy(&e4b);
}

int ext4_mb_init(struct super_block *sb)
{
	struct ext4_sb_info *sbi = EXT4_SB(sb);
	unsigned i, j;
	unsigned offset, offset_incr;
	unsigned max;
	int ret;

	i = MB_NUM_ORDERS(sb) * sizeof(*sbi->s_mb_offsets);

	sbi->s_mb_offsets = kmalloc(i, GFP_KERNEL);
	if (sbi->s_mb_offsets == NULL) {
		ret = -ENOMEM;
		goto out;
	}

	i = MB_NUM_ORDERS(sb) * sizeof(*sbi->s_mb_maxs);
	sbi->s_mb_maxs = kmalloc(i, GFP_KERNEL);
	if (sbi->s_mb_maxs == NULL) {
		ret = -ENOMEM;
		goto out;
	}

	ret = ext4_groupinfo_create_slab(sb->s_blocksize);
	if (ret < 0)
		goto out;

	/* order 0 is regular bitmap */
	sbi->s_mb_maxs[0] = sb->s_blocksize << 3;
	sbi->s_mb_offsets[0] = 0;

	i = 1;
	offset = 0;
	offset_incr = 1 << (sb->s_blocksize_bits - 1);
	max = sb->s_blocksize << 2;
	do {
		sbi->s_mb_offsets[i] = offset;
		sbi->s_mb_maxs[i] = max;
		offset += offset_incr;
		offset_incr = offset_incr >> 1;
		max = max >> 1;
		i++;
	} while (i < MB_NUM_ORDERS(sb));

	sbi->s_mb_avg_fragment_size =
		kmalloc_array(MB_NUM_ORDERS(sb), sizeof(struct list_head),
			GFP_KERNEL);
	if (!sbi->s_mb_avg_fragment_size) {
		ret = -ENOMEM;
		goto out;
	}
	sbi->s_mb_avg_fragment_size_locks =
		kmalloc_array(MB_NUM_ORDERS(sb), sizeof(rwlock_t),
			GFP_KERNEL);
	if (!sbi->s_mb_avg_fragment_size_locks) {
		ret = -ENOMEM;
		goto out;
	}
	for (i = 0; i < MB_NUM_ORDERS(sb); i++) {
		INIT_LIST_HEAD(&sbi->s_mb_avg_fragment_size[i]);
		rwlock_init(&sbi->s_mb_avg_fragment_size_locks[i]);
	}
	sbi->s_mb_largest_free_orders =
		kmalloc_array(MB_NUM_ORDERS(sb), sizeof(struct list_head),
			GFP_KERNEL);
	if (!sbi->s_mb_largest_free_orders) {
		ret = -ENOMEM;
		goto out;
	}
	sbi->s_mb_largest_free_orders_locks =
		kmalloc_array(MB_NUM_ORDERS(sb), sizeof(rwlock_t),
			GFP_KERNEL);
	if (!sbi->s_mb_largest_free_orders_locks) {
		ret = -ENOMEM;
		goto out;
	}
	for (i = 0; i < MB_NUM_ORDERS(sb); i++) {
		INIT_LIST_HEAD(&sbi->s_mb_largest_free_orders[i]);
		rwlock_init(&sbi->s_mb_largest_free_orders_locks[i]);
	}

	spin_lock_init(&sbi->s_md_lock);
	sbi->s_mb_free_pending = 0;
	INIT_LIST_HEAD(&sbi->s_freed_data_list[0]);
	INIT_LIST_HEAD(&sbi->s_freed_data_list[1]);
	INIT_LIST_HEAD(&sbi->s_discard_list);
	INIT_WORK(&sbi->s_discard_work, ext4_discard_work);
	atomic_set(&sbi->s_retry_alloc_pending, 0);

	sbi->s_mb_max_to_scan = MB_DEFAULT_MAX_TO_SCAN;
	sbi->s_mb_min_to_scan = MB_DEFAULT_MIN_TO_SCAN;
	sbi->s_mb_stats = MB_DEFAULT_STATS;
	sbi->s_mb_stream_request = MB_DEFAULT_STREAM_THRESHOLD;
	sbi->s_mb_order2_reqs = MB_DEFAULT_ORDER2_REQS;
	sbi->s_mb_best_avail_max_trim_order = MB_DEFAULT_BEST_AVAIL_TRIM_ORDER;

	/*
	 * The default group preallocation is 512, which for 4k block
	 * sizes translates to 2 megabytes.  However for bigalloc file
	 * systems, this is probably too big (i.e, if the cluster size
	 * is 1 megabyte, then group preallocation size becomes half a
	 * gigabyte!).  As a default, we will keep a two megabyte
	 * group pralloc size for cluster sizes up to 64k, and after
	 * that, we will force a minimum group preallocation size of
	 * 32 clusters.  This translates to 8 megs when the cluster
	 * size is 256k, and 32 megs when the cluster size is 1 meg,
	 * which seems reasonable as a default.
	 */
	sbi->s_mb_group_prealloc = max(MB_DEFAULT_GROUP_PREALLOC >>
				       sbi->s_cluster_bits, 32);
	/*
	 * If there is a s_stripe > 1, then we set the s_mb_group_prealloc
	 * to the lowest multiple of s_stripe which is bigger than
	 * the s_mb_group_prealloc as determined above. We want
	 * the preallocation size to be an exact multiple of the
	 * RAID stripe size so that preallocations don't fragment
	 * the stripes.
	 */
	if (sbi->s_stripe > 1) {
		sbi->s_mb_group_prealloc = roundup(
			sbi->s_mb_group_prealloc, EXT4_NUM_B2C(sbi, sbi->s_stripe));
	}

	sbi->s_locality_groups = alloc_percpu(struct ext4_locality_group);
	if (sbi->s_locality_groups == NULL) {
		ret = -ENOMEM;
		goto out;
	}
	for_each_possible_cpu(i) {
		struct ext4_locality_group *lg;
		lg = per_cpu_ptr(sbi->s_locality_groups, i);
		mutex_init(&lg->lg_mutex);
		for (j = 0; j < PREALLOC_TB_SIZE; j++)
			INIT_LIST_HEAD(&lg->lg_prealloc_list[j]);
		spin_lock_init(&lg->lg_prealloc_lock);
	}

	if (bdev_nonrot(sb->s_bdev))
		sbi->s_mb_max_linear_groups = 0;
	else
		sbi->s_mb_max_linear_groups = MB_DEFAULT_LINEAR_LIMIT;
	/* init file for buddy data */
	ret = ext4_mb_init_backend(sb);
	if (ret != 0)
		goto out_free_locality_groups;

	return 0;

out_free_locality_groups:
	free_percpu(sbi->s_locality_groups);
	sbi->s_locality_groups = NULL;
out:
	kfree(sbi->s_mb_avg_fragment_size);
	kfree(sbi->s_mb_avg_fragment_size_locks);
	kfree(sbi->s_mb_largest_free_orders);
	kfree(sbi->s_mb_largest_free_orders_locks);
	kfree(sbi->s_mb_offsets);
	sbi->s_mb_offsets = NULL;
	kfree(sbi->s_mb_maxs);
	sbi->s_mb_maxs = NULL;
	return ret;
}

/* need to called with the ext4 group lock held */
static int ext4_mb_cleanup_pa(struct ext4_group_info *grp)
{
	struct ext4_prealloc_space *pa;
	struct list_head *cur, *tmp;
	int count = 0;

	list_for_each_safe(cur, tmp, &grp->bb_prealloc_list) {
		pa = list_entry(cur, struct ext4_prealloc_space, pa_group_list);
		list_del(&pa->pa_group_list);
		count++;
		kmem_cache_free(ext4_pspace_cachep, pa);
	}
	return count;
}

void ext4_mb_release(struct super_block *sb)
{
	ext4_group_t ngroups = ext4_get_groups_count(sb);
	ext4_group_t i;
	int num_meta_group_infos;
	struct ext4_group_info *grinfo, ***group_info;
	struct ext4_sb_info *sbi = EXT4_SB(sb);
	struct kmem_cache *cachep = get_groupinfo_cache(sb->s_blocksize_bits);
	int count;

	if (test_opt(sb, DISCARD)) {
		/*
		 * wait the discard work to drain all of ext4_free_data
		 */
		flush_work(&sbi->s_discard_work);
		WARN_ON_ONCE(!list_empty(&sbi->s_discard_list));
	}

	if (sbi->s_group_info) {
		for (i = 0; i < ngroups; i++) {
			cond_resched();
			grinfo = ext4_get_group_info(sb, i);
			if (!grinfo)
				continue;
			mb_group_bb_bitmap_free(grinfo);
			ext4_lock_group(sb, i);
			count = ext4_mb_cleanup_pa(grinfo);
			if (count)
				mb_debug(sb, "mballoc: %d PAs left\n",
					 count);
			ext4_unlock_group(sb, i);
			kmem_cache_free(cachep, grinfo);
		}
		num_meta_group_infos = (ngroups +
				EXT4_DESC_PER_BLOCK(sb) - 1) >>
			EXT4_DESC_PER_BLOCK_BITS(sb);
		rcu_read_lock();
		group_info = rcu_dereference(sbi->s_group_info);
		for (i = 0; i < num_meta_group_infos; i++)
			kfree(group_info[i]);
		kvfree(group_info);
		rcu_read_unlock();
	}
	kfree(sbi->s_mb_avg_fragment_size);
	kfree(sbi->s_mb_avg_fragment_size_locks);
	kfree(sbi->s_mb_largest_free_orders);
	kfree(sbi->s_mb_largest_free_orders_locks);
	kfree(sbi->s_mb_offsets);
	kfree(sbi->s_mb_maxs);
	iput(sbi->s_buddy_cache);
	if (sbi->s_mb_stats) {
		ext4_msg(sb, KERN_INFO,
		       "mballoc: %u blocks %u reqs (%u success)",
				atomic_read(&sbi->s_bal_allocated),
				atomic_read(&sbi->s_bal_reqs),
				atomic_read(&sbi->s_bal_success));
		ext4_msg(sb, KERN_INFO,
		      "mballoc: %u extents scanned, %u groups scanned, %u goal hits, "
				"%u 2^N hits, %u breaks, %u lost",
				atomic_read(&sbi->s_bal_ex_scanned),
				atomic_read(&sbi->s_bal_groups_scanned),
				atomic_read(&sbi->s_bal_goals),
				atomic_read(&sbi->s_bal_2orders),
				atomic_read(&sbi->s_bal_breaks),
				atomic_read(&sbi->s_mb_lost_chunks));
		ext4_msg(sb, KERN_INFO,
		       "mballoc: %u generated and it took %llu",
				atomic_read(&sbi->s_mb_buddies_generated),
				atomic64_read(&sbi->s_mb_generation_time));
		ext4_msg(sb, KERN_INFO,
		       "mballoc: %u preallocated, %u discarded",
				atomic_read(&sbi->s_mb_preallocated),
				atomic_read(&sbi->s_mb_discarded));
	}

	free_percpu(sbi->s_locality_groups);
}

static inline int ext4_issue_discard(struct super_block *sb,
		ext4_group_t block_group, ext4_grpblk_t cluster, int count)
{
	ext4_fsblk_t discard_block;

	discard_block = (EXT4_C2B(EXT4_SB(sb), cluster) +
			 ext4_group_first_block_no(sb, block_group));
	count = EXT4_C2B(EXT4_SB(sb), count);
	trace_ext4_discard_blocks(sb,
			(unsigned long long) discard_block, count);

	return sb_issue_discard(sb, discard_block, count, GFP_NOFS, 0);
}

static void ext4_free_data_in_buddy(struct super_block *sb,
				    struct ext4_free_data *entry)
{
	struct ext4_buddy e4b;
	struct ext4_group_info *db;
	int err, count = 0;

	mb_debug(sb, "gonna free %u blocks in group %u (0x%p):",
		 entry->efd_count, entry->efd_group, entry);

	err = ext4_mb_load_buddy(sb, entry->efd_group, &e4b);
	/* we expect to find existing buddy because it's pinned */
	BUG_ON(err != 0);

	spin_lock(&EXT4_SB(sb)->s_md_lock);
	EXT4_SB(sb)->s_mb_free_pending -= entry->efd_count;
	spin_unlock(&EXT4_SB(sb)->s_md_lock);

	db = e4b.bd_info;
	/* there are blocks to put in buddy to make them really free */
	count += entry->efd_count;
	ext4_lock_group(sb, entry->efd_group);
	/* Take it out of per group rb tree */
	rb_erase(&entry->efd_node, &(db->bb_free_root));
	mb_free_blocks(NULL, &e4b, entry->efd_start_cluster, entry->efd_count);

	/*
	 * Clear the trimmed flag for the group so that the next
	 * ext4_trim_fs can trim it.
	 */
	EXT4_MB_GRP_CLEAR_TRIMMED(db);

	if (!db->bb_free_root.rb_node) {
		/* No more items in the per group rb tree
		 * balance refcounts from ext4_mb_free_metadata()
		 */
		folio_put(e4b.bd_buddy_folio);
		folio_put(e4b.bd_bitmap_folio);
	}
	ext4_unlock_group(sb, entry->efd_group);
	ext4_mb_unload_buddy(&e4b);

	mb_debug(sb, "freed %d blocks in 1 structures\n", count);
}

/*
 * This function is called by the jbd2 layer once the commit has finished,
 * so we know we can free the blocks that were released with that commit.
 */
void ext4_process_freed_data(struct super_block *sb, tid_t commit_tid)
{
	struct ext4_sb_info *sbi = EXT4_SB(sb);
	struct ext4_free_data *entry, *tmp;
	LIST_HEAD(freed_data_list);
	struct list_head *s_freed_head = &sbi->s_freed_data_list[commit_tid & 1];
	bool wake;

	list_replace_init(s_freed_head, &freed_data_list);

	list_for_each_entry(entry, &freed_data_list, efd_list)
		ext4_free_data_in_buddy(sb, entry);

	if (test_opt(sb, DISCARD)) {
		spin_lock(&sbi->s_md_lock);
		wake = list_empty(&sbi->s_discard_list);
		list_splice_tail(&freed_data_list, &sbi->s_discard_list);
		spin_unlock(&sbi->s_md_lock);
		if (wake)
			queue_work(system_unbound_wq, &sbi->s_discard_work);
	} else {
		list_for_each_entry_safe(entry, tmp, &freed_data_list, efd_list)
			kmem_cache_free(ext4_free_data_cachep, entry);
	}
}

int __init ext4_init_mballoc(void)
{
	ext4_pspace_cachep = KMEM_CACHE(ext4_prealloc_space,
					SLAB_RECLAIM_ACCOUNT);
	if (ext4_pspace_cachep == NULL)
		goto out;

	ext4_ac_cachep = KMEM_CACHE(ext4_allocation_context,
				    SLAB_RECLAIM_ACCOUNT);
	if (ext4_ac_cachep == NULL)
		goto out_pa_free;

	ext4_free_data_cachep = KMEM_CACHE(ext4_free_data,
					   SLAB_RECLAIM_ACCOUNT);
	if (ext4_free_data_cachep == NULL)
		goto out_ac_free;

	return 0;

out_ac_free:
	kmem_cache_destroy(ext4_ac_cachep);
out_pa_free:
	kmem_cache_destroy(ext4_pspace_cachep);
out:
	return -ENOMEM;
}

void ext4_exit_mballoc(void)
{
	/*
	 * Wait for completion of call_rcu()'s on ext4_pspace_cachep
	 * before destroying the slab cache.
	 */
	rcu_barrier();
	kmem_cache_destroy(ext4_pspace_cachep);
	kmem_cache_destroy(ext4_ac_cachep);
	kmem_cache_destroy(ext4_free_data_cachep);
	ext4_groupinfo_destroy_slabs();
}

#define EXT4_MB_BITMAP_MARKED_CHECK 0x0001
#define EXT4_MB_SYNC_UPDATE 0x0002
static int
ext4_mb_mark_context(handle_t *handle, struct super_block *sb, bool state,
		     ext4_group_t group, ext4_grpblk_t blkoff,
		     ext4_grpblk_t len, int flags, ext4_grpblk_t *ret_changed)
{
	struct ext4_sb_info *sbi = EXT4_SB(sb);
	struct buffer_head *bitmap_bh = NULL;
	struct ext4_group_desc *gdp;
	struct buffer_head *gdp_bh;
	int err;
	unsigned int i, already, changed = len;

	KUNIT_STATIC_STUB_REDIRECT(ext4_mb_mark_context,
				   handle, sb, state, group, blkoff, len,
				   flags, ret_changed);

	if (ret_changed)
		*ret_changed = 0;
	bitmap_bh = ext4_read_block_bitmap(sb, group);
	if (IS_ERR(bitmap_bh))
		return PTR_ERR(bitmap_bh);

	if (handle) {
		BUFFER_TRACE(bitmap_bh, "getting write access");
		err = ext4_journal_get_write_access(handle, sb, bitmap_bh,
						    EXT4_JTR_NONE);
		if (err)
			goto out_err;
	}

	err = -EIO;
	gdp = ext4_get_group_desc(sb, group, &gdp_bh);
	if (!gdp)
		goto out_err;

	if (handle) {
		BUFFER_TRACE(gdp_bh, "get_write_access");
		err = ext4_journal_get_write_access(handle, sb, gdp_bh,
						    EXT4_JTR_NONE);
		if (err)
			goto out_err;
	}

	ext4_lock_group(sb, group);
	if (ext4_has_group_desc_csum(sb) &&
	    (gdp->bg_flags & cpu_to_le16(EXT4_BG_BLOCK_UNINIT))) {
		gdp->bg_flags &= cpu_to_le16(~EXT4_BG_BLOCK_UNINIT);
		ext4_free_group_clusters_set(sb, gdp,
			ext4_free_clusters_after_init(sb, group, gdp));
	}

	if (flags & EXT4_MB_BITMAP_MARKED_CHECK) {
		already = 0;
		for (i = 0; i < len; i++)
			if (mb_test_bit(blkoff + i, bitmap_bh->b_data) ==
					state)
				already++;
		changed = len - already;
	}

	if (state) {
		mb_set_bits(bitmap_bh->b_data, blkoff, len);
		ext4_free_group_clusters_set(sb, gdp,
			ext4_free_group_clusters(sb, gdp) - changed);
	} else {
		mb_clear_bits(bitmap_bh->b_data, blkoff, len);
		ext4_free_group_clusters_set(sb, gdp,
			ext4_free_group_clusters(sb, gdp) + changed);
	}

	ext4_block_bitmap_csum_set(sb, gdp, bitmap_bh);
	ext4_group_desc_csum_set(sb, group, gdp);
	ext4_unlock_group(sb, group);
	if (ret_changed)
		*ret_changed = changed;

	if (sbi->s_log_groups_per_flex) {
		ext4_group_t flex_group = ext4_flex_group(sbi, group);
		struct flex_groups *fg = sbi_array_rcu_deref(sbi,
					   s_flex_groups, flex_group);

		if (state)
			atomic64_sub(changed, &fg->free_clusters);
		else
			atomic64_add(changed, &fg->free_clusters);
	}

	err = ext4_handle_dirty_metadata(handle, NULL, bitmap_bh);
	if (err)
		goto out_err;
	err = ext4_handle_dirty_metadata(handle, NULL, gdp_bh);
	if (err)
		goto out_err;

	if (flags & EXT4_MB_SYNC_UPDATE) {
		sync_dirty_buffer(bitmap_bh);
		sync_dirty_buffer(gdp_bh);
	}

out_err:
	brelse(bitmap_bh);
	return err;
}

/*
 * Check quota and mark chosen space (ac->ac_b_ex) non-free in bitmaps
 * Returns 0 if success or error code
 */
static noinline_for_stack int
ext4_mb_mark_diskspace_used(struct ext4_allocation_context *ac,
				handle_t *handle, unsigned int reserv_clstrs)
{
	struct ext4_group_desc *gdp;
	struct ext4_sb_info *sbi;
	struct super_block *sb;
	ext4_fsblk_t block;
	int err, len;
	int flags = 0;
	ext4_grpblk_t changed;

	BUG_ON(ac->ac_status != AC_STATUS_FOUND);
	BUG_ON(ac->ac_b_ex.fe_len <= 0);

	sb = ac->ac_sb;
	sbi = EXT4_SB(sb);

	gdp = ext4_get_group_desc(sb, ac->ac_b_ex.fe_group, NULL);
	if (!gdp)
		return -EIO;
	ext4_debug("using block group %u(%d)\n", ac->ac_b_ex.fe_group,
			ext4_free_group_clusters(sb, gdp));

	block = ext4_grp_offs_to_block(sb, &ac->ac_b_ex);
	len = EXT4_C2B(sbi, ac->ac_b_ex.fe_len);
	if (!ext4_inode_block_valid(ac->ac_inode, block, len)) {
		ext4_error(sb, "Allocating blocks %llu-%llu which overlap "
			   "fs metadata", block, block+len);
		/* File system mounted not to panic on error
		 * Fix the bitmap and return EFSCORRUPTED
		 * We leak some of the blocks here.
		 */
		err = ext4_mb_mark_context(handle, sb, true,
					   ac->ac_b_ex.fe_group,
					   ac->ac_b_ex.fe_start,
					   ac->ac_b_ex.fe_len,
					   0, NULL);
		if (!err)
			err = -EFSCORRUPTED;
		return err;
	}

#ifdef AGGRESSIVE_CHECK
	flags |= EXT4_MB_BITMAP_MARKED_CHECK;
#endif
	err = ext4_mb_mark_context(handle, sb, true, ac->ac_b_ex.fe_group,
				   ac->ac_b_ex.fe_start, ac->ac_b_ex.fe_len,
				   flags, &changed);

	if (err && changed == 0)
		return err;

#ifdef AGGRESSIVE_CHECK
	BUG_ON(changed != ac->ac_b_ex.fe_len);
#endif
	percpu_counter_sub(&sbi->s_freeclusters_counter, ac->ac_b_ex.fe_len);
	/*
	 * Now reduce the dirty block count also. Should not go negative
	 */
	if (!(ac->ac_flags & EXT4_MB_DELALLOC_RESERVED))
		/* release all the reserved blocks if non delalloc */
		percpu_counter_sub(&sbi->s_dirtyclusters_counter,
				   reserv_clstrs);

	return err;
}

/*
 * Idempotent helper for Ext4 fast commit replay path to set the state of
 * blocks in bitmaps and update counters.
 */
void ext4_mb_mark_bb(struct super_block *sb, ext4_fsblk_t block,
		     int len, bool state)
{
	struct ext4_sb_info *sbi = EXT4_SB(sb);
	ext4_group_t group;
	ext4_grpblk_t blkoff;
	int err = 0;
	unsigned int clen, thisgrp_len;

	while (len > 0) {
		ext4_get_group_no_and_offset(sb, block, &group, &blkoff);

		/*
		 * Check to see if we are freeing blocks across a group
		 * boundary.
		 * In case of flex_bg, this can happen that (block, len) may
		 * span across more than one group. In that case we need to
		 * get the corresponding group metadata to work with.
		 * For this we have goto again loop.
		 */
		thisgrp_len = min_t(unsigned int, (unsigned int)len,
			EXT4_BLOCKS_PER_GROUP(sb) - EXT4_C2B(sbi, blkoff));
		clen = EXT4_NUM_B2C(sbi, thisgrp_len);

		if (!ext4_sb_block_valid(sb, NULL, block, thisgrp_len)) {
			ext4_error(sb, "Marking blocks in system zone - "
				   "Block = %llu, len = %u",
				   block, thisgrp_len);
			break;
		}

		err = ext4_mb_mark_context(NULL, sb, state,
					   group, blkoff, clen,
					   EXT4_MB_BITMAP_MARKED_CHECK |
					   EXT4_MB_SYNC_UPDATE,
					   NULL);
		if (err)
			break;

		block += thisgrp_len;
		len -= thisgrp_len;
		BUG_ON(len < 0);
	}
}

/*
 * here we normalize request for locality group
 * Group request are normalized to s_mb_group_prealloc, which goes to
 * s_strip if we set the same via mount option.
 * s_mb_group_prealloc can be configured via
 * /sys/fs/ext4/<partition>/mb_group_prealloc
 *
 * XXX: should we try to preallocate more than the group has now?
 */
static void ext4_mb_normalize_group_request(struct ext4_allocation_context *ac)
{
	struct super_block *sb = ac->ac_sb;
	struct ext4_locality_group *lg = ac->ac_lg;

	BUG_ON(lg == NULL);
	ac->ac_g_ex.fe_len = EXT4_SB(sb)->s_mb_group_prealloc;
	mb_debug(sb, "goal %u blocks for locality group\n", ac->ac_g_ex.fe_len);
}

/*
 * This function returns the next element to look at during inode
 * PA rbtree walk. We assume that we have held the inode PA rbtree lock
 * (ei->i_prealloc_lock)
 *
 * new_start	The start of the range we want to compare
 * cur_start	The existing start that we are comparing against
 * node	The node of the rb_tree
 */
static inline struct rb_node*
ext4_mb_pa_rb_next_iter(ext4_lblk_t new_start, ext4_lblk_t cur_start, struct rb_node *node)
{
	if (new_start < cur_start)
		return node->rb_left;
	else
		return node->rb_right;
}

static inline void
ext4_mb_pa_assert_overlap(struct ext4_allocation_context *ac,
			  ext4_lblk_t start, loff_t end)
{
	struct ext4_sb_info *sbi = EXT4_SB(ac->ac_sb);
	struct ext4_inode_info *ei = EXT4_I(ac->ac_inode);
	struct ext4_prealloc_space *tmp_pa;
	ext4_lblk_t tmp_pa_start;
	loff_t tmp_pa_end;
	struct rb_node *iter;

	read_lock(&ei->i_prealloc_lock);
	for (iter = ei->i_prealloc_node.rb_node; iter;
	     iter = ext4_mb_pa_rb_next_iter(start, tmp_pa_start, iter)) {
		tmp_pa = rb_entry(iter, struct ext4_prealloc_space,
				  pa_node.inode_node);
		tmp_pa_start = tmp_pa->pa_lstart;
		tmp_pa_end = pa_logical_end(sbi, tmp_pa);

		spin_lock(&tmp_pa->pa_lock);
		if (tmp_pa->pa_deleted == 0)
			BUG_ON(!(start >= tmp_pa_end || end <= tmp_pa_start));
		spin_unlock(&tmp_pa->pa_lock);
	}
	read_unlock(&ei->i_prealloc_lock);
}

/*
 * Given an allocation context "ac" and a range "start", "end", check
 * and adjust boundaries if the range overlaps with any of the existing
 * preallocatoins stored in the corresponding inode of the allocation context.
 *
 * Parameters:
 *	ac			allocation context
 *	start			start of the new range
 *	end			end of the new range
 */
static inline void
ext4_mb_pa_adjust_overlap(struct ext4_allocation_context *ac,
			  ext4_lblk_t *start, loff_t *end)
{
	struct ext4_inode_info *ei = EXT4_I(ac->ac_inode);
	struct ext4_sb_info *sbi = EXT4_SB(ac->ac_sb);
	struct ext4_prealloc_space *tmp_pa = NULL, *left_pa = NULL, *right_pa = NULL;
	struct rb_node *iter;
	ext4_lblk_t new_start, tmp_pa_start, right_pa_start = -1;
	loff_t new_end, tmp_pa_end, left_pa_end = -1;

	new_start = *start;
	new_end = *end;

	/*
	 * Adjust the normalized range so that it doesn't overlap with any
	 * existing preallocated blocks(PAs). Make sure to hold the rbtree lock
	 * so it doesn't change underneath us.
	 */
	read_lock(&ei->i_prealloc_lock);

	/* Step 1: find any one immediate neighboring PA of the normalized range */
	for (iter = ei->i_prealloc_node.rb_node; iter;
	     iter = ext4_mb_pa_rb_next_iter(ac->ac_o_ex.fe_logical,
					    tmp_pa_start, iter)) {
		tmp_pa = rb_entry(iter, struct ext4_prealloc_space,
				  pa_node.inode_node);
		tmp_pa_start = tmp_pa->pa_lstart;
		tmp_pa_end = pa_logical_end(sbi, tmp_pa);

		/* PA must not overlap original request */
		spin_lock(&tmp_pa->pa_lock);
		if (tmp_pa->pa_deleted == 0)
			BUG_ON(!(ac->ac_o_ex.fe_logical >= tmp_pa_end ||
				 ac->ac_o_ex.fe_logical < tmp_pa_start));
		spin_unlock(&tmp_pa->pa_lock);
	}

	/*
	 * Step 2: check if the found PA is left or right neighbor and
	 * get the other neighbor
	 */
	if (tmp_pa) {
		if (tmp_pa->pa_lstart < ac->ac_o_ex.fe_logical) {
			struct rb_node *tmp;

			left_pa = tmp_pa;
			tmp = rb_next(&left_pa->pa_node.inode_node);
			if (tmp) {
				right_pa = rb_entry(tmp,
						    struct ext4_prealloc_space,
						    pa_node.inode_node);
			}
		} else {
			struct rb_node *tmp;

			right_pa = tmp_pa;
			tmp = rb_prev(&right_pa->pa_node.inode_node);
			if (tmp) {
				left_pa = rb_entry(tmp,
						   struct ext4_prealloc_space,
						   pa_node.inode_node);
			}
		}
	}

	/* Step 3: get the non deleted neighbors */
	if (left_pa) {
		for (iter = &left_pa->pa_node.inode_node;;
		     iter = rb_prev(iter)) {
			if (!iter) {
				left_pa = NULL;
				break;
			}

			tmp_pa = rb_entry(iter, struct ext4_prealloc_space,
					  pa_node.inode_node);
			left_pa = tmp_pa;
			spin_lock(&tmp_pa->pa_lock);
			if (tmp_pa->pa_deleted == 0) {
				spin_unlock(&tmp_pa->pa_lock);
				break;
			}
			spin_unlock(&tmp_pa->pa_lock);
		}
	}

	if (right_pa) {
		for (iter = &right_pa->pa_node.inode_node;;
		     iter = rb_next(iter)) {
			if (!iter) {
				right_pa = NULL;
				break;
			}

			tmp_pa = rb_entry(iter, struct ext4_prealloc_space,
					  pa_node.inode_node);
			right_pa = tmp_pa;
			spin_lock(&tmp_pa->pa_lock);
			if (tmp_pa->pa_deleted == 0) {
				spin_unlock(&tmp_pa->pa_lock);
				break;
			}
			spin_unlock(&tmp_pa->pa_lock);
		}
	}

	if (left_pa) {
		left_pa_end = pa_logical_end(sbi, left_pa);
		BUG_ON(left_pa_end > ac->ac_o_ex.fe_logical);
	}

	if (right_pa) {
		right_pa_start = right_pa->pa_lstart;
		BUG_ON(right_pa_start <= ac->ac_o_ex.fe_logical);
	}

	/* Step 4: trim our normalized range to not overlap with the neighbors */
	if (left_pa) {
		if (left_pa_end > new_start)
			new_start = left_pa_end;
	}

	if (right_pa) {
		if (right_pa_start < new_end)
			new_end = right_pa_start;
	}
	read_unlock(&ei->i_prealloc_lock);

	/* XXX: extra loop to check we really don't overlap preallocations */
	ext4_mb_pa_assert_overlap(ac, new_start, new_end);

	*start = new_start;
	*end = new_end;
}

/*
 * Normalization means making request better in terms of
 * size and alignment
 */
static noinline_for_stack void
ext4_mb_normalize_request(struct ext4_allocation_context *ac,
				struct ext4_allocation_request *ar)
{
	struct ext4_sb_info *sbi = EXT4_SB(ac->ac_sb);
	struct ext4_super_block *es = sbi->s_es;
	int bsbits, max;
	loff_t size, start_off, end;
	loff_t orig_size __maybe_unused;
	ext4_lblk_t start;

	/* do normalize only data requests, metadata requests
	   do not need preallocation */
	if (!(ac->ac_flags & EXT4_MB_HINT_DATA))
		return;

	/* sometime caller may want exact blocks */
	if (unlikely(ac->ac_flags & EXT4_MB_HINT_GOAL_ONLY))
		return;

	/* caller may indicate that preallocation isn't
	 * required (it's a tail, for example) */
	if (ac->ac_flags & EXT4_MB_HINT_NOPREALLOC)
		return;

	if (ac->ac_flags & EXT4_MB_HINT_GROUP_ALLOC) {
		ext4_mb_normalize_group_request(ac);
		return ;
	}

	bsbits = ac->ac_sb->s_blocksize_bits;

	/* first, let's learn actual file size
	 * given current request is allocated */
	size = extent_logical_end(sbi, &ac->ac_o_ex);
	size = size << bsbits;
	if (size < i_size_read(ac->ac_inode))
		size = i_size_read(ac->ac_inode);
	orig_size = size;

	/* max size of free chunks */
	max = 2 << bsbits;

#define NRL_CHECK_SIZE(req, size, max, chunk_size)	\
		(req <= (size) || max <= (chunk_size))

	/* first, try to predict filesize */
	/* XXX: should this table be tunable? */
	start_off = 0;
	if (size <= 16 * 1024) {
		size = 16 * 1024;
	} else if (size <= 32 * 1024) {
		size = 32 * 1024;
	} else if (size <= 64 * 1024) {
		size = 64 * 1024;
	} else if (size <= 128 * 1024) {
		size = 128 * 1024;
	} else if (size <= 256 * 1024) {
		size = 256 * 1024;
	} else if (size <= 512 * 1024) {
		size = 512 * 1024;
	} else if (size <= 1024 * 1024) {
		size = 1024 * 1024;
	} else if (NRL_CHECK_SIZE(size, 4 * 1024 * 1024, max, 2 * 1024)) {
		start_off = ((loff_t)ac->ac_o_ex.fe_logical >>
						(21 - bsbits)) << 21;
		size = 2 * 1024 * 1024;
	} else if (NRL_CHECK_SIZE(size, 8 * 1024 * 1024, max, 4 * 1024)) {
		start_off = ((loff_t)ac->ac_o_ex.fe_logical >>
							(22 - bsbits)) << 22;
		size = 4 * 1024 * 1024;
	} else if (NRL_CHECK_SIZE(EXT4_C2B(sbi, ac->ac_o_ex.fe_len),
					(8<<20)>>bsbits, max, 8 * 1024)) {
		start_off = ((loff_t)ac->ac_o_ex.fe_logical >>
							(23 - bsbits)) << 23;
		size = 8 * 1024 * 1024;
	} else {
		start_off = (loff_t) ac->ac_o_ex.fe_logical << bsbits;
		size	  = (loff_t) EXT4_C2B(sbi,
					      ac->ac_o_ex.fe_len) << bsbits;
	}
	size = size >> bsbits;
	start = start_off >> bsbits;

	/*
	 * For tiny groups (smaller than 8MB) the chosen allocation
	 * alignment may be larger than group size. Make sure the
	 * alignment does not move allocation to a different group which
	 * makes mballoc fail assertions later.
	 */
	start = max(start, rounddown(ac->ac_o_ex.fe_logical,
			(ext4_lblk_t)EXT4_BLOCKS_PER_GROUP(ac->ac_sb)));

	/* avoid unnecessary preallocation that may trigger assertions */
	if (start + size > EXT_MAX_BLOCKS)
		size = EXT_MAX_BLOCKS - start;

	/* don't cover already allocated blocks in selected range */
	if (ar->pleft && start <= ar->lleft) {
		size -= ar->lleft + 1 - start;
		start = ar->lleft + 1;
	}
	if (ar->pright && start + size - 1 >= ar->lright)
		size -= start + size - ar->lright;

	/*
	 * Trim allocation request for filesystems with artificially small
	 * groups.
	 */
	if (size > EXT4_BLOCKS_PER_GROUP(ac->ac_sb))
		size = EXT4_BLOCKS_PER_GROUP(ac->ac_sb);

	end = start + size;

	ext4_mb_pa_adjust_overlap(ac, &start, &end);

	size = end - start;

	/*
	 * In this function "start" and "size" are normalized for better
	 * alignment and length such that we could preallocate more blocks.
	 * This normalization is done such that original request of
	 * ac->ac_o_ex.fe_logical & fe_len should always lie within "start" and
	 * "size" boundaries.
	 * (Note fe_len can be relaxed since FS block allocation API does not
	 * provide gurantee on number of contiguous blocks allocation since that
	 * depends upon free space left, etc).
	 * In case of inode pa, later we use the allocated blocks
	 * [pa_pstart + fe_logical - pa_lstart, fe_len/size] from the preallocated
	 * range of goal/best blocks [start, size] to put it at the
	 * ac_o_ex.fe_logical extent of this inode.
	 * (See ext4_mb_use_inode_pa() for more details)
	 */
	if (start + size <= ac->ac_o_ex.fe_logical ||
			start > ac->ac_o_ex.fe_logical) {
		ext4_msg(ac->ac_sb, KERN_ERR,
			 "start %lu, size %lu, fe_logical %lu",
			 (unsigned long) start, (unsigned long) size,
			 (unsigned long) ac->ac_o_ex.fe_logical);
		BUG();
	}
	BUG_ON(size <= 0 || size > EXT4_BLOCKS_PER_GROUP(ac->ac_sb));

	/* now prepare goal request */

	/* XXX: is it better to align blocks WRT to logical
	 * placement or satisfy big request as is */
	ac->ac_g_ex.fe_logical = start;
	ac->ac_g_ex.fe_len = EXT4_NUM_B2C(sbi, size);
	ac->ac_orig_goal_len = ac->ac_g_ex.fe_len;

	/* define goal start in order to merge */
	if (ar->pright && (ar->lright == (start + size)) &&
	    ar->pright >= size &&
	    ar->pright - size >= le32_to_cpu(es->s_first_data_block)) {
		/* merge to the right */
		ext4_get_group_no_and_offset(ac->ac_sb, ar->pright - size,
						&ac->ac_g_ex.fe_group,
						&ac->ac_g_ex.fe_start);
		ac->ac_flags |= EXT4_MB_HINT_TRY_GOAL;
	}
	if (ar->pleft && (ar->lleft + 1 == start) &&
	    ar->pleft + 1 < ext4_blocks_count(es)) {
		/* merge to the left */
		ext4_get_group_no_and_offset(ac->ac_sb, ar->pleft + 1,
						&ac->ac_g_ex.fe_group,
						&ac->ac_g_ex.fe_start);
		ac->ac_flags |= EXT4_MB_HINT_TRY_GOAL;
	}

	mb_debug(ac->ac_sb, "goal: %lld(was %lld) blocks at %u\n", size,
		 orig_size, start);
}

static void ext4_mb_collect_stats(struct ext4_allocation_context *ac)
{
	struct ext4_sb_info *sbi = EXT4_SB(ac->ac_sb);

	if (sbi->s_mb_stats && ac->ac_g_ex.fe_len >= 1) {
		atomic_inc(&sbi->s_bal_reqs);
		atomic_add(ac->ac_b_ex.fe_len, &sbi->s_bal_allocated);
		if (ac->ac_b_ex.fe_len >= ac->ac_o_ex.fe_len)
			atomic_inc(&sbi->s_bal_success);

		atomic_add(ac->ac_found, &sbi->s_bal_ex_scanned);
		for (int i=0; i<EXT4_MB_NUM_CRS; i++) {
			atomic_add(ac->ac_cX_found[i], &sbi->s_bal_cX_ex_scanned[i]);
		}

		atomic_add(ac->ac_groups_scanned, &sbi->s_bal_groups_scanned);
		if (ac->ac_g_ex.fe_start == ac->ac_b_ex.fe_start &&
				ac->ac_g_ex.fe_group == ac->ac_b_ex.fe_group)
			atomic_inc(&sbi->s_bal_goals);
		/* did we allocate as much as normalizer originally wanted? */
		if (ac->ac_f_ex.fe_len == ac->ac_orig_goal_len)
			atomic_inc(&sbi->s_bal_len_goals);

		if (ac->ac_found > sbi->s_mb_max_to_scan)
			atomic_inc(&sbi->s_bal_breaks);
	}

	if (ac->ac_op == EXT4_MB_HISTORY_ALLOC)
		trace_ext4_mballoc_alloc(ac);
	else
		trace_ext4_mballoc_prealloc(ac);
}

/*
 * Called on failure; free up any blocks from the inode PA for this
 * context.  We don't need this for MB_GROUP_PA because we only change
 * pa_free in ext4_mb_release_context(), but on failure, we've already
 * zeroed out ac->ac_b_ex.fe_len, so group_pa->pa_free is not changed.
 */
static void ext4_discard_allocated_blocks(struct ext4_allocation_context *ac)
{
	struct ext4_prealloc_space *pa = ac->ac_pa;
	struct ext4_buddy e4b;
	int err;

	if (pa == NULL) {
		if (ac->ac_f_ex.fe_len == 0)
			return;
		err = ext4_mb_load_buddy(ac->ac_sb, ac->ac_f_ex.fe_group, &e4b);
		if (WARN_RATELIMIT(err,
				   "ext4: mb_load_buddy failed (%d)", err))
			/*
			 * This should never happen since we pin the
			 * pages in the ext4_allocation_context so
			 * ext4_mb_load_buddy() should never fail.
			 */
			return;
		ext4_lock_group(ac->ac_sb, ac->ac_f_ex.fe_group);
		mb_free_blocks(ac->ac_inode, &e4b, ac->ac_f_ex.fe_start,
			       ac->ac_f_ex.fe_len);
		ext4_unlock_group(ac->ac_sb, ac->ac_f_ex.fe_group);
		ext4_mb_unload_buddy(&e4b);
		return;
	}
	if (pa->pa_type == MB_INODE_PA) {
		spin_lock(&pa->pa_lock);
		pa->pa_free += ac->ac_b_ex.fe_len;
		spin_unlock(&pa->pa_lock);
	}
}

/*
 * use blocks preallocated to inode
 */
static void ext4_mb_use_inode_pa(struct ext4_allocation_context *ac,
				struct ext4_prealloc_space *pa)
{
	struct ext4_sb_info *sbi = EXT4_SB(ac->ac_sb);
	ext4_fsblk_t start;
	ext4_fsblk_t end;
	int len;

	/* found preallocated blocks, use them */
	start = pa->pa_pstart + (ac->ac_o_ex.fe_logical - pa->pa_lstart);
	end = min(pa->pa_pstart + EXT4_C2B(sbi, pa->pa_len),
		  start + EXT4_C2B(sbi, ac->ac_o_ex.fe_len));
	len = EXT4_NUM_B2C(sbi, end - start);
	ext4_get_group_no_and_offset(ac->ac_sb, start, &ac->ac_b_ex.fe_group,
					&ac->ac_b_ex.fe_start);
	ac->ac_b_ex.fe_len = len;
	ac->ac_status = AC_STATUS_FOUND;
	ac->ac_pa = pa;

	BUG_ON(start < pa->pa_pstart);
	BUG_ON(end > pa->pa_pstart + EXT4_C2B(sbi, pa->pa_len));
	BUG_ON(pa->pa_free < len);
	BUG_ON(ac->ac_b_ex.fe_len <= 0);
	pa->pa_free -= len;

	mb_debug(ac->ac_sb, "use %llu/%d from inode pa %p\n", start, len, pa);
}

/*
 * use blocks preallocated to locality group
 */
static void ext4_mb_use_group_pa(struct ext4_allocation_context *ac,
				struct ext4_prealloc_space *pa)
{
	unsigned int len = ac->ac_o_ex.fe_len;

	ext4_get_group_no_and_offset(ac->ac_sb, pa->pa_pstart,
					&ac->ac_b_ex.fe_group,
					&ac->ac_b_ex.fe_start);
	ac->ac_b_ex.fe_len = len;
	ac->ac_status = AC_STATUS_FOUND;
	ac->ac_pa = pa;

	/* we don't correct pa_pstart or pa_len here to avoid
	 * possible race when the group is being loaded concurrently
	 * instead we correct pa later, after blocks are marked
	 * in on-disk bitmap -- see ext4_mb_release_context()
	 * Other CPUs are prevented from allocating from this pa by lg_mutex
	 */
	mb_debug(ac->ac_sb, "use %u/%u from group pa %p\n",
		 pa->pa_lstart, len, pa);
}

/*
 * Return the prealloc space that have minimal distance
 * from the goal block. @cpa is the prealloc
 * space that is having currently known minimal distance
 * from the goal block.
 */
static struct ext4_prealloc_space *
ext4_mb_check_group_pa(ext4_fsblk_t goal_block,
			struct ext4_prealloc_space *pa,
			struct ext4_prealloc_space *cpa)
{
	ext4_fsblk_t cur_distance, new_distance;

	if (cpa == NULL) {
		atomic_inc(&pa->pa_count);
		return pa;
	}
	cur_distance = abs(goal_block - cpa->pa_pstart);
	new_distance = abs(goal_block - pa->pa_pstart);

	if (cur_distance <= new_distance)
		return cpa;

	/* drop the previous reference */
	atomic_dec(&cpa->pa_count);
	atomic_inc(&pa->pa_count);
	return pa;
}

/*
 * check if found pa meets EXT4_MB_HINT_GOAL_ONLY
 */
static bool
ext4_mb_pa_goal_check(struct ext4_allocation_context *ac,
		      struct ext4_prealloc_space *pa)
{
	struct ext4_sb_info *sbi = EXT4_SB(ac->ac_sb);
	ext4_fsblk_t start;

	if (likely(!(ac->ac_flags & EXT4_MB_HINT_GOAL_ONLY)))
		return true;

	/*
	 * If EXT4_MB_HINT_GOAL_ONLY is set, ac_g_ex will not be adjusted
	 * in ext4_mb_normalize_request and will keep same with ac_o_ex
	 * from ext4_mb_initialize_context. Choose ac_g_ex here to keep
	 * consistent with ext4_mb_find_by_goal.
	 */
	start = pa->pa_pstart +
		(ac->ac_g_ex.fe_logical - pa->pa_lstart);
	if (ext4_grp_offs_to_block(ac->ac_sb, &ac->ac_g_ex) != start)
		return false;

	if (ac->ac_g_ex.fe_len > pa->pa_len -
	    EXT4_B2C(sbi, ac->ac_g_ex.fe_logical - pa->pa_lstart))
		return false;

	return true;
}

/*
 * search goal blocks in preallocated space
 */
static noinline_for_stack bool
ext4_mb_use_preallocated(struct ext4_allocation_context *ac)
{
	struct ext4_sb_info *sbi = EXT4_SB(ac->ac_sb);
	int order, i;
	struct ext4_inode_info *ei = EXT4_I(ac->ac_inode);
	struct ext4_locality_group *lg;
	struct ext4_prealloc_space *tmp_pa = NULL, *cpa = NULL;
	struct rb_node *iter;
	ext4_fsblk_t goal_block;

	/* only data can be preallocated */
	if (!(ac->ac_flags & EXT4_MB_HINT_DATA))
		return false;

	/*
	 * first, try per-file preallocation by searching the inode pa rbtree.
	 *
	 * Here, we can't do a direct traversal of the tree because
	 * ext4_mb_discard_group_preallocation() can paralelly mark the pa
	 * deleted and that can cause direct traversal to skip some entries.
	 */
	read_lock(&ei->i_prealloc_lock);

	if (RB_EMPTY_ROOT(&ei->i_prealloc_node)) {
		goto try_group_pa;
	}

	/*
	 * Step 1: Find a pa with logical start immediately adjacent to the
	 * original logical start. This could be on the left or right.
	 *
	 * (tmp_pa->pa_lstart never changes so we can skip locking for it).
	 */
	for (iter = ei->i_prealloc_node.rb_node; iter;
	     iter = ext4_mb_pa_rb_next_iter(ac->ac_o_ex.fe_logical,
					    tmp_pa->pa_lstart, iter)) {
		tmp_pa = rb_entry(iter, struct ext4_prealloc_space,
				  pa_node.inode_node);
	}

	/*
	 * Step 2: The adjacent pa might be to the right of logical start, find
	 * the left adjacent pa. After this step we'd have a valid tmp_pa whose
	 * logical start is towards the left of original request's logical start
	 */
	if (tmp_pa->pa_lstart > ac->ac_o_ex.fe_logical) {
		struct rb_node *tmp;
		tmp = rb_prev(&tmp_pa->pa_node.inode_node);

		if (tmp) {
			tmp_pa = rb_entry(tmp, struct ext4_prealloc_space,
					    pa_node.inode_node);
		} else {
			/*
			 * If there is no adjacent pa to the left then finding
			 * an overlapping pa is not possible hence stop searching
			 * inode pa tree
			 */
			goto try_group_pa;
		}
	}

	BUG_ON(!(tmp_pa && tmp_pa->pa_lstart <= ac->ac_o_ex.fe_logical));

	/*
	 * Step 3: If the left adjacent pa is deleted, keep moving left to find
	 * the first non deleted adjacent pa. After this step we should have a
	 * valid tmp_pa which is guaranteed to be non deleted.
	 */
	for (iter = &tmp_pa->pa_node.inode_node;; iter = rb_prev(iter)) {
		if (!iter) {
			/*
			 * no non deleted left adjacent pa, so stop searching
			 * inode pa tree
			 */
			goto try_group_pa;
		}
		tmp_pa = rb_entry(iter, struct ext4_prealloc_space,
				  pa_node.inode_node);
		spin_lock(&tmp_pa->pa_lock);
		if (tmp_pa->pa_deleted == 0) {
			/*
			 * We will keep holding the pa_lock from
			 * this point on because we don't want group discard
			 * to delete this pa underneath us. Since group
			 * discard is anyways an ENOSPC operation it
			 * should be okay for it to wait a few more cycles.
			 */
			break;
		} else {
			spin_unlock(&tmp_pa->pa_lock);
		}
	}

	BUG_ON(!(tmp_pa && tmp_pa->pa_lstart <= ac->ac_o_ex.fe_logical));
	BUG_ON(tmp_pa->pa_deleted == 1);

	/*
	 * Step 4: We now have the non deleted left adjacent pa. Only this
	 * pa can possibly satisfy the request hence check if it overlaps
	 * original logical start and stop searching if it doesn't.
	 */
	if (ac->ac_o_ex.fe_logical >= pa_logical_end(sbi, tmp_pa)) {
		spin_unlock(&tmp_pa->pa_lock);
		goto try_group_pa;
	}

	/* non-extent files can't have physical blocks past 2^32 */
	if (!(ext4_test_inode_flag(ac->ac_inode, EXT4_INODE_EXTENTS)) &&
	    (tmp_pa->pa_pstart + EXT4_C2B(sbi, tmp_pa->pa_len) >
	     EXT4_MAX_BLOCK_FILE_PHYS)) {
		/*
		 * Since PAs don't overlap, we won't find any other PA to
		 * satisfy this.
		 */
		spin_unlock(&tmp_pa->pa_lock);
		goto try_group_pa;
	}

	if (tmp_pa->pa_free && likely(ext4_mb_pa_goal_check(ac, tmp_pa))) {
		atomic_inc(&tmp_pa->pa_count);
		ext4_mb_use_inode_pa(ac, tmp_pa);
		spin_unlock(&tmp_pa->pa_lock);
		read_unlock(&ei->i_prealloc_lock);
		return true;
	} else {
		/*
		 * We found a valid overlapping pa but couldn't use it because
		 * it had no free blocks. This should ideally never happen
		 * because:
		 *
		 * 1. When a new inode pa is added to rbtree it must have
		 *    pa_free > 0 since otherwise we won't actually need
		 *    preallocation.
		 *
		 * 2. An inode pa that is in the rbtree can only have it's
		 *    pa_free become zero when another thread calls:
		 *      ext4_mb_new_blocks
		 *       ext4_mb_use_preallocated
		 *        ext4_mb_use_inode_pa
		 *
		 * 3. Further, after the above calls make pa_free == 0, we will
		 *    immediately remove it from the rbtree in:
		 *      ext4_mb_new_blocks
		 *       ext4_mb_release_context
		 *        ext4_mb_put_pa
		 *
		 * 4. Since the pa_free becoming 0 and pa_free getting removed
		 * from tree both happen in ext4_mb_new_blocks, which is always
		 * called with i_data_sem held for data allocations, we can be
		 * sure that another process will never see a pa in rbtree with
		 * pa_free == 0.
		 */
		WARN_ON_ONCE(tmp_pa->pa_free == 0);
	}
	spin_unlock(&tmp_pa->pa_lock);
try_group_pa:
	read_unlock(&ei->i_prealloc_lock);

	/* can we use group allocation? */
	if (!(ac->ac_flags & EXT4_MB_HINT_GROUP_ALLOC))
		return false;

	/* inode may have no locality group for some reason */
	lg = ac->ac_lg;
	if (lg == NULL)
		return false;
	order  = fls(ac->ac_o_ex.fe_len) - 1;
	if (order > PREALLOC_TB_SIZE - 1)
		/* The max size of hash table is PREALLOC_TB_SIZE */
		order = PREALLOC_TB_SIZE - 1;

	goal_block = ext4_grp_offs_to_block(ac->ac_sb, &ac->ac_g_ex);
	/*
	 * search for the prealloc space that is having
	 * minimal distance from the goal block.
	 */
	for (i = order; i < PREALLOC_TB_SIZE; i++) {
		rcu_read_lock();
		list_for_each_entry_rcu(tmp_pa, &lg->lg_prealloc_list[i],
					pa_node.lg_list) {
			spin_lock(&tmp_pa->pa_lock);
			if (tmp_pa->pa_deleted == 0 &&
					tmp_pa->pa_free >= ac->ac_o_ex.fe_len) {

				cpa = ext4_mb_check_group_pa(goal_block,
								tmp_pa, cpa);
			}
			spin_unlock(&tmp_pa->pa_lock);
		}
		rcu_read_unlock();
	}
	if (cpa) {
		ext4_mb_use_group_pa(ac, cpa);
		return true;
	}
	return false;
}

/*
 * the function goes through all preallocation in this group and marks them
 * used in in-core bitmap. buddy must be generated from this bitmap
 * Need to be called with ext4 group lock held
 */
static noinline_for_stack
void ext4_mb_generate_from_pa(struct super_block *sb, void *bitmap,
					ext4_group_t group)
{
	struct ext4_group_info *grp = ext4_get_group_info(sb, group);
	struct ext4_prealloc_space *pa;
	struct list_head *cur;
	ext4_group_t groupnr;
	ext4_grpblk_t start;
	int preallocated = 0;
	int len;

	if (!grp)
		return;

	/* all form of preallocation discards first load group,
	 * so the only competing code is preallocation use.
	 * we don't need any locking here
	 * notice we do NOT ignore preallocations with pa_deleted
	 * otherwise we could leave used blocks available for
	 * allocation in buddy when concurrent ext4_mb_put_pa()
	 * is dropping preallocation
	 */
	list_for_each(cur, &grp->bb_prealloc_list) {
		pa = list_entry(cur, struct ext4_prealloc_space, pa_group_list);
		spin_lock(&pa->pa_lock);
		ext4_get_group_no_and_offset(sb, pa->pa_pstart,
					     &groupnr, &start);
		len = pa->pa_len;
		spin_unlock(&pa->pa_lock);
		if (unlikely(len == 0))
			continue;
		BUG_ON(groupnr != group);
		mb_set_bits(bitmap, start, len);
		preallocated += len;
	}
	mb_debug(sb, "preallocated %d for group %u\n", preallocated, group);
}

static void ext4_mb_mark_pa_deleted(struct super_block *sb,
				    struct ext4_prealloc_space *pa)
{
	struct ext4_inode_info *ei;

	if (pa->pa_deleted) {
		ext4_warning(sb, "deleted pa, type:%d, pblk:%llu, lblk:%u, len:%d\n",
			     pa->pa_type, pa->pa_pstart, pa->pa_lstart,
			     pa->pa_len);
		return;
	}

	pa->pa_deleted = 1;

	if (pa->pa_type == MB_INODE_PA) {
		ei = EXT4_I(pa->pa_inode);
		atomic_dec(&ei->i_prealloc_active);
	}
}

static inline void ext4_mb_pa_free(struct ext4_prealloc_space *pa)
{
	BUG_ON(!pa);
	BUG_ON(atomic_read(&pa->pa_count));
	BUG_ON(pa->pa_deleted == 0);
	kmem_cache_free(ext4_pspace_cachep, pa);
}

static void ext4_mb_pa_callback(struct rcu_head *head)
{
	struct ext4_prealloc_space *pa;

	pa = container_of(head, struct ext4_prealloc_space, u.pa_rcu);
	ext4_mb_pa_free(pa);
}

/*
 * drops a reference to preallocated space descriptor
 * if this was the last reference and the space is consumed
 */
static void ext4_mb_put_pa(struct ext4_allocation_context *ac,
			struct super_block *sb, struct ext4_prealloc_space *pa)
{
	ext4_group_t grp;
	ext4_fsblk_t grp_blk;
	struct ext4_inode_info *ei = EXT4_I(ac->ac_inode);

	/* in this short window concurrent discard can set pa_deleted */
	spin_lock(&pa->pa_lock);
	if (!atomic_dec_and_test(&pa->pa_count) || pa->pa_free != 0) {
		spin_unlock(&pa->pa_lock);
		return;
	}

	if (pa->pa_deleted == 1) {
		spin_unlock(&pa->pa_lock);
		return;
	}

	ext4_mb_mark_pa_deleted(sb, pa);
	spin_unlock(&pa->pa_lock);

	grp_blk = pa->pa_pstart;
	/*
	 * If doing group-based preallocation, pa_pstart may be in the
	 * next group when pa is used up
	 */
	if (pa->pa_type == MB_GROUP_PA)
		grp_blk--;

	grp = ext4_get_group_number(sb, grp_blk);

	/*
	 * possible race:
	 *
	 *  P1 (buddy init)			P2 (regular allocation)
	 *					find block B in PA
	 *  copy on-disk bitmap to buddy
	 *  					mark B in on-disk bitmap
	 *					drop PA from group
	 *  mark all PAs in buddy
	 *
	 * thus, P1 initializes buddy with B available. to prevent this
	 * we make "copy" and "mark all PAs" atomic and serialize "drop PA"
	 * against that pair
	 */
	ext4_lock_group(sb, grp);
	list_del(&pa->pa_group_list);
	ext4_unlock_group(sb, grp);

	if (pa->pa_type == MB_INODE_PA) {
		write_lock(pa->pa_node_lock.inode_lock);
		rb_erase(&pa->pa_node.inode_node, &ei->i_prealloc_node);
		write_unlock(pa->pa_node_lock.inode_lock);
		ext4_mb_pa_free(pa);
	} else {
		spin_lock(pa->pa_node_lock.lg_lock);
		list_del_rcu(&pa->pa_node.lg_list);
		spin_unlock(pa->pa_node_lock.lg_lock);
		call_rcu(&(pa)->u.pa_rcu, ext4_mb_pa_callback);
	}
}

static void ext4_mb_pa_rb_insert(struct rb_root *root, struct rb_node *new)
{
	struct rb_node **iter = &root->rb_node, *parent = NULL;
	struct ext4_prealloc_space *iter_pa, *new_pa;
	ext4_lblk_t iter_start, new_start;

	while (*iter) {
		iter_pa = rb_entry(*iter, struct ext4_prealloc_space,
				   pa_node.inode_node);
		new_pa = rb_entry(new, struct ext4_prealloc_space,
				   pa_node.inode_node);
		iter_start = iter_pa->pa_lstart;
		new_start = new_pa->pa_lstart;

		parent = *iter;
		if (new_start < iter_start)
			iter = &((*iter)->rb_left);
		else
			iter = &((*iter)->rb_right);
	}

	rb_link_node(new, parent, iter);
	rb_insert_color(new, root);
}

/*
 * creates new preallocated space for given inode
 */
static noinline_for_stack void
ext4_mb_new_inode_pa(struct ext4_allocation_context *ac)
{
	struct super_block *sb = ac->ac_sb;
	struct ext4_sb_info *sbi = EXT4_SB(sb);
	struct ext4_prealloc_space *pa;
	struct ext4_group_info *grp;
	struct ext4_inode_info *ei;

	/* preallocate only when found space is larger then requested */
	BUG_ON(ac->ac_o_ex.fe_len >= ac->ac_b_ex.fe_len);
	BUG_ON(ac->ac_status != AC_STATUS_FOUND);
	BUG_ON(!S_ISREG(ac->ac_inode->i_mode));
	BUG_ON(ac->ac_pa == NULL);

	pa = ac->ac_pa;

	if (ac->ac_b_ex.fe_len < ac->ac_orig_goal_len) {
		struct ext4_free_extent ex = {
			.fe_logical = ac->ac_g_ex.fe_logical,
			.fe_len = ac->ac_orig_goal_len,
		};
		loff_t orig_goal_end = extent_logical_end(sbi, &ex);
		loff_t o_ex_end = extent_logical_end(sbi, &ac->ac_o_ex);

		/*
		 * We can't allocate as much as normalizer wants, so we try
		 * to get proper lstart to cover the original request, except
		 * when the goal doesn't cover the original request as below:
		 *
		 * orig_ex:2045/2055(10), isize:8417280 -> normalized:0/2048
		 * best_ex:0/200(200) -> adjusted: 1848/2048(200)
		 */
		BUG_ON(ac->ac_g_ex.fe_logical > ac->ac_o_ex.fe_logical);
		BUG_ON(ac->ac_g_ex.fe_len < ac->ac_o_ex.fe_len);

		/*
		 * Use the below logic for adjusting best extent as it keeps
		 * fragmentation in check while ensuring logical range of best
		 * extent doesn't overflow out of goal extent:
		 *
		 * 1. Check if best ex can be kept at end of goal (before
		 *    cr_best_avail trimmed it) and still cover original start
		 * 2. Else, check if best ex can be kept at start of goal and
		 *    still cover original end
		 * 3. Else, keep the best ex at start of original request.
		 */
		ex.fe_len = ac->ac_b_ex.fe_len;

		ex.fe_logical = orig_goal_end - EXT4_C2B(sbi, ex.fe_len);
		if (ac->ac_o_ex.fe_logical >= ex.fe_logical)
			goto adjust_bex;

		ex.fe_logical = ac->ac_g_ex.fe_logical;
		if (o_ex_end <= extent_logical_end(sbi, &ex))
			goto adjust_bex;

		ex.fe_logical = ac->ac_o_ex.fe_logical;
adjust_bex:
		ac->ac_b_ex.fe_logical = ex.fe_logical;

		BUG_ON(ac->ac_o_ex.fe_logical < ac->ac_b_ex.fe_logical);
		BUG_ON(extent_logical_end(sbi, &ex) > orig_goal_end);
	}

	pa->pa_lstart = ac->ac_b_ex.fe_logical;
	pa->pa_pstart = ext4_grp_offs_to_block(sb, &ac->ac_b_ex);
	pa->pa_len = ac->ac_b_ex.fe_len;
	pa->pa_free = pa->pa_len;
	spin_lock_init(&pa->pa_lock);
	INIT_LIST_HEAD(&pa->pa_group_list);
	pa->pa_deleted = 0;
	pa->pa_type = MB_INODE_PA;

	mb_debug(sb, "new inode pa %p: %llu/%d for %u\n", pa, pa->pa_pstart,
		 pa->pa_len, pa->pa_lstart);
	trace_ext4_mb_new_inode_pa(ac, pa);

	atomic_add(pa->pa_free, &sbi->s_mb_preallocated);
	ext4_mb_use_inode_pa(ac, pa);

	ei = EXT4_I(ac->ac_inode);
	grp = ext4_get_group_info(sb, ac->ac_b_ex.fe_group);
	if (!grp)
		return;

	pa->pa_node_lock.inode_lock = &ei->i_prealloc_lock;
	pa->pa_inode = ac->ac_inode;

	list_add(&pa->pa_group_list, &grp->bb_prealloc_list);

	write_lock(pa->pa_node_lock.inode_lock);
	ext4_mb_pa_rb_insert(&ei->i_prealloc_node, &pa->pa_node.inode_node);
	write_unlock(pa->pa_node_lock.inode_lock);
	atomic_inc(&ei->i_prealloc_active);
}

/*
 * creates new preallocated space for locality group inodes belongs to
 */
static noinline_for_stack void
ext4_mb_new_group_pa(struct ext4_allocation_context *ac)
{
	struct super_block *sb = ac->ac_sb;
	struct ext4_locality_group *lg;
	struct ext4_prealloc_space *pa;
	struct ext4_group_info *grp;

	/* preallocate only when found space is larger then requested */
	BUG_ON(ac->ac_o_ex.fe_len >= ac->ac_b_ex.fe_len);
	BUG_ON(ac->ac_status != AC_STATUS_FOUND);
	BUG_ON(!S_ISREG(ac->ac_inode->i_mode));
	BUG_ON(ac->ac_pa == NULL);

	pa = ac->ac_pa;

	pa->pa_pstart = ext4_grp_offs_to_block(sb, &ac->ac_b_ex);
	pa->pa_lstart = pa->pa_pstart;
	pa->pa_len = ac->ac_b_ex.fe_len;
	pa->pa_free = pa->pa_len;
	spin_lock_init(&pa->pa_lock);
	INIT_LIST_HEAD(&pa->pa_node.lg_list);
	INIT_LIST_HEAD(&pa->pa_group_list);
	pa->pa_deleted = 0;
	pa->pa_type = MB_GROUP_PA;

	mb_debug(sb, "new group pa %p: %llu/%d for %u\n", pa, pa->pa_pstart,
		 pa->pa_len, pa->pa_lstart);
	trace_ext4_mb_new_group_pa(ac, pa);

	ext4_mb_use_group_pa(ac, pa);
	atomic_add(pa->pa_free, &EXT4_SB(sb)->s_mb_preallocated);

	grp = ext4_get_group_info(sb, ac->ac_b_ex.fe_group);
	if (!grp)
		return;
	lg = ac->ac_lg;
	BUG_ON(lg == NULL);

	pa->pa_node_lock.lg_lock = &lg->lg_prealloc_lock;
	pa->pa_inode = NULL;

	list_add(&pa->pa_group_list, &grp->bb_prealloc_list);

	/*
	 * We will later add the new pa to the right bucket
	 * after updating the pa_free in ext4_mb_release_context
	 */
}

static void ext4_mb_new_preallocation(struct ext4_allocation_context *ac)
{
	if (ac->ac_flags & EXT4_MB_HINT_GROUP_ALLOC)
		ext4_mb_new_group_pa(ac);
	else
		ext4_mb_new_inode_pa(ac);
}

/*
 * finds all unused blocks in on-disk bitmap, frees them in
 * in-core bitmap and buddy.
 * @pa must be unlinked from inode and group lists, so that
 * nobody else can find/use it.
 * the caller MUST hold group/inode locks.
 * TODO: optimize the case when there are no in-core structures yet
 */
static noinline_for_stack void
ext4_mb_release_inode_pa(struct ext4_buddy *e4b, struct buffer_head *bitmap_bh,
			struct ext4_prealloc_space *pa)
{
	struct super_block *sb = e4b->bd_sb;
	struct ext4_sb_info *sbi = EXT4_SB(sb);
	unsigned int end;
	unsigned int next;
	ext4_group_t group;
	ext4_grpblk_t bit;
	unsigned long long grp_blk_start;
	int free = 0;

	BUG_ON(pa->pa_deleted == 0);
	ext4_get_group_no_and_offset(sb, pa->pa_pstart, &group, &bit);
	grp_blk_start = pa->pa_pstart - EXT4_C2B(sbi, bit);
	BUG_ON(group != e4b->bd_group && pa->pa_len != 0);
	end = bit + pa->pa_len;

	while (bit < end) {
		bit = mb_find_next_zero_bit(bitmap_bh->b_data, end, bit);
		if (bit >= end)
			break;
		next = mb_find_next_bit(bitmap_bh->b_data, end, bit);
		mb_debug(sb, "free preallocated %u/%u in group %u\n",
			 (unsigned) ext4_group_first_block_no(sb, group) + bit,
			 (unsigned) next - bit, (unsigned) group);
		free += next - bit;

		trace_ext4_mballoc_discard(sb, NULL, group, bit, next - bit);
		trace_ext4_mb_release_inode_pa(pa, (grp_blk_start +
						    EXT4_C2B(sbi, bit)),
					       next - bit);
		mb_free_blocks(pa->pa_inode, e4b, bit, next - bit);
		bit = next + 1;
	}
	if (free != pa->pa_free) {
		ext4_msg(e4b->bd_sb, KERN_CRIT,
			 "pa %p: logic %lu, phys. %lu, len %d",
			 pa, (unsigned long) pa->pa_lstart,
			 (unsigned long) pa->pa_pstart,
			 pa->pa_len);
		ext4_grp_locked_error(sb, group, 0, 0, "free %u, pa_free %u",
					free, pa->pa_free);
		/*
		 * pa is already deleted so we use the value obtained
		 * from the bitmap and continue.
		 */
	}
	atomic_add(free, &sbi->s_mb_discarded);
}

static noinline_for_stack void
ext4_mb_release_group_pa(struct ext4_buddy *e4b,
				struct ext4_prealloc_space *pa)
{
	struct super_block *sb = e4b->bd_sb;
	ext4_group_t group;
	ext4_grpblk_t bit;

	trace_ext4_mb_release_group_pa(sb, pa);
	BUG_ON(pa->pa_deleted == 0);
	ext4_get_group_no_and_offset(sb, pa->pa_pstart, &group, &bit);
	if (unlikely(group != e4b->bd_group && pa->pa_len != 0)) {
		ext4_warning(sb, "bad group: expected %u, group %u, pa_start %llu",
			     e4b->bd_group, group, pa->pa_pstart);
		return;
	}
	mb_free_blocks(pa->pa_inode, e4b, bit, pa->pa_len);
	atomic_add(pa->pa_len, &EXT4_SB(sb)->s_mb_discarded);
	trace_ext4_mballoc_discard(sb, NULL, group, bit, pa->pa_len);
}

/*
 * releases all preallocations in given group
 *
 * first, we need to decide discard policy:
 * - when do we discard
 *   1) ENOSPC
 * - how many do we discard
 *   1) how many requested
 */
static noinline_for_stack int
ext4_mb_discard_group_preallocations(struct super_block *sb,
				     ext4_group_t group, int *busy)
{
	struct ext4_group_info *grp = ext4_get_group_info(sb, group);
	struct buffer_head *bitmap_bh = NULL;
	struct ext4_prealloc_space *pa, *tmp;
	LIST_HEAD(list);
	struct ext4_buddy e4b;
	struct ext4_inode_info *ei;
	int err;
	int free = 0;

	if (!grp)
		return 0;
	mb_debug(sb, "discard preallocation for group %u\n", group);
	if (list_empty(&grp->bb_prealloc_list))
		goto out_dbg;

	bitmap_bh = ext4_read_block_bitmap(sb, group);
	if (IS_ERR(bitmap_bh)) {
		err = PTR_ERR(bitmap_bh);
		ext4_error_err(sb, -err,
			       "Error %d reading block bitmap for %u",
			       err, group);
		goto out_dbg;
	}

	err = ext4_mb_load_buddy(sb, group, &e4b);
	if (err) {
		ext4_warning(sb, "Error %d loading buddy information for %u",
			     err, group);
		put_bh(bitmap_bh);
		goto out_dbg;
	}

	ext4_lock_group(sb, group);
	list_for_each_entry_safe(pa, tmp,
				&grp->bb_prealloc_list, pa_group_list) {
		spin_lock(&pa->pa_lock);
		if (atomic_read(&pa->pa_count)) {
			spin_unlock(&pa->pa_lock);
			*busy = 1;
			continue;
		}
		if (pa->pa_deleted) {
			spin_unlock(&pa->pa_lock);
			continue;
		}

		/* seems this one can be freed ... */
		ext4_mb_mark_pa_deleted(sb, pa);

		if (!free)
			this_cpu_inc(discard_pa_seq);

		/* we can trust pa_free ... */
		free += pa->pa_free;

		spin_unlock(&pa->pa_lock);

		list_del(&pa->pa_group_list);
		list_add(&pa->u.pa_tmp_list, &list);
	}

	/* now free all selected PAs */
	list_for_each_entry_safe(pa, tmp, &list, u.pa_tmp_list) {

		/* remove from object (inode or locality group) */
		if (pa->pa_type == MB_GROUP_PA) {
			spin_lock(pa->pa_node_lock.lg_lock);
			list_del_rcu(&pa->pa_node.lg_list);
			spin_unlock(pa->pa_node_lock.lg_lock);
		} else {
			write_lock(pa->pa_node_lock.inode_lock);
			ei = EXT4_I(pa->pa_inode);
			rb_erase(&pa->pa_node.inode_node, &ei->i_prealloc_node);
			write_unlock(pa->pa_node_lock.inode_lock);
		}

		list_del(&pa->u.pa_tmp_list);

		if (pa->pa_type == MB_GROUP_PA) {
			ext4_mb_release_group_pa(&e4b, pa);
			call_rcu(&(pa)->u.pa_rcu, ext4_mb_pa_callback);
		} else {
			ext4_mb_release_inode_pa(&e4b, bitmap_bh, pa);
			ext4_mb_pa_free(pa);
		}
	}

	ext4_unlock_group(sb, group);
	ext4_mb_unload_buddy(&e4b);
	put_bh(bitmap_bh);
out_dbg:
	mb_debug(sb, "discarded (%d) blocks preallocated for group %u bb_free (%d)\n",
		 free, group, grp->bb_free);
	return free;
}

/*
 * releases all non-used preallocated blocks for given inode
 *
 * It's important to discard preallocations under i_data_sem
 * We don't want another block to be served from the prealloc
 * space when we are discarding the inode prealloc space.
 *
 * FIXME!! Make sure it is valid at all the call sites
 */
void ext4_discard_preallocations(struct inode *inode)
{
	struct ext4_inode_info *ei = EXT4_I(inode);
	struct super_block *sb = inode->i_sb;
	struct buffer_head *bitmap_bh = NULL;
	struct ext4_prealloc_space *pa, *tmp;
	ext4_group_t group = 0;
	LIST_HEAD(list);
	struct ext4_buddy e4b;
	struct rb_node *iter;
	int err;

	if (!S_ISREG(inode->i_mode))
		return;

	if (EXT4_SB(sb)->s_mount_state & EXT4_FC_REPLAY)
		return;

	mb_debug(sb, "discard preallocation for inode %lu\n",
		 inode->i_ino);
	trace_ext4_discard_preallocations(inode,
			atomic_read(&ei->i_prealloc_active));

repeat:
	/* first, collect all pa's in the inode */
	write_lock(&ei->i_prealloc_lock);
	for (iter = rb_first(&ei->i_prealloc_node); iter;
	     iter = rb_next(iter)) {
		pa = rb_entry(iter, struct ext4_prealloc_space,
			      pa_node.inode_node);
		BUG_ON(pa->pa_node_lock.inode_lock != &ei->i_prealloc_lock);

		spin_lock(&pa->pa_lock);
		if (atomic_read(&pa->pa_count)) {
			/* this shouldn't happen often - nobody should
			 * use preallocation while we're discarding it */
			spin_unlock(&pa->pa_lock);
			write_unlock(&ei->i_prealloc_lock);
			ext4_msg(sb, KERN_ERR,
				 "uh-oh! used pa while discarding");
			WARN_ON(1);
			schedule_timeout_uninterruptible(HZ);
			goto repeat;

		}
		if (pa->pa_deleted == 0) {
			ext4_mb_mark_pa_deleted(sb, pa);
			spin_unlock(&pa->pa_lock);
			rb_erase(&pa->pa_node.inode_node, &ei->i_prealloc_node);
			list_add(&pa->u.pa_tmp_list, &list);
			continue;
		}

		/* someone is deleting pa right now */
		spin_unlock(&pa->pa_lock);
		write_unlock(&ei->i_prealloc_lock);

		/* we have to wait here because pa_deleted
		 * doesn't mean pa is already unlinked from
		 * the list. as we might be called from
		 * ->clear_inode() the inode will get freed
		 * and concurrent thread which is unlinking
		 * pa from inode's list may access already
		 * freed memory, bad-bad-bad */

		/* XXX: if this happens too often, we can
		 * add a flag to force wait only in case
		 * of ->clear_inode(), but not in case of
		 * regular truncate */
		schedule_timeout_uninterruptible(HZ);
		goto repeat;
	}
	write_unlock(&ei->i_prealloc_lock);

	list_for_each_entry_safe(pa, tmp, &list, u.pa_tmp_list) {
		BUG_ON(pa->pa_type != MB_INODE_PA);
		group = ext4_get_group_number(sb, pa->pa_pstart);

		err = ext4_mb_load_buddy_gfp(sb, group, &e4b,
					     GFP_NOFS|__GFP_NOFAIL);
		if (err) {
			ext4_error_err(sb, -err, "Error %d loading buddy information for %u",
				       err, group);
			continue;
		}

		bitmap_bh = ext4_read_block_bitmap(sb, group);
		if (IS_ERR(bitmap_bh)) {
			err = PTR_ERR(bitmap_bh);
			ext4_error_err(sb, -err, "Error %d reading block bitmap for %u",
				       err, group);
			ext4_mb_unload_buddy(&e4b);
			continue;
		}

		ext4_lock_group(sb, group);
		list_del(&pa->pa_group_list);
		ext4_mb_release_inode_pa(&e4b, bitmap_bh, pa);
		ext4_unlock_group(sb, group);

		ext4_mb_unload_buddy(&e4b);
		put_bh(bitmap_bh);

		list_del(&pa->u.pa_tmp_list);
		ext4_mb_pa_free(pa);
	}
}

static int ext4_mb_pa_alloc(struct ext4_allocation_context *ac)
{
	struct ext4_prealloc_space *pa;

	BUG_ON(ext4_pspace_cachep == NULL);
	pa = kmem_cache_zalloc(ext4_pspace_cachep, GFP_NOFS);
	if (!pa)
		return -ENOMEM;
	atomic_set(&pa->pa_count, 1);
	ac->ac_pa = pa;
	return 0;
}

static void ext4_mb_pa_put_free(struct ext4_allocation_context *ac)
{
	struct ext4_prealloc_space *pa = ac->ac_pa;

	BUG_ON(!pa);
	ac->ac_pa = NULL;
	WARN_ON(!atomic_dec_and_test(&pa->pa_count));
	/*
	 * current function is only called due to an error or due to
	 * len of found blocks < len of requested blocks hence the PA has not
	 * been added to grp->bb_prealloc_list. So we don't need to lock it
	 */
	pa->pa_deleted = 1;
	ext4_mb_pa_free(pa);
}

#ifdef CONFIG_EXT4_DEBUG
static inline void ext4_mb_show_pa(struct super_block *sb)
{
	ext4_group_t i, ngroups;

	if (ext4_forced_shutdown(sb))
		return;

	ngroups = ext4_get_groups_count(sb);
	mb_debug(sb, "groups: ");
	for (i = 0; i < ngroups; i++) {
		struct ext4_group_info *grp = ext4_get_group_info(sb, i);
		struct ext4_prealloc_space *pa;
		ext4_grpblk_t start;
		struct list_head *cur;

		if (!grp)
			continue;
		ext4_lock_group(sb, i);
		list_for_each(cur, &grp->bb_prealloc_list) {
			pa = list_entry(cur, struct ext4_prealloc_space,
					pa_group_list);
			spin_lock(&pa->pa_lock);
			ext4_get_group_no_and_offset(sb, pa->pa_pstart,
						     NULL, &start);
			spin_unlock(&pa->pa_lock);
			mb_debug(sb, "PA:%u:%d:%d\n", i, start,
				 pa->pa_len);
		}
		ext4_unlock_group(sb, i);
		mb_debug(sb, "%u: %d/%d\n", i, grp->bb_free,
			 grp->bb_fragments);
	}
}

static void ext4_mb_show_ac(struct ext4_allocation_context *ac)
{
	struct super_block *sb = ac->ac_sb;

	if (ext4_forced_shutdown(sb))
		return;

	mb_debug(sb, "Can't allocate:"
			" Allocation context details:");
	mb_debug(sb, "status %u flags 0x%x",
			ac->ac_status, ac->ac_flags);
	mb_debug(sb, "orig %lu/%lu/%lu@%lu, "
			"goal %lu/%lu/%lu@%lu, "
			"best %lu/%lu/%lu@%lu cr %d",
			(unsigned long)ac->ac_o_ex.fe_group,
			(unsigned long)ac->ac_o_ex.fe_start,
			(unsigned long)ac->ac_o_ex.fe_len,
			(unsigned long)ac->ac_o_ex.fe_logical,
			(unsigned long)ac->ac_g_ex.fe_group,
			(unsigned long)ac->ac_g_ex.fe_start,
			(unsigned long)ac->ac_g_ex.fe_len,
			(unsigned long)ac->ac_g_ex.fe_logical,
			(unsigned long)ac->ac_b_ex.fe_group,
			(unsigned long)ac->ac_b_ex.fe_start,
			(unsigned long)ac->ac_b_ex.fe_len,
			(unsigned long)ac->ac_b_ex.fe_logical,
			(int)ac->ac_criteria);
	mb_debug(sb, "%u found", ac->ac_found);
	mb_debug(sb, "used pa: %s, ", ac->ac_pa ? "yes" : "no");
	if (ac->ac_pa)
		mb_debug(sb, "pa_type %s\n", ac->ac_pa->pa_type == MB_GROUP_PA ?
			 "group pa" : "inode pa");
	ext4_mb_show_pa(sb);
}
#else
static inline void ext4_mb_show_pa(struct super_block *sb)
{
}
static inline void ext4_mb_show_ac(struct ext4_allocation_context *ac)
{
	ext4_mb_show_pa(ac->ac_sb);
}
#endif

/*
 * We use locality group preallocation for small size file. The size of the
 * file is determined by the current size or the resulting size after
 * allocation which ever is larger
 *
 * One can tune this size via /sys/fs/ext4/<partition>/mb_stream_req
 */
static void ext4_mb_group_or_file(struct ext4_allocation_context *ac)
{
	struct ext4_sb_info *sbi = EXT4_SB(ac->ac_sb);
	int bsbits = ac->ac_sb->s_blocksize_bits;
	loff_t size, isize;
	bool inode_pa_eligible, group_pa_eligible;

	if (!(ac->ac_flags & EXT4_MB_HINT_DATA))
		return;

	if (unlikely(ac->ac_flags & EXT4_MB_HINT_GOAL_ONLY))
		return;

	group_pa_eligible = sbi->s_mb_group_prealloc > 0;
	inode_pa_eligible = true;
	size = extent_logical_end(sbi, &ac->ac_o_ex);
	isize = (i_size_read(ac->ac_inode) + ac->ac_sb->s_blocksize - 1)
		>> bsbits;

	/* No point in using inode preallocation for closed files */
	if ((size == isize) && !ext4_fs_is_busy(sbi) &&
	    !inode_is_open_for_write(ac->ac_inode))
		inode_pa_eligible = false;

	size = max(size, isize);
	/* Don't use group allocation for large files */
	if (size > sbi->s_mb_stream_request)
		group_pa_eligible = false;

	if (!group_pa_eligible) {
		if (inode_pa_eligible)
			ac->ac_flags |= EXT4_MB_STREAM_ALLOC;
		else
			ac->ac_flags |= EXT4_MB_HINT_NOPREALLOC;
		return;
	}

	BUG_ON(ac->ac_lg != NULL);
	/*
	 * locality group prealloc space are per cpu. The reason for having
	 * per cpu locality group is to reduce the contention between block
	 * request from multiple CPUs.
	 */
	ac->ac_lg = raw_cpu_ptr(sbi->s_locality_groups);

	/* we're going to use group allocation */
	ac->ac_flags |= EXT4_MB_HINT_GROUP_ALLOC;

	/* serialize all allocations in the group */
	mutex_lock(&ac->ac_lg->lg_mutex);
}

static noinline_for_stack void
ext4_mb_initialize_context(struct ext4_allocation_context *ac,
				struct ext4_allocation_request *ar)
{
	struct super_block *sb = ar->inode->i_sb;
	struct ext4_sb_info *sbi = EXT4_SB(sb);
	struct ext4_super_block *es = sbi->s_es;
	ext4_group_t group;
	unsigned int len;
	ext4_fsblk_t goal;
	ext4_grpblk_t block;

	/* we can't allocate > group size */
	len = ar->len;

	/* just a dirty hack to filter too big requests  */
	if (len >= EXT4_CLUSTERS_PER_GROUP(sb))
		len = EXT4_CLUSTERS_PER_GROUP(sb);

	/* start searching from the goal */
	goal = ar->goal;
	if (goal < le32_to_cpu(es->s_first_data_block) ||
			goal >= ext4_blocks_count(es))
		goal = le32_to_cpu(es->s_first_data_block);
	ext4_get_group_no_and_offset(sb, goal, &group, &block);

	/* set up allocation goals */
	ac->ac_b_ex.fe_logical = EXT4_LBLK_CMASK(sbi, ar->logical);
	ac->ac_status = AC_STATUS_CONTINUE;
	ac->ac_sb = sb;
	ac->ac_inode = ar->inode;
	ac->ac_o_ex.fe_logical = ac->ac_b_ex.fe_logical;
	ac->ac_o_ex.fe_group = group;
	ac->ac_o_ex.fe_start = block;
	ac->ac_o_ex.fe_len = len;
	ac->ac_g_ex = ac->ac_o_ex;
	ac->ac_orig_goal_len = ac->ac_g_ex.fe_len;
	ac->ac_flags = ar->flags;

	/* we have to define context: we'll work with a file or
	 * locality group. this is a policy, actually */
	ext4_mb_group_or_file(ac);

	mb_debug(sb, "init ac: %u blocks @ %u, goal %u, flags 0x%x, 2^%d, "
			"left: %u/%u, right %u/%u to %swritable\n",
			(unsigned) ar->len, (unsigned) ar->logical,
			(unsigned) ar->goal, ac->ac_flags, ac->ac_2order,
			(unsigned) ar->lleft, (unsigned) ar->pleft,
			(unsigned) ar->lright, (unsigned) ar->pright,
			inode_is_open_for_write(ar->inode) ? "" : "non-");
}

static noinline_for_stack void
ext4_mb_discard_lg_preallocations(struct super_block *sb,
					struct ext4_locality_group *lg,
					int order, int total_entries)
{
	ext4_group_t group = 0;
	struct ext4_buddy e4b;
	LIST_HEAD(discard_list);
	struct ext4_prealloc_space *pa, *tmp;

	mb_debug(sb, "discard locality group preallocation\n");

	spin_lock(&lg->lg_prealloc_lock);
	list_for_each_entry_rcu(pa, &lg->lg_prealloc_list[order],
				pa_node.lg_list,
				lockdep_is_held(&lg->lg_prealloc_lock)) {
		spin_lock(&pa->pa_lock);
		if (atomic_read(&pa->pa_count)) {
			/*
			 * This is the pa that we just used
			 * for block allocation. So don't
			 * free that
			 */
			spin_unlock(&pa->pa_lock);
			continue;
		}
		if (pa->pa_deleted) {
			spin_unlock(&pa->pa_lock);
			continue;
		}
		/* only lg prealloc space */
		BUG_ON(pa->pa_type != MB_GROUP_PA);

		/* seems this one can be freed ... */
		ext4_mb_mark_pa_deleted(sb, pa);
		spin_unlock(&pa->pa_lock);

		list_del_rcu(&pa->pa_node.lg_list);
		list_add(&pa->u.pa_tmp_list, &discard_list);

		total_entries--;
		if (total_entries <= 5) {
			/*
			 * we want to keep only 5 entries
			 * allowing it to grow to 8. This
			 * mak sure we don't call discard
			 * soon for this list.
			 */
			break;
		}
	}
	spin_unlock(&lg->lg_prealloc_lock);

	list_for_each_entry_safe(pa, tmp, &discard_list, u.pa_tmp_list) {
		int err;

		group = ext4_get_group_number(sb, pa->pa_pstart);
		err = ext4_mb_load_buddy_gfp(sb, group, &e4b,
					     GFP_NOFS|__GFP_NOFAIL);
		if (err) {
			ext4_error_err(sb, -err, "Error %d loading buddy information for %u",
				       err, group);
			continue;
		}
		ext4_lock_group(sb, group);
		list_del(&pa->pa_group_list);
		ext4_mb_release_group_pa(&e4b, pa);
		ext4_unlock_group(sb, group);

		ext4_mb_unload_buddy(&e4b);
		list_del(&pa->u.pa_tmp_list);
		call_rcu(&(pa)->u.pa_rcu, ext4_mb_pa_callback);
	}
}

/*
 * We have incremented pa_count. So it cannot be freed at this
 * point. Also we hold lg_mutex. So no parallel allocation is
 * possible from this lg. That means pa_free cannot be updated.
 *
 * A parallel ext4_mb_discard_group_preallocations is possible.
 * which can cause the lg_prealloc_list to be updated.
 */

static void ext4_mb_add_n_trim(struct ext4_allocation_context *ac)
{
	int order, added = 0, lg_prealloc_count = 1;
	struct super_block *sb = ac->ac_sb;
	struct ext4_locality_group *lg = ac->ac_lg;
	struct ext4_prealloc_space *tmp_pa, *pa = ac->ac_pa;

	order = fls(pa->pa_free) - 1;
	if (order > PREALLOC_TB_SIZE - 1)
		/* The max size of hash table is PREALLOC_TB_SIZE */
		order = PREALLOC_TB_SIZE - 1;
	/* Add the prealloc space to lg */
	spin_lock(&lg->lg_prealloc_lock);
	list_for_each_entry_rcu(tmp_pa, &lg->lg_prealloc_list[order],
				pa_node.lg_list,
				lockdep_is_held(&lg->lg_prealloc_lock)) {
		spin_lock(&tmp_pa->pa_lock);
		if (tmp_pa->pa_deleted) {
			spin_unlock(&tmp_pa->pa_lock);
			continue;
		}
		if (!added && pa->pa_free < tmp_pa->pa_free) {
			/* Add to the tail of the previous entry */
			list_add_tail_rcu(&pa->pa_node.lg_list,
						&tmp_pa->pa_node.lg_list);
			added = 1;
			/*
			 * we want to count the total
			 * number of entries in the list
			 */
		}
		spin_unlock(&tmp_pa->pa_lock);
		lg_prealloc_count++;
	}
	if (!added)
		list_add_tail_rcu(&pa->pa_node.lg_list,
					&lg->lg_prealloc_list[order]);
	spin_unlock(&lg->lg_prealloc_lock);

	/* Now trim the list to be not more than 8 elements */
	if (lg_prealloc_count > 8)
		ext4_mb_discard_lg_preallocations(sb, lg,
						  order, lg_prealloc_count);
}

/*
 * release all resource we used in allocation
 */
static void ext4_mb_release_context(struct ext4_allocation_context *ac)
{
	struct ext4_sb_info *sbi = EXT4_SB(ac->ac_sb);
	struct ext4_prealloc_space *pa = ac->ac_pa;
	if (pa) {
		if (pa->pa_type == MB_GROUP_PA) {
			/* see comment in ext4_mb_use_group_pa() */
			spin_lock(&pa->pa_lock);
			pa->pa_pstart += EXT4_C2B(sbi, ac->ac_b_ex.fe_len);
			pa->pa_lstart += EXT4_C2B(sbi, ac->ac_b_ex.fe_len);
			pa->pa_free -= ac->ac_b_ex.fe_len;
			pa->pa_len -= ac->ac_b_ex.fe_len;
			spin_unlock(&pa->pa_lock);

			/*
			 * We want to add the pa to the right bucket.
			 * Remove it from the list and while adding
			 * make sure the list to which we are adding
			 * doesn't grow big.
			 */
			if (likely(pa->pa_free)) {
				spin_lock(pa->pa_node_lock.lg_lock);
				list_del_rcu(&pa->pa_node.lg_list);
				spin_unlock(pa->pa_node_lock.lg_lock);
				ext4_mb_add_n_trim(ac);
			}
		}

		ext4_mb_put_pa(ac, ac->ac_sb, pa);
	}
	if (ac->ac_bitmap_folio)
		folio_put(ac->ac_bitmap_folio);
	if (ac->ac_buddy_folio)
		folio_put(ac->ac_buddy_folio);
	if (ac->ac_flags & EXT4_MB_HINT_GROUP_ALLOC)
		mutex_unlock(&ac->ac_lg->lg_mutex);
	ext4_mb_collect_stats(ac);
}

static int ext4_mb_discard_preallocations(struct super_block *sb, int needed)
{
	ext4_group_t i, ngroups = ext4_get_groups_count(sb);
	int ret;
	int freed = 0, busy = 0;
	int retry = 0;

	trace_ext4_mb_discard_preallocations(sb, needed);

	if (needed == 0)
		needed = EXT4_CLUSTERS_PER_GROUP(sb) + 1;
 repeat:
	for (i = 0; i < ngroups && needed > 0; i++) {
		ret = ext4_mb_discard_group_preallocations(sb, i, &busy);
		freed += ret;
		needed -= ret;
		cond_resched();
	}

	if (needed > 0 && busy && ++retry < 3) {
		busy = 0;
		goto repeat;
	}

	return freed;
}

static bool ext4_mb_discard_preallocations_should_retry(struct super_block *sb,
			struct ext4_allocation_context *ac, u64 *seq)
{
	int freed;
	u64 seq_retry = 0;
	bool ret = false;

	freed = ext4_mb_discard_preallocations(sb, ac->ac_o_ex.fe_len);
	if (freed) {
		ret = true;
		goto out_dbg;
	}
	seq_retry = ext4_get_discard_pa_seq_sum();
	if (!(ac->ac_flags & EXT4_MB_STRICT_CHECK) || seq_retry != *seq) {
		ac->ac_flags |= EXT4_MB_STRICT_CHECK;
		*seq = seq_retry;
		ret = true;
	}

out_dbg:
	mb_debug(sb, "freed %d, retry ? %s\n", freed, ret ? "yes" : "no");
	return ret;
}

/*
 * Simple allocator for Ext4 fast commit replay path. It searches for blocks
 * linearly starting at the goal block and also excludes the blocks which
 * are going to be in use after fast commit replay.
 */
static ext4_fsblk_t
ext4_mb_new_blocks_simple(struct ext4_allocation_request *ar, int *errp)
{
	struct buffer_head *bitmap_bh;
	struct super_block *sb = ar->inode->i_sb;
	struct ext4_sb_info *sbi = EXT4_SB(sb);
	ext4_group_t group, nr;
	ext4_grpblk_t blkoff;
	ext4_grpblk_t max = EXT4_CLUSTERS_PER_GROUP(sb);
	ext4_grpblk_t i = 0;
	ext4_fsblk_t goal, block;
	struct ext4_super_block *es = sbi->s_es;

	goal = ar->goal;
	if (goal < le32_to_cpu(es->s_first_data_block) ||
			goal >= ext4_blocks_count(es))
		goal = le32_to_cpu(es->s_first_data_block);

	ar->len = 0;
	ext4_get_group_no_and_offset(sb, goal, &group, &blkoff);
	for (nr = ext4_get_groups_count(sb); nr > 0; nr--) {
		bitmap_bh = ext4_read_block_bitmap(sb, group);
		if (IS_ERR(bitmap_bh)) {
			*errp = PTR_ERR(bitmap_bh);
			pr_warn("Failed to read block bitmap\n");
			return 0;
		}

		while (1) {
			i = mb_find_next_zero_bit(bitmap_bh->b_data, max,
						blkoff);
			if (i >= max)
				break;
			if (ext4_fc_replay_check_excluded(sb,
				ext4_group_first_block_no(sb, group) +
				EXT4_C2B(sbi, i))) {
				blkoff = i + 1;
			} else
				break;
		}
		brelse(bitmap_bh);
		if (i < max)
			break;

		if (++group >= ext4_get_groups_count(sb))
			group = 0;

		blkoff = 0;
	}

	if (i >= max) {
		*errp = -ENOSPC;
		return 0;
	}

	block = ext4_group_first_block_no(sb, group) + EXT4_C2B(sbi, i);
	ext4_mb_mark_bb(sb, block, 1, true);
	ar->len = 1;

	*errp = 0;
	return block;
}

/*
 * Main entry point into mballoc to allocate blocks
 * it tries to use preallocation first, then falls back
 * to usual allocation
 */
ext4_fsblk_t ext4_mb_new_blocks(handle_t *handle,
				struct ext4_allocation_request *ar, int *errp)
{
	struct ext4_allocation_context *ac = NULL;
	struct ext4_sb_info *sbi;
	struct super_block *sb;
	ext4_fsblk_t block = 0;
	unsigned int inquota = 0;
	unsigned int reserv_clstrs = 0;
	int retries = 0;
	u64 seq;

	might_sleep();
	sb = ar->inode->i_sb;
	sbi = EXT4_SB(sb);

	trace_ext4_request_blocks(ar);
	if (sbi->s_mount_state & EXT4_FC_REPLAY)
		return ext4_mb_new_blocks_simple(ar, errp);

	/* Allow to use superuser reservation for quota file */
	if (ext4_is_quota_file(ar->inode))
		ar->flags |= EXT4_MB_USE_ROOT_BLOCKS;

	if ((ar->flags & EXT4_MB_DELALLOC_RESERVED) == 0) {
		/* Without delayed allocation we need to verify
		 * there is enough free blocks to do block allocation
		 * and verify allocation doesn't exceed the quota limits.
		 */
		while (ar->len &&
			ext4_claim_free_clusters(sbi, ar->len, ar->flags)) {

			/* let others to free the space */
			cond_resched();
			ar->len = ar->len >> 1;
		}
		if (!ar->len) {
			ext4_mb_show_pa(sb);
			*errp = -ENOSPC;
			return 0;
		}
		reserv_clstrs = ar->len;
		if (ar->flags & EXT4_MB_USE_ROOT_BLOCKS) {
			dquot_alloc_block_nofail(ar->inode,
						 EXT4_C2B(sbi, ar->len));
		} else {
			while (ar->len &&
				dquot_alloc_block(ar->inode,
						  EXT4_C2B(sbi, ar->len))) {

				ar->flags |= EXT4_MB_HINT_NOPREALLOC;
				ar->len--;
			}
		}
		inquota = ar->len;
		if (ar->len == 0) {
			*errp = -EDQUOT;
			goto out;
		}
	}

	ac = kmem_cache_zalloc(ext4_ac_cachep, GFP_NOFS);
	if (!ac) {
		ar->len = 0;
		*errp = -ENOMEM;
		goto out;
	}

	ext4_mb_initialize_context(ac, ar);

	ac->ac_op = EXT4_MB_HISTORY_PREALLOC;
	seq = this_cpu_read(discard_pa_seq);
	if (!ext4_mb_use_preallocated(ac)) {
		ac->ac_op = EXT4_MB_HISTORY_ALLOC;
		ext4_mb_normalize_request(ac, ar);

		*errp = ext4_mb_pa_alloc(ac);
		if (*errp)
			goto errout;
repeat:
		/* allocate space in core */
		*errp = ext4_mb_regular_allocator(ac);
		/*
		 * pa allocated above is added to grp->bb_prealloc_list only
		 * when we were able to allocate some block i.e. when
		 * ac->ac_status == AC_STATUS_FOUND.
		 * And error from above mean ac->ac_status != AC_STATUS_FOUND
		 * So we have to free this pa here itself.
		 */
		if (*errp) {
			ext4_mb_pa_put_free(ac);
			ext4_discard_allocated_blocks(ac);
			goto errout;
		}
		if (ac->ac_status == AC_STATUS_FOUND &&
			ac->ac_o_ex.fe_len >= ac->ac_f_ex.fe_len)
			ext4_mb_pa_put_free(ac);
	}
	if (likely(ac->ac_status == AC_STATUS_FOUND)) {
		*errp = ext4_mb_mark_diskspace_used(ac, handle, reserv_clstrs);
		if (*errp) {
			ext4_discard_allocated_blocks(ac);
			goto errout;
		} else {
			block = ext4_grp_offs_to_block(sb, &ac->ac_b_ex);
			ar->len = ac->ac_b_ex.fe_len;
		}
	} else {
		if (++retries < 3 &&
		    ext4_mb_discard_preallocations_should_retry(sb, ac, &seq))
			goto repeat;
		/*
		 * If block allocation fails then the pa allocated above
		 * needs to be freed here itself.
		 */
		ext4_mb_pa_put_free(ac);
		*errp = -ENOSPC;
	}

	if (*errp) {
errout:
		ac->ac_b_ex.fe_len = 0;
		ar->len = 0;
		ext4_mb_show_ac(ac);
	}
	ext4_mb_release_context(ac);
	kmem_cache_free(ext4_ac_cachep, ac);
out:
	if (inquota && ar->len < inquota)
		dquot_free_block(ar->inode, EXT4_C2B(sbi, inquota - ar->len));
	if (!ar->len) {
		if ((ar->flags & EXT4_MB_DELALLOC_RESERVED) == 0)
			/* release all the reserved blocks if non delalloc */
			percpu_counter_sub(&sbi->s_dirtyclusters_counter,
						reserv_clstrs);
	}

	trace_ext4_allocate_blocks(ar, (unsigned long long)block);

	return block;
}

/*
 * We can merge two free data extents only if the physical blocks
 * are contiguous, AND the extents were freed by the same transaction,
 * AND the blocks are associated with the same group.
 */
static void ext4_try_merge_freed_extent(struct ext4_sb_info *sbi,
					struct ext4_free_data *entry,
					struct ext4_free_data *new_entry,
					struct rb_root *entry_rb_root)
{
	if ((entry->efd_tid != new_entry->efd_tid) ||
	    (entry->efd_group != new_entry->efd_group))
		return;
	if (entry->efd_start_cluster + entry->efd_count ==
	    new_entry->efd_start_cluster) {
		new_entry->efd_start_cluster = entry->efd_start_cluster;
		new_entry->efd_count += entry->efd_count;
	} else if (new_entry->efd_start_cluster + new_entry->efd_count ==
		   entry->efd_start_cluster) {
		new_entry->efd_count += entry->efd_count;
	} else
		return;
	spin_lock(&sbi->s_md_lock);
	list_del(&entry->efd_list);
	spin_unlock(&sbi->s_md_lock);
	rb_erase(&entry->efd_node, entry_rb_root);
	kmem_cache_free(ext4_free_data_cachep, entry);
}

static noinline_for_stack void
ext4_mb_free_metadata(handle_t *handle, struct ext4_buddy *e4b,
		      struct ext4_free_data *new_entry)
{
	ext4_group_t group = e4b->bd_group;
	ext4_grpblk_t cluster;
	ext4_grpblk_t clusters = new_entry->efd_count;
	struct ext4_free_data *entry;
	struct ext4_group_info *db = e4b->bd_info;
	struct super_block *sb = e4b->bd_sb;
	struct ext4_sb_info *sbi = EXT4_SB(sb);
	struct rb_node **n = &db->bb_free_root.rb_node, *node;
	struct rb_node *parent = NULL, *new_node;

	BUG_ON(!ext4_handle_valid(handle));
	BUG_ON(e4b->bd_bitmap_folio == NULL);
	BUG_ON(e4b->bd_buddy_folio == NULL);

	new_node = &new_entry->efd_node;
	cluster = new_entry->efd_start_cluster;

	if (!*n) {
		/* first free block exent. We need to
		   protect buddy cache from being freed,
		 * otherwise we'll refresh it from
		 * on-disk bitmap and lose not-yet-available
		 * blocks */
		folio_get(e4b->bd_buddy_folio);
		folio_get(e4b->bd_bitmap_folio);
	}
	while (*n) {
		parent = *n;
		entry = rb_entry(parent, struct ext4_free_data, efd_node);
		if (cluster < entry->efd_start_cluster)
			n = &(*n)->rb_left;
		else if (cluster >= (entry->efd_start_cluster + entry->efd_count))
			n = &(*n)->rb_right;
		else {
			ext4_grp_locked_error(sb, group, 0,
				ext4_group_first_block_no(sb, group) +
				EXT4_C2B(sbi, cluster),
				"Block already on to-be-freed list");
			kmem_cache_free(ext4_free_data_cachep, new_entry);
			return;
		}
	}

	rb_link_node(new_node, parent, n);
	rb_insert_color(new_node, &db->bb_free_root);

	/* Now try to see the extent can be merged to left and right */
	node = rb_prev(new_node);
	if (node) {
		entry = rb_entry(node, struct ext4_free_data, efd_node);
		ext4_try_merge_freed_extent(sbi, entry, new_entry,
					    &(db->bb_free_root));
	}

	node = rb_next(new_node);
	if (node) {
		entry = rb_entry(node, struct ext4_free_data, efd_node);
		ext4_try_merge_freed_extent(sbi, entry, new_entry,
					    &(db->bb_free_root));
	}

	spin_lock(&sbi->s_md_lock);
	list_add_tail(&new_entry->efd_list, &sbi->s_freed_data_list[new_entry->efd_tid & 1]);
	sbi->s_mb_free_pending += clusters;
	spin_unlock(&sbi->s_md_lock);
}

static void ext4_free_blocks_simple(struct inode *inode, ext4_fsblk_t block,
					unsigned long count)
{
	struct super_block *sb = inode->i_sb;
	ext4_group_t group;
	ext4_grpblk_t blkoff;

	ext4_get_group_no_and_offset(sb, block, &group, &blkoff);
	ext4_mb_mark_context(NULL, sb, false, group, blkoff, count,
			     EXT4_MB_BITMAP_MARKED_CHECK |
			     EXT4_MB_SYNC_UPDATE,
			     NULL);
}

/**
 * ext4_mb_clear_bb() -- helper function for freeing blocks.
 *			Used by ext4_free_blocks()
 * @handle:		handle for this transaction
 * @inode:		inode
 * @block:		starting physical block to be freed
 * @count:		number of blocks to be freed
 * @flags:		flags used by ext4_free_blocks
 */
static void ext4_mb_clear_bb(handle_t *handle, struct inode *inode,
			       ext4_fsblk_t block, unsigned long count,
			       int flags)
{
	struct super_block *sb = inode->i_sb;
	struct ext4_group_info *grp;
	unsigned int overflow;
	ext4_grpblk_t bit;
	ext4_group_t block_group;
	struct ext4_sb_info *sbi;
	struct ext4_buddy e4b;
	unsigned int count_clusters;
	int err = 0;
	int mark_flags = 0;
	ext4_grpblk_t changed;

	sbi = EXT4_SB(sb);

	if (!(flags & EXT4_FREE_BLOCKS_VALIDATED) &&
	    !ext4_inode_block_valid(inode, block, count)) {
		ext4_error(sb, "Freeing blocks in system zone - "
			   "Block = %llu, count = %lu", block, count);
		/* err = 0. ext4_std_error should be a no op */
		goto error_out;
	}
	flags |= EXT4_FREE_BLOCKS_VALIDATED;

do_more:
	overflow = 0;
	ext4_get_group_no_and_offset(sb, block, &block_group, &bit);

	grp = ext4_get_group_info(sb, block_group);
	if (unlikely(!grp || EXT4_MB_GRP_BBITMAP_CORRUPT(grp)))
		return;

	/*
	 * Check to see if we are freeing blocks across a group
	 * boundary.
	 */
	if (EXT4_C2B(sbi, bit) + count > EXT4_BLOCKS_PER_GROUP(sb)) {
		overflow = EXT4_C2B(sbi, bit) + count -
			EXT4_BLOCKS_PER_GROUP(sb);
		count -= overflow;
		/* The range changed so it's no longer validated */
		flags &= ~EXT4_FREE_BLOCKS_VALIDATED;
	}
	count_clusters = EXT4_NUM_B2C(sbi, count);
	trace_ext4_mballoc_free(sb, inode, block_group, bit, count_clusters);

	/* __GFP_NOFAIL: retry infinitely, ignore TIF_MEMDIE and memcg limit. */
	err = ext4_mb_load_buddy_gfp(sb, block_group, &e4b,
				     GFP_NOFS|__GFP_NOFAIL);
	if (err)
		goto error_out;

	if (!(flags & EXT4_FREE_BLOCKS_VALIDATED) &&
	    !ext4_inode_block_valid(inode, block, count)) {
		ext4_error(sb, "Freeing blocks in system zone - "
			   "Block = %llu, count = %lu", block, count);
		/* err = 0. ext4_std_error should be a no op */
		goto error_clean;
	}

#ifdef AGGRESSIVE_CHECK
	mark_flags |= EXT4_MB_BITMAP_MARKED_CHECK;
#endif
	err = ext4_mb_mark_context(handle, sb, false, block_group, bit,
				   count_clusters, mark_flags, &changed);


	if (err && changed == 0)
		goto error_clean;

#ifdef AGGRESSIVE_CHECK
	BUG_ON(changed != count_clusters);
#endif

	/*
	 * We need to make sure we don't reuse the freed block until after the
	 * transaction is committed. We make an exception if the inode is to be
	 * written in writeback mode since writeback mode has weak data
	 * consistency guarantees.
	 */
	if (ext4_handle_valid(handle) &&
	    ((flags & EXT4_FREE_BLOCKS_METADATA) ||
	     !ext4_should_writeback_data(inode))) {
		struct ext4_free_data *new_entry;
		/*
		 * We use __GFP_NOFAIL because ext4_free_blocks() is not allowed
		 * to fail.
		 */
		new_entry = kmem_cache_alloc(ext4_free_data_cachep,
				GFP_NOFS|__GFP_NOFAIL);
		new_entry->efd_start_cluster = bit;
		new_entry->efd_group = block_group;
		new_entry->efd_count = count_clusters;
		new_entry->efd_tid = handle->h_transaction->t_tid;

		ext4_lock_group(sb, block_group);
		ext4_mb_free_metadata(handle, &e4b, new_entry);
	} else {
		if (test_opt(sb, DISCARD)) {
			err = ext4_issue_discard(sb, block_group, bit,
						 count_clusters);
			/*
			 * Ignore EOPNOTSUPP error. This is consistent with
			 * what happens when using journal.
			 */
			if (err == -EOPNOTSUPP)
				err = 0;
			if (err)
				ext4_msg(sb, KERN_WARNING, "discard request in"
					 " group:%u block:%d count:%lu failed"
					 " with %d", block_group, bit, count,
					 err);
		}

		EXT4_MB_GRP_CLEAR_TRIMMED(e4b.bd_info);

		ext4_lock_group(sb, block_group);
		mb_free_blocks(inode, &e4b, bit, count_clusters);
	}

	ext4_unlock_group(sb, block_group);

	/*
	 * on a bigalloc file system, defer the s_freeclusters_counter
	 * update to the caller (ext4_remove_space and friends) so they
	 * can determine if a cluster freed here should be rereserved
	 */
	if (!(flags & EXT4_FREE_BLOCKS_RERESERVE_CLUSTER)) {
		if (!(flags & EXT4_FREE_BLOCKS_NO_QUOT_UPDATE))
			dquot_free_block(inode, EXT4_C2B(sbi, count_clusters));
		percpu_counter_add(&sbi->s_freeclusters_counter,
				   count_clusters);
	}

	if (overflow && !err) {
		block += count;
		count = overflow;
		ext4_mb_unload_buddy(&e4b);
		/* The range changed so it's no longer validated */
		flags &= ~EXT4_FREE_BLOCKS_VALIDATED;
		goto do_more;
	}

error_clean:
	ext4_mb_unload_buddy(&e4b);
error_out:
	ext4_std_error(sb, err);
}

/**
 * ext4_free_blocks() -- Free given blocks and update quota
 * @handle:		handle for this transaction
 * @inode:		inode
 * @bh:			optional buffer of the block to be freed
 * @block:		starting physical block to be freed
 * @count:		number of blocks to be freed
 * @flags:		flags used by ext4_free_blocks
 */
void ext4_free_blocks(handle_t *handle, struct inode *inode,
		      struct buffer_head *bh, ext4_fsblk_t block,
		      unsigned long count, int flags)
{
	struct super_block *sb = inode->i_sb;
	unsigned int overflow;
	struct ext4_sb_info *sbi;

	sbi = EXT4_SB(sb);

	if (bh) {
		if (block)
			BUG_ON(block != bh->b_blocknr);
		else
			block = bh->b_blocknr;
	}

	if (sbi->s_mount_state & EXT4_FC_REPLAY) {
		ext4_free_blocks_simple(inode, block, EXT4_NUM_B2C(sbi, count));
		return;
	}

	might_sleep();

	if (!(flags & EXT4_FREE_BLOCKS_VALIDATED) &&
	    !ext4_inode_block_valid(inode, block, count)) {
		ext4_error(sb, "Freeing blocks not in datazone - "
			   "block = %llu, count = %lu", block, count);
		return;
	}
	flags |= EXT4_FREE_BLOCKS_VALIDATED;

	ext4_debug("freeing block %llu\n", block);
	trace_ext4_free_blocks(inode, block, count, flags);

	if (bh && (flags & EXT4_FREE_BLOCKS_FORGET)) {
		BUG_ON(count > 1);

		ext4_forget(handle, flags & EXT4_FREE_BLOCKS_METADATA,
			    inode, bh, block);
	}

	/*
	 * If the extent to be freed does not begin on a cluster
	 * boundary, we need to deal with partial clusters at the
	 * beginning and end of the extent.  Normally we will free
	 * blocks at the beginning or the end unless we are explicitly
	 * requested to avoid doing so.
	 */
	overflow = EXT4_PBLK_COFF(sbi, block);
	if (overflow) {
		if (flags & EXT4_FREE_BLOCKS_NOFREE_FIRST_CLUSTER) {
			overflow = sbi->s_cluster_ratio - overflow;
			block += overflow;
			if (count > overflow)
				count -= overflow;
			else
				return;
		} else {
			block -= overflow;
			count += overflow;
		}
		/* The range changed so it's no longer validated */
		flags &= ~EXT4_FREE_BLOCKS_VALIDATED;
	}
	overflow = EXT4_LBLK_COFF(sbi, count);
	if (overflow) {
		if (flags & EXT4_FREE_BLOCKS_NOFREE_LAST_CLUSTER) {
			if (count > overflow)
				count -= overflow;
			else
				return;
		} else
			count += sbi->s_cluster_ratio - overflow;
		/* The range changed so it's no longer validated */
		flags &= ~EXT4_FREE_BLOCKS_VALIDATED;
	}

	if (!bh && (flags & EXT4_FREE_BLOCKS_FORGET)) {
		int i;
		int is_metadata = flags & EXT4_FREE_BLOCKS_METADATA;

		for (i = 0; i < count; i++) {
			cond_resched();
			if (is_metadata)
				bh = sb_find_get_block(inode->i_sb, block + i);
			ext4_forget(handle, is_metadata, inode, bh, block + i);
		}
	}

	ext4_mb_clear_bb(handle, inode, block, count, flags);
}

/**
 * ext4_group_add_blocks() -- Add given blocks to an existing group
 * @handle:			handle to this transaction
 * @sb:				super block
 * @block:			start physical block to add to the block group
 * @count:			number of blocks to free
 *
 * This marks the blocks as free in the bitmap and buddy.
 */
int ext4_group_add_blocks(handle_t *handle, struct super_block *sb,
			 ext4_fsblk_t block, unsigned long count)
{
	ext4_group_t block_group;
	ext4_grpblk_t bit;
	struct ext4_sb_info *sbi = EXT4_SB(sb);
	struct ext4_buddy e4b;
	int err = 0;
	ext4_fsblk_t first_cluster = EXT4_B2C(sbi, block);
	ext4_fsblk_t last_cluster = EXT4_B2C(sbi, block + count - 1);
	unsigned long cluster_count = last_cluster - first_cluster + 1;
	ext4_grpblk_t changed;

	ext4_debug("Adding block(s) %llu-%llu\n", block, block + count - 1);

	if (cluster_count == 0)
		return 0;

	ext4_get_group_no_and_offset(sb, block, &block_group, &bit);
	/*
	 * Check to see if we are freeing blocks across a group
	 * boundary.
	 */
	if (bit + cluster_count > EXT4_CLUSTERS_PER_GROUP(sb)) {
		ext4_warning(sb, "too many blocks added to group %u",
			     block_group);
		err = -EINVAL;
		goto error_out;
	}

	err = ext4_mb_load_buddy(sb, block_group, &e4b);
	if (err)
		goto error_out;

	if (!ext4_sb_block_valid(sb, NULL, block, count)) {
		ext4_error(sb, "Adding blocks in system zones - "
			   "Block = %llu, count = %lu",
			   block, count);
		err = -EINVAL;
		goto error_clean;
	}

	err = ext4_mb_mark_context(handle, sb, false, block_group, bit,
				   cluster_count, EXT4_MB_BITMAP_MARKED_CHECK,
				   &changed);
	if (err && changed == 0)
		goto error_clean;

	if (changed != cluster_count)
		ext4_error(sb, "bit already cleared in group %u", block_group);

	ext4_lock_group(sb, block_group);
	mb_free_blocks(NULL, &e4b, bit, cluster_count);
	ext4_unlock_group(sb, block_group);
	percpu_counter_add(&sbi->s_freeclusters_counter,
			   changed);

error_clean:
	ext4_mb_unload_buddy(&e4b);
error_out:
	ext4_std_error(sb, err);
	return err;
}

/**
 * ext4_trim_extent -- function to TRIM one single free extent in the group
 * @sb:		super block for the file system
 * @start:	starting block of the free extent in the alloc. group
 * @count:	number of blocks to TRIM
 * @e4b:	ext4 buddy for the group
 *
 * Trim "count" blocks starting at "start" in the "group". To assure that no
 * one will allocate those blocks, mark it as used in buddy bitmap. This must
 * be called with under the group lock.
 */
static int ext4_trim_extent(struct super_block *sb,
		int start, int count, struct ext4_buddy *e4b)
__releases(bitlock)
__acquires(bitlock)
{
	struct ext4_free_extent ex;
	ext4_group_t group = e4b->bd_group;
	int ret = 0;

	trace_ext4_trim_extent(sb, group, start, count);

	assert_spin_locked(ext4_group_lock_ptr(sb, group));

	ex.fe_start = start;
	ex.fe_group = group;
	ex.fe_len = count;

	/*
	 * Mark blocks used, so no one can reuse them while
	 * being trimmed.
	 */
	mb_mark_used(e4b, &ex);
	ext4_unlock_group(sb, group);
	ret = ext4_issue_discard(sb, group, start, count);
	ext4_lock_group(sb, group);
	mb_free_blocks(NULL, e4b, start, ex.fe_len);
	return ret;
}

static ext4_grpblk_t ext4_last_grp_cluster(struct super_block *sb,
					   ext4_group_t grp)
{
	unsigned long nr_clusters_in_group;

	if (grp < (ext4_get_groups_count(sb) - 1))
		nr_clusters_in_group = EXT4_CLUSTERS_PER_GROUP(sb);
	else
		nr_clusters_in_group = (ext4_blocks_count(EXT4_SB(sb)->s_es) -
					ext4_group_first_block_no(sb, grp))
				       >> EXT4_CLUSTER_BITS(sb);

	return nr_clusters_in_group - 1;
}

static bool ext4_trim_interrupted(void)
{
	return fatal_signal_pending(current) || freezing(current);
}

static int ext4_try_to_trim_range(struct super_block *sb,
		struct ext4_buddy *e4b, ext4_grpblk_t start,
		ext4_grpblk_t max, ext4_grpblk_t minblocks)
__acquires(ext4_group_lock_ptr(sb, e4b->bd_group))
__releases(ext4_group_lock_ptr(sb, e4b->bd_group))
{
	ext4_grpblk_t next, count, free_count, last, origin_start;
	bool set_trimmed = false;
	void *bitmap;

	if (unlikely(EXT4_MB_GRP_BBITMAP_CORRUPT(e4b->bd_info)))
		return 0;

	last = ext4_last_grp_cluster(sb, e4b->bd_group);
	bitmap = e4b->bd_bitmap;
	if (start == 0 && max >= last)
		set_trimmed = true;
	origin_start = start;
	start = max(e4b->bd_info->bb_first_free, start);
	count = 0;
	free_count = 0;

	while (start <= max) {
		start = mb_find_next_zero_bit(bitmap, max + 1, start);
		if (start > max)
			break;

		next = mb_find_next_bit(bitmap, last + 1, start);
		if (origin_start == 0 && next >= last)
			set_trimmed = true;

		if ((next - start) >= minblocks) {
			int ret = ext4_trim_extent(sb, start, next - start, e4b);

			if (ret && ret != -EOPNOTSUPP)
				return count;
			count += next - start;
		}
		free_count += next - start;
		start = next + 1;

		if (ext4_trim_interrupted())
			return count;

		if (need_resched()) {
			ext4_unlock_group(sb, e4b->bd_group);
			cond_resched();
			ext4_lock_group(sb, e4b->bd_group);
		}

		if ((e4b->bd_info->bb_free - free_count) < minblocks)
			break;
	}

	if (set_trimmed)
		EXT4_MB_GRP_SET_TRIMMED(e4b->bd_info);

	return count;
}

/**
 * ext4_trim_all_free -- function to trim all free space in alloc. group
 * @sb:			super block for file system
 * @group:		group to be trimmed
 * @start:		first group block to examine
 * @max:		last group block to examine
 * @minblocks:		minimum extent block count
 *
 * ext4_trim_all_free walks through group's block bitmap searching for free
 * extents. When the free extent is found, mark it as used in group buddy
 * bitmap. Then issue a TRIM command on this extent and free the extent in
 * the group buddy bitmap.
 */
static ext4_grpblk_t
ext4_trim_all_free(struct super_block *sb, ext4_group_t group,
		   ext4_grpblk_t start, ext4_grpblk_t max,
		   ext4_grpblk_t minblocks)
{
	struct ext4_buddy e4b;
	int ret;

	trace_ext4_trim_all_free(sb, group, start, max);

	ret = ext4_mb_load_buddy(sb, group, &e4b);
	if (ret) {
		ext4_warning(sb, "Error %d loading buddy information for %u",
			     ret, group);
		return ret;
	}

	ext4_lock_group(sb, group);

	if (!EXT4_MB_GRP_WAS_TRIMMED(e4b.bd_info) ||
	    minblocks < EXT4_SB(sb)->s_last_trim_minblks)
		ret = ext4_try_to_trim_range(sb, &e4b, start, max, minblocks);
	else
		ret = 0;

	ext4_unlock_group(sb, group);
	ext4_mb_unload_buddy(&e4b);

	ext4_debug("trimmed %d blocks in the group %d\n",
		ret, group);

	return ret;
}

/**
 * ext4_trim_fs() -- trim ioctl handle function
 * @sb:			superblock for filesystem
 * @range:		fstrim_range structure
 *
 * start:	First Byte to trim
 * len:		number of Bytes to trim from start
 * minlen:	minimum extent length in Bytes
 * ext4_trim_fs goes through all allocation groups containing Bytes from
 * start to start+len. For each such a group ext4_trim_all_free function
 * is invoked to trim all free space.
 */
int ext4_trim_fs(struct super_block *sb, struct fstrim_range *range)
{
	unsigned int discard_granularity = bdev_discard_granularity(sb->s_bdev);
	struct ext4_group_info *grp;
	ext4_group_t group, first_group, last_group;
	ext4_grpblk_t cnt = 0, first_cluster, last_cluster;
	uint64_t start, end, minlen, trimmed = 0;
	ext4_fsblk_t first_data_blk =
			le32_to_cpu(EXT4_SB(sb)->s_es->s_first_data_block);
	ext4_fsblk_t max_blks = ext4_blocks_count(EXT4_SB(sb)->s_es);
	int ret = 0;

	start = range->start >> sb->s_blocksize_bits;
	end = start + (range->len >> sb->s_blocksize_bits) - 1;
	minlen = EXT4_NUM_B2C(EXT4_SB(sb),
			      range->minlen >> sb->s_blocksize_bits);

	if (minlen > EXT4_CLUSTERS_PER_GROUP(sb) ||
	    start >= max_blks ||
	    range->len < sb->s_blocksize)
		return -EINVAL;
	/* No point to try to trim less than discard granularity */
	if (range->minlen < discard_granularity) {
		minlen = EXT4_NUM_B2C(EXT4_SB(sb),
				discard_granularity >> sb->s_blocksize_bits);
		if (minlen > EXT4_CLUSTERS_PER_GROUP(sb))
			goto out;
	}
	if (end >= max_blks - 1)
		end = max_blks - 1;
	if (end <= first_data_blk)
		goto out;
	if (start < first_data_blk)
		start = first_data_blk;

	/* Determine first and last group to examine based on start and end */
	ext4_get_group_no_and_offset(sb, (ext4_fsblk_t) start,
				     &first_group, &first_cluster);
	ext4_get_group_no_and_offset(sb, (ext4_fsblk_t) end,
				     &last_group, &last_cluster);

	/* end now represents the last cluster to discard in this group */
	end = EXT4_CLUSTERS_PER_GROUP(sb) - 1;

	for (group = first_group; group <= last_group; group++) {
		if (ext4_trim_interrupted())
			break;
		grp = ext4_get_group_info(sb, group);
		if (!grp)
			continue;
		/* We only do this if the grp has never been initialized */
		if (unlikely(EXT4_MB_GRP_NEED_INIT(grp))) {
			ret = ext4_mb_init_group(sb, group, GFP_NOFS);
			if (ret)
				break;
		}

		/*
		 * For all the groups except the last one, last cluster will
		 * always be EXT4_CLUSTERS_PER_GROUP(sb)-1, so we only need to
		 * change it for the last group, note that last_cluster is
		 * already computed earlier by ext4_get_group_no_and_offset()
		 */
		if (group == last_group)
			end = last_cluster;
		if (grp->bb_free >= minlen) {
			cnt = ext4_trim_all_free(sb, group, first_cluster,
						 end, minlen);
			if (cnt < 0) {
				ret = cnt;
				break;
			}
			trimmed += cnt;
		}

		/*
		 * For every group except the first one, we are sure
		 * that the first cluster to discard will be cluster #0.
		 */
		first_cluster = 0;
	}

	if (!ret)
		EXT4_SB(sb)->s_last_trim_minblks = minlen;

out:
	range->len = EXT4_C2B(EXT4_SB(sb), trimmed) << sb->s_blocksize_bits;
	return ret;
}

/* Iterate all the free extents in the group. */
int
ext4_mballoc_query_range(
	struct super_block		*sb,
	ext4_group_t			group,
	ext4_grpblk_t			first,
	ext4_grpblk_t			end,
	ext4_mballoc_query_range_fn	meta_formatter,
	ext4_mballoc_query_range_fn	formatter,
	void				*priv)
{
	void				*bitmap;
	ext4_grpblk_t			start, next;
	struct ext4_buddy		e4b;
	int				error;

	error = ext4_mb_load_buddy(sb, group, &e4b);
	if (error)
		return error;
	bitmap = e4b.bd_bitmap;

	ext4_lock_group(sb, group);

	start = max(e4b.bd_info->bb_first_free, first);
	if (end >= EXT4_CLUSTERS_PER_GROUP(sb))
		end = EXT4_CLUSTERS_PER_GROUP(sb) - 1;
	if (meta_formatter && start != first) {
		if (start > end)
			start = end;
		ext4_unlock_group(sb, group);
		error = meta_formatter(sb, group, first, start - first,
				       priv);
		if (error)
			goto out_unload;
		ext4_lock_group(sb, group);
	}
	while (start <= end) {
		start = mb_find_next_zero_bit(bitmap, end + 1, start);
		if (start > end)
			break;
		next = mb_find_next_bit(bitmap, end + 1, start);

		ext4_unlock_group(sb, group);
		error = formatter(sb, group, start, next - start, priv);
		if (error)
			goto out_unload;
		ext4_lock_group(sb, group);

		start = next + 1;
	}

	ext4_unlock_group(sb, group);
out_unload:
	ext4_mb_unload_buddy(&e4b);

	return error;
}

#ifdef CONFIG_EXT4_KUNIT_TESTS
#include "mballoc-test.c"
#endif<|MERGE_RESOLUTION|>--- conflicted
+++ resolved
@@ -1940,21 +1940,12 @@
 
 		blocknr = ext4_group_first_block_no(sb, e4b->bd_group);
 		blocknr += EXT4_C2B(sbi, block);
-<<<<<<< HEAD
-		ext4_grp_locked_error(sb, e4b->bd_group,
-				      inode ? inode->i_ino : 0, blocknr,
-				      "freeing already freed block (bit %u); block bitmap corrupt.",
-				      block);
-		ext4_mark_group_bitmap_corrupted(sb, e4b->bd_group,
-				EXT4_GROUP_INFO_BBITMAP_CORRUPT);
-=======
 		ext4_mark_group_bitmap_corrupted(sb, e4b->bd_group,
 				EXT4_GROUP_INFO_BBITMAP_CORRUPT);
 		ext4_grp_locked_error(sb, e4b->bd_group,
 				      inode ? inode->i_ino : 0, blocknr,
 				      "freeing already freed block (bit %u); block bitmap corrupt.",
 				      block);
->>>>>>> a6ad5510
 		return;
 	}
 
@@ -3086,12 +3077,7 @@
 	seq_puts(seq, " ]");
 	if (EXT4_MB_GRP_BBITMAP_CORRUPT(&sg.info))
 		seq_puts(seq, " Block bitmap corrupted!");
-<<<<<<< HEAD
-	seq_puts(seq, "\n");
-
-=======
 	seq_putc(seq, '\n');
->>>>>>> a6ad5510
 	return 0;
 }
 
