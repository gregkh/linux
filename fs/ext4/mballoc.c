// SPDX-License-Identifier: GPL-2.0
/*
 * Copyright (c) 2003-2006, Cluster File Systems, Inc, info@clusterfs.com
 * Written by Alex Tomas <alex@clusterfs.com>
 */


/*
 * mballoc.c contains the multiblocks allocation routines
 */

#include "ext4_jbd2.h"
#include "mballoc.h"
#include <linux/log2.h>
#include <linux/module.h>
#include <linux/slab.h>
#include <linux/nospec.h>
#include <linux/backing-dev.h>
#include <linux/freezer.h>
#include <trace/events/ext4.h>
#include <kunit/static_stub.h>

/*
 * MUSTDO:
 *   - test ext4_ext_search_left() and ext4_ext_search_right()
 *   - search for metadata in few groups
 *
 * TODO v4:
 *   - normalization should take into account whether file is still open
 *   - discard preallocations if no free space left (policy?)
 *   - don't normalize tails
 *   - quota
 *   - reservation for superuser
 *
 * TODO v3:
 *   - bitmap read-ahead (proposed by Oleg Drokin aka green)
 *   - track min/max extents in each group for better group selection
 *   - mb_mark_used() may allocate chunk right after splitting buddy
 *   - tree of groups sorted by number of free blocks
 *   - error handling
 */

/*
 * The allocation request involve request for multiple number of blocks
 * near to the goal(block) value specified.
 *
 * During initialization phase of the allocator we decide to use the
 * group preallocation or inode preallocation depending on the size of
 * the file. The size of the file could be the resulting file size we
 * would have after allocation, or the current file size, which ever
 * is larger. If the size is less than sbi->s_mb_stream_request we
 * select to use the group preallocation. The default value of
 * s_mb_stream_request is 16 blocks. This can also be tuned via
 * /sys/fs/ext4/<partition>/mb_stream_req. The value is represented in
 * terms of number of blocks.
 *
 * The main motivation for having small file use group preallocation is to
 * ensure that we have small files closer together on the disk.
 *
 * First stage the allocator looks at the inode prealloc list,
 * ext4_inode_info->i_prealloc_list, which contains list of prealloc
 * spaces for this particular inode. The inode prealloc space is
 * represented as:
 *
 * pa_lstart -> the logical start block for this prealloc space
 * pa_pstart -> the physical start block for this prealloc space
 * pa_len    -> length for this prealloc space (in clusters)
 * pa_free   ->  free space available in this prealloc space (in clusters)
 *
 * The inode preallocation space is used looking at the _logical_ start
 * block. If only the logical file block falls within the range of prealloc
 * space we will consume the particular prealloc space. This makes sure that
 * we have contiguous physical blocks representing the file blocks
 *
 * The important thing to be noted in case of inode prealloc space is that
 * we don't modify the values associated to inode prealloc space except
 * pa_free.
 *
 * If we are not able to find blocks in the inode prealloc space and if we
 * have the group allocation flag set then we look at the locality group
 * prealloc space. These are per CPU prealloc list represented as
 *
 * ext4_sb_info.s_locality_groups[smp_processor_id()]
 *
 * The reason for having a per cpu locality group is to reduce the contention
 * between CPUs. It is possible to get scheduled at this point.
 *
 * The locality group prealloc space is used looking at whether we have
 * enough free space (pa_free) within the prealloc space.
 *
 * If we can't allocate blocks via inode prealloc or/and locality group
 * prealloc then we look at the buddy cache. The buddy cache is represented
 * by ext4_sb_info.s_buddy_cache (struct inode) whose file offset gets
 * mapped to the buddy and bitmap information regarding different
 * groups. The buddy information is attached to buddy cache inode so that
 * we can access them through the page cache. The information regarding
 * each group is loaded via ext4_mb_load_buddy.  The information involve
 * block bitmap and buddy information. The information are stored in the
 * inode as:
 *
 *  {                        page                        }
 *  [ group 0 bitmap][ group 0 buddy] [group 1][ group 1]...
 *
 *
 * one block each for bitmap and buddy information.  So for each group we
 * take up 2 blocks. A page can contain blocks_per_page (PAGE_SIZE /
 * blocksize) blocks.  So it can have information regarding groups_per_page
 * which is blocks_per_page/2
 *
 * The buddy cache inode is not stored on disk. The inode is thrown
 * away when the filesystem is unmounted.
 *
 * We look for count number of blocks in the buddy cache. If we were able
 * to locate that many free blocks we return with additional information
 * regarding rest of the contiguous physical block available
 *
 * Before allocating blocks via buddy cache we normalize the request
 * blocks. This ensure we ask for more blocks that we needed. The extra
 * blocks that we get after allocation is added to the respective prealloc
 * list. In case of inode preallocation we follow a list of heuristics
 * based on file size. This can be found in ext4_mb_normalize_request. If
 * we are doing a group prealloc we try to normalize the request to
 * sbi->s_mb_group_prealloc.  The default value of s_mb_group_prealloc is
 * dependent on the cluster size; for non-bigalloc file systems, it is
 * 512 blocks. This can be tuned via
 * /sys/fs/ext4/<partition>/mb_group_prealloc. The value is represented in
 * terms of number of blocks. If we have mounted the file system with -O
 * stripe=<value> option the group prealloc request is normalized to the
 * smallest multiple of the stripe value (sbi->s_stripe) which is
 * greater than the default mb_group_prealloc.
 *
 * If "mb_optimize_scan" mount option is set, we maintain in memory group info
 * structures in two data structures:
 *
 * 1) Array of largest free order xarrays (sbi->s_mb_largest_free_orders)
 *
 *    Locking: Writers use xa_lock, readers use rcu_read_lock.
 *
 *    This is an array of xarrays where the index in the array represents the
 *    largest free order in the buddy bitmap of the participating group infos of
 *    that xarray. So, there are exactly MB_NUM_ORDERS(sb) (which means total
 *    number of buddy bitmap orders possible) number of xarrays. Group-infos are
 *    placed in appropriate xarrays.
 *
 * 2) Average fragment size xarrays (sbi->s_mb_avg_fragment_size)
 *
 *    Locking: Writers use xa_lock, readers use rcu_read_lock.
 *
 *    This is an array of xarrays where in the i-th xarray there are groups with
 *    average fragment size >= 2^i and < 2^(i+1). The average fragment size
 *    is computed as ext4_group_info->bb_free / ext4_group_info->bb_fragments.
 *    Note that we don't bother with a special xarray for completely empty
 *    groups so we only have MB_NUM_ORDERS(sb) xarrays. Group-infos are placed
 *    in appropriate xarrays.
 *
 * In xarray, the index is the block group number, the value is the block group
 * information, and a non-empty value indicates the block group is present in
 * the current xarray.
 *
 * When "mb_optimize_scan" mount option is set, mballoc consults the above data
 * structures to decide the order in which groups are to be traversed for
 * fulfilling an allocation request.
 *
 * At CR_POWER2_ALIGNED , we look for groups which have the largest_free_order
 * >= the order of the request. We directly look at the largest free order list
 * in the data structure (1) above where largest_free_order = order of the
 * request. If that list is empty, we look at remaining list in the increasing
 * order of largest_free_order. This allows us to perform CR_POWER2_ALIGNED
 * lookup in O(1) time.
 *
 * At CR_GOAL_LEN_FAST, we only consider groups where
 * average fragment size > request size. So, we lookup a group which has average
 * fragment size just above or equal to request size using our average fragment
 * size group lists (data structure 2) in O(1) time.
 *
 * At CR_BEST_AVAIL_LEN, we aim to optimize allocations which can't be satisfied
 * in CR_GOAL_LEN_FAST. The fact that we couldn't find a group in
 * CR_GOAL_LEN_FAST suggests that there is no BG that has avg
 * fragment size > goal length. So before falling to the slower
 * CR_GOAL_LEN_SLOW, in CR_BEST_AVAIL_LEN we proactively trim goal length and
 * then use the same fragment lists as CR_GOAL_LEN_FAST to find a BG with a big
 * enough average fragment size. This increases the chances of finding a
 * suitable block group in O(1) time and results in faster allocation at the
 * cost of reduced size of allocation.
 *
 * If "mb_optimize_scan" mount option is not set, mballoc traverses groups in
 * linear order which requires O(N) search time for each CR_POWER2_ALIGNED and
 * CR_GOAL_LEN_FAST phase.
 *
 * The regular allocator (using the buddy cache) supports a few tunables.
 *
 * /sys/fs/ext4/<partition>/mb_min_to_scan
 * /sys/fs/ext4/<partition>/mb_max_to_scan
 * /sys/fs/ext4/<partition>/mb_order2_req
 * /sys/fs/ext4/<partition>/mb_max_linear_groups
 *
 * The regular allocator uses buddy scan only if the request len is power of
 * 2 blocks and the order of allocation is >= sbi->s_mb_order2_reqs. The
 * value of s_mb_order2_reqs can be tuned via
 * /sys/fs/ext4/<partition>/mb_order2_req.  If the request len is equal to
 * stripe size (sbi->s_stripe), we try to search for contiguous block in
 * stripe size. This should result in better allocation on RAID setups. If
 * not, we search in the specific group using bitmap for best extents. The
 * tunable min_to_scan and max_to_scan control the behaviour here.
 * min_to_scan indicate how long the mballoc __must__ look for a best
 * extent and max_to_scan indicates how long the mballoc __can__ look for a
 * best extent in the found extents. Searching for the blocks starts with
 * the group specified as the goal value in allocation context via
 * ac_g_ex. Each group is first checked based on the criteria whether it
 * can be used for allocation. ext4_mb_good_group explains how the groups are
 * checked.
 *
 * When "mb_optimize_scan" is turned on, as mentioned above, the groups may not
 * get traversed linearly. That may result in subsequent allocations being not
 * close to each other. And so, the underlying device may get filled up in a
 * non-linear fashion. While that may not matter on non-rotational devices, for
 * rotational devices that may result in higher seek times. "mb_max_linear_groups"
 * tells mballoc how many groups mballoc should search linearly before
 * performing consulting above data structures for more efficient lookups. For
 * non rotational devices, this value defaults to 0 and for rotational devices
 * this is set to MB_DEFAULT_LINEAR_LIMIT.
 *
 * Both the prealloc space are getting populated as above. So for the first
 * request we will hit the buddy cache which will result in this prealloc
 * space getting filled. The prealloc space is then later used for the
 * subsequent request.
 */

/*
 * mballoc operates on the following data:
 *  - on-disk bitmap
 *  - in-core buddy (actually includes buddy and bitmap)
 *  - preallocation descriptors (PAs)
 *
 * there are two types of preallocations:
 *  - inode
 *    assiged to specific inode and can be used for this inode only.
 *    it describes part of inode's space preallocated to specific
 *    physical blocks. any block from that preallocated can be used
 *    independent. the descriptor just tracks number of blocks left
 *    unused. so, before taking some block from descriptor, one must
 *    make sure corresponded logical block isn't allocated yet. this
 *    also means that freeing any block within descriptor's range
 *    must discard all preallocated blocks.
 *  - locality group
 *    assigned to specific locality group which does not translate to
 *    permanent set of inodes: inode can join and leave group. space
 *    from this type of preallocation can be used for any inode. thus
 *    it's consumed from the beginning to the end.
 *
 * relation between them can be expressed as:
 *    in-core buddy = on-disk bitmap + preallocation descriptors
 *
 * this mean blocks mballoc considers used are:
 *  - allocated blocks (persistent)
 *  - preallocated blocks (non-persistent)
 *
 * consistency in mballoc world means that at any time a block is either
 * free or used in ALL structures. notice: "any time" should not be read
 * literally -- time is discrete and delimited by locks.
 *
 *  to keep it simple, we don't use block numbers, instead we count number of
 *  blocks: how many blocks marked used/free in on-disk bitmap, buddy and PA.
 *
 * all operations can be expressed as:
 *  - init buddy:			buddy = on-disk + PAs
 *  - new PA:				buddy += N; PA = N
 *  - use inode PA:			on-disk += N; PA -= N
 *  - discard inode PA			buddy -= on-disk - PA; PA = 0
 *  - use locality group PA		on-disk += N; PA -= N
 *  - discard locality group PA		buddy -= PA; PA = 0
 *  note: 'buddy -= on-disk - PA' is used to show that on-disk bitmap
 *        is used in real operation because we can't know actual used
 *        bits from PA, only from on-disk bitmap
 *
 * if we follow this strict logic, then all operations above should be atomic.
 * given some of them can block, we'd have to use something like semaphores
 * killing performance on high-end SMP hardware. let's try to relax it using
 * the following knowledge:
 *  1) if buddy is referenced, it's already initialized
 *  2) while block is used in buddy and the buddy is referenced,
 *     nobody can re-allocate that block
 *  3) we work on bitmaps and '+' actually means 'set bits'. if on-disk has
 *     bit set and PA claims same block, it's OK. IOW, one can set bit in
 *     on-disk bitmap if buddy has same bit set or/and PA covers corresponded
 *     block
 *
 * so, now we're building a concurrency table:
 *  - init buddy vs.
 *    - new PA
 *      blocks for PA are allocated in the buddy, buddy must be referenced
 *      until PA is linked to allocation group to avoid concurrent buddy init
 *    - use inode PA
 *      we need to make sure that either on-disk bitmap or PA has uptodate data
 *      given (3) we care that PA-=N operation doesn't interfere with init
 *    - discard inode PA
 *      the simplest way would be to have buddy initialized by the discard
 *    - use locality group PA
 *      again PA-=N must be serialized with init
 *    - discard locality group PA
 *      the simplest way would be to have buddy initialized by the discard
 *  - new PA vs.
 *    - use inode PA
 *      i_data_sem serializes them
 *    - discard inode PA
 *      discard process must wait until PA isn't used by another process
 *    - use locality group PA
 *      some mutex should serialize them
 *    - discard locality group PA
 *      discard process must wait until PA isn't used by another process
 *  - use inode PA
 *    - use inode PA
 *      i_data_sem or another mutex should serializes them
 *    - discard inode PA
 *      discard process must wait until PA isn't used by another process
 *    - use locality group PA
 *      nothing wrong here -- they're different PAs covering different blocks
 *    - discard locality group PA
 *      discard process must wait until PA isn't used by another process
 *
 * now we're ready to make few consequences:
 *  - PA is referenced and while it is no discard is possible
 *  - PA is referenced until block isn't marked in on-disk bitmap
 *  - PA changes only after on-disk bitmap
 *  - discard must not compete with init. either init is done before
 *    any discard or they're serialized somehow
 *  - buddy init as sum of on-disk bitmap and PAs is done atomically
 *
 * a special case when we've used PA to emptiness. no need to modify buddy
 * in this case, but we should care about concurrent init
 *
 */

 /*
 * Logic in few words:
 *
 *  - allocation:
 *    load group
 *    find blocks
 *    mark bits in on-disk bitmap
 *    release group
 *
 *  - use preallocation:
 *    find proper PA (per-inode or group)
 *    load group
 *    mark bits in on-disk bitmap
 *    release group
 *    release PA
 *
 *  - free:
 *    load group
 *    mark bits in on-disk bitmap
 *    release group
 *
 *  - discard preallocations in group:
 *    mark PAs deleted
 *    move them onto local list
 *    load on-disk bitmap
 *    load group
 *    remove PA from object (inode or locality group)
 *    mark free blocks in-core
 *
 *  - discard inode's preallocations:
 */

/*
 * Locking rules
 *
 * Locks:
 *  - bitlock on a group	(group)
 *  - object (inode/locality)	(object)
 *  - per-pa lock		(pa)
 *  - cr_power2_aligned lists lock	(cr_power2_aligned)
 *  - cr_goal_len_fast lists lock	(cr_goal_len_fast)
 *
 * Paths:
 *  - new pa
 *    object
 *    group
 *
 *  - find and use pa:
 *    pa
 *
 *  - release consumed pa:
 *    pa
 *    group
 *    object
 *
 *  - generate in-core bitmap:
 *    group
 *        pa
 *
 *  - discard all for given object (inode, locality group):
 *    object
 *        pa
 *    group
 *
 *  - discard all for given group:
 *    group
 *        pa
 *    group
 *        object
 *
 *  - allocation path (ext4_mb_regular_allocator)
 *    group
 *    cr_power2_aligned/cr_goal_len_fast
 */
static struct kmem_cache *ext4_pspace_cachep;
static struct kmem_cache *ext4_ac_cachep;
static struct kmem_cache *ext4_free_data_cachep;

/* We create slab caches for groupinfo data structures based on the
 * superblock block size.  There will be one per mounted filesystem for
 * each unique s_blocksize_bits */
#define NR_GRPINFO_CACHES 8
static struct kmem_cache *ext4_groupinfo_caches[NR_GRPINFO_CACHES];

static const char * const ext4_groupinfo_slab_names[NR_GRPINFO_CACHES] = {
	"ext4_groupinfo_1k", "ext4_groupinfo_2k", "ext4_groupinfo_4k",
	"ext4_groupinfo_8k", "ext4_groupinfo_16k", "ext4_groupinfo_32k",
	"ext4_groupinfo_64k", "ext4_groupinfo_128k"
};

static void ext4_mb_generate_from_pa(struct super_block *sb, void *bitmap,
					ext4_group_t group);
static void ext4_mb_new_preallocation(struct ext4_allocation_context *ac);

static int ext4_mb_scan_group(struct ext4_allocation_context *ac,
			      ext4_group_t group);

static int ext4_try_to_trim_range(struct super_block *sb,
		struct ext4_buddy *e4b, ext4_grpblk_t start,
		ext4_grpblk_t max, ext4_grpblk_t minblocks);

/*
 * The algorithm using this percpu seq counter goes below:
 * 1. We sample the percpu discard_pa_seq counter before trying for block
 *    allocation in ext4_mb_new_blocks().
 * 2. We increment this percpu discard_pa_seq counter when we either allocate
 *    or free these blocks i.e. while marking those blocks as used/free in
 *    mb_mark_used()/mb_free_blocks().
 * 3. We also increment this percpu seq counter when we successfully identify
 *    that the bb_prealloc_list is not empty and hence proceed for discarding
 *    of those PAs inside ext4_mb_discard_group_preallocations().
 *
 * Now to make sure that the regular fast path of block allocation is not
 * affected, as a small optimization we only sample the percpu seq counter
 * on that cpu. Only when the block allocation fails and when freed blocks
 * found were 0, that is when we sample percpu seq counter for all cpus using
 * below function ext4_get_discard_pa_seq_sum(). This happens after making
 * sure that all the PAs on grp->bb_prealloc_list got freed or if it's empty.
 */
static DEFINE_PER_CPU(u64, discard_pa_seq);
static inline u64 ext4_get_discard_pa_seq_sum(void)
{
	int __cpu;
	u64 __seq = 0;

	for_each_possible_cpu(__cpu)
		__seq += per_cpu(discard_pa_seq, __cpu);
	return __seq;
}

static inline void *mb_correct_addr_and_bit(int *bit, void *addr)
{
#if BITS_PER_LONG == 64
	*bit += ((unsigned long) addr & 7UL) << 3;
	addr = (void *) ((unsigned long) addr & ~7UL);
#elif BITS_PER_LONG == 32
	*bit += ((unsigned long) addr & 3UL) << 3;
	addr = (void *) ((unsigned long) addr & ~3UL);
#else
#error "how many bits you are?!"
#endif
	return addr;
}

static inline int mb_test_bit(int bit, void *addr)
{
	/*
	 * ext4_test_bit on architecture like powerpc
	 * needs unsigned long aligned address
	 */
	addr = mb_correct_addr_and_bit(&bit, addr);
	return ext4_test_bit(bit, addr);
}

static inline void mb_set_bit(int bit, void *addr)
{
	addr = mb_correct_addr_and_bit(&bit, addr);
	ext4_set_bit(bit, addr);
}

static inline void mb_clear_bit(int bit, void *addr)
{
	addr = mb_correct_addr_and_bit(&bit, addr);
	ext4_clear_bit(bit, addr);
}

static inline int mb_test_and_clear_bit(int bit, void *addr)
{
	addr = mb_correct_addr_and_bit(&bit, addr);
	return ext4_test_and_clear_bit(bit, addr);
}

static inline int mb_find_next_zero_bit(void *addr, int max, int start)
{
	int fix = 0, ret, tmpmax;
	addr = mb_correct_addr_and_bit(&fix, addr);
	tmpmax = max + fix;
	start += fix;

	ret = ext4_find_next_zero_bit(addr, tmpmax, start) - fix;
	if (ret > max)
		return max;
	return ret;
}

static inline int mb_find_next_bit(void *addr, int max, int start)
{
	int fix = 0, ret, tmpmax;
	addr = mb_correct_addr_and_bit(&fix, addr);
	tmpmax = max + fix;
	start += fix;

	ret = ext4_find_next_bit(addr, tmpmax, start) - fix;
	if (ret > max)
		return max;
	return ret;
}

static void *mb_find_buddy(struct ext4_buddy *e4b, int order, int *max)
{
	char *bb;

	BUG_ON(e4b->bd_bitmap == e4b->bd_buddy);
	BUG_ON(max == NULL);

	if (order > e4b->bd_blkbits + 1) {
		*max = 0;
		return NULL;
	}

	/* at order 0 we see each particular block */
	if (order == 0) {
		*max = 1 << (e4b->bd_blkbits + 3);
		return e4b->bd_bitmap;
	}

	bb = e4b->bd_buddy + EXT4_SB(e4b->bd_sb)->s_mb_offsets[order];
	*max = EXT4_SB(e4b->bd_sb)->s_mb_maxs[order];

	return bb;
}

#ifdef DOUBLE_CHECK
static void mb_free_blocks_double(struct inode *inode, struct ext4_buddy *e4b,
			   int first, int count)
{
	int i;
	struct super_block *sb = e4b->bd_sb;

	if (unlikely(e4b->bd_info->bb_bitmap == NULL))
		return;
	assert_spin_locked(ext4_group_lock_ptr(sb, e4b->bd_group));
	for (i = 0; i < count; i++) {
		if (!mb_test_bit(first + i, e4b->bd_info->bb_bitmap)) {
			ext4_fsblk_t blocknr;

			blocknr = ext4_group_first_block_no(sb, e4b->bd_group);
			blocknr += EXT4_C2B(EXT4_SB(sb), first + i);
			ext4_mark_group_bitmap_corrupted(sb, e4b->bd_group,
					EXT4_GROUP_INFO_BBITMAP_CORRUPT);
			ext4_grp_locked_error(sb, e4b->bd_group,
					      inode ? inode->i_ino : 0,
					      blocknr,
					      "freeing block already freed "
					      "(bit %u)",
					      first + i);
		}
		mb_clear_bit(first + i, e4b->bd_info->bb_bitmap);
	}
}

static void mb_mark_used_double(struct ext4_buddy *e4b, int first, int count)
{
	int i;

	if (unlikely(e4b->bd_info->bb_bitmap == NULL))
		return;
	assert_spin_locked(ext4_group_lock_ptr(e4b->bd_sb, e4b->bd_group));
	for (i = 0; i < count; i++) {
		BUG_ON(mb_test_bit(first + i, e4b->bd_info->bb_bitmap));
		mb_set_bit(first + i, e4b->bd_info->bb_bitmap);
	}
}

static void mb_cmp_bitmaps(struct ext4_buddy *e4b, void *bitmap)
{
	if (unlikely(e4b->bd_info->bb_bitmap == NULL))
		return;
	if (memcmp(e4b->bd_info->bb_bitmap, bitmap, e4b->bd_sb->s_blocksize)) {
		unsigned char *b1, *b2;
		int i;
		b1 = (unsigned char *) e4b->bd_info->bb_bitmap;
		b2 = (unsigned char *) bitmap;
		for (i = 0; i < e4b->bd_sb->s_blocksize; i++) {
			if (b1[i] != b2[i]) {
				ext4_msg(e4b->bd_sb, KERN_ERR,
					 "corruption in group %u "
					 "at byte %u(%u): %x in copy != %x "
					 "on disk/prealloc",
					 e4b->bd_group, i, i * 8, b1[i], b2[i]);
				BUG();
			}
		}
	}
}

static void mb_group_bb_bitmap_alloc(struct super_block *sb,
			struct ext4_group_info *grp, ext4_group_t group)
{
	struct buffer_head *bh;

	grp->bb_bitmap = kmalloc(sb->s_blocksize, GFP_NOFS);
	if (!grp->bb_bitmap)
		return;

	bh = ext4_read_block_bitmap(sb, group);
	if (IS_ERR_OR_NULL(bh)) {
		kfree(grp->bb_bitmap);
		grp->bb_bitmap = NULL;
		return;
	}

	memcpy(grp->bb_bitmap, bh->b_data, sb->s_blocksize);
	put_bh(bh);
}

static void mb_group_bb_bitmap_free(struct ext4_group_info *grp)
{
	kfree(grp->bb_bitmap);
}

#else
static inline void mb_free_blocks_double(struct inode *inode,
				struct ext4_buddy *e4b, int first, int count)
{
	return;
}
static inline void mb_mark_used_double(struct ext4_buddy *e4b,
						int first, int count)
{
	return;
}
static inline void mb_cmp_bitmaps(struct ext4_buddy *e4b, void *bitmap)
{
	return;
}

static inline void mb_group_bb_bitmap_alloc(struct super_block *sb,
			struct ext4_group_info *grp, ext4_group_t group)
{
	return;
}

static inline void mb_group_bb_bitmap_free(struct ext4_group_info *grp)
{
	return;
}
#endif

#ifdef AGGRESSIVE_CHECK

#define MB_CHECK_ASSERT(assert)						\
do {									\
	if (!(assert)) {						\
		printk(KERN_EMERG					\
			"Assertion failure in %s() at %s:%d: \"%s\"\n",	\
			function, file, line, # assert);		\
		BUG();							\
	}								\
} while (0)

static void __mb_check_buddy(struct ext4_buddy *e4b, char *file,
				const char *function, int line)
{
	struct super_block *sb = e4b->bd_sb;
	int order = e4b->bd_blkbits + 1;
	int max;
	int max2;
	int i;
	int j;
	int k;
	int count;
	struct ext4_group_info *grp;
	int fragments = 0;
	int fstart;
	struct list_head *cur;
	void *buddy;
	void *buddy2;

	if (e4b->bd_info->bb_check_counter++ % 10)
		return;

	while (order > 1) {
		buddy = mb_find_buddy(e4b, order, &max);
		MB_CHECK_ASSERT(buddy);
		buddy2 = mb_find_buddy(e4b, order - 1, &max2);
		MB_CHECK_ASSERT(buddy2);
		MB_CHECK_ASSERT(buddy != buddy2);
		MB_CHECK_ASSERT(max * 2 == max2);

		count = 0;
		for (i = 0; i < max; i++) {

			if (mb_test_bit(i, buddy)) {
				/* only single bit in buddy2 may be 0 */
				if (!mb_test_bit(i << 1, buddy2)) {
					MB_CHECK_ASSERT(
						mb_test_bit((i<<1)+1, buddy2));
				}
				continue;
			}

			/* both bits in buddy2 must be 1 */
			MB_CHECK_ASSERT(mb_test_bit(i << 1, buddy2));
			MB_CHECK_ASSERT(mb_test_bit((i << 1) + 1, buddy2));

			for (j = 0; j < (1 << order); j++) {
				k = (i * (1 << order)) + j;
				MB_CHECK_ASSERT(
					!mb_test_bit(k, e4b->bd_bitmap));
			}
			count++;
		}
		MB_CHECK_ASSERT(e4b->bd_info->bb_counters[order] == count);
		order--;
	}

	fstart = -1;
	buddy = mb_find_buddy(e4b, 0, &max);
	for (i = 0; i < max; i++) {
		if (!mb_test_bit(i, buddy)) {
			MB_CHECK_ASSERT(i >= e4b->bd_info->bb_first_free);
			if (fstart == -1) {
				fragments++;
				fstart = i;
			}
			continue;
		}
		fstart = -1;
		/* check used bits only */
		for (j = 0; j < e4b->bd_blkbits + 1; j++) {
			buddy2 = mb_find_buddy(e4b, j, &max2);
			k = i >> j;
			MB_CHECK_ASSERT(k < max2);
			MB_CHECK_ASSERT(mb_test_bit(k, buddy2));
		}
	}
	MB_CHECK_ASSERT(!EXT4_MB_GRP_NEED_INIT(e4b->bd_info));
	MB_CHECK_ASSERT(e4b->bd_info->bb_fragments == fragments);

	grp = ext4_get_group_info(sb, e4b->bd_group);
	if (!grp)
		return;
	list_for_each(cur, &grp->bb_prealloc_list) {
		ext4_group_t groupnr;
		struct ext4_prealloc_space *pa;
		pa = list_entry(cur, struct ext4_prealloc_space, pa_group_list);
		ext4_get_group_no_and_offset(sb, pa->pa_pstart, &groupnr, &k);
		MB_CHECK_ASSERT(groupnr == e4b->bd_group);
		for (i = 0; i < pa->pa_len; i++)
			MB_CHECK_ASSERT(mb_test_bit(k + i, buddy));
	}
}
#undef MB_CHECK_ASSERT
#define mb_check_buddy(e4b) __mb_check_buddy(e4b,	\
					__FILE__, __func__, __LINE__)
#else
#define mb_check_buddy(e4b)
#endif

/*
 * Divide blocks started from @first with length @len into
 * smaller chunks with power of 2 blocks.
 * Clear the bits in bitmap which the blocks of the chunk(s) covered,
 * then increase bb_counters[] for corresponded chunk size.
 */
static void ext4_mb_mark_free_simple(struct super_block *sb,
				void *buddy, ext4_grpblk_t first, ext4_grpblk_t len,
					struct ext4_group_info *grp)
{
	struct ext4_sb_info *sbi = EXT4_SB(sb);
	ext4_grpblk_t min;
	ext4_grpblk_t max;
	ext4_grpblk_t chunk;
	unsigned int border;

	BUG_ON(len > EXT4_CLUSTERS_PER_GROUP(sb));

	border = 2 << sb->s_blocksize_bits;

	while (len > 0) {
		/* find how many blocks can be covered since this position */
		max = ffs(first | border) - 1;

		/* find how many blocks of power 2 we need to mark */
		min = fls(len) - 1;

		if (max < min)
			min = max;
		chunk = 1 << min;

		/* mark multiblock chunks only */
		grp->bb_counters[min]++;
		if (min > 0)
			mb_clear_bit(first >> min,
				     buddy + sbi->s_mb_offsets[min]);

		len -= chunk;
		first += chunk;
	}
}

static int mb_avg_fragment_size_order(struct super_block *sb, ext4_grpblk_t len)
{
	int order;

	/*
	 * We don't bother with a special lists groups with only 1 block free
	 * extents and for completely empty groups.
	 */
	order = fls(len) - 2;
	if (order < 0)
		return 0;
	if (order == MB_NUM_ORDERS(sb))
		order--;
	if (WARN_ON_ONCE(order > MB_NUM_ORDERS(sb)))
		order = MB_NUM_ORDERS(sb) - 1;
	return order;
}

/* Move group to appropriate avg_fragment_size list */
static void
mb_update_avg_fragment_size(struct super_block *sb, struct ext4_group_info *grp)
{
	struct ext4_sb_info *sbi = EXT4_SB(sb);
	int new, old;

	if (!test_opt2(sb, MB_OPTIMIZE_SCAN))
		return;

	old = grp->bb_avg_fragment_size_order;
	new = grp->bb_fragments == 0 ? -1 :
	      mb_avg_fragment_size_order(sb, grp->bb_free / grp->bb_fragments);
	if (new == old)
		return;

<<<<<<< HEAD
	if (old >= 0) {
		write_lock(&sbi->s_mb_avg_fragment_size_locks[old]);
		list_del(&grp->bb_avg_fragment_size_node);
		write_unlock(&sbi->s_mb_avg_fragment_size_locks[old]);
	}

	grp->bb_avg_fragment_size_order = new;
	if (new >= 0) {
		write_lock(&sbi->s_mb_avg_fragment_size_locks[new]);
		list_add_tail(&grp->bb_avg_fragment_size_node,
				&sbi->s_mb_avg_fragment_size[new]);
		write_unlock(&sbi->s_mb_avg_fragment_size_locks[new]);
	}
=======
	if (old >= 0)
		xa_erase(&sbi->s_mb_avg_fragment_size[old], grp->bb_group);

	grp->bb_avg_fragment_size_order = new;
	if (new >= 0) {
		/*
		 * Cannot use __GFP_NOFAIL because we hold the group lock.
		 * Although allocation for insertion may fails, it's not fatal
		 * as we have linear traversal to fall back on.
		 */
		int err = xa_insert(&sbi->s_mb_avg_fragment_size[new],
				    grp->bb_group, grp, GFP_ATOMIC);
		if (err)
			mb_debug(sb, "insert group: %u to s_mb_avg_fragment_size[%d] failed, err %d",
				 grp->bb_group, new, err);
	}
}

static int ext4_mb_scan_groups_xa_range(struct ext4_allocation_context *ac,
					struct xarray *xa,
					ext4_group_t start, ext4_group_t end)
{
	struct super_block *sb = ac->ac_sb;
	struct ext4_sb_info *sbi = EXT4_SB(sb);
	enum criteria cr = ac->ac_criteria;
	ext4_group_t ngroups = ext4_get_groups_count(sb);
	unsigned long group = start;
	struct ext4_group_info *grp;

	if (WARN_ON_ONCE(end > ngroups || start >= end))
		return 0;

	xa_for_each_range(xa, group, grp, start, end - 1) {
		int err;

		if (sbi->s_mb_stats)
			atomic64_inc(&sbi->s_bal_cX_groups_considered[cr]);

		err = ext4_mb_scan_group(ac, grp->bb_group);
		if (err || ac->ac_status != AC_STATUS_CONTINUE)
			return err;

		cond_resched();
	}

	return 0;
}

/*
 * Find a suitable group of given order from the largest free orders xarray.
 */
static inline int
ext4_mb_scan_groups_largest_free_order_range(struct ext4_allocation_context *ac,
					     int order, ext4_group_t start,
					     ext4_group_t end)
{
	struct xarray *xa = &EXT4_SB(ac->ac_sb)->s_mb_largest_free_orders[order];

	if (xa_empty(xa))
		return 0;

	return ext4_mb_scan_groups_xa_range(ac, xa, start, end);
>>>>>>> 449d48b1
}

/*
 * Choose next group by traversing largest_free_order lists. Updates *new_cr if
 * cr level needs an update.
 */
static int ext4_mb_scan_groups_p2_aligned(struct ext4_allocation_context *ac,
					  ext4_group_t group)
{
	struct ext4_sb_info *sbi = EXT4_SB(ac->ac_sb);
	int i;
	int ret = 0;
	ext4_group_t start, end;

	start = group;
	end = ext4_get_groups_count(ac->ac_sb);
wrap_around:
	for (i = ac->ac_2order; i < MB_NUM_ORDERS(ac->ac_sb); i++) {
		ret = ext4_mb_scan_groups_largest_free_order_range(ac, i,
								   start, end);
		if (ret || ac->ac_status != AC_STATUS_CONTINUE)
			return ret;
	}
	if (start) {
		end = start;
		start = 0;
		goto wrap_around;
	}

	if (sbi->s_mb_stats)
		atomic64_inc(&sbi->s_bal_cX_failed[ac->ac_criteria]);

	/* Increment cr and search again if no group is found */
	ac->ac_criteria = CR_GOAL_LEN_FAST;
	return ret;
}

/*
 * Find a suitable group of given order from the average fragments xarray.
 */
static int
ext4_mb_scan_groups_avg_frag_order_range(struct ext4_allocation_context *ac,
					 int order, ext4_group_t start,
					 ext4_group_t end)
{
	struct xarray *xa = &EXT4_SB(ac->ac_sb)->s_mb_avg_fragment_size[order];

	if (xa_empty(xa))
		return 0;

	return ext4_mb_scan_groups_xa_range(ac, xa, start, end);
}

/*
 * Choose next group by traversing average fragment size list of suitable
 * order. Updates *new_cr if cr level needs an update.
 */
static int ext4_mb_scan_groups_goal_fast(struct ext4_allocation_context *ac,
					 ext4_group_t group)
{
	struct ext4_sb_info *sbi = EXT4_SB(ac->ac_sb);
	int i, ret = 0;
	ext4_group_t start, end;

	start = group;
	end = ext4_get_groups_count(ac->ac_sb);
wrap_around:
	i = mb_avg_fragment_size_order(ac->ac_sb, ac->ac_g_ex.fe_len);
	for (; i < MB_NUM_ORDERS(ac->ac_sb); i++) {
		ret = ext4_mb_scan_groups_avg_frag_order_range(ac, i,
							       start, end);
		if (ret || ac->ac_status != AC_STATUS_CONTINUE)
			return ret;
	}
	if (start) {
		end = start;
		start = 0;
		goto wrap_around;
	}

	if (sbi->s_mb_stats)
		atomic64_inc(&sbi->s_bal_cX_failed[ac->ac_criteria]);
	/*
	 * CR_BEST_AVAIL_LEN works based on the concept that we have
	 * a larger normalized goal len request which can be trimmed to
	 * a smaller goal len such that it can still satisfy original
	 * request len. However, allocation request for non-regular
	 * files never gets normalized.
	 * See function ext4_mb_normalize_request() (EXT4_MB_HINT_DATA).
	 */
	if (ac->ac_flags & EXT4_MB_HINT_DATA)
		ac->ac_criteria = CR_BEST_AVAIL_LEN;
	else
		ac->ac_criteria = CR_GOAL_LEN_SLOW;

	return ret;
}

/*
 * We couldn't find a group in CR_GOAL_LEN_FAST so try to find the highest free fragment
 * order we have and proactively trim the goal request length to that order to
 * find a suitable group faster.
 *
 * This optimizes allocation speed at the cost of slightly reduced
 * preallocations. However, we make sure that we don't trim the request too
 * much and fall to CR_GOAL_LEN_SLOW in that case.
 */
static int ext4_mb_scan_groups_best_avail(struct ext4_allocation_context *ac,
					  ext4_group_t group)
{
	int ret = 0;
	struct ext4_sb_info *sbi = EXT4_SB(ac->ac_sb);
	int i, order, min_order;
	unsigned long num_stripe_clusters = 0;
	ext4_group_t start, end;

	/*
	 * mb_avg_fragment_size_order() returns order in a way that makes
	 * retrieving back the length using (1 << order) inaccurate. Hence, use
	 * fls() instead since we need to know the actual length while modifying
	 * goal length.
	 */
	order = fls(ac->ac_g_ex.fe_len) - 1;
	if (WARN_ON_ONCE(order - 1 > MB_NUM_ORDERS(ac->ac_sb)))
		order = MB_NUM_ORDERS(ac->ac_sb);
	min_order = order - sbi->s_mb_best_avail_max_trim_order;
	if (min_order < 0)
		min_order = 0;

	if (sbi->s_stripe > 0) {
		/*
		 * We are assuming that stripe size is always a multiple of
		 * cluster ratio otherwise __ext4_fill_super exists early.
		 */
		num_stripe_clusters = EXT4_NUM_B2C(sbi, sbi->s_stripe);
		if (1 << min_order < num_stripe_clusters)
			/*
			 * We consider 1 order less because later we round
			 * up the goal len to num_stripe_clusters
			 */
			min_order = fls(num_stripe_clusters) - 1;
	}

	if (1 << min_order < ac->ac_o_ex.fe_len)
		min_order = fls(ac->ac_o_ex.fe_len);

	start = group;
	end = ext4_get_groups_count(ac->ac_sb);
wrap_around:
	for (i = order; i >= min_order; i--) {
		int frag_order;
		/*
		 * Scale down goal len to make sure we find something
		 * in the free fragments list. Basically, reduce
		 * preallocations.
		 */
		ac->ac_g_ex.fe_len = 1 << i;

		if (num_stripe_clusters > 0) {
			/*
			 * Try to round up the adjusted goal length to
			 * stripe size (in cluster units) multiple for
			 * efficiency.
			 */
			ac->ac_g_ex.fe_len = roundup(ac->ac_g_ex.fe_len,
						     num_stripe_clusters);
		}

		frag_order = mb_avg_fragment_size_order(ac->ac_sb,
							ac->ac_g_ex.fe_len);

		ret = ext4_mb_scan_groups_avg_frag_order_range(ac, frag_order,
							       start, end);
		if (ret || ac->ac_status != AC_STATUS_CONTINUE)
			return ret;
	}
	if (start) {
		end = start;
		start = 0;
		goto wrap_around;
	}

	/* Reset goal length to original goal length before falling into CR_GOAL_LEN_SLOW */
	ac->ac_g_ex.fe_len = ac->ac_orig_goal_len;
	if (sbi->s_mb_stats)
		atomic64_inc(&sbi->s_bal_cX_failed[ac->ac_criteria]);
	ac->ac_criteria = CR_GOAL_LEN_SLOW;

	return ret;
}

static inline int should_optimize_scan(struct ext4_allocation_context *ac)
{
	if (unlikely(!test_opt2(ac->ac_sb, MB_OPTIMIZE_SCAN)))
		return 0;
	if (ac->ac_criteria >= CR_GOAL_LEN_SLOW)
		return 0;
	if (!ext4_test_inode_flag(ac->ac_inode, EXT4_INODE_EXTENTS))
		return 0;
	return 1;
}

/*
 * next linear group for allocation.
 */
static void next_linear_group(ext4_group_t *group, ext4_group_t ngroups)
{
	/*
	 * Artificially restricted ngroups for non-extent
	 * files makes group > ngroups possible on first loop.
	 */
	*group =  *group + 1 >= ngroups ? 0 : *group + 1;
}

static int ext4_mb_scan_groups_linear(struct ext4_allocation_context *ac,
		ext4_group_t ngroups, ext4_group_t *start, ext4_group_t count)
{
	int ret, i;
	enum criteria cr = ac->ac_criteria;
	struct super_block *sb = ac->ac_sb;
	struct ext4_sb_info *sbi = EXT4_SB(sb);
	ext4_group_t group = *start;

	for (i = 0; i < count; i++, next_linear_group(&group, ngroups)) {
		ret = ext4_mb_scan_group(ac, group);
		if (ret || ac->ac_status != AC_STATUS_CONTINUE)
			return ret;
		cond_resched();
	}

	*start = group;
	if (count == ngroups)
		ac->ac_criteria++;

	/* Processed all groups and haven't found blocks */
	if (sbi->s_mb_stats && i == ngroups)
		atomic64_inc(&sbi->s_bal_cX_failed[cr]);

	return 0;
}

static int ext4_mb_scan_groups(struct ext4_allocation_context *ac)
{
	int ret = 0;
	ext4_group_t start;
	struct ext4_sb_info *sbi = EXT4_SB(ac->ac_sb);
	ext4_group_t ngroups = ext4_get_groups_count(ac->ac_sb);

	/* non-extent files are limited to low blocks/groups */
	if (!(ext4_test_inode_flag(ac->ac_inode, EXT4_INODE_EXTENTS)))
		ngroups = sbi->s_blockfile_groups;

	/* searching for the right group start from the goal value specified */
	start = ac->ac_g_ex.fe_group;
	ac->ac_prefetch_grp = start;
	ac->ac_prefetch_nr = 0;

	if (!should_optimize_scan(ac))
		return ext4_mb_scan_groups_linear(ac, ngroups, &start, ngroups);

	/*
	 * Optimized scanning can return non adjacent groups which can cause
	 * seek overhead for rotational disks. So try few linear groups before
	 * trying optimized scan.
	 */
	if (sbi->s_mb_max_linear_groups)
		ret = ext4_mb_scan_groups_linear(ac, ngroups, &start,
						 sbi->s_mb_max_linear_groups);
	if (ret || ac->ac_status != AC_STATUS_CONTINUE)
		return ret;

	switch (ac->ac_criteria) {
	case CR_POWER2_ALIGNED:
		return ext4_mb_scan_groups_p2_aligned(ac, start);
	case CR_GOAL_LEN_FAST:
		return ext4_mb_scan_groups_goal_fast(ac, start);
	case CR_BEST_AVAIL_LEN:
		return ext4_mb_scan_groups_best_avail(ac, start);
	default:
		/*
		 * TODO: For CR_GOAL_LEN_SLOW, we can arrange groups in an
		 * rb tree sorted by bb_free. But until that happens, we should
		 * never come here.
		 */
		WARN_ON(1);
	}

	return 0;
}

/*
 * Cache the order of the largest free extent we have available in this block
 * group.
 */
static void
mb_set_largest_free_order(struct super_block *sb, struct ext4_group_info *grp)
{
	struct ext4_sb_info *sbi = EXT4_SB(sb);
	int new, old = grp->bb_largest_free_order;

	for (new = MB_NUM_ORDERS(sb) - 1; new >= 0; new--)
		if (grp->bb_counters[new] > 0)
			break;

	/* No need to move between order lists? */
	if (new == old)
		return;

<<<<<<< HEAD
	if (old >= 0 && !list_empty(&grp->bb_largest_free_order_node)) {
		write_lock(&sbi->s_mb_largest_free_orders_locks[old]);
		list_del_init(&grp->bb_largest_free_order_node);
		write_unlock(&sbi->s_mb_largest_free_orders_locks[old]);
=======
	if (old >= 0) {
		struct xarray *xa = &sbi->s_mb_largest_free_orders[old];

		if (!xa_empty(xa) && xa_load(xa, grp->bb_group))
			xa_erase(xa, grp->bb_group);
>>>>>>> 449d48b1
	}

	grp->bb_largest_free_order = new;
	if (test_opt2(sb, MB_OPTIMIZE_SCAN) && new >= 0 && grp->bb_free) {
<<<<<<< HEAD
		write_lock(&sbi->s_mb_largest_free_orders_locks[new]);
		list_add_tail(&grp->bb_largest_free_order_node,
			      &sbi->s_mb_largest_free_orders[new]);
		write_unlock(&sbi->s_mb_largest_free_orders_locks[new]);
=======
		/*
		 * Cannot use __GFP_NOFAIL because we hold the group lock.
		 * Although allocation for insertion may fails, it's not fatal
		 * as we have linear traversal to fall back on.
		 */
		int err = xa_insert(&sbi->s_mb_largest_free_orders[new],
				    grp->bb_group, grp, GFP_ATOMIC);
		if (err)
			mb_debug(sb, "insert group: %u to s_mb_largest_free_orders[%d] failed, err %d",
				 grp->bb_group, new, err);
>>>>>>> 449d48b1
	}
}

static noinline_for_stack
void ext4_mb_generate_buddy(struct super_block *sb,
			    void *buddy, void *bitmap, ext4_group_t group,
			    struct ext4_group_info *grp)
{
	struct ext4_sb_info *sbi = EXT4_SB(sb);
	ext4_grpblk_t max = EXT4_CLUSTERS_PER_GROUP(sb);
	ext4_grpblk_t i = 0;
	ext4_grpblk_t first;
	ext4_grpblk_t len;
	unsigned free = 0;
	unsigned fragments = 0;
	unsigned long long period = get_cycles();

	/* initialize buddy from bitmap which is aggregation
	 * of on-disk bitmap and preallocations */
	i = mb_find_next_zero_bit(bitmap, max, 0);
	grp->bb_first_free = i;
	while (i < max) {
		fragments++;
		first = i;
		i = mb_find_next_bit(bitmap, max, i);
		len = i - first;
		free += len;
		if (len > 1)
			ext4_mb_mark_free_simple(sb, buddy, first, len, grp);
		else
			grp->bb_counters[0]++;
		if (i < max)
			i = mb_find_next_zero_bit(bitmap, max, i);
	}
	grp->bb_fragments = fragments;

	if (free != grp->bb_free) {
		ext4_grp_locked_error(sb, group, 0, 0,
				      "block bitmap and bg descriptor "
				      "inconsistent: %u vs %u free clusters",
				      free, grp->bb_free);
		/*
		 * If we intend to continue, we consider group descriptor
		 * corrupt and update bb_free using bitmap value
		 */
		grp->bb_free = free;
		ext4_mark_group_bitmap_corrupted(sb, group,
					EXT4_GROUP_INFO_BBITMAP_CORRUPT);
	}
	mb_set_largest_free_order(sb, grp);
	mb_update_avg_fragment_size(sb, grp);

	clear_bit(EXT4_GROUP_INFO_NEED_INIT_BIT, &(grp->bb_state));

	period = get_cycles() - period;
	atomic_inc(&sbi->s_mb_buddies_generated);
	atomic64_add(period, &sbi->s_mb_generation_time);
}

static void mb_regenerate_buddy(struct ext4_buddy *e4b)
{
	int count;
	int order = 1;
	void *buddy;

	while ((buddy = mb_find_buddy(e4b, order++, &count)))
		mb_set_bits(buddy, 0, count);

	e4b->bd_info->bb_fragments = 0;
	memset(e4b->bd_info->bb_counters, 0,
		sizeof(*e4b->bd_info->bb_counters) *
		(e4b->bd_sb->s_blocksize_bits + 2));

	ext4_mb_generate_buddy(e4b->bd_sb, e4b->bd_buddy,
		e4b->bd_bitmap, e4b->bd_group, e4b->bd_info);
}

/* The buddy information is attached the buddy cache inode
 * for convenience. The information regarding each group
 * is loaded via ext4_mb_load_buddy. The information involve
 * block bitmap and buddy information. The information are
 * stored in the inode as
 *
 * {                        page                        }
 * [ group 0 bitmap][ group 0 buddy] [group 1][ group 1]...
 *
 *
 * one block each for bitmap and buddy information.
 * So for each group we take up 2 blocks. A page can
 * contain blocks_per_page (PAGE_SIZE / blocksize)  blocks.
 * So it can have information regarding groups_per_page which
 * is blocks_per_page/2
 *
 * Locking note:  This routine takes the block group lock of all groups
 * for this page; do not hold this lock when calling this routine!
 */

static int ext4_mb_init_cache(struct folio *folio, char *incore, gfp_t gfp)
{
	ext4_group_t ngroups;
	unsigned int blocksize;
	int blocks_per_page;
	int groups_per_page;
	int err = 0;
	int i;
	ext4_group_t first_group, group;
	int first_block;
	struct super_block *sb;
	struct buffer_head *bhs;
	struct buffer_head **bh = NULL;
	struct inode *inode;
	char *data;
	char *bitmap;
	struct ext4_group_info *grinfo;

	inode = folio->mapping->host;
	sb = inode->i_sb;
	ngroups = ext4_get_groups_count(sb);
	blocksize = i_blocksize(inode);
	blocks_per_page = PAGE_SIZE / blocksize;

	mb_debug(sb, "init folio %lu\n", folio->index);

	groups_per_page = blocks_per_page >> 1;
	if (groups_per_page == 0)
		groups_per_page = 1;

	/* allocate buffer_heads to read bitmaps */
	if (groups_per_page > 1) {
		i = sizeof(struct buffer_head *) * groups_per_page;
		bh = kzalloc(i, gfp);
		if (bh == NULL)
			return -ENOMEM;
	} else
		bh = &bhs;

	first_group = folio->index * blocks_per_page / 2;

	/* read all groups the folio covers into the cache */
	for (i = 0, group = first_group; i < groups_per_page; i++, group++) {
		if (group >= ngroups)
			break;

		grinfo = ext4_get_group_info(sb, group);
		if (!grinfo)
			continue;
		/*
		 * If page is uptodate then we came here after online resize
		 * which added some new uninitialized group info structs, so
		 * we must skip all initialized uptodate buddies on the folio,
		 * which may be currently in use by an allocating task.
		 */
		if (folio_test_uptodate(folio) &&
				!EXT4_MB_GRP_NEED_INIT(grinfo)) {
			bh[i] = NULL;
			continue;
		}
		bh[i] = ext4_read_block_bitmap_nowait(sb, group, false);
		if (IS_ERR(bh[i])) {
			err = PTR_ERR(bh[i]);
			bh[i] = NULL;
			goto out;
		}
		mb_debug(sb, "read bitmap for group %u\n", group);
	}

	/* wait for I/O completion */
	for (i = 0, group = first_group; i < groups_per_page; i++, group++) {
		int err2;

		if (!bh[i])
			continue;
		err2 = ext4_wait_block_bitmap(sb, group, bh[i]);
		if (!err)
			err = err2;
	}

	first_block = folio->index * blocks_per_page;
	for (i = 0; i < blocks_per_page; i++) {
		group = (first_block + i) >> 1;
		if (group >= ngroups)
			break;

		if (!bh[group - first_group])
			/* skip initialized uptodate buddy */
			continue;

		if (!buffer_verified(bh[group - first_group]))
			/* Skip faulty bitmaps */
			continue;
		err = 0;

		/*
		 * data carry information regarding this
		 * particular group in the format specified
		 * above
		 *
		 */
		data = folio_address(folio) + (i * blocksize);
		bitmap = bh[group - first_group]->b_data;

		/*
		 * We place the buddy block and bitmap block
		 * close together
		 */
		grinfo = ext4_get_group_info(sb, group);
		if (!grinfo) {
			err = -EFSCORRUPTED;
		        goto out;
		}
		if ((first_block + i) & 1) {
			/* this is block of buddy */
			BUG_ON(incore == NULL);
			mb_debug(sb, "put buddy for group %u in folio %lu/%x\n",
				group, folio->index, i * blocksize);
			trace_ext4_mb_buddy_bitmap_load(sb, group);
			grinfo->bb_fragments = 0;
			memset(grinfo->bb_counters, 0,
			       sizeof(*grinfo->bb_counters) *
			       (MB_NUM_ORDERS(sb)));
			/*
			 * incore got set to the group block bitmap below
			 */
			ext4_lock_group(sb, group);
			/* init the buddy */
			memset(data, 0xff, blocksize);
			ext4_mb_generate_buddy(sb, data, incore, group, grinfo);
			ext4_unlock_group(sb, group);
			incore = NULL;
		} else {
			/* this is block of bitmap */
			BUG_ON(incore != NULL);
			mb_debug(sb, "put bitmap for group %u in folio %lu/%x\n",
				group, folio->index, i * blocksize);
			trace_ext4_mb_bitmap_load(sb, group);

			/* see comments in ext4_mb_put_pa() */
			ext4_lock_group(sb, group);
			memcpy(data, bitmap, blocksize);

			/* mark all preallocated blks used in in-core bitmap */
			ext4_mb_generate_from_pa(sb, data, group);
			WARN_ON_ONCE(!RB_EMPTY_ROOT(&grinfo->bb_free_root));
			ext4_unlock_group(sb, group);

			/* set incore so that the buddy information can be
			 * generated using this
			 */
			incore = data;
		}
	}
	folio_mark_uptodate(folio);

out:
	if (bh) {
		for (i = 0; i < groups_per_page; i++)
			brelse(bh[i]);
		if (bh != &bhs)
			kfree(bh);
	}
	return err;
}

/*
 * Lock the buddy and bitmap pages. This make sure other parallel init_group
 * on the same buddy page doesn't happen whild holding the buddy page lock.
 * Return locked buddy and bitmap pages on e4b struct. If buddy and bitmap
 * are on the same page e4b->bd_buddy_folio is NULL and return value is 0.
 */
static int ext4_mb_get_buddy_page_lock(struct super_block *sb,
		ext4_group_t group, struct ext4_buddy *e4b, gfp_t gfp)
{
	struct inode *inode = EXT4_SB(sb)->s_buddy_cache;
	int block, pnum, poff;
	int blocks_per_page;
	struct folio *folio;

	e4b->bd_buddy_folio = NULL;
	e4b->bd_bitmap_folio = NULL;

	blocks_per_page = PAGE_SIZE / sb->s_blocksize;
	/*
	 * the buddy cache inode stores the block bitmap
	 * and buddy information in consecutive blocks.
	 * So for each group we need two blocks.
	 */
	block = group * 2;
	pnum = block / blocks_per_page;
	poff = block % blocks_per_page;
	folio = __filemap_get_folio(inode->i_mapping, pnum,
			FGP_LOCK | FGP_ACCESSED | FGP_CREAT, gfp);
	if (IS_ERR(folio))
		return PTR_ERR(folio);
	BUG_ON(folio->mapping != inode->i_mapping);
	e4b->bd_bitmap_folio = folio;
	e4b->bd_bitmap = folio_address(folio) + (poff * sb->s_blocksize);

	if (blocks_per_page >= 2) {
		/* buddy and bitmap are on the same page */
		return 0;
	}

	/* blocks_per_page == 1, hence we need another page for the buddy */
	folio = __filemap_get_folio(inode->i_mapping, block + 1,
			FGP_LOCK | FGP_ACCESSED | FGP_CREAT, gfp);
	if (IS_ERR(folio))
		return PTR_ERR(folio);
	BUG_ON(folio->mapping != inode->i_mapping);
	e4b->bd_buddy_folio = folio;
	return 0;
}

static void ext4_mb_put_buddy_page_lock(struct ext4_buddy *e4b)
{
	if (e4b->bd_bitmap_folio) {
		folio_unlock(e4b->bd_bitmap_folio);
		folio_put(e4b->bd_bitmap_folio);
	}
	if (e4b->bd_buddy_folio) {
		folio_unlock(e4b->bd_buddy_folio);
		folio_put(e4b->bd_buddy_folio);
	}
}

/*
 * Locking note:  This routine calls ext4_mb_init_cache(), which takes the
 * block group lock of all groups for this page; do not hold the BG lock when
 * calling this routine!
 */
static noinline_for_stack
int ext4_mb_init_group(struct super_block *sb, ext4_group_t group, gfp_t gfp)
{

	struct ext4_group_info *this_grp;
	struct ext4_buddy e4b;
	struct folio *folio;
	int ret = 0;

	might_sleep();
	mb_debug(sb, "init group %u\n", group);
	this_grp = ext4_get_group_info(sb, group);
	if (!this_grp)
		return -EFSCORRUPTED;

	/*
	 * This ensures that we don't reinit the buddy cache
	 * page which map to the group from which we are already
	 * allocating. If we are looking at the buddy cache we would
	 * have taken a reference using ext4_mb_load_buddy and that
	 * would have pinned buddy page to page cache.
	 * The call to ext4_mb_get_buddy_page_lock will mark the
	 * page accessed.
	 */
	ret = ext4_mb_get_buddy_page_lock(sb, group, &e4b, gfp);
	if (ret || !EXT4_MB_GRP_NEED_INIT(this_grp)) {
		/*
		 * somebody initialized the group
		 * return without doing anything
		 */
		goto err;
	}

	folio = e4b.bd_bitmap_folio;
	ret = ext4_mb_init_cache(folio, NULL, gfp);
	if (ret)
		goto err;
	if (!folio_test_uptodate(folio)) {
		ret = -EIO;
		goto err;
	}

	if (e4b.bd_buddy_folio == NULL) {
		/*
		 * If both the bitmap and buddy are in
		 * the same page we don't need to force
		 * init the buddy
		 */
		ret = 0;
		goto err;
	}
	/* init buddy cache */
	folio = e4b.bd_buddy_folio;
	ret = ext4_mb_init_cache(folio, e4b.bd_bitmap, gfp);
	if (ret)
		goto err;
	if (!folio_test_uptodate(folio)) {
		ret = -EIO;
		goto err;
	}
err:
	ext4_mb_put_buddy_page_lock(&e4b);
	return ret;
}

/*
 * Locking note:  This routine calls ext4_mb_init_cache(), which takes the
 * block group lock of all groups for this page; do not hold the BG lock when
 * calling this routine!
 */
static noinline_for_stack int
ext4_mb_load_buddy_gfp(struct super_block *sb, ext4_group_t group,
		       struct ext4_buddy *e4b, gfp_t gfp)
{
	int blocks_per_page;
	int block;
	int pnum;
	int poff;
	struct folio *folio;
	int ret;
	struct ext4_group_info *grp;
	struct ext4_sb_info *sbi = EXT4_SB(sb);
	struct inode *inode = sbi->s_buddy_cache;

	might_sleep();
	mb_debug(sb, "load group %u\n", group);

	blocks_per_page = PAGE_SIZE / sb->s_blocksize;
	grp = ext4_get_group_info(sb, group);
	if (!grp)
		return -EFSCORRUPTED;

	e4b->bd_blkbits = sb->s_blocksize_bits;
	e4b->bd_info = grp;
	e4b->bd_sb = sb;
	e4b->bd_group = group;
	e4b->bd_buddy_folio = NULL;
	e4b->bd_bitmap_folio = NULL;

	if (unlikely(EXT4_MB_GRP_NEED_INIT(grp))) {
		/*
		 * we need full data about the group
		 * to make a good selection
		 */
		ret = ext4_mb_init_group(sb, group, gfp);
		if (ret)
			return ret;
	}

	/*
	 * the buddy cache inode stores the block bitmap
	 * and buddy information in consecutive blocks.
	 * So for each group we need two blocks.
	 */
	block = group * 2;
	pnum = block / blocks_per_page;
	poff = block % blocks_per_page;

	/* Avoid locking the folio in the fast path ... */
	folio = __filemap_get_folio(inode->i_mapping, pnum, FGP_ACCESSED, 0);
	if (IS_ERR(folio) || !folio_test_uptodate(folio)) {
		if (!IS_ERR(folio))
			/*
			 * drop the folio reference and try
			 * to get the folio with lock. If we
			 * are not uptodate that implies
			 * somebody just created the folio but
			 * is yet to initialize it. So
			 * wait for it to initialize.
			 */
			folio_put(folio);
		folio = __filemap_get_folio(inode->i_mapping, pnum,
				FGP_LOCK | FGP_ACCESSED | FGP_CREAT, gfp);
		if (!IS_ERR(folio)) {
			if (WARN_RATELIMIT(folio->mapping != inode->i_mapping,
	"ext4: bitmap's mapping != inode->i_mapping\n")) {
				/* should never happen */
				folio_unlock(folio);
				ret = -EINVAL;
				goto err;
			}
			if (!folio_test_uptodate(folio)) {
				ret = ext4_mb_init_cache(folio, NULL, gfp);
				if (ret) {
					folio_unlock(folio);
					goto err;
				}
				mb_cmp_bitmaps(e4b, folio_address(folio) +
					       (poff * sb->s_blocksize));
			}
			folio_unlock(folio);
		}
	}
	if (IS_ERR(folio)) {
		ret = PTR_ERR(folio);
		goto err;
	}
	if (!folio_test_uptodate(folio)) {
		ret = -EIO;
		goto err;
	}

	/* Folios marked accessed already */
	e4b->bd_bitmap_folio = folio;
	e4b->bd_bitmap = folio_address(folio) + (poff * sb->s_blocksize);

	block++;
	pnum = block / blocks_per_page;
	poff = block % blocks_per_page;

	folio = __filemap_get_folio(inode->i_mapping, pnum, FGP_ACCESSED, 0);
	if (IS_ERR(folio) || !folio_test_uptodate(folio)) {
		if (!IS_ERR(folio))
			folio_put(folio);
		folio = __filemap_get_folio(inode->i_mapping, pnum,
				FGP_LOCK | FGP_ACCESSED | FGP_CREAT, gfp);
		if (!IS_ERR(folio)) {
			if (WARN_RATELIMIT(folio->mapping != inode->i_mapping,
	"ext4: buddy bitmap's mapping != inode->i_mapping\n")) {
				/* should never happen */
				folio_unlock(folio);
				ret = -EINVAL;
				goto err;
			}
			if (!folio_test_uptodate(folio)) {
				ret = ext4_mb_init_cache(folio, e4b->bd_bitmap,
							 gfp);
				if (ret) {
					folio_unlock(folio);
					goto err;
				}
			}
			folio_unlock(folio);
		}
	}
	if (IS_ERR(folio)) {
		ret = PTR_ERR(folio);
		goto err;
	}
	if (!folio_test_uptodate(folio)) {
		ret = -EIO;
		goto err;
	}

	/* Folios marked accessed already */
	e4b->bd_buddy_folio = folio;
	e4b->bd_buddy = folio_address(folio) + (poff * sb->s_blocksize);

	return 0;

err:
	if (!IS_ERR_OR_NULL(folio))
		folio_put(folio);
	if (e4b->bd_bitmap_folio)
		folio_put(e4b->bd_bitmap_folio);

	e4b->bd_buddy = NULL;
	e4b->bd_bitmap = NULL;
	return ret;
}

static int ext4_mb_load_buddy(struct super_block *sb, ext4_group_t group,
			      struct ext4_buddy *e4b)
{
	return ext4_mb_load_buddy_gfp(sb, group, e4b, GFP_NOFS);
}

static void ext4_mb_unload_buddy(struct ext4_buddy *e4b)
{
	if (e4b->bd_bitmap_folio)
		folio_put(e4b->bd_bitmap_folio);
	if (e4b->bd_buddy_folio)
		folio_put(e4b->bd_buddy_folio);
}


static int mb_find_order_for_block(struct ext4_buddy *e4b, int block)
{
	int order = 1, max;
	void *bb;

	BUG_ON(e4b->bd_bitmap == e4b->bd_buddy);
	BUG_ON(block >= (1 << (e4b->bd_blkbits + 3)));

	while (order <= e4b->bd_blkbits + 1) {
		bb = mb_find_buddy(e4b, order, &max);
		if (!mb_test_bit(block >> order, bb)) {
			/* this block is part of buddy of order 'order' */
			return order;
		}
		order++;
	}
	return 0;
}

static void mb_clear_bits(void *bm, int cur, int len)
{
	__u32 *addr;

	len = cur + len;
	while (cur < len) {
		if ((cur & 31) == 0 && (len - cur) >= 32) {
			/* fast path: clear whole word at once */
			addr = bm + (cur >> 3);
			*addr = 0;
			cur += 32;
			continue;
		}
		mb_clear_bit(cur, bm);
		cur++;
	}
}

/* clear bits in given range
 * will return first found zero bit if any, -1 otherwise
 */
static int mb_test_and_clear_bits(void *bm, int cur, int len)
{
	__u32 *addr;
	int zero_bit = -1;

	len = cur + len;
	while (cur < len) {
		if ((cur & 31) == 0 && (len - cur) >= 32) {
			/* fast path: clear whole word at once */
			addr = bm + (cur >> 3);
			if (*addr != (__u32)(-1) && zero_bit == -1)
				zero_bit = cur + mb_find_next_zero_bit(addr, 32, 0);
			*addr = 0;
			cur += 32;
			continue;
		}
		if (!mb_test_and_clear_bit(cur, bm) && zero_bit == -1)
			zero_bit = cur;
		cur++;
	}

	return zero_bit;
}

void mb_set_bits(void *bm, int cur, int len)
{
	__u32 *addr;

	len = cur + len;
	while (cur < len) {
		if ((cur & 31) == 0 && (len - cur) >= 32) {
			/* fast path: set whole word at once */
			addr = bm + (cur >> 3);
			*addr = 0xffffffff;
			cur += 32;
			continue;
		}
		mb_set_bit(cur, bm);
		cur++;
	}
}

static inline int mb_buddy_adjust_border(int* bit, void* bitmap, int side)
{
	if (mb_test_bit(*bit + side, bitmap)) {
		mb_clear_bit(*bit, bitmap);
		(*bit) -= side;
		return 1;
	}
	else {
		(*bit) += side;
		mb_set_bit(*bit, bitmap);
		return -1;
	}
}

static void mb_buddy_mark_free(struct ext4_buddy *e4b, int first, int last)
{
	int max;
	int order = 1;
	void *buddy = mb_find_buddy(e4b, order, &max);

	while (buddy) {
		void *buddy2;

		/* Bits in range [first; last] are known to be set since
		 * corresponding blocks were allocated. Bits in range
		 * (first; last) will stay set because they form buddies on
		 * upper layer. We just deal with borders if they don't
		 * align with upper layer and then go up.
		 * Releasing entire group is all about clearing
		 * single bit of highest order buddy.
		 */

		/* Example:
		 * ---------------------------------
		 * |   1   |   1   |   1   |   1   |
		 * ---------------------------------
		 * | 0 | 1 | 1 | 1 | 1 | 1 | 1 | 1 |
		 * ---------------------------------
		 *   0   1   2   3   4   5   6   7
		 *      \_____________________/
		 *
		 * Neither [1] nor [6] is aligned to above layer.
		 * Left neighbour [0] is free, so mark it busy,
		 * decrease bb_counters and extend range to
		 * [0; 6]
		 * Right neighbour [7] is busy. It can't be coaleasced with [6], so
		 * mark [6] free, increase bb_counters and shrink range to
		 * [0; 5].
		 * Then shift range to [0; 2], go up and do the same.
		 */


		if (first & 1)
			e4b->bd_info->bb_counters[order] += mb_buddy_adjust_border(&first, buddy, -1);
		if (!(last & 1))
			e4b->bd_info->bb_counters[order] += mb_buddy_adjust_border(&last, buddy, 1);
		if (first > last)
			break;
		order++;

		buddy2 = mb_find_buddy(e4b, order, &max);
		if (!buddy2) {
			mb_clear_bits(buddy, first, last - first + 1);
			e4b->bd_info->bb_counters[order - 1] += last - first + 1;
			break;
		}
		first >>= 1;
		last >>= 1;
		buddy = buddy2;
	}
}

static void mb_free_blocks(struct inode *inode, struct ext4_buddy *e4b,
			   int first, int count)
{
	int left_is_free = 0;
	int right_is_free = 0;
	int block;
	int last = first + count - 1;
	struct super_block *sb = e4b->bd_sb;

	if (WARN_ON(count == 0))
		return;
	BUG_ON(last >= (sb->s_blocksize << 3));
	assert_spin_locked(ext4_group_lock_ptr(sb, e4b->bd_group));
	/* Don't bother if the block group is corrupt. */
	if (unlikely(EXT4_MB_GRP_BBITMAP_CORRUPT(e4b->bd_info)))
		return;

	mb_check_buddy(e4b);
	mb_free_blocks_double(inode, e4b, first, count);

	/* access memory sequentially: check left neighbour,
	 * clear range and then check right neighbour
	 */
	if (first != 0)
		left_is_free = !mb_test_bit(first - 1, e4b->bd_bitmap);
	block = mb_test_and_clear_bits(e4b->bd_bitmap, first, count);
	if (last + 1 < EXT4_SB(sb)->s_mb_maxs[0])
		right_is_free = !mb_test_bit(last + 1, e4b->bd_bitmap);

	if (unlikely(block != -1)) {
		struct ext4_sb_info *sbi = EXT4_SB(sb);
		ext4_fsblk_t blocknr;

		/*
		 * Fastcommit replay can free already freed blocks which
		 * corrupts allocation info. Regenerate it.
		 */
		if (sbi->s_mount_state & EXT4_FC_REPLAY) {
			mb_regenerate_buddy(e4b);
			goto check;
		}

		blocknr = ext4_group_first_block_no(sb, e4b->bd_group);
		blocknr += EXT4_C2B(sbi, block);
		ext4_mark_group_bitmap_corrupted(sb, e4b->bd_group,
				EXT4_GROUP_INFO_BBITMAP_CORRUPT);
		ext4_grp_locked_error(sb, e4b->bd_group,
				      inode ? inode->i_ino : 0, blocknr,
				      "freeing already freed block (bit %u); block bitmap corrupt.",
				      block);
		return;
	}

	this_cpu_inc(discard_pa_seq);
	e4b->bd_info->bb_free += count;
	if (first < e4b->bd_info->bb_first_free)
		e4b->bd_info->bb_first_free = first;

	/* let's maintain fragments counter */
	if (left_is_free && right_is_free)
		e4b->bd_info->bb_fragments--;
	else if (!left_is_free && !right_is_free)
		e4b->bd_info->bb_fragments++;

	/* buddy[0] == bd_bitmap is a special case, so handle
	 * it right away and let mb_buddy_mark_free stay free of
	 * zero order checks.
	 * Check if neighbours are to be coaleasced,
	 * adjust bitmap bb_counters and borders appropriately.
	 */
	if (first & 1) {
		first += !left_is_free;
		e4b->bd_info->bb_counters[0] += left_is_free ? -1 : 1;
	}
	if (!(last & 1)) {
		last -= !right_is_free;
		e4b->bd_info->bb_counters[0] += right_is_free ? -1 : 1;
	}

	if (first <= last)
		mb_buddy_mark_free(e4b, first >> 1, last >> 1);

	mb_set_largest_free_order(sb, e4b->bd_info);
	mb_update_avg_fragment_size(sb, e4b->bd_info);
check:
	mb_check_buddy(e4b);
}

static int mb_find_extent(struct ext4_buddy *e4b, int block,
				int needed, struct ext4_free_extent *ex)
{
	int max, order, next;
	void *buddy;

	assert_spin_locked(ext4_group_lock_ptr(e4b->bd_sb, e4b->bd_group));
	BUG_ON(ex == NULL);

	buddy = mb_find_buddy(e4b, 0, &max);
	BUG_ON(buddy == NULL);
	BUG_ON(block >= max);
	if (mb_test_bit(block, buddy)) {
		ex->fe_len = 0;
		ex->fe_start = 0;
		ex->fe_group = 0;
		return 0;
	}

	/* find actual order */
	order = mb_find_order_for_block(e4b, block);

	ex->fe_len = (1 << order) - (block & ((1 << order) - 1));
	ex->fe_start = block;
	ex->fe_group = e4b->bd_group;

	block = block >> order;

	while (needed > ex->fe_len &&
	       mb_find_buddy(e4b, order, &max)) {

		if (block + 1 >= max)
			break;

		next = (block + 1) * (1 << order);
		if (mb_test_bit(next, e4b->bd_bitmap))
			break;

		order = mb_find_order_for_block(e4b, next);

		block = next >> order;
		ex->fe_len += 1 << order;
	}

	if (ex->fe_start + ex->fe_len > EXT4_CLUSTERS_PER_GROUP(e4b->bd_sb)) {
		/* Should never happen! (but apparently sometimes does?!?) */
		WARN_ON(1);
		ext4_grp_locked_error(e4b->bd_sb, e4b->bd_group, 0, 0,
			"corruption or bug in mb_find_extent "
			"block=%d, order=%d needed=%d ex=%u/%d/%d@%u",
			block, order, needed, ex->fe_group, ex->fe_start,
			ex->fe_len, ex->fe_logical);
		ex->fe_len = 0;
		ex->fe_start = 0;
		ex->fe_group = 0;
	}
	return ex->fe_len;
}

static int mb_mark_used(struct ext4_buddy *e4b, struct ext4_free_extent *ex)
{
	int ord;
	int mlen = 0;
	int max = 0;
	int start = ex->fe_start;
	int len = ex->fe_len;
	unsigned ret = 0;
	int len0 = len;
	void *buddy;
	int ord_start, ord_end;

	BUG_ON(start + len > (e4b->bd_sb->s_blocksize << 3));
	BUG_ON(e4b->bd_group != ex->fe_group);
	assert_spin_locked(ext4_group_lock_ptr(e4b->bd_sb, e4b->bd_group));
	mb_check_buddy(e4b);
	mb_mark_used_double(e4b, start, len);

	this_cpu_inc(discard_pa_seq);
	e4b->bd_info->bb_free -= len;
	if (e4b->bd_info->bb_first_free == start)
		e4b->bd_info->bb_first_free += len;

	/* let's maintain fragments counter */
	if (start != 0)
		mlen = !mb_test_bit(start - 1, e4b->bd_bitmap);
	if (start + len < EXT4_SB(e4b->bd_sb)->s_mb_maxs[0])
		max = !mb_test_bit(start + len, e4b->bd_bitmap);
	if (mlen && max)
		e4b->bd_info->bb_fragments++;
	else if (!mlen && !max)
		e4b->bd_info->bb_fragments--;

	/* let's maintain buddy itself */
	while (len) {
		ord = mb_find_order_for_block(e4b, start);

		if (((start >> ord) << ord) == start && len >= (1 << ord)) {
			/* the whole chunk may be allocated at once! */
			mlen = 1 << ord;
			buddy = mb_find_buddy(e4b, ord, &max);
			BUG_ON((start >> ord) >= max);
			mb_set_bit(start >> ord, buddy);
			e4b->bd_info->bb_counters[ord]--;
			start += mlen;
			len -= mlen;
			BUG_ON(len < 0);
			continue;
		}

		/* store for history */
		if (ret == 0)
			ret = len | (ord << 16);

		BUG_ON(ord <= 0);
		buddy = mb_find_buddy(e4b, ord, &max);
		mb_set_bit(start >> ord, buddy);
		e4b->bd_info->bb_counters[ord]--;

		ord_start = (start >> ord) << ord;
		ord_end = ord_start + (1 << ord);
		/* first chunk */
		if (start > ord_start)
			ext4_mb_mark_free_simple(e4b->bd_sb, e4b->bd_buddy,
						 ord_start, start - ord_start,
						 e4b->bd_info);

		/* last chunk */
		if (start + len < ord_end) {
			ext4_mb_mark_free_simple(e4b->bd_sb, e4b->bd_buddy,
						 start + len,
						 ord_end - (start + len),
						 e4b->bd_info);
			break;
		}
		len = start + len - ord_end;
		start = ord_end;
	}
	mb_set_largest_free_order(e4b->bd_sb, e4b->bd_info);

	mb_update_avg_fragment_size(e4b->bd_sb, e4b->bd_info);
	mb_set_bits(e4b->bd_bitmap, ex->fe_start, len0);
	mb_check_buddy(e4b);

	return ret;
}

/*
 * Must be called under group lock!
 */
static void ext4_mb_use_best_found(struct ext4_allocation_context *ac,
					struct ext4_buddy *e4b)
{
	struct ext4_sb_info *sbi = EXT4_SB(ac->ac_sb);
	int ret;

	BUG_ON(ac->ac_b_ex.fe_group != e4b->bd_group);
	BUG_ON(ac->ac_status == AC_STATUS_FOUND);

	ac->ac_b_ex.fe_len = min(ac->ac_b_ex.fe_len, ac->ac_g_ex.fe_len);
	ac->ac_b_ex.fe_logical = ac->ac_g_ex.fe_logical;
	ret = mb_mark_used(e4b, &ac->ac_b_ex);

	/* preallocation can change ac_b_ex, thus we store actually
	 * allocated blocks for history */
	ac->ac_f_ex = ac->ac_b_ex;

	ac->ac_status = AC_STATUS_FOUND;
	ac->ac_tail = ret & 0xffff;
	ac->ac_buddy = ret >> 16;

	/*
	 * take the page reference. We want the page to be pinned
	 * so that we don't get a ext4_mb_init_cache_call for this
	 * group until we update the bitmap. That would mean we
	 * double allocate blocks. The reference is dropped
	 * in ext4_mb_release_context
	 */
	ac->ac_bitmap_folio = e4b->bd_bitmap_folio;
	folio_get(ac->ac_bitmap_folio);
	ac->ac_buddy_folio = e4b->bd_buddy_folio;
	folio_get(ac->ac_buddy_folio);
	/* store last allocated for subsequent stream allocation */
	if (ac->ac_flags & EXT4_MB_STREAM_ALLOC) {
		int hash = ac->ac_inode->i_ino % sbi->s_mb_nr_global_goals;

		WRITE_ONCE(sbi->s_mb_last_groups[hash], ac->ac_f_ex.fe_group);
	}

	/*
	 * As we've just preallocated more space than
	 * user requested originally, we store allocated
	 * space in a special descriptor.
	 */
	if (ac->ac_o_ex.fe_len < ac->ac_b_ex.fe_len)
		ext4_mb_new_preallocation(ac);

}

static void ext4_mb_check_limits(struct ext4_allocation_context *ac,
					struct ext4_buddy *e4b,
					int finish_group)
{
	struct ext4_sb_info *sbi = EXT4_SB(ac->ac_sb);
	struct ext4_free_extent *bex = &ac->ac_b_ex;
	struct ext4_free_extent *gex = &ac->ac_g_ex;

	if (ac->ac_status == AC_STATUS_FOUND)
		return;
	/*
	 * We don't want to scan for a whole year
	 */
	if (ac->ac_found > sbi->s_mb_max_to_scan &&
			!(ac->ac_flags & EXT4_MB_HINT_FIRST)) {
		ac->ac_status = AC_STATUS_BREAK;
		return;
	}

	/*
	 * Haven't found good chunk so far, let's continue
	 */
	if (bex->fe_len < gex->fe_len)
		return;

	if (finish_group || ac->ac_found > sbi->s_mb_min_to_scan)
		ext4_mb_use_best_found(ac, e4b);
}

/*
 * The routine checks whether found extent is good enough. If it is,
 * then the extent gets marked used and flag is set to the context
 * to stop scanning. Otherwise, the extent is compared with the
 * previous found extent and if new one is better, then it's stored
 * in the context. Later, the best found extent will be used, if
 * mballoc can't find good enough extent.
 *
 * The algorithm used is roughly as follows:
 *
 * * If free extent found is exactly as big as goal, then
 *   stop the scan and use it immediately
 *
 * * If free extent found is smaller than goal, then keep retrying
 *   upto a max of sbi->s_mb_max_to_scan times (default 200). After
 *   that stop scanning and use whatever we have.
 *
 * * If free extent found is bigger than goal, then keep retrying
 *   upto a max of sbi->s_mb_min_to_scan times (default 10) before
 *   stopping the scan and using the extent.
 *
 *
 * FIXME: real allocation policy is to be designed yet!
 */
static void ext4_mb_measure_extent(struct ext4_allocation_context *ac,
					struct ext4_free_extent *ex,
					struct ext4_buddy *e4b)
{
	struct ext4_free_extent *bex = &ac->ac_b_ex;
	struct ext4_free_extent *gex = &ac->ac_g_ex;

	BUG_ON(ex->fe_len <= 0);
	BUG_ON(ex->fe_len > EXT4_CLUSTERS_PER_GROUP(ac->ac_sb));
	BUG_ON(ex->fe_start >= EXT4_CLUSTERS_PER_GROUP(ac->ac_sb));
	BUG_ON(ac->ac_status != AC_STATUS_CONTINUE);

	ac->ac_found++;
	ac->ac_cX_found[ac->ac_criteria]++;

	/*
	 * The special case - take what you catch first
	 */
	if (unlikely(ac->ac_flags & EXT4_MB_HINT_FIRST)) {
		*bex = *ex;
		ext4_mb_use_best_found(ac, e4b);
		return;
	}

	/*
	 * Let's check whether the chuck is good enough
	 */
	if (ex->fe_len == gex->fe_len) {
		*bex = *ex;
		ext4_mb_use_best_found(ac, e4b);
		return;
	}

	/*
	 * If this is first found extent, just store it in the context
	 */
	if (bex->fe_len == 0) {
		*bex = *ex;
		return;
	}

	/*
	 * If new found extent is better, store it in the context
	 */
	if (bex->fe_len < gex->fe_len) {
		/* if the request isn't satisfied, any found extent
		 * larger than previous best one is better */
		if (ex->fe_len > bex->fe_len)
			*bex = *ex;
	} else if (ex->fe_len > gex->fe_len) {
		/* if the request is satisfied, then we try to find
		 * an extent that still satisfy the request, but is
		 * smaller than previous one */
		if (ex->fe_len < bex->fe_len)
			*bex = *ex;
	}

	ext4_mb_check_limits(ac, e4b, 0);
}

static noinline_for_stack
void ext4_mb_try_best_found(struct ext4_allocation_context *ac,
					struct ext4_buddy *e4b)
{
	struct ext4_free_extent ex = ac->ac_b_ex;
	ext4_group_t group = ex.fe_group;
	int max;
	int err;

	BUG_ON(ex.fe_len <= 0);
	err = ext4_mb_load_buddy(ac->ac_sb, group, e4b);
	if (err)
		return;

	ext4_lock_group(ac->ac_sb, group);
	if (unlikely(EXT4_MB_GRP_BBITMAP_CORRUPT(e4b->bd_info)))
		goto out;

	max = mb_find_extent(e4b, ex.fe_start, ex.fe_len, &ex);

	if (max > 0) {
		ac->ac_b_ex = ex;
		ext4_mb_use_best_found(ac, e4b);
	}

out:
	ext4_unlock_group(ac->ac_sb, group);
	ext4_mb_unload_buddy(e4b);
}

static noinline_for_stack
int ext4_mb_find_by_goal(struct ext4_allocation_context *ac,
				struct ext4_buddy *e4b)
{
	ext4_group_t group = ac->ac_g_ex.fe_group;
	int max;
	int err;
	struct ext4_sb_info *sbi = EXT4_SB(ac->ac_sb);
	struct ext4_group_info *grp = ext4_get_group_info(ac->ac_sb, group);
	struct ext4_free_extent ex;

	if (!grp)
		return -EFSCORRUPTED;
	if (!(ac->ac_flags & (EXT4_MB_HINT_TRY_GOAL | EXT4_MB_HINT_GOAL_ONLY)))
		return 0;
	if (grp->bb_free == 0)
		return 0;

	err = ext4_mb_load_buddy(ac->ac_sb, group, e4b);
	if (err)
		return err;

	ext4_lock_group(ac->ac_sb, group);
	if (unlikely(EXT4_MB_GRP_BBITMAP_CORRUPT(e4b->bd_info)))
		goto out;

	max = mb_find_extent(e4b, ac->ac_g_ex.fe_start,
			     ac->ac_g_ex.fe_len, &ex);
	ex.fe_logical = 0xDEADFA11; /* debug value */

	if (max >= ac->ac_g_ex.fe_len &&
	    ac->ac_g_ex.fe_len == EXT4_NUM_B2C(sbi, sbi->s_stripe)) {
		ext4_fsblk_t start;

		start = ext4_grp_offs_to_block(ac->ac_sb, &ex);
		/* use do_div to get remainder (would be 64-bit modulo) */
		if (do_div(start, sbi->s_stripe) == 0) {
			ac->ac_found++;
			ac->ac_b_ex = ex;
			ext4_mb_use_best_found(ac, e4b);
		}
	} else if (max >= ac->ac_g_ex.fe_len) {
		BUG_ON(ex.fe_len <= 0);
		BUG_ON(ex.fe_group != ac->ac_g_ex.fe_group);
		BUG_ON(ex.fe_start != ac->ac_g_ex.fe_start);
		ac->ac_found++;
		ac->ac_b_ex = ex;
		ext4_mb_use_best_found(ac, e4b);
	} else if (max > 0 && (ac->ac_flags & EXT4_MB_HINT_MERGE)) {
		/* Sometimes, caller may want to merge even small
		 * number of blocks to an existing extent */
		BUG_ON(ex.fe_len <= 0);
		BUG_ON(ex.fe_group != ac->ac_g_ex.fe_group);
		BUG_ON(ex.fe_start != ac->ac_g_ex.fe_start);
		ac->ac_found++;
		ac->ac_b_ex = ex;
		ext4_mb_use_best_found(ac, e4b);
	}
out:
	ext4_unlock_group(ac->ac_sb, group);
	ext4_mb_unload_buddy(e4b);

	return 0;
}

/*
 * The routine scans buddy structures (not bitmap!) from given order
 * to max order and tries to find big enough chunk to satisfy the req
 */
static noinline_for_stack
void ext4_mb_simple_scan_group(struct ext4_allocation_context *ac,
					struct ext4_buddy *e4b)
{
	struct super_block *sb = ac->ac_sb;
	struct ext4_group_info *grp = e4b->bd_info;
	void *buddy;
	int i;
	int k;
	int max;

	BUG_ON(ac->ac_2order <= 0);
	for (i = ac->ac_2order; i < MB_NUM_ORDERS(sb); i++) {
		if (grp->bb_counters[i] == 0)
			continue;

		buddy = mb_find_buddy(e4b, i, &max);
		if (WARN_RATELIMIT(buddy == NULL,
			 "ext4: mb_simple_scan_group: mb_find_buddy failed, (%d)\n", i))
			continue;

		k = mb_find_next_zero_bit(buddy, max, 0);
		if (k >= max) {
			ext4_mark_group_bitmap_corrupted(ac->ac_sb,
					e4b->bd_group,
					EXT4_GROUP_INFO_BBITMAP_CORRUPT);
			ext4_grp_locked_error(ac->ac_sb, e4b->bd_group, 0, 0,
				"%d free clusters of order %d. But found 0",
				grp->bb_counters[i], i);
			break;
		}
		ac->ac_found++;
		ac->ac_cX_found[ac->ac_criteria]++;

		ac->ac_b_ex.fe_len = 1 << i;
		ac->ac_b_ex.fe_start = k << i;
		ac->ac_b_ex.fe_group = e4b->bd_group;

		ext4_mb_use_best_found(ac, e4b);

		BUG_ON(ac->ac_f_ex.fe_len != ac->ac_g_ex.fe_len);

		if (EXT4_SB(sb)->s_mb_stats)
			atomic_inc(&EXT4_SB(sb)->s_bal_2orders);

		break;
	}
}

/*
 * The routine scans the group and measures all found extents.
 * In order to optimize scanning, caller must pass number of
 * free blocks in the group, so the routine can know upper limit.
 */
static noinline_for_stack
void ext4_mb_complex_scan_group(struct ext4_allocation_context *ac,
					struct ext4_buddy *e4b)
{
	struct super_block *sb = ac->ac_sb;
	void *bitmap = e4b->bd_bitmap;
	struct ext4_free_extent ex;
	int i, j, freelen;
	int free;

	free = e4b->bd_info->bb_free;
	if (WARN_ON(free <= 0))
		return;

	i = e4b->bd_info->bb_first_free;

	while (free && ac->ac_status == AC_STATUS_CONTINUE) {
		i = mb_find_next_zero_bit(bitmap,
						EXT4_CLUSTERS_PER_GROUP(sb), i);
		if (i >= EXT4_CLUSTERS_PER_GROUP(sb)) {
			/*
			 * IF we have corrupt bitmap, we won't find any
			 * free blocks even though group info says we
			 * have free blocks
			 */
			ext4_mark_group_bitmap_corrupted(sb, e4b->bd_group,
					EXT4_GROUP_INFO_BBITMAP_CORRUPT);
			ext4_grp_locked_error(sb, e4b->bd_group, 0, 0,
					"%d free clusters as per "
					"group info. But bitmap says 0",
					free);
			break;
		}

		if (!ext4_mb_cr_expensive(ac->ac_criteria)) {
			/*
			 * In CR_GOAL_LEN_FAST and CR_BEST_AVAIL_LEN, we are
			 * sure that this group will have a large enough
			 * continuous free extent, so skip over the smaller free
			 * extents
			 */
			j = mb_find_next_bit(bitmap,
						EXT4_CLUSTERS_PER_GROUP(sb), i);
			freelen = j - i;

			if (freelen < ac->ac_g_ex.fe_len) {
				i = j;
				free -= freelen;
				continue;
			}
		}

		mb_find_extent(e4b, i, ac->ac_g_ex.fe_len, &ex);
		if (WARN_ON(ex.fe_len <= 0))
			break;
		if (free < ex.fe_len) {
			ext4_mark_group_bitmap_corrupted(sb, e4b->bd_group,
					EXT4_GROUP_INFO_BBITMAP_CORRUPT);
			ext4_grp_locked_error(sb, e4b->bd_group, 0, 0,
					"%d free clusters as per "
					"group info. But got %d blocks",
					free, ex.fe_len);
			/*
			 * The number of free blocks differs. This mostly
			 * indicate that the bitmap is corrupt. So exit
			 * without claiming the space.
			 */
			break;
		}
		ex.fe_logical = 0xDEADC0DE; /* debug value */
		ext4_mb_measure_extent(ac, &ex, e4b);

		i += ex.fe_len;
		free -= ex.fe_len;
	}

	ext4_mb_check_limits(ac, e4b, 1);
}

/*
 * This is a special case for storages like raid5
 * we try to find stripe-aligned chunks for stripe-size-multiple requests
 */
static noinline_for_stack
void ext4_mb_scan_aligned(struct ext4_allocation_context *ac,
				 struct ext4_buddy *e4b)
{
	struct super_block *sb = ac->ac_sb;
	struct ext4_sb_info *sbi = EXT4_SB(sb);
	void *bitmap = e4b->bd_bitmap;
	struct ext4_free_extent ex;
	ext4_fsblk_t first_group_block;
	ext4_fsblk_t a;
	ext4_grpblk_t i, stripe;
	int max;

	BUG_ON(sbi->s_stripe == 0);

	/* find first stripe-aligned block in group */
	first_group_block = ext4_group_first_block_no(sb, e4b->bd_group);

	a = first_group_block + sbi->s_stripe - 1;
	do_div(a, sbi->s_stripe);
	i = (a * sbi->s_stripe) - first_group_block;

	stripe = EXT4_NUM_B2C(sbi, sbi->s_stripe);
	i = EXT4_B2C(sbi, i);
	while (i < EXT4_CLUSTERS_PER_GROUP(sb)) {
		if (!mb_test_bit(i, bitmap)) {
			max = mb_find_extent(e4b, i, stripe, &ex);
			if (max >= stripe) {
				ac->ac_found++;
				ac->ac_cX_found[ac->ac_criteria]++;
				ex.fe_logical = 0xDEADF00D; /* debug value */
				ac->ac_b_ex = ex;
				ext4_mb_use_best_found(ac, e4b);
				break;
			}
		}
		i += stripe;
	}
}

static void __ext4_mb_scan_group(struct ext4_allocation_context *ac)
{
	bool is_stripe_aligned;
	struct ext4_sb_info *sbi;
	enum criteria cr = ac->ac_criteria;

	ac->ac_groups_scanned++;
	if (cr == CR_POWER2_ALIGNED)
		return ext4_mb_simple_scan_group(ac, ac->ac_e4b);

	sbi = EXT4_SB(ac->ac_sb);
	is_stripe_aligned = false;
	if ((sbi->s_stripe >= sbi->s_cluster_ratio) &&
	    !(ac->ac_g_ex.fe_len % EXT4_NUM_B2C(sbi, sbi->s_stripe)))
		is_stripe_aligned = true;

	if ((cr == CR_GOAL_LEN_FAST || cr == CR_BEST_AVAIL_LEN) &&
	    is_stripe_aligned)
		ext4_mb_scan_aligned(ac, ac->ac_e4b);

	if (ac->ac_status == AC_STATUS_CONTINUE)
		ext4_mb_complex_scan_group(ac, ac->ac_e4b);
}

/*
 * This is also called BEFORE we load the buddy bitmap.
 * Returns either 1 or 0 indicating that the group is either suitable
 * for the allocation or not.
 */
static bool ext4_mb_good_group(struct ext4_allocation_context *ac,
				ext4_group_t group, enum criteria cr)
{
	ext4_grpblk_t free, fragments;
	int flex_size = ext4_flex_bg_size(EXT4_SB(ac->ac_sb));
	struct ext4_group_info *grp = ext4_get_group_info(ac->ac_sb, group);

	BUG_ON(cr < CR_POWER2_ALIGNED || cr >= EXT4_MB_NUM_CRS);

	if (unlikely(!grp || EXT4_MB_GRP_BBITMAP_CORRUPT(grp)))
		return false;

	free = grp->bb_free;
	if (free == 0)
		return false;

	fragments = grp->bb_fragments;
	if (fragments == 0)
		return false;

	switch (cr) {
	case CR_POWER2_ALIGNED:
		BUG_ON(ac->ac_2order == 0);

		/* Avoid using the first bg of a flexgroup for data files */
		if ((ac->ac_flags & EXT4_MB_HINT_DATA) &&
		    (flex_size >= EXT4_FLEX_SIZE_DIR_ALLOC_SCHEME) &&
		    ((group % flex_size) == 0))
			return false;

		if (free < ac->ac_g_ex.fe_len)
			return false;

		if (ac->ac_2order >= MB_NUM_ORDERS(ac->ac_sb))
			return true;

		if (grp->bb_largest_free_order < ac->ac_2order)
			return false;

		return true;
	case CR_GOAL_LEN_FAST:
	case CR_BEST_AVAIL_LEN:
		if ((free / fragments) >= ac->ac_g_ex.fe_len)
			return true;
		break;
	case CR_GOAL_LEN_SLOW:
		if (free >= ac->ac_g_ex.fe_len)
			return true;
		break;
	case CR_ANY_FREE:
		return true;
	default:
		BUG();
	}

	return false;
}

/*
 * This could return negative error code if something goes wrong
 * during ext4_mb_init_group(). This should not be called with
 * ext4_lock_group() held.
 *
 * Note: because we are conditionally operating with the group lock in
 * the EXT4_MB_STRICT_CHECK case, we need to fake out sparse in this
 * function using __acquire and __release.  This means we need to be
 * super careful before messing with the error path handling via "goto
 * out"!
 */
static int ext4_mb_good_group_nolock(struct ext4_allocation_context *ac,
				     ext4_group_t group, enum criteria cr)
{
	struct ext4_group_info *grp = ext4_get_group_info(ac->ac_sb, group);
	struct super_block *sb = ac->ac_sb;
	struct ext4_sb_info *sbi = EXT4_SB(sb);
	bool should_lock = ac->ac_flags & EXT4_MB_STRICT_CHECK;
	ext4_grpblk_t free;
	int ret = 0;

	if (!grp)
		return -EFSCORRUPTED;
	if (sbi->s_mb_stats)
		atomic64_inc(&sbi->s_bal_cX_groups_considered[ac->ac_criteria]);
	if (should_lock) {
		ext4_lock_group(sb, group);
		__release(ext4_group_lock_ptr(sb, group));
	}
	free = grp->bb_free;
	if (free == 0)
		goto out;
	/*
	 * In all criterias except CR_ANY_FREE we try to avoid groups that
	 * can't possibly satisfy the full goal request due to insufficient
	 * free blocks.
	 */
	if (cr < CR_ANY_FREE && free < ac->ac_g_ex.fe_len)
		goto out;
	if (unlikely(EXT4_MB_GRP_BBITMAP_CORRUPT(grp)))
		goto out;
	if (should_lock) {
		__acquire(ext4_group_lock_ptr(sb, group));
		ext4_unlock_group(sb, group);
	}

	/* We only do this if the grp has never been initialized */
	if (unlikely(EXT4_MB_GRP_NEED_INIT(grp))) {
		struct ext4_group_desc *gdp =
			ext4_get_group_desc(sb, group, NULL);
		int ret;

		/*
		 * CR_POWER2_ALIGNED/CR_GOAL_LEN_FAST is a very optimistic
		 * search to find large good chunks almost for free. If buddy
		 * data is not ready, then this optimization makes no sense. But
		 * we never skip the first block group in a flex_bg, since this
		 * gets used for metadata block allocation, and we want to make
		 * sure we locate metadata blocks in the first block group in
		 * the flex_bg if possible.
		 */
		if (!ext4_mb_cr_expensive(cr) &&
		    (!sbi->s_log_groups_per_flex ||
		     ((group & ((1 << sbi->s_log_groups_per_flex) - 1)) != 0)) &&
		    !(ext4_has_group_desc_csum(sb) &&
		      (gdp->bg_flags & cpu_to_le16(EXT4_BG_BLOCK_UNINIT))))
			return 0;
		ret = ext4_mb_init_group(sb, group, GFP_NOFS);
		if (ret)
			return ret;
	}

	if (should_lock) {
		ext4_lock_group(sb, group);
		__release(ext4_group_lock_ptr(sb, group));
	}
	ret = ext4_mb_good_group(ac, group, cr);
out:
	if (should_lock) {
		__acquire(ext4_group_lock_ptr(sb, group));
		ext4_unlock_group(sb, group);
	}
	return ret;
}

/*
 * Start prefetching @nr block bitmaps starting at @group.
 * Return the next group which needs to be prefetched.
 */
ext4_group_t ext4_mb_prefetch(struct super_block *sb, ext4_group_t group,
			      unsigned int nr, int *cnt)
{
	ext4_group_t ngroups = ext4_get_groups_count(sb);
	struct buffer_head *bh;
	struct blk_plug plug;

	blk_start_plug(&plug);
	while (nr-- > 0) {
		struct ext4_group_desc *gdp = ext4_get_group_desc(sb, group,
								  NULL);
		struct ext4_group_info *grp = ext4_get_group_info(sb, group);

		/*
		 * Prefetch block groups with free blocks; but don't
		 * bother if it is marked uninitialized on disk, since
		 * it won't require I/O to read.  Also only try to
		 * prefetch once, so we avoid getblk() call, which can
		 * be expensive.
		 */
		if (gdp && grp && !EXT4_MB_GRP_TEST_AND_SET_READ(grp) &&
		    EXT4_MB_GRP_NEED_INIT(grp) &&
		    ext4_free_group_clusters(sb, gdp) > 0 ) {
			bh = ext4_read_block_bitmap_nowait(sb, group, true);
			if (bh && !IS_ERR(bh)) {
				if (!buffer_uptodate(bh) && cnt)
					(*cnt)++;
				brelse(bh);
			}
		}
		if (++group >= ngroups)
			group = 0;
	}
	blk_finish_plug(&plug);
	return group;
}

/*
 * Batch reads of the block allocation bitmaps to get
 * multiple READs in flight; limit prefetching at inexpensive
 * CR, otherwise mballoc can spend a lot of time loading
 * imperfect groups
 */
static void ext4_mb_might_prefetch(struct ext4_allocation_context *ac,
				   ext4_group_t group)
{
	struct ext4_sb_info *sbi;

	if (ac->ac_prefetch_grp != group)
		return;

	sbi = EXT4_SB(ac->ac_sb);
	if (ext4_mb_cr_expensive(ac->ac_criteria) ||
	    ac->ac_prefetch_ios < sbi->s_mb_prefetch_limit) {
		unsigned int nr = sbi->s_mb_prefetch;

		if (ext4_has_feature_flex_bg(ac->ac_sb)) {
			nr = 1 << sbi->s_log_groups_per_flex;
			nr -= group & (nr - 1);
			nr = umin(nr, sbi->s_mb_prefetch);
		}

		ac->ac_prefetch_nr = nr;
		ac->ac_prefetch_grp = ext4_mb_prefetch(ac->ac_sb, group, nr,
						       &ac->ac_prefetch_ios);
	}
}

/*
 * Prefetching reads the block bitmap into the buffer cache; but we
 * need to make sure that the buddy bitmap in the page cache has been
 * initialized.  Note that ext4_mb_init_group() will block if the I/O
 * is not yet completed, or indeed if it was not initiated by
 * ext4_mb_prefetch did not start the I/O.
 *
 * TODO: We should actually kick off the buddy bitmap setup in a work
 * queue when the buffer I/O is completed, so that we don't block
 * waiting for the block allocation bitmap read to finish when
 * ext4_mb_prefetch_fini is called from ext4_mb_regular_allocator().
 */
void ext4_mb_prefetch_fini(struct super_block *sb, ext4_group_t group,
			   unsigned int nr)
{
	struct ext4_group_desc *gdp;
	struct ext4_group_info *grp;

	while (nr-- > 0) {
		if (!group)
			group = ext4_get_groups_count(sb);
		group--;
		gdp = ext4_get_group_desc(sb, group, NULL);
		grp = ext4_get_group_info(sb, group);

		if (grp && gdp && EXT4_MB_GRP_NEED_INIT(grp) &&
		    ext4_free_group_clusters(sb, gdp) > 0) {
			if (ext4_mb_init_group(sb, group, GFP_NOFS))
				break;
		}
	}
}

static int ext4_mb_scan_group(struct ext4_allocation_context *ac,
			      ext4_group_t group)
{
	int ret;
	struct super_block *sb = ac->ac_sb;
	enum criteria cr = ac->ac_criteria;

	ext4_mb_might_prefetch(ac, group);

	/* prevent unnecessary buddy loading. */
	if (cr < CR_ANY_FREE && spin_is_locked(ext4_group_lock_ptr(sb, group)))
		return 0;

	/* This now checks without needing the buddy page */
	ret = ext4_mb_good_group_nolock(ac, group, cr);
	if (ret <= 0) {
		if (!ac->ac_first_err)
			ac->ac_first_err = ret;
		return 0;
	}

	ret = ext4_mb_load_buddy(sb, group, ac->ac_e4b);
	if (ret)
		return ret;

	/* skip busy group */
	if (cr >= CR_ANY_FREE)
		ext4_lock_group(sb, group);
	else if (!ext4_try_lock_group(sb, group))
		goto out_unload;

	/* We need to check again after locking the block group. */
	if (unlikely(!ext4_mb_good_group(ac, group, cr)))
		goto out_unlock;

	__ext4_mb_scan_group(ac);

out_unlock:
	ext4_unlock_group(sb, group);
out_unload:
	ext4_mb_unload_buddy(ac->ac_e4b);
	return ret;
}

static noinline_for_stack int
ext4_mb_regular_allocator(struct ext4_allocation_context *ac)
{
	ext4_group_t i;
	int err = 0;
	struct super_block *sb = ac->ac_sb;
	struct ext4_sb_info *sbi = EXT4_SB(sb);
	struct ext4_buddy e4b;

	BUG_ON(ac->ac_status == AC_STATUS_FOUND);

	/* first, try the goal */
	err = ext4_mb_find_by_goal(ac, &e4b);
	if (err || ac->ac_status == AC_STATUS_FOUND)
		goto out;

	if (unlikely(ac->ac_flags & EXT4_MB_HINT_GOAL_ONLY))
		goto out;

	/*
	 * ac->ac_2order is set only if the fe_len is a power of 2
	 * if ac->ac_2order is set we also set criteria to CR_POWER2_ALIGNED
	 * so that we try exact allocation using buddy.
	 */
	i = fls(ac->ac_g_ex.fe_len);
	ac->ac_2order = 0;
	/*
	 * We search using buddy data only if the order of the request
	 * is greater than equal to the sbi_s_mb_order2_reqs
	 * You can tune it via /sys/fs/ext4/<partition>/mb_order2_req
	 * We also support searching for power-of-two requests only for
	 * requests upto maximum buddy size we have constructed.
	 */
	if (i >= sbi->s_mb_order2_reqs && i <= MB_NUM_ORDERS(sb)) {
		if (is_power_of_2(ac->ac_g_ex.fe_len))
			ac->ac_2order = array_index_nospec(i - 1,
							   MB_NUM_ORDERS(sb));
	}

	/* if stream allocation is enabled, use global goal */
	if (ac->ac_flags & EXT4_MB_STREAM_ALLOC) {
		int hash = ac->ac_inode->i_ino % sbi->s_mb_nr_global_goals;

		ac->ac_g_ex.fe_group = READ_ONCE(sbi->s_mb_last_groups[hash]);
		ac->ac_g_ex.fe_start = -1;
		ac->ac_flags &= ~EXT4_MB_HINT_TRY_GOAL;
	}

	/*
	 * Let's just scan groups to find more-less suitable blocks We
	 * start with CR_GOAL_LEN_FAST, unless it is power of 2
	 * aligned, in which case let's do that faster approach first.
	 */
	ac->ac_criteria = CR_GOAL_LEN_FAST;
	if (ac->ac_2order)
		ac->ac_criteria = CR_POWER2_ALIGNED;

	ac->ac_e4b = &e4b;
	ac->ac_prefetch_ios = 0;
	ac->ac_first_err = 0;
repeat:
	while (ac->ac_criteria < EXT4_MB_NUM_CRS) {
		err = ext4_mb_scan_groups(ac);
		if (err)
			goto out;

		if (ac->ac_status != AC_STATUS_CONTINUE)
			break;
	}

	if (ac->ac_b_ex.fe_len > 0 && ac->ac_status != AC_STATUS_FOUND &&
	    !(ac->ac_flags & EXT4_MB_HINT_FIRST)) {
		/*
		 * We've been searching too long. Let's try to allocate
		 * the best chunk we've found so far
		 */
		ext4_mb_try_best_found(ac, &e4b);
		if (ac->ac_status != AC_STATUS_FOUND) {
			int lost;

			/*
			 * Someone more lucky has already allocated it.
			 * The only thing we can do is just take first
			 * found block(s)
			 */
			lost = atomic_inc_return(&sbi->s_mb_lost_chunks);
			mb_debug(sb, "lost chunk, group: %u, start: %d, len: %d, lost: %d\n",
				 ac->ac_b_ex.fe_group, ac->ac_b_ex.fe_start,
				 ac->ac_b_ex.fe_len, lost);

			ac->ac_b_ex.fe_group = 0;
			ac->ac_b_ex.fe_start = 0;
			ac->ac_b_ex.fe_len = 0;
			ac->ac_status = AC_STATUS_CONTINUE;
			ac->ac_flags |= EXT4_MB_HINT_FIRST;
			ac->ac_criteria = CR_ANY_FREE;
			goto repeat;
		}
	}

	if (sbi->s_mb_stats && ac->ac_status == AC_STATUS_FOUND) {
		atomic64_inc(&sbi->s_bal_cX_hits[ac->ac_criteria]);
		if (ac->ac_flags & EXT4_MB_STREAM_ALLOC &&
		    ac->ac_b_ex.fe_group == ac->ac_g_ex.fe_group)
			atomic_inc(&sbi->s_bal_stream_goals);
	}
out:
	if (!err && ac->ac_status != AC_STATUS_FOUND && ac->ac_first_err)
		err = ac->ac_first_err;

	mb_debug(sb, "Best len %d, origin len %d, ac_status %u, ac_flags 0x%x, cr %d ret %d\n",
		 ac->ac_b_ex.fe_len, ac->ac_o_ex.fe_len, ac->ac_status,
		 ac->ac_flags, ac->ac_criteria, err);

	if (ac->ac_prefetch_nr)
		ext4_mb_prefetch_fini(sb, ac->ac_prefetch_grp, ac->ac_prefetch_nr);

	return err;
}

static void *ext4_mb_seq_groups_start(struct seq_file *seq, loff_t *pos)
{
	struct super_block *sb = pde_data(file_inode(seq->file));
	ext4_group_t group;

	if (*pos < 0 || *pos >= ext4_get_groups_count(sb))
		return NULL;
	group = *pos + 1;
	return (void *) ((unsigned long) group);
}

static void *ext4_mb_seq_groups_next(struct seq_file *seq, void *v, loff_t *pos)
{
	struct super_block *sb = pde_data(file_inode(seq->file));
	ext4_group_t group;

	++*pos;
	if (*pos < 0 || *pos >= ext4_get_groups_count(sb))
		return NULL;
	group = *pos + 1;
	return (void *) ((unsigned long) group);
}

static int ext4_mb_seq_groups_show(struct seq_file *seq, void *v)
{
	struct super_block *sb = pde_data(file_inode(seq->file));
	ext4_group_t group = (ext4_group_t) ((unsigned long) v);
	int i, err;
	char nbuf[16];
	struct ext4_buddy e4b;
	struct ext4_group_info *grinfo;
	unsigned char blocksize_bits = min_t(unsigned char,
					     sb->s_blocksize_bits,
					     EXT4_MAX_BLOCK_LOG_SIZE);
	DEFINE_RAW_FLEX(struct ext4_group_info, sg, bb_counters,
			EXT4_MAX_BLOCK_LOG_SIZE + 2);

	group--;
	if (group == 0)
		seq_puts(seq, "#group: free  frags first ["
			      " 2^0   2^1   2^2   2^3   2^4   2^5   2^6  "
			      " 2^7   2^8   2^9   2^10  2^11  2^12  2^13  ]\n");

	i = (blocksize_bits + 2) * sizeof(sg->bb_counters[0]) +
		sizeof(struct ext4_group_info);

	grinfo = ext4_get_group_info(sb, group);
	if (!grinfo)
		return 0;
	/* Load the group info in memory only if not already loaded. */
	if (unlikely(EXT4_MB_GRP_NEED_INIT(grinfo))) {
		err = ext4_mb_load_buddy(sb, group, &e4b);
		if (err) {
			seq_printf(seq, "#%-5u: %s\n", group, ext4_decode_error(NULL, err, nbuf));
			return 0;
		}
		ext4_mb_unload_buddy(&e4b);
	}

	/*
	 * We care only about free space counters in the group info and
	 * these are safe to access even after the buddy has been unloaded
	 */
	memcpy(sg, grinfo, i);
	seq_printf(seq, "#%-5u: %-5u %-5u %-5u [", group, sg->bb_free,
			sg->bb_fragments, sg->bb_first_free);
	for (i = 0; i <= 13; i++)
		seq_printf(seq, " %-5u", i <= blocksize_bits + 1 ?
				sg->bb_counters[i] : 0);
	seq_puts(seq, " ]");
	if (EXT4_MB_GRP_BBITMAP_CORRUPT(sg))
		seq_puts(seq, " Block bitmap corrupted!");
	seq_putc(seq, '\n');
	return 0;
}

static void ext4_mb_seq_groups_stop(struct seq_file *seq, void *v)
{
}

const struct seq_operations ext4_mb_seq_groups_ops = {
	.start  = ext4_mb_seq_groups_start,
	.next   = ext4_mb_seq_groups_next,
	.stop   = ext4_mb_seq_groups_stop,
	.show   = ext4_mb_seq_groups_show,
};

int ext4_seq_mb_stats_show(struct seq_file *seq, void *offset)
{
	struct super_block *sb = seq->private;
	struct ext4_sb_info *sbi = EXT4_SB(sb);

	seq_puts(seq, "mballoc:\n");
	if (!sbi->s_mb_stats) {
		seq_puts(seq, "\tmb stats collection turned off.\n");
		seq_puts(
			seq,
			"\tTo enable, please write \"1\" to sysfs file mb_stats.\n");
		return 0;
	}
	seq_printf(seq, "\treqs: %u\n", atomic_read(&sbi->s_bal_reqs));
	seq_printf(seq, "\tsuccess: %u\n", atomic_read(&sbi->s_bal_success));

	seq_printf(seq, "\tgroups_scanned: %u\n",
		   atomic_read(&sbi->s_bal_groups_scanned));

	/* CR_POWER2_ALIGNED stats */
	seq_puts(seq, "\tcr_p2_aligned_stats:\n");
	seq_printf(seq, "\t\thits: %llu\n",
		   atomic64_read(&sbi->s_bal_cX_hits[CR_POWER2_ALIGNED]));
	seq_printf(
		seq, "\t\tgroups_considered: %llu\n",
		atomic64_read(
			&sbi->s_bal_cX_groups_considered[CR_POWER2_ALIGNED]));
	seq_printf(seq, "\t\textents_scanned: %u\n",
		   atomic_read(&sbi->s_bal_cX_ex_scanned[CR_POWER2_ALIGNED]));
	seq_printf(seq, "\t\tuseless_loops: %llu\n",
		   atomic64_read(&sbi->s_bal_cX_failed[CR_POWER2_ALIGNED]));

	/* CR_GOAL_LEN_FAST stats */
	seq_puts(seq, "\tcr_goal_fast_stats:\n");
	seq_printf(seq, "\t\thits: %llu\n",
		   atomic64_read(&sbi->s_bal_cX_hits[CR_GOAL_LEN_FAST]));
	seq_printf(seq, "\t\tgroups_considered: %llu\n",
		   atomic64_read(
			   &sbi->s_bal_cX_groups_considered[CR_GOAL_LEN_FAST]));
	seq_printf(seq, "\t\textents_scanned: %u\n",
		   atomic_read(&sbi->s_bal_cX_ex_scanned[CR_GOAL_LEN_FAST]));
	seq_printf(seq, "\t\tuseless_loops: %llu\n",
		   atomic64_read(&sbi->s_bal_cX_failed[CR_GOAL_LEN_FAST]));

	/* CR_BEST_AVAIL_LEN stats */
	seq_puts(seq, "\tcr_best_avail_stats:\n");
	seq_printf(seq, "\t\thits: %llu\n",
		   atomic64_read(&sbi->s_bal_cX_hits[CR_BEST_AVAIL_LEN]));
	seq_printf(
		seq, "\t\tgroups_considered: %llu\n",
		atomic64_read(
			&sbi->s_bal_cX_groups_considered[CR_BEST_AVAIL_LEN]));
	seq_printf(seq, "\t\textents_scanned: %u\n",
		   atomic_read(&sbi->s_bal_cX_ex_scanned[CR_BEST_AVAIL_LEN]));
	seq_printf(seq, "\t\tuseless_loops: %llu\n",
		   atomic64_read(&sbi->s_bal_cX_failed[CR_BEST_AVAIL_LEN]));

	/* CR_GOAL_LEN_SLOW stats */
	seq_puts(seq, "\tcr_goal_slow_stats:\n");
	seq_printf(seq, "\t\thits: %llu\n",
		   atomic64_read(&sbi->s_bal_cX_hits[CR_GOAL_LEN_SLOW]));
	seq_printf(seq, "\t\tgroups_considered: %llu\n",
		   atomic64_read(
			   &sbi->s_bal_cX_groups_considered[CR_GOAL_LEN_SLOW]));
	seq_printf(seq, "\t\textents_scanned: %u\n",
		   atomic_read(&sbi->s_bal_cX_ex_scanned[CR_GOAL_LEN_SLOW]));
	seq_printf(seq, "\t\tuseless_loops: %llu\n",
		   atomic64_read(&sbi->s_bal_cX_failed[CR_GOAL_LEN_SLOW]));

	/* CR_ANY_FREE stats */
	seq_puts(seq, "\tcr_any_free_stats:\n");
	seq_printf(seq, "\t\thits: %llu\n",
		   atomic64_read(&sbi->s_bal_cX_hits[CR_ANY_FREE]));
	seq_printf(
		seq, "\t\tgroups_considered: %llu\n",
		atomic64_read(&sbi->s_bal_cX_groups_considered[CR_ANY_FREE]));
	seq_printf(seq, "\t\textents_scanned: %u\n",
		   atomic_read(&sbi->s_bal_cX_ex_scanned[CR_ANY_FREE]));
	seq_printf(seq, "\t\tuseless_loops: %llu\n",
		   atomic64_read(&sbi->s_bal_cX_failed[CR_ANY_FREE]));

	/* Aggregates */
	seq_printf(seq, "\textents_scanned: %u\n",
		   atomic_read(&sbi->s_bal_ex_scanned));
	seq_printf(seq, "\t\tgoal_hits: %u\n", atomic_read(&sbi->s_bal_goals));
	seq_printf(seq, "\t\tstream_goal_hits: %u\n",
		   atomic_read(&sbi->s_bal_stream_goals));
	seq_printf(seq, "\t\tlen_goal_hits: %u\n",
		   atomic_read(&sbi->s_bal_len_goals));
	seq_printf(seq, "\t\t2^n_hits: %u\n", atomic_read(&sbi->s_bal_2orders));
	seq_printf(seq, "\t\tbreaks: %u\n", atomic_read(&sbi->s_bal_breaks));
	seq_printf(seq, "\t\tlost: %u\n", atomic_read(&sbi->s_mb_lost_chunks));
	seq_printf(seq, "\tbuddies_generated: %u/%u\n",
		   atomic_read(&sbi->s_mb_buddies_generated),
		   ext4_get_groups_count(sb));
	seq_printf(seq, "\tbuddies_time_used: %llu\n",
		   atomic64_read(&sbi->s_mb_generation_time));
	seq_printf(seq, "\tpreallocated: %u\n",
		   atomic_read(&sbi->s_mb_preallocated));
	seq_printf(seq, "\tdiscarded: %u\n", atomic_read(&sbi->s_mb_discarded));
	return 0;
}

static void *ext4_mb_seq_structs_summary_start(struct seq_file *seq, loff_t *pos)
{
	struct super_block *sb = pde_data(file_inode(seq->file));
	unsigned long position;

	if (*pos < 0 || *pos >= 2*MB_NUM_ORDERS(sb))
		return NULL;
	position = *pos + 1;
	return (void *) ((unsigned long) position);
}

static void *ext4_mb_seq_structs_summary_next(struct seq_file *seq, void *v, loff_t *pos)
{
	struct super_block *sb = pde_data(file_inode(seq->file));
	unsigned long position;

	++*pos;
	if (*pos < 0 || *pos >= 2*MB_NUM_ORDERS(sb))
		return NULL;
	position = *pos + 1;
	return (void *) ((unsigned long) position);
}

static int ext4_mb_seq_structs_summary_show(struct seq_file *seq, void *v)
{
	struct super_block *sb = pde_data(file_inode(seq->file));
	struct ext4_sb_info *sbi = EXT4_SB(sb);
	unsigned long position = ((unsigned long) v);
	struct ext4_group_info *grp;
	unsigned int count;
	unsigned long idx;

	position--;
	if (position >= MB_NUM_ORDERS(sb)) {
		position -= MB_NUM_ORDERS(sb);
		if (position == 0)
			seq_puts(seq, "avg_fragment_size_lists:\n");

		count = 0;
		xa_for_each(&sbi->s_mb_avg_fragment_size[position], idx, grp)
			count++;
		seq_printf(seq, "\tlist_order_%u_groups: %u\n",
					(unsigned int)position, count);
		return 0;
	}

	if (position == 0) {
		seq_printf(seq, "optimize_scan: %d\n",
			   test_opt2(sb, MB_OPTIMIZE_SCAN) ? 1 : 0);
		seq_puts(seq, "max_free_order_lists:\n");
	}
	count = 0;
	xa_for_each(&sbi->s_mb_largest_free_orders[position], idx, grp)
		count++;
	seq_printf(seq, "\tlist_order_%u_groups: %u\n",
		   (unsigned int)position, count);

	return 0;
}

static void ext4_mb_seq_structs_summary_stop(struct seq_file *seq, void *v)
{
}

const struct seq_operations ext4_mb_seq_structs_summary_ops = {
	.start  = ext4_mb_seq_structs_summary_start,
	.next   = ext4_mb_seq_structs_summary_next,
	.stop   = ext4_mb_seq_structs_summary_stop,
	.show   = ext4_mb_seq_structs_summary_show,
};

static struct kmem_cache *get_groupinfo_cache(int blocksize_bits)
{
	int cache_index = blocksize_bits - EXT4_MIN_BLOCK_LOG_SIZE;
	struct kmem_cache *cachep = ext4_groupinfo_caches[cache_index];

	BUG_ON(!cachep);
	return cachep;
}

/*
 * Allocate the top-level s_group_info array for the specified number
 * of groups
 */
int ext4_mb_alloc_groupinfo(struct super_block *sb, ext4_group_t ngroups)
{
	struct ext4_sb_info *sbi = EXT4_SB(sb);
	unsigned size;
	struct ext4_group_info ***old_groupinfo, ***new_groupinfo;

	size = (ngroups + EXT4_DESC_PER_BLOCK(sb) - 1) >>
		EXT4_DESC_PER_BLOCK_BITS(sb);
	if (size <= sbi->s_group_info_size)
		return 0;

	size = roundup_pow_of_two(sizeof(*sbi->s_group_info) * size);
	new_groupinfo = kvzalloc(size, GFP_KERNEL);
	if (!new_groupinfo) {
		ext4_msg(sb, KERN_ERR, "can't allocate buddy meta group");
		return -ENOMEM;
	}
	rcu_read_lock();
	old_groupinfo = rcu_dereference(sbi->s_group_info);
	if (old_groupinfo)
		memcpy(new_groupinfo, old_groupinfo,
		       sbi->s_group_info_size * sizeof(*sbi->s_group_info));
	rcu_read_unlock();
	rcu_assign_pointer(sbi->s_group_info, new_groupinfo);
	sbi->s_group_info_size = size / sizeof(*sbi->s_group_info);
	if (old_groupinfo)
		ext4_kvfree_array_rcu(old_groupinfo);
	ext4_debug("allocated s_groupinfo array for %d meta_bg's\n",
		   sbi->s_group_info_size);
	return 0;
}

/* Create and initialize ext4_group_info data for the given group. */
int ext4_mb_add_groupinfo(struct super_block *sb, ext4_group_t group,
			  struct ext4_group_desc *desc)
{
	int i;
	int metalen = 0;
	int idx = group >> EXT4_DESC_PER_BLOCK_BITS(sb);
	struct ext4_sb_info *sbi = EXT4_SB(sb);
	struct ext4_group_info **meta_group_info;
	struct kmem_cache *cachep = get_groupinfo_cache(sb->s_blocksize_bits);

	/*
	 * First check if this group is the first of a reserved block.
	 * If it's true, we have to allocate a new table of pointers
	 * to ext4_group_info structures
	 */
	if (group % EXT4_DESC_PER_BLOCK(sb) == 0) {
		metalen = sizeof(*meta_group_info) <<
			EXT4_DESC_PER_BLOCK_BITS(sb);
		meta_group_info = kmalloc(metalen, GFP_NOFS);
		if (meta_group_info == NULL) {
			ext4_msg(sb, KERN_ERR, "can't allocate mem "
				 "for a buddy group");
			return -ENOMEM;
		}
		rcu_read_lock();
		rcu_dereference(sbi->s_group_info)[idx] = meta_group_info;
		rcu_read_unlock();
	}

	meta_group_info = sbi_array_rcu_deref(sbi, s_group_info, idx);
	i = group & (EXT4_DESC_PER_BLOCK(sb) - 1);

	meta_group_info[i] = kmem_cache_zalloc(cachep, GFP_NOFS);
	if (meta_group_info[i] == NULL) {
		ext4_msg(sb, KERN_ERR, "can't allocate buddy mem");
		goto exit_group_info;
	}
	set_bit(EXT4_GROUP_INFO_NEED_INIT_BIT,
		&(meta_group_info[i]->bb_state));

	/*
	 * initialize bb_free to be able to skip
	 * empty groups without initialization
	 */
	if (ext4_has_group_desc_csum(sb) &&
	    (desc->bg_flags & cpu_to_le16(EXT4_BG_BLOCK_UNINIT))) {
		meta_group_info[i]->bb_free =
			ext4_free_clusters_after_init(sb, group, desc);
	} else {
		meta_group_info[i]->bb_free =
			ext4_free_group_clusters(sb, desc);
	}

	INIT_LIST_HEAD(&meta_group_info[i]->bb_prealloc_list);
	init_rwsem(&meta_group_info[i]->alloc_sem);
	meta_group_info[i]->bb_free_root = RB_ROOT;
	meta_group_info[i]->bb_largest_free_order = -1;  /* uninit */
	meta_group_info[i]->bb_avg_fragment_size_order = -1;  /* uninit */
	meta_group_info[i]->bb_group = group;

	mb_group_bb_bitmap_alloc(sb, meta_group_info[i], group);
	return 0;

exit_group_info:
	/* If a meta_group_info table has been allocated, release it now */
	if (group % EXT4_DESC_PER_BLOCK(sb) == 0) {
		struct ext4_group_info ***group_info;

		rcu_read_lock();
		group_info = rcu_dereference(sbi->s_group_info);
		kfree(group_info[idx]);
		group_info[idx] = NULL;
		rcu_read_unlock();
	}
	return -ENOMEM;
} /* ext4_mb_add_groupinfo */

static int ext4_mb_init_backend(struct super_block *sb)
{
	ext4_group_t ngroups = ext4_get_groups_count(sb);
	ext4_group_t i;
	struct ext4_sb_info *sbi = EXT4_SB(sb);
	int err;
	struct ext4_group_desc *desc;
	struct ext4_group_info ***group_info;
	struct kmem_cache *cachep;

	err = ext4_mb_alloc_groupinfo(sb, ngroups);
	if (err)
		return err;

	sbi->s_buddy_cache = new_inode(sb);
	if (sbi->s_buddy_cache == NULL) {
		ext4_msg(sb, KERN_ERR, "can't get new inode");
		goto err_freesgi;
	}
	/* To avoid potentially colliding with an valid on-disk inode number,
	 * use EXT4_BAD_INO for the buddy cache inode number.  This inode is
	 * not in the inode hash, so it should never be found by iget(), but
	 * this will avoid confusion if it ever shows up during debugging. */
	sbi->s_buddy_cache->i_ino = EXT4_BAD_INO;
	EXT4_I(sbi->s_buddy_cache)->i_disksize = 0;
	for (i = 0; i < ngroups; i++) {
		cond_resched();
		desc = ext4_get_group_desc(sb, i, NULL);
		if (desc == NULL) {
			ext4_msg(sb, KERN_ERR, "can't read descriptor %u", i);
			goto err_freebuddy;
		}
		if (ext4_mb_add_groupinfo(sb, i, desc) != 0)
			goto err_freebuddy;
	}

	if (ext4_has_feature_flex_bg(sb)) {
		/* a single flex group is supposed to be read by a single IO.
		 * 2 ^ s_log_groups_per_flex != UINT_MAX as s_mb_prefetch is
		 * unsigned integer, so the maximum shift is 32.
		 */
		if (sbi->s_es->s_log_groups_per_flex >= 32) {
			ext4_msg(sb, KERN_ERR, "too many log groups per flexible block group");
			goto err_freebuddy;
		}
		sbi->s_mb_prefetch = min_t(uint, 1 << sbi->s_es->s_log_groups_per_flex,
			BLK_MAX_SEGMENT_SIZE >> (sb->s_blocksize_bits - 9));
		sbi->s_mb_prefetch *= 8; /* 8 prefetch IOs in flight at most */
	} else {
		sbi->s_mb_prefetch = 32;
	}
	if (sbi->s_mb_prefetch > ext4_get_groups_count(sb))
		sbi->s_mb_prefetch = ext4_get_groups_count(sb);
	/*
	 * now many real IOs to prefetch within a single allocation at
	 * CR_POWER2_ALIGNED. Given CR_POWER2_ALIGNED is an CPU-related
	 * optimization we shouldn't try to load too many groups, at some point
	 * we should start to use what we've got in memory.
	 * with an average random access time 5ms, it'd take a second to get
	 * 200 groups (* N with flex_bg), so let's make this limit 4
	 */
	sbi->s_mb_prefetch_limit = sbi->s_mb_prefetch * 4;
	if (sbi->s_mb_prefetch_limit > ext4_get_groups_count(sb))
		sbi->s_mb_prefetch_limit = ext4_get_groups_count(sb);

	return 0;

err_freebuddy:
	cachep = get_groupinfo_cache(sb->s_blocksize_bits);
	while (i-- > 0) {
		struct ext4_group_info *grp = ext4_get_group_info(sb, i);

		if (grp)
			kmem_cache_free(cachep, grp);
	}
	i = sbi->s_group_info_size;
	rcu_read_lock();
	group_info = rcu_dereference(sbi->s_group_info);
	while (i-- > 0)
		kfree(group_info[i]);
	rcu_read_unlock();
	iput(sbi->s_buddy_cache);
err_freesgi:
	rcu_read_lock();
	kvfree(rcu_dereference(sbi->s_group_info));
	rcu_read_unlock();
	return -ENOMEM;
}

static void ext4_groupinfo_destroy_slabs(void)
{
	int i;

	for (i = 0; i < NR_GRPINFO_CACHES; i++) {
		kmem_cache_destroy(ext4_groupinfo_caches[i]);
		ext4_groupinfo_caches[i] = NULL;
	}
}

static int ext4_groupinfo_create_slab(size_t size)
{
	static DEFINE_MUTEX(ext4_grpinfo_slab_create_mutex);
	int slab_size;
	int blocksize_bits = order_base_2(size);
	int cache_index = blocksize_bits - EXT4_MIN_BLOCK_LOG_SIZE;
	struct kmem_cache *cachep;

	if (cache_index >= NR_GRPINFO_CACHES)
		return -EINVAL;

	if (unlikely(cache_index < 0))
		cache_index = 0;

	mutex_lock(&ext4_grpinfo_slab_create_mutex);
	if (ext4_groupinfo_caches[cache_index]) {
		mutex_unlock(&ext4_grpinfo_slab_create_mutex);
		return 0;	/* Already created */
	}

	slab_size = offsetof(struct ext4_group_info,
				bb_counters[blocksize_bits + 2]);

	cachep = kmem_cache_create(ext4_groupinfo_slab_names[cache_index],
					slab_size, 0, SLAB_RECLAIM_ACCOUNT,
					NULL);

	ext4_groupinfo_caches[cache_index] = cachep;

	mutex_unlock(&ext4_grpinfo_slab_create_mutex);
	if (!cachep) {
		printk(KERN_EMERG
		       "EXT4-fs: no memory for groupinfo slab cache\n");
		return -ENOMEM;
	}

	return 0;
}

static void ext4_discard_work(struct work_struct *work)
{
	struct ext4_sb_info *sbi = container_of(work,
			struct ext4_sb_info, s_discard_work);
	struct super_block *sb = sbi->s_sb;
	struct ext4_free_data *fd, *nfd;
	struct ext4_buddy e4b;
	LIST_HEAD(discard_list);
	ext4_group_t grp, load_grp;
	int err = 0;

	spin_lock(&sbi->s_md_lock);
	list_splice_init(&sbi->s_discard_list, &discard_list);
	spin_unlock(&sbi->s_md_lock);

	load_grp = UINT_MAX;
	list_for_each_entry_safe(fd, nfd, &discard_list, efd_list) {
		/*
		 * If filesystem is umounting or no memory or suffering
		 * from no space, give up the discard
		 */
		if ((sb->s_flags & SB_ACTIVE) && !err &&
		    !atomic_read(&sbi->s_retry_alloc_pending)) {
			grp = fd->efd_group;
			if (grp != load_grp) {
				if (load_grp != UINT_MAX)
					ext4_mb_unload_buddy(&e4b);

				err = ext4_mb_load_buddy(sb, grp, &e4b);
				if (err) {
					kmem_cache_free(ext4_free_data_cachep, fd);
					load_grp = UINT_MAX;
					continue;
				} else {
					load_grp = grp;
				}
			}

			ext4_lock_group(sb, grp);
			ext4_try_to_trim_range(sb, &e4b, fd->efd_start_cluster,
						fd->efd_start_cluster + fd->efd_count - 1, 1);
			ext4_unlock_group(sb, grp);
		}
		kmem_cache_free(ext4_free_data_cachep, fd);
	}

	if (load_grp != UINT_MAX)
		ext4_mb_unload_buddy(&e4b);
}

static inline void ext4_mb_avg_fragment_size_destroy(struct ext4_sb_info *sbi)
{
	for (int i = 0; i < MB_NUM_ORDERS(sbi->s_sb); i++)
		xa_destroy(&sbi->s_mb_avg_fragment_size[i]);
	kfree(sbi->s_mb_avg_fragment_size);
}

static inline void ext4_mb_largest_free_orders_destroy(struct ext4_sb_info *sbi)
{
	for (int i = 0; i < MB_NUM_ORDERS(sbi->s_sb); i++)
		xa_destroy(&sbi->s_mb_largest_free_orders[i]);
	kfree(sbi->s_mb_largest_free_orders);
}

int ext4_mb_init(struct super_block *sb)
{
	struct ext4_sb_info *sbi = EXT4_SB(sb);
	unsigned i, j;
	unsigned offset, offset_incr;
	unsigned max;
	int ret;

	i = MB_NUM_ORDERS(sb) * sizeof(*sbi->s_mb_offsets);

	sbi->s_mb_offsets = kmalloc(i, GFP_KERNEL);
	if (sbi->s_mb_offsets == NULL) {
		ret = -ENOMEM;
		goto out;
	}

	i = MB_NUM_ORDERS(sb) * sizeof(*sbi->s_mb_maxs);
	sbi->s_mb_maxs = kmalloc(i, GFP_KERNEL);
	if (sbi->s_mb_maxs == NULL) {
		ret = -ENOMEM;
		goto out;
	}

	ret = ext4_groupinfo_create_slab(sb->s_blocksize);
	if (ret < 0)
		goto out;

	/* order 0 is regular bitmap */
	sbi->s_mb_maxs[0] = sb->s_blocksize << 3;
	sbi->s_mb_offsets[0] = 0;

	i = 1;
	offset = 0;
	offset_incr = 1 << (sb->s_blocksize_bits - 1);
	max = sb->s_blocksize << 2;
	do {
		sbi->s_mb_offsets[i] = offset;
		sbi->s_mb_maxs[i] = max;
		offset += offset_incr;
		offset_incr = offset_incr >> 1;
		max = max >> 1;
		i++;
	} while (i < MB_NUM_ORDERS(sb));

	sbi->s_mb_avg_fragment_size =
		kmalloc_array(MB_NUM_ORDERS(sb), sizeof(struct xarray),
			GFP_KERNEL);
	if (!sbi->s_mb_avg_fragment_size) {
		ret = -ENOMEM;
		goto out;
	}
	for (i = 0; i < MB_NUM_ORDERS(sb); i++)
		xa_init(&sbi->s_mb_avg_fragment_size[i]);

	sbi->s_mb_largest_free_orders =
		kmalloc_array(MB_NUM_ORDERS(sb), sizeof(struct xarray),
			GFP_KERNEL);
	if (!sbi->s_mb_largest_free_orders) {
		ret = -ENOMEM;
		goto out;
	}
	for (i = 0; i < MB_NUM_ORDERS(sb); i++)
		xa_init(&sbi->s_mb_largest_free_orders[i]);

	spin_lock_init(&sbi->s_md_lock);
	atomic_set(&sbi->s_mb_free_pending, 0);
	INIT_LIST_HEAD(&sbi->s_freed_data_list[0]);
	INIT_LIST_HEAD(&sbi->s_freed_data_list[1]);
	INIT_LIST_HEAD(&sbi->s_discard_list);
	INIT_WORK(&sbi->s_discard_work, ext4_discard_work);
	atomic_set(&sbi->s_retry_alloc_pending, 0);

	sbi->s_mb_max_to_scan = MB_DEFAULT_MAX_TO_SCAN;
	sbi->s_mb_min_to_scan = MB_DEFAULT_MIN_TO_SCAN;
	sbi->s_mb_stats = MB_DEFAULT_STATS;
	sbi->s_mb_stream_request = MB_DEFAULT_STREAM_THRESHOLD;
	sbi->s_mb_order2_reqs = MB_DEFAULT_ORDER2_REQS;
	sbi->s_mb_best_avail_max_trim_order = MB_DEFAULT_BEST_AVAIL_TRIM_ORDER;

	/*
	 * The default group preallocation is 512, which for 4k block
	 * sizes translates to 2 megabytes.  However for bigalloc file
	 * systems, this is probably too big (i.e, if the cluster size
	 * is 1 megabyte, then group preallocation size becomes half a
	 * gigabyte!).  As a default, we will keep a two megabyte
	 * group pralloc size for cluster sizes up to 64k, and after
	 * that, we will force a minimum group preallocation size of
	 * 32 clusters.  This translates to 8 megs when the cluster
	 * size is 256k, and 32 megs when the cluster size is 1 meg,
	 * which seems reasonable as a default.
	 */
	sbi->s_mb_group_prealloc = max(MB_DEFAULT_GROUP_PREALLOC >>
				       sbi->s_cluster_bits, 32);
	/*
	 * If there is a s_stripe > 1, then we set the s_mb_group_prealloc
	 * to the lowest multiple of s_stripe which is bigger than
	 * the s_mb_group_prealloc as determined above. We want
	 * the preallocation size to be an exact multiple of the
	 * RAID stripe size so that preallocations don't fragment
	 * the stripes.
	 */
	if (sbi->s_stripe > 1) {
		sbi->s_mb_group_prealloc = roundup(
			sbi->s_mb_group_prealloc, EXT4_NUM_B2C(sbi, sbi->s_stripe));
	}

	sbi->s_mb_nr_global_goals = umin(num_possible_cpus(),
					 DIV_ROUND_UP(sbi->s_groups_count, 4));
	sbi->s_mb_last_groups = kcalloc(sbi->s_mb_nr_global_goals,
					sizeof(ext4_group_t), GFP_KERNEL);
	if (sbi->s_mb_last_groups == NULL) {
		ret = -ENOMEM;
		goto out;
	}

	sbi->s_locality_groups = alloc_percpu(struct ext4_locality_group);
	if (sbi->s_locality_groups == NULL) {
		ret = -ENOMEM;
		goto out_free_last_groups;
	}
	for_each_possible_cpu(i) {
		struct ext4_locality_group *lg;
		lg = per_cpu_ptr(sbi->s_locality_groups, i);
		mutex_init(&lg->lg_mutex);
		for (j = 0; j < PREALLOC_TB_SIZE; j++)
			INIT_LIST_HEAD(&lg->lg_prealloc_list[j]);
		spin_lock_init(&lg->lg_prealloc_lock);
	}

	if (bdev_nonrot(sb->s_bdev))
		sbi->s_mb_max_linear_groups = 0;
	else
		sbi->s_mb_max_linear_groups = MB_DEFAULT_LINEAR_LIMIT;
	/* init file for buddy data */
	ret = ext4_mb_init_backend(sb);
	if (ret != 0)
		goto out_free_locality_groups;

	return 0;

out_free_locality_groups:
	free_percpu(sbi->s_locality_groups);
	sbi->s_locality_groups = NULL;
out_free_last_groups:
	kfree(sbi->s_mb_last_groups);
	sbi->s_mb_last_groups = NULL;
out:
	ext4_mb_avg_fragment_size_destroy(sbi);
	ext4_mb_largest_free_orders_destroy(sbi);
	kfree(sbi->s_mb_offsets);
	sbi->s_mb_offsets = NULL;
	kfree(sbi->s_mb_maxs);
	sbi->s_mb_maxs = NULL;
	return ret;
}

/* need to called with the ext4 group lock held */
static int ext4_mb_cleanup_pa(struct ext4_group_info *grp)
{
	struct ext4_prealloc_space *pa;
	struct list_head *cur, *tmp;
	int count = 0;

	list_for_each_safe(cur, tmp, &grp->bb_prealloc_list) {
		pa = list_entry(cur, struct ext4_prealloc_space, pa_group_list);
		list_del(&pa->pa_group_list);
		count++;
		kmem_cache_free(ext4_pspace_cachep, pa);
	}
	return count;
}

void ext4_mb_release(struct super_block *sb)
{
	ext4_group_t ngroups = ext4_get_groups_count(sb);
	ext4_group_t i;
	int num_meta_group_infos;
	struct ext4_group_info *grinfo, ***group_info;
	struct ext4_sb_info *sbi = EXT4_SB(sb);
	struct kmem_cache *cachep = get_groupinfo_cache(sb->s_blocksize_bits);
	int count;

	if (test_opt(sb, DISCARD)) {
		/*
		 * wait the discard work to drain all of ext4_free_data
		 */
		flush_work(&sbi->s_discard_work);
		WARN_ON_ONCE(!list_empty(&sbi->s_discard_list));
	}

	if (sbi->s_group_info) {
		for (i = 0; i < ngroups; i++) {
			cond_resched();
			grinfo = ext4_get_group_info(sb, i);
			if (!grinfo)
				continue;
			mb_group_bb_bitmap_free(grinfo);
			ext4_lock_group(sb, i);
			count = ext4_mb_cleanup_pa(grinfo);
			if (count)
				mb_debug(sb, "mballoc: %d PAs left\n",
					 count);
			ext4_unlock_group(sb, i);
			kmem_cache_free(cachep, grinfo);
		}
		num_meta_group_infos = (ngroups +
				EXT4_DESC_PER_BLOCK(sb) - 1) >>
			EXT4_DESC_PER_BLOCK_BITS(sb);
		rcu_read_lock();
		group_info = rcu_dereference(sbi->s_group_info);
		for (i = 0; i < num_meta_group_infos; i++)
			kfree(group_info[i]);
		kvfree(group_info);
		rcu_read_unlock();
	}
	ext4_mb_avg_fragment_size_destroy(sbi);
	ext4_mb_largest_free_orders_destroy(sbi);
	kfree(sbi->s_mb_offsets);
	kfree(sbi->s_mb_maxs);
	iput(sbi->s_buddy_cache);
	if (sbi->s_mb_stats) {
		ext4_msg(sb, KERN_INFO,
		       "mballoc: %u blocks %u reqs (%u success)",
				atomic_read(&sbi->s_bal_allocated),
				atomic_read(&sbi->s_bal_reqs),
				atomic_read(&sbi->s_bal_success));
		ext4_msg(sb, KERN_INFO,
		      "mballoc: %u extents scanned, %u groups scanned, %u goal hits, "
				"%u 2^N hits, %u breaks, %u lost",
				atomic_read(&sbi->s_bal_ex_scanned),
				atomic_read(&sbi->s_bal_groups_scanned),
				atomic_read(&sbi->s_bal_goals),
				atomic_read(&sbi->s_bal_2orders),
				atomic_read(&sbi->s_bal_breaks),
				atomic_read(&sbi->s_mb_lost_chunks));
		ext4_msg(sb, KERN_INFO,
		       "mballoc: %u generated and it took %llu",
				atomic_read(&sbi->s_mb_buddies_generated),
				atomic64_read(&sbi->s_mb_generation_time));
		ext4_msg(sb, KERN_INFO,
		       "mballoc: %u preallocated, %u discarded",
				atomic_read(&sbi->s_mb_preallocated),
				atomic_read(&sbi->s_mb_discarded));
	}

	free_percpu(sbi->s_locality_groups);
	kfree(sbi->s_mb_last_groups);
}

static inline int ext4_issue_discard(struct super_block *sb,
		ext4_group_t block_group, ext4_grpblk_t cluster, int count)
{
	ext4_fsblk_t discard_block;

	discard_block = (EXT4_C2B(EXT4_SB(sb), cluster) +
			 ext4_group_first_block_no(sb, block_group));
	count = EXT4_C2B(EXT4_SB(sb), count);
	trace_ext4_discard_blocks(sb,
			(unsigned long long) discard_block, count);

	return sb_issue_discard(sb, discard_block, count, GFP_NOFS, 0);
}

static void ext4_free_data_in_buddy(struct super_block *sb,
				    struct ext4_free_data *entry)
{
	struct ext4_buddy e4b;
	struct ext4_group_info *db;
	int err, count = 0;

	mb_debug(sb, "gonna free %u blocks in group %u (0x%p):",
		 entry->efd_count, entry->efd_group, entry);

	err = ext4_mb_load_buddy(sb, entry->efd_group, &e4b);
	/* we expect to find existing buddy because it's pinned */
	BUG_ON(err != 0);

	atomic_sub(entry->efd_count, &EXT4_SB(sb)->s_mb_free_pending);
	db = e4b.bd_info;
	/* there are blocks to put in buddy to make them really free */
	count += entry->efd_count;
	ext4_lock_group(sb, entry->efd_group);
	/* Take it out of per group rb tree */
	rb_erase(&entry->efd_node, &(db->bb_free_root));
	mb_free_blocks(NULL, &e4b, entry->efd_start_cluster, entry->efd_count);

	/*
	 * Clear the trimmed flag for the group so that the next
	 * ext4_trim_fs can trim it.
	 */
	EXT4_MB_GRP_CLEAR_TRIMMED(db);

	if (!db->bb_free_root.rb_node) {
		/* No more items in the per group rb tree
		 * balance refcounts from ext4_mb_free_metadata()
		 */
		folio_put(e4b.bd_buddy_folio);
		folio_put(e4b.bd_bitmap_folio);
	}
	ext4_unlock_group(sb, entry->efd_group);
	ext4_mb_unload_buddy(&e4b);

	mb_debug(sb, "freed %d blocks in 1 structures\n", count);
}

/*
 * This function is called by the jbd2 layer once the commit has finished,
 * so we know we can free the blocks that were released with that commit.
 */
void ext4_process_freed_data(struct super_block *sb, tid_t commit_tid)
{
	struct ext4_sb_info *sbi = EXT4_SB(sb);
	struct ext4_free_data *entry, *tmp;
	LIST_HEAD(freed_data_list);
	struct list_head *s_freed_head = &sbi->s_freed_data_list[commit_tid & 1];
	bool wake;

	list_replace_init(s_freed_head, &freed_data_list);

	list_for_each_entry(entry, &freed_data_list, efd_list)
		ext4_free_data_in_buddy(sb, entry);

	if (test_opt(sb, DISCARD)) {
		spin_lock(&sbi->s_md_lock);
		wake = list_empty(&sbi->s_discard_list);
		list_splice_tail(&freed_data_list, &sbi->s_discard_list);
		spin_unlock(&sbi->s_md_lock);
		if (wake)
			queue_work(system_unbound_wq, &sbi->s_discard_work);
	} else {
		list_for_each_entry_safe(entry, tmp, &freed_data_list, efd_list)
			kmem_cache_free(ext4_free_data_cachep, entry);
	}
}

int __init ext4_init_mballoc(void)
{
	ext4_pspace_cachep = KMEM_CACHE(ext4_prealloc_space,
					SLAB_RECLAIM_ACCOUNT);
	if (ext4_pspace_cachep == NULL)
		goto out;

	ext4_ac_cachep = KMEM_CACHE(ext4_allocation_context,
				    SLAB_RECLAIM_ACCOUNT);
	if (ext4_ac_cachep == NULL)
		goto out_pa_free;

	ext4_free_data_cachep = KMEM_CACHE(ext4_free_data,
					   SLAB_RECLAIM_ACCOUNT);
	if (ext4_free_data_cachep == NULL)
		goto out_ac_free;

	return 0;

out_ac_free:
	kmem_cache_destroy(ext4_ac_cachep);
out_pa_free:
	kmem_cache_destroy(ext4_pspace_cachep);
out:
	return -ENOMEM;
}

void ext4_exit_mballoc(void)
{
	/*
	 * Wait for completion of call_rcu()'s on ext4_pspace_cachep
	 * before destroying the slab cache.
	 */
	rcu_barrier();
	kmem_cache_destroy(ext4_pspace_cachep);
	kmem_cache_destroy(ext4_ac_cachep);
	kmem_cache_destroy(ext4_free_data_cachep);
	ext4_groupinfo_destroy_slabs();
}

#define EXT4_MB_BITMAP_MARKED_CHECK 0x0001
#define EXT4_MB_SYNC_UPDATE 0x0002
static int
ext4_mb_mark_context(handle_t *handle, struct super_block *sb, bool state,
		     ext4_group_t group, ext4_grpblk_t blkoff,
		     ext4_grpblk_t len, int flags, ext4_grpblk_t *ret_changed)
{
	struct ext4_sb_info *sbi = EXT4_SB(sb);
	struct buffer_head *bitmap_bh = NULL;
	struct ext4_group_desc *gdp;
	struct buffer_head *gdp_bh;
	int err;
	unsigned int i, already, changed = len;

	KUNIT_STATIC_STUB_REDIRECT(ext4_mb_mark_context,
				   handle, sb, state, group, blkoff, len,
				   flags, ret_changed);

	if (ret_changed)
		*ret_changed = 0;
	bitmap_bh = ext4_read_block_bitmap(sb, group);
	if (IS_ERR(bitmap_bh))
		return PTR_ERR(bitmap_bh);

	if (handle) {
		BUFFER_TRACE(bitmap_bh, "getting write access");
		err = ext4_journal_get_write_access(handle, sb, bitmap_bh,
						    EXT4_JTR_NONE);
		if (err)
			goto out_err;
	}

	err = -EIO;
	gdp = ext4_get_group_desc(sb, group, &gdp_bh);
	if (!gdp)
		goto out_err;

	if (handle) {
		BUFFER_TRACE(gdp_bh, "get_write_access");
		err = ext4_journal_get_write_access(handle, sb, gdp_bh,
						    EXT4_JTR_NONE);
		if (err)
			goto out_err;
	}

	ext4_lock_group(sb, group);
	if (ext4_has_group_desc_csum(sb) &&
	    (gdp->bg_flags & cpu_to_le16(EXT4_BG_BLOCK_UNINIT))) {
		gdp->bg_flags &= cpu_to_le16(~EXT4_BG_BLOCK_UNINIT);
		ext4_free_group_clusters_set(sb, gdp,
			ext4_free_clusters_after_init(sb, group, gdp));
	}

	if (flags & EXT4_MB_BITMAP_MARKED_CHECK) {
		already = 0;
		for (i = 0; i < len; i++)
			if (mb_test_bit(blkoff + i, bitmap_bh->b_data) ==
					state)
				already++;
		changed = len - already;
	}

	if (state) {
		mb_set_bits(bitmap_bh->b_data, blkoff, len);
		ext4_free_group_clusters_set(sb, gdp,
			ext4_free_group_clusters(sb, gdp) - changed);
	} else {
		mb_clear_bits(bitmap_bh->b_data, blkoff, len);
		ext4_free_group_clusters_set(sb, gdp,
			ext4_free_group_clusters(sb, gdp) + changed);
	}

	ext4_block_bitmap_csum_set(sb, gdp, bitmap_bh);
	ext4_group_desc_csum_set(sb, group, gdp);
	ext4_unlock_group(sb, group);
	if (ret_changed)
		*ret_changed = changed;

	if (sbi->s_log_groups_per_flex) {
		ext4_group_t flex_group = ext4_flex_group(sbi, group);
		struct flex_groups *fg = sbi_array_rcu_deref(sbi,
					   s_flex_groups, flex_group);

		if (state)
			atomic64_sub(changed, &fg->free_clusters);
		else
			atomic64_add(changed, &fg->free_clusters);
	}

	err = ext4_handle_dirty_metadata(handle, NULL, bitmap_bh);
	if (err)
		goto out_err;
	err = ext4_handle_dirty_metadata(handle, NULL, gdp_bh);
	if (err)
		goto out_err;

	if (flags & EXT4_MB_SYNC_UPDATE) {
		sync_dirty_buffer(bitmap_bh);
		sync_dirty_buffer(gdp_bh);
	}

out_err:
	brelse(bitmap_bh);
	return err;
}

/*
 * Check quota and mark chosen space (ac->ac_b_ex) non-free in bitmaps
 * Returns 0 if success or error code
 */
static noinline_for_stack int
ext4_mb_mark_diskspace_used(struct ext4_allocation_context *ac,
				handle_t *handle, unsigned int reserv_clstrs)
{
	struct ext4_group_desc *gdp;
	struct ext4_sb_info *sbi;
	struct super_block *sb;
	ext4_fsblk_t block;
	int err, len;
	int flags = 0;
	ext4_grpblk_t changed;

	BUG_ON(ac->ac_status != AC_STATUS_FOUND);
	BUG_ON(ac->ac_b_ex.fe_len <= 0);

	sb = ac->ac_sb;
	sbi = EXT4_SB(sb);

	gdp = ext4_get_group_desc(sb, ac->ac_b_ex.fe_group, NULL);
	if (!gdp)
		return -EIO;
	ext4_debug("using block group %u(%d)\n", ac->ac_b_ex.fe_group,
			ext4_free_group_clusters(sb, gdp));

	block = ext4_grp_offs_to_block(sb, &ac->ac_b_ex);
	len = EXT4_C2B(sbi, ac->ac_b_ex.fe_len);
	if (!ext4_inode_block_valid(ac->ac_inode, block, len)) {
		ext4_error(sb, "Allocating blocks %llu-%llu which overlap "
			   "fs metadata", block, block+len);
		/* File system mounted not to panic on error
		 * Fix the bitmap and return EFSCORRUPTED
		 * We leak some of the blocks here.
		 */
		err = ext4_mb_mark_context(handle, sb, true,
					   ac->ac_b_ex.fe_group,
					   ac->ac_b_ex.fe_start,
					   ac->ac_b_ex.fe_len,
					   0, NULL);
		if (!err)
			err = -EFSCORRUPTED;
		return err;
	}

#ifdef AGGRESSIVE_CHECK
	flags |= EXT4_MB_BITMAP_MARKED_CHECK;
#endif
	err = ext4_mb_mark_context(handle, sb, true, ac->ac_b_ex.fe_group,
				   ac->ac_b_ex.fe_start, ac->ac_b_ex.fe_len,
				   flags, &changed);

	if (err && changed == 0)
		return err;

#ifdef AGGRESSIVE_CHECK
	BUG_ON(changed != ac->ac_b_ex.fe_len);
#endif
	percpu_counter_sub(&sbi->s_freeclusters_counter, ac->ac_b_ex.fe_len);
	/*
	 * Now reduce the dirty block count also. Should not go negative
	 */
	if (!(ac->ac_flags & EXT4_MB_DELALLOC_RESERVED))
		/* release all the reserved blocks if non delalloc */
		percpu_counter_sub(&sbi->s_dirtyclusters_counter,
				   reserv_clstrs);

	return err;
}

/*
 * Idempotent helper for Ext4 fast commit replay path to set the state of
 * blocks in bitmaps and update counters.
 */
void ext4_mb_mark_bb(struct super_block *sb, ext4_fsblk_t block,
		     int len, bool state)
{
	struct ext4_sb_info *sbi = EXT4_SB(sb);
	ext4_group_t group;
	ext4_grpblk_t blkoff;
	int err = 0;
	unsigned int clen, thisgrp_len;

	while (len > 0) {
		ext4_get_group_no_and_offset(sb, block, &group, &blkoff);

		/*
		 * Check to see if we are freeing blocks across a group
		 * boundary.
		 * In case of flex_bg, this can happen that (block, len) may
		 * span across more than one group. In that case we need to
		 * get the corresponding group metadata to work with.
		 * For this we have goto again loop.
		 */
		thisgrp_len = min_t(unsigned int, (unsigned int)len,
			EXT4_BLOCKS_PER_GROUP(sb) - EXT4_C2B(sbi, blkoff));
		clen = EXT4_NUM_B2C(sbi, thisgrp_len);

		if (!ext4_sb_block_valid(sb, NULL, block, thisgrp_len)) {
			ext4_error(sb, "Marking blocks in system zone - "
				   "Block = %llu, len = %u",
				   block, thisgrp_len);
			break;
		}

		err = ext4_mb_mark_context(NULL, sb, state,
					   group, blkoff, clen,
					   EXT4_MB_BITMAP_MARKED_CHECK |
					   EXT4_MB_SYNC_UPDATE,
					   NULL);
		if (err)
			break;

		block += thisgrp_len;
		len -= thisgrp_len;
		BUG_ON(len < 0);
	}
}

/*
 * here we normalize request for locality group
 * Group request are normalized to s_mb_group_prealloc, which goes to
 * s_strip if we set the same via mount option.
 * s_mb_group_prealloc can be configured via
 * /sys/fs/ext4/<partition>/mb_group_prealloc
 *
 * XXX: should we try to preallocate more than the group has now?
 */
static void ext4_mb_normalize_group_request(struct ext4_allocation_context *ac)
{
	struct super_block *sb = ac->ac_sb;
	struct ext4_locality_group *lg = ac->ac_lg;

	BUG_ON(lg == NULL);
	ac->ac_g_ex.fe_len = EXT4_SB(sb)->s_mb_group_prealloc;
	mb_debug(sb, "goal %u blocks for locality group\n", ac->ac_g_ex.fe_len);
}

/*
 * This function returns the next element to look at during inode
 * PA rbtree walk. We assume that we have held the inode PA rbtree lock
 * (ei->i_prealloc_lock)
 *
 * new_start	The start of the range we want to compare
 * cur_start	The existing start that we are comparing against
 * node	The node of the rb_tree
 */
static inline struct rb_node*
ext4_mb_pa_rb_next_iter(ext4_lblk_t new_start, ext4_lblk_t cur_start, struct rb_node *node)
{
	if (new_start < cur_start)
		return node->rb_left;
	else
		return node->rb_right;
}

static inline void
ext4_mb_pa_assert_overlap(struct ext4_allocation_context *ac,
			  ext4_lblk_t start, loff_t end)
{
	struct ext4_sb_info *sbi = EXT4_SB(ac->ac_sb);
	struct ext4_inode_info *ei = EXT4_I(ac->ac_inode);
	struct ext4_prealloc_space *tmp_pa;
	ext4_lblk_t tmp_pa_start;
	loff_t tmp_pa_end;
	struct rb_node *iter;

	read_lock(&ei->i_prealloc_lock);
	for (iter = ei->i_prealloc_node.rb_node; iter;
	     iter = ext4_mb_pa_rb_next_iter(start, tmp_pa_start, iter)) {
		tmp_pa = rb_entry(iter, struct ext4_prealloc_space,
				  pa_node.inode_node);
		tmp_pa_start = tmp_pa->pa_lstart;
		tmp_pa_end = pa_logical_end(sbi, tmp_pa);

		spin_lock(&tmp_pa->pa_lock);
		if (tmp_pa->pa_deleted == 0)
			BUG_ON(!(start >= tmp_pa_end || end <= tmp_pa_start));
		spin_unlock(&tmp_pa->pa_lock);
	}
	read_unlock(&ei->i_prealloc_lock);
}

/*
 * Given an allocation context "ac" and a range "start", "end", check
 * and adjust boundaries if the range overlaps with any of the existing
 * preallocatoins stored in the corresponding inode of the allocation context.
 *
 * Parameters:
 *	ac			allocation context
 *	start			start of the new range
 *	end			end of the new range
 */
static inline void
ext4_mb_pa_adjust_overlap(struct ext4_allocation_context *ac,
			  ext4_lblk_t *start, loff_t *end)
{
	struct ext4_inode_info *ei = EXT4_I(ac->ac_inode);
	struct ext4_sb_info *sbi = EXT4_SB(ac->ac_sb);
	struct ext4_prealloc_space *tmp_pa = NULL, *left_pa = NULL, *right_pa = NULL;
	struct rb_node *iter;
	ext4_lblk_t new_start, tmp_pa_start, right_pa_start = -1;
	loff_t new_end, tmp_pa_end, left_pa_end = -1;

	new_start = *start;
	new_end = *end;

	/*
	 * Adjust the normalized range so that it doesn't overlap with any
	 * existing preallocated blocks(PAs). Make sure to hold the rbtree lock
	 * so it doesn't change underneath us.
	 */
	read_lock(&ei->i_prealloc_lock);

	/* Step 1: find any one immediate neighboring PA of the normalized range */
	for (iter = ei->i_prealloc_node.rb_node; iter;
	     iter = ext4_mb_pa_rb_next_iter(ac->ac_o_ex.fe_logical,
					    tmp_pa_start, iter)) {
		tmp_pa = rb_entry(iter, struct ext4_prealloc_space,
				  pa_node.inode_node);
		tmp_pa_start = tmp_pa->pa_lstart;
		tmp_pa_end = pa_logical_end(sbi, tmp_pa);

		/* PA must not overlap original request */
		spin_lock(&tmp_pa->pa_lock);
		if (tmp_pa->pa_deleted == 0)
			BUG_ON(!(ac->ac_o_ex.fe_logical >= tmp_pa_end ||
				 ac->ac_o_ex.fe_logical < tmp_pa_start));
		spin_unlock(&tmp_pa->pa_lock);
	}

	/*
	 * Step 2: check if the found PA is left or right neighbor and
	 * get the other neighbor
	 */
	if (tmp_pa) {
		if (tmp_pa->pa_lstart < ac->ac_o_ex.fe_logical) {
			struct rb_node *tmp;

			left_pa = tmp_pa;
			tmp = rb_next(&left_pa->pa_node.inode_node);
			if (tmp) {
				right_pa = rb_entry(tmp,
						    struct ext4_prealloc_space,
						    pa_node.inode_node);
			}
		} else {
			struct rb_node *tmp;

			right_pa = tmp_pa;
			tmp = rb_prev(&right_pa->pa_node.inode_node);
			if (tmp) {
				left_pa = rb_entry(tmp,
						   struct ext4_prealloc_space,
						   pa_node.inode_node);
			}
		}
	}

	/* Step 3: get the non deleted neighbors */
	if (left_pa) {
		for (iter = &left_pa->pa_node.inode_node;;
		     iter = rb_prev(iter)) {
			if (!iter) {
				left_pa = NULL;
				break;
			}

			tmp_pa = rb_entry(iter, struct ext4_prealloc_space,
					  pa_node.inode_node);
			left_pa = tmp_pa;
			spin_lock(&tmp_pa->pa_lock);
			if (tmp_pa->pa_deleted == 0) {
				spin_unlock(&tmp_pa->pa_lock);
				break;
			}
			spin_unlock(&tmp_pa->pa_lock);
		}
	}

	if (right_pa) {
		for (iter = &right_pa->pa_node.inode_node;;
		     iter = rb_next(iter)) {
			if (!iter) {
				right_pa = NULL;
				break;
			}

			tmp_pa = rb_entry(iter, struct ext4_prealloc_space,
					  pa_node.inode_node);
			right_pa = tmp_pa;
			spin_lock(&tmp_pa->pa_lock);
			if (tmp_pa->pa_deleted == 0) {
				spin_unlock(&tmp_pa->pa_lock);
				break;
			}
			spin_unlock(&tmp_pa->pa_lock);
		}
	}

	if (left_pa) {
		left_pa_end = pa_logical_end(sbi, left_pa);
		BUG_ON(left_pa_end > ac->ac_o_ex.fe_logical);
	}

	if (right_pa) {
		right_pa_start = right_pa->pa_lstart;
		BUG_ON(right_pa_start <= ac->ac_o_ex.fe_logical);
	}

	/* Step 4: trim our normalized range to not overlap with the neighbors */
	if (left_pa) {
		if (left_pa_end > new_start)
			new_start = left_pa_end;
	}

	if (right_pa) {
		if (right_pa_start < new_end)
			new_end = right_pa_start;
	}
	read_unlock(&ei->i_prealloc_lock);

	/* XXX: extra loop to check we really don't overlap preallocations */
	ext4_mb_pa_assert_overlap(ac, new_start, new_end);

	*start = new_start;
	*end = new_end;
}

/*
 * Normalization means making request better in terms of
 * size and alignment
 */
static noinline_for_stack void
ext4_mb_normalize_request(struct ext4_allocation_context *ac,
				struct ext4_allocation_request *ar)
{
	struct ext4_sb_info *sbi = EXT4_SB(ac->ac_sb);
	struct ext4_super_block *es = sbi->s_es;
	int bsbits, max;
	loff_t size, start_off, end;
	loff_t orig_size __maybe_unused;
	ext4_lblk_t start;

	/* do normalize only data requests, metadata requests
	   do not need preallocation */
	if (!(ac->ac_flags & EXT4_MB_HINT_DATA))
		return;

	/* sometime caller may want exact blocks */
	if (unlikely(ac->ac_flags & EXT4_MB_HINT_GOAL_ONLY))
		return;

	/* caller may indicate that preallocation isn't
	 * required (it's a tail, for example) */
	if (ac->ac_flags & EXT4_MB_HINT_NOPREALLOC)
		return;

	if (ac->ac_flags & EXT4_MB_HINT_GROUP_ALLOC) {
		ext4_mb_normalize_group_request(ac);
		return ;
	}

	bsbits = ac->ac_sb->s_blocksize_bits;

	/* first, let's learn actual file size
	 * given current request is allocated */
	size = extent_logical_end(sbi, &ac->ac_o_ex);
	size = size << bsbits;
	if (size < i_size_read(ac->ac_inode))
		size = i_size_read(ac->ac_inode);
	orig_size = size;

	/* max size of free chunks */
	max = 2 << bsbits;

#define NRL_CHECK_SIZE(req, size, max, chunk_size)	\
		(req <= (size) || max <= (chunk_size))

	/* first, try to predict filesize */
	/* XXX: should this table be tunable? */
	start_off = 0;
	if (size <= 16 * 1024) {
		size = 16 * 1024;
	} else if (size <= 32 * 1024) {
		size = 32 * 1024;
	} else if (size <= 64 * 1024) {
		size = 64 * 1024;
	} else if (size <= 128 * 1024) {
		size = 128 * 1024;
	} else if (size <= 256 * 1024) {
		size = 256 * 1024;
	} else if (size <= 512 * 1024) {
		size = 512 * 1024;
	} else if (size <= 1024 * 1024) {
		size = 1024 * 1024;
	} else if (NRL_CHECK_SIZE(size, 4 * 1024 * 1024, max, 2 * 1024)) {
		start_off = ((loff_t)ac->ac_o_ex.fe_logical >>
						(21 - bsbits)) << 21;
		size = 2 * 1024 * 1024;
	} else if (NRL_CHECK_SIZE(size, 8 * 1024 * 1024, max, 4 * 1024)) {
		start_off = ((loff_t)ac->ac_o_ex.fe_logical >>
							(22 - bsbits)) << 22;
		size = 4 * 1024 * 1024;
	} else if (NRL_CHECK_SIZE(EXT4_C2B(sbi, ac->ac_o_ex.fe_len),
					(8<<20)>>bsbits, max, 8 * 1024)) {
		start_off = ((loff_t)ac->ac_o_ex.fe_logical >>
							(23 - bsbits)) << 23;
		size = 8 * 1024 * 1024;
	} else {
		start_off = (loff_t) ac->ac_o_ex.fe_logical << bsbits;
		size	  = (loff_t) EXT4_C2B(sbi,
					      ac->ac_o_ex.fe_len) << bsbits;
	}
	size = size >> bsbits;
	start = start_off >> bsbits;

	/*
	 * For tiny groups (smaller than 8MB) the chosen allocation
	 * alignment may be larger than group size. Make sure the
	 * alignment does not move allocation to a different group which
	 * makes mballoc fail assertions later.
	 */
	start = max(start, rounddown(ac->ac_o_ex.fe_logical,
			(ext4_lblk_t)EXT4_BLOCKS_PER_GROUP(ac->ac_sb)));

	/* avoid unnecessary preallocation that may trigger assertions */
	if (start + size > EXT_MAX_BLOCKS)
		size = EXT_MAX_BLOCKS - start;

	/* don't cover already allocated blocks in selected range */
	if (ar->pleft && start <= ar->lleft) {
		size -= ar->lleft + 1 - start;
		start = ar->lleft + 1;
	}
	if (ar->pright && start + size - 1 >= ar->lright)
		size -= start + size - ar->lright;

	/*
	 * Trim allocation request for filesystems with artificially small
	 * groups.
	 */
	if (size > EXT4_BLOCKS_PER_GROUP(ac->ac_sb))
		size = EXT4_BLOCKS_PER_GROUP(ac->ac_sb);

	end = start + size;

	ext4_mb_pa_adjust_overlap(ac, &start, &end);

	size = end - start;

	/*
	 * In this function "start" and "size" are normalized for better
	 * alignment and length such that we could preallocate more blocks.
	 * This normalization is done such that original request of
	 * ac->ac_o_ex.fe_logical & fe_len should always lie within "start" and
	 * "size" boundaries.
	 * (Note fe_len can be relaxed since FS block allocation API does not
	 * provide gurantee on number of contiguous blocks allocation since that
	 * depends upon free space left, etc).
	 * In case of inode pa, later we use the allocated blocks
	 * [pa_pstart + fe_logical - pa_lstart, fe_len/size] from the preallocated
	 * range of goal/best blocks [start, size] to put it at the
	 * ac_o_ex.fe_logical extent of this inode.
	 * (See ext4_mb_use_inode_pa() for more details)
	 */
	if (start + size <= ac->ac_o_ex.fe_logical ||
			start > ac->ac_o_ex.fe_logical) {
		ext4_msg(ac->ac_sb, KERN_ERR,
			 "start %lu, size %lu, fe_logical %lu",
			 (unsigned long) start, (unsigned long) size,
			 (unsigned long) ac->ac_o_ex.fe_logical);
		BUG();
	}
	BUG_ON(size <= 0 || size > EXT4_BLOCKS_PER_GROUP(ac->ac_sb));

	/* now prepare goal request */

	/* XXX: is it better to align blocks WRT to logical
	 * placement or satisfy big request as is */
	ac->ac_g_ex.fe_logical = start;
	ac->ac_g_ex.fe_len = EXT4_NUM_B2C(sbi, size);
	ac->ac_orig_goal_len = ac->ac_g_ex.fe_len;

	/* define goal start in order to merge */
	if (ar->pright && (ar->lright == (start + size)) &&
	    ar->pright >= size &&
	    ar->pright - size >= le32_to_cpu(es->s_first_data_block)) {
		/* merge to the right */
		ext4_get_group_no_and_offset(ac->ac_sb, ar->pright - size,
						&ac->ac_g_ex.fe_group,
						&ac->ac_g_ex.fe_start);
		ac->ac_flags |= EXT4_MB_HINT_TRY_GOAL;
	}
	if (ar->pleft && (ar->lleft + 1 == start) &&
	    ar->pleft + 1 < ext4_blocks_count(es)) {
		/* merge to the left */
		ext4_get_group_no_and_offset(ac->ac_sb, ar->pleft + 1,
						&ac->ac_g_ex.fe_group,
						&ac->ac_g_ex.fe_start);
		ac->ac_flags |= EXT4_MB_HINT_TRY_GOAL;
	}

	mb_debug(ac->ac_sb, "goal: %lld(was %lld) blocks at %u\n", size,
		 orig_size, start);
}

static void ext4_mb_collect_stats(struct ext4_allocation_context *ac)
{
	struct ext4_sb_info *sbi = EXT4_SB(ac->ac_sb);

	if (sbi->s_mb_stats && ac->ac_g_ex.fe_len >= 1) {
		atomic_inc(&sbi->s_bal_reqs);
		atomic_add(ac->ac_b_ex.fe_len, &sbi->s_bal_allocated);
		if (ac->ac_b_ex.fe_len >= ac->ac_o_ex.fe_len)
			atomic_inc(&sbi->s_bal_success);

		atomic_add(ac->ac_found, &sbi->s_bal_ex_scanned);
		for (int i=0; i<EXT4_MB_NUM_CRS; i++) {
			atomic_add(ac->ac_cX_found[i], &sbi->s_bal_cX_ex_scanned[i]);
		}

		atomic_add(ac->ac_groups_scanned, &sbi->s_bal_groups_scanned);
		if (ac->ac_g_ex.fe_start == ac->ac_b_ex.fe_start &&
				ac->ac_g_ex.fe_group == ac->ac_b_ex.fe_group)
			atomic_inc(&sbi->s_bal_goals);
		/* did we allocate as much as normalizer originally wanted? */
		if (ac->ac_f_ex.fe_len == ac->ac_orig_goal_len)
			atomic_inc(&sbi->s_bal_len_goals);

		if (ac->ac_found > sbi->s_mb_max_to_scan)
			atomic_inc(&sbi->s_bal_breaks);
	}

	if (ac->ac_op == EXT4_MB_HISTORY_ALLOC)
		trace_ext4_mballoc_alloc(ac);
	else
		trace_ext4_mballoc_prealloc(ac);
}

/*
 * Called on failure; free up any blocks from the inode PA for this
 * context.  We don't need this for MB_GROUP_PA because we only change
 * pa_free in ext4_mb_release_context(), but on failure, we've already
 * zeroed out ac->ac_b_ex.fe_len, so group_pa->pa_free is not changed.
 */
static void ext4_discard_allocated_blocks(struct ext4_allocation_context *ac)
{
	struct ext4_prealloc_space *pa = ac->ac_pa;
	struct ext4_buddy e4b;
	int err;

	if (pa == NULL) {
		if (ac->ac_f_ex.fe_len == 0)
			return;
		err = ext4_mb_load_buddy(ac->ac_sb, ac->ac_f_ex.fe_group, &e4b);
		if (WARN_RATELIMIT(err,
				   "ext4: mb_load_buddy failed (%d)", err))
			/*
			 * This should never happen since we pin the
			 * pages in the ext4_allocation_context so
			 * ext4_mb_load_buddy() should never fail.
			 */
			return;
		ext4_lock_group(ac->ac_sb, ac->ac_f_ex.fe_group);
		mb_free_blocks(ac->ac_inode, &e4b, ac->ac_f_ex.fe_start,
			       ac->ac_f_ex.fe_len);
		ext4_unlock_group(ac->ac_sb, ac->ac_f_ex.fe_group);
		ext4_mb_unload_buddy(&e4b);
		return;
	}
	if (pa->pa_type == MB_INODE_PA) {
		spin_lock(&pa->pa_lock);
		pa->pa_free += ac->ac_b_ex.fe_len;
		spin_unlock(&pa->pa_lock);
	}
}

/*
 * use blocks preallocated to inode
 */
static void ext4_mb_use_inode_pa(struct ext4_allocation_context *ac,
				struct ext4_prealloc_space *pa)
{
	struct ext4_sb_info *sbi = EXT4_SB(ac->ac_sb);
	ext4_fsblk_t start;
	ext4_fsblk_t end;
	int len;

	/* found preallocated blocks, use them */
	start = pa->pa_pstart + (ac->ac_o_ex.fe_logical - pa->pa_lstart);
	end = min(pa->pa_pstart + EXT4_C2B(sbi, pa->pa_len),
		  start + EXT4_C2B(sbi, ac->ac_o_ex.fe_len));
	len = EXT4_NUM_B2C(sbi, end - start);
	ext4_get_group_no_and_offset(ac->ac_sb, start, &ac->ac_b_ex.fe_group,
					&ac->ac_b_ex.fe_start);
	ac->ac_b_ex.fe_len = len;
	ac->ac_status = AC_STATUS_FOUND;
	ac->ac_pa = pa;

	BUG_ON(start < pa->pa_pstart);
	BUG_ON(end > pa->pa_pstart + EXT4_C2B(sbi, pa->pa_len));
	BUG_ON(pa->pa_free < len);
	BUG_ON(ac->ac_b_ex.fe_len <= 0);
	pa->pa_free -= len;

	mb_debug(ac->ac_sb, "use %llu/%d from inode pa %p\n", start, len, pa);
}

/*
 * use blocks preallocated to locality group
 */
static void ext4_mb_use_group_pa(struct ext4_allocation_context *ac,
				struct ext4_prealloc_space *pa)
{
	unsigned int len = ac->ac_o_ex.fe_len;

	ext4_get_group_no_and_offset(ac->ac_sb, pa->pa_pstart,
					&ac->ac_b_ex.fe_group,
					&ac->ac_b_ex.fe_start);
	ac->ac_b_ex.fe_len = len;
	ac->ac_status = AC_STATUS_FOUND;
	ac->ac_pa = pa;

	/* we don't correct pa_pstart or pa_len here to avoid
	 * possible race when the group is being loaded concurrently
	 * instead we correct pa later, after blocks are marked
	 * in on-disk bitmap -- see ext4_mb_release_context()
	 * Other CPUs are prevented from allocating from this pa by lg_mutex
	 */
	mb_debug(ac->ac_sb, "use %u/%u from group pa %p\n",
		 pa->pa_lstart, len, pa);
}

/*
 * Return the prealloc space that have minimal distance
 * from the goal block. @cpa is the prealloc
 * space that is having currently known minimal distance
 * from the goal block.
 */
static struct ext4_prealloc_space *
ext4_mb_check_group_pa(ext4_fsblk_t goal_block,
			struct ext4_prealloc_space *pa,
			struct ext4_prealloc_space *cpa)
{
	ext4_fsblk_t cur_distance, new_distance;

	if (cpa == NULL) {
		atomic_inc(&pa->pa_count);
		return pa;
	}
	cur_distance = abs(goal_block - cpa->pa_pstart);
	new_distance = abs(goal_block - pa->pa_pstart);

	if (cur_distance <= new_distance)
		return cpa;

	/* drop the previous reference */
	atomic_dec(&cpa->pa_count);
	atomic_inc(&pa->pa_count);
	return pa;
}

/*
 * check if found pa meets EXT4_MB_HINT_GOAL_ONLY
 */
static bool
ext4_mb_pa_goal_check(struct ext4_allocation_context *ac,
		      struct ext4_prealloc_space *pa)
{
	struct ext4_sb_info *sbi = EXT4_SB(ac->ac_sb);
	ext4_fsblk_t start;

	if (likely(!(ac->ac_flags & EXT4_MB_HINT_GOAL_ONLY)))
		return true;

	/*
	 * If EXT4_MB_HINT_GOAL_ONLY is set, ac_g_ex will not be adjusted
	 * in ext4_mb_normalize_request and will keep same with ac_o_ex
	 * from ext4_mb_initialize_context. Choose ac_g_ex here to keep
	 * consistent with ext4_mb_find_by_goal.
	 */
	start = pa->pa_pstart +
		(ac->ac_g_ex.fe_logical - pa->pa_lstart);
	if (ext4_grp_offs_to_block(ac->ac_sb, &ac->ac_g_ex) != start)
		return false;

	if (ac->ac_g_ex.fe_len > pa->pa_len -
	    EXT4_B2C(sbi, ac->ac_g_ex.fe_logical - pa->pa_lstart))
		return false;

	return true;
}

/*
 * search goal blocks in preallocated space
 */
static noinline_for_stack bool
ext4_mb_use_preallocated(struct ext4_allocation_context *ac)
{
	struct ext4_sb_info *sbi = EXT4_SB(ac->ac_sb);
	int order, i;
	struct ext4_inode_info *ei = EXT4_I(ac->ac_inode);
	struct ext4_locality_group *lg;
	struct ext4_prealloc_space *tmp_pa = NULL, *cpa = NULL;
	struct rb_node *iter;
	ext4_fsblk_t goal_block;

	/* only data can be preallocated */
	if (!(ac->ac_flags & EXT4_MB_HINT_DATA))
		return false;

	/*
	 * first, try per-file preallocation by searching the inode pa rbtree.
	 *
	 * Here, we can't do a direct traversal of the tree because
	 * ext4_mb_discard_group_preallocation() can paralelly mark the pa
	 * deleted and that can cause direct traversal to skip some entries.
	 */
	read_lock(&ei->i_prealloc_lock);

	if (RB_EMPTY_ROOT(&ei->i_prealloc_node)) {
		goto try_group_pa;
	}

	/*
	 * Step 1: Find a pa with logical start immediately adjacent to the
	 * original logical start. This could be on the left or right.
	 *
	 * (tmp_pa->pa_lstart never changes so we can skip locking for it).
	 */
	for (iter = ei->i_prealloc_node.rb_node; iter;
	     iter = ext4_mb_pa_rb_next_iter(ac->ac_o_ex.fe_logical,
					    tmp_pa->pa_lstart, iter)) {
		tmp_pa = rb_entry(iter, struct ext4_prealloc_space,
				  pa_node.inode_node);
	}

	/*
	 * Step 2: The adjacent pa might be to the right of logical start, find
	 * the left adjacent pa. After this step we'd have a valid tmp_pa whose
	 * logical start is towards the left of original request's logical start
	 */
	if (tmp_pa->pa_lstart > ac->ac_o_ex.fe_logical) {
		struct rb_node *tmp;
		tmp = rb_prev(&tmp_pa->pa_node.inode_node);

		if (tmp) {
			tmp_pa = rb_entry(tmp, struct ext4_prealloc_space,
					    pa_node.inode_node);
		} else {
			/*
			 * If there is no adjacent pa to the left then finding
			 * an overlapping pa is not possible hence stop searching
			 * inode pa tree
			 */
			goto try_group_pa;
		}
	}

	BUG_ON(!(tmp_pa && tmp_pa->pa_lstart <= ac->ac_o_ex.fe_logical));

	/*
	 * Step 3: If the left adjacent pa is deleted, keep moving left to find
	 * the first non deleted adjacent pa. After this step we should have a
	 * valid tmp_pa which is guaranteed to be non deleted.
	 */
	for (iter = &tmp_pa->pa_node.inode_node;; iter = rb_prev(iter)) {
		if (!iter) {
			/*
			 * no non deleted left adjacent pa, so stop searching
			 * inode pa tree
			 */
			goto try_group_pa;
		}
		tmp_pa = rb_entry(iter, struct ext4_prealloc_space,
				  pa_node.inode_node);
		spin_lock(&tmp_pa->pa_lock);
		if (tmp_pa->pa_deleted == 0) {
			/*
			 * We will keep holding the pa_lock from
			 * this point on because we don't want group discard
			 * to delete this pa underneath us. Since group
			 * discard is anyways an ENOSPC operation it
			 * should be okay for it to wait a few more cycles.
			 */
			break;
		} else {
			spin_unlock(&tmp_pa->pa_lock);
		}
	}

	BUG_ON(!(tmp_pa && tmp_pa->pa_lstart <= ac->ac_o_ex.fe_logical));
	BUG_ON(tmp_pa->pa_deleted == 1);

	/*
	 * Step 4: We now have the non deleted left adjacent pa. Only this
	 * pa can possibly satisfy the request hence check if it overlaps
	 * original logical start and stop searching if it doesn't.
	 */
	if (ac->ac_o_ex.fe_logical >= pa_logical_end(sbi, tmp_pa)) {
		spin_unlock(&tmp_pa->pa_lock);
		goto try_group_pa;
	}

	/* non-extent files can't have physical blocks past 2^32 */
	if (!(ext4_test_inode_flag(ac->ac_inode, EXT4_INODE_EXTENTS)) &&
	    (tmp_pa->pa_pstart + EXT4_C2B(sbi, tmp_pa->pa_len) >
	     EXT4_MAX_BLOCK_FILE_PHYS)) {
		/*
		 * Since PAs don't overlap, we won't find any other PA to
		 * satisfy this.
		 */
		spin_unlock(&tmp_pa->pa_lock);
		goto try_group_pa;
	}

	if (tmp_pa->pa_free && likely(ext4_mb_pa_goal_check(ac, tmp_pa))) {
		atomic_inc(&tmp_pa->pa_count);
		ext4_mb_use_inode_pa(ac, tmp_pa);
		spin_unlock(&tmp_pa->pa_lock);
		read_unlock(&ei->i_prealloc_lock);
		return true;
	} else {
		/*
		 * We found a valid overlapping pa but couldn't use it because
		 * it had no free blocks. This should ideally never happen
		 * because:
		 *
		 * 1. When a new inode pa is added to rbtree it must have
		 *    pa_free > 0 since otherwise we won't actually need
		 *    preallocation.
		 *
		 * 2. An inode pa that is in the rbtree can only have it's
		 *    pa_free become zero when another thread calls:
		 *      ext4_mb_new_blocks
		 *       ext4_mb_use_preallocated
		 *        ext4_mb_use_inode_pa
		 *
		 * 3. Further, after the above calls make pa_free == 0, we will
		 *    immediately remove it from the rbtree in:
		 *      ext4_mb_new_blocks
		 *       ext4_mb_release_context
		 *        ext4_mb_put_pa
		 *
		 * 4. Since the pa_free becoming 0 and pa_free getting removed
		 * from tree both happen in ext4_mb_new_blocks, which is always
		 * called with i_data_sem held for data allocations, we can be
		 * sure that another process will never see a pa in rbtree with
		 * pa_free == 0.
		 */
		WARN_ON_ONCE(tmp_pa->pa_free == 0);
	}
	spin_unlock(&tmp_pa->pa_lock);
try_group_pa:
	read_unlock(&ei->i_prealloc_lock);

	/* can we use group allocation? */
	if (!(ac->ac_flags & EXT4_MB_HINT_GROUP_ALLOC))
		return false;

	/* inode may have no locality group for some reason */
	lg = ac->ac_lg;
	if (lg == NULL)
		return false;
	order  = fls(ac->ac_o_ex.fe_len) - 1;
	if (order > PREALLOC_TB_SIZE - 1)
		/* The max size of hash table is PREALLOC_TB_SIZE */
		order = PREALLOC_TB_SIZE - 1;

	goal_block = ext4_grp_offs_to_block(ac->ac_sb, &ac->ac_g_ex);
	/*
	 * search for the prealloc space that is having
	 * minimal distance from the goal block.
	 */
	for (i = order; i < PREALLOC_TB_SIZE; i++) {
		rcu_read_lock();
		list_for_each_entry_rcu(tmp_pa, &lg->lg_prealloc_list[i],
					pa_node.lg_list) {
			spin_lock(&tmp_pa->pa_lock);
			if (tmp_pa->pa_deleted == 0 &&
					tmp_pa->pa_free >= ac->ac_o_ex.fe_len) {

				cpa = ext4_mb_check_group_pa(goal_block,
								tmp_pa, cpa);
			}
			spin_unlock(&tmp_pa->pa_lock);
		}
		rcu_read_unlock();
	}
	if (cpa) {
		ext4_mb_use_group_pa(ac, cpa);
		return true;
	}
	return false;
}

/*
 * the function goes through all preallocation in this group and marks them
 * used in in-core bitmap. buddy must be generated from this bitmap
 * Need to be called with ext4 group lock held
 */
static noinline_for_stack
void ext4_mb_generate_from_pa(struct super_block *sb, void *bitmap,
					ext4_group_t group)
{
	struct ext4_group_info *grp = ext4_get_group_info(sb, group);
	struct ext4_prealloc_space *pa;
	struct list_head *cur;
	ext4_group_t groupnr;
	ext4_grpblk_t start;
	int preallocated = 0;
	int len;

	if (!grp)
		return;

	/* all form of preallocation discards first load group,
	 * so the only competing code is preallocation use.
	 * we don't need any locking here
	 * notice we do NOT ignore preallocations with pa_deleted
	 * otherwise we could leave used blocks available for
	 * allocation in buddy when concurrent ext4_mb_put_pa()
	 * is dropping preallocation
	 */
	list_for_each(cur, &grp->bb_prealloc_list) {
		pa = list_entry(cur, struct ext4_prealloc_space, pa_group_list);
		spin_lock(&pa->pa_lock);
		ext4_get_group_no_and_offset(sb, pa->pa_pstart,
					     &groupnr, &start);
		len = pa->pa_len;
		spin_unlock(&pa->pa_lock);
		if (unlikely(len == 0))
			continue;
		BUG_ON(groupnr != group);
		mb_set_bits(bitmap, start, len);
		preallocated += len;
	}
	mb_debug(sb, "preallocated %d for group %u\n", preallocated, group);
}

static void ext4_mb_mark_pa_deleted(struct super_block *sb,
				    struct ext4_prealloc_space *pa)
{
	struct ext4_inode_info *ei;

	if (pa->pa_deleted) {
		ext4_warning(sb, "deleted pa, type:%d, pblk:%llu, lblk:%u, len:%d\n",
			     pa->pa_type, pa->pa_pstart, pa->pa_lstart,
			     pa->pa_len);
		return;
	}

	pa->pa_deleted = 1;

	if (pa->pa_type == MB_INODE_PA) {
		ei = EXT4_I(pa->pa_inode);
		atomic_dec(&ei->i_prealloc_active);
	}
}

static inline void ext4_mb_pa_free(struct ext4_prealloc_space *pa)
{
	BUG_ON(!pa);
	BUG_ON(atomic_read(&pa->pa_count));
	BUG_ON(pa->pa_deleted == 0);
	kmem_cache_free(ext4_pspace_cachep, pa);
}

static void ext4_mb_pa_callback(struct rcu_head *head)
{
	struct ext4_prealloc_space *pa;

	pa = container_of(head, struct ext4_prealloc_space, u.pa_rcu);
	ext4_mb_pa_free(pa);
}

/*
 * drops a reference to preallocated space descriptor
 * if this was the last reference and the space is consumed
 */
static void ext4_mb_put_pa(struct ext4_allocation_context *ac,
			struct super_block *sb, struct ext4_prealloc_space *pa)
{
	ext4_group_t grp;
	ext4_fsblk_t grp_blk;
	struct ext4_inode_info *ei = EXT4_I(ac->ac_inode);

	/* in this short window concurrent discard can set pa_deleted */
	spin_lock(&pa->pa_lock);
	if (!atomic_dec_and_test(&pa->pa_count) || pa->pa_free != 0) {
		spin_unlock(&pa->pa_lock);
		return;
	}

	if (pa->pa_deleted == 1) {
		spin_unlock(&pa->pa_lock);
		return;
	}

	ext4_mb_mark_pa_deleted(sb, pa);
	spin_unlock(&pa->pa_lock);

	grp_blk = pa->pa_pstart;
	/*
	 * If doing group-based preallocation, pa_pstart may be in the
	 * next group when pa is used up
	 */
	if (pa->pa_type == MB_GROUP_PA)
		grp_blk--;

	grp = ext4_get_group_number(sb, grp_blk);

	/*
	 * possible race:
	 *
	 *  P1 (buddy init)			P2 (regular allocation)
	 *					find block B in PA
	 *  copy on-disk bitmap to buddy
	 *  					mark B in on-disk bitmap
	 *					drop PA from group
	 *  mark all PAs in buddy
	 *
	 * thus, P1 initializes buddy with B available. to prevent this
	 * we make "copy" and "mark all PAs" atomic and serialize "drop PA"
	 * against that pair
	 */
	ext4_lock_group(sb, grp);
	list_del(&pa->pa_group_list);
	ext4_unlock_group(sb, grp);

	if (pa->pa_type == MB_INODE_PA) {
		write_lock(pa->pa_node_lock.inode_lock);
		rb_erase(&pa->pa_node.inode_node, &ei->i_prealloc_node);
		write_unlock(pa->pa_node_lock.inode_lock);
		ext4_mb_pa_free(pa);
	} else {
		spin_lock(pa->pa_node_lock.lg_lock);
		list_del_rcu(&pa->pa_node.lg_list);
		spin_unlock(pa->pa_node_lock.lg_lock);
		call_rcu(&(pa)->u.pa_rcu, ext4_mb_pa_callback);
	}
}

static void ext4_mb_pa_rb_insert(struct rb_root *root, struct rb_node *new)
{
	struct rb_node **iter = &root->rb_node, *parent = NULL;
	struct ext4_prealloc_space *iter_pa, *new_pa;
	ext4_lblk_t iter_start, new_start;

	while (*iter) {
		iter_pa = rb_entry(*iter, struct ext4_prealloc_space,
				   pa_node.inode_node);
		new_pa = rb_entry(new, struct ext4_prealloc_space,
				   pa_node.inode_node);
		iter_start = iter_pa->pa_lstart;
		new_start = new_pa->pa_lstart;

		parent = *iter;
		if (new_start < iter_start)
			iter = &((*iter)->rb_left);
		else
			iter = &((*iter)->rb_right);
	}

	rb_link_node(new, parent, iter);
	rb_insert_color(new, root);
}

/*
 * creates new preallocated space for given inode
 */
static noinline_for_stack void
ext4_mb_new_inode_pa(struct ext4_allocation_context *ac)
{
	struct super_block *sb = ac->ac_sb;
	struct ext4_sb_info *sbi = EXT4_SB(sb);
	struct ext4_prealloc_space *pa;
	struct ext4_group_info *grp;
	struct ext4_inode_info *ei;

	/* preallocate only when found space is larger then requested */
	BUG_ON(ac->ac_o_ex.fe_len >= ac->ac_b_ex.fe_len);
	BUG_ON(ac->ac_status != AC_STATUS_FOUND);
	BUG_ON(!S_ISREG(ac->ac_inode->i_mode));
	BUG_ON(ac->ac_pa == NULL);

	pa = ac->ac_pa;

	if (ac->ac_b_ex.fe_len < ac->ac_orig_goal_len) {
		struct ext4_free_extent ex = {
			.fe_logical = ac->ac_g_ex.fe_logical,
			.fe_len = ac->ac_orig_goal_len,
		};
		loff_t orig_goal_end = extent_logical_end(sbi, &ex);
		loff_t o_ex_end = extent_logical_end(sbi, &ac->ac_o_ex);

		/*
		 * We can't allocate as much as normalizer wants, so we try
		 * to get proper lstart to cover the original request, except
		 * when the goal doesn't cover the original request as below:
		 *
		 * orig_ex:2045/2055(10), isize:8417280 -> normalized:0/2048
		 * best_ex:0/200(200) -> adjusted: 1848/2048(200)
		 */
		BUG_ON(ac->ac_g_ex.fe_logical > ac->ac_o_ex.fe_logical);
		BUG_ON(ac->ac_g_ex.fe_len < ac->ac_o_ex.fe_len);

		/*
		 * Use the below logic for adjusting best extent as it keeps
		 * fragmentation in check while ensuring logical range of best
		 * extent doesn't overflow out of goal extent:
		 *
		 * 1. Check if best ex can be kept at end of goal (before
		 *    cr_best_avail trimmed it) and still cover original start
		 * 2. Else, check if best ex can be kept at start of goal and
		 *    still cover original end
		 * 3. Else, keep the best ex at start of original request.
		 */
		ex.fe_len = ac->ac_b_ex.fe_len;

		ex.fe_logical = orig_goal_end - EXT4_C2B(sbi, ex.fe_len);
		if (ac->ac_o_ex.fe_logical >= ex.fe_logical)
			goto adjust_bex;

		ex.fe_logical = ac->ac_g_ex.fe_logical;
		if (o_ex_end <= extent_logical_end(sbi, &ex))
			goto adjust_bex;

		ex.fe_logical = ac->ac_o_ex.fe_logical;
adjust_bex:
		ac->ac_b_ex.fe_logical = ex.fe_logical;

		BUG_ON(ac->ac_o_ex.fe_logical < ac->ac_b_ex.fe_logical);
		BUG_ON(extent_logical_end(sbi, &ex) > orig_goal_end);
	}

	pa->pa_lstart = ac->ac_b_ex.fe_logical;
	pa->pa_pstart = ext4_grp_offs_to_block(sb, &ac->ac_b_ex);
	pa->pa_len = ac->ac_b_ex.fe_len;
	pa->pa_free = pa->pa_len;
	spin_lock_init(&pa->pa_lock);
	INIT_LIST_HEAD(&pa->pa_group_list);
	pa->pa_deleted = 0;
	pa->pa_type = MB_INODE_PA;

	mb_debug(sb, "new inode pa %p: %llu/%d for %u\n", pa, pa->pa_pstart,
		 pa->pa_len, pa->pa_lstart);
	trace_ext4_mb_new_inode_pa(ac, pa);

	atomic_add(pa->pa_free, &sbi->s_mb_preallocated);
	ext4_mb_use_inode_pa(ac, pa);

	ei = EXT4_I(ac->ac_inode);
	grp = ext4_get_group_info(sb, ac->ac_b_ex.fe_group);
	if (!grp)
		return;

	pa->pa_node_lock.inode_lock = &ei->i_prealloc_lock;
	pa->pa_inode = ac->ac_inode;

	list_add(&pa->pa_group_list, &grp->bb_prealloc_list);

	write_lock(pa->pa_node_lock.inode_lock);
	ext4_mb_pa_rb_insert(&ei->i_prealloc_node, &pa->pa_node.inode_node);
	write_unlock(pa->pa_node_lock.inode_lock);
	atomic_inc(&ei->i_prealloc_active);
}

/*
 * creates new preallocated space for locality group inodes belongs to
 */
static noinline_for_stack void
ext4_mb_new_group_pa(struct ext4_allocation_context *ac)
{
	struct super_block *sb = ac->ac_sb;
	struct ext4_locality_group *lg;
	struct ext4_prealloc_space *pa;
	struct ext4_group_info *grp;

	/* preallocate only when found space is larger then requested */
	BUG_ON(ac->ac_o_ex.fe_len >= ac->ac_b_ex.fe_len);
	BUG_ON(ac->ac_status != AC_STATUS_FOUND);
	BUG_ON(!S_ISREG(ac->ac_inode->i_mode));
	BUG_ON(ac->ac_pa == NULL);

	pa = ac->ac_pa;

	pa->pa_pstart = ext4_grp_offs_to_block(sb, &ac->ac_b_ex);
	pa->pa_lstart = pa->pa_pstart;
	pa->pa_len = ac->ac_b_ex.fe_len;
	pa->pa_free = pa->pa_len;
	spin_lock_init(&pa->pa_lock);
	INIT_LIST_HEAD(&pa->pa_node.lg_list);
	INIT_LIST_HEAD(&pa->pa_group_list);
	pa->pa_deleted = 0;
	pa->pa_type = MB_GROUP_PA;

	mb_debug(sb, "new group pa %p: %llu/%d for %u\n", pa, pa->pa_pstart,
		 pa->pa_len, pa->pa_lstart);
	trace_ext4_mb_new_group_pa(ac, pa);

	ext4_mb_use_group_pa(ac, pa);
	atomic_add(pa->pa_free, &EXT4_SB(sb)->s_mb_preallocated);

	grp = ext4_get_group_info(sb, ac->ac_b_ex.fe_group);
	if (!grp)
		return;
	lg = ac->ac_lg;
	BUG_ON(lg == NULL);

	pa->pa_node_lock.lg_lock = &lg->lg_prealloc_lock;
	pa->pa_inode = NULL;

	list_add(&pa->pa_group_list, &grp->bb_prealloc_list);

	/*
	 * We will later add the new pa to the right bucket
	 * after updating the pa_free in ext4_mb_release_context
	 */
}

static void ext4_mb_new_preallocation(struct ext4_allocation_context *ac)
{
	if (ac->ac_flags & EXT4_MB_HINT_GROUP_ALLOC)
		ext4_mb_new_group_pa(ac);
	else
		ext4_mb_new_inode_pa(ac);
}

/*
 * finds all unused blocks in on-disk bitmap, frees them in
 * in-core bitmap and buddy.
 * @pa must be unlinked from inode and group lists, so that
 * nobody else can find/use it.
 * the caller MUST hold group/inode locks.
 * TODO: optimize the case when there are no in-core structures yet
 */
static noinline_for_stack void
ext4_mb_release_inode_pa(struct ext4_buddy *e4b, struct buffer_head *bitmap_bh,
			struct ext4_prealloc_space *pa)
{
	struct super_block *sb = e4b->bd_sb;
	struct ext4_sb_info *sbi = EXT4_SB(sb);
	unsigned int end;
	unsigned int next;
	ext4_group_t group;
	ext4_grpblk_t bit;
	unsigned long long grp_blk_start;
	int free = 0;

	BUG_ON(pa->pa_deleted == 0);
	ext4_get_group_no_and_offset(sb, pa->pa_pstart, &group, &bit);
	grp_blk_start = pa->pa_pstart - EXT4_C2B(sbi, bit);
	BUG_ON(group != e4b->bd_group && pa->pa_len != 0);
	end = bit + pa->pa_len;

	while (bit < end) {
		bit = mb_find_next_zero_bit(bitmap_bh->b_data, end, bit);
		if (bit >= end)
			break;
		next = mb_find_next_bit(bitmap_bh->b_data, end, bit);
		mb_debug(sb, "free preallocated %u/%u in group %u\n",
			 (unsigned) ext4_group_first_block_no(sb, group) + bit,
			 (unsigned) next - bit, (unsigned) group);
		free += next - bit;

		trace_ext4_mballoc_discard(sb, NULL, group, bit, next - bit);
		trace_ext4_mb_release_inode_pa(pa, (grp_blk_start +
						    EXT4_C2B(sbi, bit)),
					       next - bit);
		mb_free_blocks(pa->pa_inode, e4b, bit, next - bit);
		bit = next + 1;
	}
	if (free != pa->pa_free) {
		ext4_msg(e4b->bd_sb, KERN_CRIT,
			 "pa %p: logic %lu, phys. %lu, len %d",
			 pa, (unsigned long) pa->pa_lstart,
			 (unsigned long) pa->pa_pstart,
			 pa->pa_len);
		ext4_grp_locked_error(sb, group, 0, 0, "free %u, pa_free %u",
					free, pa->pa_free);
		/*
		 * pa is already deleted so we use the value obtained
		 * from the bitmap and continue.
		 */
	}
	atomic_add(free, &sbi->s_mb_discarded);
}

static noinline_for_stack void
ext4_mb_release_group_pa(struct ext4_buddy *e4b,
				struct ext4_prealloc_space *pa)
{
	struct super_block *sb = e4b->bd_sb;
	ext4_group_t group;
	ext4_grpblk_t bit;

	trace_ext4_mb_release_group_pa(sb, pa);
	BUG_ON(pa->pa_deleted == 0);
	ext4_get_group_no_and_offset(sb, pa->pa_pstart, &group, &bit);
	if (unlikely(group != e4b->bd_group && pa->pa_len != 0)) {
		ext4_warning(sb, "bad group: expected %u, group %u, pa_start %llu",
			     e4b->bd_group, group, pa->pa_pstart);
		return;
	}
	mb_free_blocks(pa->pa_inode, e4b, bit, pa->pa_len);
	atomic_add(pa->pa_len, &EXT4_SB(sb)->s_mb_discarded);
	trace_ext4_mballoc_discard(sb, NULL, group, bit, pa->pa_len);
}

/*
 * releases all preallocations in given group
 *
 * first, we need to decide discard policy:
 * - when do we discard
 *   1) ENOSPC
 * - how many do we discard
 *   1) how many requested
 */
static noinline_for_stack int
ext4_mb_discard_group_preallocations(struct super_block *sb,
				     ext4_group_t group, int *busy)
{
	struct ext4_group_info *grp = ext4_get_group_info(sb, group);
	struct buffer_head *bitmap_bh = NULL;
	struct ext4_prealloc_space *pa, *tmp;
	LIST_HEAD(list);
	struct ext4_buddy e4b;
	struct ext4_inode_info *ei;
	int err;
	int free = 0;

	if (!grp)
		return 0;
	mb_debug(sb, "discard preallocation for group %u\n", group);
	if (list_empty(&grp->bb_prealloc_list))
		goto out_dbg;

	bitmap_bh = ext4_read_block_bitmap(sb, group);
	if (IS_ERR(bitmap_bh)) {
		err = PTR_ERR(bitmap_bh);
		ext4_error_err(sb, -err,
			       "Error %d reading block bitmap for %u",
			       err, group);
		goto out_dbg;
	}

	err = ext4_mb_load_buddy(sb, group, &e4b);
	if (err) {
		ext4_warning(sb, "Error %d loading buddy information for %u",
			     err, group);
		put_bh(bitmap_bh);
		goto out_dbg;
	}

	ext4_lock_group(sb, group);
	list_for_each_entry_safe(pa, tmp,
				&grp->bb_prealloc_list, pa_group_list) {
		spin_lock(&pa->pa_lock);
		if (atomic_read(&pa->pa_count)) {
			spin_unlock(&pa->pa_lock);
			*busy = 1;
			continue;
		}
		if (pa->pa_deleted) {
			spin_unlock(&pa->pa_lock);
			continue;
		}

		/* seems this one can be freed ... */
		ext4_mb_mark_pa_deleted(sb, pa);

		if (!free)
			this_cpu_inc(discard_pa_seq);

		/* we can trust pa_free ... */
		free += pa->pa_free;

		spin_unlock(&pa->pa_lock);

		list_del(&pa->pa_group_list);
		list_add(&pa->u.pa_tmp_list, &list);
	}

	/* now free all selected PAs */
	list_for_each_entry_safe(pa, tmp, &list, u.pa_tmp_list) {

		/* remove from object (inode or locality group) */
		if (pa->pa_type == MB_GROUP_PA) {
			spin_lock(pa->pa_node_lock.lg_lock);
			list_del_rcu(&pa->pa_node.lg_list);
			spin_unlock(pa->pa_node_lock.lg_lock);
		} else {
			write_lock(pa->pa_node_lock.inode_lock);
			ei = EXT4_I(pa->pa_inode);
			rb_erase(&pa->pa_node.inode_node, &ei->i_prealloc_node);
			write_unlock(pa->pa_node_lock.inode_lock);
		}

		list_del(&pa->u.pa_tmp_list);

		if (pa->pa_type == MB_GROUP_PA) {
			ext4_mb_release_group_pa(&e4b, pa);
			call_rcu(&(pa)->u.pa_rcu, ext4_mb_pa_callback);
		} else {
			ext4_mb_release_inode_pa(&e4b, bitmap_bh, pa);
			ext4_mb_pa_free(pa);
		}
	}

	ext4_unlock_group(sb, group);
	ext4_mb_unload_buddy(&e4b);
	put_bh(bitmap_bh);
out_dbg:
	mb_debug(sb, "discarded (%d) blocks preallocated for group %u bb_free (%d)\n",
		 free, group, grp->bb_free);
	return free;
}

/*
 * releases all non-used preallocated blocks for given inode
 *
 * It's important to discard preallocations under i_data_sem
 * We don't want another block to be served from the prealloc
 * space when we are discarding the inode prealloc space.
 *
 * FIXME!! Make sure it is valid at all the call sites
 */
void ext4_discard_preallocations(struct inode *inode)
{
	struct ext4_inode_info *ei = EXT4_I(inode);
	struct super_block *sb = inode->i_sb;
	struct buffer_head *bitmap_bh = NULL;
	struct ext4_prealloc_space *pa, *tmp;
	ext4_group_t group = 0;
	LIST_HEAD(list);
	struct ext4_buddy e4b;
	struct rb_node *iter;
	int err;

	if (!S_ISREG(inode->i_mode))
		return;

	if (EXT4_SB(sb)->s_mount_state & EXT4_FC_REPLAY)
		return;

	mb_debug(sb, "discard preallocation for inode %lu\n",
		 inode->i_ino);
	trace_ext4_discard_preallocations(inode,
			atomic_read(&ei->i_prealloc_active));

repeat:
	/* first, collect all pa's in the inode */
	write_lock(&ei->i_prealloc_lock);
	for (iter = rb_first(&ei->i_prealloc_node); iter;
	     iter = rb_next(iter)) {
		pa = rb_entry(iter, struct ext4_prealloc_space,
			      pa_node.inode_node);
		BUG_ON(pa->pa_node_lock.inode_lock != &ei->i_prealloc_lock);

		spin_lock(&pa->pa_lock);
		if (atomic_read(&pa->pa_count)) {
			/* this shouldn't happen often - nobody should
			 * use preallocation while we're discarding it */
			spin_unlock(&pa->pa_lock);
			write_unlock(&ei->i_prealloc_lock);
			ext4_msg(sb, KERN_ERR,
				 "uh-oh! used pa while discarding");
			WARN_ON(1);
			schedule_timeout_uninterruptible(HZ);
			goto repeat;

		}
		if (pa->pa_deleted == 0) {
			ext4_mb_mark_pa_deleted(sb, pa);
			spin_unlock(&pa->pa_lock);
			rb_erase(&pa->pa_node.inode_node, &ei->i_prealloc_node);
			list_add(&pa->u.pa_tmp_list, &list);
			continue;
		}

		/* someone is deleting pa right now */
		spin_unlock(&pa->pa_lock);
		write_unlock(&ei->i_prealloc_lock);

		/* we have to wait here because pa_deleted
		 * doesn't mean pa is already unlinked from
		 * the list. as we might be called from
		 * ->clear_inode() the inode will get freed
		 * and concurrent thread which is unlinking
		 * pa from inode's list may access already
		 * freed memory, bad-bad-bad */

		/* XXX: if this happens too often, we can
		 * add a flag to force wait only in case
		 * of ->clear_inode(), but not in case of
		 * regular truncate */
		schedule_timeout_uninterruptible(HZ);
		goto repeat;
	}
	write_unlock(&ei->i_prealloc_lock);

	list_for_each_entry_safe(pa, tmp, &list, u.pa_tmp_list) {
		BUG_ON(pa->pa_type != MB_INODE_PA);
		group = ext4_get_group_number(sb, pa->pa_pstart);

		err = ext4_mb_load_buddy_gfp(sb, group, &e4b,
					     GFP_NOFS|__GFP_NOFAIL);
		if (err) {
			ext4_error_err(sb, -err, "Error %d loading buddy information for %u",
				       err, group);
			continue;
		}

		bitmap_bh = ext4_read_block_bitmap(sb, group);
		if (IS_ERR(bitmap_bh)) {
			err = PTR_ERR(bitmap_bh);
			ext4_error_err(sb, -err, "Error %d reading block bitmap for %u",
				       err, group);
			ext4_mb_unload_buddy(&e4b);
			continue;
		}

		ext4_lock_group(sb, group);
		list_del(&pa->pa_group_list);
		ext4_mb_release_inode_pa(&e4b, bitmap_bh, pa);
		ext4_unlock_group(sb, group);

		ext4_mb_unload_buddy(&e4b);
		put_bh(bitmap_bh);

		list_del(&pa->u.pa_tmp_list);
		ext4_mb_pa_free(pa);
	}
}

static int ext4_mb_pa_alloc(struct ext4_allocation_context *ac)
{
	struct ext4_prealloc_space *pa;

	BUG_ON(ext4_pspace_cachep == NULL);
	pa = kmem_cache_zalloc(ext4_pspace_cachep, GFP_NOFS);
	if (!pa)
		return -ENOMEM;
	atomic_set(&pa->pa_count, 1);
	ac->ac_pa = pa;
	return 0;
}

static void ext4_mb_pa_put_free(struct ext4_allocation_context *ac)
{
	struct ext4_prealloc_space *pa = ac->ac_pa;

	BUG_ON(!pa);
	ac->ac_pa = NULL;
	WARN_ON(!atomic_dec_and_test(&pa->pa_count));
	/*
	 * current function is only called due to an error or due to
	 * len of found blocks < len of requested blocks hence the PA has not
	 * been added to grp->bb_prealloc_list. So we don't need to lock it
	 */
	pa->pa_deleted = 1;
	ext4_mb_pa_free(pa);
}

#ifdef CONFIG_EXT4_DEBUG
static inline void ext4_mb_show_pa(struct super_block *sb)
{
	ext4_group_t i, ngroups;

	if (ext4_emergency_state(sb))
		return;

	ngroups = ext4_get_groups_count(sb);
	mb_debug(sb, "groups: ");
	for (i = 0; i < ngroups; i++) {
		struct ext4_group_info *grp = ext4_get_group_info(sb, i);
		struct ext4_prealloc_space *pa;
		ext4_grpblk_t start;
		struct list_head *cur;

		if (!grp)
			continue;
		ext4_lock_group(sb, i);
		list_for_each(cur, &grp->bb_prealloc_list) {
			pa = list_entry(cur, struct ext4_prealloc_space,
					pa_group_list);
			spin_lock(&pa->pa_lock);
			ext4_get_group_no_and_offset(sb, pa->pa_pstart,
						     NULL, &start);
			spin_unlock(&pa->pa_lock);
			mb_debug(sb, "PA:%u:%d:%d\n", i, start,
				 pa->pa_len);
		}
		ext4_unlock_group(sb, i);
		mb_debug(sb, "%u: %d/%d\n", i, grp->bb_free,
			 grp->bb_fragments);
	}
}

static void ext4_mb_show_ac(struct ext4_allocation_context *ac)
{
	struct super_block *sb = ac->ac_sb;

	if (ext4_emergency_state(sb))
		return;

	mb_debug(sb, "Can't allocate:"
			" Allocation context details:");
	mb_debug(sb, "status %u flags 0x%x",
			ac->ac_status, ac->ac_flags);
	mb_debug(sb, "orig %lu/%lu/%lu@%lu, "
			"goal %lu/%lu/%lu@%lu, "
			"best %lu/%lu/%lu@%lu cr %d",
			(unsigned long)ac->ac_o_ex.fe_group,
			(unsigned long)ac->ac_o_ex.fe_start,
			(unsigned long)ac->ac_o_ex.fe_len,
			(unsigned long)ac->ac_o_ex.fe_logical,
			(unsigned long)ac->ac_g_ex.fe_group,
			(unsigned long)ac->ac_g_ex.fe_start,
			(unsigned long)ac->ac_g_ex.fe_len,
			(unsigned long)ac->ac_g_ex.fe_logical,
			(unsigned long)ac->ac_b_ex.fe_group,
			(unsigned long)ac->ac_b_ex.fe_start,
			(unsigned long)ac->ac_b_ex.fe_len,
			(unsigned long)ac->ac_b_ex.fe_logical,
			(int)ac->ac_criteria);
	mb_debug(sb, "%u found", ac->ac_found);
	mb_debug(sb, "used pa: %s, ", str_yes_no(ac->ac_pa));
	if (ac->ac_pa)
		mb_debug(sb, "pa_type %s\n", ac->ac_pa->pa_type == MB_GROUP_PA ?
			 "group pa" : "inode pa");
	ext4_mb_show_pa(sb);
}
#else
static inline void ext4_mb_show_pa(struct super_block *sb)
{
}
static inline void ext4_mb_show_ac(struct ext4_allocation_context *ac)
{
	ext4_mb_show_pa(ac->ac_sb);
}
#endif

/*
 * We use locality group preallocation for small size file. The size of the
 * file is determined by the current size or the resulting size after
 * allocation which ever is larger
 *
 * One can tune this size via /sys/fs/ext4/<partition>/mb_stream_req
 */
static void ext4_mb_group_or_file(struct ext4_allocation_context *ac)
{
	struct ext4_sb_info *sbi = EXT4_SB(ac->ac_sb);
	int bsbits = ac->ac_sb->s_blocksize_bits;
	loff_t size, isize;
	bool inode_pa_eligible, group_pa_eligible;

	if (!(ac->ac_flags & EXT4_MB_HINT_DATA))
		return;

	if (unlikely(ac->ac_flags & EXT4_MB_HINT_GOAL_ONLY))
		return;

	group_pa_eligible = sbi->s_mb_group_prealloc > 0;
	inode_pa_eligible = true;
	size = extent_logical_end(sbi, &ac->ac_o_ex);
	isize = (i_size_read(ac->ac_inode) + ac->ac_sb->s_blocksize - 1)
		>> bsbits;

	/* No point in using inode preallocation for closed files */
	if ((size == isize) && !ext4_fs_is_busy(sbi) &&
	    !inode_is_open_for_write(ac->ac_inode))
		inode_pa_eligible = false;

	size = max(size, isize);
	/* Don't use group allocation for large files */
	if (size > sbi->s_mb_stream_request)
		group_pa_eligible = false;

	if (!group_pa_eligible) {
		if (inode_pa_eligible)
			ac->ac_flags |= EXT4_MB_STREAM_ALLOC;
		else
			ac->ac_flags |= EXT4_MB_HINT_NOPREALLOC;
		return;
	}

	BUG_ON(ac->ac_lg != NULL);
	/*
	 * locality group prealloc space are per cpu. The reason for having
	 * per cpu locality group is to reduce the contention between block
	 * request from multiple CPUs.
	 */
	ac->ac_lg = raw_cpu_ptr(sbi->s_locality_groups);

	/* we're going to use group allocation */
	ac->ac_flags |= EXT4_MB_HINT_GROUP_ALLOC;

	/* serialize all allocations in the group */
	mutex_lock(&ac->ac_lg->lg_mutex);
}

static noinline_for_stack void
ext4_mb_initialize_context(struct ext4_allocation_context *ac,
				struct ext4_allocation_request *ar)
{
	struct super_block *sb = ar->inode->i_sb;
	struct ext4_sb_info *sbi = EXT4_SB(sb);
	struct ext4_super_block *es = sbi->s_es;
	ext4_group_t group;
	unsigned int len;
	ext4_fsblk_t goal;
	ext4_grpblk_t block;

	/* we can't allocate > group size */
	len = ar->len;

	/* just a dirty hack to filter too big requests  */
	if (len >= EXT4_CLUSTERS_PER_GROUP(sb))
		len = EXT4_CLUSTERS_PER_GROUP(sb);

	/* start searching from the goal */
	goal = ar->goal;
	if (goal < le32_to_cpu(es->s_first_data_block) ||
			goal >= ext4_blocks_count(es))
		goal = le32_to_cpu(es->s_first_data_block);
	ext4_get_group_no_and_offset(sb, goal, &group, &block);

	/* set up allocation goals */
	ac->ac_b_ex.fe_logical = EXT4_LBLK_CMASK(sbi, ar->logical);
	ac->ac_status = AC_STATUS_CONTINUE;
	ac->ac_sb = sb;
	ac->ac_inode = ar->inode;
	ac->ac_o_ex.fe_logical = ac->ac_b_ex.fe_logical;
	ac->ac_o_ex.fe_group = group;
	ac->ac_o_ex.fe_start = block;
	ac->ac_o_ex.fe_len = len;
	ac->ac_g_ex = ac->ac_o_ex;
	ac->ac_orig_goal_len = ac->ac_g_ex.fe_len;
	ac->ac_flags = ar->flags;

	/* we have to define context: we'll work with a file or
	 * locality group. this is a policy, actually */
	ext4_mb_group_or_file(ac);

	mb_debug(sb, "init ac: %u blocks @ %u, goal %u, flags 0x%x, 2^%d, "
			"left: %u/%u, right %u/%u to %swritable\n",
			(unsigned) ar->len, (unsigned) ar->logical,
			(unsigned) ar->goal, ac->ac_flags, ac->ac_2order,
			(unsigned) ar->lleft, (unsigned) ar->pleft,
			(unsigned) ar->lright, (unsigned) ar->pright,
			inode_is_open_for_write(ar->inode) ? "" : "non-");
}

static noinline_for_stack void
ext4_mb_discard_lg_preallocations(struct super_block *sb,
					struct ext4_locality_group *lg,
					int order, int total_entries)
{
	ext4_group_t group = 0;
	struct ext4_buddy e4b;
	LIST_HEAD(discard_list);
	struct ext4_prealloc_space *pa, *tmp;

	mb_debug(sb, "discard locality group preallocation\n");

	spin_lock(&lg->lg_prealloc_lock);
	list_for_each_entry_rcu(pa, &lg->lg_prealloc_list[order],
				pa_node.lg_list,
				lockdep_is_held(&lg->lg_prealloc_lock)) {
		spin_lock(&pa->pa_lock);
		if (atomic_read(&pa->pa_count)) {
			/*
			 * This is the pa that we just used
			 * for block allocation. So don't
			 * free that
			 */
			spin_unlock(&pa->pa_lock);
			continue;
		}
		if (pa->pa_deleted) {
			spin_unlock(&pa->pa_lock);
			continue;
		}
		/* only lg prealloc space */
		BUG_ON(pa->pa_type != MB_GROUP_PA);

		/* seems this one can be freed ... */
		ext4_mb_mark_pa_deleted(sb, pa);
		spin_unlock(&pa->pa_lock);

		list_del_rcu(&pa->pa_node.lg_list);
		list_add(&pa->u.pa_tmp_list, &discard_list);

		total_entries--;
		if (total_entries <= 5) {
			/*
			 * we want to keep only 5 entries
			 * allowing it to grow to 8. This
			 * mak sure we don't call discard
			 * soon for this list.
			 */
			break;
		}
	}
	spin_unlock(&lg->lg_prealloc_lock);

	list_for_each_entry_safe(pa, tmp, &discard_list, u.pa_tmp_list) {
		int err;

		group = ext4_get_group_number(sb, pa->pa_pstart);
		err = ext4_mb_load_buddy_gfp(sb, group, &e4b,
					     GFP_NOFS|__GFP_NOFAIL);
		if (err) {
			ext4_error_err(sb, -err, "Error %d loading buddy information for %u",
				       err, group);
			continue;
		}
		ext4_lock_group(sb, group);
		list_del(&pa->pa_group_list);
		ext4_mb_release_group_pa(&e4b, pa);
		ext4_unlock_group(sb, group);

		ext4_mb_unload_buddy(&e4b);
		list_del(&pa->u.pa_tmp_list);
		call_rcu(&(pa)->u.pa_rcu, ext4_mb_pa_callback);
	}
}

/*
 * We have incremented pa_count. So it cannot be freed at this
 * point. Also we hold lg_mutex. So no parallel allocation is
 * possible from this lg. That means pa_free cannot be updated.
 *
 * A parallel ext4_mb_discard_group_preallocations is possible.
 * which can cause the lg_prealloc_list to be updated.
 */

static void ext4_mb_add_n_trim(struct ext4_allocation_context *ac)
{
	int order, added = 0, lg_prealloc_count = 1;
	struct super_block *sb = ac->ac_sb;
	struct ext4_locality_group *lg = ac->ac_lg;
	struct ext4_prealloc_space *tmp_pa, *pa = ac->ac_pa;

	order = fls(pa->pa_free) - 1;
	if (order > PREALLOC_TB_SIZE - 1)
		/* The max size of hash table is PREALLOC_TB_SIZE */
		order = PREALLOC_TB_SIZE - 1;
	/* Add the prealloc space to lg */
	spin_lock(&lg->lg_prealloc_lock);
	list_for_each_entry_rcu(tmp_pa, &lg->lg_prealloc_list[order],
				pa_node.lg_list,
				lockdep_is_held(&lg->lg_prealloc_lock)) {
		spin_lock(&tmp_pa->pa_lock);
		if (tmp_pa->pa_deleted) {
			spin_unlock(&tmp_pa->pa_lock);
			continue;
		}
		if (!added && pa->pa_free < tmp_pa->pa_free) {
			/* Add to the tail of the previous entry */
			list_add_tail_rcu(&pa->pa_node.lg_list,
						&tmp_pa->pa_node.lg_list);
			added = 1;
			/*
			 * we want to count the total
			 * number of entries in the list
			 */
		}
		spin_unlock(&tmp_pa->pa_lock);
		lg_prealloc_count++;
	}
	if (!added)
		list_add_tail_rcu(&pa->pa_node.lg_list,
					&lg->lg_prealloc_list[order]);
	spin_unlock(&lg->lg_prealloc_lock);

	/* Now trim the list to be not more than 8 elements */
	if (lg_prealloc_count > 8)
		ext4_mb_discard_lg_preallocations(sb, lg,
						  order, lg_prealloc_count);
}

/*
 * release all resource we used in allocation
 */
static void ext4_mb_release_context(struct ext4_allocation_context *ac)
{
	struct ext4_sb_info *sbi = EXT4_SB(ac->ac_sb);
	struct ext4_prealloc_space *pa = ac->ac_pa;
	if (pa) {
		if (pa->pa_type == MB_GROUP_PA) {
			/* see comment in ext4_mb_use_group_pa() */
			spin_lock(&pa->pa_lock);
			pa->pa_pstart += EXT4_C2B(sbi, ac->ac_b_ex.fe_len);
			pa->pa_lstart += EXT4_C2B(sbi, ac->ac_b_ex.fe_len);
			pa->pa_free -= ac->ac_b_ex.fe_len;
			pa->pa_len -= ac->ac_b_ex.fe_len;
			spin_unlock(&pa->pa_lock);

			/*
			 * We want to add the pa to the right bucket.
			 * Remove it from the list and while adding
			 * make sure the list to which we are adding
			 * doesn't grow big.
			 */
			if (likely(pa->pa_free)) {
				spin_lock(pa->pa_node_lock.lg_lock);
				list_del_rcu(&pa->pa_node.lg_list);
				spin_unlock(pa->pa_node_lock.lg_lock);
				ext4_mb_add_n_trim(ac);
			}
		}

		ext4_mb_put_pa(ac, ac->ac_sb, pa);
	}
	if (ac->ac_bitmap_folio)
		folio_put(ac->ac_bitmap_folio);
	if (ac->ac_buddy_folio)
		folio_put(ac->ac_buddy_folio);
	if (ac->ac_flags & EXT4_MB_HINT_GROUP_ALLOC)
		mutex_unlock(&ac->ac_lg->lg_mutex);
	ext4_mb_collect_stats(ac);
}

static int ext4_mb_discard_preallocations(struct super_block *sb, int needed)
{
	ext4_group_t i, ngroups = ext4_get_groups_count(sb);
	int ret;
	int freed = 0, busy = 0;
	int retry = 0;

	trace_ext4_mb_discard_preallocations(sb, needed);

	if (needed == 0)
		needed = EXT4_CLUSTERS_PER_GROUP(sb) + 1;
 repeat:
	for (i = 0; i < ngroups && needed > 0; i++) {
		ret = ext4_mb_discard_group_preallocations(sb, i, &busy);
		freed += ret;
		needed -= ret;
		cond_resched();
	}

	if (needed > 0 && busy && ++retry < 3) {
		busy = 0;
		goto repeat;
	}

	return freed;
}

static bool ext4_mb_discard_preallocations_should_retry(struct super_block *sb,
			struct ext4_allocation_context *ac, u64 *seq)
{
	int freed;
	u64 seq_retry = 0;
	bool ret = false;

	freed = ext4_mb_discard_preallocations(sb, ac->ac_o_ex.fe_len);
	if (freed) {
		ret = true;
		goto out_dbg;
	}
	seq_retry = ext4_get_discard_pa_seq_sum();
	if (!(ac->ac_flags & EXT4_MB_STRICT_CHECK) || seq_retry != *seq) {
		ac->ac_flags |= EXT4_MB_STRICT_CHECK;
		*seq = seq_retry;
		ret = true;
	}

out_dbg:
	mb_debug(sb, "freed %d, retry ? %s\n", freed, str_yes_no(ret));
	return ret;
}

/*
 * Simple allocator for Ext4 fast commit replay path. It searches for blocks
 * linearly starting at the goal block and also excludes the blocks which
 * are going to be in use after fast commit replay.
 */
static ext4_fsblk_t
ext4_mb_new_blocks_simple(struct ext4_allocation_request *ar, int *errp)
{
	struct buffer_head *bitmap_bh;
	struct super_block *sb = ar->inode->i_sb;
	struct ext4_sb_info *sbi = EXT4_SB(sb);
	ext4_group_t group, nr;
	ext4_grpblk_t blkoff;
	ext4_grpblk_t max = EXT4_CLUSTERS_PER_GROUP(sb);
	ext4_grpblk_t i = 0;
	ext4_fsblk_t goal, block;
	struct ext4_super_block *es = sbi->s_es;

	goal = ar->goal;
	if (goal < le32_to_cpu(es->s_first_data_block) ||
			goal >= ext4_blocks_count(es))
		goal = le32_to_cpu(es->s_first_data_block);

	ar->len = 0;
	ext4_get_group_no_and_offset(sb, goal, &group, &blkoff);
	for (nr = ext4_get_groups_count(sb); nr > 0; nr--) {
		bitmap_bh = ext4_read_block_bitmap(sb, group);
		if (IS_ERR(bitmap_bh)) {
			*errp = PTR_ERR(bitmap_bh);
			pr_warn("Failed to read block bitmap\n");
			return 0;
		}

		while (1) {
			i = mb_find_next_zero_bit(bitmap_bh->b_data, max,
						blkoff);
			if (i >= max)
				break;
			if (ext4_fc_replay_check_excluded(sb,
				ext4_group_first_block_no(sb, group) +
				EXT4_C2B(sbi, i))) {
				blkoff = i + 1;
			} else
				break;
		}
		brelse(bitmap_bh);
		if (i < max)
			break;

		if (++group >= ext4_get_groups_count(sb))
			group = 0;

		blkoff = 0;
	}

	if (i >= max) {
		*errp = -ENOSPC;
		return 0;
	}

	block = ext4_group_first_block_no(sb, group) + EXT4_C2B(sbi, i);
	ext4_mb_mark_bb(sb, block, 1, true);
	ar->len = 1;

	*errp = 0;
	return block;
}

/*
 * Main entry point into mballoc to allocate blocks
 * it tries to use preallocation first, then falls back
 * to usual allocation
 */
ext4_fsblk_t ext4_mb_new_blocks(handle_t *handle,
				struct ext4_allocation_request *ar, int *errp)
{
	struct ext4_allocation_context *ac = NULL;
	struct ext4_sb_info *sbi;
	struct super_block *sb;
	ext4_fsblk_t block = 0;
	unsigned int inquota = 0;
	unsigned int reserv_clstrs = 0;
	int retries = 0;
	u64 seq;

	might_sleep();
	sb = ar->inode->i_sb;
	sbi = EXT4_SB(sb);

	trace_ext4_request_blocks(ar);
	if (sbi->s_mount_state & EXT4_FC_REPLAY)
		return ext4_mb_new_blocks_simple(ar, errp);

	/* Allow to use superuser reservation for quota file */
	if (ext4_is_quota_file(ar->inode))
		ar->flags |= EXT4_MB_USE_ROOT_BLOCKS;

	if ((ar->flags & EXT4_MB_DELALLOC_RESERVED) == 0) {
		/* Without delayed allocation we need to verify
		 * there is enough free blocks to do block allocation
		 * and verify allocation doesn't exceed the quota limits.
		 */
		while (ar->len &&
			ext4_claim_free_clusters(sbi, ar->len, ar->flags)) {

			/* let others to free the space */
			cond_resched();
			ar->len = ar->len >> 1;
		}
		if (!ar->len) {
			ext4_mb_show_pa(sb);
			*errp = -ENOSPC;
			return 0;
		}
		reserv_clstrs = ar->len;
		if (ar->flags & EXT4_MB_USE_ROOT_BLOCKS) {
			dquot_alloc_block_nofail(ar->inode,
						 EXT4_C2B(sbi, ar->len));
		} else {
			while (ar->len &&
				dquot_alloc_block(ar->inode,
						  EXT4_C2B(sbi, ar->len))) {

				ar->flags |= EXT4_MB_HINT_NOPREALLOC;
				ar->len--;
			}
		}
		inquota = ar->len;
		if (ar->len == 0) {
			*errp = -EDQUOT;
			goto out;
		}
	}

	ac = kmem_cache_zalloc(ext4_ac_cachep, GFP_NOFS);
	if (!ac) {
		ar->len = 0;
		*errp = -ENOMEM;
		goto out;
	}

	ext4_mb_initialize_context(ac, ar);

	ac->ac_op = EXT4_MB_HISTORY_PREALLOC;
	seq = this_cpu_read(discard_pa_seq);
	if (!ext4_mb_use_preallocated(ac)) {
		ac->ac_op = EXT4_MB_HISTORY_ALLOC;
		ext4_mb_normalize_request(ac, ar);

		*errp = ext4_mb_pa_alloc(ac);
		if (*errp)
			goto errout;
repeat:
		/* allocate space in core */
		*errp = ext4_mb_regular_allocator(ac);
		/*
		 * pa allocated above is added to grp->bb_prealloc_list only
		 * when we were able to allocate some block i.e. when
		 * ac->ac_status == AC_STATUS_FOUND.
		 * And error from above mean ac->ac_status != AC_STATUS_FOUND
		 * So we have to free this pa here itself.
		 */
		if (*errp) {
			ext4_mb_pa_put_free(ac);
			ext4_discard_allocated_blocks(ac);
			goto errout;
		}
		if (ac->ac_status == AC_STATUS_FOUND &&
			ac->ac_o_ex.fe_len >= ac->ac_f_ex.fe_len)
			ext4_mb_pa_put_free(ac);
	}
	if (likely(ac->ac_status == AC_STATUS_FOUND)) {
		*errp = ext4_mb_mark_diskspace_used(ac, handle, reserv_clstrs);
		if (*errp) {
			ext4_discard_allocated_blocks(ac);
			goto errout;
		} else {
			block = ext4_grp_offs_to_block(sb, &ac->ac_b_ex);
			ar->len = ac->ac_b_ex.fe_len;
		}
	} else {
		if (++retries < 3 &&
		    ext4_mb_discard_preallocations_should_retry(sb, ac, &seq))
			goto repeat;
		/*
		 * If block allocation fails then the pa allocated above
		 * needs to be freed here itself.
		 */
		ext4_mb_pa_put_free(ac);
		*errp = -ENOSPC;
	}

	if (*errp) {
errout:
		ac->ac_b_ex.fe_len = 0;
		ar->len = 0;
		ext4_mb_show_ac(ac);
	}
	ext4_mb_release_context(ac);
	kmem_cache_free(ext4_ac_cachep, ac);
out:
	if (inquota && ar->len < inquota)
		dquot_free_block(ar->inode, EXT4_C2B(sbi, inquota - ar->len));
	if (!ar->len) {
		if ((ar->flags & EXT4_MB_DELALLOC_RESERVED) == 0)
			/* release all the reserved blocks if non delalloc */
			percpu_counter_sub(&sbi->s_dirtyclusters_counter,
						reserv_clstrs);
	}

	trace_ext4_allocate_blocks(ar, (unsigned long long)block);

	return block;
}

/*
 * We can merge two free data extents only if the physical blocks
 * are contiguous, AND the extents were freed by the same transaction,
 * AND the blocks are associated with the same group.
 */
static inline bool
ext4_freed_extents_can_be_merged(struct ext4_free_data *entry1,
				 struct ext4_free_data *entry2)
{
	if (entry1->efd_tid != entry2->efd_tid)
		return false;
	if (entry1->efd_start_cluster + entry1->efd_count !=
	    entry2->efd_start_cluster)
		return false;
	if (WARN_ON_ONCE(entry1->efd_group != entry2->efd_group))
		return false;
	return true;
}

static inline void
ext4_merge_freed_extents(struct ext4_sb_info *sbi, struct rb_root *root,
			 struct ext4_free_data *entry1,
			 struct ext4_free_data *entry2)
{
	entry1->efd_count += entry2->efd_count;
	spin_lock(&sbi->s_md_lock);
	list_del(&entry2->efd_list);
	spin_unlock(&sbi->s_md_lock);
	rb_erase(&entry2->efd_node, root);
	kmem_cache_free(ext4_free_data_cachep, entry2);
}

static inline void
ext4_try_merge_freed_extent_prev(struct ext4_sb_info *sbi, struct rb_root *root,
				 struct ext4_free_data *entry)
{
	struct ext4_free_data *prev;
	struct rb_node *node;

	node = rb_prev(&entry->efd_node);
	if (!node)
		return;

	prev = rb_entry(node, struct ext4_free_data, efd_node);
	if (ext4_freed_extents_can_be_merged(prev, entry))
		ext4_merge_freed_extents(sbi, root, prev, entry);
}

static inline void
ext4_try_merge_freed_extent_next(struct ext4_sb_info *sbi, struct rb_root *root,
				 struct ext4_free_data *entry)
{
	struct ext4_free_data *next;
	struct rb_node *node;

	node = rb_next(&entry->efd_node);
	if (!node)
		return;

	next = rb_entry(node, struct ext4_free_data, efd_node);
	if (ext4_freed_extents_can_be_merged(entry, next))
		ext4_merge_freed_extents(sbi, root, entry, next);
}

static noinline_for_stack void
ext4_mb_free_metadata(handle_t *handle, struct ext4_buddy *e4b,
		      struct ext4_free_data *new_entry)
{
	ext4_group_t group = e4b->bd_group;
	ext4_grpblk_t cluster;
	ext4_grpblk_t clusters = new_entry->efd_count;
	struct ext4_free_data *entry = NULL;
	struct ext4_group_info *db = e4b->bd_info;
	struct super_block *sb = e4b->bd_sb;
	struct ext4_sb_info *sbi = EXT4_SB(sb);
	struct rb_root *root = &db->bb_free_root;
	struct rb_node **n = &root->rb_node;
	struct rb_node *parent = NULL, *new_node;

	BUG_ON(!ext4_handle_valid(handle));
	BUG_ON(e4b->bd_bitmap_folio == NULL);
	BUG_ON(e4b->bd_buddy_folio == NULL);

	new_node = &new_entry->efd_node;
	cluster = new_entry->efd_start_cluster;

	if (!*n) {
		/* first free block exent. We need to
		   protect buddy cache from being freed,
		 * otherwise we'll refresh it from
		 * on-disk bitmap and lose not-yet-available
		 * blocks */
		folio_get(e4b->bd_buddy_folio);
		folio_get(e4b->bd_bitmap_folio);
	}
	while (*n) {
		parent = *n;
		entry = rb_entry(parent, struct ext4_free_data, efd_node);
		if (cluster < entry->efd_start_cluster)
			n = &(*n)->rb_left;
		else if (cluster >= (entry->efd_start_cluster + entry->efd_count))
			n = &(*n)->rb_right;
		else {
			ext4_grp_locked_error(sb, group, 0,
				ext4_group_first_block_no(sb, group) +
				EXT4_C2B(sbi, cluster),
				"Block already on to-be-freed list");
			kmem_cache_free(ext4_free_data_cachep, new_entry);
			return;
		}
	}

	atomic_add(clusters, &sbi->s_mb_free_pending);
	if (!entry)
		goto insert;

	/* Now try to see the extent can be merged to prev and next */
	if (ext4_freed_extents_can_be_merged(new_entry, entry)) {
		entry->efd_start_cluster = cluster;
		entry->efd_count += new_entry->efd_count;
		kmem_cache_free(ext4_free_data_cachep, new_entry);
		ext4_try_merge_freed_extent_prev(sbi, root, entry);
		return;
	}
	if (ext4_freed_extents_can_be_merged(entry, new_entry)) {
		entry->efd_count += new_entry->efd_count;
		kmem_cache_free(ext4_free_data_cachep, new_entry);
		ext4_try_merge_freed_extent_next(sbi, root, entry);
		return;
	}
insert:
	rb_link_node(new_node, parent, n);
	rb_insert_color(new_node, root);

	spin_lock(&sbi->s_md_lock);
	list_add_tail(&new_entry->efd_list, &sbi->s_freed_data_list[new_entry->efd_tid & 1]);
	spin_unlock(&sbi->s_md_lock);
}

static void ext4_free_blocks_simple(struct inode *inode, ext4_fsblk_t block,
					unsigned long count)
{
	struct super_block *sb = inode->i_sb;
	ext4_group_t group;
	ext4_grpblk_t blkoff;

	ext4_get_group_no_and_offset(sb, block, &group, &blkoff);
	ext4_mb_mark_context(NULL, sb, false, group, blkoff, count,
			     EXT4_MB_BITMAP_MARKED_CHECK |
			     EXT4_MB_SYNC_UPDATE,
			     NULL);
}

/**
 * ext4_mb_clear_bb() -- helper function for freeing blocks.
 *			Used by ext4_free_blocks()
 * @handle:		handle for this transaction
 * @inode:		inode
 * @block:		starting physical block to be freed
 * @count:		number of blocks to be freed
 * @flags:		flags used by ext4_free_blocks
 */
static void ext4_mb_clear_bb(handle_t *handle, struct inode *inode,
			       ext4_fsblk_t block, unsigned long count,
			       int flags)
{
	struct super_block *sb = inode->i_sb;
	struct ext4_group_info *grp;
	unsigned int overflow;
	ext4_grpblk_t bit;
	ext4_group_t block_group;
	struct ext4_sb_info *sbi;
	struct ext4_buddy e4b;
	unsigned int count_clusters;
	int err = 0;
	int mark_flags = 0;
	ext4_grpblk_t changed;

	sbi = EXT4_SB(sb);

	if (!(flags & EXT4_FREE_BLOCKS_VALIDATED) &&
	    !ext4_inode_block_valid(inode, block, count)) {
		ext4_error(sb, "Freeing blocks in system zone - "
			   "Block = %llu, count = %lu", block, count);
		/* err = 0. ext4_std_error should be a no op */
		goto error_out;
	}
	flags |= EXT4_FREE_BLOCKS_VALIDATED;

do_more:
	overflow = 0;
	ext4_get_group_no_and_offset(sb, block, &block_group, &bit);

	grp = ext4_get_group_info(sb, block_group);
	if (unlikely(!grp || EXT4_MB_GRP_BBITMAP_CORRUPT(grp)))
		return;

	/*
	 * Check to see if we are freeing blocks across a group
	 * boundary.
	 */
	if (EXT4_C2B(sbi, bit) + count > EXT4_BLOCKS_PER_GROUP(sb)) {
		overflow = EXT4_C2B(sbi, bit) + count -
			EXT4_BLOCKS_PER_GROUP(sb);
		count -= overflow;
		/* The range changed so it's no longer validated */
		flags &= ~EXT4_FREE_BLOCKS_VALIDATED;
	}
	count_clusters = EXT4_NUM_B2C(sbi, count);
	trace_ext4_mballoc_free(sb, inode, block_group, bit, count_clusters);

	/* __GFP_NOFAIL: retry infinitely, ignore TIF_MEMDIE and memcg limit. */
	err = ext4_mb_load_buddy_gfp(sb, block_group, &e4b,
				     GFP_NOFS|__GFP_NOFAIL);
	if (err)
		goto error_out;

	if (!(flags & EXT4_FREE_BLOCKS_VALIDATED) &&
	    !ext4_inode_block_valid(inode, block, count)) {
		ext4_error(sb, "Freeing blocks in system zone - "
			   "Block = %llu, count = %lu", block, count);
		/* err = 0. ext4_std_error should be a no op */
		goto error_clean;
	}

#ifdef AGGRESSIVE_CHECK
	mark_flags |= EXT4_MB_BITMAP_MARKED_CHECK;
#endif
	err = ext4_mb_mark_context(handle, sb, false, block_group, bit,
				   count_clusters, mark_flags, &changed);


	if (err && changed == 0)
		goto error_clean;

#ifdef AGGRESSIVE_CHECK
	BUG_ON(changed != count_clusters);
#endif

	/*
	 * We need to make sure we don't reuse the freed block until after the
	 * transaction is committed. We make an exception if the inode is to be
	 * written in writeback mode since writeback mode has weak data
	 * consistency guarantees.
	 */
	if (ext4_handle_valid(handle) &&
	    ((flags & EXT4_FREE_BLOCKS_METADATA) ||
	     !ext4_should_writeback_data(inode))) {
		struct ext4_free_data *new_entry;
		/*
		 * We use __GFP_NOFAIL because ext4_free_blocks() is not allowed
		 * to fail.
		 */
		new_entry = kmem_cache_alloc(ext4_free_data_cachep,
				GFP_NOFS|__GFP_NOFAIL);
		new_entry->efd_start_cluster = bit;
		new_entry->efd_group = block_group;
		new_entry->efd_count = count_clusters;
		new_entry->efd_tid = handle->h_transaction->t_tid;

		ext4_lock_group(sb, block_group);
		ext4_mb_free_metadata(handle, &e4b, new_entry);
	} else {
		if (test_opt(sb, DISCARD)) {
			err = ext4_issue_discard(sb, block_group, bit,
						 count_clusters);
			/*
			 * Ignore EOPNOTSUPP error. This is consistent with
			 * what happens when using journal.
			 */
			if (err == -EOPNOTSUPP)
				err = 0;
			if (err)
				ext4_msg(sb, KERN_WARNING, "discard request in"
					 " group:%u block:%d count:%lu failed"
					 " with %d", block_group, bit, count,
					 err);
		}

		EXT4_MB_GRP_CLEAR_TRIMMED(e4b.bd_info);

		ext4_lock_group(sb, block_group);
		mb_free_blocks(inode, &e4b, bit, count_clusters);
	}

	ext4_unlock_group(sb, block_group);

	/*
	 * on a bigalloc file system, defer the s_freeclusters_counter
	 * update to the caller (ext4_remove_space and friends) so they
	 * can determine if a cluster freed here should be rereserved
	 */
	if (!(flags & EXT4_FREE_BLOCKS_RERESERVE_CLUSTER)) {
		if (!(flags & EXT4_FREE_BLOCKS_NO_QUOT_UPDATE))
			dquot_free_block(inode, EXT4_C2B(sbi, count_clusters));
		percpu_counter_add(&sbi->s_freeclusters_counter,
				   count_clusters);
	}

	if (overflow && !err) {
		block += count;
		count = overflow;
		ext4_mb_unload_buddy(&e4b);
		/* The range changed so it's no longer validated */
		flags &= ~EXT4_FREE_BLOCKS_VALIDATED;
		goto do_more;
	}

error_clean:
	ext4_mb_unload_buddy(&e4b);
error_out:
	ext4_std_error(sb, err);
}

/**
 * ext4_free_blocks() -- Free given blocks and update quota
 * @handle:		handle for this transaction
 * @inode:		inode
 * @bh:			optional buffer of the block to be freed
 * @block:		starting physical block to be freed
 * @count:		number of blocks to be freed
 * @flags:		flags used by ext4_free_blocks
 */
void ext4_free_blocks(handle_t *handle, struct inode *inode,
		      struct buffer_head *bh, ext4_fsblk_t block,
		      unsigned long count, int flags)
{
	struct super_block *sb = inode->i_sb;
	unsigned int overflow;
	struct ext4_sb_info *sbi;

	sbi = EXT4_SB(sb);

	if (bh) {
		if (block)
			BUG_ON(block != bh->b_blocknr);
		else
			block = bh->b_blocknr;
	}

	if (sbi->s_mount_state & EXT4_FC_REPLAY) {
		ext4_free_blocks_simple(inode, block, EXT4_NUM_B2C(sbi, count));
		return;
	}

	might_sleep();

	if (!(flags & EXT4_FREE_BLOCKS_VALIDATED) &&
	    !ext4_inode_block_valid(inode, block, count)) {
		ext4_error(sb, "Freeing blocks not in datazone - "
			   "block = %llu, count = %lu", block, count);
		return;
	}
	flags |= EXT4_FREE_BLOCKS_VALIDATED;

	ext4_debug("freeing block %llu\n", block);
	trace_ext4_free_blocks(inode, block, count, flags);

	if (bh && (flags & EXT4_FREE_BLOCKS_FORGET)) {
		BUG_ON(count > 1);

		ext4_forget(handle, flags & EXT4_FREE_BLOCKS_METADATA,
			    inode, bh, block);
	}

	/*
	 * If the extent to be freed does not begin on a cluster
	 * boundary, we need to deal with partial clusters at the
	 * beginning and end of the extent.  Normally we will free
	 * blocks at the beginning or the end unless we are explicitly
	 * requested to avoid doing so.
	 */
	overflow = EXT4_PBLK_COFF(sbi, block);
	if (overflow) {
		if (flags & EXT4_FREE_BLOCKS_NOFREE_FIRST_CLUSTER) {
			overflow = sbi->s_cluster_ratio - overflow;
			block += overflow;
			if (count > overflow)
				count -= overflow;
			else
				return;
		} else {
			block -= overflow;
			count += overflow;
		}
		/* The range changed so it's no longer validated */
		flags &= ~EXT4_FREE_BLOCKS_VALIDATED;
	}
	overflow = EXT4_LBLK_COFF(sbi, count);
	if (overflow) {
		if (flags & EXT4_FREE_BLOCKS_NOFREE_LAST_CLUSTER) {
			if (count > overflow)
				count -= overflow;
			else
				return;
		} else
			count += sbi->s_cluster_ratio - overflow;
		/* The range changed so it's no longer validated */
		flags &= ~EXT4_FREE_BLOCKS_VALIDATED;
	}

	if (!bh && (flags & EXT4_FREE_BLOCKS_FORGET)) {
		int i;
		int is_metadata = flags & EXT4_FREE_BLOCKS_METADATA;

		for (i = 0; i < count; i++) {
			cond_resched();
			if (is_metadata)
				bh = sb_find_get_block_nonatomic(inode->i_sb,
								 block + i);
			ext4_forget(handle, is_metadata, inode, bh, block + i);
		}
	}

	ext4_mb_clear_bb(handle, inode, block, count, flags);
}

/**
 * ext4_group_add_blocks() -- Add given blocks to an existing group
 * @handle:			handle to this transaction
 * @sb:				super block
 * @block:			start physical block to add to the block group
 * @count:			number of blocks to free
 *
 * This marks the blocks as free in the bitmap and buddy.
 */
int ext4_group_add_blocks(handle_t *handle, struct super_block *sb,
			 ext4_fsblk_t block, unsigned long count)
{
	ext4_group_t block_group;
	ext4_grpblk_t bit;
	struct ext4_sb_info *sbi = EXT4_SB(sb);
	struct ext4_buddy e4b;
	int err = 0;
	ext4_fsblk_t first_cluster = EXT4_B2C(sbi, block);
	ext4_fsblk_t last_cluster = EXT4_B2C(sbi, block + count - 1);
	unsigned long cluster_count = last_cluster - first_cluster + 1;
	ext4_grpblk_t changed;

	ext4_debug("Adding block(s) %llu-%llu\n", block, block + count - 1);

	if (cluster_count == 0)
		return 0;

	ext4_get_group_no_and_offset(sb, block, &block_group, &bit);
	/*
	 * Check to see if we are freeing blocks across a group
	 * boundary.
	 */
	if (bit + cluster_count > EXT4_CLUSTERS_PER_GROUP(sb)) {
		ext4_warning(sb, "too many blocks added to group %u",
			     block_group);
		err = -EINVAL;
		goto error_out;
	}

	err = ext4_mb_load_buddy(sb, block_group, &e4b);
	if (err)
		goto error_out;

	if (!ext4_sb_block_valid(sb, NULL, block, count)) {
		ext4_error(sb, "Adding blocks in system zones - "
			   "Block = %llu, count = %lu",
			   block, count);
		err = -EINVAL;
		goto error_clean;
	}

	err = ext4_mb_mark_context(handle, sb, false, block_group, bit,
				   cluster_count, EXT4_MB_BITMAP_MARKED_CHECK,
				   &changed);
	if (err && changed == 0)
		goto error_clean;

	if (changed != cluster_count)
		ext4_error(sb, "bit already cleared in group %u", block_group);

	ext4_lock_group(sb, block_group);
	mb_free_blocks(NULL, &e4b, bit, cluster_count);
	ext4_unlock_group(sb, block_group);
	percpu_counter_add(&sbi->s_freeclusters_counter,
			   changed);

error_clean:
	ext4_mb_unload_buddy(&e4b);
error_out:
	ext4_std_error(sb, err);
	return err;
}

/**
 * ext4_trim_extent -- function to TRIM one single free extent in the group
 * @sb:		super block for the file system
 * @start:	starting block of the free extent in the alloc. group
 * @count:	number of blocks to TRIM
 * @e4b:	ext4 buddy for the group
 *
 * Trim "count" blocks starting at "start" in the "group". To assure that no
 * one will allocate those blocks, mark it as used in buddy bitmap. This must
 * be called with under the group lock.
 */
static int ext4_trim_extent(struct super_block *sb,
		int start, int count, struct ext4_buddy *e4b)
__releases(bitlock)
__acquires(bitlock)
{
	struct ext4_free_extent ex;
	ext4_group_t group = e4b->bd_group;
	int ret = 0;

	trace_ext4_trim_extent(sb, group, start, count);

	assert_spin_locked(ext4_group_lock_ptr(sb, group));

	ex.fe_start = start;
	ex.fe_group = group;
	ex.fe_len = count;

	/*
	 * Mark blocks used, so no one can reuse them while
	 * being trimmed.
	 */
	mb_mark_used(e4b, &ex);
	ext4_unlock_group(sb, group);
	ret = ext4_issue_discard(sb, group, start, count);
	ext4_lock_group(sb, group);
	mb_free_blocks(NULL, e4b, start, ex.fe_len);
	return ret;
}

static ext4_grpblk_t ext4_last_grp_cluster(struct super_block *sb,
					   ext4_group_t grp)
{
	unsigned long nr_clusters_in_group;

	if (grp < (ext4_get_groups_count(sb) - 1))
		nr_clusters_in_group = EXT4_CLUSTERS_PER_GROUP(sb);
	else
		nr_clusters_in_group = (ext4_blocks_count(EXT4_SB(sb)->s_es) -
					ext4_group_first_block_no(sb, grp))
				       >> EXT4_CLUSTER_BITS(sb);

	return nr_clusters_in_group - 1;
}

static bool ext4_trim_interrupted(void)
{
	return fatal_signal_pending(current) || freezing(current);
}

static int ext4_try_to_trim_range(struct super_block *sb,
		struct ext4_buddy *e4b, ext4_grpblk_t start,
		ext4_grpblk_t max, ext4_grpblk_t minblocks)
__acquires(ext4_group_lock_ptr(sb, e4b->bd_group))
__releases(ext4_group_lock_ptr(sb, e4b->bd_group))
{
	ext4_grpblk_t next, count, free_count, last, origin_start;
	bool set_trimmed = false;
	void *bitmap;

	if (unlikely(EXT4_MB_GRP_BBITMAP_CORRUPT(e4b->bd_info)))
		return 0;

	last = ext4_last_grp_cluster(sb, e4b->bd_group);
	bitmap = e4b->bd_bitmap;
	if (start == 0 && max >= last)
		set_trimmed = true;
	origin_start = start;
	start = max(e4b->bd_info->bb_first_free, start);
	count = 0;
	free_count = 0;

	while (start <= max) {
		start = mb_find_next_zero_bit(bitmap, max + 1, start);
		if (start > max)
			break;

		next = mb_find_next_bit(bitmap, last + 1, start);
		if (origin_start == 0 && next >= last)
			set_trimmed = true;

		if ((next - start) >= minblocks) {
			int ret = ext4_trim_extent(sb, start, next - start, e4b);

			if (ret && ret != -EOPNOTSUPP)
				return count;
			count += next - start;
		}
		free_count += next - start;
		start = next + 1;

		if (ext4_trim_interrupted())
			return count;

		if (need_resched()) {
			ext4_unlock_group(sb, e4b->bd_group);
			cond_resched();
			ext4_lock_group(sb, e4b->bd_group);
		}

		if ((e4b->bd_info->bb_free - free_count) < minblocks)
			break;
	}

	if (set_trimmed)
		EXT4_MB_GRP_SET_TRIMMED(e4b->bd_info);

	return count;
}

/**
 * ext4_trim_all_free -- function to trim all free space in alloc. group
 * @sb:			super block for file system
 * @group:		group to be trimmed
 * @start:		first group block to examine
 * @max:		last group block to examine
 * @minblocks:		minimum extent block count
 *
 * ext4_trim_all_free walks through group's block bitmap searching for free
 * extents. When the free extent is found, mark it as used in group buddy
 * bitmap. Then issue a TRIM command on this extent and free the extent in
 * the group buddy bitmap.
 */
static ext4_grpblk_t
ext4_trim_all_free(struct super_block *sb, ext4_group_t group,
		   ext4_grpblk_t start, ext4_grpblk_t max,
		   ext4_grpblk_t minblocks)
{
	struct ext4_buddy e4b;
	int ret;

	trace_ext4_trim_all_free(sb, group, start, max);

	ret = ext4_mb_load_buddy(sb, group, &e4b);
	if (ret) {
		ext4_warning(sb, "Error %d loading buddy information for %u",
			     ret, group);
		return ret;
	}

	ext4_lock_group(sb, group);

	if (!EXT4_MB_GRP_WAS_TRIMMED(e4b.bd_info) ||
	    minblocks < EXT4_SB(sb)->s_last_trim_minblks)
		ret = ext4_try_to_trim_range(sb, &e4b, start, max, minblocks);
	else
		ret = 0;

	ext4_unlock_group(sb, group);
	ext4_mb_unload_buddy(&e4b);

	ext4_debug("trimmed %d blocks in the group %d\n",
		ret, group);

	return ret;
}

/**
 * ext4_trim_fs() -- trim ioctl handle function
 * @sb:			superblock for filesystem
 * @range:		fstrim_range structure
 *
 * start:	First Byte to trim
 * len:		number of Bytes to trim from start
 * minlen:	minimum extent length in Bytes
 * ext4_trim_fs goes through all allocation groups containing Bytes from
 * start to start+len. For each such a group ext4_trim_all_free function
 * is invoked to trim all free space.
 */
int ext4_trim_fs(struct super_block *sb, struct fstrim_range *range)
{
	unsigned int discard_granularity = bdev_discard_granularity(sb->s_bdev);
	struct ext4_group_info *grp;
	ext4_group_t group, first_group, last_group;
	ext4_grpblk_t cnt = 0, first_cluster, last_cluster;
	uint64_t start, end, minlen, trimmed = 0;
	ext4_fsblk_t first_data_blk =
			le32_to_cpu(EXT4_SB(sb)->s_es->s_first_data_block);
	ext4_fsblk_t max_blks = ext4_blocks_count(EXT4_SB(sb)->s_es);
	int ret = 0;

	start = range->start >> sb->s_blocksize_bits;
	end = start + (range->len >> sb->s_blocksize_bits) - 1;
	minlen = EXT4_NUM_B2C(EXT4_SB(sb),
			      range->minlen >> sb->s_blocksize_bits);

	if (minlen > EXT4_CLUSTERS_PER_GROUP(sb) ||
	    start >= max_blks ||
	    range->len < sb->s_blocksize)
		return -EINVAL;
	/* No point to try to trim less than discard granularity */
	if (range->minlen < discard_granularity) {
		minlen = EXT4_NUM_B2C(EXT4_SB(sb),
				discard_granularity >> sb->s_blocksize_bits);
		if (minlen > EXT4_CLUSTERS_PER_GROUP(sb))
			goto out;
	}
	if (end >= max_blks - 1)
		end = max_blks - 1;
	if (end <= first_data_blk)
		goto out;
	if (start < first_data_blk)
		start = first_data_blk;

	/* Determine first and last group to examine based on start and end */
	ext4_get_group_no_and_offset(sb, (ext4_fsblk_t) start,
				     &first_group, &first_cluster);
	ext4_get_group_no_and_offset(sb, (ext4_fsblk_t) end,
				     &last_group, &last_cluster);

	/* end now represents the last cluster to discard in this group */
	end = EXT4_CLUSTERS_PER_GROUP(sb) - 1;

	for (group = first_group; group <= last_group; group++) {
		if (ext4_trim_interrupted())
			break;
		grp = ext4_get_group_info(sb, group);
		if (!grp)
			continue;
		/* We only do this if the grp has never been initialized */
		if (unlikely(EXT4_MB_GRP_NEED_INIT(grp))) {
			ret = ext4_mb_init_group(sb, group, GFP_NOFS);
			if (ret)
				break;
		}

		/*
		 * For all the groups except the last one, last cluster will
		 * always be EXT4_CLUSTERS_PER_GROUP(sb)-1, so we only need to
		 * change it for the last group, note that last_cluster is
		 * already computed earlier by ext4_get_group_no_and_offset()
		 */
		if (group == last_group)
			end = last_cluster;
		if (grp->bb_free >= minlen) {
			cnt = ext4_trim_all_free(sb, group, first_cluster,
						 end, minlen);
			if (cnt < 0) {
				ret = cnt;
				break;
			}
			trimmed += cnt;
		}

		/*
		 * For every group except the first one, we are sure
		 * that the first cluster to discard will be cluster #0.
		 */
		first_cluster = 0;
	}

	if (!ret)
		EXT4_SB(sb)->s_last_trim_minblks = minlen;

out:
	range->len = EXT4_C2B(EXT4_SB(sb), trimmed) << sb->s_blocksize_bits;
	return ret;
}

/* Iterate all the free extents in the group. */
int
ext4_mballoc_query_range(
	struct super_block		*sb,
	ext4_group_t			group,
	ext4_grpblk_t			first,
	ext4_grpblk_t			end,
	ext4_mballoc_query_range_fn	meta_formatter,
	ext4_mballoc_query_range_fn	formatter,
	void				*priv)
{
	void				*bitmap;
	ext4_grpblk_t			start, next;
	struct ext4_buddy		e4b;
	int				error;

	error = ext4_mb_load_buddy(sb, group, &e4b);
	if (error)
		return error;
	bitmap = e4b.bd_bitmap;

	ext4_lock_group(sb, group);

	start = max(e4b.bd_info->bb_first_free, first);
	if (end >= EXT4_CLUSTERS_PER_GROUP(sb))
		end = EXT4_CLUSTERS_PER_GROUP(sb) - 1;
	if (meta_formatter && start != first) {
		if (start > end)
			start = end;
		ext4_unlock_group(sb, group);
		error = meta_formatter(sb, group, first, start - first,
				       priv);
		if (error)
			goto out_unload;
		ext4_lock_group(sb, group);
	}
	while (start <= end) {
		start = mb_find_next_zero_bit(bitmap, end + 1, start);
		if (start > end)
			break;
		next = mb_find_next_bit(bitmap, end + 1, start);

		ext4_unlock_group(sb, group);
		error = formatter(sb, group, start, next - start, priv);
		if (error)
			goto out_unload;
		ext4_lock_group(sb, group);

		start = next + 1;
	}

	ext4_unlock_group(sb, group);
out_unload:
	ext4_mb_unload_buddy(&e4b);

	return error;
}

#ifdef CONFIG_EXT4_KUNIT_TESTS
#include "mballoc-test.c"
#endif<|MERGE_RESOLUTION|>--- conflicted
+++ resolved
@@ -857,21 +857,6 @@
 	if (new == old)
 		return;
 
-<<<<<<< HEAD
-	if (old >= 0) {
-		write_lock(&sbi->s_mb_avg_fragment_size_locks[old]);
-		list_del(&grp->bb_avg_fragment_size_node);
-		write_unlock(&sbi->s_mb_avg_fragment_size_locks[old]);
-	}
-
-	grp->bb_avg_fragment_size_order = new;
-	if (new >= 0) {
-		write_lock(&sbi->s_mb_avg_fragment_size_locks[new]);
-		list_add_tail(&grp->bb_avg_fragment_size_node,
-				&sbi->s_mb_avg_fragment_size[new]);
-		write_unlock(&sbi->s_mb_avg_fragment_size_locks[new]);
-	}
-=======
 	if (old >= 0)
 		xa_erase(&sbi->s_mb_avg_fragment_size[old], grp->bb_group);
 
@@ -934,7 +919,6 @@
 		return 0;
 
 	return ext4_mb_scan_groups_xa_range(ac, xa, start, end);
->>>>>>> 449d48b1
 }
 
 /*
@@ -1243,28 +1227,15 @@
 	if (new == old)
 		return;
 
-<<<<<<< HEAD
-	if (old >= 0 && !list_empty(&grp->bb_largest_free_order_node)) {
-		write_lock(&sbi->s_mb_largest_free_orders_locks[old]);
-		list_del_init(&grp->bb_largest_free_order_node);
-		write_unlock(&sbi->s_mb_largest_free_orders_locks[old]);
-=======
 	if (old >= 0) {
 		struct xarray *xa = &sbi->s_mb_largest_free_orders[old];
 
 		if (!xa_empty(xa) && xa_load(xa, grp->bb_group))
 			xa_erase(xa, grp->bb_group);
->>>>>>> 449d48b1
 	}
 
 	grp->bb_largest_free_order = new;
 	if (test_opt2(sb, MB_OPTIMIZE_SCAN) && new >= 0 && grp->bb_free) {
-<<<<<<< HEAD
-		write_lock(&sbi->s_mb_largest_free_orders_locks[new]);
-		list_add_tail(&grp->bb_largest_free_order_node,
-			      &sbi->s_mb_largest_free_orders[new]);
-		write_unlock(&sbi->s_mb_largest_free_orders_locks[new]);
-=======
 		/*
 		 * Cannot use __GFP_NOFAIL because we hold the group lock.
 		 * Although allocation for insertion may fails, it's not fatal
@@ -1275,7 +1246,6 @@
 		if (err)
 			mb_debug(sb, "insert group: %u to s_mb_largest_free_orders[%d] failed, err %d",
 				 grp->bb_group, new, err);
->>>>>>> 449d48b1
 	}
 }
 
