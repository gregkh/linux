--- conflicted
+++ resolved
@@ -70,11 +70,6 @@
 	} else
 		retval = 0;
 	/* copy the mount id */
-<<<<<<< HEAD
-	if (put_user(real_mount(path->mnt)->mnt_id, mnt_id) ||
-	    copy_to_user(ufh, handle,
-			 struct_size(handle, f_handle, handle_bytes)))
-=======
 	if (unique_mntid) {
 		if (put_user(real_mount(path->mnt)->mnt_id_unique,
 			     (u64 __user *) mnt_id))
@@ -88,7 +83,6 @@
 	if (retval != -EFAULT &&
 		copy_to_user(ufh, handle,
 			     struct_size(handle, f_handle, handle_bytes)))
->>>>>>> a6ad5510
 		retval = -EFAULT;
 	kfree(handle);
 	return retval;
