--- conflicted
+++ resolved
@@ -71,12 +71,6 @@
 	AFS_CALL_SV_REPLYING,		/* Server: Replying */
 	AFS_CALL_SV_AWAIT_ACK,		/* Server: Awaiting final ACK */
 	AFS_CALL_COMPLETE,		/* Completed or failed */
-};
-
-struct afs_address {
-	struct rxrpc_peer	*peer;
-	u16			service_id;
-	short			last_error;	/* Last error from this address */
 };
 
 /*
@@ -153,11 +147,8 @@
 	};
 	void			*buffer;	/* reply receive buffer */
 	union {
-<<<<<<< HEAD
-=======
 		struct afs_endpoint_state *probe;
 		struct afs_addr_list	*vl_probe;
->>>>>>> 03a22b59
 		struct afs_addr_list	*ret_alist;
 		struct afs_vldb_entry	*ret_vldb;
 		char			*ret_str;
@@ -602,18 +593,6 @@
 	wait_queue_head_t	probe_wq;
 	unsigned int		probe_counter;	/* Number of probes issued */
 	spinlock_t		probe_lock;
-<<<<<<< HEAD
-	struct {
-		unsigned int	rtt;		/* Best RTT in uS (or UINT_MAX) */
-		u32		abort_code;
-		short		error;
-		bool		responded:1;
-		bool		is_yfs:1;
-		bool		not_yfs:1;
-		bool		local_failure:1;
-	} probe;
-=======
->>>>>>> 03a22b59
 };
 
 enum afs_ro_replicating {
@@ -813,20 +792,6 @@
 	short	error;			/* Cumulative error */
 	bool	responded;		/* T if server responded */
 	bool	aborted;		/* T if ->error is from an abort */
-<<<<<<< HEAD
-};
-
-/*
- * Cursor for iterating over a server's address list.
- */
-struct afs_addr_cursor {
-	struct afs_addr_list	*alist;		/* Current address list (pins ref) */
-	unsigned long		tried;		/* Tried addresses */
-	signed char		index;		/* Current address */
-	unsigned short		nr_iterations;	/* Number of address iterations */
-	bool			call_responded;
-=======
->>>>>>> 03a22b59
 };
 
 /*
@@ -838,13 +803,6 @@
 	struct afs_vlserver	*server;	/* Server on which this resides */
 	struct afs_addr_list	*alist;		/* Current address list (pins ref) */
 	struct key		*key;		/* Key for the server */
-<<<<<<< HEAD
-	unsigned long		untried;	/* Bitmask of untried servers */
-	struct afs_error	cumul_error;	/* Cumulative error */
-	s32			call_abort_code;
-	short			index;		/* Current server */
-	short			call_error;	/* Error from single call */
-=======
 	unsigned long		untried_servers; /* Bitmask of untried servers */
 	unsigned long		addr_tried;	/* Tried addresses */
 	struct afs_error	cumul_error;	/* Cumulative error */
@@ -853,15 +811,12 @@
 	short			call_error;	/* Error from single call */
 	short			server_index;	/* Current server */
 	signed char		addr_index;	/* Current address */
->>>>>>> 03a22b59
 	unsigned short		flags;
 #define AFS_VL_CURSOR_STOP	0x0001		/* Set to cease iteration */
 #define AFS_VL_CURSOR_RETRY	0x0002		/* Set to do a retry */
 #define AFS_VL_CURSOR_RETRIED	0x0004		/* Set if started a retry */
 	short			nr_iterations;	/* Number of server iterations */
 	bool			call_responded;	/* T if the current address responded */
-<<<<<<< HEAD
-=======
 };
 
 /*
@@ -876,7 +831,6 @@
 	unsigned long		untried_addrs;	/* Addresses we haven't tried yet */
 	struct wait_queue_entry	probe_waiter;
 	struct afs_endpoint_state *endpoint_state; /* Endpoint state being monitored */
->>>>>>> 03a22b59
 };
 
 /*
@@ -930,11 +884,6 @@
 	struct timespec64	ctime;		/* Change time to set */
 	struct afs_error	cumul_error;	/* Cumulative error */
 	short			nr_files;	/* Number of entries in file[], more_files */
-<<<<<<< HEAD
-	short			call_error;	/* Error from single call */
-	s32			call_abort_code; /* Abort code from single call */
-=======
->>>>>>> 03a22b59
 	unsigned int		debug_id;
 
 	unsigned int		cb_v_break;	/* Volume break counter before op */
@@ -987,13 +936,6 @@
 	struct afs_endpoint_state *estate;	/* Current endpoint state (doesn't pin ref) */
 	struct afs_server_state	*server_states;	/* States of the servers involved */
 	struct afs_call		*call;
-<<<<<<< HEAD
-	unsigned long		untried;	/* Bitmask of untried servers */
-	short			index;		/* Current server */
-	short			nr_iterations;	/* Number of server iterations */
-	bool			call_responded;	/* T if the current address responded */
-
-=======
 	unsigned long		untried_servers; /* Bitmask of untried servers */
 	unsigned long		addr_tried;	/* Tried addresses */
 	s32			call_abort_code; /* Abort code from single call */
@@ -1002,7 +944,6 @@
 	short			nr_iterations;	/* Number of server iterations */
 	signed char		addr_index;	/* Current address */
 	bool			call_responded;	/* T if the current address responded */
->>>>>>> 03a22b59
 
 	unsigned int		flags;
 #define AFS_OPERATION_STOP		0x0001	/* Set to cease iteration */
@@ -1048,38 +989,20 @@
 /*
  * addr_list.c
  */
-<<<<<<< HEAD
-static inline struct afs_addr_list *afs_get_addrlist(struct afs_addr_list *alist)
-{
-	if (alist)
-		refcount_inc(&alist->usage);
-	return alist;
-}
-extern struct afs_addr_list *afs_alloc_addrlist(unsigned int nr, u16 service_id);
-extern void afs_put_addrlist(struct afs_addr_list *);
-=======
 struct afs_addr_list *afs_get_addrlist(struct afs_addr_list *alist, enum afs_alist_trace reason);
 extern struct afs_addr_list *afs_alloc_addrlist(unsigned int nr);
 extern void afs_put_addrlist(struct afs_addr_list *alist, enum afs_alist_trace reason);
->>>>>>> 03a22b59
 extern struct afs_vlserver_list *afs_parse_text_addrs(struct afs_net *,
 						      const char *, size_t, char,
 						      unsigned short, unsigned short);
 bool afs_addr_list_same(const struct afs_addr_list *a,
 			const struct afs_addr_list *b);
 extern struct afs_vlserver_list *afs_dns_query(struct afs_cell *, time64_t *);
-<<<<<<< HEAD
-extern bool afs_iterate_addresses(struct afs_addr_cursor *);
-extern void afs_end_cursor(struct afs_addr_cursor *ac);
-=======
->>>>>>> 03a22b59
 
 extern int afs_merge_fs_addr4(struct afs_net *net, struct afs_addr_list *addr,
 			      __be32 xdr, u16 port);
 extern int afs_merge_fs_addr6(struct afs_net *net, struct afs_addr_list *addr,
 			      __be32 *xdr, u16 port);
-<<<<<<< HEAD
-=======
 
 /*
  * addr_prefs.c
@@ -1087,7 +1010,6 @@
 int afs_proc_addr_prefs_write(struct file *file, char *buf, size_t size);
 void afs_get_address_preferences_rcu(struct afs_net *net, struct afs_addr_list *alist);
 void afs_get_address_preferences(struct afs_net *net, struct afs_addr_list *alist);
->>>>>>> 03a22b59
 
 /*
  * callback.c
@@ -1410,13 +1332,8 @@
 extern void __net_exit afs_close_socket(struct afs_net *);
 extern void afs_charge_preallocation(struct work_struct *);
 extern void afs_put_call(struct afs_call *);
-<<<<<<< HEAD
-extern void afs_make_call(struct afs_addr_cursor *, struct afs_call *, gfp_t);
-void afs_wait_for_call_to_complete(struct afs_call *call, struct afs_addr_cursor *ac);
-=======
 void afs_make_call(struct afs_call *call, gfp_t gfp);
 void afs_wait_for_call_to_complete(struct afs_call *call);
->>>>>>> 03a22b59
 extern struct afs_call *afs_alloc_flat_call(struct afs_net *,
 					    const struct afs_call_type *,
 					    size_t, size_t);
