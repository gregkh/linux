// SPDX-License-Identifier: GPL-2.0-or-later
/* AFS fileserver probing
 *
 * Copyright (C) 2018, 2020 Red Hat, Inc. All Rights Reserved.
 * Written by David Howells (dhowells@redhat.com)
 */

#include <linux/sched.h>
#include <linux/slab.h>
#include "afs_fs.h"
#include "internal.h"
#include "protocol_afs.h"
#include "protocol_yfs.h"

static unsigned int afs_fs_probe_fast_poll_interval = 30 * HZ;
static unsigned int afs_fs_probe_slow_poll_interval = 5 * 60 * HZ;

struct afs_endpoint_state *afs_get_endpoint_state(struct afs_endpoint_state *estate,
						  enum afs_estate_trace where)
{
	if (estate) {
		int r;

		__refcount_inc(&estate->ref, &r);
		trace_afs_estate(estate->server_id, estate->probe_seq, r, where);
	}
	return estate;
}

static void afs_endpoint_state_rcu(struct rcu_head *rcu)
{
	struct afs_endpoint_state *estate = container_of(rcu, struct afs_endpoint_state, rcu);

	trace_afs_estate(estate->server_id, estate->probe_seq, refcount_read(&estate->ref),
			 afs_estate_trace_free);
	afs_put_addrlist(estate->addresses, afs_alist_trace_put_estate);
	kfree(estate);
}

void afs_put_endpoint_state(struct afs_endpoint_state *estate, enum afs_estate_trace where)
{
	if (estate) {
		unsigned int server_id = estate->server_id, probe_seq = estate->probe_seq;
		bool dead;
		int r;

		dead = __refcount_dec_and_test(&estate->ref, &r);
		trace_afs_estate(server_id, probe_seq, r, where);
		if (dead)
			call_rcu(&estate->rcu, afs_endpoint_state_rcu);
	}
}

/*
 * Start the probe polling timer.  We have to supply it with an inc on the
 * outstanding server count.
 */
static void afs_schedule_fs_probe(struct afs_net *net,
				  struct afs_server *server, bool fast)
{
	unsigned long atj;

	if (!net->live)
		return;

	atj = server->probed_at;
	atj += fast ? afs_fs_probe_fast_poll_interval : afs_fs_probe_slow_poll_interval;

	afs_inc_servers_outstanding(net);
	if (timer_reduce(&net->fs_probe_timer, atj))
		afs_dec_servers_outstanding(net);
}

/*
 * Handle the completion of a set of probes.
 */
static void afs_finished_fs_probe(struct afs_net *net, struct afs_server *server,
				  struct afs_endpoint_state *estate)
{
	bool responded = test_bit(AFS_ESTATE_RESPONDED, &estate->flags);

	write_seqlock(&net->fs_lock);
	if (responded) {
		list_add_tail(&server->probe_link, &net->fs_probe_slow);
	} else {
		server->rtt = UINT_MAX;
		clear_bit(AFS_SERVER_FL_RESPONDING, &server->flags);
		list_add_tail(&server->probe_link, &net->fs_probe_fast);
	}

	write_sequnlock(&net->fs_lock);

	afs_schedule_fs_probe(net, server, !responded);
}

/*
 * Handle the completion of a probe.
 */
static void afs_done_one_fs_probe(struct afs_net *net, struct afs_server *server,
				  struct afs_endpoint_state *estate)
{
	_enter("");

	if (atomic_dec_and_test(&estate->nr_probing))
		afs_finished_fs_probe(net, server, estate);

	wake_up_all(&server->probe_wq);
}

/*
 * Handle inability to send a probe due to ENOMEM when trying to allocate a
 * call struct.
 */
static void afs_fs_probe_not_done(struct afs_net *net,
				  struct afs_server *server,
				  struct afs_endpoint_state *estate,
				  int index)
{
	_enter("");

	trace_afs_io_error(0, -ENOMEM, afs_io_error_fs_probe_fail);
	spin_lock(&server->probe_lock);

	set_bit(AFS_ESTATE_LOCAL_FAILURE, &estate->flags);
	if (estate->error == 0)
		estate->error = -ENOMEM;

	set_bit(index, &estate->failed_set);

	spin_unlock(&server->probe_lock);
	return afs_done_one_fs_probe(net, server, estate);
}

/*
 * Process the result of probing a fileserver.  This is called after successful
 * or failed delivery of an FS.GetCapabilities operation.
 */
void afs_fileserver_probe_result(struct afs_call *call)
{
<<<<<<< HEAD
	struct afs_addr_list *alist = call->alist;
	struct afs_address *addr = &alist->addrs[call->addr_ix];
=======
	struct afs_endpoint_state *estate = call->probe;
	struct afs_addr_list *alist = estate->addresses;
	struct afs_address *addr = &alist->addrs[call->probe_index];
>>>>>>> 03a22b59
	struct afs_server *server = call->server;
	unsigned int index = call->probe_index;
	unsigned int rtt_us = -1, cap0;
	int ret = call->error;

	_enter("%pU,%u", &server->uuid, index);

	WRITE_ONCE(addr->last_error, ret);

	spin_lock(&server->probe_lock);

	switch (ret) {
	case 0:
		estate->error = 0;
		goto responded;
	case -ECONNABORTED:
		if (!test_bit(AFS_ESTATE_RESPONDED, &estate->flags)) {
			estate->abort_code = call->abort_code;
			estate->error = ret;
		}
		goto responded;
	case -ENOMEM:
	case -ENONET:
		clear_bit(index, &estate->responsive_set);
		set_bit(AFS_ESTATE_LOCAL_FAILURE, &estate->flags);
		trace_afs_io_error(call->debug_id, ret, afs_io_error_fs_probe_fail);
		goto out;
	case -ECONNRESET: /* Responded, but call expired. */
	case -ERFKILL:
	case -EADDRNOTAVAIL:
	case -ENETUNREACH:
	case -EHOSTUNREACH:
	case -EHOSTDOWN:
	case -ECONNREFUSED:
	case -ETIMEDOUT:
	case -ETIME:
	default:
		clear_bit(index, &estate->responsive_set);
		set_bit(index, &estate->failed_set);
		if (!test_bit(AFS_ESTATE_RESPONDED, &estate->flags) &&
		    (estate->error == 0 ||
		     estate->error == -ETIMEDOUT ||
		     estate->error == -ETIME))
			estate->error = ret;
		trace_afs_io_error(call->debug_id, ret, afs_io_error_fs_probe_fail);
		goto out;
	}

responded:
	clear_bit(index, &estate->failed_set);

	if (call->service_id == YFS_FS_SERVICE) {
		set_bit(AFS_ESTATE_IS_YFS, &estate->flags);
		set_bit(AFS_SERVER_FL_IS_YFS, &server->flags);
<<<<<<< HEAD
		addr->service_id = call->service_id;
=======
		server->service_id = call->service_id;
>>>>>>> 03a22b59
	} else {
		set_bit(AFS_ESTATE_NOT_YFS, &estate->flags);
		if (!test_bit(AFS_ESTATE_IS_YFS, &estate->flags)) {
			clear_bit(AFS_SERVER_FL_IS_YFS, &server->flags);
<<<<<<< HEAD
			addr->service_id = call->service_id;
=======
			server->service_id = call->service_id;
>>>>>>> 03a22b59
		}
		cap0 = ntohl(call->tmp);
		if (cap0 & AFS3_VICED_CAPABILITY_64BITFILES)
			set_bit(AFS_SERVER_FL_HAS_FS64, &server->flags);
		else
			clear_bit(AFS_SERVER_FL_HAS_FS64, &server->flags);
	}

	rtt_us = rxrpc_kernel_get_srtt(addr->peer);
<<<<<<< HEAD
	if (rtt_us < server->probe.rtt) {
		server->probe.rtt = rtt_us;
=======
	if (rtt_us < estate->rtt) {
		estate->rtt = rtt_us;
>>>>>>> 03a22b59
		server->rtt = rtt_us;
		alist->preferred = index;
	}

	smp_wmb(); /* Set rtt before responded. */
	set_bit(AFS_ESTATE_RESPONDED, &estate->flags);
	set_bit(index, &estate->responsive_set);
	set_bit(AFS_SERVER_FL_RESPONDING, &server->flags);
out:
	spin_unlock(&server->probe_lock);

<<<<<<< HEAD
	_debug("probe %pU [%u] %pISpc rtt=%d ret=%d",
	       &server->uuid, index, rxrpc_kernel_remote_addr(alist->addrs[index].peer),
=======
	trace_afs_fs_probe(server, false, estate, index, call->error, call->abort_code, rtt_us);
	_debug("probe[%x] %pU [%u] %pISpc rtt=%d ret=%d",
	       estate->probe_seq, &server->uuid, index,
	       rxrpc_kernel_remote_addr(alist->addrs[index].peer),
>>>>>>> 03a22b59
	       rtt_us, ret);

	return afs_done_one_fs_probe(call->net, server, estate);
}

/*
 * Probe all of a fileserver's addresses to find out the best route and to
 * query its capabilities.
 */
void afs_fs_probe_fileserver(struct afs_net *net, struct afs_server *server,
			     struct afs_addr_list *new_alist, struct key *key)
{
	struct afs_endpoint_state *estate, *old;
	struct afs_addr_list *alist;
	unsigned long unprobed;

	_enter("%pU", &server->uuid);

	estate = kzalloc(sizeof(*estate), GFP_KERNEL);
	if (!estate)
		return;

	refcount_set(&estate->ref, 1);
	estate->server_id = server->debug_id;
	estate->rtt = UINT_MAX;

	write_lock(&server->fs_lock);

	old = rcu_dereference_protected(server->endpoint_state,
					lockdep_is_held(&server->fs_lock));
	estate->responsive_set = old->responsive_set;
	estate->addresses = afs_get_addrlist(new_alist ?: old->addresses,
					     afs_alist_trace_get_estate);
	alist = estate->addresses;
	estate->probe_seq = ++server->probe_counter;
	atomic_set(&estate->nr_probing, alist->nr_addrs);

	rcu_assign_pointer(server->endpoint_state, estate);
	set_bit(AFS_ESTATE_SUPERSEDED, &old->flags);
	write_unlock(&server->fs_lock);

	trace_afs_estate(estate->server_id, estate->probe_seq, refcount_read(&estate->ref),
			 afs_estate_trace_alloc_probe);

	afs_get_address_preferences(net, alist);

	server->probed_at = jiffies;
	unprobed = (1UL << alist->nr_addrs) - 1;
	while (unprobed) {
		unsigned int index = 0, i;
		int best_prio = -1;

		for (i = 0; i < alist->nr_addrs; i++) {
			if (test_bit(i, &unprobed) &&
			    alist->addrs[i].prio > best_prio) {
				index = i;
				best_prio = alist->addrs[i].prio;
			}
		}
		__clear_bit(index, &unprobed);

		trace_afs_fs_probe(server, true, estate, index, 0, 0, 0);
		if (!afs_fs_get_capabilities(net, server, estate, index, key))
			afs_fs_probe_not_done(net, server, estate, index);
	}

	afs_put_endpoint_state(old, afs_estate_trace_put_probe);
}

/*
 * Wait for the first as-yet untried fileserver to respond, for the probe state
 * to be superseded or for all probes to finish.
 */
int afs_wait_for_fs_probes(struct afs_operation *op, struct afs_server_state *states, bool intr)
{
	struct afs_endpoint_state *estate;
	struct afs_server_list *slist = op->server_list;
	bool still_probing = true;
	int ret = 0, i;

	_enter("%u", slist->nr_servers);

	for (i = 0; i < slist->nr_servers; i++) {
		estate = states[i].endpoint_state;
		if (test_bit(AFS_ESTATE_SUPERSEDED, &estate->flags))
			return 2;
		if (atomic_read(&estate->nr_probing))
			still_probing = true;
		if (estate->responsive_set & states[i].untried_addrs)
			return 1;
	}
	if (!still_probing)
		return 0;

	for (i = 0; i < slist->nr_servers; i++)
		add_wait_queue(&slist->servers[i].server->probe_wq, &states[i].probe_waiter);

	for (;;) {
		still_probing = false;

		set_current_state(intr ? TASK_INTERRUPTIBLE : TASK_UNINTERRUPTIBLE);
		for (i = 0; i < slist->nr_servers; i++) {
			estate = states[i].endpoint_state;
			if (test_bit(AFS_ESTATE_SUPERSEDED, &estate->flags)) {
				ret = 2;
				goto stop;
			}
			if (atomic_read(&estate->nr_probing))
				still_probing = true;
			if (estate->responsive_set & states[i].untried_addrs) {
				ret = 1;
				goto stop;
			}
		}

		if (!still_probing || signal_pending(current))
			goto stop;
		schedule();
	}

stop:
	set_current_state(TASK_RUNNING);

	for (i = 0; i < slist->nr_servers; i++)
		remove_wait_queue(&slist->servers[i].server->probe_wq, &states[i].probe_waiter);

	if (!ret && signal_pending(current))
		ret = -ERESTARTSYS;
	return ret;
}

/*
 * Probe timer.  We have an increment on fs_outstanding that we need to pass
 * along to the work item.
 */
void afs_fs_probe_timer(struct timer_list *timer)
{
	struct afs_net *net = container_of(timer, struct afs_net, fs_probe_timer);

	if (!net->live || !queue_work(afs_wq, &net->fs_prober))
		afs_dec_servers_outstanding(net);
}

/*
 * Dispatch a probe to a server.
 */
static void afs_dispatch_fs_probe(struct afs_net *net, struct afs_server *server)
	__releases(&net->fs_lock)
{
	struct key *key = NULL;

	/* We remove it from the queues here - it will be added back to
	 * one of the queues on the completion of the probe.
	 */
	list_del_init(&server->probe_link);

	afs_get_server(server, afs_server_trace_get_probe);
	write_sequnlock(&net->fs_lock);

	afs_fs_probe_fileserver(net, server, NULL, key);
	afs_put_server(net, server, afs_server_trace_put_probe);
}

/*
 * Probe a server immediately without waiting for its due time to come
 * round.  This is used when all of the addresses have been tried.
 */
void afs_probe_fileserver(struct afs_net *net, struct afs_server *server)
{
	write_seqlock(&net->fs_lock);
	if (!list_empty(&server->probe_link))
		return afs_dispatch_fs_probe(net, server);
	write_sequnlock(&net->fs_lock);
}

/*
 * Probe dispatcher to regularly dispatch probes to keep NAT alive.
 */
void afs_fs_probe_dispatcher(struct work_struct *work)
{
	struct afs_net *net = container_of(work, struct afs_net, fs_prober);
	struct afs_server *fast, *slow, *server;
	unsigned long nowj, timer_at, poll_at;
	bool first_pass = true, set_timer = false;

	if (!net->live) {
		afs_dec_servers_outstanding(net);
		return;
	}

	_enter("");

	if (list_empty(&net->fs_probe_fast) && list_empty(&net->fs_probe_slow)) {
		afs_dec_servers_outstanding(net);
		_leave(" [none]");
		return;
	}

again:
	write_seqlock(&net->fs_lock);

	fast = slow = server = NULL;
	nowj = jiffies;
	timer_at = nowj + MAX_JIFFY_OFFSET;

	if (!list_empty(&net->fs_probe_fast)) {
		fast = list_first_entry(&net->fs_probe_fast, struct afs_server, probe_link);
		poll_at = fast->probed_at + afs_fs_probe_fast_poll_interval;
		if (time_before(nowj, poll_at)) {
			timer_at = poll_at;
			set_timer = true;
			fast = NULL;
		}
	}

	if (!list_empty(&net->fs_probe_slow)) {
		slow = list_first_entry(&net->fs_probe_slow, struct afs_server, probe_link);
		poll_at = slow->probed_at + afs_fs_probe_slow_poll_interval;
		if (time_before(nowj, poll_at)) {
			if (time_before(poll_at, timer_at))
			    timer_at = poll_at;
			set_timer = true;
			slow = NULL;
		}
	}

	server = fast ?: slow;
	if (server)
		_debug("probe %pU", &server->uuid);

	if (server && (first_pass || !need_resched())) {
		afs_dispatch_fs_probe(net, server);
		first_pass = false;
		goto again;
	}

	write_sequnlock(&net->fs_lock);

	if (server) {
		if (!queue_work(afs_wq, &net->fs_prober))
			afs_dec_servers_outstanding(net);
		_leave(" [requeue]");
	} else if (set_timer) {
		if (timer_reduce(&net->fs_probe_timer, timer_at))
			afs_dec_servers_outstanding(net);
		_leave(" [timer]");
	} else {
		afs_dec_servers_outstanding(net);
		_leave(" [quiesce]");
	}
}

/*
 * Wait for a probe on a particular fileserver to complete for 2s.
 */
int afs_wait_for_one_fs_probe(struct afs_server *server, struct afs_endpoint_state *estate,
			      unsigned long exclude, bool is_intr)
{
	struct wait_queue_entry wait;
	unsigned long timo = 2 * HZ;

	if (atomic_read(&estate->nr_probing) == 0)
		goto dont_wait;

	init_wait_entry(&wait, 0);
	for (;;) {
		prepare_to_wait_event(&server->probe_wq, &wait,
				      is_intr ? TASK_INTERRUPTIBLE : TASK_UNINTERRUPTIBLE);
		if (timo == 0 ||
		    test_bit(AFS_ESTATE_SUPERSEDED, &estate->flags) ||
		    (estate->responsive_set & ~exclude) ||
		    atomic_read(&estate->nr_probing) == 0 ||
		    (is_intr && signal_pending(current)))
			break;
		timo = schedule_timeout(timo);
	}

	finish_wait(&server->probe_wq, &wait);

dont_wait:
	if (estate->responsive_set & ~exclude)
		return 1;
	if (test_bit(AFS_ESTATE_SUPERSEDED, &estate->flags))
		return 0;
	if (is_intr && signal_pending(current))
		return -ERESTARTSYS;
	if (timo == 0)
		return -ETIME;
	return -EDESTADDRREQ;
}

/*
 * Clean up the probing when the namespace is killed off.
 */
void afs_fs_probe_cleanup(struct afs_net *net)
{
	if (del_timer_sync(&net->fs_probe_timer))
		afs_dec_servers_outstanding(net);
}<|MERGE_RESOLUTION|>--- conflicted
+++ resolved
@@ -137,14 +137,9 @@
  */
 void afs_fileserver_probe_result(struct afs_call *call)
 {
-<<<<<<< HEAD
-	struct afs_addr_list *alist = call->alist;
-	struct afs_address *addr = &alist->addrs[call->addr_ix];
-=======
 	struct afs_endpoint_state *estate = call->probe;
 	struct afs_addr_list *alist = estate->addresses;
 	struct afs_address *addr = &alist->addrs[call->probe_index];
->>>>>>> 03a22b59
 	struct afs_server *server = call->server;
 	unsigned int index = call->probe_index;
 	unsigned int rtt_us = -1, cap0;
@@ -199,20 +194,12 @@
 	if (call->service_id == YFS_FS_SERVICE) {
 		set_bit(AFS_ESTATE_IS_YFS, &estate->flags);
 		set_bit(AFS_SERVER_FL_IS_YFS, &server->flags);
-<<<<<<< HEAD
-		addr->service_id = call->service_id;
-=======
 		server->service_id = call->service_id;
->>>>>>> 03a22b59
 	} else {
 		set_bit(AFS_ESTATE_NOT_YFS, &estate->flags);
 		if (!test_bit(AFS_ESTATE_IS_YFS, &estate->flags)) {
 			clear_bit(AFS_SERVER_FL_IS_YFS, &server->flags);
-<<<<<<< HEAD
-			addr->service_id = call->service_id;
-=======
 			server->service_id = call->service_id;
->>>>>>> 03a22b59
 		}
 		cap0 = ntohl(call->tmp);
 		if (cap0 & AFS3_VICED_CAPABILITY_64BITFILES)
@@ -222,13 +209,8 @@
 	}
 
 	rtt_us = rxrpc_kernel_get_srtt(addr->peer);
-<<<<<<< HEAD
-	if (rtt_us < server->probe.rtt) {
-		server->probe.rtt = rtt_us;
-=======
 	if (rtt_us < estate->rtt) {
 		estate->rtt = rtt_us;
->>>>>>> 03a22b59
 		server->rtt = rtt_us;
 		alist->preferred = index;
 	}
@@ -240,15 +222,10 @@
 out:
 	spin_unlock(&server->probe_lock);
 
-<<<<<<< HEAD
-	_debug("probe %pU [%u] %pISpc rtt=%d ret=%d",
-	       &server->uuid, index, rxrpc_kernel_remote_addr(alist->addrs[index].peer),
-=======
 	trace_afs_fs_probe(server, false, estate, index, call->error, call->abort_code, rtt_us);
 	_debug("probe[%x] %pU [%u] %pISpc rtt=%d ret=%d",
 	       estate->probe_seq, &server->uuid, index,
 	       rxrpc_kernel_remote_addr(alist->addrs[index].peer),
->>>>>>> 03a22b59
 	       rtt_us, ret);
 
 	return afs_done_one_fs_probe(call->net, server, estate);
