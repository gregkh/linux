// SPDX-License-Identifier: GPL-2.0-or-later
/* AFS dynamic root handling
 *
 * Copyright (C) 2018 Red Hat, Inc. All Rights Reserved.
 * Written by David Howells (dhowells@redhat.com)
 */

#include <linux/fs.h>
#include <linux/namei.h>
#include <linux/dns_resolver.h>
#include "internal.h"

static atomic_t afs_autocell_ino;

/*
 * iget5() comparator for inode created by autocell operations
 *
 * These pseudo inodes don't match anything.
 */
static int afs_iget5_pseudo_test(struct inode *inode, void *opaque)
{
	return 0;
}

/*
 * iget5() inode initialiser
 */
static int afs_iget5_pseudo_set(struct inode *inode, void *opaque)
{
	struct afs_super_info *as = AFS_FS_S(inode->i_sb);
	struct afs_vnode *vnode = AFS_FS_I(inode);
	struct afs_fid *fid = opaque;

	vnode->volume		= as->volume;
	vnode->fid		= *fid;
	inode->i_ino		= fid->vnode;
	inode->i_generation	= fid->unique;
	return 0;
}

/*
 * Create an inode for a dynamic root directory or an autocell dynamic
 * automount dir.
 */
struct inode *afs_iget_pseudo_dir(struct super_block *sb, bool root)
{
	struct afs_super_info *as = AFS_FS_S(sb);
	struct afs_vnode *vnode;
	struct inode *inode;
	struct afs_fid fid = {};

	_enter("");

	if (as->volume)
		fid.vid = as->volume->vid;
	if (root) {
		fid.vnode = 1;
		fid.unique = 1;
	} else {
		fid.vnode = atomic_inc_return(&afs_autocell_ino);
		fid.unique = 0;
	}

	inode = iget5_locked(sb, fid.vnode,
			     afs_iget5_pseudo_test, afs_iget5_pseudo_set, &fid);
	if (!inode) {
		_leave(" = -ENOMEM");
		return ERR_PTR(-ENOMEM);
	}

	_debug("GOT INODE %p { ino=%lu, vl=%llx, vn=%llx, u=%x }",
	       inode, inode->i_ino, fid.vid, fid.vnode, fid.unique);

	vnode = AFS_FS_I(inode);

	/* there shouldn't be an existing inode */
	BUG_ON(!(inode->i_state & I_NEW));

	netfs_inode_init(&vnode->netfs, NULL, false);
	inode->i_size		= 0;
	inode->i_mode		= S_IFDIR | S_IRUGO | S_IXUGO;
	if (root) {
		inode->i_op	= &afs_dynroot_inode_operations;
		inode->i_fop	= &simple_dir_operations;
	} else {
		inode->i_op	= &afs_autocell_inode_operations;
	}
	set_nlink(inode, 2);
	inode->i_uid		= GLOBAL_ROOT_UID;
	inode->i_gid		= GLOBAL_ROOT_GID;
	simple_inode_init_ts(inode);
	inode->i_blocks		= 0;
	inode->i_generation	= 0;

	set_bit(AFS_VNODE_PSEUDODIR, &vnode->flags);
	if (!root) {
		set_bit(AFS_VNODE_MOUNTPOINT, &vnode->flags);
		inode->i_flags |= S_AUTOMOUNT;
	}

	inode->i_flags |= S_NOATIME;
	unlock_new_inode(inode);
	_leave(" = %p", inode);
	return inode;
}

/*
 * Probe to see if a cell may exist.  This prevents positive dentries from
 * being created unnecessarily.
 */
static int afs_probe_cell_name(struct dentry *dentry)
{
	struct afs_cell *cell;
	struct afs_net *net = afs_d2net(dentry);
	const char *name = dentry->d_name.name;
	size_t len = dentry->d_name.len;
	char *result = NULL;
	int ret;

	/* Names prefixed with a dot are R/W mounts. */
	if (name[0] == '.') {
		if (len == 1)
			return -EINVAL;
		name++;
		len--;
	}

	cell = afs_find_cell(net, name, len, afs_cell_trace_use_probe);
	if (!IS_ERR(cell)) {
		afs_unuse_cell(net, cell, afs_cell_trace_unuse_probe);
		return 0;
	}

	ret = dns_query(net->net, "afsdb", name, len, "srv=1",
			&result, NULL, false);
	if (ret == -ENODATA || ret == -ENOKEY || ret == 0)
		ret = -ENOENT;
	if (ret > 0 && ret >= sizeof(struct dns_server_list_v1_header)) {
		struct dns_server_list_v1_header *v1 = (void *)result;

		if (v1->hdr.zero == 0 &&
		    v1->hdr.content == DNS_PAYLOAD_IS_SERVER_LIST &&
		    v1->hdr.version == 1 &&
		    (v1->status != DNS_LOOKUP_GOOD &&
		     v1->status != DNS_LOOKUP_GOOD_WITH_BAD))
			return -ENOENT;

	}

	kfree(result);
	return ret;
}

/*
 * Try to auto mount the mountpoint with pseudo directory, if the autocell
 * operation is setted.
 */
struct inode *afs_try_auto_mntpt(struct dentry *dentry, struct inode *dir)
{
	struct afs_vnode *vnode = AFS_FS_I(dir);
	struct inode *inode;
	int ret = -ENOENT;

	_enter("%p{%pd}, {%llx:%llu}",
	       dentry, dentry, vnode->fid.vid, vnode->fid.vnode);

	if (!test_bit(AFS_VNODE_AUTOCELL, &vnode->flags))
		goto out;

	ret = afs_probe_cell_name(dentry);
	if (ret < 0)
		goto out;

	inode = afs_iget_pseudo_dir(dir->i_sb, false);
	if (IS_ERR(inode)) {
		ret = PTR_ERR(inode);
		goto out;
	}

	_leave("= %p", inode);
	return inode;

out:
	_leave("= %d", ret);
	return ret == -ENOENT ? NULL : ERR_PTR(ret);
}

/*
 * Look up @cell in a dynroot directory.  This is a substitution for the
 * local cell name for the net namespace.
 */
static struct dentry *afs_lookup_atcell(struct dentry *dentry)
{
	struct afs_cell *cell;
	struct afs_net *net = afs_d2net(dentry);
	struct dentry *ret;
	char *name;
	int len;

	if (!net->ws_cell)
		return ERR_PTR(-ENOENT);

	ret = ERR_PTR(-ENOMEM);
	name = kmalloc(AFS_MAXCELLNAME + 1, GFP_KERNEL);
	if (!name)
		goto out_p;

	down_read(&net->cells_lock);
	cell = net->ws_cell;
	if (cell) {
		len = cell->name_len;
		memcpy(name, cell->name, len + 1);
	}
	up_read(&net->cells_lock);

	ret = ERR_PTR(-ENOENT);
	if (!cell)
		goto out_n;

	ret = lookup_one_len(name, dentry->d_parent, len);

	/* We don't want to d_add() the @cell dentry here as we don't want to
	 * the cached dentry to hide changes to the local cell name.
	 */

out_n:
	kfree(name);
out_p:
	return ret;
}

/*
 * Look up an entry in a dynroot directory.
 */
static struct dentry *afs_dynroot_lookup(struct inode *dir, struct dentry *dentry,
					 unsigned int flags)
{
	_enter("%pd", dentry);

	ASSERTCMP(d_inode(dentry), ==, NULL);

	if (flags & LOOKUP_CREATE)
		return ERR_PTR(-EOPNOTSUPP);

	if (dentry->d_name.len >= AFSNAMEMAX) {
		_leave(" = -ENAMETOOLONG");
		return ERR_PTR(-ENAMETOOLONG);
	}

	if (dentry->d_name.len == 5 &&
	    memcmp(dentry->d_name.name, "@cell", 5) == 0)
		return afs_lookup_atcell(dentry);

	return d_splice_alias(afs_try_auto_mntpt(dentry, dir), dentry);
}

const struct inode_operations afs_dynroot_inode_operations = {
	.lookup		= afs_dynroot_lookup,
};

<<<<<<< HEAD
/*
 * Dirs in the dynamic root don't need revalidation.
 */
static int afs_dynroot_d_revalidate(struct dentry *dentry, unsigned int flags)
{
	return 1;
}

const struct dentry_operations afs_dynroot_dentry_operations = {
	.d_revalidate	= afs_dynroot_d_revalidate,
=======
const struct dentry_operations afs_dynroot_dentry_operations = {
>>>>>>> a6ad5510
	.d_delete	= always_delete_dentry,
	.d_release	= afs_d_release,
	.d_automount	= afs_d_automount,
};

/*
 * Create a manually added cell mount directory.
 * - The caller must hold net->proc_cells_lock
 */
int afs_dynroot_mkdir(struct afs_net *net, struct afs_cell *cell)
{
	struct super_block *sb = net->dynroot_sb;
	struct dentry *root, *subdir;
	int ret;

	if (!sb || atomic_read(&sb->s_active) == 0)
		return 0;

	/* Let the ->lookup op do the creation */
	root = sb->s_root;
	inode_lock(root->d_inode);
	subdir = lookup_one_len(cell->name, root, cell->name_len);
	if (IS_ERR(subdir)) {
		ret = PTR_ERR(subdir);
		goto unlock;
	}

	/* Note that we're retaining an extra ref on the dentry */
	subdir->d_fsdata = (void *)1UL;
	ret = 0;
unlock:
	inode_unlock(root->d_inode);
	return ret;
}

/*
 * Remove a manually added cell mount directory.
 * - The caller must hold net->proc_cells_lock
 */
void afs_dynroot_rmdir(struct afs_net *net, struct afs_cell *cell)
{
	struct super_block *sb = net->dynroot_sb;
	struct dentry *root, *subdir;

	if (!sb || atomic_read(&sb->s_active) == 0)
		return;

	root = sb->s_root;
	inode_lock(root->d_inode);

	/* Don't want to trigger a lookup call, which will re-add the cell */
	subdir = try_lookup_one_len(cell->name, root, cell->name_len);
	if (IS_ERR_OR_NULL(subdir)) {
		_debug("lookup %ld", PTR_ERR(subdir));
		goto no_dentry;
	}

	_debug("rmdir %pd %u", subdir, d_count(subdir));

	if (subdir->d_fsdata) {
		_debug("unpin %u", d_count(subdir));
		subdir->d_fsdata = NULL;
		dput(subdir);
	}
	dput(subdir);
no_dentry:
	inode_unlock(root->d_inode);
	_leave("");
}

/*
 * Populate a newly created dynamic root with cell names.
 */
int afs_dynroot_populate(struct super_block *sb)
{
	struct afs_cell *cell;
	struct afs_net *net = afs_sb2net(sb);
	int ret;

	mutex_lock(&net->proc_cells_lock);

	net->dynroot_sb = sb;
	hlist_for_each_entry(cell, &net->proc_cells, proc_link) {
		ret = afs_dynroot_mkdir(net, cell);
		if (ret < 0)
			goto error;
	}

	ret = 0;
out:
	mutex_unlock(&net->proc_cells_lock);
	return ret;

error:
	net->dynroot_sb = NULL;
	goto out;
}

/*
 * When a dynamic root that's in the process of being destroyed, depopulate it
 * of pinned directories.
 */
void afs_dynroot_depopulate(struct super_block *sb)
{
	struct afs_net *net = afs_sb2net(sb);
	struct dentry *root = sb->s_root, *subdir;

	/* Prevent more subdirs from being created */
	mutex_lock(&net->proc_cells_lock);
	if (net->dynroot_sb == sb)
		net->dynroot_sb = NULL;
	mutex_unlock(&net->proc_cells_lock);

	if (root) {
		struct hlist_node *n;
		inode_lock(root->d_inode);

		/* Remove all the pins for dirs created for manually added cells */
		hlist_for_each_entry_safe(subdir, n, &root->d_children, d_sib) {
			if (subdir->d_fsdata) {
				subdir->d_fsdata = NULL;
				dput(subdir);
			}
		}

		inode_unlock(root->d_inode);
	}
}<|MERGE_RESOLUTION|>--- conflicted
+++ resolved
@@ -258,20 +258,7 @@
 	.lookup		= afs_dynroot_lookup,
 };
 
-<<<<<<< HEAD
-/*
- * Dirs in the dynamic root don't need revalidation.
- */
-static int afs_dynroot_d_revalidate(struct dentry *dentry, unsigned int flags)
-{
-	return 1;
-}
-
 const struct dentry_operations afs_dynroot_dentry_operations = {
-	.d_revalidate	= afs_dynroot_d_revalidate,
-=======
-const struct dentry_operations afs_dynroot_dentry_operations = {
->>>>>>> a6ad5510
 	.d_delete	= always_delete_dentry,
 	.d_release	= afs_d_release,
 	.d_automount	= afs_d_automount,
