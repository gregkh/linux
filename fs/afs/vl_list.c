// SPDX-License-Identifier: GPL-2.0-or-later
/* AFS vlserver list management.
 *
 * Copyright (C) 2018 Red Hat, Inc. All Rights Reserved.
 * Written by David Howells (dhowells@redhat.com)
 */

#include <linux/kernel.h>
#include <linux/slab.h>
#include "internal.h"

struct afs_vlserver *afs_alloc_vlserver(const char *name, size_t name_len,
					unsigned short port)
{
	struct afs_vlserver *vlserver;
	static atomic_t debug_ids;

	vlserver = kzalloc(struct_size(vlserver, name, name_len + 1),
			   GFP_KERNEL);
	if (vlserver) {
		refcount_set(&vlserver->ref, 1);
		rwlock_init(&vlserver->lock);
		init_waitqueue_head(&vlserver->probe_wq);
		spin_lock_init(&vlserver->probe_lock);
		vlserver->debug_id = atomic_inc_return(&debug_ids);
		vlserver->rtt = UINT_MAX;
		vlserver->name_len = name_len;
		vlserver->service_id = VL_SERVICE;
		vlserver->port = port;
		memcpy(vlserver->name, name, name_len);
	}
	return vlserver;
}

static void afs_vlserver_rcu(struct rcu_head *rcu)
{
	struct afs_vlserver *vlserver = container_of(rcu, struct afs_vlserver, rcu);

	afs_put_addrlist(rcu_access_pointer(vlserver->addresses),
			 afs_alist_trace_put_vlserver);
	kfree_rcu(vlserver, rcu);
}

void afs_put_vlserver(struct afs_net *net, struct afs_vlserver *vlserver)
{
	if (vlserver &&
	    refcount_dec_and_test(&vlserver->ref))
		call_rcu(&vlserver->rcu, afs_vlserver_rcu);
}

struct afs_vlserver_list *afs_alloc_vlserver_list(unsigned int nr_servers)
{
	struct afs_vlserver_list *vllist;

	vllist = kzalloc(struct_size(vllist, servers, nr_servers), GFP_KERNEL);
	if (vllist) {
		refcount_set(&vllist->ref, 1);
		rwlock_init(&vllist->lock);
	}

	return vllist;
}

void afs_put_vlserverlist(struct afs_net *net, struct afs_vlserver_list *vllist)
{
	if (vllist) {
		if (refcount_dec_and_test(&vllist->ref)) {
			int i;

			for (i = 0; i < vllist->nr_servers; i++) {
				afs_put_vlserver(net, vllist->servers[i].server);
			}
			kfree_rcu(vllist, rcu);
		}
	}
}

static u16 afs_extract_le16(const u8 **_b)
{
	u16 val;

	val  = (u16)*(*_b)++ << 0;
	val |= (u16)*(*_b)++ << 8;
	return val;
}

/*
 * Build a VL server address list from a DNS queried server list.
 */
static struct afs_addr_list *afs_extract_vl_addrs(struct afs_net *net,
						  const u8 **_b, const u8 *end,
						  u8 nr_addrs, u16 port)
{
	struct afs_addr_list *alist;
	const u8 *b = *_b;
	int ret = -EINVAL;

<<<<<<< HEAD
	alist = afs_alloc_addrlist(nr_addrs, VL_SERVICE);
=======
	alist = afs_alloc_addrlist(nr_addrs);
>>>>>>> 03a22b59
	if (!alist)
		return ERR_PTR(-ENOMEM);
	if (nr_addrs == 0)
		return alist;

	for (; nr_addrs > 0 && end - b >= nr_addrs; nr_addrs--) {
		struct dns_server_list_v1_address hdr;
		__be32 x[4];

		hdr.address_type = *b++;

		switch (hdr.address_type) {
		case DNS_ADDRESS_IS_IPV4:
			if (end - b < 4) {
				_leave(" = -EINVAL [short inet]");
				goto error;
			}
			memcpy(x, b, 4);
			ret = afs_merge_fs_addr4(net, alist, x[0], port);
			if (ret < 0)
				goto error;
			b += 4;
			break;

		case DNS_ADDRESS_IS_IPV6:
			if (end - b < 16) {
				_leave(" = -EINVAL [short inet6]");
				goto error;
			}
			memcpy(x, b, 16);
			ret = afs_merge_fs_addr6(net, alist, x, port);
			if (ret < 0)
				goto error;
			b += 16;
			break;

		default:
			_leave(" = -EADDRNOTAVAIL [unknown af %u]",
			       hdr.address_type);
			ret = -EADDRNOTAVAIL;
			goto error;
		}
	}

	/* Start with IPv6 if available. */
	if (alist->nr_ipv4 < alist->nr_addrs)
		alist->preferred = alist->nr_ipv4;

	*_b = b;
	return alist;

error:
	*_b = b;
	afs_put_addrlist(alist, afs_alist_trace_put_parse_error);
	return ERR_PTR(ret);
}

/*
 * Build a VL server list from a DNS queried server list.
 */
struct afs_vlserver_list *afs_extract_vlserver_list(struct afs_cell *cell,
						    const void *buffer,
						    size_t buffer_size)
{
	const struct dns_server_list_v1_header *hdr = buffer;
	struct dns_server_list_v1_server bs;
	struct afs_vlserver_list *vllist, *previous;
	struct afs_addr_list *addrs;
	struct afs_vlserver *server;
	const u8 *b = buffer, *end = buffer + buffer_size;
	int ret = -ENOMEM, nr_servers, i, j;

	_enter("");

	/* Check that it's a server list, v1 */
	if (end - b < sizeof(*hdr) ||
	    hdr->hdr.content != DNS_PAYLOAD_IS_SERVER_LIST ||
	    hdr->hdr.version != 1) {
		pr_notice("kAFS: Got DNS record [%u,%u] len %zu\n",
			  hdr->hdr.content, hdr->hdr.version, end - b);
		ret = -EDESTADDRREQ;
		goto dump;
	}

	nr_servers = hdr->nr_servers;

	vllist = afs_alloc_vlserver_list(nr_servers);
	if (!vllist)
		return ERR_PTR(-ENOMEM);

	vllist->source = (hdr->source < NR__dns_record_source) ?
		hdr->source : NR__dns_record_source;
	vllist->status = (hdr->status < NR__dns_lookup_status) ?
		hdr->status : NR__dns_lookup_status;

	read_lock(&cell->vl_servers_lock);
	previous = afs_get_vlserverlist(
		rcu_dereference_protected(cell->vl_servers,
					  lockdep_is_held(&cell->vl_servers_lock)));
	read_unlock(&cell->vl_servers_lock);

	b += sizeof(*hdr);
	while (end - b >= sizeof(bs)) {
		bs.name_len	= afs_extract_le16(&b);
		bs.priority	= afs_extract_le16(&b);
		bs.weight	= afs_extract_le16(&b);
		bs.port		= afs_extract_le16(&b);
		bs.source	= *b++;
		bs.status	= *b++;
		bs.protocol	= *b++;
		bs.nr_addrs	= *b++;

		_debug("extract %u %u %u %u %u %u %*.*s",
		       bs.name_len, bs.priority, bs.weight,
		       bs.port, bs.protocol, bs.nr_addrs,
		       bs.name_len, bs.name_len, b);

		if (end - b < bs.name_len)
			break;

		ret = -EPROTONOSUPPORT;
		if (bs.protocol == DNS_SERVER_PROTOCOL_UNSPECIFIED) {
			bs.protocol = DNS_SERVER_PROTOCOL_UDP;
		} else if (bs.protocol != DNS_SERVER_PROTOCOL_UDP) {
			_leave(" = [proto %u]", bs.protocol);
			goto error;
		}

		if (bs.port == 0)
			bs.port = AFS_VL_PORT;
		if (bs.source > NR__dns_record_source)
			bs.source = NR__dns_record_source;
		if (bs.status > NR__dns_lookup_status)
			bs.status = NR__dns_lookup_status;

		/* See if we can update an old server record */
		server = NULL;
		for (i = 0; i < previous->nr_servers; i++) {
			struct afs_vlserver *p = previous->servers[i].server;

			if (p->name_len == bs.name_len &&
			    p->port == bs.port &&
			    strncasecmp(b, p->name, bs.name_len) == 0) {
				server = afs_get_vlserver(p);
				break;
			}
		}

		if (!server) {
			ret = -ENOMEM;
			server = afs_alloc_vlserver(b, bs.name_len, bs.port);
			if (!server)
				goto error;
		}

		b += bs.name_len;

		/* Extract the addresses - note that we can't skip this as we
		 * have to advance the payload pointer.
		 */
		addrs = afs_extract_vl_addrs(cell->net, &b, end, bs.nr_addrs, bs.port);
		if (IS_ERR(addrs)) {
			ret = PTR_ERR(addrs);
			goto error_2;
		}

		if (vllist->nr_servers >= nr_servers) {
			_debug("skip %u >= %u", vllist->nr_servers, nr_servers);
			afs_put_addrlist(addrs, afs_alist_trace_put_parse_empty);
			afs_put_vlserver(cell->net, server);
			continue;
		}

		addrs->source = bs.source;
		addrs->status = bs.status;

		if (addrs->nr_addrs == 0) {
			afs_put_addrlist(addrs, afs_alist_trace_put_parse_empty);
			if (!rcu_access_pointer(server->addresses)) {
				afs_put_vlserver(cell->net, server);
				continue;
			}
		} else {
			struct afs_addr_list *old = addrs;

			write_lock(&server->lock);
			old = rcu_replace_pointer(server->addresses, old,
						  lockdep_is_held(&server->lock));
			write_unlock(&server->lock);
			afs_put_addrlist(old, afs_alist_trace_put_vlserver_old);
		}


		/* TODO: Might want to check for duplicates */

		/* Insertion-sort by priority and weight */
		for (j = 0; j < vllist->nr_servers; j++) {
			if (bs.priority < vllist->servers[j].priority)
				break; /* Lower preferable */
			if (bs.priority == vllist->servers[j].priority &&
			    bs.weight > vllist->servers[j].weight)
				break; /* Higher preferable */
		}

		if (j < vllist->nr_servers) {
			memmove(vllist->servers + j + 1,
				vllist->servers + j,
				(vllist->nr_servers - j) * sizeof(struct afs_vlserver_entry));
		}

		clear_bit(AFS_VLSERVER_FL_PROBED, &server->flags);

		vllist->servers[j].priority = bs.priority;
		vllist->servers[j].weight = bs.weight;
		vllist->servers[j].server = server;
		vllist->nr_servers++;
	}

	if (b != end) {
		_debug("parse error %zd", b - end);
		goto error;
	}

	afs_put_vlserverlist(cell->net, previous);
	_leave(" = ok [%u]", vllist->nr_servers);
	return vllist;

error_2:
	afs_put_vlserver(cell->net, server);
error:
	afs_put_vlserverlist(cell->net, vllist);
	afs_put_vlserverlist(cell->net, previous);
dump:
	if (ret != -ENOMEM) {
		printk(KERN_DEBUG "DNS: at %zu\n", (const void *)b - buffer);
		print_hex_dump_bytes("DNS: ", DUMP_PREFIX_NONE, buffer, buffer_size);
	}
	return ERR_PTR(ret);
}<|MERGE_RESOLUTION|>--- conflicted
+++ resolved
@@ -95,11 +95,7 @@
 	const u8 *b = *_b;
 	int ret = -EINVAL;
 
-<<<<<<< HEAD
-	alist = afs_alloc_addrlist(nr_addrs, VL_SERVICE);
-=======
 	alist = afs_alloc_addrlist(nr_addrs);
->>>>>>> 03a22b59
 	if (!alist)
 		return ERR_PTR(-ENOMEM);
 	if (nr_addrs == 0)
