--- conflicted
+++ resolved
@@ -406,15 +406,10 @@
 			return PTR_ERR(volume);
 
 		ctx->volume = volume;
-<<<<<<< HEAD
-		if (volume->type != AFSVL_RWVOL)
-			ctx->flock_mode = afs_flock_mode_local;
-=======
 		if (volume->type != AFSVL_RWVOL) {
 			ctx->flock_mode = afs_flock_mode_local;
 			fc->sb_flags |= SB_RDONLY;
 		}
->>>>>>> a6ad5510
 	}
 
 	return 0;
