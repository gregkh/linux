// SPDX-License-Identifier: GPL-2.0-or-later
/* handling of writes to regular files and writing back to the server
 *
 * Copyright (C) 2007 Red Hat, Inc. All Rights Reserved.
 * Written by David Howells (dhowells@redhat.com)
 */

#include <linux/backing-dev.h>
#include <linux/slab.h>
#include <linux/fs.h>
#include <linux/pagemap.h>
#include <linux/writeback.h>
#include <linux/pagevec.h>
#include <linux/netfs.h>
#include "internal.h"

static int afs_writepages_region(struct address_space *mapping,
				 struct writeback_control *wbc,
				 loff_t start, loff_t end, loff_t *_next,
				 bool max_one_loop);

static void afs_write_to_cache(struct afs_vnode *vnode, loff_t start, size_t len,
			       loff_t i_size, bool caching);

#ifdef CONFIG_AFS_FSCACHE
/*
 * Mark a page as having been made dirty and thus needing writeback.  We also
 * need to pin the cache object to write back to.
 */
bool afs_dirty_folio(struct address_space *mapping, struct folio *folio)
{
	return fscache_dirty_folio(mapping, folio,
				afs_vnode_cache(AFS_FS_I(mapping->host)));
}
static void afs_folio_start_fscache(bool caching, struct folio *folio)
{
	if (caching)
		folio_start_fscache(folio);
}
#else
static void afs_folio_start_fscache(bool caching, struct folio *folio)
{
}
#endif

/*
 * Flush out a conflicting write.  This may extend the write to the surrounding
 * pages if also dirty and contiguous to the conflicting region..
 */
static int afs_flush_conflicting_write(struct address_space *mapping,
				       struct folio *folio)
{
	struct writeback_control wbc = {
		.sync_mode	= WB_SYNC_ALL,
		.nr_to_write	= LONG_MAX,
		.range_start	= folio_pos(folio),
		.range_end	= LLONG_MAX,
	};
	loff_t next;

	return afs_writepages_region(mapping, &wbc, folio_pos(folio), LLONG_MAX,
				     &next, true);
}

/*
 * prepare to perform part of a write to a page
 */
int afs_write_begin(struct file *file, struct address_space *mapping,
		    loff_t pos, unsigned len,
		    struct page **_page, void **fsdata)
{
	struct afs_vnode *vnode = AFS_FS_I(file_inode(file));
	struct folio *folio;
	unsigned long priv;
	unsigned f, from;
	unsigned t, to;
	pgoff_t index;
	int ret;

	_enter("{%llx:%llu},%llx,%x",
	       vnode->fid.vid, vnode->fid.vnode, pos, len);

	/* Prefetch area to be written into the cache if we're caching this
	 * file.  We need to do this before we get a lock on the page in case
	 * there's more than one writer competing for the same cache block.
	 */
	ret = netfs_write_begin(&vnode->netfs, file, mapping, pos, len, &folio, fsdata);
	if (ret < 0)
		return ret;

	index = folio_index(folio);
	from = pos - index * PAGE_SIZE;
	to = from + len;

try_again:
	/* See if this page is already partially written in a way that we can
	 * merge the new write with.
	 */
	if (folio_test_private(folio)) {
		priv = (unsigned long)folio_get_private(folio);
		f = afs_folio_dirty_from(folio, priv);
		t = afs_folio_dirty_to(folio, priv);
		ASSERTCMP(f, <=, t);

		if (folio_test_writeback(folio)) {
			trace_afs_folio_dirty(vnode, tracepoint_string("alrdy"), folio);
			folio_unlock(folio);
			goto wait_for_writeback;
		}
		/* If the file is being filled locally, allow inter-write
		 * spaces to be merged into writes.  If it's not, only write
		 * back what the user gives us.
		 */
		if (!test_bit(AFS_VNODE_NEW_CONTENT, &vnode->flags) &&
		    (to < f || from > t))
			goto flush_conflicting_write;
	}

	*_page = folio_file_page(folio, pos / PAGE_SIZE);
	_leave(" = 0");
	return 0;

	/* The previous write and this write aren't adjacent or overlapping, so
	 * flush the page out.
	 */
flush_conflicting_write:
	trace_afs_folio_dirty(vnode, tracepoint_string("confl"), folio);
	folio_unlock(folio);

	ret = afs_flush_conflicting_write(mapping, folio);
	if (ret < 0)
		goto error;

wait_for_writeback:
	ret = folio_wait_writeback_killable(folio);
	if (ret < 0)
		goto error;

	ret = folio_lock_killable(folio);
	if (ret < 0)
		goto error;
	goto try_again;

error:
	folio_put(folio);
	_leave(" = %d", ret);
	return ret;
}

/*
 * finalise part of a write to a page
 */
int afs_write_end(struct file *file, struct address_space *mapping,
		  loff_t pos, unsigned len, unsigned copied,
		  struct page *subpage, void *fsdata)
{
	struct folio *folio = page_folio(subpage);
	struct afs_vnode *vnode = AFS_FS_I(file_inode(file));
	unsigned long priv;
	unsigned int f, from = offset_in_folio(folio, pos);
	unsigned int t, to = from + copied;
	loff_t i_size, write_end_pos;

	_enter("{%llx:%llu},{%lx}",
	       vnode->fid.vid, vnode->fid.vnode, folio_index(folio));

	if (!folio_test_uptodate(folio)) {
		if (copied < len) {
			copied = 0;
			goto out;
		}

		folio_mark_uptodate(folio);
	}

	if (copied == 0)
		goto out;

	write_end_pos = pos + copied;

	i_size = i_size_read(&vnode->netfs.inode);
	if (write_end_pos > i_size) {
		write_seqlock(&vnode->cb_lock);
		i_size = i_size_read(&vnode->netfs.inode);
		if (write_end_pos > i_size)
			afs_set_i_size(vnode, write_end_pos);
		write_sequnlock(&vnode->cb_lock);
		fscache_update_cookie(afs_vnode_cache(vnode), NULL, &write_end_pos);
	}

	if (folio_test_private(folio)) {
		priv = (unsigned long)folio_get_private(folio);
		f = afs_folio_dirty_from(folio, priv);
		t = afs_folio_dirty_to(folio, priv);
		if (from < f)
			f = from;
		if (to > t)
			t = to;
		priv = afs_folio_dirty(folio, f, t);
		folio_change_private(folio, (void *)priv);
		trace_afs_folio_dirty(vnode, tracepoint_string("dirty+"), folio);
	} else {
		priv = afs_folio_dirty(folio, from, to);
		folio_attach_private(folio, (void *)priv);
		trace_afs_folio_dirty(vnode, tracepoint_string("dirty"), folio);
	}

	if (folio_mark_dirty(folio))
		_debug("dirtied %lx", folio_index(folio));

out:
	folio_unlock(folio);
	folio_put(folio);
	return copied;
}

/*
 * kill all the pages in the given range
 */
static void afs_kill_pages(struct address_space *mapping,
			   loff_t start, loff_t len)
{
	struct afs_vnode *vnode = AFS_FS_I(mapping->host);
	struct folio *folio;
	pgoff_t index = start / PAGE_SIZE;
	pgoff_t last = (start + len - 1) / PAGE_SIZE, next;

	_enter("{%llx:%llu},%llx @%llx",
	       vnode->fid.vid, vnode->fid.vnode, len, start);

	do {
		_debug("kill %lx (to %lx)", index, last);

		folio = filemap_get_folio(mapping, index);
		if (IS_ERR(folio)) {
			next = index + 1;
			continue;
		}

		next = folio_next_index(folio);

		folio_clear_uptodate(folio);
		folio_end_writeback(folio);
		folio_lock(folio);
		generic_error_remove_page(mapping, &folio->page);
		folio_unlock(folio);
		folio_put(folio);

	} while (index = next, index <= last);

	_leave("");
}

/*
 * Redirty all the pages in a given range.
 */
static void afs_redirty_pages(struct writeback_control *wbc,
			      struct address_space *mapping,
			      loff_t start, loff_t len)
{
	struct afs_vnode *vnode = AFS_FS_I(mapping->host);
	struct folio *folio;
	pgoff_t index = start / PAGE_SIZE;
	pgoff_t last = (start + len - 1) / PAGE_SIZE, next;

	_enter("{%llx:%llu},%llx @%llx",
	       vnode->fid.vid, vnode->fid.vnode, len, start);

	do {
		_debug("redirty %llx @%llx", len, start);

		folio = filemap_get_folio(mapping, index);
		if (IS_ERR(folio)) {
			next = index + 1;
			continue;
		}

		next = index + folio_nr_pages(folio);
		folio_redirty_for_writepage(wbc, folio);
		folio_end_writeback(folio);
		folio_put(folio);
	} while (index = next, index <= last);

	_leave("");
}

/*
 * completion of write to server
 */
static void afs_pages_written_back(struct afs_vnode *vnode, loff_t start, unsigned int len)
{
	struct address_space *mapping = vnode->netfs.inode.i_mapping;
	struct folio *folio;
	pgoff_t end;

	XA_STATE(xas, &mapping->i_pages, start / PAGE_SIZE);

	_enter("{%llx:%llu},{%x @%llx}",
	       vnode->fid.vid, vnode->fid.vnode, len, start);

	rcu_read_lock();

	end = (start + len - 1) / PAGE_SIZE;
	xas_for_each(&xas, folio, end) {
		if (!folio_test_writeback(folio)) {
			kdebug("bad %x @%llx page %lx %lx",
			       len, start, folio_index(folio), end);
			ASSERT(folio_test_writeback(folio));
		}

		trace_afs_folio_dirty(vnode, tracepoint_string("clear"), folio);
		folio_detach_private(folio);
		folio_end_writeback(folio);
	}

	rcu_read_unlock();

	afs_prune_wb_keys(vnode);
	_leave("");
}

/*
 * Find a key to use for the writeback.  We cached the keys used to author the
 * writes on the vnode.  *_wbk will contain the last writeback key used or NULL
 * and we need to start from there if it's set.
 */
static int afs_get_writeback_key(struct afs_vnode *vnode,
				 struct afs_wb_key **_wbk)
{
	struct afs_wb_key *wbk = NULL;
	struct list_head *p;
	int ret = -ENOKEY, ret2;

	spin_lock(&vnode->wb_lock);
	if (*_wbk)
		p = (*_wbk)->vnode_link.next;
	else
		p = vnode->wb_keys.next;

	while (p != &vnode->wb_keys) {
		wbk = list_entry(p, struct afs_wb_key, vnode_link);
		_debug("wbk %u", key_serial(wbk->key));
		ret2 = key_validate(wbk->key);
		if (ret2 == 0) {
			refcount_inc(&wbk->usage);
			_debug("USE WB KEY %u", key_serial(wbk->key));
			break;
		}

		wbk = NULL;
		if (ret == -ENOKEY)
			ret = ret2;
		p = p->next;
	}

	spin_unlock(&vnode->wb_lock);
	if (*_wbk)
		afs_put_wb_key(*_wbk);
	*_wbk = wbk;
	return 0;
}

static void afs_store_data_success(struct afs_operation *op)
{
	struct afs_vnode *vnode = op->file[0].vnode;

	op->ctime = op->file[0].scb.status.mtime_client;
	afs_vnode_commit_status(op, &op->file[0]);
	if (op->error == 0) {
		if (!op->store.laundering)
			afs_pages_written_back(vnode, op->store.pos, op->store.size);
		afs_stat_v(vnode, n_stores);
		atomic_long_add(op->store.size, &afs_v2net(vnode)->n_store_bytes);
	}
}

static const struct afs_operation_ops afs_store_data_operation = {
	.issue_afs_rpc	= afs_fs_store_data,
	.issue_yfs_rpc	= yfs_fs_store_data,
	.success	= afs_store_data_success,
};

/*
 * write to a file
 */
static int afs_store_data(struct afs_vnode *vnode, struct iov_iter *iter, loff_t pos,
			  bool laundering)
{
	struct afs_operation *op;
	struct afs_wb_key *wbk = NULL;
	loff_t size = iov_iter_count(iter);
	int ret = -ENOKEY;

	_enter("%s{%llx:%llu.%u},%llx,%llx",
	       vnode->volume->name,
	       vnode->fid.vid,
	       vnode->fid.vnode,
	       vnode->fid.unique,
	       size, pos);

	ret = afs_get_writeback_key(vnode, &wbk);
	if (ret) {
		_leave(" = %d [no keys]", ret);
		return ret;
	}

	op = afs_alloc_operation(wbk->key, vnode->volume);
	if (IS_ERR(op)) {
		afs_put_wb_key(wbk);
		return -ENOMEM;
	}

	afs_op_set_vnode(op, 0, vnode);
	op->file[0].dv_delta = 1;
	op->file[0].modification = true;
	op->store.pos = pos;
	op->store.size = size;
	op->store.laundering = laundering;
	op->flags |= AFS_OPERATION_UNINTR;
	op->ops = &afs_store_data_operation;

try_next_key:
	afs_begin_vnode_operation(op);

	op->store.write_iter = iter;
	op->store.i_size = max(pos + size, vnode->netfs.remote_i_size);
	op->mtime = vnode->netfs.inode.i_mtime;

	afs_wait_for_operation(op);

	switch (op->error) {
	case -EACCES:
	case -EPERM:
	case -ENOKEY:
	case -EKEYEXPIRED:
	case -EKEYREJECTED:
	case -EKEYREVOKED:
		_debug("next");

		ret = afs_get_writeback_key(vnode, &wbk);
		if (ret == 0) {
			key_put(op->key);
			op->key = key_get(wbk->key);
			goto try_next_key;
		}
		break;
	}

	afs_put_wb_key(wbk);
	_leave(" = %d", op->error);
	return afs_put_operation(op);
}

/*
 * Extend the region to be written back to include subsequent contiguously
 * dirty pages if possible, but don't sleep while doing so.
 *
 * If this page holds new content, then we can include filler zeros in the
 * writeback.
 */
static void afs_extend_writeback(struct address_space *mapping,
				 struct afs_vnode *vnode,
				 long *_count,
				 loff_t start,
				 loff_t max_len,
				 bool new_content,
				 bool caching,
				 unsigned int *_len)
{
	struct folio_batch fbatch;
	struct folio *folio;
	unsigned long priv;
	unsigned int psize, filler = 0;
	unsigned int f, t;
	loff_t len = *_len;
	pgoff_t index = (start + len) / PAGE_SIZE;
	bool stop = true;
	unsigned int i;

	XA_STATE(xas, &mapping->i_pages, index);
	folio_batch_init(&fbatch);

	do {
		/* Firstly, we gather up a batch of contiguous dirty pages
		 * under the RCU read lock - but we can't clear the dirty flags
		 * there if any of those pages are mapped.
		 */
		rcu_read_lock();

		xas_for_each(&xas, folio, ULONG_MAX) {
			stop = true;
			if (xas_retry(&xas, folio))
				continue;
			if (xa_is_value(folio))
				break;
			if (folio_index(folio) != index)
				break;

			if (!folio_try_get_rcu(folio)) {
				xas_reset(&xas);
				continue;
			}

			/* Has the page moved or been split? */
			if (unlikely(folio != xas_reload(&xas))) {
				folio_put(folio);
				break;
			}

			if (!folio_trylock(folio)) {
				folio_put(folio);
				break;
			}
			if (!folio_test_dirty(folio) ||
			    folio_test_writeback(folio) ||
			    folio_test_fscache(folio)) {
				folio_unlock(folio);
				folio_put(folio);
				break;
			}

			psize = folio_size(folio);
			priv = (unsigned long)folio_get_private(folio);
			f = afs_folio_dirty_from(folio, priv);
			t = afs_folio_dirty_to(folio, priv);
			if (f != 0 && !new_content) {
				folio_unlock(folio);
				folio_put(folio);
				break;
			}

			len += filler + t;
			filler = psize - t;
			if (len >= max_len || *_count <= 0)
				stop = true;
			else if (t == psize || new_content)
				stop = false;

			index += folio_nr_pages(folio);
			if (!folio_batch_add(&fbatch, folio))
				break;
			if (stop)
				break;
		}

		if (!stop)
			xas_pause(&xas);
		rcu_read_unlock();

		/* Now, if we obtained any folios, we can shift them to being
		 * writable and mark them for caching.
		 */
		if (!folio_batch_count(&fbatch))
			break;

		for (i = 0; i < folio_batch_count(&fbatch); i++) {
			folio = fbatch.folios[i];
			trace_afs_folio_dirty(vnode, tracepoint_string("store+"), folio);

			if (!folio_clear_dirty_for_io(folio))
				BUG();
			if (folio_start_writeback(folio))
				BUG();
			afs_folio_start_fscache(caching, folio);

			*_count -= folio_nr_pages(folio);
			folio_unlock(folio);
		}

		folio_batch_release(&fbatch);
		cond_resched();
	} while (!stop);

	*_len = len;
}

/*
 * Synchronously write back the locked page and any subsequent non-locked dirty
 * pages.
 */
static ssize_t afs_write_back_from_locked_folio(struct address_space *mapping,
						struct writeback_control *wbc,
						struct folio *folio,
						loff_t start, loff_t end)
{
	struct afs_vnode *vnode = AFS_FS_I(mapping->host);
	struct iov_iter iter;
	unsigned long priv;
	unsigned int offset, to, len, max_len;
	loff_t i_size = i_size_read(&vnode->netfs.inode);
	bool new_content = test_bit(AFS_VNODE_NEW_CONTENT, &vnode->flags);
	bool caching = fscache_cookie_enabled(afs_vnode_cache(vnode));
	long count = wbc->nr_to_write;
	int ret;

	_enter(",%lx,%llx-%llx", folio_index(folio), start, end);

	if (folio_start_writeback(folio))
		BUG();
	afs_folio_start_fscache(caching, folio);

	count -= folio_nr_pages(folio);

	/* Find all consecutive lockable dirty pages that have contiguous
	 * written regions, stopping when we find a page that is not
	 * immediately lockable, is not dirty or is missing, or we reach the
	 * end of the range.
	 */
	priv = (unsigned long)folio_get_private(folio);
	offset = afs_folio_dirty_from(folio, priv);
	to = afs_folio_dirty_to(folio, priv);
	trace_afs_folio_dirty(vnode, tracepoint_string("store"), folio);

	len = to - offset;
	start += offset;
	if (start < i_size) {
		/* Trim the write to the EOF; the extra data is ignored.  Also
		 * put an upper limit on the size of a single storedata op.
		 */
		max_len = 65536 * 4096;
		max_len = min_t(unsigned long long, max_len, end - start + 1);
		max_len = min_t(unsigned long long, max_len, i_size - start);

		if (len < max_len &&
		    (to == folio_size(folio) || new_content))
			afs_extend_writeback(mapping, vnode, &count,
					     start, max_len, new_content,
					     caching, &len);
		len = min_t(loff_t, len, max_len);
	}

	/* We now have a contiguous set of dirty pages, each with writeback
	 * set; the first page is still locked at this point, but all the rest
	 * have been unlocked.
	 */
	folio_unlock(folio);

	if (start < i_size) {
		_debug("write back %x @%llx [%llx]", len, start, i_size);

		/* Speculatively write to the cache.  We have to fix this up
		 * later if the store fails.
		 */
		afs_write_to_cache(vnode, start, len, i_size, caching);

		iov_iter_xarray(&iter, ITER_SOURCE, &mapping->i_pages, start, len);
		ret = afs_store_data(vnode, &iter, start, false);
	} else {
		_debug("write discard %x @%llx [%llx]", len, start, i_size);

		/* The dirty region was entirely beyond the EOF. */
		fscache_clear_page_bits(mapping, start, len, caching);
		afs_pages_written_back(vnode, start, len);
		ret = 0;
	}

	switch (ret) {
	case 0:
		wbc->nr_to_write = count;
		ret = len;
		break;

	default:
		pr_notice("kAFS: Unexpected error from FS.StoreData %d\n", ret);
		fallthrough;
	case -EACCES:
	case -EPERM:
	case -ENOKEY:
	case -EKEYEXPIRED:
	case -EKEYREJECTED:
	case -EKEYREVOKED:
	case -ENETRESET:
		afs_redirty_pages(wbc, mapping, start, len);
		mapping_set_error(mapping, ret);
		break;

	case -EDQUOT:
	case -ENOSPC:
		afs_redirty_pages(wbc, mapping, start, len);
		mapping_set_error(mapping, -ENOSPC);
		break;

	case -EROFS:
	case -EIO:
	case -EREMOTEIO:
	case -EFBIG:
	case -ENOENT:
	case -ENOMEDIUM:
	case -ENXIO:
		trace_afs_file_error(vnode, ret, afs_file_error_writeback_fail);
		afs_kill_pages(mapping, start, len);
		mapping_set_error(mapping, ret);
		break;
	}

	_leave(" = %d", ret);
	return ret;
}

/*
 * write a region of pages back to the server
 */
static int afs_writepages_region(struct address_space *mapping,
				 struct writeback_control *wbc,
				 loff_t start, loff_t end, loff_t *_next,
				 bool max_one_loop)
{
	struct folio *folio;
	struct folio_batch fbatch;
	ssize_t ret;
	unsigned int i;
	int n, skips = 0;

	_enter("%llx,%llx,", start, end);
	folio_batch_init(&fbatch);

	do {
		pgoff_t index = start / PAGE_SIZE;

		n = filemap_get_folios_tag(mapping, &index, end / PAGE_SIZE,
					PAGECACHE_TAG_DIRTY, &fbatch);

		if (!n)
			break;
		for (i = 0; i < n; i++) {
			folio = fbatch.folios[i];
			start = folio_pos(folio); /* May regress with THPs */

			_debug("wback %lx", folio_index(folio));

			/* At this point we hold neither the i_pages lock nor the
			 * page lock: the page may be truncated or invalidated
			 * (changing page->mapping to NULL), or even swizzled
			 * back from swapper_space to tmpfs file mapping
			 */
try_again:
			if (wbc->sync_mode != WB_SYNC_NONE) {
				ret = folio_lock_killable(folio);
				if (ret < 0) {
					folio_batch_release(&fbatch);
					return ret;
				}
			} else {
				if (!folio_trylock(folio))
					continue;
			}

			if (folio->mapping != mapping ||
			    !folio_test_dirty(folio)) {
				start += folio_size(folio);
				folio_unlock(folio);
				continue;
			}

			if (folio_test_writeback(folio) ||
			    folio_test_fscache(folio)) {
				folio_unlock(folio);
				if (wbc->sync_mode != WB_SYNC_NONE) {
					folio_wait_writeback(folio);
#ifdef CONFIG_AFS_FSCACHE
					folio_wait_fscache(folio);
#endif
					goto try_again;
				}

				start += folio_size(folio);
				if (wbc->sync_mode == WB_SYNC_NONE) {
					if (skips >= 5 || need_resched()) {
						*_next = start;
						folio_batch_release(&fbatch);
						_leave(" = 0 [%llx]", *_next);
						return 0;
					}
					skips++;
				}
				continue;
			}

			if (!folio_clear_dirty_for_io(folio))
				BUG();
			ret = afs_write_back_from_locked_folio(mapping, wbc,
					folio, start, end);
			if (ret < 0) {
				_leave(" = %zd", ret);
				folio_batch_release(&fbatch);
				return ret;
			}

			start += ret;
		}

		folio_batch_release(&fbatch);
		cond_resched();
	} while (wbc->nr_to_write > 0);

	*_next = start;
	_leave(" = 0 [%llx]", *_next);
	return 0;
}

/*
 * write some of the pending data back to the server
 */
int afs_writepages(struct address_space *mapping,
		   struct writeback_control *wbc)
{
	struct afs_vnode *vnode = AFS_FS_I(mapping->host);
	loff_t start, next;
	int ret;

	_enter("");

	/* We have to be careful as we can end up racing with setattr()
	 * truncating the pagecache since the caller doesn't take a lock here
	 * to prevent it.
	 */
	if (wbc->sync_mode == WB_SYNC_ALL)
		down_read(&vnode->validate_lock);
	else if (!down_read_trylock(&vnode->validate_lock))
		return 0;

	if (wbc->range_cyclic) {
		start = mapping->writeback_index * PAGE_SIZE;
		ret = afs_writepages_region(mapping, wbc, start, LLONG_MAX,
					    &next, false);
		if (ret == 0) {
			mapping->writeback_index = next / PAGE_SIZE;
			if (start > 0 && wbc->nr_to_write > 0) {
				ret = afs_writepages_region(mapping, wbc, 0,
							    start, &next, false);
				if (ret == 0)
					mapping->writeback_index =
						next / PAGE_SIZE;
			}
		}
	} else if (wbc->range_start == 0 && wbc->range_end == LLONG_MAX) {
		ret = afs_writepages_region(mapping, wbc, 0, LLONG_MAX,
					    &next, false);
		if (wbc->nr_to_write > 0 && ret == 0)
			mapping->writeback_index = next / PAGE_SIZE;
	} else {
		ret = afs_writepages_region(mapping, wbc,
					    wbc->range_start, wbc->range_end,
					    &next, false);
	}

	up_read(&vnode->validate_lock);
	_leave(" = %d", ret);
	return ret;
}

/*
 * write to an AFS file
 */
ssize_t afs_file_write(struct kiocb *iocb, struct iov_iter *from)
{
	struct afs_vnode *vnode = AFS_FS_I(file_inode(iocb->ki_filp));
	struct afs_file *af = iocb->ki_filp->private_data;
	ssize_t result;
	size_t count = iov_iter_count(from);

	_enter("{%llx:%llu},{%zu},",
	       vnode->fid.vid, vnode->fid.vnode, count);

	if (IS_SWAPFILE(&vnode->netfs.inode)) {
		printk(KERN_INFO
		       "AFS: Attempt to write to active swap file!\n");
		return -EBUSY;
	}

	if (!count)
		return 0;

	result = afs_validate(vnode, af->key);
	if (result < 0)
		return result;

	result = generic_file_write_iter(iocb, from);

	_leave(" = %zd", result);
	return result;
}

/*
 * flush any dirty pages for this process, and check for write errors.
 * - the return status from this call provides a reliable indication of
 *   whether any write errors occurred for this process.
 */
int afs_fsync(struct file *file, loff_t start, loff_t end, int datasync)
{
	struct afs_vnode *vnode = AFS_FS_I(file_inode(file));
	struct afs_file *af = file->private_data;
	int ret;

	_enter("{%llx:%llu},{n=%pD},%d",
	       vnode->fid.vid, vnode->fid.vnode, file,
	       datasync);

	ret = afs_validate(vnode, af->key);
	if (ret < 0)
		return ret;

	return file_write_and_wait_range(file, start, end);
}

/*
 * notification that a previously read-only page is about to become writable
 * - if it returns an error, the caller will deliver a bus error signal
 */
vm_fault_t afs_page_mkwrite(struct vm_fault *vmf)
{
	struct folio *folio = page_folio(vmf->page);
	struct file *file = vmf->vma->vm_file;
	struct inode *inode = file_inode(file);
	struct afs_vnode *vnode = AFS_FS_I(inode);
	struct afs_file *af = file->private_data;
	unsigned long priv;
	vm_fault_t ret = VM_FAULT_RETRY;

	_enter("{{%llx:%llu}},{%lx}", vnode->fid.vid, vnode->fid.vnode, folio_index(folio));

	afs_validate(vnode, af->key);

	sb_start_pagefault(inode->i_sb);

	/* Wait for the page to be written to the cache before we allow it to
	 * be modified.  We then assume the entire page will need writing back.
	 */
#ifdef CONFIG_AFS_FSCACHE
	if (folio_test_fscache(folio) &&
	    folio_wait_fscache_killable(folio) < 0)
		goto out;
#endif

	if (folio_wait_writeback_killable(folio))
		goto out;

	if (folio_lock_killable(folio) < 0)
		goto out;

	/* We mustn't change folio->private until writeback is complete as that
	 * details the portion of the page we need to write back and we might
	 * need to redirty the page if there's a problem.
	 */
	if (folio_wait_writeback_killable(folio) < 0) {
		folio_unlock(folio);
		goto out;
	}

	priv = afs_folio_dirty(folio, 0, folio_size(folio));
	priv = afs_folio_dirty_mmapped(priv);
	if (folio_test_private(folio)) {
		folio_change_private(folio, (void *)priv);
		trace_afs_folio_dirty(vnode, tracepoint_string("mkwrite+"), folio);
	} else {
		folio_attach_private(folio, (void *)priv);
		trace_afs_folio_dirty(vnode, tracepoint_string("mkwrite"), folio);
	}
	file_update_time(file);

	ret = VM_FAULT_LOCKED;
out:
	sb_end_pagefault(inode->i_sb);
	return ret;
}

/*
 * Prune the keys cached for writeback.  The caller must hold vnode->wb_lock.
 */
void afs_prune_wb_keys(struct afs_vnode *vnode)
{
	LIST_HEAD(graveyard);
	struct afs_wb_key *wbk, *tmp;

	/* Discard unused keys */
	spin_lock(&vnode->wb_lock);

	if (!mapping_tagged(&vnode->netfs.inode.i_data, PAGECACHE_TAG_WRITEBACK) &&
	    !mapping_tagged(&vnode->netfs.inode.i_data, PAGECACHE_TAG_DIRTY)) {
		list_for_each_entry_safe(wbk, tmp, &vnode->wb_keys, vnode_link) {
			if (refcount_read(&wbk->usage) == 1)
				list_move(&wbk->vnode_link, &graveyard);
		}
	}

	spin_unlock(&vnode->wb_lock);

	while (!list_empty(&graveyard)) {
		wbk = list_entry(graveyard.next, struct afs_wb_key, vnode_link);
		list_del(&wbk->vnode_link);
		afs_put_wb_key(wbk);
	}
}

/*
 * Clean up a page during invalidation.
 */
int afs_launder_folio(struct folio *folio)
{
	struct afs_vnode *vnode = AFS_FS_I(folio_inode(folio));
	struct iov_iter iter;
	struct bio_vec bv;
	unsigned long priv;
	unsigned int f, t;
	int ret = 0;

	_enter("{%lx}", folio->index);

	priv = (unsigned long)folio_get_private(folio);
	if (folio_clear_dirty_for_io(folio)) {
		f = 0;
		t = folio_size(folio);
		if (folio_test_private(folio)) {
			f = afs_folio_dirty_from(folio, priv);
			t = afs_folio_dirty_to(folio, priv);
		}

<<<<<<< HEAD
		bv[0].bv_page = &folio->page;
		bv[0].bv_offset = f;
		bv[0].bv_len = t - f;
		iov_iter_bvec(&iter, ITER_SOURCE, bv, 1, bv[0].bv_len);
=======
		bvec_set_folio(&bv, folio, t - f, f);
		iov_iter_bvec(&iter, ITER_SOURCE, &bv, 1, bv.bv_len);
>>>>>>> 98817289

		trace_afs_folio_dirty(vnode, tracepoint_string("launder"), folio);
		ret = afs_store_data(vnode, &iter, folio_pos(folio) + f, true);
	}

	trace_afs_folio_dirty(vnode, tracepoint_string("laundered"), folio);
	folio_detach_private(folio);
	folio_wait_fscache(folio);
	return ret;
}

/*
 * Deal with the completion of writing the data to the cache.
 */
static void afs_write_to_cache_done(void *priv, ssize_t transferred_or_error,
				    bool was_async)
{
	struct afs_vnode *vnode = priv;

	if (IS_ERR_VALUE(transferred_or_error) &&
	    transferred_or_error != -ENOBUFS)
		afs_invalidate_cache(vnode, 0);
}

/*
 * Save the write to the cache also.
 */
static void afs_write_to_cache(struct afs_vnode *vnode,
			       loff_t start, size_t len, loff_t i_size,
			       bool caching)
{
	fscache_write_to_cache(afs_vnode_cache(vnode),
			       vnode->netfs.inode.i_mapping, start, len, i_size,
			       afs_write_to_cache_done, vnode, caching);
}<|MERGE_RESOLUTION|>--- conflicted
+++ resolved
@@ -1015,15 +1015,8 @@
 			t = afs_folio_dirty_to(folio, priv);
 		}
 
-<<<<<<< HEAD
-		bv[0].bv_page = &folio->page;
-		bv[0].bv_offset = f;
-		bv[0].bv_len = t - f;
-		iov_iter_bvec(&iter, ITER_SOURCE, bv, 1, bv[0].bv_len);
-=======
 		bvec_set_folio(&bv, folio, t - f, f);
 		iov_iter_bvec(&iter, ITER_SOURCE, &bv, 1, bv.bv_len);
->>>>>>> 98817289
 
 		trace_afs_folio_dirty(vnode, tracepoint_string("launder"), folio);
 		ret = afs_store_data(vnode, &iter, folio_pos(folio) + f, true);
