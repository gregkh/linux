--- conflicted
+++ resolved
@@ -274,12 +274,8 @@
 		size_t size = map.m_llen;
 		void *src;
 
-<<<<<<< HEAD
-		src = erofs_read_metabuf(&buf, sb, map.m_pa);
-=======
 		src = erofs_read_metabuf(&buf, sb, map.m_pa,
 					 erofs_inode_in_metabox(inode));
->>>>>>> 449d48b1
 		if (IS_ERR(src))
 			return PTR_ERR(src);
 
