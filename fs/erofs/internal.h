/* SPDX-License-Identifier: GPL-2.0-only */
/*
 * Copyright (C) 2017-2018 HUAWEI, Inc.
 *             https://www.huawei.com/
 * Copyright (C) 2021, Alibaba Cloud
 */
#ifndef __EROFS_INTERNAL_H
#define __EROFS_INTERNAL_H

#include <linux/fs.h>
#include <linux/dax.h>
#include <linux/dcache.h>
#include <linux/mm.h>
#include <linux/module.h>
#include <linux/pagemap.h>
#include <linux/bio.h>
#include <linux/magic.h>
#include <linux/slab.h>
#include <linux/vmalloc.h>
#include <linux/iomap.h>
#include "erofs_fs.h"

/* redefine pr_fmt "erofs: " */
#undef pr_fmt
#define pr_fmt(fmt) "erofs: " fmt

__printf(3, 4) void _erofs_err(struct super_block *sb,
			       const char *function, const char *fmt, ...);
#define erofs_err(sb, fmt, ...)	\
	_erofs_err(sb, __func__, fmt "\n", ##__VA_ARGS__)
__printf(3, 4) void _erofs_info(struct super_block *sb,
			       const char *function, const char *fmt, ...);
#define erofs_info(sb, fmt, ...) \
	_erofs_info(sb, __func__, fmt "\n", ##__VA_ARGS__)
#ifdef CONFIG_EROFS_FS_DEBUG
#define DBG_BUGON               BUG_ON
#else
#define DBG_BUGON(x)            ((void)(x))
#endif	/* !CONFIG_EROFS_FS_DEBUG */

/* EROFS_SUPER_MAGIC_V1 to represent the whole file system */
#define EROFS_SUPER_MAGIC   EROFS_SUPER_MAGIC_V1

typedef u64 erofs_nid_t;
typedef u64 erofs_off_t;
/* data type for filesystem-wide blocks number */
typedef u32 erofs_blk_t;

struct erofs_device_info {
	char *path;
	struct erofs_fscache *fscache;
<<<<<<< HEAD
	struct bdev_handle *bdev_handle;
=======
	struct file *file;
>>>>>>> a6ad5510
	struct dax_device *dax_dev;
	u64 dax_part_off;

	u32 blocks;
	u32 mapped_blkaddr;
};

enum {
	EROFS_SYNC_DECOMPRESS_AUTO,
	EROFS_SYNC_DECOMPRESS_FORCE_ON,
	EROFS_SYNC_DECOMPRESS_FORCE_OFF
};

struct erofs_mount_opts {
	/* current strategy of how to use managed cache */
	unsigned char cache_strategy;
	/* strategy of sync decompression (0 - auto, 1 - force on, 2 - force off) */
	unsigned int sync_decompress;
	/* threshold for decompression synchronously */
	unsigned int max_sync_decompress_pages;
	unsigned int mount_opt;
};

struct erofs_dev_context {
	struct idr tree;
	struct rw_semaphore rwsem;

	unsigned int extra_devices;
	bool flatdev;
};

/* all filesystem-wide lz4 configurations */
struct erofs_sb_lz4_info {
	/* # of pages needed for EROFS lz4 rolling decompression */
	u16 max_distance_pages;
	/* maximum possible blocks for pclusters in the filesystem */
	u16 max_pclusterblks;
};

struct erofs_domain {
	refcount_t ref;
	struct list_head list;
	struct fscache_volume *volume;
	char *domain_id;
};

struct erofs_fscache {
	struct fscache_cookie *cookie;
	struct inode *inode;	/* anonymous inode for the blob */

	/* used for share domain mode */
	struct erofs_domain *domain;
	struct list_head node;
	refcount_t ref;
	char *name;
};

struct erofs_xattr_prefix_item {
	struct erofs_xattr_long_prefix *prefix;
	u8 infix_len;
};

struct erofs_sb_info {
	struct erofs_device_info dif0;
	struct erofs_mount_opts opt;	/* options */
#ifdef CONFIG_EROFS_FS_ZIP
	/* list for all registered superblocks, mainly for shrinker */
	struct list_head list;
	struct mutex umount_mutex;

	/* managed XArray arranged in physical block number */
	struct xarray managed_pslots;

	unsigned int shrinker_run_no;
	u16 available_compr_algs;

	/* pseudo inode to manage cached pages */
	struct inode *managed_cache;

	struct erofs_sb_lz4_info lz4;
#endif	/* CONFIG_EROFS_FS_ZIP */
	struct inode *packed_inode;
	struct erofs_dev_context *devs;
	u64 total_blocks;

	u32 meta_blkaddr;
#ifdef CONFIG_EROFS_FS_XATTR
	u32 xattr_blkaddr;
	u32 xattr_prefix_start;
	u8 xattr_prefix_count;
	struct erofs_xattr_prefix_item *xattr_prefixes;
	unsigned int xattr_filter_reserved;
#endif
	u16 device_id_mask;	/* valid bits of device id to be used */

	unsigned char islotbits;	/* inode slot unit size in bit shift */
	unsigned char blkszbits;	/* filesystem block size in bit shift */

	u32 sb_size;			/* total superblock size */
	u32 build_time_nsec;
	u64 build_time;

	/* what we really care is nid, rather than ino.. */
	erofs_nid_t root_nid;
	erofs_nid_t packed_nid;
	/* used for statfs, f_files - f_favail */
	u64 inos;

	u8 uuid[16];                    /* 128-bit uuid for volume */
	u8 volume_name[16];             /* volume name */
	u32 feature_compat;
	u32 feature_incompat;

	/* sysfs support */
	struct kobject s_kobj;		/* /sys/fs/erofs/<devname> */
	struct completion s_kobj_unregister;

	/* fscache support */
	struct fscache_volume *volume;
	struct erofs_domain *domain;
	char *fsid;
	char *domain_id;
};

#define EROFS_SB(sb) ((struct erofs_sb_info *)(sb)->s_fs_info)
#define EROFS_I_SB(inode) ((struct erofs_sb_info *)(inode)->i_sb->s_fs_info)

/* Mount flags set via mount options or defaults */
#define EROFS_MOUNT_XATTR_USER		0x00000010
#define EROFS_MOUNT_POSIX_ACL		0x00000020
#define EROFS_MOUNT_DAX_ALWAYS		0x00000040
#define EROFS_MOUNT_DAX_NEVER		0x00000080
#define EROFS_MOUNT_DIRECT_IO		0x00000100

#define clear_opt(opt, option)	((opt)->mount_opt &= ~EROFS_MOUNT_##option)
#define set_opt(opt, option)	((opt)->mount_opt |= EROFS_MOUNT_##option)
#define test_opt(opt, option)	((opt)->mount_opt & EROFS_MOUNT_##option)

static inline bool erofs_is_fileio_mode(struct erofs_sb_info *sbi)
{
	return IS_ENABLED(CONFIG_EROFS_FS_BACKED_BY_FILE) && sbi->dif0.file;
}

static inline bool erofs_is_fscache_mode(struct super_block *sb)
{
	return IS_ENABLED(CONFIG_EROFS_FS_ONDEMAND) &&
			!erofs_is_fileio_mode(EROFS_SB(sb)) && !sb->s_bdev;
}

enum {
	EROFS_ZIP_CACHE_DISABLED,
	EROFS_ZIP_CACHE_READAHEAD,
	EROFS_ZIP_CACHE_READAROUND
};

/* basic unit of the workstation of a super_block */
struct erofs_workgroup {
	pgoff_t index;
	struct lockref lockref;
};

enum erofs_kmap_type {
	EROFS_NO_KMAP,		/* don't map the buffer */
	EROFS_KMAP,		/* use kmap_local_page() to map the buffer */
};

struct erofs_buf {
	struct address_space *mapping;
	struct file *file;
	struct page *page;
	void *base;
	enum erofs_kmap_type kmap_type;
};
#define __EROFS_BUF_INITIALIZER	((struct erofs_buf){ .page = NULL })

#define erofs_blknr(sb, addr)	((erofs_blk_t)((addr) >> (sb)->s_blocksize_bits))
#define erofs_blkoff(sb, addr)	((addr) & ((sb)->s_blocksize - 1))
#define erofs_pos(sb, blk)	((erofs_off_t)(blk) << (sb)->s_blocksize_bits)
#define erofs_iblks(i)	(round_up((i)->i_size, i_blocksize(i)) >> (i)->i_blkbits)

#define EROFS_FEATURE_FUNCS(name, compat, feature) \
static inline bool erofs_sb_has_##name(struct erofs_sb_info *sbi) \
{ \
	return sbi->feature_##compat & EROFS_FEATURE_##feature; \
}

EROFS_FEATURE_FUNCS(zero_padding, incompat, INCOMPAT_ZERO_PADDING)
EROFS_FEATURE_FUNCS(compr_cfgs, incompat, INCOMPAT_COMPR_CFGS)
EROFS_FEATURE_FUNCS(big_pcluster, incompat, INCOMPAT_BIG_PCLUSTER)
EROFS_FEATURE_FUNCS(chunked_file, incompat, INCOMPAT_CHUNKED_FILE)
EROFS_FEATURE_FUNCS(device_table, incompat, INCOMPAT_DEVICE_TABLE)
EROFS_FEATURE_FUNCS(compr_head2, incompat, INCOMPAT_COMPR_HEAD2)
EROFS_FEATURE_FUNCS(ztailpacking, incompat, INCOMPAT_ZTAILPACKING)
EROFS_FEATURE_FUNCS(fragments, incompat, INCOMPAT_FRAGMENTS)
EROFS_FEATURE_FUNCS(dedupe, incompat, INCOMPAT_DEDUPE)
EROFS_FEATURE_FUNCS(xattr_prefixes, incompat, INCOMPAT_XATTR_PREFIXES)
EROFS_FEATURE_FUNCS(sb_chksum, compat, COMPAT_SB_CHKSUM)
EROFS_FEATURE_FUNCS(xattr_filter, compat, COMPAT_XATTR_FILTER)

/* atomic flag definitions */
#define EROFS_I_EA_INITED_BIT	0
#define EROFS_I_Z_INITED_BIT	1

/* bitlock definitions (arranged in reverse order) */
#define EROFS_I_BL_XATTR_BIT	(BITS_PER_LONG - 1)
#define EROFS_I_BL_Z_BIT	(BITS_PER_LONG - 2)

struct erofs_inode {
	erofs_nid_t nid;

	/* atomic flags (including bitlocks) */
	unsigned long flags;

	unsigned char datalayout;
	unsigned char inode_isize;
	unsigned int xattr_isize;

	unsigned int xattr_name_filter;
	unsigned int xattr_shared_count;
	unsigned int *xattr_shared_xattrs;

	union {
		erofs_blk_t raw_blkaddr;
		struct {
			unsigned short	chunkformat;
			unsigned char	chunkbits;
		};
#ifdef CONFIG_EROFS_FS_ZIP
		struct {
			unsigned short z_advise;
			unsigned char  z_algorithmtype[2];
			unsigned char  z_logical_clusterbits;
			unsigned long  z_tailextent_headlcn;
			union {
				struct {
					erofs_off_t    z_idataoff;
					unsigned short z_idata_size;
				};
				erofs_off_t z_fragmentoff;
			};
		};
#endif	/* CONFIG_EROFS_FS_ZIP */
	};
	/* the corresponding vfs inode */
	struct inode vfs_inode;
};

#define EROFS_I(ptr)	container_of(ptr, struct erofs_inode, vfs_inode)

static inline erofs_off_t erofs_iloc(struct inode *inode)
{
	struct erofs_sb_info *sbi = EROFS_I_SB(inode);

	return erofs_pos(inode->i_sb, sbi->meta_blkaddr) +
		(EROFS_I(inode)->nid << sbi->islotbits);
}

static inline unsigned int erofs_inode_version(unsigned int ifmt)
{
	return (ifmt >> EROFS_I_VERSION_BIT) & EROFS_I_VERSION_MASK;
}

static inline unsigned int erofs_inode_datalayout(unsigned int ifmt)
{
	return (ifmt >> EROFS_I_DATALAYOUT_BIT) & EROFS_I_DATALAYOUT_MASK;
}

/* reclaiming is never triggered when allocating new folios. */
static inline struct folio *erofs_grab_folio_nowait(struct address_space *as,
						    pgoff_t index)
{
	return __filemap_get_folio(as, index,
			FGP_LOCK|FGP_CREAT|FGP_NOFS|FGP_NOWAIT,
			readahead_gfp_mask(as) & ~__GFP_RECLAIM);
}

/* Has a disk mapping */
#define EROFS_MAP_MAPPED	0x0001
/* Located in metadata (could be copied from bd_inode) */
#define EROFS_MAP_META		0x0002
/* The extent is encoded */
#define EROFS_MAP_ENCODED	0x0004
/* The length of extent is full */
#define EROFS_MAP_FULL_MAPPED	0x0008
/* Located in the special packed inode */
#define EROFS_MAP_FRAGMENT	0x0010
/* The extent refers to partial decompressed data */
#define EROFS_MAP_PARTIAL_REF	0x0020

struct erofs_map_blocks {
	struct erofs_buf buf;

	erofs_off_t m_pa, m_la;
	u64 m_plen, m_llen;

	unsigned short m_deviceid;
	char m_algorithmformat;
	unsigned int m_flags;
};

/*
 * Used to get the exact decompressed length, e.g. fiemap (consider lookback
 * approach instead if possible since it's more metadata lightweight.)
 */
#define EROFS_GET_BLOCKS_FIEMAP		0x0001
/* Used to map the whole extent if non-negligible data is requested for LZMA */
#define EROFS_GET_BLOCKS_READMORE	0x0002
/* Used to map tail extent for tailpacking inline or fragment pcluster */
#define EROFS_GET_BLOCKS_FINDTAIL	0x0004

enum {
	Z_EROFS_COMPRESSION_SHIFTED = Z_EROFS_COMPRESSION_MAX,
	Z_EROFS_COMPRESSION_INTERLACED,
	Z_EROFS_COMPRESSION_RUNTIME_MAX
};

struct erofs_map_dev {
	struct super_block *m_sb;
	struct erofs_device_info *m_dif;
	struct block_device *m_bdev;

	erofs_off_t m_pa;
	unsigned int m_deviceid;
};

extern const struct super_operations erofs_sops;

extern const struct address_space_operations erofs_aops;
extern const struct address_space_operations erofs_fileio_aops;
extern const struct address_space_operations z_erofs_aops;
extern const struct address_space_operations erofs_fscache_access_aops;

extern const struct inode_operations erofs_generic_iops;
extern const struct inode_operations erofs_symlink_iops;
extern const struct inode_operations erofs_fast_symlink_iops;
extern const struct inode_operations erofs_dir_iops;

extern const struct file_operations erofs_file_fops;
extern const struct file_operations erofs_dir_fops;

extern const struct iomap_ops z_erofs_iomap_report_ops;

/* flags for erofs_fscache_register_cookie() */
#define EROFS_REG_COOKIE_SHARE		0x0001
#define EROFS_REG_COOKIE_NEED_NOEXIST	0x0002

void *erofs_read_metadata(struct super_block *sb, struct erofs_buf *buf,
			  erofs_off_t *offset, int *lengthp);
void erofs_unmap_metabuf(struct erofs_buf *buf);
void erofs_put_metabuf(struct erofs_buf *buf);
void *erofs_bread(struct erofs_buf *buf, erofs_off_t offset,
		  enum erofs_kmap_type type);
void erofs_init_metabuf(struct erofs_buf *buf, struct super_block *sb);
void *erofs_read_metabuf(struct erofs_buf *buf, struct super_block *sb,
			 erofs_off_t offset, enum erofs_kmap_type type);
int erofs_map_dev(struct super_block *sb, struct erofs_map_dev *dev);
int erofs_fiemap(struct inode *inode, struct fiemap_extent_info *fieinfo,
		 u64 start, u64 len);
int erofs_map_blocks(struct inode *inode, struct erofs_map_blocks *map);
void erofs_onlinefolio_init(struct folio *folio);
void erofs_onlinefolio_split(struct folio *folio);
void erofs_onlinefolio_end(struct folio *folio, int err);
struct inode *erofs_iget(struct super_block *sb, erofs_nid_t nid);
int erofs_getattr(struct mnt_idmap *idmap, const struct path *path,
		  struct kstat *stat, u32 request_mask,
		  unsigned int query_flags);
int erofs_namei(struct inode *dir, const struct qstr *name,
		erofs_nid_t *nid, unsigned int *d_type);

static inline void *erofs_vm_map_ram(struct page **pages, unsigned int count)
{
	int retried = 0;

	while (1) {
		void *p = vm_map_ram(pages, count, -1);

		/* retry two more times (totally 3 times) */
		if (p || ++retried >= 3)
			return p;
		vm_unmap_aliases();
	}
	return NULL;
}

int erofs_register_sysfs(struct super_block *sb);
void erofs_unregister_sysfs(struct super_block *sb);
int __init erofs_init_sysfs(void);
void erofs_exit_sysfs(void);

struct page *__erofs_allocpage(struct page **pagepool, gfp_t gfp, bool tryrsv);
static inline struct page *erofs_allocpage(struct page **pagepool, gfp_t gfp)
{
	return __erofs_allocpage(pagepool, gfp, false);
}
static inline void erofs_pagepool_add(struct page **pagepool, struct page *page)
{
	set_page_private(page, (unsigned long)*pagepool);
	*pagepool = page;
}
void erofs_release_pages(struct page **pagepool);

#ifdef CONFIG_EROFS_FS_ZIP
void erofs_workgroup_put(struct erofs_workgroup *grp);
struct erofs_workgroup *erofs_find_workgroup(struct super_block *sb,
					     pgoff_t index);
struct erofs_workgroup *erofs_insert_workgroup(struct super_block *sb,
					       struct erofs_workgroup *grp);
void erofs_workgroup_free_rcu(struct erofs_workgroup *grp);
void erofs_shrinker_register(struct super_block *sb);
void erofs_shrinker_unregister(struct super_block *sb);
int __init erofs_init_shrinker(void);
void erofs_exit_shrinker(void);
<<<<<<< HEAD
int __init z_erofs_init_zip_subsystem(void);
void z_erofs_exit_zip_subsystem(void);
int erofs_try_to_free_all_cached_pages(struct erofs_sb_info *sbi,
				       struct erofs_workgroup *egrp);
=======
int __init z_erofs_init_subsystem(void);
void z_erofs_exit_subsystem(void);
int erofs_try_to_free_all_cached_folios(struct erofs_sb_info *sbi,
					struct erofs_workgroup *egrp);
>>>>>>> a6ad5510
int z_erofs_map_blocks_iter(struct inode *inode, struct erofs_map_blocks *map,
			    int flags);
void *z_erofs_get_gbuf(unsigned int requiredpages);
void z_erofs_put_gbuf(void *ptr);
int z_erofs_gbuf_growsize(unsigned int nrpages);
int __init z_erofs_gbuf_init(void);
void z_erofs_gbuf_exit(void);
int erofs_init_managed_cache(struct super_block *sb);
int z_erofs_parse_cfgs(struct super_block *sb, struct erofs_super_block *dsb);
#else
static inline void erofs_shrinker_register(struct super_block *sb) {}
static inline void erofs_shrinker_unregister(struct super_block *sb) {}
static inline int erofs_init_shrinker(void) { return 0; }
static inline void erofs_exit_shrinker(void) {}
<<<<<<< HEAD
static inline int z_erofs_init_zip_subsystem(void) { return 0; }
static inline void z_erofs_exit_zip_subsystem(void) {}
static inline void erofs_pcpubuf_init(void) {}
static inline void erofs_pcpubuf_exit(void) {}
static inline int erofs_init_managed_cache(struct super_block *sb) { return 0; }
#endif	/* !CONFIG_EROFS_FS_ZIP */

#ifdef CONFIG_EROFS_FS_ZIP_LZMA
int __init z_erofs_lzma_init(void);
void z_erofs_lzma_exit(void);
#else
static inline int z_erofs_lzma_init(void) { return 0; }
static inline int z_erofs_lzma_exit(void) { return 0; }
#endif	/* !CONFIG_EROFS_FS_ZIP_LZMA */

#ifdef CONFIG_EROFS_FS_ZIP_DEFLATE
int __init z_erofs_deflate_init(void);
void z_erofs_deflate_exit(void);
#else
static inline int z_erofs_deflate_init(void) { return 0; }
static inline int z_erofs_deflate_exit(void) { return 0; }
#endif	/* !CONFIG_EROFS_FS_ZIP_DEFLATE */
=======
static inline int z_erofs_init_subsystem(void) { return 0; }
static inline void z_erofs_exit_subsystem(void) {}
static inline int erofs_init_managed_cache(struct super_block *sb) { return 0; }
#endif	/* !CONFIG_EROFS_FS_ZIP */

#ifdef CONFIG_EROFS_FS_BACKED_BY_FILE
struct bio *erofs_fileio_bio_alloc(struct erofs_map_dev *mdev);
void erofs_fileio_submit_bio(struct bio *bio);
#else
static inline struct bio *erofs_fileio_bio_alloc(struct erofs_map_dev *mdev) { return NULL; }
static inline void erofs_fileio_submit_bio(struct bio *bio) {}
#endif
>>>>>>> a6ad5510

#ifdef CONFIG_EROFS_FS_ONDEMAND
int erofs_fscache_register_fs(struct super_block *sb);
void erofs_fscache_unregister_fs(struct super_block *sb);

struct erofs_fscache *erofs_fscache_register_cookie(struct super_block *sb,
					char *name, unsigned int flags);
void erofs_fscache_unregister_cookie(struct erofs_fscache *fscache);
struct bio *erofs_fscache_bio_alloc(struct erofs_map_dev *mdev);
void erofs_fscache_submit_bio(struct bio *bio);
#else
static inline int erofs_fscache_register_fs(struct super_block *sb)
{
	return -EOPNOTSUPP;
}
static inline void erofs_fscache_unregister_fs(struct super_block *sb) {}

static inline
struct erofs_fscache *erofs_fscache_register_cookie(struct super_block *sb,
					char *name, unsigned int flags)
{
	return ERR_PTR(-EOPNOTSUPP);
}

static inline void erofs_fscache_unregister_cookie(struct erofs_fscache *fscache)
{
}
static inline struct bio *erofs_fscache_bio_alloc(struct erofs_map_dev *mdev) { return NULL; }
static inline void erofs_fscache_submit_bio(struct bio *bio) {}
#endif

#define EFSCORRUPTED    EUCLEAN         /* Filesystem is corrupted */

#endif	/* __EROFS_INTERNAL_H */<|MERGE_RESOLUTION|>--- conflicted
+++ resolved
@@ -49,11 +49,7 @@
 struct erofs_device_info {
 	char *path;
 	struct erofs_fscache *fscache;
-<<<<<<< HEAD
-	struct bdev_handle *bdev_handle;
-=======
 	struct file *file;
->>>>>>> a6ad5510
 	struct dax_device *dax_dev;
 	u64 dax_part_off;
 
@@ -466,17 +462,10 @@
 void erofs_shrinker_unregister(struct super_block *sb);
 int __init erofs_init_shrinker(void);
 void erofs_exit_shrinker(void);
-<<<<<<< HEAD
-int __init z_erofs_init_zip_subsystem(void);
-void z_erofs_exit_zip_subsystem(void);
-int erofs_try_to_free_all_cached_pages(struct erofs_sb_info *sbi,
-				       struct erofs_workgroup *egrp);
-=======
 int __init z_erofs_init_subsystem(void);
 void z_erofs_exit_subsystem(void);
 int erofs_try_to_free_all_cached_folios(struct erofs_sb_info *sbi,
 					struct erofs_workgroup *egrp);
->>>>>>> a6ad5510
 int z_erofs_map_blocks_iter(struct inode *inode, struct erofs_map_blocks *map,
 			    int flags);
 void *z_erofs_get_gbuf(unsigned int requiredpages);
@@ -491,30 +480,6 @@
 static inline void erofs_shrinker_unregister(struct super_block *sb) {}
 static inline int erofs_init_shrinker(void) { return 0; }
 static inline void erofs_exit_shrinker(void) {}
-<<<<<<< HEAD
-static inline int z_erofs_init_zip_subsystem(void) { return 0; }
-static inline void z_erofs_exit_zip_subsystem(void) {}
-static inline void erofs_pcpubuf_init(void) {}
-static inline void erofs_pcpubuf_exit(void) {}
-static inline int erofs_init_managed_cache(struct super_block *sb) { return 0; }
-#endif	/* !CONFIG_EROFS_FS_ZIP */
-
-#ifdef CONFIG_EROFS_FS_ZIP_LZMA
-int __init z_erofs_lzma_init(void);
-void z_erofs_lzma_exit(void);
-#else
-static inline int z_erofs_lzma_init(void) { return 0; }
-static inline int z_erofs_lzma_exit(void) { return 0; }
-#endif	/* !CONFIG_EROFS_FS_ZIP_LZMA */
-
-#ifdef CONFIG_EROFS_FS_ZIP_DEFLATE
-int __init z_erofs_deflate_init(void);
-void z_erofs_deflate_exit(void);
-#else
-static inline int z_erofs_deflate_init(void) { return 0; }
-static inline int z_erofs_deflate_exit(void) { return 0; }
-#endif	/* !CONFIG_EROFS_FS_ZIP_DEFLATE */
-=======
 static inline int z_erofs_init_subsystem(void) { return 0; }
 static inline void z_erofs_exit_subsystem(void) {}
 static inline int erofs_init_managed_cache(struct super_block *sb) { return 0; }
@@ -527,7 +492,6 @@
 static inline struct bio *erofs_fileio_bio_alloc(struct erofs_map_dev *mdev) { return NULL; }
 static inline void erofs_fileio_submit_bio(struct bio *bio) {}
 #endif
->>>>>>> a6ad5510
 
 #ifdef CONFIG_EROFS_FS_ONDEMAND
 int erofs_fscache_register_fs(struct super_block *sb);
