/* SPDX-License-Identifier: GPL-2.0-only */
/*
 * Copyright (C) 2017-2018 HUAWEI, Inc.
 *             https://www.huawei.com/
 * Copyright (C) 2021, Alibaba Cloud
 */
#ifndef __EROFS_INTERNAL_H
#define __EROFS_INTERNAL_H

#include <linux/fs.h>
#include <linux/dcache.h>
#include <linux/mm.h>
#include <linux/pagemap.h>
#include <linux/bio.h>
#include <linux/magic.h>
#include <linux/slab.h>
#include <linux/vmalloc.h>
#include <linux/iomap.h>
#include "erofs_fs.h"

/* redefine pr_fmt "erofs: " */
#undef pr_fmt
#define pr_fmt(fmt) "erofs: " fmt

__printf(3, 4) void _erofs_err(struct super_block *sb,
			       const char *function, const char *fmt, ...);
#define erofs_err(sb, fmt, ...)	\
	_erofs_err(sb, __func__, fmt "\n", ##__VA_ARGS__)
__printf(3, 4) void _erofs_info(struct super_block *sb,
			       const char *function, const char *fmt, ...);
#define erofs_info(sb, fmt, ...) \
	_erofs_info(sb, __func__, fmt "\n", ##__VA_ARGS__)
#ifdef CONFIG_EROFS_FS_DEBUG
#define DBG_BUGON               BUG_ON
#else
#define DBG_BUGON(x)            ((void)(x))
#endif	/* !CONFIG_EROFS_FS_DEBUG */

/* EROFS_SUPER_MAGIC_V1 to represent the whole file system */
#define EROFS_SUPER_MAGIC   EROFS_SUPER_MAGIC_V1

typedef u64 erofs_nid_t;
typedef u64 erofs_off_t;
/* data type for filesystem-wide blocks number */
typedef u32 erofs_blk_t;

struct erofs_device_info {
	char *path;
	struct erofs_fscache *fscache;
	struct block_device *bdev;
	struct dax_device *dax_dev;
	u64 dax_part_off;

	u32 blocks;
	u32 mapped_blkaddr;
};

enum {
	EROFS_SYNC_DECOMPRESS_AUTO,
	EROFS_SYNC_DECOMPRESS_FORCE_ON,
	EROFS_SYNC_DECOMPRESS_FORCE_OFF
};

struct erofs_mount_opts {
#ifdef CONFIG_EROFS_FS_ZIP
	/* current strategy of how to use managed cache */
	unsigned char cache_strategy;
	/* strategy of sync decompression (0 - auto, 1 - force on, 2 - force off) */
	unsigned int sync_decompress;

	/* threshold for decompression synchronously */
	unsigned int max_sync_decompress_pages;
#endif
	unsigned int mount_opt;
};

struct erofs_dev_context {
	struct idr tree;
	struct rw_semaphore rwsem;

	unsigned int extra_devices;
	bool flatdev;
};

struct erofs_fs_context {
	struct erofs_mount_opts opt;
	struct erofs_dev_context *devs;
	char *fsid;
	char *domain_id;
};

/* all filesystem-wide lz4 configurations */
struct erofs_sb_lz4_info {
	/* # of pages needed for EROFS lz4 rolling decompression */
	u16 max_distance_pages;
	/* maximum possible blocks for pclusters in the filesystem */
	u16 max_pclusterblks;
};

struct erofs_domain {
	refcount_t ref;
	struct list_head list;
	struct fscache_volume *volume;
	char *domain_id;
};

struct erofs_fscache {
	struct fscache_cookie *cookie;
	struct inode *inode;	/* anonymous inode for the blob */

	/* used for share domain mode */
	struct erofs_domain *domain;
	struct list_head node;
	refcount_t ref;
	char *name;
};

struct erofs_xattr_prefix_item {
	struct erofs_xattr_long_prefix *prefix;
	u8 infix_len;
};

struct erofs_sb_info {
	struct erofs_mount_opts opt;	/* options */
#ifdef CONFIG_EROFS_FS_ZIP
	/* list for all registered superblocks, mainly for shrinker */
	struct list_head list;
	struct mutex umount_mutex;

	/* managed XArray arranged in physical block number */
	struct xarray managed_pslots;

	unsigned int shrinker_run_no;
	u16 available_compr_algs;

	/* pseudo inode to manage cached pages */
	struct inode *managed_cache;

	struct erofs_sb_lz4_info lz4;
#endif	/* CONFIG_EROFS_FS_ZIP */
	struct inode *packed_inode;
	struct erofs_dev_context *devs;
	struct dax_device *dax_dev;
	u64 dax_part_off;
	u64 total_blocks;
	u32 primarydevice_blocks;

	u32 meta_blkaddr;
#ifdef CONFIG_EROFS_FS_XATTR
	u32 xattr_blkaddr;
	u32 xattr_prefix_start;
	u8 xattr_prefix_count;
	struct erofs_xattr_prefix_item *xattr_prefixes;
	unsigned int xattr_filter_reserved;
#endif
	u16 device_id_mask;	/* valid bits of device id to be used */

	unsigned char islotbits;	/* inode slot unit size in bit shift */
	unsigned char blkszbits;	/* filesystem block size in bit shift */

	u32 sb_size;			/* total superblock size */
	u32 build_time_nsec;
	u64 build_time;

	/* what we really care is nid, rather than ino.. */
	erofs_nid_t root_nid;
	erofs_nid_t packed_nid;
	/* used for statfs, f_files - f_favail */
	u64 inos;

	u8 uuid[16];                    /* 128-bit uuid for volume */
	u8 volume_name[16];             /* volume name */
	u32 feature_compat;
	u32 feature_incompat;

	/* sysfs support */
	struct kobject s_kobj;		/* /sys/fs/erofs/<devname> */
	struct completion s_kobj_unregister;

	/* fscache support */
	struct fscache_volume *volume;
	struct erofs_fscache *s_fscache;
	struct erofs_domain *domain;
	char *fsid;
	char *domain_id;
};

#define EROFS_SB(sb) ((struct erofs_sb_info *)(sb)->s_fs_info)
#define EROFS_I_SB(inode) ((struct erofs_sb_info *)(inode)->i_sb->s_fs_info)

/* Mount flags set via mount options or defaults */
#define EROFS_MOUNT_XATTR_USER		0x00000010
#define EROFS_MOUNT_POSIX_ACL		0x00000020
#define EROFS_MOUNT_DAX_ALWAYS		0x00000040
#define EROFS_MOUNT_DAX_NEVER		0x00000080

#define clear_opt(opt, option)	((opt)->mount_opt &= ~EROFS_MOUNT_##option)
#define set_opt(opt, option)	((opt)->mount_opt |= EROFS_MOUNT_##option)
#define test_opt(opt, option)	((opt)->mount_opt & EROFS_MOUNT_##option)

static inline bool erofs_is_fscache_mode(struct super_block *sb)
{
	return IS_ENABLED(CONFIG_EROFS_FS_ONDEMAND) && !sb->s_bdev;
}

enum {
	EROFS_ZIP_CACHE_DISABLED,
	EROFS_ZIP_CACHE_READAHEAD,
	EROFS_ZIP_CACHE_READAROUND
};

/* basic unit of the workstation of a super_block */
struct erofs_workgroup {
	pgoff_t index;
	struct lockref lockref;
};

enum erofs_kmap_type {
	EROFS_NO_KMAP,		/* don't map the buffer */
	EROFS_KMAP,		/* use kmap_local_page() to map the buffer */
};

struct erofs_buf {
	struct inode *inode;
	struct page *page;
	void *base;
	enum erofs_kmap_type kmap_type;
};
#define __EROFS_BUF_INITIALIZER	((struct erofs_buf){ .page = NULL })

#define ROOT_NID(sb)		((sb)->root_nid)

<<<<<<< HEAD
#define erofs_blknr(addr)       ((addr) / EROFS_BLKSIZ)
#define erofs_blkoff(addr)      ((addr) % EROFS_BLKSIZ)
#define blknr_to_addr(nr)       ((erofs_off_t)(nr) * EROFS_BLKSIZ)
=======
#define erofs_blknr(sb, addr)	((addr) >> (sb)->s_blocksize_bits)
#define erofs_blkoff(sb, addr)	((addr) & ((sb)->s_blocksize - 1))
#define erofs_pos(sb, blk)	((erofs_off_t)(blk) << (sb)->s_blocksize_bits)
#define erofs_iblks(i)	(round_up((i)->i_size, i_blocksize(i)) >> (i)->i_blkbits)
>>>>>>> 98817289

#define EROFS_FEATURE_FUNCS(name, compat, feature) \
static inline bool erofs_sb_has_##name(struct erofs_sb_info *sbi) \
{ \
	return sbi->feature_##compat & EROFS_FEATURE_##feature; \
}

EROFS_FEATURE_FUNCS(zero_padding, incompat, INCOMPAT_ZERO_PADDING)
EROFS_FEATURE_FUNCS(compr_cfgs, incompat, INCOMPAT_COMPR_CFGS)
EROFS_FEATURE_FUNCS(big_pcluster, incompat, INCOMPAT_BIG_PCLUSTER)
EROFS_FEATURE_FUNCS(chunked_file, incompat, INCOMPAT_CHUNKED_FILE)
EROFS_FEATURE_FUNCS(device_table, incompat, INCOMPAT_DEVICE_TABLE)
EROFS_FEATURE_FUNCS(compr_head2, incompat, INCOMPAT_COMPR_HEAD2)
EROFS_FEATURE_FUNCS(ztailpacking, incompat, INCOMPAT_ZTAILPACKING)
EROFS_FEATURE_FUNCS(fragments, incompat, INCOMPAT_FRAGMENTS)
EROFS_FEATURE_FUNCS(dedupe, incompat, INCOMPAT_DEDUPE)
EROFS_FEATURE_FUNCS(xattr_prefixes, incompat, INCOMPAT_XATTR_PREFIXES)
EROFS_FEATURE_FUNCS(sb_chksum, compat, COMPAT_SB_CHKSUM)
EROFS_FEATURE_FUNCS(xattr_filter, compat, COMPAT_XATTR_FILTER)

/* atomic flag definitions */
#define EROFS_I_EA_INITED_BIT	0
#define EROFS_I_Z_INITED_BIT	1

/* bitlock definitions (arranged in reverse order) */
#define EROFS_I_BL_XATTR_BIT	(BITS_PER_LONG - 1)
#define EROFS_I_BL_Z_BIT	(BITS_PER_LONG - 2)

struct erofs_inode {
	erofs_nid_t nid;

	/* atomic flags (including bitlocks) */
	unsigned long flags;

	unsigned char datalayout;
	unsigned char inode_isize;
	unsigned int xattr_isize;

	unsigned int xattr_name_filter;
	unsigned int xattr_shared_count;
	unsigned int *xattr_shared_xattrs;

	union {
		erofs_blk_t raw_blkaddr;
		struct {
			unsigned short	chunkformat;
			unsigned char	chunkbits;
		};
#ifdef CONFIG_EROFS_FS_ZIP
		struct {
			unsigned short z_advise;
			unsigned char  z_algorithmtype[2];
			unsigned char  z_logical_clusterbits;
			unsigned long  z_tailextent_headlcn;
			union {
				struct {
					erofs_off_t    z_idataoff;
					unsigned short z_idata_size;
				};
				erofs_off_t z_fragmentoff;
			};
		};
#endif	/* CONFIG_EROFS_FS_ZIP */
	};
	/* the corresponding vfs inode */
	struct inode vfs_inode;
};

#define EROFS_I(ptr)	container_of(ptr, struct erofs_inode, vfs_inode)
<<<<<<< HEAD

static inline erofs_off_t erofs_iloc(struct inode *inode)
{
	struct erofs_sb_info *sbi = EROFS_I_SB(inode);

	return blknr_to_addr(sbi->meta_blkaddr) +
		(EROFS_I(inode)->nid << sbi->islotbits);
}
=======
>>>>>>> 98817289

static inline erofs_off_t erofs_iloc(struct inode *inode)
{
	struct erofs_sb_info *sbi = EROFS_I_SB(inode);

	return erofs_pos(inode->i_sb, sbi->meta_blkaddr) +
		(EROFS_I(inode)->nid << sbi->islotbits);
}

static inline unsigned int erofs_inode_version(unsigned int ifmt)
{
	return (ifmt >> EROFS_I_VERSION_BIT) & EROFS_I_VERSION_MASK;
}

static inline unsigned int erofs_inode_datalayout(unsigned int ifmt)
{
	return (ifmt >> EROFS_I_DATALAYOUT_BIT) & EROFS_I_DATALAYOUT_MASK;
}

/*
 * Different from grab_cache_page_nowait(), reclaiming is never triggered
 * when allocating new pages.
 */
static inline
struct page *erofs_grab_cache_page_nowait(struct address_space *mapping,
					  pgoff_t index)
{
	return pagecache_get_page(mapping, index,
			FGP_LOCK|FGP_CREAT|FGP_NOFS|FGP_NOWAIT,
			readahead_gfp_mask(mapping) & ~__GFP_RECLAIM);
}

/* Has a disk mapping */
#define EROFS_MAP_MAPPED	0x0001
/* Located in metadata (could be copied from bd_inode) */
#define EROFS_MAP_META		0x0002
/* The extent is encoded */
#define EROFS_MAP_ENCODED	0x0004
/* The length of extent is full */
#define EROFS_MAP_FULL_MAPPED	0x0008
/* Located in the special packed inode */
#define EROFS_MAP_FRAGMENT	0x0010
/* The extent refers to partial decompressed data */
#define EROFS_MAP_PARTIAL_REF	0x0020

struct erofs_map_blocks {
	struct erofs_buf buf;

	erofs_off_t m_pa, m_la;
	u64 m_plen, m_llen;

	unsigned short m_deviceid;
	char m_algorithmformat;
	unsigned int m_flags;
};

/*
 * Used to get the exact decompressed length, e.g. fiemap (consider lookback
 * approach instead if possible since it's more metadata lightweight.)
 */
#define EROFS_GET_BLOCKS_FIEMAP		0x0001
/* Used to map the whole extent if non-negligible data is requested for LZMA */
#define EROFS_GET_BLOCKS_READMORE	0x0002
/* Used to map tail extent for tailpacking inline or fragment pcluster */
#define EROFS_GET_BLOCKS_FINDTAIL	0x0004

enum {
	Z_EROFS_COMPRESSION_SHIFTED = Z_EROFS_COMPRESSION_MAX,
	Z_EROFS_COMPRESSION_INTERLACED,
	Z_EROFS_COMPRESSION_RUNTIME_MAX
};

struct erofs_map_dev {
	struct erofs_fscache *m_fscache;
	struct block_device *m_bdev;
	struct dax_device *m_daxdev;
	u64 m_dax_part_off;

	erofs_off_t m_pa;
	unsigned int m_deviceid;
};

extern struct file_system_type erofs_fs_type;
extern const struct super_operations erofs_sops;

extern const struct address_space_operations erofs_raw_access_aops;
extern const struct address_space_operations z_erofs_aops;
extern const struct address_space_operations erofs_fscache_access_aops;

extern const struct inode_operations erofs_generic_iops;
extern const struct inode_operations erofs_symlink_iops;
extern const struct inode_operations erofs_fast_symlink_iops;
extern const struct inode_operations erofs_dir_iops;

extern const struct file_operations erofs_file_fops;
extern const struct file_operations erofs_dir_fops;

extern const struct iomap_ops z_erofs_iomap_report_ops;

/* flags for erofs_fscache_register_cookie() */
#define EROFS_REG_COOKIE_SHARE		0x0001
#define EROFS_REG_COOKIE_NEED_NOEXIST	0x0002

void *erofs_read_metadata(struct super_block *sb, struct erofs_buf *buf,
			  erofs_off_t *offset, int *lengthp);
void erofs_unmap_metabuf(struct erofs_buf *buf);
void erofs_put_metabuf(struct erofs_buf *buf);
void *erofs_bread(struct erofs_buf *buf, erofs_blk_t blkaddr,
		  enum erofs_kmap_type type);
void erofs_init_metabuf(struct erofs_buf *buf, struct super_block *sb);
void *erofs_read_metabuf(struct erofs_buf *buf, struct super_block *sb,
			 erofs_blk_t blkaddr, enum erofs_kmap_type type);
int erofs_map_dev(struct super_block *sb, struct erofs_map_dev *dev);
int erofs_fiemap(struct inode *inode, struct fiemap_extent_info *fieinfo,
		 u64 start, u64 len);
int erofs_map_blocks(struct inode *inode, struct erofs_map_blocks *map);
struct inode *erofs_iget(struct super_block *sb, erofs_nid_t nid);
int erofs_getattr(struct mnt_idmap *idmap, const struct path *path,
		  struct kstat *stat, u32 request_mask,
		  unsigned int query_flags);
int erofs_namei(struct inode *dir, const struct qstr *name,
		erofs_nid_t *nid, unsigned int *d_type);

static inline void *erofs_vm_map_ram(struct page **pages, unsigned int count)
{
	int retried = 0;

	while (1) {
		void *p = vm_map_ram(pages, count, -1);

		/* retry two more times (totally 3 times) */
		if (p || ++retried >= 3)
			return p;
		vm_unmap_aliases();
	}
	return NULL;
}

int erofs_register_sysfs(struct super_block *sb);
void erofs_unregister_sysfs(struct super_block *sb);
int __init erofs_init_sysfs(void);
void erofs_exit_sysfs(void);

struct page *erofs_allocpage(struct page **pagepool, gfp_t gfp);
static inline void erofs_pagepool_add(struct page **pagepool, struct page *page)
{
	set_page_private(page, (unsigned long)*pagepool);
	*pagepool = page;
}
void erofs_release_pages(struct page **pagepool);

#ifdef CONFIG_EROFS_FS_ZIP
void erofs_workgroup_put(struct erofs_workgroup *grp);
struct erofs_workgroup *erofs_find_workgroup(struct super_block *sb,
					     pgoff_t index);
struct erofs_workgroup *erofs_insert_workgroup(struct super_block *sb,
					       struct erofs_workgroup *grp);
void erofs_workgroup_free_rcu(struct erofs_workgroup *grp);
void erofs_shrinker_register(struct super_block *sb);
void erofs_shrinker_unregister(struct super_block *sb);
int __init erofs_init_shrinker(void);
void erofs_exit_shrinker(void);
int __init z_erofs_init_zip_subsystem(void);
void z_erofs_exit_zip_subsystem(void);
int erofs_try_to_free_all_cached_pages(struct erofs_sb_info *sbi,
				       struct erofs_workgroup *egrp);
int z_erofs_map_blocks_iter(struct inode *inode, struct erofs_map_blocks *map,
			    int flags);
void *erofs_get_pcpubuf(unsigned int requiredpages);
void erofs_put_pcpubuf(void *ptr);
int erofs_pcpubuf_growsize(unsigned int nrpages);
void __init erofs_pcpubuf_init(void);
void erofs_pcpubuf_exit(void);
int erofs_init_managed_cache(struct super_block *sb);
int z_erofs_parse_cfgs(struct super_block *sb, struct erofs_super_block *dsb);
#else
static inline void erofs_shrinker_register(struct super_block *sb) {}
static inline void erofs_shrinker_unregister(struct super_block *sb) {}
static inline int erofs_init_shrinker(void) { return 0; }
static inline void erofs_exit_shrinker(void) {}
static inline int z_erofs_init_zip_subsystem(void) { return 0; }
static inline void z_erofs_exit_zip_subsystem(void) {}
static inline void erofs_pcpubuf_init(void) {}
static inline void erofs_pcpubuf_exit(void) {}
static inline int erofs_init_managed_cache(struct super_block *sb) { return 0; }
#endif	/* !CONFIG_EROFS_FS_ZIP */

#ifdef CONFIG_EROFS_FS_ZIP_LZMA
int __init z_erofs_lzma_init(void);
void z_erofs_lzma_exit(void);
#else
static inline int z_erofs_lzma_init(void) { return 0; }
static inline int z_erofs_lzma_exit(void) { return 0; }
#endif	/* !CONFIG_EROFS_FS_ZIP_LZMA */

#ifdef CONFIG_EROFS_FS_ZIP_DEFLATE
int __init z_erofs_deflate_init(void);
void z_erofs_deflate_exit(void);
#else
static inline int z_erofs_deflate_init(void) { return 0; }
static inline int z_erofs_deflate_exit(void) { return 0; }
#endif	/* !CONFIG_EROFS_FS_ZIP_DEFLATE */

<<<<<<< HEAD
/* flags for erofs_fscache_register_cookie() */
#define EROFS_REG_COOKIE_NEED_INODE	1
#define EROFS_REG_COOKIE_NEED_NOEXIST	2

/* fscache.c */
=======
>>>>>>> 98817289
#ifdef CONFIG_EROFS_FS_ONDEMAND
int erofs_fscache_register_fs(struct super_block *sb);
void erofs_fscache_unregister_fs(struct super_block *sb);

struct erofs_fscache *erofs_fscache_register_cookie(struct super_block *sb,
<<<<<<< HEAD
						    char *name,
						    unsigned int flags);
=======
					char *name, unsigned int flags);
>>>>>>> 98817289
void erofs_fscache_unregister_cookie(struct erofs_fscache *fscache);
#else
static inline int erofs_fscache_register_fs(struct super_block *sb)
{
	return -EOPNOTSUPP;
}
static inline void erofs_fscache_unregister_fs(struct super_block *sb) {}

static inline
struct erofs_fscache *erofs_fscache_register_cookie(struct super_block *sb,
<<<<<<< HEAD
						     char *name,
						     unsigned int flags)
=======
					char *name, unsigned int flags)
>>>>>>> 98817289
{
	return ERR_PTR(-EOPNOTSUPP);
}

static inline void erofs_fscache_unregister_cookie(struct erofs_fscache *fscache)
{
}
#endif

#define EFSCORRUPTED    EUCLEAN         /* Filesystem is corrupted */

#endif	/* __EROFS_INTERNAL_H */<|MERGE_RESOLUTION|>--- conflicted
+++ resolved
@@ -230,16 +230,10 @@
 
 #define ROOT_NID(sb)		((sb)->root_nid)
 
-<<<<<<< HEAD
-#define erofs_blknr(addr)       ((addr) / EROFS_BLKSIZ)
-#define erofs_blkoff(addr)      ((addr) % EROFS_BLKSIZ)
-#define blknr_to_addr(nr)       ((erofs_off_t)(nr) * EROFS_BLKSIZ)
-=======
 #define erofs_blknr(sb, addr)	((addr) >> (sb)->s_blocksize_bits)
 #define erofs_blkoff(sb, addr)	((addr) & ((sb)->s_blocksize - 1))
 #define erofs_pos(sb, blk)	((erofs_off_t)(blk) << (sb)->s_blocksize_bits)
 #define erofs_iblks(i)	(round_up((i)->i_size, i_blocksize(i)) >> (i)->i_blkbits)
->>>>>>> 98817289
 
 #define EROFS_FEATURE_FUNCS(name, compat, feature) \
 static inline bool erofs_sb_has_##name(struct erofs_sb_info *sbi) \
@@ -309,17 +303,6 @@
 };
 
 #define EROFS_I(ptr)	container_of(ptr, struct erofs_inode, vfs_inode)
-<<<<<<< HEAD
-
-static inline erofs_off_t erofs_iloc(struct inode *inode)
-{
-	struct erofs_sb_info *sbi = EROFS_I_SB(inode);
-
-	return blknr_to_addr(sbi->meta_blkaddr) +
-		(EROFS_I(inode)->nid << sbi->islotbits);
-}
-=======
->>>>>>> 98817289
 
 static inline erofs_off_t erofs_iloc(struct inode *inode)
 {
@@ -523,25 +506,12 @@
 static inline int z_erofs_deflate_exit(void) { return 0; }
 #endif	/* !CONFIG_EROFS_FS_ZIP_DEFLATE */
 
-<<<<<<< HEAD
-/* flags for erofs_fscache_register_cookie() */
-#define EROFS_REG_COOKIE_NEED_INODE	1
-#define EROFS_REG_COOKIE_NEED_NOEXIST	2
-
-/* fscache.c */
-=======
->>>>>>> 98817289
 #ifdef CONFIG_EROFS_FS_ONDEMAND
 int erofs_fscache_register_fs(struct super_block *sb);
 void erofs_fscache_unregister_fs(struct super_block *sb);
 
 struct erofs_fscache *erofs_fscache_register_cookie(struct super_block *sb,
-<<<<<<< HEAD
-						    char *name,
-						    unsigned int flags);
-=======
 					char *name, unsigned int flags);
->>>>>>> 98817289
 void erofs_fscache_unregister_cookie(struct erofs_fscache *fscache);
 #else
 static inline int erofs_fscache_register_fs(struct super_block *sb)
@@ -552,12 +522,7 @@
 
 static inline
 struct erofs_fscache *erofs_fscache_register_cookie(struct super_block *sb,
-<<<<<<< HEAD
-						     char *name,
-						     unsigned int flags)
-=======
 					char *name, unsigned int flags)
->>>>>>> 98817289
 {
 	return ERR_PTR(-EOPNOTSUPP);
 }
