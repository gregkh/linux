--- conflicted
+++ resolved
@@ -237,10 +237,6 @@
 	return atomic_cond_read_relaxed(&grp->refcount,
 					VAL != EROFS_LOCKED_MAGIC);
 }
-<<<<<<< HEAD
-#endif	/* !CONFIG_EROFS_FS_ZIP */
-=======
->>>>>>> d60c95ef
 
 /* we strictly follow PAGE_SIZE and no buffer head yet */
 #define LOG_BLOCK_SIZE		PAGE_SHIFT
