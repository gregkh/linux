// SPDX-License-Identifier: GPL-2.0-only
/*
 * Copyright (C) 2017-2018 HUAWEI, Inc.
 *             https://www.huawei.com/
 * Copyright (C) 2021, Alibaba Cloud
 */
#include <linux/statfs.h>
#include <linux/seq_file.h>
#include <linux/crc32c.h>
#include <linux/fs_context.h>
#include <linux/fs_parser.h>
#include <linux/exportfs.h>
#include "xattr.h"

#define CREATE_TRACE_POINTS
#include <trace/events/erofs.h>

static struct kmem_cache *erofs_inode_cachep __read_mostly;

void _erofs_err(struct super_block *sb, const char *func, const char *fmt, ...)
{
	struct va_format vaf;
	va_list args;

	va_start(args, fmt);

	vaf.fmt = fmt;
	vaf.va = &args;

	if (sb)
		pr_err("(device %s): %s: %pV", sb->s_id, func, &vaf);
	else
		pr_err("%s: %pV", func, &vaf);
	va_end(args);
}

void _erofs_info(struct super_block *sb, const char *func, const char *fmt, ...)
{
	struct va_format vaf;
	va_list args;

	va_start(args, fmt);

	vaf.fmt = fmt;
	vaf.va = &args;

	if (sb)
		pr_info("(device %s): %pV", sb->s_id, &vaf);
	else
		pr_info("%pV", &vaf);
	va_end(args);
}

static int erofs_superblock_csum_verify(struct super_block *sb, void *sbdata)
{
	size_t len = 1 << EROFS_SB(sb)->blkszbits;
	struct erofs_super_block *dsb;
	u32 expected_crc, crc;

	if (len > EROFS_SUPER_OFFSET)
		len -= EROFS_SUPER_OFFSET;

	dsb = kmemdup(sbdata + EROFS_SUPER_OFFSET, len, GFP_KERNEL);
	if (!dsb)
		return -ENOMEM;

	expected_crc = le32_to_cpu(dsb->checksum);
	dsb->checksum = 0;
	/* to allow for x86 boot sectors and other oddities. */
	crc = crc32c(~0, dsb, len);
	kfree(dsb);

	if (crc != expected_crc) {
		erofs_err(sb, "invalid checksum 0x%08x, 0x%08x expected",
			  crc, expected_crc);
		return -EBADMSG;
	}
	return 0;
}

static void erofs_inode_init_once(void *ptr)
{
	struct erofs_inode *vi = ptr;

	inode_init_once(&vi->vfs_inode);
}

static struct inode *erofs_alloc_inode(struct super_block *sb)
{
	struct erofs_inode *vi =
		alloc_inode_sb(sb, erofs_inode_cachep, GFP_KERNEL);

	if (!vi)
		return NULL;

	/* zero out everything except vfs_inode */
	memset(vi, 0, offsetof(struct erofs_inode, vfs_inode));
	return &vi->vfs_inode;
}

static void erofs_free_inode(struct inode *inode)
{
	struct erofs_inode *vi = EROFS_I(inode);

	if (inode->i_op == &erofs_fast_symlink_iops)
		kfree(inode->i_link);
	kfree(vi->xattr_shared_xattrs);
	kmem_cache_free(erofs_inode_cachep, vi);
}

static bool check_layout_compatibility(struct super_block *sb,
				       struct erofs_super_block *dsb)
{
	const unsigned int feature = le32_to_cpu(dsb->feature_incompat);

	EROFS_SB(sb)->feature_incompat = feature;

	/* check if current kernel meets all mandatory requirements */
	if (feature & (~EROFS_ALL_FEATURE_INCOMPAT)) {
		erofs_err(sb, "unidentified incompatible feature %x, please upgrade kernel",
			   feature & ~EROFS_ALL_FEATURE_INCOMPAT);
		return false;
	}
	return true;
}

/* read variable-sized metadata, offset will be aligned by 4-byte */
void *erofs_read_metadata(struct super_block *sb, struct erofs_buf *buf,
			  erofs_off_t *offset, int *lengthp)
{
	u8 *buffer, *ptr;
	int len, i, cnt;

	*offset = round_up(*offset, 4);
	ptr = erofs_bread(buf, erofs_blknr(sb, *offset), EROFS_KMAP);
	if (IS_ERR(ptr))
		return ptr;

	len = le16_to_cpu(*(__le16 *)&ptr[erofs_blkoff(sb, *offset)]);
	if (!len)
		len = U16_MAX + 1;
	buffer = kmalloc(len, GFP_KERNEL);
	if (!buffer)
		return ERR_PTR(-ENOMEM);
	*offset += sizeof(__le16);
	*lengthp = len;

	for (i = 0; i < len; i += cnt) {
		cnt = min_t(int, sb->s_blocksize - erofs_blkoff(sb, *offset),
			    len - i);
		ptr = erofs_bread(buf, erofs_blknr(sb, *offset), EROFS_KMAP);
		if (IS_ERR(ptr)) {
			kfree(buffer);
			return ptr;
		}
		memcpy(buffer + i, ptr + erofs_blkoff(sb, *offset), cnt);
		*offset += cnt;
	}
	return buffer;
}

#ifndef CONFIG_EROFS_FS_ZIP
static int z_erofs_parse_cfgs(struct super_block *sb,
			      struct erofs_super_block *dsb)
{
	if (!dsb->u1.available_compr_algs)
		return 0;

	erofs_err(sb, "compression disabled, unable to mount compressed EROFS");
	return -EOPNOTSUPP;
}
#endif

static int erofs_init_device(struct erofs_buf *buf, struct super_block *sb,
			     struct erofs_device_info *dif, erofs_off_t *pos)
{
	struct erofs_sb_info *sbi = EROFS_SB(sb);
	struct erofs_fscache *fscache;
	struct erofs_deviceslot *dis;
	struct file *bdev_file;
	void *ptr;

	ptr = erofs_read_metabuf(buf, sb, erofs_blknr(sb, *pos), EROFS_KMAP);
	if (IS_ERR(ptr))
		return PTR_ERR(ptr);
	dis = ptr + erofs_blkoff(sb, *pos);

	if (!sbi->devs->flatdev && !dif->path) {
		if (!dis->tag[0]) {
			erofs_err(sb, "empty device tag @ pos %llu", *pos);
			return -EINVAL;
		}
		dif->path = kmemdup_nul(dis->tag, sizeof(dis->tag), GFP_KERNEL);
		if (!dif->path)
			return -ENOMEM;
	}

	if (erofs_is_fscache_mode(sb)) {
		fscache = erofs_fscache_register_cookie(sb, dif->path, 0);
		if (IS_ERR(fscache))
			return PTR_ERR(fscache);
		dif->fscache = fscache;
	} else if (!sbi->devs->flatdev) {
		bdev_file = bdev_file_open_by_path(dif->path, BLK_OPEN_READ,
						sb->s_type, NULL);
		if (IS_ERR(bdev_file))
			return PTR_ERR(bdev_file);
		dif->bdev_file = bdev_file;
		dif->dax_dev = fs_dax_get_by_bdev(file_bdev(bdev_file),
				&dif->dax_part_off, NULL, NULL);
	}

	dif->blocks = le32_to_cpu(dis->blocks);
	dif->mapped_blkaddr = le32_to_cpu(dis->mapped_blkaddr);
	sbi->total_blocks += dif->blocks;
	*pos += EROFS_DEVT_SLOT_SIZE;
	return 0;
}

static int erofs_scan_devices(struct super_block *sb,
			      struct erofs_super_block *dsb)
{
	struct erofs_sb_info *sbi = EROFS_SB(sb);
	unsigned int ondisk_extradevs;
	erofs_off_t pos;
	struct erofs_buf buf = __EROFS_BUF_INITIALIZER;
	struct erofs_device_info *dif;
	int id, err = 0;

	sbi->total_blocks = sbi->primarydevice_blocks;
	if (!erofs_sb_has_device_table(sbi))
		ondisk_extradevs = 0;
	else
		ondisk_extradevs = le16_to_cpu(dsb->extra_devices);

	if (sbi->devs->extra_devices &&
	    ondisk_extradevs != sbi->devs->extra_devices) {
		erofs_err(sb, "extra devices don't match (ondisk %u, given %u)",
			  ondisk_extradevs, sbi->devs->extra_devices);
		return -EINVAL;
	}
	if (!ondisk_extradevs)
		return 0;

	if (!sbi->devs->extra_devices && !erofs_is_fscache_mode(sb))
		sbi->devs->flatdev = true;

	sbi->device_id_mask = roundup_pow_of_two(ondisk_extradevs + 1) - 1;
	pos = le16_to_cpu(dsb->devt_slotoff) * EROFS_DEVT_SLOT_SIZE;
	down_read(&sbi->devs->rwsem);
	if (sbi->devs->extra_devices) {
		idr_for_each_entry(&sbi->devs->tree, dif, id) {
			err = erofs_init_device(&buf, sb, dif, &pos);
			if (err)
				break;
		}
	} else {
		for (id = 0; id < ondisk_extradevs; id++) {
			dif = kzalloc(sizeof(*dif), GFP_KERNEL);
			if (!dif) {
				err = -ENOMEM;
				break;
			}

			err = idr_alloc(&sbi->devs->tree, dif, 0, 0, GFP_KERNEL);
			if (err < 0) {
				kfree(dif);
				break;
			}
			++sbi->devs->extra_devices;

			err = erofs_init_device(&buf, sb, dif, &pos);
			if (err)
				break;
		}
	}
	up_read(&sbi->devs->rwsem);
	erofs_put_metabuf(&buf);
	return err;
}

static int erofs_read_superblock(struct super_block *sb)
{
	struct erofs_sb_info *sbi;
	struct erofs_buf buf = __EROFS_BUF_INITIALIZER;
	struct erofs_super_block *dsb;
	void *data;
	int ret;

	data = erofs_read_metabuf(&buf, sb, 0, EROFS_KMAP);
	if (IS_ERR(data)) {
		erofs_err(sb, "cannot read erofs superblock");
		return PTR_ERR(data);
	}

	sbi = EROFS_SB(sb);
	dsb = (struct erofs_super_block *)(data + EROFS_SUPER_OFFSET);

	ret = -EINVAL;
	if (le32_to_cpu(dsb->magic) != EROFS_SUPER_MAGIC_V1) {
		erofs_err(sb, "cannot find valid erofs superblock");
		goto out;
	}

	sbi->blkszbits  = dsb->blkszbits;
	if (sbi->blkszbits < 9 || sbi->blkszbits > PAGE_SHIFT) {
		erofs_err(sb, "blkszbits %u isn't supported", sbi->blkszbits);
		goto out;
	}
	if (dsb->dirblkbits) {
		erofs_err(sb, "dirblkbits %u isn't supported", dsb->dirblkbits);
		goto out;
	}

	sbi->feature_compat = le32_to_cpu(dsb->feature_compat);
	if (erofs_sb_has_sb_chksum(sbi)) {
		ret = erofs_superblock_csum_verify(sb, data);
		if (ret)
			goto out;
	}

	ret = -EINVAL;
	if (!check_layout_compatibility(sb, dsb))
		goto out;

	sbi->sb_size = 128 + dsb->sb_extslots * EROFS_SB_EXTSLOT_SIZE;
	if (sbi->sb_size > PAGE_SIZE - EROFS_SUPER_OFFSET) {
		erofs_err(sb, "invalid sb_extslots %u (more than a fs block)",
			  sbi->sb_size);
		goto out;
	}
	sbi->primarydevice_blocks = le32_to_cpu(dsb->blocks);
	sbi->meta_blkaddr = le32_to_cpu(dsb->meta_blkaddr);
#ifdef CONFIG_EROFS_FS_XATTR
	sbi->xattr_blkaddr = le32_to_cpu(dsb->xattr_blkaddr);
	sbi->xattr_prefix_start = le32_to_cpu(dsb->xattr_prefix_start);
	sbi->xattr_prefix_count = dsb->xattr_prefix_count;
	sbi->xattr_filter_reserved = dsb->xattr_filter_reserved;
#endif
	sbi->islotbits = ilog2(sizeof(struct erofs_inode_compact));
	sbi->root_nid = le16_to_cpu(dsb->root_nid);
	sbi->packed_nid = le64_to_cpu(dsb->packed_nid);
	sbi->inos = le64_to_cpu(dsb->inos);

	sbi->build_time = le64_to_cpu(dsb->build_time);
	sbi->build_time_nsec = le32_to_cpu(dsb->build_time_nsec);

	memcpy(&sb->s_uuid, dsb->uuid, sizeof(dsb->uuid));

	ret = strscpy(sbi->volume_name, dsb->volume_name,
		      sizeof(dsb->volume_name));
	if (ret < 0) {	/* -E2BIG */
		erofs_err(sb, "bad volume name without NIL terminator");
		ret = -EFSCORRUPTED;
		goto out;
	}

	/* parse on-disk compression configurations */
	ret = z_erofs_parse_cfgs(sb, dsb);
	if (ret < 0)
		goto out;

	/* handle multiple devices */
	ret = erofs_scan_devices(sb, dsb);

	if (erofs_is_fscache_mode(sb))
		erofs_info(sb, "EXPERIMENTAL fscache-based on-demand read feature in use. Use at your own risk!");
out:
	erofs_put_metabuf(&buf);
	return ret;
}

static void erofs_default_options(struct erofs_sb_info *sbi)
{
#ifdef CONFIG_EROFS_FS_ZIP
	sbi->opt.cache_strategy = EROFS_ZIP_CACHE_READAROUND;
	sbi->opt.max_sync_decompress_pages = 3;
	sbi->opt.sync_decompress = EROFS_SYNC_DECOMPRESS_AUTO;
#endif
#ifdef CONFIG_EROFS_FS_XATTR
	set_opt(&sbi->opt, XATTR_USER);
#endif
#ifdef CONFIG_EROFS_FS_POSIX_ACL
	set_opt(&sbi->opt, POSIX_ACL);
#endif
}

enum {
	Opt_user_xattr,
	Opt_acl,
	Opt_cache_strategy,
	Opt_dax,
	Opt_dax_enum,
	Opt_device,
	Opt_fsid,
	Opt_domain_id,
	Opt_err
};

static const struct constant_table erofs_param_cache_strategy[] = {
	{"disabled",	EROFS_ZIP_CACHE_DISABLED},
	{"readahead",	EROFS_ZIP_CACHE_READAHEAD},
	{"readaround",	EROFS_ZIP_CACHE_READAROUND},
	{}
};

static const struct constant_table erofs_dax_param_enums[] = {
	{"always",	EROFS_MOUNT_DAX_ALWAYS},
	{"never",	EROFS_MOUNT_DAX_NEVER},
	{}
};

static const struct fs_parameter_spec erofs_fs_parameters[] = {
	fsparam_flag_no("user_xattr",	Opt_user_xattr),
	fsparam_flag_no("acl",		Opt_acl),
	fsparam_enum("cache_strategy",	Opt_cache_strategy,
		     erofs_param_cache_strategy),
	fsparam_flag("dax",             Opt_dax),
	fsparam_enum("dax",		Opt_dax_enum, erofs_dax_param_enums),
	fsparam_string("device",	Opt_device),
	fsparam_string("fsid",		Opt_fsid),
	fsparam_string("domain_id",	Opt_domain_id),
	{}
};

static bool erofs_fc_set_dax_mode(struct fs_context *fc, unsigned int mode)
{
#ifdef CONFIG_FS_DAX
	struct erofs_sb_info *sbi = fc->s_fs_info;

	switch (mode) {
	case EROFS_MOUNT_DAX_ALWAYS:
<<<<<<< HEAD
		warnfc(fc, "DAX enabled. Warning: EXPERIMENTAL, use at your own risk");
=======
>>>>>>> 1b4861e3
		set_opt(&sbi->opt, DAX_ALWAYS);
		clear_opt(&sbi->opt, DAX_NEVER);
		return true;
	case EROFS_MOUNT_DAX_NEVER:
		set_opt(&sbi->opt, DAX_NEVER);
		clear_opt(&sbi->opt, DAX_ALWAYS);
		return true;
	default:
		DBG_BUGON(1);
		return false;
	}
#else
	errorfc(fc, "dax options not supported");
	return false;
#endif
}

static int erofs_fc_parse_param(struct fs_context *fc,
				struct fs_parameter *param)
{
	struct erofs_sb_info *sbi = fc->s_fs_info;
	struct fs_parse_result result;
	struct erofs_device_info *dif;
	int opt, ret;

	opt = fs_parse(fc, erofs_fs_parameters, param, &result);
	if (opt < 0)
		return opt;

	switch (opt) {
	case Opt_user_xattr:
#ifdef CONFIG_EROFS_FS_XATTR
		if (result.boolean)
			set_opt(&sbi->opt, XATTR_USER);
		else
			clear_opt(&sbi->opt, XATTR_USER);
#else
		errorfc(fc, "{,no}user_xattr options not supported");
#endif
		break;
	case Opt_acl:
#ifdef CONFIG_EROFS_FS_POSIX_ACL
		if (result.boolean)
			set_opt(&sbi->opt, POSIX_ACL);
		else
			clear_opt(&sbi->opt, POSIX_ACL);
#else
		errorfc(fc, "{,no}acl options not supported");
#endif
		break;
	case Opt_cache_strategy:
#ifdef CONFIG_EROFS_FS_ZIP
		sbi->opt.cache_strategy = result.uint_32;
#else
		errorfc(fc, "compression not supported, cache_strategy ignored");
#endif
		break;
	case Opt_dax:
		if (!erofs_fc_set_dax_mode(fc, EROFS_MOUNT_DAX_ALWAYS))
			return -EINVAL;
		break;
	case Opt_dax_enum:
		if (!erofs_fc_set_dax_mode(fc, result.uint_32))
			return -EINVAL;
		break;
	case Opt_device:
		dif = kzalloc(sizeof(*dif), GFP_KERNEL);
		if (!dif)
			return -ENOMEM;
		dif->path = kstrdup(param->string, GFP_KERNEL);
		if (!dif->path) {
			kfree(dif);
			return -ENOMEM;
		}
		down_write(&sbi->devs->rwsem);
		ret = idr_alloc(&sbi->devs->tree, dif, 0, 0, GFP_KERNEL);
		up_write(&sbi->devs->rwsem);
		if (ret < 0) {
			kfree(dif->path);
			kfree(dif);
			return ret;
		}
		++sbi->devs->extra_devices;
		break;
#ifdef CONFIG_EROFS_FS_ONDEMAND
	case Opt_fsid:
		kfree(sbi->fsid);
		sbi->fsid = kstrdup(param->string, GFP_KERNEL);
		if (!sbi->fsid)
			return -ENOMEM;
		break;
	case Opt_domain_id:
		kfree(sbi->domain_id);
		sbi->domain_id = kstrdup(param->string, GFP_KERNEL);
		if (!sbi->domain_id)
			return -ENOMEM;
		break;
#else
	case Opt_fsid:
	case Opt_domain_id:
		errorfc(fc, "%s option not supported", erofs_fs_parameters[opt].name);
		break;
#endif
	default:
		return -ENOPARAM;
	}
	return 0;
}

static struct inode *erofs_nfs_get_inode(struct super_block *sb,
					 u64 ino, u32 generation)
{
	return erofs_iget(sb, ino);
}

static struct dentry *erofs_fh_to_dentry(struct super_block *sb,
		struct fid *fid, int fh_len, int fh_type)
{
	return generic_fh_to_dentry(sb, fid, fh_len, fh_type,
				    erofs_nfs_get_inode);
}

static struct dentry *erofs_fh_to_parent(struct super_block *sb,
		struct fid *fid, int fh_len, int fh_type)
{
	return generic_fh_to_parent(sb, fid, fh_len, fh_type,
				    erofs_nfs_get_inode);
}

static struct dentry *erofs_get_parent(struct dentry *child)
{
	erofs_nid_t nid;
	unsigned int d_type;
	int err;

	err = erofs_namei(d_inode(child), &dotdot_name, &nid, &d_type);
	if (err)
		return ERR_PTR(err);
	return d_obtain_alias(erofs_iget(child->d_sb, nid));
}

static const struct export_operations erofs_export_ops = {
	.encode_fh = generic_encode_ino32_fh,
	.fh_to_dentry = erofs_fh_to_dentry,
	.fh_to_parent = erofs_fh_to_parent,
	.get_parent = erofs_get_parent,
};

static int erofs_fc_fill_super(struct super_block *sb, struct fs_context *fc)
{
	struct inode *inode;
	struct erofs_sb_info *sbi = EROFS_SB(sb);
	int err;

	sb->s_magic = EROFS_SUPER_MAGIC;
	sb->s_flags |= SB_RDONLY | SB_NOATIME;
	sb->s_maxbytes = MAX_LFS_FILESIZE;
	sb->s_op = &erofs_sops;

	sbi->blkszbits = PAGE_SHIFT;
	if (erofs_is_fscache_mode(sb)) {
		sb->s_blocksize = PAGE_SIZE;
		sb->s_blocksize_bits = PAGE_SHIFT;

		err = erofs_fscache_register_fs(sb);
		if (err)
			return err;

		err = super_setup_bdi(sb);
		if (err)
			return err;
	} else {
		if (!sb_set_blocksize(sb, PAGE_SIZE)) {
			errorfc(fc, "failed to set initial blksize");
			return -EINVAL;
		}

		sbi->dax_dev = fs_dax_get_by_bdev(sb->s_bdev,
						  &sbi->dax_part_off,
						  NULL, NULL);
	}

	err = erofs_read_superblock(sb);
	if (err)
		return err;

	if (sb->s_blocksize_bits != sbi->blkszbits) {
		if (erofs_is_fscache_mode(sb)) {
			errorfc(fc, "unsupported blksize for fscache mode");
			return -EINVAL;
		}
		if (!sb_set_blocksize(sb, 1 << sbi->blkszbits)) {
			errorfc(fc, "failed to set erofs blksize");
			return -EINVAL;
		}
	}

	if (test_opt(&sbi->opt, DAX_ALWAYS)) {
		if (!sbi->dax_dev) {
			errorfc(fc, "DAX unsupported by block device. Turning off DAX.");
			clear_opt(&sbi->opt, DAX_ALWAYS);
		} else if (sbi->blkszbits != PAGE_SHIFT) {
			errorfc(fc, "unsupported blocksize for DAX");
			clear_opt(&sbi->opt, DAX_ALWAYS);
		}
	}

	sb->s_time_gran = 1;
	sb->s_xattr = erofs_xattr_handlers;
	sb->s_export_op = &erofs_export_ops;

	if (test_opt(&sbi->opt, POSIX_ACL))
		sb->s_flags |= SB_POSIXACL;
	else
		sb->s_flags &= ~SB_POSIXACL;

#ifdef CONFIG_EROFS_FS_ZIP
	xa_init(&sbi->managed_pslots);
#endif

	inode = erofs_iget(sb, sbi->root_nid);
	if (IS_ERR(inode))
		return PTR_ERR(inode);

	if (!S_ISDIR(inode->i_mode)) {
		erofs_err(sb, "rootino(nid %llu) is not a directory(i_mode %o)",
			  sbi->root_nid, inode->i_mode);
		iput(inode);
		return -EINVAL;
	}

	sb->s_root = d_make_root(inode);
	if (!sb->s_root)
		return -ENOMEM;

	erofs_shrinker_register(sb);
	if (erofs_sb_has_fragments(sbi) && sbi->packed_nid) {
		sbi->packed_inode = erofs_iget(sb, sbi->packed_nid);
		if (IS_ERR(sbi->packed_inode)) {
			err = PTR_ERR(sbi->packed_inode);
			sbi->packed_inode = NULL;
			return err;
		}
	}
	err = erofs_init_managed_cache(sb);
	if (err)
		return err;

	err = erofs_xattr_prefixes_init(sb);
	if (err)
		return err;

	err = erofs_register_sysfs(sb);
	if (err)
		return err;

	erofs_info(sb, "mounted with root inode @ nid %llu.", sbi->root_nid);
	return 0;
}

static int erofs_fc_get_tree(struct fs_context *fc)
{
	struct erofs_sb_info *sbi = fc->s_fs_info;

	if (IS_ENABLED(CONFIG_EROFS_FS_ONDEMAND) && sbi->fsid)
		return get_tree_nodev(fc, erofs_fc_fill_super);

	return get_tree_bdev(fc, erofs_fc_fill_super);
}

static int erofs_fc_reconfigure(struct fs_context *fc)
{
	struct super_block *sb = fc->root->d_sb;
	struct erofs_sb_info *sbi = EROFS_SB(sb);
	struct erofs_sb_info *new_sbi = fc->s_fs_info;

	DBG_BUGON(!sb_rdonly(sb));

	if (new_sbi->fsid || new_sbi->domain_id)
		erofs_info(sb, "ignoring reconfiguration for fsid|domain_id.");

	if (test_opt(&new_sbi->opt, POSIX_ACL))
		fc->sb_flags |= SB_POSIXACL;
	else
		fc->sb_flags &= ~SB_POSIXACL;

	sbi->opt = new_sbi->opt;

	fc->sb_flags |= SB_RDONLY;
	return 0;
}

static int erofs_release_device_info(int id, void *ptr, void *data)
{
	struct erofs_device_info *dif = ptr;

	fs_put_dax(dif->dax_dev, NULL);
	if (dif->bdev_file)
		fput(dif->bdev_file);
	erofs_fscache_unregister_cookie(dif->fscache);
	dif->fscache = NULL;
	kfree(dif->path);
	kfree(dif);
	return 0;
}

static void erofs_free_dev_context(struct erofs_dev_context *devs)
{
	if (!devs)
		return;
	idr_for_each(&devs->tree, &erofs_release_device_info, NULL);
	idr_destroy(&devs->tree);
	kfree(devs);
}

static void erofs_fc_free(struct fs_context *fc)
{
	struct erofs_sb_info *sbi = fc->s_fs_info;

	if (!sbi)
		return;

	erofs_free_dev_context(sbi->devs);
	kfree(sbi->fsid);
	kfree(sbi->domain_id);
	kfree(sbi);
}

static const struct fs_context_operations erofs_context_ops = {
	.parse_param	= erofs_fc_parse_param,
	.get_tree       = erofs_fc_get_tree,
	.reconfigure    = erofs_fc_reconfigure,
	.free		= erofs_fc_free,
};

static int erofs_init_fs_context(struct fs_context *fc)
{
	struct erofs_sb_info *sbi;

	sbi = kzalloc(sizeof(*sbi), GFP_KERNEL);
	if (!sbi)
		return -ENOMEM;

	sbi->devs = kzalloc(sizeof(struct erofs_dev_context), GFP_KERNEL);
	if (!sbi->devs) {
		kfree(sbi);
		return -ENOMEM;
	}
	fc->s_fs_info = sbi;

	idr_init(&sbi->devs->tree);
	init_rwsem(&sbi->devs->rwsem);
	erofs_default_options(sbi);
	fc->ops = &erofs_context_ops;
	return 0;
}

static void erofs_kill_sb(struct super_block *sb)
{
	struct erofs_sb_info *sbi = EROFS_SB(sb);

	if (IS_ENABLED(CONFIG_EROFS_FS_ONDEMAND) && sbi->fsid)
		kill_anon_super(sb);
	else
		kill_block_super(sb);

	erofs_free_dev_context(sbi->devs);
	fs_put_dax(sbi->dax_dev, NULL);
	erofs_fscache_unregister_fs(sb);
	kfree(sbi->fsid);
	kfree(sbi->domain_id);
	kfree(sbi);
	sb->s_fs_info = NULL;
}

static void erofs_put_super(struct super_block *sb)
{
	struct erofs_sb_info *const sbi = EROFS_SB(sb);

	DBG_BUGON(!sbi);

	erofs_unregister_sysfs(sb);
	erofs_shrinker_unregister(sb);
	erofs_xattr_prefixes_cleanup(sb);
#ifdef CONFIG_EROFS_FS_ZIP
	iput(sbi->managed_cache);
	sbi->managed_cache = NULL;
#endif
	iput(sbi->packed_inode);
	sbi->packed_inode = NULL;
	erofs_free_dev_context(sbi->devs);
	sbi->devs = NULL;
	erofs_fscache_unregister_fs(sb);
}

static struct file_system_type erofs_fs_type = {
	.owner          = THIS_MODULE,
	.name           = "erofs",
	.init_fs_context = erofs_init_fs_context,
	.kill_sb        = erofs_kill_sb,
	.fs_flags       = FS_REQUIRES_DEV | FS_ALLOW_IDMAP,
};
MODULE_ALIAS_FS("erofs");

static int __init erofs_module_init(void)
{
	int err;

	erofs_check_ondisk_layout_definitions();

	erofs_inode_cachep = kmem_cache_create("erofs_inode",
			sizeof(struct erofs_inode), 0,
			SLAB_RECLAIM_ACCOUNT | SLAB_ACCOUNT,
			erofs_inode_init_once);
	if (!erofs_inode_cachep)
		return -ENOMEM;

	err = erofs_init_shrinker();
	if (err)
		goto shrinker_err;

	err = z_erofs_lzma_init();
	if (err)
		goto lzma_err;

	err = z_erofs_deflate_init();
	if (err)
		goto deflate_err;

	erofs_pcpubuf_init();
	err = z_erofs_init_zip_subsystem();
	if (err)
		goto zip_err;

	err = erofs_init_sysfs();
	if (err)
		goto sysfs_err;

	err = register_filesystem(&erofs_fs_type);
	if (err)
		goto fs_err;

	return 0;

fs_err:
	erofs_exit_sysfs();
sysfs_err:
	z_erofs_exit_zip_subsystem();
zip_err:
	z_erofs_deflate_exit();
deflate_err:
	z_erofs_lzma_exit();
lzma_err:
	erofs_exit_shrinker();
shrinker_err:
	kmem_cache_destroy(erofs_inode_cachep);
	return err;
}

static void __exit erofs_module_exit(void)
{
	unregister_filesystem(&erofs_fs_type);

	/* Ensure all RCU free inodes / pclusters are safe to be destroyed. */
	rcu_barrier();

	erofs_exit_sysfs();
	z_erofs_exit_zip_subsystem();
	z_erofs_deflate_exit();
	z_erofs_lzma_exit();
	erofs_exit_shrinker();
	kmem_cache_destroy(erofs_inode_cachep);
	erofs_pcpubuf_exit();
}

static int erofs_statfs(struct dentry *dentry, struct kstatfs *buf)
{
	struct super_block *sb = dentry->d_sb;
	struct erofs_sb_info *sbi = EROFS_SB(sb);
	u64 id = 0;

	if (!erofs_is_fscache_mode(sb))
		id = huge_encode_dev(sb->s_bdev->bd_dev);

	buf->f_type = sb->s_magic;
	buf->f_bsize = sb->s_blocksize;
	buf->f_blocks = sbi->total_blocks;
	buf->f_bfree = buf->f_bavail = 0;

	buf->f_files = ULLONG_MAX;
	buf->f_ffree = ULLONG_MAX - sbi->inos;

	buf->f_namelen = EROFS_NAME_LEN;

	buf->f_fsid    = u64_to_fsid(id);
	return 0;
}

static int erofs_show_options(struct seq_file *seq, struct dentry *root)
{
	struct erofs_sb_info *sbi = EROFS_SB(root->d_sb);
	struct erofs_mount_opts *opt = &sbi->opt;

#ifdef CONFIG_EROFS_FS_XATTR
	if (test_opt(opt, XATTR_USER))
		seq_puts(seq, ",user_xattr");
	else
		seq_puts(seq, ",nouser_xattr");
#endif
#ifdef CONFIG_EROFS_FS_POSIX_ACL
	if (test_opt(opt, POSIX_ACL))
		seq_puts(seq, ",acl");
	else
		seq_puts(seq, ",noacl");
#endif
#ifdef CONFIG_EROFS_FS_ZIP
	if (opt->cache_strategy == EROFS_ZIP_CACHE_DISABLED)
		seq_puts(seq, ",cache_strategy=disabled");
	else if (opt->cache_strategy == EROFS_ZIP_CACHE_READAHEAD)
		seq_puts(seq, ",cache_strategy=readahead");
	else if (opt->cache_strategy == EROFS_ZIP_CACHE_READAROUND)
		seq_puts(seq, ",cache_strategy=readaround");
#endif
	if (test_opt(opt, DAX_ALWAYS))
		seq_puts(seq, ",dax=always");
	if (test_opt(opt, DAX_NEVER))
		seq_puts(seq, ",dax=never");
#ifdef CONFIG_EROFS_FS_ONDEMAND
	if (sbi->fsid)
		seq_printf(seq, ",fsid=%s", sbi->fsid);
	if (sbi->domain_id)
		seq_printf(seq, ",domain_id=%s", sbi->domain_id);
#endif
	return 0;
}

const struct super_operations erofs_sops = {
	.put_super = erofs_put_super,
	.alloc_inode = erofs_alloc_inode,
	.free_inode = erofs_free_inode,
	.statfs = erofs_statfs,
	.show_options = erofs_show_options,
};

module_init(erofs_module_init);
module_exit(erofs_module_exit);

MODULE_DESCRIPTION("Enhanced ROM File System");
MODULE_AUTHOR("Gao Xiang, Chao Yu, Miao Xie, CONSUMER BG, HUAWEI Inc.");
MODULE_LICENSE("GPL");<|MERGE_RESOLUTION|>--- conflicted
+++ resolved
@@ -430,10 +430,6 @@
 
 	switch (mode) {
 	case EROFS_MOUNT_DAX_ALWAYS:
-<<<<<<< HEAD
-		warnfc(fc, "DAX enabled. Warning: EXPERIMENTAL, use at your own risk");
-=======
->>>>>>> 1b4861e3
 		set_opt(&sbi->opt, DAX_ALWAYS);
 		clear_opt(&sbi->opt, DAX_NEVER);
 		return true;
