--- conflicted
+++ resolved
@@ -103,13 +103,7 @@
 {
 	struct erofs_inode *const vi = EROFS_I(m->inode);
 	const unsigned int lclusterbits = vi->z_logical_clusterbits;
-<<<<<<< HEAD
-	unsigned int vcnt, base, lo, lobits, encodebits, nblk, eofs;
-	int i;
-	u8 *in, type;
-=======
 	unsigned int vcnt, lo, lobits, encodebits, nblk, bytes;
->>>>>>> a6ad5510
 	bool big_pcluster;
 	u8 *in, type;
 	int i;
@@ -135,11 +129,6 @@
 	in -= bytes;
 	i = bytes >> amortizedshift;
 
-<<<<<<< HEAD
-	i = (eofs - base) >> amortizedshift;
-
-=======
->>>>>>> a6ad5510
 	lo = decode_compactedbits(lobits, in, encodebits * i, &type);
 	m->type = type;
 	if (type == Z_EROFS_LCLUSTER_TYPE_NONHEAD) {
@@ -715,16 +704,7 @@
 		if (err)
 			map->m_llen = 0;
 	}
-<<<<<<< HEAD
-
-	err = z_erofs_do_map_blocks(inode, map, flags);
-out:
-	if (err)
-		map->m_llen = 0;
-	trace_z_erofs_map_blocks_iter_exit(inode, map, flags, err);
-=======
 	trace_erofs_map_blocks_exit(inode, map, flags, err);
->>>>>>> a6ad5510
 	return err;
 }
 
