// SPDX-License-Identifier: GPL-2.0-only
/*
 * Copyright (C) 2018-2019 HUAWEI, Inc.
 *             https://www.huawei.com/
 */
#include "internal.h"
#include <linux/unaligned.h>
#include <trace/events/erofs.h>

struct z_erofs_maprecorder {
	struct inode *inode;
	struct erofs_map_blocks *map;
	unsigned long lcn;
	/* compression extent information gathered */
	u8  type, headtype;
	u16 clusterofs;
	u16 delta[2];
	erofs_blk_t pblk, compressedblks;
	erofs_off_t nextpackoff;
	bool partialref, in_mbox;
};

static int z_erofs_load_full_lcluster(struct z_erofs_maprecorder *m,
				      unsigned long lcn)
{
	struct inode *const inode = m->inode;
	struct erofs_inode *const vi = EROFS_I(inode);
	const erofs_off_t pos = Z_EROFS_FULL_INDEX_START(erofs_iloc(inode) +
			vi->inode_isize + vi->xattr_isize) +
			lcn * sizeof(struct z_erofs_lcluster_index);
	struct z_erofs_lcluster_index *di;
	unsigned int advise;

<<<<<<< HEAD
	di = erofs_read_metabuf(&m->map->buf, inode->i_sb, pos);
=======
	di = erofs_read_metabuf(&m->map->buf, inode->i_sb, pos, m->in_mbox);
>>>>>>> 449d48b1
	if (IS_ERR(di))
		return PTR_ERR(di);
	m->lcn = lcn;
	m->nextpackoff = pos + sizeof(struct z_erofs_lcluster_index);

	advise = le16_to_cpu(di->di_advise);
	m->type = advise & Z_EROFS_LI_LCLUSTER_TYPE_MASK;
	if (m->type == Z_EROFS_LCLUSTER_TYPE_NONHEAD) {
		m->clusterofs = 1 << vi->z_lclusterbits;
		m->delta[0] = le16_to_cpu(di->di_u.delta[0]);
		if (m->delta[0] & Z_EROFS_LI_D0_CBLKCNT) {
			if (!(vi->z_advise & (Z_EROFS_ADVISE_BIG_PCLUSTER_1 |
					Z_EROFS_ADVISE_BIG_PCLUSTER_2))) {
				DBG_BUGON(1);
				return -EFSCORRUPTED;
			}
			m->compressedblks = m->delta[0] & ~Z_EROFS_LI_D0_CBLKCNT;
			m->delta[0] = 1;
		}
		m->delta[1] = le16_to_cpu(di->di_u.delta[1]);
	} else {
		m->partialref = !!(advise & Z_EROFS_LI_PARTIAL_REF);
		m->clusterofs = le16_to_cpu(di->di_clusterofs);
		if (m->clusterofs >= 1 << vi->z_lclusterbits) {
			DBG_BUGON(1);
			return -EFSCORRUPTED;
		}
		m->pblk = le32_to_cpu(di->di_u.blkaddr);
	}
	return 0;
}

static unsigned int decode_compactedbits(unsigned int lobits,
					 u8 *in, unsigned int pos, u8 *type)
{
	const unsigned int v = get_unaligned_le32(in + pos / 8) >> (pos & 7);
	const unsigned int lo = v & ((1 << lobits) - 1);

	*type = (v >> lobits) & 3;
	return lo;
}

static int get_compacted_la_distance(unsigned int lobits,
				     unsigned int encodebits,
				     unsigned int vcnt, u8 *in, int i)
{
	unsigned int lo, d1 = 0;
	u8 type;

	DBG_BUGON(i >= vcnt);

	do {
		lo = decode_compactedbits(lobits, in, encodebits * i, &type);

		if (type != Z_EROFS_LCLUSTER_TYPE_NONHEAD)
			return d1;
		++d1;
	} while (++i < vcnt);

	/* vcnt - 1 (Z_EROFS_LCLUSTER_TYPE_NONHEAD) item */
	if (!(lo & Z_EROFS_LI_D0_CBLKCNT))
		d1 += lo - 1;
	return d1;
}

static int z_erofs_load_compact_lcluster(struct z_erofs_maprecorder *m,
					 unsigned long lcn, bool lookahead)
{
	struct inode *const inode = m->inode;
	struct erofs_inode *const vi = EROFS_I(inode);
	const erofs_off_t ebase = Z_EROFS_MAP_HEADER_END(erofs_iloc(inode) +
			vi->inode_isize + vi->xattr_isize);
	const unsigned int lclusterbits = vi->z_lclusterbits;
	const unsigned int totalidx = erofs_iblks(inode);
	unsigned int compacted_4b_initial, compacted_2b, amortizedshift;
	unsigned int vcnt, lo, lobits, encodebits, nblk, bytes;
	bool big_pcluster = vi->z_advise & Z_EROFS_ADVISE_BIG_PCLUSTER_1;
	erofs_off_t pos;
	u8 *in, type;
	int i;

	if (lcn >= totalidx || lclusterbits > 14)
		return -EINVAL;

	m->lcn = lcn;
	/* used to align to 32-byte (compacted_2b) alignment */
	compacted_4b_initial = ((32 - ebase % 32) / 4) & 7;
	compacted_2b = 0;
	if ((vi->z_advise & Z_EROFS_ADVISE_COMPACTED_2B) &&
	    compacted_4b_initial < totalidx)
		compacted_2b = rounddown(totalidx - compacted_4b_initial, 16);

	pos = ebase;
	amortizedshift = 2;	/* compact_4b */
	if (lcn >= compacted_4b_initial) {
		pos += compacted_4b_initial * 4;
		lcn -= compacted_4b_initial;
		if (lcn < compacted_2b) {
			amortizedshift = 1;
		} else {
			pos += compacted_2b * 2;
			lcn -= compacted_2b;
		}
	}
	pos += lcn * (1 << amortizedshift);

	/* figure out the lcluster count in this pack */
	if (1 << amortizedshift == 4 && lclusterbits <= 14)
		vcnt = 2;
	else if (1 << amortizedshift == 2 && lclusterbits <= 12)
		vcnt = 16;
	else
		return -EOPNOTSUPP;

<<<<<<< HEAD
	in = erofs_read_metabuf(&m->map->buf, m->inode->i_sb, pos);
=======
	in = erofs_read_metabuf(&m->map->buf, inode->i_sb, pos, m->in_mbox);
>>>>>>> 449d48b1
	if (IS_ERR(in))
		return PTR_ERR(in);

	/* it doesn't equal to round_up(..) */
	m->nextpackoff = round_down(pos, vcnt << amortizedshift) +
			 (vcnt << amortizedshift);
	lobits = max(lclusterbits, ilog2(Z_EROFS_LI_D0_CBLKCNT) + 1U);
	encodebits = ((vcnt << amortizedshift) - sizeof(__le32)) * 8 / vcnt;
	bytes = pos & ((vcnt << amortizedshift) - 1);
	in -= bytes;
	i = bytes >> amortizedshift;

	lo = decode_compactedbits(lobits, in, encodebits * i, &type);
	m->type = type;
	if (type == Z_EROFS_LCLUSTER_TYPE_NONHEAD) {
		m->clusterofs = 1 << lclusterbits;

		/* figure out lookahead_distance: delta[1] if needed */
		if (lookahead)
			m->delta[1] = get_compacted_la_distance(lobits,
						encodebits, vcnt, in, i);
		if (lo & Z_EROFS_LI_D0_CBLKCNT) {
			if (!big_pcluster) {
				DBG_BUGON(1);
				return -EFSCORRUPTED;
			}
			m->compressedblks = lo & ~Z_EROFS_LI_D0_CBLKCNT;
			m->delta[0] = 1;
			return 0;
		} else if (i + 1 != (int)vcnt) {
			m->delta[0] = lo;
			return 0;
		}
		/*
		 * since the last lcluster in the pack is special,
		 * of which lo saves delta[1] rather than delta[0].
		 * Hence, get delta[0] by the previous lcluster indirectly.
		 */
		lo = decode_compactedbits(lobits, in,
					  encodebits * (i - 1), &type);
		if (type != Z_EROFS_LCLUSTER_TYPE_NONHEAD)
			lo = 0;
		else if (lo & Z_EROFS_LI_D0_CBLKCNT)
			lo = 1;
		m->delta[0] = lo + 1;
		return 0;
	}
	m->clusterofs = lo;
	m->delta[0] = 0;
	/* figout out blkaddr (pblk) for HEAD lclusters */
	if (!big_pcluster) {
		nblk = 1;
		while (i > 0) {
			--i;
			lo = decode_compactedbits(lobits, in,
						  encodebits * i, &type);
			if (type == Z_EROFS_LCLUSTER_TYPE_NONHEAD)
				i -= lo;

			if (i >= 0)
				++nblk;
		}
	} else {
		nblk = 0;
		while (i > 0) {
			--i;
			lo = decode_compactedbits(lobits, in,
						  encodebits * i, &type);
			if (type == Z_EROFS_LCLUSTER_TYPE_NONHEAD) {
				if (lo & Z_EROFS_LI_D0_CBLKCNT) {
					--i;
					nblk += lo & ~Z_EROFS_LI_D0_CBLKCNT;
					continue;
				}
				/* bigpcluster shouldn't have plain d0 == 1 */
				if (lo <= 1) {
					DBG_BUGON(1);
					return -EFSCORRUPTED;
				}
				i -= lo - 2;
				continue;
			}
			++nblk;
		}
	}
	in += (vcnt << amortizedshift) - sizeof(__le32);
	m->pblk = le32_to_cpu(*(__le32 *)in) + nblk;
	return 0;
}

static int z_erofs_load_lcluster_from_disk(struct z_erofs_maprecorder *m,
					   unsigned int lcn, bool lookahead)
{
	if (m->type >= Z_EROFS_LCLUSTER_TYPE_MAX) {
		erofs_err(m->inode->i_sb, "unknown type %u @ lcn %u of nid %llu",
				m->type, lcn, EROFS_I(m->inode)->nid);
		DBG_BUGON(1);
		return -EOPNOTSUPP;
	}

	switch (EROFS_I(m->inode)->datalayout) {
	case EROFS_INODE_COMPRESSED_FULL:
		return z_erofs_load_full_lcluster(m, lcn);
	case EROFS_INODE_COMPRESSED_COMPACT:
		return z_erofs_load_compact_lcluster(m, lcn, lookahead);
	default:
		return -EINVAL;
	}
}

static int z_erofs_extent_lookback(struct z_erofs_maprecorder *m,
				   unsigned int lookback_distance)
{
	struct super_block *sb = m->inode->i_sb;
	struct erofs_inode *const vi = EROFS_I(m->inode);
	const unsigned int lclusterbits = vi->z_lclusterbits;

	while (m->lcn >= lookback_distance) {
		unsigned long lcn = m->lcn - lookback_distance;
		int err;

		err = z_erofs_load_lcluster_from_disk(m, lcn, false);
		if (err)
			return err;

		if (m->type == Z_EROFS_LCLUSTER_TYPE_NONHEAD) {
			lookback_distance = m->delta[0];
			if (!lookback_distance)
				break;
			continue;
		} else {
			m->headtype = m->type;
			m->map->m_la = (lcn << lclusterbits) | m->clusterofs;
			return 0;
		}
	}
	erofs_err(sb, "bogus lookback distance %u @ lcn %lu of nid %llu",
		  lookback_distance, m->lcn, vi->nid);
	DBG_BUGON(1);
	return -EFSCORRUPTED;
}

static int z_erofs_get_extent_compressedlen(struct z_erofs_maprecorder *m,
					    unsigned int initial_lcn)
{
	struct inode *inode = m->inode;
	struct super_block *sb = inode->i_sb;
	struct erofs_inode *vi = EROFS_I(inode);
	bool bigpcl1 = vi->z_advise & Z_EROFS_ADVISE_BIG_PCLUSTER_1;
	bool bigpcl2 = vi->z_advise & Z_EROFS_ADVISE_BIG_PCLUSTER_2;
	unsigned long lcn = m->lcn + 1;
	int err;

	DBG_BUGON(m->type == Z_EROFS_LCLUSTER_TYPE_NONHEAD);
	DBG_BUGON(m->type != m->headtype);

	if ((m->headtype == Z_EROFS_LCLUSTER_TYPE_HEAD1 && !bigpcl1) ||
	    ((m->headtype == Z_EROFS_LCLUSTER_TYPE_PLAIN ||
	      m->headtype == Z_EROFS_LCLUSTER_TYPE_HEAD2) && !bigpcl2) ||
	    (lcn << vi->z_lclusterbits) >= inode->i_size)
		m->compressedblks = 1;

	if (m->compressedblks)
		goto out;

	err = z_erofs_load_lcluster_from_disk(m, lcn, false);
	if (err)
		return err;

	/*
	 * If the 1st NONHEAD lcluster has already been handled initially w/o
	 * valid compressedblks, which means at least it mustn't be CBLKCNT, or
	 * an internal implemenatation error is detected.
	 *
	 * The following code can also handle it properly anyway, but let's
	 * BUG_ON in the debugging mode only for developers to notice that.
	 */
	DBG_BUGON(lcn == initial_lcn &&
		  m->type == Z_EROFS_LCLUSTER_TYPE_NONHEAD);

	if (m->type == Z_EROFS_LCLUSTER_TYPE_NONHEAD && m->delta[0] != 1) {
		erofs_err(sb, "bogus CBLKCNT @ lcn %lu of nid %llu", lcn, vi->nid);
		DBG_BUGON(1);
		return -EFSCORRUPTED;
	}

	/*
	 * if the 1st NONHEAD lcluster is actually PLAIN or HEAD type rather
	 * than CBLKCNT, it's a 1 block-sized pcluster.
	 */
	if (m->type != Z_EROFS_LCLUSTER_TYPE_NONHEAD || !m->compressedblks)
		m->compressedblks = 1;
out:
	m->map->m_plen = erofs_pos(sb, m->compressedblks);
	return 0;
}

static int z_erofs_get_extent_decompressedlen(struct z_erofs_maprecorder *m)
{
	struct inode *inode = m->inode;
	struct erofs_inode *vi = EROFS_I(inode);
	struct erofs_map_blocks *map = m->map;
	unsigned int lclusterbits = vi->z_lclusterbits;
	u64 lcn = m->lcn, headlcn = map->m_la >> lclusterbits;
	int err;

	while (1) {
		/* handle the last EOF pcluster (no next HEAD lcluster) */
		if ((lcn << lclusterbits) >= inode->i_size) {
			map->m_llen = inode->i_size - map->m_la;
			return 0;
		}

		err = z_erofs_load_lcluster_from_disk(m, lcn, true);
		if (err)
			return err;

		if (m->type == Z_EROFS_LCLUSTER_TYPE_NONHEAD) {
			/* work around invalid d1 generated by pre-1.0 mkfs */
			if (unlikely(!m->delta[1])) {
				m->delta[1] = 1;
				DBG_BUGON(1);
			}
		} else if (m->type < Z_EROFS_LCLUSTER_TYPE_MAX) {
			if (lcn != headlcn)
				break;	/* ends at the next HEAD lcluster */
			m->delta[1] = 1;
		}
		lcn += m->delta[1];
	}
	map->m_llen = (lcn << lclusterbits) + m->clusterofs - map->m_la;
	return 0;
}

static int z_erofs_map_blocks_fo(struct inode *inode,
				 struct erofs_map_blocks *map, int flags)
{
	struct erofs_inode *vi = EROFS_I(inode);
	struct super_block *sb = inode->i_sb;
	bool fragment = vi->z_advise & Z_EROFS_ADVISE_FRAGMENT_PCLUSTER;
	bool ztailpacking = vi->z_idata_size;
	unsigned int lclusterbits = vi->z_lclusterbits;
	struct z_erofs_maprecorder m = {
		.inode = inode,
		.map = map,
		.in_mbox = erofs_inode_in_metabox(inode),
	};
	unsigned int endoff;
	unsigned long initial_lcn;
	unsigned long long ofs, end;
	int err;

	ofs = flags & EROFS_GET_BLOCKS_FINDTAIL ? inode->i_size - 1 : map->m_la;
	if (fragment && !(flags & EROFS_GET_BLOCKS_FINDTAIL) &&
	    !vi->z_tailextent_headlcn) {
		map->m_la = 0;
		map->m_llen = inode->i_size;
		map->m_flags = EROFS_MAP_FRAGMENT;
		return 0;
	}
	initial_lcn = ofs >> lclusterbits;
	endoff = ofs & ((1 << lclusterbits) - 1);

	err = z_erofs_load_lcluster_from_disk(&m, initial_lcn, false);
	if (err)
		goto unmap_out;

	if ((flags & EROFS_GET_BLOCKS_FINDTAIL) && ztailpacking)
		vi->z_fragmentoff = m.nextpackoff;
	map->m_flags = EROFS_MAP_MAPPED | EROFS_MAP_ENCODED;
	end = (m.lcn + 1ULL) << lclusterbits;

	if (m.type != Z_EROFS_LCLUSTER_TYPE_NONHEAD && endoff >= m.clusterofs) {
		m.headtype = m.type;
		map->m_la = (m.lcn << lclusterbits) | m.clusterofs;
		/*
		 * For ztailpacking files, in order to inline data more
		 * effectively, special EOF lclusters are now supported
		 * which can have three parts at most.
		 */
		if (ztailpacking && end > inode->i_size)
			end = inode->i_size;
	} else {
		if (m.type != Z_EROFS_LCLUSTER_TYPE_NONHEAD) {
			/* m.lcn should be >= 1 if endoff < m.clusterofs */
			if (!m.lcn) {
				erofs_err(sb, "invalid logical cluster 0 at nid %llu",
					  vi->nid);
				err = -EFSCORRUPTED;
				goto unmap_out;
			}
			end = (m.lcn << lclusterbits) | m.clusterofs;
			map->m_flags |= EROFS_MAP_FULL_MAPPED;
			m.delta[0] = 1;
		}
		/* get the corresponding first chunk */
		err = z_erofs_extent_lookback(&m, m.delta[0]);
		if (err)
			goto unmap_out;
	}
	if (m.partialref)
		map->m_flags |= EROFS_MAP_PARTIAL_REF;
	map->m_llen = end - map->m_la;

	if (flags & EROFS_GET_BLOCKS_FINDTAIL) {
		vi->z_tailextent_headlcn = m.lcn;
		/* for non-compact indexes, fragmentoff is 64 bits */
		if (fragment && vi->datalayout == EROFS_INODE_COMPRESSED_FULL)
			vi->z_fragmentoff |= (u64)m.pblk << 32;
	}
	if (ztailpacking && m.lcn == vi->z_tailextent_headlcn) {
		map->m_flags |= EROFS_MAP_META;
		map->m_pa = vi->z_fragmentoff;
		map->m_plen = vi->z_idata_size;
		if (erofs_blkoff(sb, map->m_pa) + map->m_plen > sb->s_blocksize) {
			erofs_err(sb, "invalid tail-packing pclustersize %llu",
				  map->m_plen);
			err = -EFSCORRUPTED;
			goto unmap_out;
		}
	} else if (fragment && m.lcn == vi->z_tailextent_headlcn) {
		map->m_flags = EROFS_MAP_FRAGMENT;
	} else {
		map->m_pa = erofs_pos(sb, m.pblk);
		err = z_erofs_get_extent_compressedlen(&m, initial_lcn);
		if (err)
			goto unmap_out;
	}

	if (m.headtype == Z_EROFS_LCLUSTER_TYPE_PLAIN) {
		if (map->m_llen > map->m_plen) {
			DBG_BUGON(1);
			err = -EFSCORRUPTED;
			goto unmap_out;
		}
		if (vi->z_advise & Z_EROFS_ADVISE_INTERLACED_PCLUSTER)
			map->m_algorithmformat = Z_EROFS_COMPRESSION_INTERLACED;
		else
			map->m_algorithmformat = Z_EROFS_COMPRESSION_SHIFTED;
	} else if (m.headtype == Z_EROFS_LCLUSTER_TYPE_HEAD2) {
		map->m_algorithmformat = vi->z_algorithmtype[1];
	} else {
		map->m_algorithmformat = vi->z_algorithmtype[0];
	}

	if ((flags & EROFS_GET_BLOCKS_FIEMAP) ||
	    ((flags & EROFS_GET_BLOCKS_READMORE) &&
	     (map->m_algorithmformat == Z_EROFS_COMPRESSION_LZMA ||
	      map->m_algorithmformat == Z_EROFS_COMPRESSION_DEFLATE ||
	      map->m_algorithmformat == Z_EROFS_COMPRESSION_ZSTD) &&
	      map->m_llen >= i_blocksize(inode))) {
		err = z_erofs_get_extent_decompressedlen(&m);
		if (!err)
			map->m_flags |= EROFS_MAP_FULL_MAPPED;
	}

unmap_out:
	erofs_unmap_metabuf(&m.map->buf);
	return err;
}

static int z_erofs_map_blocks_ext(struct inode *inode,
				  struct erofs_map_blocks *map, int flags)
{
	struct erofs_inode *vi = EROFS_I(inode);
	struct super_block *sb = inode->i_sb;
	bool interlaced = vi->z_advise & Z_EROFS_ADVISE_INTERLACED_PCLUSTER;
	unsigned int recsz = z_erofs_extent_recsize(vi->z_advise);
	erofs_off_t pos = round_up(Z_EROFS_MAP_HEADER_END(erofs_iloc(inode) +
				   vi->inode_isize + vi->xattr_isize), recsz);
	bool in_mbox = erofs_inode_in_metabox(inode);
	erofs_off_t lend = inode->i_size;
	erofs_off_t l, r, mid, pa, la, lstart;
	struct z_erofs_extent *ext;
	unsigned int fmt;
	bool last;

	map->m_flags = 0;
	if (recsz <= offsetof(struct z_erofs_extent, pstart_hi)) {
		if (recsz <= offsetof(struct z_erofs_extent, pstart_lo)) {
<<<<<<< HEAD
			ext = erofs_read_metabuf(&map->buf, sb, pos);
=======
			ext = erofs_read_metabuf(&map->buf, sb, pos, in_mbox);
>>>>>>> 449d48b1
			if (IS_ERR(ext))
				return PTR_ERR(ext);
			pa = le64_to_cpu(*(__le64 *)ext);
			pos += sizeof(__le64);
			lstart = 0;
		} else {
			lstart = round_down(map->m_la, 1 << vi->z_lclusterbits);
			pos += (lstart >> vi->z_lclusterbits) * recsz;
			pa = EROFS_NULL_ADDR;
		}

		for (; lstart <= map->m_la; lstart += 1 << vi->z_lclusterbits) {
<<<<<<< HEAD
			ext = erofs_read_metabuf(&map->buf, sb, pos);
=======
			ext = erofs_read_metabuf(&map->buf, sb, pos, in_mbox);
>>>>>>> 449d48b1
			if (IS_ERR(ext))
				return PTR_ERR(ext);
			map->m_plen = le32_to_cpu(ext->plen);
			if (pa != EROFS_NULL_ADDR) {
				map->m_pa = pa;
				pa += map->m_plen & Z_EROFS_EXTENT_PLEN_MASK;
			} else {
				map->m_pa = le32_to_cpu(ext->pstart_lo);
			}
			pos += recsz;
		}
		last = (lstart >= round_up(lend, 1 << vi->z_lclusterbits));
		lend = min(lstart, lend);
		lstart -= 1 << vi->z_lclusterbits;
	} else {
		lstart = lend;
		for (l = 0, r = vi->z_extents; l < r; ) {
			mid = l + (r - l) / 2;
			ext = erofs_read_metabuf(&map->buf, sb,
<<<<<<< HEAD
						 pos + mid * recsz);
=======
						 pos + mid * recsz, in_mbox);
>>>>>>> 449d48b1
			if (IS_ERR(ext))
				return PTR_ERR(ext);

			la = le32_to_cpu(ext->lstart_lo);
			pa = le32_to_cpu(ext->pstart_lo) |
				(u64)le32_to_cpu(ext->pstart_hi) << 32;
			if (recsz > offsetof(struct z_erofs_extent, lstart_hi))
				la |= (u64)le32_to_cpu(ext->lstart_hi) << 32;

			if (la > map->m_la) {
				r = mid;
				if (la > lend) {
					DBG_BUGON(1);
					return -EFSCORRUPTED;
				}
				lend = la;
			} else {
				l = mid + 1;
				if (map->m_la == la)
					r = min(l + 1, r);
				lstart = la;
				map->m_plen = le32_to_cpu(ext->plen);
				map->m_pa = pa;
			}
		}
		last = (l >= vi->z_extents);
	}

	if (lstart < lend) {
		map->m_la = lstart;
		if (last && (vi->z_advise & Z_EROFS_ADVISE_FRAGMENT_PCLUSTER)) {
			map->m_flags = EROFS_MAP_FRAGMENT;
			vi->z_fragmentoff = map->m_plen;
			if (recsz > offsetof(struct z_erofs_extent, pstart_lo))
				vi->z_fragmentoff |= map->m_pa << 32;
		} else if (map->m_plen) {
			map->m_flags |= EROFS_MAP_MAPPED |
				EROFS_MAP_FULL_MAPPED | EROFS_MAP_ENCODED;
			fmt = map->m_plen >> Z_EROFS_EXTENT_PLEN_FMT_BIT;
			if (fmt)
				map->m_algorithmformat = fmt - 1;
			else if (interlaced && !erofs_blkoff(sb, map->m_pa))
				map->m_algorithmformat =
					Z_EROFS_COMPRESSION_INTERLACED;
			else
				map->m_algorithmformat =
					Z_EROFS_COMPRESSION_SHIFTED;
			if (map->m_plen & Z_EROFS_EXTENT_PLEN_PARTIAL)
				map->m_flags |= EROFS_MAP_PARTIAL_REF;
			map->m_plen &= Z_EROFS_EXTENT_PLEN_MASK;
		}
	}
	map->m_llen = lend - map->m_la;
	return 0;
}

static int z_erofs_fill_inode(struct inode *inode, struct erofs_map_blocks *map)
{
	struct erofs_inode *const vi = EROFS_I(inode);
	struct super_block *const sb = inode->i_sb;
	struct z_erofs_map_header *h;
	erofs_off_t pos;
	int err = 0;

	if (test_bit(EROFS_I_Z_INITED_BIT, &vi->flags)) {
		/*
		 * paired with smp_mb() at the end of the function to ensure
		 * fields will only be observed after the bit is set.
		 */
		smp_mb();
		return 0;
	}

	if (wait_on_bit_lock(&vi->flags, EROFS_I_BL_Z_BIT, TASK_KILLABLE))
		return -ERESTARTSYS;

	if (test_bit(EROFS_I_Z_INITED_BIT, &vi->flags))
		goto out_unlock;

	pos = ALIGN(erofs_iloc(inode) + vi->inode_isize + vi->xattr_isize, 8);
<<<<<<< HEAD
	h = erofs_read_metabuf(&map->buf, sb, pos);
=======
	h = erofs_read_metabuf(&map->buf, sb, pos, erofs_inode_in_metabox(inode));
>>>>>>> 449d48b1
	if (IS_ERR(h)) {
		err = PTR_ERR(h);
		goto out_unlock;
	}

	/*
	 * if the highest bit of the 8-byte map header is set, the whole file
	 * is stored in the packed inode. The rest bits keeps z_fragmentoff.
	 */
	if (h->h_clusterbits >> Z_EROFS_FRAGMENT_INODE_BIT) {
		vi->z_advise = Z_EROFS_ADVISE_FRAGMENT_PCLUSTER;
		vi->z_fragmentoff = le64_to_cpu(*(__le64 *)h) ^ (1ULL << 63);
		vi->z_tailextent_headlcn = 0;
		goto done;
	}
	vi->z_advise = le16_to_cpu(h->h_advise);
	vi->z_lclusterbits = sb->s_blocksize_bits + (h->h_clusterbits & 15);
	if (vi->datalayout == EROFS_INODE_COMPRESSED_FULL &&
	    (vi->z_advise & Z_EROFS_ADVISE_EXTENTS)) {
		vi->z_extents = le32_to_cpu(h->h_extents_lo) |
			((u64)le16_to_cpu(h->h_extents_hi) << 32);
		goto done;
	}

	vi->z_algorithmtype[0] = h->h_algorithmtype & 15;
	vi->z_algorithmtype[1] = h->h_algorithmtype >> 4;
	if (vi->z_advise & Z_EROFS_ADVISE_FRAGMENT_PCLUSTER)
		vi->z_fragmentoff = le32_to_cpu(h->h_fragmentoff);
	else if (vi->z_advise & Z_EROFS_ADVISE_INLINE_PCLUSTER)
		vi->z_idata_size = le16_to_cpu(h->h_idata_size);

	if (!erofs_sb_has_big_pcluster(EROFS_SB(sb)) &&
	    vi->z_advise & (Z_EROFS_ADVISE_BIG_PCLUSTER_1 |
			    Z_EROFS_ADVISE_BIG_PCLUSTER_2)) {
		erofs_err(sb, "per-inode big pcluster without sb feature for nid %llu",
			  vi->nid);
		err = -EFSCORRUPTED;
		goto out_unlock;
	}
	if (vi->datalayout == EROFS_INODE_COMPRESSED_COMPACT &&
	    !(vi->z_advise & Z_EROFS_ADVISE_BIG_PCLUSTER_1) ^
	    !(vi->z_advise & Z_EROFS_ADVISE_BIG_PCLUSTER_2)) {
		erofs_err(sb, "big pcluster head1/2 of compact indexes should be consistent for nid %llu",
			  vi->nid);
		err = -EFSCORRUPTED;
		goto out_unlock;
	}

	if (vi->z_idata_size ||
	    (vi->z_advise & Z_EROFS_ADVISE_FRAGMENT_PCLUSTER)) {
		struct erofs_map_blocks tm = {
			.buf = __EROFS_BUF_INITIALIZER
		};

		err = z_erofs_map_blocks_fo(inode, &tm,
					    EROFS_GET_BLOCKS_FINDTAIL);
		erofs_put_metabuf(&tm.buf);
		if (err < 0)
			goto out_unlock;
	}
done:
	/* paired with smp_mb() at the beginning of the function */
	smp_mb();
	set_bit(EROFS_I_Z_INITED_BIT, &vi->flags);
out_unlock:
	clear_and_wake_up_bit(EROFS_I_BL_Z_BIT, &vi->flags);
	return err;
}

static int z_erofs_map_sanity_check(struct inode *inode,
				    struct erofs_map_blocks *map)
{
	struct erofs_sb_info *sbi = EROFS_I_SB(inode);

	if (!(map->m_flags & EROFS_MAP_ENCODED))
		return 0;
	if (unlikely(map->m_algorithmformat >= Z_EROFS_COMPRESSION_RUNTIME_MAX)) {
		erofs_err(inode->i_sb, "unknown algorithm %d @ pos %llu for nid %llu, please upgrade kernel",
			  map->m_algorithmformat, map->m_la, EROFS_I(inode)->nid);
		return -EOPNOTSUPP;
	}
	if (unlikely(map->m_algorithmformat < Z_EROFS_COMPRESSION_MAX &&
		     !(sbi->available_compr_algs & (1 << map->m_algorithmformat)))) {
		erofs_err(inode->i_sb, "inconsistent algorithmtype %u for nid %llu",
			  map->m_algorithmformat, EROFS_I(inode)->nid);
		return -EFSCORRUPTED;
	}
	if (unlikely(map->m_plen > Z_EROFS_PCLUSTER_MAX_SIZE ||
		     map->m_llen > Z_EROFS_PCLUSTER_MAX_DSIZE))
		return -EOPNOTSUPP;
	return 0;
}

int z_erofs_map_blocks_iter(struct inode *inode, struct erofs_map_blocks *map,
			    int flags)
{
	struct erofs_inode *const vi = EROFS_I(inode);
	int err = 0;

	trace_erofs_map_blocks_enter(inode, map, flags);
	if (map->m_la >= inode->i_size) {	/* post-EOF unmapped extent */
		map->m_llen = map->m_la + 1 - inode->i_size;
		map->m_la = inode->i_size;
		map->m_flags = 0;
	} else {
		err = z_erofs_fill_inode(inode, map);
		if (!err) {
			if (vi->datalayout == EROFS_INODE_COMPRESSED_FULL &&
			    (vi->z_advise & Z_EROFS_ADVISE_EXTENTS))
				err = z_erofs_map_blocks_ext(inode, map, flags);
			else
				err = z_erofs_map_blocks_fo(inode, map, flags);
		}
		if (!err)
			err = z_erofs_map_sanity_check(inode, map);
		if (err)
			map->m_llen = 0;
	}
	trace_erofs_map_blocks_exit(inode, map, flags, err);
	return err;
}

static int z_erofs_iomap_begin_report(struct inode *inode, loff_t offset,
				loff_t length, unsigned int flags,
				struct iomap *iomap, struct iomap *srcmap)
{
	int ret;
	struct erofs_map_blocks map = { .m_la = offset };

	ret = z_erofs_map_blocks_iter(inode, &map, EROFS_GET_BLOCKS_FIEMAP);
	erofs_put_metabuf(&map.buf);
	if (ret < 0)
		return ret;

	iomap->bdev = inode->i_sb->s_bdev;
	iomap->offset = map.m_la;
	iomap->length = map.m_llen;
	if (map.m_flags & EROFS_MAP_MAPPED) {
		iomap->type = IOMAP_MAPPED;
		iomap->addr = map.m_flags & __EROFS_MAP_FRAGMENT ?
			      IOMAP_NULL_ADDR : map.m_pa;
	} else {
		iomap->type = IOMAP_HOLE;
		iomap->addr = IOMAP_NULL_ADDR;
		/*
		 * No strict rule on how to describe extents for post EOF, yet
		 * we need to do like below. Otherwise, iomap itself will get
		 * into an endless loop on post EOF.
		 *
		 * Calculate the effective offset by subtracting extent start
		 * (map.m_la) from the requested offset, and add it to length.
		 * (NB: offset >= map.m_la always)
		 */
		if (iomap->offset >= inode->i_size)
			iomap->length = length + offset - map.m_la;
	}
	iomap->flags = 0;
	return 0;
}

const struct iomap_ops z_erofs_iomap_report_ops = {
	.iomap_begin = z_erofs_iomap_begin_report,
};<|MERGE_RESOLUTION|>--- conflicted
+++ resolved
@@ -31,11 +31,7 @@
 	struct z_erofs_lcluster_index *di;
 	unsigned int advise;
 
-<<<<<<< HEAD
-	di = erofs_read_metabuf(&m->map->buf, inode->i_sb, pos);
-=======
 	di = erofs_read_metabuf(&m->map->buf, inode->i_sb, pos, m->in_mbox);
->>>>>>> 449d48b1
 	if (IS_ERR(di))
 		return PTR_ERR(di);
 	m->lcn = lcn;
@@ -150,11 +146,7 @@
 	else
 		return -EOPNOTSUPP;
 
-<<<<<<< HEAD
-	in = erofs_read_metabuf(&m->map->buf, m->inode->i_sb, pos);
-=======
 	in = erofs_read_metabuf(&m->map->buf, inode->i_sb, pos, m->in_mbox);
->>>>>>> 449d48b1
 	if (IS_ERR(in))
 		return PTR_ERR(in);
 
@@ -535,11 +527,7 @@
 	map->m_flags = 0;
 	if (recsz <= offsetof(struct z_erofs_extent, pstart_hi)) {
 		if (recsz <= offsetof(struct z_erofs_extent, pstart_lo)) {
-<<<<<<< HEAD
-			ext = erofs_read_metabuf(&map->buf, sb, pos);
-=======
 			ext = erofs_read_metabuf(&map->buf, sb, pos, in_mbox);
->>>>>>> 449d48b1
 			if (IS_ERR(ext))
 				return PTR_ERR(ext);
 			pa = le64_to_cpu(*(__le64 *)ext);
@@ -552,11 +540,7 @@
 		}
 
 		for (; lstart <= map->m_la; lstart += 1 << vi->z_lclusterbits) {
-<<<<<<< HEAD
-			ext = erofs_read_metabuf(&map->buf, sb, pos);
-=======
 			ext = erofs_read_metabuf(&map->buf, sb, pos, in_mbox);
->>>>>>> 449d48b1
 			if (IS_ERR(ext))
 				return PTR_ERR(ext);
 			map->m_plen = le32_to_cpu(ext->plen);
@@ -576,11 +560,7 @@
 		for (l = 0, r = vi->z_extents; l < r; ) {
 			mid = l + (r - l) / 2;
 			ext = erofs_read_metabuf(&map->buf, sb,
-<<<<<<< HEAD
-						 pos + mid * recsz);
-=======
 						 pos + mid * recsz, in_mbox);
->>>>>>> 449d48b1
 			if (IS_ERR(ext))
 				return PTR_ERR(ext);
 
@@ -661,11 +641,7 @@
 		goto out_unlock;
 
 	pos = ALIGN(erofs_iloc(inode) + vi->inode_isize + vi->xattr_isize, 8);
-<<<<<<< HEAD
-	h = erofs_read_metabuf(&map->buf, sb, pos);
-=======
 	h = erofs_read_metabuf(&map->buf, sb, pos, erofs_inode_in_metabox(inode));
->>>>>>> 449d48b1
 	if (IS_ERR(h)) {
 		err = PTR_ERR(h);
 		goto out_unlock;
