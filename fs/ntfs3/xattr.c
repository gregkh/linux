--- conflicted
+++ resolved
@@ -141,10 +141,7 @@
 
 	memset(Add2Ptr(ea_p, size), 0, add_bytes);
 
-<<<<<<< HEAD
-=======
 	err = -EINVAL;
->>>>>>> 98817289
 	/* Check all attributes for consistency. */
 	for (off = 0; off < size; off += ea_size) {
 		const struct EA_FULL *ef = Add2Ptr(ea_p, off);
