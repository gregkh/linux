// SPDX-License-Identifier: GPL-2.0
/*
 *
 * Copyright (C) 2019-2021 Paragon Software GmbH, All rights reserved.
 *
 *
 *                 terminology
 *
 * cluster - allocation unit     - 512,1K,2K,4K,...,2M
 * vcn - virtual cluster number  - Offset inside the file in clusters.
 * vbo - virtual byte offset     - Offset inside the file in bytes.
 * lcn - logical cluster number  - 0 based cluster in clusters heap.
 * lbo - logical byte offset     - Absolute position inside volume.
 * run - maps VCN to LCN         - Stored in attributes in packed form.
 * attr - attribute segment      - std/name/data etc records inside MFT.
 * mi  - MFT inode               - One MFT record(usually 1024 bytes or 4K), consists of attributes.
 * ni  - NTFS inode              - Extends linux inode. consists of one or more mft inodes.
 * index - unit inside directory - 2K, 4K, <=page size, does not depend on cluster size.
 *
 * WSL - Windows Subsystem for Linux
 * https://docs.microsoft.com/en-us/windows/wsl/file-permissions
 * It stores uid/gid/mode/dev in xattr
 *
 * ntfs allows up to 2^64 clusters per volume.
 * It means you should use 64 bits lcn to operate with ntfs.
 * Implementation of ntfs.sys uses only 32 bits lcn.
 * Default ntfs3 uses 32 bits lcn too.
 * ntfs3 built with CONFIG_NTFS3_64BIT_CLUSTER (ntfs3_64) uses 64 bits per lcn.
 *
 *
 *     ntfs limits, cluster size is 4K (2^12)
 * -----------------------------------------------------------------------------
 * | Volume size   | Clusters | ntfs.sys | ntfs3  | ntfs3_64 | mkntfs | chkdsk |
 * -----------------------------------------------------------------------------
 * | < 16T, 2^44   |  < 2^32  |  yes     |  yes   |   yes    |  yes   |  yes   |
 * | > 16T, 2^44   |  > 2^32  |  no      |  no    |   yes    |  yes   |  yes   |
 * ----------------------------------------------------------|------------------
 *
 * To mount large volumes as ntfs one should use large cluster size (up to 2M)
 * The maximum volume size in this case is 2^32 * 2^21 = 2^53 = 8P
 *
 *     ntfs limits, cluster size is 2M (2^21)
 * -----------------------------------------------------------------------------
 * | < 8P, 2^53    |  < 2^32  |  yes     |  yes   |   yes    |  yes   |  yes   |
 * | > 8P, 2^53    |  > 2^32  |  no      |  no    |   yes    |  yes   |  yes   |
 * ----------------------------------------------------------|------------------
 *
 */

#include <linux/blkdev.h>
#include <linux/buffer_head.h>
#include <linux/exportfs.h>
#include <linux/fs.h>
#include <linux/fs_context.h>
#include <linux/fs_parser.h>
#include <linux/log2.h>
#include <linux/minmax.h>
#include <linux/module.h>
#include <linux/nls.h>
#include <linux/proc_fs.h>
#include <linux/seq_file.h>
#include <linux/statfs.h>

#include "debug.h"
#include "ntfs.h"
#include "ntfs_fs.h"
#ifdef CONFIG_NTFS3_LZX_XPRESS
#include "lib/lib.h"
#endif

#ifdef CONFIG_PRINTK
/*
 * ntfs_printk - Trace warnings/notices/errors.
 *
 * Thanks Joe Perches <joe@perches.com> for implementation
 */
void ntfs_printk(const struct super_block *sb, const char *fmt, ...)
{
	struct va_format vaf;
	va_list args;
	int level;
	struct ntfs_sb_info *sbi = sb->s_fs_info;

	/* Should we use different ratelimits for warnings/notices/errors? */
	if (!___ratelimit(&sbi->msg_ratelimit, "ntfs3"))
		return;

	va_start(args, fmt);

	level = printk_get_level(fmt);
	vaf.fmt = printk_skip_level(fmt);
	vaf.va = &args;
	printk("%c%cntfs3: %s: %pV\n", KERN_SOH_ASCII, level, sb->s_id, &vaf);

	va_end(args);
}

static char s_name_buf[512];
static atomic_t s_name_buf_cnt = ATOMIC_INIT(1); // 1 means 'free s_name_buf'.

/*
 * ntfs_inode_printk
 *
 * Print warnings/notices/errors about inode using name or inode number.
 */
void ntfs_inode_printk(struct inode *inode, const char *fmt, ...)
{
	struct super_block *sb = inode->i_sb;
	struct ntfs_sb_info *sbi = sb->s_fs_info;
	char *name;
	va_list args;
	struct va_format vaf;
	int level;

	if (!___ratelimit(&sbi->msg_ratelimit, "ntfs3"))
		return;

	/* Use static allocated buffer, if possible. */
	name = atomic_dec_and_test(&s_name_buf_cnt) ?
		       s_name_buf :
		       kmalloc(sizeof(s_name_buf), GFP_NOFS);

	if (name) {
		struct dentry *de = d_find_alias(inode);
		const u32 name_len = ARRAY_SIZE(s_name_buf) - 1;

		if (de) {
			spin_lock(&de->d_lock);
			snprintf(name, name_len, " \"%s\"", de->d_name.name);
			spin_unlock(&de->d_lock);
			name[name_len] = 0; /* To be sure. */
		} else {
			name[0] = 0;
		}
		dput(de); /* Cocci warns if placed in branch "if (de)" */
	}

	va_start(args, fmt);

	level = printk_get_level(fmt);
	vaf.fmt = printk_skip_level(fmt);
	vaf.va = &args;

	printk("%c%cntfs3: %s: ino=%lx,%s %pV\n", KERN_SOH_ASCII, level,
	       sb->s_id, inode->i_ino, name ? name : "", &vaf);

	va_end(args);

	atomic_inc(&s_name_buf_cnt);
	if (name != s_name_buf)
		kfree(name);
}
#endif

/*
 * Shared memory struct.
 *
 * On-disk ntfs's upcase table is created by ntfs formatter.
 * 'upcase' table is 128K bytes of memory.
 * We should read it into memory when mounting.
 * Several ntfs volumes likely use the same 'upcase' table.
 * It is good idea to share in-memory 'upcase' table between different volumes.
 * Unfortunately winxp/vista/win7 use different upcase tables.
 */
static DEFINE_SPINLOCK(s_shared_lock);

static struct {
	void *ptr;
	u32 len;
	int cnt;
} s_shared[8];

/*
 * ntfs_set_shared
 *
 * Return:
 * * @ptr - If pointer was saved in shared memory.
 * * NULL - If pointer was not shared.
 */
void *ntfs_set_shared(void *ptr, u32 bytes)
{
	void *ret = NULL;
	int i, j = -1;

	spin_lock(&s_shared_lock);
	for (i = 0; i < ARRAY_SIZE(s_shared); i++) {
		if (!s_shared[i].cnt) {
			j = i;
		} else if (bytes == s_shared[i].len &&
			   !memcmp(s_shared[i].ptr, ptr, bytes)) {
			s_shared[i].cnt += 1;
			ret = s_shared[i].ptr;
			break;
		}
	}

	if (!ret && j != -1) {
		s_shared[j].ptr = ptr;
		s_shared[j].len = bytes;
		s_shared[j].cnt = 1;
		ret = ptr;
	}
	spin_unlock(&s_shared_lock);

	return ret;
}

/*
 * ntfs_put_shared
 *
 * Return:
 * * @ptr - If pointer is not shared anymore.
 * * NULL - If pointer is still shared.
 */
void *ntfs_put_shared(void *ptr)
{
	void *ret = ptr;
	int i;

	spin_lock(&s_shared_lock);
	for (i = 0; i < ARRAY_SIZE(s_shared); i++) {
		if (s_shared[i].cnt && s_shared[i].ptr == ptr) {
			if (--s_shared[i].cnt)
				ret = NULL;
			break;
		}
	}
	spin_unlock(&s_shared_lock);

	return ret;
}

static inline void put_mount_options(struct ntfs_mount_options *options)
{
	kfree(options->nls_name);
	unload_nls(options->nls);
	kfree(options);
}

enum Opt {
	Opt_uid,
	Opt_gid,
	Opt_umask,
	Opt_dmask,
	Opt_fmask,
	Opt_immutable,
	Opt_discard,
	Opt_force,
	Opt_sparse,
	Opt_nohidden,
	Opt_hide_dot_files,
	Opt_windows_names,
	Opt_showmeta,
	Opt_acl,
	Opt_iocharset,
	Opt_prealloc,
	Opt_nocase,
	Opt_err,
};

// clang-format off
static const struct fs_parameter_spec ntfs_fs_parameters[] = {
	fsparam_u32("uid",			Opt_uid),
	fsparam_u32("gid",			Opt_gid),
	fsparam_u32oct("umask",			Opt_umask),
	fsparam_u32oct("dmask",			Opt_dmask),
	fsparam_u32oct("fmask",			Opt_fmask),
	fsparam_flag_no("sys_immutable",	Opt_immutable),
	fsparam_flag_no("discard",		Opt_discard),
	fsparam_flag_no("force",		Opt_force),
	fsparam_flag_no("sparse",		Opt_sparse),
	fsparam_flag_no("hidden",		Opt_nohidden),
	fsparam_flag_no("hide_dot_files",	Opt_hide_dot_files),
	fsparam_flag_no("windows_names",	Opt_windows_names),
	fsparam_flag_no("showmeta",		Opt_showmeta),
	fsparam_flag_no("acl",			Opt_acl),
	fsparam_string("iocharset",		Opt_iocharset),
	fsparam_flag_no("prealloc",		Opt_prealloc),
	fsparam_flag_no("nocase",		Opt_nocase),
	{}
};
// clang-format on

/*
 * Load nls table or if @nls is utf8 then return NULL.
 *
 * It is good idea to use here "const char *nls".
 * But load_nls accepts "char*".
 */
static struct nls_table *ntfs_load_nls(char *nls)
{
	struct nls_table *ret;

	if (!nls)
		nls = CONFIG_NLS_DEFAULT;

	if (strcmp(nls, "utf8") == 0)
		return NULL;

	if (strcmp(nls, CONFIG_NLS_DEFAULT) == 0)
		return load_nls_default();

	ret = load_nls(nls);
	if (ret)
		return ret;

	return ERR_PTR(-EINVAL);
}

static int ntfs_fs_parse_param(struct fs_context *fc,
			       struct fs_parameter *param)
{
	struct ntfs_mount_options *opts = fc->fs_private;
	struct fs_parse_result result;
	int opt;

	opt = fs_parse(fc, ntfs_fs_parameters, param, &result);
	if (opt < 0)
		return opt;

	switch (opt) {
	case Opt_uid:
		opts->fs_uid = make_kuid(current_user_ns(), result.uint_32);
		if (!uid_valid(opts->fs_uid))
			return invalf(fc, "ntfs3: Invalid value for uid.");
		break;
	case Opt_gid:
		opts->fs_gid = make_kgid(current_user_ns(), result.uint_32);
		if (!gid_valid(opts->fs_gid))
			return invalf(fc, "ntfs3: Invalid value for gid.");
		break;
	case Opt_umask:
		if (result.uint_32 & ~07777)
			return invalf(fc, "ntfs3: Invalid value for umask.");
		opts->fs_fmask_inv = ~result.uint_32;
		opts->fs_dmask_inv = ~result.uint_32;
		opts->fmask = 1;
		opts->dmask = 1;
		break;
	case Opt_dmask:
		if (result.uint_32 & ~07777)
			return invalf(fc, "ntfs3: Invalid value for dmask.");
		opts->fs_dmask_inv = ~result.uint_32;
		opts->dmask = 1;
		break;
	case Opt_fmask:
		if (result.uint_32 & ~07777)
			return invalf(fc, "ntfs3: Invalid value for fmask.");
		opts->fs_fmask_inv = ~result.uint_32;
		opts->fmask = 1;
		break;
	case Opt_immutable:
		opts->sys_immutable = result.negated ? 0 : 1;
		break;
	case Opt_discard:
		opts->discard = result.negated ? 0 : 1;
		break;
	case Opt_force:
		opts->force = result.negated ? 0 : 1;
		break;
	case Opt_sparse:
		opts->sparse = result.negated ? 0 : 1;
		break;
	case Opt_nohidden:
		opts->nohidden = result.negated ? 1 : 0;
		break;
	case Opt_hide_dot_files:
		opts->hide_dot_files = result.negated ? 0 : 1;
		break;
	case Opt_windows_names:
		opts->windows_names = result.negated ? 0 : 1;
		break;
	case Opt_showmeta:
		opts->showmeta = result.negated ? 0 : 1;
		break;
	case Opt_acl:
		if (!result.negated)
#ifdef CONFIG_NTFS3_FS_POSIX_ACL
			fc->sb_flags |= SB_POSIXACL;
#else
			return invalf(
				fc, "ntfs3: Support for ACL not compiled in!");
#endif
		else
			fc->sb_flags &= ~SB_POSIXACL;
		break;
	case Opt_iocharset:
		kfree(opts->nls_name);
		opts->nls_name = param->string;
		param->string = NULL;
		break;
	case Opt_prealloc:
		opts->prealloc = result.negated ? 0 : 1;
		break;
	case Opt_nocase:
		opts->nocase = result.negated ? 1 : 0;
		break;
	default:
		/* Should not be here unless we forget add case. */
		return -EINVAL;
	}
	return 0;
}

static int ntfs_fs_reconfigure(struct fs_context *fc)
{
	struct super_block *sb = fc->root->d_sb;
	struct ntfs_sb_info *sbi = sb->s_fs_info;
	struct ntfs_mount_options *new_opts = fc->fs_private;
	int ro_rw;

	ro_rw = sb_rdonly(sb) && !(fc->sb_flags & SB_RDONLY);
	if (ro_rw && (sbi->flags & NTFS_FLAGS_NEED_REPLAY)) {
		errorf(fc,
		       "ntfs3: Couldn't remount rw because journal is not replayed. Please umount/remount instead\n");
		return -EINVAL;
	}

	new_opts->nls = ntfs_load_nls(new_opts->nls_name);
	if (IS_ERR(new_opts->nls)) {
		new_opts->nls = NULL;
		errorf(fc, "ntfs3: Cannot load iocharset %s",
		       new_opts->nls_name);
		return -EINVAL;
	}
	if (new_opts->nls != sbi->options->nls)
		return invalf(
			fc,
			"ntfs3: Cannot use different iocharset when remounting!");

	sync_filesystem(sb);

	if (ro_rw && (sbi->volume.flags & VOLUME_FLAG_DIRTY) &&
	    !new_opts->force) {
		errorf(fc,
		       "ntfs3: Volume is dirty and \"force\" flag is not set!");
		return -EINVAL;
	}

	swap(sbi->options, fc->fs_private);

	return 0;
}

#ifdef CONFIG_PROC_FS
static struct proc_dir_entry *proc_info_root;

/*
 * ntfs3_volinfo:
 *
 * The content of /proc/fs/ntfs3/<dev>/volinfo
 *
 * ntfs3.1
 * cluster size
 * number of clusters
 * total number of mft records
 * number of used mft records ~= number of files + folders
 * real state of ntfs "dirty"/"clean"
 * current state of ntfs "dirty"/"clean"
*/
static int ntfs3_volinfo(struct seq_file *m, void *o)
{
	struct super_block *sb = m->private;
	struct ntfs_sb_info *sbi = sb->s_fs_info;

	seq_printf(m, "ntfs%d.%d\n%u\n%zu\n\%zu\n%zu\n%s\n%s\n",
		   sbi->volume.major_ver, sbi->volume.minor_ver,
		   sbi->cluster_size, sbi->used.bitmap.nbits,
		   sbi->mft.bitmap.nbits,
		   sbi->mft.bitmap.nbits - wnd_zeroes(&sbi->mft.bitmap),
		   sbi->volume.real_dirty ? "dirty" : "clean",
		   (sbi->volume.flags & VOLUME_FLAG_DIRTY) ? "dirty" : "clean");

	return 0;
}

static int ntfs3_volinfo_open(struct inode *inode, struct file *file)
{
	return single_open(file, ntfs3_volinfo, pde_data(inode));
}

/* read /proc/fs/ntfs3/<dev>/label */
static int ntfs3_label_show(struct seq_file *m, void *o)
{
	struct super_block *sb = m->private;
	struct ntfs_sb_info *sbi = sb->s_fs_info;

	seq_printf(m, "%s\n", sbi->volume.label);

	return 0;
}

/* write /proc/fs/ntfs3/<dev>/label */
static ssize_t ntfs3_label_write(struct file *file, const char __user *buffer,
				 size_t count, loff_t *ppos)
{
	int err;
	struct super_block *sb = pde_data(file_inode(file));
	ssize_t ret = count;
	u8 *label;

	if (sb_rdonly(sb))
		return -EROFS;

	label = kmalloc(count, GFP_NOFS);

	if (!label)
		return -ENOMEM;

	if (copy_from_user(label, buffer, ret)) {
		ret = -EFAULT;
		goto out;
	}
	while (ret > 0 && label[ret - 1] == '\n')
		ret -= 1;

	err = ntfs_set_label(sb->s_fs_info, label, ret);

	if (err < 0) {
		ntfs_err(sb, "failed (%d) to write label", err);
		ret = err;
		goto out;
	}

	*ppos += count;
	ret = count;
out:
	kfree(label);
	return ret;
}

static int ntfs3_label_open(struct inode *inode, struct file *file)
{
	return single_open(file, ntfs3_label_show, pde_data(inode));
}

static const struct proc_ops ntfs3_volinfo_fops = {
	.proc_read = seq_read,
	.proc_lseek = seq_lseek,
	.proc_release = single_release,
	.proc_open = ntfs3_volinfo_open,
};

static const struct proc_ops ntfs3_label_fops = {
	.proc_read = seq_read,
	.proc_lseek = seq_lseek,
	.proc_release = single_release,
	.proc_open = ntfs3_label_open,
	.proc_write = ntfs3_label_write,
};

#endif

static struct kmem_cache *ntfs_inode_cachep;

static struct inode *ntfs_alloc_inode(struct super_block *sb)
{
	struct ntfs_inode *ni = alloc_inode_sb(sb, ntfs_inode_cachep, GFP_NOFS);

	if (!ni)
		return NULL;

	memset(ni, 0, offsetof(struct ntfs_inode, vfs_inode));
	mutex_init(&ni->ni_lock);
	return &ni->vfs_inode;
}

static void ntfs_free_inode(struct inode *inode)
{
	struct ntfs_inode *ni = ntfs_i(inode);

	mutex_destroy(&ni->ni_lock);
	kmem_cache_free(ntfs_inode_cachep, ni);
}

static void init_once(void *foo)
{
	struct ntfs_inode *ni = foo;

	inode_init_once(&ni->vfs_inode);
}

/*
 * Noinline to reduce binary size.
 */
static noinline void ntfs3_put_sbi(struct ntfs_sb_info *sbi)
{
	wnd_close(&sbi->mft.bitmap);
	wnd_close(&sbi->used.bitmap);

	if (sbi->mft.ni) {
		iput(&sbi->mft.ni->vfs_inode);
		sbi->mft.ni = NULL;
	}

	if (sbi->security.ni) {
		iput(&sbi->security.ni->vfs_inode);
		sbi->security.ni = NULL;
	}

	if (sbi->reparse.ni) {
		iput(&sbi->reparse.ni->vfs_inode);
		sbi->reparse.ni = NULL;
	}

	if (sbi->objid.ni) {
		iput(&sbi->objid.ni->vfs_inode);
		sbi->objid.ni = NULL;
	}

	if (sbi->volume.ni) {
		iput(&sbi->volume.ni->vfs_inode);
		sbi->volume.ni = NULL;
	}

	ntfs_update_mftmirr(sbi, 0);

	indx_clear(&sbi->security.index_sii);
	indx_clear(&sbi->security.index_sdh);
	indx_clear(&sbi->reparse.index_r);
	indx_clear(&sbi->objid.index_o);
}

static void ntfs3_free_sbi(struct ntfs_sb_info *sbi)
{
	kfree(sbi->new_rec);
	kvfree(ntfs_put_shared(sbi->upcase));
	kfree(sbi->def_table);
	kfree(sbi->compress.lznt);
#ifdef CONFIG_NTFS3_LZX_XPRESS
	xpress_free_decompressor(sbi->compress.xpress);
	lzx_free_decompressor(sbi->compress.lzx);
#endif
	kfree(sbi);
}

static void ntfs_put_super(struct super_block *sb)
{
	struct ntfs_sb_info *sbi = sb->s_fs_info;

#ifdef CONFIG_PROC_FS
	// Remove /proc/fs/ntfs3/..
	if (sbi->procdir) {
		remove_proc_entry("label", sbi->procdir);
		remove_proc_entry("volinfo", sbi->procdir);
		remove_proc_entry(sb->s_id, proc_info_root);
		sbi->procdir = NULL;
	}
#endif

	/* Mark rw ntfs as clear, if possible. */
	ntfs_set_state(sbi, NTFS_DIRTY_CLEAR);
	ntfs3_put_sbi(sbi);
}

static int ntfs_statfs(struct dentry *dentry, struct kstatfs *buf)
{
	struct super_block *sb = dentry->d_sb;
	struct ntfs_sb_info *sbi = sb->s_fs_info;
	struct wnd_bitmap *wnd = &sbi->used.bitmap;

	buf->f_type = sb->s_magic;
	buf->f_bsize = sbi->cluster_size;
	buf->f_blocks = wnd->nbits;

	buf->f_bfree = buf->f_bavail = wnd_zeroes(wnd);
	buf->f_fsid.val[0] = sbi->volume.ser_num;
	buf->f_fsid.val[1] = (sbi->volume.ser_num >> 32);
	buf->f_namelen = NTFS_NAME_LEN;

	return 0;
}

static int ntfs_show_options(struct seq_file *m, struct dentry *root)
{
	struct super_block *sb = root->d_sb;
	struct ntfs_sb_info *sbi = sb->s_fs_info;
	struct ntfs_mount_options *opts = sbi->options;
	struct user_namespace *user_ns = seq_user_ns(m);

	seq_printf(m, ",uid=%u", from_kuid_munged(user_ns, opts->fs_uid));
	seq_printf(m, ",gid=%u", from_kgid_munged(user_ns, opts->fs_gid));
	if (opts->dmask)
		seq_printf(m, ",dmask=%04o", opts->fs_dmask_inv ^ 0xffff);
	if (opts->fmask)
		seq_printf(m, ",fmask=%04o", opts->fs_fmask_inv ^ 0xffff);
	if (opts->sys_immutable)
		seq_puts(m, ",sys_immutable");
	if (opts->discard)
		seq_puts(m, ",discard");
	if (opts->force)
		seq_puts(m, ",force");
	if (opts->sparse)
		seq_puts(m, ",sparse");
	if (opts->nohidden)
		seq_puts(m, ",nohidden");
	if (opts->hide_dot_files)
		seq_puts(m, ",hide_dot_files");
	if (opts->windows_names)
		seq_puts(m, ",windows_names");
	if (opts->showmeta)
		seq_puts(m, ",showmeta");
	if (sb->s_flags & SB_POSIXACL)
		seq_puts(m, ",acl");
	if (opts->nls)
		seq_printf(m, ",iocharset=%s", opts->nls->charset);
	else
		seq_puts(m, ",iocharset=utf8");
	if (opts->prealloc)
		seq_puts(m, ",prealloc");
	if (opts->nocase)
		seq_puts(m, ",nocase");

	return 0;
}

/*
 * ntfs_sync_fs - super_operations::sync_fs
 */
static int ntfs_sync_fs(struct super_block *sb, int wait)
{
	int err = 0, err2;
	struct ntfs_sb_info *sbi = sb->s_fs_info;
	struct ntfs_inode *ni;
	struct inode *inode;

	ni = sbi->security.ni;
	if (ni) {
		inode = &ni->vfs_inode;
		err2 = _ni_write_inode(inode, wait);
		if (err2 && !err)
			err = err2;
	}

	ni = sbi->objid.ni;
	if (ni) {
		inode = &ni->vfs_inode;
		err2 = _ni_write_inode(inode, wait);
		if (err2 && !err)
			err = err2;
	}

	ni = sbi->reparse.ni;
	if (ni) {
		inode = &ni->vfs_inode;
		err2 = _ni_write_inode(inode, wait);
		if (err2 && !err)
			err = err2;
	}

	if (!err)
		ntfs_set_state(sbi, NTFS_DIRTY_CLEAR);

	ntfs_update_mftmirr(sbi, wait);

	return err;
}

static const struct super_operations ntfs_sops = {
	.alloc_inode = ntfs_alloc_inode,
	.free_inode = ntfs_free_inode,
	.evict_inode = ntfs_evict_inode,
	.put_super = ntfs_put_super,
	.statfs = ntfs_statfs,
	.show_options = ntfs_show_options,
	.sync_fs = ntfs_sync_fs,
	.write_inode = ntfs3_write_inode,
};

static struct inode *ntfs_export_get_inode(struct super_block *sb, u64 ino,
					   u32 generation)
{
	struct MFT_REF ref;
	struct inode *inode;

	ref.low = cpu_to_le32(ino);
#ifdef CONFIG_NTFS3_64BIT_CLUSTER
	ref.high = cpu_to_le16(ino >> 32);
#else
	ref.high = 0;
#endif
	ref.seq = cpu_to_le16(generation);

	inode = ntfs_iget5(sb, &ref, NULL);
	if (!IS_ERR(inode) && is_bad_inode(inode)) {
		iput(inode);
		inode = ERR_PTR(-ESTALE);
	}

	return inode;
}

static struct dentry *ntfs_fh_to_dentry(struct super_block *sb, struct fid *fid,
					int fh_len, int fh_type)
{
	return generic_fh_to_dentry(sb, fid, fh_len, fh_type,
				    ntfs_export_get_inode);
}

static struct dentry *ntfs_fh_to_parent(struct super_block *sb, struct fid *fid,
					int fh_len, int fh_type)
{
	return generic_fh_to_parent(sb, fid, fh_len, fh_type,
				    ntfs_export_get_inode);
}

/* TODO: == ntfs_sync_inode */
static int ntfs_nfs_commit_metadata(struct inode *inode)
{
	return _ni_write_inode(inode, 1);
}

static const struct export_operations ntfs_export_ops = {
	.fh_to_dentry = ntfs_fh_to_dentry,
	.fh_to_parent = ntfs_fh_to_parent,
	.get_parent = ntfs3_get_parent,
	.commit_metadata = ntfs_nfs_commit_metadata,
};

/*
 * format_size_gb - Return Gb,Mb to print with "%u.%02u Gb".
 */
static u32 format_size_gb(const u64 bytes, u32 *mb)
{
	/* Do simple right 30 bit shift of 64 bit value. */
	u64 kbytes = bytes >> 10;
	u32 kbytes32 = kbytes;

	*mb = (100 * (kbytes32 & 0xfffff) + 0x7ffff) >> 20;
	if (*mb >= 100)
		*mb = 99;

	return (kbytes32 >> 20) | (((u32)(kbytes >> 32)) << 12);
}

static u32 true_sectors_per_clst(const struct NTFS_BOOT *boot)
{
	if (boot->sectors_per_clusters <= 0x80)
		return boot->sectors_per_clusters;
	if (boot->sectors_per_clusters >= 0xf4) /* limit shift to 2MB max */
<<<<<<< HEAD
		return 1U << -(s8)boot->sectors_per_clusters;
=======
		return 1U << (-(s8)boot->sectors_per_clusters);
>>>>>>> 98817289
	return -EINVAL;
}

/*
 * ntfs_init_from_boot - Init internal info from on-disk boot sector.
 *
 * NTFS mount begins from boot - special formatted 512 bytes.
 * There are two boots: the first and the last 512 bytes of volume.
 * The content of boot is not changed during ntfs life.
 *
 * NOTE: ntfs.sys checks only first (primary) boot.
 * chkdsk checks both boots.
 */
static int ntfs_init_from_boot(struct super_block *sb, u32 sector_size,
			       u64 dev_size, struct NTFS_BOOT **boot2)
{
	struct ntfs_sb_info *sbi = sb->s_fs_info;
	int err;
	u32 mb, gb, boot_sector_size, sct_per_clst, record_size;
	u64 sectors, clusters, mlcn, mlcn2, dev_size0;
	struct NTFS_BOOT *boot;
	struct buffer_head *bh;
	struct MFT_REC *rec;
	u16 fn, ao;
	u8 cluster_bits;
	u32 boot_off = 0;
	const char *hint = "Primary boot";

	/* Save original dev_size. Used with alternative boot. */
	dev_size0 = dev_size;

	sbi->volume.blocks = dev_size >> PAGE_SHIFT;

	bh = ntfs_bread(sb, 0);
	if (!bh)
		return -EIO;

check_boot:
	err = -EINVAL;

	/* Corrupted image; do not read OOB */
	if (bh->b_size - sizeof(*boot) < boot_off)
		goto out;

	boot = (struct NTFS_BOOT *)Add2Ptr(bh->b_data, boot_off);

	if (memcmp(boot->system_id, "NTFS    ", sizeof("NTFS    ") - 1)) {
		ntfs_err(sb, "%s signature is not NTFS.", hint);
		goto out;
	}

	/* 0x55AA is not mandaroty. Thanks Maxim Suhanov*/
	/*if (0x55 != boot->boot_magic[0] || 0xAA != boot->boot_magic[1])
	 *	goto out;
	 */

	boot_sector_size = ((u32)boot->bytes_per_sector[1] << 8) |
			   boot->bytes_per_sector[0];
	if (boot_sector_size < SECTOR_SIZE ||
	    !is_power_of_2(boot_sector_size)) {
		ntfs_err(sb, "%s: invalid bytes per sector %u.", hint,
			 boot_sector_size);
		goto out;
	}

	/* cluster size: 512, 1K, 2K, 4K, ... 2M */
	sct_per_clst = true_sectors_per_clst(boot);
	if ((int)sct_per_clst < 0 || !is_power_of_2(sct_per_clst)) {
		ntfs_err(sb, "%s: invalid sectors per cluster %u.", hint,
			 sct_per_clst);
		goto out;
	}

	sbi->cluster_size = boot_sector_size * sct_per_clst;
	sbi->cluster_bits = cluster_bits = blksize_bits(sbi->cluster_size);
	sbi->cluster_mask = sbi->cluster_size - 1;
	sbi->cluster_mask_inv = ~(u64)sbi->cluster_mask;

	mlcn = le64_to_cpu(boot->mft_clst);
	mlcn2 = le64_to_cpu(boot->mft2_clst);
	sectors = le64_to_cpu(boot->sectors_per_volume);

	if (mlcn * sct_per_clst >= sectors || mlcn2 * sct_per_clst >= sectors) {
		ntfs_err(
			sb,
			"%s: start of MFT 0x%llx (0x%llx) is out of volume 0x%llx.",
			hint, mlcn, mlcn2, sectors);
		goto out;
	}

	if (boot->record_size >= 0) {
		record_size = (u32)boot->record_size << cluster_bits;
	} else if (-boot->record_size <= MAXIMUM_SHIFT_BYTES_PER_MFT) {
		record_size = 1u << (-boot->record_size);
	} else {
		ntfs_err(sb, "%s: invalid record size %d.", hint,
			 boot->record_size);
		goto out;
	}

	sbi->record_size = record_size;
	sbi->record_bits = blksize_bits(record_size);
	sbi->attr_size_tr = (5 * record_size >> 4); // ~320 bytes

	/* Check MFT record size. */
	if (record_size < SECTOR_SIZE || !is_power_of_2(record_size)) {
		ntfs_err(sb, "%s: invalid bytes per MFT record %u (%d).", hint,
			 record_size, boot->record_size);
		goto out;
	}

	if (record_size > MAXIMUM_BYTES_PER_MFT) {
		ntfs_err(sb, "Unsupported bytes per MFT record %u.",
			 record_size);
		goto out;
	}

	if (boot->index_size >= 0) {
		sbi->index_size = (u32)boot->index_size << cluster_bits;
	} else if (-boot->index_size <= MAXIMUM_SHIFT_BYTES_PER_INDEX) {
		sbi->index_size = 1u << (-boot->index_size);
	} else {
		ntfs_err(sb, "%s: invalid index size %d.", hint,
			 boot->index_size);
		goto out;
	}

	/* Check index record size. */
	if (sbi->index_size < SECTOR_SIZE || !is_power_of_2(sbi->index_size)) {
		ntfs_err(sb, "%s: invalid bytes per index %u(%d).", hint,
			 sbi->index_size, boot->index_size);
		goto out;
	}

	if (sbi->index_size > MAXIMUM_BYTES_PER_INDEX) {
		ntfs_err(sb, "%s: unsupported bytes per index %u.", hint,
			 sbi->index_size);
		goto out;
	}

	sbi->volume.size = sectors * boot_sector_size;

	gb = format_size_gb(sbi->volume.size + boot_sector_size, &mb);

	/*
	 * - Volume formatted and mounted with the same sector size.
	 * - Volume formatted 4K and mounted as 512.
	 * - Volume formatted 512 and mounted as 4K.
	 */
	if (boot_sector_size != sector_size) {
		ntfs_warn(
			sb,
			"Different NTFS sector size (%u) and media sector size (%u).",
			boot_sector_size, sector_size);
		dev_size += sector_size - 1;
	}

	sbi->mft.lbo = mlcn << cluster_bits;
	sbi->mft.lbo2 = mlcn2 << cluster_bits;

	/* Compare boot's cluster and sector. */
	if (sbi->cluster_size < boot_sector_size) {
		ntfs_err(sb, "%s: invalid bytes per cluster (%u).", hint,
			 sbi->cluster_size);
		goto out;
	}

	/* Compare boot's cluster and media sector. */
	if (sbi->cluster_size < sector_size) {
		/* No way to use ntfs_get_block in this case. */
		ntfs_err(
			sb,
			"Failed to mount 'cause NTFS's cluster size (%u) is less than media sector size (%u).",
			sbi->cluster_size, sector_size);
		goto out;
	}

<<<<<<< HEAD
	sbi->cluster_mask = sbi->cluster_size - 1;
	sbi->cluster_mask_inv = ~(u64)sbi->cluster_mask;
	sbi->record_size = record_size = boot->record_size < 0
						 ? 1 << (-boot->record_size)
						 : (u32)boot->record_size
							   << sbi->cluster_bits;

	if (record_size > MAXIMUM_BYTES_PER_MFT || record_size < SECTOR_SIZE)
		goto out;

	sbi->record_bits = blksize_bits(record_size);
	sbi->attr_size_tr = (5 * record_size >> 4); // ~320 bytes

=======
>>>>>>> 98817289
	sbi->max_bytes_per_attr =
		record_size - ALIGN(MFTRECORD_FIXUP_OFFSET, 8) -
		ALIGN(((record_size >> SECTOR_SHIFT) * sizeof(short)), 8) -
		ALIGN(sizeof(enum ATTR_TYPE), 8);

	sbi->volume.ser_num = le64_to_cpu(boot->serial_num);

	/* Warning if RAW volume. */
	if (dev_size < sbi->volume.size + boot_sector_size) {
		u32 mb0, gb0;

		gb0 = format_size_gb(dev_size, &mb0);
		ntfs_warn(
			sb,
			"RAW NTFS volume: Filesystem size %u.%02u Gb > volume size %u.%02u Gb. Mount in read-only.",
			gb, mb, gb0, mb0);
		sb->s_flags |= SB_RDONLY;
	}

	clusters = sbi->volume.size >> cluster_bits;
#ifndef CONFIG_NTFS3_64BIT_CLUSTER
	/* 32 bits per cluster. */
	if (clusters >> 32) {
		ntfs_notice(
			sb,
			"NTFS %u.%02u Gb is too big to use 32 bits per cluster.",
			gb, mb);
		goto out;
	}
#elif BITS_PER_LONG < 64
#error "CONFIG_NTFS3_64BIT_CLUSTER incompatible in 32 bit OS"
#endif

	sbi->used.bitmap.nbits = clusters;

	rec = kzalloc(record_size, GFP_NOFS);
	if (!rec) {
		err = -ENOMEM;
		goto out;
	}

	sbi->new_rec = rec;
	rec->rhdr.sign = NTFS_FILE_SIGNATURE;
	rec->rhdr.fix_off = cpu_to_le16(MFTRECORD_FIXUP_OFFSET);
	fn = (sbi->record_size >> SECTOR_SHIFT) + 1;
	rec->rhdr.fix_num = cpu_to_le16(fn);
	ao = ALIGN(MFTRECORD_FIXUP_OFFSET + sizeof(short) * fn, 8);
	rec->attr_off = cpu_to_le16(ao);
	rec->used = cpu_to_le32(ao + ALIGN(sizeof(enum ATTR_TYPE), 8));
	rec->total = cpu_to_le32(sbi->record_size);
	((struct ATTRIB *)Add2Ptr(rec, ao))->type = ATTR_END;

	sb_set_blocksize(sb, min_t(u32, sbi->cluster_size, PAGE_SIZE));

	sbi->block_mask = sb->s_blocksize - 1;
	sbi->blocks_per_cluster = sbi->cluster_size >> sb->s_blocksize_bits;
	sbi->volume.blocks = sbi->volume.size >> sb->s_blocksize_bits;

	/* Maximum size for normal files. */
	sbi->maxbytes = (clusters << cluster_bits) - 1;

#ifdef CONFIG_NTFS3_64BIT_CLUSTER
	if (clusters >= (1ull << (64 - cluster_bits)))
		sbi->maxbytes = -1;
	sbi->maxbytes_sparse = -1;
	sb->s_maxbytes = MAX_LFS_FILESIZE;
#else
	/* Maximum size for sparse file. */
	sbi->maxbytes_sparse = (1ull << (cluster_bits + 32)) - 1;
	sb->s_maxbytes = 0xFFFFFFFFull << cluster_bits;
#endif

	/*
	 * Compute the MFT zone at two steps.
	 * It would be nice if we are able to allocate 1/8 of
	 * total clusters for MFT but not more then 512 MB.
	 */
	sbi->zone_max = min_t(CLST, 0x20000000 >> cluster_bits, clusters >> 3);

	err = 0;

	if (bh->b_blocknr && !sb_rdonly(sb)) {
		/*
	 	 * Alternative boot is ok but primary is not ok.
	 	 * Do not update primary boot here 'cause it may be faked boot.
	 	 * Let ntfs to be mounted and update boot later.
		 */
		*boot2 = kmemdup(boot, sizeof(*boot), GFP_NOFS | __GFP_NOWARN);
	}

out:
	if (err == -EINVAL && !bh->b_blocknr && dev_size0 > PAGE_SHIFT) {
		u32 block_size = min_t(u32, sector_size, PAGE_SIZE);
		u64 lbo = dev_size0 - sizeof(*boot);

		/*
	 	 * Try alternative boot (last sector)
		 */
		brelse(bh);

		sb_set_blocksize(sb, block_size);
		bh = ntfs_bread(sb, lbo >> blksize_bits(block_size));
		if (!bh)
			return -EINVAL;

		boot_off = lbo & (block_size - 1);
		hint = "Alternative boot";
		dev_size = dev_size0; /* restore original size. */
		goto check_boot;
	}
	brelse(bh);

	return err;
}

/*
 * ntfs_fill_super - Try to mount.
 */
static int ntfs_fill_super(struct super_block *sb, struct fs_context *fc)
{
	int err;
	struct ntfs_sb_info *sbi = sb->s_fs_info;
	struct block_device *bdev = sb->s_bdev;
	struct ntfs_mount_options *options;
	struct inode *inode;
	struct ntfs_inode *ni;
	size_t i, tt, bad_len, bad_frags;
	CLST vcn, lcn, len;
	struct ATTRIB *attr;
	const struct VOLUME_INFO *info;
	u32 idx, done, bytes;
	struct ATTR_DEF_ENTRY *t;
	u16 *shared;
	struct MFT_REF ref;
	bool ro = sb_rdonly(sb);
	struct NTFS_BOOT *boot2 = NULL;

	ref.high = 0;

	sbi->sb = sb;
	sbi->options = options = fc->fs_private;
	fc->fs_private = NULL;
	sb->s_flags |= SB_NODIRATIME;
	sb->s_magic = 0x7366746e; // "ntfs"
	sb->s_op = &ntfs_sops;
	sb->s_export_op = &ntfs_export_ops;
	sb->s_time_gran = NTFS_TIME_GRAN; // 100 nsec
	sb->s_xattr = ntfs_xattr_handlers;
	sb->s_d_op = options->nocase ? &ntfs_dentry_ops : NULL;

	options->nls = ntfs_load_nls(options->nls_name);
	if (IS_ERR(options->nls)) {
		options->nls = NULL;
		errorf(fc, "Cannot load nls %s", options->nls_name);
		err = -EINVAL;
		goto out;
	}

	if (bdev_max_discard_sectors(bdev) && bdev_discard_granularity(bdev)) {
		sbi->discard_granularity = bdev_discard_granularity(bdev);
		sbi->discard_granularity_mask_inv =
			~(u64)(sbi->discard_granularity - 1);
	}

	/* Parse boot. */
	err = ntfs_init_from_boot(sb, bdev_logical_block_size(bdev),
				  bdev_nr_bytes(bdev), &boot2);
	if (err)
		goto out;

	/*
	 * Load $Volume. This should be done before $LogFile
	 * 'cause 'sbi->volume.ni' is used 'ntfs_set_state'.
	 */
	ref.low = cpu_to_le32(MFT_REC_VOL);
	ref.seq = cpu_to_le16(MFT_REC_VOL);
	inode = ntfs_iget5(sb, &ref, &NAME_VOLUME);
	if (IS_ERR(inode)) {
		err = PTR_ERR(inode);
		ntfs_err(sb, "Failed to load $Volume (%d).", err);
		goto out;
	}

	ni = ntfs_i(inode);

	/* Load and save label (not necessary). */
	attr = ni_find_attr(ni, NULL, NULL, ATTR_LABEL, NULL, 0, NULL, NULL);

	if (!attr) {
		/* It is ok if no ATTR_LABEL */
	} else if (!attr->non_res && !is_attr_ext(attr)) {
		/* $AttrDef allows labels to be up to 128 symbols. */
		err = utf16s_to_utf8s(resident_data(attr),
				      le32_to_cpu(attr->res.data_size) >> 1,
				      UTF16_LITTLE_ENDIAN, sbi->volume.label,
				      sizeof(sbi->volume.label));
		if (err < 0)
			sbi->volume.label[0] = 0;
	} else {
		/* Should we break mounting here? */
		//err = -EINVAL;
		//goto put_inode_out;
	}

	attr = ni_find_attr(ni, attr, NULL, ATTR_VOL_INFO, NULL, 0, NULL, NULL);
	if (!attr || is_attr_ext(attr) ||
	    !(info = resident_data_ex(attr, SIZEOF_ATTRIBUTE_VOLUME_INFO))) {
		ntfs_err(sb, "$Volume is corrupted.");
		err = -EINVAL;
		goto put_inode_out;
	}

	sbi->volume.major_ver = info->major_ver;
	sbi->volume.minor_ver = info->minor_ver;
	sbi->volume.flags = info->flags;
	sbi->volume.ni = ni;
	if (info->flags & VOLUME_FLAG_DIRTY) {
		sbi->volume.real_dirty = true;
		ntfs_info(sb, "It is recommened to use chkdsk.");
	}

	/* Load $MFTMirr to estimate recs_mirr. */
	ref.low = cpu_to_le32(MFT_REC_MIRR);
	ref.seq = cpu_to_le16(MFT_REC_MIRR);
	inode = ntfs_iget5(sb, &ref, &NAME_MIRROR);
	if (IS_ERR(inode)) {
		err = PTR_ERR(inode);
		ntfs_err(sb, "Failed to load $MFTMirr (%d).", err);
		goto out;
	}

	sbi->mft.recs_mirr = ntfs_up_cluster(sbi, inode->i_size) >>
			     sbi->record_bits;

	iput(inode);

	/* Load LogFile to replay. */
	ref.low = cpu_to_le32(MFT_REC_LOG);
	ref.seq = cpu_to_le16(MFT_REC_LOG);
	inode = ntfs_iget5(sb, &ref, &NAME_LOGFILE);
	if (IS_ERR(inode)) {
		err = PTR_ERR(inode);
		ntfs_err(sb, "Failed to load \x24LogFile (%d).", err);
		goto out;
	}

	ni = ntfs_i(inode);

	err = ntfs_loadlog_and_replay(ni, sbi);
	if (err)
		goto put_inode_out;

	iput(inode);

	if ((sbi->flags & NTFS_FLAGS_NEED_REPLAY) && !ro) {
		ntfs_warn(sb, "failed to replay log file. Can't mount rw!");
		err = -EINVAL;
		goto out;
	}

	if ((sbi->volume.flags & VOLUME_FLAG_DIRTY) && !ro && !options->force) {
		ntfs_warn(sb, "volume is dirty and \"force\" flag is not set!");
		err = -EINVAL;
		goto out;
	}

	/* Load $MFT. */
	ref.low = cpu_to_le32(MFT_REC_MFT);
	ref.seq = cpu_to_le16(1);

	inode = ntfs_iget5(sb, &ref, &NAME_MFT);
	if (IS_ERR(inode)) {
		err = PTR_ERR(inode);
		ntfs_err(sb, "Failed to load $MFT (%d).", err);
		goto out;
	}

	ni = ntfs_i(inode);

	sbi->mft.used = ni->i_valid >> sbi->record_bits;
	tt = inode->i_size >> sbi->record_bits;
	sbi->mft.next_free = MFT_REC_USER;

	err = wnd_init(&sbi->mft.bitmap, sb, tt);
	if (err)
		goto put_inode_out;

	err = ni_load_all_mi(ni);
	if (err) {
		ntfs_err(sb, "Failed to load $MFT's subrecords (%d).", err);
		goto put_inode_out;
	}

	sbi->mft.ni = ni;

	/* Load $Bitmap. */
	ref.low = cpu_to_le32(MFT_REC_BITMAP);
	ref.seq = cpu_to_le16(MFT_REC_BITMAP);
	inode = ntfs_iget5(sb, &ref, &NAME_BITMAP);
	if (IS_ERR(inode)) {
		err = PTR_ERR(inode);
		ntfs_err(sb, "Failed to load $Bitmap (%d).", err);
		goto out;
	}

#ifndef CONFIG_NTFS3_64BIT_CLUSTER
	if (inode->i_size >> 32) {
		err = -EINVAL;
		goto put_inode_out;
	}
#endif

	/* Check bitmap boundary. */
	tt = sbi->used.bitmap.nbits;
	if (inode->i_size < bitmap_size(tt)) {
		ntfs_err(sb, "$Bitmap is corrupted.");
		err = -EINVAL;
		goto put_inode_out;
	}

	err = wnd_init(&sbi->used.bitmap, sb, tt);
	if (err) {
		ntfs_err(sb, "Failed to initialize $Bitmap (%d).", err);
		goto put_inode_out;
	}

	iput(inode);

	/* Compute the MFT zone. */
	err = ntfs_refresh_zone(sbi);
	if (err) {
		ntfs_err(sb, "Failed to initialize MFT zone (%d).", err);
		goto out;
	}

	/* Load $BadClus. */
	ref.low = cpu_to_le32(MFT_REC_BADCLUST);
	ref.seq = cpu_to_le16(MFT_REC_BADCLUST);
	inode = ntfs_iget5(sb, &ref, &NAME_BADCLUS);
	if (IS_ERR(inode)) {
		err = PTR_ERR(inode);
		ntfs_err(sb, "Failed to load $BadClus (%d).", err);
		goto out;
	}

	ni = ntfs_i(inode);
	bad_len = bad_frags = 0;
	for (i = 0; run_get_entry(&ni->file.run, i, &vcn, &lcn, &len); i++) {
		if (lcn == SPARSE_LCN)
			continue;

		bad_len += len;
		bad_frags += 1;
		if (ro)
			continue;

		if (wnd_set_used_safe(&sbi->used.bitmap, lcn, len, &tt) || tt) {
			/* Bad blocks marked as free in bitmap. */
			ntfs_set_state(sbi, NTFS_DIRTY_ERROR);
		}
	}
	if (bad_len) {
		/*
		 * Notice about bad blocks.
		 * In normal cases these blocks are marked as used in bitmap.
		 * And we never allocate space in it.
		 */
		ntfs_notice(sb,
			    "Volume contains %zu bad blocks in %zu fragments.",
			    bad_len, bad_frags);
	}
	iput(inode);

	/* Load $AttrDef. */
	ref.low = cpu_to_le32(MFT_REC_ATTR);
	ref.seq = cpu_to_le16(MFT_REC_ATTR);
	inode = ntfs_iget5(sb, &ref, &NAME_ATTRDEF);
	if (IS_ERR(inode)) {
		err = PTR_ERR(inode);
		ntfs_err(sb, "Failed to load $AttrDef (%d)", err);
		goto out;
	}

	/*
	 * Typical $AttrDef contains up to 20 entries.
	 * Check for extremely large/small size.
	 */
	if (inode->i_size < sizeof(struct ATTR_DEF_ENTRY) ||
	    inode->i_size > 100 * sizeof(struct ATTR_DEF_ENTRY)) {
		ntfs_err(sb, "Looks like $AttrDef is corrupted (size=%llu).",
			 inode->i_size);
		err = -EINVAL;
		goto put_inode_out;
	}

	bytes = inode->i_size;
	sbi->def_table = t = kvmalloc(bytes, GFP_KERNEL);
	if (!t) {
		err = -ENOMEM;
		goto put_inode_out;
	}

	for (done = idx = 0; done < bytes; done += PAGE_SIZE, idx++) {
		unsigned long tail = bytes - done;
		struct page *page = ntfs_map_page(inode->i_mapping, idx);

		if (IS_ERR(page)) {
			err = PTR_ERR(page);
			ntfs_err(sb, "Failed to read $AttrDef (%d).", err);
			goto put_inode_out;
		}
		memcpy(Add2Ptr(t, done), page_address(page),
		       min(PAGE_SIZE, tail));
		ntfs_unmap_page(page);

		if (!idx && ATTR_STD != t->type) {
			ntfs_err(sb, "$AttrDef is corrupted.");
			err = -EINVAL;
			goto put_inode_out;
		}
	}

	t += 1;
	sbi->def_entries = 1;
	done = sizeof(struct ATTR_DEF_ENTRY);
	sbi->reparse.max_size = MAXIMUM_REPARSE_DATA_BUFFER_SIZE;
	sbi->ea_max_size = 0x10000; /* default formatter value */

	while (done + sizeof(struct ATTR_DEF_ENTRY) <= bytes) {
		u32 t32 = le32_to_cpu(t->type);
		u64 sz = le64_to_cpu(t->max_sz);

		if ((t32 & 0xF) || le32_to_cpu(t[-1].type) >= t32)
			break;

		if (t->type == ATTR_REPARSE)
			sbi->reparse.max_size = sz;
		else if (t->type == ATTR_EA)
			sbi->ea_max_size = sz;

		done += sizeof(struct ATTR_DEF_ENTRY);
		t += 1;
		sbi->def_entries += 1;
	}
	iput(inode);

	/* Load $UpCase. */
	ref.low = cpu_to_le32(MFT_REC_UPCASE);
	ref.seq = cpu_to_le16(MFT_REC_UPCASE);
	inode = ntfs_iget5(sb, &ref, &NAME_UPCASE);
	if (IS_ERR(inode)) {
		err = PTR_ERR(inode);
		ntfs_err(sb, "Failed to load $UpCase (%d).", err);
		goto out;
	}

	if (inode->i_size != 0x10000 * sizeof(short)) {
		err = -EINVAL;
		ntfs_err(sb, "$UpCase is corrupted.");
		goto put_inode_out;
	}

	for (idx = 0; idx < (0x10000 * sizeof(short) >> PAGE_SHIFT); idx++) {
		const __le16 *src;
		u16 *dst = Add2Ptr(sbi->upcase, idx << PAGE_SHIFT);
		struct page *page = ntfs_map_page(inode->i_mapping, idx);

		if (IS_ERR(page)) {
			err = PTR_ERR(page);
			ntfs_err(sb, "Failed to read $UpCase (%d).", err);
			goto put_inode_out;
		}

		src = page_address(page);

#ifdef __BIG_ENDIAN
		for (i = 0; i < PAGE_SIZE / sizeof(u16); i++)
			*dst++ = le16_to_cpu(*src++);
#else
		memcpy(dst, src, PAGE_SIZE);
#endif
		ntfs_unmap_page(page);
	}

	shared = ntfs_set_shared(sbi->upcase, 0x10000 * sizeof(short));
	if (shared && sbi->upcase != shared) {
		kvfree(sbi->upcase);
		sbi->upcase = shared;
	}

	iput(inode);

	if (is_ntfs3(sbi)) {
		/* Load $Secure. */
		err = ntfs_security_init(sbi);
		if (err) {
			ntfs_err(sb, "Failed to initialize $Secure (%d).", err);
			goto out;
		}

		/* Load $Extend. */
		err = ntfs_extend_init(sbi);
		if (err) {
			ntfs_warn(sb, "Failed to initialize $Extend.");
			goto load_root;
		}

		/* Load $Extend/$Reparse. */
		err = ntfs_reparse_init(sbi);
		if (err) {
			ntfs_warn(sb, "Failed to initialize $Extend/$Reparse.");
			goto load_root;
		}

		/* Load $Extend/$ObjId. */
		err = ntfs_objid_init(sbi);
		if (err) {
			ntfs_warn(sb, "Failed to initialize $Extend/$ObjId.");
			goto load_root;
		}
	}

load_root:
	/* Load root. */
	ref.low = cpu_to_le32(MFT_REC_ROOT);
	ref.seq = cpu_to_le16(MFT_REC_ROOT);
	inode = ntfs_iget5(sb, &ref, &NAME_ROOT);
<<<<<<< HEAD
	if (IS_ERR(inode) || !inode->i_op) {
		ntfs_err(sb, "Failed to load root.");
		err = IS_ERR(inode) ? PTR_ERR(inode) : -EINVAL;
=======
	if (IS_ERR(inode)) {
		err = PTR_ERR(inode);
		ntfs_err(sb, "Failed to load root (%d).", err);
>>>>>>> 98817289
		goto out;
	}

	/*
	 * Final check. Looks like this case should never occurs.
	 */
	if (!inode->i_op) {
		err = -EINVAL;
		ntfs_err(sb, "Failed to load root (%d).", err);
		goto put_inode_out;
	}

	sb->s_root = d_make_root(inode);
	if (!sb->s_root) {
		err = -ENOMEM;
		goto put_inode_out;
	}

	if (boot2) {
		/*
	 	 * Alternative boot is ok but primary is not ok.
	 	 * Volume is recognized as NTFS. Update primary boot.
		 */
		struct buffer_head *bh0 = sb_getblk(sb, 0);
		if (bh0) {
			if (buffer_locked(bh0))
				__wait_on_buffer(bh0);

			lock_buffer(bh0);
			memcpy(bh0->b_data, boot2, sizeof(*boot2));
			set_buffer_uptodate(bh0);
			mark_buffer_dirty(bh0);
			unlock_buffer(bh0);
			if (!sync_dirty_buffer(bh0))
				ntfs_warn(sb, "primary boot is updated");
			put_bh(bh0);
		}

		kfree(boot2);
	}

#ifdef CONFIG_PROC_FS
	/* Create /proc/fs/ntfs3/.. */
	if (proc_info_root) {
		struct proc_dir_entry *e = proc_mkdir(sb->s_id, proc_info_root);
		static_assert((S_IRUGO | S_IWUSR) == 0644);
		if (e) {
			proc_create_data("volinfo", S_IRUGO, e,
					 &ntfs3_volinfo_fops, sb);
			proc_create_data("label", S_IRUGO | S_IWUSR, e,
					 &ntfs3_label_fops, sb);
			sbi->procdir = e;
		}
	}
#endif

	return 0;

put_inode_out:
	iput(inode);
out:
<<<<<<< HEAD
	/*
	 * Free resources here.
	 * ntfs_fs_free will be called with fc->s_fs_info = NULL
	 */
	put_mount_options(sbi->options);
	put_ntfs(sbi);
	sb->s_fs_info = NULL;

=======
	ntfs3_put_sbi(sbi);
	kfree(boot2);
	ntfs3_put_sbi(sbi);
>>>>>>> 98817289
	return err;
}

void ntfs_unmap_meta(struct super_block *sb, CLST lcn, CLST len)
{
	struct ntfs_sb_info *sbi = sb->s_fs_info;
	struct block_device *bdev = sb->s_bdev;
	sector_t devblock = (u64)lcn * sbi->blocks_per_cluster;
	unsigned long blocks = (u64)len * sbi->blocks_per_cluster;
	unsigned long cnt = 0;
	unsigned long limit = global_zone_page_state(NR_FREE_PAGES)
			      << (PAGE_SHIFT - sb->s_blocksize_bits);

	if (limit >= 0x2000)
		limit -= 0x1000;
	else if (limit < 32)
		limit = 32;
	else
		limit >>= 1;

	while (blocks--) {
		clean_bdev_aliases(bdev, devblock++, 1);
		if (cnt++ >= limit) {
			sync_blockdev(bdev);
			cnt = 0;
		}
	}
}

/*
 * ntfs_discard - Issue a discard request (trim for SSD).
 */
int ntfs_discard(struct ntfs_sb_info *sbi, CLST lcn, CLST len)
{
	int err;
	u64 lbo, bytes, start, end;
	struct super_block *sb;

	if (sbi->used.next_free_lcn == lcn + len)
		sbi->used.next_free_lcn = lcn;

	if (sbi->flags & NTFS_FLAGS_NODISCARD)
		return -EOPNOTSUPP;

	if (!sbi->options->discard)
		return -EOPNOTSUPP;

	lbo = (u64)lcn << sbi->cluster_bits;
	bytes = (u64)len << sbi->cluster_bits;

	/* Align up 'start' on discard_granularity. */
	start = (lbo + sbi->discard_granularity - 1) &
		sbi->discard_granularity_mask_inv;
	/* Align down 'end' on discard_granularity. */
	end = (lbo + bytes) & sbi->discard_granularity_mask_inv;

	sb = sbi->sb;
	if (start >= end)
		return 0;

	err = blkdev_issue_discard(sb->s_bdev, start >> 9, (end - start) >> 9,
				   GFP_NOFS);

	if (err == -EOPNOTSUPP)
		sbi->flags |= NTFS_FLAGS_NODISCARD;

	return err;
}

static int ntfs_fs_get_tree(struct fs_context *fc)
{
	return get_tree_bdev(fc, ntfs_fill_super);
}

/*
 * ntfs_fs_free - Free fs_context.
 *
 * Note that this will be called after fill_super and reconfigure
 * even when they pass. So they have to take pointers if they pass.
 */
static void ntfs_fs_free(struct fs_context *fc)
{
	struct ntfs_mount_options *opts = fc->fs_private;
	struct ntfs_sb_info *sbi = fc->s_fs_info;

	if (sbi) {
		ntfs3_put_sbi(sbi);
		ntfs3_free_sbi(sbi);
	}

	if (opts)
		put_mount_options(opts);
}

// clang-format off
static const struct fs_context_operations ntfs_context_ops = {
	.parse_param	= ntfs_fs_parse_param,
	.get_tree	= ntfs_fs_get_tree,
	.reconfigure	= ntfs_fs_reconfigure,
	.free		= ntfs_fs_free,
};
// clang-format on

/*
 * ntfs_init_fs_context - Initialize sbi and opts
 *
 * This will called when mount/remount. We will first initialize
 * options so that if remount we can use just that.
 */
static int ntfs_init_fs_context(struct fs_context *fc)
{
	struct ntfs_mount_options *opts;
	struct ntfs_sb_info *sbi;

	opts = kzalloc(sizeof(struct ntfs_mount_options), GFP_NOFS);
	if (!opts)
		return -ENOMEM;

	/* Default options. */
	opts->fs_uid = current_uid();
	opts->fs_gid = current_gid();
	opts->fs_fmask_inv = ~current_umask();
	opts->fs_dmask_inv = ~current_umask();

	if (fc->purpose == FS_CONTEXT_FOR_RECONFIGURE)
		goto ok;

	sbi = kzalloc(sizeof(struct ntfs_sb_info), GFP_NOFS);
	if (!sbi)
		goto free_opts;

	sbi->upcase = kvmalloc(0x10000 * sizeof(short), GFP_KERNEL);
	if (!sbi->upcase)
		goto free_sbi;

	ratelimit_state_init(&sbi->msg_ratelimit, DEFAULT_RATELIMIT_INTERVAL,
			     DEFAULT_RATELIMIT_BURST);

	mutex_init(&sbi->compress.mtx_lznt);
#ifdef CONFIG_NTFS3_LZX_XPRESS
	mutex_init(&sbi->compress.mtx_xpress);
	mutex_init(&sbi->compress.mtx_lzx);
#endif

	fc->s_fs_info = sbi;
ok:
	fc->fs_private = opts;
	fc->ops = &ntfs_context_ops;

	return 0;
free_sbi:
	kfree(sbi);
free_opts:
	kfree(opts);
	return -ENOMEM;
}

static void ntfs3_kill_sb(struct super_block *sb)
{
	struct ntfs_sb_info *sbi = sb->s_fs_info;

	kill_block_super(sb);

	if (sbi->options)
		put_mount_options(sbi->options);
	ntfs3_free_sbi(sbi);
}

// clang-format off
static struct file_system_type ntfs_fs_type = {
	.owner			= THIS_MODULE,
	.name			= "ntfs3",
	.init_fs_context	= ntfs_init_fs_context,
	.parameters		= ntfs_fs_parameters,
	.kill_sb		= ntfs3_kill_sb,
	.fs_flags		= FS_REQUIRES_DEV | FS_ALLOW_IDMAP,
};
// clang-format on

static int __init init_ntfs_fs(void)
{
	int err;

	pr_info("ntfs3: Max link count %u\n", NTFS_LINK_MAX);

	if (IS_ENABLED(CONFIG_NTFS3_FS_POSIX_ACL))
		pr_info("ntfs3: Enabled Linux POSIX ACLs support\n");
	if (IS_ENABLED(CONFIG_NTFS3_64BIT_CLUSTER))
		pr_notice(
			"ntfs3: Warning: Activated 64 bits per cluster. Windows does not support this\n");
	if (IS_ENABLED(CONFIG_NTFS3_LZX_XPRESS))
		pr_info("ntfs3: Read-only LZX/Xpress compression included\n");

#ifdef CONFIG_PROC_FS
	/* Create "/proc/fs/ntfs3" */
	proc_info_root = proc_mkdir("fs/ntfs3", NULL);
#endif

	err = ntfs3_init_bitmap();
	if (err)
		return err;

	ntfs_inode_cachep = kmem_cache_create(
		"ntfs_inode_cache", sizeof(struct ntfs_inode), 0,
		(SLAB_RECLAIM_ACCOUNT | SLAB_MEM_SPREAD | SLAB_ACCOUNT),
		init_once);
	if (!ntfs_inode_cachep) {
		err = -ENOMEM;
		goto out1;
	}

	err = register_filesystem(&ntfs_fs_type);
	if (err)
		goto out;

	return 0;
out:
	kmem_cache_destroy(ntfs_inode_cachep);
out1:
	ntfs3_exit_bitmap();
	return err;
}

static void __exit exit_ntfs_fs(void)
{
	rcu_barrier();
	kmem_cache_destroy(ntfs_inode_cachep);
	unregister_filesystem(&ntfs_fs_type);
	ntfs3_exit_bitmap();

#ifdef CONFIG_PROC_FS
	if (proc_info_root)
		remove_proc_entry("fs/ntfs3", NULL);
#endif
}

MODULE_LICENSE("GPL");
MODULE_DESCRIPTION("ntfs3 read/write filesystem");
#ifdef CONFIG_NTFS3_FS_POSIX_ACL
MODULE_INFO(behaviour, "Enabled Linux POSIX ACLs support");
#endif
#ifdef CONFIG_NTFS3_64BIT_CLUSTER
MODULE_INFO(
	cluster,
	"Warning: Activated 64 bits per cluster. Windows does not support this");
#endif
#ifdef CONFIG_NTFS3_LZX_XPRESS
MODULE_INFO(compression, "Read-only lzx/xpress compression included");
#endif

MODULE_AUTHOR("Konstantin Komarov");
MODULE_ALIAS_FS("ntfs3");

module_init(init_ntfs_fs);
module_exit(exit_ntfs_fs);<|MERGE_RESOLUTION|>--- conflicted
+++ resolved
@@ -838,11 +838,7 @@
 	if (boot->sectors_per_clusters <= 0x80)
 		return boot->sectors_per_clusters;
 	if (boot->sectors_per_clusters >= 0xf4) /* limit shift to 2MB max */
-<<<<<<< HEAD
-		return 1U << -(s8)boot->sectors_per_clusters;
-=======
 		return 1U << (-(s8)boot->sectors_per_clusters);
->>>>>>> 98817289
 	return -EINVAL;
 }
 
@@ -1020,22 +1016,6 @@
 		goto out;
 	}
 
-<<<<<<< HEAD
-	sbi->cluster_mask = sbi->cluster_size - 1;
-	sbi->cluster_mask_inv = ~(u64)sbi->cluster_mask;
-	sbi->record_size = record_size = boot->record_size < 0
-						 ? 1 << (-boot->record_size)
-						 : (u32)boot->record_size
-							   << sbi->cluster_bits;
-
-	if (record_size > MAXIMUM_BYTES_PER_MFT || record_size < SECTOR_SIZE)
-		goto out;
-
-	sbi->record_bits = blksize_bits(record_size);
-	sbi->attr_size_tr = (5 * record_size >> 4); // ~320 bytes
-
-=======
->>>>>>> 98817289
 	sbi->max_bytes_per_attr =
 		record_size - ALIGN(MFTRECORD_FIXUP_OFFSET, 8) -
 		ALIGN(((record_size >> SECTOR_SHIFT) * sizeof(short)), 8) -
@@ -1563,15 +1543,9 @@
 	ref.low = cpu_to_le32(MFT_REC_ROOT);
 	ref.seq = cpu_to_le16(MFT_REC_ROOT);
 	inode = ntfs_iget5(sb, &ref, &NAME_ROOT);
-<<<<<<< HEAD
-	if (IS_ERR(inode) || !inode->i_op) {
-		ntfs_err(sb, "Failed to load root.");
-		err = IS_ERR(inode) ? PTR_ERR(inode) : -EINVAL;
-=======
 	if (IS_ERR(inode)) {
 		err = PTR_ERR(inode);
 		ntfs_err(sb, "Failed to load root (%d).", err);
->>>>>>> 98817289
 		goto out;
 	}
 
@@ -1633,20 +1607,9 @@
 put_inode_out:
 	iput(inode);
 out:
-<<<<<<< HEAD
-	/*
-	 * Free resources here.
-	 * ntfs_fs_free will be called with fc->s_fs_info = NULL
-	 */
-	put_mount_options(sbi->options);
-	put_ntfs(sbi);
-	sb->s_fs_info = NULL;
-
-=======
 	ntfs3_put_sbi(sbi);
 	kfree(boot2);
 	ntfs3_put_sbi(sbi);
->>>>>>> 98817289
 	return err;
 }
 
