--- conflicted
+++ resolved
@@ -265,16 +265,9 @@
 		if (t16 + t32 > asize)
 			return NULL;
 
-<<<<<<< HEAD
-		if (attr->name_len &&
-		    le16_to_cpu(attr->name_off) + sizeof(short) * attr->name_len > t16) {
-			return NULL;
-		}
-=======
 		t32 = sizeof(short) * attr->name_len;
 		if (t32 && le16_to_cpu(attr->name_off) + t32 > t16)
 			return NULL;
->>>>>>> 6ab3eda1
 
 		return attr;
 	}
