--- conflicted
+++ resolved
@@ -582,18 +582,11 @@
 		bh->b_blocknr = RESIDENT_LCN;
 		bh->b_size = block_size;
 		if (!folio) {
-<<<<<<< HEAD
-			err = 0;
-		} else {
-			ni_lock(ni);
-			err = attr_data_read_resident(ni, &folio->page);
-=======
 			/* direct io (read) or bmap call */
 			err = 0;
 		} else {
 			ni_lock(ni);
 			err = attr_data_read_resident(ni, folio);
->>>>>>> a6ad5510
 			ni_unlock(ni);
 
 			if (!err)
@@ -922,10 +915,6 @@
 	if (unlikely(ntfs3_forced_shutdown(inode->i_sb)))
 		return -EIO;
 
-<<<<<<< HEAD
-	*pagep = NULL;
-=======
->>>>>>> a6ad5510
 	if (is_resident(ni)) {
 		struct folio *folio = __filemap_get_folio(
 			mapping, pos >> PAGE_SHIFT, FGP_WRITEBEGIN,
