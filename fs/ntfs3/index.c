// SPDX-License-Identifier: GPL-2.0
/*
 *
 * Copyright (C) 2019-2021 Paragon Software GmbH, All rights reserved.
 *
 */

#include <linux/blkdev.h>
#include <linux/buffer_head.h>
#include <linux/fs.h>
#include <linux/kernel.h>

#include "debug.h"
#include "ntfs.h"
#include "ntfs_fs.h"

static const struct INDEX_NAMES {
	const __le16 *name;
	u8 name_len;
} s_index_names[INDEX_MUTEX_TOTAL] = {
	{ I30_NAME, ARRAY_SIZE(I30_NAME) }, { SII_NAME, ARRAY_SIZE(SII_NAME) },
	{ SDH_NAME, ARRAY_SIZE(SDH_NAME) }, { SO_NAME, ARRAY_SIZE(SO_NAME) },
	{ SQ_NAME, ARRAY_SIZE(SQ_NAME) },   { SR_NAME, ARRAY_SIZE(SR_NAME) },
};

/*
 * cmp_fnames - Compare two names in index.
 *
 * if l1 != 0
 *   Both names are little endian on-disk ATTR_FILE_NAME structs.
 * else
 *   key1 - cpu_str, key2 - ATTR_FILE_NAME
 */
static int cmp_fnames(const void *key1, size_t l1, const void *key2, size_t l2,
		      const void *data)
{
	const struct ATTR_FILE_NAME *f2 = key2;
	const struct ntfs_sb_info *sbi = data;
	const struct ATTR_FILE_NAME *f1;
	u16 fsize2;
	bool both_case;

	if (l2 <= offsetof(struct ATTR_FILE_NAME, name))
		return -1;

	fsize2 = fname_full_size(f2);
	if (l2 < fsize2)
		return -1;

	both_case = f2->type != FILE_NAME_DOS && !sbi->options->nocase;
	if (!l1) {
		const struct le_str *s2 = (struct le_str *)&f2->name_len;

		/*
		 * If names are equal (case insensitive)
		 * try to compare it case sensitive.
		 */
		return ntfs_cmp_names_cpu(key1, s2, sbi->upcase, both_case);
	}

	f1 = key1;
	return ntfs_cmp_names(f1->name, f1->name_len, f2->name, f2->name_len,
			      sbi->upcase, both_case);
}

/*
 * cmp_uint - $SII of $Secure and $Q of Quota
 */
static int cmp_uint(const void *key1, size_t l1, const void *key2, size_t l2,
		    const void *data)
{
	const u32 *k1 = key1;
	const u32 *k2 = key2;

	if (l2 < sizeof(u32))
		return -1;

	if (*k1 < *k2)
		return -1;
	if (*k1 > *k2)
		return 1;
	return 0;
}

/*
 * cmp_sdh - $SDH of $Secure
 */
static int cmp_sdh(const void *key1, size_t l1, const void *key2, size_t l2,
		   const void *data)
{
	const struct SECURITY_KEY *k1 = key1;
	const struct SECURITY_KEY *k2 = key2;
	u32 t1, t2;

	if (l2 < sizeof(struct SECURITY_KEY))
		return -1;

	t1 = le32_to_cpu(k1->hash);
	t2 = le32_to_cpu(k2->hash);

	/* First value is a hash value itself. */
	if (t1 < t2)
		return -1;
	if (t1 > t2)
		return 1;

	/* Second value is security Id. */
	if (data) {
		t1 = le32_to_cpu(k1->sec_id);
		t2 = le32_to_cpu(k2->sec_id);
		if (t1 < t2)
			return -1;
		if (t1 > t2)
			return 1;
	}

	return 0;
}

/*
 * cmp_uints - $O of ObjId and "$R" for Reparse.
 */
static int cmp_uints(const void *key1, size_t l1, const void *key2, size_t l2,
		     const void *data)
{
	const __le32 *k1 = key1;
	const __le32 *k2 = key2;
	size_t count;

	if ((size_t)data == 1) {
		/*
		 * ni_delete_all -> ntfs_remove_reparse ->
		 * delete all with this reference.
		 * k1, k2 - pointers to REPARSE_KEY
		 */

		k1 += 1; // Skip REPARSE_KEY.ReparseTag
		k2 += 1; // Skip REPARSE_KEY.ReparseTag
		if (l2 <= sizeof(int))
			return -1;
		l2 -= sizeof(int);
		if (l1 <= sizeof(int))
			return 1;
		l1 -= sizeof(int);
	}

	if (l2 < sizeof(int))
		return -1;

	for (count = min(l1, l2) >> 2; count > 0; --count, ++k1, ++k2) {
		u32 t1 = le32_to_cpu(*k1);
		u32 t2 = le32_to_cpu(*k2);

		if (t1 > t2)
			return 1;
		if (t1 < t2)
			return -1;
	}

	if (l1 > l2)
		return 1;
	if (l1 < l2)
		return -1;

	return 0;
}

static inline NTFS_CMP_FUNC get_cmp_func(const struct INDEX_ROOT *root)
{
	switch (root->type) {
	case ATTR_NAME:
		if (root->rule == NTFS_COLLATION_TYPE_FILENAME)
			return &cmp_fnames;
		break;
	case ATTR_ZERO:
		switch (root->rule) {
		case NTFS_COLLATION_TYPE_UINT:
			return &cmp_uint;
		case NTFS_COLLATION_TYPE_SECURITY_HASH:
			return &cmp_sdh;
		case NTFS_COLLATION_TYPE_UINTS:
			return &cmp_uints;
		default:
			break;
		}
		break;
	default:
		break;
	}

	return NULL;
}

struct bmp_buf {
	struct ATTRIB *b;
	struct mft_inode *mi;
	struct buffer_head *bh;
	ulong *buf;
	size_t bit;
	u32 nbits;
	u64 new_valid;
};

static int bmp_buf_get(struct ntfs_index *indx, struct ntfs_inode *ni,
		       size_t bit, struct bmp_buf *bbuf)
{
	struct ATTRIB *b;
	size_t data_size, valid_size, vbo, off = bit >> 3;
	struct ntfs_sb_info *sbi = ni->mi.sbi;
	CLST vcn = off >> sbi->cluster_bits;
	struct ATTR_LIST_ENTRY *le = NULL;
	struct buffer_head *bh;
	struct super_block *sb;
	u32 blocksize;
	const struct INDEX_NAMES *in = &s_index_names[indx->type];

	bbuf->bh = NULL;

	b = ni_find_attr(ni, NULL, &le, ATTR_BITMAP, in->name, in->name_len,
			 &vcn, &bbuf->mi);
	bbuf->b = b;
	if (!b)
		return -EINVAL;

	if (!b->non_res) {
		data_size = le32_to_cpu(b->res.data_size);

		if (off >= data_size)
			return -EINVAL;

		bbuf->buf = (ulong *)resident_data(b);
		bbuf->bit = 0;
		bbuf->nbits = data_size * 8;

		return 0;
	}

	data_size = le64_to_cpu(b->nres.data_size);
	if (WARN_ON(off >= data_size)) {
		/* Looks like filesystem error. */
		return -EINVAL;
	}

	valid_size = le64_to_cpu(b->nres.valid_size);

	bh = ntfs_bread_run(sbi, &indx->bitmap_run, off);
	if (!bh)
		return -EIO;

	if (IS_ERR(bh))
		return PTR_ERR(bh);

	bbuf->bh = bh;

	if (buffer_locked(bh))
		__wait_on_buffer(bh);

	lock_buffer(bh);

	sb = sbi->sb;
	blocksize = sb->s_blocksize;

	vbo = off & ~(size_t)sbi->block_mask;

	bbuf->new_valid = vbo + blocksize;
	if (bbuf->new_valid <= valid_size)
		bbuf->new_valid = 0;
	else if (bbuf->new_valid > data_size)
		bbuf->new_valid = data_size;

	if (vbo >= valid_size) {
		memset(bh->b_data, 0, blocksize);
	} else if (vbo + blocksize > valid_size) {
		u32 voff = valid_size & sbi->block_mask;

		memset(bh->b_data + voff, 0, blocksize - voff);
	}

	bbuf->buf = (ulong *)bh->b_data;
	bbuf->bit = 8 * (off & ~(size_t)sbi->block_mask);
	bbuf->nbits = 8 * blocksize;

	return 0;
}

static void bmp_buf_put(struct bmp_buf *bbuf, bool dirty)
{
	struct buffer_head *bh = bbuf->bh;
	struct ATTRIB *b = bbuf->b;

	if (!bh) {
		if (b && !b->non_res && dirty)
			bbuf->mi->dirty = true;
		return;
	}

	if (!dirty)
		goto out;

	if (bbuf->new_valid) {
		b->nres.valid_size = cpu_to_le64(bbuf->new_valid);
		bbuf->mi->dirty = true;
	}

	set_buffer_uptodate(bh);
	mark_buffer_dirty(bh);

out:
	unlock_buffer(bh);
	put_bh(bh);
}

/*
 * indx_mark_used - Mark the bit @bit as used.
 */
static int indx_mark_used(struct ntfs_index *indx, struct ntfs_inode *ni,
			  size_t bit)
{
	int err;
	struct bmp_buf bbuf;

	err = bmp_buf_get(indx, ni, bit, &bbuf);
	if (err)
		return err;

	__set_bit_le(bit - bbuf.bit, bbuf.buf);

	bmp_buf_put(&bbuf, true);

	return 0;
}

/*
 * indx_mark_free - Mark the bit @bit as free.
 */
static int indx_mark_free(struct ntfs_index *indx, struct ntfs_inode *ni,
			  size_t bit)
{
	int err;
	struct bmp_buf bbuf;

	err = bmp_buf_get(indx, ni, bit, &bbuf);
	if (err)
		return err;

	__clear_bit_le(bit - bbuf.bit, bbuf.buf);

	bmp_buf_put(&bbuf, true);

	return 0;
}

/*
 * scan_nres_bitmap
 *
 * If ntfs_readdir calls this function (indx_used_bit -> scan_nres_bitmap),
 * inode is shared locked and no ni_lock.
 * Use rw_semaphore for read/write access to bitmap_run.
 */
static int scan_nres_bitmap(struct ntfs_inode *ni, struct ATTRIB *bitmap,
			    struct ntfs_index *indx, size_t from,
			    bool (*fn)(const ulong *buf, u32 bit, u32 bits,
				       size_t *ret),
			    size_t *ret)
{
	struct ntfs_sb_info *sbi = ni->mi.sbi;
	struct super_block *sb = sbi->sb;
	struct runs_tree *run = &indx->bitmap_run;
	struct rw_semaphore *lock = &indx->run_lock;
	u32 nbits = sb->s_blocksize * 8;
	u32 blocksize = sb->s_blocksize;
	u64 valid_size = le64_to_cpu(bitmap->nres.valid_size);
	u64 data_size = le64_to_cpu(bitmap->nres.data_size);
	sector_t eblock = bytes_to_block(sb, data_size);
	size_t vbo = from >> 3;
	sector_t blk = (vbo & sbi->cluster_mask) >> sb->s_blocksize_bits;
	sector_t vblock = vbo >> sb->s_blocksize_bits;
	sector_t blen, block;
	CLST lcn, clen, vcn, vcn_next;
	size_t idx;
	struct buffer_head *bh;
	bool ok;

	*ret = MINUS_ONE_T;

	if (vblock >= eblock)
		return 0;

	from &= nbits - 1;
	vcn = vbo >> sbi->cluster_bits;

	down_read(lock);
	ok = run_lookup_entry(run, vcn, &lcn, &clen, &idx);
	up_read(lock);

next_run:
	if (!ok) {
		int err;
		const struct INDEX_NAMES *name = &s_index_names[indx->type];

		down_write(lock);
		err = attr_load_runs_vcn(ni, ATTR_BITMAP, name->name,
					 name->name_len, run, vcn);
		up_write(lock);
		if (err)
			return err;
		down_read(lock);
		ok = run_lookup_entry(run, vcn, &lcn, &clen, &idx);
		up_read(lock);
		if (!ok)
			return -EINVAL;
	}

	blen = (sector_t)clen * sbi->blocks_per_cluster;
	block = (sector_t)lcn * sbi->blocks_per_cluster;

	for (; blk < blen; blk++, from = 0) {
		bh = ntfs_bread(sb, block + blk);
		if (!bh)
			return -EIO;

		vbo = (u64)vblock << sb->s_blocksize_bits;
		if (vbo >= valid_size) {
			memset(bh->b_data, 0, blocksize);
		} else if (vbo + blocksize > valid_size) {
			u32 voff = valid_size & sbi->block_mask;

			memset(bh->b_data + voff, 0, blocksize - voff);
		}

		if (vbo + blocksize > data_size)
			nbits = 8 * (data_size - vbo);

		ok = nbits > from ?
			     (*fn)((ulong *)bh->b_data, from, nbits, ret) :
			     false;
		put_bh(bh);

		if (ok) {
			*ret += 8 * vbo;
			return 0;
		}

		if (++vblock >= eblock) {
			*ret = MINUS_ONE_T;
			return 0;
		}
	}
	blk = 0;
	vcn_next = vcn + clen;
	down_read(lock);
	ok = run_get_entry(run, ++idx, &vcn, &lcn, &clen) && vcn == vcn_next;
	if (!ok)
		vcn = vcn_next;
	up_read(lock);
	goto next_run;
}

static bool scan_for_free(const ulong *buf, u32 bit, u32 bits, size_t *ret)
{
	size_t pos = find_next_zero_bit_le(buf, bits, bit);

	if (pos >= bits)
		return false;
	*ret = pos;
	return true;
}

/*
 * indx_find_free - Look for free bit.
 *
 * Return: -1 if no free bits.
 */
static int indx_find_free(struct ntfs_index *indx, struct ntfs_inode *ni,
			  size_t *bit, struct ATTRIB **bitmap)
{
	struct ATTRIB *b;
	struct ATTR_LIST_ENTRY *le = NULL;
	const struct INDEX_NAMES *in = &s_index_names[indx->type];
	int err;

	b = ni_find_attr(ni, NULL, &le, ATTR_BITMAP, in->name, in->name_len,
			 NULL, NULL);

	if (!b)
		return -ENOENT;

	*bitmap = b;
	*bit = MINUS_ONE_T;

	if (!b->non_res) {
		u32 nbits = 8 * le32_to_cpu(b->res.data_size);
		size_t pos = find_next_zero_bit_le(resident_data(b), nbits, 0);

		if (pos < nbits)
			*bit = pos;
	} else {
		err = scan_nres_bitmap(ni, b, indx, 0, &scan_for_free, bit);

		if (err)
			return err;
	}

	return 0;
}

static bool scan_for_used(const ulong *buf, u32 bit, u32 bits, size_t *ret)
{
	size_t pos = find_next_bit_le(buf, bits, bit);

	if (pos >= bits)
		return false;
	*ret = pos;
	return true;
}

/*
 * indx_used_bit - Look for used bit.
 *
 * Return: MINUS_ONE_T if no used bits.
 */
int indx_used_bit(struct ntfs_index *indx, struct ntfs_inode *ni, size_t *bit)
{
	struct ATTRIB *b;
	struct ATTR_LIST_ENTRY *le = NULL;
	size_t from = *bit;
	const struct INDEX_NAMES *in = &s_index_names[indx->type];
	int err;

	b = ni_find_attr(ni, NULL, &le, ATTR_BITMAP, in->name, in->name_len,
			 NULL, NULL);

	if (!b)
		return -ENOENT;

	*bit = MINUS_ONE_T;

	if (!b->non_res) {
		u32 nbits = le32_to_cpu(b->res.data_size) * 8;
		size_t pos = find_next_bit_le(resident_data(b), nbits, from);

		if (pos < nbits)
			*bit = pos;
	} else {
		err = scan_nres_bitmap(ni, b, indx, from, &scan_for_used, bit);
		if (err)
			return err;
	}

	return 0;
}

/*
 * hdr_find_split
 *
 * Find a point at which the index allocation buffer would like to be split.
 * NOTE: This function should never return 'END' entry NULL returns on error.
 */
static const struct NTFS_DE *hdr_find_split(const struct INDEX_HDR *hdr)
{
	size_t o;
	const struct NTFS_DE *e = hdr_first_de(hdr);
	u32 used_2 = le32_to_cpu(hdr->used) >> 1;
	u16 esize;

	if (!e || de_is_last(e))
		return NULL;

	esize = le16_to_cpu(e->size);
	for (o = le32_to_cpu(hdr->de_off) + esize; o < used_2; o += esize) {
		const struct NTFS_DE *p = e;

		e = Add2Ptr(hdr, o);

		/* We must not return END entry. */
		if (de_is_last(e))
			return p;

		esize = le16_to_cpu(e->size);
	}

	return e;
}

/*
 * hdr_insert_head - Insert some entries at the beginning of the buffer.
 *
 * It is used to insert entries into a newly-created buffer.
 */
static const struct NTFS_DE *hdr_insert_head(struct INDEX_HDR *hdr,
					     const void *ins, u32 ins_bytes)
{
	u32 to_move;
	struct NTFS_DE *e = hdr_first_de(hdr);
	u32 used = le32_to_cpu(hdr->used);

	if (!e)
		return NULL;

	/* Now we just make room for the inserted entries and jam it in. */
	to_move = used - le32_to_cpu(hdr->de_off);
	memmove(Add2Ptr(e, ins_bytes), e, to_move);
	memcpy(e, ins, ins_bytes);
	hdr->used = cpu_to_le32(used + ins_bytes);

	return e;
}

/*
 * index_hdr_check
 *
 * return true if INDEX_HDR is valid
 */
static bool index_hdr_check(const struct INDEX_HDR *hdr, u32 bytes)
{
	u32 end = le32_to_cpu(hdr->used);
	u32 tot = le32_to_cpu(hdr->total);
	u32 off = le32_to_cpu(hdr->de_off);

	if (!IS_ALIGNED(off, 8) || tot > bytes || end > tot ||
	    off + sizeof(struct NTFS_DE) > end) {
		/* incorrect index buffer. */
		return false;
	}

	return true;
}

/*
 * index_buf_check
 *
 * return true if INDEX_BUFFER seems is valid
 */
static bool index_buf_check(const struct INDEX_BUFFER *ib, u32 bytes,
			    const CLST *vbn)
{
	const struct NTFS_RECORD_HEADER *rhdr = &ib->rhdr;
	u16 fo = le16_to_cpu(rhdr->fix_off);
	u16 fn = le16_to_cpu(rhdr->fix_num);

	if (bytes <= offsetof(struct INDEX_BUFFER, ihdr) ||
	    rhdr->sign != NTFS_INDX_SIGNATURE ||
	    fo < sizeof(struct INDEX_BUFFER)
	    /* Check index buffer vbn. */
	    || (vbn && *vbn != le64_to_cpu(ib->vbn)) || (fo % sizeof(short)) ||
	    fo + fn * sizeof(short) >= bytes ||
	    fn != ((bytes >> SECTOR_SHIFT) + 1)) {
		/* incorrect index buffer. */
		return false;
	}

	return index_hdr_check(&ib->ihdr,
			       bytes - offsetof(struct INDEX_BUFFER, ihdr));
}

void fnd_clear(struct ntfs_fnd *fnd)
{
	int i;

	for (i = fnd->level - 1; i >= 0; i--) {
		struct indx_node *n = fnd->nodes[i];

		if (!n)
			continue;

		put_indx_node(n);
		fnd->nodes[i] = NULL;
	}
	fnd->level = 0;
	fnd->root_de = NULL;
}

static int fnd_push(struct ntfs_fnd *fnd, struct indx_node *n,
		    struct NTFS_DE *e)
{
	int i = fnd->level;

	if (i < 0 || i >= ARRAY_SIZE(fnd->nodes))
		return -EINVAL;
	fnd->nodes[i] = n;
	fnd->de[i] = e;
	fnd->level += 1;
	return 0;
}

static struct indx_node *fnd_pop(struct ntfs_fnd *fnd)
{
	struct indx_node *n;
	int i = fnd->level;

	i -= 1;
	n = fnd->nodes[i];
	fnd->nodes[i] = NULL;
	fnd->level = i;

	return n;
}

static bool fnd_is_empty(struct ntfs_fnd *fnd)
{
	if (!fnd->level)
		return !fnd->root_de;

	return !fnd->de[fnd->level - 1];
}

/*
 * hdr_find_e - Locate an entry the index buffer.
 *
 * If no matching entry is found, it returns the first entry which is greater
 * than the desired entry If the search key is greater than all the entries the
 * buffer, it returns the 'end' entry. This function does a binary search of the
 * current index buffer, for the first entry that is <= to the search value.
 *
 * Return: NULL if error.
 */
static struct NTFS_DE *hdr_find_e(const struct ntfs_index *indx,
				  const struct INDEX_HDR *hdr, const void *key,
				  size_t key_len, const void *ctx, int *diff)
{
	struct NTFS_DE *e, *found = NULL;
	NTFS_CMP_FUNC cmp = indx->cmp;
	int min_idx = 0, mid_idx, max_idx = 0;
	int diff2;
	int table_size = 8;
	u32 e_size, e_key_len;
	u32 end = le32_to_cpu(hdr->used);
	u32 off = le32_to_cpu(hdr->de_off);
	u32 total = le32_to_cpu(hdr->total);
	u16 offs[128];

	if (unlikely(!cmp))
		return NULL;

fill_table:
	if (end > total)
		return NULL;

	if (off + sizeof(struct NTFS_DE) > end)
		return NULL;

	e = Add2Ptr(hdr, off);
	e_size = le16_to_cpu(e->size);

	if (e_size < sizeof(struct NTFS_DE) || off + e_size > end)
		return NULL;

	if (!de_is_last(e)) {
		offs[max_idx] = off;
		off += e_size;

		max_idx++;
		if (max_idx < table_size)
			goto fill_table;

		max_idx--;
	}

binary_search:
	e_key_len = le16_to_cpu(e->key_size);

	diff2 = (*cmp)(key, key_len, e + 1, e_key_len, ctx);
	if (diff2 > 0) {
		if (found) {
			min_idx = mid_idx + 1;
		} else {
			if (de_is_last(e))
				return NULL;

			max_idx = 0;
			table_size = min(table_size * 2, (int)ARRAY_SIZE(offs));
			goto fill_table;
		}
	} else if (diff2 < 0) {
		if (found)
			max_idx = mid_idx - 1;
		else
			max_idx--;

		found = e;
	} else {
		*diff = 0;
		return e;
	}

	if (min_idx > max_idx) {
		*diff = -1;
		return found;
	}

	mid_idx = (min_idx + max_idx) >> 1;
	e = Add2Ptr(hdr, offs[mid_idx]);

	goto binary_search;
}

/*
 * hdr_insert_de - Insert an index entry into the buffer.
 *
 * 'before' should be a pointer previously returned from hdr_find_e.
 */
static struct NTFS_DE *hdr_insert_de(const struct ntfs_index *indx,
				     struct INDEX_HDR *hdr,
				     const struct NTFS_DE *de,
				     struct NTFS_DE *before, const void *ctx)
{
	int diff;
	size_t off = PtrOffset(hdr, before);
	u32 used = le32_to_cpu(hdr->used);
	u32 total = le32_to_cpu(hdr->total);
	u16 de_size = le16_to_cpu(de->size);

	/* First, check to see if there's enough room. */
	if (used + de_size > total)
		return NULL;

	/* We know there's enough space, so we know we'll succeed. */
	if (before) {
		/* Check that before is inside Index. */
		if (off >= used || off < le32_to_cpu(hdr->de_off) ||
		    off + le16_to_cpu(before->size) > total) {
			return NULL;
		}
		goto ok;
	}
	/* No insert point is applied. Get it manually. */
	before = hdr_find_e(indx, hdr, de + 1, le16_to_cpu(de->key_size), ctx,
			    &diff);
	if (!before)
		return NULL;
	off = PtrOffset(hdr, before);

ok:
	/* Now we just make room for the entry and jam it in. */
	memmove(Add2Ptr(before, de_size), before, used - off);

	hdr->used = cpu_to_le32(used + de_size);
	memcpy(before, de, de_size);

	return before;
}

/*
 * hdr_delete_de - Remove an entry from the index buffer.
 */
static inline struct NTFS_DE *hdr_delete_de(struct INDEX_HDR *hdr,
					    struct NTFS_DE *re)
{
	u32 used = le32_to_cpu(hdr->used);
	u16 esize = le16_to_cpu(re->size);
	u32 off = PtrOffset(hdr, re);
	int bytes = used - (off + esize);

	/* check INDEX_HDR valid before using INDEX_HDR */
	if (!check_index_header(hdr, le32_to_cpu(hdr->total)))
		return NULL;

	if (off >= used || esize < sizeof(struct NTFS_DE) ||
	    bytes < sizeof(struct NTFS_DE))
		return NULL;

	hdr->used = cpu_to_le32(used - esize);
	memmove(re, Add2Ptr(re, esize), bytes);

	return re;
}

void indx_clear(struct ntfs_index *indx)
{
	run_close(&indx->alloc_run);
	run_close(&indx->bitmap_run);
}

int indx_init(struct ntfs_index *indx, struct ntfs_sb_info *sbi,
	      const struct ATTRIB *attr, enum index_mutex_classed type)
{
	u32 t32;
	const struct INDEX_ROOT *root = resident_data(attr);

	t32 = le32_to_cpu(attr->res.data_size);
	if (t32 <= offsetof(struct INDEX_ROOT, ihdr) ||
	    !index_hdr_check(&root->ihdr,
			     t32 - offsetof(struct INDEX_ROOT, ihdr))) {
		goto out;
	}

	/* Check root fields. */
	if (!root->index_block_clst)
		goto out;

	indx->type = type;
	indx->idx2vbn_bits = __ffs(root->index_block_clst);

	t32 = le32_to_cpu(root->index_block_size);
	indx->index_bits = blksize_bits(t32);

	/* Check index record size. */
	if (t32 < sbi->cluster_size) {
		/* Index record is smaller than a cluster, use 512 blocks. */
		if (t32 != root->index_block_clst * SECTOR_SIZE)
			goto out;

		/* Check alignment to a cluster. */
		if ((sbi->cluster_size >> SECTOR_SHIFT) &
		    (root->index_block_clst - 1)) {
			goto out;
		}

		indx->vbn2vbo_bits = SECTOR_SHIFT;
	} else {
		/* Index record must be a multiple of cluster size. */
		if (t32 != root->index_block_clst << sbi->cluster_bits)
			goto out;

		indx->vbn2vbo_bits = sbi->cluster_bits;
	}

	init_rwsem(&indx->run_lock);

	indx->cmp = get_cmp_func(root);
	if (!indx->cmp)
		goto out;

	return 0;

out:
	ntfs_set_state(sbi, NTFS_DIRTY_DIRTY);
	return -EINVAL;
}

static struct indx_node *indx_new(struct ntfs_index *indx,
				  struct ntfs_inode *ni, CLST vbn,
				  const __le64 *sub_vbn)
{
	int err;
	struct NTFS_DE *e;
	struct indx_node *r;
	struct INDEX_HDR *hdr;
	struct INDEX_BUFFER *index;
	u64 vbo = (u64)vbn << indx->vbn2vbo_bits;
	u32 bytes = 1u << indx->index_bits;
	u16 fn;
	u32 eo;

	r = kzalloc(sizeof(struct indx_node), GFP_NOFS);
	if (!r)
		return ERR_PTR(-ENOMEM);

	index = kzalloc(bytes, GFP_NOFS);
	if (!index) {
		kfree(r);
		return ERR_PTR(-ENOMEM);
	}

	err = ntfs_get_bh(ni->mi.sbi, &indx->alloc_run, vbo, bytes, &r->nb);

	if (err) {
		kfree(index);
		kfree(r);
		return ERR_PTR(err);
	}

	/* Create header. */
	index->rhdr.sign = NTFS_INDX_SIGNATURE;
	index->rhdr.fix_off = cpu_to_le16(sizeof(struct INDEX_BUFFER)); // 0x28
	fn = (bytes >> SECTOR_SHIFT) + 1; // 9
	index->rhdr.fix_num = cpu_to_le16(fn);
	index->vbn = cpu_to_le64(vbn);
	hdr = &index->ihdr;
	eo = ALIGN(sizeof(struct INDEX_BUFFER) + fn * sizeof(short), 8);
	hdr->de_off = cpu_to_le32(eo);

	e = Add2Ptr(hdr, eo);

	if (sub_vbn) {
		e->flags = NTFS_IE_LAST | NTFS_IE_HAS_SUBNODES;
		e->size = cpu_to_le16(sizeof(struct NTFS_DE) + sizeof(u64));
		hdr->used =
			cpu_to_le32(eo + sizeof(struct NTFS_DE) + sizeof(u64));
		de_set_vbn_le(e, *sub_vbn);
		hdr->flags = 1;
	} else {
		e->size = cpu_to_le16(sizeof(struct NTFS_DE));
		hdr->used = cpu_to_le32(eo + sizeof(struct NTFS_DE));
		e->flags = NTFS_IE_LAST;
	}

	hdr->total = cpu_to_le32(bytes - offsetof(struct INDEX_BUFFER, ihdr));

	r->index = index;
	return r;
}

struct INDEX_ROOT *indx_get_root(struct ntfs_index *indx, struct ntfs_inode *ni,
				 struct ATTRIB **attr, struct mft_inode **mi)
{
	struct ATTR_LIST_ENTRY *le = NULL;
	struct ATTRIB *a;
	const struct INDEX_NAMES *in = &s_index_names[indx->type];
	struct INDEX_ROOT *root;

	a = ni_find_attr(ni, NULL, &le, ATTR_ROOT, in->name, in->name_len, NULL,
			 mi);
	if (!a)
		return NULL;

	if (attr)
		*attr = a;

	root = resident_data_ex(a, sizeof(struct INDEX_ROOT));

	/* length check */
	if (root &&
	    offsetof(struct INDEX_ROOT, ihdr) + le32_to_cpu(root->ihdr.used) >
		    le32_to_cpu(a->res.data_size)) {
		return NULL;
	}

	return root;
}

static int indx_write(struct ntfs_index *indx, struct ntfs_inode *ni,
		      struct indx_node *node, int sync)
{
	struct INDEX_BUFFER *ib = node->index;

	return ntfs_write_bh(ni->mi.sbi, &ib->rhdr, &node->nb, sync);
}

/*
 * indx_read
 *
 * If ntfs_readdir calls this function
 * inode is shared locked and no ni_lock.
 * Use rw_semaphore for read/write access to alloc_run.
 */
int indx_read(struct ntfs_index *indx, struct ntfs_inode *ni, CLST vbn,
	      struct indx_node **node)
{
	int err;
	struct INDEX_BUFFER *ib;
	struct runs_tree *run = &indx->alloc_run;
	struct rw_semaphore *lock = &indx->run_lock;
	u64 vbo = (u64)vbn << indx->vbn2vbo_bits;
	u32 bytes = 1u << indx->index_bits;
	struct indx_node *in = *node;
	const struct INDEX_NAMES *name;

	if (!in) {
		in = kzalloc(sizeof(struct indx_node), GFP_NOFS);
		if (!in)
			return -ENOMEM;
	} else {
		nb_put(&in->nb);
	}

	ib = in->index;
	if (!ib) {
		ib = kmalloc(bytes, GFP_NOFS);
		if (!ib) {
			err = -ENOMEM;
			goto out;
		}
	}

	down_read(lock);
	err = ntfs_read_bh(ni->mi.sbi, run, vbo, &ib->rhdr, bytes, &in->nb);
	up_read(lock);
	if (!err)
		goto ok;

	if (err == -E_NTFS_FIXUP)
		goto ok;

	if (err != -ENOENT)
		goto out;

	name = &s_index_names[indx->type];
	down_write(lock);
	err = attr_load_runs_range(ni, ATTR_ALLOC, name->name, name->name_len,
				   run, vbo, vbo + bytes);
	up_write(lock);
	if (err)
		goto out;

	down_read(lock);
	err = ntfs_read_bh(ni->mi.sbi, run, vbo, &ib->rhdr, bytes, &in->nb);
	up_read(lock);
	if (err == -E_NTFS_FIXUP)
		goto ok;

	if (err)
		goto out;

ok:
	if (!index_buf_check(ib, bytes, &vbn)) {
		ntfs_inode_err(&ni->vfs_inode, "directory corrupted");
		ntfs_set_state(ni->mi.sbi, NTFS_DIRTY_ERROR);
		err = -EINVAL;
		goto out;
	}

	if (err == -E_NTFS_FIXUP) {
		ntfs_write_bh(ni->mi.sbi, &ib->rhdr, &in->nb, 0);
		err = 0;
	}

	/* check for index header length */
<<<<<<< HEAD
	if (offsetof(struct INDEX_BUFFER, ihdr) + ib->ihdr.used > bytes) {
=======
	if (offsetof(struct INDEX_BUFFER, ihdr) + le32_to_cpu(ib->ihdr.used) >
	    bytes) {
>>>>>>> 98817289
		err = -EINVAL;
		goto out;
	}

	in->index = ib;
	*node = in;

out:
	if (err == -E_NTFS_CORRUPT) {
		ntfs_inode_err(&ni->vfs_inode, "directory corrupted");
		ntfs_set_state(ni->mi.sbi, NTFS_DIRTY_ERROR);
		err = -EINVAL;
	}

	if (ib != in->index)
		kfree(ib);

	if (*node != in) {
		nb_put(&in->nb);
		kfree(in);
	}

	return err;
}

/*
 * indx_find - Scan NTFS directory for given entry.
 */
int indx_find(struct ntfs_index *indx, struct ntfs_inode *ni,
	      const struct INDEX_ROOT *root, const void *key, size_t key_len,
	      const void *ctx, int *diff, struct NTFS_DE **entry,
	      struct ntfs_fnd *fnd)
{
	int err;
	struct NTFS_DE *e;
	struct indx_node *node;

	if (!root)
		root = indx_get_root(&ni->dir, ni, NULL, NULL);

	if (!root) {
		/* Should not happen. */
		return -EINVAL;
	}

	/* Check cache. */
	e = fnd->level ? fnd->de[fnd->level - 1] : fnd->root_de;
	if (e && !de_is_last(e) &&
	    !(*indx->cmp)(key, key_len, e + 1, le16_to_cpu(e->key_size), ctx)) {
		*entry = e;
		*diff = 0;
		return 0;
	}

	/* Soft finder reset. */
	fnd_clear(fnd);

	/* Lookup entry that is <= to the search value. */
	e = hdr_find_e(indx, &root->ihdr, key, key_len, ctx, diff);
	if (!e)
		return -EINVAL;

	fnd->root_de = e;

	for (;;) {
		node = NULL;
		if (*diff >= 0 || !de_has_vcn_ex(e))
			break;

		/* Read next level. */
		err = indx_read(indx, ni, de_get_vbn(e), &node);
		if (err) {
			/* io error? */
			return err;
		}

		/* Lookup entry that is <= to the search value. */
		e = hdr_find_e(indx, &node->index->ihdr, key, key_len, ctx,
			       diff);
		if (!e) {
			put_indx_node(node);
			return -EINVAL;
		}

		fnd_push(fnd, node, e);
	}

	*entry = e;
	return 0;
}

int indx_find_sort(struct ntfs_index *indx, struct ntfs_inode *ni,
		   const struct INDEX_ROOT *root, struct NTFS_DE **entry,
		   struct ntfs_fnd *fnd)
{
	int err;
	struct indx_node *n = NULL;
	struct NTFS_DE *e;
	size_t iter = 0;
	int level = fnd->level;

	if (!*entry) {
		/* Start find. */
		e = hdr_first_de(&root->ihdr);
		if (!e)
			return 0;
		fnd_clear(fnd);
		fnd->root_de = e;
	} else if (!level) {
		if (de_is_last(fnd->root_de)) {
			*entry = NULL;
			return 0;
		}

		e = hdr_next_de(&root->ihdr, fnd->root_de);
		if (!e)
			return -EINVAL;
		fnd->root_de = e;
	} else {
		n = fnd->nodes[level - 1];
		e = fnd->de[level - 1];

		if (de_is_last(e))
			goto pop_level;

		e = hdr_next_de(&n->index->ihdr, e);
		if (!e)
			return -EINVAL;

		fnd->de[level - 1] = e;
	}

	/* Just to avoid tree cycle. */
next_iter:
	if (iter++ >= 1000)
		return -EINVAL;

	while (de_has_vcn_ex(e)) {
		if (le16_to_cpu(e->size) <
		    sizeof(struct NTFS_DE) + sizeof(u64)) {
			if (n) {
				fnd_pop(fnd);
				kfree(n);
			}
			return -EINVAL;
		}

		/* Read next level. */
		err = indx_read(indx, ni, de_get_vbn(e), &n);
		if (err)
			return err;

		/* Try next level. */
		e = hdr_first_de(&n->index->ihdr);
		if (!e) {
			kfree(n);
			return -EINVAL;
		}

		fnd_push(fnd, n, e);
	}

	if (le16_to_cpu(e->size) > sizeof(struct NTFS_DE)) {
		*entry = e;
		return 0;
	}

pop_level:
	for (;;) {
		if (!de_is_last(e))
			goto next_iter;

		/* Pop one level. */
		if (n) {
			fnd_pop(fnd);
			kfree(n);
		}

		level = fnd->level;

		if (level) {
			n = fnd->nodes[level - 1];
			e = fnd->de[level - 1];
		} else if (fnd->root_de) {
			n = NULL;
			e = fnd->root_de;
			fnd->root_de = NULL;
		} else {
			*entry = NULL;
			return 0;
		}

		if (le16_to_cpu(e->size) > sizeof(struct NTFS_DE)) {
			*entry = e;
			if (!fnd->root_de)
				fnd->root_de = e;
			return 0;
		}
	}
}

int indx_find_raw(struct ntfs_index *indx, struct ntfs_inode *ni,
		  const struct INDEX_ROOT *root, struct NTFS_DE **entry,
		  size_t *off, struct ntfs_fnd *fnd)
{
	int err;
	struct indx_node *n = NULL;
	struct NTFS_DE *e = NULL;
	struct NTFS_DE *e2;
	size_t bit;
	CLST next_used_vbn;
	CLST next_vbn;
	u32 record_size = ni->mi.sbi->record_size;

	/* Use non sorted algorithm. */
	if (!*entry) {
		/* This is the first call. */
		e = hdr_first_de(&root->ihdr);
		if (!e)
			return 0;
		fnd_clear(fnd);
		fnd->root_de = e;

		/* The first call with setup of initial element. */
		if (*off >= record_size) {
			next_vbn = (((*off - record_size) >> indx->index_bits))
				   << indx->idx2vbn_bits;
			/* Jump inside cycle 'for'. */
			goto next;
		}

		/* Start enumeration from root. */
		*off = 0;
	} else if (!fnd->root_de)
		return -EINVAL;

	for (;;) {
		/* Check if current entry can be used. */
		if (e && le16_to_cpu(e->size) > sizeof(struct NTFS_DE))
			goto ok;

		if (!fnd->level) {
			/* Continue to enumerate root. */
			if (!de_is_last(fnd->root_de)) {
				e = hdr_next_de(&root->ihdr, fnd->root_de);
				if (!e)
					return -EINVAL;
				fnd->root_de = e;
				continue;
			}

			/* Start to enumerate indexes from 0. */
			next_vbn = 0;
		} else {
			/* Continue to enumerate indexes. */
			e2 = fnd->de[fnd->level - 1];

			n = fnd->nodes[fnd->level - 1];

			if (!de_is_last(e2)) {
				e = hdr_next_de(&n->index->ihdr, e2);
				if (!e)
					return -EINVAL;
				fnd->de[fnd->level - 1] = e;
				continue;
			}

			/* Continue with next index. */
			next_vbn = le64_to_cpu(n->index->vbn) +
				   root->index_block_clst;
		}

next:
		/* Release current index. */
		if (n) {
			fnd_pop(fnd);
			put_indx_node(n);
			n = NULL;
		}

		/* Skip all free indexes. */
		bit = next_vbn >> indx->idx2vbn_bits;
		err = indx_used_bit(indx, ni, &bit);
		if (err == -ENOENT || bit == MINUS_ONE_T) {
			/* No used indexes. */
			*entry = NULL;
			return 0;
		}

		next_used_vbn = bit << indx->idx2vbn_bits;

		/* Read buffer into memory. */
		err = indx_read(indx, ni, next_used_vbn, &n);
		if (err)
			return err;

		e = hdr_first_de(&n->index->ihdr);
		fnd_push(fnd, n, e);
		if (!e)
			return -EINVAL;
	}

ok:
	/* Return offset to restore enumerator if necessary. */
	if (!n) {
		/* 'e' points in root, */
		*off = PtrOffset(&root->ihdr, e);
	} else {
		/* 'e' points in index, */
		*off = (le64_to_cpu(n->index->vbn) << indx->vbn2vbo_bits) +
		       record_size + PtrOffset(&n->index->ihdr, e);
	}

	*entry = e;
	return 0;
}

/*
 * indx_create_allocate - Create "Allocation + Bitmap" attributes.
 */
static int indx_create_allocate(struct ntfs_index *indx, struct ntfs_inode *ni,
				CLST *vbn)
{
	int err;
	struct ntfs_sb_info *sbi = ni->mi.sbi;
	struct ATTRIB *bitmap;
	struct ATTRIB *alloc;
	u32 data_size = 1u << indx->index_bits;
	u32 alloc_size = ntfs_up_cluster(sbi, data_size);
	CLST len = alloc_size >> sbi->cluster_bits;
	const struct INDEX_NAMES *in = &s_index_names[indx->type];
	CLST alen;
	struct runs_tree run;

	run_init(&run);

	err = attr_allocate_clusters(sbi, &run, 0, 0, len, NULL, ALLOCATE_DEF,
				     &alen, 0, NULL, NULL);
	if (err)
		goto out;

	err = ni_insert_nonresident(ni, ATTR_ALLOC, in->name, in->name_len,
				    &run, 0, len, 0, &alloc, NULL, NULL);
	if (err)
		goto out1;

	alloc->nres.valid_size = alloc->nres.data_size = cpu_to_le64(data_size);

	err = ni_insert_resident(ni, bitmap_size(1), ATTR_BITMAP, in->name,
				 in->name_len, &bitmap, NULL, NULL);
	if (err)
		goto out2;

	if (in->name == I30_NAME) {
		ni->vfs_inode.i_size = data_size;
		inode_set_bytes(&ni->vfs_inode, alloc_size);
	}

	memcpy(&indx->alloc_run, &run, sizeof(run));

	*vbn = 0;

	return 0;

out2:
	mi_remove_attr(NULL, &ni->mi, alloc);

out1:
	run_deallocate(sbi, &run, false);

out:
	return err;
}

/*
 * indx_add_allocate - Add clusters to index.
 */
static int indx_add_allocate(struct ntfs_index *indx, struct ntfs_inode *ni,
			     CLST *vbn)
{
	int err;
	size_t bit;
	u64 data_size;
	u64 bmp_size, bmp_size_v;
	struct ATTRIB *bmp, *alloc;
	struct mft_inode *mi;
	const struct INDEX_NAMES *in = &s_index_names[indx->type];

	err = indx_find_free(indx, ni, &bit, &bmp);
	if (err)
		goto out1;

	if (bit != MINUS_ONE_T) {
		bmp = NULL;
	} else {
		if (bmp->non_res) {
			bmp_size = le64_to_cpu(bmp->nres.data_size);
			bmp_size_v = le64_to_cpu(bmp->nres.valid_size);
		} else {
			bmp_size = bmp_size_v = le32_to_cpu(bmp->res.data_size);
		}

		bit = bmp_size << 3;
	}

	data_size = (u64)(bit + 1) << indx->index_bits;

	if (bmp) {
		/* Increase bitmap. */
		err = attr_set_size(ni, ATTR_BITMAP, in->name, in->name_len,
				    &indx->bitmap_run, bitmap_size(bit + 1),
				    NULL, true, NULL);
		if (err)
			goto out1;
	}

	alloc = ni_find_attr(ni, NULL, NULL, ATTR_ALLOC, in->name, in->name_len,
			     NULL, &mi);
	if (!alloc) {
		err = -EINVAL;
		if (bmp)
			goto out2;
		goto out1;
	}

	/* Increase allocation. */
	err = attr_set_size(ni, ATTR_ALLOC, in->name, in->name_len,
			    &indx->alloc_run, data_size, &data_size, true,
			    NULL);
	if (err) {
		if (bmp)
			goto out2;
		goto out1;
	}

	if (in->name == I30_NAME)
		ni->vfs_inode.i_size = data_size;

	*vbn = bit << indx->idx2vbn_bits;

	return 0;

out2:
	/* Ops. No space? */
	attr_set_size(ni, ATTR_BITMAP, in->name, in->name_len,
		      &indx->bitmap_run, bmp_size, &bmp_size_v, false, NULL);

out1:
	return err;
}

/*
 * indx_insert_into_root - Attempt to insert an entry into the index root.
 *
 * @undo - True if we undoing previous remove.
 * If necessary, it will twiddle the index b-tree.
 */
static int indx_insert_into_root(struct ntfs_index *indx, struct ntfs_inode *ni,
				 const struct NTFS_DE *new_de,
				 struct NTFS_DE *root_de, const void *ctx,
				 struct ntfs_fnd *fnd, bool undo)
{
	int err = 0;
	struct NTFS_DE *e, *e0, *re;
	struct mft_inode *mi;
	struct ATTRIB *attr;
	struct INDEX_HDR *hdr;
	struct indx_node *n;
	CLST new_vbn;
	__le64 *sub_vbn, t_vbn;
	u16 new_de_size;
	u32 hdr_used, hdr_total, asize, to_move;
	u32 root_size, new_root_size;
	struct ntfs_sb_info *sbi;
	int ds_root;
	struct INDEX_ROOT *root, *a_root;

	/* Get the record this root placed in. */
	root = indx_get_root(indx, ni, &attr, &mi);
	if (!root)
		return -EINVAL;

	/*
	 * Try easy case:
	 * hdr_insert_de will succeed if there's
	 * room the root for the new entry.
	 */
	hdr = &root->ihdr;
	sbi = ni->mi.sbi;
	new_de_size = le16_to_cpu(new_de->size);
	hdr_used = le32_to_cpu(hdr->used);
	hdr_total = le32_to_cpu(hdr->total);
	asize = le32_to_cpu(attr->size);
	root_size = le32_to_cpu(attr->res.data_size);

	ds_root = new_de_size + hdr_used - hdr_total;

	/* If 'undo' is set then reduce requirements. */
	if ((undo || asize + ds_root < sbi->max_bytes_per_attr) &&
	    mi_resize_attr(mi, attr, ds_root)) {
		hdr->total = cpu_to_le32(hdr_total + ds_root);
		e = hdr_insert_de(indx, hdr, new_de, root_de, ctx);
		WARN_ON(!e);
		fnd_clear(fnd);
		fnd->root_de = e;

		return 0;
	}

	/* Make a copy of root attribute to restore if error. */
	a_root = kmemdup(attr, asize, GFP_NOFS);
	if (!a_root)
		return -ENOMEM;

	/*
	 * Copy all the non-end entries from
	 * the index root to the new buffer.
	 */
	to_move = 0;
	e0 = hdr_first_de(hdr);

	/* Calculate the size to copy. */
	for (e = e0;; e = hdr_next_de(hdr, e)) {
		if (!e) {
			err = -EINVAL;
			goto out_free_root;
		}

		if (de_is_last(e))
			break;
		to_move += le16_to_cpu(e->size);
	}

	if (!to_move) {
		re = NULL;
	} else {
		re = kmemdup(e0, to_move, GFP_NOFS);
		if (!re) {
			err = -ENOMEM;
			goto out_free_root;
		}
	}

	sub_vbn = NULL;
	if (de_has_vcn(e)) {
		t_vbn = de_get_vbn_le(e);
		sub_vbn = &t_vbn;
	}

	new_root_size = sizeof(struct INDEX_ROOT) + sizeof(struct NTFS_DE) +
			sizeof(u64);
	ds_root = new_root_size - root_size;

	if (ds_root > 0 && asize + ds_root > sbi->max_bytes_per_attr) {
		/* Make root external. */
		err = -EOPNOTSUPP;
		goto out_free_re;
	}

	if (ds_root)
		mi_resize_attr(mi, attr, ds_root);

	/* Fill first entry (vcn will be set later). */
	e = (struct NTFS_DE *)(root + 1);
	memset(e, 0, sizeof(struct NTFS_DE));
	e->size = cpu_to_le16(sizeof(struct NTFS_DE) + sizeof(u64));
	e->flags = NTFS_IE_HAS_SUBNODES | NTFS_IE_LAST;

	hdr->flags = 1;
	hdr->used = hdr->total =
		cpu_to_le32(new_root_size - offsetof(struct INDEX_ROOT, ihdr));

	fnd->root_de = hdr_first_de(hdr);
	mi->dirty = true;

	/* Create alloc and bitmap attributes (if not). */
	err = run_is_empty(&indx->alloc_run) ?
		      indx_create_allocate(indx, ni, &new_vbn) :
		      indx_add_allocate(indx, ni, &new_vbn);

	/* Layout of record may be changed, so rescan root. */
	root = indx_get_root(indx, ni, &attr, &mi);
	if (!root) {
		/* Bug? */
		ntfs_set_state(sbi, NTFS_DIRTY_ERROR);
		err = -EINVAL;
		goto out_free_re;
	}

	if (err) {
		/* Restore root. */
		if (mi_resize_attr(mi, attr, -ds_root)) {
			memcpy(attr, a_root, asize);
		} else {
			/* Bug? */
			ntfs_set_state(sbi, NTFS_DIRTY_ERROR);
		}
		goto out_free_re;
	}

	e = (struct NTFS_DE *)(root + 1);
	*(__le64 *)(e + 1) = cpu_to_le64(new_vbn);
	mi->dirty = true;

	/* Now we can create/format the new buffer and copy the entries into. */
	n = indx_new(indx, ni, new_vbn, sub_vbn);
	if (IS_ERR(n)) {
		err = PTR_ERR(n);
		goto out_free_re;
	}

	hdr = &n->index->ihdr;
	hdr_used = le32_to_cpu(hdr->used);
	hdr_total = le32_to_cpu(hdr->total);

	/* Copy root entries into new buffer. */
	hdr_insert_head(hdr, re, to_move);

	/* Update bitmap attribute. */
	indx_mark_used(indx, ni, new_vbn >> indx->idx2vbn_bits);

	/* Check if we can insert new entry new index buffer. */
	if (hdr_used + new_de_size > hdr_total) {
		/*
		 * This occurs if MFT record is the same or bigger than index
		 * buffer. Move all root new index and have no space to add
		 * new entry classic case when MFT record is 1K and index
		 * buffer 4K the problem should not occurs.
		 */
		kfree(re);
		indx_write(indx, ni, n, 0);

		put_indx_node(n);
		fnd_clear(fnd);
		err = indx_insert_entry(indx, ni, new_de, ctx, fnd, undo);
		goto out_free_root;
	}

	/*
	 * Now root is a parent for new index buffer.
	 * Insert NewEntry a new buffer.
	 */
	e = hdr_insert_de(indx, hdr, new_de, NULL, ctx);
	if (!e) {
		err = -EINVAL;
		goto out_put_n;
	}
	fnd_push(fnd, n, e);

	/* Just write updates index into disk. */
	indx_write(indx, ni, n, 0);

	n = NULL;

out_put_n:
	put_indx_node(n);
out_free_re:
	kfree(re);
out_free_root:
	kfree(a_root);
	return err;
}

/*
 * indx_insert_into_buffer
 *
 * Attempt to insert an entry into an Index Allocation Buffer.
 * If necessary, it will split the buffer.
 */
static int
indx_insert_into_buffer(struct ntfs_index *indx, struct ntfs_inode *ni,
			struct INDEX_ROOT *root, const struct NTFS_DE *new_de,
			const void *ctx, int level, struct ntfs_fnd *fnd)
{
	int err;
	const struct NTFS_DE *sp;
	struct NTFS_DE *e, *de_t, *up_e;
	struct indx_node *n2;
	struct indx_node *n1 = fnd->nodes[level];
	struct INDEX_HDR *hdr1 = &n1->index->ihdr;
	struct INDEX_HDR *hdr2;
	u32 to_copy, used, used1;
	CLST new_vbn;
	__le64 t_vbn, *sub_vbn;
	u16 sp_size;
	void *hdr1_saved = NULL;

	/* Try the most easy case. */
	e = fnd->level - 1 == level ? fnd->de[level] : NULL;
	e = hdr_insert_de(indx, hdr1, new_de, e, ctx);
	fnd->de[level] = e;
	if (e) {
		/* Just write updated index into disk. */
		indx_write(indx, ni, n1, 0);
		return 0;
	}

	/*
	 * No space to insert into buffer. Split it.
	 * To split we:
	 *  - Save split point ('cause index buffers will be changed)
	 * - Allocate NewBuffer and copy all entries <= sp into new buffer
	 * - Remove all entries (sp including) from TargetBuffer
	 * - Insert NewEntry into left or right buffer (depending on sp <=>
	 *     NewEntry)
	 * - Insert sp into parent buffer (or root)
	 * - Make sp a parent for new buffer
	 */
	sp = hdr_find_split(hdr1);
	if (!sp)
		return -EINVAL;

	sp_size = le16_to_cpu(sp->size);
	up_e = kmalloc(sp_size + sizeof(u64), GFP_NOFS);
	if (!up_e)
		return -ENOMEM;
	memcpy(up_e, sp, sp_size);

	used1 = le32_to_cpu(hdr1->used);
	hdr1_saved = kmemdup(hdr1, used1, GFP_NOFS);
	if (!hdr1_saved) {
		err = -ENOMEM;
		goto out;
	}

	if (!hdr1->flags) {
		up_e->flags |= NTFS_IE_HAS_SUBNODES;
		up_e->size = cpu_to_le16(sp_size + sizeof(u64));
		sub_vbn = NULL;
	} else {
		t_vbn = de_get_vbn_le(up_e);
		sub_vbn = &t_vbn;
	}

	/* Allocate on disk a new index allocation buffer. */
	err = indx_add_allocate(indx, ni, &new_vbn);
	if (err)
		goto out;

	/* Allocate and format memory a new index buffer. */
	n2 = indx_new(indx, ni, new_vbn, sub_vbn);
	if (IS_ERR(n2)) {
		err = PTR_ERR(n2);
		goto out;
	}

	hdr2 = &n2->index->ihdr;

	/* Make sp a parent for new buffer. */
	de_set_vbn(up_e, new_vbn);

	/* Copy all the entries <= sp into the new buffer. */
	de_t = hdr_first_de(hdr1);
	to_copy = PtrOffset(de_t, sp);
	hdr_insert_head(hdr2, de_t, to_copy);

	/* Remove all entries (sp including) from hdr1. */
	used = used1 - to_copy - sp_size;
	memmove(de_t, Add2Ptr(sp, sp_size), used - le32_to_cpu(hdr1->de_off));
	hdr1->used = cpu_to_le32(used);

	/*
	 * Insert new entry into left or right buffer
	 * (depending on sp <=> new_de).
	 */
	hdr_insert_de(indx,
		      (*indx->cmp)(new_de + 1, le16_to_cpu(new_de->key_size),
				   up_e + 1, le16_to_cpu(up_e->key_size),
				   ctx) < 0 ?
			      hdr2 :
			      hdr1,
		      new_de, NULL, ctx);

	indx_mark_used(indx, ni, new_vbn >> indx->idx2vbn_bits);

	indx_write(indx, ni, n1, 0);
	indx_write(indx, ni, n2, 0);

	put_indx_node(n2);

	/*
	 * We've finished splitting everybody, so we are ready to
	 * insert the promoted entry into the parent.
	 */
	if (!level) {
		/* Insert in root. */
		err = indx_insert_into_root(indx, ni, up_e, NULL, ctx, fnd, 0);
	} else {
		/*
		 * The target buffer's parent is another index buffer.
		 * TODO: Remove recursion.
		 */
		err = indx_insert_into_buffer(indx, ni, root, up_e, ctx,
					      level - 1, fnd);
	}

	if (err) {
		/*
		 * Undo critical operations.
		 */
		indx_mark_free(indx, ni, new_vbn >> indx->idx2vbn_bits);
		memcpy(hdr1, hdr1_saved, used1);
		indx_write(indx, ni, n1, 0);
	}

out:
	kfree(up_e);
	kfree(hdr1_saved);

	return err;
}

/*
 * indx_insert_entry - Insert new entry into index.
 *
 * @undo - True if we undoing previous remove.
 */
int indx_insert_entry(struct ntfs_index *indx, struct ntfs_inode *ni,
		      const struct NTFS_DE *new_de, const void *ctx,
		      struct ntfs_fnd *fnd, bool undo)
{
	int err;
	int diff;
	struct NTFS_DE *e;
	struct ntfs_fnd *fnd_a = NULL;
	struct INDEX_ROOT *root;

	if (!fnd) {
		fnd_a = fnd_get();
		if (!fnd_a) {
			err = -ENOMEM;
			goto out1;
		}
		fnd = fnd_a;
	}

	root = indx_get_root(indx, ni, NULL, NULL);
	if (!root) {
		err = -EINVAL;
		goto out;
	}

	if (fnd_is_empty(fnd)) {
		/*
		 * Find the spot the tree where we want to
		 * insert the new entry.
		 */
		err = indx_find(indx, ni, root, new_de + 1,
				le16_to_cpu(new_de->key_size), ctx, &diff, &e,
				fnd);
		if (err)
			goto out;

		if (!diff) {
			err = -EEXIST;
			goto out;
		}
	}

	if (!fnd->level) {
		/*
		 * The root is also a leaf, so we'll insert the
		 * new entry into it.
		 */
		err = indx_insert_into_root(indx, ni, new_de, fnd->root_de, ctx,
					    fnd, undo);
	} else {
		/*
		 * Found a leaf buffer, so we'll insert the new entry into it.
		 */
		err = indx_insert_into_buffer(indx, ni, root, new_de, ctx,
					      fnd->level - 1, fnd);
	}

out:
	fnd_put(fnd_a);
out1:
	return err;
}

/*
 * indx_find_buffer - Locate a buffer from the tree.
 */
static struct indx_node *indx_find_buffer(struct ntfs_index *indx,
					  struct ntfs_inode *ni,
					  const struct INDEX_ROOT *root,
					  __le64 vbn, struct indx_node *n)
{
	int err;
	const struct NTFS_DE *e;
	struct indx_node *r;
	const struct INDEX_HDR *hdr = n ? &n->index->ihdr : &root->ihdr;

	/* Step 1: Scan one level. */
	for (e = hdr_first_de(hdr);; e = hdr_next_de(hdr, e)) {
		if (!e)
			return ERR_PTR(-EINVAL);

		if (de_has_vcn(e) && vbn == de_get_vbn_le(e))
			return n;

		if (de_is_last(e))
			break;
	}

	/* Step2: Do recursion. */
	e = Add2Ptr(hdr, le32_to_cpu(hdr->de_off));
	for (;;) {
		if (de_has_vcn_ex(e)) {
			err = indx_read(indx, ni, de_get_vbn(e), &n);
			if (err)
				return ERR_PTR(err);

			r = indx_find_buffer(indx, ni, root, vbn, n);
			if (r)
				return r;
		}

		if (de_is_last(e))
			break;

		e = Add2Ptr(e, le16_to_cpu(e->size));
	}

	return NULL;
}

/*
 * indx_shrink - Deallocate unused tail indexes.
 */
static int indx_shrink(struct ntfs_index *indx, struct ntfs_inode *ni,
		       size_t bit)
{
	int err = 0;
	u64 bpb, new_data;
	size_t nbits;
	struct ATTRIB *b;
	struct ATTR_LIST_ENTRY *le = NULL;
	const struct INDEX_NAMES *in = &s_index_names[indx->type];

	b = ni_find_attr(ni, NULL, &le, ATTR_BITMAP, in->name, in->name_len,
			 NULL, NULL);

	if (!b)
		return -ENOENT;

	if (!b->non_res) {
		unsigned long pos;
		const unsigned long *bm = resident_data(b);

		nbits = (size_t)le32_to_cpu(b->res.data_size) * 8;

		if (bit >= nbits)
			return 0;

		pos = find_next_bit_le(bm, nbits, bit);
		if (pos < nbits)
			return 0;
	} else {
		size_t used = MINUS_ONE_T;

		nbits = le64_to_cpu(b->nres.data_size) * 8;

		if (bit >= nbits)
			return 0;

		err = scan_nres_bitmap(ni, b, indx, bit, &scan_for_used, &used);
		if (err)
			return err;

		if (used != MINUS_ONE_T)
			return 0;
	}

	new_data = (u64)bit << indx->index_bits;

	err = attr_set_size(ni, ATTR_ALLOC, in->name, in->name_len,
			    &indx->alloc_run, new_data, &new_data, false, NULL);
	if (err)
		return err;

	if (in->name == I30_NAME)
		ni->vfs_inode.i_size = new_data;

	bpb = bitmap_size(bit);
	if (bpb * 8 == nbits)
		return 0;

	err = attr_set_size(ni, ATTR_BITMAP, in->name, in->name_len,
			    &indx->bitmap_run, bpb, &bpb, false, NULL);

	return err;
}

static int indx_free_children(struct ntfs_index *indx, struct ntfs_inode *ni,
			      const struct NTFS_DE *e, bool trim)
{
	int err;
	struct indx_node *n = NULL;
	struct INDEX_HDR *hdr;
	CLST vbn = de_get_vbn(e);
	size_t i;

	err = indx_read(indx, ni, vbn, &n);
	if (err)
		return err;

	hdr = &n->index->ihdr;
	/* First, recurse into the children, if any. */
	if (hdr_has_subnode(hdr)) {
		for (e = hdr_first_de(hdr); e; e = hdr_next_de(hdr, e)) {
			indx_free_children(indx, ni, e, false);
			if (de_is_last(e))
				break;
		}
	}

	put_indx_node(n);

	i = vbn >> indx->idx2vbn_bits;
	/*
	 * We've gotten rid of the children; add this buffer to the free list.
	 */
	indx_mark_free(indx, ni, i);

	if (!trim)
		return 0;

	/*
	 * If there are no used indexes after current free index
	 * then we can truncate allocation and bitmap.
	 * Use bitmap to estimate the case.
	 */
	indx_shrink(indx, ni, i + 1);
	return 0;
}

/*
 * indx_get_entry_to_replace
 *
 * Find a replacement entry for a deleted entry.
 * Always returns a node entry:
 * NTFS_IE_HAS_SUBNODES is set the flags and the size includes the sub_vcn.
 */
static int indx_get_entry_to_replace(struct ntfs_index *indx,
				     struct ntfs_inode *ni,
				     const struct NTFS_DE *de_next,
				     struct NTFS_DE **de_to_replace,
				     struct ntfs_fnd *fnd)
{
	int err;
	int level = -1;
	CLST vbn;
	struct NTFS_DE *e, *te, *re;
	struct indx_node *n;
	struct INDEX_BUFFER *ib;

	*de_to_replace = NULL;

	/* Find first leaf entry down from de_next. */
	vbn = de_get_vbn(de_next);
	for (;;) {
		n = NULL;
		err = indx_read(indx, ni, vbn, &n);
		if (err)
			goto out;

		e = hdr_first_de(&n->index->ihdr);
		fnd_push(fnd, n, e);

		if (!de_is_last(e)) {
			/*
			 * This buffer is non-empty, so its first entry
			 * could be used as the replacement entry.
			 */
			level = fnd->level - 1;
		}

		if (!de_has_vcn(e))
			break;

		/* This buffer is a node. Continue to go down. */
		vbn = de_get_vbn(e);
	}

	if (level == -1)
		goto out;

	n = fnd->nodes[level];
	te = hdr_first_de(&n->index->ihdr);
	/* Copy the candidate entry into the replacement entry buffer. */
	re = kmalloc(le16_to_cpu(te->size) + sizeof(u64), GFP_NOFS);
	if (!re) {
		err = -ENOMEM;
		goto out;
	}

	*de_to_replace = re;
	memcpy(re, te, le16_to_cpu(te->size));

	if (!de_has_vcn(re)) {
		/*
		 * The replacement entry we found doesn't have a sub_vcn.
		 * increase its size to hold one.
		 */
		le16_add_cpu(&re->size, sizeof(u64));
		re->flags |= NTFS_IE_HAS_SUBNODES;
	} else {
		/*
		 * The replacement entry we found was a node entry, which
		 * means that all its child buffers are empty. Return them
		 * to the free pool.
		 */
		indx_free_children(indx, ni, te, true);
	}

	/*
	 * Expunge the replacement entry from its former location,
	 * and then write that buffer.
	 */
	ib = n->index;
	e = hdr_delete_de(&ib->ihdr, te);

	fnd->de[level] = e;
	indx_write(indx, ni, n, 0);

	if (ib_is_leaf(ib) && ib_is_empty(ib)) {
		/* An empty leaf. */
		return 0;
	}

out:
	fnd_clear(fnd);
	return err;
}

/*
 * indx_delete_entry - Delete an entry from the index.
 */
int indx_delete_entry(struct ntfs_index *indx, struct ntfs_inode *ni,
		      const void *key, u32 key_len, const void *ctx)
{
	int err, diff;
	struct INDEX_ROOT *root;
	struct INDEX_HDR *hdr;
	struct ntfs_fnd *fnd, *fnd2;
	struct INDEX_BUFFER *ib;
	struct NTFS_DE *e, *re, *next, *prev, *me;
	struct indx_node *n, *n2d = NULL;
	__le64 sub_vbn;
	int level, level2;
	struct ATTRIB *attr;
	struct mft_inode *mi;
	u32 e_size, root_size, new_root_size;
	size_t trim_bit;
	const struct INDEX_NAMES *in;

	fnd = fnd_get();
	if (!fnd) {
		err = -ENOMEM;
		goto out2;
	}

	fnd2 = fnd_get();
	if (!fnd2) {
		err = -ENOMEM;
		goto out1;
	}

	root = indx_get_root(indx, ni, &attr, &mi);
	if (!root) {
		err = -EINVAL;
		goto out;
	}

	/* Locate the entry to remove. */
	err = indx_find(indx, ni, root, key, key_len, ctx, &diff, &e, fnd);
	if (err)
		goto out;

	if (!e || diff) {
		err = -ENOENT;
		goto out;
	}

	level = fnd->level;

	if (level) {
		n = fnd->nodes[level - 1];
		e = fnd->de[level - 1];
		ib = n->index;
		hdr = &ib->ihdr;
	} else {
		hdr = &root->ihdr;
		e = fnd->root_de;
		n = NULL;
	}

	e_size = le16_to_cpu(e->size);

	if (!de_has_vcn_ex(e)) {
		/* The entry to delete is a leaf, so we can just rip it out. */
		hdr_delete_de(hdr, e);

		if (!level) {
			hdr->total = hdr->used;

			/* Shrink resident root attribute. */
			mi_resize_attr(mi, attr, 0 - e_size);
			goto out;
		}

		indx_write(indx, ni, n, 0);

		/*
		 * Check to see if removing that entry made
		 * the leaf empty.
		 */
		if (ib_is_leaf(ib) && ib_is_empty(ib)) {
			fnd_pop(fnd);
			fnd_push(fnd2, n, e);
		}
	} else {
		/*
		 * The entry we wish to delete is a node buffer, so we
		 * have to find a replacement for it.
		 */
		next = de_get_next(e);

		err = indx_get_entry_to_replace(indx, ni, next, &re, fnd2);
		if (err)
			goto out;

		if (re) {
			de_set_vbn_le(re, de_get_vbn_le(e));
			hdr_delete_de(hdr, e);

			err = level ? indx_insert_into_buffer(indx, ni, root,
							      re, ctx,
							      fnd->level - 1,
							      fnd) :
				      indx_insert_into_root(indx, ni, re, e,
							    ctx, fnd, 0);
			kfree(re);

			if (err)
				goto out;
		} else {
			/*
			 * There is no replacement for the current entry.
			 * This means that the subtree rooted at its node
			 * is empty, and can be deleted, which turn means
			 * that the node can just inherit the deleted
			 * entry sub_vcn.
			 */
			indx_free_children(indx, ni, next, true);

			de_set_vbn_le(next, de_get_vbn_le(e));
			hdr_delete_de(hdr, e);
			if (level) {
				indx_write(indx, ni, n, 0);
			} else {
				hdr->total = hdr->used;

				/* Shrink resident root attribute. */
				mi_resize_attr(mi, attr, 0 - e_size);
			}
		}
	}

	/* Delete a branch of tree. */
	if (!fnd2 || !fnd2->level)
		goto out;

	/* Reinit root 'cause it can be changed. */
	root = indx_get_root(indx, ni, &attr, &mi);
	if (!root) {
		err = -EINVAL;
		goto out;
	}

	n2d = NULL;
	sub_vbn = fnd2->nodes[0]->index->vbn;
	level2 = 0;
	level = fnd->level;

	hdr = level ? &fnd->nodes[level - 1]->index->ihdr : &root->ihdr;

	/* Scan current level. */
	for (e = hdr_first_de(hdr);; e = hdr_next_de(hdr, e)) {
		if (!e) {
			err = -EINVAL;
			goto out;
		}

		if (de_has_vcn(e) && sub_vbn == de_get_vbn_le(e))
			break;

		if (de_is_last(e)) {
			e = NULL;
			break;
		}
	}

	if (!e) {
		/* Do slow search from root. */
		struct indx_node *in;

		fnd_clear(fnd);

		in = indx_find_buffer(indx, ni, root, sub_vbn, NULL);
		if (IS_ERR(in)) {
			err = PTR_ERR(in);
			goto out;
		}

		if (in)
			fnd_push(fnd, in, NULL);
	}

	/* Merge fnd2 -> fnd. */
	for (level = 0; level < fnd2->level; level++) {
		fnd_push(fnd, fnd2->nodes[level], fnd2->de[level]);
		fnd2->nodes[level] = NULL;
	}
	fnd2->level = 0;

	hdr = NULL;
	for (level = fnd->level; level; level--) {
		struct indx_node *in = fnd->nodes[level - 1];

		ib = in->index;
		if (ib_is_empty(ib)) {
			sub_vbn = ib->vbn;
		} else {
			hdr = &ib->ihdr;
			n2d = in;
			level2 = level;
			break;
		}
	}

	if (!hdr)
		hdr = &root->ihdr;

	e = hdr_first_de(hdr);
	if (!e) {
		err = -EINVAL;
		goto out;
	}

	if (hdr != &root->ihdr || !de_is_last(e)) {
		prev = NULL;
		while (!de_is_last(e)) {
			if (de_has_vcn(e) && sub_vbn == de_get_vbn_le(e))
				break;
			prev = e;
			e = hdr_next_de(hdr, e);
			if (!e) {
				err = -EINVAL;
				goto out;
			}
		}

		if (sub_vbn != de_get_vbn_le(e)) {
			/*
			 * Didn't find the parent entry, although this buffer
			 * is the parent trail. Something is corrupt.
			 */
			err = -EINVAL;
			goto out;
		}

		if (de_is_last(e)) {
			/*
			 * Since we can't remove the end entry, we'll remove
			 * its predecessor instead. This means we have to
			 * transfer the predecessor's sub_vcn to the end entry.
			 * Note: This index block is not empty, so the
			 * predecessor must exist.
			 */
			if (!prev) {
				err = -EINVAL;
				goto out;
			}

			if (de_has_vcn(prev)) {
				de_set_vbn_le(e, de_get_vbn_le(prev));
			} else if (de_has_vcn(e)) {
				le16_sub_cpu(&e->size, sizeof(u64));
				e->flags &= ~NTFS_IE_HAS_SUBNODES;
				le32_sub_cpu(&hdr->used, sizeof(u64));
			}
			e = prev;
		}

		/*
		 * Copy the current entry into a temporary buffer (stripping
		 * off its down-pointer, if any) and delete it from the current
		 * buffer or root, as appropriate.
		 */
		e_size = le16_to_cpu(e->size);
		me = kmemdup(e, e_size, GFP_NOFS);
		if (!me) {
			err = -ENOMEM;
			goto out;
		}

		if (de_has_vcn(me)) {
			me->flags &= ~NTFS_IE_HAS_SUBNODES;
			le16_sub_cpu(&me->size, sizeof(u64));
		}

		hdr_delete_de(hdr, e);

		if (hdr == &root->ihdr) {
			level = 0;
			hdr->total = hdr->used;

			/* Shrink resident root attribute. */
			mi_resize_attr(mi, attr, 0 - e_size);
		} else {
			indx_write(indx, ni, n2d, 0);
			level = level2;
		}

		/* Mark unused buffers as free. */
		trim_bit = -1;
		for (; level < fnd->level; level++) {
			ib = fnd->nodes[level]->index;
			if (ib_is_empty(ib)) {
				size_t k = le64_to_cpu(ib->vbn) >>
					   indx->idx2vbn_bits;

				indx_mark_free(indx, ni, k);
				if (k < trim_bit)
					trim_bit = k;
			}
		}

		fnd_clear(fnd);
		/*fnd->root_de = NULL;*/

		/*
		 * Re-insert the entry into the tree.
		 * Find the spot the tree where we want to insert the new entry.
		 */
		err = indx_insert_entry(indx, ni, me, ctx, fnd, 0);
		kfree(me);
		if (err)
			goto out;

		if (trim_bit != -1)
			indx_shrink(indx, ni, trim_bit);
	} else {
		/*
		 * This tree needs to be collapsed down to an empty root.
		 * Recreate the index root as an empty leaf and free all
		 * the bits the index allocation bitmap.
		 */
		fnd_clear(fnd);
		fnd_clear(fnd2);

		in = &s_index_names[indx->type];

		err = attr_set_size(ni, ATTR_ALLOC, in->name, in->name_len,
				    &indx->alloc_run, 0, NULL, false, NULL);
		if (in->name == I30_NAME)
			ni->vfs_inode.i_size = 0;

		err = ni_remove_attr(ni, ATTR_ALLOC, in->name, in->name_len,
				     false, NULL);
		run_close(&indx->alloc_run);

		err = attr_set_size(ni, ATTR_BITMAP, in->name, in->name_len,
				    &indx->bitmap_run, 0, NULL, false, NULL);
		err = ni_remove_attr(ni, ATTR_BITMAP, in->name, in->name_len,
				     false, NULL);
		run_close(&indx->bitmap_run);

		root = indx_get_root(indx, ni, &attr, &mi);
		if (!root) {
			err = -EINVAL;
			goto out;
		}

		root_size = le32_to_cpu(attr->res.data_size);
		new_root_size =
			sizeof(struct INDEX_ROOT) + sizeof(struct NTFS_DE);

		if (new_root_size != root_size &&
		    !mi_resize_attr(mi, attr, new_root_size - root_size)) {
			err = -EINVAL;
			goto out;
		}

		/* Fill first entry. */
		e = (struct NTFS_DE *)(root + 1);
		e->ref.low = 0;
		e->ref.high = 0;
		e->ref.seq = 0;
		e->size = cpu_to_le16(sizeof(struct NTFS_DE));
		e->flags = NTFS_IE_LAST; // 0x02
		e->key_size = 0;
		e->res = 0;

		hdr = &root->ihdr;
		hdr->flags = 0;
		hdr->used = hdr->total = cpu_to_le32(
			new_root_size - offsetof(struct INDEX_ROOT, ihdr));
		mi->dirty = true;
	}

out:
	fnd_put(fnd2);
out1:
	fnd_put(fnd);
out2:
	return err;
}

/*
 * Update duplicated information in directory entry
 * 'dup' - info from MFT record
 */
int indx_update_dup(struct ntfs_inode *ni, struct ntfs_sb_info *sbi,
		    const struct ATTR_FILE_NAME *fname,
		    const struct NTFS_DUP_INFO *dup, int sync)
{
	int err, diff;
	struct NTFS_DE *e = NULL;
	struct ATTR_FILE_NAME *e_fname;
	struct ntfs_fnd *fnd;
	struct INDEX_ROOT *root;
	struct mft_inode *mi;
	struct ntfs_index *indx = &ni->dir;

	fnd = fnd_get();
	if (!fnd)
		return -ENOMEM;

	root = indx_get_root(indx, ni, NULL, &mi);
	if (!root) {
		err = -EINVAL;
		goto out;
	}

	/* Find entry in directory. */
	err = indx_find(indx, ni, root, fname, fname_full_size(fname), sbi,
			&diff, &e, fnd);
	if (err)
		goto out;

	if (!e) {
		err = -EINVAL;
		goto out;
	}

	if (diff) {
		err = -EINVAL;
		goto out;
	}

	e_fname = (struct ATTR_FILE_NAME *)(e + 1);

	if (!memcmp(&e_fname->dup, dup, sizeof(*dup))) {
		/*
		 * Nothing to update in index! Try to avoid this call.
		 */
		goto out;
	}

	memcpy(&e_fname->dup, dup, sizeof(*dup));

	if (fnd->level) {
		/* Directory entry in index. */
		err = indx_write(indx, ni, fnd->nodes[fnd->level - 1], sync);
	} else {
		/* Directory entry in directory MFT record. */
		mi->dirty = true;
		if (sync)
			err = mi_write(mi, 1);
		else
			mark_inode_dirty(&ni->vfs_inode);
	}

out:
	fnd_put(fnd);
	return err;
}<|MERGE_RESOLUTION|>--- conflicted
+++ resolved
@@ -1106,12 +1106,8 @@
 	}
 
 	/* check for index header length */
-<<<<<<< HEAD
-	if (offsetof(struct INDEX_BUFFER, ihdr) + ib->ihdr.used > bytes) {
-=======
 	if (offsetof(struct INDEX_BUFFER, ihdr) + le32_to_cpu(ib->ihdr.used) >
 	    bytes) {
->>>>>>> 98817289
 		err = -EINVAL;
 		goto out;
 	}
