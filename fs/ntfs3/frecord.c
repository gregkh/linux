--- conflicted
+++ resolved
@@ -1958,10 +1958,6 @@
 	if (end > alloc_size)
 		end = alloc_size;
 
-<<<<<<< HEAD
-
-=======
->>>>>>> 4e3ac415
 	while (vbo < end) {
 		if (idx == -1) {
 			ok = run_lookup_entry(&run, vcn, &lcn, &clen, &idx);
