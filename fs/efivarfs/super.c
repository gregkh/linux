// SPDX-License-Identifier: GPL-2.0-only
/*
 * Copyright (C) 2012 Red Hat, Inc.
 * Copyright (C) 2012 Jeremy Kerr <jeremy.kerr@canonical.com>
 */

#include <linux/ctype.h>
#include <linux/efi.h>
#include <linux/fs.h>
#include <linux/fs_context.h>
#include <linux/fs_parser.h>
#include <linux/module.h>
#include <linux/pagemap.h>
#include <linux/ucs2_string.h>
#include <linux/slab.h>
#include <linux/magic.h>
#include <linux/statfs.h>
<<<<<<< HEAD
=======
#include <linux/notifier.h>
>>>>>>> a6ad5510
#include <linux/printk.h>

#include "internal.h"

static int efivarfs_ops_notifier(struct notifier_block *nb, unsigned long event,
				 void *data)
{
	struct efivarfs_fs_info *sfi = container_of(nb, struct efivarfs_fs_info, nb);

	switch (event) {
	case EFIVAR_OPS_RDONLY:
		sfi->sb->s_flags |= SB_RDONLY;
		break;
	case EFIVAR_OPS_RDWR:
		sfi->sb->s_flags &= ~SB_RDONLY;
		break;
	default:
		return NOTIFY_DONE;
	}

	return NOTIFY_OK;
}

static void efivarfs_evict_inode(struct inode *inode)
{
	clear_inode(inode);
}

static int efivarfs_show_options(struct seq_file *m, struct dentry *root)
{
	struct super_block *sb = root->d_sb;
	struct efivarfs_fs_info *sbi = sb->s_fs_info;
	struct efivarfs_mount_opts *opts = &sbi->mount_opts;

	if (!uid_eq(opts->uid, GLOBAL_ROOT_UID))
		seq_printf(m, ",uid=%u",
				from_kuid_munged(&init_user_ns, opts->uid));
	if (!gid_eq(opts->gid, GLOBAL_ROOT_GID))
		seq_printf(m, ",gid=%u",
				from_kgid_munged(&init_user_ns, opts->gid));
	return 0;
}

static int efivarfs_statfs(struct dentry *dentry, struct kstatfs *buf)
{
	const u32 attr = EFI_VARIABLE_NON_VOLATILE |
			 EFI_VARIABLE_BOOTSERVICE_ACCESS |
			 EFI_VARIABLE_RUNTIME_ACCESS;
	u64 storage_space, remaining_space, max_variable_size;
	u64 id = huge_encode_dev(dentry->d_sb->s_dev);
	efi_status_t status;

	/* Some UEFI firmware does not implement QueryVariableInfo() */
	storage_space = remaining_space = 0;
	if (efi_rt_services_supported(EFI_RT_SUPPORTED_QUERY_VARIABLE_INFO)) {
		status = efivar_query_variable_info(attr, &storage_space,
						    &remaining_space,
						    &max_variable_size);
		if (status != EFI_SUCCESS && status != EFI_UNSUPPORTED)
			pr_warn_ratelimited("query_variable_info() failed: 0x%lx\n",
					    status);
	}

	/*
	 * This is not a normal filesystem, so no point in pretending it has a block
	 * size; we declare f_bsize to 1, so that we can then report the exact value
	 * sent by EFI QueryVariableInfo in f_blocks and f_bfree
	 */
	buf->f_bsize	= 1;
	buf->f_namelen	= NAME_MAX;
	buf->f_blocks	= storage_space;
	buf->f_bfree	= remaining_space;
	buf->f_type	= dentry->d_sb->s_magic;
	buf->f_fsid	= u64_to_fsid(id);

	/*
	 * In f_bavail we declare the free space that the kernel will allow writing
	 * when the storage_paranoia x86 quirk is active. To use more, users
	 * should boot the kernel with efi_no_storage_paranoia.
	 */
	if (remaining_space > efivar_reserved_space())
		buf->f_bavail = remaining_space - efivar_reserved_space();
	else
		buf->f_bavail = 0;

	return 0;
}
static const struct super_operations efivarfs_ops = {
	.statfs = efivarfs_statfs,
	.drop_inode = generic_delete_inode,
	.evict_inode = efivarfs_evict_inode,
	.show_options = efivarfs_show_options,
};

/*
 * Compare two efivarfs file names.
 *
 * An efivarfs filename is composed of two parts,
 *
 *	1. A case-sensitive variable name
 *	2. A case-insensitive GUID
 *
 * So we need to perform a case-sensitive match on part 1 and a
 * case-insensitive match on part 2.
 */
static int efivarfs_d_compare(const struct dentry *dentry,
			      unsigned int len, const char *str,
			      const struct qstr *name)
{
	int guid = len - EFI_VARIABLE_GUID_LEN;

	if (name->len != len)
		return 1;

	/* Case-sensitive compare for the variable name */
	if (memcmp(str, name->name, guid))
		return 1;

	/* Case-insensitive compare for the GUID */
	return strncasecmp(name->name + guid, str + guid, EFI_VARIABLE_GUID_LEN);
}

static int efivarfs_d_hash(const struct dentry *dentry, struct qstr *qstr)
{
	unsigned long hash = init_name_hash(dentry);
	const unsigned char *s = qstr->name;
	unsigned int len = qstr->len;

	while (len-- > EFI_VARIABLE_GUID_LEN)
		hash = partial_name_hash(*s++, hash);

	/* GUID is case-insensitive. */
	while (len--)
		hash = partial_name_hash(tolower(*s++), hash);

	qstr->hash = end_name_hash(hash);
	return 0;
}

static const struct dentry_operations efivarfs_d_ops = {
	.d_compare = efivarfs_d_compare,
	.d_hash = efivarfs_d_hash,
	.d_delete = always_delete_dentry,
};

static struct dentry *efivarfs_alloc_dentry(struct dentry *parent, char *name)
{
	struct dentry *d;
	struct qstr q;
	int err;

	q.name = name;
	q.len = strlen(name);

	err = efivarfs_d_hash(parent, &q);
	if (err)
		return ERR_PTR(err);

	d = d_alloc(parent, &q);
	if (d)
		return d;

	return ERR_PTR(-ENOMEM);
}

static int efivarfs_callback(efi_char16_t *name16, efi_guid_t vendor,
			     unsigned long name_size, void *data,
			     struct list_head *list)
{
	struct super_block *sb = (struct super_block *)data;
	struct efivar_entry *entry;
	struct inode *inode = NULL;
	struct dentry *dentry, *root = sb->s_root;
	unsigned long size = 0;
	char *name;
	int len;
	int err = -ENOMEM;
	bool is_removable = false;

	if (guid_equal(&vendor, &LINUX_EFI_RANDOM_SEED_TABLE_GUID))
		return 0;

	entry = kzalloc(sizeof(*entry), GFP_KERNEL);
	if (!entry)
		return err;

	memcpy(entry->var.VariableName, name16, name_size);
	memcpy(&(entry->var.VendorGuid), &vendor, sizeof(efi_guid_t));

	len = ucs2_utf8size(entry->var.VariableName);

	/* name, plus '-', plus GUID, plus NUL*/
	name = kmalloc(len + 1 + EFI_VARIABLE_GUID_LEN + 1, GFP_KERNEL);
	if (!name)
		goto fail;

	ucs2_as_utf8(name, entry->var.VariableName, len);

	if (efivar_variable_is_removable(entry->var.VendorGuid, name, len))
		is_removable = true;

	name[len] = '-';

	efi_guid_to_str(&entry->var.VendorGuid, name + len + 1);

	name[len + EFI_VARIABLE_GUID_LEN+1] = '\0';

	/* replace invalid slashes like kobject_set_name_vargs does for /sys/firmware/efi/vars. */
	strreplace(name, '/', '!');

	inode = efivarfs_get_inode(sb, d_inode(root), S_IFREG | 0644, 0,
				   is_removable);
	if (!inode)
		goto fail_name;

	dentry = efivarfs_alloc_dentry(root, name);
	if (IS_ERR(dentry)) {
		err = PTR_ERR(dentry);
		goto fail_inode;
	}

	__efivar_entry_get(entry, NULL, &size, NULL);
	__efivar_entry_add(entry, list);

	/* copied by the above to local storage in the dentry. */
	kfree(name);

	inode_lock(inode);
	inode->i_private = entry;
	i_size_write(inode, size + sizeof(entry->var.Attributes));
	inode_unlock(inode);
	d_add(dentry, inode);

	return 0;

fail_inode:
	iput(inode);
fail_name:
	kfree(name);
fail:
	kfree(entry);
	return err;
}

static int efivarfs_destroy(struct efivar_entry *entry, void *data)
{
	efivar_entry_remove(entry);
	kfree(entry);
	return 0;
}

enum {
	Opt_uid, Opt_gid,
};

static const struct fs_parameter_spec efivarfs_parameters[] = {
	fsparam_uid("uid", Opt_uid),
	fsparam_gid("gid", Opt_gid),
	{},
};

static int efivarfs_parse_param(struct fs_context *fc, struct fs_parameter *param)
{
	struct efivarfs_fs_info *sbi = fc->s_fs_info;
	struct efivarfs_mount_opts *opts = &sbi->mount_opts;
	struct fs_parse_result result;
	int opt;

	opt = fs_parse(fc, efivarfs_parameters, param, &result);
	if (opt < 0)
		return opt;

	switch (opt) {
	case Opt_uid:
		opts->uid = result.uid;
		break;
	case Opt_gid:
		opts->gid = result.gid;
		break;
	default:
		return -EINVAL;
	}

	return 0;
}

static int efivarfs_fill_super(struct super_block *sb, struct fs_context *fc)
{
	struct efivarfs_fs_info *sfi = sb->s_fs_info;
	struct inode *inode = NULL;
	struct dentry *root;
	int err;

	sb->s_maxbytes          = MAX_LFS_FILESIZE;
	sb->s_blocksize         = PAGE_SIZE;
	sb->s_blocksize_bits    = PAGE_SHIFT;
	sb->s_magic             = EFIVARFS_MAGIC;
	sb->s_op                = &efivarfs_ops;
	sb->s_d_op		= &efivarfs_d_ops;
	sb->s_time_gran         = 1;

	if (!efivar_supports_writes())
		sb->s_flags |= SB_RDONLY;

	inode = efivarfs_get_inode(sb, NULL, S_IFDIR | 0755, 0, true);
	if (!inode)
		return -ENOMEM;
	inode->i_op = &efivarfs_dir_inode_operations;

	root = d_make_root(inode);
	sb->s_root = root;
	if (!root)
		return -ENOMEM;

	sfi->sb = sb;
	sfi->nb.notifier_call = efivarfs_ops_notifier;
	err = blocking_notifier_chain_register(&efivar_ops_nh, &sfi->nb);
	if (err)
		return err;

	return efivar_init(efivarfs_callback, sb, &sfi->efivarfs_list);
}

static int efivarfs_get_tree(struct fs_context *fc)
{
	return get_tree_single(fc, efivarfs_fill_super);
}

static int efivarfs_reconfigure(struct fs_context *fc)
{
	if (!efivar_supports_writes() && !(fc->sb_flags & SB_RDONLY)) {
		pr_err("Firmware does not support SetVariableRT. Can not remount with rw\n");
		return -EINVAL;
	}

	return 0;
}

static const struct fs_context_operations efivarfs_context_ops = {
	.get_tree	= efivarfs_get_tree,
<<<<<<< HEAD
=======
	.parse_param	= efivarfs_parse_param,
>>>>>>> a6ad5510
	.reconfigure	= efivarfs_reconfigure,
};

static int efivarfs_init_fs_context(struct fs_context *fc)
{
	struct efivarfs_fs_info *sfi;

	if (!efivar_is_available())
		return -EOPNOTSUPP;

	sfi = kzalloc(sizeof(*sfi), GFP_KERNEL);
	if (!sfi)
		return -ENOMEM;

	INIT_LIST_HEAD(&sfi->efivarfs_list);

	sfi->mount_opts.uid = GLOBAL_ROOT_UID;
	sfi->mount_opts.gid = GLOBAL_ROOT_GID;

	fc->s_fs_info = sfi;
	fc->ops = &efivarfs_context_ops;
	return 0;
}

static void efivarfs_kill_sb(struct super_block *sb)
{
	struct efivarfs_fs_info *sfi = sb->s_fs_info;
<<<<<<< HEAD

	kill_litter_super(sb);
=======
>>>>>>> a6ad5510

	blocking_notifier_chain_unregister(&efivar_ops_nh, &sfi->nb);
	kill_litter_super(sb);

	/* Remove all entries and destroy */
<<<<<<< HEAD
	efivar_entry_iter(efivarfs_destroy, &efivarfs_list, NULL);
=======
	efivar_entry_iter(efivarfs_destroy, &sfi->efivarfs_list, NULL);
>>>>>>> a6ad5510
	kfree(sfi);
}

static struct file_system_type efivarfs_type = {
	.owner   = THIS_MODULE,
	.name    = "efivarfs",
	.init_fs_context = efivarfs_init_fs_context,
	.kill_sb = efivarfs_kill_sb,
	.parameters = efivarfs_parameters,
};

static __init int efivarfs_init(void)
{
	return register_filesystem(&efivarfs_type);
}

static __exit void efivarfs_exit(void)
{
	unregister_filesystem(&efivarfs_type);
}

MODULE_AUTHOR("Matthew Garrett, Jeremy Kerr");
MODULE_DESCRIPTION("EFI Variable Filesystem");
MODULE_LICENSE("GPL");
MODULE_ALIAS_FS("efivarfs");

module_init(efivarfs_init);
module_exit(efivarfs_exit);<|MERGE_RESOLUTION|>--- conflicted
+++ resolved
@@ -15,10 +15,7 @@
 #include <linux/slab.h>
 #include <linux/magic.h>
 #include <linux/statfs.h>
-<<<<<<< HEAD
-=======
 #include <linux/notifier.h>
->>>>>>> a6ad5510
 #include <linux/printk.h>
 
 #include "internal.h"
@@ -359,10 +356,7 @@
 
 static const struct fs_context_operations efivarfs_context_ops = {
 	.get_tree	= efivarfs_get_tree,
-<<<<<<< HEAD
-=======
 	.parse_param	= efivarfs_parse_param,
->>>>>>> a6ad5510
 	.reconfigure	= efivarfs_reconfigure,
 };
 
@@ -390,21 +384,12 @@
 static void efivarfs_kill_sb(struct super_block *sb)
 {
 	struct efivarfs_fs_info *sfi = sb->s_fs_info;
-<<<<<<< HEAD
-
-	kill_litter_super(sb);
-=======
->>>>>>> a6ad5510
 
 	blocking_notifier_chain_unregister(&efivar_ops_nh, &sfi->nb);
 	kill_litter_super(sb);
 
 	/* Remove all entries and destroy */
-<<<<<<< HEAD
-	efivar_entry_iter(efivarfs_destroy, &efivarfs_list, NULL);
-=======
 	efivar_entry_iter(efivarfs_destroy, &sfi->efivarfs_list, NULL);
->>>>>>> a6ad5510
 	kfree(sfi);
 }
 
