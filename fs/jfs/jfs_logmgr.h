/* SPDX-License-Identifier: GPL-2.0-or-later */
/*
 *   Copyright (C) International Business Machines Corp., 2000-2004
 *   Portions Copyright (C) Christoph Hellwig, 2001-2002
 */
#ifndef	_H_JFS_LOGMGR
#define _H_JFS_LOGMGR

#include <linux/uuid.h>

#include "jfs_filsys.h"
#include "jfs_lock.h"

/*
 *	log manager configuration parameters
 */

/* log page size */
#define	LOGPSIZE	4096
#define	L2LOGPSIZE	12

#define LOGPAGES	16	/* Log pages per mounted file system */

/*
 *	log logical volume
 *
 * a log is used to make the commit operation on journalled
 * files within the same logical volume group atomic.
 * a log is implemented with a logical volume.
 * there is one log per logical volume group.
 *
 * block 0 of the log logical volume is not used (ipl etc).
 * block 1 contains a log "superblock" and is used by logFormat(),
 * lmLogInit(), lmLogShutdown(), and logRedo() to record status
 * of the log but is not otherwise used during normal processing.
 * blocks 2 - (N-1) are used to contain log records.
 *
 * when a volume group is varied-on-line, logRedo() must have
 * been executed before the file systems (logical volumes) in
 * the volume group can be mounted.
 */
/*
 *	log superblock (block 1 of logical volume)
 */
#define	LOGSUPER_B	1
#define	LOGSTART_B	2

#define	LOGMAGIC	0x87654321
#define	LOGVERSION	1

#define MAX_ACTIVE	128	/* Max active file systems sharing log */

struct logsuper {
	__le32 magic;		/* 4: log lv identifier */
	__le32 version;		/* 4: version number */
	__le32 serial;		/* 4: log open/mount counter */
	__le32 size;		/* 4: size in number of LOGPSIZE blocks */
	__le32 bsize;		/* 4: logical block size in byte */
	__le32 l2bsize;		/* 4: log2 of bsize */

	__le32 flag;		/* 4: option */
	__le32 state;		/* 4: state - see below */

	__le32 end;		/* 4: addr of last log record set by logredo */
	uuid_t uuid;		/* 16: 128-bit journal uuid */
	char label[16];		/* 16: journal label */
	struct {
		uuid_t uuid;
	} active[MAX_ACTIVE];	/* 2048: active file systems list */
};

/* log flag: commit option (see jfs_filsys.h) */

/* log state */
#define	LOGMOUNT	0	/* log mounted by lmLogInit() */
#define LOGREDONE	1	/* log shutdown by lmLogShutdown().
				 * log redo completed by logredo().
				 */
#define LOGWRAP		2	/* log wrapped */
#define LOGREADERR	3	/* log read error detected in logredo() */


/*
 *	log logical page
 *
 * (this comment should be rewritten !)
 * the header and trailer structures (h,t) will normally have
 * the same page and eor value.
 * An exception to this occurs when a complete page write is not
 * accomplished on a power failure. Since the hardware may "split write"
 * sectors in the page, any out of order sequence may occur during powerfail
 * and needs to be recognized during log replay.  The xor value is
 * an "exclusive or" of all log words in the page up to eor.  This
 * 32 bit eor is stored with the top 16 bits in the header and the
 * bottom 16 bits in the trailer.  logredo can easily recognize pages
 * that were not completed by reconstructing this eor and checking
 * the log page.
 *
 * Previous versions of the operating system did not allow split
 * writes and detected partially written records in logredo by
 * ordering the updates to the header, trailer, and the move of data
 * into the logdata area.  The order: (1) data is moved (2) header
 * is updated (3) trailer is updated.  In logredo, when the header
 * differed from the trailer, the header and trailer were reconciled
 * as follows: if h.page != t.page they were set to the smaller of
 * the two and h.eor and t.eor set to 8 (i.e. empty page). if (only)
 * h.eor != t.eor they were set to the smaller of their two values.
 */
struct logpage {
	struct {		/* header */
		__le32 page;	/* 4: log sequence page number */
		__le16 rsrvd;	/* 2: */
		__le16 eor;	/* 2: end-of-log offset of lasrt record write */
	} h;

	__le32 data[LOGPSIZE / 4 - 4];	/* log record area */

	struct {		/* trailer */
		__le32 page;	/* 4: normally the same as h.page */
		__le16 rsrvd;	/* 2: */
		__le16 eor;	/* 2: normally the same as h.eor */
	} t;
};

#define LOGPHDRSIZE	8	/* log page header size */
#define LOGPTLRSIZE	8	/* log page trailer size */


/*
 *	log record
 *
 * (this comment should be rewritten !)
 * jfs uses only "after" log records (only a single writer is allowed
 * in a page, pages are written to temporary paging space if
 * they must be written to disk before commit, and i/o is
 * scheduled for modified pages to their home location after
 * the log records containing the after values and the commit
 * record is written to the log on disk, undo discards the copy
 * in main-memory.)
 *
 * a log record consists of a data area of variable length followed by
 * a descriptor of fixed size LOGRDSIZE bytes.
 * the data area is rounded up to an integral number of 4-bytes and
 * must be no longer than LOGPSIZE.
 * the descriptor is of size of multiple of 4-bytes and aligned on a
 * 4-byte boundary.
 * records are packed one after the other in the data area of log pages.
 * (sometimes a DUMMY record is inserted so that at least one record ends
 * on every page or the longest record is placed on at most two pages).
 * the field eor in page header/trailer points to the byte following
 * the last record on a page.
 */

/* log record types */
#define LOG_COMMIT		0x8000
#define LOG_SYNCPT		0x4000
#define LOG_MOUNT		0x2000
#define LOG_REDOPAGE		0x0800
#define LOG_NOREDOPAGE		0x0080
#define LOG_NOREDOINOEXT	0x0040
#define LOG_UPDATEMAP		0x0008
#define LOG_NOREDOFILE		0x0001

/* REDOPAGE/NOREDOPAGE log record data type */
#define	LOG_INODE		0x0001
#define	LOG_XTREE		0x0002
#define	LOG_DTREE		0x0004
#define	LOG_BTROOT		0x0010
#define	LOG_EA			0x0020
#define	LOG_ACL			0x0040
#define	LOG_DATA		0x0080
#define	LOG_NEW			0x0100
#define	LOG_EXTEND		0x0200
#define LOG_RELOCATE		0x0400
#define LOG_DIR_XTREE		0x0800	/* Xtree is in directory inode */

/* UPDATEMAP log record descriptor type */
#define	LOG_ALLOCXADLIST	0x0080
#define	LOG_ALLOCPXDLIST	0x0040
#define	LOG_ALLOCXAD		0x0020
#define	LOG_ALLOCPXD		0x0010
#define	LOG_FREEXADLIST		0x0008
#define	LOG_FREEPXDLIST		0x0004
#define	LOG_FREEXAD		0x0002
#define	LOG_FREEPXD		0x0001


struct lrd {
	/*
	 * type independent area
	 */
	__le32 logtid;		/* 4: log transaction identifier */
	__le32 backchain;	/* 4: ptr to prev record of same transaction */
	__le16 type;		/* 2: record type */
	__le16 length;		/* 2: length of data in record (in byte) */
	__le32 aggregate;	/* 4: file system lv/aggregate */
	/* (16) */

	/*
	 * type dependent area (20)
	 */
	union {

		/*
		 *	COMMIT: commit
		 *
		 * transaction commit: no type-dependent information;
		 */

		/*
		 *	REDOPAGE: after-image
		 *
		 * apply after-image;
		 *
		 * N.B. REDOPAGE, NOREDOPAGE, and UPDATEMAP must be same format;
		 */
		struct {
			__le32 fileset;	/* 4: fileset number */
			__le32 inode;	/* 4: inode number */
			__le16 type;	/* 2: REDOPAGE record type */
			__le16 l2linesize;	/* 2: log2 of line size */
			pxd_t pxd;	/* 8: on-disk page pxd */
		} redopage;	/* (20) */

		/*
		 *	NOREDOPAGE: the page is freed
		 *
		 * do not apply after-image records which precede this record
		 * in the log with the same page block number to this page.
		 *
		 * N.B. REDOPAGE, NOREDOPAGE, and UPDATEMAP must be same format;
		 */
		struct {
			__le32 fileset;	/* 4: fileset number */
			__le32 inode;	/* 4: inode number */
			__le16 type;	/* 2: NOREDOPAGE record type */
			__le16 rsrvd;	/* 2: reserved */
			pxd_t pxd;	/* 8: on-disk page pxd */
		} noredopage;	/* (20) */

		/*
		 *	UPDATEMAP: update block allocation map
		 *
		 * either in-line PXD,
		 * or     out-of-line  XADLIST;
		 *
		 * N.B. REDOPAGE, NOREDOPAGE, and UPDATEMAP must be same format;
		 */
		struct {
			__le32 fileset;	/* 4: fileset number */
			__le32 inode;	/* 4: inode number */
			__le16 type;	/* 2: UPDATEMAP record type */
			__le16 nxd;	/* 2: number of extents */
			pxd_t pxd;	/* 8: pxd */
		} updatemap;	/* (20) */

		/*
		 *	NOREDOINOEXT: the inode extent is freed
		 *
		 * do not apply after-image records which precede this
		 * record in the log with the any of the 4 page block
		 * numbers in this inode extent.
		 *
		 * NOTE: The fileset and pxd fields MUST remain in
		 *       the same fields in the REDOPAGE record format.
		 *
		 */
		struct {
			__le32 fileset;	/* 4: fileset number */
			__le32 iagnum;	/* 4: IAG number     */
			__le32 inoext_idx;	/* 4: inode extent index */
			pxd_t pxd;	/* 8: on-disk page pxd */
		} noredoinoext;	/* (20) */

		/*
		 *	SYNCPT: log sync point
		 *
		 * replay log up to syncpt address specified;
		 */
		struct {
			__le32 sync;	/* 4: syncpt address (0 = here) */
		} syncpt;

		/*
		 *	MOUNT: file system mount
		 *
		 * file system mount: no type-dependent information;
		 */

		/*
		 *	? FREEXTENT: free specified extent(s)
		 *
		 * free specified extent(s) from block allocation map
		 * N.B.: nextents should be length of data/sizeof(xad_t)
		 */
		struct {
			__le32 type;	/* 4: FREEXTENT record type */
			__le32 nextent;	/* 4: number of extents */

			/* data: PXD or XAD list */
		} freextent;

		/*
		 *	? NOREDOFILE: this file is freed
		 *
		 * do not apply records which precede this record in the log
		 * with the same inode number.
		 *
		 * NOREDOFILE must be the first to be written at commit
		 * (last to be read in logredo()) - it prevents
		 * replay of preceding updates of all preceding generations
		 * of the inumber esp. the on-disk inode itself.
		 */
		struct {
			__le32 fileset;	/* 4: fileset number */
			__le32 inode;	/* 4: inode number */
		} noredofile;

		/*
		 *	? NEWPAGE:
		 *
		 * metadata type dependent
		 */
		struct {
			__le32 fileset;	/* 4: fileset number */
			__le32 inode;	/* 4: inode number */
			__le32 type;	/* 4: NEWPAGE record type */
			pxd_t pxd;	/* 8: on-disk page pxd */
		} newpage;

		/*
		 *	? DUMMY: filler
		 *
		 * no type-dependent information
		 */
	} log;
};					/* (36) */

#define	LOGRDSIZE	(sizeof(struct lrd))

/*
 *	line vector descriptor
 */
struct lvd {
	__le16 offset;
	__le16 length;
};


/*
 *	log logical volume
 */
struct jfs_log {

	struct list_head sb_list;/*  This is used to sync metadata
				 *    before writing syncpt.
				 */
	struct list_head journal_list; /* Global list */
<<<<<<< HEAD
	struct bdev_handle *bdev_handle; /* 4: log lv pointer */
=======
	struct file *bdev_file;	/* 4: log lv pointer */
>>>>>>> a6ad5510
	int serial;		/* 4: log mount serial number */

	s64 base;		/* @8: log extent address (inline log ) */
	int size;		/* 4: log size in log page (in page) */
	int l2bsize;		/* 4: log2 of bsize */

	unsigned long flag;	/* 4: flag */

	struct lbuf *lbuf_free;	/* 4: free lbufs */
	wait_queue_head_t free_wait;	/* 4: */

	/* log write */
	int logtid;		/* 4: log tid */
	int page;		/* 4: page number of eol page */
	int eor;		/* 4: eor of last record in eol page */
	struct lbuf *bp;	/* 4: current log page buffer */

	struct mutex loglock;	/* 4: log write serialization lock */

	/* syncpt */
	int nextsync;		/* 4: bytes to write before next syncpt */
	int active;		/* 4: */
	wait_queue_head_t syncwait;	/* 4: */

	/* commit */
	uint cflag;		/* 4: */
	struct list_head cqueue; /* FIFO commit queue */
	struct tblock *flush_tblk; /* tblk we're waiting on for flush */
	int gcrtc;		/* 4: GC_READY transaction count */
	struct tblock *gclrt;	/* 4: latest GC_READY transaction */
	spinlock_t gclock;	/* 4: group commit lock */
	int logsize;		/* 4: log data area size in byte */
	int lsn;		/* 4: end-of-log */
	int clsn;		/* 4: clsn */
	int syncpt;		/* 4: addr of last syncpt record */
	int sync;		/* 4: addr from last logsync() */
	struct list_head synclist;	/* 8: logsynclist anchor */
	spinlock_t synclock;	/* 4: synclist lock */
	struct lbuf *wqueue;	/* 4: log pageout queue */
	int count;		/* 4: count */
	uuid_t uuid;		/* 16: 128-bit uuid of log device */

	int no_integrity;	/* 3: flag to disable journaling to disk */
};

/*
 * Log flag
 */
#define log_INLINELOG	1
#define log_SYNCBARRIER	2
#define log_QUIESCE	3
#define log_FLUSH	4

/*
 * group commit flag
 */
/* jfs_log */
#define logGC_PAGEOUT	0x00000001

/* tblock/lbuf */
#define tblkGC_QUEUE		0x0001
#define tblkGC_READY		0x0002
#define tblkGC_COMMIT		0x0004
#define tblkGC_COMMITTED	0x0008
#define tblkGC_EOP		0x0010
#define tblkGC_FREE		0x0020
#define tblkGC_LEADER		0x0040
#define tblkGC_ERROR		0x0080
#define tblkGC_LAZY		0x0100	// D230860
#define tblkGC_UNLOCKED		0x0200	// D230860

/*
 *		log cache buffer header
 */
struct lbuf {
	struct jfs_log *l_log;	/* 4: log associated with buffer */

	/*
	 * data buffer base area
	 */
	uint l_flag;		/* 4: pageout control flags */

	struct lbuf *l_wqnext;	/* 4: write queue link */
	struct lbuf *l_freelist;	/* 4: freelistlink */

	int l_pn;		/* 4: log page number */
	int l_eor;		/* 4: log record eor */
	int l_ceor;		/* 4: committed log record eor */

	s64 l_blkno;		/* 8: log page block number */
	caddr_t l_ldata;	/* 4: data page */
	struct page *l_page;	/* The page itself */
	uint l_offset;		/* Offset of l_ldata within the page */

	wait_queue_head_t l_ioevent;	/* 4: i/o done event */
};

/* Reuse l_freelist for redrive list */
#define l_redrive_next l_freelist

/*
 *	logsynclist block
 *
 * common logsyncblk prefix for jbuf_t and tblock
 */
struct logsyncblk {
	u16 xflag;		/* flags */
	u16 flag;		/* only meaninful in tblock */
	lid_t lid;		/* lock id */
	s32 lsn;		/* log sequence number */
	struct list_head synclist;	/* log sync list link */
};

/*
 *	logsynclist serialization (per log)
 */

#define LOGSYNC_LOCK_INIT(log) spin_lock_init(&(log)->synclock)
#define LOGSYNC_LOCK(log, flags) spin_lock_irqsave(&(log)->synclock, flags)
#define LOGSYNC_UNLOCK(log, flags) \
	spin_unlock_irqrestore(&(log)->synclock, flags)

/* compute the difference in bytes of lsn from sync point */
#define logdiff(diff, lsn, log)\
{\
	diff = (lsn) - (log)->syncpt;\
	if (diff < 0)\
		diff += (log)->logsize;\
}

extern int lmLogOpen(struct super_block *sb);
extern int lmLogClose(struct super_block *sb);
extern int lmLogShutdown(struct jfs_log * log);
extern int lmLogInit(struct jfs_log * log);
extern int lmLogFormat(struct jfs_log *log, s64 logAddress, int logSize);
extern int lmGroupCommit(struct jfs_log *, struct tblock *);
extern int jfsIOWait(void *);
extern void jfs_flush_journal(struct jfs_log * log, int wait);
extern void jfs_syncpt(struct jfs_log *log, int hard_sync);

#endif				/* _H_JFS_LOGMGR */<|MERGE_RESOLUTION|>--- conflicted
+++ resolved
@@ -356,11 +356,7 @@
 				 *    before writing syncpt.
 				 */
 	struct list_head journal_list; /* Global list */
-<<<<<<< HEAD
-	struct bdev_handle *bdev_handle; /* 4: log lv pointer */
-=======
 	struct file *bdev_file;	/* 4: log lv pointer */
->>>>>>> a6ad5510
 	int serial;		/* 4: log mount serial number */
 
 	s64 base;		/* @8: log extent address (inline log ) */
