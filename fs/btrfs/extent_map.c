// SPDX-License-Identifier: GPL-2.0

#include <linux/err.h>
#include <linux/slab.h>
#include <linux/spinlock.h>
#include "messages.h"
#include "ctree.h"
#include "extent_map.h"
#include "compression.h"
#include "btrfs_inode.h"
#include "disk-io.h"


static struct kmem_cache *extent_map_cache;

int __init extent_map_init(void)
{
	extent_map_cache = kmem_cache_create("btrfs_extent_map",
					     sizeof(struct extent_map), 0, 0, NULL);
	if (!extent_map_cache)
		return -ENOMEM;
	return 0;
}

void __cold extent_map_exit(void)
{
	kmem_cache_destroy(extent_map_cache);
}

/*
 * Initialize the extent tree @tree.  Should be called for each new inode or
 * other user of the extent_map interface.
 */
void extent_map_tree_init(struct extent_map_tree *tree)
{
	tree->root = RB_ROOT;
	INIT_LIST_HEAD(&tree->modified_extents);
	rwlock_init(&tree->lock);
}

/*
 * Allocate a new extent_map structure.  The new structure is returned with a
 * reference count of one and needs to be freed using free_extent_map()
 */
struct extent_map *alloc_extent_map(void)
{
	struct extent_map *em;
	em = kmem_cache_zalloc(extent_map_cache, GFP_NOFS);
	if (!em)
		return NULL;
	RB_CLEAR_NODE(&em->rb_node);
	refcount_set(&em->refs, 1);
	INIT_LIST_HEAD(&em->list);
	return em;
}

/*
 * Drop the reference out on @em by one and free the structure if the reference
 * count hits zero.
 */
void free_extent_map(struct extent_map *em)
{
	if (!em)
		return;
	if (refcount_dec_and_test(&em->refs)) {
		WARN_ON(extent_map_in_tree(em));
		WARN_ON(!list_empty(&em->list));
		kmem_cache_free(extent_map_cache, em);
	}
}

/* Do the math around the end of an extent, handling wrapping. */
static u64 range_end(u64 start, u64 len)
{
	if (start + len < start)
		return (u64)-1;
	return start + len;
}

static void dec_evictable_extent_maps(struct btrfs_inode *inode)
{
	struct btrfs_fs_info *fs_info = inode->root->fs_info;

	if (!btrfs_is_testing(fs_info) && is_fstree(btrfs_root_id(inode->root)))
		percpu_counter_dec(&fs_info->evictable_extent_maps);
}

static int tree_insert(struct rb_root *root, struct extent_map *em)
{
	struct rb_node **p = &root->rb_node;
	struct rb_node *parent = NULL;
	struct extent_map *entry = NULL;
	struct rb_node *orig_parent = NULL;
	u64 end = range_end(em->start, em->len);

	while (*p) {
		parent = *p;
		entry = rb_entry(parent, struct extent_map, rb_node);

		if (em->start < entry->start)
			p = &(*p)->rb_left;
		else if (em->start >= extent_map_end(entry))
			p = &(*p)->rb_right;
		else
			return -EEXIST;
	}

	orig_parent = parent;
	while (parent && em->start >= extent_map_end(entry)) {
		parent = rb_next(parent);
		entry = rb_entry(parent, struct extent_map, rb_node);
	}
	if (parent)
		if (end > entry->start && em->start < extent_map_end(entry))
			return -EEXIST;

	parent = orig_parent;
	entry = rb_entry(parent, struct extent_map, rb_node);
	while (parent && em->start < entry->start) {
		parent = rb_prev(parent);
		entry = rb_entry(parent, struct extent_map, rb_node);
	}
	if (parent)
		if (end > entry->start && em->start < extent_map_end(entry))
			return -EEXIST;

	rb_link_node(&em->rb_node, orig_parent, p);
	rb_insert_color(&em->rb_node, root);
	return 0;
}

/*
 * Search through the tree for an extent_map with a given offset.  If it can't
 * be found, try to find some neighboring extents
 */
static struct rb_node *__tree_search(struct rb_root *root, u64 offset,
				     struct rb_node **prev_or_next_ret)
{
	struct rb_node *n = root->rb_node;
	struct rb_node *prev = NULL;
	struct rb_node *orig_prev = NULL;
	struct extent_map *entry;
	struct extent_map *prev_entry = NULL;

	ASSERT(prev_or_next_ret);

	while (n) {
		entry = rb_entry(n, struct extent_map, rb_node);
		prev = n;
		prev_entry = entry;

		if (offset < entry->start)
			n = n->rb_left;
		else if (offset >= extent_map_end(entry))
			n = n->rb_right;
		else
			return n;
	}

	orig_prev = prev;
	while (prev && offset >= extent_map_end(prev_entry)) {
		prev = rb_next(prev);
		prev_entry = rb_entry(prev, struct extent_map, rb_node);
	}

	/*
	 * Previous extent map found, return as in this case the caller does not
	 * care about the next one.
	 */
	if (prev) {
		*prev_or_next_ret = prev;
		return NULL;
	}

	prev = orig_prev;
	prev_entry = rb_entry(prev, struct extent_map, rb_node);
	while (prev && offset < prev_entry->start) {
		prev = rb_prev(prev);
		prev_entry = rb_entry(prev, struct extent_map, rb_node);
	}
	*prev_or_next_ret = prev;

	return NULL;
}

static inline u64 extent_map_block_len(const struct extent_map *em)
{
	if (extent_map_is_compressed(em))
		return em->disk_num_bytes;
	return em->len;
}

static inline u64 extent_map_block_end(const struct extent_map *em)
{
	const u64 block_start = extent_map_block_start(em);
	const u64 block_end = block_start + extent_map_block_len(em);

	if (block_end < block_start)
		return (u64)-1;

	return block_end;
}

static bool can_merge_extent_map(const struct extent_map *em)
{
	if (em->flags & EXTENT_FLAG_PINNED)
		return false;

	/* Don't merge compressed extents, we need to know their actual size. */
	if (extent_map_is_compressed(em))
		return false;

	if (em->flags & EXTENT_FLAG_LOGGING)
		return false;

	/*
	 * We don't want to merge stuff that hasn't been written to the log yet
	 * since it may not reflect exactly what is on disk, and that would be
	 * bad.
	 */
	if (!list_empty(&em->list))
		return false;

	return true;
}

/* Check to see if two extent_map structs are adjacent and safe to merge. */
static bool mergeable_maps(const struct extent_map *prev, const struct extent_map *next)
{
	if (extent_map_end(prev) != next->start)
		return false;

	/*
	 * The merged flag is not an on-disk flag, it just indicates we had the
	 * extent maps of 2 (or more) adjacent extents merged, so factor it out.
	 */
	if ((prev->flags & ~EXTENT_FLAG_MERGED) !=
	    (next->flags & ~EXTENT_FLAG_MERGED))
		return false;

	if (next->disk_bytenr < EXTENT_MAP_LAST_BYTE - 1)
		return extent_map_block_start(next) == extent_map_block_end(prev);

	/* HOLES and INLINE extents. */
	return next->disk_bytenr == prev->disk_bytenr;
}

/*
 * Handle the on-disk data extents merge for @prev and @next.
 *
 * @prev:    left extent to merge
 * @next:    right extent to merge
 * @merged:  the extent we will not discard after the merge; updated with new values
 *
 * After this, one of the two extents is the new merged extent and the other is
 * removed from the tree and likely freed. Note that @merged is one of @prev/@next
 * so there is const/non-const aliasing occurring here.
 *
 * Only touches disk_bytenr/disk_num_bytes/offset/ram_bytes.
 * For now only uncompressed regular extent can be merged.
 */
static void merge_ondisk_extents(const struct extent_map *prev, const struct extent_map *next,
				 struct extent_map *merged)
{
	u64 new_disk_bytenr;
	u64 new_disk_num_bytes;
	u64 new_offset;

	/* @prev and @next should not be compressed. */
	ASSERT(!extent_map_is_compressed(prev));
	ASSERT(!extent_map_is_compressed(next));

	/*
	 * There are two different cases where @prev and @next can be merged.
	 *
	 * 1) They are referring to the same data extent:
	 *
	 * |<----- data extent A ----->|
	 *    |<- prev ->|<- next ->|
	 *
	 * 2) They are referring to different data extents but still adjacent:
	 *
	 * |<-- data extent A -->|<-- data extent B -->|
	 *            |<- prev ->|<- next ->|
	 *
	 * The calculation here always merges the data extents first, then updates
	 * @offset using the new data extents.
	 *
	 * For case 1), the merged data extent would be the same.
	 * For case 2), we just merge the two data extents into one.
	 */
	new_disk_bytenr = min(prev->disk_bytenr, next->disk_bytenr);
	new_disk_num_bytes = max(prev->disk_bytenr + prev->disk_num_bytes,
				 next->disk_bytenr + next->disk_num_bytes) -
			     new_disk_bytenr;
	new_offset = prev->disk_bytenr + prev->offset - new_disk_bytenr;

	merged->disk_bytenr = new_disk_bytenr;
	merged->disk_num_bytes = new_disk_num_bytes;
	merged->ram_bytes = new_disk_num_bytes;
	merged->offset = new_offset;
}

static void dump_extent_map(struct btrfs_fs_info *fs_info, const char *prefix,
			    struct extent_map *em)
{
	if (!IS_ENABLED(CONFIG_BTRFS_DEBUG))
		return;
	btrfs_crit(fs_info,
"%s, start=%llu len=%llu disk_bytenr=%llu disk_num_bytes=%llu ram_bytes=%llu offset=%llu flags=0x%x",
		prefix, em->start, em->len, em->disk_bytenr, em->disk_num_bytes,
		em->ram_bytes, em->offset, em->flags);
	ASSERT(0);
}

/* Internal sanity checks for btrfs debug builds. */
static void validate_extent_map(struct btrfs_fs_info *fs_info, struct extent_map *em)
{
	if (!IS_ENABLED(CONFIG_BTRFS_DEBUG))
		return;
	if (em->disk_bytenr < EXTENT_MAP_LAST_BYTE) {
		if (em->disk_num_bytes == 0)
			dump_extent_map(fs_info, "zero disk_num_bytes", em);
		if (em->offset + em->len > em->ram_bytes)
			dump_extent_map(fs_info, "ram_bytes too small", em);
		if (em->offset + em->len > em->disk_num_bytes &&
		    !extent_map_is_compressed(em))
			dump_extent_map(fs_info, "disk_num_bytes too small", em);
		if (!extent_map_is_compressed(em) &&
		    em->ram_bytes != em->disk_num_bytes)
			dump_extent_map(fs_info,
		"ram_bytes mismatch with disk_num_bytes for non-compressed em",
					em);
	} else if (em->offset) {
		dump_extent_map(fs_info, "non-zero offset for hole/inline", em);
	}
}

static void try_merge_map(struct btrfs_inode *inode, struct extent_map *em)
{
	struct btrfs_fs_info *fs_info = inode->root->fs_info;
	struct extent_map_tree *tree = &inode->extent_tree;
	struct extent_map *merge = NULL;
	struct rb_node *rb;

	/*
	 * We can't modify an extent map that is in the tree and that is being
	 * used by another task, as it can cause that other task to see it in
	 * inconsistent state during the merging. We always have 1 reference for
	 * the tree and 1 for this task (which is unpinning the extent map or
	 * clearing the logging flag), so anything > 2 means it's being used by
	 * other tasks too.
	 */
	if (refcount_read(&em->refs) > 2)
		return;

	if (!can_merge_extent_map(em))
		return;

	if (em->start != 0) {
		rb = rb_prev(&em->rb_node);
		if (rb)
			merge = rb_entry(rb, struct extent_map, rb_node);
		if (rb && can_merge_extent_map(merge) && mergeable_maps(merge, em)) {
			em->start = merge->start;
			em->len += merge->len;
			em->generation = max(em->generation, merge->generation);

			if (em->disk_bytenr < EXTENT_MAP_LAST_BYTE)
				merge_ondisk_extents(merge, em, em);
			em->flags |= EXTENT_FLAG_MERGED;

			validate_extent_map(fs_info, em);
			rb_erase(&merge->rb_node, &tree->root);
			RB_CLEAR_NODE(&merge->rb_node);
			free_extent_map(merge);
			dec_evictable_extent_maps(inode);
		}
	}

	rb = rb_next(&em->rb_node);
	if (rb)
		merge = rb_entry(rb, struct extent_map, rb_node);
	if (rb && can_merge_extent_map(merge) && mergeable_maps(em, merge)) {
		em->len += merge->len;
		if (em->disk_bytenr < EXTENT_MAP_LAST_BYTE)
			merge_ondisk_extents(em, merge, em);
		validate_extent_map(fs_info, em);
		rb_erase(&merge->rb_node, &tree->root);
		RB_CLEAR_NODE(&merge->rb_node);
		em->generation = max(em->generation, merge->generation);
		em->flags |= EXTENT_FLAG_MERGED;
		free_extent_map(merge);
		dec_evictable_extent_maps(inode);
	}
}

/*
 * Unpin an extent from the cache.
 *
 * @inode:	the inode from which we are unpinning an extent range
 * @start:	logical offset in the file
 * @len:	length of the extent
 * @gen:	generation that this extent has been modified in
 *
 * Called after an extent has been written to disk properly.  Set the generation
 * to the generation that actually added the file item to the inode so we know
 * we need to sync this extent when we call fsync().
 *
 * Returns: 0	     on success
 * 	    -ENOENT  when the extent is not found in the tree
 * 	    -EUCLEAN if the found extent does not match the expected start
 */
int unpin_extent_cache(struct btrfs_inode *inode, u64 start, u64 len, u64 gen)
{
	struct btrfs_fs_info *fs_info = inode->root->fs_info;
	struct extent_map_tree *tree = &inode->extent_tree;
	int ret = 0;
	struct extent_map *em;

	write_lock(&tree->lock);
	em = lookup_extent_mapping(tree, start, len);

	if (WARN_ON(!em)) {
		btrfs_warn(fs_info,
"no extent map found for inode %llu (root %lld) when unpinning extent range [%llu, %llu), generation %llu",
			   btrfs_ino(inode), btrfs_root_id(inode->root),
			   start, start + len, gen);
		ret = -ENOENT;
		goto out;
	}

	if (WARN_ON(em->start != start)) {
		btrfs_warn(fs_info,
"found extent map for inode %llu (root %lld) with unexpected start offset %llu when unpinning extent range [%llu, %llu), generation %llu",
			   btrfs_ino(inode), btrfs_root_id(inode->root),
			   em->start, start, start + len, gen);
		ret = -EUCLEAN;
		goto out;
	}

	em->generation = gen;
	em->flags &= ~EXTENT_FLAG_PINNED;

	try_merge_map(inode, em);

out:
	write_unlock(&tree->lock);
	free_extent_map(em);
	return ret;

}

void clear_em_logging(struct btrfs_inode *inode, struct extent_map *em)
{
	lockdep_assert_held_write(&inode->extent_tree.lock);

	em->flags &= ~EXTENT_FLAG_LOGGING;
	if (extent_map_in_tree(em))
		try_merge_map(inode, em);
}

static inline void setup_extent_mapping(struct btrfs_inode *inode,
					struct extent_map *em,
					int modified)
{
	refcount_inc(&em->refs);

	ASSERT(list_empty(&em->list));

	if (modified)
		list_add(&em->list, &inode->extent_tree.modified_extents);
	else
		try_merge_map(inode, em);
}

/*
 * Add a new extent map to an inode's extent map tree.
 *
 * @inode:	the target inode
 * @em:		map to insert
 * @modified:	indicate whether the given @em should be added to the
 *	        modified list, which indicates the extent needs to be logged
 *
 * Insert @em into the @inode's extent map tree or perform a simple
 * forward/backward merge with existing mappings.  The extent_map struct passed
 * in will be inserted into the tree directly, with an additional reference
 * taken, or a reference dropped if the merge attempt was successful.
 */
static int add_extent_mapping(struct btrfs_inode *inode,
			      struct extent_map *em, int modified)
{
	struct extent_map_tree *tree = &inode->extent_tree;
	struct btrfs_root *root = inode->root;
	struct btrfs_fs_info *fs_info = root->fs_info;
	int ret;

	lockdep_assert_held_write(&tree->lock);

	validate_extent_map(fs_info, em);
	ret = tree_insert(&tree->root, em);
	if (ret)
		return ret;

	setup_extent_mapping(inode, em, modified);

	if (!btrfs_is_testing(fs_info) && is_fstree(btrfs_root_id(root)))
		percpu_counter_inc(&fs_info->evictable_extent_maps);

	return 0;
}

static struct extent_map *
__lookup_extent_mapping(struct extent_map_tree *tree,
			u64 start, u64 len, int strict)
{
	struct extent_map *em;
	struct rb_node *rb_node;
	struct rb_node *prev_or_next = NULL;
	u64 end = range_end(start, len);

	rb_node = __tree_search(&tree->root, start, &prev_or_next);
	if (!rb_node) {
		if (prev_or_next)
			rb_node = prev_or_next;
		else
			return NULL;
	}

	em = rb_entry(rb_node, struct extent_map, rb_node);

	if (strict && !(end > em->start && start < extent_map_end(em)))
		return NULL;

	refcount_inc(&em->refs);
	return em;
}

/*
 * Lookup extent_map that intersects @start + @len range.
 *
 * @tree:	tree to lookup in
 * @start:	byte offset to start the search
 * @len:	length of the lookup range
 *
 * Find and return the first extent_map struct in @tree that intersects the
 * [start, len] range.  There may be additional objects in the tree that
 * intersect, so check the object returned carefully to make sure that no
 * additional lookups are needed.
 */
struct extent_map *lookup_extent_mapping(struct extent_map_tree *tree,
					 u64 start, u64 len)
{
	return __lookup_extent_mapping(tree, start, len, 1);
}

/*
 * Find a nearby extent map intersecting @start + @len (not an exact search).
 *
 * @tree:	tree to lookup in
 * @start:	byte offset to start the search
 * @len:	length of the lookup range
 *
 * Find and return the first extent_map struct in @tree that intersects the
 * [start, len] range.
 *
 * If one can't be found, any nearby extent may be returned
 */
struct extent_map *search_extent_mapping(struct extent_map_tree *tree,
					 u64 start, u64 len)
{
	return __lookup_extent_mapping(tree, start, len, 0);
}

/*
 * Remove an extent_map from its inode's extent tree.
 *
 * @inode:	the inode the extent map belongs to
 * @em:		extent map being removed
 *
 * Remove @em from the extent tree of @inode.  No reference counts are dropped,
 * and no checks are done to see if the range is in use.
 */
void remove_extent_mapping(struct btrfs_inode *inode, struct extent_map *em)
{
	struct extent_map_tree *tree = &inode->extent_tree;

	lockdep_assert_held_write(&tree->lock);

	WARN_ON(em->flags & EXTENT_FLAG_PINNED);
	rb_erase(&em->rb_node, &tree->root);
	if (!(em->flags & EXTENT_FLAG_LOGGING))
		list_del_init(&em->list);
	RB_CLEAR_NODE(&em->rb_node);

	dec_evictable_extent_maps(inode);
}

static void replace_extent_mapping(struct btrfs_inode *inode,
				   struct extent_map *cur,
				   struct extent_map *new,
				   int modified)
{
	struct btrfs_fs_info *fs_info = inode->root->fs_info;
	struct extent_map_tree *tree = &inode->extent_tree;

	lockdep_assert_held_write(&tree->lock);

	validate_extent_map(fs_info, new);

	WARN_ON(cur->flags & EXTENT_FLAG_PINNED);
	ASSERT(extent_map_in_tree(cur));
	if (!(cur->flags & EXTENT_FLAG_LOGGING))
		list_del_init(&cur->list);
	rb_replace_node(&cur->rb_node, &new->rb_node, &tree->root);
	RB_CLEAR_NODE(&cur->rb_node);

	setup_extent_mapping(inode, new, modified);
}

static struct extent_map *next_extent_map(const struct extent_map *em)
{
	struct rb_node *next;

	next = rb_next(&em->rb_node);
	if (!next)
		return NULL;
	return container_of(next, struct extent_map, rb_node);
}

static struct extent_map *prev_extent_map(struct extent_map *em)
{
	struct rb_node *prev;

	prev = rb_prev(&em->rb_node);
	if (!prev)
		return NULL;
	return container_of(prev, struct extent_map, rb_node);
}

/*
 * Helper for btrfs_get_extent.  Given an existing extent in the tree,
 * the existing extent is the nearest extent to map_start,
 * and an extent that you want to insert, deal with overlap and insert
 * the best fitted new extent into the tree.
 */
static noinline int merge_extent_mapping(struct btrfs_inode *inode,
					 struct extent_map *existing,
					 struct extent_map *em,
					 u64 map_start)
{
	struct extent_map *prev;
	struct extent_map *next;
	u64 start;
	u64 end;
	u64 start_diff;

	if (map_start < em->start || map_start >= extent_map_end(em))
		return -EINVAL;

	if (existing->start > map_start) {
		next = existing;
		prev = prev_extent_map(next);
	} else {
		prev = existing;
		next = next_extent_map(prev);
	}

	start = prev ? extent_map_end(prev) : em->start;
	start = max_t(u64, start, em->start);
	end = next ? next->start : extent_map_end(em);
	end = min_t(u64, end, extent_map_end(em));
	start_diff = start - em->start;
	em->start = start;
	em->len = end - start;
	if (em->disk_bytenr < EXTENT_MAP_LAST_BYTE)
		em->offset += start_diff;
	return add_extent_mapping(inode, em, 0);
}

/*
 * Add extent mapping into an inode's extent map tree.
 *
 * @inode:    target inode
 * @em_in:    extent we are inserting
 * @start:    start of the logical range btrfs_get_extent() is requesting
 * @len:      length of the logical range btrfs_get_extent() is requesting
 *
 * Note that @em_in's range may be different from [start, start+len),
 * but they must be overlapped.
 *
 * Insert @em_in into the inode's extent map tree. In case there is an
 * overlapping range, handle the -EEXIST by either:
 * a) Returning the existing extent in @em_in if @start is within the
 *    existing em.
 * b) Merge the existing extent with @em_in passed in.
 *
 * Return 0 on success, otherwise -EEXIST.
 *
 */
int btrfs_add_extent_mapping(struct btrfs_inode *inode,
			     struct extent_map **em_in, u64 start, u64 len)
{
	int ret;
	struct extent_map *em = *em_in;
	struct btrfs_fs_info *fs_info = inode->root->fs_info;

	/*
	 * Tree-checker should have rejected any inline extent with non-zero
	 * file offset. Here just do a sanity check.
	 */
	if (em->disk_bytenr == EXTENT_MAP_INLINE)
		ASSERT(em->start == 0);

	ret = add_extent_mapping(inode, em, 0);
	/* it is possible that someone inserted the extent into the tree
	 * while we had the lock dropped.  It is also possible that
	 * an overlapping map exists in the tree
	 */
	if (ret == -EEXIST) {
		struct extent_map *existing;

		existing = search_extent_mapping(&inode->extent_tree, start, len);

		trace_btrfs_handle_em_exist(fs_info, existing, em, start, len);

		/*
		 * existing will always be non-NULL, since there must be
		 * extent causing the -EEXIST.
		 */
		if (start >= existing->start &&
		    start < extent_map_end(existing)) {
			free_extent_map(em);
			*em_in = existing;
			ret = 0;
		} else {
			u64 orig_start = em->start;
			u64 orig_len = em->len;

			/*
			 * The existing extent map is the one nearest to
			 * the [start, start + len) range which overlaps
			 */
			ret = merge_extent_mapping(inode, existing, em, start);
			if (WARN_ON(ret)) {
				free_extent_map(em);
				*em_in = NULL;
				btrfs_warn(fs_info,
"extent map merge error existing [%llu, %llu) with em [%llu, %llu) start %llu",
					   existing->start, extent_map_end(existing),
					   orig_start, orig_start + orig_len, start);
			}
			free_extent_map(existing);
		}
	}

	ASSERT(ret == 0 || ret == -EEXIST);
	return ret;
}

/*
 * Drop all extent maps from a tree in the fastest possible way, rescheduling
 * if needed. This avoids searching the tree, from the root down to the first
 * extent map, before each deletion.
 */
static void drop_all_extent_maps_fast(struct btrfs_inode *inode)
{
	struct extent_map_tree *tree = &inode->extent_tree;
	struct rb_node *node;

	write_lock(&tree->lock);
	node = rb_first(&tree->root);
	while (node) {
		struct extent_map *em;
		struct rb_node *next = rb_next(node);

		em = rb_entry(node, struct extent_map, rb_node);
		em->flags &= ~(EXTENT_FLAG_PINNED | EXTENT_FLAG_LOGGING);
		remove_extent_mapping(inode, em);
		free_extent_map(em);

		if (cond_resched_rwlock_write(&tree->lock))
			node = rb_first(&tree->root);
		else
			node = next;
	}
	write_unlock(&tree->lock);
}

/*
 * Drop all extent maps in a given range.
 *
 * @inode:       The target inode.
 * @start:       Start offset of the range.
 * @end:         End offset of the range (inclusive value).
 * @skip_pinned: Indicate if pinned extent maps should be ignored or not.
 *
 * This drops all the extent maps that intersect the given range [@start, @end].
 * Extent maps that partially overlap the range and extend behind or beyond it,
 * are split.
 * The caller should have locked an appropriate file range in the inode's io
 * tree before calling this function.
 */
void btrfs_drop_extent_map_range(struct btrfs_inode *inode, u64 start, u64 end,
				 bool skip_pinned)
{
	struct extent_map *split;
	struct extent_map *split2;
	struct extent_map *em;
	struct extent_map_tree *em_tree = &inode->extent_tree;
	u64 len = end - start + 1;

	WARN_ON(end < start);
	if (end == (u64)-1) {
		if (start == 0 && !skip_pinned) {
			drop_all_extent_maps_fast(inode);
			return;
		}
		len = (u64)-1;
	} else {
		/* Make end offset exclusive for use in the loop below. */
		end++;
	}

	/*
	 * It's ok if we fail to allocate the extent maps, see the comment near
	 * the bottom of the loop below. We only need two spare extent maps in
	 * the worst case, where the first extent map that intersects our range
	 * starts before the range and the last extent map that intersects our
	 * range ends after our range (and they might be the same extent map),
	 * because we need to split those two extent maps at the boundaries.
	 */
	split = alloc_extent_map();
	split2 = alloc_extent_map();

	write_lock(&em_tree->lock);
	em = lookup_extent_mapping(em_tree, start, len);

	while (em) {
		/* extent_map_end() returns exclusive value (last byte + 1). */
		const u64 em_end = extent_map_end(em);
		struct extent_map *next_em = NULL;
		u64 gen;
		unsigned long flags;
		bool modified;

		if (em_end < end) {
			next_em = next_extent_map(em);
			if (next_em) {
				if (next_em->start < end)
					refcount_inc(&next_em->refs);
				else
					next_em = NULL;
			}
		}

		if (skip_pinned && (em->flags & EXTENT_FLAG_PINNED)) {
			start = em_end;
			goto next;
		}

		flags = em->flags;
		/*
		 * In case we split the extent map, we want to preserve the
		 * EXTENT_FLAG_LOGGING flag on our extent map, but we don't want
		 * it on the new extent maps.
		 */
		em->flags &= ~(EXTENT_FLAG_PINNED | EXTENT_FLAG_LOGGING);
		modified = !list_empty(&em->list);

		/*
		 * The extent map does not cross our target range, so no need to
		 * split it, we can remove it directly.
		 */
		if (em->start >= start && em_end <= end)
			goto remove_em;

		gen = em->generation;

		if (em->start < start) {
			if (!split) {
				split = split2;
				split2 = NULL;
				if (!split)
					goto remove_em;
			}
			split->start = em->start;
			split->len = start - em->start;

			if (em->disk_bytenr < EXTENT_MAP_LAST_BYTE) {
				split->disk_bytenr = em->disk_bytenr;
				split->disk_num_bytes = em->disk_num_bytes;
				split->offset = em->offset;
				split->ram_bytes = em->ram_bytes;
			} else {
				split->disk_bytenr = em->disk_bytenr;
				split->disk_num_bytes = 0;
				split->offset = 0;
				split->ram_bytes = split->len;
			}

			split->generation = gen;
			split->flags = flags;
			replace_extent_mapping(inode, em, split, modified);
			free_extent_map(split);
			split = split2;
			split2 = NULL;
		}
		if (em_end > end) {
			if (!split) {
				split = split2;
				split2 = NULL;
				if (!split)
					goto remove_em;
			}
			split->start = end;
			split->len = em_end - end;
			split->disk_bytenr = em->disk_bytenr;
			split->flags = flags;
			split->generation = gen;

			if (em->disk_bytenr < EXTENT_MAP_LAST_BYTE) {
				split->disk_num_bytes = em->disk_num_bytes;
				split->offset = em->offset + end - em->start;
				split->ram_bytes = em->ram_bytes;
<<<<<<< HEAD
				if (compressed) {
					split->block_len = em->block_len;
					split->orig_start = em->orig_start;
				} else {
					const u64 diff = end - em->start;

					split->block_len = split->len;
					split->block_start += diff;
					split->orig_start = em->orig_start;
				}
=======
>>>>>>> a6ad5510
			} else {
				split->disk_num_bytes = 0;
				split->offset = 0;
				split->ram_bytes = split->len;
			}

			if (extent_map_in_tree(em)) {
				replace_extent_mapping(inode, em, split, modified);
			} else {
				int ret;

				ret = add_extent_mapping(inode, split, modified);
				/* Logic error, shouldn't happen. */
				ASSERT(ret == 0);
				if (WARN_ON(ret != 0) && modified)
					btrfs_set_inode_full_sync(inode);
			}
			free_extent_map(split);
			split = NULL;
		}
remove_em:
		if (extent_map_in_tree(em)) {
			/*
			 * If the extent map is still in the tree it means that
			 * either of the following is true:
			 *
			 * 1) It fits entirely in our range (doesn't end beyond
			 *    it or starts before it);
			 *
			 * 2) It starts before our range and/or ends after our
			 *    range, and we were not able to allocate the extent
			 *    maps for split operations, @split and @split2.
			 *
			 * If we are at case 2) then we just remove the entire
			 * extent map - this is fine since if anyone needs it to
			 * access the subranges outside our range, will just
			 * load it again from the subvolume tree's file extent
			 * item. However if the extent map was in the list of
			 * modified extents, then we must mark the inode for a
			 * full fsync, otherwise a fast fsync will miss this
			 * extent if it's new and needs to be logged.
			 */
			if ((em->start < start || em_end > end) && modified) {
				ASSERT(!split);
				btrfs_set_inode_full_sync(inode);
			}
			remove_extent_mapping(inode, em);
		}

		/*
		 * Once for the tree reference (we replaced or removed the
		 * extent map from the tree).
		 */
		free_extent_map(em);
next:
		/* Once for us (for our lookup reference). */
		free_extent_map(em);

		em = next_em;
	}

	write_unlock(&em_tree->lock);

	free_extent_map(split);
	free_extent_map(split2);
}

/*
 * Replace a range in the inode's extent map tree with a new extent map.
 *
 * @inode:      The target inode.
 * @new_em:     The new extent map to add to the inode's extent map tree.
 * @modified:   Indicate if the new extent map should be added to the list of
 *              modified extents (for fast fsync tracking).
 *
 * Drops all the extent maps in the inode's extent map tree that intersect the
 * range of the new extent map and adds the new extent map to the tree.
 * The caller should have locked an appropriate file range in the inode's io
 * tree before calling this function.
 */
int btrfs_replace_extent_map_range(struct btrfs_inode *inode,
				   struct extent_map *new_em,
				   bool modified)
{
	const u64 end = new_em->start + new_em->len - 1;
	struct extent_map_tree *tree = &inode->extent_tree;
	int ret;

	ASSERT(!extent_map_in_tree(new_em));

	/*
	 * The caller has locked an appropriate file range in the inode's io
	 * tree, but getting -EEXIST when adding the new extent map can still
	 * happen in case there are extents that partially cover the range, and
	 * this is due to two tasks operating on different parts of the extent.
	 * See commit 18e83ac75bfe67 ("Btrfs: fix unexpected EEXIST from
	 * btrfs_get_extent") for an example and details.
	 */
	do {
		btrfs_drop_extent_map_range(inode, new_em->start, end, false);
		write_lock(&tree->lock);
		ret = add_extent_mapping(inode, new_em, modified);
		write_unlock(&tree->lock);
	} while (ret == -EEXIST);

	return ret;
}

/*
 * Split off the first pre bytes from the extent_map at [start, start + len],
 * and set the block_start for it to new_logical.
 *
 * This function is used when an ordered_extent needs to be split.
 */
int split_extent_map(struct btrfs_inode *inode, u64 start, u64 len, u64 pre,
		     u64 new_logical)
{
	struct extent_map_tree *em_tree = &inode->extent_tree;
	struct extent_map *em;
	struct extent_map *split_pre = NULL;
	struct extent_map *split_mid = NULL;
	int ret = 0;
	unsigned long flags;

	ASSERT(pre != 0);
	ASSERT(pre < len);

	split_pre = alloc_extent_map();
	if (!split_pre)
		return -ENOMEM;
	split_mid = alloc_extent_map();
	if (!split_mid) {
		ret = -ENOMEM;
		goto out_free_pre;
	}

	lock_extent(&inode->io_tree, start, start + len - 1, NULL);
	write_lock(&em_tree->lock);
	em = lookup_extent_mapping(em_tree, start, len);
	if (!em) {
		ret = -EIO;
		goto out_unlock;
	}

	ASSERT(em->len == len);
	ASSERT(!extent_map_is_compressed(em));
	ASSERT(em->disk_bytenr < EXTENT_MAP_LAST_BYTE);
	ASSERT(em->flags & EXTENT_FLAG_PINNED);
	ASSERT(!(em->flags & EXTENT_FLAG_LOGGING));
	ASSERT(!list_empty(&em->list));

	flags = em->flags;
	em->flags &= ~EXTENT_FLAG_PINNED;

	/* First, replace the em with a new extent_map starting from * em->start */
	split_pre->start = em->start;
	split_pre->len = pre;
	split_pre->disk_bytenr = new_logical;
	split_pre->disk_num_bytes = split_pre->len;
	split_pre->offset = 0;
	split_pre->ram_bytes = split_pre->len;
	split_pre->flags = flags;
	split_pre->generation = em->generation;

	replace_extent_mapping(inode, em, split_pre, 1);

	/*
	 * Now we only have an extent_map at:
	 *     [em->start, em->start + pre]
	 */

	/* Insert the middle extent_map. */
	split_mid->start = em->start + pre;
	split_mid->len = em->len - pre;
	split_mid->disk_bytenr = extent_map_block_start(em) + pre;
	split_mid->disk_num_bytes = split_mid->len;
	split_mid->offset = 0;
	split_mid->ram_bytes = split_mid->len;
	split_mid->flags = flags;
	split_mid->generation = em->generation;
	add_extent_mapping(inode, split_mid, 1);

	/* Once for us */
	free_extent_map(em);
	/* Once for the tree */
	free_extent_map(em);

out_unlock:
	write_unlock(&em_tree->lock);
	unlock_extent(&inode->io_tree, start, start + len - 1, NULL);
	free_extent_map(split_mid);
out_free_pre:
	free_extent_map(split_pre);
	return ret;
}

struct btrfs_em_shrink_ctx {
	long nr_to_scan;
	long scanned;
	u64 last_ino;
	u64 last_root;
};

static long btrfs_scan_inode(struct btrfs_inode *inode, struct btrfs_em_shrink_ctx *ctx)
{
	const u64 cur_fs_gen = btrfs_get_fs_generation(inode->root->fs_info);
	struct extent_map_tree *tree = &inode->extent_tree;
	long nr_dropped = 0;
	struct rb_node *node;

	/*
	 * Take the mmap lock so that we serialize with the inode logging phase
	 * of fsync because we may need to set the full sync flag on the inode,
	 * in case we have to remove extent maps in the tree's list of modified
	 * extents. If we set the full sync flag in the inode while an fsync is
	 * in progress, we may risk missing new extents because before the flag
	 * is set, fsync decides to only wait for writeback to complete and then
	 * during inode logging it sees the flag set and uses the subvolume tree
	 * to find new extents, which may not be there yet because ordered
	 * extents haven't completed yet.
	 *
	 * We also do a try lock because otherwise we could deadlock. This is
	 * because the shrinker for this filesystem may be invoked while we are
	 * in a path that is holding the mmap lock in write mode. For example in
	 * a reflink operation while COWing an extent buffer, when allocating
	 * pages for a new extent buffer and under memory pressure, the shrinker
	 * may be invoked, and therefore we would deadlock by attempting to read
	 * lock the mmap lock while we are holding already a write lock on it.
	 */
	if (!down_read_trylock(&inode->i_mmap_lock))
		return 0;

	/*
	 * We want to be fast so if the lock is busy we don't want to spend time
	 * waiting for it - either some task is about to do IO for the inode or
	 * we may have another task shrinking extent maps, here in this code, so
	 * skip this inode.
	 */
	if (!write_trylock(&tree->lock)) {
		up_read(&inode->i_mmap_lock);
		return 0;
	}

	node = rb_first(&tree->root);
	while (node) {
		struct rb_node *next = rb_next(node);
		struct extent_map *em;

		em = rb_entry(node, struct extent_map, rb_node);
		ctx->scanned++;

		if (em->flags & EXTENT_FLAG_PINNED)
			goto next;

		/*
		 * If the inode is in the list of modified extents (new) and its
		 * generation is the same (or is greater than) the current fs
		 * generation, it means it was not yet persisted so we have to
		 * set the full sync flag so that the next fsync will not miss
		 * it.
		 */
		if (!list_empty(&em->list) && em->generation >= cur_fs_gen)
			btrfs_set_inode_full_sync(inode);

		remove_extent_mapping(inode, em);
		trace_btrfs_extent_map_shrinker_remove_em(inode, em);
		/* Drop the reference for the tree. */
		free_extent_map(em);
		nr_dropped++;
next:
		if (ctx->scanned >= ctx->nr_to_scan)
			break;

		/*
		 * Stop if we need to reschedule or there's contention on the
		 * lock. This is to avoid slowing other tasks trying to take the
		 * lock.
		 */
		if (need_resched() || rwlock_needbreak(&tree->lock))
			break;
		node = next;
	}
	write_unlock(&tree->lock);
	up_read(&inode->i_mmap_lock);

	return nr_dropped;
}

static long btrfs_scan_root(struct btrfs_root *root, struct btrfs_em_shrink_ctx *ctx)
{
	struct btrfs_inode *inode;
	long nr_dropped = 0;
	u64 min_ino = ctx->last_ino + 1;

	inode = btrfs_find_first_inode(root, min_ino);
	while (inode) {
		nr_dropped += btrfs_scan_inode(inode, ctx);

		min_ino = btrfs_ino(inode) + 1;
		ctx->last_ino = btrfs_ino(inode);
		btrfs_add_delayed_iput(inode);

		if (ctx->scanned >= ctx->nr_to_scan)
			break;

		cond_resched();

		inode = btrfs_find_first_inode(root, min_ino);
	}

	if (inode) {
		/*
		 * There are still inodes in this root or we happened to process
		 * the last one and reached the scan limit. In either case set
		 * the current root to this one, so we'll resume from the next
		 * inode if there is one or we will find out this was the last
		 * one and move to the next root.
		 */
		ctx->last_root = btrfs_root_id(root);
	} else {
		/*
		 * No more inodes in this root, set extent_map_shrinker_last_ino to 0 so
		 * that when processing the next root we start from its first inode.
		 */
		ctx->last_ino = 0;
		ctx->last_root = btrfs_root_id(root) + 1;
	}

	return nr_dropped;
}

long btrfs_free_extent_maps(struct btrfs_fs_info *fs_info, long nr_to_scan)
{
	struct btrfs_em_shrink_ctx ctx;
	u64 start_root_id;
	u64 next_root_id;
	bool cycled = false;
	long nr_dropped = 0;

	ctx.scanned = 0;
	ctx.nr_to_scan = nr_to_scan;

	/*
	 * In case we have multiple tasks running this shrinker, make the next
	 * one start from the next inode in case it starts before we finish.
	 */
	spin_lock(&fs_info->extent_map_shrinker_lock);
	ctx.last_ino = fs_info->extent_map_shrinker_last_ino;
	fs_info->extent_map_shrinker_last_ino++;
	ctx.last_root = fs_info->extent_map_shrinker_last_root;
	spin_unlock(&fs_info->extent_map_shrinker_lock);

	start_root_id = ctx.last_root;
	next_root_id = ctx.last_root;

	if (trace_btrfs_extent_map_shrinker_scan_enter_enabled()) {
		s64 nr = percpu_counter_sum_positive(&fs_info->evictable_extent_maps);

		trace_btrfs_extent_map_shrinker_scan_enter(fs_info, nr_to_scan,
							   nr, ctx.last_root,
							   ctx.last_ino);
	}

	while (ctx.scanned < ctx.nr_to_scan) {
		struct btrfs_root *root;
		unsigned long count;

		cond_resched();

		spin_lock(&fs_info->fs_roots_radix_lock);
		count = radix_tree_gang_lookup(&fs_info->fs_roots_radix,
					       (void **)&root,
					       (unsigned long)next_root_id, 1);
		if (count == 0) {
			spin_unlock(&fs_info->fs_roots_radix_lock);
			if (start_root_id > 0 && !cycled) {
				next_root_id = 0;
				ctx.last_root = 0;
				ctx.last_ino = 0;
				cycled = true;
				continue;
			}
			break;
		}
		next_root_id = btrfs_root_id(root) + 1;
		root = btrfs_grab_root(root);
		spin_unlock(&fs_info->fs_roots_radix_lock);

		if (!root)
			continue;

		if (is_fstree(btrfs_root_id(root)))
			nr_dropped += btrfs_scan_root(root, &ctx);

		btrfs_put_root(root);
	}

	/*
	 * In case of multiple tasks running this extent map shrinking code this
	 * isn't perfect but it's simple and silences things like KCSAN. It's
	 * not possible to know which task made more progress because we can
	 * cycle back to the first root and first inode if it's not the first
	 * time the shrinker ran, see the above logic. Also a task that started
	 * later may finish ealier than another task and made less progress. So
	 * make this simple and update to the progress of the last task that
	 * finished, with the occasional possiblity of having two consecutive
	 * runs of the shrinker process the same inodes.
	 */
	spin_lock(&fs_info->extent_map_shrinker_lock);
	fs_info->extent_map_shrinker_last_ino = ctx.last_ino;
	fs_info->extent_map_shrinker_last_root = ctx.last_root;
	spin_unlock(&fs_info->extent_map_shrinker_lock);

	if (trace_btrfs_extent_map_shrinker_scan_exit_enabled()) {
		s64 nr = percpu_counter_sum_positive(&fs_info->evictable_extent_maps);

		trace_btrfs_extent_map_shrinker_scan_exit(fs_info, nr_dropped,
							  nr, ctx.last_root,
							  ctx.last_ino);
	}

	return nr_dropped;
}<|MERGE_RESOLUTION|>--- conflicted
+++ resolved
@@ -923,19 +923,6 @@
 				split->disk_num_bytes = em->disk_num_bytes;
 				split->offset = em->offset + end - em->start;
 				split->ram_bytes = em->ram_bytes;
-<<<<<<< HEAD
-				if (compressed) {
-					split->block_len = em->block_len;
-					split->orig_start = em->orig_start;
-				} else {
-					const u64 diff = end - em->start;
-
-					split->block_len = split->len;
-					split->block_start += diff;
-					split->orig_start = em->orig_start;
-				}
-=======
->>>>>>> a6ad5510
 			} else {
 				split->disk_num_bytes = 0;
 				split->offset = 0;
