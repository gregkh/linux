// SPDX-License-Identifier: GPL-2.0
/*
 * Copyright (C) 2007 Oracle.  All rights reserved.
 */

#include <linux/fs.h>
#include <linux/blkdev.h>
#include <linux/radix-tree.h>
#include <linux/writeback.h>
#include <linux/workqueue.h>
#include <linux/kthread.h>
#include <linux/slab.h>
#include <linux/migrate.h>
#include <linux/ratelimit.h>
#include <linux/uuid.h>
#include <linux/semaphore.h>
#include <linux/error-injection.h>
#include <linux/crc32c.h>
#include <linux/sched/mm.h>
#include <asm/unaligned.h>
#include <crypto/hash.h>
#include "ctree.h"
#include "disk-io.h"
#include "transaction.h"
#include "btrfs_inode.h"
#include "bio.h"
#include "print-tree.h"
#include "locking.h"
#include "tree-log.h"
#include "free-space-cache.h"
#include "free-space-tree.h"
#include "check-integrity.h"
#include "rcu-string.h"
#include "dev-replace.h"
#include "raid56.h"
#include "sysfs.h"
#include "qgroup.h"
#include "compression.h"
#include "tree-checker.h"
#include "ref-verify.h"
#include "block-group.h"
#include "discard.h"
#include "space-info.h"
#include "zoned.h"
#include "subpage.h"
#include "fs.h"
#include "accessors.h"
#include "extent-tree.h"
#include "root-tree.h"
#include "defrag.h"
#include "uuid-tree.h"
#include "relocation.h"
#include "scrub.h"
#include "super.h"

#define BTRFS_SUPER_FLAG_SUPP	(BTRFS_HEADER_FLAG_WRITTEN |\
				 BTRFS_HEADER_FLAG_RELOC |\
				 BTRFS_SUPER_FLAG_ERROR |\
				 BTRFS_SUPER_FLAG_SEEDING |\
				 BTRFS_SUPER_FLAG_METADUMP |\
				 BTRFS_SUPER_FLAG_METADUMP_V2)

static void btrfs_destroy_ordered_extents(struct btrfs_root *root);
static int btrfs_destroy_delayed_refs(struct btrfs_transaction *trans,
				      struct btrfs_fs_info *fs_info);
static void btrfs_destroy_delalloc_inodes(struct btrfs_root *root);
static int btrfs_destroy_marked_extents(struct btrfs_fs_info *fs_info,
					struct extent_io_tree *dirty_pages,
					int mark);
static int btrfs_destroy_pinned_extent(struct btrfs_fs_info *fs_info,
				       struct extent_io_tree *pinned_extents);
static int btrfs_cleanup_transaction(struct btrfs_fs_info *fs_info);
static void btrfs_error_commit_super(struct btrfs_fs_info *fs_info);

static void btrfs_free_csum_hash(struct btrfs_fs_info *fs_info)
{
	if (fs_info->csum_shash)
		crypto_free_shash(fs_info->csum_shash);
}

/*
 * Compute the csum of a btree block and store the result to provided buffer.
 */
static void csum_tree_block(struct extent_buffer *buf, u8 *result)
{
	struct btrfs_fs_info *fs_info = buf->fs_info;
	const int num_pages = num_extent_pages(buf);
	const int first_page_part = min_t(u32, PAGE_SIZE, fs_info->nodesize);
	SHASH_DESC_ON_STACK(shash, fs_info->csum_shash);
	char *kaddr;
	int i;

	shash->tfm = fs_info->csum_shash;
	crypto_shash_init(shash);
	kaddr = page_address(buf->pages[0]) + offset_in_page(buf->start);
	crypto_shash_update(shash, kaddr + BTRFS_CSUM_SIZE,
			    first_page_part - BTRFS_CSUM_SIZE);

	for (i = 1; i < num_pages && INLINE_EXTENT_BUFFER_PAGES > 1; i++) {
		kaddr = page_address(buf->pages[i]);
		crypto_shash_update(shash, kaddr, PAGE_SIZE);
	}
	memset(result, 0, BTRFS_CSUM_SIZE);
	crypto_shash_final(shash, result);
}

/*
 * we can't consider a given block up to date unless the transid of the
 * block matches the transid in the parent node's pointer.  This is how we
 * detect blocks that either didn't get written at all or got written
 * in the wrong place.
 */
static int verify_parent_transid(struct extent_io_tree *io_tree,
				 struct extent_buffer *eb, u64 parent_transid,
				 int atomic)
{
	struct extent_state *cached_state = NULL;
	int ret;

	if (!parent_transid || btrfs_header_generation(eb) == parent_transid)
		return 0;

	if (atomic)
		return -EAGAIN;

	lock_extent(io_tree, eb->start, eb->start + eb->len - 1, &cached_state);
	if (extent_buffer_uptodate(eb) &&
	    btrfs_header_generation(eb) == parent_transid) {
		ret = 0;
		goto out;
	}
	btrfs_err_rl(eb->fs_info,
"parent transid verify failed on logical %llu mirror %u wanted %llu found %llu",
			eb->start, eb->read_mirror,
			parent_transid, btrfs_header_generation(eb));
	ret = 1;
	clear_extent_buffer_uptodate(eb);
out:
	unlock_extent(io_tree, eb->start, eb->start + eb->len - 1,
		      &cached_state);
	return ret;
}

static bool btrfs_supported_super_csum(u16 csum_type)
{
	switch (csum_type) {
	case BTRFS_CSUM_TYPE_CRC32:
	case BTRFS_CSUM_TYPE_XXHASH:
	case BTRFS_CSUM_TYPE_SHA256:
	case BTRFS_CSUM_TYPE_BLAKE2:
		return true;
	default:
		return false;
	}
}

/*
 * Return 0 if the superblock checksum type matches the checksum value of that
 * algorithm. Pass the raw disk superblock data.
 */
int btrfs_check_super_csum(struct btrfs_fs_info *fs_info,
			   const struct btrfs_super_block *disk_sb)
{
	char result[BTRFS_CSUM_SIZE];
	SHASH_DESC_ON_STACK(shash, fs_info->csum_shash);

	shash->tfm = fs_info->csum_shash;

	/*
	 * The super_block structure does not span the whole
	 * BTRFS_SUPER_INFO_SIZE range, we expect that the unused space is
	 * filled with zeros and is included in the checksum.
	 */
	crypto_shash_digest(shash, (const u8 *)disk_sb + BTRFS_CSUM_SIZE,
			    BTRFS_SUPER_INFO_SIZE - BTRFS_CSUM_SIZE, result);

	if (memcmp(disk_sb->csum, result, fs_info->csum_size))
		return 1;

	return 0;
}

int btrfs_verify_level_key(struct extent_buffer *eb, int level,
			   struct btrfs_key *first_key, u64 parent_transid)
{
	struct btrfs_fs_info *fs_info = eb->fs_info;
	int found_level;
	struct btrfs_key found_key;
	int ret;

	found_level = btrfs_header_level(eb);
	if (found_level != level) {
		WARN(IS_ENABLED(CONFIG_BTRFS_DEBUG),
		     KERN_ERR "BTRFS: tree level check failed\n");
		btrfs_err(fs_info,
"tree level mismatch detected, bytenr=%llu level expected=%u has=%u",
			  eb->start, level, found_level);
		return -EIO;
	}

	if (!first_key)
		return 0;

	/*
	 * For live tree block (new tree blocks in current transaction),
	 * we need proper lock context to avoid race, which is impossible here.
	 * So we only checks tree blocks which is read from disk, whose
	 * generation <= fs_info->last_trans_committed.
	 */
	if (btrfs_header_generation(eb) > fs_info->last_trans_committed)
		return 0;

	/* We have @first_key, so this @eb must have at least one item */
	if (btrfs_header_nritems(eb) == 0) {
		btrfs_err(fs_info,
		"invalid tree nritems, bytenr=%llu nritems=0 expect >0",
			  eb->start);
		WARN_ON(IS_ENABLED(CONFIG_BTRFS_DEBUG));
		return -EUCLEAN;
	}

	if (found_level)
		btrfs_node_key_to_cpu(eb, &found_key, 0);
	else
		btrfs_item_key_to_cpu(eb, &found_key, 0);
	ret = btrfs_comp_cpu_keys(first_key, &found_key);

	if (ret) {
		WARN(IS_ENABLED(CONFIG_BTRFS_DEBUG),
		     KERN_ERR "BTRFS: tree first key check failed\n");
		btrfs_err(fs_info,
"tree first key mismatch detected, bytenr=%llu parent_transid=%llu key expected=(%llu,%u,%llu) has=(%llu,%u,%llu)",
			  eb->start, parent_transid, first_key->objectid,
			  first_key->type, first_key->offset,
			  found_key.objectid, found_key.type,
			  found_key.offset);
	}
	return ret;
}

static int btrfs_repair_eb_io_failure(const struct extent_buffer *eb,
				      int mirror_num)
{
	struct btrfs_fs_info *fs_info = eb->fs_info;
	int i, num_pages = num_extent_pages(eb);
	int ret = 0;

	if (sb_rdonly(fs_info->sb))
		return -EROFS;

	for (i = 0; i < num_pages; i++) {
		struct page *p = eb->pages[i];
		u64 start = max_t(u64, eb->start, page_offset(p));
		u64 end = min_t(u64, eb->start + eb->len, page_offset(p) + PAGE_SIZE);
		u32 len = end - start;

		ret = btrfs_repair_io_failure(fs_info, 0, start, len,
				start, p, offset_in_page(start), mirror_num);
		if (ret)
			break;
	}

	return ret;
}

/*
 * helper to read a given tree block, doing retries as required when
 * the checksums don't match and we have alternate mirrors to try.
 *
 * @check:		expected tree parentness check, see the comments of the
 *			structure for details.
 */
int btrfs_read_extent_buffer(struct extent_buffer *eb,
			     struct btrfs_tree_parent_check *check)
{
	struct btrfs_fs_info *fs_info = eb->fs_info;
	int failed = 0;
	int ret;
	int num_copies = 0;
	int mirror_num = 0;
	int failed_mirror = 0;

	ASSERT(check);

	while (1) {
		clear_bit(EXTENT_BUFFER_CORRUPT, &eb->bflags);
		ret = read_extent_buffer_pages(eb, WAIT_COMPLETE, mirror_num, check);
		if (!ret)
			break;

		num_copies = btrfs_num_copies(fs_info,
					      eb->start, eb->len);
		if (num_copies == 1)
			break;

		if (!failed_mirror) {
			failed = 1;
			failed_mirror = eb->read_mirror;
		}

		mirror_num++;
		if (mirror_num == failed_mirror)
			mirror_num++;

		if (mirror_num > num_copies)
			break;
	}

	if (failed && !ret && failed_mirror)
		btrfs_repair_eb_io_failure(eb, failed_mirror);

	return ret;
}

static int csum_one_extent_buffer(struct extent_buffer *eb)
{
	struct btrfs_fs_info *fs_info = eb->fs_info;
	u8 result[BTRFS_CSUM_SIZE];
	int ret;

	ASSERT(memcmp_extent_buffer(eb, fs_info->fs_devices->metadata_uuid,
				    offsetof(struct btrfs_header, fsid),
				    BTRFS_FSID_SIZE) == 0);
	csum_tree_block(eb, result);

	if (btrfs_header_level(eb))
		ret = btrfs_check_node(eb);
	else
		ret = btrfs_check_leaf_full(eb);

	if (ret < 0)
		goto error;

	/*
	 * Also check the generation, the eb reached here must be newer than
	 * last committed. Or something seriously wrong happened.
	 */
	if (unlikely(btrfs_header_generation(eb) <= fs_info->last_trans_committed)) {
		ret = -EUCLEAN;
		btrfs_err(fs_info,
			"block=%llu bad generation, have %llu expect > %llu",
			  eb->start, btrfs_header_generation(eb),
			  fs_info->last_trans_committed);
		goto error;
	}
	write_extent_buffer(eb, result, 0, fs_info->csum_size);

	return 0;

error:
	btrfs_print_tree(eb, 0);
	btrfs_err(fs_info, "block=%llu write time tree block corruption detected",
		  eb->start);
	/*
	 * Be noisy if this is an extent buffer from a log tree. We don't abort
	 * a transaction in case there's a bad log tree extent buffer, we just
	 * fallback to a transaction commit. Still we want to know when there is
	 * a bad log tree extent buffer, as that may signal a bug somewhere.
	 */
	WARN_ON(IS_ENABLED(CONFIG_BTRFS_DEBUG) ||
		btrfs_header_owner(eb) == BTRFS_TREE_LOG_OBJECTID);
	return ret;
}

/* Checksum all dirty extent buffers in one bio_vec */
static int csum_dirty_subpage_buffers(struct btrfs_fs_info *fs_info,
				      struct bio_vec *bvec)
{
	struct page *page = bvec->bv_page;
	u64 bvec_start = page_offset(page) + bvec->bv_offset;
	u64 cur;
	int ret = 0;

	for (cur = bvec_start; cur < bvec_start + bvec->bv_len;
	     cur += fs_info->nodesize) {
		struct extent_buffer *eb;
		bool uptodate;

		eb = find_extent_buffer(fs_info, cur);
		uptodate = btrfs_subpage_test_uptodate(fs_info, page, cur,
						       fs_info->nodesize);

		/* A dirty eb shouldn't disappear from buffer_radix */
		if (WARN_ON(!eb))
			return -EUCLEAN;

		if (WARN_ON(cur != btrfs_header_bytenr(eb))) {
			free_extent_buffer(eb);
			return -EUCLEAN;
		}
		if (WARN_ON(!uptodate)) {
			free_extent_buffer(eb);
			return -EUCLEAN;
		}

		ret = csum_one_extent_buffer(eb);
		free_extent_buffer(eb);
		if (ret < 0)
			return ret;
	}
	return ret;
}

/*
 * Checksum a dirty tree block before IO.  This has extra checks to make sure
 * we only fill in the checksum field in the first page of a multi-page block.
 * For subpage extent buffers we need bvec to also read the offset in the page.
 */
static int csum_dirty_buffer(struct btrfs_fs_info *fs_info, struct bio_vec *bvec)
{
	struct page *page = bvec->bv_page;
	u64 start = page_offset(page);
	u64 found_start;
	struct extent_buffer *eb;

	if (fs_info->nodesize < PAGE_SIZE)
		return csum_dirty_subpage_buffers(fs_info, bvec);

	eb = (struct extent_buffer *)page->private;
	if (page != eb->pages[0])
		return 0;

	found_start = btrfs_header_bytenr(eb);

	if (test_bit(EXTENT_BUFFER_NO_CHECK, &eb->bflags)) {
		WARN_ON(found_start != 0);
		return 0;
	}

	/*
	 * Please do not consolidate these warnings into a single if.
	 * It is useful to know what went wrong.
	 */
	if (WARN_ON(found_start != start))
		return -EUCLEAN;
	if (WARN_ON(!PageUptodate(page)))
		return -EUCLEAN;

	return csum_one_extent_buffer(eb);
}

blk_status_t btree_csum_one_bio(struct btrfs_bio *bbio)
{
	struct btrfs_fs_info *fs_info = bbio->inode->root->fs_info;
	struct bvec_iter iter;
	struct bio_vec bv;
	int ret = 0;

	bio_for_each_segment(bv, &bbio->bio, iter) {
		ret = csum_dirty_buffer(fs_info, &bv);
		if (ret)
			break;
	}

	return errno_to_blk_status(ret);
}

static int check_tree_block_fsid(struct extent_buffer *eb)
{
	struct btrfs_fs_info *fs_info = eb->fs_info;
	struct btrfs_fs_devices *fs_devices = fs_info->fs_devices, *seed_devs;
	u8 fsid[BTRFS_FSID_SIZE];
	u8 *metadata_uuid;

	read_extent_buffer(eb, fsid, offsetof(struct btrfs_header, fsid),
			   BTRFS_FSID_SIZE);
	/*
	 * Checking the incompat flag is only valid for the current fs. For
	 * seed devices it's forbidden to have their uuid changed so reading
	 * ->fsid in this case is fine
	 */
	if (btrfs_fs_incompat(fs_info, METADATA_UUID))
		metadata_uuid = fs_devices->metadata_uuid;
	else
		metadata_uuid = fs_devices->fsid;

	if (!memcmp(fsid, metadata_uuid, BTRFS_FSID_SIZE))
		return 0;

	list_for_each_entry(seed_devs, &fs_devices->seed_list, seed_list)
		if (!memcmp(fsid, seed_devs->fsid, BTRFS_FSID_SIZE))
			return 0;

	return 1;
}

/* Do basic extent buffer checks at read time */
static int validate_extent_buffer(struct extent_buffer *eb,
				  struct btrfs_tree_parent_check *check)
{
	struct btrfs_fs_info *fs_info = eb->fs_info;
	u64 found_start;
	const u32 csum_size = fs_info->csum_size;
	u8 found_level;
	u8 result[BTRFS_CSUM_SIZE];
	const u8 *header_csum;
	int ret = 0;

	ASSERT(check);

	found_start = btrfs_header_bytenr(eb);
	if (found_start != eb->start) {
		btrfs_err_rl(fs_info,
			"bad tree block start, mirror %u want %llu have %llu",
			     eb->read_mirror, eb->start, found_start);
		ret = -EIO;
		goto out;
	}
	if (check_tree_block_fsid(eb)) {
		btrfs_err_rl(fs_info, "bad fsid on logical %llu mirror %u",
			     eb->start, eb->read_mirror);
		ret = -EIO;
		goto out;
	}
	found_level = btrfs_header_level(eb);
	if (found_level >= BTRFS_MAX_LEVEL) {
		btrfs_err(fs_info,
			"bad tree block level, mirror %u level %d on logical %llu",
			eb->read_mirror, btrfs_header_level(eb), eb->start);
		ret = -EIO;
		goto out;
	}

	csum_tree_block(eb, result);
	header_csum = page_address(eb->pages[0]) +
		get_eb_offset_in_page(eb, offsetof(struct btrfs_header, csum));

	if (memcmp(result, header_csum, csum_size) != 0) {
		btrfs_warn_rl(fs_info,
"checksum verify failed on logical %llu mirror %u wanted " CSUM_FMT " found " CSUM_FMT " level %d",
			      eb->start, eb->read_mirror,
			      CSUM_FMT_VALUE(csum_size, header_csum),
			      CSUM_FMT_VALUE(csum_size, result),
			      btrfs_header_level(eb));
		ret = -EUCLEAN;
		goto out;
	}

	if (found_level != check->level) {
		btrfs_err(fs_info,
		"level verify failed on logical %llu mirror %u wanted %u found %u",
			  eb->start, eb->read_mirror, check->level, found_level);
		ret = -EIO;
		goto out;
	}
	if (unlikely(check->transid &&
		     btrfs_header_generation(eb) != check->transid)) {
		btrfs_err_rl(eb->fs_info,
"parent transid verify failed on logical %llu mirror %u wanted %llu found %llu",
				eb->start, eb->read_mirror, check->transid,
				btrfs_header_generation(eb));
		ret = -EIO;
		goto out;
	}
	if (check->has_first_key) {
		struct btrfs_key *expect_key = &check->first_key;
		struct btrfs_key found_key;

		if (found_level)
			btrfs_node_key_to_cpu(eb, &found_key, 0);
		else
			btrfs_item_key_to_cpu(eb, &found_key, 0);
		if (unlikely(btrfs_comp_cpu_keys(expect_key, &found_key))) {
			btrfs_err(fs_info,
"tree first key mismatch detected, bytenr=%llu parent_transid=%llu key expected=(%llu,%u,%llu) has=(%llu,%u,%llu)",
				  eb->start, check->transid,
				  expect_key->objectid,
				  expect_key->type, expect_key->offset,
				  found_key.objectid, found_key.type,
				  found_key.offset);
			ret = -EUCLEAN;
			goto out;
		}
	}
	if (check->owner_root) {
		ret = btrfs_check_eb_owner(eb, check->owner_root);
		if (ret < 0)
			goto out;
	}

	/*
	 * If this is a leaf block and it is corrupt, set the corrupt bit so
	 * that we don't try and read the other copies of this block, just
	 * return -EIO.
	 */
	if (found_level == 0 && btrfs_check_leaf_full(eb)) {
		set_bit(EXTENT_BUFFER_CORRUPT, &eb->bflags);
		ret = -EIO;
	}

	if (found_level > 0 && btrfs_check_node(eb))
		ret = -EIO;

	if (!ret)
		set_extent_buffer_uptodate(eb);
	else
		btrfs_err(fs_info,
		"read time tree block corruption detected on logical %llu mirror %u",
			  eb->start, eb->read_mirror);
out:
	return ret;
}

static int validate_subpage_buffer(struct page *page, u64 start, u64 end,
				   int mirror, struct btrfs_tree_parent_check *check)
{
	struct btrfs_fs_info *fs_info = btrfs_sb(page->mapping->host->i_sb);
	struct extent_buffer *eb;
	bool reads_done;
	int ret = 0;

	ASSERT(check);

	/*
	 * We don't allow bio merge for subpage metadata read, so we should
	 * only get one eb for each endio hook.
	 */
	ASSERT(end == start + fs_info->nodesize - 1);
	ASSERT(PagePrivate(page));

	eb = find_extent_buffer(fs_info, start);
	/*
	 * When we are reading one tree block, eb must have been inserted into
	 * the radix tree. If not, something is wrong.
	 */
	ASSERT(eb);

	reads_done = atomic_dec_and_test(&eb->io_pages);
	/* Subpage read must finish in page read */
	ASSERT(reads_done);

	eb->read_mirror = mirror;
	if (test_bit(EXTENT_BUFFER_READ_ERR, &eb->bflags)) {
		ret = -EIO;
		goto err;
	}
	ret = validate_extent_buffer(eb, check);
	if (ret < 0)
		goto err;

	set_extent_buffer_uptodate(eb);

	free_extent_buffer(eb);
	return ret;
err:
	/*
	 * end_bio_extent_readpage decrements io_pages in case of error,
	 * make sure it has something to decrement.
	 */
	atomic_inc(&eb->io_pages);
	clear_extent_buffer_uptodate(eb);
	free_extent_buffer(eb);
	return ret;
}

int btrfs_validate_metadata_buffer(struct btrfs_bio *bbio,
				   struct page *page, u64 start, u64 end,
				   int mirror)
{
	struct extent_buffer *eb;
	int ret = 0;
	int reads_done;

	ASSERT(page->private);

	if (btrfs_sb(page->mapping->host->i_sb)->nodesize < PAGE_SIZE)
		return validate_subpage_buffer(page, start, end, mirror,
					       &bbio->parent_check);

	eb = (struct extent_buffer *)page->private;

	/*
	 * The pending IO might have been the only thing that kept this buffer
	 * in memory.  Make sure we have a ref for all this other checks
	 */
	atomic_inc(&eb->refs);

	reads_done = atomic_dec_and_test(&eb->io_pages);
	if (!reads_done)
		goto err;

	eb->read_mirror = mirror;
	if (test_bit(EXTENT_BUFFER_READ_ERR, &eb->bflags)) {
		ret = -EIO;
		goto err;
	}
	ret = validate_extent_buffer(eb, &bbio->parent_check);
err:
	if (ret) {
		/*
		 * our io error hook is going to dec the io pages
		 * again, we have to make sure it has something
		 * to decrement
		 */
		atomic_inc(&eb->io_pages);
		clear_extent_buffer_uptodate(eb);
	}
	free_extent_buffer(eb);

	return ret;
}

#ifdef CONFIG_MIGRATION
static int btree_migrate_folio(struct address_space *mapping,
		struct folio *dst, struct folio *src, enum migrate_mode mode)
{
	/*
	 * we can't safely write a btree page from here,
	 * we haven't done the locking hook
	 */
	if (folio_test_dirty(src))
		return -EAGAIN;
	/*
	 * Buffers may be managed in a filesystem specific way.
	 * We must have no buffers or drop them.
	 */
	if (folio_get_private(src) &&
	    !filemap_release_folio(src, GFP_KERNEL))
		return -EAGAIN;
	return migrate_folio(mapping, dst, src, mode);
}
#else
#define btree_migrate_folio NULL
#endif

static int btree_writepages(struct address_space *mapping,
			    struct writeback_control *wbc)
{
	struct btrfs_fs_info *fs_info;
	int ret;

	if (wbc->sync_mode == WB_SYNC_NONE) {

		if (wbc->for_kupdate)
			return 0;

		fs_info = BTRFS_I(mapping->host)->root->fs_info;
		/* this is a bit racy, but that's ok */
		ret = __percpu_counter_compare(&fs_info->dirty_metadata_bytes,
					     BTRFS_DIRTY_METADATA_THRESH,
					     fs_info->dirty_metadata_batch);
		if (ret < 0)
			return 0;
	}
	return btree_write_cache_pages(mapping, wbc);
}

static bool btree_release_folio(struct folio *folio, gfp_t gfp_flags)
{
	if (folio_test_writeback(folio) || folio_test_dirty(folio))
		return false;

	return try_release_extent_buffer(&folio->page);
}

static void btree_invalidate_folio(struct folio *folio, size_t offset,
				 size_t length)
{
	struct extent_io_tree *tree;
	tree = &BTRFS_I(folio->mapping->host)->io_tree;
	extent_invalidate_folio(tree, folio, offset);
	btree_release_folio(folio, GFP_NOFS);
	if (folio_get_private(folio)) {
		btrfs_warn(BTRFS_I(folio->mapping->host)->root->fs_info,
			   "folio private not zero on folio %llu",
			   (unsigned long long)folio_pos(folio));
		folio_detach_private(folio);
	}
}

#ifdef DEBUG
static bool btree_dirty_folio(struct address_space *mapping,
		struct folio *folio)
{
	struct btrfs_fs_info *fs_info = btrfs_sb(mapping->host->i_sb);
	struct btrfs_subpage *subpage;
	struct extent_buffer *eb;
	int cur_bit = 0;
	u64 page_start = folio_pos(folio);

	if (fs_info->sectorsize == PAGE_SIZE) {
		eb = folio_get_private(folio);
		BUG_ON(!eb);
		BUG_ON(!test_bit(EXTENT_BUFFER_DIRTY, &eb->bflags));
		BUG_ON(!atomic_read(&eb->refs));
		btrfs_assert_tree_write_locked(eb);
		return filemap_dirty_folio(mapping, folio);
	}
	subpage = folio_get_private(folio);

	ASSERT(subpage->dirty_bitmap);
	while (cur_bit < BTRFS_SUBPAGE_BITMAP_SIZE) {
		unsigned long flags;
		u64 cur;
		u16 tmp = (1 << cur_bit);

		spin_lock_irqsave(&subpage->lock, flags);
		if (!(tmp & subpage->dirty_bitmap)) {
			spin_unlock_irqrestore(&subpage->lock, flags);
			cur_bit++;
			continue;
		}
		spin_unlock_irqrestore(&subpage->lock, flags);
		cur = page_start + cur_bit * fs_info->sectorsize;

		eb = find_extent_buffer(fs_info, cur);
		ASSERT(eb);
		ASSERT(test_bit(EXTENT_BUFFER_DIRTY, &eb->bflags));
		ASSERT(atomic_read(&eb->refs));
		btrfs_assert_tree_write_locked(eb);
		free_extent_buffer(eb);

		cur_bit += (fs_info->nodesize >> fs_info->sectorsize_bits);
	}
	return filemap_dirty_folio(mapping, folio);
}
#else
#define btree_dirty_folio filemap_dirty_folio
#endif

static const struct address_space_operations btree_aops = {
	.writepages	= btree_writepages,
	.release_folio	= btree_release_folio,
	.invalidate_folio = btree_invalidate_folio,
	.migrate_folio	= btree_migrate_folio,
	.dirty_folio	= btree_dirty_folio,
};

struct extent_buffer *btrfs_find_create_tree_block(
						struct btrfs_fs_info *fs_info,
						u64 bytenr, u64 owner_root,
						int level)
{
	if (btrfs_is_testing(fs_info))
		return alloc_test_extent_buffer(fs_info, bytenr);
	return alloc_extent_buffer(fs_info, bytenr, owner_root, level);
}

/*
 * Read tree block at logical address @bytenr and do variant basic but critical
 * verification.
 *
 * @check:		expected tree parentness check, see comments of the
 *			structure for details.
 */
struct extent_buffer *read_tree_block(struct btrfs_fs_info *fs_info, u64 bytenr,
				      struct btrfs_tree_parent_check *check)
{
	struct extent_buffer *buf = NULL;
	int ret;

	ASSERT(check);

	buf = btrfs_find_create_tree_block(fs_info, bytenr, check->owner_root,
					   check->level);
	if (IS_ERR(buf))
		return buf;

	ret = btrfs_read_extent_buffer(buf, check);
	if (ret) {
		free_extent_buffer_stale(buf);
		return ERR_PTR(ret);
	}
	if (btrfs_check_eb_owner(buf, check->owner_root)) {
		free_extent_buffer_stale(buf);
		return ERR_PTR(-EUCLEAN);
	}
	return buf;

}

static void __setup_root(struct btrfs_root *root, struct btrfs_fs_info *fs_info,
			 u64 objectid)
{
	bool dummy = test_bit(BTRFS_FS_STATE_DUMMY_FS_INFO, &fs_info->fs_state);

	memset(&root->root_key, 0, sizeof(root->root_key));
	memset(&root->root_item, 0, sizeof(root->root_item));
	memset(&root->defrag_progress, 0, sizeof(root->defrag_progress));
	root->fs_info = fs_info;
	root->root_key.objectid = objectid;
	root->node = NULL;
	root->commit_root = NULL;
	root->state = 0;
	RB_CLEAR_NODE(&root->rb_node);

	root->last_trans = 0;
	root->free_objectid = 0;
	root->nr_delalloc_inodes = 0;
	root->nr_ordered_extents = 0;
	root->inode_tree = RB_ROOT;
	INIT_RADIX_TREE(&root->delayed_nodes_tree, GFP_ATOMIC);

	btrfs_init_root_block_rsv(root);

	INIT_LIST_HEAD(&root->dirty_list);
	INIT_LIST_HEAD(&root->root_list);
	INIT_LIST_HEAD(&root->delalloc_inodes);
	INIT_LIST_HEAD(&root->delalloc_root);
	INIT_LIST_HEAD(&root->ordered_extents);
	INIT_LIST_HEAD(&root->ordered_root);
	INIT_LIST_HEAD(&root->reloc_dirty_list);
	INIT_LIST_HEAD(&root->logged_list[0]);
	INIT_LIST_HEAD(&root->logged_list[1]);
	spin_lock_init(&root->inode_lock);
	spin_lock_init(&root->delalloc_lock);
	spin_lock_init(&root->ordered_extent_lock);
	spin_lock_init(&root->accounting_lock);
	spin_lock_init(&root->log_extents_lock[0]);
	spin_lock_init(&root->log_extents_lock[1]);
	spin_lock_init(&root->qgroup_meta_rsv_lock);
	mutex_init(&root->objectid_mutex);
	mutex_init(&root->log_mutex);
	mutex_init(&root->ordered_extent_mutex);
	mutex_init(&root->delalloc_mutex);
	init_waitqueue_head(&root->qgroup_flush_wait);
	init_waitqueue_head(&root->log_writer_wait);
	init_waitqueue_head(&root->log_commit_wait[0]);
	init_waitqueue_head(&root->log_commit_wait[1]);
	INIT_LIST_HEAD(&root->log_ctxs[0]);
	INIT_LIST_HEAD(&root->log_ctxs[1]);
	atomic_set(&root->log_commit[0], 0);
	atomic_set(&root->log_commit[1], 0);
	atomic_set(&root->log_writers, 0);
	atomic_set(&root->log_batch, 0);
	refcount_set(&root->refs, 1);
	atomic_set(&root->snapshot_force_cow, 0);
	atomic_set(&root->nr_swapfiles, 0);
	root->log_transid = 0;
	root->log_transid_committed = -1;
	root->last_log_commit = 0;
	root->anon_dev = 0;
	if (!dummy) {
		extent_io_tree_init(fs_info, &root->dirty_log_pages,
				    IO_TREE_ROOT_DIRTY_LOG_PAGES);
		extent_io_tree_init(fs_info, &root->log_csum_range,
				    IO_TREE_LOG_CSUM_RANGE);
	}

	spin_lock_init(&root->root_item_lock);
	btrfs_qgroup_init_swapped_blocks(&root->swapped_blocks);
#ifdef CONFIG_BTRFS_DEBUG
	INIT_LIST_HEAD(&root->leak_list);
	spin_lock(&fs_info->fs_roots_radix_lock);
	list_add_tail(&root->leak_list, &fs_info->allocated_roots);
	spin_unlock(&fs_info->fs_roots_radix_lock);
#endif
}

static struct btrfs_root *btrfs_alloc_root(struct btrfs_fs_info *fs_info,
					   u64 objectid, gfp_t flags)
{
	struct btrfs_root *root = kzalloc(sizeof(*root), flags);
	if (root)
		__setup_root(root, fs_info, objectid);
	return root;
}

#ifdef CONFIG_BTRFS_FS_RUN_SANITY_TESTS
/* Should only be used by the testing infrastructure */
struct btrfs_root *btrfs_alloc_dummy_root(struct btrfs_fs_info *fs_info)
{
	struct btrfs_root *root;

	if (!fs_info)
		return ERR_PTR(-EINVAL);

	root = btrfs_alloc_root(fs_info, BTRFS_ROOT_TREE_OBJECTID, GFP_KERNEL);
	if (!root)
		return ERR_PTR(-ENOMEM);

	/* We don't use the stripesize in selftest, set it as sectorsize */
	root->alloc_bytenr = 0;

	return root;
}
#endif

static int global_root_cmp(struct rb_node *a_node, const struct rb_node *b_node)
{
	const struct btrfs_root *a = rb_entry(a_node, struct btrfs_root, rb_node);
	const struct btrfs_root *b = rb_entry(b_node, struct btrfs_root, rb_node);

	return btrfs_comp_cpu_keys(&a->root_key, &b->root_key);
}

static int global_root_key_cmp(const void *k, const struct rb_node *node)
{
	const struct btrfs_key *key = k;
	const struct btrfs_root *root = rb_entry(node, struct btrfs_root, rb_node);

	return btrfs_comp_cpu_keys(key, &root->root_key);
}

int btrfs_global_root_insert(struct btrfs_root *root)
{
	struct btrfs_fs_info *fs_info = root->fs_info;
	struct rb_node *tmp;
	int ret = 0;

	write_lock(&fs_info->global_root_lock);
	tmp = rb_find_add(&root->rb_node, &fs_info->global_root_tree, global_root_cmp);
	write_unlock(&fs_info->global_root_lock);

	if (tmp) {
		ret = -EEXIST;
		btrfs_warn(fs_info, "global root %llu %llu already exists",
				root->root_key.objectid, root->root_key.offset);
	}
	return ret;
}

void btrfs_global_root_delete(struct btrfs_root *root)
{
	struct btrfs_fs_info *fs_info = root->fs_info;

	write_lock(&fs_info->global_root_lock);
	rb_erase(&root->rb_node, &fs_info->global_root_tree);
	write_unlock(&fs_info->global_root_lock);
}

struct btrfs_root *btrfs_global_root(struct btrfs_fs_info *fs_info,
				     struct btrfs_key *key)
{
	struct rb_node *node;
	struct btrfs_root *root = NULL;

	read_lock(&fs_info->global_root_lock);
	node = rb_find(key, &fs_info->global_root_tree, global_root_key_cmp);
	if (node)
		root = container_of(node, struct btrfs_root, rb_node);
	read_unlock(&fs_info->global_root_lock);

	return root;
}

static u64 btrfs_global_root_id(struct btrfs_fs_info *fs_info, u64 bytenr)
{
	struct btrfs_block_group *block_group;
	u64 ret;

	if (!btrfs_fs_incompat(fs_info, EXTENT_TREE_V2))
		return 0;

	if (bytenr)
		block_group = btrfs_lookup_block_group(fs_info, bytenr);
	else
		block_group = btrfs_lookup_first_block_group(fs_info, bytenr);
	ASSERT(block_group);
	if (!block_group)
		return 0;
	ret = block_group->global_root_id;
	btrfs_put_block_group(block_group);

	return ret;
}

struct btrfs_root *btrfs_csum_root(struct btrfs_fs_info *fs_info, u64 bytenr)
{
	struct btrfs_key key = {
		.objectid = BTRFS_CSUM_TREE_OBJECTID,
		.type = BTRFS_ROOT_ITEM_KEY,
		.offset = btrfs_global_root_id(fs_info, bytenr),
	};

	return btrfs_global_root(fs_info, &key);
}

struct btrfs_root *btrfs_extent_root(struct btrfs_fs_info *fs_info, u64 bytenr)
{
	struct btrfs_key key = {
		.objectid = BTRFS_EXTENT_TREE_OBJECTID,
		.type = BTRFS_ROOT_ITEM_KEY,
		.offset = btrfs_global_root_id(fs_info, bytenr),
	};

	return btrfs_global_root(fs_info, &key);
}

struct btrfs_root *btrfs_block_group_root(struct btrfs_fs_info *fs_info)
{
	if (btrfs_fs_compat_ro(fs_info, BLOCK_GROUP_TREE))
		return fs_info->block_group_root;
	return btrfs_extent_root(fs_info, 0);
}

struct btrfs_root *btrfs_create_tree(struct btrfs_trans_handle *trans,
				     u64 objectid)
{
	struct btrfs_fs_info *fs_info = trans->fs_info;
	struct extent_buffer *leaf;
	struct btrfs_root *tree_root = fs_info->tree_root;
	struct btrfs_root *root;
	struct btrfs_key key;
	unsigned int nofs_flag;
	int ret = 0;

	/*
	 * We're holding a transaction handle, so use a NOFS memory allocation
	 * context to avoid deadlock if reclaim happens.
	 */
	nofs_flag = memalloc_nofs_save();
	root = btrfs_alloc_root(fs_info, objectid, GFP_KERNEL);
	memalloc_nofs_restore(nofs_flag);
	if (!root)
		return ERR_PTR(-ENOMEM);

	root->root_key.objectid = objectid;
	root->root_key.type = BTRFS_ROOT_ITEM_KEY;
	root->root_key.offset = 0;

	leaf = btrfs_alloc_tree_block(trans, root, 0, objectid, NULL, 0, 0, 0,
				      BTRFS_NESTING_NORMAL);
	if (IS_ERR(leaf)) {
		ret = PTR_ERR(leaf);
		leaf = NULL;
		goto fail;
	}

	root->node = leaf;
	btrfs_mark_buffer_dirty(leaf);

	root->commit_root = btrfs_root_node(root);
	set_bit(BTRFS_ROOT_TRACK_DIRTY, &root->state);

	btrfs_set_root_flags(&root->root_item, 0);
	btrfs_set_root_limit(&root->root_item, 0);
	btrfs_set_root_bytenr(&root->root_item, leaf->start);
	btrfs_set_root_generation(&root->root_item, trans->transid);
	btrfs_set_root_level(&root->root_item, 0);
	btrfs_set_root_refs(&root->root_item, 1);
	btrfs_set_root_used(&root->root_item, leaf->len);
	btrfs_set_root_last_snapshot(&root->root_item, 0);
	btrfs_set_root_dirid(&root->root_item, 0);
	if (is_fstree(objectid))
		generate_random_guid(root->root_item.uuid);
	else
		export_guid(root->root_item.uuid, &guid_null);
	btrfs_set_root_drop_level(&root->root_item, 0);

	btrfs_tree_unlock(leaf);

	key.objectid = objectid;
	key.type = BTRFS_ROOT_ITEM_KEY;
	key.offset = 0;
	ret = btrfs_insert_root(trans, tree_root, &key, &root->root_item);
	if (ret)
		goto fail;

	return root;

fail:
	btrfs_put_root(root);

	return ERR_PTR(ret);
}

static struct btrfs_root *alloc_log_tree(struct btrfs_trans_handle *trans,
					 struct btrfs_fs_info *fs_info)
{
	struct btrfs_root *root;

	root = btrfs_alloc_root(fs_info, BTRFS_TREE_LOG_OBJECTID, GFP_NOFS);
	if (!root)
		return ERR_PTR(-ENOMEM);

	root->root_key.objectid = BTRFS_TREE_LOG_OBJECTID;
	root->root_key.type = BTRFS_ROOT_ITEM_KEY;
	root->root_key.offset = BTRFS_TREE_LOG_OBJECTID;

	return root;
}

int btrfs_alloc_log_tree_node(struct btrfs_trans_handle *trans,
			      struct btrfs_root *root)
{
	struct extent_buffer *leaf;

	/*
	 * DON'T set SHAREABLE bit for log trees.
	 *
	 * Log trees are not exposed to user space thus can't be snapshotted,
	 * and they go away before a real commit is actually done.
	 *
	 * They do store pointers to file data extents, and those reference
	 * counts still get updated (along with back refs to the log tree).
	 */

	leaf = btrfs_alloc_tree_block(trans, root, 0, BTRFS_TREE_LOG_OBJECTID,
			NULL, 0, 0, 0, BTRFS_NESTING_NORMAL);
	if (IS_ERR(leaf))
		return PTR_ERR(leaf);

	root->node = leaf;

	btrfs_mark_buffer_dirty(root->node);
	btrfs_tree_unlock(root->node);

	return 0;
}

int btrfs_init_log_root_tree(struct btrfs_trans_handle *trans,
			     struct btrfs_fs_info *fs_info)
{
	struct btrfs_root *log_root;

	log_root = alloc_log_tree(trans, fs_info);
	if (IS_ERR(log_root))
		return PTR_ERR(log_root);

	if (!btrfs_is_zoned(fs_info)) {
		int ret = btrfs_alloc_log_tree_node(trans, log_root);

		if (ret) {
			btrfs_put_root(log_root);
			return ret;
		}
	}

	WARN_ON(fs_info->log_root_tree);
	fs_info->log_root_tree = log_root;
	return 0;
}

int btrfs_add_log_tree(struct btrfs_trans_handle *trans,
		       struct btrfs_root *root)
{
	struct btrfs_fs_info *fs_info = root->fs_info;
	struct btrfs_root *log_root;
	struct btrfs_inode_item *inode_item;
	int ret;

	log_root = alloc_log_tree(trans, fs_info);
	if (IS_ERR(log_root))
		return PTR_ERR(log_root);

	ret = btrfs_alloc_log_tree_node(trans, log_root);
	if (ret) {
		btrfs_put_root(log_root);
		return ret;
	}

	log_root->last_trans = trans->transid;
	log_root->root_key.offset = root->root_key.objectid;

	inode_item = &log_root->root_item.inode;
	btrfs_set_stack_inode_generation(inode_item, 1);
	btrfs_set_stack_inode_size(inode_item, 3);
	btrfs_set_stack_inode_nlink(inode_item, 1);
	btrfs_set_stack_inode_nbytes(inode_item,
				     fs_info->nodesize);
	btrfs_set_stack_inode_mode(inode_item, S_IFDIR | 0755);

	btrfs_set_root_node(&log_root->root_item, log_root->node);

	WARN_ON(root->log_root);
	root->log_root = log_root;
	root->log_transid = 0;
	root->log_transid_committed = -1;
	root->last_log_commit = 0;
	return 0;
}

static struct btrfs_root *read_tree_root_path(struct btrfs_root *tree_root,
					      struct btrfs_path *path,
					      struct btrfs_key *key)
{
	struct btrfs_root *root;
	struct btrfs_tree_parent_check check = { 0 };
	struct btrfs_fs_info *fs_info = tree_root->fs_info;
	u64 generation;
	int ret;
	int level;

	root = btrfs_alloc_root(fs_info, key->objectid, GFP_NOFS);
	if (!root)
		return ERR_PTR(-ENOMEM);

	ret = btrfs_find_root(tree_root, key, path,
			      &root->root_item, &root->root_key);
	if (ret) {
		if (ret > 0)
			ret = -ENOENT;
		goto fail;
	}

	generation = btrfs_root_generation(&root->root_item);
	level = btrfs_root_level(&root->root_item);
	check.level = level;
	check.transid = generation;
	check.owner_root = key->objectid;
	root->node = read_tree_block(fs_info, btrfs_root_bytenr(&root->root_item),
				     &check);
	if (IS_ERR(root->node)) {
		ret = PTR_ERR(root->node);
		root->node = NULL;
		goto fail;
	}
	if (!btrfs_buffer_uptodate(root->node, generation, 0)) {
		ret = -EIO;
		goto fail;
	}

	/*
	 * For real fs, and not log/reloc trees, root owner must
	 * match its root node owner
	 */
	if (!test_bit(BTRFS_FS_STATE_DUMMY_FS_INFO, &fs_info->fs_state) &&
	    root->root_key.objectid != BTRFS_TREE_LOG_OBJECTID &&
	    root->root_key.objectid != BTRFS_TREE_RELOC_OBJECTID &&
	    root->root_key.objectid != btrfs_header_owner(root->node)) {
		btrfs_crit(fs_info,
"root=%llu block=%llu, tree root owner mismatch, have %llu expect %llu",
			   root->root_key.objectid, root->node->start,
			   btrfs_header_owner(root->node),
			   root->root_key.objectid);
		ret = -EUCLEAN;
		goto fail;
	}
	root->commit_root = btrfs_root_node(root);
	return root;
fail:
	btrfs_put_root(root);
	return ERR_PTR(ret);
}

struct btrfs_root *btrfs_read_tree_root(struct btrfs_root *tree_root,
					struct btrfs_key *key)
{
	struct btrfs_root *root;
	struct btrfs_path *path;

	path = btrfs_alloc_path();
	if (!path)
		return ERR_PTR(-ENOMEM);
	root = read_tree_root_path(tree_root, path, key);
	btrfs_free_path(path);

	return root;
}

/*
 * Initialize subvolume root in-memory structure
 *
 * @anon_dev:	anonymous device to attach to the root, if zero, allocate new
 */
static int btrfs_init_fs_root(struct btrfs_root *root, dev_t anon_dev)
{
	int ret;

	btrfs_drew_lock_init(&root->snapshot_lock);

	if (root->root_key.objectid != BTRFS_TREE_LOG_OBJECTID &&
	    !btrfs_is_data_reloc_root(root)) {
		set_bit(BTRFS_ROOT_SHAREABLE, &root->state);
		btrfs_check_and_init_root_item(&root->root_item);
	}

	/*
	 * Don't assign anonymous block device to roots that are not exposed to
	 * userspace, the id pool is limited to 1M
	 */
	if (is_fstree(root->root_key.objectid) &&
	    btrfs_root_refs(&root->root_item) > 0) {
		if (!anon_dev) {
			ret = get_anon_bdev(&root->anon_dev);
			if (ret)
				goto fail;
		} else {
			root->anon_dev = anon_dev;
		}
	}

	mutex_lock(&root->objectid_mutex);
	ret = btrfs_init_root_free_objectid(root);
	if (ret) {
		mutex_unlock(&root->objectid_mutex);
		goto fail;
	}

	ASSERT(root->free_objectid <= BTRFS_LAST_FREE_OBJECTID);

	mutex_unlock(&root->objectid_mutex);

	return 0;
fail:
	/* The caller is responsible to call btrfs_free_fs_root */
	return ret;
}

static struct btrfs_root *btrfs_lookup_fs_root(struct btrfs_fs_info *fs_info,
					       u64 root_id)
{
	struct btrfs_root *root;

	spin_lock(&fs_info->fs_roots_radix_lock);
	root = radix_tree_lookup(&fs_info->fs_roots_radix,
				 (unsigned long)root_id);
	if (root)
		root = btrfs_grab_root(root);
	spin_unlock(&fs_info->fs_roots_radix_lock);
	return root;
}

static struct btrfs_root *btrfs_get_global_root(struct btrfs_fs_info *fs_info,
						u64 objectid)
{
	struct btrfs_key key = {
		.objectid = objectid,
		.type = BTRFS_ROOT_ITEM_KEY,
		.offset = 0,
	};

	if (objectid == BTRFS_ROOT_TREE_OBJECTID)
		return btrfs_grab_root(fs_info->tree_root);
	if (objectid == BTRFS_EXTENT_TREE_OBJECTID)
		return btrfs_grab_root(btrfs_global_root(fs_info, &key));
	if (objectid == BTRFS_CHUNK_TREE_OBJECTID)
		return btrfs_grab_root(fs_info->chunk_root);
	if (objectid == BTRFS_DEV_TREE_OBJECTID)
		return btrfs_grab_root(fs_info->dev_root);
	if (objectid == BTRFS_CSUM_TREE_OBJECTID)
		return btrfs_grab_root(btrfs_global_root(fs_info, &key));
	if (objectid == BTRFS_QUOTA_TREE_OBJECTID)
		return btrfs_grab_root(fs_info->quota_root) ?
			fs_info->quota_root : ERR_PTR(-ENOENT);
	if (objectid == BTRFS_UUID_TREE_OBJECTID)
		return btrfs_grab_root(fs_info->uuid_root) ?
			fs_info->uuid_root : ERR_PTR(-ENOENT);
	if (objectid == BTRFS_BLOCK_GROUP_TREE_OBJECTID)
		return btrfs_grab_root(fs_info->block_group_root) ?
			fs_info->block_group_root : ERR_PTR(-ENOENT);
	if (objectid == BTRFS_FREE_SPACE_TREE_OBJECTID) {
		struct btrfs_root *root = btrfs_global_root(fs_info, &key);

		return btrfs_grab_root(root) ? root : ERR_PTR(-ENOENT);
	}
	return NULL;
}

int btrfs_insert_fs_root(struct btrfs_fs_info *fs_info,
			 struct btrfs_root *root)
{
	int ret;

	ret = radix_tree_preload(GFP_NOFS);
	if (ret)
		return ret;

	spin_lock(&fs_info->fs_roots_radix_lock);
	ret = radix_tree_insert(&fs_info->fs_roots_radix,
				(unsigned long)root->root_key.objectid,
				root);
	if (ret == 0) {
		btrfs_grab_root(root);
		set_bit(BTRFS_ROOT_IN_RADIX, &root->state);
	}
	spin_unlock(&fs_info->fs_roots_radix_lock);
	radix_tree_preload_end();

	return ret;
}

void btrfs_check_leaked_roots(struct btrfs_fs_info *fs_info)
{
#ifdef CONFIG_BTRFS_DEBUG
	struct btrfs_root *root;

	while (!list_empty(&fs_info->allocated_roots)) {
		char buf[BTRFS_ROOT_NAME_BUF_LEN];

		root = list_first_entry(&fs_info->allocated_roots,
					struct btrfs_root, leak_list);
		btrfs_err(fs_info, "leaked root %s refcount %d",
			  btrfs_root_name(&root->root_key, buf),
			  refcount_read(&root->refs));
		while (refcount_read(&root->refs) > 1)
			btrfs_put_root(root);
		btrfs_put_root(root);
	}
#endif
}

static void free_global_roots(struct btrfs_fs_info *fs_info)
{
	struct btrfs_root *root;
	struct rb_node *node;

	while ((node = rb_first_postorder(&fs_info->global_root_tree)) != NULL) {
		root = rb_entry(node, struct btrfs_root, rb_node);
		rb_erase(&root->rb_node, &fs_info->global_root_tree);
		btrfs_put_root(root);
	}
}

void btrfs_free_fs_info(struct btrfs_fs_info *fs_info)
{
	percpu_counter_destroy(&fs_info->dirty_metadata_bytes);
	percpu_counter_destroy(&fs_info->delalloc_bytes);
	percpu_counter_destroy(&fs_info->ordered_bytes);
	percpu_counter_destroy(&fs_info->dev_replace.bio_counter);
	btrfs_free_csum_hash(fs_info);
	btrfs_free_stripe_hash_table(fs_info);
	btrfs_free_ref_cache(fs_info);
	kfree(fs_info->balance_ctl);
	kfree(fs_info->delayed_root);
	free_global_roots(fs_info);
	btrfs_put_root(fs_info->tree_root);
	btrfs_put_root(fs_info->chunk_root);
	btrfs_put_root(fs_info->dev_root);
	btrfs_put_root(fs_info->quota_root);
	btrfs_put_root(fs_info->uuid_root);
	btrfs_put_root(fs_info->fs_root);
	btrfs_put_root(fs_info->data_reloc_root);
	btrfs_put_root(fs_info->block_group_root);
	btrfs_check_leaked_roots(fs_info);
	btrfs_extent_buffer_leak_debug_check(fs_info);
	kfree(fs_info->super_copy);
	kfree(fs_info->super_for_commit);
	kfree(fs_info->subpage_info);
	kvfree(fs_info);
}


/*
 * Get an in-memory reference of a root structure.
 *
 * For essential trees like root/extent tree, we grab it from fs_info directly.
 * For subvolume trees, we check the cached filesystem roots first. If not
 * found, then read it from disk and add it to cached fs roots.
 *
 * Caller should release the root by calling btrfs_put_root() after the usage.
 *
 * NOTE: Reloc and log trees can't be read by this function as they share the
 *	 same root objectid.
 *
 * @objectid:	root id
 * @anon_dev:	preallocated anonymous block device number for new roots,
 * 		pass 0 for new allocation.
 * @check_ref:	whether to check root item references, If true, return -ENOENT
 *		for orphan roots
 */
static struct btrfs_root *btrfs_get_root_ref(struct btrfs_fs_info *fs_info,
					     u64 objectid, dev_t anon_dev,
					     bool check_ref)
{
	struct btrfs_root *root;
	struct btrfs_path *path;
	struct btrfs_key key;
	int ret;

	root = btrfs_get_global_root(fs_info, objectid);
	if (root)
		return root;
again:
	root = btrfs_lookup_fs_root(fs_info, objectid);
	if (root) {
		/* Shouldn't get preallocated anon_dev for cached roots */
		ASSERT(!anon_dev);
		if (check_ref && btrfs_root_refs(&root->root_item) == 0) {
			btrfs_put_root(root);
			return ERR_PTR(-ENOENT);
		}
		return root;
	}

	key.objectid = objectid;
	key.type = BTRFS_ROOT_ITEM_KEY;
	key.offset = (u64)-1;
	root = btrfs_read_tree_root(fs_info->tree_root, &key);
	if (IS_ERR(root))
		return root;

	if (check_ref && btrfs_root_refs(&root->root_item) == 0) {
		ret = -ENOENT;
		goto fail;
	}

	ret = btrfs_init_fs_root(root, anon_dev);
	if (ret)
		goto fail;

	path = btrfs_alloc_path();
	if (!path) {
		ret = -ENOMEM;
		goto fail;
	}
	key.objectid = BTRFS_ORPHAN_OBJECTID;
	key.type = BTRFS_ORPHAN_ITEM_KEY;
	key.offset = objectid;

	ret = btrfs_search_slot(NULL, fs_info->tree_root, &key, path, 0, 0);
	btrfs_free_path(path);
	if (ret < 0)
		goto fail;
	if (ret == 0)
		set_bit(BTRFS_ROOT_ORPHAN_ITEM_INSERTED, &root->state);

	ret = btrfs_insert_fs_root(fs_info, root);
	if (ret) {
		if (ret == -EEXIST) {
			btrfs_put_root(root);
			goto again;
		}
		goto fail;
	}
	return root;
fail:
	/*
	 * If our caller provided us an anonymous device, then it's his
	 * responsibility to free it in case we fail. So we have to set our
	 * root's anon_dev to 0 to avoid a double free, once by btrfs_put_root()
	 * and once again by our caller.
	 */
	if (anon_dev)
		root->anon_dev = 0;
	btrfs_put_root(root);
	return ERR_PTR(ret);
}

/*
 * Get in-memory reference of a root structure
 *
 * @objectid:	tree objectid
 * @check_ref:	if set, verify that the tree exists and the item has at least
 *		one reference
 */
struct btrfs_root *btrfs_get_fs_root(struct btrfs_fs_info *fs_info,
				     u64 objectid, bool check_ref)
{
	return btrfs_get_root_ref(fs_info, objectid, 0, check_ref);
}

/*
 * Get in-memory reference of a root structure, created as new, optionally pass
 * the anonymous block device id
 *
 * @objectid:	tree objectid
 * @anon_dev:	if zero, allocate a new anonymous block device or use the
 *		parameter value
 */
struct btrfs_root *btrfs_get_new_fs_root(struct btrfs_fs_info *fs_info,
					 u64 objectid, dev_t anon_dev)
{
	return btrfs_get_root_ref(fs_info, objectid, anon_dev, true);
}

/*
 * btrfs_get_fs_root_commit_root - return a root for the given objectid
 * @fs_info:	the fs_info
 * @objectid:	the objectid we need to lookup
 *
 * This is exclusively used for backref walking, and exists specifically because
 * of how qgroups does lookups.  Qgroups will do a backref lookup at delayed ref
 * creation time, which means we may have to read the tree_root in order to look
 * up a fs root that is not in memory.  If the root is not in memory we will
 * read the tree root commit root and look up the fs root from there.  This is a
 * temporary root, it will not be inserted into the radix tree as it doesn't
 * have the most uptodate information, it'll simply be discarded once the
 * backref code is finished using the root.
 */
struct btrfs_root *btrfs_get_fs_root_commit_root(struct btrfs_fs_info *fs_info,
						 struct btrfs_path *path,
						 u64 objectid)
{
	struct btrfs_root *root;
	struct btrfs_key key;

	ASSERT(path->search_commit_root && path->skip_locking);

	/*
	 * This can return -ENOENT if we ask for a root that doesn't exist, but
	 * since this is called via the backref walking code we won't be looking
	 * up a root that doesn't exist, unless there's corruption.  So if root
	 * != NULL just return it.
	 */
	root = btrfs_get_global_root(fs_info, objectid);
	if (root)
		return root;

	root = btrfs_lookup_fs_root(fs_info, objectid);
	if (root)
		return root;

	key.objectid = objectid;
	key.type = BTRFS_ROOT_ITEM_KEY;
	key.offset = (u64)-1;
	root = read_tree_root_path(fs_info->tree_root, path, &key);
	btrfs_release_path(path);

	return root;
}

static int cleaner_kthread(void *arg)
{
	struct btrfs_fs_info *fs_info = arg;
	int again;

	while (1) {
		again = 0;

		set_bit(BTRFS_FS_CLEANER_RUNNING, &fs_info->flags);

		/* Make the cleaner go to sleep early. */
		if (btrfs_need_cleaner_sleep(fs_info))
			goto sleep;

		/*
		 * Do not do anything if we might cause open_ctree() to block
		 * before we have finished mounting the filesystem.
		 */
		if (!test_bit(BTRFS_FS_OPEN, &fs_info->flags))
			goto sleep;

		if (!mutex_trylock(&fs_info->cleaner_mutex))
			goto sleep;

		/*
		 * Avoid the problem that we change the status of the fs
		 * during the above check and trylock.
		 */
		if (btrfs_need_cleaner_sleep(fs_info)) {
			mutex_unlock(&fs_info->cleaner_mutex);
			goto sleep;
		}

		if (test_and_clear_bit(BTRFS_FS_FEATURE_CHANGED, &fs_info->flags))
			btrfs_sysfs_feature_update(fs_info);

		btrfs_run_delayed_iputs(fs_info);

		again = btrfs_clean_one_deleted_snapshot(fs_info);
		mutex_unlock(&fs_info->cleaner_mutex);

		/*
		 * The defragger has dealt with the R/O remount and umount,
		 * needn't do anything special here.
		 */
		btrfs_run_defrag_inodes(fs_info);

		/*
		 * Acquires fs_info->reclaim_bgs_lock to avoid racing
		 * with relocation (btrfs_relocate_chunk) and relocation
		 * acquires fs_info->cleaner_mutex (btrfs_relocate_block_group)
		 * after acquiring fs_info->reclaim_bgs_lock. So we
		 * can't hold, nor need to, fs_info->cleaner_mutex when deleting
		 * unused block groups.
		 */
		btrfs_delete_unused_bgs(fs_info);

		/*
		 * Reclaim block groups in the reclaim_bgs list after we deleted
		 * all unused block_groups. This possibly gives us some more free
		 * space.
		 */
		btrfs_reclaim_bgs(fs_info);
sleep:
		clear_and_wake_up_bit(BTRFS_FS_CLEANER_RUNNING, &fs_info->flags);
		if (kthread_should_park())
			kthread_parkme();
		if (kthread_should_stop())
			return 0;
		if (!again) {
			set_current_state(TASK_INTERRUPTIBLE);
			schedule();
			__set_current_state(TASK_RUNNING);
		}
	}
}

static int transaction_kthread(void *arg)
{
	struct btrfs_root *root = arg;
	struct btrfs_fs_info *fs_info = root->fs_info;
	struct btrfs_trans_handle *trans;
	struct btrfs_transaction *cur;
	u64 transid;
	time64_t delta;
	unsigned long delay;
	bool cannot_commit;

	do {
		cannot_commit = false;
		delay = msecs_to_jiffies(fs_info->commit_interval * 1000);
		mutex_lock(&fs_info->transaction_kthread_mutex);

		spin_lock(&fs_info->trans_lock);
		cur = fs_info->running_transaction;
		if (!cur) {
			spin_unlock(&fs_info->trans_lock);
			goto sleep;
		}

		delta = ktime_get_seconds() - cur->start_time;
		if (!test_and_clear_bit(BTRFS_FS_COMMIT_TRANS, &fs_info->flags) &&
		    cur->state < TRANS_STATE_COMMIT_START &&
		    delta < fs_info->commit_interval) {
			spin_unlock(&fs_info->trans_lock);
			delay -= msecs_to_jiffies((delta - 1) * 1000);
			delay = min(delay,
				    msecs_to_jiffies(fs_info->commit_interval * 1000));
			goto sleep;
		}
		transid = cur->transid;
		spin_unlock(&fs_info->trans_lock);

		/* If the file system is aborted, this will always fail. */
		trans = btrfs_attach_transaction(root);
		if (IS_ERR(trans)) {
			if (PTR_ERR(trans) != -ENOENT)
				cannot_commit = true;
			goto sleep;
		}
		if (transid == trans->transid) {
			btrfs_commit_transaction(trans);
		} else {
			btrfs_end_transaction(trans);
		}
sleep:
		wake_up_process(fs_info->cleaner_kthread);
		mutex_unlock(&fs_info->transaction_kthread_mutex);

		if (BTRFS_FS_ERROR(fs_info))
			btrfs_cleanup_transaction(fs_info);
		if (!kthread_should_stop() &&
				(!btrfs_transaction_blocked(fs_info) ||
				 cannot_commit))
			schedule_timeout_interruptible(delay);
	} while (!kthread_should_stop());
	return 0;
}

/*
 * This will find the highest generation in the array of root backups.  The
 * index of the highest array is returned, or -EINVAL if we can't find
 * anything.
 *
 * We check to make sure the array is valid by comparing the
 * generation of the latest  root in the array with the generation
 * in the super block.  If they don't match we pitch it.
 */
static int find_newest_super_backup(struct btrfs_fs_info *info)
{
	const u64 newest_gen = btrfs_super_generation(info->super_copy);
	u64 cur;
	struct btrfs_root_backup *root_backup;
	int i;

	for (i = 0; i < BTRFS_NUM_BACKUP_ROOTS; i++) {
		root_backup = info->super_copy->super_roots + i;
		cur = btrfs_backup_tree_root_gen(root_backup);
		if (cur == newest_gen)
			return i;
	}

	return -EINVAL;
}

/*
 * copy all the root pointers into the super backup array.
 * this will bump the backup pointer by one when it is
 * done
 */
static void backup_super_roots(struct btrfs_fs_info *info)
{
	const int next_backup = info->backup_root_index;
	struct btrfs_root_backup *root_backup;

	root_backup = info->super_for_commit->super_roots + next_backup;

	/*
	 * make sure all of our padding and empty slots get zero filled
	 * regardless of which ones we use today
	 */
	memset(root_backup, 0, sizeof(*root_backup));

	info->backup_root_index = (next_backup + 1) % BTRFS_NUM_BACKUP_ROOTS;

	btrfs_set_backup_tree_root(root_backup, info->tree_root->node->start);
	btrfs_set_backup_tree_root_gen(root_backup,
			       btrfs_header_generation(info->tree_root->node));

	btrfs_set_backup_tree_root_level(root_backup,
			       btrfs_header_level(info->tree_root->node));

	btrfs_set_backup_chunk_root(root_backup, info->chunk_root->node->start);
	btrfs_set_backup_chunk_root_gen(root_backup,
			       btrfs_header_generation(info->chunk_root->node));
	btrfs_set_backup_chunk_root_level(root_backup,
			       btrfs_header_level(info->chunk_root->node));

	if (!btrfs_fs_compat_ro(info, BLOCK_GROUP_TREE)) {
		struct btrfs_root *extent_root = btrfs_extent_root(info, 0);
		struct btrfs_root *csum_root = btrfs_csum_root(info, 0);

		btrfs_set_backup_extent_root(root_backup,
					     extent_root->node->start);
		btrfs_set_backup_extent_root_gen(root_backup,
				btrfs_header_generation(extent_root->node));
		btrfs_set_backup_extent_root_level(root_backup,
					btrfs_header_level(extent_root->node));

		btrfs_set_backup_csum_root(root_backup, csum_root->node->start);
		btrfs_set_backup_csum_root_gen(root_backup,
					       btrfs_header_generation(csum_root->node));
		btrfs_set_backup_csum_root_level(root_backup,
						 btrfs_header_level(csum_root->node));
	}

	/*
	 * we might commit during log recovery, which happens before we set
	 * the fs_root.  Make sure it is valid before we fill it in.
	 */
	if (info->fs_root && info->fs_root->node) {
		btrfs_set_backup_fs_root(root_backup,
					 info->fs_root->node->start);
		btrfs_set_backup_fs_root_gen(root_backup,
			       btrfs_header_generation(info->fs_root->node));
		btrfs_set_backup_fs_root_level(root_backup,
			       btrfs_header_level(info->fs_root->node));
	}

	btrfs_set_backup_dev_root(root_backup, info->dev_root->node->start);
	btrfs_set_backup_dev_root_gen(root_backup,
			       btrfs_header_generation(info->dev_root->node));
	btrfs_set_backup_dev_root_level(root_backup,
				       btrfs_header_level(info->dev_root->node));

	btrfs_set_backup_total_bytes(root_backup,
			     btrfs_super_total_bytes(info->super_copy));
	btrfs_set_backup_bytes_used(root_backup,
			     btrfs_super_bytes_used(info->super_copy));
	btrfs_set_backup_num_devices(root_backup,
			     btrfs_super_num_devices(info->super_copy));

	/*
	 * if we don't copy this out to the super_copy, it won't get remembered
	 * for the next commit
	 */
	memcpy(&info->super_copy->super_roots,
	       &info->super_for_commit->super_roots,
	       sizeof(*root_backup) * BTRFS_NUM_BACKUP_ROOTS);
}

/*
 * read_backup_root - Reads a backup root based on the passed priority. Prio 0
 * is the newest, prio 1/2/3 are 2nd newest/3rd newest/4th (oldest) backup roots
 *
 * fs_info - filesystem whose backup roots need to be read
 * priority - priority of backup root required
 *
 * Returns backup root index on success and -EINVAL otherwise.
 */
static int read_backup_root(struct btrfs_fs_info *fs_info, u8 priority)
{
	int backup_index = find_newest_super_backup(fs_info);
	struct btrfs_super_block *super = fs_info->super_copy;
	struct btrfs_root_backup *root_backup;

	if (priority < BTRFS_NUM_BACKUP_ROOTS && backup_index >= 0) {
		if (priority == 0)
			return backup_index;

		backup_index = backup_index + BTRFS_NUM_BACKUP_ROOTS - priority;
		backup_index %= BTRFS_NUM_BACKUP_ROOTS;
	} else {
		return -EINVAL;
	}

	root_backup = super->super_roots + backup_index;

	btrfs_set_super_generation(super,
				   btrfs_backup_tree_root_gen(root_backup));
	btrfs_set_super_root(super, btrfs_backup_tree_root(root_backup));
	btrfs_set_super_root_level(super,
				   btrfs_backup_tree_root_level(root_backup));
	btrfs_set_super_bytes_used(super, btrfs_backup_bytes_used(root_backup));

	/*
	 * Fixme: the total bytes and num_devices need to match or we should
	 * need a fsck
	 */
	btrfs_set_super_total_bytes(super, btrfs_backup_total_bytes(root_backup));
	btrfs_set_super_num_devices(super, btrfs_backup_num_devices(root_backup));

	return backup_index;
}

/* helper to cleanup workers */
static void btrfs_stop_all_workers(struct btrfs_fs_info *fs_info)
{
	btrfs_destroy_workqueue(fs_info->fixup_workers);
	btrfs_destroy_workqueue(fs_info->delalloc_workers);
	btrfs_destroy_workqueue(fs_info->hipri_workers);
	btrfs_destroy_workqueue(fs_info->workers);
	if (fs_info->endio_workers)
		destroy_workqueue(fs_info->endio_workers);
	if (fs_info->rmw_workers)
		destroy_workqueue(fs_info->rmw_workers);
	if (fs_info->compressed_write_workers)
		destroy_workqueue(fs_info->compressed_write_workers);
	btrfs_destroy_workqueue(fs_info->endio_write_workers);
	btrfs_destroy_workqueue(fs_info->endio_freespace_worker);
	btrfs_destroy_workqueue(fs_info->delayed_workers);
	btrfs_destroy_workqueue(fs_info->caching_workers);
	btrfs_destroy_workqueue(fs_info->flush_workers);
	btrfs_destroy_workqueue(fs_info->qgroup_rescan_workers);
	if (fs_info->discard_ctl.discard_workers)
		destroy_workqueue(fs_info->discard_ctl.discard_workers);
	/*
	 * Now that all other work queues are destroyed, we can safely destroy
	 * the queues used for metadata I/O, since tasks from those other work
	 * queues can do metadata I/O operations.
	 */
	if (fs_info->endio_meta_workers)
		destroy_workqueue(fs_info->endio_meta_workers);
}

static void free_root_extent_buffers(struct btrfs_root *root)
{
	if (root) {
		free_extent_buffer(root->node);
		free_extent_buffer(root->commit_root);
		root->node = NULL;
		root->commit_root = NULL;
	}
}

static void free_global_root_pointers(struct btrfs_fs_info *fs_info)
{
	struct btrfs_root *root, *tmp;

	rbtree_postorder_for_each_entry_safe(root, tmp,
					     &fs_info->global_root_tree,
					     rb_node)
		free_root_extent_buffers(root);
}

/* helper to cleanup tree roots */
static void free_root_pointers(struct btrfs_fs_info *info, bool free_chunk_root)
{
	free_root_extent_buffers(info->tree_root);

	free_global_root_pointers(info);
	free_root_extent_buffers(info->dev_root);
	free_root_extent_buffers(info->quota_root);
	free_root_extent_buffers(info->uuid_root);
	free_root_extent_buffers(info->fs_root);
	free_root_extent_buffers(info->data_reloc_root);
	free_root_extent_buffers(info->block_group_root);
	if (free_chunk_root)
		free_root_extent_buffers(info->chunk_root);
}

void btrfs_put_root(struct btrfs_root *root)
{
	if (!root)
		return;

	if (refcount_dec_and_test(&root->refs)) {
		WARN_ON(!RB_EMPTY_ROOT(&root->inode_tree));
		WARN_ON(test_bit(BTRFS_ROOT_DEAD_RELOC_TREE, &root->state));
		if (root->anon_dev)
			free_anon_bdev(root->anon_dev);
		free_root_extent_buffers(root);
#ifdef CONFIG_BTRFS_DEBUG
		spin_lock(&root->fs_info->fs_roots_radix_lock);
		list_del_init(&root->leak_list);
		spin_unlock(&root->fs_info->fs_roots_radix_lock);
#endif
		kfree(root);
	}
}

void btrfs_free_fs_roots(struct btrfs_fs_info *fs_info)
{
	int ret;
	struct btrfs_root *gang[8];
	int i;

	while (!list_empty(&fs_info->dead_roots)) {
		gang[0] = list_entry(fs_info->dead_roots.next,
				     struct btrfs_root, root_list);
		list_del(&gang[0]->root_list);

		if (test_bit(BTRFS_ROOT_IN_RADIX, &gang[0]->state))
			btrfs_drop_and_free_fs_root(fs_info, gang[0]);
		btrfs_put_root(gang[0]);
	}

	while (1) {
		ret = radix_tree_gang_lookup(&fs_info->fs_roots_radix,
					     (void **)gang, 0,
					     ARRAY_SIZE(gang));
		if (!ret)
			break;
		for (i = 0; i < ret; i++)
			btrfs_drop_and_free_fs_root(fs_info, gang[i]);
	}
}

static void btrfs_init_scrub(struct btrfs_fs_info *fs_info)
{
	mutex_init(&fs_info->scrub_lock);
	atomic_set(&fs_info->scrubs_running, 0);
	atomic_set(&fs_info->scrub_pause_req, 0);
	atomic_set(&fs_info->scrubs_paused, 0);
	atomic_set(&fs_info->scrub_cancel_req, 0);
	init_waitqueue_head(&fs_info->scrub_pause_wait);
	refcount_set(&fs_info->scrub_workers_refcnt, 0);
}

static void btrfs_init_balance(struct btrfs_fs_info *fs_info)
{
	spin_lock_init(&fs_info->balance_lock);
	mutex_init(&fs_info->balance_mutex);
	atomic_set(&fs_info->balance_pause_req, 0);
	atomic_set(&fs_info->balance_cancel_req, 0);
	fs_info->balance_ctl = NULL;
	init_waitqueue_head(&fs_info->balance_wait_q);
	atomic_set(&fs_info->reloc_cancel_req, 0);
}

static int btrfs_init_btree_inode(struct super_block *sb)
{
	struct btrfs_fs_info *fs_info = btrfs_sb(sb);
	unsigned long hash = btrfs_inode_hash(BTRFS_BTREE_INODE_OBJECTID,
					      fs_info->tree_root);
	struct inode *inode;

	inode = new_inode(sb);
	if (!inode)
		return -ENOMEM;

	inode->i_ino = BTRFS_BTREE_INODE_OBJECTID;
	set_nlink(inode, 1);
	/*
	 * we set the i_size on the btree inode to the max possible int.
	 * the real end of the address space is determined by all of
	 * the devices in the system
	 */
	inode->i_size = OFFSET_MAX;
	inode->i_mapping->a_ops = &btree_aops;
	mapping_set_gfp_mask(inode->i_mapping, GFP_NOFS);

	RB_CLEAR_NODE(&BTRFS_I(inode)->rb_node);
	extent_io_tree_init(fs_info, &BTRFS_I(inode)->io_tree,
			    IO_TREE_BTREE_INODE_IO);
	extent_map_tree_init(&BTRFS_I(inode)->extent_tree);

	BTRFS_I(inode)->root = btrfs_grab_root(fs_info->tree_root);
	BTRFS_I(inode)->location.objectid = BTRFS_BTREE_INODE_OBJECTID;
	BTRFS_I(inode)->location.type = 0;
	BTRFS_I(inode)->location.offset = 0;
	set_bit(BTRFS_INODE_DUMMY, &BTRFS_I(inode)->runtime_flags);
	__insert_inode_hash(inode, hash);
	fs_info->btree_inode = inode;

	return 0;
}

static void btrfs_init_dev_replace_locks(struct btrfs_fs_info *fs_info)
{
	mutex_init(&fs_info->dev_replace.lock_finishing_cancel_unmount);
	init_rwsem(&fs_info->dev_replace.rwsem);
	init_waitqueue_head(&fs_info->dev_replace.replace_wait);
}

static void btrfs_init_qgroup(struct btrfs_fs_info *fs_info)
{
	spin_lock_init(&fs_info->qgroup_lock);
	mutex_init(&fs_info->qgroup_ioctl_lock);
	fs_info->qgroup_tree = RB_ROOT;
	INIT_LIST_HEAD(&fs_info->dirty_qgroups);
	fs_info->qgroup_seq = 1;
	fs_info->qgroup_ulist = NULL;
	fs_info->qgroup_rescan_running = false;
	fs_info->qgroup_drop_subtree_thres = BTRFS_MAX_LEVEL;
	mutex_init(&fs_info->qgroup_rescan_lock);
}

static int btrfs_init_workqueues(struct btrfs_fs_info *fs_info)
{
	u32 max_active = fs_info->thread_pool_size;
	unsigned int flags = WQ_MEM_RECLAIM | WQ_FREEZABLE | WQ_UNBOUND;

	fs_info->workers =
		btrfs_alloc_workqueue(fs_info, "worker", flags, max_active, 16);
	fs_info->hipri_workers =
		btrfs_alloc_workqueue(fs_info, "worker-high",
				      flags | WQ_HIGHPRI, max_active, 16);

	fs_info->delalloc_workers =
		btrfs_alloc_workqueue(fs_info, "delalloc",
				      flags, max_active, 2);

	fs_info->flush_workers =
		btrfs_alloc_workqueue(fs_info, "flush_delalloc",
				      flags, max_active, 0);

	fs_info->caching_workers =
		btrfs_alloc_workqueue(fs_info, "cache", flags, max_active, 0);

	fs_info->fixup_workers =
		btrfs_alloc_workqueue(fs_info, "fixup", flags, 1, 0);

	fs_info->endio_workers =
		alloc_workqueue("btrfs-endio", flags, max_active);
	fs_info->endio_meta_workers =
		alloc_workqueue("btrfs-endio-meta", flags, max_active);
	fs_info->rmw_workers = alloc_workqueue("btrfs-rmw", flags, max_active);
	fs_info->endio_write_workers =
		btrfs_alloc_workqueue(fs_info, "endio-write", flags,
				      max_active, 2);
	fs_info->compressed_write_workers =
		alloc_workqueue("btrfs-compressed-write", flags, max_active);
	fs_info->endio_freespace_worker =
		btrfs_alloc_workqueue(fs_info, "freespace-write", flags,
				      max_active, 0);
	fs_info->delayed_workers =
		btrfs_alloc_workqueue(fs_info, "delayed-meta", flags,
				      max_active, 0);
	fs_info->qgroup_rescan_workers =
		btrfs_alloc_workqueue(fs_info, "qgroup-rescan", flags, 1, 0);
	fs_info->discard_ctl.discard_workers =
		alloc_workqueue("btrfs_discard", WQ_UNBOUND | WQ_FREEZABLE, 1);

	if (!(fs_info->workers && fs_info->hipri_workers &&
	      fs_info->delalloc_workers && fs_info->flush_workers &&
	      fs_info->endio_workers && fs_info->endio_meta_workers &&
	      fs_info->compressed_write_workers &&
	      fs_info->endio_write_workers &&
	      fs_info->endio_freespace_worker && fs_info->rmw_workers &&
	      fs_info->caching_workers && fs_info->fixup_workers &&
	      fs_info->delayed_workers && fs_info->qgroup_rescan_workers &&
	      fs_info->discard_ctl.discard_workers)) {
		return -ENOMEM;
	}

	return 0;
}

static int btrfs_init_csum_hash(struct btrfs_fs_info *fs_info, u16 csum_type)
{
	struct crypto_shash *csum_shash;
	const char *csum_driver = btrfs_super_csum_driver(csum_type);

	csum_shash = crypto_alloc_shash(csum_driver, 0, 0);

	if (IS_ERR(csum_shash)) {
		btrfs_err(fs_info, "error allocating %s hash for checksum",
			  csum_driver);
		return PTR_ERR(csum_shash);
	}

	fs_info->csum_shash = csum_shash;

	/*
	 * Check if the checksum implementation is a fast accelerated one.
	 * As-is this is a bit of a hack and should be replaced once the csum
	 * implementations provide that information themselves.
	 */
	switch (csum_type) {
	case BTRFS_CSUM_TYPE_CRC32:
		if (!strstr(crypto_shash_driver_name(csum_shash), "generic"))
			set_bit(BTRFS_FS_CSUM_IMPL_FAST, &fs_info->flags);
		break;
	default:
		break;
	}

	btrfs_info(fs_info, "using %s (%s) checksum algorithm",
			btrfs_super_csum_name(csum_type),
			crypto_shash_driver_name(csum_shash));
	return 0;
}

static int btrfs_replay_log(struct btrfs_fs_info *fs_info,
			    struct btrfs_fs_devices *fs_devices)
{
	int ret;
	struct btrfs_tree_parent_check check = { 0 };
	struct btrfs_root *log_tree_root;
	struct btrfs_super_block *disk_super = fs_info->super_copy;
	u64 bytenr = btrfs_super_log_root(disk_super);
	int level = btrfs_super_log_root_level(disk_super);

	if (fs_devices->rw_devices == 0) {
		btrfs_warn(fs_info, "log replay required on RO media");
		return -EIO;
	}

	log_tree_root = btrfs_alloc_root(fs_info, BTRFS_TREE_LOG_OBJECTID,
					 GFP_KERNEL);
	if (!log_tree_root)
		return -ENOMEM;

	check.level = level;
	check.transid = fs_info->generation + 1;
	check.owner_root = BTRFS_TREE_LOG_OBJECTID;
	log_tree_root->node = read_tree_block(fs_info, bytenr, &check);
	if (IS_ERR(log_tree_root->node)) {
		btrfs_warn(fs_info, "failed to read log tree");
		ret = PTR_ERR(log_tree_root->node);
		log_tree_root->node = NULL;
		btrfs_put_root(log_tree_root);
		return ret;
	}
	if (!extent_buffer_uptodate(log_tree_root->node)) {
		btrfs_err(fs_info, "failed to read log tree");
		btrfs_put_root(log_tree_root);
		return -EIO;
	}

	/* returns with log_tree_root freed on success */
	ret = btrfs_recover_log_trees(log_tree_root);
	if (ret) {
		btrfs_handle_fs_error(fs_info, ret,
				      "Failed to recover log tree");
		btrfs_put_root(log_tree_root);
		return ret;
	}

	if (sb_rdonly(fs_info->sb)) {
		ret = btrfs_commit_super(fs_info);
		if (ret)
			return ret;
	}

	return 0;
}

static int load_global_roots_objectid(struct btrfs_root *tree_root,
				      struct btrfs_path *path, u64 objectid,
				      const char *name)
{
	struct btrfs_fs_info *fs_info = tree_root->fs_info;
	struct btrfs_root *root;
	u64 max_global_id = 0;
	int ret;
	struct btrfs_key key = {
		.objectid = objectid,
		.type = BTRFS_ROOT_ITEM_KEY,
		.offset = 0,
	};
	bool found = false;

	/* If we have IGNOREDATACSUMS skip loading these roots. */
	if (objectid == BTRFS_CSUM_TREE_OBJECTID &&
	    btrfs_test_opt(fs_info, IGNOREDATACSUMS)) {
		set_bit(BTRFS_FS_STATE_NO_CSUMS, &fs_info->fs_state);
		return 0;
	}

	while (1) {
		ret = btrfs_search_slot(NULL, tree_root, &key, path, 0, 0);
		if (ret < 0)
			break;

		if (path->slots[0] >= btrfs_header_nritems(path->nodes[0])) {
			ret = btrfs_next_leaf(tree_root, path);
			if (ret) {
				if (ret > 0)
					ret = 0;
				break;
			}
		}
		ret = 0;

		btrfs_item_key_to_cpu(path->nodes[0], &key, path->slots[0]);
		if (key.objectid != objectid)
			break;
		btrfs_release_path(path);

		/*
		 * Just worry about this for extent tree, it'll be the same for
		 * everybody.
		 */
		if (objectid == BTRFS_EXTENT_TREE_OBJECTID)
			max_global_id = max(max_global_id, key.offset);

		found = true;
		root = read_tree_root_path(tree_root, path, &key);
		if (IS_ERR(root)) {
			if (!btrfs_test_opt(fs_info, IGNOREBADROOTS))
				ret = PTR_ERR(root);
			break;
		}
		set_bit(BTRFS_ROOT_TRACK_DIRTY, &root->state);
		ret = btrfs_global_root_insert(root);
		if (ret) {
			btrfs_put_root(root);
			break;
		}
		key.offset++;
	}
	btrfs_release_path(path);

	if (objectid == BTRFS_EXTENT_TREE_OBJECTID)
		fs_info->nr_global_roots = max_global_id + 1;

	if (!found || ret) {
		if (objectid == BTRFS_CSUM_TREE_OBJECTID)
			set_bit(BTRFS_FS_STATE_NO_CSUMS, &fs_info->fs_state);

		if (!btrfs_test_opt(fs_info, IGNOREBADROOTS))
			ret = ret ? ret : -ENOENT;
		else
			ret = 0;
		btrfs_err(fs_info, "failed to load root %s", name);
	}
	return ret;
}

static int load_global_roots(struct btrfs_root *tree_root)
{
	struct btrfs_path *path;
	int ret = 0;

	path = btrfs_alloc_path();
	if (!path)
		return -ENOMEM;

	ret = load_global_roots_objectid(tree_root, path,
					 BTRFS_EXTENT_TREE_OBJECTID, "extent");
	if (ret)
		goto out;
	ret = load_global_roots_objectid(tree_root, path,
					 BTRFS_CSUM_TREE_OBJECTID, "csum");
	if (ret)
		goto out;
	if (!btrfs_fs_compat_ro(tree_root->fs_info, FREE_SPACE_TREE))
		goto out;
	ret = load_global_roots_objectid(tree_root, path,
					 BTRFS_FREE_SPACE_TREE_OBJECTID,
					 "free space");
out:
	btrfs_free_path(path);
	return ret;
}

static int btrfs_read_roots(struct btrfs_fs_info *fs_info)
{
	struct btrfs_root *tree_root = fs_info->tree_root;
	struct btrfs_root *root;
	struct btrfs_key location;
	int ret;

	BUG_ON(!fs_info->tree_root);

	ret = load_global_roots(tree_root);
	if (ret)
		return ret;

	location.type = BTRFS_ROOT_ITEM_KEY;
	location.offset = 0;

	if (btrfs_fs_compat_ro(fs_info, BLOCK_GROUP_TREE)) {
		location.objectid = BTRFS_BLOCK_GROUP_TREE_OBJECTID;
		root = btrfs_read_tree_root(tree_root, &location);
		if (IS_ERR(root)) {
			if (!btrfs_test_opt(fs_info, IGNOREBADROOTS)) {
				ret = PTR_ERR(root);
				goto out;
			}
		} else {
			set_bit(BTRFS_ROOT_TRACK_DIRTY, &root->state);
			fs_info->block_group_root = root;
		}
	}

	location.objectid = BTRFS_DEV_TREE_OBJECTID;
	root = btrfs_read_tree_root(tree_root, &location);
	if (IS_ERR(root)) {
		if (!btrfs_test_opt(fs_info, IGNOREBADROOTS)) {
			ret = PTR_ERR(root);
			goto out;
		}
	} else {
		set_bit(BTRFS_ROOT_TRACK_DIRTY, &root->state);
		fs_info->dev_root = root;
	}
	/* Initialize fs_info for all devices in any case */
	ret = btrfs_init_devices_late(fs_info);
	if (ret)
		goto out;

	/*
	 * This tree can share blocks with some other fs tree during relocation
	 * and we need a proper setup by btrfs_get_fs_root
	 */
	root = btrfs_get_fs_root(tree_root->fs_info,
				 BTRFS_DATA_RELOC_TREE_OBJECTID, true);
	if (IS_ERR(root)) {
		if (!btrfs_test_opt(fs_info, IGNOREBADROOTS)) {
			ret = PTR_ERR(root);
			goto out;
		}
	} else {
		set_bit(BTRFS_ROOT_TRACK_DIRTY, &root->state);
		fs_info->data_reloc_root = root;
	}

	location.objectid = BTRFS_QUOTA_TREE_OBJECTID;
	root = btrfs_read_tree_root(tree_root, &location);
	if (!IS_ERR(root)) {
		set_bit(BTRFS_ROOT_TRACK_DIRTY, &root->state);
		set_bit(BTRFS_FS_QUOTA_ENABLED, &fs_info->flags);
		fs_info->quota_root = root;
	}

	location.objectid = BTRFS_UUID_TREE_OBJECTID;
	root = btrfs_read_tree_root(tree_root, &location);
	if (IS_ERR(root)) {
		if (!btrfs_test_opt(fs_info, IGNOREBADROOTS)) {
			ret = PTR_ERR(root);
			if (ret != -ENOENT)
				goto out;
		}
	} else {
		set_bit(BTRFS_ROOT_TRACK_DIRTY, &root->state);
		fs_info->uuid_root = root;
	}

	return 0;
out:
	btrfs_warn(fs_info, "failed to read root (objectid=%llu): %d",
		   location.objectid, ret);
	return ret;
}

/*
 * Real super block validation
 * NOTE: super csum type and incompat features will not be checked here.
 *
 * @sb:		super block to check
 * @mirror_num:	the super block number to check its bytenr:
 * 		0	the primary (1st) sb
 * 		1, 2	2nd and 3rd backup copy
 * 	       -1	skip bytenr check
 */
int btrfs_validate_super(struct btrfs_fs_info *fs_info,
			 struct btrfs_super_block *sb, int mirror_num)
{
	u64 nodesize = btrfs_super_nodesize(sb);
	u64 sectorsize = btrfs_super_sectorsize(sb);
	int ret = 0;

	if (btrfs_super_magic(sb) != BTRFS_MAGIC) {
		btrfs_err(fs_info, "no valid FS found");
		ret = -EINVAL;
	}
	if (btrfs_super_flags(sb) & ~BTRFS_SUPER_FLAG_SUPP) {
		btrfs_err(fs_info, "unrecognized or unsupported super flag: %llu",
				btrfs_super_flags(sb) & ~BTRFS_SUPER_FLAG_SUPP);
		ret = -EINVAL;
	}
	if (btrfs_super_root_level(sb) >= BTRFS_MAX_LEVEL) {
		btrfs_err(fs_info, "tree_root level too big: %d >= %d",
				btrfs_super_root_level(sb), BTRFS_MAX_LEVEL);
		ret = -EINVAL;
	}
	if (btrfs_super_chunk_root_level(sb) >= BTRFS_MAX_LEVEL) {
		btrfs_err(fs_info, "chunk_root level too big: %d >= %d",
				btrfs_super_chunk_root_level(sb), BTRFS_MAX_LEVEL);
		ret = -EINVAL;
	}
	if (btrfs_super_log_root_level(sb) >= BTRFS_MAX_LEVEL) {
		btrfs_err(fs_info, "log_root level too big: %d >= %d",
				btrfs_super_log_root_level(sb), BTRFS_MAX_LEVEL);
		ret = -EINVAL;
	}

	/*
	 * Check sectorsize and nodesize first, other check will need it.
	 * Check all possible sectorsize(4K, 8K, 16K, 32K, 64K) here.
	 */
	if (!is_power_of_2(sectorsize) || sectorsize < 4096 ||
	    sectorsize > BTRFS_MAX_METADATA_BLOCKSIZE) {
		btrfs_err(fs_info, "invalid sectorsize %llu", sectorsize);
		ret = -EINVAL;
	}

	/*
	 * We only support at most two sectorsizes: 4K and PAGE_SIZE.
	 *
	 * We can support 16K sectorsize with 64K page size without problem,
	 * but such sectorsize/pagesize combination doesn't make much sense.
	 * 4K will be our future standard, PAGE_SIZE is supported from the very
	 * beginning.
	 */
	if (sectorsize > PAGE_SIZE || (sectorsize != SZ_4K && sectorsize != PAGE_SIZE)) {
		btrfs_err(fs_info,
			"sectorsize %llu not yet supported for page size %lu",
			sectorsize, PAGE_SIZE);
		ret = -EINVAL;
	}

	if (!is_power_of_2(nodesize) || nodesize < sectorsize ||
	    nodesize > BTRFS_MAX_METADATA_BLOCKSIZE) {
		btrfs_err(fs_info, "invalid nodesize %llu", nodesize);
		ret = -EINVAL;
	}
	if (nodesize != le32_to_cpu(sb->__unused_leafsize)) {
		btrfs_err(fs_info, "invalid leafsize %u, should be %llu",
			  le32_to_cpu(sb->__unused_leafsize), nodesize);
		ret = -EINVAL;
	}

	/* Root alignment check */
	if (!IS_ALIGNED(btrfs_super_root(sb), sectorsize)) {
		btrfs_warn(fs_info, "tree_root block unaligned: %llu",
			   btrfs_super_root(sb));
		ret = -EINVAL;
	}
	if (!IS_ALIGNED(btrfs_super_chunk_root(sb), sectorsize)) {
		btrfs_warn(fs_info, "chunk_root block unaligned: %llu",
			   btrfs_super_chunk_root(sb));
		ret = -EINVAL;
	}
	if (!IS_ALIGNED(btrfs_super_log_root(sb), sectorsize)) {
		btrfs_warn(fs_info, "log_root block unaligned: %llu",
			   btrfs_super_log_root(sb));
		ret = -EINVAL;
	}

	if (memcmp(fs_info->fs_devices->fsid, fs_info->super_copy->fsid,
		   BTRFS_FSID_SIZE)) {
		btrfs_err(fs_info,
		"superblock fsid doesn't match fsid of fs_devices: %pU != %pU",
			fs_info->super_copy->fsid, fs_info->fs_devices->fsid);
		ret = -EINVAL;
	}

	if (btrfs_fs_incompat(fs_info, METADATA_UUID) &&
	    memcmp(fs_info->fs_devices->metadata_uuid,
		   fs_info->super_copy->metadata_uuid, BTRFS_FSID_SIZE)) {
		btrfs_err(fs_info,
"superblock metadata_uuid doesn't match metadata uuid of fs_devices: %pU != %pU",
			fs_info->super_copy->metadata_uuid,
			fs_info->fs_devices->metadata_uuid);
		ret = -EINVAL;
	}

	/*
	 * Artificial requirement for block-group-tree to force newer features
	 * (free-space-tree, no-holes) so the test matrix is smaller.
	 */
	if (btrfs_fs_compat_ro(fs_info, BLOCK_GROUP_TREE) &&
	    (!btrfs_fs_compat_ro(fs_info, FREE_SPACE_TREE_VALID) ||
	     !btrfs_fs_incompat(fs_info, NO_HOLES))) {
		btrfs_err(fs_info,
		"block-group-tree feature requires fres-space-tree and no-holes");
		ret = -EINVAL;
	}

	if (memcmp(fs_info->fs_devices->metadata_uuid, sb->dev_item.fsid,
		   BTRFS_FSID_SIZE) != 0) {
		btrfs_err(fs_info,
			"dev_item UUID does not match metadata fsid: %pU != %pU",
			fs_info->fs_devices->metadata_uuid, sb->dev_item.fsid);
		ret = -EINVAL;
	}

	/*
	 * Hint to catch really bogus numbers, bitflips or so, more exact checks are
	 * done later
	 */
	if (btrfs_super_bytes_used(sb) < 6 * btrfs_super_nodesize(sb)) {
		btrfs_err(fs_info, "bytes_used is too small %llu",
			  btrfs_super_bytes_used(sb));
		ret = -EINVAL;
	}
	if (!is_power_of_2(btrfs_super_stripesize(sb))) {
		btrfs_err(fs_info, "invalid stripesize %u",
			  btrfs_super_stripesize(sb));
		ret = -EINVAL;
	}
	if (btrfs_super_num_devices(sb) > (1UL << 31))
		btrfs_warn(fs_info, "suspicious number of devices: %llu",
			   btrfs_super_num_devices(sb));
	if (btrfs_super_num_devices(sb) == 0) {
		btrfs_err(fs_info, "number of devices is 0");
		ret = -EINVAL;
	}

	if (mirror_num >= 0 &&
	    btrfs_super_bytenr(sb) != btrfs_sb_offset(mirror_num)) {
		btrfs_err(fs_info, "super offset mismatch %llu != %u",
			  btrfs_super_bytenr(sb), BTRFS_SUPER_INFO_OFFSET);
		ret = -EINVAL;
	}

	/*
	 * Obvious sys_chunk_array corruptions, it must hold at least one key
	 * and one chunk
	 */
	if (btrfs_super_sys_array_size(sb) > BTRFS_SYSTEM_CHUNK_ARRAY_SIZE) {
		btrfs_err(fs_info, "system chunk array too big %u > %u",
			  btrfs_super_sys_array_size(sb),
			  BTRFS_SYSTEM_CHUNK_ARRAY_SIZE);
		ret = -EINVAL;
	}
	if (btrfs_super_sys_array_size(sb) < sizeof(struct btrfs_disk_key)
			+ sizeof(struct btrfs_chunk)) {
		btrfs_err(fs_info, "system chunk array too small %u < %zu",
			  btrfs_super_sys_array_size(sb),
			  sizeof(struct btrfs_disk_key)
			  + sizeof(struct btrfs_chunk));
		ret = -EINVAL;
	}

	/*
	 * The generation is a global counter, we'll trust it more than the others
	 * but it's still possible that it's the one that's wrong.
	 */
	if (btrfs_super_generation(sb) < btrfs_super_chunk_root_generation(sb))
		btrfs_warn(fs_info,
			"suspicious: generation < chunk_root_generation: %llu < %llu",
			btrfs_super_generation(sb),
			btrfs_super_chunk_root_generation(sb));
	if (btrfs_super_generation(sb) < btrfs_super_cache_generation(sb)
	    && btrfs_super_cache_generation(sb) != (u64)-1)
		btrfs_warn(fs_info,
			"suspicious: generation < cache_generation: %llu < %llu",
			btrfs_super_generation(sb),
			btrfs_super_cache_generation(sb));

	return ret;
}

/*
 * Validation of super block at mount time.
 * Some checks already done early at mount time, like csum type and incompat
 * flags will be skipped.
 */
static int btrfs_validate_mount_super(struct btrfs_fs_info *fs_info)
{
	return btrfs_validate_super(fs_info, fs_info->super_copy, 0);
}

/*
 * Validation of super block at write time.
 * Some checks like bytenr check will be skipped as their values will be
 * overwritten soon.
 * Extra checks like csum type and incompat flags will be done here.
 */
static int btrfs_validate_write_super(struct btrfs_fs_info *fs_info,
				      struct btrfs_super_block *sb)
{
	int ret;

	ret = btrfs_validate_super(fs_info, sb, -1);
	if (ret < 0)
		goto out;
	if (!btrfs_supported_super_csum(btrfs_super_csum_type(sb))) {
		ret = -EUCLEAN;
		btrfs_err(fs_info, "invalid csum type, has %u want %u",
			  btrfs_super_csum_type(sb), BTRFS_CSUM_TYPE_CRC32);
		goto out;
	}
	if (btrfs_super_incompat_flags(sb) & ~BTRFS_FEATURE_INCOMPAT_SUPP) {
		ret = -EUCLEAN;
		btrfs_err(fs_info,
		"invalid incompat flags, has 0x%llx valid mask 0x%llx",
			  btrfs_super_incompat_flags(sb),
			  (unsigned long long)BTRFS_FEATURE_INCOMPAT_SUPP);
		goto out;
	}
out:
	if (ret < 0)
		btrfs_err(fs_info,
		"super block corruption detected before writing it to disk");
	return ret;
}

static int load_super_root(struct btrfs_root *root, u64 bytenr, u64 gen, int level)
{
	struct btrfs_tree_parent_check check = {
		.level = level,
		.transid = gen,
		.owner_root = root->root_key.objectid
	};
	int ret = 0;

	root->node = read_tree_block(root->fs_info, bytenr, &check);
	if (IS_ERR(root->node)) {
		ret = PTR_ERR(root->node);
		root->node = NULL;
		return ret;
	}
	if (!extent_buffer_uptodate(root->node)) {
		free_extent_buffer(root->node);
		root->node = NULL;
		return -EIO;
	}

	btrfs_set_root_node(&root->root_item, root->node);
	root->commit_root = btrfs_root_node(root);
	btrfs_set_root_refs(&root->root_item, 1);
	return ret;
}

static int load_important_roots(struct btrfs_fs_info *fs_info)
{
	struct btrfs_super_block *sb = fs_info->super_copy;
	u64 gen, bytenr;
	int level, ret;

	bytenr = btrfs_super_root(sb);
	gen = btrfs_super_generation(sb);
	level = btrfs_super_root_level(sb);
	ret = load_super_root(fs_info->tree_root, bytenr, gen, level);
	if (ret) {
		btrfs_warn(fs_info, "couldn't read tree root");
		return ret;
	}
	return 0;
}

static int __cold init_tree_roots(struct btrfs_fs_info *fs_info)
{
	int backup_index = find_newest_super_backup(fs_info);
	struct btrfs_super_block *sb = fs_info->super_copy;
	struct btrfs_root *tree_root = fs_info->tree_root;
	bool handle_error = false;
	int ret = 0;
	int i;

	for (i = 0; i < BTRFS_NUM_BACKUP_ROOTS; i++) {
		if (handle_error) {
			if (!IS_ERR(tree_root->node))
				free_extent_buffer(tree_root->node);
			tree_root->node = NULL;

			if (!btrfs_test_opt(fs_info, USEBACKUPROOT))
				break;

			free_root_pointers(fs_info, 0);

			/*
			 * Don't use the log in recovery mode, it won't be
			 * valid
			 */
			btrfs_set_super_log_root(sb, 0);

			/* We can't trust the free space cache either */
			btrfs_set_opt(fs_info->mount_opt, CLEAR_CACHE);

			btrfs_warn(fs_info, "try to load backup roots slot %d", i);
			ret = read_backup_root(fs_info, i);
			backup_index = ret;
			if (ret < 0)
				return ret;
		}

		ret = load_important_roots(fs_info);
		if (ret) {
			handle_error = true;
			continue;
		}

		/*
		 * No need to hold btrfs_root::objectid_mutex since the fs
		 * hasn't been fully initialised and we are the only user
		 */
		ret = btrfs_init_root_free_objectid(tree_root);
		if (ret < 0) {
			handle_error = true;
			continue;
		}

		ASSERT(tree_root->free_objectid <= BTRFS_LAST_FREE_OBJECTID);

		ret = btrfs_read_roots(fs_info);
		if (ret < 0) {
			handle_error = true;
			continue;
		}

		/* All successful */
		fs_info->generation = btrfs_header_generation(tree_root->node);
		fs_info->last_trans_committed = fs_info->generation;
		fs_info->last_reloc_trans = 0;

		/* Always begin writing backup roots after the one being used */
		if (backup_index < 0) {
			fs_info->backup_root_index = 0;
		} else {
			fs_info->backup_root_index = backup_index + 1;
			fs_info->backup_root_index %= BTRFS_NUM_BACKUP_ROOTS;
		}
		break;
	}

	return ret;
}

void btrfs_init_fs_info(struct btrfs_fs_info *fs_info)
{
	INIT_RADIX_TREE(&fs_info->fs_roots_radix, GFP_ATOMIC);
	INIT_RADIX_TREE(&fs_info->buffer_radix, GFP_ATOMIC);
	INIT_LIST_HEAD(&fs_info->trans_list);
	INIT_LIST_HEAD(&fs_info->dead_roots);
	INIT_LIST_HEAD(&fs_info->delayed_iputs);
	INIT_LIST_HEAD(&fs_info->delalloc_roots);
	INIT_LIST_HEAD(&fs_info->caching_block_groups);
	spin_lock_init(&fs_info->delalloc_root_lock);
	spin_lock_init(&fs_info->trans_lock);
	spin_lock_init(&fs_info->fs_roots_radix_lock);
	spin_lock_init(&fs_info->delayed_iput_lock);
	spin_lock_init(&fs_info->defrag_inodes_lock);
	spin_lock_init(&fs_info->super_lock);
	spin_lock_init(&fs_info->buffer_lock);
	spin_lock_init(&fs_info->unused_bgs_lock);
	spin_lock_init(&fs_info->treelog_bg_lock);
	spin_lock_init(&fs_info->zone_active_bgs_lock);
	spin_lock_init(&fs_info->relocation_bg_lock);
	rwlock_init(&fs_info->tree_mod_log_lock);
	rwlock_init(&fs_info->global_root_lock);
	mutex_init(&fs_info->unused_bg_unpin_mutex);
	mutex_init(&fs_info->reclaim_bgs_lock);
	mutex_init(&fs_info->reloc_mutex);
	mutex_init(&fs_info->delalloc_root_mutex);
	mutex_init(&fs_info->zoned_meta_io_lock);
	mutex_init(&fs_info->zoned_data_reloc_io_lock);
	seqlock_init(&fs_info->profiles_lock);

	btrfs_lockdep_init_map(fs_info, btrfs_trans_num_writers);
	btrfs_lockdep_init_map(fs_info, btrfs_trans_num_extwriters);
	btrfs_lockdep_init_map(fs_info, btrfs_trans_pending_ordered);
	btrfs_lockdep_init_map(fs_info, btrfs_ordered_extent);
	btrfs_state_lockdep_init_map(fs_info, btrfs_trans_commit_start,
				     BTRFS_LOCKDEP_TRANS_COMMIT_START);
	btrfs_state_lockdep_init_map(fs_info, btrfs_trans_unblocked,
				     BTRFS_LOCKDEP_TRANS_UNBLOCKED);
	btrfs_state_lockdep_init_map(fs_info, btrfs_trans_super_committed,
				     BTRFS_LOCKDEP_TRANS_SUPER_COMMITTED);
	btrfs_state_lockdep_init_map(fs_info, btrfs_trans_completed,
				     BTRFS_LOCKDEP_TRANS_COMPLETED);

	INIT_LIST_HEAD(&fs_info->dirty_cowonly_roots);
	INIT_LIST_HEAD(&fs_info->space_info);
	INIT_LIST_HEAD(&fs_info->tree_mod_seq_list);
	INIT_LIST_HEAD(&fs_info->unused_bgs);
	INIT_LIST_HEAD(&fs_info->reclaim_bgs);
	INIT_LIST_HEAD(&fs_info->zone_active_bgs);
#ifdef CONFIG_BTRFS_DEBUG
	INIT_LIST_HEAD(&fs_info->allocated_roots);
	INIT_LIST_HEAD(&fs_info->allocated_ebs);
	spin_lock_init(&fs_info->eb_leak_lock);
#endif
	extent_map_tree_init(&fs_info->mapping_tree);
	btrfs_init_block_rsv(&fs_info->global_block_rsv,
			     BTRFS_BLOCK_RSV_GLOBAL);
	btrfs_init_block_rsv(&fs_info->trans_block_rsv, BTRFS_BLOCK_RSV_TRANS);
	btrfs_init_block_rsv(&fs_info->chunk_block_rsv, BTRFS_BLOCK_RSV_CHUNK);
	btrfs_init_block_rsv(&fs_info->empty_block_rsv, BTRFS_BLOCK_RSV_EMPTY);
	btrfs_init_block_rsv(&fs_info->delayed_block_rsv,
			     BTRFS_BLOCK_RSV_DELOPS);
	btrfs_init_block_rsv(&fs_info->delayed_refs_rsv,
			     BTRFS_BLOCK_RSV_DELREFS);

	atomic_set(&fs_info->async_delalloc_pages, 0);
	atomic_set(&fs_info->defrag_running, 0);
	atomic_set(&fs_info->nr_delayed_iputs, 0);
	atomic64_set(&fs_info->tree_mod_seq, 0);
	fs_info->global_root_tree = RB_ROOT;
	fs_info->max_inline = BTRFS_DEFAULT_MAX_INLINE;
	fs_info->metadata_ratio = 0;
	fs_info->defrag_inodes = RB_ROOT;
	atomic64_set(&fs_info->free_chunk_space, 0);
	fs_info->tree_mod_log = RB_ROOT;
	fs_info->commit_interval = BTRFS_DEFAULT_COMMIT_INTERVAL;
	btrfs_init_ref_verify(fs_info);

	fs_info->thread_pool_size = min_t(unsigned long,
					  num_online_cpus() + 2, 8);

	INIT_LIST_HEAD(&fs_info->ordered_roots);
	spin_lock_init(&fs_info->ordered_root_lock);

	btrfs_init_scrub(fs_info);
#ifdef CONFIG_BTRFS_FS_CHECK_INTEGRITY
	fs_info->check_integrity_print_mask = 0;
#endif
	btrfs_init_balance(fs_info);
	btrfs_init_async_reclaim_work(fs_info);

	rwlock_init(&fs_info->block_group_cache_lock);
	fs_info->block_group_cache_tree = RB_ROOT_CACHED;

	extent_io_tree_init(fs_info, &fs_info->excluded_extents,
			    IO_TREE_FS_EXCLUDED_EXTENTS);

	mutex_init(&fs_info->ordered_operations_mutex);
	mutex_init(&fs_info->tree_log_mutex);
	mutex_init(&fs_info->chunk_mutex);
	mutex_init(&fs_info->transaction_kthread_mutex);
	mutex_init(&fs_info->cleaner_mutex);
	mutex_init(&fs_info->ro_block_group_mutex);
	init_rwsem(&fs_info->commit_root_sem);
	init_rwsem(&fs_info->cleanup_work_sem);
	init_rwsem(&fs_info->subvol_sem);
	sema_init(&fs_info->uuid_tree_rescan_sem, 1);

	btrfs_init_dev_replace_locks(fs_info);
	btrfs_init_qgroup(fs_info);
	btrfs_discard_init(fs_info);

	btrfs_init_free_cluster(&fs_info->meta_alloc_cluster);
	btrfs_init_free_cluster(&fs_info->data_alloc_cluster);

	init_waitqueue_head(&fs_info->transaction_throttle);
	init_waitqueue_head(&fs_info->transaction_wait);
	init_waitqueue_head(&fs_info->transaction_blocked_wait);
	init_waitqueue_head(&fs_info->async_submit_wait);
	init_waitqueue_head(&fs_info->delayed_iputs_wait);

	/* Usable values until the real ones are cached from the superblock */
	fs_info->nodesize = 4096;
	fs_info->sectorsize = 4096;
	fs_info->sectorsize_bits = ilog2(4096);
	fs_info->stripesize = 4096;

	fs_info->max_extent_size = BTRFS_MAX_EXTENT_SIZE;

	spin_lock_init(&fs_info->swapfile_pins_lock);
	fs_info->swapfile_pins = RB_ROOT;

	fs_info->bg_reclaim_threshold = BTRFS_DEFAULT_RECLAIM_THRESH;
	INIT_WORK(&fs_info->reclaim_bgs_work, btrfs_reclaim_bgs_work);
}

static int init_mount_fs_info(struct btrfs_fs_info *fs_info, struct super_block *sb)
{
	int ret;

	fs_info->sb = sb;
	sb->s_blocksize = BTRFS_BDEV_BLOCKSIZE;
	sb->s_blocksize_bits = blksize_bits(BTRFS_BDEV_BLOCKSIZE);

	ret = percpu_counter_init(&fs_info->ordered_bytes, 0, GFP_KERNEL);
	if (ret)
		return ret;

	ret = percpu_counter_init(&fs_info->dirty_metadata_bytes, 0, GFP_KERNEL);
	if (ret)
		return ret;

	fs_info->dirty_metadata_batch = PAGE_SIZE *
					(1 + ilog2(nr_cpu_ids));

	ret = percpu_counter_init(&fs_info->delalloc_bytes, 0, GFP_KERNEL);
	if (ret)
		return ret;

	ret = percpu_counter_init(&fs_info->dev_replace.bio_counter, 0,
			GFP_KERNEL);
	if (ret)
		return ret;

	fs_info->delayed_root = kmalloc(sizeof(struct btrfs_delayed_root),
					GFP_KERNEL);
	if (!fs_info->delayed_root)
		return -ENOMEM;
	btrfs_init_delayed_root(fs_info->delayed_root);

	if (sb_rdonly(sb))
		set_bit(BTRFS_FS_STATE_RO, &fs_info->fs_state);

	return btrfs_alloc_stripe_hash_table(fs_info);
}

static int btrfs_uuid_rescan_kthread(void *data)
{
	struct btrfs_fs_info *fs_info = data;
	int ret;

	/*
	 * 1st step is to iterate through the existing UUID tree and
	 * to delete all entries that contain outdated data.
	 * 2nd step is to add all missing entries to the UUID tree.
	 */
	ret = btrfs_uuid_tree_iterate(fs_info);
	if (ret < 0) {
		if (ret != -EINTR)
			btrfs_warn(fs_info, "iterating uuid_tree failed %d",
				   ret);
		up(&fs_info->uuid_tree_rescan_sem);
		return ret;
	}
	return btrfs_uuid_scan_kthread(data);
}

static int btrfs_check_uuid_tree(struct btrfs_fs_info *fs_info)
{
	struct task_struct *task;

	down(&fs_info->uuid_tree_rescan_sem);
	task = kthread_run(btrfs_uuid_rescan_kthread, fs_info, "btrfs-uuid");
	if (IS_ERR(task)) {
		/* fs_info->update_uuid_tree_gen remains 0 in all error case */
		btrfs_warn(fs_info, "failed to start uuid_rescan task");
		up(&fs_info->uuid_tree_rescan_sem);
		return PTR_ERR(task);
	}

	return 0;
}

/*
 * Some options only have meaning at mount time and shouldn't persist across
 * remounts, or be displayed. Clear these at the end of mount and remount
 * code paths.
 */
void btrfs_clear_oneshot_options(struct btrfs_fs_info *fs_info)
{
	btrfs_clear_opt(fs_info->mount_opt, USEBACKUPROOT);
	btrfs_clear_opt(fs_info->mount_opt, CLEAR_CACHE);
}

/*
 * Mounting logic specific to read-write file systems. Shared by open_ctree
 * and btrfs_remount when remounting from read-only to read-write.
 */
int btrfs_start_pre_rw_mount(struct btrfs_fs_info *fs_info)
{
	int ret;
	const bool cache_opt = btrfs_test_opt(fs_info, SPACE_CACHE);
	bool rebuild_free_space_tree = false;

	if (btrfs_test_opt(fs_info, CLEAR_CACHE) &&
	    btrfs_fs_compat_ro(fs_info, FREE_SPACE_TREE)) {
		rebuild_free_space_tree = true;
	} else if (btrfs_fs_compat_ro(fs_info, FREE_SPACE_TREE) &&
		   !btrfs_fs_compat_ro(fs_info, FREE_SPACE_TREE_VALID)) {
		btrfs_warn(fs_info, "free space tree is invalid");
		rebuild_free_space_tree = true;
<<<<<<< HEAD
	}

	if (rebuild_free_space_tree) {
		btrfs_info(fs_info, "rebuilding free space tree");
		ret = btrfs_rebuild_free_space_tree(fs_info);
		if (ret) {
			btrfs_warn(fs_info,
				   "failed to rebuild free space tree: %d", ret);
			goto out;
		}
	}

	if (btrfs_fs_compat_ro(fs_info, FREE_SPACE_TREE) &&
	    !btrfs_test_opt(fs_info, FREE_SPACE_TREE)) {
		btrfs_info(fs_info, "disabling free space tree");
		ret = btrfs_delete_free_space_tree(fs_info);
		if (ret) {
			btrfs_warn(fs_info,
=======
	}

	if (rebuild_free_space_tree) {
		btrfs_info(fs_info, "rebuilding free space tree");
		ret = btrfs_rebuild_free_space_tree(fs_info);
		if (ret) {
			btrfs_warn(fs_info,
				   "failed to rebuild free space tree: %d", ret);
			goto out;
		}
	}

	if (btrfs_fs_compat_ro(fs_info, FREE_SPACE_TREE) &&
	    !btrfs_test_opt(fs_info, FREE_SPACE_TREE)) {
		btrfs_info(fs_info, "disabling free space tree");
		ret = btrfs_delete_free_space_tree(fs_info);
		if (ret) {
			btrfs_warn(fs_info,
>>>>>>> 160f4124
				   "failed to disable free space tree: %d", ret);
			goto out;
		}
	}

	/*
	 * btrfs_find_orphan_roots() is responsible for finding all the dead
	 * roots (with 0 refs), flag them with BTRFS_ROOT_DEAD_TREE and load
	 * them into the fs_info->fs_roots_radix tree. This must be done before
	 * calling btrfs_orphan_cleanup() on the tree root. If we don't do it
	 * first, then btrfs_orphan_cleanup() will delete a dead root's orphan
	 * item before the root's tree is deleted - this means that if we unmount
	 * or crash before the deletion completes, on the next mount we will not
	 * delete what remains of the tree because the orphan item does not
	 * exists anymore, which is what tells us we have a pending deletion.
	 */
	ret = btrfs_find_orphan_roots(fs_info);
	if (ret)
		goto out;

	ret = btrfs_cleanup_fs_roots(fs_info);
	if (ret)
		goto out;

	down_read(&fs_info->cleanup_work_sem);
	if ((ret = btrfs_orphan_cleanup(fs_info->fs_root)) ||
	    (ret = btrfs_orphan_cleanup(fs_info->tree_root))) {
		up_read(&fs_info->cleanup_work_sem);
		goto out;
	}
	up_read(&fs_info->cleanup_work_sem);

	mutex_lock(&fs_info->cleaner_mutex);
	ret = btrfs_recover_relocation(fs_info);
	mutex_unlock(&fs_info->cleaner_mutex);
	if (ret < 0) {
		btrfs_warn(fs_info, "failed to recover relocation: %d", ret);
		goto out;
	}

	if (btrfs_test_opt(fs_info, FREE_SPACE_TREE) &&
	    !btrfs_fs_compat_ro(fs_info, FREE_SPACE_TREE)) {
		btrfs_info(fs_info, "creating free space tree");
		ret = btrfs_create_free_space_tree(fs_info);
		if (ret) {
			btrfs_warn(fs_info,
				"failed to create free space tree: %d", ret);
			goto out;
		}
	}

	if (cache_opt != btrfs_free_space_cache_v1_active(fs_info)) {
		ret = btrfs_set_free_space_cache_v1_active(fs_info, cache_opt);
		if (ret)
			goto out;
	}

	ret = btrfs_resume_balance_async(fs_info);
	if (ret)
		goto out;

	ret = btrfs_resume_dev_replace_async(fs_info);
	if (ret) {
		btrfs_warn(fs_info, "failed to resume dev_replace");
		goto out;
	}

	btrfs_qgroup_rescan_resume(fs_info);

	if (!fs_info->uuid_root) {
		btrfs_info(fs_info, "creating UUID tree");
		ret = btrfs_create_uuid_tree(fs_info);
		if (ret) {
			btrfs_warn(fs_info,
				   "failed to create the UUID tree %d", ret);
			goto out;
		}
	}

out:
	return ret;
}

/*
 * Do various sanity and dependency checks of different features.
 *
 * @is_rw_mount:	If the mount is read-write.
 *
 * This is the place for less strict checks (like for subpage or artificial
 * feature dependencies).
 *
 * For strict checks or possible corruption detection, see
 * btrfs_validate_super().
 *
 * This should be called after btrfs_parse_options(), as some mount options
 * (space cache related) can modify on-disk format like free space tree and
 * screw up certain feature dependencies.
 */
int btrfs_check_features(struct btrfs_fs_info *fs_info, bool is_rw_mount)
{
	struct btrfs_super_block *disk_super = fs_info->super_copy;
	u64 incompat = btrfs_super_incompat_flags(disk_super);
	const u64 compat_ro = btrfs_super_compat_ro_flags(disk_super);
	const u64 compat_ro_unsupp = (compat_ro & ~BTRFS_FEATURE_COMPAT_RO_SUPP);

	if (incompat & ~BTRFS_FEATURE_INCOMPAT_SUPP) {
		btrfs_err(fs_info,
		"cannot mount because of unknown incompat features (0x%llx)",
		    incompat);
		return -EINVAL;
	}

	/* Runtime limitation for mixed block groups. */
	if ((incompat & BTRFS_FEATURE_INCOMPAT_MIXED_GROUPS) &&
	    (fs_info->sectorsize != fs_info->nodesize)) {
		btrfs_err(fs_info,
"unequal nodesize/sectorsize (%u != %u) are not allowed for mixed block groups",
			fs_info->nodesize, fs_info->sectorsize);
		return -EINVAL;
	}

	/* Mixed backref is an always-enabled feature. */
	incompat |= BTRFS_FEATURE_INCOMPAT_MIXED_BACKREF;

	/* Set compression related flags just in case. */
	if (fs_info->compress_type == BTRFS_COMPRESS_LZO)
		incompat |= BTRFS_FEATURE_INCOMPAT_COMPRESS_LZO;
	else if (fs_info->compress_type == BTRFS_COMPRESS_ZSTD)
		incompat |= BTRFS_FEATURE_INCOMPAT_COMPRESS_ZSTD;

	/*
	 * An ancient flag, which should really be marked deprecated.
	 * Such runtime limitation doesn't really need a incompat flag.
	 */
	if (btrfs_super_nodesize(disk_super) > PAGE_SIZE)
		incompat |= BTRFS_FEATURE_INCOMPAT_BIG_METADATA;

	if (compat_ro_unsupp && is_rw_mount) {
		btrfs_err(fs_info,
	"cannot mount read-write because of unknown compat_ro features (0x%llx)",
		       compat_ro);
		return -EINVAL;
	}

	/*
	 * We have unsupported RO compat features, although RO mounted, we
	 * should not cause any metadata writes, including log replay.
	 * Or we could screw up whatever the new feature requires.
	 */
	if (compat_ro_unsupp && btrfs_super_log_root(disk_super) &&
	    !btrfs_test_opt(fs_info, NOLOGREPLAY)) {
		btrfs_err(fs_info,
"cannot replay dirty log with unsupported compat_ro features (0x%llx), try rescue=nologreplay",
			  compat_ro);
		return -EINVAL;
	}

	/*
	 * Artificial limitations for block group tree, to force
	 * block-group-tree to rely on no-holes and free-space-tree.
	 */
	if (btrfs_fs_compat_ro(fs_info, BLOCK_GROUP_TREE) &&
	    (!btrfs_fs_incompat(fs_info, NO_HOLES) ||
	     !btrfs_test_opt(fs_info, FREE_SPACE_TREE))) {
		btrfs_err(fs_info,
"block-group-tree feature requires no-holes and free-space-tree features");
		return -EINVAL;
	}

	/*
	 * Subpage runtime limitation on v1 cache.
	 *
	 * V1 space cache still has some hard codeed PAGE_SIZE usage, while
	 * we're already defaulting to v2 cache, no need to bother v1 as it's
	 * going to be deprecated anyway.
	 */
	if (fs_info->sectorsize < PAGE_SIZE && btrfs_test_opt(fs_info, SPACE_CACHE)) {
		btrfs_warn(fs_info,
	"v1 space cache is not supported for page size %lu with sectorsize %u",
			   PAGE_SIZE, fs_info->sectorsize);
		return -EINVAL;
	}

	/* This can be called by remount, we need to protect the super block. */
	spin_lock(&fs_info->super_lock);
	btrfs_set_super_incompat_flags(disk_super, incompat);
	spin_unlock(&fs_info->super_lock);

	return 0;
}

int __cold open_ctree(struct super_block *sb, struct btrfs_fs_devices *fs_devices,
		      char *options)
{
	u32 sectorsize;
	u32 nodesize;
	u32 stripesize;
	u64 generation;
	u64 features;
	u16 csum_type;
	struct btrfs_super_block *disk_super;
	struct btrfs_fs_info *fs_info = btrfs_sb(sb);
	struct btrfs_root *tree_root;
	struct btrfs_root *chunk_root;
	int ret;
	int level;

	ret = init_mount_fs_info(fs_info, sb);
	if (ret)
		goto fail;

	/* These need to be init'ed before we start creating inodes and such. */
	tree_root = btrfs_alloc_root(fs_info, BTRFS_ROOT_TREE_OBJECTID,
				     GFP_KERNEL);
	fs_info->tree_root = tree_root;
	chunk_root = btrfs_alloc_root(fs_info, BTRFS_CHUNK_TREE_OBJECTID,
				      GFP_KERNEL);
	fs_info->chunk_root = chunk_root;
	if (!tree_root || !chunk_root) {
		ret = -ENOMEM;
		goto fail;
	}

	ret = btrfs_init_btree_inode(sb);
	if (ret)
		goto fail;

	invalidate_bdev(fs_devices->latest_dev->bdev);

	/*
	 * Read super block and check the signature bytes only
	 */
	disk_super = btrfs_read_dev_super(fs_devices->latest_dev->bdev);
	if (IS_ERR(disk_super)) {
		ret = PTR_ERR(disk_super);
		goto fail_alloc;
	}

	/*
	 * Verify the type first, if that or the checksum value are
	 * corrupted, we'll find out
	 */
	csum_type = btrfs_super_csum_type(disk_super);
	if (!btrfs_supported_super_csum(csum_type)) {
		btrfs_err(fs_info, "unsupported checksum algorithm: %u",
			  csum_type);
		ret = -EINVAL;
		btrfs_release_disk_super(disk_super);
		goto fail_alloc;
	}

	fs_info->csum_size = btrfs_super_csum_size(disk_super);

	ret = btrfs_init_csum_hash(fs_info, csum_type);
	if (ret) {
		btrfs_release_disk_super(disk_super);
		goto fail_alloc;
	}

	/*
	 * We want to check superblock checksum, the type is stored inside.
	 * Pass the whole disk block of size BTRFS_SUPER_INFO_SIZE (4k).
	 */
	if (btrfs_check_super_csum(fs_info, disk_super)) {
		btrfs_err(fs_info, "superblock checksum mismatch");
		ret = -EINVAL;
		btrfs_release_disk_super(disk_super);
		goto fail_alloc;
	}

	/*
	 * super_copy is zeroed at allocation time and we never touch the
	 * following bytes up to INFO_SIZE, the checksum is calculated from
	 * the whole block of INFO_SIZE
	 */
	memcpy(fs_info->super_copy, disk_super, sizeof(*fs_info->super_copy));
	btrfs_release_disk_super(disk_super);

	disk_super = fs_info->super_copy;


	features = btrfs_super_flags(disk_super);
	if (features & BTRFS_SUPER_FLAG_CHANGING_FSID_V2) {
		features &= ~BTRFS_SUPER_FLAG_CHANGING_FSID_V2;
		btrfs_set_super_flags(disk_super, features);
		btrfs_info(fs_info,
			"found metadata UUID change in progress flag, clearing");
	}

	memcpy(fs_info->super_for_commit, fs_info->super_copy,
	       sizeof(*fs_info->super_for_commit));

	ret = btrfs_validate_mount_super(fs_info);
	if (ret) {
		btrfs_err(fs_info, "superblock contains fatal errors");
		ret = -EINVAL;
		goto fail_alloc;
	}

	if (!btrfs_super_root(disk_super)) {
		btrfs_err(fs_info, "invalid superblock tree root bytenr");
		ret = -EINVAL;
		goto fail_alloc;
	}

	/* check FS state, whether FS is broken. */
	if (btrfs_super_flags(disk_super) & BTRFS_SUPER_FLAG_ERROR)
		set_bit(BTRFS_FS_STATE_ERROR, &fs_info->fs_state);

	/*
	 * In the long term, we'll store the compression type in the super
	 * block, and it'll be used for per file compression control.
	 */
	fs_info->compress_type = BTRFS_COMPRESS_ZLIB;


	/* Set up fs_info before parsing mount options */
	nodesize = btrfs_super_nodesize(disk_super);
	sectorsize = btrfs_super_sectorsize(disk_super);
	stripesize = sectorsize;
	fs_info->dirty_metadata_batch = nodesize * (1 + ilog2(nr_cpu_ids));
	fs_info->delalloc_batch = sectorsize * 512 * (1 + ilog2(nr_cpu_ids));

	fs_info->nodesize = nodesize;
	fs_info->sectorsize = sectorsize;
	fs_info->sectorsize_bits = ilog2(sectorsize);
	fs_info->csums_per_leaf = BTRFS_MAX_ITEM_SIZE(fs_info) / fs_info->csum_size;
	fs_info->stripesize = stripesize;

	ret = btrfs_parse_options(fs_info, options, sb->s_flags);
	if (ret)
		goto fail_alloc;

	ret = btrfs_check_features(fs_info, !sb_rdonly(sb));
	if (ret < 0)
		goto fail_alloc;

	if (sectorsize < PAGE_SIZE) {
		struct btrfs_subpage_info *subpage_info;

		/*
		 * V1 space cache has some hardcoded PAGE_SIZE usage, and is
		 * going to be deprecated.
		 *
		 * Force to use v2 cache for subpage case.
		 */
		btrfs_clear_opt(fs_info->mount_opt, SPACE_CACHE);
		btrfs_set_and_info(fs_info, FREE_SPACE_TREE,
			"forcing free space tree for sector size %u with page size %lu",
			sectorsize, PAGE_SIZE);

		btrfs_warn(fs_info,
		"read-write for sector size %u with page size %lu is experimental",
			   sectorsize, PAGE_SIZE);
		subpage_info = kzalloc(sizeof(*subpage_info), GFP_KERNEL);
		if (!subpage_info) {
			ret = -ENOMEM;
			goto fail_alloc;
		}
		btrfs_init_subpage_info(subpage_info, sectorsize);
		fs_info->subpage_info = subpage_info;
	}

	ret = btrfs_init_workqueues(fs_info);
	if (ret)
		goto fail_sb_buffer;

	sb->s_bdi->ra_pages *= btrfs_super_num_devices(disk_super);
	sb->s_bdi->ra_pages = max(sb->s_bdi->ra_pages, SZ_4M / PAGE_SIZE);

	sb->s_blocksize = sectorsize;
	sb->s_blocksize_bits = blksize_bits(sectorsize);
	memcpy(&sb->s_uuid, fs_info->fs_devices->fsid, BTRFS_FSID_SIZE);

	mutex_lock(&fs_info->chunk_mutex);
	ret = btrfs_read_sys_array(fs_info);
	mutex_unlock(&fs_info->chunk_mutex);
	if (ret) {
		btrfs_err(fs_info, "failed to read the system array: %d", ret);
		goto fail_sb_buffer;
	}

	generation = btrfs_super_chunk_root_generation(disk_super);
	level = btrfs_super_chunk_root_level(disk_super);
	ret = load_super_root(chunk_root, btrfs_super_chunk_root(disk_super),
			      generation, level);
	if (ret) {
		btrfs_err(fs_info, "failed to read chunk root");
		goto fail_tree_roots;
	}

	read_extent_buffer(chunk_root->node, fs_info->chunk_tree_uuid,
			   offsetof(struct btrfs_header, chunk_tree_uuid),
			   BTRFS_UUID_SIZE);

	ret = btrfs_read_chunk_tree(fs_info);
	if (ret) {
		btrfs_err(fs_info, "failed to read chunk tree: %d", ret);
		goto fail_tree_roots;
	}

	/*
	 * At this point we know all the devices that make this filesystem,
	 * including the seed devices but we don't know yet if the replace
	 * target is required. So free devices that are not part of this
	 * filesystem but skip the replace target device which is checked
	 * below in btrfs_init_dev_replace().
	 */
	btrfs_free_extra_devids(fs_devices);
	if (!fs_devices->latest_dev->bdev) {
		btrfs_err(fs_info, "failed to read devices");
		ret = -EIO;
		goto fail_tree_roots;
	}

	ret = init_tree_roots(fs_info);
	if (ret)
		goto fail_tree_roots;

	/*
	 * Get zone type information of zoned block devices. This will also
	 * handle emulation of a zoned filesystem if a regular device has the
	 * zoned incompat feature flag set.
	 */
	ret = btrfs_get_dev_zone_info_all_devices(fs_info);
	if (ret) {
		btrfs_err(fs_info,
			  "zoned: failed to read device zone info: %d", ret);
		goto fail_block_groups;
	}

	/*
	 * If we have a uuid root and we're not being told to rescan we need to
	 * check the generation here so we can set the
	 * BTRFS_FS_UPDATE_UUID_TREE_GEN bit.  Otherwise we could commit the
	 * transaction during a balance or the log replay without updating the
	 * uuid generation, and then if we crash we would rescan the uuid tree,
	 * even though it was perfectly fine.
	 */
	if (fs_info->uuid_root && !btrfs_test_opt(fs_info, RESCAN_UUID_TREE) &&
	    fs_info->generation == btrfs_super_uuid_tree_generation(disk_super))
		set_bit(BTRFS_FS_UPDATE_UUID_TREE_GEN, &fs_info->flags);

	ret = btrfs_verify_dev_extents(fs_info);
	if (ret) {
		btrfs_err(fs_info,
			  "failed to verify dev extents against chunks: %d",
			  ret);
		goto fail_block_groups;
	}
	ret = btrfs_recover_balance(fs_info);
	if (ret) {
		btrfs_err(fs_info, "failed to recover balance: %d", ret);
		goto fail_block_groups;
	}

	ret = btrfs_init_dev_stats(fs_info);
	if (ret) {
		btrfs_err(fs_info, "failed to init dev_stats: %d", ret);
		goto fail_block_groups;
	}

	ret = btrfs_init_dev_replace(fs_info);
	if (ret) {
		btrfs_err(fs_info, "failed to init dev_replace: %d", ret);
		goto fail_block_groups;
	}

	ret = btrfs_check_zoned_mode(fs_info);
	if (ret) {
		btrfs_err(fs_info, "failed to initialize zoned mode: %d",
			  ret);
		goto fail_block_groups;
	}

	ret = btrfs_sysfs_add_fsid(fs_devices);
	if (ret) {
		btrfs_err(fs_info, "failed to init sysfs fsid interface: %d",
				ret);
		goto fail_block_groups;
	}

	ret = btrfs_sysfs_add_mounted(fs_info);
	if (ret) {
		btrfs_err(fs_info, "failed to init sysfs interface: %d", ret);
		goto fail_fsdev_sysfs;
	}

	ret = btrfs_init_space_info(fs_info);
	if (ret) {
		btrfs_err(fs_info, "failed to initialize space info: %d", ret);
		goto fail_sysfs;
	}

	ret = btrfs_read_block_groups(fs_info);
	if (ret) {
		btrfs_err(fs_info, "failed to read block groups: %d", ret);
		goto fail_sysfs;
	}

	btrfs_free_zone_cache(fs_info);

	if (!sb_rdonly(sb) && fs_info->fs_devices->missing_devices &&
	    !btrfs_check_rw_degradable(fs_info, NULL)) {
		btrfs_warn(fs_info,
		"writable mount is not allowed due to too many missing devices");
		ret = -EINVAL;
		goto fail_sysfs;
	}

	fs_info->cleaner_kthread = kthread_run(cleaner_kthread, fs_info,
					       "btrfs-cleaner");
	if (IS_ERR(fs_info->cleaner_kthread)) {
		ret = PTR_ERR(fs_info->cleaner_kthread);
		goto fail_sysfs;
	}

	fs_info->transaction_kthread = kthread_run(transaction_kthread,
						   tree_root,
						   "btrfs-transaction");
	if (IS_ERR(fs_info->transaction_kthread)) {
		ret = PTR_ERR(fs_info->transaction_kthread);
		goto fail_cleaner;
	}

	if (!btrfs_test_opt(fs_info, NOSSD) &&
	    !fs_info->fs_devices->rotating) {
		btrfs_set_and_info(fs_info, SSD, "enabling ssd optimizations");
	}

	/*
	 * For devices supporting discard turn on discard=async automatically,
	 * unless it's already set or disabled. This could be turned off by
	 * nodiscard for the same mount.
	 */
	if (!(btrfs_test_opt(fs_info, DISCARD_SYNC) ||
	      btrfs_test_opt(fs_info, DISCARD_ASYNC) ||
	      btrfs_test_opt(fs_info, NODISCARD)) &&
	    fs_info->fs_devices->discardable) {
		btrfs_set_and_info(fs_info, DISCARD_ASYNC,
				   "auto enabling async discard");
	}

#ifdef CONFIG_BTRFS_FS_CHECK_INTEGRITY
	if (btrfs_test_opt(fs_info, CHECK_INTEGRITY)) {
		ret = btrfsic_mount(fs_info, fs_devices,
				    btrfs_test_opt(fs_info,
					CHECK_INTEGRITY_DATA) ? 1 : 0,
				    fs_info->check_integrity_print_mask);
		if (ret)
			btrfs_warn(fs_info,
				"failed to initialize integrity check module: %d",
				ret);
	}
#endif
	ret = btrfs_read_qgroup_config(fs_info);
	if (ret)
		goto fail_trans_kthread;

	if (btrfs_build_ref_tree(fs_info))
		btrfs_err(fs_info, "couldn't build ref tree");

	/* do not make disk changes in broken FS or nologreplay is given */
	if (btrfs_super_log_root(disk_super) != 0 &&
	    !btrfs_test_opt(fs_info, NOLOGREPLAY)) {
		btrfs_info(fs_info, "start tree-log replay");
		ret = btrfs_replay_log(fs_info, fs_devices);
		if (ret)
			goto fail_qgroup;
	}

	fs_info->fs_root = btrfs_get_fs_root(fs_info, BTRFS_FS_TREE_OBJECTID, true);
	if (IS_ERR(fs_info->fs_root)) {
		ret = PTR_ERR(fs_info->fs_root);
		btrfs_warn(fs_info, "failed to read fs tree: %d", ret);
		fs_info->fs_root = NULL;
		goto fail_qgroup;
	}

	if (sb_rdonly(sb))
		goto clear_oneshot;

	ret = btrfs_start_pre_rw_mount(fs_info);
	if (ret) {
		close_ctree(fs_info);
		return ret;
	}
	btrfs_discard_resume(fs_info);

	if (fs_info->uuid_root &&
	    (btrfs_test_opt(fs_info, RESCAN_UUID_TREE) ||
	     fs_info->generation != btrfs_super_uuid_tree_generation(disk_super))) {
		btrfs_info(fs_info, "checking UUID tree");
		ret = btrfs_check_uuid_tree(fs_info);
		if (ret) {
			btrfs_warn(fs_info,
				"failed to check the UUID tree: %d", ret);
			close_ctree(fs_info);
			return ret;
		}
	}

	set_bit(BTRFS_FS_OPEN, &fs_info->flags);

	/* Kick the cleaner thread so it'll start deleting snapshots. */
	if (test_bit(BTRFS_FS_UNFINISHED_DROPS, &fs_info->flags))
		wake_up_process(fs_info->cleaner_kthread);

clear_oneshot:
	btrfs_clear_oneshot_options(fs_info);
	return 0;

fail_qgroup:
	btrfs_free_qgroup_config(fs_info);
fail_trans_kthread:
	kthread_stop(fs_info->transaction_kthread);
	btrfs_cleanup_transaction(fs_info);
	btrfs_free_fs_roots(fs_info);
fail_cleaner:
	kthread_stop(fs_info->cleaner_kthread);

	/*
	 * make sure we're done with the btree inode before we stop our
	 * kthreads
	 */
	filemap_write_and_wait(fs_info->btree_inode->i_mapping);

fail_sysfs:
	btrfs_sysfs_remove_mounted(fs_info);

fail_fsdev_sysfs:
	btrfs_sysfs_remove_fsid(fs_info->fs_devices);

fail_block_groups:
	btrfs_put_block_group_cache(fs_info);

fail_tree_roots:
	if (fs_info->data_reloc_root)
		btrfs_drop_and_free_fs_root(fs_info, fs_info->data_reloc_root);
	free_root_pointers(fs_info, true);
	invalidate_inode_pages2(fs_info->btree_inode->i_mapping);

fail_sb_buffer:
	btrfs_stop_all_workers(fs_info);
	btrfs_free_block_groups(fs_info);
fail_alloc:
	btrfs_mapping_tree_free(&fs_info->mapping_tree);

	iput(fs_info->btree_inode);
fail:
	btrfs_close_devices(fs_info->fs_devices);
	ASSERT(ret < 0);
	return ret;
}
ALLOW_ERROR_INJECTION(open_ctree, ERRNO);

static void btrfs_end_super_write(struct bio *bio)
{
	struct btrfs_device *device = bio->bi_private;
	struct bio_vec *bvec;
	struct bvec_iter_all iter_all;
	struct page *page;

	bio_for_each_segment_all(bvec, bio, iter_all) {
		page = bvec->bv_page;

		if (bio->bi_status) {
			btrfs_warn_rl_in_rcu(device->fs_info,
				"lost page write due to IO error on %s (%d)",
				btrfs_dev_name(device),
				blk_status_to_errno(bio->bi_status));
			ClearPageUptodate(page);
			SetPageError(page);
			btrfs_dev_stat_inc_and_print(device,
						     BTRFS_DEV_STAT_WRITE_ERRS);
		} else {
			SetPageUptodate(page);
		}

		put_page(page);
		unlock_page(page);
	}

	bio_put(bio);
}

struct btrfs_super_block *btrfs_read_dev_one_super(struct block_device *bdev,
						   int copy_num, bool drop_cache)
{
	struct btrfs_super_block *super;
	struct page *page;
	u64 bytenr, bytenr_orig;
	struct address_space *mapping = bdev->bd_inode->i_mapping;
	int ret;

	bytenr_orig = btrfs_sb_offset(copy_num);
	ret = btrfs_sb_log_location_bdev(bdev, copy_num, READ, &bytenr);
	if (ret == -ENOENT)
		return ERR_PTR(-EINVAL);
	else if (ret)
		return ERR_PTR(ret);

	if (bytenr + BTRFS_SUPER_INFO_SIZE >= bdev_nr_bytes(bdev))
		return ERR_PTR(-EINVAL);

	if (drop_cache) {
		/* This should only be called with the primary sb. */
		ASSERT(copy_num == 0);

		/*
		 * Drop the page of the primary superblock, so later read will
		 * always read from the device.
		 */
		invalidate_inode_pages2_range(mapping,
				bytenr >> PAGE_SHIFT,
				(bytenr + BTRFS_SUPER_INFO_SIZE) >> PAGE_SHIFT);
	}

	page = read_cache_page_gfp(mapping, bytenr >> PAGE_SHIFT, GFP_NOFS);
	if (IS_ERR(page))
		return ERR_CAST(page);

	super = page_address(page);
	if (btrfs_super_magic(super) != BTRFS_MAGIC) {
		btrfs_release_disk_super(super);
		return ERR_PTR(-ENODATA);
	}

	if (btrfs_super_bytenr(super) != bytenr_orig) {
		btrfs_release_disk_super(super);
		return ERR_PTR(-EINVAL);
	}

	return super;
}


struct btrfs_super_block *btrfs_read_dev_super(struct block_device *bdev)
{
	struct btrfs_super_block *super, *latest = NULL;
	int i;
	u64 transid = 0;

	/* we would like to check all the supers, but that would make
	 * a btrfs mount succeed after a mkfs from a different FS.
	 * So, we need to add a special mount option to scan for
	 * later supers, using BTRFS_SUPER_MIRROR_MAX instead
	 */
	for (i = 0; i < 1; i++) {
		super = btrfs_read_dev_one_super(bdev, i, false);
		if (IS_ERR(super))
			continue;

		if (!latest || btrfs_super_generation(super) > transid) {
			if (latest)
				btrfs_release_disk_super(super);

			latest = super;
			transid = btrfs_super_generation(super);
		}
	}

	return super;
}

/*
 * Write superblock @sb to the @device. Do not wait for completion, all the
 * pages we use for writing are locked.
 *
 * Write @max_mirrors copies of the superblock, where 0 means default that fit
 * the expected device size at commit time. Note that max_mirrors must be
 * same for write and wait phases.
 *
 * Return number of errors when page is not found or submission fails.
 */
static int write_dev_supers(struct btrfs_device *device,
			    struct btrfs_super_block *sb, int max_mirrors)
{
	struct btrfs_fs_info *fs_info = device->fs_info;
	struct address_space *mapping = device->bdev->bd_inode->i_mapping;
	SHASH_DESC_ON_STACK(shash, fs_info->csum_shash);
	int i;
	int errors = 0;
	int ret;
	u64 bytenr, bytenr_orig;

	if (max_mirrors == 0)
		max_mirrors = BTRFS_SUPER_MIRROR_MAX;

	shash->tfm = fs_info->csum_shash;

	for (i = 0; i < max_mirrors; i++) {
		struct page *page;
		struct bio *bio;
		struct btrfs_super_block *disk_super;

		bytenr_orig = btrfs_sb_offset(i);
		ret = btrfs_sb_log_location(device, i, WRITE, &bytenr);
		if (ret == -ENOENT) {
			continue;
		} else if (ret < 0) {
			btrfs_err(device->fs_info,
				"couldn't get super block location for mirror %d",
				i);
			errors++;
			continue;
		}
		if (bytenr + BTRFS_SUPER_INFO_SIZE >=
		    device->commit_total_bytes)
			break;

		btrfs_set_super_bytenr(sb, bytenr_orig);

		crypto_shash_digest(shash, (const char *)sb + BTRFS_CSUM_SIZE,
				    BTRFS_SUPER_INFO_SIZE - BTRFS_CSUM_SIZE,
				    sb->csum);

		page = find_or_create_page(mapping, bytenr >> PAGE_SHIFT,
					   GFP_NOFS);
		if (!page) {
			btrfs_err(device->fs_info,
			    "couldn't get super block page for bytenr %llu",
			    bytenr);
			errors++;
			continue;
		}

		/* Bump the refcount for wait_dev_supers() */
		get_page(page);

		disk_super = page_address(page);
		memcpy(disk_super, sb, BTRFS_SUPER_INFO_SIZE);

		/*
		 * Directly use bios here instead of relying on the page cache
		 * to do I/O, so we don't lose the ability to do integrity
		 * checking.
		 */
		bio = bio_alloc(device->bdev, 1,
				REQ_OP_WRITE | REQ_SYNC | REQ_META | REQ_PRIO,
				GFP_NOFS);
		bio->bi_iter.bi_sector = bytenr >> SECTOR_SHIFT;
		bio->bi_private = device;
		bio->bi_end_io = btrfs_end_super_write;
		__bio_add_page(bio, page, BTRFS_SUPER_INFO_SIZE,
			       offset_in_page(bytenr));

		/*
		 * We FUA only the first super block.  The others we allow to
		 * go down lazy and there's a short window where the on-disk
		 * copies might still contain the older version.
		 */
		if (i == 0 && !btrfs_test_opt(device->fs_info, NOBARRIER))
			bio->bi_opf |= REQ_FUA;

		btrfsic_check_bio(bio);
		submit_bio(bio);

		if (btrfs_advance_sb_log(device, i))
			errors++;
	}
	return errors < i ? 0 : -1;
}

/*
 * Wait for write completion of superblocks done by write_dev_supers,
 * @max_mirrors same for write and wait phases.
 *
 * Return number of errors when page is not found or not marked up to
 * date.
 */
static int wait_dev_supers(struct btrfs_device *device, int max_mirrors)
{
	int i;
	int errors = 0;
	bool primary_failed = false;
	int ret;
	u64 bytenr;

	if (max_mirrors == 0)
		max_mirrors = BTRFS_SUPER_MIRROR_MAX;

	for (i = 0; i < max_mirrors; i++) {
		struct page *page;

		ret = btrfs_sb_log_location(device, i, READ, &bytenr);
		if (ret == -ENOENT) {
			break;
		} else if (ret < 0) {
			errors++;
			if (i == 0)
				primary_failed = true;
			continue;
		}
		if (bytenr + BTRFS_SUPER_INFO_SIZE >=
		    device->commit_total_bytes)
			break;

		page = find_get_page(device->bdev->bd_inode->i_mapping,
				     bytenr >> PAGE_SHIFT);
		if (!page) {
			errors++;
			if (i == 0)
				primary_failed = true;
			continue;
		}
		/* Page is submitted locked and unlocked once the IO completes */
		wait_on_page_locked(page);
		if (PageError(page)) {
			errors++;
			if (i == 0)
				primary_failed = true;
		}

		/* Drop our reference */
		put_page(page);

		/* Drop the reference from the writing run */
		put_page(page);
	}

	/* log error, force error return */
	if (primary_failed) {
		btrfs_err(device->fs_info, "error writing primary super block to device %llu",
			  device->devid);
		return -1;
	}

	return errors < i ? 0 : -1;
}

/*
 * endio for the write_dev_flush, this will wake anyone waiting
 * for the barrier when it is done
 */
static void btrfs_end_empty_barrier(struct bio *bio)
{
	bio_uninit(bio);
	complete(bio->bi_private);
}

/*
 * Submit a flush request to the device if it supports it. Error handling is
 * done in the waiting counterpart.
 */
static void write_dev_flush(struct btrfs_device *device)
{
	struct bio *bio = &device->flush_bio;

	device->last_flush_error = BLK_STS_OK;

#ifndef CONFIG_BTRFS_FS_CHECK_INTEGRITY
	/*
	 * When a disk has write caching disabled, we skip submission of a bio
	 * with flush and sync requests before writing the superblock, since
	 * it's not needed. However when the integrity checker is enabled, this
	 * results in reports that there are metadata blocks referred by a
	 * superblock that were not properly flushed. So don't skip the bio
	 * submission only when the integrity checker is enabled for the sake
	 * of simplicity, since this is a debug tool and not meant for use in
	 * non-debug builds.
	 */
	if (!bdev_write_cache(device->bdev))
		return;
#endif

	bio_init(bio, device->bdev, NULL, 0,
		 REQ_OP_WRITE | REQ_SYNC | REQ_PREFLUSH);
	bio->bi_end_io = btrfs_end_empty_barrier;
	init_completion(&device->flush_wait);
	bio->bi_private = &device->flush_wait;

	btrfsic_check_bio(bio);
	submit_bio(bio);
	set_bit(BTRFS_DEV_STATE_FLUSH_SENT, &device->dev_state);
}

/*
 * If the flush bio has been submitted by write_dev_flush, wait for it.
 * Return true for any error, and false otherwise.
 */
static bool wait_dev_flush(struct btrfs_device *device)
{
	struct bio *bio = &device->flush_bio;

	if (!test_and_clear_bit(BTRFS_DEV_STATE_FLUSH_SENT, &device->dev_state))
		return false;

	wait_for_completion_io(&device->flush_wait);

	if (bio->bi_status) {
		device->last_flush_error = bio->bi_status;
		btrfs_dev_stat_inc_and_print(device, BTRFS_DEV_STAT_FLUSH_ERRS);
		return true;
	}

	return false;
}

/*
 * send an empty flush down to each device in parallel,
 * then wait for them
 */
static int barrier_all_devices(struct btrfs_fs_info *info)
{
	struct list_head *head;
	struct btrfs_device *dev;
	int errors_wait = 0;

	lockdep_assert_held(&info->fs_devices->device_list_mutex);
	/* send down all the barriers */
	head = &info->fs_devices->devices;
	list_for_each_entry(dev, head, dev_list) {
		if (test_bit(BTRFS_DEV_STATE_MISSING, &dev->dev_state))
			continue;
		if (!dev->bdev)
			continue;
		if (!test_bit(BTRFS_DEV_STATE_IN_FS_METADATA, &dev->dev_state) ||
		    !test_bit(BTRFS_DEV_STATE_WRITEABLE, &dev->dev_state))
			continue;

		write_dev_flush(dev);
	}

	/* wait for all the barriers */
	list_for_each_entry(dev, head, dev_list) {
		if (test_bit(BTRFS_DEV_STATE_MISSING, &dev->dev_state))
			continue;
		if (!dev->bdev) {
			errors_wait++;
			continue;
		}
		if (!test_bit(BTRFS_DEV_STATE_IN_FS_METADATA, &dev->dev_state) ||
		    !test_bit(BTRFS_DEV_STATE_WRITEABLE, &dev->dev_state))
			continue;

		if (wait_dev_flush(dev))
			errors_wait++;
	}

	/*
	 * Checks last_flush_error of disks in order to determine the device
	 * state.
	 */
	if (errors_wait && !btrfs_check_rw_degradable(info, NULL))
		return -EIO;

	return 0;
}

int btrfs_get_num_tolerated_disk_barrier_failures(u64 flags)
{
	int raid_type;
	int min_tolerated = INT_MAX;

	if ((flags & BTRFS_BLOCK_GROUP_PROFILE_MASK) == 0 ||
	    (flags & BTRFS_AVAIL_ALLOC_BIT_SINGLE))
		min_tolerated = min_t(int, min_tolerated,
				    btrfs_raid_array[BTRFS_RAID_SINGLE].
				    tolerated_failures);

	for (raid_type = 0; raid_type < BTRFS_NR_RAID_TYPES; raid_type++) {
		if (raid_type == BTRFS_RAID_SINGLE)
			continue;
		if (!(flags & btrfs_raid_array[raid_type].bg_flag))
			continue;
		min_tolerated = min_t(int, min_tolerated,
				    btrfs_raid_array[raid_type].
				    tolerated_failures);
	}

	if (min_tolerated == INT_MAX) {
		pr_warn("BTRFS: unknown raid flag: %llu", flags);
		min_tolerated = 0;
	}

	return min_tolerated;
}

int write_all_supers(struct btrfs_fs_info *fs_info, int max_mirrors)
{
	struct list_head *head;
	struct btrfs_device *dev;
	struct btrfs_super_block *sb;
	struct btrfs_dev_item *dev_item;
	int ret;
	int do_barriers;
	int max_errors;
	int total_errors = 0;
	u64 flags;

	do_barriers = !btrfs_test_opt(fs_info, NOBARRIER);

	/*
	 * max_mirrors == 0 indicates we're from commit_transaction,
	 * not from fsync where the tree roots in fs_info have not
	 * been consistent on disk.
	 */
	if (max_mirrors == 0)
		backup_super_roots(fs_info);

	sb = fs_info->super_for_commit;
	dev_item = &sb->dev_item;

	mutex_lock(&fs_info->fs_devices->device_list_mutex);
	head = &fs_info->fs_devices->devices;
	max_errors = btrfs_super_num_devices(fs_info->super_copy) - 1;

	if (do_barriers) {
		ret = barrier_all_devices(fs_info);
		if (ret) {
			mutex_unlock(
				&fs_info->fs_devices->device_list_mutex);
			btrfs_handle_fs_error(fs_info, ret,
					      "errors while submitting device barriers.");
			return ret;
		}
	}

	list_for_each_entry(dev, head, dev_list) {
		if (!dev->bdev) {
			total_errors++;
			continue;
		}
		if (!test_bit(BTRFS_DEV_STATE_IN_FS_METADATA, &dev->dev_state) ||
		    !test_bit(BTRFS_DEV_STATE_WRITEABLE, &dev->dev_state))
			continue;

		btrfs_set_stack_device_generation(dev_item, 0);
		btrfs_set_stack_device_type(dev_item, dev->type);
		btrfs_set_stack_device_id(dev_item, dev->devid);
		btrfs_set_stack_device_total_bytes(dev_item,
						   dev->commit_total_bytes);
		btrfs_set_stack_device_bytes_used(dev_item,
						  dev->commit_bytes_used);
		btrfs_set_stack_device_io_align(dev_item, dev->io_align);
		btrfs_set_stack_device_io_width(dev_item, dev->io_width);
		btrfs_set_stack_device_sector_size(dev_item, dev->sector_size);
		memcpy(dev_item->uuid, dev->uuid, BTRFS_UUID_SIZE);
		memcpy(dev_item->fsid, dev->fs_devices->metadata_uuid,
		       BTRFS_FSID_SIZE);

		flags = btrfs_super_flags(sb);
		btrfs_set_super_flags(sb, flags | BTRFS_HEADER_FLAG_WRITTEN);

		ret = btrfs_validate_write_super(fs_info, sb);
		if (ret < 0) {
			mutex_unlock(&fs_info->fs_devices->device_list_mutex);
			btrfs_handle_fs_error(fs_info, -EUCLEAN,
				"unexpected superblock corruption detected");
			return -EUCLEAN;
		}

		ret = write_dev_supers(dev, sb, max_mirrors);
		if (ret)
			total_errors++;
	}
	if (total_errors > max_errors) {
		btrfs_err(fs_info, "%d errors while writing supers",
			  total_errors);
		mutex_unlock(&fs_info->fs_devices->device_list_mutex);

		/* FUA is masked off if unsupported and can't be the reason */
		btrfs_handle_fs_error(fs_info, -EIO,
				      "%d errors while writing supers",
				      total_errors);
		return -EIO;
	}

	total_errors = 0;
	list_for_each_entry(dev, head, dev_list) {
		if (!dev->bdev)
			continue;
		if (!test_bit(BTRFS_DEV_STATE_IN_FS_METADATA, &dev->dev_state) ||
		    !test_bit(BTRFS_DEV_STATE_WRITEABLE, &dev->dev_state))
			continue;

		ret = wait_dev_supers(dev, max_mirrors);
		if (ret)
			total_errors++;
	}
	mutex_unlock(&fs_info->fs_devices->device_list_mutex);
	if (total_errors > max_errors) {
		btrfs_handle_fs_error(fs_info, -EIO,
				      "%d errors while writing supers",
				      total_errors);
		return -EIO;
	}
	return 0;
}

/* Drop a fs root from the radix tree and free it. */
void btrfs_drop_and_free_fs_root(struct btrfs_fs_info *fs_info,
				  struct btrfs_root *root)
{
	bool drop_ref = false;

	spin_lock(&fs_info->fs_roots_radix_lock);
	radix_tree_delete(&fs_info->fs_roots_radix,
			  (unsigned long)root->root_key.objectid);
	if (test_and_clear_bit(BTRFS_ROOT_IN_RADIX, &root->state))
		drop_ref = true;
	spin_unlock(&fs_info->fs_roots_radix_lock);

	if (BTRFS_FS_ERROR(fs_info)) {
		ASSERT(root->log_root == NULL);
		if (root->reloc_root) {
			btrfs_put_root(root->reloc_root);
			root->reloc_root = NULL;
		}
	}

	if (drop_ref)
		btrfs_put_root(root);
}

int btrfs_cleanup_fs_roots(struct btrfs_fs_info *fs_info)
{
	u64 root_objectid = 0;
	struct btrfs_root *gang[8];
	int i = 0;
	int err = 0;
	unsigned int ret = 0;

	while (1) {
		spin_lock(&fs_info->fs_roots_radix_lock);
		ret = radix_tree_gang_lookup(&fs_info->fs_roots_radix,
					     (void **)gang, root_objectid,
					     ARRAY_SIZE(gang));
		if (!ret) {
			spin_unlock(&fs_info->fs_roots_radix_lock);
			break;
		}
		root_objectid = gang[ret - 1]->root_key.objectid + 1;

		for (i = 0; i < ret; i++) {
			/* Avoid to grab roots in dead_roots */
			if (btrfs_root_refs(&gang[i]->root_item) == 0) {
				gang[i] = NULL;
				continue;
			}
			/* grab all the search result for later use */
			gang[i] = btrfs_grab_root(gang[i]);
		}
		spin_unlock(&fs_info->fs_roots_radix_lock);

		for (i = 0; i < ret; i++) {
			if (!gang[i])
				continue;
			root_objectid = gang[i]->root_key.objectid;
			err = btrfs_orphan_cleanup(gang[i]);
			if (err)
				goto out;
			btrfs_put_root(gang[i]);
		}
		root_objectid++;
	}
out:
	/* release the uncleaned roots due to error */
	for (; i < ret; i++) {
		if (gang[i])
			btrfs_put_root(gang[i]);
	}
	return err;
}

int btrfs_commit_super(struct btrfs_fs_info *fs_info)
{
	struct btrfs_root *root = fs_info->tree_root;
	struct btrfs_trans_handle *trans;

	mutex_lock(&fs_info->cleaner_mutex);
	btrfs_run_delayed_iputs(fs_info);
	mutex_unlock(&fs_info->cleaner_mutex);
	wake_up_process(fs_info->cleaner_kthread);

	/* wait until ongoing cleanup work done */
	down_write(&fs_info->cleanup_work_sem);
	up_write(&fs_info->cleanup_work_sem);

	trans = btrfs_join_transaction(root);
	if (IS_ERR(trans))
		return PTR_ERR(trans);
	return btrfs_commit_transaction(trans);
}

static void warn_about_uncommitted_trans(struct btrfs_fs_info *fs_info)
{
	struct btrfs_transaction *trans;
	struct btrfs_transaction *tmp;
	bool found = false;

	if (list_empty(&fs_info->trans_list))
		return;

	/*
	 * This function is only called at the very end of close_ctree(),
	 * thus no other running transaction, no need to take trans_lock.
	 */
	ASSERT(test_bit(BTRFS_FS_CLOSING_DONE, &fs_info->flags));
	list_for_each_entry_safe(trans, tmp, &fs_info->trans_list, list) {
		struct extent_state *cached = NULL;
		u64 dirty_bytes = 0;
		u64 cur = 0;
		u64 found_start;
		u64 found_end;

		found = true;
		while (!find_first_extent_bit(&trans->dirty_pages, cur,
			&found_start, &found_end, EXTENT_DIRTY, &cached)) {
			dirty_bytes += found_end + 1 - found_start;
			cur = found_end + 1;
		}
		btrfs_warn(fs_info,
	"transaction %llu (with %llu dirty metadata bytes) is not committed",
			   trans->transid, dirty_bytes);
		btrfs_cleanup_one_transaction(trans, fs_info);

		if (trans == fs_info->running_transaction)
			fs_info->running_transaction = NULL;
		list_del_init(&trans->list);

		btrfs_put_transaction(trans);
		trace_btrfs_transaction_commit(fs_info);
	}
	ASSERT(!found);
}

void __cold close_ctree(struct btrfs_fs_info *fs_info)
{
	int ret;

	set_bit(BTRFS_FS_CLOSING_START, &fs_info->flags);

	/*
	 * If we had UNFINISHED_DROPS we could still be processing them, so
	 * clear that bit and wake up relocation so it can stop.
	 * We must do this before stopping the block group reclaim task, because
	 * at btrfs_relocate_block_group() we wait for this bit, and after the
	 * wait we stop with -EINTR if btrfs_fs_closing() returns non-zero - we
	 * have just set BTRFS_FS_CLOSING_START, so btrfs_fs_closing() will
	 * return 1.
	 */
	btrfs_wake_unfinished_drop(fs_info);

	/*
	 * We may have the reclaim task running and relocating a data block group,
	 * in which case it may create delayed iputs. So stop it before we park
	 * the cleaner kthread otherwise we can get new delayed iputs after
	 * parking the cleaner, and that can make the async reclaim task to hang
	 * if it's waiting for delayed iputs to complete, since the cleaner is
	 * parked and can not run delayed iputs - this will make us hang when
	 * trying to stop the async reclaim task.
	 */
	cancel_work_sync(&fs_info->reclaim_bgs_work);
	/*
	 * We don't want the cleaner to start new transactions, add more delayed
	 * iputs, etc. while we're closing. We can't use kthread_stop() yet
	 * because that frees the task_struct, and the transaction kthread might
	 * still try to wake up the cleaner.
	 */
	kthread_park(fs_info->cleaner_kthread);

	/* wait for the qgroup rescan worker to stop */
	btrfs_qgroup_wait_for_completion(fs_info, false);

	/* wait for the uuid_scan task to finish */
	down(&fs_info->uuid_tree_rescan_sem);
	/* avoid complains from lockdep et al., set sem back to initial state */
	up(&fs_info->uuid_tree_rescan_sem);

	/* pause restriper - we want to resume on mount */
	btrfs_pause_balance(fs_info);

	btrfs_dev_replace_suspend_for_unmount(fs_info);

	btrfs_scrub_cancel(fs_info);

	/* wait for any defraggers to finish */
	wait_event(fs_info->transaction_wait,
		   (atomic_read(&fs_info->defrag_running) == 0));

	/* clear out the rbtree of defraggable inodes */
	btrfs_cleanup_defrag_inodes(fs_info);

	/*
	 * After we parked the cleaner kthread, ordered extents may have
	 * completed and created new delayed iputs. If one of the async reclaim
	 * tasks is running and in the RUN_DELAYED_IPUTS flush state, then we
	 * can hang forever trying to stop it, because if a delayed iput is
	 * added after it ran btrfs_run_delayed_iputs() and before it called
	 * btrfs_wait_on_delayed_iputs(), it will hang forever since there is
	 * no one else to run iputs.
	 *
	 * So wait for all ongoing ordered extents to complete and then run
	 * delayed iputs. This works because once we reach this point no one
	 * can either create new ordered extents nor create delayed iputs
	 * through some other means.
	 *
	 * Also note that btrfs_wait_ordered_roots() is not safe here, because
	 * it waits for BTRFS_ORDERED_COMPLETE to be set on an ordered extent,
	 * but the delayed iput for the respective inode is made only when doing
	 * the final btrfs_put_ordered_extent() (which must happen at
	 * btrfs_finish_ordered_io() when we are unmounting).
	 */
	btrfs_flush_workqueue(fs_info->endio_write_workers);
	/* Ordered extents for free space inodes. */
	btrfs_flush_workqueue(fs_info->endio_freespace_worker);
	btrfs_run_delayed_iputs(fs_info);

	cancel_work_sync(&fs_info->async_reclaim_work);
	cancel_work_sync(&fs_info->async_data_reclaim_work);
	cancel_work_sync(&fs_info->preempt_reclaim_work);

	/* Cancel or finish ongoing discard work */
	btrfs_discard_cleanup(fs_info);

	if (!sb_rdonly(fs_info->sb)) {
		/*
		 * The cleaner kthread is stopped, so do one final pass over
		 * unused block groups.
		 */
		btrfs_delete_unused_bgs(fs_info);

		/*
		 * There might be existing delayed inode workers still running
		 * and holding an empty delayed inode item. We must wait for
		 * them to complete first because they can create a transaction.
		 * This happens when someone calls btrfs_balance_delayed_items()
		 * and then a transaction commit runs the same delayed nodes
		 * before any delayed worker has done something with the nodes.
		 * We must wait for any worker here and not at transaction
		 * commit time since that could cause a deadlock.
		 * This is a very rare case.
		 */
		btrfs_flush_workqueue(fs_info->delayed_workers);

		ret = btrfs_commit_super(fs_info);
		if (ret)
			btrfs_err(fs_info, "commit super ret %d", ret);
	}

	if (BTRFS_FS_ERROR(fs_info))
		btrfs_error_commit_super(fs_info);

	kthread_stop(fs_info->transaction_kthread);
	kthread_stop(fs_info->cleaner_kthread);

	ASSERT(list_empty(&fs_info->delayed_iputs));
	set_bit(BTRFS_FS_CLOSING_DONE, &fs_info->flags);

	if (btrfs_check_quota_leak(fs_info)) {
		WARN_ON(IS_ENABLED(CONFIG_BTRFS_DEBUG));
		btrfs_err(fs_info, "qgroup reserved space leaked");
	}

	btrfs_free_qgroup_config(fs_info);
	ASSERT(list_empty(&fs_info->delalloc_roots));

	if (percpu_counter_sum(&fs_info->delalloc_bytes)) {
		btrfs_info(fs_info, "at unmount delalloc count %lld",
		       percpu_counter_sum(&fs_info->delalloc_bytes));
	}

	if (percpu_counter_sum(&fs_info->ordered_bytes))
		btrfs_info(fs_info, "at unmount dio bytes count %lld",
			   percpu_counter_sum(&fs_info->ordered_bytes));

	btrfs_sysfs_remove_mounted(fs_info);
	btrfs_sysfs_remove_fsid(fs_info->fs_devices);

	btrfs_put_block_group_cache(fs_info);

	/*
	 * we must make sure there is not any read request to
	 * submit after we stopping all workers.
	 */
	invalidate_inode_pages2(fs_info->btree_inode->i_mapping);
	btrfs_stop_all_workers(fs_info);

	/* We shouldn't have any transaction open at this point */
	warn_about_uncommitted_trans(fs_info);

	clear_bit(BTRFS_FS_OPEN, &fs_info->flags);
	free_root_pointers(fs_info, true);
	btrfs_free_fs_roots(fs_info);

	/*
	 * We must free the block groups after dropping the fs_roots as we could
	 * have had an IO error and have left over tree log blocks that aren't
	 * cleaned up until the fs roots are freed.  This makes the block group
	 * accounting appear to be wrong because there's pending reserved bytes,
	 * so make sure we do the block group cleanup afterwards.
	 */
	btrfs_free_block_groups(fs_info);

	iput(fs_info->btree_inode);

#ifdef CONFIG_BTRFS_FS_CHECK_INTEGRITY
	if (btrfs_test_opt(fs_info, CHECK_INTEGRITY))
		btrfsic_unmount(fs_info->fs_devices);
#endif

	btrfs_mapping_tree_free(&fs_info->mapping_tree);
	btrfs_close_devices(fs_info->fs_devices);
}

int btrfs_buffer_uptodate(struct extent_buffer *buf, u64 parent_transid,
			  int atomic)
{
	int ret;
	struct inode *btree_inode = buf->pages[0]->mapping->host;

	ret = extent_buffer_uptodate(buf);
	if (!ret)
		return ret;

	ret = verify_parent_transid(&BTRFS_I(btree_inode)->io_tree, buf,
				    parent_transid, atomic);
	if (ret == -EAGAIN)
		return ret;
	return !ret;
}

void btrfs_mark_buffer_dirty(struct extent_buffer *buf)
{
	struct btrfs_fs_info *fs_info = buf->fs_info;
	u64 transid = btrfs_header_generation(buf);
	int was_dirty;

#ifdef CONFIG_BTRFS_FS_RUN_SANITY_TESTS
	/*
	 * This is a fast path so only do this check if we have sanity tests
	 * enabled.  Normal people shouldn't be using unmapped buffers as dirty
	 * outside of the sanity tests.
	 */
	if (unlikely(test_bit(EXTENT_BUFFER_UNMAPPED, &buf->bflags)))
		return;
#endif
	btrfs_assert_tree_write_locked(buf);
	if (transid != fs_info->generation)
		WARN(1, KERN_CRIT "btrfs transid mismatch buffer %llu, found %llu running %llu\n",
			buf->start, transid, fs_info->generation);
	was_dirty = set_extent_buffer_dirty(buf);
	if (!was_dirty)
		percpu_counter_add_batch(&fs_info->dirty_metadata_bytes,
					 buf->len,
					 fs_info->dirty_metadata_batch);
#ifdef CONFIG_BTRFS_FS_CHECK_INTEGRITY
	/*
	 * Since btrfs_mark_buffer_dirty() can be called with item pointer set
	 * but item data not updated.
	 * So here we should only check item pointers, not item data.
	 */
	if (btrfs_header_level(buf) == 0 &&
	    btrfs_check_leaf_relaxed(buf)) {
		btrfs_print_leaf(buf);
		ASSERT(0);
	}
#endif
}

static void __btrfs_btree_balance_dirty(struct btrfs_fs_info *fs_info,
					int flush_delayed)
{
	/*
	 * looks as though older kernels can get into trouble with
	 * this code, they end up stuck in balance_dirty_pages forever
	 */
	int ret;

	if (current->flags & PF_MEMALLOC)
		return;

	if (flush_delayed)
		btrfs_balance_delayed_items(fs_info);

	ret = __percpu_counter_compare(&fs_info->dirty_metadata_bytes,
				     BTRFS_DIRTY_METADATA_THRESH,
				     fs_info->dirty_metadata_batch);
	if (ret > 0) {
		balance_dirty_pages_ratelimited(fs_info->btree_inode->i_mapping);
	}
}

void btrfs_btree_balance_dirty(struct btrfs_fs_info *fs_info)
{
	__btrfs_btree_balance_dirty(fs_info, 1);
}

void btrfs_btree_balance_dirty_nodelay(struct btrfs_fs_info *fs_info)
{
	__btrfs_btree_balance_dirty(fs_info, 0);
}

static void btrfs_error_commit_super(struct btrfs_fs_info *fs_info)
{
	/* cleanup FS via transaction */
	btrfs_cleanup_transaction(fs_info);

	mutex_lock(&fs_info->cleaner_mutex);
	btrfs_run_delayed_iputs(fs_info);
	mutex_unlock(&fs_info->cleaner_mutex);

	down_write(&fs_info->cleanup_work_sem);
	up_write(&fs_info->cleanup_work_sem);
}

static void btrfs_drop_all_logs(struct btrfs_fs_info *fs_info)
{
	struct btrfs_root *gang[8];
	u64 root_objectid = 0;
	int ret;

	spin_lock(&fs_info->fs_roots_radix_lock);
	while ((ret = radix_tree_gang_lookup(&fs_info->fs_roots_radix,
					     (void **)gang, root_objectid,
					     ARRAY_SIZE(gang))) != 0) {
		int i;

		for (i = 0; i < ret; i++)
			gang[i] = btrfs_grab_root(gang[i]);
		spin_unlock(&fs_info->fs_roots_radix_lock);

		for (i = 0; i < ret; i++) {
			if (!gang[i])
				continue;
			root_objectid = gang[i]->root_key.objectid;
			btrfs_free_log(NULL, gang[i]);
			btrfs_put_root(gang[i]);
		}
		root_objectid++;
		spin_lock(&fs_info->fs_roots_radix_lock);
	}
	spin_unlock(&fs_info->fs_roots_radix_lock);
	btrfs_free_log_root_tree(NULL, fs_info);
}

static void btrfs_destroy_ordered_extents(struct btrfs_root *root)
{
	struct btrfs_ordered_extent *ordered;

	spin_lock(&root->ordered_extent_lock);
	/*
	 * This will just short circuit the ordered completion stuff which will
	 * make sure the ordered extent gets properly cleaned up.
	 */
	list_for_each_entry(ordered, &root->ordered_extents,
			    root_extent_list)
		set_bit(BTRFS_ORDERED_IOERR, &ordered->flags);
	spin_unlock(&root->ordered_extent_lock);
}

static void btrfs_destroy_all_ordered_extents(struct btrfs_fs_info *fs_info)
{
	struct btrfs_root *root;
	struct list_head splice;

	INIT_LIST_HEAD(&splice);

	spin_lock(&fs_info->ordered_root_lock);
	list_splice_init(&fs_info->ordered_roots, &splice);
	while (!list_empty(&splice)) {
		root = list_first_entry(&splice, struct btrfs_root,
					ordered_root);
		list_move_tail(&root->ordered_root,
			       &fs_info->ordered_roots);

		spin_unlock(&fs_info->ordered_root_lock);
		btrfs_destroy_ordered_extents(root);

		cond_resched();
		spin_lock(&fs_info->ordered_root_lock);
	}
	spin_unlock(&fs_info->ordered_root_lock);

	/*
	 * We need this here because if we've been flipped read-only we won't
	 * get sync() from the umount, so we need to make sure any ordered
	 * extents that haven't had their dirty pages IO start writeout yet
	 * actually get run and error out properly.
	 */
	btrfs_wait_ordered_roots(fs_info, U64_MAX, 0, (u64)-1);
}

static int btrfs_destroy_delayed_refs(struct btrfs_transaction *trans,
				      struct btrfs_fs_info *fs_info)
{
	struct rb_node *node;
	struct btrfs_delayed_ref_root *delayed_refs;
	struct btrfs_delayed_ref_node *ref;
	int ret = 0;

	delayed_refs = &trans->delayed_refs;

	spin_lock(&delayed_refs->lock);
	if (atomic_read(&delayed_refs->num_entries) == 0) {
		spin_unlock(&delayed_refs->lock);
		btrfs_debug(fs_info, "delayed_refs has NO entry");
		return ret;
	}

	while ((node = rb_first_cached(&delayed_refs->href_root)) != NULL) {
		struct btrfs_delayed_ref_head *head;
		struct rb_node *n;
		bool pin_bytes = false;

		head = rb_entry(node, struct btrfs_delayed_ref_head,
				href_node);
		if (btrfs_delayed_ref_lock(delayed_refs, head))
			continue;

		spin_lock(&head->lock);
		while ((n = rb_first_cached(&head->ref_tree)) != NULL) {
			ref = rb_entry(n, struct btrfs_delayed_ref_node,
				       ref_node);
			ref->in_tree = 0;
			rb_erase_cached(&ref->ref_node, &head->ref_tree);
			RB_CLEAR_NODE(&ref->ref_node);
			if (!list_empty(&ref->add_list))
				list_del(&ref->add_list);
			atomic_dec(&delayed_refs->num_entries);
			btrfs_put_delayed_ref(ref);
		}
		if (head->must_insert_reserved)
			pin_bytes = true;
		btrfs_free_delayed_extent_op(head->extent_op);
		btrfs_delete_ref_head(delayed_refs, head);
		spin_unlock(&head->lock);
		spin_unlock(&delayed_refs->lock);
		mutex_unlock(&head->mutex);

		if (pin_bytes) {
			struct btrfs_block_group *cache;

			cache = btrfs_lookup_block_group(fs_info, head->bytenr);
			BUG_ON(!cache);

			spin_lock(&cache->space_info->lock);
			spin_lock(&cache->lock);
			cache->pinned += head->num_bytes;
			btrfs_space_info_update_bytes_pinned(fs_info,
				cache->space_info, head->num_bytes);
			cache->reserved -= head->num_bytes;
			cache->space_info->bytes_reserved -= head->num_bytes;
			spin_unlock(&cache->lock);
			spin_unlock(&cache->space_info->lock);

			btrfs_put_block_group(cache);

			btrfs_error_unpin_extent_range(fs_info, head->bytenr,
				head->bytenr + head->num_bytes - 1);
		}
		btrfs_cleanup_ref_head_accounting(fs_info, delayed_refs, head);
		btrfs_put_delayed_ref_head(head);
		cond_resched();
		spin_lock(&delayed_refs->lock);
	}
	btrfs_qgroup_destroy_extent_records(trans);

	spin_unlock(&delayed_refs->lock);

	return ret;
}

static void btrfs_destroy_delalloc_inodes(struct btrfs_root *root)
{
	struct btrfs_inode *btrfs_inode;
	struct list_head splice;

	INIT_LIST_HEAD(&splice);

	spin_lock(&root->delalloc_lock);
	list_splice_init(&root->delalloc_inodes, &splice);

	while (!list_empty(&splice)) {
		struct inode *inode = NULL;
		btrfs_inode = list_first_entry(&splice, struct btrfs_inode,
					       delalloc_inodes);
		__btrfs_del_delalloc_inode(root, btrfs_inode);
		spin_unlock(&root->delalloc_lock);

		/*
		 * Make sure we get a live inode and that it'll not disappear
		 * meanwhile.
		 */
		inode = igrab(&btrfs_inode->vfs_inode);
		if (inode) {
			unsigned int nofs_flag;

			nofs_flag = memalloc_nofs_save();
			invalidate_inode_pages2(inode->i_mapping);
			memalloc_nofs_restore(nofs_flag);
			iput(inode);
		}
		spin_lock(&root->delalloc_lock);
	}
	spin_unlock(&root->delalloc_lock);
}

static void btrfs_destroy_all_delalloc_inodes(struct btrfs_fs_info *fs_info)
{
	struct btrfs_root *root;
	struct list_head splice;

	INIT_LIST_HEAD(&splice);

	spin_lock(&fs_info->delalloc_root_lock);
	list_splice_init(&fs_info->delalloc_roots, &splice);
	while (!list_empty(&splice)) {
		root = list_first_entry(&splice, struct btrfs_root,
					 delalloc_root);
		root = btrfs_grab_root(root);
		BUG_ON(!root);
		spin_unlock(&fs_info->delalloc_root_lock);

		btrfs_destroy_delalloc_inodes(root);
		btrfs_put_root(root);

		spin_lock(&fs_info->delalloc_root_lock);
	}
	spin_unlock(&fs_info->delalloc_root_lock);
}

static int btrfs_destroy_marked_extents(struct btrfs_fs_info *fs_info,
					struct extent_io_tree *dirty_pages,
					int mark)
{
	int ret;
	struct extent_buffer *eb;
	u64 start = 0;
	u64 end;

	while (1) {
		ret = find_first_extent_bit(dirty_pages, start, &start, &end,
					    mark, NULL);
		if (ret)
			break;

		clear_extent_bits(dirty_pages, start, end, mark);
		while (start <= end) {
			eb = find_extent_buffer(fs_info, start);
			start += fs_info->nodesize;
			if (!eb)
				continue;

			btrfs_tree_lock(eb);
			wait_on_extent_buffer_writeback(eb);
			btrfs_clear_buffer_dirty(NULL, eb);
			btrfs_tree_unlock(eb);

			free_extent_buffer_stale(eb);
		}
	}

	return ret;
}

static int btrfs_destroy_pinned_extent(struct btrfs_fs_info *fs_info,
				       struct extent_io_tree *unpin)
{
	u64 start;
	u64 end;
	int ret;

	while (1) {
		struct extent_state *cached_state = NULL;

		/*
		 * The btrfs_finish_extent_commit() may get the same range as
		 * ours between find_first_extent_bit and clear_extent_dirty.
		 * Hence, hold the unused_bg_unpin_mutex to avoid double unpin
		 * the same extent range.
		 */
		mutex_lock(&fs_info->unused_bg_unpin_mutex);
		ret = find_first_extent_bit(unpin, 0, &start, &end,
					    EXTENT_DIRTY, &cached_state);
		if (ret) {
			mutex_unlock(&fs_info->unused_bg_unpin_mutex);
			break;
		}

		clear_extent_dirty(unpin, start, end, &cached_state);
		free_extent_state(cached_state);
		btrfs_error_unpin_extent_range(fs_info, start, end);
		mutex_unlock(&fs_info->unused_bg_unpin_mutex);
		cond_resched();
	}

	return 0;
}

static void btrfs_cleanup_bg_io(struct btrfs_block_group *cache)
{
	struct inode *inode;

	inode = cache->io_ctl.inode;
	if (inode) {
		unsigned int nofs_flag;

		nofs_flag = memalloc_nofs_save();
		invalidate_inode_pages2(inode->i_mapping);
		memalloc_nofs_restore(nofs_flag);

		BTRFS_I(inode)->generation = 0;
		cache->io_ctl.inode = NULL;
		iput(inode);
	}
	ASSERT(cache->io_ctl.pages == NULL);
	btrfs_put_block_group(cache);
}

void btrfs_cleanup_dirty_bgs(struct btrfs_transaction *cur_trans,
			     struct btrfs_fs_info *fs_info)
{
	struct btrfs_block_group *cache;

	spin_lock(&cur_trans->dirty_bgs_lock);
	while (!list_empty(&cur_trans->dirty_bgs)) {
		cache = list_first_entry(&cur_trans->dirty_bgs,
					 struct btrfs_block_group,
					 dirty_list);

		if (!list_empty(&cache->io_list)) {
			spin_unlock(&cur_trans->dirty_bgs_lock);
			list_del_init(&cache->io_list);
			btrfs_cleanup_bg_io(cache);
			spin_lock(&cur_trans->dirty_bgs_lock);
		}

		list_del_init(&cache->dirty_list);
		spin_lock(&cache->lock);
		cache->disk_cache_state = BTRFS_DC_ERROR;
		spin_unlock(&cache->lock);

		spin_unlock(&cur_trans->dirty_bgs_lock);
		btrfs_put_block_group(cache);
		btrfs_delayed_refs_rsv_release(fs_info, 1);
		spin_lock(&cur_trans->dirty_bgs_lock);
	}
	spin_unlock(&cur_trans->dirty_bgs_lock);

	/*
	 * Refer to the definition of io_bgs member for details why it's safe
	 * to use it without any locking
	 */
	while (!list_empty(&cur_trans->io_bgs)) {
		cache = list_first_entry(&cur_trans->io_bgs,
					 struct btrfs_block_group,
					 io_list);

		list_del_init(&cache->io_list);
		spin_lock(&cache->lock);
		cache->disk_cache_state = BTRFS_DC_ERROR;
		spin_unlock(&cache->lock);
		btrfs_cleanup_bg_io(cache);
	}
}

void btrfs_cleanup_one_transaction(struct btrfs_transaction *cur_trans,
				   struct btrfs_fs_info *fs_info)
{
	struct btrfs_device *dev, *tmp;

	btrfs_cleanup_dirty_bgs(cur_trans, fs_info);
	ASSERT(list_empty(&cur_trans->dirty_bgs));
	ASSERT(list_empty(&cur_trans->io_bgs));

	list_for_each_entry_safe(dev, tmp, &cur_trans->dev_update_list,
				 post_commit_list) {
		list_del_init(&dev->post_commit_list);
	}

	btrfs_destroy_delayed_refs(cur_trans, fs_info);

	cur_trans->state = TRANS_STATE_COMMIT_START;
	wake_up(&fs_info->transaction_blocked_wait);

	cur_trans->state = TRANS_STATE_UNBLOCKED;
	wake_up(&fs_info->transaction_wait);

	btrfs_destroy_delayed_inodes(fs_info);

	btrfs_destroy_marked_extents(fs_info, &cur_trans->dirty_pages,
				     EXTENT_DIRTY);
	btrfs_destroy_pinned_extent(fs_info, &cur_trans->pinned_extents);

	btrfs_free_redirty_list(cur_trans);

	cur_trans->state =TRANS_STATE_COMPLETED;
	wake_up(&cur_trans->commit_wait);
}

static int btrfs_cleanup_transaction(struct btrfs_fs_info *fs_info)
{
	struct btrfs_transaction *t;

	mutex_lock(&fs_info->transaction_kthread_mutex);

	spin_lock(&fs_info->trans_lock);
	while (!list_empty(&fs_info->trans_list)) {
		t = list_first_entry(&fs_info->trans_list,
				     struct btrfs_transaction, list);
		if (t->state >= TRANS_STATE_COMMIT_START) {
			refcount_inc(&t->use_count);
			spin_unlock(&fs_info->trans_lock);
			btrfs_wait_for_commit(fs_info, t->transid);
			btrfs_put_transaction(t);
			spin_lock(&fs_info->trans_lock);
			continue;
		}
		if (t == fs_info->running_transaction) {
			t->state = TRANS_STATE_COMMIT_DOING;
			spin_unlock(&fs_info->trans_lock);
			/*
			 * We wait for 0 num_writers since we don't hold a trans
			 * handle open currently for this transaction.
			 */
			wait_event(t->writer_wait,
				   atomic_read(&t->num_writers) == 0);
		} else {
			spin_unlock(&fs_info->trans_lock);
		}
		btrfs_cleanup_one_transaction(t, fs_info);

		spin_lock(&fs_info->trans_lock);
		if (t == fs_info->running_transaction)
			fs_info->running_transaction = NULL;
		list_del_init(&t->list);
		spin_unlock(&fs_info->trans_lock);

		btrfs_put_transaction(t);
		trace_btrfs_transaction_commit(fs_info);
		spin_lock(&fs_info->trans_lock);
	}
	spin_unlock(&fs_info->trans_lock);
	btrfs_destroy_all_ordered_extents(fs_info);
	btrfs_destroy_delayed_inodes(fs_info);
	btrfs_assert_delayed_root_empty(fs_info);
	btrfs_destroy_all_delalloc_inodes(fs_info);
	btrfs_drop_all_logs(fs_info);
	mutex_unlock(&fs_info->transaction_kthread_mutex);

	return 0;
}

int btrfs_init_root_free_objectid(struct btrfs_root *root)
{
	struct btrfs_path *path;
	int ret;
	struct extent_buffer *l;
	struct btrfs_key search_key;
	struct btrfs_key found_key;
	int slot;

	path = btrfs_alloc_path();
	if (!path)
		return -ENOMEM;

	search_key.objectid = BTRFS_LAST_FREE_OBJECTID;
	search_key.type = -1;
	search_key.offset = (u64)-1;
	ret = btrfs_search_slot(NULL, root, &search_key, path, 0, 0);
	if (ret < 0)
		goto error;
	BUG_ON(ret == 0); /* Corruption */
	if (path->slots[0] > 0) {
		slot = path->slots[0] - 1;
		l = path->nodes[0];
		btrfs_item_key_to_cpu(l, &found_key, slot);
		root->free_objectid = max_t(u64, found_key.objectid + 1,
					    BTRFS_FIRST_FREE_OBJECTID);
	} else {
		root->free_objectid = BTRFS_FIRST_FREE_OBJECTID;
	}
	ret = 0;
error:
	btrfs_free_path(path);
	return ret;
}

int btrfs_get_free_objectid(struct btrfs_root *root, u64 *objectid)
{
	int ret;
	mutex_lock(&root->objectid_mutex);

	if (unlikely(root->free_objectid >= BTRFS_LAST_FREE_OBJECTID)) {
		btrfs_warn(root->fs_info,
			   "the objectid of root %llu reaches its highest value",
			   root->root_key.objectid);
		ret = -ENOSPC;
		goto out;
	}

	*objectid = root->free_objectid++;
	ret = 0;
out:
	mutex_unlock(&root->objectid_mutex);
	return ret;
}<|MERGE_RESOLUTION|>--- conflicted
+++ resolved
@@ -3137,7 +3137,6 @@
 		   !btrfs_fs_compat_ro(fs_info, FREE_SPACE_TREE_VALID)) {
 		btrfs_warn(fs_info, "free space tree is invalid");
 		rebuild_free_space_tree = true;
-<<<<<<< HEAD
 	}
 
 	if (rebuild_free_space_tree) {
@@ -3156,26 +3155,6 @@
 		ret = btrfs_delete_free_space_tree(fs_info);
 		if (ret) {
 			btrfs_warn(fs_info,
-=======
-	}
-
-	if (rebuild_free_space_tree) {
-		btrfs_info(fs_info, "rebuilding free space tree");
-		ret = btrfs_rebuild_free_space_tree(fs_info);
-		if (ret) {
-			btrfs_warn(fs_info,
-				   "failed to rebuild free space tree: %d", ret);
-			goto out;
-		}
-	}
-
-	if (btrfs_fs_compat_ro(fs_info, FREE_SPACE_TREE) &&
-	    !btrfs_test_opt(fs_info, FREE_SPACE_TREE)) {
-		btrfs_info(fs_info, "disabling free space tree");
-		ret = btrfs_delete_free_space_tree(fs_info);
-		if (ret) {
-			btrfs_warn(fs_info,
->>>>>>> 160f4124
 				   "failed to disable free space tree: %d", ret);
 			goto out;
 		}
