/* SPDX-License-Identifier: GPL-2.0 */
/*
 * Copyright (C) 2007 Oracle.  All rights reserved.
 */

#ifndef BTRFS_TRANSACTION_H
#define BTRFS_TRANSACTION_H

#include <linux/atomic.h>
#include <linux/refcount.h>
#include <linux/list.h>
#include <linux/time64.h>
#include <linux/mutex.h>
#include <linux/wait.h>
#include "btrfs_inode.h"
#include "delayed-ref.h"
#include "extent-io-tree.h"
#include "block-rsv.h"
#include "messages.h"
#include "misc.h"

<<<<<<< HEAD
=======
struct dentry;
struct inode;
struct btrfs_pending_snapshot;
struct btrfs_fs_info;
struct btrfs_root_item;
struct btrfs_root;
struct btrfs_path;

>>>>>>> a6ad5510
/*
 * Signal that a direct IO write is in progress, to avoid deadlock for sync
 * direct IO writes when fsync is called during the direct IO write path.
 */
#define BTRFS_TRANS_DIO_WRITE_STUB	((void *) 1)

/* Radix-tree tag for roots that are part of the trasaction. */
#define BTRFS_ROOT_TRANS_TAG			0

enum btrfs_trans_state {
	TRANS_STATE_RUNNING,
	TRANS_STATE_COMMIT_PREP,
	TRANS_STATE_COMMIT_START,
	TRANS_STATE_COMMIT_DOING,
	TRANS_STATE_UNBLOCKED,
	TRANS_STATE_SUPER_COMMITTED,
	TRANS_STATE_COMPLETED,
	TRANS_STATE_MAX,
};

#define BTRFS_TRANS_HAVE_FREE_BGS	0
#define BTRFS_TRANS_DIRTY_BG_RUN	1
#define BTRFS_TRANS_CACHE_ENOSPC	2

struct btrfs_transaction {
	u64 transid;
	/*
	 * total external writers(USERSPACE/START/ATTACH) in this
	 * transaction, it must be zero before the transaction is
	 * being committed
	 */
	atomic_t num_extwriters;
	/*
	 * total writers in this transaction, it must be zero before the
	 * transaction can end
	 */
	atomic_t num_writers;
	refcount_t use_count;

	unsigned long flags;

	/* Be protected by fs_info->trans_lock when we want to change it. */
	enum btrfs_trans_state state;
	int aborted;
	struct list_head list;
	struct extent_io_tree dirty_pages;
	time64_t start_time;
	wait_queue_head_t writer_wait;
	wait_queue_head_t commit_wait;
	struct list_head pending_snapshots;
	struct list_head dev_update_list;
	struct list_head switch_commits;
	struct list_head dirty_bgs;

	/*
	 * There is no explicit lock which protects io_bgs, rather its
	 * consistency is implied by the fact that all the sites which modify
	 * it do so under some form of transaction critical section, namely:
	 *
	 * - btrfs_start_dirty_block_groups - This function can only ever be
	 *   run by one of the transaction committers. Refer to
	 *   BTRFS_TRANS_DIRTY_BG_RUN usage in btrfs_commit_transaction
	 *
	 * - btrfs_write_dirty_blockgroups - this is called by
	 *   commit_cowonly_roots from transaction critical section
	 *   (TRANS_STATE_COMMIT_DOING)
	 *
	 * - btrfs_cleanup_dirty_bgs - called on transaction abort
	 */
	struct list_head io_bgs;
	struct list_head dropped_roots;
	struct extent_io_tree pinned_extents;

	/*
	 * we need to make sure block group deletion doesn't race with
	 * free space cache writeout.  This mutex keeps them from stomping
	 * on each other
	 */
	struct mutex cache_write_mutex;
	spinlock_t dirty_bgs_lock;
	/* Protected by spin lock fs_info->unused_bgs_lock. */
	struct list_head deleted_bgs;
	spinlock_t dropped_roots_lock;
	struct btrfs_delayed_ref_root delayed_refs;
	struct btrfs_fs_info *fs_info;

	/*
	 * Number of ordered extents the transaction must wait for before
	 * committing. These are ordered extents started by a fast fsync.
	 */
	atomic_t pending_ordered;
	wait_queue_head_t pending_wait;
};

enum {
	ENUM_BIT(__TRANS_FREEZABLE),
	ENUM_BIT(__TRANS_START),
	ENUM_BIT(__TRANS_ATTACH),
	ENUM_BIT(__TRANS_JOIN),
	ENUM_BIT(__TRANS_JOIN_NOLOCK),
	ENUM_BIT(__TRANS_DUMMY),
	ENUM_BIT(__TRANS_JOIN_NOSTART),
};

#define TRANS_START		(__TRANS_START | __TRANS_FREEZABLE)
#define TRANS_ATTACH		(__TRANS_ATTACH)
#define TRANS_JOIN		(__TRANS_JOIN | __TRANS_FREEZABLE)
#define TRANS_JOIN_NOLOCK	(__TRANS_JOIN_NOLOCK)
#define TRANS_JOIN_NOSTART	(__TRANS_JOIN_NOSTART)

#define TRANS_EXTWRITERS	(__TRANS_START | __TRANS_ATTACH)

struct btrfs_trans_handle {
	u64 transid;
	u64 bytes_reserved;
	u64 delayed_refs_bytes_reserved;
	u64 chunk_bytes_reserved;
	unsigned long delayed_ref_updates;
	unsigned long delayed_ref_csum_deletions;
	struct btrfs_transaction *transaction;
	struct btrfs_block_rsv *block_rsv;
	struct btrfs_block_rsv *orig_rsv;
	/* Set by a task that wants to create a snapshot. */
	struct btrfs_pending_snapshot *pending_snapshot;
	refcount_t use_count;
	unsigned int type;
	/*
	 * Error code of transaction abort, set outside of locks and must use
	 * the READ_ONCE/WRITE_ONCE access
	 */
	short aborted;
	bool adding_csums;
	bool allocating_chunk;
	bool removing_chunk;
	bool reloc_reserved;
	bool in_fsync;
	struct btrfs_fs_info *fs_info;
	struct list_head new_bgs;
	struct btrfs_block_rsv delayed_rsv;
};

/*
 * The abort status can be changed between calls and is not protected by locks.
 * This accepts btrfs_transaction and btrfs_trans_handle as types. Once it's
 * set to a non-zero value it does not change, so the macro should be in checks
 * but is not necessary for further reads of the value.
 */
#define TRANS_ABORTED(trans)		(unlikely(READ_ONCE((trans)->aborted)))

struct btrfs_pending_snapshot {
	struct dentry *dentry;
	struct btrfs_inode *dir;
	struct btrfs_root *root;
	struct btrfs_root_item *root_item;
	struct btrfs_root *snap;
	struct btrfs_qgroup_inherit *inherit;
	struct btrfs_path *path;
	/* block reservation for the operation */
	struct btrfs_block_rsv block_rsv;
	/* extra metadata reservation for relocation */
	int error;
	/* Preallocated anonymous block device number */
	dev_t anon_dev;
	bool readonly;
	struct list_head list;
};

static inline void btrfs_set_inode_last_trans(struct btrfs_trans_handle *trans,
					      struct btrfs_inode *inode)
{
	spin_lock(&inode->lock);
	inode->last_trans = trans->transaction->transid;
	inode->last_sub_trans = btrfs_get_root_log_transid(inode->root);
	inode->last_log_commit = inode->last_sub_trans - 1;
	spin_unlock(&inode->lock);
}

/*
 * Make qgroup codes to skip given qgroupid, means the old/new_roots for
 * qgroup won't contain the qgroupid in it.
 */
static inline void btrfs_set_skip_qgroup(struct btrfs_trans_handle *trans,
					 u64 qgroupid)
{
	struct btrfs_delayed_ref_root *delayed_refs;

	delayed_refs = &trans->transaction->delayed_refs;
	WARN_ON(delayed_refs->qgroup_to_skip);
	delayed_refs->qgroup_to_skip = qgroupid;
}

static inline void btrfs_clear_skip_qgroup(struct btrfs_trans_handle *trans)
{
	struct btrfs_delayed_ref_root *delayed_refs;

	delayed_refs = &trans->transaction->delayed_refs;
	WARN_ON(!delayed_refs->qgroup_to_skip);
	delayed_refs->qgroup_to_skip = 0;
}

bool __cold abort_should_print_stack(int error);

/*
 * Call btrfs_abort_transaction as early as possible when an error condition is
 * detected, that way the exact stack trace is reported for some errors.
 */
#define btrfs_abort_transaction(trans, error)		\
do {								\
	bool __first = false;					\
	/* Report first abort since mount */			\
	if (!test_and_set_bit(BTRFS_FS_STATE_TRANS_ABORTED,	\
			&((trans)->fs_info->fs_state))) {	\
		__first = true;					\
		if (WARN(abort_should_print_stack(error),	\
			KERN_ERR				\
			"BTRFS: Transaction aborted (error %d)\n",	\
			(error))) {					\
			/* Stack trace printed. */			\
		} else {						\
			btrfs_err((trans)->fs_info,			\
				  "Transaction aborted (error %d)",	\
				  (error));			\
		}						\
	}							\
	__btrfs_abort_transaction((trans), __func__,		\
				  __LINE__, (error), __first);	\
} while (0)

int btrfs_end_transaction(struct btrfs_trans_handle *trans);
struct btrfs_trans_handle *btrfs_start_transaction(struct btrfs_root *root,
						   unsigned int num_items);
struct btrfs_trans_handle *btrfs_start_transaction_fallback_global_rsv(
					struct btrfs_root *root,
					unsigned int num_items);
struct btrfs_trans_handle *btrfs_join_transaction(struct btrfs_root *root);
struct btrfs_trans_handle *btrfs_join_transaction_spacecache(struct btrfs_root *root);
struct btrfs_trans_handle *btrfs_join_transaction_nostart(struct btrfs_root *root);
struct btrfs_trans_handle *btrfs_attach_transaction(struct btrfs_root *root);
struct btrfs_trans_handle *btrfs_attach_transaction_barrier(
					struct btrfs_root *root);
int btrfs_wait_for_commit(struct btrfs_fs_info *fs_info, u64 transid);

void btrfs_add_dead_root(struct btrfs_root *root);
void btrfs_maybe_wake_unfinished_drop(struct btrfs_fs_info *fs_info);
int btrfs_clean_one_deleted_snapshot(struct btrfs_fs_info *fs_info);
int btrfs_commit_transaction(struct btrfs_trans_handle *trans);
void btrfs_commit_transaction_async(struct btrfs_trans_handle *trans);
int btrfs_commit_current_transaction(struct btrfs_root *root);
int btrfs_end_transaction_throttle(struct btrfs_trans_handle *trans);
bool btrfs_should_end_transaction(struct btrfs_trans_handle *trans);
void btrfs_throttle(struct btrfs_fs_info *fs_info);
int btrfs_record_root_in_trans(struct btrfs_trans_handle *trans,
				struct btrfs_root *root);
int btrfs_write_marked_extents(struct btrfs_fs_info *fs_info,
				struct extent_io_tree *dirty_pages, int mark);
int btrfs_wait_tree_log_extents(struct btrfs_root *root, int mark);
int btrfs_transaction_blocked(struct btrfs_fs_info *info);
void btrfs_put_transaction(struct btrfs_transaction *transaction);
void btrfs_add_dropped_root(struct btrfs_trans_handle *trans,
			    struct btrfs_root *root);
void btrfs_trans_release_chunk_metadata(struct btrfs_trans_handle *trans);
void __cold __btrfs_abort_transaction(struct btrfs_trans_handle *trans,
				      const char *function,
				      unsigned int line, int error, bool first_hit);

int __init btrfs_transaction_init(void);
void __cold btrfs_transaction_exit(void);

#endif<|MERGE_RESOLUTION|>--- conflicted
+++ resolved
@@ -19,8 +19,6 @@
 #include "messages.h"
 #include "misc.h"
 
-<<<<<<< HEAD
-=======
 struct dentry;
 struct inode;
 struct btrfs_pending_snapshot;
@@ -29,7 +27,6 @@
 struct btrfs_root;
 struct btrfs_path;
 
->>>>>>> a6ad5510
 /*
  * Signal that a direct IO write is in progress, to avoid deadlock for sync
  * direct IO writes when fsync is called during the direct IO write path.
