// SPDX-License-Identifier: GPL-2.0
/*
 * Copyright (C) 2011 STRATO.  All rights reserved.
 */

#include <linux/sched.h>
#include <linux/pagemap.h>
#include <linux/writeback.h>
#include <linux/blkdev.h>
#include <linux/rbtree.h>
#include <linux/slab.h>
#include <linux/workqueue.h>
#include <linux/btrfs.h>
#include <linux/sched/mm.h>

#include "ctree.h"
#include "transaction.h"
#include "disk-io.h"
#include "locking.h"
#include "ulist.h"
#include "backref.h"
#include "extent_io.h"
#include "qgroup.h"
#include "block-group.h"
#include "sysfs.h"
#include "tree-mod-log.h"
#include "fs.h"
#include "accessors.h"
#include "extent-tree.h"
#include "root-tree.h"
#include "tree-checker.h"

enum btrfs_qgroup_mode btrfs_qgroup_mode(const struct btrfs_fs_info *fs_info)
{
	if (!test_bit(BTRFS_FS_QUOTA_ENABLED, &fs_info->flags))
		return BTRFS_QGROUP_MODE_DISABLED;
	if (fs_info->qgroup_flags & BTRFS_QGROUP_STATUS_FLAG_SIMPLE_MODE)
		return BTRFS_QGROUP_MODE_SIMPLE;
	return BTRFS_QGROUP_MODE_FULL;
}

bool btrfs_qgroup_enabled(const struct btrfs_fs_info *fs_info)
{
	return btrfs_qgroup_mode(fs_info) != BTRFS_QGROUP_MODE_DISABLED;
}

bool btrfs_qgroup_full_accounting(const struct btrfs_fs_info *fs_info)
{
	return btrfs_qgroup_mode(fs_info) == BTRFS_QGROUP_MODE_FULL;
}

/*
 * Helpers to access qgroup reservation
 *
 * Callers should ensure the lock context and type are valid
 */

static u64 qgroup_rsv_total(const struct btrfs_qgroup *qgroup)
{
	u64 ret = 0;
	int i;

	for (i = 0; i < BTRFS_QGROUP_RSV_LAST; i++)
		ret += qgroup->rsv.values[i];

	return ret;
}

#ifdef CONFIG_BTRFS_DEBUG
static const char *qgroup_rsv_type_str(enum btrfs_qgroup_rsv_type type)
{
	if (type == BTRFS_QGROUP_RSV_DATA)
		return "data";
	if (type == BTRFS_QGROUP_RSV_META_PERTRANS)
		return "meta_pertrans";
	if (type == BTRFS_QGROUP_RSV_META_PREALLOC)
		return "meta_prealloc";
	return NULL;
}
#endif

static void qgroup_rsv_add(struct btrfs_fs_info *fs_info,
			   struct btrfs_qgroup *qgroup, u64 num_bytes,
			   enum btrfs_qgroup_rsv_type type)
{
	trace_qgroup_update_reserve(fs_info, qgroup, num_bytes, type);
	qgroup->rsv.values[type] += num_bytes;
}

static void qgroup_rsv_release(struct btrfs_fs_info *fs_info,
			       struct btrfs_qgroup *qgroup, u64 num_bytes,
			       enum btrfs_qgroup_rsv_type type)
{
	trace_qgroup_update_reserve(fs_info, qgroup, -(s64)num_bytes, type);
	if (qgroup->rsv.values[type] >= num_bytes) {
		qgroup->rsv.values[type] -= num_bytes;
		return;
	}
#ifdef CONFIG_BTRFS_DEBUG
	WARN_RATELIMIT(1,
		"qgroup %llu %s reserved space underflow, have %llu to free %llu",
		qgroup->qgroupid, qgroup_rsv_type_str(type),
		qgroup->rsv.values[type], num_bytes);
#endif
	qgroup->rsv.values[type] = 0;
}

static void qgroup_rsv_add_by_qgroup(struct btrfs_fs_info *fs_info,
				     struct btrfs_qgroup *dest,
				     const struct btrfs_qgroup *src)
{
	int i;

	for (i = 0; i < BTRFS_QGROUP_RSV_LAST; i++)
		qgroup_rsv_add(fs_info, dest, src->rsv.values[i], i);
}

static void qgroup_rsv_release_by_qgroup(struct btrfs_fs_info *fs_info,
					 struct btrfs_qgroup *dest,
					 const struct btrfs_qgroup *src)
{
	int i;

	for (i = 0; i < BTRFS_QGROUP_RSV_LAST; i++)
		qgroup_rsv_release(fs_info, dest, src->rsv.values[i], i);
}

static void btrfs_qgroup_update_old_refcnt(struct btrfs_qgroup *qg, u64 seq,
					   int mod)
{
	if (qg->old_refcnt < seq)
		qg->old_refcnt = seq;
	qg->old_refcnt += mod;
}

static void btrfs_qgroup_update_new_refcnt(struct btrfs_qgroup *qg, u64 seq,
					   int mod)
{
	if (qg->new_refcnt < seq)
		qg->new_refcnt = seq;
	qg->new_refcnt += mod;
}

static inline u64 btrfs_qgroup_get_old_refcnt(const struct btrfs_qgroup *qg, u64 seq)
{
	if (qg->old_refcnt < seq)
		return 0;
	return qg->old_refcnt - seq;
}

static inline u64 btrfs_qgroup_get_new_refcnt(const struct btrfs_qgroup *qg, u64 seq)
{
	if (qg->new_refcnt < seq)
		return 0;
	return qg->new_refcnt - seq;
}

static int
qgroup_rescan_init(struct btrfs_fs_info *fs_info, u64 progress_objectid,
		   int init_flags);
static void qgroup_rescan_zero_tracking(struct btrfs_fs_info *fs_info);

/* must be called with qgroup_ioctl_lock held */
static struct btrfs_qgroup *find_qgroup_rb(const struct btrfs_fs_info *fs_info,
					   u64 qgroupid)
{
	struct rb_node *n = fs_info->qgroup_tree.rb_node;
	struct btrfs_qgroup *qgroup;

	while (n) {
		qgroup = rb_entry(n, struct btrfs_qgroup, node);
		if (qgroup->qgroupid < qgroupid)
			n = n->rb_left;
		else if (qgroup->qgroupid > qgroupid)
			n = n->rb_right;
		else
			return qgroup;
	}
	return NULL;
}

/*
 * Add qgroup to the filesystem's qgroup tree.
 *
 * Must be called with qgroup_lock held and @prealloc preallocated.
 *
 * The control on the lifespan of @prealloc would be transferred to this
 * function, thus caller should no longer touch @prealloc.
 */
static struct btrfs_qgroup *add_qgroup_rb(struct btrfs_fs_info *fs_info,
					  struct btrfs_qgroup *prealloc,
					  u64 qgroupid)
{
	struct rb_node **p = &fs_info->qgroup_tree.rb_node;
	struct rb_node *parent = NULL;
	struct btrfs_qgroup *qgroup;

	/* Caller must have pre-allocated @prealloc. */
	ASSERT(prealloc);

	while (*p) {
		parent = *p;
		qgroup = rb_entry(parent, struct btrfs_qgroup, node);

		if (qgroup->qgroupid < qgroupid) {
			p = &(*p)->rb_left;
		} else if (qgroup->qgroupid > qgroupid) {
			p = &(*p)->rb_right;
		} else {
			kfree(prealloc);
			return qgroup;
		}
	}

	qgroup = prealloc;
	qgroup->qgroupid = qgroupid;
	INIT_LIST_HEAD(&qgroup->groups);
	INIT_LIST_HEAD(&qgroup->members);
	INIT_LIST_HEAD(&qgroup->dirty);
	INIT_LIST_HEAD(&qgroup->iterator);
<<<<<<< HEAD
=======
	INIT_LIST_HEAD(&qgroup->nested_iterator);
>>>>>>> a6ad5510

	rb_link_node(&qgroup->node, parent, p);
	rb_insert_color(&qgroup->node, &fs_info->qgroup_tree);

	return qgroup;
}

static void __del_qgroup_rb(struct btrfs_fs_info *fs_info,
			    struct btrfs_qgroup *qgroup)
{
	struct btrfs_qgroup_list *list;

	list_del(&qgroup->dirty);
	while (!list_empty(&qgroup->groups)) {
		list = list_first_entry(&qgroup->groups,
					struct btrfs_qgroup_list, next_group);
		list_del(&list->next_group);
		list_del(&list->next_member);
		kfree(list);
	}

	while (!list_empty(&qgroup->members)) {
		list = list_first_entry(&qgroup->members,
					struct btrfs_qgroup_list, next_member);
		list_del(&list->next_group);
		list_del(&list->next_member);
		kfree(list);
	}
}

/* must be called with qgroup_lock held */
static int del_qgroup_rb(struct btrfs_fs_info *fs_info, u64 qgroupid)
{
	struct btrfs_qgroup *qgroup = find_qgroup_rb(fs_info, qgroupid);

	if (!qgroup)
		return -ENOENT;

	rb_erase(&qgroup->node, &fs_info->qgroup_tree);
	__del_qgroup_rb(fs_info, qgroup);
	return 0;
}

/*
 * Add relation specified by two qgroups.
 *
 * Must be called with qgroup_lock held, the ownership of @prealloc is
 * transferred to this function and caller should not touch it anymore.
 *
 * Return: 0        on success
 *         -ENOENT  if one of the qgroups is NULL
 *         <0       other errors
 */
static int __add_relation_rb(struct btrfs_qgroup_list *prealloc,
			     struct btrfs_qgroup *member,
			     struct btrfs_qgroup *parent)
{
	if (!member || !parent) {
		kfree(prealloc);
		return -ENOENT;
	}

	prealloc->group = parent;
	prealloc->member = member;
	list_add_tail(&prealloc->next_group, &member->groups);
	list_add_tail(&prealloc->next_member, &parent->members);

	return 0;
}

/*
 * Add relation specified by two qgroup ids.
 *
 * Must be called with qgroup_lock held.
 *
 * Return: 0        on success
 *         -ENOENT  if one of the ids does not exist
 *         <0       other errors
 */
static int add_relation_rb(struct btrfs_fs_info *fs_info,
			   struct btrfs_qgroup_list *prealloc,
			   u64 memberid, u64 parentid)
{
	struct btrfs_qgroup *member;
	struct btrfs_qgroup *parent;

	member = find_qgroup_rb(fs_info, memberid);
	parent = find_qgroup_rb(fs_info, parentid);

	return __add_relation_rb(prealloc, member, parent);
}

/* Must be called with qgroup_lock held */
static int del_relation_rb(struct btrfs_fs_info *fs_info,
			   u64 memberid, u64 parentid)
{
	struct btrfs_qgroup *member;
	struct btrfs_qgroup *parent;
	struct btrfs_qgroup_list *list;

	member = find_qgroup_rb(fs_info, memberid);
	parent = find_qgroup_rb(fs_info, parentid);
	if (!member || !parent)
		return -ENOENT;

	list_for_each_entry(list, &member->groups, next_group) {
		if (list->group == parent) {
			list_del(&list->next_group);
			list_del(&list->next_member);
			kfree(list);
			return 0;
		}
	}
	return -ENOENT;
}

#ifdef CONFIG_BTRFS_FS_RUN_SANITY_TESTS
int btrfs_verify_qgroup_counts(const struct btrfs_fs_info *fs_info, u64 qgroupid,
			       u64 rfer, u64 excl)
{
	struct btrfs_qgroup *qgroup;

	qgroup = find_qgroup_rb(fs_info, qgroupid);
	if (!qgroup)
		return -EINVAL;
	if (qgroup->rfer != rfer || qgroup->excl != excl)
		return -EINVAL;
	return 0;
}
#endif

static void qgroup_mark_inconsistent(struct btrfs_fs_info *fs_info)
{
	if (btrfs_qgroup_mode(fs_info) == BTRFS_QGROUP_MODE_SIMPLE)
		return;
	fs_info->qgroup_flags |= (BTRFS_QGROUP_STATUS_FLAG_INCONSISTENT |
				  BTRFS_QGROUP_RUNTIME_FLAG_CANCEL_RESCAN |
				  BTRFS_QGROUP_RUNTIME_FLAG_NO_ACCOUNTING);
}

static void qgroup_read_enable_gen(struct btrfs_fs_info *fs_info,
				   struct extent_buffer *leaf, int slot,
				   struct btrfs_qgroup_status_item *ptr)
{
	ASSERT(btrfs_fs_incompat(fs_info, SIMPLE_QUOTA));
	ASSERT(btrfs_item_size(leaf, slot) >= sizeof(*ptr));
	fs_info->qgroup_enable_gen = btrfs_qgroup_status_enable_gen(leaf, ptr);
}

/*
 * The full config is read in one go, only called from open_ctree()
 * It doesn't use any locking, as at this point we're still single-threaded
 */
int btrfs_read_qgroup_config(struct btrfs_fs_info *fs_info)
{
	struct btrfs_key key;
	struct btrfs_key found_key;
	struct btrfs_root *quota_root = fs_info->quota_root;
	struct btrfs_path *path = NULL;
	struct extent_buffer *l;
	int slot;
	int ret = 0;
	u64 flags = 0;
	u64 rescan_progress = 0;

	if (!fs_info->quota_root)
		return 0;

	fs_info->qgroup_ulist = ulist_alloc(GFP_KERNEL);
	if (!fs_info->qgroup_ulist) {
		ret = -ENOMEM;
		goto out;
	}

	path = btrfs_alloc_path();
	if (!path) {
		ret = -ENOMEM;
		goto out;
	}

	ret = btrfs_sysfs_add_qgroups(fs_info);
	if (ret < 0)
		goto out;
	/* default this to quota off, in case no status key is found */
	fs_info->qgroup_flags = 0;

	/*
	 * pass 1: read status, all qgroup infos and limits
	 */
	key.objectid = 0;
	key.type = 0;
	key.offset = 0;
	ret = btrfs_search_slot_for_read(quota_root, &key, path, 1, 1);
	if (ret)
		goto out;

	while (1) {
		struct btrfs_qgroup *qgroup;

		slot = path->slots[0];
		l = path->nodes[0];
		btrfs_item_key_to_cpu(l, &found_key, slot);

		if (found_key.type == BTRFS_QGROUP_STATUS_KEY) {
			struct btrfs_qgroup_status_item *ptr;

			ptr = btrfs_item_ptr(l, slot,
					     struct btrfs_qgroup_status_item);

			if (btrfs_qgroup_status_version(l, ptr) !=
			    BTRFS_QGROUP_STATUS_VERSION) {
				btrfs_err(fs_info,
				 "old qgroup version, quota disabled");
				goto out;
			}
			fs_info->qgroup_flags = btrfs_qgroup_status_flags(l, ptr);
			if (fs_info->qgroup_flags & BTRFS_QGROUP_STATUS_FLAG_SIMPLE_MODE) {
				qgroup_read_enable_gen(fs_info, l, slot, ptr);
			} else if (btrfs_qgroup_status_generation(l, ptr) != fs_info->generation) {
				qgroup_mark_inconsistent(fs_info);
				btrfs_err(fs_info,
					"qgroup generation mismatch, marked as inconsistent");
			}
			rescan_progress = btrfs_qgroup_status_rescan(l, ptr);
			goto next1;
		}

		if (found_key.type != BTRFS_QGROUP_INFO_KEY &&
		    found_key.type != BTRFS_QGROUP_LIMIT_KEY)
			goto next1;

		qgroup = find_qgroup_rb(fs_info, found_key.offset);
		if ((qgroup && found_key.type == BTRFS_QGROUP_INFO_KEY) ||
		    (!qgroup && found_key.type == BTRFS_QGROUP_LIMIT_KEY)) {
			btrfs_err(fs_info, "inconsistent qgroup config");
			qgroup_mark_inconsistent(fs_info);
		}
		if (!qgroup) {
			struct btrfs_qgroup *prealloc;
			struct btrfs_root *tree_root = fs_info->tree_root;

			prealloc = kzalloc(sizeof(*prealloc), GFP_KERNEL);
			if (!prealloc) {
				ret = -ENOMEM;
				goto out;
			}
			qgroup = add_qgroup_rb(fs_info, prealloc, found_key.offset);
			/*
			 * If a qgroup exists for a subvolume ID, it is possible
			 * that subvolume has been deleted, in which case
			 * re-using that ID would lead to incorrect accounting.
			 *
			 * Ensure that we skip any such subvol ids.
			 *
			 * We don't need to lock because this is only called
			 * during mount before we start doing things like creating
			 * subvolumes.
			 */
			if (is_fstree(qgroup->qgroupid) &&
			    qgroup->qgroupid > tree_root->free_objectid)
				/*
				 * Don't need to check against BTRFS_LAST_FREE_OBJECTID,
				 * as it will get checked on the next call to
				 * btrfs_get_free_objectid.
				 */
				tree_root->free_objectid = qgroup->qgroupid + 1;
		}
		ret = btrfs_sysfs_add_one_qgroup(fs_info, qgroup);
		if (ret < 0)
			goto out;

		switch (found_key.type) {
		case BTRFS_QGROUP_INFO_KEY: {
			struct btrfs_qgroup_info_item *ptr;

			ptr = btrfs_item_ptr(l, slot,
					     struct btrfs_qgroup_info_item);
			qgroup->rfer = btrfs_qgroup_info_rfer(l, ptr);
			qgroup->rfer_cmpr = btrfs_qgroup_info_rfer_cmpr(l, ptr);
			qgroup->excl = btrfs_qgroup_info_excl(l, ptr);
			qgroup->excl_cmpr = btrfs_qgroup_info_excl_cmpr(l, ptr);
			/* generation currently unused */
			break;
		}
		case BTRFS_QGROUP_LIMIT_KEY: {
			struct btrfs_qgroup_limit_item *ptr;

			ptr = btrfs_item_ptr(l, slot,
					     struct btrfs_qgroup_limit_item);
			qgroup->lim_flags = btrfs_qgroup_limit_flags(l, ptr);
			qgroup->max_rfer = btrfs_qgroup_limit_max_rfer(l, ptr);
			qgroup->max_excl = btrfs_qgroup_limit_max_excl(l, ptr);
			qgroup->rsv_rfer = btrfs_qgroup_limit_rsv_rfer(l, ptr);
			qgroup->rsv_excl = btrfs_qgroup_limit_rsv_excl(l, ptr);
			break;
		}
		}
next1:
		ret = btrfs_next_item(quota_root, path);
		if (ret < 0)
			goto out;
		if (ret)
			break;
	}
	btrfs_release_path(path);

	/*
	 * pass 2: read all qgroup relations
	 */
	key.objectid = 0;
	key.type = BTRFS_QGROUP_RELATION_KEY;
	key.offset = 0;
	ret = btrfs_search_slot_for_read(quota_root, &key, path, 1, 0);
	if (ret)
		goto out;
	while (1) {
		struct btrfs_qgroup_list *list = NULL;

		slot = path->slots[0];
		l = path->nodes[0];
		btrfs_item_key_to_cpu(l, &found_key, slot);

		if (found_key.type != BTRFS_QGROUP_RELATION_KEY)
			goto next2;

		if (found_key.objectid > found_key.offset) {
			/* parent <- member, not needed to build config */
			/* FIXME should we omit the key completely? */
			goto next2;
		}

		list = kzalloc(sizeof(*list), GFP_KERNEL);
		if (!list) {
			ret = -ENOMEM;
			goto out;
		}
		ret = add_relation_rb(fs_info, list, found_key.objectid,
				      found_key.offset);
		list = NULL;
		if (ret == -ENOENT) {
			btrfs_warn(fs_info,
				"orphan qgroup relation 0x%llx->0x%llx",
				found_key.objectid, found_key.offset);
			ret = 0;	/* ignore the error */
		}
		if (ret)
			goto out;
next2:
		ret = btrfs_next_item(quota_root, path);
		if (ret < 0)
			goto out;
		if (ret)
			break;
	}
out:
	btrfs_free_path(path);
	fs_info->qgroup_flags |= flags;
	if (ret >= 0) {
		if (fs_info->qgroup_flags & BTRFS_QGROUP_STATUS_FLAG_ON)
			set_bit(BTRFS_FS_QUOTA_ENABLED, &fs_info->flags);
		if (fs_info->qgroup_flags & BTRFS_QGROUP_STATUS_FLAG_RESCAN)
			ret = qgroup_rescan_init(fs_info, rescan_progress, 0);
	} else {
		ulist_free(fs_info->qgroup_ulist);
		fs_info->qgroup_ulist = NULL;
		fs_info->qgroup_flags &= ~BTRFS_QGROUP_STATUS_FLAG_RESCAN;
		btrfs_sysfs_del_qgroups(fs_info);
	}

	return ret < 0 ? ret : 0;
}

/*
 * Called in close_ctree() when quota is still enabled.  This verifies we don't
 * leak some reserved space.
 *
 * Return false if no reserved space is left.
 * Return true if some reserved space is leaked.
 */
bool btrfs_check_quota_leak(const struct btrfs_fs_info *fs_info)
{
	struct rb_node *node;
	bool ret = false;

	if (btrfs_qgroup_mode(fs_info) == BTRFS_QGROUP_MODE_DISABLED)
		return ret;
	/*
	 * Since we're unmounting, there is no race and no need to grab qgroup
	 * lock.  And here we don't go post-order to provide a more user
	 * friendly sorted result.
	 */
	for (node = rb_first(&fs_info->qgroup_tree); node; node = rb_next(node)) {
		struct btrfs_qgroup *qgroup;
		int i;

		qgroup = rb_entry(node, struct btrfs_qgroup, node);
		for (i = 0; i < BTRFS_QGROUP_RSV_LAST; i++) {
			if (qgroup->rsv.values[i]) {
				ret = true;
				btrfs_warn(fs_info,
		"qgroup %hu/%llu has unreleased space, type %d rsv %llu",
				   btrfs_qgroup_level(qgroup->qgroupid),
				   btrfs_qgroup_subvolid(qgroup->qgroupid),
				   i, qgroup->rsv.values[i]);
			}
		}
	}
	return ret;
}

/*
 * This is called from close_ctree() or open_ctree() or btrfs_quota_disable(),
 * first two are in single-threaded paths.And for the third one, we have set
 * quota_root to be null with qgroup_lock held before, so it is safe to clean
 * up the in-memory structures without qgroup_lock held.
 */
void btrfs_free_qgroup_config(struct btrfs_fs_info *fs_info)
{
	struct rb_node *n;
	struct btrfs_qgroup *qgroup;

	while ((n = rb_first(&fs_info->qgroup_tree))) {
		qgroup = rb_entry(n, struct btrfs_qgroup, node);
		rb_erase(n, &fs_info->qgroup_tree);
		__del_qgroup_rb(fs_info, qgroup);
		btrfs_sysfs_del_one_qgroup(fs_info, qgroup);
		kfree(qgroup);
	}
	/*
	 * We call btrfs_free_qgroup_config() when unmounting
	 * filesystem and disabling quota, so we set qgroup_ulist
	 * to be null here to avoid double free.
	 */
	ulist_free(fs_info->qgroup_ulist);
	fs_info->qgroup_ulist = NULL;
	btrfs_sysfs_del_qgroups(fs_info);
}

static int add_qgroup_relation_item(struct btrfs_trans_handle *trans, u64 src,
				    u64 dst)
{
	int ret;
	struct btrfs_root *quota_root = trans->fs_info->quota_root;
	struct btrfs_path *path;
	struct btrfs_key key;

	path = btrfs_alloc_path();
	if (!path)
		return -ENOMEM;

	key.objectid = src;
	key.type = BTRFS_QGROUP_RELATION_KEY;
	key.offset = dst;

	ret = btrfs_insert_empty_item(trans, quota_root, path, &key, 0);

	btrfs_mark_buffer_dirty(trans, path->nodes[0]);

	btrfs_free_path(path);
	return ret;
}

static int del_qgroup_relation_item(struct btrfs_trans_handle *trans, u64 src,
				    u64 dst)
{
	int ret;
	struct btrfs_root *quota_root = trans->fs_info->quota_root;
	struct btrfs_path *path;
	struct btrfs_key key;

	path = btrfs_alloc_path();
	if (!path)
		return -ENOMEM;

	key.objectid = src;
	key.type = BTRFS_QGROUP_RELATION_KEY;
	key.offset = dst;

	ret = btrfs_search_slot(trans, quota_root, &key, path, -1, 1);
	if (ret < 0)
		goto out;

	if (ret > 0) {
		ret = -ENOENT;
		goto out;
	}

	ret = btrfs_del_item(trans, quota_root, path);
out:
	btrfs_free_path(path);
	return ret;
}

static int add_qgroup_item(struct btrfs_trans_handle *trans,
			   struct btrfs_root *quota_root, u64 qgroupid)
{
	int ret;
	struct btrfs_path *path;
	struct btrfs_qgroup_info_item *qgroup_info;
	struct btrfs_qgroup_limit_item *qgroup_limit;
	struct extent_buffer *leaf;
	struct btrfs_key key;

	if (btrfs_is_testing(quota_root->fs_info))
		return 0;

	path = btrfs_alloc_path();
	if (!path)
		return -ENOMEM;

	key.objectid = 0;
	key.type = BTRFS_QGROUP_INFO_KEY;
	key.offset = qgroupid;

	/*
	 * Avoid a transaction abort by catching -EEXIST here. In that
	 * case, we proceed by re-initializing the existing structure
	 * on disk.
	 */

	ret = btrfs_insert_empty_item(trans, quota_root, path, &key,
				      sizeof(*qgroup_info));
	if (ret && ret != -EEXIST)
		goto out;

	leaf = path->nodes[0];
	qgroup_info = btrfs_item_ptr(leaf, path->slots[0],
				 struct btrfs_qgroup_info_item);
	btrfs_set_qgroup_info_generation(leaf, qgroup_info, trans->transid);
	btrfs_set_qgroup_info_rfer(leaf, qgroup_info, 0);
	btrfs_set_qgroup_info_rfer_cmpr(leaf, qgroup_info, 0);
	btrfs_set_qgroup_info_excl(leaf, qgroup_info, 0);
	btrfs_set_qgroup_info_excl_cmpr(leaf, qgroup_info, 0);

	btrfs_mark_buffer_dirty(trans, leaf);

	btrfs_release_path(path);

	key.type = BTRFS_QGROUP_LIMIT_KEY;
	ret = btrfs_insert_empty_item(trans, quota_root, path, &key,
				      sizeof(*qgroup_limit));
	if (ret && ret != -EEXIST)
		goto out;

	leaf = path->nodes[0];
	qgroup_limit = btrfs_item_ptr(leaf, path->slots[0],
				  struct btrfs_qgroup_limit_item);
	btrfs_set_qgroup_limit_flags(leaf, qgroup_limit, 0);
	btrfs_set_qgroup_limit_max_rfer(leaf, qgroup_limit, 0);
	btrfs_set_qgroup_limit_max_excl(leaf, qgroup_limit, 0);
	btrfs_set_qgroup_limit_rsv_rfer(leaf, qgroup_limit, 0);
	btrfs_set_qgroup_limit_rsv_excl(leaf, qgroup_limit, 0);

	btrfs_mark_buffer_dirty(trans, leaf);

	ret = 0;
out:
	btrfs_free_path(path);
	return ret;
}

static int del_qgroup_item(struct btrfs_trans_handle *trans, u64 qgroupid)
{
	int ret;
	struct btrfs_root *quota_root = trans->fs_info->quota_root;
	struct btrfs_path *path;
	struct btrfs_key key;

	path = btrfs_alloc_path();
	if (!path)
		return -ENOMEM;

	key.objectid = 0;
	key.type = BTRFS_QGROUP_INFO_KEY;
	key.offset = qgroupid;
	ret = btrfs_search_slot(trans, quota_root, &key, path, -1, 1);
	if (ret < 0)
		goto out;

	if (ret > 0) {
		ret = -ENOENT;
		goto out;
	}

	ret = btrfs_del_item(trans, quota_root, path);
	if (ret)
		goto out;

	btrfs_release_path(path);

	key.type = BTRFS_QGROUP_LIMIT_KEY;
	ret = btrfs_search_slot(trans, quota_root, &key, path, -1, 1);
	if (ret < 0)
		goto out;

	if (ret > 0) {
		ret = -ENOENT;
		goto out;
	}

	ret = btrfs_del_item(trans, quota_root, path);

out:
	btrfs_free_path(path);
	return ret;
}

static int update_qgroup_limit_item(struct btrfs_trans_handle *trans,
				    struct btrfs_qgroup *qgroup)
{
	struct btrfs_root *quota_root = trans->fs_info->quota_root;
	struct btrfs_path *path;
	struct btrfs_key key;
	struct extent_buffer *l;
	struct btrfs_qgroup_limit_item *qgroup_limit;
	int ret;
	int slot;

	key.objectid = 0;
	key.type = BTRFS_QGROUP_LIMIT_KEY;
	key.offset = qgroup->qgroupid;

	path = btrfs_alloc_path();
	if (!path)
		return -ENOMEM;

	ret = btrfs_search_slot(trans, quota_root, &key, path, 0, 1);
	if (ret > 0)
		ret = -ENOENT;

	if (ret)
		goto out;

	l = path->nodes[0];
	slot = path->slots[0];
	qgroup_limit = btrfs_item_ptr(l, slot, struct btrfs_qgroup_limit_item);
	btrfs_set_qgroup_limit_flags(l, qgroup_limit, qgroup->lim_flags);
	btrfs_set_qgroup_limit_max_rfer(l, qgroup_limit, qgroup->max_rfer);
	btrfs_set_qgroup_limit_max_excl(l, qgroup_limit, qgroup->max_excl);
	btrfs_set_qgroup_limit_rsv_rfer(l, qgroup_limit, qgroup->rsv_rfer);
	btrfs_set_qgroup_limit_rsv_excl(l, qgroup_limit, qgroup->rsv_excl);

	btrfs_mark_buffer_dirty(trans, l);

out:
	btrfs_free_path(path);
	return ret;
}

static int update_qgroup_info_item(struct btrfs_trans_handle *trans,
				   struct btrfs_qgroup *qgroup)
{
	struct btrfs_fs_info *fs_info = trans->fs_info;
	struct btrfs_root *quota_root = fs_info->quota_root;
	struct btrfs_path *path;
	struct btrfs_key key;
	struct extent_buffer *l;
	struct btrfs_qgroup_info_item *qgroup_info;
	int ret;
	int slot;

	if (btrfs_is_testing(fs_info))
		return 0;

	key.objectid = 0;
	key.type = BTRFS_QGROUP_INFO_KEY;
	key.offset = qgroup->qgroupid;

	path = btrfs_alloc_path();
	if (!path)
		return -ENOMEM;

	ret = btrfs_search_slot(trans, quota_root, &key, path, 0, 1);
	if (ret > 0)
		ret = -ENOENT;

	if (ret)
		goto out;

	l = path->nodes[0];
	slot = path->slots[0];
	qgroup_info = btrfs_item_ptr(l, slot, struct btrfs_qgroup_info_item);
	btrfs_set_qgroup_info_generation(l, qgroup_info, trans->transid);
	btrfs_set_qgroup_info_rfer(l, qgroup_info, qgroup->rfer);
	btrfs_set_qgroup_info_rfer_cmpr(l, qgroup_info, qgroup->rfer_cmpr);
	btrfs_set_qgroup_info_excl(l, qgroup_info, qgroup->excl);
	btrfs_set_qgroup_info_excl_cmpr(l, qgroup_info, qgroup->excl_cmpr);

	btrfs_mark_buffer_dirty(trans, l);

out:
	btrfs_free_path(path);
	return ret;
}

static int update_qgroup_status_item(struct btrfs_trans_handle *trans)
{
	struct btrfs_fs_info *fs_info = trans->fs_info;
	struct btrfs_root *quota_root = fs_info->quota_root;
	struct btrfs_path *path;
	struct btrfs_key key;
	struct extent_buffer *l;
	struct btrfs_qgroup_status_item *ptr;
	int ret;
	int slot;

	key.objectid = 0;
	key.type = BTRFS_QGROUP_STATUS_KEY;
	key.offset = 0;

	path = btrfs_alloc_path();
	if (!path)
		return -ENOMEM;

	ret = btrfs_search_slot(trans, quota_root, &key, path, 0, 1);
	if (ret > 0)
		ret = -ENOENT;

	if (ret)
		goto out;

	l = path->nodes[0];
	slot = path->slots[0];
	ptr = btrfs_item_ptr(l, slot, struct btrfs_qgroup_status_item);
	btrfs_set_qgroup_status_flags(l, ptr, fs_info->qgroup_flags &
				      BTRFS_QGROUP_STATUS_FLAGS_MASK);
	btrfs_set_qgroup_status_generation(l, ptr, trans->transid);
	btrfs_set_qgroup_status_rescan(l, ptr,
				fs_info->qgroup_rescan_progress.objectid);

	btrfs_mark_buffer_dirty(trans, l);

out:
	btrfs_free_path(path);
	return ret;
}

/*
 * called with qgroup_lock held
 */
static int btrfs_clean_quota_tree(struct btrfs_trans_handle *trans,
				  struct btrfs_root *root)
{
	struct btrfs_path *path;
	struct btrfs_key key;
	struct extent_buffer *leaf = NULL;
	int ret;
	int nr = 0;

	path = btrfs_alloc_path();
	if (!path)
		return -ENOMEM;

	key.objectid = 0;
	key.offset = 0;
	key.type = 0;

	while (1) {
		ret = btrfs_search_slot(trans, root, &key, path, -1, 1);
		if (ret < 0)
			goto out;
		leaf = path->nodes[0];
		nr = btrfs_header_nritems(leaf);
		if (!nr)
			break;
		/*
		 * delete the leaf one by one
		 * since the whole tree is going
		 * to be deleted.
		 */
		path->slots[0] = 0;
		ret = btrfs_del_items(trans, root, path, 0, nr);
		if (ret)
			goto out;

		btrfs_release_path(path);
	}
	ret = 0;
out:
	btrfs_free_path(path);
	return ret;
}

int btrfs_quota_enable(struct btrfs_fs_info *fs_info,
		       struct btrfs_ioctl_quota_ctl_args *quota_ctl_args)
{
	struct btrfs_root *quota_root;
	struct btrfs_root *tree_root = fs_info->tree_root;
	struct btrfs_path *path = NULL;
	struct btrfs_qgroup_status_item *ptr;
	struct extent_buffer *leaf;
	struct btrfs_key key;
	struct btrfs_key found_key;
	struct btrfs_qgroup *qgroup = NULL;
	struct btrfs_qgroup *prealloc = NULL;
	struct btrfs_trans_handle *trans = NULL;
	struct ulist *ulist = NULL;
	const bool simple = (quota_ctl_args->cmd == BTRFS_QUOTA_CTL_ENABLE_SIMPLE_QUOTA);
	int ret = 0;
	int slot;

	/*
	 * We need to have subvol_sem write locked, to prevent races between
	 * concurrent tasks trying to enable quotas, because we will unlock
	 * and relock qgroup_ioctl_lock before setting fs_info->quota_root
	 * and before setting BTRFS_FS_QUOTA_ENABLED.
	 */
	lockdep_assert_held_write(&fs_info->subvol_sem);

	if (btrfs_fs_incompat(fs_info, EXTENT_TREE_V2)) {
		btrfs_err(fs_info,
			  "qgroups are currently unsupported in extent tree v2");
		return -EINVAL;
	}

	mutex_lock(&fs_info->qgroup_ioctl_lock);
	if (fs_info->quota_root)
		goto out;

	ulist = ulist_alloc(GFP_KERNEL);
	if (!ulist) {
		ret = -ENOMEM;
		goto out;
	}

	ret = btrfs_sysfs_add_qgroups(fs_info);
	if (ret < 0)
		goto out;

	/*
	 * Unlock qgroup_ioctl_lock before starting the transaction. This is to
	 * avoid lock acquisition inversion problems (reported by lockdep) between
	 * qgroup_ioctl_lock and the vfs freeze semaphores, acquired when we
	 * start a transaction.
	 * After we started the transaction lock qgroup_ioctl_lock again and
	 * check if someone else created the quota root in the meanwhile. If so,
	 * just return success and release the transaction handle.
	 *
	 * Also we don't need to worry about someone else calling
	 * btrfs_sysfs_add_qgroups() after we unlock and getting an error because
	 * that function returns 0 (success) when the sysfs entries already exist.
	 */
	mutex_unlock(&fs_info->qgroup_ioctl_lock);

	/*
	 * 1 for quota root item
	 * 1 for BTRFS_QGROUP_STATUS item
	 *
	 * Yet we also need 2*n items for a QGROUP_INFO/QGROUP_LIMIT items
	 * per subvolume. However those are not currently reserved since it
	 * would be a lot of overkill.
	 */
	trans = btrfs_start_transaction(tree_root, 2);

	mutex_lock(&fs_info->qgroup_ioctl_lock);
	if (IS_ERR(trans)) {
		ret = PTR_ERR(trans);
		trans = NULL;
		goto out;
	}

	if (fs_info->quota_root)
		goto out;

	fs_info->qgroup_ulist = ulist;
	ulist = NULL;

	/*
	 * initially create the quota tree
	 */
	quota_root = btrfs_create_tree(trans, BTRFS_QUOTA_TREE_OBJECTID);
	if (IS_ERR(quota_root)) {
		ret =  PTR_ERR(quota_root);
		btrfs_abort_transaction(trans, ret);
		goto out;
	}

	path = btrfs_alloc_path();
	if (!path) {
		ret = -ENOMEM;
		btrfs_abort_transaction(trans, ret);
		goto out_free_root;
	}

	key.objectid = 0;
	key.type = BTRFS_QGROUP_STATUS_KEY;
	key.offset = 0;

	ret = btrfs_insert_empty_item(trans, quota_root, path, &key,
				      sizeof(*ptr));
	if (ret) {
		btrfs_abort_transaction(trans, ret);
		goto out_free_path;
	}

	leaf = path->nodes[0];
	ptr = btrfs_item_ptr(leaf, path->slots[0],
				 struct btrfs_qgroup_status_item);
	btrfs_set_qgroup_status_generation(leaf, ptr, trans->transid);
	btrfs_set_qgroup_status_version(leaf, ptr, BTRFS_QGROUP_STATUS_VERSION);
	fs_info->qgroup_flags = BTRFS_QGROUP_STATUS_FLAG_ON;
	if (simple) {
		fs_info->qgroup_flags |= BTRFS_QGROUP_STATUS_FLAG_SIMPLE_MODE;
		btrfs_set_fs_incompat(fs_info, SIMPLE_QUOTA);
		btrfs_set_qgroup_status_enable_gen(leaf, ptr, trans->transid);
	} else {
		fs_info->qgroup_flags |= BTRFS_QGROUP_STATUS_FLAG_INCONSISTENT;
	}
	btrfs_set_qgroup_status_flags(leaf, ptr, fs_info->qgroup_flags &
				      BTRFS_QGROUP_STATUS_FLAGS_MASK);
	btrfs_set_qgroup_status_rescan(leaf, ptr, 0);

	btrfs_mark_buffer_dirty(trans, leaf);

	key.objectid = 0;
	key.type = BTRFS_ROOT_REF_KEY;
	key.offset = 0;

	btrfs_release_path(path);
	ret = btrfs_search_slot_for_read(tree_root, &key, path, 1, 0);
	if (ret > 0)
		goto out_add_root;
	if (ret < 0) {
		btrfs_abort_transaction(trans, ret);
		goto out_free_path;
	}

	while (1) {
		slot = path->slots[0];
		leaf = path->nodes[0];
		btrfs_item_key_to_cpu(leaf, &found_key, slot);

		if (found_key.type == BTRFS_ROOT_REF_KEY) {

			/* Release locks on tree_root before we access quota_root */
			btrfs_release_path(path);

			/* We should not have a stray @prealloc pointer. */
			ASSERT(prealloc == NULL);
			prealloc = kzalloc(sizeof(*prealloc), GFP_NOFS);
			if (!prealloc) {
				ret = -ENOMEM;
				btrfs_abort_transaction(trans, ret);
				goto out_free_path;
			}

			ret = add_qgroup_item(trans, quota_root,
					      found_key.offset);
			if (ret) {
				btrfs_abort_transaction(trans, ret);
				goto out_free_path;
			}

			qgroup = add_qgroup_rb(fs_info, prealloc, found_key.offset);
			prealloc = NULL;
			if (IS_ERR(qgroup)) {
				ret = PTR_ERR(qgroup);
				btrfs_abort_transaction(trans, ret);
				goto out_free_path;
			}
			ret = btrfs_sysfs_add_one_qgroup(fs_info, qgroup);
			if (ret < 0) {
				btrfs_abort_transaction(trans, ret);
				goto out_free_path;
			}
			ret = btrfs_search_slot_for_read(tree_root, &found_key,
							 path, 1, 0);
			if (ret < 0) {
				btrfs_abort_transaction(trans, ret);
				goto out_free_path;
			}
			if (ret > 0) {
				/*
				 * Shouldn't happen, but in case it does we
				 * don't need to do the btrfs_next_item, just
				 * continue.
				 */
				continue;
			}
		}
		ret = btrfs_next_item(tree_root, path);
		if (ret < 0) {
			btrfs_abort_transaction(trans, ret);
			goto out_free_path;
		}
		if (ret)
			break;
	}

out_add_root:
	btrfs_release_path(path);
	ret = add_qgroup_item(trans, quota_root, BTRFS_FS_TREE_OBJECTID);
	if (ret) {
		btrfs_abort_transaction(trans, ret);
		goto out_free_path;
	}

	ASSERT(prealloc == NULL);
	prealloc = kzalloc(sizeof(*prealloc), GFP_NOFS);
	if (!prealloc) {
		ret = -ENOMEM;
		goto out_free_path;
	}
	qgroup = add_qgroup_rb(fs_info, prealloc, BTRFS_FS_TREE_OBJECTID);
	prealloc = NULL;
	ret = btrfs_sysfs_add_one_qgroup(fs_info, qgroup);
	if (ret < 0) {
		btrfs_abort_transaction(trans, ret);
		goto out_free_path;
	}

	fs_info->qgroup_enable_gen = trans->transid;

	mutex_unlock(&fs_info->qgroup_ioctl_lock);
	/*
	 * Commit the transaction while not holding qgroup_ioctl_lock, to avoid
	 * a deadlock with tasks concurrently doing other qgroup operations, such
	 * adding/removing qgroups or adding/deleting qgroup relations for example,
	 * because all qgroup operations first start or join a transaction and then
	 * lock the qgroup_ioctl_lock mutex.
	 * We are safe from a concurrent task trying to enable quotas, by calling
	 * this function, since we are serialized by fs_info->subvol_sem.
	 */
	ret = btrfs_commit_transaction(trans);
	trans = NULL;
	mutex_lock(&fs_info->qgroup_ioctl_lock);
	if (ret)
		goto out_free_path;

	/*
	 * Set quota enabled flag after committing the transaction, to avoid
	 * deadlocks on fs_info->qgroup_ioctl_lock with concurrent snapshot
	 * creation.
	 */
	spin_lock(&fs_info->qgroup_lock);
	fs_info->quota_root = quota_root;
	set_bit(BTRFS_FS_QUOTA_ENABLED, &fs_info->flags);
	spin_unlock(&fs_info->qgroup_lock);

	/* Skip rescan for simple qgroups. */
	if (btrfs_qgroup_mode(fs_info) == BTRFS_QGROUP_MODE_SIMPLE)
		goto out_free_path;

	ret = qgroup_rescan_init(fs_info, 0, 1);
	if (!ret) {
	        qgroup_rescan_zero_tracking(fs_info);
		fs_info->qgroup_rescan_running = true;
	        btrfs_queue_work(fs_info->qgroup_rescan_workers,
	                         &fs_info->qgroup_rescan_work);
	} else {
		/*
		 * We have set both BTRFS_FS_QUOTA_ENABLED and
		 * BTRFS_QGROUP_STATUS_FLAG_ON, so we can only fail with
		 * -EINPROGRESS. That can happen because someone started the
		 * rescan worker by calling quota rescan ioctl before we
		 * attempted to initialize the rescan worker. Failure due to
		 * quotas disabled in the meanwhile is not possible, because
		 * we are holding a write lock on fs_info->subvol_sem, which
		 * is also acquired when disabling quotas.
		 * Ignore such error, and any other error would need to undo
		 * everything we did in the transaction we just committed.
		 */
		ASSERT(ret == -EINPROGRESS);
		ret = 0;
	}

out_free_path:
	btrfs_free_path(path);
out_free_root:
	if (ret)
		btrfs_put_root(quota_root);
out:
	if (ret) {
		ulist_free(fs_info->qgroup_ulist);
		fs_info->qgroup_ulist = NULL;
		btrfs_sysfs_del_qgroups(fs_info);
	}
	mutex_unlock(&fs_info->qgroup_ioctl_lock);
	if (ret && trans)
		btrfs_end_transaction(trans);
	else if (trans)
		ret = btrfs_end_transaction(trans);
	ulist_free(ulist);
	kfree(prealloc);
	return ret;
}

/*
 * It is possible to have outstanding ordered extents which reserved bytes
 * before we disabled. We need to fully flush delalloc, ordered extents, and a
 * commit to ensure that we don't leak such reservations, only to have them
 * come back if we re-enable.
 *
 * - enable simple quotas
 * - reserve space
 * - release it, store rsv_bytes in OE
 * - disable quotas
 * - enable simple quotas (qgroup rsv are all 0)
 * - OE finishes
 * - run delayed refs
 * - free rsv_bytes, resulting in miscounting or even underflow
 */
static int flush_reservations(struct btrfs_fs_info *fs_info)
{
	int ret;

	ret = btrfs_start_delalloc_roots(fs_info, LONG_MAX, false);
	if (ret)
		return ret;
	btrfs_wait_ordered_roots(fs_info, U64_MAX, NULL);

	return btrfs_commit_current_transaction(fs_info->tree_root);
}

int btrfs_quota_disable(struct btrfs_fs_info *fs_info)
{
	struct btrfs_root *quota_root = NULL;
	struct btrfs_trans_handle *trans = NULL;
	int ret = 0;

	/*
	 * We need to have subvol_sem write locked to prevent races with
	 * snapshot creation.
	 */
	lockdep_assert_held_write(&fs_info->subvol_sem);

	/*
	 * Relocation will mess with backrefs, so make sure we have the
	 * cleaner_mutex held to protect us from relocate.
	 */
	lockdep_assert_held(&fs_info->cleaner_mutex);

	mutex_lock(&fs_info->qgroup_ioctl_lock);
	if (!fs_info->quota_root)
		goto out;

	/*
	 * Unlock the qgroup_ioctl_lock mutex before waiting for the rescan worker to
	 * complete. Otherwise we can deadlock because btrfs_remove_qgroup() needs
	 * to lock that mutex while holding a transaction handle and the rescan
	 * worker needs to commit a transaction.
	 */
	mutex_unlock(&fs_info->qgroup_ioctl_lock);

	/*
	 * Request qgroup rescan worker to complete and wait for it. This wait
	 * must be done before transaction start for quota disable since it may
	 * deadlock with transaction by the qgroup rescan worker.
	 */
	clear_bit(BTRFS_FS_QUOTA_ENABLED, &fs_info->flags);
	btrfs_qgroup_wait_for_completion(fs_info, false);

	/*
	 * We have nothing held here and no trans handle, just return the error
	 * if there is one.
	 */
	ret = flush_reservations(fs_info);
	if (ret)
		return ret;

	/*
	 * 1 For the root item
	 *
	 * We should also reserve enough items for the quota tree deletion in
	 * btrfs_clean_quota_tree but this is not done.
	 *
	 * Also, we must always start a transaction without holding the mutex
	 * qgroup_ioctl_lock, see btrfs_quota_enable().
	 */
	trans = btrfs_start_transaction(fs_info->tree_root, 1);

	mutex_lock(&fs_info->qgroup_ioctl_lock);
	if (IS_ERR(trans)) {
		ret = PTR_ERR(trans);
		trans = NULL;
		set_bit(BTRFS_FS_QUOTA_ENABLED, &fs_info->flags);
		goto out;
	}

	if (!fs_info->quota_root)
		goto out;

	spin_lock(&fs_info->qgroup_lock);
	quota_root = fs_info->quota_root;
	fs_info->quota_root = NULL;
	fs_info->qgroup_flags &= ~BTRFS_QGROUP_STATUS_FLAG_ON;
	fs_info->qgroup_flags &= ~BTRFS_QGROUP_STATUS_FLAG_SIMPLE_MODE;
	fs_info->qgroup_drop_subtree_thres = BTRFS_QGROUP_DROP_SUBTREE_THRES_DEFAULT;
	spin_unlock(&fs_info->qgroup_lock);

	btrfs_free_qgroup_config(fs_info);

	ret = btrfs_clean_quota_tree(trans, quota_root);
	if (ret) {
		btrfs_abort_transaction(trans, ret);
		goto out;
	}

	ret = btrfs_del_root(trans, &quota_root->root_key);
	if (ret) {
		btrfs_abort_transaction(trans, ret);
		goto out;
	}

	spin_lock(&fs_info->trans_lock);
	list_del(&quota_root->dirty_list);
	spin_unlock(&fs_info->trans_lock);

	btrfs_tree_lock(quota_root->node);
	btrfs_clear_buffer_dirty(trans, quota_root->node);
	btrfs_tree_unlock(quota_root->node);
	ret = btrfs_free_tree_block(trans, btrfs_root_id(quota_root),
				    quota_root->node, 0, 1);

	if (ret < 0)
		btrfs_abort_transaction(trans, ret);

out:
	btrfs_put_root(quota_root);
	mutex_unlock(&fs_info->qgroup_ioctl_lock);
	if (ret && trans)
		btrfs_end_transaction(trans);
	else if (trans)
		ret = btrfs_commit_transaction(trans);
	return ret;
}

static void qgroup_dirty(struct btrfs_fs_info *fs_info,
			 struct btrfs_qgroup *qgroup)
{
	if (list_empty(&qgroup->dirty))
		list_add(&qgroup->dirty, &fs_info->dirty_qgroups);
}

static void qgroup_iterator_add(struct list_head *head, struct btrfs_qgroup *qgroup)
{
	if (!list_empty(&qgroup->iterator))
		return;

	list_add_tail(&qgroup->iterator, head);
}

static void qgroup_iterator_clean(struct list_head *head)
{
	while (!list_empty(head)) {
		struct btrfs_qgroup *qgroup;

		qgroup = list_first_entry(head, struct btrfs_qgroup, iterator);
		list_del_init(&qgroup->iterator);
	}
}

/*
 * The easy accounting, we're updating qgroup relationship whose child qgroup
 * only has exclusive extents.
 *
 * In this case, all exclusive extents will also be exclusive for parent, so
 * excl/rfer just get added/removed.
 *
 * So is qgroup reservation space, which should also be added/removed to
 * parent.
 * Or when child tries to release reservation space, parent will underflow its
 * reservation (for relationship adding case).
 *
 * Caller should hold fs_info->qgroup_lock.
 */
static int __qgroup_excl_accounting(struct btrfs_fs_info *fs_info, u64 ref_root,
				    struct btrfs_qgroup *src, int sign)
{
	struct btrfs_qgroup *qgroup;
	struct btrfs_qgroup *cur;
	LIST_HEAD(qgroup_list);
	u64 num_bytes = src->excl;
	int ret = 0;

	qgroup = find_qgroup_rb(fs_info, ref_root);
	if (!qgroup)
		goto out;

	qgroup_iterator_add(&qgroup_list, qgroup);
	list_for_each_entry(cur, &qgroup_list, iterator) {
		struct btrfs_qgroup_list *glist;

		qgroup->rfer += sign * num_bytes;
		qgroup->rfer_cmpr += sign * num_bytes;

		WARN_ON(sign < 0 && qgroup->excl < num_bytes);
		qgroup->excl += sign * num_bytes;
		qgroup->excl_cmpr += sign * num_bytes;

		if (sign > 0)
			qgroup_rsv_add_by_qgroup(fs_info, qgroup, src);
		else
			qgroup_rsv_release_by_qgroup(fs_info, qgroup, src);
		qgroup_dirty(fs_info, qgroup);

		/* Append parent qgroups to @qgroup_list. */
		list_for_each_entry(glist, &qgroup->groups, next_group)
			qgroup_iterator_add(&qgroup_list, glist->group);
	}
	ret = 0;
out:
	qgroup_iterator_clean(&qgroup_list);
	return ret;
}


/*
 * Quick path for updating qgroup with only excl refs.
 *
 * In that case, just update all parent will be enough.
 * Or we needs to do a full rescan.
 * Caller should also hold fs_info->qgroup_lock.
 *
 * Return 0 for quick update, return >0 for need to full rescan
 * and mark INCONSISTENT flag.
 * Return < 0 for other error.
 */
static int quick_update_accounting(struct btrfs_fs_info *fs_info,
				   u64 src, u64 dst, int sign)
{
	struct btrfs_qgroup *qgroup;
	int ret = 1;

	qgroup = find_qgroup_rb(fs_info, src);
	if (!qgroup)
		goto out;
	if (qgroup->excl == qgroup->rfer) {
		ret = __qgroup_excl_accounting(fs_info, dst, qgroup, sign);
		if (ret < 0)
			goto out;
		ret = 0;
	}
out:
	if (ret)
		fs_info->qgroup_flags |= BTRFS_QGROUP_STATUS_FLAG_INCONSISTENT;
	return ret;
}

/*
 * Add relation between @src and @dst qgroup. The @prealloc is allocated by the
 * callers and transferred here (either used or freed on error).
 */
int btrfs_add_qgroup_relation(struct btrfs_trans_handle *trans, u64 src, u64 dst,
			      struct btrfs_qgroup_list *prealloc)
{
	struct btrfs_fs_info *fs_info = trans->fs_info;
	struct btrfs_qgroup *parent;
	struct btrfs_qgroup *member;
	struct btrfs_qgroup_list *list;
	int ret = 0;

	ASSERT(prealloc);

	/* Check the level of src and dst first */
	if (btrfs_qgroup_level(src) >= btrfs_qgroup_level(dst))
		return -EINVAL;

	mutex_lock(&fs_info->qgroup_ioctl_lock);
	if (!fs_info->quota_root) {
		ret = -ENOTCONN;
		goto out;
	}
	member = find_qgroup_rb(fs_info, src);
	parent = find_qgroup_rb(fs_info, dst);
	if (!member || !parent) {
		ret = -EINVAL;
		goto out;
	}

	/* check if such qgroup relation exist firstly */
	list_for_each_entry(list, &member->groups, next_group) {
		if (list->group == parent) {
			ret = -EEXIST;
			goto out;
		}
	}

	ret = add_qgroup_relation_item(trans, src, dst);
	if (ret)
		goto out;

	ret = add_qgroup_relation_item(trans, dst, src);
	if (ret) {
		del_qgroup_relation_item(trans, src, dst);
		goto out;
	}

	spin_lock(&fs_info->qgroup_lock);
	ret = __add_relation_rb(prealloc, member, parent);
	prealloc = NULL;
	if (ret < 0) {
		spin_unlock(&fs_info->qgroup_lock);
		goto out;
	}
	ret = quick_update_accounting(fs_info, src, dst, 1);
	spin_unlock(&fs_info->qgroup_lock);
out:
	kfree(prealloc);
	mutex_unlock(&fs_info->qgroup_ioctl_lock);
	return ret;
}

static int __del_qgroup_relation(struct btrfs_trans_handle *trans, u64 src,
				 u64 dst)
{
	struct btrfs_fs_info *fs_info = trans->fs_info;
	struct btrfs_qgroup *parent;
	struct btrfs_qgroup *member;
	struct btrfs_qgroup_list *list;
	bool found = false;
	int ret = 0;
	int ret2;

	if (!fs_info->quota_root) {
		ret = -ENOTCONN;
		goto out;
	}

	member = find_qgroup_rb(fs_info, src);
	parent = find_qgroup_rb(fs_info, dst);
	/*
	 * The parent/member pair doesn't exist, then try to delete the dead
	 * relation items only.
	 */
	if (!member || !parent)
		goto delete_item;

	/* check if such qgroup relation exist firstly */
	list_for_each_entry(list, &member->groups, next_group) {
		if (list->group == parent) {
			found = true;
			break;
		}
	}

delete_item:
	ret = del_qgroup_relation_item(trans, src, dst);
	if (ret < 0 && ret != -ENOENT)
		goto out;
	ret2 = del_qgroup_relation_item(trans, dst, src);
	if (ret2 < 0 && ret2 != -ENOENT)
		goto out;

	/* At least one deletion succeeded, return 0 */
	if (!ret || !ret2)
		ret = 0;

	if (found) {
		spin_lock(&fs_info->qgroup_lock);
		del_relation_rb(fs_info, src, dst);
		ret = quick_update_accounting(fs_info, src, dst, -1);
		spin_unlock(&fs_info->qgroup_lock);
	}
out:
	return ret;
}

int btrfs_del_qgroup_relation(struct btrfs_trans_handle *trans, u64 src,
			      u64 dst)
{
	struct btrfs_fs_info *fs_info = trans->fs_info;
	int ret = 0;

	mutex_lock(&fs_info->qgroup_ioctl_lock);
	ret = __del_qgroup_relation(trans, src, dst);
	mutex_unlock(&fs_info->qgroup_ioctl_lock);

	return ret;
}

int btrfs_create_qgroup(struct btrfs_trans_handle *trans, u64 qgroupid)
{
	struct btrfs_fs_info *fs_info = trans->fs_info;
	struct btrfs_root *quota_root;
	struct btrfs_qgroup *qgroup;
	struct btrfs_qgroup *prealloc = NULL;
	int ret = 0;

	if (btrfs_qgroup_mode(fs_info) == BTRFS_QGROUP_MODE_DISABLED)
		return 0;

	mutex_lock(&fs_info->qgroup_ioctl_lock);
	if (!fs_info->quota_root) {
		ret = -ENOTCONN;
		goto out;
	}
	quota_root = fs_info->quota_root;
	qgroup = find_qgroup_rb(fs_info, qgroupid);
	if (qgroup) {
		ret = -EEXIST;
		goto out;
	}

	prealloc = kzalloc(sizeof(*prealloc), GFP_NOFS);
	if (!prealloc) {
		ret = -ENOMEM;
		goto out;
	}

	ret = add_qgroup_item(trans, quota_root, qgroupid);
	if (ret)
		goto out;

	spin_lock(&fs_info->qgroup_lock);
	qgroup = add_qgroup_rb(fs_info, prealloc, qgroupid);
	spin_unlock(&fs_info->qgroup_lock);
	prealloc = NULL;

	ret = btrfs_sysfs_add_one_qgroup(fs_info, qgroup);
out:
	mutex_unlock(&fs_info->qgroup_ioctl_lock);
	kfree(prealloc);
	return ret;
}

/*
 * Return 0 if we can not delete the qgroup (not empty or has children etc).
 * Return >0 if we can delete the qgroup.
 * Return <0 for other errors during tree search.
 */
static int can_delete_qgroup(struct btrfs_fs_info *fs_info, struct btrfs_qgroup *qgroup)
{
	struct btrfs_key key;
	struct btrfs_path *path;
	int ret;

	/*
	 * Squota would never be inconsistent, but there can still be case
	 * where a dropped subvolume still has qgroup numbers, and squota
	 * relies on such qgroup for future accounting.
	 *
	 * So for squota, do not allow dropping any non-zero qgroup.
	 */
	if (btrfs_qgroup_mode(fs_info) == BTRFS_QGROUP_MODE_SIMPLE &&
	    (qgroup->rfer || qgroup->excl || qgroup->excl_cmpr || qgroup->rfer_cmpr))
		return 0;

	/* For higher level qgroup, we can only delete it if it has no child. */
	if (btrfs_qgroup_level(qgroup->qgroupid)) {
		if (!list_empty(&qgroup->members))
			return 0;
		return 1;
	}

	/*
	 * For level-0 qgroups, we can only delete it if it has no subvolume
	 * for it.
	 * This means even a subvolume is unlinked but not yet fully dropped,
	 * we can not delete the qgroup.
	 */
	key.objectid = qgroup->qgroupid;
	key.type = BTRFS_ROOT_ITEM_KEY;
	key.offset = -1ULL;
	path = btrfs_alloc_path();
	if (!path)
		return -ENOMEM;

	ret = btrfs_find_root(fs_info->tree_root, &key, path, NULL, NULL);
	btrfs_free_path(path);
	/*
	 * The @ret from btrfs_find_root() exactly matches our definition for
	 * the return value, thus can be returned directly.
	 */
	return ret;
}

static bool qgroup_has_usage(struct btrfs_qgroup *qgroup)
{
	return (qgroup->rfer > 0 || qgroup->rfer_cmpr > 0 ||
		qgroup->excl > 0 || qgroup->excl_cmpr > 0 ||
		qgroup->rsv.values[BTRFS_QGROUP_RSV_DATA] > 0 ||
		qgroup->rsv.values[BTRFS_QGROUP_RSV_META_PREALLOC] > 0 ||
		qgroup->rsv.values[BTRFS_QGROUP_RSV_META_PERTRANS] > 0);
}

int btrfs_remove_qgroup(struct btrfs_trans_handle *trans, u64 qgroupid)
{
	struct btrfs_fs_info *fs_info = trans->fs_info;
	struct btrfs_qgroup *qgroup;
	struct btrfs_qgroup_list *list;
	int ret = 0;

	mutex_lock(&fs_info->qgroup_ioctl_lock);
	if (!fs_info->quota_root) {
		ret = -ENOTCONN;
		goto out;
	}

	qgroup = find_qgroup_rb(fs_info, qgroupid);
	if (!qgroup) {
		ret = -ENOENT;
		goto out;
	}

<<<<<<< HEAD
	if (is_fstree(qgroupid) && qgroup_has_usage(qgroup)) {
=======
	ret = can_delete_qgroup(fs_info, qgroup);
	if (ret < 0)
		goto out;
	if (ret == 0) {
>>>>>>> a6ad5510
		ret = -EBUSY;
		goto out;
	}

	/* Check if there are no children of this qgroup */
	if (!list_empty(&qgroup->members)) {
		ret = -EBUSY;
		goto out;
	}

	ret = del_qgroup_item(trans, qgroupid);
	if (ret && ret != -ENOENT)
		goto out;

	while (!list_empty(&qgroup->groups)) {
		list = list_first_entry(&qgroup->groups,
					struct btrfs_qgroup_list, next_group);
		ret = __del_qgroup_relation(trans, qgroupid,
					    list->group->qgroupid);
		if (ret)
			goto out;
	}

	spin_lock(&fs_info->qgroup_lock);
	/*
	 * Warn on reserved space. The subvolume should has no child nor
	 * corresponding subvolume.
	 * Thus its reserved space should all be zero, no matter if qgroup
	 * is consistent or the mode.
	 */
	WARN_ON(qgroup->rsv.values[BTRFS_QGROUP_RSV_DATA] ||
		qgroup->rsv.values[BTRFS_QGROUP_RSV_META_PREALLOC] ||
		qgroup->rsv.values[BTRFS_QGROUP_RSV_META_PERTRANS]);
	/*
	 * The same for rfer/excl numbers, but that's only if our qgroup is
	 * consistent and if it's in regular qgroup mode.
	 * For simple mode it's not as accurate thus we can hit non-zero values
	 * very frequently.
	 */
	if (btrfs_qgroup_mode(fs_info) == BTRFS_QGROUP_MODE_FULL &&
	    !(fs_info->qgroup_flags & BTRFS_QGROUP_STATUS_FLAG_INCONSISTENT)) {
		if (WARN_ON(qgroup->rfer || qgroup->excl ||
			    qgroup->rfer_cmpr || qgroup->excl_cmpr)) {
			btrfs_warn_rl(fs_info,
"to be deleted qgroup %u/%llu has non-zero numbers, rfer %llu rfer_cmpr %llu excl %llu excl_cmpr %llu",
				      btrfs_qgroup_level(qgroup->qgroupid),
				      btrfs_qgroup_subvolid(qgroup->qgroupid),
				      qgroup->rfer, qgroup->rfer_cmpr,
				      qgroup->excl, qgroup->excl_cmpr);
			qgroup_mark_inconsistent(fs_info);
		}
	}
	del_qgroup_rb(fs_info, qgroupid);
	spin_unlock(&fs_info->qgroup_lock);

	/*
	 * Remove the qgroup from sysfs now without holding the qgroup_lock
	 * spinlock, since the sysfs_remove_group() function needs to take
	 * the mutex kernfs_mutex through kernfs_remove_by_name_ns().
	 */
	btrfs_sysfs_del_one_qgroup(fs_info, qgroup);
	kfree(qgroup);
out:
	mutex_unlock(&fs_info->qgroup_ioctl_lock);
	return ret;
}

int btrfs_qgroup_cleanup_dropped_subvolume(struct btrfs_fs_info *fs_info, u64 subvolid)
{
	struct btrfs_trans_handle *trans;
	int ret;

	if (!is_fstree(subvolid) || !btrfs_qgroup_enabled(fs_info) || !fs_info->quota_root)
		return 0;

	/*
	 * Commit current transaction to make sure all the rfer/excl numbers
	 * get updated.
	 */
	trans = btrfs_start_transaction(fs_info->quota_root, 0);
	if (IS_ERR(trans))
		return PTR_ERR(trans);

	ret = btrfs_commit_transaction(trans);
	if (ret < 0)
		return ret;

	/* Start new trans to delete the qgroup info and limit items. */
	trans = btrfs_start_transaction(fs_info->quota_root, 2);
	if (IS_ERR(trans))
		return PTR_ERR(trans);
	ret = btrfs_remove_qgroup(trans, subvolid);
	btrfs_end_transaction(trans);
	/*
	 * It's squota and the subvolume still has numbers needed for future
	 * accounting, in this case we can not delete it.  Just skip it.
	 */
	if (ret == -EBUSY)
		ret = 0;
	return ret;
}

int btrfs_limit_qgroup(struct btrfs_trans_handle *trans, u64 qgroupid,
		       struct btrfs_qgroup_limit *limit)
{
	struct btrfs_fs_info *fs_info = trans->fs_info;
	struct btrfs_qgroup *qgroup;
	int ret = 0;
	/* Sometimes we would want to clear the limit on this qgroup.
	 * To meet this requirement, we treat the -1 as a special value
	 * which tell kernel to clear the limit on this qgroup.
	 */
	const u64 CLEAR_VALUE = -1;

	mutex_lock(&fs_info->qgroup_ioctl_lock);
	if (!fs_info->quota_root) {
		ret = -ENOTCONN;
		goto out;
	}

	qgroup = find_qgroup_rb(fs_info, qgroupid);
	if (!qgroup) {
		ret = -ENOENT;
		goto out;
	}

	spin_lock(&fs_info->qgroup_lock);
	if (limit->flags & BTRFS_QGROUP_LIMIT_MAX_RFER) {
		if (limit->max_rfer == CLEAR_VALUE) {
			qgroup->lim_flags &= ~BTRFS_QGROUP_LIMIT_MAX_RFER;
			limit->flags &= ~BTRFS_QGROUP_LIMIT_MAX_RFER;
			qgroup->max_rfer = 0;
		} else {
			qgroup->max_rfer = limit->max_rfer;
		}
	}
	if (limit->flags & BTRFS_QGROUP_LIMIT_MAX_EXCL) {
		if (limit->max_excl == CLEAR_VALUE) {
			qgroup->lim_flags &= ~BTRFS_QGROUP_LIMIT_MAX_EXCL;
			limit->flags &= ~BTRFS_QGROUP_LIMIT_MAX_EXCL;
			qgroup->max_excl = 0;
		} else {
			qgroup->max_excl = limit->max_excl;
		}
	}
	if (limit->flags & BTRFS_QGROUP_LIMIT_RSV_RFER) {
		if (limit->rsv_rfer == CLEAR_VALUE) {
			qgroup->lim_flags &= ~BTRFS_QGROUP_LIMIT_RSV_RFER;
			limit->flags &= ~BTRFS_QGROUP_LIMIT_RSV_RFER;
			qgroup->rsv_rfer = 0;
		} else {
			qgroup->rsv_rfer = limit->rsv_rfer;
		}
	}
	if (limit->flags & BTRFS_QGROUP_LIMIT_RSV_EXCL) {
		if (limit->rsv_excl == CLEAR_VALUE) {
			qgroup->lim_flags &= ~BTRFS_QGROUP_LIMIT_RSV_EXCL;
			limit->flags &= ~BTRFS_QGROUP_LIMIT_RSV_EXCL;
			qgroup->rsv_excl = 0;
		} else {
			qgroup->rsv_excl = limit->rsv_excl;
		}
	}
	qgroup->lim_flags |= limit->flags;

	spin_unlock(&fs_info->qgroup_lock);

	ret = update_qgroup_limit_item(trans, qgroup);
	if (ret) {
		qgroup_mark_inconsistent(fs_info);
		btrfs_info(fs_info, "unable to update quota limit for %llu",
		       qgroupid);
	}

out:
	mutex_unlock(&fs_info->qgroup_ioctl_lock);
	return ret;
}

/*
 * Inform qgroup to trace one dirty extent, its info is recorded in @record.
 * So qgroup can account it at transaction committing time.
 *
 * No lock version, caller must acquire delayed ref lock and allocated memory,
 * then call btrfs_qgroup_trace_extent_post() after exiting lock context.
 *
 * Return 0 for success insert
 * Return >0 for existing record, caller can free @record safely.
 * Return <0 for insertion failure, caller can free @record safely.
 */
int btrfs_qgroup_trace_extent_nolock(struct btrfs_fs_info *fs_info,
				struct btrfs_delayed_ref_root *delayed_refs,
				struct btrfs_qgroup_extent_record *record)
{
	struct btrfs_qgroup_extent_record *existing, *ret;
	const unsigned long index = (record->bytenr >> fs_info->sectorsize_bits);

	if (!btrfs_qgroup_full_accounting(fs_info))
		return 1;

#if BITS_PER_LONG == 32
	if (record->bytenr >= MAX_LFS_FILESIZE) {
		btrfs_err_rl(fs_info,
"qgroup record for extent at %llu is beyond 32bit page cache and xarray index limit",
			     record->bytenr);
		btrfs_err_32bit_limit(fs_info);
		return -EOVERFLOW;
	}
#endif

	lockdep_assert_held(&delayed_refs->lock);
	trace_btrfs_qgroup_trace_extent(fs_info, record);

	xa_lock(&delayed_refs->dirty_extents);
	existing = xa_load(&delayed_refs->dirty_extents, index);
	if (existing) {
		if (record->data_rsv && !existing->data_rsv) {
			existing->data_rsv = record->data_rsv;
			existing->data_rsv_refroot = record->data_rsv_refroot;
		}
		xa_unlock(&delayed_refs->dirty_extents);
		return 1;
	}

	ret = __xa_store(&delayed_refs->dirty_extents, index, record, GFP_ATOMIC);
	xa_unlock(&delayed_refs->dirty_extents);
	if (xa_is_err(ret)) {
		qgroup_mark_inconsistent(fs_info);
		return xa_err(ret);
	}

	return 0;
}

/*
 * Post handler after qgroup_trace_extent_nolock().
 *
 * NOTE: Current qgroup does the expensive backref walk at transaction
 * committing time with TRANS_STATE_COMMIT_DOING, this blocks incoming
 * new transaction.
 * This is designed to allow btrfs_find_all_roots() to get correct new_roots
 * result.
 *
 * However for old_roots there is no need to do backref walk at that time,
 * since we search commit roots to walk backref and result will always be
 * correct.
 *
 * Due to the nature of no lock version, we can't do backref there.
 * So we must call btrfs_qgroup_trace_extent_post() after exiting
 * spinlock context.
 *
 * TODO: If we can fix and prove btrfs_find_all_roots() can get correct result
 * using current root, then we can move all expensive backref walk out of
 * transaction committing, but not now as qgroup accounting will be wrong again.
 */
int btrfs_qgroup_trace_extent_post(struct btrfs_trans_handle *trans,
				   struct btrfs_qgroup_extent_record *qrecord)
{
	struct btrfs_backref_walk_ctx ctx = { 0 };
	int ret;

	if (!btrfs_qgroup_full_accounting(trans->fs_info))
		return 0;
	/*
	 * We are always called in a context where we are already holding a
	 * transaction handle. Often we are called when adding a data delayed
	 * reference from btrfs_truncate_inode_items() (truncating or unlinking),
	 * in which case we will be holding a write lock on extent buffer from a
	 * subvolume tree. In this case we can't allow btrfs_find_all_roots() to
	 * acquire fs_info->commit_root_sem, because that is a higher level lock
	 * that must be acquired before locking any extent buffers.
	 *
	 * So we want btrfs_find_all_roots() to not acquire the commit_root_sem
	 * but we can't pass it a non-NULL transaction handle, because otherwise
	 * it would not use commit roots and would lock extent buffers, causing
	 * a deadlock if it ends up trying to read lock the same extent buffer
	 * that was previously write locked at btrfs_truncate_inode_items().
	 *
	 * So pass a NULL transaction handle to btrfs_find_all_roots() and
	 * explicitly tell it to not acquire the commit_root_sem - if we are
	 * holding a transaction handle we don't need its protection.
	 */
	ASSERT(trans != NULL);

	if (trans->fs_info->qgroup_flags & BTRFS_QGROUP_RUNTIME_FLAG_NO_ACCOUNTING)
		return 0;

	ctx.bytenr = qrecord->bytenr;
	ctx.fs_info = trans->fs_info;

	ret = btrfs_find_all_roots(&ctx, true);
	if (ret < 0) {
		qgroup_mark_inconsistent(trans->fs_info);
		btrfs_warn(trans->fs_info,
"error accounting new delayed refs extent (err code: %d), quota inconsistent",
			ret);
		return 0;
	}

	/*
	 * Here we don't need to get the lock of
	 * trans->transaction->delayed_refs, since inserted qrecord won't
	 * be deleted, only qrecord->node may be modified (new qrecord insert)
	 *
	 * So modifying qrecord->old_roots is safe here
	 */
	qrecord->old_roots = ctx.roots;
	return 0;
}

/*
 * Inform qgroup to trace one dirty extent, specified by @bytenr and
 * @num_bytes.
 * So qgroup can account it at commit trans time.
 *
 * Better encapsulated version, with memory allocation and backref walk for
 * commit roots.
 * So this can sleep.
 *
 * Return 0 if the operation is done.
 * Return <0 for error, like memory allocation failure or invalid parameter
 * (NULL trans)
 */
int btrfs_qgroup_trace_extent(struct btrfs_trans_handle *trans, u64 bytenr,
			      u64 num_bytes)
{
	struct btrfs_fs_info *fs_info = trans->fs_info;
	struct btrfs_qgroup_extent_record *record;
	struct btrfs_delayed_ref_root *delayed_refs;
	const unsigned long index = (bytenr >> fs_info->sectorsize_bits);
	int ret;

	if (!btrfs_qgroup_full_accounting(fs_info) || bytenr == 0 || num_bytes == 0)
		return 0;
	record = kzalloc(sizeof(*record), GFP_NOFS);
	if (!record)
		return -ENOMEM;

	if (xa_reserve(&trans->transaction->delayed_refs.dirty_extents, index, GFP_NOFS)) {
		kfree(record);
		return -ENOMEM;
	}

	delayed_refs = &trans->transaction->delayed_refs;
	record->bytenr = bytenr;
	record->num_bytes = num_bytes;
	record->old_roots = NULL;

	spin_lock(&delayed_refs->lock);
	ret = btrfs_qgroup_trace_extent_nolock(fs_info, delayed_refs, record);
	spin_unlock(&delayed_refs->lock);
	if (ret) {
		/* Clean up if insertion fails or item exists. */
		xa_release(&delayed_refs->dirty_extents, index);
		kfree(record);
		return 0;
	}
	return btrfs_qgroup_trace_extent_post(trans, record);
}

/*
 * Inform qgroup to trace all leaf items of data
 *
 * Return 0 for success
 * Return <0 for error(ENOMEM)
 */
int btrfs_qgroup_trace_leaf_items(struct btrfs_trans_handle *trans,
				  struct extent_buffer *eb)
{
	struct btrfs_fs_info *fs_info = trans->fs_info;
	int nr = btrfs_header_nritems(eb);
	int i, extent_type, ret;
	struct btrfs_key key;
	struct btrfs_file_extent_item *fi;
	u64 bytenr, num_bytes;

	/* We can be called directly from walk_up_proc() */
	if (!btrfs_qgroup_full_accounting(fs_info))
		return 0;

	for (i = 0; i < nr; i++) {
		btrfs_item_key_to_cpu(eb, &key, i);

		if (key.type != BTRFS_EXTENT_DATA_KEY)
			continue;

		fi = btrfs_item_ptr(eb, i, struct btrfs_file_extent_item);
		/* filter out non qgroup-accountable extents  */
		extent_type = btrfs_file_extent_type(eb, fi);

		if (extent_type == BTRFS_FILE_EXTENT_INLINE)
			continue;

		bytenr = btrfs_file_extent_disk_bytenr(eb, fi);
		if (!bytenr)
			continue;

		num_bytes = btrfs_file_extent_disk_num_bytes(eb, fi);

		ret = btrfs_qgroup_trace_extent(trans, bytenr, num_bytes);
		if (ret)
			return ret;
	}
	cond_resched();
	return 0;
}

/*
 * Walk up the tree from the bottom, freeing leaves and any interior
 * nodes which have had all slots visited. If a node (leaf or
 * interior) is freed, the node above it will have it's slot
 * incremented. The root node will never be freed.
 *
 * At the end of this function, we should have a path which has all
 * slots incremented to the next position for a search. If we need to
 * read a new node it will be NULL and the node above it will have the
 * correct slot selected for a later read.
 *
 * If we increment the root nodes slot counter past the number of
 * elements, 1 is returned to signal completion of the search.
 */
static int adjust_slots_upwards(struct btrfs_path *path, int root_level)
{
	int level = 0;
	int nr, slot;
	struct extent_buffer *eb;

	if (root_level == 0)
		return 1;

	while (level <= root_level) {
		eb = path->nodes[level];
		nr = btrfs_header_nritems(eb);
		path->slots[level]++;
		slot = path->slots[level];
		if (slot >= nr || level == 0) {
			/*
			 * Don't free the root -  we will detect this
			 * condition after our loop and return a
			 * positive value for caller to stop walking the tree.
			 */
			if (level != root_level) {
				btrfs_tree_unlock_rw(eb, path->locks[level]);
				path->locks[level] = 0;

				free_extent_buffer(eb);
				path->nodes[level] = NULL;
				path->slots[level] = 0;
			}
		} else {
			/*
			 * We have a valid slot to walk back down
			 * from. Stop here so caller can process these
			 * new nodes.
			 */
			break;
		}

		level++;
	}

	eb = path->nodes[root_level];
	if (path->slots[root_level] >= btrfs_header_nritems(eb))
		return 1;

	return 0;
}

/*
 * Helper function to trace a subtree tree block swap.
 *
 * The swap will happen in highest tree block, but there may be a lot of
 * tree blocks involved.
 *
 * For example:
 *  OO = Old tree blocks
 *  NN = New tree blocks allocated during balance
 *
 *           File tree (257)                  Reloc tree for 257
 * L2              OO                                NN
 *               /    \                            /    \
 * L1          OO      OO (a)                    OO      NN (a)
 *            / \     / \                       / \     / \
 * L0       OO   OO OO   OO                   OO   OO NN   NN
 *                  (b)  (c)                          (b)  (c)
 *
 * When calling qgroup_trace_extent_swap(), we will pass:
 * @src_eb = OO(a)
 * @dst_path = [ nodes[1] = NN(a), nodes[0] = NN(c) ]
 * @dst_level = 0
 * @root_level = 1
 *
 * In that case, qgroup_trace_extent_swap() will search from OO(a) to
 * reach OO(c), then mark both OO(c) and NN(c) as qgroup dirty.
 *
 * The main work of qgroup_trace_extent_swap() can be split into 3 parts:
 *
 * 1) Tree search from @src_eb
 *    It should acts as a simplified btrfs_search_slot().
 *    The key for search can be extracted from @dst_path->nodes[dst_level]
 *    (first key).
 *
 * 2) Mark the final tree blocks in @src_path and @dst_path qgroup dirty
 *    NOTE: In above case, OO(a) and NN(a) won't be marked qgroup dirty.
 *    They should be marked during previous (@dst_level = 1) iteration.
 *
 * 3) Mark file extents in leaves dirty
 *    We don't have good way to pick out new file extents only.
 *    So we still follow the old method by scanning all file extents in
 *    the leave.
 *
 * This function can free us from keeping two paths, thus later we only need
 * to care about how to iterate all new tree blocks in reloc tree.
 */
static int qgroup_trace_extent_swap(struct btrfs_trans_handle* trans,
				    struct extent_buffer *src_eb,
				    struct btrfs_path *dst_path,
				    int dst_level, int root_level,
				    bool trace_leaf)
{
	struct btrfs_key key;
	struct btrfs_path *src_path;
	struct btrfs_fs_info *fs_info = trans->fs_info;
	u32 nodesize = fs_info->nodesize;
	int cur_level = root_level;
	int ret;

	BUG_ON(dst_level > root_level);
	/* Level mismatch */
	if (btrfs_header_level(src_eb) != root_level)
		return -EINVAL;

	src_path = btrfs_alloc_path();
	if (!src_path) {
		ret = -ENOMEM;
		goto out;
	}

	if (dst_level)
		btrfs_node_key_to_cpu(dst_path->nodes[dst_level], &key, 0);
	else
		btrfs_item_key_to_cpu(dst_path->nodes[dst_level], &key, 0);

	/* For src_path */
	atomic_inc(&src_eb->refs);
	src_path->nodes[root_level] = src_eb;
	src_path->slots[root_level] = dst_path->slots[root_level];
	src_path->locks[root_level] = 0;

	/* A simplified version of btrfs_search_slot() */
	while (cur_level >= dst_level) {
		struct btrfs_key src_key;
		struct btrfs_key dst_key;

		if (src_path->nodes[cur_level] == NULL) {
			struct extent_buffer *eb;
			int parent_slot;

			eb = src_path->nodes[cur_level + 1];
			parent_slot = src_path->slots[cur_level + 1];

			eb = btrfs_read_node_slot(eb, parent_slot);
			if (IS_ERR(eb)) {
				ret = PTR_ERR(eb);
				goto out;
			}

			src_path->nodes[cur_level] = eb;

			btrfs_tree_read_lock(eb);
			src_path->locks[cur_level] = BTRFS_READ_LOCK;
		}

		src_path->slots[cur_level] = dst_path->slots[cur_level];
		if (cur_level) {
			btrfs_node_key_to_cpu(dst_path->nodes[cur_level],
					&dst_key, dst_path->slots[cur_level]);
			btrfs_node_key_to_cpu(src_path->nodes[cur_level],
					&src_key, src_path->slots[cur_level]);
		} else {
			btrfs_item_key_to_cpu(dst_path->nodes[cur_level],
					&dst_key, dst_path->slots[cur_level]);
			btrfs_item_key_to_cpu(src_path->nodes[cur_level],
					&src_key, src_path->slots[cur_level]);
		}
		/* Content mismatch, something went wrong */
		if (btrfs_comp_cpu_keys(&dst_key, &src_key)) {
			ret = -ENOENT;
			goto out;
		}
		cur_level--;
	}

	/*
	 * Now both @dst_path and @src_path have been populated, record the tree
	 * blocks for qgroup accounting.
	 */
	ret = btrfs_qgroup_trace_extent(trans, src_path->nodes[dst_level]->start,
					nodesize);
	if (ret < 0)
		goto out;
	ret = btrfs_qgroup_trace_extent(trans, dst_path->nodes[dst_level]->start,
					nodesize);
	if (ret < 0)
		goto out;

	/* Record leaf file extents */
	if (dst_level == 0 && trace_leaf) {
		ret = btrfs_qgroup_trace_leaf_items(trans, src_path->nodes[0]);
		if (ret < 0)
			goto out;
		ret = btrfs_qgroup_trace_leaf_items(trans, dst_path->nodes[0]);
	}
out:
	btrfs_free_path(src_path);
	return ret;
}

/*
 * Helper function to do recursive generation-aware depth-first search, to
 * locate all new tree blocks in a subtree of reloc tree.
 *
 * E.g. (OO = Old tree blocks, NN = New tree blocks, whose gen == last_snapshot)
 *         reloc tree
 * L2         NN (a)
 *          /    \
 * L1    OO        NN (b)
 *      /  \      /  \
 * L0  OO  OO    OO  NN
 *               (c) (d)
 * If we pass:
 * @dst_path = [ nodes[1] = NN(b), nodes[0] = NULL ],
 * @cur_level = 1
 * @root_level = 1
 *
 * We will iterate through tree blocks NN(b), NN(d) and info qgroup to trace
 * above tree blocks along with their counter parts in file tree.
 * While during search, old tree blocks OO(c) will be skipped as tree block swap
 * won't affect OO(c).
 */
static int qgroup_trace_new_subtree_blocks(struct btrfs_trans_handle* trans,
					   struct extent_buffer *src_eb,
					   struct btrfs_path *dst_path,
					   int cur_level, int root_level,
					   u64 last_snapshot, bool trace_leaf)
{
	struct btrfs_fs_info *fs_info = trans->fs_info;
	struct extent_buffer *eb;
	bool need_cleanup = false;
	int ret = 0;
	int i;

	/* Level sanity check */
	if (cur_level < 0 || cur_level >= BTRFS_MAX_LEVEL - 1 ||
	    root_level < 0 || root_level >= BTRFS_MAX_LEVEL - 1 ||
	    root_level < cur_level) {
		btrfs_err_rl(fs_info,
			"%s: bad levels, cur_level=%d root_level=%d",
			__func__, cur_level, root_level);
		return -EUCLEAN;
	}

	/* Read the tree block if needed */
	if (dst_path->nodes[cur_level] == NULL) {
		int parent_slot;
		u64 child_gen;

		/*
		 * dst_path->nodes[root_level] must be initialized before
		 * calling this function.
		 */
		if (cur_level == root_level) {
			btrfs_err_rl(fs_info,
	"%s: dst_path->nodes[%d] not initialized, root_level=%d cur_level=%d",
				__func__, root_level, root_level, cur_level);
			return -EUCLEAN;
		}

		/*
		 * We need to get child blockptr/gen from parent before we can
		 * read it.
		  */
		eb = dst_path->nodes[cur_level + 1];
		parent_slot = dst_path->slots[cur_level + 1];
		child_gen = btrfs_node_ptr_generation(eb, parent_slot);

		/* This node is old, no need to trace */
		if (child_gen < last_snapshot)
			goto out;

		eb = btrfs_read_node_slot(eb, parent_slot);
		if (IS_ERR(eb)) {
			ret = PTR_ERR(eb);
			goto out;
		}

		dst_path->nodes[cur_level] = eb;
		dst_path->slots[cur_level] = 0;

		btrfs_tree_read_lock(eb);
		dst_path->locks[cur_level] = BTRFS_READ_LOCK;
		need_cleanup = true;
	}

	/* Now record this tree block and its counter part for qgroups */
	ret = qgroup_trace_extent_swap(trans, src_eb, dst_path, cur_level,
				       root_level, trace_leaf);
	if (ret < 0)
		goto cleanup;

	eb = dst_path->nodes[cur_level];

	if (cur_level > 0) {
		/* Iterate all child tree blocks */
		for (i = 0; i < btrfs_header_nritems(eb); i++) {
			/* Skip old tree blocks as they won't be swapped */
			if (btrfs_node_ptr_generation(eb, i) < last_snapshot)
				continue;
			dst_path->slots[cur_level] = i;

			/* Recursive call (at most 7 times) */
			ret = qgroup_trace_new_subtree_blocks(trans, src_eb,
					dst_path, cur_level - 1, root_level,
					last_snapshot, trace_leaf);
			if (ret < 0)
				goto cleanup;
		}
	}

cleanup:
	if (need_cleanup) {
		/* Clean up */
		btrfs_tree_unlock_rw(dst_path->nodes[cur_level],
				     dst_path->locks[cur_level]);
		free_extent_buffer(dst_path->nodes[cur_level]);
		dst_path->nodes[cur_level] = NULL;
		dst_path->slots[cur_level] = 0;
		dst_path->locks[cur_level] = 0;
	}
out:
	return ret;
}

static int qgroup_trace_subtree_swap(struct btrfs_trans_handle *trans,
				struct extent_buffer *src_eb,
				struct extent_buffer *dst_eb,
				u64 last_snapshot, bool trace_leaf)
{
	struct btrfs_fs_info *fs_info = trans->fs_info;
	struct btrfs_path *dst_path = NULL;
	int level;
	int ret;

	if (!btrfs_qgroup_full_accounting(fs_info))
		return 0;

	/* Wrong parameter order */
	if (btrfs_header_generation(src_eb) > btrfs_header_generation(dst_eb)) {
		btrfs_err_rl(fs_info,
		"%s: bad parameter order, src_gen=%llu dst_gen=%llu", __func__,
			     btrfs_header_generation(src_eb),
			     btrfs_header_generation(dst_eb));
		return -EUCLEAN;
	}

	if (!extent_buffer_uptodate(src_eb) || !extent_buffer_uptodate(dst_eb)) {
		ret = -EIO;
		goto out;
	}

	level = btrfs_header_level(dst_eb);
	dst_path = btrfs_alloc_path();
	if (!dst_path) {
		ret = -ENOMEM;
		goto out;
	}
	/* For dst_path */
	atomic_inc(&dst_eb->refs);
	dst_path->nodes[level] = dst_eb;
	dst_path->slots[level] = 0;
	dst_path->locks[level] = 0;

	/* Do the generation aware breadth-first search */
	ret = qgroup_trace_new_subtree_blocks(trans, src_eb, dst_path, level,
					      level, last_snapshot, trace_leaf);
	if (ret < 0)
		goto out;
	ret = 0;

out:
	btrfs_free_path(dst_path);
	if (ret < 0)
		qgroup_mark_inconsistent(fs_info);
	return ret;
}

/*
 * Inform qgroup to trace a whole subtree, including all its child tree
 * blocks and data.
 * The root tree block is specified by @root_eb.
 *
 * Normally used by relocation(tree block swap) and subvolume deletion.
 *
 * Return 0 for success
 * Return <0 for error(ENOMEM or tree search error)
 */
int btrfs_qgroup_trace_subtree(struct btrfs_trans_handle *trans,
			       struct extent_buffer *root_eb,
			       u64 root_gen, int root_level)
{
	struct btrfs_fs_info *fs_info = trans->fs_info;
	int ret = 0;
	int level;
	u8 drop_subptree_thres;
	struct extent_buffer *eb = root_eb;
	struct btrfs_path *path = NULL;

	ASSERT(0 <= root_level && root_level < BTRFS_MAX_LEVEL);
	ASSERT(root_eb != NULL);

	if (!btrfs_qgroup_full_accounting(fs_info))
		return 0;

	spin_lock(&fs_info->qgroup_lock);
	drop_subptree_thres = fs_info->qgroup_drop_subtree_thres;
	spin_unlock(&fs_info->qgroup_lock);

	/*
	 * This function only gets called for snapshot drop, if we hit a high
	 * node here, it means we are going to change ownership for quite a lot
	 * of extents, which will greatly slow down btrfs_commit_transaction().
	 *
	 * So here if we find a high tree here, we just skip the accounting and
	 * mark qgroup inconsistent.
	 */
	if (root_level >= drop_subptree_thres) {
		qgroup_mark_inconsistent(fs_info);
		return 0;
	}

	if (!extent_buffer_uptodate(root_eb)) {
		struct btrfs_tree_parent_check check = {
			.has_first_key = false,
			.transid = root_gen,
			.level = root_level
		};

		ret = btrfs_read_extent_buffer(root_eb, &check);
		if (ret)
			goto out;
	}

	if (root_level == 0) {
		ret = btrfs_qgroup_trace_leaf_items(trans, root_eb);
		goto out;
	}

	path = btrfs_alloc_path();
	if (!path)
		return -ENOMEM;

	/*
	 * Walk down the tree.  Missing extent blocks are filled in as
	 * we go. Metadata is accounted every time we read a new
	 * extent block.
	 *
	 * When we reach a leaf, we account for file extent items in it,
	 * walk back up the tree (adjusting slot pointers as we go)
	 * and restart the search process.
	 */
	atomic_inc(&root_eb->refs);	/* For path */
	path->nodes[root_level] = root_eb;
	path->slots[root_level] = 0;
	path->locks[root_level] = 0; /* so release_path doesn't try to unlock */
walk_down:
	level = root_level;
	while (level >= 0) {
		if (path->nodes[level] == NULL) {
			int parent_slot;
			u64 child_bytenr;

			/*
			 * We need to get child blockptr from parent before we
			 * can read it.
			  */
			eb = path->nodes[level + 1];
			parent_slot = path->slots[level + 1];
			child_bytenr = btrfs_node_blockptr(eb, parent_slot);

			eb = btrfs_read_node_slot(eb, parent_slot);
			if (IS_ERR(eb)) {
				ret = PTR_ERR(eb);
				goto out;
			}

			path->nodes[level] = eb;
			path->slots[level] = 0;

			btrfs_tree_read_lock(eb);
			path->locks[level] = BTRFS_READ_LOCK;

			ret = btrfs_qgroup_trace_extent(trans, child_bytenr,
							fs_info->nodesize);
			if (ret)
				goto out;
		}

		if (level == 0) {
			ret = btrfs_qgroup_trace_leaf_items(trans,
							    path->nodes[level]);
			if (ret)
				goto out;

			/* Nonzero return here means we completed our search */
			ret = adjust_slots_upwards(path, root_level);
			if (ret)
				break;

			/* Restart search with new slots */
			goto walk_down;
		}

		level--;
	}

	ret = 0;
out:
	btrfs_free_path(path);

	return ret;
}

static void qgroup_iterator_nested_add(struct list_head *head, struct btrfs_qgroup *qgroup)
{
	if (!list_empty(&qgroup->nested_iterator))
		return;

	list_add_tail(&qgroup->nested_iterator, head);
}

static void qgroup_iterator_nested_clean(struct list_head *head)
{
	while (!list_empty(head)) {
		struct btrfs_qgroup *qgroup;

		qgroup = list_first_entry(head, struct btrfs_qgroup, nested_iterator);
		list_del_init(&qgroup->nested_iterator);
	}
}

#define UPDATE_NEW	0
#define UPDATE_OLD	1
/*
 * Walk all of the roots that points to the bytenr and adjust their refcnts.
 */
static void qgroup_update_refcnt(struct btrfs_fs_info *fs_info,
				 struct ulist *roots, struct list_head *qgroups,
				 u64 seq, int update_old)
{
	struct ulist_node *unode;
	struct ulist_iterator uiter;
	struct btrfs_qgroup *qg;

	if (!roots)
		return;
	ULIST_ITER_INIT(&uiter);
	while ((unode = ulist_next(roots, &uiter))) {
		LIST_HEAD(tmp);

		qg = find_qgroup_rb(fs_info, unode->val);
		if (!qg)
			continue;

		qgroup_iterator_nested_add(qgroups, qg);
		qgroup_iterator_add(&tmp, qg);
		list_for_each_entry(qg, &tmp, iterator) {
			struct btrfs_qgroup_list *glist;

			if (update_old)
				btrfs_qgroup_update_old_refcnt(qg, seq, 1);
			else
				btrfs_qgroup_update_new_refcnt(qg, seq, 1);

			list_for_each_entry(glist, &qg->groups, next_group) {
				qgroup_iterator_nested_add(qgroups, glist->group);
				qgroup_iterator_add(&tmp, glist->group);
			}
		}
		qgroup_iterator_clean(&tmp);
	}
}

/*
 * Update qgroup rfer/excl counters.
 * Rfer update is easy, codes can explain themselves.
 *
 * Excl update is tricky, the update is split into 2 parts.
 * Part 1: Possible exclusive <-> sharing detect:
 *	|	A	|	!A	|
 *  -------------------------------------
 *  B	|	*	|	-	|
 *  -------------------------------------
 *  !B	|	+	|	**	|
 *  -------------------------------------
 *
 * Conditions:
 * A:	cur_old_roots < nr_old_roots	(not exclusive before)
 * !A:	cur_old_roots == nr_old_roots	(possible exclusive before)
 * B:	cur_new_roots < nr_new_roots	(not exclusive now)
 * !B:	cur_new_roots == nr_new_roots	(possible exclusive now)
 *
 * Results:
 * +: Possible sharing -> exclusive	-: Possible exclusive -> sharing
 * *: Definitely not changed.		**: Possible unchanged.
 *
 * For !A and !B condition, the exception is cur_old/new_roots == 0 case.
 *
 * To make the logic clear, we first use condition A and B to split
 * combination into 4 results.
 *
 * Then, for result "+" and "-", check old/new_roots == 0 case, as in them
 * only on variant maybe 0.
 *
 * Lastly, check result **, since there are 2 variants maybe 0, split them
 * again(2x2).
 * But this time we don't need to consider other things, the codes and logic
 * is easy to understand now.
 */
static void qgroup_update_counters(struct btrfs_fs_info *fs_info,
				   struct list_head *qgroups, u64 nr_old_roots,
				   u64 nr_new_roots, u64 num_bytes, u64 seq)
{
	struct btrfs_qgroup *qg;

	list_for_each_entry(qg, qgroups, nested_iterator) {
		u64 cur_new_count, cur_old_count;
		bool dirty = false;

		cur_old_count = btrfs_qgroup_get_old_refcnt(qg, seq);
		cur_new_count = btrfs_qgroup_get_new_refcnt(qg, seq);

		trace_qgroup_update_counters(fs_info, qg, cur_old_count,
					     cur_new_count);

		/* Rfer update part */
		if (cur_old_count == 0 && cur_new_count > 0) {
			qg->rfer += num_bytes;
			qg->rfer_cmpr += num_bytes;
			dirty = true;
		}
		if (cur_old_count > 0 && cur_new_count == 0) {
			qg->rfer -= num_bytes;
			qg->rfer_cmpr -= num_bytes;
			dirty = true;
		}

		/* Excl update part */
		/* Exclusive/none -> shared case */
		if (cur_old_count == nr_old_roots &&
		    cur_new_count < nr_new_roots) {
			/* Exclusive -> shared */
			if (cur_old_count != 0) {
				qg->excl -= num_bytes;
				qg->excl_cmpr -= num_bytes;
				dirty = true;
			}
		}

		/* Shared -> exclusive/none case */
		if (cur_old_count < nr_old_roots &&
		    cur_new_count == nr_new_roots) {
			/* Shared->exclusive */
			if (cur_new_count != 0) {
				qg->excl += num_bytes;
				qg->excl_cmpr += num_bytes;
				dirty = true;
			}
		}

		/* Exclusive/none -> exclusive/none case */
		if (cur_old_count == nr_old_roots &&
		    cur_new_count == nr_new_roots) {
			if (cur_old_count == 0) {
				/* None -> exclusive/none */

				if (cur_new_count != 0) {
					/* None -> exclusive */
					qg->excl += num_bytes;
					qg->excl_cmpr += num_bytes;
					dirty = true;
				}
				/* None -> none, nothing changed */
			} else {
				/* Exclusive -> exclusive/none */

				if (cur_new_count == 0) {
					/* Exclusive -> none */
					qg->excl -= num_bytes;
					qg->excl_cmpr -= num_bytes;
					dirty = true;
				}
				/* Exclusive -> exclusive, nothing changed */
			}
		}

		if (dirty)
			qgroup_dirty(fs_info, qg);
	}
}

/*
 * Check if the @roots potentially is a list of fs tree roots
 *
 * Return 0 for definitely not a fs/subvol tree roots ulist
 * Return 1 for possible fs/subvol tree roots in the list (considering an empty
 *          one as well)
 */
static int maybe_fs_roots(struct ulist *roots)
{
	struct ulist_node *unode;
	struct ulist_iterator uiter;

	/* Empty one, still possible for fs roots */
	if (!roots || roots->nnodes == 0)
		return 1;

	ULIST_ITER_INIT(&uiter);
	unode = ulist_next(roots, &uiter);
	if (!unode)
		return 1;

	/*
	 * If it contains fs tree roots, then it must belong to fs/subvol
	 * trees.
	 * If it contains a non-fs tree, it won't be shared with fs/subvol trees.
	 */
	return is_fstree(unode->val);
}

int btrfs_qgroup_account_extent(struct btrfs_trans_handle *trans, u64 bytenr,
				u64 num_bytes, struct ulist *old_roots,
				struct ulist *new_roots)
{
	struct btrfs_fs_info *fs_info = trans->fs_info;
	LIST_HEAD(qgroups);
	u64 seq;
	u64 nr_new_roots = 0;
	u64 nr_old_roots = 0;
	int ret = 0;

	/*
	 * If quotas get disabled meanwhile, the resources need to be freed and
	 * we can't just exit here.
	 */
	if (!btrfs_qgroup_full_accounting(fs_info) ||
	    fs_info->qgroup_flags & BTRFS_QGROUP_RUNTIME_FLAG_NO_ACCOUNTING)
		goto out_free;

	if (new_roots) {
		if (!maybe_fs_roots(new_roots))
			goto out_free;
		nr_new_roots = new_roots->nnodes;
	}
	if (old_roots) {
		if (!maybe_fs_roots(old_roots))
			goto out_free;
		nr_old_roots = old_roots->nnodes;
	}

	/* Quick exit, either not fs tree roots, or won't affect any qgroup */
	if (nr_old_roots == 0 && nr_new_roots == 0)
		goto out_free;

	trace_btrfs_qgroup_account_extent(fs_info, trans->transid, bytenr,
					num_bytes, nr_old_roots, nr_new_roots);

	mutex_lock(&fs_info->qgroup_rescan_lock);
	if (fs_info->qgroup_flags & BTRFS_QGROUP_STATUS_FLAG_RESCAN) {
		if (fs_info->qgroup_rescan_progress.objectid <= bytenr) {
			mutex_unlock(&fs_info->qgroup_rescan_lock);
			ret = 0;
			goto out_free;
		}
	}
	mutex_unlock(&fs_info->qgroup_rescan_lock);

	spin_lock(&fs_info->qgroup_lock);
	seq = fs_info->qgroup_seq;

	/* Update old refcnts using old_roots */
	qgroup_update_refcnt(fs_info, old_roots, &qgroups, seq, UPDATE_OLD);

	/* Update new refcnts using new_roots */
	qgroup_update_refcnt(fs_info, new_roots, &qgroups, seq, UPDATE_NEW);

	qgroup_update_counters(fs_info, &qgroups, nr_old_roots, nr_new_roots,
			       num_bytes, seq);

	/*
	 * We're done using the iterator, release all its qgroups while holding
	 * fs_info->qgroup_lock so that we don't race with btrfs_remove_qgroup()
	 * and trigger use-after-free accesses to qgroups.
	 */
	qgroup_iterator_nested_clean(&qgroups);

	/*
	 * Bump qgroup_seq to avoid seq overlap
	 */
	fs_info->qgroup_seq += max(nr_old_roots, nr_new_roots) + 1;
	spin_unlock(&fs_info->qgroup_lock);
out_free:
	ulist_free(old_roots);
	ulist_free(new_roots);
	return ret;
}

int btrfs_qgroup_account_extents(struct btrfs_trans_handle *trans)
{
	struct btrfs_fs_info *fs_info = trans->fs_info;
	struct btrfs_qgroup_extent_record *record;
	struct btrfs_delayed_ref_root *delayed_refs;
	struct ulist *new_roots = NULL;
	unsigned long index;
	u64 num_dirty_extents = 0;
	u64 qgroup_to_skip;
	int ret = 0;

	if (btrfs_qgroup_mode(fs_info) == BTRFS_QGROUP_MODE_SIMPLE)
		return 0;

	delayed_refs = &trans->transaction->delayed_refs;
	qgroup_to_skip = delayed_refs->qgroup_to_skip;
	xa_for_each(&delayed_refs->dirty_extents, index, record) {
		num_dirty_extents++;
		trace_btrfs_qgroup_account_extents(fs_info, record);

		if (!ret && !(fs_info->qgroup_flags &
			      BTRFS_QGROUP_RUNTIME_FLAG_NO_ACCOUNTING)) {
			struct btrfs_backref_walk_ctx ctx = { 0 };

			ctx.bytenr = record->bytenr;
			ctx.fs_info = fs_info;

			/*
			 * Old roots should be searched when inserting qgroup
			 * extent record.
			 *
			 * But for INCONSISTENT (NO_ACCOUNTING) -> rescan case,
			 * we may have some record inserted during
			 * NO_ACCOUNTING (thus no old_roots populated), but
			 * later we start rescan, which clears NO_ACCOUNTING,
			 * leaving some inserted records without old_roots
			 * populated.
			 *
			 * Those cases are rare and should not cause too much
			 * time spent during commit_transaction().
			 */
			if (!record->old_roots) {
				/* Search commit root to find old_roots */
				ret = btrfs_find_all_roots(&ctx, false);
				if (ret < 0)
					goto cleanup;
				record->old_roots = ctx.roots;
				ctx.roots = NULL;
			}

			/*
			 * Use BTRFS_SEQ_LAST as time_seq to do special search,
			 * which doesn't lock tree or delayed_refs and search
			 * current root. It's safe inside commit_transaction().
			 */
			ctx.trans = trans;
			ctx.time_seq = BTRFS_SEQ_LAST;
			ret = btrfs_find_all_roots(&ctx, false);
			if (ret < 0)
				goto cleanup;
			new_roots = ctx.roots;
			if (qgroup_to_skip) {
				ulist_del(new_roots, qgroup_to_skip, 0);
				ulist_del(record->old_roots, qgroup_to_skip,
					  0);
			}
			ret = btrfs_qgroup_account_extent(trans, record->bytenr,
							  record->num_bytes,
							  record->old_roots,
							  new_roots);
			record->old_roots = NULL;
			new_roots = NULL;
		}
		/* Free the reserved data space */
		btrfs_qgroup_free_refroot(fs_info,
				record->data_rsv_refroot,
				record->data_rsv,
				BTRFS_QGROUP_RSV_DATA);
cleanup:
		ulist_free(record->old_roots);
		ulist_free(new_roots);
		new_roots = NULL;
		xa_erase(&delayed_refs->dirty_extents, index);
		kfree(record);

	}
	trace_qgroup_num_dirty_extents(fs_info, trans->transid,
				       num_dirty_extents);
	return ret;
}

/*
 * Writes all changed qgroups to disk.
 * Called by the transaction commit path and the qgroup assign ioctl.
 */
int btrfs_run_qgroups(struct btrfs_trans_handle *trans)
{
	struct btrfs_fs_info *fs_info = trans->fs_info;
	int ret = 0;

	/*
	 * In case we are called from the qgroup assign ioctl, assert that we
	 * are holding the qgroup_ioctl_lock, otherwise we can race with a quota
	 * disable operation (ioctl) and access a freed quota root.
	 */
	if (trans->transaction->state != TRANS_STATE_COMMIT_DOING)
		lockdep_assert_held(&fs_info->qgroup_ioctl_lock);

	if (!fs_info->quota_root)
		return ret;

	spin_lock(&fs_info->qgroup_lock);
	while (!list_empty(&fs_info->dirty_qgroups)) {
		struct btrfs_qgroup *qgroup;
		qgroup = list_first_entry(&fs_info->dirty_qgroups,
					  struct btrfs_qgroup, dirty);
		list_del_init(&qgroup->dirty);
		spin_unlock(&fs_info->qgroup_lock);
		ret = update_qgroup_info_item(trans, qgroup);
		if (ret)
			qgroup_mark_inconsistent(fs_info);
		ret = update_qgroup_limit_item(trans, qgroup);
		if (ret)
			qgroup_mark_inconsistent(fs_info);
		spin_lock(&fs_info->qgroup_lock);
	}
	if (btrfs_qgroup_enabled(fs_info))
		fs_info->qgroup_flags |= BTRFS_QGROUP_STATUS_FLAG_ON;
	else
		fs_info->qgroup_flags &= ~BTRFS_QGROUP_STATUS_FLAG_ON;
	spin_unlock(&fs_info->qgroup_lock);

	ret = update_qgroup_status_item(trans);
	if (ret)
		qgroup_mark_inconsistent(fs_info);

	return ret;
}

int btrfs_qgroup_check_inherit(struct btrfs_fs_info *fs_info,
			       struct btrfs_qgroup_inherit *inherit,
			       size_t size)
{
	if (inherit->flags & ~BTRFS_QGROUP_INHERIT_FLAGS_SUPP)
		return -EOPNOTSUPP;
	if (size < sizeof(*inherit) || size > PAGE_SIZE)
		return -EINVAL;

	/*
	 * In the past we allowed btrfs_qgroup_inherit to specify to copy
	 * rfer/excl numbers directly from other qgroups.  This behavior has
	 * been disabled in userspace for a very long time, but here we should
	 * also disable it in kernel, as this behavior is known to mark qgroup
	 * inconsistent, and a rescan would wipe out the changes anyway.
	 *
	 * Reject any btrfs_qgroup_inherit with num_ref_copies or num_excl_copies.
	 */
	if (inherit->num_ref_copies > 0 || inherit->num_excl_copies > 0)
		return -EINVAL;

	if (size != struct_size(inherit, qgroups, inherit->num_qgroups))
		return -EINVAL;

	/*
	 * Skip the inherit source qgroups check if qgroup is not enabled.
	 * Qgroup can still be later enabled causing problems, but in that case
	 * btrfs_qgroup_inherit() would just ignore those invalid ones.
	 */
	if (!btrfs_qgroup_enabled(fs_info))
		return 0;

	/*
	 * Now check all the remaining qgroups, they should all:
	 *
	 * - Exist
	 * - Be higher level qgroups.
	 */
	for (int i = 0; i < inherit->num_qgroups; i++) {
		struct btrfs_qgroup *qgroup;
		u64 qgroupid = inherit->qgroups[i];

		if (btrfs_qgroup_level(qgroupid) == 0)
			return -EINVAL;

		spin_lock(&fs_info->qgroup_lock);
		qgroup = find_qgroup_rb(fs_info, qgroupid);
		if (!qgroup) {
			spin_unlock(&fs_info->qgroup_lock);
			return -ENOENT;
		}
		spin_unlock(&fs_info->qgroup_lock);
	}
	return 0;
}

static int qgroup_auto_inherit(struct btrfs_fs_info *fs_info,
			       u64 inode_rootid,
			       struct btrfs_qgroup_inherit **inherit)
{
	int i = 0;
	u64 num_qgroups = 0;
	struct btrfs_qgroup *inode_qg;
	struct btrfs_qgroup_list *qg_list;
	struct btrfs_qgroup_inherit *res;
	size_t struct_sz;
	u64 *qgids;

	if (*inherit)
		return -EEXIST;

	inode_qg = find_qgroup_rb(fs_info, inode_rootid);
	if (!inode_qg)
		return -ENOENT;

	num_qgroups = list_count_nodes(&inode_qg->groups);

	if (!num_qgroups)
		return 0;

	struct_sz = struct_size(res, qgroups, num_qgroups);
	if (struct_sz == SIZE_MAX)
		return -ERANGE;

	res = kzalloc(struct_sz, GFP_NOFS);
	if (!res)
		return -ENOMEM;
	res->num_qgroups = num_qgroups;
	qgids = res->qgroups;

	list_for_each_entry(qg_list, &inode_qg->groups, next_group)
		qgids[i++] = qg_list->group->qgroupid;

	*inherit = res;
	return 0;
}

/*
 * Check if we can skip rescan when inheriting qgroups.  If @src has a single
 * @parent, and that @parent is owning all its bytes exclusively, we can skip
 * the full rescan, by just adding nodesize to the @parent's excl/rfer.
 *
 * Return <0 for fatal errors (like srcid/parentid has no qgroup).
 * Return 0 if a quick inherit is done.
 * Return >0 if a quick inherit is not possible, and a full rescan is needed.
 */
static int qgroup_snapshot_quick_inherit(struct btrfs_fs_info *fs_info,
					 u64 srcid, u64 parentid)
{
	struct btrfs_qgroup *src;
	struct btrfs_qgroup *parent;
	struct btrfs_qgroup_list *list;
	int nr_parents = 0;

	src = find_qgroup_rb(fs_info, srcid);
	if (!src)
		return -ENOENT;
	parent = find_qgroup_rb(fs_info, parentid);
	if (!parent)
		return -ENOENT;

	/*
	 * Source has no parent qgroup, but our new qgroup would have one.
	 * Qgroup numbers would become inconsistent.
	 */
	if (list_empty(&src->groups))
		return 1;

	list_for_each_entry(list, &src->groups, next_group) {
		/* The parent is not the same, quick update is not possible. */
		if (list->group->qgroupid != parentid)
			return 1;
		nr_parents++;
		/*
		 * More than one parent qgroup, we can't be sure about accounting
		 * consistency.
		 */
		if (nr_parents > 1)
			return 1;
	}

	/*
	 * The parent is not exclusively owning all its bytes.  We're not sure
	 * if the source has any bytes not fully owned by the parent.
	 */
	if (parent->excl != parent->rfer)
		return 1;

	parent->excl += fs_info->nodesize;
	parent->rfer += fs_info->nodesize;
	return 0;
}

/*
 * Copy the accounting information between qgroups. This is necessary
 * when a snapshot or a subvolume is created. Throwing an error will
 * cause a transaction abort so we take extra care here to only error
 * when a readonly fs is a reasonable outcome.
 */
int btrfs_qgroup_inherit(struct btrfs_trans_handle *trans, u64 srcid,
			 u64 objectid, u64 inode_rootid,
			 struct btrfs_qgroup_inherit *inherit)
{
	int ret = 0;
	u64 *i_qgroups;
	bool committing = false;
	struct btrfs_fs_info *fs_info = trans->fs_info;
	struct btrfs_root *quota_root;
	struct btrfs_qgroup *srcgroup;
	struct btrfs_qgroup *dstgroup;
	struct btrfs_qgroup *prealloc;
	struct btrfs_qgroup_list **qlist_prealloc = NULL;
	bool free_inherit = false;
	bool need_rescan = false;
	u32 level_size = 0;
	u64 nums;

	prealloc = kzalloc(sizeof(*prealloc), GFP_NOFS);
	if (!prealloc)
		return -ENOMEM;

	/*
	 * There are only two callers of this function.
	 *
	 * One in create_subvol() in the ioctl context, which needs to hold
	 * the qgroup_ioctl_lock.
	 *
	 * The other one in create_pending_snapshot() where no other qgroup
	 * code can modify the fs as they all need to either start a new trans
	 * or hold a trans handler, thus we don't need to hold
	 * qgroup_ioctl_lock.
	 * This would avoid long and complex lock chain and make lockdep happy.
	 */
	spin_lock(&fs_info->trans_lock);
	if (trans->transaction->state == TRANS_STATE_COMMIT_DOING)
		committing = true;
	spin_unlock(&fs_info->trans_lock);

	if (!committing)
		mutex_lock(&fs_info->qgroup_ioctl_lock);
	if (!btrfs_qgroup_enabled(fs_info))
		goto out;

	quota_root = fs_info->quota_root;
	if (!quota_root) {
		ret = -EINVAL;
		goto out;
	}

	if (btrfs_qgroup_mode(fs_info) == BTRFS_QGROUP_MODE_SIMPLE && !inherit) {
		ret = qgroup_auto_inherit(fs_info, inode_rootid, &inherit);
		if (ret)
			goto out;
		free_inherit = true;
	}

	if (inherit) {
		i_qgroups = (u64 *)(inherit + 1);
		nums = inherit->num_qgroups + 2 * inherit->num_ref_copies +
		       2 * inherit->num_excl_copies;
		for (int i = 0; i < nums; i++) {
			srcgroup = find_qgroup_rb(fs_info, *i_qgroups);

			/*
			 * Zero out invalid groups so we can ignore
			 * them later.
			 */
			if (!srcgroup ||
			    ((srcgroup->qgroupid >> 48) <= (objectid >> 48)))
				*i_qgroups = 0ULL;

			++i_qgroups;
		}
	}

	/*
	 * create a tracking group for the subvol itself
	 */
	ret = add_qgroup_item(trans, quota_root, objectid);
	if (ret)
		goto out;

	/*
	 * add qgroup to all inherited groups
	 */
	if (inherit) {
		i_qgroups = (u64 *)(inherit + 1);
		for (int i = 0; i < inherit->num_qgroups; i++, i_qgroups++) {
			if (*i_qgroups == 0)
				continue;
			ret = add_qgroup_relation_item(trans, objectid,
						       *i_qgroups);
			if (ret && ret != -EEXIST)
				goto out;
			ret = add_qgroup_relation_item(trans, *i_qgroups,
						       objectid);
			if (ret && ret != -EEXIST)
				goto out;
		}
		ret = 0;

		qlist_prealloc = kcalloc(inherit->num_qgroups,
					 sizeof(struct btrfs_qgroup_list *),
					 GFP_NOFS);
		if (!qlist_prealloc) {
			ret = -ENOMEM;
			goto out;
		}
		for (int i = 0; i < inherit->num_qgroups; i++) {
			qlist_prealloc[i] = kzalloc(sizeof(struct btrfs_qgroup_list),
						    GFP_NOFS);
			if (!qlist_prealloc[i]) {
				ret = -ENOMEM;
				goto out;
			}
		}
	}

	spin_lock(&fs_info->qgroup_lock);

	dstgroup = add_qgroup_rb(fs_info, prealloc, objectid);
	prealloc = NULL;

	if (inherit && inherit->flags & BTRFS_QGROUP_INHERIT_SET_LIMITS) {
		dstgroup->lim_flags = inherit->lim.flags;
		dstgroup->max_rfer = inherit->lim.max_rfer;
		dstgroup->max_excl = inherit->lim.max_excl;
		dstgroup->rsv_rfer = inherit->lim.rsv_rfer;
		dstgroup->rsv_excl = inherit->lim.rsv_excl;

		qgroup_dirty(fs_info, dstgroup);
	}

	if (srcid && btrfs_qgroup_mode(fs_info) == BTRFS_QGROUP_MODE_FULL) {
		srcgroup = find_qgroup_rb(fs_info, srcid);
		if (!srcgroup)
			goto unlock;

		/*
		 * We call inherit after we clone the root in order to make sure
		 * our counts don't go crazy, so at this point the only
		 * difference between the two roots should be the root node.
		 */
		level_size = fs_info->nodesize;
		dstgroup->rfer = srcgroup->rfer;
		dstgroup->rfer_cmpr = srcgroup->rfer_cmpr;
		dstgroup->excl = level_size;
		dstgroup->excl_cmpr = level_size;
		srcgroup->excl = level_size;
		srcgroup->excl_cmpr = level_size;

		/* inherit the limit info */
		dstgroup->lim_flags = srcgroup->lim_flags;
		dstgroup->max_rfer = srcgroup->max_rfer;
		dstgroup->max_excl = srcgroup->max_excl;
		dstgroup->rsv_rfer = srcgroup->rsv_rfer;
		dstgroup->rsv_excl = srcgroup->rsv_excl;

		qgroup_dirty(fs_info, dstgroup);
		qgroup_dirty(fs_info, srcgroup);

		/*
		 * If the source qgroup has parent but the new one doesn't,
		 * we need a full rescan.
		 */
		if (!inherit && !list_empty(&srcgroup->groups))
			need_rescan = true;
	}

	if (!inherit)
		goto unlock;

	i_qgroups = (u64 *)(inherit + 1);
	for (int i = 0; i < inherit->num_qgroups; i++) {
		if (*i_qgroups) {
			ret = add_relation_rb(fs_info, qlist_prealloc[i], objectid,
					      *i_qgroups);
			qlist_prealloc[i] = NULL;
			if (ret)
				goto unlock;
		}
		if (srcid) {
			/* Check if we can do a quick inherit. */
			ret = qgroup_snapshot_quick_inherit(fs_info, srcid, *i_qgroups);
			if (ret < 0)
				goto unlock;
			if (ret > 0)
				need_rescan = true;
			ret = 0;
		}
		++i_qgroups;
	}

	for (int i = 0; i < inherit->num_ref_copies; i++, i_qgroups += 2) {
		struct btrfs_qgroup *src;
		struct btrfs_qgroup *dst;

		if (!i_qgroups[0] || !i_qgroups[1])
			continue;

		src = find_qgroup_rb(fs_info, i_qgroups[0]);
		dst = find_qgroup_rb(fs_info, i_qgroups[1]);

		if (!src || !dst) {
			ret = -EINVAL;
			goto unlock;
		}

		dst->rfer = src->rfer - level_size;
		dst->rfer_cmpr = src->rfer_cmpr - level_size;

		/* Manually tweaking numbers certainly needs a rescan */
		need_rescan = true;
	}
	for (int i = 0; i < inherit->num_excl_copies; i++, i_qgroups += 2) {
		struct btrfs_qgroup *src;
		struct btrfs_qgroup *dst;

		if (!i_qgroups[0] || !i_qgroups[1])
			continue;

		src = find_qgroup_rb(fs_info, i_qgroups[0]);
		dst = find_qgroup_rb(fs_info, i_qgroups[1]);

		if (!src || !dst) {
			ret = -EINVAL;
			goto unlock;
		}

		dst->excl = src->excl + level_size;
		dst->excl_cmpr = src->excl_cmpr + level_size;
		need_rescan = true;
	}

unlock:
	spin_unlock(&fs_info->qgroup_lock);
	if (!ret)
		ret = btrfs_sysfs_add_one_qgroup(fs_info, dstgroup);
out:
	if (!committing)
		mutex_unlock(&fs_info->qgroup_ioctl_lock);
	if (need_rescan)
		qgroup_mark_inconsistent(fs_info);
	if (qlist_prealloc) {
		for (int i = 0; i < inherit->num_qgroups; i++)
			kfree(qlist_prealloc[i]);
		kfree(qlist_prealloc);
	}
	if (free_inherit)
		kfree(inherit);
	kfree(prealloc);
	return ret;
}

static bool qgroup_check_limits(const struct btrfs_qgroup *qg, u64 num_bytes)
{
	if ((qg->lim_flags & BTRFS_QGROUP_LIMIT_MAX_RFER) &&
	    qgroup_rsv_total(qg) + (s64)qg->rfer + num_bytes > qg->max_rfer)
		return false;

	if ((qg->lim_flags & BTRFS_QGROUP_LIMIT_MAX_EXCL) &&
	    qgroup_rsv_total(qg) + (s64)qg->excl + num_bytes > qg->max_excl)
		return false;

	return true;
}

static int qgroup_reserve(struct btrfs_root *root, u64 num_bytes, bool enforce,
			  enum btrfs_qgroup_rsv_type type)
{
	struct btrfs_qgroup *qgroup;
	struct btrfs_fs_info *fs_info = root->fs_info;
	u64 ref_root = btrfs_root_id(root);
	int ret = 0;
	LIST_HEAD(qgroup_list);

	if (!is_fstree(ref_root))
		return 0;

	if (num_bytes == 0)
		return 0;

	if (test_bit(BTRFS_FS_QUOTA_OVERRIDE, &fs_info->flags) &&
	    capable(CAP_SYS_RESOURCE))
		enforce = false;

	spin_lock(&fs_info->qgroup_lock);
	if (!fs_info->quota_root)
		goto out;

	qgroup = find_qgroup_rb(fs_info, ref_root);
	if (!qgroup)
		goto out;

	qgroup_iterator_add(&qgroup_list, qgroup);
	list_for_each_entry(qgroup, &qgroup_list, iterator) {
		struct btrfs_qgroup_list *glist;

		if (enforce && !qgroup_check_limits(qgroup, num_bytes)) {
			ret = -EDQUOT;
			goto out;
		}

		list_for_each_entry(glist, &qgroup->groups, next_group)
			qgroup_iterator_add(&qgroup_list, glist->group);
	}

	ret = 0;
	/*
	 * no limits exceeded, now record the reservation into all qgroups
	 */
	list_for_each_entry(qgroup, &qgroup_list, iterator)
		qgroup_rsv_add(fs_info, qgroup, num_bytes, type);

out:
	qgroup_iterator_clean(&qgroup_list);
	spin_unlock(&fs_info->qgroup_lock);
	return ret;
}

/*
 * Free @num_bytes of reserved space with @type for qgroup.  (Normally level 0
 * qgroup).
 *
 * Will handle all higher level qgroup too.
 *
 * NOTE: If @num_bytes is (u64)-1, this means to free all bytes of this qgroup.
 * This special case is only used for META_PERTRANS type.
 */
void btrfs_qgroup_free_refroot(struct btrfs_fs_info *fs_info,
			       u64 ref_root, u64 num_bytes,
			       enum btrfs_qgroup_rsv_type type)
{
	struct btrfs_qgroup *qgroup;
	LIST_HEAD(qgroup_list);

	if (!is_fstree(ref_root))
		return;

	if (num_bytes == 0)
		return;

	if (num_bytes == (u64)-1 && type != BTRFS_QGROUP_RSV_META_PERTRANS) {
		WARN(1, "%s: Invalid type to free", __func__);
		return;
	}
	spin_lock(&fs_info->qgroup_lock);

	if (!fs_info->quota_root)
		goto out;

	qgroup = find_qgroup_rb(fs_info, ref_root);
	if (!qgroup)
		goto out;

	if (num_bytes == (u64)-1)
		/*
		 * We're freeing all pertrans rsv, get reserved value from
		 * level 0 qgroup as real num_bytes to free.
		 */
		num_bytes = qgroup->rsv.values[type];

	qgroup_iterator_add(&qgroup_list, qgroup);
	list_for_each_entry(qgroup, &qgroup_list, iterator) {
		struct btrfs_qgroup_list *glist;

		qgroup_rsv_release(fs_info, qgroup, num_bytes, type);
		list_for_each_entry(glist, &qgroup->groups, next_group) {
			qgroup_iterator_add(&qgroup_list, glist->group);
		}
	}
out:
	qgroup_iterator_clean(&qgroup_list);
	spin_unlock(&fs_info->qgroup_lock);
}

/*
 * Check if the leaf is the last leaf. Which means all node pointers
 * are at their last position.
 */
static bool is_last_leaf(struct btrfs_path *path)
{
	int i;

	for (i = 1; i < BTRFS_MAX_LEVEL && path->nodes[i]; i++) {
		if (path->slots[i] != btrfs_header_nritems(path->nodes[i]) - 1)
			return false;
	}
	return true;
}

/*
 * returns < 0 on error, 0 when more leafs are to be scanned.
 * returns 1 when done.
 */
static int qgroup_rescan_leaf(struct btrfs_trans_handle *trans,
			      struct btrfs_path *path)
{
	struct btrfs_fs_info *fs_info = trans->fs_info;
	struct btrfs_root *extent_root;
	struct btrfs_key found;
	struct extent_buffer *scratch_leaf = NULL;
	u64 num_bytes;
	bool done;
	int slot;
	int ret;

	if (!btrfs_qgroup_full_accounting(fs_info))
		return 1;

	mutex_lock(&fs_info->qgroup_rescan_lock);
	extent_root = btrfs_extent_root(fs_info,
				fs_info->qgroup_rescan_progress.objectid);
	ret = btrfs_search_slot_for_read(extent_root,
					 &fs_info->qgroup_rescan_progress,
					 path, 1, 0);

	btrfs_debug(fs_info,
		"current progress key (%llu %u %llu), search_slot ret %d",
		fs_info->qgroup_rescan_progress.objectid,
		fs_info->qgroup_rescan_progress.type,
		fs_info->qgroup_rescan_progress.offset, ret);

	if (ret) {
		/*
		 * The rescan is about to end, we will not be scanning any
		 * further blocks. We cannot unset the RESCAN flag here, because
		 * we want to commit the transaction if everything went well.
		 * To make the live accounting work in this phase, we set our
		 * scan progress pointer such that every real extent objectid
		 * will be smaller.
		 */
		fs_info->qgroup_rescan_progress.objectid = (u64)-1;
		btrfs_release_path(path);
		mutex_unlock(&fs_info->qgroup_rescan_lock);
		return ret;
	}
	done = is_last_leaf(path);

	btrfs_item_key_to_cpu(path->nodes[0], &found,
			      btrfs_header_nritems(path->nodes[0]) - 1);
	fs_info->qgroup_rescan_progress.objectid = found.objectid + 1;

	scratch_leaf = btrfs_clone_extent_buffer(path->nodes[0]);
	if (!scratch_leaf) {
		ret = -ENOMEM;
		mutex_unlock(&fs_info->qgroup_rescan_lock);
		goto out;
	}
	slot = path->slots[0];
	btrfs_release_path(path);
	mutex_unlock(&fs_info->qgroup_rescan_lock);

	for (; slot < btrfs_header_nritems(scratch_leaf); ++slot) {
		struct btrfs_backref_walk_ctx ctx = { 0 };

		btrfs_item_key_to_cpu(scratch_leaf, &found, slot);
		if (found.type != BTRFS_EXTENT_ITEM_KEY &&
		    found.type != BTRFS_METADATA_ITEM_KEY)
			continue;
		if (found.type == BTRFS_METADATA_ITEM_KEY)
			num_bytes = fs_info->nodesize;
		else
			num_bytes = found.offset;

		ctx.bytenr = found.objectid;
		ctx.fs_info = fs_info;

		ret = btrfs_find_all_roots(&ctx, false);
		if (ret < 0)
			goto out;
		/* For rescan, just pass old_roots as NULL */
		ret = btrfs_qgroup_account_extent(trans, found.objectid,
						  num_bytes, NULL, ctx.roots);
		if (ret < 0)
			goto out;
	}
out:
	if (scratch_leaf)
		free_extent_buffer(scratch_leaf);

	if (done && !ret) {
		ret = 1;
		fs_info->qgroup_rescan_progress.objectid = (u64)-1;
	}
	return ret;
}

static bool rescan_should_stop(struct btrfs_fs_info *fs_info)
{
	if (btrfs_fs_closing(fs_info))
		return true;
	if (test_bit(BTRFS_FS_STATE_REMOUNTING, &fs_info->fs_state))
		return true;
	if (!btrfs_qgroup_enabled(fs_info))
		return true;
	if (fs_info->qgroup_flags & BTRFS_QGROUP_RUNTIME_FLAG_CANCEL_RESCAN)
		return true;
	return false;
}

static void btrfs_qgroup_rescan_worker(struct btrfs_work *work)
{
	struct btrfs_fs_info *fs_info = container_of(work, struct btrfs_fs_info,
						     qgroup_rescan_work);
	struct btrfs_path *path;
	struct btrfs_trans_handle *trans = NULL;
	int ret = 0;
	bool stopped = false;
	bool did_leaf_rescans = false;

	if (btrfs_qgroup_mode(fs_info) == BTRFS_QGROUP_MODE_SIMPLE)
		return;

	path = btrfs_alloc_path();
	if (!path) {
		ret = -ENOMEM;
		goto out;
	}
	/*
	 * Rescan should only search for commit root, and any later difference
	 * should be recorded by qgroup
	 */
	path->search_commit_root = 1;
	path->skip_locking = 1;

	while (!ret && !(stopped = rescan_should_stop(fs_info))) {
		trans = btrfs_start_transaction(fs_info->fs_root, 0);
		if (IS_ERR(trans)) {
			ret = PTR_ERR(trans);
			break;
		}

		ret = qgroup_rescan_leaf(trans, path);
		did_leaf_rescans = true;

		if (ret > 0)
			btrfs_commit_transaction(trans);
		else
			btrfs_end_transaction(trans);
	}

out:
	btrfs_free_path(path);

	mutex_lock(&fs_info->qgroup_rescan_lock);
	if (ret > 0 &&
	    fs_info->qgroup_flags & BTRFS_QGROUP_STATUS_FLAG_INCONSISTENT) {
		fs_info->qgroup_flags &= ~BTRFS_QGROUP_STATUS_FLAG_INCONSISTENT;
	} else if (ret < 0 || stopped) {
		fs_info->qgroup_flags |= BTRFS_QGROUP_STATUS_FLAG_INCONSISTENT;
	}
	mutex_unlock(&fs_info->qgroup_rescan_lock);

	/*
	 * Only update status, since the previous part has already updated the
	 * qgroup info, and only if we did any actual work. This also prevents
	 * race with a concurrent quota disable, which has already set
	 * fs_info->quota_root to NULL and cleared BTRFS_FS_QUOTA_ENABLED at
	 * btrfs_quota_disable().
	 */
	if (did_leaf_rescans) {
		trans = btrfs_start_transaction(fs_info->quota_root, 1);
		if (IS_ERR(trans)) {
			ret = PTR_ERR(trans);
			trans = NULL;
			btrfs_err(fs_info,
				  "fail to start transaction for status update: %d",
				  ret);
		}
	} else {
		trans = NULL;
	}

	mutex_lock(&fs_info->qgroup_rescan_lock);
	if (!stopped ||
	    fs_info->qgroup_flags & BTRFS_QGROUP_RUNTIME_FLAG_CANCEL_RESCAN)
		fs_info->qgroup_flags &= ~BTRFS_QGROUP_STATUS_FLAG_RESCAN;
	if (trans) {
		int ret2 = update_qgroup_status_item(trans);

		if (ret2 < 0) {
			ret = ret2;
			btrfs_err(fs_info, "fail to update qgroup status: %d", ret);
		}
	}
	fs_info->qgroup_rescan_running = false;
	fs_info->qgroup_flags &= ~BTRFS_QGROUP_RUNTIME_FLAG_CANCEL_RESCAN;
	complete_all(&fs_info->qgroup_rescan_completion);
	mutex_unlock(&fs_info->qgroup_rescan_lock);

	if (!trans)
		return;

	btrfs_end_transaction(trans);

	if (stopped) {
		btrfs_info(fs_info, "qgroup scan paused");
	} else if (fs_info->qgroup_flags & BTRFS_QGROUP_RUNTIME_FLAG_CANCEL_RESCAN) {
		btrfs_info(fs_info, "qgroup scan cancelled");
	} else if (ret >= 0) {
		btrfs_info(fs_info, "qgroup scan completed%s",
			ret > 0 ? " (inconsistency flag cleared)" : "");
	} else {
		btrfs_err(fs_info, "qgroup scan failed with %d", ret);
	}
}

/*
 * Checks that (a) no rescan is running and (b) quota is enabled. Allocates all
 * memory required for the rescan context.
 */
static int
qgroup_rescan_init(struct btrfs_fs_info *fs_info, u64 progress_objectid,
		   int init_flags)
{
	int ret = 0;

	if (btrfs_qgroup_mode(fs_info) == BTRFS_QGROUP_MODE_SIMPLE) {
		btrfs_warn(fs_info, "qgroup rescan init failed, running in simple mode");
		return -EINVAL;
	}

	if (!init_flags) {
		/* we're resuming qgroup rescan at mount time */
		if (!(fs_info->qgroup_flags &
		      BTRFS_QGROUP_STATUS_FLAG_RESCAN)) {
			btrfs_debug(fs_info,
			"qgroup rescan init failed, qgroup rescan is not queued");
			ret = -EINVAL;
		} else if (!(fs_info->qgroup_flags &
			     BTRFS_QGROUP_STATUS_FLAG_ON)) {
			btrfs_debug(fs_info,
			"qgroup rescan init failed, qgroup is not enabled");
			ret = -ENOTCONN;
		}

		if (ret)
			return ret;
	}

	mutex_lock(&fs_info->qgroup_rescan_lock);

	if (init_flags) {
		if (fs_info->qgroup_flags & BTRFS_QGROUP_STATUS_FLAG_RESCAN) {
			ret = -EINPROGRESS;
		} else if (!(fs_info->qgroup_flags &
			     BTRFS_QGROUP_STATUS_FLAG_ON)) {
			btrfs_debug(fs_info,
			"qgroup rescan init failed, qgroup is not enabled");
			ret = -ENOTCONN;
		} else if (btrfs_qgroup_mode(fs_info) == BTRFS_QGROUP_MODE_DISABLED) {
			/* Quota disable is in progress */
			ret = -EBUSY;
		}

		if (ret) {
			mutex_unlock(&fs_info->qgroup_rescan_lock);
			return ret;
		}
		fs_info->qgroup_flags |= BTRFS_QGROUP_STATUS_FLAG_RESCAN;
	}

	memset(&fs_info->qgroup_rescan_progress, 0,
		sizeof(fs_info->qgroup_rescan_progress));
	fs_info->qgroup_flags &= ~(BTRFS_QGROUP_RUNTIME_FLAG_CANCEL_RESCAN |
				   BTRFS_QGROUP_RUNTIME_FLAG_NO_ACCOUNTING);
	fs_info->qgroup_rescan_progress.objectid = progress_objectid;
	init_completion(&fs_info->qgroup_rescan_completion);
	mutex_unlock(&fs_info->qgroup_rescan_lock);

	btrfs_init_work(&fs_info->qgroup_rescan_work,
			btrfs_qgroup_rescan_worker, NULL);
	return 0;
}

static void
qgroup_rescan_zero_tracking(struct btrfs_fs_info *fs_info)
{
	struct rb_node *n;
	struct btrfs_qgroup *qgroup;

	spin_lock(&fs_info->qgroup_lock);
	/* clear all current qgroup tracking information */
	for (n = rb_first(&fs_info->qgroup_tree); n; n = rb_next(n)) {
		qgroup = rb_entry(n, struct btrfs_qgroup, node);
		qgroup->rfer = 0;
		qgroup->rfer_cmpr = 0;
		qgroup->excl = 0;
		qgroup->excl_cmpr = 0;
		qgroup_dirty(fs_info, qgroup);
	}
	spin_unlock(&fs_info->qgroup_lock);
}

int
btrfs_qgroup_rescan(struct btrfs_fs_info *fs_info)
{
	int ret = 0;

	ret = qgroup_rescan_init(fs_info, 0, 1);
	if (ret)
		return ret;

	/*
	 * We have set the rescan_progress to 0, which means no more
	 * delayed refs will be accounted by btrfs_qgroup_account_ref.
	 * However, btrfs_qgroup_account_ref may be right after its call
	 * to btrfs_find_all_roots, in which case it would still do the
	 * accounting.
	 * To solve this, we're committing the transaction, which will
	 * ensure we run all delayed refs and only after that, we are
	 * going to clear all tracking information for a clean start.
	 */

	ret = btrfs_commit_current_transaction(fs_info->fs_root);
	if (ret) {
		fs_info->qgroup_flags &= ~BTRFS_QGROUP_STATUS_FLAG_RESCAN;
		return ret;
	}

	qgroup_rescan_zero_tracking(fs_info);

	mutex_lock(&fs_info->qgroup_rescan_lock);
	fs_info->qgroup_rescan_running = true;
	btrfs_queue_work(fs_info->qgroup_rescan_workers,
			 &fs_info->qgroup_rescan_work);
	mutex_unlock(&fs_info->qgroup_rescan_lock);

	return 0;
}

int btrfs_qgroup_wait_for_completion(struct btrfs_fs_info *fs_info,
				     bool interruptible)
{
	int running;
	int ret = 0;

	mutex_lock(&fs_info->qgroup_rescan_lock);
	running = fs_info->qgroup_rescan_running;
	mutex_unlock(&fs_info->qgroup_rescan_lock);

	if (!running)
		return 0;

	if (interruptible)
		ret = wait_for_completion_interruptible(
					&fs_info->qgroup_rescan_completion);
	else
		wait_for_completion(&fs_info->qgroup_rescan_completion);

	return ret;
}

/*
 * this is only called from open_ctree where we're still single threaded, thus
 * locking is omitted here.
 */
void
btrfs_qgroup_rescan_resume(struct btrfs_fs_info *fs_info)
{
	if (fs_info->qgroup_flags & BTRFS_QGROUP_STATUS_FLAG_RESCAN) {
		mutex_lock(&fs_info->qgroup_rescan_lock);
		fs_info->qgroup_rescan_running = true;
		btrfs_queue_work(fs_info->qgroup_rescan_workers,
				 &fs_info->qgroup_rescan_work);
		mutex_unlock(&fs_info->qgroup_rescan_lock);
	}
}

#define rbtree_iterate_from_safe(node, next, start)				\
       for (node = start; node && ({ next = rb_next(node); 1;}); node = next)

static int qgroup_unreserve_range(struct btrfs_inode *inode,
				  struct extent_changeset *reserved, u64 start,
				  u64 len)
{
	struct rb_node *node;
	struct rb_node *next;
	struct ulist_node *entry;
	int ret = 0;

	node = reserved->range_changed.root.rb_node;
	if (!node)
		return 0;
	while (node) {
		entry = rb_entry(node, struct ulist_node, rb_node);
		if (entry->val < start)
			node = node->rb_right;
		else
			node = node->rb_left;
	}

	if (entry->val > start && rb_prev(&entry->rb_node))
		entry = rb_entry(rb_prev(&entry->rb_node), struct ulist_node,
				 rb_node);

	rbtree_iterate_from_safe(node, next, &entry->rb_node) {
		u64 entry_start;
		u64 entry_end;
		u64 entry_len;
		int clear_ret;

		entry = rb_entry(node, struct ulist_node, rb_node);
		entry_start = entry->val;
		entry_end = entry->aux;
		entry_len = entry_end - entry_start + 1;

		if (entry_start >= start + len)
			break;
		if (entry_start + entry_len <= start)
			continue;
		/*
		 * Now the entry is in [start, start + len), revert the
		 * EXTENT_QGROUP_RESERVED bit.
		 */
		clear_ret = clear_extent_bits(&inode->io_tree, entry_start,
					      entry_end, EXTENT_QGROUP_RESERVED);
		if (!ret && clear_ret < 0)
			ret = clear_ret;

		ulist_del(&reserved->range_changed, entry->val, entry->aux);
		if (likely(reserved->bytes_changed >= entry_len)) {
			reserved->bytes_changed -= entry_len;
		} else {
			WARN_ON(1);
			reserved->bytes_changed = 0;
		}
	}

	return ret;
}

/*
 * Try to free some space for qgroup.
 *
 * For qgroup, there are only 3 ways to free qgroup space:
 * - Flush nodatacow write
 *   Any nodatacow write will free its reserved data space at run_delalloc_range().
 *   In theory, we should only flush nodatacow inodes, but it's not yet
 *   possible, so we need to flush the whole root.
 *
 * - Wait for ordered extents
 *   When ordered extents are finished, their reserved metadata is finally
 *   converted to per_trans status, which can be freed by later commit
 *   transaction.
 *
 * - Commit transaction
 *   This would free the meta_per_trans space.
 *   In theory this shouldn't provide much space, but any more qgroup space
 *   is needed.
 */
static int try_flush_qgroup(struct btrfs_root *root)
{
	int ret;

	/* Can't hold an open transaction or we run the risk of deadlocking. */
	ASSERT(current->journal_info == NULL);
	if (WARN_ON(current->journal_info))
		return 0;

	/*
	 * We don't want to run flush again and again, so if there is a running
	 * one, we won't try to start a new flush, but exit directly.
	 */
	if (test_and_set_bit(BTRFS_ROOT_QGROUP_FLUSHING, &root->state)) {
		wait_event(root->qgroup_flush_wait,
			!test_bit(BTRFS_ROOT_QGROUP_FLUSHING, &root->state));
		return 0;
	}

	btrfs_run_delayed_iputs(root->fs_info);
	btrfs_wait_on_delayed_iputs(root->fs_info);
	ret = btrfs_start_delalloc_snapshot(root, true);
	if (ret < 0)
		goto out;
	btrfs_wait_ordered_extents(root, U64_MAX, NULL);

	ret = btrfs_commit_current_transaction(root);
out:
	clear_bit(BTRFS_ROOT_QGROUP_FLUSHING, &root->state);
	wake_up(&root->qgroup_flush_wait);
	return ret;
}

static int qgroup_reserve_data(struct btrfs_inode *inode,
			struct extent_changeset **reserved_ret, u64 start,
			u64 len)
{
	struct btrfs_root *root = inode->root;
	struct extent_changeset *reserved;
	bool new_reserved = false;
	u64 orig_reserved;
	u64 to_reserve;
	int ret;

	if (btrfs_qgroup_mode(root->fs_info) == BTRFS_QGROUP_MODE_DISABLED ||
	    !is_fstree(btrfs_root_id(root)) || len == 0)
		return 0;

	/* @reserved parameter is mandatory for qgroup */
	if (WARN_ON(!reserved_ret))
		return -EINVAL;
	if (!*reserved_ret) {
		new_reserved = true;
		*reserved_ret = extent_changeset_alloc();
		if (!*reserved_ret)
			return -ENOMEM;
	}
	reserved = *reserved_ret;
	/* Record already reserved space */
	orig_reserved = reserved->bytes_changed;
	ret = set_record_extent_bits(&inode->io_tree, start,
			start + len -1, EXTENT_QGROUP_RESERVED, reserved);

	/* Newly reserved space */
	to_reserve = reserved->bytes_changed - orig_reserved;
	trace_btrfs_qgroup_reserve_data(&inode->vfs_inode, start, len,
					to_reserve, QGROUP_RESERVE);
	if (ret < 0)
		goto out;
	ret = qgroup_reserve(root, to_reserve, true, BTRFS_QGROUP_RSV_DATA);
	if (ret < 0)
		goto cleanup;

	return ret;

cleanup:
	qgroup_unreserve_range(inode, reserved, start, len);
out:
	if (new_reserved) {
		extent_changeset_free(reserved);
		*reserved_ret = NULL;
	}
	return ret;
}

/*
 * Reserve qgroup space for range [start, start + len).
 *
 * This function will either reserve space from related qgroups or do nothing
 * if the range is already reserved.
 *
 * Return 0 for successful reservation
 * Return <0 for error (including -EQUOT)
 *
 * NOTE: This function may sleep for memory allocation, dirty page flushing and
 *	 commit transaction. So caller should not hold any dirty page locked.
 */
int btrfs_qgroup_reserve_data(struct btrfs_inode *inode,
			struct extent_changeset **reserved_ret, u64 start,
			u64 len)
{
	int ret;

	ret = qgroup_reserve_data(inode, reserved_ret, start, len);
	if (ret <= 0 && ret != -EDQUOT)
		return ret;

	ret = try_flush_qgroup(inode->root);
	if (ret < 0)
		return ret;
	return qgroup_reserve_data(inode, reserved_ret, start, len);
}

/* Free ranges specified by @reserved, normally in error path */
static int qgroup_free_reserved_data(struct btrfs_inode *inode,
				     struct extent_changeset *reserved,
				     u64 start, u64 len, u64 *freed_ret)
{
	struct btrfs_root *root = inode->root;
	struct ulist_node *unode;
	struct ulist_iterator uiter;
	struct extent_changeset changeset;
	u64 freed = 0;
	int ret;

	extent_changeset_init(&changeset);
	len = round_up(start + len, root->fs_info->sectorsize);
	start = round_down(start, root->fs_info->sectorsize);

	ULIST_ITER_INIT(&uiter);
	while ((unode = ulist_next(&reserved->range_changed, &uiter))) {
		u64 range_start = unode->val;
		/* unode->aux is the inclusive end */
		u64 range_len = unode->aux - range_start + 1;
		u64 free_start;
		u64 free_len;

		extent_changeset_release(&changeset);

		/* Only free range in range [start, start + len) */
		if (range_start >= start + len ||
		    range_start + range_len <= start)
			continue;
		free_start = max(range_start, start);
		free_len = min(start + len, range_start + range_len) -
			   free_start;
		/*
		 * TODO: To also modify reserved->ranges_reserved to reflect
		 * the modification.
		 *
		 * However as long as we free qgroup reserved according to
		 * EXTENT_QGROUP_RESERVED, we won't double free.
		 * So not need to rush.
		 */
		ret = clear_record_extent_bits(&inode->io_tree, free_start,
				free_start + free_len - 1,
				EXTENT_QGROUP_RESERVED, &changeset);
		if (ret < 0)
			goto out;
		freed += changeset.bytes_changed;
	}
	btrfs_qgroup_free_refroot(root->fs_info, btrfs_root_id(root), freed,
				  BTRFS_QGROUP_RSV_DATA);
	if (freed_ret)
		*freed_ret = freed;
	ret = 0;
out:
	extent_changeset_release(&changeset);
	return ret;
}

static int __btrfs_qgroup_release_data(struct btrfs_inode *inode,
			struct extent_changeset *reserved, u64 start, u64 len,
			u64 *released, int free)
{
	struct extent_changeset changeset;
	int trace_op = QGROUP_RELEASE;
	int ret;

	if (btrfs_qgroup_mode(inode->root->fs_info) == BTRFS_QGROUP_MODE_DISABLED) {
		return clear_record_extent_bits(&inode->io_tree, start,
						start + len - 1,
						EXTENT_QGROUP_RESERVED, NULL);
	}

	/* In release case, we shouldn't have @reserved */
	WARN_ON(!free && reserved);
	if (free && reserved)
		return qgroup_free_reserved_data(inode, reserved, start, len, released);
	extent_changeset_init(&changeset);
	ret = clear_record_extent_bits(&inode->io_tree, start, start + len -1,
				       EXTENT_QGROUP_RESERVED, &changeset);
	if (ret < 0)
		goto out;

	if (free)
		trace_op = QGROUP_FREE;
	trace_btrfs_qgroup_release_data(&inode->vfs_inode, start, len,
					changeset.bytes_changed, trace_op);
	if (free)
		btrfs_qgroup_free_refroot(inode->root->fs_info,
				btrfs_root_id(inode->root),
				changeset.bytes_changed, BTRFS_QGROUP_RSV_DATA);
	if (released)
		*released = changeset.bytes_changed;
out:
	extent_changeset_release(&changeset);
	return ret;
}

/*
 * Free a reserved space range from io_tree and related qgroups
 *
 * Should be called when a range of pages get invalidated before reaching disk.
 * Or for error cleanup case.
 * if @reserved is given, only reserved range in [@start, @start + @len) will
 * be freed.
 *
 * For data written to disk, use btrfs_qgroup_release_data().
 *
 * NOTE: This function may sleep for memory allocation.
 */
int btrfs_qgroup_free_data(struct btrfs_inode *inode,
			   struct extent_changeset *reserved,
			   u64 start, u64 len, u64 *freed)
{
	return __btrfs_qgroup_release_data(inode, reserved, start, len, freed, 1);
}

/*
 * Release a reserved space range from io_tree only.
 *
 * Should be called when a range of pages get written to disk and corresponding
 * FILE_EXTENT is inserted into corresponding root.
 *
 * Since new qgroup accounting framework will only update qgroup numbers at
 * commit_transaction() time, its reserved space shouldn't be freed from
 * related qgroups.
 *
 * But we should release the range from io_tree, to allow further write to be
 * COWed.
 *
 * NOTE: This function may sleep for memory allocation.
 */
int btrfs_qgroup_release_data(struct btrfs_inode *inode, u64 start, u64 len, u64 *released)
{
	return __btrfs_qgroup_release_data(inode, NULL, start, len, released, 0);
}

static void add_root_meta_rsv(struct btrfs_root *root, int num_bytes,
			      enum btrfs_qgroup_rsv_type type)
{
	if (type != BTRFS_QGROUP_RSV_META_PREALLOC &&
	    type != BTRFS_QGROUP_RSV_META_PERTRANS)
		return;
	if (num_bytes == 0)
		return;

	spin_lock(&root->qgroup_meta_rsv_lock);
	if (type == BTRFS_QGROUP_RSV_META_PREALLOC)
		root->qgroup_meta_rsv_prealloc += num_bytes;
	else
		root->qgroup_meta_rsv_pertrans += num_bytes;
	spin_unlock(&root->qgroup_meta_rsv_lock);
}

static int sub_root_meta_rsv(struct btrfs_root *root, int num_bytes,
			     enum btrfs_qgroup_rsv_type type)
{
	if (type != BTRFS_QGROUP_RSV_META_PREALLOC &&
	    type != BTRFS_QGROUP_RSV_META_PERTRANS)
		return 0;
	if (num_bytes == 0)
		return 0;

	spin_lock(&root->qgroup_meta_rsv_lock);
	if (type == BTRFS_QGROUP_RSV_META_PREALLOC) {
		num_bytes = min_t(u64, root->qgroup_meta_rsv_prealloc,
				  num_bytes);
		root->qgroup_meta_rsv_prealloc -= num_bytes;
	} else {
		num_bytes = min_t(u64, root->qgroup_meta_rsv_pertrans,
				  num_bytes);
		root->qgroup_meta_rsv_pertrans -= num_bytes;
	}
	spin_unlock(&root->qgroup_meta_rsv_lock);
	return num_bytes;
}

int btrfs_qgroup_reserve_meta(struct btrfs_root *root, int num_bytes,
			      enum btrfs_qgroup_rsv_type type, bool enforce)
{
	struct btrfs_fs_info *fs_info = root->fs_info;
	int ret;

	if (btrfs_qgroup_mode(fs_info) == BTRFS_QGROUP_MODE_DISABLED ||
	    !is_fstree(btrfs_root_id(root)) || num_bytes == 0)
		return 0;

	BUG_ON(num_bytes != round_down(num_bytes, fs_info->nodesize));
	trace_qgroup_meta_reserve(root, (s64)num_bytes, type);
	ret = qgroup_reserve(root, num_bytes, enforce, type);
	if (ret < 0)
		return ret;
	/*
	 * Record what we have reserved into root.
	 *
	 * To avoid quota disabled->enabled underflow.
	 * In that case, we may try to free space we haven't reserved
	 * (since quota was disabled), so record what we reserved into root.
	 * And ensure later release won't underflow this number.
	 */
	add_root_meta_rsv(root, num_bytes, type);
	return ret;
}

int __btrfs_qgroup_reserve_meta(struct btrfs_root *root, int num_bytes,
				enum btrfs_qgroup_rsv_type type, bool enforce,
				bool noflush)
{
	int ret;

	ret = btrfs_qgroup_reserve_meta(root, num_bytes, type, enforce);
	if ((ret <= 0 && ret != -EDQUOT) || noflush)
		return ret;

	ret = try_flush_qgroup(root);
	if (ret < 0)
		return ret;
	return btrfs_qgroup_reserve_meta(root, num_bytes, type, enforce);
}

/*
 * Per-transaction meta reservation should be all freed at transaction commit
 * time
 */
void btrfs_qgroup_free_meta_all_pertrans(struct btrfs_root *root)
{
	struct btrfs_fs_info *fs_info = root->fs_info;

	if (btrfs_qgroup_mode(fs_info) == BTRFS_QGROUP_MODE_DISABLED ||
	    !is_fstree(btrfs_root_id(root)))
		return;

	/* TODO: Update trace point to handle such free */
	trace_qgroup_meta_free_all_pertrans(root);
	/* Special value -1 means to free all reserved space */
	btrfs_qgroup_free_refroot(fs_info, btrfs_root_id(root), (u64)-1,
				  BTRFS_QGROUP_RSV_META_PERTRANS);
}

void __btrfs_qgroup_free_meta(struct btrfs_root *root, int num_bytes,
			      enum btrfs_qgroup_rsv_type type)
{
	struct btrfs_fs_info *fs_info = root->fs_info;

	if (btrfs_qgroup_mode(fs_info) == BTRFS_QGROUP_MODE_DISABLED ||
	    !is_fstree(btrfs_root_id(root)))
		return;

	/*
	 * reservation for META_PREALLOC can happen before quota is enabled,
	 * which can lead to underflow.
	 * Here ensure we will only free what we really have reserved.
	 */
	num_bytes = sub_root_meta_rsv(root, num_bytes, type);
	BUG_ON(num_bytes != round_down(num_bytes, fs_info->nodesize));
	trace_qgroup_meta_reserve(root, -(s64)num_bytes, type);
	btrfs_qgroup_free_refroot(fs_info, btrfs_root_id(root), num_bytes, type);
}

static void qgroup_convert_meta(struct btrfs_fs_info *fs_info, u64 ref_root,
				int num_bytes)
{
	struct btrfs_qgroup *qgroup;
	LIST_HEAD(qgroup_list);

	if (num_bytes == 0)
		return;
	if (!fs_info->quota_root)
		return;

	spin_lock(&fs_info->qgroup_lock);
	qgroup = find_qgroup_rb(fs_info, ref_root);
	if (!qgroup)
		goto out;

	qgroup_iterator_add(&qgroup_list, qgroup);
	list_for_each_entry(qgroup, &qgroup_list, iterator) {
		struct btrfs_qgroup_list *glist;

		qgroup_rsv_release(fs_info, qgroup, num_bytes,
				BTRFS_QGROUP_RSV_META_PREALLOC);
		if (!sb_rdonly(fs_info->sb))
			qgroup_rsv_add(fs_info, qgroup, num_bytes,
				       BTRFS_QGROUP_RSV_META_PERTRANS);

		list_for_each_entry(glist, &qgroup->groups, next_group)
			qgroup_iterator_add(&qgroup_list, glist->group);
	}
out:
	qgroup_iterator_clean(&qgroup_list);
	spin_unlock(&fs_info->qgroup_lock);
}

/*
 * Convert @num_bytes of META_PREALLOCATED reservation to META_PERTRANS.
 *
 * This is called when preallocated meta reservation needs to be used.
 * Normally after btrfs_join_transaction() call.
 */
void btrfs_qgroup_convert_reserved_meta(struct btrfs_root *root, int num_bytes)
{
	struct btrfs_fs_info *fs_info = root->fs_info;

	if (btrfs_qgroup_mode(fs_info) == BTRFS_QGROUP_MODE_DISABLED ||
	    !is_fstree(btrfs_root_id(root)))
		return;
	/* Same as btrfs_qgroup_free_meta_prealloc() */
	num_bytes = sub_root_meta_rsv(root, num_bytes,
				      BTRFS_QGROUP_RSV_META_PREALLOC);
	trace_qgroup_meta_convert(root, num_bytes);
<<<<<<< HEAD
	qgroup_convert_meta(fs_info, root->root_key.objectid, num_bytes);
=======
	qgroup_convert_meta(fs_info, btrfs_root_id(root), num_bytes);
>>>>>>> a6ad5510
	if (!sb_rdonly(fs_info->sb))
		add_root_meta_rsv(root, num_bytes, BTRFS_QGROUP_RSV_META_PERTRANS);
}

/*
 * Check qgroup reserved space leaking, normally at destroy inode
 * time
 */
void btrfs_qgroup_check_reserved_leak(struct btrfs_inode *inode)
{
	struct extent_changeset changeset;
	struct ulist_node *unode;
	struct ulist_iterator iter;
	int ret;

	extent_changeset_init(&changeset);
	ret = clear_record_extent_bits(&inode->io_tree, 0, (u64)-1,
			EXTENT_QGROUP_RESERVED, &changeset);

	WARN_ON(ret < 0);
	if (WARN_ON(changeset.bytes_changed)) {
		ULIST_ITER_INIT(&iter);
		while ((unode = ulist_next(&changeset.range_changed, &iter))) {
			btrfs_warn(inode->root->fs_info,
		"leaking qgroup reserved space, ino: %llu, start: %llu, end: %llu",
				btrfs_ino(inode), unode->val, unode->aux);
		}
		btrfs_qgroup_free_refroot(inode->root->fs_info,
				btrfs_root_id(inode->root),
				changeset.bytes_changed, BTRFS_QGROUP_RSV_DATA);

	}
	extent_changeset_release(&changeset);
}

void btrfs_qgroup_init_swapped_blocks(
	struct btrfs_qgroup_swapped_blocks *swapped_blocks)
{
	int i;

	spin_lock_init(&swapped_blocks->lock);
	for (i = 0; i < BTRFS_MAX_LEVEL; i++)
		swapped_blocks->blocks[i] = RB_ROOT;
	swapped_blocks->swapped = false;
}

/*
 * Delete all swapped blocks record of @root.
 * Every record here means we skipped a full subtree scan for qgroup.
 *
 * Gets called when committing one transaction.
 */
void btrfs_qgroup_clean_swapped_blocks(struct btrfs_root *root)
{
	struct btrfs_qgroup_swapped_blocks *swapped_blocks;
	int i;

	swapped_blocks = &root->swapped_blocks;

	spin_lock(&swapped_blocks->lock);
	if (!swapped_blocks->swapped)
		goto out;
	for (i = 0; i < BTRFS_MAX_LEVEL; i++) {
		struct rb_root *cur_root = &swapped_blocks->blocks[i];
		struct btrfs_qgroup_swapped_block *entry;
		struct btrfs_qgroup_swapped_block *next;

		rbtree_postorder_for_each_entry_safe(entry, next, cur_root,
						     node)
			kfree(entry);
		swapped_blocks->blocks[i] = RB_ROOT;
	}
	swapped_blocks->swapped = false;
out:
	spin_unlock(&swapped_blocks->lock);
}

/*
 * Add subtree roots record into @subvol_root.
 *
 * @subvol_root:	tree root of the subvolume tree get swapped
 * @bg:			block group under balance
 * @subvol_parent/slot:	pointer to the subtree root in subvolume tree
 * @reloc_parent/slot:	pointer to the subtree root in reloc tree
 *			BOTH POINTERS ARE BEFORE TREE SWAP
 * @last_snapshot:	last snapshot generation of the subvolume tree
 */
int btrfs_qgroup_add_swapped_blocks(struct btrfs_trans_handle *trans,
		struct btrfs_root *subvol_root,
		struct btrfs_block_group *bg,
		struct extent_buffer *subvol_parent, int subvol_slot,
		struct extent_buffer *reloc_parent, int reloc_slot,
		u64 last_snapshot)
{
	struct btrfs_fs_info *fs_info = subvol_root->fs_info;
	struct btrfs_qgroup_swapped_blocks *blocks = &subvol_root->swapped_blocks;
	struct btrfs_qgroup_swapped_block *block;
	struct rb_node **cur;
	struct rb_node *parent = NULL;
	int level = btrfs_header_level(subvol_parent) - 1;
	int ret = 0;

	if (!btrfs_qgroup_full_accounting(fs_info))
		return 0;

	if (btrfs_node_ptr_generation(subvol_parent, subvol_slot) >
	    btrfs_node_ptr_generation(reloc_parent, reloc_slot)) {
		btrfs_err_rl(fs_info,
		"%s: bad parameter order, subvol_gen=%llu reloc_gen=%llu",
			__func__,
			btrfs_node_ptr_generation(subvol_parent, subvol_slot),
			btrfs_node_ptr_generation(reloc_parent, reloc_slot));
		return -EUCLEAN;
	}

	block = kmalloc(sizeof(*block), GFP_NOFS);
	if (!block) {
		ret = -ENOMEM;
		goto out;
	}

	/*
	 * @reloc_parent/slot is still before swap, while @block is going to
	 * record the bytenr after swap, so we do the swap here.
	 */
	block->subvol_bytenr = btrfs_node_blockptr(reloc_parent, reloc_slot);
	block->subvol_generation = btrfs_node_ptr_generation(reloc_parent,
							     reloc_slot);
	block->reloc_bytenr = btrfs_node_blockptr(subvol_parent, subvol_slot);
	block->reloc_generation = btrfs_node_ptr_generation(subvol_parent,
							    subvol_slot);
	block->last_snapshot = last_snapshot;
	block->level = level;

	/*
	 * If we have bg == NULL, we're called from btrfs_recover_relocation(),
	 * no one else can modify tree blocks thus we qgroup will not change
	 * no matter the value of trace_leaf.
	 */
	if (bg && bg->flags & BTRFS_BLOCK_GROUP_DATA)
		block->trace_leaf = true;
	else
		block->trace_leaf = false;
	btrfs_node_key_to_cpu(reloc_parent, &block->first_key, reloc_slot);

	/* Insert @block into @blocks */
	spin_lock(&blocks->lock);
	cur = &blocks->blocks[level].rb_node;
	while (*cur) {
		struct btrfs_qgroup_swapped_block *entry;

		parent = *cur;
		entry = rb_entry(parent, struct btrfs_qgroup_swapped_block,
				 node);

		if (entry->subvol_bytenr < block->subvol_bytenr) {
			cur = &(*cur)->rb_left;
		} else if (entry->subvol_bytenr > block->subvol_bytenr) {
			cur = &(*cur)->rb_right;
		} else {
			if (entry->subvol_generation !=
					block->subvol_generation ||
			    entry->reloc_bytenr != block->reloc_bytenr ||
			    entry->reloc_generation !=
					block->reloc_generation) {
				/*
				 * Duplicated but mismatch entry found.
				 * Shouldn't happen.
				 *
				 * Marking qgroup inconsistent should be enough
				 * for end users.
				 */
				WARN_ON(IS_ENABLED(CONFIG_BTRFS_DEBUG));
				ret = -EEXIST;
			}
			kfree(block);
			goto out_unlock;
		}
	}
	rb_link_node(&block->node, parent, cur);
	rb_insert_color(&block->node, &blocks->blocks[level]);
	blocks->swapped = true;
out_unlock:
	spin_unlock(&blocks->lock);
out:
	if (ret < 0)
		qgroup_mark_inconsistent(fs_info);
	return ret;
}

/*
 * Check if the tree block is a subtree root, and if so do the needed
 * delayed subtree trace for qgroup.
 *
 * This is called during btrfs_cow_block().
 */
int btrfs_qgroup_trace_subtree_after_cow(struct btrfs_trans_handle *trans,
					 struct btrfs_root *root,
					 struct extent_buffer *subvol_eb)
{
	struct btrfs_fs_info *fs_info = root->fs_info;
	struct btrfs_tree_parent_check check = { 0 };
	struct btrfs_qgroup_swapped_blocks *blocks = &root->swapped_blocks;
	struct btrfs_qgroup_swapped_block *block;
	struct extent_buffer *reloc_eb = NULL;
	struct rb_node *node;
	bool found = false;
	bool swapped = false;
	int level = btrfs_header_level(subvol_eb);
	int ret = 0;
	int i;

	if (!btrfs_qgroup_full_accounting(fs_info))
		return 0;
	if (!is_fstree(btrfs_root_id(root)) || !root->reloc_root)
		return 0;

	spin_lock(&blocks->lock);
	if (!blocks->swapped) {
		spin_unlock(&blocks->lock);
		return 0;
	}
	node = blocks->blocks[level].rb_node;

	while (node) {
		block = rb_entry(node, struct btrfs_qgroup_swapped_block, node);
		if (block->subvol_bytenr < subvol_eb->start) {
			node = node->rb_left;
		} else if (block->subvol_bytenr > subvol_eb->start) {
			node = node->rb_right;
		} else {
			found = true;
			break;
		}
	}
	if (!found) {
		spin_unlock(&blocks->lock);
		goto out;
	}
	/* Found one, remove it from @blocks first and update blocks->swapped */
	rb_erase(&block->node, &blocks->blocks[level]);
	for (i = 0; i < BTRFS_MAX_LEVEL; i++) {
		if (RB_EMPTY_ROOT(&blocks->blocks[i])) {
			swapped = true;
			break;
		}
	}
	blocks->swapped = swapped;
	spin_unlock(&blocks->lock);

	check.level = block->level;
	check.transid = block->reloc_generation;
	check.has_first_key = true;
	memcpy(&check.first_key, &block->first_key, sizeof(check.first_key));

	/* Read out reloc subtree root */
	reloc_eb = read_tree_block(fs_info, block->reloc_bytenr, &check);
	if (IS_ERR(reloc_eb)) {
		ret = PTR_ERR(reloc_eb);
		reloc_eb = NULL;
		goto free_out;
	}
	if (!extent_buffer_uptodate(reloc_eb)) {
		ret = -EIO;
		goto free_out;
	}

	ret = qgroup_trace_subtree_swap(trans, reloc_eb, subvol_eb,
			block->last_snapshot, block->trace_leaf);
free_out:
	kfree(block);
	free_extent_buffer(reloc_eb);
out:
	if (ret < 0) {
		btrfs_err_rl(fs_info,
			     "failed to account subtree at bytenr %llu: %d",
			     subvol_eb->start, ret);
		qgroup_mark_inconsistent(fs_info);
	}
	return ret;
}

void btrfs_qgroup_destroy_extent_records(struct btrfs_transaction *trans)
{
	struct btrfs_qgroup_extent_record *entry;
	unsigned long index;

	xa_for_each(&trans->delayed_refs.dirty_extents, index, entry) {
		ulist_free(entry->old_roots);
		kfree(entry);
	}
	xa_destroy(&trans->delayed_refs.dirty_extents);
}

void btrfs_free_squota_rsv(struct btrfs_fs_info *fs_info, u64 root, u64 rsv_bytes)
{
	if (btrfs_qgroup_mode(fs_info) != BTRFS_QGROUP_MODE_SIMPLE)
		return;

	if (!is_fstree(root))
		return;

	btrfs_qgroup_free_refroot(fs_info, root, rsv_bytes, BTRFS_QGROUP_RSV_DATA);
}

int btrfs_record_squota_delta(struct btrfs_fs_info *fs_info,
			      const struct btrfs_squota_delta *delta)
{
	int ret;
	struct btrfs_qgroup *qgroup;
	struct btrfs_qgroup *qg;
	LIST_HEAD(qgroup_list);
	u64 root = delta->root;
	u64 num_bytes = delta->num_bytes;
	const int sign = (delta->is_inc ? 1 : -1);

	if (btrfs_qgroup_mode(fs_info) != BTRFS_QGROUP_MODE_SIMPLE)
		return 0;

	if (!is_fstree(root))
		return 0;

	/* If the extent predates enabling quotas, don't count it. */
	if (delta->generation < fs_info->qgroup_enable_gen)
		return 0;

	spin_lock(&fs_info->qgroup_lock);
	qgroup = find_qgroup_rb(fs_info, root);
	if (!qgroup) {
		ret = -ENOENT;
		goto out;
	}

	ret = 0;
	qgroup_iterator_add(&qgroup_list, qgroup);
	list_for_each_entry(qg, &qgroup_list, iterator) {
		struct btrfs_qgroup_list *glist;

		qg->excl += num_bytes * sign;
		qg->rfer += num_bytes * sign;
		qgroup_dirty(fs_info, qg);

		list_for_each_entry(glist, &qg->groups, next_group)
			qgroup_iterator_add(&qgroup_list, glist->group);
	}
	qgroup_iterator_clean(&qgroup_list);

out:
	spin_unlock(&fs_info->qgroup_lock);
	return ret;
}<|MERGE_RESOLUTION|>--- conflicted
+++ resolved
@@ -218,10 +218,7 @@
 	INIT_LIST_HEAD(&qgroup->members);
 	INIT_LIST_HEAD(&qgroup->dirty);
 	INIT_LIST_HEAD(&qgroup->iterator);
-<<<<<<< HEAD
-=======
 	INIT_LIST_HEAD(&qgroup->nested_iterator);
->>>>>>> a6ad5510
 
 	rb_link_node(&qgroup->node, parent, p);
 	rb_insert_color(&qgroup->node, &fs_info->qgroup_tree);
@@ -1789,15 +1786,6 @@
 	return ret;
 }
 
-static bool qgroup_has_usage(struct btrfs_qgroup *qgroup)
-{
-	return (qgroup->rfer > 0 || qgroup->rfer_cmpr > 0 ||
-		qgroup->excl > 0 || qgroup->excl_cmpr > 0 ||
-		qgroup->rsv.values[BTRFS_QGROUP_RSV_DATA] > 0 ||
-		qgroup->rsv.values[BTRFS_QGROUP_RSV_META_PREALLOC] > 0 ||
-		qgroup->rsv.values[BTRFS_QGROUP_RSV_META_PERTRANS] > 0);
-}
-
 int btrfs_remove_qgroup(struct btrfs_trans_handle *trans, u64 qgroupid)
 {
 	struct btrfs_fs_info *fs_info = trans->fs_info;
@@ -1817,14 +1805,10 @@
 		goto out;
 	}
 
-<<<<<<< HEAD
-	if (is_fstree(qgroupid) && qgroup_has_usage(qgroup)) {
-=======
 	ret = can_delete_qgroup(fs_info, qgroup);
 	if (ret < 0)
 		goto out;
 	if (ret == 0) {
->>>>>>> a6ad5510
 		ret = -EBUSY;
 		goto out;
 	}
@@ -4614,11 +4598,7 @@
 	num_bytes = sub_root_meta_rsv(root, num_bytes,
 				      BTRFS_QGROUP_RSV_META_PREALLOC);
 	trace_qgroup_meta_convert(root, num_bytes);
-<<<<<<< HEAD
-	qgroup_convert_meta(fs_info, root->root_key.objectid, num_bytes);
-=======
 	qgroup_convert_meta(fs_info, btrfs_root_id(root), num_bytes);
->>>>>>> a6ad5510
 	if (!sb_rdonly(fs_info->sb))
 		add_root_meta_rsv(root, num_bytes, BTRFS_QGROUP_RSV_META_PERTRANS);
 }
