// SPDX-License-Identifier: GPL-2.0
/*
 * Copyright (C) 2011 STRATO.  All rights reserved.
 */

#include <linux/sched.h>
#include <linux/pagemap.h>
#include <linux/writeback.h>
#include <linux/blkdev.h>
#include <linux/rbtree.h>
#include <linux/slab.h>
#include <linux/workqueue.h>
#include <linux/btrfs.h>
#include <linux/sched/mm.h>

#include "ctree.h"
#include "transaction.h"
#include "disk-io.h"
#include "locking.h"
#include "ulist.h"
#include "backref.h"
#include "extent_io.h"
#include "qgroup.h"
#include "block-group.h"
#include "sysfs.h"
#include "tree-mod-log.h"
#include "fs.h"
#include "accessors.h"
#include "extent-tree.h"
#include "root-tree.h"
#include "tree-checker.h"

enum btrfs_qgroup_mode btrfs_qgroup_mode(const struct btrfs_fs_info *fs_info)
{
	if (!test_bit(BTRFS_FS_QUOTA_ENABLED, &fs_info->flags))
		return BTRFS_QGROUP_MODE_DISABLED;
	if (fs_info->qgroup_flags & BTRFS_QGROUP_STATUS_FLAG_SIMPLE_MODE)
		return BTRFS_QGROUP_MODE_SIMPLE;
	return BTRFS_QGROUP_MODE_FULL;
}

bool btrfs_qgroup_enabled(const struct btrfs_fs_info *fs_info)
{
	return btrfs_qgroup_mode(fs_info) != BTRFS_QGROUP_MODE_DISABLED;
}

bool btrfs_qgroup_full_accounting(const struct btrfs_fs_info *fs_info)
{
	return btrfs_qgroup_mode(fs_info) == BTRFS_QGROUP_MODE_FULL;
}

/*
 * Helpers to access qgroup reservation
 *
 * Callers should ensure the lock context and type are valid
 */

static u64 qgroup_rsv_total(const struct btrfs_qgroup *qgroup)
{
	u64 ret = 0;
	int i;

	for (i = 0; i < BTRFS_QGROUP_RSV_LAST; i++)
		ret += qgroup->rsv.values[i];

	return ret;
}

#ifdef CONFIG_BTRFS_DEBUG
static const char *qgroup_rsv_type_str(enum btrfs_qgroup_rsv_type type)
{
	if (type == BTRFS_QGROUP_RSV_DATA)
		return "data";
	if (type == BTRFS_QGROUP_RSV_META_PERTRANS)
		return "meta_pertrans";
	if (type == BTRFS_QGROUP_RSV_META_PREALLOC)
		return "meta_prealloc";
	return NULL;
}
#endif

static void qgroup_rsv_add(struct btrfs_fs_info *fs_info,
			   struct btrfs_qgroup *qgroup, u64 num_bytes,
			   enum btrfs_qgroup_rsv_type type)
{
	trace_btrfs_qgroup_update_reserve(fs_info, qgroup, num_bytes, type);
	qgroup->rsv.values[type] += num_bytes;
}

static void qgroup_rsv_release(struct btrfs_fs_info *fs_info,
			       struct btrfs_qgroup *qgroup, u64 num_bytes,
			       enum btrfs_qgroup_rsv_type type)
{
	trace_btrfs_qgroup_update_reserve(fs_info, qgroup, -(s64)num_bytes, type);
	if (qgroup->rsv.values[type] >= num_bytes) {
		qgroup->rsv.values[type] -= num_bytes;
		return;
	}
#ifdef CONFIG_BTRFS_DEBUG
	WARN_RATELIMIT(1,
		"qgroup %llu %s reserved space underflow, have %llu to free %llu",
		qgroup->qgroupid, qgroup_rsv_type_str(type),
		qgroup->rsv.values[type], num_bytes);
#endif
	qgroup->rsv.values[type] = 0;
}

static void qgroup_rsv_add_by_qgroup(struct btrfs_fs_info *fs_info,
				     struct btrfs_qgroup *dest,
				     const struct btrfs_qgroup *src)
{
	int i;

	for (i = 0; i < BTRFS_QGROUP_RSV_LAST; i++)
		qgroup_rsv_add(fs_info, dest, src->rsv.values[i], i);
}

static void qgroup_rsv_release_by_qgroup(struct btrfs_fs_info *fs_info,
					 struct btrfs_qgroup *dest,
					 const struct btrfs_qgroup *src)
{
	int i;

	for (i = 0; i < BTRFS_QGROUP_RSV_LAST; i++)
		qgroup_rsv_release(fs_info, dest, src->rsv.values[i], i);
}

static void btrfs_qgroup_update_old_refcnt(struct btrfs_qgroup *qg, u64 seq,
					   int mod)
{
	if (qg->old_refcnt < seq)
		qg->old_refcnt = seq;
	qg->old_refcnt += mod;
}

static void btrfs_qgroup_update_new_refcnt(struct btrfs_qgroup *qg, u64 seq,
					   int mod)
{
	if (qg->new_refcnt < seq)
		qg->new_refcnt = seq;
	qg->new_refcnt += mod;
}

static inline u64 btrfs_qgroup_get_old_refcnt(const struct btrfs_qgroup *qg, u64 seq)
{
	if (qg->old_refcnt < seq)
		return 0;
	return qg->old_refcnt - seq;
}

static inline u64 btrfs_qgroup_get_new_refcnt(const struct btrfs_qgroup *qg, u64 seq)
{
	if (qg->new_refcnt < seq)
		return 0;
	return qg->new_refcnt - seq;
}

static int
qgroup_rescan_init(struct btrfs_fs_info *fs_info, u64 progress_objectid,
		   int init_flags);
static void qgroup_rescan_zero_tracking(struct btrfs_fs_info *fs_info);

static int btrfs_qgroup_qgroupid_key_cmp(const void *key, const struct rb_node *node)
{
	const u64 *qgroupid = key;
	const struct btrfs_qgroup *qgroup = rb_entry(node, struct btrfs_qgroup, node);

	if (qgroup->qgroupid < *qgroupid)
		return -1;
	else if (qgroup->qgroupid > *qgroupid)
		return 1;

	return 0;
}

/* must be called with qgroup_ioctl_lock held */
static struct btrfs_qgroup *find_qgroup_rb(const struct btrfs_fs_info *fs_info,
					   u64 qgroupid)
{
	struct rb_node *node;

	node = rb_find(&qgroupid, &fs_info->qgroup_tree, btrfs_qgroup_qgroupid_key_cmp);
	return rb_entry_safe(node, struct btrfs_qgroup, node);
}

static int btrfs_qgroup_qgroupid_cmp(struct rb_node *new, const struct rb_node *existing)
{
	const struct btrfs_qgroup *new_qgroup = rb_entry(new, struct btrfs_qgroup, node);

	return btrfs_qgroup_qgroupid_key_cmp(&new_qgroup->qgroupid, existing);
}

/*
 * Add qgroup to the filesystem's qgroup tree.
 *
 * Must be called with qgroup_lock held and @prealloc preallocated.
 *
 * The control on the lifespan of @prealloc would be transferred to this
 * function, thus caller should no longer touch @prealloc.
 */
static struct btrfs_qgroup *add_qgroup_rb(struct btrfs_fs_info *fs_info,
					  struct btrfs_qgroup *prealloc,
					  u64 qgroupid)
{
	struct rb_node *node;

	/* Caller must have pre-allocated @prealloc. */
	ASSERT(prealloc);

	prealloc->qgroupid = qgroupid;
	node = rb_find_add(&prealloc->node, &fs_info->qgroup_tree, btrfs_qgroup_qgroupid_cmp);
	if (node) {
		kfree(prealloc);
		return rb_entry(node, struct btrfs_qgroup, node);
	}

	INIT_LIST_HEAD(&prealloc->groups);
	INIT_LIST_HEAD(&prealloc->members);
	INIT_LIST_HEAD(&prealloc->dirty);
	INIT_LIST_HEAD(&prealloc->iterator);
	INIT_LIST_HEAD(&prealloc->nested_iterator);

	return prealloc;
}

static void __del_qgroup_rb(struct btrfs_qgroup *qgroup)
{
	struct btrfs_qgroup_list *list;

	list_del(&qgroup->dirty);
	while (!list_empty(&qgroup->groups)) {
		list = list_first_entry(&qgroup->groups,
					struct btrfs_qgroup_list, next_group);
		list_del(&list->next_group);
		list_del(&list->next_member);
		kfree(list);
	}

	while (!list_empty(&qgroup->members)) {
		list = list_first_entry(&qgroup->members,
					struct btrfs_qgroup_list, next_member);
		list_del(&list->next_group);
		list_del(&list->next_member);
		kfree(list);
	}
}

/* must be called with qgroup_lock held */
static int del_qgroup_rb(struct btrfs_fs_info *fs_info, u64 qgroupid)
{
	struct btrfs_qgroup *qgroup = find_qgroup_rb(fs_info, qgroupid);

	if (!qgroup)
		return -ENOENT;

	rb_erase(&qgroup->node, &fs_info->qgroup_tree);
	__del_qgroup_rb(qgroup);
	return 0;
}

/*
 * Add relation specified by two qgroups.
 *
 * Must be called with qgroup_lock held, the ownership of @prealloc is
 * transferred to this function and caller should not touch it anymore.
 *
 * Return: 0        on success
 *         -ENOENT  if one of the qgroups is NULL
 *         <0       other errors
 */
static int __add_relation_rb(struct btrfs_qgroup_list *prealloc,
			     struct btrfs_qgroup *member,
			     struct btrfs_qgroup *parent)
{
	if (!member || !parent) {
		kfree(prealloc);
		return -ENOENT;
	}

	prealloc->group = parent;
	prealloc->member = member;
	list_add_tail(&prealloc->next_group, &member->groups);
	list_add_tail(&prealloc->next_member, &parent->members);

	return 0;
}

/*
 * Add relation specified by two qgroup ids.
 *
 * Must be called with qgroup_lock held.
 *
 * Return: 0        on success
 *         -ENOENT  if one of the ids does not exist
 *         <0       other errors
 */
static int add_relation_rb(struct btrfs_fs_info *fs_info,
			   struct btrfs_qgroup_list *prealloc,
			   u64 memberid, u64 parentid)
{
	struct btrfs_qgroup *member;
	struct btrfs_qgroup *parent;

	member = find_qgroup_rb(fs_info, memberid);
	parent = find_qgroup_rb(fs_info, parentid);

	return __add_relation_rb(prealloc, member, parent);
}

/* Must be called with qgroup_lock held */
static int del_relation_rb(struct btrfs_fs_info *fs_info,
			   u64 memberid, u64 parentid)
{
	struct btrfs_qgroup *member;
	struct btrfs_qgroup *parent;
	struct btrfs_qgroup_list *list;

	member = find_qgroup_rb(fs_info, memberid);
	parent = find_qgroup_rb(fs_info, parentid);
	if (!member || !parent)
		return -ENOENT;

	list_for_each_entry(list, &member->groups, next_group) {
		if (list->group == parent) {
			list_del(&list->next_group);
			list_del(&list->next_member);
			kfree(list);
			return 0;
		}
	}
	return -ENOENT;
}

#ifdef CONFIG_BTRFS_FS_RUN_SANITY_TESTS
int btrfs_verify_qgroup_counts(const struct btrfs_fs_info *fs_info, u64 qgroupid,
			       u64 rfer, u64 excl)
{
	struct btrfs_qgroup *qgroup;

	qgroup = find_qgroup_rb(fs_info, qgroupid);
	if (!qgroup)
		return -EINVAL;
	if (qgroup->rfer != rfer || qgroup->excl != excl)
		return -EINVAL;
	return 0;
}
#endif

__printf(2, 3)
static void qgroup_mark_inconsistent(struct btrfs_fs_info *fs_info, const char *fmt, ...)
{
	const u64 old_flags = fs_info->qgroup_flags;

	if (btrfs_qgroup_mode(fs_info) == BTRFS_QGROUP_MODE_SIMPLE)
		return;
	fs_info->qgroup_flags |= (BTRFS_QGROUP_STATUS_FLAG_INCONSISTENT |
				  BTRFS_QGROUP_RUNTIME_FLAG_CANCEL_RESCAN |
				  BTRFS_QGROUP_RUNTIME_FLAG_NO_ACCOUNTING);
	if (!(old_flags & BTRFS_QGROUP_STATUS_FLAG_INCONSISTENT)) {
		struct va_format vaf;
		va_list args;

		va_start(args, fmt);
		vaf.fmt = fmt;
		vaf.va = &args;

		btrfs_warn_rl(fs_info, "qgroup marked inconsistent, %pV", &vaf);
		va_end(args);
	}
}

static void qgroup_read_enable_gen(struct btrfs_fs_info *fs_info,
				   struct extent_buffer *leaf, int slot,
				   struct btrfs_qgroup_status_item *ptr)
{
	ASSERT(btrfs_fs_incompat(fs_info, SIMPLE_QUOTA));
	ASSERT(btrfs_item_size(leaf, slot) >= sizeof(*ptr));
	fs_info->qgroup_enable_gen = btrfs_qgroup_status_enable_gen(leaf, ptr);
}

/*
 * The full config is read in one go, only called from open_ctree()
 * It doesn't use any locking, as at this point we're still single-threaded
 */
int btrfs_read_qgroup_config(struct btrfs_fs_info *fs_info)
{
	struct btrfs_key key;
	struct btrfs_key found_key;
	struct btrfs_root *quota_root = fs_info->quota_root;
	struct btrfs_path *path = NULL;
	struct extent_buffer *l;
	int slot;
	int ret = 0;
	u64 flags = 0;
	u64 rescan_progress = 0;

	if (!fs_info->quota_root)
		return 0;

	path = btrfs_alloc_path();
	if (!path) {
		ret = -ENOMEM;
		goto out;
	}

	ret = btrfs_sysfs_add_qgroups(fs_info);
	if (ret < 0)
		goto out;
	/* default this to quota off, in case no status key is found */
	fs_info->qgroup_flags = 0;

	/*
	 * pass 1: read status, all qgroup infos and limits
	 */
	key.objectid = 0;
	key.type = 0;
	key.offset = 0;
	ret = btrfs_search_slot_for_read(quota_root, &key, path, 1, 1);
	if (ret)
		goto out;

	while (1) {
		struct btrfs_qgroup *qgroup;

		slot = path->slots[0];
		l = path->nodes[0];
		btrfs_item_key_to_cpu(l, &found_key, slot);

		if (found_key.type == BTRFS_QGROUP_STATUS_KEY) {
			struct btrfs_qgroup_status_item *ptr;

			ptr = btrfs_item_ptr(l, slot,
					     struct btrfs_qgroup_status_item);

			if (btrfs_qgroup_status_version(l, ptr) !=
			    BTRFS_QGROUP_STATUS_VERSION) {
				btrfs_err(fs_info,
				 "old qgroup version, quota disabled");
				goto out;
			}
			fs_info->qgroup_flags = btrfs_qgroup_status_flags(l, ptr);
			if (fs_info->qgroup_flags & BTRFS_QGROUP_STATUS_FLAG_SIMPLE_MODE)
				qgroup_read_enable_gen(fs_info, l, slot, ptr);
			else if (btrfs_qgroup_status_generation(l, ptr) != fs_info->generation)
				qgroup_mark_inconsistent(fs_info, "qgroup generation mismatch");
			rescan_progress = btrfs_qgroup_status_rescan(l, ptr);
			goto next1;
		}

		if (found_key.type != BTRFS_QGROUP_INFO_KEY &&
		    found_key.type != BTRFS_QGROUP_LIMIT_KEY)
			goto next1;

		qgroup = find_qgroup_rb(fs_info, found_key.offset);
		if ((qgroup && found_key.type == BTRFS_QGROUP_INFO_KEY) ||
		    (!qgroup && found_key.type == BTRFS_QGROUP_LIMIT_KEY))
			qgroup_mark_inconsistent(fs_info, "inconsistent qgroup config");
		if (!qgroup) {
			struct btrfs_qgroup *prealloc;
			struct btrfs_root *tree_root = fs_info->tree_root;

			prealloc = kzalloc(sizeof(*prealloc), GFP_KERNEL);
			if (!prealloc) {
				ret = -ENOMEM;
				goto out;
			}
			qgroup = add_qgroup_rb(fs_info, prealloc, found_key.offset);
			/*
			 * If a qgroup exists for a subvolume ID, it is possible
			 * that subvolume has been deleted, in which case
			 * reusing that ID would lead to incorrect accounting.
			 *
			 * Ensure that we skip any such subvol ids.
			 *
			 * We don't need to lock because this is only called
			 * during mount before we start doing things like creating
			 * subvolumes.
			 */
			if (btrfs_is_fstree(qgroup->qgroupid) &&
			    qgroup->qgroupid > tree_root->free_objectid)
				/*
				 * Don't need to check against BTRFS_LAST_FREE_OBJECTID,
				 * as it will get checked on the next call to
				 * btrfs_get_free_objectid.
				 */
				tree_root->free_objectid = qgroup->qgroupid + 1;
		}
		ret = btrfs_sysfs_add_one_qgroup(fs_info, qgroup);
		if (ret < 0)
			goto out;

		switch (found_key.type) {
		case BTRFS_QGROUP_INFO_KEY: {
			struct btrfs_qgroup_info_item *ptr;

			ptr = btrfs_item_ptr(l, slot,
					     struct btrfs_qgroup_info_item);
			qgroup->rfer = btrfs_qgroup_info_rfer(l, ptr);
			qgroup->rfer_cmpr = btrfs_qgroup_info_rfer_cmpr(l, ptr);
			qgroup->excl = btrfs_qgroup_info_excl(l, ptr);
			qgroup->excl_cmpr = btrfs_qgroup_info_excl_cmpr(l, ptr);
			/* generation currently unused */
			break;
		}
		case BTRFS_QGROUP_LIMIT_KEY: {
			struct btrfs_qgroup_limit_item *ptr;

			ptr = btrfs_item_ptr(l, slot,
					     struct btrfs_qgroup_limit_item);
			qgroup->lim_flags = btrfs_qgroup_limit_flags(l, ptr);
			qgroup->max_rfer = btrfs_qgroup_limit_max_rfer(l, ptr);
			qgroup->max_excl = btrfs_qgroup_limit_max_excl(l, ptr);
			qgroup->rsv_rfer = btrfs_qgroup_limit_rsv_rfer(l, ptr);
			qgroup->rsv_excl = btrfs_qgroup_limit_rsv_excl(l, ptr);
			break;
		}
		}
next1:
		ret = btrfs_next_item(quota_root, path);
		if (ret < 0)
			goto out;
		if (ret)
			break;
	}
	btrfs_release_path(path);

	/*
	 * pass 2: read all qgroup relations
	 */
	key.objectid = 0;
	key.type = BTRFS_QGROUP_RELATION_KEY;
	key.offset = 0;
	ret = btrfs_search_slot_for_read(quota_root, &key, path, 1, 0);
	if (ret)
		goto out;
	while (1) {
		struct btrfs_qgroup_list *list = NULL;

		slot = path->slots[0];
		l = path->nodes[0];
		btrfs_item_key_to_cpu(l, &found_key, slot);

		if (found_key.type != BTRFS_QGROUP_RELATION_KEY)
			goto next2;

		if (found_key.objectid > found_key.offset) {
			/* parent <- member, not needed to build config */
			/* FIXME should we omit the key completely? */
			goto next2;
		}

		list = kzalloc(sizeof(*list), GFP_KERNEL);
		if (!list) {
			ret = -ENOMEM;
			goto out;
		}
		ret = add_relation_rb(fs_info, list, found_key.objectid,
				      found_key.offset);
		list = NULL;
		if (ret == -ENOENT) {
			btrfs_warn(fs_info,
				"orphan qgroup relation 0x%llx->0x%llx",
				found_key.objectid, found_key.offset);
			ret = 0;	/* ignore the error */
		}
		if (ret)
			goto out;
next2:
		ret = btrfs_next_item(quota_root, path);
		if (ret < 0)
			goto out;
		if (ret)
			break;
	}
out:
	btrfs_free_path(path);
	fs_info->qgroup_flags |= flags;
	if (ret >= 0) {
		if (fs_info->qgroup_flags & BTRFS_QGROUP_STATUS_FLAG_ON)
			set_bit(BTRFS_FS_QUOTA_ENABLED, &fs_info->flags);
		if (fs_info->qgroup_flags & BTRFS_QGROUP_STATUS_FLAG_RESCAN)
			ret = qgroup_rescan_init(fs_info, rescan_progress, 0);
	} else {
		fs_info->qgroup_flags &= ~BTRFS_QGROUP_STATUS_FLAG_RESCAN;
		btrfs_sysfs_del_qgroups(fs_info);
	}

	return ret < 0 ? ret : 0;
}

/*
 * Called in close_ctree() when quota is still enabled.  This verifies we don't
 * leak some reserved space.
 *
 * Return false if no reserved space is left.
 * Return true if some reserved space is leaked.
 */
bool btrfs_check_quota_leak(const struct btrfs_fs_info *fs_info)
{
	struct rb_node *node;
	bool ret = false;

	if (btrfs_qgroup_mode(fs_info) == BTRFS_QGROUP_MODE_DISABLED)
		return ret;
	/*
	 * Since we're unmounting, there is no race and no need to grab qgroup
	 * lock.  And here we don't go post-order to provide a more user
	 * friendly sorted result.
	 */
	for (node = rb_first(&fs_info->qgroup_tree); node; node = rb_next(node)) {
		struct btrfs_qgroup *qgroup;
		int i;

		qgroup = rb_entry(node, struct btrfs_qgroup, node);
		for (i = 0; i < BTRFS_QGROUP_RSV_LAST; i++) {
			if (qgroup->rsv.values[i]) {
				ret = true;
				btrfs_warn(fs_info,
		"qgroup %hu/%llu has unreleased space, type %d rsv %llu",
				   btrfs_qgroup_level(qgroup->qgroupid),
				   btrfs_qgroup_subvolid(qgroup->qgroupid),
				   i, qgroup->rsv.values[i]);
			}
		}
	}
	return ret;
}

/*
 * This is called from close_ctree() or open_ctree() or btrfs_quota_disable(),
 * first two are in single-threaded paths.
 */
void btrfs_free_qgroup_config(struct btrfs_fs_info *fs_info)
{
	struct rb_node *n;
	struct btrfs_qgroup *qgroup;

	/*
	 * btrfs_quota_disable() can be called concurrently with
	 * btrfs_qgroup_rescan() -> qgroup_rescan_zero_tracking(), so take the
	 * lock.
	 */
	spin_lock(&fs_info->qgroup_lock);
	while ((n = rb_first(&fs_info->qgroup_tree))) {
		qgroup = rb_entry(n, struct btrfs_qgroup, node);
		rb_erase(n, &fs_info->qgroup_tree);
		__del_qgroup_rb(qgroup);
		spin_unlock(&fs_info->qgroup_lock);
		btrfs_sysfs_del_one_qgroup(fs_info, qgroup);
		kfree(qgroup);
		spin_lock(&fs_info->qgroup_lock);
	}
	spin_unlock(&fs_info->qgroup_lock);

<<<<<<< HEAD
	/*
	 * We call btrfs_free_qgroup_config() when unmounting
	 * filesystem and disabling quota, so we set qgroup_ulist
	 * to be null here to avoid double free.
	 */
	ulist_free(fs_info->qgroup_ulist);
	fs_info->qgroup_ulist = NULL;
=======
>>>>>>> 449d48b1
	btrfs_sysfs_del_qgroups(fs_info);
}

static int add_qgroup_relation_item(struct btrfs_trans_handle *trans, u64 src,
				    u64 dst)
{
	int ret;
	struct btrfs_root *quota_root = trans->fs_info->quota_root;
	struct btrfs_path *path;
	struct btrfs_key key;

	path = btrfs_alloc_path();
	if (!path)
		return -ENOMEM;

	key.objectid = src;
	key.type = BTRFS_QGROUP_RELATION_KEY;
	key.offset = dst;

	ret = btrfs_insert_empty_item(trans, quota_root, path, &key, 0);
	btrfs_free_path(path);
	return ret;
}

static int del_qgroup_relation_item(struct btrfs_trans_handle *trans, u64 src,
				    u64 dst)
{
	int ret;
	struct btrfs_root *quota_root = trans->fs_info->quota_root;
	struct btrfs_path *path;
	struct btrfs_key key;

	path = btrfs_alloc_path();
	if (!path)
		return -ENOMEM;

	key.objectid = src;
	key.type = BTRFS_QGROUP_RELATION_KEY;
	key.offset = dst;

	ret = btrfs_search_slot(trans, quota_root, &key, path, -1, 1);
	if (ret < 0)
		goto out;

	if (ret > 0) {
		ret = -ENOENT;
		goto out;
	}

	ret = btrfs_del_item(trans, quota_root, path);
out:
	btrfs_free_path(path);
	return ret;
}

static int add_qgroup_item(struct btrfs_trans_handle *trans,
			   struct btrfs_root *quota_root, u64 qgroupid)
{
	int ret;
	struct btrfs_path *path;
	struct btrfs_qgroup_info_item *qgroup_info;
	struct btrfs_qgroup_limit_item *qgroup_limit;
	struct extent_buffer *leaf;
	struct btrfs_key key;

	if (btrfs_is_testing(quota_root->fs_info))
		return 0;

	path = btrfs_alloc_path();
	if (!path)
		return -ENOMEM;

	key.objectid = 0;
	key.type = BTRFS_QGROUP_INFO_KEY;
	key.offset = qgroupid;

	/*
	 * Avoid a transaction abort by catching -EEXIST here. In that
	 * case, we proceed by re-initializing the existing structure
	 * on disk.
	 */

	ret = btrfs_insert_empty_item(trans, quota_root, path, &key,
				      sizeof(*qgroup_info));
	if (ret && ret != -EEXIST)
		goto out;

	leaf = path->nodes[0];
	qgroup_info = btrfs_item_ptr(leaf, path->slots[0],
				 struct btrfs_qgroup_info_item);
	btrfs_set_qgroup_info_generation(leaf, qgroup_info, trans->transid);
	btrfs_set_qgroup_info_rfer(leaf, qgroup_info, 0);
	btrfs_set_qgroup_info_rfer_cmpr(leaf, qgroup_info, 0);
	btrfs_set_qgroup_info_excl(leaf, qgroup_info, 0);
	btrfs_set_qgroup_info_excl_cmpr(leaf, qgroup_info, 0);

	btrfs_release_path(path);

	key.type = BTRFS_QGROUP_LIMIT_KEY;
	ret = btrfs_insert_empty_item(trans, quota_root, path, &key,
				      sizeof(*qgroup_limit));
	if (ret && ret != -EEXIST)
		goto out;

	leaf = path->nodes[0];
	qgroup_limit = btrfs_item_ptr(leaf, path->slots[0],
				  struct btrfs_qgroup_limit_item);
	btrfs_set_qgroup_limit_flags(leaf, qgroup_limit, 0);
	btrfs_set_qgroup_limit_max_rfer(leaf, qgroup_limit, 0);
	btrfs_set_qgroup_limit_max_excl(leaf, qgroup_limit, 0);
	btrfs_set_qgroup_limit_rsv_rfer(leaf, qgroup_limit, 0);
	btrfs_set_qgroup_limit_rsv_excl(leaf, qgroup_limit, 0);

	ret = 0;
out:
	btrfs_free_path(path);
	return ret;
}

static int del_qgroup_item(struct btrfs_trans_handle *trans, u64 qgroupid)
{
	int ret;
	struct btrfs_root *quota_root = trans->fs_info->quota_root;
	struct btrfs_path *path;
	struct btrfs_key key;

	path = btrfs_alloc_path();
	if (!path)
		return -ENOMEM;

	key.objectid = 0;
	key.type = BTRFS_QGROUP_INFO_KEY;
	key.offset = qgroupid;
	ret = btrfs_search_slot(trans, quota_root, &key, path, -1, 1);
	if (ret < 0)
		goto out;

	if (ret > 0) {
		ret = -ENOENT;
		goto out;
	}

	ret = btrfs_del_item(trans, quota_root, path);
	if (ret)
		goto out;

	btrfs_release_path(path);

	key.type = BTRFS_QGROUP_LIMIT_KEY;
	ret = btrfs_search_slot(trans, quota_root, &key, path, -1, 1);
	if (ret < 0)
		goto out;

	if (ret > 0) {
		ret = -ENOENT;
		goto out;
	}

	ret = btrfs_del_item(trans, quota_root, path);

out:
	btrfs_free_path(path);
	return ret;
}

static int update_qgroup_limit_item(struct btrfs_trans_handle *trans,
				    struct btrfs_qgroup *qgroup)
{
	struct btrfs_root *quota_root = trans->fs_info->quota_root;
	struct btrfs_path *path;
	struct btrfs_key key;
	struct extent_buffer *l;
	struct btrfs_qgroup_limit_item *qgroup_limit;
	int ret;
	int slot;

	key.objectid = 0;
	key.type = BTRFS_QGROUP_LIMIT_KEY;
	key.offset = qgroup->qgroupid;

	path = btrfs_alloc_path();
	if (!path)
		return -ENOMEM;

	ret = btrfs_search_slot(trans, quota_root, &key, path, 0, 1);
	if (ret > 0)
		ret = -ENOENT;

	if (ret)
		goto out;

	l = path->nodes[0];
	slot = path->slots[0];
	qgroup_limit = btrfs_item_ptr(l, slot, struct btrfs_qgroup_limit_item);
	btrfs_set_qgroup_limit_flags(l, qgroup_limit, qgroup->lim_flags);
	btrfs_set_qgroup_limit_max_rfer(l, qgroup_limit, qgroup->max_rfer);
	btrfs_set_qgroup_limit_max_excl(l, qgroup_limit, qgroup->max_excl);
	btrfs_set_qgroup_limit_rsv_rfer(l, qgroup_limit, qgroup->rsv_rfer);
	btrfs_set_qgroup_limit_rsv_excl(l, qgroup_limit, qgroup->rsv_excl);
out:
	btrfs_free_path(path);
	return ret;
}

static int update_qgroup_info_item(struct btrfs_trans_handle *trans,
				   struct btrfs_qgroup *qgroup)
{
	struct btrfs_fs_info *fs_info = trans->fs_info;
	struct btrfs_root *quota_root = fs_info->quota_root;
	struct btrfs_path *path;
	struct btrfs_key key;
	struct extent_buffer *l;
	struct btrfs_qgroup_info_item *qgroup_info;
	int ret;
	int slot;

	if (btrfs_is_testing(fs_info))
		return 0;

	key.objectid = 0;
	key.type = BTRFS_QGROUP_INFO_KEY;
	key.offset = qgroup->qgroupid;

	path = btrfs_alloc_path();
	if (!path)
		return -ENOMEM;

	ret = btrfs_search_slot(trans, quota_root, &key, path, 0, 1);
	if (ret > 0)
		ret = -ENOENT;

	if (ret)
		goto out;

	l = path->nodes[0];
	slot = path->slots[0];
	qgroup_info = btrfs_item_ptr(l, slot, struct btrfs_qgroup_info_item);
	btrfs_set_qgroup_info_generation(l, qgroup_info, trans->transid);
	btrfs_set_qgroup_info_rfer(l, qgroup_info, qgroup->rfer);
	btrfs_set_qgroup_info_rfer_cmpr(l, qgroup_info, qgroup->rfer_cmpr);
	btrfs_set_qgroup_info_excl(l, qgroup_info, qgroup->excl);
	btrfs_set_qgroup_info_excl_cmpr(l, qgroup_info, qgroup->excl_cmpr);
out:
	btrfs_free_path(path);
	return ret;
}

static int update_qgroup_status_item(struct btrfs_trans_handle *trans)
{
	struct btrfs_fs_info *fs_info = trans->fs_info;
	struct btrfs_root *quota_root = fs_info->quota_root;
	struct btrfs_path *path;
	struct btrfs_key key;
	struct extent_buffer *l;
	struct btrfs_qgroup_status_item *ptr;
	int ret;
	int slot;

	key.objectid = 0;
	key.type = BTRFS_QGROUP_STATUS_KEY;
	key.offset = 0;

	path = btrfs_alloc_path();
	if (!path)
		return -ENOMEM;

	ret = btrfs_search_slot(trans, quota_root, &key, path, 0, 1);
	if (ret > 0)
		ret = -ENOENT;

	if (ret)
		goto out;

	l = path->nodes[0];
	slot = path->slots[0];
	ptr = btrfs_item_ptr(l, slot, struct btrfs_qgroup_status_item);
	btrfs_set_qgroup_status_flags(l, ptr, fs_info->qgroup_flags &
				      BTRFS_QGROUP_STATUS_FLAGS_MASK);
	btrfs_set_qgroup_status_generation(l, ptr, trans->transid);
	btrfs_set_qgroup_status_rescan(l, ptr,
				fs_info->qgroup_rescan_progress.objectid);
out:
	btrfs_free_path(path);
	return ret;
}

/*
 * called with qgroup_lock held
 */
static int btrfs_clean_quota_tree(struct btrfs_trans_handle *trans,
				  struct btrfs_root *root)
{
	struct btrfs_path *path;
	struct btrfs_key key;
	struct extent_buffer *leaf = NULL;
	int ret;
	int nr = 0;

	path = btrfs_alloc_path();
	if (!path)
		return -ENOMEM;

	key.objectid = 0;
	key.type = 0;
	key.offset = 0;

	while (1) {
		ret = btrfs_search_slot(trans, root, &key, path, -1, 1);
		if (ret < 0)
			goto out;
		leaf = path->nodes[0];
		nr = btrfs_header_nritems(leaf);
		if (!nr)
			break;
		/*
		 * delete the leaf one by one
		 * since the whole tree is going
		 * to be deleted.
		 */
		path->slots[0] = 0;
		ret = btrfs_del_items(trans, root, path, 0, nr);
		if (ret)
			goto out;

		btrfs_release_path(path);
	}
	ret = 0;
out:
	btrfs_free_path(path);
	return ret;
}

int btrfs_quota_enable(struct btrfs_fs_info *fs_info,
		       struct btrfs_ioctl_quota_ctl_args *quota_ctl_args)
{
	struct btrfs_root *quota_root;
	struct btrfs_root *tree_root = fs_info->tree_root;
	struct btrfs_path *path = NULL;
	struct btrfs_qgroup_status_item *ptr;
	struct extent_buffer *leaf;
	struct btrfs_key key;
	struct btrfs_key found_key;
	struct btrfs_qgroup *qgroup = NULL;
	struct btrfs_qgroup *prealloc = NULL;
	struct btrfs_trans_handle *trans = NULL;
	const bool simple = (quota_ctl_args->cmd == BTRFS_QUOTA_CTL_ENABLE_SIMPLE_QUOTA);
	int ret = 0;
	int slot;

	/*
	 * We need to have subvol_sem write locked, to prevent races between
	 * concurrent tasks trying to enable quotas, because we will unlock
	 * and relock qgroup_ioctl_lock before setting fs_info->quota_root
	 * and before setting BTRFS_FS_QUOTA_ENABLED.
	 */
	lockdep_assert_held_write(&fs_info->subvol_sem);

	if (btrfs_fs_incompat(fs_info, EXTENT_TREE_V2)) {
		btrfs_err(fs_info,
			  "qgroups are currently unsupported in extent tree v2");
		return -EINVAL;
	}

	mutex_lock(&fs_info->qgroup_ioctl_lock);
	if (fs_info->quota_root)
		goto out;

	ret = btrfs_sysfs_add_qgroups(fs_info);
	if (ret < 0)
		goto out;

	/*
	 * Unlock qgroup_ioctl_lock before starting the transaction. This is to
	 * avoid lock acquisition inversion problems (reported by lockdep) between
	 * qgroup_ioctl_lock and the vfs freeze semaphores, acquired when we
	 * start a transaction.
	 * After we started the transaction lock qgroup_ioctl_lock again and
	 * check if someone else created the quota root in the meanwhile. If so,
	 * just return success and release the transaction handle.
	 *
	 * Also we don't need to worry about someone else calling
	 * btrfs_sysfs_add_qgroups() after we unlock and getting an error because
	 * that function returns 0 (success) when the sysfs entries already exist.
	 */
	mutex_unlock(&fs_info->qgroup_ioctl_lock);

	/*
	 * 1 for quota root item
	 * 1 for BTRFS_QGROUP_STATUS item
	 *
	 * Yet we also need 2*n items for a QGROUP_INFO/QGROUP_LIMIT items
	 * per subvolume. However those are not currently reserved since it
	 * would be a lot of overkill.
	 */
	trans = btrfs_start_transaction(tree_root, 2);

	mutex_lock(&fs_info->qgroup_ioctl_lock);
	if (IS_ERR(trans)) {
		ret = PTR_ERR(trans);
		trans = NULL;
		goto out;
	}

	if (fs_info->quota_root)
		goto out;

	/*
	 * initially create the quota tree
	 */
	quota_root = btrfs_create_tree(trans, BTRFS_QUOTA_TREE_OBJECTID);
	if (IS_ERR(quota_root)) {
		ret =  PTR_ERR(quota_root);
		btrfs_abort_transaction(trans, ret);
		goto out;
	}

	path = btrfs_alloc_path();
	if (!path) {
		ret = -ENOMEM;
		btrfs_abort_transaction(trans, ret);
		goto out_free_root;
	}

	key.objectid = 0;
	key.type = BTRFS_QGROUP_STATUS_KEY;
	key.offset = 0;

	ret = btrfs_insert_empty_item(trans, quota_root, path, &key,
				      sizeof(*ptr));
	if (ret) {
		btrfs_abort_transaction(trans, ret);
		goto out_free_path;
	}

	leaf = path->nodes[0];
	ptr = btrfs_item_ptr(leaf, path->slots[0],
				 struct btrfs_qgroup_status_item);
	btrfs_set_qgroup_status_generation(leaf, ptr, trans->transid);
	btrfs_set_qgroup_status_version(leaf, ptr, BTRFS_QGROUP_STATUS_VERSION);
	fs_info->qgroup_flags = BTRFS_QGROUP_STATUS_FLAG_ON;
	if (simple) {
		fs_info->qgroup_flags |= BTRFS_QGROUP_STATUS_FLAG_SIMPLE_MODE;
		btrfs_set_fs_incompat(fs_info, SIMPLE_QUOTA);
		btrfs_set_qgroup_status_enable_gen(leaf, ptr, trans->transid);
	} else {
		fs_info->qgroup_flags |= BTRFS_QGROUP_STATUS_FLAG_INCONSISTENT;
	}
	btrfs_set_qgroup_status_flags(leaf, ptr, fs_info->qgroup_flags &
				      BTRFS_QGROUP_STATUS_FLAGS_MASK);
	btrfs_set_qgroup_status_rescan(leaf, ptr, 0);

	key.objectid = 0;
	key.type = BTRFS_ROOT_REF_KEY;
	key.offset = 0;

	btrfs_release_path(path);
	ret = btrfs_search_slot_for_read(tree_root, &key, path, 1, 0);
	if (ret > 0)
		goto out_add_root;
	if (ret < 0) {
		btrfs_abort_transaction(trans, ret);
		goto out_free_path;
	}

	while (1) {
		slot = path->slots[0];
		leaf = path->nodes[0];
		btrfs_item_key_to_cpu(leaf, &found_key, slot);

		if (found_key.type == BTRFS_ROOT_REF_KEY) {

			/* Release locks on tree_root before we access quota_root */
			btrfs_release_path(path);

			/* We should not have a stray @prealloc pointer. */
			ASSERT(prealloc == NULL);
			prealloc = kzalloc(sizeof(*prealloc), GFP_NOFS);
			if (!prealloc) {
				ret = -ENOMEM;
				btrfs_abort_transaction(trans, ret);
				goto out_free_path;
			}

			ret = add_qgroup_item(trans, quota_root,
					      found_key.offset);
			if (ret) {
				btrfs_abort_transaction(trans, ret);
				goto out_free_path;
			}

			qgroup = add_qgroup_rb(fs_info, prealloc, found_key.offset);
			prealloc = NULL;
			ret = btrfs_sysfs_add_one_qgroup(fs_info, qgroup);
			if (ret < 0) {
				btrfs_abort_transaction(trans, ret);
				goto out_free_path;
			}
			ret = btrfs_search_slot_for_read(tree_root, &found_key,
							 path, 1, 0);
			if (ret < 0) {
				btrfs_abort_transaction(trans, ret);
				goto out_free_path;
			}
			if (ret > 0) {
				/*
				 * Shouldn't happen, but in case it does we
				 * don't need to do the btrfs_next_item, just
				 * continue.
				 */
				continue;
			}
		}
		ret = btrfs_next_item(tree_root, path);
		if (ret < 0) {
			btrfs_abort_transaction(trans, ret);
			goto out_free_path;
		}
		if (ret)
			break;
	}

out_add_root:
	btrfs_release_path(path);
	ret = add_qgroup_item(trans, quota_root, BTRFS_FS_TREE_OBJECTID);
	if (ret) {
		btrfs_abort_transaction(trans, ret);
		goto out_free_path;
	}

	ASSERT(prealloc == NULL);
	prealloc = kzalloc(sizeof(*prealloc), GFP_NOFS);
	if (!prealloc) {
		ret = -ENOMEM;
		goto out_free_path;
	}
	qgroup = add_qgroup_rb(fs_info, prealloc, BTRFS_FS_TREE_OBJECTID);
	prealloc = NULL;
	ret = btrfs_sysfs_add_one_qgroup(fs_info, qgroup);
	if (ret < 0) {
		btrfs_abort_transaction(trans, ret);
		goto out_free_path;
	}

	fs_info->qgroup_enable_gen = trans->transid;

	mutex_unlock(&fs_info->qgroup_ioctl_lock);
	/*
	 * Commit the transaction while not holding qgroup_ioctl_lock, to avoid
	 * a deadlock with tasks concurrently doing other qgroup operations, such
	 * adding/removing qgroups or adding/deleting qgroup relations for example,
	 * because all qgroup operations first start or join a transaction and then
	 * lock the qgroup_ioctl_lock mutex.
	 * We are safe from a concurrent task trying to enable quotas, by calling
	 * this function, since we are serialized by fs_info->subvol_sem.
	 */
	ret = btrfs_commit_transaction(trans);
	trans = NULL;
	mutex_lock(&fs_info->qgroup_ioctl_lock);
	if (ret)
		goto out_free_path;

	/*
	 * Set quota enabled flag after committing the transaction, to avoid
	 * deadlocks on fs_info->qgroup_ioctl_lock with concurrent snapshot
	 * creation.
	 */
	spin_lock(&fs_info->qgroup_lock);
	fs_info->quota_root = quota_root;
	set_bit(BTRFS_FS_QUOTA_ENABLED, &fs_info->flags);
	spin_unlock(&fs_info->qgroup_lock);

	/* Skip rescan for simple qgroups. */
	if (btrfs_qgroup_mode(fs_info) == BTRFS_QGROUP_MODE_SIMPLE)
		goto out_free_path;

	ret = qgroup_rescan_init(fs_info, 0, 1);
	if (!ret) {
	        qgroup_rescan_zero_tracking(fs_info);
		fs_info->qgroup_rescan_running = true;
	        btrfs_queue_work(fs_info->qgroup_rescan_workers,
	                         &fs_info->qgroup_rescan_work);
	} else {
		/*
		 * We have set both BTRFS_FS_QUOTA_ENABLED and
		 * BTRFS_QGROUP_STATUS_FLAG_ON, so we can only fail with
		 * -EINPROGRESS. That can happen because someone started the
		 * rescan worker by calling quota rescan ioctl before we
		 * attempted to initialize the rescan worker. Failure due to
		 * quotas disabled in the meanwhile is not possible, because
		 * we are holding a write lock on fs_info->subvol_sem, which
		 * is also acquired when disabling quotas.
		 * Ignore such error, and any other error would need to undo
		 * everything we did in the transaction we just committed.
		 */
		ASSERT(ret == -EINPROGRESS);
		ret = 0;
	}

out_free_path:
	btrfs_free_path(path);
out_free_root:
	if (ret)
		btrfs_put_root(quota_root);
out:
	if (ret)
		btrfs_sysfs_del_qgroups(fs_info);
	mutex_unlock(&fs_info->qgroup_ioctl_lock);
	if (ret && trans)
		btrfs_end_transaction(trans);
	else if (trans)
		ret = btrfs_end_transaction(trans);
	kfree(prealloc);
	return ret;
}

/*
 * It is possible to have outstanding ordered extents which reserved bytes
 * before we disabled. We need to fully flush delalloc, ordered extents, and a
 * commit to ensure that we don't leak such reservations, only to have them
 * come back if we re-enable.
 *
 * - enable simple quotas
 * - reserve space
 * - release it, store rsv_bytes in OE
 * - disable quotas
 * - enable simple quotas (qgroup rsv are all 0)
 * - OE finishes
 * - run delayed refs
 * - free rsv_bytes, resulting in miscounting or even underflow
 */
static int flush_reservations(struct btrfs_fs_info *fs_info)
{
	int ret;

	ret = btrfs_start_delalloc_roots(fs_info, LONG_MAX, false);
	if (ret)
		return ret;
	btrfs_wait_ordered_roots(fs_info, U64_MAX, NULL);

	return btrfs_commit_current_transaction(fs_info->tree_root);
}

int btrfs_quota_disable(struct btrfs_fs_info *fs_info)
{
	struct btrfs_root *quota_root = NULL;
	struct btrfs_trans_handle *trans = NULL;
	int ret = 0;

	/*
	 * We need to have subvol_sem write locked to prevent races with
	 * snapshot creation.
	 */
	lockdep_assert_held_write(&fs_info->subvol_sem);

	/*
	 * Relocation will mess with backrefs, so make sure we have the
	 * cleaner_mutex held to protect us from relocate.
	 */
	lockdep_assert_held(&fs_info->cleaner_mutex);

	mutex_lock(&fs_info->qgroup_ioctl_lock);
	if (!fs_info->quota_root)
		goto out;

	/*
	 * Unlock the qgroup_ioctl_lock mutex before waiting for the rescan worker to
	 * complete. Otherwise we can deadlock because btrfs_remove_qgroup() needs
	 * to lock that mutex while holding a transaction handle and the rescan
	 * worker needs to commit a transaction.
	 */
	mutex_unlock(&fs_info->qgroup_ioctl_lock);

	/*
	 * Request qgroup rescan worker to complete and wait for it. This wait
	 * must be done before transaction start for quota disable since it may
	 * deadlock with transaction by the qgroup rescan worker.
	 */
	clear_bit(BTRFS_FS_QUOTA_ENABLED, &fs_info->flags);
	btrfs_qgroup_wait_for_completion(fs_info, false);

	/*
	 * We have nothing held here and no trans handle, just return the error
	 * if there is one and set back the quota enabled bit since we didn't
	 * actually disable quotas.
	 */
	ret = flush_reservations(fs_info);
	if (ret) {
		set_bit(BTRFS_FS_QUOTA_ENABLED, &fs_info->flags);
		return ret;
	}

	/*
	 * 1 For the root item
	 *
	 * We should also reserve enough items for the quota tree deletion in
	 * btrfs_clean_quota_tree but this is not done.
	 *
	 * Also, we must always start a transaction without holding the mutex
	 * qgroup_ioctl_lock, see btrfs_quota_enable().
	 */
	trans = btrfs_start_transaction(fs_info->tree_root, 1);

	mutex_lock(&fs_info->qgroup_ioctl_lock);
	if (IS_ERR(trans)) {
		ret = PTR_ERR(trans);
		trans = NULL;
		set_bit(BTRFS_FS_QUOTA_ENABLED, &fs_info->flags);
		goto out;
	}

	if (!fs_info->quota_root)
		goto out;

	spin_lock(&fs_info->qgroup_lock);
	quota_root = fs_info->quota_root;
	fs_info->quota_root = NULL;
	fs_info->qgroup_flags &= ~BTRFS_QGROUP_STATUS_FLAG_ON;
	fs_info->qgroup_flags &= ~BTRFS_QGROUP_STATUS_FLAG_SIMPLE_MODE;
	fs_info->qgroup_drop_subtree_thres = BTRFS_QGROUP_DROP_SUBTREE_THRES_DEFAULT;
	spin_unlock(&fs_info->qgroup_lock);

	btrfs_free_qgroup_config(fs_info);

	ret = btrfs_clean_quota_tree(trans, quota_root);
	if (ret) {
		btrfs_abort_transaction(trans, ret);
		goto out;
	}

	ret = btrfs_del_root(trans, &quota_root->root_key);
	if (ret) {
		btrfs_abort_transaction(trans, ret);
		goto out;
	}

	spin_lock(&fs_info->trans_lock);
	list_del(&quota_root->dirty_list);
	spin_unlock(&fs_info->trans_lock);

	btrfs_tree_lock(quota_root->node);
	btrfs_clear_buffer_dirty(trans, quota_root->node);
	btrfs_tree_unlock(quota_root->node);
	ret = btrfs_free_tree_block(trans, btrfs_root_id(quota_root),
				    quota_root->node, 0, 1);

	if (ret < 0)
		btrfs_abort_transaction(trans, ret);

out:
	btrfs_put_root(quota_root);
	mutex_unlock(&fs_info->qgroup_ioctl_lock);
	if (ret && trans)
		btrfs_end_transaction(trans);
	else if (trans)
		ret = btrfs_commit_transaction(trans);
	return ret;
}

static void qgroup_dirty(struct btrfs_fs_info *fs_info,
			 struct btrfs_qgroup *qgroup)
{
	if (list_empty(&qgroup->dirty))
		list_add(&qgroup->dirty, &fs_info->dirty_qgroups);
}

static void qgroup_iterator_add(struct list_head *head, struct btrfs_qgroup *qgroup)
{
	if (!list_empty(&qgroup->iterator))
		return;

	list_add_tail(&qgroup->iterator, head);
}

static void qgroup_iterator_clean(struct list_head *head)
{
	while (!list_empty(head)) {
		struct btrfs_qgroup *qgroup;

		qgroup = list_first_entry(head, struct btrfs_qgroup, iterator);
		list_del_init(&qgroup->iterator);
	}
}

/*
 * The easy accounting, we're updating qgroup relationship whose child qgroup
 * only has exclusive extents.
 *
 * In this case, all exclusive extents will also be exclusive for parent, so
 * excl/rfer just get added/removed.
 *
 * So is qgroup reservation space, which should also be added/removed to
 * parent.
 * Or when child tries to release reservation space, parent will underflow its
 * reservation (for relationship adding case).
 *
 * Caller should hold fs_info->qgroup_lock.
 */
static int __qgroup_excl_accounting(struct btrfs_fs_info *fs_info, u64 ref_root,
				    struct btrfs_qgroup *src, int sign)
{
	struct btrfs_qgroup *qgroup;
	LIST_HEAD(qgroup_list);
	u64 num_bytes = src->excl;
	u64 num_bytes_cmpr = src->excl_cmpr;
	int ret = 0;

	qgroup = find_qgroup_rb(fs_info, ref_root);
	if (!qgroup)
		goto out;

	qgroup_iterator_add(&qgroup_list, qgroup);
	list_for_each_entry(qgroup, &qgroup_list, iterator) {
		struct btrfs_qgroup_list *glist;

		qgroup->rfer += sign * num_bytes;
		qgroup->rfer_cmpr += sign * num_bytes_cmpr;

		WARN_ON(sign < 0 && qgroup->excl < num_bytes);
		WARN_ON(sign < 0 && qgroup->excl_cmpr < num_bytes_cmpr);
		qgroup->excl += sign * num_bytes;
		qgroup->excl_cmpr += sign * num_bytes_cmpr;

		if (sign > 0)
			qgroup_rsv_add_by_qgroup(fs_info, qgroup, src);
		else
			qgroup_rsv_release_by_qgroup(fs_info, qgroup, src);
		qgroup_dirty(fs_info, qgroup);

		/* Append parent qgroups to @qgroup_list. */
		list_for_each_entry(glist, &qgroup->groups, next_group)
			qgroup_iterator_add(&qgroup_list, glist->group);
	}
	ret = 0;
out:
	qgroup_iterator_clean(&qgroup_list);
	return ret;
}


/*
 * Quick path for updating qgroup with only excl refs.
 *
 * In that case, just update all parent will be enough.
 * Or we needs to do a full rescan.
 * Caller should also hold fs_info->qgroup_lock.
 *
 * Return 0 for quick update, return >0 for need to full rescan
 * and mark INCONSISTENT flag.
 * Return < 0 for other error.
 */
static int quick_update_accounting(struct btrfs_fs_info *fs_info,
				   u64 src, u64 dst, int sign)
{
	struct btrfs_qgroup *qgroup;
	int ret = 1;

	qgroup = find_qgroup_rb(fs_info, src);
	if (!qgroup)
		goto out;
	if (qgroup->excl == qgroup->rfer) {
		ret = __qgroup_excl_accounting(fs_info, dst, qgroup, sign);
		if (ret < 0)
			goto out;
		ret = 0;
	}
out:
	if (ret)
		fs_info->qgroup_flags |= BTRFS_QGROUP_STATUS_FLAG_INCONSISTENT;
	return ret;
}

/*
 * Add relation between @src and @dst qgroup. The @prealloc is allocated by the
 * callers and transferred here (either used or freed on error).
 */
int btrfs_add_qgroup_relation(struct btrfs_trans_handle *trans, u64 src, u64 dst,
			      struct btrfs_qgroup_list *prealloc)
{
	struct btrfs_fs_info *fs_info = trans->fs_info;
	struct btrfs_qgroup *parent;
	struct btrfs_qgroup *member;
	struct btrfs_qgroup_list *list;
	int ret = 0;

	ASSERT(prealloc);

	/* Check the level of src and dst first */
	if (btrfs_qgroup_level(src) >= btrfs_qgroup_level(dst))
		return -EINVAL;

	mutex_lock(&fs_info->qgroup_ioctl_lock);
	if (!fs_info->quota_root) {
		ret = -ENOTCONN;
		goto out;
	}
	member = find_qgroup_rb(fs_info, src);
	parent = find_qgroup_rb(fs_info, dst);
	if (!member || !parent) {
		ret = -EINVAL;
		goto out;
	}

	/* check if such qgroup relation exist firstly */
	list_for_each_entry(list, &member->groups, next_group) {
		if (list->group == parent) {
			ret = -EEXIST;
			goto out;
		}
	}

	ret = add_qgroup_relation_item(trans, src, dst);
	if (ret)
		goto out;

	ret = add_qgroup_relation_item(trans, dst, src);
	if (ret) {
		del_qgroup_relation_item(trans, src, dst);
		goto out;
	}

	spin_lock(&fs_info->qgroup_lock);
	ret = __add_relation_rb(prealloc, member, parent);
	prealloc = NULL;
	if (ret < 0) {
		spin_unlock(&fs_info->qgroup_lock);
		goto out;
	}
	ret = quick_update_accounting(fs_info, src, dst, 1);
	spin_unlock(&fs_info->qgroup_lock);
out:
	kfree(prealloc);
	mutex_unlock(&fs_info->qgroup_ioctl_lock);
	return ret;
}

static int __del_qgroup_relation(struct btrfs_trans_handle *trans, u64 src,
				 u64 dst)
{
	struct btrfs_fs_info *fs_info = trans->fs_info;
	struct btrfs_qgroup *parent;
	struct btrfs_qgroup *member;
	struct btrfs_qgroup_list *list;
	bool found = false;
	int ret = 0;
	int ret2;

	if (!fs_info->quota_root) {
		ret = -ENOTCONN;
		goto out;
	}

	member = find_qgroup_rb(fs_info, src);
	parent = find_qgroup_rb(fs_info, dst);
	/*
	 * The parent/member pair doesn't exist, then try to delete the dead
	 * relation items only.
	 */
	if (!member || !parent)
		goto delete_item;

	/* check if such qgroup relation exist firstly */
	list_for_each_entry(list, &member->groups, next_group) {
		if (list->group == parent) {
			found = true;
			break;
		}
	}

delete_item:
	ret = del_qgroup_relation_item(trans, src, dst);
	if (ret < 0 && ret != -ENOENT)
		goto out;
	ret2 = del_qgroup_relation_item(trans, dst, src);
	if (ret2 < 0 && ret2 != -ENOENT)
		goto out;

	/* At least one deletion succeeded, return 0 */
	if (!ret || !ret2)
		ret = 0;

	if (found) {
		spin_lock(&fs_info->qgroup_lock);
		del_relation_rb(fs_info, src, dst);
		ret = quick_update_accounting(fs_info, src, dst, -1);
		spin_unlock(&fs_info->qgroup_lock);
	}
out:
	return ret;
}

int btrfs_del_qgroup_relation(struct btrfs_trans_handle *trans, u64 src,
			      u64 dst)
{
	struct btrfs_fs_info *fs_info = trans->fs_info;
	int ret = 0;

	mutex_lock(&fs_info->qgroup_ioctl_lock);
	ret = __del_qgroup_relation(trans, src, dst);
	mutex_unlock(&fs_info->qgroup_ioctl_lock);

	return ret;
}

int btrfs_create_qgroup(struct btrfs_trans_handle *trans, u64 qgroupid)
{
	struct btrfs_fs_info *fs_info = trans->fs_info;
	struct btrfs_root *quota_root;
	struct btrfs_qgroup *qgroup;
	struct btrfs_qgroup *prealloc = NULL;
	int ret = 0;

	mutex_lock(&fs_info->qgroup_ioctl_lock);
	if (!fs_info->quota_root) {
		ret = -ENOTCONN;
		goto out;
	}
	quota_root = fs_info->quota_root;
	qgroup = find_qgroup_rb(fs_info, qgroupid);
	if (qgroup) {
		ret = -EEXIST;
		goto out;
	}

	prealloc = kzalloc(sizeof(*prealloc), GFP_NOFS);
	if (!prealloc) {
		ret = -ENOMEM;
		goto out;
	}

	ret = add_qgroup_item(trans, quota_root, qgroupid);
	if (ret)
		goto out;

	spin_lock(&fs_info->qgroup_lock);
	qgroup = add_qgroup_rb(fs_info, prealloc, qgroupid);
	spin_unlock(&fs_info->qgroup_lock);
	prealloc = NULL;

	ret = btrfs_sysfs_add_one_qgroup(fs_info, qgroup);
out:
	mutex_unlock(&fs_info->qgroup_ioctl_lock);
	kfree(prealloc);
	return ret;
}

/*
 * Return 0 if we can not delete the qgroup (not empty or has children etc).
 * Return >0 if we can delete the qgroup.
 * Return <0 for other errors during tree search.
 */
static int can_delete_qgroup(struct btrfs_fs_info *fs_info, struct btrfs_qgroup *qgroup)
{
	struct btrfs_key key;
	struct btrfs_path *path;
	int ret;

	/*
	 * Squota would never be inconsistent, but there can still be case
	 * where a dropped subvolume still has qgroup numbers, and squota
	 * relies on such qgroup for future accounting.
	 *
	 * So for squota, do not allow dropping any non-zero qgroup.
	 */
	if (btrfs_qgroup_mode(fs_info) == BTRFS_QGROUP_MODE_SIMPLE &&
	    (qgroup->rfer || qgroup->excl || qgroup->excl_cmpr || qgroup->rfer_cmpr))
		return 0;

	/* For higher level qgroup, we can only delete it if it has no child. */
	if (btrfs_qgroup_level(qgroup->qgroupid)) {
		if (!list_empty(&qgroup->members))
			return 0;
		return 1;
	}

	/*
	 * For level-0 qgroups, we can only delete it if it has no subvolume
	 * for it.
	 * This means even a subvolume is unlinked but not yet fully dropped,
	 * we can not delete the qgroup.
	 */
	key.objectid = qgroup->qgroupid;
	key.type = BTRFS_ROOT_ITEM_KEY;
	key.offset = -1ULL;
	path = btrfs_alloc_path();
	if (!path)
		return -ENOMEM;

	ret = btrfs_find_root(fs_info->tree_root, &key, path, NULL, NULL);
	btrfs_free_path(path);
	/*
	 * The @ret from btrfs_find_root() exactly matches our definition for
	 * the return value, thus can be returned directly.
	 */
	return ret;
}

int btrfs_remove_qgroup(struct btrfs_trans_handle *trans, u64 qgroupid)
{
	struct btrfs_fs_info *fs_info = trans->fs_info;
	struct btrfs_qgroup *qgroup;
	struct btrfs_qgroup_list *list;
	int ret = 0;

	mutex_lock(&fs_info->qgroup_ioctl_lock);
	if (!fs_info->quota_root) {
		ret = -ENOTCONN;
		goto out;
	}

	qgroup = find_qgroup_rb(fs_info, qgroupid);
	if (!qgroup) {
		ret = -ENOENT;
		goto out;
	}

	ret = can_delete_qgroup(fs_info, qgroup);
	if (ret < 0)
		goto out;
	if (ret == 0) {
		ret = -EBUSY;
		goto out;
	}

	/* Check if there are no children of this qgroup */
	if (!list_empty(&qgroup->members)) {
		ret = -EBUSY;
		goto out;
	}

	ret = del_qgroup_item(trans, qgroupid);
	if (ret && ret != -ENOENT)
		goto out;

	while (!list_empty(&qgroup->groups)) {
		list = list_first_entry(&qgroup->groups,
					struct btrfs_qgroup_list, next_group);
		ret = __del_qgroup_relation(trans, qgroupid,
					    list->group->qgroupid);
		if (ret)
			goto out;
	}

	spin_lock(&fs_info->qgroup_lock);
	/*
	 * Warn on reserved space. The subvolume should has no child nor
	 * corresponding subvolume.
	 * Thus its reserved space should all be zero, no matter if qgroup
	 * is consistent or the mode.
	 */
	if (qgroup->rsv.values[BTRFS_QGROUP_RSV_DATA] ||
	    qgroup->rsv.values[BTRFS_QGROUP_RSV_META_PREALLOC] ||
	    qgroup->rsv.values[BTRFS_QGROUP_RSV_META_PERTRANS]) {
		DEBUG_WARN();
		btrfs_warn_rl(fs_info,
"to be deleted qgroup %u/%llu has non-zero numbers, data %llu meta prealloc %llu meta pertrans %llu",
			      btrfs_qgroup_level(qgroup->qgroupid),
			      btrfs_qgroup_subvolid(qgroup->qgroupid),
			      qgroup->rsv.values[BTRFS_QGROUP_RSV_DATA],
			      qgroup->rsv.values[BTRFS_QGROUP_RSV_META_PREALLOC],
			      qgroup->rsv.values[BTRFS_QGROUP_RSV_META_PERTRANS]);

	}
	/*
	 * The same for rfer/excl numbers, but that's only if our qgroup is
	 * consistent and if it's in regular qgroup mode.
	 * For simple mode it's not as accurate thus we can hit non-zero values
	 * very frequently.
	 */
	if (btrfs_qgroup_mode(fs_info) == BTRFS_QGROUP_MODE_FULL &&
	    !(fs_info->qgroup_flags & BTRFS_QGROUP_STATUS_FLAG_INCONSISTENT)) {
		if (qgroup->rfer || qgroup->excl ||
		    qgroup->rfer_cmpr || qgroup->excl_cmpr) {
			DEBUG_WARN();
			qgroup_mark_inconsistent(fs_info,
				"to be deleted qgroup %u/%llu has non-zero numbers, rfer %llu rfer_cmpr %llu excl %llu excl_cmpr %llu",
				btrfs_qgroup_level(qgroup->qgroupid),
				btrfs_qgroup_subvolid(qgroup->qgroupid),
				qgroup->rfer, qgroup->rfer_cmpr,
				qgroup->excl, qgroup->excl_cmpr);
		}
	}
	del_qgroup_rb(fs_info, qgroupid);
	spin_unlock(&fs_info->qgroup_lock);

	/*
	 * Remove the qgroup from sysfs now without holding the qgroup_lock
	 * spinlock, since the sysfs_remove_group() function needs to take
	 * the mutex kernfs_mutex through kernfs_remove_by_name_ns().
	 */
	btrfs_sysfs_del_one_qgroup(fs_info, qgroup);
	kfree(qgroup);
out:
	mutex_unlock(&fs_info->qgroup_ioctl_lock);
	return ret;
}

int btrfs_qgroup_cleanup_dropped_subvolume(struct btrfs_fs_info *fs_info, u64 subvolid)
{
	struct btrfs_trans_handle *trans;
	int ret;

	if (!btrfs_is_fstree(subvolid) || !btrfs_qgroup_enabled(fs_info) ||
	    !fs_info->quota_root)
		return 0;

	/*
	 * Commit current transaction to make sure all the rfer/excl numbers
	 * get updated.
	 */
	ret = btrfs_commit_current_transaction(fs_info->quota_root);
	if (ret < 0)
		return ret;

	/* Start new trans to delete the qgroup info and limit items. */
	trans = btrfs_start_transaction(fs_info->quota_root, 2);
	if (IS_ERR(trans))
		return PTR_ERR(trans);
	ret = btrfs_remove_qgroup(trans, subvolid);
	btrfs_end_transaction(trans);
	/*
	 * It's squota and the subvolume still has numbers needed for future
	 * accounting, in this case we can not delete it.  Just skip it.
	 *
	 * Or the qgroup is already removed by a qgroup rescan. For both cases we're
	 * safe to ignore them.
	 */
	if (ret == -EBUSY || ret == -ENOENT)
		ret = 0;
	return ret;
}

int btrfs_limit_qgroup(struct btrfs_trans_handle *trans, u64 qgroupid,
		       struct btrfs_qgroup_limit *limit)
{
	struct btrfs_fs_info *fs_info = trans->fs_info;
	struct btrfs_qgroup *qgroup;
	int ret = 0;
	/* Sometimes we would want to clear the limit on this qgroup.
	 * To meet this requirement, we treat the -1 as a special value
	 * which tell kernel to clear the limit on this qgroup.
	 */
	const u64 CLEAR_VALUE = -1;

	mutex_lock(&fs_info->qgroup_ioctl_lock);
	if (!fs_info->quota_root) {
		ret = -ENOTCONN;
		goto out;
	}

	qgroup = find_qgroup_rb(fs_info, qgroupid);
	if (!qgroup) {
		ret = -ENOENT;
		goto out;
	}

	spin_lock(&fs_info->qgroup_lock);
	if (limit->flags & BTRFS_QGROUP_LIMIT_MAX_RFER) {
		if (limit->max_rfer == CLEAR_VALUE) {
			qgroup->lim_flags &= ~BTRFS_QGROUP_LIMIT_MAX_RFER;
			limit->flags &= ~BTRFS_QGROUP_LIMIT_MAX_RFER;
			qgroup->max_rfer = 0;
		} else {
			qgroup->max_rfer = limit->max_rfer;
		}
	}
	if (limit->flags & BTRFS_QGROUP_LIMIT_MAX_EXCL) {
		if (limit->max_excl == CLEAR_VALUE) {
			qgroup->lim_flags &= ~BTRFS_QGROUP_LIMIT_MAX_EXCL;
			limit->flags &= ~BTRFS_QGROUP_LIMIT_MAX_EXCL;
			qgroup->max_excl = 0;
		} else {
			qgroup->max_excl = limit->max_excl;
		}
	}
	if (limit->flags & BTRFS_QGROUP_LIMIT_RSV_RFER) {
		if (limit->rsv_rfer == CLEAR_VALUE) {
			qgroup->lim_flags &= ~BTRFS_QGROUP_LIMIT_RSV_RFER;
			limit->flags &= ~BTRFS_QGROUP_LIMIT_RSV_RFER;
			qgroup->rsv_rfer = 0;
		} else {
			qgroup->rsv_rfer = limit->rsv_rfer;
		}
	}
	if (limit->flags & BTRFS_QGROUP_LIMIT_RSV_EXCL) {
		if (limit->rsv_excl == CLEAR_VALUE) {
			qgroup->lim_flags &= ~BTRFS_QGROUP_LIMIT_RSV_EXCL;
			limit->flags &= ~BTRFS_QGROUP_LIMIT_RSV_EXCL;
			qgroup->rsv_excl = 0;
		} else {
			qgroup->rsv_excl = limit->rsv_excl;
		}
	}
	qgroup->lim_flags |= limit->flags;

	spin_unlock(&fs_info->qgroup_lock);

	ret = update_qgroup_limit_item(trans, qgroup);
	if (ret)
		qgroup_mark_inconsistent(fs_info, "qgroup item update error %d", ret);

out:
	mutex_unlock(&fs_info->qgroup_ioctl_lock);
	return ret;
}

/*
 * Inform qgroup to trace one dirty extent, its info is recorded in @record.
 * So qgroup can account it at transaction committing time.
 *
 * No lock version, caller must acquire delayed ref lock and allocated memory,
 * then call btrfs_qgroup_trace_extent_post() after exiting lock context.
 *
 * Return 0 for success insert
 * Return >0 for existing record, caller can free @record safely.
 * Return <0 for insertion failure, caller can free @record safely.
 */
int btrfs_qgroup_trace_extent_nolock(struct btrfs_fs_info *fs_info,
				     struct btrfs_delayed_ref_root *delayed_refs,
				     struct btrfs_qgroup_extent_record *record,
				     u64 bytenr)
{
	struct btrfs_qgroup_extent_record *existing, *ret;
	const unsigned long index = (bytenr >> fs_info->sectorsize_bits);

	if (!btrfs_qgroup_full_accounting(fs_info))
		return 1;

#if BITS_PER_LONG == 32
	if (bytenr >= MAX_LFS_FILESIZE) {
		btrfs_err_rl(fs_info,
"qgroup record for extent at %llu is beyond 32bit page cache and xarray index limit",
			     bytenr);
		btrfs_err_32bit_limit(fs_info);
		return -EOVERFLOW;
	}
#endif

	trace_btrfs_qgroup_trace_extent(fs_info, record, bytenr);

	xa_lock(&delayed_refs->dirty_extents);
	existing = xa_load(&delayed_refs->dirty_extents, index);
	if (existing) {
		if (record->data_rsv && !existing->data_rsv) {
			existing->data_rsv = record->data_rsv;
			existing->data_rsv_refroot = record->data_rsv_refroot;
		}
		xa_unlock(&delayed_refs->dirty_extents);
		return 1;
	}

	ret = __xa_store(&delayed_refs->dirty_extents, index, record, GFP_ATOMIC);
	xa_unlock(&delayed_refs->dirty_extents);
	if (xa_is_err(ret)) {
		qgroup_mark_inconsistent(fs_info, "xarray insert error: %d", xa_err(ret));
		return xa_err(ret);
	}

	return 0;
}

/*
 * Post handler after qgroup_trace_extent_nolock().
 *
 * NOTE: Current qgroup does the expensive backref walk at transaction
 * committing time with TRANS_STATE_COMMIT_DOING, this blocks incoming
 * new transaction.
 * This is designed to allow btrfs_find_all_roots() to get correct new_roots
 * result.
 *
 * However for old_roots there is no need to do backref walk at that time,
 * since we search commit roots to walk backref and result will always be
 * correct.
 *
 * Due to the nature of no lock version, we can't do backref there.
 * So we must call btrfs_qgroup_trace_extent_post() after exiting
 * spinlock context.
 *
 * TODO: If we can fix and prove btrfs_find_all_roots() can get correct result
 * using current root, then we can move all expensive backref walk out of
 * transaction committing, but not now as qgroup accounting will be wrong again.
 */
int btrfs_qgroup_trace_extent_post(struct btrfs_trans_handle *trans,
				   struct btrfs_qgroup_extent_record *qrecord,
				   u64 bytenr)
{
	struct btrfs_fs_info *fs_info = trans->fs_info;
	struct btrfs_backref_walk_ctx ctx = {
		.bytenr = bytenr,
		.fs_info = fs_info,
	};
	int ret;

	if (!btrfs_qgroup_full_accounting(fs_info))
		return 0;
	/*
	 * We are always called in a context where we are already holding a
	 * transaction handle. Often we are called when adding a data delayed
	 * reference from btrfs_truncate_inode_items() (truncating or unlinking),
	 * in which case we will be holding a write lock on extent buffer from a
	 * subvolume tree. In this case we can't allow btrfs_find_all_roots() to
	 * acquire fs_info->commit_root_sem, because that is a higher level lock
	 * that must be acquired before locking any extent buffers.
	 *
	 * So we want btrfs_find_all_roots() to not acquire the commit_root_sem
	 * but we can't pass it a non-NULL transaction handle, because otherwise
	 * it would not use commit roots and would lock extent buffers, causing
	 * a deadlock if it ends up trying to read lock the same extent buffer
	 * that was previously write locked at btrfs_truncate_inode_items().
	 *
	 * So pass a NULL transaction handle to btrfs_find_all_roots() and
	 * explicitly tell it to not acquire the commit_root_sem - if we are
	 * holding a transaction handle we don't need its protection.
	 */
	ASSERT(trans != NULL);

	if (fs_info->qgroup_flags & BTRFS_QGROUP_RUNTIME_FLAG_NO_ACCOUNTING)
		return 0;

	ret = btrfs_find_all_roots(&ctx, true);
	if (ret < 0) {
		qgroup_mark_inconsistent(fs_info,
				"error accounting new delayed refs extent: %d", ret);
		return 0;
	}

	/*
	 * Here we don't need to get the lock of
	 * trans->transaction->delayed_refs, since inserted qrecord won't
	 * be deleted, only qrecord->node may be modified (new qrecord insert)
	 *
	 * So modifying qrecord->old_roots is safe here
	 */
	qrecord->old_roots = ctx.roots;
	return 0;
}

/*
 * Inform qgroup to trace one dirty extent, specified by @bytenr and
 * @num_bytes.
 * So qgroup can account it at commit trans time.
 *
 * Better encapsulated version, with memory allocation and backref walk for
 * commit roots.
 * So this can sleep.
 *
 * Return 0 if the operation is done.
 * Return <0 for error, like memory allocation failure or invalid parameter
 * (NULL trans)
 */
int btrfs_qgroup_trace_extent(struct btrfs_trans_handle *trans, u64 bytenr,
			      u64 num_bytes)
{
	struct btrfs_fs_info *fs_info = trans->fs_info;
	struct btrfs_qgroup_extent_record *record;
	struct btrfs_delayed_ref_root *delayed_refs = &trans->transaction->delayed_refs;
	const unsigned long index = (bytenr >> fs_info->sectorsize_bits);
	int ret;

	if (!btrfs_qgroup_full_accounting(fs_info) || bytenr == 0 || num_bytes == 0)
		return 0;
	record = kzalloc(sizeof(*record), GFP_NOFS);
	if (!record)
		return -ENOMEM;

	if (xa_reserve(&delayed_refs->dirty_extents, index, GFP_NOFS)) {
		kfree(record);
		return -ENOMEM;
	}

	record->num_bytes = num_bytes;

	ret = btrfs_qgroup_trace_extent_nolock(fs_info, delayed_refs, record, bytenr);
	if (ret) {
		/* Clean up if insertion fails or item exists. */
		xa_release(&delayed_refs->dirty_extents, index);
		kfree(record);
		return 0;
	}
	return btrfs_qgroup_trace_extent_post(trans, record, bytenr);
}

/*
 * Inform qgroup to trace all leaf items of data
 *
 * Return 0 for success
 * Return <0 for error(ENOMEM)
 */
int btrfs_qgroup_trace_leaf_items(struct btrfs_trans_handle *trans,
				  struct extent_buffer *eb)
{
	struct btrfs_fs_info *fs_info = trans->fs_info;
	int nr = btrfs_header_nritems(eb);
	int i, extent_type, ret;
	struct btrfs_key key;
	struct btrfs_file_extent_item *fi;
	u64 bytenr, num_bytes;

	/* We can be called directly from walk_up_proc() */
	if (!btrfs_qgroup_full_accounting(fs_info))
		return 0;

	for (i = 0; i < nr; i++) {
		btrfs_item_key_to_cpu(eb, &key, i);

		if (key.type != BTRFS_EXTENT_DATA_KEY)
			continue;

		fi = btrfs_item_ptr(eb, i, struct btrfs_file_extent_item);
		/* filter out non qgroup-accountable extents  */
		extent_type = btrfs_file_extent_type(eb, fi);

		if (extent_type == BTRFS_FILE_EXTENT_INLINE)
			continue;

		bytenr = btrfs_file_extent_disk_bytenr(eb, fi);
		if (!bytenr)
			continue;

		num_bytes = btrfs_file_extent_disk_num_bytes(eb, fi);

		ret = btrfs_qgroup_trace_extent(trans, bytenr, num_bytes);
		if (ret)
			return ret;
	}
	cond_resched();
	return 0;
}

/*
 * Walk up the tree from the bottom, freeing leaves and any interior
 * nodes which have had all slots visited. If a node (leaf or
 * interior) is freed, the node above it will have it's slot
 * incremented. The root node will never be freed.
 *
 * At the end of this function, we should have a path which has all
 * slots incremented to the next position for a search. If we need to
 * read a new node it will be NULL and the node above it will have the
 * correct slot selected for a later read.
 *
 * If we increment the root nodes slot counter past the number of
 * elements, 1 is returned to signal completion of the search.
 */
static int adjust_slots_upwards(struct btrfs_path *path, int root_level)
{
	int level = 0;
	int nr, slot;
	struct extent_buffer *eb;

	if (root_level == 0)
		return 1;

	while (level <= root_level) {
		eb = path->nodes[level];
		nr = btrfs_header_nritems(eb);
		path->slots[level]++;
		slot = path->slots[level];
		if (slot >= nr || level == 0) {
			/*
			 * Don't free the root -  we will detect this
			 * condition after our loop and return a
			 * positive value for caller to stop walking the tree.
			 */
			if (level != root_level) {
				btrfs_tree_unlock_rw(eb, path->locks[level]);
				path->locks[level] = 0;

				free_extent_buffer(eb);
				path->nodes[level] = NULL;
				path->slots[level] = 0;
			}
		} else {
			/*
			 * We have a valid slot to walk back down
			 * from. Stop here so caller can process these
			 * new nodes.
			 */
			break;
		}

		level++;
	}

	eb = path->nodes[root_level];
	if (path->slots[root_level] >= btrfs_header_nritems(eb))
		return 1;

	return 0;
}

/*
 * Helper function to trace a subtree tree block swap.
 *
 * The swap will happen in highest tree block, but there may be a lot of
 * tree blocks involved.
 *
 * For example:
 *  OO = Old tree blocks
 *  NN = New tree blocks allocated during balance
 *
 *           File tree (257)                  Reloc tree for 257
 * L2              OO                                NN
 *               /    \                            /    \
 * L1          OO      OO (a)                    OO      NN (a)
 *            / \     / \                       / \     / \
 * L0       OO   OO OO   OO                   OO   OO NN   NN
 *                  (b)  (c)                          (b)  (c)
 *
 * When calling qgroup_trace_extent_swap(), we will pass:
 * @src_eb = OO(a)
 * @dst_path = [ nodes[1] = NN(a), nodes[0] = NN(c) ]
 * @dst_level = 0
 * @root_level = 1
 *
 * In that case, qgroup_trace_extent_swap() will search from OO(a) to
 * reach OO(c), then mark both OO(c) and NN(c) as qgroup dirty.
 *
 * The main work of qgroup_trace_extent_swap() can be split into 3 parts:
 *
 * 1) Tree search from @src_eb
 *    It should acts as a simplified btrfs_search_slot().
 *    The key for search can be extracted from @dst_path->nodes[dst_level]
 *    (first key).
 *
 * 2) Mark the final tree blocks in @src_path and @dst_path qgroup dirty
 *    NOTE: In above case, OO(a) and NN(a) won't be marked qgroup dirty.
 *    They should be marked during previous (@dst_level = 1) iteration.
 *
 * 3) Mark file extents in leaves dirty
 *    We don't have good way to pick out new file extents only.
 *    So we still follow the old method by scanning all file extents in
 *    the leave.
 *
 * This function can free us from keeping two paths, thus later we only need
 * to care about how to iterate all new tree blocks in reloc tree.
 */
static int qgroup_trace_extent_swap(struct btrfs_trans_handle* trans,
				    struct extent_buffer *src_eb,
				    struct btrfs_path *dst_path,
				    int dst_level, int root_level,
				    bool trace_leaf)
{
	struct btrfs_key key;
	struct btrfs_path *src_path;
	struct btrfs_fs_info *fs_info = trans->fs_info;
	u32 nodesize = fs_info->nodesize;
	int cur_level = root_level;
	int ret;

	BUG_ON(dst_level > root_level);
	/* Level mismatch */
	if (btrfs_header_level(src_eb) != root_level)
		return -EINVAL;

	src_path = btrfs_alloc_path();
	if (!src_path) {
		ret = -ENOMEM;
		goto out;
	}

	if (dst_level)
		btrfs_node_key_to_cpu(dst_path->nodes[dst_level], &key, 0);
	else
		btrfs_item_key_to_cpu(dst_path->nodes[dst_level], &key, 0);

	/* For src_path */
	refcount_inc(&src_eb->refs);
	src_path->nodes[root_level] = src_eb;
	src_path->slots[root_level] = dst_path->slots[root_level];
	src_path->locks[root_level] = 0;

	/* A simplified version of btrfs_search_slot() */
	while (cur_level >= dst_level) {
		struct btrfs_key src_key;
		struct btrfs_key dst_key;

		if (src_path->nodes[cur_level] == NULL) {
			struct extent_buffer *eb;
			int parent_slot;

			eb = src_path->nodes[cur_level + 1];
			parent_slot = src_path->slots[cur_level + 1];

			eb = btrfs_read_node_slot(eb, parent_slot);
			if (IS_ERR(eb)) {
				ret = PTR_ERR(eb);
				goto out;
			}

			src_path->nodes[cur_level] = eb;

			btrfs_tree_read_lock(eb);
			src_path->locks[cur_level] = BTRFS_READ_LOCK;
		}

		src_path->slots[cur_level] = dst_path->slots[cur_level];
		if (cur_level) {
			btrfs_node_key_to_cpu(dst_path->nodes[cur_level],
					&dst_key, dst_path->slots[cur_level]);
			btrfs_node_key_to_cpu(src_path->nodes[cur_level],
					&src_key, src_path->slots[cur_level]);
		} else {
			btrfs_item_key_to_cpu(dst_path->nodes[cur_level],
					&dst_key, dst_path->slots[cur_level]);
			btrfs_item_key_to_cpu(src_path->nodes[cur_level],
					&src_key, src_path->slots[cur_level]);
		}
		/* Content mismatch, something went wrong */
		if (btrfs_comp_cpu_keys(&dst_key, &src_key)) {
			ret = -ENOENT;
			goto out;
		}
		cur_level--;
	}

	/*
	 * Now both @dst_path and @src_path have been populated, record the tree
	 * blocks for qgroup accounting.
	 */
	ret = btrfs_qgroup_trace_extent(trans, src_path->nodes[dst_level]->start,
					nodesize);
	if (ret < 0)
		goto out;
	ret = btrfs_qgroup_trace_extent(trans, dst_path->nodes[dst_level]->start,
					nodesize);
	if (ret < 0)
		goto out;

	/* Record leaf file extents */
	if (dst_level == 0 && trace_leaf) {
		ret = btrfs_qgroup_trace_leaf_items(trans, src_path->nodes[0]);
		if (ret < 0)
			goto out;
		ret = btrfs_qgroup_trace_leaf_items(trans, dst_path->nodes[0]);
	}
out:
	btrfs_free_path(src_path);
	return ret;
}

/*
 * Helper function to do recursive generation-aware depth-first search, to
 * locate all new tree blocks in a subtree of reloc tree.
 *
 * E.g. (OO = Old tree blocks, NN = New tree blocks, whose gen == last_snapshot)
 *         reloc tree
 * L2         NN (a)
 *          /    \
 * L1    OO        NN (b)
 *      /  \      /  \
 * L0  OO  OO    OO  NN
 *               (c) (d)
 * If we pass:
 * @dst_path = [ nodes[1] = NN(b), nodes[0] = NULL ],
 * @cur_level = 1
 * @root_level = 1
 *
 * We will iterate through tree blocks NN(b), NN(d) and info qgroup to trace
 * above tree blocks along with their counter parts in file tree.
 * While during search, old tree blocks OO(c) will be skipped as tree block swap
 * won't affect OO(c).
 */
static int qgroup_trace_new_subtree_blocks(struct btrfs_trans_handle* trans,
					   struct extent_buffer *src_eb,
					   struct btrfs_path *dst_path,
					   int cur_level, int root_level,
					   u64 last_snapshot, bool trace_leaf)
{
	struct btrfs_fs_info *fs_info = trans->fs_info;
	struct extent_buffer *eb;
	bool need_cleanup = false;
	int ret = 0;
	int i;

	/* Level sanity check */
	if (cur_level < 0 || cur_level >= BTRFS_MAX_LEVEL - 1 ||
	    root_level < 0 || root_level >= BTRFS_MAX_LEVEL - 1 ||
	    root_level < cur_level) {
		btrfs_err_rl(fs_info,
			"%s: bad levels, cur_level=%d root_level=%d",
			__func__, cur_level, root_level);
		return -EUCLEAN;
	}

	/* Read the tree block if needed */
	if (dst_path->nodes[cur_level] == NULL) {
		int parent_slot;
		u64 child_gen;

		/*
		 * dst_path->nodes[root_level] must be initialized before
		 * calling this function.
		 */
		if (cur_level == root_level) {
			btrfs_err_rl(fs_info,
	"%s: dst_path->nodes[%d] not initialized, root_level=%d cur_level=%d",
				__func__, root_level, root_level, cur_level);
			return -EUCLEAN;
		}

		/*
		 * We need to get child blockptr/gen from parent before we can
		 * read it.
		  */
		eb = dst_path->nodes[cur_level + 1];
		parent_slot = dst_path->slots[cur_level + 1];
		child_gen = btrfs_node_ptr_generation(eb, parent_slot);

		/* This node is old, no need to trace */
		if (child_gen < last_snapshot)
			goto out;

		eb = btrfs_read_node_slot(eb, parent_slot);
		if (IS_ERR(eb)) {
			ret = PTR_ERR(eb);
			goto out;
		}

		dst_path->nodes[cur_level] = eb;
		dst_path->slots[cur_level] = 0;

		btrfs_tree_read_lock(eb);
		dst_path->locks[cur_level] = BTRFS_READ_LOCK;
		need_cleanup = true;
	}

	/* Now record this tree block and its counter part for qgroups */
	ret = qgroup_trace_extent_swap(trans, src_eb, dst_path, cur_level,
				       root_level, trace_leaf);
	if (ret < 0)
		goto cleanup;

	eb = dst_path->nodes[cur_level];

	if (cur_level > 0) {
		/* Iterate all child tree blocks */
		for (i = 0; i < btrfs_header_nritems(eb); i++) {
			/* Skip old tree blocks as they won't be swapped */
			if (btrfs_node_ptr_generation(eb, i) < last_snapshot)
				continue;
			dst_path->slots[cur_level] = i;

			/* Recursive call (at most 7 times) */
			ret = qgroup_trace_new_subtree_blocks(trans, src_eb,
					dst_path, cur_level - 1, root_level,
					last_snapshot, trace_leaf);
			if (ret < 0)
				goto cleanup;
		}
	}

cleanup:
	if (need_cleanup) {
		/* Clean up */
		btrfs_tree_unlock_rw(dst_path->nodes[cur_level],
				     dst_path->locks[cur_level]);
		free_extent_buffer(dst_path->nodes[cur_level]);
		dst_path->nodes[cur_level] = NULL;
		dst_path->slots[cur_level] = 0;
		dst_path->locks[cur_level] = 0;
	}
out:
	return ret;
}

static int qgroup_trace_subtree_swap(struct btrfs_trans_handle *trans,
				struct extent_buffer *src_eb,
				struct extent_buffer *dst_eb,
				u64 last_snapshot, bool trace_leaf)
{
	struct btrfs_fs_info *fs_info = trans->fs_info;
	struct btrfs_path *dst_path = NULL;
	int level;
	int ret;

	if (!btrfs_qgroup_full_accounting(fs_info))
		return 0;

	/* Wrong parameter order */
	if (btrfs_header_generation(src_eb) > btrfs_header_generation(dst_eb)) {
		btrfs_err_rl(fs_info,
		"%s: bad parameter order, src_gen=%llu dst_gen=%llu", __func__,
			     btrfs_header_generation(src_eb),
			     btrfs_header_generation(dst_eb));
		return -EUCLEAN;
	}

	if (!extent_buffer_uptodate(src_eb) || !extent_buffer_uptodate(dst_eb)) {
		ret = -EIO;
		goto out;
	}

	level = btrfs_header_level(dst_eb);
	dst_path = btrfs_alloc_path();
	if (!dst_path) {
		ret = -ENOMEM;
		goto out;
	}
	/* For dst_path */
	refcount_inc(&dst_eb->refs);
	dst_path->nodes[level] = dst_eb;
	dst_path->slots[level] = 0;
	dst_path->locks[level] = 0;

	/* Do the generation aware breadth-first search */
	ret = qgroup_trace_new_subtree_blocks(trans, src_eb, dst_path, level,
					      level, last_snapshot, trace_leaf);
	if (ret < 0)
		goto out;
	ret = 0;

out:
	btrfs_free_path(dst_path);
	if (ret < 0)
		qgroup_mark_inconsistent(fs_info, "%s error: %d", __func__, ret);
	return ret;
}

/*
 * Inform qgroup to trace a whole subtree, including all its child tree
 * blocks and data.
 * The root tree block is specified by @root_eb.
 *
 * Normally used by relocation(tree block swap) and subvolume deletion.
 *
 * Return 0 for success
 * Return <0 for error(ENOMEM or tree search error)
 */
int btrfs_qgroup_trace_subtree(struct btrfs_trans_handle *trans,
			       struct extent_buffer *root_eb,
			       u64 root_gen, int root_level)
{
	struct btrfs_fs_info *fs_info = trans->fs_info;
	int ret = 0;
	int level;
	u8 drop_subptree_thres;
	struct extent_buffer *eb = root_eb;
	struct btrfs_path *path = NULL;

	ASSERT(0 <= root_level && root_level < BTRFS_MAX_LEVEL);
	ASSERT(root_eb != NULL);

	if (!btrfs_qgroup_full_accounting(fs_info))
		return 0;

	spin_lock(&fs_info->qgroup_lock);
	drop_subptree_thres = fs_info->qgroup_drop_subtree_thres;
	spin_unlock(&fs_info->qgroup_lock);

	/*
	 * This function only gets called for snapshot drop, if we hit a high
	 * node here, it means we are going to change ownership for quite a lot
	 * of extents, which will greatly slow down btrfs_commit_transaction().
	 *
	 * So here if we find a high tree here, we just skip the accounting and
	 * mark qgroup inconsistent.
	 */
	if (root_level >= drop_subptree_thres) {
		qgroup_mark_inconsistent(fs_info, "subtree level reached threshold");
		return 0;
	}

	if (!extent_buffer_uptodate(root_eb)) {
		struct btrfs_tree_parent_check check = {
			.transid = root_gen,
			.level = root_level
		};

		ret = btrfs_read_extent_buffer(root_eb, &check);
		if (ret)
			goto out;
	}

	if (root_level == 0) {
		ret = btrfs_qgroup_trace_leaf_items(trans, root_eb);
		goto out;
	}

	path = btrfs_alloc_path();
	if (!path)
		return -ENOMEM;

	/*
	 * Walk down the tree.  Missing extent blocks are filled in as
	 * we go. Metadata is accounted every time we read a new
	 * extent block.
	 *
	 * When we reach a leaf, we account for file extent items in it,
	 * walk back up the tree (adjusting slot pointers as we go)
	 * and restart the search process.
	 */
	refcount_inc(&root_eb->refs);	/* For path */
	path->nodes[root_level] = root_eb;
	path->slots[root_level] = 0;
	path->locks[root_level] = 0; /* so release_path doesn't try to unlock */
walk_down:
	level = root_level;
	while (level >= 0) {
		if (path->nodes[level] == NULL) {
			int parent_slot;
			u64 child_bytenr;

			/*
			 * We need to get child blockptr from parent before we
			 * can read it.
			  */
			eb = path->nodes[level + 1];
			parent_slot = path->slots[level + 1];
			child_bytenr = btrfs_node_blockptr(eb, parent_slot);

			eb = btrfs_read_node_slot(eb, parent_slot);
			if (IS_ERR(eb)) {
				ret = PTR_ERR(eb);
				goto out;
			}

			path->nodes[level] = eb;
			path->slots[level] = 0;

			btrfs_tree_read_lock(eb);
			path->locks[level] = BTRFS_READ_LOCK;

			ret = btrfs_qgroup_trace_extent(trans, child_bytenr,
							fs_info->nodesize);
			if (ret)
				goto out;
		}

		if (level == 0) {
			ret = btrfs_qgroup_trace_leaf_items(trans,
							    path->nodes[level]);
			if (ret)
				goto out;

			/* Nonzero return here means we completed our search */
			ret = adjust_slots_upwards(path, root_level);
			if (ret)
				break;

			/* Restart search with new slots */
			goto walk_down;
		}

		level--;
	}

	ret = 0;
out:
	btrfs_free_path(path);

	return ret;
}

static void qgroup_iterator_nested_add(struct list_head *head, struct btrfs_qgroup *qgroup)
{
	if (!list_empty(&qgroup->nested_iterator))
		return;

	list_add_tail(&qgroup->nested_iterator, head);
}

static void qgroup_iterator_nested_clean(struct list_head *head)
{
	while (!list_empty(head)) {
		struct btrfs_qgroup *qgroup;

		qgroup = list_first_entry(head, struct btrfs_qgroup, nested_iterator);
		list_del_init(&qgroup->nested_iterator);
	}
}

#define UPDATE_NEW	0
#define UPDATE_OLD	1
/*
 * Walk all of the roots that points to the bytenr and adjust their refcnts.
 */
static void qgroup_update_refcnt(struct btrfs_fs_info *fs_info,
				 struct ulist *roots, struct list_head *qgroups,
				 u64 seq, int update_old)
{
	struct ulist_node *unode;
	struct ulist_iterator uiter;
	struct btrfs_qgroup *qg;

	if (!roots)
		return;
	ULIST_ITER_INIT(&uiter);
	while ((unode = ulist_next(roots, &uiter))) {
		LIST_HEAD(tmp);

		qg = find_qgroup_rb(fs_info, unode->val);
		if (!qg)
			continue;

		qgroup_iterator_nested_add(qgroups, qg);
		qgroup_iterator_add(&tmp, qg);
		list_for_each_entry(qg, &tmp, iterator) {
			struct btrfs_qgroup_list *glist;

			if (update_old)
				btrfs_qgroup_update_old_refcnt(qg, seq, 1);
			else
				btrfs_qgroup_update_new_refcnt(qg, seq, 1);

			list_for_each_entry(glist, &qg->groups, next_group) {
				qgroup_iterator_nested_add(qgroups, glist->group);
				qgroup_iterator_add(&tmp, glist->group);
			}
		}
		qgroup_iterator_clean(&tmp);
	}
}

/*
 * Update qgroup rfer/excl counters.
 * Rfer update is easy, codes can explain themselves.
 *
 * Excl update is tricky, the update is split into 2 parts.
 * Part 1: Possible exclusive <-> sharing detect:
 *	|	A	|	!A	|
 *  -------------------------------------
 *  B	|	*	|	-	|
 *  -------------------------------------
 *  !B	|	+	|	**	|
 *  -------------------------------------
 *
 * Conditions:
 * A:	cur_old_roots < nr_old_roots	(not exclusive before)
 * !A:	cur_old_roots == nr_old_roots	(possible exclusive before)
 * B:	cur_new_roots < nr_new_roots	(not exclusive now)
 * !B:	cur_new_roots == nr_new_roots	(possible exclusive now)
 *
 * Results:
 * +: Possible sharing -> exclusive	-: Possible exclusive -> sharing
 * *: Definitely not changed.		**: Possible unchanged.
 *
 * For !A and !B condition, the exception is cur_old/new_roots == 0 case.
 *
 * To make the logic clear, we first use condition A and B to split
 * combination into 4 results.
 *
 * Then, for result "+" and "-", check old/new_roots == 0 case, as in them
 * only on variant maybe 0.
 *
 * Lastly, check result **, since there are 2 variants maybe 0, split them
 * again(2x2).
 * But this time we don't need to consider other things, the codes and logic
 * is easy to understand now.
 */
static void qgroup_update_counters(struct btrfs_fs_info *fs_info,
				   struct list_head *qgroups, u64 nr_old_roots,
				   u64 nr_new_roots, u64 num_bytes, u64 seq)
{
	struct btrfs_qgroup *qg;

	list_for_each_entry(qg, qgroups, nested_iterator) {
		u64 cur_new_count, cur_old_count;
		bool dirty = false;

		cur_old_count = btrfs_qgroup_get_old_refcnt(qg, seq);
		cur_new_count = btrfs_qgroup_get_new_refcnt(qg, seq);

		trace_btrfs_qgroup_update_counters(fs_info, qg, cur_old_count,
						   cur_new_count);

		/* Rfer update part */
		if (cur_old_count == 0 && cur_new_count > 0) {
			qg->rfer += num_bytes;
			qg->rfer_cmpr += num_bytes;
			dirty = true;
		}
		if (cur_old_count > 0 && cur_new_count == 0) {
			qg->rfer -= num_bytes;
			qg->rfer_cmpr -= num_bytes;
			dirty = true;
		}

		/* Excl update part */
		/* Exclusive/none -> shared case */
		if (cur_old_count == nr_old_roots &&
		    cur_new_count < nr_new_roots) {
			/* Exclusive -> shared */
			if (cur_old_count != 0) {
				qg->excl -= num_bytes;
				qg->excl_cmpr -= num_bytes;
				dirty = true;
			}
		}

		/* Shared -> exclusive/none case */
		if (cur_old_count < nr_old_roots &&
		    cur_new_count == nr_new_roots) {
			/* Shared->exclusive */
			if (cur_new_count != 0) {
				qg->excl += num_bytes;
				qg->excl_cmpr += num_bytes;
				dirty = true;
			}
		}

		/* Exclusive/none -> exclusive/none case */
		if (cur_old_count == nr_old_roots &&
		    cur_new_count == nr_new_roots) {
			if (cur_old_count == 0) {
				/* None -> exclusive/none */

				if (cur_new_count != 0) {
					/* None -> exclusive */
					qg->excl += num_bytes;
					qg->excl_cmpr += num_bytes;
					dirty = true;
				}
				/* None -> none, nothing changed */
			} else {
				/* Exclusive -> exclusive/none */

				if (cur_new_count == 0) {
					/* Exclusive -> none */
					qg->excl -= num_bytes;
					qg->excl_cmpr -= num_bytes;
					dirty = true;
				}
				/* Exclusive -> exclusive, nothing changed */
			}
		}

		if (dirty)
			qgroup_dirty(fs_info, qg);
	}
}

/*
 * Check if the @roots potentially is a list of fs tree roots
 *
 * Return 0 for definitely not a fs/subvol tree roots ulist
 * Return 1 for possible fs/subvol tree roots in the list (considering an empty
 *          one as well)
 */
static int maybe_fs_roots(struct ulist *roots)
{
	struct ulist_node *unode;
	struct ulist_iterator uiter;

	/* Empty one, still possible for fs roots */
	if (!roots || roots->nnodes == 0)
		return 1;

	ULIST_ITER_INIT(&uiter);
	unode = ulist_next(roots, &uiter);
	if (!unode)
		return 1;

	/*
	 * If it contains fs tree roots, then it must belong to fs/subvol
	 * trees.
	 * If it contains a non-fs tree, it won't be shared with fs/subvol trees.
	 */
	return btrfs_is_fstree(unode->val);
}

int btrfs_qgroup_account_extent(struct btrfs_trans_handle *trans, u64 bytenr,
				u64 num_bytes, struct ulist *old_roots,
				struct ulist *new_roots)
{
	struct btrfs_fs_info *fs_info = trans->fs_info;
	LIST_HEAD(qgroups);
	u64 seq;
	u64 nr_new_roots = 0;
	u64 nr_old_roots = 0;
	int ret = 0;

	/*
	 * If quotas get disabled meanwhile, the resources need to be freed and
	 * we can't just exit here.
	 */
	if (!btrfs_qgroup_full_accounting(fs_info) ||
	    fs_info->qgroup_flags & BTRFS_QGROUP_RUNTIME_FLAG_NO_ACCOUNTING)
		goto out_free;

	if (new_roots) {
		if (!maybe_fs_roots(new_roots))
			goto out_free;
		nr_new_roots = new_roots->nnodes;
	}
	if (old_roots) {
		if (!maybe_fs_roots(old_roots))
			goto out_free;
		nr_old_roots = old_roots->nnodes;
	}

	/* Quick exit, either not fs tree roots, or won't affect any qgroup */
	if (nr_old_roots == 0 && nr_new_roots == 0)
		goto out_free;

	trace_btrfs_qgroup_account_extent(fs_info, trans->transid, bytenr,
					num_bytes, nr_old_roots, nr_new_roots);

	mutex_lock(&fs_info->qgroup_rescan_lock);
	if (fs_info->qgroup_flags & BTRFS_QGROUP_STATUS_FLAG_RESCAN) {
		if (fs_info->qgroup_rescan_progress.objectid <= bytenr) {
			mutex_unlock(&fs_info->qgroup_rescan_lock);
			ret = 0;
			goto out_free;
		}
	}
	mutex_unlock(&fs_info->qgroup_rescan_lock);

	spin_lock(&fs_info->qgroup_lock);
	seq = fs_info->qgroup_seq;

	/* Update old refcnts using old_roots */
	qgroup_update_refcnt(fs_info, old_roots, &qgroups, seq, UPDATE_OLD);

	/* Update new refcnts using new_roots */
	qgroup_update_refcnt(fs_info, new_roots, &qgroups, seq, UPDATE_NEW);

	qgroup_update_counters(fs_info, &qgroups, nr_old_roots, nr_new_roots,
			       num_bytes, seq);

	/*
	 * We're done using the iterator, release all its qgroups while holding
	 * fs_info->qgroup_lock so that we don't race with btrfs_remove_qgroup()
	 * and trigger use-after-free accesses to qgroups.
	 */
	qgroup_iterator_nested_clean(&qgroups);

	/*
	 * Bump qgroup_seq to avoid seq overlap
	 */
	fs_info->qgroup_seq += max(nr_old_roots, nr_new_roots) + 1;
	spin_unlock(&fs_info->qgroup_lock);
out_free:
	ulist_free(old_roots);
	ulist_free(new_roots);
	return ret;
}

int btrfs_qgroup_account_extents(struct btrfs_trans_handle *trans)
{
	struct btrfs_fs_info *fs_info = trans->fs_info;
	struct btrfs_qgroup_extent_record *record;
	struct btrfs_delayed_ref_root *delayed_refs;
	struct ulist *new_roots = NULL;
	unsigned long index;
	u64 num_dirty_extents = 0;
	u64 qgroup_to_skip;
	int ret = 0;

	if (btrfs_qgroup_mode(fs_info) == BTRFS_QGROUP_MODE_SIMPLE)
		return 0;

	delayed_refs = &trans->transaction->delayed_refs;
	qgroup_to_skip = delayed_refs->qgroup_to_skip;
	xa_for_each(&delayed_refs->dirty_extents, index, record) {
		const u64 bytenr = (((u64)index) << fs_info->sectorsize_bits);

		num_dirty_extents++;
		trace_btrfs_qgroup_account_extents(fs_info, record, bytenr);

		if (!ret && !(fs_info->qgroup_flags &
			      BTRFS_QGROUP_RUNTIME_FLAG_NO_ACCOUNTING)) {
			struct btrfs_backref_walk_ctx ctx = { 0 };

			ctx.bytenr = bytenr;
			ctx.fs_info = fs_info;

			/*
			 * Old roots should be searched when inserting qgroup
			 * extent record.
			 *
			 * But for INCONSISTENT (NO_ACCOUNTING) -> rescan case,
			 * we may have some record inserted during
			 * NO_ACCOUNTING (thus no old_roots populated), but
			 * later we start rescan, which clears NO_ACCOUNTING,
			 * leaving some inserted records without old_roots
			 * populated.
			 *
			 * Those cases are rare and should not cause too much
			 * time spent during commit_transaction().
			 */
			if (!record->old_roots) {
				/* Search commit root to find old_roots */
				ret = btrfs_find_all_roots(&ctx, false);
				if (ret < 0)
					goto cleanup;
				record->old_roots = ctx.roots;
				ctx.roots = NULL;
			}

			/*
			 * Use BTRFS_SEQ_LAST as time_seq to do special search,
			 * which doesn't lock tree or delayed_refs and search
			 * current root. It's safe inside commit_transaction().
			 */
			ctx.trans = trans;
			ctx.time_seq = BTRFS_SEQ_LAST;
			ret = btrfs_find_all_roots(&ctx, false);
			if (ret < 0)
				goto cleanup;
			new_roots = ctx.roots;
			if (qgroup_to_skip) {
				ulist_del(new_roots, qgroup_to_skip, 0);
				ulist_del(record->old_roots, qgroup_to_skip,
					  0);
			}
			ret = btrfs_qgroup_account_extent(trans, bytenr,
							  record->num_bytes,
							  record->old_roots,
							  new_roots);
			record->old_roots = NULL;
			new_roots = NULL;
		}
		/* Free the reserved data space */
		btrfs_qgroup_free_refroot(fs_info,
				record->data_rsv_refroot,
				record->data_rsv,
				BTRFS_QGROUP_RSV_DATA);
cleanup:
		ulist_free(record->old_roots);
		ulist_free(new_roots);
		new_roots = NULL;
		xa_erase(&delayed_refs->dirty_extents, index);
		kfree(record);

	}
	trace_btrfs_qgroup_num_dirty_extents(fs_info, trans->transid, num_dirty_extents);
	return ret;
}

/*
 * Writes all changed qgroups to disk.
 * Called by the transaction commit path and the qgroup assign ioctl.
 */
int btrfs_run_qgroups(struct btrfs_trans_handle *trans)
{
	struct btrfs_fs_info *fs_info = trans->fs_info;
	int ret = 0;

	/*
	 * In case we are called from the qgroup assign ioctl, assert that we
	 * are holding the qgroup_ioctl_lock, otherwise we can race with a quota
	 * disable operation (ioctl) and access a freed quota root.
	 */
	if (trans->transaction->state != TRANS_STATE_COMMIT_DOING)
		lockdep_assert_held(&fs_info->qgroup_ioctl_lock);

	if (!fs_info->quota_root)
		return ret;

	spin_lock(&fs_info->qgroup_lock);
	while (!list_empty(&fs_info->dirty_qgroups)) {
		struct btrfs_qgroup *qgroup;
		qgroup = list_first_entry(&fs_info->dirty_qgroups,
					  struct btrfs_qgroup, dirty);
		list_del_init(&qgroup->dirty);
		spin_unlock(&fs_info->qgroup_lock);
		ret = update_qgroup_info_item(trans, qgroup);
		if (ret)
			qgroup_mark_inconsistent(fs_info,
						 "qgroup info item update error %d", ret);
		ret = update_qgroup_limit_item(trans, qgroup);
		if (ret)
			qgroup_mark_inconsistent(fs_info,
						 "qgroup limit item update error %d", ret);
		spin_lock(&fs_info->qgroup_lock);
	}
	if (btrfs_qgroup_enabled(fs_info))
		fs_info->qgroup_flags |= BTRFS_QGROUP_STATUS_FLAG_ON;
	else
		fs_info->qgroup_flags &= ~BTRFS_QGROUP_STATUS_FLAG_ON;
	spin_unlock(&fs_info->qgroup_lock);

	ret = update_qgroup_status_item(trans);
	if (ret)
		qgroup_mark_inconsistent(fs_info,
					 "qgroup status item update error %d", ret);

	return ret;
}

int btrfs_qgroup_check_inherit(struct btrfs_fs_info *fs_info,
			       struct btrfs_qgroup_inherit *inherit,
			       size_t size)
{
	if (inherit->flags & ~BTRFS_QGROUP_INHERIT_FLAGS_SUPP)
		return -EOPNOTSUPP;
	if (size < sizeof(*inherit) || size > PAGE_SIZE)
		return -EINVAL;

	/*
	 * In the past we allowed btrfs_qgroup_inherit to specify to copy
	 * rfer/excl numbers directly from other qgroups.  This behavior has
	 * been disabled in userspace for a very long time, but here we should
	 * also disable it in kernel, as this behavior is known to mark qgroup
	 * inconsistent, and a rescan would wipe out the changes anyway.
	 *
	 * Reject any btrfs_qgroup_inherit with num_ref_copies or num_excl_copies.
	 */
	if (inherit->num_ref_copies > 0 || inherit->num_excl_copies > 0)
		return -EINVAL;

	if (size != struct_size(inherit, qgroups, inherit->num_qgroups))
		return -EINVAL;

	/*
	 * Skip the inherit source qgroups check if qgroup is not enabled.
	 * Qgroup can still be later enabled causing problems, but in that case
	 * btrfs_qgroup_inherit() would just ignore those invalid ones.
	 */
	if (!btrfs_qgroup_enabled(fs_info))
		return 0;

	/*
	 * Now check all the remaining qgroups, they should all:
	 *
	 * - Exist
	 * - Be higher level qgroups.
	 */
	for (int i = 0; i < inherit->num_qgroups; i++) {
		struct btrfs_qgroup *qgroup;
		u64 qgroupid = inherit->qgroups[i];

		if (btrfs_qgroup_level(qgroupid) == 0)
			return -EINVAL;

		spin_lock(&fs_info->qgroup_lock);
		qgroup = find_qgroup_rb(fs_info, qgroupid);
		if (!qgroup) {
			spin_unlock(&fs_info->qgroup_lock);
			return -ENOENT;
		}
		spin_unlock(&fs_info->qgroup_lock);
	}
	return 0;
}

static int qgroup_auto_inherit(struct btrfs_fs_info *fs_info,
			       u64 inode_rootid,
			       struct btrfs_qgroup_inherit **inherit)
{
	int i = 0;
	u64 num_qgroups = 0;
	struct btrfs_qgroup *inode_qg;
	struct btrfs_qgroup_list *qg_list;
	struct btrfs_qgroup_inherit *res;
	size_t struct_sz;
	u64 *qgids;

	if (*inherit)
		return -EEXIST;

	inode_qg = find_qgroup_rb(fs_info, inode_rootid);
	if (!inode_qg)
		return -ENOENT;

	num_qgroups = list_count_nodes(&inode_qg->groups);

	if (!num_qgroups)
		return 0;

	struct_sz = struct_size(res, qgroups, num_qgroups);
	if (struct_sz == SIZE_MAX)
		return -ERANGE;

	res = kzalloc(struct_sz, GFP_NOFS);
	if (!res)
		return -ENOMEM;
	res->num_qgroups = num_qgroups;
	qgids = res->qgroups;

	list_for_each_entry(qg_list, &inode_qg->groups, next_group)
		qgids[i++] = qg_list->group->qgroupid;

	*inherit = res;
	return 0;
}

/*
 * Check if we can skip rescan when inheriting qgroups.  If @src has a single
 * @parent, and that @parent is owning all its bytes exclusively, we can skip
 * the full rescan, by just adding nodesize to the @parent's excl/rfer.
 *
 * Return <0 for fatal errors (like srcid/parentid has no qgroup).
 * Return 0 if a quick inherit is done.
 * Return >0 if a quick inherit is not possible, and a full rescan is needed.
 */
static int qgroup_snapshot_quick_inherit(struct btrfs_fs_info *fs_info,
					 u64 srcid, u64 parentid)
{
	struct btrfs_qgroup *src;
	struct btrfs_qgroup *parent;
	struct btrfs_qgroup_list *list;
	int nr_parents = 0;

	src = find_qgroup_rb(fs_info, srcid);
	if (!src)
		return -ENOENT;
	parent = find_qgroup_rb(fs_info, parentid);
	if (!parent)
		return -ENOENT;

	/*
	 * Source has no parent qgroup, but our new qgroup would have one.
	 * Qgroup numbers would become inconsistent.
	 */
	if (list_empty(&src->groups))
		return 1;

	list_for_each_entry(list, &src->groups, next_group) {
		/* The parent is not the same, quick update is not possible. */
		if (list->group->qgroupid != parentid)
			return 1;
		nr_parents++;
		/*
		 * More than one parent qgroup, we can't be sure about accounting
		 * consistency.
		 */
		if (nr_parents > 1)
			return 1;
	}

	/*
	 * The parent is not exclusively owning all its bytes.  We're not sure
	 * if the source has any bytes not fully owned by the parent.
	 */
	if (parent->excl != parent->rfer)
		return 1;

	parent->excl += fs_info->nodesize;
	parent->rfer += fs_info->nodesize;
	return 0;
}

/*
 * Copy the accounting information between qgroups. This is necessary
 * when a snapshot or a subvolume is created. Throwing an error will
 * cause a transaction abort so we take extra care here to only error
 * when a readonly fs is a reasonable outcome.
 */
int btrfs_qgroup_inherit(struct btrfs_trans_handle *trans, u64 srcid,
			 u64 objectid, u64 inode_rootid,
			 struct btrfs_qgroup_inherit *inherit)
{
	int ret = 0;
	u64 *i_qgroups;
	bool committing = false;
	struct btrfs_fs_info *fs_info = trans->fs_info;
	struct btrfs_root *quota_root;
	struct btrfs_qgroup *srcgroup;
	struct btrfs_qgroup *dstgroup;
	struct btrfs_qgroup *prealloc;
	struct btrfs_qgroup_list **qlist_prealloc = NULL;
	bool free_inherit = false;
	bool need_rescan = false;
	u32 level_size = 0;
	u64 nums;

	if (!btrfs_qgroup_enabled(fs_info))
		return 0;

	prealloc = kzalloc(sizeof(*prealloc), GFP_NOFS);
	if (!prealloc)
		return -ENOMEM;

	/*
	 * There are only two callers of this function.
	 *
	 * One in create_subvol() in the ioctl context, which needs to hold
	 * the qgroup_ioctl_lock.
	 *
	 * The other one in create_pending_snapshot() where no other qgroup
	 * code can modify the fs as they all need to either start a new trans
	 * or hold a trans handler, thus we don't need to hold
	 * qgroup_ioctl_lock.
	 * This would avoid long and complex lock chain and make lockdep happy.
	 */
	spin_lock(&fs_info->trans_lock);
	if (trans->transaction->state == TRANS_STATE_COMMIT_DOING)
		committing = true;
	spin_unlock(&fs_info->trans_lock);

	if (!committing)
		mutex_lock(&fs_info->qgroup_ioctl_lock);

	quota_root = fs_info->quota_root;
	if (!quota_root) {
		ret = -EINVAL;
		goto out;
	}

	if (btrfs_qgroup_mode(fs_info) == BTRFS_QGROUP_MODE_SIMPLE && !inherit) {
		ret = qgroup_auto_inherit(fs_info, inode_rootid, &inherit);
		if (ret)
			goto out;
		free_inherit = true;
	}

	if (inherit) {
		i_qgroups = (u64 *)(inherit + 1);
		nums = inherit->num_qgroups + 2 * inherit->num_ref_copies +
		       2 * inherit->num_excl_copies;
		for (int i = 0; i < nums; i++) {
			srcgroup = find_qgroup_rb(fs_info, *i_qgroups);

			/*
			 * Zero out invalid groups so we can ignore
			 * them later.
			 */
			if (!srcgroup ||
			    ((srcgroup->qgroupid >> 48) <= (objectid >> 48)))
				*i_qgroups = 0ULL;

			++i_qgroups;
		}
	}

	/*
	 * create a tracking group for the subvol itself
	 */
	ret = add_qgroup_item(trans, quota_root, objectid);
	if (ret)
		goto out;

	/*
	 * add qgroup to all inherited groups
	 */
	if (inherit) {
		i_qgroups = (u64 *)(inherit + 1);
		for (int i = 0; i < inherit->num_qgroups; i++, i_qgroups++) {
			if (*i_qgroups == 0)
				continue;
			ret = add_qgroup_relation_item(trans, objectid,
						       *i_qgroups);
			if (ret && ret != -EEXIST)
				goto out;
			ret = add_qgroup_relation_item(trans, *i_qgroups,
						       objectid);
			if (ret && ret != -EEXIST)
				goto out;
		}
		ret = 0;

		qlist_prealloc = kcalloc(inherit->num_qgroups,
					 sizeof(struct btrfs_qgroup_list *),
					 GFP_NOFS);
		if (!qlist_prealloc) {
			ret = -ENOMEM;
			goto out;
		}
		for (int i = 0; i < inherit->num_qgroups; i++) {
			qlist_prealloc[i] = kzalloc(sizeof(struct btrfs_qgroup_list),
						    GFP_NOFS);
			if (!qlist_prealloc[i]) {
				ret = -ENOMEM;
				goto out;
			}
		}
	}

	spin_lock(&fs_info->qgroup_lock);

	dstgroup = add_qgroup_rb(fs_info, prealloc, objectid);
	prealloc = NULL;

	if (inherit && inherit->flags & BTRFS_QGROUP_INHERIT_SET_LIMITS) {
		dstgroup->lim_flags = inherit->lim.flags;
		dstgroup->max_rfer = inherit->lim.max_rfer;
		dstgroup->max_excl = inherit->lim.max_excl;
		dstgroup->rsv_rfer = inherit->lim.rsv_rfer;
		dstgroup->rsv_excl = inherit->lim.rsv_excl;

		qgroup_dirty(fs_info, dstgroup);
	}

	if (srcid && btrfs_qgroup_mode(fs_info) == BTRFS_QGROUP_MODE_FULL) {
		srcgroup = find_qgroup_rb(fs_info, srcid);
		if (!srcgroup)
			goto unlock;

		/*
		 * We call inherit after we clone the root in order to make sure
		 * our counts don't go crazy, so at this point the only
		 * difference between the two roots should be the root node.
		 */
		level_size = fs_info->nodesize;
		dstgroup->rfer = srcgroup->rfer;
		dstgroup->rfer_cmpr = srcgroup->rfer_cmpr;
		dstgroup->excl = level_size;
		dstgroup->excl_cmpr = level_size;
		srcgroup->excl = level_size;
		srcgroup->excl_cmpr = level_size;

		/* inherit the limit info */
		dstgroup->lim_flags = srcgroup->lim_flags;
		dstgroup->max_rfer = srcgroup->max_rfer;
		dstgroup->max_excl = srcgroup->max_excl;
		dstgroup->rsv_rfer = srcgroup->rsv_rfer;
		dstgroup->rsv_excl = srcgroup->rsv_excl;

		qgroup_dirty(fs_info, dstgroup);
		qgroup_dirty(fs_info, srcgroup);

		/*
		 * If the source qgroup has parent but the new one doesn't,
		 * we need a full rescan.
		 */
		if (!inherit && !list_empty(&srcgroup->groups))
			need_rescan = true;
	}

	if (!inherit)
		goto unlock;

	i_qgroups = (u64 *)(inherit + 1);
	for (int i = 0; i < inherit->num_qgroups; i++) {
		if (*i_qgroups) {
			ret = add_relation_rb(fs_info, qlist_prealloc[i], objectid,
					      *i_qgroups);
			qlist_prealloc[i] = NULL;
			if (ret)
				goto unlock;
		}
		if (srcid) {
			/* Check if we can do a quick inherit. */
			ret = qgroup_snapshot_quick_inherit(fs_info, srcid, *i_qgroups);
			if (ret < 0)
				goto unlock;
			if (ret > 0)
				need_rescan = true;
			ret = 0;
		}
		++i_qgroups;
	}

	for (int i = 0; i < inherit->num_ref_copies; i++, i_qgroups += 2) {
		struct btrfs_qgroup *src;
		struct btrfs_qgroup *dst;

		if (!i_qgroups[0] || !i_qgroups[1])
			continue;

		src = find_qgroup_rb(fs_info, i_qgroups[0]);
		dst = find_qgroup_rb(fs_info, i_qgroups[1]);

		if (!src || !dst) {
			ret = -EINVAL;
			goto unlock;
		}

		dst->rfer = src->rfer - level_size;
		dst->rfer_cmpr = src->rfer_cmpr - level_size;

		/* Manually tweaking numbers certainly needs a rescan */
		need_rescan = true;
	}
	for (int i = 0; i < inherit->num_excl_copies; i++, i_qgroups += 2) {
		struct btrfs_qgroup *src;
		struct btrfs_qgroup *dst;

		if (!i_qgroups[0] || !i_qgroups[1])
			continue;

		src = find_qgroup_rb(fs_info, i_qgroups[0]);
		dst = find_qgroup_rb(fs_info, i_qgroups[1]);

		if (!src || !dst) {
			ret = -EINVAL;
			goto unlock;
		}

		dst->excl = src->excl + level_size;
		dst->excl_cmpr = src->excl_cmpr + level_size;
		need_rescan = true;
	}

unlock:
	spin_unlock(&fs_info->qgroup_lock);
	if (!ret)
		ret = btrfs_sysfs_add_one_qgroup(fs_info, dstgroup);
out:
	if (!committing)
		mutex_unlock(&fs_info->qgroup_ioctl_lock);
	if (need_rescan)
		qgroup_mark_inconsistent(fs_info, "qgroup inherit needs a rescan");
	if (qlist_prealloc) {
		for (int i = 0; i < inherit->num_qgroups; i++)
			kfree(qlist_prealloc[i]);
		kfree(qlist_prealloc);
	}
	if (free_inherit)
		kfree(inherit);
	kfree(prealloc);
	return ret;
}

static bool qgroup_check_limits(const struct btrfs_qgroup *qg, u64 num_bytes)
{
	if ((qg->lim_flags & BTRFS_QGROUP_LIMIT_MAX_RFER) &&
	    qgroup_rsv_total(qg) + (s64)qg->rfer + num_bytes > qg->max_rfer)
		return false;

	if ((qg->lim_flags & BTRFS_QGROUP_LIMIT_MAX_EXCL) &&
	    qgroup_rsv_total(qg) + (s64)qg->excl + num_bytes > qg->max_excl)
		return false;

	return true;
}

static int qgroup_reserve(struct btrfs_root *root, u64 num_bytes, bool enforce,
			  enum btrfs_qgroup_rsv_type type)
{
	struct btrfs_qgroup *qgroup;
	struct btrfs_fs_info *fs_info = root->fs_info;
	u64 ref_root = btrfs_root_id(root);
	int ret = 0;
	LIST_HEAD(qgroup_list);

	if (!btrfs_is_fstree(ref_root))
		return 0;

	if (num_bytes == 0)
		return 0;

	if (test_bit(BTRFS_FS_QUOTA_OVERRIDE, &fs_info->flags) &&
	    capable(CAP_SYS_RESOURCE))
		enforce = false;

	spin_lock(&fs_info->qgroup_lock);
	if (!fs_info->quota_root)
		goto out;

	qgroup = find_qgroup_rb(fs_info, ref_root);
	if (!qgroup)
		goto out;

	qgroup_iterator_add(&qgroup_list, qgroup);
	list_for_each_entry(qgroup, &qgroup_list, iterator) {
		struct btrfs_qgroup_list *glist;

		if (enforce && !qgroup_check_limits(qgroup, num_bytes)) {
			ret = -EDQUOT;
			goto out;
		}

		list_for_each_entry(glist, &qgroup->groups, next_group)
			qgroup_iterator_add(&qgroup_list, glist->group);
	}

	ret = 0;
	/*
	 * no limits exceeded, now record the reservation into all qgroups
	 */
	list_for_each_entry(qgroup, &qgroup_list, iterator)
		qgroup_rsv_add(fs_info, qgroup, num_bytes, type);

out:
	qgroup_iterator_clean(&qgroup_list);
	spin_unlock(&fs_info->qgroup_lock);
	return ret;
}

/*
 * Free @num_bytes of reserved space with @type for qgroup.  (Normally level 0
 * qgroup).
 *
 * Will handle all higher level qgroup too.
 *
 * NOTE: If @num_bytes is (u64)-1, this means to free all bytes of this qgroup.
 * This special case is only used for META_PERTRANS type.
 */
void btrfs_qgroup_free_refroot(struct btrfs_fs_info *fs_info,
			       u64 ref_root, u64 num_bytes,
			       enum btrfs_qgroup_rsv_type type)
{
	struct btrfs_qgroup *qgroup;
	LIST_HEAD(qgroup_list);

	if (!btrfs_is_fstree(ref_root))
		return;

	if (num_bytes == 0)
		return;

	if (num_bytes == (u64)-1 && type != BTRFS_QGROUP_RSV_META_PERTRANS) {
		WARN(1, "%s: Invalid type to free", __func__);
		return;
	}
	spin_lock(&fs_info->qgroup_lock);

	if (!fs_info->quota_root)
		goto out;

	qgroup = find_qgroup_rb(fs_info, ref_root);
	if (!qgroup)
		goto out;

	if (num_bytes == (u64)-1)
		/*
		 * We're freeing all pertrans rsv, get reserved value from
		 * level 0 qgroup as real num_bytes to free.
		 */
		num_bytes = qgroup->rsv.values[type];

	qgroup_iterator_add(&qgroup_list, qgroup);
	list_for_each_entry(qgroup, &qgroup_list, iterator) {
		struct btrfs_qgroup_list *glist;

		qgroup_rsv_release(fs_info, qgroup, num_bytes, type);
		list_for_each_entry(glist, &qgroup->groups, next_group) {
			qgroup_iterator_add(&qgroup_list, glist->group);
		}
	}
out:
	qgroup_iterator_clean(&qgroup_list);
	spin_unlock(&fs_info->qgroup_lock);
}

/*
 * Check if the leaf is the last leaf. Which means all node pointers
 * are at their last position.
 */
static bool is_last_leaf(struct btrfs_path *path)
{
	int i;

	for (i = 1; i < BTRFS_MAX_LEVEL && path->nodes[i]; i++) {
		if (path->slots[i] != btrfs_header_nritems(path->nodes[i]) - 1)
			return false;
	}
	return true;
}

/*
 * returns < 0 on error, 0 when more leafs are to be scanned.
 * returns 1 when done.
 */
static int qgroup_rescan_leaf(struct btrfs_trans_handle *trans,
			      struct btrfs_path *path)
{
	struct btrfs_fs_info *fs_info = trans->fs_info;
	struct btrfs_root *extent_root;
	struct btrfs_key found;
	struct extent_buffer *scratch_leaf = NULL;
	u64 num_bytes;
	bool done;
	int slot;
	int ret;

	if (!btrfs_qgroup_full_accounting(fs_info))
		return 1;

	mutex_lock(&fs_info->qgroup_rescan_lock);
	extent_root = btrfs_extent_root(fs_info,
				fs_info->qgroup_rescan_progress.objectid);
	ret = btrfs_search_slot_for_read(extent_root,
					 &fs_info->qgroup_rescan_progress,
					 path, 1, 0);

	btrfs_debug(fs_info,
		"current progress key (%llu %u %llu), search_slot ret %d",
		fs_info->qgroup_rescan_progress.objectid,
		fs_info->qgroup_rescan_progress.type,
		fs_info->qgroup_rescan_progress.offset, ret);

	if (ret) {
		/*
		 * The rescan is about to end, we will not be scanning any
		 * further blocks. We cannot unset the RESCAN flag here, because
		 * we want to commit the transaction if everything went well.
		 * To make the live accounting work in this phase, we set our
		 * scan progress pointer such that every real extent objectid
		 * will be smaller.
		 */
		fs_info->qgroup_rescan_progress.objectid = (u64)-1;
		btrfs_release_path(path);
		mutex_unlock(&fs_info->qgroup_rescan_lock);
		return ret;
	}
	done = is_last_leaf(path);

	btrfs_item_key_to_cpu(path->nodes[0], &found,
			      btrfs_header_nritems(path->nodes[0]) - 1);
	fs_info->qgroup_rescan_progress.objectid = found.objectid + 1;

	scratch_leaf = btrfs_clone_extent_buffer(path->nodes[0]);
	if (!scratch_leaf) {
		ret = -ENOMEM;
		mutex_unlock(&fs_info->qgroup_rescan_lock);
		goto out;
	}
	slot = path->slots[0];
	btrfs_release_path(path);
	mutex_unlock(&fs_info->qgroup_rescan_lock);

	for (; slot < btrfs_header_nritems(scratch_leaf); ++slot) {
		struct btrfs_backref_walk_ctx ctx = { 0 };

		btrfs_item_key_to_cpu(scratch_leaf, &found, slot);
		if (found.type != BTRFS_EXTENT_ITEM_KEY &&
		    found.type != BTRFS_METADATA_ITEM_KEY)
			continue;
		if (found.type == BTRFS_METADATA_ITEM_KEY)
			num_bytes = fs_info->nodesize;
		else
			num_bytes = found.offset;

		ctx.bytenr = found.objectid;
		ctx.fs_info = fs_info;

		ret = btrfs_find_all_roots(&ctx, false);
		if (ret < 0)
			goto out;
		/* For rescan, just pass old_roots as NULL */
		ret = btrfs_qgroup_account_extent(trans, found.objectid,
						  num_bytes, NULL, ctx.roots);
		if (ret < 0)
			goto out;
	}
out:
	if (scratch_leaf)
		free_extent_buffer(scratch_leaf);

	if (done && !ret) {
		ret = 1;
		fs_info->qgroup_rescan_progress.objectid = (u64)-1;
	}
	return ret;
}

static bool rescan_should_stop(struct btrfs_fs_info *fs_info)
{
	if (btrfs_fs_closing(fs_info))
		return true;
	if (test_bit(BTRFS_FS_STATE_REMOUNTING, &fs_info->fs_state))
		return true;
	if (!btrfs_qgroup_enabled(fs_info))
		return true;
	if (fs_info->qgroup_flags & BTRFS_QGROUP_RUNTIME_FLAG_CANCEL_RESCAN)
		return true;
	return false;
}

static void btrfs_qgroup_rescan_worker(struct btrfs_work *work)
{
	struct btrfs_fs_info *fs_info = container_of(work, struct btrfs_fs_info,
						     qgroup_rescan_work);
	struct btrfs_path *path;
	struct btrfs_trans_handle *trans = NULL;
	int ret = 0;
	bool stopped = false;
	bool did_leaf_rescans = false;

	if (btrfs_qgroup_mode(fs_info) == BTRFS_QGROUP_MODE_SIMPLE)
		return;

	path = btrfs_alloc_path();
	if (!path) {
		ret = -ENOMEM;
		goto out;
	}
	/*
	 * Rescan should only search for commit root, and any later difference
	 * should be recorded by qgroup
	 */
	path->search_commit_root = 1;
	path->skip_locking = 1;

	while (!ret && !(stopped = rescan_should_stop(fs_info))) {
		trans = btrfs_start_transaction(fs_info->fs_root, 0);
		if (IS_ERR(trans)) {
			ret = PTR_ERR(trans);
			break;
		}

		ret = qgroup_rescan_leaf(trans, path);
		did_leaf_rescans = true;

		if (ret > 0)
			btrfs_commit_transaction(trans);
		else
			btrfs_end_transaction(trans);
	}

out:
	btrfs_free_path(path);

	mutex_lock(&fs_info->qgroup_rescan_lock);
	if (ret > 0 &&
	    fs_info->qgroup_flags & BTRFS_QGROUP_STATUS_FLAG_INCONSISTENT) {
		fs_info->qgroup_flags &= ~BTRFS_QGROUP_STATUS_FLAG_INCONSISTENT;
	} else if (ret < 0 || stopped) {
		fs_info->qgroup_flags |= BTRFS_QGROUP_STATUS_FLAG_INCONSISTENT;
	}
	mutex_unlock(&fs_info->qgroup_rescan_lock);

	/*
	 * Only update status, since the previous part has already updated the
	 * qgroup info, and only if we did any actual work. This also prevents
	 * race with a concurrent quota disable, which has already set
	 * fs_info->quota_root to NULL and cleared BTRFS_FS_QUOTA_ENABLED at
	 * btrfs_quota_disable().
	 */
	if (did_leaf_rescans) {
		trans = btrfs_start_transaction(fs_info->quota_root, 1);
		if (IS_ERR(trans)) {
			ret = PTR_ERR(trans);
			trans = NULL;
			btrfs_err(fs_info,
				  "fail to start transaction for status update: %d",
				  ret);
		}
	} else {
		trans = NULL;
	}

	mutex_lock(&fs_info->qgroup_rescan_lock);
	if (!stopped ||
	    fs_info->qgroup_flags & BTRFS_QGROUP_RUNTIME_FLAG_CANCEL_RESCAN)
		fs_info->qgroup_flags &= ~BTRFS_QGROUP_STATUS_FLAG_RESCAN;
	if (trans) {
		int ret2 = update_qgroup_status_item(trans);

		if (ret2 < 0) {
			ret = ret2;
			btrfs_err(fs_info, "fail to update qgroup status: %d", ret);
		}
	}
	fs_info->qgroup_rescan_running = false;
	fs_info->qgroup_flags &= ~BTRFS_QGROUP_RUNTIME_FLAG_CANCEL_RESCAN;
	complete_all(&fs_info->qgroup_rescan_completion);
	mutex_unlock(&fs_info->qgroup_rescan_lock);

	if (!trans)
		return;

	btrfs_end_transaction(trans);

	if (stopped) {
		btrfs_info(fs_info, "qgroup scan paused");
	} else if (fs_info->qgroup_flags & BTRFS_QGROUP_RUNTIME_FLAG_CANCEL_RESCAN) {
		btrfs_info(fs_info, "qgroup scan cancelled");
	} else if (ret >= 0) {
		btrfs_info(fs_info, "qgroup scan completed%s",
			ret > 0 ? " (inconsistency flag cleared)" : "");
	} else {
		btrfs_err(fs_info, "qgroup scan failed with %d", ret);
	}
}

/*
 * Checks that (a) no rescan is running and (b) quota is enabled. Allocates all
 * memory required for the rescan context.
 */
static int
qgroup_rescan_init(struct btrfs_fs_info *fs_info, u64 progress_objectid,
		   int init_flags)
{
	int ret = 0;

	if (btrfs_qgroup_mode(fs_info) == BTRFS_QGROUP_MODE_SIMPLE) {
		btrfs_warn(fs_info, "qgroup rescan init failed, running in simple mode");
		return -EINVAL;
	}

	if (!init_flags) {
		/* we're resuming qgroup rescan at mount time */
		if (!(fs_info->qgroup_flags &
		      BTRFS_QGROUP_STATUS_FLAG_RESCAN)) {
			btrfs_debug(fs_info,
			"qgroup rescan init failed, qgroup rescan is not queued");
			ret = -EINVAL;
		} else if (!(fs_info->qgroup_flags &
			     BTRFS_QGROUP_STATUS_FLAG_ON)) {
			btrfs_debug(fs_info,
			"qgroup rescan init failed, qgroup is not enabled");
			ret = -ENOTCONN;
		}

		if (ret)
			return ret;
	}

	mutex_lock(&fs_info->qgroup_rescan_lock);

	if (init_flags) {
		if (fs_info->qgroup_flags & BTRFS_QGROUP_STATUS_FLAG_RESCAN) {
			ret = -EINPROGRESS;
		} else if (!(fs_info->qgroup_flags &
			     BTRFS_QGROUP_STATUS_FLAG_ON)) {
			btrfs_debug(fs_info,
			"qgroup rescan init failed, qgroup is not enabled");
			ret = -ENOTCONN;
		} else if (btrfs_qgroup_mode(fs_info) == BTRFS_QGROUP_MODE_DISABLED) {
			/* Quota disable is in progress */
			ret = -EBUSY;
		}

		if (ret) {
			mutex_unlock(&fs_info->qgroup_rescan_lock);
			return ret;
		}
		fs_info->qgroup_flags |= BTRFS_QGROUP_STATUS_FLAG_RESCAN;
	}

	memset(&fs_info->qgroup_rescan_progress, 0,
		sizeof(fs_info->qgroup_rescan_progress));
	fs_info->qgroup_flags &= ~(BTRFS_QGROUP_RUNTIME_FLAG_CANCEL_RESCAN |
				   BTRFS_QGROUP_RUNTIME_FLAG_NO_ACCOUNTING);
	fs_info->qgroup_rescan_progress.objectid = progress_objectid;
	init_completion(&fs_info->qgroup_rescan_completion);
	mutex_unlock(&fs_info->qgroup_rescan_lock);

	btrfs_init_work(&fs_info->qgroup_rescan_work,
			btrfs_qgroup_rescan_worker, NULL);
	return 0;
}

static void
qgroup_rescan_zero_tracking(struct btrfs_fs_info *fs_info)
{
	struct rb_node *n;
	struct btrfs_qgroup *qgroup;

	spin_lock(&fs_info->qgroup_lock);
	/* clear all current qgroup tracking information */
	for (n = rb_first(&fs_info->qgroup_tree); n; n = rb_next(n)) {
		qgroup = rb_entry(n, struct btrfs_qgroup, node);
		qgroup->rfer = 0;
		qgroup->rfer_cmpr = 0;
		qgroup->excl = 0;
		qgroup->excl_cmpr = 0;
		qgroup_dirty(fs_info, qgroup);
	}
	spin_unlock(&fs_info->qgroup_lock);
}

int
btrfs_qgroup_rescan(struct btrfs_fs_info *fs_info)
{
	int ret = 0;

	ret = qgroup_rescan_init(fs_info, 0, 1);
	if (ret)
		return ret;

	/*
	 * We have set the rescan_progress to 0, which means no more
	 * delayed refs will be accounted by btrfs_qgroup_account_ref.
	 * However, btrfs_qgroup_account_ref may be right after its call
	 * to btrfs_find_all_roots, in which case it would still do the
	 * accounting.
	 * To solve this, we're committing the transaction, which will
	 * ensure we run all delayed refs and only after that, we are
	 * going to clear all tracking information for a clean start.
	 */

	ret = btrfs_commit_current_transaction(fs_info->fs_root);
	if (ret) {
		fs_info->qgroup_flags &= ~BTRFS_QGROUP_STATUS_FLAG_RESCAN;
		return ret;
	}

	qgroup_rescan_zero_tracking(fs_info);

	mutex_lock(&fs_info->qgroup_rescan_lock);
	/*
	 * The rescan worker is only for full accounting qgroups, check if it's
	 * enabled as it is pointless to queue it otherwise. A concurrent quota
	 * disable may also have just cleared BTRFS_FS_QUOTA_ENABLED.
	 */
	if (btrfs_qgroup_full_accounting(fs_info)) {
		fs_info->qgroup_rescan_running = true;
		btrfs_queue_work(fs_info->qgroup_rescan_workers,
				 &fs_info->qgroup_rescan_work);
	} else {
		ret = -ENOTCONN;
	}
	mutex_unlock(&fs_info->qgroup_rescan_lock);

	return ret;
}

int btrfs_qgroup_wait_for_completion(struct btrfs_fs_info *fs_info,
				     bool interruptible)
{
	int running;
	int ret = 0;

	mutex_lock(&fs_info->qgroup_rescan_lock);
	running = fs_info->qgroup_rescan_running;
	mutex_unlock(&fs_info->qgroup_rescan_lock);

	if (!running)
		return 0;

	if (interruptible)
		ret = wait_for_completion_interruptible(
					&fs_info->qgroup_rescan_completion);
	else
		wait_for_completion(&fs_info->qgroup_rescan_completion);

	return ret;
}

/*
 * this is only called from open_ctree where we're still single threaded, thus
 * locking is omitted here.
 */
void
btrfs_qgroup_rescan_resume(struct btrfs_fs_info *fs_info)
{
	if (fs_info->qgroup_flags & BTRFS_QGROUP_STATUS_FLAG_RESCAN) {
		mutex_lock(&fs_info->qgroup_rescan_lock);
		fs_info->qgroup_rescan_running = true;
		btrfs_queue_work(fs_info->qgroup_rescan_workers,
				 &fs_info->qgroup_rescan_work);
		mutex_unlock(&fs_info->qgroup_rescan_lock);
	}
}

#define rbtree_iterate_from_safe(node, next, start)				\
       for (node = start; node && ({ next = rb_next(node); 1;}); node = next)

static int qgroup_unreserve_range(struct btrfs_inode *inode,
				  struct extent_changeset *reserved, u64 start,
				  u64 len)
{
	struct rb_node *node;
	struct rb_node *next;
	struct ulist_node *entry;
	int ret = 0;

	node = reserved->range_changed.root.rb_node;
	if (!node)
		return 0;
	while (node) {
		entry = rb_entry(node, struct ulist_node, rb_node);
		if (entry->val < start)
			node = node->rb_right;
		else
			node = node->rb_left;
	}

	if (entry->val > start && rb_prev(&entry->rb_node))
		entry = rb_entry(rb_prev(&entry->rb_node), struct ulist_node,
				 rb_node);

	rbtree_iterate_from_safe(node, next, &entry->rb_node) {
		u64 entry_start;
		u64 entry_end;
		u64 entry_len;
		int clear_ret;

		entry = rb_entry(node, struct ulist_node, rb_node);
		entry_start = entry->val;
		entry_end = entry->aux;
		entry_len = entry_end - entry_start + 1;

		if (entry_start >= start + len)
			break;
		if (entry_start + entry_len <= start)
			continue;
		/*
		 * Now the entry is in [start, start + len), revert the
		 * EXTENT_QGROUP_RESERVED bit.
		 */
		clear_ret = btrfs_clear_extent_bit(&inode->io_tree, entry_start, entry_end,
						   EXTENT_QGROUP_RESERVED, NULL);
		if (!ret && clear_ret < 0)
			ret = clear_ret;

		ulist_del(&reserved->range_changed, entry->val, entry->aux);
		if (likely(reserved->bytes_changed >= entry_len)) {
			reserved->bytes_changed -= entry_len;
		} else {
			WARN_ON(1);
			reserved->bytes_changed = 0;
		}
	}

	return ret;
}

/*
 * Try to free some space for qgroup.
 *
 * For qgroup, there are only 3 ways to free qgroup space:
 * - Flush nodatacow write
 *   Any nodatacow write will free its reserved data space at run_delalloc_range().
 *   In theory, we should only flush nodatacow inodes, but it's not yet
 *   possible, so we need to flush the whole root.
 *
 * - Wait for ordered extents
 *   When ordered extents are finished, their reserved metadata is finally
 *   converted to per_trans status, which can be freed by later commit
 *   transaction.
 *
 * - Commit transaction
 *   This would free the meta_per_trans space.
 *   In theory this shouldn't provide much space, but any more qgroup space
 *   is needed.
 */
static int try_flush_qgroup(struct btrfs_root *root)
{
	int ret;

	/* Can't hold an open transaction or we run the risk of deadlocking. */
	ASSERT(current->journal_info == NULL);
	if (WARN_ON(current->journal_info))
		return 0;

	/*
	 * We don't want to run flush again and again, so if there is a running
	 * one, we won't try to start a new flush, but exit directly.
	 */
	if (test_and_set_bit(BTRFS_ROOT_QGROUP_FLUSHING, &root->state)) {
		wait_event(root->qgroup_flush_wait,
			!test_bit(BTRFS_ROOT_QGROUP_FLUSHING, &root->state));
		return 0;
	}

	ret = btrfs_start_delalloc_snapshot(root, true);
	if (ret < 0)
		goto out;
	btrfs_wait_ordered_extents(root, U64_MAX, NULL);

	/*
	 * After waiting for ordered extents run delayed iputs in order to free
	 * space from unlinked files before committing the current transaction,
	 * as ordered extents may have been holding the last reference of an
	 * inode and they add a delayed iput when they complete.
	 */
	btrfs_run_delayed_iputs(root->fs_info);
	btrfs_wait_on_delayed_iputs(root->fs_info);

	ret = btrfs_commit_current_transaction(root);
out:
	clear_bit(BTRFS_ROOT_QGROUP_FLUSHING, &root->state);
	wake_up(&root->qgroup_flush_wait);
	return ret;
}

static int qgroup_reserve_data(struct btrfs_inode *inode,
			struct extent_changeset **reserved_ret, u64 start,
			u64 len)
{
	struct btrfs_root *root = inode->root;
	struct extent_changeset *reserved;
	bool new_reserved = false;
	u64 orig_reserved;
	u64 to_reserve;
	int ret;

	if (btrfs_qgroup_mode(root->fs_info) == BTRFS_QGROUP_MODE_DISABLED ||
	    !btrfs_is_fstree(btrfs_root_id(root)) || len == 0)
		return 0;

	/* @reserved parameter is mandatory for qgroup */
	if (WARN_ON(!reserved_ret))
		return -EINVAL;
	if (!*reserved_ret) {
		new_reserved = true;
		*reserved_ret = extent_changeset_alloc();
		if (!*reserved_ret)
			return -ENOMEM;
	}
	reserved = *reserved_ret;
	/* Record already reserved space */
	orig_reserved = reserved->bytes_changed;
	ret = btrfs_set_record_extent_bits(&inode->io_tree, start,
					   start + len - 1, EXTENT_QGROUP_RESERVED,
					   reserved);

	/* Newly reserved space */
	to_reserve = reserved->bytes_changed - orig_reserved;
	trace_btrfs_qgroup_reserve_data(&inode->vfs_inode, start, len,
					to_reserve, QGROUP_RESERVE);
	if (ret < 0)
		goto out;
	ret = qgroup_reserve(root, to_reserve, true, BTRFS_QGROUP_RSV_DATA);
	if (ret < 0)
		goto cleanup;

	return ret;

cleanup:
	qgroup_unreserve_range(inode, reserved, start, len);
out:
	if (new_reserved) {
		extent_changeset_free(reserved);
		*reserved_ret = NULL;
	}
	return ret;
}

/*
 * Reserve qgroup space for range [start, start + len).
 *
 * This function will either reserve space from related qgroups or do nothing
 * if the range is already reserved.
 *
 * Return 0 for successful reservation
 * Return <0 for error (including -EQUOT)
 *
 * NOTE: This function may sleep for memory allocation, dirty page flushing and
 *	 commit transaction. So caller should not hold any dirty page locked.
 */
int btrfs_qgroup_reserve_data(struct btrfs_inode *inode,
			struct extent_changeset **reserved_ret, u64 start,
			u64 len)
{
	int ret;

	ret = qgroup_reserve_data(inode, reserved_ret, start, len);
	if (ret <= 0 && ret != -EDQUOT)
		return ret;

	ret = try_flush_qgroup(inode->root);
	if (ret < 0)
		return ret;
	return qgroup_reserve_data(inode, reserved_ret, start, len);
}

/* Free ranges specified by @reserved, normally in error path */
static int qgroup_free_reserved_data(struct btrfs_inode *inode,
				     struct extent_changeset *reserved,
				     u64 start, u64 len, u64 *freed_ret)
{
	struct btrfs_root *root = inode->root;
	struct ulist_node *unode;
	struct ulist_iterator uiter;
	struct extent_changeset changeset;
	u64 freed = 0;
	int ret;

	extent_changeset_init(&changeset);
	len = round_up(start + len, root->fs_info->sectorsize);
	start = round_down(start, root->fs_info->sectorsize);

	ULIST_ITER_INIT(&uiter);
	while ((unode = ulist_next(&reserved->range_changed, &uiter))) {
		u64 range_start = unode->val;
		/* unode->aux is the inclusive end */
		u64 range_len = unode->aux - range_start + 1;
		u64 free_start;
		u64 free_len;

		extent_changeset_release(&changeset);

		/* Only free range in range [start, start + len) */
		if (range_start >= start + len ||
		    range_start + range_len <= start)
			continue;
		free_start = max(range_start, start);
		free_len = min(start + len, range_start + range_len) -
			   free_start;
		/*
		 * TODO: To also modify reserved->ranges_reserved to reflect
		 * the modification.
		 *
		 * However as long as we free qgroup reserved according to
		 * EXTENT_QGROUP_RESERVED, we won't double free.
		 * So not need to rush.
		 */
		ret = btrfs_clear_record_extent_bits(&inode->io_tree, free_start,
						     free_start + free_len - 1,
						     EXTENT_QGROUP_RESERVED,
						     &changeset);
		if (ret < 0)
			goto out;
		freed += changeset.bytes_changed;
	}
	btrfs_qgroup_free_refroot(root->fs_info, btrfs_root_id(root), freed,
				  BTRFS_QGROUP_RSV_DATA);
	if (freed_ret)
		*freed_ret = freed;
	ret = 0;
out:
	extent_changeset_release(&changeset);
	return ret;
}

static int __btrfs_qgroup_release_data(struct btrfs_inode *inode,
			struct extent_changeset *reserved, u64 start, u64 len,
			u64 *released, int free)
{
	struct extent_changeset changeset;
	int trace_op = QGROUP_RELEASE;
	int ret;

	if (btrfs_qgroup_mode(inode->root->fs_info) == BTRFS_QGROUP_MODE_DISABLED) {
		return btrfs_clear_record_extent_bits(&inode->io_tree, start,
						      start + len - 1,
						      EXTENT_QGROUP_RESERVED, NULL);
	}

	/* In release case, we shouldn't have @reserved */
	WARN_ON(!free && reserved);
	if (free && reserved)
		return qgroup_free_reserved_data(inode, reserved, start, len, released);
	extent_changeset_init(&changeset);
	ret = btrfs_clear_record_extent_bits(&inode->io_tree, start, start + len - 1,
					     EXTENT_QGROUP_RESERVED, &changeset);
	if (ret < 0)
		goto out;

	if (free)
		trace_op = QGROUP_FREE;
	trace_btrfs_qgroup_release_data(&inode->vfs_inode, start, len,
					changeset.bytes_changed, trace_op);
	if (free)
		btrfs_qgroup_free_refroot(inode->root->fs_info,
				btrfs_root_id(inode->root),
				changeset.bytes_changed, BTRFS_QGROUP_RSV_DATA);
	if (released)
		*released = changeset.bytes_changed;
out:
	extent_changeset_release(&changeset);
	return ret;
}

/*
 * Free a reserved space range from io_tree and related qgroups
 *
 * Should be called when a range of pages get invalidated before reaching disk.
 * Or for error cleanup case.
 * if @reserved is given, only reserved range in [@start, @start + @len) will
 * be freed.
 *
 * For data written to disk, use btrfs_qgroup_release_data().
 *
 * NOTE: This function may sleep for memory allocation.
 */
int btrfs_qgroup_free_data(struct btrfs_inode *inode,
			   struct extent_changeset *reserved,
			   u64 start, u64 len, u64 *freed)
{
	return __btrfs_qgroup_release_data(inode, reserved, start, len, freed, 1);
}

/*
 * Release a reserved space range from io_tree only.
 *
 * Should be called when a range of pages get written to disk and corresponding
 * FILE_EXTENT is inserted into corresponding root.
 *
 * Since new qgroup accounting framework will only update qgroup numbers at
 * commit_transaction() time, its reserved space shouldn't be freed from
 * related qgroups.
 *
 * But we should release the range from io_tree, to allow further write to be
 * COWed.
 *
 * NOTE: This function may sleep for memory allocation.
 */
int btrfs_qgroup_release_data(struct btrfs_inode *inode, u64 start, u64 len, u64 *released)
{
	return __btrfs_qgroup_release_data(inode, NULL, start, len, released, 0);
}

static void add_root_meta_rsv(struct btrfs_root *root, int num_bytes,
			      enum btrfs_qgroup_rsv_type type)
{
	if (type != BTRFS_QGROUP_RSV_META_PREALLOC &&
	    type != BTRFS_QGROUP_RSV_META_PERTRANS)
		return;
	if (num_bytes == 0)
		return;

	spin_lock(&root->qgroup_meta_rsv_lock);
	if (type == BTRFS_QGROUP_RSV_META_PREALLOC)
		root->qgroup_meta_rsv_prealloc += num_bytes;
	else
		root->qgroup_meta_rsv_pertrans += num_bytes;
	spin_unlock(&root->qgroup_meta_rsv_lock);
}

static int sub_root_meta_rsv(struct btrfs_root *root, int num_bytes,
			     enum btrfs_qgroup_rsv_type type)
{
	if (type != BTRFS_QGROUP_RSV_META_PREALLOC &&
	    type != BTRFS_QGROUP_RSV_META_PERTRANS)
		return 0;
	if (num_bytes == 0)
		return 0;

	spin_lock(&root->qgroup_meta_rsv_lock);
	if (type == BTRFS_QGROUP_RSV_META_PREALLOC) {
		num_bytes = min_t(u64, root->qgroup_meta_rsv_prealloc,
				  num_bytes);
		root->qgroup_meta_rsv_prealloc -= num_bytes;
	} else {
		num_bytes = min_t(u64, root->qgroup_meta_rsv_pertrans,
				  num_bytes);
		root->qgroup_meta_rsv_pertrans -= num_bytes;
	}
	spin_unlock(&root->qgroup_meta_rsv_lock);
	return num_bytes;
}

int btrfs_qgroup_reserve_meta(struct btrfs_root *root, int num_bytes,
			      enum btrfs_qgroup_rsv_type type, bool enforce)
{
	struct btrfs_fs_info *fs_info = root->fs_info;
	int ret;

	if (btrfs_qgroup_mode(fs_info) == BTRFS_QGROUP_MODE_DISABLED ||
	    !btrfs_is_fstree(btrfs_root_id(root)) || num_bytes == 0)
		return 0;

	BUG_ON(num_bytes != round_down(num_bytes, fs_info->nodesize));
	trace_btrfs_qgroup_meta_reserve(root, (s64)num_bytes, type);
	ret = qgroup_reserve(root, num_bytes, enforce, type);
	if (ret < 0)
		return ret;
	/*
	 * Record what we have reserved into root.
	 *
	 * To avoid quota disabled->enabled underflow.
	 * In that case, we may try to free space we haven't reserved
	 * (since quota was disabled), so record what we reserved into root.
	 * And ensure later release won't underflow this number.
	 */
	add_root_meta_rsv(root, num_bytes, type);
	return ret;
}

int __btrfs_qgroup_reserve_meta(struct btrfs_root *root, int num_bytes,
				enum btrfs_qgroup_rsv_type type, bool enforce,
				bool noflush)
{
	int ret;

	ret = btrfs_qgroup_reserve_meta(root, num_bytes, type, enforce);
	if ((ret <= 0 && ret != -EDQUOT) || noflush)
		return ret;

	ret = try_flush_qgroup(root);
	if (ret < 0)
		return ret;
	return btrfs_qgroup_reserve_meta(root, num_bytes, type, enforce);
}

/*
 * Per-transaction meta reservation should be all freed at transaction commit
 * time
 */
void btrfs_qgroup_free_meta_all_pertrans(struct btrfs_root *root)
{
	struct btrfs_fs_info *fs_info = root->fs_info;

	if (btrfs_qgroup_mode(fs_info) == BTRFS_QGROUP_MODE_DISABLED ||
	    !btrfs_is_fstree(btrfs_root_id(root)))
		return;

	/* TODO: Update trace point to handle such free */
	trace_btrfs_qgroup_meta_free_all_pertrans(root);
	/* Special value -1 means to free all reserved space */
	btrfs_qgroup_free_refroot(fs_info, btrfs_root_id(root), (u64)-1,
				  BTRFS_QGROUP_RSV_META_PERTRANS);
}

void __btrfs_qgroup_free_meta(struct btrfs_root *root, int num_bytes,
			      enum btrfs_qgroup_rsv_type type)
{
	struct btrfs_fs_info *fs_info = root->fs_info;

	if (btrfs_qgroup_mode(fs_info) == BTRFS_QGROUP_MODE_DISABLED ||
	    !btrfs_is_fstree(btrfs_root_id(root)))
		return;

	/*
	 * reservation for META_PREALLOC can happen before quota is enabled,
	 * which can lead to underflow.
	 * Here ensure we will only free what we really have reserved.
	 */
	num_bytes = sub_root_meta_rsv(root, num_bytes, type);
	BUG_ON(num_bytes != round_down(num_bytes, fs_info->nodesize));
	trace_btrfs_qgroup_meta_reserve(root, -(s64)num_bytes, type);
	btrfs_qgroup_free_refroot(fs_info, btrfs_root_id(root), num_bytes, type);
}

static void qgroup_convert_meta(struct btrfs_fs_info *fs_info, u64 ref_root,
				int num_bytes)
{
	struct btrfs_qgroup *qgroup;
	LIST_HEAD(qgroup_list);

	if (num_bytes == 0)
		return;
	if (!fs_info->quota_root)
		return;

	spin_lock(&fs_info->qgroup_lock);
	qgroup = find_qgroup_rb(fs_info, ref_root);
	if (!qgroup)
		goto out;

	qgroup_iterator_add(&qgroup_list, qgroup);
	list_for_each_entry(qgroup, &qgroup_list, iterator) {
		struct btrfs_qgroup_list *glist;

		qgroup_rsv_release(fs_info, qgroup, num_bytes,
				BTRFS_QGROUP_RSV_META_PREALLOC);
		if (!sb_rdonly(fs_info->sb))
			qgroup_rsv_add(fs_info, qgroup, num_bytes,
				       BTRFS_QGROUP_RSV_META_PERTRANS);

		list_for_each_entry(glist, &qgroup->groups, next_group)
			qgroup_iterator_add(&qgroup_list, glist->group);
	}
out:
	qgroup_iterator_clean(&qgroup_list);
	spin_unlock(&fs_info->qgroup_lock);
}

/*
 * Convert @num_bytes of META_PREALLOCATED reservation to META_PERTRANS.
 *
 * This is called when preallocated meta reservation needs to be used.
 * Normally after btrfs_join_transaction() call.
 */
void btrfs_qgroup_convert_reserved_meta(struct btrfs_root *root, int num_bytes)
{
	struct btrfs_fs_info *fs_info = root->fs_info;

	if (btrfs_qgroup_mode(fs_info) == BTRFS_QGROUP_MODE_DISABLED ||
	    !btrfs_is_fstree(btrfs_root_id(root)))
		return;
	/* Same as btrfs_qgroup_free_meta_prealloc() */
	num_bytes = sub_root_meta_rsv(root, num_bytes,
				      BTRFS_QGROUP_RSV_META_PREALLOC);
	trace_btrfs_qgroup_meta_convert(root, num_bytes);
	qgroup_convert_meta(fs_info, btrfs_root_id(root), num_bytes);
	if (!sb_rdonly(fs_info->sb))
		add_root_meta_rsv(root, num_bytes, BTRFS_QGROUP_RSV_META_PERTRANS);
}

/*
 * Check qgroup reserved space leaking, normally at destroy inode
 * time
 */
void btrfs_qgroup_check_reserved_leak(struct btrfs_inode *inode)
{
	struct extent_changeset changeset;
	struct ulist_node *unode;
	struct ulist_iterator iter;
	int ret;

	extent_changeset_init(&changeset);
	ret = btrfs_clear_record_extent_bits(&inode->io_tree, 0, (u64)-1,
					     EXTENT_QGROUP_RESERVED, &changeset);

	WARN_ON(ret < 0);
	if (WARN_ON(changeset.bytes_changed)) {
		ULIST_ITER_INIT(&iter);
		while ((unode = ulist_next(&changeset.range_changed, &iter))) {
			btrfs_warn(inode->root->fs_info,
		"leaking qgroup reserved space, ino: %llu, start: %llu, end: %llu",
				btrfs_ino(inode), unode->val, unode->aux);
		}
		btrfs_qgroup_free_refroot(inode->root->fs_info,
				btrfs_root_id(inode->root),
				changeset.bytes_changed, BTRFS_QGROUP_RSV_DATA);

	}
	extent_changeset_release(&changeset);
}

void btrfs_qgroup_init_swapped_blocks(
	struct btrfs_qgroup_swapped_blocks *swapped_blocks)
{
	int i;

	spin_lock_init(&swapped_blocks->lock);
	for (i = 0; i < BTRFS_MAX_LEVEL; i++)
		swapped_blocks->blocks[i] = RB_ROOT;
	swapped_blocks->swapped = false;
}

/*
 * Delete all swapped blocks record of @root.
 * Every record here means we skipped a full subtree scan for qgroup.
 *
 * Gets called when committing one transaction.
 */
void btrfs_qgroup_clean_swapped_blocks(struct btrfs_root *root)
{
	struct btrfs_qgroup_swapped_blocks *swapped_blocks;
	int i;

	swapped_blocks = &root->swapped_blocks;

	spin_lock(&swapped_blocks->lock);
	if (!swapped_blocks->swapped)
		goto out;
	for (i = 0; i < BTRFS_MAX_LEVEL; i++) {
		struct rb_root *cur_root = &swapped_blocks->blocks[i];
		struct btrfs_qgroup_swapped_block *entry;
		struct btrfs_qgroup_swapped_block *next;

		rbtree_postorder_for_each_entry_safe(entry, next, cur_root,
						     node)
			kfree(entry);
		swapped_blocks->blocks[i] = RB_ROOT;
	}
	swapped_blocks->swapped = false;
out:
	spin_unlock(&swapped_blocks->lock);
}

static int qgroup_swapped_block_bytenr_key_cmp(const void *key, const struct rb_node *node)
{
	const u64 *bytenr = key;
	const struct btrfs_qgroup_swapped_block *block = rb_entry(node,
					  struct btrfs_qgroup_swapped_block, node);

	if (block->subvol_bytenr < *bytenr)
		return -1;
	else if (block->subvol_bytenr > *bytenr)
		return 1;

	return 0;
}

static int qgroup_swapped_block_bytenr_cmp(struct rb_node *new, const struct rb_node *existing)
{
	const struct btrfs_qgroup_swapped_block *new_block = rb_entry(new,
					      struct btrfs_qgroup_swapped_block, node);

	return qgroup_swapped_block_bytenr_key_cmp(&new_block->subvol_bytenr, existing);
}

/*
 * Add subtree roots record into @subvol_root.
 *
 * @subvol_root:	tree root of the subvolume tree get swapped
 * @bg:			block group under balance
 * @subvol_parent/slot:	pointer to the subtree root in subvolume tree
 * @reloc_parent/slot:	pointer to the subtree root in reloc tree
 *			BOTH POINTERS ARE BEFORE TREE SWAP
 * @last_snapshot:	last snapshot generation of the subvolume tree
 */
int btrfs_qgroup_add_swapped_blocks(struct btrfs_root *subvol_root,
		struct btrfs_block_group *bg,
		struct extent_buffer *subvol_parent, int subvol_slot,
		struct extent_buffer *reloc_parent, int reloc_slot,
		u64 last_snapshot)
{
	struct btrfs_fs_info *fs_info = subvol_root->fs_info;
	struct btrfs_qgroup_swapped_blocks *blocks = &subvol_root->swapped_blocks;
	struct btrfs_qgroup_swapped_block *block;
	struct rb_node *node;
	int level = btrfs_header_level(subvol_parent) - 1;
	int ret = 0;

	if (!btrfs_qgroup_full_accounting(fs_info))
		return 0;

	if (btrfs_node_ptr_generation(subvol_parent, subvol_slot) >
	    btrfs_node_ptr_generation(reloc_parent, reloc_slot)) {
		btrfs_err_rl(fs_info,
		"%s: bad parameter order, subvol_gen=%llu reloc_gen=%llu",
			__func__,
			btrfs_node_ptr_generation(subvol_parent, subvol_slot),
			btrfs_node_ptr_generation(reloc_parent, reloc_slot));
		return -EUCLEAN;
	}

	block = kmalloc(sizeof(*block), GFP_NOFS);
	if (!block) {
		ret = -ENOMEM;
		goto out;
	}

	/*
	 * @reloc_parent/slot is still before swap, while @block is going to
	 * record the bytenr after swap, so we do the swap here.
	 */
	block->subvol_bytenr = btrfs_node_blockptr(reloc_parent, reloc_slot);
	block->subvol_generation = btrfs_node_ptr_generation(reloc_parent,
							     reloc_slot);
	block->reloc_bytenr = btrfs_node_blockptr(subvol_parent, subvol_slot);
	block->reloc_generation = btrfs_node_ptr_generation(subvol_parent,
							    subvol_slot);
	block->last_snapshot = last_snapshot;
	block->level = level;

	/*
	 * If we have bg == NULL, we're called from btrfs_recover_relocation(),
	 * no one else can modify tree blocks thus we qgroup will not change
	 * no matter the value of trace_leaf.
	 */
	if (bg && bg->flags & BTRFS_BLOCK_GROUP_DATA)
		block->trace_leaf = true;
	else
		block->trace_leaf = false;
	btrfs_node_key_to_cpu(reloc_parent, &block->first_key, reloc_slot);

	/* Insert @block into @blocks */
	spin_lock(&blocks->lock);
	node = rb_find_add(&block->node, &blocks->blocks[level], qgroup_swapped_block_bytenr_cmp);
	if (node) {
		struct btrfs_qgroup_swapped_block *entry;

		entry = rb_entry(node, struct btrfs_qgroup_swapped_block, node);

		if (entry->subvol_generation != block->subvol_generation ||
		    entry->reloc_bytenr != block->reloc_bytenr ||
		    entry->reloc_generation != block->reloc_generation) {
			/*
			 * Duplicated but mismatch entry found.  Shouldn't happen.
			 * Marking qgroup inconsistent should be enough for end
			 * users.
			 */
			DEBUG_WARN("duplicated but mismatched entry found");
			ret = -EEXIST;
		}
		kfree(block);
		goto out_unlock;
	}
	blocks->swapped = true;
out_unlock:
	spin_unlock(&blocks->lock);
out:
	if (ret < 0)
		qgroup_mark_inconsistent(fs_info, "%s error: %d", __func__, ret);
	return ret;
}

/*
 * Check if the tree block is a subtree root, and if so do the needed
 * delayed subtree trace for qgroup.
 *
 * This is called during btrfs_cow_block().
 */
int btrfs_qgroup_trace_subtree_after_cow(struct btrfs_trans_handle *trans,
					 struct btrfs_root *root,
					 struct extent_buffer *subvol_eb)
{
	struct btrfs_fs_info *fs_info = root->fs_info;
	struct btrfs_tree_parent_check check = { 0 };
	struct btrfs_qgroup_swapped_blocks *blocks = &root->swapped_blocks;
	struct btrfs_qgroup_swapped_block *block;
	struct extent_buffer *reloc_eb = NULL;
	struct rb_node *node;
	bool swapped = false;
	int level = btrfs_header_level(subvol_eb);
	int ret = 0;
	int i;

	if (!btrfs_qgroup_full_accounting(fs_info))
		return 0;
	if (!btrfs_is_fstree(btrfs_root_id(root)) || !root->reloc_root)
		return 0;

	spin_lock(&blocks->lock);
	if (!blocks->swapped) {
		spin_unlock(&blocks->lock);
		return 0;
	}
	node = rb_find(&subvol_eb->start, &blocks->blocks[level],
			qgroup_swapped_block_bytenr_key_cmp);
	if (!node) {
		spin_unlock(&blocks->lock);
		goto out;
	}
	block = rb_entry(node, struct btrfs_qgroup_swapped_block, node);

	/* Found one, remove it from @blocks first and update blocks->swapped */
	rb_erase(&block->node, &blocks->blocks[level]);
	for (i = 0; i < BTRFS_MAX_LEVEL; i++) {
		if (RB_EMPTY_ROOT(&blocks->blocks[i])) {
			swapped = true;
			break;
		}
	}
	blocks->swapped = swapped;
	spin_unlock(&blocks->lock);

	check.level = block->level;
	check.transid = block->reloc_generation;
	check.has_first_key = true;
	memcpy(&check.first_key, &block->first_key, sizeof(check.first_key));

	/* Read out reloc subtree root */
	reloc_eb = read_tree_block(fs_info, block->reloc_bytenr, &check);
	if (IS_ERR(reloc_eb)) {
		ret = PTR_ERR(reloc_eb);
		reloc_eb = NULL;
		goto free_out;
	}
	if (!extent_buffer_uptodate(reloc_eb)) {
		ret = -EIO;
		goto free_out;
	}

	ret = qgroup_trace_subtree_swap(trans, reloc_eb, subvol_eb,
			block->last_snapshot, block->trace_leaf);
free_out:
	kfree(block);
	free_extent_buffer(reloc_eb);
out:
	if (ret < 0) {
		qgroup_mark_inconsistent(fs_info,
				"failed to account subtree at bytenr %llu: %d",
				subvol_eb->start, ret);
	}
	return ret;
}

void btrfs_qgroup_destroy_extent_records(struct btrfs_transaction *trans)
{
	struct btrfs_qgroup_extent_record *entry;
	unsigned long index;

	xa_for_each(&trans->delayed_refs.dirty_extents, index, entry) {
		ulist_free(entry->old_roots);
		kfree(entry);
	}
	xa_destroy(&trans->delayed_refs.dirty_extents);
}

int btrfs_record_squota_delta(struct btrfs_fs_info *fs_info,
			      const struct btrfs_squota_delta *delta)
{
	int ret;
	struct btrfs_qgroup *qgroup;
	struct btrfs_qgroup *qg;
	LIST_HEAD(qgroup_list);
	u64 root = delta->root;
	u64 num_bytes = delta->num_bytes;
	const int sign = (delta->is_inc ? 1 : -1);

	if (btrfs_qgroup_mode(fs_info) != BTRFS_QGROUP_MODE_SIMPLE)
		return 0;

	if (!btrfs_is_fstree(root))
		return 0;

	/* If the extent predates enabling quotas, don't count it. */
	if (delta->generation < fs_info->qgroup_enable_gen)
		return 0;

	spin_lock(&fs_info->qgroup_lock);
	qgroup = find_qgroup_rb(fs_info, root);
	if (!qgroup) {
		ret = -ENOENT;
		goto out;
	}

	ret = 0;
	qgroup_iterator_add(&qgroup_list, qgroup);
	list_for_each_entry(qg, &qgroup_list, iterator) {
		struct btrfs_qgroup_list *glist;

		qg->excl += num_bytes * sign;
		qg->rfer += num_bytes * sign;
		qgroup_dirty(fs_info, qg);

		list_for_each_entry(glist, &qg->groups, next_group)
			qgroup_iterator_add(&qgroup_list, glist->group);
	}
	qgroup_iterator_clean(&qgroup_list);

out:
	spin_unlock(&fs_info->qgroup_lock);
	return ret;
}<|MERGE_RESOLUTION|>--- conflicted
+++ resolved
@@ -652,16 +652,6 @@
 	}
 	spin_unlock(&fs_info->qgroup_lock);
 
-<<<<<<< HEAD
-	/*
-	 * We call btrfs_free_qgroup_config() when unmounting
-	 * filesystem and disabling quota, so we set qgroup_ulist
-	 * to be null here to avoid double free.
-	 */
-	ulist_free(fs_info->qgroup_ulist);
-	fs_info->qgroup_ulist = NULL;
-=======
->>>>>>> 449d48b1
 	btrfs_sysfs_del_qgroups(fs_info);
 }
 
