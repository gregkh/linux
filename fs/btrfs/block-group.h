/* SPDX-License-Identifier: GPL-2.0 */

#ifndef BTRFS_BLOCK_GROUP_H
#define BTRFS_BLOCK_GROUP_H

#include <linux/atomic.h>
#include <linux/mutex.h>
#include <linux/list.h>
#include <linux/spinlock.h>
#include <linux/refcount.h>
#include <linux/wait.h>
#include <linux/sizes.h>
#include <linux/rwsem.h>
#include <linux/rbtree.h>
#include <uapi/linux/btrfs_tree.h>
#include "free-space-cache.h"

struct btrfs_chunk_map;
struct btrfs_fs_info;
struct btrfs_inode;
struct btrfs_trans_handle;

enum btrfs_disk_cache_state {
	BTRFS_DC_WRITTEN,
	BTRFS_DC_ERROR,
	BTRFS_DC_CLEAR,
	BTRFS_DC_SETUP,
};

enum btrfs_block_group_size_class {
	/* Unset */
	BTRFS_BG_SZ_NONE,
	/* 0 < size <= 128K */
	BTRFS_BG_SZ_SMALL,
	/* 128K < size <= 8M */
	BTRFS_BG_SZ_MEDIUM,
	/* 8M < size < BG_LENGTH */
	BTRFS_BG_SZ_LARGE,
};

/*
 * This describes the state of the block_group for async discard.  This is due
 * to the two pass nature of it where extent discarding is prioritized over
 * bitmap discarding.  BTRFS_DISCARD_RESET_CURSOR is set when we are resetting
 * between lists to prevent contention for discard state variables
 * (eg. discard_cursor).
 */
enum btrfs_discard_state {
	BTRFS_DISCARD_EXTENTS,
	BTRFS_DISCARD_BITMAPS,
	BTRFS_DISCARD_RESET_CURSOR,
};

/*
 * Control flags for do_chunk_alloc's force field CHUNK_ALLOC_NO_FORCE means to
 * only allocate a chunk if we really need one.
 *
 * CHUNK_ALLOC_LIMITED means to only try and allocate one if we have very few
 * chunks already allocated.  This is used as part of the clustering code to
 * help make sure we have a good pool of storage to cluster in, without filling
 * the FS with empty chunks
 *
 * CHUNK_ALLOC_FORCE means it must try to allocate one
 *
 * CHUNK_ALLOC_FORCE_FOR_EXTENT like CHUNK_ALLOC_FORCE but called from
 * find_free_extent() that also activaes the zone
 */
enum btrfs_chunk_alloc_enum {
	CHUNK_ALLOC_NO_FORCE,
	CHUNK_ALLOC_LIMITED,
	CHUNK_ALLOC_FORCE,
	CHUNK_ALLOC_FORCE_FOR_EXTENT,
};

/* Block group flags set at runtime */
enum btrfs_block_group_flags {
	BLOCK_GROUP_FLAG_IREF,
	BLOCK_GROUP_FLAG_REMOVED,
	BLOCK_GROUP_FLAG_TO_COPY,
	BLOCK_GROUP_FLAG_RELOCATING_REPAIR,
	BLOCK_GROUP_FLAG_CHUNK_ITEM_INSERTED,
	BLOCK_GROUP_FLAG_ZONE_IS_ACTIVE,
	BLOCK_GROUP_FLAG_ZONED_DATA_RELOC,
	/* Does the block group need to be added to the free space tree? */
	BLOCK_GROUP_FLAG_NEEDS_FREE_SPACE,
	/* Indicate that the block group is placed on a sequential zone */
	BLOCK_GROUP_FLAG_SEQUENTIAL_ZONE,
	/*
	 * Indicate that block group is in the list of new block groups of a
	 * transaction.
	 */
	BLOCK_GROUP_FLAG_NEW,
};

enum btrfs_caching_type {
	BTRFS_CACHE_NO,
	BTRFS_CACHE_STARTED,
	BTRFS_CACHE_FINISHED,
	BTRFS_CACHE_ERROR,
};

struct btrfs_caching_control {
	struct list_head list;
	struct mutex mutex;
	wait_queue_head_t wait;
	struct btrfs_work work;
	struct btrfs_block_group *block_group;
	/* Track progress of caching during allocation. */
	atomic_t progress;
	refcount_t count;
};

/* Once caching_thread() finds this much free space, it will wake up waiters. */
#define CACHING_CTL_WAKE_UP SZ_2M

struct btrfs_block_group {
	struct btrfs_fs_info *fs_info;
	struct btrfs_inode *inode;
	spinlock_t lock;
	u64 start;
	u64 length;
	u64 pinned;
	u64 reserved;
	u64 used;
	u64 delalloc_bytes;
	u64 bytes_super;
	u64 flags;
	u64 cache_generation;
	u64 global_root_id;

	/*
	 * The last committed used bytes of this block group, if the above @used
	 * is still the same as @commit_used, we don't need to update block
	 * group item of this block group.
	 */
	u64 commit_used;
	/*
	 * If the free space extent count exceeds this number, convert the block
	 * group to bitmaps.
	 */
	u32 bitmap_high_thresh;

	/*
	 * If the free space extent count drops below this number, convert the
	 * block group back to extents.
	 */
	u32 bitmap_low_thresh;

	/*
	 * It is just used for the delayed data space allocation because
	 * only the data space allocation and the relative metadata update
	 * can be done cross the transaction.
	 */
	struct rw_semaphore data_rwsem;

	/* For raid56, this is a full stripe, without parity */
	unsigned long full_stripe_len;
	unsigned long runtime_flags;

	unsigned int ro;

	int disk_cache_state;

	/* Cache tracking stuff */
	int cached;
	struct btrfs_caching_control *caching_ctl;

	struct btrfs_space_info *space_info;

	/* Free space cache stuff */
	struct btrfs_free_space_ctl *free_space_ctl;

	/* Block group cache stuff */
	struct rb_node cache_node;

	/* For block groups in the same raid type */
	struct list_head list;

	refcount_t refs;

	/*
	 * List of struct btrfs_free_clusters for this block group.
	 * Today it will only have one thing on it, but that may change
	 */
	struct list_head cluster_list;

	/*
	 * Used for several lists:
	 *
	 * 1) struct btrfs_fs_info::unused_bgs
	 * 2) struct btrfs_fs_info::reclaim_bgs
	 * 3) struct btrfs_transaction::deleted_bgs
	 * 4) struct btrfs_trans_handle::new_bgs
	 */
	struct list_head bg_list;

	/* For read-only block groups */
	struct list_head ro_list;

	/*
	 * When non-zero it means the block group's logical address and its
	 * device extents can not be reused for future block group allocations
	 * until the counter goes down to 0. This is to prevent them from being
	 * reused while some task is still using the block group after it was
	 * deleted - we want to make sure they can only be reused for new block
	 * groups after that task is done with the deleted block group.
	 */
	atomic_t frozen;

	/* For discard operations */
	struct list_head discard_list;
	int discard_index;
	u64 discard_eligible_time;
	u64 discard_cursor;
	enum btrfs_discard_state discard_state;

	/* For dirty block groups */
	struct list_head dirty_list;
	struct list_head io_list;

	struct btrfs_io_ctl io_ctl;

	/*
	 * Incremented when doing extent allocations and holding a read lock
	 * on the space_info's groups_sem semaphore.
	 * Decremented when an ordered extent that represents an IO against this
	 * block group's range is created (after it's added to its inode's
	 * root's list of ordered extents) or immediately after the allocation
	 * if it's a metadata extent or fallocate extent (for these cases we
	 * don't create ordered extents).
	 */
	atomic_t reservations;

	/*
	 * Incremented while holding the spinlock *lock* by a task checking if
	 * it can perform a nocow write (incremented if the value for the *ro*
	 * field is 0). Decremented by such tasks once they create an ordered
	 * extent or before that if some error happens before reaching that step.
	 * This is to prevent races between block group relocation and nocow
	 * writes through direct IO.
	 */
	atomic_t nocow_writers;

	/* Lock for free space tree operations. */
	struct mutex free_space_lock;

	/*
	 * Number of extents in this block group used for swap files.
	 * All accesses protected by the spinlock 'lock'.
	 */
	int swap_extents;

	/*
	 * Allocation offset for the block group to implement sequential
	 * allocation. This is used only on a zoned filesystem.
	 */
	u64 alloc_offset;
	u64 zone_unusable;
	u64 zone_capacity;
	u64 meta_write_pointer;
	struct btrfs_chunk_map *physical_map;
	struct list_head active_bg_list;
	struct work_struct zone_finish_work;
	struct extent_buffer *last_eb;
	enum btrfs_block_group_size_class size_class;
	u64 reclaim_mark;
};

static inline u64 btrfs_block_group_end(const struct btrfs_block_group *block_group)
{
	return (block_group->start + block_group->length);
}

static inline bool btrfs_is_block_group_used(const struct btrfs_block_group *bg)
{
	lockdep_assert_held(&bg->lock);

	return (bg->used > 0 || bg->reserved > 0 || bg->pinned > 0);
}

<<<<<<< HEAD
static inline bool btrfs_is_block_group_data_only(
					struct btrfs_block_group *block_group)
=======
static inline bool btrfs_is_block_group_data_only(const struct btrfs_block_group *block_group)
>>>>>>> a6ad5510
{
	/*
	 * In mixed mode the fragmentation is expected to be high, lowering the
	 * efficiency, so only proper data block groups are considered.
	 */
	return (block_group->flags & BTRFS_BLOCK_GROUP_DATA) &&
	       !(block_group->flags & BTRFS_BLOCK_GROUP_METADATA);
}

#ifdef CONFIG_BTRFS_DEBUG
int btrfs_should_fragment_free_space(const struct btrfs_block_group *block_group);
#endif

struct btrfs_block_group *btrfs_lookup_first_block_group(
		struct btrfs_fs_info *info, u64 bytenr);
struct btrfs_block_group *btrfs_lookup_block_group(
		struct btrfs_fs_info *info, u64 bytenr);
struct btrfs_block_group *btrfs_next_block_group(
		struct btrfs_block_group *cache);
void btrfs_get_block_group(struct btrfs_block_group *cache);
void btrfs_put_block_group(struct btrfs_block_group *cache);
void btrfs_dec_block_group_reservations(struct btrfs_fs_info *fs_info,
					const u64 start);
void btrfs_wait_block_group_reservations(struct btrfs_block_group *bg);
struct btrfs_block_group *btrfs_inc_nocow_writers(struct btrfs_fs_info *fs_info,
						  u64 bytenr);
void btrfs_dec_nocow_writers(struct btrfs_block_group *bg);
void btrfs_wait_nocow_writers(struct btrfs_block_group *bg);
void btrfs_wait_block_group_cache_progress(struct btrfs_block_group *cache,
				           u64 num_bytes);
int btrfs_cache_block_group(struct btrfs_block_group *cache, bool wait);
struct btrfs_caching_control *btrfs_get_caching_control(
		struct btrfs_block_group *cache);
int btrfs_add_new_free_space(struct btrfs_block_group *block_group,
			     u64 start, u64 end, u64 *total_added_ret);
struct btrfs_trans_handle *btrfs_start_trans_remove_block_group(
				struct btrfs_fs_info *fs_info,
				const u64 chunk_offset);
int btrfs_remove_block_group(struct btrfs_trans_handle *trans,
			     struct btrfs_chunk_map *map);
void btrfs_delete_unused_bgs(struct btrfs_fs_info *fs_info);
void btrfs_mark_bg_unused(struct btrfs_block_group *bg);
void btrfs_reclaim_bgs_work(struct work_struct *work);
void btrfs_reclaim_bgs(struct btrfs_fs_info *fs_info);
void btrfs_mark_bg_to_reclaim(struct btrfs_block_group *bg);
int btrfs_read_block_groups(struct btrfs_fs_info *info);
struct btrfs_block_group *btrfs_make_block_group(struct btrfs_trans_handle *trans,
						 u64 type,
						 u64 chunk_offset, u64 size);
void btrfs_create_pending_block_groups(struct btrfs_trans_handle *trans);
int btrfs_inc_block_group_ro(struct btrfs_block_group *cache,
			     bool do_chunk_alloc);
void btrfs_dec_block_group_ro(struct btrfs_block_group *cache);
int btrfs_start_dirty_block_groups(struct btrfs_trans_handle *trans);
int btrfs_write_dirty_block_groups(struct btrfs_trans_handle *trans);
int btrfs_setup_space_cache(struct btrfs_trans_handle *trans);
int btrfs_update_block_group(struct btrfs_trans_handle *trans,
			     u64 bytenr, u64 num_bytes, bool alloc);
int btrfs_add_reserved_bytes(struct btrfs_block_group *cache,
			     u64 ram_bytes, u64 num_bytes, int delalloc,
			     bool force_wrong_size_class);
void btrfs_free_reserved_bytes(struct btrfs_block_group *cache,
			       u64 num_bytes, int delalloc);
int btrfs_chunk_alloc(struct btrfs_trans_handle *trans, u64 flags,
		      enum btrfs_chunk_alloc_enum force);
int btrfs_force_chunk_alloc(struct btrfs_trans_handle *trans, u64 type);
void check_system_chunk(struct btrfs_trans_handle *trans, const u64 type);
void btrfs_reserve_chunk_metadata(struct btrfs_trans_handle *trans,
				  bool is_item_insertion);
u64 btrfs_get_alloc_profile(struct btrfs_fs_info *fs_info, u64 orig_flags);
void btrfs_put_block_group_cache(struct btrfs_fs_info *info);
int btrfs_free_block_groups(struct btrfs_fs_info *info);
int btrfs_rmap_block(struct btrfs_fs_info *fs_info, u64 chunk_start,
		     u64 physical, u64 **logical, int *naddrs, int *stripe_len);

static inline u64 btrfs_data_alloc_profile(struct btrfs_fs_info *fs_info)
{
	return btrfs_get_alloc_profile(fs_info, BTRFS_BLOCK_GROUP_DATA);
}

static inline u64 btrfs_metadata_alloc_profile(struct btrfs_fs_info *fs_info)
{
	return btrfs_get_alloc_profile(fs_info, BTRFS_BLOCK_GROUP_METADATA);
}

static inline u64 btrfs_system_alloc_profile(struct btrfs_fs_info *fs_info)
{
	return btrfs_get_alloc_profile(fs_info, BTRFS_BLOCK_GROUP_SYSTEM);
}

static inline int btrfs_block_group_done(const struct btrfs_block_group *cache)
{
	smp_mb();
	return cache->cached == BTRFS_CACHE_FINISHED ||
		cache->cached == BTRFS_CACHE_ERROR;
}

void btrfs_freeze_block_group(struct btrfs_block_group *cache);
void btrfs_unfreeze_block_group(struct btrfs_block_group *cache);

bool btrfs_inc_block_group_swap_extents(struct btrfs_block_group *bg);
void btrfs_dec_block_group_swap_extents(struct btrfs_block_group *bg, int amount);

enum btrfs_block_group_size_class btrfs_calc_block_group_size_class(u64 size);
int btrfs_use_block_group_size_class(struct btrfs_block_group *bg,
				     enum btrfs_block_group_size_class size_class,
				     bool force_wrong_size_class);
bool btrfs_block_group_should_use_size_class(const struct btrfs_block_group *bg);

#endif /* BTRFS_BLOCK_GROUP_H */<|MERGE_RESOLUTION|>--- conflicted
+++ resolved
@@ -278,12 +278,7 @@
 	return (bg->used > 0 || bg->reserved > 0 || bg->pinned > 0);
 }
 
-<<<<<<< HEAD
-static inline bool btrfs_is_block_group_data_only(
-					struct btrfs_block_group *block_group)
-=======
 static inline bool btrfs_is_block_group_data_only(const struct btrfs_block_group *block_group)
->>>>>>> a6ad5510
 {
 	/*
 	 * In mixed mode the fragmentation is expected to be high, lowering the
