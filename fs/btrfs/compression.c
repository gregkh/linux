--- conflicted
+++ resolved
@@ -138,17 +138,6 @@
 }
 
 static int compression_decompress(int type, struct list_head *ws,
-<<<<<<< HEAD
-		const u8 *data_in, struct page *dest_page,
-		unsigned long dest_pgoff, size_t srclen, size_t destlen)
-{
-	switch (type) {
-	case BTRFS_COMPRESS_ZLIB: return zlib_decompress(ws, data_in, dest_page,
-						dest_pgoff, srclen, destlen);
-	case BTRFS_COMPRESS_LZO:  return lzo_decompress(ws, data_in, dest_page,
-						dest_pgoff, srclen, destlen);
-	case BTRFS_COMPRESS_ZSTD: return zstd_decompress(ws, data_in, dest_page,
-=======
 		const u8 *data_in, struct folio *dest_folio,
 		unsigned long dest_pgoff, size_t srclen, size_t destlen)
 {
@@ -158,7 +147,6 @@
 	case BTRFS_COMPRESS_LZO:  return lzo_decompress(ws, data_in, dest_folio,
 						dest_pgoff, srclen, destlen);
 	case BTRFS_COMPRESS_ZSTD: return zstd_decompress(ws, data_in, dest_folio,
->>>>>>> a6ad5510
 						dest_pgoff, srclen, destlen);
 	case BTRFS_COMPRESS_NONE:
 	default:
@@ -545,18 +533,10 @@
 			}
 		}
 
-<<<<<<< HEAD
-		ret = bio_add_page(orig_bio, page, add_size, offset_in_page(cur));
-		if (ret != add_size) {
-			unlock_extent(tree, cur, page_end, NULL);
-			unlock_page(page);
-			put_page(page);
-=======
 		if (!bio_add_folio(orig_bio, folio, add_size,
 				   offset_in_folio(folio, cur))) {
 			folio_unlock(folio);
 			folio_put(folio);
->>>>>>> a6ad5510
 			break;
 		}
 		/*
@@ -1081,17 +1061,10 @@
  * single page, and we want to read a single page out of it.
  * start_byte tells us the offset into the compressed data we're interested in
  */
-<<<<<<< HEAD
-int btrfs_decompress(int type, const u8 *data_in, struct page *dest_page,
-		     unsigned long dest_pgoff, size_t srclen, size_t destlen)
-{
-	struct btrfs_fs_info *fs_info = btrfs_sb(dest_page->mapping->host->i_sb);
-=======
 int btrfs_decompress(int type, const u8 *data_in, struct folio *dest_folio,
 		     unsigned long dest_pgoff, size_t srclen, size_t destlen)
 {
 	struct btrfs_fs_info *fs_info = folio_to_fs_info(dest_folio);
->>>>>>> a6ad5510
 	struct list_head *workspace;
 	const u32 sectorsize = fs_info->sectorsize;
 	int ret;
@@ -1104,11 +1077,7 @@
 	ASSERT(dest_pgoff + destlen <= PAGE_SIZE && destlen <= sectorsize);
 
 	workspace = get_workspace(type, 0);
-<<<<<<< HEAD
-	ret = compression_decompress(type, workspace, data_in, dest_page,
-=======
 	ret = compression_decompress(type, workspace, data_in, dest_folio,
->>>>>>> a6ad5510
 				     dest_pgoff, srclen, destlen);
 	put_workspace(type, workspace);
 
