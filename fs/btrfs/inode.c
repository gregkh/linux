--- conflicted
+++ resolved
@@ -7491,11 +7491,8 @@
 			ret = PTR_ERR(em2);
 			goto out;
 		}
-<<<<<<< HEAD
-=======
 
 		dio_data->nocow_done = true;
->>>>>>> 3a82f341
 	} else {
 		/* Our caller expects us to free the input extent map. */
 		free_extent_map(em);
