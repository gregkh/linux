/* SPDX-License-Identifier: GPL-2.0 */
/*
 * Copyright (C) 2007 Oracle.  All rights reserved.
 */

#ifndef BTRFS_INODE_H
#define BTRFS_INODE_H

#include <linux/hash.h>
#include <linux/refcount.h>
#include <linux/spinlock.h>
#include <linux/mutex.h>
#include <linux/rwsem.h>
#include <linux/fs.h>
#include <linux/mm.h>
#include <linux/compiler.h>
#include <linux/fscrypt.h>
#include <linux/lockdep.h>
#include <uapi/linux/btrfs_tree.h>
#include <trace/events/btrfs.h>
#include "block-rsv.h"
#include "extent_map.h"
#include "extent_io.h"
#include "extent-io-tree.h"
#include "ordered-data.h"
#include "delayed-inode.h"

struct extent_state;
struct posix_acl;
struct iov_iter;
struct writeback_control;
struct btrfs_root;
struct btrfs_fs_info;
struct btrfs_trans_handle;

/*
 * Since we search a directory based on f_pos (struct dir_context::pos) we have
 * to start at 2 since '.' and '..' have f_pos of 0 and 1 respectively, so
 * everybody else has to start at 2 (see btrfs_real_readdir() and dir_emit_dots()).
 */
#define BTRFS_DIR_START_INDEX 2

/*
 * ordered_data_close is set by truncate when a file that used
 * to have good data has been truncated to zero.  When it is set
 * the btrfs file release call will add this inode to the
 * ordered operations list so that we make sure to flush out any
 * new data the application may have written before commit.
 */
enum {
	BTRFS_INODE_FLUSH_ON_CLOSE,
	BTRFS_INODE_DUMMY,
	BTRFS_INODE_IN_DEFRAG,
	BTRFS_INODE_HAS_ASYNC_EXTENT,
	 /*
	  * Always set under the VFS' inode lock, otherwise it can cause races
	  * during fsync (we start as a fast fsync and then end up in a full
	  * fsync racing with ordered extent completion).
	  */
	BTRFS_INODE_NEEDS_FULL_SYNC,
	BTRFS_INODE_COPY_EVERYTHING,
	BTRFS_INODE_HAS_PROPS,
	BTRFS_INODE_SNAPSHOT_FLUSH,
	/*
	 * Set and used when logging an inode and it serves to signal that an
	 * inode does not have xattrs, so subsequent fsyncs can avoid searching
	 * for xattrs to log. This bit must be cleared whenever a xattr is added
	 * to an inode.
	 */
	BTRFS_INODE_NO_XATTRS,
	/*
	 * Set when we are in a context where we need to start a transaction and
	 * have dirty pages with the respective file range locked. This is to
	 * ensure that when reserving space for the transaction, if we are low
	 * on available space and need to flush delalloc, we will not flush
	 * delalloc for this inode, because that could result in a deadlock (on
	 * the file range, inode's io_tree).
	 */
	BTRFS_INODE_NO_DELALLOC_FLUSH,
	/*
	 * Set when we are working on enabling verity for a file. Computing and
	 * writing the whole Merkle tree can take a while so we want to prevent
	 * races where two separate tasks attempt to simultaneously start verity
	 * on the same file.
	 */
	BTRFS_INODE_VERITY_IN_PROGRESS,
	/* Set when this inode is a free space inode. */
	BTRFS_INODE_FREE_SPACE_INODE,
	/* Set when there are no capabilities in XATTs for the inode. */
	BTRFS_INODE_NO_CAP_XATTR,
	/*
	 * Set if an error happened when doing a COW write before submitting a
	 * bio or during writeback. Used for both buffered writes and direct IO
	 * writes. This is to signal a fast fsync that it has to wait for
	 * ordered extents to complete and therefore not log extent maps that
	 * point to unwritten extents (when an ordered extent completes and it
	 * has the BTRFS_ORDERED_IOERR flag set, it drops extent maps in its
	 * range).
	 */
	BTRFS_INODE_COW_WRITE_ERROR,
	/*
	 * Indicate this is a directory that points to a subvolume for which
	 * there is no root reference item. That's a case like the following:
	 *
	 *   $ btrfs subvolume create /mnt/parent
	 *   $ btrfs subvolume create /mnt/parent/child
	 *   $ btrfs subvolume snapshot /mnt/parent /mnt/snap
	 *
	 * If subvolume "parent" is root 256, subvolume "child" is root 257 and
	 * snapshot "snap" is root 258, then there's no root reference item (key
	 * BTRFS_ROOT_REF_KEY in the root tree) for the subvolume "child"
	 * associated to root 258 (the snapshot) - there's only for the root
	 * of the "parent" subvolume (root 256). In the chunk root we have a
	 * (256 BTRFS_ROOT_REF_KEY 257) key but we don't have a
	 * (258 BTRFS_ROOT_REF_KEY 257) key - the sames goes for backrefs, we
	 * have a (257 BTRFS_ROOT_BACKREF_KEY 256) but we don't have a
	 * (257 BTRFS_ROOT_BACKREF_KEY 258) key.
	 *
	 * So when opening the "child" dentry from the snapshot's directory,
	 * we don't find a root ref item and we create a stub inode. This is
	 * done at new_simple_dir(), called from btrfs_lookup_dentry().
	 */
	BTRFS_INODE_ROOT_STUB,
};

/* in memory btrfs inode */
struct btrfs_inode {
	/* which subvolume this inode belongs to */
	struct btrfs_root *root;

#if BITS_PER_LONG == 32
	/*
	 * The objectid of the corresponding BTRFS_INODE_ITEM_KEY.
	 * On 64 bits platforms we can get it from vfs_inode.i_ino, which is an
	 * unsigned long and therefore 64 bits on such platforms.
	 */
	u64 objectid;
#endif

	/* Cached value of inode property 'compression'. */
	u8 prop_compress;

	/*
	 * Force compression on the file using the defrag ioctl, could be
	 * different from prop_compress and takes precedence if set.
	 */
	u8 defrag_compress;

	/*
	 * Lock for counters and all fields used to determine if the inode is in
	 * the log or not (last_trans, last_sub_trans, last_log_commit,
	 * logged_trans), to access/update delalloc_bytes, new_delalloc_bytes,
	 * defrag_bytes, disk_i_size, outstanding_extents, csum_bytes and to
	 * update the VFS' inode number of bytes used.
	 * Also protects setting struct file::private_data.
	 */
	spinlock_t lock;

	/* the extent_tree has caches of all the extent mappings to disk */
	struct extent_map_tree extent_tree;

	/* the io_tree does range state (DIRTY, LOCKED etc) */
	struct extent_io_tree io_tree;

	/*
	 * Keep track of where the inode has extent items mapped in order to
	 * make sure the i_size adjustments are accurate. Not required when the
	 * filesystem is NO_HOLES, the status can't be set while mounted as
	 * it's a mkfs-time feature.
	 */
	struct extent_io_tree *file_extent_tree;

	/* held while logging the inode in tree-log.c */
	struct mutex log_mutex;

	/*
	 * Counters to keep track of the number of extent item's we may use due
	 * to delalloc and such.  outstanding_extents is the number of extent
	 * items we think we'll end up using, and reserved_extents is the number
	 * of extent items we've reserved metadata for. Protected by 'lock'.
	 */
	unsigned outstanding_extents;

	/* used to order data wrt metadata */
	spinlock_t ordered_tree_lock;
	struct rb_root ordered_tree;
	struct rb_node *ordered_tree_last;

	/* list of all the delalloc inodes in the FS.  There are times we need
	 * to write all the delalloc pages to disk, and this list is used
	 * to walk them all.
	 */
	struct list_head delalloc_inodes;

	unsigned long runtime_flags;

	/* full 64 bit generation number, struct vfs_inode doesn't have a big
	 * enough field for this.
	 */
	u64 generation;

	/*
	 * ID of the transaction handle that last modified this inode.
	 * Protected by 'lock'.
	 */
	u64 last_trans;

	/*
	 * ID of the transaction that last logged this inode.
	 * Protected by 'lock'.
	 */
	u64 logged_trans;

	/*
	 * Log transaction ID when this inode was last modified.
	 * Protected by 'lock'.
	 */
	int last_sub_trans;

	/* A local copy of root's last_log_commit. Protected by 'lock'. */
	int last_log_commit;

	union {
		/*
		 * Total number of bytes pending delalloc, used by stat to
		 * calculate the real block usage of the file. This is used
		 * only for files. Protected by 'lock'.
		 */
		u64 delalloc_bytes;
		/*
		 * The lowest possible index of the next dir index key which
		 * points to an inode that needs to be logged.
		 * This is used only for directories.
		 * Use the helpers btrfs_get_first_dir_index_to_log() and
		 * btrfs_set_first_dir_index_to_log() to access this field.
		 */
		u64 first_dir_index_to_log;
	};

	union {
		/*
		 * Total number of bytes pending delalloc that fall within a file
		 * range that is either a hole or beyond EOF (and no prealloc extent
		 * exists in the range). This is always <= delalloc_bytes and this
		 * is used only for files. Protected by 'lock'.
		 */
		u64 new_delalloc_bytes;
		/*
		 * The offset of the last dir index key that was logged.
		 * This is used only for directories.
		 */
		u64 last_dir_index_offset;
	};

<<<<<<< HEAD
	/*
	 * Total number of bytes pending defrag, used by stat to check whether
	 * it needs COW. Protected by 'lock'.
	 */
	u64 defrag_bytes;
=======
	union {
		/*
		 * Total number of bytes pending defrag, used by stat to check whether
		 * it needs COW. Protected by 'lock'.
		 * Used by inodes other than the data relocation inode.
		 */
		u64 defrag_bytes;

		/*
		 * Logical address of the block group being relocated.
		 * Used only by the data relocation inode.
		 */
		u64 reloc_block_group_start;
	};
>>>>>>> a6ad5510

	/*
	 * The size of the file stored in the metadata on disk.  data=ordered
	 * means the in-memory i_size might be larger than the size on disk
	 * because not all the blocks are written yet. Protected by 'lock'.
	 */
	u64 disk_i_size;

	union {
		/*
		 * If this is a directory then index_cnt is the counter for the
		 * index number for new files that are created. For an empty
		 * directory, this must be initialized to BTRFS_DIR_START_INDEX.
		 */
		u64 index_cnt;

		/*
		 * If this is not a directory, this is the number of bytes
		 * outstanding that are going to need csums. This is used in
		 * ENOSPC accounting. Protected by 'lock'.
		 */
		u64 csum_bytes;
	};

	/* Cache the directory index number to speed the dir/file remove */
	u64 dir_index;

	/* the fsync log has some corner cases that mean we have to check
	 * directories to see if any unlinks have been done before
	 * the directory was logged.  See tree-log.c for all the
	 * details
	 */
	u64 last_unlink_trans;

	union {
		/*
		 * The id/generation of the last transaction where this inode
		 * was either the source or the destination of a clone/dedupe
		 * operation. Used when logging an inode to know if there are
		 * shared extents that need special care when logging checksum
		 * items, to avoid duplicate checksum items in a log (which can
		 * lead to a corruption where we end up with missing checksum
		 * ranges after log replay). Protected by the VFS inode lock.
		 * Used for regular files only.
		 */
		u64 last_reflink_trans;

<<<<<<< HEAD
	/*
	 * Number of bytes outstanding that are going to need csums.  This is
	 * used in ENOSPC accounting. Protected by 'lock'.
	 */
	u64 csum_bytes;
=======
		/*
		 * In case this a root stub inode (BTRFS_INODE_ROOT_STUB flag set),
		 * the ID of that root.
		 */
		u64 ref_root_id;
	};
>>>>>>> a6ad5510

	/* Backwards incompatible flags, lower half of inode_item::flags  */
	u32 flags;
	/* Read-only compatibility flags, upper half of inode_item::flags */
	u32 ro_flags;

	struct btrfs_block_rsv block_rsv;

	struct btrfs_delayed_node *delayed_node;

	/* File creation time. */
	u64 i_otime_sec;
	u32 i_otime_nsec;

	/* Hook into fs_info->delayed_iputs */
	struct list_head delayed_iput;

	struct rw_semaphore i_mmap_lock;
	struct inode vfs_inode;
};

static inline u64 btrfs_get_first_dir_index_to_log(const struct btrfs_inode *inode)
{
	return READ_ONCE(inode->first_dir_index_to_log);
}

static inline void btrfs_set_first_dir_index_to_log(struct btrfs_inode *inode,
						    u64 index)
{
	WRITE_ONCE(inode->first_dir_index_to_log, index);
}

/* Type checked and const-preserving VFS inode -> btrfs inode. */
#define BTRFS_I(_inode)								\
	_Generic(_inode,							\
		 struct inode *: container_of(_inode, struct btrfs_inode, vfs_inode),	\
		 const struct inode *: (const struct btrfs_inode *)container_of(	\
					_inode, const struct btrfs_inode, vfs_inode))

static inline unsigned long btrfs_inode_hash(u64 objectid,
					     const struct btrfs_root *root)
{
	u64 h = objectid ^ (root->root_key.objectid * GOLDEN_RATIO_PRIME);

#if BITS_PER_LONG == 32
	h = (h >> 32) ^ (h & 0xffffffff);
#endif

	return (unsigned long)h;
}

#if BITS_PER_LONG == 32

/*
 * On 32 bit systems the i_ino of struct inode is 32 bits (unsigned long), so
 * we use the inode's location objectid which is a u64 to avoid truncation.
 */
static inline u64 btrfs_ino(const struct btrfs_inode *inode)
{
	u64 ino = inode->objectid;

	if (test_bit(BTRFS_INODE_ROOT_STUB, &inode->runtime_flags))
		ino = inode->vfs_inode.i_ino;
	return ino;
}

#else

static inline u64 btrfs_ino(const struct btrfs_inode *inode)
{
	return inode->vfs_inode.i_ino;
}

#endif

static inline void btrfs_get_inode_key(const struct btrfs_inode *inode,
				       struct btrfs_key *key)
{
	key->objectid = btrfs_ino(inode);
	key->type = BTRFS_INODE_ITEM_KEY;
	key->offset = 0;
}

static inline void btrfs_set_inode_number(struct btrfs_inode *inode, u64 ino)
{
#if BITS_PER_LONG == 32
	inode->objectid = ino;
#endif
	inode->vfs_inode.i_ino = ino;
}

static inline void btrfs_i_size_write(struct btrfs_inode *inode, u64 size)
{
	i_size_write(&inode->vfs_inode, size);
	inode->disk_i_size = size;
}

static inline bool btrfs_is_free_space_inode(const struct btrfs_inode *inode)
{
	return test_bit(BTRFS_INODE_FREE_SPACE_INODE, &inode->runtime_flags);
}

static inline bool is_data_inode(const struct btrfs_inode *inode)
{
	return btrfs_ino(inode) != BTRFS_BTREE_INODE_OBJECTID;
}

static inline void btrfs_mod_outstanding_extents(struct btrfs_inode *inode,
						 int mod)
{
	lockdep_assert_held(&inode->lock);
	inode->outstanding_extents += mod;
	if (btrfs_is_free_space_inode(inode))
		return;
	trace_btrfs_inode_mod_outstanding_extents(inode->root, btrfs_ino(inode),
						  mod, inode->outstanding_extents);
}

/*
 * Called every time after doing a buffered, direct IO or memory mapped write.
 *
 * This is to ensure that if we write to a file that was previously fsynced in
 * the current transaction, then try to fsync it again in the same transaction,
 * we will know that there were changes in the file and that it needs to be
 * logged.
 */
static inline void btrfs_set_inode_last_sub_trans(struct btrfs_inode *inode)
{
	spin_lock(&inode->lock);
	inode->last_sub_trans = inode->root->log_transid;
	spin_unlock(&inode->lock);
}

/*
 * Should be called while holding the inode's VFS lock in exclusive mode, or
 * while holding the inode's mmap lock (struct btrfs_inode::i_mmap_lock) in
 * either shared or exclusive mode, or in a context where no one else can access
 * the inode concurrently (during inode creation or when loading an inode from
 * disk).
 */
static inline void btrfs_set_inode_full_sync(struct btrfs_inode *inode)
{
	set_bit(BTRFS_INODE_NEEDS_FULL_SYNC, &inode->runtime_flags);
	/*
	 * The inode may have been part of a reflink operation in the last
	 * transaction that modified it, and then a fsync has reset the
	 * last_reflink_trans to avoid subsequent fsyncs in the same
	 * transaction to do unnecessary work. So update last_reflink_trans
	 * to the last_trans value (we have to be pessimistic and assume a
	 * reflink happened).
	 *
	 * The ->last_trans is protected by the inode's spinlock and we can
	 * have a concurrent ordered extent completion update it. Also set
	 * last_reflink_trans to ->last_trans only if the former is less than
	 * the later, because we can be called in a context where
	 * last_reflink_trans was set to the current transaction generation
	 * while ->last_trans was not yet updated in the current transaction,
	 * and therefore has a lower value.
	 */
	spin_lock(&inode->lock);
	if (inode->last_reflink_trans < inode->last_trans)
		inode->last_reflink_trans = inode->last_trans;
	spin_unlock(&inode->lock);
}

static inline bool btrfs_inode_in_log(struct btrfs_inode *inode, u64 generation)
{
	bool ret = false;

	spin_lock(&inode->lock);
	if (inode->logged_trans == generation &&
	    inode->last_sub_trans <= inode->last_log_commit &&
	    inode->last_sub_trans <= btrfs_get_root_last_log_commit(inode->root))
		ret = true;
	spin_unlock(&inode->lock);
	return ret;
}

/*
 * Check if the inode has flags compatible with compression
 */
static inline bool btrfs_inode_can_compress(const struct btrfs_inode *inode)
{
	if (inode->flags & BTRFS_INODE_NODATACOW ||
	    inode->flags & BTRFS_INODE_NODATASUM)
		return false;
	return true;
}

static inline void btrfs_assert_inode_locked(struct btrfs_inode *inode)
{
	/* Immediately trigger a crash if the inode is not locked. */
	ASSERT(inode_is_locked(&inode->vfs_inode));
	/* Trigger a splat in dmesg if this task is not holding the lock. */
	lockdep_assert_held(&inode->vfs_inode.i_rwsem);
}

/* Array of bytes with variable length, hexadecimal format 0x1234 */
#define CSUM_FMT				"0x%*phN"
#define CSUM_FMT_VALUE(size, bytes)		size, bytes

int btrfs_check_sector_csum(struct btrfs_fs_info *fs_info, struct page *page,
			    u32 pgoff, u8 *csum, const u8 * const csum_expected);
bool btrfs_data_csum_ok(struct btrfs_bio *bbio, struct btrfs_device *dev,
			u32 bio_offset, struct bio_vec *bv);
noinline int can_nocow_extent(struct inode *inode, u64 offset, u64 *len,
			      struct btrfs_file_extent *file_extent,
			      bool nowait, bool strict);

void btrfs_del_delalloc_inode(struct btrfs_inode *inode);
struct inode *btrfs_lookup_dentry(struct inode *dir, struct dentry *dentry);
int btrfs_set_inode_index(struct btrfs_inode *dir, u64 *index);
int btrfs_unlink_inode(struct btrfs_trans_handle *trans,
		       struct btrfs_inode *dir, struct btrfs_inode *inode,
		       const struct fscrypt_str *name);
int btrfs_add_link(struct btrfs_trans_handle *trans,
		   struct btrfs_inode *parent_inode, struct btrfs_inode *inode,
		   const struct fscrypt_str *name, int add_backref, u64 index);
int btrfs_delete_subvolume(struct btrfs_inode *dir, struct dentry *dentry);
int btrfs_truncate_block(struct btrfs_inode *inode, loff_t from, loff_t len,
			 int front);

int btrfs_start_delalloc_snapshot(struct btrfs_root *root, bool in_reclaim_context);
int btrfs_start_delalloc_roots(struct btrfs_fs_info *fs_info, long nr,
			       bool in_reclaim_context);
int btrfs_set_extent_delalloc(struct btrfs_inode *inode, u64 start, u64 end,
			      unsigned int extra_bits,
			      struct extent_state **cached_state);

struct btrfs_new_inode_args {
	/* Input */
	struct inode *dir;
	struct dentry *dentry;
	struct inode *inode;
	bool orphan;
	bool subvol;

	/* Output from btrfs_new_inode_prepare(), input to btrfs_create_new_inode(). */
	struct posix_acl *default_acl;
	struct posix_acl *acl;
	struct fscrypt_name fname;
};

int btrfs_new_inode_prepare(struct btrfs_new_inode_args *args,
			    unsigned int *trans_num_items);
int btrfs_create_new_inode(struct btrfs_trans_handle *trans,
			   struct btrfs_new_inode_args *args);
void btrfs_new_inode_args_destroy(struct btrfs_new_inode_args *args);
struct inode *btrfs_new_subvol_inode(struct mnt_idmap *idmap,
				     struct inode *dir);
 void btrfs_set_delalloc_extent(struct btrfs_inode *inode, struct extent_state *state,
			        u32 bits);
void btrfs_clear_delalloc_extent(struct btrfs_inode *inode,
				 struct extent_state *state, u32 bits);
void btrfs_merge_delalloc_extent(struct btrfs_inode *inode, struct extent_state *new,
				 struct extent_state *other);
void btrfs_split_delalloc_extent(struct btrfs_inode *inode,
				 struct extent_state *orig, u64 split);
void btrfs_set_range_writeback(struct btrfs_inode *inode, u64 start, u64 end);
void btrfs_evict_inode(struct inode *inode);
struct inode *btrfs_alloc_inode(struct super_block *sb);
void btrfs_destroy_inode(struct inode *inode);
void btrfs_free_inode(struct inode *inode);
int btrfs_drop_inode(struct inode *inode);
int __init btrfs_init_cachep(void);
void __cold btrfs_destroy_cachep(void);
struct inode *btrfs_iget_path(u64 ino, struct btrfs_root *root,
			      struct btrfs_path *path);
struct inode *btrfs_iget(u64 ino, struct btrfs_root *root);
struct extent_map *btrfs_get_extent(struct btrfs_inode *inode,
				    struct folio *folio, u64 start, u64 len);
int btrfs_update_inode(struct btrfs_trans_handle *trans,
		       struct btrfs_inode *inode);
int btrfs_update_inode_fallback(struct btrfs_trans_handle *trans,
				struct btrfs_inode *inode);
int btrfs_orphan_add(struct btrfs_trans_handle *trans, struct btrfs_inode *inode);
int btrfs_orphan_cleanup(struct btrfs_root *root);
int btrfs_cont_expand(struct btrfs_inode *inode, loff_t oldsize, loff_t size);
void btrfs_add_delayed_iput(struct btrfs_inode *inode);
void btrfs_run_delayed_iputs(struct btrfs_fs_info *fs_info);
int btrfs_wait_on_delayed_iputs(struct btrfs_fs_info *fs_info);
int btrfs_prealloc_file_range(struct inode *inode, int mode,
			      u64 start, u64 num_bytes, u64 min_size,
			      loff_t actual_len, u64 *alloc_hint);
int btrfs_prealloc_file_range_trans(struct inode *inode,
				    struct btrfs_trans_handle *trans, int mode,
				    u64 start, u64 num_bytes, u64 min_size,
				    loff_t actual_len, u64 *alloc_hint);
int btrfs_run_delalloc_range(struct btrfs_inode *inode, struct folio *locked_folio,
			     u64 start, u64 end, struct writeback_control *wbc);
int btrfs_writepage_cow_fixup(struct folio *folio);
int btrfs_encoded_io_compression_from_extent(struct btrfs_fs_info *fs_info,
					     int compress_type);
int btrfs_encoded_read_regular_fill_pages(struct btrfs_inode *inode,
					  u64 disk_bytenr, u64 disk_io_size,
					  struct page **pages);
ssize_t btrfs_encoded_read(struct kiocb *iocb, struct iov_iter *iter,
			   struct btrfs_ioctl_encoded_io_args *encoded,
			   struct extent_state **cached_state,
			   u64 *disk_bytenr, u64 *disk_io_size);
ssize_t btrfs_encoded_read_regular(struct kiocb *iocb, struct iov_iter *iter,
				   u64 start, u64 lockend,
				   struct extent_state **cached_state,
				   u64 disk_bytenr, u64 disk_io_size,
				   size_t count, bool compressed, bool *unlocked);
ssize_t btrfs_do_encoded_write(struct kiocb *iocb, struct iov_iter *from,
			       const struct btrfs_ioctl_encoded_io_args *encoded);

struct btrfs_inode *btrfs_find_first_inode(struct btrfs_root *root, u64 min_ino);

extern const struct dentry_operations btrfs_dentry_operations;

/* Inode locking type flags, by default the exclusive lock is taken. */
enum btrfs_ilock_type {
	ENUM_BIT(BTRFS_ILOCK_SHARED),
	ENUM_BIT(BTRFS_ILOCK_TRY),
	ENUM_BIT(BTRFS_ILOCK_MMAP),
};

int btrfs_inode_lock(struct btrfs_inode *inode, unsigned int ilock_flags);
void btrfs_inode_unlock(struct btrfs_inode *inode, unsigned int ilock_flags);
void btrfs_update_inode_bytes(struct btrfs_inode *inode, const u64 add_bytes,
			      const u64 del_bytes);
void btrfs_assert_inode_range_clean(struct btrfs_inode *inode, u64 start, u64 end);
u64 btrfs_get_extent_allocation_hint(struct btrfs_inode *inode, u64 start,
				     u64 num_bytes);
struct extent_map *btrfs_create_io_em(struct btrfs_inode *inode, u64 start,
				      const struct btrfs_file_extent *file_extent,
				      int type);

#endif<|MERGE_RESOLUTION|>--- conflicted
+++ resolved
@@ -252,13 +252,6 @@
 		u64 last_dir_index_offset;
 	};
 
-<<<<<<< HEAD
-	/*
-	 * Total number of bytes pending defrag, used by stat to check whether
-	 * it needs COW. Protected by 'lock'.
-	 */
-	u64 defrag_bytes;
-=======
 	union {
 		/*
 		 * Total number of bytes pending defrag, used by stat to check whether
@@ -273,7 +266,6 @@
 		 */
 		u64 reloc_block_group_start;
 	};
->>>>>>> a6ad5510
 
 	/*
 	 * The size of the file stored in the metadata on disk.  data=ordered
@@ -321,20 +313,12 @@
 		 */
 		u64 last_reflink_trans;
 
-<<<<<<< HEAD
-	/*
-	 * Number of bytes outstanding that are going to need csums.  This is
-	 * used in ENOSPC accounting. Protected by 'lock'.
-	 */
-	u64 csum_bytes;
-=======
 		/*
 		 * In case this a root stub inode (BTRFS_INODE_ROOT_STUB flag set),
 		 * the ID of that root.
 		 */
 		u64 ref_root_id;
 	};
->>>>>>> a6ad5510
 
 	/* Backwards incompatible flags, lower half of inode_item::flags  */
 	u32 flags;
