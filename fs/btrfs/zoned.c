// SPDX-License-Identifier: GPL-2.0

#include <linux/bitops.h>
#include <linux/slab.h>
#include <linux/blkdev.h>
#include <linux/sched/mm.h>
#include <linux/atomic.h>
#include <linux/vmalloc.h>
#include "ctree.h"
#include "volumes.h"
#include "zoned.h"
#include "rcu-string.h"
#include "disk-io.h"
#include "block-group.h"
#include "dev-replace.h"
#include "space-info.h"
#include "fs.h"
#include "accessors.h"
#include "bio.h"

/* Maximum number of zones to report per blkdev_report_zones() call */
#define BTRFS_REPORT_NR_ZONES   4096
/* Invalid allocation pointer value for missing devices */
#define WP_MISSING_DEV ((u64)-1)
/* Pseudo write pointer value for conventional zone */
#define WP_CONVENTIONAL ((u64)-2)

/*
 * Location of the first zone of superblock logging zone pairs.
 *
 * - primary superblock:    0B (zone 0)
 * - first copy:          512G (zone starting at that offset)
 * - second copy:           4T (zone starting at that offset)
 */
#define BTRFS_SB_LOG_PRIMARY_OFFSET	(0ULL)
#define BTRFS_SB_LOG_FIRST_OFFSET	(512ULL * SZ_1G)
#define BTRFS_SB_LOG_SECOND_OFFSET	(4096ULL * SZ_1G)

#define BTRFS_SB_LOG_FIRST_SHIFT	const_ilog2(BTRFS_SB_LOG_FIRST_OFFSET)
#define BTRFS_SB_LOG_SECOND_SHIFT	const_ilog2(BTRFS_SB_LOG_SECOND_OFFSET)

/* Number of superblock log zones */
#define BTRFS_NR_SB_LOG_ZONES 2

/*
 * Minimum of active zones we need:
 *
 * - BTRFS_SUPER_MIRROR_MAX zones for superblock mirrors
 * - 3 zones to ensure at least one zone per SYSTEM, META and DATA block group
 * - 1 zone for tree-log dedicated block group
 * - 1 zone for relocation
 */
#define BTRFS_MIN_ACTIVE_ZONES		(BTRFS_SUPER_MIRROR_MAX + 5)

/*
 * Minimum / maximum supported zone size. Currently, SMR disks have a zone
 * size of 256MiB, and we are expecting ZNS drives to be in the 1-4GiB range.
 * We do not expect the zone size to become larger than 8GiB or smaller than
 * 4MiB in the near future.
 */
#define BTRFS_MAX_ZONE_SIZE		SZ_8G
#define BTRFS_MIN_ZONE_SIZE		SZ_4M

#define SUPER_INFO_SECTORS	((u64)BTRFS_SUPER_INFO_SIZE >> SECTOR_SHIFT)

static void wait_eb_writebacks(struct btrfs_block_group *block_group);
static int do_zone_finish(struct btrfs_block_group *block_group, bool fully_written);

static inline bool sb_zone_is_full(const struct blk_zone *zone)
{
	return (zone->cond == BLK_ZONE_COND_FULL) ||
		(zone->wp + SUPER_INFO_SECTORS > zone->start + zone->capacity);
}

static int copy_zone_info_cb(struct blk_zone *zone, unsigned int idx, void *data)
{
	struct blk_zone *zones = data;

	memcpy(&zones[idx], zone, sizeof(*zone));

	return 0;
}

static int sb_write_pointer(struct block_device *bdev, struct blk_zone *zones,
			    u64 *wp_ret)
{
	bool empty[BTRFS_NR_SB_LOG_ZONES];
	bool full[BTRFS_NR_SB_LOG_ZONES];
	sector_t sector;

	for (int i = 0; i < BTRFS_NR_SB_LOG_ZONES; i++) {
		ASSERT(zones[i].type != BLK_ZONE_TYPE_CONVENTIONAL);
		empty[i] = (zones[i].cond == BLK_ZONE_COND_EMPTY);
		full[i] = sb_zone_is_full(&zones[i]);
	}

	/*
	 * Possible states of log buffer zones
	 *
	 *           Empty[0]  In use[0]  Full[0]
	 * Empty[1]         *          0        1
	 * In use[1]        x          x        1
	 * Full[1]          0          0        C
	 *
	 * Log position:
	 *   *: Special case, no superblock is written
	 *   0: Use write pointer of zones[0]
	 *   1: Use write pointer of zones[1]
	 *   C: Compare super blocks from zones[0] and zones[1], use the latest
	 *      one determined by generation
	 *   x: Invalid state
	 */

	if (empty[0] && empty[1]) {
		/* Special case to distinguish no superblock to read */
		*wp_ret = zones[0].start << SECTOR_SHIFT;
		return -ENOENT;
	} else if (full[0] && full[1]) {
		/* Compare two super blocks */
		struct address_space *mapping = bdev->bd_mapping;
		struct page *page[BTRFS_NR_SB_LOG_ZONES];
		struct btrfs_super_block *super[BTRFS_NR_SB_LOG_ZONES];

		for (int i = 0; i < BTRFS_NR_SB_LOG_ZONES; i++) {
			u64 zone_end = (zones[i].start + zones[i].capacity) << SECTOR_SHIFT;
			u64 bytenr = ALIGN_DOWN(zone_end, BTRFS_SUPER_INFO_SIZE) -
						BTRFS_SUPER_INFO_SIZE;

			page[i] = read_cache_page_gfp(mapping,
					bytenr >> PAGE_SHIFT, GFP_NOFS);
			if (IS_ERR(page[i])) {
				if (i == 1)
					btrfs_release_disk_super(super[0]);
				return PTR_ERR(page[i]);
			}
			super[i] = page_address(page[i]);
		}

		if (btrfs_super_generation(super[0]) >
		    btrfs_super_generation(super[1]))
			sector = zones[1].start;
		else
			sector = zones[0].start;

		for (int i = 0; i < BTRFS_NR_SB_LOG_ZONES; i++)
			btrfs_release_disk_super(super[i]);
	} else if (!full[0] && (empty[1] || full[1])) {
		sector = zones[0].wp;
	} else if (full[0]) {
		sector = zones[1].wp;
	} else {
		return -EUCLEAN;
	}
	*wp_ret = sector << SECTOR_SHIFT;
	return 0;
}

/*
 * Get the first zone number of the superblock mirror
 */
static inline u32 sb_zone_number(int shift, int mirror)
{
	u64 zone = U64_MAX;

	ASSERT(mirror < BTRFS_SUPER_MIRROR_MAX);
	switch (mirror) {
	case 0: zone = 0; break;
	case 1: zone = 1ULL << (BTRFS_SB_LOG_FIRST_SHIFT - shift); break;
	case 2: zone = 1ULL << (BTRFS_SB_LOG_SECOND_SHIFT - shift); break;
	}

	ASSERT(zone <= U32_MAX);

	return (u32)zone;
}

static inline sector_t zone_start_sector(u32 zone_number,
					 struct block_device *bdev)
{
	return (sector_t)zone_number << ilog2(bdev_zone_sectors(bdev));
}

static inline u64 zone_start_physical(u32 zone_number,
				      struct btrfs_zoned_device_info *zone_info)
{
	return (u64)zone_number << zone_info->zone_size_shift;
}

/*
 * Emulate blkdev_report_zones() for a non-zoned device. It slices up the block
 * device into static sized chunks and fake a conventional zone on each of
 * them.
 */
static int emulate_report_zones(struct btrfs_device *device, u64 pos,
				struct blk_zone *zones, unsigned int nr_zones)
{
	const sector_t zone_sectors = device->fs_info->zone_size >> SECTOR_SHIFT;
	sector_t bdev_size = bdev_nr_sectors(device->bdev);
	unsigned int i;

	pos >>= SECTOR_SHIFT;
	for (i = 0; i < nr_zones; i++) {
		zones[i].start = i * zone_sectors + pos;
		zones[i].len = zone_sectors;
		zones[i].capacity = zone_sectors;
		zones[i].wp = zones[i].start + zone_sectors;
		zones[i].type = BLK_ZONE_TYPE_CONVENTIONAL;
		zones[i].cond = BLK_ZONE_COND_NOT_WP;

		if (zones[i].wp >= bdev_size) {
			i++;
			break;
		}
	}

	return i;
}

static int btrfs_get_dev_zones(struct btrfs_device *device, u64 pos,
			       struct blk_zone *zones, unsigned int *nr_zones)
{
	struct btrfs_zoned_device_info *zinfo = device->zone_info;
	int ret;

	if (!*nr_zones)
		return 0;

	if (!bdev_is_zoned(device->bdev)) {
		ret = emulate_report_zones(device, pos, zones, *nr_zones);
		*nr_zones = ret;
		return 0;
	}

	/* Check cache */
	if (zinfo->zone_cache) {
		unsigned int i;
		u32 zno;

		ASSERT(IS_ALIGNED(pos, zinfo->zone_size));
		zno = pos >> zinfo->zone_size_shift;
		/*
		 * We cannot report zones beyond the zone end. So, it is OK to
		 * cap *nr_zones to at the end.
		 */
		*nr_zones = min_t(u32, *nr_zones, zinfo->nr_zones - zno);

		for (i = 0; i < *nr_zones; i++) {
			struct blk_zone *zone_info;

			zone_info = &zinfo->zone_cache[zno + i];
			if (!zone_info->len)
				break;
		}

		if (i == *nr_zones) {
			/* Cache hit on all the zones */
			memcpy(zones, zinfo->zone_cache + zno,
			       sizeof(*zinfo->zone_cache) * *nr_zones);
			return 0;
		}
	}

	ret = blkdev_report_zones(device->bdev, pos >> SECTOR_SHIFT, *nr_zones,
				  copy_zone_info_cb, zones);
	if (ret < 0) {
		btrfs_err_in_rcu(device->fs_info,
				 "zoned: failed to read zone %llu on %s (devid %llu)",
				 pos, rcu_str_deref(device->name),
				 device->devid);
		return ret;
	}
	*nr_zones = ret;
	if (!ret)
		return -EIO;

	/* Populate cache */
	if (zinfo->zone_cache) {
		u32 zno = pos >> zinfo->zone_size_shift;

		memcpy(zinfo->zone_cache + zno, zones,
		       sizeof(*zinfo->zone_cache) * *nr_zones);
	}

	return 0;
}

/* The emulated zone size is determined from the size of device extent */
static int calculate_emulated_zone_size(struct btrfs_fs_info *fs_info)
{
	BTRFS_PATH_AUTO_FREE(path);
	struct btrfs_root *root = fs_info->dev_root;
	struct btrfs_key key;
	struct extent_buffer *leaf;
	struct btrfs_dev_extent *dext;
	int ret = 0;

	key.objectid = 1;
	key.type = BTRFS_DEV_EXTENT_KEY;
	key.offset = 0;

	path = btrfs_alloc_path();
	if (!path)
		return -ENOMEM;

	ret = btrfs_search_slot(NULL, root, &key, path, 0, 0);
	if (ret < 0)
		return ret;

	if (path->slots[0] >= btrfs_header_nritems(path->nodes[0])) {
		ret = btrfs_next_leaf(root, path);
		if (ret < 0)
			return ret;
		/* No dev extents at all? Not good */
		if (ret > 0)
			return -EUCLEAN;
	}

	leaf = path->nodes[0];
	dext = btrfs_item_ptr(leaf, path->slots[0], struct btrfs_dev_extent);
	fs_info->zone_size = btrfs_dev_extent_length(leaf, dext);
	return 0;
}

int btrfs_get_dev_zone_info_all_devices(struct btrfs_fs_info *fs_info)
{
	struct btrfs_fs_devices *fs_devices = fs_info->fs_devices;
	struct btrfs_device *device;
	int ret = 0;

	/* fs_info->zone_size might not set yet. Use the incomapt flag here. */
	if (!btrfs_fs_incompat(fs_info, ZONED))
		return 0;

	mutex_lock(&fs_devices->device_list_mutex);
	list_for_each_entry(device, &fs_devices->devices, dev_list) {
		/* We can skip reading of zone info for missing devices */
		if (!device->bdev)
			continue;

		ret = btrfs_get_dev_zone_info(device, true);
		if (ret)
			break;
	}
	mutex_unlock(&fs_devices->device_list_mutex);

	return ret;
}

int btrfs_get_dev_zone_info(struct btrfs_device *device, bool populate_cache)
{
	struct btrfs_fs_info *fs_info = device->fs_info;
	struct btrfs_zoned_device_info *zone_info = NULL;
	struct block_device *bdev = device->bdev;
	unsigned int max_active_zones;
	unsigned int nactive;
	sector_t nr_sectors;
	sector_t sector = 0;
	struct blk_zone *zones = NULL;
	unsigned int i, nreported = 0, nr_zones;
	sector_t zone_sectors;
	char *model, *emulated;
	int ret;

	/*
	 * Cannot use btrfs_is_zoned here, since fs_info::zone_size might not
	 * yet be set.
	 */
	if (!btrfs_fs_incompat(fs_info, ZONED))
		return 0;

	if (device->zone_info)
		return 0;

	zone_info = kzalloc(sizeof(*zone_info), GFP_KERNEL);
	if (!zone_info)
		return -ENOMEM;

	device->zone_info = zone_info;

	if (!bdev_is_zoned(bdev)) {
		if (!fs_info->zone_size) {
			ret = calculate_emulated_zone_size(fs_info);
			if (ret)
				goto out;
		}

		ASSERT(fs_info->zone_size);
		zone_sectors = fs_info->zone_size >> SECTOR_SHIFT;
	} else {
		zone_sectors = bdev_zone_sectors(bdev);
	}

	ASSERT(is_power_of_two_u64(zone_sectors));
	zone_info->zone_size = zone_sectors << SECTOR_SHIFT;

	/* We reject devices with a zone size larger than 8GB */
	if (zone_info->zone_size > BTRFS_MAX_ZONE_SIZE) {
		btrfs_err_in_rcu(fs_info,
		"zoned: %s: zone size %llu larger than supported maximum %llu",
				 rcu_str_deref(device->name),
				 zone_info->zone_size, BTRFS_MAX_ZONE_SIZE);
		ret = -EINVAL;
		goto out;
	} else if (zone_info->zone_size < BTRFS_MIN_ZONE_SIZE) {
		btrfs_err_in_rcu(fs_info,
		"zoned: %s: zone size %llu smaller than supported minimum %u",
				 rcu_str_deref(device->name),
				 zone_info->zone_size, BTRFS_MIN_ZONE_SIZE);
		ret = -EINVAL;
		goto out;
	}

	nr_sectors = bdev_nr_sectors(bdev);
	zone_info->zone_size_shift = ilog2(zone_info->zone_size);
	zone_info->nr_zones = nr_sectors >> ilog2(zone_sectors);
	if (!IS_ALIGNED(nr_sectors, zone_sectors))
		zone_info->nr_zones++;

	max_active_zones = bdev_max_active_zones(bdev);
	if (max_active_zones && max_active_zones < BTRFS_MIN_ACTIVE_ZONES) {
		btrfs_err_in_rcu(fs_info,
"zoned: %s: max active zones %u is too small, need at least %u active zones",
				 rcu_str_deref(device->name), max_active_zones,
				 BTRFS_MIN_ACTIVE_ZONES);
		ret = -EINVAL;
		goto out;
	}
	zone_info->max_active_zones = max_active_zones;

	zone_info->seq_zones = bitmap_zalloc(zone_info->nr_zones, GFP_KERNEL);
	if (!zone_info->seq_zones) {
		ret = -ENOMEM;
		goto out;
	}

	zone_info->empty_zones = bitmap_zalloc(zone_info->nr_zones, GFP_KERNEL);
	if (!zone_info->empty_zones) {
		ret = -ENOMEM;
		goto out;
	}

	zone_info->active_zones = bitmap_zalloc(zone_info->nr_zones, GFP_KERNEL);
	if (!zone_info->active_zones) {
		ret = -ENOMEM;
		goto out;
	}

	zones = kvcalloc(BTRFS_REPORT_NR_ZONES, sizeof(struct blk_zone), GFP_KERNEL);
	if (!zones) {
		ret = -ENOMEM;
		goto out;
	}

	/*
	 * Enable zone cache only for a zoned device. On a non-zoned device, we
	 * fill the zone info with emulated CONVENTIONAL zones, so no need to
	 * use the cache.
	 */
	if (populate_cache && bdev_is_zoned(device->bdev)) {
		zone_info->zone_cache = vcalloc(zone_info->nr_zones,
						sizeof(struct blk_zone));
		if (!zone_info->zone_cache) {
			btrfs_err_in_rcu(device->fs_info,
				"zoned: failed to allocate zone cache for %s",
				rcu_str_deref(device->name));
			ret = -ENOMEM;
			goto out;
		}
	}

	/* Get zones type */
	nactive = 0;
	while (sector < nr_sectors) {
		nr_zones = BTRFS_REPORT_NR_ZONES;
		ret = btrfs_get_dev_zones(device, sector << SECTOR_SHIFT, zones,
					  &nr_zones);
		if (ret)
			goto out;

		for (i = 0; i < nr_zones; i++) {
			if (zones[i].type == BLK_ZONE_TYPE_SEQWRITE_REQ)
				__set_bit(nreported, zone_info->seq_zones);
			switch (zones[i].cond) {
			case BLK_ZONE_COND_EMPTY:
				__set_bit(nreported, zone_info->empty_zones);
				break;
			case BLK_ZONE_COND_IMP_OPEN:
			case BLK_ZONE_COND_EXP_OPEN:
			case BLK_ZONE_COND_CLOSED:
				__set_bit(nreported, zone_info->active_zones);
				nactive++;
				break;
			}
			nreported++;
		}
		sector = zones[nr_zones - 1].start + zones[nr_zones - 1].len;
	}

	if (nreported != zone_info->nr_zones) {
		btrfs_err_in_rcu(device->fs_info,
				 "inconsistent number of zones on %s (%u/%u)",
				 rcu_str_deref(device->name), nreported,
				 zone_info->nr_zones);
		ret = -EIO;
		goto out;
	}

	if (max_active_zones) {
		if (nactive > max_active_zones) {
			btrfs_err_in_rcu(device->fs_info,
			"zoned: %u active zones on %s exceeds max_active_zones %u",
					 nactive, rcu_str_deref(device->name),
					 max_active_zones);
			ret = -EIO;
			goto out;
		}
		atomic_set(&zone_info->active_zones_left,
			   max_active_zones - nactive);
		set_bit(BTRFS_FS_ACTIVE_ZONE_TRACKING, &fs_info->flags);
	}

	/* Validate superblock log */
	nr_zones = BTRFS_NR_SB_LOG_ZONES;
	for (i = 0; i < BTRFS_SUPER_MIRROR_MAX; i++) {
		u32 sb_zone;
		u64 sb_wp;
		int sb_pos = BTRFS_NR_SB_LOG_ZONES * i;

		sb_zone = sb_zone_number(zone_info->zone_size_shift, i);
		if (sb_zone + 1 >= zone_info->nr_zones)
			continue;

		ret = btrfs_get_dev_zones(device,
					  zone_start_physical(sb_zone, zone_info),
					  &zone_info->sb_zones[sb_pos],
					  &nr_zones);
		if (ret)
			goto out;

		if (nr_zones != BTRFS_NR_SB_LOG_ZONES) {
			btrfs_err_in_rcu(device->fs_info,
	"zoned: failed to read super block log zone info at devid %llu zone %u",
					 device->devid, sb_zone);
			ret = -EUCLEAN;
			goto out;
		}

		/*
		 * If zones[0] is conventional, always use the beginning of the
		 * zone to record superblock. No need to validate in that case.
		 */
		if (zone_info->sb_zones[BTRFS_NR_SB_LOG_ZONES * i].type ==
		    BLK_ZONE_TYPE_CONVENTIONAL)
			continue;

		ret = sb_write_pointer(device->bdev,
				       &zone_info->sb_zones[sb_pos], &sb_wp);
		if (ret != -ENOENT && ret) {
			btrfs_err_in_rcu(device->fs_info,
			"zoned: super block log zone corrupted devid %llu zone %u",
					 device->devid, sb_zone);
			ret = -EUCLEAN;
			goto out;
		}
	}


	kvfree(zones);

	if (bdev_is_zoned(bdev)) {
		model = "host-managed zoned";
		emulated = "";
	} else {
		model = "regular";
		emulated = "emulated ";
	}

	btrfs_info_in_rcu(fs_info,
		"%s block device %s, %u %szones of %llu bytes",
		model, rcu_str_deref(device->name), zone_info->nr_zones,
		emulated, zone_info->zone_size);

	return 0;

out:
	kvfree(zones);
	btrfs_destroy_dev_zone_info(device);
	return ret;
}

void btrfs_destroy_dev_zone_info(struct btrfs_device *device)
{
	struct btrfs_zoned_device_info *zone_info = device->zone_info;

	if (!zone_info)
		return;

	bitmap_free(zone_info->active_zones);
	bitmap_free(zone_info->seq_zones);
	bitmap_free(zone_info->empty_zones);
	vfree(zone_info->zone_cache);
	kfree(zone_info);
	device->zone_info = NULL;
}

struct btrfs_zoned_device_info *btrfs_clone_dev_zone_info(struct btrfs_device *orig_dev)
{
	struct btrfs_zoned_device_info *zone_info;

	zone_info = kmemdup(orig_dev->zone_info, sizeof(*zone_info), GFP_KERNEL);
	if (!zone_info)
		return NULL;

	zone_info->seq_zones = bitmap_zalloc(zone_info->nr_zones, GFP_KERNEL);
	if (!zone_info->seq_zones)
		goto out;

	bitmap_copy(zone_info->seq_zones, orig_dev->zone_info->seq_zones,
		    zone_info->nr_zones);

	zone_info->empty_zones = bitmap_zalloc(zone_info->nr_zones, GFP_KERNEL);
	if (!zone_info->empty_zones)
		goto out;

	bitmap_copy(zone_info->empty_zones, orig_dev->zone_info->empty_zones,
		    zone_info->nr_zones);

	zone_info->active_zones = bitmap_zalloc(zone_info->nr_zones, GFP_KERNEL);
	if (!zone_info->active_zones)
		goto out;

	bitmap_copy(zone_info->active_zones, orig_dev->zone_info->active_zones,
		    zone_info->nr_zones);
	zone_info->zone_cache = NULL;

	return zone_info;

out:
	bitmap_free(zone_info->seq_zones);
	bitmap_free(zone_info->empty_zones);
	bitmap_free(zone_info->active_zones);
	kfree(zone_info);
	return NULL;
}

static int btrfs_get_dev_zone(struct btrfs_device *device, u64 pos, struct blk_zone *zone)
{
	unsigned int nr_zones = 1;
	int ret;

	ret = btrfs_get_dev_zones(device, pos, zone, &nr_zones);
	if (ret != 0 || !nr_zones)
		return ret ? ret : -EIO;

	return 0;
}

static int btrfs_check_for_zoned_device(struct btrfs_fs_info *fs_info)
{
	struct btrfs_device *device;

	list_for_each_entry(device, &fs_info->fs_devices->devices, dev_list) {
		if (device->bdev && bdev_is_zoned(device->bdev)) {
			btrfs_err(fs_info,
				"zoned: mode not enabled but zoned device found: %pg",
				device->bdev);
			return -EINVAL;
		}
	}

	return 0;
}

int btrfs_check_zoned_mode(struct btrfs_fs_info *fs_info)
{
	struct queue_limits *lim = &fs_info->limits;
	struct btrfs_device *device;
	u64 zone_size = 0;
	int ret;

	/*
	 * Host-Managed devices can't be used without the ZONED flag.  With the
	 * ZONED all devices can be used, using zone emulation if required.
	 */
	if (!btrfs_fs_incompat(fs_info, ZONED))
		return btrfs_check_for_zoned_device(fs_info);

	blk_set_stacking_limits(lim);

	list_for_each_entry(device, &fs_info->fs_devices->devices, dev_list) {
		struct btrfs_zoned_device_info *zone_info = device->zone_info;

		if (!device->bdev)
			continue;

		if (!zone_size) {
			zone_size = zone_info->zone_size;
		} else if (zone_info->zone_size != zone_size) {
			btrfs_err(fs_info,
		"zoned: unequal block device zone sizes: have %llu found %llu",
				  zone_info->zone_size, zone_size);
			return -EINVAL;
		}

		/*
		 * With the zoned emulation, we can have non-zoned device on the
		 * zoned mode. In this case, we don't have a valid max zone
		 * append size.
		 */
		if (bdev_is_zoned(device->bdev)) {
			blk_stack_limits(lim,
					 &bdev_get_queue(device->bdev)->limits,
					 0);
		}
	}

	/*
	 * stripe_size is always aligned to BTRFS_STRIPE_LEN in
	 * btrfs_create_chunk(). Since we want stripe_len == zone_size,
	 * check the alignment here.
	 */
	if (!IS_ALIGNED(zone_size, BTRFS_STRIPE_LEN)) {
		btrfs_err(fs_info,
			  "zoned: zone size %llu not aligned to stripe %u",
			  zone_size, BTRFS_STRIPE_LEN);
		return -EINVAL;
	}

	if (btrfs_fs_incompat(fs_info, MIXED_GROUPS)) {
		btrfs_err(fs_info, "zoned: mixed block groups not supported");
		return -EINVAL;
	}

	fs_info->zone_size = zone_size;
	/*
	 * Also limit max_zone_append_size by max_segments * PAGE_SIZE.
	 * Technically, we can have multiple pages per segment. But, since
	 * we add the pages one by one to a bio, and cannot increase the
	 * metadata reservation even if it increases the number of extents, it
	 * is safe to stick with the limit.
	 */
	fs_info->max_zone_append_size = ALIGN_DOWN(
		min3((u64)lim->max_zone_append_sectors << SECTOR_SHIFT,
		     (u64)lim->max_sectors << SECTOR_SHIFT,
		     (u64)lim->max_segments << PAGE_SHIFT),
		fs_info->sectorsize);
	fs_info->fs_devices->chunk_alloc_policy = BTRFS_CHUNK_ALLOC_ZONED;
	if (fs_info->max_zone_append_size < fs_info->max_extent_size)
		fs_info->max_extent_size = fs_info->max_zone_append_size;

	/*
	 * Check mount options here, because we might change fs_info->zoned
	 * from fs_info->zone_size.
	 */
	ret = btrfs_check_mountopts_zoned(fs_info, &fs_info->mount_opt);
	if (ret)
		return ret;

	btrfs_info(fs_info, "zoned mode enabled with zone size %llu", zone_size);
	return 0;
}

int btrfs_check_mountopts_zoned(const struct btrfs_fs_info *info,
				unsigned long long *mount_opt)
{
	if (!btrfs_is_zoned(info))
		return 0;

	/*
	 * Space cache writing is not COWed. Disable that to avoid write errors
	 * in sequential zones.
	 */
	if (btrfs_raw_test_opt(*mount_opt, SPACE_CACHE)) {
		btrfs_err(info, "zoned: space cache v1 is not supported");
		return -EINVAL;
	}

	if (btrfs_raw_test_opt(*mount_opt, NODATACOW)) {
		btrfs_err(info, "zoned: NODATACOW not supported");
		return -EINVAL;
	}

	if (btrfs_raw_test_opt(*mount_opt, DISCARD_ASYNC)) {
		btrfs_info(info,
			   "zoned: async discard ignored and disabled for zoned mode");
		btrfs_clear_opt(*mount_opt, DISCARD_ASYNC);
	}

	return 0;
}

static int sb_log_location(struct block_device *bdev, struct blk_zone *zones,
			   int rw, u64 *bytenr_ret)
{
	u64 wp;
	int ret;

	if (zones[0].type == BLK_ZONE_TYPE_CONVENTIONAL) {
		*bytenr_ret = zones[0].start << SECTOR_SHIFT;
		return 0;
	}

	ret = sb_write_pointer(bdev, zones, &wp);
	if (ret != -ENOENT && ret < 0)
		return ret;

	if (rw == WRITE) {
		struct blk_zone *reset = NULL;

		if (wp == zones[0].start << SECTOR_SHIFT)
			reset = &zones[0];
		else if (wp == zones[1].start << SECTOR_SHIFT)
			reset = &zones[1];

		if (reset && reset->cond != BLK_ZONE_COND_EMPTY) {
			unsigned int nofs_flags;

			ASSERT(sb_zone_is_full(reset));

			nofs_flags = memalloc_nofs_save();
			ret = blkdev_zone_mgmt(bdev, REQ_OP_ZONE_RESET,
					       reset->start, reset->len);
			memalloc_nofs_restore(nofs_flags);
			if (ret)
				return ret;

			reset->cond = BLK_ZONE_COND_EMPTY;
			reset->wp = reset->start;
		}
	} else if (ret != -ENOENT) {
		/*
		 * For READ, we want the previous one. Move write pointer to
		 * the end of a zone, if it is at the head of a zone.
		 */
		u64 zone_end = 0;

		if (wp == zones[0].start << SECTOR_SHIFT)
			zone_end = zones[1].start + zones[1].capacity;
		else if (wp == zones[1].start << SECTOR_SHIFT)
			zone_end = zones[0].start + zones[0].capacity;
		if (zone_end)
			wp = ALIGN_DOWN(zone_end << SECTOR_SHIFT,
					BTRFS_SUPER_INFO_SIZE);

		wp -= BTRFS_SUPER_INFO_SIZE;
	}

	*bytenr_ret = wp;
	return 0;

}

int btrfs_sb_log_location_bdev(struct block_device *bdev, int mirror, int rw,
			       u64 *bytenr_ret)
{
	struct blk_zone zones[BTRFS_NR_SB_LOG_ZONES];
	sector_t zone_sectors;
	u32 sb_zone;
	int ret;
	u8 zone_sectors_shift;
	sector_t nr_sectors;
	u32 nr_zones;

	if (!bdev_is_zoned(bdev)) {
		*bytenr_ret = btrfs_sb_offset(mirror);
		return 0;
	}

	ASSERT(rw == READ || rw == WRITE);

	zone_sectors = bdev_zone_sectors(bdev);
	if (!is_power_of_2(zone_sectors))
		return -EINVAL;
	zone_sectors_shift = ilog2(zone_sectors);
	nr_sectors = bdev_nr_sectors(bdev);
	nr_zones = nr_sectors >> zone_sectors_shift;

	sb_zone = sb_zone_number(zone_sectors_shift + SECTOR_SHIFT, mirror);
	if (sb_zone + 1 >= nr_zones)
		return -ENOENT;

	ret = blkdev_report_zones(bdev, zone_start_sector(sb_zone, bdev),
				  BTRFS_NR_SB_LOG_ZONES, copy_zone_info_cb,
				  zones);
	if (ret < 0)
		return ret;
	if (ret != BTRFS_NR_SB_LOG_ZONES)
		return -EIO;

	return sb_log_location(bdev, zones, rw, bytenr_ret);
}

int btrfs_sb_log_location(struct btrfs_device *device, int mirror, int rw,
			  u64 *bytenr_ret)
{
	struct btrfs_zoned_device_info *zinfo = device->zone_info;
	u32 zone_num;

	/*
	 * For a zoned filesystem on a non-zoned block device, use the same
	 * super block locations as regular filesystem. Doing so, the super
	 * block can always be retrieved and the zoned flag of the volume
	 * detected from the super block information.
	 */
	if (!bdev_is_zoned(device->bdev)) {
		*bytenr_ret = btrfs_sb_offset(mirror);
		return 0;
	}

	zone_num = sb_zone_number(zinfo->zone_size_shift, mirror);
	if (zone_num + 1 >= zinfo->nr_zones)
		return -ENOENT;

	return sb_log_location(device->bdev,
			       &zinfo->sb_zones[BTRFS_NR_SB_LOG_ZONES * mirror],
			       rw, bytenr_ret);
}

static inline bool is_sb_log_zone(struct btrfs_zoned_device_info *zinfo,
				  int mirror)
{
	u32 zone_num;

	if (!zinfo)
		return false;

	zone_num = sb_zone_number(zinfo->zone_size_shift, mirror);
	if (zone_num + 1 >= zinfo->nr_zones)
		return false;

	if (!test_bit(zone_num, zinfo->seq_zones))
		return false;

	return true;
}

int btrfs_advance_sb_log(struct btrfs_device *device, int mirror)
{
	struct btrfs_zoned_device_info *zinfo = device->zone_info;
	struct blk_zone *zone;
	int i;

	if (!is_sb_log_zone(zinfo, mirror))
		return 0;

	zone = &zinfo->sb_zones[BTRFS_NR_SB_LOG_ZONES * mirror];
	for (i = 0; i < BTRFS_NR_SB_LOG_ZONES; i++) {
		/* Advance the next zone */
		if (zone->cond == BLK_ZONE_COND_FULL) {
			zone++;
			continue;
		}

		if (zone->cond == BLK_ZONE_COND_EMPTY)
			zone->cond = BLK_ZONE_COND_IMP_OPEN;

		zone->wp += SUPER_INFO_SECTORS;

		if (sb_zone_is_full(zone)) {
			/*
			 * No room left to write new superblock. Since
			 * superblock is written with REQ_SYNC, it is safe to
			 * finish the zone now.
			 *
			 * If the write pointer is exactly at the capacity,
			 * explicit ZONE_FINISH is not necessary.
			 */
			if (zone->wp != zone->start + zone->capacity) {
				unsigned int nofs_flags;
				int ret;

				nofs_flags = memalloc_nofs_save();
				ret = blkdev_zone_mgmt(device->bdev,
						REQ_OP_ZONE_FINISH, zone->start,
						zone->len);
				memalloc_nofs_restore(nofs_flags);
				if (ret)
					return ret;
			}

			zone->wp = zone->start + zone->len;
			zone->cond = BLK_ZONE_COND_FULL;
		}
		return 0;
	}

	/* All the zones are FULL. Should not reach here. */
	ASSERT(0);
	return -EIO;
}

int btrfs_reset_sb_log_zones(struct block_device *bdev, int mirror)
{
	unsigned int nofs_flags;
	sector_t zone_sectors;
	sector_t nr_sectors;
	u8 zone_sectors_shift;
	u32 sb_zone;
	u32 nr_zones;
	int ret;

	zone_sectors = bdev_zone_sectors(bdev);
	zone_sectors_shift = ilog2(zone_sectors);
	nr_sectors = bdev_nr_sectors(bdev);
	nr_zones = nr_sectors >> zone_sectors_shift;

	sb_zone = sb_zone_number(zone_sectors_shift + SECTOR_SHIFT, mirror);
	if (sb_zone + 1 >= nr_zones)
		return -ENOENT;

	nofs_flags = memalloc_nofs_save();
	ret = blkdev_zone_mgmt(bdev, REQ_OP_ZONE_RESET,
			       zone_start_sector(sb_zone, bdev),
			       zone_sectors * BTRFS_NR_SB_LOG_ZONES);
	memalloc_nofs_restore(nofs_flags);
	return ret;
}

/*
 * Find allocatable zones within a given region.
 *
 * @device:	the device to allocate a region on
 * @hole_start: the position of the hole to allocate the region
 * @num_bytes:	size of wanted region
 * @hole_end:	the end of the hole
 * @return:	position of allocatable zones
 *
 * Allocatable region should not contain any superblock locations.
 */
u64 btrfs_find_allocatable_zones(struct btrfs_device *device, u64 hole_start,
				 u64 hole_end, u64 num_bytes)
{
	struct btrfs_zoned_device_info *zinfo = device->zone_info;
	const u8 shift = zinfo->zone_size_shift;
	u64 nzones = num_bytes >> shift;
	u64 pos = hole_start;
	u64 begin, end;
	bool have_sb;
	int i;

	ASSERT(IS_ALIGNED(hole_start, zinfo->zone_size));
	ASSERT(IS_ALIGNED(num_bytes, zinfo->zone_size));

	while (pos < hole_end) {
		begin = pos >> shift;
		end = begin + nzones;

		if (end > zinfo->nr_zones)
			return hole_end;

		/* Check if zones in the region are all empty */
		if (btrfs_dev_is_sequential(device, pos) &&
		    !bitmap_test_range_all_set(zinfo->empty_zones, begin, nzones)) {
			pos += zinfo->zone_size;
			continue;
		}

		have_sb = false;
		for (i = 0; i < BTRFS_SUPER_MIRROR_MAX; i++) {
			u32 sb_zone;
			u64 sb_pos;

			sb_zone = sb_zone_number(shift, i);
			if (!(end <= sb_zone ||
			      sb_zone + BTRFS_NR_SB_LOG_ZONES <= begin)) {
				have_sb = true;
				pos = zone_start_physical(
					sb_zone + BTRFS_NR_SB_LOG_ZONES, zinfo);
				break;
			}

			/* We also need to exclude regular superblock positions */
			sb_pos = btrfs_sb_offset(i);
			if (!(pos + num_bytes <= sb_pos ||
			      sb_pos + BTRFS_SUPER_INFO_SIZE <= pos)) {
				have_sb = true;
				pos = ALIGN(sb_pos + BTRFS_SUPER_INFO_SIZE,
					    zinfo->zone_size);
				break;
			}
		}
		if (!have_sb)
			break;
	}

	return pos;
}

static bool btrfs_dev_set_active_zone(struct btrfs_device *device, u64 pos)
{
	struct btrfs_zoned_device_info *zone_info = device->zone_info;
	unsigned int zno = (pos >> zone_info->zone_size_shift);

	/* We can use any number of zones */
	if (zone_info->max_active_zones == 0)
		return true;

	if (!test_bit(zno, zone_info->active_zones)) {
		/* Active zone left? */
		if (atomic_dec_if_positive(&zone_info->active_zones_left) < 0)
			return false;
		if (test_and_set_bit(zno, zone_info->active_zones)) {
			/* Someone already set the bit */
			atomic_inc(&zone_info->active_zones_left);
		}
	}

	return true;
}

static void btrfs_dev_clear_active_zone(struct btrfs_device *device, u64 pos)
{
	struct btrfs_zoned_device_info *zone_info = device->zone_info;
	unsigned int zno = (pos >> zone_info->zone_size_shift);

	/* We can use any number of zones */
	if (zone_info->max_active_zones == 0)
		return;

	if (test_and_clear_bit(zno, zone_info->active_zones))
		atomic_inc(&zone_info->active_zones_left);
}

int btrfs_reset_device_zone(struct btrfs_device *device, u64 physical,
			    u64 length, u64 *bytes)
{
	unsigned int nofs_flags;
	int ret;

	*bytes = 0;
	nofs_flags = memalloc_nofs_save();
	ret = blkdev_zone_mgmt(device->bdev, REQ_OP_ZONE_RESET,
			       physical >> SECTOR_SHIFT, length >> SECTOR_SHIFT);
	memalloc_nofs_restore(nofs_flags);
	if (ret)
		return ret;

	*bytes = length;
	while (length) {
		btrfs_dev_set_zone_empty(device, physical);
		btrfs_dev_clear_active_zone(device, physical);
		physical += device->zone_info->zone_size;
		length -= device->zone_info->zone_size;
	}

	return 0;
}

int btrfs_ensure_empty_zones(struct btrfs_device *device, u64 start, u64 size)
{
	struct btrfs_zoned_device_info *zinfo = device->zone_info;
	const u8 shift = zinfo->zone_size_shift;
	unsigned long begin = start >> shift;
	unsigned long nbits = size >> shift;
	u64 pos;
	int ret;

	ASSERT(IS_ALIGNED(start, zinfo->zone_size));
	ASSERT(IS_ALIGNED(size, zinfo->zone_size));

	if (begin + nbits > zinfo->nr_zones)
		return -ERANGE;

	/* All the zones are conventional */
	if (bitmap_test_range_all_zero(zinfo->seq_zones, begin, nbits))
		return 0;

	/* All the zones are sequential and empty */
	if (bitmap_test_range_all_set(zinfo->seq_zones, begin, nbits) &&
	    bitmap_test_range_all_set(zinfo->empty_zones, begin, nbits))
		return 0;

	for (pos = start; pos < start + size; pos += zinfo->zone_size) {
		u64 reset_bytes;

		if (!btrfs_dev_is_sequential(device, pos) ||
		    btrfs_dev_is_empty_zone(device, pos))
			continue;

		/* Free regions should be empty */
		btrfs_warn_in_rcu(
			device->fs_info,
		"zoned: resetting device %s (devid %llu) zone %llu for allocation",
			rcu_str_deref(device->name), device->devid, pos >> shift);
		WARN_ON_ONCE(1);

		ret = btrfs_reset_device_zone(device, pos, zinfo->zone_size,
					      &reset_bytes);
		if (ret)
			return ret;
	}

	return 0;
}

/*
 * Calculate an allocation pointer from the extent allocation information
 * for a block group consist of conventional zones. It is pointed to the
 * end of the highest addressed extent in the block group as an allocation
 * offset.
 */
static int calculate_alloc_pointer(struct btrfs_block_group *cache,
				   u64 *offset_ret, bool new)
{
	struct btrfs_fs_info *fs_info = cache->fs_info;
	struct btrfs_root *root;
	BTRFS_PATH_AUTO_FREE(path);
	struct btrfs_key key;
	struct btrfs_key found_key;
	int ret;
	u64 length;

	/*
	 * Avoid  tree lookups for a new block group, there's no use for it.
	 * It must always be 0.
	 *
	 * Also, we have a lock chain of extent buffer lock -> chunk mutex.
	 * For new a block group, this function is called from
	 * btrfs_make_block_group() which is already taking the chunk mutex.
	 * Thus, we cannot call calculate_alloc_pointer() which takes extent
	 * buffer locks to avoid deadlock.
	 */
	if (new) {
		*offset_ret = 0;
		return 0;
	}

	path = btrfs_alloc_path();
	if (!path)
		return -ENOMEM;

	key.objectid = cache->start + cache->length;
	key.type = 0;
	key.offset = 0;

	root = btrfs_extent_root(fs_info, key.objectid);
	ret = btrfs_search_slot(NULL, root, &key, path, 0, 0);
	/* We should not find the exact match */
	if (!ret)
		ret = -EUCLEAN;
	if (ret < 0)
		return ret;

	ret = btrfs_previous_extent_item(root, path, cache->start);
	if (ret) {
		if (ret == 1) {
			ret = 0;
			*offset_ret = 0;
		}
		return ret;
	}

	btrfs_item_key_to_cpu(path->nodes[0], &found_key, path->slots[0]);

	if (found_key.type == BTRFS_EXTENT_ITEM_KEY)
		length = found_key.offset;
	else
		length = fs_info->nodesize;

	if (!(found_key.objectid >= cache->start &&
	       found_key.objectid + length <= cache->start + cache->length)) {
		return -EUCLEAN;
	}
	*offset_ret = found_key.objectid + length - cache->start;
	return 0;
}

struct zone_info {
	u64 physical;
	u64 capacity;
	u64 alloc_offset;
};

static int btrfs_load_zone_info(struct btrfs_fs_info *fs_info, int zone_idx,
				struct zone_info *info, unsigned long *active,
<<<<<<< HEAD
				struct map_lookup *map)
{
	struct btrfs_dev_replace *dev_replace = &fs_info->dev_replace;
	struct btrfs_device *device;
	int dev_replace_is_ongoing = 0;
	unsigned int nofs_flag;
	struct blk_zone zone;
	int ret;

	info->physical = map->stripes[zone_idx].physical;

	down_read(&dev_replace->rwsem);
	device = map->stripes[zone_idx].dev;

	if (!device->bdev) {
		up_read(&dev_replace->rwsem);
		info->alloc_offset = WP_MISSING_DEV;
		return 0;
	}

	/* Consider a zone as active if we can allow any number of active zones. */
	if (!device->zone_info->max_active_zones)
		__set_bit(zone_idx, active);

	if (!btrfs_dev_is_sequential(device, info->physical)) {
		up_read(&dev_replace->rwsem);
		info->alloc_offset = WP_CONVENTIONAL;
		return 0;
	}

	/* This zone will be used for allocation, so mark this zone non-empty. */
	btrfs_dev_clear_zone_empty(device, info->physical);

	dev_replace_is_ongoing = btrfs_dev_replace_is_ongoing(dev_replace);
	if (dev_replace_is_ongoing && dev_replace->tgtdev != NULL)
		btrfs_dev_clear_zone_empty(dev_replace->tgtdev, info->physical);

	/*
	 * The group is mapped to a sequential zone. Get the zone write pointer
	 * to determine the allocation offset within the zone.
	 */
	WARN_ON(!IS_ALIGNED(info->physical, fs_info->zone_size));
	nofs_flag = memalloc_nofs_save();
	ret = btrfs_get_dev_zone(device, info->physical, &zone);
	memalloc_nofs_restore(nofs_flag);
	if (ret) {
		up_read(&dev_replace->rwsem);
		if (ret != -EIO && ret != -EOPNOTSUPP)
			return ret;
		info->alloc_offset = WP_MISSING_DEV;
		return 0;
	}

	if (zone.type == BLK_ZONE_TYPE_CONVENTIONAL) {
		btrfs_err_in_rcu(fs_info,
		"zoned: unexpected conventional zone %llu on device %s (devid %llu)",
			zone.start << SECTOR_SHIFT, rcu_str_deref(device->name),
			device->devid);
		up_read(&dev_replace->rwsem);
		return -EIO;
	}

	info->capacity = (zone.capacity << SECTOR_SHIFT);

	switch (zone.cond) {
	case BLK_ZONE_COND_OFFLINE:
	case BLK_ZONE_COND_READONLY:
		btrfs_err_in_rcu(fs_info,
		"zoned: offline/readonly zone %llu on device %s (devid %llu)",
			  (info->physical >> device->zone_info->zone_size_shift),
			  rcu_str_deref(device->name), device->devid);
		info->alloc_offset = WP_MISSING_DEV;
		break;
	case BLK_ZONE_COND_EMPTY:
		info->alloc_offset = 0;
		break;
	case BLK_ZONE_COND_FULL:
		info->alloc_offset = info->capacity;
		break;
	default:
		/* Partially used zone. */
		info->alloc_offset = ((zone.wp - zone.start) << SECTOR_SHIFT);
		__set_bit(zone_idx, active);
		break;
	}

	up_read(&dev_replace->rwsem);

	return 0;
}

static int btrfs_load_block_group_single(struct btrfs_block_group *bg,
					 struct zone_info *info,
					 unsigned long *active)
{
	if (info->alloc_offset == WP_MISSING_DEV) {
		btrfs_err(bg->fs_info,
			"zoned: cannot recover write pointer for zone %llu",
			info->physical);
		return -EIO;
	}

	bg->alloc_offset = info->alloc_offset;
	bg->zone_capacity = info->capacity;
	if (test_bit(0, active))
		set_bit(BLOCK_GROUP_FLAG_ZONE_IS_ACTIVE, &bg->runtime_flags);
	return 0;
}

static int btrfs_load_block_group_dup(struct btrfs_block_group *bg,
				      struct map_lookup *map,
				      struct zone_info *zone_info,
				      unsigned long *active)
{
	if (map->type & BTRFS_BLOCK_GROUP_DATA) {
		btrfs_err(bg->fs_info,
			  "zoned: profile DUP not yet supported on data bg");
		return -EINVAL;
	}

	if (zone_info[0].alloc_offset == WP_MISSING_DEV) {
		btrfs_err(bg->fs_info,
			  "zoned: cannot recover write pointer for zone %llu",
			  zone_info[0].physical);
		return -EIO;
	}
	if (zone_info[1].alloc_offset == WP_MISSING_DEV) {
		btrfs_err(bg->fs_info,
			  "zoned: cannot recover write pointer for zone %llu",
			  zone_info[1].physical);
		return -EIO;
	}
	if (zone_info[0].alloc_offset != zone_info[1].alloc_offset) {
		btrfs_err(bg->fs_info,
			  "zoned: write pointer offset mismatch of zones in DUP profile");
		return -EIO;
	}

	if (test_bit(0, active) != test_bit(1, active)) {
		if (!btrfs_zone_activate(bg))
			return -EIO;
	} else if (test_bit(0, active)) {
		set_bit(BLOCK_GROUP_FLAG_ZONE_IS_ACTIVE, &bg->runtime_flags);
	}

	bg->alloc_offset = zone_info[0].alloc_offset;
	bg->zone_capacity = min(zone_info[0].capacity, zone_info[1].capacity);
	return 0;
}

int btrfs_load_block_group_zone_info(struct btrfs_block_group *cache, bool new)
{
	struct btrfs_fs_info *fs_info = cache->fs_info;
	struct extent_map_tree *em_tree = &fs_info->mapping_tree;
	struct extent_map *em;
	struct map_lookup *map;
	u64 logical = cache->start;
	u64 length = cache->length;
	struct zone_info *zone_info = NULL;
	int ret;
	int i;
	unsigned long *active = NULL;
	u64 last_alloc = 0;
	u32 num_sequential = 0, num_conventional = 0;
=======
				struct btrfs_chunk_map *map)
{
	struct btrfs_dev_replace *dev_replace = &fs_info->dev_replace;
	struct btrfs_device *device;
	int dev_replace_is_ongoing = 0;
	unsigned int nofs_flag;
	struct blk_zone zone;
	int ret;
>>>>>>> a6ad5510

	info->physical = map->stripes[zone_idx].physical;

	down_read(&dev_replace->rwsem);
	device = map->stripes[zone_idx].dev;

	if (!device->bdev) {
		up_read(&dev_replace->rwsem);
		info->alloc_offset = WP_MISSING_DEV;
		return 0;
	}

	/* Consider a zone as active if we can allow any number of active zones. */
	if (!device->zone_info->max_active_zones)
		__set_bit(zone_idx, active);

	if (!btrfs_dev_is_sequential(device, info->physical)) {
		up_read(&dev_replace->rwsem);
		info->alloc_offset = WP_CONVENTIONAL;
		return 0;
	}

	/* This zone will be used for allocation, so mark this zone non-empty. */
	btrfs_dev_clear_zone_empty(device, info->physical);

	dev_replace_is_ongoing = btrfs_dev_replace_is_ongoing(dev_replace);
	if (dev_replace_is_ongoing && dev_replace->tgtdev != NULL)
		btrfs_dev_clear_zone_empty(dev_replace->tgtdev, info->physical);

	/*
	 * The group is mapped to a sequential zone. Get the zone write pointer
	 * to determine the allocation offset within the zone.
	 */
	WARN_ON(!IS_ALIGNED(info->physical, fs_info->zone_size));
	nofs_flag = memalloc_nofs_save();
	ret = btrfs_get_dev_zone(device, info->physical, &zone);
	memalloc_nofs_restore(nofs_flag);
	if (ret) {
		up_read(&dev_replace->rwsem);
		if (ret != -EIO && ret != -EOPNOTSUPP)
			return ret;
		info->alloc_offset = WP_MISSING_DEV;
		return 0;
	}

	if (zone.type == BLK_ZONE_TYPE_CONVENTIONAL) {
		btrfs_err_in_rcu(fs_info,
		"zoned: unexpected conventional zone %llu on device %s (devid %llu)",
			zone.start << SECTOR_SHIFT, rcu_str_deref(device->name),
			device->devid);
		up_read(&dev_replace->rwsem);
		return -EIO;
	}

	info->capacity = (zone.capacity << SECTOR_SHIFT);

	switch (zone.cond) {
	case BLK_ZONE_COND_OFFLINE:
	case BLK_ZONE_COND_READONLY:
		btrfs_err_in_rcu(fs_info,
		"zoned: offline/readonly zone %llu on device %s (devid %llu)",
			  (info->physical >> device->zone_info->zone_size_shift),
			  rcu_str_deref(device->name), device->devid);
		info->alloc_offset = WP_MISSING_DEV;
		break;
	case BLK_ZONE_COND_EMPTY:
		info->alloc_offset = 0;
		break;
	case BLK_ZONE_COND_FULL:
		info->alloc_offset = info->capacity;
		break;
	default:
		/* Partially used zone. */
		info->alloc_offset = ((zone.wp - zone.start) << SECTOR_SHIFT);
		__set_bit(zone_idx, active);
		break;
	}

<<<<<<< HEAD
	zone_info = kcalloc(map->num_stripes, sizeof(*zone_info), GFP_NOFS);
	if (!zone_info) {
		ret = -ENOMEM;
		goto out;
=======
	up_read(&dev_replace->rwsem);

	return 0;
}

static int btrfs_load_block_group_single(struct btrfs_block_group *bg,
					 struct zone_info *info,
					 unsigned long *active)
{
	if (info->alloc_offset == WP_MISSING_DEV) {
		btrfs_err(bg->fs_info,
			"zoned: cannot recover write pointer for zone %llu",
			info->physical);
		return -EIO;
	}

	bg->alloc_offset = info->alloc_offset;
	bg->zone_capacity = info->capacity;
	if (test_bit(0, active))
		set_bit(BLOCK_GROUP_FLAG_ZONE_IS_ACTIVE, &bg->runtime_flags);
	return 0;
}

static int btrfs_load_block_group_dup(struct btrfs_block_group *bg,
				      struct btrfs_chunk_map *map,
				      struct zone_info *zone_info,
				      unsigned long *active)
{
	struct btrfs_fs_info *fs_info = bg->fs_info;

	if ((map->type & BTRFS_BLOCK_GROUP_DATA) && !fs_info->stripe_root) {
		btrfs_err(fs_info, "zoned: data DUP profile needs raid-stripe-tree");
		return -EINVAL;
	}

	bg->zone_capacity = min_not_zero(zone_info[0].capacity, zone_info[1].capacity);

	if (zone_info[0].alloc_offset == WP_MISSING_DEV) {
		btrfs_err(bg->fs_info,
			  "zoned: cannot recover write pointer for zone %llu",
			  zone_info[0].physical);
		return -EIO;
	}
	if (zone_info[1].alloc_offset == WP_MISSING_DEV) {
		btrfs_err(bg->fs_info,
			  "zoned: cannot recover write pointer for zone %llu",
			  zone_info[1].physical);
		return -EIO;
	}
	if (zone_info[0].alloc_offset != zone_info[1].alloc_offset) {
		btrfs_err(bg->fs_info,
			  "zoned: write pointer offset mismatch of zones in DUP profile");
		return -EIO;
>>>>>>> a6ad5510
	}

	if (test_bit(0, active) != test_bit(1, active)) {
		if (!btrfs_zone_activate(bg))
			return -EIO;
	} else if (test_bit(0, active)) {
		set_bit(BLOCK_GROUP_FLAG_ZONE_IS_ACTIVE, &bg->runtime_flags);
	}

<<<<<<< HEAD
	for (i = 0; i < map->num_stripes; i++) {
		ret = btrfs_load_zone_info(fs_info, i, &zone_info[i], active, map);
		if (ret)
			goto out;

=======
	bg->alloc_offset = zone_info[0].alloc_offset;
	return 0;
}

static int btrfs_load_block_group_raid1(struct btrfs_block_group *bg,
					struct btrfs_chunk_map *map,
					struct zone_info *zone_info,
					unsigned long *active)
{
	struct btrfs_fs_info *fs_info = bg->fs_info;
	int i;

	if ((map->type & BTRFS_BLOCK_GROUP_DATA) && !fs_info->stripe_root) {
		btrfs_err(fs_info, "zoned: data %s needs raid-stripe-tree",
			  btrfs_bg_type_to_raid_name(map->type));
		return -EINVAL;
	}

	/* In case a device is missing we have a cap of 0, so don't use it. */
	bg->zone_capacity = min_not_zero(zone_info[0].capacity, zone_info[1].capacity);

	for (i = 0; i < map->num_stripes; i++) {
		if (zone_info[i].alloc_offset == WP_MISSING_DEV ||
		    zone_info[i].alloc_offset == WP_CONVENTIONAL)
			continue;

		if ((zone_info[0].alloc_offset != zone_info[i].alloc_offset) &&
		    !btrfs_test_opt(fs_info, DEGRADED)) {
			btrfs_err(fs_info,
			"zoned: write pointer offset mismatch of zones in %s profile",
				  btrfs_bg_type_to_raid_name(map->type));
			return -EIO;
		}
		if (test_bit(0, active) != test_bit(i, active)) {
			if (!btrfs_test_opt(fs_info, DEGRADED) &&
			    !btrfs_zone_activate(bg)) {
				return -EIO;
			}
		} else {
			if (test_bit(0, active))
				set_bit(BLOCK_GROUP_FLAG_ZONE_IS_ACTIVE, &bg->runtime_flags);
		}
	}

	if (zone_info[0].alloc_offset != WP_MISSING_DEV)
		bg->alloc_offset = zone_info[0].alloc_offset;
	else
		bg->alloc_offset = zone_info[i - 1].alloc_offset;

	return 0;
}

static int btrfs_load_block_group_raid0(struct btrfs_block_group *bg,
					struct btrfs_chunk_map *map,
					struct zone_info *zone_info,
					unsigned long *active)
{
	struct btrfs_fs_info *fs_info = bg->fs_info;

	if ((map->type & BTRFS_BLOCK_GROUP_DATA) && !fs_info->stripe_root) {
		btrfs_err(fs_info, "zoned: data %s needs raid-stripe-tree",
			  btrfs_bg_type_to_raid_name(map->type));
		return -EINVAL;
	}

	for (int i = 0; i < map->num_stripes; i++) {
		if (zone_info[i].alloc_offset == WP_MISSING_DEV ||
		    zone_info[i].alloc_offset == WP_CONVENTIONAL)
			continue;

		if (test_bit(0, active) != test_bit(i, active)) {
			if (!btrfs_zone_activate(bg))
				return -EIO;
		} else {
			if (test_bit(0, active))
				set_bit(BLOCK_GROUP_FLAG_ZONE_IS_ACTIVE, &bg->runtime_flags);
		}
		bg->zone_capacity += zone_info[i].capacity;
		bg->alloc_offset += zone_info[i].alloc_offset;
	}

	return 0;
}

static int btrfs_load_block_group_raid10(struct btrfs_block_group *bg,
					 struct btrfs_chunk_map *map,
					 struct zone_info *zone_info,
					 unsigned long *active)
{
	struct btrfs_fs_info *fs_info = bg->fs_info;

	if ((map->type & BTRFS_BLOCK_GROUP_DATA) && !fs_info->stripe_root) {
		btrfs_err(fs_info, "zoned: data %s needs raid-stripe-tree",
			  btrfs_bg_type_to_raid_name(map->type));
		return -EINVAL;
	}

	for (int i = 0; i < map->num_stripes; i++) {
		if (zone_info[i].alloc_offset == WP_MISSING_DEV ||
		    zone_info[i].alloc_offset == WP_CONVENTIONAL)
			continue;

		if (test_bit(0, active) != test_bit(i, active)) {
			if (!btrfs_zone_activate(bg))
				return -EIO;
		} else {
			if (test_bit(0, active))
				set_bit(BLOCK_GROUP_FLAG_ZONE_IS_ACTIVE, &bg->runtime_flags);
		}

		if ((i % map->sub_stripes) == 0) {
			bg->zone_capacity += zone_info[i].capacity;
			bg->alloc_offset += zone_info[i].alloc_offset;
		}
	}

	return 0;
}

int btrfs_load_block_group_zone_info(struct btrfs_block_group *cache, bool new)
{
	struct btrfs_fs_info *fs_info = cache->fs_info;
	struct btrfs_chunk_map *map;
	u64 logical = cache->start;
	u64 length = cache->length;
	struct zone_info *zone_info = NULL;
	int ret;
	int i;
	unsigned long *active = NULL;
	u64 last_alloc = 0;
	u32 num_sequential = 0, num_conventional = 0;
	u64 profile;

	if (!btrfs_is_zoned(fs_info))
		return 0;

	/* Sanity check */
	if (!IS_ALIGNED(length, fs_info->zone_size)) {
		btrfs_err(fs_info,
		"zoned: block group %llu len %llu unaligned to zone size %llu",
			  logical, length, fs_info->zone_size);
		return -EIO;
	}

	map = btrfs_find_chunk_map(fs_info, logical, length);
	if (!map)
		return -EINVAL;

	cache->physical_map = map;

	zone_info = kcalloc(map->num_stripes, sizeof(*zone_info), GFP_NOFS);
	if (!zone_info) {
		ret = -ENOMEM;
		goto out;
	}

	active = bitmap_zalloc(map->num_stripes, GFP_NOFS);
	if (!active) {
		ret = -ENOMEM;
		goto out;
	}

	for (i = 0; i < map->num_stripes; i++) {
		ret = btrfs_load_zone_info(fs_info, i, &zone_info[i], active, map);
		if (ret)
			goto out;

>>>>>>> a6ad5510
		if (zone_info[i].alloc_offset == WP_CONVENTIONAL)
			num_conventional++;
		else
			num_sequential++;
	}

	if (num_sequential > 0)
		set_bit(BLOCK_GROUP_FLAG_SEQUENTIAL_ZONE, &cache->runtime_flags);

	if (num_conventional > 0) {
		/* Zone capacity is always zone size in emulation */
		cache->zone_capacity = cache->length;
		ret = calculate_alloc_pointer(cache, &last_alloc, new);
		if (ret) {
			btrfs_err(fs_info,
			"zoned: failed to determine allocation offset of bg %llu",
				  cache->start);
			goto out;
		} else if (map->num_stripes == num_conventional) {
			cache->alloc_offset = last_alloc;
			set_bit(BLOCK_GROUP_FLAG_ZONE_IS_ACTIVE, &cache->runtime_flags);
			goto out;
		}
	}

	profile = map->type & BTRFS_BLOCK_GROUP_PROFILE_MASK;
	switch (profile) {
	case 0: /* single */
		ret = btrfs_load_block_group_single(cache, &zone_info[0], active);
		break;
	case BTRFS_BLOCK_GROUP_DUP:
		ret = btrfs_load_block_group_dup(cache, map, zone_info, active);
		break;
	case BTRFS_BLOCK_GROUP_RAID1:
	case BTRFS_BLOCK_GROUP_RAID1C3:
	case BTRFS_BLOCK_GROUP_RAID1C4:
		ret = btrfs_load_block_group_raid1(cache, map, zone_info, active);
		break;
	case BTRFS_BLOCK_GROUP_RAID0:
		ret = btrfs_load_block_group_raid0(cache, map, zone_info, active);
		break;
	case BTRFS_BLOCK_GROUP_RAID10:
		ret = btrfs_load_block_group_raid10(cache, map, zone_info, active);
		break;
	case BTRFS_BLOCK_GROUP_RAID5:
	case BTRFS_BLOCK_GROUP_RAID6:
	default:
		btrfs_err(fs_info, "zoned: profile %s not yet supported",
			  btrfs_bg_type_to_raid_name(map->type));
		ret = -EINVAL;
		goto out;
	}

	if (ret == -EIO && profile != 0 && profile != BTRFS_BLOCK_GROUP_RAID0 &&
	    profile != BTRFS_BLOCK_GROUP_RAID10) {
		/*
		 * Detected broken write pointer.  Make this block group
		 * unallocatable by setting the allocation pointer at the end of
		 * allocatable region. Relocating this block group will fix the
		 * mismatch.
		 *
		 * Currently, we cannot handle RAID0 or RAID10 case like this
		 * because we don't have a proper zone_capacity value. But,
		 * reading from this block group won't work anyway by a missing
		 * stripe.
		 */
		cache->alloc_offset = cache->zone_capacity;
		ret = 0;
	}

out:
	/* Reject non SINGLE data profiles without RST */
	if ((map->type & BTRFS_BLOCK_GROUP_DATA) &&
	    (map->type & BTRFS_BLOCK_GROUP_PROFILE_MASK) &&
	    !fs_info->stripe_root) {
		btrfs_err(fs_info, "zoned: data %s needs raid-stripe-tree",
			  btrfs_bg_type_to_raid_name(map->type));
		return -EINVAL;
	}

	if (cache->alloc_offset > cache->zone_capacity) {
		btrfs_err(fs_info,
"zoned: invalid write pointer %llu (larger than zone capacity %llu) in block group %llu",
			  cache->alloc_offset, cache->zone_capacity,
			  cache->start);
		ret = -EIO;
	}

	/* An extent is allocated after the write pointer */
	if (!ret && num_conventional && last_alloc > cache->alloc_offset) {
		btrfs_err(fs_info,
			  "zoned: got wrong write pointer in BG %llu: %llu > %llu",
			  logical, last_alloc, cache->alloc_offset);
		ret = -EIO;
	}

	if (!ret) {
		cache->meta_write_pointer = cache->alloc_offset + cache->start;
		if (test_bit(BLOCK_GROUP_FLAG_ZONE_IS_ACTIVE, &cache->runtime_flags)) {
			btrfs_get_block_group(cache);
			spin_lock(&fs_info->zone_active_bgs_lock);
			list_add_tail(&cache->active_bg_list,
				      &fs_info->zone_active_bgs);
			spin_unlock(&fs_info->zone_active_bgs_lock);
		}
	} else {
		btrfs_free_chunk_map(cache->physical_map);
		cache->physical_map = NULL;
	}
	bitmap_free(active);
	kfree(zone_info);
<<<<<<< HEAD
	free_extent_map(em);
=======
>>>>>>> a6ad5510

	return ret;
}

void btrfs_calc_zone_unusable(struct btrfs_block_group *cache)
{
	u64 unusable, free;

	if (!btrfs_is_zoned(cache->fs_info))
		return;

	WARN_ON(cache->bytes_super != 0);
	unusable = (cache->alloc_offset - cache->used) +
		   (cache->length - cache->zone_capacity);
	free = cache->zone_capacity - cache->alloc_offset;

	/* We only need ->free_space in ALLOC_SEQ block groups */
	cache->cached = BTRFS_CACHE_FINISHED;
	cache->free_space_ctl->free_space = free;
	cache->zone_unusable = unusable;
}

bool btrfs_use_zone_append(struct btrfs_bio *bbio)
{
	u64 start = (bbio->bio.bi_iter.bi_sector << SECTOR_SHIFT);
	struct btrfs_inode *inode = bbio->inode;
	struct btrfs_fs_info *fs_info = bbio->fs_info;
	struct btrfs_block_group *cache;
	bool ret = false;

	if (!btrfs_is_zoned(fs_info))
		return false;

	if (!inode || !is_data_inode(inode))
		return false;

	if (btrfs_op(&bbio->bio) != BTRFS_MAP_WRITE)
		return false;

	/*
	 * Using REQ_OP_ZONE_APPNED for relocation can break assumptions on the
	 * extent layout the relocation code has.
	 * Furthermore we have set aside own block-group from which only the
	 * relocation "process" can allocate and make sure only one process at a
	 * time can add pages to an extent that gets relocated, so it's safe to
	 * use regular REQ_OP_WRITE for this special case.
	 */
	if (btrfs_is_data_reloc_root(inode->root))
		return false;

	cache = btrfs_lookup_block_group(fs_info, start);
	ASSERT(cache);
	if (!cache)
		return false;

	ret = !!test_bit(BLOCK_GROUP_FLAG_SEQUENTIAL_ZONE, &cache->runtime_flags);
	btrfs_put_block_group(cache);

	return ret;
}

void btrfs_record_physical_zoned(struct btrfs_bio *bbio)
{
	const u64 physical = bbio->bio.bi_iter.bi_sector << SECTOR_SHIFT;
	struct btrfs_ordered_sum *sum = bbio->sums;

	if (physical < bbio->orig_physical)
		sum->logical -= bbio->orig_physical - physical;
	else
		sum->logical += physical - bbio->orig_physical;
}

static void btrfs_rewrite_logical_zoned(struct btrfs_ordered_extent *ordered,
					u64 logical)
{
	struct extent_map_tree *em_tree = &ordered->inode->extent_tree;
	struct extent_map *em;

	ordered->disk_bytenr = logical;

	write_lock(&em_tree->lock);
	em = search_extent_mapping(em_tree, ordered->file_offset,
				   ordered->num_bytes);
	/* The em should be a new COW extent, thus it should not have an offset. */
	ASSERT(em->offset == 0);
	em->disk_bytenr = logical;
	free_extent_map(em);
	write_unlock(&em_tree->lock);
}

static bool btrfs_zoned_split_ordered(struct btrfs_ordered_extent *ordered,
				      u64 logical, u64 len)
{
	struct btrfs_ordered_extent *new;

	if (!test_bit(BTRFS_ORDERED_NOCOW, &ordered->flags) &&
	    split_extent_map(ordered->inode, ordered->file_offset,
			     ordered->num_bytes, len, logical))
		return false;

	new = btrfs_split_ordered_extent(ordered, len);
	if (IS_ERR(new))
		return false;
	new->disk_bytenr = logical;
	btrfs_finish_one_ordered(new);
	return true;
}

void btrfs_finish_ordered_zoned(struct btrfs_ordered_extent *ordered)
{
	struct btrfs_inode *inode = ordered->inode;
	struct btrfs_fs_info *fs_info = inode->root->fs_info;
	struct btrfs_ordered_sum *sum;
	u64 logical, len;

	/*
	 * Write to pre-allocated region is for the data relocation, and so
	 * it should use WRITE operation. No split/rewrite are necessary.
	 */
	if (test_bit(BTRFS_ORDERED_PREALLOC, &ordered->flags))
		return;

	ASSERT(!list_empty(&ordered->list));
	/* The ordered->list can be empty in the above pre-alloc case. */
	sum = list_first_entry(&ordered->list, struct btrfs_ordered_sum, list);
	logical = sum->logical;
	len = sum->len;

	while (len < ordered->disk_num_bytes) {
		sum = list_next_entry(sum, list);
		if (sum->logical == logical + len) {
			len += sum->len;
			continue;
		}
		if (!btrfs_zoned_split_ordered(ordered, logical, len)) {
			set_bit(BTRFS_ORDERED_IOERR, &ordered->flags);
			btrfs_err(fs_info, "failed to split ordered extent");
			goto out;
		}
		logical = sum->logical;
		len = sum->len;
	}

	if (ordered->disk_bytenr != logical)
		btrfs_rewrite_logical_zoned(ordered, logical);

out:
	/*
	 * If we end up here for nodatasum I/O, the btrfs_ordered_sum structures
	 * were allocated by btrfs_alloc_dummy_sum only to record the logical
	 * addresses and don't contain actual checksums.  We thus must free them
	 * here so that we don't attempt to log the csums later.
	 */
	if ((inode->flags & BTRFS_INODE_NODATASUM) ||
	    test_bit(BTRFS_FS_STATE_NO_DATA_CSUMS, &fs_info->fs_state)) {
		while ((sum = list_first_entry_or_null(&ordered->list,
						       typeof(*sum), list))) {
			list_del(&sum->list);
			kfree(sum);
		}
	}
}

static bool check_bg_is_active(struct btrfs_eb_write_context *ctx,
			       struct btrfs_block_group **active_bg)
{
	const struct writeback_control *wbc = ctx->wbc;
	struct btrfs_block_group *block_group = ctx->zoned_bg;
	struct btrfs_fs_info *fs_info = block_group->fs_info;

	if (test_bit(BLOCK_GROUP_FLAG_ZONE_IS_ACTIVE, &block_group->runtime_flags))
		return true;

	if (fs_info->treelog_bg == block_group->start) {
		if (!btrfs_zone_activate(block_group)) {
			int ret_fin = btrfs_zone_finish_one_bg(fs_info);

			if (ret_fin != 1 || !btrfs_zone_activate(block_group))
				return false;
		}
	} else if (*active_bg != block_group) {
		struct btrfs_block_group *tgt = *active_bg;

		/* zoned_meta_io_lock protects fs_info->active_{meta,system}_bg. */
		lockdep_assert_held(&fs_info->zoned_meta_io_lock);

		if (tgt) {
			/*
			 * If there is an unsent IO left in the allocated area,
			 * we cannot wait for them as it may cause a deadlock.
			 */
			if (tgt->meta_write_pointer < tgt->start + tgt->alloc_offset) {
				if (wbc->sync_mode == WB_SYNC_NONE ||
				    (wbc->sync_mode == WB_SYNC_ALL && !wbc->for_sync))
					return false;
			}

			/* Pivot active metadata/system block group. */
			btrfs_zoned_meta_io_unlock(fs_info);
			wait_eb_writebacks(tgt);
			do_zone_finish(tgt, true);
			btrfs_zoned_meta_io_lock(fs_info);
			if (*active_bg == tgt) {
				btrfs_put_block_group(tgt);
				*active_bg = NULL;
			}
		}
		if (!btrfs_zone_activate(block_group))
			return false;
		if (*active_bg != block_group) {
			ASSERT(*active_bg == NULL);
			*active_bg = block_group;
			btrfs_get_block_group(block_group);
		}
	}

	return true;
}

/*
 * Check if @ctx->eb is aligned to the write pointer.
 *
 * Return:
 *   0:        @ctx->eb is at the write pointer. You can write it.
 *   -EAGAIN:  There is a hole. The caller should handle the case.
 *   -EBUSY:   There is a hole, but the caller can just bail out.
 */
int btrfs_check_meta_write_pointer(struct btrfs_fs_info *fs_info,
				   struct btrfs_eb_write_context *ctx)
{
	const struct writeback_control *wbc = ctx->wbc;
	const struct extent_buffer *eb = ctx->eb;
	struct btrfs_block_group *block_group = ctx->zoned_bg;

	if (!btrfs_is_zoned(fs_info))
		return 0;

	if (block_group) {
		if (block_group->start > eb->start ||
		    block_group->start + block_group->length <= eb->start) {
			btrfs_put_block_group(block_group);
			block_group = NULL;
			ctx->zoned_bg = NULL;
		}
	}

	if (!block_group) {
		block_group = btrfs_lookup_block_group(fs_info, eb->start);
		if (!block_group)
			return 0;
		ctx->zoned_bg = block_group;
	}

	if (block_group->meta_write_pointer == eb->start) {
		struct btrfs_block_group **tgt;

		if (!test_bit(BTRFS_FS_ACTIVE_ZONE_TRACKING, &fs_info->flags))
			return 0;

		if (block_group->flags & BTRFS_BLOCK_GROUP_SYSTEM)
			tgt = &fs_info->active_system_bg;
		else
			tgt = &fs_info->active_meta_bg;
		if (check_bg_is_active(ctx, tgt))
			return 0;
	}

	/*
	 * Since we may release fs_info->zoned_meta_io_lock, someone can already
	 * start writing this eb. In that case, we can just bail out.
	 */
	if (block_group->meta_write_pointer > eb->start)
		return -EBUSY;

	/* If for_sync, this hole will be filled with trasnsaction commit. */
	if (wbc->sync_mode == WB_SYNC_ALL && !wbc->for_sync)
		return -EAGAIN;
	return -EBUSY;
}

int btrfs_zoned_issue_zeroout(struct btrfs_device *device, u64 physical, u64 length)
{
	if (!btrfs_dev_is_sequential(device, physical))
		return -EOPNOTSUPP;

	return blkdev_issue_zeroout(device->bdev, physical >> SECTOR_SHIFT,
				    length >> SECTOR_SHIFT, GFP_NOFS, 0);
}

static int read_zone_info(struct btrfs_fs_info *fs_info, u64 logical,
			  struct blk_zone *zone)
{
	struct btrfs_io_context *bioc = NULL;
	u64 mapped_length = PAGE_SIZE;
	unsigned int nofs_flag;
	int nmirrors;
	int i, ret;

	ret = btrfs_map_block(fs_info, BTRFS_MAP_GET_READ_MIRRORS, logical,
			      &mapped_length, &bioc, NULL, NULL);
	if (ret || !bioc || mapped_length < PAGE_SIZE) {
		ret = -EIO;
		goto out_put_bioc;
	}

	if (bioc->map_type & BTRFS_BLOCK_GROUP_RAID56_MASK) {
		ret = -EINVAL;
		goto out_put_bioc;
	}

	nofs_flag = memalloc_nofs_save();
	nmirrors = (int)bioc->num_stripes;
	for (i = 0; i < nmirrors; i++) {
		u64 physical = bioc->stripes[i].physical;
		struct btrfs_device *dev = bioc->stripes[i].dev;

		/* Missing device */
		if (!dev->bdev)
			continue;

		ret = btrfs_get_dev_zone(dev, physical, zone);
		/* Failing device */
		if (ret == -EIO || ret == -EOPNOTSUPP)
			continue;
		break;
	}
	memalloc_nofs_restore(nofs_flag);
out_put_bioc:
	btrfs_put_bioc(bioc);
	return ret;
}

/*
 * Synchronize write pointer in a zone at @physical_start on @tgt_dev, by
 * filling zeros between @physical_pos to a write pointer of dev-replace
 * source device.
 */
int btrfs_sync_zone_write_pointer(struct btrfs_device *tgt_dev, u64 logical,
				    u64 physical_start, u64 physical_pos)
{
	struct btrfs_fs_info *fs_info = tgt_dev->fs_info;
	struct blk_zone zone;
	u64 length;
	u64 wp;
	int ret;

	if (!btrfs_dev_is_sequential(tgt_dev, physical_pos))
		return 0;

	ret = read_zone_info(fs_info, logical, &zone);
	if (ret)
		return ret;

	wp = physical_start + ((zone.wp - zone.start) << SECTOR_SHIFT);

	if (physical_pos == wp)
		return 0;

	if (physical_pos > wp)
		return -EUCLEAN;

	length = wp - physical_pos;
	return btrfs_zoned_issue_zeroout(tgt_dev, physical_pos, length);
}

/*
 * Activate block group and underlying device zones
 *
 * @block_group: the block group to activate
 *
 * Return: true on success, false otherwise
 */
bool btrfs_zone_activate(struct btrfs_block_group *block_group)
{
	struct btrfs_fs_info *fs_info = block_group->fs_info;
	struct btrfs_chunk_map *map;
	struct btrfs_device *device;
	u64 physical;
	const bool is_data = (block_group->flags & BTRFS_BLOCK_GROUP_DATA);
	bool ret;
	int i;

	if (!btrfs_is_zoned(block_group->fs_info))
		return true;

	map = block_group->physical_map;

	spin_lock(&fs_info->zone_active_bgs_lock);
	spin_lock(&block_group->lock);
	if (test_bit(BLOCK_GROUP_FLAG_ZONE_IS_ACTIVE, &block_group->runtime_flags)) {
		ret = true;
		goto out_unlock;
	}

	/* No space left */
	if (btrfs_zoned_bg_is_full(block_group)) {
		ret = false;
		goto out_unlock;
	}

	for (i = 0; i < map->num_stripes; i++) {
		struct btrfs_zoned_device_info *zinfo;
		int reserved = 0;

		device = map->stripes[i].dev;
		physical = map->stripes[i].physical;
		zinfo = device->zone_info;

		if (zinfo->max_active_zones == 0)
			continue;

		if (is_data)
			reserved = zinfo->reserved_active_zones;
		/*
		 * For the data block group, leave active zones for one
		 * metadata block group and one system block group.
		 */
		if (atomic_read(&zinfo->active_zones_left) <= reserved) {
			ret = false;
			goto out_unlock;
		}

		if (!btrfs_dev_set_active_zone(device, physical)) {
			/* Cannot activate the zone */
			ret = false;
			goto out_unlock;
		}
		if (!is_data)
			zinfo->reserved_active_zones--;
	}

	/* Successfully activated all the zones */
	set_bit(BLOCK_GROUP_FLAG_ZONE_IS_ACTIVE, &block_group->runtime_flags);
	spin_unlock(&block_group->lock);

	/* For the active block group list */
	btrfs_get_block_group(block_group);
	list_add_tail(&block_group->active_bg_list, &fs_info->zone_active_bgs);
	spin_unlock(&fs_info->zone_active_bgs_lock);

	return true;

out_unlock:
	spin_unlock(&block_group->lock);
	spin_unlock(&fs_info->zone_active_bgs_lock);
	return ret;
}

static void wait_eb_writebacks(struct btrfs_block_group *block_group)
{
	struct btrfs_fs_info *fs_info = block_group->fs_info;
	const u64 end = block_group->start + block_group->length;
	struct radix_tree_iter iter;
	struct extent_buffer *eb;
	void __rcu **slot;

	rcu_read_lock();
	radix_tree_for_each_slot(slot, &fs_info->buffer_radix, &iter,
				 block_group->start >> fs_info->sectorsize_bits) {
		eb = radix_tree_deref_slot(slot);
		if (!eb)
			continue;
		if (radix_tree_deref_retry(eb)) {
			slot = radix_tree_iter_retry(&iter);
			continue;
		}

		if (eb->start < block_group->start)
			continue;
		if (eb->start >= end)
			break;

		slot = radix_tree_iter_resume(slot, &iter);
		rcu_read_unlock();
		wait_on_extent_buffer_writeback(eb);
		rcu_read_lock();
	}
	rcu_read_unlock();
}

static int do_zone_finish(struct btrfs_block_group *block_group, bool fully_written)
{
	struct btrfs_fs_info *fs_info = block_group->fs_info;
	struct btrfs_chunk_map *map;
	const bool is_metadata = (block_group->flags &
			(BTRFS_BLOCK_GROUP_METADATA | BTRFS_BLOCK_GROUP_SYSTEM));
	struct btrfs_dev_replace *dev_replace = &fs_info->dev_replace;
	int ret = 0;
	int i;

	spin_lock(&block_group->lock);
	if (!test_bit(BLOCK_GROUP_FLAG_ZONE_IS_ACTIVE, &block_group->runtime_flags)) {
		spin_unlock(&block_group->lock);
		return 0;
	}

	/* Check if we have unwritten allocated space */
	if (is_metadata &&
	    block_group->start + block_group->alloc_offset > block_group->meta_write_pointer) {
		spin_unlock(&block_group->lock);
		return -EAGAIN;
	}

	/*
	 * If we are sure that the block group is full (= no more room left for
	 * new allocation) and the IO for the last usable block is completed, we
	 * don't need to wait for the other IOs. This holds because we ensure
	 * the sequential IO submissions using the ZONE_APPEND command for data
	 * and block_group->meta_write_pointer for metadata.
	 */
	if (!fully_written) {
		if (test_bit(BLOCK_GROUP_FLAG_ZONED_DATA_RELOC, &block_group->runtime_flags)) {
			spin_unlock(&block_group->lock);
			return -EAGAIN;
		}
		spin_unlock(&block_group->lock);

		ret = btrfs_inc_block_group_ro(block_group, false);
		if (ret)
			return ret;

		/* Ensure all writes in this block group finish */
		btrfs_wait_block_group_reservations(block_group);
		/* No need to wait for NOCOW writers. Zoned mode does not allow that */
		btrfs_wait_ordered_roots(fs_info, U64_MAX, block_group);
		/* Wait for extent buffers to be written. */
		if (is_metadata)
			wait_eb_writebacks(block_group);

		spin_lock(&block_group->lock);

		/*
		 * Bail out if someone already deactivated the block group, or
		 * allocated space is left in the block group.
		 */
		if (!test_bit(BLOCK_GROUP_FLAG_ZONE_IS_ACTIVE,
			      &block_group->runtime_flags)) {
			spin_unlock(&block_group->lock);
			btrfs_dec_block_group_ro(block_group);
			return 0;
		}

		if (block_group->reserved ||
		    test_bit(BLOCK_GROUP_FLAG_ZONED_DATA_RELOC,
			     &block_group->runtime_flags)) {
			spin_unlock(&block_group->lock);
			btrfs_dec_block_group_ro(block_group);
			return -EAGAIN;
		}
	}

	clear_bit(BLOCK_GROUP_FLAG_ZONE_IS_ACTIVE, &block_group->runtime_flags);
	block_group->alloc_offset = block_group->zone_capacity;
	if (block_group->flags & (BTRFS_BLOCK_GROUP_METADATA | BTRFS_BLOCK_GROUP_SYSTEM))
		block_group->meta_write_pointer = block_group->start +
						  block_group->zone_capacity;
	block_group->free_space_ctl->free_space = 0;
	btrfs_clear_treelog_bg(block_group);
	btrfs_clear_data_reloc_bg(block_group);
	spin_unlock(&block_group->lock);

	down_read(&dev_replace->rwsem);
	map = block_group->physical_map;
	for (i = 0; i < map->num_stripes; i++) {
		struct btrfs_device *device = map->stripes[i].dev;
		const u64 physical = map->stripes[i].physical;
		struct btrfs_zoned_device_info *zinfo = device->zone_info;
		unsigned int nofs_flags;

		if (zinfo->max_active_zones == 0)
			continue;

		nofs_flags = memalloc_nofs_save();
		ret = blkdev_zone_mgmt(device->bdev, REQ_OP_ZONE_FINISH,
				       physical >> SECTOR_SHIFT,
				       zinfo->zone_size >> SECTOR_SHIFT);
		memalloc_nofs_restore(nofs_flags);

		if (ret) {
			up_read(&dev_replace->rwsem);
			return ret;
		}

		if (!(block_group->flags & BTRFS_BLOCK_GROUP_DATA))
			zinfo->reserved_active_zones++;
		btrfs_dev_clear_active_zone(device, physical);
	}
	up_read(&dev_replace->rwsem);

	if (!fully_written)
		btrfs_dec_block_group_ro(block_group);

	spin_lock(&fs_info->zone_active_bgs_lock);
	ASSERT(!list_empty(&block_group->active_bg_list));
	list_del_init(&block_group->active_bg_list);
	spin_unlock(&fs_info->zone_active_bgs_lock);

	/* For active_bg_list */
	btrfs_put_block_group(block_group);

	clear_and_wake_up_bit(BTRFS_FS_NEED_ZONE_FINISH, &fs_info->flags);

	return 0;
}

int btrfs_zone_finish(struct btrfs_block_group *block_group)
{
	if (!btrfs_is_zoned(block_group->fs_info))
		return 0;

	return do_zone_finish(block_group, false);
}

bool btrfs_can_activate_zone(struct btrfs_fs_devices *fs_devices, u64 flags)
{
	struct btrfs_fs_info *fs_info = fs_devices->fs_info;
	struct btrfs_device *device;
	bool ret = false;

	if (!btrfs_is_zoned(fs_info))
		return true;

	/* Check if there is a device with active zones left */
	mutex_lock(&fs_info->chunk_mutex);
	spin_lock(&fs_info->zone_active_bgs_lock);
	list_for_each_entry(device, &fs_devices->alloc_list, dev_alloc_list) {
		struct btrfs_zoned_device_info *zinfo = device->zone_info;
		int reserved = 0;

		if (!device->bdev)
			continue;

		if (!zinfo->max_active_zones) {
			ret = true;
			break;
		}

		if (flags & BTRFS_BLOCK_GROUP_DATA)
			reserved = zinfo->reserved_active_zones;

		switch (flags & BTRFS_BLOCK_GROUP_PROFILE_MASK) {
		case 0: /* single */
			ret = (atomic_read(&zinfo->active_zones_left) >= (1 + reserved));
			break;
		case BTRFS_BLOCK_GROUP_DUP:
			ret = (atomic_read(&zinfo->active_zones_left) >= (2 + reserved));
			break;
		}
		if (ret)
			break;
	}
	spin_unlock(&fs_info->zone_active_bgs_lock);
	mutex_unlock(&fs_info->chunk_mutex);

	if (!ret)
		set_bit(BTRFS_FS_NEED_ZONE_FINISH, &fs_info->flags);

	return ret;
}

void btrfs_zone_finish_endio(struct btrfs_fs_info *fs_info, u64 logical, u64 length)
{
	struct btrfs_block_group *block_group;
	u64 min_alloc_bytes;

	if (!btrfs_is_zoned(fs_info))
		return;

	block_group = btrfs_lookup_block_group(fs_info, logical);
	ASSERT(block_group);

	/* No MIXED_BG on zoned btrfs. */
	if (block_group->flags & BTRFS_BLOCK_GROUP_DATA)
		min_alloc_bytes = fs_info->sectorsize;
	else
		min_alloc_bytes = fs_info->nodesize;

	/* Bail out if we can allocate more data from this block group. */
	if (logical + length + min_alloc_bytes <=
	    block_group->start + block_group->zone_capacity)
		goto out;

	do_zone_finish(block_group, true);

out:
	btrfs_put_block_group(block_group);
}

static void btrfs_zone_finish_endio_workfn(struct work_struct *work)
{
	struct btrfs_block_group *bg =
		container_of(work, struct btrfs_block_group, zone_finish_work);

	wait_on_extent_buffer_writeback(bg->last_eb);
	free_extent_buffer(bg->last_eb);
	btrfs_zone_finish_endio(bg->fs_info, bg->start, bg->length);
	btrfs_put_block_group(bg);
}

void btrfs_schedule_zone_finish_bg(struct btrfs_block_group *bg,
				   struct extent_buffer *eb)
{
	if (!test_bit(BLOCK_GROUP_FLAG_SEQUENTIAL_ZONE, &bg->runtime_flags) ||
	    eb->start + eb->len * 2 <= bg->start + bg->zone_capacity)
		return;

	if (WARN_ON(bg->zone_finish_work.func == btrfs_zone_finish_endio_workfn)) {
		btrfs_err(bg->fs_info, "double scheduling of bg %llu zone finishing",
			  bg->start);
		return;
	}

	/* For the work */
	btrfs_get_block_group(bg);
	atomic_inc(&eb->refs);
	bg->last_eb = eb;
	INIT_WORK(&bg->zone_finish_work, btrfs_zone_finish_endio_workfn);
	queue_work(system_unbound_wq, &bg->zone_finish_work);
}

void btrfs_clear_data_reloc_bg(struct btrfs_block_group *bg)
{
	struct btrfs_fs_info *fs_info = bg->fs_info;

	spin_lock(&fs_info->relocation_bg_lock);
	if (fs_info->data_reloc_bg == bg->start)
		fs_info->data_reloc_bg = 0;
	spin_unlock(&fs_info->relocation_bg_lock);
}

void btrfs_free_zone_cache(struct btrfs_fs_info *fs_info)
{
	struct btrfs_fs_devices *fs_devices = fs_info->fs_devices;
	struct btrfs_device *device;

	if (!btrfs_is_zoned(fs_info))
		return;

	mutex_lock(&fs_devices->device_list_mutex);
	list_for_each_entry(device, &fs_devices->devices, dev_list) {
		if (device->zone_info) {
			vfree(device->zone_info->zone_cache);
			device->zone_info->zone_cache = NULL;
		}
	}
	mutex_unlock(&fs_devices->device_list_mutex);
}

bool btrfs_zoned_should_reclaim(const struct btrfs_fs_info *fs_info)
{
	struct btrfs_fs_devices *fs_devices = fs_info->fs_devices;
	struct btrfs_device *device;
	u64 used = 0;
	u64 total = 0;
	u64 factor;

	ASSERT(btrfs_is_zoned(fs_info));

	if (fs_info->bg_reclaim_threshold == 0)
		return false;

	mutex_lock(&fs_devices->device_list_mutex);
	list_for_each_entry(device, &fs_devices->devices, dev_list) {
		if (!device->bdev)
			continue;

		total += device->disk_total_bytes;
		used += device->bytes_used;
	}
	mutex_unlock(&fs_devices->device_list_mutex);

	factor = div64_u64(used * 100, total);
	return factor >= fs_info->bg_reclaim_threshold;
}

void btrfs_zoned_release_data_reloc_bg(struct btrfs_fs_info *fs_info, u64 logical,
				       u64 length)
{
	struct btrfs_block_group *block_group;

	if (!btrfs_is_zoned(fs_info))
		return;

	block_group = btrfs_lookup_block_group(fs_info, logical);
	/* It should be called on a previous data relocation block group. */
	ASSERT(block_group && (block_group->flags & BTRFS_BLOCK_GROUP_DATA));

	spin_lock(&block_group->lock);
	if (!test_bit(BLOCK_GROUP_FLAG_ZONED_DATA_RELOC, &block_group->runtime_flags))
		goto out;

	/* All relocation extents are written. */
	if (block_group->start + block_group->alloc_offset == logical + length) {
		/*
		 * Now, release this block group for further allocations and
		 * zone finish.
		 */
		clear_bit(BLOCK_GROUP_FLAG_ZONED_DATA_RELOC,
			  &block_group->runtime_flags);
	}

out:
	spin_unlock(&block_group->lock);
	btrfs_put_block_group(block_group);
}

int btrfs_zone_finish_one_bg(struct btrfs_fs_info *fs_info)
{
	struct btrfs_block_group *block_group;
	struct btrfs_block_group *min_bg = NULL;
	u64 min_avail = U64_MAX;
	int ret;

	spin_lock(&fs_info->zone_active_bgs_lock);
	list_for_each_entry(block_group, &fs_info->zone_active_bgs,
			    active_bg_list) {
		u64 avail;

		spin_lock(&block_group->lock);
		if (block_group->reserved || block_group->alloc_offset == 0 ||
		    (block_group->flags & BTRFS_BLOCK_GROUP_SYSTEM) ||
		    test_bit(BLOCK_GROUP_FLAG_ZONED_DATA_RELOC, &block_group->runtime_flags)) {
			spin_unlock(&block_group->lock);
			continue;
		}

		avail = block_group->zone_capacity - block_group->alloc_offset;
		if (min_avail > avail) {
			if (min_bg)
				btrfs_put_block_group(min_bg);
			min_bg = block_group;
			min_avail = avail;
			btrfs_get_block_group(min_bg);
		}
		spin_unlock(&block_group->lock);
	}
	spin_unlock(&fs_info->zone_active_bgs_lock);

	if (!min_bg)
		return 0;

	ret = btrfs_zone_finish(min_bg);
	btrfs_put_block_group(min_bg);

	return ret < 0 ? ret : 1;
}

int btrfs_zoned_activate_one_bg(struct btrfs_fs_info *fs_info,
				struct btrfs_space_info *space_info,
				bool do_finish)
{
	struct btrfs_block_group *bg;
	int index;

	if (!btrfs_is_zoned(fs_info) || (space_info->flags & BTRFS_BLOCK_GROUP_DATA))
		return 0;

	for (;;) {
		int ret;
		bool need_finish = false;

		down_read(&space_info->groups_sem);
		for (index = 0; index < BTRFS_NR_RAID_TYPES; index++) {
			list_for_each_entry(bg, &space_info->block_groups[index],
					    list) {
				if (!spin_trylock(&bg->lock))
					continue;
				if (btrfs_zoned_bg_is_full(bg) ||
				    test_bit(BLOCK_GROUP_FLAG_ZONE_IS_ACTIVE,
					     &bg->runtime_flags)) {
					spin_unlock(&bg->lock);
					continue;
				}
				spin_unlock(&bg->lock);

				if (btrfs_zone_activate(bg)) {
					up_read(&space_info->groups_sem);
					return 1;
				}

				need_finish = true;
			}
		}
		up_read(&space_info->groups_sem);

		if (!do_finish || !need_finish)
			break;

		ret = btrfs_zone_finish_one_bg(fs_info);
		if (ret == 0)
			break;
		if (ret < 0)
			return ret;
	}

	return 0;
}

/*
 * Reserve zones for one metadata block group, one tree-log block group, and one
 * system block group.
 */
void btrfs_check_active_zone_reservation(struct btrfs_fs_info *fs_info)
{
	struct btrfs_fs_devices *fs_devices = fs_info->fs_devices;
	struct btrfs_block_group *block_group;
	struct btrfs_device *device;
	/* Reserve zones for normal SINGLE metadata and tree-log block group. */
	unsigned int metadata_reserve = 2;
	/* Reserve a zone for SINGLE system block group. */
	unsigned int system_reserve = 1;

	if (!test_bit(BTRFS_FS_ACTIVE_ZONE_TRACKING, &fs_info->flags))
		return;

	/*
	 * This function is called from the mount context. So, there is no
	 * parallel process touching the bits. No need for read_seqretry().
	 */
	if (fs_info->avail_metadata_alloc_bits & BTRFS_BLOCK_GROUP_DUP)
		metadata_reserve = 4;
	if (fs_info->avail_system_alloc_bits & BTRFS_BLOCK_GROUP_DUP)
		system_reserve = 2;

	/* Apply the reservation on all the devices. */
	mutex_lock(&fs_devices->device_list_mutex);
	list_for_each_entry(device, &fs_devices->devices, dev_list) {
		if (!device->bdev)
			continue;

		device->zone_info->reserved_active_zones =
			metadata_reserve + system_reserve;
	}
	mutex_unlock(&fs_devices->device_list_mutex);

	/* Release reservation for currently active block groups. */
	spin_lock(&fs_info->zone_active_bgs_lock);
	list_for_each_entry(block_group, &fs_info->zone_active_bgs, active_bg_list) {
		struct btrfs_chunk_map *map = block_group->physical_map;

		if (!(block_group->flags &
		      (BTRFS_BLOCK_GROUP_METADATA | BTRFS_BLOCK_GROUP_SYSTEM)))
			continue;

		for (int i = 0; i < map->num_stripes; i++)
			map->stripes[i].dev->zone_info->reserved_active_zones--;
	}
	spin_unlock(&fs_info->zone_active_bgs_lock);
}<|MERGE_RESOLUTION|>--- conflicted
+++ resolved
@@ -1273,8 +1273,7 @@
 
 static int btrfs_load_zone_info(struct btrfs_fs_info *fs_info, int zone_idx,
 				struct zone_info *info, unsigned long *active,
-<<<<<<< HEAD
-				struct map_lookup *map)
+				struct btrfs_chunk_map *map)
 {
 	struct btrfs_dev_replace *dev_replace = &fs_info->dev_replace;
 	struct btrfs_device *device;
@@ -1384,15 +1383,18 @@
 }
 
 static int btrfs_load_block_group_dup(struct btrfs_block_group *bg,
-				      struct map_lookup *map,
+				      struct btrfs_chunk_map *map,
 				      struct zone_info *zone_info,
 				      unsigned long *active)
 {
-	if (map->type & BTRFS_BLOCK_GROUP_DATA) {
-		btrfs_err(bg->fs_info,
-			  "zoned: profile DUP not yet supported on data bg");
+	struct btrfs_fs_info *fs_info = bg->fs_info;
+
+	if ((map->type & BTRFS_BLOCK_GROUP_DATA) && !fs_info->stripe_root) {
+		btrfs_err(fs_info, "zoned: data DUP profile needs raid-stripe-tree");
 		return -EINVAL;
 	}
+
+	bg->zone_capacity = min_not_zero(zone_info[0].capacity, zone_info[1].capacity);
 
 	if (zone_info[0].alloc_offset == WP_MISSING_DEV) {
 		btrfs_err(bg->fs_info,
@@ -1419,189 +1421,6 @@
 		set_bit(BLOCK_GROUP_FLAG_ZONE_IS_ACTIVE, &bg->runtime_flags);
 	}
 
-	bg->alloc_offset = zone_info[0].alloc_offset;
-	bg->zone_capacity = min(zone_info[0].capacity, zone_info[1].capacity);
-	return 0;
-}
-
-int btrfs_load_block_group_zone_info(struct btrfs_block_group *cache, bool new)
-{
-	struct btrfs_fs_info *fs_info = cache->fs_info;
-	struct extent_map_tree *em_tree = &fs_info->mapping_tree;
-	struct extent_map *em;
-	struct map_lookup *map;
-	u64 logical = cache->start;
-	u64 length = cache->length;
-	struct zone_info *zone_info = NULL;
-	int ret;
-	int i;
-	unsigned long *active = NULL;
-	u64 last_alloc = 0;
-	u32 num_sequential = 0, num_conventional = 0;
-=======
-				struct btrfs_chunk_map *map)
-{
-	struct btrfs_dev_replace *dev_replace = &fs_info->dev_replace;
-	struct btrfs_device *device;
-	int dev_replace_is_ongoing = 0;
-	unsigned int nofs_flag;
-	struct blk_zone zone;
-	int ret;
->>>>>>> a6ad5510
-
-	info->physical = map->stripes[zone_idx].physical;
-
-	down_read(&dev_replace->rwsem);
-	device = map->stripes[zone_idx].dev;
-
-	if (!device->bdev) {
-		up_read(&dev_replace->rwsem);
-		info->alloc_offset = WP_MISSING_DEV;
-		return 0;
-	}
-
-	/* Consider a zone as active if we can allow any number of active zones. */
-	if (!device->zone_info->max_active_zones)
-		__set_bit(zone_idx, active);
-
-	if (!btrfs_dev_is_sequential(device, info->physical)) {
-		up_read(&dev_replace->rwsem);
-		info->alloc_offset = WP_CONVENTIONAL;
-		return 0;
-	}
-
-	/* This zone will be used for allocation, so mark this zone non-empty. */
-	btrfs_dev_clear_zone_empty(device, info->physical);
-
-	dev_replace_is_ongoing = btrfs_dev_replace_is_ongoing(dev_replace);
-	if (dev_replace_is_ongoing && dev_replace->tgtdev != NULL)
-		btrfs_dev_clear_zone_empty(dev_replace->tgtdev, info->physical);
-
-	/*
-	 * The group is mapped to a sequential zone. Get the zone write pointer
-	 * to determine the allocation offset within the zone.
-	 */
-	WARN_ON(!IS_ALIGNED(info->physical, fs_info->zone_size));
-	nofs_flag = memalloc_nofs_save();
-	ret = btrfs_get_dev_zone(device, info->physical, &zone);
-	memalloc_nofs_restore(nofs_flag);
-	if (ret) {
-		up_read(&dev_replace->rwsem);
-		if (ret != -EIO && ret != -EOPNOTSUPP)
-			return ret;
-		info->alloc_offset = WP_MISSING_DEV;
-		return 0;
-	}
-
-	if (zone.type == BLK_ZONE_TYPE_CONVENTIONAL) {
-		btrfs_err_in_rcu(fs_info,
-		"zoned: unexpected conventional zone %llu on device %s (devid %llu)",
-			zone.start << SECTOR_SHIFT, rcu_str_deref(device->name),
-			device->devid);
-		up_read(&dev_replace->rwsem);
-		return -EIO;
-	}
-
-	info->capacity = (zone.capacity << SECTOR_SHIFT);
-
-	switch (zone.cond) {
-	case BLK_ZONE_COND_OFFLINE:
-	case BLK_ZONE_COND_READONLY:
-		btrfs_err_in_rcu(fs_info,
-		"zoned: offline/readonly zone %llu on device %s (devid %llu)",
-			  (info->physical >> device->zone_info->zone_size_shift),
-			  rcu_str_deref(device->name), device->devid);
-		info->alloc_offset = WP_MISSING_DEV;
-		break;
-	case BLK_ZONE_COND_EMPTY:
-		info->alloc_offset = 0;
-		break;
-	case BLK_ZONE_COND_FULL:
-		info->alloc_offset = info->capacity;
-		break;
-	default:
-		/* Partially used zone. */
-		info->alloc_offset = ((zone.wp - zone.start) << SECTOR_SHIFT);
-		__set_bit(zone_idx, active);
-		break;
-	}
-
-<<<<<<< HEAD
-	zone_info = kcalloc(map->num_stripes, sizeof(*zone_info), GFP_NOFS);
-	if (!zone_info) {
-		ret = -ENOMEM;
-		goto out;
-=======
-	up_read(&dev_replace->rwsem);
-
-	return 0;
-}
-
-static int btrfs_load_block_group_single(struct btrfs_block_group *bg,
-					 struct zone_info *info,
-					 unsigned long *active)
-{
-	if (info->alloc_offset == WP_MISSING_DEV) {
-		btrfs_err(bg->fs_info,
-			"zoned: cannot recover write pointer for zone %llu",
-			info->physical);
-		return -EIO;
-	}
-
-	bg->alloc_offset = info->alloc_offset;
-	bg->zone_capacity = info->capacity;
-	if (test_bit(0, active))
-		set_bit(BLOCK_GROUP_FLAG_ZONE_IS_ACTIVE, &bg->runtime_flags);
-	return 0;
-}
-
-static int btrfs_load_block_group_dup(struct btrfs_block_group *bg,
-				      struct btrfs_chunk_map *map,
-				      struct zone_info *zone_info,
-				      unsigned long *active)
-{
-	struct btrfs_fs_info *fs_info = bg->fs_info;
-
-	if ((map->type & BTRFS_BLOCK_GROUP_DATA) && !fs_info->stripe_root) {
-		btrfs_err(fs_info, "zoned: data DUP profile needs raid-stripe-tree");
-		return -EINVAL;
-	}
-
-	bg->zone_capacity = min_not_zero(zone_info[0].capacity, zone_info[1].capacity);
-
-	if (zone_info[0].alloc_offset == WP_MISSING_DEV) {
-		btrfs_err(bg->fs_info,
-			  "zoned: cannot recover write pointer for zone %llu",
-			  zone_info[0].physical);
-		return -EIO;
-	}
-	if (zone_info[1].alloc_offset == WP_MISSING_DEV) {
-		btrfs_err(bg->fs_info,
-			  "zoned: cannot recover write pointer for zone %llu",
-			  zone_info[1].physical);
-		return -EIO;
-	}
-	if (zone_info[0].alloc_offset != zone_info[1].alloc_offset) {
-		btrfs_err(bg->fs_info,
-			  "zoned: write pointer offset mismatch of zones in DUP profile");
-		return -EIO;
->>>>>>> a6ad5510
-	}
-
-	if (test_bit(0, active) != test_bit(1, active)) {
-		if (!btrfs_zone_activate(bg))
-			return -EIO;
-	} else if (test_bit(0, active)) {
-		set_bit(BLOCK_GROUP_FLAG_ZONE_IS_ACTIVE, &bg->runtime_flags);
-	}
-
-<<<<<<< HEAD
-	for (i = 0; i < map->num_stripes; i++) {
-		ret = btrfs_load_zone_info(fs_info, i, &zone_info[i], active, map);
-		if (ret)
-			goto out;
-
-=======
 	bg->alloc_offset = zone_info[0].alloc_offset;
 	return 0;
 }
@@ -1769,7 +1588,6 @@
 		if (ret)
 			goto out;
 
->>>>>>> a6ad5510
 		if (zone_info[i].alloc_offset == WP_CONVENTIONAL)
 			num_conventional++;
 		else
@@ -1881,10 +1699,6 @@
 	}
 	bitmap_free(active);
 	kfree(zone_info);
-<<<<<<< HEAD
-	free_extent_map(em);
-=======
->>>>>>> a6ad5510
 
 	return ret;
 }
