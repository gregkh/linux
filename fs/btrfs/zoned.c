// SPDX-License-Identifier: GPL-2.0

#include <linux/bitops.h>
#include <linux/slab.h>
#include <linux/blkdev.h>
#include <linux/sched/mm.h>
<<<<<<< HEAD
=======
#include <linux/atomic.h>
>>>>>>> d60c95ef
#include <linux/vmalloc.h>
#include "ctree.h"
#include "volumes.h"
#include "zoned.h"
#include "rcu-string.h"
#include "disk-io.h"
#include "block-group.h"
#include "transaction.h"
#include "dev-replace.h"
#include "space-info.h"

/* Maximum number of zones to report per blkdev_report_zones() call */
#define BTRFS_REPORT_NR_ZONES   4096
/* Invalid allocation pointer value for missing devices */
#define WP_MISSING_DEV ((u64)-1)
/* Pseudo write pointer value for conventional zone */
#define WP_CONVENTIONAL ((u64)-2)

/*
 * Location of the first zone of superblock logging zone pairs.
 *
 * - primary superblock:    0B (zone 0)
 * - first copy:          512G (zone starting at that offset)
 * - second copy:           4T (zone starting at that offset)
 */
#define BTRFS_SB_LOG_PRIMARY_OFFSET	(0ULL)
#define BTRFS_SB_LOG_FIRST_OFFSET	(512ULL * SZ_1G)
#define BTRFS_SB_LOG_SECOND_OFFSET	(4096ULL * SZ_1G)

#define BTRFS_SB_LOG_FIRST_SHIFT	const_ilog2(BTRFS_SB_LOG_FIRST_OFFSET)
#define BTRFS_SB_LOG_SECOND_SHIFT	const_ilog2(BTRFS_SB_LOG_SECOND_OFFSET)

/* Number of superblock log zones */
#define BTRFS_NR_SB_LOG_ZONES 2

/*
 * Minimum of active zones we need:
 *
 * - BTRFS_SUPER_MIRROR_MAX zones for superblock mirrors
 * - 3 zones to ensure at least one zone per SYSTEM, META and DATA block group
 * - 1 zone for tree-log dedicated block group
 * - 1 zone for relocation
 */
#define BTRFS_MIN_ACTIVE_ZONES		(BTRFS_SUPER_MIRROR_MAX + 5)

/*
 * Minimum / maximum supported zone size. Currently, SMR disks have a zone
 * size of 256MiB, and we are expecting ZNS drives to be in the 1-4GiB range.
 * We do not expect the zone size to become larger than 8GiB or smaller than
 * 4MiB in the near future.
 */
#define BTRFS_MAX_ZONE_SIZE		SZ_8G
#define BTRFS_MIN_ZONE_SIZE		SZ_4M

#define SUPER_INFO_SECTORS	((u64)BTRFS_SUPER_INFO_SIZE >> SECTOR_SHIFT)

static inline bool sb_zone_is_full(const struct blk_zone *zone)
{
	return (zone->cond == BLK_ZONE_COND_FULL) ||
		(zone->wp + SUPER_INFO_SECTORS > zone->start + zone->capacity);
}

static int copy_zone_info_cb(struct blk_zone *zone, unsigned int idx, void *data)
{
	struct blk_zone *zones = data;

	memcpy(&zones[idx], zone, sizeof(*zone));

	return 0;
}

static int sb_write_pointer(struct block_device *bdev, struct blk_zone *zones,
			    u64 *wp_ret)
{
	bool empty[BTRFS_NR_SB_LOG_ZONES];
	bool full[BTRFS_NR_SB_LOG_ZONES];
	sector_t sector;
	int i;

	for (i = 0; i < BTRFS_NR_SB_LOG_ZONES; i++) {
		ASSERT(zones[i].type != BLK_ZONE_TYPE_CONVENTIONAL);
		empty[i] = (zones[i].cond == BLK_ZONE_COND_EMPTY);
		full[i] = sb_zone_is_full(&zones[i]);
	}

	/*
	 * Possible states of log buffer zones
	 *
	 *           Empty[0]  In use[0]  Full[0]
	 * Empty[1]         *          0        1
	 * In use[1]        x          x        1
	 * Full[1]          0          0        C
	 *
	 * Log position:
	 *   *: Special case, no superblock is written
	 *   0: Use write pointer of zones[0]
	 *   1: Use write pointer of zones[1]
	 *   C: Compare super blocks from zones[0] and zones[1], use the latest
	 *      one determined by generation
	 *   x: Invalid state
	 */

	if (empty[0] && empty[1]) {
		/* Special case to distinguish no superblock to read */
		*wp_ret = zones[0].start << SECTOR_SHIFT;
		return -ENOENT;
	} else if (full[0] && full[1]) {
		/* Compare two super blocks */
		struct address_space *mapping = bdev->bd_inode->i_mapping;
		struct page *page[BTRFS_NR_SB_LOG_ZONES];
		struct btrfs_super_block *super[BTRFS_NR_SB_LOG_ZONES];
		int i;

		for (i = 0; i < BTRFS_NR_SB_LOG_ZONES; i++) {
			u64 bytenr;

			bytenr = ((zones[i].start + zones[i].len)
				   << SECTOR_SHIFT) - BTRFS_SUPER_INFO_SIZE;

			page[i] = read_cache_page_gfp(mapping,
					bytenr >> PAGE_SHIFT, GFP_NOFS);
			if (IS_ERR(page[i])) {
				if (i == 1)
					btrfs_release_disk_super(super[0]);
				return PTR_ERR(page[i]);
			}
			super[i] = page_address(page[i]);
		}

		if (btrfs_super_generation(super[0]) >
		    btrfs_super_generation(super[1]))
			sector = zones[1].start;
		else
			sector = zones[0].start;

		for (i = 0; i < BTRFS_NR_SB_LOG_ZONES; i++)
			btrfs_release_disk_super(super[i]);
	} else if (!full[0] && (empty[1] || full[1])) {
		sector = zones[0].wp;
	} else if (full[0]) {
		sector = zones[1].wp;
	} else {
		return -EUCLEAN;
	}
	*wp_ret = sector << SECTOR_SHIFT;
	return 0;
}

/*
 * Get the first zone number of the superblock mirror
 */
static inline u32 sb_zone_number(int shift, int mirror)
{
	u64 zone;

	ASSERT(mirror < BTRFS_SUPER_MIRROR_MAX);
	switch (mirror) {
	case 0: zone = 0; break;
	case 1: zone = 1ULL << (BTRFS_SB_LOG_FIRST_SHIFT - shift); break;
	case 2: zone = 1ULL << (BTRFS_SB_LOG_SECOND_SHIFT - shift); break;
	}

	ASSERT(zone <= U32_MAX);

	return (u32)zone;
}

static inline sector_t zone_start_sector(u32 zone_number,
					 struct block_device *bdev)
{
	return (sector_t)zone_number << ilog2(bdev_zone_sectors(bdev));
}

static inline u64 zone_start_physical(u32 zone_number,
				      struct btrfs_zoned_device_info *zone_info)
{
	return (u64)zone_number << zone_info->zone_size_shift;
}

/*
 * Emulate blkdev_report_zones() for a non-zoned device. It slices up the block
 * device into static sized chunks and fake a conventional zone on each of
 * them.
 */
static int emulate_report_zones(struct btrfs_device *device, u64 pos,
				struct blk_zone *zones, unsigned int nr_zones)
{
	const sector_t zone_sectors = device->fs_info->zone_size >> SECTOR_SHIFT;
	sector_t bdev_size = bdev_nr_sectors(device->bdev);
	unsigned int i;

	pos >>= SECTOR_SHIFT;
	for (i = 0; i < nr_zones; i++) {
		zones[i].start = i * zone_sectors + pos;
		zones[i].len = zone_sectors;
		zones[i].capacity = zone_sectors;
		zones[i].wp = zones[i].start + zone_sectors;
		zones[i].type = BLK_ZONE_TYPE_CONVENTIONAL;
		zones[i].cond = BLK_ZONE_COND_NOT_WP;

		if (zones[i].wp >= bdev_size) {
			i++;
			break;
		}
	}

	return i;
}

static int btrfs_get_dev_zones(struct btrfs_device *device, u64 pos,
			       struct blk_zone *zones, unsigned int *nr_zones)
{
	struct btrfs_zoned_device_info *zinfo = device->zone_info;
	u32 zno;
	int ret;

	if (!*nr_zones)
		return 0;

	if (!bdev_is_zoned(device->bdev)) {
		ret = emulate_report_zones(device, pos, zones, *nr_zones);
		*nr_zones = ret;
		return 0;
	}

	/* Check cache */
	if (zinfo->zone_cache) {
		unsigned int i;

		ASSERT(IS_ALIGNED(pos, zinfo->zone_size));
		zno = pos >> zinfo->zone_size_shift;
		/*
		 * We cannot report zones beyond the zone end. So, it is OK to
		 * cap *nr_zones to at the end.
		 */
		*nr_zones = min_t(u32, *nr_zones, zinfo->nr_zones - zno);

		for (i = 0; i < *nr_zones; i++) {
			struct blk_zone *zone_info;

			zone_info = &zinfo->zone_cache[zno + i];
			if (!zone_info->len)
				break;
		}

		if (i == *nr_zones) {
			/* Cache hit on all the zones */
			memcpy(zones, zinfo->zone_cache + zno,
			       sizeof(*zinfo->zone_cache) * *nr_zones);
			return 0;
		}
	}

	ret = blkdev_report_zones(device->bdev, pos >> SECTOR_SHIFT, *nr_zones,
				  copy_zone_info_cb, zones);
	if (ret < 0) {
		btrfs_err_in_rcu(device->fs_info,
				 "zoned: failed to read zone %llu on %s (devid %llu)",
				 pos, rcu_str_deref(device->name),
				 device->devid);
		return ret;
	}
	*nr_zones = ret;
	if (!ret)
		return -EIO;

	/* Populate cache */
	if (zinfo->zone_cache)
		memcpy(zinfo->zone_cache + zno, zones,
		       sizeof(*zinfo->zone_cache) * *nr_zones);

	return 0;
}

/* The emulated zone size is determined from the size of device extent */
static int calculate_emulated_zone_size(struct btrfs_fs_info *fs_info)
{
	struct btrfs_path *path;
	struct btrfs_root *root = fs_info->dev_root;
	struct btrfs_key key;
	struct extent_buffer *leaf;
	struct btrfs_dev_extent *dext;
	int ret = 0;

	key.objectid = 1;
	key.type = BTRFS_DEV_EXTENT_KEY;
	key.offset = 0;

	path = btrfs_alloc_path();
	if (!path)
		return -ENOMEM;

	ret = btrfs_search_slot(NULL, root, &key, path, 0, 0);
	if (ret < 0)
		goto out;

	if (path->slots[0] >= btrfs_header_nritems(path->nodes[0])) {
		ret = btrfs_next_leaf(root, path);
		if (ret < 0)
			goto out;
		/* No dev extents at all? Not good */
		if (ret > 0) {
			ret = -EUCLEAN;
			goto out;
		}
	}

	leaf = path->nodes[0];
	dext = btrfs_item_ptr(leaf, path->slots[0], struct btrfs_dev_extent);
	fs_info->zone_size = btrfs_dev_extent_length(leaf, dext);
	ret = 0;

out:
	btrfs_free_path(path);

	return ret;
}

int btrfs_get_dev_zone_info_all_devices(struct btrfs_fs_info *fs_info)
{
	struct btrfs_fs_devices *fs_devices = fs_info->fs_devices;
	struct btrfs_device *device;
	int ret = 0;

	/* fs_info->zone_size might not set yet. Use the incomapt flag here. */
	if (!btrfs_fs_incompat(fs_info, ZONED))
		return 0;

	mutex_lock(&fs_devices->device_list_mutex);
	list_for_each_entry(device, &fs_devices->devices, dev_list) {
		/* We can skip reading of zone info for missing devices */
		if (!device->bdev)
			continue;

		ret = btrfs_get_dev_zone_info(device, true);
		if (ret)
			break;
	}
	mutex_unlock(&fs_devices->device_list_mutex);

	return ret;
}

int btrfs_get_dev_zone_info(struct btrfs_device *device, bool populate_cache)
{
	struct btrfs_fs_info *fs_info = device->fs_info;
	struct btrfs_zoned_device_info *zone_info = NULL;
	struct block_device *bdev = device->bdev;
	unsigned int max_active_zones;
	unsigned int nactive;
	sector_t nr_sectors;
	sector_t sector = 0;
	struct blk_zone *zones = NULL;
	unsigned int i, nreported = 0, nr_zones;
	sector_t zone_sectors;
	char *model, *emulated;
	int ret;

	/*
	 * Cannot use btrfs_is_zoned here, since fs_info::zone_size might not
	 * yet be set.
	 */
	if (!btrfs_fs_incompat(fs_info, ZONED))
		return 0;

	if (device->zone_info)
		return 0;

	zone_info = kzalloc(sizeof(*zone_info), GFP_KERNEL);
	if (!zone_info)
		return -ENOMEM;

	device->zone_info = zone_info;

	if (!bdev_is_zoned(bdev)) {
		if (!fs_info->zone_size) {
			ret = calculate_emulated_zone_size(fs_info);
			if (ret)
				goto out;
		}

		ASSERT(fs_info->zone_size);
		zone_sectors = fs_info->zone_size >> SECTOR_SHIFT;
	} else {
		zone_sectors = bdev_zone_sectors(bdev);
	}

	/* Check if it's power of 2 (see is_power_of_2) */
	ASSERT(zone_sectors != 0 && (zone_sectors & (zone_sectors - 1)) == 0);
	zone_info->zone_size = zone_sectors << SECTOR_SHIFT;

	/* We reject devices with a zone size larger than 8GB */
	if (zone_info->zone_size > BTRFS_MAX_ZONE_SIZE) {
		btrfs_err_in_rcu(fs_info,
		"zoned: %s: zone size %llu larger than supported maximum %llu",
				 rcu_str_deref(device->name),
				 zone_info->zone_size, BTRFS_MAX_ZONE_SIZE);
		ret = -EINVAL;
		goto out;
	} else if (zone_info->zone_size < BTRFS_MIN_ZONE_SIZE) {
		btrfs_err_in_rcu(fs_info,
		"zoned: %s: zone size %llu smaller than supported minimum %u",
				 rcu_str_deref(device->name),
				 zone_info->zone_size, BTRFS_MIN_ZONE_SIZE);
		ret = -EINVAL;
		goto out;
	}

	nr_sectors = bdev_nr_sectors(bdev);
	zone_info->zone_size_shift = ilog2(zone_info->zone_size);
	zone_info->nr_zones = nr_sectors >> ilog2(zone_sectors);
	/*
	 * We limit max_zone_append_size also by max_segments *
	 * PAGE_SIZE. Technically, we can have multiple pages per segment. But,
	 * since btrfs adds the pages one by one to a bio, and btrfs cannot
	 * increase the metadata reservation even if it increases the number of
	 * extents, it is safe to stick with the limit.
	 *
	 * With the zoned emulation, we can have non-zoned device on the zoned
	 * mode. In this case, we don't have a valid max zone append size. So,
	 * use max_segments * PAGE_SIZE as the pseudo max_zone_append_size.
	 */
	if (bdev_is_zoned(bdev)) {
		zone_info->max_zone_append_size = min_t(u64,
			(u64)bdev_max_zone_append_sectors(bdev) << SECTOR_SHIFT,
			(u64)bdev_max_segments(bdev) << PAGE_SHIFT);
	} else {
		zone_info->max_zone_append_size =
			(u64)bdev_max_segments(bdev) << PAGE_SHIFT;
	}
	if (!IS_ALIGNED(nr_sectors, zone_sectors))
		zone_info->nr_zones++;

	max_active_zones = bdev_max_active_zones(bdev);
	if (max_active_zones && max_active_zones < BTRFS_MIN_ACTIVE_ZONES) {
		btrfs_err_in_rcu(fs_info,
"zoned: %s: max active zones %u is too small, need at least %u active zones",
				 rcu_str_deref(device->name), max_active_zones,
				 BTRFS_MIN_ACTIVE_ZONES);
		ret = -EINVAL;
		goto out;
	}
	zone_info->max_active_zones = max_active_zones;

	zone_info->seq_zones = bitmap_zalloc(zone_info->nr_zones, GFP_KERNEL);
	if (!zone_info->seq_zones) {
		ret = -ENOMEM;
		goto out;
	}

	zone_info->empty_zones = bitmap_zalloc(zone_info->nr_zones, GFP_KERNEL);
	if (!zone_info->empty_zones) {
		ret = -ENOMEM;
		goto out;
	}

<<<<<<< HEAD
=======
	zone_info->active_zones = bitmap_zalloc(zone_info->nr_zones, GFP_KERNEL);
	if (!zone_info->active_zones) {
		ret = -ENOMEM;
		goto out;
	}

>>>>>>> d60c95ef
	zones = kvcalloc(BTRFS_REPORT_NR_ZONES, sizeof(struct blk_zone), GFP_KERNEL);
	if (!zones) {
		ret = -ENOMEM;
		goto out;
	}

	/*
	 * Enable zone cache only for a zoned device. On a non-zoned device, we
	 * fill the zone info with emulated CONVENTIONAL zones, so no need to
	 * use the cache.
	 */
	if (populate_cache && bdev_is_zoned(device->bdev)) {
		zone_info->zone_cache = vzalloc(sizeof(struct blk_zone) *
						zone_info->nr_zones);
		if (!zone_info->zone_cache) {
			btrfs_err_in_rcu(device->fs_info,
				"zoned: failed to allocate zone cache for %s",
				rcu_str_deref(device->name));
			ret = -ENOMEM;
			goto out;
		}
	}

	/* Get zones type */
	nactive = 0;
	while (sector < nr_sectors) {
		nr_zones = BTRFS_REPORT_NR_ZONES;
		ret = btrfs_get_dev_zones(device, sector << SECTOR_SHIFT, zones,
					  &nr_zones);
		if (ret)
			goto out;

		for (i = 0; i < nr_zones; i++) {
			if (zones[i].type == BLK_ZONE_TYPE_SEQWRITE_REQ)
				__set_bit(nreported, zone_info->seq_zones);
			switch (zones[i].cond) {
			case BLK_ZONE_COND_EMPTY:
				__set_bit(nreported, zone_info->empty_zones);
				break;
			case BLK_ZONE_COND_IMP_OPEN:
			case BLK_ZONE_COND_EXP_OPEN:
			case BLK_ZONE_COND_CLOSED:
				__set_bit(nreported, zone_info->active_zones);
				nactive++;
				break;
			}
			nreported++;
		}
		sector = zones[nr_zones - 1].start + zones[nr_zones - 1].len;
	}

	if (nreported != zone_info->nr_zones) {
		btrfs_err_in_rcu(device->fs_info,
				 "inconsistent number of zones on %s (%u/%u)",
				 rcu_str_deref(device->name), nreported,
				 zone_info->nr_zones);
		ret = -EIO;
		goto out;
	}

	if (max_active_zones) {
		if (nactive > max_active_zones) {
			btrfs_err_in_rcu(device->fs_info,
			"zoned: %u active zones on %s exceeds max_active_zones %u",
					 nactive, rcu_str_deref(device->name),
					 max_active_zones);
			ret = -EIO;
			goto out;
		}
		atomic_set(&zone_info->active_zones_left,
			   max_active_zones - nactive);
		/* Overcommit does not work well with active zone tacking. */
		set_bit(BTRFS_FS_NO_OVERCOMMIT, &fs_info->flags);
	}

	/* Validate superblock log */
	nr_zones = BTRFS_NR_SB_LOG_ZONES;
	for (i = 0; i < BTRFS_SUPER_MIRROR_MAX; i++) {
		u32 sb_zone;
		u64 sb_wp;
		int sb_pos = BTRFS_NR_SB_LOG_ZONES * i;

		sb_zone = sb_zone_number(zone_info->zone_size_shift, i);
		if (sb_zone + 1 >= zone_info->nr_zones)
			continue;

		ret = btrfs_get_dev_zones(device,
					  zone_start_physical(sb_zone, zone_info),
					  &zone_info->sb_zones[sb_pos],
					  &nr_zones);
		if (ret)
			goto out;

		if (nr_zones != BTRFS_NR_SB_LOG_ZONES) {
			btrfs_err_in_rcu(device->fs_info,
	"zoned: failed to read super block log zone info at devid %llu zone %u",
					 device->devid, sb_zone);
			ret = -EUCLEAN;
			goto out;
		}

		/*
		 * If zones[0] is conventional, always use the beginning of the
		 * zone to record superblock. No need to validate in that case.
		 */
		if (zone_info->sb_zones[BTRFS_NR_SB_LOG_ZONES * i].type ==
		    BLK_ZONE_TYPE_CONVENTIONAL)
			continue;

		ret = sb_write_pointer(device->bdev,
				       &zone_info->sb_zones[sb_pos], &sb_wp);
		if (ret != -ENOENT && ret) {
			btrfs_err_in_rcu(device->fs_info,
			"zoned: super block log zone corrupted devid %llu zone %u",
					 device->devid, sb_zone);
			ret = -EUCLEAN;
			goto out;
		}
	}


	kvfree(zones);

	switch (bdev_zoned_model(bdev)) {
	case BLK_ZONED_HM:
		model = "host-managed zoned";
		emulated = "";
		break;
	case BLK_ZONED_HA:
		model = "host-aware zoned";
		emulated = "";
		break;
	case BLK_ZONED_NONE:
		model = "regular";
		emulated = "emulated ";
		break;
	default:
		/* Just in case */
		btrfs_err_in_rcu(fs_info, "zoned: unsupported model %d on %s",
				 bdev_zoned_model(bdev),
				 rcu_str_deref(device->name));
		ret = -EOPNOTSUPP;
		goto out_free_zone_info;
	}

	btrfs_info_in_rcu(fs_info,
		"%s block device %s, %u %szones of %llu bytes",
		model, rcu_str_deref(device->name), zone_info->nr_zones,
		emulated, zone_info->zone_size);

	return 0;

out:
	kvfree(zones);
out_free_zone_info:
	btrfs_destroy_dev_zone_info(device);

	return ret;
}

void btrfs_destroy_dev_zone_info(struct btrfs_device *device)
{
	struct btrfs_zoned_device_info *zone_info = device->zone_info;

	if (!zone_info)
		return;

	bitmap_free(zone_info->active_zones);
	bitmap_free(zone_info->seq_zones);
	bitmap_free(zone_info->empty_zones);
	vfree(zone_info->zone_cache);
	kfree(zone_info);
	device->zone_info = NULL;
}

struct btrfs_zoned_device_info *btrfs_clone_dev_zone_info(struct btrfs_device *orig_dev)
{
	struct btrfs_zoned_device_info *zone_info;

	zone_info = kmemdup(orig_dev->zone_info, sizeof(*zone_info), GFP_KERNEL);
	if (!zone_info)
		return NULL;

	zone_info->seq_zones = bitmap_zalloc(zone_info->nr_zones, GFP_KERNEL);
	if (!zone_info->seq_zones)
		goto out;

	bitmap_copy(zone_info->seq_zones, orig_dev->zone_info->seq_zones,
		    zone_info->nr_zones);

	zone_info->empty_zones = bitmap_zalloc(zone_info->nr_zones, GFP_KERNEL);
	if (!zone_info->empty_zones)
		goto out;

	bitmap_copy(zone_info->empty_zones, orig_dev->zone_info->empty_zones,
		    zone_info->nr_zones);

	zone_info->active_zones = bitmap_zalloc(zone_info->nr_zones, GFP_KERNEL);
	if (!zone_info->active_zones)
		goto out;

	bitmap_copy(zone_info->active_zones, orig_dev->zone_info->active_zones,
		    zone_info->nr_zones);
	zone_info->zone_cache = NULL;

	return zone_info;

out:
	bitmap_free(zone_info->seq_zones);
	bitmap_free(zone_info->empty_zones);
	bitmap_free(zone_info->active_zones);
	kfree(zone_info);
	return NULL;
}

int btrfs_get_dev_zone(struct btrfs_device *device, u64 pos,
		       struct blk_zone *zone)
{
	unsigned int nr_zones = 1;
	int ret;

	ret = btrfs_get_dev_zones(device, pos, zone, &nr_zones);
	if (ret != 0 || !nr_zones)
		return ret ? ret : -EIO;

	return 0;
}

static int btrfs_check_for_zoned_device(struct btrfs_fs_info *fs_info)
{
	struct btrfs_device *device;

	list_for_each_entry(device, &fs_info->fs_devices->devices, dev_list) {
		if (device->bdev &&
		    bdev_zoned_model(device->bdev) == BLK_ZONED_HM) {
			btrfs_err(fs_info,
				"zoned: mode not enabled but zoned device found: %pg",
				device->bdev);
			return -EINVAL;
		}
	}

	return 0;
}

int btrfs_check_zoned_mode(struct btrfs_fs_info *fs_info)
{
	struct btrfs_device *device;
	u64 zone_size = 0;
	u64 max_zone_append_size = 0;
<<<<<<< HEAD
	const bool incompat_zoned = btrfs_fs_incompat(fs_info, ZONED);
	int ret = 0;
=======
	int ret;
>>>>>>> d60c95ef

	/*
	 * Host-Managed devices can't be used without the ZONED flag.  With the
	 * ZONED all devices can be used, using zone emulation if required.
	 */
	if (!btrfs_fs_incompat(fs_info, ZONED))
		return btrfs_check_for_zoned_device(fs_info);

	list_for_each_entry(device, &fs_info->fs_devices->devices, dev_list) {
		struct btrfs_zoned_device_info *zone_info = device->zone_info;

		if (!device->bdev)
			continue;

		if (!zone_size) {
			zone_size = zone_info->zone_size;
		} else if (zone_info->zone_size != zone_size) {
			btrfs_err(fs_info,
		"zoned: unequal block device zone sizes: have %llu found %llu",
<<<<<<< HEAD
					  device->zone_info->zone_size,
					  zone_size);
				ret = -EINVAL;
				goto out;
			}
			if (!max_zone_append_size ||
			    (zone_info->max_zone_append_size &&
			     zone_info->max_zone_append_size < max_zone_append_size))
				max_zone_append_size =
					zone_info->max_zone_append_size;
=======
				  zone_info->zone_size, zone_size);
			return -EINVAL;
>>>>>>> d60c95ef
		}
		if (!max_zone_append_size ||
		    (zone_info->max_zone_append_size &&
		     zone_info->max_zone_append_size < max_zone_append_size))
			max_zone_append_size = zone_info->max_zone_append_size;
	}

	/*
	 * stripe_size is always aligned to BTRFS_STRIPE_LEN in
	 * btrfs_create_chunk(). Since we want stripe_len == zone_size,
	 * check the alignment here.
	 */
	if (!IS_ALIGNED(zone_size, BTRFS_STRIPE_LEN)) {
		btrfs_err(fs_info,
			  "zoned: zone size %llu not aligned to stripe %u",
			  zone_size, BTRFS_STRIPE_LEN);
		return -EINVAL;
	}

	if (btrfs_fs_incompat(fs_info, MIXED_GROUPS)) {
		btrfs_err(fs_info, "zoned: mixed block groups not supported");
		return -EINVAL;
	}

	fs_info->zone_size = zone_size;
	fs_info->max_zone_append_size = ALIGN_DOWN(max_zone_append_size,
						   fs_info->sectorsize);
	fs_info->fs_devices->chunk_alloc_policy = BTRFS_CHUNK_ALLOC_ZONED;
	if (fs_info->max_zone_append_size < fs_info->max_extent_size)
		fs_info->max_extent_size = fs_info->max_zone_append_size;

	/*
	 * Check mount options here, because we might change fs_info->zoned
	 * from fs_info->zone_size.
	 */
	ret = btrfs_check_mountopts_zoned(fs_info);
	if (ret)
		return ret;

	btrfs_info(fs_info, "zoned mode enabled with zone size %llu", zone_size);
	return 0;
}

int btrfs_check_mountopts_zoned(struct btrfs_fs_info *info)
{
	if (!btrfs_is_zoned(info))
		return 0;

	/*
	 * Space cache writing is not COWed. Disable that to avoid write errors
	 * in sequential zones.
	 */
	if (btrfs_test_opt(info, SPACE_CACHE)) {
		btrfs_err(info, "zoned: space cache v1 is not supported");
		return -EINVAL;
	}

	if (btrfs_test_opt(info, NODATACOW)) {
		btrfs_err(info, "zoned: NODATACOW not supported");
		return -EINVAL;
	}

	return 0;
}

static int sb_log_location(struct block_device *bdev, struct blk_zone *zones,
			   int rw, u64 *bytenr_ret)
{
	u64 wp;
	int ret;

	if (zones[0].type == BLK_ZONE_TYPE_CONVENTIONAL) {
		*bytenr_ret = zones[0].start << SECTOR_SHIFT;
		return 0;
	}

	ret = sb_write_pointer(bdev, zones, &wp);
	if (ret != -ENOENT && ret < 0)
		return ret;

	if (rw == WRITE) {
		struct blk_zone *reset = NULL;

		if (wp == zones[0].start << SECTOR_SHIFT)
			reset = &zones[0];
		else if (wp == zones[1].start << SECTOR_SHIFT)
			reset = &zones[1];

		if (reset && reset->cond != BLK_ZONE_COND_EMPTY) {
			ASSERT(sb_zone_is_full(reset));

			ret = blkdev_zone_mgmt(bdev, REQ_OP_ZONE_RESET,
					       reset->start, reset->len,
					       GFP_NOFS);
			if (ret)
				return ret;

			reset->cond = BLK_ZONE_COND_EMPTY;
			reset->wp = reset->start;
		}
	} else if (ret != -ENOENT) {
		/*
		 * For READ, we want the previous one. Move write pointer to
		 * the end of a zone, if it is at the head of a zone.
		 */
		u64 zone_end = 0;

		if (wp == zones[0].start << SECTOR_SHIFT)
			zone_end = zones[1].start + zones[1].capacity;
		else if (wp == zones[1].start << SECTOR_SHIFT)
			zone_end = zones[0].start + zones[0].capacity;
		if (zone_end)
			wp = ALIGN_DOWN(zone_end << SECTOR_SHIFT,
					BTRFS_SUPER_INFO_SIZE);

		wp -= BTRFS_SUPER_INFO_SIZE;
	}

	*bytenr_ret = wp;
	return 0;

}

int btrfs_sb_log_location_bdev(struct block_device *bdev, int mirror, int rw,
			       u64 *bytenr_ret)
{
	struct blk_zone zones[BTRFS_NR_SB_LOG_ZONES];
	sector_t zone_sectors;
	u32 sb_zone;
	int ret;
	u8 zone_sectors_shift;
	sector_t nr_sectors;
	u32 nr_zones;

	if (!bdev_is_zoned(bdev)) {
		*bytenr_ret = btrfs_sb_offset(mirror);
		return 0;
	}

	ASSERT(rw == READ || rw == WRITE);

	zone_sectors = bdev_zone_sectors(bdev);
	if (!is_power_of_2(zone_sectors))
		return -EINVAL;
	zone_sectors_shift = ilog2(zone_sectors);
	nr_sectors = bdev_nr_sectors(bdev);
	nr_zones = nr_sectors >> zone_sectors_shift;

	sb_zone = sb_zone_number(zone_sectors_shift + SECTOR_SHIFT, mirror);
	if (sb_zone + 1 >= nr_zones)
		return -ENOENT;

	ret = blkdev_report_zones(bdev, zone_start_sector(sb_zone, bdev),
				  BTRFS_NR_SB_LOG_ZONES, copy_zone_info_cb,
				  zones);
	if (ret < 0)
		return ret;
	if (ret != BTRFS_NR_SB_LOG_ZONES)
		return -EIO;

	return sb_log_location(bdev, zones, rw, bytenr_ret);
}

int btrfs_sb_log_location(struct btrfs_device *device, int mirror, int rw,
			  u64 *bytenr_ret)
{
	struct btrfs_zoned_device_info *zinfo = device->zone_info;
	u32 zone_num;

	/*
	 * For a zoned filesystem on a non-zoned block device, use the same
	 * super block locations as regular filesystem. Doing so, the super
	 * block can always be retrieved and the zoned flag of the volume
	 * detected from the super block information.
	 */
	if (!bdev_is_zoned(device->bdev)) {
		*bytenr_ret = btrfs_sb_offset(mirror);
		return 0;
	}

	zone_num = sb_zone_number(zinfo->zone_size_shift, mirror);
	if (zone_num + 1 >= zinfo->nr_zones)
		return -ENOENT;

	return sb_log_location(device->bdev,
			       &zinfo->sb_zones[BTRFS_NR_SB_LOG_ZONES * mirror],
			       rw, bytenr_ret);
}

static inline bool is_sb_log_zone(struct btrfs_zoned_device_info *zinfo,
				  int mirror)
{
	u32 zone_num;

	if (!zinfo)
		return false;

	zone_num = sb_zone_number(zinfo->zone_size_shift, mirror);
	if (zone_num + 1 >= zinfo->nr_zones)
		return false;

	if (!test_bit(zone_num, zinfo->seq_zones))
		return false;

	return true;
}

int btrfs_advance_sb_log(struct btrfs_device *device, int mirror)
{
	struct btrfs_zoned_device_info *zinfo = device->zone_info;
	struct blk_zone *zone;
	int i;

	if (!is_sb_log_zone(zinfo, mirror))
		return 0;

	zone = &zinfo->sb_zones[BTRFS_NR_SB_LOG_ZONES * mirror];
	for (i = 0; i < BTRFS_NR_SB_LOG_ZONES; i++) {
		/* Advance the next zone */
		if (zone->cond == BLK_ZONE_COND_FULL) {
			zone++;
			continue;
		}

		if (zone->cond == BLK_ZONE_COND_EMPTY)
			zone->cond = BLK_ZONE_COND_IMP_OPEN;

		zone->wp += SUPER_INFO_SECTORS;

		if (sb_zone_is_full(zone)) {
			/*
			 * No room left to write new superblock. Since
			 * superblock is written with REQ_SYNC, it is safe to
			 * finish the zone now.
			 *
			 * If the write pointer is exactly at the capacity,
			 * explicit ZONE_FINISH is not necessary.
			 */
			if (zone->wp != zone->start + zone->capacity) {
				int ret;

				ret = blkdev_zone_mgmt(device->bdev,
						REQ_OP_ZONE_FINISH, zone->start,
						zone->len, GFP_NOFS);
				if (ret)
					return ret;
			}

			zone->wp = zone->start + zone->len;
			zone->cond = BLK_ZONE_COND_FULL;
		}
		return 0;
	}

	/* All the zones are FULL. Should not reach here. */
	ASSERT(0);
	return -EIO;
}

int btrfs_reset_sb_log_zones(struct block_device *bdev, int mirror)
{
	sector_t zone_sectors;
	sector_t nr_sectors;
	u8 zone_sectors_shift;
	u32 sb_zone;
	u32 nr_zones;

	zone_sectors = bdev_zone_sectors(bdev);
	zone_sectors_shift = ilog2(zone_sectors);
	nr_sectors = bdev_nr_sectors(bdev);
	nr_zones = nr_sectors >> zone_sectors_shift;

	sb_zone = sb_zone_number(zone_sectors_shift + SECTOR_SHIFT, mirror);
	if (sb_zone + 1 >= nr_zones)
		return -ENOENT;

	return blkdev_zone_mgmt(bdev, REQ_OP_ZONE_RESET,
				zone_start_sector(sb_zone, bdev),
				zone_sectors * BTRFS_NR_SB_LOG_ZONES, GFP_NOFS);
}

/**
 * btrfs_find_allocatable_zones - find allocatable zones within a given region
 *
 * @device:	the device to allocate a region on
 * @hole_start: the position of the hole to allocate the region
 * @num_bytes:	size of wanted region
 * @hole_end:	the end of the hole
 * @return:	position of allocatable zones
 *
 * Allocatable region should not contain any superblock locations.
 */
u64 btrfs_find_allocatable_zones(struct btrfs_device *device, u64 hole_start,
				 u64 hole_end, u64 num_bytes)
{
	struct btrfs_zoned_device_info *zinfo = device->zone_info;
	const u8 shift = zinfo->zone_size_shift;
	u64 nzones = num_bytes >> shift;
	u64 pos = hole_start;
	u64 begin, end;
	bool have_sb;
	int i;

	ASSERT(IS_ALIGNED(hole_start, zinfo->zone_size));
	ASSERT(IS_ALIGNED(num_bytes, zinfo->zone_size));

	while (pos < hole_end) {
		begin = pos >> shift;
		end = begin + nzones;

		if (end > zinfo->nr_zones)
			return hole_end;

		/* Check if zones in the region are all empty */
		if (btrfs_dev_is_sequential(device, pos) &&
		    find_next_zero_bit(zinfo->empty_zones, end, begin) != end) {
			pos += zinfo->zone_size;
			continue;
		}

		have_sb = false;
		for (i = 0; i < BTRFS_SUPER_MIRROR_MAX; i++) {
			u32 sb_zone;
			u64 sb_pos;

			sb_zone = sb_zone_number(shift, i);
			if (!(end <= sb_zone ||
			      sb_zone + BTRFS_NR_SB_LOG_ZONES <= begin)) {
				have_sb = true;
				pos = zone_start_physical(
					sb_zone + BTRFS_NR_SB_LOG_ZONES, zinfo);
				break;
			}

			/* We also need to exclude regular superblock positions */
			sb_pos = btrfs_sb_offset(i);
			if (!(pos + num_bytes <= sb_pos ||
			      sb_pos + BTRFS_SUPER_INFO_SIZE <= pos)) {
				have_sb = true;
				pos = ALIGN(sb_pos + BTRFS_SUPER_INFO_SIZE,
					    zinfo->zone_size);
				break;
			}
		}
		if (!have_sb)
			break;
	}

	return pos;
}

static bool btrfs_dev_set_active_zone(struct btrfs_device *device, u64 pos)
{
	struct btrfs_zoned_device_info *zone_info = device->zone_info;
	unsigned int zno = (pos >> zone_info->zone_size_shift);

	/* We can use any number of zones */
	if (zone_info->max_active_zones == 0)
		return true;

	if (!test_bit(zno, zone_info->active_zones)) {
		/* Active zone left? */
		if (atomic_dec_if_positive(&zone_info->active_zones_left) < 0)
			return false;
		if (test_and_set_bit(zno, zone_info->active_zones)) {
			/* Someone already set the bit */
			atomic_inc(&zone_info->active_zones_left);
		}
	}

	return true;
}

static void btrfs_dev_clear_active_zone(struct btrfs_device *device, u64 pos)
{
	struct btrfs_zoned_device_info *zone_info = device->zone_info;
	unsigned int zno = (pos >> zone_info->zone_size_shift);

	/* We can use any number of zones */
	if (zone_info->max_active_zones == 0)
		return;

	if (test_and_clear_bit(zno, zone_info->active_zones))
		atomic_inc(&zone_info->active_zones_left);
}

int btrfs_reset_device_zone(struct btrfs_device *device, u64 physical,
			    u64 length, u64 *bytes)
{
	int ret;

	*bytes = 0;
	ret = blkdev_zone_mgmt(device->bdev, REQ_OP_ZONE_RESET,
			       physical >> SECTOR_SHIFT, length >> SECTOR_SHIFT,
			       GFP_NOFS);
	if (ret)
		return ret;

	*bytes = length;
	while (length) {
		btrfs_dev_set_zone_empty(device, physical);
		btrfs_dev_clear_active_zone(device, physical);
		physical += device->zone_info->zone_size;
		length -= device->zone_info->zone_size;
	}

	return 0;
}

int btrfs_ensure_empty_zones(struct btrfs_device *device, u64 start, u64 size)
{
	struct btrfs_zoned_device_info *zinfo = device->zone_info;
	const u8 shift = zinfo->zone_size_shift;
	unsigned long begin = start >> shift;
	unsigned long end = (start + size) >> shift;
	u64 pos;
	int ret;

	ASSERT(IS_ALIGNED(start, zinfo->zone_size));
	ASSERT(IS_ALIGNED(size, zinfo->zone_size));

	if (end > zinfo->nr_zones)
		return -ERANGE;

	/* All the zones are conventional */
	if (find_next_bit(zinfo->seq_zones, begin, end) == end)
		return 0;

	/* All the zones are sequential and empty */
	if (find_next_zero_bit(zinfo->seq_zones, begin, end) == end &&
	    find_next_zero_bit(zinfo->empty_zones, begin, end) == end)
		return 0;

	for (pos = start; pos < start + size; pos += zinfo->zone_size) {
		u64 reset_bytes;

		if (!btrfs_dev_is_sequential(device, pos) ||
		    btrfs_dev_is_empty_zone(device, pos))
			continue;

		/* Free regions should be empty */
		btrfs_warn_in_rcu(
			device->fs_info,
		"zoned: resetting device %s (devid %llu) zone %llu for allocation",
			rcu_str_deref(device->name), device->devid, pos >> shift);
		WARN_ON_ONCE(1);

		ret = btrfs_reset_device_zone(device, pos, zinfo->zone_size,
					      &reset_bytes);
		if (ret)
			return ret;
	}

	return 0;
}

/*
 * Calculate an allocation pointer from the extent allocation information
 * for a block group consist of conventional zones. It is pointed to the
 * end of the highest addressed extent in the block group as an allocation
 * offset.
 */
static int calculate_alloc_pointer(struct btrfs_block_group *cache,
				   u64 *offset_ret, bool new)
{
	struct btrfs_fs_info *fs_info = cache->fs_info;
	struct btrfs_root *root;
	struct btrfs_path *path;
	struct btrfs_key key;
	struct btrfs_key found_key;
	int ret;
	u64 length;

	/*
	 * Avoid  tree lookups for a new block group, there's no use for it.
	 * It must always be 0.
	 *
	 * Also, we have a lock chain of extent buffer lock -> chunk mutex.
	 * For new a block group, this function is called from
	 * btrfs_make_block_group() which is already taking the chunk mutex.
	 * Thus, we cannot call calculate_alloc_pointer() which takes extent
	 * buffer locks to avoid deadlock.
	 */
	if (new) {
		*offset_ret = 0;
		return 0;
	}

	path = btrfs_alloc_path();
	if (!path)
		return -ENOMEM;

	key.objectid = cache->start + cache->length;
	key.type = 0;
	key.offset = 0;

	root = btrfs_extent_root(fs_info, key.objectid);
	ret = btrfs_search_slot(NULL, root, &key, path, 0, 0);
	/* We should not find the exact match */
	if (!ret)
		ret = -EUCLEAN;
	if (ret < 0)
		goto out;

	ret = btrfs_previous_extent_item(root, path, cache->start);
	if (ret) {
		if (ret == 1) {
			ret = 0;
			*offset_ret = 0;
		}
		goto out;
	}

	btrfs_item_key_to_cpu(path->nodes[0], &found_key, path->slots[0]);

	if (found_key.type == BTRFS_EXTENT_ITEM_KEY)
		length = found_key.offset;
	else
		length = fs_info->nodesize;

	if (!(found_key.objectid >= cache->start &&
	       found_key.objectid + length <= cache->start + cache->length)) {
		ret = -EUCLEAN;
		goto out;
	}
	*offset_ret = found_key.objectid + length - cache->start;
	ret = 0;

out:
	btrfs_free_path(path);
	return ret;
}

int btrfs_load_block_group_zone_info(struct btrfs_block_group *cache, bool new)
{
	struct btrfs_fs_info *fs_info = cache->fs_info;
	struct extent_map_tree *em_tree = &fs_info->mapping_tree;
	struct extent_map *em;
	struct map_lookup *map;
	struct btrfs_device *device;
	u64 logical = cache->start;
	u64 length = cache->length;
	int ret;
	int i;
	unsigned int nofs_flag;
	u64 *alloc_offsets = NULL;
	u64 *caps = NULL;
	u64 *physical = NULL;
	unsigned long *active = NULL;
	u64 last_alloc = 0;
	u32 num_sequential = 0, num_conventional = 0;

	if (!btrfs_is_zoned(fs_info))
		return 0;

	/* Sanity check */
	if (!IS_ALIGNED(length, fs_info->zone_size)) {
		btrfs_err(fs_info,
		"zoned: block group %llu len %llu unaligned to zone size %llu",
			  logical, length, fs_info->zone_size);
		return -EIO;
	}

	/* Get the chunk mapping */
	read_lock(&em_tree->lock);
	em = lookup_extent_mapping(em_tree, logical, length);
	read_unlock(&em_tree->lock);

	if (!em)
		return -EINVAL;

	map = em->map_lookup;

	cache->physical_map = kmemdup(map, map_lookup_size(map->num_stripes), GFP_NOFS);
	if (!cache->physical_map) {
		ret = -ENOMEM;
		goto out;
	}

	alloc_offsets = kcalloc(map->num_stripes, sizeof(*alloc_offsets), GFP_NOFS);
	if (!alloc_offsets) {
		ret = -ENOMEM;
		goto out;
	}

	caps = kcalloc(map->num_stripes, sizeof(*caps), GFP_NOFS);
	if (!caps) {
		ret = -ENOMEM;
		goto out;
	}

	physical = kcalloc(map->num_stripes, sizeof(*physical), GFP_NOFS);
	if (!physical) {
		ret = -ENOMEM;
		goto out;
	}

	active = bitmap_zalloc(map->num_stripes, GFP_NOFS);
	if (!active) {
		ret = -ENOMEM;
		goto out;
	}

	for (i = 0; i < map->num_stripes; i++) {
		bool is_sequential;
		struct blk_zone zone;
		struct btrfs_dev_replace *dev_replace = &fs_info->dev_replace;
		int dev_replace_is_ongoing = 0;

		device = map->stripes[i].dev;
		physical[i] = map->stripes[i].physical;

		if (device->bdev == NULL) {
			alloc_offsets[i] = WP_MISSING_DEV;
			continue;
		}

		is_sequential = btrfs_dev_is_sequential(device, physical[i]);
		if (is_sequential)
			num_sequential++;
		else
			num_conventional++;

		/*
		 * Consider a zone as active if we can allow any number of
		 * active zones.
		 */
		if (!device->zone_info->max_active_zones)
			__set_bit(i, active);

		if (!is_sequential) {
			alloc_offsets[i] = WP_CONVENTIONAL;
			continue;
		}

		/*
		 * This zone will be used for allocation, so mark this zone
		 * non-empty.
		 */
		btrfs_dev_clear_zone_empty(device, physical[i]);

		down_read(&dev_replace->rwsem);
		dev_replace_is_ongoing = btrfs_dev_replace_is_ongoing(dev_replace);
		if (dev_replace_is_ongoing && dev_replace->tgtdev != NULL)
			btrfs_dev_clear_zone_empty(dev_replace->tgtdev, physical[i]);
		up_read(&dev_replace->rwsem);

		/*
		 * The group is mapped to a sequential zone. Get the zone write
		 * pointer to determine the allocation offset within the zone.
		 */
		WARN_ON(!IS_ALIGNED(physical[i], fs_info->zone_size));
		nofs_flag = memalloc_nofs_save();
		ret = btrfs_get_dev_zone(device, physical[i], &zone);
		memalloc_nofs_restore(nofs_flag);
		if (ret == -EIO || ret == -EOPNOTSUPP) {
			ret = 0;
			alloc_offsets[i] = WP_MISSING_DEV;
			continue;
		} else if (ret) {
			goto out;
		}

		if (zone.type == BLK_ZONE_TYPE_CONVENTIONAL) {
			btrfs_err_in_rcu(fs_info,
	"zoned: unexpected conventional zone %llu on device %s (devid %llu)",
				zone.start << SECTOR_SHIFT,
				rcu_str_deref(device->name), device->devid);
			ret = -EIO;
			goto out;
		}

		caps[i] = (zone.capacity << SECTOR_SHIFT);

		switch (zone.cond) {
		case BLK_ZONE_COND_OFFLINE:
		case BLK_ZONE_COND_READONLY:
			btrfs_err(fs_info,
		"zoned: offline/readonly zone %llu on device %s (devid %llu)",
				  physical[i] >> device->zone_info->zone_size_shift,
				  rcu_str_deref(device->name), device->devid);
			alloc_offsets[i] = WP_MISSING_DEV;
			break;
		case BLK_ZONE_COND_EMPTY:
			alloc_offsets[i] = 0;
			break;
		case BLK_ZONE_COND_FULL:
			alloc_offsets[i] = caps[i];
			break;
		default:
			/* Partially used zone */
			alloc_offsets[i] =
					((zone.wp - zone.start) << SECTOR_SHIFT);
			__set_bit(i, active);
			break;
		}
	}

	if (num_sequential > 0)
		cache->seq_zone = true;

	if (num_conventional > 0) {
		/* Zone capacity is always zone size in emulation */
		cache->zone_capacity = cache->length;
		ret = calculate_alloc_pointer(cache, &last_alloc, new);
		if (ret) {
			btrfs_err(fs_info,
			"zoned: failed to determine allocation offset of bg %llu",
				  cache->start);
			goto out;
		} else if (map->num_stripes == num_conventional) {
			cache->alloc_offset = last_alloc;
			set_bit(BLOCK_GROUP_FLAG_ZONE_IS_ACTIVE, &cache->runtime_flags);
			goto out;
		}
	}

	switch (map->type & BTRFS_BLOCK_GROUP_PROFILE_MASK) {
	case 0: /* single */
		if (alloc_offsets[0] == WP_MISSING_DEV) {
			btrfs_err(fs_info,
			"zoned: cannot recover write pointer for zone %llu",
				physical[0]);
			ret = -EIO;
			goto out;
		}
		cache->alloc_offset = alloc_offsets[0];
		cache->zone_capacity = caps[0];
		if (test_bit(0, active))
			set_bit(BLOCK_GROUP_FLAG_ZONE_IS_ACTIVE, &cache->runtime_flags);
		break;
	case BTRFS_BLOCK_GROUP_DUP:
		if (map->type & BTRFS_BLOCK_GROUP_DATA) {
			btrfs_err(fs_info, "zoned: profile DUP not yet supported on data bg");
			ret = -EINVAL;
			goto out;
		}
		if (alloc_offsets[0] == WP_MISSING_DEV) {
			btrfs_err(fs_info,
			"zoned: cannot recover write pointer for zone %llu",
				physical[0]);
			ret = -EIO;
			goto out;
		}
		if (alloc_offsets[1] == WP_MISSING_DEV) {
			btrfs_err(fs_info,
			"zoned: cannot recover write pointer for zone %llu",
				physical[1]);
			ret = -EIO;
			goto out;
		}
		if (alloc_offsets[0] != alloc_offsets[1]) {
			btrfs_err(fs_info,
			"zoned: write pointer offset mismatch of zones in DUP profile");
			ret = -EIO;
			goto out;
		}
		if (test_bit(0, active) != test_bit(1, active)) {
			if (!btrfs_zone_activate(cache)) {
				ret = -EIO;
				goto out;
			}
		} else {
			if (test_bit(0, active))
				set_bit(BLOCK_GROUP_FLAG_ZONE_IS_ACTIVE,
					&cache->runtime_flags);
		}
		cache->alloc_offset = alloc_offsets[0];
		cache->zone_capacity = min(caps[0], caps[1]);
		break;
	case BTRFS_BLOCK_GROUP_RAID1:
	case BTRFS_BLOCK_GROUP_RAID0:
	case BTRFS_BLOCK_GROUP_RAID10:
	case BTRFS_BLOCK_GROUP_RAID5:
	case BTRFS_BLOCK_GROUP_RAID6:
		/* non-single profiles are not supported yet */
	default:
		btrfs_err(fs_info, "zoned: profile %s not yet supported",
			  btrfs_bg_type_to_raid_name(map->type));
		ret = -EINVAL;
		goto out;
	}

out:
	if (cache->alloc_offset > fs_info->zone_size) {
		btrfs_err(fs_info,
			"zoned: invalid write pointer %llu in block group %llu",
			cache->alloc_offset, cache->start);
		ret = -EIO;
	}

	if (cache->alloc_offset > cache->zone_capacity) {
		btrfs_err(fs_info,
"zoned: invalid write pointer %llu (larger than zone capacity %llu) in block group %llu",
			  cache->alloc_offset, cache->zone_capacity,
			  cache->start);
		ret = -EIO;
	}

	/* An extent is allocated after the write pointer */
	if (!ret && num_conventional && last_alloc > cache->alloc_offset) {
		btrfs_err(fs_info,
			  "zoned: got wrong write pointer in BG %llu: %llu > %llu",
			  logical, last_alloc, cache->alloc_offset);
		ret = -EIO;
	}

	if (!ret) {
		cache->meta_write_pointer = cache->alloc_offset + cache->start;
		if (test_bit(BLOCK_GROUP_FLAG_ZONE_IS_ACTIVE, &cache->runtime_flags)) {
			btrfs_get_block_group(cache);
			spin_lock(&fs_info->zone_active_bgs_lock);
			list_add_tail(&cache->active_bg_list,
				      &fs_info->zone_active_bgs);
			spin_unlock(&fs_info->zone_active_bgs_lock);
		}
	} else {
		kfree(cache->physical_map);
		cache->physical_map = NULL;
	}
	bitmap_free(active);
	kfree(physical);
	kfree(caps);
	kfree(alloc_offsets);
	free_extent_map(em);

	return ret;
}

void btrfs_calc_zone_unusable(struct btrfs_block_group *cache)
{
	u64 unusable, free;

	if (!btrfs_is_zoned(cache->fs_info))
		return;

	WARN_ON(cache->bytes_super != 0);
	unusable = (cache->alloc_offset - cache->used) +
		   (cache->length - cache->zone_capacity);
	free = cache->zone_capacity - cache->alloc_offset;

	/* We only need ->free_space in ALLOC_SEQ block groups */
	cache->cached = BTRFS_CACHE_FINISHED;
	cache->free_space_ctl->free_space = free;
	cache->zone_unusable = unusable;
}

void btrfs_redirty_list_add(struct btrfs_transaction *trans,
			    struct extent_buffer *eb)
{
	struct btrfs_fs_info *fs_info = eb->fs_info;

	if (!btrfs_is_zoned(fs_info) ||
	    btrfs_header_flag(eb, BTRFS_HEADER_FLAG_WRITTEN) ||
	    !list_empty(&eb->release_list))
		return;

	set_extent_buffer_dirty(eb);
	set_extent_bits_nowait(&trans->dirty_pages, eb->start,
			       eb->start + eb->len - 1, EXTENT_DIRTY);
	memzero_extent_buffer(eb, 0, eb->len);
	set_bit(EXTENT_BUFFER_NO_CHECK, &eb->bflags);

	spin_lock(&trans->releasing_ebs_lock);
	list_add_tail(&eb->release_list, &trans->releasing_ebs);
	spin_unlock(&trans->releasing_ebs_lock);
	atomic_inc(&eb->refs);
}

void btrfs_free_redirty_list(struct btrfs_transaction *trans)
{
	spin_lock(&trans->releasing_ebs_lock);
	while (!list_empty(&trans->releasing_ebs)) {
		struct extent_buffer *eb;

		eb = list_first_entry(&trans->releasing_ebs,
				      struct extent_buffer, release_list);
		list_del_init(&eb->release_list);
		free_extent_buffer(eb);
	}
	spin_unlock(&trans->releasing_ebs_lock);
}

bool btrfs_use_zone_append(struct btrfs_inode *inode, u64 start)
{
	struct btrfs_fs_info *fs_info = inode->root->fs_info;
	struct btrfs_block_group *cache;
	bool ret = false;

	if (!btrfs_is_zoned(fs_info))
		return false;

	if (!is_data_inode(&inode->vfs_inode))
		return false;

	/*
	 * Using REQ_OP_ZONE_APPNED for relocation can break assumptions on the
	 * extent layout the relocation code has.
	 * Furthermore we have set aside own block-group from which only the
	 * relocation "process" can allocate and make sure only one process at a
	 * time can add pages to an extent that gets relocated, so it's safe to
	 * use regular REQ_OP_WRITE for this special case.
	 */
	if (btrfs_is_data_reloc_root(inode->root))
		return false;

	cache = btrfs_lookup_block_group(fs_info, start);
	ASSERT(cache);
	if (!cache)
		return false;

	ret = cache->seq_zone;
	btrfs_put_block_group(cache);

	return ret;
}

void btrfs_record_physical_zoned(struct inode *inode, u64 file_offset,
				 struct bio *bio)
{
	struct btrfs_ordered_extent *ordered;
	const u64 physical = bio->bi_iter.bi_sector << SECTOR_SHIFT;

	if (bio_op(bio) != REQ_OP_ZONE_APPEND)
		return;

	ordered = btrfs_lookup_ordered_extent(BTRFS_I(inode), file_offset);
	if (WARN_ON(!ordered))
		return;

	ordered->physical = physical;
	ordered->bdev = bio->bi_bdev;

	btrfs_put_ordered_extent(ordered);
}

void btrfs_rewrite_logical_zoned(struct btrfs_ordered_extent *ordered)
{
	struct btrfs_inode *inode = BTRFS_I(ordered->inode);
	struct btrfs_fs_info *fs_info = inode->root->fs_info;
	struct extent_map_tree *em_tree;
	struct extent_map *em;
	struct btrfs_ordered_sum *sum;
	u64 orig_logical = ordered->disk_bytenr;
	u64 *logical = NULL;
	int nr, stripe_len;

	/* Zoned devices should not have partitions. So, we can assume it is 0 */
	ASSERT(!bdev_is_partition(ordered->bdev));
	if (WARN_ON(!ordered->bdev))
		return;

	if (WARN_ON(btrfs_rmap_block(fs_info, orig_logical, ordered->bdev,
				     ordered->physical, &logical, &nr,
				     &stripe_len)))
		goto out;

	WARN_ON(nr != 1);

	if (orig_logical == *logical)
		goto out;

	ordered->disk_bytenr = *logical;

	em_tree = &inode->extent_tree;
	write_lock(&em_tree->lock);
	em = search_extent_mapping(em_tree, ordered->file_offset,
				   ordered->num_bytes);
	em->block_start = *logical;
	free_extent_map(em);
	write_unlock(&em_tree->lock);

	list_for_each_entry(sum, &ordered->list, list) {
		if (*logical < orig_logical)
			sum->bytenr -= orig_logical - *logical;
		else
			sum->bytenr += *logical - orig_logical;
	}

out:
	kfree(logical);
}

bool btrfs_check_meta_write_pointer(struct btrfs_fs_info *fs_info,
				    struct extent_buffer *eb,
				    struct btrfs_block_group **cache_ret)
{
	struct btrfs_block_group *cache;
	bool ret = true;

	if (!btrfs_is_zoned(fs_info))
		return true;

	cache = btrfs_lookup_block_group(fs_info, eb->start);
	if (!cache)
		return true;

	if (cache->meta_write_pointer != eb->start) {
		btrfs_put_block_group(cache);
		cache = NULL;
		ret = false;
	} else {
		cache->meta_write_pointer = eb->start + eb->len;
	}

	*cache_ret = cache;

	return ret;
}

void btrfs_revert_meta_write_pointer(struct btrfs_block_group *cache,
				     struct extent_buffer *eb)
{
	if (!btrfs_is_zoned(eb->fs_info) || !cache)
		return;

	ASSERT(cache->meta_write_pointer == eb->start + eb->len);
	cache->meta_write_pointer = eb->start;
}

int btrfs_zoned_issue_zeroout(struct btrfs_device *device, u64 physical, u64 length)
{
	if (!btrfs_dev_is_sequential(device, physical))
		return -EOPNOTSUPP;

	return blkdev_issue_zeroout(device->bdev, physical >> SECTOR_SHIFT,
				    length >> SECTOR_SHIFT, GFP_NOFS, 0);
}

static int read_zone_info(struct btrfs_fs_info *fs_info, u64 logical,
			  struct blk_zone *zone)
{
	struct btrfs_io_context *bioc = NULL;
	u64 mapped_length = PAGE_SIZE;
	unsigned int nofs_flag;
	int nmirrors;
	int i, ret;

	ret = btrfs_map_sblock(fs_info, BTRFS_MAP_GET_READ_MIRRORS, logical,
			       &mapped_length, &bioc);
	if (ret || !bioc || mapped_length < PAGE_SIZE) {
		ret = -EIO;
		goto out_put_bioc;
	}

	if (bioc->map_type & BTRFS_BLOCK_GROUP_RAID56_MASK) {
		ret = -EINVAL;
		goto out_put_bioc;
	}

	nofs_flag = memalloc_nofs_save();
	nmirrors = (int)bioc->num_stripes;
	for (i = 0; i < nmirrors; i++) {
		u64 physical = bioc->stripes[i].physical;
		struct btrfs_device *dev = bioc->stripes[i].dev;

		/* Missing device */
		if (!dev->bdev)
			continue;

		ret = btrfs_get_dev_zone(dev, physical, zone);
		/* Failing device */
		if (ret == -EIO || ret == -EOPNOTSUPP)
			continue;
		break;
	}
	memalloc_nofs_restore(nofs_flag);
out_put_bioc:
	btrfs_put_bioc(bioc);
	return ret;
}

/*
 * Synchronize write pointer in a zone at @physical_start on @tgt_dev, by
 * filling zeros between @physical_pos to a write pointer of dev-replace
 * source device.
 */
int btrfs_sync_zone_write_pointer(struct btrfs_device *tgt_dev, u64 logical,
				    u64 physical_start, u64 physical_pos)
{
	struct btrfs_fs_info *fs_info = tgt_dev->fs_info;
	struct blk_zone zone;
	u64 length;
	u64 wp;
	int ret;

	if (!btrfs_dev_is_sequential(tgt_dev, physical_pos))
		return 0;

	ret = read_zone_info(fs_info, logical, &zone);
	if (ret)
		return ret;

	wp = physical_start + ((zone.wp - zone.start) << SECTOR_SHIFT);

	if (physical_pos == wp)
		return 0;

	if (physical_pos > wp)
		return -EUCLEAN;

	length = wp - physical_pos;
	return btrfs_zoned_issue_zeroout(tgt_dev, physical_pos, length);
}

struct btrfs_device *btrfs_zoned_get_device(struct btrfs_fs_info *fs_info,
					    u64 logical, u64 length)
{
	struct btrfs_device *device;
	struct extent_map *em;
	struct map_lookup *map;

	em = btrfs_get_chunk_map(fs_info, logical, length);
	if (IS_ERR(em))
		return ERR_CAST(em);

	map = em->map_lookup;
	/* We only support single profile for now */
	device = map->stripes[0].dev;

	free_extent_map(em);

	return device;
}

<<<<<<< HEAD
=======
/**
 * Activate block group and underlying device zones
 *
 * @block_group: the block group to activate
 *
 * Return: true on success, false otherwise
 */
bool btrfs_zone_activate(struct btrfs_block_group *block_group)
{
	struct btrfs_fs_info *fs_info = block_group->fs_info;
	struct btrfs_space_info *space_info = block_group->space_info;
	struct map_lookup *map;
	struct btrfs_device *device;
	u64 physical;
	bool ret;
	int i;

	if (!btrfs_is_zoned(block_group->fs_info))
		return true;

	map = block_group->physical_map;

	spin_lock(&space_info->lock);
	spin_lock(&block_group->lock);
	if (test_bit(BLOCK_GROUP_FLAG_ZONE_IS_ACTIVE, &block_group->runtime_flags)) {
		ret = true;
		goto out_unlock;
	}

	/* No space left */
	if (btrfs_zoned_bg_is_full(block_group)) {
		ret = false;
		goto out_unlock;
	}

	for (i = 0; i < map->num_stripes; i++) {
		device = map->stripes[i].dev;
		physical = map->stripes[i].physical;

		if (device->zone_info->max_active_zones == 0)
			continue;

		if (!btrfs_dev_set_active_zone(device, physical)) {
			/* Cannot activate the zone */
			ret = false;
			goto out_unlock;
		}
	}

	/* Successfully activated all the zones */
	set_bit(BLOCK_GROUP_FLAG_ZONE_IS_ACTIVE, &block_group->runtime_flags);
	space_info->active_total_bytes += block_group->length;
	spin_unlock(&block_group->lock);
	btrfs_try_granting_tickets(fs_info, space_info);
	spin_unlock(&space_info->lock);

	/* For the active block group list */
	btrfs_get_block_group(block_group);

	spin_lock(&fs_info->zone_active_bgs_lock);
	list_add_tail(&block_group->active_bg_list, &fs_info->zone_active_bgs);
	spin_unlock(&fs_info->zone_active_bgs_lock);

	return true;

out_unlock:
	spin_unlock(&block_group->lock);
	spin_unlock(&space_info->lock);
	return ret;
}

static void wait_eb_writebacks(struct btrfs_block_group *block_group)
{
	struct btrfs_fs_info *fs_info = block_group->fs_info;
	const u64 end = block_group->start + block_group->length;
	struct radix_tree_iter iter;
	struct extent_buffer *eb;
	void __rcu **slot;

	rcu_read_lock();
	radix_tree_for_each_slot(slot, &fs_info->buffer_radix, &iter,
				 block_group->start >> fs_info->sectorsize_bits) {
		eb = radix_tree_deref_slot(slot);
		if (!eb)
			continue;
		if (radix_tree_deref_retry(eb)) {
			slot = radix_tree_iter_retry(&iter);
			continue;
		}

		if (eb->start < block_group->start)
			continue;
		if (eb->start >= end)
			break;

		slot = radix_tree_iter_resume(slot, &iter);
		rcu_read_unlock();
		wait_on_extent_buffer_writeback(eb);
		rcu_read_lock();
	}
	rcu_read_unlock();
}

static int do_zone_finish(struct btrfs_block_group *block_group, bool fully_written)
{
	struct btrfs_fs_info *fs_info = block_group->fs_info;
	struct map_lookup *map;
	const bool is_metadata = (block_group->flags &
			(BTRFS_BLOCK_GROUP_METADATA | BTRFS_BLOCK_GROUP_SYSTEM));
	int ret = 0;
	int i;

	spin_lock(&block_group->lock);
	if (!test_bit(BLOCK_GROUP_FLAG_ZONE_IS_ACTIVE, &block_group->runtime_flags)) {
		spin_unlock(&block_group->lock);
		return 0;
	}

	/* Check if we have unwritten allocated space */
	if (is_metadata &&
	    block_group->start + block_group->alloc_offset > block_group->meta_write_pointer) {
		spin_unlock(&block_group->lock);
		return -EAGAIN;
	}

	/*
	 * If we are sure that the block group is full (= no more room left for
	 * new allocation) and the IO for the last usable block is completed, we
	 * don't need to wait for the other IOs. This holds because we ensure
	 * the sequential IO submissions using the ZONE_APPEND command for data
	 * and block_group->meta_write_pointer for metadata.
	 */
	if (!fully_written) {
		spin_unlock(&block_group->lock);

		ret = btrfs_inc_block_group_ro(block_group, false);
		if (ret)
			return ret;

		/* Ensure all writes in this block group finish */
		btrfs_wait_block_group_reservations(block_group);
		/* No need to wait for NOCOW writers. Zoned mode does not allow that */
		btrfs_wait_ordered_roots(fs_info, U64_MAX, block_group->start,
					 block_group->length);
		/* Wait for extent buffers to be written. */
		if (is_metadata)
			wait_eb_writebacks(block_group);

		spin_lock(&block_group->lock);

		/*
		 * Bail out if someone already deactivated the block group, or
		 * allocated space is left in the block group.
		 */
		if (!test_bit(BLOCK_GROUP_FLAG_ZONE_IS_ACTIVE,
			      &block_group->runtime_flags)) {
			spin_unlock(&block_group->lock);
			btrfs_dec_block_group_ro(block_group);
			return 0;
		}

		if (block_group->reserved) {
			spin_unlock(&block_group->lock);
			btrfs_dec_block_group_ro(block_group);
			return -EAGAIN;
		}
	}

	clear_bit(BLOCK_GROUP_FLAG_ZONE_IS_ACTIVE, &block_group->runtime_flags);
	block_group->alloc_offset = block_group->zone_capacity;
	block_group->free_space_ctl->free_space = 0;
	btrfs_clear_treelog_bg(block_group);
	btrfs_clear_data_reloc_bg(block_group);
	spin_unlock(&block_group->lock);

	map = block_group->physical_map;
	for (i = 0; i < map->num_stripes; i++) {
		struct btrfs_device *device = map->stripes[i].dev;
		const u64 physical = map->stripes[i].physical;

		if (device->zone_info->max_active_zones == 0)
			continue;

		ret = blkdev_zone_mgmt(device->bdev, REQ_OP_ZONE_FINISH,
				       physical >> SECTOR_SHIFT,
				       device->zone_info->zone_size >> SECTOR_SHIFT,
				       GFP_NOFS);

		if (ret)
			return ret;

		btrfs_dev_clear_active_zone(device, physical);
	}

	if (!fully_written)
		btrfs_dec_block_group_ro(block_group);

	spin_lock(&fs_info->zone_active_bgs_lock);
	ASSERT(!list_empty(&block_group->active_bg_list));
	list_del_init(&block_group->active_bg_list);
	spin_unlock(&fs_info->zone_active_bgs_lock);

	/* For active_bg_list */
	btrfs_put_block_group(block_group);

	clear_and_wake_up_bit(BTRFS_FS_NEED_ZONE_FINISH, &fs_info->flags);

	return 0;
}

int btrfs_zone_finish(struct btrfs_block_group *block_group)
{
	if (!btrfs_is_zoned(block_group->fs_info))
		return 0;

	return do_zone_finish(block_group, false);
}

bool btrfs_can_activate_zone(struct btrfs_fs_devices *fs_devices, u64 flags)
{
	struct btrfs_fs_info *fs_info = fs_devices->fs_info;
	struct btrfs_device *device;
	bool ret = false;

	if (!btrfs_is_zoned(fs_info))
		return true;

	/* Check if there is a device with active zones left */
	mutex_lock(&fs_info->chunk_mutex);
	list_for_each_entry(device, &fs_devices->alloc_list, dev_alloc_list) {
		struct btrfs_zoned_device_info *zinfo = device->zone_info;

		if (!device->bdev)
			continue;

		if (!zinfo->max_active_zones ||
		    atomic_read(&zinfo->active_zones_left)) {
			ret = true;
			break;
		}
	}
	mutex_unlock(&fs_info->chunk_mutex);

	if (!ret)
		set_bit(BTRFS_FS_NEED_ZONE_FINISH, &fs_info->flags);

	return ret;
}

void btrfs_zone_finish_endio(struct btrfs_fs_info *fs_info, u64 logical, u64 length)
{
	struct btrfs_block_group *block_group;
	u64 min_alloc_bytes;

	if (!btrfs_is_zoned(fs_info))
		return;

	block_group = btrfs_lookup_block_group(fs_info, logical);
	ASSERT(block_group);

	/* No MIXED_BG on zoned btrfs. */
	if (block_group->flags & BTRFS_BLOCK_GROUP_DATA)
		min_alloc_bytes = fs_info->sectorsize;
	else
		min_alloc_bytes = fs_info->nodesize;

	/* Bail out if we can allocate more data from this block group. */
	if (logical + length + min_alloc_bytes <=
	    block_group->start + block_group->zone_capacity)
		goto out;

	do_zone_finish(block_group, true);

out:
	btrfs_put_block_group(block_group);
}

static void btrfs_zone_finish_endio_workfn(struct work_struct *work)
{
	struct btrfs_block_group *bg =
		container_of(work, struct btrfs_block_group, zone_finish_work);

	wait_on_extent_buffer_writeback(bg->last_eb);
	free_extent_buffer(bg->last_eb);
	btrfs_zone_finish_endio(bg->fs_info, bg->start, bg->length);
	btrfs_put_block_group(bg);
}

void btrfs_schedule_zone_finish_bg(struct btrfs_block_group *bg,
				   struct extent_buffer *eb)
{
	if (!bg->seq_zone || eb->start + eb->len * 2 <= bg->start + bg->zone_capacity)
		return;

	if (WARN_ON(bg->zone_finish_work.func == btrfs_zone_finish_endio_workfn)) {
		btrfs_err(bg->fs_info, "double scheduling of bg %llu zone finishing",
			  bg->start);
		return;
	}

	/* For the work */
	btrfs_get_block_group(bg);
	atomic_inc(&eb->refs);
	bg->last_eb = eb;
	INIT_WORK(&bg->zone_finish_work, btrfs_zone_finish_endio_workfn);
	queue_work(system_unbound_wq, &bg->zone_finish_work);
}

>>>>>>> d60c95ef
void btrfs_clear_data_reloc_bg(struct btrfs_block_group *bg)
{
	struct btrfs_fs_info *fs_info = bg->fs_info;

	spin_lock(&fs_info->relocation_bg_lock);
	if (fs_info->data_reloc_bg == bg->start)
		fs_info->data_reloc_bg = 0;
	spin_unlock(&fs_info->relocation_bg_lock);
}

void btrfs_free_zone_cache(struct btrfs_fs_info *fs_info)
{
	struct btrfs_fs_devices *fs_devices = fs_info->fs_devices;
	struct btrfs_device *device;

	if (!btrfs_is_zoned(fs_info))
		return;

	mutex_lock(&fs_devices->device_list_mutex);
	list_for_each_entry(device, &fs_devices->devices, dev_list) {
		if (device->zone_info) {
			vfree(device->zone_info->zone_cache);
			device->zone_info->zone_cache = NULL;
		}
	}
	mutex_unlock(&fs_devices->device_list_mutex);
}

<<<<<<< HEAD
=======
bool btrfs_zoned_should_reclaim(struct btrfs_fs_info *fs_info)
{
	struct btrfs_fs_devices *fs_devices = fs_info->fs_devices;
	struct btrfs_device *device;
	u64 used = 0;
	u64 total = 0;
	u64 factor;

	ASSERT(btrfs_is_zoned(fs_info));

	if (fs_info->bg_reclaim_threshold == 0)
		return false;

	mutex_lock(&fs_devices->device_list_mutex);
	list_for_each_entry(device, &fs_devices->devices, dev_list) {
		if (!device->bdev)
			continue;

		total += device->disk_total_bytes;
		used += device->bytes_used;
	}
	mutex_unlock(&fs_devices->device_list_mutex);

	factor = div64_u64(used * 100, total);
	return factor >= fs_info->bg_reclaim_threshold;
}

>>>>>>> d60c95ef
void btrfs_zoned_release_data_reloc_bg(struct btrfs_fs_info *fs_info, u64 logical,
				       u64 length)
{
	struct btrfs_block_group *block_group;

	if (!btrfs_is_zoned(fs_info))
		return;

	block_group = btrfs_lookup_block_group(fs_info, logical);
	/* It should be called on a previous data relocation block group. */
	ASSERT(block_group && (block_group->flags & BTRFS_BLOCK_GROUP_DATA));

	spin_lock(&block_group->lock);
<<<<<<< HEAD
	if (!block_group->zoned_data_reloc_ongoing)
=======
	if (!test_bit(BLOCK_GROUP_FLAG_ZONED_DATA_RELOC, &block_group->runtime_flags))
>>>>>>> d60c95ef
		goto out;

	/* All relocation extents are written. */
	if (block_group->start + block_group->alloc_offset == logical + length) {
		/* Now, release this block group for further allocations. */
<<<<<<< HEAD
		block_group->zoned_data_reloc_ongoing = 0;
=======
		clear_bit(BLOCK_GROUP_FLAG_ZONED_DATA_RELOC,
			  &block_group->runtime_flags);
>>>>>>> d60c95ef
	}

out:
	spin_unlock(&block_group->lock);
	btrfs_put_block_group(block_group);
<<<<<<< HEAD
=======
}

int btrfs_zone_finish_one_bg(struct btrfs_fs_info *fs_info)
{
	struct btrfs_block_group *block_group;
	struct btrfs_block_group *min_bg = NULL;
	u64 min_avail = U64_MAX;
	int ret;

	spin_lock(&fs_info->zone_active_bgs_lock);
	list_for_each_entry(block_group, &fs_info->zone_active_bgs,
			    active_bg_list) {
		u64 avail;

		spin_lock(&block_group->lock);
		if (block_group->reserved ||
		    (block_group->flags & BTRFS_BLOCK_GROUP_SYSTEM)) {
			spin_unlock(&block_group->lock);
			continue;
		}

		avail = block_group->zone_capacity - block_group->alloc_offset;
		if (min_avail > avail) {
			if (min_bg)
				btrfs_put_block_group(min_bg);
			min_bg = block_group;
			min_avail = avail;
			btrfs_get_block_group(min_bg);
		}
		spin_unlock(&block_group->lock);
	}
	spin_unlock(&fs_info->zone_active_bgs_lock);

	if (!min_bg)
		return 0;

	ret = btrfs_zone_finish(min_bg);
	btrfs_put_block_group(min_bg);

	return ret < 0 ? ret : 1;
}

int btrfs_zoned_activate_one_bg(struct btrfs_fs_info *fs_info,
				struct btrfs_space_info *space_info,
				bool do_finish)
{
	struct btrfs_block_group *bg;
	int index;

	if (!btrfs_is_zoned(fs_info) || (space_info->flags & BTRFS_BLOCK_GROUP_DATA))
		return 0;

	/* No more block groups to activate */
	if (space_info->active_total_bytes == space_info->total_bytes)
		return 0;

	for (;;) {
		int ret;
		bool need_finish = false;

		down_read(&space_info->groups_sem);
		for (index = 0; index < BTRFS_NR_RAID_TYPES; index++) {
			list_for_each_entry(bg, &space_info->block_groups[index],
					    list) {
				if (!spin_trylock(&bg->lock))
					continue;
				if (btrfs_zoned_bg_is_full(bg) ||
				    test_bit(BLOCK_GROUP_FLAG_ZONE_IS_ACTIVE,
					     &bg->runtime_flags)) {
					spin_unlock(&bg->lock);
					continue;
				}
				spin_unlock(&bg->lock);

				if (btrfs_zone_activate(bg)) {
					up_read(&space_info->groups_sem);
					return 1;
				}

				need_finish = true;
			}
		}
		up_read(&space_info->groups_sem);

		if (!do_finish || !need_finish)
			break;

		ret = btrfs_zone_finish_one_bg(fs_info);
		if (ret == 0)
			break;
		if (ret < 0)
			return ret;
	}

	return 0;
>>>>>>> d60c95ef
}<|MERGE_RESOLUTION|>--- conflicted
+++ resolved
@@ -4,10 +4,7 @@
 #include <linux/slab.h>
 #include <linux/blkdev.h>
 #include <linux/sched/mm.h>
-<<<<<<< HEAD
-=======
 #include <linux/atomic.h>
->>>>>>> d60c95ef
 #include <linux/vmalloc.h>
 #include "ctree.h"
 #include "volumes.h"
@@ -464,15 +461,12 @@
 		goto out;
 	}
 
-<<<<<<< HEAD
-=======
 	zone_info->active_zones = bitmap_zalloc(zone_info->nr_zones, GFP_KERNEL);
 	if (!zone_info->active_zones) {
 		ret = -ENOMEM;
 		goto out;
 	}
 
->>>>>>> d60c95ef
 	zones = kvcalloc(BTRFS_REPORT_NR_ZONES, sizeof(struct blk_zone), GFP_KERNEL);
 	if (!zones) {
 		ret = -ENOMEM;
@@ -723,12 +717,7 @@
 	struct btrfs_device *device;
 	u64 zone_size = 0;
 	u64 max_zone_append_size = 0;
-<<<<<<< HEAD
-	const bool incompat_zoned = btrfs_fs_incompat(fs_info, ZONED);
-	int ret = 0;
-=======
 	int ret;
->>>>>>> d60c95ef
 
 	/*
 	 * Host-Managed devices can't be used without the ZONED flag.  With the
@@ -748,21 +737,8 @@
 		} else if (zone_info->zone_size != zone_size) {
 			btrfs_err(fs_info,
 		"zoned: unequal block device zone sizes: have %llu found %llu",
-<<<<<<< HEAD
-					  device->zone_info->zone_size,
-					  zone_size);
-				ret = -EINVAL;
-				goto out;
-			}
-			if (!max_zone_append_size ||
-			    (zone_info->max_zone_append_size &&
-			     zone_info->max_zone_append_size < max_zone_append_size))
-				max_zone_append_size =
-					zone_info->max_zone_append_size;
-=======
 				  zone_info->zone_size, zone_size);
 			return -EINVAL;
->>>>>>> d60c95ef
 		}
 		if (!max_zone_append_size ||
 		    (zone_info->max_zone_append_size &&
@@ -1888,8 +1864,6 @@
 	return device;
 }
 
-<<<<<<< HEAD
-=======
 /**
  * Activate block group and underlying device zones
  *
@@ -2198,7 +2172,6 @@
 	queue_work(system_unbound_wq, &bg->zone_finish_work);
 }
 
->>>>>>> d60c95ef
 void btrfs_clear_data_reloc_bg(struct btrfs_block_group *bg)
 {
 	struct btrfs_fs_info *fs_info = bg->fs_info;
@@ -2227,8 +2200,6 @@
 	mutex_unlock(&fs_devices->device_list_mutex);
 }
 
-<<<<<<< HEAD
-=======
 bool btrfs_zoned_should_reclaim(struct btrfs_fs_info *fs_info)
 {
 	struct btrfs_fs_devices *fs_devices = fs_info->fs_devices;
@@ -2256,7 +2227,6 @@
 	return factor >= fs_info->bg_reclaim_threshold;
 }
 
->>>>>>> d60c95ef
 void btrfs_zoned_release_data_reloc_bg(struct btrfs_fs_info *fs_info, u64 logical,
 				       u64 length)
 {
@@ -2270,29 +2240,19 @@
 	ASSERT(block_group && (block_group->flags & BTRFS_BLOCK_GROUP_DATA));
 
 	spin_lock(&block_group->lock);
-<<<<<<< HEAD
-	if (!block_group->zoned_data_reloc_ongoing)
-=======
 	if (!test_bit(BLOCK_GROUP_FLAG_ZONED_DATA_RELOC, &block_group->runtime_flags))
->>>>>>> d60c95ef
 		goto out;
 
 	/* All relocation extents are written. */
 	if (block_group->start + block_group->alloc_offset == logical + length) {
 		/* Now, release this block group for further allocations. */
-<<<<<<< HEAD
-		block_group->zoned_data_reloc_ongoing = 0;
-=======
 		clear_bit(BLOCK_GROUP_FLAG_ZONED_DATA_RELOC,
 			  &block_group->runtime_flags);
->>>>>>> d60c95ef
 	}
 
 out:
 	spin_unlock(&block_group->lock);
 	btrfs_put_block_group(block_group);
-<<<<<<< HEAD
-=======
 }
 
 int btrfs_zone_finish_one_bg(struct btrfs_fs_info *fs_info)
@@ -2388,5 +2348,4 @@
 	}
 
 	return 0;
->>>>>>> d60c95ef
 }