// SPDX-License-Identifier: GPL-2.0
/*
 * Copyright (C) 2015 Facebook.  All rights reserved.
 */

#include <linux/kernel.h>
#include <linux/sched/mm.h>
#include "messages.h"
#include "ctree.h"
#include "disk-io.h"
#include "locking.h"
#include "free-space-tree.h"
#include "transaction.h"
#include "block-group.h"
#include "fs.h"
#include "accessors.h"
#include "extent-tree.h"
#include "root-tree.h"

static int __add_block_group_free_space(struct btrfs_trans_handle *trans,
					struct btrfs_block_group *block_group,
					struct btrfs_path *path);

static struct btrfs_root *btrfs_free_space_root(
				struct btrfs_block_group *block_group)
{
	struct btrfs_key key = {
		.objectid = BTRFS_FREE_SPACE_TREE_OBJECTID,
		.type = BTRFS_ROOT_ITEM_KEY,
		.offset = 0,
	};

	if (btrfs_fs_incompat(block_group->fs_info, EXTENT_TREE_V2))
		key.offset = block_group->global_root_id;
	return btrfs_global_root(block_group->fs_info, &key);
}

void btrfs_set_free_space_tree_thresholds(struct btrfs_block_group *cache)
{
	u32 bitmap_range;
	size_t bitmap_size;
	u64 num_bitmaps, total_bitmap_size;

	if (WARN_ON(cache->length == 0))
		btrfs_warn(cache->fs_info, "block group %llu length is zero",
			   cache->start);

	/*
	 * We convert to bitmaps when the disk space required for using extents
	 * exceeds that required for using bitmaps.
	 */
	bitmap_range = cache->fs_info->sectorsize * BTRFS_FREE_SPACE_BITMAP_BITS;
	num_bitmaps = div_u64(cache->length + bitmap_range - 1, bitmap_range);
	bitmap_size = sizeof(struct btrfs_item) + BTRFS_FREE_SPACE_BITMAP_SIZE;
	total_bitmap_size = num_bitmaps * bitmap_size;
	cache->bitmap_high_thresh = div_u64(total_bitmap_size,
					    sizeof(struct btrfs_item));

	/*
	 * We allow for a small buffer between the high threshold and low
	 * threshold to avoid thrashing back and forth between the two formats.
	 */
	if (cache->bitmap_high_thresh > 100)
		cache->bitmap_low_thresh = cache->bitmap_high_thresh - 100;
	else
		cache->bitmap_low_thresh = 0;
}

static int add_new_free_space_info(struct btrfs_trans_handle *trans,
				   struct btrfs_block_group *block_group,
				   struct btrfs_path *path)
{
	struct btrfs_root *root = btrfs_free_space_root(block_group);
	struct btrfs_free_space_info *info;
	struct btrfs_key key;
	struct extent_buffer *leaf;
	int ret;

	key.objectid = block_group->start;
	key.type = BTRFS_FREE_SPACE_INFO_KEY;
	key.offset = block_group->length;

	ret = btrfs_insert_empty_item(trans, root, path, &key, sizeof(*info));
	if (ret)
		return ret;

	leaf = path->nodes[0];
	info = btrfs_item_ptr(leaf, path->slots[0],
			      struct btrfs_free_space_info);
	btrfs_set_free_space_extent_count(leaf, info, 0);
	btrfs_set_free_space_flags(leaf, info, 0);
	btrfs_release_path(path);
	return 0;
}

EXPORT_FOR_TESTS
struct btrfs_free_space_info *btrfs_search_free_space_info(
		struct btrfs_trans_handle *trans,
		struct btrfs_block_group *block_group,
		struct btrfs_path *path, int cow)
{
	struct btrfs_fs_info *fs_info = block_group->fs_info;
	struct btrfs_root *root = btrfs_free_space_root(block_group);
	struct btrfs_key key;
	int ret;

	key.objectid = block_group->start;
	key.type = BTRFS_FREE_SPACE_INFO_KEY;
	key.offset = block_group->length;

	ret = btrfs_search_slot(trans, root, &key, path, 0, cow);
	if (ret < 0)
		return ERR_PTR(ret);
	if (ret != 0) {
		btrfs_warn(fs_info, "missing free space info for %llu",
			   block_group->start);
		DEBUG_WARN();
		return ERR_PTR(-ENOENT);
	}

	return btrfs_item_ptr(path->nodes[0], path->slots[0],
			      struct btrfs_free_space_info);
}

/*
 * btrfs_search_slot() but we're looking for the greatest key less than the
 * passed key.
 */
static int btrfs_search_prev_slot(struct btrfs_trans_handle *trans,
				  struct btrfs_root *root,
				  struct btrfs_key *key, struct btrfs_path *p,
				  int ins_len, int cow)
{
	int ret;

	ret = btrfs_search_slot(trans, root, key, p, ins_len, cow);
	if (ret < 0)
		return ret;

	if (ret == 0) {
		DEBUG_WARN();
		return -EIO;
	}

	if (p->slots[0] == 0) {
		DEBUG_WARN("no previous slot found");
		return -EIO;
	}
	p->slots[0]--;

	return 0;
}

static inline u32 free_space_bitmap_size(const struct btrfs_fs_info *fs_info,
					 u64 size)
{
	return DIV_ROUND_UP(size >> fs_info->sectorsize_bits, BITS_PER_BYTE);
}

static unsigned long *alloc_bitmap(u32 bitmap_size)
{
	unsigned long *ret;
	unsigned int nofs_flag;
	u32 bitmap_rounded_size = round_up(bitmap_size, sizeof(unsigned long));

	/*
	 * GFP_NOFS doesn't work with kvmalloc(), but we really can't recurse
	 * into the filesystem as the free space bitmap can be modified in the
	 * critical section of a transaction commit.
	 *
	 * TODO: push the memalloc_nofs_{save,restore}() to the caller where we
	 * know that recursion is unsafe.
	 */
	nofs_flag = memalloc_nofs_save();
	ret = kvzalloc(bitmap_rounded_size, GFP_KERNEL);
	memalloc_nofs_restore(nofs_flag);
	return ret;
}

static void le_bitmap_set(unsigned long *map, unsigned int start, int len)
{
	u8 *p = ((u8 *)map) + BIT_BYTE(start);
	const unsigned int size = start + len;
	int bits_to_set = BITS_PER_BYTE - (start % BITS_PER_BYTE);
	u8 mask_to_set = BITMAP_FIRST_BYTE_MASK(start);

	while (len - bits_to_set >= 0) {
		*p |= mask_to_set;
		len -= bits_to_set;
		bits_to_set = BITS_PER_BYTE;
		mask_to_set = ~0;
		p++;
	}
	if (len) {
		mask_to_set &= BITMAP_LAST_BYTE_MASK(size);
		*p |= mask_to_set;
	}
}

EXPORT_FOR_TESTS
int btrfs_convert_free_space_to_bitmaps(struct btrfs_trans_handle *trans,
					struct btrfs_block_group *block_group,
					struct btrfs_path *path)
{
	struct btrfs_fs_info *fs_info = trans->fs_info;
	struct btrfs_root *root = btrfs_free_space_root(block_group);
	struct btrfs_free_space_info *info;
	struct btrfs_key key, found_key;
	struct extent_buffer *leaf;
	unsigned long *bitmap;
	char *bitmap_cursor;
	u64 start, end;
	u64 bitmap_range, i;
	u32 bitmap_size, flags, expected_extent_count;
	u32 extent_count = 0;
	int done = 0, nr;
	int ret;

	bitmap_size = free_space_bitmap_size(fs_info, block_group->length);
	bitmap = alloc_bitmap(bitmap_size);
	if (!bitmap) {
		ret = -ENOMEM;
		btrfs_abort_transaction(trans, ret);
		goto out;
	}

	start = block_group->start;
	end = block_group->start + block_group->length;

	key.objectid = end - 1;
	key.type = (u8)-1;
	key.offset = (u64)-1;

	while (!done) {
		ret = btrfs_search_prev_slot(trans, root, &key, path, -1, 1);
		if (ret) {
			btrfs_abort_transaction(trans, ret);
			goto out;
		}

		leaf = path->nodes[0];
		nr = 0;
		path->slots[0]++;
		while (path->slots[0] > 0) {
			btrfs_item_key_to_cpu(leaf, &found_key, path->slots[0] - 1);

			if (found_key.type == BTRFS_FREE_SPACE_INFO_KEY) {
				ASSERT(found_key.objectid == block_group->start);
				ASSERT(found_key.offset == block_group->length);
				done = 1;
				break;
			} else if (found_key.type == BTRFS_FREE_SPACE_EXTENT_KEY) {
				u64 first, last;

				ASSERT(found_key.objectid >= start);
				ASSERT(found_key.objectid < end);
				ASSERT(found_key.objectid + found_key.offset <= end);

				first = div_u64(found_key.objectid - start,
						fs_info->sectorsize);
				last = div_u64(found_key.objectid + found_key.offset - start,
					       fs_info->sectorsize);
				le_bitmap_set(bitmap, first, last - first);

				extent_count++;
				nr++;
				path->slots[0]--;
			} else {
				ASSERT(0);
			}
		}

		ret = btrfs_del_items(trans, root, path, path->slots[0], nr);
		if (ret) {
			btrfs_abort_transaction(trans, ret);
			goto out;
		}
		btrfs_release_path(path);
	}

	info = btrfs_search_free_space_info(trans, block_group, path, 1);
	if (IS_ERR(info)) {
		ret = PTR_ERR(info);
		btrfs_abort_transaction(trans, ret);
		goto out;
	}
	leaf = path->nodes[0];
	flags = btrfs_free_space_flags(leaf, info);
	flags |= BTRFS_FREE_SPACE_USING_BITMAPS;
	block_group->using_free_space_bitmaps = true;
	block_group->using_free_space_bitmaps_cached = true;
	btrfs_set_free_space_flags(leaf, info, flags);
	expected_extent_count = btrfs_free_space_extent_count(leaf, info);
	btrfs_release_path(path);

	if (extent_count != expected_extent_count) {
		btrfs_err(fs_info,
			  "incorrect extent count for %llu; counted %u, expected %u",
			  block_group->start, extent_count,
			  expected_extent_count);
		ret = -EIO;
		btrfs_abort_transaction(trans, ret);
		goto out;
	}

	bitmap_cursor = (char *)bitmap;
	bitmap_range = fs_info->sectorsize * BTRFS_FREE_SPACE_BITMAP_BITS;
	i = start;
	while (i < end) {
		unsigned long ptr;
		u64 extent_size;
		u32 data_size;

		extent_size = min(end - i, bitmap_range);
		data_size = free_space_bitmap_size(fs_info, extent_size);

		key.objectid = i;
		key.type = BTRFS_FREE_SPACE_BITMAP_KEY;
		key.offset = extent_size;

		ret = btrfs_insert_empty_item(trans, root, path, &key,
					      data_size);
		if (ret) {
			btrfs_abort_transaction(trans, ret);
			goto out;
		}

		leaf = path->nodes[0];
		ptr = btrfs_item_ptr_offset(leaf, path->slots[0]);
		write_extent_buffer(leaf, bitmap_cursor, ptr,
				    data_size);
		btrfs_release_path(path);

		i += extent_size;
		bitmap_cursor += data_size;
	}

	ret = 0;
out:
	kvfree(bitmap);
	return ret;
}

EXPORT_FOR_TESTS
int btrfs_convert_free_space_to_extents(struct btrfs_trans_handle *trans,
					struct btrfs_block_group *block_group,
					struct btrfs_path *path)
{
	struct btrfs_fs_info *fs_info = trans->fs_info;
	struct btrfs_root *root = btrfs_free_space_root(block_group);
	struct btrfs_free_space_info *info;
	struct btrfs_key key, found_key;
	struct extent_buffer *leaf;
	unsigned long *bitmap;
	u64 start, end;
	u32 bitmap_size, flags, expected_extent_count;
	unsigned long nrbits, start_bit, end_bit;
	u32 extent_count = 0;
	int done = 0, nr;
	int ret;

	bitmap_size = free_space_bitmap_size(fs_info, block_group->length);
	bitmap = alloc_bitmap(bitmap_size);
	if (!bitmap) {
		ret = -ENOMEM;
		btrfs_abort_transaction(trans, ret);
		goto out;
	}

	start = block_group->start;
	end = block_group->start + block_group->length;

	key.objectid = end - 1;
	key.type = (u8)-1;
	key.offset = (u64)-1;

	while (!done) {
		ret = btrfs_search_prev_slot(trans, root, &key, path, -1, 1);
		if (ret) {
			btrfs_abort_transaction(trans, ret);
			goto out;
		}

		leaf = path->nodes[0];
		nr = 0;
		path->slots[0]++;
		while (path->slots[0] > 0) {
			btrfs_item_key_to_cpu(leaf, &found_key, path->slots[0] - 1);

			if (found_key.type == BTRFS_FREE_SPACE_INFO_KEY) {
				ASSERT(found_key.objectid == block_group->start);
				ASSERT(found_key.offset == block_group->length);
				done = 1;
				break;
			} else if (found_key.type == BTRFS_FREE_SPACE_BITMAP_KEY) {
				unsigned long ptr;
				char *bitmap_cursor;
				u32 bitmap_pos, data_size;

				ASSERT(found_key.objectid >= start);
				ASSERT(found_key.objectid < end);
				ASSERT(found_key.objectid + found_key.offset <= end);

				bitmap_pos = div_u64(found_key.objectid - start,
						     fs_info->sectorsize *
						     BITS_PER_BYTE);
				bitmap_cursor = ((char *)bitmap) + bitmap_pos;
				data_size = free_space_bitmap_size(fs_info,
								found_key.offset);

				path->slots[0]--;
				ptr = btrfs_item_ptr_offset(leaf, path->slots[0]);
				read_extent_buffer(leaf, bitmap_cursor, ptr,
						   data_size);

				nr++;
			} else {
				ASSERT(0);
			}
		}

		ret = btrfs_del_items(trans, root, path, path->slots[0], nr);
		if (ret) {
			btrfs_abort_transaction(trans, ret);
			goto out;
		}
		btrfs_release_path(path);
	}

	info = btrfs_search_free_space_info(trans, block_group, path, 1);
	if (IS_ERR(info)) {
		ret = PTR_ERR(info);
		btrfs_abort_transaction(trans, ret);
		goto out;
	}
	leaf = path->nodes[0];
	flags = btrfs_free_space_flags(leaf, info);
	flags &= ~BTRFS_FREE_SPACE_USING_BITMAPS;
	block_group->using_free_space_bitmaps = false;
	block_group->using_free_space_bitmaps_cached = true;
	btrfs_set_free_space_flags(leaf, info, flags);
	expected_extent_count = btrfs_free_space_extent_count(leaf, info);
	btrfs_release_path(path);

	nrbits = block_group->length >> fs_info->sectorsize_bits;
	start_bit = find_next_bit_le(bitmap, nrbits, 0);

	while (start_bit < nrbits) {
		end_bit = find_next_zero_bit_le(bitmap, nrbits, start_bit);
		ASSERT(start_bit < end_bit);

		key.objectid = start + start_bit * fs_info->sectorsize;
		key.type = BTRFS_FREE_SPACE_EXTENT_KEY;
		key.offset = (end_bit - start_bit) * fs_info->sectorsize;

		ret = btrfs_insert_empty_item(trans, root, path, &key, 0);
		if (ret) {
			btrfs_abort_transaction(trans, ret);
			goto out;
		}
		btrfs_release_path(path);

		extent_count++;

		start_bit = find_next_bit_le(bitmap, nrbits, end_bit);
	}

	if (extent_count != expected_extent_count) {
		btrfs_err(fs_info,
			  "incorrect extent count for %llu; counted %u, expected %u",
			  block_group->start, extent_count,
			  expected_extent_count);
		ret = -EIO;
		btrfs_abort_transaction(trans, ret);
		goto out;
	}

	ret = 0;
out:
	kvfree(bitmap);
	return ret;
}

static int update_free_space_extent_count(struct btrfs_trans_handle *trans,
					  struct btrfs_block_group *block_group,
					  struct btrfs_path *path,
					  int new_extents)
{
	struct btrfs_free_space_info *info;
	u32 flags;
	u32 extent_count;
	int ret = 0;

	if (new_extents == 0)
		return 0;

	info = btrfs_search_free_space_info(trans, block_group, path, 1);
	if (IS_ERR(info))
		return PTR_ERR(info);

	flags = btrfs_free_space_flags(path->nodes[0], info);
	extent_count = btrfs_free_space_extent_count(path->nodes[0], info);

	extent_count += new_extents;
	btrfs_set_free_space_extent_count(path->nodes[0], info, extent_count);
	btrfs_release_path(path);

	if (!(flags & BTRFS_FREE_SPACE_USING_BITMAPS) &&
	    extent_count > block_group->bitmap_high_thresh) {
		ret = btrfs_convert_free_space_to_bitmaps(trans, block_group, path);
	} else if ((flags & BTRFS_FREE_SPACE_USING_BITMAPS) &&
		   extent_count < block_group->bitmap_low_thresh) {
		ret = btrfs_convert_free_space_to_extents(trans, block_group, path);
	}

	return ret;
}

EXPORT_FOR_TESTS
bool btrfs_free_space_test_bit(struct btrfs_block_group *block_group,
			       struct btrfs_path *path, u64 offset)
{
	struct extent_buffer *leaf;
	struct btrfs_key key;
	u64 found_start, found_end;
	unsigned long ptr, i;

	leaf = path->nodes[0];
	btrfs_item_key_to_cpu(leaf, &key, path->slots[0]);
	ASSERT(key.type == BTRFS_FREE_SPACE_BITMAP_KEY);

	found_start = key.objectid;
	found_end = key.objectid + key.offset;
	ASSERT(offset >= found_start && offset < found_end);

	ptr = btrfs_item_ptr_offset(leaf, path->slots[0]);
	i = div_u64(offset - found_start,
		    block_group->fs_info->sectorsize);
	return extent_buffer_test_bit(leaf, ptr, i);
}

static void free_space_modify_bits(struct btrfs_trans_handle *trans,
				   struct btrfs_block_group *block_group,
				   struct btrfs_path *path, u64 *start, u64 *size,
				   bool set_bits)
{
	struct btrfs_fs_info *fs_info = block_group->fs_info;
	struct extent_buffer *leaf;
	struct btrfs_key key;
	u64 end = *start + *size;
	u64 found_start, found_end;
	unsigned long ptr, first, last;

	leaf = path->nodes[0];
	btrfs_item_key_to_cpu(leaf, &key, path->slots[0]);
	ASSERT(key.type == BTRFS_FREE_SPACE_BITMAP_KEY);

	found_start = key.objectid;
	found_end = key.objectid + key.offset;
	ASSERT(*start >= found_start && *start < found_end);
	ASSERT(end > found_start);

	if (end > found_end)
		end = found_end;

	ptr = btrfs_item_ptr_offset(leaf, path->slots[0]);
	first = (*start - found_start) >> fs_info->sectorsize_bits;
	last = (end - found_start) >> fs_info->sectorsize_bits;
	if (set_bits)
		extent_buffer_bitmap_set(leaf, ptr, first, last - first);
	else
		extent_buffer_bitmap_clear(leaf, ptr, first, last - first);
	btrfs_mark_buffer_dirty(trans, leaf);

	*size -= end - *start;
	*start = end;
}

/*
 * We can't use btrfs_next_item() in modify_free_space_bitmap() because
 * btrfs_next_leaf() doesn't get the path for writing. We can forgo the fancy
 * tree walking in btrfs_next_leaf() anyways because we know exactly what we're
 * looking for.
 */
static int free_space_next_bitmap(struct btrfs_trans_handle *trans,
				  struct btrfs_root *root, struct btrfs_path *p)
{
	struct btrfs_key key;

	if (p->slots[0] + 1 < btrfs_header_nritems(p->nodes[0])) {
		p->slots[0]++;
		return 0;
	}

	btrfs_item_key_to_cpu(p->nodes[0], &key, p->slots[0]);
	btrfs_release_path(p);

	key.objectid += key.offset;
	key.type = (u8)-1;
	key.offset = (u64)-1;

	return btrfs_search_prev_slot(trans, root, &key, p, 0, 1);
}

/*
 * If remove is 1, then we are removing free space, thus clearing bits in the
 * bitmap. If remove is 0, then we are adding free space, thus setting bits in
 * the bitmap.
 */
static int modify_free_space_bitmap(struct btrfs_trans_handle *trans,
				    struct btrfs_block_group *block_group,
				    struct btrfs_path *path,
				    u64 start, u64 size, bool remove)
{
	struct btrfs_root *root = btrfs_free_space_root(block_group);
	struct btrfs_key key;
	u64 end = start + size;
	u64 cur_start, cur_size;
	bool prev_bit_set = false;
	bool next_bit_set = false;
	int new_extents;
	int ret;

	/*
	 * Read the bit for the block immediately before the extent of space if
	 * that block is within the block group.
	 */
	if (start > block_group->start) {
		u64 prev_block = start - block_group->fs_info->sectorsize;

		key.objectid = prev_block;
		key.type = (u8)-1;
		key.offset = (u64)-1;

		ret = btrfs_search_prev_slot(trans, root, &key, path, 0, 1);
		if (ret)
			return ret;

		prev_bit_set = btrfs_free_space_test_bit(block_group, path, prev_block);

		/* The previous block may have been in the previous bitmap. */
		btrfs_item_key_to_cpu(path->nodes[0], &key, path->slots[0]);
		if (start >= key.objectid + key.offset) {
			ret = free_space_next_bitmap(trans, root, path);
			if (ret)
				return ret;
		}
	} else {
		key.objectid = start;
		key.type = (u8)-1;
		key.offset = (u64)-1;

		ret = btrfs_search_prev_slot(trans, root, &key, path, 0, 1);
		if (ret)
			return ret;
	}

	/*
	 * Iterate over all of the bitmaps overlapped by the extent of space,
	 * clearing/setting bits as required.
	 */
	cur_start = start;
	cur_size = size;
	while (1) {
		free_space_modify_bits(trans, block_group, path, &cur_start,
				       &cur_size, !remove);
		if (cur_size == 0)
			break;
		ret = free_space_next_bitmap(trans, root, path);
		if (ret)
			return ret;
	}

	/*
	 * Read the bit for the block immediately after the extent of space if
	 * that block is within the block group.
	 */
	if (end < block_group->start + block_group->length) {
		/* The next block may be in the next bitmap. */
		btrfs_item_key_to_cpu(path->nodes[0], &key, path->slots[0]);
		if (end >= key.objectid + key.offset) {
			ret = free_space_next_bitmap(trans, root, path);
			if (ret)
				return ret;
		}

		next_bit_set = btrfs_free_space_test_bit(block_group, path, end);
	}

	if (remove) {
		new_extents = -1;
		if (prev_bit_set) {
			/* Leftover on the left. */
			new_extents++;
		}
		if (next_bit_set) {
			/* Leftover on the right. */
			new_extents++;
		}
	} else {
		new_extents = 1;
		if (prev_bit_set) {
			/* Merging with neighbor on the left. */
			new_extents--;
		}
		if (next_bit_set) {
			/* Merging with neighbor on the right. */
			new_extents--;
		}
	}

	btrfs_release_path(path);
	return update_free_space_extent_count(trans, block_group, path, new_extents);
}

static int remove_free_space_extent(struct btrfs_trans_handle *trans,
				    struct btrfs_block_group *block_group,
				    struct btrfs_path *path,
				    u64 start, u64 size)
{
	struct btrfs_root *root = btrfs_free_space_root(block_group);
	struct btrfs_key key;
	u64 found_start, found_end;
	u64 end = start + size;
	int new_extents = -1;
	int ret;

	key.objectid = start;
	key.type = (u8)-1;
	key.offset = (u64)-1;

	ret = btrfs_search_prev_slot(trans, root, &key, path, -1, 1);
	if (ret)
		return ret;

	btrfs_item_key_to_cpu(path->nodes[0], &key, path->slots[0]);

	ASSERT(key.type == BTRFS_FREE_SPACE_EXTENT_KEY);

	found_start = key.objectid;
	found_end = key.objectid + key.offset;
	ASSERT(start >= found_start && end <= found_end);

	/*
	 * Okay, now that we've found the free space extent which contains the
	 * free space that we are removing, there are four cases:
	 *
	 * 1. We're using the whole extent: delete the key we found and
	 * decrement the free space extent count.
	 * 2. We are using part of the extent starting at the beginning: delete
	 * the key we found and insert a new key representing the leftover at
	 * the end. There is no net change in the number of extents.
	 * 3. We are using part of the extent ending at the end: delete the key
	 * we found and insert a new key representing the leftover at the
	 * beginning. There is no net change in the number of extents.
	 * 4. We are using part of the extent in the middle: delete the key we
	 * found and insert two new keys representing the leftovers on each
	 * side. Where we used to have one extent, we now have two, so increment
	 * the extent count. We may need to convert the block group to bitmaps
	 * as a result.
	 */

	/* Delete the existing key (cases 1-4). */
	ret = btrfs_del_item(trans, root, path);
	if (ret)
		return ret;

	/* Add a key for leftovers at the beginning (cases 3 and 4). */
	if (start > found_start) {
		key.objectid = found_start;
		key.type = BTRFS_FREE_SPACE_EXTENT_KEY;
		key.offset = start - found_start;

		btrfs_release_path(path);
		ret = btrfs_insert_empty_item(trans, root, path, &key, 0);
		if (ret)
			return ret;
		new_extents++;
	}

	/* Add a key for leftovers at the end (cases 2 and 4). */
	if (end < found_end) {
		key.objectid = end;
		key.type = BTRFS_FREE_SPACE_EXTENT_KEY;
		key.offset = found_end - end;

		btrfs_release_path(path);
		ret = btrfs_insert_empty_item(trans, root, path, &key, 0);
		if (ret)
			return ret;
		new_extents++;
	}

	btrfs_release_path(path);
	return update_free_space_extent_count(trans, block_group, path, new_extents);
}

static int using_bitmaps(struct btrfs_block_group *bg, struct btrfs_path *path)
{
	struct btrfs_free_space_info *info;
	u32 flags;

	if (bg->using_free_space_bitmaps_cached)
		return bg->using_free_space_bitmaps;

	info = btrfs_search_free_space_info(NULL, bg, path, 0);
	if (IS_ERR(info))
		return PTR_ERR(info);
	flags = btrfs_free_space_flags(path->nodes[0], info);
	btrfs_release_path(path);

	bg->using_free_space_bitmaps = (flags & BTRFS_FREE_SPACE_USING_BITMAPS);
	bg->using_free_space_bitmaps_cached = true;

	return bg->using_free_space_bitmaps;
}

EXPORT_FOR_TESTS
int __btrfs_remove_from_free_space_tree(struct btrfs_trans_handle *trans,
					struct btrfs_block_group *block_group,
					struct btrfs_path *path, u64 start, u64 size)
{
	int ret;

	ret = __add_block_group_free_space(trans, block_group, path);
	if (ret)
		return ret;

	ret = using_bitmaps(block_group, path);
	if (ret < 0)
		return ret;

	if (ret)
		return modify_free_space_bitmap(trans, block_group, path,
						start, size, true);

	return remove_free_space_extent(trans, block_group, path, start, size);
}

int btrfs_remove_from_free_space_tree(struct btrfs_trans_handle *trans,
				      u64 start, u64 size)
{
	struct btrfs_block_group *block_group;
	struct btrfs_path *path;
	int ret;

	if (!btrfs_fs_compat_ro(trans->fs_info, FREE_SPACE_TREE))
		return 0;

	path = btrfs_alloc_path();
	if (!path) {
		ret = -ENOMEM;
		btrfs_abort_transaction(trans, ret);
		goto out;
	}

	block_group = btrfs_lookup_block_group(trans->fs_info, start);
	if (!block_group) {
		DEBUG_WARN("no block group found for start=%llu", start);
		ret = -ENOENT;
		btrfs_abort_transaction(trans, ret);
		goto out;
	}

	mutex_lock(&block_group->free_space_lock);
	ret = __btrfs_remove_from_free_space_tree(trans, block_group, path, start, size);
	mutex_unlock(&block_group->free_space_lock);
	if (ret)
		btrfs_abort_transaction(trans, ret);

	btrfs_put_block_group(block_group);
out:
	btrfs_free_path(path);
	return ret;
}

static int add_free_space_extent(struct btrfs_trans_handle *trans,
				 struct btrfs_block_group *block_group,
				 struct btrfs_path *path,
				 u64 start, u64 size)
{
	struct btrfs_root *root = btrfs_free_space_root(block_group);
	struct btrfs_key key, new_key;
	u64 found_start, found_end;
	u64 end = start + size;
	int new_extents = 1;
	int ret;

	/*
	 * We are adding a new extent of free space, but we need to merge
	 * extents. There are four cases here:
	 *
	 * 1. The new extent does not have any immediate neighbors to merge
	 * with: add the new key and increment the free space extent count. We
	 * may need to convert the block group to bitmaps as a result.
	 * 2. The new extent has an immediate neighbor before it: remove the
	 * previous key and insert a new key combining both of them. There is no
	 * net change in the number of extents.
	 * 3. The new extent has an immediate neighbor after it: remove the next
	 * key and insert a new key combining both of them. There is no net
	 * change in the number of extents.
	 * 4. The new extent has immediate neighbors on both sides: remove both
	 * of the keys and insert a new key combining all of them. Where we used
	 * to have two extents, we now have one, so decrement the extent count.
	 */

	new_key.objectid = start;
	new_key.type = BTRFS_FREE_SPACE_EXTENT_KEY;
	new_key.offset = size;

	/* Search for a neighbor on the left. */
	if (start == block_group->start)
		goto right;
	key.objectid = start - 1;
	key.type = (u8)-1;
	key.offset = (u64)-1;

	ret = btrfs_search_prev_slot(trans, root, &key, path, -1, 1);
	if (ret)
		return ret;

	btrfs_item_key_to_cpu(path->nodes[0], &key, path->slots[0]);

	if (key.type != BTRFS_FREE_SPACE_EXTENT_KEY) {
		ASSERT(key.type == BTRFS_FREE_SPACE_INFO_KEY);
		btrfs_release_path(path);
		goto right;
	}

	found_start = key.objectid;
	found_end = key.objectid + key.offset;
	ASSERT(found_start >= block_group->start &&
	       found_end > block_group->start);
	ASSERT(found_start < start && found_end <= start);

	/*
	 * Delete the neighbor on the left and absorb it into the new key (cases
	 * 2 and 4).
	 */
	if (found_end == start) {
		ret = btrfs_del_item(trans, root, path);
		if (ret)
			return ret;
		new_key.objectid = found_start;
		new_key.offset += key.offset;
		new_extents--;
	}
	btrfs_release_path(path);

right:
	/* Search for a neighbor on the right. */
	if (end == block_group->start + block_group->length)
		goto insert;
	key.objectid = end;
	key.type = (u8)-1;
	key.offset = (u64)-1;

	ret = btrfs_search_prev_slot(trans, root, &key, path, -1, 1);
	if (ret)
		return ret;

	btrfs_item_key_to_cpu(path->nodes[0], &key, path->slots[0]);

	if (key.type != BTRFS_FREE_SPACE_EXTENT_KEY) {
		ASSERT(key.type == BTRFS_FREE_SPACE_INFO_KEY);
		btrfs_release_path(path);
		goto insert;
	}

	found_start = key.objectid;
	found_end = key.objectid + key.offset;
	ASSERT(found_start >= block_group->start &&
	       found_end > block_group->start);
	ASSERT((found_start < start && found_end <= start) ||
	       (found_start >= end && found_end > end));

	/*
	 * Delete the neighbor on the right and absorb it into the new key
	 * (cases 3 and 4).
	 */
	if (found_start == end) {
		ret = btrfs_del_item(trans, root, path);
		if (ret)
			return ret;
		new_key.offset += key.offset;
		new_extents--;
	}
	btrfs_release_path(path);

insert:
	/* Insert the new key (cases 1-4). */
	ret = btrfs_insert_empty_item(trans, root, path, &new_key, 0);
	if (ret)
		return ret;

	btrfs_release_path(path);
	return update_free_space_extent_count(trans, block_group, path, new_extents);
}

EXPORT_FOR_TESTS
int __btrfs_add_to_free_space_tree(struct btrfs_trans_handle *trans,
				   struct btrfs_block_group *block_group,
				   struct btrfs_path *path, u64 start, u64 size)
{
	int ret;

	ret = __add_block_group_free_space(trans, block_group, path);
	if (ret)
		return ret;

	ret = using_bitmaps(block_group, path);
	if (ret < 0)
		return ret;

	if (ret)
		return modify_free_space_bitmap(trans, block_group, path,
						start, size, false);

	return add_free_space_extent(trans, block_group, path, start, size);
}

int btrfs_add_to_free_space_tree(struct btrfs_trans_handle *trans,
				 u64 start, u64 size)
{
	struct btrfs_block_group *block_group;
	struct btrfs_path *path;
	int ret;

	if (!btrfs_fs_compat_ro(trans->fs_info, FREE_SPACE_TREE))
		return 0;

	path = btrfs_alloc_path();
	if (!path) {
		ret = -ENOMEM;
		btrfs_abort_transaction(trans, ret);
		goto out;
	}

	block_group = btrfs_lookup_block_group(trans->fs_info, start);
	if (!block_group) {
		DEBUG_WARN("no block group found for start=%llu", start);
		ret = -ENOENT;
		btrfs_abort_transaction(trans, ret);
		goto out;
	}

	mutex_lock(&block_group->free_space_lock);
	ret = __btrfs_add_to_free_space_tree(trans, block_group, path, start, size);
	mutex_unlock(&block_group->free_space_lock);
	if (ret)
		btrfs_abort_transaction(trans, ret);

	btrfs_put_block_group(block_group);
out:
	btrfs_free_path(path);
	return ret;
}

/*
 * Populate the free space tree by walking the extent tree. Operations on the
 * extent tree that happen as a result of writes to the free space tree will go
 * through the normal add/remove hooks.
 */
static int populate_free_space_tree(struct btrfs_trans_handle *trans,
				    struct btrfs_block_group *block_group)
{
	struct btrfs_root *extent_root;
	BTRFS_PATH_AUTO_FREE(path);
	BTRFS_PATH_AUTO_FREE(path2);
	struct btrfs_key key;
	u64 start, end;
	int ret;

	path = btrfs_alloc_path();
	if (!path)
		return -ENOMEM;

	path2 = btrfs_alloc_path();
	if (!path2)
		return -ENOMEM;

	path->reada = READA_FORWARD;

	ret = add_new_free_space_info(trans, block_group, path2);
	if (ret)
		return ret;

	mutex_lock(&block_group->free_space_lock);

	/*
	 * Iterate through all of the extent and metadata items in this block
	 * group, adding the free space between them and the free space at the
	 * end. Note that EXTENT_ITEM and METADATA_ITEM are less than
	 * BLOCK_GROUP_ITEM, so an extent may precede the block group that it's
	 * contained in.
	 */
	key.objectid = block_group->start;
	key.type = BTRFS_EXTENT_ITEM_KEY;
	key.offset = 0;

	extent_root = btrfs_extent_root(trans->fs_info, key.objectid);
	ret = btrfs_search_slot_for_read(extent_root, &key, path, 1, 0);
	if (ret < 0)
		goto out_locked;
	/*
	 * If ret is 1 (no key found), it means this is an empty block group,
	 * without any extents allocated from it and there's no block group
	 * item (key BTRFS_BLOCK_GROUP_ITEM_KEY) located in the extent tree
	 * because we are using the block group tree feature, so block group
	 * items are stored in the block group tree. It also means there are no
	 * extents allocated for block groups with a start offset beyond this
	 * block group's end offset (this is the last, highest, block group).
	 */
	if (!btrfs_fs_compat_ro(trans->fs_info, BLOCK_GROUP_TREE))
		ASSERT(ret == 0);

	start = block_group->start;
	end = block_group->start + block_group->length;
	while (ret == 0) {
		btrfs_item_key_to_cpu(path->nodes[0], &key, path->slots[0]);

		if (key.type == BTRFS_EXTENT_ITEM_KEY ||
		    key.type == BTRFS_METADATA_ITEM_KEY) {
			if (key.objectid >= end)
				break;

			if (start < key.objectid) {
				ret = __btrfs_add_to_free_space_tree(trans,
								     block_group,
								     path2, start,
								     key.objectid -
								     start);
				if (ret)
					goto out_locked;
			}
			start = key.objectid;
			if (key.type == BTRFS_METADATA_ITEM_KEY)
				start += trans->fs_info->nodesize;
			else
				start += key.offset;
		} else if (key.type == BTRFS_BLOCK_GROUP_ITEM_KEY) {
			if (key.objectid != block_group->start)
				break;
		}

		ret = btrfs_next_item(extent_root, path);
		if (ret < 0)
			goto out_locked;
	}
	if (start < end) {
		ret = __btrfs_add_to_free_space_tree(trans, block_group, path2,
						     start, end - start);
		if (ret)
			goto out_locked;
	}

	ret = 0;
out_locked:
	mutex_unlock(&block_group->free_space_lock);

	return ret;
}

int btrfs_create_free_space_tree(struct btrfs_fs_info *fs_info)
{
	struct btrfs_trans_handle *trans;
	struct btrfs_root *tree_root = fs_info->tree_root;
	struct btrfs_root *free_space_root;
	struct btrfs_block_group *block_group;
	struct rb_node *node;
	int ret;

	trans = btrfs_start_transaction(tree_root, 0);
	if (IS_ERR(trans))
		return PTR_ERR(trans);

	set_bit(BTRFS_FS_CREATING_FREE_SPACE_TREE, &fs_info->flags);
	set_bit(BTRFS_FS_FREE_SPACE_TREE_UNTRUSTED, &fs_info->flags);
	free_space_root = btrfs_create_tree(trans,
					    BTRFS_FREE_SPACE_TREE_OBJECTID);
	if (IS_ERR(free_space_root)) {
		ret = PTR_ERR(free_space_root);
		btrfs_abort_transaction(trans, ret);
		btrfs_end_transaction(trans);
		goto out_clear;
	}
	ret = btrfs_global_root_insert(free_space_root);
	if (ret) {
		btrfs_put_root(free_space_root);
		btrfs_abort_transaction(trans, ret);
		btrfs_end_transaction(trans);
		goto out_clear;
	}

	node = rb_first_cached(&fs_info->block_group_cache_tree);
	while (node) {
		block_group = rb_entry(node, struct btrfs_block_group,
				       cache_node);
		ret = populate_free_space_tree(trans, block_group);
		if (ret) {
			btrfs_abort_transaction(trans, ret);
			btrfs_end_transaction(trans);
			goto out_clear;
		}
		node = rb_next(node);
	}

	btrfs_set_fs_compat_ro(fs_info, FREE_SPACE_TREE);
	btrfs_set_fs_compat_ro(fs_info, FREE_SPACE_TREE_VALID);
	clear_bit(BTRFS_FS_CREATING_FREE_SPACE_TREE, &fs_info->flags);
	ret = btrfs_commit_transaction(trans);

	/*
	 * Now that we've committed the transaction any reading of our commit
	 * root will be safe, so we can cache from the free space tree now.
	 */
	clear_bit(BTRFS_FS_FREE_SPACE_TREE_UNTRUSTED, &fs_info->flags);
	return ret;

out_clear:
	clear_bit(BTRFS_FS_CREATING_FREE_SPACE_TREE, &fs_info->flags);
	clear_bit(BTRFS_FS_FREE_SPACE_TREE_UNTRUSTED, &fs_info->flags);
	return ret;
}

static int clear_free_space_tree(struct btrfs_trans_handle *trans,
				 struct btrfs_root *root)
{
	BTRFS_PATH_AUTO_FREE(path);
	struct btrfs_key key;
	struct rb_node *node;
	int nr;
	int ret;

	path = btrfs_alloc_path();
	if (!path)
		return -ENOMEM;

	key.objectid = 0;
	key.type = 0;
	key.offset = 0;

	while (1) {
		ret = btrfs_search_slot(trans, root, &key, path, -1, 1);
		if (ret < 0)
			return ret;

		nr = btrfs_header_nritems(path->nodes[0]);
		if (!nr)
			break;

		path->slots[0] = 0;
		ret = btrfs_del_items(trans, root, path, 0, nr);
		if (ret)
			return ret;

		btrfs_release_path(path);
	}

	node = rb_first_cached(&trans->fs_info->block_group_cache_tree);
	while (node) {
		struct btrfs_block_group *bg;

		bg = rb_entry(node, struct btrfs_block_group, cache_node);
		clear_bit(BLOCK_GROUP_FLAG_FREE_SPACE_ADDED, &bg->runtime_flags);
		node = rb_next(node);
		cond_resched();
	}

	return 0;
}

int btrfs_delete_free_space_tree(struct btrfs_fs_info *fs_info)
{
	struct btrfs_trans_handle *trans;
	struct btrfs_root *tree_root = fs_info->tree_root;
	struct btrfs_key key = {
		.objectid = BTRFS_FREE_SPACE_TREE_OBJECTID,
		.type = BTRFS_ROOT_ITEM_KEY,
		.offset = 0,
	};
	struct btrfs_root *free_space_root = btrfs_global_root(fs_info, &key);
	int ret;

	trans = btrfs_start_transaction(tree_root, 0);
	if (IS_ERR(trans))
		return PTR_ERR(trans);

	btrfs_clear_fs_compat_ro(fs_info, FREE_SPACE_TREE);
	btrfs_clear_fs_compat_ro(fs_info, FREE_SPACE_TREE_VALID);

	ret = clear_free_space_tree(trans, free_space_root);
	if (ret) {
		btrfs_abort_transaction(trans, ret);
		btrfs_end_transaction(trans);
		return ret;
	}

	ret = btrfs_del_root(trans, &free_space_root->root_key);
	if (ret) {
		btrfs_abort_transaction(trans, ret);
		btrfs_end_transaction(trans);
		return ret;
	}

	btrfs_global_root_delete(free_space_root);

	spin_lock(&fs_info->trans_lock);
	list_del(&free_space_root->dirty_list);
	spin_unlock(&fs_info->trans_lock);

	btrfs_tree_lock(free_space_root->node);
	btrfs_clear_buffer_dirty(trans, free_space_root->node);
	btrfs_tree_unlock(free_space_root->node);
	ret = btrfs_free_tree_block(trans, btrfs_root_id(free_space_root),
				    free_space_root->node, 0, 1);
	btrfs_put_root(free_space_root);
	if (ret < 0) {
		btrfs_abort_transaction(trans, ret);
		btrfs_end_transaction(trans);
		return ret;
	}

	return btrfs_commit_transaction(trans);
}

int btrfs_rebuild_free_space_tree(struct btrfs_fs_info *fs_info)
{
	struct btrfs_trans_handle *trans;
	struct btrfs_key key = {
		.objectid = BTRFS_FREE_SPACE_TREE_OBJECTID,
		.type = BTRFS_ROOT_ITEM_KEY,
		.offset = 0,
	};
	struct btrfs_root *free_space_root = btrfs_global_root(fs_info, &key);
	struct rb_node *node;
	int ret;

	trans = btrfs_start_transaction(free_space_root, 1);
	if (IS_ERR(trans))
		return PTR_ERR(trans);

	set_bit(BTRFS_FS_CREATING_FREE_SPACE_TREE, &fs_info->flags);
	set_bit(BTRFS_FS_FREE_SPACE_TREE_UNTRUSTED, &fs_info->flags);

	ret = clear_free_space_tree(trans, free_space_root);
	if (ret) {
		btrfs_abort_transaction(trans, ret);
		btrfs_end_transaction(trans);
		return ret;
	}

	node = rb_first_cached(&fs_info->block_group_cache_tree);
	while (node) {
		struct btrfs_block_group *block_group;

		block_group = rb_entry(node, struct btrfs_block_group,
				       cache_node);

		if (test_bit(BLOCK_GROUP_FLAG_FREE_SPACE_ADDED,
			     &block_group->runtime_flags))
			goto next;

		ret = populate_free_space_tree(trans, block_group);
		if (ret) {
			btrfs_abort_transaction(trans, ret);
			btrfs_end_transaction(trans);
			return ret;
		}
next:
		if (btrfs_should_end_transaction(trans)) {
			btrfs_end_transaction(trans);
			trans = btrfs_start_transaction(free_space_root, 1);
			if (IS_ERR(trans))
				return PTR_ERR(trans);
		}
		node = rb_next(node);
	}

	btrfs_set_fs_compat_ro(fs_info, FREE_SPACE_TREE);
	btrfs_set_fs_compat_ro(fs_info, FREE_SPACE_TREE_VALID);
	clear_bit(BTRFS_FS_CREATING_FREE_SPACE_TREE, &fs_info->flags);

	ret = btrfs_commit_transaction(trans);
	clear_bit(BTRFS_FS_FREE_SPACE_TREE_UNTRUSTED, &fs_info->flags);
	return ret;
}

static int __add_block_group_free_space(struct btrfs_trans_handle *trans,
					struct btrfs_block_group *block_group,
					struct btrfs_path *path)
{
	bool own_path = false;
	int ret;

	if (!test_and_clear_bit(BLOCK_GROUP_FLAG_NEEDS_FREE_SPACE,
				&block_group->runtime_flags))
		return 0;

	/*
	 * While rebuilding the free space tree we may allocate new metadata
	 * block groups while modifying the free space tree.
	 *
	 * Because during the rebuild (at btrfs_rebuild_free_space_tree()) we
	 * can use multiple transactions, every time btrfs_end_transaction() is
	 * called at btrfs_rebuild_free_space_tree() we finish the creation of
	 * new block groups by calling btrfs_create_pending_block_groups(), and
	 * that in turn calls us, through add_block_group_free_space(), to add
	 * a free space info item and a free space extent item for the block
	 * group.
	 *
	 * Then later btrfs_rebuild_free_space_tree() may find such new block
	 * groups and processes them with populate_free_space_tree(), which can
	 * fail with EEXIST since there are already items for the block group in
	 * the free space tree. Notice that we say "may find" because a new
	 * block group may be added to the block groups rbtree in a node before
	 * or after the block group currently being processed by the rebuild
	 * process. So signal the rebuild process to skip such new block groups
	 * if it finds them.
	 */
	set_bit(BLOCK_GROUP_FLAG_FREE_SPACE_ADDED, &block_group->runtime_flags);

	if (!path) {
		path = btrfs_alloc_path();
		if (!path) {
			btrfs_abort_transaction(trans, -ENOMEM);
			return -ENOMEM;
		}
		own_path = true;
	}

	ret = add_new_free_space_info(trans, block_group, path);
	if (ret) {
		btrfs_abort_transaction(trans, ret);
<<<<<<< HEAD
		return ret;
	}

	ret = __add_to_free_space_tree(trans, block_group, path,
				       block_group->start, block_group->length);
	if (ret)
		btrfs_abort_transaction(trans, ret);

	return 0;
=======
		goto out;
	}

	ret = __btrfs_add_to_free_space_tree(trans, block_group, path,
					     block_group->start, block_group->length);
	if (ret)
		btrfs_abort_transaction(trans, ret);

out:
	if (own_path)
		btrfs_free_path(path);

	return ret;
>>>>>>> 449d48b1
}

int btrfs_add_block_group_free_space(struct btrfs_trans_handle *trans,
				     struct btrfs_block_group *block_group)
{
	int ret;

	if (!btrfs_fs_compat_ro(trans->fs_info, FREE_SPACE_TREE))
		return 0;

	mutex_lock(&block_group->free_space_lock);
<<<<<<< HEAD
	if (!test_bit(BLOCK_GROUP_FLAG_NEEDS_FREE_SPACE, &block_group->runtime_flags))
		goto out;

	path = btrfs_alloc_path();
	if (!path) {
		ret = -ENOMEM;
		btrfs_abort_transaction(trans, ret);
		goto out;
	}

	ret = __add_block_group_free_space(trans, block_group, path);
out:
	btrfs_free_path(path);
=======
	ret = __add_block_group_free_space(trans, block_group, NULL);
>>>>>>> 449d48b1
	mutex_unlock(&block_group->free_space_lock);
	return ret;
}

int btrfs_remove_block_group_free_space(struct btrfs_trans_handle *trans,
					struct btrfs_block_group *block_group)
{
	struct btrfs_root *root = btrfs_free_space_root(block_group);
	struct btrfs_path *path;
	struct btrfs_key key, found_key;
	struct extent_buffer *leaf;
	u64 start, end;
	int done = 0, nr;
	int ret;

	if (!btrfs_fs_compat_ro(trans->fs_info, FREE_SPACE_TREE))
		return 0;

	if (test_bit(BLOCK_GROUP_FLAG_NEEDS_FREE_SPACE, &block_group->runtime_flags)) {
		/* We never added this block group to the free space tree. */
		return 0;
	}

	path = btrfs_alloc_path();
	if (!path) {
		ret = -ENOMEM;
		btrfs_abort_transaction(trans, ret);
		goto out;
	}

	start = block_group->start;
	end = block_group->start + block_group->length;

	key.objectid = end - 1;
	key.type = (u8)-1;
	key.offset = (u64)-1;

	while (!done) {
		ret = btrfs_search_prev_slot(trans, root, &key, path, -1, 1);
		if (ret) {
			btrfs_abort_transaction(trans, ret);
			goto out;
		}

		leaf = path->nodes[0];
		nr = 0;
		path->slots[0]++;
		while (path->slots[0] > 0) {
			btrfs_item_key_to_cpu(leaf, &found_key, path->slots[0] - 1);

			if (found_key.type == BTRFS_FREE_SPACE_INFO_KEY) {
				ASSERT(found_key.objectid == block_group->start);
				ASSERT(found_key.offset == block_group->length);
				done = 1;
				nr++;
				path->slots[0]--;
				break;
			} else if (found_key.type == BTRFS_FREE_SPACE_EXTENT_KEY ||
				   found_key.type == BTRFS_FREE_SPACE_BITMAP_KEY) {
				ASSERT(found_key.objectid >= start);
				ASSERT(found_key.objectid < end);
				ASSERT(found_key.objectid + found_key.offset <= end);
				nr++;
				path->slots[0]--;
			} else {
				ASSERT(0);
			}
		}

		ret = btrfs_del_items(trans, root, path, path->slots[0], nr);
		if (ret) {
			btrfs_abort_transaction(trans, ret);
			goto out;
		}
		btrfs_release_path(path);
	}

	ret = 0;
out:
	btrfs_free_path(path);
	return ret;
}

static int load_free_space_bitmaps(struct btrfs_caching_control *caching_ctl,
				   struct btrfs_path *path,
				   u32 expected_extent_count)
{
	struct btrfs_block_group *block_group;
	struct btrfs_fs_info *fs_info;
	struct btrfs_root *root;
	struct btrfs_key key;
	bool prev_bit_set = false;
	/* Initialize to silence GCC. */
	u64 extent_start = 0;
	u64 end, offset;
	u64 total_found = 0;
	u32 extent_count = 0;
	int ret;

	block_group = caching_ctl->block_group;
	fs_info = block_group->fs_info;
	root = btrfs_free_space_root(block_group);

	end = block_group->start + block_group->length;

	while (1) {
		ret = btrfs_next_item(root, path);
		if (ret < 0)
			return ret;
		if (ret)
			break;

		btrfs_item_key_to_cpu(path->nodes[0], &key, path->slots[0]);

		if (key.type == BTRFS_FREE_SPACE_INFO_KEY)
			break;

		ASSERT(key.type == BTRFS_FREE_SPACE_BITMAP_KEY);
		ASSERT(key.objectid < end && key.objectid + key.offset <= end);

		offset = key.objectid;
		while (offset < key.objectid + key.offset) {
			bool bit_set;

			bit_set = btrfs_free_space_test_bit(block_group, path, offset);
			if (!prev_bit_set && bit_set) {
				extent_start = offset;
			} else if (prev_bit_set && !bit_set) {
				u64 space_added;

				ret = btrfs_add_new_free_space(block_group,
							       extent_start,
							       offset,
							       &space_added);
				if (ret)
					return ret;
				total_found += space_added;
				if (total_found > CACHING_CTL_WAKE_UP) {
					total_found = 0;
					wake_up(&caching_ctl->wait);
				}
				extent_count++;
			}
			prev_bit_set = bit_set;
			offset += fs_info->sectorsize;
		}
	}
	if (prev_bit_set) {
		ret = btrfs_add_new_free_space(block_group, extent_start, end, NULL);
		if (ret)
			return ret;
		extent_count++;
	}

	if (extent_count != expected_extent_count) {
		btrfs_err(fs_info,
			  "incorrect extent count for %llu; counted %u, expected %u",
			  block_group->start, extent_count,
			  expected_extent_count);
		DEBUG_WARN();
		return -EIO;
	}

	return 0;
}

static int load_free_space_extents(struct btrfs_caching_control *caching_ctl,
				   struct btrfs_path *path,
				   u32 expected_extent_count)
{
	struct btrfs_block_group *block_group;
	struct btrfs_fs_info *fs_info;
	struct btrfs_root *root;
	struct btrfs_key key;
	u64 end;
	u64 total_found = 0;
	u32 extent_count = 0;
	int ret;

	block_group = caching_ctl->block_group;
	fs_info = block_group->fs_info;
	root = btrfs_free_space_root(block_group);

	end = block_group->start + block_group->length;

	while (1) {
		u64 space_added;

		ret = btrfs_next_item(root, path);
		if (ret < 0)
			return ret;
		if (ret)
			break;

		btrfs_item_key_to_cpu(path->nodes[0], &key, path->slots[0]);

		if (key.type == BTRFS_FREE_SPACE_INFO_KEY)
			break;

		ASSERT(key.type == BTRFS_FREE_SPACE_EXTENT_KEY);
		ASSERT(key.objectid < end && key.objectid + key.offset <= end);

		ret = btrfs_add_new_free_space(block_group, key.objectid,
					       key.objectid + key.offset,
					       &space_added);
		if (ret)
			return ret;
		total_found += space_added;
		if (total_found > CACHING_CTL_WAKE_UP) {
			total_found = 0;
			wake_up(&caching_ctl->wait);
		}
		extent_count++;
	}

	if (extent_count != expected_extent_count) {
		btrfs_err(fs_info,
			  "incorrect extent count for %llu; counted %u, expected %u",
			  block_group->start, extent_count,
			  expected_extent_count);
		DEBUG_WARN();
		return -EIO;
	}

	return 0;
}

int btrfs_load_free_space_tree(struct btrfs_caching_control *caching_ctl)
{
	struct btrfs_block_group *block_group;
	struct btrfs_free_space_info *info;
	BTRFS_PATH_AUTO_FREE(path);
	u32 extent_count, flags;

	block_group = caching_ctl->block_group;

	path = btrfs_alloc_path();
	if (!path)
		return -ENOMEM;

	/*
	 * Just like caching_thread() doesn't want to deadlock on the extent
	 * tree, we don't want to deadlock on the free space tree.
	 */
	path->skip_locking = 1;
	path->search_commit_root = 1;
	path->reada = READA_FORWARD;

	info = btrfs_search_free_space_info(NULL, block_group, path, 0);
	if (IS_ERR(info))
		return PTR_ERR(info);

	extent_count = btrfs_free_space_extent_count(path->nodes[0], info);
	flags = btrfs_free_space_flags(path->nodes[0], info);

	/*
	 * We left path pointing to the free space info item, so now
	 * load_free_space_foo can just iterate through the free space tree from
	 * there.
	 */
	if (flags & BTRFS_FREE_SPACE_USING_BITMAPS)
		return load_free_space_bitmaps(caching_ctl, path, extent_count);
	else
		return load_free_space_extents(caching_ctl, path, extent_count);
}<|MERGE_RESOLUTION|>--- conflicted
+++ resolved
@@ -1432,17 +1432,6 @@
 	ret = add_new_free_space_info(trans, block_group, path);
 	if (ret) {
 		btrfs_abort_transaction(trans, ret);
-<<<<<<< HEAD
-		return ret;
-	}
-
-	ret = __add_to_free_space_tree(trans, block_group, path,
-				       block_group->start, block_group->length);
-	if (ret)
-		btrfs_abort_transaction(trans, ret);
-
-	return 0;
-=======
 		goto out;
 	}
 
@@ -1456,7 +1445,6 @@
 		btrfs_free_path(path);
 
 	return ret;
->>>>>>> 449d48b1
 }
 
 int btrfs_add_block_group_free_space(struct btrfs_trans_handle *trans,
@@ -1468,23 +1456,7 @@
 		return 0;
 
 	mutex_lock(&block_group->free_space_lock);
-<<<<<<< HEAD
-	if (!test_bit(BLOCK_GROUP_FLAG_NEEDS_FREE_SPACE, &block_group->runtime_flags))
-		goto out;
-
-	path = btrfs_alloc_path();
-	if (!path) {
-		ret = -ENOMEM;
-		btrfs_abort_transaction(trans, ret);
-		goto out;
-	}
-
-	ret = __add_block_group_free_space(trans, block_group, path);
-out:
-	btrfs_free_path(path);
-=======
 	ret = __add_block_group_free_space(trans, block_group, NULL);
->>>>>>> 449d48b1
 	mutex_unlock(&block_group->free_space_lock);
 	return ret;
 }
