// SPDX-License-Identifier: GPL-2.0
/*
 * Copyright (C) 2007 Oracle.  All rights reserved.
 */

#include <linux/fs.h>
#include <linux/pagemap.h>
#include <linux/time.h>
#include <linux/init.h>
#include <linux/string.h>
#include <linux/backing-dev.h>
#include <linux/falloc.h>
#include <linux/writeback.h>
#include <linux/compat.h>
#include <linux/slab.h>
#include <linux/btrfs.h>
#include <linux/uio.h>
#include <linux/iversion.h>
#include <linux/fsverity.h>
#include "ctree.h"
#include "direct-io.h"
#include "disk-io.h"
#include "transaction.h"
#include "btrfs_inode.h"
#include "tree-log.h"
#include "locking.h"
#include "qgroup.h"
#include "compression.h"
#include "delalloc-space.h"
#include "reflink.h"
#include "subpage.h"
#include "fs.h"
#include "accessors.h"
#include "extent-tree.h"
#include "file-item.h"
#include "ioctl.h"
#include "file.h"
#include "super.h"
#include "print-tree.h"

/*
 * Unlock folio after btrfs_file_write() is done with it.
 */
static void btrfs_drop_folio(struct btrfs_fs_info *fs_info, struct folio *folio,
			     u64 pos, u64 copied)
{
	u64 block_start = round_down(pos, fs_info->sectorsize);
	u64 block_len = round_up(pos + copied, fs_info->sectorsize) - block_start;

	ASSERT(block_len <= U32_MAX);
	/*
	 * Folio checked is some magic around finding folios that have been
	 * modified without going through btrfs_dirty_folio().  Clear it here.
	 * There should be no need to mark the pages accessed as
	 * prepare_one_folio() should have marked them accessed in
	 * prepare_one_folio() via find_or_create_page()
	 */
	btrfs_folio_clamp_clear_checked(fs_info, folio, block_start, block_len);
	folio_unlock(folio);
	folio_put(folio);
}

/*
 * After copy_folio_from_iter_atomic(), update the following things for delalloc:
 * - Mark newly dirtied folio as DELALLOC in the io tree.
 *   Used to advise which range is to be written back.
 * - Mark modified folio as Uptodate/Dirty and not needing COW fixup
 * - Update inode size for past EOF write
 */
int btrfs_dirty_folio(struct btrfs_inode *inode, struct folio *folio, loff_t pos,
		      size_t write_bytes, struct extent_state **cached, bool noreserve)
{
	struct btrfs_fs_info *fs_info = inode->root->fs_info;
	int ret = 0;
	u64 num_bytes;
	u64 start_pos;
	u64 end_of_last_block;
	u64 end_pos = pos + write_bytes;
	loff_t isize = i_size_read(&inode->vfs_inode);
	unsigned int extra_bits = 0;

	if (write_bytes == 0)
		return 0;

	if (noreserve)
		extra_bits |= EXTENT_NORESERVE;

	start_pos = round_down(pos, fs_info->sectorsize);
	num_bytes = round_up(write_bytes + pos - start_pos,
			     fs_info->sectorsize);
	ASSERT(num_bytes <= U32_MAX);
	ASSERT(folio_pos(folio) <= pos &&
	       folio_pos(folio) + folio_size(folio) >= pos + write_bytes);

	end_of_last_block = start_pos + num_bytes - 1;

	/*
	 * The pages may have already been dirty, clear out old accounting so
	 * we can set things up properly
	 */
	btrfs_clear_extent_bit(&inode->io_tree, start_pos, end_of_last_block,
			       EXTENT_DELALLOC | EXTENT_DO_ACCOUNTING | EXTENT_DEFRAG,
			       cached);

	ret = btrfs_set_extent_delalloc(inode, start_pos, end_of_last_block,
					extra_bits, cached);
	if (ret)
		return ret;

	btrfs_folio_clamp_set_uptodate(fs_info, folio, start_pos, num_bytes);
	btrfs_folio_clamp_clear_checked(fs_info, folio, start_pos, num_bytes);
	btrfs_folio_clamp_set_dirty(fs_info, folio, start_pos, num_bytes);

	/*
	 * we've only changed i_size in ram, and we haven't updated
	 * the disk i_size.  There is no need to log the inode
	 * at this time.
	 */
	if (end_pos > isize)
		i_size_write(&inode->vfs_inode, end_pos);
	return 0;
}

/*
 * this is very complex, but the basic idea is to drop all extents
 * in the range start - end.  hint_block is filled in with a block number
 * that would be a good hint to the block allocator for this file.
 *
 * If an extent intersects the range but is not entirely inside the range
 * it is either truncated or split.  Anything entirely inside the range
 * is deleted from the tree.
 *
 * Note: the VFS' inode number of bytes is not updated, it's up to the caller
 * to deal with that. We set the field 'bytes_found' of the arguments structure
 * with the number of allocated bytes found in the target range, so that the
 * caller can update the inode's number of bytes in an atomic way when
 * replacing extents in a range to avoid races with stat(2).
 */
int btrfs_drop_extents(struct btrfs_trans_handle *trans,
		       struct btrfs_root *root, struct btrfs_inode *inode,
		       struct btrfs_drop_extents_args *args)
{
	struct btrfs_fs_info *fs_info = root->fs_info;
	struct extent_buffer *leaf;
	struct btrfs_file_extent_item *fi;
	struct btrfs_key key;
	struct btrfs_key new_key;
	u64 ino = btrfs_ino(inode);
	u64 search_start = args->start;
	u64 disk_bytenr = 0;
	u64 num_bytes = 0;
	u64 extent_offset = 0;
	u64 extent_end = 0;
	u64 last_end = args->start;
	int del_nr = 0;
	int del_slot = 0;
	int extent_type;
	int recow;
	int ret;
	int modify_tree = -1;
	int update_refs;
	int found = 0;
	struct btrfs_path *path = args->path;

	args->bytes_found = 0;
	args->extent_inserted = false;

	/* Must always have a path if ->replace_extent is true */
	ASSERT(!(args->replace_extent && !args->path));

	if (!path) {
		path = btrfs_alloc_path();
		if (!path) {
			ret = -ENOMEM;
			goto out;
		}
	}

	if (args->drop_cache)
		btrfs_drop_extent_map_range(inode, args->start, args->end - 1, false);

	if (data_race(args->start >= inode->disk_i_size) && !args->replace_extent)
		modify_tree = 0;

	update_refs = (btrfs_root_id(root) != BTRFS_TREE_LOG_OBJECTID);
	while (1) {
		recow = 0;
		ret = btrfs_lookup_file_extent(trans, root, path, ino,
					       search_start, modify_tree);
		if (ret < 0)
			break;
		if (ret > 0 && path->slots[0] > 0 && search_start == args->start) {
			leaf = path->nodes[0];
			btrfs_item_key_to_cpu(leaf, &key, path->slots[0] - 1);
			if (key.objectid == ino &&
			    key.type == BTRFS_EXTENT_DATA_KEY)
				path->slots[0]--;
		}
		ret = 0;
next_slot:
		leaf = path->nodes[0];
		if (path->slots[0] >= btrfs_header_nritems(leaf)) {
			if (WARN_ON(del_nr > 0)) {
				btrfs_print_leaf(leaf);
				ret = -EINVAL;
				break;
			}
			ret = btrfs_next_leaf(root, path);
			if (ret < 0)
				break;
			if (ret > 0) {
				ret = 0;
				break;
			}
			leaf = path->nodes[0];
			recow = 1;
		}

		btrfs_item_key_to_cpu(leaf, &key, path->slots[0]);

		if (key.objectid > ino)
			break;
		if (WARN_ON_ONCE(key.objectid < ino) ||
		    key.type < BTRFS_EXTENT_DATA_KEY) {
			ASSERT(del_nr == 0);
			path->slots[0]++;
			goto next_slot;
		}
		if (key.type > BTRFS_EXTENT_DATA_KEY || key.offset >= args->end)
			break;

		fi = btrfs_item_ptr(leaf, path->slots[0],
				    struct btrfs_file_extent_item);
		extent_type = btrfs_file_extent_type(leaf, fi);

		if (extent_type == BTRFS_FILE_EXTENT_REG ||
		    extent_type == BTRFS_FILE_EXTENT_PREALLOC) {
			disk_bytenr = btrfs_file_extent_disk_bytenr(leaf, fi);
			num_bytes = btrfs_file_extent_disk_num_bytes(leaf, fi);
			extent_offset = btrfs_file_extent_offset(leaf, fi);
			extent_end = key.offset +
				btrfs_file_extent_num_bytes(leaf, fi);
		} else if (extent_type == BTRFS_FILE_EXTENT_INLINE) {
			extent_end = key.offset +
				btrfs_file_extent_ram_bytes(leaf, fi);
		} else {
			/* can't happen */
			BUG();
		}

		/*
		 * Don't skip extent items representing 0 byte lengths. They
		 * used to be created (bug) if while punching holes we hit
		 * -ENOSPC condition. So if we find one here, just ensure we
		 * delete it, otherwise we would insert a new file extent item
		 * with the same key (offset) as that 0 bytes length file
		 * extent item in the call to setup_items_for_insert() later
		 * in this function.
		 */
		if (extent_end == key.offset && extent_end >= search_start) {
			last_end = extent_end;
			goto delete_extent_item;
		}

		if (extent_end <= search_start) {
			path->slots[0]++;
			goto next_slot;
		}

		found = 1;
		search_start = max(key.offset, args->start);
		if (recow || !modify_tree) {
			modify_tree = -1;
			btrfs_release_path(path);
			continue;
		}

		/*
		 *     | - range to drop - |
		 *  | -------- extent -------- |
		 */
		if (args->start > key.offset && args->end < extent_end) {
			if (WARN_ON(del_nr > 0)) {
				btrfs_print_leaf(leaf);
				ret = -EINVAL;
				break;
			}
			if (extent_type == BTRFS_FILE_EXTENT_INLINE) {
				ret = -EOPNOTSUPP;
				break;
			}

			memcpy(&new_key, &key, sizeof(new_key));
			new_key.offset = args->start;
			ret = btrfs_duplicate_item(trans, root, path,
						   &new_key);
			if (ret == -EAGAIN) {
				btrfs_release_path(path);
				continue;
			}
			if (ret < 0)
				break;

			leaf = path->nodes[0];
			fi = btrfs_item_ptr(leaf, path->slots[0] - 1,
					    struct btrfs_file_extent_item);
			btrfs_set_file_extent_num_bytes(leaf, fi,
							args->start - key.offset);

			fi = btrfs_item_ptr(leaf, path->slots[0],
					    struct btrfs_file_extent_item);

			extent_offset += args->start - key.offset;
			btrfs_set_file_extent_offset(leaf, fi, extent_offset);
			btrfs_set_file_extent_num_bytes(leaf, fi,
							extent_end - args->start);

			if (update_refs && disk_bytenr > 0) {
				struct btrfs_ref ref = {
					.action = BTRFS_ADD_DELAYED_REF,
					.bytenr = disk_bytenr,
					.num_bytes = num_bytes,
					.parent = 0,
					.owning_root = btrfs_root_id(root),
					.ref_root = btrfs_root_id(root),
				};
				btrfs_init_data_ref(&ref, new_key.objectid,
						    args->start - extent_offset,
						    0, false);
				ret = btrfs_inc_extent_ref(trans, &ref);
				if (ret) {
					btrfs_abort_transaction(trans, ret);
					break;
				}
			}
			key.offset = args->start;
		}
		/*
		 * From here on out we will have actually dropped something, so
		 * last_end can be updated.
		 */
		last_end = extent_end;

		/*
		 *  | ---- range to drop ----- |
		 *      | -------- extent -------- |
		 */
		if (args->start <= key.offset && args->end < extent_end) {
			if (extent_type == BTRFS_FILE_EXTENT_INLINE) {
				ret = -EOPNOTSUPP;
				break;
			}

			memcpy(&new_key, &key, sizeof(new_key));
			new_key.offset = args->end;
			btrfs_set_item_key_safe(trans, path, &new_key);

			extent_offset += args->end - key.offset;
			btrfs_set_file_extent_offset(leaf, fi, extent_offset);
			btrfs_set_file_extent_num_bytes(leaf, fi,
							extent_end - args->end);
			if (update_refs && disk_bytenr > 0)
				args->bytes_found += args->end - key.offset;
			break;
		}

		search_start = extent_end;
		/*
		 *       | ---- range to drop ----- |
		 *  | -------- extent -------- |
		 */
		if (args->start > key.offset && args->end >= extent_end) {
			if (WARN_ON(del_nr > 0)) {
				btrfs_print_leaf(leaf);
				ret = -EINVAL;
				break;
			}
			if (extent_type == BTRFS_FILE_EXTENT_INLINE) {
				ret = -EOPNOTSUPP;
				break;
			}

			btrfs_set_file_extent_num_bytes(leaf, fi,
							args->start - key.offset);
			if (update_refs && disk_bytenr > 0)
				args->bytes_found += extent_end - args->start;
			if (args->end == extent_end)
				break;

			path->slots[0]++;
			goto next_slot;
		}

		/*
		 *  | ---- range to drop ----- |
		 *    | ------ extent ------ |
		 */
		if (args->start <= key.offset && args->end >= extent_end) {
delete_extent_item:
			if (del_nr == 0) {
				del_slot = path->slots[0];
				del_nr = 1;
			} else {
				if (WARN_ON(del_slot + del_nr != path->slots[0])) {
					btrfs_print_leaf(leaf);
					ret = -EINVAL;
					break;
				}
				del_nr++;
			}

			if (update_refs &&
			    extent_type == BTRFS_FILE_EXTENT_INLINE) {
				args->bytes_found += extent_end - key.offset;
				extent_end = ALIGN(extent_end,
						   fs_info->sectorsize);
			} else if (update_refs && disk_bytenr > 0) {
				struct btrfs_ref ref = {
					.action = BTRFS_DROP_DELAYED_REF,
					.bytenr = disk_bytenr,
					.num_bytes = num_bytes,
					.parent = 0,
					.owning_root = btrfs_root_id(root),
					.ref_root = btrfs_root_id(root),
				};
				btrfs_init_data_ref(&ref, key.objectid,
						    key.offset - extent_offset,
						    0, false);
				ret = btrfs_free_extent(trans, &ref);
				if (ret) {
					btrfs_abort_transaction(trans, ret);
					break;
				}
				args->bytes_found += extent_end - key.offset;
			}

			if (args->end == extent_end)
				break;

			if (path->slots[0] + 1 < btrfs_header_nritems(leaf)) {
				path->slots[0]++;
				goto next_slot;
			}

			ret = btrfs_del_items(trans, root, path, del_slot,
					      del_nr);
			if (ret) {
				btrfs_abort_transaction(trans, ret);
				break;
			}

			del_nr = 0;
			del_slot = 0;

			btrfs_release_path(path);
			continue;
		}

		BUG();
	}

	if (!ret && del_nr > 0) {
		/*
		 * Set path->slots[0] to first slot, so that after the delete
		 * if items are move off from our leaf to its immediate left or
		 * right neighbor leafs, we end up with a correct and adjusted
		 * path->slots[0] for our insertion (if args->replace_extent).
		 */
		path->slots[0] = del_slot;
		ret = btrfs_del_items(trans, root, path, del_slot, del_nr);
		if (ret)
			btrfs_abort_transaction(trans, ret);
	}

	leaf = path->nodes[0];
	/*
	 * If btrfs_del_items() was called, it might have deleted a leaf, in
	 * which case it unlocked our path, so check path->locks[0] matches a
	 * write lock.
	 */
	if (!ret && args->replace_extent &&
	    path->locks[0] == BTRFS_WRITE_LOCK &&
	    btrfs_leaf_free_space(leaf) >=
	    sizeof(struct btrfs_item) + args->extent_item_size) {

		key.objectid = ino;
		key.type = BTRFS_EXTENT_DATA_KEY;
		key.offset = args->start;
		if (!del_nr && path->slots[0] < btrfs_header_nritems(leaf)) {
			struct btrfs_key slot_key;

			btrfs_item_key_to_cpu(leaf, &slot_key, path->slots[0]);
			if (btrfs_comp_cpu_keys(&key, &slot_key) > 0)
				path->slots[0]++;
		}
		btrfs_setup_item_for_insert(trans, root, path, &key,
					    args->extent_item_size);
		args->extent_inserted = true;
	}

	if (!args->path)
		btrfs_free_path(path);
	else if (!args->extent_inserted)
		btrfs_release_path(path);
out:
	args->drop_end = found ? min(args->end, last_end) : args->end;

	return ret;
}

static bool extent_mergeable(struct extent_buffer *leaf, int slot, u64 objectid,
			     u64 bytenr, u64 orig_offset, u64 *start, u64 *end)
{
	struct btrfs_file_extent_item *fi;
	struct btrfs_key key;
	u64 extent_end;

	if (slot < 0 || slot >= btrfs_header_nritems(leaf))
		return false;

	btrfs_item_key_to_cpu(leaf, &key, slot);
	if (key.objectid != objectid || key.type != BTRFS_EXTENT_DATA_KEY)
		return false;

	fi = btrfs_item_ptr(leaf, slot, struct btrfs_file_extent_item);
	if (btrfs_file_extent_type(leaf, fi) != BTRFS_FILE_EXTENT_REG ||
	    btrfs_file_extent_disk_bytenr(leaf, fi) != bytenr ||
	    btrfs_file_extent_offset(leaf, fi) != key.offset - orig_offset ||
	    btrfs_file_extent_compression(leaf, fi) ||
	    btrfs_file_extent_encryption(leaf, fi) ||
	    btrfs_file_extent_other_encoding(leaf, fi))
		return false;

	extent_end = key.offset + btrfs_file_extent_num_bytes(leaf, fi);
	if ((*start && *start != key.offset) || (*end && *end != extent_end))
		return false;

	*start = key.offset;
	*end = extent_end;
	return true;
}

/*
 * Mark extent in the range start - end as written.
 *
 * This changes extent type from 'pre-allocated' to 'regular'. If only
 * part of extent is marked as written, the extent will be split into
 * two or three.
 */
int btrfs_mark_extent_written(struct btrfs_trans_handle *trans,
			      struct btrfs_inode *inode, u64 start, u64 end)
{
	struct btrfs_root *root = inode->root;
	struct extent_buffer *leaf;
	BTRFS_PATH_AUTO_FREE(path);
	struct btrfs_file_extent_item *fi;
	struct btrfs_ref ref = { 0 };
	struct btrfs_key key;
	struct btrfs_key new_key;
	u64 bytenr;
	u64 num_bytes;
	u64 extent_end;
	u64 orig_offset;
	u64 other_start;
	u64 other_end;
	u64 split;
	int del_nr = 0;
	int del_slot = 0;
	int recow;
	int ret = 0;
	u64 ino = btrfs_ino(inode);

	path = btrfs_alloc_path();
	if (!path)
		return -ENOMEM;
again:
	recow = 0;
	split = start;
	key.objectid = ino;
	key.type = BTRFS_EXTENT_DATA_KEY;
	key.offset = split;

	ret = btrfs_search_slot(trans, root, &key, path, -1, 1);
	if (ret < 0)
		goto out;
	if (ret > 0 && path->slots[0] > 0)
		path->slots[0]--;

	leaf = path->nodes[0];
	btrfs_item_key_to_cpu(leaf, &key, path->slots[0]);
	if (key.objectid != ino ||
	    key.type != BTRFS_EXTENT_DATA_KEY) {
		ret = -EINVAL;
		btrfs_abort_transaction(trans, ret);
		goto out;
	}
	fi = btrfs_item_ptr(leaf, path->slots[0],
			    struct btrfs_file_extent_item);
	if (btrfs_file_extent_type(leaf, fi) != BTRFS_FILE_EXTENT_PREALLOC) {
		ret = -EINVAL;
		btrfs_abort_transaction(trans, ret);
		goto out;
	}
	extent_end = key.offset + btrfs_file_extent_num_bytes(leaf, fi);
	if (key.offset > start || extent_end < end) {
		ret = -EINVAL;
		btrfs_abort_transaction(trans, ret);
		goto out;
	}

	bytenr = btrfs_file_extent_disk_bytenr(leaf, fi);
	num_bytes = btrfs_file_extent_disk_num_bytes(leaf, fi);
	orig_offset = key.offset - btrfs_file_extent_offset(leaf, fi);
	memcpy(&new_key, &key, sizeof(new_key));

	if (start == key.offset && end < extent_end) {
		other_start = 0;
		other_end = start;
		if (extent_mergeable(leaf, path->slots[0] - 1,
				     ino, bytenr, orig_offset,
				     &other_start, &other_end)) {
			new_key.offset = end;
			btrfs_set_item_key_safe(trans, path, &new_key);
			fi = btrfs_item_ptr(leaf, path->slots[0],
					    struct btrfs_file_extent_item);
			btrfs_set_file_extent_generation(leaf, fi,
							 trans->transid);
			btrfs_set_file_extent_num_bytes(leaf, fi,
							extent_end - end);
			btrfs_set_file_extent_offset(leaf, fi,
						     end - orig_offset);
			fi = btrfs_item_ptr(leaf, path->slots[0] - 1,
					    struct btrfs_file_extent_item);
			btrfs_set_file_extent_generation(leaf, fi,
							 trans->transid);
			btrfs_set_file_extent_num_bytes(leaf, fi,
							end - other_start);
			goto out;
		}
	}

	if (start > key.offset && end == extent_end) {
		other_start = end;
		other_end = 0;
		if (extent_mergeable(leaf, path->slots[0] + 1,
				     ino, bytenr, orig_offset,
				     &other_start, &other_end)) {
			fi = btrfs_item_ptr(leaf, path->slots[0],
					    struct btrfs_file_extent_item);
			btrfs_set_file_extent_num_bytes(leaf, fi,
							start - key.offset);
			btrfs_set_file_extent_generation(leaf, fi,
							 trans->transid);
			path->slots[0]++;
			new_key.offset = start;
			btrfs_set_item_key_safe(trans, path, &new_key);

			fi = btrfs_item_ptr(leaf, path->slots[0],
					    struct btrfs_file_extent_item);
			btrfs_set_file_extent_generation(leaf, fi,
							 trans->transid);
			btrfs_set_file_extent_num_bytes(leaf, fi,
							other_end - start);
			btrfs_set_file_extent_offset(leaf, fi,
						     start - orig_offset);
			goto out;
		}
	}

	while (start > key.offset || end < extent_end) {
		if (key.offset == start)
			split = end;

		new_key.offset = split;
		ret = btrfs_duplicate_item(trans, root, path, &new_key);
		if (ret == -EAGAIN) {
			btrfs_release_path(path);
			goto again;
		}
		if (ret < 0) {
			btrfs_abort_transaction(trans, ret);
			goto out;
		}

		leaf = path->nodes[0];
		fi = btrfs_item_ptr(leaf, path->slots[0] - 1,
				    struct btrfs_file_extent_item);
		btrfs_set_file_extent_generation(leaf, fi, trans->transid);
		btrfs_set_file_extent_num_bytes(leaf, fi,
						split - key.offset);

		fi = btrfs_item_ptr(leaf, path->slots[0],
				    struct btrfs_file_extent_item);

		btrfs_set_file_extent_generation(leaf, fi, trans->transid);
		btrfs_set_file_extent_offset(leaf, fi, split - orig_offset);
		btrfs_set_file_extent_num_bytes(leaf, fi,
						extent_end - split);

		ref.action = BTRFS_ADD_DELAYED_REF;
		ref.bytenr = bytenr;
		ref.num_bytes = num_bytes;
		ref.parent = 0;
		ref.owning_root = btrfs_root_id(root);
		ref.ref_root = btrfs_root_id(root);
		btrfs_init_data_ref(&ref, ino, orig_offset, 0, false);
		ret = btrfs_inc_extent_ref(trans, &ref);
		if (ret) {
			btrfs_abort_transaction(trans, ret);
			goto out;
		}

		if (split == start) {
			key.offset = start;
		} else {
			if (start != key.offset) {
				ret = -EINVAL;
				btrfs_abort_transaction(trans, ret);
				goto out;
			}
			path->slots[0]--;
			extent_end = end;
		}
		recow = 1;
	}

	other_start = end;
	other_end = 0;

	ref.action = BTRFS_DROP_DELAYED_REF;
	ref.bytenr = bytenr;
	ref.num_bytes = num_bytes;
	ref.parent = 0;
	ref.owning_root = btrfs_root_id(root);
	ref.ref_root = btrfs_root_id(root);
	btrfs_init_data_ref(&ref, ino, orig_offset, 0, false);
	if (extent_mergeable(leaf, path->slots[0] + 1,
			     ino, bytenr, orig_offset,
			     &other_start, &other_end)) {
		if (recow) {
			btrfs_release_path(path);
			goto again;
		}
		extent_end = other_end;
		del_slot = path->slots[0] + 1;
		del_nr++;
		ret = btrfs_free_extent(trans, &ref);
		if (ret) {
			btrfs_abort_transaction(trans, ret);
			goto out;
		}
	}
	other_start = 0;
	other_end = start;
	if (extent_mergeable(leaf, path->slots[0] - 1,
			     ino, bytenr, orig_offset,
			     &other_start, &other_end)) {
		if (recow) {
			btrfs_release_path(path);
			goto again;
		}
		key.offset = other_start;
		del_slot = path->slots[0];
		del_nr++;
		ret = btrfs_free_extent(trans, &ref);
		if (ret) {
			btrfs_abort_transaction(trans, ret);
			goto out;
		}
	}
	if (del_nr == 0) {
		fi = btrfs_item_ptr(leaf, path->slots[0],
			   struct btrfs_file_extent_item);
		btrfs_set_file_extent_type(leaf, fi,
					   BTRFS_FILE_EXTENT_REG);
		btrfs_set_file_extent_generation(leaf, fi, trans->transid);
	} else {
		fi = btrfs_item_ptr(leaf, del_slot - 1,
			   struct btrfs_file_extent_item);
		btrfs_set_file_extent_type(leaf, fi,
					   BTRFS_FILE_EXTENT_REG);
		btrfs_set_file_extent_generation(leaf, fi, trans->transid);
		btrfs_set_file_extent_num_bytes(leaf, fi,
						extent_end - key.offset);

		ret = btrfs_del_items(trans, root, path, del_slot, del_nr);
		if (ret < 0) {
			btrfs_abort_transaction(trans, ret);
			goto out;
		}
	}
out:
	return ret;
}

/*
 * On error return an unlocked folio and the error value
 * On success return a locked folio and 0
 */
static int prepare_uptodate_folio(struct inode *inode, struct folio *folio, u64 pos,
				  u64 len)
{
	u64 clamp_start = max_t(u64, pos, folio_pos(folio));
	u64 clamp_end = min_t(u64, pos + len, folio_pos(folio) + folio_size(folio));
	const u32 blocksize = inode_to_fs_info(inode)->sectorsize;
	int ret = 0;

	if (folio_test_uptodate(folio))
		return 0;

	if (IS_ALIGNED(clamp_start, blocksize) &&
	    IS_ALIGNED(clamp_end, blocksize))
		return 0;

	ret = btrfs_read_folio(NULL, folio);
	if (ret)
		return ret;
	folio_lock(folio);
	if (!folio_test_uptodate(folio)) {
		folio_unlock(folio);
		return -EIO;
	}

	/*
	 * Since btrfs_read_folio() will unlock the folio before it returns,
	 * there is a window where btrfs_release_folio() can be called to
	 * release the page.  Here we check both inode mapping and page
	 * private to make sure the page was not released.
	 *
	 * The private flag check is essential for subpage as we need to store
	 * extra bitmap using folio private.
	 */
	if (folio->mapping != inode->i_mapping || !folio_test_private(folio)) {
		folio_unlock(folio);
		return -EAGAIN;
	}
	return 0;
}

static gfp_t get_prepare_gfp_flags(struct inode *inode, bool nowait)
{
	gfp_t gfp;

	gfp = btrfs_alloc_write_mask(inode->i_mapping);
	if (nowait) {
		gfp &= ~__GFP_DIRECT_RECLAIM;
		gfp |= GFP_NOWAIT;
	}

	return gfp;
}

/*
 * Get folio into the page cache and lock it.
 */
static noinline int prepare_one_folio(struct inode *inode, struct folio **folio_ret,
				      loff_t pos, size_t write_bytes,
				      bool nowait)
{
	unsigned long index = pos >> PAGE_SHIFT;
	gfp_t mask = get_prepare_gfp_flags(inode, nowait);
	fgf_t fgp_flags = (nowait ? FGP_WRITEBEGIN | FGP_NOWAIT : FGP_WRITEBEGIN) |
			  fgf_set_order(write_bytes);
	struct folio *folio;
	int ret = 0;

again:
	folio = __filemap_get_folio(inode->i_mapping, index, fgp_flags, mask);
	if (IS_ERR(folio))
		return PTR_ERR(folio);

	ret = set_folio_extent_mapped(folio);
	if (ret < 0) {
		folio_unlock(folio);
		folio_put(folio);
		return ret;
	}
	ret = prepare_uptodate_folio(inode, folio, pos, write_bytes);
	if (ret) {
		/* The folio is already unlocked. */
		folio_put(folio);
		if (!nowait && ret == -EAGAIN) {
			ret = 0;
			goto again;
		}
		return ret;
	}
	*folio_ret = folio;
	return 0;
}

/*
 * Locks the extent and properly waits for data=ordered extents to finish
 * before allowing the folios to be modified if need.
 *
 * Return:
 * 1 - the extent is locked
 * 0 - the extent is not locked, and everything is OK
 * -EAGAIN - need to prepare the folios again
 */
static noinline int
lock_and_cleanup_extent_if_need(struct btrfs_inode *inode, struct folio *folio,
				loff_t pos, size_t write_bytes,
				u64 *lockstart, u64 *lockend, bool nowait,
				struct extent_state **cached_state)
{
	struct btrfs_fs_info *fs_info = inode->root->fs_info;
	u64 start_pos;
	u64 last_pos;
	int ret = 0;

	start_pos = round_down(pos, fs_info->sectorsize);
	last_pos = round_up(pos + write_bytes, fs_info->sectorsize) - 1;

	if (start_pos < inode->vfs_inode.i_size) {
		struct btrfs_ordered_extent *ordered;

		if (nowait) {
			if (!btrfs_try_lock_extent(&inode->io_tree, start_pos,
						   last_pos, cached_state)) {
				folio_unlock(folio);
				folio_put(folio);
				return -EAGAIN;
			}
		} else {
			btrfs_lock_extent(&inode->io_tree, start_pos, last_pos,
					  cached_state);
		}

		ordered = btrfs_lookup_ordered_range(inode, start_pos,
						     last_pos - start_pos + 1);
		if (ordered &&
		    ordered->file_offset + ordered->num_bytes > start_pos &&
		    ordered->file_offset <= last_pos) {
			btrfs_unlock_extent(&inode->io_tree, start_pos, last_pos,
					    cached_state);
			folio_unlock(folio);
			folio_put(folio);
			btrfs_start_ordered_extent(ordered);
			btrfs_put_ordered_extent(ordered);
			return -EAGAIN;
		}
		if (ordered)
			btrfs_put_ordered_extent(ordered);

		*lockstart = start_pos;
		*lockend = last_pos;
		ret = 1;
	}

	/*
	 * We should be called after prepare_one_folio() which should have locked
	 * all pages in the range.
	 */
	WARN_ON(!folio_test_locked(folio));

	return ret;
}

/*
 * Check if we can do nocow write into the range [@pos, @pos + @write_bytes)
 *
 * @pos:         File offset.
 * @write_bytes: The length to write, will be updated to the nocow writeable
 *               range.
 *
 * This function will flush ordered extents in the range to ensure proper
 * nocow checks.
 *
 * Return:
 * > 0          If we can nocow, and updates @write_bytes.
 *  0           If we can't do a nocow write.
 * -EAGAIN      If we can't do a nocow write because snapshoting of the inode's
 *              root is in progress.
 * < 0          If an error happened.
 *
 * NOTE: Callers need to call btrfs_check_nocow_unlock() if we return > 0.
 */
int btrfs_check_nocow_lock(struct btrfs_inode *inode, loff_t pos,
			   size_t *write_bytes, bool nowait)
{
	struct btrfs_fs_info *fs_info = inode->root->fs_info;
	struct btrfs_root *root = inode->root;
	struct extent_state *cached_state = NULL;
	u64 lockstart, lockend;
	u64 num_bytes;
	int ret;

	if (!(inode->flags & (BTRFS_INODE_NODATACOW | BTRFS_INODE_PREALLOC)))
		return 0;

	if (!btrfs_drew_try_write_lock(&root->snapshot_lock))
		return -EAGAIN;

	lockstart = round_down(pos, fs_info->sectorsize);
	lockend = round_up(pos + *write_bytes,
			   fs_info->sectorsize) - 1;
	num_bytes = lockend - lockstart + 1;

	if (nowait) {
		if (!btrfs_try_lock_ordered_range(inode, lockstart, lockend,
						  &cached_state)) {
			btrfs_drew_write_unlock(&root->snapshot_lock);
			return -EAGAIN;
		}
	} else {
		btrfs_lock_and_flush_ordered_range(inode, lockstart, lockend,
						   &cached_state);
	}
	ret = can_nocow_extent(inode, lockstart, &num_bytes, NULL, nowait);
	if (ret <= 0)
		btrfs_drew_write_unlock(&root->snapshot_lock);
	else
		*write_bytes = min_t(size_t, *write_bytes ,
				     num_bytes - pos + lockstart);
	btrfs_unlock_extent(&inode->io_tree, lockstart, lockend, &cached_state);

	return ret;
}

void btrfs_check_nocow_unlock(struct btrfs_inode *inode)
{
	btrfs_drew_write_unlock(&inode->root->snapshot_lock);
}

int btrfs_write_check(struct kiocb *iocb, size_t count)
{
	struct file *file = iocb->ki_filp;
	struct inode *inode = file_inode(file);
	struct btrfs_fs_info *fs_info = inode_to_fs_info(inode);
	loff_t pos = iocb->ki_pos;
	int ret;
	loff_t oldsize;

	/*
	 * Quickly bail out on NOWAIT writes if we don't have the nodatacow or
	 * prealloc flags, as without those flags we always have to COW. We will
	 * later check if we can really COW into the target range (using
	 * can_nocow_extent() at btrfs_get_blocks_direct_write()).
	 */
	if ((iocb->ki_flags & IOCB_NOWAIT) &&
	    !(BTRFS_I(inode)->flags & (BTRFS_INODE_NODATACOW | BTRFS_INODE_PREALLOC)))
		return -EAGAIN;

	ret = file_remove_privs(file);
	if (ret)
		return ret;

	/*
	 * We reserve space for updating the inode when we reserve space for the
	 * extent we are going to write, so we will enospc out there.  We don't
	 * need to start yet another transaction to update the inode as we will
	 * update the inode when we finish writing whatever data we write.
	 */
	if (!IS_NOCMTIME(inode)) {
		inode_set_mtime_to_ts(inode, inode_set_ctime_current(inode));
		inode_inc_iversion(inode);
	}

	oldsize = i_size_read(inode);
	if (pos > oldsize) {
		/* Expand hole size to cover write data, preventing empty gap */
		loff_t end_pos = round_up(pos + count, fs_info->sectorsize);

		ret = btrfs_cont_expand(BTRFS_I(inode), oldsize, end_pos);
		if (ret)
			return ret;
	}

	return 0;
}

static void release_space(struct btrfs_inode *inode, struct extent_changeset *data_reserved,
			  u64 start, u64 len, bool only_release_metadata)
{
	if (len == 0)
		return;

	if (only_release_metadata) {
		btrfs_check_nocow_unlock(inode);
		btrfs_delalloc_release_metadata(inode, len, true);
	} else {
		const struct btrfs_fs_info *fs_info = inode->root->fs_info;

		btrfs_delalloc_release_space(inode, data_reserved,
					     round_down(start, fs_info->sectorsize),
					     len, true);
	}
}

/*
 * Reserve data and metadata space for this buffered write range.
 *
 * Return >0 for the number of bytes reserved, which is always block aligned.
 * Return <0 for error.
 */
static ssize_t reserve_space(struct btrfs_inode *inode,
			     struct extent_changeset **data_reserved,
			     u64 start, size_t *len, bool nowait,
			     bool *only_release_metadata)
{
	const struct btrfs_fs_info *fs_info = inode->root->fs_info;
	const unsigned int block_offset = (start & (fs_info->sectorsize - 1));
	size_t reserve_bytes;
	int ret;

	ret = btrfs_check_data_free_space(inode, data_reserved, start, *len, nowait);
	if (ret < 0) {
		int can_nocow;

		if (nowait && (ret == -ENOSPC || ret == -EAGAIN))
			return -EAGAIN;

		/*
		 * If we don't have to COW at the offset, reserve metadata only.
		 * write_bytes may get smaller than requested here.
		 */
		can_nocow = btrfs_check_nocow_lock(inode, start, len, nowait);
		if (can_nocow < 0)
			ret = can_nocow;
		if (can_nocow > 0)
			ret = 0;
		if (ret)
			return ret;
		*only_release_metadata = true;
	}

	reserve_bytes = round_up(*len + block_offset, fs_info->sectorsize);
	WARN_ON(reserve_bytes == 0);
	ret = btrfs_delalloc_reserve_metadata(inode, reserve_bytes,
					      reserve_bytes, nowait);
	if (ret) {
		if (!*only_release_metadata)
			btrfs_free_reserved_data_space(inode, *data_reserved,
						       start, *len);
		else
			btrfs_check_nocow_unlock(inode);

		if (nowait && ret == -ENOSPC)
			ret = -EAGAIN;
		return ret;
	}
	return reserve_bytes;
}

/* Shrink the reserved data and metadata space from @reserved_len to @new_len. */
static void shrink_reserved_space(struct btrfs_inode *inode,
				  struct extent_changeset *data_reserved,
				  u64 reserved_start, u64 reserved_len,
				  u64 new_len, bool only_release_metadata)
{
	const u64 diff = reserved_len - new_len;

	ASSERT(new_len <= reserved_len);
	btrfs_delalloc_shrink_extents(inode, reserved_len, new_len);
	if (only_release_metadata)
		btrfs_delalloc_release_metadata(inode, diff, true);
	else
		btrfs_delalloc_release_space(inode, data_reserved,
					     reserved_start + new_len, diff, true);
}

/* Calculate the maximum amount of bytes we can write into one folio. */
static size_t calc_write_bytes(const struct btrfs_inode *inode,
			       const struct iov_iter *iter, u64 start)
{
	const size_t max_folio_size = mapping_max_folio_size(inode->vfs_inode.i_mapping);

	return min(max_folio_size - (start & (max_folio_size - 1)),
		   iov_iter_count(iter));
}

/*
 * Do the heavy-lifting work to copy one range into one folio of the page cache.
 *
 * Return > 0 in case we copied all bytes or just some of them.
 * Return 0 if no bytes were copied, in which case the caller should retry.
 * Return <0 on error.
 */
static int copy_one_range(struct btrfs_inode *inode, struct iov_iter *iter,
			  struct extent_changeset **data_reserved, u64 start,
			  bool nowait)
{
	struct btrfs_fs_info *fs_info = inode->root->fs_info;
	struct extent_state *cached_state = NULL;
	size_t write_bytes = calc_write_bytes(inode, iter, start);
	size_t copied;
	const u64 reserved_start = round_down(start, fs_info->sectorsize);
	u64 reserved_len;
	struct folio *folio = NULL;
	int extents_locked;
	u64 lockstart;
	u64 lockend;
	bool only_release_metadata = false;
	const unsigned int bdp_flags = (nowait ? BDP_ASYNC : 0);
	int ret;

	/*
	 * Fault all pages before locking them in prepare_one_folio() to avoid
	 * recursive lock.
	 */
	if (unlikely(fault_in_iov_iter_readable(iter, write_bytes)))
		return -EFAULT;
	extent_changeset_release(*data_reserved);
	ret = reserve_space(inode, data_reserved, start, &write_bytes, nowait,
			    &only_release_metadata);
	if (ret < 0)
		return ret;
	reserved_len = ret;
	/* Write range must be inside the reserved range. */
	ASSERT(reserved_start <= start);
	ASSERT(start + write_bytes <= reserved_start + reserved_len);

again:
	ret = balance_dirty_pages_ratelimited_flags(inode->vfs_inode.i_mapping,
						    bdp_flags);
	if (ret) {
		btrfs_delalloc_release_extents(inode, reserved_len);
		release_space(inode, *data_reserved, reserved_start, reserved_len,
			      only_release_metadata);
		return ret;
	}

	ret = prepare_one_folio(&inode->vfs_inode, &folio, start, write_bytes, false);
	if (ret) {
		btrfs_delalloc_release_extents(inode, reserved_len);
		release_space(inode, *data_reserved, reserved_start, reserved_len,
			      only_release_metadata);
		return ret;
	}

	/*
	 * The reserved range goes beyond the current folio, shrink the reserved
	 * space to the folio boundary.
	 */
	if (reserved_start + reserved_len > folio_pos(folio) + folio_size(folio)) {
		const u64 last_block = folio_pos(folio) + folio_size(folio);

		shrink_reserved_space(inode, *data_reserved, reserved_start,
				      reserved_len, last_block - reserved_start,
				      only_release_metadata);
		write_bytes = last_block - start;
		reserved_len = last_block - reserved_start;
	}

	extents_locked = lock_and_cleanup_extent_if_need(inode, folio, start,
							 write_bytes, &lockstart,
							 &lockend, nowait,
							 &cached_state);
	if (extents_locked < 0) {
		if (!nowait && extents_locked == -EAGAIN)
			goto again;

		btrfs_delalloc_release_extents(inode, reserved_len);
		release_space(inode, *data_reserved, reserved_start, reserved_len,
			      only_release_metadata);
		ret = extents_locked;
		return ret;
	}

	copied = copy_folio_from_iter_atomic(folio, offset_in_folio(folio, start),
					     write_bytes, iter);
	flush_dcache_folio(folio);

	if (unlikely(copied < write_bytes)) {
		u64 last_block;

		/*
		 * The original write range doesn't need an uptodate folio as
		 * the range is block aligned. But now a short copy happened.
		 * We cannot handle it without an uptodate folio.
		 *
		 * So just revert the range and we will retry.
		 */
		if (!folio_test_uptodate(folio)) {
			iov_iter_revert(iter, copied);
			copied = 0;
		}

		/* No copied bytes, unlock, release reserved space and exit. */
		if (copied == 0) {
			if (extents_locked)
				btrfs_unlock_extent(&inode->io_tree, lockstart, lockend,
						    &cached_state);
			else
				btrfs_free_extent_state(cached_state);
			btrfs_delalloc_release_extents(inode, reserved_len);
			release_space(inode, *data_reserved, reserved_start, reserved_len,
				      only_release_metadata);
			btrfs_drop_folio(fs_info, folio, start, copied);
			return 0;
		}

		/* Release the reserved space beyond the last block. */
		last_block = round_up(start + copied, fs_info->sectorsize);

		shrink_reserved_space(inode, *data_reserved, reserved_start,
				      reserved_len, last_block - reserved_start,
				      only_release_metadata);
		reserved_len = last_block - reserved_start;
	}

	ret = btrfs_dirty_folio(inode, folio, start, copied, &cached_state,
				only_release_metadata);
	/*
	 * If we have not locked the extent range, because the range's start
	 * offset is >= i_size, we might still have a non-NULL cached extent
	 * state, acquired while marking the extent range as delalloc through
	 * btrfs_dirty_page(). Therefore free any possible cached extent state
	 * to avoid a memory leak.
	 */
	if (extents_locked)
		btrfs_unlock_extent(&inode->io_tree, lockstart, lockend, &cached_state);
	else
		btrfs_free_extent_state(cached_state);

	btrfs_delalloc_release_extents(inode, reserved_len);
	if (ret) {
		btrfs_drop_folio(fs_info, folio, start, copied);
		release_space(inode, *data_reserved, reserved_start, reserved_len,
			      only_release_metadata);
		return ret;
	}
	if (only_release_metadata)
		btrfs_check_nocow_unlock(inode);

	btrfs_drop_folio(fs_info, folio, start, copied);
	return copied;
}

ssize_t btrfs_buffered_write(struct kiocb *iocb, struct iov_iter *iter)
{
	struct file *file = iocb->ki_filp;
	loff_t pos;
	struct inode *inode = file_inode(file);
	struct extent_changeset *data_reserved = NULL;
	size_t num_written = 0;
	ssize_t ret;
	loff_t old_isize;
	unsigned int ilock_flags = 0;
	const bool nowait = (iocb->ki_flags & IOCB_NOWAIT);

	if (nowait)
		ilock_flags |= BTRFS_ILOCK_TRY;

	ret = btrfs_inode_lock(BTRFS_I(inode), ilock_flags);
	if (ret < 0)
		return ret;

	/*
	 * We can only trust the isize with inode lock held, or it can race with
	 * other buffered writes and cause incorrect call of
	 * pagecache_isize_extended() to overwrite existing data.
	 */
	old_isize = i_size_read(inode);

	ret = generic_write_checks(iocb, iter);
	if (ret <= 0)
		goto out;

	ret = btrfs_write_check(iocb, ret);
	if (ret < 0)
		goto out;

	pos = iocb->ki_pos;
	while (iov_iter_count(iter) > 0) {
		ret = copy_one_range(BTRFS_I(inode), iter, &data_reserved, pos, nowait);
		if (ret < 0)
			break;
		pos += ret;
		num_written += ret;
		cond_resched();
	}

	extent_changeset_free(data_reserved);
	if (num_written > 0) {
		pagecache_isize_extended(inode, old_isize, iocb->ki_pos);
		iocb->ki_pos += num_written;
	}
out:
	btrfs_inode_unlock(BTRFS_I(inode), ilock_flags);
	return num_written ? num_written : ret;
}

static ssize_t btrfs_encoded_write(struct kiocb *iocb, struct iov_iter *from,
			const struct btrfs_ioctl_encoded_io_args *encoded)
{
	struct file *file = iocb->ki_filp;
	struct inode *inode = file_inode(file);
	loff_t count;
	ssize_t ret;

	btrfs_inode_lock(BTRFS_I(inode), 0);
	count = encoded->len;
	ret = generic_write_checks_count(iocb, &count);
	if (ret == 0 && count != encoded->len) {
		/*
		 * The write got truncated by generic_write_checks_count(). We
		 * can't do a partial encoded write.
		 */
		ret = -EFBIG;
	}
	if (ret || encoded->len == 0)
		goto out;

	ret = btrfs_write_check(iocb, encoded->len);
	if (ret < 0)
		goto out;

	ret = btrfs_do_encoded_write(iocb, from, encoded);
out:
	btrfs_inode_unlock(BTRFS_I(inode), 0);
	return ret;
}

ssize_t btrfs_do_write_iter(struct kiocb *iocb, struct iov_iter *from,
			    const struct btrfs_ioctl_encoded_io_args *encoded)
{
	struct file *file = iocb->ki_filp;
	struct btrfs_inode *inode = BTRFS_I(file_inode(file));
	ssize_t num_written, num_sync;

	/*
	 * If the fs flips readonly due to some impossible error, although we
	 * have opened a file as writable, we have to stop this write operation
	 * to ensure consistency.
	 */
	if (BTRFS_FS_ERROR(inode->root->fs_info))
		return -EROFS;

	if (encoded && (iocb->ki_flags & IOCB_NOWAIT))
		return -EOPNOTSUPP;

	if (encoded) {
		num_written = btrfs_encoded_write(iocb, from, encoded);
		num_sync = encoded->len;
	} else if (iocb->ki_flags & IOCB_DIRECT) {
		num_written = btrfs_direct_write(iocb, from);
		num_sync = num_written;
	} else {
		num_written = btrfs_buffered_write(iocb, from);
		num_sync = num_written;
	}

	btrfs_set_inode_last_sub_trans(inode);

	if (num_sync > 0) {
		num_sync = generic_write_sync(iocb, num_sync);
		if (num_sync < 0)
			num_written = num_sync;
	}

	return num_written;
}

static ssize_t btrfs_file_write_iter(struct kiocb *iocb, struct iov_iter *from)
{
	return btrfs_do_write_iter(iocb, from, NULL);
}

int btrfs_release_file(struct inode *inode, struct file *filp)
{
	struct btrfs_file_private *private = filp->private_data;

	if (private) {
		kfree(private->filldir_buf);
		btrfs_free_extent_state(private->llseek_cached_state);
		kfree(private);
		filp->private_data = NULL;
	}

	/*
	 * Set by setattr when we are about to truncate a file from a non-zero
	 * size to a zero size.  This tries to flush down new bytes that may
	 * have been written if the application were using truncate to replace
	 * a file in place.
	 */
	if (test_and_clear_bit(BTRFS_INODE_FLUSH_ON_CLOSE,
			       &BTRFS_I(inode)->runtime_flags))
			filemap_flush(inode->i_mapping);
	return 0;
}

static int start_ordered_ops(struct btrfs_inode *inode, loff_t start, loff_t end)
{
	int ret;
	struct blk_plug plug;

	/*
	 * This is only called in fsync, which would do synchronous writes, so
	 * a plug can merge adjacent IOs as much as possible.  Esp. in case of
	 * multiple disks using raid profile, a large IO can be split to
	 * several segments of stripe length (currently 64K).
	 */
	blk_start_plug(&plug);
	ret = btrfs_fdatawrite_range(inode, start, end);
	blk_finish_plug(&plug);

	return ret;
}

static inline bool skip_inode_logging(const struct btrfs_log_ctx *ctx)
{
	struct btrfs_inode *inode = ctx->inode;
	struct btrfs_fs_info *fs_info = inode->root->fs_info;

	if (btrfs_inode_in_log(inode, btrfs_get_fs_generation(fs_info)) &&
	    list_empty(&ctx->ordered_extents))
		return true;

	/*
	 * If we are doing a fast fsync we can not bail out if the inode's
	 * last_trans is <= then the last committed transaction, because we only
	 * update the last_trans of the inode during ordered extent completion,
	 * and for a fast fsync we don't wait for that, we only wait for the
	 * writeback to complete.
	 */
	if (inode->last_trans <= btrfs_get_last_trans_committed(fs_info) &&
	    (test_bit(BTRFS_INODE_NEEDS_FULL_SYNC, &inode->runtime_flags) ||
	     list_empty(&ctx->ordered_extents)))
		return true;

	return false;
}

/*
 * fsync call for both files and directories.  This logs the inode into
 * the tree log instead of forcing full commits whenever possible.
 *
 * It needs to call filemap_fdatawait so that all ordered extent updates are
 * in the metadata btree are up to date for copying to the log.
 *
 * It drops the inode mutex before doing the tree log commit.  This is an
 * important optimization for directories because holding the mutex prevents
 * new operations on the dir while we write to disk.
 */
int btrfs_sync_file(struct file *file, loff_t start, loff_t end, int datasync)
{
	struct dentry *dentry = file_dentry(file);
	struct btrfs_inode *inode = BTRFS_I(d_inode(dentry));
	struct btrfs_root *root = inode->root;
	struct btrfs_fs_info *fs_info = root->fs_info;
	struct btrfs_trans_handle *trans;
	struct btrfs_log_ctx ctx;
	int ret = 0, err;
	u64 len;
	bool full_sync;
	bool skip_ilock = false;

	if (current->journal_info == BTRFS_TRANS_DIO_WRITE_STUB) {
		skip_ilock = true;
		current->journal_info = NULL;
		btrfs_assert_inode_locked(inode);
	}

	trace_btrfs_sync_file(file, datasync);

	btrfs_init_log_ctx(&ctx, inode);

	/*
	 * Always set the range to a full range, otherwise we can get into
	 * several problems, from missing file extent items to represent holes
	 * when not using the NO_HOLES feature, to log tree corruption due to
	 * races between hole detection during logging and completion of ordered
	 * extents outside the range, to missing checksums due to ordered extents
	 * for which we flushed only a subset of their pages.
	 */
	start = 0;
	end = LLONG_MAX;
	len = (u64)LLONG_MAX + 1;

	/*
	 * We write the dirty pages in the range and wait until they complete
	 * out of the ->i_mutex. If so, we can flush the dirty pages by
	 * multi-task, and make the performance up.  See
	 * btrfs_wait_ordered_range for an explanation of the ASYNC check.
	 */
	ret = start_ordered_ops(inode, start, end);
	if (ret)
		goto out;

	if (skip_ilock)
		down_write(&inode->i_mmap_lock);
	else
		btrfs_inode_lock(inode, BTRFS_ILOCK_MMAP);

	atomic_inc(&root->log_batch);

	/*
	 * Before we acquired the inode's lock and the mmap lock, someone may
	 * have dirtied more pages in the target range. We need to make sure
	 * that writeback for any such pages does not start while we are logging
	 * the inode, because if it does, any of the following might happen when
	 * we are not doing a full inode sync:
	 *
	 * 1) We log an extent after its writeback finishes but before its
	 *    checksums are added to the csum tree, leading to -EIO errors
	 *    when attempting to read the extent after a log replay.
	 *
	 * 2) We can end up logging an extent before its writeback finishes.
	 *    Therefore after the log replay we will have a file extent item
	 *    pointing to an unwritten extent (and no data checksums as well).
	 *
	 * So trigger writeback for any eventual new dirty pages and then we
	 * wait for all ordered extents to complete below.
	 */
	ret = start_ordered_ops(inode, start, end);
	if (ret) {
		if (skip_ilock)
			up_write(&inode->i_mmap_lock);
		else
			btrfs_inode_unlock(inode, BTRFS_ILOCK_MMAP);
		goto out;
	}

	/*
	 * Always check for the full sync flag while holding the inode's lock,
	 * to avoid races with other tasks. The flag must be either set all the
	 * time during logging or always off all the time while logging.
	 * We check the flag here after starting delalloc above, because when
	 * running delalloc the full sync flag may be set if we need to drop
	 * extra extent map ranges due to temporary memory allocation failures.
	 */
	full_sync = test_bit(BTRFS_INODE_NEEDS_FULL_SYNC, &inode->runtime_flags);

	/*
	 * We have to do this here to avoid the priority inversion of waiting on
	 * IO of a lower priority task while holding a transaction open.
	 *
	 * For a full fsync we wait for the ordered extents to complete while
	 * for a fast fsync we wait just for writeback to complete, and then
	 * attach the ordered extents to the transaction so that a transaction
	 * commit waits for their completion, to avoid data loss if we fsync,
	 * the current transaction commits before the ordered extents complete
	 * and a power failure happens right after that.
	 *
	 * For zoned filesystem, if a write IO uses a ZONE_APPEND command, the
	 * logical address recorded in the ordered extent may change. We need
	 * to wait for the IO to stabilize the logical address.
	 */
	if (full_sync || btrfs_is_zoned(fs_info)) {
		ret = btrfs_wait_ordered_range(inode, start, len);
		clear_bit(BTRFS_INODE_COW_WRITE_ERROR, &inode->runtime_flags);
	} else {
		/*
		 * Get our ordered extents as soon as possible to avoid doing
		 * checksum lookups in the csum tree, and use instead the
		 * checksums attached to the ordered extents.
		 */
		btrfs_get_ordered_extents_for_logging(inode, &ctx.ordered_extents);
		ret = filemap_fdatawait_range(inode->vfs_inode.i_mapping, start, end);
		if (ret)
			goto out_release_extents;

		/*
		 * Check and clear the BTRFS_INODE_COW_WRITE_ERROR now after
		 * starting and waiting for writeback, because for buffered IO
		 * it may have been set during the end IO callback
		 * (end_bbio_data_write() -> btrfs_finish_ordered_extent()) in
		 * case an error happened and we need to wait for ordered
		 * extents to complete so that any extent maps that point to
		 * unwritten locations are dropped and we don't log them.
		 */
		if (test_and_clear_bit(BTRFS_INODE_COW_WRITE_ERROR, &inode->runtime_flags))
			ret = btrfs_wait_ordered_range(inode, start, len);
	}

	if (ret)
		goto out_release_extents;

	atomic_inc(&root->log_batch);

	if (skip_inode_logging(&ctx)) {
		/*
		 * We've had everything committed since the last time we were
		 * modified so clear this flag in case it was set for whatever
		 * reason, it's no longer relevant.
		 */
		clear_bit(BTRFS_INODE_NEEDS_FULL_SYNC, &inode->runtime_flags);
		/*
		 * An ordered extent might have started before and completed
		 * already with io errors, in which case the inode was not
		 * updated and we end up here. So check the inode's mapping
		 * for any errors that might have happened since we last
		 * checked called fsync.
		 */
		ret = filemap_check_wb_err(inode->vfs_inode.i_mapping, file->f_wb_err);
		goto out_release_extents;
	}

	btrfs_init_log_ctx_scratch_eb(&ctx);

	/*
	 * We use start here because we will need to wait on the IO to complete
	 * in btrfs_sync_log, which could require joining a transaction (for
	 * example checking cross references in the nocow path).  If we use join
	 * here we could get into a situation where we're waiting on IO to
	 * happen that is blocked on a transaction trying to commit.  With start
	 * we inc the extwriter counter, so we wait for all extwriters to exit
	 * before we start blocking joiners.  This comment is to keep somebody
	 * from thinking they are super smart and changing this to
	 * btrfs_join_transaction *cough*Josef*cough*.
	 */
	trans = btrfs_start_transaction(root, 0);
	if (IS_ERR(trans)) {
		ret = PTR_ERR(trans);
		goto out_release_extents;
	}
	trans->in_fsync = true;

	ret = btrfs_log_dentry_safe(trans, dentry, &ctx);
	/*
	 * Scratch eb no longer needed, release before syncing log or commit
	 * transaction, to avoid holding unnecessary memory during such long
	 * operations.
	 */
	if (ctx.scratch_eb) {
		free_extent_buffer(ctx.scratch_eb);
		ctx.scratch_eb = NULL;
	}
	btrfs_release_log_ctx_extents(&ctx);
	if (ret < 0) {
		/* Fallthrough and commit/free transaction. */
		ret = BTRFS_LOG_FORCE_COMMIT;
	}

	/* we've logged all the items and now have a consistent
	 * version of the file in the log.  It is possible that
	 * someone will come in and modify the file, but that's
	 * fine because the log is consistent on disk, and we
	 * have references to all of the file's extents
	 *
	 * It is possible that someone will come in and log the
	 * file again, but that will end up using the synchronization
	 * inside btrfs_sync_log to keep things safe.
	 */
	if (skip_ilock)
		up_write(&inode->i_mmap_lock);
	else
		btrfs_inode_unlock(inode, BTRFS_ILOCK_MMAP);

	if (ret == BTRFS_NO_LOG_SYNC) {
		ret = btrfs_end_transaction(trans);
		goto out;
	}

	/* We successfully logged the inode, attempt to sync the log. */
	if (!ret) {
		ret = btrfs_sync_log(trans, root, &ctx);
		if (!ret) {
			ret = btrfs_end_transaction(trans);
			goto out;
		}
	}

	/*
	 * At this point we need to commit the transaction because we had
	 * btrfs_need_log_full_commit() or some other error.
	 *
	 * If we didn't do a full sync we have to stop the trans handle, wait on
	 * the ordered extents, start it again and commit the transaction.  If
	 * we attempt to wait on the ordered extents here we could deadlock with
	 * something like fallocate() that is holding the extent lock trying to
	 * start a transaction while some other thread is trying to commit the
	 * transaction while we (fsync) are currently holding the transaction
	 * open.
	 */
	if (!full_sync) {
		ret = btrfs_end_transaction(trans);
		if (ret)
			goto out;
		ret = btrfs_wait_ordered_range(inode, start, len);
		if (ret)
			goto out;

		/*
		 * This is safe to use here because we're only interested in
		 * making sure the transaction that had the ordered extents is
		 * committed.  We aren't waiting on anything past this point,
		 * we're purely getting the transaction and committing it.
		 */
		trans = btrfs_attach_transaction_barrier(root);
		if (IS_ERR(trans)) {
			ret = PTR_ERR(trans);

			/*
			 * We committed the transaction and there's no currently
			 * running transaction, this means everything we care
			 * about made it to disk and we are done.
			 */
			if (ret == -ENOENT)
				ret = 0;
			goto out;
		}
	}

	ret = btrfs_commit_transaction(trans);
out:
	free_extent_buffer(ctx.scratch_eb);
	ASSERT(list_empty(&ctx.list));
	ASSERT(list_empty(&ctx.conflict_inodes));
	err = file_check_and_advance_wb_err(file);
	if (!ret)
		ret = err;
	return ret > 0 ? -EIO : ret;

out_release_extents:
	btrfs_release_log_ctx_extents(&ctx);
	if (skip_ilock)
		up_write(&inode->i_mmap_lock);
	else
		btrfs_inode_unlock(inode, BTRFS_ILOCK_MMAP);
	goto out;
}

/*
 * btrfs_page_mkwrite() is not allowed to change the file size as it gets
 * called from a page fault handler when a page is first dirtied. Hence we must
 * be careful to check for EOF conditions here. We set the page up correctly
 * for a written page which means we get ENOSPC checking when writing into
 * holes and correct delalloc and unwritten extent mapping on filesystems that
 * support these features.
 *
 * We are not allowed to take the i_mutex here so we have to play games to
 * protect against truncate races as the page could now be beyond EOF.  Because
 * truncate_setsize() writes the inode size before removing pages, once we have
 * the page lock we can determine safely if the page is beyond EOF. If it is not
 * beyond EOF, then the page is guaranteed safe against truncation until we
 * unlock the page.
 */
static vm_fault_t btrfs_page_mkwrite(struct vm_fault *vmf)
{
	struct page *page = vmf->page;
	struct folio *folio = page_folio(page);
	struct inode *inode = file_inode(vmf->vma->vm_file);
	struct btrfs_fs_info *fs_info = inode_to_fs_info(inode);
	struct extent_io_tree *io_tree = &BTRFS_I(inode)->io_tree;
	struct btrfs_ordered_extent *ordered;
	struct extent_state *cached_state = NULL;
	struct extent_changeset *data_reserved = NULL;
	unsigned long zero_start;
	loff_t size;
	size_t fsize = folio_size(folio);
	int ret;
	bool only_release_metadata = false;
	u64 reserved_space;
	u64 page_start;
	u64 page_end;
	u64 end;

	reserved_space = fsize;

	sb_start_pagefault(inode->i_sb);
	page_start = folio_pos(folio);
	page_end = page_start + folio_size(folio) - 1;
	end = page_end;

	/*
	 * Reserving delalloc space after obtaining the page lock can lead to
	 * deadlock. For example, if a dirty page is locked by this function
	 * and the call to btrfs_delalloc_reserve_space() ends up triggering
	 * dirty page write out, then the btrfs_writepages() function could
	 * end up waiting indefinitely to get a lock on the page currently
	 * being processed by btrfs_page_mkwrite() function.
	 */
	ret = btrfs_check_data_free_space(BTRFS_I(inode), &data_reserved,
					  page_start, reserved_space, false);
	if (ret < 0) {
		size_t write_bytes = reserved_space;

		if (btrfs_check_nocow_lock(BTRFS_I(inode), page_start,
					   &write_bytes, false) <= 0)
			goto out_noreserve;

		only_release_metadata = true;

		/*
		 * Can't write the whole range, there may be shared extents or
		 * holes in the range, bail out with @only_release_metadata set
		 * to true so that we unlock the nocow lock before returning the
		 * error.
		 */
		if (write_bytes < reserved_space)
			goto out_noreserve;
	}
	ret = btrfs_delalloc_reserve_metadata(BTRFS_I(inode), reserved_space,
					      reserved_space, false);
	if (ret < 0) {
		if (!only_release_metadata)
			btrfs_free_reserved_data_space(BTRFS_I(inode), data_reserved,
						       page_start, reserved_space);
		goto out_noreserve;
	}

	ret = file_update_time(vmf->vma->vm_file);
	if (ret < 0)
		goto out;
again:
	down_read(&BTRFS_I(inode)->i_mmap_lock);
	folio_lock(folio);
	size = i_size_read(inode);

	if ((folio->mapping != inode->i_mapping) ||
	    (page_start >= size)) {
		/* Page got truncated out from underneath us. */
		goto out_unlock;
	}
	folio_wait_writeback(folio);

	btrfs_lock_extent(io_tree, page_start, page_end, &cached_state);
	ret = set_folio_extent_mapped(folio);
	if (ret < 0) {
		btrfs_unlock_extent(io_tree, page_start, page_end, &cached_state);
		goto out_unlock;
	}

	/*
	 * We can't set the delalloc bits if there are pending ordered
	 * extents.  Drop our locks and wait for them to finish.
	 */
	ordered = btrfs_lookup_ordered_range(BTRFS_I(inode), page_start, fsize);
	if (ordered) {
		btrfs_unlock_extent(io_tree, page_start, page_end, &cached_state);
		folio_unlock(folio);
		up_read(&BTRFS_I(inode)->i_mmap_lock);
		btrfs_start_ordered_extent(ordered);
		btrfs_put_ordered_extent(ordered);
		goto again;
	}

	if (folio_contains(folio, (size - 1) >> PAGE_SHIFT)) {
		reserved_space = round_up(size - page_start, fs_info->sectorsize);
		if (reserved_space < fsize) {
			const u64 to_free = fsize - reserved_space;

			end = page_start + reserved_space - 1;
<<<<<<< HEAD
			btrfs_delalloc_release_space(BTRFS_I(inode),
					data_reserved, end + 1,
					fsize - reserved_space, true);
=======
			if (only_release_metadata)
				btrfs_delalloc_release_metadata(BTRFS_I(inode),
								to_free, true);
			else
				btrfs_delalloc_release_space(BTRFS_I(inode),
							     data_reserved, end + 1,
							     to_free, true);
>>>>>>> 25bf10be
		}
	}

	/*
	 * page_mkwrite gets called when the page is firstly dirtied after it's
	 * faulted in, but write(2) could also dirty a page and set delalloc
	 * bits, thus in this case for space account reason, we still need to
	 * clear any delalloc bits within this page range since we have to
	 * reserve data&meta space before lock_page() (see above comments).
	 */
	btrfs_clear_extent_bit(&BTRFS_I(inode)->io_tree, page_start, end,
			       EXTENT_DELALLOC | EXTENT_DO_ACCOUNTING |
			       EXTENT_DEFRAG, &cached_state);

	ret = btrfs_set_extent_delalloc(BTRFS_I(inode), page_start, end, 0,
					&cached_state);
	if (ret < 0) {
		btrfs_unlock_extent(io_tree, page_start, page_end, &cached_state);
		goto out_unlock;
	}

	/* Page is wholly or partially inside EOF. */
	if (page_start + folio_size(folio) > size)
		zero_start = offset_in_folio(folio, size);
	else
		zero_start = fsize;

	if (zero_start != fsize)
		folio_zero_range(folio, zero_start, folio_size(folio) - zero_start);

	btrfs_folio_clear_checked(fs_info, folio, page_start, fsize);
	btrfs_folio_set_dirty(fs_info, folio, page_start, end + 1 - page_start);
	btrfs_folio_set_uptodate(fs_info, folio, page_start, end + 1 - page_start);

	btrfs_set_inode_last_sub_trans(BTRFS_I(inode));

	if (only_release_metadata)
		btrfs_set_extent_bit(io_tree, page_start, end, EXTENT_NORESERVE,
				     &cached_state);

	btrfs_unlock_extent(io_tree, page_start, page_end, &cached_state);
	up_read(&BTRFS_I(inode)->i_mmap_lock);

	btrfs_delalloc_release_extents(BTRFS_I(inode), fsize);
	if (only_release_metadata)
		btrfs_check_nocow_unlock(BTRFS_I(inode));
	sb_end_pagefault(inode->i_sb);
	extent_changeset_free(data_reserved);
	return VM_FAULT_LOCKED;

out_unlock:
	folio_unlock(folio);
	up_read(&BTRFS_I(inode)->i_mmap_lock);
out:
	btrfs_delalloc_release_extents(BTRFS_I(inode), fsize);
	if (only_release_metadata)
		btrfs_delalloc_release_metadata(BTRFS_I(inode), reserved_space, true);
	else
		btrfs_delalloc_release_space(BTRFS_I(inode), data_reserved,
					     page_start, reserved_space, true);
	extent_changeset_free(data_reserved);
out_noreserve:
	if (only_release_metadata)
		btrfs_check_nocow_unlock(BTRFS_I(inode));

	sb_end_pagefault(inode->i_sb);

	if (ret < 0)
		return vmf_error(ret);

	/* Make the VM retry the fault. */
	return VM_FAULT_NOPAGE;
}

static const struct vm_operations_struct btrfs_file_vm_ops = {
	.fault		= filemap_fault,
	.map_pages	= filemap_map_pages,
	.page_mkwrite	= btrfs_page_mkwrite,
};

static int btrfs_file_mmap(struct file	*filp, struct vm_area_struct *vma)
{
	struct address_space *mapping = filp->f_mapping;

	if (!mapping->a_ops->read_folio)
		return -ENOEXEC;

	file_accessed(filp);
	vma->vm_ops = &btrfs_file_vm_ops;

	return 0;
}

static bool hole_mergeable(struct btrfs_inode *inode, struct extent_buffer *leaf,
			   int slot, u64 start, u64 end)
{
	struct btrfs_file_extent_item *fi;
	struct btrfs_key key;

	if (slot < 0 || slot >= btrfs_header_nritems(leaf))
		return false;

	btrfs_item_key_to_cpu(leaf, &key, slot);
	if (key.objectid != btrfs_ino(inode) ||
	    key.type != BTRFS_EXTENT_DATA_KEY)
		return false;

	fi = btrfs_item_ptr(leaf, slot, struct btrfs_file_extent_item);

	if (btrfs_file_extent_type(leaf, fi) != BTRFS_FILE_EXTENT_REG)
		return false;

	if (btrfs_file_extent_disk_bytenr(leaf, fi))
		return false;

	if (key.offset == end)
		return true;
	if (key.offset + btrfs_file_extent_num_bytes(leaf, fi) == start)
		return true;
	return false;
}

static int fill_holes(struct btrfs_trans_handle *trans,
		struct btrfs_inode *inode,
		struct btrfs_path *path, u64 offset, u64 end)
{
	struct btrfs_fs_info *fs_info = trans->fs_info;
	struct btrfs_root *root = inode->root;
	struct extent_buffer *leaf;
	struct btrfs_file_extent_item *fi;
	struct extent_map *hole_em;
	struct btrfs_key key;
	int ret;

	if (btrfs_fs_incompat(fs_info, NO_HOLES))
		goto out;

	key.objectid = btrfs_ino(inode);
	key.type = BTRFS_EXTENT_DATA_KEY;
	key.offset = offset;

	ret = btrfs_search_slot(trans, root, &key, path, 0, 1);
	if (ret <= 0) {
		/*
		 * We should have dropped this offset, so if we find it then
		 * something has gone horribly wrong.
		 */
		if (ret == 0)
			ret = -EINVAL;
		return ret;
	}

	leaf = path->nodes[0];
	if (hole_mergeable(inode, leaf, path->slots[0] - 1, offset, end)) {
		u64 num_bytes;

		path->slots[0]--;
		fi = btrfs_item_ptr(leaf, path->slots[0],
				    struct btrfs_file_extent_item);
		num_bytes = btrfs_file_extent_num_bytes(leaf, fi) +
			end - offset;
		btrfs_set_file_extent_num_bytes(leaf, fi, num_bytes);
		btrfs_set_file_extent_ram_bytes(leaf, fi, num_bytes);
		btrfs_set_file_extent_offset(leaf, fi, 0);
		btrfs_set_file_extent_generation(leaf, fi, trans->transid);
		goto out;
	}

	if (hole_mergeable(inode, leaf, path->slots[0], offset, end)) {
		u64 num_bytes;

		key.offset = offset;
		btrfs_set_item_key_safe(trans, path, &key);
		fi = btrfs_item_ptr(leaf, path->slots[0],
				    struct btrfs_file_extent_item);
		num_bytes = btrfs_file_extent_num_bytes(leaf, fi) + end -
			offset;
		btrfs_set_file_extent_num_bytes(leaf, fi, num_bytes);
		btrfs_set_file_extent_ram_bytes(leaf, fi, num_bytes);
		btrfs_set_file_extent_offset(leaf, fi, 0);
		btrfs_set_file_extent_generation(leaf, fi, trans->transid);
		goto out;
	}
	btrfs_release_path(path);

	ret = btrfs_insert_hole_extent(trans, root, btrfs_ino(inode), offset,
				       end - offset);
	if (ret)
		return ret;

out:
	btrfs_release_path(path);

	hole_em = btrfs_alloc_extent_map();
	if (!hole_em) {
		btrfs_drop_extent_map_range(inode, offset, end - 1, false);
		btrfs_set_inode_full_sync(inode);
	} else {
		hole_em->start = offset;
		hole_em->len = end - offset;
		hole_em->ram_bytes = hole_em->len;

		hole_em->disk_bytenr = EXTENT_MAP_HOLE;
		hole_em->disk_num_bytes = 0;
		hole_em->generation = trans->transid;

		ret = btrfs_replace_extent_map_range(inode, hole_em, true);
		btrfs_free_extent_map(hole_em);
		if (ret)
			btrfs_set_inode_full_sync(inode);
	}

	return 0;
}

/*
 * Find a hole extent on given inode and change start/len to the end of hole
 * extent.(hole/vacuum extent whose em->start <= start &&
 *	   em->start + em->len > start)
 * When a hole extent is found, return 1 and modify start/len.
 */
static int find_first_non_hole(struct btrfs_inode *inode, u64 *start, u64 *len)
{
	struct btrfs_fs_info *fs_info = inode->root->fs_info;
	struct extent_map *em;
	int ret = 0;

	em = btrfs_get_extent(inode, NULL,
			      round_down(*start, fs_info->sectorsize),
			      round_up(*len, fs_info->sectorsize));
	if (IS_ERR(em))
		return PTR_ERR(em);

	/* Hole or vacuum extent(only exists in no-hole mode) */
	if (em->disk_bytenr == EXTENT_MAP_HOLE) {
		ret = 1;
		*len = em->start + em->len > *start + *len ?
		       0 : *start + *len - em->start - em->len;
		*start = em->start + em->len;
	}
	btrfs_free_extent_map(em);
	return ret;
}

/*
 * Check if there is no folio in the range.
 *
 * We cannot utilize filemap_range_has_page() in a filemap with large folios
 * as we can hit the following false positive:
 *
 *        start                            end
 *        |                                |
 *  |//|//|//|//|  |  |  |  |  |  |  |  |//|//|
 *   \         /                         \   /
 *    Folio A                            Folio B
 *
 * That large folio A and B cover the start and end indexes.
 * In that case filemap_range_has_page() will always return true, but the above
 * case is fine for btrfs_punch_hole_lock_range() usage.
 *
 * So here we only ensure that no other folios is in the range, excluding the
 * head/tail large folio.
 */
static bool check_range_has_page(struct inode *inode, u64 start, u64 end)
{
	struct folio_batch fbatch;
	bool ret = false;
	/*
	 * For subpage case, if the range is not at page boundary, we could
	 * have pages at the leading/tailing part of the range.
	 * This could lead to dead loop since filemap_range_has_page()
	 * will always return true.
	 * So here we need to do extra page alignment for
	 * filemap_range_has_page().
	 *
	 * And do not decrease page_lockend right now, as it can be 0.
	 */
	const u64 page_lockstart = round_up(start, PAGE_SIZE);
	const u64 page_lockend = round_down(end + 1, PAGE_SIZE);
	const pgoff_t start_index = page_lockstart >> PAGE_SHIFT;
	const pgoff_t end_index = (page_lockend - 1) >> PAGE_SHIFT;
	pgoff_t tmp = start_index;
	int found_folios;

	/* The same page or adjacent pages. */
	if (page_lockend <= page_lockstart)
		return false;

	folio_batch_init(&fbatch);
	found_folios = filemap_get_folios(inode->i_mapping, &tmp, end_index, &fbatch);
	for (int i = 0; i < found_folios; i++) {
		struct folio *folio = fbatch.folios[i];

		/* A large folio begins before the start. Not a target. */
		if (folio->index < start_index)
			continue;
		/* A large folio extends beyond the end. Not a target. */
		if (folio->index + folio_nr_pages(folio) > end_index)
			continue;
		/* A folio doesn't cover the head/tail index. Found a target. */
		ret = true;
		break;
	}
	folio_batch_release(&fbatch);
	return ret;
}

static void btrfs_punch_hole_lock_range(struct inode *inode,
					const u64 lockstart, const u64 lockend,
					struct extent_state **cached_state)
{
	while (1) {
		truncate_pagecache_range(inode, lockstart, lockend);

		btrfs_lock_extent(&BTRFS_I(inode)->io_tree, lockstart, lockend,
				  cached_state);
		/*
		 * We can't have ordered extents in the range, nor dirty/writeback
		 * pages, because we have locked the inode's VFS lock in exclusive
		 * mode, we have locked the inode's i_mmap_lock in exclusive mode,
		 * we have flushed all delalloc in the range and we have waited
		 * for any ordered extents in the range to complete.
		 * We can race with anyone reading pages from this range, so after
		 * locking the range check if we have pages in the range, and if
		 * we do, unlock the range and retry.
		 */
		if (!check_range_has_page(inode, lockstart, lockend))
			break;

		btrfs_unlock_extent(&BTRFS_I(inode)->io_tree, lockstart, lockend,
				    cached_state);
	}

	btrfs_assert_inode_range_clean(BTRFS_I(inode), lockstart, lockend);
}

static int btrfs_insert_replace_extent(struct btrfs_trans_handle *trans,
				     struct btrfs_inode *inode,
				     struct btrfs_path *path,
				     struct btrfs_replace_extent_info *extent_info,
				     const u64 replace_len,
				     const u64 bytes_to_drop)
{
	struct btrfs_fs_info *fs_info = trans->fs_info;
	struct btrfs_root *root = inode->root;
	struct btrfs_file_extent_item *extent;
	struct extent_buffer *leaf;
	struct btrfs_key key;
	int slot;
	int ret;

	if (replace_len == 0)
		return 0;

	if (extent_info->disk_offset == 0 &&
	    btrfs_fs_incompat(fs_info, NO_HOLES)) {
		btrfs_update_inode_bytes(inode, 0, bytes_to_drop);
		return 0;
	}

	key.objectid = btrfs_ino(inode);
	key.type = BTRFS_EXTENT_DATA_KEY;
	key.offset = extent_info->file_offset;
	ret = btrfs_insert_empty_item(trans, root, path, &key,
				      sizeof(struct btrfs_file_extent_item));
	if (ret)
		return ret;
	leaf = path->nodes[0];
	slot = path->slots[0];
	write_extent_buffer(leaf, extent_info->extent_buf,
			    btrfs_item_ptr_offset(leaf, slot),
			    sizeof(struct btrfs_file_extent_item));
	extent = btrfs_item_ptr(leaf, slot, struct btrfs_file_extent_item);
	ASSERT(btrfs_file_extent_type(leaf, extent) != BTRFS_FILE_EXTENT_INLINE);
	btrfs_set_file_extent_offset(leaf, extent, extent_info->data_offset);
	btrfs_set_file_extent_num_bytes(leaf, extent, replace_len);
	if (extent_info->is_new_extent)
		btrfs_set_file_extent_generation(leaf, extent, trans->transid);
	btrfs_release_path(path);

	ret = btrfs_inode_set_file_extent_range(inode, extent_info->file_offset,
						replace_len);
	if (ret)
		return ret;

	/* If it's a hole, nothing more needs to be done. */
	if (extent_info->disk_offset == 0) {
		btrfs_update_inode_bytes(inode, 0, bytes_to_drop);
		return 0;
	}

	btrfs_update_inode_bytes(inode, replace_len, bytes_to_drop);

	if (extent_info->is_new_extent && extent_info->insertions == 0) {
		key.objectid = extent_info->disk_offset;
		key.type = BTRFS_EXTENT_ITEM_KEY;
		key.offset = extent_info->disk_len;
		ret = btrfs_alloc_reserved_file_extent(trans, root,
						       btrfs_ino(inode),
						       extent_info->file_offset,
						       extent_info->qgroup_reserved,
						       &key);
	} else {
		struct btrfs_ref ref = {
			.action = BTRFS_ADD_DELAYED_REF,
			.bytenr = extent_info->disk_offset,
			.num_bytes = extent_info->disk_len,
			.owning_root = btrfs_root_id(root),
			.ref_root = btrfs_root_id(root),
		};
		u64 ref_offset;

		ref_offset = extent_info->file_offset - extent_info->data_offset;
		btrfs_init_data_ref(&ref, btrfs_ino(inode), ref_offset, 0, false);
		ret = btrfs_inc_extent_ref(trans, &ref);
	}

	extent_info->insertions++;

	return ret;
}

/*
 * The respective range must have been previously locked, as well as the inode.
 * The end offset is inclusive (last byte of the range).
 * @extent_info is NULL for fallocate's hole punching and non-NULL when replacing
 * the file range with an extent.
 * When not punching a hole, we don't want to end up in a state where we dropped
 * extents without inserting a new one, so we must abort the transaction to avoid
 * a corruption.
 */
int btrfs_replace_file_extents(struct btrfs_inode *inode,
			       struct btrfs_path *path, const u64 start,
			       const u64 end,
			       struct btrfs_replace_extent_info *extent_info,
			       struct btrfs_trans_handle **trans_out)
{
	struct btrfs_drop_extents_args drop_args = { 0 };
	struct btrfs_root *root = inode->root;
	struct btrfs_fs_info *fs_info = root->fs_info;
	u64 min_size = btrfs_calc_insert_metadata_size(fs_info, 1);
	u64 ino_size = round_up(inode->vfs_inode.i_size, fs_info->sectorsize);
	struct btrfs_trans_handle *trans = NULL;
	struct btrfs_block_rsv *rsv;
	unsigned int rsv_count;
	u64 cur_offset;
	u64 len = end - start;
	int ret = 0;

	if (end <= start)
		return -EINVAL;

	rsv = btrfs_alloc_block_rsv(fs_info, BTRFS_BLOCK_RSV_TEMP);
	if (!rsv) {
		ret = -ENOMEM;
		goto out;
	}
	rsv->size = btrfs_calc_insert_metadata_size(fs_info, 1);
	rsv->failfast = true;

	/*
	 * 1 - update the inode
	 * 1 - removing the extents in the range
	 * 1 - adding the hole extent if no_holes isn't set or if we are
	 *     replacing the range with a new extent
	 */
	if (!btrfs_fs_incompat(fs_info, NO_HOLES) || extent_info)
		rsv_count = 3;
	else
		rsv_count = 2;

	trans = btrfs_start_transaction(root, rsv_count);
	if (IS_ERR(trans)) {
		ret = PTR_ERR(trans);
		trans = NULL;
		goto out_free;
	}

	ret = btrfs_block_rsv_migrate(&fs_info->trans_block_rsv, rsv,
				      min_size, false);
	if (WARN_ON(ret))
		goto out_trans;
	trans->block_rsv = rsv;

	cur_offset = start;
	drop_args.path = path;
	drop_args.end = end + 1;
	drop_args.drop_cache = true;
	while (cur_offset < end) {
		drop_args.start = cur_offset;
		ret = btrfs_drop_extents(trans, root, inode, &drop_args);
		/* If we are punching a hole decrement the inode's byte count */
		if (!extent_info)
			btrfs_update_inode_bytes(inode, 0,
						 drop_args.bytes_found);
		if (ret != -ENOSPC) {
			/*
			 * The only time we don't want to abort is if we are
			 * attempting to clone a partial inline extent, in which
			 * case we'll get EOPNOTSUPP.  However if we aren't
			 * clone we need to abort no matter what, because if we
			 * got EOPNOTSUPP via prealloc then we messed up and
			 * need to abort.
			 */
			if (ret &&
			    (ret != -EOPNOTSUPP ||
			     (extent_info && extent_info->is_new_extent)))
				btrfs_abort_transaction(trans, ret);
			break;
		}

		trans->block_rsv = &fs_info->trans_block_rsv;

		if (!extent_info && cur_offset < drop_args.drop_end &&
		    cur_offset < ino_size) {
			ret = fill_holes(trans, inode, path, cur_offset,
					 drop_args.drop_end);
			if (ret) {
				/*
				 * If we failed then we didn't insert our hole
				 * entries for the area we dropped, so now the
				 * fs is corrupted, so we must abort the
				 * transaction.
				 */
				btrfs_abort_transaction(trans, ret);
				break;
			}
		} else if (!extent_info && cur_offset < drop_args.drop_end) {
			/*
			 * We are past the i_size here, but since we didn't
			 * insert holes we need to clear the mapped area so we
			 * know to not set disk_i_size in this area until a new
			 * file extent is inserted here.
			 */
			ret = btrfs_inode_clear_file_extent_range(inode,
					cur_offset,
					drop_args.drop_end - cur_offset);
			if (ret) {
				/*
				 * We couldn't clear our area, so we could
				 * presumably adjust up and corrupt the fs, so
				 * we need to abort.
				 */
				btrfs_abort_transaction(trans, ret);
				break;
			}
		}

		if (extent_info &&
		    drop_args.drop_end > extent_info->file_offset) {
			u64 replace_len = drop_args.drop_end -
					  extent_info->file_offset;

			ret = btrfs_insert_replace_extent(trans, inode,	path,
					extent_info, replace_len,
					drop_args.bytes_found);
			if (ret) {
				btrfs_abort_transaction(trans, ret);
				break;
			}
			extent_info->data_len -= replace_len;
			extent_info->data_offset += replace_len;
			extent_info->file_offset += replace_len;
		}

		/*
		 * We are releasing our handle on the transaction, balance the
		 * dirty pages of the btree inode and flush delayed items, and
		 * then get a new transaction handle, which may now point to a
		 * new transaction in case someone else may have committed the
		 * transaction we used to replace/drop file extent items. So
		 * bump the inode's iversion and update mtime and ctime except
		 * if we are called from a dedupe context. This is because a
		 * power failure/crash may happen after the transaction is
		 * committed and before we finish replacing/dropping all the
		 * file extent items we need.
		 */
		inode_inc_iversion(&inode->vfs_inode);

		if (!extent_info || extent_info->update_times)
			inode_set_mtime_to_ts(&inode->vfs_inode,
					      inode_set_ctime_current(&inode->vfs_inode));

		ret = btrfs_update_inode(trans, inode);
		if (ret)
			break;

		btrfs_end_transaction(trans);
		btrfs_btree_balance_dirty(fs_info);

		trans = btrfs_start_transaction(root, rsv_count);
		if (IS_ERR(trans)) {
			ret = PTR_ERR(trans);
			trans = NULL;
			break;
		}

		ret = btrfs_block_rsv_migrate(&fs_info->trans_block_rsv,
					      rsv, min_size, false);
		if (WARN_ON(ret))
			break;
		trans->block_rsv = rsv;

		cur_offset = drop_args.drop_end;
		len = end - cur_offset;
		if (!extent_info && len) {
			ret = find_first_non_hole(inode, &cur_offset, &len);
			if (unlikely(ret < 0))
				break;
			if (ret && !len) {
				ret = 0;
				break;
			}
		}
	}

	/*
	 * If we were cloning, force the next fsync to be a full one since we
	 * we replaced (or just dropped in the case of cloning holes when
	 * NO_HOLES is enabled) file extent items and did not setup new extent
	 * maps for the replacement extents (or holes).
	 */
	if (extent_info && !extent_info->is_new_extent)
		btrfs_set_inode_full_sync(inode);

	if (ret)
		goto out_trans;

	trans->block_rsv = &fs_info->trans_block_rsv;
	/*
	 * If we are using the NO_HOLES feature we might have had already an
	 * hole that overlaps a part of the region [lockstart, lockend] and
	 * ends at (or beyond) lockend. Since we have no file extent items to
	 * represent holes, drop_end can be less than lockend and so we must
	 * make sure we have an extent map representing the existing hole (the
	 * call to __btrfs_drop_extents() might have dropped the existing extent
	 * map representing the existing hole), otherwise the fast fsync path
	 * will not record the existence of the hole region
	 * [existing_hole_start, lockend].
	 */
	if (drop_args.drop_end <= end)
		drop_args.drop_end = end + 1;
	/*
	 * Don't insert file hole extent item if it's for a range beyond eof
	 * (because it's useless) or if it represents a 0 bytes range (when
	 * cur_offset == drop_end).
	 */
	if (!extent_info && cur_offset < ino_size &&
	    cur_offset < drop_args.drop_end) {
		ret = fill_holes(trans, inode, path, cur_offset,
				 drop_args.drop_end);
		if (ret) {
			/* Same comment as above. */
			btrfs_abort_transaction(trans, ret);
			goto out_trans;
		}
	} else if (!extent_info && cur_offset < drop_args.drop_end) {
		/* See the comment in the loop above for the reasoning here. */
		ret = btrfs_inode_clear_file_extent_range(inode, cur_offset,
					drop_args.drop_end - cur_offset);
		if (ret) {
			btrfs_abort_transaction(trans, ret);
			goto out_trans;
		}

	}
	if (extent_info) {
		ret = btrfs_insert_replace_extent(trans, inode, path,
				extent_info, extent_info->data_len,
				drop_args.bytes_found);
		if (ret) {
			btrfs_abort_transaction(trans, ret);
			goto out_trans;
		}
	}

out_trans:
	if (!trans)
		goto out_free;

	trans->block_rsv = &fs_info->trans_block_rsv;
	if (ret)
		btrfs_end_transaction(trans);
	else
		*trans_out = trans;
out_free:
	btrfs_free_block_rsv(fs_info, rsv);
out:
	return ret;
}

static int btrfs_punch_hole(struct file *file, loff_t offset, loff_t len)
{
	struct inode *inode = file_inode(file);
	struct btrfs_fs_info *fs_info = inode_to_fs_info(inode);
	struct btrfs_root *root = BTRFS_I(inode)->root;
	struct extent_state *cached_state = NULL;
	struct btrfs_path *path;
	struct btrfs_trans_handle *trans = NULL;
	u64 lockstart;
	u64 lockend;
	u64 tail_start;
	u64 tail_len;
	const u64 orig_start = offset;
	const u64 orig_end = offset + len - 1;
	int ret = 0;
	bool same_block;
	u64 ino_size;
	bool truncated_block = false;
	bool updated_inode = false;

	btrfs_inode_lock(BTRFS_I(inode), BTRFS_ILOCK_MMAP);

	ret = btrfs_wait_ordered_range(BTRFS_I(inode), offset, len);
	if (ret)
		goto out_only_mutex;

	ino_size = round_up(inode->i_size, fs_info->sectorsize);
	ret = find_first_non_hole(BTRFS_I(inode), &offset, &len);
	if (ret < 0)
		goto out_only_mutex;
	if (ret && !len) {
		/* Already in a large hole */
		ret = 0;
		goto out_only_mutex;
	}

	ret = file_modified(file);
	if (ret)
		goto out_only_mutex;

	lockstart = round_up(offset, fs_info->sectorsize);
	lockend = round_down(offset + len, fs_info->sectorsize) - 1;
	same_block = (BTRFS_BYTES_TO_BLKS(fs_info, offset))
		== (BTRFS_BYTES_TO_BLKS(fs_info, offset + len - 1));
	/*
	 * Only do this if we are in the same block and we aren't doing the
	 * entire block.
	 */
	if (same_block && len < fs_info->sectorsize) {
		if (offset < ino_size) {
			truncated_block = true;
			ret = btrfs_truncate_block(BTRFS_I(inode), offset + len - 1,
						   orig_start, orig_end);
		} else {
			ret = 0;
		}
		goto out_only_mutex;
	}

	/* zero back part of the first block */
	if (offset < ino_size) {
		truncated_block = true;
		ret = btrfs_truncate_block(BTRFS_I(inode), offset, orig_start, orig_end);
		if (ret) {
			btrfs_inode_unlock(BTRFS_I(inode), BTRFS_ILOCK_MMAP);
			return ret;
		}
	}

	/* Check the aligned pages after the first unaligned page,
	 * if offset != orig_start, which means the first unaligned page
	 * including several following pages are already in holes,
	 * the extra check can be skipped */
	if (offset == orig_start) {
		/* after truncate page, check hole again */
		len = offset + len - lockstart;
		offset = lockstart;
		ret = find_first_non_hole(BTRFS_I(inode), &offset, &len);
		if (ret < 0)
			goto out_only_mutex;
		if (ret && !len) {
			ret = 0;
			goto out_only_mutex;
		}
		lockstart = offset;
	}

	/* Check the tail unaligned part is in a hole */
	tail_start = lockend + 1;
	tail_len = offset + len - tail_start;
	if (tail_len) {
		ret = find_first_non_hole(BTRFS_I(inode), &tail_start, &tail_len);
		if (unlikely(ret < 0))
			goto out_only_mutex;
		if (!ret) {
			/* zero the front end of the last page */
			if (tail_start + tail_len < ino_size) {
				truncated_block = true;
				ret = btrfs_truncate_block(BTRFS_I(inode),
							tail_start + tail_len - 1,
							orig_start, orig_end);
				if (ret)
					goto out_only_mutex;
			}
		}
	}

	if (lockend < lockstart) {
		ret = 0;
		goto out_only_mutex;
	}

	btrfs_punch_hole_lock_range(inode, lockstart, lockend, &cached_state);

	path = btrfs_alloc_path();
	if (!path) {
		ret = -ENOMEM;
		goto out;
	}

	ret = btrfs_replace_file_extents(BTRFS_I(inode), path, lockstart,
					 lockend, NULL, &trans);
	btrfs_free_path(path);
	if (ret)
		goto out;

	ASSERT(trans != NULL);
	inode_inc_iversion(inode);
	inode_set_mtime_to_ts(inode, inode_set_ctime_current(inode));
	ret = btrfs_update_inode(trans, BTRFS_I(inode));
	updated_inode = true;
	btrfs_end_transaction(trans);
	btrfs_btree_balance_dirty(fs_info);
out:
	btrfs_unlock_extent(&BTRFS_I(inode)->io_tree, lockstart, lockend,
			    &cached_state);
out_only_mutex:
	if (!updated_inode && truncated_block && !ret) {
		/*
		 * If we only end up zeroing part of a page, we still need to
		 * update the inode item, so that all the time fields are
		 * updated as well as the necessary btrfs inode in memory fields
		 * for detecting, at fsync time, if the inode isn't yet in the
		 * log tree or it's there but not up to date.
		 */
		struct timespec64 now = inode_set_ctime_current(inode);

		inode_inc_iversion(inode);
		inode_set_mtime_to_ts(inode, now);
		trans = btrfs_start_transaction(root, 1);
		if (IS_ERR(trans)) {
			ret = PTR_ERR(trans);
		} else {
			int ret2;

			ret = btrfs_update_inode(trans, BTRFS_I(inode));
			ret2 = btrfs_end_transaction(trans);
			if (!ret)
				ret = ret2;
		}
	}
	btrfs_inode_unlock(BTRFS_I(inode), BTRFS_ILOCK_MMAP);
	return ret;
}

/* Helper structure to record which range is already reserved */
struct falloc_range {
	struct list_head list;
	u64 start;
	u64 len;
};

/*
 * Helper function to add falloc range
 *
 * Caller should have locked the larger range of extent containing
 * [start, len)
 */
static int add_falloc_range(struct list_head *head, u64 start, u64 len)
{
	struct falloc_range *range = NULL;

	if (!list_empty(head)) {
		/*
		 * As fallocate iterates by bytenr order, we only need to check
		 * the last range.
		 */
		range = list_last_entry(head, struct falloc_range, list);
		if (range->start + range->len == start) {
			range->len += len;
			return 0;
		}
	}

	range = kmalloc(sizeof(*range), GFP_KERNEL);
	if (!range)
		return -ENOMEM;
	range->start = start;
	range->len = len;
	list_add_tail(&range->list, head);
	return 0;
}

static int btrfs_fallocate_update_isize(struct inode *inode,
					const u64 end,
					const int mode)
{
	struct btrfs_trans_handle *trans;
	struct btrfs_root *root = BTRFS_I(inode)->root;
	int ret;
	int ret2;

	if (mode & FALLOC_FL_KEEP_SIZE || end <= i_size_read(inode))
		return 0;

	trans = btrfs_start_transaction(root, 1);
	if (IS_ERR(trans))
		return PTR_ERR(trans);

	inode_set_ctime_current(inode);
	i_size_write(inode, end);
	btrfs_inode_safe_disk_i_size_write(BTRFS_I(inode), 0);
	ret = btrfs_update_inode(trans, BTRFS_I(inode));
	ret2 = btrfs_end_transaction(trans);

	return ret ? ret : ret2;
}

enum {
	RANGE_BOUNDARY_WRITTEN_EXTENT,
	RANGE_BOUNDARY_PREALLOC_EXTENT,
	RANGE_BOUNDARY_HOLE,
};

static int btrfs_zero_range_check_range_boundary(struct btrfs_inode *inode,
						 u64 offset)
{
	const u64 sectorsize = inode->root->fs_info->sectorsize;
	struct extent_map *em;
	int ret;

	offset = round_down(offset, sectorsize);
	em = btrfs_get_extent(inode, NULL, offset, sectorsize);
	if (IS_ERR(em))
		return PTR_ERR(em);

	if (em->disk_bytenr == EXTENT_MAP_HOLE)
		ret = RANGE_BOUNDARY_HOLE;
	else if (em->flags & EXTENT_FLAG_PREALLOC)
		ret = RANGE_BOUNDARY_PREALLOC_EXTENT;
	else
		ret = RANGE_BOUNDARY_WRITTEN_EXTENT;

	btrfs_free_extent_map(em);
	return ret;
}

static int btrfs_zero_range(struct inode *inode,
			    loff_t offset,
			    loff_t len,
			    const int mode)
{
	struct btrfs_fs_info *fs_info = BTRFS_I(inode)->root->fs_info;
	struct extent_map *em;
	struct extent_changeset *data_reserved = NULL;
	int ret;
	u64 alloc_hint = 0;
	const u64 sectorsize = fs_info->sectorsize;
	const u64 orig_start = offset;
	const u64 orig_end = offset + len - 1;
	u64 alloc_start = round_down(offset, sectorsize);
	u64 alloc_end = round_up(offset + len, sectorsize);
	u64 bytes_to_reserve = 0;
	bool space_reserved = false;

	em = btrfs_get_extent(BTRFS_I(inode), NULL, alloc_start,
			      alloc_end - alloc_start);
	if (IS_ERR(em)) {
		ret = PTR_ERR(em);
		goto out;
	}

	/*
	 * Avoid hole punching and extent allocation for some cases. More cases
	 * could be considered, but these are unlikely common and we keep things
	 * as simple as possible for now. Also, intentionally, if the target
	 * range contains one or more prealloc extents together with regular
	 * extents and holes, we drop all the existing extents and allocate a
	 * new prealloc extent, so that we get a larger contiguous disk extent.
	 */
	if (em->start <= alloc_start && (em->flags & EXTENT_FLAG_PREALLOC)) {
		const u64 em_end = em->start + em->len;

		if (em_end >= offset + len) {
			/*
			 * The whole range is already a prealloc extent,
			 * do nothing except updating the inode's i_size if
			 * needed.
			 */
			btrfs_free_extent_map(em);
			ret = btrfs_fallocate_update_isize(inode, offset + len,
							   mode);
			goto out;
		}
		/*
		 * Part of the range is already a prealloc extent, so operate
		 * only on the remaining part of the range.
		 */
		alloc_start = em_end;
		ASSERT(IS_ALIGNED(alloc_start, sectorsize));
		len = offset + len - alloc_start;
		offset = alloc_start;
		alloc_hint = btrfs_extent_map_block_start(em) + em->len;
	}
	btrfs_free_extent_map(em);

	if (BTRFS_BYTES_TO_BLKS(fs_info, offset) ==
	    BTRFS_BYTES_TO_BLKS(fs_info, offset + len - 1)) {
		em = btrfs_get_extent(BTRFS_I(inode), NULL, alloc_start, sectorsize);
		if (IS_ERR(em)) {
			ret = PTR_ERR(em);
			goto out;
		}

		if (em->flags & EXTENT_FLAG_PREALLOC) {
			btrfs_free_extent_map(em);
			ret = btrfs_fallocate_update_isize(inode, offset + len,
							   mode);
			goto out;
		}
		if (len < sectorsize && em->disk_bytenr != EXTENT_MAP_HOLE) {
			btrfs_free_extent_map(em);
			ret = btrfs_truncate_block(BTRFS_I(inode), offset + len - 1,
						   orig_start, orig_end);
			if (!ret)
				ret = btrfs_fallocate_update_isize(inode,
								   offset + len,
								   mode);
			return ret;
		}
		btrfs_free_extent_map(em);
		alloc_start = round_down(offset, sectorsize);
		alloc_end = alloc_start + sectorsize;
		goto reserve_space;
	}

	alloc_start = round_up(offset, sectorsize);
	alloc_end = round_down(offset + len, sectorsize);

	/*
	 * For unaligned ranges, check the pages at the boundaries, they might
	 * map to an extent, in which case we need to partially zero them, or
	 * they might map to a hole, in which case we need our allocation range
	 * to cover them.
	 */
	if (!IS_ALIGNED(offset, sectorsize)) {
		ret = btrfs_zero_range_check_range_boundary(BTRFS_I(inode),
							    offset);
		if (ret < 0)
			goto out;
		if (ret == RANGE_BOUNDARY_HOLE) {
			alloc_start = round_down(offset, sectorsize);
			ret = 0;
		} else if (ret == RANGE_BOUNDARY_WRITTEN_EXTENT) {
			ret = btrfs_truncate_block(BTRFS_I(inode), offset,
						   orig_start, orig_end);
			if (ret)
				goto out;
		} else {
			ret = 0;
		}
	}

	if (!IS_ALIGNED(offset + len, sectorsize)) {
		ret = btrfs_zero_range_check_range_boundary(BTRFS_I(inode),
							    offset + len);
		if (ret < 0)
			goto out;
		if (ret == RANGE_BOUNDARY_HOLE) {
			alloc_end = round_up(offset + len, sectorsize);
			ret = 0;
		} else if (ret == RANGE_BOUNDARY_WRITTEN_EXTENT) {
			ret = btrfs_truncate_block(BTRFS_I(inode), offset + len - 1,
						   orig_start, orig_end);
			if (ret)
				goto out;
		} else {
			ret = 0;
		}
	}

reserve_space:
	if (alloc_start < alloc_end) {
		struct extent_state *cached_state = NULL;
		const u64 lockstart = alloc_start;
		const u64 lockend = alloc_end - 1;

		bytes_to_reserve = alloc_end - alloc_start;
		ret = btrfs_alloc_data_chunk_ondemand(BTRFS_I(inode),
						      bytes_to_reserve);
		if (ret < 0)
			goto out;
		space_reserved = true;
		btrfs_punch_hole_lock_range(inode, lockstart, lockend,
					    &cached_state);
		ret = btrfs_qgroup_reserve_data(BTRFS_I(inode), &data_reserved,
						alloc_start, bytes_to_reserve);
		if (ret) {
			btrfs_unlock_extent(&BTRFS_I(inode)->io_tree, lockstart,
					    lockend, &cached_state);
			goto out;
		}
		ret = btrfs_prealloc_file_range(inode, mode, alloc_start,
						alloc_end - alloc_start,
						fs_info->sectorsize,
						offset + len, &alloc_hint);
		btrfs_unlock_extent(&BTRFS_I(inode)->io_tree, lockstart, lockend,
				    &cached_state);
		/* btrfs_prealloc_file_range releases reserved space on error */
		if (ret) {
			space_reserved = false;
			goto out;
		}
	}
	ret = btrfs_fallocate_update_isize(inode, offset + len, mode);
 out:
	if (ret && space_reserved)
		btrfs_free_reserved_data_space(BTRFS_I(inode), data_reserved,
					       alloc_start, bytes_to_reserve);
	extent_changeset_free(data_reserved);

	return ret;
}

static long btrfs_fallocate(struct file *file, int mode,
			    loff_t offset, loff_t len)
{
	struct inode *inode = file_inode(file);
	struct extent_state *cached_state = NULL;
	struct extent_changeset *data_reserved = NULL;
	struct falloc_range *range;
	struct falloc_range *tmp;
	LIST_HEAD(reserve_list);
	u64 cur_offset;
	u64 last_byte;
	u64 alloc_start;
	u64 alloc_end;
	u64 alloc_hint = 0;
	u64 locked_end;
	u64 actual_end = 0;
	u64 data_space_needed = 0;
	u64 data_space_reserved = 0;
	u64 qgroup_reserved = 0;
	struct extent_map *em;
	int blocksize = BTRFS_I(inode)->root->fs_info->sectorsize;
	int ret;

	/* Do not allow fallocate in ZONED mode */
	if (btrfs_is_zoned(inode_to_fs_info(inode)))
		return -EOPNOTSUPP;

	alloc_start = round_down(offset, blocksize);
	alloc_end = round_up(offset + len, blocksize);
	cur_offset = alloc_start;

	/* Make sure we aren't being give some crap mode */
	if (mode & ~(FALLOC_FL_KEEP_SIZE | FALLOC_FL_PUNCH_HOLE |
		     FALLOC_FL_ZERO_RANGE))
		return -EOPNOTSUPP;

	if (mode & FALLOC_FL_PUNCH_HOLE)
		return btrfs_punch_hole(file, offset, len);

	btrfs_inode_lock(BTRFS_I(inode), BTRFS_ILOCK_MMAP);

	if (!(mode & FALLOC_FL_KEEP_SIZE) && offset + len > inode->i_size) {
		ret = inode_newsize_ok(inode, offset + len);
		if (ret)
			goto out;
	}

	ret = file_modified(file);
	if (ret)
		goto out;

	/*
	 * TODO: Move these two operations after we have checked
	 * accurate reserved space, or fallocate can still fail but
	 * with page truncated or size expanded.
	 *
	 * But that's a minor problem and won't do much harm BTW.
	 */
	if (alloc_start > inode->i_size) {
		ret = btrfs_cont_expand(BTRFS_I(inode), i_size_read(inode),
					alloc_start);
		if (ret)
			goto out;
	} else if (offset + len > inode->i_size) {
		/*
		 * If we are fallocating from the end of the file onward we
		 * need to zero out the end of the block if i_size lands in the
		 * middle of a block.
		 */
		ret = btrfs_truncate_block(BTRFS_I(inode), inode->i_size,
					   inode->i_size, (u64)-1);
		if (ret)
			goto out;
	}

	/*
	 * We have locked the inode at the VFS level (in exclusive mode) and we
	 * have locked the i_mmap_lock lock (in exclusive mode). Now before
	 * locking the file range, flush all dealloc in the range and wait for
	 * all ordered extents in the range to complete. After this we can lock
	 * the file range and, due to the previous locking we did, we know there
	 * can't be more delalloc or ordered extents in the range.
	 */
	ret = btrfs_wait_ordered_range(BTRFS_I(inode), alloc_start,
				       alloc_end - alloc_start);
	if (ret)
		goto out;

	if (mode & FALLOC_FL_ZERO_RANGE) {
		ret = btrfs_zero_range(inode, offset, len, mode);
		btrfs_inode_unlock(BTRFS_I(inode), BTRFS_ILOCK_MMAP);
		return ret;
	}

	locked_end = alloc_end - 1;
	btrfs_lock_extent(&BTRFS_I(inode)->io_tree, alloc_start, locked_end,
			  &cached_state);

	btrfs_assert_inode_range_clean(BTRFS_I(inode), alloc_start, locked_end);

	/* First, check if we exceed the qgroup limit */
	while (cur_offset < alloc_end) {
		em = btrfs_get_extent(BTRFS_I(inode), NULL, cur_offset,
				      alloc_end - cur_offset);
		if (IS_ERR(em)) {
			ret = PTR_ERR(em);
			break;
		}
		last_byte = min(btrfs_extent_map_end(em), alloc_end);
		actual_end = min_t(u64, btrfs_extent_map_end(em), offset + len);
		last_byte = ALIGN(last_byte, blocksize);
		if (em->disk_bytenr == EXTENT_MAP_HOLE ||
		    (cur_offset >= inode->i_size &&
		     !(em->flags & EXTENT_FLAG_PREALLOC))) {
			const u64 range_len = last_byte - cur_offset;

			ret = add_falloc_range(&reserve_list, cur_offset, range_len);
			if (ret < 0) {
				btrfs_free_extent_map(em);
				break;
			}
			ret = btrfs_qgroup_reserve_data(BTRFS_I(inode),
					&data_reserved, cur_offset, range_len);
			if (ret < 0) {
				btrfs_free_extent_map(em);
				break;
			}
			qgroup_reserved += range_len;
			data_space_needed += range_len;
		}
		btrfs_free_extent_map(em);
		cur_offset = last_byte;
	}

	if (!ret && data_space_needed > 0) {
		/*
		 * We are safe to reserve space here as we can't have delalloc
		 * in the range, see above.
		 */
		ret = btrfs_alloc_data_chunk_ondemand(BTRFS_I(inode),
						      data_space_needed);
		if (!ret)
			data_space_reserved = data_space_needed;
	}

	/*
	 * If ret is still 0, means we're OK to fallocate.
	 * Or just cleanup the list and exit.
	 */
	list_for_each_entry_safe(range, tmp, &reserve_list, list) {
		if (!ret) {
			ret = btrfs_prealloc_file_range(inode, mode,
					range->start,
					range->len, blocksize,
					offset + len, &alloc_hint);
			/*
			 * btrfs_prealloc_file_range() releases space even
			 * if it returns an error.
			 */
			data_space_reserved -= range->len;
			qgroup_reserved -= range->len;
		} else if (data_space_reserved > 0) {
			btrfs_free_reserved_data_space(BTRFS_I(inode),
					       data_reserved, range->start,
					       range->len);
			data_space_reserved -= range->len;
			qgroup_reserved -= range->len;
		} else if (qgroup_reserved > 0) {
			btrfs_qgroup_free_data(BTRFS_I(inode), data_reserved,
					       range->start, range->len, NULL);
			qgroup_reserved -= range->len;
		}
		list_del(&range->list);
		kfree(range);
	}
	if (ret < 0)
		goto out_unlock;

	/*
	 * We didn't need to allocate any more space, but we still extended the
	 * size of the file so we need to update i_size and the inode item.
	 */
	ret = btrfs_fallocate_update_isize(inode, actual_end, mode);
out_unlock:
	btrfs_unlock_extent(&BTRFS_I(inode)->io_tree, alloc_start, locked_end,
			    &cached_state);
out:
	btrfs_inode_unlock(BTRFS_I(inode), BTRFS_ILOCK_MMAP);
	extent_changeset_free(data_reserved);
	return ret;
}

/*
 * Helper for btrfs_find_delalloc_in_range(). Find a subrange in a given range
 * that has unflushed and/or flushing delalloc. There might be other adjacent
 * subranges after the one it found, so btrfs_find_delalloc_in_range() keeps
 * looping while it gets adjacent subranges, and merging them together.
 */
static bool find_delalloc_subrange(struct btrfs_inode *inode, u64 start, u64 end,
				   struct extent_state **cached_state,
				   bool *search_io_tree,
				   u64 *delalloc_start_ret, u64 *delalloc_end_ret)
{
	u64 len = end + 1 - start;
	u64 delalloc_len = 0;
	struct btrfs_ordered_extent *oe;
	u64 oe_start;
	u64 oe_end;

	/*
	 * Search the io tree first for EXTENT_DELALLOC. If we find any, it
	 * means we have delalloc (dirty pages) for which writeback has not
	 * started yet.
	 */
	if (*search_io_tree) {
		spin_lock(&inode->lock);
		if (inode->delalloc_bytes > 0) {
			spin_unlock(&inode->lock);
			*delalloc_start_ret = start;
			delalloc_len = btrfs_count_range_bits(&inode->io_tree,
							      delalloc_start_ret, end,
							      len, EXTENT_DELALLOC, 1,
							      cached_state);
		} else {
			spin_unlock(&inode->lock);
		}
	}

	if (delalloc_len > 0) {
		/*
		 * If delalloc was found then *delalloc_start_ret has a sector size
		 * aligned value (rounded down).
		 */
		*delalloc_end_ret = *delalloc_start_ret + delalloc_len - 1;

		if (*delalloc_start_ret == start) {
			/* Delalloc for the whole range, nothing more to do. */
			if (*delalloc_end_ret == end)
				return true;
			/* Else trim our search range for ordered extents. */
			start = *delalloc_end_ret + 1;
			len = end + 1 - start;
		}
	} else {
		/* No delalloc, future calls don't need to search again. */
		*search_io_tree = false;
	}

	/*
	 * Now also check if there's any ordered extent in the range.
	 * We do this because:
	 *
	 * 1) When delalloc is flushed, the file range is locked, we clear the
	 *    EXTENT_DELALLOC bit from the io tree and create an extent map and
	 *    an ordered extent for the write. So we might just have been called
	 *    after delalloc is flushed and before the ordered extent completes
	 *    and inserts the new file extent item in the subvolume's btree;
	 *
	 * 2) We may have an ordered extent created by flushing delalloc for a
	 *    subrange that starts before the subrange we found marked with
	 *    EXTENT_DELALLOC in the io tree.
	 *
	 * We could also use the extent map tree to find such delalloc that is
	 * being flushed, but using the ordered extents tree is more efficient
	 * because it's usually much smaller as ordered extents are removed from
	 * the tree once they complete. With the extent maps, we mau have them
	 * in the extent map tree for a very long time, and they were either
	 * created by previous writes or loaded by read operations.
	 */
	oe = btrfs_lookup_first_ordered_range(inode, start, len);
	if (!oe)
		return (delalloc_len > 0);

	/* The ordered extent may span beyond our search range. */
	oe_start = max(oe->file_offset, start);
	oe_end = min(oe->file_offset + oe->num_bytes - 1, end);

	btrfs_put_ordered_extent(oe);

	/* Don't have unflushed delalloc, return the ordered extent range. */
	if (delalloc_len == 0) {
		*delalloc_start_ret = oe_start;
		*delalloc_end_ret = oe_end;
		return true;
	}

	/*
	 * We have both unflushed delalloc (io_tree) and an ordered extent.
	 * If the ranges are adjacent returned a combined range, otherwise
	 * return the leftmost range.
	 */
	if (oe_start < *delalloc_start_ret) {
		if (oe_end < *delalloc_start_ret)
			*delalloc_end_ret = oe_end;
		*delalloc_start_ret = oe_start;
	} else if (*delalloc_end_ret + 1 == oe_start) {
		*delalloc_end_ret = oe_end;
	}

	return true;
}

/*
 * Check if there's delalloc in a given range.
 *
 * @inode:               The inode.
 * @start:               The start offset of the range. It does not need to be
 *                       sector size aligned.
 * @end:                 The end offset (inclusive value) of the search range.
 *                       It does not need to be sector size aligned.
 * @cached_state:        Extent state record used for speeding up delalloc
 *                       searches in the inode's io_tree. Can be NULL.
 * @delalloc_start_ret:  Output argument, set to the start offset of the
 *                       subrange found with delalloc (may not be sector size
 *                       aligned).
 * @delalloc_end_ret:    Output argument, set to he end offset (inclusive value)
 *                       of the subrange found with delalloc.
 *
 * Returns true if a subrange with delalloc is found within the given range, and
 * if so it sets @delalloc_start_ret and @delalloc_end_ret with the start and
 * end offsets of the subrange.
 */
bool btrfs_find_delalloc_in_range(struct btrfs_inode *inode, u64 start, u64 end,
				  struct extent_state **cached_state,
				  u64 *delalloc_start_ret, u64 *delalloc_end_ret)
{
	u64 cur_offset = round_down(start, inode->root->fs_info->sectorsize);
	u64 prev_delalloc_end = 0;
	bool search_io_tree = true;
	bool ret = false;

	while (cur_offset <= end) {
		u64 delalloc_start;
		u64 delalloc_end;
		bool delalloc;

		delalloc = find_delalloc_subrange(inode, cur_offset, end,
						  cached_state, &search_io_tree,
						  &delalloc_start,
						  &delalloc_end);
		if (!delalloc)
			break;

		if (prev_delalloc_end == 0) {
			/* First subrange found. */
			*delalloc_start_ret = max(delalloc_start, start);
			*delalloc_end_ret = delalloc_end;
			ret = true;
		} else if (delalloc_start == prev_delalloc_end + 1) {
			/* Subrange adjacent to the previous one, merge them. */
			*delalloc_end_ret = delalloc_end;
		} else {
			/* Subrange not adjacent to the previous one, exit. */
			break;
		}

		prev_delalloc_end = delalloc_end;
		cur_offset = delalloc_end + 1;
		cond_resched();
	}

	return ret;
}

/*
 * Check if there's a hole or delalloc range in a range representing a hole (or
 * prealloc extent) found in the inode's subvolume btree.
 *
 * @inode:      The inode.
 * @whence:     Seek mode (SEEK_DATA or SEEK_HOLE).
 * @start:      Start offset of the hole region. It does not need to be sector
 *              size aligned.
 * @end:        End offset (inclusive value) of the hole region. It does not
 *              need to be sector size aligned.
 * @start_ret:  Return parameter, used to set the start of the subrange in the
 *              hole that matches the search criteria (seek mode), if such
 *              subrange is found (return value of the function is true).
 *              The value returned here may not be sector size aligned.
 *
 * Returns true if a subrange matching the given seek mode is found, and if one
 * is found, it updates @start_ret with the start of the subrange.
 */
static bool find_desired_extent_in_hole(struct btrfs_inode *inode, int whence,
					struct extent_state **cached_state,
					u64 start, u64 end, u64 *start_ret)
{
	u64 delalloc_start;
	u64 delalloc_end;
	bool delalloc;

	delalloc = btrfs_find_delalloc_in_range(inode, start, end, cached_state,
						&delalloc_start, &delalloc_end);
	if (delalloc && whence == SEEK_DATA) {
		*start_ret = delalloc_start;
		return true;
	}

	if (delalloc && whence == SEEK_HOLE) {
		/*
		 * We found delalloc but it starts after out start offset. So we
		 * have a hole between our start offset and the delalloc start.
		 */
		if (start < delalloc_start) {
			*start_ret = start;
			return true;
		}
		/*
		 * Delalloc range starts at our start offset.
		 * If the delalloc range's length is smaller than our range,
		 * then it means we have a hole that starts where the delalloc
		 * subrange ends.
		 */
		if (delalloc_end < end) {
			*start_ret = delalloc_end + 1;
			return true;
		}

		/* There's delalloc for the whole range. */
		return false;
	}

	if (!delalloc && whence == SEEK_HOLE) {
		*start_ret = start;
		return true;
	}

	/*
	 * No delalloc in the range and we are seeking for data. The caller has
	 * to iterate to the next extent item in the subvolume btree.
	 */
	return false;
}

static loff_t find_desired_extent(struct file *file, loff_t offset, int whence)
{
	struct btrfs_inode *inode = BTRFS_I(file->f_mapping->host);
	struct btrfs_file_private *private;
	struct btrfs_fs_info *fs_info = inode->root->fs_info;
	struct extent_state *cached_state = NULL;
	struct extent_state **delalloc_cached_state;
	const loff_t i_size = i_size_read(&inode->vfs_inode);
	const u64 ino = btrfs_ino(inode);
	struct btrfs_root *root = inode->root;
	struct btrfs_path *path;
	struct btrfs_key key;
	u64 last_extent_end;
	u64 lockstart;
	u64 lockend;
	u64 start;
	int ret;
	bool found = false;

	if (i_size == 0 || offset >= i_size)
		return -ENXIO;

	/*
	 * Quick path. If the inode has no prealloc extents and its number of
	 * bytes used matches its i_size, then it can not have holes.
	 */
	if (whence == SEEK_HOLE &&
	    !(inode->flags & BTRFS_INODE_PREALLOC) &&
	    inode_get_bytes(&inode->vfs_inode) == i_size)
		return i_size;

	spin_lock(&inode->lock);
	private = file->private_data;
	spin_unlock(&inode->lock);

	if (private && private->owner_task != current) {
		/*
		 * Not allocated by us, don't use it as its cached state is used
		 * by the task that allocated it and we don't want neither to
		 * mess with it nor get incorrect results because it reflects an
		 * invalid state for the current task.
		 */
		private = NULL;
	} else if (!private) {
		private = kzalloc(sizeof(*private), GFP_KERNEL);
		/*
		 * No worries if memory allocation failed.
		 * The private structure is used only for speeding up multiple
		 * lseek SEEK_HOLE/DATA calls to a file when there's delalloc,
		 * so everything will still be correct.
		 */
		if (private) {
			bool free = false;

			private->owner_task = current;

			spin_lock(&inode->lock);
			if (file->private_data)
				free = true;
			else
				file->private_data = private;
			spin_unlock(&inode->lock);

			if (free) {
				kfree(private);
				private = NULL;
			}
		}
	}

	if (private)
		delalloc_cached_state = &private->llseek_cached_state;
	else
		delalloc_cached_state = NULL;

	/*
	 * offset can be negative, in this case we start finding DATA/HOLE from
	 * the very start of the file.
	 */
	start = max_t(loff_t, 0, offset);

	lockstart = round_down(start, fs_info->sectorsize);
	lockend = round_up(i_size, fs_info->sectorsize);
	if (lockend <= lockstart)
		lockend = lockstart + fs_info->sectorsize;
	lockend--;

	path = btrfs_alloc_path();
	if (!path)
		return -ENOMEM;
	path->reada = READA_FORWARD;

	key.objectid = ino;
	key.type = BTRFS_EXTENT_DATA_KEY;
	key.offset = start;

	last_extent_end = lockstart;

	btrfs_lock_extent(&inode->io_tree, lockstart, lockend, &cached_state);

	ret = btrfs_search_slot(NULL, root, &key, path, 0, 0);
	if (ret < 0) {
		goto out;
	} else if (ret > 0 && path->slots[0] > 0) {
		btrfs_item_key_to_cpu(path->nodes[0], &key, path->slots[0] - 1);
		if (key.objectid == ino && key.type == BTRFS_EXTENT_DATA_KEY)
			path->slots[0]--;
	}

	while (start < i_size) {
		struct extent_buffer *leaf = path->nodes[0];
		struct btrfs_file_extent_item *extent;
		u64 extent_end;
		u8 type;

		if (path->slots[0] >= btrfs_header_nritems(leaf)) {
			ret = btrfs_next_leaf(root, path);
			if (ret < 0)
				goto out;
			else if (ret > 0)
				break;

			leaf = path->nodes[0];
		}

		btrfs_item_key_to_cpu(leaf, &key, path->slots[0]);
		if (key.objectid != ino || key.type != BTRFS_EXTENT_DATA_KEY)
			break;

		extent_end = btrfs_file_extent_end(path);

		/*
		 * In the first iteration we may have a slot that points to an
		 * extent that ends before our start offset, so skip it.
		 */
		if (extent_end <= start) {
			path->slots[0]++;
			continue;
		}

		/* We have an implicit hole, NO_HOLES feature is likely set. */
		if (last_extent_end < key.offset) {
			u64 search_start = last_extent_end;
			u64 found_start;

			/*
			 * First iteration, @start matches @offset and it's
			 * within the hole.
			 */
			if (start == offset)
				search_start = offset;

			found = find_desired_extent_in_hole(inode, whence,
							    delalloc_cached_state,
							    search_start,
							    key.offset - 1,
							    &found_start);
			if (found) {
				start = found_start;
				break;
			}
			/*
			 * Didn't find data or a hole (due to delalloc) in the
			 * implicit hole range, so need to analyze the extent.
			 */
		}

		extent = btrfs_item_ptr(leaf, path->slots[0],
					struct btrfs_file_extent_item);
		type = btrfs_file_extent_type(leaf, extent);

		/*
		 * Can't access the extent's disk_bytenr field if this is an
		 * inline extent, since at that offset, it's where the extent
		 * data starts.
		 */
		if (type == BTRFS_FILE_EXTENT_PREALLOC ||
		    (type == BTRFS_FILE_EXTENT_REG &&
		     btrfs_file_extent_disk_bytenr(leaf, extent) == 0)) {
			/*
			 * Explicit hole or prealloc extent, search for delalloc.
			 * A prealloc extent is treated like a hole.
			 */
			u64 search_start = key.offset;
			u64 found_start;

			/*
			 * First iteration, @start matches @offset and it's
			 * within the hole.
			 */
			if (start == offset)
				search_start = offset;

			found = find_desired_extent_in_hole(inode, whence,
							    delalloc_cached_state,
							    search_start,
							    extent_end - 1,
							    &found_start);
			if (found) {
				start = found_start;
				break;
			}
			/*
			 * Didn't find data or a hole (due to delalloc) in the
			 * implicit hole range, so need to analyze the next
			 * extent item.
			 */
		} else {
			/*
			 * Found a regular or inline extent.
			 * If we are seeking for data, adjust the start offset
			 * and stop, we're done.
			 */
			if (whence == SEEK_DATA) {
				start = max_t(u64, key.offset, offset);
				found = true;
				break;
			}
			/*
			 * Else, we are seeking for a hole, check the next file
			 * extent item.
			 */
		}

		start = extent_end;
		last_extent_end = extent_end;
		path->slots[0]++;
		if (fatal_signal_pending(current)) {
			ret = -EINTR;
			goto out;
		}
		cond_resched();
	}

	/* We have an implicit hole from the last extent found up to i_size. */
	if (!found && start < i_size) {
		found = find_desired_extent_in_hole(inode, whence,
						    delalloc_cached_state, start,
						    i_size - 1, &start);
		if (!found)
			start = i_size;
	}

out:
	btrfs_unlock_extent(&inode->io_tree, lockstart, lockend, &cached_state);
	btrfs_free_path(path);

	if (ret < 0)
		return ret;

	if (whence == SEEK_DATA && start >= i_size)
		return -ENXIO;

	return min_t(loff_t, start, i_size);
}

static loff_t btrfs_file_llseek(struct file *file, loff_t offset, int whence)
{
	struct inode *inode = file->f_mapping->host;

	switch (whence) {
	default:
		return generic_file_llseek(file, offset, whence);
	case SEEK_DATA:
	case SEEK_HOLE:
		btrfs_inode_lock(BTRFS_I(inode), BTRFS_ILOCK_SHARED);
		offset = find_desired_extent(file, offset, whence);
		btrfs_inode_unlock(BTRFS_I(inode), BTRFS_ILOCK_SHARED);
		break;
	}

	if (offset < 0)
		return offset;

	return vfs_setpos(file, offset, inode->i_sb->s_maxbytes);
}

static int btrfs_file_open(struct inode *inode, struct file *filp)
{
	int ret;

	filp->f_mode |= FMODE_NOWAIT | FMODE_CAN_ODIRECT;

	ret = fsverity_file_open(inode, filp);
	if (ret)
		return ret;
	return generic_file_open(inode, filp);
}

static ssize_t btrfs_file_read_iter(struct kiocb *iocb, struct iov_iter *to)
{
	ssize_t ret = 0;

	if (iocb->ki_flags & IOCB_DIRECT) {
		ret = btrfs_direct_read(iocb, to);
		if (ret < 0 || !iov_iter_count(to) ||
		    iocb->ki_pos >= i_size_read(file_inode(iocb->ki_filp)))
			return ret;
	}

	return filemap_read(iocb, to, ret);
}

const struct file_operations btrfs_file_operations = {
	.llseek		= btrfs_file_llseek,
	.read_iter      = btrfs_file_read_iter,
	.splice_read	= filemap_splice_read,
	.write_iter	= btrfs_file_write_iter,
	.splice_write	= iter_file_splice_write,
	.mmap		= btrfs_file_mmap,
	.open		= btrfs_file_open,
	.release	= btrfs_release_file,
	.get_unmapped_area = thp_get_unmapped_area,
	.fsync		= btrfs_sync_file,
	.fallocate	= btrfs_fallocate,
	.unlocked_ioctl	= btrfs_ioctl,
#ifdef CONFIG_COMPAT
	.compat_ioctl	= btrfs_compat_ioctl,
#endif
	.remap_file_range = btrfs_remap_file_range,
	.uring_cmd	= btrfs_uring_cmd,
	.fop_flags	= FOP_BUFFER_RASYNC | FOP_BUFFER_WASYNC,
};

int btrfs_fdatawrite_range(struct btrfs_inode *inode, loff_t start, loff_t end)
{
	struct address_space *mapping = inode->vfs_inode.i_mapping;
	int ret;

	/*
	 * So with compression we will find and lock a dirty page and clear the
	 * first one as dirty, setup an async extent, and immediately return
	 * with the entire range locked but with nobody actually marked with
	 * writeback.  So we can't just filemap_write_and_wait_range() and
	 * expect it to work since it will just kick off a thread to do the
	 * actual work.  So we need to call filemap_fdatawrite_range _again_
	 * since it will wait on the page lock, which won't be unlocked until
	 * after the pages have been marked as writeback and so we're good to go
	 * from there.  We have to do this otherwise we'll miss the ordered
	 * extents and that results in badness.  Please Josef, do not think you
	 * know better and pull this out at some point in the future, it is
	 * right and you are wrong.
	 */
	ret = filemap_fdatawrite_range(mapping, start, end);
	if (!ret && test_bit(BTRFS_INODE_HAS_ASYNC_EXTENT, &inode->runtime_flags))
		ret = filemap_fdatawrite_range(mapping, start, end);

	return ret;
}<|MERGE_RESOLUTION|>--- conflicted
+++ resolved
@@ -1934,11 +1934,6 @@
 			const u64 to_free = fsize - reserved_space;
 
 			end = page_start + reserved_space - 1;
-<<<<<<< HEAD
-			btrfs_delalloc_release_space(BTRFS_I(inode),
-					data_reserved, end + 1,
-					fsize - reserved_space, true);
-=======
 			if (only_release_metadata)
 				btrfs_delalloc_release_metadata(BTRFS_I(inode),
 								to_free, true);
@@ -1946,7 +1941,6 @@
 				btrfs_delalloc_release_space(BTRFS_I(inode),
 							     data_reserved, end + 1,
 							     to_free, true);
->>>>>>> 25bf10be
 		}
 	}
 
