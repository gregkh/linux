// SPDX-License-Identifier: GPL-2.0
/*
 * Copyright (C) 2007 Oracle.  All rights reserved.
 */

#include <linux/fs.h>
#include <linux/pagemap.h>
#include <linux/time.h>
#include <linux/init.h>
#include <linux/string.h>
#include <linux/backing-dev.h>
#include <linux/falloc.h>
#include <linux/writeback.h>
#include <linux/compat.h>
#include <linux/slab.h>
#include <linux/btrfs.h>
#include <linux/uio.h>
#include <linux/iversion.h>
#include <linux/fsverity.h>
#include "ctree.h"
#include "direct-io.h"
#include "disk-io.h"
#include "transaction.h"
#include "btrfs_inode.h"
#include "tree-log.h"
#include "locking.h"
#include "qgroup.h"
#include "compression.h"
#include "delalloc-space.h"
#include "reflink.h"
#include "subpage.h"
#include "fs.h"
#include "accessors.h"
#include "extent-tree.h"
#include "file-item.h"
#include "ioctl.h"
#include "file.h"
#include "super.h"

/* simple helper to fault in pages and copy.  This should go away
 * and be replaced with calls into generic code.
 */
static noinline int btrfs_copy_from_user(loff_t pos, size_t write_bytes,
					 struct page **prepared_pages,
					 struct iov_iter *i)
{
	size_t copied = 0;
	size_t total_copied = 0;
	int pg = 0;
	int offset = offset_in_page(pos);

	while (write_bytes > 0) {
		size_t count = min_t(size_t,
				     PAGE_SIZE - offset, write_bytes);
		struct page *page = prepared_pages[pg];
		/*
		 * Copy data from userspace to the current page
		 */
		copied = copy_page_from_iter_atomic(page, offset, count, i);

		/* Flush processor's dcache for this page */
		flush_dcache_page(page);

		/*
		 * if we get a partial write, we can end up with
		 * partially up to date pages.  These add
		 * a lot of complexity, so make sure they don't
		 * happen by forcing this copy to be retried.
		 *
		 * The rest of the btrfs_file_write code will fall
		 * back to page at a time copies after we return 0.
		 */
		if (unlikely(copied < count)) {
			if (!PageUptodate(page)) {
				iov_iter_revert(i, copied);
				copied = 0;
			}
			if (!copied)
				break;
		}

		write_bytes -= copied;
		total_copied += copied;
		offset += copied;
		if (offset == PAGE_SIZE) {
			pg++;
			offset = 0;
		}
	}
	return total_copied;
}

/*
 * unlocks pages after btrfs_file_write is done with them
 */
static void btrfs_drop_pages(struct btrfs_fs_info *fs_info,
			     struct page **pages, size_t num_pages,
			     u64 pos, u64 copied)
{
	size_t i;
	u64 block_start = round_down(pos, fs_info->sectorsize);
	u64 block_len = round_up(pos + copied, fs_info->sectorsize) - block_start;

	ASSERT(block_len <= U32_MAX);
	for (i = 0; i < num_pages; i++) {
		/* page checked is some magic around finding pages that
		 * have been modified without going through btrfs_set_page_dirty
		 * clear it here. There should be no need to mark the pages
		 * accessed as prepare_pages should have marked them accessed
		 * in prepare_pages via find_or_create_page()
		 */
		btrfs_folio_clamp_clear_checked(fs_info, page_folio(pages[i]),
						block_start, block_len);
		unlock_page(pages[i]);
		put_page(pages[i]);
	}
}

/*
 * After btrfs_copy_from_user(), update the following things for delalloc:
 * - Mark newly dirtied pages as DELALLOC in the io tree.
 *   Used to advise which range is to be written back.
 * - Mark modified pages as Uptodate/Dirty and not needing COW fixup
 * - Update inode size for past EOF write
 */
int btrfs_dirty_pages(struct btrfs_inode *inode, struct page **pages,
		      size_t num_pages, loff_t pos, size_t write_bytes,
		      struct extent_state **cached, bool noreserve)
{
	struct btrfs_fs_info *fs_info = inode->root->fs_info;
	int ret = 0;
	int i;
	u64 num_bytes;
	u64 start_pos;
	u64 end_of_last_block;
	u64 end_pos = pos + write_bytes;
	loff_t isize = i_size_read(&inode->vfs_inode);
	unsigned int extra_bits = 0;

	if (write_bytes == 0)
		return 0;

	if (noreserve)
		extra_bits |= EXTENT_NORESERVE;

	start_pos = round_down(pos, fs_info->sectorsize);
	num_bytes = round_up(write_bytes + pos - start_pos,
			     fs_info->sectorsize);
	ASSERT(num_bytes <= U32_MAX);

	end_of_last_block = start_pos + num_bytes - 1;

	/*
	 * The pages may have already been dirty, clear out old accounting so
	 * we can set things up properly
	 */
	clear_extent_bit(&inode->io_tree, start_pos, end_of_last_block,
			 EXTENT_DELALLOC | EXTENT_DO_ACCOUNTING | EXTENT_DEFRAG,
			 cached);

	ret = btrfs_set_extent_delalloc(inode, start_pos, end_of_last_block,
					extra_bits, cached);
	if (ret)
		return ret;

	for (i = 0; i < num_pages; i++) {
		struct page *p = pages[i];

		btrfs_folio_clamp_set_uptodate(fs_info, page_folio(p),
					       start_pos, num_bytes);
		btrfs_folio_clamp_clear_checked(fs_info, page_folio(p),
						start_pos, num_bytes);
		btrfs_folio_clamp_set_dirty(fs_info, page_folio(p),
					    start_pos, num_bytes);
	}

	/*
	 * we've only changed i_size in ram, and we haven't updated
	 * the disk i_size.  There is no need to log the inode
	 * at this time.
	 */
	if (end_pos > isize)
		i_size_write(&inode->vfs_inode, end_pos);
	return 0;
}

/*
 * this is very complex, but the basic idea is to drop all extents
 * in the range start - end.  hint_block is filled in with a block number
 * that would be a good hint to the block allocator for this file.
 *
 * If an extent intersects the range but is not entirely inside the range
 * it is either truncated or split.  Anything entirely inside the range
 * is deleted from the tree.
 *
 * Note: the VFS' inode number of bytes is not updated, it's up to the caller
 * to deal with that. We set the field 'bytes_found' of the arguments structure
 * with the number of allocated bytes found in the target range, so that the
 * caller can update the inode's number of bytes in an atomic way when
 * replacing extents in a range to avoid races with stat(2).
 */
int btrfs_drop_extents(struct btrfs_trans_handle *trans,
		       struct btrfs_root *root, struct btrfs_inode *inode,
		       struct btrfs_drop_extents_args *args)
{
	struct btrfs_fs_info *fs_info = root->fs_info;
	struct extent_buffer *leaf;
	struct btrfs_file_extent_item *fi;
	struct btrfs_key key;
	struct btrfs_key new_key;
	u64 ino = btrfs_ino(inode);
	u64 search_start = args->start;
	u64 disk_bytenr = 0;
	u64 num_bytes = 0;
	u64 extent_offset = 0;
	u64 extent_end = 0;
	u64 last_end = args->start;
	int del_nr = 0;
	int del_slot = 0;
	int extent_type;
	int recow;
	int ret;
	int modify_tree = -1;
	int update_refs;
	int found = 0;
	struct btrfs_path *path = args->path;

	args->bytes_found = 0;
	args->extent_inserted = false;

	/* Must always have a path if ->replace_extent is true */
	ASSERT(!(args->replace_extent && !args->path));

	if (!path) {
		path = btrfs_alloc_path();
		if (!path) {
			ret = -ENOMEM;
			goto out;
		}
	}

	if (args->drop_cache)
		btrfs_drop_extent_map_range(inode, args->start, args->end - 1, false);

	if (args->start >= inode->disk_i_size && !args->replace_extent)
		modify_tree = 0;

	update_refs = (btrfs_root_id(root) != BTRFS_TREE_LOG_OBJECTID);
	while (1) {
		recow = 0;
		ret = btrfs_lookup_file_extent(trans, root, path, ino,
					       search_start, modify_tree);
		if (ret < 0)
			break;
		if (ret > 0 && path->slots[0] > 0 && search_start == args->start) {
			leaf = path->nodes[0];
			btrfs_item_key_to_cpu(leaf, &key, path->slots[0] - 1);
			if (key.objectid == ino &&
			    key.type == BTRFS_EXTENT_DATA_KEY)
				path->slots[0]--;
		}
		ret = 0;
next_slot:
		leaf = path->nodes[0];
		if (path->slots[0] >= btrfs_header_nritems(leaf)) {
			BUG_ON(del_nr > 0);
			ret = btrfs_next_leaf(root, path);
			if (ret < 0)
				break;
			if (ret > 0) {
				ret = 0;
				break;
			}
			leaf = path->nodes[0];
			recow = 1;
		}

		btrfs_item_key_to_cpu(leaf, &key, path->slots[0]);

		if (key.objectid > ino)
			break;
		if (WARN_ON_ONCE(key.objectid < ino) ||
		    key.type < BTRFS_EXTENT_DATA_KEY) {
			ASSERT(del_nr == 0);
			path->slots[0]++;
			goto next_slot;
		}
		if (key.type > BTRFS_EXTENT_DATA_KEY || key.offset >= args->end)
			break;

		fi = btrfs_item_ptr(leaf, path->slots[0],
				    struct btrfs_file_extent_item);
		extent_type = btrfs_file_extent_type(leaf, fi);

		if (extent_type == BTRFS_FILE_EXTENT_REG ||
		    extent_type == BTRFS_FILE_EXTENT_PREALLOC) {
			disk_bytenr = btrfs_file_extent_disk_bytenr(leaf, fi);
			num_bytes = btrfs_file_extent_disk_num_bytes(leaf, fi);
			extent_offset = btrfs_file_extent_offset(leaf, fi);
			extent_end = key.offset +
				btrfs_file_extent_num_bytes(leaf, fi);
		} else if (extent_type == BTRFS_FILE_EXTENT_INLINE) {
			extent_end = key.offset +
				btrfs_file_extent_ram_bytes(leaf, fi);
		} else {
			/* can't happen */
			BUG();
		}

		/*
		 * Don't skip extent items representing 0 byte lengths. They
		 * used to be created (bug) if while punching holes we hit
		 * -ENOSPC condition. So if we find one here, just ensure we
		 * delete it, otherwise we would insert a new file extent item
		 * with the same key (offset) as that 0 bytes length file
		 * extent item in the call to setup_items_for_insert() later
		 * in this function.
		 */
		if (extent_end == key.offset && extent_end >= search_start) {
			last_end = extent_end;
			goto delete_extent_item;
		}

		if (extent_end <= search_start) {
			path->slots[0]++;
			goto next_slot;
		}

		found = 1;
		search_start = max(key.offset, args->start);
		if (recow || !modify_tree) {
			modify_tree = -1;
			btrfs_release_path(path);
			continue;
		}

		/*
		 *     | - range to drop - |
		 *  | -------- extent -------- |
		 */
		if (args->start > key.offset && args->end < extent_end) {
			BUG_ON(del_nr > 0);
			if (extent_type == BTRFS_FILE_EXTENT_INLINE) {
				ret = -EOPNOTSUPP;
				break;
			}

			memcpy(&new_key, &key, sizeof(new_key));
			new_key.offset = args->start;
			ret = btrfs_duplicate_item(trans, root, path,
						   &new_key);
			if (ret == -EAGAIN) {
				btrfs_release_path(path);
				continue;
			}
			if (ret < 0)
				break;

			leaf = path->nodes[0];
			fi = btrfs_item_ptr(leaf, path->slots[0] - 1,
					    struct btrfs_file_extent_item);
			btrfs_set_file_extent_num_bytes(leaf, fi,
							args->start - key.offset);

			fi = btrfs_item_ptr(leaf, path->slots[0],
					    struct btrfs_file_extent_item);

			extent_offset += args->start - key.offset;
			btrfs_set_file_extent_offset(leaf, fi, extent_offset);
			btrfs_set_file_extent_num_bytes(leaf, fi,
							extent_end - args->start);
			btrfs_mark_buffer_dirty(trans, leaf);

			if (update_refs && disk_bytenr > 0) {
				struct btrfs_ref ref = {
					.action = BTRFS_ADD_DELAYED_REF,
					.bytenr = disk_bytenr,
					.num_bytes = num_bytes,
					.parent = 0,
					.owning_root = btrfs_root_id(root),
					.ref_root = btrfs_root_id(root),
				};
				btrfs_init_data_ref(&ref, new_key.objectid,
						    args->start - extent_offset,
						    0, false);
				ret = btrfs_inc_extent_ref(trans, &ref);
				if (ret) {
					btrfs_abort_transaction(trans, ret);
					break;
				}
			}
			key.offset = args->start;
		}
		/*
		 * From here on out we will have actually dropped something, so
		 * last_end can be updated.
		 */
		last_end = extent_end;

		/*
		 *  | ---- range to drop ----- |
		 *      | -------- extent -------- |
		 */
		if (args->start <= key.offset && args->end < extent_end) {
			if (extent_type == BTRFS_FILE_EXTENT_INLINE) {
				ret = -EOPNOTSUPP;
				break;
			}

			memcpy(&new_key, &key, sizeof(new_key));
			new_key.offset = args->end;
			btrfs_set_item_key_safe(trans, path, &new_key);

			extent_offset += args->end - key.offset;
			btrfs_set_file_extent_offset(leaf, fi, extent_offset);
			btrfs_set_file_extent_num_bytes(leaf, fi,
							extent_end - args->end);
			btrfs_mark_buffer_dirty(trans, leaf);
			if (update_refs && disk_bytenr > 0)
				args->bytes_found += args->end - key.offset;
			break;
		}

		search_start = extent_end;
		/*
		 *       | ---- range to drop ----- |
		 *  | -------- extent -------- |
		 */
		if (args->start > key.offset && args->end >= extent_end) {
			BUG_ON(del_nr > 0);
			if (extent_type == BTRFS_FILE_EXTENT_INLINE) {
				ret = -EOPNOTSUPP;
				break;
			}

			btrfs_set_file_extent_num_bytes(leaf, fi,
							args->start - key.offset);
			btrfs_mark_buffer_dirty(trans, leaf);
			if (update_refs && disk_bytenr > 0)
				args->bytes_found += extent_end - args->start;
			if (args->end == extent_end)
				break;

			path->slots[0]++;
			goto next_slot;
		}

		/*
		 *  | ---- range to drop ----- |
		 *    | ------ extent ------ |
		 */
		if (args->start <= key.offset && args->end >= extent_end) {
delete_extent_item:
			if (del_nr == 0) {
				del_slot = path->slots[0];
				del_nr = 1;
			} else {
				BUG_ON(del_slot + del_nr != path->slots[0]);
				del_nr++;
			}

			if (update_refs &&
			    extent_type == BTRFS_FILE_EXTENT_INLINE) {
				args->bytes_found += extent_end - key.offset;
				extent_end = ALIGN(extent_end,
						   fs_info->sectorsize);
			} else if (update_refs && disk_bytenr > 0) {
				struct btrfs_ref ref = {
					.action = BTRFS_DROP_DELAYED_REF,
					.bytenr = disk_bytenr,
					.num_bytes = num_bytes,
					.parent = 0,
					.owning_root = btrfs_root_id(root),
					.ref_root = btrfs_root_id(root),
				};
				btrfs_init_data_ref(&ref, key.objectid,
						    key.offset - extent_offset,
						    0, false);
				ret = btrfs_free_extent(trans, &ref);
				if (ret) {
					btrfs_abort_transaction(trans, ret);
					break;
				}
				args->bytes_found += extent_end - key.offset;
			}

			if (args->end == extent_end)
				break;

			if (path->slots[0] + 1 < btrfs_header_nritems(leaf)) {
				path->slots[0]++;
				goto next_slot;
			}

			ret = btrfs_del_items(trans, root, path, del_slot,
					      del_nr);
			if (ret) {
				btrfs_abort_transaction(trans, ret);
				break;
			}

			del_nr = 0;
			del_slot = 0;

			btrfs_release_path(path);
			continue;
		}

		BUG();
	}

	if (!ret && del_nr > 0) {
		/*
		 * Set path->slots[0] to first slot, so that after the delete
		 * if items are move off from our leaf to its immediate left or
		 * right neighbor leafs, we end up with a correct and adjusted
		 * path->slots[0] for our insertion (if args->replace_extent).
		 */
		path->slots[0] = del_slot;
		ret = btrfs_del_items(trans, root, path, del_slot, del_nr);
		if (ret)
			btrfs_abort_transaction(trans, ret);
	}

	leaf = path->nodes[0];
	/*
	 * If btrfs_del_items() was called, it might have deleted a leaf, in
	 * which case it unlocked our path, so check path->locks[0] matches a
	 * write lock.
	 */
	if (!ret && args->replace_extent &&
	    path->locks[0] == BTRFS_WRITE_LOCK &&
	    btrfs_leaf_free_space(leaf) >=
	    sizeof(struct btrfs_item) + args->extent_item_size) {

		key.objectid = ino;
		key.type = BTRFS_EXTENT_DATA_KEY;
		key.offset = args->start;
		if (!del_nr && path->slots[0] < btrfs_header_nritems(leaf)) {
			struct btrfs_key slot_key;

			btrfs_item_key_to_cpu(leaf, &slot_key, path->slots[0]);
			if (btrfs_comp_cpu_keys(&key, &slot_key) > 0)
				path->slots[0]++;
		}
		btrfs_setup_item_for_insert(trans, root, path, &key,
					    args->extent_item_size);
		args->extent_inserted = true;
	}

	if (!args->path)
		btrfs_free_path(path);
	else if (!args->extent_inserted)
		btrfs_release_path(path);
out:
	args->drop_end = found ? min(args->end, last_end) : args->end;

	return ret;
}

static int extent_mergeable(struct extent_buffer *leaf, int slot,
			    u64 objectid, u64 bytenr, u64 orig_offset,
			    u64 *start, u64 *end)
{
	struct btrfs_file_extent_item *fi;
	struct btrfs_key key;
	u64 extent_end;

	if (slot < 0 || slot >= btrfs_header_nritems(leaf))
		return 0;

	btrfs_item_key_to_cpu(leaf, &key, slot);
	if (key.objectid != objectid || key.type != BTRFS_EXTENT_DATA_KEY)
		return 0;

	fi = btrfs_item_ptr(leaf, slot, struct btrfs_file_extent_item);
	if (btrfs_file_extent_type(leaf, fi) != BTRFS_FILE_EXTENT_REG ||
	    btrfs_file_extent_disk_bytenr(leaf, fi) != bytenr ||
	    btrfs_file_extent_offset(leaf, fi) != key.offset - orig_offset ||
	    btrfs_file_extent_compression(leaf, fi) ||
	    btrfs_file_extent_encryption(leaf, fi) ||
	    btrfs_file_extent_other_encoding(leaf, fi))
		return 0;

	extent_end = key.offset + btrfs_file_extent_num_bytes(leaf, fi);
	if ((*start && *start != key.offset) || (*end && *end != extent_end))
		return 0;

	*start = key.offset;
	*end = extent_end;
	return 1;
}

/*
 * Mark extent in the range start - end as written.
 *
 * This changes extent type from 'pre-allocated' to 'regular'. If only
 * part of extent is marked as written, the extent will be split into
 * two or three.
 */
int btrfs_mark_extent_written(struct btrfs_trans_handle *trans,
			      struct btrfs_inode *inode, u64 start, u64 end)
{
	struct btrfs_root *root = inode->root;
	struct extent_buffer *leaf;
	struct btrfs_path *path;
	struct btrfs_file_extent_item *fi;
	struct btrfs_ref ref = { 0 };
	struct btrfs_key key;
	struct btrfs_key new_key;
	u64 bytenr;
	u64 num_bytes;
	u64 extent_end;
	u64 orig_offset;
	u64 other_start;
	u64 other_end;
	u64 split;
	int del_nr = 0;
	int del_slot = 0;
	int recow;
	int ret = 0;
	u64 ino = btrfs_ino(inode);

	path = btrfs_alloc_path();
	if (!path)
		return -ENOMEM;
again:
	recow = 0;
	split = start;
	key.objectid = ino;
	key.type = BTRFS_EXTENT_DATA_KEY;
	key.offset = split;

	ret = btrfs_search_slot(trans, root, &key, path, -1, 1);
	if (ret < 0)
		goto out;
	if (ret > 0 && path->slots[0] > 0)
		path->slots[0]--;

	leaf = path->nodes[0];
	btrfs_item_key_to_cpu(leaf, &key, path->slots[0]);
	if (key.objectid != ino ||
	    key.type != BTRFS_EXTENT_DATA_KEY) {
		ret = -EINVAL;
		btrfs_abort_transaction(trans, ret);
		goto out;
	}
	fi = btrfs_item_ptr(leaf, path->slots[0],
			    struct btrfs_file_extent_item);
	if (btrfs_file_extent_type(leaf, fi) != BTRFS_FILE_EXTENT_PREALLOC) {
		ret = -EINVAL;
		btrfs_abort_transaction(trans, ret);
		goto out;
	}
	extent_end = key.offset + btrfs_file_extent_num_bytes(leaf, fi);
	if (key.offset > start || extent_end < end) {
		ret = -EINVAL;
		btrfs_abort_transaction(trans, ret);
		goto out;
	}

	bytenr = btrfs_file_extent_disk_bytenr(leaf, fi);
	num_bytes = btrfs_file_extent_disk_num_bytes(leaf, fi);
	orig_offset = key.offset - btrfs_file_extent_offset(leaf, fi);
	memcpy(&new_key, &key, sizeof(new_key));

	if (start == key.offset && end < extent_end) {
		other_start = 0;
		other_end = start;
		if (extent_mergeable(leaf, path->slots[0] - 1,
				     ino, bytenr, orig_offset,
				     &other_start, &other_end)) {
			new_key.offset = end;
			btrfs_set_item_key_safe(trans, path, &new_key);
			fi = btrfs_item_ptr(leaf, path->slots[0],
					    struct btrfs_file_extent_item);
			btrfs_set_file_extent_generation(leaf, fi,
							 trans->transid);
			btrfs_set_file_extent_num_bytes(leaf, fi,
							extent_end - end);
			btrfs_set_file_extent_offset(leaf, fi,
						     end - orig_offset);
			fi = btrfs_item_ptr(leaf, path->slots[0] - 1,
					    struct btrfs_file_extent_item);
			btrfs_set_file_extent_generation(leaf, fi,
							 trans->transid);
			btrfs_set_file_extent_num_bytes(leaf, fi,
							end - other_start);
			btrfs_mark_buffer_dirty(trans, leaf);
			goto out;
		}
	}

	if (start > key.offset && end == extent_end) {
		other_start = end;
		other_end = 0;
		if (extent_mergeable(leaf, path->slots[0] + 1,
				     ino, bytenr, orig_offset,
				     &other_start, &other_end)) {
			fi = btrfs_item_ptr(leaf, path->slots[0],
					    struct btrfs_file_extent_item);
			btrfs_set_file_extent_num_bytes(leaf, fi,
							start - key.offset);
			btrfs_set_file_extent_generation(leaf, fi,
							 trans->transid);
			path->slots[0]++;
			new_key.offset = start;
			btrfs_set_item_key_safe(trans, path, &new_key);

			fi = btrfs_item_ptr(leaf, path->slots[0],
					    struct btrfs_file_extent_item);
			btrfs_set_file_extent_generation(leaf, fi,
							 trans->transid);
			btrfs_set_file_extent_num_bytes(leaf, fi,
							other_end - start);
			btrfs_set_file_extent_offset(leaf, fi,
						     start - orig_offset);
			btrfs_mark_buffer_dirty(trans, leaf);
			goto out;
		}
	}

	while (start > key.offset || end < extent_end) {
		if (key.offset == start)
			split = end;

		new_key.offset = split;
		ret = btrfs_duplicate_item(trans, root, path, &new_key);
		if (ret == -EAGAIN) {
			btrfs_release_path(path);
			goto again;
		}
		if (ret < 0) {
			btrfs_abort_transaction(trans, ret);
			goto out;
		}

		leaf = path->nodes[0];
		fi = btrfs_item_ptr(leaf, path->slots[0] - 1,
				    struct btrfs_file_extent_item);
		btrfs_set_file_extent_generation(leaf, fi, trans->transid);
		btrfs_set_file_extent_num_bytes(leaf, fi,
						split - key.offset);

		fi = btrfs_item_ptr(leaf, path->slots[0],
				    struct btrfs_file_extent_item);

		btrfs_set_file_extent_generation(leaf, fi, trans->transid);
		btrfs_set_file_extent_offset(leaf, fi, split - orig_offset);
		btrfs_set_file_extent_num_bytes(leaf, fi,
						extent_end - split);
		btrfs_mark_buffer_dirty(trans, leaf);

<<<<<<< HEAD
		btrfs_init_generic_ref(&ref, BTRFS_ADD_DELAYED_REF, bytenr,
				       num_bytes, 0);
		btrfs_init_data_ref(&ref, root->root_key.objectid, ino,
				    orig_offset, 0, false);
=======
		ref.action = BTRFS_ADD_DELAYED_REF;
		ref.bytenr = bytenr;
		ref.num_bytes = num_bytes;
		ref.parent = 0;
		ref.owning_root = btrfs_root_id(root);
		ref.ref_root = btrfs_root_id(root);
		btrfs_init_data_ref(&ref, ino, orig_offset, 0, false);
>>>>>>> a6ad5510
		ret = btrfs_inc_extent_ref(trans, &ref);
		if (ret) {
			btrfs_abort_transaction(trans, ret);
			goto out;
		}

		if (split == start) {
			key.offset = start;
		} else {
			if (start != key.offset) {
				ret = -EINVAL;
				btrfs_abort_transaction(trans, ret);
				goto out;
			}
			path->slots[0]--;
			extent_end = end;
		}
		recow = 1;
	}

	other_start = end;
	other_end = 0;

	ref.action = BTRFS_DROP_DELAYED_REF;
	ref.bytenr = bytenr;
	ref.num_bytes = num_bytes;
	ref.parent = 0;
	ref.owning_root = btrfs_root_id(root);
	ref.ref_root = btrfs_root_id(root);
	btrfs_init_data_ref(&ref, ino, orig_offset, 0, false);
	if (extent_mergeable(leaf, path->slots[0] + 1,
			     ino, bytenr, orig_offset,
			     &other_start, &other_end)) {
		if (recow) {
			btrfs_release_path(path);
			goto again;
		}
		extent_end = other_end;
		del_slot = path->slots[0] + 1;
		del_nr++;
		ret = btrfs_free_extent(trans, &ref);
		if (ret) {
			btrfs_abort_transaction(trans, ret);
			goto out;
		}
	}
	other_start = 0;
	other_end = start;
	if (extent_mergeable(leaf, path->slots[0] - 1,
			     ino, bytenr, orig_offset,
			     &other_start, &other_end)) {
		if (recow) {
			btrfs_release_path(path);
			goto again;
		}
		key.offset = other_start;
		del_slot = path->slots[0];
		del_nr++;
		ret = btrfs_free_extent(trans, &ref);
		if (ret) {
			btrfs_abort_transaction(trans, ret);
			goto out;
		}
	}
	if (del_nr == 0) {
		fi = btrfs_item_ptr(leaf, path->slots[0],
			   struct btrfs_file_extent_item);
		btrfs_set_file_extent_type(leaf, fi,
					   BTRFS_FILE_EXTENT_REG);
		btrfs_set_file_extent_generation(leaf, fi, trans->transid);
		btrfs_mark_buffer_dirty(trans, leaf);
	} else {
		fi = btrfs_item_ptr(leaf, del_slot - 1,
			   struct btrfs_file_extent_item);
		btrfs_set_file_extent_type(leaf, fi,
					   BTRFS_FILE_EXTENT_REG);
		btrfs_set_file_extent_generation(leaf, fi, trans->transid);
		btrfs_set_file_extent_num_bytes(leaf, fi,
						extent_end - key.offset);
		btrfs_mark_buffer_dirty(trans, leaf);

		ret = btrfs_del_items(trans, root, path, del_slot, del_nr);
		if (ret < 0) {
			btrfs_abort_transaction(trans, ret);
			goto out;
		}
	}
out:
	btrfs_free_path(path);
	return ret;
}

/*
 * on error we return an unlocked page and the error value
 * on success we return a locked page and 0
 */
static int prepare_uptodate_page(struct inode *inode,
				 struct page *page, u64 pos,
				 bool force_uptodate)
{
	struct folio *folio = page_folio(page);
	int ret = 0;

	if (((pos & (PAGE_SIZE - 1)) || force_uptodate) &&
	    !PageUptodate(page)) {
		ret = btrfs_read_folio(NULL, folio);
		if (ret)
			return ret;
		lock_page(page);
		if (!PageUptodate(page)) {
			unlock_page(page);
			return -EIO;
		}

		/*
		 * Since btrfs_read_folio() will unlock the folio before it
		 * returns, there is a window where btrfs_release_folio() can be
		 * called to release the page.  Here we check both inode
		 * mapping and PagePrivate() to make sure the page was not
		 * released.
		 *
		 * The private flag check is essential for subpage as we need
		 * to store extra bitmap using folio private.
		 */
		if (page->mapping != inode->i_mapping || !folio_test_private(folio)) {
			unlock_page(page);
			return -EAGAIN;
		}
	}
	return 0;
}

static fgf_t get_prepare_fgp_flags(bool nowait)
{
	fgf_t fgp_flags = FGP_LOCK | FGP_ACCESSED | FGP_CREAT;

	if (nowait)
		fgp_flags |= FGP_NOWAIT;

	return fgp_flags;
}

static gfp_t get_prepare_gfp_flags(struct inode *inode, bool nowait)
{
	gfp_t gfp;

	gfp = btrfs_alloc_write_mask(inode->i_mapping);
	if (nowait) {
		gfp &= ~__GFP_DIRECT_RECLAIM;
		gfp |= GFP_NOWAIT;
	}

	return gfp;
}

/*
 * this just gets pages into the page cache and locks them down.
 */
static noinline int prepare_pages(struct inode *inode, struct page **pages,
				  size_t num_pages, loff_t pos,
				  size_t write_bytes, bool force_uptodate,
				  bool nowait)
{
	int i;
	unsigned long index = pos >> PAGE_SHIFT;
	gfp_t mask = get_prepare_gfp_flags(inode, nowait);
	fgf_t fgp_flags = get_prepare_fgp_flags(nowait);
	int ret = 0;
	int faili;

	for (i = 0; i < num_pages; i++) {
again:
		pages[i] = pagecache_get_page(inode->i_mapping, index + i,
					      fgp_flags, mask | __GFP_WRITE);
		if (!pages[i]) {
			faili = i - 1;
			if (nowait)
				ret = -EAGAIN;
			else
				ret = -ENOMEM;
			goto fail;
		}

		ret = set_page_extent_mapped(pages[i]);
		if (ret < 0) {
			faili = i;
			goto fail;
		}

		if (i == 0)
			ret = prepare_uptodate_page(inode, pages[i], pos,
						    force_uptodate);
		if (!ret && i == num_pages - 1)
			ret = prepare_uptodate_page(inode, pages[i],
						    pos + write_bytes, false);
		if (ret) {
			put_page(pages[i]);
			if (!nowait && ret == -EAGAIN) {
				ret = 0;
				goto again;
			}
			faili = i - 1;
			goto fail;
		}
		wait_on_page_writeback(pages[i]);
	}

	return 0;
fail:
	while (faili >= 0) {
		unlock_page(pages[faili]);
		put_page(pages[faili]);
		faili--;
	}
	return ret;

}

/*
 * This function locks the extent and properly waits for data=ordered extents
 * to finish before allowing the pages to be modified if need.
 *
 * The return value:
 * 1 - the extent is locked
 * 0 - the extent is not locked, and everything is OK
 * -EAGAIN - need re-prepare the pages
 * the other < 0 number - Something wrong happens
 */
static noinline int
lock_and_cleanup_extent_if_need(struct btrfs_inode *inode, struct page **pages,
				size_t num_pages, loff_t pos,
				size_t write_bytes,
				u64 *lockstart, u64 *lockend, bool nowait,
				struct extent_state **cached_state)
{
	struct btrfs_fs_info *fs_info = inode->root->fs_info;
	u64 start_pos;
	u64 last_pos;
	int i;
	int ret = 0;

	start_pos = round_down(pos, fs_info->sectorsize);
	last_pos = round_up(pos + write_bytes, fs_info->sectorsize) - 1;

	if (start_pos < inode->vfs_inode.i_size) {
		struct btrfs_ordered_extent *ordered;

		if (nowait) {
			if (!try_lock_extent(&inode->io_tree, start_pos, last_pos,
					     cached_state)) {
				for (i = 0; i < num_pages; i++) {
					unlock_page(pages[i]);
					put_page(pages[i]);
					pages[i] = NULL;
				}

				return -EAGAIN;
			}
		} else {
			lock_extent(&inode->io_tree, start_pos, last_pos, cached_state);
		}

		ordered = btrfs_lookup_ordered_range(inode, start_pos,
						     last_pos - start_pos + 1);
		if (ordered &&
		    ordered->file_offset + ordered->num_bytes > start_pos &&
		    ordered->file_offset <= last_pos) {
			unlock_extent(&inode->io_tree, start_pos, last_pos,
				      cached_state);
			for (i = 0; i < num_pages; i++) {
				unlock_page(pages[i]);
				put_page(pages[i]);
			}
			btrfs_start_ordered_extent(ordered);
			btrfs_put_ordered_extent(ordered);
			return -EAGAIN;
		}
		if (ordered)
			btrfs_put_ordered_extent(ordered);

		*lockstart = start_pos;
		*lockend = last_pos;
		ret = 1;
	}

	/*
	 * We should be called after prepare_pages() which should have locked
	 * all pages in the range.
	 */
	for (i = 0; i < num_pages; i++)
		WARN_ON(!PageLocked(pages[i]));

	return ret;
}

/*
 * Check if we can do nocow write into the range [@pos, @pos + @write_bytes)
 *
 * @pos:         File offset.
 * @write_bytes: The length to write, will be updated to the nocow writeable
 *               range.
 *
 * This function will flush ordered extents in the range to ensure proper
 * nocow checks.
 *
 * Return:
 * > 0          If we can nocow, and updates @write_bytes.
 *  0           If we can't do a nocow write.
 * -EAGAIN      If we can't do a nocow write because snapshoting of the inode's
 *              root is in progress.
 * < 0          If an error happened.
 *
 * NOTE: Callers need to call btrfs_check_nocow_unlock() if we return > 0.
 */
int btrfs_check_nocow_lock(struct btrfs_inode *inode, loff_t pos,
			   size_t *write_bytes, bool nowait)
{
	struct btrfs_fs_info *fs_info = inode->root->fs_info;
	struct btrfs_root *root = inode->root;
	struct extent_state *cached_state = NULL;
	u64 lockstart, lockend;
	u64 num_bytes;
	int ret;

	if (!(inode->flags & (BTRFS_INODE_NODATACOW | BTRFS_INODE_PREALLOC)))
		return 0;

	if (!btrfs_drew_try_write_lock(&root->snapshot_lock))
		return -EAGAIN;

	lockstart = round_down(pos, fs_info->sectorsize);
	lockend = round_up(pos + *write_bytes,
			   fs_info->sectorsize) - 1;
	num_bytes = lockend - lockstart + 1;

	if (nowait) {
		if (!btrfs_try_lock_ordered_range(inode, lockstart, lockend,
						  &cached_state)) {
			btrfs_drew_write_unlock(&root->snapshot_lock);
			return -EAGAIN;
		}
	} else {
		btrfs_lock_and_flush_ordered_range(inode, lockstart, lockend,
						   &cached_state);
	}
	ret = can_nocow_extent(&inode->vfs_inode, lockstart, &num_bytes,
			       NULL, nowait, false);
	if (ret <= 0)
		btrfs_drew_write_unlock(&root->snapshot_lock);
	else
		*write_bytes = min_t(size_t, *write_bytes ,
				     num_bytes - pos + lockstart);
	unlock_extent(&inode->io_tree, lockstart, lockend, &cached_state);

	return ret;
}

void btrfs_check_nocow_unlock(struct btrfs_inode *inode)
{
	btrfs_drew_write_unlock(&inode->root->snapshot_lock);
}

static void update_time_for_write(struct inode *inode)
{
	struct timespec64 now, ts;

	if (IS_NOCMTIME(inode))
		return;

	now = current_time(inode);
	ts = inode_get_mtime(inode);
	if (!timespec64_equal(&ts, &now))
		inode_set_mtime_to_ts(inode, now);

	ts = inode_get_ctime(inode);
	if (!timespec64_equal(&ts, &now))
		inode_set_ctime_to_ts(inode, now);

	if (IS_I_VERSION(inode))
		inode_inc_iversion(inode);
}

int btrfs_write_check(struct kiocb *iocb, struct iov_iter *from, size_t count)
{
	struct file *file = iocb->ki_filp;
	struct inode *inode = file_inode(file);
	struct btrfs_fs_info *fs_info = inode_to_fs_info(inode);
	loff_t pos = iocb->ki_pos;
	int ret;
	loff_t oldsize;
	loff_t start_pos;

	/*
	 * Quickly bail out on NOWAIT writes if we don't have the nodatacow or
	 * prealloc flags, as without those flags we always have to COW. We will
	 * later check if we can really COW into the target range (using
	 * can_nocow_extent() at btrfs_get_blocks_direct_write()).
	 */
	if ((iocb->ki_flags & IOCB_NOWAIT) &&
	    !(BTRFS_I(inode)->flags & (BTRFS_INODE_NODATACOW | BTRFS_INODE_PREALLOC)))
		return -EAGAIN;

	ret = file_remove_privs(file);
	if (ret)
		return ret;

	/*
	 * We reserve space for updating the inode when we reserve space for the
	 * extent we are going to write, so we will enospc out there.  We don't
	 * need to start yet another transaction to update the inode as we will
	 * update the inode when we finish writing whatever data we write.
	 */
	update_time_for_write(inode);

	start_pos = round_down(pos, fs_info->sectorsize);
	oldsize = i_size_read(inode);
	if (start_pos > oldsize) {
		/* Expand hole size to cover write data, preventing empty gap */
		loff_t end_pos = round_up(pos + count, fs_info->sectorsize);

		ret = btrfs_cont_expand(BTRFS_I(inode), oldsize, end_pos);
		if (ret)
			return ret;
	}

	return 0;
}

ssize_t btrfs_buffered_write(struct kiocb *iocb, struct iov_iter *i)
{
	struct file *file = iocb->ki_filp;
	loff_t pos;
	struct inode *inode = file_inode(file);
	struct btrfs_fs_info *fs_info = inode_to_fs_info(inode);
	struct page **pages = NULL;
	struct extent_changeset *data_reserved = NULL;
	u64 release_bytes = 0;
	u64 lockstart;
	u64 lockend;
	size_t num_written = 0;
	int nrptrs;
	ssize_t ret;
	bool only_release_metadata = false;
	bool force_page_uptodate = false;
	loff_t old_isize = i_size_read(inode);
	unsigned int ilock_flags = 0;
	const bool nowait = (iocb->ki_flags & IOCB_NOWAIT);
	unsigned int bdp_flags = (nowait ? BDP_ASYNC : 0);

	if (nowait)
		ilock_flags |= BTRFS_ILOCK_TRY;

	ret = btrfs_inode_lock(BTRFS_I(inode), ilock_flags);
	if (ret < 0)
		return ret;

	ret = generic_write_checks(iocb, i);
	if (ret <= 0)
		goto out;

	ret = btrfs_write_check(iocb, i, ret);
	if (ret < 0)
		goto out;

	pos = iocb->ki_pos;
	nrptrs = min(DIV_ROUND_UP(iov_iter_count(i), PAGE_SIZE),
			PAGE_SIZE / (sizeof(struct page *)));
	nrptrs = min(nrptrs, current->nr_dirtied_pause - current->nr_dirtied);
	nrptrs = max(nrptrs, 8);
	pages = kmalloc_array(nrptrs, sizeof(struct page *), GFP_KERNEL);
	if (!pages) {
		ret = -ENOMEM;
		goto out;
	}

	while (iov_iter_count(i) > 0) {
		struct extent_state *cached_state = NULL;
		size_t offset = offset_in_page(pos);
		size_t sector_offset;
		size_t write_bytes = min(iov_iter_count(i),
					 nrptrs * (size_t)PAGE_SIZE -
					 offset);
		size_t num_pages;
		size_t reserve_bytes;
		size_t dirty_pages;
		size_t copied;
		size_t dirty_sectors;
		size_t num_sectors;
		int extents_locked;

		/*
		 * Fault pages before locking them in prepare_pages
		 * to avoid recursive lock
		 */
		if (unlikely(fault_in_iov_iter_readable(i, write_bytes))) {
			ret = -EFAULT;
			break;
		}

		only_release_metadata = false;
		sector_offset = pos & (fs_info->sectorsize - 1);

		extent_changeset_release(data_reserved);
		ret = btrfs_check_data_free_space(BTRFS_I(inode),
						  &data_reserved, pos,
						  write_bytes, nowait);
		if (ret < 0) {
			int can_nocow;

			if (nowait && (ret == -ENOSPC || ret == -EAGAIN)) {
				ret = -EAGAIN;
				break;
			}

			/*
			 * If we don't have to COW at the offset, reserve
			 * metadata only. write_bytes may get smaller than
			 * requested here.
			 */
			can_nocow = btrfs_check_nocow_lock(BTRFS_I(inode), pos,
							   &write_bytes, nowait);
			if (can_nocow < 0)
				ret = can_nocow;
			if (can_nocow > 0)
				ret = 0;
			if (ret)
				break;
			only_release_metadata = true;
		}

		num_pages = DIV_ROUND_UP(write_bytes + offset, PAGE_SIZE);
		WARN_ON(num_pages > nrptrs);
		reserve_bytes = round_up(write_bytes + sector_offset,
					 fs_info->sectorsize);
		WARN_ON(reserve_bytes == 0);
		ret = btrfs_delalloc_reserve_metadata(BTRFS_I(inode),
						      reserve_bytes,
						      reserve_bytes, nowait);
		if (ret) {
			if (!only_release_metadata)
				btrfs_free_reserved_data_space(BTRFS_I(inode),
						data_reserved, pos,
						write_bytes);
			else
				btrfs_check_nocow_unlock(BTRFS_I(inode));

			if (nowait && ret == -ENOSPC)
				ret = -EAGAIN;
			break;
		}

		release_bytes = reserve_bytes;
again:
		ret = balance_dirty_pages_ratelimited_flags(inode->i_mapping, bdp_flags);
		if (ret) {
			btrfs_delalloc_release_extents(BTRFS_I(inode), reserve_bytes);
			break;
		}

		/*
		 * This is going to setup the pages array with the number of
		 * pages we want, so we don't really need to worry about the
		 * contents of pages from loop to loop
		 */
		ret = prepare_pages(inode, pages, num_pages,
				    pos, write_bytes, force_page_uptodate, false);
		if (ret) {
			btrfs_delalloc_release_extents(BTRFS_I(inode),
						       reserve_bytes);
			break;
		}

		extents_locked = lock_and_cleanup_extent_if_need(
				BTRFS_I(inode), pages,
				num_pages, pos, write_bytes, &lockstart,
				&lockend, nowait, &cached_state);
		if (extents_locked < 0) {
			if (!nowait && extents_locked == -EAGAIN)
				goto again;

			btrfs_delalloc_release_extents(BTRFS_I(inode),
						       reserve_bytes);
			ret = extents_locked;
			break;
		}

		copied = btrfs_copy_from_user(pos, write_bytes, pages, i);

		num_sectors = BTRFS_BYTES_TO_BLKS(fs_info, reserve_bytes);
		dirty_sectors = round_up(copied + sector_offset,
					fs_info->sectorsize);
		dirty_sectors = BTRFS_BYTES_TO_BLKS(fs_info, dirty_sectors);

		/*
		 * if we have trouble faulting in the pages, fall
		 * back to one page at a time
		 */
		if (copied < write_bytes)
			nrptrs = 1;

		if (copied == 0) {
			force_page_uptodate = true;
			dirty_sectors = 0;
			dirty_pages = 0;
		} else {
			force_page_uptodate = false;
			dirty_pages = DIV_ROUND_UP(copied + offset,
						   PAGE_SIZE);
		}

		if (num_sectors > dirty_sectors) {
			/* release everything except the sectors we dirtied */
			release_bytes -= dirty_sectors << fs_info->sectorsize_bits;
			if (only_release_metadata) {
				btrfs_delalloc_release_metadata(BTRFS_I(inode),
							release_bytes, true);
			} else {
				u64 __pos;

				__pos = round_down(pos,
						   fs_info->sectorsize) +
					(dirty_pages << PAGE_SHIFT);
				btrfs_delalloc_release_space(BTRFS_I(inode),
						data_reserved, __pos,
						release_bytes, true);
			}
		}

		release_bytes = round_up(copied + sector_offset,
					fs_info->sectorsize);

		ret = btrfs_dirty_pages(BTRFS_I(inode), pages,
					dirty_pages, pos, copied,
					&cached_state, only_release_metadata);

		/*
		 * If we have not locked the extent range, because the range's
		 * start offset is >= i_size, we might still have a non-NULL
		 * cached extent state, acquired while marking the extent range
		 * as delalloc through btrfs_dirty_pages(). Therefore free any
		 * possible cached extent state to avoid a memory leak.
		 */
		if (extents_locked)
			unlock_extent(&BTRFS_I(inode)->io_tree, lockstart,
				      lockend, &cached_state);
		else
			free_extent_state(cached_state);

		btrfs_delalloc_release_extents(BTRFS_I(inode), reserve_bytes);
		if (ret) {
			btrfs_drop_pages(fs_info, pages, num_pages, pos, copied);
			break;
		}

		release_bytes = 0;
		if (only_release_metadata)
			btrfs_check_nocow_unlock(BTRFS_I(inode));

		btrfs_drop_pages(fs_info, pages, num_pages, pos, copied);

		cond_resched();

		pos += copied;
		num_written += copied;
	}

	kfree(pages);

	if (release_bytes) {
		if (only_release_metadata) {
			btrfs_check_nocow_unlock(BTRFS_I(inode));
			btrfs_delalloc_release_metadata(BTRFS_I(inode),
					release_bytes, true);
		} else {
			btrfs_delalloc_release_space(BTRFS_I(inode),
					data_reserved,
					round_down(pos, fs_info->sectorsize),
					release_bytes, true);
		}
	}

	extent_changeset_free(data_reserved);
	if (num_written > 0) {
		pagecache_isize_extended(inode, old_isize, iocb->ki_pos);
		iocb->ki_pos += num_written;
	}
out:
	btrfs_inode_unlock(BTRFS_I(inode), ilock_flags);
	return num_written ? num_written : ret;
}

<<<<<<< HEAD
static ssize_t check_direct_IO(struct btrfs_fs_info *fs_info,
			       const struct iov_iter *iter, loff_t offset)
{
	const u32 blocksize_mask = fs_info->sectorsize - 1;

	if (offset & blocksize_mask)
		return -EINVAL;

	if (iov_iter_alignment(iter) & blocksize_mask)
		return -EINVAL;

	return 0;
}

static ssize_t btrfs_direct_write(struct kiocb *iocb, struct iov_iter *from)
{
	struct file *file = iocb->ki_filp;
	struct inode *inode = file_inode(file);
	struct btrfs_fs_info *fs_info = btrfs_sb(inode->i_sb);
	loff_t pos;
	ssize_t written = 0;
	ssize_t written_buffered;
	size_t prev_left = 0;
	loff_t endbyte;
	ssize_t err;
	unsigned int ilock_flags = 0;
	struct iomap_dio *dio;

	if (iocb->ki_flags & IOCB_NOWAIT)
		ilock_flags |= BTRFS_ILOCK_TRY;

	/*
	 * If the write DIO is within EOF, use a shared lock and also only if
	 * security bits will likely not be dropped by file_remove_privs() called
	 * from btrfs_write_check(). Either will need to be rechecked after the
	 * lock was acquired.
	 */
	if (iocb->ki_pos + iov_iter_count(from) <= i_size_read(inode) && IS_NOSEC(inode))
		ilock_flags |= BTRFS_ILOCK_SHARED;

relock:
	err = btrfs_inode_lock(BTRFS_I(inode), ilock_flags);
	if (err < 0)
		return err;

	/* Shared lock cannot be used with security bits set. */
	if ((ilock_flags & BTRFS_ILOCK_SHARED) && !IS_NOSEC(inode)) {
		btrfs_inode_unlock(BTRFS_I(inode), ilock_flags);
		ilock_flags &= ~BTRFS_ILOCK_SHARED;
		goto relock;
	}

	err = generic_write_checks(iocb, from);
	if (err <= 0) {
		btrfs_inode_unlock(BTRFS_I(inode), ilock_flags);
		return err;
	}

	err = btrfs_write_check(iocb, from, err);
	if (err < 0) {
		btrfs_inode_unlock(BTRFS_I(inode), ilock_flags);
		goto out;
	}

	pos = iocb->ki_pos;
	/*
	 * Re-check since file size may have changed just before taking the
	 * lock or pos may have changed because of O_APPEND in generic_write_check()
	 */
	if ((ilock_flags & BTRFS_ILOCK_SHARED) &&
	    pos + iov_iter_count(from) > i_size_read(inode)) {
		btrfs_inode_unlock(BTRFS_I(inode), ilock_flags);
		ilock_flags &= ~BTRFS_ILOCK_SHARED;
		goto relock;
	}

	if (check_direct_IO(fs_info, from, pos)) {
		btrfs_inode_unlock(BTRFS_I(inode), ilock_flags);
		goto buffered;
	}

	/*
	 * The iov_iter can be mapped to the same file range we are writing to.
	 * If that's the case, then we will deadlock in the iomap code, because
	 * it first calls our callback btrfs_dio_iomap_begin(), which will create
	 * an ordered extent, and after that it will fault in the pages that the
	 * iov_iter refers to. During the fault in we end up in the readahead
	 * pages code (starting at btrfs_readahead()), which will lock the range,
	 * find that ordered extent and then wait for it to complete (at
	 * btrfs_lock_and_flush_ordered_range()), resulting in a deadlock since
	 * obviously the ordered extent can never complete as we didn't submit
	 * yet the respective bio(s). This always happens when the buffer is
	 * memory mapped to the same file range, since the iomap DIO code always
	 * invalidates pages in the target file range (after starting and waiting
	 * for any writeback).
	 *
	 * So here we disable page faults in the iov_iter and then retry if we
	 * got -EFAULT, faulting in the pages before the retry.
	 */
again:
	from->nofault = true;
	dio = btrfs_dio_write(iocb, from, written);
	from->nofault = false;

	if (IS_ERR_OR_NULL(dio)) {
		err = PTR_ERR_OR_ZERO(dio);
	} else {
		/*
		 * If we have a synchoronous write, we must make sure the fsync
		 * triggered by the iomap_dio_complete() call below doesn't
		 * deadlock on the inode lock - we are already holding it and we
		 * can't call it after unlocking because we may need to complete
		 * partial writes due to the input buffer (or parts of it) not
		 * being already faulted in.
		 */
		ASSERT(current->journal_info == NULL);
		current->journal_info = BTRFS_TRANS_DIO_WRITE_STUB;
		err = iomap_dio_complete(dio);
		current->journal_info = NULL;
	}

	/* No increment (+=) because iomap returns a cumulative value. */
	if (err > 0)
		written = err;

	if (iov_iter_count(from) > 0 && (err == -EFAULT || err > 0)) {
		const size_t left = iov_iter_count(from);
		/*
		 * We have more data left to write. Try to fault in as many as
		 * possible of the remainder pages and retry. We do this without
		 * releasing and locking again the inode, to prevent races with
		 * truncate.
		 *
		 * Also, in case the iov refers to pages in the file range of the
		 * file we want to write to (due to a mmap), we could enter an
		 * infinite loop if we retry after faulting the pages in, since
		 * iomap will invalidate any pages in the range early on, before
		 * it tries to fault in the pages of the iov. So we keep track of
		 * how much was left of iov in the previous EFAULT and fallback
		 * to buffered IO in case we haven't made any progress.
		 */
		if (left == prev_left) {
			err = -ENOTBLK;
		} else {
			fault_in_iov_iter_readable(from, left);
			prev_left = left;
			goto again;
		}
	}

	btrfs_inode_unlock(BTRFS_I(inode), ilock_flags);

	/*
	 * If 'err' is -ENOTBLK or we have not written all data, then it means
	 * we must fallback to buffered IO.
	 */
	if ((err < 0 && err != -ENOTBLK) || !iov_iter_count(from))
		goto out;

buffered:
	/*
	 * If we are in a NOWAIT context, then return -EAGAIN to signal the caller
	 * it must retry the operation in a context where blocking is acceptable,
	 * because even if we end up not blocking during the buffered IO attempt
	 * below, we will block when flushing and waiting for the IO.
	 */
	if (iocb->ki_flags & IOCB_NOWAIT) {
		err = -EAGAIN;
		goto out;
	}

	pos = iocb->ki_pos;
	written_buffered = btrfs_buffered_write(iocb, from);
	if (written_buffered < 0) {
		err = written_buffered;
		goto out;
	}
	/*
	 * Ensure all data is persisted. We want the next direct IO read to be
	 * able to read what was just written.
	 */
	endbyte = pos + written_buffered - 1;
	err = btrfs_fdatawrite_range(inode, pos, endbyte);
	if (err)
		goto out;
	err = filemap_fdatawait_range(inode->i_mapping, pos, endbyte);
	if (err)
		goto out;
	written += written_buffered;
	iocb->ki_pos = pos + written_buffered;
	invalidate_mapping_pages(file->f_mapping, pos >> PAGE_SHIFT,
				 endbyte >> PAGE_SHIFT);
out:
	return err < 0 ? err : written;
}

=======
>>>>>>> a6ad5510
static ssize_t btrfs_encoded_write(struct kiocb *iocb, struct iov_iter *from,
			const struct btrfs_ioctl_encoded_io_args *encoded)
{
	struct file *file = iocb->ki_filp;
	struct inode *inode = file_inode(file);
	loff_t count;
	ssize_t ret;

	btrfs_inode_lock(BTRFS_I(inode), 0);
	count = encoded->len;
	ret = generic_write_checks_count(iocb, &count);
	if (ret == 0 && count != encoded->len) {
		/*
		 * The write got truncated by generic_write_checks_count(). We
		 * can't do a partial encoded write.
		 */
		ret = -EFBIG;
	}
	if (ret || encoded->len == 0)
		goto out;

	ret = btrfs_write_check(iocb, from, encoded->len);
	if (ret < 0)
		goto out;

	ret = btrfs_do_encoded_write(iocb, from, encoded);
out:
	btrfs_inode_unlock(BTRFS_I(inode), 0);
	return ret;
}

ssize_t btrfs_do_write_iter(struct kiocb *iocb, struct iov_iter *from,
			    const struct btrfs_ioctl_encoded_io_args *encoded)
{
	struct file *file = iocb->ki_filp;
	struct btrfs_inode *inode = BTRFS_I(file_inode(file));
	ssize_t num_written, num_sync;

	/*
	 * If the fs flips readonly due to some impossible error, although we
	 * have opened a file as writable, we have to stop this write operation
	 * to ensure consistency.
	 */
	if (BTRFS_FS_ERROR(inode->root->fs_info))
		return -EROFS;

	if (encoded && (iocb->ki_flags & IOCB_NOWAIT))
		return -EOPNOTSUPP;

	if (encoded) {
		num_written = btrfs_encoded_write(iocb, from, encoded);
		num_sync = encoded->len;
	} else if (iocb->ki_flags & IOCB_DIRECT) {
		num_written = btrfs_direct_write(iocb, from);
		num_sync = num_written;
	} else {
		num_written = btrfs_buffered_write(iocb, from);
		num_sync = num_written;
	}

	btrfs_set_inode_last_sub_trans(inode);

	if (num_sync > 0) {
		num_sync = generic_write_sync(iocb, num_sync);
		if (num_sync < 0)
			num_written = num_sync;
	}

	return num_written;
}

static ssize_t btrfs_file_write_iter(struct kiocb *iocb, struct iov_iter *from)
{
	return btrfs_do_write_iter(iocb, from, NULL);
}

int btrfs_release_file(struct inode *inode, struct file *filp)
{
	struct btrfs_file_private *private = filp->private_data;

	if (private) {
		kfree(private->filldir_buf);
		free_extent_state(private->llseek_cached_state);
		kfree(private);
		filp->private_data = NULL;
	}

	/*
	 * Set by setattr when we are about to truncate a file from a non-zero
	 * size to a zero size.  This tries to flush down new bytes that may
	 * have been written if the application were using truncate to replace
	 * a file in place.
	 */
	if (test_and_clear_bit(BTRFS_INODE_FLUSH_ON_CLOSE,
			       &BTRFS_I(inode)->runtime_flags))
			filemap_flush(inode->i_mapping);
	return 0;
}

static int start_ordered_ops(struct btrfs_inode *inode, loff_t start, loff_t end)
{
	int ret;
	struct blk_plug plug;

	/*
	 * This is only called in fsync, which would do synchronous writes, so
	 * a plug can merge adjacent IOs as much as possible.  Esp. in case of
	 * multiple disks using raid profile, a large IO can be split to
	 * several segments of stripe length (currently 64K).
	 */
	blk_start_plug(&plug);
	ret = btrfs_fdatawrite_range(inode, start, end);
	blk_finish_plug(&plug);

	return ret;
}

static inline bool skip_inode_logging(const struct btrfs_log_ctx *ctx)
{
	struct btrfs_inode *inode = ctx->inode;
	struct btrfs_fs_info *fs_info = inode->root->fs_info;

	if (btrfs_inode_in_log(inode, btrfs_get_fs_generation(fs_info)) &&
	    list_empty(&ctx->ordered_extents))
		return true;

	/*
	 * If we are doing a fast fsync we can not bail out if the inode's
	 * last_trans is <= then the last committed transaction, because we only
	 * update the last_trans of the inode during ordered extent completion,
	 * and for a fast fsync we don't wait for that, we only wait for the
	 * writeback to complete.
	 */
	if (inode->last_trans <= btrfs_get_last_trans_committed(fs_info) &&
	    (test_bit(BTRFS_INODE_NEEDS_FULL_SYNC, &inode->runtime_flags) ||
	     list_empty(&ctx->ordered_extents)))
		return true;

	return false;
}

/*
 * fsync call for both files and directories.  This logs the inode into
 * the tree log instead of forcing full commits whenever possible.
 *
 * It needs to call filemap_fdatawait so that all ordered extent updates are
 * in the metadata btree are up to date for copying to the log.
 *
 * It drops the inode mutex before doing the tree log commit.  This is an
 * important optimization for directories because holding the mutex prevents
 * new operations on the dir while we write to disk.
 */
int btrfs_sync_file(struct file *file, loff_t start, loff_t end, int datasync)
{
	struct dentry *dentry = file_dentry(file);
	struct btrfs_inode *inode = BTRFS_I(d_inode(dentry));
	struct btrfs_root *root = inode->root;
	struct btrfs_fs_info *fs_info = root->fs_info;
	struct btrfs_trans_handle *trans;
	struct btrfs_log_ctx ctx;
	int ret = 0, err;
	u64 len;
	bool full_sync;
	bool skip_ilock = false;

	if (current->journal_info == BTRFS_TRANS_DIO_WRITE_STUB) {
		skip_ilock = true;
		current->journal_info = NULL;
<<<<<<< HEAD
		lockdep_assert_held(&inode->i_rwsem);
=======
		btrfs_assert_inode_locked(inode);
>>>>>>> a6ad5510
	}

	trace_btrfs_sync_file(file, datasync);

	btrfs_init_log_ctx(&ctx, inode);

	/*
	 * Always set the range to a full range, otherwise we can get into
	 * several problems, from missing file extent items to represent holes
	 * when not using the NO_HOLES feature, to log tree corruption due to
	 * races between hole detection during logging and completion of ordered
	 * extents outside the range, to missing checksums due to ordered extents
	 * for which we flushed only a subset of their pages.
	 */
	start = 0;
	end = LLONG_MAX;
	len = (u64)LLONG_MAX + 1;

	/*
	 * We write the dirty pages in the range and wait until they complete
	 * out of the ->i_mutex. If so, we can flush the dirty pages by
	 * multi-task, and make the performance up.  See
	 * btrfs_wait_ordered_range for an explanation of the ASYNC check.
	 */
	ret = start_ordered_ops(inode, start, end);
	if (ret)
		goto out;

	if (skip_ilock)
<<<<<<< HEAD
		down_write(&BTRFS_I(inode)->i_mmap_lock);
	else
		btrfs_inode_lock(BTRFS_I(inode), BTRFS_ILOCK_MMAP);
=======
		down_write(&inode->i_mmap_lock);
	else
		btrfs_inode_lock(inode, BTRFS_ILOCK_MMAP);
>>>>>>> a6ad5510

	atomic_inc(&root->log_batch);

	/*
	 * Before we acquired the inode's lock and the mmap lock, someone may
	 * have dirtied more pages in the target range. We need to make sure
	 * that writeback for any such pages does not start while we are logging
	 * the inode, because if it does, any of the following might happen when
	 * we are not doing a full inode sync:
	 *
	 * 1) We log an extent after its writeback finishes but before its
	 *    checksums are added to the csum tree, leading to -EIO errors
	 *    when attempting to read the extent after a log replay.
	 *
	 * 2) We can end up logging an extent before its writeback finishes.
	 *    Therefore after the log replay we will have a file extent item
	 *    pointing to an unwritten extent (and no data checksums as well).
	 *
	 * So trigger writeback for any eventual new dirty pages and then we
	 * wait for all ordered extents to complete below.
	 */
	ret = start_ordered_ops(inode, start, end);
	if (ret) {
		if (skip_ilock)
<<<<<<< HEAD
			up_write(&BTRFS_I(inode)->i_mmap_lock);
		else
			btrfs_inode_unlock(BTRFS_I(inode), BTRFS_ILOCK_MMAP);
=======
			up_write(&inode->i_mmap_lock);
		else
			btrfs_inode_unlock(inode, BTRFS_ILOCK_MMAP);
>>>>>>> a6ad5510
		goto out;
	}

	/*
	 * Always check for the full sync flag while holding the inode's lock,
	 * to avoid races with other tasks. The flag must be either set all the
	 * time during logging or always off all the time while logging.
	 * We check the flag here after starting delalloc above, because when
	 * running delalloc the full sync flag may be set if we need to drop
	 * extra extent map ranges due to temporary memory allocation failures.
	 */
	full_sync = test_bit(BTRFS_INODE_NEEDS_FULL_SYNC, &inode->runtime_flags);

	/*
	 * We have to do this here to avoid the priority inversion of waiting on
	 * IO of a lower priority task while holding a transaction open.
	 *
	 * For a full fsync we wait for the ordered extents to complete while
	 * for a fast fsync we wait just for writeback to complete, and then
	 * attach the ordered extents to the transaction so that a transaction
	 * commit waits for their completion, to avoid data loss if we fsync,
	 * the current transaction commits before the ordered extents complete
	 * and a power failure happens right after that.
	 *
	 * For zoned filesystem, if a write IO uses a ZONE_APPEND command, the
	 * logical address recorded in the ordered extent may change. We need
	 * to wait for the IO to stabilize the logical address.
	 */
	if (full_sync || btrfs_is_zoned(fs_info)) {
		ret = btrfs_wait_ordered_range(inode, start, len);
		clear_bit(BTRFS_INODE_COW_WRITE_ERROR, &inode->runtime_flags);
	} else {
		/*
		 * Get our ordered extents as soon as possible to avoid doing
		 * checksum lookups in the csum tree, and use instead the
		 * checksums attached to the ordered extents.
		 */
		btrfs_get_ordered_extents_for_logging(inode, &ctx.ordered_extents);
		ret = filemap_fdatawait_range(inode->vfs_inode.i_mapping, start, end);
		if (ret)
			goto out_release_extents;

		/*
		 * Check and clear the BTRFS_INODE_COW_WRITE_ERROR now after
		 * starting and waiting for writeback, because for buffered IO
		 * it may have been set during the end IO callback
		 * (end_bbio_data_write() -> btrfs_finish_ordered_extent()) in
		 * case an error happened and we need to wait for ordered
		 * extents to complete so that any extent maps that point to
		 * unwritten locations are dropped and we don't log them.
		 */
		if (test_and_clear_bit(BTRFS_INODE_COW_WRITE_ERROR, &inode->runtime_flags))
			ret = btrfs_wait_ordered_range(inode, start, len);
	}

	if (ret)
		goto out_release_extents;

	atomic_inc(&root->log_batch);

	if (skip_inode_logging(&ctx)) {
		/*
		 * We've had everything committed since the last time we were
		 * modified so clear this flag in case it was set for whatever
		 * reason, it's no longer relevant.
		 */
		clear_bit(BTRFS_INODE_NEEDS_FULL_SYNC, &inode->runtime_flags);
		/*
		 * An ordered extent might have started before and completed
		 * already with io errors, in which case the inode was not
		 * updated and we end up here. So check the inode's mapping
		 * for any errors that might have happened since we last
		 * checked called fsync.
		 */
		ret = filemap_check_wb_err(inode->vfs_inode.i_mapping, file->f_wb_err);
		goto out_release_extents;
	}

	btrfs_init_log_ctx_scratch_eb(&ctx);

	/*
	 * We use start here because we will need to wait on the IO to complete
	 * in btrfs_sync_log, which could require joining a transaction (for
	 * example checking cross references in the nocow path).  If we use join
	 * here we could get into a situation where we're waiting on IO to
	 * happen that is blocked on a transaction trying to commit.  With start
	 * we inc the extwriter counter, so we wait for all extwriters to exit
	 * before we start blocking joiners.  This comment is to keep somebody
	 * from thinking they are super smart and changing this to
	 * btrfs_join_transaction *cough*Josef*cough*.
	 */
	trans = btrfs_start_transaction(root, 0);
	if (IS_ERR(trans)) {
		ret = PTR_ERR(trans);
		goto out_release_extents;
	}
	trans->in_fsync = true;

	ret = btrfs_log_dentry_safe(trans, dentry, &ctx);
	/*
	 * Scratch eb no longer needed, release before syncing log or commit
	 * transaction, to avoid holding unnecessary memory during such long
	 * operations.
	 */
	if (ctx.scratch_eb) {
		free_extent_buffer(ctx.scratch_eb);
		ctx.scratch_eb = NULL;
	}
	btrfs_release_log_ctx_extents(&ctx);
	if (ret < 0) {
		/* Fallthrough and commit/free transaction. */
		ret = BTRFS_LOG_FORCE_COMMIT;
	}

	/* we've logged all the items and now have a consistent
	 * version of the file in the log.  It is possible that
	 * someone will come in and modify the file, but that's
	 * fine because the log is consistent on disk, and we
	 * have references to all of the file's extents
	 *
	 * It is possible that someone will come in and log the
	 * file again, but that will end up using the synchronization
	 * inside btrfs_sync_log to keep things safe.
	 */
	if (skip_ilock)
<<<<<<< HEAD
		up_write(&BTRFS_I(inode)->i_mmap_lock);
	else
		btrfs_inode_unlock(BTRFS_I(inode), BTRFS_ILOCK_MMAP);
=======
		up_write(&inode->i_mmap_lock);
	else
		btrfs_inode_unlock(inode, BTRFS_ILOCK_MMAP);
>>>>>>> a6ad5510

	if (ret == BTRFS_NO_LOG_SYNC) {
		ret = btrfs_end_transaction(trans);
		goto out;
	}

	/* We successfully logged the inode, attempt to sync the log. */
	if (!ret) {
		ret = btrfs_sync_log(trans, root, &ctx);
		if (!ret) {
			ret = btrfs_end_transaction(trans);
			goto out;
		}
	}

	/*
	 * At this point we need to commit the transaction because we had
	 * btrfs_need_log_full_commit() or some other error.
	 *
	 * If we didn't do a full sync we have to stop the trans handle, wait on
	 * the ordered extents, start it again and commit the transaction.  If
	 * we attempt to wait on the ordered extents here we could deadlock with
	 * something like fallocate() that is holding the extent lock trying to
	 * start a transaction while some other thread is trying to commit the
	 * transaction while we (fsync) are currently holding the transaction
	 * open.
	 */
	if (!full_sync) {
		ret = btrfs_end_transaction(trans);
		if (ret)
			goto out;
		ret = btrfs_wait_ordered_range(inode, start, len);
		if (ret)
			goto out;

		/*
		 * This is safe to use here because we're only interested in
		 * making sure the transaction that had the ordered extents is
		 * committed.  We aren't waiting on anything past this point,
		 * we're purely getting the transaction and committing it.
		 */
		trans = btrfs_attach_transaction_barrier(root);
		if (IS_ERR(trans)) {
			ret = PTR_ERR(trans);

			/*
			 * We committed the transaction and there's no currently
			 * running transaction, this means everything we care
			 * about made it to disk and we are done.
			 */
			if (ret == -ENOENT)
				ret = 0;
			goto out;
		}
	}

	ret = btrfs_commit_transaction(trans);
out:
	free_extent_buffer(ctx.scratch_eb);
	ASSERT(list_empty(&ctx.list));
	ASSERT(list_empty(&ctx.conflict_inodes));
	err = file_check_and_advance_wb_err(file);
	if (!ret)
		ret = err;
	return ret > 0 ? -EIO : ret;

out_release_extents:
	btrfs_release_log_ctx_extents(&ctx);
	if (skip_ilock)
<<<<<<< HEAD
		up_write(&BTRFS_I(inode)->i_mmap_lock);
	else
		btrfs_inode_unlock(BTRFS_I(inode), BTRFS_ILOCK_MMAP);
=======
		up_write(&inode->i_mmap_lock);
	else
		btrfs_inode_unlock(inode, BTRFS_ILOCK_MMAP);
>>>>>>> a6ad5510
	goto out;
}

/*
 * btrfs_page_mkwrite() is not allowed to change the file size as it gets
 * called from a page fault handler when a page is first dirtied. Hence we must
 * be careful to check for EOF conditions here. We set the page up correctly
 * for a written page which means we get ENOSPC checking when writing into
 * holes and correct delalloc and unwritten extent mapping on filesystems that
 * support these features.
 *
 * We are not allowed to take the i_mutex here so we have to play games to
 * protect against truncate races as the page could now be beyond EOF.  Because
 * truncate_setsize() writes the inode size before removing pages, once we have
 * the page lock we can determine safely if the page is beyond EOF. If it is not
 * beyond EOF, then the page is guaranteed safe against truncation until we
 * unlock the page.
 */
static vm_fault_t btrfs_page_mkwrite(struct vm_fault *vmf)
{
	struct page *page = vmf->page;
	struct folio *folio = page_folio(page);
	struct inode *inode = file_inode(vmf->vma->vm_file);
	struct btrfs_fs_info *fs_info = inode_to_fs_info(inode);
	struct extent_io_tree *io_tree = &BTRFS_I(inode)->io_tree;
	struct btrfs_ordered_extent *ordered;
	struct extent_state *cached_state = NULL;
	struct extent_changeset *data_reserved = NULL;
	unsigned long zero_start;
	loff_t size;
	vm_fault_t ret;
	int ret2;
	int reserved = 0;
	u64 reserved_space;
	u64 page_start;
	u64 page_end;
	u64 end;

	ASSERT(folio_order(folio) == 0);

	reserved_space = PAGE_SIZE;

	sb_start_pagefault(inode->i_sb);
	page_start = folio_pos(folio);
	page_end = page_start + folio_size(folio) - 1;
	end = page_end;

	/*
	 * Reserving delalloc space after obtaining the page lock can lead to
	 * deadlock. For example, if a dirty page is locked by this function
	 * and the call to btrfs_delalloc_reserve_space() ends up triggering
	 * dirty page write out, then the btrfs_writepages() function could
	 * end up waiting indefinitely to get a lock on the page currently
	 * being processed by btrfs_page_mkwrite() function.
	 */
	ret2 = btrfs_delalloc_reserve_space(BTRFS_I(inode), &data_reserved,
					    page_start, reserved_space);
	if (!ret2) {
		ret2 = file_update_time(vmf->vma->vm_file);
		reserved = 1;
	}
	if (ret2) {
		ret = vmf_error(ret2);
		if (reserved)
			goto out;
		goto out_noreserve;
	}

	/* Make the VM retry the fault. */
	ret = VM_FAULT_NOPAGE;
again:
	down_read(&BTRFS_I(inode)->i_mmap_lock);
	folio_lock(folio);
	size = i_size_read(inode);

	if ((folio->mapping != inode->i_mapping) ||
	    (page_start >= size)) {
		/* Page got truncated out from underneath us. */
		goto out_unlock;
	}
	folio_wait_writeback(folio);

	lock_extent(io_tree, page_start, page_end, &cached_state);
	ret2 = set_folio_extent_mapped(folio);
	if (ret2 < 0) {
		ret = vmf_error(ret2);
		unlock_extent(io_tree, page_start, page_end, &cached_state);
		goto out_unlock;
	}

	/*
	 * We can't set the delalloc bits if there are pending ordered
	 * extents.  Drop our locks and wait for them to finish.
	 */
	ordered = btrfs_lookup_ordered_range(BTRFS_I(inode), page_start, PAGE_SIZE);
	if (ordered) {
		unlock_extent(io_tree, page_start, page_end, &cached_state);
		folio_unlock(folio);
		up_read(&BTRFS_I(inode)->i_mmap_lock);
		btrfs_start_ordered_extent(ordered);
		btrfs_put_ordered_extent(ordered);
		goto again;
	}

	if (folio->index == ((size - 1) >> PAGE_SHIFT)) {
		reserved_space = round_up(size - page_start, fs_info->sectorsize);
		if (reserved_space < PAGE_SIZE) {
			end = page_start + reserved_space - 1;
			btrfs_delalloc_release_space(BTRFS_I(inode),
					data_reserved, page_start,
					PAGE_SIZE - reserved_space, true);
		}
	}

	/*
	 * page_mkwrite gets called when the page is firstly dirtied after it's
	 * faulted in, but write(2) could also dirty a page and set delalloc
	 * bits, thus in this case for space account reason, we still need to
	 * clear any delalloc bits within this page range since we have to
	 * reserve data&meta space before lock_page() (see above comments).
	 */
	clear_extent_bit(&BTRFS_I(inode)->io_tree, page_start, end,
			  EXTENT_DELALLOC | EXTENT_DO_ACCOUNTING |
			  EXTENT_DEFRAG, &cached_state);

	ret2 = btrfs_set_extent_delalloc(BTRFS_I(inode), page_start, end, 0,
					&cached_state);
	if (ret2) {
		unlock_extent(io_tree, page_start, page_end, &cached_state);
		ret = VM_FAULT_SIGBUS;
		goto out_unlock;
	}

	/* Page is wholly or partially inside EOF. */
	if (page_start + folio_size(folio) > size)
		zero_start = offset_in_folio(folio, size);
	else
		zero_start = PAGE_SIZE;

	if (zero_start != PAGE_SIZE)
		folio_zero_range(folio, zero_start, folio_size(folio) - zero_start);

	btrfs_folio_clear_checked(fs_info, folio, page_start, PAGE_SIZE);
	btrfs_folio_set_dirty(fs_info, folio, page_start, end + 1 - page_start);
	btrfs_folio_set_uptodate(fs_info, folio, page_start, end + 1 - page_start);

	btrfs_set_inode_last_sub_trans(BTRFS_I(inode));

	unlock_extent(io_tree, page_start, page_end, &cached_state);
	up_read(&BTRFS_I(inode)->i_mmap_lock);

	btrfs_delalloc_release_extents(BTRFS_I(inode), PAGE_SIZE);
	sb_end_pagefault(inode->i_sb);
	extent_changeset_free(data_reserved);
	return VM_FAULT_LOCKED;

out_unlock:
	folio_unlock(folio);
	up_read(&BTRFS_I(inode)->i_mmap_lock);
out:
	btrfs_delalloc_release_extents(BTRFS_I(inode), PAGE_SIZE);
	btrfs_delalloc_release_space(BTRFS_I(inode), data_reserved, page_start,
				     reserved_space, (ret != 0));
out_noreserve:
	sb_end_pagefault(inode->i_sb);
	extent_changeset_free(data_reserved);
	return ret;
}

static const struct vm_operations_struct btrfs_file_vm_ops = {
	.fault		= filemap_fault,
	.map_pages	= filemap_map_pages,
	.page_mkwrite	= btrfs_page_mkwrite,
};

static int btrfs_file_mmap(struct file	*filp, struct vm_area_struct *vma)
{
	struct address_space *mapping = filp->f_mapping;

	if (!mapping->a_ops->read_folio)
		return -ENOEXEC;

	file_accessed(filp);
	vma->vm_ops = &btrfs_file_vm_ops;

	return 0;
}

static int hole_mergeable(struct btrfs_inode *inode, struct extent_buffer *leaf,
			  int slot, u64 start, u64 end)
{
	struct btrfs_file_extent_item *fi;
	struct btrfs_key key;

	if (slot < 0 || slot >= btrfs_header_nritems(leaf))
		return 0;

	btrfs_item_key_to_cpu(leaf, &key, slot);
	if (key.objectid != btrfs_ino(inode) ||
	    key.type != BTRFS_EXTENT_DATA_KEY)
		return 0;

	fi = btrfs_item_ptr(leaf, slot, struct btrfs_file_extent_item);

	if (btrfs_file_extent_type(leaf, fi) != BTRFS_FILE_EXTENT_REG)
		return 0;

	if (btrfs_file_extent_disk_bytenr(leaf, fi))
		return 0;

	if (key.offset == end)
		return 1;
	if (key.offset + btrfs_file_extent_num_bytes(leaf, fi) == start)
		return 1;
	return 0;
}

static int fill_holes(struct btrfs_trans_handle *trans,
		struct btrfs_inode *inode,
		struct btrfs_path *path, u64 offset, u64 end)
{
	struct btrfs_fs_info *fs_info = trans->fs_info;
	struct btrfs_root *root = inode->root;
	struct extent_buffer *leaf;
	struct btrfs_file_extent_item *fi;
	struct extent_map *hole_em;
	struct btrfs_key key;
	int ret;

	if (btrfs_fs_incompat(fs_info, NO_HOLES))
		goto out;

	key.objectid = btrfs_ino(inode);
	key.type = BTRFS_EXTENT_DATA_KEY;
	key.offset = offset;

	ret = btrfs_search_slot(trans, root, &key, path, 0, 1);
	if (ret <= 0) {
		/*
		 * We should have dropped this offset, so if we find it then
		 * something has gone horribly wrong.
		 */
		if (ret == 0)
			ret = -EINVAL;
		return ret;
	}

	leaf = path->nodes[0];
	if (hole_mergeable(inode, leaf, path->slots[0] - 1, offset, end)) {
		u64 num_bytes;

		path->slots[0]--;
		fi = btrfs_item_ptr(leaf, path->slots[0],
				    struct btrfs_file_extent_item);
		num_bytes = btrfs_file_extent_num_bytes(leaf, fi) +
			end - offset;
		btrfs_set_file_extent_num_bytes(leaf, fi, num_bytes);
		btrfs_set_file_extent_ram_bytes(leaf, fi, num_bytes);
		btrfs_set_file_extent_offset(leaf, fi, 0);
		btrfs_set_file_extent_generation(leaf, fi, trans->transid);
		btrfs_mark_buffer_dirty(trans, leaf);
		goto out;
	}

	if (hole_mergeable(inode, leaf, path->slots[0], offset, end)) {
		u64 num_bytes;

		key.offset = offset;
		btrfs_set_item_key_safe(trans, path, &key);
		fi = btrfs_item_ptr(leaf, path->slots[0],
				    struct btrfs_file_extent_item);
		num_bytes = btrfs_file_extent_num_bytes(leaf, fi) + end -
			offset;
		btrfs_set_file_extent_num_bytes(leaf, fi, num_bytes);
		btrfs_set_file_extent_ram_bytes(leaf, fi, num_bytes);
		btrfs_set_file_extent_offset(leaf, fi, 0);
		btrfs_set_file_extent_generation(leaf, fi, trans->transid);
		btrfs_mark_buffer_dirty(trans, leaf);
		goto out;
	}
	btrfs_release_path(path);

	ret = btrfs_insert_hole_extent(trans, root, btrfs_ino(inode), offset,
				       end - offset);
	if (ret)
		return ret;

out:
	btrfs_release_path(path);

	hole_em = alloc_extent_map();
	if (!hole_em) {
		btrfs_drop_extent_map_range(inode, offset, end - 1, false);
		btrfs_set_inode_full_sync(inode);
	} else {
		hole_em->start = offset;
		hole_em->len = end - offset;
		hole_em->ram_bytes = hole_em->len;

		hole_em->disk_bytenr = EXTENT_MAP_HOLE;
		hole_em->disk_num_bytes = 0;
		hole_em->generation = trans->transid;

		ret = btrfs_replace_extent_map_range(inode, hole_em, true);
		free_extent_map(hole_em);
		if (ret)
			btrfs_set_inode_full_sync(inode);
	}

	return 0;
}

/*
 * Find a hole extent on given inode and change start/len to the end of hole
 * extent.(hole/vacuum extent whose em->start <= start &&
 *	   em->start + em->len > start)
 * When a hole extent is found, return 1 and modify start/len.
 */
static int find_first_non_hole(struct btrfs_inode *inode, u64 *start, u64 *len)
{
	struct btrfs_fs_info *fs_info = inode->root->fs_info;
	struct extent_map *em;
	int ret = 0;

	em = btrfs_get_extent(inode, NULL,
			      round_down(*start, fs_info->sectorsize),
			      round_up(*len, fs_info->sectorsize));
	if (IS_ERR(em))
		return PTR_ERR(em);

	/* Hole or vacuum extent(only exists in no-hole mode) */
	if (em->disk_bytenr == EXTENT_MAP_HOLE) {
		ret = 1;
		*len = em->start + em->len > *start + *len ?
		       0 : *start + *len - em->start - em->len;
		*start = em->start + em->len;
	}
	free_extent_map(em);
	return ret;
}

static void btrfs_punch_hole_lock_range(struct inode *inode,
					const u64 lockstart,
					const u64 lockend,
					struct extent_state **cached_state)
{
	/*
	 * For subpage case, if the range is not at page boundary, we could
	 * have pages at the leading/tailing part of the range.
	 * This could lead to dead loop since filemap_range_has_page()
	 * will always return true.
	 * So here we need to do extra page alignment for
	 * filemap_range_has_page().
	 */
	const u64 page_lockstart = round_up(lockstart, PAGE_SIZE);
	const u64 page_lockend = round_down(lockend + 1, PAGE_SIZE) - 1;

	while (1) {
		truncate_pagecache_range(inode, lockstart, lockend);

		lock_extent(&BTRFS_I(inode)->io_tree, lockstart, lockend,
			    cached_state);
		/*
		 * We can't have ordered extents in the range, nor dirty/writeback
		 * pages, because we have locked the inode's VFS lock in exclusive
		 * mode, we have locked the inode's i_mmap_lock in exclusive mode,
		 * we have flushed all delalloc in the range and we have waited
		 * for any ordered extents in the range to complete.
		 * We can race with anyone reading pages from this range, so after
		 * locking the range check if we have pages in the range, and if
		 * we do, unlock the range and retry.
		 */
		if (!filemap_range_has_page(inode->i_mapping, page_lockstart,
					    page_lockend))
			break;

		unlock_extent(&BTRFS_I(inode)->io_tree, lockstart, lockend,
			      cached_state);
	}

	btrfs_assert_inode_range_clean(BTRFS_I(inode), lockstart, lockend);
}

static int btrfs_insert_replace_extent(struct btrfs_trans_handle *trans,
				     struct btrfs_inode *inode,
				     struct btrfs_path *path,
				     struct btrfs_replace_extent_info *extent_info,
				     const u64 replace_len,
				     const u64 bytes_to_drop)
{
	struct btrfs_fs_info *fs_info = trans->fs_info;
	struct btrfs_root *root = inode->root;
	struct btrfs_file_extent_item *extent;
	struct extent_buffer *leaf;
	struct btrfs_key key;
	int slot;
	int ret;

	if (replace_len == 0)
		return 0;

	if (extent_info->disk_offset == 0 &&
	    btrfs_fs_incompat(fs_info, NO_HOLES)) {
		btrfs_update_inode_bytes(inode, 0, bytes_to_drop);
		return 0;
	}

	key.objectid = btrfs_ino(inode);
	key.type = BTRFS_EXTENT_DATA_KEY;
	key.offset = extent_info->file_offset;
	ret = btrfs_insert_empty_item(trans, root, path, &key,
				      sizeof(struct btrfs_file_extent_item));
	if (ret)
		return ret;
	leaf = path->nodes[0];
	slot = path->slots[0];
	write_extent_buffer(leaf, extent_info->extent_buf,
			    btrfs_item_ptr_offset(leaf, slot),
			    sizeof(struct btrfs_file_extent_item));
	extent = btrfs_item_ptr(leaf, slot, struct btrfs_file_extent_item);
	ASSERT(btrfs_file_extent_type(leaf, extent) != BTRFS_FILE_EXTENT_INLINE);
	btrfs_set_file_extent_offset(leaf, extent, extent_info->data_offset);
	btrfs_set_file_extent_num_bytes(leaf, extent, replace_len);
	if (extent_info->is_new_extent)
		btrfs_set_file_extent_generation(leaf, extent, trans->transid);
	btrfs_mark_buffer_dirty(trans, leaf);
	btrfs_release_path(path);

	ret = btrfs_inode_set_file_extent_range(inode, extent_info->file_offset,
						replace_len);
	if (ret)
		return ret;

	/* If it's a hole, nothing more needs to be done. */
	if (extent_info->disk_offset == 0) {
		btrfs_update_inode_bytes(inode, 0, bytes_to_drop);
		return 0;
	}

	btrfs_update_inode_bytes(inode, replace_len, bytes_to_drop);

	if (extent_info->is_new_extent && extent_info->insertions == 0) {
		key.objectid = extent_info->disk_offset;
		key.type = BTRFS_EXTENT_ITEM_KEY;
		key.offset = extent_info->disk_len;
		ret = btrfs_alloc_reserved_file_extent(trans, root,
						       btrfs_ino(inode),
						       extent_info->file_offset,
						       extent_info->qgroup_reserved,
						       &key);
	} else {
		struct btrfs_ref ref = {
			.action = BTRFS_ADD_DELAYED_REF,
			.bytenr = extent_info->disk_offset,
			.num_bytes = extent_info->disk_len,
			.owning_root = btrfs_root_id(root),
			.ref_root = btrfs_root_id(root),
		};
		u64 ref_offset;

		ref_offset = extent_info->file_offset - extent_info->data_offset;
		btrfs_init_data_ref(&ref, btrfs_ino(inode), ref_offset, 0, false);
		ret = btrfs_inc_extent_ref(trans, &ref);
	}

	extent_info->insertions++;

	return ret;
}

/*
 * The respective range must have been previously locked, as well as the inode.
 * The end offset is inclusive (last byte of the range).
 * @extent_info is NULL for fallocate's hole punching and non-NULL when replacing
 * the file range with an extent.
 * When not punching a hole, we don't want to end up in a state where we dropped
 * extents without inserting a new one, so we must abort the transaction to avoid
 * a corruption.
 */
int btrfs_replace_file_extents(struct btrfs_inode *inode,
			       struct btrfs_path *path, const u64 start,
			       const u64 end,
			       struct btrfs_replace_extent_info *extent_info,
			       struct btrfs_trans_handle **trans_out)
{
	struct btrfs_drop_extents_args drop_args = { 0 };
	struct btrfs_root *root = inode->root;
	struct btrfs_fs_info *fs_info = root->fs_info;
	u64 min_size = btrfs_calc_insert_metadata_size(fs_info, 1);
	u64 ino_size = round_up(inode->vfs_inode.i_size, fs_info->sectorsize);
	struct btrfs_trans_handle *trans = NULL;
	struct btrfs_block_rsv *rsv;
	unsigned int rsv_count;
	u64 cur_offset;
	u64 len = end - start;
	int ret = 0;

	if (end <= start)
		return -EINVAL;

	rsv = btrfs_alloc_block_rsv(fs_info, BTRFS_BLOCK_RSV_TEMP);
	if (!rsv) {
		ret = -ENOMEM;
		goto out;
	}
	rsv->size = btrfs_calc_insert_metadata_size(fs_info, 1);
	rsv->failfast = true;

	/*
	 * 1 - update the inode
	 * 1 - removing the extents in the range
	 * 1 - adding the hole extent if no_holes isn't set or if we are
	 *     replacing the range with a new extent
	 */
	if (!btrfs_fs_incompat(fs_info, NO_HOLES) || extent_info)
		rsv_count = 3;
	else
		rsv_count = 2;

	trans = btrfs_start_transaction(root, rsv_count);
	if (IS_ERR(trans)) {
		ret = PTR_ERR(trans);
		trans = NULL;
		goto out_free;
	}

	ret = btrfs_block_rsv_migrate(&fs_info->trans_block_rsv, rsv,
				      min_size, false);
	if (WARN_ON(ret))
		goto out_trans;
	trans->block_rsv = rsv;

	cur_offset = start;
	drop_args.path = path;
	drop_args.end = end + 1;
	drop_args.drop_cache = true;
	while (cur_offset < end) {
		drop_args.start = cur_offset;
		ret = btrfs_drop_extents(trans, root, inode, &drop_args);
		/* If we are punching a hole decrement the inode's byte count */
		if (!extent_info)
			btrfs_update_inode_bytes(inode, 0,
						 drop_args.bytes_found);
		if (ret != -ENOSPC) {
			/*
			 * The only time we don't want to abort is if we are
			 * attempting to clone a partial inline extent, in which
			 * case we'll get EOPNOTSUPP.  However if we aren't
			 * clone we need to abort no matter what, because if we
			 * got EOPNOTSUPP via prealloc then we messed up and
			 * need to abort.
			 */
			if (ret &&
			    (ret != -EOPNOTSUPP ||
			     (extent_info && extent_info->is_new_extent)))
				btrfs_abort_transaction(trans, ret);
			break;
		}

		trans->block_rsv = &fs_info->trans_block_rsv;

		if (!extent_info && cur_offset < drop_args.drop_end &&
		    cur_offset < ino_size) {
			ret = fill_holes(trans, inode, path, cur_offset,
					 drop_args.drop_end);
			if (ret) {
				/*
				 * If we failed then we didn't insert our hole
				 * entries for the area we dropped, so now the
				 * fs is corrupted, so we must abort the
				 * transaction.
				 */
				btrfs_abort_transaction(trans, ret);
				break;
			}
		} else if (!extent_info && cur_offset < drop_args.drop_end) {
			/*
			 * We are past the i_size here, but since we didn't
			 * insert holes we need to clear the mapped area so we
			 * know to not set disk_i_size in this area until a new
			 * file extent is inserted here.
			 */
			ret = btrfs_inode_clear_file_extent_range(inode,
					cur_offset,
					drop_args.drop_end - cur_offset);
			if (ret) {
				/*
				 * We couldn't clear our area, so we could
				 * presumably adjust up and corrupt the fs, so
				 * we need to abort.
				 */
				btrfs_abort_transaction(trans, ret);
				break;
			}
		}

		if (extent_info &&
		    drop_args.drop_end > extent_info->file_offset) {
			u64 replace_len = drop_args.drop_end -
					  extent_info->file_offset;

			ret = btrfs_insert_replace_extent(trans, inode,	path,
					extent_info, replace_len,
					drop_args.bytes_found);
			if (ret) {
				btrfs_abort_transaction(trans, ret);
				break;
			}
			extent_info->data_len -= replace_len;
			extent_info->data_offset += replace_len;
			extent_info->file_offset += replace_len;
		}

		/*
		 * We are releasing our handle on the transaction, balance the
		 * dirty pages of the btree inode and flush delayed items, and
		 * then get a new transaction handle, which may now point to a
		 * new transaction in case someone else may have committed the
		 * transaction we used to replace/drop file extent items. So
		 * bump the inode's iversion and update mtime and ctime except
		 * if we are called from a dedupe context. This is because a
		 * power failure/crash may happen after the transaction is
		 * committed and before we finish replacing/dropping all the
		 * file extent items we need.
		 */
		inode_inc_iversion(&inode->vfs_inode);

		if (!extent_info || extent_info->update_times)
			inode_set_mtime_to_ts(&inode->vfs_inode,
					      inode_set_ctime_current(&inode->vfs_inode));

		ret = btrfs_update_inode(trans, inode);
		if (ret)
			break;

		btrfs_end_transaction(trans);
		btrfs_btree_balance_dirty(fs_info);

		trans = btrfs_start_transaction(root, rsv_count);
		if (IS_ERR(trans)) {
			ret = PTR_ERR(trans);
			trans = NULL;
			break;
		}

		ret = btrfs_block_rsv_migrate(&fs_info->trans_block_rsv,
					      rsv, min_size, false);
		if (WARN_ON(ret))
			break;
		trans->block_rsv = rsv;

		cur_offset = drop_args.drop_end;
		len = end - cur_offset;
		if (!extent_info && len) {
			ret = find_first_non_hole(inode, &cur_offset, &len);
			if (unlikely(ret < 0))
				break;
			if (ret && !len) {
				ret = 0;
				break;
			}
		}
	}

	/*
	 * If we were cloning, force the next fsync to be a full one since we
	 * we replaced (or just dropped in the case of cloning holes when
	 * NO_HOLES is enabled) file extent items and did not setup new extent
	 * maps for the replacement extents (or holes).
	 */
	if (extent_info && !extent_info->is_new_extent)
		btrfs_set_inode_full_sync(inode);

	if (ret)
		goto out_trans;

	trans->block_rsv = &fs_info->trans_block_rsv;
	/*
	 * If we are using the NO_HOLES feature we might have had already an
	 * hole that overlaps a part of the region [lockstart, lockend] and
	 * ends at (or beyond) lockend. Since we have no file extent items to
	 * represent holes, drop_end can be less than lockend and so we must
	 * make sure we have an extent map representing the existing hole (the
	 * call to __btrfs_drop_extents() might have dropped the existing extent
	 * map representing the existing hole), otherwise the fast fsync path
	 * will not record the existence of the hole region
	 * [existing_hole_start, lockend].
	 */
	if (drop_args.drop_end <= end)
		drop_args.drop_end = end + 1;
	/*
	 * Don't insert file hole extent item if it's for a range beyond eof
	 * (because it's useless) or if it represents a 0 bytes range (when
	 * cur_offset == drop_end).
	 */
	if (!extent_info && cur_offset < ino_size &&
	    cur_offset < drop_args.drop_end) {
		ret = fill_holes(trans, inode, path, cur_offset,
				 drop_args.drop_end);
		if (ret) {
			/* Same comment as above. */
			btrfs_abort_transaction(trans, ret);
			goto out_trans;
		}
	} else if (!extent_info && cur_offset < drop_args.drop_end) {
		/* See the comment in the loop above for the reasoning here. */
		ret = btrfs_inode_clear_file_extent_range(inode, cur_offset,
					drop_args.drop_end - cur_offset);
		if (ret) {
			btrfs_abort_transaction(trans, ret);
			goto out_trans;
		}

	}
	if (extent_info) {
		ret = btrfs_insert_replace_extent(trans, inode, path,
				extent_info, extent_info->data_len,
				drop_args.bytes_found);
		if (ret) {
			btrfs_abort_transaction(trans, ret);
			goto out_trans;
		}
	}

out_trans:
	if (!trans)
		goto out_free;

	trans->block_rsv = &fs_info->trans_block_rsv;
	if (ret)
		btrfs_end_transaction(trans);
	else
		*trans_out = trans;
out_free:
	btrfs_free_block_rsv(fs_info, rsv);
out:
	return ret;
}

static int btrfs_punch_hole(struct file *file, loff_t offset, loff_t len)
{
	struct inode *inode = file_inode(file);
	struct btrfs_fs_info *fs_info = inode_to_fs_info(inode);
	struct btrfs_root *root = BTRFS_I(inode)->root;
	struct extent_state *cached_state = NULL;
	struct btrfs_path *path;
	struct btrfs_trans_handle *trans = NULL;
	u64 lockstart;
	u64 lockend;
	u64 tail_start;
	u64 tail_len;
	u64 orig_start = offset;
	int ret = 0;
	bool same_block;
	u64 ino_size;
	bool truncated_block = false;
	bool updated_inode = false;

	btrfs_inode_lock(BTRFS_I(inode), BTRFS_ILOCK_MMAP);

	ret = btrfs_wait_ordered_range(BTRFS_I(inode), offset, len);
	if (ret)
		goto out_only_mutex;

	ino_size = round_up(inode->i_size, fs_info->sectorsize);
	ret = find_first_non_hole(BTRFS_I(inode), &offset, &len);
	if (ret < 0)
		goto out_only_mutex;
	if (ret && !len) {
		/* Already in a large hole */
		ret = 0;
		goto out_only_mutex;
	}

	ret = file_modified(file);
	if (ret)
		goto out_only_mutex;

	lockstart = round_up(offset, fs_info->sectorsize);
	lockend = round_down(offset + len, fs_info->sectorsize) - 1;
	same_block = (BTRFS_BYTES_TO_BLKS(fs_info, offset))
		== (BTRFS_BYTES_TO_BLKS(fs_info, offset + len - 1));
	/*
	 * We needn't truncate any block which is beyond the end of the file
	 * because we are sure there is no data there.
	 */
	/*
	 * Only do this if we are in the same block and we aren't doing the
	 * entire block.
	 */
	if (same_block && len < fs_info->sectorsize) {
		if (offset < ino_size) {
			truncated_block = true;
			ret = btrfs_truncate_block(BTRFS_I(inode), offset, len,
						   0);
		} else {
			ret = 0;
		}
		goto out_only_mutex;
	}

	/* zero back part of the first block */
	if (offset < ino_size) {
		truncated_block = true;
		ret = btrfs_truncate_block(BTRFS_I(inode), offset, 0, 0);
		if (ret) {
			btrfs_inode_unlock(BTRFS_I(inode), BTRFS_ILOCK_MMAP);
			return ret;
		}
	}

	/* Check the aligned pages after the first unaligned page,
	 * if offset != orig_start, which means the first unaligned page
	 * including several following pages are already in holes,
	 * the extra check can be skipped */
	if (offset == orig_start) {
		/* after truncate page, check hole again */
		len = offset + len - lockstart;
		offset = lockstart;
		ret = find_first_non_hole(BTRFS_I(inode), &offset, &len);
		if (ret < 0)
			goto out_only_mutex;
		if (ret && !len) {
			ret = 0;
			goto out_only_mutex;
		}
		lockstart = offset;
	}

	/* Check the tail unaligned part is in a hole */
	tail_start = lockend + 1;
	tail_len = offset + len - tail_start;
	if (tail_len) {
		ret = find_first_non_hole(BTRFS_I(inode), &tail_start, &tail_len);
		if (unlikely(ret < 0))
			goto out_only_mutex;
		if (!ret) {
			/* zero the front end of the last page */
			if (tail_start + tail_len < ino_size) {
				truncated_block = true;
				ret = btrfs_truncate_block(BTRFS_I(inode),
							tail_start + tail_len,
							0, 1);
				if (ret)
					goto out_only_mutex;
			}
		}
	}

	if (lockend < lockstart) {
		ret = 0;
		goto out_only_mutex;
	}

	btrfs_punch_hole_lock_range(inode, lockstart, lockend, &cached_state);

	path = btrfs_alloc_path();
	if (!path) {
		ret = -ENOMEM;
		goto out;
	}

	ret = btrfs_replace_file_extents(BTRFS_I(inode), path, lockstart,
					 lockend, NULL, &trans);
	btrfs_free_path(path);
	if (ret)
		goto out;

	ASSERT(trans != NULL);
	inode_inc_iversion(inode);
	inode_set_mtime_to_ts(inode, inode_set_ctime_current(inode));
	ret = btrfs_update_inode(trans, BTRFS_I(inode));
	updated_inode = true;
	btrfs_end_transaction(trans);
	btrfs_btree_balance_dirty(fs_info);
out:
	unlock_extent(&BTRFS_I(inode)->io_tree, lockstart, lockend,
		      &cached_state);
out_only_mutex:
	if (!updated_inode && truncated_block && !ret) {
		/*
		 * If we only end up zeroing part of a page, we still need to
		 * update the inode item, so that all the time fields are
		 * updated as well as the necessary btrfs inode in memory fields
		 * for detecting, at fsync time, if the inode isn't yet in the
		 * log tree or it's there but not up to date.
		 */
		struct timespec64 now = inode_set_ctime_current(inode);

		inode_inc_iversion(inode);
		inode_set_mtime_to_ts(inode, now);
		trans = btrfs_start_transaction(root, 1);
		if (IS_ERR(trans)) {
			ret = PTR_ERR(trans);
		} else {
			int ret2;

			ret = btrfs_update_inode(trans, BTRFS_I(inode));
			ret2 = btrfs_end_transaction(trans);
			if (!ret)
				ret = ret2;
		}
	}
	btrfs_inode_unlock(BTRFS_I(inode), BTRFS_ILOCK_MMAP);
	return ret;
}

/* Helper structure to record which range is already reserved */
struct falloc_range {
	struct list_head list;
	u64 start;
	u64 len;
};

/*
 * Helper function to add falloc range
 *
 * Caller should have locked the larger range of extent containing
 * [start, len)
 */
static int add_falloc_range(struct list_head *head, u64 start, u64 len)
{
	struct falloc_range *range = NULL;

	if (!list_empty(head)) {
		/*
		 * As fallocate iterates by bytenr order, we only need to check
		 * the last range.
		 */
		range = list_last_entry(head, struct falloc_range, list);
		if (range->start + range->len == start) {
			range->len += len;
			return 0;
		}
	}

	range = kmalloc(sizeof(*range), GFP_KERNEL);
	if (!range)
		return -ENOMEM;
	range->start = start;
	range->len = len;
	list_add_tail(&range->list, head);
	return 0;
}

static int btrfs_fallocate_update_isize(struct inode *inode,
					const u64 end,
					const int mode)
{
	struct btrfs_trans_handle *trans;
	struct btrfs_root *root = BTRFS_I(inode)->root;
	int ret;
	int ret2;

	if (mode & FALLOC_FL_KEEP_SIZE || end <= i_size_read(inode))
		return 0;

	trans = btrfs_start_transaction(root, 1);
	if (IS_ERR(trans))
		return PTR_ERR(trans);

	inode_set_ctime_current(inode);
	i_size_write(inode, end);
	btrfs_inode_safe_disk_i_size_write(BTRFS_I(inode), 0);
	ret = btrfs_update_inode(trans, BTRFS_I(inode));
	ret2 = btrfs_end_transaction(trans);

	return ret ? ret : ret2;
}

enum {
	RANGE_BOUNDARY_WRITTEN_EXTENT,
	RANGE_BOUNDARY_PREALLOC_EXTENT,
	RANGE_BOUNDARY_HOLE,
};

static int btrfs_zero_range_check_range_boundary(struct btrfs_inode *inode,
						 u64 offset)
{
	const u64 sectorsize = inode->root->fs_info->sectorsize;
	struct extent_map *em;
	int ret;

	offset = round_down(offset, sectorsize);
	em = btrfs_get_extent(inode, NULL, offset, sectorsize);
	if (IS_ERR(em))
		return PTR_ERR(em);

	if (em->disk_bytenr == EXTENT_MAP_HOLE)
		ret = RANGE_BOUNDARY_HOLE;
	else if (em->flags & EXTENT_FLAG_PREALLOC)
		ret = RANGE_BOUNDARY_PREALLOC_EXTENT;
	else
		ret = RANGE_BOUNDARY_WRITTEN_EXTENT;

	free_extent_map(em);
	return ret;
}

static int btrfs_zero_range(struct inode *inode,
			    loff_t offset,
			    loff_t len,
			    const int mode)
{
	struct btrfs_fs_info *fs_info = BTRFS_I(inode)->root->fs_info;
	struct extent_map *em;
	struct extent_changeset *data_reserved = NULL;
	int ret;
	u64 alloc_hint = 0;
	const u64 sectorsize = fs_info->sectorsize;
	u64 alloc_start = round_down(offset, sectorsize);
	u64 alloc_end = round_up(offset + len, sectorsize);
	u64 bytes_to_reserve = 0;
	bool space_reserved = false;

	em = btrfs_get_extent(BTRFS_I(inode), NULL, alloc_start,
			      alloc_end - alloc_start);
	if (IS_ERR(em)) {
		ret = PTR_ERR(em);
		goto out;
	}

	/*
	 * Avoid hole punching and extent allocation for some cases. More cases
	 * could be considered, but these are unlikely common and we keep things
	 * as simple as possible for now. Also, intentionally, if the target
	 * range contains one or more prealloc extents together with regular
	 * extents and holes, we drop all the existing extents and allocate a
	 * new prealloc extent, so that we get a larger contiguous disk extent.
	 */
	if (em->start <= alloc_start && (em->flags & EXTENT_FLAG_PREALLOC)) {
		const u64 em_end = em->start + em->len;

		if (em_end >= offset + len) {
			/*
			 * The whole range is already a prealloc extent,
			 * do nothing except updating the inode's i_size if
			 * needed.
			 */
			free_extent_map(em);
			ret = btrfs_fallocate_update_isize(inode, offset + len,
							   mode);
			goto out;
		}
		/*
		 * Part of the range is already a prealloc extent, so operate
		 * only on the remaining part of the range.
		 */
		alloc_start = em_end;
		ASSERT(IS_ALIGNED(alloc_start, sectorsize));
		len = offset + len - alloc_start;
		offset = alloc_start;
		alloc_hint = extent_map_block_start(em) + em->len;
	}
	free_extent_map(em);

	if (BTRFS_BYTES_TO_BLKS(fs_info, offset) ==
	    BTRFS_BYTES_TO_BLKS(fs_info, offset + len - 1)) {
		em = btrfs_get_extent(BTRFS_I(inode), NULL, alloc_start, sectorsize);
		if (IS_ERR(em)) {
			ret = PTR_ERR(em);
			goto out;
		}

		if (em->flags & EXTENT_FLAG_PREALLOC) {
			free_extent_map(em);
			ret = btrfs_fallocate_update_isize(inode, offset + len,
							   mode);
			goto out;
		}
		if (len < sectorsize && em->disk_bytenr != EXTENT_MAP_HOLE) {
			free_extent_map(em);
			ret = btrfs_truncate_block(BTRFS_I(inode), offset, len,
						   0);
			if (!ret)
				ret = btrfs_fallocate_update_isize(inode,
								   offset + len,
								   mode);
			return ret;
		}
		free_extent_map(em);
		alloc_start = round_down(offset, sectorsize);
		alloc_end = alloc_start + sectorsize;
		goto reserve_space;
	}

	alloc_start = round_up(offset, sectorsize);
	alloc_end = round_down(offset + len, sectorsize);

	/*
	 * For unaligned ranges, check the pages at the boundaries, they might
	 * map to an extent, in which case we need to partially zero them, or
	 * they might map to a hole, in which case we need our allocation range
	 * to cover them.
	 */
	if (!IS_ALIGNED(offset, sectorsize)) {
		ret = btrfs_zero_range_check_range_boundary(BTRFS_I(inode),
							    offset);
		if (ret < 0)
			goto out;
		if (ret == RANGE_BOUNDARY_HOLE) {
			alloc_start = round_down(offset, sectorsize);
			ret = 0;
		} else if (ret == RANGE_BOUNDARY_WRITTEN_EXTENT) {
			ret = btrfs_truncate_block(BTRFS_I(inode), offset, 0, 0);
			if (ret)
				goto out;
		} else {
			ret = 0;
		}
	}

	if (!IS_ALIGNED(offset + len, sectorsize)) {
		ret = btrfs_zero_range_check_range_boundary(BTRFS_I(inode),
							    offset + len);
		if (ret < 0)
			goto out;
		if (ret == RANGE_BOUNDARY_HOLE) {
			alloc_end = round_up(offset + len, sectorsize);
			ret = 0;
		} else if (ret == RANGE_BOUNDARY_WRITTEN_EXTENT) {
			ret = btrfs_truncate_block(BTRFS_I(inode), offset + len,
						   0, 1);
			if (ret)
				goto out;
		} else {
			ret = 0;
		}
	}

reserve_space:
	if (alloc_start < alloc_end) {
		struct extent_state *cached_state = NULL;
		const u64 lockstart = alloc_start;
		const u64 lockend = alloc_end - 1;

		bytes_to_reserve = alloc_end - alloc_start;
		ret = btrfs_alloc_data_chunk_ondemand(BTRFS_I(inode),
						      bytes_to_reserve);
		if (ret < 0)
			goto out;
		space_reserved = true;
		btrfs_punch_hole_lock_range(inode, lockstart, lockend,
					    &cached_state);
		ret = btrfs_qgroup_reserve_data(BTRFS_I(inode), &data_reserved,
						alloc_start, bytes_to_reserve);
		if (ret) {
			unlock_extent(&BTRFS_I(inode)->io_tree, lockstart,
				      lockend, &cached_state);
			goto out;
		}
		ret = btrfs_prealloc_file_range(inode, mode, alloc_start,
						alloc_end - alloc_start,
						fs_info->sectorsize,
						offset + len, &alloc_hint);
		unlock_extent(&BTRFS_I(inode)->io_tree, lockstart, lockend,
			      &cached_state);
		/* btrfs_prealloc_file_range releases reserved space on error */
		if (ret) {
			space_reserved = false;
			goto out;
		}
	}
	ret = btrfs_fallocate_update_isize(inode, offset + len, mode);
 out:
	if (ret && space_reserved)
		btrfs_free_reserved_data_space(BTRFS_I(inode), data_reserved,
					       alloc_start, bytes_to_reserve);
	extent_changeset_free(data_reserved);

	return ret;
}

static long btrfs_fallocate(struct file *file, int mode,
			    loff_t offset, loff_t len)
{
	struct inode *inode = file_inode(file);
	struct extent_state *cached_state = NULL;
	struct extent_changeset *data_reserved = NULL;
	struct falloc_range *range;
	struct falloc_range *tmp;
	LIST_HEAD(reserve_list);
	u64 cur_offset;
	u64 last_byte;
	u64 alloc_start;
	u64 alloc_end;
	u64 alloc_hint = 0;
	u64 locked_end;
	u64 actual_end = 0;
	u64 data_space_needed = 0;
	u64 data_space_reserved = 0;
	u64 qgroup_reserved = 0;
	struct extent_map *em;
	int blocksize = BTRFS_I(inode)->root->fs_info->sectorsize;
	int ret;

	/* Do not allow fallocate in ZONED mode */
	if (btrfs_is_zoned(inode_to_fs_info(inode)))
		return -EOPNOTSUPP;

	alloc_start = round_down(offset, blocksize);
	alloc_end = round_up(offset + len, blocksize);
	cur_offset = alloc_start;

	/* Make sure we aren't being give some crap mode */
	if (mode & ~(FALLOC_FL_KEEP_SIZE | FALLOC_FL_PUNCH_HOLE |
		     FALLOC_FL_ZERO_RANGE))
		return -EOPNOTSUPP;

	if (mode & FALLOC_FL_PUNCH_HOLE)
		return btrfs_punch_hole(file, offset, len);

	btrfs_inode_lock(BTRFS_I(inode), BTRFS_ILOCK_MMAP);

	if (!(mode & FALLOC_FL_KEEP_SIZE) && offset + len > inode->i_size) {
		ret = inode_newsize_ok(inode, offset + len);
		if (ret)
			goto out;
	}

	ret = file_modified(file);
	if (ret)
		goto out;

	/*
	 * TODO: Move these two operations after we have checked
	 * accurate reserved space, or fallocate can still fail but
	 * with page truncated or size expanded.
	 *
	 * But that's a minor problem and won't do much harm BTW.
	 */
	if (alloc_start > inode->i_size) {
		ret = btrfs_cont_expand(BTRFS_I(inode), i_size_read(inode),
					alloc_start);
		if (ret)
			goto out;
	} else if (offset + len > inode->i_size) {
		/*
		 * If we are fallocating from the end of the file onward we
		 * need to zero out the end of the block if i_size lands in the
		 * middle of a block.
		 */
		ret = btrfs_truncate_block(BTRFS_I(inode), inode->i_size, 0, 0);
		if (ret)
			goto out;
	}

	/*
	 * We have locked the inode at the VFS level (in exclusive mode) and we
	 * have locked the i_mmap_lock lock (in exclusive mode). Now before
	 * locking the file range, flush all dealloc in the range and wait for
	 * all ordered extents in the range to complete. After this we can lock
	 * the file range and, due to the previous locking we did, we know there
	 * can't be more delalloc or ordered extents in the range.
	 */
	ret = btrfs_wait_ordered_range(BTRFS_I(inode), alloc_start,
				       alloc_end - alloc_start);
	if (ret)
		goto out;

	if (mode & FALLOC_FL_ZERO_RANGE) {
		ret = btrfs_zero_range(inode, offset, len, mode);
		btrfs_inode_unlock(BTRFS_I(inode), BTRFS_ILOCK_MMAP);
		return ret;
	}

	locked_end = alloc_end - 1;
	lock_extent(&BTRFS_I(inode)->io_tree, alloc_start, locked_end,
		    &cached_state);

	btrfs_assert_inode_range_clean(BTRFS_I(inode), alloc_start, locked_end);

	/* First, check if we exceed the qgroup limit */
	while (cur_offset < alloc_end) {
		em = btrfs_get_extent(BTRFS_I(inode), NULL, cur_offset,
				      alloc_end - cur_offset);
		if (IS_ERR(em)) {
			ret = PTR_ERR(em);
			break;
		}
		last_byte = min(extent_map_end(em), alloc_end);
		actual_end = min_t(u64, extent_map_end(em), offset + len);
		last_byte = ALIGN(last_byte, blocksize);
		if (em->disk_bytenr == EXTENT_MAP_HOLE ||
		    (cur_offset >= inode->i_size &&
		     !(em->flags & EXTENT_FLAG_PREALLOC))) {
			const u64 range_len = last_byte - cur_offset;

			ret = add_falloc_range(&reserve_list, cur_offset, range_len);
			if (ret < 0) {
				free_extent_map(em);
				break;
			}
			ret = btrfs_qgroup_reserve_data(BTRFS_I(inode),
					&data_reserved, cur_offset, range_len);
			if (ret < 0) {
				free_extent_map(em);
				break;
			}
			qgroup_reserved += range_len;
			data_space_needed += range_len;
		}
		free_extent_map(em);
		cur_offset = last_byte;
	}

	if (!ret && data_space_needed > 0) {
		/*
		 * We are safe to reserve space here as we can't have delalloc
		 * in the range, see above.
		 */
		ret = btrfs_alloc_data_chunk_ondemand(BTRFS_I(inode),
						      data_space_needed);
		if (!ret)
			data_space_reserved = data_space_needed;
	}

	/*
	 * If ret is still 0, means we're OK to fallocate.
	 * Or just cleanup the list and exit.
	 */
	list_for_each_entry_safe(range, tmp, &reserve_list, list) {
		if (!ret) {
			ret = btrfs_prealloc_file_range(inode, mode,
					range->start,
					range->len, blocksize,
					offset + len, &alloc_hint);
			/*
			 * btrfs_prealloc_file_range() releases space even
			 * if it returns an error.
			 */
			data_space_reserved -= range->len;
			qgroup_reserved -= range->len;
		} else if (data_space_reserved > 0) {
			btrfs_free_reserved_data_space(BTRFS_I(inode),
					       data_reserved, range->start,
					       range->len);
			data_space_reserved -= range->len;
			qgroup_reserved -= range->len;
		} else if (qgroup_reserved > 0) {
			btrfs_qgroup_free_data(BTRFS_I(inode), data_reserved,
					       range->start, range->len, NULL);
			qgroup_reserved -= range->len;
		}
		list_del(&range->list);
		kfree(range);
	}
	if (ret < 0)
		goto out_unlock;

	/*
	 * We didn't need to allocate any more space, but we still extended the
	 * size of the file so we need to update i_size and the inode item.
	 */
	ret = btrfs_fallocate_update_isize(inode, actual_end, mode);
out_unlock:
	unlock_extent(&BTRFS_I(inode)->io_tree, alloc_start, locked_end,
		      &cached_state);
out:
	btrfs_inode_unlock(BTRFS_I(inode), BTRFS_ILOCK_MMAP);
	extent_changeset_free(data_reserved);
	return ret;
}

/*
 * Helper for btrfs_find_delalloc_in_range(). Find a subrange in a given range
 * that has unflushed and/or flushing delalloc. There might be other adjacent
 * subranges after the one it found, so btrfs_find_delalloc_in_range() keeps
 * looping while it gets adjacent subranges, and merging them together.
 */
static bool find_delalloc_subrange(struct btrfs_inode *inode, u64 start, u64 end,
				   struct extent_state **cached_state,
				   bool *search_io_tree,
				   u64 *delalloc_start_ret, u64 *delalloc_end_ret)
{
	u64 len = end + 1 - start;
	u64 delalloc_len = 0;
	struct btrfs_ordered_extent *oe;
	u64 oe_start;
	u64 oe_end;

	/*
	 * Search the io tree first for EXTENT_DELALLOC. If we find any, it
	 * means we have delalloc (dirty pages) for which writeback has not
	 * started yet.
	 */
	if (*search_io_tree) {
		spin_lock(&inode->lock);
		if (inode->delalloc_bytes > 0) {
			spin_unlock(&inode->lock);
			*delalloc_start_ret = start;
			delalloc_len = count_range_bits(&inode->io_tree,
							delalloc_start_ret, end,
							len, EXTENT_DELALLOC, 1,
							cached_state);
		} else {
			spin_unlock(&inode->lock);
		}
	}

	if (delalloc_len > 0) {
		/*
		 * If delalloc was found then *delalloc_start_ret has a sector size
		 * aligned value (rounded down).
		 */
		*delalloc_end_ret = *delalloc_start_ret + delalloc_len - 1;

		if (*delalloc_start_ret == start) {
			/* Delalloc for the whole range, nothing more to do. */
			if (*delalloc_end_ret == end)
				return true;
			/* Else trim our search range for ordered extents. */
			start = *delalloc_end_ret + 1;
			len = end + 1 - start;
		}
	} else {
		/* No delalloc, future calls don't need to search again. */
		*search_io_tree = false;
	}

	/*
	 * Now also check if there's any ordered extent in the range.
	 * We do this because:
	 *
	 * 1) When delalloc is flushed, the file range is locked, we clear the
	 *    EXTENT_DELALLOC bit from the io tree and create an extent map and
	 *    an ordered extent for the write. So we might just have been called
	 *    after delalloc is flushed and before the ordered extent completes
	 *    and inserts the new file extent item in the subvolume's btree;
	 *
	 * 2) We may have an ordered extent created by flushing delalloc for a
	 *    subrange that starts before the subrange we found marked with
	 *    EXTENT_DELALLOC in the io tree.
	 *
	 * We could also use the extent map tree to find such delalloc that is
	 * being flushed, but using the ordered extents tree is more efficient
	 * because it's usually much smaller as ordered extents are removed from
	 * the tree once they complete. With the extent maps, we mau have them
	 * in the extent map tree for a very long time, and they were either
	 * created by previous writes or loaded by read operations.
	 */
	oe = btrfs_lookup_first_ordered_range(inode, start, len);
	if (!oe)
		return (delalloc_len > 0);

	/* The ordered extent may span beyond our search range. */
	oe_start = max(oe->file_offset, start);
	oe_end = min(oe->file_offset + oe->num_bytes - 1, end);

	btrfs_put_ordered_extent(oe);

	/* Don't have unflushed delalloc, return the ordered extent range. */
	if (delalloc_len == 0) {
		*delalloc_start_ret = oe_start;
		*delalloc_end_ret = oe_end;
		return true;
	}

	/*
	 * We have both unflushed delalloc (io_tree) and an ordered extent.
	 * If the ranges are adjacent returned a combined range, otherwise
	 * return the leftmost range.
	 */
	if (oe_start < *delalloc_start_ret) {
		if (oe_end < *delalloc_start_ret)
			*delalloc_end_ret = oe_end;
		*delalloc_start_ret = oe_start;
	} else if (*delalloc_end_ret + 1 == oe_start) {
		*delalloc_end_ret = oe_end;
	}

	return true;
}

/*
 * Check if there's delalloc in a given range.
 *
 * @inode:               The inode.
 * @start:               The start offset of the range. It does not need to be
 *                       sector size aligned.
 * @end:                 The end offset (inclusive value) of the search range.
 *                       It does not need to be sector size aligned.
 * @cached_state:        Extent state record used for speeding up delalloc
 *                       searches in the inode's io_tree. Can be NULL.
 * @delalloc_start_ret:  Output argument, set to the start offset of the
 *                       subrange found with delalloc (may not be sector size
 *                       aligned).
 * @delalloc_end_ret:    Output argument, set to he end offset (inclusive value)
 *                       of the subrange found with delalloc.
 *
 * Returns true if a subrange with delalloc is found within the given range, and
 * if so it sets @delalloc_start_ret and @delalloc_end_ret with the start and
 * end offsets of the subrange.
 */
bool btrfs_find_delalloc_in_range(struct btrfs_inode *inode, u64 start, u64 end,
				  struct extent_state **cached_state,
				  u64 *delalloc_start_ret, u64 *delalloc_end_ret)
{
	u64 cur_offset = round_down(start, inode->root->fs_info->sectorsize);
	u64 prev_delalloc_end = 0;
	bool search_io_tree = true;
	bool ret = false;

	while (cur_offset <= end) {
		u64 delalloc_start;
		u64 delalloc_end;
		bool delalloc;

		delalloc = find_delalloc_subrange(inode, cur_offset, end,
						  cached_state, &search_io_tree,
						  &delalloc_start,
						  &delalloc_end);
		if (!delalloc)
			break;

		if (prev_delalloc_end == 0) {
			/* First subrange found. */
			*delalloc_start_ret = max(delalloc_start, start);
			*delalloc_end_ret = delalloc_end;
			ret = true;
		} else if (delalloc_start == prev_delalloc_end + 1) {
			/* Subrange adjacent to the previous one, merge them. */
			*delalloc_end_ret = delalloc_end;
		} else {
			/* Subrange not adjacent to the previous one, exit. */
			break;
		}

		prev_delalloc_end = delalloc_end;
		cur_offset = delalloc_end + 1;
		cond_resched();
	}

	return ret;
}

/*
 * Check if there's a hole or delalloc range in a range representing a hole (or
 * prealloc extent) found in the inode's subvolume btree.
 *
 * @inode:      The inode.
 * @whence:     Seek mode (SEEK_DATA or SEEK_HOLE).
 * @start:      Start offset of the hole region. It does not need to be sector
 *              size aligned.
 * @end:        End offset (inclusive value) of the hole region. It does not
 *              need to be sector size aligned.
 * @start_ret:  Return parameter, used to set the start of the subrange in the
 *              hole that matches the search criteria (seek mode), if such
 *              subrange is found (return value of the function is true).
 *              The value returned here may not be sector size aligned.
 *
 * Returns true if a subrange matching the given seek mode is found, and if one
 * is found, it updates @start_ret with the start of the subrange.
 */
static bool find_desired_extent_in_hole(struct btrfs_inode *inode, int whence,
					struct extent_state **cached_state,
					u64 start, u64 end, u64 *start_ret)
{
	u64 delalloc_start;
	u64 delalloc_end;
	bool delalloc;

	delalloc = btrfs_find_delalloc_in_range(inode, start, end, cached_state,
						&delalloc_start, &delalloc_end);
	if (delalloc && whence == SEEK_DATA) {
		*start_ret = delalloc_start;
		return true;
	}

	if (delalloc && whence == SEEK_HOLE) {
		/*
		 * We found delalloc but it starts after out start offset. So we
		 * have a hole between our start offset and the delalloc start.
		 */
		if (start < delalloc_start) {
			*start_ret = start;
			return true;
		}
		/*
		 * Delalloc range starts at our start offset.
		 * If the delalloc range's length is smaller than our range,
		 * then it means we have a hole that starts where the delalloc
		 * subrange ends.
		 */
		if (delalloc_end < end) {
			*start_ret = delalloc_end + 1;
			return true;
		}

		/* There's delalloc for the whole range. */
		return false;
	}

	if (!delalloc && whence == SEEK_HOLE) {
		*start_ret = start;
		return true;
	}

	/*
	 * No delalloc in the range and we are seeking for data. The caller has
	 * to iterate to the next extent item in the subvolume btree.
	 */
	return false;
}

static loff_t find_desired_extent(struct file *file, loff_t offset, int whence)
{
	struct btrfs_inode *inode = BTRFS_I(file->f_mapping->host);
	struct btrfs_file_private *private;
	struct btrfs_fs_info *fs_info = inode->root->fs_info;
	struct extent_state *cached_state = NULL;
	struct extent_state **delalloc_cached_state;
	const loff_t i_size = i_size_read(&inode->vfs_inode);
	const u64 ino = btrfs_ino(inode);
	struct btrfs_root *root = inode->root;
	struct btrfs_path *path;
	struct btrfs_key key;
	u64 last_extent_end;
	u64 lockstart;
	u64 lockend;
	u64 start;
	int ret;
	bool found = false;

	if (i_size == 0 || offset >= i_size)
		return -ENXIO;

	/*
	 * Quick path. If the inode has no prealloc extents and its number of
	 * bytes used matches its i_size, then it can not have holes.
	 */
	if (whence == SEEK_HOLE &&
	    !(inode->flags & BTRFS_INODE_PREALLOC) &&
	    inode_get_bytes(&inode->vfs_inode) == i_size)
		return i_size;

	spin_lock(&inode->lock);
	private = file->private_data;
	spin_unlock(&inode->lock);

	if (private && private->owner_task != current) {
		/*
		 * Not allocated by us, don't use it as its cached state is used
		 * by the task that allocated it and we don't want neither to
		 * mess with it nor get incorrect results because it reflects an
		 * invalid state for the current task.
		 */
		private = NULL;
	} else if (!private) {
		private = kzalloc(sizeof(*private), GFP_KERNEL);
		/*
		 * No worries if memory allocation failed.
		 * The private structure is used only for speeding up multiple
		 * lseek SEEK_HOLE/DATA calls to a file when there's delalloc,
		 * so everything will still be correct.
		 */
		if (private) {
			bool free = false;

			private->owner_task = current;

			spin_lock(&inode->lock);
			if (file->private_data)
				free = true;
			else
				file->private_data = private;
			spin_unlock(&inode->lock);

			if (free) {
				kfree(private);
				private = NULL;
			}
		}
	}

	if (private)
		delalloc_cached_state = &private->llseek_cached_state;
	else
		delalloc_cached_state = NULL;

	/*
	 * offset can be negative, in this case we start finding DATA/HOLE from
	 * the very start of the file.
	 */
	start = max_t(loff_t, 0, offset);

	lockstart = round_down(start, fs_info->sectorsize);
	lockend = round_up(i_size, fs_info->sectorsize);
	if (lockend <= lockstart)
		lockend = lockstart + fs_info->sectorsize;
	lockend--;

	path = btrfs_alloc_path();
	if (!path)
		return -ENOMEM;
	path->reada = READA_FORWARD;

	key.objectid = ino;
	key.type = BTRFS_EXTENT_DATA_KEY;
	key.offset = start;

	last_extent_end = lockstart;

	lock_extent(&inode->io_tree, lockstart, lockend, &cached_state);

	ret = btrfs_search_slot(NULL, root, &key, path, 0, 0);
	if (ret < 0) {
		goto out;
	} else if (ret > 0 && path->slots[0] > 0) {
		btrfs_item_key_to_cpu(path->nodes[0], &key, path->slots[0] - 1);
		if (key.objectid == ino && key.type == BTRFS_EXTENT_DATA_KEY)
			path->slots[0]--;
	}

	while (start < i_size) {
		struct extent_buffer *leaf = path->nodes[0];
		struct btrfs_file_extent_item *extent;
		u64 extent_end;
		u8 type;

		if (path->slots[0] >= btrfs_header_nritems(leaf)) {
			ret = btrfs_next_leaf(root, path);
			if (ret < 0)
				goto out;
			else if (ret > 0)
				break;

			leaf = path->nodes[0];
		}

		btrfs_item_key_to_cpu(leaf, &key, path->slots[0]);
		if (key.objectid != ino || key.type != BTRFS_EXTENT_DATA_KEY)
			break;

		extent_end = btrfs_file_extent_end(path);

		/*
		 * In the first iteration we may have a slot that points to an
		 * extent that ends before our start offset, so skip it.
		 */
		if (extent_end <= start) {
			path->slots[0]++;
			continue;
		}

		/* We have an implicit hole, NO_HOLES feature is likely set. */
		if (last_extent_end < key.offset) {
			u64 search_start = last_extent_end;
			u64 found_start;

			/*
			 * First iteration, @start matches @offset and it's
			 * within the hole.
			 */
			if (start == offset)
				search_start = offset;

			found = find_desired_extent_in_hole(inode, whence,
							    delalloc_cached_state,
							    search_start,
							    key.offset - 1,
							    &found_start);
			if (found) {
				start = found_start;
				break;
			}
			/*
			 * Didn't find data or a hole (due to delalloc) in the
			 * implicit hole range, so need to analyze the extent.
			 */
		}

		extent = btrfs_item_ptr(leaf, path->slots[0],
					struct btrfs_file_extent_item);
		type = btrfs_file_extent_type(leaf, extent);

		/*
		 * Can't access the extent's disk_bytenr field if this is an
		 * inline extent, since at that offset, it's where the extent
		 * data starts.
		 */
		if (type == BTRFS_FILE_EXTENT_PREALLOC ||
		    (type == BTRFS_FILE_EXTENT_REG &&
		     btrfs_file_extent_disk_bytenr(leaf, extent) == 0)) {
			/*
			 * Explicit hole or prealloc extent, search for delalloc.
			 * A prealloc extent is treated like a hole.
			 */
			u64 search_start = key.offset;
			u64 found_start;

			/*
			 * First iteration, @start matches @offset and it's
			 * within the hole.
			 */
			if (start == offset)
				search_start = offset;

			found = find_desired_extent_in_hole(inode, whence,
							    delalloc_cached_state,
							    search_start,
							    extent_end - 1,
							    &found_start);
			if (found) {
				start = found_start;
				break;
			}
			/*
			 * Didn't find data or a hole (due to delalloc) in the
			 * implicit hole range, so need to analyze the next
			 * extent item.
			 */
		} else {
			/*
			 * Found a regular or inline extent.
			 * If we are seeking for data, adjust the start offset
			 * and stop, we're done.
			 */
			if (whence == SEEK_DATA) {
				start = max_t(u64, key.offset, offset);
				found = true;
				break;
			}
			/*
			 * Else, we are seeking for a hole, check the next file
			 * extent item.
			 */
		}

		start = extent_end;
		last_extent_end = extent_end;
		path->slots[0]++;
		if (fatal_signal_pending(current)) {
			ret = -EINTR;
			goto out;
		}
		cond_resched();
	}

	/* We have an implicit hole from the last extent found up to i_size. */
	if (!found && start < i_size) {
		found = find_desired_extent_in_hole(inode, whence,
						    delalloc_cached_state, start,
						    i_size - 1, &start);
		if (!found)
			start = i_size;
	}

out:
	unlock_extent(&inode->io_tree, lockstart, lockend, &cached_state);
	btrfs_free_path(path);

	if (ret < 0)
		return ret;

	if (whence == SEEK_DATA && start >= i_size)
		return -ENXIO;

	return min_t(loff_t, start, i_size);
}

static loff_t btrfs_file_llseek(struct file *file, loff_t offset, int whence)
{
	struct inode *inode = file->f_mapping->host;

	switch (whence) {
	default:
		return generic_file_llseek(file, offset, whence);
	case SEEK_DATA:
	case SEEK_HOLE:
		btrfs_inode_lock(BTRFS_I(inode), BTRFS_ILOCK_SHARED);
		offset = find_desired_extent(file, offset, whence);
		btrfs_inode_unlock(BTRFS_I(inode), BTRFS_ILOCK_SHARED);
		break;
	}

	if (offset < 0)
		return offset;

	return vfs_setpos(file, offset, inode->i_sb->s_maxbytes);
}

static int btrfs_file_open(struct inode *inode, struct file *filp)
{
	int ret;

	filp->f_mode |= FMODE_NOWAIT | FMODE_CAN_ODIRECT;

	ret = fsverity_file_open(inode, filp);
	if (ret)
		return ret;
	return generic_file_open(inode, filp);
}

static ssize_t btrfs_file_read_iter(struct kiocb *iocb, struct iov_iter *to)
{
	ssize_t ret = 0;

	if (iocb->ki_flags & IOCB_DIRECT) {
		ret = btrfs_direct_read(iocb, to);
		if (ret < 0 || !iov_iter_count(to) ||
		    iocb->ki_pos >= i_size_read(file_inode(iocb->ki_filp)))
			return ret;
	}

	return filemap_read(iocb, to, ret);
}

const struct file_operations btrfs_file_operations = {
	.llseek		= btrfs_file_llseek,
	.read_iter      = btrfs_file_read_iter,
	.splice_read	= filemap_splice_read,
	.write_iter	= btrfs_file_write_iter,
	.splice_write	= iter_file_splice_write,
	.mmap		= btrfs_file_mmap,
	.open		= btrfs_file_open,
	.release	= btrfs_release_file,
	.get_unmapped_area = thp_get_unmapped_area,
	.fsync		= btrfs_sync_file,
	.fallocate	= btrfs_fallocate,
	.unlocked_ioctl	= btrfs_ioctl,
#ifdef CONFIG_COMPAT
	.compat_ioctl	= btrfs_compat_ioctl,
#endif
	.remap_file_range = btrfs_remap_file_range,
	.fop_flags	= FOP_BUFFER_RASYNC | FOP_BUFFER_WASYNC,
};

int btrfs_fdatawrite_range(struct btrfs_inode *inode, loff_t start, loff_t end)
{
	struct address_space *mapping = inode->vfs_inode.i_mapping;
	int ret;

	/*
	 * So with compression we will find and lock a dirty page and clear the
	 * first one as dirty, setup an async extent, and immediately return
	 * with the entire range locked but with nobody actually marked with
	 * writeback.  So we can't just filemap_write_and_wait_range() and
	 * expect it to work since it will just kick off a thread to do the
	 * actual work.  So we need to call filemap_fdatawrite_range _again_
	 * since it will wait on the page lock, which won't be unlocked until
	 * after the pages have been marked as writeback and so we're good to go
	 * from there.  We have to do this otherwise we'll miss the ordered
	 * extents and that results in badness.  Please Josef, do not think you
	 * know better and pull this out at some point in the future, it is
	 * right and you are wrong.
	 */
	ret = filemap_fdatawrite_range(mapping, start, end);
	if (!ret && test_bit(BTRFS_INODE_HAS_ASYNC_EXTENT, &inode->runtime_flags))
		ret = filemap_fdatawrite_range(mapping, start, end);

	return ret;
}<|MERGE_RESOLUTION|>--- conflicted
+++ resolved
@@ -751,12 +751,6 @@
 						extent_end - split);
 		btrfs_mark_buffer_dirty(trans, leaf);
 
-<<<<<<< HEAD
-		btrfs_init_generic_ref(&ref, BTRFS_ADD_DELAYED_REF, bytenr,
-				       num_bytes, 0);
-		btrfs_init_data_ref(&ref, root->root_key.objectid, ino,
-				    orig_offset, 0, false);
-=======
 		ref.action = BTRFS_ADD_DELAYED_REF;
 		ref.bytenr = bytenr;
 		ref.num_bytes = num_bytes;
@@ -764,7 +758,6 @@
 		ref.owning_root = btrfs_root_id(root);
 		ref.ref_root = btrfs_root_id(root);
 		btrfs_init_data_ref(&ref, ino, orig_offset, 0, false);
->>>>>>> a6ad5510
 		ret = btrfs_inc_extent_ref(trans, &ref);
 		if (ret) {
 			btrfs_abort_transaction(trans, ret);
@@ -1456,205 +1449,6 @@
 	return num_written ? num_written : ret;
 }
 
-<<<<<<< HEAD
-static ssize_t check_direct_IO(struct btrfs_fs_info *fs_info,
-			       const struct iov_iter *iter, loff_t offset)
-{
-	const u32 blocksize_mask = fs_info->sectorsize - 1;
-
-	if (offset & blocksize_mask)
-		return -EINVAL;
-
-	if (iov_iter_alignment(iter) & blocksize_mask)
-		return -EINVAL;
-
-	return 0;
-}
-
-static ssize_t btrfs_direct_write(struct kiocb *iocb, struct iov_iter *from)
-{
-	struct file *file = iocb->ki_filp;
-	struct inode *inode = file_inode(file);
-	struct btrfs_fs_info *fs_info = btrfs_sb(inode->i_sb);
-	loff_t pos;
-	ssize_t written = 0;
-	ssize_t written_buffered;
-	size_t prev_left = 0;
-	loff_t endbyte;
-	ssize_t err;
-	unsigned int ilock_flags = 0;
-	struct iomap_dio *dio;
-
-	if (iocb->ki_flags & IOCB_NOWAIT)
-		ilock_flags |= BTRFS_ILOCK_TRY;
-
-	/*
-	 * If the write DIO is within EOF, use a shared lock and also only if
-	 * security bits will likely not be dropped by file_remove_privs() called
-	 * from btrfs_write_check(). Either will need to be rechecked after the
-	 * lock was acquired.
-	 */
-	if (iocb->ki_pos + iov_iter_count(from) <= i_size_read(inode) && IS_NOSEC(inode))
-		ilock_flags |= BTRFS_ILOCK_SHARED;
-
-relock:
-	err = btrfs_inode_lock(BTRFS_I(inode), ilock_flags);
-	if (err < 0)
-		return err;
-
-	/* Shared lock cannot be used with security bits set. */
-	if ((ilock_flags & BTRFS_ILOCK_SHARED) && !IS_NOSEC(inode)) {
-		btrfs_inode_unlock(BTRFS_I(inode), ilock_flags);
-		ilock_flags &= ~BTRFS_ILOCK_SHARED;
-		goto relock;
-	}
-
-	err = generic_write_checks(iocb, from);
-	if (err <= 0) {
-		btrfs_inode_unlock(BTRFS_I(inode), ilock_flags);
-		return err;
-	}
-
-	err = btrfs_write_check(iocb, from, err);
-	if (err < 0) {
-		btrfs_inode_unlock(BTRFS_I(inode), ilock_flags);
-		goto out;
-	}
-
-	pos = iocb->ki_pos;
-	/*
-	 * Re-check since file size may have changed just before taking the
-	 * lock or pos may have changed because of O_APPEND in generic_write_check()
-	 */
-	if ((ilock_flags & BTRFS_ILOCK_SHARED) &&
-	    pos + iov_iter_count(from) > i_size_read(inode)) {
-		btrfs_inode_unlock(BTRFS_I(inode), ilock_flags);
-		ilock_flags &= ~BTRFS_ILOCK_SHARED;
-		goto relock;
-	}
-
-	if (check_direct_IO(fs_info, from, pos)) {
-		btrfs_inode_unlock(BTRFS_I(inode), ilock_flags);
-		goto buffered;
-	}
-
-	/*
-	 * The iov_iter can be mapped to the same file range we are writing to.
-	 * If that's the case, then we will deadlock in the iomap code, because
-	 * it first calls our callback btrfs_dio_iomap_begin(), which will create
-	 * an ordered extent, and after that it will fault in the pages that the
-	 * iov_iter refers to. During the fault in we end up in the readahead
-	 * pages code (starting at btrfs_readahead()), which will lock the range,
-	 * find that ordered extent and then wait for it to complete (at
-	 * btrfs_lock_and_flush_ordered_range()), resulting in a deadlock since
-	 * obviously the ordered extent can never complete as we didn't submit
-	 * yet the respective bio(s). This always happens when the buffer is
-	 * memory mapped to the same file range, since the iomap DIO code always
-	 * invalidates pages in the target file range (after starting and waiting
-	 * for any writeback).
-	 *
-	 * So here we disable page faults in the iov_iter and then retry if we
-	 * got -EFAULT, faulting in the pages before the retry.
-	 */
-again:
-	from->nofault = true;
-	dio = btrfs_dio_write(iocb, from, written);
-	from->nofault = false;
-
-	if (IS_ERR_OR_NULL(dio)) {
-		err = PTR_ERR_OR_ZERO(dio);
-	} else {
-		/*
-		 * If we have a synchoronous write, we must make sure the fsync
-		 * triggered by the iomap_dio_complete() call below doesn't
-		 * deadlock on the inode lock - we are already holding it and we
-		 * can't call it after unlocking because we may need to complete
-		 * partial writes due to the input buffer (or parts of it) not
-		 * being already faulted in.
-		 */
-		ASSERT(current->journal_info == NULL);
-		current->journal_info = BTRFS_TRANS_DIO_WRITE_STUB;
-		err = iomap_dio_complete(dio);
-		current->journal_info = NULL;
-	}
-
-	/* No increment (+=) because iomap returns a cumulative value. */
-	if (err > 0)
-		written = err;
-
-	if (iov_iter_count(from) > 0 && (err == -EFAULT || err > 0)) {
-		const size_t left = iov_iter_count(from);
-		/*
-		 * We have more data left to write. Try to fault in as many as
-		 * possible of the remainder pages and retry. We do this without
-		 * releasing and locking again the inode, to prevent races with
-		 * truncate.
-		 *
-		 * Also, in case the iov refers to pages in the file range of the
-		 * file we want to write to (due to a mmap), we could enter an
-		 * infinite loop if we retry after faulting the pages in, since
-		 * iomap will invalidate any pages in the range early on, before
-		 * it tries to fault in the pages of the iov. So we keep track of
-		 * how much was left of iov in the previous EFAULT and fallback
-		 * to buffered IO in case we haven't made any progress.
-		 */
-		if (left == prev_left) {
-			err = -ENOTBLK;
-		} else {
-			fault_in_iov_iter_readable(from, left);
-			prev_left = left;
-			goto again;
-		}
-	}
-
-	btrfs_inode_unlock(BTRFS_I(inode), ilock_flags);
-
-	/*
-	 * If 'err' is -ENOTBLK or we have not written all data, then it means
-	 * we must fallback to buffered IO.
-	 */
-	if ((err < 0 && err != -ENOTBLK) || !iov_iter_count(from))
-		goto out;
-
-buffered:
-	/*
-	 * If we are in a NOWAIT context, then return -EAGAIN to signal the caller
-	 * it must retry the operation in a context where blocking is acceptable,
-	 * because even if we end up not blocking during the buffered IO attempt
-	 * below, we will block when flushing and waiting for the IO.
-	 */
-	if (iocb->ki_flags & IOCB_NOWAIT) {
-		err = -EAGAIN;
-		goto out;
-	}
-
-	pos = iocb->ki_pos;
-	written_buffered = btrfs_buffered_write(iocb, from);
-	if (written_buffered < 0) {
-		err = written_buffered;
-		goto out;
-	}
-	/*
-	 * Ensure all data is persisted. We want the next direct IO read to be
-	 * able to read what was just written.
-	 */
-	endbyte = pos + written_buffered - 1;
-	err = btrfs_fdatawrite_range(inode, pos, endbyte);
-	if (err)
-		goto out;
-	err = filemap_fdatawait_range(inode->i_mapping, pos, endbyte);
-	if (err)
-		goto out;
-	written += written_buffered;
-	iocb->ki_pos = pos + written_buffered;
-	invalidate_mapping_pages(file->f_mapping, pos >> PAGE_SHIFT,
-				 endbyte >> PAGE_SHIFT);
-out:
-	return err < 0 ? err : written;
-}
-
-=======
->>>>>>> a6ad5510
 static ssize_t btrfs_encoded_write(struct kiocb *iocb, struct iov_iter *from,
 			const struct btrfs_ioctl_encoded_io_args *encoded)
 {
@@ -1823,11 +1617,7 @@
 	if (current->journal_info == BTRFS_TRANS_DIO_WRITE_STUB) {
 		skip_ilock = true;
 		current->journal_info = NULL;
-<<<<<<< HEAD
-		lockdep_assert_held(&inode->i_rwsem);
-=======
 		btrfs_assert_inode_locked(inode);
->>>>>>> a6ad5510
 	}
 
 	trace_btrfs_sync_file(file, datasync);
@@ -1857,15 +1647,9 @@
 		goto out;
 
 	if (skip_ilock)
-<<<<<<< HEAD
-		down_write(&BTRFS_I(inode)->i_mmap_lock);
-	else
-		btrfs_inode_lock(BTRFS_I(inode), BTRFS_ILOCK_MMAP);
-=======
 		down_write(&inode->i_mmap_lock);
 	else
 		btrfs_inode_lock(inode, BTRFS_ILOCK_MMAP);
->>>>>>> a6ad5510
 
 	atomic_inc(&root->log_batch);
 
@@ -1890,15 +1674,9 @@
 	ret = start_ordered_ops(inode, start, end);
 	if (ret) {
 		if (skip_ilock)
-<<<<<<< HEAD
-			up_write(&BTRFS_I(inode)->i_mmap_lock);
-		else
-			btrfs_inode_unlock(BTRFS_I(inode), BTRFS_ILOCK_MMAP);
-=======
 			up_write(&inode->i_mmap_lock);
 		else
 			btrfs_inode_unlock(inode, BTRFS_ILOCK_MMAP);
->>>>>>> a6ad5510
 		goto out;
 	}
 
@@ -2024,15 +1802,9 @@
 	 * inside btrfs_sync_log to keep things safe.
 	 */
 	if (skip_ilock)
-<<<<<<< HEAD
-		up_write(&BTRFS_I(inode)->i_mmap_lock);
-	else
-		btrfs_inode_unlock(BTRFS_I(inode), BTRFS_ILOCK_MMAP);
-=======
 		up_write(&inode->i_mmap_lock);
 	else
 		btrfs_inode_unlock(inode, BTRFS_ILOCK_MMAP);
->>>>>>> a6ad5510
 
 	if (ret == BTRFS_NO_LOG_SYNC) {
 		ret = btrfs_end_transaction(trans);
@@ -2102,15 +1874,9 @@
 out_release_extents:
 	btrfs_release_log_ctx_extents(&ctx);
 	if (skip_ilock)
-<<<<<<< HEAD
-		up_write(&BTRFS_I(inode)->i_mmap_lock);
-	else
-		btrfs_inode_unlock(BTRFS_I(inode), BTRFS_ILOCK_MMAP);
-=======
 		up_write(&inode->i_mmap_lock);
 	else
 		btrfs_inode_unlock(inode, BTRFS_ILOCK_MMAP);
->>>>>>> a6ad5510
 	goto out;
 }
 
