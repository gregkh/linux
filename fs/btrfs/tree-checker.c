// SPDX-License-Identifier: GPL-2.0
/*
 * Copyright (C) Qu Wenruo 2017.  All rights reserved.
 */

/*
 * The module is used to catch unexpected/corrupted tree block data.
 * Such behavior can be caused either by a fuzzed image or bugs.
 *
 * The objective is to do leaf/node validation checks when tree block is read
 * from disk, and check *every* possible member, so other code won't
 * need to checking them again.
 *
 * Due to the potential and unwanted damage, every checker needs to be
 * carefully reviewed otherwise so it does not prevent mount of valid images.
 */

#include <linux/types.h>
#include <linux/stddef.h>
#include <linux/error-injection.h>
#include "messages.h"
#include "ctree.h"
#include "tree-checker.h"
#include "compression.h"
#include "volumes.h"
#include "misc.h"
#include "fs.h"
#include "accessors.h"
#include "file-item.h"
#include "inode-item.h"
<<<<<<< HEAD
=======
#include "dir-item.h"
>>>>>>> a6ad5510
#include "extent-tree.h"

/*
 * Error message should follow the following format:
 * corrupt <type>: <identifier>, <reason>[, <bad_value>]
 *
 * @type:	leaf or node
 * @identifier:	the necessary info to locate the leaf/node.
 * 		It's recommended to decode key.objecitd/offset if it's
 * 		meaningful.
 * @reason:	describe the error
 * @bad_value:	optional, it's recommended to output bad value and its
 *		expected value (range).
 *
 * Since comma is used to separate the components, only space is allowed
 * inside each component.
 */

/*
 * Append generic "corrupt leaf/node root=%llu block=%llu slot=%d: " to @fmt.
 * Allows callers to customize the output.
 */
__printf(3, 4)
__cold
static void generic_err(const struct extent_buffer *eb, int slot,
			const char *fmt, ...)
{
	const struct btrfs_fs_info *fs_info = eb->fs_info;
	struct va_format vaf;
	va_list args;

	va_start(args, fmt);

	vaf.fmt = fmt;
	vaf.va = &args;

	dump_page(folio_page(eb->folios[0], 0), "eb page dump");
	btrfs_crit(fs_info,
		"corrupt %s: root=%llu block=%llu slot=%d, %pV",
		btrfs_header_level(eb) == 0 ? "leaf" : "node",
		btrfs_header_owner(eb), btrfs_header_bytenr(eb), slot, &vaf);
	va_end(args);
}

/*
 * Customized reporter for extent data item, since its key objectid and
 * offset has its own meaning.
 */
__printf(3, 4)
__cold
static void file_extent_err(const struct extent_buffer *eb, int slot,
			    const char *fmt, ...)
{
	const struct btrfs_fs_info *fs_info = eb->fs_info;
	struct btrfs_key key;
	struct va_format vaf;
	va_list args;

	btrfs_item_key_to_cpu(eb, &key, slot);
	va_start(args, fmt);

	vaf.fmt = fmt;
	vaf.va = &args;

	dump_page(folio_page(eb->folios[0], 0), "eb page dump");
	btrfs_crit(fs_info,
	"corrupt %s: root=%llu block=%llu slot=%d ino=%llu file_offset=%llu, %pV",
		btrfs_header_level(eb) == 0 ? "leaf" : "node",
		btrfs_header_owner(eb), btrfs_header_bytenr(eb), slot,
		key.objectid, key.offset, &vaf);
	va_end(args);
}

/*
 * Return 0 if the btrfs_file_extent_##name is aligned to @alignment
 * Else return 1
 */
#define CHECK_FE_ALIGNED(leaf, slot, fi, name, alignment)		      \
({									      \
	if (unlikely(!IS_ALIGNED(btrfs_file_extent_##name((leaf), (fi)),      \
				 (alignment))))				      \
		file_extent_err((leaf), (slot),				      \
	"invalid %s for file extent, have %llu, should be aligned to %u",     \
			(#name), btrfs_file_extent_##name((leaf), (fi)),      \
			(alignment));					      \
	(!IS_ALIGNED(btrfs_file_extent_##name((leaf), (fi)), (alignment)));   \
})

static u64 file_extent_end(struct extent_buffer *leaf,
			   struct btrfs_key *key,
			   struct btrfs_file_extent_item *extent)
{
	u64 end;
	u64 len;

	if (btrfs_file_extent_type(leaf, extent) == BTRFS_FILE_EXTENT_INLINE) {
		len = btrfs_file_extent_ram_bytes(leaf, extent);
		end = ALIGN(key->offset + len, leaf->fs_info->sectorsize);
	} else {
		len = btrfs_file_extent_num_bytes(leaf, extent);
		end = key->offset + len;
	}
	return end;
}

/*
 * Customized report for dir_item, the only new important information is
 * key->objectid, which represents inode number
 */
__printf(3, 4)
__cold
static void dir_item_err(const struct extent_buffer *eb, int slot,
			 const char *fmt, ...)
{
	const struct btrfs_fs_info *fs_info = eb->fs_info;
	struct btrfs_key key;
	struct va_format vaf;
	va_list args;

	btrfs_item_key_to_cpu(eb, &key, slot);
	va_start(args, fmt);

	vaf.fmt = fmt;
	vaf.va = &args;

	dump_page(folio_page(eb->folios[0], 0), "eb page dump");
	btrfs_crit(fs_info,
		"corrupt %s: root=%llu block=%llu slot=%d ino=%llu, %pV",
		btrfs_header_level(eb) == 0 ? "leaf" : "node",
		btrfs_header_owner(eb), btrfs_header_bytenr(eb), slot,
		key.objectid, &vaf);
	va_end(args);
}

/*
 * This functions checks prev_key->objectid, to ensure current key and prev_key
 * share the same objectid as inode number.
 *
 * This is to detect missing INODE_ITEM in subvolume trees.
 *
 * Return true if everything is OK or we don't need to check.
 * Return false if anything is wrong.
 */
static bool check_prev_ino(struct extent_buffer *leaf,
			   struct btrfs_key *key, int slot,
			   struct btrfs_key *prev_key)
{
	/* No prev key, skip check */
	if (slot == 0)
		return true;

	/* Only these key->types needs to be checked */
	ASSERT(key->type == BTRFS_XATTR_ITEM_KEY ||
	       key->type == BTRFS_INODE_REF_KEY ||
	       key->type == BTRFS_DIR_INDEX_KEY ||
	       key->type == BTRFS_DIR_ITEM_KEY ||
	       key->type == BTRFS_EXTENT_DATA_KEY);

	/*
	 * Only subvolume trees along with their reloc trees need this check.
	 * Things like log tree doesn't follow this ino requirement.
	 */
	if (!is_fstree(btrfs_header_owner(leaf)))
		return true;

	if (key->objectid == prev_key->objectid)
		return true;

	/* Error found */
	dir_item_err(leaf, slot,
		"invalid previous key objectid, have %llu expect %llu",
		prev_key->objectid, key->objectid);
	return false;
}
static int check_extent_data_item(struct extent_buffer *leaf,
				  struct btrfs_key *key, int slot,
				  struct btrfs_key *prev_key)
{
	struct btrfs_fs_info *fs_info = leaf->fs_info;
	struct btrfs_file_extent_item *fi;
	u32 sectorsize = fs_info->sectorsize;
	u32 item_size = btrfs_item_size(leaf, slot);
	u64 extent_end;

	if (unlikely(!IS_ALIGNED(key->offset, sectorsize))) {
		file_extent_err(leaf, slot,
"unaligned file_offset for file extent, have %llu should be aligned to %u",
			key->offset, sectorsize);
		return -EUCLEAN;
	}

	/*
	 * Previous key must have the same key->objectid (ino).
	 * It can be XATTR_ITEM, INODE_ITEM or just another EXTENT_DATA.
	 * But if objectids mismatch, it means we have a missing
	 * INODE_ITEM.
	 */
	if (unlikely(!check_prev_ino(leaf, key, slot, prev_key)))
		return -EUCLEAN;

	fi = btrfs_item_ptr(leaf, slot, struct btrfs_file_extent_item);

	/*
	 * Make sure the item contains at least inline header, so the file
	 * extent type is not some garbage.
	 */
	if (unlikely(item_size < BTRFS_FILE_EXTENT_INLINE_DATA_START)) {
		file_extent_err(leaf, slot,
				"invalid item size, have %u expect [%zu, %u)",
				item_size, BTRFS_FILE_EXTENT_INLINE_DATA_START,
				SZ_4K);
		return -EUCLEAN;
	}
	if (unlikely(btrfs_file_extent_type(leaf, fi) >=
		     BTRFS_NR_FILE_EXTENT_TYPES)) {
		file_extent_err(leaf, slot,
		"invalid type for file extent, have %u expect range [0, %u]",
			btrfs_file_extent_type(leaf, fi),
			BTRFS_NR_FILE_EXTENT_TYPES - 1);
		return -EUCLEAN;
	}

	/*
	 * Support for new compression/encryption must introduce incompat flag,
	 * and must be caught in open_ctree().
	 */
	if (unlikely(btrfs_file_extent_compression(leaf, fi) >=
		     BTRFS_NR_COMPRESS_TYPES)) {
		file_extent_err(leaf, slot,
	"invalid compression for file extent, have %u expect range [0, %u]",
			btrfs_file_extent_compression(leaf, fi),
			BTRFS_NR_COMPRESS_TYPES - 1);
		return -EUCLEAN;
	}
	if (unlikely(btrfs_file_extent_encryption(leaf, fi))) {
		file_extent_err(leaf, slot,
			"invalid encryption for file extent, have %u expect 0",
			btrfs_file_extent_encryption(leaf, fi));
		return -EUCLEAN;
	}
	if (btrfs_file_extent_type(leaf, fi) == BTRFS_FILE_EXTENT_INLINE) {
		/* Inline extent must have 0 as key offset */
		if (unlikely(key->offset)) {
			file_extent_err(leaf, slot,
		"invalid file_offset for inline file extent, have %llu expect 0",
				key->offset);
			return -EUCLEAN;
		}

		/* Compressed inline extent has no on-disk size, skip it */
		if (btrfs_file_extent_compression(leaf, fi) !=
		    BTRFS_COMPRESS_NONE)
			return 0;

		/* Uncompressed inline extent size must match item size */
		if (unlikely(item_size != BTRFS_FILE_EXTENT_INLINE_DATA_START +
					  btrfs_file_extent_ram_bytes(leaf, fi))) {
			file_extent_err(leaf, slot,
	"invalid ram_bytes for uncompressed inline extent, have %u expect %llu",
				item_size, BTRFS_FILE_EXTENT_INLINE_DATA_START +
				btrfs_file_extent_ram_bytes(leaf, fi));
			return -EUCLEAN;
		}
		return 0;
	}

	/* Regular or preallocated extent has fixed item size */
	if (unlikely(item_size != sizeof(*fi))) {
		file_extent_err(leaf, slot,
	"invalid item size for reg/prealloc file extent, have %u expect %zu",
			item_size, sizeof(*fi));
		return -EUCLEAN;
	}
	if (unlikely(CHECK_FE_ALIGNED(leaf, slot, fi, ram_bytes, sectorsize) ||
		     CHECK_FE_ALIGNED(leaf, slot, fi, disk_bytenr, sectorsize) ||
		     CHECK_FE_ALIGNED(leaf, slot, fi, disk_num_bytes, sectorsize) ||
		     CHECK_FE_ALIGNED(leaf, slot, fi, offset, sectorsize) ||
		     CHECK_FE_ALIGNED(leaf, slot, fi, num_bytes, sectorsize)))
		return -EUCLEAN;

	/* Catch extent end overflow */
	if (unlikely(check_add_overflow(btrfs_file_extent_num_bytes(leaf, fi),
					key->offset, &extent_end))) {
		file_extent_err(leaf, slot,
	"extent end overflow, have file offset %llu extent num bytes %llu",
				key->offset,
				btrfs_file_extent_num_bytes(leaf, fi));
		return -EUCLEAN;
	}

	/*
	 * Check that no two consecutive file extent items, in the same leaf,
	 * present ranges that overlap each other.
	 */
	if (slot > 0 &&
	    prev_key->objectid == key->objectid &&
	    prev_key->type == BTRFS_EXTENT_DATA_KEY) {
		struct btrfs_file_extent_item *prev_fi;
		u64 prev_end;

		prev_fi = btrfs_item_ptr(leaf, slot - 1,
					 struct btrfs_file_extent_item);
		prev_end = file_extent_end(leaf, prev_key, prev_fi);
		if (unlikely(prev_end > key->offset)) {
			file_extent_err(leaf, slot - 1,
"file extent end range (%llu) goes beyond start offset (%llu) of the next file extent",
					prev_end, key->offset);
			return -EUCLEAN;
		}
	}

	/*
	 * For non-compressed data extents, ram_bytes should match its
	 * disk_num_bytes.
	 * However we do not really utilize ram_bytes in this case, so this check
	 * is only optional for DEBUG builds for developers to catch the
	 * unexpected behaviors.
	 */
	if (IS_ENABLED(CONFIG_BTRFS_DEBUG) &&
	    btrfs_file_extent_compression(leaf, fi) == BTRFS_COMPRESS_NONE &&
	    btrfs_file_extent_disk_bytenr(leaf, fi)) {
		if (WARN_ON(btrfs_file_extent_ram_bytes(leaf, fi) !=
			    btrfs_file_extent_disk_num_bytes(leaf, fi)))
			file_extent_err(leaf, slot,
"mismatch ram_bytes (%llu) and disk_num_bytes (%llu) for non-compressed extent",
					btrfs_file_extent_ram_bytes(leaf, fi),
					btrfs_file_extent_disk_num_bytes(leaf, fi));
	}

	return 0;
}

static int check_csum_item(struct extent_buffer *leaf, struct btrfs_key *key,
			   int slot, struct btrfs_key *prev_key)
{
	struct btrfs_fs_info *fs_info = leaf->fs_info;
	u32 sectorsize = fs_info->sectorsize;
	const u32 csumsize = fs_info->csum_size;

	if (unlikely(key->objectid != BTRFS_EXTENT_CSUM_OBJECTID)) {
		generic_err(leaf, slot,
		"invalid key objectid for csum item, have %llu expect %llu",
			key->objectid, BTRFS_EXTENT_CSUM_OBJECTID);
		return -EUCLEAN;
	}
	if (unlikely(!IS_ALIGNED(key->offset, sectorsize))) {
		generic_err(leaf, slot,
	"unaligned key offset for csum item, have %llu should be aligned to %u",
			key->offset, sectorsize);
		return -EUCLEAN;
	}
	if (unlikely(!IS_ALIGNED(btrfs_item_size(leaf, slot), csumsize))) {
		generic_err(leaf, slot,
	"unaligned item size for csum item, have %u should be aligned to %u",
			btrfs_item_size(leaf, slot), csumsize);
		return -EUCLEAN;
	}
	if (slot > 0 && prev_key->type == BTRFS_EXTENT_CSUM_KEY) {
		u64 prev_csum_end;
		u32 prev_item_size;

		prev_item_size = btrfs_item_size(leaf, slot - 1);
		prev_csum_end = (prev_item_size / csumsize) * sectorsize;
		prev_csum_end += prev_key->offset;
		if (unlikely(prev_csum_end > key->offset)) {
			generic_err(leaf, slot - 1,
"csum end range (%llu) goes beyond the start range (%llu) of the next csum item",
				    prev_csum_end, key->offset);
			return -EUCLEAN;
		}
	}
	return 0;
}

/* Inode item error output has the same format as dir_item_err() */
#define inode_item_err(eb, slot, fmt, ...)			\
	dir_item_err(eb, slot, fmt, __VA_ARGS__)

static int check_inode_key(struct extent_buffer *leaf, struct btrfs_key *key,
			   int slot)
{
	struct btrfs_key item_key;
	bool is_inode_item;

	btrfs_item_key_to_cpu(leaf, &item_key, slot);
	is_inode_item = (item_key.type == BTRFS_INODE_ITEM_KEY);

	/* For XATTR_ITEM, location key should be all 0 */
	if (item_key.type == BTRFS_XATTR_ITEM_KEY) {
		if (unlikely(key->objectid != 0 || key->type != 0 ||
			     key->offset != 0))
			return -EUCLEAN;
		return 0;
	}

	if (unlikely((key->objectid < BTRFS_FIRST_FREE_OBJECTID ||
		      key->objectid > BTRFS_LAST_FREE_OBJECTID) &&
		     key->objectid != BTRFS_ROOT_TREE_DIR_OBJECTID &&
		     key->objectid != BTRFS_FREE_INO_OBJECTID)) {
		if (is_inode_item) {
			generic_err(leaf, slot,
	"invalid key objectid: has %llu expect %llu or [%llu, %llu] or %llu",
				key->objectid, BTRFS_ROOT_TREE_DIR_OBJECTID,
				BTRFS_FIRST_FREE_OBJECTID,
				BTRFS_LAST_FREE_OBJECTID,
				BTRFS_FREE_INO_OBJECTID);
		} else {
			dir_item_err(leaf, slot,
"invalid location key objectid: has %llu expect %llu or [%llu, %llu] or %llu",
				key->objectid, BTRFS_ROOT_TREE_DIR_OBJECTID,
				BTRFS_FIRST_FREE_OBJECTID,
				BTRFS_LAST_FREE_OBJECTID,
				BTRFS_FREE_INO_OBJECTID);
		}
		return -EUCLEAN;
	}
	if (unlikely(key->offset != 0)) {
		if (is_inode_item)
			inode_item_err(leaf, slot,
				       "invalid key offset: has %llu expect 0",
				       key->offset);
		else
			dir_item_err(leaf, slot,
				"invalid location key offset:has %llu expect 0",
				key->offset);
		return -EUCLEAN;
	}
	return 0;
}

static int check_root_key(struct extent_buffer *leaf, struct btrfs_key *key,
			  int slot)
{
	struct btrfs_key item_key;
	bool is_root_item;

	btrfs_item_key_to_cpu(leaf, &item_key, slot);
	is_root_item = (item_key.type == BTRFS_ROOT_ITEM_KEY);

	/*
	 * Bad rootid for reloc trees.
	 *
	 * Reloc trees are only for subvolume trees, other trees only need
	 * to be COWed to be relocated.
	 */
	if (unlikely(is_root_item && key->objectid == BTRFS_TREE_RELOC_OBJECTID &&
		     !is_fstree(key->offset))) {
		generic_err(leaf, slot,
		"invalid reloc tree for root %lld, root id is not a subvolume tree",
			    key->offset);
		return -EUCLEAN;
	}

	/* No such tree id */
	if (unlikely(key->objectid == 0)) {
		if (is_root_item)
			generic_err(leaf, slot, "invalid root id 0");
		else
			dir_item_err(leaf, slot,
				     "invalid location key root id 0");
		return -EUCLEAN;
	}

	/* DIR_ITEM/INDEX/INODE_REF is not allowed to point to non-fs trees */
	if (unlikely(!is_fstree(key->objectid) && !is_root_item)) {
		dir_item_err(leaf, slot,
		"invalid location key objectid, have %llu expect [%llu, %llu]",
				key->objectid, BTRFS_FIRST_FREE_OBJECTID,
				BTRFS_LAST_FREE_OBJECTID);
		return -EUCLEAN;
	}

	/*
	 * ROOT_ITEM with non-zero offset means this is a snapshot, created at
	 * @offset transid.
	 * Furthermore, for location key in DIR_ITEM, its offset is always -1.
	 *
	 * So here we only check offset for reloc tree whose key->offset must
	 * be a valid tree.
	 */
	if (unlikely(key->objectid == BTRFS_TREE_RELOC_OBJECTID &&
		     key->offset == 0)) {
		generic_err(leaf, slot, "invalid root id 0 for reloc tree");
		return -EUCLEAN;
	}
	return 0;
}

static int check_dir_item(struct extent_buffer *leaf,
			  struct btrfs_key *key, struct btrfs_key *prev_key,
			  int slot)
{
	struct btrfs_fs_info *fs_info = leaf->fs_info;
	struct btrfs_dir_item *di;
	u32 item_size = btrfs_item_size(leaf, slot);
	u32 cur = 0;

	if (unlikely(!check_prev_ino(leaf, key, slot, prev_key)))
		return -EUCLEAN;

	di = btrfs_item_ptr(leaf, slot, struct btrfs_dir_item);
	while (cur < item_size) {
		struct btrfs_key location_key;
		u32 name_len;
		u32 data_len;
		u32 max_name_len;
		u32 total_size;
		u32 name_hash;
		u8 dir_type;
		int ret;

		/* header itself should not cross item boundary */
		if (unlikely(cur + sizeof(*di) > item_size)) {
			dir_item_err(leaf, slot,
		"dir item header crosses item boundary, have %zu boundary %u",
				cur + sizeof(*di), item_size);
			return -EUCLEAN;
		}

		/* Location key check */
		btrfs_dir_item_key_to_cpu(leaf, di, &location_key);
		if (location_key.type == BTRFS_ROOT_ITEM_KEY) {
			ret = check_root_key(leaf, &location_key, slot);
			if (unlikely(ret < 0))
				return ret;
		} else if (location_key.type == BTRFS_INODE_ITEM_KEY ||
			   location_key.type == 0) {
			ret = check_inode_key(leaf, &location_key, slot);
			if (unlikely(ret < 0))
				return ret;
		} else {
			dir_item_err(leaf, slot,
			"invalid location key type, have %u, expect %u or %u",
				     location_key.type, BTRFS_ROOT_ITEM_KEY,
				     BTRFS_INODE_ITEM_KEY);
			return -EUCLEAN;
		}

		/* dir type check */
		dir_type = btrfs_dir_ftype(leaf, di);
		if (unlikely(dir_type <= BTRFS_FT_UNKNOWN ||
			     dir_type >= BTRFS_FT_MAX)) {
			dir_item_err(leaf, slot,
			"invalid dir item type, have %u expect (0, %u)",
				dir_type, BTRFS_FT_MAX);
			return -EUCLEAN;
		}

		if (unlikely(key->type == BTRFS_XATTR_ITEM_KEY &&
			     dir_type != BTRFS_FT_XATTR)) {
			dir_item_err(leaf, slot,
		"invalid dir item type for XATTR key, have %u expect %u",
				dir_type, BTRFS_FT_XATTR);
			return -EUCLEAN;
		}
		if (unlikely(dir_type == BTRFS_FT_XATTR &&
			     key->type != BTRFS_XATTR_ITEM_KEY)) {
			dir_item_err(leaf, slot,
			"xattr dir type found for non-XATTR key");
			return -EUCLEAN;
		}
		if (dir_type == BTRFS_FT_XATTR)
			max_name_len = XATTR_NAME_MAX;
		else
			max_name_len = BTRFS_NAME_LEN;

		/* Name/data length check */
		name_len = btrfs_dir_name_len(leaf, di);
		data_len = btrfs_dir_data_len(leaf, di);
		if (unlikely(name_len > max_name_len)) {
			dir_item_err(leaf, slot,
			"dir item name len too long, have %u max %u",
				name_len, max_name_len);
			return -EUCLEAN;
		}
		if (unlikely(name_len + data_len > BTRFS_MAX_XATTR_SIZE(fs_info))) {
			dir_item_err(leaf, slot,
			"dir item name and data len too long, have %u max %u",
				name_len + data_len,
				BTRFS_MAX_XATTR_SIZE(fs_info));
			return -EUCLEAN;
		}

		if (unlikely(data_len && dir_type != BTRFS_FT_XATTR)) {
			dir_item_err(leaf, slot,
			"dir item with invalid data len, have %u expect 0",
				data_len);
			return -EUCLEAN;
		}

		total_size = sizeof(*di) + name_len + data_len;

		/* header and name/data should not cross item boundary */
		if (unlikely(cur + total_size > item_size)) {
			dir_item_err(leaf, slot,
		"dir item data crosses item boundary, have %u boundary %u",
				cur + total_size, item_size);
			return -EUCLEAN;
		}

		/*
		 * Special check for XATTR/DIR_ITEM, as key->offset is name
		 * hash, should match its name
		 */
		if (key->type == BTRFS_DIR_ITEM_KEY ||
		    key->type == BTRFS_XATTR_ITEM_KEY) {
			char namebuf[MAX(BTRFS_NAME_LEN, XATTR_NAME_MAX)];

			read_extent_buffer(leaf, namebuf,
					(unsigned long)(di + 1), name_len);
			name_hash = btrfs_name_hash(namebuf, name_len);
			if (unlikely(key->offset != name_hash)) {
				dir_item_err(leaf, slot,
		"name hash mismatch with key, have 0x%016x expect 0x%016llx",
					name_hash, key->offset);
				return -EUCLEAN;
			}
		}
		cur += total_size;
		di = (struct btrfs_dir_item *)((void *)di + total_size);
	}
	return 0;
}

__printf(3, 4)
__cold
static void block_group_err(const struct extent_buffer *eb, int slot,
			    const char *fmt, ...)
{
	const struct btrfs_fs_info *fs_info = eb->fs_info;
	struct btrfs_key key;
	struct va_format vaf;
	va_list args;

	btrfs_item_key_to_cpu(eb, &key, slot);
	va_start(args, fmt);

	vaf.fmt = fmt;
	vaf.va = &args;

	dump_page(folio_page(eb->folios[0], 0), "eb page dump");
	btrfs_crit(fs_info,
	"corrupt %s: root=%llu block=%llu slot=%d bg_start=%llu bg_len=%llu, %pV",
		btrfs_header_level(eb) == 0 ? "leaf" : "node",
		btrfs_header_owner(eb), btrfs_header_bytenr(eb), slot,
		key.objectid, key.offset, &vaf);
	va_end(args);
}

static int check_block_group_item(struct extent_buffer *leaf,
				  struct btrfs_key *key, int slot)
{
	struct btrfs_fs_info *fs_info = leaf->fs_info;
	struct btrfs_block_group_item bgi;
	u32 item_size = btrfs_item_size(leaf, slot);
	u64 chunk_objectid;
	u64 flags;
	u64 type;

	/*
	 * Here we don't really care about alignment since extent allocator can
	 * handle it.  We care more about the size.
	 */
	if (unlikely(key->offset == 0)) {
		block_group_err(leaf, slot,
				"invalid block group size 0");
		return -EUCLEAN;
	}

	if (unlikely(item_size != sizeof(bgi))) {
		block_group_err(leaf, slot,
			"invalid item size, have %u expect %zu",
				item_size, sizeof(bgi));
		return -EUCLEAN;
	}

	read_extent_buffer(leaf, &bgi, btrfs_item_ptr_offset(leaf, slot),
			   sizeof(bgi));
	chunk_objectid = btrfs_stack_block_group_chunk_objectid(&bgi);
	if (btrfs_fs_incompat(fs_info, EXTENT_TREE_V2)) {
		/*
		 * We don't init the nr_global_roots until we load the global
		 * roots, so this could be 0 at mount time.  If it's 0 we'll
		 * just assume we're fine, and later we'll check against our
		 * actual value.
		 */
		if (unlikely(fs_info->nr_global_roots &&
			     chunk_objectid >= fs_info->nr_global_roots)) {
			block_group_err(leaf, slot,
	"invalid block group global root id, have %llu, needs to be <= %llu",
					chunk_objectid,
					fs_info->nr_global_roots);
			return -EUCLEAN;
		}
	} else if (unlikely(chunk_objectid != BTRFS_FIRST_CHUNK_TREE_OBJECTID)) {
		block_group_err(leaf, slot,
		"invalid block group chunk objectid, have %llu expect %llu",
				btrfs_stack_block_group_chunk_objectid(&bgi),
				BTRFS_FIRST_CHUNK_TREE_OBJECTID);
		return -EUCLEAN;
	}

	if (unlikely(btrfs_stack_block_group_used(&bgi) > key->offset)) {
		block_group_err(leaf, slot,
			"invalid block group used, have %llu expect [0, %llu)",
				btrfs_stack_block_group_used(&bgi), key->offset);
		return -EUCLEAN;
	}

	flags = btrfs_stack_block_group_flags(&bgi);
	if (unlikely(hweight64(flags & BTRFS_BLOCK_GROUP_PROFILE_MASK) > 1)) {
		block_group_err(leaf, slot,
"invalid profile flags, have 0x%llx (%lu bits set) expect no more than 1 bit set",
			flags & BTRFS_BLOCK_GROUP_PROFILE_MASK,
			hweight64(flags & BTRFS_BLOCK_GROUP_PROFILE_MASK));
		return -EUCLEAN;
	}

	type = flags & BTRFS_BLOCK_GROUP_TYPE_MASK;
	if (unlikely(type != BTRFS_BLOCK_GROUP_DATA &&
		     type != BTRFS_BLOCK_GROUP_METADATA &&
		     type != BTRFS_BLOCK_GROUP_SYSTEM &&
		     type != (BTRFS_BLOCK_GROUP_METADATA |
			      BTRFS_BLOCK_GROUP_DATA))) {
		block_group_err(leaf, slot,
"invalid type, have 0x%llx (%lu bits set) expect either 0x%llx, 0x%llx, 0x%llx or 0x%llx",
			type, hweight64(type),
			BTRFS_BLOCK_GROUP_DATA, BTRFS_BLOCK_GROUP_METADATA,
			BTRFS_BLOCK_GROUP_SYSTEM,
			BTRFS_BLOCK_GROUP_METADATA | BTRFS_BLOCK_GROUP_DATA);
		return -EUCLEAN;
	}
	return 0;
}

__printf(4, 5)
__cold
static void chunk_err(const struct extent_buffer *leaf,
		      const struct btrfs_chunk *chunk, u64 logical,
		      const char *fmt, ...)
{
	const struct btrfs_fs_info *fs_info = leaf->fs_info;
	bool is_sb;
	struct va_format vaf;
	va_list args;
	int i;
	int slot = -1;

	/* Only superblock eb is able to have such small offset */
	is_sb = (leaf->start == BTRFS_SUPER_INFO_OFFSET);

	if (!is_sb) {
		/*
		 * Get the slot number by iterating through all slots, this
		 * would provide better readability.
		 */
		for (i = 0; i < btrfs_header_nritems(leaf); i++) {
			if (btrfs_item_ptr_offset(leaf, i) ==
					(unsigned long)chunk) {
				slot = i;
				break;
			}
		}
	}
	va_start(args, fmt);
	vaf.fmt = fmt;
	vaf.va = &args;

	if (is_sb)
		btrfs_crit(fs_info,
		"corrupt superblock syschunk array: chunk_start=%llu, %pV",
			   logical, &vaf);
	else
		btrfs_crit(fs_info,
	"corrupt leaf: root=%llu block=%llu slot=%d chunk_start=%llu, %pV",
			   BTRFS_CHUNK_TREE_OBJECTID, leaf->start, slot,
			   logical, &vaf);
	va_end(args);
}

/*
 * The common chunk check which could also work on super block sys chunk array.
 *
 * Return -EUCLEAN if anything is corrupted.
 * Return 0 if everything is OK.
 */
int btrfs_check_chunk_valid(struct extent_buffer *leaf,
			    struct btrfs_chunk *chunk, u64 logical)
{
	struct btrfs_fs_info *fs_info = leaf->fs_info;
	u64 length;
	u64 chunk_end;
	u64 stripe_len;
	u16 num_stripes;
	u16 sub_stripes;
	u64 type;
	u64 features;
	bool mixed = false;
	int raid_index;
	int nparity;
	int ncopies;

	length = btrfs_chunk_length(leaf, chunk);
	stripe_len = btrfs_chunk_stripe_len(leaf, chunk);
	num_stripes = btrfs_chunk_num_stripes(leaf, chunk);
	sub_stripes = btrfs_chunk_sub_stripes(leaf, chunk);
	type = btrfs_chunk_type(leaf, chunk);
	raid_index = btrfs_bg_flags_to_raid_index(type);
	ncopies = btrfs_raid_array[raid_index].ncopies;
	nparity = btrfs_raid_array[raid_index].nparity;

	if (unlikely(!num_stripes)) {
		chunk_err(leaf, chunk, logical,
			  "invalid chunk num_stripes, have %u", num_stripes);
		return -EUCLEAN;
	}
	if (unlikely(num_stripes < ncopies)) {
		chunk_err(leaf, chunk, logical,
			  "invalid chunk num_stripes < ncopies, have %u < %d",
			  num_stripes, ncopies);
		return -EUCLEAN;
	}
	if (unlikely(nparity && num_stripes == nparity)) {
		chunk_err(leaf, chunk, logical,
			  "invalid chunk num_stripes == nparity, have %u == %d",
			  num_stripes, nparity);
		return -EUCLEAN;
	}
	if (unlikely(!IS_ALIGNED(logical, fs_info->sectorsize))) {
		chunk_err(leaf, chunk, logical,
		"invalid chunk logical, have %llu should aligned to %u",
			  logical, fs_info->sectorsize);
		return -EUCLEAN;
	}
	if (unlikely(btrfs_chunk_sector_size(leaf, chunk) != fs_info->sectorsize)) {
		chunk_err(leaf, chunk, logical,
			  "invalid chunk sectorsize, have %u expect %u",
			  btrfs_chunk_sector_size(leaf, chunk),
			  fs_info->sectorsize);
		return -EUCLEAN;
	}
	if (unlikely(!length || !IS_ALIGNED(length, fs_info->sectorsize))) {
		chunk_err(leaf, chunk, logical,
			  "invalid chunk length, have %llu", length);
		return -EUCLEAN;
	}
	if (unlikely(check_add_overflow(logical, length, &chunk_end))) {
		chunk_err(leaf, chunk, logical,
"invalid chunk logical start and length, have logical start %llu length %llu",
			  logical, length);
		return -EUCLEAN;
	}
	if (unlikely(!is_power_of_2(stripe_len) || stripe_len != BTRFS_STRIPE_LEN)) {
		chunk_err(leaf, chunk, logical,
			  "invalid chunk stripe length: %llu",
			  stripe_len);
		return -EUCLEAN;
	}
	/*
	 * We artificially limit the chunk size, so that the number of stripes
	 * inside a chunk can be fit into a U32.  The current limit (256G) is
	 * way too large for real world usage anyway, and it's also much larger
	 * than our existing limit (10G).
	 *
	 * Thus it should be a good way to catch obvious bitflips.
	 */
	if (unlikely(length >= btrfs_stripe_nr_to_offset(U32_MAX))) {
		chunk_err(leaf, chunk, logical,
			  "chunk length too large: have %llu limit %llu",
			  length, btrfs_stripe_nr_to_offset(U32_MAX));
		return -EUCLEAN;
	}
	if (unlikely(type & ~(BTRFS_BLOCK_GROUP_TYPE_MASK |
			      BTRFS_BLOCK_GROUP_PROFILE_MASK))) {
		chunk_err(leaf, chunk, logical,
			  "unrecognized chunk type: 0x%llx",
			  ~(BTRFS_BLOCK_GROUP_TYPE_MASK |
			    BTRFS_BLOCK_GROUP_PROFILE_MASK) &
			  btrfs_chunk_type(leaf, chunk));
		return -EUCLEAN;
	}

	if (unlikely(!has_single_bit_set(type & BTRFS_BLOCK_GROUP_PROFILE_MASK) &&
		     (type & BTRFS_BLOCK_GROUP_PROFILE_MASK) != 0)) {
		chunk_err(leaf, chunk, logical,
		"invalid chunk profile flag: 0x%llx, expect 0 or 1 bit set",
			  type & BTRFS_BLOCK_GROUP_PROFILE_MASK);
		return -EUCLEAN;
	}
	if (unlikely((type & BTRFS_BLOCK_GROUP_TYPE_MASK) == 0)) {
		chunk_err(leaf, chunk, logical,
	"missing chunk type flag, have 0x%llx one bit must be set in 0x%llx",
			  type, BTRFS_BLOCK_GROUP_TYPE_MASK);
		return -EUCLEAN;
	}

	if (unlikely((type & BTRFS_BLOCK_GROUP_SYSTEM) &&
		     (type & (BTRFS_BLOCK_GROUP_METADATA |
			      BTRFS_BLOCK_GROUP_DATA)))) {
		chunk_err(leaf, chunk, logical,
			  "system chunk with data or metadata type: 0x%llx",
			  type);
		return -EUCLEAN;
	}

	features = btrfs_super_incompat_flags(fs_info->super_copy);
	if (features & BTRFS_FEATURE_INCOMPAT_MIXED_GROUPS)
		mixed = true;

	if (!mixed) {
		if (unlikely((type & BTRFS_BLOCK_GROUP_METADATA) &&
			     (type & BTRFS_BLOCK_GROUP_DATA))) {
			chunk_err(leaf, chunk, logical,
			"mixed chunk type in non-mixed mode: 0x%llx", type);
			return -EUCLEAN;
		}
	}

	if (unlikely((type & BTRFS_BLOCK_GROUP_RAID10 &&
		      sub_stripes != btrfs_raid_array[BTRFS_RAID_RAID10].sub_stripes) ||
		     (type & BTRFS_BLOCK_GROUP_RAID1 &&
		      num_stripes != btrfs_raid_array[BTRFS_RAID_RAID1].devs_min) ||
		     (type & BTRFS_BLOCK_GROUP_RAID1C3 &&
		      num_stripes != btrfs_raid_array[BTRFS_RAID_RAID1C3].devs_min) ||
		     (type & BTRFS_BLOCK_GROUP_RAID1C4 &&
		      num_stripes != btrfs_raid_array[BTRFS_RAID_RAID1C4].devs_min) ||
		     (type & BTRFS_BLOCK_GROUP_RAID5 &&
		      num_stripes < btrfs_raid_array[BTRFS_RAID_RAID5].devs_min) ||
		     (type & BTRFS_BLOCK_GROUP_RAID6 &&
		      num_stripes < btrfs_raid_array[BTRFS_RAID_RAID6].devs_min) ||
		     (type & BTRFS_BLOCK_GROUP_DUP &&
		      num_stripes != btrfs_raid_array[BTRFS_RAID_DUP].dev_stripes) ||
		     ((type & BTRFS_BLOCK_GROUP_PROFILE_MASK) == 0 &&
		      num_stripes != btrfs_raid_array[BTRFS_RAID_SINGLE].dev_stripes))) {
		chunk_err(leaf, chunk, logical,
			"invalid num_stripes:sub_stripes %u:%u for profile %llu",
			num_stripes, sub_stripes,
			type & BTRFS_BLOCK_GROUP_PROFILE_MASK);
		return -EUCLEAN;
	}

	return 0;
}

/*
 * Enhanced version of chunk item checker.
 *
 * The common btrfs_check_chunk_valid() doesn't check item size since it needs
 * to work on super block sys_chunk_array which doesn't have full item ptr.
 */
static int check_leaf_chunk_item(struct extent_buffer *leaf,
				 struct btrfs_chunk *chunk,
				 struct btrfs_key *key, int slot)
{
	int num_stripes;

	if (unlikely(btrfs_item_size(leaf, slot) < sizeof(struct btrfs_chunk))) {
		chunk_err(leaf, chunk, key->offset,
			"invalid chunk item size: have %u expect [%zu, %u)",
			btrfs_item_size(leaf, slot),
			sizeof(struct btrfs_chunk),
			BTRFS_LEAF_DATA_SIZE(leaf->fs_info));
		return -EUCLEAN;
	}

	num_stripes = btrfs_chunk_num_stripes(leaf, chunk);
	/* Let btrfs_check_chunk_valid() handle this error type */
	if (num_stripes == 0)
		goto out;

	if (unlikely(btrfs_chunk_item_size(num_stripes) !=
		     btrfs_item_size(leaf, slot))) {
		chunk_err(leaf, chunk, key->offset,
			"invalid chunk item size: have %u expect %lu",
			btrfs_item_size(leaf, slot),
			btrfs_chunk_item_size(num_stripes));
		return -EUCLEAN;
	}
out:
	return btrfs_check_chunk_valid(leaf, chunk, key->offset);
}

__printf(3, 4)
__cold
static void dev_item_err(const struct extent_buffer *eb, int slot,
			 const char *fmt, ...)
{
	struct btrfs_key key;
	struct va_format vaf;
	va_list args;

	btrfs_item_key_to_cpu(eb, &key, slot);
	va_start(args, fmt);

	vaf.fmt = fmt;
	vaf.va = &args;

	dump_page(folio_page(eb->folios[0], 0), "eb page dump");
	btrfs_crit(eb->fs_info,
	"corrupt %s: root=%llu block=%llu slot=%d devid=%llu %pV",
		btrfs_header_level(eb) == 0 ? "leaf" : "node",
		btrfs_header_owner(eb), btrfs_header_bytenr(eb), slot,
		key.objectid, &vaf);
	va_end(args);
}

static int check_dev_item(struct extent_buffer *leaf,
			  struct btrfs_key *key, int slot)
{
	struct btrfs_dev_item *ditem;
	const u32 item_size = btrfs_item_size(leaf, slot);

	if (unlikely(key->objectid != BTRFS_DEV_ITEMS_OBJECTID)) {
		dev_item_err(leaf, slot,
			     "invalid objectid: has=%llu expect=%llu",
			     key->objectid, BTRFS_DEV_ITEMS_OBJECTID);
		return -EUCLEAN;
	}

	if (unlikely(item_size != sizeof(*ditem))) {
		dev_item_err(leaf, slot, "invalid item size: has %u expect %zu",
			     item_size, sizeof(*ditem));
		return -EUCLEAN;
	}

	ditem = btrfs_item_ptr(leaf, slot, struct btrfs_dev_item);
	if (unlikely(btrfs_device_id(leaf, ditem) != key->offset)) {
		dev_item_err(leaf, slot,
			     "devid mismatch: key has=%llu item has=%llu",
			     key->offset, btrfs_device_id(leaf, ditem));
		return -EUCLEAN;
	}

	/*
	 * For device total_bytes, we don't have reliable way to check it, as
	 * it can be 0 for device removal. Device size check can only be done
	 * by dev extents check.
	 */
	if (unlikely(btrfs_device_bytes_used(leaf, ditem) >
		     btrfs_device_total_bytes(leaf, ditem))) {
		dev_item_err(leaf, slot,
			     "invalid bytes used: have %llu expect [0, %llu]",
			     btrfs_device_bytes_used(leaf, ditem),
			     btrfs_device_total_bytes(leaf, ditem));
		return -EUCLEAN;
	}
	/*
	 * Remaining members like io_align/type/gen/dev_group aren't really
	 * utilized.  Skip them to make later usage of them easier.
	 */
	return 0;
}

static int check_inode_item(struct extent_buffer *leaf,
			    struct btrfs_key *key, int slot)
{
	struct btrfs_fs_info *fs_info = leaf->fs_info;
	struct btrfs_inode_item *iitem;
	u64 super_gen = btrfs_super_generation(fs_info->super_copy);
	u32 valid_mask = (S_IFMT | S_ISUID | S_ISGID | S_ISVTX | 0777);
	const u32 item_size = btrfs_item_size(leaf, slot);
	u32 mode;
	int ret;
	u32 flags;
	u32 ro_flags;

	ret = check_inode_key(leaf, key, slot);
	if (unlikely(ret < 0))
		return ret;

	if (unlikely(item_size != sizeof(*iitem))) {
		generic_err(leaf, slot, "invalid item size: has %u expect %zu",
			    item_size, sizeof(*iitem));
		return -EUCLEAN;
	}

	iitem = btrfs_item_ptr(leaf, slot, struct btrfs_inode_item);

	/* Here we use super block generation + 1 to handle log tree */
	if (unlikely(btrfs_inode_generation(leaf, iitem) > super_gen + 1)) {
		inode_item_err(leaf, slot,
			"invalid inode generation: has %llu expect (0, %llu]",
			       btrfs_inode_generation(leaf, iitem),
			       super_gen + 1);
		return -EUCLEAN;
	}
	/* Note for ROOT_TREE_DIR_ITEM, mkfs could set its transid 0 */
	if (unlikely(btrfs_inode_transid(leaf, iitem) > super_gen + 1)) {
		inode_item_err(leaf, slot,
			"invalid inode transid: has %llu expect [0, %llu]",
			       btrfs_inode_transid(leaf, iitem), super_gen + 1);
		return -EUCLEAN;
	}

	/*
	 * For size and nbytes it's better not to be too strict, as for dir
	 * item its size/nbytes can easily get wrong, but doesn't affect
	 * anything in the fs. So here we skip the check.
	 */
	mode = btrfs_inode_mode(leaf, iitem);
	if (unlikely(mode & ~valid_mask)) {
		inode_item_err(leaf, slot,
			       "unknown mode bit detected: 0x%x",
			       mode & ~valid_mask);
		return -EUCLEAN;
	}

	/*
	 * S_IFMT is not bit mapped so we can't completely rely on
	 * is_power_of_2/has_single_bit_set, but it can save us from checking
	 * FIFO/CHR/DIR/REG.  Only needs to check BLK, LNK and SOCKS
	 */
	if (!has_single_bit_set(mode & S_IFMT)) {
		if (unlikely(!S_ISLNK(mode) && !S_ISBLK(mode) && !S_ISSOCK(mode))) {
			inode_item_err(leaf, slot,
			"invalid mode: has 0%o expect valid S_IF* bit(s)",
				       mode & S_IFMT);
			return -EUCLEAN;
		}
	}
	if (unlikely(S_ISDIR(mode) && btrfs_inode_nlink(leaf, iitem) > 1)) {
		inode_item_err(leaf, slot,
		       "invalid nlink: has %u expect no more than 1 for dir",
			btrfs_inode_nlink(leaf, iitem));
		return -EUCLEAN;
	}
	btrfs_inode_split_flags(btrfs_inode_flags(leaf, iitem), &flags, &ro_flags);
	if (unlikely(flags & ~BTRFS_INODE_FLAG_MASK)) {
		inode_item_err(leaf, slot,
			       "unknown incompat flags detected: 0x%x", flags);
		return -EUCLEAN;
	}
	if (unlikely(!sb_rdonly(fs_info->sb) &&
		     (ro_flags & ~BTRFS_INODE_RO_FLAG_MASK))) {
		inode_item_err(leaf, slot,
			"unknown ro-compat flags detected on writeable mount: 0x%x",
			ro_flags);
		return -EUCLEAN;
	}
	return 0;
}

static int check_root_item(struct extent_buffer *leaf, struct btrfs_key *key,
			   int slot)
{
	struct btrfs_fs_info *fs_info = leaf->fs_info;
	struct btrfs_root_item ri = { 0 };
	const u64 valid_root_flags = BTRFS_ROOT_SUBVOL_RDONLY |
				     BTRFS_ROOT_SUBVOL_DEAD;
	int ret;

	ret = check_root_key(leaf, key, slot);
	if (unlikely(ret < 0))
		return ret;

	if (unlikely(btrfs_item_size(leaf, slot) != sizeof(ri) &&
		     btrfs_item_size(leaf, slot) !=
		     btrfs_legacy_root_item_size())) {
		generic_err(leaf, slot,
			    "invalid root item size, have %u expect %zu or %u",
			    btrfs_item_size(leaf, slot), sizeof(ri),
			    btrfs_legacy_root_item_size());
		return -EUCLEAN;
	}

	/*
	 * For legacy root item, the members starting at generation_v2 will be
	 * all filled with 0.
	 * And since we allow geneartion_v2 as 0, it will still pass the check.
	 */
	read_extent_buffer(leaf, &ri, btrfs_item_ptr_offset(leaf, slot),
			   btrfs_item_size(leaf, slot));

	/* Generation related */
	if (unlikely(btrfs_root_generation(&ri) >
		     btrfs_super_generation(fs_info->super_copy) + 1)) {
		generic_err(leaf, slot,
			"invalid root generation, have %llu expect (0, %llu]",
			    btrfs_root_generation(&ri),
			    btrfs_super_generation(fs_info->super_copy) + 1);
		return -EUCLEAN;
	}
	if (unlikely(btrfs_root_generation_v2(&ri) >
		     btrfs_super_generation(fs_info->super_copy) + 1)) {
		generic_err(leaf, slot,
		"invalid root v2 generation, have %llu expect (0, %llu]",
			    btrfs_root_generation_v2(&ri),
			    btrfs_super_generation(fs_info->super_copy) + 1);
		return -EUCLEAN;
	}
	if (unlikely(btrfs_root_last_snapshot(&ri) >
		     btrfs_super_generation(fs_info->super_copy) + 1)) {
		generic_err(leaf, slot,
		"invalid root last_snapshot, have %llu expect (0, %llu]",
			    btrfs_root_last_snapshot(&ri),
			    btrfs_super_generation(fs_info->super_copy) + 1);
		return -EUCLEAN;
	}

	/* Alignment and level check */
	if (unlikely(!IS_ALIGNED(btrfs_root_bytenr(&ri), fs_info->sectorsize))) {
		generic_err(leaf, slot,
		"invalid root bytenr, have %llu expect to be aligned to %u",
			    btrfs_root_bytenr(&ri), fs_info->sectorsize);
		return -EUCLEAN;
	}
	if (unlikely(btrfs_root_level(&ri) >= BTRFS_MAX_LEVEL)) {
		generic_err(leaf, slot,
			    "invalid root level, have %u expect [0, %u]",
			    btrfs_root_level(&ri), BTRFS_MAX_LEVEL - 1);
		return -EUCLEAN;
	}
	if (unlikely(btrfs_root_drop_level(&ri) >= BTRFS_MAX_LEVEL)) {
		generic_err(leaf, slot,
			    "invalid root level, have %u expect [0, %u]",
			    btrfs_root_drop_level(&ri), BTRFS_MAX_LEVEL - 1);
		return -EUCLEAN;
	}

	/* Flags check */
	if (unlikely(btrfs_root_flags(&ri) & ~valid_root_flags)) {
		generic_err(leaf, slot,
			    "invalid root flags, have 0x%llx expect mask 0x%llx",
			    btrfs_root_flags(&ri), valid_root_flags);
		return -EUCLEAN;
	}
	return 0;
}

__printf(3,4)
__cold
static void extent_err(const struct extent_buffer *eb, int slot,
		       const char *fmt, ...)
{
	struct btrfs_key key;
	struct va_format vaf;
	va_list args;
	u64 bytenr;
	u64 len;

	btrfs_item_key_to_cpu(eb, &key, slot);
	bytenr = key.objectid;
	if (key.type == BTRFS_METADATA_ITEM_KEY ||
	    key.type == BTRFS_TREE_BLOCK_REF_KEY ||
	    key.type == BTRFS_SHARED_BLOCK_REF_KEY)
		len = eb->fs_info->nodesize;
	else
		len = key.offset;
	va_start(args, fmt);

	vaf.fmt = fmt;
	vaf.va = &args;

	dump_page(folio_page(eb->folios[0], 0), "eb page dump");
	btrfs_crit(eb->fs_info,
	"corrupt %s: block=%llu slot=%d extent bytenr=%llu len=%llu %pV",
		btrfs_header_level(eb) == 0 ? "leaf" : "node",
		eb->start, slot, bytenr, len, &vaf);
	va_end(args);
}

static bool is_valid_dref_root(u64 rootid)
{
	/*
	 * The following tree root objectids are allowed to have a data backref:
	 * - subvolume trees
	 * - data reloc tree
	 * - tree root
	 *   For v1 space cache
	 */
	return is_fstree(rootid) || rootid == BTRFS_DATA_RELOC_TREE_OBJECTID ||
	       rootid == BTRFS_ROOT_TREE_OBJECTID;
}

static int check_extent_item(struct extent_buffer *leaf,
			     struct btrfs_key *key, int slot,
			     struct btrfs_key *prev_key)
{
	struct btrfs_fs_info *fs_info = leaf->fs_info;
	struct btrfs_extent_item *ei;
	bool is_tree_block = false;
	unsigned long ptr;	/* Current pointer inside inline refs */
	unsigned long end;	/* Extent item end */
	const u32 item_size = btrfs_item_size(leaf, slot);
	u8 last_type = 0;
	u64 last_seq = U64_MAX;
	u64 flags;
	u64 generation;
	u64 total_refs;		/* Total refs in btrfs_extent_item */
	u64 inline_refs = 0;	/* found total inline refs */

	if (unlikely(key->type == BTRFS_METADATA_ITEM_KEY &&
		     !btrfs_fs_incompat(fs_info, SKINNY_METADATA))) {
		generic_err(leaf, slot,
"invalid key type, METADATA_ITEM type invalid when SKINNY_METADATA feature disabled");
		return -EUCLEAN;
	}
	/* key->objectid is the bytenr for both key types */
	if (unlikely(!IS_ALIGNED(key->objectid, fs_info->sectorsize))) {
		generic_err(leaf, slot,
		"invalid key objectid, have %llu expect to be aligned to %u",
			   key->objectid, fs_info->sectorsize);
		return -EUCLEAN;
	}

	/* key->offset is tree level for METADATA_ITEM_KEY */
	if (unlikely(key->type == BTRFS_METADATA_ITEM_KEY &&
		     key->offset >= BTRFS_MAX_LEVEL)) {
		extent_err(leaf, slot,
			   "invalid tree level, have %llu expect [0, %u]",
			   key->offset, BTRFS_MAX_LEVEL - 1);
		return -EUCLEAN;
	}

	/*
	 * EXTENT/METADATA_ITEM consists of:
	 * 1) One btrfs_extent_item
	 *    Records the total refs, type and generation of the extent.
	 *
	 * 2) One btrfs_tree_block_info (for EXTENT_ITEM and tree backref only)
	 *    Records the first key and level of the tree block.
	 *
	 * 2) Zero or more btrfs_extent_inline_ref(s)
	 *    Each inline ref has one btrfs_extent_inline_ref shows:
	 *    2.1) The ref type, one of the 4
	 *         TREE_BLOCK_REF	Tree block only
	 *         SHARED_BLOCK_REF	Tree block only
	 *         EXTENT_DATA_REF	Data only
	 *         SHARED_DATA_REF	Data only
	 *    2.2) Ref type specific data
	 *         Either using btrfs_extent_inline_ref::offset, or specific
	 *         data structure.
	 *
	 *    All above inline items should follow the order:
	 *
	 *    - All btrfs_extent_inline_ref::type should be in an ascending
	 *      order
	 *
	 *    - Within the same type, the items should follow a descending
	 *      order by their sequence number. The sequence number is
	 *      determined by:
	 *      * btrfs_extent_inline_ref::offset for all types  other than
	 *        EXTENT_DATA_REF
	 *      * hash_extent_data_ref() for EXTENT_DATA_REF
	 */
	if (unlikely(item_size < sizeof(*ei))) {
		extent_err(leaf, slot,
			   "invalid item size, have %u expect [%zu, %u)",
			   item_size, sizeof(*ei),
			   BTRFS_LEAF_DATA_SIZE(fs_info));
		return -EUCLEAN;
	}
	end = item_size + btrfs_item_ptr_offset(leaf, slot);

	/* Checks against extent_item */
	ei = btrfs_item_ptr(leaf, slot, struct btrfs_extent_item);
	flags = btrfs_extent_flags(leaf, ei);
	total_refs = btrfs_extent_refs(leaf, ei);
	generation = btrfs_extent_generation(leaf, ei);
	if (unlikely(generation >
		     btrfs_super_generation(fs_info->super_copy) + 1)) {
		extent_err(leaf, slot,
			   "invalid generation, have %llu expect (0, %llu]",
			   generation,
			   btrfs_super_generation(fs_info->super_copy) + 1);
		return -EUCLEAN;
	}
	if (unlikely(!has_single_bit_set(flags & (BTRFS_EXTENT_FLAG_DATA |
						  BTRFS_EXTENT_FLAG_TREE_BLOCK)))) {
		extent_err(leaf, slot,
		"invalid extent flag, have 0x%llx expect 1 bit set in 0x%llx",
			flags, BTRFS_EXTENT_FLAG_DATA |
			BTRFS_EXTENT_FLAG_TREE_BLOCK);
		return -EUCLEAN;
	}
	is_tree_block = !!(flags & BTRFS_EXTENT_FLAG_TREE_BLOCK);
	if (is_tree_block) {
		if (unlikely(key->type == BTRFS_EXTENT_ITEM_KEY &&
			     key->offset != fs_info->nodesize)) {
			extent_err(leaf, slot,
				   "invalid extent length, have %llu expect %u",
				   key->offset, fs_info->nodesize);
			return -EUCLEAN;
		}
	} else {
		if (unlikely(key->type != BTRFS_EXTENT_ITEM_KEY)) {
			extent_err(leaf, slot,
			"invalid key type, have %u expect %u for data backref",
				   key->type, BTRFS_EXTENT_ITEM_KEY);
			return -EUCLEAN;
		}
		if (unlikely(!IS_ALIGNED(key->offset, fs_info->sectorsize))) {
			extent_err(leaf, slot,
			"invalid extent length, have %llu expect aligned to %u",
				   key->offset, fs_info->sectorsize);
			return -EUCLEAN;
		}
		if (unlikely(flags & BTRFS_BLOCK_FLAG_FULL_BACKREF)) {
			extent_err(leaf, slot,
			"invalid extent flag, data has full backref set");
			return -EUCLEAN;
		}
	}
	ptr = (unsigned long)(struct btrfs_extent_item *)(ei + 1);

	/* Check the special case of btrfs_tree_block_info */
	if (is_tree_block && key->type != BTRFS_METADATA_ITEM_KEY) {
		struct btrfs_tree_block_info *info;

		info = (struct btrfs_tree_block_info *)ptr;
		if (unlikely(btrfs_tree_block_level(leaf, info) >= BTRFS_MAX_LEVEL)) {
			extent_err(leaf, slot,
			"invalid tree block info level, have %u expect [0, %u]",
				   btrfs_tree_block_level(leaf, info),
				   BTRFS_MAX_LEVEL - 1);
			return -EUCLEAN;
		}
		ptr = (unsigned long)(struct btrfs_tree_block_info *)(info + 1);
	}

	/* Check inline refs */
	while (ptr < end) {
		struct btrfs_extent_inline_ref *iref;
		struct btrfs_extent_data_ref *dref;
		struct btrfs_shared_data_ref *sref;
		u64 seq;
		u64 dref_root;
		u64 dref_objectid;
		u64 dref_offset;
		u64 inline_offset;
		u8 inline_type;

		if (unlikely(ptr + sizeof(*iref) > end)) {
			extent_err(leaf, slot,
"inline ref item overflows extent item, ptr %lu iref size %zu end %lu",
				   ptr, sizeof(*iref), end);
			return -EUCLEAN;
		}
		iref = (struct btrfs_extent_inline_ref *)ptr;
		inline_type = btrfs_extent_inline_ref_type(leaf, iref);
		inline_offset = btrfs_extent_inline_ref_offset(leaf, iref);
		seq = inline_offset;
		if (unlikely(ptr + btrfs_extent_inline_ref_size(inline_type) > end)) {
			extent_err(leaf, slot,
"inline ref item overflows extent item, ptr %lu iref size %u end %lu",
				   ptr, btrfs_extent_inline_ref_size(inline_type), end);
			return -EUCLEAN;
		}

		switch (inline_type) {
		/* inline_offset is subvolid of the owner, no need to check */
		case BTRFS_TREE_BLOCK_REF_KEY:
			inline_refs++;
			break;
		/* Contains parent bytenr */
		case BTRFS_SHARED_BLOCK_REF_KEY:
			if (unlikely(!IS_ALIGNED(inline_offset,
						 fs_info->sectorsize))) {
				extent_err(leaf, slot,
		"invalid tree parent bytenr, have %llu expect aligned to %u",
					   inline_offset, fs_info->sectorsize);
				return -EUCLEAN;
			}
			inline_refs++;
			break;
		/*
		 * Contains owner subvolid, owner key objectid, adjusted offset.
		 * The only obvious corruption can happen in that offset.
		 */
		case BTRFS_EXTENT_DATA_REF_KEY:
			dref = (struct btrfs_extent_data_ref *)(&iref->offset);
			dref_root = btrfs_extent_data_ref_root(leaf, dref);
			dref_objectid = btrfs_extent_data_ref_objectid(leaf, dref);
			dref_offset = btrfs_extent_data_ref_offset(leaf, dref);
			seq = hash_extent_data_ref(
					btrfs_extent_data_ref_root(leaf, dref),
					btrfs_extent_data_ref_objectid(leaf, dref),
					btrfs_extent_data_ref_offset(leaf, dref));
			if (unlikely(!is_valid_dref_root(dref_root))) {
				extent_err(leaf, slot,
					   "invalid data ref root value %llu",
					   dref_root);
				return -EUCLEAN;
			}
			if (unlikely(dref_objectid < BTRFS_FIRST_FREE_OBJECTID ||
				     dref_objectid > BTRFS_LAST_FREE_OBJECTID)) {
				extent_err(leaf, slot,
					   "invalid data ref objectid value %llu",
					   dref_objectid);
				return -EUCLEAN;
			}
			if (unlikely(!IS_ALIGNED(dref_offset,
						 fs_info->sectorsize))) {
				extent_err(leaf, slot,
		"invalid data ref offset, have %llu expect aligned to %u",
					   dref_offset, fs_info->sectorsize);
				return -EUCLEAN;
			}
			if (unlikely(btrfs_extent_data_ref_count(leaf, dref) == 0)) {
				extent_err(leaf, slot,
			"invalid data ref count, should have non-zero value");
				return -EUCLEAN;
			}
			inline_refs += btrfs_extent_data_ref_count(leaf, dref);
			break;
		/* Contains parent bytenr and ref count */
		case BTRFS_SHARED_DATA_REF_KEY:
			sref = (struct btrfs_shared_data_ref *)(iref + 1);
			if (unlikely(!IS_ALIGNED(inline_offset,
						 fs_info->sectorsize))) {
				extent_err(leaf, slot,
		"invalid data parent bytenr, have %llu expect aligned to %u",
					   inline_offset, fs_info->sectorsize);
				return -EUCLEAN;
			}
			if (unlikely(btrfs_shared_data_ref_count(leaf, sref) == 0)) {
				extent_err(leaf, slot,
			"invalid shared data ref count, should have non-zero value");
				return -EUCLEAN;
			}
			inline_refs += btrfs_shared_data_ref_count(leaf, sref);
			break;
		case BTRFS_EXTENT_OWNER_REF_KEY:
			WARN_ON(!btrfs_fs_incompat(fs_info, SIMPLE_QUOTA));
			break;
		default:
			extent_err(leaf, slot, "unknown inline ref type: %u",
				   inline_type);
			return -EUCLEAN;
		}
		if (inline_type < last_type) {
			extent_err(leaf, slot,
				   "inline ref out-of-order: has type %u, prev type %u",
				   inline_type, last_type);
			return -EUCLEAN;
		}
		/* Type changed, allow the sequence starts from U64_MAX again. */
		if (inline_type > last_type)
			last_seq = U64_MAX;
		if (seq > last_seq) {
			extent_err(leaf, slot,
"inline ref out-of-order: has type %u offset %llu seq 0x%llx, prev type %u seq 0x%llx",
				   inline_type, inline_offset, seq,
				   last_type, last_seq);
			return -EUCLEAN;
		}
		last_type = inline_type;
		last_seq = seq;
		ptr += btrfs_extent_inline_ref_size(inline_type);
	}
	/* No padding is allowed */
	if (unlikely(ptr != end)) {
		extent_err(leaf, slot,
			   "invalid extent item size, padding bytes found");
		return -EUCLEAN;
	}

	/* Finally, check the inline refs against total refs */
	if (unlikely(inline_refs > total_refs)) {
		extent_err(leaf, slot,
			"invalid extent refs, have %llu expect >= inline %llu",
			   total_refs, inline_refs);
		return -EUCLEAN;
	}

	if ((prev_key->type == BTRFS_EXTENT_ITEM_KEY) ||
	    (prev_key->type == BTRFS_METADATA_ITEM_KEY)) {
		u64 prev_end = prev_key->objectid;

		if (prev_key->type == BTRFS_METADATA_ITEM_KEY)
			prev_end += fs_info->nodesize;
		else
			prev_end += prev_key->offset;

		if (unlikely(prev_end > key->objectid)) {
			extent_err(leaf, slot,
	"previous extent [%llu %u %llu] overlaps current extent [%llu %u %llu]",
				   prev_key->objectid, prev_key->type,
				   prev_key->offset, key->objectid, key->type,
				   key->offset);
			return -EUCLEAN;
		}
	}

	return 0;
}

static int check_simple_keyed_refs(struct extent_buffer *leaf,
				   struct btrfs_key *key, int slot)
{
	u32 expect_item_size = 0;

	if (key->type == BTRFS_SHARED_DATA_REF_KEY) {
		struct btrfs_shared_data_ref *sref;

		sref = btrfs_item_ptr(leaf, slot, struct btrfs_shared_data_ref);
		if (unlikely(btrfs_shared_data_ref_count(leaf, sref) == 0)) {
			extent_err(leaf, slot,
		"invalid shared data backref count, should have non-zero value");
			return -EUCLEAN;
		}

		expect_item_size = sizeof(struct btrfs_shared_data_ref);
	}

	if (unlikely(btrfs_item_size(leaf, slot) != expect_item_size)) {
		generic_err(leaf, slot,
		"invalid item size, have %u expect %u for key type %u",
			    btrfs_item_size(leaf, slot),
			    expect_item_size, key->type);
		return -EUCLEAN;
	}
	if (unlikely(!IS_ALIGNED(key->objectid, leaf->fs_info->sectorsize))) {
		generic_err(leaf, slot,
"invalid key objectid for shared block ref, have %llu expect aligned to %u",
			    key->objectid, leaf->fs_info->sectorsize);
		return -EUCLEAN;
	}
	if (unlikely(key->type != BTRFS_TREE_BLOCK_REF_KEY &&
		     !IS_ALIGNED(key->offset, leaf->fs_info->sectorsize))) {
		extent_err(leaf, slot,
		"invalid tree parent bytenr, have %llu expect aligned to %u",
			   key->offset, leaf->fs_info->sectorsize);
		return -EUCLEAN;
	}
	return 0;
}

static int check_extent_data_ref(struct extent_buffer *leaf,
				 struct btrfs_key *key, int slot)
{
	struct btrfs_extent_data_ref *dref;
	unsigned long ptr = btrfs_item_ptr_offset(leaf, slot);
	const unsigned long end = ptr + btrfs_item_size(leaf, slot);

	if (unlikely(btrfs_item_size(leaf, slot) % sizeof(*dref) != 0)) {
		generic_err(leaf, slot,
	"invalid item size, have %u expect aligned to %zu for key type %u",
			    btrfs_item_size(leaf, slot),
			    sizeof(*dref), key->type);
		return -EUCLEAN;
	}
	if (unlikely(!IS_ALIGNED(key->objectid, leaf->fs_info->sectorsize))) {
		generic_err(leaf, slot,
"invalid key objectid for shared block ref, have %llu expect aligned to %u",
			    key->objectid, leaf->fs_info->sectorsize);
		return -EUCLEAN;
	}
	for (; ptr < end; ptr += sizeof(*dref)) {
		u64 root;
		u64 objectid;
		u64 offset;

		/*
		 * We cannot check the extent_data_ref hash due to possible
		 * overflow from the leaf due to hash collisions.
		 */
		dref = (struct btrfs_extent_data_ref *)ptr;
		root = btrfs_extent_data_ref_root(leaf, dref);
		objectid = btrfs_extent_data_ref_objectid(leaf, dref);
		offset = btrfs_extent_data_ref_offset(leaf, dref);
		if (unlikely(!is_valid_dref_root(root))) {
			extent_err(leaf, slot,
				   "invalid extent data backref root value %llu",
				   root);
			return -EUCLEAN;
		}
		if (unlikely(objectid < BTRFS_FIRST_FREE_OBJECTID ||
			     objectid > BTRFS_LAST_FREE_OBJECTID)) {
			extent_err(leaf, slot,
				   "invalid extent data backref objectid value %llu",
				   root);
			return -EUCLEAN;
		}
		if (unlikely(!IS_ALIGNED(offset, leaf->fs_info->sectorsize))) {
			extent_err(leaf, slot,
	"invalid extent data backref offset, have %llu expect aligned to %u",
				   offset, leaf->fs_info->sectorsize);
			return -EUCLEAN;
		}
		if (unlikely(btrfs_extent_data_ref_count(leaf, dref) == 0)) {
			extent_err(leaf, slot,
	"invalid extent data backref count, should have non-zero value");
			return -EUCLEAN;
		}
	}
	return 0;
}

#define inode_ref_err(eb, slot, fmt, args...)			\
	inode_item_err(eb, slot, fmt, ##args)
static int check_inode_ref(struct extent_buffer *leaf,
			   struct btrfs_key *key, struct btrfs_key *prev_key,
			   int slot)
{
	struct btrfs_inode_ref *iref;
	unsigned long ptr;
	unsigned long end;

	if (unlikely(!check_prev_ino(leaf, key, slot, prev_key)))
		return -EUCLEAN;
	/* namelen can't be 0, so item_size == sizeof() is also invalid */
	if (unlikely(btrfs_item_size(leaf, slot) <= sizeof(*iref))) {
		inode_ref_err(leaf, slot,
			"invalid item size, have %u expect (%zu, %u)",
			btrfs_item_size(leaf, slot),
			sizeof(*iref), BTRFS_LEAF_DATA_SIZE(leaf->fs_info));
		return -EUCLEAN;
	}

	ptr = btrfs_item_ptr_offset(leaf, slot);
	end = ptr + btrfs_item_size(leaf, slot);
	while (ptr < end) {
		u16 namelen;

		if (unlikely(ptr + sizeof(iref) > end)) {
			inode_ref_err(leaf, slot,
			"inode ref overflow, ptr %lu end %lu inode_ref_size %zu",
				ptr, end, sizeof(iref));
			return -EUCLEAN;
		}

		iref = (struct btrfs_inode_ref *)ptr;
		namelen = btrfs_inode_ref_name_len(leaf, iref);
		if (unlikely(ptr + sizeof(*iref) + namelen > end)) {
			inode_ref_err(leaf, slot,
				"inode ref overflow, ptr %lu end %lu namelen %u",
				ptr, end, namelen);
			return -EUCLEAN;
		}

		/*
		 * NOTE: In theory we should record all found index numbers
		 * to find any duplicated indexes, but that will be too time
		 * consuming for inodes with too many hard links.
		 */
		ptr += sizeof(*iref) + namelen;
	}
	return 0;
}

<<<<<<< HEAD
=======
static int check_raid_stripe_extent(const struct extent_buffer *leaf,
				    const struct btrfs_key *key, int slot)
{
	if (unlikely(!IS_ALIGNED(key->objectid, leaf->fs_info->sectorsize))) {
		generic_err(leaf, slot,
"invalid key objectid for raid stripe extent, have %llu expect aligned to %u",
			    key->objectid, leaf->fs_info->sectorsize);
		return -EUCLEAN;
	}

	if (unlikely(!btrfs_fs_incompat(leaf->fs_info, RAID_STRIPE_TREE))) {
		generic_err(leaf, slot,
	"RAID_STRIPE_EXTENT present but RAID_STRIPE_TREE incompat bit unset");
		return -EUCLEAN;
	}

	return 0;
}

>>>>>>> a6ad5510
static int check_dev_extent_item(const struct extent_buffer *leaf,
				 const struct btrfs_key *key,
				 int slot,
				 struct btrfs_key *prev_key)
{
	struct btrfs_dev_extent *de;
	const u32 sectorsize = leaf->fs_info->sectorsize;

	de = btrfs_item_ptr(leaf, slot, struct btrfs_dev_extent);
	/* Basic fixed member checks. */
	if (unlikely(btrfs_dev_extent_chunk_tree(leaf, de) !=
		     BTRFS_CHUNK_TREE_OBJECTID)) {
		generic_err(leaf, slot,
			    "invalid dev extent chunk tree id, has %llu expect %llu",
			    btrfs_dev_extent_chunk_tree(leaf, de),
			    BTRFS_CHUNK_TREE_OBJECTID);
		return -EUCLEAN;
	}
	if (unlikely(btrfs_dev_extent_chunk_objectid(leaf, de) !=
		     BTRFS_FIRST_CHUNK_TREE_OBJECTID)) {
		generic_err(leaf, slot,
			    "invalid dev extent chunk objectid, has %llu expect %llu",
			    btrfs_dev_extent_chunk_objectid(leaf, de),
			    BTRFS_FIRST_CHUNK_TREE_OBJECTID);
		return -EUCLEAN;
	}
	/* Alignment check. */
	if (unlikely(!IS_ALIGNED(key->offset, sectorsize))) {
		generic_err(leaf, slot,
			    "invalid dev extent key.offset, has %llu not aligned to %u",
			    key->offset, sectorsize);
		return -EUCLEAN;
	}
	if (unlikely(!IS_ALIGNED(btrfs_dev_extent_chunk_offset(leaf, de),
				 sectorsize))) {
		generic_err(leaf, slot,
			    "invalid dev extent chunk offset, has %llu not aligned to %u",
			    btrfs_dev_extent_chunk_objectid(leaf, de),
			    sectorsize);
		return -EUCLEAN;
	}
	if (unlikely(!IS_ALIGNED(btrfs_dev_extent_length(leaf, de),
				 sectorsize))) {
		generic_err(leaf, slot,
			    "invalid dev extent length, has %llu not aligned to %u",
			    btrfs_dev_extent_length(leaf, de), sectorsize);
		return -EUCLEAN;
	}
	/* Overlap check with previous dev extent. */
	if (slot && prev_key->objectid == key->objectid &&
	    prev_key->type == key->type) {
		struct btrfs_dev_extent *prev_de;
		u64 prev_len;

		prev_de = btrfs_item_ptr(leaf, slot - 1, struct btrfs_dev_extent);
		prev_len = btrfs_dev_extent_length(leaf, prev_de);
		if (unlikely(prev_key->offset + prev_len > key->offset)) {
			generic_err(leaf, slot,
		"dev extent overlap, prev offset %llu len %llu current offset %llu",
				    prev_key->objectid, prev_len, key->offset);
			return -EUCLEAN;
		}
	}
	return 0;
}

/*
 * Common point to switch the item-specific validation.
 */
static enum btrfs_tree_block_status check_leaf_item(struct extent_buffer *leaf,
						    struct btrfs_key *key,
						    int slot,
						    struct btrfs_key *prev_key)
{
	int ret = 0;
	struct btrfs_chunk *chunk;

	switch (key->type) {
	case BTRFS_EXTENT_DATA_KEY:
		ret = check_extent_data_item(leaf, key, slot, prev_key);
		break;
	case BTRFS_EXTENT_CSUM_KEY:
		ret = check_csum_item(leaf, key, slot, prev_key);
		break;
	case BTRFS_DIR_ITEM_KEY:
	case BTRFS_DIR_INDEX_KEY:
	case BTRFS_XATTR_ITEM_KEY:
		ret = check_dir_item(leaf, key, prev_key, slot);
		break;
	case BTRFS_INODE_REF_KEY:
		ret = check_inode_ref(leaf, key, prev_key, slot);
		break;
	case BTRFS_BLOCK_GROUP_ITEM_KEY:
		ret = check_block_group_item(leaf, key, slot);
		break;
	case BTRFS_CHUNK_ITEM_KEY:
		chunk = btrfs_item_ptr(leaf, slot, struct btrfs_chunk);
		ret = check_leaf_chunk_item(leaf, chunk, key, slot);
		break;
	case BTRFS_DEV_ITEM_KEY:
		ret = check_dev_item(leaf, key, slot);
		break;
	case BTRFS_DEV_EXTENT_KEY:
		ret = check_dev_extent_item(leaf, key, slot, prev_key);
		break;
	case BTRFS_INODE_ITEM_KEY:
		ret = check_inode_item(leaf, key, slot);
		break;
	case BTRFS_ROOT_ITEM_KEY:
		ret = check_root_item(leaf, key, slot);
		break;
	case BTRFS_EXTENT_ITEM_KEY:
	case BTRFS_METADATA_ITEM_KEY:
		ret = check_extent_item(leaf, key, slot, prev_key);
		break;
	case BTRFS_TREE_BLOCK_REF_KEY:
	case BTRFS_SHARED_DATA_REF_KEY:
	case BTRFS_SHARED_BLOCK_REF_KEY:
		ret = check_simple_keyed_refs(leaf, key, slot);
		break;
	case BTRFS_EXTENT_DATA_REF_KEY:
		ret = check_extent_data_ref(leaf, key, slot);
		break;
	case BTRFS_RAID_STRIPE_KEY:
		ret = check_raid_stripe_extent(leaf, key, slot);
		break;
	}

	if (ret)
		return BTRFS_TREE_BLOCK_INVALID_ITEM;
	return BTRFS_TREE_BLOCK_CLEAN;
}

enum btrfs_tree_block_status __btrfs_check_leaf(struct extent_buffer *leaf)
{
	struct btrfs_fs_info *fs_info = leaf->fs_info;
	/* No valid key type is 0, so all key should be larger than this key */
	struct btrfs_key prev_key = {0, 0, 0};
	struct btrfs_key key;
	u32 nritems = btrfs_header_nritems(leaf);
	int slot;

	if (unlikely(btrfs_header_level(leaf) != 0)) {
		generic_err(leaf, 0,
			"invalid level for leaf, have %d expect 0",
			btrfs_header_level(leaf));
		return BTRFS_TREE_BLOCK_INVALID_LEVEL;
	}

	if (unlikely(!btrfs_header_flag(leaf, BTRFS_HEADER_FLAG_WRITTEN))) {
		generic_err(leaf, 0, "invalid flag for leaf, WRITTEN not set");
		return BTRFS_TREE_BLOCK_WRITTEN_NOT_SET;
	}

	/*
	 * Extent buffers from a relocation tree have a owner field that
	 * corresponds to the subvolume tree they are based on. So just from an
	 * extent buffer alone we can not find out what is the id of the
	 * corresponding subvolume tree, so we can not figure out if the extent
	 * buffer corresponds to the root of the relocation tree or not. So
	 * skip this check for relocation trees.
	 */
	if (nritems == 0 && !btrfs_header_flag(leaf, BTRFS_HEADER_FLAG_RELOC)) {
		u64 owner = btrfs_header_owner(leaf);

		/* These trees must never be empty */
		if (unlikely(owner == BTRFS_ROOT_TREE_OBJECTID ||
			     owner == BTRFS_CHUNK_TREE_OBJECTID ||
			     owner == BTRFS_DEV_TREE_OBJECTID ||
			     owner == BTRFS_FS_TREE_OBJECTID ||
			     owner == BTRFS_DATA_RELOC_TREE_OBJECTID)) {
			generic_err(leaf, 0,
			"invalid root, root %llu must never be empty",
				    owner);
			return BTRFS_TREE_BLOCK_INVALID_NRITEMS;
		}

		/* Unknown tree */
		if (unlikely(owner == 0)) {
			generic_err(leaf, 0,
				"invalid owner, root 0 is not defined");
			return BTRFS_TREE_BLOCK_INVALID_OWNER;
		}

		/* EXTENT_TREE_V2 can have empty extent trees. */
		if (btrfs_fs_incompat(fs_info, EXTENT_TREE_V2))
			return BTRFS_TREE_BLOCK_CLEAN;

		if (unlikely(owner == BTRFS_EXTENT_TREE_OBJECTID)) {
			generic_err(leaf, 0,
			"invalid root, root %llu must never be empty",
				    owner);
			return BTRFS_TREE_BLOCK_INVALID_NRITEMS;
		}

		return BTRFS_TREE_BLOCK_CLEAN;
	}

	if (unlikely(nritems == 0))
		return BTRFS_TREE_BLOCK_CLEAN;

	/*
	 * Check the following things to make sure this is a good leaf, and
	 * leaf users won't need to bother with similar sanity checks:
	 *
	 * 1) key ordering
	 * 2) item offset and size
	 *    No overlap, no hole, all inside the leaf.
	 * 3) item content
	 *    If possible, do comprehensive sanity check.
	 *    NOTE: All checks must only rely on the item data itself.
	 */
	for (slot = 0; slot < nritems; slot++) {
		u32 item_end_expected;
		u64 item_data_end;
		enum btrfs_tree_block_status ret;

		btrfs_item_key_to_cpu(leaf, &key, slot);

		/* Make sure the keys are in the right order */
		if (unlikely(btrfs_comp_cpu_keys(&prev_key, &key) >= 0)) {
			generic_err(leaf, slot,
	"bad key order, prev (%llu %u %llu) current (%llu %u %llu)",
				prev_key.objectid, prev_key.type,
				prev_key.offset, key.objectid, key.type,
				key.offset);
			return BTRFS_TREE_BLOCK_BAD_KEY_ORDER;
		}

		item_data_end = (u64)btrfs_item_offset(leaf, slot) +
				btrfs_item_size(leaf, slot);
		/*
		 * Make sure the offset and ends are right, remember that the
		 * item data starts at the end of the leaf and grows towards the
		 * front.
		 */
		if (slot == 0)
			item_end_expected = BTRFS_LEAF_DATA_SIZE(fs_info);
		else
			item_end_expected = btrfs_item_offset(leaf,
								 slot - 1);
		if (unlikely(item_data_end != item_end_expected)) {
			generic_err(leaf, slot,
				"unexpected item end, have %llu expect %u",
				item_data_end, item_end_expected);
			return BTRFS_TREE_BLOCK_INVALID_OFFSETS;
		}

		/*
		 * Check to make sure that we don't point outside of the leaf,
		 * just in case all the items are consistent to each other, but
		 * all point outside of the leaf.
		 */
		if (unlikely(item_data_end > BTRFS_LEAF_DATA_SIZE(fs_info))) {
			generic_err(leaf, slot,
			"slot end outside of leaf, have %llu expect range [0, %u]",
				item_data_end, BTRFS_LEAF_DATA_SIZE(fs_info));
			return BTRFS_TREE_BLOCK_INVALID_OFFSETS;
		}

		/* Also check if the item pointer overlaps with btrfs item. */
		if (unlikely(btrfs_item_ptr_offset(leaf, slot) <
			     btrfs_item_nr_offset(leaf, slot) + sizeof(struct btrfs_item))) {
			generic_err(leaf, slot,
		"slot overlaps with its data, item end %lu data start %lu",
				btrfs_item_nr_offset(leaf, slot) +
				sizeof(struct btrfs_item),
				btrfs_item_ptr_offset(leaf, slot));
			return BTRFS_TREE_BLOCK_INVALID_OFFSETS;
		}

		/* Check if the item size and content meet other criteria. */
		ret = check_leaf_item(leaf, &key, slot, &prev_key);
		if (unlikely(ret != BTRFS_TREE_BLOCK_CLEAN))
			return ret;

		prev_key.objectid = key.objectid;
		prev_key.type = key.type;
		prev_key.offset = key.offset;
	}

	return BTRFS_TREE_BLOCK_CLEAN;
}

int btrfs_check_leaf(struct extent_buffer *leaf)
{
	enum btrfs_tree_block_status ret;

	ret = __btrfs_check_leaf(leaf);
	if (unlikely(ret != BTRFS_TREE_BLOCK_CLEAN))
		return -EUCLEAN;
	return 0;
}
ALLOW_ERROR_INJECTION(btrfs_check_leaf, ERRNO);

enum btrfs_tree_block_status __btrfs_check_node(struct extent_buffer *node)
{
	struct btrfs_fs_info *fs_info = node->fs_info;
	unsigned long nr = btrfs_header_nritems(node);
	struct btrfs_key key, next_key;
	int slot;
	int level = btrfs_header_level(node);
	u64 bytenr;

	if (unlikely(!btrfs_header_flag(node, BTRFS_HEADER_FLAG_WRITTEN))) {
		generic_err(node, 0, "invalid flag for node, WRITTEN not set");
		return BTRFS_TREE_BLOCK_WRITTEN_NOT_SET;
	}

	if (unlikely(level <= 0 || level >= BTRFS_MAX_LEVEL)) {
		generic_err(node, 0,
			"invalid level for node, have %d expect [1, %d]",
			level, BTRFS_MAX_LEVEL - 1);
		return BTRFS_TREE_BLOCK_INVALID_LEVEL;
	}
	if (unlikely(nr == 0 || nr > BTRFS_NODEPTRS_PER_BLOCK(fs_info))) {
		btrfs_crit(fs_info,
"corrupt node: root=%llu block=%llu, nritems too %s, have %lu expect range [1,%u]",
			   btrfs_header_owner(node), node->start,
			   nr == 0 ? "small" : "large", nr,
			   BTRFS_NODEPTRS_PER_BLOCK(fs_info));
		return BTRFS_TREE_BLOCK_INVALID_NRITEMS;
	}

	for (slot = 0; slot < nr - 1; slot++) {
		bytenr = btrfs_node_blockptr(node, slot);
		btrfs_node_key_to_cpu(node, &key, slot);
		btrfs_node_key_to_cpu(node, &next_key, slot + 1);

		if (unlikely(!bytenr)) {
			generic_err(node, slot,
				"invalid NULL node pointer");
			return BTRFS_TREE_BLOCK_INVALID_BLOCKPTR;
		}
		if (unlikely(!IS_ALIGNED(bytenr, fs_info->sectorsize))) {
			generic_err(node, slot,
			"unaligned pointer, have %llu should be aligned to %u",
				bytenr, fs_info->sectorsize);
			return BTRFS_TREE_BLOCK_INVALID_BLOCKPTR;
		}

		if (unlikely(btrfs_comp_cpu_keys(&key, &next_key) >= 0)) {
			generic_err(node, slot,
	"bad key order, current (%llu %u %llu) next (%llu %u %llu)",
				key.objectid, key.type, key.offset,
				next_key.objectid, next_key.type,
				next_key.offset);
			return BTRFS_TREE_BLOCK_BAD_KEY_ORDER;
		}
	}
	return BTRFS_TREE_BLOCK_CLEAN;
}

int btrfs_check_node(struct extent_buffer *node)
{
	enum btrfs_tree_block_status ret;

	ret = __btrfs_check_node(node);
	if (unlikely(ret != BTRFS_TREE_BLOCK_CLEAN))
		return -EUCLEAN;
	return 0;
}
ALLOW_ERROR_INJECTION(btrfs_check_node, ERRNO);

int btrfs_check_eb_owner(const struct extent_buffer *eb, u64 root_owner)
{
	const bool is_subvol = is_fstree(root_owner);
	const u64 eb_owner = btrfs_header_owner(eb);

	/*
	 * Skip dummy fs, as selftests don't create unique ebs for each dummy
	 * root.
	 */
	if (btrfs_is_testing(eb->fs_info))
		return 0;
	/*
	 * There are several call sites (backref walking, qgroup, and data
	 * reloc) passing 0 as @root_owner, as they are not holding the
	 * tree root.  In that case, we can not do a reliable ownership check,
	 * so just exit.
	 */
	if (root_owner == 0)
		return 0;
	/*
	 * These trees use key.offset as their owner, our callers don't have
	 * the extra capacity to pass key.offset here.  So we just skip them.
	 */
	if (root_owner == BTRFS_TREE_LOG_OBJECTID ||
	    root_owner == BTRFS_TREE_RELOC_OBJECTID)
		return 0;

	if (!is_subvol) {
		/* For non-subvolume trees, the eb owner should match root owner */
		if (unlikely(root_owner != eb_owner)) {
			btrfs_crit(eb->fs_info,
"corrupted %s, root=%llu block=%llu owner mismatch, have %llu expect %llu",
				btrfs_header_level(eb) == 0 ? "leaf" : "node",
				root_owner, btrfs_header_bytenr(eb), eb_owner,
				root_owner);
			return -EUCLEAN;
		}
		return 0;
	}

	/*
	 * For subvolume trees, owners can mismatch, but they should all belong
	 * to subvolume trees.
	 */
	if (unlikely(is_subvol != is_fstree(eb_owner))) {
		btrfs_crit(eb->fs_info,
"corrupted %s, root=%llu block=%llu owner mismatch, have %llu expect [%llu, %llu]",
			btrfs_header_level(eb) == 0 ? "leaf" : "node",
			root_owner, btrfs_header_bytenr(eb), eb_owner,
			BTRFS_FIRST_FREE_OBJECTID, BTRFS_LAST_FREE_OBJECTID);
		return -EUCLEAN;
	}
	return 0;
}

int btrfs_verify_level_key(struct extent_buffer *eb, int level,
			   struct btrfs_key *first_key, u64 parent_transid)
{
	struct btrfs_fs_info *fs_info = eb->fs_info;
	int found_level;
	struct btrfs_key found_key;
	int ret;

	found_level = btrfs_header_level(eb);
	if (found_level != level) {
		WARN(IS_ENABLED(CONFIG_BTRFS_DEBUG),
		     KERN_ERR "BTRFS: tree level check failed\n");
		btrfs_err(fs_info,
"tree level mismatch detected, bytenr=%llu level expected=%u has=%u",
			  eb->start, level, found_level);
		return -EIO;
	}

	if (!first_key)
		return 0;

	/*
	 * For live tree block (new tree blocks in current transaction),
	 * we need proper lock context to avoid race, which is impossible here.
	 * So we only checks tree blocks which is read from disk, whose
	 * generation <= fs_info->last_trans_committed.
	 */
	if (btrfs_header_generation(eb) > btrfs_get_last_trans_committed(fs_info))
		return 0;

	/* We have @first_key, so this @eb must have at least one item */
	if (btrfs_header_nritems(eb) == 0) {
		btrfs_err(fs_info,
		"invalid tree nritems, bytenr=%llu nritems=0 expect >0",
			  eb->start);
		WARN_ON(IS_ENABLED(CONFIG_BTRFS_DEBUG));
		return -EUCLEAN;
	}

	if (found_level)
		btrfs_node_key_to_cpu(eb, &found_key, 0);
	else
		btrfs_item_key_to_cpu(eb, &found_key, 0);
	ret = btrfs_comp_cpu_keys(first_key, &found_key);

	if (ret) {
		WARN(IS_ENABLED(CONFIG_BTRFS_DEBUG),
		     KERN_ERR "BTRFS: tree first key check failed\n");
		btrfs_err(fs_info,
"tree first key mismatch detected, bytenr=%llu parent_transid=%llu key expected=(%llu,%u,%llu) has=(%llu,%u,%llu)",
			  eb->start, parent_transid, first_key->objectid,
			  first_key->type, first_key->offset,
			  found_key.objectid, found_key.type,
			  found_key.offset);
	}
	return ret;
}<|MERGE_RESOLUTION|>--- conflicted
+++ resolved
@@ -28,10 +28,7 @@
 #include "accessors.h"
 #include "file-item.h"
 #include "inode-item.h"
-<<<<<<< HEAD
-=======
 #include "dir-item.h"
->>>>>>> a6ad5510
 #include "extent-tree.h"
 
 /*
@@ -1773,8 +1770,6 @@
 	return 0;
 }
 
-<<<<<<< HEAD
-=======
 static int check_raid_stripe_extent(const struct extent_buffer *leaf,
 				    const struct btrfs_key *key, int slot)
 {
@@ -1794,7 +1789,6 @@
 	return 0;
 }
 
->>>>>>> a6ad5510
 static int check_dev_extent_item(const struct extent_buffer *leaf,
 				 const struct btrfs_key *key,
 				 int slot,
