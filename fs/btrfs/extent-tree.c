// SPDX-License-Identifier: GPL-2.0
/*
 * Copyright (C) 2007 Oracle.  All rights reserved.
 */

#include <linux/sched.h>
#include <linux/sched/signal.h>
#include <linux/pagemap.h>
#include <linux/writeback.h>
#include <linux/blkdev.h>
#include <linux/sort.h>
#include <linux/rcupdate.h>
#include <linux/kthread.h>
#include <linux/slab.h>
#include <linux/ratelimit.h>
#include <linux/percpu_counter.h>
#include <linux/lockdep.h>
#include <linux/crc32c.h>
#include "ctree.h"
#include "extent-tree.h"
#include "transaction.h"
#include "disk-io.h"
#include "print-tree.h"
#include "volumes.h"
#include "raid56.h"
#include "locking.h"
#include "free-space-cache.h"
#include "free-space-tree.h"
#include "qgroup.h"
#include "ref-verify.h"
#include "space-info.h"
#include "block-rsv.h"
#include "discard.h"
#include "zoned.h"
#include "dev-replace.h"
#include "fs.h"
#include "accessors.h"
#include "root-tree.h"
#include "file-item.h"
#include "orphan.h"
#include "tree-checker.h"
#include "raid-stripe-tree.h"

#undef SCRAMBLE_DELAYED_REFS


static int __btrfs_free_extent(struct btrfs_trans_handle *trans,
			       struct btrfs_delayed_ref_head *href,
			       struct btrfs_delayed_ref_node *node,
			       struct btrfs_delayed_extent_op *extra_op);
static void __run_delayed_extent_op(struct btrfs_delayed_extent_op *extent_op,
				    struct extent_buffer *leaf,
				    struct btrfs_extent_item *ei);
static int alloc_reserved_file_extent(struct btrfs_trans_handle *trans,
				      u64 parent, u64 root_objectid,
				      u64 flags, u64 owner, u64 offset,
				      struct btrfs_key *ins, int ref_mod, u64 oref_root);
static int alloc_reserved_tree_block(struct btrfs_trans_handle *trans,
				     struct btrfs_delayed_ref_node *node,
				     struct btrfs_delayed_extent_op *extent_op);
static int find_next_key(struct btrfs_path *path, int level,
			 struct btrfs_key *key);

static int block_group_bits(struct btrfs_block_group *cache, u64 bits)
{
	return (cache->flags & bits) == bits;
}

/* simple helper to search for an existing data extent at a given offset */
int btrfs_lookup_data_extent(struct btrfs_fs_info *fs_info, u64 start, u64 len)
{
	struct btrfs_root *root = btrfs_extent_root(fs_info, start);
	int ret;
	struct btrfs_key key;
	struct btrfs_path *path;

	path = btrfs_alloc_path();
	if (!path)
		return -ENOMEM;

	key.objectid = start;
	key.offset = len;
	key.type = BTRFS_EXTENT_ITEM_KEY;
	ret = btrfs_search_slot(NULL, root, &key, path, 0, 0);
	btrfs_free_path(path);
	return ret;
}

/*
 * helper function to lookup reference count and flags of a tree block.
 *
 * the head node for delayed ref is used to store the sum of all the
 * reference count modifications queued up in the rbtree. the head
 * node may also store the extent flags to set. This way you can check
 * to see what the reference count and extent flags would be if all of
 * the delayed refs are not processed.
 */
int btrfs_lookup_extent_info(struct btrfs_trans_handle *trans,
			     struct btrfs_fs_info *fs_info, u64 bytenr,
			     u64 offset, int metadata, u64 *refs, u64 *flags,
			     u64 *owning_root)
{
	struct btrfs_root *extent_root;
	struct btrfs_delayed_ref_head *head;
	struct btrfs_delayed_ref_root *delayed_refs;
	struct btrfs_path *path;
	struct btrfs_key key;
	u64 num_refs;
	u64 extent_flags;
	u64 owner = 0;
	int ret;

	/*
	 * If we don't have skinny metadata, don't bother doing anything
	 * different
	 */
	if (metadata && !btrfs_fs_incompat(fs_info, SKINNY_METADATA)) {
		offset = fs_info->nodesize;
		metadata = 0;
	}

	path = btrfs_alloc_path();
	if (!path)
		return -ENOMEM;

search_again:
	key.objectid = bytenr;
	key.offset = offset;
	if (metadata)
		key.type = BTRFS_METADATA_ITEM_KEY;
	else
		key.type = BTRFS_EXTENT_ITEM_KEY;

	extent_root = btrfs_extent_root(fs_info, bytenr);
	ret = btrfs_search_slot(NULL, extent_root, &key, path, 0, 0);
	if (ret < 0)
		goto out_free;

	if (ret > 0 && key.type == BTRFS_METADATA_ITEM_KEY) {
		if (path->slots[0]) {
			path->slots[0]--;
			btrfs_item_key_to_cpu(path->nodes[0], &key,
					      path->slots[0]);
			if (key.objectid == bytenr &&
			    key.type == BTRFS_EXTENT_ITEM_KEY &&
			    key.offset == fs_info->nodesize)
				ret = 0;
		}
	}

	if (ret == 0) {
		struct extent_buffer *leaf = path->nodes[0];
		struct btrfs_extent_item *ei;
		const u32 item_size = btrfs_item_size(leaf, path->slots[0]);

		if (unlikely(item_size < sizeof(*ei))) {
			ret = -EUCLEAN;
			btrfs_err(fs_info,
			"unexpected extent item size, has %u expect >= %zu",
				  item_size, sizeof(*ei));
			btrfs_abort_transaction(trans, ret);
			goto out_free;
		}

		ei = btrfs_item_ptr(leaf, path->slots[0], struct btrfs_extent_item);
		num_refs = btrfs_extent_refs(leaf, ei);
		if (unlikely(num_refs == 0)) {
			ret = -EUCLEAN;
			btrfs_err(fs_info,
		"unexpected zero reference count for extent item (%llu %u %llu)",
				  key.objectid, key.type, key.offset);
			btrfs_abort_transaction(trans, ret);
			goto out_free;
		}
		extent_flags = btrfs_extent_flags(leaf, ei);
		owner = btrfs_get_extent_owner_root(fs_info, leaf, path->slots[0]);
	} else {
		num_refs = 0;
		extent_flags = 0;
		ret = 0;
	}

	delayed_refs = &trans->transaction->delayed_refs;
	spin_lock(&delayed_refs->lock);
	head = btrfs_find_delayed_ref_head(delayed_refs, bytenr);
	if (head) {
		if (!mutex_trylock(&head->mutex)) {
			refcount_inc(&head->refs);
			spin_unlock(&delayed_refs->lock);

			btrfs_release_path(path);

			/*
			 * Mutex was contended, block until it's released and try
			 * again
			 */
			mutex_lock(&head->mutex);
			mutex_unlock(&head->mutex);
			btrfs_put_delayed_ref_head(head);
			goto search_again;
		}
		spin_lock(&head->lock);
		if (head->extent_op && head->extent_op->update_flags)
			extent_flags |= head->extent_op->flags_to_set;

		num_refs += head->ref_mod;
		spin_unlock(&head->lock);
		mutex_unlock(&head->mutex);
	}
	spin_unlock(&delayed_refs->lock);

	WARN_ON(num_refs == 0);
	if (refs)
		*refs = num_refs;
	if (flags)
		*flags = extent_flags;
	if (owning_root)
		*owning_root = owner;
out_free:
	btrfs_free_path(path);
	return ret;
}

/*
 * Back reference rules.  Back refs have three main goals:
 *
 * 1) differentiate between all holders of references to an extent so that
 *    when a reference is dropped we can make sure it was a valid reference
 *    before freeing the extent.
 *
 * 2) Provide enough information to quickly find the holders of an extent
 *    if we notice a given block is corrupted or bad.
 *
 * 3) Make it easy to migrate blocks for FS shrinking or storage pool
 *    maintenance.  This is actually the same as #2, but with a slightly
 *    different use case.
 *
 * There are two kinds of back refs. The implicit back refs is optimized
 * for pointers in non-shared tree blocks. For a given pointer in a block,
 * back refs of this kind provide information about the block's owner tree
 * and the pointer's key. These information allow us to find the block by
 * b-tree searching. The full back refs is for pointers in tree blocks not
 * referenced by their owner trees. The location of tree block is recorded
 * in the back refs. Actually the full back refs is generic, and can be
 * used in all cases the implicit back refs is used. The major shortcoming
 * of the full back refs is its overhead. Every time a tree block gets
 * COWed, we have to update back refs entry for all pointers in it.
 *
 * For a newly allocated tree block, we use implicit back refs for
 * pointers in it. This means most tree related operations only involve
 * implicit back refs. For a tree block created in old transaction, the
 * only way to drop a reference to it is COW it. So we can detect the
 * event that tree block loses its owner tree's reference and do the
 * back refs conversion.
 *
 * When a tree block is COWed through a tree, there are four cases:
 *
 * The reference count of the block is one and the tree is the block's
 * owner tree. Nothing to do in this case.
 *
 * The reference count of the block is one and the tree is not the
 * block's owner tree. In this case, full back refs is used for pointers
 * in the block. Remove these full back refs, add implicit back refs for
 * every pointers in the new block.
 *
 * The reference count of the block is greater than one and the tree is
 * the block's owner tree. In this case, implicit back refs is used for
 * pointers in the block. Add full back refs for every pointers in the
 * block, increase lower level extents' reference counts. The original
 * implicit back refs are entailed to the new block.
 *
 * The reference count of the block is greater than one and the tree is
 * not the block's owner tree. Add implicit back refs for every pointer in
 * the new block, increase lower level extents' reference count.
 *
 * Back Reference Key composing:
 *
 * The key objectid corresponds to the first byte in the extent,
 * The key type is used to differentiate between types of back refs.
 * There are different meanings of the key offset for different types
 * of back refs.
 *
 * File extents can be referenced by:
 *
 * - multiple snapshots, subvolumes, or different generations in one subvol
 * - different files inside a single subvolume
 * - different offsets inside a file (bookend extents in file.c)
 *
 * The extent ref structure for the implicit back refs has fields for:
 *
 * - Objectid of the subvolume root
 * - objectid of the file holding the reference
 * - original offset in the file
 * - how many bookend extents
 *
 * The key offset for the implicit back refs is hash of the first
 * three fields.
 *
 * The extent ref structure for the full back refs has field for:
 *
 * - number of pointers in the tree leaf
 *
 * The key offset for the implicit back refs is the first byte of
 * the tree leaf
 *
 * When a file extent is allocated, The implicit back refs is used.
 * the fields are filled in:
 *
 *     (root_key.objectid, inode objectid, offset in file, 1)
 *
 * When a file extent is removed file truncation, we find the
 * corresponding implicit back refs and check the following fields:
 *
 *     (btrfs_header_owner(leaf), inode objectid, offset in file)
 *
 * Btree extents can be referenced by:
 *
 * - Different subvolumes
 *
 * Both the implicit back refs and the full back refs for tree blocks
 * only consist of key. The key offset for the implicit back refs is
 * objectid of block's owner tree. The key offset for the full back refs
 * is the first byte of parent block.
 *
 * When implicit back refs is used, information about the lowest key and
 * level of the tree block are required. These information are stored in
 * tree block info structure.
 */

/*
 * is_data == BTRFS_REF_TYPE_BLOCK, tree block type is required,
 * is_data == BTRFS_REF_TYPE_DATA, data type is requiried,
 * is_data == BTRFS_REF_TYPE_ANY, either type is OK.
 */
int btrfs_get_extent_inline_ref_type(const struct extent_buffer *eb,
				     struct btrfs_extent_inline_ref *iref,
				     enum btrfs_inline_ref_type is_data)
{
	struct btrfs_fs_info *fs_info = eb->fs_info;
	int type = btrfs_extent_inline_ref_type(eb, iref);
	u64 offset = btrfs_extent_inline_ref_offset(eb, iref);

	if (type == BTRFS_EXTENT_OWNER_REF_KEY) {
		ASSERT(btrfs_fs_incompat(fs_info, SIMPLE_QUOTA));
		return type;
	}

	if (type == BTRFS_TREE_BLOCK_REF_KEY ||
	    type == BTRFS_SHARED_BLOCK_REF_KEY ||
	    type == BTRFS_SHARED_DATA_REF_KEY ||
	    type == BTRFS_EXTENT_DATA_REF_KEY) {
		if (is_data == BTRFS_REF_TYPE_BLOCK) {
			if (type == BTRFS_TREE_BLOCK_REF_KEY)
				return type;
			if (type == BTRFS_SHARED_BLOCK_REF_KEY) {
				ASSERT(fs_info);
				/*
				 * Every shared one has parent tree block,
				 * which must be aligned to sector size.
				 */
				if (offset && IS_ALIGNED(offset, fs_info->sectorsize))
					return type;
			}
		} else if (is_data == BTRFS_REF_TYPE_DATA) {
			if (type == BTRFS_EXTENT_DATA_REF_KEY)
				return type;
			if (type == BTRFS_SHARED_DATA_REF_KEY) {
				ASSERT(fs_info);
				/*
				 * Every shared one has parent tree block,
				 * which must be aligned to sector size.
				 */
				if (offset &&
				    IS_ALIGNED(offset, fs_info->sectorsize))
					return type;
			}
		} else {
			ASSERT(is_data == BTRFS_REF_TYPE_ANY);
			return type;
		}
	}

	WARN_ON(1);
	btrfs_print_leaf(eb);
	btrfs_err(fs_info,
		  "eb %llu iref 0x%lx invalid extent inline ref type %d",
		  eb->start, (unsigned long)iref, type);

	return BTRFS_REF_TYPE_INVALID;
}

u64 hash_extent_data_ref(u64 root_objectid, u64 owner, u64 offset)
{
	u32 high_crc = ~(u32)0;
	u32 low_crc = ~(u32)0;
	__le64 lenum;

	lenum = cpu_to_le64(root_objectid);
	high_crc = crc32c(high_crc, &lenum, sizeof(lenum));
	lenum = cpu_to_le64(owner);
	low_crc = crc32c(low_crc, &lenum, sizeof(lenum));
	lenum = cpu_to_le64(offset);
	low_crc = crc32c(low_crc, &lenum, sizeof(lenum));

	return ((u64)high_crc << 31) ^ (u64)low_crc;
}

static u64 hash_extent_data_ref_item(struct extent_buffer *leaf,
				     struct btrfs_extent_data_ref *ref)
{
	return hash_extent_data_ref(btrfs_extent_data_ref_root(leaf, ref),
				    btrfs_extent_data_ref_objectid(leaf, ref),
				    btrfs_extent_data_ref_offset(leaf, ref));
}

static int match_extent_data_ref(struct extent_buffer *leaf,
				 struct btrfs_extent_data_ref *ref,
				 u64 root_objectid, u64 owner, u64 offset)
{
	if (btrfs_extent_data_ref_root(leaf, ref) != root_objectid ||
	    btrfs_extent_data_ref_objectid(leaf, ref) != owner ||
	    btrfs_extent_data_ref_offset(leaf, ref) != offset)
		return 0;
	return 1;
}

static noinline int lookup_extent_data_ref(struct btrfs_trans_handle *trans,
					   struct btrfs_path *path,
					   u64 bytenr, u64 parent,
					   u64 root_objectid,
					   u64 owner, u64 offset)
{
	struct btrfs_root *root = btrfs_extent_root(trans->fs_info, bytenr);
	struct btrfs_key key;
	struct btrfs_extent_data_ref *ref;
	struct extent_buffer *leaf;
	u32 nritems;
	int recow;
	int ret;

	key.objectid = bytenr;
	if (parent) {
		key.type = BTRFS_SHARED_DATA_REF_KEY;
		key.offset = parent;
	} else {
		key.type = BTRFS_EXTENT_DATA_REF_KEY;
		key.offset = hash_extent_data_ref(root_objectid,
						  owner, offset);
	}
again:
	recow = 0;
	ret = btrfs_search_slot(trans, root, &key, path, -1, 1);
	if (ret < 0)
		return ret;

	if (parent) {
		if (ret)
			return -ENOENT;
		return 0;
	}

	ret = -ENOENT;
	leaf = path->nodes[0];
	nritems = btrfs_header_nritems(leaf);
	while (1) {
		if (path->slots[0] >= nritems) {
			ret = btrfs_next_leaf(root, path);
			if (ret) {
				if (ret > 0)
					return -ENOENT;
				return ret;
			}

			leaf = path->nodes[0];
			nritems = btrfs_header_nritems(leaf);
			recow = 1;
		}

		btrfs_item_key_to_cpu(leaf, &key, path->slots[0]);
		if (key.objectid != bytenr ||
		    key.type != BTRFS_EXTENT_DATA_REF_KEY)
			goto fail;

		ref = btrfs_item_ptr(leaf, path->slots[0],
				     struct btrfs_extent_data_ref);

		if (match_extent_data_ref(leaf, ref, root_objectid,
					  owner, offset)) {
			if (recow) {
				btrfs_release_path(path);
				goto again;
			}
			ret = 0;
			break;
		}
		path->slots[0]++;
	}
fail:
	return ret;
}

static noinline int insert_extent_data_ref(struct btrfs_trans_handle *trans,
					   struct btrfs_path *path,
					   struct btrfs_delayed_ref_node *node,
					   u64 bytenr)
{
	struct btrfs_root *root = btrfs_extent_root(trans->fs_info, bytenr);
	struct btrfs_key key;
	struct extent_buffer *leaf;
	u64 owner = btrfs_delayed_ref_owner(node);
	u64 offset = btrfs_delayed_ref_offset(node);
	u32 size;
	u32 num_refs;
	int ret;

	key.objectid = bytenr;
	if (node->parent) {
		key.type = BTRFS_SHARED_DATA_REF_KEY;
		key.offset = node->parent;
		size = sizeof(struct btrfs_shared_data_ref);
	} else {
		key.type = BTRFS_EXTENT_DATA_REF_KEY;
		key.offset = hash_extent_data_ref(node->ref_root, owner, offset);
		size = sizeof(struct btrfs_extent_data_ref);
	}

	ret = btrfs_insert_empty_item(trans, root, path, &key, size);
	if (ret && ret != -EEXIST)
		goto fail;

	leaf = path->nodes[0];
	if (node->parent) {
		struct btrfs_shared_data_ref *ref;
		ref = btrfs_item_ptr(leaf, path->slots[0],
				     struct btrfs_shared_data_ref);
		if (ret == 0) {
			btrfs_set_shared_data_ref_count(leaf, ref, node->ref_mod);
		} else {
			num_refs = btrfs_shared_data_ref_count(leaf, ref);
			num_refs += node->ref_mod;
			btrfs_set_shared_data_ref_count(leaf, ref, num_refs);
		}
	} else {
		struct btrfs_extent_data_ref *ref;
		while (ret == -EEXIST) {
			ref = btrfs_item_ptr(leaf, path->slots[0],
					     struct btrfs_extent_data_ref);
			if (match_extent_data_ref(leaf, ref, node->ref_root,
						  owner, offset))
				break;
			btrfs_release_path(path);
			key.offset++;
			ret = btrfs_insert_empty_item(trans, root, path, &key,
						      size);
			if (ret && ret != -EEXIST)
				goto fail;

			leaf = path->nodes[0];
		}
		ref = btrfs_item_ptr(leaf, path->slots[0],
				     struct btrfs_extent_data_ref);
		if (ret == 0) {
			btrfs_set_extent_data_ref_root(leaf, ref, node->ref_root);
			btrfs_set_extent_data_ref_objectid(leaf, ref, owner);
			btrfs_set_extent_data_ref_offset(leaf, ref, offset);
			btrfs_set_extent_data_ref_count(leaf, ref, node->ref_mod);
		} else {
			num_refs = btrfs_extent_data_ref_count(leaf, ref);
			num_refs += node->ref_mod;
			btrfs_set_extent_data_ref_count(leaf, ref, num_refs);
		}
	}
	btrfs_mark_buffer_dirty(trans, leaf);
	ret = 0;
fail:
	btrfs_release_path(path);
	return ret;
}

static noinline int remove_extent_data_ref(struct btrfs_trans_handle *trans,
					   struct btrfs_root *root,
					   struct btrfs_path *path,
					   int refs_to_drop)
{
	struct btrfs_key key;
	struct btrfs_extent_data_ref *ref1 = NULL;
	struct btrfs_shared_data_ref *ref2 = NULL;
	struct extent_buffer *leaf;
	u32 num_refs = 0;
	int ret = 0;

	leaf = path->nodes[0];
	btrfs_item_key_to_cpu(leaf, &key, path->slots[0]);

	if (key.type == BTRFS_EXTENT_DATA_REF_KEY) {
		ref1 = btrfs_item_ptr(leaf, path->slots[0],
				      struct btrfs_extent_data_ref);
		num_refs = btrfs_extent_data_ref_count(leaf, ref1);
	} else if (key.type == BTRFS_SHARED_DATA_REF_KEY) {
		ref2 = btrfs_item_ptr(leaf, path->slots[0],
				      struct btrfs_shared_data_ref);
		num_refs = btrfs_shared_data_ref_count(leaf, ref2);
	} else {
		btrfs_err(trans->fs_info,
			  "unrecognized backref key (%llu %u %llu)",
			  key.objectid, key.type, key.offset);
		btrfs_abort_transaction(trans, -EUCLEAN);
		return -EUCLEAN;
	}

	BUG_ON(num_refs < refs_to_drop);
	num_refs -= refs_to_drop;

	if (num_refs == 0) {
		ret = btrfs_del_item(trans, root, path);
	} else {
		if (key.type == BTRFS_EXTENT_DATA_REF_KEY)
			btrfs_set_extent_data_ref_count(leaf, ref1, num_refs);
		else if (key.type == BTRFS_SHARED_DATA_REF_KEY)
			btrfs_set_shared_data_ref_count(leaf, ref2, num_refs);
		btrfs_mark_buffer_dirty(trans, leaf);
	}
	return ret;
}

static noinline u32 extent_data_ref_count(struct btrfs_path *path,
					  struct btrfs_extent_inline_ref *iref)
{
	struct btrfs_key key;
	struct extent_buffer *leaf;
	struct btrfs_extent_data_ref *ref1;
	struct btrfs_shared_data_ref *ref2;
	u32 num_refs = 0;
	int type;

	leaf = path->nodes[0];
	btrfs_item_key_to_cpu(leaf, &key, path->slots[0]);

	if (iref) {
		/*
		 * If type is invalid, we should have bailed out earlier than
		 * this call.
		 */
		type = btrfs_get_extent_inline_ref_type(leaf, iref, BTRFS_REF_TYPE_DATA);
		ASSERT(type != BTRFS_REF_TYPE_INVALID);
		if (type == BTRFS_EXTENT_DATA_REF_KEY) {
			ref1 = (struct btrfs_extent_data_ref *)(&iref->offset);
			num_refs = btrfs_extent_data_ref_count(leaf, ref1);
		} else {
			ref2 = (struct btrfs_shared_data_ref *)(iref + 1);
			num_refs = btrfs_shared_data_ref_count(leaf, ref2);
		}
	} else if (key.type == BTRFS_EXTENT_DATA_REF_KEY) {
		ref1 = btrfs_item_ptr(leaf, path->slots[0],
				      struct btrfs_extent_data_ref);
		num_refs = btrfs_extent_data_ref_count(leaf, ref1);
	} else if (key.type == BTRFS_SHARED_DATA_REF_KEY) {
		ref2 = btrfs_item_ptr(leaf, path->slots[0],
				      struct btrfs_shared_data_ref);
		num_refs = btrfs_shared_data_ref_count(leaf, ref2);
	} else {
		WARN_ON(1);
	}
	return num_refs;
}

static noinline int lookup_tree_block_ref(struct btrfs_trans_handle *trans,
					  struct btrfs_path *path,
					  u64 bytenr, u64 parent,
					  u64 root_objectid)
{
	struct btrfs_root *root = btrfs_extent_root(trans->fs_info, bytenr);
	struct btrfs_key key;
	int ret;

	key.objectid = bytenr;
	if (parent) {
		key.type = BTRFS_SHARED_BLOCK_REF_KEY;
		key.offset = parent;
	} else {
		key.type = BTRFS_TREE_BLOCK_REF_KEY;
		key.offset = root_objectid;
	}

	ret = btrfs_search_slot(trans, root, &key, path, -1, 1);
	if (ret > 0)
		ret = -ENOENT;
	return ret;
}

static noinline int insert_tree_block_ref(struct btrfs_trans_handle *trans,
					  struct btrfs_path *path,
					  struct btrfs_delayed_ref_node *node,
					  u64 bytenr)
{
	struct btrfs_root *root = btrfs_extent_root(trans->fs_info, bytenr);
	struct btrfs_key key;
	int ret;

	key.objectid = bytenr;
	if (node->parent) {
		key.type = BTRFS_SHARED_BLOCK_REF_KEY;
		key.offset = node->parent;
	} else {
		key.type = BTRFS_TREE_BLOCK_REF_KEY;
		key.offset = node->ref_root;
	}

	ret = btrfs_insert_empty_item(trans, root, path, &key, 0);
	btrfs_release_path(path);
	return ret;
}

static inline int extent_ref_type(u64 parent, u64 owner)
{
	int type;
	if (owner < BTRFS_FIRST_FREE_OBJECTID) {
		if (parent > 0)
			type = BTRFS_SHARED_BLOCK_REF_KEY;
		else
			type = BTRFS_TREE_BLOCK_REF_KEY;
	} else {
		if (parent > 0)
			type = BTRFS_SHARED_DATA_REF_KEY;
		else
			type = BTRFS_EXTENT_DATA_REF_KEY;
	}
	return type;
}

static int find_next_key(struct btrfs_path *path, int level,
			 struct btrfs_key *key)

{
	for (; level < BTRFS_MAX_LEVEL; level++) {
		if (!path->nodes[level])
			break;
		if (path->slots[level] + 1 >=
		    btrfs_header_nritems(path->nodes[level]))
			continue;
		if (level == 0)
			btrfs_item_key_to_cpu(path->nodes[level], key,
					      path->slots[level] + 1);
		else
			btrfs_node_key_to_cpu(path->nodes[level], key,
					      path->slots[level] + 1);
		return 0;
	}
	return 1;
}

/*
 * look for inline back ref. if back ref is found, *ref_ret is set
 * to the address of inline back ref, and 0 is returned.
 *
 * if back ref isn't found, *ref_ret is set to the address where it
 * should be inserted, and -ENOENT is returned.
 *
 * if insert is true and there are too many inline back refs, the path
 * points to the extent item, and -EAGAIN is returned.
 *
 * NOTE: inline back refs are ordered in the same way that back ref
 *	 items in the tree are ordered.
 */
static noinline_for_stack
int lookup_inline_extent_backref(struct btrfs_trans_handle *trans,
				 struct btrfs_path *path,
				 struct btrfs_extent_inline_ref **ref_ret,
				 u64 bytenr, u64 num_bytes,
				 u64 parent, u64 root_objectid,
				 u64 owner, u64 offset, int insert)
{
	struct btrfs_fs_info *fs_info = trans->fs_info;
	struct btrfs_root *root = btrfs_extent_root(fs_info, bytenr);
	struct btrfs_key key;
	struct extent_buffer *leaf;
	struct btrfs_extent_item *ei;
	struct btrfs_extent_inline_ref *iref;
	u64 flags;
	u64 item_size;
	unsigned long ptr;
	unsigned long end;
	int extra_size;
	int type;
	int want;
	int ret;
	bool skinny_metadata = btrfs_fs_incompat(fs_info, SKINNY_METADATA);
	int needed;

	key.objectid = bytenr;
	key.type = BTRFS_EXTENT_ITEM_KEY;
	key.offset = num_bytes;

	want = extent_ref_type(parent, owner);
	if (insert) {
		extra_size = btrfs_extent_inline_ref_size(want);
		path->search_for_extension = 1;
		path->keep_locks = 1;
	} else
		extra_size = -1;

	/*
	 * Owner is our level, so we can just add one to get the level for the
	 * block we are interested in.
	 */
	if (skinny_metadata && owner < BTRFS_FIRST_FREE_OBJECTID) {
		key.type = BTRFS_METADATA_ITEM_KEY;
		key.offset = owner;
	}

again:
	ret = btrfs_search_slot(trans, root, &key, path, extra_size, 1);
	if (ret < 0)
		goto out;

	/*
	 * We may be a newly converted file system which still has the old fat
	 * extent entries for metadata, so try and see if we have one of those.
	 */
	if (ret > 0 && skinny_metadata) {
		skinny_metadata = false;
		if (path->slots[0]) {
			path->slots[0]--;
			btrfs_item_key_to_cpu(path->nodes[0], &key,
					      path->slots[0]);
			if (key.objectid == bytenr &&
			    key.type == BTRFS_EXTENT_ITEM_KEY &&
			    key.offset == num_bytes)
				ret = 0;
		}
		if (ret) {
			key.objectid = bytenr;
			key.type = BTRFS_EXTENT_ITEM_KEY;
			key.offset = num_bytes;
			btrfs_release_path(path);
			goto again;
		}
	}

	if (ret && !insert) {
		ret = -ENOENT;
		goto out;
	} else if (WARN_ON(ret)) {
		btrfs_print_leaf(path->nodes[0]);
		btrfs_err(fs_info,
"extent item not found for insert, bytenr %llu num_bytes %llu parent %llu root_objectid %llu owner %llu offset %llu",
			  bytenr, num_bytes, parent, root_objectid, owner,
			  offset);
		ret = -EUCLEAN;
		goto out;
	}

	leaf = path->nodes[0];
	item_size = btrfs_item_size(leaf, path->slots[0]);
	if (unlikely(item_size < sizeof(*ei))) {
		ret = -EUCLEAN;
		btrfs_err(fs_info,
			  "unexpected extent item size, has %llu expect >= %zu",
			  item_size, sizeof(*ei));
		btrfs_abort_transaction(trans, ret);
		goto out;
	}

	ei = btrfs_item_ptr(leaf, path->slots[0], struct btrfs_extent_item);
	flags = btrfs_extent_flags(leaf, ei);

	ptr = (unsigned long)(ei + 1);
	end = (unsigned long)ei + item_size;

	if (flags & BTRFS_EXTENT_FLAG_TREE_BLOCK && !skinny_metadata) {
		ptr += sizeof(struct btrfs_tree_block_info);
		BUG_ON(ptr > end);
	}

	if (owner >= BTRFS_FIRST_FREE_OBJECTID)
		needed = BTRFS_REF_TYPE_DATA;
	else
		needed = BTRFS_REF_TYPE_BLOCK;

	ret = -ENOENT;
	while (ptr < end) {
		iref = (struct btrfs_extent_inline_ref *)ptr;
		type = btrfs_get_extent_inline_ref_type(leaf, iref, needed);
		if (type == BTRFS_EXTENT_OWNER_REF_KEY) {
			ASSERT(btrfs_fs_incompat(fs_info, SIMPLE_QUOTA));
			ptr += btrfs_extent_inline_ref_size(type);
			continue;
		}
		if (type == BTRFS_REF_TYPE_INVALID) {
			ret = -EUCLEAN;
			goto out;
		}

		if (want < type)
			break;
		if (want > type) {
			ptr += btrfs_extent_inline_ref_size(type);
			continue;
		}

		if (type == BTRFS_EXTENT_DATA_REF_KEY) {
			struct btrfs_extent_data_ref *dref;
			dref = (struct btrfs_extent_data_ref *)(&iref->offset);
			if (match_extent_data_ref(leaf, dref, root_objectid,
						  owner, offset)) {
				ret = 0;
				break;
			}
			if (hash_extent_data_ref_item(leaf, dref) <
			    hash_extent_data_ref(root_objectid, owner, offset))
				break;
		} else {
			u64 ref_offset;
			ref_offset = btrfs_extent_inline_ref_offset(leaf, iref);
			if (parent > 0) {
				if (parent == ref_offset) {
					ret = 0;
					break;
				}
				if (ref_offset < parent)
					break;
			} else {
				if (root_objectid == ref_offset) {
					ret = 0;
					break;
				}
				if (ref_offset < root_objectid)
					break;
			}
		}
		ptr += btrfs_extent_inline_ref_size(type);
	}

	if (unlikely(ptr > end)) {
		ret = -EUCLEAN;
		btrfs_print_leaf(path->nodes[0]);
		btrfs_crit(fs_info,
"overrun extent record at slot %d while looking for inline extent for root %llu owner %llu offset %llu parent %llu",
			   path->slots[0], root_objectid, owner, offset, parent);
		goto out;
	}

	if (ret == -ENOENT && insert) {
		if (item_size + extra_size >=
		    BTRFS_MAX_EXTENT_ITEM_SIZE(root)) {
			ret = -EAGAIN;
			goto out;
		}
		/*
		 * To add new inline back ref, we have to make sure
		 * there is no corresponding back ref item.
		 * For simplicity, we just do not add new inline back
		 * ref if there is any kind of item for this block
		 */
		if (find_next_key(path, 0, &key) == 0 &&
		    key.objectid == bytenr &&
		    key.type < BTRFS_BLOCK_GROUP_ITEM_KEY) {
			ret = -EAGAIN;
			goto out;
		}
	}
	*ref_ret = (struct btrfs_extent_inline_ref *)ptr;
out:
	if (insert) {
		path->keep_locks = 0;
		path->search_for_extension = 0;
		btrfs_unlock_up_safe(path, 1);
	}
	return ret;
}

/*
 * helper to add new inline back ref
 */
static noinline_for_stack
void setup_inline_extent_backref(struct btrfs_trans_handle *trans,
				 struct btrfs_path *path,
				 struct btrfs_extent_inline_ref *iref,
				 u64 parent, u64 root_objectid,
				 u64 owner, u64 offset, int refs_to_add,
				 struct btrfs_delayed_extent_op *extent_op)
{
	struct extent_buffer *leaf;
	struct btrfs_extent_item *ei;
	unsigned long ptr;
	unsigned long end;
	unsigned long item_offset;
	u64 refs;
	int size;
	int type;

	leaf = path->nodes[0];
	ei = btrfs_item_ptr(leaf, path->slots[0], struct btrfs_extent_item);
	item_offset = (unsigned long)iref - (unsigned long)ei;

	type = extent_ref_type(parent, owner);
	size = btrfs_extent_inline_ref_size(type);

	btrfs_extend_item(trans, path, size);

	ei = btrfs_item_ptr(leaf, path->slots[0], struct btrfs_extent_item);
	refs = btrfs_extent_refs(leaf, ei);
	refs += refs_to_add;
	btrfs_set_extent_refs(leaf, ei, refs);
	if (extent_op)
		__run_delayed_extent_op(extent_op, leaf, ei);

	ptr = (unsigned long)ei + item_offset;
	end = (unsigned long)ei + btrfs_item_size(leaf, path->slots[0]);
	if (ptr < end - size)
		memmove_extent_buffer(leaf, ptr + size, ptr,
				      end - size - ptr);

	iref = (struct btrfs_extent_inline_ref *)ptr;
	btrfs_set_extent_inline_ref_type(leaf, iref, type);
	if (type == BTRFS_EXTENT_DATA_REF_KEY) {
		struct btrfs_extent_data_ref *dref;
		dref = (struct btrfs_extent_data_ref *)(&iref->offset);
		btrfs_set_extent_data_ref_root(leaf, dref, root_objectid);
		btrfs_set_extent_data_ref_objectid(leaf, dref, owner);
		btrfs_set_extent_data_ref_offset(leaf, dref, offset);
		btrfs_set_extent_data_ref_count(leaf, dref, refs_to_add);
	} else if (type == BTRFS_SHARED_DATA_REF_KEY) {
		struct btrfs_shared_data_ref *sref;
		sref = (struct btrfs_shared_data_ref *)(iref + 1);
		btrfs_set_shared_data_ref_count(leaf, sref, refs_to_add);
		btrfs_set_extent_inline_ref_offset(leaf, iref, parent);
	} else if (type == BTRFS_SHARED_BLOCK_REF_KEY) {
		btrfs_set_extent_inline_ref_offset(leaf, iref, parent);
	} else {
		btrfs_set_extent_inline_ref_offset(leaf, iref, root_objectid);
	}
	btrfs_mark_buffer_dirty(trans, leaf);
}

static int lookup_extent_backref(struct btrfs_trans_handle *trans,
				 struct btrfs_path *path,
				 struct btrfs_extent_inline_ref **ref_ret,
				 u64 bytenr, u64 num_bytes, u64 parent,
				 u64 root_objectid, u64 owner, u64 offset)
{
	int ret;

	ret = lookup_inline_extent_backref(trans, path, ref_ret, bytenr,
					   num_bytes, parent, root_objectid,
					   owner, offset, 0);
	if (ret != -ENOENT)
		return ret;

	btrfs_release_path(path);
	*ref_ret = NULL;

	if (owner < BTRFS_FIRST_FREE_OBJECTID) {
		ret = lookup_tree_block_ref(trans, path, bytenr, parent,
					    root_objectid);
	} else {
		ret = lookup_extent_data_ref(trans, path, bytenr, parent,
					     root_objectid, owner, offset);
	}
	return ret;
}

/*
 * helper to update/remove inline back ref
 */
static noinline_for_stack int update_inline_extent_backref(
				  struct btrfs_trans_handle *trans,
				  struct btrfs_path *path,
				  struct btrfs_extent_inline_ref *iref,
				  int refs_to_mod,
				  struct btrfs_delayed_extent_op *extent_op)
{
	struct extent_buffer *leaf = path->nodes[0];
	struct btrfs_fs_info *fs_info = leaf->fs_info;
	struct btrfs_extent_item *ei;
	struct btrfs_extent_data_ref *dref = NULL;
	struct btrfs_shared_data_ref *sref = NULL;
	unsigned long ptr;
	unsigned long end;
	u32 item_size;
	int size;
	int type;
	u64 refs;

	ei = btrfs_item_ptr(leaf, path->slots[0], struct btrfs_extent_item);
	refs = btrfs_extent_refs(leaf, ei);
	if (unlikely(refs_to_mod < 0 && refs + refs_to_mod <= 0)) {
		struct btrfs_key key;
		u32 extent_size;

		btrfs_item_key_to_cpu(leaf, &key, path->slots[0]);
		if (key.type == BTRFS_METADATA_ITEM_KEY)
			extent_size = fs_info->nodesize;
		else
			extent_size = key.offset;
		btrfs_print_leaf(leaf);
		btrfs_err(fs_info,
	"invalid refs_to_mod for extent %llu num_bytes %u, has %d expect >= -%llu",
			  key.objectid, extent_size, refs_to_mod, refs);
		return -EUCLEAN;
	}
	refs += refs_to_mod;
	btrfs_set_extent_refs(leaf, ei, refs);
	if (extent_op)
		__run_delayed_extent_op(extent_op, leaf, ei);

	type = btrfs_get_extent_inline_ref_type(leaf, iref, BTRFS_REF_TYPE_ANY);
	/*
	 * Function btrfs_get_extent_inline_ref_type() has already printed
	 * error messages.
	 */
	if (unlikely(type == BTRFS_REF_TYPE_INVALID))
		return -EUCLEAN;

	if (type == BTRFS_EXTENT_DATA_REF_KEY) {
		dref = (struct btrfs_extent_data_ref *)(&iref->offset);
		refs = btrfs_extent_data_ref_count(leaf, dref);
	} else if (type == BTRFS_SHARED_DATA_REF_KEY) {
		sref = (struct btrfs_shared_data_ref *)(iref + 1);
		refs = btrfs_shared_data_ref_count(leaf, sref);
	} else {
		refs = 1;
		/*
		 * For tree blocks we can only drop one ref for it, and tree
		 * blocks should not have refs > 1.
		 *
		 * Furthermore if we're inserting a new inline backref, we
		 * won't reach this path either. That would be
		 * setup_inline_extent_backref().
		 */
		if (unlikely(refs_to_mod != -1)) {
			struct btrfs_key key;

			btrfs_item_key_to_cpu(leaf, &key, path->slots[0]);

			btrfs_print_leaf(leaf);
			btrfs_err(fs_info,
			"invalid refs_to_mod for tree block %llu, has %d expect -1",
				  key.objectid, refs_to_mod);
			return -EUCLEAN;
		}
	}

	if (unlikely(refs_to_mod < 0 && refs < -refs_to_mod)) {
		struct btrfs_key key;
		u32 extent_size;

		btrfs_item_key_to_cpu(leaf, &key, path->slots[0]);
		if (key.type == BTRFS_METADATA_ITEM_KEY)
			extent_size = fs_info->nodesize;
		else
			extent_size = key.offset;
		btrfs_print_leaf(leaf);
		btrfs_err(fs_info,
"invalid refs_to_mod for backref entry, iref %lu extent %llu num_bytes %u, has %d expect >= -%llu",
			  (unsigned long)iref, key.objectid, extent_size,
			  refs_to_mod, refs);
		return -EUCLEAN;
	}
	refs += refs_to_mod;

	if (refs > 0) {
		if (type == BTRFS_EXTENT_DATA_REF_KEY)
			btrfs_set_extent_data_ref_count(leaf, dref, refs);
		else
			btrfs_set_shared_data_ref_count(leaf, sref, refs);
	} else {
		size =  btrfs_extent_inline_ref_size(type);
		item_size = btrfs_item_size(leaf, path->slots[0]);
		ptr = (unsigned long)iref;
		end = (unsigned long)ei + item_size;
		if (ptr + size < end)
			memmove_extent_buffer(leaf, ptr, ptr + size,
					      end - ptr - size);
		item_size -= size;
		btrfs_truncate_item(trans, path, item_size, 1);
	}
	btrfs_mark_buffer_dirty(trans, leaf);
	return 0;
}

static noinline_for_stack
int insert_inline_extent_backref(struct btrfs_trans_handle *trans,
				 struct btrfs_path *path,
				 u64 bytenr, u64 num_bytes, u64 parent,
				 u64 root_objectid, u64 owner,
				 u64 offset, int refs_to_add,
				 struct btrfs_delayed_extent_op *extent_op)
{
	struct btrfs_extent_inline_ref *iref;
	int ret;

	ret = lookup_inline_extent_backref(trans, path, &iref, bytenr,
					   num_bytes, parent, root_objectid,
					   owner, offset, 1);
	if (ret == 0) {
		/*
		 * We're adding refs to a tree block we already own, this
		 * should not happen at all.
		 */
		if (owner < BTRFS_FIRST_FREE_OBJECTID) {
			btrfs_print_leaf(path->nodes[0]);
			btrfs_crit(trans->fs_info,
"adding refs to an existing tree ref, bytenr %llu num_bytes %llu root_objectid %llu slot %u",
				   bytenr, num_bytes, root_objectid, path->slots[0]);
			return -EUCLEAN;
		}
		ret = update_inline_extent_backref(trans, path, iref,
						   refs_to_add, extent_op);
	} else if (ret == -ENOENT) {
		setup_inline_extent_backref(trans, path, iref, parent,
					    root_objectid, owner, offset,
					    refs_to_add, extent_op);
		ret = 0;
	}
	return ret;
}

static int remove_extent_backref(struct btrfs_trans_handle *trans,
				 struct btrfs_root *root,
				 struct btrfs_path *path,
				 struct btrfs_extent_inline_ref *iref,
				 int refs_to_drop, int is_data)
{
	int ret = 0;

	BUG_ON(!is_data && refs_to_drop != 1);
	if (iref)
		ret = update_inline_extent_backref(trans, path, iref,
						   -refs_to_drop, NULL);
	else if (is_data)
		ret = remove_extent_data_ref(trans, root, path, refs_to_drop);
	else
		ret = btrfs_del_item(trans, root, path);
	return ret;
}

static int btrfs_issue_discard(struct block_device *bdev, u64 start, u64 len,
			       u64 *discarded_bytes)
{
	int j, ret = 0;
	u64 bytes_left, end;
	u64 aligned_start = ALIGN(start, 1 << SECTOR_SHIFT);

	/* Adjust the range to be aligned to 512B sectors if necessary. */
	if (start != aligned_start) {
		len -= aligned_start - start;
		len = round_down(len, 1 << SECTOR_SHIFT);
		start = aligned_start;
	}

	*discarded_bytes = 0;

	if (!len)
		return 0;

	end = start + len;
	bytes_left = len;

	/* Skip any superblocks on this device. */
	for (j = 0; j < BTRFS_SUPER_MIRROR_MAX; j++) {
		u64 sb_start = btrfs_sb_offset(j);
		u64 sb_end = sb_start + BTRFS_SUPER_INFO_SIZE;
		u64 size = sb_start - start;

		if (!in_range(sb_start, start, bytes_left) &&
		    !in_range(sb_end, start, bytes_left) &&
		    !in_range(start, sb_start, BTRFS_SUPER_INFO_SIZE))
			continue;

		/*
		 * Superblock spans beginning of range.  Adjust start and
		 * try again.
		 */
		if (sb_start <= start) {
			start += sb_end - start;
			if (start > end) {
				bytes_left = 0;
				break;
			}
			bytes_left = end - start;
			continue;
		}

		if (size) {
			ret = blkdev_issue_discard(bdev, start >> SECTOR_SHIFT,
						   size >> SECTOR_SHIFT,
						   GFP_NOFS);
			if (!ret)
				*discarded_bytes += size;
			else if (ret != -EOPNOTSUPP)
				return ret;
		}

		start = sb_end;
		if (start > end) {
			bytes_left = 0;
			break;
		}
		bytes_left = end - start;
	}

	while (bytes_left) {
		u64 bytes_to_discard = min(BTRFS_MAX_DISCARD_CHUNK_SIZE, bytes_left);

		ret = blkdev_issue_discard(bdev, start >> SECTOR_SHIFT,
					   bytes_to_discard >> SECTOR_SHIFT,
					   GFP_NOFS);

		if (ret) {
			if (ret != -EOPNOTSUPP)
				break;
			continue;
		}

		start += bytes_to_discard;
		bytes_left -= bytes_to_discard;
		*discarded_bytes += bytes_to_discard;

		if (btrfs_trim_interrupted()) {
			ret = -ERESTARTSYS;
			break;
		}
	}

	return ret;
}

static int do_discard_extent(struct btrfs_discard_stripe *stripe, u64 *bytes)
{
	struct btrfs_device *dev = stripe->dev;
	struct btrfs_fs_info *fs_info = dev->fs_info;
	struct btrfs_dev_replace *dev_replace = &fs_info->dev_replace;
	u64 phys = stripe->physical;
	u64 len = stripe->length;
	u64 discarded = 0;
	int ret = 0;

	/* Zone reset on a zoned filesystem */
	if (btrfs_can_zone_reset(dev, phys, len)) {
		u64 src_disc;

		ret = btrfs_reset_device_zone(dev, phys, len, &discarded);
		if (ret)
			goto out;

		if (!btrfs_dev_replace_is_ongoing(dev_replace) ||
		    dev != dev_replace->srcdev)
			goto out;

		src_disc = discarded;

		/* Send to replace target as well */
		ret = btrfs_reset_device_zone(dev_replace->tgtdev, phys, len,
					      &discarded);
		discarded += src_disc;
	} else if (bdev_max_discard_sectors(stripe->dev->bdev)) {
		ret = btrfs_issue_discard(dev->bdev, phys, len, &discarded);
	} else {
		ret = 0;
		*bytes = 0;
	}

out:
	*bytes = discarded;
	return ret;
}

int btrfs_discard_extent(struct btrfs_fs_info *fs_info, u64 bytenr,
			 u64 num_bytes, u64 *actual_bytes)
{
	int ret = 0;
	u64 discarded_bytes = 0;
	u64 end = bytenr + num_bytes;
	u64 cur = bytenr;

	/*
	 * Avoid races with device replace and make sure the devices in the
	 * stripes don't go away while we are discarding.
	 */
	btrfs_bio_counter_inc_blocked(fs_info);
	while (cur < end) {
		struct btrfs_discard_stripe *stripes;
		unsigned int num_stripes;
		int i;

		num_bytes = end - cur;
		stripes = btrfs_map_discard(fs_info, cur, &num_bytes, &num_stripes);
		if (IS_ERR(stripes)) {
			ret = PTR_ERR(stripes);
			if (ret == -EOPNOTSUPP)
				ret = 0;
			break;
		}

		for (i = 0; i < num_stripes; i++) {
			struct btrfs_discard_stripe *stripe = stripes + i;
			u64 bytes;

			if (!stripe->dev->bdev) {
				ASSERT(btrfs_test_opt(fs_info, DEGRADED));
				continue;
			}

			if (!test_bit(BTRFS_DEV_STATE_WRITEABLE,
					&stripe->dev->dev_state))
				continue;

			ret = do_discard_extent(stripe, &bytes);
			if (ret) {
				/*
				 * Keep going if discard is not supported by the
				 * device.
				 */
				if (ret != -EOPNOTSUPP)
					break;
				ret = 0;
			} else {
				discarded_bytes += bytes;
			}
		}
		kfree(stripes);
		if (ret)
			break;
		cur += num_bytes;
	}
	btrfs_bio_counter_dec(fs_info);
	if (actual_bytes)
		*actual_bytes = discarded_bytes;
	return ret;
}

/* Can return -ENOMEM */
int btrfs_inc_extent_ref(struct btrfs_trans_handle *trans,
			 struct btrfs_ref *generic_ref)
{
	struct btrfs_fs_info *fs_info = trans->fs_info;
	int ret;

	ASSERT(generic_ref->type != BTRFS_REF_NOT_SET &&
	       generic_ref->action);
	BUG_ON(generic_ref->type == BTRFS_REF_METADATA &&
	       generic_ref->ref_root == BTRFS_TREE_LOG_OBJECTID);

	if (generic_ref->type == BTRFS_REF_METADATA)
		ret = btrfs_add_delayed_tree_ref(trans, generic_ref, NULL);
	else
		ret = btrfs_add_delayed_data_ref(trans, generic_ref, 0);

	btrfs_ref_tree_mod(fs_info, generic_ref);

	return ret;
}

/*
 * Insert backreference for a given extent.
 *
 * The counterpart is in __btrfs_free_extent(), with examples and more details
 * how it works.
 *
 * @trans:	    Handle of transaction
 *
 * @node:	    The delayed ref node used to get the bytenr/length for
 *		    extent whose references are incremented.
 *
 * @extent_op       Pointer to a structure, holding information necessary when
 *                  updating a tree block's flags
 *
 */
static int __btrfs_inc_extent_ref(struct btrfs_trans_handle *trans,
				  struct btrfs_delayed_ref_node *node,
				  struct btrfs_delayed_extent_op *extent_op)
{
	struct btrfs_path *path;
	struct extent_buffer *leaf;
	struct btrfs_extent_item *item;
	struct btrfs_key key;
	u64 bytenr = node->bytenr;
	u64 num_bytes = node->num_bytes;
	u64 owner = btrfs_delayed_ref_owner(node);
	u64 offset = btrfs_delayed_ref_offset(node);
	u64 refs;
	int refs_to_add = node->ref_mod;
	int ret;

	path = btrfs_alloc_path();
	if (!path)
		return -ENOMEM;

	/* this will setup the path even if it fails to insert the back ref */
	ret = insert_inline_extent_backref(trans, path, bytenr, num_bytes,
					   node->parent, node->ref_root, owner,
					   offset, refs_to_add, extent_op);
	if ((ret < 0 && ret != -EAGAIN) || !ret)
		goto out;

	/*
	 * Ok we had -EAGAIN which means we didn't have space to insert and
	 * inline extent ref, so just update the reference count and add a
	 * normal backref.
	 */
	leaf = path->nodes[0];
	btrfs_item_key_to_cpu(leaf, &key, path->slots[0]);
	item = btrfs_item_ptr(leaf, path->slots[0], struct btrfs_extent_item);
	refs = btrfs_extent_refs(leaf, item);
	btrfs_set_extent_refs(leaf, item, refs + refs_to_add);
	if (extent_op)
		__run_delayed_extent_op(extent_op, leaf, item);

	btrfs_mark_buffer_dirty(trans, leaf);
	btrfs_release_path(path);

	/* now insert the actual backref */
	if (owner < BTRFS_FIRST_FREE_OBJECTID)
		ret = insert_tree_block_ref(trans, path, node, bytenr);
	else
		ret = insert_extent_data_ref(trans, path, node, bytenr);

	if (ret)
		btrfs_abort_transaction(trans, ret);
out:
	btrfs_free_path(path);
	return ret;
}

static void free_head_ref_squota_rsv(struct btrfs_fs_info *fs_info,
				     struct btrfs_delayed_ref_head *href)
{
	u64 root = href->owning_root;

	/*
	 * Don't check must_insert_reserved, as this is called from contexts
	 * where it has already been unset.
	 */
	if (btrfs_qgroup_mode(fs_info) != BTRFS_QGROUP_MODE_SIMPLE ||
	    !href->is_data || !is_fstree(root))
		return;

	btrfs_qgroup_free_refroot(fs_info, root, href->reserved_bytes,
				  BTRFS_QGROUP_RSV_DATA);
}

static int run_delayed_data_ref(struct btrfs_trans_handle *trans,
				struct btrfs_delayed_ref_head *href,
				struct btrfs_delayed_ref_node *node,
				struct btrfs_delayed_extent_op *extent_op,
				bool insert_reserved)
{
	int ret = 0;
	u64 parent = 0;
	u64 flags = 0;

	trace_run_delayed_data_ref(trans->fs_info, node);

	if (node->type == BTRFS_SHARED_DATA_REF_KEY)
		parent = node->parent;

	if (node->action == BTRFS_ADD_DELAYED_REF && insert_reserved) {
		struct btrfs_key key;
		struct btrfs_squota_delta delta = {
			.root = href->owning_root,
			.num_bytes = node->num_bytes,
			.is_data = true,
			.is_inc	= true,
			.generation = trans->transid,
		};
		u64 owner = btrfs_delayed_ref_owner(node);
		u64 offset = btrfs_delayed_ref_offset(node);

		if (extent_op)
			flags |= extent_op->flags_to_set;

		key.objectid = node->bytenr;
		key.type = BTRFS_EXTENT_ITEM_KEY;
		key.offset = node->num_bytes;

		ret = alloc_reserved_file_extent(trans, parent, node->ref_root,
						 flags, owner, offset, &key,
						 node->ref_mod,
						 href->owning_root);
		free_head_ref_squota_rsv(trans->fs_info, href);
		if (!ret)
			ret = btrfs_record_squota_delta(trans->fs_info, &delta);
	} else if (node->action == BTRFS_ADD_DELAYED_REF) {
		ret = __btrfs_inc_extent_ref(trans, node, extent_op);
	} else if (node->action == BTRFS_DROP_DELAYED_REF) {
		ret = __btrfs_free_extent(trans, href, node, extent_op);
	} else {
		BUG();
	}
	return ret;
}

static void __run_delayed_extent_op(struct btrfs_delayed_extent_op *extent_op,
				    struct extent_buffer *leaf,
				    struct btrfs_extent_item *ei)
{
	u64 flags = btrfs_extent_flags(leaf, ei);
	if (extent_op->update_flags) {
		flags |= extent_op->flags_to_set;
		btrfs_set_extent_flags(leaf, ei, flags);
	}

	if (extent_op->update_key) {
		struct btrfs_tree_block_info *bi;
		BUG_ON(!(flags & BTRFS_EXTENT_FLAG_TREE_BLOCK));
		bi = (struct btrfs_tree_block_info *)(ei + 1);
		btrfs_set_tree_block_key(leaf, bi, &extent_op->key);
	}
}

static int run_delayed_extent_op(struct btrfs_trans_handle *trans,
				 struct btrfs_delayed_ref_head *head,
				 struct btrfs_delayed_extent_op *extent_op)
{
	struct btrfs_fs_info *fs_info = trans->fs_info;
	struct btrfs_root *root;
	struct btrfs_key key;
	struct btrfs_path *path;
	struct btrfs_extent_item *ei;
	struct extent_buffer *leaf;
	u32 item_size;
	int ret;
	int metadata = 1;

	if (TRANS_ABORTED(trans))
		return 0;

	if (!btrfs_fs_incompat(fs_info, SKINNY_METADATA))
		metadata = 0;

	path = btrfs_alloc_path();
	if (!path)
		return -ENOMEM;

	key.objectid = head->bytenr;

	if (metadata) {
		key.type = BTRFS_METADATA_ITEM_KEY;
		key.offset = head->level;
	} else {
		key.type = BTRFS_EXTENT_ITEM_KEY;
		key.offset = head->num_bytes;
	}

	root = btrfs_extent_root(fs_info, key.objectid);
again:
	ret = btrfs_search_slot(trans, root, &key, path, 0, 1);
	if (ret < 0) {
		goto out;
	} else if (ret > 0) {
		if (metadata) {
			if (path->slots[0] > 0) {
				path->slots[0]--;
				btrfs_item_key_to_cpu(path->nodes[0], &key,
						      path->slots[0]);
				if (key.objectid == head->bytenr &&
				    key.type == BTRFS_EXTENT_ITEM_KEY &&
				    key.offset == head->num_bytes)
					ret = 0;
			}
			if (ret > 0) {
				btrfs_release_path(path);
				metadata = 0;

				key.objectid = head->bytenr;
				key.offset = head->num_bytes;
				key.type = BTRFS_EXTENT_ITEM_KEY;
				goto again;
			}
		} else {
			ret = -EUCLEAN;
			btrfs_err(fs_info,
		  "missing extent item for extent %llu num_bytes %llu level %d",
				  head->bytenr, head->num_bytes, head->level);
			goto out;
		}
	}

	leaf = path->nodes[0];
	item_size = btrfs_item_size(leaf, path->slots[0]);

	if (unlikely(item_size < sizeof(*ei))) {
		ret = -EUCLEAN;
		btrfs_err(fs_info,
			  "unexpected extent item size, has %u expect >= %zu",
			  item_size, sizeof(*ei));
		btrfs_abort_transaction(trans, ret);
		goto out;
	}

	ei = btrfs_item_ptr(leaf, path->slots[0], struct btrfs_extent_item);
	__run_delayed_extent_op(extent_op, leaf, ei);

	btrfs_mark_buffer_dirty(trans, leaf);
out:
	btrfs_free_path(path);
	return ret;
}

static int run_delayed_tree_ref(struct btrfs_trans_handle *trans,
				struct btrfs_delayed_ref_head *href,
				struct btrfs_delayed_ref_node *node,
				struct btrfs_delayed_extent_op *extent_op,
				bool insert_reserved)
{
	int ret = 0;
	struct btrfs_fs_info *fs_info = trans->fs_info;
	u64 parent = 0;
	u64 ref_root = 0;

	trace_run_delayed_tree_ref(trans->fs_info, node);

	if (node->type == BTRFS_SHARED_BLOCK_REF_KEY)
		parent = node->parent;
	ref_root = node->ref_root;

	if (unlikely(node->ref_mod != 1)) {
		btrfs_err(trans->fs_info,
	"btree block %llu has %d references rather than 1: action %d ref_root %llu parent %llu",
			  node->bytenr, node->ref_mod, node->action, ref_root,
			  parent);
		return -EUCLEAN;
	}
	if (node->action == BTRFS_ADD_DELAYED_REF && insert_reserved) {
		struct btrfs_squota_delta delta = {
			.root = href->owning_root,
			.num_bytes = fs_info->nodesize,
			.is_data = false,
			.is_inc = true,
			.generation = trans->transid,
		};

		ret = alloc_reserved_tree_block(trans, node, extent_op);
		if (!ret)
			btrfs_record_squota_delta(fs_info, &delta);
	} else if (node->action == BTRFS_ADD_DELAYED_REF) {
		ret = __btrfs_inc_extent_ref(trans, node, extent_op);
	} else if (node->action == BTRFS_DROP_DELAYED_REF) {
		ret = __btrfs_free_extent(trans, href, node, extent_op);
	} else {
		BUG();
	}
	return ret;
}

/* helper function to actually process a single delayed ref entry */
static int run_one_delayed_ref(struct btrfs_trans_handle *trans,
			       struct btrfs_delayed_ref_head *href,
			       struct btrfs_delayed_ref_node *node,
			       struct btrfs_delayed_extent_op *extent_op,
			       bool insert_reserved)
{
	int ret = 0;

	if (TRANS_ABORTED(trans)) {
		if (insert_reserved) {
			btrfs_pin_extent(trans, node->bytenr, node->num_bytes, 1);
			free_head_ref_squota_rsv(trans->fs_info, href);
		}
		return 0;
	}

	if (node->type == BTRFS_TREE_BLOCK_REF_KEY ||
	    node->type == BTRFS_SHARED_BLOCK_REF_KEY)
		ret = run_delayed_tree_ref(trans, href, node, extent_op,
					   insert_reserved);
	else if (node->type == BTRFS_EXTENT_DATA_REF_KEY ||
		 node->type == BTRFS_SHARED_DATA_REF_KEY)
		ret = run_delayed_data_ref(trans, href, node, extent_op,
					   insert_reserved);
	else if (node->type == BTRFS_EXTENT_OWNER_REF_KEY)
		ret = 0;
	else
		BUG();
	if (ret && insert_reserved)
		btrfs_pin_extent(trans, node->bytenr, node->num_bytes, 1);
	if (ret < 0)
		btrfs_err(trans->fs_info,
"failed to run delayed ref for logical %llu num_bytes %llu type %u action %u ref_mod %d: %d",
			  node->bytenr, node->num_bytes, node->type,
			  node->action, node->ref_mod, ret);
	return ret;
}

static inline struct btrfs_delayed_ref_node *
select_delayed_ref(struct btrfs_delayed_ref_head *head)
{
	struct btrfs_delayed_ref_node *ref;

	if (RB_EMPTY_ROOT(&head->ref_tree.rb_root))
		return NULL;

	/*
	 * Select a delayed ref of type BTRFS_ADD_DELAYED_REF first.
	 * This is to prevent a ref count from going down to zero, which deletes
	 * the extent item from the extent tree, when there still are references
	 * to add, which would fail because they would not find the extent item.
	 */
	if (!list_empty(&head->ref_add_list))
		return list_first_entry(&head->ref_add_list,
				struct btrfs_delayed_ref_node, add_list);

	ref = rb_entry(rb_first_cached(&head->ref_tree),
		       struct btrfs_delayed_ref_node, ref_node);
	ASSERT(list_empty(&ref->add_list));
	return ref;
}

static void unselect_delayed_ref_head(struct btrfs_delayed_ref_root *delayed_refs,
				      struct btrfs_delayed_ref_head *head)
{
	spin_lock(&delayed_refs->lock);
	head->processing = false;
	delayed_refs->num_heads_ready++;
	spin_unlock(&delayed_refs->lock);
	btrfs_delayed_ref_unlock(head);
}

static struct btrfs_delayed_extent_op *cleanup_extent_op(
				struct btrfs_delayed_ref_head *head)
{
	struct btrfs_delayed_extent_op *extent_op = head->extent_op;

	if (!extent_op)
		return NULL;

	if (head->must_insert_reserved) {
		head->extent_op = NULL;
		btrfs_free_delayed_extent_op(extent_op);
		return NULL;
	}
	return extent_op;
}

static int run_and_cleanup_extent_op(struct btrfs_trans_handle *trans,
				     struct btrfs_delayed_ref_head *head)
{
	struct btrfs_delayed_extent_op *extent_op;
	int ret;

	extent_op = cleanup_extent_op(head);
	if (!extent_op)
		return 0;
	head->extent_op = NULL;
	spin_unlock(&head->lock);
	ret = run_delayed_extent_op(trans, head, extent_op);
	btrfs_free_delayed_extent_op(extent_op);
	return ret ? ret : 1;
}

u64 btrfs_cleanup_ref_head_accounting(struct btrfs_fs_info *fs_info,
				  struct btrfs_delayed_ref_root *delayed_refs,
				  struct btrfs_delayed_ref_head *head)
{
	u64 ret = 0;

	/*
	 * We had csum deletions accounted for in our delayed refs rsv, we need
	 * to drop the csum leaves for this update from our delayed_refs_rsv.
	 */
	if (head->total_ref_mod < 0 && head->is_data) {
		int nr_csums;

		spin_lock(&delayed_refs->lock);
		delayed_refs->pending_csums -= head->num_bytes;
		spin_unlock(&delayed_refs->lock);
		nr_csums = btrfs_csum_bytes_to_leaves(fs_info, head->num_bytes);

		btrfs_delayed_refs_rsv_release(fs_info, 0, nr_csums);

		ret = btrfs_calc_delayed_ref_csum_bytes(fs_info, nr_csums);
	}
	/* must_insert_reserved can be set only if we didn't run the head ref. */
	if (head->must_insert_reserved)
		free_head_ref_squota_rsv(fs_info, head);

	return ret;
}

static int cleanup_ref_head(struct btrfs_trans_handle *trans,
			    struct btrfs_delayed_ref_head *head,
			    u64 *bytes_released)
{

	struct btrfs_fs_info *fs_info = trans->fs_info;
	struct btrfs_delayed_ref_root *delayed_refs;
	int ret;

	delayed_refs = &trans->transaction->delayed_refs;

	ret = run_and_cleanup_extent_op(trans, head);
	if (ret < 0) {
		unselect_delayed_ref_head(delayed_refs, head);
		btrfs_debug(fs_info, "run_delayed_extent_op returned %d", ret);
		return ret;
	} else if (ret) {
		return ret;
	}

	/*
	 * Need to drop our head ref lock and re-acquire the delayed ref lock
	 * and then re-check to make sure nobody got added.
	 */
	spin_unlock(&head->lock);
	spin_lock(&delayed_refs->lock);
	spin_lock(&head->lock);
	if (!RB_EMPTY_ROOT(&head->ref_tree.rb_root) || head->extent_op) {
		spin_unlock(&head->lock);
		spin_unlock(&delayed_refs->lock);
		return 1;
	}
	btrfs_delete_ref_head(delayed_refs, head);
	spin_unlock(&head->lock);
	spin_unlock(&delayed_refs->lock);

	if (head->must_insert_reserved) {
		btrfs_pin_extent(trans, head->bytenr, head->num_bytes, 1);
		if (head->is_data) {
			struct btrfs_root *csum_root;

			csum_root = btrfs_csum_root(fs_info, head->bytenr);
			ret = btrfs_del_csums(trans, csum_root, head->bytenr,
					      head->num_bytes);
		}
	}

	*bytes_released += btrfs_cleanup_ref_head_accounting(fs_info, delayed_refs, head);

	trace_run_delayed_ref_head(fs_info, head, 0);
	btrfs_delayed_ref_unlock(head);
	btrfs_put_delayed_ref_head(head);
	return ret;
}

static struct btrfs_delayed_ref_head *btrfs_obtain_ref_head(
					struct btrfs_trans_handle *trans)
{
	struct btrfs_delayed_ref_root *delayed_refs =
		&trans->transaction->delayed_refs;
	struct btrfs_delayed_ref_head *head = NULL;
	int ret;

	spin_lock(&delayed_refs->lock);
	head = btrfs_select_ref_head(delayed_refs);
	if (!head) {
		spin_unlock(&delayed_refs->lock);
		return head;
	}

	/*
	 * Grab the lock that says we are going to process all the refs for
	 * this head
	 */
	ret = btrfs_delayed_ref_lock(delayed_refs, head);
	spin_unlock(&delayed_refs->lock);

	/*
	 * We may have dropped the spin lock to get the head mutex lock, and
	 * that might have given someone else time to free the head.  If that's
	 * true, it has been removed from our list and we can move on.
	 */
	if (ret == -EAGAIN)
		head = ERR_PTR(-EAGAIN);

	return head;
}

static int btrfs_run_delayed_refs_for_head(struct btrfs_trans_handle *trans,
					   struct btrfs_delayed_ref_head *locked_ref,
					   u64 *bytes_released)
{
	struct btrfs_fs_info *fs_info = trans->fs_info;
	struct btrfs_delayed_ref_root *delayed_refs;
	struct btrfs_delayed_extent_op *extent_op;
	struct btrfs_delayed_ref_node *ref;
	bool must_insert_reserved;
	int ret;

	delayed_refs = &trans->transaction->delayed_refs;

	lockdep_assert_held(&locked_ref->mutex);
	lockdep_assert_held(&locked_ref->lock);

	while ((ref = select_delayed_ref(locked_ref))) {
		if (ref->seq &&
		    btrfs_check_delayed_seq(fs_info, ref->seq)) {
			spin_unlock(&locked_ref->lock);
			unselect_delayed_ref_head(delayed_refs, locked_ref);
			return -EAGAIN;
		}

		rb_erase_cached(&ref->ref_node, &locked_ref->ref_tree);
		RB_CLEAR_NODE(&ref->ref_node);
		if (!list_empty(&ref->add_list))
			list_del(&ref->add_list);
		/*
		 * When we play the delayed ref, also correct the ref_mod on
		 * head
		 */
		switch (ref->action) {
		case BTRFS_ADD_DELAYED_REF:
		case BTRFS_ADD_DELAYED_EXTENT:
			locked_ref->ref_mod -= ref->ref_mod;
			break;
		case BTRFS_DROP_DELAYED_REF:
			locked_ref->ref_mod += ref->ref_mod;
			break;
		default:
			WARN_ON(1);
		}
		atomic_dec(&delayed_refs->num_entries);

		/*
		 * Record the must_insert_reserved flag before we drop the
		 * spin lock.
		 */
		must_insert_reserved = locked_ref->must_insert_reserved;
		/*
		 * Unsetting this on the head ref relinquishes ownership of
		 * the rsv_bytes, so it is critical that every possible code
		 * path from here forward frees all reserves including qgroup
		 * reserve.
		 */
		locked_ref->must_insert_reserved = false;

		extent_op = locked_ref->extent_op;
		locked_ref->extent_op = NULL;
		spin_unlock(&locked_ref->lock);

		ret = run_one_delayed_ref(trans, locked_ref, ref, extent_op,
					  must_insert_reserved);
		btrfs_delayed_refs_rsv_release(fs_info, 1, 0);
		*bytes_released += btrfs_calc_delayed_ref_bytes(fs_info, 1);

		btrfs_free_delayed_extent_op(extent_op);
		if (ret) {
			unselect_delayed_ref_head(delayed_refs, locked_ref);
			btrfs_put_delayed_ref(ref);
			return ret;
		}

		btrfs_put_delayed_ref(ref);
		cond_resched();

		spin_lock(&locked_ref->lock);
		btrfs_merge_delayed_refs(fs_info, delayed_refs, locked_ref);
	}

	return 0;
}

/*
 * Returns 0 on success or if called with an already aborted transaction.
 * Returns -ENOMEM or -EIO on failure and will abort the transaction.
 */
static noinline int __btrfs_run_delayed_refs(struct btrfs_trans_handle *trans,
					     u64 min_bytes)
{
	struct btrfs_fs_info *fs_info = trans->fs_info;
	struct btrfs_delayed_ref_root *delayed_refs;
	struct btrfs_delayed_ref_head *locked_ref = NULL;
	int ret;
	unsigned long count = 0;
	unsigned long max_count = 0;
	u64 bytes_processed = 0;

	delayed_refs = &trans->transaction->delayed_refs;
	if (min_bytes == 0) {
		max_count = delayed_refs->num_heads_ready;
		min_bytes = U64_MAX;
	}

	do {
		if (!locked_ref) {
			locked_ref = btrfs_obtain_ref_head(trans);
			if (IS_ERR_OR_NULL(locked_ref)) {
				if (PTR_ERR(locked_ref) == -EAGAIN) {
					continue;
				} else {
					break;
				}
			}
			count++;
		}
		/*
		 * We need to try and merge add/drops of the same ref since we
		 * can run into issues with relocate dropping the implicit ref
		 * and then it being added back again before the drop can
		 * finish.  If we merged anything we need to re-loop so we can
		 * get a good ref.
		 * Or we can get node references of the same type that weren't
		 * merged when created due to bumps in the tree mod seq, and
		 * we need to merge them to prevent adding an inline extent
		 * backref before dropping it (triggering a BUG_ON at
		 * insert_inline_extent_backref()).
		 */
		spin_lock(&locked_ref->lock);
		btrfs_merge_delayed_refs(fs_info, delayed_refs, locked_ref);

		ret = btrfs_run_delayed_refs_for_head(trans, locked_ref, &bytes_processed);
		if (ret < 0 && ret != -EAGAIN) {
			/*
			 * Error, btrfs_run_delayed_refs_for_head already
			 * unlocked everything so just bail out
			 */
			return ret;
		} else if (!ret) {
			/*
			 * Success, perform the usual cleanup of a processed
			 * head
			 */
			ret = cleanup_ref_head(trans, locked_ref, &bytes_processed);
			if (ret > 0 ) {
				/* We dropped our lock, we need to loop. */
				ret = 0;
				continue;
			} else if (ret) {
				return ret;
			}
		}

		/*
		 * Either success case or btrfs_run_delayed_refs_for_head
		 * returned -EAGAIN, meaning we need to select another head
		 */

		locked_ref = NULL;
		cond_resched();
	} while ((min_bytes != U64_MAX && bytes_processed < min_bytes) ||
		 (max_count > 0 && count < max_count) ||
		 locked_ref);

	return 0;
}

#ifdef SCRAMBLE_DELAYED_REFS
/*
 * Normally delayed refs get processed in ascending bytenr order. This
 * correlates in most cases to the order added. To expose dependencies on this
 * order, we start to process the tree in the middle instead of the beginning
 */
static u64 find_middle(struct rb_root *root)
{
	struct rb_node *n = root->rb_node;
	struct btrfs_delayed_ref_node *entry;
	int alt = 1;
	u64 middle;
	u64 first = 0, last = 0;

	n = rb_first(root);
	if (n) {
		entry = rb_entry(n, struct btrfs_delayed_ref_node, rb_node);
		first = entry->bytenr;
	}
	n = rb_last(root);
	if (n) {
		entry = rb_entry(n, struct btrfs_delayed_ref_node, rb_node);
		last = entry->bytenr;
	}
	n = root->rb_node;

	while (n) {
		entry = rb_entry(n, struct btrfs_delayed_ref_node, rb_node);
		WARN_ON(!entry->in_tree);

		middle = entry->bytenr;

		if (alt)
			n = n->rb_left;
		else
			n = n->rb_right;

		alt = 1 - alt;
	}
	return middle;
}
#endif

/*
 * Start processing the delayed reference count updates and extent insertions
 * we have queued up so far.
 *
 * @trans:	Transaction handle.
 * @min_bytes:	How many bytes of delayed references to process. After this
 *		many bytes we stop processing delayed references if there are
 *		any more. If 0 it means to run all existing delayed references,
 *		but not new ones added after running all existing ones.
 *		Use (u64)-1 (U64_MAX) to run all existing delayed references
 *		plus any new ones that are added.
 *
 * Returns 0 on success or if called with an aborted transaction
 * Returns <0 on error and aborts the transaction
 */
int btrfs_run_delayed_refs(struct btrfs_trans_handle *trans, u64 min_bytes)
{
	struct btrfs_fs_info *fs_info = trans->fs_info;
	struct btrfs_delayed_ref_root *delayed_refs;
	int ret;

	/* We'll clean this up in btrfs_cleanup_transaction */
	if (TRANS_ABORTED(trans))
		return 0;

	if (test_bit(BTRFS_FS_CREATING_FREE_SPACE_TREE, &fs_info->flags))
		return 0;

	delayed_refs = &trans->transaction->delayed_refs;
again:
#ifdef SCRAMBLE_DELAYED_REFS
	delayed_refs->run_delayed_start = find_middle(&delayed_refs->root);
#endif
	ret = __btrfs_run_delayed_refs(trans, min_bytes);
	if (ret < 0) {
		btrfs_abort_transaction(trans, ret);
		return ret;
	}

	if (min_bytes == U64_MAX) {
		btrfs_create_pending_block_groups(trans);

		spin_lock(&delayed_refs->lock);
		if (RB_EMPTY_ROOT(&delayed_refs->href_root.rb_root)) {
			spin_unlock(&delayed_refs->lock);
			return 0;
		}
		spin_unlock(&delayed_refs->lock);

		cond_resched();
		goto again;
	}

	return 0;
}

int btrfs_set_disk_extent_flags(struct btrfs_trans_handle *trans,
				struct extent_buffer *eb, u64 flags)
{
	struct btrfs_delayed_extent_op *extent_op;
	int ret;

	extent_op = btrfs_alloc_delayed_extent_op();
	if (!extent_op)
		return -ENOMEM;

	extent_op->flags_to_set = flags;
	extent_op->update_flags = true;
	extent_op->update_key = false;

	ret = btrfs_add_delayed_extent_op(trans, eb->start, eb->len,
					  btrfs_header_level(eb), extent_op);
	if (ret)
		btrfs_free_delayed_extent_op(extent_op);
	return ret;
}

static noinline int check_delayed_ref(struct btrfs_root *root,
				      struct btrfs_path *path,
				      u64 objectid, u64 offset, u64 bytenr)
{
	struct btrfs_delayed_ref_head *head;
	struct btrfs_delayed_ref_node *ref;
	struct btrfs_delayed_ref_root *delayed_refs;
	struct btrfs_transaction *cur_trans;
	struct rb_node *node;
	int ret = 0;

	spin_lock(&root->fs_info->trans_lock);
	cur_trans = root->fs_info->running_transaction;
	if (cur_trans)
		refcount_inc(&cur_trans->use_count);
	spin_unlock(&root->fs_info->trans_lock);
	if (!cur_trans)
		return 0;

	delayed_refs = &cur_trans->delayed_refs;
	spin_lock(&delayed_refs->lock);
	head = btrfs_find_delayed_ref_head(delayed_refs, bytenr);
	if (!head) {
		spin_unlock(&delayed_refs->lock);
		btrfs_put_transaction(cur_trans);
		return 0;
	}

	if (!mutex_trylock(&head->mutex)) {
		if (path->nowait) {
			spin_unlock(&delayed_refs->lock);
			btrfs_put_transaction(cur_trans);
			return -EAGAIN;
		}

		refcount_inc(&head->refs);
		spin_unlock(&delayed_refs->lock);

		btrfs_release_path(path);

		/*
		 * Mutex was contended, block until it's released and let
		 * caller try again
		 */
		mutex_lock(&head->mutex);
		mutex_unlock(&head->mutex);
		btrfs_put_delayed_ref_head(head);
		btrfs_put_transaction(cur_trans);
		return -EAGAIN;
	}
	spin_unlock(&delayed_refs->lock);

	spin_lock(&head->lock);
	/*
	 * XXX: We should replace this with a proper search function in the
	 * future.
	 */
	for (node = rb_first_cached(&head->ref_tree); node;
	     node = rb_next(node)) {
		u64 ref_owner;
		u64 ref_offset;

		ref = rb_entry(node, struct btrfs_delayed_ref_node, ref_node);
		/* If it's a shared ref we know a cross reference exists */
		if (ref->type != BTRFS_EXTENT_DATA_REF_KEY) {
			ret = 1;
			break;
		}

		ref_owner = btrfs_delayed_ref_owner(ref);
		ref_offset = btrfs_delayed_ref_offset(ref);

		/*
		 * If our ref doesn't match the one we're currently looking at
		 * then we have a cross reference.
		 */
		if (ref->ref_root != btrfs_root_id(root) ||
		    ref_owner != objectid || ref_offset != offset) {
			ret = 1;
			break;
		}
	}
	spin_unlock(&head->lock);
	mutex_unlock(&head->mutex);
	btrfs_put_transaction(cur_trans);
	return ret;
}

static noinline int check_committed_ref(struct btrfs_root *root,
					struct btrfs_path *path,
					u64 objectid, u64 offset, u64 bytenr,
					bool strict)
{
	struct btrfs_fs_info *fs_info = root->fs_info;
	struct btrfs_root *extent_root = btrfs_extent_root(fs_info, bytenr);
	struct extent_buffer *leaf;
	struct btrfs_extent_data_ref *ref;
	struct btrfs_extent_inline_ref *iref;
	struct btrfs_extent_item *ei;
	struct btrfs_key key;
	u32 item_size;
	u32 expected_size;
	int type;
	int ret;

	key.objectid = bytenr;
	key.offset = (u64)-1;
	key.type = BTRFS_EXTENT_ITEM_KEY;

	ret = btrfs_search_slot(NULL, extent_root, &key, path, 0, 0);
	if (ret < 0)
		goto out;
	if (ret == 0) {
		/*
		 * Key with offset -1 found, there would have to exist an extent
		 * item with such offset, but this is out of the valid range.
		 */
		ret = -EUCLEAN;
		goto out;
	}

	ret = -ENOENT;
	if (path->slots[0] == 0)
		goto out;

	path->slots[0]--;
	leaf = path->nodes[0];
	btrfs_item_key_to_cpu(leaf, &key, path->slots[0]);

	if (key.objectid != bytenr || key.type != BTRFS_EXTENT_ITEM_KEY)
		goto out;

	ret = 1;
	item_size = btrfs_item_size(leaf, path->slots[0]);
	ei = btrfs_item_ptr(leaf, path->slots[0], struct btrfs_extent_item);
	expected_size = sizeof(*ei) + btrfs_extent_inline_ref_size(BTRFS_EXTENT_DATA_REF_KEY);

	/* No inline refs; we need to bail before checking for owner ref. */
	if (item_size == sizeof(*ei))
		goto out;

	/* Check for an owner ref; skip over it to the real inline refs. */
	iref = (struct btrfs_extent_inline_ref *)(ei + 1);
	type = btrfs_get_extent_inline_ref_type(leaf, iref, BTRFS_REF_TYPE_DATA);
	if (btrfs_fs_incompat(fs_info, SIMPLE_QUOTA) && type == BTRFS_EXTENT_OWNER_REF_KEY) {
		expected_size += btrfs_extent_inline_ref_size(BTRFS_EXTENT_OWNER_REF_KEY);
		iref = (struct btrfs_extent_inline_ref *)(iref + 1);
	}

	/* If extent item has more than 1 inline ref then it's shared */
	if (item_size != expected_size)
		goto out;

	/*
	 * If extent created before last snapshot => it's shared unless the
	 * snapshot has been deleted. Use the heuristic if strict is false.
	 */
	if (!strict &&
	    (btrfs_extent_generation(leaf, ei) <=
	     btrfs_root_last_snapshot(&root->root_item)))
		goto out;

	/* If this extent has SHARED_DATA_REF then it's shared */
	type = btrfs_get_extent_inline_ref_type(leaf, iref, BTRFS_REF_TYPE_DATA);
	if (type != BTRFS_EXTENT_DATA_REF_KEY)
		goto out;

	ref = (struct btrfs_extent_data_ref *)(&iref->offset);
	if (btrfs_extent_refs(leaf, ei) !=
	    btrfs_extent_data_ref_count(leaf, ref) ||
	    btrfs_extent_data_ref_root(leaf, ref) != btrfs_root_id(root) ||
	    btrfs_extent_data_ref_objectid(leaf, ref) != objectid ||
	    btrfs_extent_data_ref_offset(leaf, ref) != offset)
		goto out;

	ret = 0;
out:
	return ret;
}

int btrfs_cross_ref_exist(struct btrfs_root *root, u64 objectid, u64 offset,
			  u64 bytenr, bool strict, struct btrfs_path *path)
{
	int ret;

	do {
		ret = check_committed_ref(root, path, objectid,
					  offset, bytenr, strict);
		if (ret && ret != -ENOENT)
			goto out;

		ret = check_delayed_ref(root, path, objectid, offset, bytenr);
	} while (ret == -EAGAIN && !path->nowait);

out:
	btrfs_release_path(path);
	if (btrfs_is_data_reloc_root(root))
		WARN_ON(ret > 0);
	return ret;
}

static int __btrfs_mod_ref(struct btrfs_trans_handle *trans,
			   struct btrfs_root *root,
			   struct extent_buffer *buf,
			   int full_backref, int inc)
{
	struct btrfs_fs_info *fs_info = root->fs_info;
	u64 parent;
	u64 ref_root;
	u32 nritems;
	struct btrfs_key key;
	struct btrfs_file_extent_item *fi;
	bool for_reloc = btrfs_header_flag(buf, BTRFS_HEADER_FLAG_RELOC);
	int i;
	int action;
	int level;
	int ret = 0;

	if (btrfs_is_testing(fs_info))
		return 0;

	ref_root = btrfs_header_owner(buf);
	nritems = btrfs_header_nritems(buf);
	level = btrfs_header_level(buf);

	if (!test_bit(BTRFS_ROOT_SHAREABLE, &root->state) && level == 0)
		return 0;

	if (full_backref)
		parent = buf->start;
	else
		parent = 0;
	if (inc)
		action = BTRFS_ADD_DELAYED_REF;
	else
		action = BTRFS_DROP_DELAYED_REF;

	for (i = 0; i < nritems; i++) {
		struct btrfs_ref ref = {
			.action = action,
			.parent = parent,
			.ref_root = ref_root,
		};

		if (level == 0) {
			btrfs_item_key_to_cpu(buf, &key, i);
			if (key.type != BTRFS_EXTENT_DATA_KEY)
				continue;
			fi = btrfs_item_ptr(buf, i,
					    struct btrfs_file_extent_item);
			if (btrfs_file_extent_type(buf, fi) ==
			    BTRFS_FILE_EXTENT_INLINE)
				continue;
			ref.bytenr = btrfs_file_extent_disk_bytenr(buf, fi);
			if (ref.bytenr == 0)
				continue;

			ref.num_bytes = btrfs_file_extent_disk_num_bytes(buf, fi);
			ref.owning_root = ref_root;

			key.offset -= btrfs_file_extent_offset(buf, fi);
			btrfs_init_data_ref(&ref, key.objectid, key.offset,
					    btrfs_root_id(root), for_reloc);
			if (inc)
				ret = btrfs_inc_extent_ref(trans, &ref);
			else
				ret = btrfs_free_extent(trans, &ref);
			if (ret)
				goto fail;
		} else {
			/* We don't know the owning_root, leave as 0. */
			ref.bytenr = btrfs_node_blockptr(buf, i);
			ref.num_bytes = fs_info->nodesize;

			btrfs_init_tree_ref(&ref, level - 1,
					    btrfs_root_id(root), for_reloc);
			if (inc)
				ret = btrfs_inc_extent_ref(trans, &ref);
			else
				ret = btrfs_free_extent(trans, &ref);
			if (ret)
				goto fail;
		}
	}
	return 0;
fail:
	return ret;
}

int btrfs_inc_ref(struct btrfs_trans_handle *trans, struct btrfs_root *root,
		  struct extent_buffer *buf, int full_backref)
{
	return __btrfs_mod_ref(trans, root, buf, full_backref, 1);
}

int btrfs_dec_ref(struct btrfs_trans_handle *trans, struct btrfs_root *root,
		  struct extent_buffer *buf, int full_backref)
{
	return __btrfs_mod_ref(trans, root, buf, full_backref, 0);
}

static u64 get_alloc_profile_by_root(struct btrfs_root *root, int data)
{
	struct btrfs_fs_info *fs_info = root->fs_info;
	u64 flags;
	u64 ret;

	if (data)
		flags = BTRFS_BLOCK_GROUP_DATA;
	else if (root == fs_info->chunk_root)
		flags = BTRFS_BLOCK_GROUP_SYSTEM;
	else
		flags = BTRFS_BLOCK_GROUP_METADATA;

	ret = btrfs_get_alloc_profile(fs_info, flags);
	return ret;
}

static u64 first_logical_byte(struct btrfs_fs_info *fs_info)
{
	struct rb_node *leftmost;
	u64 bytenr = 0;

	read_lock(&fs_info->block_group_cache_lock);
	/* Get the block group with the lowest logical start address. */
	leftmost = rb_first_cached(&fs_info->block_group_cache_tree);
	if (leftmost) {
		struct btrfs_block_group *bg;

		bg = rb_entry(leftmost, struct btrfs_block_group, cache_node);
		bytenr = bg->start;
	}
	read_unlock(&fs_info->block_group_cache_lock);

	return bytenr;
}

static int pin_down_extent(struct btrfs_trans_handle *trans,
			   struct btrfs_block_group *cache,
			   u64 bytenr, u64 num_bytes, int reserved)
{
	struct btrfs_fs_info *fs_info = cache->fs_info;

	spin_lock(&cache->space_info->lock);
	spin_lock(&cache->lock);
	cache->pinned += num_bytes;
	btrfs_space_info_update_bytes_pinned(fs_info, cache->space_info,
					     num_bytes);
	if (reserved) {
		cache->reserved -= num_bytes;
		cache->space_info->bytes_reserved -= num_bytes;
	}
	spin_unlock(&cache->lock);
	spin_unlock(&cache->space_info->lock);

	set_extent_bit(&trans->transaction->pinned_extents, bytenr,
		       bytenr + num_bytes - 1, EXTENT_DIRTY, NULL);
	return 0;
}

int btrfs_pin_extent(struct btrfs_trans_handle *trans,
		     u64 bytenr, u64 num_bytes, int reserved)
{
	struct btrfs_block_group *cache;

	cache = btrfs_lookup_block_group(trans->fs_info, bytenr);
	BUG_ON(!cache); /* Logic error */

	pin_down_extent(trans, cache, bytenr, num_bytes, reserved);

	btrfs_put_block_group(cache);
	return 0;
}

int btrfs_pin_extent_for_log_replay(struct btrfs_trans_handle *trans,
				    const struct extent_buffer *eb)
{
	struct btrfs_block_group *cache;
	int ret;

	cache = btrfs_lookup_block_group(trans->fs_info, eb->start);
	if (!cache)
		return -EINVAL;

	/*
	 * Fully cache the free space first so that our pin removes the free space
	 * from the cache.
	 */
	ret = btrfs_cache_block_group(cache, true);
	if (ret)
		goto out;

	pin_down_extent(trans, cache, eb->start, eb->len, 0);

	/* remove us from the free space cache (if we're there at all) */
	ret = btrfs_remove_free_space(cache, eb->start, eb->len);
out:
	btrfs_put_block_group(cache);
	return ret;
}

static int __exclude_logged_extent(struct btrfs_fs_info *fs_info,
				   u64 start, u64 num_bytes)
{
	int ret;
	struct btrfs_block_group *block_group;

	block_group = btrfs_lookup_block_group(fs_info, start);
	if (!block_group)
		return -EINVAL;

	ret = btrfs_cache_block_group(block_group, true);
	if (ret)
		goto out;

	ret = btrfs_remove_free_space(block_group, start, num_bytes);
out:
	btrfs_put_block_group(block_group);
	return ret;
}

int btrfs_exclude_logged_extents(struct extent_buffer *eb)
{
	struct btrfs_fs_info *fs_info = eb->fs_info;
	struct btrfs_file_extent_item *item;
	struct btrfs_key key;
	int found_type;
	int i;
	int ret = 0;

	if (!btrfs_fs_incompat(fs_info, MIXED_GROUPS))
		return 0;

	for (i = 0; i < btrfs_header_nritems(eb); i++) {
		btrfs_item_key_to_cpu(eb, &key, i);
		if (key.type != BTRFS_EXTENT_DATA_KEY)
			continue;
		item = btrfs_item_ptr(eb, i, struct btrfs_file_extent_item);
		found_type = btrfs_file_extent_type(eb, item);
		if (found_type == BTRFS_FILE_EXTENT_INLINE)
			continue;
		if (btrfs_file_extent_disk_bytenr(eb, item) == 0)
			continue;
		key.objectid = btrfs_file_extent_disk_bytenr(eb, item);
		key.offset = btrfs_file_extent_disk_num_bytes(eb, item);
		ret = __exclude_logged_extent(fs_info, key.objectid, key.offset);
		if (ret)
			break;
	}

	return ret;
}

static void
btrfs_inc_block_group_reservations(struct btrfs_block_group *bg)
{
	atomic_inc(&bg->reservations);
}

/*
 * Returns the free cluster for the given space info and sets empty_cluster to
 * what it should be based on the mount options.
 */
static struct btrfs_free_cluster *
fetch_cluster_info(struct btrfs_fs_info *fs_info,
		   struct btrfs_space_info *space_info, u64 *empty_cluster)
{
	struct btrfs_free_cluster *ret = NULL;

	*empty_cluster = 0;
	if (btrfs_mixed_space_info(space_info))
		return ret;

	if (space_info->flags & BTRFS_BLOCK_GROUP_METADATA) {
		ret = &fs_info->meta_alloc_cluster;
		if (btrfs_test_opt(fs_info, SSD))
			*empty_cluster = SZ_2M;
		else
			*empty_cluster = SZ_64K;
	} else if ((space_info->flags & BTRFS_BLOCK_GROUP_DATA) &&
		   btrfs_test_opt(fs_info, SSD_SPREAD)) {
		*empty_cluster = SZ_2M;
		ret = &fs_info->data_alloc_cluster;
	}

	return ret;
}

static int unpin_extent_range(struct btrfs_fs_info *fs_info,
			      u64 start, u64 end,
			      const bool return_free_space)
{
	struct btrfs_block_group *cache = NULL;
	struct btrfs_space_info *space_info;
	struct btrfs_block_rsv *global_rsv = &fs_info->global_block_rsv;
	struct btrfs_free_cluster *cluster = NULL;
	u64 len;
	u64 total_unpinned = 0;
	u64 empty_cluster = 0;
	bool readonly;
	int ret = 0;

	while (start <= end) {
		readonly = false;
		if (!cache ||
		    start >= cache->start + cache->length) {
			if (cache)
				btrfs_put_block_group(cache);
			total_unpinned = 0;
			cache = btrfs_lookup_block_group(fs_info, start);
			if (cache == NULL) {
				/* Logic error, something removed the block group. */
				ret = -EUCLEAN;
				goto out;
			}

			cluster = fetch_cluster_info(fs_info,
						     cache->space_info,
						     &empty_cluster);
			empty_cluster <<= 1;
		}

		len = cache->start + cache->length - start;
		len = min(len, end + 1 - start);

		if (return_free_space)
			btrfs_add_free_space(cache, start, len);

		start += len;
		total_unpinned += len;
		space_info = cache->space_info;

		/*
		 * If this space cluster has been marked as fragmented and we've
		 * unpinned enough in this block group to potentially allow a
		 * cluster to be created inside of it go ahead and clear the
		 * fragmented check.
		 */
		if (cluster && cluster->fragmented &&
		    total_unpinned > empty_cluster) {
			spin_lock(&cluster->lock);
			cluster->fragmented = 0;
			spin_unlock(&cluster->lock);
		}

		spin_lock(&space_info->lock);
		spin_lock(&cache->lock);
		cache->pinned -= len;
		btrfs_space_info_update_bytes_pinned(fs_info, space_info, -len);
		space_info->max_extent_size = 0;
		if (cache->ro) {
			space_info->bytes_readonly += len;
			readonly = true;
		} else if (btrfs_is_zoned(fs_info)) {
			/* Need reset before reusing in a zoned block group */
			btrfs_space_info_update_bytes_zone_unusable(fs_info, space_info,
								    len);
			readonly = true;
		}
		spin_unlock(&cache->lock);
		if (!readonly && return_free_space &&
		    global_rsv->space_info == space_info) {
			spin_lock(&global_rsv->lock);
			if (!global_rsv->full) {
				u64 to_add = min(len, global_rsv->size -
						      global_rsv->reserved);

				global_rsv->reserved += to_add;
				btrfs_space_info_update_bytes_may_use(fs_info,
						space_info, to_add);
				if (global_rsv->reserved >= global_rsv->size)
					global_rsv->full = 1;
				len -= to_add;
			}
			spin_unlock(&global_rsv->lock);
		}
		/* Add to any tickets we may have */
		if (!readonly && return_free_space && len)
			btrfs_try_granting_tickets(fs_info, space_info);
		spin_unlock(&space_info->lock);
	}

	if (cache)
		btrfs_put_block_group(cache);
out:
	return ret;
}

int btrfs_finish_extent_commit(struct btrfs_trans_handle *trans)
{
	struct btrfs_fs_info *fs_info = trans->fs_info;
	struct btrfs_block_group *block_group, *tmp;
	struct list_head *deleted_bgs;
	struct extent_io_tree *unpin;
	u64 start;
	u64 end;
	int ret;

	unpin = &trans->transaction->pinned_extents;

	while (!TRANS_ABORTED(trans)) {
		struct extent_state *cached_state = NULL;

		mutex_lock(&fs_info->unused_bg_unpin_mutex);
		if (!find_first_extent_bit(unpin, 0, &start, &end,
					   EXTENT_DIRTY, &cached_state)) {
			mutex_unlock(&fs_info->unused_bg_unpin_mutex);
			break;
		}

		if (btrfs_test_opt(fs_info, DISCARD_SYNC))
			ret = btrfs_discard_extent(fs_info, start,
						   end + 1 - start, NULL);

		clear_extent_dirty(unpin, start, end, &cached_state);
		ret = unpin_extent_range(fs_info, start, end, true);
		BUG_ON(ret);
		mutex_unlock(&fs_info->unused_bg_unpin_mutex);
		free_extent_state(cached_state);
		cond_resched();
	}

	if (btrfs_test_opt(fs_info, DISCARD_ASYNC)) {
		btrfs_discard_calc_delay(&fs_info->discard_ctl);
		btrfs_discard_schedule_work(&fs_info->discard_ctl, true);
	}

	/*
	 * Transaction is finished.  We don't need the lock anymore.  We
	 * do need to clean up the block groups in case of a transaction
	 * abort.
	 */
	deleted_bgs = &trans->transaction->deleted_bgs;
	list_for_each_entry_safe(block_group, tmp, deleted_bgs, bg_list) {
		u64 trimmed = 0;

		ret = -EROFS;
		if (!TRANS_ABORTED(trans))
			ret = btrfs_discard_extent(fs_info,
						   block_group->start,
						   block_group->length,
						   &trimmed);

		list_del_init(&block_group->bg_list);
		btrfs_unfreeze_block_group(block_group);
		btrfs_put_block_group(block_group);

		if (ret) {
			const char *errstr = btrfs_decode_error(ret);
			btrfs_warn(fs_info,
			   "discard failed while removing blockgroup: errno=%d %s",
				   ret, errstr);
		}
	}

	return 0;
}

/*
 * Parse an extent item's inline extents looking for a simple quotas owner ref.
 *
 * @fs_info:	the btrfs_fs_info for this mount
 * @leaf:	a leaf in the extent tree containing the extent item
 * @slot:	the slot in the leaf where the extent item is found
 *
 * Returns the objectid of the root that originally allocated the extent item
 * if the inline owner ref is expected and present, otherwise 0.
 *
 * If an extent item has an owner ref item, it will be the first inline ref
 * item. Therefore the logic is to check whether there are any inline ref
 * items, then check the type of the first one.
 */
u64 btrfs_get_extent_owner_root(struct btrfs_fs_info *fs_info,
				struct extent_buffer *leaf, int slot)
{
	struct btrfs_extent_item *ei;
	struct btrfs_extent_inline_ref *iref;
	struct btrfs_extent_owner_ref *oref;
	unsigned long ptr;
	unsigned long end;
	int type;

	if (!btrfs_fs_incompat(fs_info, SIMPLE_QUOTA))
		return 0;

	ei = btrfs_item_ptr(leaf, slot, struct btrfs_extent_item);
	ptr = (unsigned long)(ei + 1);
	end = (unsigned long)ei + btrfs_item_size(leaf, slot);

	/* No inline ref items of any kind, can't check type. */
	if (ptr == end)
		return 0;

	iref = (struct btrfs_extent_inline_ref *)ptr;
	type = btrfs_get_extent_inline_ref_type(leaf, iref, BTRFS_REF_TYPE_ANY);

	/* We found an owner ref, get the root out of it. */
	if (type == BTRFS_EXTENT_OWNER_REF_KEY) {
		oref = (struct btrfs_extent_owner_ref *)(&iref->offset);
		return btrfs_extent_owner_ref_root_id(leaf, oref);
	}

	/* We have inline refs, but not an owner ref. */
	return 0;
}

static int do_free_extent_accounting(struct btrfs_trans_handle *trans,
				     u64 bytenr, struct btrfs_squota_delta *delta)
{
	int ret;
	u64 num_bytes = delta->num_bytes;

	if (delta->is_data) {
		struct btrfs_root *csum_root;

		csum_root = btrfs_csum_root(trans->fs_info, bytenr);
		ret = btrfs_del_csums(trans, csum_root, bytenr, num_bytes);
		if (ret) {
			btrfs_abort_transaction(trans, ret);
			return ret;
		}

		ret = btrfs_delete_raid_extent(trans, bytenr, num_bytes);
		if (ret) {
			btrfs_abort_transaction(trans, ret);
			return ret;
		}
	}

	ret = btrfs_record_squota_delta(trans->fs_info, delta);
	if (ret) {
		btrfs_abort_transaction(trans, ret);
		return ret;
	}

	ret = add_to_free_space_tree(trans, bytenr, num_bytes);
	if (ret) {
		btrfs_abort_transaction(trans, ret);
		return ret;
	}

	ret = btrfs_update_block_group(trans, bytenr, num_bytes, false);
	if (ret)
		btrfs_abort_transaction(trans, ret);

	return ret;
}

#define abort_and_dump(trans, path, fmt, args...)	\
({							\
	btrfs_abort_transaction(trans, -EUCLEAN);	\
	btrfs_print_leaf(path->nodes[0]);		\
	btrfs_crit(trans->fs_info, fmt, ##args);	\
})

/*
 * Drop one or more refs of @node.
 *
 * 1. Locate the extent refs.
 *    It's either inline in EXTENT/METADATA_ITEM or in keyed SHARED_* item.
 *    Locate it, then reduce the refs number or remove the ref line completely.
 *
 * 2. Update the refs count in EXTENT/METADATA_ITEM
 *
 * Inline backref case:
 *
 * in extent tree we have:
 *
 * 	item 0 key (13631488 EXTENT_ITEM 1048576) itemoff 16201 itemsize 82
 *		refs 2 gen 6 flags DATA
 *		extent data backref root FS_TREE objectid 258 offset 0 count 1
 *		extent data backref root FS_TREE objectid 257 offset 0 count 1
 *
 * This function gets called with:
 *
 *    node->bytenr = 13631488
 *    node->num_bytes = 1048576
 *    root_objectid = FS_TREE
 *    owner_objectid = 257
 *    owner_offset = 0
 *    refs_to_drop = 1
 *
 * Then we should get some like:
 *
 * 	item 0 key (13631488 EXTENT_ITEM 1048576) itemoff 16201 itemsize 82
 *		refs 1 gen 6 flags DATA
 *		extent data backref root FS_TREE objectid 258 offset 0 count 1
 *
 * Keyed backref case:
 *
 * in extent tree we have:
 *
 *	item 0 key (13631488 EXTENT_ITEM 1048576) itemoff 3971 itemsize 24
 *		refs 754 gen 6 flags DATA
 *	[...]
 *	item 2 key (13631488 EXTENT_DATA_REF <HASH>) itemoff 3915 itemsize 28
 *		extent data backref root FS_TREE objectid 866 offset 0 count 1
 *
 * This function get called with:
 *
 *    node->bytenr = 13631488
 *    node->num_bytes = 1048576
 *    root_objectid = FS_TREE
 *    owner_objectid = 866
 *    owner_offset = 0
 *    refs_to_drop = 1
 *
 * Then we should get some like:
 *
 *	item 0 key (13631488 EXTENT_ITEM 1048576) itemoff 3971 itemsize 24
 *		refs 753 gen 6 flags DATA
 *
 * And that (13631488 EXTENT_DATA_REF <HASH>) gets removed.
 */
static int __btrfs_free_extent(struct btrfs_trans_handle *trans,
			       struct btrfs_delayed_ref_head *href,
			       struct btrfs_delayed_ref_node *node,
			       struct btrfs_delayed_extent_op *extent_op)
{
	struct btrfs_fs_info *info = trans->fs_info;
	struct btrfs_key key;
	struct btrfs_path *path;
	struct btrfs_root *extent_root;
	struct extent_buffer *leaf;
	struct btrfs_extent_item *ei;
	struct btrfs_extent_inline_ref *iref;
	int ret;
	int is_data;
	int extent_slot = 0;
	int found_extent = 0;
	int num_to_del = 1;
	int refs_to_drop = node->ref_mod;
	u32 item_size;
	u64 refs;
	u64 bytenr = node->bytenr;
	u64 num_bytes = node->num_bytes;
	u64 owner_objectid = btrfs_delayed_ref_owner(node);
	u64 owner_offset = btrfs_delayed_ref_offset(node);
	bool skinny_metadata = btrfs_fs_incompat(info, SKINNY_METADATA);
	u64 delayed_ref_root = href->owning_root;

	extent_root = btrfs_extent_root(info, bytenr);
	ASSERT(extent_root);

	path = btrfs_alloc_path();
	if (!path)
		return -ENOMEM;

	is_data = owner_objectid >= BTRFS_FIRST_FREE_OBJECTID;

	if (!is_data && refs_to_drop != 1) {
		btrfs_crit(info,
"invalid refs_to_drop, dropping more than 1 refs for tree block %llu refs_to_drop %u",
			   node->bytenr, refs_to_drop);
		ret = -EINVAL;
		btrfs_abort_transaction(trans, ret);
		goto out;
	}

	if (is_data)
		skinny_metadata = false;

	ret = lookup_extent_backref(trans, path, &iref, bytenr, num_bytes,
				    node->parent, node->ref_root, owner_objectid,
				    owner_offset);
	if (ret == 0) {
		/*
		 * Either the inline backref or the SHARED_DATA_REF/
		 * SHARED_BLOCK_REF is found
		 *
		 * Here is a quick path to locate EXTENT/METADATA_ITEM.
		 * It's possible the EXTENT/METADATA_ITEM is near current slot.
		 */
		extent_slot = path->slots[0];
		while (extent_slot >= 0) {
			btrfs_item_key_to_cpu(path->nodes[0], &key,
					      extent_slot);
			if (key.objectid != bytenr)
				break;
			if (key.type == BTRFS_EXTENT_ITEM_KEY &&
			    key.offset == num_bytes) {
				found_extent = 1;
				break;
			}
			if (key.type == BTRFS_METADATA_ITEM_KEY &&
			    key.offset == owner_objectid) {
				found_extent = 1;
				break;
			}

			/* Quick path didn't find the EXTEMT/METADATA_ITEM */
			if (path->slots[0] - extent_slot > 5)
				break;
			extent_slot--;
		}

		if (!found_extent) {
			if (iref) {
				abort_and_dump(trans, path,
"invalid iref slot %u, no EXTENT/METADATA_ITEM found but has inline extent ref",
					   path->slots[0]);
				ret = -EUCLEAN;
				goto out;
			}
			/* Must be SHARED_* item, remove the backref first */
			ret = remove_extent_backref(trans, extent_root, path,
						    NULL, refs_to_drop, is_data);
			if (ret) {
				btrfs_abort_transaction(trans, ret);
				goto out;
			}
			btrfs_release_path(path);

			/* Slow path to locate EXTENT/METADATA_ITEM */
			key.objectid = bytenr;
			key.type = BTRFS_EXTENT_ITEM_KEY;
			key.offset = num_bytes;

			if (!is_data && skinny_metadata) {
				key.type = BTRFS_METADATA_ITEM_KEY;
				key.offset = owner_objectid;
			}

			ret = btrfs_search_slot(trans, extent_root,
						&key, path, -1, 1);
			if (ret > 0 && skinny_metadata && path->slots[0]) {
				/*
				 * Couldn't find our skinny metadata item,
				 * see if we have ye olde extent item.
				 */
				path->slots[0]--;
				btrfs_item_key_to_cpu(path->nodes[0], &key,
						      path->slots[0]);
				if (key.objectid == bytenr &&
				    key.type == BTRFS_EXTENT_ITEM_KEY &&
				    key.offset == num_bytes)
					ret = 0;
			}

			if (ret > 0 && skinny_metadata) {
				skinny_metadata = false;
				key.objectid = bytenr;
				key.type = BTRFS_EXTENT_ITEM_KEY;
				key.offset = num_bytes;
				btrfs_release_path(path);
				ret = btrfs_search_slot(trans, extent_root,
							&key, path, -1, 1);
			}

			if (ret) {
				if (ret > 0)
					btrfs_print_leaf(path->nodes[0]);
				btrfs_err(info,
			"umm, got %d back from search, was looking for %llu, slot %d",
					  ret, bytenr, path->slots[0]);
			}
			if (ret < 0) {
				btrfs_abort_transaction(trans, ret);
				goto out;
			}
			extent_slot = path->slots[0];
		}
	} else if (WARN_ON(ret == -ENOENT)) {
		abort_and_dump(trans, path,
"unable to find ref byte nr %llu parent %llu root %llu owner %llu offset %llu slot %d",
			       bytenr, node->parent, node->ref_root, owner_objectid,
			       owner_offset, path->slots[0]);
		goto out;
	} else {
		btrfs_abort_transaction(trans, ret);
		goto out;
	}

	leaf = path->nodes[0];
	item_size = btrfs_item_size(leaf, extent_slot);
	if (unlikely(item_size < sizeof(*ei))) {
		ret = -EUCLEAN;
		btrfs_err(trans->fs_info,
			  "unexpected extent item size, has %u expect >= %zu",
			  item_size, sizeof(*ei));
		btrfs_abort_transaction(trans, ret);
		goto out;
	}
	ei = btrfs_item_ptr(leaf, extent_slot,
			    struct btrfs_extent_item);
	if (owner_objectid < BTRFS_FIRST_FREE_OBJECTID &&
	    key.type == BTRFS_EXTENT_ITEM_KEY) {
		struct btrfs_tree_block_info *bi;

		if (item_size < sizeof(*ei) + sizeof(*bi)) {
			abort_and_dump(trans, path,
"invalid extent item size for key (%llu, %u, %llu) slot %u owner %llu, has %u expect >= %zu",
				       key.objectid, key.type, key.offset,
				       path->slots[0], owner_objectid, item_size,
				       sizeof(*ei) + sizeof(*bi));
			ret = -EUCLEAN;
			goto out;
		}
		bi = (struct btrfs_tree_block_info *)(ei + 1);
		WARN_ON(owner_objectid != btrfs_tree_block_level(leaf, bi));
	}

	refs = btrfs_extent_refs(leaf, ei);
	if (refs < refs_to_drop) {
		abort_and_dump(trans, path,
		"trying to drop %d refs but we only have %llu for bytenr %llu slot %u",
			       refs_to_drop, refs, bytenr, path->slots[0]);
		ret = -EUCLEAN;
		goto out;
	}
	refs -= refs_to_drop;

	if (refs > 0) {
		if (extent_op)
			__run_delayed_extent_op(extent_op, leaf, ei);
		/*
		 * In the case of inline back ref, reference count will
		 * be updated by remove_extent_backref
		 */
		if (iref) {
			if (!found_extent) {
				abort_and_dump(trans, path,
"invalid iref, got inlined extent ref but no EXTENT/METADATA_ITEM found, slot %u",
					       path->slots[0]);
				ret = -EUCLEAN;
				goto out;
			}
		} else {
			btrfs_set_extent_refs(leaf, ei, refs);
			btrfs_mark_buffer_dirty(trans, leaf);
		}
		if (found_extent) {
			ret = remove_extent_backref(trans, extent_root, path,
						    iref, refs_to_drop, is_data);
			if (ret) {
				btrfs_abort_transaction(trans, ret);
				goto out;
			}
		}
	} else {
		struct btrfs_squota_delta delta = {
			.root = delayed_ref_root,
			.num_bytes = num_bytes,
			.is_data = is_data,
			.is_inc = false,
			.generation = btrfs_extent_generation(leaf, ei),
		};

		/* In this branch refs == 1 */
		if (found_extent) {
			if (is_data && refs_to_drop !=
			    extent_data_ref_count(path, iref)) {
				abort_and_dump(trans, path,
		"invalid refs_to_drop, current refs %u refs_to_drop %u slot %u",
					       extent_data_ref_count(path, iref),
					       refs_to_drop, path->slots[0]);
				ret = -EUCLEAN;
				goto out;
			}
			if (iref) {
				if (path->slots[0] != extent_slot) {
					abort_and_dump(trans, path,
"invalid iref, extent item key (%llu %u %llu) slot %u doesn't have wanted iref",
						       key.objectid, key.type,
						       key.offset, path->slots[0]);
					ret = -EUCLEAN;
					goto out;
				}
			} else {
				/*
				 * No inline ref, we must be at SHARED_* item,
				 * And it's single ref, it must be:
				 * |	extent_slot	  ||extent_slot + 1|
				 * [ EXTENT/METADATA_ITEM ][ SHARED_* ITEM ]
				 */
				if (path->slots[0] != extent_slot + 1) {
					abort_and_dump(trans, path,
	"invalid SHARED_* item slot %u, previous item is not EXTENT/METADATA_ITEM",
						       path->slots[0]);
					ret = -EUCLEAN;
					goto out;
				}
				path->slots[0] = extent_slot;
				num_to_del = 2;
			}
		}
		/*
		 * We can't infer the data owner from the delayed ref, so we need
		 * to try to get it from the owning ref item.
		 *
		 * If it is not present, then that extent was not written under
		 * simple quotas mode, so we don't need to account for its deletion.
		 */
		if (is_data)
			delta.root = btrfs_get_extent_owner_root(trans->fs_info,
								 leaf, extent_slot);

		ret = btrfs_del_items(trans, extent_root, path, path->slots[0],
				      num_to_del);
		if (ret) {
			btrfs_abort_transaction(trans, ret);
			goto out;
		}
		btrfs_release_path(path);

		ret = do_free_extent_accounting(trans, bytenr, &delta);
	}
	btrfs_release_path(path);

out:
	btrfs_free_path(path);
	return ret;
}

/*
 * when we free an block, it is possible (and likely) that we free the last
 * delayed ref for that extent as well.  This searches the delayed ref tree for
 * a given extent, and if there are no other delayed refs to be processed, it
 * removes it from the tree.
 */
static noinline int check_ref_cleanup(struct btrfs_trans_handle *trans,
				      u64 bytenr)
{
	struct btrfs_delayed_ref_head *head;
	struct btrfs_delayed_ref_root *delayed_refs;
	int ret = 0;

	delayed_refs = &trans->transaction->delayed_refs;
	spin_lock(&delayed_refs->lock);
	head = btrfs_find_delayed_ref_head(delayed_refs, bytenr);
	if (!head)
		goto out_delayed_unlock;

	spin_lock(&head->lock);
	if (!RB_EMPTY_ROOT(&head->ref_tree.rb_root))
		goto out;

	if (cleanup_extent_op(head) != NULL)
		goto out;

	/*
	 * waiting for the lock here would deadlock.  If someone else has it
	 * locked they are already in the process of dropping it anyway
	 */
	if (!mutex_trylock(&head->mutex))
		goto out;

	btrfs_delete_ref_head(delayed_refs, head);
	head->processing = false;

	spin_unlock(&head->lock);
	spin_unlock(&delayed_refs->lock);

	BUG_ON(head->extent_op);
	if (head->must_insert_reserved)
		ret = 1;

	btrfs_cleanup_ref_head_accounting(trans->fs_info, delayed_refs, head);
	mutex_unlock(&head->mutex);
	btrfs_put_delayed_ref_head(head);
	return ret;
out:
	spin_unlock(&head->lock);

out_delayed_unlock:
	spin_unlock(&delayed_refs->lock);
	return 0;
}

int btrfs_free_tree_block(struct btrfs_trans_handle *trans,
			  u64 root_id,
			  struct extent_buffer *buf,
			  u64 parent, int last_ref)
{
	struct btrfs_fs_info *fs_info = trans->fs_info;
	struct btrfs_block_group *bg;
	int ret;

	if (root_id != BTRFS_TREE_LOG_OBJECTID) {
		struct btrfs_ref generic_ref = {
			.action = BTRFS_DROP_DELAYED_REF,
			.bytenr = buf->start,
			.num_bytes = buf->len,
			.parent = parent,
			.owning_root = btrfs_header_owner(buf),
			.ref_root = root_id,
		};

		/*
		 * Assert that the extent buffer is not cleared due to
		 * EXTENT_BUFFER_ZONED_ZEROOUT. Please refer
		 * btrfs_clear_buffer_dirty() and btree_csum_one_bio() for
		 * detail.
		 */
		ASSERT(btrfs_header_bytenr(buf) != 0);

		btrfs_init_tree_ref(&generic_ref, btrfs_header_level(buf), 0, false);
		btrfs_ref_tree_mod(fs_info, &generic_ref);
		ret = btrfs_add_delayed_tree_ref(trans, &generic_ref, NULL);
		if (ret < 0)
			return ret;
	}

	if (!last_ref)
		return 0;

	if (btrfs_header_generation(buf) != trans->transid)
		goto out;

	if (root_id != BTRFS_TREE_LOG_OBJECTID) {
		ret = check_ref_cleanup(trans, buf->start);
		if (!ret)
			goto out;
	}

	bg = btrfs_lookup_block_group(fs_info, buf->start);

	if (btrfs_header_flag(buf, BTRFS_HEADER_FLAG_WRITTEN)) {
		pin_down_extent(trans, bg, buf->start, buf->len, 1);
		btrfs_put_block_group(bg);
		goto out;
	}

	/*
	 * If there are tree mod log users we may have recorded mod log
	 * operations for this node.  If we re-allocate this node we
	 * could replay operations on this node that happened when it
	 * existed in a completely different root.  For example if it
	 * was part of root A, then was reallocated to root B, and we
	 * are doing a btrfs_old_search_slot(root b), we could replay
	 * operations that happened when the block was part of root A,
	 * giving us an inconsistent view of the btree.
	 *
	 * We are safe from races here because at this point no other
	 * node or root points to this extent buffer, so if after this
	 * check a new tree mod log user joins we will not have an
	 * existing log of operations on this node that we have to
	 * contend with.
	 */

	if (test_bit(BTRFS_FS_TREE_MOD_LOG_USERS, &fs_info->flags)
		     || btrfs_is_zoned(fs_info)) {
		pin_down_extent(trans, bg, buf->start, buf->len, 1);
		btrfs_put_block_group(bg);
		goto out;
	}

	WARN_ON(test_bit(EXTENT_BUFFER_DIRTY, &buf->bflags));

	btrfs_add_free_space(bg, buf->start, buf->len);
	btrfs_free_reserved_bytes(bg, buf->len, 0);
	btrfs_put_block_group(bg);
	trace_btrfs_reserved_extent_free(fs_info, buf->start, buf->len);

out:
<<<<<<< HEAD
	if (last_ref) {
		/*
		 * Deleting the buffer, clear the corrupt flag since it doesn't
		 * matter anymore.
		 */
		clear_bit(EXTENT_BUFFER_CORRUPT, &buf->bflags);
	}
=======

	/*
	 * Deleting the buffer, clear the corrupt flag since it doesn't
	 * matter anymore.
	 */
	clear_bit(EXTENT_BUFFER_CORRUPT, &buf->bflags);
>>>>>>> a6ad5510
	return 0;
}

/* Can return -ENOMEM */
int btrfs_free_extent(struct btrfs_trans_handle *trans, struct btrfs_ref *ref)
{
	struct btrfs_fs_info *fs_info = trans->fs_info;
	int ret;

	if (btrfs_is_testing(fs_info))
		return 0;

	/*
	 * tree log blocks never actually go into the extent allocation
	 * tree, just update pinning info and exit early.
	 */
	if (ref->ref_root == BTRFS_TREE_LOG_OBJECTID) {
		btrfs_pin_extent(trans, ref->bytenr, ref->num_bytes, 1);
		ret = 0;
	} else if (ref->type == BTRFS_REF_METADATA) {
		ret = btrfs_add_delayed_tree_ref(trans, ref, NULL);
	} else {
		ret = btrfs_add_delayed_data_ref(trans, ref, 0);
	}

	if (ref->ref_root != BTRFS_TREE_LOG_OBJECTID)
		btrfs_ref_tree_mod(fs_info, ref);

	return ret;
}

enum btrfs_loop_type {
	/*
	 * Start caching block groups but do not wait for progress or for them
	 * to be done.
	 */
	LOOP_CACHING_NOWAIT,

	/*
	 * Wait for the block group free_space >= the space we're waiting for if
	 * the block group isn't cached.
	 */
	LOOP_CACHING_WAIT,

	/*
	 * Allow allocations to happen from block groups that do not yet have a
	 * size classification.
	 */
	LOOP_UNSET_SIZE_CLASS,

	/*
	 * Allocate a chunk and then retry the allocation.
	 */
	LOOP_ALLOC_CHUNK,

	/*
	 * Ignore the size class restrictions for this allocation.
	 */
	LOOP_WRONG_SIZE_CLASS,

	/*
	 * Ignore the empty size, only try to allocate the number of bytes
	 * needed for this allocation.
	 */
	LOOP_NO_EMPTY_SIZE,
};

static inline void
btrfs_lock_block_group(struct btrfs_block_group *cache,
		       int delalloc)
{
	if (delalloc)
		down_read(&cache->data_rwsem);
}

static inline void btrfs_grab_block_group(struct btrfs_block_group *cache,
		       int delalloc)
{
	btrfs_get_block_group(cache);
	if (delalloc)
		down_read(&cache->data_rwsem);
}

static struct btrfs_block_group *btrfs_lock_cluster(
		   struct btrfs_block_group *block_group,
		   struct btrfs_free_cluster *cluster,
		   int delalloc)
	__acquires(&cluster->refill_lock)
{
	struct btrfs_block_group *used_bg = NULL;

	spin_lock(&cluster->refill_lock);
	while (1) {
		used_bg = cluster->block_group;
		if (!used_bg)
			return NULL;

		if (used_bg == block_group)
			return used_bg;

		btrfs_get_block_group(used_bg);

		if (!delalloc)
			return used_bg;

		if (down_read_trylock(&used_bg->data_rwsem))
			return used_bg;

		spin_unlock(&cluster->refill_lock);

		/* We should only have one-level nested. */
		down_read_nested(&used_bg->data_rwsem, SINGLE_DEPTH_NESTING);

		spin_lock(&cluster->refill_lock);
		if (used_bg == cluster->block_group)
			return used_bg;

		up_read(&used_bg->data_rwsem);
		btrfs_put_block_group(used_bg);
	}
}

static inline void
btrfs_release_block_group(struct btrfs_block_group *cache,
			 int delalloc)
{
	if (delalloc)
		up_read(&cache->data_rwsem);
	btrfs_put_block_group(cache);
}

/*
 * Helper function for find_free_extent().
 *
 * Return -ENOENT to inform caller that we need fallback to unclustered mode.
 * Return >0 to inform caller that we find nothing
 * Return 0 means we have found a location and set ffe_ctl->found_offset.
 */
static int find_free_extent_clustered(struct btrfs_block_group *bg,
				      struct find_free_extent_ctl *ffe_ctl,
				      struct btrfs_block_group **cluster_bg_ret)
{
	struct btrfs_block_group *cluster_bg;
	struct btrfs_free_cluster *last_ptr = ffe_ctl->last_ptr;
	u64 aligned_cluster;
	u64 offset;
	int ret;

	cluster_bg = btrfs_lock_cluster(bg, last_ptr, ffe_ctl->delalloc);
	if (!cluster_bg)
		goto refill_cluster;
	if (cluster_bg != bg && (cluster_bg->ro ||
	    !block_group_bits(cluster_bg, ffe_ctl->flags)))
		goto release_cluster;

	offset = btrfs_alloc_from_cluster(cluster_bg, last_ptr,
			ffe_ctl->num_bytes, cluster_bg->start,
			&ffe_ctl->max_extent_size);
	if (offset) {
		/* We have a block, we're done */
		spin_unlock(&last_ptr->refill_lock);
		trace_btrfs_reserve_extent_cluster(cluster_bg, ffe_ctl);
		*cluster_bg_ret = cluster_bg;
		ffe_ctl->found_offset = offset;
		return 0;
	}
	WARN_ON(last_ptr->block_group != cluster_bg);

release_cluster:
	/*
	 * If we are on LOOP_NO_EMPTY_SIZE, we can't set up a new clusters, so
	 * lets just skip it and let the allocator find whatever block it can
	 * find. If we reach this point, we will have tried the cluster
	 * allocator plenty of times and not have found anything, so we are
	 * likely way too fragmented for the clustering stuff to find anything.
	 *
	 * However, if the cluster is taken from the current block group,
	 * release the cluster first, so that we stand a better chance of
	 * succeeding in the unclustered allocation.
	 */
	if (ffe_ctl->loop >= LOOP_NO_EMPTY_SIZE && cluster_bg != bg) {
		spin_unlock(&last_ptr->refill_lock);
		btrfs_release_block_group(cluster_bg, ffe_ctl->delalloc);
		return -ENOENT;
	}

	/* This cluster didn't work out, free it and start over */
	btrfs_return_cluster_to_free_space(NULL, last_ptr);

	if (cluster_bg != bg)
		btrfs_release_block_group(cluster_bg, ffe_ctl->delalloc);

refill_cluster:
	if (ffe_ctl->loop >= LOOP_NO_EMPTY_SIZE) {
		spin_unlock(&last_ptr->refill_lock);
		return -ENOENT;
	}

	aligned_cluster = max_t(u64,
			ffe_ctl->empty_cluster + ffe_ctl->empty_size,
			bg->full_stripe_len);
	ret = btrfs_find_space_cluster(bg, last_ptr, ffe_ctl->search_start,
			ffe_ctl->num_bytes, aligned_cluster);
	if (ret == 0) {
		/* Now pull our allocation out of this cluster */
		offset = btrfs_alloc_from_cluster(bg, last_ptr,
				ffe_ctl->num_bytes, ffe_ctl->search_start,
				&ffe_ctl->max_extent_size);
		if (offset) {
			/* We found one, proceed */
			spin_unlock(&last_ptr->refill_lock);
			ffe_ctl->found_offset = offset;
			trace_btrfs_reserve_extent_cluster(bg, ffe_ctl);
			return 0;
		}
	}
	/*
	 * At this point we either didn't find a cluster or we weren't able to
	 * allocate a block from our cluster.  Free the cluster we've been
	 * trying to use, and go to the next block group.
	 */
	btrfs_return_cluster_to_free_space(NULL, last_ptr);
	spin_unlock(&last_ptr->refill_lock);
	return 1;
}

/*
 * Return >0 to inform caller that we find nothing
 * Return 0 when we found an free extent and set ffe_ctrl->found_offset
 */
static int find_free_extent_unclustered(struct btrfs_block_group *bg,
					struct find_free_extent_ctl *ffe_ctl)
{
	struct btrfs_free_cluster *last_ptr = ffe_ctl->last_ptr;
	u64 offset;

	/*
	 * We are doing an unclustered allocation, set the fragmented flag so
	 * we don't bother trying to setup a cluster again until we get more
	 * space.
	 */
	if (unlikely(last_ptr)) {
		spin_lock(&last_ptr->lock);
		last_ptr->fragmented = 1;
		spin_unlock(&last_ptr->lock);
	}
	if (ffe_ctl->cached) {
		struct btrfs_free_space_ctl *free_space_ctl;

		free_space_ctl = bg->free_space_ctl;
		spin_lock(&free_space_ctl->tree_lock);
		if (free_space_ctl->free_space <
		    ffe_ctl->num_bytes + ffe_ctl->empty_cluster +
		    ffe_ctl->empty_size) {
			ffe_ctl->total_free_space = max_t(u64,
					ffe_ctl->total_free_space,
					free_space_ctl->free_space);
			spin_unlock(&free_space_ctl->tree_lock);
			return 1;
		}
		spin_unlock(&free_space_ctl->tree_lock);
	}

	offset = btrfs_find_space_for_alloc(bg, ffe_ctl->search_start,
			ffe_ctl->num_bytes, ffe_ctl->empty_size,
			&ffe_ctl->max_extent_size);
	if (!offset)
		return 1;
	ffe_ctl->found_offset = offset;
	return 0;
}

static int do_allocation_clustered(struct btrfs_block_group *block_group,
				   struct find_free_extent_ctl *ffe_ctl,
				   struct btrfs_block_group **bg_ret)
{
	int ret;

	/* We want to try and use the cluster allocator, so lets look there */
	if (ffe_ctl->last_ptr && ffe_ctl->use_cluster) {
		ret = find_free_extent_clustered(block_group, ffe_ctl, bg_ret);
		if (ret >= 0)
			return ret;
		/* ret == -ENOENT case falls through */
	}

	return find_free_extent_unclustered(block_group, ffe_ctl);
}

/*
 * Tree-log block group locking
 * ============================
 *
 * fs_info::treelog_bg_lock protects the fs_info::treelog_bg which
 * indicates the starting address of a block group, which is reserved only
 * for tree-log metadata.
 *
 * Lock nesting
 * ============
 *
 * space_info::lock
 *   block_group::lock
 *     fs_info::treelog_bg_lock
 */

/*
 * Simple allocator for sequential-only block group. It only allows sequential
 * allocation. No need to play with trees. This function also reserves the
 * bytes as in btrfs_add_reserved_bytes.
 */
static int do_allocation_zoned(struct btrfs_block_group *block_group,
			       struct find_free_extent_ctl *ffe_ctl,
			       struct btrfs_block_group **bg_ret)
{
	struct btrfs_fs_info *fs_info = block_group->fs_info;
	struct btrfs_space_info *space_info = block_group->space_info;
	struct btrfs_free_space_ctl *ctl = block_group->free_space_ctl;
	u64 start = block_group->start;
	u64 num_bytes = ffe_ctl->num_bytes;
	u64 avail;
	u64 bytenr = block_group->start;
	u64 log_bytenr;
	u64 data_reloc_bytenr;
	int ret = 0;
	bool skip = false;

	ASSERT(btrfs_is_zoned(block_group->fs_info));

	/*
	 * Do not allow non-tree-log blocks in the dedicated tree-log block
	 * group, and vice versa.
	 */
	spin_lock(&fs_info->treelog_bg_lock);
	log_bytenr = fs_info->treelog_bg;
	if (log_bytenr && ((ffe_ctl->for_treelog && bytenr != log_bytenr) ||
			   (!ffe_ctl->for_treelog && bytenr == log_bytenr)))
		skip = true;
	spin_unlock(&fs_info->treelog_bg_lock);
	if (skip)
		return 1;

	/*
	 * Do not allow non-relocation blocks in the dedicated relocation block
	 * group, and vice versa.
	 */
	spin_lock(&fs_info->relocation_bg_lock);
	data_reloc_bytenr = fs_info->data_reloc_bg;
	if (data_reloc_bytenr &&
	    ((ffe_ctl->for_data_reloc && bytenr != data_reloc_bytenr) ||
	     (!ffe_ctl->for_data_reloc && bytenr == data_reloc_bytenr)))
		skip = true;
	spin_unlock(&fs_info->relocation_bg_lock);
	if (skip)
		return 1;

	/* Check RO and no space case before trying to activate it */
	spin_lock(&block_group->lock);
	if (block_group->ro || btrfs_zoned_bg_is_full(block_group)) {
		ret = 1;
		/*
		 * May need to clear fs_info->{treelog,data_reloc}_bg.
		 * Return the error after taking the locks.
		 */
	}
	spin_unlock(&block_group->lock);

	/* Metadata block group is activated at write time. */
	if (!ret && (block_group->flags & BTRFS_BLOCK_GROUP_DATA) &&
	    !btrfs_zone_activate(block_group)) {
		ret = 1;
		/*
		 * May need to clear fs_info->{treelog,data_reloc}_bg.
		 * Return the error after taking the locks.
		 */
	}

	spin_lock(&space_info->lock);
	spin_lock(&block_group->lock);
	spin_lock(&fs_info->treelog_bg_lock);
	spin_lock(&fs_info->relocation_bg_lock);

	if (ret)
		goto out;

	ASSERT(!ffe_ctl->for_treelog ||
	       block_group->start == fs_info->treelog_bg ||
	       fs_info->treelog_bg == 0);
	ASSERT(!ffe_ctl->for_data_reloc ||
	       block_group->start == fs_info->data_reloc_bg ||
	       fs_info->data_reloc_bg == 0);

	if (block_group->ro ||
	    (!ffe_ctl->for_data_reloc &&
	     test_bit(BLOCK_GROUP_FLAG_ZONED_DATA_RELOC, &block_group->runtime_flags))) {
		ret = 1;
		goto out;
	}

	/*
	 * Do not allow currently using block group to be tree-log dedicated
	 * block group.
	 */
	if (ffe_ctl->for_treelog && !fs_info->treelog_bg &&
	    (block_group->used || block_group->reserved)) {
		ret = 1;
		goto out;
	}

	/*
	 * Do not allow currently used block group to be the data relocation
	 * dedicated block group.
	 */
	if (ffe_ctl->for_data_reloc && !fs_info->data_reloc_bg &&
	    (block_group->used || block_group->reserved)) {
		ret = 1;
		goto out;
	}

	WARN_ON_ONCE(block_group->alloc_offset > block_group->zone_capacity);
	avail = block_group->zone_capacity - block_group->alloc_offset;
	if (avail < num_bytes) {
		if (ffe_ctl->max_extent_size < avail) {
			/*
			 * With sequential allocator, free space is always
			 * contiguous
			 */
			ffe_ctl->max_extent_size = avail;
			ffe_ctl->total_free_space = avail;
		}
		ret = 1;
		goto out;
	}

	if (ffe_ctl->for_treelog && !fs_info->treelog_bg)
		fs_info->treelog_bg = block_group->start;

	if (ffe_ctl->for_data_reloc) {
		if (!fs_info->data_reloc_bg)
			fs_info->data_reloc_bg = block_group->start;
		/*
		 * Do not allow allocations from this block group, unless it is
		 * for data relocation. Compared to increasing the ->ro, setting
		 * the ->zoned_data_reloc_ongoing flag still allows nocow
		 * writers to come in. See btrfs_inc_nocow_writers().
		 *
		 * We need to disable an allocation to avoid an allocation of
		 * regular (non-relocation data) extent. With mix of relocation
		 * extents and regular extents, we can dispatch WRITE commands
		 * (for relocation extents) and ZONE APPEND commands (for
		 * regular extents) at the same time to the same zone, which
		 * easily break the write pointer.
		 *
		 * Also, this flag avoids this block group to be zone finished.
		 */
		set_bit(BLOCK_GROUP_FLAG_ZONED_DATA_RELOC, &block_group->runtime_flags);
	}

	ffe_ctl->found_offset = start + block_group->alloc_offset;
	block_group->alloc_offset += num_bytes;
	spin_lock(&ctl->tree_lock);
	ctl->free_space -= num_bytes;
	spin_unlock(&ctl->tree_lock);

	/*
	 * We do not check if found_offset is aligned to stripesize. The
	 * address is anyway rewritten when using zone append writing.
	 */

	ffe_ctl->search_start = ffe_ctl->found_offset;

out:
	if (ret && ffe_ctl->for_treelog)
		fs_info->treelog_bg = 0;
	if (ret && ffe_ctl->for_data_reloc)
		fs_info->data_reloc_bg = 0;
	spin_unlock(&fs_info->relocation_bg_lock);
	spin_unlock(&fs_info->treelog_bg_lock);
	spin_unlock(&block_group->lock);
	spin_unlock(&space_info->lock);
	return ret;
}

static int do_allocation(struct btrfs_block_group *block_group,
			 struct find_free_extent_ctl *ffe_ctl,
			 struct btrfs_block_group **bg_ret)
{
	switch (ffe_ctl->policy) {
	case BTRFS_EXTENT_ALLOC_CLUSTERED:
		return do_allocation_clustered(block_group, ffe_ctl, bg_ret);
	case BTRFS_EXTENT_ALLOC_ZONED:
		return do_allocation_zoned(block_group, ffe_ctl, bg_ret);
	default:
		BUG();
	}
}

static void release_block_group(struct btrfs_block_group *block_group,
				struct find_free_extent_ctl *ffe_ctl,
				int delalloc)
{
	switch (ffe_ctl->policy) {
	case BTRFS_EXTENT_ALLOC_CLUSTERED:
		ffe_ctl->retry_uncached = false;
		break;
	case BTRFS_EXTENT_ALLOC_ZONED:
		/* Nothing to do */
		break;
	default:
		BUG();
	}

	BUG_ON(btrfs_bg_flags_to_raid_index(block_group->flags) !=
	       ffe_ctl->index);
	btrfs_release_block_group(block_group, delalloc);
}

static void found_extent_clustered(struct find_free_extent_ctl *ffe_ctl,
				   struct btrfs_key *ins)
{
	struct btrfs_free_cluster *last_ptr = ffe_ctl->last_ptr;

	if (!ffe_ctl->use_cluster && last_ptr) {
		spin_lock(&last_ptr->lock);
		last_ptr->window_start = ins->objectid;
		spin_unlock(&last_ptr->lock);
	}
}

static void found_extent(struct find_free_extent_ctl *ffe_ctl,
			 struct btrfs_key *ins)
{
	switch (ffe_ctl->policy) {
	case BTRFS_EXTENT_ALLOC_CLUSTERED:
		found_extent_clustered(ffe_ctl, ins);
		break;
	case BTRFS_EXTENT_ALLOC_ZONED:
		/* Nothing to do */
		break;
	default:
		BUG();
	}
}

static int can_allocate_chunk_zoned(struct btrfs_fs_info *fs_info,
				    struct find_free_extent_ctl *ffe_ctl)
{
	/* Block group's activeness is not a requirement for METADATA block groups. */
	if (!(ffe_ctl->flags & BTRFS_BLOCK_GROUP_DATA))
		return 0;

	/* If we can activate new zone, just allocate a chunk and use it */
	if (btrfs_can_activate_zone(fs_info->fs_devices, ffe_ctl->flags))
		return 0;

	/*
	 * We already reached the max active zones. Try to finish one block
	 * group to make a room for a new block group. This is only possible
	 * for a data block group because btrfs_zone_finish() may need to wait
	 * for a running transaction which can cause a deadlock for metadata
	 * allocation.
	 */
	if (ffe_ctl->flags & BTRFS_BLOCK_GROUP_DATA) {
		int ret = btrfs_zone_finish_one_bg(fs_info);

		if (ret == 1)
			return 0;
		else if (ret < 0)
			return ret;
	}

	/*
	 * If we have enough free space left in an already active block group
	 * and we can't activate any other zone now, do not allow allocating a
	 * new chunk and let find_free_extent() retry with a smaller size.
	 */
	if (ffe_ctl->max_extent_size >= ffe_ctl->min_alloc_size)
		return -ENOSPC;

	/*
	 * Even min_alloc_size is not left in any block groups. Since we cannot
	 * activate a new block group, allocating it may not help. Let's tell a
	 * caller to try again and hope it progress something by writing some
	 * parts of the region. That is only possible for data block groups,
	 * where a part of the region can be written.
	 */
	if (ffe_ctl->flags & BTRFS_BLOCK_GROUP_DATA)
		return -EAGAIN;

	/*
	 * We cannot activate a new block group and no enough space left in any
	 * block groups. So, allocating a new block group may not help. But,
	 * there is nothing to do anyway, so let's go with it.
	 */
	return 0;
}

static int can_allocate_chunk(struct btrfs_fs_info *fs_info,
			      struct find_free_extent_ctl *ffe_ctl)
{
	switch (ffe_ctl->policy) {
	case BTRFS_EXTENT_ALLOC_CLUSTERED:
		return 0;
	case BTRFS_EXTENT_ALLOC_ZONED:
		return can_allocate_chunk_zoned(fs_info, ffe_ctl);
	default:
		BUG();
	}
}

/*
 * Return >0 means caller needs to re-search for free extent
 * Return 0 means we have the needed free extent.
 * Return <0 means we failed to locate any free extent.
 */
static int find_free_extent_update_loop(struct btrfs_fs_info *fs_info,
					struct btrfs_key *ins,
					struct find_free_extent_ctl *ffe_ctl,
					bool full_search)
{
	struct btrfs_root *root = fs_info->chunk_root;
	int ret;

	if ((ffe_ctl->loop == LOOP_CACHING_NOWAIT) &&
	    ffe_ctl->have_caching_bg && !ffe_ctl->orig_have_caching_bg)
		ffe_ctl->orig_have_caching_bg = true;

	if (ins->objectid) {
		found_extent(ffe_ctl, ins);
		return 0;
	}

	if (ffe_ctl->loop >= LOOP_CACHING_WAIT && ffe_ctl->have_caching_bg)
		return 1;

	ffe_ctl->index++;
	if (ffe_ctl->index < BTRFS_NR_RAID_TYPES)
		return 1;

	/* See the comments for btrfs_loop_type for an explanation of the phases. */
	if (ffe_ctl->loop < LOOP_NO_EMPTY_SIZE) {
		ffe_ctl->index = 0;
		/*
		 * We want to skip the LOOP_CACHING_WAIT step if we don't have
		 * any uncached bgs and we've already done a full search
		 * through.
		 */
		if (ffe_ctl->loop == LOOP_CACHING_NOWAIT &&
		    (!ffe_ctl->orig_have_caching_bg && full_search))
			ffe_ctl->loop++;
		ffe_ctl->loop++;

		if (ffe_ctl->loop == LOOP_ALLOC_CHUNK) {
			struct btrfs_trans_handle *trans;
			int exist = 0;

			/* Check if allocation policy allows to create a new chunk */
			ret = can_allocate_chunk(fs_info, ffe_ctl);
			if (ret)
				return ret;

			trans = current->journal_info;
			if (trans)
				exist = 1;
			else
				trans = btrfs_join_transaction(root);

			if (IS_ERR(trans)) {
				ret = PTR_ERR(trans);
				return ret;
			}

			ret = btrfs_chunk_alloc(trans, ffe_ctl->flags,
						CHUNK_ALLOC_FORCE_FOR_EXTENT);

			/* Do not bail out on ENOSPC since we can do more. */
			if (ret == -ENOSPC) {
				ret = 0;
				ffe_ctl->loop++;
			}
			else if (ret < 0)
				btrfs_abort_transaction(trans, ret);
			else
				ret = 0;
			if (!exist)
				btrfs_end_transaction(trans);
			if (ret)
				return ret;
		}

		if (ffe_ctl->loop == LOOP_NO_EMPTY_SIZE) {
			if (ffe_ctl->policy != BTRFS_EXTENT_ALLOC_CLUSTERED)
				return -ENOSPC;

			/*
			 * Don't loop again if we already have no empty_size and
			 * no empty_cluster.
			 */
			if (ffe_ctl->empty_size == 0 &&
			    ffe_ctl->empty_cluster == 0)
				return -ENOSPC;
			ffe_ctl->empty_size = 0;
			ffe_ctl->empty_cluster = 0;
		}
		return 1;
	}
	return -ENOSPC;
}

static bool find_free_extent_check_size_class(struct find_free_extent_ctl *ffe_ctl,
					      struct btrfs_block_group *bg)
{
	if (ffe_ctl->policy == BTRFS_EXTENT_ALLOC_ZONED)
		return true;
	if (!btrfs_block_group_should_use_size_class(bg))
		return true;
	if (ffe_ctl->loop >= LOOP_WRONG_SIZE_CLASS)
		return true;
	if (ffe_ctl->loop >= LOOP_UNSET_SIZE_CLASS &&
	    bg->size_class == BTRFS_BG_SZ_NONE)
		return true;
	return ffe_ctl->size_class == bg->size_class;
}

static int prepare_allocation_clustered(struct btrfs_fs_info *fs_info,
					struct find_free_extent_ctl *ffe_ctl,
					struct btrfs_space_info *space_info,
					struct btrfs_key *ins)
{
	/*
	 * If our free space is heavily fragmented we may not be able to make
	 * big contiguous allocations, so instead of doing the expensive search
	 * for free space, simply return ENOSPC with our max_extent_size so we
	 * can go ahead and search for a more manageable chunk.
	 *
	 * If our max_extent_size is large enough for our allocation simply
	 * disable clustering since we will likely not be able to find enough
	 * space to create a cluster and induce latency trying.
	 */
	if (space_info->max_extent_size) {
		spin_lock(&space_info->lock);
		if (space_info->max_extent_size &&
		    ffe_ctl->num_bytes > space_info->max_extent_size) {
			ins->offset = space_info->max_extent_size;
			spin_unlock(&space_info->lock);
			return -ENOSPC;
		} else if (space_info->max_extent_size) {
			ffe_ctl->use_cluster = false;
		}
		spin_unlock(&space_info->lock);
	}

	ffe_ctl->last_ptr = fetch_cluster_info(fs_info, space_info,
					       &ffe_ctl->empty_cluster);
	if (ffe_ctl->last_ptr) {
		struct btrfs_free_cluster *last_ptr = ffe_ctl->last_ptr;

		spin_lock(&last_ptr->lock);
		if (last_ptr->block_group)
			ffe_ctl->hint_byte = last_ptr->window_start;
		if (last_ptr->fragmented) {
			/*
			 * We still set window_start so we can keep track of the
			 * last place we found an allocation to try and save
			 * some time.
			 */
			ffe_ctl->hint_byte = last_ptr->window_start;
			ffe_ctl->use_cluster = false;
		}
		spin_unlock(&last_ptr->lock);
	}

	return 0;
}

static int prepare_allocation_zoned(struct btrfs_fs_info *fs_info,
				    struct find_free_extent_ctl *ffe_ctl)
{
	if (ffe_ctl->for_treelog) {
		spin_lock(&fs_info->treelog_bg_lock);
		if (fs_info->treelog_bg)
			ffe_ctl->hint_byte = fs_info->treelog_bg;
		spin_unlock(&fs_info->treelog_bg_lock);
	} else if (ffe_ctl->for_data_reloc) {
		spin_lock(&fs_info->relocation_bg_lock);
		if (fs_info->data_reloc_bg)
			ffe_ctl->hint_byte = fs_info->data_reloc_bg;
		spin_unlock(&fs_info->relocation_bg_lock);
	} else if (ffe_ctl->flags & BTRFS_BLOCK_GROUP_DATA) {
		struct btrfs_block_group *block_group;

		spin_lock(&fs_info->zone_active_bgs_lock);
		list_for_each_entry(block_group, &fs_info->zone_active_bgs, active_bg_list) {
			/*
			 * No lock is OK here because avail is monotinically
			 * decreasing, and this is just a hint.
			 */
			u64 avail = block_group->zone_capacity - block_group->alloc_offset;

			if (block_group_bits(block_group, ffe_ctl->flags) &&
			    avail >= ffe_ctl->num_bytes) {
				ffe_ctl->hint_byte = block_group->start;
				break;
			}
		}
		spin_unlock(&fs_info->zone_active_bgs_lock);
	}

	return 0;
}

static int prepare_allocation(struct btrfs_fs_info *fs_info,
			      struct find_free_extent_ctl *ffe_ctl,
			      struct btrfs_space_info *space_info,
			      struct btrfs_key *ins)
{
	switch (ffe_ctl->policy) {
	case BTRFS_EXTENT_ALLOC_CLUSTERED:
		return prepare_allocation_clustered(fs_info, ffe_ctl,
						    space_info, ins);
	case BTRFS_EXTENT_ALLOC_ZONED:
		return prepare_allocation_zoned(fs_info, ffe_ctl);
	default:
		BUG();
	}
}

/*
 * walks the btree of allocated extents and find a hole of a given size.
 * The key ins is changed to record the hole:
 * ins->objectid == start position
 * ins->flags = BTRFS_EXTENT_ITEM_KEY
 * ins->offset == the size of the hole.
 * Any available blocks before search_start are skipped.
 *
 * If there is no suitable free space, we will record the max size of
 * the free space extent currently.
 *
 * The overall logic and call chain:
 *
 * find_free_extent()
 * |- Iterate through all block groups
 * |  |- Get a valid block group
 * |  |- Try to do clustered allocation in that block group
 * |  |- Try to do unclustered allocation in that block group
 * |  |- Check if the result is valid
 * |  |  |- If valid, then exit
 * |  |- Jump to next block group
 * |
 * |- Push harder to find free extents
 *    |- If not found, re-iterate all block groups
 */
static noinline int find_free_extent(struct btrfs_root *root,
				     struct btrfs_key *ins,
				     struct find_free_extent_ctl *ffe_ctl)
{
	struct btrfs_fs_info *fs_info = root->fs_info;
	int ret = 0;
	int cache_block_group_error = 0;
	struct btrfs_block_group *block_group = NULL;
	struct btrfs_space_info *space_info;
	bool full_search = false;

	WARN_ON(ffe_ctl->num_bytes < fs_info->sectorsize);

	ffe_ctl->search_start = 0;
	/* For clustered allocation */
	ffe_ctl->empty_cluster = 0;
	ffe_ctl->last_ptr = NULL;
	ffe_ctl->use_cluster = true;
	ffe_ctl->have_caching_bg = false;
	ffe_ctl->orig_have_caching_bg = false;
	ffe_ctl->index = btrfs_bg_flags_to_raid_index(ffe_ctl->flags);
	ffe_ctl->loop = 0;
	ffe_ctl->retry_uncached = false;
	ffe_ctl->cached = 0;
	ffe_ctl->max_extent_size = 0;
	ffe_ctl->total_free_space = 0;
	ffe_ctl->found_offset = 0;
	ffe_ctl->policy = BTRFS_EXTENT_ALLOC_CLUSTERED;
	ffe_ctl->size_class = btrfs_calc_block_group_size_class(ffe_ctl->num_bytes);

	if (btrfs_is_zoned(fs_info))
		ffe_ctl->policy = BTRFS_EXTENT_ALLOC_ZONED;

	ins->type = BTRFS_EXTENT_ITEM_KEY;
	ins->objectid = 0;
	ins->offset = 0;

	trace_find_free_extent(root, ffe_ctl);

	space_info = btrfs_find_space_info(fs_info, ffe_ctl->flags);
	if (!space_info) {
		btrfs_err(fs_info, "No space info for %llu", ffe_ctl->flags);
		return -ENOSPC;
	}

	ret = prepare_allocation(fs_info, ffe_ctl, space_info, ins);
	if (ret < 0)
		return ret;

	ffe_ctl->search_start = max(ffe_ctl->search_start,
				    first_logical_byte(fs_info));
	ffe_ctl->search_start = max(ffe_ctl->search_start, ffe_ctl->hint_byte);
	if (ffe_ctl->search_start == ffe_ctl->hint_byte) {
		block_group = btrfs_lookup_block_group(fs_info,
						       ffe_ctl->search_start);
		/*
		 * we don't want to use the block group if it doesn't match our
		 * allocation bits, or if its not cached.
		 *
		 * However if we are re-searching with an ideal block group
		 * picked out then we don't care that the block group is cached.
		 */
		if (block_group && block_group_bits(block_group, ffe_ctl->flags) &&
		    block_group->cached != BTRFS_CACHE_NO) {
			down_read(&space_info->groups_sem);
			if (list_empty(&block_group->list) ||
			    block_group->ro) {
				/*
				 * someone is removing this block group,
				 * we can't jump into the have_block_group
				 * target because our list pointers are not
				 * valid
				 */
				btrfs_put_block_group(block_group);
				up_read(&space_info->groups_sem);
			} else {
				ffe_ctl->index = btrfs_bg_flags_to_raid_index(
							block_group->flags);
				btrfs_lock_block_group(block_group,
						       ffe_ctl->delalloc);
				ffe_ctl->hinted = true;
				goto have_block_group;
			}
		} else if (block_group) {
			btrfs_put_block_group(block_group);
		}
	}
search:
	trace_find_free_extent_search_loop(root, ffe_ctl);
	ffe_ctl->have_caching_bg = false;
	if (ffe_ctl->index == btrfs_bg_flags_to_raid_index(ffe_ctl->flags) ||
	    ffe_ctl->index == 0)
		full_search = true;
	down_read(&space_info->groups_sem);
	list_for_each_entry(block_group,
			    &space_info->block_groups[ffe_ctl->index], list) {
		struct btrfs_block_group *bg_ret;

		ffe_ctl->hinted = false;
		/* If the block group is read-only, we can skip it entirely. */
		if (unlikely(block_group->ro)) {
			if (ffe_ctl->for_treelog)
				btrfs_clear_treelog_bg(block_group);
			if (ffe_ctl->for_data_reloc)
				btrfs_clear_data_reloc_bg(block_group);
			continue;
		}

		btrfs_grab_block_group(block_group, ffe_ctl->delalloc);
		ffe_ctl->search_start = block_group->start;

		/*
		 * this can happen if we end up cycling through all the
		 * raid types, but we want to make sure we only allocate
		 * for the proper type.
		 */
		if (!block_group_bits(block_group, ffe_ctl->flags)) {
			u64 extra = BTRFS_BLOCK_GROUP_DUP |
				BTRFS_BLOCK_GROUP_RAID1_MASK |
				BTRFS_BLOCK_GROUP_RAID56_MASK |
				BTRFS_BLOCK_GROUP_RAID10;

			/*
			 * if they asked for extra copies and this block group
			 * doesn't provide them, bail.  This does allow us to
			 * fill raid0 from raid1.
			 */
			if ((ffe_ctl->flags & extra) && !(block_group->flags & extra))
				goto loop;

			/*
			 * This block group has different flags than we want.
			 * It's possible that we have MIXED_GROUP flag but no
			 * block group is mixed.  Just skip such block group.
			 */
			btrfs_release_block_group(block_group, ffe_ctl->delalloc);
			continue;
		}

have_block_group:
		trace_find_free_extent_have_block_group(root, ffe_ctl, block_group);
		ffe_ctl->cached = btrfs_block_group_done(block_group);
		if (unlikely(!ffe_ctl->cached)) {
			ffe_ctl->have_caching_bg = true;
			ret = btrfs_cache_block_group(block_group, false);

			/*
			 * If we get ENOMEM here or something else we want to
			 * try other block groups, because it may not be fatal.
			 * However if we can't find anything else we need to
			 * save our return here so that we return the actual
			 * error that caused problems, not ENOSPC.
			 */
			if (ret < 0) {
				if (!cache_block_group_error)
					cache_block_group_error = ret;
				ret = 0;
				goto loop;
			}
			ret = 0;
		}

		if (unlikely(block_group->cached == BTRFS_CACHE_ERROR)) {
			if (!cache_block_group_error)
				cache_block_group_error = -EIO;
			goto loop;
		}

		if (!find_free_extent_check_size_class(ffe_ctl, block_group))
			goto loop;

		bg_ret = NULL;
		ret = do_allocation(block_group, ffe_ctl, &bg_ret);
		if (ret > 0)
			goto loop;

		if (bg_ret && bg_ret != block_group) {
			btrfs_release_block_group(block_group, ffe_ctl->delalloc);
			block_group = bg_ret;
		}

		/* Checks */
		ffe_ctl->search_start = round_up(ffe_ctl->found_offset,
						 fs_info->stripesize);

		/* move on to the next group */
		if (ffe_ctl->search_start + ffe_ctl->num_bytes >
		    block_group->start + block_group->length) {
			btrfs_add_free_space_unused(block_group,
					    ffe_ctl->found_offset,
					    ffe_ctl->num_bytes);
			goto loop;
		}

		if (ffe_ctl->found_offset < ffe_ctl->search_start)
			btrfs_add_free_space_unused(block_group,
					ffe_ctl->found_offset,
					ffe_ctl->search_start - ffe_ctl->found_offset);

		ret = btrfs_add_reserved_bytes(block_group, ffe_ctl->ram_bytes,
					       ffe_ctl->num_bytes,
					       ffe_ctl->delalloc,
					       ffe_ctl->loop >= LOOP_WRONG_SIZE_CLASS);
		if (ret == -EAGAIN) {
			btrfs_add_free_space_unused(block_group,
					ffe_ctl->found_offset,
					ffe_ctl->num_bytes);
			goto loop;
		}
		btrfs_inc_block_group_reservations(block_group);

		/* we are all good, lets return */
		ins->objectid = ffe_ctl->search_start;
		ins->offset = ffe_ctl->num_bytes;

		trace_btrfs_reserve_extent(block_group, ffe_ctl);
		btrfs_release_block_group(block_group, ffe_ctl->delalloc);
		break;
loop:
		if (!ffe_ctl->cached && ffe_ctl->loop > LOOP_CACHING_NOWAIT &&
		    !ffe_ctl->retry_uncached) {
			ffe_ctl->retry_uncached = true;
			btrfs_wait_block_group_cache_progress(block_group,
						ffe_ctl->num_bytes +
						ffe_ctl->empty_cluster +
						ffe_ctl->empty_size);
			goto have_block_group;
		}
		release_block_group(block_group, ffe_ctl, ffe_ctl->delalloc);
		cond_resched();
	}
	up_read(&space_info->groups_sem);

	ret = find_free_extent_update_loop(fs_info, ins, ffe_ctl, full_search);
	if (ret > 0)
		goto search;

	if (ret == -ENOSPC && !cache_block_group_error) {
		/*
		 * Use ffe_ctl->total_free_space as fallback if we can't find
		 * any contiguous hole.
		 */
		if (!ffe_ctl->max_extent_size)
			ffe_ctl->max_extent_size = ffe_ctl->total_free_space;
		spin_lock(&space_info->lock);
		space_info->max_extent_size = ffe_ctl->max_extent_size;
		spin_unlock(&space_info->lock);
		ins->offset = ffe_ctl->max_extent_size;
	} else if (ret == -ENOSPC) {
		ret = cache_block_group_error;
	}
	return ret;
}

/*
 * Entry point to the extent allocator. Tries to find a hole that is at least
 * as big as @num_bytes.
 *
 * @root           -	The root that will contain this extent
 *
 * @ram_bytes      -	The amount of space in ram that @num_bytes take. This
 *			is used for accounting purposes. This value differs
 *			from @num_bytes only in the case of compressed extents.
 *
 * @num_bytes      -	Number of bytes to allocate on-disk.
 *
 * @min_alloc_size -	Indicates the minimum amount of space that the
 *			allocator should try to satisfy. In some cases
 *			@num_bytes may be larger than what is required and if
 *			the filesystem is fragmented then allocation fails.
 *			However, the presence of @min_alloc_size gives a
 *			chance to try and satisfy the smaller allocation.
 *
 * @empty_size     -	A hint that you plan on doing more COW. This is the
 *			size in bytes the allocator should try to find free
 *			next to the block it returns.  This is just a hint and
 *			may be ignored by the allocator.
 *
 * @hint_byte      -	Hint to the allocator to start searching above the byte
 *			address passed. It might be ignored.
 *
 * @ins            -	This key is modified to record the found hole. It will
 *			have the following values:
 *			ins->objectid == start position
 *			ins->flags = BTRFS_EXTENT_ITEM_KEY
 *			ins->offset == the size of the hole.
 *
 * @is_data        -	Boolean flag indicating whether an extent is
 *			allocated for data (true) or metadata (false)
 *
 * @delalloc       -	Boolean flag indicating whether this allocation is for
 *			delalloc or not. If 'true' data_rwsem of block groups
 *			is going to be acquired.
 *
 *
 * Returns 0 when an allocation succeeded or < 0 when an error occurred. In
 * case -ENOSPC is returned then @ins->offset will contain the size of the
 * largest available hole the allocator managed to find.
 */
int btrfs_reserve_extent(struct btrfs_root *root, u64 ram_bytes,
			 u64 num_bytes, u64 min_alloc_size,
			 u64 empty_size, u64 hint_byte,
			 struct btrfs_key *ins, int is_data, int delalloc)
{
	struct btrfs_fs_info *fs_info = root->fs_info;
	struct find_free_extent_ctl ffe_ctl = {};
	bool final_tried = num_bytes == min_alloc_size;
	u64 flags;
	int ret;
	bool for_treelog = (btrfs_root_id(root) == BTRFS_TREE_LOG_OBJECTID);
	bool for_data_reloc = (btrfs_is_data_reloc_root(root) && is_data);

	flags = get_alloc_profile_by_root(root, is_data);
again:
	WARN_ON(num_bytes < fs_info->sectorsize);

	ffe_ctl.ram_bytes = ram_bytes;
	ffe_ctl.num_bytes = num_bytes;
	ffe_ctl.min_alloc_size = min_alloc_size;
	ffe_ctl.empty_size = empty_size;
	ffe_ctl.flags = flags;
	ffe_ctl.delalloc = delalloc;
	ffe_ctl.hint_byte = hint_byte;
	ffe_ctl.for_treelog = for_treelog;
	ffe_ctl.for_data_reloc = for_data_reloc;

	ret = find_free_extent(root, ins, &ffe_ctl);
	if (!ret && !is_data) {
		btrfs_dec_block_group_reservations(fs_info, ins->objectid);
	} else if (ret == -ENOSPC) {
		if (!final_tried && ins->offset) {
			num_bytes = min(num_bytes >> 1, ins->offset);
			num_bytes = round_down(num_bytes,
					       fs_info->sectorsize);
			num_bytes = max(num_bytes, min_alloc_size);
			ram_bytes = num_bytes;
			if (num_bytes == min_alloc_size)
				final_tried = true;
			goto again;
		} else if (btrfs_test_opt(fs_info, ENOSPC_DEBUG)) {
			struct btrfs_space_info *sinfo;

			sinfo = btrfs_find_space_info(fs_info, flags);
			btrfs_err(fs_info,
	"allocation failed flags %llu, wanted %llu tree-log %d, relocation: %d",
				  flags, num_bytes, for_treelog, for_data_reloc);
			if (sinfo)
				btrfs_dump_space_info(fs_info, sinfo,
						      num_bytes, 1);
		}
	}

	return ret;
}

int btrfs_free_reserved_extent(struct btrfs_fs_info *fs_info,
			       u64 start, u64 len, int delalloc)
{
	struct btrfs_block_group *cache;

	cache = btrfs_lookup_block_group(fs_info, start);
	if (!cache) {
		btrfs_err(fs_info, "Unable to find block group for %llu",
			  start);
		return -ENOSPC;
	}

	btrfs_add_free_space(cache, start, len);
	btrfs_free_reserved_bytes(cache, len, delalloc);
	trace_btrfs_reserved_extent_free(fs_info, start, len);

	btrfs_put_block_group(cache);
	return 0;
}

int btrfs_pin_reserved_extent(struct btrfs_trans_handle *trans,
			      const struct extent_buffer *eb)
{
	struct btrfs_block_group *cache;
	int ret = 0;

	cache = btrfs_lookup_block_group(trans->fs_info, eb->start);
	if (!cache) {
		btrfs_err(trans->fs_info, "unable to find block group for %llu",
			  eb->start);
		return -ENOSPC;
	}

	ret = pin_down_extent(trans, cache, eb->start, eb->len, 1);
	btrfs_put_block_group(cache);
	return ret;
}

static int alloc_reserved_extent(struct btrfs_trans_handle *trans, u64 bytenr,
				 u64 num_bytes)
{
	struct btrfs_fs_info *fs_info = trans->fs_info;
	int ret;

	ret = remove_from_free_space_tree(trans, bytenr, num_bytes);
	if (ret)
		return ret;

	ret = btrfs_update_block_group(trans, bytenr, num_bytes, true);
	if (ret) {
		ASSERT(!ret);
		btrfs_err(fs_info, "update block group failed for %llu %llu",
			  bytenr, num_bytes);
		return ret;
	}

	trace_btrfs_reserved_extent_alloc(fs_info, bytenr, num_bytes);
	return 0;
}

static int alloc_reserved_file_extent(struct btrfs_trans_handle *trans,
				      u64 parent, u64 root_objectid,
				      u64 flags, u64 owner, u64 offset,
				      struct btrfs_key *ins, int ref_mod, u64 oref_root)
{
	struct btrfs_fs_info *fs_info = trans->fs_info;
	struct btrfs_root *extent_root;
	int ret;
	struct btrfs_extent_item *extent_item;
	struct btrfs_extent_owner_ref *oref;
	struct btrfs_extent_inline_ref *iref;
	struct btrfs_path *path;
	struct extent_buffer *leaf;
	int type;
	u32 size;
	const bool simple_quota = (btrfs_qgroup_mode(fs_info) == BTRFS_QGROUP_MODE_SIMPLE);

	if (parent > 0)
		type = BTRFS_SHARED_DATA_REF_KEY;
	else
		type = BTRFS_EXTENT_DATA_REF_KEY;

	size = sizeof(*extent_item);
	if (simple_quota)
		size += btrfs_extent_inline_ref_size(BTRFS_EXTENT_OWNER_REF_KEY);
	size += btrfs_extent_inline_ref_size(type);

	path = btrfs_alloc_path();
	if (!path)
		return -ENOMEM;

	extent_root = btrfs_extent_root(fs_info, ins->objectid);
	ret = btrfs_insert_empty_item(trans, extent_root, path, ins, size);
	if (ret) {
		btrfs_free_path(path);
		return ret;
	}

	leaf = path->nodes[0];
	extent_item = btrfs_item_ptr(leaf, path->slots[0],
				     struct btrfs_extent_item);
	btrfs_set_extent_refs(leaf, extent_item, ref_mod);
	btrfs_set_extent_generation(leaf, extent_item, trans->transid);
	btrfs_set_extent_flags(leaf, extent_item,
			       flags | BTRFS_EXTENT_FLAG_DATA);

	iref = (struct btrfs_extent_inline_ref *)(extent_item + 1);
	if (simple_quota) {
		btrfs_set_extent_inline_ref_type(leaf, iref, BTRFS_EXTENT_OWNER_REF_KEY);
		oref = (struct btrfs_extent_owner_ref *)(&iref->offset);
		btrfs_set_extent_owner_ref_root_id(leaf, oref, oref_root);
		iref = (struct btrfs_extent_inline_ref *)(oref + 1);
	}
	btrfs_set_extent_inline_ref_type(leaf, iref, type);

	if (parent > 0) {
		struct btrfs_shared_data_ref *ref;
		ref = (struct btrfs_shared_data_ref *)(iref + 1);
		btrfs_set_extent_inline_ref_offset(leaf, iref, parent);
		btrfs_set_shared_data_ref_count(leaf, ref, ref_mod);
	} else {
		struct btrfs_extent_data_ref *ref;
		ref = (struct btrfs_extent_data_ref *)(&iref->offset);
		btrfs_set_extent_data_ref_root(leaf, ref, root_objectid);
		btrfs_set_extent_data_ref_objectid(leaf, ref, owner);
		btrfs_set_extent_data_ref_offset(leaf, ref, offset);
		btrfs_set_extent_data_ref_count(leaf, ref, ref_mod);
	}

	btrfs_mark_buffer_dirty(trans, path->nodes[0]);
	btrfs_free_path(path);

	return alloc_reserved_extent(trans, ins->objectid, ins->offset);
}

static int alloc_reserved_tree_block(struct btrfs_trans_handle *trans,
				     struct btrfs_delayed_ref_node *node,
				     struct btrfs_delayed_extent_op *extent_op)
{
	struct btrfs_fs_info *fs_info = trans->fs_info;
	struct btrfs_root *extent_root;
	int ret;
	struct btrfs_extent_item *extent_item;
	struct btrfs_key extent_key;
	struct btrfs_tree_block_info *block_info;
	struct btrfs_extent_inline_ref *iref;
	struct btrfs_path *path;
	struct extent_buffer *leaf;
	u32 size = sizeof(*extent_item) + sizeof(*iref);
	const u64 flags = (extent_op ? extent_op->flags_to_set : 0);
	/* The owner of a tree block is the level. */
	int level = btrfs_delayed_ref_owner(node);
	bool skinny_metadata = btrfs_fs_incompat(fs_info, SKINNY_METADATA);

	extent_key.objectid = node->bytenr;
	if (skinny_metadata) {
		/* The owner of a tree block is the level. */
		extent_key.offset = level;
		extent_key.type = BTRFS_METADATA_ITEM_KEY;
	} else {
		extent_key.offset = node->num_bytes;
		extent_key.type = BTRFS_EXTENT_ITEM_KEY;
		size += sizeof(*block_info);
	}

	path = btrfs_alloc_path();
	if (!path)
		return -ENOMEM;

	extent_root = btrfs_extent_root(fs_info, extent_key.objectid);
	ret = btrfs_insert_empty_item(trans, extent_root, path, &extent_key,
				      size);
	if (ret) {
		btrfs_free_path(path);
		return ret;
	}

	leaf = path->nodes[0];
	extent_item = btrfs_item_ptr(leaf, path->slots[0],
				     struct btrfs_extent_item);
	btrfs_set_extent_refs(leaf, extent_item, 1);
	btrfs_set_extent_generation(leaf, extent_item, trans->transid);
	btrfs_set_extent_flags(leaf, extent_item,
			       flags | BTRFS_EXTENT_FLAG_TREE_BLOCK);

	if (skinny_metadata) {
		iref = (struct btrfs_extent_inline_ref *)(extent_item + 1);
	} else {
		block_info = (struct btrfs_tree_block_info *)(extent_item + 1);
		btrfs_set_tree_block_key(leaf, block_info, &extent_op->key);
		btrfs_set_tree_block_level(leaf, block_info, level);
		iref = (struct btrfs_extent_inline_ref *)(block_info + 1);
	}

	if (node->type == BTRFS_SHARED_BLOCK_REF_KEY) {
		btrfs_set_extent_inline_ref_type(leaf, iref,
						 BTRFS_SHARED_BLOCK_REF_KEY);
		btrfs_set_extent_inline_ref_offset(leaf, iref, node->parent);
	} else {
		btrfs_set_extent_inline_ref_type(leaf, iref,
						 BTRFS_TREE_BLOCK_REF_KEY);
		btrfs_set_extent_inline_ref_offset(leaf, iref, node->ref_root);
	}

	btrfs_mark_buffer_dirty(trans, leaf);
	btrfs_free_path(path);

	return alloc_reserved_extent(trans, node->bytenr, fs_info->nodesize);
}

int btrfs_alloc_reserved_file_extent(struct btrfs_trans_handle *trans,
				     struct btrfs_root *root, u64 owner,
				     u64 offset, u64 ram_bytes,
				     struct btrfs_key *ins)
{
	struct btrfs_ref generic_ref = {
		.action = BTRFS_ADD_DELAYED_EXTENT,
		.bytenr = ins->objectid,
		.num_bytes = ins->offset,
		.owning_root = btrfs_root_id(root),
		.ref_root = btrfs_root_id(root),
	};

	ASSERT(generic_ref.ref_root != BTRFS_TREE_LOG_OBJECTID);

	if (btrfs_is_data_reloc_root(root) && is_fstree(root->relocation_src_root))
		generic_ref.owning_root = root->relocation_src_root;

	btrfs_init_data_ref(&generic_ref, owner, offset, 0, false);
	btrfs_ref_tree_mod(root->fs_info, &generic_ref);

	return btrfs_add_delayed_data_ref(trans, &generic_ref, ram_bytes);
}

/*
 * this is used by the tree logging recovery code.  It records that
 * an extent has been allocated and makes sure to clear the free
 * space cache bits as well
 */
int btrfs_alloc_logged_file_extent(struct btrfs_trans_handle *trans,
				   u64 root_objectid, u64 owner, u64 offset,
				   struct btrfs_key *ins)
{
	struct btrfs_fs_info *fs_info = trans->fs_info;
	int ret;
	struct btrfs_block_group *block_group;
	struct btrfs_space_info *space_info;
	struct btrfs_squota_delta delta = {
		.root = root_objectid,
		.num_bytes = ins->offset,
		.generation = trans->transid,
		.is_data = true,
		.is_inc = true,
	};

	/*
	 * Mixed block groups will exclude before processing the log so we only
	 * need to do the exclude dance if this fs isn't mixed.
	 */
	if (!btrfs_fs_incompat(fs_info, MIXED_GROUPS)) {
		ret = __exclude_logged_extent(fs_info, ins->objectid,
					      ins->offset);
		if (ret)
			return ret;
	}

	block_group = btrfs_lookup_block_group(fs_info, ins->objectid);
	if (!block_group)
		return -EINVAL;

	space_info = block_group->space_info;
	spin_lock(&space_info->lock);
	spin_lock(&block_group->lock);
	space_info->bytes_reserved += ins->offset;
	block_group->reserved += ins->offset;
	spin_unlock(&block_group->lock);
	spin_unlock(&space_info->lock);

	ret = alloc_reserved_file_extent(trans, 0, root_objectid, 0, owner,
					 offset, ins, 1, root_objectid);
	if (ret)
		btrfs_pin_extent(trans, ins->objectid, ins->offset, 1);
	ret = btrfs_record_squota_delta(fs_info, &delta);
	btrfs_put_block_group(block_group);
	return ret;
}

#ifdef CONFIG_BTRFS_DEBUG
/*
 * Extra safety check in case the extent tree is corrupted and extent allocator
 * chooses to use a tree block which is already used and locked.
 */
static bool check_eb_lock_owner(const struct extent_buffer *eb)
{
	if (eb->lock_owner == current->pid) {
		btrfs_err_rl(eb->fs_info,
"tree block %llu owner %llu already locked by pid=%d, extent tree corruption detected",
			     eb->start, btrfs_header_owner(eb), current->pid);
		return true;
	}
	return false;
}
#else
static bool check_eb_lock_owner(struct extent_buffer *eb)
{
	return false;
}
#endif

static struct extent_buffer *
btrfs_init_new_buffer(struct btrfs_trans_handle *trans, struct btrfs_root *root,
		      u64 bytenr, int level, u64 owner,
		      enum btrfs_lock_nesting nest)
{
	struct btrfs_fs_info *fs_info = root->fs_info;
	struct extent_buffer *buf;
	u64 lockdep_owner = owner;

	buf = btrfs_find_create_tree_block(fs_info, bytenr, owner, level);
	if (IS_ERR(buf))
		return buf;

	if (check_eb_lock_owner(buf)) {
		free_extent_buffer(buf);
		return ERR_PTR(-EUCLEAN);
	}

	/*
	 * The reloc trees are just snapshots, so we need them to appear to be
	 * just like any other fs tree WRT lockdep.
	 *
	 * The exception however is in replace_path() in relocation, where we
	 * hold the lock on the original fs root and then search for the reloc
	 * root.  At that point we need to make sure any reloc root buffers are
	 * set to the BTRFS_TREE_RELOC_OBJECTID lockdep class in order to make
	 * lockdep happy.
	 */
	if (lockdep_owner == BTRFS_TREE_RELOC_OBJECTID &&
	    !test_bit(BTRFS_ROOT_RESET_LOCKDEP_CLASS, &root->state))
		lockdep_owner = BTRFS_FS_TREE_OBJECTID;

	/* btrfs_clear_buffer_dirty() accesses generation field. */
	btrfs_set_header_generation(buf, trans->transid);

	/*
	 * This needs to stay, because we could allocate a freed block from an
	 * old tree into a new tree, so we need to make sure this new block is
	 * set to the appropriate level and owner.
	 */
	btrfs_set_buffer_lockdep_class(lockdep_owner, buf, level);

	btrfs_tree_lock_nested(buf, nest);
	btrfs_clear_buffer_dirty(trans, buf);
	clear_bit(EXTENT_BUFFER_STALE, &buf->bflags);
	clear_bit(EXTENT_BUFFER_ZONED_ZEROOUT, &buf->bflags);

	set_extent_buffer_uptodate(buf);

	memzero_extent_buffer(buf, 0, sizeof(struct btrfs_header));
	btrfs_set_header_level(buf, level);
	btrfs_set_header_bytenr(buf, buf->start);
	btrfs_set_header_generation(buf, trans->transid);
	btrfs_set_header_backref_rev(buf, BTRFS_MIXED_BACKREF_REV);
	btrfs_set_header_owner(buf, owner);
	write_extent_buffer_fsid(buf, fs_info->fs_devices->metadata_uuid);
	write_extent_buffer_chunk_tree_uuid(buf, fs_info->chunk_tree_uuid);
	if (btrfs_root_id(root) == BTRFS_TREE_LOG_OBJECTID) {
		buf->log_index = root->log_transid % 2;
		/*
		 * we allow two log transactions at a time, use different
		 * EXTENT bit to differentiate dirty pages.
		 */
		if (buf->log_index == 0)
			set_extent_bit(&root->dirty_log_pages, buf->start,
				       buf->start + buf->len - 1,
				       EXTENT_DIRTY, NULL);
		else
			set_extent_bit(&root->dirty_log_pages, buf->start,
				       buf->start + buf->len - 1,
				       EXTENT_NEW, NULL);
	} else {
		buf->log_index = -1;
		set_extent_bit(&trans->transaction->dirty_pages, buf->start,
			       buf->start + buf->len - 1, EXTENT_DIRTY, NULL);
	}
	/* this returns a buffer locked for blocking */
	return buf;
}

/*
 * finds a free extent and does all the dirty work required for allocation
 * returns the tree buffer or an ERR_PTR on error.
 */
struct extent_buffer *btrfs_alloc_tree_block(struct btrfs_trans_handle *trans,
					     struct btrfs_root *root,
					     u64 parent, u64 root_objectid,
					     const struct btrfs_disk_key *key,
					     int level, u64 hint,
					     u64 empty_size,
					     u64 reloc_src_root,
					     enum btrfs_lock_nesting nest)
{
	struct btrfs_fs_info *fs_info = root->fs_info;
	struct btrfs_key ins;
	struct btrfs_block_rsv *block_rsv;
	struct extent_buffer *buf;
	u64 flags = 0;
	int ret;
	u32 blocksize = fs_info->nodesize;
	bool skinny_metadata = btrfs_fs_incompat(fs_info, SKINNY_METADATA);
	u64 owning_root;

#ifdef CONFIG_BTRFS_FS_RUN_SANITY_TESTS
	if (btrfs_is_testing(fs_info)) {
		buf = btrfs_init_new_buffer(trans, root, root->alloc_bytenr,
					    level, root_objectid, nest);
		if (!IS_ERR(buf))
			root->alloc_bytenr += blocksize;
		return buf;
	}
#endif

	block_rsv = btrfs_use_block_rsv(trans, root, blocksize);
	if (IS_ERR(block_rsv))
		return ERR_CAST(block_rsv);

	ret = btrfs_reserve_extent(root, blocksize, blocksize, blocksize,
				   empty_size, hint, &ins, 0, 0);
	if (ret)
		goto out_unuse;

	buf = btrfs_init_new_buffer(trans, root, ins.objectid, level,
				    root_objectid, nest);
	if (IS_ERR(buf)) {
		ret = PTR_ERR(buf);
		goto out_free_reserved;
	}
	owning_root = btrfs_header_owner(buf);

	if (root_objectid == BTRFS_TREE_RELOC_OBJECTID) {
		if (parent == 0)
			parent = ins.objectid;
		flags |= BTRFS_BLOCK_FLAG_FULL_BACKREF;
		owning_root = reloc_src_root;
	} else
		BUG_ON(parent > 0);

	if (root_objectid != BTRFS_TREE_LOG_OBJECTID) {
		struct btrfs_delayed_extent_op *extent_op;
		struct btrfs_ref generic_ref = {
			.action = BTRFS_ADD_DELAYED_EXTENT,
			.bytenr = ins.objectid,
			.num_bytes = ins.offset,
			.parent = parent,
			.owning_root = owning_root,
			.ref_root = root_objectid,
		};

		if (!skinny_metadata || flags != 0) {
			extent_op = btrfs_alloc_delayed_extent_op();
			if (!extent_op) {
				ret = -ENOMEM;
				goto out_free_buf;
			}
			if (key)
				memcpy(&extent_op->key, key, sizeof(extent_op->key));
			else
				memset(&extent_op->key, 0, sizeof(extent_op->key));
			extent_op->flags_to_set = flags;
			extent_op->update_key = (skinny_metadata ? false : true);
			extent_op->update_flags = (flags != 0);
		} else {
			extent_op = NULL;
		}

		btrfs_init_tree_ref(&generic_ref, level, btrfs_root_id(root), false);
		btrfs_ref_tree_mod(fs_info, &generic_ref);
		ret = btrfs_add_delayed_tree_ref(trans, &generic_ref, extent_op);
		if (ret) {
			btrfs_free_delayed_extent_op(extent_op);
			goto out_free_buf;
		}
	}
	return buf;

out_free_buf:
	btrfs_tree_unlock(buf);
	free_extent_buffer(buf);
out_free_reserved:
	btrfs_free_reserved_extent(fs_info, ins.objectid, ins.offset, 0);
out_unuse:
	btrfs_unuse_block_rsv(fs_info, block_rsv, blocksize);
	return ERR_PTR(ret);
}

struct walk_control {
	u64 refs[BTRFS_MAX_LEVEL];
	u64 flags[BTRFS_MAX_LEVEL];
	struct btrfs_key update_progress;
	struct btrfs_key drop_progress;
	int drop_level;
	int stage;
	int level;
	int shared_level;
	int update_ref;
	int keep_locks;
	int reada_slot;
	int reada_count;
	int restarted;
	/* Indicate that extent info needs to be looked up when walking the tree. */
	int lookup_info;
};

/*
 * This is our normal stage.  We are traversing blocks the current snapshot owns
 * and we are dropping any of our references to any children we are able to, and
 * then freeing the block once we've processed all of the children.
 */
#define DROP_REFERENCE	1

/*
 * We enter this stage when we have to walk into a child block (meaning we can't
 * simply drop our reference to it from our current parent node) and there are
 * more than one reference on it.  If we are the owner of any of the children
 * blocks from the current parent node then we have to do the FULL_BACKREF dance
 * on them in order to drop our normal ref and add the shared ref.
 */
#define UPDATE_BACKREF	2

/*
 * Decide if we need to walk down into this node to adjust the references.
 *
 * @root:	the root we are currently deleting
 * @wc:		the walk control for this deletion
 * @eb:		the parent eb that we're currently visiting
 * @refs:	the number of refs for wc->level - 1
 * @flags:	the flags for wc->level - 1
 * @slot:	the slot in the eb that we're currently checking
 *
 * This is meant to be called when we're evaluating if a node we point to at
 * wc->level should be read and walked into, or if we can simply delete our
 * reference to it.  We return true if we should walk into the node, false if we
 * can skip it.
 *
 * We have assertions in here to make sure this is called correctly.  We assume
 * that sanity checking on the blocks read to this point has been done, so any
 * corrupted file systems must have been caught before calling this function.
 */
static bool visit_node_for_delete(struct btrfs_root *root, struct walk_control *wc,
				  struct extent_buffer *eb, u64 refs, u64 flags, int slot)
{
	struct btrfs_key key;
	u64 generation;
	int level = wc->level;

	ASSERT(level > 0);
	ASSERT(wc->refs[level - 1] > 0);

	/*
	 * The update backref stage we only want to skip if we already have
	 * FULL_BACKREF set, otherwise we need to read.
	 */
	if (wc->stage == UPDATE_BACKREF) {
		if (level == 1 && flags & BTRFS_BLOCK_FLAG_FULL_BACKREF)
			return false;
		return true;
	}

	/*
	 * We're the last ref on this block, we must walk into it and process
	 * any refs it's pointing at.
	 */
	if (wc->refs[level - 1] == 1)
		return true;

	/*
	 * If we're already FULL_BACKREF then we know we can just drop our
	 * current reference.
	 */
	if (level == 1 && flags & BTRFS_BLOCK_FLAG_FULL_BACKREF)
		return false;

	/*
	 * This block is older than our creation generation, we can drop our
	 * reference to it.
	 */
	generation = btrfs_node_ptr_generation(eb, slot);
	if (!wc->update_ref || generation <= btrfs_root_origin_generation(root))
		return false;

	/*
	 * This block was processed from a previous snapshot deletion run, we
	 * can skip it.
	 */
	btrfs_node_key_to_cpu(eb, &key, slot);
	if (btrfs_comp_cpu_keys(&key, &wc->update_progress) < 0)
		return false;

	/* All other cases we need to wander into the node. */
	return true;
}

static noinline void reada_walk_down(struct btrfs_trans_handle *trans,
				     struct btrfs_root *root,
				     struct walk_control *wc,
				     struct btrfs_path *path)
{
	struct btrfs_fs_info *fs_info = root->fs_info;
	u64 bytenr;
	u64 generation;
	u64 refs;
	u64 flags;
	u32 nritems;
	struct extent_buffer *eb;
	int ret;
	int slot;
	int nread = 0;

	if (path->slots[wc->level] < wc->reada_slot) {
		wc->reada_count = wc->reada_count * 2 / 3;
		wc->reada_count = max(wc->reada_count, 2);
	} else {
		wc->reada_count = wc->reada_count * 3 / 2;
		wc->reada_count = min_t(int, wc->reada_count,
					BTRFS_NODEPTRS_PER_BLOCK(fs_info));
	}

	eb = path->nodes[wc->level];
	nritems = btrfs_header_nritems(eb);

	for (slot = path->slots[wc->level]; slot < nritems; slot++) {
		if (nread >= wc->reada_count)
			break;

		cond_resched();
		bytenr = btrfs_node_blockptr(eb, slot);
		generation = btrfs_node_ptr_generation(eb, slot);

		if (slot == path->slots[wc->level])
			goto reada;

		if (wc->stage == UPDATE_BACKREF &&
		    generation <= btrfs_root_origin_generation(root))
			continue;

		/* We don't lock the tree block, it's OK to be racy here */
		ret = btrfs_lookup_extent_info(trans, fs_info, bytenr,
					       wc->level - 1, 1, &refs,
					       &flags, NULL);
		/* We don't care about errors in readahead. */
		if (ret < 0)
			continue;
<<<<<<< HEAD

		/*
		 * This could be racey, it's conceivable that we raced and end
		 * up with a bogus refs count, if that's the case just skip, if
		 * we are actually corrupt we will notice when we look up
		 * everything again with our locks.
		 */
		if (refs == 0)
			continue;
=======
>>>>>>> a6ad5510

		/*
		 * This could be racey, it's conceivable that we raced and end
		 * up with a bogus refs count, if that's the case just skip, if
		 * we are actually corrupt we will notice when we look up
		 * everything again with our locks.
		 */
		if (refs == 0)
			continue;

		/* If we don't need to visit this node don't reada. */
		if (!visit_node_for_delete(root, wc, eb, refs, flags, slot))
			continue;
reada:
		btrfs_readahead_node_child(eb, slot);
		nread++;
	}
	wc->reada_slot = slot;
}

/*
 * helper to process tree block while walking down the tree.
 *
 * when wc->stage == UPDATE_BACKREF, this function updates
 * back refs for pointers in the block.
 *
 * NOTE: return value 1 means we should stop walking down.
 */
static noinline int walk_down_proc(struct btrfs_trans_handle *trans,
				   struct btrfs_root *root,
				   struct btrfs_path *path,
				   struct walk_control *wc)
{
	struct btrfs_fs_info *fs_info = root->fs_info;
	int level = wc->level;
	struct extent_buffer *eb = path->nodes[level];
	u64 flag = BTRFS_BLOCK_FLAG_FULL_BACKREF;
	int ret;

	if (wc->stage == UPDATE_BACKREF && btrfs_header_owner(eb) != btrfs_root_id(root))
		return 1;

	/*
	 * when reference count of tree block is 1, it won't increase
	 * again. once full backref flag is set, we never clear it.
	 */
	if (wc->lookup_info &&
	    ((wc->stage == DROP_REFERENCE && wc->refs[level] != 1) ||
	     (wc->stage == UPDATE_BACKREF && !(wc->flags[level] & flag)))) {
		ASSERT(path->locks[level]);
		ret = btrfs_lookup_extent_info(trans, fs_info,
					       eb->start, level, 1,
					       &wc->refs[level],
<<<<<<< HEAD
					       &wc->flags[level]);
=======
					       &wc->flags[level],
					       NULL);
>>>>>>> a6ad5510
		if (ret)
			return ret;
		if (unlikely(wc->refs[level] == 0)) {
			btrfs_err(fs_info, "bytenr %llu has 0 references, expect > 0",
				  eb->start);
			return -EUCLEAN;
		}
	}

	if (wc->stage == DROP_REFERENCE) {
		if (wc->refs[level] > 1)
			return 1;

		if (path->locks[level] && !wc->keep_locks) {
			btrfs_tree_unlock_rw(eb, path->locks[level]);
			path->locks[level] = 0;
		}
		return 0;
	}

	/* wc->stage == UPDATE_BACKREF */
	if (!(wc->flags[level] & flag)) {
		ASSERT(path->locks[level]);
		ret = btrfs_inc_ref(trans, root, eb, 1);
		if (ret) {
			btrfs_abort_transaction(trans, ret);
			return ret;
		}
		ret = btrfs_dec_ref(trans, root, eb, 0);
		if (ret) {
			btrfs_abort_transaction(trans, ret);
			return ret;
		}
		ret = btrfs_set_disk_extent_flags(trans, eb, flag);
		if (ret) {
			btrfs_abort_transaction(trans, ret);
			return ret;
		}
		wc->flags[level] |= flag;
	}

	/*
	 * the block is shared by multiple trees, so it's not good to
	 * keep the tree lock
	 */
	if (path->locks[level] && level > 0) {
		btrfs_tree_unlock_rw(eb, path->locks[level]);
		path->locks[level] = 0;
	}
	return 0;
}

/*
 * This is used to verify a ref exists for this root to deal with a bug where we
 * would have a drop_progress key that hadn't been updated properly.
 */
static int check_ref_exists(struct btrfs_trans_handle *trans,
			    struct btrfs_root *root, u64 bytenr, u64 parent,
			    int level)
{
	struct btrfs_delayed_ref_root *delayed_refs;
	struct btrfs_delayed_ref_head *head;
	struct btrfs_path *path;
	struct btrfs_extent_inline_ref *iref;
	int ret;
	bool exists = false;

	path = btrfs_alloc_path();
	if (!path)
		return -ENOMEM;
again:
	ret = lookup_extent_backref(trans, path, &iref, bytenr,
				    root->fs_info->nodesize, parent,
				    btrfs_root_id(root), level, 0);
	if (ret != -ENOENT) {
		/*
		 * If we get 0 then we found our reference, return 1, else
		 * return the error if it's not -ENOENT;
		 */
		btrfs_free_path(path);
		return (ret < 0 ) ? ret : 1;
	}

	/*
	 * We could have a delayed ref with this reference, so look it up while
	 * we're holding the path open to make sure we don't race with the
	 * delayed ref running.
	 */
	delayed_refs = &trans->transaction->delayed_refs;
	spin_lock(&delayed_refs->lock);
	head = btrfs_find_delayed_ref_head(delayed_refs, bytenr);
	if (!head)
		goto out;
	if (!mutex_trylock(&head->mutex)) {
		/*
		 * We're contended, means that the delayed ref is running, get a
		 * reference and wait for the ref head to be complete and then
		 * try again.
		 */
		refcount_inc(&head->refs);
		spin_unlock(&delayed_refs->lock);

		btrfs_release_path(path);

		mutex_lock(&head->mutex);
		mutex_unlock(&head->mutex);
		btrfs_put_delayed_ref_head(head);
		goto again;
	}

	exists = btrfs_find_delayed_tree_ref(head, root->root_key.objectid, parent);
	mutex_unlock(&head->mutex);
out:
	spin_unlock(&delayed_refs->lock);
	btrfs_free_path(path);
	return exists ? 1 : 0;
}

/*
 * We may not have an uptodate block, so if we are going to walk down into this
 * block we need to drop the lock, read it off of the disk, re-lock it and
 * return to continue dropping the snapshot.
 */
static int check_next_block_uptodate(struct btrfs_trans_handle *trans,
				     struct btrfs_root *root,
				     struct btrfs_path *path,
				     struct walk_control *wc,
				     struct extent_buffer *next)
{
	struct btrfs_tree_parent_check check = { 0 };
	u64 generation;
	int level = wc->level;
	int ret;

	btrfs_assert_tree_write_locked(next);

	generation = btrfs_node_ptr_generation(path->nodes[level], path->slots[level]);

	if (btrfs_buffer_uptodate(next, generation, 0))
		return 0;

	check.level = level - 1;
	check.transid = generation;
	check.owner_root = btrfs_root_id(root);
	check.has_first_key = true;
	btrfs_node_key_to_cpu(path->nodes[level], &check.first_key, path->slots[level]);

	btrfs_tree_unlock(next);
	if (level == 1)
		reada_walk_down(trans, root, wc, path);
	ret = btrfs_read_extent_buffer(next, &check);
	if (ret) {
		free_extent_buffer(next);
		return ret;
	}
	btrfs_tree_lock(next);
	wc->lookup_info = 1;
	return 0;
}

/*
 * If we determine that we don't have to visit wc->level - 1 then we need to
 * determine if we can drop our reference.
 *
 * If we are UPDATE_BACKREF then we will not, we need to update our backrefs.
 *
 * If we are DROP_REFERENCE this will figure out if we need to drop our current
 * reference, skipping it if we dropped it from a previous incompleted drop, or
 * dropping it if we still have a reference to it.
 */
static int maybe_drop_reference(struct btrfs_trans_handle *trans, struct btrfs_root *root,
				struct btrfs_path *path, struct walk_control *wc,
				struct extent_buffer *next, u64 owner_root)
{
	struct btrfs_ref ref = {
		.action = BTRFS_DROP_DELAYED_REF,
		.bytenr = next->start,
		.num_bytes = root->fs_info->nodesize,
		.owning_root = owner_root,
		.ref_root = btrfs_root_id(root),
	};
	int level = wc->level;
	int ret;

	/* We are UPDATE_BACKREF, we're not dropping anything. */
	if (wc->stage == UPDATE_BACKREF)
		return 0;

	if (wc->flags[level] & BTRFS_BLOCK_FLAG_FULL_BACKREF) {
		ref.parent = path->nodes[level]->start;
	} else {
		ASSERT(btrfs_root_id(root) == btrfs_header_owner(path->nodes[level]));
		if (btrfs_root_id(root) != btrfs_header_owner(path->nodes[level])) {
			btrfs_err(root->fs_info, "mismatched block owner");
			return -EIO;
		}
	}

	/*
	 * If we had a drop_progress we need to verify the refs are set as
	 * expected.  If we find our ref then we know that from here on out
	 * everything should be correct, and we can clear the
	 * ->restarted flag.
	 */
	if (wc->restarted) {
		ret = check_ref_exists(trans, root, next->start, ref.parent,
				       level - 1);
		if (ret <= 0)
			return ret;
		ret = 0;
		wc->restarted = 0;
	}

	/*
	 * Reloc tree doesn't contribute to qgroup numbers, and we have already
	 * accounted them at merge time (replace_path), thus we could skip
	 * expensive subtree trace here.
	 */
	if (btrfs_root_id(root) != BTRFS_TREE_RELOC_OBJECTID &&
	    wc->refs[level - 1] > 1) {
		u64 generation = btrfs_node_ptr_generation(path->nodes[level],
							   path->slots[level]);

		ret = btrfs_qgroup_trace_subtree(trans, next, generation, level - 1);
		if (ret) {
			btrfs_err_rl(root->fs_info,
"error %d accounting shared subtree, quota is out of sync, rescan required",
				     ret);
		}
	}

	/*
	 * We need to update the next key in our walk control so we can update
	 * the drop_progress key accordingly.  We don't care if find_next_key
	 * doesn't find a key because that means we're at the end and are going
	 * to clean up now.
	 */
	wc->drop_level = level;
	find_next_key(path, level, &wc->drop_progress);

	btrfs_init_tree_ref(&ref, level - 1, 0, false);
	return btrfs_free_extent(trans, &ref);
}

/*
 * helper to process tree block pointer.
 *
 * when wc->stage == DROP_REFERENCE, this function checks
 * reference count of the block pointed to. if the block
 * is shared and we need update back refs for the subtree
 * rooted at the block, this function changes wc->stage to
 * UPDATE_BACKREF. if the block is shared and there is no
 * need to update back, this function drops the reference
 * to the block.
 *
 * NOTE: return value 1 means we should stop walking down.
 */
static noinline int do_walk_down(struct btrfs_trans_handle *trans,
				 struct btrfs_root *root,
				 struct btrfs_path *path,
				 struct walk_control *wc)
{
	struct btrfs_fs_info *fs_info = root->fs_info;
	u64 bytenr;
	u64 generation;
	u64 owner_root = 0;
	struct extent_buffer *next;
	int level = wc->level;
	int ret = 0;

	generation = btrfs_node_ptr_generation(path->nodes[level],
					       path->slots[level]);
	/*
	 * if the lower level block was created before the snapshot
	 * was created, we know there is no need to update back refs
	 * for the subtree
	 */
	if (wc->stage == UPDATE_BACKREF &&
	    generation <= btrfs_root_origin_generation(root)) {
		wc->lookup_info = 1;
		return 1;
	}

	bytenr = btrfs_node_blockptr(path->nodes[level], path->slots[level]);

	next = btrfs_find_create_tree_block(fs_info, bytenr, btrfs_root_id(root),
					    level - 1);
	if (IS_ERR(next))
		return PTR_ERR(next);

	btrfs_tree_lock(next);

	ret = btrfs_lookup_extent_info(trans, fs_info, bytenr, level - 1, 1,
				       &wc->refs[level - 1],
				       &wc->flags[level - 1],
				       &owner_root);
	if (ret < 0)
		goto out_unlock;

	if (unlikely(wc->refs[level - 1] == 0)) {
		btrfs_err(fs_info, "bytenr %llu has 0 references, expect > 0",
			  bytenr);
		ret = -EUCLEAN;
		goto out_unlock;
	}
	wc->lookup_info = 0;

	/* If we don't have to walk into this node skip it. */
	if (!visit_node_for_delete(root, wc, path->nodes[level],
				   wc->refs[level - 1], wc->flags[level - 1],
				   path->slots[level]))
		goto skip;

	/*
	 * We have to walk down into this node, and if we're currently at the
	 * DROP_REFERNCE stage and this block is shared then we need to switch
	 * to the UPDATE_BACKREF stage in order to convert to FULL_BACKREF.
	 */
	if (wc->stage == DROP_REFERENCE && wc->refs[level - 1] > 1) {
		wc->stage = UPDATE_BACKREF;
		wc->shared_level = level - 1;
	}

	ret = check_next_block_uptodate(trans, root, path, wc, next);
	if (ret)
		return ret;

	level--;
	ASSERT(level == btrfs_header_level(next));
	if (level != btrfs_header_level(next)) {
		btrfs_err(root->fs_info, "mismatched level");
		ret = -EIO;
		goto out_unlock;
	}
	path->nodes[level] = next;
	path->slots[level] = 0;
	path->locks[level] = BTRFS_WRITE_LOCK;
	wc->level = level;
	if (wc->level == 1)
		wc->reada_slot = 0;
	return 0;
skip:
	ret = maybe_drop_reference(trans, root, path, wc, next, owner_root);
	if (ret)
		goto out_unlock;
	wc->refs[level - 1] = 0;
	wc->flags[level - 1] = 0;
	wc->lookup_info = 1;
	ret = 1;

out_unlock:
	btrfs_tree_unlock(next);
	free_extent_buffer(next);

	return ret;
}

/*
 * helper to process tree block while walking up the tree.
 *
 * when wc->stage == DROP_REFERENCE, this function drops
 * reference count on the block.
 *
 * when wc->stage == UPDATE_BACKREF, this function changes
 * wc->stage back to DROP_REFERENCE if we changed wc->stage
 * to UPDATE_BACKREF previously while processing the block.
 *
 * NOTE: return value 1 means we should stop walking up.
 */
static noinline int walk_up_proc(struct btrfs_trans_handle *trans,
				 struct btrfs_root *root,
				 struct btrfs_path *path,
				 struct walk_control *wc)
{
	struct btrfs_fs_info *fs_info = root->fs_info;
	int ret = 0;
	int level = wc->level;
	struct extent_buffer *eb = path->nodes[level];
	u64 parent = 0;

	if (wc->stage == UPDATE_BACKREF) {
		ASSERT(wc->shared_level >= level);
		if (level < wc->shared_level)
			goto out;

		ret = find_next_key(path, level + 1, &wc->update_progress);
		if (ret > 0)
			wc->update_ref = 0;

		wc->stage = DROP_REFERENCE;
		wc->shared_level = -1;
		path->slots[level] = 0;

		/*
		 * check reference count again if the block isn't locked.
		 * we should start walking down the tree again if reference
		 * count is one.
		 */
		if (!path->locks[level]) {
			ASSERT(level > 0);
			btrfs_tree_lock(eb);
			path->locks[level] = BTRFS_WRITE_LOCK;

			ret = btrfs_lookup_extent_info(trans, fs_info,
						       eb->start, level, 1,
						       &wc->refs[level],
						       &wc->flags[level],
						       NULL);
			if (ret < 0) {
				btrfs_tree_unlock_rw(eb, path->locks[level]);
				path->locks[level] = 0;
				return ret;
			}
			if (unlikely(wc->refs[level] == 0)) {
				btrfs_tree_unlock_rw(eb, path->locks[level]);
				btrfs_err(fs_info, "bytenr %llu has 0 references, expect > 0",
					  eb->start);
				return -EUCLEAN;
			}
			if (wc->refs[level] == 1) {
				btrfs_tree_unlock_rw(eb, path->locks[level]);
				path->locks[level] = 0;
				return 1;
			}
		}
	}

	/* wc->stage == DROP_REFERENCE */
	ASSERT(path->locks[level] || wc->refs[level] == 1);

	if (wc->refs[level] == 1) {
		if (level == 0) {
			if (wc->flags[level] & BTRFS_BLOCK_FLAG_FULL_BACKREF)
				ret = btrfs_dec_ref(trans, root, eb, 1);
			else
				ret = btrfs_dec_ref(trans, root, eb, 0);
			if (ret) {
				btrfs_abort_transaction(trans, ret);
				return ret;
			}
			if (is_fstree(btrfs_root_id(root))) {
				ret = btrfs_qgroup_trace_leaf_items(trans, eb);
				if (ret) {
					btrfs_err_rl(fs_info,
	"error %d accounting leaf items, quota is out of sync, rescan required",
					     ret);
				}
			}
		}
		/* Make block locked assertion in btrfs_clear_buffer_dirty happy. */
		if (!path->locks[level]) {
			btrfs_tree_lock(eb);
			path->locks[level] = BTRFS_WRITE_LOCK;
		}
		btrfs_clear_buffer_dirty(trans, eb);
	}

	if (eb == root->node) {
		if (wc->flags[level] & BTRFS_BLOCK_FLAG_FULL_BACKREF)
			parent = eb->start;
		else if (btrfs_root_id(root) != btrfs_header_owner(eb))
			goto owner_mismatch;
	} else {
		if (wc->flags[level + 1] & BTRFS_BLOCK_FLAG_FULL_BACKREF)
			parent = path->nodes[level + 1]->start;
		else if (btrfs_root_id(root) !=
			 btrfs_header_owner(path->nodes[level + 1]))
			goto owner_mismatch;
	}

	ret = btrfs_free_tree_block(trans, btrfs_root_id(root), eb, parent,
				    wc->refs[level] == 1);
	if (ret < 0)
		btrfs_abort_transaction(trans, ret);
out:
	wc->refs[level] = 0;
	wc->flags[level] = 0;
	return ret;

owner_mismatch:
	btrfs_err_rl(fs_info, "unexpected tree owner, have %llu expect %llu",
		     btrfs_header_owner(eb), btrfs_root_id(root));
	return -EUCLEAN;
}

/*
 * walk_down_tree consists of two steps.
 *
 * walk_down_proc().  Look up the reference count and reference of our current
 * wc->level.  At this point path->nodes[wc->level] should be populated and
 * uptodate, and in most cases should already be locked.  If we are in
 * DROP_REFERENCE and our refcount is > 1 then we've entered a shared node and
 * we can walk back up the tree.  If we are UPDATE_BACKREF we have to set
 * FULL_BACKREF on this node if it's not already set, and then do the
 * FULL_BACKREF conversion dance, which is to drop the root reference and add
 * the shared reference to all of this nodes children.
 *
 * do_walk_down().  This is where we actually start iterating on the children of
 * our current path->nodes[wc->level].  For DROP_REFERENCE that means dropping
 * our reference to the children that return false from visit_node_for_delete(),
 * which has various conditions where we know we can just drop our reference
 * without visiting the node.  For UPDATE_BACKREF we will skip any children that
 * visit_node_for_delete() returns false for, only walking down when necessary.
 * The bulk of the work for UPDATE_BACKREF occurs in the walk_up_tree() part of
 * snapshot deletion.
 */
static noinline int walk_down_tree(struct btrfs_trans_handle *trans,
				   struct btrfs_root *root,
				   struct btrfs_path *path,
				   struct walk_control *wc)
{
	int level = wc->level;
	int ret = 0;

	wc->lookup_info = 1;
	while (level >= 0) {
		ret = walk_down_proc(trans, root, path, wc);
		if (ret)
			break;

		if (level == 0)
			break;

		if (path->slots[level] >=
		    btrfs_header_nritems(path->nodes[level]))
			break;

		ret = do_walk_down(trans, root, path, wc);
		if (ret > 0) {
			path->slots[level]++;
			continue;
		} else if (ret < 0)
			break;
		level = wc->level;
	}
	return (ret == 1) ? 0 : ret;
}

/*
 * walk_up_tree() is responsible for making sure we visit every slot on our
 * current node, and if we're at the end of that node then we call
 * walk_up_proc() on our current node which will do one of a few things based on
 * our stage.
 *
 * UPDATE_BACKREF.  If we wc->level is currently less than our wc->shared_level
 * then we need to walk back up the tree, and then going back down into the
 * other slots via walk_down_tree to update any other children from our original
 * wc->shared_level.  Once we're at or above our wc->shared_level we can switch
 * back to DROP_REFERENCE, lookup the current nodes refs and flags, and carry on.
 *
 * DROP_REFERENCE. If our refs == 1 then we're going to free this tree block.
 * If we're level 0 then we need to btrfs_dec_ref() on all of the data extents
 * in our current leaf.  After that we call btrfs_free_tree_block() on the
 * current node and walk up to the next node to walk down the next slot.
 */
static noinline int walk_up_tree(struct btrfs_trans_handle *trans,
				 struct btrfs_root *root,
				 struct btrfs_path *path,
				 struct walk_control *wc, int max_level)
{
	int level = wc->level;
	int ret;

	path->slots[level] = btrfs_header_nritems(path->nodes[level]);
	while (level < max_level && path->nodes[level]) {
		wc->level = level;
		if (path->slots[level] + 1 <
		    btrfs_header_nritems(path->nodes[level])) {
			path->slots[level]++;
			return 0;
		} else {
			ret = walk_up_proc(trans, root, path, wc);
			if (ret > 0)
				return 0;
			if (ret < 0)
				return ret;

			if (path->locks[level]) {
				btrfs_tree_unlock_rw(path->nodes[level],
						     path->locks[level]);
				path->locks[level] = 0;
			}
			free_extent_buffer(path->nodes[level]);
			path->nodes[level] = NULL;
			level++;
		}
	}
	return 1;
}

/*
 * drop a subvolume tree.
 *
 * this function traverses the tree freeing any blocks that only
 * referenced by the tree.
 *
 * when a shared tree block is found. this function decreases its
 * reference count by one. if update_ref is true, this function
 * also make sure backrefs for the shared block and all lower level
 * blocks are properly updated.
 *
 * If called with for_reloc == 0, may exit early with -EAGAIN
 */
int btrfs_drop_snapshot(struct btrfs_root *root, int update_ref, int for_reloc)
{
	const bool is_reloc_root = (btrfs_root_id(root) == BTRFS_TREE_RELOC_OBJECTID);
	struct btrfs_fs_info *fs_info = root->fs_info;
	struct btrfs_path *path;
	struct btrfs_trans_handle *trans;
	struct btrfs_root *tree_root = fs_info->tree_root;
	struct btrfs_root_item *root_item = &root->root_item;
	struct walk_control *wc;
	struct btrfs_key key;
	const u64 rootid = btrfs_root_id(root);
	int ret = 0;
	int level;
	bool root_dropped = false;
	bool unfinished_drop = false;

	btrfs_debug(fs_info, "Drop subvolume %llu", btrfs_root_id(root));

	path = btrfs_alloc_path();
	if (!path) {
		ret = -ENOMEM;
		goto out;
	}

	wc = kzalloc(sizeof(*wc), GFP_NOFS);
	if (!wc) {
		btrfs_free_path(path);
		ret = -ENOMEM;
		goto out;
	}

	/*
	 * Use join to avoid potential EINTR from transaction start. See
	 * wait_reserve_ticket and the whole reservation callchain.
	 */
	if (for_reloc)
		trans = btrfs_join_transaction(tree_root);
	else
		trans = btrfs_start_transaction(tree_root, 0);
	if (IS_ERR(trans)) {
		ret = PTR_ERR(trans);
		goto out_free;
	}

	ret = btrfs_run_delayed_items(trans);
	if (ret)
		goto out_end_trans;

	/*
	 * This will help us catch people modifying the fs tree while we're
	 * dropping it.  It is unsafe to mess with the fs tree while it's being
	 * dropped as we unlock the root node and parent nodes as we walk down
	 * the tree, assuming nothing will change.  If something does change
	 * then we'll have stale information and drop references to blocks we've
	 * already dropped.
	 */
	set_bit(BTRFS_ROOT_DELETING, &root->state);
	unfinished_drop = test_bit(BTRFS_ROOT_UNFINISHED_DROP, &root->state);

	if (btrfs_disk_key_objectid(&root_item->drop_progress) == 0) {
		level = btrfs_header_level(root->node);
		path->nodes[level] = btrfs_lock_root_node(root);
		path->slots[level] = 0;
		path->locks[level] = BTRFS_WRITE_LOCK;
		memset(&wc->update_progress, 0,
		       sizeof(wc->update_progress));
	} else {
		btrfs_disk_key_to_cpu(&key, &root_item->drop_progress);
		memcpy(&wc->update_progress, &key,
		       sizeof(wc->update_progress));

		level = btrfs_root_drop_level(root_item);
		BUG_ON(level == 0);
		path->lowest_level = level;
		ret = btrfs_search_slot(NULL, root, &key, path, 0, 0);
		path->lowest_level = 0;
		if (ret < 0)
			goto out_end_trans;

		WARN_ON(ret > 0);
		ret = 0;

		/*
		 * unlock our path, this is safe because only this
		 * function is allowed to delete this snapshot
		 */
		btrfs_unlock_up_safe(path, 0);

		level = btrfs_header_level(root->node);
		while (1) {
			btrfs_tree_lock(path->nodes[level]);
			path->locks[level] = BTRFS_WRITE_LOCK;

			/*
			 * btrfs_lookup_extent_info() returns 0 for success,
			 * or < 0 for error.
			 */
			ret = btrfs_lookup_extent_info(trans, fs_info,
						path->nodes[level]->start,
						level, 1, &wc->refs[level],
						&wc->flags[level], NULL);
			if (ret < 0)
				goto out_end_trans;

			BUG_ON(wc->refs[level] == 0);

			if (level == btrfs_root_drop_level(root_item))
				break;

			btrfs_tree_unlock(path->nodes[level]);
			path->locks[level] = 0;
			WARN_ON(wc->refs[level] != 1);
			level--;
		}
	}

	wc->restarted = test_bit(BTRFS_ROOT_DEAD_TREE, &root->state);
	wc->level = level;
	wc->shared_level = -1;
	wc->stage = DROP_REFERENCE;
	wc->update_ref = update_ref;
	wc->keep_locks = 0;
	wc->reada_count = BTRFS_NODEPTRS_PER_BLOCK(fs_info);

	while (1) {

		ret = walk_down_tree(trans, root, path, wc);
		if (ret < 0) {
			btrfs_abort_transaction(trans, ret);
			break;
		}

		ret = walk_up_tree(trans, root, path, wc, BTRFS_MAX_LEVEL);
		if (ret < 0) {
			btrfs_abort_transaction(trans, ret);
			break;
		}

		if (ret > 0) {
			BUG_ON(wc->stage != DROP_REFERENCE);
			ret = 0;
			break;
		}

		if (wc->stage == DROP_REFERENCE) {
			wc->drop_level = wc->level;
			btrfs_node_key_to_cpu(path->nodes[wc->drop_level],
					      &wc->drop_progress,
					      path->slots[wc->drop_level]);
		}
		btrfs_cpu_key_to_disk(&root_item->drop_progress,
				      &wc->drop_progress);
		btrfs_set_root_drop_level(root_item, wc->drop_level);

		BUG_ON(wc->level == 0);
		if (btrfs_should_end_transaction(trans) ||
		    (!for_reloc && btrfs_need_cleaner_sleep(fs_info))) {
			ret = btrfs_update_root(trans, tree_root,
						&root->root_key,
						root_item);
			if (ret) {
				btrfs_abort_transaction(trans, ret);
				goto out_end_trans;
			}

			if (!is_reloc_root)
				btrfs_set_last_root_drop_gen(fs_info, trans->transid);

			btrfs_end_transaction_throttle(trans);
			if (!for_reloc && btrfs_need_cleaner_sleep(fs_info)) {
				btrfs_debug(fs_info,
					    "drop snapshot early exit");
				ret = -EAGAIN;
				goto out_free;
			}

		       /*
			* Use join to avoid potential EINTR from transaction
			* start. See wait_reserve_ticket and the whole
			* reservation callchain.
			*/
			if (for_reloc)
				trans = btrfs_join_transaction(tree_root);
			else
				trans = btrfs_start_transaction(tree_root, 0);
			if (IS_ERR(trans)) {
				ret = PTR_ERR(trans);
				goto out_free;
			}
		}
	}
	btrfs_release_path(path);
	if (ret)
		goto out_end_trans;

	ret = btrfs_del_root(trans, &root->root_key);
	if (ret) {
		btrfs_abort_transaction(trans, ret);
		goto out_end_trans;
	}

	if (!is_reloc_root) {
		ret = btrfs_find_root(tree_root, &root->root_key, path,
				      NULL, NULL);
		if (ret < 0) {
			btrfs_abort_transaction(trans, ret);
			goto out_end_trans;
		} else if (ret > 0) {
			ret = 0;
			/*
			 * If we fail to delete the orphan item this time
			 * around, it'll get picked up the next time.
			 *
			 * The most common failure here is just -ENOENT.
			 */
			btrfs_del_orphan_item(trans, tree_root, btrfs_root_id(root));
		}
	}

	/*
	 * This subvolume is going to be completely dropped, and won't be
	 * recorded as dirty roots, thus pertrans meta rsv will not be freed at
	 * commit transaction time.  So free it here manually.
	 */
	btrfs_qgroup_convert_reserved_meta(root, INT_MAX);
	btrfs_qgroup_free_meta_all_pertrans(root);

	if (test_bit(BTRFS_ROOT_IN_RADIX, &root->state))
		btrfs_add_dropped_root(trans, root);
	else
		btrfs_put_root(root);
	root_dropped = true;
out_end_trans:
	if (!is_reloc_root)
		btrfs_set_last_root_drop_gen(fs_info, trans->transid);

	btrfs_end_transaction_throttle(trans);
out_free:
	kfree(wc);
	btrfs_free_path(path);
out:
	if (!ret && root_dropped) {
		ret = btrfs_qgroup_cleanup_dropped_subvolume(fs_info, rootid);
		if (ret < 0)
			btrfs_warn_rl(fs_info,
				      "failed to cleanup qgroup 0/%llu: %d",
				      rootid, ret);
		ret = 0;
	}
	/*
	 * We were an unfinished drop root, check to see if there are any
	 * pending, and if not clear and wake up any waiters.
	 */
	if (!ret && unfinished_drop)
		btrfs_maybe_wake_unfinished_drop(fs_info);

	/*
	 * So if we need to stop dropping the snapshot for whatever reason we
	 * need to make sure to add it back to the dead root list so that we
	 * keep trying to do the work later.  This also cleans up roots if we
	 * don't have it in the radix (like when we recover after a power fail
	 * or unmount) so we don't leak memory.
	 */
	if (!for_reloc && !root_dropped)
		btrfs_add_dead_root(root);
	return ret;
}

/*
 * drop subtree rooted at tree block 'node'.
 *
 * NOTE: this function will unlock and release tree block 'node'
 * only used by relocation code
 */
int btrfs_drop_subtree(struct btrfs_trans_handle *trans,
			struct btrfs_root *root,
			struct extent_buffer *node,
			struct extent_buffer *parent)
{
	struct btrfs_fs_info *fs_info = root->fs_info;
	struct btrfs_path *path;
	struct walk_control *wc;
	int level;
	int parent_level;
	int ret = 0;

	BUG_ON(btrfs_root_id(root) != BTRFS_TREE_RELOC_OBJECTID);

	path = btrfs_alloc_path();
	if (!path)
		return -ENOMEM;

	wc = kzalloc(sizeof(*wc), GFP_NOFS);
	if (!wc) {
		btrfs_free_path(path);
		return -ENOMEM;
	}

	btrfs_assert_tree_write_locked(parent);
	parent_level = btrfs_header_level(parent);
	atomic_inc(&parent->refs);
	path->nodes[parent_level] = parent;
	path->slots[parent_level] = btrfs_header_nritems(parent);

	btrfs_assert_tree_write_locked(node);
	level = btrfs_header_level(node);
	path->nodes[level] = node;
	path->slots[level] = 0;
	path->locks[level] = BTRFS_WRITE_LOCK;

	wc->refs[parent_level] = 1;
	wc->flags[parent_level] = BTRFS_BLOCK_FLAG_FULL_BACKREF;
	wc->level = level;
	wc->shared_level = -1;
	wc->stage = DROP_REFERENCE;
	wc->update_ref = 0;
	wc->keep_locks = 1;
	wc->reada_count = BTRFS_NODEPTRS_PER_BLOCK(fs_info);

	while (1) {
		ret = walk_down_tree(trans, root, path, wc);
		if (ret < 0)
			break;

		ret = walk_up_tree(trans, root, path, wc, parent_level);
		if (ret) {
			if (ret > 0)
				ret = 0;
			break;
		}
	}

	kfree(wc);
	btrfs_free_path(path);
	return ret;
}

/*
 * Unpin the extent range in an error context and don't add the space back.
 * Errors are not propagated further.
 */
void btrfs_error_unpin_extent_range(struct btrfs_fs_info *fs_info, u64 start, u64 end)
{
	unpin_extent_range(fs_info, start, end, false);
}

/*
 * It used to be that old block groups would be left around forever.
 * Iterating over them would be enough to trim unused space.  Since we
 * now automatically remove them, we also need to iterate over unallocated
 * space.
 *
 * We don't want a transaction for this since the discard may take a
 * substantial amount of time.  We don't require that a transaction be
 * running, but we do need to take a running transaction into account
 * to ensure that we're not discarding chunks that were released or
 * allocated in the current transaction.
 *
 * Holding the chunks lock will prevent other threads from allocating
 * or releasing chunks, but it won't prevent a running transaction
 * from committing and releasing the memory that the pending chunks
 * list head uses.  For that, we need to take a reference to the
 * transaction and hold the commit root sem.  We only need to hold
 * it while performing the free space search since we have already
 * held back allocations.
 */
static int btrfs_trim_free_extents(struct btrfs_device *device, u64 *trimmed)
{
	u64 start = BTRFS_DEVICE_RANGE_RESERVED, len = 0, end = 0;
	int ret;

	*trimmed = 0;

	/* Discard not supported = nothing to do. */
	if (!bdev_max_discard_sectors(device->bdev))
		return 0;

	/* Not writable = nothing to do. */
	if (!test_bit(BTRFS_DEV_STATE_WRITEABLE, &device->dev_state))
		return 0;

	/* No free space = nothing to do. */
	if (device->total_bytes <= device->bytes_used)
		return 0;

	ret = 0;

	while (1) {
		struct btrfs_fs_info *fs_info = device->fs_info;
		u64 bytes;

		ret = mutex_lock_interruptible(&fs_info->chunk_mutex);
		if (ret)
			break;

		find_first_clear_extent_bit(&device->alloc_state, start,
					    &start, &end,
					    CHUNK_TRIMMED | CHUNK_ALLOCATED);

		/* Check if there are any CHUNK_* bits left */
		if (start > device->total_bytes) {
			WARN_ON(IS_ENABLED(CONFIG_BTRFS_DEBUG));
			btrfs_warn_in_rcu(fs_info,
"ignoring attempt to trim beyond device size: offset %llu length %llu device %s device size %llu",
					  start, end - start + 1,
					  btrfs_dev_name(device),
					  device->total_bytes);
			mutex_unlock(&fs_info->chunk_mutex);
			ret = 0;
			break;
		}

		/* Ensure we skip the reserved space on each device. */
		start = max_t(u64, start, BTRFS_DEVICE_RANGE_RESERVED);

		/*
		 * If find_first_clear_extent_bit find a range that spans the
		 * end of the device it will set end to -1, in this case it's up
		 * to the caller to trim the value to the size of the device.
		 */
		end = min(end, device->total_bytes - 1);

		len = end - start + 1;

		/* We didn't find any extents */
		if (!len) {
			mutex_unlock(&fs_info->chunk_mutex);
			ret = 0;
			break;
		}

		ret = btrfs_issue_discard(device->bdev, start, len,
					  &bytes);
		if (!ret)
			set_extent_bit(&device->alloc_state, start,
				       start + bytes - 1, CHUNK_TRIMMED, NULL);
		mutex_unlock(&fs_info->chunk_mutex);

		if (ret)
			break;

		start += len;
		*trimmed += bytes;

		if (btrfs_trim_interrupted()) {
			ret = -ERESTARTSYS;
			break;
		}

		cond_resched();
	}

	return ret;
}

/*
 * Trim the whole filesystem by:
 * 1) trimming the free space in each block group
 * 2) trimming the unallocated space on each device
 *
 * This will also continue trimming even if a block group or device encounters
 * an error.  The return value will be the last error, or 0 if nothing bad
 * happens.
 */
int btrfs_trim_fs(struct btrfs_fs_info *fs_info, struct fstrim_range *range)
{
	struct btrfs_fs_devices *fs_devices = fs_info->fs_devices;
	struct btrfs_block_group *cache = NULL;
	struct btrfs_device *device;
	u64 group_trimmed;
	u64 range_end = U64_MAX;
	u64 start;
	u64 end;
	u64 trimmed = 0;
	u64 bg_failed = 0;
	u64 dev_failed = 0;
	int bg_ret = 0;
	int dev_ret = 0;
	int ret = 0;

	if (range->start == U64_MAX)
		return -EINVAL;

	/*
	 * Check range overflow if range->len is set.
	 * The default range->len is U64_MAX.
	 */
	if (range->len != U64_MAX &&
	    check_add_overflow(range->start, range->len, &range_end))
		return -EINVAL;

	cache = btrfs_lookup_first_block_group(fs_info, range->start);
	for (; cache; cache = btrfs_next_block_group(cache)) {
		if (cache->start >= range_end) {
			btrfs_put_block_group(cache);
			break;
		}

		start = max(range->start, cache->start);
		end = min(range_end, cache->start + cache->length);

		if (end - start >= range->minlen) {
			if (!btrfs_block_group_done(cache)) {
				ret = btrfs_cache_block_group(cache, true);
				if (ret) {
					bg_failed++;
					bg_ret = ret;
					continue;
				}
			}
			ret = btrfs_trim_block_group(cache,
						     &group_trimmed,
						     start,
						     end,
						     range->minlen);

			trimmed += group_trimmed;
			if (ret) {
				bg_failed++;
				bg_ret = ret;
				continue;
			}
		}
	}

	if (bg_failed)
		btrfs_warn(fs_info,
			"failed to trim %llu block group(s), last error %d",
			bg_failed, bg_ret);

	mutex_lock(&fs_devices->device_list_mutex);
	list_for_each_entry(device, &fs_devices->devices, dev_list) {
		if (test_bit(BTRFS_DEV_STATE_MISSING, &device->dev_state))
			continue;

		ret = btrfs_trim_free_extents(device, &group_trimmed);

		trimmed += group_trimmed;
		if (ret) {
			dev_failed++;
			dev_ret = ret;
			break;
		}
	}
	mutex_unlock(&fs_devices->device_list_mutex);

	if (dev_failed)
		btrfs_warn(fs_info,
			"failed to trim %llu device(s), last error %d",
			dev_failed, dev_ret);
	range->len = trimmed;
	if (bg_ret)
		return bg_ret;
	return dev_ret;
}<|MERGE_RESOLUTION|>--- conflicted
+++ resolved
@@ -3509,22 +3509,12 @@
 	trace_btrfs_reserved_extent_free(fs_info, buf->start, buf->len);
 
 out:
-<<<<<<< HEAD
-	if (last_ref) {
-		/*
-		 * Deleting the buffer, clear the corrupt flag since it doesn't
-		 * matter anymore.
-		 */
-		clear_bit(EXTENT_BUFFER_CORRUPT, &buf->bflags);
-	}
-=======
 
 	/*
 	 * Deleting the buffer, clear the corrupt flag since it doesn't
 	 * matter anymore.
 	 */
 	clear_bit(EXTENT_BUFFER_CORRUPT, &buf->bflags);
->>>>>>> a6ad5510
 	return 0;
 }
 
@@ -5383,18 +5373,6 @@
 		/* We don't care about errors in readahead. */
 		if (ret < 0)
 			continue;
-<<<<<<< HEAD
-
-		/*
-		 * This could be racey, it's conceivable that we raced and end
-		 * up with a bogus refs count, if that's the case just skip, if
-		 * we are actually corrupt we will notice when we look up
-		 * everything again with our locks.
-		 */
-		if (refs == 0)
-			continue;
-=======
->>>>>>> a6ad5510
 
 		/*
 		 * This could be racey, it's conceivable that we raced and end
@@ -5448,12 +5426,8 @@
 		ret = btrfs_lookup_extent_info(trans, fs_info,
 					       eb->start, level, 1,
 					       &wc->refs[level],
-<<<<<<< HEAD
-					       &wc->flags[level]);
-=======
 					       &wc->flags[level],
 					       NULL);
->>>>>>> a6ad5510
 		if (ret)
 			return ret;
 		if (unlikely(wc->refs[level] == 0)) {
