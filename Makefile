# SPDX-License-Identifier: GPL-2.0
VERSION = 6
PATCHLEVEL = 8
SUBLEVEL = 0
<<<<<<< HEAD
EXTRAVERSION = -rc6-scx1
=======
EXTRAVERSION = -rc7
>>>>>>> 90d35da6
NAME = Hurr durr I'ma ninja sloth

# *DOCUMENTATION*
# To see a list of typical targets execute "make help"
# More info can be located in ./README
# Comments in this file are targeted only to the developer, do not
# expect to learn how to build the kernel reading this file.

ifeq ($(filter undefine,$(.FEATURES)),)
$(error GNU Make >= 3.82 is required. Your Make version is $(MAKE_VERSION))
endif

$(if $(filter __%, $(MAKECMDGOALS)), \
	$(error targets prefixed with '__' are only for internal use))

# That's our default target when none is given on the command line
PHONY := __all
__all:

# We are using a recursive build, so we need to do a little thinking
# to get the ordering right.
#
# Most importantly: sub-Makefiles should only ever modify files in
# their own directory. If in some directory we have a dependency on
# a file in another dir (which doesn't happen often, but it's often
# unavoidable when linking the built-in.a targets which finally
# turn into vmlinux), we will call a sub make in that other dir, and
# after that we are sure that everything which is in that other dir
# is now up to date.
#
# The only cases where we need to modify files which have global
# effects are thus separated out and done before the recursive
# descending is started. They are now explicitly listed as the
# prepare rule.

this-makefile := $(lastword $(MAKEFILE_LIST))
export abs_srctree := $(realpath $(dir $(this-makefile)))
export abs_objtree := $(CURDIR)

ifneq ($(sub_make_done),1)

# Do not use make's built-in rules and variables
# (this increases performance and avoids hard-to-debug behaviour)
MAKEFLAGS += -rR

# Avoid funny character set dependencies
unexport LC_ALL
LC_COLLATE=C
LC_NUMERIC=C
export LC_COLLATE LC_NUMERIC

# Avoid interference with shell env settings
unexport GREP_OPTIONS

# Beautify output
# ---------------------------------------------------------------------------
#
# Most of build commands in Kbuild start with "cmd_". You can optionally define
# "quiet_cmd_*". If defined, the short log is printed. Otherwise, no log from
# that command is printed by default.
#
# e.g.)
#    quiet_cmd_depmod = DEPMOD  $(MODLIB)
#          cmd_depmod = $(srctree)/scripts/depmod.sh $(DEPMOD) $(KERNELRELEASE)
#
# A simple variant is to prefix commands with $(Q) - that's useful
# for commands that shall be hidden in non-verbose mode.
#
#    $(Q)$(MAKE) $(build)=scripts/basic
#
# If KBUILD_VERBOSE contains 1, the whole command is echoed.
# If KBUILD_VERBOSE contains 2, the reason for rebuilding is printed.
#
# To put more focus on warnings, be less verbose as default
# Use 'make V=1' to see the full commands

ifeq ("$(origin V)", "command line")
  KBUILD_VERBOSE = $(V)
endif

quiet = quiet_
Q = @

ifneq ($(findstring 1, $(KBUILD_VERBOSE)),)
  quiet =
  Q =
endif

# If the user is running make -s (silent mode), suppress echoing of
# commands
# make-4.0 (and later) keep single letter options in the 1st word of MAKEFLAGS.

ifeq ($(filter 3.%,$(MAKE_VERSION)),)
short-opts := $(firstword -$(MAKEFLAGS))
else
short-opts := $(filter-out --%,$(MAKEFLAGS))
endif

ifneq ($(findstring s,$(short-opts)),)
quiet=silent_
override KBUILD_VERBOSE :=
endif

export quiet Q KBUILD_VERBOSE

# Call a source code checker (by default, "sparse") as part of the
# C compilation.
#
# Use 'make C=1' to enable checking of only re-compiled files.
# Use 'make C=2' to enable checking of *all* source files, regardless
# of whether they are re-compiled or not.
#
# See the file "Documentation/dev-tools/sparse.rst" for more details,
# including where to get the "sparse" utility.

ifeq ("$(origin C)", "command line")
  KBUILD_CHECKSRC = $(C)
endif
ifndef KBUILD_CHECKSRC
  KBUILD_CHECKSRC = 0
endif

export KBUILD_CHECKSRC

# Enable "clippy" (a linter) as part of the Rust compilation.
#
# Use 'make CLIPPY=1' to enable it.
ifeq ("$(origin CLIPPY)", "command line")
  KBUILD_CLIPPY := $(CLIPPY)
endif

export KBUILD_CLIPPY

# Use make M=dir or set the environment variable KBUILD_EXTMOD to specify the
# directory of external module to build. Setting M= takes precedence.
ifeq ("$(origin M)", "command line")
  KBUILD_EXTMOD := $(M)
endif

$(if $(word 2, $(KBUILD_EXTMOD)), \
	$(error building multiple external modules is not supported))

$(foreach x, % :, $(if $(findstring $x, $(KBUILD_EXTMOD)), \
	$(error module directory path cannot contain '$x')))

# Remove trailing slashes
ifneq ($(filter %/, $(KBUILD_EXTMOD)),)
KBUILD_EXTMOD := $(shell dirname $(KBUILD_EXTMOD).)
endif

export KBUILD_EXTMOD

# backward compatibility
KBUILD_EXTRA_WARN ?= $(KBUILD_ENABLE_EXTRA_GCC_CHECKS)

ifeq ("$(origin W)", "command line")
  KBUILD_EXTRA_WARN := $(W)
endif

export KBUILD_EXTRA_WARN

# Kbuild will save output files in the current working directory.
# This does not need to match to the root of the kernel source tree.
#
# For example, you can do this:
#
#  cd /dir/to/store/output/files; make -f /dir/to/kernel/source/Makefile
#
# If you want to save output files in a different location, there are
# two syntaxes to specify it.
#
# 1) O=
# Use "make O=dir/to/store/output/files/"
#
# 2) Set KBUILD_OUTPUT
# Set the environment variable KBUILD_OUTPUT to point to the output directory.
# export KBUILD_OUTPUT=dir/to/store/output/files/; make
#
# The O= assignment takes precedence over the KBUILD_OUTPUT environment
# variable.

# Do we want to change the working directory?
ifeq ("$(origin O)", "command line")
  KBUILD_OUTPUT := $(O)
endif

ifneq ($(KBUILD_OUTPUT),)
# $(realpath ...) gets empty if the path does not exist. Run 'mkdir -p' first.
$(shell mkdir -p "$(KBUILD_OUTPUT)")
# $(realpath ...) resolves symlinks
abs_objtree := $(realpath $(KBUILD_OUTPUT))
$(if $(abs_objtree),,$(error failed to create output directory "$(KBUILD_OUTPUT)"))
endif # ifneq ($(KBUILD_OUTPUT),)

ifneq ($(words $(subst :, ,$(abs_srctree))), 1)
$(error source directory cannot contain spaces or colons)
endif

ifneq ($(filter 3.%,$(MAKE_VERSION)),)
# 'MAKEFLAGS += -rR' does not immediately become effective for GNU Make 3.x
# We need to invoke sub-make to avoid implicit rules in the top Makefile.
need-sub-make := 1
# Cancel implicit rules for this Makefile.
$(this-makefile): ;
endif

export sub_make_done := 1

endif # sub_make_done

ifeq ($(abs_objtree),$(CURDIR))
# Suppress "Entering directory ..." if we are at the final work directory.
no-print-directory := --no-print-directory
else
# Recursion to show "Entering directory ..."
need-sub-make := 1
endif

ifeq ($(filter --no-print-directory, $(MAKEFLAGS)),)
# If --no-print-directory is unset, recurse once again to set it.
# You may end up recursing into __sub-make twice. This is needed due to the
# behavior change in GNU Make 4.4.1.
need-sub-make := 1
endif

ifeq ($(need-sub-make),1)

PHONY += $(MAKECMDGOALS) __sub-make

$(filter-out $(this-makefile), $(MAKECMDGOALS)) __all: __sub-make
	@:

# Invoke a second make in the output directory, passing relevant variables
__sub-make:
	$(Q)$(MAKE) $(no-print-directory) -C $(abs_objtree) \
	-f $(abs_srctree)/Makefile $(MAKECMDGOALS)

else # need-sub-make

# We process the rest of the Makefile if this is the final invocation of make

ifeq ($(abs_srctree),$(abs_objtree))
        # building in the source tree
        srctree := .
	building_out_of_srctree :=
else
        ifeq ($(abs_srctree)/,$(dir $(abs_objtree)))
                # building in a subdirectory of the source tree
                srctree := ..
        else
                srctree := $(abs_srctree)
        endif
	building_out_of_srctree := 1
endif

ifneq ($(KBUILD_ABS_SRCTREE),)
srctree := $(abs_srctree)
endif

objtree		:= .
VPATH		:= $(srctree)

export building_out_of_srctree srctree objtree VPATH

# To make sure we do not include .config for any of the *config targets
# catch them early, and hand them over to scripts/kconfig/Makefile
# It is allowed to specify more targets when calling make, including
# mixing *config targets and build targets.
# For example 'make oldconfig all'.
# Detect when mixed targets is specified, and make a second invocation
# of make so .config is not included in this case either (for *config).

version_h := include/generated/uapi/linux/version.h

clean-targets := %clean mrproper cleandocs
no-dot-config-targets := $(clean-targets) \
			 cscope gtags TAGS tags help% %docs check% coccicheck \
			 $(version_h) headers headers_% archheaders archscripts \
			 %asm-generic kernelversion %src-pkg dt_binding_check \
			 outputmakefile rustavailable rustfmt rustfmtcheck
no-sync-config-targets := $(no-dot-config-targets) %install modules_sign kernelrelease \
			  image_name
single-targets := %.a %.i %.ko %.lds %.ll %.lst %.mod %.o %.rsi %.s %.symtypes %/

config-build	:=
mixed-build	:=
need-config	:= 1
may-sync-config	:= 1
single-build	:=

ifneq ($(filter $(no-dot-config-targets), $(MAKECMDGOALS)),)
    ifeq ($(filter-out $(no-dot-config-targets), $(MAKECMDGOALS)),)
		need-config :=
    endif
endif

ifneq ($(filter $(no-sync-config-targets), $(MAKECMDGOALS)),)
    ifeq ($(filter-out $(no-sync-config-targets), $(MAKECMDGOALS)),)
		may-sync-config :=
    endif
endif

need-compiler := $(may-sync-config)

ifneq ($(KBUILD_EXTMOD),)
	may-sync-config :=
endif

ifeq ($(KBUILD_EXTMOD),)
        ifneq ($(filter %config,$(MAKECMDGOALS)),)
		config-build := 1
                ifneq ($(words $(MAKECMDGOALS)),1)
			mixed-build := 1
                endif
        endif
endif

# We cannot build single targets and the others at the same time
ifneq ($(filter $(single-targets), $(MAKECMDGOALS)),)
	single-build := 1
    ifneq ($(filter-out $(single-targets), $(MAKECMDGOALS)),)
		mixed-build := 1
    endif
endif

# For "make -j clean all", "make -j mrproper defconfig all", etc.
ifneq ($(filter $(clean-targets),$(MAKECMDGOALS)),)
        ifneq ($(filter-out $(clean-targets),$(MAKECMDGOALS)),)
		mixed-build := 1
        endif
endif

# install and modules_install need also be processed one by one
ifneq ($(filter install,$(MAKECMDGOALS)),)
        ifneq ($(filter modules_install,$(MAKECMDGOALS)),)
		mixed-build := 1
        endif
endif

ifdef mixed-build
# ===========================================================================
# We're called with mixed targets (*config and build targets).
# Handle them one by one.

PHONY += $(MAKECMDGOALS) __build_one_by_one

$(MAKECMDGOALS): __build_one_by_one
	@:

__build_one_by_one:
	$(Q)set -e; \
	for i in $(MAKECMDGOALS); do \
		$(MAKE) -f $(srctree)/Makefile $$i; \
	done

else # !mixed-build

include $(srctree)/scripts/Kbuild.include

# Read KERNELRELEASE from include/config/kernel.release (if it exists)
KERNELRELEASE = $(call read-file, include/config/kernel.release)
KERNELVERSION = $(VERSION)$(if $(PATCHLEVEL),.$(PATCHLEVEL)$(if $(SUBLEVEL),.$(SUBLEVEL)))$(EXTRAVERSION)
export VERSION PATCHLEVEL SUBLEVEL KERNELRELEASE KERNELVERSION

include $(srctree)/scripts/subarch.include

# Cross compiling and selecting different set of gcc/bin-utils
# ---------------------------------------------------------------------------
#
# When performing cross compilation for other architectures ARCH shall be set
# to the target architecture. (See arch/* for the possibilities).
# ARCH can be set during invocation of make:
# make ARCH=arm64
# Another way is to have ARCH set in the environment.
# The default ARCH is the host where make is executed.

# CROSS_COMPILE specify the prefix used for all executables used
# during compilation. Only gcc and related bin-utils executables
# are prefixed with $(CROSS_COMPILE).
# CROSS_COMPILE can be set on the command line
# make CROSS_COMPILE=aarch64-linux-gnu-
# Alternatively CROSS_COMPILE can be set in the environment.
# Default value for CROSS_COMPILE is not to prefix executables
# Note: Some architectures assign CROSS_COMPILE in their arch/*/Makefile
ARCH		?= $(SUBARCH)

# Architecture as present in compile.h
UTS_MACHINE 	:= $(ARCH)
SRCARCH 	:= $(ARCH)

# Additional ARCH settings for x86
ifeq ($(ARCH),i386)
        SRCARCH := x86
endif
ifeq ($(ARCH),x86_64)
        SRCARCH := x86
endif

# Additional ARCH settings for sparc
ifeq ($(ARCH),sparc32)
       SRCARCH := sparc
endif
ifeq ($(ARCH),sparc64)
       SRCARCH := sparc
endif

# Additional ARCH settings for parisc
ifeq ($(ARCH),parisc64)
       SRCARCH := parisc
endif

export cross_compiling :=
ifneq ($(SRCARCH),$(SUBARCH))
cross_compiling := 1
endif

KCONFIG_CONFIG	?= .config
export KCONFIG_CONFIG

# SHELL used by kbuild
CONFIG_SHELL := sh

HOST_LFS_CFLAGS := $(shell getconf LFS_CFLAGS 2>/dev/null)
HOST_LFS_LDFLAGS := $(shell getconf LFS_LDFLAGS 2>/dev/null)
HOST_LFS_LIBS := $(shell getconf LFS_LIBS 2>/dev/null)

ifneq ($(LLVM),)
ifneq ($(filter %/,$(LLVM)),)
LLVM_PREFIX := $(LLVM)
else ifneq ($(filter -%,$(LLVM)),)
LLVM_SUFFIX := $(LLVM)
endif

HOSTCC	= $(LLVM_PREFIX)clang$(LLVM_SUFFIX)
HOSTCXX	= $(LLVM_PREFIX)clang++$(LLVM_SUFFIX)
else
HOSTCC	= gcc
HOSTCXX	= g++
endif
HOSTRUSTC = rustc
HOSTPKG_CONFIG	= pkg-config

KBUILD_USERHOSTCFLAGS := -Wall -Wmissing-prototypes -Wstrict-prototypes \
			 -O2 -fomit-frame-pointer -std=gnu11
KBUILD_USERCFLAGS  := $(KBUILD_USERHOSTCFLAGS) $(USERCFLAGS)
KBUILD_USERLDFLAGS := $(USERLDFLAGS)

# These flags apply to all Rust code in the tree, including the kernel and
# host programs.
export rust_common_flags := --edition=2021 \
			    -Zbinary_dep_depinfo=y \
			    -Dunsafe_op_in_unsafe_fn -Drust_2018_idioms \
			    -Dunreachable_pub -Dnon_ascii_idents \
			    -Wmissing_docs \
			    -Drustdoc::missing_crate_level_docs \
			    -Dclippy::correctness -Dclippy::style \
			    -Dclippy::suspicious -Dclippy::complexity \
			    -Dclippy::perf \
			    -Dclippy::let_unit_value -Dclippy::mut_mut \
			    -Dclippy::needless_bitwise_bool \
			    -Dclippy::needless_continue \
			    -Dclippy::no_mangle_with_rust_abi \
			    -Wclippy::dbg_macro

KBUILD_HOSTCFLAGS   := $(KBUILD_USERHOSTCFLAGS) $(HOST_LFS_CFLAGS) $(HOSTCFLAGS)
KBUILD_HOSTCXXFLAGS := -Wall -O2 $(HOST_LFS_CFLAGS) $(HOSTCXXFLAGS)
KBUILD_HOSTRUSTFLAGS := $(rust_common_flags) -O -Cstrip=debuginfo \
			-Zallow-features= $(HOSTRUSTFLAGS)
KBUILD_HOSTLDFLAGS  := $(HOST_LFS_LDFLAGS) $(HOSTLDFLAGS)
KBUILD_HOSTLDLIBS   := $(HOST_LFS_LIBS) $(HOSTLDLIBS)

# Make variables (CC, etc...)
CPP		= $(CC) -E
ifneq ($(LLVM),)
CC		= $(LLVM_PREFIX)clang$(LLVM_SUFFIX)
LD		= $(LLVM_PREFIX)ld.lld$(LLVM_SUFFIX)
AR		= $(LLVM_PREFIX)llvm-ar$(LLVM_SUFFIX)
NM		= $(LLVM_PREFIX)llvm-nm$(LLVM_SUFFIX)
OBJCOPY		= $(LLVM_PREFIX)llvm-objcopy$(LLVM_SUFFIX)
OBJDUMP		= $(LLVM_PREFIX)llvm-objdump$(LLVM_SUFFIX)
READELF		= $(LLVM_PREFIX)llvm-readelf$(LLVM_SUFFIX)
STRIP		= $(LLVM_PREFIX)llvm-strip$(LLVM_SUFFIX)
else
CC		= $(CROSS_COMPILE)gcc
LD		= $(CROSS_COMPILE)ld
AR		= $(CROSS_COMPILE)ar
NM		= $(CROSS_COMPILE)nm
OBJCOPY		= $(CROSS_COMPILE)objcopy
OBJDUMP		= $(CROSS_COMPILE)objdump
READELF		= $(CROSS_COMPILE)readelf
STRIP		= $(CROSS_COMPILE)strip
endif
RUSTC		= rustc
RUSTDOC		= rustdoc
RUSTFMT		= rustfmt
CLIPPY_DRIVER	= clippy-driver
BINDGEN		= bindgen
CARGO		= cargo
PAHOLE		= pahole
RESOLVE_BTFIDS	= $(objtree)/tools/bpf/resolve_btfids/resolve_btfids
LEX		= flex
YACC		= bison
AWK		= awk
INSTALLKERNEL  := installkernel
PERL		= perl
PYTHON3		= python3
CHECK		= sparse
BASH		= bash
KGZIP		= gzip
KBZIP2		= bzip2
KLZOP		= lzop
LZMA		= lzma
LZ4		= lz4c
XZ		= xz
ZSTD		= zstd

CHECKFLAGS     := -D__linux__ -Dlinux -D__STDC__ -Dunix -D__unix__ \
		  -Wbitwise -Wno-return-void -Wno-unknown-attribute $(CF)
NOSTDINC_FLAGS :=
CFLAGS_MODULE   =
RUSTFLAGS_MODULE =
AFLAGS_MODULE   =
LDFLAGS_MODULE  =
CFLAGS_KERNEL	=
RUSTFLAGS_KERNEL =
AFLAGS_KERNEL	=
LDFLAGS_vmlinux =

# Use USERINCLUDE when you must reference the UAPI directories only.
USERINCLUDE    := \
		-I$(srctree)/arch/$(SRCARCH)/include/uapi \
		-I$(objtree)/arch/$(SRCARCH)/include/generated/uapi \
		-I$(srctree)/include/uapi \
		-I$(objtree)/include/generated/uapi \
                -include $(srctree)/include/linux/compiler-version.h \
                -include $(srctree)/include/linux/kconfig.h

# Use LINUXINCLUDE when you must reference the include/ directory.
# Needed to be compatible with the O= option
LINUXINCLUDE    := \
		-I$(srctree)/arch/$(SRCARCH)/include \
		-I$(objtree)/arch/$(SRCARCH)/include/generated \
		$(if $(building_out_of_srctree),-I$(srctree)/include) \
		-I$(objtree)/include \
		$(USERINCLUDE)

KBUILD_AFLAGS   := -D__ASSEMBLY__ -fno-PIE

KBUILD_CFLAGS :=
KBUILD_CFLAGS += -std=gnu11
KBUILD_CFLAGS += -fshort-wchar
KBUILD_CFLAGS += -funsigned-char
KBUILD_CFLAGS += -fno-common
KBUILD_CFLAGS += -fno-PIE
KBUILD_CFLAGS += -fno-strict-aliasing

KBUILD_CPPFLAGS := -D__KERNEL__
KBUILD_RUSTFLAGS := $(rust_common_flags) \
		    --target=$(objtree)/scripts/target.json \
		    -Cpanic=abort -Cembed-bitcode=n -Clto=n \
		    -Cforce-unwind-tables=n -Ccodegen-units=1 \
		    -Csymbol-mangling-version=v0 \
		    -Crelocation-model=static \
		    -Zfunction-sections=n \
		    -Dclippy::float_arithmetic

KBUILD_AFLAGS_KERNEL :=
KBUILD_CFLAGS_KERNEL :=
KBUILD_RUSTFLAGS_KERNEL :=
KBUILD_AFLAGS_MODULE  := -DMODULE
KBUILD_CFLAGS_MODULE  := -DMODULE
KBUILD_RUSTFLAGS_MODULE := --cfg MODULE
KBUILD_LDFLAGS_MODULE :=
KBUILD_LDFLAGS :=
CLANG_FLAGS :=

ifeq ($(KBUILD_CLIPPY),1)
	RUSTC_OR_CLIPPY_QUIET := CLIPPY
	RUSTC_OR_CLIPPY = $(CLIPPY_DRIVER)
else
	RUSTC_OR_CLIPPY_QUIET := RUSTC
	RUSTC_OR_CLIPPY = $(RUSTC)
endif

ifdef RUST_LIB_SRC
	export RUST_LIB_SRC
endif

# Allows the usage of unstable features in stable compilers.
export RUSTC_BOOTSTRAP := 1

export ARCH SRCARCH CONFIG_SHELL BASH HOSTCC KBUILD_HOSTCFLAGS CROSS_COMPILE LD CC HOSTPKG_CONFIG
export RUSTC RUSTDOC RUSTFMT RUSTC_OR_CLIPPY_QUIET RUSTC_OR_CLIPPY BINDGEN CARGO
export HOSTRUSTC KBUILD_HOSTRUSTFLAGS
export CPP AR NM STRIP OBJCOPY OBJDUMP READELF PAHOLE RESOLVE_BTFIDS LEX YACC AWK INSTALLKERNEL
export PERL PYTHON3 CHECK CHECKFLAGS MAKE UTS_MACHINE HOSTCXX
export KGZIP KBZIP2 KLZOP LZMA LZ4 XZ ZSTD
export KBUILD_HOSTCXXFLAGS KBUILD_HOSTLDFLAGS KBUILD_HOSTLDLIBS LDFLAGS_MODULE
export KBUILD_USERCFLAGS KBUILD_USERLDFLAGS

export KBUILD_CPPFLAGS NOSTDINC_FLAGS LINUXINCLUDE OBJCOPYFLAGS KBUILD_LDFLAGS
export KBUILD_CFLAGS CFLAGS_KERNEL CFLAGS_MODULE
export KBUILD_RUSTFLAGS RUSTFLAGS_KERNEL RUSTFLAGS_MODULE
export KBUILD_AFLAGS AFLAGS_KERNEL AFLAGS_MODULE
export KBUILD_AFLAGS_MODULE KBUILD_CFLAGS_MODULE KBUILD_RUSTFLAGS_MODULE KBUILD_LDFLAGS_MODULE
export KBUILD_AFLAGS_KERNEL KBUILD_CFLAGS_KERNEL KBUILD_RUSTFLAGS_KERNEL

# Files to ignore in find ... statements

export RCS_FIND_IGNORE := \( -name SCCS -o -name BitKeeper -o -name .svn -o    \
			  -name CVS -o -name .pc -o -name .hg -o -name .git \) \
			  -prune -o

# ===========================================================================
# Rules shared between *config targets and build targets

# Basic helpers built in scripts/basic/
PHONY += scripts_basic
scripts_basic:
	$(Q)$(MAKE) $(build)=scripts/basic

PHONY += outputmakefile
ifdef building_out_of_srctree
# Before starting out-of-tree build, make sure the source tree is clean.
# outputmakefile generates a Makefile in the output directory, if using a
# separate output directory. This allows convenient use of make in the
# output directory.
# At the same time when output Makefile generated, generate .gitignore to
# ignore whole output directory

quiet_cmd_makefile = GEN     Makefile
      cmd_makefile = { \
	echo "\# Automatically generated by $(srctree)/Makefile: don't edit"; \
	echo "include $(srctree)/Makefile"; \
	} > Makefile

outputmakefile:
	@if [ -f $(srctree)/.config -o \
		 -d $(srctree)/include/config -o \
		 -d $(srctree)/arch/$(SRCARCH)/include/generated ]; then \
		echo >&2 "***"; \
		echo >&2 "*** The source tree is not clean, please run 'make$(if $(findstring command line, $(origin ARCH)), ARCH=$(ARCH)) mrproper'"; \
		echo >&2 "*** in $(abs_srctree)";\
		echo >&2 "***"; \
		false; \
	fi
	$(Q)ln -fsn $(srctree) source
	$(call cmd,makefile)
	$(Q)test -e .gitignore || \
	{ echo "# this is build directory, ignore it"; echo "*"; } > .gitignore
endif

# The expansion should be delayed until arch/$(SRCARCH)/Makefile is included.
# Some architectures define CROSS_COMPILE in arch/$(SRCARCH)/Makefile.
# CC_VERSION_TEXT is referenced from Kconfig (so it needs export),
# and from include/config/auto.conf.cmd to detect the compiler upgrade.
CC_VERSION_TEXT = $(subst $(pound),,$(shell LC_ALL=C $(CC) --version 2>/dev/null | head -n 1))

ifneq ($(findstring clang,$(CC_VERSION_TEXT)),)
include $(srctree)/scripts/Makefile.clang
endif

# Include this also for config targets because some architectures need
# cc-cross-prefix to determine CROSS_COMPILE.
ifdef need-compiler
include $(srctree)/scripts/Makefile.compiler
endif

ifdef config-build
# ===========================================================================
# *config targets only - make sure prerequisites are updated, and descend
# in scripts/kconfig to make the *config target

# Read arch-specific Makefile to set KBUILD_DEFCONFIG as needed.
# KBUILD_DEFCONFIG may point out an alternative default configuration
# used for 'make defconfig'
include $(srctree)/arch/$(SRCARCH)/Makefile
export KBUILD_DEFCONFIG KBUILD_KCONFIG CC_VERSION_TEXT

config: outputmakefile scripts_basic FORCE
	$(Q)$(MAKE) $(build)=scripts/kconfig $@

%config: outputmakefile scripts_basic FORCE
	$(Q)$(MAKE) $(build)=scripts/kconfig $@

else #!config-build
# ===========================================================================
# Build targets only - this includes vmlinux, arch-specific targets, clean
# targets and others. In general all targets except *config targets.

# If building an external module we do not care about the all: rule
# but instead __all depend on modules
PHONY += all
ifeq ($(KBUILD_EXTMOD),)
__all: all
else
__all: modules
endif

targets :=

# Decide whether to build built-in, modular, or both.
# Normally, just do built-in.

KBUILD_MODULES :=
KBUILD_BUILTIN := 1

# If we have only "make modules", don't compile built-in objects.
ifeq ($(MAKECMDGOALS),modules)
  KBUILD_BUILTIN :=
endif

# If we have "make <whatever> modules", compile modules
# in addition to whatever we do anyway.
# Just "make" or "make all" shall build modules as well

ifneq ($(filter all modules nsdeps %compile_commands.json clang-%,$(MAKECMDGOALS)),)
  KBUILD_MODULES := 1
endif

ifeq ($(MAKECMDGOALS),)
  KBUILD_MODULES := 1
endif

export KBUILD_MODULES KBUILD_BUILTIN

ifdef need-config
include include/config/auto.conf
endif

ifeq ($(KBUILD_EXTMOD),)
# Objects we will link into vmlinux / subdirs we need to visit
core-y		:=
drivers-y	:=
libs-y		:= lib/
endif # KBUILD_EXTMOD

# The all: target is the default when no target is given on the
# command line.
# This allow a user to issue only 'make' to build a kernel including modules
# Defaults to vmlinux, but the arch makefile usually adds further targets
all: vmlinux

CFLAGS_GCOV	:= -fprofile-arcs -ftest-coverage
ifdef CONFIG_CC_IS_GCC
CFLAGS_GCOV	+= -fno-tree-loop-im
endif
export CFLAGS_GCOV

# The arch Makefiles can override CC_FLAGS_FTRACE. We may also append it later.
ifdef CONFIG_FUNCTION_TRACER
  CC_FLAGS_FTRACE := -pg
endif

include $(srctree)/arch/$(SRCARCH)/Makefile

ifdef need-config
ifdef may-sync-config
# Read in dependencies to all Kconfig* files, make sure to run syncconfig if
# changes are detected. This should be included after arch/$(SRCARCH)/Makefile
# because some architectures define CROSS_COMPILE there.
include include/config/auto.conf.cmd

$(KCONFIG_CONFIG):
	@echo >&2 '***'
	@echo >&2 '*** Configuration file "$@" not found!'
	@echo >&2 '***'
	@echo >&2 '*** Please run some configurator (e.g. "make oldconfig" or'
	@echo >&2 '*** "make menuconfig" or "make xconfig").'
	@echo >&2 '***'
	@/bin/false

# The actual configuration files used during the build are stored in
# include/generated/ and include/config/. Update them if .config is newer than
# include/config/auto.conf (which mirrors .config).
#
# This exploits the 'multi-target pattern rule' trick.
# The syncconfig should be executed only once to make all the targets.
# (Note: use the grouped target '&:' when we bump to GNU Make 4.3)
#
# Do not use $(call cmd,...) here. That would suppress prompts from syncconfig,
# so you cannot notice that Kconfig is waiting for the user input.
%/config/auto.conf %/config/auto.conf.cmd %/generated/autoconf.h %/generated/rustc_cfg: $(KCONFIG_CONFIG)
	$(Q)$(kecho) "  SYNC    $@"
	$(Q)$(MAKE) -f $(srctree)/Makefile syncconfig
else # !may-sync-config
# External modules and some install targets need include/generated/autoconf.h
# and include/config/auto.conf but do not care if they are up-to-date.
# Use auto.conf to trigger the test
PHONY += include/config/auto.conf

include/config/auto.conf:
	@test -e include/generated/autoconf.h -a -e $@ || (		\
	echo >&2;							\
	echo >&2 "  ERROR: Kernel configuration is invalid.";		\
	echo >&2 "         include/generated/autoconf.h or $@ are missing.";\
	echo >&2 "         Run 'make oldconfig && make prepare' on kernel src to fix it.";	\
	echo >&2 ;							\
	/bin/false)

endif # may-sync-config
endif # need-config

KBUILD_CFLAGS	+= -fno-delete-null-pointer-checks

ifdef CONFIG_CC_OPTIMIZE_FOR_PERFORMANCE
KBUILD_CFLAGS += -O2
KBUILD_RUSTFLAGS += -Copt-level=2
else ifdef CONFIG_CC_OPTIMIZE_FOR_SIZE
KBUILD_CFLAGS += -Os
KBUILD_RUSTFLAGS += -Copt-level=s
endif

# Always set `debug-assertions` and `overflow-checks` because their default
# depends on `opt-level` and `debug-assertions`, respectively.
KBUILD_RUSTFLAGS += -Cdebug-assertions=$(if $(CONFIG_RUST_DEBUG_ASSERTIONS),y,n)
KBUILD_RUSTFLAGS += -Coverflow-checks=$(if $(CONFIG_RUST_OVERFLOW_CHECKS),y,n)

# Tell gcc to never replace conditional load with a non-conditional one
ifdef CONFIG_CC_IS_GCC
# gcc-10 renamed --param=allow-store-data-races=0 to
# -fno-allow-store-data-races.
KBUILD_CFLAGS	+= $(call cc-option,--param=allow-store-data-races=0)
KBUILD_CFLAGS	+= $(call cc-option,-fno-allow-store-data-races)
endif

ifdef CONFIG_READABLE_ASM
# Disable optimizations that make assembler listings hard to read.
# reorder blocks reorders the control in the function
# ipa clone creates specialized cloned functions
# partial inlining inlines only parts of functions
KBUILD_CFLAGS += -fno-reorder-blocks -fno-ipa-cp-clone -fno-partial-inlining
endif

stackp-flags-y                                    := -fno-stack-protector
stackp-flags-$(CONFIG_STACKPROTECTOR)             := -fstack-protector
stackp-flags-$(CONFIG_STACKPROTECTOR_STRONG)      := -fstack-protector-strong

KBUILD_CFLAGS += $(stackp-flags-y)

KBUILD_RUSTFLAGS-$(CONFIG_WERROR) += -Dwarnings
KBUILD_RUSTFLAGS += $(KBUILD_RUSTFLAGS-y)

ifdef CONFIG_FRAME_POINTER
KBUILD_CFLAGS	+= -fno-omit-frame-pointer -fno-optimize-sibling-calls
KBUILD_RUSTFLAGS += -Cforce-frame-pointers=y
else
# Some targets (ARM with Thumb2, for example), can't be built with frame
# pointers.  For those, we don't have FUNCTION_TRACER automatically
# select FRAME_POINTER.  However, FUNCTION_TRACER adds -pg, and this is
# incompatible with -fomit-frame-pointer with current GCC, so we don't use
# -fomit-frame-pointer with FUNCTION_TRACER.
# In the Rust target specification, "frame-pointer" is set explicitly
# to "may-omit".
ifndef CONFIG_FUNCTION_TRACER
KBUILD_CFLAGS	+= -fomit-frame-pointer
endif
endif

# Initialize all stack variables with a 0xAA pattern.
ifdef CONFIG_INIT_STACK_ALL_PATTERN
KBUILD_CFLAGS	+= -ftrivial-auto-var-init=pattern
endif

# Initialize all stack variables with a zero value.
ifdef CONFIG_INIT_STACK_ALL_ZERO
KBUILD_CFLAGS	+= -ftrivial-auto-var-init=zero
ifdef CONFIG_CC_HAS_AUTO_VAR_INIT_ZERO_ENABLER
# https://github.com/llvm/llvm-project/issues/44842
CC_AUTO_VAR_INIT_ZERO_ENABLER := -enable-trivial-auto-var-init-zero-knowing-it-will-be-removed-from-clang
export CC_AUTO_VAR_INIT_ZERO_ENABLER
KBUILD_CFLAGS	+= $(CC_AUTO_VAR_INIT_ZERO_ENABLER)
endif
endif

# While VLAs have been removed, GCC produces unreachable stack probes
# for the randomize_kstack_offset feature. Disable it for all compilers.
KBUILD_CFLAGS	+= $(call cc-option, -fno-stack-clash-protection)

# Clear used registers at func exit (to reduce data lifetime and ROP gadgets).
ifdef CONFIG_ZERO_CALL_USED_REGS
KBUILD_CFLAGS	+= -fzero-call-used-regs=used-gpr
endif

ifdef CONFIG_FUNCTION_TRACER
ifdef CONFIG_FTRACE_MCOUNT_USE_CC
  CC_FLAGS_FTRACE	+= -mrecord-mcount
  ifdef CONFIG_HAVE_NOP_MCOUNT
    ifeq ($(call cc-option-yn, -mnop-mcount),y)
      CC_FLAGS_FTRACE	+= -mnop-mcount
      CC_FLAGS_USING	+= -DCC_USING_NOP_MCOUNT
    endif
  endif
endif
ifdef CONFIG_FTRACE_MCOUNT_USE_OBJTOOL
  ifdef CONFIG_HAVE_OBJTOOL_NOP_MCOUNT
    CC_FLAGS_USING	+= -DCC_USING_NOP_MCOUNT
  endif
endif
ifdef CONFIG_FTRACE_MCOUNT_USE_RECORDMCOUNT
  ifdef CONFIG_HAVE_C_RECORDMCOUNT
    BUILD_C_RECORDMCOUNT := y
    export BUILD_C_RECORDMCOUNT
  endif
endif
ifdef CONFIG_HAVE_FENTRY
  # s390-linux-gnu-gcc did not support -mfentry until gcc-9.
  ifeq ($(call cc-option-yn, -mfentry),y)
    CC_FLAGS_FTRACE	+= -mfentry
    CC_FLAGS_USING	+= -DCC_USING_FENTRY
  endif
endif
export CC_FLAGS_FTRACE
KBUILD_CFLAGS	+= $(CC_FLAGS_FTRACE) $(CC_FLAGS_USING)
KBUILD_AFLAGS	+= $(CC_FLAGS_USING)
endif

# We trigger additional mismatches with less inlining
ifdef CONFIG_DEBUG_SECTION_MISMATCH
KBUILD_CFLAGS += -fno-inline-functions-called-once
endif

# `rustc`'s `-Zfunction-sections` applies to data too (as of 1.59.0).
ifdef CONFIG_LD_DEAD_CODE_DATA_ELIMINATION
KBUILD_CFLAGS_KERNEL += -ffunction-sections -fdata-sections
KBUILD_RUSTFLAGS_KERNEL += -Zfunction-sections=y
LDFLAGS_vmlinux += --gc-sections
endif

ifdef CONFIG_SHADOW_CALL_STACK
ifndef CONFIG_DYNAMIC_SCS
CC_FLAGS_SCS	:= -fsanitize=shadow-call-stack
KBUILD_CFLAGS	+= $(CC_FLAGS_SCS)
endif
export CC_FLAGS_SCS
endif

ifdef CONFIG_LTO_CLANG
ifdef CONFIG_LTO_CLANG_THIN
CC_FLAGS_LTO	:= -flto=thin -fsplit-lto-unit
KBUILD_LDFLAGS	+= --thinlto-cache-dir=$(extmod_prefix).thinlto-cache
else
CC_FLAGS_LTO	:= -flto
endif
CC_FLAGS_LTO	+= -fvisibility=hidden

# Limit inlining across translation units to reduce binary size
KBUILD_LDFLAGS += -mllvm -import-instr-limit=5

# Check for frame size exceeding threshold during prolog/epilog insertion
# when using lld < 13.0.0.
ifneq ($(CONFIG_FRAME_WARN),0)
ifeq ($(call test-lt, $(CONFIG_LLD_VERSION), 130000),y)
KBUILD_LDFLAGS	+= -plugin-opt=-warn-stack-size=$(CONFIG_FRAME_WARN)
endif
endif
endif

ifdef CONFIG_LTO
KBUILD_CFLAGS	+= -fno-lto $(CC_FLAGS_LTO)
KBUILD_AFLAGS	+= -fno-lto
export CC_FLAGS_LTO
endif

ifdef CONFIG_CFI_CLANG
CC_FLAGS_CFI	:= -fsanitize=kcfi
KBUILD_CFLAGS	+= $(CC_FLAGS_CFI)
export CC_FLAGS_CFI
endif

ifneq ($(CONFIG_FUNCTION_ALIGNMENT),0)
KBUILD_CFLAGS += -falign-functions=$(CONFIG_FUNCTION_ALIGNMENT)
endif

# arch Makefile may override CC so keep this after arch Makefile is included
NOSTDINC_FLAGS += -nostdinc

# To gain proper coverage for CONFIG_UBSAN_BOUNDS and CONFIG_FORTIFY_SOURCE,
# the kernel uses only C99 flexible arrays for dynamically sized trailing
# arrays. Enforce this for everything that may examine structure sizes and
# perform bounds checking.
KBUILD_CFLAGS += $(call cc-option, -fstrict-flex-arrays=3)

#Currently, disable -Wstringop-overflow for GCC 11, globally.
KBUILD_CFLAGS-$(CONFIG_CC_NO_STRINGOP_OVERFLOW) += $(call cc-option, -Wno-stringop-overflow)
KBUILD_CFLAGS-$(CONFIG_CC_STRINGOP_OVERFLOW) += $(call cc-option, -Wstringop-overflow)

# disable invalid "can't wrap" optimizations for signed / pointers
KBUILD_CFLAGS	+= -fno-strict-overflow

# Make sure -fstack-check isn't enabled (like gentoo apparently did)
KBUILD_CFLAGS  += -fno-stack-check

# conserve stack if available
ifdef CONFIG_CC_IS_GCC
KBUILD_CFLAGS   += -fconserve-stack
endif

# change __FILE__ to the relative path from the srctree
KBUILD_CPPFLAGS += $(call cc-option,-fmacro-prefix-map=$(srctree)/=)

# include additional Makefiles when needed
include-y			:= scripts/Makefile.extrawarn
include-$(CONFIG_DEBUG_INFO)	+= scripts/Makefile.debug
include-$(CONFIG_DEBUG_INFO_BTF)+= scripts/Makefile.btf
include-$(CONFIG_KASAN)		+= scripts/Makefile.kasan
include-$(CONFIG_KCSAN)		+= scripts/Makefile.kcsan
include-$(CONFIG_KMSAN)		+= scripts/Makefile.kmsan
include-$(CONFIG_UBSAN)		+= scripts/Makefile.ubsan
include-$(CONFIG_KCOV)		+= scripts/Makefile.kcov
include-$(CONFIG_RANDSTRUCT)	+= scripts/Makefile.randstruct
include-$(CONFIG_GCC_PLUGINS)	+= scripts/Makefile.gcc-plugins

include $(addprefix $(srctree)/, $(include-y))

# scripts/Makefile.gcc-plugins is intentionally included last.
# Do not add $(call cc-option,...) below this line. When you build the kernel
# from the clean source tree, the GCC plugins do not exist at this point.

# Add user supplied CPPFLAGS, AFLAGS, CFLAGS and RUSTFLAGS as the last assignments
KBUILD_CPPFLAGS += $(KCPPFLAGS)
KBUILD_AFLAGS   += $(KAFLAGS)
KBUILD_CFLAGS   += $(KCFLAGS)
KBUILD_RUSTFLAGS += $(KRUSTFLAGS)

KBUILD_LDFLAGS_MODULE += --build-id=sha1
LDFLAGS_vmlinux += --build-id=sha1

KBUILD_LDFLAGS	+= -z noexecstack
ifeq ($(CONFIG_LD_IS_BFD),y)
KBUILD_LDFLAGS	+= $(call ld-option,--no-warn-rwx-segments)
endif

ifeq ($(CONFIG_STRIP_ASM_SYMS),y)
LDFLAGS_vmlinux	+= -X
endif

ifeq ($(CONFIG_RELR),y)
# ld.lld before 15 did not support -z pack-relative-relocs.
LDFLAGS_vmlinux	+= $(call ld-option,--pack-dyn-relocs=relr,-z pack-relative-relocs)
endif

# We never want expected sections to be placed heuristically by the
# linker. All sections should be explicitly named in the linker script.
ifdef CONFIG_LD_ORPHAN_WARN
LDFLAGS_vmlinux += --orphan-handling=$(CONFIG_LD_ORPHAN_WARN_LEVEL)
endif

# Align the bit size of userspace programs with the kernel
KBUILD_USERCFLAGS  += $(filter -m32 -m64 --target=%, $(KBUILD_CFLAGS))
KBUILD_USERLDFLAGS += $(filter -m32 -m64 --target=%, $(KBUILD_CFLAGS))

# make the checker run with the right architecture
CHECKFLAGS += --arch=$(ARCH)

# insure the checker run with the right endianness
CHECKFLAGS += $(if $(CONFIG_CPU_BIG_ENDIAN),-mbig-endian,-mlittle-endian)

# the checker needs the correct machine size
CHECKFLAGS += $(if $(CONFIG_64BIT),-m64,-m32)

# Default kernel image to build when no specific target is given.
# KBUILD_IMAGE may be overruled on the command line or
# set in the environment
# Also any assignments in arch/$(ARCH)/Makefile take precedence over
# this default value
export KBUILD_IMAGE ?= vmlinux

#
# INSTALL_PATH specifies where to place the updated kernel and system map
# images. Default is /boot, but you can set it to other values
export	INSTALL_PATH ?= /boot

#
# INSTALL_DTBS_PATH specifies a prefix for relocations required by build roots.
# Like INSTALL_MOD_PATH, it isn't defined in the Makefile, but can be passed as
# an argument if needed. Otherwise it defaults to the kernel install path
#
export INSTALL_DTBS_PATH ?= $(INSTALL_PATH)/dtbs/$(KERNELRELEASE)

#
# INSTALL_MOD_PATH specifies a prefix to MODLIB for module directory
# relocations required by build roots.  This is not defined in the
# makefile but the argument can be passed to make if needed.
#

MODLIB	= $(INSTALL_MOD_PATH)/lib/modules/$(KERNELRELEASE)
export MODLIB

PHONY += prepare0

export extmod_prefix = $(if $(KBUILD_EXTMOD),$(KBUILD_EXTMOD)/)
export MODORDER := $(extmod_prefix)modules.order
export MODULES_NSDEPS := $(extmod_prefix)modules.nsdeps

ifeq ($(KBUILD_EXTMOD),)

build-dir	:= .
clean-dirs	:= $(sort . Documentation \
		     $(patsubst %/,%,$(filter %/, $(core-) \
			$(drivers-) $(libs-))))

export ARCH_CORE	:= $(core-y)
export ARCH_LIB		:= $(filter %/, $(libs-y))
export ARCH_DRIVERS	:= $(drivers-y) $(drivers-m)
# Externally visible symbols (used by link-vmlinux.sh)

KBUILD_VMLINUX_OBJS := ./built-in.a
ifdef CONFIG_MODULES
KBUILD_VMLINUX_OBJS += $(patsubst %/, %/lib.a, $(filter %/, $(libs-y)))
KBUILD_VMLINUX_LIBS := $(filter-out %/, $(libs-y))
else
KBUILD_VMLINUX_LIBS := $(patsubst %/,%/lib.a, $(libs-y))
endif

export KBUILD_VMLINUX_LIBS
export KBUILD_LDS          := arch/$(SRCARCH)/kernel/vmlinux.lds

ifdef CONFIG_TRIM_UNUSED_KSYMS
# For the kernel to actually contain only the needed exported symbols,
# we have to build modules as well to determine what those symbols are.
KBUILD_MODULES := 1
endif

# '$(AR) mPi' needs 'T' to workaround the bug of llvm-ar <= 14
quiet_cmd_ar_vmlinux.a = AR      $@
      cmd_ar_vmlinux.a = \
	rm -f $@; \
	$(AR) cDPrST $@ $(KBUILD_VMLINUX_OBJS); \
	$(AR) mPiT $$($(AR) t $@ | sed -n 1p) $@ $$($(AR) t $@ | grep -F -f $(srctree)/scripts/head-object-list.txt)

targets += vmlinux.a
vmlinux.a: $(KBUILD_VMLINUX_OBJS) scripts/head-object-list.txt FORCE
	$(call if_changed,ar_vmlinux.a)

PHONY += vmlinux_o
vmlinux_o: vmlinux.a $(KBUILD_VMLINUX_LIBS)
	$(Q)$(MAKE) -f $(srctree)/scripts/Makefile.vmlinux_o

vmlinux.o modules.builtin.modinfo modules.builtin: vmlinux_o
	@:

PHONY += vmlinux
# LDFLAGS_vmlinux in the top Makefile defines linker flags for the top vmlinux,
# not for decompressors. LDFLAGS_vmlinux in arch/*/boot/compressed/Makefile is
# unrelated; the decompressors just happen to have the same base name,
# arch/*/boot/compressed/vmlinux.
# Export LDFLAGS_vmlinux only to scripts/Makefile.vmlinux.
#
# _LDFLAGS_vmlinux is a workaround for the 'private export' bug:
#   https://savannah.gnu.org/bugs/?61463
# For Make > 4.4, the following simple code will work:
#  vmlinux: private export LDFLAGS_vmlinux := $(LDFLAGS_vmlinux)
vmlinux: private _LDFLAGS_vmlinux := $(LDFLAGS_vmlinux)
vmlinux: export LDFLAGS_vmlinux = $(_LDFLAGS_vmlinux)
vmlinux: vmlinux.o $(KBUILD_LDS) modpost
	$(Q)$(MAKE) -f $(srctree)/scripts/Makefile.vmlinux

# The actual objects are generated when descending,
# make sure no implicit rule kicks in
$(sort $(KBUILD_LDS) $(KBUILD_VMLINUX_OBJS) $(KBUILD_VMLINUX_LIBS)): . ;

ifeq ($(origin KERNELRELEASE),file)
filechk_kernel.release = $(srctree)/scripts/setlocalversion $(srctree)
else
filechk_kernel.release = echo $(KERNELRELEASE)
endif

# Store (new) KERNELRELEASE string in include/config/kernel.release
include/config/kernel.release: FORCE
	$(call filechk,kernel.release)

# Additional helpers built in scripts/
# Carefully list dependencies so we do not try to build scripts twice
# in parallel
PHONY += scripts
scripts: scripts_basic scripts_dtc
	$(Q)$(MAKE) $(build)=$(@)

# Things we need to do before we recursively start building the kernel
# or the modules are listed in "prepare".
# A multi level approach is used. prepareN is processed before prepareN-1.
# archprepare is used in arch Makefiles and when processed asm symlink,
# version.h and scripts_basic is processed / created.

PHONY += prepare archprepare

archprepare: outputmakefile archheaders archscripts scripts include/config/kernel.release \
	asm-generic $(version_h) include/generated/utsrelease.h \
	include/generated/compile.h include/generated/autoconf.h remove-stale-files

prepare0: archprepare
	$(Q)$(MAKE) $(build)=scripts/mod
	$(Q)$(MAKE) $(build)=. prepare

# All the preparing..
prepare: prepare0
ifdef CONFIG_RUST
	$(Q)$(CONFIG_SHELL) $(srctree)/scripts/rust_is_available.sh
	$(Q)$(MAKE) $(build)=rust
endif

PHONY += remove-stale-files
remove-stale-files:
	$(Q)$(srctree)/scripts/remove-stale-files

# Support for using generic headers in asm-generic
asm-generic := -f $(srctree)/scripts/Makefile.asm-generic obj

PHONY += asm-generic uapi-asm-generic
asm-generic: uapi-asm-generic
	$(Q)$(MAKE) $(asm-generic)=arch/$(SRCARCH)/include/generated/asm \
	generic=include/asm-generic
uapi-asm-generic:
	$(Q)$(MAKE) $(asm-generic)=arch/$(SRCARCH)/include/generated/uapi/asm \
	generic=include/uapi/asm-generic

# Generate some files
# ---------------------------------------------------------------------------

# KERNELRELEASE can change from a few different places, meaning version.h
# needs to be updated, so this check is forced on all builds

uts_len := 64
define filechk_utsrelease.h
	if [ `echo -n "$(KERNELRELEASE)" | wc -c ` -gt $(uts_len) ]; then \
	  echo '"$(KERNELRELEASE)" exceeds $(uts_len) characters' >&2;    \
	  exit 1;                                                         \
	fi;                                                               \
	echo \#define UTS_RELEASE \"$(KERNELRELEASE)\"
endef

define filechk_version.h
	if [ $(SUBLEVEL) -gt 255 ]; then                                 \
		echo \#define LINUX_VERSION_CODE $(shell                 \
		expr $(VERSION) \* 65536 + $(PATCHLEVEL) \* 256 + 255); \
	else                                                             \
		echo \#define LINUX_VERSION_CODE $(shell                 \
		expr $(VERSION) \* 65536 + $(PATCHLEVEL) \* 256 + $(SUBLEVEL)); \
	fi;                                                              \
	echo '#define KERNEL_VERSION(a,b,c) (((a) << 16) + ((b) << 8) +  \
	((c) > 255 ? 255 : (c)))';                                       \
	echo \#define LINUX_VERSION_MAJOR $(VERSION);                    \
	echo \#define LINUX_VERSION_PATCHLEVEL $(PATCHLEVEL);            \
	echo \#define LINUX_VERSION_SUBLEVEL $(SUBLEVEL)
endef

$(version_h): PATCHLEVEL := $(or $(PATCHLEVEL), 0)
$(version_h): SUBLEVEL := $(or $(SUBLEVEL), 0)
$(version_h): FORCE
	$(call filechk,version.h)

include/generated/utsrelease.h: include/config/kernel.release FORCE
	$(call filechk,utsrelease.h)

filechk_compile.h = $(srctree)/scripts/mkcompile_h \
	"$(UTS_MACHINE)" "$(CONFIG_CC_VERSION_TEXT)" "$(LD)"

include/generated/compile.h: FORCE
	$(call filechk,compile.h)

PHONY += headerdep
headerdep:
	$(Q)find $(srctree)/include/ -name '*.h' | xargs --max-args 1 \
	$(srctree)/scripts/headerdep.pl -I$(srctree)/include

# ---------------------------------------------------------------------------
# Kernel headers

#Default location for installed headers
export INSTALL_HDR_PATH = $(objtree)/usr

quiet_cmd_headers_install = INSTALL $(INSTALL_HDR_PATH)/include
      cmd_headers_install = \
	mkdir -p $(INSTALL_HDR_PATH); \
	rsync -mrl --include='*/' --include='*\.h' --exclude='*' \
	usr/include $(INSTALL_HDR_PATH)

PHONY += headers_install
headers_install: headers
	$(call cmd,headers_install)

PHONY += archheaders archscripts

hdr-inst := -f $(srctree)/scripts/Makefile.headersinst obj

PHONY += headers
headers: $(version_h) scripts_unifdef uapi-asm-generic archheaders archscripts
	$(if $(filter um, $(SRCARCH)), $(error Headers not exportable for UML))
	$(Q)$(MAKE) $(hdr-inst)=include/uapi
	$(Q)$(MAKE) $(hdr-inst)=arch/$(SRCARCH)/include/uapi

ifdef CONFIG_HEADERS_INSTALL
prepare: headers
endif

PHONY += scripts_unifdef
scripts_unifdef: scripts_basic
	$(Q)$(MAKE) $(build)=scripts scripts/unifdef

# ---------------------------------------------------------------------------
# Install

# Many distributions have the custom install script, /sbin/installkernel.
# If DKMS is installed, 'make install' will eventually recurse back
# to this Makefile to build and install external modules.
# Cancel sub_make_done so that options such as M=, V=, etc. are parsed.

quiet_cmd_install = INSTALL $(INSTALL_PATH)
      cmd_install = unset sub_make_done; $(srctree)/scripts/install.sh

# ---------------------------------------------------------------------------
# vDSO install

PHONY += vdso_install
vdso_install: export INSTALL_FILES = $(vdso-install-y)
vdso_install:
	$(Q)$(MAKE) -f $(srctree)/scripts/Makefile.vdsoinst

# ---------------------------------------------------------------------------
# Tools

ifdef CONFIG_OBJTOOL
prepare: tools/objtool
endif

ifdef CONFIG_BPF
ifdef CONFIG_DEBUG_INFO_BTF
prepare: tools/bpf/resolve_btfids
endif
endif

PHONY += resolve_btfids_clean

resolve_btfids_O = $(abspath $(objtree))/tools/bpf/resolve_btfids

# tools/bpf/resolve_btfids directory might not exist
# in output directory, skip its clean in that case
resolve_btfids_clean:
ifneq ($(wildcard $(resolve_btfids_O)),)
	$(Q)$(MAKE) -sC $(srctree)/tools/bpf/resolve_btfids O=$(resolve_btfids_O) clean
endif

tools-clean-targets := sched_ext
PHONY += $(tools-clean-targets)
$(tools-clean-targets):
	$(Q)$(MAKE) -sC tools $@_clean
tools_clean: $(tools-clean-targets)

# Clear a bunch of variables before executing the submake
ifeq ($(quiet),silent_)
tools_silent=s
endif

tools/: FORCE
	$(Q)mkdir -p $(objtree)/tools
	$(Q)$(MAKE) LDFLAGS= MAKEFLAGS="$(tools_silent) $(filter --j% -j,$(MAKEFLAGS))" O=$(abspath $(objtree)) subdir=tools -C $(srctree)/tools/

tools/%: FORCE
	$(Q)mkdir -p $(objtree)/tools
	$(Q)$(MAKE) LDFLAGS= MAKEFLAGS="$(tools_silent) $(filter --j% -j,$(MAKEFLAGS))" O=$(abspath $(objtree)) subdir=tools -C $(srctree)/tools/ $*

# ---------------------------------------------------------------------------
# Kernel selftest

PHONY += kselftest
kselftest: headers
	$(Q)$(MAKE) -C $(srctree)/tools/testing/selftests run_tests

kselftest-%: headers FORCE
	$(Q)$(MAKE) -C $(srctree)/tools/testing/selftests $*

PHONY += kselftest-merge
kselftest-merge:
	$(if $(wildcard $(objtree)/.config),, $(error No .config exists, config your kernel first!))
	$(Q)find $(srctree)/tools/testing/selftests -name config -o -name config.$(UTS_MACHINE) | \
		xargs $(srctree)/scripts/kconfig/merge_config.sh -y -m $(objtree)/.config
	$(Q)$(MAKE) -f $(srctree)/Makefile olddefconfig

# ---------------------------------------------------------------------------
# Devicetree files

ifneq ($(wildcard $(srctree)/arch/$(SRCARCH)/boot/dts/),)
dtstree := arch/$(SRCARCH)/boot/dts
endif

ifneq ($(dtstree),)

%.dtb: dtbs_prepare
	$(Q)$(MAKE) $(build)=$(dtstree) $(dtstree)/$@

%.dtbo: dtbs_prepare
	$(Q)$(MAKE) $(build)=$(dtstree) $(dtstree)/$@

PHONY += dtbs dtbs_prepare dtbs_install dtbs_check
dtbs: dtbs_prepare
	$(Q)$(MAKE) $(build)=$(dtstree)

# include/config/kernel.release is actually needed when installing DTBs because
# INSTALL_DTBS_PATH contains $(KERNELRELEASE). However, we do not want to make
# dtbs_install depend on it as dtbs_install may run as root.
dtbs_prepare: include/config/kernel.release scripts_dtc

ifneq ($(filter dtbs_check, $(MAKECMDGOALS)),)
export CHECK_DTBS=y
endif

ifneq ($(CHECK_DTBS),)
dtbs_prepare: dt_binding_check
endif

dtbs_check: dtbs

dtbs_install:
	$(Q)$(MAKE) $(dtbinst)=$(dtstree) dst=$(INSTALL_DTBS_PATH)

ifdef CONFIG_OF_EARLY_FLATTREE
all: dtbs
endif

endif

PHONY += scripts_dtc
scripts_dtc: scripts_basic
	$(Q)$(MAKE) $(build)=scripts/dtc

ifneq ($(filter dt_binding_check, $(MAKECMDGOALS)),)
export CHECK_DT_BINDING=y
endif

PHONY += dt_binding_check
dt_binding_check: scripts_dtc
	$(Q)$(MAKE) $(build)=Documentation/devicetree/bindings

PHONY += dt_compatible_check
dt_compatible_check: dt_binding_check
	$(Q)$(MAKE) $(build)=Documentation/devicetree/bindings $@

# ---------------------------------------------------------------------------
# Modules

ifdef CONFIG_MODULES

# By default, build modules as well

all: modules

# When we're building modules with modversions, we need to consider
# the built-in objects during the descend as well, in order to
# make sure the checksums are up to date before we record them.
ifdef CONFIG_MODVERSIONS
  KBUILD_BUILTIN := 1
endif

# Build modules
#

# *.ko are usually independent of vmlinux, but CONFIG_DEBUG_INFO_BTF_MODULES
# is an exception.
ifdef CONFIG_DEBUG_INFO_BTF_MODULES
KBUILD_BUILTIN := 1
modules: vmlinux
endif

modules: modules_prepare

# Target to prepare building external modules
modules_prepare: prepare
	$(Q)$(MAKE) $(build)=scripts scripts/module.lds

endif # CONFIG_MODULES

###
# Cleaning is done on three levels.
# make clean     Delete most generated files
#                Leave enough to build external modules
# make mrproper  Delete the current configuration, and all generated files
# make distclean Remove editor backup files, patch leftover files and the like

# Directories & files removed with 'make clean'
CLEAN_FILES += vmlinux.symvers modules-only.symvers \
	       modules.builtin modules.builtin.modinfo modules.nsdeps \
	       compile_commands.json .thinlto-cache rust/test \
	       rust-project.json .vmlinux.objs .vmlinux.export.c

# Directories & files removed with 'make mrproper'
MRPROPER_FILES += include/config include/generated          \
		  arch/$(SRCARCH)/include/generated .objdiff \
		  debian snap tar-install \
		  .config .config.old .version \
		  Module.symvers \
		  certs/signing_key.pem \
		  certs/x509.genkey \
		  vmlinux-gdb.py \
		  rpmbuild \
		  rust/libmacros.so

# clean - Delete most, but leave enough to build external modules
#
clean: rm-files := $(CLEAN_FILES)

PHONY += archclean vmlinuxclean

vmlinuxclean:
	$(Q)$(CONFIG_SHELL) $(srctree)/scripts/link-vmlinux.sh clean
	$(Q)$(if $(ARCH_POSTLINK), $(MAKE) -f $(ARCH_POSTLINK) clean)

clean: archclean vmlinuxclean resolve_btfids_clean

# mrproper - Delete all generated files, including .config
#
mrproper: rm-files := $(wildcard $(MRPROPER_FILES))
mrproper-dirs      := $(addprefix _mrproper_,scripts)

PHONY += $(mrproper-dirs) mrproper
$(mrproper-dirs):
	$(Q)$(MAKE) $(clean)=$(patsubst _mrproper_%,%,$@)

mrproper: clean $(mrproper-dirs) tools_clean
	$(call cmd,rmfiles)
	@find . $(RCS_FIND_IGNORE) \
		\( -name '*.rmeta' \) \
		-type f -print | xargs rm -f

# distclean
#
PHONY += distclean

distclean: mrproper
	@find . $(RCS_FIND_IGNORE) \
		\( -name '*.orig' -o -name '*.rej' -o -name '*~' \
		-o -name '*.bak' -o -name '#*#' -o -name '*%' \
		-o -name 'core' -o -name tags -o -name TAGS -o -name 'cscope*' \
		-o -name GPATH -o -name GRTAGS -o -name GSYMS -o -name GTAGS \) \
		-type f -print | xargs rm -f


# Packaging of the kernel to various formats
# ---------------------------------------------------------------------------

%src-pkg: FORCE
	$(Q)$(MAKE) -f $(srctree)/scripts/Makefile.package $@
%pkg: include/config/kernel.release FORCE
	$(Q)$(MAKE) -f $(srctree)/scripts/Makefile.package $@

# Brief documentation of the typical targets used
# ---------------------------------------------------------------------------

boards := $(wildcard $(srctree)/arch/$(SRCARCH)/configs/*_defconfig)
boards := $(sort $(notdir $(boards)))
board-dirs := $(dir $(wildcard $(srctree)/arch/$(SRCARCH)/configs/*/*_defconfig))
board-dirs := $(sort $(notdir $(board-dirs:/=)))

PHONY += help
help:
	@echo  'Cleaning targets:'
	@echo  '  clean		  - Remove most generated files but keep the config and'
	@echo  '                    enough build support to build external modules'
	@echo  '  mrproper	  - Remove all generated files + config + various backup files'
	@echo  '  distclean	  - mrproper + remove editor backup and patch files'
	@echo  ''
	@$(MAKE) -f $(srctree)/scripts/kconfig/Makefile help
	@echo  ''
	@echo  'Other generic targets:'
	@echo  '  all		  - Build all targets marked with [*]'
	@echo  '* vmlinux	  - Build the bare kernel'
	@echo  '* modules	  - Build all modules'
	@echo  '  modules_install - Install all modules to INSTALL_MOD_PATH (default: /)'
	@echo  '  vdso_install    - Install unstripped vdso to INSTALL_MOD_PATH (default: /)'
	@echo  '  dir/            - Build all files in dir and below'
	@echo  '  dir/file.[ois]  - Build specified target only'
	@echo  '  dir/file.ll     - Build the LLVM assembly file'
	@echo  '                    (requires compiler support for LLVM assembly generation)'
	@echo  '  dir/file.lst    - Build specified mixed source/assembly target only'
	@echo  '                    (requires a recent binutils and recent build (System.map))'
	@echo  '  dir/file.ko     - Build module including final link'
	@echo  '  modules_prepare - Set up for building external modules'
	@echo  '  tags/TAGS	  - Generate tags file for editors'
	@echo  '  cscope	  - Generate cscope index'
	@echo  '  gtags           - Generate GNU GLOBAL index'
	@echo  '  kernelrelease	  - Output the release version string (use with make -s)'
	@echo  '  kernelversion	  - Output the version stored in Makefile (use with make -s)'
	@echo  '  image_name	  - Output the image name (use with make -s)'
	@echo  '  headers_install - Install sanitised kernel headers to INSTALL_HDR_PATH'; \
	 echo  '                    (default: $(INSTALL_HDR_PATH))'; \
	 echo  ''
	@echo  'Static analysers:'
	@echo  '  checkstack      - Generate a list of stack hogs and consider all functions'
	@echo  '                    with a stack size larger than MINSTACKSIZE (default: 100)'
	@echo  '  versioncheck    - Sanity check on version.h usage'
	@echo  '  includecheck    - Check for duplicate included header files'
	@echo  '  export_report   - List the usages of all exported symbols'
	@echo  '  headerdep       - Detect inclusion cycles in headers'
	@echo  '  coccicheck      - Check with Coccinelle'
	@echo  '  clang-analyzer  - Check with clang static analyzer'
	@echo  '  clang-tidy      - Check with clang-tidy'
	@echo  ''
	@echo  'Tools:'
	@echo  '  nsdeps          - Generate missing symbol namespace dependencies'
	@echo  ''
	@echo  'Kernel selftest:'
	@echo  '  kselftest         - Build and run kernel selftest'
	@echo  '                      Build, install, and boot kernel before'
	@echo  '                      running kselftest on it'
	@echo  '                      Run as root for full coverage'
	@echo  '  kselftest-all     - Build kernel selftest'
	@echo  '  kselftest-install - Build and install kernel selftest'
	@echo  '  kselftest-clean   - Remove all generated kselftest files'
	@echo  '  kselftest-merge   - Merge all the config dependencies of'
	@echo  '		      kselftest to existing .config.'
	@echo  ''
	@echo  'Rust targets:'
	@echo  '  rustavailable   - Checks whether the Rust toolchain is'
	@echo  '		    available and, if not, explains why.'
	@echo  '  rustfmt	  - Reformat all the Rust code in the kernel'
	@echo  '  rustfmtcheck	  - Checks if all the Rust code in the kernel'
	@echo  '		    is formatted, printing a diff otherwise.'
	@echo  '  rustdoc	  - Generate Rust documentation'
	@echo  '		    (requires kernel .config)'
	@echo  '  rusttest        - Runs the Rust tests'
	@echo  '                    (requires kernel .config; downloads external repos)'
	@echo  '  rust-analyzer	  - Generate rust-project.json rust-analyzer support file'
	@echo  '		    (requires kernel .config)'
	@echo  '  dir/file.[os]   - Build specified target only'
	@echo  '  dir/file.rsi    - Build macro expanded source, similar to C preprocessing.'
	@echo  '                    Run with RUSTFMT=n to skip reformatting if needed.'
	@echo  '                    The output is not intended to be compilable.'
	@echo  '  dir/file.ll     - Build the LLVM assembly file'
	@echo  ''
	@$(if $(dtstree), \
		echo 'Devicetree:'; \
		echo '* dtbs             - Build device tree blobs for enabled boards'; \
		echo '  dtbs_install     - Install dtbs to $(INSTALL_DTBS_PATH)'; \
		echo '  dt_binding_check - Validate device tree binding documents'; \
		echo '  dtbs_check       - Validate device tree source files';\
		echo '')

	@echo 'Userspace tools targets:'
	@echo '  use "make tools/help"'
	@echo '  or  "cd tools; make help"'
	@echo  ''
	@echo  'Kernel packaging:'
	@$(MAKE) -f $(srctree)/scripts/Makefile.package help
	@echo  ''
	@echo  'Documentation targets:'
	@$(MAKE) -f $(srctree)/Documentation/Makefile dochelp
	@echo  ''
	@echo  'Architecture-specific targets ($(SRCARCH)):'
	@$(or $(archhelp),\
		echo '  No architecture-specific help defined for $(SRCARCH)')
	@echo  ''
	@$(if $(boards), \
		$(foreach b, $(boards), \
		printf "  %-27s - Build for %s\\n" $(b) $(subst _defconfig,,$(b));) \
		echo '')
	@$(if $(board-dirs), \
		$(foreach b, $(board-dirs), \
		printf "  %-16s - Show %s-specific targets\\n" help-$(b) $(b);) \
		printf "  %-16s - Show all of the above\\n" help-boards; \
		echo '')

	@echo  '  make V=n   [targets] 1: verbose build'
	@echo  '                       2: give reason for rebuild of target'
	@echo  '                       V=1 and V=2 can be combined with V=12'
	@echo  '  make O=dir [targets] Locate all output files in "dir", including .config'
	@echo  '  make C=1   [targets] Check re-compiled c source with $$CHECK'
	@echo  '                       (sparse by default)'
	@echo  '  make C=2   [targets] Force check of all c source with $$CHECK'
	@echo  '  make RECORDMCOUNT_WARN=1 [targets] Warn about ignored mcount sections'
	@echo  '  make W=n   [targets] Enable extra build checks, n=1,2,3,c,e where'
	@echo  '		1: warnings which may be relevant and do not occur too often'
	@echo  '		2: warnings which occur quite often but may still be relevant'
	@echo  '		3: more obscure warnings, can most likely be ignored'
	@echo  '		c: extra checks in the configuration stage (Kconfig)'
	@echo  '		e: warnings are being treated as errors'
	@echo  '		Multiple levels can be combined with W=12 or W=123'
	@$(if $(dtstree), \
		echo '  make CHECK_DTBS=1 [targets] Check all generated dtb files against schema'; \
		echo '         This can be applied both to "dtbs" and to individual "foo.dtb" targets' ; \
		)
	@echo  ''
	@echo  'Execute "make" or "make all" to build all targets marked with [*] '
	@echo  'For further info see the ./README file'


help-board-dirs := $(addprefix help-,$(board-dirs))

help-boards: $(help-board-dirs)

boards-per-dir = $(sort $(notdir $(wildcard $(srctree)/arch/$(SRCARCH)/configs/$*/*_defconfig)))

$(help-board-dirs): help-%:
	@echo  'Architecture-specific targets ($(SRCARCH) $*):'
	@$(if $(boards-per-dir), \
		$(foreach b, $(boards-per-dir), \
		printf "  %-24s - Build for %s\\n" $*/$(b) $(subst _defconfig,,$(b));) \
		echo '')


# Documentation targets
# ---------------------------------------------------------------------------
DOC_TARGETS := xmldocs latexdocs pdfdocs htmldocs epubdocs cleandocs \
	       linkcheckdocs dochelp refcheckdocs texinfodocs infodocs
PHONY += $(DOC_TARGETS)
$(DOC_TARGETS):
	$(Q)$(MAKE) $(build)=Documentation $@


# Rust targets
# ---------------------------------------------------------------------------

# "Is Rust available?" target
PHONY += rustavailable
rustavailable:
	$(Q)$(CONFIG_SHELL) $(srctree)/scripts/rust_is_available.sh && echo "Rust is available!"

# Documentation target
#
# Using the singular to avoid running afoul of `no-dot-config-targets`.
PHONY += rustdoc
rustdoc: prepare
	$(Q)$(MAKE) $(build)=rust $@

# Testing target
PHONY += rusttest
rusttest: prepare
	$(Q)$(MAKE) $(build)=rust $@

# Formatting targets
PHONY += rustfmt rustfmtcheck

# We skip `rust/alloc` since we want to minimize the diff w.r.t. upstream.
#
# We match using absolute paths since `find` does not resolve them
# when matching, which is a problem when e.g. `srctree` is `..`.
# We `grep` afterwards in order to remove the directory entry itself.
rustfmt:
	$(Q)find $(abs_srctree) -type f -name '*.rs' \
		-o -path $(abs_srctree)/rust/alloc -prune \
		-o -path $(abs_objtree)/rust/test -prune \
		| grep -Fv $(abs_srctree)/rust/alloc \
		| grep -Fv $(abs_objtree)/rust/test \
		| grep -Fv generated \
		| xargs $(RUSTFMT) $(rustfmt_flags)

rustfmtcheck: rustfmt_flags = --check
rustfmtcheck: rustfmt

# Misc
# ---------------------------------------------------------------------------

PHONY += misc-check
misc-check:
	$(Q)$(srctree)/scripts/misc-check

all: misc-check

PHONY += scripts_gdb
scripts_gdb: prepare0
	$(Q)$(MAKE) $(build)=scripts/gdb
	$(Q)ln -fsn $(abspath $(srctree)/scripts/gdb/vmlinux-gdb.py)

ifdef CONFIG_GDB_SCRIPTS
all: scripts_gdb
endif

else # KBUILD_EXTMOD

filechk_kernel.release = echo $(KERNELRELEASE)

###
# External module support.
# When building external modules the kernel used as basis is considered
# read-only, and no consistency checks are made and the make
# system is not used on the basis kernel. If updates are required
# in the basis kernel ordinary make commands (without M=...) must be used.

# We are always building only modules.
KBUILD_BUILTIN :=
KBUILD_MODULES := 1

build-dir := $(KBUILD_EXTMOD)

compile_commands.json: $(extmod_prefix)compile_commands.json
PHONY += compile_commands.json

clean-dirs := $(KBUILD_EXTMOD)
clean: rm-files := $(KBUILD_EXTMOD)/Module.symvers $(KBUILD_EXTMOD)/modules.nsdeps \
	$(KBUILD_EXTMOD)/compile_commands.json $(KBUILD_EXTMOD)/.thinlto-cache

PHONY += prepare
# now expand this into a simple variable to reduce the cost of shell evaluations
prepare: CC_VERSION_TEXT := $(CC_VERSION_TEXT)
prepare:
	@if [ "$(CC_VERSION_TEXT)" != "$(CONFIG_CC_VERSION_TEXT)" ]; then \
		echo >&2 "warning: the compiler differs from the one used to build the kernel"; \
		echo >&2 "  The kernel was built by: $(CONFIG_CC_VERSION_TEXT)"; \
		echo >&2 "  You are using:           $(CC_VERSION_TEXT)"; \
	fi

PHONY += help
help:
	@echo  '  Building external modules.'
	@echo  '  Syntax: make -C path/to/kernel/src M=$$PWD target'
	@echo  ''
	@echo  '  modules         - default target, build the module(s)'
	@echo  '  modules_install - install the module'
	@echo  '  clean           - remove generated files in module directory only'
	@echo  '  rust-analyzer	  - generate rust-project.json rust-analyzer support file'
	@echo  ''

ifndef CONFIG_MODULES
modules modules_install: __external_modules_error
__external_modules_error:
	@echo >&2 '***'
	@echo >&2 '*** The present kernel disabled CONFIG_MODULES.'
	@echo >&2 '*** You cannot build or install external modules.'
	@echo >&2 '***'
	@false
endif

endif # KBUILD_EXTMOD

# ---------------------------------------------------------------------------
# Modules

PHONY += modules modules_install modules_sign modules_prepare

modules_install:
	$(Q)$(MAKE) -f $(srctree)/scripts/Makefile.modinst \
	sign-only=$(if $(filter modules_install,$(MAKECMDGOALS)),,y)

ifeq ($(CONFIG_MODULE_SIG),y)
# modules_sign is a subset of modules_install.
# 'make modules_install modules_sign' is equivalent to 'make modules_install'.
modules_sign: modules_install
	@:
else
modules_sign:
	@echo >&2 '***'
	@echo >&2 '*** CONFIG_MODULE_SIG is disabled. You cannot sign modules.'
	@echo >&2 '***'
	@false
endif

ifdef CONFIG_MODULES

$(MODORDER): $(build-dir)
	@:

# KBUILD_MODPOST_NOFINAL can be set to skip the final link of modules.
# This is solely useful to speed up test compiles.
modules: modpost
ifneq ($(KBUILD_MODPOST_NOFINAL),1)
	$(Q)$(MAKE) -f $(srctree)/scripts/Makefile.modfinal
endif

PHONY += modules_check
modules_check: $(MODORDER)
	$(Q)$(CONFIG_SHELL) $(srctree)/scripts/modules-check.sh $<

else # CONFIG_MODULES

modules:
	@:

KBUILD_MODULES :=

endif # CONFIG_MODULES

PHONY += modpost
modpost: $(if $(single-build),, $(if $(KBUILD_BUILTIN), vmlinux.o)) \
	 $(if $(KBUILD_MODULES), modules_check)
	$(Q)$(MAKE) -f $(srctree)/scripts/Makefile.modpost

# Single targets
# ---------------------------------------------------------------------------
# To build individual files in subdirectories, you can do like this:
#
#   make foo/bar/baz.s
#
# The supported suffixes for single-target are listed in 'single-targets'
#
# To build only under specific subdirectories, you can do like this:
#
#   make foo/bar/baz/

ifdef single-build

# .ko is special because modpost is needed
single-ko := $(sort $(filter %.ko, $(MAKECMDGOALS)))
single-no-ko := $(filter-out $(single-ko), $(MAKECMDGOALS)) \
		$(foreach x, o mod, $(patsubst %.ko, %.$x, $(single-ko)))

$(single-ko): single_modules
	@:
$(single-no-ko): $(build-dir)
	@:

# Remove MODORDER when done because it is not the real one.
PHONY += single_modules
single_modules: $(single-no-ko) modules_prepare
	$(Q){ $(foreach m, $(single-ko), echo $(extmod_prefix)$(m:%.ko=%.o);) } > $(MODORDER)
	$(Q)$(MAKE) -f $(srctree)/scripts/Makefile.modpost
ifneq ($(KBUILD_MODPOST_NOFINAL),1)
	$(Q)$(MAKE) -f $(srctree)/scripts/Makefile.modfinal
endif
	$(Q)rm -f $(MODORDER)

single-goals := $(addprefix $(build-dir)/, $(single-no-ko))

KBUILD_MODULES := 1

endif

# Preset locale variables to speed up the build process. Limit locale
# tweaks to this spot to avoid wrong language settings when running
# make menuconfig etc.
# Error messages still appears in the original language
PHONY += $(build-dir)
$(build-dir): prepare
	$(Q)$(MAKE) $(build)=$@ need-builtin=1 need-modorder=1 $(single-goals)

clean-dirs := $(addprefix _clean_, $(clean-dirs))
PHONY += $(clean-dirs) clean
$(clean-dirs):
	$(Q)$(MAKE) $(clean)=$(patsubst _clean_%,%,$@)

clean: $(clean-dirs)
	$(call cmd,rmfiles)
	@find $(or $(KBUILD_EXTMOD), .) $(RCS_FIND_IGNORE) \
		\( -name '*.[aios]' -o -name '*.rsi' -o -name '*.ko' -o -name '.*.cmd' \
		-o -name '*.ko.*' \
		-o -name '*.dtb' -o -name '*.dtbo' \
		-o -name '*.dtb.S' -o -name '*.dtbo.S' \
		-o -name '*.dt.yaml' \
		-o -name '*.dwo' -o -name '*.lst' \
		-o -name '*.su' -o -name '*.mod' \
		-o -name '.*.d' -o -name '.*.tmp' -o -name '*.mod.c' \
		-o -name '*.lex.c' -o -name '*.tab.[ch]' \
		-o -name '*.asn1.[ch]' \
		-o -name '*.symtypes' -o -name 'modules.order' \
		-o -name '*.c.[012]*.*' \
		-o -name '*.ll' \
		-o -name '*.gcno' \
		-o -name '*.*.symversions' \) -type f -print \
		-o -name '.tmp_*' -print \
		| xargs rm -rf

# Generate tags for editors
# ---------------------------------------------------------------------------
quiet_cmd_tags = GEN     $@
      cmd_tags = $(BASH) $(srctree)/scripts/tags.sh $@

tags TAGS cscope gtags: FORCE
	$(call cmd,tags)

# IDE support targets
PHONY += rust-analyzer
rust-analyzer:
	$(Q)$(MAKE) $(build)=rust $@

# Script to generate missing namespace dependencies
# ---------------------------------------------------------------------------

PHONY += nsdeps
nsdeps: export KBUILD_NSDEPS=1
nsdeps: modules
	$(Q)$(CONFIG_SHELL) $(srctree)/scripts/nsdeps

# Clang Tooling
# ---------------------------------------------------------------------------

quiet_cmd_gen_compile_commands = GEN     $@
      cmd_gen_compile_commands = $(PYTHON3) $< -a $(AR) -o $@ $(filter-out $<, $(real-prereqs))

$(extmod_prefix)compile_commands.json: scripts/clang-tools/gen_compile_commands.py \
	$(if $(KBUILD_EXTMOD),, vmlinux.a $(KBUILD_VMLINUX_LIBS)) \
	$(if $(CONFIG_MODULES), $(MODORDER)) FORCE
	$(call if_changed,gen_compile_commands)

targets += $(extmod_prefix)compile_commands.json

PHONY += clang-tidy clang-analyzer

ifdef CONFIG_CC_IS_CLANG
quiet_cmd_clang_tools = CHECK   $<
      cmd_clang_tools = $(PYTHON3) $(srctree)/scripts/clang-tools/run-clang-tools.py $@ $<

clang-tidy clang-analyzer: $(extmod_prefix)compile_commands.json
	$(call cmd,clang_tools)
else
clang-tidy clang-analyzer:
	@echo "$@ requires CC=clang" >&2
	@false
endif

# Scripts to check various things for consistency
# ---------------------------------------------------------------------------

PHONY += includecheck versioncheck coccicheck export_report

includecheck:
	find $(srctree)/* $(RCS_FIND_IGNORE) \
		-name '*.[hcS]' -type f -print | sort \
		| xargs $(PERL) -w $(srctree)/scripts/checkincludes.pl

versioncheck:
	find $(srctree)/* $(RCS_FIND_IGNORE) \
		-name '*.[hcS]' -type f -print | sort \
		| xargs $(PERL) -w $(srctree)/scripts/checkversion.pl

coccicheck:
	$(Q)$(BASH) $(srctree)/scripts/$@

export_report:
	$(PERL) $(srctree)/scripts/export_report.pl

PHONY += checkstack kernelrelease kernelversion image_name

# UML needs a little special treatment here.  It wants to use the host
# toolchain, so needs $(SUBARCH) passed to checkstack.pl.  Everyone
# else wants $(ARCH), including people doing cross-builds, which means
# that $(SUBARCH) doesn't work here.
ifeq ($(ARCH), um)
CHECKSTACK_ARCH := $(SUBARCH)
else
CHECKSTACK_ARCH := $(ARCH)
endif
MINSTACKSIZE	?= 100
checkstack:
	$(OBJDUMP) -d vmlinux $$(find . -name '*.ko') | \
	$(PERL) $(srctree)/scripts/checkstack.pl $(CHECKSTACK_ARCH) $(MINSTACKSIZE)

kernelrelease:
	@$(filechk_kernel.release)

kernelversion:
	@echo $(KERNELVERSION)

image_name:
	@echo $(KBUILD_IMAGE)

PHONY += run-command
run-command:
	$(Q)$(KBUILD_RUN_COMMAND)

quiet_cmd_rmfiles = $(if $(wildcard $(rm-files)),CLEAN   $(wildcard $(rm-files)))
      cmd_rmfiles = rm -rf $(rm-files)

# read saved command lines for existing targets
existing-targets := $(wildcard $(sort $(targets)))

-include $(foreach f,$(existing-targets),$(dir $(f)).$(notdir $(f)).cmd)

endif # config-build
endif # mixed-build
endif # need-sub-make

PHONY += FORCE
FORCE:

# Declare the contents of the PHONY variable as phony.  We keep that
# information in a variable so we can use it in if_changed and friends.
.PHONY: $(PHONY)<|MERGE_RESOLUTION|>--- conflicted
+++ resolved
@@ -2,11 +2,7 @@
 VERSION = 6
 PATCHLEVEL = 8
 SUBLEVEL = 0
-<<<<<<< HEAD
-EXTRAVERSION = -rc6-scx1
-=======
 EXTRAVERSION = -rc7
->>>>>>> 90d35da6
 NAME = Hurr durr I'ma ninja sloth
 
 # *DOCUMENTATION*
