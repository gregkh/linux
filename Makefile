--- conflicted
+++ resolved
@@ -2,11 +2,7 @@
 VERSION = 6
 PATCHLEVEL = 8
 SUBLEVEL = 0
-<<<<<<< HEAD
-EXTRAVERSION = -rc1-scx2
-=======
 EXTRAVERSION = -rc4
->>>>>>> 841c3516
 NAME = Hurr durr I'ma ninja sloth
 
 # *DOCUMENTATION*
