# SPDX-License-Identifier: GPL-2.0
VERSION = 6
<<<<<<< HEAD
PATCHLEVEL = 16
SUBLEVEL = 12
=======
PATCHLEVEL = 17
SUBLEVEL = 2
>>>>>>> 449d48b1
EXTRAVERSION =
NAME = Baby Opossum Posse

# *DOCUMENTATION*
# To see a list of typical targets execute "make help"
# More info can be located in ./README
# Comments in this file are targeted only to the developer, do not
# expect to learn how to build the kernel reading this file.

ifeq ($(filter output-sync,$(.FEATURES)),)
$(error GNU Make >= 4.0 is required. Your Make version is $(MAKE_VERSION))
endif

$(if $(filter __%, $(MAKECMDGOALS)), \
	$(error targets prefixed with '__' are only for internal use))

# That's our default target when none is given on the command line
PHONY := __all
__all:

# We are using a recursive build, so we need to do a little thinking
# to get the ordering right.
#
# Most importantly: sub-Makefiles should only ever modify files in
# their own directory. If in some directory we have a dependency on
# a file in another dir (which doesn't happen often, but it's often
# unavoidable when linking the built-in.a targets which finally
# turn into vmlinux), we will call a sub make in that other dir, and
# after that we are sure that everything which is in that other dir
# is now up to date.
#
# The only cases where we need to modify files which have global
# effects are thus separated out and done before the recursive
# descending is started. They are now explicitly listed as the
# prepare rule.

this-makefile := $(lastword $(MAKEFILE_LIST))
abs_srctree := $(realpath $(dir $(this-makefile)))
abs_output := $(CURDIR)

ifneq ($(sub_make_done),1)

# Do not use make's built-in rules and variables
# (this increases performance and avoids hard-to-debug behaviour)
MAKEFLAGS += -rR

# Avoid funny character set dependencies
unexport LC_ALL
LC_COLLATE=C
LC_NUMERIC=C
export LC_COLLATE LC_NUMERIC

# Avoid interference with shell env settings
unexport GREP_OPTIONS

# Beautify output
# ---------------------------------------------------------------------------
#
# Most of build commands in Kbuild start with "cmd_". You can optionally define
# "quiet_cmd_*". If defined, the short log is printed. Otherwise, no log from
# that command is printed by default.
#
# e.g.)
#    quiet_cmd_depmod = DEPMOD  $(MODLIB)
#          cmd_depmod = $(srctree)/scripts/depmod.sh $(DEPMOD) $(KERNELRELEASE)
#
# A simple variant is to prefix commands with $(Q) - that's useful
# for commands that shall be hidden in non-verbose mode.
#
#    $(Q)$(MAKE) $(build)=scripts/basic
#
# If KBUILD_VERBOSE contains 1, the whole command is echoed.
# If KBUILD_VERBOSE contains 2, the reason for rebuilding is printed.
#
# To put more focus on warnings, be less verbose as default
# Use 'make V=1' to see the full commands

ifeq ("$(origin V)", "command line")
  KBUILD_VERBOSE = $(V)
endif

quiet = quiet_
Q = @

ifneq ($(findstring 1, $(KBUILD_VERBOSE)),)
  quiet =
  Q =
endif

# If the user is running make -s (silent mode), suppress echoing of
# commands
ifneq ($(findstring s,$(firstword -$(MAKEFLAGS))),)
quiet=silent_
override KBUILD_VERBOSE :=
endif

export quiet Q KBUILD_VERBOSE

# Call a source code checker (by default, "sparse") as part of the
# C compilation.
#
# Use 'make C=1' to enable checking of only re-compiled files.
# Use 'make C=2' to enable checking of *all* source files, regardless
# of whether they are re-compiled or not.
#
# See the file "Documentation/dev-tools/sparse.rst" for more details,
# including where to get the "sparse" utility.

ifeq ("$(origin C)", "command line")
  KBUILD_CHECKSRC = $(C)
endif
ifndef KBUILD_CHECKSRC
  KBUILD_CHECKSRC = 0
endif

export KBUILD_CHECKSRC

# Enable "clippy" (a linter) as part of the Rust compilation.
#
# Use 'make CLIPPY=1' to enable it.
ifeq ("$(origin CLIPPY)", "command line")
  KBUILD_CLIPPY := $(CLIPPY)
endif

export KBUILD_CLIPPY

# Use make M=dir or set the environment variable KBUILD_EXTMOD to specify the
# directory of external module to build. Setting M= takes precedence.
ifeq ("$(origin M)", "command line")
  KBUILD_EXTMOD := $(M)
endif

ifeq ("$(origin MO)", "command line")
  KBUILD_EXTMOD_OUTPUT := $(MO)
endif

$(if $(word 2, $(KBUILD_EXTMOD)), \
	$(error building multiple external modules is not supported))

$(foreach x, % :, $(if $(findstring $x, $(KBUILD_EXTMOD)), \
	$(error module directory path cannot contain '$x')))

# Remove trailing slashes
ifneq ($(filter %/, $(KBUILD_EXTMOD)),)
KBUILD_EXTMOD := $(shell dirname $(KBUILD_EXTMOD).)
endif

export KBUILD_EXTMOD

ifeq ("$(origin W)", "command line")
  KBUILD_EXTRA_WARN := $(W)
endif

export KBUILD_EXTRA_WARN

# Kbuild will save output files in the current working directory.
# This does not need to match to the root of the kernel source tree.
#
# For example, you can do this:
#
#  cd /dir/to/store/output/files; make -f /dir/to/kernel/source/Makefile
#
# If you want to save output files in a different location, there are
# two syntaxes to specify it.
#
# 1) O=
# Use "make O=dir/to/store/output/files/"
#
# 2) Set KBUILD_OUTPUT
# Set the environment variable KBUILD_OUTPUT to point to the output directory.
# export KBUILD_OUTPUT=dir/to/store/output/files/; make
#
# The O= assignment takes precedence over the KBUILD_OUTPUT environment
# variable.

ifeq ("$(origin O)", "command line")
  KBUILD_OUTPUT := $(O)
endif

ifdef KBUILD_EXTMOD
    ifdef KBUILD_OUTPUT
        objtree := $(realpath $(KBUILD_OUTPUT))
        $(if $(objtree),,$(error specified kernel directory "$(KBUILD_OUTPUT)" does not exist))
    else
        objtree := $(abs_srctree)
    endif
    # If Make is invoked from the kernel directory (either kernel
    # source directory or kernel build directory), external modules
    # are built in $(KBUILD_EXTMOD) for backward compatibility,
    # otherwise, built in the current directory.
    output := $(or $(KBUILD_EXTMOD_OUTPUT),$(if $(filter $(CURDIR),$(objtree) $(abs_srctree)),$(KBUILD_EXTMOD)))
    # KBUILD_EXTMOD might be a relative path. Remember its absolute path before
    # Make changes the working directory.
    srcroot := $(realpath $(KBUILD_EXTMOD))
    $(if $(srcroot),,$(error specified external module directory "$(KBUILD_EXTMOD)" does not exist))
else
    objtree := .
    output := $(KBUILD_OUTPUT)
endif

export objtree srcroot

# Do we want to change the working directory?
ifneq ($(output),)
# $(realpath ...) gets empty if the path does not exist. Run 'mkdir -p' first.
$(shell mkdir -p "$(output)")
# $(realpath ...) resolves symlinks
abs_output := $(realpath $(output))
$(if $(abs_output),,$(error failed to create output directory "$(output)"))
endif

ifneq ($(words $(subst :, ,$(abs_srctree))), 1)
$(error source directory cannot contain spaces or colons)
endif

export sub_make_done := 1

endif # sub_make_done

ifeq ($(abs_output),$(CURDIR))
# Suppress "Entering directory ..." if we are at the final work directory.
no-print-directory := --no-print-directory
else
# Recursion to show "Entering directory ..."
need-sub-make := 1
endif

ifeq ($(filter --no-print-directory, $(MAKEFLAGS)),)
# If --no-print-directory is unset, recurse once again to set it.
# You may end up recursing into __sub-make twice. This is needed due to the
# behavior change in GNU Make 4.4.1.
need-sub-make := 1
endif

ifeq ($(need-sub-make),1)

PHONY += $(MAKECMDGOALS) __sub-make

$(filter-out $(this-makefile), $(MAKECMDGOALS)) __all: __sub-make
	@:

# Invoke a second make in the output directory, passing relevant variables
__sub-make:
	$(Q)$(MAKE) $(no-print-directory) -C $(abs_output) \
	-f $(abs_srctree)/Makefile $(MAKECMDGOALS)

else # need-sub-make

# We process the rest of the Makefile if this is the final invocation of make

ifndef KBUILD_EXTMOD
srcroot := $(abs_srctree)
endif

ifeq ($(srcroot),$(CURDIR))
building_out_of_srctree :=
else
export building_out_of_srctree := 1
endif

ifdef KBUILD_ABS_SRCTREE
    # Do nothing. Use the absolute path.
else ifeq ($(srcroot),$(CURDIR))
    # Building in the source.
    srcroot := .
else ifeq ($(srcroot)/,$(dir $(CURDIR)))
    # Building in a subdirectory of the source.
    srcroot := ..
endif

export srctree := $(if $(KBUILD_EXTMOD),$(abs_srctree),$(srcroot))

ifdef building_out_of_srctree
export VPATH := $(srcroot)
else
VPATH :=
endif

# To make sure we do not include .config for any of the *config targets
# catch them early, and hand them over to scripts/kconfig/Makefile
# It is allowed to specify more targets when calling make, including
# mixing *config targets and build targets.
# For example 'make oldconfig all'.
# Detect when mixed targets is specified, and make a second invocation
# of make so .config is not included in this case either (for *config).

version_h := include/generated/uapi/linux/version.h

clean-targets := %clean mrproper cleandocs
no-dot-config-targets := $(clean-targets) \
			 cscope gtags TAGS tags help% %docs check% coccicheck \
			 $(version_h) headers headers_% archheaders archscripts \
			 %asm-generic kernelversion %src-pkg dt_binding_check \
			 outputmakefile rustavailable rustfmt rustfmtcheck
no-sync-config-targets := $(no-dot-config-targets) %install modules_sign kernelrelease \
			  image_name
single-targets := %.a %.i %.ko %.lds %.ll %.lst %.mod %.o %.rsi %.s %/

config-build	:=
mixed-build	:=
need-config	:= 1
may-sync-config	:= 1
single-build	:=

ifneq ($(filter $(no-dot-config-targets), $(MAKECMDGOALS)),)
    ifeq ($(filter-out $(no-dot-config-targets), $(MAKECMDGOALS)),)
        need-config :=
    endif
endif

ifneq ($(filter $(no-sync-config-targets), $(MAKECMDGOALS)),)
    ifeq ($(filter-out $(no-sync-config-targets), $(MAKECMDGOALS)),)
        may-sync-config :=
    endif
endif

need-compiler := $(may-sync-config)

ifneq ($(KBUILD_EXTMOD),)
    may-sync-config :=
endif

ifeq ($(KBUILD_EXTMOD),)
    ifneq ($(filter %config,$(MAKECMDGOALS)),)
        config-build := 1
        ifneq ($(words $(MAKECMDGOALS)),1)
            mixed-build := 1
        endif
    endif
endif

# We cannot build single targets and the others at the same time
ifneq ($(filter $(single-targets), $(MAKECMDGOALS)),)
    single-build := 1
    ifneq ($(filter-out $(single-targets), $(MAKECMDGOALS)),)
        mixed-build := 1
    endif
endif

# For "make -j clean all", "make -j mrproper defconfig all", etc.
ifneq ($(filter $(clean-targets),$(MAKECMDGOALS)),)
    ifneq ($(filter-out $(clean-targets),$(MAKECMDGOALS)),)
        mixed-build := 1
    endif
endif

# install and modules_install need also be processed one by one
ifneq ($(filter install,$(MAKECMDGOALS)),)
    ifneq ($(filter modules_install,$(MAKECMDGOALS)),)
        mixed-build := 1
    endif
endif

ifdef mixed-build
# ===========================================================================
# We're called with mixed targets (*config and build targets).
# Handle them one by one.

PHONY += $(MAKECMDGOALS) __build_one_by_one

$(MAKECMDGOALS): __build_one_by_one
	@:

__build_one_by_one:
	$(Q)set -e; \
	for i in $(MAKECMDGOALS); do \
		$(MAKE) -f $(srctree)/Makefile $$i; \
	done

else # !mixed-build

include $(srctree)/scripts/Kbuild.include

# Read KERNELRELEASE from include/config/kernel.release (if it exists)
KERNELRELEASE = $(call read-file, $(objtree)/include/config/kernel.release)
KERNELVERSION = $(VERSION)$(if $(PATCHLEVEL),.$(PATCHLEVEL)$(if $(SUBLEVEL),.$(SUBLEVEL)))$(EXTRAVERSION)
export VERSION PATCHLEVEL SUBLEVEL KERNELRELEASE KERNELVERSION

include $(srctree)/scripts/subarch.include

# Cross compiling and selecting different set of gcc/bin-utils
# ---------------------------------------------------------------------------
#
# When performing cross compilation for other architectures ARCH shall be set
# to the target architecture. (See arch/* for the possibilities).
# ARCH can be set during invocation of make:
# make ARCH=arm64
# Another way is to have ARCH set in the environment.
# The default ARCH is the host where make is executed.

# CROSS_COMPILE specify the prefix used for all executables used
# during compilation. Only gcc and related bin-utils executables
# are prefixed with $(CROSS_COMPILE).
# CROSS_COMPILE can be set on the command line
# make CROSS_COMPILE=aarch64-linux-gnu-
# Alternatively CROSS_COMPILE can be set in the environment.
# Default value for CROSS_COMPILE is not to prefix executables
# Note: Some architectures assign CROSS_COMPILE in their arch/*/Makefile
ARCH		?= $(SUBARCH)

# Architecture as present in compile.h
UTS_MACHINE 	:= $(ARCH)
SRCARCH 	:= $(ARCH)

# Additional ARCH settings for x86
ifeq ($(ARCH),i386)
        SRCARCH := x86
endif
ifeq ($(ARCH),x86_64)
        SRCARCH := x86
endif

# Additional ARCH settings for sparc
ifeq ($(ARCH),sparc32)
       SRCARCH := sparc
endif
ifeq ($(ARCH),sparc64)
       SRCARCH := sparc
endif

# Additional ARCH settings for parisc
ifeq ($(ARCH),parisc64)
       SRCARCH := parisc
endif

export cross_compiling :=
ifneq ($(SRCARCH),$(SUBARCH))
cross_compiling := 1
endif

KCONFIG_CONFIG	?= .config
export KCONFIG_CONFIG

# SHELL used by kbuild
CONFIG_SHELL := sh

HOST_LFS_CFLAGS := $(shell getconf LFS_CFLAGS 2>/dev/null)
HOST_LFS_LDFLAGS := $(shell getconf LFS_LDFLAGS 2>/dev/null)
HOST_LFS_LIBS := $(shell getconf LFS_LIBS 2>/dev/null)

ifneq ($(LLVM),)
ifneq ($(filter %/,$(LLVM)),)
LLVM_PREFIX := $(LLVM)
else ifneq ($(filter -%,$(LLVM)),)
LLVM_SUFFIX := $(LLVM)
endif

HOSTCC	= $(LLVM_PREFIX)clang$(LLVM_SUFFIX)
HOSTCXX	= $(LLVM_PREFIX)clang++$(LLVM_SUFFIX)
else
HOSTCC	= gcc
HOSTCXX	= g++
endif
HOSTRUSTC = rustc
HOSTPKG_CONFIG	= pkg-config

# the KERNELDOC macro needs to be exported, as scripts/Makefile.build
# has a logic to call it
KERNELDOC       = $(srctree)/scripts/kernel-doc.py
export KERNELDOC

KBUILD_USERHOSTCFLAGS := -Wall -Wmissing-prototypes -Wstrict-prototypes \
			 -O2 -fomit-frame-pointer -std=gnu11
KBUILD_USERCFLAGS  := $(KBUILD_USERHOSTCFLAGS) $(USERCFLAGS)
KBUILD_USERLDFLAGS := $(USERLDFLAGS)

# These flags apply to all Rust code in the tree, including the kernel and
# host programs.
export rust_common_flags := --edition=2021 \
			    -Zbinary_dep_depinfo=y \
			    -Astable_features \
			    -Dnon_ascii_idents \
			    -Dunsafe_op_in_unsafe_fn \
			    -Wmissing_docs \
			    -Wrust_2018_idioms \
			    -Wunreachable_pub \
			    -Wclippy::all \
			    -Wclippy::as_ptr_cast_mut \
			    -Wclippy::as_underscore \
			    -Wclippy::cast_lossless \
			    -Wclippy::ignored_unit_patterns \
			    -Wclippy::mut_mut \
			    -Wclippy::needless_bitwise_bool \
			    -Aclippy::needless_lifetimes \
			    -Wclippy::no_mangle_with_rust_abi \
			    -Wclippy::ptr_as_ptr \
			    -Wclippy::ptr_cast_constness \
			    -Wclippy::ref_as_ptr \
			    -Wclippy::undocumented_unsafe_blocks \
			    -Wclippy::unnecessary_safety_comment \
			    -Wclippy::unnecessary_safety_doc \
			    -Wrustdoc::missing_crate_level_docs \
			    -Wrustdoc::unescaped_backticks

KBUILD_HOSTCFLAGS   := $(KBUILD_USERHOSTCFLAGS) $(HOST_LFS_CFLAGS) \
		       $(HOSTCFLAGS) -I $(srctree)/scripts/include
KBUILD_HOSTCXXFLAGS := -Wall -O2 $(HOST_LFS_CFLAGS) $(HOSTCXXFLAGS) \
		       -I $(srctree)/scripts/include
KBUILD_HOSTRUSTFLAGS := $(rust_common_flags) -O -Cstrip=debuginfo \
			-Zallow-features= $(HOSTRUSTFLAGS)
KBUILD_HOSTLDFLAGS  := $(HOST_LFS_LDFLAGS) $(HOSTLDFLAGS)
KBUILD_HOSTLDLIBS   := $(HOST_LFS_LIBS) $(HOSTLDLIBS)
KBUILD_PROCMACROLDFLAGS := $(or $(PROCMACROLDFLAGS),$(KBUILD_HOSTLDFLAGS))

# Make variables (CC, etc...)
CPP		= $(CC) -E
ifneq ($(LLVM),)
CC		= $(LLVM_PREFIX)clang$(LLVM_SUFFIX)
LD		= $(LLVM_PREFIX)ld.lld$(LLVM_SUFFIX)
AR		= $(LLVM_PREFIX)llvm-ar$(LLVM_SUFFIX)
NM		= $(LLVM_PREFIX)llvm-nm$(LLVM_SUFFIX)
OBJCOPY		= $(LLVM_PREFIX)llvm-objcopy$(LLVM_SUFFIX)
OBJDUMP		= $(LLVM_PREFIX)llvm-objdump$(LLVM_SUFFIX)
READELF		= $(LLVM_PREFIX)llvm-readelf$(LLVM_SUFFIX)
STRIP		= $(LLVM_PREFIX)llvm-strip$(LLVM_SUFFIX)
else
CC		= $(CROSS_COMPILE)gcc
LD		= $(CROSS_COMPILE)ld
AR		= $(CROSS_COMPILE)ar
NM		= $(CROSS_COMPILE)nm
OBJCOPY		= $(CROSS_COMPILE)objcopy
OBJDUMP		= $(CROSS_COMPILE)objdump
READELF		= $(CROSS_COMPILE)readelf
STRIP		= $(CROSS_COMPILE)strip
endif
RUSTC		= rustc
RUSTDOC		= rustdoc
RUSTFMT		= rustfmt
CLIPPY_DRIVER	= clippy-driver
BINDGEN		= bindgen
PAHOLE		= pahole
RESOLVE_BTFIDS	= $(objtree)/tools/bpf/resolve_btfids/resolve_btfids
LEX		= flex
YACC		= bison
AWK		= awk
INSTALLKERNEL  := installkernel
PERL		= perl
PYTHON3		= python3
CHECK		= sparse
BASH		= bash
KGZIP		= gzip
KBZIP2		= bzip2
KLZOP		= lzop
LZMA		= lzma
LZ4		= lz4
XZ		= xz
ZSTD		= zstd
TAR		= tar

CHECKFLAGS     := -D__linux__ -Dlinux -D__STDC__ -Dunix -D__unix__ \
		  -Wbitwise -Wno-return-void -Wno-unknown-attribute $(CF)
NOSTDINC_FLAGS :=
CFLAGS_MODULE   =
RUSTFLAGS_MODULE =
AFLAGS_MODULE   =
LDFLAGS_MODULE  =
CFLAGS_KERNEL	=
RUSTFLAGS_KERNEL =
AFLAGS_KERNEL	=
LDFLAGS_vmlinux =

# Use USERINCLUDE when you must reference the UAPI directories only.
USERINCLUDE    := \
		-I$(srctree)/arch/$(SRCARCH)/include/uapi \
		-I$(objtree)/arch/$(SRCARCH)/include/generated/uapi \
		-I$(srctree)/include/uapi \
		-I$(objtree)/include/generated/uapi \
                -include $(srctree)/include/linux/compiler-version.h \
                -include $(srctree)/include/linux/kconfig.h

# Use LINUXINCLUDE when you must reference the include/ directory.
# Needed to be compatible with the O= option
LINUXINCLUDE    := \
		-I$(srctree)/arch/$(SRCARCH)/include \
		-I$(objtree)/arch/$(SRCARCH)/include/generated \
		-I$(srctree)/include \
		-I$(objtree)/include \
		$(USERINCLUDE)

KBUILD_AFLAGS   := -D__ASSEMBLY__ -fno-PIE

KBUILD_CFLAGS :=
KBUILD_CFLAGS += -std=gnu11
KBUILD_CFLAGS += -fshort-wchar
KBUILD_CFLAGS += -funsigned-char
KBUILD_CFLAGS += -fno-common
KBUILD_CFLAGS += -fno-PIE
KBUILD_CFLAGS += -fno-strict-aliasing

KBUILD_CPPFLAGS := -D__KERNEL__
KBUILD_RUSTFLAGS := $(rust_common_flags) \
		    -Cpanic=abort -Cembed-bitcode=n -Clto=n \
		    -Cforce-unwind-tables=n -Ccodegen-units=1 \
		    -Csymbol-mangling-version=v0 \
		    -Crelocation-model=static \
		    -Zfunction-sections=n \
		    -Wclippy::float_arithmetic

KBUILD_AFLAGS_KERNEL :=
KBUILD_CFLAGS_KERNEL :=
KBUILD_RUSTFLAGS_KERNEL :=
KBUILD_AFLAGS_MODULE  := -DMODULE
KBUILD_CFLAGS_MODULE  := -DMODULE
KBUILD_RUSTFLAGS_MODULE := --cfg MODULE
KBUILD_LDFLAGS_MODULE :=
KBUILD_LDFLAGS :=
CLANG_FLAGS :=

ifeq ($(KBUILD_CLIPPY),1)
	RUSTC_OR_CLIPPY_QUIET := CLIPPY
	RUSTC_OR_CLIPPY = $(CLIPPY_DRIVER)
else
	RUSTC_OR_CLIPPY_QUIET := RUSTC
	RUSTC_OR_CLIPPY = $(RUSTC)
endif

# Allows the usage of unstable features in stable compilers.
export RUSTC_BOOTSTRAP := 1

# Allows finding `.clippy.toml` in out-of-srctree builds.
export CLIPPY_CONF_DIR := $(srctree)

export ARCH SRCARCH CONFIG_SHELL BASH HOSTCC KBUILD_HOSTCFLAGS CROSS_COMPILE LD CC HOSTPKG_CONFIG
export RUSTC RUSTDOC RUSTFMT RUSTC_OR_CLIPPY_QUIET RUSTC_OR_CLIPPY BINDGEN
export HOSTRUSTC KBUILD_HOSTRUSTFLAGS
export CPP AR NM STRIP OBJCOPY OBJDUMP READELF PAHOLE RESOLVE_BTFIDS LEX YACC AWK INSTALLKERNEL
export PERL PYTHON3 CHECK CHECKFLAGS MAKE UTS_MACHINE HOSTCXX
export KGZIP KBZIP2 KLZOP LZMA LZ4 XZ ZSTD TAR
export KBUILD_HOSTCXXFLAGS KBUILD_HOSTLDFLAGS KBUILD_HOSTLDLIBS KBUILD_PROCMACROLDFLAGS LDFLAGS_MODULE
export KBUILD_USERCFLAGS KBUILD_USERLDFLAGS

export KBUILD_CPPFLAGS NOSTDINC_FLAGS LINUXINCLUDE OBJCOPYFLAGS KBUILD_LDFLAGS
export KBUILD_CFLAGS CFLAGS_KERNEL CFLAGS_MODULE
export KBUILD_RUSTFLAGS RUSTFLAGS_KERNEL RUSTFLAGS_MODULE
export KBUILD_AFLAGS AFLAGS_KERNEL AFLAGS_MODULE
export KBUILD_AFLAGS_MODULE KBUILD_CFLAGS_MODULE KBUILD_RUSTFLAGS_MODULE KBUILD_LDFLAGS_MODULE
export KBUILD_AFLAGS_KERNEL KBUILD_CFLAGS_KERNEL KBUILD_RUSTFLAGS_KERNEL

# Files to ignore in find ... statements

export RCS_FIND_IGNORE := \( -name SCCS -o -name BitKeeper -o -name .svn -o    \
			  -name CVS -o -name .pc -o -name .hg -o -name .git \) \
			  -prune -o

# ===========================================================================
# Rules shared between *config targets and build targets

# Basic helpers built in scripts/basic/
PHONY += scripts_basic
scripts_basic:
	$(Q)$(MAKE) $(build)=scripts/basic

PHONY += outputmakefile
ifdef building_out_of_srctree
# Before starting out-of-tree build, make sure the source tree is clean.
# outputmakefile generates a Makefile in the output directory, if using a
# separate output directory. This allows convenient use of make in the
# output directory.
# At the same time when output Makefile generated, generate .gitignore to
# ignore whole output directory

ifdef KBUILD_EXTMOD
print_env_for_makefile = \
	echo "export KBUILD_OUTPUT = $(objtree)"; \
	echo "export KBUILD_EXTMOD = $(realpath $(srcroot))" ; \
	echo "export KBUILD_EXTMOD_OUTPUT = $(CURDIR)"
else
print_env_for_makefile = \
	echo "export KBUILD_OUTPUT = $(CURDIR)"
endif

quiet_cmd_makefile = GEN     Makefile
      cmd_makefile = { \
	echo "\# Automatically generated by $(abs_srctree)/Makefile: don't edit"; \
	$(print_env_for_makefile); \
	echo "include $(abs_srctree)/Makefile"; \
	} > Makefile

outputmakefile:
ifeq ($(KBUILD_EXTMOD),)
	@if [ -f $(srctree)/.config -o \
		 -d $(srctree)/include/config -o \
		 -d $(srctree)/arch/$(SRCARCH)/include/generated ]; then \
		echo >&2 "***"; \
		echo >&2 "*** The source tree is not clean, please run 'make$(if $(findstring command line, $(origin ARCH)), ARCH=$(ARCH)) mrproper'"; \
		echo >&2 "*** in $(abs_srctree)";\
		echo >&2 "***"; \
		false; \
	fi
else
	@if [ -f $(srcroot)/modules.order ]; then \
		echo >&2 "***"; \
		echo >&2 "*** The external module source tree is not clean."; \
		echo >&2 "*** Please run 'make -C $(abs_srctree) M=$(realpath $(srcroot)) clean'"; \
		echo >&2 "***"; \
		false; \
	fi
endif
	$(Q)ln -fsn $(srcroot) source
	$(call cmd,makefile)
	$(Q)test -e .gitignore || \
	{ echo "# this is build directory, ignore it"; echo "*"; } > .gitignore
endif

# The expansion should be delayed until arch/$(SRCARCH)/Makefile is included.
# Some architectures define CROSS_COMPILE in arch/$(SRCARCH)/Makefile.
# CC_VERSION_TEXT and RUSTC_VERSION_TEXT are referenced from Kconfig (so they
# need export), and from include/config/auto.conf.cmd to detect the compiler
# upgrade.
CC_VERSION_TEXT = $(subst $(pound),,$(shell LC_ALL=C $(CC) --version 2>/dev/null | head -n 1))
RUSTC_VERSION_TEXT = $(subst $(pound),,$(shell $(RUSTC) --version 2>/dev/null))

ifneq ($(findstring clang,$(CC_VERSION_TEXT)),)
include $(srctree)/scripts/Makefile.clang
endif

# Include this also for config targets because some architectures need
# cc-cross-prefix to determine CROSS_COMPILE.
ifdef need-compiler
include $(srctree)/scripts/Makefile.compiler
endif

ifdef config-build
# ===========================================================================
# *config targets only - make sure prerequisites are updated, and descend
# in scripts/kconfig to make the *config target

# Read arch-specific Makefile to set KBUILD_DEFCONFIG as needed.
# KBUILD_DEFCONFIG may point out an alternative default configuration
# used for 'make defconfig'
include $(srctree)/arch/$(SRCARCH)/Makefile
export KBUILD_DEFCONFIG KBUILD_KCONFIG CC_VERSION_TEXT RUSTC_VERSION_TEXT

config: outputmakefile scripts_basic FORCE
	$(Q)$(MAKE) $(build)=scripts/kconfig $@

%config: outputmakefile scripts_basic FORCE
	$(Q)$(MAKE) $(build)=scripts/kconfig $@

else #!config-build
# ===========================================================================
# Build targets only - this includes vmlinux, arch-specific targets, clean
# targets and others. In general all targets except *config targets.

# If building an external module we do not care about the all: rule
# but instead __all depend on modules
PHONY += all
ifeq ($(KBUILD_EXTMOD),)
__all: all
else
__all: modules
endif

targets :=

# Decide whether to build built-in, modular, or both.
# Normally, just do built-in.

KBUILD_MODULES :=
KBUILD_BUILTIN := y

# If we have only "make modules", don't compile built-in objects.
ifeq ($(MAKECMDGOALS),modules)
  KBUILD_BUILTIN :=
endif

# If we have "make <whatever> modules", compile modules
# in addition to whatever we do anyway.
# Just "make" or "make all" shall build modules as well

ifneq ($(filter all modules nsdeps compile_commands.json clang-%,$(MAKECMDGOALS)),)
  KBUILD_MODULES := y
endif

ifeq ($(MAKECMDGOALS),)
  KBUILD_MODULES := y
endif

export KBUILD_MODULES KBUILD_BUILTIN

ifdef need-config
include $(objtree)/include/config/auto.conf
endif

ifeq ($(KBUILD_EXTMOD),)
# Objects we will link into vmlinux / subdirs we need to visit
core-y		:=
drivers-y	:=
libs-y		:= lib/
endif # KBUILD_EXTMOD

# The all: target is the default when no target is given on the
# command line.
# This allow a user to issue only 'make' to build a kernel including modules
# Defaults to vmlinux, but the arch makefile usually adds further targets
all: vmlinux

CFLAGS_GCOV	:= -fprofile-arcs -ftest-coverage
ifdef CONFIG_CC_IS_GCC
CFLAGS_GCOV	+= -fno-tree-loop-im
endif
export CFLAGS_GCOV

# The arch Makefiles can override CC_FLAGS_FTRACE. We may also append it later.
ifdef CONFIG_FUNCTION_TRACER
  CC_FLAGS_FTRACE := -pg
endif

include $(srctree)/arch/$(SRCARCH)/Makefile

ifdef need-config
ifdef may-sync-config
# Read in dependencies to all Kconfig* files, make sure to run syncconfig if
# changes are detected. This should be included after arch/$(SRCARCH)/Makefile
# because some architectures define CROSS_COMPILE there.
include include/config/auto.conf.cmd

$(KCONFIG_CONFIG):
	@echo >&2 '***'
	@echo >&2 '*** Configuration file "$@" not found!'
	@echo >&2 '***'
	@echo >&2 '*** Please run some configurator (e.g. "make oldconfig" or'
	@echo >&2 '*** "make menuconfig" or "make xconfig").'
	@echo >&2 '***'
	@/bin/false

# The actual configuration files used during the build are stored in
# include/generated/ and include/config/. Update them if .config is newer than
# include/config/auto.conf (which mirrors .config).
#
# This exploits the 'multi-target pattern rule' trick.
# The syncconfig should be executed only once to make all the targets.
# (Note: use the grouped target '&:' when we bump to GNU Make 4.3)
#
# Do not use $(call cmd,...) here. That would suppress prompts from syncconfig,
# so you cannot notice that Kconfig is waiting for the user input.
%/config/auto.conf %/config/auto.conf.cmd %/generated/autoconf.h %/generated/rustc_cfg: $(KCONFIG_CONFIG)
	$(Q)$(kecho) "  SYNC    $@"
	$(Q)$(MAKE) -f $(srctree)/Makefile syncconfig
else # !may-sync-config
# External modules and some install targets need include/generated/autoconf.h
# and include/config/auto.conf but do not care if they are up-to-date.
# Use auto.conf to show the error message

checked-configs := $(addprefix $(objtree)/, include/generated/autoconf.h include/generated/rustc_cfg include/config/auto.conf)
missing-configs := $(filter-out $(wildcard $(checked-configs)), $(checked-configs))

ifdef missing-configs
PHONY += $(objtree)/include/config/auto.conf

$(objtree)/include/config/auto.conf:
	@echo   >&2 '***'
	@echo   >&2 '***  ERROR: Kernel configuration is invalid. The following files are missing:'
	@printf >&2 '***    - %s\n' $(missing-configs)
	@echo   >&2 '***  Run "make oldconfig && make prepare" on kernel source to fix it.'
	@echo   >&2 '***'
	@/bin/false
endif

endif # may-sync-config
endif # need-config

KBUILD_CFLAGS	+= -fno-delete-null-pointer-checks

ifdef CONFIG_CC_OPTIMIZE_FOR_PERFORMANCE
KBUILD_CFLAGS += -O2
KBUILD_RUSTFLAGS += -Copt-level=2
else ifdef CONFIG_CC_OPTIMIZE_FOR_SIZE
KBUILD_CFLAGS += -Os
KBUILD_RUSTFLAGS += -Copt-level=s
endif

# Always set `debug-assertions` and `overflow-checks` because their default
# depends on `opt-level` and `debug-assertions`, respectively.
KBUILD_RUSTFLAGS += -Cdebug-assertions=$(if $(CONFIG_RUST_DEBUG_ASSERTIONS),y,n)
KBUILD_RUSTFLAGS += -Coverflow-checks=$(if $(CONFIG_RUST_OVERFLOW_CHECKS),y,n)

# Tell gcc to never replace conditional load with a non-conditional one
ifdef CONFIG_CC_IS_GCC
# gcc-10 renamed --param=allow-store-data-races=0 to
# -fno-allow-store-data-races.
KBUILD_CFLAGS	+= $(call cc-option,--param=allow-store-data-races=0)
KBUILD_CFLAGS	+= $(call cc-option,-fno-allow-store-data-races)
endif

ifdef CONFIG_READABLE_ASM
# Disable optimizations that make assembler listings hard to read.
# reorder blocks reorders the control in the function
# ipa clone creates specialized cloned functions
# partial inlining inlines only parts of functions
KBUILD_CFLAGS += -fno-reorder-blocks -fno-ipa-cp-clone -fno-partial-inlining
endif

stackp-flags-y                                    := -fno-stack-protector
stackp-flags-$(CONFIG_STACKPROTECTOR)             := -fstack-protector
stackp-flags-$(CONFIG_STACKPROTECTOR_STRONG)      := -fstack-protector-strong

KBUILD_CFLAGS += $(stackp-flags-y)

KBUILD_RUSTFLAGS-$(CONFIG_WERROR) += -Dwarnings
KBUILD_RUSTFLAGS += $(KBUILD_RUSTFLAGS-y)

ifdef CONFIG_FRAME_POINTER
KBUILD_CFLAGS	+= -fno-omit-frame-pointer -fno-optimize-sibling-calls
KBUILD_RUSTFLAGS += -Cforce-frame-pointers=y
else
# Some targets (ARM with Thumb2, for example), can't be built with frame
# pointers.  For those, we don't have FUNCTION_TRACER automatically
# select FRAME_POINTER.  However, FUNCTION_TRACER adds -pg, and this is
# incompatible with -fomit-frame-pointer with current GCC, so we don't use
# -fomit-frame-pointer with FUNCTION_TRACER.
# In the Rust target specification, "frame-pointer" is set explicitly
# to "may-omit".
ifndef CONFIG_FUNCTION_TRACER
KBUILD_CFLAGS	+= -fomit-frame-pointer
endif
endif

# Initialize all stack variables with a 0xAA pattern.
ifdef CONFIG_INIT_STACK_ALL_PATTERN
KBUILD_CFLAGS	+= -ftrivial-auto-var-init=pattern
endif

# Initialize all stack variables with a zero value.
ifdef CONFIG_INIT_STACK_ALL_ZERO
KBUILD_CFLAGS	+= -ftrivial-auto-var-init=zero
ifdef CONFIG_CC_HAS_AUTO_VAR_INIT_ZERO_ENABLER
# https://github.com/llvm/llvm-project/issues/44842
CC_AUTO_VAR_INIT_ZERO_ENABLER := -enable-trivial-auto-var-init-zero-knowing-it-will-be-removed-from-clang
export CC_AUTO_VAR_INIT_ZERO_ENABLER
KBUILD_CFLAGS	+= $(CC_AUTO_VAR_INIT_ZERO_ENABLER)
endif
endif

# Explicitly clear padding bits during variable initialization
KBUILD_CFLAGS += $(call cc-option,-fzero-init-padding-bits=all)

# While VLAs have been removed, GCC produces unreachable stack probes
# for the randomize_kstack_offset feature. Disable it for all compilers.
KBUILD_CFLAGS	+= $(call cc-option, -fno-stack-clash-protection)

# Clear used registers at func exit (to reduce data lifetime and ROP gadgets).
ifdef CONFIG_ZERO_CALL_USED_REGS
KBUILD_CFLAGS	+= -fzero-call-used-regs=used-gpr
endif

ifdef CONFIG_FUNCTION_TRACER
ifdef CONFIG_FTRACE_MCOUNT_USE_CC
  CC_FLAGS_FTRACE	+= -mrecord-mcount
  ifdef CONFIG_HAVE_NOP_MCOUNT
    ifeq ($(call cc-option-yn, -mnop-mcount),y)
      CC_FLAGS_FTRACE	+= -mnop-mcount
      CC_FLAGS_USING	+= -DCC_USING_NOP_MCOUNT
    endif
  endif
endif
ifdef CONFIG_FTRACE_MCOUNT_USE_OBJTOOL
  ifdef CONFIG_HAVE_OBJTOOL_NOP_MCOUNT
    CC_FLAGS_USING	+= -DCC_USING_NOP_MCOUNT
  endif
endif
ifdef CONFIG_FTRACE_MCOUNT_USE_RECORDMCOUNT
  ifdef CONFIG_HAVE_C_RECORDMCOUNT
    BUILD_C_RECORDMCOUNT := y
    export BUILD_C_RECORDMCOUNT
  endif
endif
ifdef CONFIG_HAVE_FENTRY
  # s390-linux-gnu-gcc did not support -mfentry until gcc-9.
  ifeq ($(call cc-option-yn, -mfentry),y)
    CC_FLAGS_FTRACE	+= -mfentry
    CC_FLAGS_USING	+= -DCC_USING_FENTRY
  endif
endif
export CC_FLAGS_FTRACE
KBUILD_CFLAGS	+= $(CC_FLAGS_FTRACE) $(CC_FLAGS_USING)
KBUILD_AFLAGS	+= $(CC_FLAGS_USING)
endif

# We trigger additional mismatches with less inlining
ifdef CONFIG_DEBUG_SECTION_MISMATCH
KBUILD_CFLAGS += -fno-inline-functions-called-once
endif

# `rustc`'s `-Zfunction-sections` applies to data too (as of 1.59.0).
ifdef CONFIG_LD_DEAD_CODE_DATA_ELIMINATION
KBUILD_CFLAGS_KERNEL += -ffunction-sections -fdata-sections
KBUILD_RUSTFLAGS_KERNEL += -Zfunction-sections=y
LDFLAGS_vmlinux += --gc-sections
endif

ifdef CONFIG_SHADOW_CALL_STACK
ifndef CONFIG_DYNAMIC_SCS
CC_FLAGS_SCS	:= -fsanitize=shadow-call-stack
KBUILD_CFLAGS	+= $(CC_FLAGS_SCS)
KBUILD_RUSTFLAGS += -Zsanitizer=shadow-call-stack
endif
export CC_FLAGS_SCS
endif

ifdef CONFIG_LTO_CLANG
ifdef CONFIG_LTO_CLANG_THIN
CC_FLAGS_LTO	:= -flto=thin -fsplit-lto-unit
else
CC_FLAGS_LTO	:= -flto
endif
CC_FLAGS_LTO	+= -fvisibility=hidden

# Limit inlining across translation units to reduce binary size
KBUILD_LDFLAGS += -mllvm -import-instr-limit=5
endif

ifdef CONFIG_LTO
KBUILD_CFLAGS	+= -fno-lto $(CC_FLAGS_LTO)
KBUILD_AFLAGS	+= -fno-lto
export CC_FLAGS_LTO
endif

ifdef CONFIG_CFI_CLANG
CC_FLAGS_CFI	:= -fsanitize=kcfi
ifdef CONFIG_CFI_ICALL_NORMALIZE_INTEGERS
	CC_FLAGS_CFI	+= -fsanitize-cfi-icall-experimental-normalize-integers
endif
ifdef CONFIG_FINEIBT_BHI
	CC_FLAGS_CFI	+= -fsanitize-kcfi-arity
endif
ifdef CONFIG_RUST
	# Always pass -Zsanitizer-cfi-normalize-integers as CONFIG_RUST selects
	# CONFIG_CFI_ICALL_NORMALIZE_INTEGERS.
	RUSTC_FLAGS_CFI   := -Zsanitizer=kcfi -Zsanitizer-cfi-normalize-integers
	KBUILD_RUSTFLAGS += $(RUSTC_FLAGS_CFI)
	export RUSTC_FLAGS_CFI
endif
KBUILD_CFLAGS	+= $(CC_FLAGS_CFI)
export CC_FLAGS_CFI
endif

# Architectures can define flags to add/remove for floating-point support
CC_FLAGS_FPU	+= -D_LINUX_FPU_COMPILATION_UNIT
export CC_FLAGS_FPU
export CC_FLAGS_NO_FPU

ifneq ($(CONFIG_FUNCTION_ALIGNMENT),0)
# Set the minimal function alignment. Use the newer GCC option
# -fmin-function-alignment if it is available, or fall back to -falign-funtions.
# See also CONFIG_CC_HAS_SANE_FUNCTION_ALIGNMENT.
ifdef CONFIG_CC_HAS_MIN_FUNCTION_ALIGNMENT
KBUILD_CFLAGS += -fmin-function-alignment=$(CONFIG_FUNCTION_ALIGNMENT)
else
KBUILD_CFLAGS += -falign-functions=$(CONFIG_FUNCTION_ALIGNMENT)
endif
endif

# arch Makefile may override CC so keep this after arch Makefile is included
NOSTDINC_FLAGS += -nostdinc

# To gain proper coverage for CONFIG_UBSAN_BOUNDS and CONFIG_FORTIFY_SOURCE,
# the kernel uses only C99 flexible arrays for dynamically sized trailing
# arrays. Enforce this for everything that may examine structure sizes and
# perform bounds checking.
KBUILD_CFLAGS += $(call cc-option, -fstrict-flex-arrays=3)

# disable invalid "can't wrap" optimizations for signed / pointers
KBUILD_CFLAGS	+= -fno-strict-overflow

# Make sure -fstack-check isn't enabled (like gentoo apparently did)
KBUILD_CFLAGS  += -fno-stack-check

# conserve stack if available
ifdef CONFIG_CC_IS_GCC
KBUILD_CFLAGS   += -fconserve-stack
endif

# Ensure compilers do not transform certain loops into calls to wcslen()
KBUILD_CFLAGS += -fno-builtin-wcslen

# change __FILE__ to the relative path to the source directory
ifdef building_out_of_srctree
KBUILD_CPPFLAGS += $(call cc-option,-fmacro-prefix-map=$(srcroot)/=)
endif

# include additional Makefiles when needed
include-y			:= scripts/Makefile.extrawarn
include-$(CONFIG_DEBUG_INFO)	+= scripts/Makefile.debug
include-$(CONFIG_DEBUG_INFO_BTF)+= scripts/Makefile.btf
include-$(CONFIG_KASAN)		+= scripts/Makefile.kasan
include-$(CONFIG_KCSAN)		+= scripts/Makefile.kcsan
include-$(CONFIG_KMSAN)		+= scripts/Makefile.kmsan
include-$(CONFIG_UBSAN)		+= scripts/Makefile.ubsan
include-$(CONFIG_KCOV)		+= scripts/Makefile.kcov
include-$(CONFIG_RANDSTRUCT)	+= scripts/Makefile.randstruct
include-$(CONFIG_KSTACK_ERASE)	+= scripts/Makefile.kstack_erase
include-$(CONFIG_AUTOFDO_CLANG)	+= scripts/Makefile.autofdo
include-$(CONFIG_PROPELLER_CLANG)	+= scripts/Makefile.propeller
include-$(CONFIG_GCC_PLUGINS)	+= scripts/Makefile.gcc-plugins

include $(addprefix $(srctree)/, $(include-y))

# scripts/Makefile.gcc-plugins is intentionally included last.
# Do not add $(call cc-option,...) below this line. When you build the kernel
# from the clean source tree, the GCC plugins do not exist at this point.

# Add user supplied CPPFLAGS, AFLAGS, CFLAGS and RUSTFLAGS as the last assignments
KBUILD_CPPFLAGS += $(KCPPFLAGS)
KBUILD_AFLAGS   += $(KAFLAGS)
KBUILD_CFLAGS   += $(KCFLAGS)
KBUILD_RUSTFLAGS += $(KRUSTFLAGS)

KBUILD_LDFLAGS_MODULE += --build-id=sha1
LDFLAGS_vmlinux += --build-id=sha1

KBUILD_LDFLAGS	+= -z noexecstack
ifeq ($(CONFIG_LD_IS_BFD),y)
KBUILD_LDFLAGS	+= $(call ld-option,--no-warn-rwx-segments)
endif

ifeq ($(CONFIG_STRIP_ASM_SYMS),y)
LDFLAGS_vmlinux	+= -X
endif

ifeq ($(CONFIG_RELR),y)
# ld.lld before 15 did not support -z pack-relative-relocs.
LDFLAGS_vmlinux	+= $(call ld-option,--pack-dyn-relocs=relr,-z pack-relative-relocs)
endif

# We never want expected sections to be placed heuristically by the
# linker. All sections should be explicitly named in the linker script.
ifdef CONFIG_LD_ORPHAN_WARN
LDFLAGS_vmlinux += --orphan-handling=$(CONFIG_LD_ORPHAN_WARN_LEVEL)
endif

ifneq ($(CONFIG_ARCH_VMLINUX_NEEDS_RELOCS),)
LDFLAGS_vmlinux	+= --emit-relocs --discard-none
endif

# Align the bit size of userspace programs with the kernel
KBUILD_USERCFLAGS  += $(filter -m32 -m64 --target=%, $(KBUILD_CPPFLAGS) $(KBUILD_CFLAGS))
KBUILD_USERLDFLAGS += $(filter -m32 -m64 --target=%, $(KBUILD_CPPFLAGS) $(KBUILD_CFLAGS))

# userspace programs are linked via the compiler, use the correct linker
ifdef CONFIG_CC_IS_CLANG
KBUILD_USERLDFLAGS += --ld-path=$(LD)
endif

# make the checker run with the right architecture
CHECKFLAGS += --arch=$(ARCH)

# insure the checker run with the right endianness
CHECKFLAGS += $(if $(CONFIG_CPU_BIG_ENDIAN),-mbig-endian,-mlittle-endian)

# the checker needs the correct machine size
CHECKFLAGS += $(if $(CONFIG_64BIT),-m64,-m32)

# Default kernel image to build when no specific target is given.
# KBUILD_IMAGE may be overruled on the command line or
# set in the environment
# Also any assignments in arch/$(ARCH)/Makefile take precedence over
# this default value
export KBUILD_IMAGE ?= vmlinux

#
# INSTALL_PATH specifies where to place the updated kernel and system map
# images. Default is /boot, but you can set it to other values
export	INSTALL_PATH ?= /boot

#
# INSTALL_DTBS_PATH specifies a prefix for relocations required by build roots.
# Like INSTALL_MOD_PATH, it isn't defined in the Makefile, but can be passed as
# an argument if needed. Otherwise it defaults to the kernel install path
#
export INSTALL_DTBS_PATH ?= $(INSTALL_PATH)/dtbs/$(KERNELRELEASE)

#
# INSTALL_MOD_PATH specifies a prefix to MODLIB for module directory
# relocations required by build roots.  This is not defined in the
# makefile but the argument can be passed to make if needed.
#

MODLIB	= $(INSTALL_MOD_PATH)/lib/modules/$(KERNELRELEASE)
export MODLIB

PHONY += prepare0

ifeq ($(KBUILD_EXTMOD),)

build-dir	:= .
clean-dirs	:= $(sort . Documentation \
		     $(patsubst %/,%,$(filter %/, $(core-) \
			$(drivers-) $(libs-))))

export ARCH_CORE	:= $(core-y)
export ARCH_LIB		:= $(filter %/, $(libs-y))
export ARCH_DRIVERS	:= $(drivers-y) $(drivers-m)
# Externally visible symbols (used by link-vmlinux.sh)

KBUILD_VMLINUX_OBJS := built-in.a $(patsubst %/, %/lib.a, $(filter %/, $(libs-y)))
KBUILD_VMLINUX_LIBS := $(filter-out %/, $(libs-y))

export KBUILD_VMLINUX_LIBS
export KBUILD_LDS          := arch/$(SRCARCH)/kernel/vmlinux.lds

ifdef CONFIG_TRIM_UNUSED_KSYMS
# For the kernel to actually contain only the needed exported symbols,
# we have to build modules as well to determine what those symbols are.
KBUILD_MODULES := y
endif

# '$(AR) mPi' needs 'T' to workaround the bug of llvm-ar <= 14
quiet_cmd_ar_vmlinux.a = AR      $@
      cmd_ar_vmlinux.a = \
	rm -f $@; \
	$(AR) cDPrST $@ $(KBUILD_VMLINUX_OBJS); \
	$(AR) mPiT $$($(AR) t $@ | sed -n 1p) $@ $$($(AR) t $@ | grep -F -f $(srctree)/scripts/head-object-list.txt)

targets += vmlinux.a
vmlinux.a: $(KBUILD_VMLINUX_OBJS) scripts/head-object-list.txt FORCE
	$(call if_changed,ar_vmlinux.a)

PHONY += vmlinux_o
vmlinux_o: vmlinux.a $(KBUILD_VMLINUX_LIBS)
	$(Q)$(MAKE) -f $(srctree)/scripts/Makefile.vmlinux_o

vmlinux.o modules.builtin.modinfo modules.builtin: vmlinux_o
	@:

PHONY += vmlinux
# LDFLAGS_vmlinux in the top Makefile defines linker flags for the top vmlinux,
# not for decompressors. LDFLAGS_vmlinux in arch/*/boot/compressed/Makefile is
# unrelated; the decompressors just happen to have the same base name,
# arch/*/boot/compressed/vmlinux.
# Export LDFLAGS_vmlinux only to scripts/Makefile.vmlinux.
#
# _LDFLAGS_vmlinux is a workaround for the 'private export' bug:
#   https://savannah.gnu.org/bugs/?61463
# For Make > 4.4, the following simple code will work:
#  vmlinux: private export LDFLAGS_vmlinux := $(LDFLAGS_vmlinux)
vmlinux: private _LDFLAGS_vmlinux := $(LDFLAGS_vmlinux)
vmlinux: export LDFLAGS_vmlinux = $(_LDFLAGS_vmlinux)
vmlinux: vmlinux.o $(KBUILD_LDS) modpost
	$(Q)$(MAKE) -f $(srctree)/scripts/Makefile.vmlinux

# The actual objects are generated when descending,
# make sure no implicit rule kicks in
$(sort $(KBUILD_LDS) $(KBUILD_VMLINUX_OBJS) $(KBUILD_VMLINUX_LIBS)): . ;

ifeq ($(origin KERNELRELEASE),file)
filechk_kernel.release = $(srctree)/scripts/setlocalversion $(srctree)
else
filechk_kernel.release = echo $(KERNELRELEASE)
endif

# Store (new) KERNELRELEASE string in include/config/kernel.release
include/config/kernel.release: FORCE
	$(call filechk,kernel.release)

# Additional helpers built in scripts/
# Carefully list dependencies so we do not try to build scripts twice
# in parallel
PHONY += scripts
scripts: scripts_basic scripts_dtc
	$(Q)$(MAKE) $(build)=$(@)

# Things we need to do before we recursively start building the kernel
# or the modules are listed in "prepare".
# A multi level approach is used. prepareN is processed before prepareN-1.
# archprepare is used in arch Makefiles and when processed asm symlink,
# version.h and scripts_basic is processed / created.

PHONY += prepare archprepare

archprepare: outputmakefile archheaders archscripts scripts include/config/kernel.release \
	asm-generic $(version_h) include/generated/utsrelease.h \
	include/generated/compile.h include/generated/autoconf.h \
	include/generated/rustc_cfg remove-stale-files

prepare0: archprepare
	$(Q)$(MAKE) $(build)=scripts/mod
	$(Q)$(MAKE) $(build)=. prepare

# All the preparing..
prepare: prepare0
ifdef CONFIG_RUST
	+$(Q)$(CONFIG_SHELL) $(srctree)/scripts/rust_is_available.sh
	$(Q)$(MAKE) $(build)=rust
endif

PHONY += remove-stale-files
remove-stale-files:
	$(Q)$(srctree)/scripts/remove-stale-files

# Support for using generic headers in asm-generic
asm-generic := -f $(srctree)/scripts/Makefile.asm-headers obj

PHONY += asm-generic uapi-asm-generic
asm-generic: uapi-asm-generic
	$(Q)$(MAKE) $(asm-generic)=arch/$(SRCARCH)/include/generated/asm \
	generic=include/asm-generic
uapi-asm-generic:
	$(Q)$(MAKE) $(asm-generic)=arch/$(SRCARCH)/include/generated/uapi/asm \
	generic=include/uapi/asm-generic

# Generate some files
# ---------------------------------------------------------------------------

# KERNELRELEASE can change from a few different places, meaning version.h
# needs to be updated, so this check is forced on all builds

uts_len := 64
define filechk_utsrelease.h
	if [ `echo -n "$(KERNELRELEASE)" | wc -c ` -gt $(uts_len) ]; then \
	  echo '"$(KERNELRELEASE)" exceeds $(uts_len) characters' >&2;    \
	  exit 1;                                                         \
	fi;                                                               \
	echo \#define UTS_RELEASE \"$(KERNELRELEASE)\"
endef

define filechk_version.h
	if [ $(SUBLEVEL) -gt 255 ]; then                                 \
		echo \#define LINUX_VERSION_CODE $(shell                 \
		expr $(VERSION) \* 65536 + $(PATCHLEVEL) \* 256 + 255); \
	else                                                             \
		echo \#define LINUX_VERSION_CODE $(shell                 \
		expr $(VERSION) \* 65536 + $(PATCHLEVEL) \* 256 + $(SUBLEVEL)); \
	fi;                                                              \
	echo '#define KERNEL_VERSION(a,b,c) (((a) << 16) + ((b) << 8) +  \
	((c) > 255 ? 255 : (c)))';                                       \
	echo \#define LINUX_VERSION_MAJOR $(VERSION);                    \
	echo \#define LINUX_VERSION_PATCHLEVEL $(PATCHLEVEL);            \
	echo \#define LINUX_VERSION_SUBLEVEL $(SUBLEVEL)
endef

$(version_h): private PATCHLEVEL := $(or $(PATCHLEVEL), 0)
$(version_h): private SUBLEVEL := $(or $(SUBLEVEL), 0)
$(version_h): FORCE
	$(call filechk,version.h)

include/generated/utsrelease.h: include/config/kernel.release FORCE
	$(call filechk,utsrelease.h)

filechk_compile.h = $(srctree)/scripts/mkcompile_h \
	"$(UTS_MACHINE)" "$(CONFIG_CC_VERSION_TEXT)" "$(LD)"

include/generated/compile.h: FORCE
	$(call filechk,compile.h)

PHONY += headerdep
headerdep:
	$(Q)find $(srctree)/include/ -name '*.h' | xargs --max-args 1 \
	$(srctree)/scripts/headerdep.pl -I$(srctree)/include

# ---------------------------------------------------------------------------
# Kernel headers

#Default location for installed headers
export INSTALL_HDR_PATH = $(objtree)/usr

quiet_cmd_headers_install = INSTALL $(INSTALL_HDR_PATH)/include
      cmd_headers_install = \
	mkdir -p $(INSTALL_HDR_PATH); \
	rsync -mrl --include='*/' --include='*\.h' --exclude='*' \
	usr/include $(INSTALL_HDR_PATH)

PHONY += headers_install
headers_install: headers
	$(call cmd,headers_install)

PHONY += archheaders archscripts

hdr-inst := -f $(srctree)/scripts/Makefile.headersinst obj

PHONY += headers
headers: $(version_h) scripts_unifdef uapi-asm-generic archheaders
ifdef HEADER_ARCH
	$(Q)$(MAKE) -f $(srctree)/Makefile HEADER_ARCH= SRCARCH=$(HEADER_ARCH) headers
else
	$(Q)$(MAKE) $(hdr-inst)=include/uapi
	$(Q)$(MAKE) $(hdr-inst)=arch/$(SRCARCH)/include/uapi
endif

ifdef CONFIG_HEADERS_INSTALL
prepare: headers
endif

PHONY += scripts_unifdef
scripts_unifdef: scripts_basic
	$(Q)$(MAKE) $(build)=scripts scripts/unifdef

PHONY += scripts_gen_packed_field_checks
scripts_gen_packed_field_checks: scripts_basic
	$(Q)$(MAKE) $(build)=scripts scripts/gen_packed_field_checks

# ---------------------------------------------------------------------------
# Install

# Many distributions have the custom install script, /sbin/installkernel.
# If DKMS is installed, 'make install' will eventually recurse back
# to this Makefile to build and install external modules.
# Cancel sub_make_done so that options such as M=, V=, etc. are parsed.

quiet_cmd_install = INSTALL $(INSTALL_PATH)
      cmd_install = unset sub_make_done; $(srctree)/scripts/install.sh

# ---------------------------------------------------------------------------
# vDSO install

PHONY += vdso_install
vdso_install: export INSTALL_FILES = $(vdso-install-y)
vdso_install:
	$(Q)$(MAKE) -f $(srctree)/scripts/Makefile.vdsoinst

# ---------------------------------------------------------------------------
# Tools

ifdef CONFIG_OBJTOOL
prepare: tools/objtool
endif

ifdef CONFIG_BPF
ifdef CONFIG_DEBUG_INFO_BTF
prepare: tools/bpf/resolve_btfids
endif
endif

# The tools build system is not a part of Kbuild and tends to introduce
# its own unique issues. If you need to integrate a new tool into Kbuild,
# please consider locating that tool outside the tools/ tree and using the
# standard Kbuild "hostprogs" syntax instead of adding a new tools/* entry
# here. See Documentation/kbuild/makefiles.rst for details.

PHONY += resolve_btfids_clean

resolve_btfids_O = $(abspath $(objtree))/tools/bpf/resolve_btfids

# tools/bpf/resolve_btfids directory might not exist
# in output directory, skip its clean in that case
resolve_btfids_clean:
ifneq ($(wildcard $(resolve_btfids_O)),)
	$(Q)$(MAKE) -sC $(srctree)/tools/bpf/resolve_btfids O=$(resolve_btfids_O) clean
endif

tools/: FORCE
	$(Q)mkdir -p $(objtree)/tools
	$(Q)$(MAKE) LDFLAGS= O=$(abspath $(objtree)) subdir=tools -C $(srctree)/tools/

tools/%: FORCE
	$(Q)mkdir -p $(objtree)/tools
	$(Q)$(MAKE) LDFLAGS= O=$(abspath $(objtree)) subdir=tools -C $(srctree)/tools/ $*

# ---------------------------------------------------------------------------
# Kernel selftest

PHONY += kselftest
kselftest: headers
	$(Q)$(MAKE) -C $(srctree)/tools/testing/selftests run_tests

kselftest-%: headers FORCE
	$(Q)$(MAKE) -C $(srctree)/tools/testing/selftests $*

PHONY += kselftest-merge
kselftest-merge:
	$(if $(wildcard $(objtree)/.config),, $(error No .config exists, config your kernel first!))
	$(Q)find $(srctree)/tools/testing/selftests -name config -o -name config.$(UTS_MACHINE) | \
		xargs $(srctree)/scripts/kconfig/merge_config.sh -y -m $(objtree)/.config
	$(Q)$(MAKE) -f $(srctree)/Makefile olddefconfig

# ---------------------------------------------------------------------------
# Devicetree files

ifneq ($(wildcard $(srctree)/arch/$(SRCARCH)/boot/dts/),)
dtstree := arch/$(SRCARCH)/boot/dts
endif

ifneq ($(dtstree),)

%.dtb: dtbs_prepare
	$(Q)$(MAKE) $(build)=$(dtstree) $(dtstree)/$@

%.dtbo: dtbs_prepare
	$(Q)$(MAKE) $(build)=$(dtstree) $(dtstree)/$@

PHONY += dtbs dtbs_prepare dtbs_install dtbs_check
dtbs: dtbs_prepare
	$(Q)$(MAKE) $(build)=$(dtstree) need-dtbslist=1

# include/config/kernel.release is actually needed when installing DTBs because
# INSTALL_DTBS_PATH contains $(KERNELRELEASE). However, we do not want to make
# dtbs_install depend on it as dtbs_install may run as root.
dtbs_prepare: include/config/kernel.release scripts_dtc

ifneq ($(filter dtbs_check, $(MAKECMDGOALS)),)
export CHECK_DTBS=y
endif

ifneq ($(CHECK_DTBS),)
dtbs_prepare: dt_binding_schemas
endif

dtbs_check: dtbs

dtbs_install:
	$(Q)$(MAKE) -f $(srctree)/scripts/Makefile.dtbinst obj=$(dtstree)

ifdef CONFIG_OF_EARLY_FLATTREE
all: dtbs
endif

ifdef CONFIG_GENERIC_BUILTIN_DTB
vmlinux: dtbs
endif

endif

PHONY += scripts_dtc
scripts_dtc: scripts_basic
	$(Q)$(MAKE) $(build)=scripts/dtc

ifneq ($(filter dt_binding_check, $(MAKECMDGOALS)),)
export CHECK_DTBS=y
endif

PHONY += dt_binding_check dt_binding_schemas
dt_binding_check: dt_binding_schemas scripts_dtc
	$(Q)$(MAKE) $(build)=Documentation/devicetree/bindings $@

dt_binding_schemas:
	$(Q)$(MAKE) $(build)=Documentation/devicetree/bindings

PHONY += dt_compatible_check
dt_compatible_check: dt_binding_schemas
	$(Q)$(MAKE) $(build)=Documentation/devicetree/bindings $@

# ---------------------------------------------------------------------------
# Modules

ifdef CONFIG_MODULES

# By default, build modules as well

all: modules

# When we're building modules with modversions, we need to consider
# the built-in objects during the descend as well, in order to
# make sure the checksums are up to date before we record them.
ifdef CONFIG_MODVERSIONS
  KBUILD_BUILTIN := y
endif

# Build modules
#

# *.ko are usually independent of vmlinux, but CONFIG_DEBUG_INFO_BTF_MODULES
# is an exception.
ifdef CONFIG_DEBUG_INFO_BTF_MODULES
KBUILD_BUILTIN := y
modules: vmlinux
endif

modules: modules_prepare

# Target to prepare building external modules
modules_prepare: prepare
	$(Q)$(MAKE) $(build)=scripts scripts/module.lds

endif # CONFIG_MODULES

###
# Cleaning is done on three levels.
# make clean     Delete most generated files
#                Leave enough to build external modules
# make mrproper  Delete the current configuration, and all generated files
# make distclean Remove editor backup files, patch leftover files and the like

# Directories & files removed with 'make clean'
CLEAN_FILES += vmlinux.symvers modules-only.symvers \
	       modules.builtin modules.builtin.modinfo modules.nsdeps \
	       modules.builtin.ranges vmlinux.o.map vmlinux.unstripped \
	       compile_commands.json rust/test \
	       rust-project.json .vmlinux.objs .vmlinux.export.c \
               .builtin-dtbs-list .builtin-dtb.S

# Directories & files removed with 'make mrproper'
MRPROPER_FILES += include/config include/generated          \
		  arch/$(SRCARCH)/include/generated .objdiff \
		  debian snap tar-install PKGBUILD pacman \
		  .config .config.old .version \
		  Module.symvers \
		  certs/signing_key.pem \
		  certs/x509.genkey \
		  vmlinux-gdb.py \
		  rpmbuild \
		  rust/libmacros.so rust/libmacros.dylib

# clean - Delete most, but leave enough to build external modules
#
clean: private rm-files := $(CLEAN_FILES)

PHONY += archclean vmlinuxclean

vmlinuxclean:
	$(Q)$(CONFIG_SHELL) $(srctree)/scripts/link-vmlinux.sh clean
	$(Q)$(if $(ARCH_POSTLINK), $(MAKE) -f $(ARCH_POSTLINK) clean)

clean: archclean vmlinuxclean resolve_btfids_clean

# mrproper - Delete all generated files, including .config
#
mrproper: private rm-files := $(MRPROPER_FILES)
mrproper-dirs      := $(addprefix _mrproper_,scripts)

PHONY += $(mrproper-dirs) mrproper
$(mrproper-dirs):
	$(Q)$(MAKE) $(clean)=$(patsubst _mrproper_%,%,$@)

mrproper: clean $(mrproper-dirs)
	$(call cmd,rmfiles)
	@find . $(RCS_FIND_IGNORE) \
		\( -name '*.rmeta' \) \
		-type f -print | xargs rm -f

# distclean
#
PHONY += distclean

distclean: mrproper
	@find . $(RCS_FIND_IGNORE) \
		\( -name '*.orig' -o -name '*.rej' -o -name '*~' \
		-o -name '*.bak' -o -name '#*#' -o -name '*%' \
		-o -name 'core' -o -name tags -o -name TAGS -o -name 'cscope*' \
		-o -name GPATH -o -name GRTAGS -o -name GSYMS -o -name GTAGS \) \
		-type f -print | xargs rm -f


# Packaging of the kernel to various formats
# ---------------------------------------------------------------------------

%src-pkg: FORCE
	$(Q)$(MAKE) -f $(srctree)/scripts/Makefile.package $@
%pkg: include/config/kernel.release FORCE
	$(Q)$(MAKE) -f $(srctree)/scripts/Makefile.package $@

# Brief documentation of the typical targets used
# ---------------------------------------------------------------------------

boards := $(wildcard $(srctree)/arch/$(SRCARCH)/configs/*_defconfig)
boards := $(sort $(notdir $(boards)))
board-dirs := $(dir $(wildcard $(srctree)/arch/$(SRCARCH)/configs/*/*_defconfig))
board-dirs := $(sort $(notdir $(board-dirs:/=)))

PHONY += help
help:
	@echo  'Cleaning targets:'
	@echo  '  clean		  - Remove most generated files but keep the config and'
	@echo  '                    enough build support to build external modules'
	@echo  '  mrproper	  - Remove all generated files + config + various backup files'
	@echo  '  distclean	  - mrproper + remove editor backup and patch files'
	@echo  ''
	@$(MAKE) -f $(srctree)/scripts/kconfig/Makefile help
	@echo  ''
	@echo  'Other generic targets:'
	@echo  '  all		  - Build all targets marked with [*]'
	@echo  '* vmlinux	  - Build the bare kernel'
	@echo  '* modules	  - Build all modules'
	@echo  '  modules_install - Install all modules to INSTALL_MOD_PATH (default: /)'
	@echo  '  vdso_install    - Install unstripped vdso to INSTALL_MOD_PATH (default: /)'
	@echo  '  dir/            - Build all files in dir and below'
	@echo  '  dir/file.[ois]  - Build specified target only'
	@echo  '  dir/file.ll     - Build the LLVM assembly file'
	@echo  '                    (requires compiler support for LLVM assembly generation)'
	@echo  '  dir/file.lst    - Build specified mixed source/assembly target only'
	@echo  '                    (requires a recent binutils and recent build (System.map))'
	@echo  '  dir/file.ko     - Build module including final link'
	@echo  '  modules_prepare - Set up for building external modules'
	@echo  '  tags/TAGS	  - Generate tags file for editors'
	@echo  '  cscope	  - Generate cscope index'
	@echo  '  gtags           - Generate GNU GLOBAL index'
	@echo  '  kernelrelease	  - Output the release version string (use with make -s)'
	@echo  '  kernelversion	  - Output the version stored in Makefile (use with make -s)'
	@echo  '  image_name	  - Output the image name (use with make -s)'
	@echo  '  headers	  - Build ready-to-install UAPI headers in usr/include'
	@echo  '  headers_install - Install sanitised kernel UAPI headers to INSTALL_HDR_PATH'; \
	 echo  '                    (default: $(INSTALL_HDR_PATH))'; \
	 echo  ''
	@echo  'Static analysers:'
	@echo  '  checkstack      - Generate a list of stack hogs and consider all functions'
	@echo  '                    with a stack size larger than MINSTACKSIZE (default: 100)'
	@echo  '  versioncheck    - Sanity check on version.h usage'
	@echo  '  includecheck    - Check for duplicate included header files'
	@echo  '  headerdep       - Detect inclusion cycles in headers'
	@echo  '  coccicheck      - Check with Coccinelle'
	@echo  '  clang-analyzer  - Check with clang static analyzer'
	@echo  '  clang-tidy      - Check with clang-tidy'
	@echo  ''
	@echo  'Tools:'
	@echo  '  nsdeps          - Generate missing symbol namespace dependencies'
	@echo  ''
	@echo  'Kernel selftest:'
	@echo  '  kselftest         - Build and run kernel selftest'
	@echo  '                      Build, install, and boot kernel before'
	@echo  '                      running kselftest on it'
	@echo  '                      Run as root for full coverage'
	@echo  '  kselftest-all     - Build kernel selftest'
	@echo  '  kselftest-install - Build and install kernel selftest'
	@echo  '  kselftest-clean   - Remove all generated kselftest files'
	@echo  '  kselftest-merge   - Merge all the config dependencies of'
	@echo  '		      kselftest to existing .config.'
	@echo  ''
	@echo  'Rust targets:'
	@echo  '  rustavailable   - Checks whether the Rust toolchain is'
	@echo  '		    available and, if not, explains why.'
	@echo  '  rustfmt	  - Reformat all the Rust code in the kernel'
	@echo  '  rustfmtcheck	  - Checks if all the Rust code in the kernel'
	@echo  '		    is formatted, printing a diff otherwise.'
	@echo  '  rustdoc	  - Generate Rust documentation'
	@echo  '		    (requires kernel .config)'
	@echo  '  rusttest        - Runs the Rust tests'
	@echo  '                    (requires kernel .config; downloads external repos)'
	@echo  '  rust-analyzer	  - Generate rust-project.json rust-analyzer support file'
	@echo  '		    (requires kernel .config)'
	@echo  '  dir/file.[os]   - Build specified target only'
	@echo  '  dir/file.rsi    - Build macro expanded source, similar to C preprocessing.'
	@echo  '                    Run with RUSTFMT=n to skip reformatting if needed.'
	@echo  '                    The output is not intended to be compilable.'
	@echo  '  dir/file.ll     - Build the LLVM assembly file'
	@echo  ''
	@$(if $(dtstree), \
		echo 'Devicetree:'; \
		echo '* dtbs               - Build device tree blobs for enabled boards'; \
		echo '  dtbs_install       - Install dtbs to $(INSTALL_DTBS_PATH)'; \
		echo '  dt_binding_check   - Validate device tree binding documents and examples'; \
		echo '  dt_binding_schemas - Build processed device tree binding schemas'; \
		echo '  dtbs_check         - Validate device tree source files';\
		echo '')

	@echo 'Userspace tools targets:'
	@echo '  use "make tools/help"'
	@echo '  or  "cd tools; make help"'
	@echo  ''
	@echo  'Kernel packaging:'
	@$(MAKE) -f $(srctree)/scripts/Makefile.package help
	@echo  ''
	@echo  'Documentation targets:'
	@$(MAKE) -f $(srctree)/Documentation/Makefile dochelp
	@echo  ''
	@echo  'Architecture-specific targets ($(SRCARCH)):'
	@$(or $(archhelp),\
		echo '  No architecture-specific help defined for $(SRCARCH)')
	@echo  ''
	@$(if $(boards), \
		$(foreach b, $(boards), \
		printf "  %-27s - Build for %s\\n" $(b) $(subst _defconfig,,$(b));) \
		echo '')
	@$(if $(board-dirs), \
		$(foreach b, $(board-dirs), \
		printf "  %-16s - Show %s-specific targets\\n" help-$(b) $(b);) \
		printf "  %-16s - Show all of the above\\n" help-boards; \
		echo '')

	@echo  '  make V=n   [targets] 1: verbose build'
	@echo  '                       2: give reason for rebuild of target'
	@echo  '                       V=1 and V=2 can be combined with V=12'
	@echo  '  make O=dir [targets] Locate all output files in "dir", including .config'
	@echo  '  make C=1   [targets] Check re-compiled c source with $$CHECK'
	@echo  '                       (sparse by default)'
	@echo  '  make C=2   [targets] Force check of all c source with $$CHECK'
	@echo  '  make RECORDMCOUNT_WARN=1 [targets] Warn about ignored mcount sections'
	@echo  '  make W=n   [targets] Enable extra build checks, n=1,2,3,c,e where'
	@echo  '		1: warnings which may be relevant and do not occur too often'
	@echo  '		2: warnings which occur quite often but may still be relevant'
	@echo  '		3: more obscure warnings, can most likely be ignored'
	@echo  '		c: extra checks in the configuration stage (Kconfig)'
	@echo  '		e: warnings are being treated as errors'
	@echo  '		Multiple levels can be combined with W=12 or W=123'
	@$(if $(dtstree), \
		echo '  make CHECK_DTBS=1 [targets] Check all generated dtb files against schema'; \
		echo '         This can be applied both to "dtbs" and to individual "foo.dtb" targets' ; \
		)
	@echo  ''
	@echo  'Execute "make" or "make all" to build all targets marked with [*] '
	@echo  'For further info see the ./README file'


help-board-dirs := $(addprefix help-,$(board-dirs))

help-boards: $(help-board-dirs)

boards-per-dir = $(sort $(notdir $(wildcard $(srctree)/arch/$(SRCARCH)/configs/$*/*_defconfig)))

$(help-board-dirs): help-%:
	@echo  'Architecture-specific targets ($(SRCARCH) $*):'
	@$(if $(boards-per-dir), \
		$(foreach b, $(boards-per-dir), \
		printf "  %-24s - Build for %s\\n" $*/$(b) $(subst _defconfig,,$(b));) \
		echo '')


# Documentation targets
# ---------------------------------------------------------------------------
DOC_TARGETS := xmldocs latexdocs pdfdocs htmldocs epubdocs cleandocs \
	       linkcheckdocs dochelp refcheckdocs texinfodocs infodocs
PHONY += $(DOC_TARGETS)
$(DOC_TARGETS):
	$(Q)$(MAKE) $(build)=Documentation $@


# Rust targets
# ---------------------------------------------------------------------------

# "Is Rust available?" target
PHONY += rustavailable
rustavailable:
	+$(Q)$(CONFIG_SHELL) $(srctree)/scripts/rust_is_available.sh && echo "Rust is available!"

# Documentation target
#
# Using the singular to avoid running afoul of `no-dot-config-targets`.
PHONY += rustdoc
rustdoc: prepare
	$(Q)$(MAKE) $(build)=rust $@

# Testing target
PHONY += rusttest
rusttest: prepare
	$(Q)$(MAKE) $(build)=rust $@

# Formatting targets
PHONY += rustfmt rustfmtcheck

rustfmt:
	$(Q)find $(srctree) $(RCS_FIND_IGNORE) \
		-type f -a -name '*.rs' -a ! -name '*generated*' -print \
		| xargs $(RUSTFMT) $(rustfmt_flags)

rustfmtcheck: rustfmt_flags = --check
rustfmtcheck: rustfmt

# Misc
# ---------------------------------------------------------------------------

PHONY += misc-check
misc-check:
	$(Q)$(srctree)/scripts/misc-check

all: misc-check

PHONY += scripts_gdb
scripts_gdb: prepare0
	$(Q)$(MAKE) $(build)=scripts/gdb
	$(Q)ln -fsn $(abspath $(srctree)/scripts/gdb/vmlinux-gdb.py)

ifdef CONFIG_GDB_SCRIPTS
all: scripts_gdb
endif

else # KBUILD_EXTMOD

filechk_kernel.release = echo $(KERNELRELEASE)

###
# External module support.
# When building external modules the kernel used as basis is considered
# read-only, and no consistency checks are made and the make
# system is not used on the basis kernel. If updates are required
# in the basis kernel ordinary make commands (without M=...) must be used.

# We are always building only modules.
KBUILD_BUILTIN :=
KBUILD_MODULES := y

build-dir := .

clean-dirs := .
clean: private rm-files := Module.symvers modules.nsdeps compile_commands.json

PHONY += prepare
# now expand this into a simple variable to reduce the cost of shell evaluations
prepare: CC_VERSION_TEXT := $(CC_VERSION_TEXT)
prepare:
	@if [ "$(CC_VERSION_TEXT)" != "$(CONFIG_CC_VERSION_TEXT)" ]; then \
		echo >&2 "warning: the compiler differs from the one used to build the kernel"; \
		echo >&2 "  The kernel was built by: $(CONFIG_CC_VERSION_TEXT)"; \
		echo >&2 "  You are using:           $(CC_VERSION_TEXT)"; \
	fi

PHONY += help
help:
	@echo  '  Building external modules.'
	@echo  '  Syntax: make -C path/to/kernel/src M=$$PWD target'
	@echo  ''
	@echo  '  modules         - default target, build the module(s)'
	@echo  '  modules_install - install the module'
	@echo  '  clean           - remove generated files in module directory only'
	@echo  '  rust-analyzer	  - generate rust-project.json rust-analyzer support file'
	@echo  ''

ifndef CONFIG_MODULES
modules modules_install: __external_modules_error
__external_modules_error:
	@echo >&2 '***'
	@echo >&2 '*** The present kernel disabled CONFIG_MODULES.'
	@echo >&2 '*** You cannot build or install external modules.'
	@echo >&2 '***'
	@false
endif

endif # KBUILD_EXTMOD

# ---------------------------------------------------------------------------
# Modules

PHONY += modules modules_install modules_sign modules_prepare

modules_install:
	$(Q)$(MAKE) -f $(srctree)/scripts/Makefile.modinst \
	sign-only=$(if $(filter modules_install,$(MAKECMDGOALS)),,y)

ifeq ($(CONFIG_MODULE_SIG),y)
# modules_sign is a subset of modules_install.
# 'make modules_install modules_sign' is equivalent to 'make modules_install'.
modules_sign: modules_install
	@:
else
modules_sign:
	@echo >&2 '***'
	@echo >&2 '*** CONFIG_MODULE_SIG is disabled. You cannot sign modules.'
	@echo >&2 '***'
	@false
endif

ifdef CONFIG_MODULES

modules.order: $(build-dir)
	@:

# KBUILD_MODPOST_NOFINAL can be set to skip the final link of modules.
# This is solely useful to speed up test compiles.
modules: modpost
ifneq ($(KBUILD_MODPOST_NOFINAL),1)
	$(Q)$(MAKE) -f $(srctree)/scripts/Makefile.modfinal
endif

PHONY += modules_check
modules_check: modules.order
	$(Q)$(CONFIG_SHELL) $(srctree)/scripts/modules-check.sh $<

else # CONFIG_MODULES

modules:
	@:

KBUILD_MODULES :=

endif # CONFIG_MODULES

PHONY += modpost
modpost: $(if $(single-build),, $(if $(KBUILD_BUILTIN), vmlinux.o)) \
	 $(if $(KBUILD_MODULES), modules_check)
	$(Q)$(MAKE) -f $(srctree)/scripts/Makefile.modpost

# Single targets
# ---------------------------------------------------------------------------
# To build individual files in subdirectories, you can do like this:
#
#   make foo/bar/baz.s
#
# The supported suffixes for single-target are listed in 'single-targets'
#
# To build only under specific subdirectories, you can do like this:
#
#   make foo/bar/baz/

ifdef single-build

# .ko is special because modpost is needed
single-ko := $(sort $(filter %.ko, $(MAKECMDGOALS)))
single-no-ko := $(filter-out $(single-ko), $(MAKECMDGOALS)) \
		$(foreach x, o mod, $(patsubst %.ko, %.$x, $(single-ko)))

$(single-ko): single_modules
	@:
$(single-no-ko): $(build-dir)
	@:

# Remove modules.order when done because it is not the real one.
PHONY += single_modules
single_modules: $(single-no-ko) modules_prepare
	$(Q){ $(foreach m, $(single-ko), echo $(m:%.ko=%.o);) } > modules.order
	$(Q)$(MAKE) -f $(srctree)/scripts/Makefile.modpost
ifneq ($(KBUILD_MODPOST_NOFINAL),1)
	$(Q)$(MAKE) -f $(srctree)/scripts/Makefile.modfinal
endif
	$(Q)rm -f modules.order

single-goals := $(addprefix $(build-dir)/, $(single-no-ko))

KBUILD_MODULES := y

endif

prepare: outputmakefile

# Preset locale variables to speed up the build process. Limit locale
# tweaks to this spot to avoid wrong language settings when running
# make menuconfig etc.
# Error messages still appears in the original language
PHONY += $(build-dir)
$(build-dir): prepare
	$(Q)$(MAKE) $(build)=$@ need-builtin=1 need-modorder=1 $(single-goals)

clean-dirs := $(addprefix _clean_, $(clean-dirs))
PHONY += $(clean-dirs) clean
$(clean-dirs):
	$(Q)$(MAKE) $(clean)=$(patsubst _clean_%,%,$@)

clean: $(clean-dirs)
	$(call cmd,rmfiles)
	@find . $(RCS_FIND_IGNORE) \
		\( -name '*.[aios]' -o -name '*.rsi' -o -name '*.ko' -o -name '.*.cmd' \
		-o -name '*.ko.*' \
		-o -name '*.dtb' -o -name '*.dtbo' \
		-o -name '*.dtb.S' -o -name '*.dtbo.S' \
		-o -name '*.dt.yaml' -o -name 'dtbs-list' \
		-o -name '*.dwo' -o -name '*.lst' \
		-o -name '*.su' -o -name '*.mod' \
		-o -name '.*.d' -o -name '.*.tmp' -o -name '*.mod.c' \
		-o -name '*.lex.c' -o -name '*.tab.[ch]' \
		-o -name '*.asn1.[ch]' \
		-o -name '*.symtypes' -o -name 'modules.order' \
		-o -name '*.c.[012]*.*' \
		-o -name '*.ll' \
		-o -name '*.gcno' \
		\) -type f -print \
		-o -name '.tmp_*' -print \
		| xargs rm -rf

# Generate tags for editors
# ---------------------------------------------------------------------------
quiet_cmd_tags = GEN     $@
      cmd_tags = $(BASH) $(srctree)/scripts/tags.sh $@

tags TAGS cscope gtags: FORCE
	$(call cmd,tags)

# Generate rust-project.json (a file that describes the structure of non-Cargo
# Rust projects) for rust-analyzer (an implementation of the Language Server
# Protocol).
PHONY += rust-analyzer
rust-analyzer:
	+$(Q)$(CONFIG_SHELL) $(srctree)/scripts/rust_is_available.sh
ifdef KBUILD_EXTMOD
# FIXME: external modules must not descend into a sub-directory of the kernel
	$(Q)$(MAKE) $(build)=$(objtree)/rust src=$(srctree)/rust $@
else
	$(Q)$(MAKE) $(build)=rust $@
endif

# Script to generate missing namespace dependencies
# ---------------------------------------------------------------------------

PHONY += nsdeps
nsdeps: export KBUILD_NSDEPS=1
nsdeps: modules
	$(Q)$(CONFIG_SHELL) $(srctree)/scripts/nsdeps

# Clang Tooling
# ---------------------------------------------------------------------------

quiet_cmd_gen_compile_commands = GEN     $@
      cmd_gen_compile_commands = $(PYTHON3) $< -a $(AR) -o $@ $(filter-out $<, $(real-prereqs))

compile_commands.json: $(srctree)/scripts/clang-tools/gen_compile_commands.py \
	$(if $(KBUILD_EXTMOD),, vmlinux.a $(KBUILD_VMLINUX_LIBS)) \
	$(if $(CONFIG_MODULES), modules.order) FORCE
	$(call if_changed,gen_compile_commands)

targets += compile_commands.json

PHONY += clang-tidy clang-analyzer

ifdef CONFIG_CC_IS_CLANG
quiet_cmd_clang_tools = CHECK   $<
      cmd_clang_tools = $(PYTHON3) $(srctree)/scripts/clang-tools/run-clang-tools.py $@ $<

clang-tidy clang-analyzer: compile_commands.json
	$(call cmd,clang_tools)
else
clang-tidy clang-analyzer:
	@echo "$@ requires CC=clang" >&2
	@false
endif

# Scripts to check various things for consistency
# ---------------------------------------------------------------------------

PHONY += includecheck versioncheck coccicheck

includecheck:
	find $(srctree)/* $(RCS_FIND_IGNORE) \
		-name '*.[hcS]' -type f -print | sort \
		| xargs $(PERL) -w $(srctree)/scripts/checkincludes.pl

versioncheck:
	find $(srctree)/* $(RCS_FIND_IGNORE) \
		-name '*.[hcS]' -type f -print | sort \
		| xargs $(PERL) -w $(srctree)/scripts/checkversion.pl

coccicheck:
	$(Q)$(BASH) $(srctree)/scripts/$@

PHONY += checkstack kernelrelease kernelversion image_name

# UML needs a little special treatment here.  It wants to use the host
# toolchain, so needs $(SUBARCH) passed to checkstack.pl.  Everyone
# else wants $(ARCH), including people doing cross-builds, which means
# that $(SUBARCH) doesn't work here.
ifeq ($(ARCH), um)
CHECKSTACK_ARCH := $(SUBARCH)
else
CHECKSTACK_ARCH := $(ARCH)
endif
MINSTACKSIZE	?= 100
checkstack:
	$(OBJDUMP) -d vmlinux $$(find . -name '*.ko') | \
	$(PERL) $(srctree)/scripts/checkstack.pl $(CHECKSTACK_ARCH) $(MINSTACKSIZE)

kernelrelease:
	@$(filechk_kernel.release)

kernelversion:
	@echo $(KERNELVERSION)

image_name:
	@echo $(KBUILD_IMAGE)

PHONY += run-command
run-command:
	$(Q)$(KBUILD_RUN_COMMAND)

quiet_cmd_rmfiles = $(if $(wildcard $(rm-files)),CLEAN   $(wildcard $(rm-files)))
      cmd_rmfiles = rm -rf $(rm-files)

# read saved command lines for existing targets
existing-targets := $(wildcard $(sort $(targets)))

-include $(foreach f,$(existing-targets),$(dir $(f)).$(notdir $(f)).cmd)

endif # config-build
endif # mixed-build
endif # need-sub-make

PHONY += FORCE
FORCE:

# Declare the contents of the PHONY variable as phony.  We keep that
# information in a variable so we can use it in if_changed and friends.
.PHONY: $(PHONY)<|MERGE_RESOLUTION|>--- conflicted
+++ resolved
@@ -1,12 +1,7 @@
 # SPDX-License-Identifier: GPL-2.0
 VERSION = 6
-<<<<<<< HEAD
-PATCHLEVEL = 16
-SUBLEVEL = 12
-=======
 PATCHLEVEL = 17
 SUBLEVEL = 2
->>>>>>> 449d48b1
 EXTRAVERSION =
 NAME = Baby Opossum Posse
 
