# SPDX-License-Identifier: GPL-2.0
VERSION = 6
<<<<<<< HEAD
PATCHLEVEL = 14
SUBLEVEL = 11
=======
PATCHLEVEL = 15
SUBLEVEL = 2
>>>>>>> fc85704c
EXTRAVERSION =
NAME = Baby Opossum Posse

# *DOCUMENTATION*
# To see a list of typical targets execute "make help"
# More info can be located in ./README
# Comments in this file are targeted only to the developer, do not
# expect to learn how to build the kernel reading this file.

ifeq ($(filter output-sync,$(.FEATURES)),)
$(error GNU Make >= 4.0 is required. Your Make version is $(MAKE_VERSION))
endif

$(if $(filter __%, $(MAKECMDGOALS)), \
	$(error targets prefixed with '__' are only for internal use))

# That's our default target when none is given on the command line
PHONY := __all
__all:

# We are using a recursive build, so we need to do a little thinking
# to get the ordering right.
#
# Most importantly: sub-Makefiles should only ever modify files in
# their own directory. If in some directory we have a dependency on
# a file in another dir (which doesn't happen often, but it's often
# unavoidable when linking the built-in.a targets which finally
# turn into vmlinux), we will call a sub make in that other dir, and
# after that we are sure that everything which is in that other dir
# is now up to date.
#
# The only cases where we need to modify files which have global
# effects are thus separated out and done before the recursive
# descending is started. They are now explicitly listed as the
# prepare rule.

this-makefile := $(lastword $(MAKEFILE_LIST))
abs_srctree := $(realpath $(dir $(this-makefile)))
abs_output := $(CURDIR)

ifneq ($(sub_make_done),1)

# Do not use make's built-in rules and variables
# (this increases performance and avoids hard-to-debug behaviour)
MAKEFLAGS += -rR

# Avoid funny character set dependencies
unexport LC_ALL
LC_COLLATE=C
LC_NUMERIC=C
export LC_COLLATE LC_NUMERIC

# Avoid interference with shell env settings
unexport GREP_OPTIONS

# Beautify output
# ---------------------------------------------------------------------------
#
# Most of build commands in Kbuild start with "cmd_". You can optionally define
# "quiet_cmd_*". If defined, the short log is printed. Otherwise, no log from
# that command is printed by default.
#
# e.g.)
#    quiet_cmd_depmod = DEPMOD  $(MODLIB)
#          cmd_depmod = $(srctree)/scripts/depmod.sh $(DEPMOD) $(KERNELRELEASE)
#
# A simple variant is to prefix commands with $(Q) - that's useful
# for commands that shall be hidden in non-verbose mode.
#
#    $(Q)$(MAKE) $(build)=scripts/basic
#
# If KBUILD_VERBOSE contains 1, the whole command is echoed.
# If KBUILD_VERBOSE contains 2, the reason for rebuilding is printed.
#
# To put more focus on warnings, be less verbose as default
# Use 'make V=1' to see the full commands

ifeq ("$(origin V)", "command line")
  KBUILD_VERBOSE = $(V)
endif

quiet = quiet_
Q = @

ifneq ($(findstring 1, $(KBUILD_VERBOSE)),)
  quiet =
  Q =
endif

# If the user is running make -s (silent mode), suppress echoing of
# commands
ifneq ($(findstring s,$(firstword -$(MAKEFLAGS))),)
quiet=silent_
override KBUILD_VERBOSE :=
endif

export quiet Q KBUILD_VERBOSE

# Call a source code checker (by default, "sparse") as part of the
# C compilation.
#
# Use 'make C=1' to enable checking of only re-compiled files.
# Use 'make C=2' to enable checking of *all* source files, regardless
# of whether they are re-compiled or not.
#
# See the file "Documentation/dev-tools/sparse.rst" for more details,
# including where to get the "sparse" utility.

ifeq ("$(origin C)", "command line")
  KBUILD_CHECKSRC = $(C)
endif
ifndef KBUILD_CHECKSRC
  KBUILD_CHECKSRC = 0
endif

export KBUILD_CHECKSRC

# Enable "clippy" (a linter) as part of the Rust compilation.
#
# Use 'make CLIPPY=1' to enable it.
ifeq ("$(origin CLIPPY)", "command line")
  KBUILD_CLIPPY := $(CLIPPY)
endif

export KBUILD_CLIPPY

# Use make M=dir or set the environment variable KBUILD_EXTMOD to specify the
# directory of external module to build. Setting M= takes precedence.
ifeq ("$(origin M)", "command line")
  KBUILD_EXTMOD := $(M)
endif

ifeq ("$(origin MO)", "command line")
  KBUILD_EXTMOD_OUTPUT := $(MO)
endif

$(if $(word 2, $(KBUILD_EXTMOD)), \
	$(error building multiple external modules is not supported))

$(foreach x, % :, $(if $(findstring $x, $(KBUILD_EXTMOD)), \
	$(error module directory path cannot contain '$x')))

# Remove trailing slashes
ifneq ($(filter %/, $(KBUILD_EXTMOD)),)
KBUILD_EXTMOD := $(shell dirname $(KBUILD_EXTMOD).)
endif

export KBUILD_EXTMOD

ifeq ("$(origin W)", "command line")
  KBUILD_EXTRA_WARN := $(W)
endif

export KBUILD_EXTRA_WARN

# Kbuild will save output files in the current working directory.
# This does not need to match to the root of the kernel source tree.
#
# For example, you can do this:
#
#  cd /dir/to/store/output/files; make -f /dir/to/kernel/source/Makefile
#
# If you want to save output files in a different location, there are
# two syntaxes to specify it.
#
# 1) O=
# Use "make O=dir/to/store/output/files/"
#
# 2) Set KBUILD_OUTPUT
# Set the environment variable KBUILD_OUTPUT to point to the output directory.
# export KBUILD_OUTPUT=dir/to/store/output/files/; make
#
# The O= assignment takes precedence over the KBUILD_OUTPUT environment
# variable.

ifeq ("$(origin O)", "command line")
  KBUILD_OUTPUT := $(O)
endif

ifdef KBUILD_EXTMOD
    ifdef KBUILD_OUTPUT
        objtree := $(realpath $(KBUILD_OUTPUT))
        $(if $(objtree),,$(error specified kernel directory "$(KBUILD_OUTPUT)" does not exist))
    else
        objtree := $(abs_srctree)
    endif
    # If Make is invoked from the kernel directory (either kernel
    # source directory or kernel build directory), external modules
    # are built in $(KBUILD_EXTMOD) for backward compatibility,
    # otherwise, built in the current directory.
    output := $(or $(KBUILD_EXTMOD_OUTPUT),$(if $(filter $(CURDIR),$(objtree) $(abs_srctree)),$(KBUILD_EXTMOD)))
    # KBUILD_EXTMOD might be a relative path. Remember its absolute path before
    # Make changes the working directory.
    srcroot := $(realpath $(KBUILD_EXTMOD))
    $(if $(srcroot),,$(error specified external module directory "$(KBUILD_EXTMOD)" does not exist))
else
    objtree := .
    output := $(KBUILD_OUTPUT)
endif

export objtree srcroot

# Do we want to change the working directory?
ifneq ($(output),)
# $(realpath ...) gets empty if the path does not exist. Run 'mkdir -p' first.
$(shell mkdir -p "$(output)")
# $(realpath ...) resolves symlinks
abs_output := $(realpath $(output))
$(if $(abs_output),,$(error failed to create output directory "$(output)"))
endif

ifneq ($(words $(subst :, ,$(abs_srctree))), 1)
$(error source directory cannot contain spaces or colons)
endif

export sub_make_done := 1

endif # sub_make_done

ifeq ($(abs_output),$(CURDIR))
# Suppress "Entering directory ..." if we are at the final work directory.
no-print-directory := --no-print-directory
else
# Recursion to show "Entering directory ..."
need-sub-make := 1
endif

ifeq ($(filter --no-print-directory, $(MAKEFLAGS)),)
# If --no-print-directory is unset, recurse once again to set it.
# You may end up recursing into __sub-make twice. This is needed due to the
# behavior change in GNU Make 4.4.1.
need-sub-make := 1
endif

ifeq ($(need-sub-make),1)

PHONY += $(MAKECMDGOALS) __sub-make

$(filter-out $(this-makefile), $(MAKECMDGOALS)) __all: __sub-make
	@:

# Invoke a second make in the output directory, passing relevant variables
__sub-make:
	$(Q)$(MAKE) $(no-print-directory) -C $(abs_output) \
	-f $(abs_srctree)/Makefile $(MAKECMDGOALS)

else # need-sub-make

# We process the rest of the Makefile if this is the final invocation of make

ifndef KBUILD_EXTMOD
srcroot := $(abs_srctree)
endif

ifeq ($(srcroot),$(CURDIR))
building_out_of_srctree :=
else
export building_out_of_srctree := 1
endif

ifdef KBUILD_ABS_SRCTREE
    # Do nothing. Use the absolute path.
else ifeq ($(srcroot),$(CURDIR))
    # Building in the source.
    srcroot := .
else ifeq ($(srcroot)/,$(dir $(CURDIR)))
    # Building in a subdirectory of the source.
    srcroot := ..
endif

export srctree := $(if $(KBUILD_EXTMOD),$(abs_srctree),$(srcroot))

ifdef building_out_of_srctree
export VPATH := $(srcroot)
else
VPATH :=
endif

# To make sure we do not include .config for any of the *config targets
# catch them early, and hand them over to scripts/kconfig/Makefile
# It is allowed to specify more targets when calling make, including
# mixing *config targets and build targets.
# For example 'make oldconfig all'.
# Detect when mixed targets is specified, and make a second invocation
# of make so .config is not included in this case either (for *config).

version_h := include/generated/uapi/linux/version.h

clean-targets := %clean mrproper cleandocs
no-dot-config-targets := $(clean-targets) \
			 cscope gtags TAGS tags help% %docs check% coccicheck \
			 $(version_h) headers headers_% archheaders archscripts \
			 %asm-generic kernelversion %src-pkg dt_binding_check \
			 outputmakefile rustavailable rustfmt rustfmtcheck
no-sync-config-targets := $(no-dot-config-targets) %install modules_sign kernelrelease \
			  image_name
single-targets := %.a %.i %.ko %.lds %.ll %.lst %.mod %.o %.rsi %.s %/

config-build	:=
mixed-build	:=
need-config	:= 1
may-sync-config	:= 1
single-build	:=

ifneq ($(filter $(no-dot-config-targets), $(MAKECMDGOALS)),)
    ifeq ($(filter-out $(no-dot-config-targets), $(MAKECMDGOALS)),)
        need-config :=
    endif
endif

ifneq ($(filter $(no-sync-config-targets), $(MAKECMDGOALS)),)
    ifeq ($(filter-out $(no-sync-config-targets), $(MAKECMDGOALS)),)
        may-sync-config :=
    endif
endif

need-compiler := $(may-sync-config)

ifneq ($(KBUILD_EXTMOD),)
    may-sync-config :=
endif

ifeq ($(KBUILD_EXTMOD),)
    ifneq ($(filter %config,$(MAKECMDGOALS)),)
        config-build := 1
        ifneq ($(words $(MAKECMDGOALS)),1)
            mixed-build := 1
        endif
    endif
endif

# We cannot build single targets and the others at the same time
ifneq ($(filter $(single-targets), $(MAKECMDGOALS)),)
    single-build := 1
    ifneq ($(filter-out $(single-targets), $(MAKECMDGOALS)),)
        mixed-build := 1
    endif
endif

# For "make -j clean all", "make -j mrproper defconfig all", etc.
ifneq ($(filter $(clean-targets),$(MAKECMDGOALS)),)
    ifneq ($(filter-out $(clean-targets),$(MAKECMDGOALS)),)
        mixed-build := 1
    endif
endif

# install and modules_install need also be processed one by one
ifneq ($(filter install,$(MAKECMDGOALS)),)
    ifneq ($(filter modules_install,$(MAKECMDGOALS)),)
        mixed-build := 1
    endif
endif

ifdef mixed-build
# ===========================================================================
# We're called with mixed targets (*config and build targets).
# Handle them one by one.

PHONY += $(MAKECMDGOALS) __build_one_by_one

$(MAKECMDGOALS): __build_one_by_one
	@:

__build_one_by_one:
	$(Q)set -e; \
	for i in $(MAKECMDGOALS); do \
		$(MAKE) -f $(srctree)/Makefile $$i; \
	done

else # !mixed-build

include $(srctree)/scripts/Kbuild.include

# Read KERNELRELEASE from include/config/kernel.release (if it exists)
KERNELRELEASE = $(call read-file, $(objtree)/include/config/kernel.release)
KERNELVERSION = $(VERSION)$(if $(PATCHLEVEL),.$(PATCHLEVEL)$(if $(SUBLEVEL),.$(SUBLEVEL)))$(EXTRAVERSION)
export VERSION PATCHLEVEL SUBLEVEL KERNELRELEASE KERNELVERSION

include $(srctree)/scripts/subarch.include

# Cross compiling and selecting different set of gcc/bin-utils
# ---------------------------------------------------------------------------
#
# When performing cross compilation for other architectures ARCH shall be set
# to the target architecture. (See arch/* for the possibilities).
# ARCH can be set during invocation of make:
# make ARCH=arm64
# Another way is to have ARCH set in the environment.
# The default ARCH is the host where make is executed.

# CROSS_COMPILE specify the prefix used for all executables used
# during compilation. Only gcc and related bin-utils executables
# are prefixed with $(CROSS_COMPILE).
# CROSS_COMPILE can be set on the command line
# make CROSS_COMPILE=aarch64-linux-gnu-
# Alternatively CROSS_COMPILE can be set in the environment.
# Default value for CROSS_COMPILE is not to prefix executables
# Note: Some architectures assign CROSS_COMPILE in their arch/*/Makefile
ARCH		?= $(SUBARCH)

# Architecture as present in compile.h
UTS_MACHINE 	:= $(ARCH)
SRCARCH 	:= $(ARCH)

# Additional ARCH settings for x86
ifeq ($(ARCH),i386)
        SRCARCH := x86
endif
ifeq ($(ARCH),x86_64)
        SRCARCH := x86
endif

# Additional ARCH settings for sparc
ifeq ($(ARCH),sparc32)
       SRCARCH := sparc
endif
ifeq ($(ARCH),sparc64)
       SRCARCH := sparc
endif

# Additional ARCH settings for parisc
ifeq ($(ARCH),parisc64)
       SRCARCH := parisc
endif

export cross_compiling :=
ifneq ($(SRCARCH),$(SUBARCH))
cross_compiling := 1
endif

KCONFIG_CONFIG	?= .config
export KCONFIG_CONFIG

# SHELL used by kbuild
CONFIG_SHELL := sh

HOST_LFS_CFLAGS := $(shell getconf LFS_CFLAGS 2>/dev/null)
HOST_LFS_LDFLAGS := $(shell getconf LFS_LDFLAGS 2>/dev/null)
HOST_LFS_LIBS := $(shell getconf LFS_LIBS 2>/dev/null)

ifneq ($(LLVM),)
ifneq ($(filter %/,$(LLVM)),)
LLVM_PREFIX := $(LLVM)
else ifneq ($(filter -%,$(LLVM)),)
LLVM_SUFFIX := $(LLVM)
endif

HOSTCC	= $(LLVM_PREFIX)clang$(LLVM_SUFFIX)
HOSTCXX	= $(LLVM_PREFIX)clang++$(LLVM_SUFFIX)
else
HOSTCC	= gcc
HOSTCXX	= g++
endif
HOSTRUSTC = rustc
HOSTPKG_CONFIG	= pkg-config

KBUILD_USERHOSTCFLAGS := -Wall -Wmissing-prototypes -Wstrict-prototypes \
			 -O2 -fomit-frame-pointer -std=gnu11
KBUILD_USERCFLAGS  := $(KBUILD_USERHOSTCFLAGS) $(USERCFLAGS)
KBUILD_USERLDFLAGS := $(USERLDFLAGS)

# These flags apply to all Rust code in the tree, including the kernel and
# host programs.
export rust_common_flags := --edition=2021 \
			    -Zbinary_dep_depinfo=y \
			    -Astable_features \
			    -Dnon_ascii_idents \
			    -Dunsafe_op_in_unsafe_fn \
			    -Wmissing_docs \
			    -Wrust_2018_idioms \
			    -Wunreachable_pub \
			    -Wclippy::all \
			    -Wclippy::ignored_unit_patterns \
			    -Wclippy::mut_mut \
			    -Wclippy::needless_bitwise_bool \
			    -Aclippy::needless_lifetimes \
			    -Wclippy::no_mangle_with_rust_abi \
			    -Wclippy::undocumented_unsafe_blocks \
			    -Wclippy::unnecessary_safety_comment \
			    -Wclippy::unnecessary_safety_doc \
			    -Wrustdoc::missing_crate_level_docs \
			    -Wrustdoc::unescaped_backticks

KBUILD_HOSTCFLAGS   := $(KBUILD_USERHOSTCFLAGS) $(HOST_LFS_CFLAGS) \
		       $(HOSTCFLAGS) -I $(srctree)/scripts/include
KBUILD_HOSTCXXFLAGS := -Wall -O2 $(HOST_LFS_CFLAGS) $(HOSTCXXFLAGS) \
		       -I $(srctree)/scripts/include
KBUILD_HOSTRUSTFLAGS := $(rust_common_flags) -O -Cstrip=debuginfo \
			-Zallow-features= $(HOSTRUSTFLAGS)
KBUILD_HOSTLDFLAGS  := $(HOST_LFS_LDFLAGS) $(HOSTLDFLAGS)
KBUILD_HOSTLDLIBS   := $(HOST_LFS_LIBS) $(HOSTLDLIBS)
KBUILD_PROCMACROLDFLAGS := $(or $(PROCMACROLDFLAGS),$(KBUILD_HOSTLDFLAGS))

# Make variables (CC, etc...)
CPP		= $(CC) -E
ifneq ($(LLVM),)
CC		= $(LLVM_PREFIX)clang$(LLVM_SUFFIX)
LD		= $(LLVM_PREFIX)ld.lld$(LLVM_SUFFIX)
AR		= $(LLVM_PREFIX)llvm-ar$(LLVM_SUFFIX)
NM		= $(LLVM_PREFIX)llvm-nm$(LLVM_SUFFIX)
OBJCOPY		= $(LLVM_PREFIX)llvm-objcopy$(LLVM_SUFFIX)
OBJDUMP		= $(LLVM_PREFIX)llvm-objdump$(LLVM_SUFFIX)
READELF		= $(LLVM_PREFIX)llvm-readelf$(LLVM_SUFFIX)
STRIP		= $(LLVM_PREFIX)llvm-strip$(LLVM_SUFFIX)
else
CC		= $(CROSS_COMPILE)gcc
LD		= $(CROSS_COMPILE)ld
AR		= $(CROSS_COMPILE)ar
NM		= $(CROSS_COMPILE)nm
OBJCOPY		= $(CROSS_COMPILE)objcopy
OBJDUMP		= $(CROSS_COMPILE)objdump
READELF		= $(CROSS_COMPILE)readelf
STRIP		= $(CROSS_COMPILE)strip
endif
RUSTC		= rustc
RUSTDOC		= rustdoc
RUSTFMT		= rustfmt
CLIPPY_DRIVER	= clippy-driver
BINDGEN		= bindgen
PAHOLE		= pahole
RESOLVE_BTFIDS	= $(objtree)/tools/bpf/resolve_btfids/resolve_btfids
LEX		= flex
YACC		= bison
AWK		= awk
INSTALLKERNEL  := installkernel
PERL		= perl
PYTHON3		= python3
CHECK		= sparse
BASH		= bash
KGZIP		= gzip
KBZIP2		= bzip2
KLZOP		= lzop
LZMA		= lzma
LZ4		= lz4
XZ		= xz
ZSTD		= zstd

CHECKFLAGS     := -D__linux__ -Dlinux -D__STDC__ -Dunix -D__unix__ \
		  -Wbitwise -Wno-return-void -Wno-unknown-attribute $(CF)
NOSTDINC_FLAGS :=
CFLAGS_MODULE   =
RUSTFLAGS_MODULE =
AFLAGS_MODULE   =
LDFLAGS_MODULE  =
CFLAGS_KERNEL	=
RUSTFLAGS_KERNEL =
AFLAGS_KERNEL	=
LDFLAGS_vmlinux =

# Use USERINCLUDE when you must reference the UAPI directories only.
USERINCLUDE    := \
		-I$(srctree)/arch/$(SRCARCH)/include/uapi \
		-I$(objtree)/arch/$(SRCARCH)/include/generated/uapi \
		-I$(srctree)/include/uapi \
		-I$(objtree)/include/generated/uapi \
                -include $(srctree)/include/linux/compiler-version.h \
                -include $(srctree)/include/linux/kconfig.h

# Use LINUXINCLUDE when you must reference the include/ directory.
# Needed to be compatible with the O= option
LINUXINCLUDE    := \
		-I$(srctree)/arch/$(SRCARCH)/include \
		-I$(objtree)/arch/$(SRCARCH)/include/generated \
		-I$(srctree)/include \
		-I$(objtree)/include \
		$(USERINCLUDE)

KBUILD_AFLAGS   := -D__ASSEMBLY__ -fno-PIE

KBUILD_CFLAGS :=
KBUILD_CFLAGS += -std=gnu11
KBUILD_CFLAGS += -fshort-wchar
KBUILD_CFLAGS += -funsigned-char
KBUILD_CFLAGS += -fno-common
KBUILD_CFLAGS += -fno-PIE
KBUILD_CFLAGS += -fno-strict-aliasing

KBUILD_CPPFLAGS := -D__KERNEL__
KBUILD_RUSTFLAGS := $(rust_common_flags) \
		    -Cpanic=abort -Cembed-bitcode=n -Clto=n \
		    -Cforce-unwind-tables=n -Ccodegen-units=1 \
		    -Csymbol-mangling-version=v0 \
		    -Crelocation-model=static \
		    -Zfunction-sections=n \
		    -Wclippy::float_arithmetic

KBUILD_AFLAGS_KERNEL :=
KBUILD_CFLAGS_KERNEL :=
KBUILD_RUSTFLAGS_KERNEL :=
KBUILD_AFLAGS_MODULE  := -DMODULE
KBUILD_CFLAGS_MODULE  := -DMODULE
KBUILD_RUSTFLAGS_MODULE := --cfg MODULE
KBUILD_LDFLAGS_MODULE :=
KBUILD_LDFLAGS :=
CLANG_FLAGS :=

ifeq ($(KBUILD_CLIPPY),1)
	RUSTC_OR_CLIPPY_QUIET := CLIPPY
	RUSTC_OR_CLIPPY = $(CLIPPY_DRIVER)
else
	RUSTC_OR_CLIPPY_QUIET := RUSTC
	RUSTC_OR_CLIPPY = $(RUSTC)
endif

# Allows the usage of unstable features in stable compilers.
export RUSTC_BOOTSTRAP := 1

# Allows finding `.clippy.toml` in out-of-srctree builds.
export CLIPPY_CONF_DIR := $(srctree)

export ARCH SRCARCH CONFIG_SHELL BASH HOSTCC KBUILD_HOSTCFLAGS CROSS_COMPILE LD CC HOSTPKG_CONFIG
export RUSTC RUSTDOC RUSTFMT RUSTC_OR_CLIPPY_QUIET RUSTC_OR_CLIPPY BINDGEN
export HOSTRUSTC KBUILD_HOSTRUSTFLAGS
export CPP AR NM STRIP OBJCOPY OBJDUMP READELF PAHOLE RESOLVE_BTFIDS LEX YACC AWK INSTALLKERNEL
export PERL PYTHON3 CHECK CHECKFLAGS MAKE UTS_MACHINE HOSTCXX
export KGZIP KBZIP2 KLZOP LZMA LZ4 XZ ZSTD
export KBUILD_HOSTCXXFLAGS KBUILD_HOSTLDFLAGS KBUILD_HOSTLDLIBS KBUILD_PROCMACROLDFLAGS LDFLAGS_MODULE
export KBUILD_USERCFLAGS KBUILD_USERLDFLAGS

export KBUILD_CPPFLAGS NOSTDINC_FLAGS LINUXINCLUDE OBJCOPYFLAGS KBUILD_LDFLAGS
export KBUILD_CFLAGS CFLAGS_KERNEL CFLAGS_MODULE
export KBUILD_RUSTFLAGS RUSTFLAGS_KERNEL RUSTFLAGS_MODULE
export KBUILD_AFLAGS AFLAGS_KERNEL AFLAGS_MODULE
export KBUILD_AFLAGS_MODULE KBUILD_CFLAGS_MODULE KBUILD_RUSTFLAGS_MODULE KBUILD_LDFLAGS_MODULE
export KBUILD_AFLAGS_KERNEL KBUILD_CFLAGS_KERNEL KBUILD_RUSTFLAGS_KERNEL

# Files to ignore in find ... statements

export RCS_FIND_IGNORE := \( -name SCCS -o -name BitKeeper -o -name .svn -o    \
			  -name CVS -o -name .pc -o -name .hg -o -name .git \) \
			  -prune -o

# ===========================================================================
# Rules shared between *config targets and build targets

# Basic helpers built in scripts/basic/
PHONY += scripts_basic
scripts_basic:
	$(Q)$(MAKE) $(build)=scripts/basic

PHONY += outputmakefile
ifdef building_out_of_srctree
# Before starting out-of-tree build, make sure the source tree is clean.
# outputmakefile generates a Makefile in the output directory, if using a
# separate output directory. This allows convenient use of make in the
# output directory.
# At the same time when output Makefile generated, generate .gitignore to
# ignore whole output directory

ifdef KBUILD_EXTMOD
print_env_for_makefile = \
	echo "export KBUILD_OUTPUT = $(objtree)"; \
	echo "export KBUILD_EXTMOD = $(realpath $(srcroot))" ; \
	echo "export KBUILD_EXTMOD_OUTPUT = $(CURDIR)"
else
print_env_for_makefile = \
	echo "export KBUILD_OUTPUT = $(CURDIR)"
endif

quiet_cmd_makefile = GEN     Makefile
      cmd_makefile = { \
	echo "\# Automatically generated by $(abs_srctree)/Makefile: don't edit"; \
	$(print_env_for_makefile); \
	echo "include $(abs_srctree)/Makefile"; \
	} > Makefile

outputmakefile:
ifeq ($(KBUILD_EXTMOD),)
	@if [ -f $(srctree)/.config -o \
		 -d $(srctree)/include/config -o \
		 -d $(srctree)/arch/$(SRCARCH)/include/generated ]; then \
		echo >&2 "***"; \
		echo >&2 "*** The source tree is not clean, please run 'make$(if $(findstring command line, $(origin ARCH)), ARCH=$(ARCH)) mrproper'"; \
		echo >&2 "*** in $(abs_srctree)";\
		echo >&2 "***"; \
		false; \
	fi
else
	@if [ -f $(srcroot)/modules.order ]; then \
		echo >&2 "***"; \
		echo >&2 "*** The external module source tree is not clean."; \
		echo >&2 "*** Please run 'make -C $(abs_srctree) M=$(realpath $(srcroot)) clean'"; \
		echo >&2 "***"; \
		false; \
	fi
endif
	$(Q)ln -fsn $(srcroot) source
	$(call cmd,makefile)
	$(Q)test -e .gitignore || \
	{ echo "# this is build directory, ignore it"; echo "*"; } > .gitignore
endif

# The expansion should be delayed until arch/$(SRCARCH)/Makefile is included.
# Some architectures define CROSS_COMPILE in arch/$(SRCARCH)/Makefile.
# CC_VERSION_TEXT and RUSTC_VERSION_TEXT are referenced from Kconfig (so they
# need export), and from include/config/auto.conf.cmd to detect the compiler
# upgrade.
CC_VERSION_TEXT = $(subst $(pound),,$(shell LC_ALL=C $(CC) --version 2>/dev/null | head -n 1))
RUSTC_VERSION_TEXT = $(subst $(pound),,$(shell $(RUSTC) --version 2>/dev/null))

ifneq ($(findstring clang,$(CC_VERSION_TEXT)),)
include $(srctree)/scripts/Makefile.clang
endif

# Include this also for config targets because some architectures need
# cc-cross-prefix to determine CROSS_COMPILE.
ifdef need-compiler
include $(srctree)/scripts/Makefile.compiler
endif

ifdef config-build
# ===========================================================================
# *config targets only - make sure prerequisites are updated, and descend
# in scripts/kconfig to make the *config target

# Read arch-specific Makefile to set KBUILD_DEFCONFIG as needed.
# KBUILD_DEFCONFIG may point out an alternative default configuration
# used for 'make defconfig'
include $(srctree)/arch/$(SRCARCH)/Makefile
export KBUILD_DEFCONFIG KBUILD_KCONFIG CC_VERSION_TEXT RUSTC_VERSION_TEXT

config: outputmakefile scripts_basic FORCE
	$(Q)$(MAKE) $(build)=scripts/kconfig $@

%config: outputmakefile scripts_basic FORCE
	$(Q)$(MAKE) $(build)=scripts/kconfig $@

else #!config-build
# ===========================================================================
# Build targets only - this includes vmlinux, arch-specific targets, clean
# targets and others. In general all targets except *config targets.

# If building an external module we do not care about the all: rule
# but instead __all depend on modules
PHONY += all
ifeq ($(KBUILD_EXTMOD),)
__all: all
else
__all: modules
endif

targets :=

# Decide whether to build built-in, modular, or both.
# Normally, just do built-in.

KBUILD_MODULES :=
KBUILD_BUILTIN := 1

# If we have only "make modules", don't compile built-in objects.
ifeq ($(MAKECMDGOALS),modules)
  KBUILD_BUILTIN :=
endif

# If we have "make <whatever> modules", compile modules
# in addition to whatever we do anyway.
# Just "make" or "make all" shall build modules as well

ifneq ($(filter all modules nsdeps compile_commands.json clang-%,$(MAKECMDGOALS)),)
  KBUILD_MODULES := 1
endif

ifeq ($(MAKECMDGOALS),)
  KBUILD_MODULES := 1
endif

export KBUILD_MODULES KBUILD_BUILTIN

ifdef need-config
include $(objtree)/include/config/auto.conf
endif

ifeq ($(KBUILD_EXTMOD),)
# Objects we will link into vmlinux / subdirs we need to visit
core-y		:=
drivers-y	:=
libs-y		:= lib/
endif # KBUILD_EXTMOD

# The all: target is the default when no target is given on the
# command line.
# This allow a user to issue only 'make' to build a kernel including modules
# Defaults to vmlinux, but the arch makefile usually adds further targets
all: vmlinux

CFLAGS_GCOV	:= -fprofile-arcs -ftest-coverage
ifdef CONFIG_CC_IS_GCC
CFLAGS_GCOV	+= -fno-tree-loop-im
endif
export CFLAGS_GCOV

# The arch Makefiles can override CC_FLAGS_FTRACE. We may also append it later.
ifdef CONFIG_FUNCTION_TRACER
  CC_FLAGS_FTRACE := -pg
endif

include $(srctree)/arch/$(SRCARCH)/Makefile

ifdef need-config
ifdef may-sync-config
# Read in dependencies to all Kconfig* files, make sure to run syncconfig if
# changes are detected. This should be included after arch/$(SRCARCH)/Makefile
# because some architectures define CROSS_COMPILE there.
include include/config/auto.conf.cmd

$(KCONFIG_CONFIG):
	@echo >&2 '***'
	@echo >&2 '*** Configuration file "$@" not found!'
	@echo >&2 '***'
	@echo >&2 '*** Please run some configurator (e.g. "make oldconfig" or'
	@echo >&2 '*** "make menuconfig" or "make xconfig").'
	@echo >&2 '***'
	@/bin/false

# The actual configuration files used during the build are stored in
# include/generated/ and include/config/. Update them if .config is newer than
# include/config/auto.conf (which mirrors .config).
#
# This exploits the 'multi-target pattern rule' trick.
# The syncconfig should be executed only once to make all the targets.
# (Note: use the grouped target '&:' when we bump to GNU Make 4.3)
#
# Do not use $(call cmd,...) here. That would suppress prompts from syncconfig,
# so you cannot notice that Kconfig is waiting for the user input.
%/config/auto.conf %/config/auto.conf.cmd %/generated/autoconf.h %/generated/rustc_cfg: $(KCONFIG_CONFIG)
	$(Q)$(kecho) "  SYNC    $@"
	$(Q)$(MAKE) -f $(srctree)/Makefile syncconfig
else # !may-sync-config
# External modules and some install targets need include/generated/autoconf.h
# and include/config/auto.conf but do not care if they are up-to-date.
# Use auto.conf to show the error message

checked-configs := $(addprefix $(objtree)/, include/generated/autoconf.h include/generated/rustc_cfg include/config/auto.conf)
missing-configs := $(filter-out $(wildcard $(checked-configs)), $(checked-configs))

ifdef missing-configs
PHONY += $(objtree)/include/config/auto.conf

$(objtree)/include/config/auto.conf:
	@echo   >&2 '***'
	@echo   >&2 '***  ERROR: Kernel configuration is invalid. The following files are missing:'
	@printf >&2 '***    - %s\n' $(missing-configs)
	@echo   >&2 '***  Run "make oldconfig && make prepare" on kernel source to fix it.'
	@echo   >&2 '***'
	@/bin/false
endif

endif # may-sync-config
endif # need-config

KBUILD_CFLAGS	+= -fno-delete-null-pointer-checks

ifdef CONFIG_CC_OPTIMIZE_FOR_PERFORMANCE
KBUILD_CFLAGS += -O2
KBUILD_RUSTFLAGS += -Copt-level=2
else ifdef CONFIG_CC_OPTIMIZE_FOR_SIZE
KBUILD_CFLAGS += -Os
KBUILD_RUSTFLAGS += -Copt-level=s
endif

# Always set `debug-assertions` and `overflow-checks` because their default
# depends on `opt-level` and `debug-assertions`, respectively.
KBUILD_RUSTFLAGS += -Cdebug-assertions=$(if $(CONFIG_RUST_DEBUG_ASSERTIONS),y,n)
KBUILD_RUSTFLAGS += -Coverflow-checks=$(if $(CONFIG_RUST_OVERFLOW_CHECKS),y,n)

# Tell gcc to never replace conditional load with a non-conditional one
ifdef CONFIG_CC_IS_GCC
# gcc-10 renamed --param=allow-store-data-races=0 to
# -fno-allow-store-data-races.
KBUILD_CFLAGS	+= $(call cc-option,--param=allow-store-data-races=0)
KBUILD_CFLAGS	+= $(call cc-option,-fno-allow-store-data-races)
endif

ifdef CONFIG_READABLE_ASM
# Disable optimizations that make assembler listings hard to read.
# reorder blocks reorders the control in the function
# ipa clone creates specialized cloned functions
# partial inlining inlines only parts of functions
KBUILD_CFLAGS += -fno-reorder-blocks -fno-ipa-cp-clone -fno-partial-inlining
endif

stackp-flags-y                                    := -fno-stack-protector
stackp-flags-$(CONFIG_STACKPROTECTOR)             := -fstack-protector
stackp-flags-$(CONFIG_STACKPROTECTOR_STRONG)      := -fstack-protector-strong

KBUILD_CFLAGS += $(stackp-flags-y)

KBUILD_RUSTFLAGS-$(CONFIG_WERROR) += -Dwarnings
KBUILD_RUSTFLAGS += $(KBUILD_RUSTFLAGS-y)

ifdef CONFIG_FRAME_POINTER
KBUILD_CFLAGS	+= -fno-omit-frame-pointer -fno-optimize-sibling-calls
KBUILD_RUSTFLAGS += -Cforce-frame-pointers=y
else
# Some targets (ARM with Thumb2, for example), can't be built with frame
# pointers.  For those, we don't have FUNCTION_TRACER automatically
# select FRAME_POINTER.  However, FUNCTION_TRACER adds -pg, and this is
# incompatible with -fomit-frame-pointer with current GCC, so we don't use
# -fomit-frame-pointer with FUNCTION_TRACER.
# In the Rust target specification, "frame-pointer" is set explicitly
# to "may-omit".
ifndef CONFIG_FUNCTION_TRACER
KBUILD_CFLAGS	+= -fomit-frame-pointer
endif
endif

# Initialize all stack variables with a 0xAA pattern.
ifdef CONFIG_INIT_STACK_ALL_PATTERN
KBUILD_CFLAGS	+= -ftrivial-auto-var-init=pattern
endif

# Initialize all stack variables with a zero value.
ifdef CONFIG_INIT_STACK_ALL_ZERO
KBUILD_CFLAGS	+= -ftrivial-auto-var-init=zero
ifdef CONFIG_CC_HAS_AUTO_VAR_INIT_ZERO_ENABLER
# https://github.com/llvm/llvm-project/issues/44842
CC_AUTO_VAR_INIT_ZERO_ENABLER := -enable-trivial-auto-var-init-zero-knowing-it-will-be-removed-from-clang
export CC_AUTO_VAR_INIT_ZERO_ENABLER
KBUILD_CFLAGS	+= $(CC_AUTO_VAR_INIT_ZERO_ENABLER)
endif
endif

# Explicitly clear padding bits during variable initialization
KBUILD_CFLAGS += $(call cc-option,-fzero-init-padding-bits=all)

# While VLAs have been removed, GCC produces unreachable stack probes
# for the randomize_kstack_offset feature. Disable it for all compilers.
KBUILD_CFLAGS	+= $(call cc-option, -fno-stack-clash-protection)

# Clear used registers at func exit (to reduce data lifetime and ROP gadgets).
ifdef CONFIG_ZERO_CALL_USED_REGS
KBUILD_CFLAGS	+= -fzero-call-used-regs=used-gpr
endif

ifdef CONFIG_FUNCTION_TRACER
ifdef CONFIG_FTRACE_MCOUNT_USE_CC
  CC_FLAGS_FTRACE	+= -mrecord-mcount
  ifdef CONFIG_HAVE_NOP_MCOUNT
    ifeq ($(call cc-option-yn, -mnop-mcount),y)
      CC_FLAGS_FTRACE	+= -mnop-mcount
      CC_FLAGS_USING	+= -DCC_USING_NOP_MCOUNT
    endif
  endif
endif
ifdef CONFIG_FTRACE_MCOUNT_USE_OBJTOOL
  ifdef CONFIG_HAVE_OBJTOOL_NOP_MCOUNT
    CC_FLAGS_USING	+= -DCC_USING_NOP_MCOUNT
  endif
endif
ifdef CONFIG_FTRACE_MCOUNT_USE_RECORDMCOUNT
  ifdef CONFIG_HAVE_C_RECORDMCOUNT
    BUILD_C_RECORDMCOUNT := y
    export BUILD_C_RECORDMCOUNT
  endif
endif
ifdef CONFIG_HAVE_FENTRY
  # s390-linux-gnu-gcc did not support -mfentry until gcc-9.
  ifeq ($(call cc-option-yn, -mfentry),y)
    CC_FLAGS_FTRACE	+= -mfentry
    CC_FLAGS_USING	+= -DCC_USING_FENTRY
  endif
endif
export CC_FLAGS_FTRACE
KBUILD_CFLAGS	+= $(CC_FLAGS_FTRACE) $(CC_FLAGS_USING)
KBUILD_AFLAGS	+= $(CC_FLAGS_USING)
endif

# We trigger additional mismatches with less inlining
ifdef CONFIG_DEBUG_SECTION_MISMATCH
KBUILD_CFLAGS += -fno-inline-functions-called-once
endif

# `rustc`'s `-Zfunction-sections` applies to data too (as of 1.59.0).
ifdef CONFIG_LD_DEAD_CODE_DATA_ELIMINATION
KBUILD_CFLAGS_KERNEL += -ffunction-sections -fdata-sections
KBUILD_RUSTFLAGS_KERNEL += -Zfunction-sections=y
LDFLAGS_vmlinux += --gc-sections
endif

ifdef CONFIG_SHADOW_CALL_STACK
ifndef CONFIG_DYNAMIC_SCS
CC_FLAGS_SCS	:= -fsanitize=shadow-call-stack
KBUILD_CFLAGS	+= $(CC_FLAGS_SCS)
KBUILD_RUSTFLAGS += -Zsanitizer=shadow-call-stack
endif
export CC_FLAGS_SCS
endif

ifdef CONFIG_LTO_CLANG
ifdef CONFIG_LTO_CLANG_THIN
CC_FLAGS_LTO	:= -flto=thin -fsplit-lto-unit
else
CC_FLAGS_LTO	:= -flto
endif
CC_FLAGS_LTO	+= -fvisibility=hidden

# Limit inlining across translation units to reduce binary size
KBUILD_LDFLAGS += -mllvm -import-instr-limit=5
endif

ifdef CONFIG_LTO
KBUILD_CFLAGS	+= -fno-lto $(CC_FLAGS_LTO)
KBUILD_AFLAGS	+= -fno-lto
export CC_FLAGS_LTO
endif

ifdef CONFIG_CFI_CLANG
CC_FLAGS_CFI	:= -fsanitize=kcfi
ifdef CONFIG_CFI_ICALL_NORMALIZE_INTEGERS
	CC_FLAGS_CFI	+= -fsanitize-cfi-icall-experimental-normalize-integers
endif
ifdef CONFIG_FINEIBT_BHI
	CC_FLAGS_CFI	+= -fsanitize-kcfi-arity
endif
ifdef CONFIG_RUST
	# Always pass -Zsanitizer-cfi-normalize-integers as CONFIG_RUST selects
	# CONFIG_CFI_ICALL_NORMALIZE_INTEGERS.
	RUSTC_FLAGS_CFI   := -Zsanitizer=kcfi -Zsanitizer-cfi-normalize-integers
	KBUILD_RUSTFLAGS += $(RUSTC_FLAGS_CFI)
	export RUSTC_FLAGS_CFI
endif
KBUILD_CFLAGS	+= $(CC_FLAGS_CFI)
export CC_FLAGS_CFI
endif

# Architectures can define flags to add/remove for floating-point support
CC_FLAGS_FPU	+= -D_LINUX_FPU_COMPILATION_UNIT
export CC_FLAGS_FPU
export CC_FLAGS_NO_FPU

ifneq ($(CONFIG_FUNCTION_ALIGNMENT),0)
# Set the minimal function alignment. Use the newer GCC option
# -fmin-function-alignment if it is available, or fall back to -falign-funtions.
# See also CONFIG_CC_HAS_SANE_FUNCTION_ALIGNMENT.
ifdef CONFIG_CC_HAS_MIN_FUNCTION_ALIGNMENT
KBUILD_CFLAGS += -fmin-function-alignment=$(CONFIG_FUNCTION_ALIGNMENT)
else
KBUILD_CFLAGS += -falign-functions=$(CONFIG_FUNCTION_ALIGNMENT)
endif
endif

# arch Makefile may override CC so keep this after arch Makefile is included
NOSTDINC_FLAGS += -nostdinc

# To gain proper coverage for CONFIG_UBSAN_BOUNDS and CONFIG_FORTIFY_SOURCE,
# the kernel uses only C99 flexible arrays for dynamically sized trailing
# arrays. Enforce this for everything that may examine structure sizes and
# perform bounds checking.
KBUILD_CFLAGS += $(call cc-option, -fstrict-flex-arrays=3)

# disable invalid "can't wrap" optimizations for signed / pointers
KBUILD_CFLAGS	+= -fno-strict-overflow

# Make sure -fstack-check isn't enabled (like gentoo apparently did)
KBUILD_CFLAGS  += -fno-stack-check

# conserve stack if available
ifdef CONFIG_CC_IS_GCC
KBUILD_CFLAGS   += -fconserve-stack
endif

# Ensure compilers do not transform certain loops into calls to wcslen()
KBUILD_CFLAGS += -fno-builtin-wcslen

# change __FILE__ to the relative path to the source directory
ifdef building_out_of_srctree
KBUILD_CPPFLAGS += $(call cc-option,-fmacro-prefix-map=$(srcroot)/=)
endif

# include additional Makefiles when needed
include-y			:= scripts/Makefile.extrawarn
include-$(CONFIG_DEBUG_INFO)	+= scripts/Makefile.debug
include-$(CONFIG_DEBUG_INFO_BTF)+= scripts/Makefile.btf
include-$(CONFIG_KASAN)		+= scripts/Makefile.kasan
include-$(CONFIG_KCSAN)		+= scripts/Makefile.kcsan
include-$(CONFIG_KMSAN)		+= scripts/Makefile.kmsan
include-$(CONFIG_UBSAN)		+= scripts/Makefile.ubsan
include-$(CONFIG_KCOV)		+= scripts/Makefile.kcov
include-$(CONFIG_RANDSTRUCT)	+= scripts/Makefile.randstruct
include-$(CONFIG_AUTOFDO_CLANG)	+= scripts/Makefile.autofdo
include-$(CONFIG_PROPELLER_CLANG)	+= scripts/Makefile.propeller
include-$(CONFIG_GCC_PLUGINS)	+= scripts/Makefile.gcc-plugins

include $(addprefix $(srctree)/, $(include-y))

# scripts/Makefile.gcc-plugins is intentionally included last.
# Do not add $(call cc-option,...) below this line. When you build the kernel
# from the clean source tree, the GCC plugins do not exist at this point.

# Add user supplied CPPFLAGS, AFLAGS, CFLAGS and RUSTFLAGS as the last assignments
KBUILD_CPPFLAGS += $(KCPPFLAGS)
KBUILD_AFLAGS   += $(KAFLAGS)
KBUILD_CFLAGS   += $(KCFLAGS)
KBUILD_RUSTFLAGS += $(KRUSTFLAGS)

KBUILD_LDFLAGS_MODULE += --build-id=sha1
LDFLAGS_vmlinux += --build-id=sha1

KBUILD_LDFLAGS	+= -z noexecstack
ifeq ($(CONFIG_LD_IS_BFD),y)
KBUILD_LDFLAGS	+= $(call ld-option,--no-warn-rwx-segments)
endif

ifeq ($(CONFIG_STRIP_ASM_SYMS),y)
LDFLAGS_vmlinux	+= -X
endif

ifeq ($(CONFIG_RELR),y)
# ld.lld before 15 did not support -z pack-relative-relocs.
LDFLAGS_vmlinux	+= $(call ld-option,--pack-dyn-relocs=relr,-z pack-relative-relocs)
endif

# We never want expected sections to be placed heuristically by the
# linker. All sections should be explicitly named in the linker script.
ifdef CONFIG_LD_ORPHAN_WARN
LDFLAGS_vmlinux += --orphan-handling=$(CONFIG_LD_ORPHAN_WARN_LEVEL)
endif

ifneq ($(CONFIG_ARCH_VMLINUX_NEEDS_RELOCS),)
LDFLAGS_vmlinux	+= --emit-relocs --discard-none
endif

# Align the bit size of userspace programs with the kernel
KBUILD_USERCFLAGS  += $(filter -m32 -m64 --target=%, $(KBUILD_CPPFLAGS) $(KBUILD_CFLAGS))
KBUILD_USERLDFLAGS += $(filter -m32 -m64 --target=%, $(KBUILD_CPPFLAGS) $(KBUILD_CFLAGS))

# userspace programs are linked via the compiler, use the correct linker
ifeq ($(CONFIG_CC_IS_CLANG)$(CONFIG_LD_IS_LLD),yy)
KBUILD_USERLDFLAGS += --ld-path=$(LD)
endif

# make the checker run with the right architecture
CHECKFLAGS += --arch=$(ARCH)

# insure the checker run with the right endianness
CHECKFLAGS += $(if $(CONFIG_CPU_BIG_ENDIAN),-mbig-endian,-mlittle-endian)

# the checker needs the correct machine size
CHECKFLAGS += $(if $(CONFIG_64BIT),-m64,-m32)

# Default kernel image to build when no specific target is given.
# KBUILD_IMAGE may be overruled on the command line or
# set in the environment
# Also any assignments in arch/$(ARCH)/Makefile take precedence over
# this default value
export KBUILD_IMAGE ?= vmlinux

#
# INSTALL_PATH specifies where to place the updated kernel and system map
# images. Default is /boot, but you can set it to other values
export	INSTALL_PATH ?= /boot

#
# INSTALL_DTBS_PATH specifies a prefix for relocations required by build roots.
# Like INSTALL_MOD_PATH, it isn't defined in the Makefile, but can be passed as
# an argument if needed. Otherwise it defaults to the kernel install path
#
export INSTALL_DTBS_PATH ?= $(INSTALL_PATH)/dtbs/$(KERNELRELEASE)

#
# INSTALL_MOD_PATH specifies a prefix to MODLIB for module directory
# relocations required by build roots.  This is not defined in the
# makefile but the argument can be passed to make if needed.
#

MODLIB	= $(INSTALL_MOD_PATH)/lib/modules/$(KERNELRELEASE)
export MODLIB

PHONY += prepare0

ifeq ($(KBUILD_EXTMOD),)

build-dir	:= .
clean-dirs	:= $(sort . Documentation \
		     $(patsubst %/,%,$(filter %/, $(core-) \
			$(drivers-) $(libs-))))

export ARCH_CORE	:= $(core-y)
export ARCH_LIB		:= $(filter %/, $(libs-y))
export ARCH_DRIVERS	:= $(drivers-y) $(drivers-m)
# Externally visible symbols (used by link-vmlinux.sh)

KBUILD_VMLINUX_OBJS := ./built-in.a
ifdef CONFIG_MODULES
KBUILD_VMLINUX_OBJS += $(patsubst %/, %/lib.a, $(filter %/, $(libs-y)))
KBUILD_VMLINUX_LIBS := $(filter-out %/, $(libs-y))
else
KBUILD_VMLINUX_LIBS := $(patsubst %/,%/lib.a, $(libs-y))
endif

export KBUILD_VMLINUX_LIBS
export KBUILD_LDS          := arch/$(SRCARCH)/kernel/vmlinux.lds

ifdef CONFIG_TRIM_UNUSED_KSYMS
# For the kernel to actually contain only the needed exported symbols,
# we have to build modules as well to determine what those symbols are.
KBUILD_MODULES := 1
endif

# '$(AR) mPi' needs 'T' to workaround the bug of llvm-ar <= 14
quiet_cmd_ar_vmlinux.a = AR      $@
      cmd_ar_vmlinux.a = \
	rm -f $@; \
	$(AR) cDPrST $@ $(KBUILD_VMLINUX_OBJS); \
	$(AR) mPiT $$($(AR) t $@ | sed -n 1p) $@ $$($(AR) t $@ | grep -F -f $(srctree)/scripts/head-object-list.txt)

targets += vmlinux.a
vmlinux.a: $(KBUILD_VMLINUX_OBJS) scripts/head-object-list.txt FORCE
	$(call if_changed,ar_vmlinux.a)

PHONY += vmlinux_o
vmlinux_o: vmlinux.a $(KBUILD_VMLINUX_LIBS)
	$(Q)$(MAKE) -f $(srctree)/scripts/Makefile.vmlinux_o

vmlinux.o modules.builtin.modinfo modules.builtin: vmlinux_o
	@:

PHONY += vmlinux
# LDFLAGS_vmlinux in the top Makefile defines linker flags for the top vmlinux,
# not for decompressors. LDFLAGS_vmlinux in arch/*/boot/compressed/Makefile is
# unrelated; the decompressors just happen to have the same base name,
# arch/*/boot/compressed/vmlinux.
# Export LDFLAGS_vmlinux only to scripts/Makefile.vmlinux.
#
# _LDFLAGS_vmlinux is a workaround for the 'private export' bug:
#   https://savannah.gnu.org/bugs/?61463
# For Make > 4.4, the following simple code will work:
#  vmlinux: private export LDFLAGS_vmlinux := $(LDFLAGS_vmlinux)
vmlinux: private _LDFLAGS_vmlinux := $(LDFLAGS_vmlinux)
vmlinux: export LDFLAGS_vmlinux = $(_LDFLAGS_vmlinux)
vmlinux: vmlinux.o $(KBUILD_LDS) modpost
	$(Q)$(MAKE) -f $(srctree)/scripts/Makefile.vmlinux

# The actual objects are generated when descending,
# make sure no implicit rule kicks in
$(sort $(KBUILD_LDS) $(KBUILD_VMLINUX_OBJS) $(KBUILD_VMLINUX_LIBS)): . ;

ifeq ($(origin KERNELRELEASE),file)
filechk_kernel.release = $(srctree)/scripts/setlocalversion $(srctree)
else
filechk_kernel.release = echo $(KERNELRELEASE)
endif

# Store (new) KERNELRELEASE string in include/config/kernel.release
include/config/kernel.release: FORCE
	$(call filechk,kernel.release)

# Additional helpers built in scripts/
# Carefully list dependencies so we do not try to build scripts twice
# in parallel
PHONY += scripts
scripts: scripts_basic scripts_dtc
	$(Q)$(MAKE) $(build)=$(@)

# Things we need to do before we recursively start building the kernel
# or the modules are listed in "prepare".
# A multi level approach is used. prepareN is processed before prepareN-1.
# archprepare is used in arch Makefiles and when processed asm symlink,
# version.h and scripts_basic is processed / created.

PHONY += prepare archprepare

archprepare: outputmakefile archheaders archscripts scripts include/config/kernel.release \
	asm-generic $(version_h) include/generated/utsrelease.h \
	include/generated/compile.h include/generated/autoconf.h \
	include/generated/rustc_cfg remove-stale-files

prepare0: archprepare
	$(Q)$(MAKE) $(build)=scripts/mod
	$(Q)$(MAKE) $(build)=. prepare

# All the preparing..
prepare: prepare0
ifdef CONFIG_RUST
	+$(Q)$(CONFIG_SHELL) $(srctree)/scripts/rust_is_available.sh
	$(Q)$(MAKE) $(build)=rust
endif

PHONY += remove-stale-files
remove-stale-files:
	$(Q)$(srctree)/scripts/remove-stale-files

# Support for using generic headers in asm-generic
asm-generic := -f $(srctree)/scripts/Makefile.asm-headers obj

PHONY += asm-generic uapi-asm-generic
asm-generic: uapi-asm-generic
	$(Q)$(MAKE) $(asm-generic)=arch/$(SRCARCH)/include/generated/asm \
	generic=include/asm-generic
uapi-asm-generic:
	$(Q)$(MAKE) $(asm-generic)=arch/$(SRCARCH)/include/generated/uapi/asm \
	generic=include/uapi/asm-generic

# Generate some files
# ---------------------------------------------------------------------------

# KERNELRELEASE can change from a few different places, meaning version.h
# needs to be updated, so this check is forced on all builds

uts_len := 64
define filechk_utsrelease.h
	if [ `echo -n "$(KERNELRELEASE)" | wc -c ` -gt $(uts_len) ]; then \
	  echo '"$(KERNELRELEASE)" exceeds $(uts_len) characters' >&2;    \
	  exit 1;                                                         \
	fi;                                                               \
	echo \#define UTS_RELEASE \"$(KERNELRELEASE)\"
endef

define filechk_version.h
	if [ $(SUBLEVEL) -gt 255 ]; then                                 \
		echo \#define LINUX_VERSION_CODE $(shell                 \
		expr $(VERSION) \* 65536 + $(PATCHLEVEL) \* 256 + 255); \
	else                                                             \
		echo \#define LINUX_VERSION_CODE $(shell                 \
		expr $(VERSION) \* 65536 + $(PATCHLEVEL) \* 256 + $(SUBLEVEL)); \
	fi;                                                              \
	echo '#define KERNEL_VERSION(a,b,c) (((a) << 16) + ((b) << 8) +  \
	((c) > 255 ? 255 : (c)))';                                       \
	echo \#define LINUX_VERSION_MAJOR $(VERSION);                    \
	echo \#define LINUX_VERSION_PATCHLEVEL $(PATCHLEVEL);            \
	echo \#define LINUX_VERSION_SUBLEVEL $(SUBLEVEL)
endef

$(version_h): private PATCHLEVEL := $(or $(PATCHLEVEL), 0)
$(version_h): private SUBLEVEL := $(or $(SUBLEVEL), 0)
$(version_h): FORCE
	$(call filechk,version.h)

include/generated/utsrelease.h: include/config/kernel.release FORCE
	$(call filechk,utsrelease.h)

filechk_compile.h = $(srctree)/scripts/mkcompile_h \
	"$(UTS_MACHINE)" "$(CONFIG_CC_VERSION_TEXT)" "$(LD)"

include/generated/compile.h: FORCE
	$(call filechk,compile.h)

PHONY += headerdep
headerdep:
	$(Q)find $(srctree)/include/ -name '*.h' | xargs --max-args 1 \
	$(srctree)/scripts/headerdep.pl -I$(srctree)/include

# ---------------------------------------------------------------------------
# Kernel headers

#Default location for installed headers
export INSTALL_HDR_PATH = $(objtree)/usr

quiet_cmd_headers_install = INSTALL $(INSTALL_HDR_PATH)/include
      cmd_headers_install = \
	mkdir -p $(INSTALL_HDR_PATH); \
	rsync -mrl --include='*/' --include='*\.h' --exclude='*' \
	usr/include $(INSTALL_HDR_PATH)

PHONY += headers_install
headers_install: headers
	$(call cmd,headers_install)

PHONY += archheaders archscripts

hdr-inst := -f $(srctree)/scripts/Makefile.headersinst obj

PHONY += headers
headers: $(version_h) scripts_unifdef uapi-asm-generic archheaders archscripts
ifdef HEADER_ARCH
	$(Q)$(MAKE) -f $(srctree)/Makefile HEADER_ARCH= SRCARCH=$(HEADER_ARCH) headers
else
	$(Q)$(MAKE) $(hdr-inst)=include/uapi
	$(Q)$(MAKE) $(hdr-inst)=arch/$(SRCARCH)/include/uapi
endif

ifdef CONFIG_HEADERS_INSTALL
prepare: headers
endif

PHONY += scripts_unifdef
scripts_unifdef: scripts_basic
	$(Q)$(MAKE) $(build)=scripts scripts/unifdef

PHONY += scripts_gen_packed_field_checks
scripts_gen_packed_field_checks: scripts_basic
	$(Q)$(MAKE) $(build)=scripts scripts/gen_packed_field_checks

# ---------------------------------------------------------------------------
# Install

# Many distributions have the custom install script, /sbin/installkernel.
# If DKMS is installed, 'make install' will eventually recurse back
# to this Makefile to build and install external modules.
# Cancel sub_make_done so that options such as M=, V=, etc. are parsed.

quiet_cmd_install = INSTALL $(INSTALL_PATH)
      cmd_install = unset sub_make_done; $(srctree)/scripts/install.sh

# ---------------------------------------------------------------------------
# vDSO install

PHONY += vdso_install
vdso_install: export INSTALL_FILES = $(vdso-install-y)
vdso_install:
	$(Q)$(MAKE) -f $(srctree)/scripts/Makefile.vdsoinst

# ---------------------------------------------------------------------------
# Tools

ifdef CONFIG_OBJTOOL
prepare: tools/objtool
endif

ifdef CONFIG_BPF
ifdef CONFIG_DEBUG_INFO_BTF
prepare: tools/bpf/resolve_btfids
endif
endif

# The tools build system is not a part of Kbuild and tends to introduce
# its own unique issues. If you need to integrate a new tool into Kbuild,
# please consider locating that tool outside the tools/ tree and using the
# standard Kbuild "hostprogs" syntax instead of adding a new tools/* entry
# here. See Documentation/kbuild/makefiles.rst for details.

PHONY += resolve_btfids_clean

resolve_btfids_O = $(abspath $(objtree))/tools/bpf/resolve_btfids

# tools/bpf/resolve_btfids directory might not exist
# in output directory, skip its clean in that case
resolve_btfids_clean:
ifneq ($(wildcard $(resolve_btfids_O)),)
	$(Q)$(MAKE) -sC $(srctree)/tools/bpf/resolve_btfids O=$(resolve_btfids_O) clean
endif

tools/: FORCE
	$(Q)mkdir -p $(objtree)/tools
	$(Q)$(MAKE) LDFLAGS= O=$(abspath $(objtree)) subdir=tools -C $(srctree)/tools/

tools/%: FORCE
	$(Q)mkdir -p $(objtree)/tools
	$(Q)$(MAKE) LDFLAGS= O=$(abspath $(objtree)) subdir=tools -C $(srctree)/tools/ $*

# ---------------------------------------------------------------------------
# Kernel selftest

PHONY += kselftest
kselftest: headers
	$(Q)$(MAKE) -C $(srctree)/tools/testing/selftests run_tests

kselftest-%: headers FORCE
	$(Q)$(MAKE) -C $(srctree)/tools/testing/selftests $*

PHONY += kselftest-merge
kselftest-merge:
	$(if $(wildcard $(objtree)/.config),, $(error No .config exists, config your kernel first!))
	$(Q)find $(srctree)/tools/testing/selftests -name config -o -name config.$(UTS_MACHINE) | \
		xargs $(srctree)/scripts/kconfig/merge_config.sh -y -m $(objtree)/.config
	$(Q)$(MAKE) -f $(srctree)/Makefile olddefconfig

# ---------------------------------------------------------------------------
# Devicetree files

ifneq ($(wildcard $(srctree)/arch/$(SRCARCH)/boot/dts/),)
dtstree := arch/$(SRCARCH)/boot/dts
endif

ifneq ($(dtstree),)

%.dtb: dtbs_prepare
	$(Q)$(MAKE) $(build)=$(dtstree) $(dtstree)/$@

%.dtbo: dtbs_prepare
	$(Q)$(MAKE) $(build)=$(dtstree) $(dtstree)/$@

PHONY += dtbs dtbs_prepare dtbs_install dtbs_check
dtbs: dtbs_prepare
	$(Q)$(MAKE) $(build)=$(dtstree) need-dtbslist=1

# include/config/kernel.release is actually needed when installing DTBs because
# INSTALL_DTBS_PATH contains $(KERNELRELEASE). However, we do not want to make
# dtbs_install depend on it as dtbs_install may run as root.
dtbs_prepare: include/config/kernel.release scripts_dtc

ifneq ($(filter dtbs_check, $(MAKECMDGOALS)),)
export CHECK_DTBS=y
endif

ifneq ($(CHECK_DTBS),)
dtbs_prepare: dt_binding_schemas
endif

dtbs_check: dtbs

dtbs_install:
	$(Q)$(MAKE) -f $(srctree)/scripts/Makefile.dtbinst obj=$(dtstree)

ifdef CONFIG_OF_EARLY_FLATTREE
all: dtbs
endif

ifdef CONFIG_GENERIC_BUILTIN_DTB
vmlinux: dtbs
endif

endif

PHONY += scripts_dtc
scripts_dtc: scripts_basic
	$(Q)$(MAKE) $(build)=scripts/dtc

ifneq ($(filter dt_binding_check, $(MAKECMDGOALS)),)
export CHECK_DTBS=y
endif

PHONY += dt_binding_check dt_binding_schemas
dt_binding_check: dt_binding_schemas scripts_dtc
	$(Q)$(MAKE) $(build)=Documentation/devicetree/bindings $@

dt_binding_schemas:
	$(Q)$(MAKE) $(build)=Documentation/devicetree/bindings

PHONY += dt_compatible_check
dt_compatible_check: dt_binding_schemas
	$(Q)$(MAKE) $(build)=Documentation/devicetree/bindings $@

# ---------------------------------------------------------------------------
# Modules

ifdef CONFIG_MODULES

# By default, build modules as well

all: modules

# When we're building modules with modversions, we need to consider
# the built-in objects during the descend as well, in order to
# make sure the checksums are up to date before we record them.
ifdef CONFIG_MODVERSIONS
  KBUILD_BUILTIN := 1
endif

# Build modules
#

# *.ko are usually independent of vmlinux, but CONFIG_DEBUG_INFO_BTF_MODULES
# is an exception.
ifdef CONFIG_DEBUG_INFO_BTF_MODULES
KBUILD_BUILTIN := 1
modules: vmlinux
endif

modules: modules_prepare

# Target to prepare building external modules
modules_prepare: prepare
	$(Q)$(MAKE) $(build)=scripts scripts/module.lds

endif # CONFIG_MODULES

###
# Cleaning is done on three levels.
# make clean     Delete most generated files
#                Leave enough to build external modules
# make mrproper  Delete the current configuration, and all generated files
# make distclean Remove editor backup files, patch leftover files and the like

# Directories & files removed with 'make clean'
CLEAN_FILES += vmlinux.symvers modules-only.symvers \
	       modules.builtin modules.builtin.modinfo modules.nsdeps \
	       modules.builtin.ranges vmlinux.o.map vmlinux.unstripped \
	       compile_commands.json rust/test \
	       rust-project.json .vmlinux.objs .vmlinux.export.c \
               .builtin-dtbs-list .builtin-dtb.S

# Directories & files removed with 'make mrproper'
MRPROPER_FILES += include/config include/generated          \
		  arch/$(SRCARCH)/include/generated .objdiff \
		  debian snap tar-install PKGBUILD pacman \
		  .config .config.old .version \
		  Module.symvers \
		  certs/signing_key.pem \
		  certs/x509.genkey \
		  vmlinux-gdb.py \
		  rpmbuild \
		  rust/libmacros.so rust/libmacros.dylib

# clean - Delete most, but leave enough to build external modules
#
clean: private rm-files := $(CLEAN_FILES)

PHONY += archclean vmlinuxclean

vmlinuxclean:
	$(Q)$(CONFIG_SHELL) $(srctree)/scripts/link-vmlinux.sh clean
	$(Q)$(if $(ARCH_POSTLINK), $(MAKE) -f $(ARCH_POSTLINK) clean)

clean: archclean vmlinuxclean resolve_btfids_clean

# mrproper - Delete all generated files, including .config
#
mrproper: private rm-files := $(MRPROPER_FILES)
mrproper-dirs      := $(addprefix _mrproper_,scripts)

PHONY += $(mrproper-dirs) mrproper
$(mrproper-dirs):
	$(Q)$(MAKE) $(clean)=$(patsubst _mrproper_%,%,$@)

mrproper: clean $(mrproper-dirs)
	$(call cmd,rmfiles)
	@find . $(RCS_FIND_IGNORE) \
		\( -name '*.rmeta' \) \
		-type f -print | xargs rm -f

# distclean
#
PHONY += distclean

distclean: mrproper
	@find . $(RCS_FIND_IGNORE) \
		\( -name '*.orig' -o -name '*.rej' -o -name '*~' \
		-o -name '*.bak' -o -name '#*#' -o -name '*%' \
		-o -name 'core' -o -name tags -o -name TAGS -o -name 'cscope*' \
		-o -name GPATH -o -name GRTAGS -o -name GSYMS -o -name GTAGS \) \
		-type f -print | xargs rm -f


# Packaging of the kernel to various formats
# ---------------------------------------------------------------------------

%src-pkg: FORCE
	$(Q)$(MAKE) -f $(srctree)/scripts/Makefile.package $@
%pkg: include/config/kernel.release FORCE
	$(Q)$(MAKE) -f $(srctree)/scripts/Makefile.package $@

# Brief documentation of the typical targets used
# ---------------------------------------------------------------------------

boards := $(wildcard $(srctree)/arch/$(SRCARCH)/configs/*_defconfig)
boards := $(sort $(notdir $(boards)))
board-dirs := $(dir $(wildcard $(srctree)/arch/$(SRCARCH)/configs/*/*_defconfig))
board-dirs := $(sort $(notdir $(board-dirs:/=)))

PHONY += help
help:
	@echo  'Cleaning targets:'
	@echo  '  clean		  - Remove most generated files but keep the config and'
	@echo  '                    enough build support to build external modules'
	@echo  '  mrproper	  - Remove all generated files + config + various backup files'
	@echo  '  distclean	  - mrproper + remove editor backup and patch files'
	@echo  ''
	@$(MAKE) -f $(srctree)/scripts/kconfig/Makefile help
	@echo  ''
	@echo  'Other generic targets:'
	@echo  '  all		  - Build all targets marked with [*]'
	@echo  '* vmlinux	  - Build the bare kernel'
	@echo  '* modules	  - Build all modules'
	@echo  '  modules_install - Install all modules to INSTALL_MOD_PATH (default: /)'
	@echo  '  vdso_install    - Install unstripped vdso to INSTALL_MOD_PATH (default: /)'
	@echo  '  dir/            - Build all files in dir and below'
	@echo  '  dir/file.[ois]  - Build specified target only'
	@echo  '  dir/file.ll     - Build the LLVM assembly file'
	@echo  '                    (requires compiler support for LLVM assembly generation)'
	@echo  '  dir/file.lst    - Build specified mixed source/assembly target only'
	@echo  '                    (requires a recent binutils and recent build (System.map))'
	@echo  '  dir/file.ko     - Build module including final link'
	@echo  '  modules_prepare - Set up for building external modules'
	@echo  '  tags/TAGS	  - Generate tags file for editors'
	@echo  '  cscope	  - Generate cscope index'
	@echo  '  gtags           - Generate GNU GLOBAL index'
	@echo  '  kernelrelease	  - Output the release version string (use with make -s)'
	@echo  '  kernelversion	  - Output the version stored in Makefile (use with make -s)'
	@echo  '  image_name	  - Output the image name (use with make -s)'
	@echo  '  headers	  - Build ready-to-install UAPI headers in usr/include'
	@echo  '  headers_install - Install sanitised kernel UAPI headers to INSTALL_HDR_PATH'; \
	 echo  '                    (default: $(INSTALL_HDR_PATH))'; \
	 echo  ''
	@echo  'Static analysers:'
	@echo  '  checkstack      - Generate a list of stack hogs and consider all functions'
	@echo  '                    with a stack size larger than MINSTACKSIZE (default: 100)'
	@echo  '  versioncheck    - Sanity check on version.h usage'
	@echo  '  includecheck    - Check for duplicate included header files'
	@echo  '  headerdep       - Detect inclusion cycles in headers'
	@echo  '  coccicheck      - Check with Coccinelle'
	@echo  '  clang-analyzer  - Check with clang static analyzer'
	@echo  '  clang-tidy      - Check with clang-tidy'
	@echo  ''
	@echo  'Tools:'
	@echo  '  nsdeps          - Generate missing symbol namespace dependencies'
	@echo  ''
	@echo  'Kernel selftest:'
	@echo  '  kselftest         - Build and run kernel selftest'
	@echo  '                      Build, install, and boot kernel before'
	@echo  '                      running kselftest on it'
	@echo  '                      Run as root for full coverage'
	@echo  '  kselftest-all     - Build kernel selftest'
	@echo  '  kselftest-install - Build and install kernel selftest'
	@echo  '  kselftest-clean   - Remove all generated kselftest files'
	@echo  '  kselftest-merge   - Merge all the config dependencies of'
	@echo  '		      kselftest to existing .config.'
	@echo  ''
	@echo  'Rust targets:'
	@echo  '  rustavailable   - Checks whether the Rust toolchain is'
	@echo  '		    available and, if not, explains why.'
	@echo  '  rustfmt	  - Reformat all the Rust code in the kernel'
	@echo  '  rustfmtcheck	  - Checks if all the Rust code in the kernel'
	@echo  '		    is formatted, printing a diff otherwise.'
	@echo  '  rustdoc	  - Generate Rust documentation'
	@echo  '		    (requires kernel .config)'
	@echo  '  rusttest        - Runs the Rust tests'
	@echo  '                    (requires kernel .config; downloads external repos)'
	@echo  '  rust-analyzer	  - Generate rust-project.json rust-analyzer support file'
	@echo  '		    (requires kernel .config)'
	@echo  '  dir/file.[os]   - Build specified target only'
	@echo  '  dir/file.rsi    - Build macro expanded source, similar to C preprocessing.'
	@echo  '                    Run with RUSTFMT=n to skip reformatting if needed.'
	@echo  '                    The output is not intended to be compilable.'
	@echo  '  dir/file.ll     - Build the LLVM assembly file'
	@echo  ''
	@$(if $(dtstree), \
		echo 'Devicetree:'; \
		echo '* dtbs               - Build device tree blobs for enabled boards'; \
		echo '  dtbs_install       - Install dtbs to $(INSTALL_DTBS_PATH)'; \
		echo '  dt_binding_check   - Validate device tree binding documents and examples'; \
		echo '  dt_binding_schemas - Build processed device tree binding schemas'; \
		echo '  dtbs_check         - Validate device tree source files';\
		echo '')

	@echo 'Userspace tools targets:'
	@echo '  use "make tools/help"'
	@echo '  or  "cd tools; make help"'
	@echo  ''
	@echo  'Kernel packaging:'
	@$(MAKE) -f $(srctree)/scripts/Makefile.package help
	@echo  ''
	@echo  'Documentation targets:'
	@$(MAKE) -f $(srctree)/Documentation/Makefile dochelp
	@echo  ''
	@echo  'Architecture-specific targets ($(SRCARCH)):'
	@$(or $(archhelp),\
		echo '  No architecture-specific help defined for $(SRCARCH)')
	@echo  ''
	@$(if $(boards), \
		$(foreach b, $(boards), \
		printf "  %-27s - Build for %s\\n" $(b) $(subst _defconfig,,$(b));) \
		echo '')
	@$(if $(board-dirs), \
		$(foreach b, $(board-dirs), \
		printf "  %-16s - Show %s-specific targets\\n" help-$(b) $(b);) \
		printf "  %-16s - Show all of the above\\n" help-boards; \
		echo '')

	@echo  '  make V=n   [targets] 1: verbose build'
	@echo  '                       2: give reason for rebuild of target'
	@echo  '                       V=1 and V=2 can be combined with V=12'
	@echo  '  make O=dir [targets] Locate all output files in "dir", including .config'
	@echo  '  make C=1   [targets] Check re-compiled c source with $$CHECK'
	@echo  '                       (sparse by default)'
	@echo  '  make C=2   [targets] Force check of all c source with $$CHECK'
	@echo  '  make RECORDMCOUNT_WARN=1 [targets] Warn about ignored mcount sections'
	@echo  '  make W=n   [targets] Enable extra build checks, n=1,2,3,c,e where'
	@echo  '		1: warnings which may be relevant and do not occur too often'
	@echo  '		2: warnings which occur quite often but may still be relevant'
	@echo  '		3: more obscure warnings, can most likely be ignored'
	@echo  '		c: extra checks in the configuration stage (Kconfig)'
	@echo  '		e: warnings are being treated as errors'
	@echo  '		Multiple levels can be combined with W=12 or W=123'
	@$(if $(dtstree), \
		echo '  make CHECK_DTBS=1 [targets] Check all generated dtb files against schema'; \
		echo '         This can be applied both to "dtbs" and to individual "foo.dtb" targets' ; \
		)
	@echo  ''
	@echo  'Execute "make" or "make all" to build all targets marked with [*] '
	@echo  'For further info see the ./README file'


help-board-dirs := $(addprefix help-,$(board-dirs))

help-boards: $(help-board-dirs)

boards-per-dir = $(sort $(notdir $(wildcard $(srctree)/arch/$(SRCARCH)/configs/$*/*_defconfig)))

$(help-board-dirs): help-%:
	@echo  'Architecture-specific targets ($(SRCARCH) $*):'
	@$(if $(boards-per-dir), \
		$(foreach b, $(boards-per-dir), \
		printf "  %-24s - Build for %s\\n" $*/$(b) $(subst _defconfig,,$(b));) \
		echo '')


# Documentation targets
# ---------------------------------------------------------------------------
DOC_TARGETS := xmldocs latexdocs pdfdocs htmldocs epubdocs cleandocs \
	       linkcheckdocs dochelp refcheckdocs texinfodocs infodocs
PHONY += $(DOC_TARGETS)
$(DOC_TARGETS):
	$(Q)$(MAKE) $(build)=Documentation $@


# Rust targets
# ---------------------------------------------------------------------------

# "Is Rust available?" target
PHONY += rustavailable
rustavailable:
	+$(Q)$(CONFIG_SHELL) $(srctree)/scripts/rust_is_available.sh && echo "Rust is available!"

# Documentation target
#
# Using the singular to avoid running afoul of `no-dot-config-targets`.
PHONY += rustdoc
rustdoc: prepare
	$(Q)$(MAKE) $(build)=rust $@

# Testing target
PHONY += rusttest
rusttest: prepare
	$(Q)$(MAKE) $(build)=rust $@

# Formatting targets
PHONY += rustfmt rustfmtcheck

rustfmt:
	$(Q)find $(srctree) $(RCS_FIND_IGNORE) \
		-type f -a -name '*.rs' -a ! -name '*generated*' -print \
		| xargs $(RUSTFMT) $(rustfmt_flags)

rustfmtcheck: rustfmt_flags = --check
rustfmtcheck: rustfmt

# Misc
# ---------------------------------------------------------------------------

PHONY += misc-check
misc-check:
	$(Q)$(srctree)/scripts/misc-check

all: misc-check

PHONY += scripts_gdb
scripts_gdb: prepare0
	$(Q)$(MAKE) $(build)=scripts/gdb
	$(Q)ln -fsn $(abspath $(srctree)/scripts/gdb/vmlinux-gdb.py)

ifdef CONFIG_GDB_SCRIPTS
all: scripts_gdb
endif

else # KBUILD_EXTMOD

filechk_kernel.release = echo $(KERNELRELEASE)

###
# External module support.
# When building external modules the kernel used as basis is considered
# read-only, and no consistency checks are made and the make
# system is not used on the basis kernel. If updates are required
# in the basis kernel ordinary make commands (without M=...) must be used.

# We are always building only modules.
KBUILD_BUILTIN :=
KBUILD_MODULES := 1

build-dir := .

clean-dirs := .
clean: private rm-files := Module.symvers modules.nsdeps compile_commands.json

PHONY += prepare
# now expand this into a simple variable to reduce the cost of shell evaluations
prepare: CC_VERSION_TEXT := $(CC_VERSION_TEXT)
prepare:
	@if [ "$(CC_VERSION_TEXT)" != "$(CONFIG_CC_VERSION_TEXT)" ]; then \
		echo >&2 "warning: the compiler differs from the one used to build the kernel"; \
		echo >&2 "  The kernel was built by: $(CONFIG_CC_VERSION_TEXT)"; \
		echo >&2 "  You are using:           $(CC_VERSION_TEXT)"; \
	fi

PHONY += help
help:
	@echo  '  Building external modules.'
	@echo  '  Syntax: make -C path/to/kernel/src M=$$PWD target'
	@echo  ''
	@echo  '  modules         - default target, build the module(s)'
	@echo  '  modules_install - install the module'
	@echo  '  clean           - remove generated files in module directory only'
	@echo  '  rust-analyzer	  - generate rust-project.json rust-analyzer support file'
	@echo  ''

ifndef CONFIG_MODULES
modules modules_install: __external_modules_error
__external_modules_error:
	@echo >&2 '***'
	@echo >&2 '*** The present kernel disabled CONFIG_MODULES.'
	@echo >&2 '*** You cannot build or install external modules.'
	@echo >&2 '***'
	@false
endif

endif # KBUILD_EXTMOD

# ---------------------------------------------------------------------------
# Modules

PHONY += modules modules_install modules_sign modules_prepare

modules_install:
	$(Q)$(MAKE) -f $(srctree)/scripts/Makefile.modinst \
	sign-only=$(if $(filter modules_install,$(MAKECMDGOALS)),,y)

ifeq ($(CONFIG_MODULE_SIG),y)
# modules_sign is a subset of modules_install.
# 'make modules_install modules_sign' is equivalent to 'make modules_install'.
modules_sign: modules_install
	@:
else
modules_sign:
	@echo >&2 '***'
	@echo >&2 '*** CONFIG_MODULE_SIG is disabled. You cannot sign modules.'
	@echo >&2 '***'
	@false
endif

ifdef CONFIG_MODULES

modules.order: $(build-dir)
	@:

# KBUILD_MODPOST_NOFINAL can be set to skip the final link of modules.
# This is solely useful to speed up test compiles.
modules: modpost
ifneq ($(KBUILD_MODPOST_NOFINAL),1)
	$(Q)$(MAKE) -f $(srctree)/scripts/Makefile.modfinal
endif

PHONY += modules_check
modules_check: modules.order
	$(Q)$(CONFIG_SHELL) $(srctree)/scripts/modules-check.sh $<

else # CONFIG_MODULES

modules:
	@:

KBUILD_MODULES :=

endif # CONFIG_MODULES

PHONY += modpost
modpost: $(if $(single-build),, $(if $(KBUILD_BUILTIN), vmlinux.o)) \
	 $(if $(KBUILD_MODULES), modules_check)
	$(Q)$(MAKE) -f $(srctree)/scripts/Makefile.modpost

# Single targets
# ---------------------------------------------------------------------------
# To build individual files in subdirectories, you can do like this:
#
#   make foo/bar/baz.s
#
# The supported suffixes for single-target are listed in 'single-targets'
#
# To build only under specific subdirectories, you can do like this:
#
#   make foo/bar/baz/

ifdef single-build

# .ko is special because modpost is needed
single-ko := $(sort $(filter %.ko, $(MAKECMDGOALS)))
single-no-ko := $(filter-out $(single-ko), $(MAKECMDGOALS)) \
		$(foreach x, o mod, $(patsubst %.ko, %.$x, $(single-ko)))

$(single-ko): single_modules
	@:
$(single-no-ko): $(build-dir)
	@:

# Remove modules.order when done because it is not the real one.
PHONY += single_modules
single_modules: $(single-no-ko) modules_prepare
	$(Q){ $(foreach m, $(single-ko), echo $(m:%.ko=%.o);) } > modules.order
	$(Q)$(MAKE) -f $(srctree)/scripts/Makefile.modpost
ifneq ($(KBUILD_MODPOST_NOFINAL),1)
	$(Q)$(MAKE) -f $(srctree)/scripts/Makefile.modfinal
endif
	$(Q)rm -f modules.order

single-goals := $(addprefix $(build-dir)/, $(single-no-ko))

KBUILD_MODULES := 1

endif

prepare: outputmakefile

# Preset locale variables to speed up the build process. Limit locale
# tweaks to this spot to avoid wrong language settings when running
# make menuconfig etc.
# Error messages still appears in the original language
PHONY += $(build-dir)
$(build-dir): prepare
	$(Q)$(MAKE) $(build)=$@ need-builtin=1 need-modorder=1 $(single-goals)

clean-dirs := $(addprefix _clean_, $(clean-dirs))
PHONY += $(clean-dirs) clean
$(clean-dirs):
	$(Q)$(MAKE) $(clean)=$(patsubst _clean_%,%,$@)

clean: $(clean-dirs)
	$(call cmd,rmfiles)
	@find . $(RCS_FIND_IGNORE) \
		\( -name '*.[aios]' -o -name '*.rsi' -o -name '*.ko' -o -name '.*.cmd' \
		-o -name '*.ko.*' \
		-o -name '*.dtb' -o -name '*.dtbo' \
		-o -name '*.dtb.S' -o -name '*.dtbo.S' \
		-o -name '*.dt.yaml' -o -name 'dtbs-list' \
		-o -name '*.dwo' -o -name '*.lst' \
		-o -name '*.su' -o -name '*.mod' \
		-o -name '.*.d' -o -name '.*.tmp' -o -name '*.mod.c' \
		-o -name '*.lex.c' -o -name '*.tab.[ch]' \
		-o -name '*.asn1.[ch]' \
		-o -name '*.symtypes' -o -name 'modules.order' \
		-o -name '*.c.[012]*.*' \
		-o -name '*.ll' \
		-o -name '*.gcno' \
		\) -type f -print \
		-o -name '.tmp_*' -print \
		| xargs rm -rf

# Generate tags for editors
# ---------------------------------------------------------------------------
quiet_cmd_tags = GEN     $@
      cmd_tags = $(BASH) $(srctree)/scripts/tags.sh $@

tags TAGS cscope gtags: FORCE
	$(call cmd,tags)

# Generate rust-project.json (a file that describes the structure of non-Cargo
# Rust projects) for rust-analyzer (an implementation of the Language Server
# Protocol).
PHONY += rust-analyzer
rust-analyzer:
	+$(Q)$(CONFIG_SHELL) $(srctree)/scripts/rust_is_available.sh
ifdef KBUILD_EXTMOD
# FIXME: external modules must not descend into a sub-directory of the kernel
	$(Q)$(MAKE) $(build)=$(objtree)/rust src=$(srctree)/rust $@
else
	$(Q)$(MAKE) $(build)=rust $@
endif

# Script to generate missing namespace dependencies
# ---------------------------------------------------------------------------

PHONY += nsdeps
nsdeps: export KBUILD_NSDEPS=1
nsdeps: modules
	$(Q)$(CONFIG_SHELL) $(srctree)/scripts/nsdeps

# Clang Tooling
# ---------------------------------------------------------------------------

quiet_cmd_gen_compile_commands = GEN     $@
      cmd_gen_compile_commands = $(PYTHON3) $< -a $(AR) -o $@ $(filter-out $<, $(real-prereqs))

compile_commands.json: $(srctree)/scripts/clang-tools/gen_compile_commands.py \
	$(if $(KBUILD_EXTMOD),, vmlinux.a $(KBUILD_VMLINUX_LIBS)) \
	$(if $(CONFIG_MODULES), modules.order) FORCE
	$(call if_changed,gen_compile_commands)

targets += compile_commands.json

PHONY += clang-tidy clang-analyzer

ifdef CONFIG_CC_IS_CLANG
quiet_cmd_clang_tools = CHECK   $<
      cmd_clang_tools = $(PYTHON3) $(srctree)/scripts/clang-tools/run-clang-tools.py $@ $<

clang-tidy clang-analyzer: compile_commands.json
	$(call cmd,clang_tools)
else
clang-tidy clang-analyzer:
	@echo "$@ requires CC=clang" >&2
	@false
endif

# Scripts to check various things for consistency
# ---------------------------------------------------------------------------

PHONY += includecheck versioncheck coccicheck

includecheck:
	find $(srctree)/* $(RCS_FIND_IGNORE) \
		-name '*.[hcS]' -type f -print | sort \
		| xargs $(PERL) -w $(srctree)/scripts/checkincludes.pl

versioncheck:
	find $(srctree)/* $(RCS_FIND_IGNORE) \
		-name '*.[hcS]' -type f -print | sort \
		| xargs $(PERL) -w $(srctree)/scripts/checkversion.pl

coccicheck:
	$(Q)$(BASH) $(srctree)/scripts/$@

PHONY += checkstack kernelrelease kernelversion image_name

# UML needs a little special treatment here.  It wants to use the host
# toolchain, so needs $(SUBARCH) passed to checkstack.pl.  Everyone
# else wants $(ARCH), including people doing cross-builds, which means
# that $(SUBARCH) doesn't work here.
ifeq ($(ARCH), um)
CHECKSTACK_ARCH := $(SUBARCH)
else
CHECKSTACK_ARCH := $(ARCH)
endif
MINSTACKSIZE	?= 100
checkstack:
	$(OBJDUMP) -d vmlinux $$(find . -name '*.ko') | \
	$(PERL) $(srctree)/scripts/checkstack.pl $(CHECKSTACK_ARCH) $(MINSTACKSIZE)

kernelrelease:
	@$(filechk_kernel.release)

kernelversion:
	@echo $(KERNELVERSION)

image_name:
	@echo $(KBUILD_IMAGE)

PHONY += run-command
run-command:
	$(Q)$(KBUILD_RUN_COMMAND)

quiet_cmd_rmfiles = $(if $(wildcard $(rm-files)),CLEAN   $(wildcard $(rm-files)))
      cmd_rmfiles = rm -rf $(rm-files)

# read saved command lines for existing targets
existing-targets := $(wildcard $(sort $(targets)))

-include $(foreach f,$(existing-targets),$(dir $(f)).$(notdir $(f)).cmd)

endif # config-build
endif # mixed-build
endif # need-sub-make

PHONY += FORCE
FORCE:

# Declare the contents of the PHONY variable as phony.  We keep that
# information in a variable so we can use it in if_changed and friends.
.PHONY: $(PHONY)<|MERGE_RESOLUTION|>--- conflicted
+++ resolved
@@ -1,12 +1,7 @@
 # SPDX-License-Identifier: GPL-2.0
 VERSION = 6
-<<<<<<< HEAD
-PATCHLEVEL = 14
-SUBLEVEL = 11
-=======
 PATCHLEVEL = 15
 SUBLEVEL = 2
->>>>>>> fc85704c
 EXTRAVERSION =
 NAME = Baby Opossum Posse
 
