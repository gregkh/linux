# SPDX-License-Identifier: GPL-2.0
VERSION = 6
PATCHLEVEL = 8
SUBLEVEL = 0
<<<<<<< HEAD
EXTRAVERSION = -rc4-scx2
=======
EXTRAVERSION = -rc6
>>>>>>> d206a76d
NAME = Hurr durr I'ma ninja sloth

# *DOCUMENTATION*
# To see a list of typical targets execute "make help"
# More info can be located in ./README
# Comments in this file are targeted only to the developer, do not
# expect to learn how to build the kernel reading this file.

ifeq ($(filter undefine,$(.FEATURES)),)
$(error GNU Make >= 3.82 is required. Your Make version is $(MAKE_VERSION))
endif

$(if $(filter __%, $(MAKECMDGOALS)), \
	$(error targets prefixed with '__' are only for internal use))

# That's our default target when none is given on the command line
PHONY := __all
__all:

# We are using a recursive build, so we need to do a little thinking
# to get the ordering right.
#
# Most importantly: sub-Makefiles should only ever modify files in
# their own directory. If in some directory we have a dependency on
# a file in another dir (which doesn't happen often, but it's often
# unavoidable when linking the built-in.a targets which finally
# turn into vmlinux), we will call a sub make in that other dir, and
# after that we are sure that everything which is in that other dir
# is now up to date.
#
# The only cases where we need to modify files which have global
# effects are thus separated out and done before the recursive
# descending is started. They are now explicitly listed as the
# prepare rule.

this-makefile := $(lastword $(MAKEFILE_LIST))
export abs_srctree := $(realpath $(dir $(this-makefile)))
export abs_objtree := $(CURDIR)

ifneq ($(sub_make_done),1)

# Do not use make's built-in rules and variables
# (this increases performance and avoids hard-to-debug behaviour)
MAKEFLAGS += -rR

# Avoid funny character set dependencies
unexport LC_ALL
LC_COLLATE=C
LC_NUMERIC=C
export LC_COLLATE LC_NUMERIC

# Avoid interference with shell env settings
unexport GREP_OPTIONS

# Beautify output
# ---------------------------------------------------------------------------
#
# Most of build commands in Kbuild start with "cmd_". You can optionally define
# "quiet_cmd_*". If defined, the short log is printed. Otherwise, no log from
# that command is printed by default.
#
# e.g.)
#    quiet_cmd_depmod = DEPMOD  $(MODLIB)
#          cmd_depmod = $(srctree)/scripts/depmod.sh $(DEPMOD) $(KERNELRELEASE)
#
# A simple variant is to prefix commands with $(Q) - that's useful
# for commands that shall be hidden in non-verbose mode.
#
#    $(Q)$(MAKE) $(build)=scripts/basic
#
# If KBUILD_VERBOSE contains 1, the whole command is echoed.
# If KBUILD_VERBOSE contains 2, the reason for rebuilding is printed.
#
# To put more focus on warnings, be less verbose as default
# Use 'make V=1' to see the full commands

ifeq ("$(origin V)", "command line")
  KBUILD_VERBOSE = $(V)
endif

quiet = quiet_
Q = @

ifneq ($(findstring 1, $(KBUILD_VERBOSE)),)
  quiet =
  Q =
endif

# If the user is running make -s (silent mode), suppress echoing of
# commands
# make-4.0 (and later) keep single letter options in the 1st word of MAKEFLAGS.

ifeq ($(filter 3.%,$(MAKE_VERSION)),)
short-opts := $(firstword -$(MAKEFLAGS))
else
short-opts := $(filter-out --%,$(MAKEFLAGS))
endif

ifneq ($(findstring s,$(short-opts)),)
quiet=silent_
override KBUILD_VERBOSE :=
endif

export quiet Q KBUILD_VERBOSE

# Call a source code checker (by default, "sparse") as part of the
# C compilation.
#
# Use 'make C=1' to enable checking of only re-compiled files.
# Use 'make C=2' to enable checking of *all* source files, regardless
# of whether they are re-compiled or not.
#
# See the file "Documentation/dev-tools/sparse.rst" for more details,
# including where to get the "sparse" utility.

ifeq ("$(origin C)", "command line")
  KBUILD_CHECKSRC = $(C)
endif
ifndef KBUILD_CHECKSRC
  KBUILD_CHECKSRC = 0
endif

export KBUILD_CHECKSRC

# Enable "clippy" (a linter) as part of the Rust compilation.
#
# Use 'make CLIPPY=1' to enable it.
ifeq ("$(origin CLIPPY)", "command line")
  KBUILD_CLIPPY := $(CLIPPY)
endif

export KBUILD_CLIPPY

# Use make M=dir or set the environment variable KBUILD_EXTMOD to specify the
# directory of external module to build. Setting M= takes precedence.
ifeq ("$(origin M)", "command line")
  KBUILD_EXTMOD := $(M)
endif

$(if $(word 2, $(KBUILD_EXTMOD)), \
	$(error building multiple external modules is not supported))

$(foreach x, % :, $(if $(findstring $x, $(KBUILD_EXTMOD)), \
	$(error module directory path cannot contain '$x')))

# Remove trailing slashes
ifneq ($(filter %/, $(KBUILD_EXTMOD)),)
KBUILD_EXTMOD := $(shell dirname $(KBUILD_EXTMOD).)
endif

export KBUILD_EXTMOD

# backward compatibility
KBUILD_EXTRA_WARN ?= $(KBUILD_ENABLE_EXTRA_GCC_CHECKS)

ifeq ("$(origin W)", "command line")
  KBUILD_EXTRA_WARN := $(W)
endif

export KBUILD_EXTRA_WARN

# Kbuild will save output files in the current working directory.
# This does not need to match to the root of the kernel source tree.
#
# For example, you can do this:
#
#  cd /dir/to/store/output/files; make -f /dir/to/kernel/source/Makefile
#
# If you want to save output files in a different location, there are
# two syntaxes to specify it.
#
# 1) O=
# Use "make O=dir/to/store/output/files/"
#
# 2) Set KBUILD_OUTPUT
# Set the environment variable KBUILD_OUTPUT to point to the output directory.
# export KBUILD_OUTPUT=dir/to/store/output/files/; make
#
# The O= assignment takes precedence over the KBUILD_OUTPUT environment
# variable.

# Do we want to change the working directory?
ifeq ("$(origin O)", "command line")
  KBUILD_OUTPUT := $(O)
endif

ifneq ($(KBUILD_OUTPUT),)
# $(realpath ...) gets empty if the path does not exist. Run 'mkdir -p' first.
$(shell mkdir -p "$(KBUILD_OUTPUT)")
# $(realpath ...) resolves symlinks
abs_objtree := $(realpath $(KBUILD_OUTPUT))
$(if $(abs_objtree),,$(error failed to create output directory "$(KBUILD_OUTPUT)"))
endif # ifneq ($(KBUILD_OUTPUT),)

ifneq ($(words $(subst :, ,$(abs_srctree))), 1)
$(error source directory cannot contain spaces or colons)
endif

ifneq ($(filter 3.%,$(MAKE_VERSION)),)
# 'MAKEFLAGS += -rR' does not immediately become effective for GNU Make 3.x
# We need to invoke sub-make to avoid implicit rules in the top Makefile.
need-sub-make := 1
# Cancel implicit rules for this Makefile.
$(this-makefile): ;
endif

export sub_make_done := 1

endif # sub_make_done

ifeq ($(abs_objtree),$(CURDIR))
# Suppress "Entering directory ..." if we are at the final work directory.
no-print-directory := --no-print-directory
else
# Recursion to show "Entering directory ..."
need-sub-make := 1
endif

ifeq ($(filter --no-print-directory, $(MAKEFLAGS)),)
# If --no-print-directory is unset, recurse once again to set it.
# You may end up recursing into __sub-make twice. This is needed due to the
# behavior change in GNU Make 4.4.1.
need-sub-make := 1
endif

ifeq ($(need-sub-make),1)

PHONY += $(MAKECMDGOALS) __sub-make

$(filter-out $(this-makefile), $(MAKECMDGOALS)) __all: __sub-make
	@:

# Invoke a second make in the output directory, passing relevant variables
__sub-make:
	$(Q)$(MAKE) $(no-print-directory) -C $(abs_objtree) \
	-f $(abs_srctree)/Makefile $(MAKECMDGOALS)

else # need-sub-make

# We process the rest of the Makefile if this is the final invocation of make

ifeq ($(abs_srctree),$(abs_objtree))
        # building in the source tree
        srctree := .
	building_out_of_srctree :=
else
        ifeq ($(abs_srctree)/,$(dir $(abs_objtree)))
                # building in a subdirectory of the source tree
                srctree := ..
        else
                srctree := $(abs_srctree)
        endif
	building_out_of_srctree := 1
endif

ifneq ($(KBUILD_ABS_SRCTREE),)
srctree := $(abs_srctree)
endif

objtree		:= .
VPATH		:= $(srctree)

export building_out_of_srctree srctree objtree VPATH

# To make sure we do not include .config for any of the *config targets
# catch them early, and hand them over to scripts/kconfig/Makefile
# It is allowed to specify more targets when calling make, including
# mixing *config targets and build targets.
# For example 'make oldconfig all'.
# Detect when mixed targets is specified, and make a second invocation
# of make so .config is not included in this case either (for *config).

version_h := include/generated/uapi/linux/version.h

clean-targets := %clean mrproper cleandocs
no-dot-config-targets := $(clean-targets) \
			 cscope gtags TAGS tags help% %docs check% coccicheck \
			 $(version_h) headers headers_% archheaders archscripts \
			 %asm-generic kernelversion %src-pkg dt_binding_check \
			 outputmakefile rustavailable rustfmt rustfmtcheck
no-sync-config-targets := $(no-dot-config-targets) %install modules_sign kernelrelease \
			  image_name
single-targets := %.a %.i %.ko %.lds %.ll %.lst %.mod %.o %.rsi %.s %.symtypes %/

config-build	:=
mixed-build	:=
need-config	:= 1
may-sync-config	:= 1
single-build	:=

ifneq ($(filter $(no-dot-config-targets), $(MAKECMDGOALS)),)
    ifeq ($(filter-out $(no-dot-config-targets), $(MAKECMDGOALS)),)
		need-config :=
    endif
endif

ifneq ($(filter $(no-sync-config-targets), $(MAKECMDGOALS)),)
    ifeq ($(filter-out $(no-sync-config-targets), $(MAKECMDGOALS)),)
		may-sync-config :=
    endif
endif

need-compiler := $(may-sync-config)

ifneq ($(KBUILD_EXTMOD),)
	may-sync-config :=
endif

ifeq ($(KBUILD_EXTMOD),)
        ifneq ($(filter %config,$(MAKECMDGOALS)),)
		config-build := 1
                ifneq ($(words $(MAKECMDGOALS)),1)
			mixed-build := 1
                endif
        endif
endif

# We cannot build single targets and the others at the same time
ifneq ($(filter $(single-targets), $(MAKECMDGOALS)),)
	single-build := 1
    ifneq ($(filter-out $(single-targets), $(MAKECMDGOALS)),)
		mixed-build := 1
    endif
endif

# For "make -j clean all", "make -j mrproper defconfig all", etc.
ifneq ($(filter $(clean-targets),$(MAKECMDGOALS)),)
        ifneq ($(filter-out $(clean-targets),$(MAKECMDGOALS)),)
		mixed-build := 1
        endif
endif

# install and modules_install need also be processed one by one
ifneq ($(filter install,$(MAKECMDGOALS)),)
        ifneq ($(filter modules_install,$(MAKECMDGOALS)),)
		mixed-build := 1
        endif
endif

ifdef mixed-build
# ===========================================================================
# We're called with mixed targets (*config and build targets).
# Handle them one by one.

PHONY += $(MAKECMDGOALS) __build_one_by_one

$(MAKECMDGOALS): __build_one_by_one
	@:

__build_one_by_one:
	$(Q)set -e; \
	for i in $(MAKECMDGOALS); do \
		$(MAKE) -f $(srctree)/Makefile $$i; \
	done

else # !mixed-build

include $(srctree)/scripts/Kbuild.include

# Read KERNELRELEASE from include/config/kernel.release (if it exists)
KERNELRELEASE = $(call read-file, include/config/kernel.release)
KERNELVERSION = $(VERSION)$(if $(PATCHLEVEL),.$(PATCHLEVEL)$(if $(SUBLEVEL),.$(SUBLEVEL)))$(EXTRAVERSION)
export VERSION PATCHLEVEL SUBLEVEL KERNELRELEASE KERNELVERSION

include $(srctree)/scripts/subarch.include

# Cross compiling and selecting different set of gcc/bin-utils
# ---------------------------------------------------------------------------
#
# When performing cross compilation for other architectures ARCH shall be set
# to the target architecture. (See arch/* for the possibilities).
# ARCH can be set during invocation of make:
# make ARCH=arm64
# Another way is to have ARCH set in the environment.
# The default ARCH is the host where make is executed.

# CROSS_COMPILE specify the prefix used for all executables used
# during compilation. Only gcc and related bin-utils executables
# are prefixed with $(CROSS_COMPILE).
# CROSS_COMPILE can be set on the command line
# make CROSS_COMPILE=aarch64-linux-gnu-
# Alternatively CROSS_COMPILE can be set in the environment.
# Default value for CROSS_COMPILE is not to prefix executables
# Note: Some architectures assign CROSS_COMPILE in their arch/*/Makefile
ARCH		?= $(SUBARCH)

# Architecture as present in compile.h
UTS_MACHINE 	:= $(ARCH)
SRCARCH 	:= $(ARCH)

# Additional ARCH settings for x86
ifeq ($(ARCH),i386)
        SRCARCH := x86
endif
ifeq ($(ARCH),x86_64)
        SRCARCH := x86
endif

# Additional ARCH settings for sparc
ifeq ($(ARCH),sparc32)
       SRCARCH := sparc
endif
ifeq ($(ARCH),sparc64)
       SRCARCH := sparc
endif

# Additional ARCH settings for parisc
ifeq ($(ARCH),parisc64)
       SRCARCH := parisc
endif

export cross_compiling :=
ifneq ($(SRCARCH),$(SUBARCH))
cross_compiling := 1
endif

KCONFIG_CONFIG	?= .config
export KCONFIG_CONFIG

# SHELL used by kbuild
CONFIG_SHELL := sh

HOST_LFS_CFLAGS := $(shell getconf LFS_CFLAGS 2>/dev/null)
HOST_LFS_LDFLAGS := $(shell getconf LFS_LDFLAGS 2>/dev/null)
HOST_LFS_LIBS := $(shell getconf LFS_LIBS 2>/dev/null)

ifneq ($(LLVM),)
ifneq ($(filter %/,$(LLVM)),)
LLVM_PREFIX := $(LLVM)
else ifneq ($(filter -%,$(LLVM)),)
LLVM_SUFFIX := $(LLVM)
endif

HOSTCC	= $(LLVM_PREFIX)clang$(LLVM_SUFFIX)
HOSTCXX	= $(LLVM_PREFIX)clang++$(LLVM_SUFFIX)
else
HOSTCC	= gcc
HOSTCXX	= g++
endif
HOSTRUSTC = rustc
HOSTPKG_CONFIG	= pkg-config

KBUILD_USERHOSTCFLAGS := -Wall -Wmissing-prototypes -Wstrict-prototypes \
			 -O2 -fomit-frame-pointer -std=gnu11
KBUILD_USERCFLAGS  := $(KBUILD_USERHOSTCFLAGS) $(USERCFLAGS)
KBUILD_USERLDFLAGS := $(USERLDFLAGS)

# These flags apply to all Rust code in the tree, including the kernel and
# host programs.
export rust_common_flags := --edition=2021 \
			    -Zbinary_dep_depinfo=y \
			    -Dunsafe_op_in_unsafe_fn -Drust_2018_idioms \
			    -Dunreachable_pub -Dnon_ascii_idents \
			    -Wmissing_docs \
			    -Drustdoc::missing_crate_level_docs \
			    -Dclippy::correctness -Dclippy::style \
			    -Dclippy::suspicious -Dclippy::complexity \
			    -Dclippy::perf \
			    -Dclippy::let_unit_value -Dclippy::mut_mut \
			    -Dclippy::needless_bitwise_bool \
			    -Dclippy::needless_continue \
			    -Dclippy::no_mangle_with_rust_abi \
			    -Wclippy::dbg_macro

KBUILD_HOSTCFLAGS   := $(KBUILD_USERHOSTCFLAGS) $(HOST_LFS_CFLAGS) $(HOSTCFLAGS)
KBUILD_HOSTCXXFLAGS := -Wall -O2 $(HOST_LFS_CFLAGS) $(HOSTCXXFLAGS)
KBUILD_HOSTRUSTFLAGS := $(rust_common_flags) -O -Cstrip=debuginfo \
			-Zallow-features= $(HOSTRUSTFLAGS)
KBUILD_HOSTLDFLAGS  := $(HOST_LFS_LDFLAGS) $(HOSTLDFLAGS)
KBUILD_HOSTLDLIBS   := $(HOST_LFS_LIBS) $(HOSTLDLIBS)

# Make variables (CC, etc...)
CPP		= $(CC) -E
ifneq ($(LLVM),)
CC		= $(LLVM_PREFIX)clang$(LLVM_SUFFIX)
LD		= $(LLVM_PREFIX)ld.lld$(LLVM_SUFFIX)
AR		= $(LLVM_PREFIX)llvm-ar$(LLVM_SUFFIX)
NM		= $(LLVM_PREFIX)llvm-nm$(LLVM_SUFFIX)
OBJCOPY		= $(LLVM_PREFIX)llvm-objcopy$(LLVM_SUFFIX)
OBJDUMP		= $(LLVM_PREFIX)llvm-objdump$(LLVM_SUFFIX)
READELF		= $(LLVM_PREFIX)llvm-readelf$(LLVM_SUFFIX)
STRIP		= $(LLVM_PREFIX)llvm-strip$(LLVM_SUFFIX)
else
CC		= $(CROSS_COMPILE)gcc
LD		= $(CROSS_COMPILE)ld
AR		= $(CROSS_COMPILE)ar
NM		= $(CROSS_COMPILE)nm
OBJCOPY		= $(CROSS_COMPILE)objcopy
OBJDUMP		= $(CROSS_COMPILE)objdump
READELF		= $(CROSS_COMPILE)readelf
STRIP		= $(CROSS_COMPILE)strip
endif
RUSTC		= rustc
RUSTDOC		= rustdoc
RUSTFMT		= rustfmt
CLIPPY_DRIVER	= clippy-driver
BINDGEN		= bindgen
CARGO		= cargo
PAHOLE		= pahole
RESOLVE_BTFIDS	= $(objtree)/tools/bpf/resolve_btfids/resolve_btfids
LEX		= flex
YACC		= bison
AWK		= awk
INSTALLKERNEL  := installkernel
PERL		= perl
PYTHON3		= python3
CHECK		= sparse
BASH		= bash
KGZIP		= gzip
KBZIP2		= bzip2
KLZOP		= lzop
LZMA		= lzma
LZ4		= lz4c
XZ		= xz
ZSTD		= zstd

CHECKFLAGS     := -D__linux__ -Dlinux -D__STDC__ -Dunix -D__unix__ \
		  -Wbitwise -Wno-return-void -Wno-unknown-attribute $(CF)
NOSTDINC_FLAGS :=
CFLAGS_MODULE   =
RUSTFLAGS_MODULE =
AFLAGS_MODULE   =
LDFLAGS_MODULE  =
CFLAGS_KERNEL	=
RUSTFLAGS_KERNEL =
AFLAGS_KERNEL	=
LDFLAGS_vmlinux =

# Use USERINCLUDE when you must reference the UAPI directories only.
USERINCLUDE    := \
		-I$(srctree)/arch/$(SRCARCH)/include/uapi \
		-I$(objtree)/arch/$(SRCARCH)/include/generated/uapi \
		-I$(srctree)/include/uapi \
		-I$(objtree)/include/generated/uapi \
                -include $(srctree)/include/linux/compiler-version.h \
                -include $(srctree)/include/linux/kconfig.h

# Use LINUXINCLUDE when you must reference the include/ directory.
# Needed to be compatible with the O= option
LINUXINCLUDE    := \
		-I$(srctree)/arch/$(SRCARCH)/include \
		-I$(objtree)/arch/$(SRCARCH)/include/generated \
		$(if $(building_out_of_srctree),-I$(srctree)/include) \
		-I$(objtree)/include \
		$(USERINCLUDE)

KBUILD_AFLAGS   := -D__ASSEMBLY__ -fno-PIE

KBUILD_CFLAGS :=
KBUILD_CFLAGS += -std=gnu11
KBUILD_CFLAGS += -fshort-wchar
KBUILD_CFLAGS += -funsigned-char
KBUILD_CFLAGS += -fno-common
KBUILD_CFLAGS += -fno-PIE
KBUILD_CFLAGS += -fno-strict-aliasing

KBUILD_CPPFLAGS := -D__KERNEL__
KBUILD_RUSTFLAGS := $(rust_common_flags) \
		    --target=$(objtree)/scripts/target.json \
		    -Cpanic=abort -Cembed-bitcode=n -Clto=n \
		    -Cforce-unwind-tables=n -Ccodegen-units=1 \
		    -Csymbol-mangling-version=v0 \
		    -Crelocation-model=static \
		    -Zfunction-sections=n \
		    -Dclippy::float_arithmetic

KBUILD_AFLAGS_KERNEL :=
KBUILD_CFLAGS_KERNEL :=
KBUILD_RUSTFLAGS_KERNEL :=
KBUILD_AFLAGS_MODULE  := -DMODULE
KBUILD_CFLAGS_MODULE  := -DMODULE
KBUILD_RUSTFLAGS_MODULE := --cfg MODULE
KBUILD_LDFLAGS_MODULE :=
KBUILD_LDFLAGS :=
CLANG_FLAGS :=

ifeq ($(KBUILD_CLIPPY),1)
	RUSTC_OR_CLIPPY_QUIET := CLIPPY
	RUSTC_OR_CLIPPY = $(CLIPPY_DRIVER)
else
	RUSTC_OR_CLIPPY_QUIET := RUSTC
	RUSTC_OR_CLIPPY = $(RUSTC)
endif

ifdef RUST_LIB_SRC
	export RUST_LIB_SRC
endif

# Allows the usage of unstable features in stable compilers.
export RUSTC_BOOTSTRAP := 1

export ARCH SRCARCH CONFIG_SHELL BASH HOSTCC KBUILD_HOSTCFLAGS CROSS_COMPILE LD CC HOSTPKG_CONFIG
export RUSTC RUSTDOC RUSTFMT RUSTC_OR_CLIPPY_QUIET RUSTC_OR_CLIPPY BINDGEN CARGO
export HOSTRUSTC KBUILD_HOSTRUSTFLAGS
export CPP AR NM STRIP OBJCOPY OBJDUMP READELF PAHOLE RESOLVE_BTFIDS LEX YACC AWK INSTALLKERNEL
export PERL PYTHON3 CHECK CHECKFLAGS MAKE UTS_MACHINE HOSTCXX
export KGZIP KBZIP2 KLZOP LZMA LZ4 XZ ZSTD
export KBUILD_HOSTCXXFLAGS KBUILD_HOSTLDFLAGS KBUILD_HOSTLDLIBS LDFLAGS_MODULE
export KBUILD_USERCFLAGS KBUILD_USERLDFLAGS

export KBUILD_CPPFLAGS NOSTDINC_FLAGS LINUXINCLUDE OBJCOPYFLAGS KBUILD_LDFLAGS
export KBUILD_CFLAGS CFLAGS_KERNEL CFLAGS_MODULE
export KBUILD_RUSTFLAGS RUSTFLAGS_KERNEL RUSTFLAGS_MODULE
export KBUILD_AFLAGS AFLAGS_KERNEL AFLAGS_MODULE
export KBUILD_AFLAGS_MODULE KBUILD_CFLAGS_MODULE KBUILD_RUSTFLAGS_MODULE KBUILD_LDFLAGS_MODULE
export KBUILD_AFLAGS_KERNEL KBUILD_CFLAGS_KERNEL KBUILD_RUSTFLAGS_KERNEL

# Files to ignore in find ... statements

export RCS_FIND_IGNORE := \( -name SCCS -o -name BitKeeper -o -name .svn -o    \
			  -name CVS -o -name .pc -o -name .hg -o -name .git \) \
			  -prune -o

# ===========================================================================
# Rules shared between *config targets and build targets

# Basic helpers built in scripts/basic/
PHONY += scripts_basic
scripts_basic:
	$(Q)$(MAKE) $(build)=scripts/basic

PHONY += outputmakefile
ifdef building_out_of_srctree
# Before starting out-of-tree build, make sure the source tree is clean.
# outputmakefile generates a Makefile in the output directory, if using a
# separate output directory. This allows convenient use of make in the
# output directory.
# At the same time when output Makefile generated, generate .gitignore to
# ignore whole output directory

quiet_cmd_makefile = GEN     Makefile
      cmd_makefile = { \
	echo "\# Automatically generated by $(srctree)/Makefile: don't edit"; \
	echo "include $(srctree)/Makefile"; \
	} > Makefile

outputmakefile:
	@if [ -f $(srctree)/.config -o \
		 -d $(srctree)/include/config -o \
		 -d $(srctree)/arch/$(SRCARCH)/include/generated ]; then \
		echo >&2 "***"; \
		echo >&2 "*** The source tree is not clean, please run 'make$(if $(findstring command line, $(origin ARCH)), ARCH=$(ARCH)) mrproper'"; \
		echo >&2 "*** in $(abs_srctree)";\
		echo >&2 "***"; \
		false; \
	fi
	$(Q)ln -fsn $(srctree) source
	$(call cmd,makefile)
	$(Q)test -e .gitignore || \
	{ echo "# this is build directory, ignore it"; echo "*"; } > .gitignore
endif

# The expansion should be delayed until arch/$(SRCARCH)/Makefile is included.
# Some architectures define CROSS_COMPILE in arch/$(SRCARCH)/Makefile.
# CC_VERSION_TEXT is referenced from Kconfig (so it needs export),
# and from include/config/auto.conf.cmd to detect the compiler upgrade.
CC_VERSION_TEXT = $(subst $(pound),,$(shell LC_ALL=C $(CC) --version 2>/dev/null | head -n 1))

ifneq ($(findstring clang,$(CC_VERSION_TEXT)),)
include $(srctree)/scripts/Makefile.clang
endif

# Include this also for config targets because some architectures need
# cc-cross-prefix to determine CROSS_COMPILE.
ifdef need-compiler
include $(srctree)/scripts/Makefile.compiler
endif

ifdef config-build
# ===========================================================================
# *config targets only - make sure prerequisites are updated, and descend
# in scripts/kconfig to make the *config target

# Read arch-specific Makefile to set KBUILD_DEFCONFIG as needed.
# KBUILD_DEFCONFIG may point out an alternative default configuration
# used for 'make defconfig'
include $(srctree)/arch/$(SRCARCH)/Makefile
export KBUILD_DEFCONFIG KBUILD_KCONFIG CC_VERSION_TEXT

config: outputmakefile scripts_basic FORCE
	$(Q)$(MAKE) $(build)=scripts/kconfig $@

%config: outputmakefile scripts_basic FORCE
	$(Q)$(MAKE) $(build)=scripts/kconfig $@

else #!config-build
# ===========================================================================
# Build targets only - this includes vmlinux, arch-specific targets, clean
# targets and others. In general all targets except *config targets.

# If building an external module we do not care about the all: rule
# but instead __all depend on modules
PHONY += all
ifeq ($(KBUILD_EXTMOD),)
__all: all
else
__all: modules
endif

targets :=

# Decide whether to build built-in, modular, or both.
# Normally, just do built-in.

KBUILD_MODULES :=
KBUILD_BUILTIN := 1

# If we have only "make modules", don't compile built-in objects.
ifeq ($(MAKECMDGOALS),modules)
  KBUILD_BUILTIN :=
endif

# If we have "make <whatever> modules", compile modules
# in addition to whatever we do anyway.
# Just "make" or "make all" shall build modules as well

ifneq ($(filter all modules nsdeps %compile_commands.json clang-%,$(MAKECMDGOALS)),)
  KBUILD_MODULES := 1
endif

ifeq ($(MAKECMDGOALS),)
  KBUILD_MODULES := 1
endif

export KBUILD_MODULES KBUILD_BUILTIN

ifdef need-config
include include/config/auto.conf
endif

ifeq ($(KBUILD_EXTMOD),)
# Objects we will link into vmlinux / subdirs we need to visit
core-y		:=
drivers-y	:=
libs-y		:= lib/
endif # KBUILD_EXTMOD

# The all: target is the default when no target is given on the
# command line.
# This allow a user to issue only 'make' to build a kernel including modules
# Defaults to vmlinux, but the arch makefile usually adds further targets
all: vmlinux

CFLAGS_GCOV	:= -fprofile-arcs -ftest-coverage
ifdef CONFIG_CC_IS_GCC
CFLAGS_GCOV	+= -fno-tree-loop-im
endif
export CFLAGS_GCOV

# The arch Makefiles can override CC_FLAGS_FTRACE. We may also append it later.
ifdef CONFIG_FUNCTION_TRACER
  CC_FLAGS_FTRACE := -pg
endif

include $(srctree)/arch/$(SRCARCH)/Makefile

ifdef need-config
ifdef may-sync-config
# Read in dependencies to all Kconfig* files, make sure to run syncconfig if
# changes are detected. This should be included after arch/$(SRCARCH)/Makefile
# because some architectures define CROSS_COMPILE there.
include include/config/auto.conf.cmd

$(KCONFIG_CONFIG):
	@echo >&2 '***'
	@echo >&2 '*** Configuration file "$@" not found!'
	@echo >&2 '***'
	@echo >&2 '*** Please run some configurator (e.g. "make oldconfig" or'
	@echo >&2 '*** "make menuconfig" or "make xconfig").'
	@echo >&2 '***'
	@/bin/false

# The actual configuration files used during the build are stored in
# include/generated/ and include/config/. Update them if .config is newer than
# include/config/auto.conf (which mirrors .config).
#
# This exploits the 'multi-target pattern rule' trick.
# The syncconfig should be executed only once to make all the targets.
# (Note: use the grouped target '&:' when we bump to GNU Make 4.3)
#
# Do not use $(call cmd,...) here. That would suppress prompts from syncconfig,
# so you cannot notice that Kconfig is waiting for the user input.
%/config/auto.conf %/config/auto.conf.cmd %/generated/autoconf.h %/generated/rustc_cfg: $(KCONFIG_CONFIG)
	$(Q)$(kecho) "  SYNC    $@"
	$(Q)$(MAKE) -f $(srctree)/Makefile syncconfig
else # !may-sync-config
# External modules and some install targets need include/generated/autoconf.h
# and include/config/auto.conf but do not care if they are up-to-date.
# Use auto.conf to trigger the test
PHONY += include/config/auto.conf

include/config/auto.conf:
	@test -e include/generated/autoconf.h -a -e $@ || (		\
	echo >&2;							\
	echo >&2 "  ERROR: Kernel configuration is invalid.";		\
	echo >&2 "         include/generated/autoconf.h or $@ are missing.";\
	echo >&2 "         Run 'make oldconfig && make prepare' on kernel src to fix it.";	\
	echo >&2 ;							\
	/bin/false)

endif # may-sync-config
endif # need-config

KBUILD_CFLAGS	+= -fno-delete-null-pointer-checks

ifdef CONFIG_CC_OPTIMIZE_FOR_PERFORMANCE
KBUILD_CFLAGS += -O2
KBUILD_RUSTFLAGS += -Copt-level=2
else ifdef CONFIG_CC_OPTIMIZE_FOR_SIZE
KBUILD_CFLAGS += -Os
KBUILD_RUSTFLAGS += -Copt-level=s
endif

# Always set `debug-assertions` and `overflow-checks` because their default
# depends on `opt-level` and `debug-assertions`, respectively.
KBUILD_RUSTFLAGS += -Cdebug-assertions=$(if $(CONFIG_RUST_DEBUG_ASSERTIONS),y,n)
KBUILD_RUSTFLAGS += -Coverflow-checks=$(if $(CONFIG_RUST_OVERFLOW_CHECKS),y,n)

# Tell gcc to never replace conditional load with a non-conditional one
ifdef CONFIG_CC_IS_GCC
# gcc-10 renamed --param=allow-store-data-races=0 to
# -fno-allow-store-data-races.
KBUILD_CFLAGS	+= $(call cc-option,--param=allow-store-data-races=0)
KBUILD_CFLAGS	+= $(call cc-option,-fno-allow-store-data-races)
endif

ifdef CONFIG_READABLE_ASM
# Disable optimizations that make assembler listings hard to read.
# reorder blocks reorders the control in the function
# ipa clone creates specialized cloned functions
# partial inlining inlines only parts of functions
KBUILD_CFLAGS += -fno-reorder-blocks -fno-ipa-cp-clone -fno-partial-inlining
endif

stackp-flags-y                                    := -fno-stack-protector
stackp-flags-$(CONFIG_STACKPROTECTOR)             := -fstack-protector
stackp-flags-$(CONFIG_STACKPROTECTOR_STRONG)      := -fstack-protector-strong

KBUILD_CFLAGS += $(stackp-flags-y)

KBUILD_RUSTFLAGS-$(CONFIG_WERROR) += -Dwarnings
KBUILD_RUSTFLAGS += $(KBUILD_RUSTFLAGS-y)

ifdef CONFIG_FRAME_POINTER
KBUILD_CFLAGS	+= -fno-omit-frame-pointer -fno-optimize-sibling-calls
KBUILD_RUSTFLAGS += -Cforce-frame-pointers=y
else
# Some targets (ARM with Thumb2, for example), can't be built with frame
# pointers.  For those, we don't have FUNCTION_TRACER automatically
# select FRAME_POINTER.  However, FUNCTION_TRACER adds -pg, and this is
# incompatible with -fomit-frame-pointer with current GCC, so we don't use
# -fomit-frame-pointer with FUNCTION_TRACER.
# In the Rust target specification, "frame-pointer" is set explicitly
# to "may-omit".
ifndef CONFIG_FUNCTION_TRACER
KBUILD_CFLAGS	+= -fomit-frame-pointer
endif
endif

# Initialize all stack variables with a 0xAA pattern.
ifdef CONFIG_INIT_STACK_ALL_PATTERN
KBUILD_CFLAGS	+= -ftrivial-auto-var-init=pattern
endif

# Initialize all stack variables with a zero value.
ifdef CONFIG_INIT_STACK_ALL_ZERO
KBUILD_CFLAGS	+= -ftrivial-auto-var-init=zero
ifdef CONFIG_CC_HAS_AUTO_VAR_INIT_ZERO_ENABLER
# https://github.com/llvm/llvm-project/issues/44842
CC_AUTO_VAR_INIT_ZERO_ENABLER := -enable-trivial-auto-var-init-zero-knowing-it-will-be-removed-from-clang
export CC_AUTO_VAR_INIT_ZERO_ENABLER
KBUILD_CFLAGS	+= $(CC_AUTO_VAR_INIT_ZERO_ENABLER)
endif
endif

# While VLAs have been removed, GCC produces unreachable stack probes
# for the randomize_kstack_offset feature. Disable it for all compilers.
KBUILD_CFLAGS	+= $(call cc-option, -fno-stack-clash-protection)

# Clear used registers at func exit (to reduce data lifetime and ROP gadgets).
ifdef CONFIG_ZERO_CALL_USED_REGS
KBUILD_CFLAGS	+= -fzero-call-used-regs=used-gpr
endif

ifdef CONFIG_FUNCTION_TRACER
ifdef CONFIG_FTRACE_MCOUNT_USE_CC
  CC_FLAGS_FTRACE	+= -mrecord-mcount
  ifdef CONFIG_HAVE_NOP_MCOUNT
    ifeq ($(call cc-option-yn, -mnop-mcount),y)
      CC_FLAGS_FTRACE	+= -mnop-mcount
      CC_FLAGS_USING	+= -DCC_USING_NOP_MCOUNT
    endif
  endif
endif
ifdef CONFIG_FTRACE_MCOUNT_USE_OBJTOOL
  ifdef CONFIG_HAVE_OBJTOOL_NOP_MCOUNT
    CC_FLAGS_USING	+= -DCC_USING_NOP_MCOUNT
  endif
endif
ifdef CONFIG_FTRACE_MCOUNT_USE_RECORDMCOUNT
  ifdef CONFIG_HAVE_C_RECORDMCOUNT
    BUILD_C_RECORDMCOUNT := y
    export BUILD_C_RECORDMCOUNT
  endif
endif
ifdef CONFIG_HAVE_FENTRY
  # s390-linux-gnu-gcc did not support -mfentry until gcc-9.
  ifeq ($(call cc-option-yn, -mfentry),y)
    CC_FLAGS_FTRACE	+= -mfentry
    CC_FLAGS_USING	+= -DCC_USING_FENTRY
  endif
endif
export CC_FLAGS_FTRACE
KBUILD_CFLAGS	+= $(CC_FLAGS_FTRACE) $(CC_FLAGS_USING)
KBUILD_AFLAGS	+= $(CC_FLAGS_USING)
endif

# We trigger additional mismatches with less inlining
ifdef CONFIG_DEBUG_SECTION_MISMATCH
KBUILD_CFLAGS += -fno-inline-functions-called-once
endif

# `rustc`'s `-Zfunction-sections` applies to data too (as of 1.59.0).
ifdef CONFIG_LD_DEAD_CODE_DATA_ELIMINATION
KBUILD_CFLAGS_KERNEL += -ffunction-sections -fdata-sections
KBUILD_RUSTFLAGS_KERNEL += -Zfunction-sections=y
LDFLAGS_vmlinux += --gc-sections
endif

ifdef CONFIG_SHADOW_CALL_STACK
ifndef CONFIG_DYNAMIC_SCS
CC_FLAGS_SCS	:= -fsanitize=shadow-call-stack
KBUILD_CFLAGS	+= $(CC_FLAGS_SCS)
endif
export CC_FLAGS_SCS
endif

ifdef CONFIG_LTO_CLANG
ifdef CONFIG_LTO_CLANG_THIN
CC_FLAGS_LTO	:= -flto=thin -fsplit-lto-unit
KBUILD_LDFLAGS	+= --thinlto-cache-dir=$(extmod_prefix).thinlto-cache
else
CC_FLAGS_LTO	:= -flto
endif
CC_FLAGS_LTO	+= -fvisibility=hidden

# Limit inlining across translation units to reduce binary size
KBUILD_LDFLAGS += -mllvm -import-instr-limit=5

# Check for frame size exceeding threshold during prolog/epilog insertion
# when using lld < 13.0.0.
ifneq ($(CONFIG_FRAME_WARN),0)
ifeq ($(call test-lt, $(CONFIG_LLD_VERSION), 130000),y)
KBUILD_LDFLAGS	+= -plugin-opt=-warn-stack-size=$(CONFIG_FRAME_WARN)
endif
endif
endif

ifdef CONFIG_LTO
KBUILD_CFLAGS	+= -fno-lto $(CC_FLAGS_LTO)
KBUILD_AFLAGS	+= -fno-lto
export CC_FLAGS_LTO
endif

ifdef CONFIG_CFI_CLANG
CC_FLAGS_CFI	:= -fsanitize=kcfi
KBUILD_CFLAGS	+= $(CC_FLAGS_CFI)
export CC_FLAGS_CFI
endif

ifneq ($(CONFIG_FUNCTION_ALIGNMENT),0)
KBUILD_CFLAGS += -falign-functions=$(CONFIG_FUNCTION_ALIGNMENT)
endif

# arch Makefile may override CC so keep this after arch Makefile is included
NOSTDINC_FLAGS += -nostdinc

# To gain proper coverage for CONFIG_UBSAN_BOUNDS and CONFIG_FORTIFY_SOURCE,
# the kernel uses only C99 flexible arrays for dynamically sized trailing
# arrays. Enforce this for everything that may examine structure sizes and
# perform bounds checking.
KBUILD_CFLAGS += $(call cc-option, -fstrict-flex-arrays=3)

#Currently, disable -Wstringop-overflow for GCC 11, globally.
KBUILD_CFLAGS-$(CONFIG_CC_NO_STRINGOP_OVERFLOW) += $(call cc-option, -Wno-stringop-overflow)
KBUILD_CFLAGS-$(CONFIG_CC_STRINGOP_OVERFLOW) += $(call cc-option, -Wstringop-overflow)

# disable invalid "can't wrap" optimizations for signed / pointers
KBUILD_CFLAGS	+= -fno-strict-overflow

# Make sure -fstack-check isn't enabled (like gentoo apparently did)
KBUILD_CFLAGS  += -fno-stack-check

# conserve stack if available
ifdef CONFIG_CC_IS_GCC
KBUILD_CFLAGS   += -fconserve-stack
endif

# change __FILE__ to the relative path from the srctree
KBUILD_CPPFLAGS += $(call cc-option,-fmacro-prefix-map=$(srctree)/=)

# include additional Makefiles when needed
include-y			:= scripts/Makefile.extrawarn
include-$(CONFIG_DEBUG_INFO)	+= scripts/Makefile.debug
include-$(CONFIG_DEBUG_INFO_BTF)+= scripts/Makefile.btf
include-$(CONFIG_KASAN)		+= scripts/Makefile.kasan
include-$(CONFIG_KCSAN)		+= scripts/Makefile.kcsan
include-$(CONFIG_KMSAN)		+= scripts/Makefile.kmsan
include-$(CONFIG_UBSAN)		+= scripts/Makefile.ubsan
include-$(CONFIG_KCOV)		+= scripts/Makefile.kcov
include-$(CONFIG_RANDSTRUCT)	+= scripts/Makefile.randstruct
include-$(CONFIG_GCC_PLUGINS)	+= scripts/Makefile.gcc-plugins

include $(addprefix $(srctree)/, $(include-y))

# scripts/Makefile.gcc-plugins is intentionally included last.
# Do not add $(call cc-option,...) below this line. When you build the kernel
# from the clean source tree, the GCC plugins do not exist at this point.

# Add user supplied CPPFLAGS, AFLAGS, CFLAGS and RUSTFLAGS as the last assignments
KBUILD_CPPFLAGS += $(KCPPFLAGS)
KBUILD_AFLAGS   += $(KAFLAGS)
KBUILD_CFLAGS   += $(KCFLAGS)
KBUILD_RUSTFLAGS += $(KRUSTFLAGS)

KBUILD_LDFLAGS_MODULE += --build-id=sha1
LDFLAGS_vmlinux += --build-id=sha1

KBUILD_LDFLAGS	+= -z noexecstack
ifeq ($(CONFIG_LD_IS_BFD),y)
KBUILD_LDFLAGS	+= $(call ld-option,--no-warn-rwx-segments)
endif

ifeq ($(CONFIG_STRIP_ASM_SYMS),y)
LDFLAGS_vmlinux	+= -X
endif

ifeq ($(CONFIG_RELR),y)
# ld.lld before 15 did not support -z pack-relative-relocs.
LDFLAGS_vmlinux	+= $(call ld-option,--pack-dyn-relocs=relr,-z pack-relative-relocs)
endif

# We never want expected sections to be placed heuristically by the
# linker. All sections should be explicitly named in the linker script.
ifdef CONFIG_LD_ORPHAN_WARN
LDFLAGS_vmlinux += --orphan-handling=$(CONFIG_LD_ORPHAN_WARN_LEVEL)
endif

# Align the bit size of userspace programs with the kernel
KBUILD_USERCFLAGS  += $(filter -m32 -m64 --target=%, $(KBUILD_CFLAGS))
KBUILD_USERLDFLAGS += $(filter -m32 -m64 --target=%, $(KBUILD_CFLAGS))

# make the checker run with the right architecture
CHECKFLAGS += --arch=$(ARCH)

# insure the checker run with the right endianness
CHECKFLAGS += $(if $(CONFIG_CPU_BIG_ENDIAN),-mbig-endian,-mlittle-endian)

# the checker needs the correct machine size
CHECKFLAGS += $(if $(CONFIG_64BIT),-m64,-m32)

# Default kernel image to build when no specific target is given.
# KBUILD_IMAGE may be overruled on the command line or
# set in the environment
# Also any assignments in arch/$(ARCH)/Makefile take precedence over
# this default value
export KBUILD_IMAGE ?= vmlinux

#
# INSTALL_PATH specifies where to place the updated kernel and system map
# images. Default is /boot, but you can set it to other values
export	INSTALL_PATH ?= /boot

#
# INSTALL_DTBS_PATH specifies a prefix for relocations required by build roots.
# Like INSTALL_MOD_PATH, it isn't defined in the Makefile, but can be passed as
# an argument if needed. Otherwise it defaults to the kernel install path
#
export INSTALL_DTBS_PATH ?= $(INSTALL_PATH)/dtbs/$(KERNELRELEASE)

#
# INSTALL_MOD_PATH specifies a prefix to MODLIB for module directory
# relocations required by build roots.  This is not defined in the
# makefile but the argument can be passed to make if needed.
#

MODLIB	= $(INSTALL_MOD_PATH)/lib/modules/$(KERNELRELEASE)
export MODLIB

PHONY += prepare0

export extmod_prefix = $(if $(KBUILD_EXTMOD),$(KBUILD_EXTMOD)/)
export MODORDER := $(extmod_prefix)modules.order
export MODULES_NSDEPS := $(extmod_prefix)modules.nsdeps

ifeq ($(KBUILD_EXTMOD),)

build-dir	:= .
clean-dirs	:= $(sort . Documentation \
		     $(patsubst %/,%,$(filter %/, $(core-) \
			$(drivers-) $(libs-))))

export ARCH_CORE	:= $(core-y)
export ARCH_LIB		:= $(filter %/, $(libs-y))
export ARCH_DRIVERS	:= $(drivers-y) $(drivers-m)
# Externally visible symbols (used by link-vmlinux.sh)

KBUILD_VMLINUX_OBJS := ./built-in.a
ifdef CONFIG_MODULES
KBUILD_VMLINUX_OBJS += $(patsubst %/, %/lib.a, $(filter %/, $(libs-y)))
KBUILD_VMLINUX_LIBS := $(filter-out %/, $(libs-y))
else
KBUILD_VMLINUX_LIBS := $(patsubst %/,%/lib.a, $(libs-y))
endif

export KBUILD_VMLINUX_LIBS
export KBUILD_LDS          := arch/$(SRCARCH)/kernel/vmlinux.lds

ifdef CONFIG_TRIM_UNUSED_KSYMS
# For the kernel to actually contain only the needed exported symbols,
# we have to build modules as well to determine what those symbols are.
KBUILD_MODULES := 1
endif

# '$(AR) mPi' needs 'T' to workaround the bug of llvm-ar <= 14
quiet_cmd_ar_vmlinux.a = AR      $@
      cmd_ar_vmlinux.a = \
	rm -f $@; \
	$(AR) cDPrST $@ $(KBUILD_VMLINUX_OBJS); \
	$(AR) mPiT $$($(AR) t $@ | sed -n 1p) $@ $$($(AR) t $@ | grep -F -f $(srctree)/scripts/head-object-list.txt)

targets += vmlinux.a
vmlinux.a: $(KBUILD_VMLINUX_OBJS) scripts/head-object-list.txt FORCE
	$(call if_changed,ar_vmlinux.a)

PHONY += vmlinux_o
vmlinux_o: vmlinux.a $(KBUILD_VMLINUX_LIBS)
	$(Q)$(MAKE) -f $(srctree)/scripts/Makefile.vmlinux_o

vmlinux.o modules.builtin.modinfo modules.builtin: vmlinux_o
	@:

PHONY += vmlinux
# LDFLAGS_vmlinux in the top Makefile defines linker flags for the top vmlinux,
# not for decompressors. LDFLAGS_vmlinux in arch/*/boot/compressed/Makefile is
# unrelated; the decompressors just happen to have the same base name,
# arch/*/boot/compressed/vmlinux.
# Export LDFLAGS_vmlinux only to scripts/Makefile.vmlinux.
#
# _LDFLAGS_vmlinux is a workaround for the 'private export' bug:
#   https://savannah.gnu.org/bugs/?61463
# For Make > 4.4, the following simple code will work:
#  vmlinux: private export LDFLAGS_vmlinux := $(LDFLAGS_vmlinux)
vmlinux: private _LDFLAGS_vmlinux := $(LDFLAGS_vmlinux)
vmlinux: export LDFLAGS_vmlinux = $(_LDFLAGS_vmlinux)
vmlinux: vmlinux.o $(KBUILD_LDS) modpost
	$(Q)$(MAKE) -f $(srctree)/scripts/Makefile.vmlinux

# The actual objects are generated when descending,
# make sure no implicit rule kicks in
$(sort $(KBUILD_LDS) $(KBUILD_VMLINUX_OBJS) $(KBUILD_VMLINUX_LIBS)): . ;

ifeq ($(origin KERNELRELEASE),file)
filechk_kernel.release = $(srctree)/scripts/setlocalversion $(srctree)
else
filechk_kernel.release = echo $(KERNELRELEASE)
endif

# Store (new) KERNELRELEASE string in include/config/kernel.release
include/config/kernel.release: FORCE
	$(call filechk,kernel.release)

# Additional helpers built in scripts/
# Carefully list dependencies so we do not try to build scripts twice
# in parallel
PHONY += scripts
scripts: scripts_basic scripts_dtc
	$(Q)$(MAKE) $(build)=$(@)

# Things we need to do before we recursively start building the kernel
# or the modules are listed in "prepare".
# A multi level approach is used. prepareN is processed before prepareN-1.
# archprepare is used in arch Makefiles and when processed asm symlink,
# version.h and scripts_basic is processed / created.

PHONY += prepare archprepare

archprepare: outputmakefile archheaders archscripts scripts include/config/kernel.release \
	asm-generic $(version_h) include/generated/utsrelease.h \
	include/generated/compile.h include/generated/autoconf.h remove-stale-files

prepare0: archprepare
	$(Q)$(MAKE) $(build)=scripts/mod
	$(Q)$(MAKE) $(build)=. prepare

# All the preparing..
prepare: prepare0
ifdef CONFIG_RUST
	$(Q)$(CONFIG_SHELL) $(srctree)/scripts/rust_is_available.sh
	$(Q)$(MAKE) $(build)=rust
endif

PHONY += remove-stale-files
remove-stale-files:
	$(Q)$(srctree)/scripts/remove-stale-files

# Support for using generic headers in asm-generic
asm-generic := -f $(srctree)/scripts/Makefile.asm-generic obj

PHONY += asm-generic uapi-asm-generic
asm-generic: uapi-asm-generic
	$(Q)$(MAKE) $(asm-generic)=arch/$(SRCARCH)/include/generated/asm \
	generic=include/asm-generic
uapi-asm-generic:
	$(Q)$(MAKE) $(asm-generic)=arch/$(SRCARCH)/include/generated/uapi/asm \
	generic=include/uapi/asm-generic

# Generate some files
# ---------------------------------------------------------------------------

# KERNELRELEASE can change from a few different places, meaning version.h
# needs to be updated, so this check is forced on all builds

uts_len := 64
define filechk_utsrelease.h
	if [ `echo -n "$(KERNELRELEASE)" | wc -c ` -gt $(uts_len) ]; then \
	  echo '"$(KERNELRELEASE)" exceeds $(uts_len) characters' >&2;    \
	  exit 1;                                                         \
	fi;                                                               \
	echo \#define UTS_RELEASE \"$(KERNELRELEASE)\"
endef

define filechk_version.h
	if [ $(SUBLEVEL) -gt 255 ]; then                                 \
		echo \#define LINUX_VERSION_CODE $(shell                 \
		expr $(VERSION) \* 65536 + $(PATCHLEVEL) \* 256 + 255); \
	else                                                             \
		echo \#define LINUX_VERSION_CODE $(shell                 \
		expr $(VERSION) \* 65536 + $(PATCHLEVEL) \* 256 + $(SUBLEVEL)); \
	fi;                                                              \
	echo '#define KERNEL_VERSION(a,b,c) (((a) << 16) + ((b) << 8) +  \
	((c) > 255 ? 255 : (c)))';                                       \
	echo \#define LINUX_VERSION_MAJOR $(VERSION);                    \
	echo \#define LINUX_VERSION_PATCHLEVEL $(PATCHLEVEL);            \
	echo \#define LINUX_VERSION_SUBLEVEL $(SUBLEVEL)
endef

$(version_h): PATCHLEVEL := $(or $(PATCHLEVEL), 0)
$(version_h): SUBLEVEL := $(or $(SUBLEVEL), 0)
$(version_h): FORCE
	$(call filechk,version.h)

include/generated/utsrelease.h: include/config/kernel.release FORCE
	$(call filechk,utsrelease.h)

filechk_compile.h = $(srctree)/scripts/mkcompile_h \
	"$(UTS_MACHINE)" "$(CONFIG_CC_VERSION_TEXT)" "$(LD)"

include/generated/compile.h: FORCE
	$(call filechk,compile.h)

PHONY += headerdep
headerdep:
	$(Q)find $(srctree)/include/ -name '*.h' | xargs --max-args 1 \
	$(srctree)/scripts/headerdep.pl -I$(srctree)/include

# ---------------------------------------------------------------------------
# Kernel headers

#Default location for installed headers
export INSTALL_HDR_PATH = $(objtree)/usr

quiet_cmd_headers_install = INSTALL $(INSTALL_HDR_PATH)/include
      cmd_headers_install = \
	mkdir -p $(INSTALL_HDR_PATH); \
	rsync -mrl --include='*/' --include='*\.h' --exclude='*' \
	usr/include $(INSTALL_HDR_PATH)

PHONY += headers_install
headers_install: headers
	$(call cmd,headers_install)

PHONY += archheaders archscripts

hdr-inst := -f $(srctree)/scripts/Makefile.headersinst obj

PHONY += headers
headers: $(version_h) scripts_unifdef uapi-asm-generic archheaders archscripts
	$(if $(filter um, $(SRCARCH)), $(error Headers not exportable for UML))
	$(Q)$(MAKE) $(hdr-inst)=include/uapi
	$(Q)$(MAKE) $(hdr-inst)=arch/$(SRCARCH)/include/uapi

ifdef CONFIG_HEADERS_INSTALL
prepare: headers
endif

PHONY += scripts_unifdef
scripts_unifdef: scripts_basic
	$(Q)$(MAKE) $(build)=scripts scripts/unifdef

# ---------------------------------------------------------------------------
# Install

# Many distributions have the custom install script, /sbin/installkernel.
# If DKMS is installed, 'make install' will eventually recurse back
# to this Makefile to build and install external modules.
# Cancel sub_make_done so that options such as M=, V=, etc. are parsed.

quiet_cmd_install = INSTALL $(INSTALL_PATH)
      cmd_install = unset sub_make_done; $(srctree)/scripts/install.sh

# ---------------------------------------------------------------------------
# vDSO install

PHONY += vdso_install
vdso_install: export INSTALL_FILES = $(vdso-install-y)
vdso_install:
	$(Q)$(MAKE) -f $(srctree)/scripts/Makefile.vdsoinst

# ---------------------------------------------------------------------------
# Tools

ifdef CONFIG_OBJTOOL
prepare: tools/objtool
endif

ifdef CONFIG_BPF
ifdef CONFIG_DEBUG_INFO_BTF
prepare: tools/bpf/resolve_btfids
endif
endif

PHONY += resolve_btfids_clean

resolve_btfids_O = $(abspath $(objtree))/tools/bpf/resolve_btfids

# tools/bpf/resolve_btfids directory might not exist
# in output directory, skip its clean in that case
resolve_btfids_clean:
ifneq ($(wildcard $(resolve_btfids_O)),)
	$(Q)$(MAKE) -sC $(srctree)/tools/bpf/resolve_btfids O=$(resolve_btfids_O) clean
endif

tools-clean-targets := sched_ext
PHONY += $(tools-clean-targets)
$(tools-clean-targets):
	$(Q)$(MAKE) -sC tools $@_clean
tools_clean: $(tools-clean-targets)

# Clear a bunch of variables before executing the submake
ifeq ($(quiet),silent_)
tools_silent=s
endif

tools/: FORCE
	$(Q)mkdir -p $(objtree)/tools
	$(Q)$(MAKE) LDFLAGS= MAKEFLAGS="$(tools_silent) $(filter --j% -j,$(MAKEFLAGS))" O=$(abspath $(objtree)) subdir=tools -C $(srctree)/tools/

tools/%: FORCE
	$(Q)mkdir -p $(objtree)/tools
	$(Q)$(MAKE) LDFLAGS= MAKEFLAGS="$(tools_silent) $(filter --j% -j,$(MAKEFLAGS))" O=$(abspath $(objtree)) subdir=tools -C $(srctree)/tools/ $*

# ---------------------------------------------------------------------------
# Kernel selftest

PHONY += kselftest
kselftest: headers
	$(Q)$(MAKE) -C $(srctree)/tools/testing/selftests run_tests

kselftest-%: headers FORCE
	$(Q)$(MAKE) -C $(srctree)/tools/testing/selftests $*

PHONY += kselftest-merge
kselftest-merge:
	$(if $(wildcard $(objtree)/.config),, $(error No .config exists, config your kernel first!))
	$(Q)find $(srctree)/tools/testing/selftests -name config -o -name config.$(UTS_MACHINE) | \
		xargs $(srctree)/scripts/kconfig/merge_config.sh -y -m $(objtree)/.config
	$(Q)$(MAKE) -f $(srctree)/Makefile olddefconfig

# ---------------------------------------------------------------------------
# Devicetree files

ifneq ($(wildcard $(srctree)/arch/$(SRCARCH)/boot/dts/),)
dtstree := arch/$(SRCARCH)/boot/dts
endif

ifneq ($(dtstree),)

%.dtb: dtbs_prepare
	$(Q)$(MAKE) $(build)=$(dtstree) $(dtstree)/$@

%.dtbo: dtbs_prepare
	$(Q)$(MAKE) $(build)=$(dtstree) $(dtstree)/$@

PHONY += dtbs dtbs_prepare dtbs_install dtbs_check
dtbs: dtbs_prepare
	$(Q)$(MAKE) $(build)=$(dtstree)

# include/config/kernel.release is actually needed when installing DTBs because
# INSTALL_DTBS_PATH contains $(KERNELRELEASE). However, we do not want to make
# dtbs_install depend on it as dtbs_install may run as root.
dtbs_prepare: include/config/kernel.release scripts_dtc

ifneq ($(filter dtbs_check, $(MAKECMDGOALS)),)
export CHECK_DTBS=y
endif

ifneq ($(CHECK_DTBS),)
dtbs_prepare: dt_binding_check
endif

dtbs_check: dtbs

dtbs_install:
	$(Q)$(MAKE) $(dtbinst)=$(dtstree) dst=$(INSTALL_DTBS_PATH)

ifdef CONFIG_OF_EARLY_FLATTREE
all: dtbs
endif

endif

PHONY += scripts_dtc
scripts_dtc: scripts_basic
	$(Q)$(MAKE) $(build)=scripts/dtc

ifneq ($(filter dt_binding_check, $(MAKECMDGOALS)),)
export CHECK_DT_BINDING=y
endif

PHONY += dt_binding_check
dt_binding_check: scripts_dtc
	$(Q)$(MAKE) $(build)=Documentation/devicetree/bindings

PHONY += dt_compatible_check
dt_compatible_check: dt_binding_check
	$(Q)$(MAKE) $(build)=Documentation/devicetree/bindings $@

# ---------------------------------------------------------------------------
# Modules

ifdef CONFIG_MODULES

# By default, build modules as well

all: modules

# When we're building modules with modversions, we need to consider
# the built-in objects during the descend as well, in order to
# make sure the checksums are up to date before we record them.
ifdef CONFIG_MODVERSIONS
  KBUILD_BUILTIN := 1
endif

# Build modules
#

# *.ko are usually independent of vmlinux, but CONFIG_DEBUG_INFO_BTF_MODULES
# is an exception.
ifdef CONFIG_DEBUG_INFO_BTF_MODULES
KBUILD_BUILTIN := 1
modules: vmlinux
endif

modules: modules_prepare

# Target to prepare building external modules
modules_prepare: prepare
	$(Q)$(MAKE) $(build)=scripts scripts/module.lds

endif # CONFIG_MODULES

###
# Cleaning is done on three levels.
# make clean     Delete most generated files
#                Leave enough to build external modules
# make mrproper  Delete the current configuration, and all generated files
# make distclean Remove editor backup files, patch leftover files and the like

# Directories & files removed with 'make clean'
CLEAN_FILES += vmlinux.symvers modules-only.symvers \
	       modules.builtin modules.builtin.modinfo modules.nsdeps \
	       compile_commands.json .thinlto-cache rust/test \
	       rust-project.json .vmlinux.objs .vmlinux.export.c

# Directories & files removed with 'make mrproper'
MRPROPER_FILES += include/config include/generated          \
		  arch/$(SRCARCH)/include/generated .objdiff \
		  debian snap tar-install \
		  .config .config.old .version \
		  Module.symvers \
		  certs/signing_key.pem \
		  certs/x509.genkey \
		  vmlinux-gdb.py \
		  rpmbuild \
		  rust/libmacros.so

# clean - Delete most, but leave enough to build external modules
#
clean: rm-files := $(CLEAN_FILES)

PHONY += archclean vmlinuxclean

vmlinuxclean:
	$(Q)$(CONFIG_SHELL) $(srctree)/scripts/link-vmlinux.sh clean
	$(Q)$(if $(ARCH_POSTLINK), $(MAKE) -f $(ARCH_POSTLINK) clean)

clean: archclean vmlinuxclean resolve_btfids_clean

# mrproper - Delete all generated files, including .config
#
mrproper: rm-files := $(wildcard $(MRPROPER_FILES))
mrproper-dirs      := $(addprefix _mrproper_,scripts)

PHONY += $(mrproper-dirs) mrproper
$(mrproper-dirs):
	$(Q)$(MAKE) $(clean)=$(patsubst _mrproper_%,%,$@)

mrproper: clean $(mrproper-dirs) tools_clean
	$(call cmd,rmfiles)
	@find . $(RCS_FIND_IGNORE) \
		\( -name '*.rmeta' \) \
		-type f -print | xargs rm -f

# distclean
#
PHONY += distclean

distclean: mrproper
	@find . $(RCS_FIND_IGNORE) \
		\( -name '*.orig' -o -name '*.rej' -o -name '*~' \
		-o -name '*.bak' -o -name '#*#' -o -name '*%' \
		-o -name 'core' -o -name tags -o -name TAGS -o -name 'cscope*' \
		-o -name GPATH -o -name GRTAGS -o -name GSYMS -o -name GTAGS \) \
		-type f -print | xargs rm -f


# Packaging of the kernel to various formats
# ---------------------------------------------------------------------------

%src-pkg: FORCE
	$(Q)$(MAKE) -f $(srctree)/scripts/Makefile.package $@
%pkg: include/config/kernel.release FORCE
	$(Q)$(MAKE) -f $(srctree)/scripts/Makefile.package $@

# Brief documentation of the typical targets used
# ---------------------------------------------------------------------------

boards := $(wildcard $(srctree)/arch/$(SRCARCH)/configs/*_defconfig)
boards := $(sort $(notdir $(boards)))
board-dirs := $(dir $(wildcard $(srctree)/arch/$(SRCARCH)/configs/*/*_defconfig))
board-dirs := $(sort $(notdir $(board-dirs:/=)))

PHONY += help
help:
	@echo  'Cleaning targets:'
	@echo  '  clean		  - Remove most generated files but keep the config and'
	@echo  '                    enough build support to build external modules'
	@echo  '  mrproper	  - Remove all generated files + config + various backup files'
	@echo  '  distclean	  - mrproper + remove editor backup and patch files'
	@echo  ''
	@$(MAKE) -f $(srctree)/scripts/kconfig/Makefile help
	@echo  ''
	@echo  'Other generic targets:'
	@echo  '  all		  - Build all targets marked with [*]'
	@echo  '* vmlinux	  - Build the bare kernel'
	@echo  '* modules	  - Build all modules'
	@echo  '  modules_install - Install all modules to INSTALL_MOD_PATH (default: /)'
	@echo  '  vdso_install    - Install unstripped vdso to INSTALL_MOD_PATH (default: /)'
	@echo  '  dir/            - Build all files in dir and below'
	@echo  '  dir/file.[ois]  - Build specified target only'
	@echo  '  dir/file.ll     - Build the LLVM assembly file'
	@echo  '                    (requires compiler support for LLVM assembly generation)'
	@echo  '  dir/file.lst    - Build specified mixed source/assembly target only'
	@echo  '                    (requires a recent binutils and recent build (System.map))'
	@echo  '  dir/file.ko     - Build module including final link'
	@echo  '  modules_prepare - Set up for building external modules'
	@echo  '  tags/TAGS	  - Generate tags file for editors'
	@echo  '  cscope	  - Generate cscope index'
	@echo  '  gtags           - Generate GNU GLOBAL index'
	@echo  '  kernelrelease	  - Output the release version string (use with make -s)'
	@echo  '  kernelversion	  - Output the version stored in Makefile (use with make -s)'
	@echo  '  image_name	  - Output the image name (use with make -s)'
	@echo  '  headers_install - Install sanitised kernel headers to INSTALL_HDR_PATH'; \
	 echo  '                    (default: $(INSTALL_HDR_PATH))'; \
	 echo  ''
	@echo  'Static analysers:'
	@echo  '  checkstack      - Generate a list of stack hogs and consider all functions'
	@echo  '                    with a stack size larger than MINSTACKSIZE (default: 100)'
	@echo  '  versioncheck    - Sanity check on version.h usage'
	@echo  '  includecheck    - Check for duplicate included header files'
	@echo  '  export_report   - List the usages of all exported symbols'
	@echo  '  headerdep       - Detect inclusion cycles in headers'
	@echo  '  coccicheck      - Check with Coccinelle'
	@echo  '  clang-analyzer  - Check with clang static analyzer'
	@echo  '  clang-tidy      - Check with clang-tidy'
	@echo  ''
	@echo  'Tools:'
	@echo  '  nsdeps          - Generate missing symbol namespace dependencies'
	@echo  ''
	@echo  'Kernel selftest:'
	@echo  '  kselftest         - Build and run kernel selftest'
	@echo  '                      Build, install, and boot kernel before'
	@echo  '                      running kselftest on it'
	@echo  '                      Run as root for full coverage'
	@echo  '  kselftest-all     - Build kernel selftest'
	@echo  '  kselftest-install - Build and install kernel selftest'
	@echo  '  kselftest-clean   - Remove all generated kselftest files'
	@echo  '  kselftest-merge   - Merge all the config dependencies of'
	@echo  '		      kselftest to existing .config.'
	@echo  ''
	@echo  'Rust targets:'
	@echo  '  rustavailable   - Checks whether the Rust toolchain is'
	@echo  '		    available and, if not, explains why.'
	@echo  '  rustfmt	  - Reformat all the Rust code in the kernel'
	@echo  '  rustfmtcheck	  - Checks if all the Rust code in the kernel'
	@echo  '		    is formatted, printing a diff otherwise.'
	@echo  '  rustdoc	  - Generate Rust documentation'
	@echo  '		    (requires kernel .config)'
	@echo  '  rusttest        - Runs the Rust tests'
	@echo  '                    (requires kernel .config; downloads external repos)'
	@echo  '  rust-analyzer	  - Generate rust-project.json rust-analyzer support file'
	@echo  '		    (requires kernel .config)'
	@echo  '  dir/file.[os]   - Build specified target only'
	@echo  '  dir/file.rsi    - Build macro expanded source, similar to C preprocessing.'
	@echo  '                    Run with RUSTFMT=n to skip reformatting if needed.'
	@echo  '                    The output is not intended to be compilable.'
	@echo  '  dir/file.ll     - Build the LLVM assembly file'
	@echo  ''
	@$(if $(dtstree), \
		echo 'Devicetree:'; \
		echo '* dtbs             - Build device tree blobs for enabled boards'; \
		echo '  dtbs_install     - Install dtbs to $(INSTALL_DTBS_PATH)'; \
		echo '  dt_binding_check - Validate device tree binding documents'; \
		echo '  dtbs_check       - Validate device tree source files';\
		echo '')

	@echo 'Userspace tools targets:'
	@echo '  use "make tools/help"'
	@echo '  or  "cd tools; make help"'
	@echo  ''
	@echo  'Kernel packaging:'
	@$(MAKE) -f $(srctree)/scripts/Makefile.package help
	@echo  ''
	@echo  'Documentation targets:'
	@$(MAKE) -f $(srctree)/Documentation/Makefile dochelp
	@echo  ''
	@echo  'Architecture-specific targets ($(SRCARCH)):'
	@$(or $(archhelp),\
		echo '  No architecture-specific help defined for $(SRCARCH)')
	@echo  ''
	@$(if $(boards), \
		$(foreach b, $(boards), \
		printf "  %-27s - Build for %s\\n" $(b) $(subst _defconfig,,$(b));) \
		echo '')
	@$(if $(board-dirs), \
		$(foreach b, $(board-dirs), \
		printf "  %-16s - Show %s-specific targets\\n" help-$(b) $(b);) \
		printf "  %-16s - Show all of the above\\n" help-boards; \
		echo '')

	@echo  '  make V=n   [targets] 1: verbose build'
	@echo  '                       2: give reason for rebuild of target'
	@echo  '                       V=1 and V=2 can be combined with V=12'
	@echo  '  make O=dir [targets] Locate all output files in "dir", including .config'
	@echo  '  make C=1   [targets] Check re-compiled c source with $$CHECK'
	@echo  '                       (sparse by default)'
	@echo  '  make C=2   [targets] Force check of all c source with $$CHECK'
	@echo  '  make RECORDMCOUNT_WARN=1 [targets] Warn about ignored mcount sections'
	@echo  '  make W=n   [targets] Enable extra build checks, n=1,2,3,c,e where'
	@echo  '		1: warnings which may be relevant and do not occur too often'
	@echo  '		2: warnings which occur quite often but may still be relevant'
	@echo  '		3: more obscure warnings, can most likely be ignored'
	@echo  '		c: extra checks in the configuration stage (Kconfig)'
	@echo  '		e: warnings are being treated as errors'
	@echo  '		Multiple levels can be combined with W=12 or W=123'
	@$(if $(dtstree), \
		echo '  make CHECK_DTBS=1 [targets] Check all generated dtb files against schema'; \
		echo '         This can be applied both to "dtbs" and to individual "foo.dtb" targets' ; \
		)
	@echo  ''
	@echo  'Execute "make" or "make all" to build all targets marked with [*] '
	@echo  'For further info see the ./README file'


help-board-dirs := $(addprefix help-,$(board-dirs))

help-boards: $(help-board-dirs)

boards-per-dir = $(sort $(notdir $(wildcard $(srctree)/arch/$(SRCARCH)/configs/$*/*_defconfig)))

$(help-board-dirs): help-%:
	@echo  'Architecture-specific targets ($(SRCARCH) $*):'
	@$(if $(boards-per-dir), \
		$(foreach b, $(boards-per-dir), \
		printf "  %-24s - Build for %s\\n" $*/$(b) $(subst _defconfig,,$(b));) \
		echo '')


# Documentation targets
# ---------------------------------------------------------------------------
DOC_TARGETS := xmldocs latexdocs pdfdocs htmldocs epubdocs cleandocs \
	       linkcheckdocs dochelp refcheckdocs texinfodocs infodocs
PHONY += $(DOC_TARGETS)
$(DOC_TARGETS):
	$(Q)$(MAKE) $(build)=Documentation $@


# Rust targets
# ---------------------------------------------------------------------------

# "Is Rust available?" target
PHONY += rustavailable
rustavailable:
	$(Q)$(CONFIG_SHELL) $(srctree)/scripts/rust_is_available.sh && echo "Rust is available!"

# Documentation target
#
# Using the singular to avoid running afoul of `no-dot-config-targets`.
PHONY += rustdoc
rustdoc: prepare
	$(Q)$(MAKE) $(build)=rust $@

# Testing target
PHONY += rusttest
rusttest: prepare
	$(Q)$(MAKE) $(build)=rust $@

# Formatting targets
PHONY += rustfmt rustfmtcheck

# We skip `rust/alloc` since we want to minimize the diff w.r.t. upstream.
#
# We match using absolute paths since `find` does not resolve them
# when matching, which is a problem when e.g. `srctree` is `..`.
# We `grep` afterwards in order to remove the directory entry itself.
rustfmt:
	$(Q)find $(abs_srctree) -type f -name '*.rs' \
		-o -path $(abs_srctree)/rust/alloc -prune \
		-o -path $(abs_objtree)/rust/test -prune \
		| grep -Fv $(abs_srctree)/rust/alloc \
		| grep -Fv $(abs_objtree)/rust/test \
		| grep -Fv generated \
		| xargs $(RUSTFMT) $(rustfmt_flags)

rustfmtcheck: rustfmt_flags = --check
rustfmtcheck: rustfmt

# Misc
# ---------------------------------------------------------------------------

PHONY += misc-check
misc-check:
	$(Q)$(srctree)/scripts/misc-check

all: misc-check

PHONY += scripts_gdb
scripts_gdb: prepare0
	$(Q)$(MAKE) $(build)=scripts/gdb
	$(Q)ln -fsn $(abspath $(srctree)/scripts/gdb/vmlinux-gdb.py)

ifdef CONFIG_GDB_SCRIPTS
all: scripts_gdb
endif

else # KBUILD_EXTMOD

filechk_kernel.release = echo $(KERNELRELEASE)

###
# External module support.
# When building external modules the kernel used as basis is considered
# read-only, and no consistency checks are made and the make
# system is not used on the basis kernel. If updates are required
# in the basis kernel ordinary make commands (without M=...) must be used.

# We are always building only modules.
KBUILD_BUILTIN :=
KBUILD_MODULES := 1

build-dir := $(KBUILD_EXTMOD)

compile_commands.json: $(extmod_prefix)compile_commands.json
PHONY += compile_commands.json

clean-dirs := $(KBUILD_EXTMOD)
clean: rm-files := $(KBUILD_EXTMOD)/Module.symvers $(KBUILD_EXTMOD)/modules.nsdeps \
	$(KBUILD_EXTMOD)/compile_commands.json $(KBUILD_EXTMOD)/.thinlto-cache

PHONY += prepare
# now expand this into a simple variable to reduce the cost of shell evaluations
prepare: CC_VERSION_TEXT := $(CC_VERSION_TEXT)
prepare:
	@if [ "$(CC_VERSION_TEXT)" != "$(CONFIG_CC_VERSION_TEXT)" ]; then \
		echo >&2 "warning: the compiler differs from the one used to build the kernel"; \
		echo >&2 "  The kernel was built by: $(CONFIG_CC_VERSION_TEXT)"; \
		echo >&2 "  You are using:           $(CC_VERSION_TEXT)"; \
	fi

PHONY += help
help:
	@echo  '  Building external modules.'
	@echo  '  Syntax: make -C path/to/kernel/src M=$$PWD target'
	@echo  ''
	@echo  '  modules         - default target, build the module(s)'
	@echo  '  modules_install - install the module'
	@echo  '  clean           - remove generated files in module directory only'
	@echo  '  rust-analyzer	  - generate rust-project.json rust-analyzer support file'
	@echo  ''

ifndef CONFIG_MODULES
modules modules_install: __external_modules_error
__external_modules_error:
	@echo >&2 '***'
	@echo >&2 '*** The present kernel disabled CONFIG_MODULES.'
	@echo >&2 '*** You cannot build or install external modules.'
	@echo >&2 '***'
	@false
endif

endif # KBUILD_EXTMOD

# ---------------------------------------------------------------------------
# Modules

PHONY += modules modules_install modules_sign modules_prepare

modules_install:
	$(Q)$(MAKE) -f $(srctree)/scripts/Makefile.modinst \
	sign-only=$(if $(filter modules_install,$(MAKECMDGOALS)),,y)

ifeq ($(CONFIG_MODULE_SIG),y)
# modules_sign is a subset of modules_install.
# 'make modules_install modules_sign' is equivalent to 'make modules_install'.
modules_sign: modules_install
	@:
else
modules_sign:
	@echo >&2 '***'
	@echo >&2 '*** CONFIG_MODULE_SIG is disabled. You cannot sign modules.'
	@echo >&2 '***'
	@false
endif

ifdef CONFIG_MODULES

$(MODORDER): $(build-dir)
	@:

# KBUILD_MODPOST_NOFINAL can be set to skip the final link of modules.
# This is solely useful to speed up test compiles.
modules: modpost
ifneq ($(KBUILD_MODPOST_NOFINAL),1)
	$(Q)$(MAKE) -f $(srctree)/scripts/Makefile.modfinal
endif

PHONY += modules_check
modules_check: $(MODORDER)
	$(Q)$(CONFIG_SHELL) $(srctree)/scripts/modules-check.sh $<

else # CONFIG_MODULES

modules:
	@:

KBUILD_MODULES :=

endif # CONFIG_MODULES

PHONY += modpost
modpost: $(if $(single-build),, $(if $(KBUILD_BUILTIN), vmlinux.o)) \
	 $(if $(KBUILD_MODULES), modules_check)
	$(Q)$(MAKE) -f $(srctree)/scripts/Makefile.modpost

# Single targets
# ---------------------------------------------------------------------------
# To build individual files in subdirectories, you can do like this:
#
#   make foo/bar/baz.s
#
# The supported suffixes for single-target are listed in 'single-targets'
#
# To build only under specific subdirectories, you can do like this:
#
#   make foo/bar/baz/

ifdef single-build

# .ko is special because modpost is needed
single-ko := $(sort $(filter %.ko, $(MAKECMDGOALS)))
single-no-ko := $(filter-out $(single-ko), $(MAKECMDGOALS)) \
		$(foreach x, o mod, $(patsubst %.ko, %.$x, $(single-ko)))

$(single-ko): single_modules
	@:
$(single-no-ko): $(build-dir)
	@:

# Remove MODORDER when done because it is not the real one.
PHONY += single_modules
single_modules: $(single-no-ko) modules_prepare
	$(Q){ $(foreach m, $(single-ko), echo $(extmod_prefix)$(m:%.ko=%.o);) } > $(MODORDER)
	$(Q)$(MAKE) -f $(srctree)/scripts/Makefile.modpost
ifneq ($(KBUILD_MODPOST_NOFINAL),1)
	$(Q)$(MAKE) -f $(srctree)/scripts/Makefile.modfinal
endif
	$(Q)rm -f $(MODORDER)

single-goals := $(addprefix $(build-dir)/, $(single-no-ko))

KBUILD_MODULES := 1

endif

# Preset locale variables to speed up the build process. Limit locale
# tweaks to this spot to avoid wrong language settings when running
# make menuconfig etc.
# Error messages still appears in the original language
PHONY += $(build-dir)
$(build-dir): prepare
	$(Q)$(MAKE) $(build)=$@ need-builtin=1 need-modorder=1 $(single-goals)

clean-dirs := $(addprefix _clean_, $(clean-dirs))
PHONY += $(clean-dirs) clean
$(clean-dirs):
	$(Q)$(MAKE) $(clean)=$(patsubst _clean_%,%,$@)

clean: $(clean-dirs)
	$(call cmd,rmfiles)
	@find $(or $(KBUILD_EXTMOD), .) $(RCS_FIND_IGNORE) \
		\( -name '*.[aios]' -o -name '*.rsi' -o -name '*.ko' -o -name '.*.cmd' \
		-o -name '*.ko.*' \
		-o -name '*.dtb' -o -name '*.dtbo' \
		-o -name '*.dtb.S' -o -name '*.dtbo.S' \
		-o -name '*.dt.yaml' \
		-o -name '*.dwo' -o -name '*.lst' \
		-o -name '*.su' -o -name '*.mod' \
		-o -name '.*.d' -o -name '.*.tmp' -o -name '*.mod.c' \
		-o -name '*.lex.c' -o -name '*.tab.[ch]' \
		-o -name '*.asn1.[ch]' \
		-o -name '*.symtypes' -o -name 'modules.order' \
		-o -name '*.c.[012]*.*' \
		-o -name '*.ll' \
		-o -name '*.gcno' \
		-o -name '*.*.symversions' \) -type f -print \
		-o -name '.tmp_*' -print \
		| xargs rm -rf

# Generate tags for editors
# ---------------------------------------------------------------------------
quiet_cmd_tags = GEN     $@
      cmd_tags = $(BASH) $(srctree)/scripts/tags.sh $@

tags TAGS cscope gtags: FORCE
	$(call cmd,tags)

# IDE support targets
PHONY += rust-analyzer
rust-analyzer:
	$(Q)$(MAKE) $(build)=rust $@

# Script to generate missing namespace dependencies
# ---------------------------------------------------------------------------

PHONY += nsdeps
nsdeps: export KBUILD_NSDEPS=1
nsdeps: modules
	$(Q)$(CONFIG_SHELL) $(srctree)/scripts/nsdeps

# Clang Tooling
# ---------------------------------------------------------------------------

quiet_cmd_gen_compile_commands = GEN     $@
      cmd_gen_compile_commands = $(PYTHON3) $< -a $(AR) -o $@ $(filter-out $<, $(real-prereqs))

$(extmod_prefix)compile_commands.json: scripts/clang-tools/gen_compile_commands.py \
	$(if $(KBUILD_EXTMOD),, vmlinux.a $(KBUILD_VMLINUX_LIBS)) \
	$(if $(CONFIG_MODULES), $(MODORDER)) FORCE
	$(call if_changed,gen_compile_commands)

targets += $(extmod_prefix)compile_commands.json

PHONY += clang-tidy clang-analyzer

ifdef CONFIG_CC_IS_CLANG
quiet_cmd_clang_tools = CHECK   $<
      cmd_clang_tools = $(PYTHON3) $(srctree)/scripts/clang-tools/run-clang-tools.py $@ $<

clang-tidy clang-analyzer: $(extmod_prefix)compile_commands.json
	$(call cmd,clang_tools)
else
clang-tidy clang-analyzer:
	@echo "$@ requires CC=clang" >&2
	@false
endif

# Scripts to check various things for consistency
# ---------------------------------------------------------------------------

PHONY += includecheck versioncheck coccicheck export_report

includecheck:
	find $(srctree)/* $(RCS_FIND_IGNORE) \
		-name '*.[hcS]' -type f -print | sort \
		| xargs $(PERL) -w $(srctree)/scripts/checkincludes.pl

versioncheck:
	find $(srctree)/* $(RCS_FIND_IGNORE) \
		-name '*.[hcS]' -type f -print | sort \
		| xargs $(PERL) -w $(srctree)/scripts/checkversion.pl

coccicheck:
	$(Q)$(BASH) $(srctree)/scripts/$@

export_report:
	$(PERL) $(srctree)/scripts/export_report.pl

PHONY += checkstack kernelrelease kernelversion image_name

# UML needs a little special treatment here.  It wants to use the host
# toolchain, so needs $(SUBARCH) passed to checkstack.pl.  Everyone
# else wants $(ARCH), including people doing cross-builds, which means
# that $(SUBARCH) doesn't work here.
ifeq ($(ARCH), um)
CHECKSTACK_ARCH := $(SUBARCH)
else
CHECKSTACK_ARCH := $(ARCH)
endif
MINSTACKSIZE	?= 100
checkstack:
	$(OBJDUMP) -d vmlinux $$(find . -name '*.ko') | \
	$(PERL) $(srctree)/scripts/checkstack.pl $(CHECKSTACK_ARCH) $(MINSTACKSIZE)

kernelrelease:
	@$(filechk_kernel.release)

kernelversion:
	@echo $(KERNELVERSION)

image_name:
	@echo $(KBUILD_IMAGE)

PHONY += run-command
run-command:
	$(Q)$(KBUILD_RUN_COMMAND)

quiet_cmd_rmfiles = $(if $(wildcard $(rm-files)),CLEAN   $(wildcard $(rm-files)))
      cmd_rmfiles = rm -rf $(rm-files)

# read saved command lines for existing targets
existing-targets := $(wildcard $(sort $(targets)))

-include $(foreach f,$(existing-targets),$(dir $(f)).$(notdir $(f)).cmd)

endif # config-build
endif # mixed-build
endif # need-sub-make

PHONY += FORCE
FORCE:

# Declare the contents of the PHONY variable as phony.  We keep that
# information in a variable so we can use it in if_changed and friends.
.PHONY: $(PHONY)<|MERGE_RESOLUTION|>--- conflicted
+++ resolved
@@ -2,11 +2,7 @@
 VERSION = 6
 PATCHLEVEL = 8
 SUBLEVEL = 0
-<<<<<<< HEAD
-EXTRAVERSION = -rc4-scx2
-=======
 EXTRAVERSION = -rc6
->>>>>>> d206a76d
 NAME = Hurr durr I'ma ninja sloth
 
 # *DOCUMENTATION*
