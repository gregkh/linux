--- conflicted
+++ resolved
@@ -285,17 +285,10 @@
 static u32 kcsan_prandom_u32_max(u32 ep_ro)
 {
 	u32 state = this_cpu_read(kcsan_rand_state);
-<<<<<<< HEAD
 
 	state = 1664525 * state + 1013904223;
 	this_cpu_write(kcsan_rand_state, state);
 
-=======
-
-	state = 1664525 * state + 1013904223;
-	this_cpu_write(kcsan_rand_state, state);
-
->>>>>>> 3b17187f
 	return state % ep_ro;
 }
 
