// SPDX-License-Identifier: GPL-2.0-only
/*
 * Dynamic DMA mapping support.
 *
 * This implementation is a fallback for platforms that do not support
 * I/O TLBs (aka DMA address translation hardware).
 * Copyright (C) 2000 Asit Mallick <Asit.K.Mallick@intel.com>
 * Copyright (C) 2000 Goutham Rao <goutham.rao@intel.com>
 * Copyright (C) 2000, 2003 Hewlett-Packard Co
 *	David Mosberger-Tang <davidm@hpl.hp.com>
 *
 * 03/05/07 davidm	Switch from PCI-DMA to generic device DMA API.
 * 00/12/13 davidm	Rename to swiotlb.c and add mark_clean() to avoid
 *			unnecessary i-cache flushing.
 * 04/07/.. ak		Better overflow handling. Assorted fixes.
 * 05/09/10 linville	Add support for syncing ranges, support syncing for
 *			DMA_BIDIRECTIONAL mappings, miscellaneous cleanup.
 * 08/12/11 beckyb	Add highmem support
 */

#define pr_fmt(fmt) "software IO TLB: " fmt

#include <linux/cache.h>
#include <linux/cc_platform.h>
#include <linux/ctype.h>
#include <linux/debugfs.h>
#include <linux/dma-direct.h>
#include <linux/dma-map-ops.h>
#include <linux/export.h>
#include <linux/gfp.h>
#include <linux/highmem.h>
#include <linux/io.h>
#include <linux/iommu-helper.h>
#include <linux/init.h>
#include <linux/memblock.h>
#include <linux/mm.h>
#include <linux/pfn.h>
#include <linux/rculist.h>
#include <linux/scatterlist.h>
#include <linux/set_memory.h>
#include <linux/spinlock.h>
#include <linux/string.h>
#include <linux/swiotlb.h>
#include <linux/types.h>
#ifdef CONFIG_DMA_RESTRICTED_POOL
#include <linux/of.h>
#include <linux/of_fdt.h>
#include <linux/of_reserved_mem.h>
#include <linux/slab.h>
#endif

#define CREATE_TRACE_POINTS
#include <trace/events/swiotlb.h>

#define SLABS_PER_PAGE (1 << (PAGE_SHIFT - IO_TLB_SHIFT))

/*
 * Minimum IO TLB size to bother booting with.  Systems with mainly
 * 64bit capable cards will only lightly use the swiotlb.  If we can't
 * allocate a contiguous 1MB, we're probably in trouble anyway.
 */
#define IO_TLB_MIN_SLABS ((1<<20) >> IO_TLB_SHIFT)

#define INVALID_PHYS_ADDR (~(phys_addr_t)0)

/**
 * struct io_tlb_slot - IO TLB slot descriptor
 * @orig_addr:	The original address corresponding to a mapped entry.
 * @alloc_size:	Size of the allocated buffer.
 * @list:	The free list describing the number of free entries available
 *		from each index.
 * @pad_slots:	Number of preceding padding slots. Valid only in the first
 *		allocated non-padding slot.
 */
struct io_tlb_slot {
	phys_addr_t orig_addr;
	size_t alloc_size;
	unsigned short list;
	unsigned short pad_slots;
};

static bool swiotlb_force_bounce;
static bool swiotlb_force_disable;

#ifdef CONFIG_SWIOTLB_DYNAMIC

static void swiotlb_dyn_alloc(struct work_struct *work);

static struct io_tlb_mem io_tlb_default_mem = {
	.lock = __SPIN_LOCK_UNLOCKED(io_tlb_default_mem.lock),
	.pools = LIST_HEAD_INIT(io_tlb_default_mem.pools),
	.dyn_alloc = __WORK_INITIALIZER(io_tlb_default_mem.dyn_alloc,
					swiotlb_dyn_alloc),
};

#else  /* !CONFIG_SWIOTLB_DYNAMIC */

static struct io_tlb_mem io_tlb_default_mem;

#endif	/* CONFIG_SWIOTLB_DYNAMIC */

static unsigned long default_nslabs = IO_TLB_DEFAULT_SIZE >> IO_TLB_SHIFT;
static unsigned long default_nareas;

/**
 * struct io_tlb_area - IO TLB memory area descriptor
 *
 * This is a single area with a single lock.
 *
 * @used:	The number of used IO TLB block.
 * @index:	The slot index to start searching in this area for next round.
 * @lock:	The lock to protect the above data structures in the map and
 *		unmap calls.
 */
struct io_tlb_area {
	unsigned long used;
	unsigned int index;
	spinlock_t lock;
};

/*
 * Round up number of slabs to the next power of 2. The last area is going
 * be smaller than the rest if default_nslabs is not power of two.
 * The number of slot in an area should be a multiple of IO_TLB_SEGSIZE,
 * otherwise a segment may span two or more areas. It conflicts with free
 * contiguous slots tracking: free slots are treated contiguous no matter
 * whether they cross an area boundary.
 *
 * Return true if default_nslabs is rounded up.
 */
static bool round_up_default_nslabs(void)
{
	if (!default_nareas)
		return false;

	if (default_nslabs < IO_TLB_SEGSIZE * default_nareas)
		default_nslabs = IO_TLB_SEGSIZE * default_nareas;
	else if (is_power_of_2(default_nslabs))
		return false;
	default_nslabs = roundup_pow_of_two(default_nslabs);
	return true;
}

/**
 * swiotlb_adjust_nareas() - adjust the number of areas and slots
 * @nareas:	Desired number of areas. Zero is treated as 1.
 *
 * Adjust the default number of areas in a memory pool.
 * The default size of the memory pool may also change to meet minimum area
 * size requirements.
 */
static void swiotlb_adjust_nareas(unsigned int nareas)
{
	if (!nareas)
		nareas = 1;
	else if (!is_power_of_2(nareas))
		nareas = roundup_pow_of_two(nareas);

	default_nareas = nareas;

	pr_info("area num %d.\n", nareas);
	if (round_up_default_nslabs())
		pr_info("SWIOTLB bounce buffer size roundup to %luMB",
			(default_nslabs << IO_TLB_SHIFT) >> 20);
}

/**
 * limit_nareas() - get the maximum number of areas for a given memory pool size
 * @nareas:	Desired number of areas.
 * @nslots:	Total number of slots in the memory pool.
 *
 * Limit the number of areas to the maximum possible number of areas in
 * a memory pool of the given size.
 *
 * Return: Maximum possible number of areas.
 */
static unsigned int limit_nareas(unsigned int nareas, unsigned long nslots)
{
	if (nslots < nareas * IO_TLB_SEGSIZE)
		return nslots / IO_TLB_SEGSIZE;
	return nareas;
}

static int __init
setup_io_tlb_npages(char *str)
{
	if (isdigit(*str)) {
		/* avoid tail segment of size < IO_TLB_SEGSIZE */
		default_nslabs =
			ALIGN(simple_strtoul(str, &str, 0), IO_TLB_SEGSIZE);
	}
	if (*str == ',')
		++str;
	if (isdigit(*str))
		swiotlb_adjust_nareas(simple_strtoul(str, &str, 0));
	if (*str == ',')
		++str;
	if (!strcmp(str, "force"))
		swiotlb_force_bounce = true;
	else if (!strcmp(str, "noforce"))
		swiotlb_force_disable = true;

	return 0;
}
early_param("swiotlb", setup_io_tlb_npages);

unsigned long swiotlb_size_or_default(void)
{
	return default_nslabs << IO_TLB_SHIFT;
}

void __init swiotlb_adjust_size(unsigned long size)
{
	/*
	 * If swiotlb parameter has not been specified, give a chance to
	 * architectures such as those supporting memory encryption to
	 * adjust/expand SWIOTLB size for their use.
	 */
	if (default_nslabs != IO_TLB_DEFAULT_SIZE >> IO_TLB_SHIFT)
		return;

	size = ALIGN(size, IO_TLB_SIZE);
	default_nslabs = ALIGN(size >> IO_TLB_SHIFT, IO_TLB_SEGSIZE);
	if (round_up_default_nslabs())
		size = default_nslabs << IO_TLB_SHIFT;
	pr_info("SWIOTLB bounce buffer size adjusted to %luMB", size >> 20);
}

void swiotlb_print_info(void)
{
	struct io_tlb_pool *mem = &io_tlb_default_mem.defpool;

	if (!mem->nslabs) {
		pr_warn("No low mem\n");
		return;
	}

	pr_info("mapped [mem %pa-%pa] (%luMB)\n", &mem->start, &mem->end,
	       (mem->nslabs << IO_TLB_SHIFT) >> 20);
}

static inline unsigned long io_tlb_offset(unsigned long val)
{
	return val & (IO_TLB_SEGSIZE - 1);
}

static inline unsigned long nr_slots(u64 val)
{
	return DIV_ROUND_UP(val, IO_TLB_SIZE);
}

/*
 * Early SWIOTLB allocation may be too early to allow an architecture to
 * perform the desired operations.  This function allows the architecture to
 * call SWIOTLB when the operations are possible.  It needs to be called
 * before the SWIOTLB memory is used.
 */
void __init swiotlb_update_mem_attributes(void)
{
	struct io_tlb_pool *mem = &io_tlb_default_mem.defpool;
	unsigned long bytes;

	if (!mem->nslabs || mem->late_alloc)
		return;
	bytes = PAGE_ALIGN(mem->nslabs << IO_TLB_SHIFT);
	set_memory_decrypted((unsigned long)mem->vaddr, bytes >> PAGE_SHIFT);
}

static void swiotlb_init_io_tlb_pool(struct io_tlb_pool *mem, phys_addr_t start,
		unsigned long nslabs, bool late_alloc, unsigned int nareas)
{
	void *vaddr = phys_to_virt(start);
	unsigned long bytes = nslabs << IO_TLB_SHIFT, i;

	mem->nslabs = nslabs;
	mem->start = start;
	mem->end = mem->start + bytes;
	mem->late_alloc = late_alloc;
	mem->nareas = nareas;
	mem->area_nslabs = nslabs / mem->nareas;

	for (i = 0; i < mem->nareas; i++) {
		spin_lock_init(&mem->areas[i].lock);
		mem->areas[i].index = 0;
		mem->areas[i].used = 0;
	}

	for (i = 0; i < mem->nslabs; i++) {
		mem->slots[i].list = min(IO_TLB_SEGSIZE - io_tlb_offset(i),
					 mem->nslabs - i);
		mem->slots[i].orig_addr = INVALID_PHYS_ADDR;
		mem->slots[i].alloc_size = 0;
		mem->slots[i].pad_slots = 0;
	}

	memset(vaddr, 0, bytes);
	mem->vaddr = vaddr;
	return;
}

/**
 * add_mem_pool() - add a memory pool to the allocator
 * @mem:	Software IO TLB allocator.
 * @pool:	Memory pool to be added.
 */
static void add_mem_pool(struct io_tlb_mem *mem, struct io_tlb_pool *pool)
{
#ifdef CONFIG_SWIOTLB_DYNAMIC
	spin_lock(&mem->lock);
	list_add_rcu(&pool->node, &mem->pools);
	mem->nslabs += pool->nslabs;
	spin_unlock(&mem->lock);
#else
	mem->nslabs = pool->nslabs;
#endif
}

static void __init *swiotlb_memblock_alloc(unsigned long nslabs,
		unsigned int flags,
		int (*remap)(void *tlb, unsigned long nslabs))
{
	size_t bytes = PAGE_ALIGN(nslabs << IO_TLB_SHIFT);
	void *tlb;

	/*
	 * By default allocate the bounce buffer memory from low memory, but
	 * allow to pick a location everywhere for hypervisors with guest
	 * memory encryption.
	 */
	if (flags & SWIOTLB_ANY)
		tlb = memblock_alloc(bytes, PAGE_SIZE);
	else
		tlb = memblock_alloc_low(bytes, PAGE_SIZE);

	if (!tlb) {
		pr_warn("%s: Failed to allocate %zu bytes tlb structure\n",
			__func__, bytes);
		return NULL;
	}

	if (remap && remap(tlb, nslabs) < 0) {
		memblock_free(tlb, PAGE_ALIGN(bytes));
		pr_warn("%s: Failed to remap %zu bytes\n", __func__, bytes);
		return NULL;
	}

	return tlb;
}

/*
 * Statically reserve bounce buffer space and initialize bounce buffer data
 * structures for the software IO TLB used to implement the DMA API.
 */
void __init swiotlb_init_remap(bool addressing_limit, unsigned int flags,
		int (*remap)(void *tlb, unsigned long nslabs))
{
	struct io_tlb_pool *mem = &io_tlb_default_mem.defpool;
	unsigned long nslabs;
	unsigned int nareas;
	size_t alloc_size;
	void *tlb;

	if (!addressing_limit && !swiotlb_force_bounce)
		return;
	if (swiotlb_force_disable)
		return;

	io_tlb_default_mem.force_bounce =
		swiotlb_force_bounce || (flags & SWIOTLB_FORCE);

#ifdef CONFIG_SWIOTLB_DYNAMIC
	if (!remap)
		io_tlb_default_mem.can_grow = true;
	if (flags & SWIOTLB_ANY)
		io_tlb_default_mem.phys_limit = virt_to_phys(high_memory - 1);
	else
		io_tlb_default_mem.phys_limit = ARCH_LOW_ADDRESS_LIMIT;
#endif

	if (!default_nareas)
		swiotlb_adjust_nareas(num_possible_cpus());

	nslabs = default_nslabs;
	nareas = limit_nareas(default_nareas, nslabs);
	while ((tlb = swiotlb_memblock_alloc(nslabs, flags, remap)) == NULL) {
		if (nslabs <= IO_TLB_MIN_SLABS)
			return;
		nslabs = ALIGN(nslabs >> 1, IO_TLB_SEGSIZE);
		nareas = limit_nareas(nareas, nslabs);
	}

	if (default_nslabs != nslabs) {
		pr_info("SWIOTLB bounce buffer size adjusted %lu -> %lu slabs",
			default_nslabs, nslabs);
		default_nslabs = nslabs;
	}

	alloc_size = PAGE_ALIGN(array_size(sizeof(*mem->slots), nslabs));
	mem->slots = memblock_alloc(alloc_size, PAGE_SIZE);
	if (!mem->slots) {
		pr_warn("%s: Failed to allocate %zu bytes align=0x%lx\n",
			__func__, alloc_size, PAGE_SIZE);
		return;
	}

	mem->areas = memblock_alloc(array_size(sizeof(struct io_tlb_area),
		nareas), SMP_CACHE_BYTES);
	if (!mem->areas) {
		pr_warn("%s: Failed to allocate mem->areas.\n", __func__);
		return;
	}

	swiotlb_init_io_tlb_pool(mem, __pa(tlb), nslabs, false, nareas);
	add_mem_pool(&io_tlb_default_mem, mem);

	if (flags & SWIOTLB_VERBOSE)
		swiotlb_print_info();
}

void __init swiotlb_init(bool addressing_limit, unsigned int flags)
{
	swiotlb_init_remap(addressing_limit, flags, NULL);
}

/*
 * Systems with larger DMA zones (those that don't support ISA) can
 * initialize the swiotlb later using the slab allocator if needed.
 * This should be just like above, but with some error catching.
 */
int swiotlb_init_late(size_t size, gfp_t gfp_mask,
		int (*remap)(void *tlb, unsigned long nslabs))
{
	struct io_tlb_pool *mem = &io_tlb_default_mem.defpool;
	unsigned long nslabs = ALIGN(size >> IO_TLB_SHIFT, IO_TLB_SEGSIZE);
	unsigned int nareas;
	unsigned char *vstart = NULL;
	unsigned int order, area_order;
	bool retried = false;
	int rc = 0;

	if (io_tlb_default_mem.nslabs)
		return 0;

	if (swiotlb_force_disable)
		return 0;

	io_tlb_default_mem.force_bounce = swiotlb_force_bounce;

#ifdef CONFIG_SWIOTLB_DYNAMIC
	if (!remap)
		io_tlb_default_mem.can_grow = true;
	if (IS_ENABLED(CONFIG_ZONE_DMA) && (gfp_mask & __GFP_DMA))
		io_tlb_default_mem.phys_limit = DMA_BIT_MASK(zone_dma_bits);
	else if (IS_ENABLED(CONFIG_ZONE_DMA32) && (gfp_mask & __GFP_DMA32))
		io_tlb_default_mem.phys_limit = DMA_BIT_MASK(32);
	else
		io_tlb_default_mem.phys_limit = virt_to_phys(high_memory - 1);
#endif

	if (!default_nareas)
		swiotlb_adjust_nareas(num_possible_cpus());

retry:
	order = get_order(nslabs << IO_TLB_SHIFT);
	nslabs = SLABS_PER_PAGE << order;

	while ((SLABS_PER_PAGE << order) > IO_TLB_MIN_SLABS) {
		vstart = (void *)__get_free_pages(gfp_mask | __GFP_NOWARN,
						  order);
		if (vstart)
			break;
		order--;
		nslabs = SLABS_PER_PAGE << order;
		retried = true;
	}

	if (!vstart)
		return -ENOMEM;

	if (remap)
		rc = remap(vstart, nslabs);
	if (rc) {
		free_pages((unsigned long)vstart, order);

		nslabs = ALIGN(nslabs >> 1, IO_TLB_SEGSIZE);
		if (nslabs < IO_TLB_MIN_SLABS)
			return rc;
		retried = true;
		goto retry;
	}

	if (retried) {
		pr_warn("only able to allocate %ld MB\n",
			(PAGE_SIZE << order) >> 20);
	}

	nareas = limit_nareas(default_nareas, nslabs);
	area_order = get_order(array_size(sizeof(*mem->areas), nareas));
	mem->areas = (struct io_tlb_area *)
		__get_free_pages(GFP_KERNEL | __GFP_ZERO, area_order);
	if (!mem->areas)
		goto error_area;

	mem->slots = (void *)__get_free_pages(GFP_KERNEL | __GFP_ZERO,
		get_order(array_size(sizeof(*mem->slots), nslabs)));
	if (!mem->slots)
		goto error_slots;

	set_memory_decrypted((unsigned long)vstart,
			     (nslabs << IO_TLB_SHIFT) >> PAGE_SHIFT);
	swiotlb_init_io_tlb_pool(mem, virt_to_phys(vstart), nslabs, true,
				 nareas);
	add_mem_pool(&io_tlb_default_mem, mem);

	swiotlb_print_info();
	return 0;

error_slots:
	free_pages((unsigned long)mem->areas, area_order);
error_area:
	free_pages((unsigned long)vstart, order);
	return -ENOMEM;
}

void __init swiotlb_exit(void)
{
	struct io_tlb_pool *mem = &io_tlb_default_mem.defpool;
	unsigned long tbl_vaddr;
	size_t tbl_size, slots_size;
	unsigned int area_order;

	if (swiotlb_force_bounce)
		return;

	if (!mem->nslabs)
		return;

	pr_info("tearing down default memory pool\n");
	tbl_vaddr = (unsigned long)phys_to_virt(mem->start);
	tbl_size = PAGE_ALIGN(mem->end - mem->start);
	slots_size = PAGE_ALIGN(array_size(sizeof(*mem->slots), mem->nslabs));

	set_memory_encrypted(tbl_vaddr, tbl_size >> PAGE_SHIFT);
	if (mem->late_alloc) {
		area_order = get_order(array_size(sizeof(*mem->areas),
			mem->nareas));
		free_pages((unsigned long)mem->areas, area_order);
		free_pages(tbl_vaddr, get_order(tbl_size));
		free_pages((unsigned long)mem->slots, get_order(slots_size));
	} else {
		memblock_free_late(__pa(mem->areas),
			array_size(sizeof(*mem->areas), mem->nareas));
		memblock_free_late(mem->start, tbl_size);
		memblock_free_late(__pa(mem->slots), slots_size);
	}

	memset(mem, 0, sizeof(*mem));
}

#ifdef CONFIG_SWIOTLB_DYNAMIC

/**
 * alloc_dma_pages() - allocate pages to be used for DMA
 * @gfp:	GFP flags for the allocation.
 * @bytes:	Size of the buffer.
 * @phys_limit:	Maximum allowed physical address of the buffer.
 *
 * Allocate pages from the buddy allocator. If successful, make the allocated
 * pages decrypted that they can be used for DMA.
 *
 * Return: Decrypted pages, %NULL on allocation failure, or ERR_PTR(-EAGAIN)
 * if the allocated physical address was above @phys_limit.
 */
static struct page *alloc_dma_pages(gfp_t gfp, size_t bytes, u64 phys_limit)
{
	unsigned int order = get_order(bytes);
	struct page *page;
	phys_addr_t paddr;
	void *vaddr;

	page = alloc_pages(gfp, order);
	if (!page)
		return NULL;

	paddr = page_to_phys(page);
	if (paddr + bytes - 1 > phys_limit) {
		__free_pages(page, order);
		return ERR_PTR(-EAGAIN);
	}

	vaddr = phys_to_virt(paddr);
	if (set_memory_decrypted((unsigned long)vaddr, PFN_UP(bytes)))
		goto error;
	return page;

error:
	/* Intentional leak if pages cannot be encrypted again. */
	if (!set_memory_encrypted((unsigned long)vaddr, PFN_UP(bytes)))
		__free_pages(page, order);
	return NULL;
}

/**
 * swiotlb_alloc_tlb() - allocate a dynamic IO TLB buffer
 * @dev:	Device for which a memory pool is allocated.
 * @bytes:	Size of the buffer.
 * @phys_limit:	Maximum allowed physical address of the buffer.
 * @gfp:	GFP flags for the allocation.
 *
 * Return: Allocated pages, or %NULL on allocation failure.
 */
static struct page *swiotlb_alloc_tlb(struct device *dev, size_t bytes,
		u64 phys_limit, gfp_t gfp)
{
	struct page *page;

	/*
	 * Allocate from the atomic pools if memory is encrypted and
	 * the allocation is atomic, because decrypting may block.
	 */
	if (!gfpflags_allow_blocking(gfp) && dev && force_dma_unencrypted(dev)) {
		void *vaddr;

		if (!IS_ENABLED(CONFIG_DMA_COHERENT_POOL))
			return NULL;

		return dma_alloc_from_pool(dev, bytes, &vaddr, gfp,
					   dma_coherent_ok);
	}

	gfp &= ~GFP_ZONEMASK;
	if (phys_limit <= DMA_BIT_MASK(zone_dma_bits))
		gfp |= __GFP_DMA;
	else if (phys_limit <= DMA_BIT_MASK(32))
		gfp |= __GFP_DMA32;

	while (IS_ERR(page = alloc_dma_pages(gfp, bytes, phys_limit))) {
		if (IS_ENABLED(CONFIG_ZONE_DMA32) &&
		    phys_limit < DMA_BIT_MASK(64) &&
		    !(gfp & (__GFP_DMA32 | __GFP_DMA)))
			gfp |= __GFP_DMA32;
		else if (IS_ENABLED(CONFIG_ZONE_DMA) &&
			 !(gfp & __GFP_DMA))
			gfp = (gfp & ~__GFP_DMA32) | __GFP_DMA;
		else
			return NULL;
	}

	return page;
}

/**
 * swiotlb_free_tlb() - free a dynamically allocated IO TLB buffer
 * @vaddr:	Virtual address of the buffer.
 * @bytes:	Size of the buffer.
 */
static void swiotlb_free_tlb(void *vaddr, size_t bytes)
{
	if (IS_ENABLED(CONFIG_DMA_COHERENT_POOL) &&
	    dma_free_from_pool(NULL, vaddr, bytes))
		return;

	/* Intentional leak if pages cannot be encrypted again. */
	if (!set_memory_encrypted((unsigned long)vaddr, PFN_UP(bytes)))
		__free_pages(virt_to_page(vaddr), get_order(bytes));
}

/**
 * swiotlb_alloc_pool() - allocate a new IO TLB memory pool
 * @dev:	Device for which a memory pool is allocated.
 * @minslabs:	Minimum number of slabs.
 * @nslabs:	Desired (maximum) number of slabs.
 * @nareas:	Number of areas.
 * @phys_limit:	Maximum DMA buffer physical address.
 * @gfp:	GFP flags for the allocations.
 *
 * Allocate and initialize a new IO TLB memory pool. The actual number of
 * slabs may be reduced if allocation of @nslabs fails. If even
 * @minslabs cannot be allocated, this function fails.
 *
 * Return: New memory pool, or %NULL on allocation failure.
 */
static struct io_tlb_pool *swiotlb_alloc_pool(struct device *dev,
		unsigned long minslabs, unsigned long nslabs,
		unsigned int nareas, u64 phys_limit, gfp_t gfp)
{
	struct io_tlb_pool *pool;
	unsigned int slot_order;
	struct page *tlb;
	size_t pool_size;
	size_t tlb_size;

	if (nslabs > SLABS_PER_PAGE << MAX_PAGE_ORDER) {
		nslabs = SLABS_PER_PAGE << MAX_PAGE_ORDER;
		nareas = limit_nareas(nareas, nslabs);
	}

	pool_size = sizeof(*pool) + array_size(sizeof(*pool->areas), nareas);
	pool = kzalloc(pool_size, gfp);
	if (!pool)
		goto error;
	pool->areas = (void *)pool + sizeof(*pool);

	tlb_size = nslabs << IO_TLB_SHIFT;
	while (!(tlb = swiotlb_alloc_tlb(dev, tlb_size, phys_limit, gfp))) {
		if (nslabs <= minslabs)
			goto error_tlb;
		nslabs = ALIGN(nslabs >> 1, IO_TLB_SEGSIZE);
		nareas = limit_nareas(nareas, nslabs);
		tlb_size = nslabs << IO_TLB_SHIFT;
	}

	slot_order = get_order(array_size(sizeof(*pool->slots), nslabs));
	pool->slots = (struct io_tlb_slot *)
		__get_free_pages(gfp, slot_order);
	if (!pool->slots)
		goto error_slots;

	swiotlb_init_io_tlb_pool(pool, page_to_phys(tlb), nslabs, true, nareas);
	return pool;

error_slots:
	swiotlb_free_tlb(page_address(tlb), tlb_size);
error_tlb:
	kfree(pool);
error:
	return NULL;
}

/**
 * swiotlb_dyn_alloc() - dynamic memory pool allocation worker
 * @work:	Pointer to dyn_alloc in struct io_tlb_mem.
 */
static void swiotlb_dyn_alloc(struct work_struct *work)
{
	struct io_tlb_mem *mem =
		container_of(work, struct io_tlb_mem, dyn_alloc);
	struct io_tlb_pool *pool;

	pool = swiotlb_alloc_pool(NULL, IO_TLB_MIN_SLABS, default_nslabs,
				  default_nareas, mem->phys_limit, GFP_KERNEL);
	if (!pool) {
		pr_warn_ratelimited("Failed to allocate new pool");
		return;
	}

	add_mem_pool(mem, pool);
}

/**
 * swiotlb_dyn_free() - RCU callback to free a memory pool
 * @rcu:	RCU head in the corresponding struct io_tlb_pool.
 */
static void swiotlb_dyn_free(struct rcu_head *rcu)
{
	struct io_tlb_pool *pool = container_of(rcu, struct io_tlb_pool, rcu);
	size_t slots_size = array_size(sizeof(*pool->slots), pool->nslabs);
	size_t tlb_size = pool->end - pool->start;

	free_pages((unsigned long)pool->slots, get_order(slots_size));
	swiotlb_free_tlb(pool->vaddr, tlb_size);
	kfree(pool);
}

/**
 * swiotlb_find_pool() - find the IO TLB pool for a physical address
 * @dev:        Device which has mapped the DMA buffer.
 * @paddr:      Physical address within the DMA buffer.
 *
 * Find the IO TLB memory pool descriptor which contains the given physical
 * address, if any.
 *
 * Return: Memory pool which contains @paddr, or %NULL if none.
 */
struct io_tlb_pool *swiotlb_find_pool(struct device *dev, phys_addr_t paddr)
{
	struct io_tlb_mem *mem = dev->dma_io_tlb_mem;
	struct io_tlb_pool *pool;

	rcu_read_lock();
	list_for_each_entry_rcu(pool, &mem->pools, node) {
		if (paddr >= pool->start && paddr < pool->end)
			goto out;
	}

	list_for_each_entry_rcu(pool, &dev->dma_io_tlb_pools, node) {
		if (paddr >= pool->start && paddr < pool->end)
			goto out;
	}
	pool = NULL;
out:
	rcu_read_unlock();
	return pool;
}

/**
 * swiotlb_del_pool() - remove an IO TLB pool from a device
 * @dev:	Owning device.
 * @pool:	Memory pool to be removed.
 */
static void swiotlb_del_pool(struct device *dev, struct io_tlb_pool *pool)
{
	unsigned long flags;

	spin_lock_irqsave(&dev->dma_io_tlb_lock, flags);
	list_del_rcu(&pool->node);
	spin_unlock_irqrestore(&dev->dma_io_tlb_lock, flags);

	call_rcu(&pool->rcu, swiotlb_dyn_free);
}

#endif	/* CONFIG_SWIOTLB_DYNAMIC */

/**
 * swiotlb_dev_init() - initialize swiotlb fields in &struct device
 * @dev:	Device to be initialized.
 */
void swiotlb_dev_init(struct device *dev)
{
	dev->dma_io_tlb_mem = &io_tlb_default_mem;
#ifdef CONFIG_SWIOTLB_DYNAMIC
	INIT_LIST_HEAD(&dev->dma_io_tlb_pools);
	spin_lock_init(&dev->dma_io_tlb_lock);
	dev->dma_uses_io_tlb = false;
#endif
}

/**
 * swiotlb_align_offset() - Get required offset into an IO TLB allocation.
 * @dev:         Owning device.
 * @align_mask:  Allocation alignment mask.
 * @addr:        DMA address.
 *
 * Return the minimum offset from the start of an IO TLB allocation which is
 * required for a given buffer address and allocation alignment to keep the
 * device happy.
 *
 * First, the address bits covered by min_align_mask must be identical in the
 * original address and the bounce buffer address. High bits are preserved by
 * choosing a suitable IO TLB slot, but bits below IO_TLB_SHIFT require extra
 * padding bytes before the bounce buffer.
 *
 * Second, @align_mask specifies which bits of the first allocated slot must
 * be zero. This may require allocating additional padding slots, and then the
 * offset (in bytes) from the first such padding slot is returned.
 */
static unsigned int swiotlb_align_offset(struct device *dev,
					 unsigned int align_mask, u64 addr)
{
	return addr & dma_get_min_align_mask(dev) &
		(align_mask | (IO_TLB_SIZE - 1));
}

/*
 * Bounce: copy the swiotlb buffer from or back to the original dma location
 */
static void swiotlb_bounce(struct device *dev, phys_addr_t tlb_addr, size_t size,
			   enum dma_data_direction dir)
{
	struct io_tlb_pool *mem = swiotlb_find_pool(dev, tlb_addr);
	int index = (tlb_addr - mem->start) >> IO_TLB_SHIFT;
	phys_addr_t orig_addr = mem->slots[index].orig_addr;
	size_t alloc_size = mem->slots[index].alloc_size;
	unsigned long pfn = PFN_DOWN(orig_addr);
	unsigned char *vaddr = mem->vaddr + tlb_addr - mem->start;
	int tlb_offset;

	if (orig_addr == INVALID_PHYS_ADDR)
		return;

	/*
	 * It's valid for tlb_offset to be negative. This can happen when the
	 * "offset" returned by swiotlb_align_offset() is non-zero, and the
	 * tlb_addr is pointing within the first "offset" bytes of the second
	 * or subsequent slots of the allocated swiotlb area. While it's not
	 * valid for tlb_addr to be pointing within the first "offset" bytes
	 * of the first slot, there's no way to check for such an error since
	 * this function can't distinguish the first slot from the second and
	 * subsequent slots.
	 */
	tlb_offset = (tlb_addr & (IO_TLB_SIZE - 1)) -
		     swiotlb_align_offset(dev, 0, orig_addr);

	orig_addr += tlb_offset;
	alloc_size -= tlb_offset;

	if (size > alloc_size) {
		dev_WARN_ONCE(dev, 1,
			"Buffer overflow detected. Allocation size: %zu. Mapping size: %zu.\n",
			alloc_size, size);
		size = alloc_size;
	}

	if (PageHighMem(pfn_to_page(pfn))) {
		unsigned int offset = orig_addr & ~PAGE_MASK;
		struct page *page;
		unsigned int sz = 0;
		unsigned long flags;

		while (size) {
			sz = min_t(size_t, PAGE_SIZE - offset, size);

			local_irq_save(flags);
			page = pfn_to_page(pfn);
			if (dir == DMA_TO_DEVICE)
				memcpy_from_page(vaddr, page, offset, sz);
			else
				memcpy_to_page(page, offset, vaddr, sz);
			local_irq_restore(flags);

			size -= sz;
			pfn++;
			vaddr += sz;
			offset = 0;
		}
	} else if (dir == DMA_TO_DEVICE) {
		memcpy(vaddr, phys_to_virt(orig_addr), size);
	} else {
		memcpy(phys_to_virt(orig_addr), vaddr, size);
	}
}

static inline phys_addr_t slot_addr(phys_addr_t start, phys_addr_t idx)
{
	return start + (idx << IO_TLB_SHIFT);
}

/*
 * Carefully handle integer overflow which can occur when boundary_mask == ~0UL.
 */
static inline unsigned long get_max_slots(unsigned long boundary_mask)
{
	return (boundary_mask >> IO_TLB_SHIFT) + 1;
}

static unsigned int wrap_area_index(struct io_tlb_pool *mem, unsigned int index)
{
	if (index >= mem->area_nslabs)
		return 0;
	return index;
}

/*
 * Track the total used slots with a global atomic value in order to have
 * correct information to determine the high water mark. The mem_used()
 * function gives imprecise results because there's no locking across
 * multiple areas.
 */
#ifdef CONFIG_DEBUG_FS
static void inc_used_and_hiwater(struct io_tlb_mem *mem, unsigned int nslots)
{
	unsigned long old_hiwater, new_used;

	new_used = atomic_long_add_return(nslots, &mem->total_used);
	old_hiwater = atomic_long_read(&mem->used_hiwater);
	do {
		if (new_used <= old_hiwater)
			break;
	} while (!atomic_long_try_cmpxchg(&mem->used_hiwater,
					  &old_hiwater, new_used));
}

static void dec_used(struct io_tlb_mem *mem, unsigned int nslots)
{
	atomic_long_sub(nslots, &mem->total_used);
}

#else /* !CONFIG_DEBUG_FS */
static void inc_used_and_hiwater(struct io_tlb_mem *mem, unsigned int nslots)
{
}
static void dec_used(struct io_tlb_mem *mem, unsigned int nslots)
{
}
#endif /* CONFIG_DEBUG_FS */

#ifdef CONFIG_SWIOTLB_DYNAMIC
#ifdef CONFIG_DEBUG_FS
static void inc_transient_used(struct io_tlb_mem *mem, unsigned int nslots)
{
	atomic_long_add(nslots, &mem->transient_nslabs);
}

static void dec_transient_used(struct io_tlb_mem *mem, unsigned int nslots)
{
	atomic_long_sub(nslots, &mem->transient_nslabs);
}

#else /* !CONFIG_DEBUG_FS */
static void inc_transient_used(struct io_tlb_mem *mem, unsigned int nslots)
{
}
static void dec_transient_used(struct io_tlb_mem *mem, unsigned int nslots)
{
}
#endif /* CONFIG_DEBUG_FS */
#endif /* CONFIG_SWIOTLB_DYNAMIC */

/**
 * swiotlb_search_pool_area() - search one memory area in one pool
 * @dev:	Device which maps the buffer.
 * @pool:	Memory pool to be searched.
 * @area_index:	Index of the IO TLB memory area to be searched.
 * @orig_addr:	Original (non-bounced) IO buffer address.
 * @alloc_size: Total requested size of the bounce buffer,
 *		including initial alignment padding.
 * @alloc_align_mask:	Required alignment of the allocated buffer.
 *
 * Find a suitable sequence of IO TLB entries for the request and allocate
 * a buffer from the given IO TLB memory area.
 * This function takes care of locking.
 *
 * Return: Index of the first allocated slot, or -1 on error.
 */
static int swiotlb_search_pool_area(struct device *dev, struct io_tlb_pool *pool,
		int area_index, phys_addr_t orig_addr, size_t alloc_size,
		unsigned int alloc_align_mask)
{
	struct io_tlb_area *area = pool->areas + area_index;
	unsigned long boundary_mask = dma_get_seg_boundary(dev);
	dma_addr_t tbl_dma_addr =
		phys_to_dma_unencrypted(dev, pool->start) & boundary_mask;
	unsigned long max_slots = get_max_slots(boundary_mask);
	unsigned int iotlb_align_mask = dma_get_min_align_mask(dev);
	unsigned int nslots = nr_slots(alloc_size), stride;
	unsigned int offset = swiotlb_align_offset(dev, 0, orig_addr);
	unsigned int index, slots_checked, count = 0, i;
	unsigned long flags;
	unsigned int slot_base;
	unsigned int slot_index;

	BUG_ON(!nslots);
	BUG_ON(area_index >= pool->nareas);

	/*
<<<<<<< HEAD
=======
	 * Historically, swiotlb allocations >= PAGE_SIZE were guaranteed to be
	 * page-aligned in the absence of any other alignment requirements.
	 * 'alloc_align_mask' was later introduced to specify the alignment
	 * explicitly, however this is passed as zero for streaming mappings
	 * and so we preserve the old behaviour there in case any drivers are
	 * relying on it.
	 */
	if (!alloc_align_mask && !iotlb_align_mask && alloc_size >= PAGE_SIZE)
		alloc_align_mask = PAGE_SIZE - 1;

	/*
>>>>>>> 1b4861e3
	 * Ensure that the allocation is at least slot-aligned and update
	 * 'iotlb_align_mask' to ignore bits that will be preserved when
	 * offsetting into the allocation.
	 */
	alloc_align_mask |= (IO_TLB_SIZE - 1);
	iotlb_align_mask &= ~alloc_align_mask;

	/*
	 * For mappings with an alignment requirement don't bother looping to
	 * unaligned slots once we found an aligned one.
	 */
	stride = get_max_slots(max(alloc_align_mask, iotlb_align_mask));
<<<<<<< HEAD

	/*
	 * For allocations of PAGE_SIZE or larger only look for page aligned
	 * allocations.
	 */
	if (alloc_size >= PAGE_SIZE)
		stride = umax(stride, PAGE_SHIFT - IO_TLB_SHIFT + 1);
=======
>>>>>>> 1b4861e3

	spin_lock_irqsave(&area->lock, flags);
	if (unlikely(nslots > pool->area_nslabs - area->used))
		goto not_found;

	slot_base = area_index * pool->area_nslabs;
	index = area->index;

	for (slots_checked = 0; slots_checked < pool->area_nslabs; ) {
		phys_addr_t tlb_addr;

		slot_index = slot_base + index;
		tlb_addr = slot_addr(tbl_dma_addr, slot_index);

		if ((tlb_addr & alloc_align_mask) ||
		    (orig_addr && (tlb_addr & iotlb_align_mask) !=
				  (orig_addr & iotlb_align_mask))) {
			index = wrap_area_index(pool, index + 1);
			slots_checked++;
			continue;
		}

		if (!iommu_is_span_boundary(slot_index, nslots,
					    nr_slots(tbl_dma_addr),
					    max_slots)) {
			if (pool->slots[slot_index].list >= nslots)
				goto found;
		}
		index = wrap_area_index(pool, index + stride);
		slots_checked += stride;
	}

not_found:
	spin_unlock_irqrestore(&area->lock, flags);
	return -1;

found:
	/*
	 * If we find a slot that indicates we have 'nslots' number of
	 * contiguous buffers, we allocate the buffers from that slot onwards
	 * and set the list of free entries to '0' indicating unavailable.
	 */
	for (i = slot_index; i < slot_index + nslots; i++) {
		pool->slots[i].list = 0;
		pool->slots[i].alloc_size = alloc_size - (offset +
				((i - slot_index) << IO_TLB_SHIFT));
	}
	for (i = slot_index - 1;
	     io_tlb_offset(i) != IO_TLB_SEGSIZE - 1 &&
	     pool->slots[i].list; i--)
		pool->slots[i].list = ++count;

	/*
	 * Update the indices to avoid searching in the next round.
	 */
	area->index = wrap_area_index(pool, index + nslots);
	area->used += nslots;
	spin_unlock_irqrestore(&area->lock, flags);

	inc_used_and_hiwater(dev->dma_io_tlb_mem, nslots);
	return slot_index;
}

#ifdef CONFIG_SWIOTLB_DYNAMIC

/**
 * swiotlb_search_area() - search one memory area in all pools
 * @dev:	Device which maps the buffer.
 * @start_cpu:	Start CPU number.
 * @cpu_offset:	Offset from @start_cpu.
 * @orig_addr:	Original (non-bounced) IO buffer address.
 * @alloc_size: Total requested size of the bounce buffer,
 *		including initial alignment padding.
 * @alloc_align_mask:	Required alignment of the allocated buffer.
 * @retpool:	Used memory pool, updated on return.
 *
 * Search one memory area in all pools for a sequence of slots that match the
 * allocation constraints.
 *
 * Return: Index of the first allocated slot, or -1 on error.
 */
static int swiotlb_search_area(struct device *dev, int start_cpu,
		int cpu_offset, phys_addr_t orig_addr, size_t alloc_size,
		unsigned int alloc_align_mask, struct io_tlb_pool **retpool)
{
	struct io_tlb_mem *mem = dev->dma_io_tlb_mem;
	struct io_tlb_pool *pool;
	int area_index;
	int index = -1;

	rcu_read_lock();
	list_for_each_entry_rcu(pool, &mem->pools, node) {
		if (cpu_offset >= pool->nareas)
			continue;
		area_index = (start_cpu + cpu_offset) & (pool->nareas - 1);
		index = swiotlb_search_pool_area(dev, pool, area_index,
						 orig_addr, alloc_size,
						 alloc_align_mask);
		if (index >= 0) {
			*retpool = pool;
			break;
		}
	}
	rcu_read_unlock();
	return index;
}

/**
 * swiotlb_find_slots() - search for slots in the whole swiotlb
 * @dev:	Device which maps the buffer.
 * @orig_addr:	Original (non-bounced) IO buffer address.
 * @alloc_size: Total requested size of the bounce buffer,
 *		including initial alignment padding.
 * @alloc_align_mask:	Required alignment of the allocated buffer.
 * @retpool:	Used memory pool, updated on return.
 *
 * Search through the whole software IO TLB to find a sequence of slots that
 * match the allocation constraints.
 *
 * Return: Index of the first allocated slot, or -1 on error.
 */
static int swiotlb_find_slots(struct device *dev, phys_addr_t orig_addr,
		size_t alloc_size, unsigned int alloc_align_mask,
		struct io_tlb_pool **retpool)
{
	struct io_tlb_mem *mem = dev->dma_io_tlb_mem;
	struct io_tlb_pool *pool;
	unsigned long nslabs;
	unsigned long flags;
	u64 phys_limit;
	int cpu, i;
	int index;

	if (alloc_size > IO_TLB_SEGSIZE * IO_TLB_SIZE)
		return -1;

	cpu = raw_smp_processor_id();
	for (i = 0; i < default_nareas; ++i) {
		index = swiotlb_search_area(dev, cpu, i, orig_addr, alloc_size,
					    alloc_align_mask, &pool);
		if (index >= 0)
			goto found;
	}

	if (!mem->can_grow)
		return -1;

	schedule_work(&mem->dyn_alloc);

	nslabs = nr_slots(alloc_size);
	phys_limit = min_not_zero(*dev->dma_mask, dev->bus_dma_limit);
	pool = swiotlb_alloc_pool(dev, nslabs, nslabs, 1, phys_limit,
				  GFP_NOWAIT | __GFP_NOWARN);
	if (!pool)
		return -1;

	index = swiotlb_search_pool_area(dev, pool, 0, orig_addr,
					 alloc_size, alloc_align_mask);
	if (index < 0) {
		swiotlb_dyn_free(&pool->rcu);
		return -1;
	}

	pool->transient = true;
	spin_lock_irqsave(&dev->dma_io_tlb_lock, flags);
	list_add_rcu(&pool->node, &dev->dma_io_tlb_pools);
	spin_unlock_irqrestore(&dev->dma_io_tlb_lock, flags);
	inc_transient_used(mem, pool->nslabs);

found:
	WRITE_ONCE(dev->dma_uses_io_tlb, true);

	/*
	 * The general barrier orders reads and writes against a presumed store
	 * of the SWIOTLB buffer address by a device driver (to a driver private
	 * data structure). It serves two purposes.
	 *
	 * First, the store to dev->dma_uses_io_tlb must be ordered before the
	 * presumed store. This guarantees that the returned buffer address
	 * cannot be passed to another CPU before updating dev->dma_uses_io_tlb.
	 *
	 * Second, the load from mem->pools must be ordered before the same
	 * presumed store. This guarantees that the returned buffer address
	 * cannot be observed by another CPU before an update of the RCU list
	 * that was made by swiotlb_dyn_alloc() on a third CPU (cf. multicopy
	 * atomicity).
	 *
	 * See also the comment in is_swiotlb_buffer().
	 */
	smp_mb();

	*retpool = pool;
	return index;
}

#else  /* !CONFIG_SWIOTLB_DYNAMIC */

static int swiotlb_find_slots(struct device *dev, phys_addr_t orig_addr,
		size_t alloc_size, unsigned int alloc_align_mask,
		struct io_tlb_pool **retpool)
{
	struct io_tlb_pool *pool;
	int start, i;
	int index;

	*retpool = pool = &dev->dma_io_tlb_mem->defpool;
	i = start = raw_smp_processor_id() & (pool->nareas - 1);
	do {
		index = swiotlb_search_pool_area(dev, pool, i, orig_addr,
						 alloc_size, alloc_align_mask);
		if (index >= 0)
			return index;
		if (++i >= pool->nareas)
			i = 0;
	} while (i != start);
	return -1;
}

#endif /* CONFIG_SWIOTLB_DYNAMIC */

#ifdef CONFIG_DEBUG_FS

/**
 * mem_used() - get number of used slots in an allocator
 * @mem:	Software IO TLB allocator.
 *
 * The result is accurate in this version of the function, because an atomic
 * counter is available if CONFIG_DEBUG_FS is set.
 *
 * Return: Number of used slots.
 */
static unsigned long mem_used(struct io_tlb_mem *mem)
{
	return atomic_long_read(&mem->total_used);
}

#else /* !CONFIG_DEBUG_FS */

/**
 * mem_pool_used() - get number of used slots in a memory pool
 * @pool:	Software IO TLB memory pool.
 *
 * The result is not accurate, see mem_used().
 *
 * Return: Approximate number of used slots.
 */
static unsigned long mem_pool_used(struct io_tlb_pool *pool)
{
	int i;
	unsigned long used = 0;

	for (i = 0; i < pool->nareas; i++)
		used += pool->areas[i].used;
	return used;
}

/**
 * mem_used() - get number of used slots in an allocator
 * @mem:	Software IO TLB allocator.
 *
 * The result is not accurate, because there is no locking of individual
 * areas.
 *
 * Return: Approximate number of used slots.
 */
static unsigned long mem_used(struct io_tlb_mem *mem)
{
#ifdef CONFIG_SWIOTLB_DYNAMIC
	struct io_tlb_pool *pool;
	unsigned long used = 0;

	rcu_read_lock();
	list_for_each_entry_rcu(pool, &mem->pools, node)
		used += mem_pool_used(pool);
	rcu_read_unlock();

	return used;
#else
	return mem_pool_used(&mem->defpool);
#endif
}

#endif /* CONFIG_DEBUG_FS */

phys_addr_t swiotlb_tbl_map_single(struct device *dev, phys_addr_t orig_addr,
		size_t mapping_size, size_t alloc_size,
		unsigned int alloc_align_mask, enum dma_data_direction dir,
		unsigned long attrs)
{
	struct io_tlb_mem *mem = dev->dma_io_tlb_mem;
	unsigned int offset;
	struct io_tlb_pool *pool;
	unsigned int i;
	int index;
	phys_addr_t tlb_addr;
	unsigned short pad_slots;

	if (!mem || !mem->nslabs) {
		dev_warn_ratelimited(dev,
			"Can not allocate SWIOTLB buffer earlier and can't now provide you with the DMA bounce buffer");
		return (phys_addr_t)DMA_MAPPING_ERROR;
	}

	if (cc_platform_has(CC_ATTR_MEM_ENCRYPT))
		pr_warn_once("Memory encryption is active and system is using DMA bounce buffers\n");

	if (mapping_size > alloc_size) {
		dev_warn_once(dev, "Invalid sizes (mapping: %zd bytes, alloc: %zd bytes)",
			      mapping_size, alloc_size);
		return (phys_addr_t)DMA_MAPPING_ERROR;
	}

	offset = swiotlb_align_offset(dev, alloc_align_mask, orig_addr);
	index = swiotlb_find_slots(dev, orig_addr,
				   alloc_size + offset, alloc_align_mask, &pool);
	if (index == -1) {
		if (!(attrs & DMA_ATTR_NO_WARN))
			dev_warn_ratelimited(dev,
	"swiotlb buffer is full (sz: %zd bytes), total %lu (slots), used %lu (slots)\n",
				 alloc_size, mem->nslabs, mem_used(mem));
		return (phys_addr_t)DMA_MAPPING_ERROR;
	}

	/*
	 * Save away the mapping from the original address to the DMA address.
	 * This is needed when we sync the memory.  Then we sync the buffer if
	 * needed.
	 */
	pad_slots = offset >> IO_TLB_SHIFT;
	offset &= (IO_TLB_SIZE - 1);
	index += pad_slots;
	pool->slots[index].pad_slots = pad_slots;
	for (i = 0; i < nr_slots(alloc_size + offset); i++)
		pool->slots[index + i].orig_addr = slot_addr(orig_addr, i);
	tlb_addr = slot_addr(pool->start, index) + offset;
	/*
	 * When the device is writing memory, i.e. dir == DMA_FROM_DEVICE, copy
	 * the original buffer to the TLB buffer before initiating DMA in order
	 * to preserve the original's data if the device does a partial write,
	 * i.e. if the device doesn't overwrite the entire buffer.  Preserving
	 * the original data, even if it's garbage, is necessary to match
	 * hardware behavior.  Use of swiotlb is supposed to be transparent,
	 * i.e. swiotlb must not corrupt memory by clobbering unwritten bytes.
	 */
	swiotlb_bounce(dev, tlb_addr, mapping_size, DMA_TO_DEVICE);
	return tlb_addr;
}

static void swiotlb_release_slots(struct device *dev, phys_addr_t tlb_addr)
{
	struct io_tlb_pool *mem = swiotlb_find_pool(dev, tlb_addr);
	unsigned long flags;
	unsigned int offset = swiotlb_align_offset(dev, 0, tlb_addr);
	int index, nslots, aindex;
	struct io_tlb_area *area;
	int count, i;

	index = (tlb_addr - offset - mem->start) >> IO_TLB_SHIFT;
	index -= mem->slots[index].pad_slots;
	nslots = nr_slots(mem->slots[index].alloc_size + offset);
	aindex = index / mem->area_nslabs;
	area = &mem->areas[aindex];

	/*
	 * Return the buffer to the free list by setting the corresponding
	 * entries to indicate the number of contiguous entries available.
	 * While returning the entries to the free list, we merge the entries
	 * with slots below and above the pool being returned.
	 */
	BUG_ON(aindex >= mem->nareas);

	spin_lock_irqsave(&area->lock, flags);
	if (index + nslots < ALIGN(index + 1, IO_TLB_SEGSIZE))
		count = mem->slots[index + nslots].list;
	else
		count = 0;

	/*
	 * Step 1: return the slots to the free list, merging the slots with
	 * superceeding slots
	 */
	for (i = index + nslots - 1; i >= index; i--) {
		mem->slots[i].list = ++count;
		mem->slots[i].orig_addr = INVALID_PHYS_ADDR;
		mem->slots[i].alloc_size = 0;
		mem->slots[i].pad_slots = 0;
	}

	/*
	 * Step 2: merge the returned slots with the preceding slots, if
	 * available (non zero)
	 */
	for (i = index - 1;
	     io_tlb_offset(i) != IO_TLB_SEGSIZE - 1 && mem->slots[i].list;
	     i--)
		mem->slots[i].list = ++count;
	area->used -= nslots;
	spin_unlock_irqrestore(&area->lock, flags);

	dec_used(dev->dma_io_tlb_mem, nslots);
}

#ifdef CONFIG_SWIOTLB_DYNAMIC

/**
 * swiotlb_del_transient() - delete a transient memory pool
 * @dev:	Device which mapped the buffer.
 * @tlb_addr:	Physical address within a bounce buffer.
 *
 * Check whether the address belongs to a transient SWIOTLB memory pool.
 * If yes, then delete the pool.
 *
 * Return: %true if @tlb_addr belonged to a transient pool that was released.
 */
static bool swiotlb_del_transient(struct device *dev, phys_addr_t tlb_addr)
{
	struct io_tlb_pool *pool;

	pool = swiotlb_find_pool(dev, tlb_addr);
	if (!pool->transient)
		return false;

	dec_used(dev->dma_io_tlb_mem, pool->nslabs);
	swiotlb_del_pool(dev, pool);
	dec_transient_used(dev->dma_io_tlb_mem, pool->nslabs);
	return true;
}

#else  /* !CONFIG_SWIOTLB_DYNAMIC */

static inline bool swiotlb_del_transient(struct device *dev,
					 phys_addr_t tlb_addr)
{
	return false;
}

#endif	/* CONFIG_SWIOTLB_DYNAMIC */

/*
 * tlb_addr is the physical address of the bounce buffer to unmap.
 */
void swiotlb_tbl_unmap_single(struct device *dev, phys_addr_t tlb_addr,
			      size_t mapping_size, enum dma_data_direction dir,
			      unsigned long attrs)
{
	/*
	 * First, sync the memory before unmapping the entry
	 */
	if (!(attrs & DMA_ATTR_SKIP_CPU_SYNC) &&
	    (dir == DMA_FROM_DEVICE || dir == DMA_BIDIRECTIONAL))
		swiotlb_bounce(dev, tlb_addr, mapping_size, DMA_FROM_DEVICE);

	if (swiotlb_del_transient(dev, tlb_addr))
		return;
	swiotlb_release_slots(dev, tlb_addr);
}

void swiotlb_sync_single_for_device(struct device *dev, phys_addr_t tlb_addr,
		size_t size, enum dma_data_direction dir)
{
	if (dir == DMA_TO_DEVICE || dir == DMA_BIDIRECTIONAL)
		swiotlb_bounce(dev, tlb_addr, size, DMA_TO_DEVICE);
	else
		BUG_ON(dir != DMA_FROM_DEVICE);
}

void swiotlb_sync_single_for_cpu(struct device *dev, phys_addr_t tlb_addr,
		size_t size, enum dma_data_direction dir)
{
	if (dir == DMA_FROM_DEVICE || dir == DMA_BIDIRECTIONAL)
		swiotlb_bounce(dev, tlb_addr, size, DMA_FROM_DEVICE);
	else
		BUG_ON(dir != DMA_TO_DEVICE);
}

/*
 * Create a swiotlb mapping for the buffer at @paddr, and in case of DMAing
 * to the device copy the data into it as well.
 */
dma_addr_t swiotlb_map(struct device *dev, phys_addr_t paddr, size_t size,
		enum dma_data_direction dir, unsigned long attrs)
{
	phys_addr_t swiotlb_addr;
	dma_addr_t dma_addr;

	trace_swiotlb_bounced(dev, phys_to_dma(dev, paddr), size);

	swiotlb_addr = swiotlb_tbl_map_single(dev, paddr, size, size, 0, dir,
			attrs);
	if (swiotlb_addr == (phys_addr_t)DMA_MAPPING_ERROR)
		return DMA_MAPPING_ERROR;

	/* Ensure that the address returned is DMA'ble */
	dma_addr = phys_to_dma_unencrypted(dev, swiotlb_addr);
	if (unlikely(!dma_capable(dev, dma_addr, size, true))) {
		swiotlb_tbl_unmap_single(dev, swiotlb_addr, size, dir,
			attrs | DMA_ATTR_SKIP_CPU_SYNC);
		dev_WARN_ONCE(dev, 1,
			"swiotlb addr %pad+%zu overflow (mask %llx, bus limit %llx).\n",
			&dma_addr, size, *dev->dma_mask, dev->bus_dma_limit);
		return DMA_MAPPING_ERROR;
	}

	if (!dev_is_dma_coherent(dev) && !(attrs & DMA_ATTR_SKIP_CPU_SYNC))
		arch_sync_dma_for_device(swiotlb_addr, size, dir);
	return dma_addr;
}

size_t swiotlb_max_mapping_size(struct device *dev)
{
	int min_align_mask = dma_get_min_align_mask(dev);
	int min_align = 0;

	/*
	 * swiotlb_find_slots() skips slots according to
	 * min align mask. This affects max mapping size.
	 * Take it into acount here.
	 */
	if (min_align_mask)
		min_align = roundup(min_align_mask, IO_TLB_SIZE);

	return ((size_t)IO_TLB_SIZE) * IO_TLB_SEGSIZE - min_align;
}

/**
 * is_swiotlb_allocated() - check if the default software IO TLB is initialized
 */
bool is_swiotlb_allocated(void)
{
	return io_tlb_default_mem.nslabs;
}

bool is_swiotlb_active(struct device *dev)
{
	struct io_tlb_mem *mem = dev->dma_io_tlb_mem;

	return mem && mem->nslabs;
}

/**
 * default_swiotlb_base() - get the base address of the default SWIOTLB
 *
 * Get the lowest physical address used by the default software IO TLB pool.
 */
phys_addr_t default_swiotlb_base(void)
{
#ifdef CONFIG_SWIOTLB_DYNAMIC
	io_tlb_default_mem.can_grow = false;
#endif
	return io_tlb_default_mem.defpool.start;
}

/**
 * default_swiotlb_limit() - get the address limit of the default SWIOTLB
 *
 * Get the highest physical address used by the default software IO TLB pool.
 */
phys_addr_t default_swiotlb_limit(void)
{
#ifdef CONFIG_SWIOTLB_DYNAMIC
	return io_tlb_default_mem.phys_limit;
#else
	return io_tlb_default_mem.defpool.end - 1;
#endif
}

#ifdef CONFIG_DEBUG_FS
#ifdef CONFIG_SWIOTLB_DYNAMIC
static unsigned long mem_transient_used(struct io_tlb_mem *mem)
{
	return atomic_long_read(&mem->transient_nslabs);
}

static int io_tlb_transient_used_get(void *data, u64 *val)
{
	struct io_tlb_mem *mem = data;

	*val = mem_transient_used(mem);
	return 0;
}

DEFINE_DEBUGFS_ATTRIBUTE(fops_io_tlb_transient_used, io_tlb_transient_used_get,
			 NULL, "%llu\n");
#endif /* CONFIG_SWIOTLB_DYNAMIC */

static int io_tlb_used_get(void *data, u64 *val)
{
	struct io_tlb_mem *mem = data;

	*val = mem_used(mem);
	return 0;
}

static int io_tlb_hiwater_get(void *data, u64 *val)
{
	struct io_tlb_mem *mem = data;

	*val = atomic_long_read(&mem->used_hiwater);
	return 0;
}

static int io_tlb_hiwater_set(void *data, u64 val)
{
	struct io_tlb_mem *mem = data;

	/* Only allow setting to zero */
	if (val != 0)
		return -EINVAL;

	atomic_long_set(&mem->used_hiwater, val);
	return 0;
}

DEFINE_DEBUGFS_ATTRIBUTE(fops_io_tlb_used, io_tlb_used_get, NULL, "%llu\n");
DEFINE_DEBUGFS_ATTRIBUTE(fops_io_tlb_hiwater, io_tlb_hiwater_get,
				io_tlb_hiwater_set, "%llu\n");

static void swiotlb_create_debugfs_files(struct io_tlb_mem *mem,
					 const char *dirname)
{
	mem->debugfs = debugfs_create_dir(dirname, io_tlb_default_mem.debugfs);
	if (!mem->nslabs)
		return;

	debugfs_create_ulong("io_tlb_nslabs", 0400, mem->debugfs, &mem->nslabs);
	debugfs_create_file("io_tlb_used", 0400, mem->debugfs, mem,
			&fops_io_tlb_used);
	debugfs_create_file("io_tlb_used_hiwater", 0600, mem->debugfs, mem,
			&fops_io_tlb_hiwater);
#ifdef CONFIG_SWIOTLB_DYNAMIC
	debugfs_create_file("io_tlb_transient_nslabs", 0400, mem->debugfs,
			    mem, &fops_io_tlb_transient_used);
#endif
}

static int __init swiotlb_create_default_debugfs(void)
{
	swiotlb_create_debugfs_files(&io_tlb_default_mem, "swiotlb");
	return 0;
}

late_initcall(swiotlb_create_default_debugfs);

#else  /* !CONFIG_DEBUG_FS */

static inline void swiotlb_create_debugfs_files(struct io_tlb_mem *mem,
						const char *dirname)
{
}

#endif	/* CONFIG_DEBUG_FS */

#ifdef CONFIG_DMA_RESTRICTED_POOL

struct page *swiotlb_alloc(struct device *dev, size_t size)
{
	struct io_tlb_mem *mem = dev->dma_io_tlb_mem;
	struct io_tlb_pool *pool;
	phys_addr_t tlb_addr;
	unsigned int align;
	int index;

	if (!mem)
		return NULL;

	align = (1 << (get_order(size) + PAGE_SHIFT)) - 1;
	index = swiotlb_find_slots(dev, 0, size, align, &pool);
	if (index == -1)
		return NULL;

	tlb_addr = slot_addr(pool->start, index);
	if (unlikely(!PAGE_ALIGNED(tlb_addr))) {
		dev_WARN_ONCE(dev, 1, "Cannot allocate pages from non page-aligned swiotlb addr 0x%pa.\n",
			      &tlb_addr);
		swiotlb_release_slots(dev, tlb_addr);
		return NULL;
	}

	return pfn_to_page(PFN_DOWN(tlb_addr));
}

bool swiotlb_free(struct device *dev, struct page *page, size_t size)
{
	phys_addr_t tlb_addr = page_to_phys(page);

	if (!is_swiotlb_buffer(dev, tlb_addr))
		return false;

	swiotlb_release_slots(dev, tlb_addr);

	return true;
}

static int rmem_swiotlb_device_init(struct reserved_mem *rmem,
				    struct device *dev)
{
	struct io_tlb_mem *mem = rmem->priv;
	unsigned long nslabs = rmem->size >> IO_TLB_SHIFT;

	/* Set Per-device io tlb area to one */
	unsigned int nareas = 1;

	if (PageHighMem(pfn_to_page(PHYS_PFN(rmem->base)))) {
		dev_err(dev, "Restricted DMA pool must be accessible within the linear mapping.");
		return -EINVAL;
	}

	/*
	 * Since multiple devices can share the same pool, the private data,
	 * io_tlb_mem struct, will be initialized by the first device attached
	 * to it.
	 */
	if (!mem) {
		struct io_tlb_pool *pool;

		mem = kzalloc(sizeof(*mem), GFP_KERNEL);
		if (!mem)
			return -ENOMEM;
		pool = &mem->defpool;

		pool->slots = kcalloc(nslabs, sizeof(*pool->slots), GFP_KERNEL);
		if (!pool->slots) {
			kfree(mem);
			return -ENOMEM;
		}

		pool->areas = kcalloc(nareas, sizeof(*pool->areas),
				GFP_KERNEL);
		if (!pool->areas) {
			kfree(pool->slots);
			kfree(mem);
			return -ENOMEM;
		}

		set_memory_decrypted((unsigned long)phys_to_virt(rmem->base),
				     rmem->size >> PAGE_SHIFT);
		swiotlb_init_io_tlb_pool(pool, rmem->base, nslabs,
					 false, nareas);
		mem->force_bounce = true;
		mem->for_alloc = true;
#ifdef CONFIG_SWIOTLB_DYNAMIC
		spin_lock_init(&mem->lock);
		INIT_LIST_HEAD_RCU(&mem->pools);
#endif
		add_mem_pool(mem, pool);

		rmem->priv = mem;

		swiotlb_create_debugfs_files(mem, rmem->name);
	}

	dev->dma_io_tlb_mem = mem;

	return 0;
}

static void rmem_swiotlb_device_release(struct reserved_mem *rmem,
					struct device *dev)
{
	dev->dma_io_tlb_mem = &io_tlb_default_mem;
}

static const struct reserved_mem_ops rmem_swiotlb_ops = {
	.device_init = rmem_swiotlb_device_init,
	.device_release = rmem_swiotlb_device_release,
};

static int __init rmem_swiotlb_setup(struct reserved_mem *rmem)
{
	unsigned long node = rmem->fdt_node;

	if (of_get_flat_dt_prop(node, "reusable", NULL) ||
	    of_get_flat_dt_prop(node, "linux,cma-default", NULL) ||
	    of_get_flat_dt_prop(node, "linux,dma-default", NULL) ||
	    of_get_flat_dt_prop(node, "no-map", NULL))
		return -EINVAL;

	rmem->ops = &rmem_swiotlb_ops;
	pr_info("Reserved memory: created restricted DMA pool at %pa, size %ld MiB\n",
		&rmem->base, (unsigned long)rmem->size / SZ_1M);
	return 0;
}

RESERVEDMEM_OF_DECLARE(dma, "restricted-dma-pool", rmem_swiotlb_setup);
#endif /* CONFIG_DMA_RESTRICTED_POOL */<|MERGE_RESOLUTION|>--- conflicted
+++ resolved
@@ -1033,8 +1033,6 @@
 	BUG_ON(area_index >= pool->nareas);
 
 	/*
-<<<<<<< HEAD
-=======
 	 * Historically, swiotlb allocations >= PAGE_SIZE were guaranteed to be
 	 * page-aligned in the absence of any other alignment requirements.
 	 * 'alloc_align_mask' was later introduced to specify the alignment
@@ -1046,7 +1044,6 @@
 		alloc_align_mask = PAGE_SIZE - 1;
 
 	/*
->>>>>>> 1b4861e3
 	 * Ensure that the allocation is at least slot-aligned and update
 	 * 'iotlb_align_mask' to ignore bits that will be preserved when
 	 * offsetting into the allocation.
@@ -1059,16 +1056,6 @@
 	 * unaligned slots once we found an aligned one.
 	 */
 	stride = get_max_slots(max(alloc_align_mask, iotlb_align_mask));
-<<<<<<< HEAD
-
-	/*
-	 * For allocations of PAGE_SIZE or larger only look for page aligned
-	 * allocations.
-	 */
-	if (alloc_size >= PAGE_SIZE)
-		stride = umax(stride, PAGE_SHIFT - IO_TLB_SHIFT + 1);
-=======
->>>>>>> 1b4861e3
 
 	spin_lock_irqsave(&area->lock, flags);
 	if (unlikely(nslots > pool->area_nslabs - area->used))
