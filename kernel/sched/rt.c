// SPDX-License-Identifier: GPL-2.0
/*
 * Real-Time Scheduling Class (mapped to the SCHED_FIFO and SCHED_RR
 * policies)
 */

int sched_rr_timeslice = RR_TIMESLICE;
/* More than 4 hours if BW_SHIFT equals 20. */
static const u64 max_rt_runtime = MAX_BW;

/*
 * period over which we measure -rt task CPU usage in us.
 * default: 1s
 */
int sysctl_sched_rt_period = 1000000;

/*
 * part of the period that we allow rt tasks to run in us.
 * default: 0.95s
 */
int sysctl_sched_rt_runtime = 950000;

#ifdef CONFIG_SYSCTL
static int sysctl_sched_rr_timeslice = (MSEC_PER_SEC * RR_TIMESLICE) / HZ;
static int sched_rt_handler(const struct ctl_table *table, int write, void *buffer,
		size_t *lenp, loff_t *ppos);
static int sched_rr_handler(const struct ctl_table *table, int write, void *buffer,
		size_t *lenp, loff_t *ppos);
static struct ctl_table sched_rt_sysctls[] = {
	{
		.procname       = "sched_rt_period_us",
		.data           = &sysctl_sched_rt_period,
		.maxlen         = sizeof(int),
		.mode           = 0644,
		.proc_handler   = sched_rt_handler,
		.extra1         = SYSCTL_ONE,
		.extra2         = SYSCTL_INT_MAX,
	},
	{
		.procname       = "sched_rt_runtime_us",
		.data           = &sysctl_sched_rt_runtime,
		.maxlen         = sizeof(int),
		.mode           = 0644,
		.proc_handler   = sched_rt_handler,
		.extra1         = SYSCTL_NEG_ONE,
<<<<<<< HEAD
		.extra2         = SYSCTL_INT_MAX,
=======
		.extra2         = (void *)&sysctl_sched_rt_period,
>>>>>>> a6ad5510
	},
	{
		.procname       = "sched_rr_timeslice_ms",
		.data           = &sysctl_sched_rr_timeslice,
		.maxlen         = sizeof(int),
		.mode           = 0644,
		.proc_handler   = sched_rr_handler,
	},
};

static int __init sched_rt_sysctl_init(void)
{
	register_sysctl_init("kernel", sched_rt_sysctls);
	return 0;
}
late_initcall(sched_rt_sysctl_init);
#endif

void init_rt_rq(struct rt_rq *rt_rq)
{
	struct rt_prio_array *array;
	int i;

	array = &rt_rq->active;
	for (i = 0; i < MAX_RT_PRIO; i++) {
		INIT_LIST_HEAD(array->queue + i);
		__clear_bit(i, array->bitmap);
	}
	/* delimiter for bitsearch: */
	__set_bit(MAX_RT_PRIO, array->bitmap);

#if defined CONFIG_SMP
	rt_rq->highest_prio.curr = MAX_RT_PRIO-1;
	rt_rq->highest_prio.next = MAX_RT_PRIO-1;
	rt_rq->overloaded = 0;
	plist_head_init(&rt_rq->pushable_tasks);
#endif /* CONFIG_SMP */
	/* We start is dequeued state, because no RT tasks are queued */
	rt_rq->rt_queued = 0;

#ifdef CONFIG_RT_GROUP_SCHED
	rt_rq->rt_time = 0;
	rt_rq->rt_throttled = 0;
	rt_rq->rt_runtime = 0;
	raw_spin_lock_init(&rt_rq->rt_runtime_lock);
#endif
}

#ifdef CONFIG_RT_GROUP_SCHED

static int do_sched_rt_period_timer(struct rt_bandwidth *rt_b, int overrun);

static enum hrtimer_restart sched_rt_period_timer(struct hrtimer *timer)
{
	struct rt_bandwidth *rt_b =
		container_of(timer, struct rt_bandwidth, rt_period_timer);
	int idle = 0;
	int overrun;

	raw_spin_lock(&rt_b->rt_runtime_lock);
	for (;;) {
		overrun = hrtimer_forward_now(timer, rt_b->rt_period);
		if (!overrun)
			break;

		raw_spin_unlock(&rt_b->rt_runtime_lock);
		idle = do_sched_rt_period_timer(rt_b, overrun);
		raw_spin_lock(&rt_b->rt_runtime_lock);
	}
	if (idle)
		rt_b->rt_period_active = 0;
	raw_spin_unlock(&rt_b->rt_runtime_lock);

	return idle ? HRTIMER_NORESTART : HRTIMER_RESTART;
}

void init_rt_bandwidth(struct rt_bandwidth *rt_b, u64 period, u64 runtime)
{
	rt_b->rt_period = ns_to_ktime(period);
	rt_b->rt_runtime = runtime;

	raw_spin_lock_init(&rt_b->rt_runtime_lock);

	hrtimer_init(&rt_b->rt_period_timer, CLOCK_MONOTONIC,
		     HRTIMER_MODE_REL_HARD);
	rt_b->rt_period_timer.function = sched_rt_period_timer;
}

static inline void do_start_rt_bandwidth(struct rt_bandwidth *rt_b)
{
	raw_spin_lock(&rt_b->rt_runtime_lock);
	if (!rt_b->rt_period_active) {
		rt_b->rt_period_active = 1;
		/*
		 * SCHED_DEADLINE updates the bandwidth, as a run away
		 * RT task with a DL task could hog a CPU. But DL does
		 * not reset the period. If a deadline task was running
		 * without an RT task running, it can cause RT tasks to
		 * throttle when they start up. Kick the timer right away
		 * to update the period.
		 */
		hrtimer_forward_now(&rt_b->rt_period_timer, ns_to_ktime(0));
		hrtimer_start_expires(&rt_b->rt_period_timer,
				      HRTIMER_MODE_ABS_PINNED_HARD);
	}
	raw_spin_unlock(&rt_b->rt_runtime_lock);
}

static void start_rt_bandwidth(struct rt_bandwidth *rt_b)
{
	if (!rt_bandwidth_enabled() || rt_b->rt_runtime == RUNTIME_INF)
		return;

	do_start_rt_bandwidth(rt_b);
}

static void destroy_rt_bandwidth(struct rt_bandwidth *rt_b)
{
	hrtimer_cancel(&rt_b->rt_period_timer);
}

#define rt_entity_is_task(rt_se) (!(rt_se)->my_q)

static inline struct task_struct *rt_task_of(struct sched_rt_entity *rt_se)
{
#ifdef CONFIG_SCHED_DEBUG
	WARN_ON_ONCE(!rt_entity_is_task(rt_se));
#endif
	return container_of(rt_se, struct task_struct, rt);
}

static inline struct rq *rq_of_rt_rq(struct rt_rq *rt_rq)
{
	return rt_rq->rq;
}

static inline struct rt_rq *rt_rq_of_se(struct sched_rt_entity *rt_se)
{
	return rt_se->rt_rq;
}

static inline struct rq *rq_of_rt_se(struct sched_rt_entity *rt_se)
{
	struct rt_rq *rt_rq = rt_se->rt_rq;

	return rt_rq->rq;
}

void unregister_rt_sched_group(struct task_group *tg)
{
	if (tg->rt_se)
		destroy_rt_bandwidth(&tg->rt_bandwidth);
}

void free_rt_sched_group(struct task_group *tg)
{
	int i;

	for_each_possible_cpu(i) {
		if (tg->rt_rq)
			kfree(tg->rt_rq[i]);
		if (tg->rt_se)
			kfree(tg->rt_se[i]);
	}

	kfree(tg->rt_rq);
	kfree(tg->rt_se);
}

void init_tg_rt_entry(struct task_group *tg, struct rt_rq *rt_rq,
		struct sched_rt_entity *rt_se, int cpu,
		struct sched_rt_entity *parent)
{
	struct rq *rq = cpu_rq(cpu);

	rt_rq->highest_prio.curr = MAX_RT_PRIO-1;
	rt_rq->rt_nr_boosted = 0;
	rt_rq->rq = rq;
	rt_rq->tg = tg;

	tg->rt_rq[cpu] = rt_rq;
	tg->rt_se[cpu] = rt_se;

	if (!rt_se)
		return;

	if (!parent)
		rt_se->rt_rq = &rq->rt;
	else
		rt_se->rt_rq = parent->my_q;

	rt_se->my_q = rt_rq;
	rt_se->parent = parent;
	INIT_LIST_HEAD(&rt_se->run_list);
}

int alloc_rt_sched_group(struct task_group *tg, struct task_group *parent)
{
	struct rt_rq *rt_rq;
	struct sched_rt_entity *rt_se;
	int i;

	tg->rt_rq = kcalloc(nr_cpu_ids, sizeof(rt_rq), GFP_KERNEL);
	if (!tg->rt_rq)
		goto err;
	tg->rt_se = kcalloc(nr_cpu_ids, sizeof(rt_se), GFP_KERNEL);
	if (!tg->rt_se)
		goto err;

	init_rt_bandwidth(&tg->rt_bandwidth, ktime_to_ns(global_rt_period()), 0);

	for_each_possible_cpu(i) {
		rt_rq = kzalloc_node(sizeof(struct rt_rq),
				     GFP_KERNEL, cpu_to_node(i));
		if (!rt_rq)
			goto err;

		rt_se = kzalloc_node(sizeof(struct sched_rt_entity),
				     GFP_KERNEL, cpu_to_node(i));
		if (!rt_se)
			goto err_free_rq;

		init_rt_rq(rt_rq);
		rt_rq->rt_runtime = tg->rt_bandwidth.rt_runtime;
		init_tg_rt_entry(tg, rt_rq, rt_se, i, parent->rt_se[i]);
	}

	return 1;

err_free_rq:
	kfree(rt_rq);
err:
	return 0;
}

#else /* CONFIG_RT_GROUP_SCHED */

#define rt_entity_is_task(rt_se) (1)

static inline struct task_struct *rt_task_of(struct sched_rt_entity *rt_se)
{
	return container_of(rt_se, struct task_struct, rt);
}

static inline struct rq *rq_of_rt_rq(struct rt_rq *rt_rq)
{
	return container_of(rt_rq, struct rq, rt);
}

static inline struct rq *rq_of_rt_se(struct sched_rt_entity *rt_se)
{
	struct task_struct *p = rt_task_of(rt_se);

	return task_rq(p);
}

static inline struct rt_rq *rt_rq_of_se(struct sched_rt_entity *rt_se)
{
	struct rq *rq = rq_of_rt_se(rt_se);

	return &rq->rt;
}

void unregister_rt_sched_group(struct task_group *tg) { }

void free_rt_sched_group(struct task_group *tg) { }

int alloc_rt_sched_group(struct task_group *tg, struct task_group *parent)
{
	return 1;
}
#endif /* CONFIG_RT_GROUP_SCHED */

#ifdef CONFIG_SMP

static inline bool need_pull_rt_task(struct rq *rq, struct task_struct *prev)
{
	/* Try to pull RT tasks here if we lower this rq's prio */
	return rq->online && rq->rt.highest_prio.curr > prev->prio;
}

static inline int rt_overloaded(struct rq *rq)
{
	return atomic_read(&rq->rd->rto_count);
}

static inline void rt_set_overload(struct rq *rq)
{
	if (!rq->online)
		return;

	cpumask_set_cpu(rq->cpu, rq->rd->rto_mask);
	/*
	 * Make sure the mask is visible before we set
	 * the overload count. That is checked to determine
	 * if we should look at the mask. It would be a shame
	 * if we looked at the mask, but the mask was not
	 * updated yet.
	 *
	 * Matched by the barrier in pull_rt_task().
	 */
	smp_wmb();
	atomic_inc(&rq->rd->rto_count);
}

static inline void rt_clear_overload(struct rq *rq)
{
	if (!rq->online)
		return;

	/* the order here really doesn't matter */
	atomic_dec(&rq->rd->rto_count);
	cpumask_clear_cpu(rq->cpu, rq->rd->rto_mask);
}

static inline int has_pushable_tasks(struct rq *rq)
{
	return !plist_head_empty(&rq->rt.pushable_tasks);
}

static DEFINE_PER_CPU(struct balance_callback, rt_push_head);
static DEFINE_PER_CPU(struct balance_callback, rt_pull_head);

static void push_rt_tasks(struct rq *);
static void pull_rt_task(struct rq *);

static inline void rt_queue_push_tasks(struct rq *rq)
{
	if (!has_pushable_tasks(rq))
		return;

	queue_balance_callback(rq, &per_cpu(rt_push_head, rq->cpu), push_rt_tasks);
}

static inline void rt_queue_pull_task(struct rq *rq)
{
	queue_balance_callback(rq, &per_cpu(rt_pull_head, rq->cpu), pull_rt_task);
}

static void enqueue_pushable_task(struct rq *rq, struct task_struct *p)
{
	plist_del(&p->pushable_tasks, &rq->rt.pushable_tasks);
	plist_node_init(&p->pushable_tasks, p->prio);
	plist_add(&p->pushable_tasks, &rq->rt.pushable_tasks);

	/* Update the highest prio pushable task */
	if (p->prio < rq->rt.highest_prio.next)
		rq->rt.highest_prio.next = p->prio;

	if (!rq->rt.overloaded) {
		rt_set_overload(rq);
		rq->rt.overloaded = 1;
	}
}

static void dequeue_pushable_task(struct rq *rq, struct task_struct *p)
{
	plist_del(&p->pushable_tasks, &rq->rt.pushable_tasks);

	/* Update the new highest prio pushable task */
	if (has_pushable_tasks(rq)) {
		p = plist_first_entry(&rq->rt.pushable_tasks,
				      struct task_struct, pushable_tasks);
		rq->rt.highest_prio.next = p->prio;
	} else {
		rq->rt.highest_prio.next = MAX_RT_PRIO-1;

		if (rq->rt.overloaded) {
			rt_clear_overload(rq);
			rq->rt.overloaded = 0;
		}
	}
}

#else

static inline void enqueue_pushable_task(struct rq *rq, struct task_struct *p)
{
}

static inline void dequeue_pushable_task(struct rq *rq, struct task_struct *p)
{
}

static inline void rt_queue_push_tasks(struct rq *rq)
{
}
#endif /* CONFIG_SMP */

static void enqueue_top_rt_rq(struct rt_rq *rt_rq);
static void dequeue_top_rt_rq(struct rt_rq *rt_rq, unsigned int count);

static inline int on_rt_rq(struct sched_rt_entity *rt_se)
{
	return rt_se->on_rq;
}

#ifdef CONFIG_UCLAMP_TASK
/*
 * Verify the fitness of task @p to run on @cpu taking into account the uclamp
 * settings.
 *
 * This check is only important for heterogeneous systems where uclamp_min value
 * is higher than the capacity of a @cpu. For non-heterogeneous system this
 * function will always return true.
 *
 * The function will return true if the capacity of the @cpu is >= the
 * uclamp_min and false otherwise.
 *
 * Note that uclamp_min will be clamped to uclamp_max if uclamp_min
 * > uclamp_max.
 */
static inline bool rt_task_fits_capacity(struct task_struct *p, int cpu)
{
	unsigned int min_cap;
	unsigned int max_cap;
	unsigned int cpu_cap;

	/* Only heterogeneous systems can benefit from this check */
	if (!sched_asym_cpucap_active())
		return true;

	min_cap = uclamp_eff_value(p, UCLAMP_MIN);
	max_cap = uclamp_eff_value(p, UCLAMP_MAX);

	cpu_cap = arch_scale_cpu_capacity(cpu);

	return cpu_cap >= min(min_cap, max_cap);
}
#else
static inline bool rt_task_fits_capacity(struct task_struct *p, int cpu)
{
	return true;
}
#endif

#ifdef CONFIG_RT_GROUP_SCHED

static inline u64 sched_rt_runtime(struct rt_rq *rt_rq)
{
	if (!rt_rq->tg)
		return RUNTIME_INF;

	return rt_rq->rt_runtime;
}

static inline u64 sched_rt_period(struct rt_rq *rt_rq)
{
	return ktime_to_ns(rt_rq->tg->rt_bandwidth.rt_period);
}

typedef struct task_group *rt_rq_iter_t;

static inline struct task_group *next_task_group(struct task_group *tg)
{
	do {
		tg = list_entry_rcu(tg->list.next,
			typeof(struct task_group), list);
	} while (&tg->list != &task_groups && task_group_is_autogroup(tg));

	if (&tg->list == &task_groups)
		tg = NULL;

	return tg;
}

#define for_each_rt_rq(rt_rq, iter, rq)					\
	for (iter = container_of(&task_groups, typeof(*iter), list);	\
		(iter = next_task_group(iter)) &&			\
		(rt_rq = iter->rt_rq[cpu_of(rq)]);)

#define for_each_sched_rt_entity(rt_se) \
	for (; rt_se; rt_se = rt_se->parent)

static inline struct rt_rq *group_rt_rq(struct sched_rt_entity *rt_se)
{
	return rt_se->my_q;
}

static void enqueue_rt_entity(struct sched_rt_entity *rt_se, unsigned int flags);
static void dequeue_rt_entity(struct sched_rt_entity *rt_se, unsigned int flags);

static void sched_rt_rq_enqueue(struct rt_rq *rt_rq)
{
	struct task_struct *curr = rq_of_rt_rq(rt_rq)->curr;
	struct rq *rq = rq_of_rt_rq(rt_rq);
	struct sched_rt_entity *rt_se;

	int cpu = cpu_of(rq);

	rt_se = rt_rq->tg->rt_se[cpu];

	if (rt_rq->rt_nr_running) {
		if (!rt_se)
			enqueue_top_rt_rq(rt_rq);
		else if (!on_rt_rq(rt_se))
			enqueue_rt_entity(rt_se, 0);

		if (rt_rq->highest_prio.curr < curr->prio)
			resched_curr(rq);
	}
}

static void sched_rt_rq_dequeue(struct rt_rq *rt_rq)
{
	struct sched_rt_entity *rt_se;
	int cpu = cpu_of(rq_of_rt_rq(rt_rq));

	rt_se = rt_rq->tg->rt_se[cpu];

	if (!rt_se) {
		dequeue_top_rt_rq(rt_rq, rt_rq->rt_nr_running);
		/* Kick cpufreq (see the comment in kernel/sched/sched.h). */
		cpufreq_update_util(rq_of_rt_rq(rt_rq), 0);
	}
	else if (on_rt_rq(rt_se))
		dequeue_rt_entity(rt_se, 0);
}

static inline int rt_rq_throttled(struct rt_rq *rt_rq)
{
	return rt_rq->rt_throttled && !rt_rq->rt_nr_boosted;
}

static int rt_se_boosted(struct sched_rt_entity *rt_se)
{
	struct rt_rq *rt_rq = group_rt_rq(rt_se);
	struct task_struct *p;

	if (rt_rq)
		return !!rt_rq->rt_nr_boosted;

	p = rt_task_of(rt_se);
	return p->prio != p->normal_prio;
}

#ifdef CONFIG_SMP
static inline const struct cpumask *sched_rt_period_mask(void)
{
	return this_rq()->rd->span;
}
#else
static inline const struct cpumask *sched_rt_period_mask(void)
{
	return cpu_online_mask;
}
#endif

static inline
struct rt_rq *sched_rt_period_rt_rq(struct rt_bandwidth *rt_b, int cpu)
{
	return container_of(rt_b, struct task_group, rt_bandwidth)->rt_rq[cpu];
}

static inline struct rt_bandwidth *sched_rt_bandwidth(struct rt_rq *rt_rq)
{
	return &rt_rq->tg->rt_bandwidth;
}

bool sched_rt_bandwidth_account(struct rt_rq *rt_rq)
{
	struct rt_bandwidth *rt_b = sched_rt_bandwidth(rt_rq);

	return (hrtimer_active(&rt_b->rt_period_timer) ||
		rt_rq->rt_time < rt_b->rt_runtime);
}

#ifdef CONFIG_SMP
/*
 * We ran out of runtime, see if we can borrow some from our neighbours.
 */
static void do_balance_runtime(struct rt_rq *rt_rq)
{
	struct rt_bandwidth *rt_b = sched_rt_bandwidth(rt_rq);
	struct root_domain *rd = rq_of_rt_rq(rt_rq)->rd;
	int i, weight;
	u64 rt_period;

	weight = cpumask_weight(rd->span);

	raw_spin_lock(&rt_b->rt_runtime_lock);
	rt_period = ktime_to_ns(rt_b->rt_period);
	for_each_cpu(i, rd->span) {
		struct rt_rq *iter = sched_rt_period_rt_rq(rt_b, i);
		s64 diff;

		if (iter == rt_rq)
			continue;

		raw_spin_lock(&iter->rt_runtime_lock);
		/*
		 * Either all rqs have inf runtime and there's nothing to steal
		 * or __disable_runtime() below sets a specific rq to inf to
		 * indicate its been disabled and disallow stealing.
		 */
		if (iter->rt_runtime == RUNTIME_INF)
			goto next;

		/*
		 * From runqueues with spare time, take 1/n part of their
		 * spare time, but no more than our period.
		 */
		diff = iter->rt_runtime - iter->rt_time;
		if (diff > 0) {
			diff = div_u64((u64)diff, weight);
			if (rt_rq->rt_runtime + diff > rt_period)
				diff = rt_period - rt_rq->rt_runtime;
			iter->rt_runtime -= diff;
			rt_rq->rt_runtime += diff;
			if (rt_rq->rt_runtime == rt_period) {
				raw_spin_unlock(&iter->rt_runtime_lock);
				break;
			}
		}
next:
		raw_spin_unlock(&iter->rt_runtime_lock);
	}
	raw_spin_unlock(&rt_b->rt_runtime_lock);
}

/*
 * Ensure this RQ takes back all the runtime it lend to its neighbours.
 */
static void __disable_runtime(struct rq *rq)
{
	struct root_domain *rd = rq->rd;
	rt_rq_iter_t iter;
	struct rt_rq *rt_rq;

	if (unlikely(!scheduler_running))
		return;

	for_each_rt_rq(rt_rq, iter, rq) {
		struct rt_bandwidth *rt_b = sched_rt_bandwidth(rt_rq);
		s64 want;
		int i;

		raw_spin_lock(&rt_b->rt_runtime_lock);
		raw_spin_lock(&rt_rq->rt_runtime_lock);
		/*
		 * Either we're all inf and nobody needs to borrow, or we're
		 * already disabled and thus have nothing to do, or we have
		 * exactly the right amount of runtime to take out.
		 */
		if (rt_rq->rt_runtime == RUNTIME_INF ||
				rt_rq->rt_runtime == rt_b->rt_runtime)
			goto balanced;
		raw_spin_unlock(&rt_rq->rt_runtime_lock);

		/*
		 * Calculate the difference between what we started out with
		 * and what we current have, that's the amount of runtime
		 * we lend and now have to reclaim.
		 */
		want = rt_b->rt_runtime - rt_rq->rt_runtime;

		/*
		 * Greedy reclaim, take back as much as we can.
		 */
		for_each_cpu(i, rd->span) {
			struct rt_rq *iter = sched_rt_period_rt_rq(rt_b, i);
			s64 diff;

			/*
			 * Can't reclaim from ourselves or disabled runqueues.
			 */
			if (iter == rt_rq || iter->rt_runtime == RUNTIME_INF)
				continue;

			raw_spin_lock(&iter->rt_runtime_lock);
			if (want > 0) {
				diff = min_t(s64, iter->rt_runtime, want);
				iter->rt_runtime -= diff;
				want -= diff;
			} else {
				iter->rt_runtime -= want;
				want -= want;
			}
			raw_spin_unlock(&iter->rt_runtime_lock);

			if (!want)
				break;
		}

		raw_spin_lock(&rt_rq->rt_runtime_lock);
		/*
		 * We cannot be left wanting - that would mean some runtime
		 * leaked out of the system.
		 */
		WARN_ON_ONCE(want);
balanced:
		/*
		 * Disable all the borrow logic by pretending we have inf
		 * runtime - in which case borrowing doesn't make sense.
		 */
		rt_rq->rt_runtime = RUNTIME_INF;
		rt_rq->rt_throttled = 0;
		raw_spin_unlock(&rt_rq->rt_runtime_lock);
		raw_spin_unlock(&rt_b->rt_runtime_lock);

		/* Make rt_rq available for pick_next_task() */
		sched_rt_rq_enqueue(rt_rq);
	}
}

static void __enable_runtime(struct rq *rq)
{
	rt_rq_iter_t iter;
	struct rt_rq *rt_rq;

	if (unlikely(!scheduler_running))
		return;

	/*
	 * Reset each runqueue's bandwidth settings
	 */
	for_each_rt_rq(rt_rq, iter, rq) {
		struct rt_bandwidth *rt_b = sched_rt_bandwidth(rt_rq);

		raw_spin_lock(&rt_b->rt_runtime_lock);
		raw_spin_lock(&rt_rq->rt_runtime_lock);
		rt_rq->rt_runtime = rt_b->rt_runtime;
		rt_rq->rt_time = 0;
		rt_rq->rt_throttled = 0;
		raw_spin_unlock(&rt_rq->rt_runtime_lock);
		raw_spin_unlock(&rt_b->rt_runtime_lock);
	}
}

static void balance_runtime(struct rt_rq *rt_rq)
{
	if (!sched_feat(RT_RUNTIME_SHARE))
		return;

	if (rt_rq->rt_time > rt_rq->rt_runtime) {
		raw_spin_unlock(&rt_rq->rt_runtime_lock);
		do_balance_runtime(rt_rq);
		raw_spin_lock(&rt_rq->rt_runtime_lock);
	}
}
#else /* !CONFIG_SMP */
static inline void balance_runtime(struct rt_rq *rt_rq) {}
#endif /* CONFIG_SMP */

static int do_sched_rt_period_timer(struct rt_bandwidth *rt_b, int overrun)
{
	int i, idle = 1, throttled = 0;
	const struct cpumask *span;

	span = sched_rt_period_mask();

	/*
	 * FIXME: isolated CPUs should really leave the root task group,
	 * whether they are isolcpus or were isolated via cpusets, lest
	 * the timer run on a CPU which does not service all runqueues,
	 * potentially leaving other CPUs indefinitely throttled.  If
	 * isolation is really required, the user will turn the throttle
	 * off to kill the perturbations it causes anyway.  Meanwhile,
	 * this maintains functionality for boot and/or troubleshooting.
	 */
	if (rt_b == &root_task_group.rt_bandwidth)
		span = cpu_online_mask;

	for_each_cpu(i, span) {
		int enqueue = 0;
		struct rt_rq *rt_rq = sched_rt_period_rt_rq(rt_b, i);
		struct rq *rq = rq_of_rt_rq(rt_rq);
		struct rq_flags rf;
		int skip;

		/*
		 * When span == cpu_online_mask, taking each rq->lock
		 * can be time-consuming. Try to avoid it when possible.
		 */
		raw_spin_lock(&rt_rq->rt_runtime_lock);
		if (!sched_feat(RT_RUNTIME_SHARE) && rt_rq->rt_runtime != RUNTIME_INF)
			rt_rq->rt_runtime = rt_b->rt_runtime;
		skip = !rt_rq->rt_time && !rt_rq->rt_nr_running;
		raw_spin_unlock(&rt_rq->rt_runtime_lock);
		if (skip)
			continue;

		rq_lock(rq, &rf);
		update_rq_clock(rq);

		if (rt_rq->rt_time) {
			u64 runtime;

			raw_spin_lock(&rt_rq->rt_runtime_lock);
			if (rt_rq->rt_throttled)
				balance_runtime(rt_rq);
			runtime = rt_rq->rt_runtime;
			rt_rq->rt_time -= min(rt_rq->rt_time, overrun*runtime);
			if (rt_rq->rt_throttled && rt_rq->rt_time < runtime) {
				rt_rq->rt_throttled = 0;
				enqueue = 1;

				/*
				 * When we're idle and a woken (rt) task is
				 * throttled wakeup_preempt() will set
				 * skip_update and the time between the wakeup
				 * and this unthrottle will get accounted as
				 * 'runtime'.
				 */
				if (rt_rq->rt_nr_running && rq->curr == rq->idle)
					rq_clock_cancel_skipupdate(rq);
			}
			if (rt_rq->rt_time || rt_rq->rt_nr_running)
				idle = 0;
			raw_spin_unlock(&rt_rq->rt_runtime_lock);
		} else if (rt_rq->rt_nr_running) {
			idle = 0;
			if (!rt_rq_throttled(rt_rq))
				enqueue = 1;
		}
		if (rt_rq->rt_throttled)
			throttled = 1;

		if (enqueue)
			sched_rt_rq_enqueue(rt_rq);
		rq_unlock(rq, &rf);
	}

	if (!throttled && (!rt_bandwidth_enabled() || rt_b->rt_runtime == RUNTIME_INF))
		return 1;

	return idle;
}

static int sched_rt_runtime_exceeded(struct rt_rq *rt_rq)
{
	u64 runtime = sched_rt_runtime(rt_rq);

	if (rt_rq->rt_throttled)
		return rt_rq_throttled(rt_rq);

	if (runtime >= sched_rt_period(rt_rq))
		return 0;

	balance_runtime(rt_rq);
	runtime = sched_rt_runtime(rt_rq);
	if (runtime == RUNTIME_INF)
		return 0;

	if (rt_rq->rt_time > runtime) {
		struct rt_bandwidth *rt_b = sched_rt_bandwidth(rt_rq);

		/*
		 * Don't actually throttle groups that have no runtime assigned
		 * but accrue some time due to boosting.
		 */
		if (likely(rt_b->rt_runtime)) {
			rt_rq->rt_throttled = 1;
			printk_deferred_once("sched: RT throttling activated\n");
		} else {
			/*
			 * In case we did anyway, make it go away,
			 * replenishment is a joke, since it will replenish us
			 * with exactly 0 ns.
			 */
			rt_rq->rt_time = 0;
		}

		if (rt_rq_throttled(rt_rq)) {
			sched_rt_rq_dequeue(rt_rq);
			return 1;
		}
	}

	return 0;
}

#else /* !CONFIG_RT_GROUP_SCHED */

typedef struct rt_rq *rt_rq_iter_t;

#define for_each_rt_rq(rt_rq, iter, rq) \
	for ((void) iter, rt_rq = &rq->rt; rt_rq; rt_rq = NULL)

#define for_each_sched_rt_entity(rt_se) \
	for (; rt_se; rt_se = NULL)

static inline struct rt_rq *group_rt_rq(struct sched_rt_entity *rt_se)
{
	return NULL;
}

static inline void sched_rt_rq_enqueue(struct rt_rq *rt_rq)
{
	struct rq *rq = rq_of_rt_rq(rt_rq);

	if (!rt_rq->rt_nr_running)
		return;

	enqueue_top_rt_rq(rt_rq);
	resched_curr(rq);
}

static inline void sched_rt_rq_dequeue(struct rt_rq *rt_rq)
{
	dequeue_top_rt_rq(rt_rq, rt_rq->rt_nr_running);
}

static inline int rt_rq_throttled(struct rt_rq *rt_rq)
{
	return false;
}

static inline const struct cpumask *sched_rt_period_mask(void)
{
	return cpu_online_mask;
}

static inline
struct rt_rq *sched_rt_period_rt_rq(struct rt_bandwidth *rt_b, int cpu)
{
	return &cpu_rq(cpu)->rt;
}

#ifdef CONFIG_SMP
static void __enable_runtime(struct rq *rq) { }
static void __disable_runtime(struct rq *rq) { }
#endif

#endif /* CONFIG_RT_GROUP_SCHED */

static inline int rt_se_prio(struct sched_rt_entity *rt_se)
{
#ifdef CONFIG_RT_GROUP_SCHED
	struct rt_rq *rt_rq = group_rt_rq(rt_se);

	if (rt_rq)
		return rt_rq->highest_prio.curr;
#endif

	return rt_task_of(rt_se)->prio;
}

/*
 * Update the current task's runtime statistics. Skip current tasks that
 * are not in our scheduling class.
 */
static void update_curr_rt(struct rq *rq)
{
	struct task_struct *curr = rq->curr;
<<<<<<< HEAD
	struct sched_rt_entity *rt_se = &curr->rt;
=======
>>>>>>> a6ad5510
	s64 delta_exec;

	if (curr->sched_class != &rt_sched_class)
		return;

	delta_exec = update_curr_common(rq);
	if (unlikely(delta_exec <= 0))
		return;

<<<<<<< HEAD
=======
#ifdef CONFIG_RT_GROUP_SCHED
	struct sched_rt_entity *rt_se = &curr->rt;

>>>>>>> a6ad5510
	if (!rt_bandwidth_enabled())
		return;

	for_each_sched_rt_entity(rt_se) {
		struct rt_rq *rt_rq = rt_rq_of_se(rt_se);
		int exceeded;

		if (sched_rt_runtime(rt_rq) != RUNTIME_INF) {
			raw_spin_lock(&rt_rq->rt_runtime_lock);
			rt_rq->rt_time += delta_exec;
			exceeded = sched_rt_runtime_exceeded(rt_rq);
			if (exceeded)
				resched_curr(rq);
			raw_spin_unlock(&rt_rq->rt_runtime_lock);
			if (exceeded)
				do_start_rt_bandwidth(sched_rt_bandwidth(rt_rq));
		}
	}
#endif
}

static void
dequeue_top_rt_rq(struct rt_rq *rt_rq, unsigned int count)
{
	struct rq *rq = rq_of_rt_rq(rt_rq);

	BUG_ON(&rq->rt != rt_rq);

	if (!rt_rq->rt_queued)
		return;

	BUG_ON(!rq->nr_running);

	sub_nr_running(rq, count);
	rt_rq->rt_queued = 0;

}

static void
enqueue_top_rt_rq(struct rt_rq *rt_rq)
{
	struct rq *rq = rq_of_rt_rq(rt_rq);

	BUG_ON(&rq->rt != rt_rq);

	if (rt_rq->rt_queued)
		return;

	if (rt_rq_throttled(rt_rq))
		return;

	if (rt_rq->rt_nr_running) {
		add_nr_running(rq, rt_rq->rt_nr_running);
		rt_rq->rt_queued = 1;
	}

	/* Kick cpufreq (see the comment in kernel/sched/sched.h). */
	cpufreq_update_util(rq, 0);
}

#if defined CONFIG_SMP

static void
inc_rt_prio_smp(struct rt_rq *rt_rq, int prio, int prev_prio)
{
	struct rq *rq = rq_of_rt_rq(rt_rq);

#ifdef CONFIG_RT_GROUP_SCHED
	/*
	 * Change rq's cpupri only if rt_rq is the top queue.
	 */
	if (&rq->rt != rt_rq)
		return;
#endif
	if (rq->online && prio < prev_prio)
		cpupri_set(&rq->rd->cpupri, rq->cpu, prio);
}

static void
dec_rt_prio_smp(struct rt_rq *rt_rq, int prio, int prev_prio)
{
	struct rq *rq = rq_of_rt_rq(rt_rq);

#ifdef CONFIG_RT_GROUP_SCHED
	/*
	 * Change rq's cpupri only if rt_rq is the top queue.
	 */
	if (&rq->rt != rt_rq)
		return;
#endif
	if (rq->online && rt_rq->highest_prio.curr != prev_prio)
		cpupri_set(&rq->rd->cpupri, rq->cpu, rt_rq->highest_prio.curr);
}

#else /* CONFIG_SMP */

static inline
void inc_rt_prio_smp(struct rt_rq *rt_rq, int prio, int prev_prio) {}
static inline
void dec_rt_prio_smp(struct rt_rq *rt_rq, int prio, int prev_prio) {}

#endif /* CONFIG_SMP */

#if defined CONFIG_SMP || defined CONFIG_RT_GROUP_SCHED
static void
inc_rt_prio(struct rt_rq *rt_rq, int prio)
{
	int prev_prio = rt_rq->highest_prio.curr;

	if (prio < prev_prio)
		rt_rq->highest_prio.curr = prio;

	inc_rt_prio_smp(rt_rq, prio, prev_prio);
}

static void
dec_rt_prio(struct rt_rq *rt_rq, int prio)
{
	int prev_prio = rt_rq->highest_prio.curr;

	if (rt_rq->rt_nr_running) {

		WARN_ON(prio < prev_prio);

		/*
		 * This may have been our highest task, and therefore
		 * we may have some re-computation to do
		 */
		if (prio == prev_prio) {
			struct rt_prio_array *array = &rt_rq->active;

			rt_rq->highest_prio.curr =
				sched_find_first_bit(array->bitmap);
		}

	} else {
		rt_rq->highest_prio.curr = MAX_RT_PRIO-1;
	}

	dec_rt_prio_smp(rt_rq, prio, prev_prio);
}

#else

static inline void inc_rt_prio(struct rt_rq *rt_rq, int prio) {}
static inline void dec_rt_prio(struct rt_rq *rt_rq, int prio) {}

#endif /* CONFIG_SMP || CONFIG_RT_GROUP_SCHED */

#ifdef CONFIG_RT_GROUP_SCHED

static void
inc_rt_group(struct sched_rt_entity *rt_se, struct rt_rq *rt_rq)
{
	if (rt_se_boosted(rt_se))
		rt_rq->rt_nr_boosted++;

	if (rt_rq->tg)
		start_rt_bandwidth(&rt_rq->tg->rt_bandwidth);
}

static void
dec_rt_group(struct sched_rt_entity *rt_se, struct rt_rq *rt_rq)
{
	if (rt_se_boosted(rt_se))
		rt_rq->rt_nr_boosted--;

	WARN_ON(!rt_rq->rt_nr_running && rt_rq->rt_nr_boosted);
}

#else /* CONFIG_RT_GROUP_SCHED */

static void
inc_rt_group(struct sched_rt_entity *rt_se, struct rt_rq *rt_rq)
{
}

static inline
void dec_rt_group(struct sched_rt_entity *rt_se, struct rt_rq *rt_rq) {}

#endif /* CONFIG_RT_GROUP_SCHED */

static inline
unsigned int rt_se_nr_running(struct sched_rt_entity *rt_se)
{
	struct rt_rq *group_rq = group_rt_rq(rt_se);

	if (group_rq)
		return group_rq->rt_nr_running;
	else
		return 1;
}

static inline
unsigned int rt_se_rr_nr_running(struct sched_rt_entity *rt_se)
{
	struct rt_rq *group_rq = group_rt_rq(rt_se);
	struct task_struct *tsk;

	if (group_rq)
		return group_rq->rr_nr_running;

	tsk = rt_task_of(rt_se);

	return (tsk->policy == SCHED_RR) ? 1 : 0;
}

static inline
void inc_rt_tasks(struct sched_rt_entity *rt_se, struct rt_rq *rt_rq)
{
	int prio = rt_se_prio(rt_se);

	WARN_ON(!rt_prio(prio));
	rt_rq->rt_nr_running += rt_se_nr_running(rt_se);
	rt_rq->rr_nr_running += rt_se_rr_nr_running(rt_se);

	inc_rt_prio(rt_rq, prio);
	inc_rt_group(rt_se, rt_rq);
}

static inline
void dec_rt_tasks(struct sched_rt_entity *rt_se, struct rt_rq *rt_rq)
{
	WARN_ON(!rt_prio(rt_se_prio(rt_se)));
	WARN_ON(!rt_rq->rt_nr_running);
	rt_rq->rt_nr_running -= rt_se_nr_running(rt_se);
	rt_rq->rr_nr_running -= rt_se_rr_nr_running(rt_se);

	dec_rt_prio(rt_rq, rt_se_prio(rt_se));
	dec_rt_group(rt_se, rt_rq);
}

/*
 * Change rt_se->run_list location unless SAVE && !MOVE
 *
 * assumes ENQUEUE/DEQUEUE flags match
 */
static inline bool move_entity(unsigned int flags)
{
	if ((flags & (DEQUEUE_SAVE | DEQUEUE_MOVE)) == DEQUEUE_SAVE)
		return false;

	return true;
}

static void __delist_rt_entity(struct sched_rt_entity *rt_se, struct rt_prio_array *array)
{
	list_del_init(&rt_se->run_list);

	if (list_empty(array->queue + rt_se_prio(rt_se)))
		__clear_bit(rt_se_prio(rt_se), array->bitmap);

	rt_se->on_list = 0;
}

static inline struct sched_statistics *
__schedstats_from_rt_se(struct sched_rt_entity *rt_se)
{
#ifdef CONFIG_RT_GROUP_SCHED
	/* schedstats is not supported for rt group. */
	if (!rt_entity_is_task(rt_se))
		return NULL;
#endif

	return &rt_task_of(rt_se)->stats;
}

static inline void
update_stats_wait_start_rt(struct rt_rq *rt_rq, struct sched_rt_entity *rt_se)
{
	struct sched_statistics *stats;
	struct task_struct *p = NULL;

	if (!schedstat_enabled())
		return;

	if (rt_entity_is_task(rt_se))
		p = rt_task_of(rt_se);

	stats = __schedstats_from_rt_se(rt_se);
	if (!stats)
		return;

	__update_stats_wait_start(rq_of_rt_rq(rt_rq), p, stats);
}

static inline void
update_stats_enqueue_sleeper_rt(struct rt_rq *rt_rq, struct sched_rt_entity *rt_se)
{
	struct sched_statistics *stats;
	struct task_struct *p = NULL;

	if (!schedstat_enabled())
		return;

	if (rt_entity_is_task(rt_se))
		p = rt_task_of(rt_se);

	stats = __schedstats_from_rt_se(rt_se);
	if (!stats)
		return;

	__update_stats_enqueue_sleeper(rq_of_rt_rq(rt_rq), p, stats);
}

static inline void
update_stats_enqueue_rt(struct rt_rq *rt_rq, struct sched_rt_entity *rt_se,
			int flags)
{
	if (!schedstat_enabled())
		return;

	if (flags & ENQUEUE_WAKEUP)
		update_stats_enqueue_sleeper_rt(rt_rq, rt_se);
}

static inline void
update_stats_wait_end_rt(struct rt_rq *rt_rq, struct sched_rt_entity *rt_se)
{
	struct sched_statistics *stats;
	struct task_struct *p = NULL;

	if (!schedstat_enabled())
		return;

	if (rt_entity_is_task(rt_se))
		p = rt_task_of(rt_se);

	stats = __schedstats_from_rt_se(rt_se);
	if (!stats)
		return;

	__update_stats_wait_end(rq_of_rt_rq(rt_rq), p, stats);
}

static inline void
update_stats_dequeue_rt(struct rt_rq *rt_rq, struct sched_rt_entity *rt_se,
			int flags)
{
	struct task_struct *p = NULL;

	if (!schedstat_enabled())
		return;

	if (rt_entity_is_task(rt_se))
		p = rt_task_of(rt_se);

	if ((flags & DEQUEUE_SLEEP) && p) {
		unsigned int state;

		state = READ_ONCE(p->__state);
		if (state & TASK_INTERRUPTIBLE)
			__schedstat_set(p->stats.sleep_start,
					rq_clock(rq_of_rt_rq(rt_rq)));

		if (state & TASK_UNINTERRUPTIBLE)
			__schedstat_set(p->stats.block_start,
					rq_clock(rq_of_rt_rq(rt_rq)));
	}
}

static void __enqueue_rt_entity(struct sched_rt_entity *rt_se, unsigned int flags)
{
	struct rt_rq *rt_rq = rt_rq_of_se(rt_se);
	struct rt_prio_array *array = &rt_rq->active;
	struct rt_rq *group_rq = group_rt_rq(rt_se);
	struct list_head *queue = array->queue + rt_se_prio(rt_se);

	/*
	 * Don't enqueue the group if its throttled, or when empty.
	 * The latter is a consequence of the former when a child group
	 * get throttled and the current group doesn't have any other
	 * active members.
	 */
	if (group_rq && (rt_rq_throttled(group_rq) || !group_rq->rt_nr_running)) {
		if (rt_se->on_list)
			__delist_rt_entity(rt_se, array);
		return;
	}

	if (move_entity(flags)) {
		WARN_ON_ONCE(rt_se->on_list);
		if (flags & ENQUEUE_HEAD)
			list_add(&rt_se->run_list, queue);
		else
			list_add_tail(&rt_se->run_list, queue);

		__set_bit(rt_se_prio(rt_se), array->bitmap);
		rt_se->on_list = 1;
	}
	rt_se->on_rq = 1;

	inc_rt_tasks(rt_se, rt_rq);
}

static void __dequeue_rt_entity(struct sched_rt_entity *rt_se, unsigned int flags)
{
	struct rt_rq *rt_rq = rt_rq_of_se(rt_se);
	struct rt_prio_array *array = &rt_rq->active;

	if (move_entity(flags)) {
		WARN_ON_ONCE(!rt_se->on_list);
		__delist_rt_entity(rt_se, array);
	}
	rt_se->on_rq = 0;

	dec_rt_tasks(rt_se, rt_rq);
}

/*
 * Because the prio of an upper entry depends on the lower
 * entries, we must remove entries top - down.
 */
static void dequeue_rt_stack(struct sched_rt_entity *rt_se, unsigned int flags)
{
	struct sched_rt_entity *back = NULL;
	unsigned int rt_nr_running;

	for_each_sched_rt_entity(rt_se) {
		rt_se->back = back;
		back = rt_se;
	}

	rt_nr_running = rt_rq_of_se(back)->rt_nr_running;

	for (rt_se = back; rt_se; rt_se = rt_se->back) {
		if (on_rt_rq(rt_se))
			__dequeue_rt_entity(rt_se, flags);
	}

	dequeue_top_rt_rq(rt_rq_of_se(back), rt_nr_running);
}

static void enqueue_rt_entity(struct sched_rt_entity *rt_se, unsigned int flags)
{
	struct rq *rq = rq_of_rt_se(rt_se);

	update_stats_enqueue_rt(rt_rq_of_se(rt_se), rt_se, flags);

	dequeue_rt_stack(rt_se, flags);
	for_each_sched_rt_entity(rt_se)
		__enqueue_rt_entity(rt_se, flags);
	enqueue_top_rt_rq(&rq->rt);
}

static void dequeue_rt_entity(struct sched_rt_entity *rt_se, unsigned int flags)
{
	struct rq *rq = rq_of_rt_se(rt_se);

	update_stats_dequeue_rt(rt_rq_of_se(rt_se), rt_se, flags);

	dequeue_rt_stack(rt_se, flags);

	for_each_sched_rt_entity(rt_se) {
		struct rt_rq *rt_rq = group_rt_rq(rt_se);

		if (rt_rq && rt_rq->rt_nr_running)
			__enqueue_rt_entity(rt_se, flags);
	}
	enqueue_top_rt_rq(&rq->rt);
}

/*
 * Adding/removing a task to/from a priority array:
 */
static void
enqueue_task_rt(struct rq *rq, struct task_struct *p, int flags)
{
	struct sched_rt_entity *rt_se = &p->rt;

	if (flags & ENQUEUE_WAKEUP)
		rt_se->timeout = 0;

	check_schedstat_required();
	update_stats_wait_start_rt(rt_rq_of_se(rt_se), rt_se);

	enqueue_rt_entity(rt_se, flags);

	if (!task_current(rq, p) && p->nr_cpus_allowed > 1)
		enqueue_pushable_task(rq, p);
}

static bool dequeue_task_rt(struct rq *rq, struct task_struct *p, int flags)
{
	struct sched_rt_entity *rt_se = &p->rt;

	update_curr_rt(rq);
	dequeue_rt_entity(rt_se, flags);

	dequeue_pushable_task(rq, p);

	return true;
}

/*
 * Put task to the head or the end of the run list without the overhead of
 * dequeue followed by enqueue.
 */
static void
requeue_rt_entity(struct rt_rq *rt_rq, struct sched_rt_entity *rt_se, int head)
{
	if (on_rt_rq(rt_se)) {
		struct rt_prio_array *array = &rt_rq->active;
		struct list_head *queue = array->queue + rt_se_prio(rt_se);

		if (head)
			list_move(&rt_se->run_list, queue);
		else
			list_move_tail(&rt_se->run_list, queue);
	}
}

static void requeue_task_rt(struct rq *rq, struct task_struct *p, int head)
{
	struct sched_rt_entity *rt_se = &p->rt;
	struct rt_rq *rt_rq;

	for_each_sched_rt_entity(rt_se) {
		rt_rq = rt_rq_of_se(rt_se);
		requeue_rt_entity(rt_rq, rt_se, head);
	}
}

static void yield_task_rt(struct rq *rq)
{
	requeue_task_rt(rq, rq->curr, 0);
}

#ifdef CONFIG_SMP
static int find_lowest_rq(struct task_struct *task);

static int
select_task_rq_rt(struct task_struct *p, int cpu, int flags)
{
	struct task_struct *curr;
	struct rq *rq;
	bool test;

	/* For anything but wake ups, just return the task_cpu */
	if (!(flags & (WF_TTWU | WF_FORK)))
		goto out;

	rq = cpu_rq(cpu);

	rcu_read_lock();
	curr = READ_ONCE(rq->curr); /* unlocked access */

	/*
	 * If the current task on @p's runqueue is an RT task, then
	 * try to see if we can wake this RT task up on another
	 * runqueue. Otherwise simply start this RT task
	 * on its current runqueue.
	 *
	 * We want to avoid overloading runqueues. If the woken
	 * task is a higher priority, then it will stay on this CPU
	 * and the lower prio task should be moved to another CPU.
	 * Even though this will probably make the lower prio task
	 * lose its cache, we do not want to bounce a higher task
	 * around just because it gave up its CPU, perhaps for a
	 * lock?
	 *
	 * For equal prio tasks, we just let the scheduler sort it out.
	 *
	 * Otherwise, just let it ride on the affine RQ and the
	 * post-schedule router will push the preempted task away
	 *
	 * This test is optimistic, if we get it wrong the load-balancer
	 * will have to sort it out.
	 *
	 * We take into account the capacity of the CPU to ensure it fits the
	 * requirement of the task - which is only important on heterogeneous
	 * systems like big.LITTLE.
	 */
	test = curr &&
	       unlikely(rt_task(curr)) &&
	       (curr->nr_cpus_allowed < 2 || curr->prio <= p->prio);

	if (test || !rt_task_fits_capacity(p, cpu)) {
		int target = find_lowest_rq(p);

		/*
		 * Bail out if we were forcing a migration to find a better
		 * fitting CPU but our search failed.
		 */
		if (!test && target != -1 && !rt_task_fits_capacity(p, target))
			goto out_unlock;

		/*
		 * Don't bother moving it if the destination CPU is
		 * not running a lower priority task.
		 */
		if (target != -1 &&
		    p->prio < cpu_rq(target)->rt.highest_prio.curr)
			cpu = target;
	}

out_unlock:
	rcu_read_unlock();

out:
	return cpu;
}

static void check_preempt_equal_prio(struct rq *rq, struct task_struct *p)
{
	/*
	 * Current can't be migrated, useless to reschedule,
	 * let's hope p can move out.
	 */
	if (rq->curr->nr_cpus_allowed == 1 ||
	    !cpupri_find(&rq->rd->cpupri, rq->curr, NULL))
		return;

	/*
	 * p is migratable, so let's not schedule it and
	 * see if it is pushed or pulled somewhere else.
	 */
	if (p->nr_cpus_allowed != 1 &&
	    cpupri_find(&rq->rd->cpupri, p, NULL))
		return;

	/*
	 * There appear to be other CPUs that can accept
	 * the current task but none can run 'p', so lets reschedule
	 * to try and push the current task away:
	 */
	requeue_task_rt(rq, p, 1);
	resched_curr(rq);
}

static int balance_rt(struct rq *rq, struct task_struct *p, struct rq_flags *rf)
{
	if (!on_rt_rq(&p->rt) && need_pull_rt_task(rq, p)) {
		/*
		 * This is OK, because current is on_cpu, which avoids it being
		 * picked for load-balance and preemption/IRQs are still
		 * disabled avoiding further scheduler activity on it and we've
		 * not yet started the picking loop.
		 */
		rq_unpin_lock(rq, rf);
		pull_rt_task(rq);
		rq_repin_lock(rq, rf);
	}

	return sched_stop_runnable(rq) || sched_dl_runnable(rq) || sched_rt_runnable(rq);
}
#endif /* CONFIG_SMP */

/*
 * Preempt the current task with a newly woken task if needed:
 */
static void wakeup_preempt_rt(struct rq *rq, struct task_struct *p, int flags)
{
	if (p->prio < rq->curr->prio) {
		resched_curr(rq);
		return;
	}

#ifdef CONFIG_SMP
	/*
	 * If:
	 *
	 * - the newly woken task is of equal priority to the current task
	 * - the newly woken task is non-migratable while current is migratable
	 * - current will be preempted on the next reschedule
	 *
	 * we should check to see if current can readily move to a different
	 * cpu.  If so, we will reschedule to allow the push logic to try
	 * to move current somewhere else, making room for our non-migratable
	 * task.
	 */
	if (p->prio == rq->curr->prio && !test_tsk_need_resched(rq->curr))
		check_preempt_equal_prio(rq, p);
#endif
}

static inline void set_next_task_rt(struct rq *rq, struct task_struct *p, bool first)
{
	struct sched_rt_entity *rt_se = &p->rt;
	struct rt_rq *rt_rq = &rq->rt;

	p->se.exec_start = rq_clock_task(rq);
	if (on_rt_rq(&p->rt))
		update_stats_wait_end_rt(rt_rq, rt_se);

	/* The running task is never eligible for pushing */
	dequeue_pushable_task(rq, p);

	if (!first)
		return;

	/*
	 * If prev task was rt, put_prev_task() has already updated the
	 * utilization. We only care of the case where we start to schedule a
	 * rt task
	 */
	if (rq->curr->sched_class != &rt_sched_class)
		update_rt_rq_load_avg(rq_clock_pelt(rq), rq, 0);

	rt_queue_push_tasks(rq);
}

static struct sched_rt_entity *pick_next_rt_entity(struct rt_rq *rt_rq)
{
	struct rt_prio_array *array = &rt_rq->active;
	struct sched_rt_entity *next = NULL;
	struct list_head *queue;
	int idx;

	idx = sched_find_first_bit(array->bitmap);
	BUG_ON(idx >= MAX_RT_PRIO);

	queue = array->queue + idx;
	if (SCHED_WARN_ON(list_empty(queue)))
		return NULL;
	next = list_entry(queue->next, struct sched_rt_entity, run_list);

	return next;
}

static struct task_struct *_pick_next_task_rt(struct rq *rq)
{
	struct sched_rt_entity *rt_se;
	struct rt_rq *rt_rq  = &rq->rt;

	do {
		rt_se = pick_next_rt_entity(rt_rq);
		if (unlikely(!rt_se))
			return NULL;
		rt_rq = group_rt_rq(rt_se);
	} while (rt_rq);

	return rt_task_of(rt_se);
}

static struct task_struct *pick_task_rt(struct rq *rq)
{
	struct task_struct *p;

	if (!sched_rt_runnable(rq))
		return NULL;

	p = _pick_next_task_rt(rq);

	return p;
}

static void put_prev_task_rt(struct rq *rq, struct task_struct *p, struct task_struct *next)
{
	struct sched_rt_entity *rt_se = &p->rt;
	struct rt_rq *rt_rq = &rq->rt;

	if (on_rt_rq(&p->rt))
		update_stats_wait_start_rt(rt_rq, rt_se);

	update_curr_rt(rq);

	update_rt_rq_load_avg(rq_clock_pelt(rq), rq, 1);

	/*
	 * The previous task needs to be made eligible for pushing
	 * if it is still active
	 */
	if (on_rt_rq(&p->rt) && p->nr_cpus_allowed > 1)
		enqueue_pushable_task(rq, p);
}

#ifdef CONFIG_SMP

/* Only try algorithms three times */
#define RT_MAX_TRIES 3

static int pick_rt_task(struct rq *rq, struct task_struct *p, int cpu)
{
	if (!task_on_cpu(rq, p) &&
	    cpumask_test_cpu(cpu, &p->cpus_mask))
		return 1;

	return 0;
}

/*
 * Return the highest pushable rq's task, which is suitable to be executed
 * on the CPU, NULL otherwise
 */
static struct task_struct *pick_highest_pushable_task(struct rq *rq, int cpu)
{
	struct plist_head *head = &rq->rt.pushable_tasks;
	struct task_struct *p;

	if (!has_pushable_tasks(rq))
		return NULL;

	plist_for_each_entry(p, head, pushable_tasks) {
		if (pick_rt_task(rq, p, cpu))
			return p;
	}

	return NULL;
}

static DEFINE_PER_CPU(cpumask_var_t, local_cpu_mask);

static int find_lowest_rq(struct task_struct *task)
{
	struct sched_domain *sd;
	struct cpumask *lowest_mask = this_cpu_cpumask_var_ptr(local_cpu_mask);
	int this_cpu = smp_processor_id();
	int cpu      = task_cpu(task);
	int ret;

	/* Make sure the mask is initialized first */
	if (unlikely(!lowest_mask))
		return -1;

	if (task->nr_cpus_allowed == 1)
		return -1; /* No other targets possible */

	/*
	 * If we're on asym system ensure we consider the different capacities
	 * of the CPUs when searching for the lowest_mask.
	 */
	if (sched_asym_cpucap_active()) {

		ret = cpupri_find_fitness(&task_rq(task)->rd->cpupri,
					  task, lowest_mask,
					  rt_task_fits_capacity);
	} else {

		ret = cpupri_find(&task_rq(task)->rd->cpupri,
				  task, lowest_mask);
	}

	if (!ret)
		return -1; /* No targets found */

	/*
	 * At this point we have built a mask of CPUs representing the
	 * lowest priority tasks in the system.  Now we want to elect
	 * the best one based on our affinity and topology.
	 *
	 * We prioritize the last CPU that the task executed on since
	 * it is most likely cache-hot in that location.
	 */
	if (cpumask_test_cpu(cpu, lowest_mask))
		return cpu;

	/*
	 * Otherwise, we consult the sched_domains span maps to figure
	 * out which CPU is logically closest to our hot cache data.
	 */
	if (!cpumask_test_cpu(this_cpu, lowest_mask))
		this_cpu = -1; /* Skip this_cpu opt if not among lowest */

	rcu_read_lock();
	for_each_domain(cpu, sd) {
		if (sd->flags & SD_WAKE_AFFINE) {
			int best_cpu;

			/*
			 * "this_cpu" is cheaper to preempt than a
			 * remote processor.
			 */
			if (this_cpu != -1 &&
			    cpumask_test_cpu(this_cpu, sched_domain_span(sd))) {
				rcu_read_unlock();
				return this_cpu;
			}

			best_cpu = cpumask_any_and_distribute(lowest_mask,
							      sched_domain_span(sd));
			if (best_cpu < nr_cpu_ids) {
				rcu_read_unlock();
				return best_cpu;
			}
		}
	}
	rcu_read_unlock();

	/*
	 * And finally, if there were no matches within the domains
	 * just give the caller *something* to work with from the compatible
	 * locations.
	 */
	if (this_cpu != -1)
		return this_cpu;

	cpu = cpumask_any_distribute(lowest_mask);
	if (cpu < nr_cpu_ids)
		return cpu;

	return -1;
}

/* Will lock the rq it finds */
static struct rq *find_lock_lowest_rq(struct task_struct *task, struct rq *rq)
{
	struct rq *lowest_rq = NULL;
	int tries;
	int cpu;

	for (tries = 0; tries < RT_MAX_TRIES; tries++) {
		cpu = find_lowest_rq(task);

		if ((cpu == -1) || (cpu == rq->cpu))
			break;

		lowest_rq = cpu_rq(cpu);

		if (lowest_rq->rt.highest_prio.curr <= task->prio) {
			/*
			 * Target rq has tasks of equal or higher priority,
			 * retrying does not release any lock and is unlikely
			 * to yield a different result.
			 */
			lowest_rq = NULL;
			break;
		}

		/* if the prio of this runqueue changed, try again */
		if (double_lock_balance(rq, lowest_rq)) {
			/*
			 * We had to unlock the run queue. In
			 * the mean time, task could have
			 * migrated already or had its affinity changed.
			 * Also make sure that it wasn't scheduled on its rq.
			 * It is possible the task was scheduled, set
			 * "migrate_disabled" and then got preempted, so we must
			 * check the task migration disable flag here too.
			 */
			if (unlikely(task_rq(task) != rq ||
				     !cpumask_test_cpu(lowest_rq->cpu, &task->cpus_mask) ||
				     task_on_cpu(rq, task) ||
				     !rt_task(task) ||
				     is_migration_disabled(task) ||
				     !task_on_rq_queued(task))) {

				double_unlock_balance(rq, lowest_rq);
				lowest_rq = NULL;
				break;
			}
		}

		/* If this rq is still suitable use it. */
		if (lowest_rq->rt.highest_prio.curr > task->prio)
			break;

		/* try again */
		double_unlock_balance(rq, lowest_rq);
		lowest_rq = NULL;
	}

	return lowest_rq;
}

static struct task_struct *pick_next_pushable_task(struct rq *rq)
{
	struct task_struct *p;

	if (!has_pushable_tasks(rq))
		return NULL;

	p = plist_first_entry(&rq->rt.pushable_tasks,
			      struct task_struct, pushable_tasks);

	BUG_ON(rq->cpu != task_cpu(p));
	BUG_ON(task_current(rq, p));
	BUG_ON(p->nr_cpus_allowed <= 1);

	BUG_ON(!task_on_rq_queued(p));
	BUG_ON(!rt_task(p));

	return p;
}

/*
 * If the current CPU has more than one RT task, see if the non
 * running task can migrate over to a CPU that is running a task
 * of lesser priority.
 */
static int push_rt_task(struct rq *rq, bool pull)
{
	struct task_struct *next_task;
	struct rq *lowest_rq;
	int ret = 0;

	if (!rq->rt.overloaded)
		return 0;

	next_task = pick_next_pushable_task(rq);
	if (!next_task)
		return 0;

retry:
	/*
	 * It's possible that the next_task slipped in of
	 * higher priority than current. If that's the case
	 * just reschedule current.
	 */
	if (unlikely(next_task->prio < rq->curr->prio)) {
		resched_curr(rq);
		return 0;
	}

	if (is_migration_disabled(next_task)) {
		struct task_struct *push_task = NULL;
		int cpu;

		if (!pull || rq->push_busy)
			return 0;

		/*
		 * Invoking find_lowest_rq() on anything but an RT task doesn't
		 * make sense. Per the above priority check, curr has to
		 * be of higher priority than next_task, so no need to
		 * reschedule when bailing out.
		 *
		 * Note that the stoppers are masqueraded as SCHED_FIFO
		 * (cf. sched_set_stop_task()), so we can't rely on rt_task().
		 */
		if (rq->curr->sched_class != &rt_sched_class)
			return 0;

		cpu = find_lowest_rq(rq->curr);
		if (cpu == -1 || cpu == rq->cpu)
			return 0;

		/*
		 * Given we found a CPU with lower priority than @next_task,
		 * therefore it should be running. However we cannot migrate it
		 * to this other CPU, instead attempt to push the current
		 * running task on this CPU away.
		 */
		push_task = get_push_task(rq);
		if (push_task) {
			preempt_disable();
			raw_spin_rq_unlock(rq);
			stop_one_cpu_nowait(rq->cpu, push_cpu_stop,
					    push_task, &rq->push_work);
			preempt_enable();
			raw_spin_rq_lock(rq);
		}

		return 0;
	}

	if (WARN_ON(next_task == rq->curr))
		return 0;

	/* We might release rq lock */
	get_task_struct(next_task);

	/* find_lock_lowest_rq locks the rq if found */
	lowest_rq = find_lock_lowest_rq(next_task, rq);
	if (!lowest_rq) {
		struct task_struct *task;
		/*
		 * find_lock_lowest_rq releases rq->lock
		 * so it is possible that next_task has migrated.
		 *
		 * We need to make sure that the task is still on the same
		 * run-queue and is also still the next task eligible for
		 * pushing.
		 */
		task = pick_next_pushable_task(rq);
		if (task == next_task) {
			/*
			 * The task hasn't migrated, and is still the next
			 * eligible task, but we failed to find a run-queue
			 * to push it to.  Do not retry in this case, since
			 * other CPUs will pull from us when ready.
			 */
			goto out;
		}

		if (!task)
			/* No more tasks, just exit */
			goto out;

		/*
		 * Something has shifted, try again.
		 */
		put_task_struct(next_task);
		next_task = task;
		goto retry;
	}

	deactivate_task(rq, next_task, 0);
	set_task_cpu(next_task, lowest_rq->cpu);
	activate_task(lowest_rq, next_task, 0);
	resched_curr(lowest_rq);
	ret = 1;

	double_unlock_balance(rq, lowest_rq);
out:
	put_task_struct(next_task);

	return ret;
}

static void push_rt_tasks(struct rq *rq)
{
	/* push_rt_task will return true if it moved an RT */
	while (push_rt_task(rq, false))
		;
}

#ifdef HAVE_RT_PUSH_IPI

/*
 * When a high priority task schedules out from a CPU and a lower priority
 * task is scheduled in, a check is made to see if there's any RT tasks
 * on other CPUs that are waiting to run because a higher priority RT task
 * is currently running on its CPU. In this case, the CPU with multiple RT
 * tasks queued on it (overloaded) needs to be notified that a CPU has opened
 * up that may be able to run one of its non-running queued RT tasks.
 *
 * All CPUs with overloaded RT tasks need to be notified as there is currently
 * no way to know which of these CPUs have the highest priority task waiting
 * to run. Instead of trying to take a spinlock on each of these CPUs,
 * which has shown to cause large latency when done on machines with many
 * CPUs, sending an IPI to the CPUs to have them push off the overloaded
 * RT tasks waiting to run.
 *
 * Just sending an IPI to each of the CPUs is also an issue, as on large
 * count CPU machines, this can cause an IPI storm on a CPU, especially
 * if its the only CPU with multiple RT tasks queued, and a large number
 * of CPUs scheduling a lower priority task at the same time.
 *
 * Each root domain has its own IRQ work function that can iterate over
 * all CPUs with RT overloaded tasks. Since all CPUs with overloaded RT
 * task must be checked if there's one or many CPUs that are lowering
 * their priority, there's a single IRQ work iterator that will try to
 * push off RT tasks that are waiting to run.
 *
 * When a CPU schedules a lower priority task, it will kick off the
 * IRQ work iterator that will jump to each CPU with overloaded RT tasks.
 * As it only takes the first CPU that schedules a lower priority task
 * to start the process, the rto_start variable is incremented and if
 * the atomic result is one, then that CPU will try to take the rto_lock.
 * This prevents high contention on the lock as the process handles all
 * CPUs scheduling lower priority tasks.
 *
 * All CPUs that are scheduling a lower priority task will increment the
 * rt_loop_next variable. This will make sure that the IRQ work iterator
 * checks all RT overloaded CPUs whenever a CPU schedules a new lower
 * priority task, even if the iterator is in the middle of a scan. Incrementing
 * the rt_loop_next will cause the iterator to perform another scan.
 *
 */
static int rto_next_cpu(struct root_domain *rd)
{
	int next;
	int cpu;

	/*
	 * When starting the IPI RT pushing, the rto_cpu is set to -1,
	 * rt_next_cpu() will simply return the first CPU found in
	 * the rto_mask.
	 *
	 * If rto_next_cpu() is called with rto_cpu is a valid CPU, it
	 * will return the next CPU found in the rto_mask.
	 *
	 * If there are no more CPUs left in the rto_mask, then a check is made
	 * against rto_loop and rto_loop_next. rto_loop is only updated with
	 * the rto_lock held, but any CPU may increment the rto_loop_next
	 * without any locking.
	 */
	for (;;) {

		/* When rto_cpu is -1 this acts like cpumask_first() */
		cpu = cpumask_next(rd->rto_cpu, rd->rto_mask);

		rd->rto_cpu = cpu;

		if (cpu < nr_cpu_ids)
			return cpu;

		rd->rto_cpu = -1;

		/*
		 * ACQUIRE ensures we see the @rto_mask changes
		 * made prior to the @next value observed.
		 *
		 * Matches WMB in rt_set_overload().
		 */
		next = atomic_read_acquire(&rd->rto_loop_next);

		if (rd->rto_loop == next)
			break;

		rd->rto_loop = next;
	}

	return -1;
}

static inline bool rto_start_trylock(atomic_t *v)
{
	return !atomic_cmpxchg_acquire(v, 0, 1);
}

static inline void rto_start_unlock(atomic_t *v)
{
	atomic_set_release(v, 0);
}

static void tell_cpu_to_push(struct rq *rq)
{
	int cpu = -1;

	/* Keep the loop going if the IPI is currently active */
	atomic_inc(&rq->rd->rto_loop_next);

	/* Only one CPU can initiate a loop at a time */
	if (!rto_start_trylock(&rq->rd->rto_loop_start))
		return;

	raw_spin_lock(&rq->rd->rto_lock);

	/*
	 * The rto_cpu is updated under the lock, if it has a valid CPU
	 * then the IPI is still running and will continue due to the
	 * update to loop_next, and nothing needs to be done here.
	 * Otherwise it is finishing up and an IPI needs to be sent.
	 */
	if (rq->rd->rto_cpu < 0)
		cpu = rto_next_cpu(rq->rd);

	raw_spin_unlock(&rq->rd->rto_lock);

	rto_start_unlock(&rq->rd->rto_loop_start);

	if (cpu >= 0) {
		/* Make sure the rd does not get freed while pushing */
		sched_get_rd(rq->rd);
		irq_work_queue_on(&rq->rd->rto_push_work, cpu);
	}
}

/* Called from hardirq context */
void rto_push_irq_work_func(struct irq_work *work)
{
	struct root_domain *rd =
		container_of(work, struct root_domain, rto_push_work);
	struct rq *rq;
	int cpu;

	rq = this_rq();

	/*
	 * We do not need to grab the lock to check for has_pushable_tasks.
	 * When it gets updated, a check is made if a push is possible.
	 */
	if (has_pushable_tasks(rq)) {
		raw_spin_rq_lock(rq);
		while (push_rt_task(rq, true))
			;
		raw_spin_rq_unlock(rq);
	}

	raw_spin_lock(&rd->rto_lock);

	/* Pass the IPI to the next rt overloaded queue */
	cpu = rto_next_cpu(rd);

	raw_spin_unlock(&rd->rto_lock);

	if (cpu < 0) {
		sched_put_rd(rd);
		return;
	}

	/* Try the next RT overloaded CPU */
	irq_work_queue_on(&rd->rto_push_work, cpu);
}
#endif /* HAVE_RT_PUSH_IPI */

static void pull_rt_task(struct rq *this_rq)
{
	int this_cpu = this_rq->cpu, cpu;
	bool resched = false;
	struct task_struct *p, *push_task;
	struct rq *src_rq;
	int rt_overload_count = rt_overloaded(this_rq);

	if (likely(!rt_overload_count))
		return;

	/*
	 * Match the barrier from rt_set_overloaded; this guarantees that if we
	 * see overloaded we must also see the rto_mask bit.
	 */
	smp_rmb();

	/* If we are the only overloaded CPU do nothing */
	if (rt_overload_count == 1 &&
	    cpumask_test_cpu(this_rq->cpu, this_rq->rd->rto_mask))
		return;

#ifdef HAVE_RT_PUSH_IPI
	if (sched_feat(RT_PUSH_IPI)) {
		tell_cpu_to_push(this_rq);
		return;
	}
#endif

	for_each_cpu(cpu, this_rq->rd->rto_mask) {
		if (this_cpu == cpu)
			continue;

		src_rq = cpu_rq(cpu);

		/*
		 * Don't bother taking the src_rq->lock if the next highest
		 * task is known to be lower-priority than our current task.
		 * This may look racy, but if this value is about to go
		 * logically higher, the src_rq will push this task away.
		 * And if its going logically lower, we do not care
		 */
		if (src_rq->rt.highest_prio.next >=
		    this_rq->rt.highest_prio.curr)
			continue;

		/*
		 * We can potentially drop this_rq's lock in
		 * double_lock_balance, and another CPU could
		 * alter this_rq
		 */
		push_task = NULL;
		double_lock_balance(this_rq, src_rq);

		/*
		 * We can pull only a task, which is pushable
		 * on its rq, and no others.
		 */
		p = pick_highest_pushable_task(src_rq, this_cpu);

		/*
		 * Do we have an RT task that preempts
		 * the to-be-scheduled task?
		 */
		if (p && (p->prio < this_rq->rt.highest_prio.curr)) {
			WARN_ON(p == src_rq->curr);
			WARN_ON(!task_on_rq_queued(p));

			/*
			 * There's a chance that p is higher in priority
			 * than what's currently running on its CPU.
			 * This is just that p is waking up and hasn't
			 * had a chance to schedule. We only pull
			 * p if it is lower in priority than the
			 * current task on the run queue
			 */
			if (p->prio < src_rq->curr->prio)
				goto skip;

			if (is_migration_disabled(p)) {
				push_task = get_push_task(src_rq);
			} else {
				deactivate_task(src_rq, p, 0);
				set_task_cpu(p, this_cpu);
				activate_task(this_rq, p, 0);
				resched = true;
			}
			/*
			 * We continue with the search, just in
			 * case there's an even higher prio task
			 * in another runqueue. (low likelihood
			 * but possible)
			 */
		}
skip:
		double_unlock_balance(this_rq, src_rq);

		if (push_task) {
			preempt_disable();
			raw_spin_rq_unlock(this_rq);
			stop_one_cpu_nowait(src_rq->cpu, push_cpu_stop,
					    push_task, &src_rq->push_work);
			preempt_enable();
			raw_spin_rq_lock(this_rq);
		}
	}

	if (resched)
		resched_curr(this_rq);
}

/*
 * If we are not running and we are not going to reschedule soon, we should
 * try to push tasks away now
 */
static void task_woken_rt(struct rq *rq, struct task_struct *p)
{
	bool need_to_push = !task_on_cpu(rq, p) &&
			    !test_tsk_need_resched(rq->curr) &&
			    p->nr_cpus_allowed > 1 &&
			    (dl_task(rq->curr) || rt_task(rq->curr)) &&
			    (rq->curr->nr_cpus_allowed < 2 ||
			     rq->curr->prio <= p->prio);

	if (need_to_push)
		push_rt_tasks(rq);
}

/* Assumes rq->lock is held */
static void rq_online_rt(struct rq *rq)
{
	if (rq->rt.overloaded)
		rt_set_overload(rq);

	__enable_runtime(rq);

	cpupri_set(&rq->rd->cpupri, rq->cpu, rq->rt.highest_prio.curr);
}

/* Assumes rq->lock is held */
static void rq_offline_rt(struct rq *rq)
{
	if (rq->rt.overloaded)
		rt_clear_overload(rq);

	__disable_runtime(rq);

	cpupri_set(&rq->rd->cpupri, rq->cpu, CPUPRI_INVALID);
}

/*
 * When switch from the rt queue, we bring ourselves to a position
 * that we might want to pull RT tasks from other runqueues.
 */
static void switched_from_rt(struct rq *rq, struct task_struct *p)
{
	/*
	 * If there are other RT tasks then we will reschedule
	 * and the scheduling of the other RT tasks will handle
	 * the balancing. But if we are the last RT task
	 * we may need to handle the pulling of RT tasks
	 * now.
	 */
	if (!task_on_rq_queued(p) || rq->rt.rt_nr_running)
		return;

	rt_queue_pull_task(rq);
}

void __init init_sched_rt_class(void)
{
	unsigned int i;

	for_each_possible_cpu(i) {
		zalloc_cpumask_var_node(&per_cpu(local_cpu_mask, i),
					GFP_KERNEL, cpu_to_node(i));
	}
}
#endif /* CONFIG_SMP */

/*
 * When switching a task to RT, we may overload the runqueue
 * with RT tasks. In this case we try to push them off to
 * other runqueues.
 */
static void switched_to_rt(struct rq *rq, struct task_struct *p)
{
	/*
	 * If we are running, update the avg_rt tracking, as the running time
	 * will now on be accounted into the latter.
	 */
	if (task_current(rq, p)) {
		update_rt_rq_load_avg(rq_clock_pelt(rq), rq, 0);
		return;
	}

	/*
	 * If we are not running we may need to preempt the current
	 * running task. If that current running task is also an RT task
	 * then see if we can move to another run queue.
	 */
	if (task_on_rq_queued(p)) {
#ifdef CONFIG_SMP
		if (p->nr_cpus_allowed > 1 && rq->rt.overloaded)
			rt_queue_push_tasks(rq);
#endif /* CONFIG_SMP */
		if (p->prio < rq->curr->prio && cpu_online(cpu_of(rq)))
			resched_curr(rq);
	}
}

/*
 * Priority of the task has changed. This may cause
 * us to initiate a push or pull.
 */
static void
prio_changed_rt(struct rq *rq, struct task_struct *p, int oldprio)
{
	if (!task_on_rq_queued(p))
		return;

	if (task_current(rq, p)) {
#ifdef CONFIG_SMP
		/*
		 * If our priority decreases while running, we
		 * may need to pull tasks to this runqueue.
		 */
		if (oldprio < p->prio)
			rt_queue_pull_task(rq);

		/*
		 * If there's a higher priority task waiting to run
		 * then reschedule.
		 */
		if (p->prio > rq->rt.highest_prio.curr)
			resched_curr(rq);
#else
		/* For UP simply resched on drop of prio */
		if (oldprio < p->prio)
			resched_curr(rq);
#endif /* CONFIG_SMP */
	} else {
		/*
		 * This task is not running, but if it is
		 * greater than the current running task
		 * then reschedule.
		 */
		if (p->prio < rq->curr->prio)
			resched_curr(rq);
	}
}

#ifdef CONFIG_POSIX_TIMERS
static void watchdog(struct rq *rq, struct task_struct *p)
{
	unsigned long soft, hard;

	/* max may change after cur was read, this will be fixed next tick */
	soft = task_rlimit(p, RLIMIT_RTTIME);
	hard = task_rlimit_max(p, RLIMIT_RTTIME);

	if (soft != RLIM_INFINITY) {
		unsigned long next;

		if (p->rt.watchdog_stamp != jiffies) {
			p->rt.timeout++;
			p->rt.watchdog_stamp = jiffies;
		}

		next = DIV_ROUND_UP(min(soft, hard), USEC_PER_SEC/HZ);
		if (p->rt.timeout > next) {
			posix_cputimers_rt_watchdog(&p->posix_cputimers,
						    p->se.sum_exec_runtime);
		}
	}
}
#else
static inline void watchdog(struct rq *rq, struct task_struct *p) { }
#endif

/*
 * scheduler tick hitting a task of our scheduling class.
 *
 * NOTE: This function can be called remotely by the tick offload that
 * goes along full dynticks. Therefore no local assumption can be made
 * and everything must be accessed through the @rq and @curr passed in
 * parameters.
 */
static void task_tick_rt(struct rq *rq, struct task_struct *p, int queued)
{
	struct sched_rt_entity *rt_se = &p->rt;

	update_curr_rt(rq);
	update_rt_rq_load_avg(rq_clock_pelt(rq), rq, 1);

	watchdog(rq, p);

	/*
	 * RR tasks need a special form of time-slice management.
	 * FIFO tasks have no timeslices.
	 */
	if (p->policy != SCHED_RR)
		return;

	if (--p->rt.time_slice)
		return;

	p->rt.time_slice = sched_rr_timeslice;

	/*
	 * Requeue to the end of queue if we (and all of our ancestors) are not
	 * the only element on the queue
	 */
	for_each_sched_rt_entity(rt_se) {
		if (rt_se->run_list.prev != rt_se->run_list.next) {
			requeue_task_rt(rq, p, 0);
			resched_curr(rq);
			return;
		}
	}
}

static unsigned int get_rr_interval_rt(struct rq *rq, struct task_struct *task)
{
	/*
	 * Time slice is 0 for SCHED_FIFO tasks
	 */
	if (task->policy == SCHED_RR)
		return sched_rr_timeslice;
	else
		return 0;
}

#ifdef CONFIG_SCHED_CORE
static int task_is_throttled_rt(struct task_struct *p, int cpu)
{
	struct rt_rq *rt_rq;

#ifdef CONFIG_RT_GROUP_SCHED
	rt_rq = task_group(p)->rt_rq[cpu];
#else
	rt_rq = &cpu_rq(cpu)->rt;
#endif

	return rt_rq_throttled(rt_rq);
}
#endif

DEFINE_SCHED_CLASS(rt) = {

	.enqueue_task		= enqueue_task_rt,
	.dequeue_task		= dequeue_task_rt,
	.yield_task		= yield_task_rt,

	.wakeup_preempt		= wakeup_preempt_rt,

	.pick_task		= pick_task_rt,
	.put_prev_task		= put_prev_task_rt,
	.set_next_task          = set_next_task_rt,

#ifdef CONFIG_SMP
	.balance		= balance_rt,
	.select_task_rq		= select_task_rq_rt,
	.set_cpus_allowed       = set_cpus_allowed_common,
	.rq_online              = rq_online_rt,
	.rq_offline             = rq_offline_rt,
	.task_woken		= task_woken_rt,
	.switched_from		= switched_from_rt,
	.find_lock_rq		= find_lock_lowest_rq,
#endif

	.task_tick		= task_tick_rt,

	.get_rr_interval	= get_rr_interval_rt,

	.prio_changed		= prio_changed_rt,
	.switched_to		= switched_to_rt,

	.update_curr		= update_curr_rt,

#ifdef CONFIG_SCHED_CORE
	.task_is_throttled	= task_is_throttled_rt,
#endif

#ifdef CONFIG_UCLAMP_TASK
	.uclamp_enabled		= 1,
#endif
};

#ifdef CONFIG_RT_GROUP_SCHED
/*
 * Ensure that the real time constraints are schedulable.
 */
static DEFINE_MUTEX(rt_constraints_mutex);

static inline int tg_has_rt_tasks(struct task_group *tg)
{
	struct task_struct *task;
	struct css_task_iter it;
	int ret = 0;

	/*
	 * Autogroups do not have RT tasks; see autogroup_create().
	 */
	if (task_group_is_autogroup(tg))
		return 0;

	css_task_iter_start(&tg->css, 0, &it);
	while (!ret && (task = css_task_iter_next(&it)))
		ret |= rt_task(task);
	css_task_iter_end(&it);

	return ret;
}

struct rt_schedulable_data {
	struct task_group *tg;
	u64 rt_period;
	u64 rt_runtime;
};

static int tg_rt_schedulable(struct task_group *tg, void *data)
{
	struct rt_schedulable_data *d = data;
	struct task_group *child;
	unsigned long total, sum = 0;
	u64 period, runtime;

	period = ktime_to_ns(tg->rt_bandwidth.rt_period);
	runtime = tg->rt_bandwidth.rt_runtime;

	if (tg == d->tg) {
		period = d->rt_period;
		runtime = d->rt_runtime;
	}

	/*
	 * Cannot have more runtime than the period.
	 */
	if (runtime > period && runtime != RUNTIME_INF)
		return -EINVAL;

	/*
	 * Ensure we don't starve existing RT tasks if runtime turns zero.
	 */
	if (rt_bandwidth_enabled() && !runtime &&
	    tg->rt_bandwidth.rt_runtime && tg_has_rt_tasks(tg))
		return -EBUSY;

	total = to_ratio(period, runtime);

	/*
	 * Nobody can have more than the global setting allows.
	 */
	if (total > to_ratio(global_rt_period(), global_rt_runtime()))
		return -EINVAL;

	/*
	 * The sum of our children's runtime should not exceed our own.
	 */
	list_for_each_entry_rcu(child, &tg->children, siblings) {
		period = ktime_to_ns(child->rt_bandwidth.rt_period);
		runtime = child->rt_bandwidth.rt_runtime;

		if (child == d->tg) {
			period = d->rt_period;
			runtime = d->rt_runtime;
		}

		sum += to_ratio(period, runtime);
	}

	if (sum > total)
		return -EINVAL;

	return 0;
}

static int __rt_schedulable(struct task_group *tg, u64 period, u64 runtime)
{
	int ret;

	struct rt_schedulable_data data = {
		.tg = tg,
		.rt_period = period,
		.rt_runtime = runtime,
	};

	rcu_read_lock();
	ret = walk_tg_tree(tg_rt_schedulable, tg_nop, &data);
	rcu_read_unlock();

	return ret;
}

static int tg_set_rt_bandwidth(struct task_group *tg,
		u64 rt_period, u64 rt_runtime)
{
	int i, err = 0;

	/*
	 * Disallowing the root group RT runtime is BAD, it would disallow the
	 * kernel creating (and or operating) RT threads.
	 */
	if (tg == &root_task_group && rt_runtime == 0)
		return -EINVAL;

	/* No period doesn't make any sense. */
	if (rt_period == 0)
		return -EINVAL;

	/*
	 * Bound quota to defend quota against overflow during bandwidth shift.
	 */
	if (rt_runtime != RUNTIME_INF && rt_runtime > max_rt_runtime)
		return -EINVAL;

	mutex_lock(&rt_constraints_mutex);
	err = __rt_schedulable(tg, rt_period, rt_runtime);
	if (err)
		goto unlock;

	raw_spin_lock_irq(&tg->rt_bandwidth.rt_runtime_lock);
	tg->rt_bandwidth.rt_period = ns_to_ktime(rt_period);
	tg->rt_bandwidth.rt_runtime = rt_runtime;

	for_each_possible_cpu(i) {
		struct rt_rq *rt_rq = tg->rt_rq[i];

		raw_spin_lock(&rt_rq->rt_runtime_lock);
		rt_rq->rt_runtime = rt_runtime;
		raw_spin_unlock(&rt_rq->rt_runtime_lock);
	}
	raw_spin_unlock_irq(&tg->rt_bandwidth.rt_runtime_lock);
unlock:
	mutex_unlock(&rt_constraints_mutex);

	return err;
}

int sched_group_set_rt_runtime(struct task_group *tg, long rt_runtime_us)
{
	u64 rt_runtime, rt_period;

	rt_period = ktime_to_ns(tg->rt_bandwidth.rt_period);
	rt_runtime = (u64)rt_runtime_us * NSEC_PER_USEC;
	if (rt_runtime_us < 0)
		rt_runtime = RUNTIME_INF;
	else if ((u64)rt_runtime_us > U64_MAX / NSEC_PER_USEC)
		return -EINVAL;

	return tg_set_rt_bandwidth(tg, rt_period, rt_runtime);
}

long sched_group_rt_runtime(struct task_group *tg)
{
	u64 rt_runtime_us;

	if (tg->rt_bandwidth.rt_runtime == RUNTIME_INF)
		return -1;

	rt_runtime_us = tg->rt_bandwidth.rt_runtime;
	do_div(rt_runtime_us, NSEC_PER_USEC);
	return rt_runtime_us;
}

int sched_group_set_rt_period(struct task_group *tg, u64 rt_period_us)
{
	u64 rt_runtime, rt_period;

	if (rt_period_us > U64_MAX / NSEC_PER_USEC)
		return -EINVAL;

	rt_period = rt_period_us * NSEC_PER_USEC;
	rt_runtime = tg->rt_bandwidth.rt_runtime;

	return tg_set_rt_bandwidth(tg, rt_period, rt_runtime);
}

long sched_group_rt_period(struct task_group *tg)
{
	u64 rt_period_us;

	rt_period_us = ktime_to_ns(tg->rt_bandwidth.rt_period);
	do_div(rt_period_us, NSEC_PER_USEC);
	return rt_period_us;
}

#ifdef CONFIG_SYSCTL
static int sched_rt_global_constraints(void)
{
	int ret = 0;

	mutex_lock(&rt_constraints_mutex);
	ret = __rt_schedulable(NULL, 0, 0);
	mutex_unlock(&rt_constraints_mutex);

	return ret;
}
#endif /* CONFIG_SYSCTL */

int sched_rt_can_attach(struct task_group *tg, struct task_struct *tsk)
{
	/* Don't accept real-time tasks when there is no way for them to run */
	if (rt_task(tsk) && tg->rt_bandwidth.rt_runtime == 0)
		return 0;

	return 1;
}

#else /* !CONFIG_RT_GROUP_SCHED */

#ifdef CONFIG_SYSCTL
static int sched_rt_global_constraints(void)
{
	return 0;
}
#endif /* CONFIG_SYSCTL */
#endif /* CONFIG_RT_GROUP_SCHED */

#ifdef CONFIG_SYSCTL
static int sched_rt_global_validate(void)
{
	if ((sysctl_sched_rt_runtime != RUNTIME_INF) &&
		((sysctl_sched_rt_runtime > sysctl_sched_rt_period) ||
		 ((u64)sysctl_sched_rt_runtime *
			NSEC_PER_USEC > max_rt_runtime)))
		return -EINVAL;

	return 0;
}

static void sched_rt_do_global(void)
{
}

static int sched_rt_handler(const struct ctl_table *table, int write, void *buffer,
		size_t *lenp, loff_t *ppos)
{
	int old_period, old_runtime;
	static DEFINE_MUTEX(mutex);
	int ret;

	mutex_lock(&mutex);
	old_period = sysctl_sched_rt_period;
	old_runtime = sysctl_sched_rt_runtime;

	ret = proc_dointvec_minmax(table, write, buffer, lenp, ppos);

	if (!ret && write) {
		ret = sched_rt_global_validate();
		if (ret)
			goto undo;

		ret = sched_dl_global_validate();
		if (ret)
			goto undo;

		ret = sched_rt_global_constraints();
		if (ret)
			goto undo;

		sched_rt_do_global();
		sched_dl_do_global();
	}
	if (0) {
undo:
		sysctl_sched_rt_period = old_period;
		sysctl_sched_rt_runtime = old_runtime;
	}
	mutex_unlock(&mutex);

	return ret;
}

static int sched_rr_handler(const struct ctl_table *table, int write, void *buffer,
		size_t *lenp, loff_t *ppos)
{
	int ret;
	static DEFINE_MUTEX(mutex);

	mutex_lock(&mutex);
	ret = proc_dointvec(table, write, buffer, lenp, ppos);
	/*
	 * Make sure that internally we keep jiffies.
	 * Also, writing zero resets the time-slice to default:
	 */
	if (!ret && write) {
		sched_rr_timeslice =
			sysctl_sched_rr_timeslice <= 0 ? RR_TIMESLICE :
			msecs_to_jiffies(sysctl_sched_rr_timeslice);

		if (sysctl_sched_rr_timeslice <= 0)
			sysctl_sched_rr_timeslice = jiffies_to_msecs(RR_TIMESLICE);
	}
	mutex_unlock(&mutex);

	return ret;
}
#endif /* CONFIG_SYSCTL */

#ifdef CONFIG_SCHED_DEBUG
void print_rt_stats(struct seq_file *m, int cpu)
{
	rt_rq_iter_t iter;
	struct rt_rq *rt_rq;

	rcu_read_lock();
	for_each_rt_rq(rt_rq, iter, cpu_rq(cpu))
		print_rt_rq(m, cpu, rt_rq);
	rcu_read_unlock();
}
#endif /* CONFIG_SCHED_DEBUG */<|MERGE_RESOLUTION|>--- conflicted
+++ resolved
@@ -43,11 +43,7 @@
 		.mode           = 0644,
 		.proc_handler   = sched_rt_handler,
 		.extra1         = SYSCTL_NEG_ONE,
-<<<<<<< HEAD
-		.extra2         = SYSCTL_INT_MAX,
-=======
 		.extra2         = (void *)&sysctl_sched_rt_period,
->>>>>>> a6ad5510
 	},
 	{
 		.procname       = "sched_rr_timeslice_ms",
@@ -993,10 +989,6 @@
 static void update_curr_rt(struct rq *rq)
 {
 	struct task_struct *curr = rq->curr;
-<<<<<<< HEAD
-	struct sched_rt_entity *rt_se = &curr->rt;
-=======
->>>>>>> a6ad5510
 	s64 delta_exec;
 
 	if (curr->sched_class != &rt_sched_class)
@@ -1006,12 +998,9 @@
 	if (unlikely(delta_exec <= 0))
 		return;
 
-<<<<<<< HEAD
-=======
 #ifdef CONFIG_RT_GROUP_SCHED
 	struct sched_rt_entity *rt_se = &curr->rt;
 
->>>>>>> a6ad5510
 	if (!rt_bandwidth_enabled())
 		return;
 
