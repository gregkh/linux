--- conflicted
+++ resolved
@@ -4250,15 +4250,9 @@
 
 	percpu_down_read(&scx_cgroup_rwsem);
 
-<<<<<<< HEAD
-	if (scx_cgroup_enabled && SCX_HAS_OP(cgroup_set_weight) &&
-	    tg->scx_weight != weight)
-		SCX_CALL_OP(SCX_KF_UNLOCKED, cgroup_set_weight, NULL,
-=======
 	if (scx_cgroup_enabled && SCX_HAS_OP(sch, cgroup_set_weight) &&
 	    tg->scx_weight != weight)
 		SCX_CALL_OP(sch, SCX_KF_UNLOCKED, cgroup_set_weight, NULL,
->>>>>>> 25bf10be
 			    tg_cgrp(tg), weight);
 
 	tg->scx_weight = weight;
