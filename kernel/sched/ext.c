--- conflicted
+++ resolved
@@ -3304,32 +3304,6 @@
 
 	cancel_delayed_work_sync(&scx_watchdog_work);
 
-<<<<<<< HEAD
-	switch (kind) {
-	case SCX_EXIT_UNREG:
-		reason = "BPF scheduler unregistered";
-		break;
-	case SCX_EXIT_SYSRQ:
-		reason = "disabled by sysrq-S";
-		break;
-	case SCX_EXIT_ERROR:
-		reason = "runtime error";
-		break;
-	case SCX_EXIT_ERROR_BPF:
-		reason = "scx_bpf_error";
-		break;
-	case SCX_EXIT_ERROR_STALL:
-		reason = "runnable task stall";
-		break;
-	default:
-		reason = "<UNKNOWN>";
-	}
-
-	ei->kind = kind;
-	strscpy_pad(ei->reason, reason, sizeof(ei->reason));
-
-=======
->>>>>>> 58ac752d
 	/* guarantee forward progress by bypassing scx_ops */
 	scx_ops_bypass(true);
 
