// SPDX-License-Identifier: GPL-2.0
/*
 * Completely Fair Scheduling (CFS) Class (SCHED_NORMAL/SCHED_BATCH)
 *
 *  Copyright (C) 2007 Red Hat, Inc., Ingo Molnar <mingo@redhat.com>
 *
 *  Interactivity improvements by Mike Galbraith
 *  (C) 2007 Mike Galbraith <efault@gmx.de>
 *
 *  Various enhancements by Dmitry Adamushko.
 *  (C) 2007 Dmitry Adamushko <dmitry.adamushko@gmail.com>
 *
 *  Group scheduling enhancements by Srivatsa Vaddagiri
 *  Copyright IBM Corporation, 2007
 *  Author: Srivatsa Vaddagiri <vatsa@linux.vnet.ibm.com>
 *
 *  Scaled math optimizations by Thomas Gleixner
 *  Copyright (C) 2007, Thomas Gleixner <tglx@linutronix.de>
 *
 *  Adaptive scheduling granularity, math enhancements by Peter Zijlstra
 *  Copyright (C) 2007 Red Hat, Inc., Peter Zijlstra
 */
#include <linux/energy_model.h>
#include <linux/mmap_lock.h>
#include <linux/hugetlb_inline.h>
#include <linux/jiffies.h>
#include <linux/mm_api.h>
#include <linux/highmem.h>
#include <linux/spinlock_api.h>
#include <linux/cpumask_api.h>
#include <linux/lockdep_api.h>
#include <linux/softirq.h>
#include <linux/refcount_api.h>
#include <linux/topology.h>
#include <linux/sched/clock.h>
#include <linux/sched/cond_resched.h>
#include <linux/sched/cputime.h>
#include <linux/sched/isolation.h>
#include <linux/sched/nohz.h>

#include <linux/cpuidle.h>
#include <linux/interrupt.h>
#include <linux/memory-tiers.h>
#include <linux/mempolicy.h>
#include <linux/mutex_api.h>
#include <linux/profile.h>
#include <linux/psi.h>
#include <linux/ratelimit.h>
#include <linux/task_work.h>
#include <linux/rbtree_augmented.h>

#include <asm/switch_to.h>

#include "sched.h"
#include "stats.h"
#include "autogroup.h"

/*
 * The initial- and re-scaling of tunables is configurable
 *
 * Options are:
 *
 *   SCHED_TUNABLESCALING_NONE - unscaled, always *1
 *   SCHED_TUNABLESCALING_LOG - scaled logarithmically, *1+ilog(ncpus)
 *   SCHED_TUNABLESCALING_LINEAR - scaled linear, *ncpus
 *
 * (default SCHED_TUNABLESCALING_LOG = *(1+ilog(ncpus))
 */
unsigned int sysctl_sched_tunable_scaling = SCHED_TUNABLESCALING_LOG;

/*
 * Minimal preemption granularity for CPU-bound tasks:
 *
 * (default: 0.75 msec * (1 + ilog(ncpus)), units: nanoseconds)
 */
unsigned int sysctl_sched_base_slice			= 750000ULL;
static unsigned int normalized_sysctl_sched_base_slice	= 750000ULL;

const_debug unsigned int sysctl_sched_migration_cost	= 500000UL;

static int __init setup_sched_thermal_decay_shift(char *str)
{
	pr_warn("Ignoring the deprecated sched_thermal_decay_shift= option\n");
	return 1;
}
__setup("sched_thermal_decay_shift=", setup_sched_thermal_decay_shift);

#ifdef CONFIG_SMP
/*
 * For asym packing, by default the lower numbered CPU has higher priority.
 */
int __weak arch_asym_cpu_priority(int cpu)
{
	return -cpu;
}

/*
 * The margin used when comparing utilization with CPU capacity.
 *
 * (default: ~20%)
 */
#define fits_capacity(cap, max)	((cap) * 1280 < (max) * 1024)

/*
 * The margin used when comparing CPU capacities.
 * is 'cap1' noticeably greater than 'cap2'
 *
 * (default: ~5%)
 */
#define capacity_greater(cap1, cap2) ((cap1) * 1024 > (cap2) * 1078)
#endif

#ifdef CONFIG_CFS_BANDWIDTH
/*
 * Amount of runtime to allocate from global (tg) to local (per-cfs_rq) pool
 * each time a cfs_rq requests quota.
 *
 * Note: in the case that the slice exceeds the runtime remaining (either due
 * to consumption or the quota being specified to be smaller than the slice)
 * we will always only issue the remaining available time.
 *
 * (default: 5 msec, units: microseconds)
 */
static unsigned int sysctl_sched_cfs_bandwidth_slice		= 5000UL;
#endif

#ifdef CONFIG_NUMA_BALANCING
/* Restrict the NUMA promotion throughput (MB/s) for each target node. */
static unsigned int sysctl_numa_balancing_promote_rate_limit = 65536;
#endif

#ifdef CONFIG_SYSCTL
static struct ctl_table sched_fair_sysctls[] = {
#ifdef CONFIG_CFS_BANDWIDTH
	{
		.procname       = "sched_cfs_bandwidth_slice_us",
		.data           = &sysctl_sched_cfs_bandwidth_slice,
		.maxlen         = sizeof(unsigned int),
		.mode           = 0644,
		.proc_handler   = proc_dointvec_minmax,
		.extra1         = SYSCTL_ONE,
	},
#endif
#ifdef CONFIG_NUMA_BALANCING
	{
		.procname	= "numa_balancing_promote_rate_limit_MBps",
		.data		= &sysctl_numa_balancing_promote_rate_limit,
		.maxlen		= sizeof(unsigned int),
		.mode		= 0644,
		.proc_handler	= proc_dointvec_minmax,
		.extra1		= SYSCTL_ZERO,
	},
#endif /* CONFIG_NUMA_BALANCING */
};

static int __init sched_fair_sysctl_init(void)
{
	register_sysctl_init("kernel", sched_fair_sysctls);
	return 0;
}
late_initcall(sched_fair_sysctl_init);
#endif

static inline void update_load_add(struct load_weight *lw, unsigned long inc)
{
	lw->weight += inc;
	lw->inv_weight = 0;
}

static inline void update_load_sub(struct load_weight *lw, unsigned long dec)
{
	lw->weight -= dec;
	lw->inv_weight = 0;
}

static inline void update_load_set(struct load_weight *lw, unsigned long w)
{
	lw->weight = w;
	lw->inv_weight = 0;
}

/*
 * Increase the granularity value when there are more CPUs,
 * because with more CPUs the 'effective latency' as visible
 * to users decreases. But the relationship is not linear,
 * so pick a second-best guess by going with the log2 of the
 * number of CPUs.
 *
 * This idea comes from the SD scheduler of Con Kolivas:
 */
static unsigned int get_update_sysctl_factor(void)
{
	unsigned int cpus = min_t(unsigned int, num_online_cpus(), 8);
	unsigned int factor;

	switch (sysctl_sched_tunable_scaling) {
	case SCHED_TUNABLESCALING_NONE:
		factor = 1;
		break;
	case SCHED_TUNABLESCALING_LINEAR:
		factor = cpus;
		break;
	case SCHED_TUNABLESCALING_LOG:
	default:
		factor = 1 + ilog2(cpus);
		break;
	}

	return factor;
}

static void update_sysctl(void)
{
	unsigned int factor = get_update_sysctl_factor();

#define SET_SYSCTL(name) \
	(sysctl_##name = (factor) * normalized_sysctl_##name)
	SET_SYSCTL(sched_base_slice);
#undef SET_SYSCTL
}

void __init sched_init_granularity(void)
{
	update_sysctl();
}

#define WMULT_CONST	(~0U)
#define WMULT_SHIFT	32

static void __update_inv_weight(struct load_weight *lw)
{
	unsigned long w;

	if (likely(lw->inv_weight))
		return;

	w = scale_load_down(lw->weight);

	if (BITS_PER_LONG > 32 && unlikely(w >= WMULT_CONST))
		lw->inv_weight = 1;
	else if (unlikely(!w))
		lw->inv_weight = WMULT_CONST;
	else
		lw->inv_weight = WMULT_CONST / w;
}

/*
 * delta_exec * weight / lw.weight
 *   OR
 * (delta_exec * (weight * lw->inv_weight)) >> WMULT_SHIFT
 *
 * Either weight := NICE_0_LOAD and lw \e sched_prio_to_wmult[], in which case
 * we're guaranteed shift stays positive because inv_weight is guaranteed to
 * fit 32 bits, and NICE_0_LOAD gives another 10 bits; therefore shift >= 22.
 *
 * Or, weight =< lw.weight (because lw.weight is the runqueue weight), thus
 * weight/lw.weight <= 1, and therefore our shift will also be positive.
 */
static u64 __calc_delta(u64 delta_exec, unsigned long weight, struct load_weight *lw)
{
	u64 fact = scale_load_down(weight);
	u32 fact_hi = (u32)(fact >> 32);
	int shift = WMULT_SHIFT;
	int fs;

	__update_inv_weight(lw);

	if (unlikely(fact_hi)) {
		fs = fls(fact_hi);
		shift -= fs;
		fact >>= fs;
	}

	fact = mul_u32_u32(fact, lw->inv_weight);

	fact_hi = (u32)(fact >> 32);
	if (fact_hi) {
		fs = fls(fact_hi);
		shift -= fs;
		fact >>= fs;
	}

	return mul_u64_u32_shr(delta_exec, fact, shift);
}

/*
 * delta /= w
 */
static inline u64 calc_delta_fair(u64 delta, struct sched_entity *se)
{
	if (unlikely(se->load.weight != NICE_0_LOAD))
		delta = __calc_delta(delta, NICE_0_LOAD, &se->load);

	return delta;
}

const struct sched_class fair_sched_class;

/**************************************************************
 * CFS operations on generic schedulable entities:
 */

#ifdef CONFIG_FAIR_GROUP_SCHED

/* Walk up scheduling entities hierarchy */
#define for_each_sched_entity(se) \
		for (; se; se = se->parent)

static inline bool list_add_leaf_cfs_rq(struct cfs_rq *cfs_rq)
{
	struct rq *rq = rq_of(cfs_rq);
	int cpu = cpu_of(rq);

	if (cfs_rq->on_list)
		return rq->tmp_alone_branch == &rq->leaf_cfs_rq_list;

	cfs_rq->on_list = 1;

	/*
	 * Ensure we either appear before our parent (if already
	 * enqueued) or force our parent to appear after us when it is
	 * enqueued. The fact that we always enqueue bottom-up
	 * reduces this to two cases and a special case for the root
	 * cfs_rq. Furthermore, it also means that we will always reset
	 * tmp_alone_branch either when the branch is connected
	 * to a tree or when we reach the top of the tree
	 */
	if (cfs_rq->tg->parent &&
	    cfs_rq->tg->parent->cfs_rq[cpu]->on_list) {
		/*
		 * If parent is already on the list, we add the child
		 * just before. Thanks to circular linked property of
		 * the list, this means to put the child at the tail
		 * of the list that starts by parent.
		 */
		list_add_tail_rcu(&cfs_rq->leaf_cfs_rq_list,
			&(cfs_rq->tg->parent->cfs_rq[cpu]->leaf_cfs_rq_list));
		/*
		 * The branch is now connected to its tree so we can
		 * reset tmp_alone_branch to the beginning of the
		 * list.
		 */
		rq->tmp_alone_branch = &rq->leaf_cfs_rq_list;
		return true;
	}

	if (!cfs_rq->tg->parent) {
		/*
		 * cfs rq without parent should be put
		 * at the tail of the list.
		 */
		list_add_tail_rcu(&cfs_rq->leaf_cfs_rq_list,
			&rq->leaf_cfs_rq_list);
		/*
		 * We have reach the top of a tree so we can reset
		 * tmp_alone_branch to the beginning of the list.
		 */
		rq->tmp_alone_branch = &rq->leaf_cfs_rq_list;
		return true;
	}

	/*
	 * The parent has not already been added so we want to
	 * make sure that it will be put after us.
	 * tmp_alone_branch points to the begin of the branch
	 * where we will add parent.
	 */
	list_add_rcu(&cfs_rq->leaf_cfs_rq_list, rq->tmp_alone_branch);
	/*
	 * update tmp_alone_branch to points to the new begin
	 * of the branch
	 */
	rq->tmp_alone_branch = &cfs_rq->leaf_cfs_rq_list;
	return false;
}

static inline void list_del_leaf_cfs_rq(struct cfs_rq *cfs_rq)
{
	if (cfs_rq->on_list) {
		struct rq *rq = rq_of(cfs_rq);

		/*
		 * With cfs_rq being unthrottled/throttled during an enqueue,
		 * it can happen the tmp_alone_branch points to the leaf that
		 * we finally want to delete. In this case, tmp_alone_branch moves
		 * to the prev element but it will point to rq->leaf_cfs_rq_list
		 * at the end of the enqueue.
		 */
		if (rq->tmp_alone_branch == &cfs_rq->leaf_cfs_rq_list)
			rq->tmp_alone_branch = cfs_rq->leaf_cfs_rq_list.prev;

		list_del_rcu(&cfs_rq->leaf_cfs_rq_list);
		cfs_rq->on_list = 0;
	}
}

static inline void assert_list_leaf_cfs_rq(struct rq *rq)
{
	SCHED_WARN_ON(rq->tmp_alone_branch != &rq->leaf_cfs_rq_list);
}

/* Iterate through all leaf cfs_rq's on a runqueue */
#define for_each_leaf_cfs_rq_safe(rq, cfs_rq, pos)			\
	list_for_each_entry_safe(cfs_rq, pos, &rq->leaf_cfs_rq_list,	\
				 leaf_cfs_rq_list)

/* Do the two (enqueued) entities belong to the same group ? */
static inline struct cfs_rq *
is_same_group(struct sched_entity *se, struct sched_entity *pse)
{
	if (se->cfs_rq == pse->cfs_rq)
		return se->cfs_rq;

	return NULL;
}

static inline struct sched_entity *parent_entity(const struct sched_entity *se)
{
	return se->parent;
}

static void
find_matching_se(struct sched_entity **se, struct sched_entity **pse)
{
	int se_depth, pse_depth;

	/*
	 * preemption test can be made between sibling entities who are in the
	 * same cfs_rq i.e who have a common parent. Walk up the hierarchy of
	 * both tasks until we find their ancestors who are siblings of common
	 * parent.
	 */

	/* First walk up until both entities are at same depth */
	se_depth = (*se)->depth;
	pse_depth = (*pse)->depth;

	while (se_depth > pse_depth) {
		se_depth--;
		*se = parent_entity(*se);
	}

	while (pse_depth > se_depth) {
		pse_depth--;
		*pse = parent_entity(*pse);
	}

	while (!is_same_group(*se, *pse)) {
		*se = parent_entity(*se);
		*pse = parent_entity(*pse);
	}
}

static int tg_is_idle(struct task_group *tg)
{
	return tg->idle > 0;
}

static int cfs_rq_is_idle(struct cfs_rq *cfs_rq)
{
	return cfs_rq->idle > 0;
}

static int se_is_idle(struct sched_entity *se)
{
	if (entity_is_task(se))
		return task_has_idle_policy(task_of(se));
	return cfs_rq_is_idle(group_cfs_rq(se));
}

#else	/* !CONFIG_FAIR_GROUP_SCHED */

#define for_each_sched_entity(se) \
		for (; se; se = NULL)

static inline bool list_add_leaf_cfs_rq(struct cfs_rq *cfs_rq)
{
	return true;
}

static inline void list_del_leaf_cfs_rq(struct cfs_rq *cfs_rq)
{
}

static inline void assert_list_leaf_cfs_rq(struct rq *rq)
{
}

#define for_each_leaf_cfs_rq_safe(rq, cfs_rq, pos)	\
		for (cfs_rq = &rq->cfs, pos = NULL; cfs_rq; cfs_rq = pos)

static inline struct sched_entity *parent_entity(struct sched_entity *se)
{
	return NULL;
}

static inline void
find_matching_se(struct sched_entity **se, struct sched_entity **pse)
{
}

static inline int tg_is_idle(struct task_group *tg)
{
	return 0;
}

static int cfs_rq_is_idle(struct cfs_rq *cfs_rq)
{
	return 0;
}

static int se_is_idle(struct sched_entity *se)
{
	return task_has_idle_policy(task_of(se));
}

#endif	/* CONFIG_FAIR_GROUP_SCHED */

static __always_inline
void account_cfs_rq_runtime(struct cfs_rq *cfs_rq, u64 delta_exec);

/**************************************************************
 * Scheduling class tree data structure manipulation methods:
 */

static inline u64 max_vruntime(u64 max_vruntime, u64 vruntime)
{
	s64 delta = (s64)(vruntime - max_vruntime);
	if (delta > 0)
		max_vruntime = vruntime;

	return max_vruntime;
}

static inline u64 min_vruntime(u64 min_vruntime, u64 vruntime)
{
	s64 delta = (s64)(vruntime - min_vruntime);
	if (delta < 0)
		min_vruntime = vruntime;

	return min_vruntime;
}

static inline bool entity_before(const struct sched_entity *a,
				 const struct sched_entity *b)
{
	/*
	 * Tiebreak on vruntime seems unnecessary since it can
	 * hardly happen.
	 */
	return (s64)(a->deadline - b->deadline) < 0;
}

static inline s64 entity_key(struct cfs_rq *cfs_rq, struct sched_entity *se)
{
	return (s64)(se->vruntime - cfs_rq->min_vruntime);
}

#define __node_2_se(node) \
	rb_entry((node), struct sched_entity, run_node)

/*
 * Compute virtual time from the per-task service numbers:
 *
 * Fair schedulers conserve lag:
 *
 *   \Sum lag_i = 0
 *
 * Where lag_i is given by:
 *
 *   lag_i = S - s_i = w_i * (V - v_i)
 *
 * Where S is the ideal service time and V is it's virtual time counterpart.
 * Therefore:
 *
 *   \Sum lag_i = 0
 *   \Sum w_i * (V - v_i) = 0
 *   \Sum w_i * V - w_i * v_i = 0
 *
 * From which we can solve an expression for V in v_i (which we have in
 * se->vruntime):
 *
 *       \Sum v_i * w_i   \Sum v_i * w_i
 *   V = -------------- = --------------
 *          \Sum w_i            W
 *
 * Specifically, this is the weighted average of all entity virtual runtimes.
 *
 * [[ NOTE: this is only equal to the ideal scheduler under the condition
 *          that join/leave operations happen at lag_i = 0, otherwise the
 *          virtual time has non-contiguous motion equivalent to:
 *
 *	      V +-= lag_i / W
 *
 *	    Also see the comment in place_entity() that deals with this. ]]
 *
 * However, since v_i is u64, and the multiplication could easily overflow
 * transform it into a relative form that uses smaller quantities:
 *
 * Substitute: v_i == (v_i - v0) + v0
 *
 *     \Sum ((v_i - v0) + v0) * w_i   \Sum (v_i - v0) * w_i
 * V = ---------------------------- = --------------------- + v0
 *                  W                            W
 *
 * Which we track using:
 *
 *                    v0 := cfs_rq->min_vruntime
 * \Sum (v_i - v0) * w_i := cfs_rq->avg_vruntime
 *              \Sum w_i := cfs_rq->avg_load
 *
 * Since min_vruntime is a monotonic increasing variable that closely tracks
 * the per-task service, these deltas: (v_i - v), will be in the order of the
 * maximal (virtual) lag induced in the system due to quantisation.
 *
 * Also, we use scale_load_down() to reduce the size.
 *
 * As measured, the max (key * weight) value was ~44 bits for a kernel build.
 */
static void
avg_vruntime_add(struct cfs_rq *cfs_rq, struct sched_entity *se)
{
	unsigned long weight = scale_load_down(se->load.weight);
	s64 key = entity_key(cfs_rq, se);

	cfs_rq->avg_vruntime += key * weight;
	cfs_rq->avg_load += weight;
}

static void
avg_vruntime_sub(struct cfs_rq *cfs_rq, struct sched_entity *se)
{
	unsigned long weight = scale_load_down(se->load.weight);
	s64 key = entity_key(cfs_rq, se);

	cfs_rq->avg_vruntime -= key * weight;
	cfs_rq->avg_load -= weight;
}

static inline
void avg_vruntime_update(struct cfs_rq *cfs_rq, s64 delta)
{
	/*
	 * v' = v + d ==> avg_vruntime' = avg_runtime - d*avg_load
	 */
	cfs_rq->avg_vruntime -= cfs_rq->avg_load * delta;
}

/*
 * Specifically: avg_runtime() + 0 must result in entity_eligible() := true
 * For this to be so, the result of this function must have a left bias.
 */
u64 avg_vruntime(struct cfs_rq *cfs_rq)
{
	struct sched_entity *curr = cfs_rq->curr;
	s64 avg = cfs_rq->avg_vruntime;
	long load = cfs_rq->avg_load;

	if (curr && curr->on_rq) {
		unsigned long weight = scale_load_down(curr->load.weight);

		avg += entity_key(cfs_rq, curr) * weight;
		load += weight;
	}

	if (load) {
		/* sign flips effective floor / ceiling */
		if (avg < 0)
			avg -= (load - 1);
		avg = div_s64(avg, load);
	}

	return cfs_rq->min_vruntime + avg;
}

/*
 * lag_i = S - s_i = w_i * (V - v_i)
 *
 * However, since V is approximated by the weighted average of all entities it
 * is possible -- by addition/removal/reweight to the tree -- to move V around
 * and end up with a larger lag than we started with.
 *
 * Limit this to either double the slice length with a minimum of TICK_NSEC
 * since that is the timing granularity.
 *
 * EEVDF gives the following limit for a steady state system:
 *
 *   -r_max < lag < max(r_max, q)
 *
 * XXX could add max_slice to the augmented data to track this.
 */
static void update_entity_lag(struct cfs_rq *cfs_rq, struct sched_entity *se)
{
	s64 vlag, limit;

	SCHED_WARN_ON(!se->on_rq);

	vlag = avg_vruntime(cfs_rq) - se->vruntime;
	limit = calc_delta_fair(max_t(u64, 2*se->slice, TICK_NSEC), se);

	se->vlag = clamp(vlag, -limit, limit);
}

/*
 * Entity is eligible once it received less service than it ought to have,
 * eg. lag >= 0.
 *
 * lag_i = S - s_i = w_i*(V - v_i)
 *
 * lag_i >= 0 -> V >= v_i
 *
 *     \Sum (v_i - v)*w_i
 * V = ------------------ + v
 *          \Sum w_i
 *
 * lag_i >= 0 -> \Sum (v_i - v)*w_i >= (v_i - v)*(\Sum w_i)
 *
 * Note: using 'avg_vruntime() > se->vruntime' is inaccurate due
 *       to the loss in precision caused by the division.
 */
static int vruntime_eligible(struct cfs_rq *cfs_rq, u64 vruntime)
{
	struct sched_entity *curr = cfs_rq->curr;
	s64 avg = cfs_rq->avg_vruntime;
	long load = cfs_rq->avg_load;

	if (curr && curr->on_rq) {
		unsigned long weight = scale_load_down(curr->load.weight);

		avg += entity_key(cfs_rq, curr) * weight;
		load += weight;
	}

	return avg >= (s64)(vruntime - cfs_rq->min_vruntime) * load;
}

int entity_eligible(struct cfs_rq *cfs_rq, struct sched_entity *se)
{
	return vruntime_eligible(cfs_rq, se->vruntime);
}

static u64 __update_min_vruntime(struct cfs_rq *cfs_rq, u64 vruntime)
{
	u64 min_vruntime = cfs_rq->min_vruntime;
	/*
	 * open coded max_vruntime() to allow updating avg_vruntime
	 */
	s64 delta = (s64)(vruntime - min_vruntime);
	if (delta > 0) {
		avg_vruntime_update(cfs_rq, delta);
		min_vruntime = vruntime;
	}
	return min_vruntime;
}

static void update_min_vruntime(struct cfs_rq *cfs_rq)
{
	struct sched_entity *se = __pick_root_entity(cfs_rq);
	struct sched_entity *curr = cfs_rq->curr;
	u64 vruntime = cfs_rq->min_vruntime;

	if (curr) {
		if (curr->on_rq)
			vruntime = curr->vruntime;
		else
			curr = NULL;
	}

	if (se) {
		if (!curr)
			vruntime = se->min_vruntime;
		else
			vruntime = min_vruntime(vruntime, se->min_vruntime);
	}

	/* ensure we never gain time by being placed backwards. */
	cfs_rq->min_vruntime = __update_min_vruntime(cfs_rq, vruntime);
}

static inline u64 cfs_rq_min_slice(struct cfs_rq *cfs_rq)
{
	struct sched_entity *root = __pick_root_entity(cfs_rq);
	struct sched_entity *curr = cfs_rq->curr;
	u64 min_slice = ~0ULL;

	if (curr && curr->on_rq)
		min_slice = curr->slice;

	if (root)
		min_slice = min(min_slice, root->min_slice);

	return min_slice;
}

static inline bool __entity_less(struct rb_node *a, const struct rb_node *b)
{
	return entity_before(__node_2_se(a), __node_2_se(b));
}

#define vruntime_gt(field, lse, rse) ({ (s64)((lse)->field - (rse)->field) > 0; })

static inline void __min_vruntime_update(struct sched_entity *se, struct rb_node *node)
{
	if (node) {
		struct sched_entity *rse = __node_2_se(node);
		if (vruntime_gt(min_vruntime, se, rse))
			se->min_vruntime = rse->min_vruntime;
	}
}

static inline void __min_slice_update(struct sched_entity *se, struct rb_node *node)
{
	if (node) {
		struct sched_entity *rse = __node_2_se(node);
		if (rse->min_slice < se->min_slice)
			se->min_slice = rse->min_slice;
	}
}

/*
 * se->min_vruntime = min(se->vruntime, {left,right}->min_vruntime)
 */
static inline bool min_vruntime_update(struct sched_entity *se, bool exit)
{
	u64 old_min_vruntime = se->min_vruntime;
	u64 old_min_slice = se->min_slice;
	struct rb_node *node = &se->run_node;

	se->min_vruntime = se->vruntime;
	__min_vruntime_update(se, node->rb_right);
	__min_vruntime_update(se, node->rb_left);

	se->min_slice = se->slice;
	__min_slice_update(se, node->rb_right);
	__min_slice_update(se, node->rb_left);

	return se->min_vruntime == old_min_vruntime &&
	       se->min_slice == old_min_slice;
}

RB_DECLARE_CALLBACKS(static, min_vruntime_cb, struct sched_entity,
		     run_node, min_vruntime, min_vruntime_update);

/*
 * Enqueue an entity into the rb-tree:
 */
static void __enqueue_entity(struct cfs_rq *cfs_rq, struct sched_entity *se)
{
	avg_vruntime_add(cfs_rq, se);
	se->min_vruntime = se->vruntime;
	se->min_slice = se->slice;
	rb_add_augmented_cached(&se->run_node, &cfs_rq->tasks_timeline,
				__entity_less, &min_vruntime_cb);
}

static void __dequeue_entity(struct cfs_rq *cfs_rq, struct sched_entity *se)
{
	rb_erase_augmented_cached(&se->run_node, &cfs_rq->tasks_timeline,
				  &min_vruntime_cb);
	avg_vruntime_sub(cfs_rq, se);
}

struct sched_entity *__pick_root_entity(struct cfs_rq *cfs_rq)
{
	struct rb_node *root = cfs_rq->tasks_timeline.rb_root.rb_node;

	if (!root)
		return NULL;

	return __node_2_se(root);
}

struct sched_entity *__pick_first_entity(struct cfs_rq *cfs_rq)
{
	struct rb_node *left = rb_first_cached(&cfs_rq->tasks_timeline);

	if (!left)
		return NULL;

	return __node_2_se(left);
}

/*
 * Earliest Eligible Virtual Deadline First
 *
 * In order to provide latency guarantees for different request sizes
 * EEVDF selects the best runnable task from two criteria:
 *
 *  1) the task must be eligible (must be owed service)
 *
 *  2) from those tasks that meet 1), we select the one
 *     with the earliest virtual deadline.
 *
 * We can do this in O(log n) time due to an augmented RB-tree. The
 * tree keeps the entries sorted on deadline, but also functions as a
 * heap based on the vruntime by keeping:
 *
 *  se->min_vruntime = min(se->vruntime, se->{left,right}->min_vruntime)
 *
 * Which allows tree pruning through eligibility.
 */
static struct sched_entity *pick_eevdf(struct cfs_rq *cfs_rq)
{
	struct rb_node *node = cfs_rq->tasks_timeline.rb_root.rb_node;
	struct sched_entity *se = __pick_first_entity(cfs_rq);
	struct sched_entity *curr = cfs_rq->curr;
	struct sched_entity *best = NULL;

	/*
	 * We can safely skip eligibility check if there is only one entity
	 * in this cfs_rq, saving some cycles.
	 */
	if (cfs_rq->nr_running == 1)
		return curr && curr->on_rq ? curr : se;

	if (curr && (!curr->on_rq || !entity_eligible(cfs_rq, curr)))
		curr = NULL;

	/*
	 * Once selected, run a task until it either becomes non-eligible or
	 * until it gets a new slice. See the HACK in set_next_entity().
	 */
	if (sched_feat(RUN_TO_PARITY) && curr && curr->vlag == curr->deadline)
		return curr;

	/* Pick the leftmost entity if it's eligible */
	if (se && entity_eligible(cfs_rq, se)) {
		best = se;
		goto found;
	}

	/* Heap search for the EEVD entity */
	while (node) {
		struct rb_node *left = node->rb_left;

		/*
		 * Eligible entities in left subtree are always better
		 * choices, since they have earlier deadlines.
		 */
		if (left && vruntime_eligible(cfs_rq,
					__node_2_se(left)->min_vruntime)) {
			node = left;
			continue;
		}

		se = __node_2_se(node);

		/*
		 * The left subtree either is empty or has no eligible
		 * entity, so check the current node since it is the one
		 * with earliest deadline that might be eligible.
		 */
		if (entity_eligible(cfs_rq, se)) {
			best = se;
			break;
		}

		node = node->rb_right;
	}
found:
	if (!best || (curr && entity_before(curr, best)))
		best = curr;

	return best;
}

#ifdef CONFIG_SCHED_DEBUG
struct sched_entity *__pick_last_entity(struct cfs_rq *cfs_rq)
{
	struct rb_node *last = rb_last(&cfs_rq->tasks_timeline.rb_root);

	if (!last)
		return NULL;

	return __node_2_se(last);
}

/**************************************************************
 * Scheduling class statistics methods:
 */
#ifdef CONFIG_SMP
int sched_update_scaling(void)
{
	unsigned int factor = get_update_sysctl_factor();

#define WRT_SYSCTL(name) \
	(normalized_sysctl_##name = sysctl_##name / (factor))
	WRT_SYSCTL(sched_base_slice);
#undef WRT_SYSCTL

	return 0;
}
#endif
#endif

static void clear_buddies(struct cfs_rq *cfs_rq, struct sched_entity *se);

/*
 * XXX: strictly: vd_i += N*r_i/w_i such that: vd_i > ve_i
 * this is probably good enough.
 */
static bool update_deadline(struct cfs_rq *cfs_rq, struct sched_entity *se)
{
	if ((s64)(se->vruntime - se->deadline) < 0)
		return false;

	/*
	 * For EEVDF the virtual time slope is determined by w_i (iow.
	 * nice) while the request time r_i is determined by
	 * sysctl_sched_base_slice.
	 */
	if (!se->custom_slice)
		se->slice = sysctl_sched_base_slice;

	/*
	 * EEVDF: vd_i = ve_i + r_i / w_i
	 */
	se->deadline = se->vruntime + calc_delta_fair(se->slice, se);

	/*
	 * The task has consumed its request, reschedule.
	 */
	return true;
}

#include "pelt.h"
#ifdef CONFIG_SMP

static int select_idle_sibling(struct task_struct *p, int prev_cpu, int cpu);
static unsigned long task_h_load(struct task_struct *p);
static unsigned long capacity_of(int cpu);

/* Give new sched_entity start runnable values to heavy its load in infant time */
void init_entity_runnable_average(struct sched_entity *se)
{
	struct sched_avg *sa = &se->avg;

	memset(sa, 0, sizeof(*sa));

	/*
	 * Tasks are initialized with full load to be seen as heavy tasks until
	 * they get a chance to stabilize to their real load level.
	 * Group entities are initialized with zero load to reflect the fact that
	 * nothing has been attached to the task group yet.
	 */
	if (entity_is_task(se))
		sa->load_avg = scale_load_down(se->load.weight);

	/* when this task is enqueued, it will contribute to its cfs_rq's load_avg */
}

/*
 * With new tasks being created, their initial util_avgs are extrapolated
 * based on the cfs_rq's current util_avg:
 *
 *   util_avg = cfs_rq->avg.util_avg / (cfs_rq->avg.load_avg + 1)
 *		* se_weight(se)
 *
 * However, in many cases, the above util_avg does not give a desired
 * value. Moreover, the sum of the util_avgs may be divergent, such
 * as when the series is a harmonic series.
 *
 * To solve this problem, we also cap the util_avg of successive tasks to
 * only 1/2 of the left utilization budget:
 *
 *   util_avg_cap = (cpu_scale - cfs_rq->avg.util_avg) / 2^n
 *
 * where n denotes the nth task and cpu_scale the CPU capacity.
 *
 * For example, for a CPU with 1024 of capacity, a simplest series from
 * the beginning would be like:
 *
 *  task  util_avg: 512, 256, 128,  64,  32,   16,    8, ...
 * cfs_rq util_avg: 512, 768, 896, 960, 992, 1008, 1016, ...
 *
 * Finally, that extrapolated util_avg is clamped to the cap (util_avg_cap)
 * if util_avg > util_avg_cap.
 */
void post_init_entity_util_avg(struct task_struct *p)
{
	struct sched_entity *se = &p->se;
	struct cfs_rq *cfs_rq = cfs_rq_of(se);
	struct sched_avg *sa = &se->avg;
	long cpu_scale = arch_scale_cpu_capacity(cpu_of(rq_of(cfs_rq)));
	long cap = (long)(cpu_scale - cfs_rq->avg.util_avg) / 2;

	if (p->sched_class != &fair_sched_class) {
		/*
		 * For !fair tasks do:
		 *
		update_cfs_rq_load_avg(now, cfs_rq);
		attach_entity_load_avg(cfs_rq, se);
		switched_from_fair(rq, p);
		 *
		 * such that the next switched_to_fair() has the
		 * expected state.
		 */
		se->avg.last_update_time = cfs_rq_clock_pelt(cfs_rq);
		return;
	}

	if (cap > 0) {
		if (cfs_rq->avg.util_avg != 0) {
			sa->util_avg  = cfs_rq->avg.util_avg * se_weight(se);
			sa->util_avg /= (cfs_rq->avg.load_avg + 1);

			if (sa->util_avg > cap)
				sa->util_avg = cap;
		} else {
			sa->util_avg = cap;
		}
	}

	sa->runnable_avg = sa->util_avg;
}

#else /* !CONFIG_SMP */
void init_entity_runnable_average(struct sched_entity *se)
{
}
void post_init_entity_util_avg(struct task_struct *p)
{
}
static void update_tg_load_avg(struct cfs_rq *cfs_rq)
{
}
#endif /* CONFIG_SMP */

static s64 update_curr_se(struct rq *rq, struct sched_entity *curr)
{
	u64 now = rq_clock_task(rq);
	s64 delta_exec;

	delta_exec = now - curr->exec_start;
	if (unlikely(delta_exec <= 0))
		return delta_exec;

	curr->exec_start = now;
	curr->sum_exec_runtime += delta_exec;

	if (schedstat_enabled()) {
		struct sched_statistics *stats;

		stats = __schedstats_from_se(curr);
		__schedstat_set(stats->exec_max,
				max(delta_exec, stats->exec_max));
	}

	return delta_exec;
}

static inline void update_curr_task(struct task_struct *p, s64 delta_exec)
{
	trace_sched_stat_runtime(p, delta_exec);
	account_group_exec_runtime(p, delta_exec);
	cgroup_account_cputime(p, delta_exec);
}

static inline bool did_preempt_short(struct cfs_rq *cfs_rq, struct sched_entity *curr)
{
	if (!sched_feat(PREEMPT_SHORT))
		return false;

	if (curr->vlag == curr->deadline)
		return false;

	return !entity_eligible(cfs_rq, curr);
}

static inline bool do_preempt_short(struct cfs_rq *cfs_rq,
				    struct sched_entity *pse, struct sched_entity *se)
{
	if (!sched_feat(PREEMPT_SHORT))
		return false;

	if (pse->slice >= se->slice)
		return false;

	if (!entity_eligible(cfs_rq, pse))
		return false;

	if (entity_before(pse, se))
		return true;

	if (!entity_eligible(cfs_rq, se))
		return true;

	return false;
}

/*
 * Used by other classes to account runtime.
 */
s64 update_curr_common(struct rq *rq)
{
	struct task_struct *donor = rq->donor;
	s64 delta_exec;

	delta_exec = update_curr_se(rq, &donor->se);
	if (likely(delta_exec > 0))
		update_curr_task(donor, delta_exec);

	return delta_exec;
}

/*
 * Update the current task's runtime statistics.
 */
static void update_curr(struct cfs_rq *cfs_rq)
{
	struct sched_entity *curr = cfs_rq->curr;
	struct rq *rq = rq_of(cfs_rq);
	s64 delta_exec;
	bool resched;

	if (unlikely(!curr))
		return;

	delta_exec = update_curr_se(rq, curr);
	if (unlikely(delta_exec <= 0))
		return;

	curr->vruntime += calc_delta_fair(delta_exec, curr);
	resched = update_deadline(cfs_rq, curr);
	update_min_vruntime(cfs_rq);

	if (entity_is_task(curr)) {
		struct task_struct *p = task_of(curr);

		update_curr_task(p, delta_exec);

		/*
		 * If the fair_server is active, we need to account for the
		 * fair_server time whether or not the task is running on
		 * behalf of fair_server or not:
		 *  - If the task is running on behalf of fair_server, we need
		 *    to limit its time based on the assigned runtime.
		 *  - Fair task that runs outside of fair_server should account
		 *    against fair_server such that it can account for this time
		 *    and possibly avoid running this period.
		 */
		if (dl_server_active(&rq->fair_server))
			dl_server_update(&rq->fair_server, delta_exec);
	}

	account_cfs_rq_runtime(cfs_rq, delta_exec);

	if (cfs_rq->nr_running == 1)
		return;

	if (resched || did_preempt_short(cfs_rq, curr)) {
		resched_curr_lazy(rq);
		clear_buddies(cfs_rq, curr);
	}
}

static void update_curr_fair(struct rq *rq)
{
	update_curr(cfs_rq_of(&rq->donor->se));
}

static inline void
update_stats_wait_start_fair(struct cfs_rq *cfs_rq, struct sched_entity *se)
{
	struct sched_statistics *stats;
	struct task_struct *p = NULL;

	if (!schedstat_enabled())
		return;

	stats = __schedstats_from_se(se);

	if (entity_is_task(se))
		p = task_of(se);

	__update_stats_wait_start(rq_of(cfs_rq), p, stats);
}

static inline void
update_stats_wait_end_fair(struct cfs_rq *cfs_rq, struct sched_entity *se)
{
	struct sched_statistics *stats;
	struct task_struct *p = NULL;

	if (!schedstat_enabled())
		return;

	stats = __schedstats_from_se(se);

	/*
	 * When the sched_schedstat changes from 0 to 1, some sched se
	 * maybe already in the runqueue, the se->statistics.wait_start
	 * will be 0.So it will let the delta wrong. We need to avoid this
	 * scenario.
	 */
	if (unlikely(!schedstat_val(stats->wait_start)))
		return;

	if (entity_is_task(se))
		p = task_of(se);

	__update_stats_wait_end(rq_of(cfs_rq), p, stats);
}

static inline void
update_stats_enqueue_sleeper_fair(struct cfs_rq *cfs_rq, struct sched_entity *se)
{
	struct sched_statistics *stats;
	struct task_struct *tsk = NULL;

	if (!schedstat_enabled())
		return;

	stats = __schedstats_from_se(se);

	if (entity_is_task(se))
		tsk = task_of(se);

	__update_stats_enqueue_sleeper(rq_of(cfs_rq), tsk, stats);
}

/*
 * Task is being enqueued - update stats:
 */
static inline void
update_stats_enqueue_fair(struct cfs_rq *cfs_rq, struct sched_entity *se, int flags)
{
	if (!schedstat_enabled())
		return;

	/*
	 * Are we enqueueing a waiting task? (for current tasks
	 * a dequeue/enqueue event is a NOP)
	 */
	if (se != cfs_rq->curr)
		update_stats_wait_start_fair(cfs_rq, se);

	if (flags & ENQUEUE_WAKEUP)
		update_stats_enqueue_sleeper_fair(cfs_rq, se);
}

static inline void
update_stats_dequeue_fair(struct cfs_rq *cfs_rq, struct sched_entity *se, int flags)
{

	if (!schedstat_enabled())
		return;

	/*
	 * Mark the end of the wait period if dequeueing a
	 * waiting task:
	 */
	if (se != cfs_rq->curr)
		update_stats_wait_end_fair(cfs_rq, se);

	if ((flags & DEQUEUE_SLEEP) && entity_is_task(se)) {
		struct task_struct *tsk = task_of(se);
		unsigned int state;

		/* XXX racy against TTWU */
		state = READ_ONCE(tsk->__state);
		if (state & TASK_INTERRUPTIBLE)
			__schedstat_set(tsk->stats.sleep_start,
				      rq_clock(rq_of(cfs_rq)));
		if (state & TASK_UNINTERRUPTIBLE)
			__schedstat_set(tsk->stats.block_start,
				      rq_clock(rq_of(cfs_rq)));
	}
}

/*
 * We are picking a new current task - update its stats:
 */
static inline void
update_stats_curr_start(struct cfs_rq *cfs_rq, struct sched_entity *se)
{
	/*
	 * We are starting a new run period:
	 */
	se->exec_start = rq_clock_task(rq_of(cfs_rq));
}

/**************************************************
 * Scheduling class queueing methods:
 */

static inline bool is_core_idle(int cpu)
{
#ifdef CONFIG_SCHED_SMT
	int sibling;

	for_each_cpu(sibling, cpu_smt_mask(cpu)) {
		if (cpu == sibling)
			continue;

		if (!idle_cpu(sibling))
			return false;
	}
#endif

	return true;
}

#ifdef CONFIG_NUMA
#define NUMA_IMBALANCE_MIN 2

static inline long
adjust_numa_imbalance(int imbalance, int dst_running, int imb_numa_nr)
{
	/*
	 * Allow a NUMA imbalance if busy CPUs is less than the maximum
	 * threshold. Above this threshold, individual tasks may be contending
	 * for both memory bandwidth and any shared HT resources.  This is an
	 * approximation as the number of running tasks may not be related to
	 * the number of busy CPUs due to sched_setaffinity.
	 */
	if (dst_running > imb_numa_nr)
		return imbalance;

	/*
	 * Allow a small imbalance based on a simple pair of communicating
	 * tasks that remain local when the destination is lightly loaded.
	 */
	if (imbalance <= NUMA_IMBALANCE_MIN)
		return 0;

	return imbalance;
}
#endif /* CONFIG_NUMA */

#ifdef CONFIG_NUMA_BALANCING
/*
 * Approximate time to scan a full NUMA task in ms. The task scan period is
 * calculated based on the tasks virtual memory size and
 * numa_balancing_scan_size.
 */
unsigned int sysctl_numa_balancing_scan_period_min = 1000;
unsigned int sysctl_numa_balancing_scan_period_max = 60000;

/* Portion of address space to scan in MB */
unsigned int sysctl_numa_balancing_scan_size = 256;

/* Scan @scan_size MB every @scan_period after an initial @scan_delay in ms */
unsigned int sysctl_numa_balancing_scan_delay = 1000;

/* The page with hint page fault latency < threshold in ms is considered hot */
unsigned int sysctl_numa_balancing_hot_threshold = MSEC_PER_SEC;

struct numa_group {
	refcount_t refcount;

	spinlock_t lock; /* nr_tasks, tasks */
	int nr_tasks;
	pid_t gid;
	int active_nodes;

	struct rcu_head rcu;
	unsigned long total_faults;
	unsigned long max_faults_cpu;
	/*
	 * faults[] array is split into two regions: faults_mem and faults_cpu.
	 *
	 * Faults_cpu is used to decide whether memory should move
	 * towards the CPU. As a consequence, these stats are weighted
	 * more by CPU use than by memory faults.
	 */
	unsigned long faults[];
};

/*
 * For functions that can be called in multiple contexts that permit reading
 * ->numa_group (see struct task_struct for locking rules).
 */
static struct numa_group *deref_task_numa_group(struct task_struct *p)
{
	return rcu_dereference_check(p->numa_group, p == current ||
		(lockdep_is_held(__rq_lockp(task_rq(p))) && !READ_ONCE(p->on_cpu)));
}

static struct numa_group *deref_curr_numa_group(struct task_struct *p)
{
	return rcu_dereference_protected(p->numa_group, p == current);
}

static inline unsigned long group_faults_priv(struct numa_group *ng);
static inline unsigned long group_faults_shared(struct numa_group *ng);

static unsigned int task_nr_scan_windows(struct task_struct *p)
{
	unsigned long rss = 0;
	unsigned long nr_scan_pages;

	/*
	 * Calculations based on RSS as non-present and empty pages are skipped
	 * by the PTE scanner and NUMA hinting faults should be trapped based
	 * on resident pages
	 */
	nr_scan_pages = sysctl_numa_balancing_scan_size << (20 - PAGE_SHIFT);
	rss = get_mm_rss(p->mm);
	if (!rss)
		rss = nr_scan_pages;

	rss = round_up(rss, nr_scan_pages);
	return rss / nr_scan_pages;
}

/* For sanity's sake, never scan more PTEs than MAX_SCAN_WINDOW MB/sec. */
#define MAX_SCAN_WINDOW 2560

static unsigned int task_scan_min(struct task_struct *p)
{
	unsigned int scan_size = READ_ONCE(sysctl_numa_balancing_scan_size);
	unsigned int scan, floor;
	unsigned int windows = 1;

	if (scan_size < MAX_SCAN_WINDOW)
		windows = MAX_SCAN_WINDOW / scan_size;
	floor = 1000 / windows;

	scan = sysctl_numa_balancing_scan_period_min / task_nr_scan_windows(p);
	return max_t(unsigned int, floor, scan);
}

static unsigned int task_scan_start(struct task_struct *p)
{
	unsigned long smin = task_scan_min(p);
	unsigned long period = smin;
	struct numa_group *ng;

	/* Scale the maximum scan period with the amount of shared memory. */
	rcu_read_lock();
	ng = rcu_dereference(p->numa_group);
	if (ng) {
		unsigned long shared = group_faults_shared(ng);
		unsigned long private = group_faults_priv(ng);

		period *= refcount_read(&ng->refcount);
		period *= shared + 1;
		period /= private + shared + 1;
	}
	rcu_read_unlock();

	return max(smin, period);
}

static unsigned int task_scan_max(struct task_struct *p)
{
	unsigned long smin = task_scan_min(p);
	unsigned long smax;
	struct numa_group *ng;

	/* Watch for min being lower than max due to floor calculations */
	smax = sysctl_numa_balancing_scan_period_max / task_nr_scan_windows(p);

	/* Scale the maximum scan period with the amount of shared memory. */
	ng = deref_curr_numa_group(p);
	if (ng) {
		unsigned long shared = group_faults_shared(ng);
		unsigned long private = group_faults_priv(ng);
		unsigned long period = smax;

		period *= refcount_read(&ng->refcount);
		period *= shared + 1;
		period /= private + shared + 1;

		smax = max(smax, period);
	}

	return max(smin, smax);
}

static void account_numa_enqueue(struct rq *rq, struct task_struct *p)
{
	rq->nr_numa_running += (p->numa_preferred_nid != NUMA_NO_NODE);
	rq->nr_preferred_running += (p->numa_preferred_nid == task_node(p));
}

static void account_numa_dequeue(struct rq *rq, struct task_struct *p)
{
	rq->nr_numa_running -= (p->numa_preferred_nid != NUMA_NO_NODE);
	rq->nr_preferred_running -= (p->numa_preferred_nid == task_node(p));
}

/* Shared or private faults. */
#define NR_NUMA_HINT_FAULT_TYPES 2

/* Memory and CPU locality */
#define NR_NUMA_HINT_FAULT_STATS (NR_NUMA_HINT_FAULT_TYPES * 2)

/* Averaged statistics, and temporary buffers. */
#define NR_NUMA_HINT_FAULT_BUCKETS (NR_NUMA_HINT_FAULT_STATS * 2)

pid_t task_numa_group_id(struct task_struct *p)
{
	struct numa_group *ng;
	pid_t gid = 0;

	rcu_read_lock();
	ng = rcu_dereference(p->numa_group);
	if (ng)
		gid = ng->gid;
	rcu_read_unlock();

	return gid;
}

/*
 * The averaged statistics, shared & private, memory & CPU,
 * occupy the first half of the array. The second half of the
 * array is for current counters, which are averaged into the
 * first set by task_numa_placement.
 */
static inline int task_faults_idx(enum numa_faults_stats s, int nid, int priv)
{
	return NR_NUMA_HINT_FAULT_TYPES * (s * nr_node_ids + nid) + priv;
}

static inline unsigned long task_faults(struct task_struct *p, int nid)
{
	if (!p->numa_faults)
		return 0;

	return p->numa_faults[task_faults_idx(NUMA_MEM, nid, 0)] +
		p->numa_faults[task_faults_idx(NUMA_MEM, nid, 1)];
}

static inline unsigned long group_faults(struct task_struct *p, int nid)
{
	struct numa_group *ng = deref_task_numa_group(p);

	if (!ng)
		return 0;

	return ng->faults[task_faults_idx(NUMA_MEM, nid, 0)] +
		ng->faults[task_faults_idx(NUMA_MEM, nid, 1)];
}

static inline unsigned long group_faults_cpu(struct numa_group *group, int nid)
{
	return group->faults[task_faults_idx(NUMA_CPU, nid, 0)] +
		group->faults[task_faults_idx(NUMA_CPU, nid, 1)];
}

static inline unsigned long group_faults_priv(struct numa_group *ng)
{
	unsigned long faults = 0;
	int node;

	for_each_online_node(node) {
		faults += ng->faults[task_faults_idx(NUMA_MEM, node, 1)];
	}

	return faults;
}

static inline unsigned long group_faults_shared(struct numa_group *ng)
{
	unsigned long faults = 0;
	int node;

	for_each_online_node(node) {
		faults += ng->faults[task_faults_idx(NUMA_MEM, node, 0)];
	}

	return faults;
}

/*
 * A node triggering more than 1/3 as many NUMA faults as the maximum is
 * considered part of a numa group's pseudo-interleaving set. Migrations
 * between these nodes are slowed down, to allow things to settle down.
 */
#define ACTIVE_NODE_FRACTION 3

static bool numa_is_active_node(int nid, struct numa_group *ng)
{
	return group_faults_cpu(ng, nid) * ACTIVE_NODE_FRACTION > ng->max_faults_cpu;
}

/* Handle placement on systems where not all nodes are directly connected. */
static unsigned long score_nearby_nodes(struct task_struct *p, int nid,
					int lim_dist, bool task)
{
	unsigned long score = 0;
	int node, max_dist;

	/*
	 * All nodes are directly connected, and the same distance
	 * from each other. No need for fancy placement algorithms.
	 */
	if (sched_numa_topology_type == NUMA_DIRECT)
		return 0;

	/* sched_max_numa_distance may be changed in parallel. */
	max_dist = READ_ONCE(sched_max_numa_distance);
	/*
	 * This code is called for each node, introducing N^2 complexity,
	 * which should be OK given the number of nodes rarely exceeds 8.
	 */
	for_each_online_node(node) {
		unsigned long faults;
		int dist = node_distance(nid, node);

		/*
		 * The furthest away nodes in the system are not interesting
		 * for placement; nid was already counted.
		 */
		if (dist >= max_dist || node == nid)
			continue;

		/*
		 * On systems with a backplane NUMA topology, compare groups
		 * of nodes, and move tasks towards the group with the most
		 * memory accesses. When comparing two nodes at distance
		 * "hoplimit", only nodes closer by than "hoplimit" are part
		 * of each group. Skip other nodes.
		 */
		if (sched_numa_topology_type == NUMA_BACKPLANE && dist >= lim_dist)
			continue;

		/* Add up the faults from nearby nodes. */
		if (task)
			faults = task_faults(p, node);
		else
			faults = group_faults(p, node);

		/*
		 * On systems with a glueless mesh NUMA topology, there are
		 * no fixed "groups of nodes". Instead, nodes that are not
		 * directly connected bounce traffic through intermediate
		 * nodes; a numa_group can occupy any set of nodes.
		 * The further away a node is, the less the faults count.
		 * This seems to result in good task placement.
		 */
		if (sched_numa_topology_type == NUMA_GLUELESS_MESH) {
			faults *= (max_dist - dist);
			faults /= (max_dist - LOCAL_DISTANCE);
		}

		score += faults;
	}

	return score;
}

/*
 * These return the fraction of accesses done by a particular task, or
 * task group, on a particular numa node.  The group weight is given a
 * larger multiplier, in order to group tasks together that are almost
 * evenly spread out between numa nodes.
 */
static inline unsigned long task_weight(struct task_struct *p, int nid,
					int dist)
{
	unsigned long faults, total_faults;

	if (!p->numa_faults)
		return 0;

	total_faults = p->total_numa_faults;

	if (!total_faults)
		return 0;

	faults = task_faults(p, nid);
	faults += score_nearby_nodes(p, nid, dist, true);

	return 1000 * faults / total_faults;
}

static inline unsigned long group_weight(struct task_struct *p, int nid,
					 int dist)
{
	struct numa_group *ng = deref_task_numa_group(p);
	unsigned long faults, total_faults;

	if (!ng)
		return 0;

	total_faults = ng->total_faults;

	if (!total_faults)
		return 0;

	faults = group_faults(p, nid);
	faults += score_nearby_nodes(p, nid, dist, false);

	return 1000 * faults / total_faults;
}

/*
 * If memory tiering mode is enabled, cpupid of slow memory page is
 * used to record scan time instead of CPU and PID.  When tiering mode
 * is disabled at run time, the scan time (in cpupid) will be
 * interpreted as CPU and PID.  So CPU needs to be checked to avoid to
 * access out of array bound.
 */
static inline bool cpupid_valid(int cpupid)
{
	return cpupid_to_cpu(cpupid) < nr_cpu_ids;
}

/*
 * For memory tiering mode, if there are enough free pages (more than
 * enough watermark defined here) in fast memory node, to take full
 * advantage of fast memory capacity, all recently accessed slow
 * memory pages will be migrated to fast memory node without
 * considering hot threshold.
 */
static bool pgdat_free_space_enough(struct pglist_data *pgdat)
{
	int z;
	unsigned long enough_wmark;

	enough_wmark = max(1UL * 1024 * 1024 * 1024 >> PAGE_SHIFT,
			   pgdat->node_present_pages >> 4);
	for (z = pgdat->nr_zones - 1; z >= 0; z--) {
		struct zone *zone = pgdat->node_zones + z;

		if (!populated_zone(zone))
			continue;

		if (zone_watermark_ok(zone, 0,
				      promo_wmark_pages(zone) + enough_wmark,
				      ZONE_MOVABLE, 0))
			return true;
	}
	return false;
}

/*
 * For memory tiering mode, when page tables are scanned, the scan
 * time will be recorded in struct page in addition to make page
 * PROT_NONE for slow memory page.  So when the page is accessed, in
 * hint page fault handler, the hint page fault latency is calculated
 * via,
 *
 *	hint page fault latency = hint page fault time - scan time
 *
 * The smaller the hint page fault latency, the higher the possibility
 * for the page to be hot.
 */
static int numa_hint_fault_latency(struct folio *folio)
{
	int last_time, time;

	time = jiffies_to_msecs(jiffies);
	last_time = folio_xchg_access_time(folio, time);

	return (time - last_time) & PAGE_ACCESS_TIME_MASK;
}

/*
 * For memory tiering mode, too high promotion/demotion throughput may
 * hurt application latency.  So we provide a mechanism to rate limit
 * the number of pages that are tried to be promoted.
 */
static bool numa_promotion_rate_limit(struct pglist_data *pgdat,
				      unsigned long rate_limit, int nr)
{
	unsigned long nr_cand;
	unsigned int now, start;

	now = jiffies_to_msecs(jiffies);
	mod_node_page_state(pgdat, PGPROMOTE_CANDIDATE, nr);
	nr_cand = node_page_state(pgdat, PGPROMOTE_CANDIDATE);
	start = pgdat->nbp_rl_start;
	if (now - start > MSEC_PER_SEC &&
	    cmpxchg(&pgdat->nbp_rl_start, start, now) == start)
		pgdat->nbp_rl_nr_cand = nr_cand;
	if (nr_cand - pgdat->nbp_rl_nr_cand >= rate_limit)
		return true;
	return false;
}

#define NUMA_MIGRATION_ADJUST_STEPS	16

static void numa_promotion_adjust_threshold(struct pglist_data *pgdat,
					    unsigned long rate_limit,
					    unsigned int ref_th)
{
	unsigned int now, start, th_period, unit_th, th;
	unsigned long nr_cand, ref_cand, diff_cand;

	now = jiffies_to_msecs(jiffies);
	th_period = sysctl_numa_balancing_scan_period_max;
	start = pgdat->nbp_th_start;
	if (now - start > th_period &&
	    cmpxchg(&pgdat->nbp_th_start, start, now) == start) {
		ref_cand = rate_limit *
			sysctl_numa_balancing_scan_period_max / MSEC_PER_SEC;
		nr_cand = node_page_state(pgdat, PGPROMOTE_CANDIDATE);
		diff_cand = nr_cand - pgdat->nbp_th_nr_cand;
		unit_th = ref_th * 2 / NUMA_MIGRATION_ADJUST_STEPS;
		th = pgdat->nbp_threshold ? : ref_th;
		if (diff_cand > ref_cand * 11 / 10)
			th = max(th - unit_th, unit_th);
		else if (diff_cand < ref_cand * 9 / 10)
			th = min(th + unit_th, ref_th * 2);
		pgdat->nbp_th_nr_cand = nr_cand;
		pgdat->nbp_threshold = th;
	}
}

bool should_numa_migrate_memory(struct task_struct *p, struct folio *folio,
				int src_nid, int dst_cpu)
{
	struct numa_group *ng = deref_curr_numa_group(p);
	int dst_nid = cpu_to_node(dst_cpu);
	int last_cpupid, this_cpupid;

	/*
	 * Cannot migrate to memoryless nodes.
	 */
	if (!node_state(dst_nid, N_MEMORY))
		return false;

	/*
	 * The pages in slow memory node should be migrated according
	 * to hot/cold instead of private/shared.
	 */
	if (folio_use_access_time(folio)) {
		struct pglist_data *pgdat;
		unsigned long rate_limit;
		unsigned int latency, th, def_th;

		pgdat = NODE_DATA(dst_nid);
		if (pgdat_free_space_enough(pgdat)) {
			/* workload changed, reset hot threshold */
			pgdat->nbp_threshold = 0;
			return true;
		}

		def_th = sysctl_numa_balancing_hot_threshold;
		rate_limit = sysctl_numa_balancing_promote_rate_limit << \
			(20 - PAGE_SHIFT);
		numa_promotion_adjust_threshold(pgdat, rate_limit, def_th);

		th = pgdat->nbp_threshold ? : def_th;
		latency = numa_hint_fault_latency(folio);
		if (latency >= th)
			return false;

		return !numa_promotion_rate_limit(pgdat, rate_limit,
						  folio_nr_pages(folio));
	}

	this_cpupid = cpu_pid_to_cpupid(dst_cpu, current->pid);
	last_cpupid = folio_xchg_last_cpupid(folio, this_cpupid);

	if (!(sysctl_numa_balancing_mode & NUMA_BALANCING_MEMORY_TIERING) &&
	    !node_is_toptier(src_nid) && !cpupid_valid(last_cpupid))
		return false;

	/*
	 * Allow first faults or private faults to migrate immediately early in
	 * the lifetime of a task. The magic number 4 is based on waiting for
	 * two full passes of the "multi-stage node selection" test that is
	 * executed below.
	 */
	if ((p->numa_preferred_nid == NUMA_NO_NODE || p->numa_scan_seq <= 4) &&
	    (cpupid_pid_unset(last_cpupid) || cpupid_match_pid(p, last_cpupid)))
		return true;

	/*
	 * Multi-stage node selection is used in conjunction with a periodic
	 * migration fault to build a temporal task<->page relation. By using
	 * a two-stage filter we remove short/unlikely relations.
	 *
	 * Using P(p) ~ n_p / n_t as per frequentist probability, we can equate
	 * a task's usage of a particular page (n_p) per total usage of this
	 * page (n_t) (in a given time-span) to a probability.
	 *
	 * Our periodic faults will sample this probability and getting the
	 * same result twice in a row, given these samples are fully
	 * independent, is then given by P(n)^2, provided our sample period
	 * is sufficiently short compared to the usage pattern.
	 *
	 * This quadric squishes small probabilities, making it less likely we
	 * act on an unlikely task<->page relation.
	 */
	if (!cpupid_pid_unset(last_cpupid) &&
				cpupid_to_nid(last_cpupid) != dst_nid)
		return false;

	/* Always allow migrate on private faults */
	if (cpupid_match_pid(p, last_cpupid))
		return true;

	/* A shared fault, but p->numa_group has not been set up yet. */
	if (!ng)
		return true;

	/*
	 * Destination node is much more heavily used than the source
	 * node? Allow migration.
	 */
	if (group_faults_cpu(ng, dst_nid) > group_faults_cpu(ng, src_nid) *
					ACTIVE_NODE_FRACTION)
		return true;

	/*
	 * Distribute memory according to CPU & memory use on each node,
	 * with 3/4 hysteresis to avoid unnecessary memory migrations:
	 *
	 * faults_cpu(dst)   3   faults_cpu(src)
	 * --------------- * - > ---------------
	 * faults_mem(dst)   4   faults_mem(src)
	 */
	return group_faults_cpu(ng, dst_nid) * group_faults(p, src_nid) * 3 >
	       group_faults_cpu(ng, src_nid) * group_faults(p, dst_nid) * 4;
}

/*
 * 'numa_type' describes the node at the moment of load balancing.
 */
enum numa_type {
	/* The node has spare capacity that can be used to run more tasks.  */
	node_has_spare = 0,
	/*
	 * The node is fully used and the tasks don't compete for more CPU
	 * cycles. Nevertheless, some tasks might wait before running.
	 */
	node_fully_busy,
	/*
	 * The node is overloaded and can't provide expected CPU cycles to all
	 * tasks.
	 */
	node_overloaded
};

/* Cached statistics for all CPUs within a node */
struct numa_stats {
	unsigned long load;
	unsigned long runnable;
	unsigned long util;
	/* Total compute capacity of CPUs on a node */
	unsigned long compute_capacity;
	unsigned int nr_running;
	unsigned int weight;
	enum numa_type node_type;
	int idle_cpu;
};

struct task_numa_env {
	struct task_struct *p;

	int src_cpu, src_nid;
	int dst_cpu, dst_nid;
	int imb_numa_nr;

	struct numa_stats src_stats, dst_stats;

	int imbalance_pct;
	int dist;

	struct task_struct *best_task;
	long best_imp;
	int best_cpu;
};

static unsigned long cpu_load(struct rq *rq);
static unsigned long cpu_runnable(struct rq *rq);

static inline enum
numa_type numa_classify(unsigned int imbalance_pct,
			 struct numa_stats *ns)
{
	if ((ns->nr_running > ns->weight) &&
	    (((ns->compute_capacity * 100) < (ns->util * imbalance_pct)) ||
	     ((ns->compute_capacity * imbalance_pct) < (ns->runnable * 100))))
		return node_overloaded;

	if ((ns->nr_running < ns->weight) ||
	    (((ns->compute_capacity * 100) > (ns->util * imbalance_pct)) &&
	     ((ns->compute_capacity * imbalance_pct) > (ns->runnable * 100))))
		return node_has_spare;

	return node_fully_busy;
}

#ifdef CONFIG_SCHED_SMT
/* Forward declarations of select_idle_sibling helpers */
static inline bool test_idle_cores(int cpu);
static inline int numa_idle_core(int idle_core, int cpu)
{
	if (!static_branch_likely(&sched_smt_present) ||
	    idle_core >= 0 || !test_idle_cores(cpu))
		return idle_core;

	/*
	 * Prefer cores instead of packing HT siblings
	 * and triggering future load balancing.
	 */
	if (is_core_idle(cpu))
		idle_core = cpu;

	return idle_core;
}
#else
static inline int numa_idle_core(int idle_core, int cpu)
{
	return idle_core;
}
#endif

/*
 * Gather all necessary information to make NUMA balancing placement
 * decisions that are compatible with standard load balancer. This
 * borrows code and logic from update_sg_lb_stats but sharing a
 * common implementation is impractical.
 */
static void update_numa_stats(struct task_numa_env *env,
			      struct numa_stats *ns, int nid,
			      bool find_idle)
{
	int cpu, idle_core = -1;

	memset(ns, 0, sizeof(*ns));
	ns->idle_cpu = -1;

	rcu_read_lock();
	for_each_cpu(cpu, cpumask_of_node(nid)) {
		struct rq *rq = cpu_rq(cpu);

		ns->load += cpu_load(rq);
		ns->runnable += cpu_runnable(rq);
		ns->util += cpu_util_cfs(cpu);
		ns->nr_running += rq->cfs.h_nr_running;
		ns->compute_capacity += capacity_of(cpu);

		if (find_idle && idle_core < 0 && !rq->nr_running && idle_cpu(cpu)) {
			if (READ_ONCE(rq->numa_migrate_on) ||
			    !cpumask_test_cpu(cpu, env->p->cpus_ptr))
				continue;

			if (ns->idle_cpu == -1)
				ns->idle_cpu = cpu;

			idle_core = numa_idle_core(idle_core, cpu);
		}
	}
	rcu_read_unlock();

	ns->weight = cpumask_weight(cpumask_of_node(nid));

	ns->node_type = numa_classify(env->imbalance_pct, ns);

	if (idle_core >= 0)
		ns->idle_cpu = idle_core;
}

static void task_numa_assign(struct task_numa_env *env,
			     struct task_struct *p, long imp)
{
	struct rq *rq = cpu_rq(env->dst_cpu);

	/* Check if run-queue part of active NUMA balance. */
	if (env->best_cpu != env->dst_cpu && xchg(&rq->numa_migrate_on, 1)) {
		int cpu;
		int start = env->dst_cpu;

		/* Find alternative idle CPU. */
		for_each_cpu_wrap(cpu, cpumask_of_node(env->dst_nid), start + 1) {
			if (cpu == env->best_cpu || !idle_cpu(cpu) ||
			    !cpumask_test_cpu(cpu, env->p->cpus_ptr)) {
				continue;
			}

			env->dst_cpu = cpu;
			rq = cpu_rq(env->dst_cpu);
			if (!xchg(&rq->numa_migrate_on, 1))
				goto assign;
		}

		/* Failed to find an alternative idle CPU */
		return;
	}

assign:
	/*
	 * Clear previous best_cpu/rq numa-migrate flag, since task now
	 * found a better CPU to move/swap.
	 */
	if (env->best_cpu != -1 && env->best_cpu != env->dst_cpu) {
		rq = cpu_rq(env->best_cpu);
		WRITE_ONCE(rq->numa_migrate_on, 0);
	}

	if (env->best_task)
		put_task_struct(env->best_task);
	if (p)
		get_task_struct(p);

	env->best_task = p;
	env->best_imp = imp;
	env->best_cpu = env->dst_cpu;
}

static bool load_too_imbalanced(long src_load, long dst_load,
				struct task_numa_env *env)
{
	long imb, old_imb;
	long orig_src_load, orig_dst_load;
	long src_capacity, dst_capacity;

	/*
	 * The load is corrected for the CPU capacity available on each node.
	 *
	 * src_load        dst_load
	 * ------------ vs ---------
	 * src_capacity    dst_capacity
	 */
	src_capacity = env->src_stats.compute_capacity;
	dst_capacity = env->dst_stats.compute_capacity;

	imb = abs(dst_load * src_capacity - src_load * dst_capacity);

	orig_src_load = env->src_stats.load;
	orig_dst_load = env->dst_stats.load;

	old_imb = abs(orig_dst_load * src_capacity - orig_src_load * dst_capacity);

	/* Would this change make things worse? */
	return (imb > old_imb);
}

/*
 * Maximum NUMA importance can be 1998 (2*999);
 * SMALLIMP @ 30 would be close to 1998/64.
 * Used to deter task migration.
 */
#define SMALLIMP	30

/*
 * This checks if the overall compute and NUMA accesses of the system would
 * be improved if the source tasks was migrated to the target dst_cpu taking
 * into account that it might be best if task running on the dst_cpu should
 * be exchanged with the source task
 */
static bool task_numa_compare(struct task_numa_env *env,
			      long taskimp, long groupimp, bool maymove)
{
	struct numa_group *cur_ng, *p_ng = deref_curr_numa_group(env->p);
	struct rq *dst_rq = cpu_rq(env->dst_cpu);
	long imp = p_ng ? groupimp : taskimp;
	struct task_struct *cur;
	long src_load, dst_load;
	int dist = env->dist;
	long moveimp = imp;
	long load;
	bool stopsearch = false;

	if (READ_ONCE(dst_rq->numa_migrate_on))
		return false;

	rcu_read_lock();
	cur = rcu_dereference(dst_rq->curr);
	if (cur && ((cur->flags & PF_EXITING) || is_idle_task(cur)))
		cur = NULL;

	/*
	 * Because we have preemption enabled we can get migrated around and
	 * end try selecting ourselves (current == env->p) as a swap candidate.
	 */
	if (cur == env->p) {
		stopsearch = true;
		goto unlock;
	}

	if (!cur) {
		if (maymove && moveimp >= env->best_imp)
			goto assign;
		else
			goto unlock;
	}

	/* Skip this swap candidate if cannot move to the source cpu. */
	if (!cpumask_test_cpu(env->src_cpu, cur->cpus_ptr))
		goto unlock;

	/*
	 * Skip this swap candidate if it is not moving to its preferred
	 * node and the best task is.
	 */
	if (env->best_task &&
	    env->best_task->numa_preferred_nid == env->src_nid &&
	    cur->numa_preferred_nid != env->src_nid) {
		goto unlock;
	}

	/*
	 * "imp" is the fault differential for the source task between the
	 * source and destination node. Calculate the total differential for
	 * the source task and potential destination task. The more negative
	 * the value is, the more remote accesses that would be expected to
	 * be incurred if the tasks were swapped.
	 *
	 * If dst and source tasks are in the same NUMA group, or not
	 * in any group then look only at task weights.
	 */
	cur_ng = rcu_dereference(cur->numa_group);
	if (cur_ng == p_ng) {
		/*
		 * Do not swap within a group or between tasks that have
		 * no group if there is spare capacity. Swapping does
		 * not address the load imbalance and helps one task at
		 * the cost of punishing another.
		 */
		if (env->dst_stats.node_type == node_has_spare)
			goto unlock;

		imp = taskimp + task_weight(cur, env->src_nid, dist) -
		      task_weight(cur, env->dst_nid, dist);
		/*
		 * Add some hysteresis to prevent swapping the
		 * tasks within a group over tiny differences.
		 */
		if (cur_ng)
			imp -= imp / 16;
	} else {
		/*
		 * Compare the group weights. If a task is all by itself
		 * (not part of a group), use the task weight instead.
		 */
		if (cur_ng && p_ng)
			imp += group_weight(cur, env->src_nid, dist) -
			       group_weight(cur, env->dst_nid, dist);
		else
			imp += task_weight(cur, env->src_nid, dist) -
			       task_weight(cur, env->dst_nid, dist);
	}

	/* Discourage picking a task already on its preferred node */
	if (cur->numa_preferred_nid == env->dst_nid)
		imp -= imp / 16;

	/*
	 * Encourage picking a task that moves to its preferred node.
	 * This potentially makes imp larger than it's maximum of
	 * 1998 (see SMALLIMP and task_weight for why) but in this
	 * case, it does not matter.
	 */
	if (cur->numa_preferred_nid == env->src_nid)
		imp += imp / 8;

	if (maymove && moveimp > imp && moveimp > env->best_imp) {
		imp = moveimp;
		cur = NULL;
		goto assign;
	}

	/*
	 * Prefer swapping with a task moving to its preferred node over a
	 * task that is not.
	 */
	if (env->best_task && cur->numa_preferred_nid == env->src_nid &&
	    env->best_task->numa_preferred_nid != env->src_nid) {
		goto assign;
	}

	/*
	 * If the NUMA importance is less than SMALLIMP,
	 * task migration might only result in ping pong
	 * of tasks and also hurt performance due to cache
	 * misses.
	 */
	if (imp < SMALLIMP || imp <= env->best_imp + SMALLIMP / 2)
		goto unlock;

	/*
	 * In the overloaded case, try and keep the load balanced.
	 */
	load = task_h_load(env->p) - task_h_load(cur);
	if (!load)
		goto assign;

	dst_load = env->dst_stats.load + load;
	src_load = env->src_stats.load - load;

	if (load_too_imbalanced(src_load, dst_load, env))
		goto unlock;

assign:
	/* Evaluate an idle CPU for a task numa move. */
	if (!cur) {
		int cpu = env->dst_stats.idle_cpu;

		/* Nothing cached so current CPU went idle since the search. */
		if (cpu < 0)
			cpu = env->dst_cpu;

		/*
		 * If the CPU is no longer truly idle and the previous best CPU
		 * is, keep using it.
		 */
		if (!idle_cpu(cpu) && env->best_cpu >= 0 &&
		    idle_cpu(env->best_cpu)) {
			cpu = env->best_cpu;
		}

		env->dst_cpu = cpu;
	}

	task_numa_assign(env, cur, imp);

	/*
	 * If a move to idle is allowed because there is capacity or load
	 * balance improves then stop the search. While a better swap
	 * candidate may exist, a search is not free.
	 */
	if (maymove && !cur && env->best_cpu >= 0 && idle_cpu(env->best_cpu))
		stopsearch = true;

	/*
	 * If a swap candidate must be identified and the current best task
	 * moves its preferred node then stop the search.
	 */
	if (!maymove && env->best_task &&
	    env->best_task->numa_preferred_nid == env->src_nid) {
		stopsearch = true;
	}
unlock:
	rcu_read_unlock();

	return stopsearch;
}

static void task_numa_find_cpu(struct task_numa_env *env,
				long taskimp, long groupimp)
{
	bool maymove = false;
	int cpu;

	/*
	 * If dst node has spare capacity, then check if there is an
	 * imbalance that would be overruled by the load balancer.
	 */
	if (env->dst_stats.node_type == node_has_spare) {
		unsigned int imbalance;
		int src_running, dst_running;

		/*
		 * Would movement cause an imbalance? Note that if src has
		 * more running tasks that the imbalance is ignored as the
		 * move improves the imbalance from the perspective of the
		 * CPU load balancer.
		 * */
		src_running = env->src_stats.nr_running - 1;
		dst_running = env->dst_stats.nr_running + 1;
		imbalance = max(0, dst_running - src_running);
		imbalance = adjust_numa_imbalance(imbalance, dst_running,
						  env->imb_numa_nr);

		/* Use idle CPU if there is no imbalance */
		if (!imbalance) {
			maymove = true;
			if (env->dst_stats.idle_cpu >= 0) {
				env->dst_cpu = env->dst_stats.idle_cpu;
				task_numa_assign(env, NULL, 0);
				return;
			}
		}
	} else {
		long src_load, dst_load, load;
		/*
		 * If the improvement from just moving env->p direction is better
		 * than swapping tasks around, check if a move is possible.
		 */
		load = task_h_load(env->p);
		dst_load = env->dst_stats.load + load;
		src_load = env->src_stats.load - load;
		maymove = !load_too_imbalanced(src_load, dst_load, env);
	}

	for_each_cpu(cpu, cpumask_of_node(env->dst_nid)) {
		/* Skip this CPU if the source task cannot migrate */
		if (!cpumask_test_cpu(cpu, env->p->cpus_ptr))
			continue;

		env->dst_cpu = cpu;
		if (task_numa_compare(env, taskimp, groupimp, maymove))
			break;
	}
}

static int task_numa_migrate(struct task_struct *p)
{
	struct task_numa_env env = {
		.p = p,

		.src_cpu = task_cpu(p),
		.src_nid = task_node(p),

		.imbalance_pct = 112,

		.best_task = NULL,
		.best_imp = 0,
		.best_cpu = -1,
	};
	unsigned long taskweight, groupweight;
	struct sched_domain *sd;
	long taskimp, groupimp;
	struct numa_group *ng;
	struct rq *best_rq;
	int nid, ret, dist;

	/*
	 * Pick the lowest SD_NUMA domain, as that would have the smallest
	 * imbalance and would be the first to start moving tasks about.
	 *
	 * And we want to avoid any moving of tasks about, as that would create
	 * random movement of tasks -- counter the numa conditions we're trying
	 * to satisfy here.
	 */
	rcu_read_lock();
	sd = rcu_dereference(per_cpu(sd_numa, env.src_cpu));
	if (sd) {
		env.imbalance_pct = 100 + (sd->imbalance_pct - 100) / 2;
		env.imb_numa_nr = sd->imb_numa_nr;
	}
	rcu_read_unlock();

	/*
	 * Cpusets can break the scheduler domain tree into smaller
	 * balance domains, some of which do not cross NUMA boundaries.
	 * Tasks that are "trapped" in such domains cannot be migrated
	 * elsewhere, so there is no point in (re)trying.
	 */
	if (unlikely(!sd)) {
		sched_setnuma(p, task_node(p));
		return -EINVAL;
	}

	env.dst_nid = p->numa_preferred_nid;
	dist = env.dist = node_distance(env.src_nid, env.dst_nid);
	taskweight = task_weight(p, env.src_nid, dist);
	groupweight = group_weight(p, env.src_nid, dist);
	update_numa_stats(&env, &env.src_stats, env.src_nid, false);
	taskimp = task_weight(p, env.dst_nid, dist) - taskweight;
	groupimp = group_weight(p, env.dst_nid, dist) - groupweight;
	update_numa_stats(&env, &env.dst_stats, env.dst_nid, true);

	/* Try to find a spot on the preferred nid. */
	task_numa_find_cpu(&env, taskimp, groupimp);

	/*
	 * Look at other nodes in these cases:
	 * - there is no space available on the preferred_nid
	 * - the task is part of a numa_group that is interleaved across
	 *   multiple NUMA nodes; in order to better consolidate the group,
	 *   we need to check other locations.
	 */
	ng = deref_curr_numa_group(p);
	if (env.best_cpu == -1 || (ng && ng->active_nodes > 1)) {
		for_each_node_state(nid, N_CPU) {
			if (nid == env.src_nid || nid == p->numa_preferred_nid)
				continue;

			dist = node_distance(env.src_nid, env.dst_nid);
			if (sched_numa_topology_type == NUMA_BACKPLANE &&
						dist != env.dist) {
				taskweight = task_weight(p, env.src_nid, dist);
				groupweight = group_weight(p, env.src_nid, dist);
			}

			/* Only consider nodes where both task and groups benefit */
			taskimp = task_weight(p, nid, dist) - taskweight;
			groupimp = group_weight(p, nid, dist) - groupweight;
			if (taskimp < 0 && groupimp < 0)
				continue;

			env.dist = dist;
			env.dst_nid = nid;
			update_numa_stats(&env, &env.dst_stats, env.dst_nid, true);
			task_numa_find_cpu(&env, taskimp, groupimp);
		}
	}

	/*
	 * If the task is part of a workload that spans multiple NUMA nodes,
	 * and is migrating into one of the workload's active nodes, remember
	 * this node as the task's preferred numa node, so the workload can
	 * settle down.
	 * A task that migrated to a second choice node will be better off
	 * trying for a better one later. Do not set the preferred node here.
	 */
	if (ng) {
		if (env.best_cpu == -1)
			nid = env.src_nid;
		else
			nid = cpu_to_node(env.best_cpu);

		if (nid != p->numa_preferred_nid)
			sched_setnuma(p, nid);
	}

	/* No better CPU than the current one was found. */
	if (env.best_cpu == -1) {
		trace_sched_stick_numa(p, env.src_cpu, NULL, -1);
		return -EAGAIN;
	}

	best_rq = cpu_rq(env.best_cpu);
	if (env.best_task == NULL) {
		ret = migrate_task_to(p, env.best_cpu);
		WRITE_ONCE(best_rq->numa_migrate_on, 0);
		if (ret != 0)
			trace_sched_stick_numa(p, env.src_cpu, NULL, env.best_cpu);
		return ret;
	}

	ret = migrate_swap(p, env.best_task, env.best_cpu, env.src_cpu);
	WRITE_ONCE(best_rq->numa_migrate_on, 0);

	if (ret != 0)
		trace_sched_stick_numa(p, env.src_cpu, env.best_task, env.best_cpu);
	put_task_struct(env.best_task);
	return ret;
}

/* Attempt to migrate a task to a CPU on the preferred node. */
static void numa_migrate_preferred(struct task_struct *p)
{
	unsigned long interval = HZ;

	/* This task has no NUMA fault statistics yet */
	if (unlikely(p->numa_preferred_nid == NUMA_NO_NODE || !p->numa_faults))
		return;

	/* Periodically retry migrating the task to the preferred node */
	interval = min(interval, msecs_to_jiffies(p->numa_scan_period) / 16);
	p->numa_migrate_retry = jiffies + interval;

	/* Success if task is already running on preferred CPU */
	if (task_node(p) == p->numa_preferred_nid)
		return;

	/* Otherwise, try migrate to a CPU on the preferred node */
	task_numa_migrate(p);
}

/*
 * Find out how many nodes the workload is actively running on. Do this by
 * tracking the nodes from which NUMA hinting faults are triggered. This can
 * be different from the set of nodes where the workload's memory is currently
 * located.
 */
static void numa_group_count_active_nodes(struct numa_group *numa_group)
{
	unsigned long faults, max_faults = 0;
	int nid, active_nodes = 0;

	for_each_node_state(nid, N_CPU) {
		faults = group_faults_cpu(numa_group, nid);
		if (faults > max_faults)
			max_faults = faults;
	}

	for_each_node_state(nid, N_CPU) {
		faults = group_faults_cpu(numa_group, nid);
		if (faults * ACTIVE_NODE_FRACTION > max_faults)
			active_nodes++;
	}

	numa_group->max_faults_cpu = max_faults;
	numa_group->active_nodes = active_nodes;
}

/*
 * When adapting the scan rate, the period is divided into NUMA_PERIOD_SLOTS
 * increments. The more local the fault statistics are, the higher the scan
 * period will be for the next scan window. If local/(local+remote) ratio is
 * below NUMA_PERIOD_THRESHOLD (where range of ratio is 1..NUMA_PERIOD_SLOTS)
 * the scan period will decrease. Aim for 70% local accesses.
 */
#define NUMA_PERIOD_SLOTS 10
#define NUMA_PERIOD_THRESHOLD 7

/*
 * Increase the scan period (slow down scanning) if the majority of
 * our memory is already on our local node, or if the majority of
 * the page accesses are shared with other processes.
 * Otherwise, decrease the scan period.
 */
static void update_task_scan_period(struct task_struct *p,
			unsigned long shared, unsigned long private)
{
	unsigned int period_slot;
	int lr_ratio, ps_ratio;
	int diff;

	unsigned long remote = p->numa_faults_locality[0];
	unsigned long local = p->numa_faults_locality[1];

	/*
	 * If there were no record hinting faults then either the task is
	 * completely idle or all activity is in areas that are not of interest
	 * to automatic numa balancing. Related to that, if there were failed
	 * migration then it implies we are migrating too quickly or the local
	 * node is overloaded. In either case, scan slower
	 */
	if (local + shared == 0 || p->numa_faults_locality[2]) {
		p->numa_scan_period = min(p->numa_scan_period_max,
			p->numa_scan_period << 1);

		p->mm->numa_next_scan = jiffies +
			msecs_to_jiffies(p->numa_scan_period);

		return;
	}

	/*
	 * Prepare to scale scan period relative to the current period.
	 *	 == NUMA_PERIOD_THRESHOLD scan period stays the same
	 *       <  NUMA_PERIOD_THRESHOLD scan period decreases (scan faster)
	 *	 >= NUMA_PERIOD_THRESHOLD scan period increases (scan slower)
	 */
	period_slot = DIV_ROUND_UP(p->numa_scan_period, NUMA_PERIOD_SLOTS);
	lr_ratio = (local * NUMA_PERIOD_SLOTS) / (local + remote);
	ps_ratio = (private * NUMA_PERIOD_SLOTS) / (private + shared);

	if (ps_ratio >= NUMA_PERIOD_THRESHOLD) {
		/*
		 * Most memory accesses are local. There is no need to
		 * do fast NUMA scanning, since memory is already local.
		 */
		int slot = ps_ratio - NUMA_PERIOD_THRESHOLD;
		if (!slot)
			slot = 1;
		diff = slot * period_slot;
	} else if (lr_ratio >= NUMA_PERIOD_THRESHOLD) {
		/*
		 * Most memory accesses are shared with other tasks.
		 * There is no point in continuing fast NUMA scanning,
		 * since other tasks may just move the memory elsewhere.
		 */
		int slot = lr_ratio - NUMA_PERIOD_THRESHOLD;
		if (!slot)
			slot = 1;
		diff = slot * period_slot;
	} else {
		/*
		 * Private memory faults exceed (SLOTS-THRESHOLD)/SLOTS,
		 * yet they are not on the local NUMA node. Speed up
		 * NUMA scanning to get the memory moved over.
		 */
		int ratio = max(lr_ratio, ps_ratio);
		diff = -(NUMA_PERIOD_THRESHOLD - ratio) * period_slot;
	}

	p->numa_scan_period = clamp(p->numa_scan_period + diff,
			task_scan_min(p), task_scan_max(p));
	memset(p->numa_faults_locality, 0, sizeof(p->numa_faults_locality));
}

/*
 * Get the fraction of time the task has been running since the last
 * NUMA placement cycle. The scheduler keeps similar statistics, but
 * decays those on a 32ms period, which is orders of magnitude off
 * from the dozens-of-seconds NUMA balancing period. Use the scheduler
 * stats only if the task is so new there are no NUMA statistics yet.
 */
static u64 numa_get_avg_runtime(struct task_struct *p, u64 *period)
{
	u64 runtime, delta, now;
	/* Use the start of this time slice to avoid calculations. */
	now = p->se.exec_start;
	runtime = p->se.sum_exec_runtime;

	if (p->last_task_numa_placement) {
		delta = runtime - p->last_sum_exec_runtime;
		*period = now - p->last_task_numa_placement;

		/* Avoid time going backwards, prevent potential divide error: */
		if (unlikely((s64)*period < 0))
			*period = 0;
	} else {
		delta = p->se.avg.load_sum;
		*period = LOAD_AVG_MAX;
	}

	p->last_sum_exec_runtime = runtime;
	p->last_task_numa_placement = now;

	return delta;
}

/*
 * Determine the preferred nid for a task in a numa_group. This needs to
 * be done in a way that produces consistent results with group_weight,
 * otherwise workloads might not converge.
 */
static int preferred_group_nid(struct task_struct *p, int nid)
{
	nodemask_t nodes;
	int dist;

	/* Direct connections between all NUMA nodes. */
	if (sched_numa_topology_type == NUMA_DIRECT)
		return nid;

	/*
	 * On a system with glueless mesh NUMA topology, group_weight
	 * scores nodes according to the number of NUMA hinting faults on
	 * both the node itself, and on nearby nodes.
	 */
	if (sched_numa_topology_type == NUMA_GLUELESS_MESH) {
		unsigned long score, max_score = 0;
		int node, max_node = nid;

		dist = sched_max_numa_distance;

		for_each_node_state(node, N_CPU) {
			score = group_weight(p, node, dist);
			if (score > max_score) {
				max_score = score;
				max_node = node;
			}
		}
		return max_node;
	}

	/*
	 * Finding the preferred nid in a system with NUMA backplane
	 * interconnect topology is more involved. The goal is to locate
	 * tasks from numa_groups near each other in the system, and
	 * untangle workloads from different sides of the system. This requires
	 * searching down the hierarchy of node groups, recursively searching
	 * inside the highest scoring group of nodes. The nodemask tricks
	 * keep the complexity of the search down.
	 */
	nodes = node_states[N_CPU];
	for (dist = sched_max_numa_distance; dist > LOCAL_DISTANCE; dist--) {
		unsigned long max_faults = 0;
		nodemask_t max_group = NODE_MASK_NONE;
		int a, b;

		/* Are there nodes at this distance from each other? */
		if (!find_numa_distance(dist))
			continue;

		for_each_node_mask(a, nodes) {
			unsigned long faults = 0;
			nodemask_t this_group;
			nodes_clear(this_group);

			/* Sum group's NUMA faults; includes a==b case. */
			for_each_node_mask(b, nodes) {
				if (node_distance(a, b) < dist) {
					faults += group_faults(p, b);
					node_set(b, this_group);
					node_clear(b, nodes);
				}
			}

			/* Remember the top group. */
			if (faults > max_faults) {
				max_faults = faults;
				max_group = this_group;
				/*
				 * subtle: at the smallest distance there is
				 * just one node left in each "group", the
				 * winner is the preferred nid.
				 */
				nid = a;
			}
		}
		/* Next round, evaluate the nodes within max_group. */
		if (!max_faults)
			break;
		nodes = max_group;
	}
	return nid;
}

static void task_numa_placement(struct task_struct *p)
{
	int seq, nid, max_nid = NUMA_NO_NODE;
	unsigned long max_faults = 0;
	unsigned long fault_types[2] = { 0, 0 };
	unsigned long total_faults;
	u64 runtime, period;
	spinlock_t *group_lock = NULL;
	struct numa_group *ng;

	/*
	 * The p->mm->numa_scan_seq field gets updated without
	 * exclusive access. Use READ_ONCE() here to ensure
	 * that the field is read in a single access:
	 */
	seq = READ_ONCE(p->mm->numa_scan_seq);
	if (p->numa_scan_seq == seq)
		return;
	p->numa_scan_seq = seq;
	p->numa_scan_period_max = task_scan_max(p);

	total_faults = p->numa_faults_locality[0] +
		       p->numa_faults_locality[1];
	runtime = numa_get_avg_runtime(p, &period);

	/* If the task is part of a group prevent parallel updates to group stats */
	ng = deref_curr_numa_group(p);
	if (ng) {
		group_lock = &ng->lock;
		spin_lock_irq(group_lock);
	}

	/* Find the node with the highest number of faults */
	for_each_online_node(nid) {
		/* Keep track of the offsets in numa_faults array */
		int mem_idx, membuf_idx, cpu_idx, cpubuf_idx;
		unsigned long faults = 0, group_faults = 0;
		int priv;

		for (priv = 0; priv < NR_NUMA_HINT_FAULT_TYPES; priv++) {
			long diff, f_diff, f_weight;

			mem_idx = task_faults_idx(NUMA_MEM, nid, priv);
			membuf_idx = task_faults_idx(NUMA_MEMBUF, nid, priv);
			cpu_idx = task_faults_idx(NUMA_CPU, nid, priv);
			cpubuf_idx = task_faults_idx(NUMA_CPUBUF, nid, priv);

			/* Decay existing window, copy faults since last scan */
			diff = p->numa_faults[membuf_idx] - p->numa_faults[mem_idx] / 2;
			fault_types[priv] += p->numa_faults[membuf_idx];
			p->numa_faults[membuf_idx] = 0;

			/*
			 * Normalize the faults_from, so all tasks in a group
			 * count according to CPU use, instead of by the raw
			 * number of faults. Tasks with little runtime have
			 * little over-all impact on throughput, and thus their
			 * faults are less important.
			 */
			f_weight = div64_u64(runtime << 16, period + 1);
			f_weight = (f_weight * p->numa_faults[cpubuf_idx]) /
				   (total_faults + 1);
			f_diff = f_weight - p->numa_faults[cpu_idx] / 2;
			p->numa_faults[cpubuf_idx] = 0;

			p->numa_faults[mem_idx] += diff;
			p->numa_faults[cpu_idx] += f_diff;
			faults += p->numa_faults[mem_idx];
			p->total_numa_faults += diff;
			if (ng) {
				/*
				 * safe because we can only change our own group
				 *
				 * mem_idx represents the offset for a given
				 * nid and priv in a specific region because it
				 * is at the beginning of the numa_faults array.
				 */
				ng->faults[mem_idx] += diff;
				ng->faults[cpu_idx] += f_diff;
				ng->total_faults += diff;
				group_faults += ng->faults[mem_idx];
			}
		}

		if (!ng) {
			if (faults > max_faults) {
				max_faults = faults;
				max_nid = nid;
			}
		} else if (group_faults > max_faults) {
			max_faults = group_faults;
			max_nid = nid;
		}
	}

	/* Cannot migrate task to CPU-less node */
	max_nid = numa_nearest_node(max_nid, N_CPU);

	if (ng) {
		numa_group_count_active_nodes(ng);
		spin_unlock_irq(group_lock);
		max_nid = preferred_group_nid(p, max_nid);
	}

	if (max_faults) {
		/* Set the new preferred node */
		if (max_nid != p->numa_preferred_nid)
			sched_setnuma(p, max_nid);
	}

	update_task_scan_period(p, fault_types[0], fault_types[1]);
}

static inline int get_numa_group(struct numa_group *grp)
{
	return refcount_inc_not_zero(&grp->refcount);
}

static inline void put_numa_group(struct numa_group *grp)
{
	if (refcount_dec_and_test(&grp->refcount))
		kfree_rcu(grp, rcu);
}

static void task_numa_group(struct task_struct *p, int cpupid, int flags,
			int *priv)
{
	struct numa_group *grp, *my_grp;
	struct task_struct *tsk;
	bool join = false;
	int cpu = cpupid_to_cpu(cpupid);
	int i;

	if (unlikely(!deref_curr_numa_group(p))) {
		unsigned int size = sizeof(struct numa_group) +
				    NR_NUMA_HINT_FAULT_STATS *
				    nr_node_ids * sizeof(unsigned long);

		grp = kzalloc(size, GFP_KERNEL | __GFP_NOWARN);
		if (!grp)
			return;

		refcount_set(&grp->refcount, 1);
		grp->active_nodes = 1;
		grp->max_faults_cpu = 0;
		spin_lock_init(&grp->lock);
		grp->gid = p->pid;

		for (i = 0; i < NR_NUMA_HINT_FAULT_STATS * nr_node_ids; i++)
			grp->faults[i] = p->numa_faults[i];

		grp->total_faults = p->total_numa_faults;

		grp->nr_tasks++;
		rcu_assign_pointer(p->numa_group, grp);
	}

	rcu_read_lock();
	tsk = READ_ONCE(cpu_rq(cpu)->curr);

	if (!cpupid_match_pid(tsk, cpupid))
		goto no_join;

	grp = rcu_dereference(tsk->numa_group);
	if (!grp)
		goto no_join;

	my_grp = deref_curr_numa_group(p);
	if (grp == my_grp)
		goto no_join;

	/*
	 * Only join the other group if its bigger; if we're the bigger group,
	 * the other task will join us.
	 */
	if (my_grp->nr_tasks > grp->nr_tasks)
		goto no_join;

	/*
	 * Tie-break on the grp address.
	 */
	if (my_grp->nr_tasks == grp->nr_tasks && my_grp > grp)
		goto no_join;

	/* Always join threads in the same process. */
	if (tsk->mm == current->mm)
		join = true;

	/* Simple filter to avoid false positives due to PID collisions */
	if (flags & TNF_SHARED)
		join = true;

	/* Update priv based on whether false sharing was detected */
	*priv = !join;

	if (join && !get_numa_group(grp))
		goto no_join;

	rcu_read_unlock();

	if (!join)
		return;

	WARN_ON_ONCE(irqs_disabled());
	double_lock_irq(&my_grp->lock, &grp->lock);

	for (i = 0; i < NR_NUMA_HINT_FAULT_STATS * nr_node_ids; i++) {
		my_grp->faults[i] -= p->numa_faults[i];
		grp->faults[i] += p->numa_faults[i];
	}
	my_grp->total_faults -= p->total_numa_faults;
	grp->total_faults += p->total_numa_faults;

	my_grp->nr_tasks--;
	grp->nr_tasks++;

	spin_unlock(&my_grp->lock);
	spin_unlock_irq(&grp->lock);

	rcu_assign_pointer(p->numa_group, grp);

	put_numa_group(my_grp);
	return;

no_join:
	rcu_read_unlock();
	return;
}

/*
 * Get rid of NUMA statistics associated with a task (either current or dead).
 * If @final is set, the task is dead and has reached refcount zero, so we can
 * safely free all relevant data structures. Otherwise, there might be
 * concurrent reads from places like load balancing and procfs, and we should
 * reset the data back to default state without freeing ->numa_faults.
 */
void task_numa_free(struct task_struct *p, bool final)
{
	/* safe: p either is current or is being freed by current */
	struct numa_group *grp = rcu_dereference_raw(p->numa_group);
	unsigned long *numa_faults = p->numa_faults;
	unsigned long flags;
	int i;

	if (!numa_faults)
		return;

	if (grp) {
		spin_lock_irqsave(&grp->lock, flags);
		for (i = 0; i < NR_NUMA_HINT_FAULT_STATS * nr_node_ids; i++)
			grp->faults[i] -= p->numa_faults[i];
		grp->total_faults -= p->total_numa_faults;

		grp->nr_tasks--;
		spin_unlock_irqrestore(&grp->lock, flags);
		RCU_INIT_POINTER(p->numa_group, NULL);
		put_numa_group(grp);
	}

	if (final) {
		p->numa_faults = NULL;
		kfree(numa_faults);
	} else {
		p->total_numa_faults = 0;
		for (i = 0; i < NR_NUMA_HINT_FAULT_STATS * nr_node_ids; i++)
			numa_faults[i] = 0;
	}
}

/*
 * Got a PROT_NONE fault for a page on @node.
 */
void task_numa_fault(int last_cpupid, int mem_node, int pages, int flags)
{
	struct task_struct *p = current;
	bool migrated = flags & TNF_MIGRATED;
	int cpu_node = task_node(current);
	int local = !!(flags & TNF_FAULT_LOCAL);
	struct numa_group *ng;
	int priv;

	if (!static_branch_likely(&sched_numa_balancing))
		return;

	/* for example, ksmd faulting in a user's mm */
	if (!p->mm)
		return;

	/*
	 * NUMA faults statistics are unnecessary for the slow memory
	 * node for memory tiering mode.
	 */
	if (!node_is_toptier(mem_node) &&
	    (sysctl_numa_balancing_mode & NUMA_BALANCING_MEMORY_TIERING ||
	     !cpupid_valid(last_cpupid)))
		return;

	/* Allocate buffer to track faults on a per-node basis */
	if (unlikely(!p->numa_faults)) {
		int size = sizeof(*p->numa_faults) *
			   NR_NUMA_HINT_FAULT_BUCKETS * nr_node_ids;

		p->numa_faults = kzalloc(size, GFP_KERNEL|__GFP_NOWARN);
		if (!p->numa_faults)
			return;

		p->total_numa_faults = 0;
		memset(p->numa_faults_locality, 0, sizeof(p->numa_faults_locality));
	}

	/*
	 * First accesses are treated as private, otherwise consider accesses
	 * to be private if the accessing pid has not changed
	 */
	if (unlikely(last_cpupid == (-1 & LAST_CPUPID_MASK))) {
		priv = 1;
	} else {
		priv = cpupid_match_pid(p, last_cpupid);
		if (!priv && !(flags & TNF_NO_GROUP))
			task_numa_group(p, last_cpupid, flags, &priv);
	}

	/*
	 * If a workload spans multiple NUMA nodes, a shared fault that
	 * occurs wholly within the set of nodes that the workload is
	 * actively using should be counted as local. This allows the
	 * scan rate to slow down when a workload has settled down.
	 */
	ng = deref_curr_numa_group(p);
	if (!priv && !local && ng && ng->active_nodes > 1 &&
				numa_is_active_node(cpu_node, ng) &&
				numa_is_active_node(mem_node, ng))
		local = 1;

	/*
	 * Retry to migrate task to preferred node periodically, in case it
	 * previously failed, or the scheduler moved us.
	 */
	if (time_after(jiffies, p->numa_migrate_retry)) {
		task_numa_placement(p);
		numa_migrate_preferred(p);
	}

	if (migrated)
		p->numa_pages_migrated += pages;
	if (flags & TNF_MIGRATE_FAIL)
		p->numa_faults_locality[2] += pages;

	p->numa_faults[task_faults_idx(NUMA_MEMBUF, mem_node, priv)] += pages;
	p->numa_faults[task_faults_idx(NUMA_CPUBUF, cpu_node, priv)] += pages;
	p->numa_faults_locality[local] += pages;
}

static void reset_ptenuma_scan(struct task_struct *p)
{
	/*
	 * We only did a read acquisition of the mmap sem, so
	 * p->mm->numa_scan_seq is written to without exclusive access
	 * and the update is not guaranteed to be atomic. That's not
	 * much of an issue though, since this is just used for
	 * statistical sampling. Use READ_ONCE/WRITE_ONCE, which are not
	 * expensive, to avoid any form of compiler optimizations:
	 */
	WRITE_ONCE(p->mm->numa_scan_seq, READ_ONCE(p->mm->numa_scan_seq) + 1);
	p->mm->numa_scan_offset = 0;
}

static bool vma_is_accessed(struct mm_struct *mm, struct vm_area_struct *vma)
{
	unsigned long pids;
	/*
	 * Allow unconditional access first two times, so that all the (pages)
	 * of VMAs get prot_none fault introduced irrespective of accesses.
	 * This is also done to avoid any side effect of task scanning
	 * amplifying the unfairness of disjoint set of VMAs' access.
	 */
	if ((READ_ONCE(current->mm->numa_scan_seq) - vma->numab_state->start_scan_seq) < 2)
		return true;

	pids = vma->numab_state->pids_active[0] | vma->numab_state->pids_active[1];
	if (test_bit(hash_32(current->pid, ilog2(BITS_PER_LONG)), &pids))
		return true;

	/*
	 * Complete a scan that has already started regardless of PID access, or
	 * some VMAs may never be scanned in multi-threaded applications:
	 */
	if (mm->numa_scan_offset > vma->vm_start) {
		trace_sched_skip_vma_numa(mm, vma, NUMAB_SKIP_IGNORE_PID);
		return true;
	}

	/*
	 * This vma has not been accessed for a while, and if the number
	 * the threads in the same process is low, which means no other
	 * threads can help scan this vma, force a vma scan.
	 */
	if (READ_ONCE(mm->numa_scan_seq) >
	   (vma->numab_state->prev_scan_seq + get_nr_threads(current)))
		return true;

	return false;
}

#define VMA_PID_RESET_PERIOD (4 * sysctl_numa_balancing_scan_delay)

/*
 * The expensive part of numa migration is done from task_work context.
 * Triggered from task_tick_numa().
 */
static void task_numa_work(struct callback_head *work)
{
	unsigned long migrate, next_scan, now = jiffies;
	struct task_struct *p = current;
	struct mm_struct *mm = p->mm;
	u64 runtime = p->se.sum_exec_runtime;
	struct vm_area_struct *vma;
	unsigned long start, end;
	unsigned long nr_pte_updates = 0;
	long pages, virtpages;
	struct vma_iterator vmi;
	bool vma_pids_skipped;
	bool vma_pids_forced = false;

	SCHED_WARN_ON(p != container_of(work, struct task_struct, numa_work));

	work->next = work;
	/*
	 * Who cares about NUMA placement when they're dying.
	 *
	 * NOTE: make sure not to dereference p->mm before this check,
	 * exit_task_work() happens _after_ exit_mm() so we could be called
	 * without p->mm even though we still had it when we enqueued this
	 * work.
	 */
	if (p->flags & PF_EXITING)
		return;

	if (!mm->numa_next_scan) {
		mm->numa_next_scan = now +
			msecs_to_jiffies(sysctl_numa_balancing_scan_delay);
	}

	/*
	 * Enforce maximal scan/migration frequency..
	 */
	migrate = mm->numa_next_scan;
	if (time_before(now, migrate))
		return;

	if (p->numa_scan_period == 0) {
		p->numa_scan_period_max = task_scan_max(p);
		p->numa_scan_period = task_scan_start(p);
	}

	next_scan = now + msecs_to_jiffies(p->numa_scan_period);
	if (!try_cmpxchg(&mm->numa_next_scan, &migrate, next_scan))
		return;

	/*
	 * Delay this task enough that another task of this mm will likely win
	 * the next time around.
	 */
	p->node_stamp += 2 * TICK_NSEC;

	pages = sysctl_numa_balancing_scan_size;
	pages <<= 20 - PAGE_SHIFT; /* MB in pages */
	virtpages = pages * 8;	   /* Scan up to this much virtual space */
	if (!pages)
		return;


	if (!mmap_read_trylock(mm))
		return;

	/*
	 * VMAs are skipped if the current PID has not trapped a fault within
	 * the VMA recently. Allow scanning to be forced if there is no
	 * suitable VMA remaining.
	 */
	vma_pids_skipped = false;

retry_pids:
	start = mm->numa_scan_offset;
	vma_iter_init(&vmi, mm, start);
	vma = vma_next(&vmi);
	if (!vma) {
		reset_ptenuma_scan(p);
		start = 0;
		vma_iter_set(&vmi, start);
		vma = vma_next(&vmi);
	}

	for (; vma; vma = vma_next(&vmi)) {
		if (!vma_migratable(vma) || !vma_policy_mof(vma) ||
			is_vm_hugetlb_page(vma) || (vma->vm_flags & VM_MIXEDMAP)) {
			trace_sched_skip_vma_numa(mm, vma, NUMAB_SKIP_UNSUITABLE);
			continue;
		}

		/*
		 * Shared library pages mapped by multiple processes are not
		 * migrated as it is expected they are cache replicated. Avoid
		 * hinting faults in read-only file-backed mappings or the vDSO
		 * as migrating the pages will be of marginal benefit.
		 */
		if (!vma->vm_mm ||
		    (vma->vm_file && (vma->vm_flags & (VM_READ|VM_WRITE)) == (VM_READ))) {
			trace_sched_skip_vma_numa(mm, vma, NUMAB_SKIP_SHARED_RO);
			continue;
		}

		/*
		 * Skip inaccessible VMAs to avoid any confusion between
		 * PROT_NONE and NUMA hinting PTEs
		 */
		if (!vma_is_accessible(vma)) {
			trace_sched_skip_vma_numa(mm, vma, NUMAB_SKIP_INACCESSIBLE);
			continue;
		}

		/* Initialise new per-VMA NUMAB state. */
		if (!vma->numab_state) {
			struct vma_numab_state *ptr;

			ptr = kzalloc(sizeof(*ptr), GFP_KERNEL);
			if (!ptr)
<<<<<<< HEAD
				continue;

			if (cmpxchg(&vma->numab_state, NULL, ptr)) {
				kfree(ptr);
=======
>>>>>>> 4e3ac415
				continue;
			}

			if (cmpxchg(&vma->numab_state, NULL, ptr)) {
				kfree(ptr);
				continue;
			}

			vma->numab_state->start_scan_seq = mm->numa_scan_seq;

			vma->numab_state->next_scan = now +
				msecs_to_jiffies(sysctl_numa_balancing_scan_delay);

			/* Reset happens after 4 times scan delay of scan start */
			vma->numab_state->pids_active_reset =  vma->numab_state->next_scan +
				msecs_to_jiffies(VMA_PID_RESET_PERIOD);

			/*
			 * Ensure prev_scan_seq does not match numa_scan_seq,
			 * to prevent VMAs being skipped prematurely on the
			 * first scan:
			 */
			 vma->numab_state->prev_scan_seq = mm->numa_scan_seq - 1;
		}

		/*
		 * Scanning the VMAs of short lived tasks add more overhead. So
		 * delay the scan for new VMAs.
		 */
		if (mm->numa_scan_seq && time_before(jiffies,
						vma->numab_state->next_scan)) {
			trace_sched_skip_vma_numa(mm, vma, NUMAB_SKIP_SCAN_DELAY);
			continue;
		}

		/* RESET access PIDs regularly for old VMAs. */
		if (mm->numa_scan_seq &&
				time_after(jiffies, vma->numab_state->pids_active_reset)) {
			vma->numab_state->pids_active_reset = vma->numab_state->pids_active_reset +
				msecs_to_jiffies(VMA_PID_RESET_PERIOD);
			vma->numab_state->pids_active[0] = READ_ONCE(vma->numab_state->pids_active[1]);
			vma->numab_state->pids_active[1] = 0;
		}

		/* Do not rescan VMAs twice within the same sequence. */
		if (vma->numab_state->prev_scan_seq == mm->numa_scan_seq) {
			mm->numa_scan_offset = vma->vm_end;
			trace_sched_skip_vma_numa(mm, vma, NUMAB_SKIP_SEQ_COMPLETED);
			continue;
		}

		/*
		 * Do not scan the VMA if task has not accessed it, unless no other
		 * VMA candidate exists.
		 */
		if (!vma_pids_forced && !vma_is_accessed(mm, vma)) {
			vma_pids_skipped = true;
			trace_sched_skip_vma_numa(mm, vma, NUMAB_SKIP_PID_INACTIVE);
			continue;
		}

		do {
			start = max(start, vma->vm_start);
			end = ALIGN(start + (pages << PAGE_SHIFT), HPAGE_SIZE);
			end = min(end, vma->vm_end);
			nr_pte_updates = change_prot_numa(vma, start, end);

			/*
			 * Try to scan sysctl_numa_balancing_size worth of
			 * hpages that have at least one present PTE that
			 * is not already PTE-numa. If the VMA contains
			 * areas that are unused or already full of prot_numa
			 * PTEs, scan up to virtpages, to skip through those
			 * areas faster.
			 */
			if (nr_pte_updates)
				pages -= (end - start) >> PAGE_SHIFT;
			virtpages -= (end - start) >> PAGE_SHIFT;

			start = end;
			if (pages <= 0 || virtpages <= 0)
				goto out;

			cond_resched();
		} while (end != vma->vm_end);

		/* VMA scan is complete, do not scan until next sequence. */
		vma->numab_state->prev_scan_seq = mm->numa_scan_seq;

		/*
		 * Only force scan within one VMA at a time, to limit the
		 * cost of scanning a potentially uninteresting VMA.
		 */
		if (vma_pids_forced)
			break;
	}

	/*
	 * If no VMAs are remaining and VMAs were skipped due to the PID
	 * not accessing the VMA previously, then force a scan to ensure
	 * forward progress:
	 */
	if (!vma && !vma_pids_forced && vma_pids_skipped) {
		vma_pids_forced = true;
		goto retry_pids;
	}

out:
	/*
	 * It is possible to reach the end of the VMA list but the last few
	 * VMAs are not guaranteed to the vma_migratable. If they are not, we
	 * would find the !migratable VMA on the next scan but not reset the
	 * scanner to the start so check it now.
	 */
	if (vma)
		mm->numa_scan_offset = start;
	else
		reset_ptenuma_scan(p);
	mmap_read_unlock(mm);

	/*
	 * Make sure tasks use at least 32x as much time to run other code
	 * than they used here, to limit NUMA PTE scanning overhead to 3% max.
	 * Usually update_task_scan_period slows down scanning enough; on an
	 * overloaded system we need to limit overhead on a per task basis.
	 */
	if (unlikely(p->se.sum_exec_runtime != runtime)) {
		u64 diff = p->se.sum_exec_runtime - runtime;
		p->node_stamp += 32 * diff;
	}
}

void init_numa_balancing(unsigned long clone_flags, struct task_struct *p)
{
	int mm_users = 0;
	struct mm_struct *mm = p->mm;

	if (mm) {
		mm_users = atomic_read(&mm->mm_users);
		if (mm_users == 1) {
			mm->numa_next_scan = jiffies + msecs_to_jiffies(sysctl_numa_balancing_scan_delay);
			mm->numa_scan_seq = 0;
		}
	}
	p->node_stamp			= 0;
	p->numa_scan_seq		= mm ? mm->numa_scan_seq : 0;
	p->numa_scan_period		= sysctl_numa_balancing_scan_delay;
	p->numa_migrate_retry		= 0;
	/* Protect against double add, see task_tick_numa and task_numa_work */
	p->numa_work.next		= &p->numa_work;
	p->numa_faults			= NULL;
	p->numa_pages_migrated		= 0;
	p->total_numa_faults		= 0;
	RCU_INIT_POINTER(p->numa_group, NULL);
	p->last_task_numa_placement	= 0;
	p->last_sum_exec_runtime	= 0;

	init_task_work(&p->numa_work, task_numa_work);

	/* New address space, reset the preferred nid */
	if (!(clone_flags & CLONE_VM)) {
		p->numa_preferred_nid = NUMA_NO_NODE;
		return;
	}

	/*
	 * New thread, keep existing numa_preferred_nid which should be copied
	 * already by arch_dup_task_struct but stagger when scans start.
	 */
	if (mm) {
		unsigned int delay;

		delay = min_t(unsigned int, task_scan_max(current),
			current->numa_scan_period * mm_users * NSEC_PER_MSEC);
		delay += 2 * TICK_NSEC;
		p->node_stamp = delay;
	}
}

/*
 * Drive the periodic memory faults..
 */
static void task_tick_numa(struct rq *rq, struct task_struct *curr)
{
	struct callback_head *work = &curr->numa_work;
	u64 period, now;

	/*
	 * We don't care about NUMA placement if we don't have memory.
	 */
	if (!curr->mm || (curr->flags & (PF_EXITING | PF_KTHREAD)) || work->next != work)
		return;

	/*
	 * Using runtime rather than walltime has the dual advantage that
	 * we (mostly) drive the selection from busy threads and that the
	 * task needs to have done some actual work before we bother with
	 * NUMA placement.
	 */
	now = curr->se.sum_exec_runtime;
	period = (u64)curr->numa_scan_period * NSEC_PER_MSEC;

	if (now > curr->node_stamp + period) {
		if (!curr->node_stamp)
			curr->numa_scan_period = task_scan_start(curr);
		curr->node_stamp += period;

		if (!time_before(jiffies, curr->mm->numa_next_scan))
			task_work_add(curr, work, TWA_RESUME);
	}
}

static void update_scan_period(struct task_struct *p, int new_cpu)
{
	int src_nid = cpu_to_node(task_cpu(p));
	int dst_nid = cpu_to_node(new_cpu);

	if (!static_branch_likely(&sched_numa_balancing))
		return;

	if (!p->mm || !p->numa_faults || (p->flags & PF_EXITING))
		return;

	if (src_nid == dst_nid)
		return;

	/*
	 * Allow resets if faults have been trapped before one scan
	 * has completed. This is most likely due to a new task that
	 * is pulled cross-node due to wakeups or load balancing.
	 */
	if (p->numa_scan_seq) {
		/*
		 * Avoid scan adjustments if moving to the preferred
		 * node or if the task was not previously running on
		 * the preferred node.
		 */
		if (dst_nid == p->numa_preferred_nid ||
		    (p->numa_preferred_nid != NUMA_NO_NODE &&
			src_nid != p->numa_preferred_nid))
			return;
	}

	p->numa_scan_period = task_scan_start(p);
}

#else
static void task_tick_numa(struct rq *rq, struct task_struct *curr)
{
}

static inline void account_numa_enqueue(struct rq *rq, struct task_struct *p)
{
}

static inline void account_numa_dequeue(struct rq *rq, struct task_struct *p)
{
}

static inline void update_scan_period(struct task_struct *p, int new_cpu)
{
}

#endif /* CONFIG_NUMA_BALANCING */

static void
account_entity_enqueue(struct cfs_rq *cfs_rq, struct sched_entity *se)
{
	update_load_add(&cfs_rq->load, se->load.weight);
#ifdef CONFIG_SMP
	if (entity_is_task(se)) {
		struct rq *rq = rq_of(cfs_rq);

		account_numa_enqueue(rq, task_of(se));
		list_add(&se->group_node, &rq->cfs_tasks);
	}
#endif
	cfs_rq->nr_running++;
	if (se_is_idle(se))
		cfs_rq->idle_nr_running++;
}

static void
account_entity_dequeue(struct cfs_rq *cfs_rq, struct sched_entity *se)
{
	update_load_sub(&cfs_rq->load, se->load.weight);
#ifdef CONFIG_SMP
	if (entity_is_task(se)) {
		account_numa_dequeue(rq_of(cfs_rq), task_of(se));
		list_del_init(&se->group_node);
	}
#endif
	cfs_rq->nr_running--;
	if (se_is_idle(se))
		cfs_rq->idle_nr_running--;
}

/*
 * Signed add and clamp on underflow.
 *
 * Explicitly do a load-store to ensure the intermediate value never hits
 * memory. This allows lockless observations without ever seeing the negative
 * values.
 */
#define add_positive(_ptr, _val) do {                           \
	typeof(_ptr) ptr = (_ptr);                              \
	typeof(_val) val = (_val);                              \
	typeof(*ptr) res, var = READ_ONCE(*ptr);                \
								\
	res = var + val;                                        \
								\
	if (val < 0 && res > var)                               \
		res = 0;                                        \
								\
	WRITE_ONCE(*ptr, res);                                  \
} while (0)

/*
 * Unsigned subtract and clamp on underflow.
 *
 * Explicitly do a load-store to ensure the intermediate value never hits
 * memory. This allows lockless observations without ever seeing the negative
 * values.
 */
#define sub_positive(_ptr, _val) do {				\
	typeof(_ptr) ptr = (_ptr);				\
	typeof(*ptr) val = (_val);				\
	typeof(*ptr) res, var = READ_ONCE(*ptr);		\
	res = var - val;					\
	if (res > var)						\
		res = 0;					\
	WRITE_ONCE(*ptr, res);					\
} while (0)

/*
 * Remove and clamp on negative, from a local variable.
 *
 * A variant of sub_positive(), which does not use explicit load-store
 * and is thus optimized for local variable updates.
 */
#define lsub_positive(_ptr, _val) do {				\
	typeof(_ptr) ptr = (_ptr);				\
	*ptr -= min_t(typeof(*ptr), *ptr, _val);		\
} while (0)

#ifdef CONFIG_SMP
static inline void
enqueue_load_avg(struct cfs_rq *cfs_rq, struct sched_entity *se)
{
	cfs_rq->avg.load_avg += se->avg.load_avg;
	cfs_rq->avg.load_sum += se_weight(se) * se->avg.load_sum;
}

static inline void
dequeue_load_avg(struct cfs_rq *cfs_rq, struct sched_entity *se)
{
	sub_positive(&cfs_rq->avg.load_avg, se->avg.load_avg);
	sub_positive(&cfs_rq->avg.load_sum, se_weight(se) * se->avg.load_sum);
	/* See update_cfs_rq_load_avg() */
	cfs_rq->avg.load_sum = max_t(u32, cfs_rq->avg.load_sum,
					  cfs_rq->avg.load_avg * PELT_MIN_DIVIDER);
}
#else
static inline void
enqueue_load_avg(struct cfs_rq *cfs_rq, struct sched_entity *se) { }
static inline void
dequeue_load_avg(struct cfs_rq *cfs_rq, struct sched_entity *se) { }
#endif

static void place_entity(struct cfs_rq *cfs_rq, struct sched_entity *se, int flags);

static void reweight_entity(struct cfs_rq *cfs_rq, struct sched_entity *se,
			    unsigned long weight)
{
	bool curr = cfs_rq->curr == se;

	if (se->on_rq) {
		/* commit outstanding execution time */
		update_curr(cfs_rq);
		update_entity_lag(cfs_rq, se);
		se->deadline -= se->vruntime;
		se->rel_deadline = 1;
		if (!curr)
			__dequeue_entity(cfs_rq, se);
		update_load_sub(&cfs_rq->load, se->load.weight);
	}
	dequeue_load_avg(cfs_rq, se);

	/*
	 * Because we keep se->vlag = V - v_i, while: lag_i = w_i*(V - v_i),
	 * we need to scale se->vlag when w_i changes.
	 */
	se->vlag = div_s64(se->vlag * se->load.weight, weight);
	if (se->rel_deadline)
		se->deadline = div_s64(se->deadline * se->load.weight, weight);

	update_load_set(&se->load, weight);

#ifdef CONFIG_SMP
	do {
		u32 divider = get_pelt_divider(&se->avg);

		se->avg.load_avg = div_u64(se_weight(se) * se->avg.load_sum, divider);
	} while (0);
#endif

	enqueue_load_avg(cfs_rq, se);
	if (se->on_rq) {
		update_load_add(&cfs_rq->load, se->load.weight);
		place_entity(cfs_rq, se, 0);
		if (!curr)
			__enqueue_entity(cfs_rq, se);

		/*
		 * The entity's vruntime has been adjusted, so let's check
		 * whether the rq-wide min_vruntime needs updated too. Since
		 * the calculations above require stable min_vruntime rather
		 * than up-to-date one, we do the update at the end of the
		 * reweight process.
		 */
		update_min_vruntime(cfs_rq);
	}
}

static void reweight_task_fair(struct rq *rq, struct task_struct *p,
			       const struct load_weight *lw)
{
	struct sched_entity *se = &p->se;
	struct cfs_rq *cfs_rq = cfs_rq_of(se);
	struct load_weight *load = &se->load;

	reweight_entity(cfs_rq, se, lw->weight);
	load->inv_weight = lw->inv_weight;
}

static inline int throttled_hierarchy(struct cfs_rq *cfs_rq);

#ifdef CONFIG_FAIR_GROUP_SCHED
#ifdef CONFIG_SMP
/*
 * All this does is approximate the hierarchical proportion which includes that
 * global sum we all love to hate.
 *
 * That is, the weight of a group entity, is the proportional share of the
 * group weight based on the group runqueue weights. That is:
 *
 *                     tg->weight * grq->load.weight
 *   ge->load.weight = -----------------------------               (1)
 *                       \Sum grq->load.weight
 *
 * Now, because computing that sum is prohibitively expensive to compute (been
 * there, done that) we approximate it with this average stuff. The average
 * moves slower and therefore the approximation is cheaper and more stable.
 *
 * So instead of the above, we substitute:
 *
 *   grq->load.weight -> grq->avg.load_avg                         (2)
 *
 * which yields the following:
 *
 *                     tg->weight * grq->avg.load_avg
 *   ge->load.weight = ------------------------------              (3)
 *                             tg->load_avg
 *
 * Where: tg->load_avg ~= \Sum grq->avg.load_avg
 *
 * That is shares_avg, and it is right (given the approximation (2)).
 *
 * The problem with it is that because the average is slow -- it was designed
 * to be exactly that of course -- this leads to transients in boundary
 * conditions. In specific, the case where the group was idle and we start the
 * one task. It takes time for our CPU's grq->avg.load_avg to build up,
 * yielding bad latency etc..
 *
 * Now, in that special case (1) reduces to:
 *
 *                     tg->weight * grq->load.weight
 *   ge->load.weight = ----------------------------- = tg->weight   (4)
 *                         grp->load.weight
 *
 * That is, the sum collapses because all other CPUs are idle; the UP scenario.
 *
 * So what we do is modify our approximation (3) to approach (4) in the (near)
 * UP case, like:
 *
 *   ge->load.weight =
 *
 *              tg->weight * grq->load.weight
 *     ---------------------------------------------------         (5)
 *     tg->load_avg - grq->avg.load_avg + grq->load.weight
 *
 * But because grq->load.weight can drop to 0, resulting in a divide by zero,
 * we need to use grq->avg.load_avg as its lower bound, which then gives:
 *
 *
 *                     tg->weight * grq->load.weight
 *   ge->load.weight = -----------------------------		   (6)
 *                             tg_load_avg'
 *
 * Where:
 *
 *   tg_load_avg' = tg->load_avg - grq->avg.load_avg +
 *                  max(grq->load.weight, grq->avg.load_avg)
 *
 * And that is shares_weight and is icky. In the (near) UP case it approaches
 * (4) while in the normal case it approaches (3). It consistently
 * overestimates the ge->load.weight and therefore:
 *
 *   \Sum ge->load.weight >= tg->weight
 *
 * hence icky!
 */
static long calc_group_shares(struct cfs_rq *cfs_rq)
{
	long tg_weight, tg_shares, load, shares;
	struct task_group *tg = cfs_rq->tg;

	tg_shares = READ_ONCE(tg->shares);

	load = max(scale_load_down(cfs_rq->load.weight), cfs_rq->avg.load_avg);

	tg_weight = atomic_long_read(&tg->load_avg);

	/* Ensure tg_weight >= load */
	tg_weight -= cfs_rq->tg_load_avg_contrib;
	tg_weight += load;

	shares = (tg_shares * load);
	if (tg_weight)
		shares /= tg_weight;

	/*
	 * MIN_SHARES has to be unscaled here to support per-CPU partitioning
	 * of a group with small tg->shares value. It is a floor value which is
	 * assigned as a minimum load.weight to the sched_entity representing
	 * the group on a CPU.
	 *
	 * E.g. on 64-bit for a group with tg->shares of scale_load(15)=15*1024
	 * on an 8-core system with 8 tasks each runnable on one CPU shares has
	 * to be 15*1024*1/8=1920 instead of scale_load(MIN_SHARES)=2*1024. In
	 * case no task is runnable on a CPU MIN_SHARES=2 should be returned
	 * instead of 0.
	 */
	return clamp_t(long, shares, MIN_SHARES, tg_shares);
}
#endif /* CONFIG_SMP */

/*
 * Recomputes the group entity based on the current state of its group
 * runqueue.
 */
static void update_cfs_group(struct sched_entity *se)
{
	struct cfs_rq *gcfs_rq = group_cfs_rq(se);
	long shares;

	/*
	 * When a group becomes empty, preserve its weight. This matters for
	 * DELAY_DEQUEUE.
	 */
	if (!gcfs_rq || !gcfs_rq->load.weight)
		return;

	if (throttled_hierarchy(gcfs_rq))
		return;

#ifndef CONFIG_SMP
	shares = READ_ONCE(gcfs_rq->tg->shares);
#else
	shares = calc_group_shares(gcfs_rq);
#endif
	if (unlikely(se->load.weight != shares))
		reweight_entity(cfs_rq_of(se), se, shares);
}

#else /* CONFIG_FAIR_GROUP_SCHED */
static inline void update_cfs_group(struct sched_entity *se)
{
}
#endif /* CONFIG_FAIR_GROUP_SCHED */

static inline void cfs_rq_util_change(struct cfs_rq *cfs_rq, int flags)
{
	struct rq *rq = rq_of(cfs_rq);

	if (&rq->cfs == cfs_rq) {
		/*
		 * There are a few boundary cases this might miss but it should
		 * get called often enough that that should (hopefully) not be
		 * a real problem.
		 *
		 * It will not get called when we go idle, because the idle
		 * thread is a different class (!fair), nor will the utilization
		 * number include things like RT tasks.
		 *
		 * As is, the util number is not freq-invariant (we'd have to
		 * implement arch_scale_freq_capacity() for that).
		 *
		 * See cpu_util_cfs().
		 */
		cpufreq_update_util(rq, flags);
	}
}

#ifdef CONFIG_SMP
static inline bool load_avg_is_decayed(struct sched_avg *sa)
{
	if (sa->load_sum)
		return false;

	if (sa->util_sum)
		return false;

	if (sa->runnable_sum)
		return false;

	/*
	 * _avg must be null when _sum are null because _avg = _sum / divider
	 * Make sure that rounding and/or propagation of PELT values never
	 * break this.
	 */
	SCHED_WARN_ON(sa->load_avg ||
		      sa->util_avg ||
		      sa->runnable_avg);

	return true;
}

static inline u64 cfs_rq_last_update_time(struct cfs_rq *cfs_rq)
{
	return u64_u32_load_copy(cfs_rq->avg.last_update_time,
				 cfs_rq->last_update_time_copy);
}
#ifdef CONFIG_FAIR_GROUP_SCHED
/*
 * Because list_add_leaf_cfs_rq always places a child cfs_rq on the list
 * immediately before a parent cfs_rq, and cfs_rqs are removed from the list
 * bottom-up, we only have to test whether the cfs_rq before us on the list
 * is our child.
 * If cfs_rq is not on the list, test whether a child needs its to be added to
 * connect a branch to the tree  * (see list_add_leaf_cfs_rq() for details).
 */
static inline bool child_cfs_rq_on_list(struct cfs_rq *cfs_rq)
{
	struct cfs_rq *prev_cfs_rq;
	struct list_head *prev;

	if (cfs_rq->on_list) {
		prev = cfs_rq->leaf_cfs_rq_list.prev;
	} else {
		struct rq *rq = rq_of(cfs_rq);

		prev = rq->tmp_alone_branch;
	}

	prev_cfs_rq = container_of(prev, struct cfs_rq, leaf_cfs_rq_list);

	return (prev_cfs_rq->tg->parent == cfs_rq->tg);
}

static inline bool cfs_rq_is_decayed(struct cfs_rq *cfs_rq)
{
	if (cfs_rq->load.weight)
		return false;

	if (!load_avg_is_decayed(&cfs_rq->avg))
		return false;

	if (child_cfs_rq_on_list(cfs_rq))
		return false;

	return true;
}

/**
 * update_tg_load_avg - update the tg's load avg
 * @cfs_rq: the cfs_rq whose avg changed
 *
 * This function 'ensures': tg->load_avg := \Sum tg->cfs_rq[]->avg.load.
 * However, because tg->load_avg is a global value there are performance
 * considerations.
 *
 * In order to avoid having to look at the other cfs_rq's, we use a
 * differential update where we store the last value we propagated. This in
 * turn allows skipping updates if the differential is 'small'.
 *
 * Updating tg's load_avg is necessary before update_cfs_share().
 */
static inline void update_tg_load_avg(struct cfs_rq *cfs_rq)
{
	long delta;
	u64 now;

	/*
	 * No need to update load_avg for root_task_group as it is not used.
	 */
	if (cfs_rq->tg == &root_task_group)
		return;

	/* rq has been offline and doesn't contribute to the share anymore: */
	if (!cpu_active(cpu_of(rq_of(cfs_rq))))
		return;

	/*
	 * For migration heavy workloads, access to tg->load_avg can be
	 * unbound. Limit the update rate to at most once per ms.
	 */
	now = sched_clock_cpu(cpu_of(rq_of(cfs_rq)));
	if (now - cfs_rq->last_update_tg_load_avg < NSEC_PER_MSEC)
		return;

	delta = cfs_rq->avg.load_avg - cfs_rq->tg_load_avg_contrib;
	if (abs(delta) > cfs_rq->tg_load_avg_contrib / 64) {
		atomic_long_add(delta, &cfs_rq->tg->load_avg);
		cfs_rq->tg_load_avg_contrib = cfs_rq->avg.load_avg;
		cfs_rq->last_update_tg_load_avg = now;
	}
}

static inline void clear_tg_load_avg(struct cfs_rq *cfs_rq)
{
	long delta;
	u64 now;

	/*
	 * No need to update load_avg for root_task_group, as it is not used.
	 */
	if (cfs_rq->tg == &root_task_group)
		return;

	now = sched_clock_cpu(cpu_of(rq_of(cfs_rq)));
	delta = 0 - cfs_rq->tg_load_avg_contrib;
	atomic_long_add(delta, &cfs_rq->tg->load_avg);
	cfs_rq->tg_load_avg_contrib = 0;
	cfs_rq->last_update_tg_load_avg = now;
}

/* CPU offline callback: */
static void __maybe_unused clear_tg_offline_cfs_rqs(struct rq *rq)
{
	struct task_group *tg;

	lockdep_assert_rq_held(rq);

	/*
	 * The rq clock has already been updated in
	 * set_rq_offline(), so we should skip updating
	 * the rq clock again in unthrottle_cfs_rq().
	 */
	rq_clock_start_loop_update(rq);

	rcu_read_lock();
	list_for_each_entry_rcu(tg, &task_groups, list) {
		struct cfs_rq *cfs_rq = tg->cfs_rq[cpu_of(rq)];

		clear_tg_load_avg(cfs_rq);
	}
	rcu_read_unlock();

	rq_clock_stop_loop_update(rq);
}

/*
 * Called within set_task_rq() right before setting a task's CPU. The
 * caller only guarantees p->pi_lock is held; no other assumptions,
 * including the state of rq->lock, should be made.
 */
void set_task_rq_fair(struct sched_entity *se,
		      struct cfs_rq *prev, struct cfs_rq *next)
{
	u64 p_last_update_time;
	u64 n_last_update_time;

	if (!sched_feat(ATTACH_AGE_LOAD))
		return;

	/*
	 * We are supposed to update the task to "current" time, then its up to
	 * date and ready to go to new CPU/cfs_rq. But we have difficulty in
	 * getting what current time is, so simply throw away the out-of-date
	 * time. This will result in the wakee task is less decayed, but giving
	 * the wakee more load sounds not bad.
	 */
	if (!(se->avg.last_update_time && prev))
		return;

	p_last_update_time = cfs_rq_last_update_time(prev);
	n_last_update_time = cfs_rq_last_update_time(next);

	__update_load_avg_blocked_se(p_last_update_time, se);
	se->avg.last_update_time = n_last_update_time;
}

/*
 * When on migration a sched_entity joins/leaves the PELT hierarchy, we need to
 * propagate its contribution. The key to this propagation is the invariant
 * that for each group:
 *
 *   ge->avg == grq->avg						(1)
 *
 * _IFF_ we look at the pure running and runnable sums. Because they
 * represent the very same entity, just at different points in the hierarchy.
 *
 * Per the above update_tg_cfs_util() and update_tg_cfs_runnable() are trivial
 * and simply copies the running/runnable sum over (but still wrong, because
 * the group entity and group rq do not have their PELT windows aligned).
 *
 * However, update_tg_cfs_load() is more complex. So we have:
 *
 *   ge->avg.load_avg = ge->load.weight * ge->avg.runnable_avg		(2)
 *
 * And since, like util, the runnable part should be directly transferable,
 * the following would _appear_ to be the straight forward approach:
 *
 *   grq->avg.load_avg = grq->load.weight * grq->avg.runnable_avg	(3)
 *
 * And per (1) we have:
 *
 *   ge->avg.runnable_avg == grq->avg.runnable_avg
 *
 * Which gives:
 *
 *                      ge->load.weight * grq->avg.load_avg
 *   ge->avg.load_avg = -----------------------------------		(4)
 *                               grq->load.weight
 *
 * Except that is wrong!
 *
 * Because while for entities historical weight is not important and we
 * really only care about our future and therefore can consider a pure
 * runnable sum, runqueues can NOT do this.
 *
 * We specifically want runqueues to have a load_avg that includes
 * historical weights. Those represent the blocked load, the load we expect
 * to (shortly) return to us. This only works by keeping the weights as
 * integral part of the sum. We therefore cannot decompose as per (3).
 *
 * Another reason this doesn't work is that runnable isn't a 0-sum entity.
 * Imagine a rq with 2 tasks that each are runnable 2/3 of the time. Then the
 * rq itself is runnable anywhere between 2/3 and 1 depending on how the
 * runnable section of these tasks overlap (or not). If they were to perfectly
 * align the rq as a whole would be runnable 2/3 of the time. If however we
 * always have at least 1 runnable task, the rq as a whole is always runnable.
 *
 * So we'll have to approximate.. :/
 *
 * Given the constraint:
 *
 *   ge->avg.running_sum <= ge->avg.runnable_sum <= LOAD_AVG_MAX
 *
 * We can construct a rule that adds runnable to a rq by assuming minimal
 * overlap.
 *
 * On removal, we'll assume each task is equally runnable; which yields:
 *
 *   grq->avg.runnable_sum = grq->avg.load_sum / grq->load.weight
 *
 * XXX: only do this for the part of runnable > running ?
 *
 */
static inline void
update_tg_cfs_util(struct cfs_rq *cfs_rq, struct sched_entity *se, struct cfs_rq *gcfs_rq)
{
	long delta_sum, delta_avg = gcfs_rq->avg.util_avg - se->avg.util_avg;
	u32 new_sum, divider;

	/* Nothing to update */
	if (!delta_avg)
		return;

	/*
	 * cfs_rq->avg.period_contrib can be used for both cfs_rq and se.
	 * See ___update_load_avg() for details.
	 */
	divider = get_pelt_divider(&cfs_rq->avg);


	/* Set new sched_entity's utilization */
	se->avg.util_avg = gcfs_rq->avg.util_avg;
	new_sum = se->avg.util_avg * divider;
	delta_sum = (long)new_sum - (long)se->avg.util_sum;
	se->avg.util_sum = new_sum;

	/* Update parent cfs_rq utilization */
	add_positive(&cfs_rq->avg.util_avg, delta_avg);
	add_positive(&cfs_rq->avg.util_sum, delta_sum);

	/* See update_cfs_rq_load_avg() */
	cfs_rq->avg.util_sum = max_t(u32, cfs_rq->avg.util_sum,
					  cfs_rq->avg.util_avg * PELT_MIN_DIVIDER);
}

static inline void
update_tg_cfs_runnable(struct cfs_rq *cfs_rq, struct sched_entity *se, struct cfs_rq *gcfs_rq)
{
	long delta_sum, delta_avg = gcfs_rq->avg.runnable_avg - se->avg.runnable_avg;
	u32 new_sum, divider;

	/* Nothing to update */
	if (!delta_avg)
		return;

	/*
	 * cfs_rq->avg.period_contrib can be used for both cfs_rq and se.
	 * See ___update_load_avg() for details.
	 */
	divider = get_pelt_divider(&cfs_rq->avg);

	/* Set new sched_entity's runnable */
	se->avg.runnable_avg = gcfs_rq->avg.runnable_avg;
	new_sum = se->avg.runnable_avg * divider;
	delta_sum = (long)new_sum - (long)se->avg.runnable_sum;
	se->avg.runnable_sum = new_sum;

	/* Update parent cfs_rq runnable */
	add_positive(&cfs_rq->avg.runnable_avg, delta_avg);
	add_positive(&cfs_rq->avg.runnable_sum, delta_sum);
	/* See update_cfs_rq_load_avg() */
	cfs_rq->avg.runnable_sum = max_t(u32, cfs_rq->avg.runnable_sum,
					      cfs_rq->avg.runnable_avg * PELT_MIN_DIVIDER);
}

static inline void
update_tg_cfs_load(struct cfs_rq *cfs_rq, struct sched_entity *se, struct cfs_rq *gcfs_rq)
{
	long delta_avg, running_sum, runnable_sum = gcfs_rq->prop_runnable_sum;
	unsigned long load_avg;
	u64 load_sum = 0;
	s64 delta_sum;
	u32 divider;

	if (!runnable_sum)
		return;

	gcfs_rq->prop_runnable_sum = 0;

	/*
	 * cfs_rq->avg.period_contrib can be used for both cfs_rq and se.
	 * See ___update_load_avg() for details.
	 */
	divider = get_pelt_divider(&cfs_rq->avg);

	if (runnable_sum >= 0) {
		/*
		 * Add runnable; clip at LOAD_AVG_MAX. Reflects that until
		 * the CPU is saturated running == runnable.
		 */
		runnable_sum += se->avg.load_sum;
		runnable_sum = min_t(long, runnable_sum, divider);
	} else {
		/*
		 * Estimate the new unweighted runnable_sum of the gcfs_rq by
		 * assuming all tasks are equally runnable.
		 */
		if (scale_load_down(gcfs_rq->load.weight)) {
			load_sum = div_u64(gcfs_rq->avg.load_sum,
				scale_load_down(gcfs_rq->load.weight));
		}

		/* But make sure to not inflate se's runnable */
		runnable_sum = min(se->avg.load_sum, load_sum);
	}

	/*
	 * runnable_sum can't be lower than running_sum
	 * Rescale running sum to be in the same range as runnable sum
	 * running_sum is in [0 : LOAD_AVG_MAX <<  SCHED_CAPACITY_SHIFT]
	 * runnable_sum is in [0 : LOAD_AVG_MAX]
	 */
	running_sum = se->avg.util_sum >> SCHED_CAPACITY_SHIFT;
	runnable_sum = max(runnable_sum, running_sum);

	load_sum = se_weight(se) * runnable_sum;
	load_avg = div_u64(load_sum, divider);

	delta_avg = load_avg - se->avg.load_avg;
	if (!delta_avg)
		return;

	delta_sum = load_sum - (s64)se_weight(se) * se->avg.load_sum;

	se->avg.load_sum = runnable_sum;
	se->avg.load_avg = load_avg;
	add_positive(&cfs_rq->avg.load_avg, delta_avg);
	add_positive(&cfs_rq->avg.load_sum, delta_sum);
	/* See update_cfs_rq_load_avg() */
	cfs_rq->avg.load_sum = max_t(u32, cfs_rq->avg.load_sum,
					  cfs_rq->avg.load_avg * PELT_MIN_DIVIDER);
}

static inline void add_tg_cfs_propagate(struct cfs_rq *cfs_rq, long runnable_sum)
{
	cfs_rq->propagate = 1;
	cfs_rq->prop_runnable_sum += runnable_sum;
}

/* Update task and its cfs_rq load average */
static inline int propagate_entity_load_avg(struct sched_entity *se)
{
	struct cfs_rq *cfs_rq, *gcfs_rq;

	if (entity_is_task(se))
		return 0;

	gcfs_rq = group_cfs_rq(se);
	if (!gcfs_rq->propagate)
		return 0;

	gcfs_rq->propagate = 0;

	cfs_rq = cfs_rq_of(se);

	add_tg_cfs_propagate(cfs_rq, gcfs_rq->prop_runnable_sum);

	update_tg_cfs_util(cfs_rq, se, gcfs_rq);
	update_tg_cfs_runnable(cfs_rq, se, gcfs_rq);
	update_tg_cfs_load(cfs_rq, se, gcfs_rq);

	trace_pelt_cfs_tp(cfs_rq);
	trace_pelt_se_tp(se);

	return 1;
}

/*
 * Check if we need to update the load and the utilization of a blocked
 * group_entity:
 */
static inline bool skip_blocked_update(struct sched_entity *se)
{
	struct cfs_rq *gcfs_rq = group_cfs_rq(se);

	/*
	 * If sched_entity still have not zero load or utilization, we have to
	 * decay it:
	 */
	if (se->avg.load_avg || se->avg.util_avg)
		return false;

	/*
	 * If there is a pending propagation, we have to update the load and
	 * the utilization of the sched_entity:
	 */
	if (gcfs_rq->propagate)
		return false;

	/*
	 * Otherwise, the load and the utilization of the sched_entity is
	 * already zero and there is no pending propagation, so it will be a
	 * waste of time to try to decay it:
	 */
	return true;
}

#else /* CONFIG_FAIR_GROUP_SCHED */

static inline void update_tg_load_avg(struct cfs_rq *cfs_rq) {}

static inline void clear_tg_offline_cfs_rqs(struct rq *rq) {}

static inline int propagate_entity_load_avg(struct sched_entity *se)
{
	return 0;
}

static inline void add_tg_cfs_propagate(struct cfs_rq *cfs_rq, long runnable_sum) {}

#endif /* CONFIG_FAIR_GROUP_SCHED */

#ifdef CONFIG_NO_HZ_COMMON
static inline void migrate_se_pelt_lag(struct sched_entity *se)
{
	u64 throttled = 0, now, lut;
	struct cfs_rq *cfs_rq;
	struct rq *rq;
	bool is_idle;

	if (load_avg_is_decayed(&se->avg))
		return;

	cfs_rq = cfs_rq_of(se);
	rq = rq_of(cfs_rq);

	rcu_read_lock();
	is_idle = is_idle_task(rcu_dereference(rq->curr));
	rcu_read_unlock();

	/*
	 * The lag estimation comes with a cost we don't want to pay all the
	 * time. Hence, limiting to the case where the source CPU is idle and
	 * we know we are at the greatest risk to have an outdated clock.
	 */
	if (!is_idle)
		return;

	/*
	 * Estimated "now" is: last_update_time + cfs_idle_lag + rq_idle_lag, where:
	 *
	 *   last_update_time (the cfs_rq's last_update_time)
	 *	= cfs_rq_clock_pelt()@cfs_rq_idle
	 *      = rq_clock_pelt()@cfs_rq_idle
	 *        - cfs->throttled_clock_pelt_time@cfs_rq_idle
	 *
	 *   cfs_idle_lag (delta between rq's update and cfs_rq's update)
	 *      = rq_clock_pelt()@rq_idle - rq_clock_pelt()@cfs_rq_idle
	 *
	 *   rq_idle_lag (delta between now and rq's update)
	 *      = sched_clock_cpu() - rq_clock()@rq_idle
	 *
	 * We can then write:
	 *
	 *    now = rq_clock_pelt()@rq_idle - cfs->throttled_clock_pelt_time +
	 *          sched_clock_cpu() - rq_clock()@rq_idle
	 * Where:
	 *      rq_clock_pelt()@rq_idle is rq->clock_pelt_idle
	 *      rq_clock()@rq_idle      is rq->clock_idle
	 *      cfs->throttled_clock_pelt_time@cfs_rq_idle
	 *                              is cfs_rq->throttled_pelt_idle
	 */

#ifdef CONFIG_CFS_BANDWIDTH
	throttled = u64_u32_load(cfs_rq->throttled_pelt_idle);
	/* The clock has been stopped for throttling */
	if (throttled == U64_MAX)
		return;
#endif
	now = u64_u32_load(rq->clock_pelt_idle);
	/*
	 * Paired with _update_idle_rq_clock_pelt(). It ensures at the worst case
	 * is observed the old clock_pelt_idle value and the new clock_idle,
	 * which lead to an underestimation. The opposite would lead to an
	 * overestimation.
	 */
	smp_rmb();
	lut = cfs_rq_last_update_time(cfs_rq);

	now -= throttled;
	if (now < lut)
		/*
		 * cfs_rq->avg.last_update_time is more recent than our
		 * estimation, let's use it.
		 */
		now = lut;
	else
		now += sched_clock_cpu(cpu_of(rq)) - u64_u32_load(rq->clock_idle);

	__update_load_avg_blocked_se(now, se);
}
#else
static void migrate_se_pelt_lag(struct sched_entity *se) {}
#endif

/**
 * update_cfs_rq_load_avg - update the cfs_rq's load/util averages
 * @now: current time, as per cfs_rq_clock_pelt()
 * @cfs_rq: cfs_rq to update
 *
 * The cfs_rq avg is the direct sum of all its entities (blocked and runnable)
 * avg. The immediate corollary is that all (fair) tasks must be attached.
 *
 * cfs_rq->avg is used for task_h_load() and update_cfs_share() for example.
 *
 * Return: true if the load decayed or we removed load.
 *
 * Since both these conditions indicate a changed cfs_rq->avg.load we should
 * call update_tg_load_avg() when this function returns true.
 */
static inline int
update_cfs_rq_load_avg(u64 now, struct cfs_rq *cfs_rq)
{
	unsigned long removed_load = 0, removed_util = 0, removed_runnable = 0;
	struct sched_avg *sa = &cfs_rq->avg;
	int decayed = 0;

	if (cfs_rq->removed.nr) {
		unsigned long r;
		u32 divider = get_pelt_divider(&cfs_rq->avg);

		raw_spin_lock(&cfs_rq->removed.lock);
		swap(cfs_rq->removed.util_avg, removed_util);
		swap(cfs_rq->removed.load_avg, removed_load);
		swap(cfs_rq->removed.runnable_avg, removed_runnable);
		cfs_rq->removed.nr = 0;
		raw_spin_unlock(&cfs_rq->removed.lock);

		r = removed_load;
		sub_positive(&sa->load_avg, r);
		sub_positive(&sa->load_sum, r * divider);
		/* See sa->util_sum below */
		sa->load_sum = max_t(u32, sa->load_sum, sa->load_avg * PELT_MIN_DIVIDER);

		r = removed_util;
		sub_positive(&sa->util_avg, r);
		sub_positive(&sa->util_sum, r * divider);
		/*
		 * Because of rounding, se->util_sum might ends up being +1 more than
		 * cfs->util_sum. Although this is not a problem by itself, detaching
		 * a lot of tasks with the rounding problem between 2 updates of
		 * util_avg (~1ms) can make cfs->util_sum becoming null whereas
		 * cfs_util_avg is not.
		 * Check that util_sum is still above its lower bound for the new
		 * util_avg. Given that period_contrib might have moved since the last
		 * sync, we are only sure that util_sum must be above or equal to
		 *    util_avg * minimum possible divider
		 */
		sa->util_sum = max_t(u32, sa->util_sum, sa->util_avg * PELT_MIN_DIVIDER);

		r = removed_runnable;
		sub_positive(&sa->runnable_avg, r);
		sub_positive(&sa->runnable_sum, r * divider);
		/* See sa->util_sum above */
		sa->runnable_sum = max_t(u32, sa->runnable_sum,
					      sa->runnable_avg * PELT_MIN_DIVIDER);

		/*
		 * removed_runnable is the unweighted version of removed_load so we
		 * can use it to estimate removed_load_sum.
		 */
		add_tg_cfs_propagate(cfs_rq,
			-(long)(removed_runnable * divider) >> SCHED_CAPACITY_SHIFT);

		decayed = 1;
	}

	decayed |= __update_load_avg_cfs_rq(now, cfs_rq);
	u64_u32_store_copy(sa->last_update_time,
			   cfs_rq->last_update_time_copy,
			   sa->last_update_time);
	return decayed;
}

/**
 * attach_entity_load_avg - attach this entity to its cfs_rq load avg
 * @cfs_rq: cfs_rq to attach to
 * @se: sched_entity to attach
 *
 * Must call update_cfs_rq_load_avg() before this, since we rely on
 * cfs_rq->avg.last_update_time being current.
 */
static void attach_entity_load_avg(struct cfs_rq *cfs_rq, struct sched_entity *se)
{
	/*
	 * cfs_rq->avg.period_contrib can be used for both cfs_rq and se.
	 * See ___update_load_avg() for details.
	 */
	u32 divider = get_pelt_divider(&cfs_rq->avg);

	/*
	 * When we attach the @se to the @cfs_rq, we must align the decay
	 * window because without that, really weird and wonderful things can
	 * happen.
	 *
	 * XXX illustrate
	 */
	se->avg.last_update_time = cfs_rq->avg.last_update_time;
	se->avg.period_contrib = cfs_rq->avg.period_contrib;

	/*
	 * Hell(o) Nasty stuff.. we need to recompute _sum based on the new
	 * period_contrib. This isn't strictly correct, but since we're
	 * entirely outside of the PELT hierarchy, nobody cares if we truncate
	 * _sum a little.
	 */
	se->avg.util_sum = se->avg.util_avg * divider;

	se->avg.runnable_sum = se->avg.runnable_avg * divider;

	se->avg.load_sum = se->avg.load_avg * divider;
	if (se_weight(se) < se->avg.load_sum)
		se->avg.load_sum = div_u64(se->avg.load_sum, se_weight(se));
	else
		se->avg.load_sum = 1;

	enqueue_load_avg(cfs_rq, se);
	cfs_rq->avg.util_avg += se->avg.util_avg;
	cfs_rq->avg.util_sum += se->avg.util_sum;
	cfs_rq->avg.runnable_avg += se->avg.runnable_avg;
	cfs_rq->avg.runnable_sum += se->avg.runnable_sum;

	add_tg_cfs_propagate(cfs_rq, se->avg.load_sum);

	cfs_rq_util_change(cfs_rq, 0);

	trace_pelt_cfs_tp(cfs_rq);
}

/**
 * detach_entity_load_avg - detach this entity from its cfs_rq load avg
 * @cfs_rq: cfs_rq to detach from
 * @se: sched_entity to detach
 *
 * Must call update_cfs_rq_load_avg() before this, since we rely on
 * cfs_rq->avg.last_update_time being current.
 */
static void detach_entity_load_avg(struct cfs_rq *cfs_rq, struct sched_entity *se)
{
	dequeue_load_avg(cfs_rq, se);
	sub_positive(&cfs_rq->avg.util_avg, se->avg.util_avg);
	sub_positive(&cfs_rq->avg.util_sum, se->avg.util_sum);
	/* See update_cfs_rq_load_avg() */
	cfs_rq->avg.util_sum = max_t(u32, cfs_rq->avg.util_sum,
					  cfs_rq->avg.util_avg * PELT_MIN_DIVIDER);

	sub_positive(&cfs_rq->avg.runnable_avg, se->avg.runnable_avg);
	sub_positive(&cfs_rq->avg.runnable_sum, se->avg.runnable_sum);
	/* See update_cfs_rq_load_avg() */
	cfs_rq->avg.runnable_sum = max_t(u32, cfs_rq->avg.runnable_sum,
					      cfs_rq->avg.runnable_avg * PELT_MIN_DIVIDER);

	add_tg_cfs_propagate(cfs_rq, -se->avg.load_sum);

	cfs_rq_util_change(cfs_rq, 0);

	trace_pelt_cfs_tp(cfs_rq);
}

/*
 * Optional action to be done while updating the load average
 */
#define UPDATE_TG	0x1
#define SKIP_AGE_LOAD	0x2
#define DO_ATTACH	0x4
#define DO_DETACH	0x8

/* Update task and its cfs_rq load average */
static inline void update_load_avg(struct cfs_rq *cfs_rq, struct sched_entity *se, int flags)
{
	u64 now = cfs_rq_clock_pelt(cfs_rq);
	int decayed;

	/*
	 * Track task load average for carrying it to new CPU after migrated, and
	 * track group sched_entity load average for task_h_load calculation in migration
	 */
	if (se->avg.last_update_time && !(flags & SKIP_AGE_LOAD))
		__update_load_avg_se(now, cfs_rq, se);

	decayed  = update_cfs_rq_load_avg(now, cfs_rq);
	decayed |= propagate_entity_load_avg(se);

	if (!se->avg.last_update_time && (flags & DO_ATTACH)) {

		/*
		 * DO_ATTACH means we're here from enqueue_entity().
		 * !last_update_time means we've passed through
		 * migrate_task_rq_fair() indicating we migrated.
		 *
		 * IOW we're enqueueing a task on a new CPU.
		 */
		attach_entity_load_avg(cfs_rq, se);
		update_tg_load_avg(cfs_rq);

	} else if (flags & DO_DETACH) {
		/*
		 * DO_DETACH means we're here from dequeue_entity()
		 * and we are migrating task out of the CPU.
		 */
		detach_entity_load_avg(cfs_rq, se);
		update_tg_load_avg(cfs_rq);
	} else if (decayed) {
		cfs_rq_util_change(cfs_rq, 0);

		if (flags & UPDATE_TG)
			update_tg_load_avg(cfs_rq);
	}
}

/*
 * Synchronize entity load avg of dequeued entity without locking
 * the previous rq.
 */
static void sync_entity_load_avg(struct sched_entity *se)
{
	struct cfs_rq *cfs_rq = cfs_rq_of(se);
	u64 last_update_time;

	last_update_time = cfs_rq_last_update_time(cfs_rq);
	__update_load_avg_blocked_se(last_update_time, se);
}

/*
 * Task first catches up with cfs_rq, and then subtract
 * itself from the cfs_rq (task must be off the queue now).
 */
static void remove_entity_load_avg(struct sched_entity *se)
{
	struct cfs_rq *cfs_rq = cfs_rq_of(se);
	unsigned long flags;

	/*
	 * tasks cannot exit without having gone through wake_up_new_task() ->
	 * enqueue_task_fair() which will have added things to the cfs_rq,
	 * so we can remove unconditionally.
	 */

	sync_entity_load_avg(se);

	raw_spin_lock_irqsave(&cfs_rq->removed.lock, flags);
	++cfs_rq->removed.nr;
	cfs_rq->removed.util_avg	+= se->avg.util_avg;
	cfs_rq->removed.load_avg	+= se->avg.load_avg;
	cfs_rq->removed.runnable_avg	+= se->avg.runnable_avg;
	raw_spin_unlock_irqrestore(&cfs_rq->removed.lock, flags);
}

static inline unsigned long cfs_rq_runnable_avg(struct cfs_rq *cfs_rq)
{
	return cfs_rq->avg.runnable_avg;
}

static inline unsigned long cfs_rq_load_avg(struct cfs_rq *cfs_rq)
{
	return cfs_rq->avg.load_avg;
}

static int sched_balance_newidle(struct rq *this_rq, struct rq_flags *rf);

static inline unsigned long task_util(struct task_struct *p)
{
	return READ_ONCE(p->se.avg.util_avg);
}

static inline unsigned long task_runnable(struct task_struct *p)
{
	return READ_ONCE(p->se.avg.runnable_avg);
}

static inline unsigned long _task_util_est(struct task_struct *p)
{
	return READ_ONCE(p->se.avg.util_est) & ~UTIL_AVG_UNCHANGED;
}

static inline unsigned long task_util_est(struct task_struct *p)
{
	return max(task_util(p), _task_util_est(p));
}

static inline void util_est_enqueue(struct cfs_rq *cfs_rq,
				    struct task_struct *p)
{
	unsigned int enqueued;

	if (!sched_feat(UTIL_EST))
		return;

	/* Update root cfs_rq's estimated utilization */
	enqueued  = cfs_rq->avg.util_est;
	enqueued += _task_util_est(p);
	WRITE_ONCE(cfs_rq->avg.util_est, enqueued);

	trace_sched_util_est_cfs_tp(cfs_rq);
}

static inline void util_est_dequeue(struct cfs_rq *cfs_rq,
				    struct task_struct *p)
{
	unsigned int enqueued;

	if (!sched_feat(UTIL_EST))
		return;

	/* Update root cfs_rq's estimated utilization */
	enqueued  = cfs_rq->avg.util_est;
	enqueued -= min_t(unsigned int, enqueued, _task_util_est(p));
	WRITE_ONCE(cfs_rq->avg.util_est, enqueued);

	trace_sched_util_est_cfs_tp(cfs_rq);
}

#define UTIL_EST_MARGIN (SCHED_CAPACITY_SCALE / 100)

static inline void util_est_update(struct cfs_rq *cfs_rq,
				   struct task_struct *p,
				   bool task_sleep)
{
	unsigned int ewma, dequeued, last_ewma_diff;

	if (!sched_feat(UTIL_EST))
		return;

	/*
	 * Skip update of task's estimated utilization when the task has not
	 * yet completed an activation, e.g. being migrated.
	 */
	if (!task_sleep)
		return;

	/* Get current estimate of utilization */
	ewma = READ_ONCE(p->se.avg.util_est);

	/*
	 * If the PELT values haven't changed since enqueue time,
	 * skip the util_est update.
	 */
	if (ewma & UTIL_AVG_UNCHANGED)
		return;

	/* Get utilization at dequeue */
	dequeued = task_util(p);

	/*
	 * Reset EWMA on utilization increases, the moving average is used only
	 * to smooth utilization decreases.
	 */
	if (ewma <= dequeued) {
		ewma = dequeued;
		goto done;
	}

	/*
	 * Skip update of task's estimated utilization when its members are
	 * already ~1% close to its last activation value.
	 */
	last_ewma_diff = ewma - dequeued;
	if (last_ewma_diff < UTIL_EST_MARGIN)
		goto done;

	/*
	 * To avoid overestimation of actual task utilization, skip updates if
	 * we cannot grant there is idle time in this CPU.
	 */
	if (dequeued > arch_scale_cpu_capacity(cpu_of(rq_of(cfs_rq))))
		return;

	/*
	 * To avoid underestimate of task utilization, skip updates of EWMA if
	 * we cannot grant that thread got all CPU time it wanted.
	 */
	if ((dequeued + UTIL_EST_MARGIN) < task_runnable(p))
		goto done;


	/*
	 * Update Task's estimated utilization
	 *
	 * When *p completes an activation we can consolidate another sample
	 * of the task size. This is done by using this value to update the
	 * Exponential Weighted Moving Average (EWMA):
	 *
	 *  ewma(t) = w *  task_util(p) + (1-w) * ewma(t-1)
	 *          = w *  task_util(p) +         ewma(t-1)  - w * ewma(t-1)
	 *          = w * (task_util(p) -         ewma(t-1)) +     ewma(t-1)
	 *          = w * (      -last_ewma_diff           ) +     ewma(t-1)
	 *          = w * (-last_ewma_diff +  ewma(t-1) / w)
	 *
	 * Where 'w' is the weight of new samples, which is configured to be
	 * 0.25, thus making w=1/4 ( >>= UTIL_EST_WEIGHT_SHIFT)
	 */
	ewma <<= UTIL_EST_WEIGHT_SHIFT;
	ewma  -= last_ewma_diff;
	ewma >>= UTIL_EST_WEIGHT_SHIFT;
done:
	ewma |= UTIL_AVG_UNCHANGED;
	WRITE_ONCE(p->se.avg.util_est, ewma);

	trace_sched_util_est_se_tp(&p->se);
}

static inline unsigned long get_actual_cpu_capacity(int cpu)
{
	unsigned long capacity = arch_scale_cpu_capacity(cpu);

	capacity -= max(hw_load_avg(cpu_rq(cpu)), cpufreq_get_pressure(cpu));

	return capacity;
}

static inline int util_fits_cpu(unsigned long util,
				unsigned long uclamp_min,
				unsigned long uclamp_max,
				int cpu)
{
	unsigned long capacity = capacity_of(cpu);
	unsigned long capacity_orig;
	bool fits, uclamp_max_fits;

	/*
	 * Check if the real util fits without any uclamp boost/cap applied.
	 */
	fits = fits_capacity(util, capacity);

	if (!uclamp_is_used())
		return fits;

	/*
	 * We must use arch_scale_cpu_capacity() for comparing against uclamp_min and
	 * uclamp_max. We only care about capacity pressure (by using
	 * capacity_of()) for comparing against the real util.
	 *
	 * If a task is boosted to 1024 for example, we don't want a tiny
	 * pressure to skew the check whether it fits a CPU or not.
	 *
	 * Similarly if a task is capped to arch_scale_cpu_capacity(little_cpu), it
	 * should fit a little cpu even if there's some pressure.
	 *
	 * Only exception is for HW or cpufreq pressure since it has a direct impact
	 * on available OPP of the system.
	 *
	 * We honour it for uclamp_min only as a drop in performance level
	 * could result in not getting the requested minimum performance level.
	 *
	 * For uclamp_max, we can tolerate a drop in performance level as the
	 * goal is to cap the task. So it's okay if it's getting less.
	 */
	capacity_orig = arch_scale_cpu_capacity(cpu);

	/*
	 * We want to force a task to fit a cpu as implied by uclamp_max.
	 * But we do have some corner cases to cater for..
	 *
	 *
	 *                                 C=z
	 *   |                             ___
	 *   |                  C=y       |   |
	 *   |_ _ _ _ _ _ _ _ _ ___ _ _ _ | _ | _ _ _ _ _  uclamp_max
	 *   |      C=x        |   |      |   |
	 *   |      ___        |   |      |   |
	 *   |     |   |       |   |      |   |    (util somewhere in this region)
	 *   |     |   |       |   |      |   |
	 *   |     |   |       |   |      |   |
	 *   +----------------------------------------
	 *         CPU0        CPU1       CPU2
	 *
	 *   In the above example if a task is capped to a specific performance
	 *   point, y, then when:
	 *
	 *   * util = 80% of x then it does not fit on CPU0 and should migrate
	 *     to CPU1
	 *   * util = 80% of y then it is forced to fit on CPU1 to honour
	 *     uclamp_max request.
	 *
	 *   which is what we're enforcing here. A task always fits if
	 *   uclamp_max <= capacity_orig. But when uclamp_max > capacity_orig,
	 *   the normal upmigration rules should withhold still.
	 *
	 *   Only exception is when we are on max capacity, then we need to be
	 *   careful not to block overutilized state. This is so because:
	 *
	 *     1. There's no concept of capping at max_capacity! We can't go
	 *        beyond this performance level anyway.
	 *     2. The system is being saturated when we're operating near
	 *        max capacity, it doesn't make sense to block overutilized.
	 */
	uclamp_max_fits = (capacity_orig == SCHED_CAPACITY_SCALE) && (uclamp_max == SCHED_CAPACITY_SCALE);
	uclamp_max_fits = !uclamp_max_fits && (uclamp_max <= capacity_orig);
	fits = fits || uclamp_max_fits;

	/*
	 *
	 *                                 C=z
	 *   |                             ___       (region a, capped, util >= uclamp_max)
	 *   |                  C=y       |   |
	 *   |_ _ _ _ _ _ _ _ _ ___ _ _ _ | _ | _ _ _ _ _ uclamp_max
	 *   |      C=x        |   |      |   |
	 *   |      ___        |   |      |   |      (region b, uclamp_min <= util <= uclamp_max)
	 *   |_ _ _|_ _|_ _ _ _| _ | _ _ _| _ | _ _ _ _ _ uclamp_min
	 *   |     |   |       |   |      |   |
	 *   |     |   |       |   |      |   |      (region c, boosted, util < uclamp_min)
	 *   +----------------------------------------
	 *         CPU0        CPU1       CPU2
	 *
	 * a) If util > uclamp_max, then we're capped, we don't care about
	 *    actual fitness value here. We only care if uclamp_max fits
	 *    capacity without taking margin/pressure into account.
	 *    See comment above.
	 *
	 * b) If uclamp_min <= util <= uclamp_max, then the normal
	 *    fits_capacity() rules apply. Except we need to ensure that we
	 *    enforce we remain within uclamp_max, see comment above.
	 *
	 * c) If util < uclamp_min, then we are boosted. Same as (b) but we
	 *    need to take into account the boosted value fits the CPU without
	 *    taking margin/pressure into account.
	 *
	 * Cases (a) and (b) are handled in the 'fits' variable already. We
	 * just need to consider an extra check for case (c) after ensuring we
	 * handle the case uclamp_min > uclamp_max.
	 */
	uclamp_min = min(uclamp_min, uclamp_max);
	if (fits && (util < uclamp_min) &&
	    (uclamp_min > get_actual_cpu_capacity(cpu)))
		return -1;

	return fits;
}

static inline int task_fits_cpu(struct task_struct *p, int cpu)
{
	unsigned long uclamp_min = uclamp_eff_value(p, UCLAMP_MIN);
	unsigned long uclamp_max = uclamp_eff_value(p, UCLAMP_MAX);
	unsigned long util = task_util_est(p);
	/*
	 * Return true only if the cpu fully fits the task requirements, which
	 * include the utilization but also the performance hints.
	 */
	return (util_fits_cpu(util, uclamp_min, uclamp_max, cpu) > 0);
}

static inline void update_misfit_status(struct task_struct *p, struct rq *rq)
{
	int cpu = cpu_of(rq);

	if (!sched_asym_cpucap_active())
		return;

	/*
	 * Affinity allows us to go somewhere higher?  Or are we on biggest
	 * available CPU already? Or do we fit into this CPU ?
	 */
	if (!p || (p->nr_cpus_allowed == 1) ||
	    (arch_scale_cpu_capacity(cpu) == p->max_allowed_capacity) ||
	    task_fits_cpu(p, cpu)) {

		rq->misfit_task_load = 0;
		return;
	}

	/*
	 * Make sure that misfit_task_load will not be null even if
	 * task_h_load() returns 0.
	 */
	rq->misfit_task_load = max_t(unsigned long, task_h_load(p), 1);
}

#else /* CONFIG_SMP */

static inline bool cfs_rq_is_decayed(struct cfs_rq *cfs_rq)
{
	return !cfs_rq->nr_running;
}

#define UPDATE_TG	0x0
#define SKIP_AGE_LOAD	0x0
#define DO_ATTACH	0x0
#define DO_DETACH	0x0

static inline void update_load_avg(struct cfs_rq *cfs_rq, struct sched_entity *se, int not_used1)
{
	cfs_rq_util_change(cfs_rq, 0);
}

static inline void remove_entity_load_avg(struct sched_entity *se) {}

static inline void
attach_entity_load_avg(struct cfs_rq *cfs_rq, struct sched_entity *se) {}
static inline void
detach_entity_load_avg(struct cfs_rq *cfs_rq, struct sched_entity *se) {}

static inline int sched_balance_newidle(struct rq *rq, struct rq_flags *rf)
{
	return 0;
}

static inline void
util_est_enqueue(struct cfs_rq *cfs_rq, struct task_struct *p) {}

static inline void
util_est_dequeue(struct cfs_rq *cfs_rq, struct task_struct *p) {}

static inline void
util_est_update(struct cfs_rq *cfs_rq, struct task_struct *p,
		bool task_sleep) {}
static inline void update_misfit_status(struct task_struct *p, struct rq *rq) {}

#endif /* CONFIG_SMP */

static void
place_entity(struct cfs_rq *cfs_rq, struct sched_entity *se, int flags)
{
	u64 vslice, vruntime = avg_vruntime(cfs_rq);
	s64 lag = 0;

	if (!se->custom_slice)
		se->slice = sysctl_sched_base_slice;
	vslice = calc_delta_fair(se->slice, se);

	/*
	 * Due to how V is constructed as the weighted average of entities,
	 * adding tasks with positive lag, or removing tasks with negative lag
	 * will move 'time' backwards, this can screw around with the lag of
	 * other tasks.
	 *
	 * EEVDF: placement strategy #1 / #2
	 */
	if (sched_feat(PLACE_LAG) && cfs_rq->nr_running && se->vlag) {
		struct sched_entity *curr = cfs_rq->curr;
		unsigned long load;

		lag = se->vlag;

		/*
		 * If we want to place a task and preserve lag, we have to
		 * consider the effect of the new entity on the weighted
		 * average and compensate for this, otherwise lag can quickly
		 * evaporate.
		 *
		 * Lag is defined as:
		 *
		 *   lag_i = S - s_i = w_i * (V - v_i)
		 *
		 * To avoid the 'w_i' term all over the place, we only track
		 * the virtual lag:
		 *
		 *   vl_i = V - v_i <=> v_i = V - vl_i
		 *
		 * And we take V to be the weighted average of all v:
		 *
		 *   V = (\Sum w_j*v_j) / W
		 *
		 * Where W is: \Sum w_j
		 *
		 * Then, the weighted average after adding an entity with lag
		 * vl_i is given by:
		 *
		 *   V' = (\Sum w_j*v_j + w_i*v_i) / (W + w_i)
		 *      = (W*V + w_i*(V - vl_i)) / (W + w_i)
		 *      = (W*V + w_i*V - w_i*vl_i) / (W + w_i)
		 *      = (V*(W + w_i) - w_i*l) / (W + w_i)
		 *      = V - w_i*vl_i / (W + w_i)
		 *
		 * And the actual lag after adding an entity with vl_i is:
		 *
		 *   vl'_i = V' - v_i
		 *         = V - w_i*vl_i / (W + w_i) - (V - vl_i)
		 *         = vl_i - w_i*vl_i / (W + w_i)
		 *
		 * Which is strictly less than vl_i. So in order to preserve lag
		 * we should inflate the lag before placement such that the
		 * effective lag after placement comes out right.
		 *
		 * As such, invert the above relation for vl'_i to get the vl_i
		 * we need to use such that the lag after placement is the lag
		 * we computed before dequeue.
		 *
		 *   vl'_i = vl_i - w_i*vl_i / (W + w_i)
		 *         = ((W + w_i)*vl_i - w_i*vl_i) / (W + w_i)
		 *
		 *   (W + w_i)*vl'_i = (W + w_i)*vl_i - w_i*vl_i
		 *                   = W*vl_i
		 *
		 *   vl_i = (W + w_i)*vl'_i / W
		 */
		load = cfs_rq->avg_load;
		if (curr && curr->on_rq)
			load += scale_load_down(curr->load.weight);

		lag *= load + scale_load_down(se->load.weight);
		if (WARN_ON_ONCE(!load))
			load = 1;
		lag = div_s64(lag, load);
	}

	se->vruntime = vruntime - lag;

	if (se->rel_deadline) {
		se->deadline += se->vruntime;
		se->rel_deadline = 0;
		return;
	}

	/*
	 * When joining the competition; the existing tasks will be,
	 * on average, halfway through their slice, as such start tasks
	 * off with half a slice to ease into the competition.
	 */
	if (sched_feat(PLACE_DEADLINE_INITIAL) && (flags & ENQUEUE_INITIAL))
		vslice /= 2;

	/*
	 * EEVDF: vd_i = ve_i + r_i/w_i
	 */
	se->deadline = se->vruntime + vslice;
}

static void check_enqueue_throttle(struct cfs_rq *cfs_rq);
static inline int cfs_rq_throttled(struct cfs_rq *cfs_rq);

static inline bool cfs_bandwidth_used(void);

static void
requeue_delayed_entity(struct sched_entity *se);

static void
enqueue_entity(struct cfs_rq *cfs_rq, struct sched_entity *se, int flags)
{
	bool curr = cfs_rq->curr == se;

	/*
	 * If we're the current task, we must renormalise before calling
	 * update_curr().
	 */
	if (curr)
		place_entity(cfs_rq, se, flags);

	update_curr(cfs_rq);

	/*
	 * When enqueuing a sched_entity, we must:
	 *   - Update loads to have both entity and cfs_rq synced with now.
	 *   - For group_entity, update its runnable_weight to reflect the new
	 *     h_nr_running of its group cfs_rq.
	 *   - For group_entity, update its weight to reflect the new share of
	 *     its group cfs_rq
	 *   - Add its new weight to cfs_rq->load.weight
	 */
	update_load_avg(cfs_rq, se, UPDATE_TG | DO_ATTACH);
	se_update_runnable(se);
	/*
	 * XXX update_load_avg() above will have attached us to the pelt sum;
	 * but update_cfs_group() here will re-adjust the weight and have to
	 * undo/redo all that. Seems wasteful.
	 */
	update_cfs_group(se);

	/*
	 * XXX now that the entity has been re-weighted, and it's lag adjusted,
	 * we can place the entity.
	 */
	if (!curr)
		place_entity(cfs_rq, se, flags);

	account_entity_enqueue(cfs_rq, se);

	/* Entity has migrated, no longer consider this task hot */
	if (flags & ENQUEUE_MIGRATED)
		se->exec_start = 0;

	check_schedstat_required();
	update_stats_enqueue_fair(cfs_rq, se, flags);
	if (!curr)
		__enqueue_entity(cfs_rq, se);
	se->on_rq = 1;

	if (cfs_rq->nr_running == 1) {
		check_enqueue_throttle(cfs_rq);
		if (!throttled_hierarchy(cfs_rq)) {
			list_add_leaf_cfs_rq(cfs_rq);
		} else {
#ifdef CONFIG_CFS_BANDWIDTH
			struct rq *rq = rq_of(cfs_rq);

			if (cfs_rq_throttled(cfs_rq) && !cfs_rq->throttled_clock)
				cfs_rq->throttled_clock = rq_clock(rq);
			if (!cfs_rq->throttled_clock_self)
				cfs_rq->throttled_clock_self = rq_clock(rq);
#endif
		}
	}
}

static void __clear_buddies_next(struct sched_entity *se)
{
	for_each_sched_entity(se) {
		struct cfs_rq *cfs_rq = cfs_rq_of(se);
		if (cfs_rq->next != se)
			break;

		cfs_rq->next = NULL;
	}
}

static void clear_buddies(struct cfs_rq *cfs_rq, struct sched_entity *se)
{
	if (cfs_rq->next == se)
		__clear_buddies_next(se);
}

static __always_inline void return_cfs_rq_runtime(struct cfs_rq *cfs_rq);

static void set_delayed(struct sched_entity *se)
{
	se->sched_delayed = 1;

	/*
	 * Delayed se of cfs_rq have no tasks queued on them.
	 * Do not adjust h_nr_runnable since dequeue_entities()
	 * will account it for blocked tasks.
	 */
	if (!entity_is_task(se))
		return;

	for_each_sched_entity(se) {
		struct cfs_rq *cfs_rq = cfs_rq_of(se);

		cfs_rq->h_nr_delayed++;
		if (cfs_rq_throttled(cfs_rq))
			break;
	}
}

static void clear_delayed(struct sched_entity *se)
{
	se->sched_delayed = 0;

	/*
	 * Delayed se of cfs_rq have no tasks queued on them.
	 * Do not adjust h_nr_runnable since a dequeue has
	 * already accounted for it or an enqueue of a task
	 * below it will account for it in enqueue_task_fair().
	 */
	if (!entity_is_task(se))
		return;

	for_each_sched_entity(se) {
		struct cfs_rq *cfs_rq = cfs_rq_of(se);

		cfs_rq->h_nr_delayed--;
		if (cfs_rq_throttled(cfs_rq))
			break;
	}
}

static inline void finish_delayed_dequeue_entity(struct sched_entity *se)
{
	clear_delayed(se);
	if (sched_feat(DELAY_ZERO) && se->vlag > 0)
		se->vlag = 0;
}

static bool
dequeue_entity(struct cfs_rq *cfs_rq, struct sched_entity *se, int flags)
{
	bool sleep = flags & DEQUEUE_SLEEP;

	update_curr(cfs_rq);
	clear_buddies(cfs_rq, se);

	if (flags & DEQUEUE_DELAYED) {
		SCHED_WARN_ON(!se->sched_delayed);
	} else {
		bool delay = sleep;
		/*
		 * DELAY_DEQUEUE relies on spurious wakeups, special task
		 * states must not suffer spurious wakeups, excempt them.
		 */
		if (flags & DEQUEUE_SPECIAL)
			delay = false;

		SCHED_WARN_ON(delay && se->sched_delayed);

		if (sched_feat(DELAY_DEQUEUE) && delay &&
		    !entity_eligible(cfs_rq, se)) {
			update_load_avg(cfs_rq, se, 0);
			set_delayed(se);
			return false;
		}
	}

	int action = UPDATE_TG;
	if (entity_is_task(se) && task_on_rq_migrating(task_of(se)))
		action |= DO_DETACH;

	/*
	 * When dequeuing a sched_entity, we must:
	 *   - Update loads to have both entity and cfs_rq synced with now.
	 *   - For group_entity, update its runnable_weight to reflect the new
	 *     h_nr_running of its group cfs_rq.
	 *   - Subtract its previous weight from cfs_rq->load.weight.
	 *   - For group entity, update its weight to reflect the new share
	 *     of its group cfs_rq.
	 */
	update_load_avg(cfs_rq, se, action);
	se_update_runnable(se);

	update_stats_dequeue_fair(cfs_rq, se, flags);

	update_entity_lag(cfs_rq, se);
	if (sched_feat(PLACE_REL_DEADLINE) && !sleep) {
		se->deadline -= se->vruntime;
		se->rel_deadline = 1;
	}

	if (se != cfs_rq->curr)
		__dequeue_entity(cfs_rq, se);
	se->on_rq = 0;
	account_entity_dequeue(cfs_rq, se);

	/* return excess runtime on last dequeue */
	return_cfs_rq_runtime(cfs_rq);

	update_cfs_group(se);

	/*
	 * Now advance min_vruntime if @se was the entity holding it back,
	 * except when: DEQUEUE_SAVE && !DEQUEUE_MOVE, in this case we'll be
	 * put back on, and if we advance min_vruntime, we'll be placed back
	 * further than we started -- i.e. we'll be penalized.
	 */
	if ((flags & (DEQUEUE_SAVE | DEQUEUE_MOVE)) != DEQUEUE_SAVE)
		update_min_vruntime(cfs_rq);

	if (flags & DEQUEUE_DELAYED)
		finish_delayed_dequeue_entity(se);

	if (cfs_rq->nr_running == 0)
		update_idle_cfs_rq_clock_pelt(cfs_rq);

	return true;
}

static void
set_next_entity(struct cfs_rq *cfs_rq, struct sched_entity *se)
{
	clear_buddies(cfs_rq, se);

	/* 'current' is not kept within the tree. */
	if (se->on_rq) {
		/*
		 * Any task has to be enqueued before it get to execute on
		 * a CPU. So account for the time it spent waiting on the
		 * runqueue.
		 */
		update_stats_wait_end_fair(cfs_rq, se);
		__dequeue_entity(cfs_rq, se);
		update_load_avg(cfs_rq, se, UPDATE_TG);
		/*
		 * HACK, stash a copy of deadline at the point of pick in vlag,
		 * which isn't used until dequeue.
		 */
		se->vlag = se->deadline;
	}

	update_stats_curr_start(cfs_rq, se);
	SCHED_WARN_ON(cfs_rq->curr);
	cfs_rq->curr = se;

	/*
	 * Track our maximum slice length, if the CPU's load is at
	 * least twice that of our own weight (i.e. don't track it
	 * when there are only lesser-weight tasks around):
	 */
	if (schedstat_enabled() &&
	    rq_of(cfs_rq)->cfs.load.weight >= 2*se->load.weight) {
		struct sched_statistics *stats;

		stats = __schedstats_from_se(se);
		__schedstat_set(stats->slice_max,
				max((u64)stats->slice_max,
				    se->sum_exec_runtime - se->prev_sum_exec_runtime));
	}

	se->prev_sum_exec_runtime = se->sum_exec_runtime;
}

static int dequeue_entities(struct rq *rq, struct sched_entity *se, int flags);

/*
 * Pick the next process, keeping these things in mind, in this order:
 * 1) keep things fair between processes/task groups
 * 2) pick the "next" process, since someone really wants that to run
 * 3) pick the "last" process, for cache locality
 * 4) do not run the "skip" process, if something else is available
 */
static struct sched_entity *
pick_next_entity(struct rq *rq, struct cfs_rq *cfs_rq)
{
	/*
	 * Picking the ->next buddy will affect latency but not fairness.
	 */
	if (sched_feat(PICK_BUDDY) &&
	    cfs_rq->next && entity_eligible(cfs_rq, cfs_rq->next)) {
		/* ->next will never be delayed */
		SCHED_WARN_ON(cfs_rq->next->sched_delayed);
		return cfs_rq->next;
	}

	struct sched_entity *se = pick_eevdf(cfs_rq);
	if (se->sched_delayed) {
		dequeue_entities(rq, se, DEQUEUE_SLEEP | DEQUEUE_DELAYED);
		/*
		 * Must not reference @se again, see __block_task().
		 */
		return NULL;
	}
	return se;
}

static bool check_cfs_rq_runtime(struct cfs_rq *cfs_rq);

static void put_prev_entity(struct cfs_rq *cfs_rq, struct sched_entity *prev)
{
	/*
	 * If still on the runqueue then deactivate_task()
	 * was not called and update_curr() has to be done:
	 */
	if (prev->on_rq)
		update_curr(cfs_rq);

	/* throttle cfs_rqs exceeding runtime */
	check_cfs_rq_runtime(cfs_rq);

	if (prev->on_rq) {
		update_stats_wait_start_fair(cfs_rq, prev);
		/* Put 'current' back into the tree. */
		__enqueue_entity(cfs_rq, prev);
		/* in !on_rq case, update occurred at dequeue */
		update_load_avg(cfs_rq, prev, 0);
	}
	SCHED_WARN_ON(cfs_rq->curr != prev);
	cfs_rq->curr = NULL;
}

static void
entity_tick(struct cfs_rq *cfs_rq, struct sched_entity *curr, int queued)
{
	/*
	 * Update run-time statistics of the 'current'.
	 */
	update_curr(cfs_rq);

	/*
	 * Ensure that runnable average is periodically updated.
	 */
	update_load_avg(cfs_rq, curr, UPDATE_TG);
	update_cfs_group(curr);

#ifdef CONFIG_SCHED_HRTICK
	/*
	 * queued ticks are scheduled to match the slice, so don't bother
	 * validating it and just reschedule.
	 */
	if (queued) {
		resched_curr_lazy(rq_of(cfs_rq));
		return;
	}
#endif
}


/**************************************************
 * CFS bandwidth control machinery
 */

#ifdef CONFIG_CFS_BANDWIDTH

#ifdef CONFIG_JUMP_LABEL
static struct static_key __cfs_bandwidth_used;

static inline bool cfs_bandwidth_used(void)
{
	return static_key_false(&__cfs_bandwidth_used);
}

void cfs_bandwidth_usage_inc(void)
{
	static_key_slow_inc_cpuslocked(&__cfs_bandwidth_used);
}

void cfs_bandwidth_usage_dec(void)
{
	static_key_slow_dec_cpuslocked(&__cfs_bandwidth_used);
}
#else /* CONFIG_JUMP_LABEL */
static bool cfs_bandwidth_used(void)
{
	return true;
}

void cfs_bandwidth_usage_inc(void) {}
void cfs_bandwidth_usage_dec(void) {}
#endif /* CONFIG_JUMP_LABEL */

/*
 * default period for cfs group bandwidth.
 * default: 0.1s, units: nanoseconds
 */
static inline u64 default_cfs_period(void)
{
	return 100000000ULL;
}

static inline u64 sched_cfs_bandwidth_slice(void)
{
	return (u64)sysctl_sched_cfs_bandwidth_slice * NSEC_PER_USEC;
}

/*
 * Replenish runtime according to assigned quota. We use sched_clock_cpu
 * directly instead of rq->clock to avoid adding additional synchronization
 * around rq->lock.
 *
 * requires cfs_b->lock
 */
void __refill_cfs_bandwidth_runtime(struct cfs_bandwidth *cfs_b)
{
	s64 runtime;

	if (unlikely(cfs_b->quota == RUNTIME_INF))
		return;

	cfs_b->runtime += cfs_b->quota;
	runtime = cfs_b->runtime_snap - cfs_b->runtime;
	if (runtime > 0) {
		cfs_b->burst_time += runtime;
		cfs_b->nr_burst++;
	}

	cfs_b->runtime = min(cfs_b->runtime, cfs_b->quota + cfs_b->burst);
	cfs_b->runtime_snap = cfs_b->runtime;
}

static inline struct cfs_bandwidth *tg_cfs_bandwidth(struct task_group *tg)
{
	return &tg->cfs_bandwidth;
}

/* returns 0 on failure to allocate runtime */
static int __assign_cfs_rq_runtime(struct cfs_bandwidth *cfs_b,
				   struct cfs_rq *cfs_rq, u64 target_runtime)
{
	u64 min_amount, amount = 0;

	lockdep_assert_held(&cfs_b->lock);

	/* note: this is a positive sum as runtime_remaining <= 0 */
	min_amount = target_runtime - cfs_rq->runtime_remaining;

	if (cfs_b->quota == RUNTIME_INF)
		amount = min_amount;
	else {
		start_cfs_bandwidth(cfs_b);

		if (cfs_b->runtime > 0) {
			amount = min(cfs_b->runtime, min_amount);
			cfs_b->runtime -= amount;
			cfs_b->idle = 0;
		}
	}

	cfs_rq->runtime_remaining += amount;

	return cfs_rq->runtime_remaining > 0;
}

/* returns 0 on failure to allocate runtime */
static int assign_cfs_rq_runtime(struct cfs_rq *cfs_rq)
{
	struct cfs_bandwidth *cfs_b = tg_cfs_bandwidth(cfs_rq->tg);
	int ret;

	raw_spin_lock(&cfs_b->lock);
	ret = __assign_cfs_rq_runtime(cfs_b, cfs_rq, sched_cfs_bandwidth_slice());
	raw_spin_unlock(&cfs_b->lock);

	return ret;
}

static void __account_cfs_rq_runtime(struct cfs_rq *cfs_rq, u64 delta_exec)
{
	/* dock delta_exec before expiring quota (as it could span periods) */
	cfs_rq->runtime_remaining -= delta_exec;

	if (likely(cfs_rq->runtime_remaining > 0))
		return;

	if (cfs_rq->throttled)
		return;
	/*
	 * if we're unable to extend our runtime we resched so that the active
	 * hierarchy can be throttled
	 */
	if (!assign_cfs_rq_runtime(cfs_rq) && likely(cfs_rq->curr))
		resched_curr(rq_of(cfs_rq));
}

static __always_inline
void account_cfs_rq_runtime(struct cfs_rq *cfs_rq, u64 delta_exec)
{
	if (!cfs_bandwidth_used() || !cfs_rq->runtime_enabled)
		return;

	__account_cfs_rq_runtime(cfs_rq, delta_exec);
}

static inline int cfs_rq_throttled(struct cfs_rq *cfs_rq)
{
	return cfs_bandwidth_used() && cfs_rq->throttled;
}

/* check whether cfs_rq, or any parent, is throttled */
static inline int throttled_hierarchy(struct cfs_rq *cfs_rq)
{
	return cfs_bandwidth_used() && cfs_rq->throttle_count;
}

/*
 * Ensure that neither of the group entities corresponding to src_cpu or
 * dest_cpu are members of a throttled hierarchy when performing group
 * load-balance operations.
 */
static inline int throttled_lb_pair(struct task_group *tg,
				    int src_cpu, int dest_cpu)
{
	struct cfs_rq *src_cfs_rq, *dest_cfs_rq;

	src_cfs_rq = tg->cfs_rq[src_cpu];
	dest_cfs_rq = tg->cfs_rq[dest_cpu];

	return throttled_hierarchy(src_cfs_rq) ||
	       throttled_hierarchy(dest_cfs_rq);
}

static int tg_unthrottle_up(struct task_group *tg, void *data)
{
	struct rq *rq = data;
	struct cfs_rq *cfs_rq = tg->cfs_rq[cpu_of(rq)];

	cfs_rq->throttle_count--;
	if (!cfs_rq->throttle_count) {
		cfs_rq->throttled_clock_pelt_time += rq_clock_pelt(rq) -
					     cfs_rq->throttled_clock_pelt;

		/* Add cfs_rq with load or one or more already running entities to the list */
		if (!cfs_rq_is_decayed(cfs_rq))
			list_add_leaf_cfs_rq(cfs_rq);

		if (cfs_rq->throttled_clock_self) {
			u64 delta = rq_clock(rq) - cfs_rq->throttled_clock_self;

			cfs_rq->throttled_clock_self = 0;

			if (SCHED_WARN_ON((s64)delta < 0))
				delta = 0;

			cfs_rq->throttled_clock_self_time += delta;
		}
	}

	return 0;
}

static int tg_throttle_down(struct task_group *tg, void *data)
{
	struct rq *rq = data;
	struct cfs_rq *cfs_rq = tg->cfs_rq[cpu_of(rq)];

	/* group is entering throttled state, stop time */
	if (!cfs_rq->throttle_count) {
		cfs_rq->throttled_clock_pelt = rq_clock_pelt(rq);
		list_del_leaf_cfs_rq(cfs_rq);

		SCHED_WARN_ON(cfs_rq->throttled_clock_self);
		if (cfs_rq->nr_running)
			cfs_rq->throttled_clock_self = rq_clock(rq);
	}
	cfs_rq->throttle_count++;

	return 0;
}

static bool throttle_cfs_rq(struct cfs_rq *cfs_rq)
{
	struct rq *rq = rq_of(cfs_rq);
	struct cfs_bandwidth *cfs_b = tg_cfs_bandwidth(cfs_rq->tg);
	struct sched_entity *se;
	long task_delta, idle_task_delta, delayed_delta, dequeue = 1;
	long rq_h_nr_running = rq->cfs.h_nr_running;

	raw_spin_lock(&cfs_b->lock);
	/* This will start the period timer if necessary */
	if (__assign_cfs_rq_runtime(cfs_b, cfs_rq, 1)) {
		/*
		 * We have raced with bandwidth becoming available, and if we
		 * actually throttled the timer might not unthrottle us for an
		 * entire period. We additionally needed to make sure that any
		 * subsequent check_cfs_rq_runtime calls agree not to throttle
		 * us, as we may commit to do cfs put_prev+pick_next, so we ask
		 * for 1ns of runtime rather than just check cfs_b.
		 */
		dequeue = 0;
	} else {
		list_add_tail_rcu(&cfs_rq->throttled_list,
				  &cfs_b->throttled_cfs_rq);
	}
	raw_spin_unlock(&cfs_b->lock);

	if (!dequeue)
		return false;  /* Throttle no longer required. */

	se = cfs_rq->tg->se[cpu_of(rq_of(cfs_rq))];

	/* freeze hierarchy runnable averages while throttled */
	rcu_read_lock();
	walk_tg_tree_from(cfs_rq->tg, tg_throttle_down, tg_nop, (void *)rq);
	rcu_read_unlock();

	task_delta = cfs_rq->h_nr_running;
	idle_task_delta = cfs_rq->idle_h_nr_running;
	delayed_delta = cfs_rq->h_nr_delayed;
	for_each_sched_entity(se) {
		struct cfs_rq *qcfs_rq = cfs_rq_of(se);
		int flags;

		/* throttled entity or throttle-on-deactivate */
		if (!se->on_rq)
			goto done;

		/*
		 * Abuse SPECIAL to avoid delayed dequeue in this instance.
		 * This avoids teaching dequeue_entities() about throttled
		 * entities and keeps things relatively simple.
		 */
		flags = DEQUEUE_SLEEP | DEQUEUE_SPECIAL;
		if (se->sched_delayed)
			flags |= DEQUEUE_DELAYED;
		dequeue_entity(qcfs_rq, se, flags);

		if (cfs_rq_is_idle(group_cfs_rq(se)))
			idle_task_delta = cfs_rq->h_nr_running;

		qcfs_rq->h_nr_running -= task_delta;
		qcfs_rq->idle_h_nr_running -= idle_task_delta;
		qcfs_rq->h_nr_delayed -= delayed_delta;

		if (qcfs_rq->load.weight) {
			/* Avoid re-evaluating load for this entity: */
			se = parent_entity(se);
			break;
		}
	}

	for_each_sched_entity(se) {
		struct cfs_rq *qcfs_rq = cfs_rq_of(se);
		/* throttled entity or throttle-on-deactivate */
		if (!se->on_rq)
			goto done;

		update_load_avg(qcfs_rq, se, 0);
		se_update_runnable(se);

		if (cfs_rq_is_idle(group_cfs_rq(se)))
			idle_task_delta = cfs_rq->h_nr_running;

		qcfs_rq->h_nr_running -= task_delta;
		qcfs_rq->idle_h_nr_running -= idle_task_delta;
		qcfs_rq->h_nr_delayed -= delayed_delta;
	}

	/* At this point se is NULL and we are at root level*/
	sub_nr_running(rq, task_delta);

	/* Stop the fair server if throttling resulted in no runnable tasks */
	if (rq_h_nr_running && !rq->cfs.h_nr_running)
		dl_server_stop(&rq->fair_server);
done:
	/*
	 * Note: distribution will already see us throttled via the
	 * throttled-list.  rq->lock protects completion.
	 */
	cfs_rq->throttled = 1;
	SCHED_WARN_ON(cfs_rq->throttled_clock);
	if (cfs_rq->nr_running)
		cfs_rq->throttled_clock = rq_clock(rq);
	return true;
}

void unthrottle_cfs_rq(struct cfs_rq *cfs_rq)
{
	struct rq *rq = rq_of(cfs_rq);
	struct cfs_bandwidth *cfs_b = tg_cfs_bandwidth(cfs_rq->tg);
	struct sched_entity *se;
	long task_delta, idle_task_delta, delayed_delta;
	long rq_h_nr_running = rq->cfs.h_nr_running;

	se = cfs_rq->tg->se[cpu_of(rq)];

	cfs_rq->throttled = 0;

	update_rq_clock(rq);

	raw_spin_lock(&cfs_b->lock);
	if (cfs_rq->throttled_clock) {
		cfs_b->throttled_time += rq_clock(rq) - cfs_rq->throttled_clock;
		cfs_rq->throttled_clock = 0;
	}
	list_del_rcu(&cfs_rq->throttled_list);
	raw_spin_unlock(&cfs_b->lock);

	/* update hierarchical throttle state */
	walk_tg_tree_from(cfs_rq->tg, tg_nop, tg_unthrottle_up, (void *)rq);

	if (!cfs_rq->load.weight) {
		if (!cfs_rq->on_list)
			return;
		/*
		 * Nothing to run but something to decay (on_list)?
		 * Complete the branch.
		 */
		for_each_sched_entity(se) {
			if (list_add_leaf_cfs_rq(cfs_rq_of(se)))
				break;
		}
		goto unthrottle_throttle;
	}

	task_delta = cfs_rq->h_nr_running;
	idle_task_delta = cfs_rq->idle_h_nr_running;
	delayed_delta = cfs_rq->h_nr_delayed;
	for_each_sched_entity(se) {
		struct cfs_rq *qcfs_rq = cfs_rq_of(se);

		/* Handle any unfinished DELAY_DEQUEUE business first. */
		if (se->sched_delayed) {
			int flags = DEQUEUE_SLEEP | DEQUEUE_DELAYED;

			dequeue_entity(qcfs_rq, se, flags);
		} else if (se->on_rq)
			break;
		enqueue_entity(qcfs_rq, se, ENQUEUE_WAKEUP);

		if (cfs_rq_is_idle(group_cfs_rq(se)))
			idle_task_delta = cfs_rq->h_nr_running;

		qcfs_rq->h_nr_running += task_delta;
		qcfs_rq->idle_h_nr_running += idle_task_delta;
		qcfs_rq->h_nr_delayed += delayed_delta;

		/* end evaluation on encountering a throttled cfs_rq */
		if (cfs_rq_throttled(qcfs_rq))
			goto unthrottle_throttle;
	}

	for_each_sched_entity(se) {
		struct cfs_rq *qcfs_rq = cfs_rq_of(se);

		update_load_avg(qcfs_rq, se, UPDATE_TG);
		se_update_runnable(se);

		if (cfs_rq_is_idle(group_cfs_rq(se)))
			idle_task_delta = cfs_rq->h_nr_running;

		qcfs_rq->h_nr_running += task_delta;
		qcfs_rq->idle_h_nr_running += idle_task_delta;
		qcfs_rq->h_nr_delayed += delayed_delta;

		/* end evaluation on encountering a throttled cfs_rq */
		if (cfs_rq_throttled(qcfs_rq))
			goto unthrottle_throttle;
	}

	/* Start the fair server if un-throttling resulted in new runnable tasks */
	if (!rq_h_nr_running && rq->cfs.h_nr_running)
		dl_server_start(&rq->fair_server);

	/* At this point se is NULL and we are at root level*/
	add_nr_running(rq, task_delta);

unthrottle_throttle:
	assert_list_leaf_cfs_rq(rq);

	/* Determine whether we need to wake up potentially idle CPU: */
	if (rq->curr == rq->idle && rq->cfs.nr_running)
		resched_curr(rq);
}

#ifdef CONFIG_SMP
static void __cfsb_csd_unthrottle(void *arg)
{
	struct cfs_rq *cursor, *tmp;
	struct rq *rq = arg;
	struct rq_flags rf;

	rq_lock(rq, &rf);

	/*
	 * Iterating over the list can trigger several call to
	 * update_rq_clock() in unthrottle_cfs_rq().
	 * Do it once and skip the potential next ones.
	 */
	update_rq_clock(rq);
	rq_clock_start_loop_update(rq);

	/*
	 * Since we hold rq lock we're safe from concurrent manipulation of
	 * the CSD list. However, this RCU critical section annotates the
	 * fact that we pair with sched_free_group_rcu(), so that we cannot
	 * race with group being freed in the window between removing it
	 * from the list and advancing to the next entry in the list.
	 */
	rcu_read_lock();

	list_for_each_entry_safe(cursor, tmp, &rq->cfsb_csd_list,
				 throttled_csd_list) {
		list_del_init(&cursor->throttled_csd_list);

		if (cfs_rq_throttled(cursor))
			unthrottle_cfs_rq(cursor);
	}

	rcu_read_unlock();

	rq_clock_stop_loop_update(rq);
	rq_unlock(rq, &rf);
}

static inline void __unthrottle_cfs_rq_async(struct cfs_rq *cfs_rq)
{
	struct rq *rq = rq_of(cfs_rq);
	bool first;

	if (rq == this_rq()) {
		unthrottle_cfs_rq(cfs_rq);
		return;
	}

	/* Already enqueued */
	if (SCHED_WARN_ON(!list_empty(&cfs_rq->throttled_csd_list)))
		return;

	first = list_empty(&rq->cfsb_csd_list);
	list_add_tail(&cfs_rq->throttled_csd_list, &rq->cfsb_csd_list);
	if (first)
		smp_call_function_single_async(cpu_of(rq), &rq->cfsb_csd);
}
#else
static inline void __unthrottle_cfs_rq_async(struct cfs_rq *cfs_rq)
{
	unthrottle_cfs_rq(cfs_rq);
}
#endif

static void unthrottle_cfs_rq_async(struct cfs_rq *cfs_rq)
{
	lockdep_assert_rq_held(rq_of(cfs_rq));

	if (SCHED_WARN_ON(!cfs_rq_throttled(cfs_rq) ||
	    cfs_rq->runtime_remaining <= 0))
		return;

	__unthrottle_cfs_rq_async(cfs_rq);
}

static bool distribute_cfs_runtime(struct cfs_bandwidth *cfs_b)
{
	int this_cpu = smp_processor_id();
	u64 runtime, remaining = 1;
	bool throttled = false;
	struct cfs_rq *cfs_rq, *tmp;
	struct rq_flags rf;
	struct rq *rq;
	LIST_HEAD(local_unthrottle);

	rcu_read_lock();
	list_for_each_entry_rcu(cfs_rq, &cfs_b->throttled_cfs_rq,
				throttled_list) {
		rq = rq_of(cfs_rq);

		if (!remaining) {
			throttled = true;
			break;
		}

		rq_lock_irqsave(rq, &rf);
		if (!cfs_rq_throttled(cfs_rq))
			goto next;

		/* Already queued for async unthrottle */
		if (!list_empty(&cfs_rq->throttled_csd_list))
			goto next;

		/* By the above checks, this should never be true */
		SCHED_WARN_ON(cfs_rq->runtime_remaining > 0);

		raw_spin_lock(&cfs_b->lock);
		runtime = -cfs_rq->runtime_remaining + 1;
		if (runtime > cfs_b->runtime)
			runtime = cfs_b->runtime;
		cfs_b->runtime -= runtime;
		remaining = cfs_b->runtime;
		raw_spin_unlock(&cfs_b->lock);

		cfs_rq->runtime_remaining += runtime;

		/* we check whether we're throttled above */
		if (cfs_rq->runtime_remaining > 0) {
			if (cpu_of(rq) != this_cpu) {
				unthrottle_cfs_rq_async(cfs_rq);
			} else {
				/*
				 * We currently only expect to be unthrottling
				 * a single cfs_rq locally.
				 */
				SCHED_WARN_ON(!list_empty(&local_unthrottle));
				list_add_tail(&cfs_rq->throttled_csd_list,
					      &local_unthrottle);
			}
		} else {
			throttled = true;
		}

next:
		rq_unlock_irqrestore(rq, &rf);
	}

	list_for_each_entry_safe(cfs_rq, tmp, &local_unthrottle,
				 throttled_csd_list) {
		struct rq *rq = rq_of(cfs_rq);

		rq_lock_irqsave(rq, &rf);

		list_del_init(&cfs_rq->throttled_csd_list);

		if (cfs_rq_throttled(cfs_rq))
			unthrottle_cfs_rq(cfs_rq);

		rq_unlock_irqrestore(rq, &rf);
	}
	SCHED_WARN_ON(!list_empty(&local_unthrottle));

	rcu_read_unlock();

	return throttled;
}

/*
 * Responsible for refilling a task_group's bandwidth and unthrottling its
 * cfs_rqs as appropriate. If there has been no activity within the last
 * period the timer is deactivated until scheduling resumes; cfs_b->idle is
 * used to track this state.
 */
static int do_sched_cfs_period_timer(struct cfs_bandwidth *cfs_b, int overrun, unsigned long flags)
{
	int throttled;

	/* no need to continue the timer with no bandwidth constraint */
	if (cfs_b->quota == RUNTIME_INF)
		goto out_deactivate;

	throttled = !list_empty(&cfs_b->throttled_cfs_rq);
	cfs_b->nr_periods += overrun;

	/* Refill extra burst quota even if cfs_b->idle */
	__refill_cfs_bandwidth_runtime(cfs_b);

	/*
	 * idle depends on !throttled (for the case of a large deficit), and if
	 * we're going inactive then everything else can be deferred
	 */
	if (cfs_b->idle && !throttled)
		goto out_deactivate;

	if (!throttled) {
		/* mark as potentially idle for the upcoming period */
		cfs_b->idle = 1;
		return 0;
	}

	/* account preceding periods in which throttling occurred */
	cfs_b->nr_throttled += overrun;

	/*
	 * This check is repeated as we release cfs_b->lock while we unthrottle.
	 */
	while (throttled && cfs_b->runtime > 0) {
		raw_spin_unlock_irqrestore(&cfs_b->lock, flags);
		/* we can't nest cfs_b->lock while distributing bandwidth */
		throttled = distribute_cfs_runtime(cfs_b);
		raw_spin_lock_irqsave(&cfs_b->lock, flags);
	}

	/*
	 * While we are ensured activity in the period following an
	 * unthrottle, this also covers the case in which the new bandwidth is
	 * insufficient to cover the existing bandwidth deficit.  (Forcing the
	 * timer to remain active while there are any throttled entities.)
	 */
	cfs_b->idle = 0;

	return 0;

out_deactivate:
	return 1;
}

/* a cfs_rq won't donate quota below this amount */
static const u64 min_cfs_rq_runtime = 1 * NSEC_PER_MSEC;
/* minimum remaining period time to redistribute slack quota */
static const u64 min_bandwidth_expiration = 2 * NSEC_PER_MSEC;
/* how long we wait to gather additional slack before distributing */
static const u64 cfs_bandwidth_slack_period = 5 * NSEC_PER_MSEC;

/*
 * Are we near the end of the current quota period?
 *
 * Requires cfs_b->lock for hrtimer_expires_remaining to be safe against the
 * hrtimer base being cleared by hrtimer_start. In the case of
 * migrate_hrtimers, base is never cleared, so we are fine.
 */
static int runtime_refresh_within(struct cfs_bandwidth *cfs_b, u64 min_expire)
{
	struct hrtimer *refresh_timer = &cfs_b->period_timer;
	s64 remaining;

	/* if the call-back is running a quota refresh is already occurring */
	if (hrtimer_callback_running(refresh_timer))
		return 1;

	/* is a quota refresh about to occur? */
	remaining = ktime_to_ns(hrtimer_expires_remaining(refresh_timer));
	if (remaining < (s64)min_expire)
		return 1;

	return 0;
}

static void start_cfs_slack_bandwidth(struct cfs_bandwidth *cfs_b)
{
	u64 min_left = cfs_bandwidth_slack_period + min_bandwidth_expiration;

	/* if there's a quota refresh soon don't bother with slack */
	if (runtime_refresh_within(cfs_b, min_left))
		return;

	/* don't push forwards an existing deferred unthrottle */
	if (cfs_b->slack_started)
		return;
	cfs_b->slack_started = true;

	hrtimer_start(&cfs_b->slack_timer,
			ns_to_ktime(cfs_bandwidth_slack_period),
			HRTIMER_MODE_REL);
}

/* we know any runtime found here is valid as update_curr() precedes return */
static void __return_cfs_rq_runtime(struct cfs_rq *cfs_rq)
{
	struct cfs_bandwidth *cfs_b = tg_cfs_bandwidth(cfs_rq->tg);
	s64 slack_runtime = cfs_rq->runtime_remaining - min_cfs_rq_runtime;

	if (slack_runtime <= 0)
		return;

	raw_spin_lock(&cfs_b->lock);
	if (cfs_b->quota != RUNTIME_INF) {
		cfs_b->runtime += slack_runtime;

		/* we are under rq->lock, defer unthrottling using a timer */
		if (cfs_b->runtime > sched_cfs_bandwidth_slice() &&
		    !list_empty(&cfs_b->throttled_cfs_rq))
			start_cfs_slack_bandwidth(cfs_b);
	}
	raw_spin_unlock(&cfs_b->lock);

	/* even if it's not valid for return we don't want to try again */
	cfs_rq->runtime_remaining -= slack_runtime;
}

static __always_inline void return_cfs_rq_runtime(struct cfs_rq *cfs_rq)
{
	if (!cfs_bandwidth_used())
		return;

	if (!cfs_rq->runtime_enabled || cfs_rq->nr_running)
		return;

	__return_cfs_rq_runtime(cfs_rq);
}

/*
 * This is done with a timer (instead of inline with bandwidth return) since
 * it's necessary to juggle rq->locks to unthrottle their respective cfs_rqs.
 */
static void do_sched_cfs_slack_timer(struct cfs_bandwidth *cfs_b)
{
	u64 runtime = 0, slice = sched_cfs_bandwidth_slice();
	unsigned long flags;

	/* confirm we're still not at a refresh boundary */
	raw_spin_lock_irqsave(&cfs_b->lock, flags);
	cfs_b->slack_started = false;

	if (runtime_refresh_within(cfs_b, min_bandwidth_expiration)) {
		raw_spin_unlock_irqrestore(&cfs_b->lock, flags);
		return;
	}

	if (cfs_b->quota != RUNTIME_INF && cfs_b->runtime > slice)
		runtime = cfs_b->runtime;

	raw_spin_unlock_irqrestore(&cfs_b->lock, flags);

	if (!runtime)
		return;

	distribute_cfs_runtime(cfs_b);
}

/*
 * When a group wakes up we want to make sure that its quota is not already
 * expired/exceeded, otherwise it may be allowed to steal additional ticks of
 * runtime as update_curr() throttling can not trigger until it's on-rq.
 */
static void check_enqueue_throttle(struct cfs_rq *cfs_rq)
{
	if (!cfs_bandwidth_used())
		return;

	/* an active group must be handled by the update_curr()->put() path */
	if (!cfs_rq->runtime_enabled || cfs_rq->curr)
		return;

	/* ensure the group is not already throttled */
	if (cfs_rq_throttled(cfs_rq))
		return;

	/* update runtime allocation */
	account_cfs_rq_runtime(cfs_rq, 0);
	if (cfs_rq->runtime_remaining <= 0)
		throttle_cfs_rq(cfs_rq);
}

static void sync_throttle(struct task_group *tg, int cpu)
{
	struct cfs_rq *pcfs_rq, *cfs_rq;

	if (!cfs_bandwidth_used())
		return;

	if (!tg->parent)
		return;

	cfs_rq = tg->cfs_rq[cpu];
	pcfs_rq = tg->parent->cfs_rq[cpu];

	cfs_rq->throttle_count = pcfs_rq->throttle_count;
	cfs_rq->throttled_clock_pelt = rq_clock_pelt(cpu_rq(cpu));
}

/* conditionally throttle active cfs_rq's from put_prev_entity() */
static bool check_cfs_rq_runtime(struct cfs_rq *cfs_rq)
{
	if (!cfs_bandwidth_used())
		return false;

	if (likely(!cfs_rq->runtime_enabled || cfs_rq->runtime_remaining > 0))
		return false;

	/*
	 * it's possible for a throttled entity to be forced into a running
	 * state (e.g. set_curr_task), in this case we're finished.
	 */
	if (cfs_rq_throttled(cfs_rq))
		return true;

	return throttle_cfs_rq(cfs_rq);
}

static enum hrtimer_restart sched_cfs_slack_timer(struct hrtimer *timer)
{
	struct cfs_bandwidth *cfs_b =
		container_of(timer, struct cfs_bandwidth, slack_timer);

	do_sched_cfs_slack_timer(cfs_b);

	return HRTIMER_NORESTART;
}

extern const u64 max_cfs_quota_period;

static enum hrtimer_restart sched_cfs_period_timer(struct hrtimer *timer)
{
	struct cfs_bandwidth *cfs_b =
		container_of(timer, struct cfs_bandwidth, period_timer);
	unsigned long flags;
	int overrun;
	int idle = 0;
	int count = 0;

	raw_spin_lock_irqsave(&cfs_b->lock, flags);
	for (;;) {
		overrun = hrtimer_forward_now(timer, cfs_b->period);
		if (!overrun)
			break;

		idle = do_sched_cfs_period_timer(cfs_b, overrun, flags);

		if (++count > 3) {
			u64 new, old = ktime_to_ns(cfs_b->period);

			/*
			 * Grow period by a factor of 2 to avoid losing precision.
			 * Precision loss in the quota/period ratio can cause __cfs_schedulable
			 * to fail.
			 */
			new = old * 2;
			if (new < max_cfs_quota_period) {
				cfs_b->period = ns_to_ktime(new);
				cfs_b->quota *= 2;
				cfs_b->burst *= 2;

				pr_warn_ratelimited(
	"cfs_period_timer[cpu%d]: period too short, scaling up (new cfs_period_us = %lld, cfs_quota_us = %lld)\n",
					smp_processor_id(),
					div_u64(new, NSEC_PER_USEC),
					div_u64(cfs_b->quota, NSEC_PER_USEC));
			} else {
				pr_warn_ratelimited(
	"cfs_period_timer[cpu%d]: period too short, but cannot scale up without losing precision (cfs_period_us = %lld, cfs_quota_us = %lld)\n",
					smp_processor_id(),
					div_u64(old, NSEC_PER_USEC),
					div_u64(cfs_b->quota, NSEC_PER_USEC));
			}

			/* reset count so we don't come right back in here */
			count = 0;
		}
	}
	if (idle)
		cfs_b->period_active = 0;
	raw_spin_unlock_irqrestore(&cfs_b->lock, flags);

	return idle ? HRTIMER_NORESTART : HRTIMER_RESTART;
}

void init_cfs_bandwidth(struct cfs_bandwidth *cfs_b, struct cfs_bandwidth *parent)
{
	raw_spin_lock_init(&cfs_b->lock);
	cfs_b->runtime = 0;
	cfs_b->quota = RUNTIME_INF;
	cfs_b->period = ns_to_ktime(default_cfs_period());
	cfs_b->burst = 0;
	cfs_b->hierarchical_quota = parent ? parent->hierarchical_quota : RUNTIME_INF;

	INIT_LIST_HEAD(&cfs_b->throttled_cfs_rq);
	hrtimer_init(&cfs_b->period_timer, CLOCK_MONOTONIC, HRTIMER_MODE_ABS_PINNED);
	cfs_b->period_timer.function = sched_cfs_period_timer;

	/* Add a random offset so that timers interleave */
	hrtimer_set_expires(&cfs_b->period_timer,
			    get_random_u32_below(cfs_b->period));
	hrtimer_init(&cfs_b->slack_timer, CLOCK_MONOTONIC, HRTIMER_MODE_REL);
	cfs_b->slack_timer.function = sched_cfs_slack_timer;
	cfs_b->slack_started = false;
}

static void init_cfs_rq_runtime(struct cfs_rq *cfs_rq)
{
	cfs_rq->runtime_enabled = 0;
	INIT_LIST_HEAD(&cfs_rq->throttled_list);
	INIT_LIST_HEAD(&cfs_rq->throttled_csd_list);
}

void start_cfs_bandwidth(struct cfs_bandwidth *cfs_b)
{
	lockdep_assert_held(&cfs_b->lock);

	if (cfs_b->period_active)
		return;

	cfs_b->period_active = 1;
	hrtimer_forward_now(&cfs_b->period_timer, cfs_b->period);
	hrtimer_start_expires(&cfs_b->period_timer, HRTIMER_MODE_ABS_PINNED);
}

static void destroy_cfs_bandwidth(struct cfs_bandwidth *cfs_b)
{
	int __maybe_unused i;

	/* init_cfs_bandwidth() was not called */
	if (!cfs_b->throttled_cfs_rq.next)
		return;

	hrtimer_cancel(&cfs_b->period_timer);
	hrtimer_cancel(&cfs_b->slack_timer);

	/*
	 * It is possible that we still have some cfs_rq's pending on a CSD
	 * list, though this race is very rare. In order for this to occur, we
	 * must have raced with the last task leaving the group while there
	 * exist throttled cfs_rq(s), and the period_timer must have queued the
	 * CSD item but the remote cpu has not yet processed it. To handle this,
	 * we can simply flush all pending CSD work inline here. We're
	 * guaranteed at this point that no additional cfs_rq of this group can
	 * join a CSD list.
	 */
#ifdef CONFIG_SMP
	for_each_possible_cpu(i) {
		struct rq *rq = cpu_rq(i);
		unsigned long flags;

		if (list_empty(&rq->cfsb_csd_list))
			continue;

		local_irq_save(flags);
		__cfsb_csd_unthrottle(rq);
		local_irq_restore(flags);
	}
#endif
}

/*
 * Both these CPU hotplug callbacks race against unregister_fair_sched_group()
 *
 * The race is harmless, since modifying bandwidth settings of unhooked group
 * bits doesn't do much.
 */

/* cpu online callback */
static void __maybe_unused update_runtime_enabled(struct rq *rq)
{
	struct task_group *tg;

	lockdep_assert_rq_held(rq);

	rcu_read_lock();
	list_for_each_entry_rcu(tg, &task_groups, list) {
		struct cfs_bandwidth *cfs_b = &tg->cfs_bandwidth;
		struct cfs_rq *cfs_rq = tg->cfs_rq[cpu_of(rq)];

		raw_spin_lock(&cfs_b->lock);
		cfs_rq->runtime_enabled = cfs_b->quota != RUNTIME_INF;
		raw_spin_unlock(&cfs_b->lock);
	}
	rcu_read_unlock();
}

/* cpu offline callback */
static void __maybe_unused unthrottle_offline_cfs_rqs(struct rq *rq)
{
	struct task_group *tg;

	lockdep_assert_rq_held(rq);

	/*
	 * The rq clock has already been updated in the
	 * set_rq_offline(), so we should skip updating
	 * the rq clock again in unthrottle_cfs_rq().
	 */
	rq_clock_start_loop_update(rq);

	rcu_read_lock();
	list_for_each_entry_rcu(tg, &task_groups, list) {
		struct cfs_rq *cfs_rq = tg->cfs_rq[cpu_of(rq)];

		if (!cfs_rq->runtime_enabled)
			continue;

		/*
		 * clock_task is not advancing so we just need to make sure
		 * there's some valid quota amount
		 */
		cfs_rq->runtime_remaining = 1;
		/*
		 * Offline rq is schedulable till CPU is completely disabled
		 * in take_cpu_down(), so we prevent new cfs throttling here.
		 */
		cfs_rq->runtime_enabled = 0;

		if (cfs_rq_throttled(cfs_rq))
			unthrottle_cfs_rq(cfs_rq);
	}
	rcu_read_unlock();

	rq_clock_stop_loop_update(rq);
}

bool cfs_task_bw_constrained(struct task_struct *p)
{
	struct cfs_rq *cfs_rq = task_cfs_rq(p);

	if (!cfs_bandwidth_used())
		return false;

	if (cfs_rq->runtime_enabled ||
	    tg_cfs_bandwidth(cfs_rq->tg)->hierarchical_quota != RUNTIME_INF)
		return true;

	return false;
}

#ifdef CONFIG_NO_HZ_FULL
/* called from pick_next_task_fair() */
static void sched_fair_update_stop_tick(struct rq *rq, struct task_struct *p)
{
	int cpu = cpu_of(rq);

	if (!cfs_bandwidth_used())
		return;

	if (!tick_nohz_full_cpu(cpu))
		return;

	if (rq->nr_running != 1)
		return;

	/*
	 *  We know there is only one task runnable and we've just picked it. The
	 *  normal enqueue path will have cleared TICK_DEP_BIT_SCHED if we will
	 *  be otherwise able to stop the tick. Just need to check if we are using
	 *  bandwidth control.
	 */
	if (cfs_task_bw_constrained(p))
		tick_nohz_dep_set_cpu(cpu, TICK_DEP_BIT_SCHED);
}
#endif

#else /* CONFIG_CFS_BANDWIDTH */

static inline bool cfs_bandwidth_used(void)
{
	return false;
}

static void account_cfs_rq_runtime(struct cfs_rq *cfs_rq, u64 delta_exec) {}
static bool check_cfs_rq_runtime(struct cfs_rq *cfs_rq) { return false; }
static void check_enqueue_throttle(struct cfs_rq *cfs_rq) {}
static inline void sync_throttle(struct task_group *tg, int cpu) {}
static __always_inline void return_cfs_rq_runtime(struct cfs_rq *cfs_rq) {}

static inline int cfs_rq_throttled(struct cfs_rq *cfs_rq)
{
	return 0;
}

static inline int throttled_hierarchy(struct cfs_rq *cfs_rq)
{
	return 0;
}

static inline int throttled_lb_pair(struct task_group *tg,
				    int src_cpu, int dest_cpu)
{
	return 0;
}

#ifdef CONFIG_FAIR_GROUP_SCHED
void init_cfs_bandwidth(struct cfs_bandwidth *cfs_b, struct cfs_bandwidth *parent) {}
static void init_cfs_rq_runtime(struct cfs_rq *cfs_rq) {}
#endif

static inline struct cfs_bandwidth *tg_cfs_bandwidth(struct task_group *tg)
{
	return NULL;
}
static inline void destroy_cfs_bandwidth(struct cfs_bandwidth *cfs_b) {}
static inline void update_runtime_enabled(struct rq *rq) {}
static inline void unthrottle_offline_cfs_rqs(struct rq *rq) {}
#ifdef CONFIG_CGROUP_SCHED
bool cfs_task_bw_constrained(struct task_struct *p)
{
	return false;
}
#endif
#endif /* CONFIG_CFS_BANDWIDTH */

#if !defined(CONFIG_CFS_BANDWIDTH) || !defined(CONFIG_NO_HZ_FULL)
static inline void sched_fair_update_stop_tick(struct rq *rq, struct task_struct *p) {}
#endif

/**************************************************
 * CFS operations on tasks:
 */

#ifdef CONFIG_SCHED_HRTICK
static void hrtick_start_fair(struct rq *rq, struct task_struct *p)
{
	struct sched_entity *se = &p->se;

	SCHED_WARN_ON(task_rq(p) != rq);

	if (rq->cfs.h_nr_running > 1) {
		u64 ran = se->sum_exec_runtime - se->prev_sum_exec_runtime;
		u64 slice = se->slice;
		s64 delta = slice - ran;

		if (delta < 0) {
			if (task_current_donor(rq, p))
				resched_curr(rq);
			return;
		}
		hrtick_start(rq, delta);
	}
}

/*
 * called from enqueue/dequeue and updates the hrtick when the
 * current task is from our class and nr_running is low enough
 * to matter.
 */
static void hrtick_update(struct rq *rq)
{
	struct task_struct *donor = rq->donor;

	if (!hrtick_enabled_fair(rq) || donor->sched_class != &fair_sched_class)
		return;

	hrtick_start_fair(rq, donor);
}
#else /* !CONFIG_SCHED_HRTICK */
static inline void
hrtick_start_fair(struct rq *rq, struct task_struct *p)
{
}

static inline void hrtick_update(struct rq *rq)
{
}
#endif

#ifdef CONFIG_SMP
static inline bool cpu_overutilized(int cpu)
{
	unsigned long  rq_util_min, rq_util_max;

	if (!sched_energy_enabled())
		return false;

	rq_util_min = uclamp_rq_get(cpu_rq(cpu), UCLAMP_MIN);
	rq_util_max = uclamp_rq_get(cpu_rq(cpu), UCLAMP_MAX);

	/* Return true only if the utilization doesn't fit CPU's capacity */
	return !util_fits_cpu(cpu_util_cfs(cpu), rq_util_min, rq_util_max, cpu);
}

/*
 * overutilized value make sense only if EAS is enabled
 */
static inline bool is_rd_overutilized(struct root_domain *rd)
{
	return !sched_energy_enabled() || READ_ONCE(rd->overutilized);
}

static inline void set_rd_overutilized(struct root_domain *rd, bool flag)
{
	if (!sched_energy_enabled())
		return;

	WRITE_ONCE(rd->overutilized, flag);
	trace_sched_overutilized_tp(rd, flag);
}

static inline void check_update_overutilized_status(struct rq *rq)
{
	/*
	 * overutilized field is used for load balancing decisions only
	 * if energy aware scheduler is being used
	 */

	if (!is_rd_overutilized(rq->rd) && cpu_overutilized(rq->cpu))
		set_rd_overutilized(rq->rd, 1);
}
#else
static inline void check_update_overutilized_status(struct rq *rq) { }
#endif

/* Runqueue only has SCHED_IDLE tasks enqueued */
static int sched_idle_rq(struct rq *rq)
{
	return unlikely(rq->nr_running == rq->cfs.idle_h_nr_running &&
			rq->nr_running);
}

#ifdef CONFIG_SMP
static int sched_idle_cpu(int cpu)
{
	return sched_idle_rq(cpu_rq(cpu));
}
#endif

static void
requeue_delayed_entity(struct sched_entity *se)
{
	struct cfs_rq *cfs_rq = cfs_rq_of(se);

	/*
	 * se->sched_delayed should imply: se->on_rq == 1.
	 * Because a delayed entity is one that is still on
	 * the runqueue competing until elegibility.
	 */
	SCHED_WARN_ON(!se->sched_delayed);
	SCHED_WARN_ON(!se->on_rq);

	if (sched_feat(DELAY_ZERO)) {
		update_entity_lag(cfs_rq, se);
		if (se->vlag > 0) {
			cfs_rq->nr_running--;
			if (se != cfs_rq->curr)
				__dequeue_entity(cfs_rq, se);
			se->vlag = 0;
			place_entity(cfs_rq, se, 0);
			if (se != cfs_rq->curr)
				__enqueue_entity(cfs_rq, se);
			cfs_rq->nr_running++;
		}
	}

	update_load_avg(cfs_rq, se, 0);
	clear_delayed(se);
}

/*
 * The enqueue_task method is called before nr_running is
 * increased. Here we update the fair scheduling stats and
 * then put the task into the rbtree:
 */
static void
enqueue_task_fair(struct rq *rq, struct task_struct *p, int flags)
{
	struct cfs_rq *cfs_rq;
	struct sched_entity *se = &p->se;
	int idle_h_nr_running = task_has_idle_policy(p);
	int h_nr_delayed = 0;
	int task_new = !(flags & ENQUEUE_WAKEUP);
	int rq_h_nr_running = rq->cfs.h_nr_running;
	u64 slice = 0;

	/*
	 * The code below (indirectly) updates schedutil which looks at
	 * the cfs_rq utilization to select a frequency.
	 * Let's add the task's estimated utilization to the cfs_rq's
	 * estimated utilization, before we update schedutil.
	 */
	if (!(p->se.sched_delayed && (task_on_rq_migrating(p) || (flags & ENQUEUE_RESTORE))))
		util_est_enqueue(&rq->cfs, p);

	if (flags & ENQUEUE_DELAYED) {
		requeue_delayed_entity(se);
		return;
	}

	/*
	 * If in_iowait is set, the code below may not trigger any cpufreq
	 * utilization updates, so do it here explicitly with the IOWAIT flag
	 * passed.
	 */
	if (p->in_iowait)
		cpufreq_update_util(rq, SCHED_CPUFREQ_IOWAIT);

	if (task_new)
		h_nr_delayed = !!se->sched_delayed;

	for_each_sched_entity(se) {
		if (se->on_rq) {
			if (se->sched_delayed)
				requeue_delayed_entity(se);
			break;
		}
		cfs_rq = cfs_rq_of(se);

		/*
		 * Basically set the slice of group entries to the min_slice of
		 * their respective cfs_rq. This ensures the group can service
		 * its entities in the desired time-frame.
		 */
		if (slice) {
			se->slice = slice;
			se->custom_slice = 1;
		}
		enqueue_entity(cfs_rq, se, flags);
		slice = cfs_rq_min_slice(cfs_rq);

		cfs_rq->h_nr_running++;
		cfs_rq->idle_h_nr_running += idle_h_nr_running;
		cfs_rq->h_nr_delayed += h_nr_delayed;

		if (cfs_rq_is_idle(cfs_rq))
			idle_h_nr_running = 1;

		/* end evaluation on encountering a throttled cfs_rq */
		if (cfs_rq_throttled(cfs_rq))
			goto enqueue_throttle;

		flags = ENQUEUE_WAKEUP;
	}

	for_each_sched_entity(se) {
		cfs_rq = cfs_rq_of(se);

		update_load_avg(cfs_rq, se, UPDATE_TG);
		se_update_runnable(se);
		update_cfs_group(se);

		se->slice = slice;
		slice = cfs_rq_min_slice(cfs_rq);

		cfs_rq->h_nr_running++;
		cfs_rq->idle_h_nr_running += idle_h_nr_running;
		cfs_rq->h_nr_delayed += h_nr_delayed;

		if (cfs_rq_is_idle(cfs_rq))
			idle_h_nr_running = 1;

		/* end evaluation on encountering a throttled cfs_rq */
		if (cfs_rq_throttled(cfs_rq))
			goto enqueue_throttle;
	}

	if (!rq_h_nr_running && rq->cfs.h_nr_running) {
		/* Account for idle runtime */
		if (!rq->nr_running)
			dl_server_update_idle_time(rq, rq->curr);
		dl_server_start(&rq->fair_server);
	}

	/* At this point se is NULL and we are at root level*/
	add_nr_running(rq, 1);

	/*
	 * Since new tasks are assigned an initial util_avg equal to
	 * half of the spare capacity of their CPU, tiny tasks have the
	 * ability to cross the overutilized threshold, which will
	 * result in the load balancer ruining all the task placement
	 * done by EAS. As a way to mitigate that effect, do not account
	 * for the first enqueue operation of new tasks during the
	 * overutilized flag detection.
	 *
	 * A better way of solving this problem would be to wait for
	 * the PELT signals of tasks to converge before taking them
	 * into account, but that is not straightforward to implement,
	 * and the following generally works well enough in practice.
	 */
	if (!task_new)
		check_update_overutilized_status(rq);

enqueue_throttle:
	assert_list_leaf_cfs_rq(rq);

	hrtick_update(rq);
}

static void set_next_buddy(struct sched_entity *se);

/*
 * Basically dequeue_task_fair(), except it can deal with dequeue_entity()
 * failing half-way through and resume the dequeue later.
 *
 * Returns:
 * -1 - dequeue delayed
 *  0 - dequeue throttled
 *  1 - dequeue complete
 */
static int dequeue_entities(struct rq *rq, struct sched_entity *se, int flags)
{
	bool was_sched_idle = sched_idle_rq(rq);
	int rq_h_nr_running = rq->cfs.h_nr_running;
	bool task_sleep = flags & DEQUEUE_SLEEP;
	bool task_delayed = flags & DEQUEUE_DELAYED;
	struct task_struct *p = NULL;
	int idle_h_nr_running = 0;
	int h_nr_running = 0;
	int h_nr_delayed = 0;
	struct cfs_rq *cfs_rq;
	u64 slice = 0;

	if (entity_is_task(se)) {
		p = task_of(se);
		h_nr_running = 1;
		idle_h_nr_running = task_has_idle_policy(p);
		if (!task_sleep && !task_delayed)
			h_nr_delayed = !!se->sched_delayed;
	} else {
		cfs_rq = group_cfs_rq(se);
		slice = cfs_rq_min_slice(cfs_rq);
	}

	for_each_sched_entity(se) {
		cfs_rq = cfs_rq_of(se);

		if (!dequeue_entity(cfs_rq, se, flags)) {
			if (p && &p->se == se)
				return -1;

			break;
		}

		cfs_rq->h_nr_running -= h_nr_running;
		cfs_rq->idle_h_nr_running -= idle_h_nr_running;
		cfs_rq->h_nr_delayed -= h_nr_delayed;

		if (cfs_rq_is_idle(cfs_rq))
			idle_h_nr_running = h_nr_running;

		/* end evaluation on encountering a throttled cfs_rq */
		if (cfs_rq_throttled(cfs_rq))
			return 0;

		/* Don't dequeue parent if it has other entities besides us */
		if (cfs_rq->load.weight) {
			slice = cfs_rq_min_slice(cfs_rq);

			/* Avoid re-evaluating load for this entity: */
			se = parent_entity(se);
			/*
			 * Bias pick_next to pick a task from this cfs_rq, as
			 * p is sleeping when it is within its sched_slice.
			 */
			if (task_sleep && se && !throttled_hierarchy(cfs_rq))
				set_next_buddy(se);
			break;
		}
		flags |= DEQUEUE_SLEEP;
		flags &= ~(DEQUEUE_DELAYED | DEQUEUE_SPECIAL);
	}

	for_each_sched_entity(se) {
		cfs_rq = cfs_rq_of(se);

		update_load_avg(cfs_rq, se, UPDATE_TG);
		se_update_runnable(se);
		update_cfs_group(se);

		se->slice = slice;
		slice = cfs_rq_min_slice(cfs_rq);

		cfs_rq->h_nr_running -= h_nr_running;
		cfs_rq->idle_h_nr_running -= idle_h_nr_running;
		cfs_rq->h_nr_delayed -= h_nr_delayed;

		if (cfs_rq_is_idle(cfs_rq))
			idle_h_nr_running = h_nr_running;

		/* end evaluation on encountering a throttled cfs_rq */
		if (cfs_rq_throttled(cfs_rq))
			return 0;
	}

	sub_nr_running(rq, h_nr_running);

	if (rq_h_nr_running && !rq->cfs.h_nr_running)
		dl_server_stop(&rq->fair_server);

	/* balance early to pull high priority tasks */
	if (unlikely(!was_sched_idle && sched_idle_rq(rq)))
		rq->next_balance = jiffies;

	if (p && task_delayed) {
		SCHED_WARN_ON(!task_sleep);
		SCHED_WARN_ON(p->on_rq != 1);

		/* Fix-up what dequeue_task_fair() skipped */
		hrtick_update(rq);

		/*
		 * Fix-up what block_task() skipped.
		 *
		 * Must be last, @p might not be valid after this.
		 */
		__block_task(rq, p);
	}

	return 1;
}

/*
 * The dequeue_task method is called before nr_running is
 * decreased. We remove the task from the rbtree and
 * update the fair scheduling stats:
 */
static bool dequeue_task_fair(struct rq *rq, struct task_struct *p, int flags)
{
	if (!(p->se.sched_delayed && (task_on_rq_migrating(p) || (flags & DEQUEUE_SAVE))))
		util_est_dequeue(&rq->cfs, p);

	util_est_update(&rq->cfs, p, flags & DEQUEUE_SLEEP);
	if (dequeue_entities(rq, &p->se, flags) < 0)
		return false;

	/*
	 * Must not reference @p after dequeue_entities(DEQUEUE_DELAYED).
	 */

	hrtick_update(rq);
	return true;
}

#ifdef CONFIG_SMP

/* Working cpumask for: sched_balance_rq(), sched_balance_newidle(). */
static DEFINE_PER_CPU(cpumask_var_t, load_balance_mask);
static DEFINE_PER_CPU(cpumask_var_t, select_rq_mask);
static DEFINE_PER_CPU(cpumask_var_t, should_we_balance_tmpmask);

#ifdef CONFIG_NO_HZ_COMMON

static struct {
	cpumask_var_t idle_cpus_mask;
	atomic_t nr_cpus;
	int has_blocked;		/* Idle CPUS has blocked load */
	int needs_update;		/* Newly idle CPUs need their next_balance collated */
	unsigned long next_balance;     /* in jiffy units */
	unsigned long next_blocked;	/* Next update of blocked load in jiffies */
} nohz ____cacheline_aligned;

#endif /* CONFIG_NO_HZ_COMMON */

static unsigned long cpu_load(struct rq *rq)
{
	return cfs_rq_load_avg(&rq->cfs);
}

/*
 * cpu_load_without - compute CPU load without any contributions from *p
 * @cpu: the CPU which load is requested
 * @p: the task which load should be discounted
 *
 * The load of a CPU is defined by the load of tasks currently enqueued on that
 * CPU as well as tasks which are currently sleeping after an execution on that
 * CPU.
 *
 * This method returns the load of the specified CPU by discounting the load of
 * the specified task, whenever the task is currently contributing to the CPU
 * load.
 */
static unsigned long cpu_load_without(struct rq *rq, struct task_struct *p)
{
	struct cfs_rq *cfs_rq;
	unsigned int load;

	/* Task has no contribution or is new */
	if (cpu_of(rq) != task_cpu(p) || !READ_ONCE(p->se.avg.last_update_time))
		return cpu_load(rq);

	cfs_rq = &rq->cfs;
	load = READ_ONCE(cfs_rq->avg.load_avg);

	/* Discount task's util from CPU's util */
	lsub_positive(&load, task_h_load(p));

	return load;
}

static unsigned long cpu_runnable(struct rq *rq)
{
	return cfs_rq_runnable_avg(&rq->cfs);
}

static unsigned long cpu_runnable_without(struct rq *rq, struct task_struct *p)
{
	struct cfs_rq *cfs_rq;
	unsigned int runnable;

	/* Task has no contribution or is new */
	if (cpu_of(rq) != task_cpu(p) || !READ_ONCE(p->se.avg.last_update_time))
		return cpu_runnable(rq);

	cfs_rq = &rq->cfs;
	runnable = READ_ONCE(cfs_rq->avg.runnable_avg);

	/* Discount task's runnable from CPU's runnable */
	lsub_positive(&runnable, p->se.avg.runnable_avg);

	return runnable;
}

static unsigned long capacity_of(int cpu)
{
	return cpu_rq(cpu)->cpu_capacity;
}

static void record_wakee(struct task_struct *p)
{
	/*
	 * Only decay a single time; tasks that have less then 1 wakeup per
	 * jiffy will not have built up many flips.
	 */
	if (time_after(jiffies, current->wakee_flip_decay_ts + HZ)) {
		current->wakee_flips >>= 1;
		current->wakee_flip_decay_ts = jiffies;
	}

	if (current->last_wakee != p) {
		current->last_wakee = p;
		current->wakee_flips++;
	}
}

/*
 * Detect M:N waker/wakee relationships via a switching-frequency heuristic.
 *
 * A waker of many should wake a different task than the one last awakened
 * at a frequency roughly N times higher than one of its wakees.
 *
 * In order to determine whether we should let the load spread vs consolidating
 * to shared cache, we look for a minimum 'flip' frequency of llc_size in one
 * partner, and a factor of lls_size higher frequency in the other.
 *
 * With both conditions met, we can be relatively sure that the relationship is
 * non-monogamous, with partner count exceeding socket size.
 *
 * Waker/wakee being client/server, worker/dispatcher, interrupt source or
 * whatever is irrelevant, spread criteria is apparent partner count exceeds
 * socket size.
 */
static int wake_wide(struct task_struct *p)
{
	unsigned int master = current->wakee_flips;
	unsigned int slave = p->wakee_flips;
	int factor = __this_cpu_read(sd_llc_size);

	if (master < slave)
		swap(master, slave);
	if (slave < factor || master < slave * factor)
		return 0;
	return 1;
}

/*
 * The purpose of wake_affine() is to quickly determine on which CPU we can run
 * soonest. For the purpose of speed we only consider the waking and previous
 * CPU.
 *
 * wake_affine_idle() - only considers 'now', it check if the waking CPU is
 *			cache-affine and is (or	will be) idle.
 *
 * wake_affine_weight() - considers the weight to reflect the average
 *			  scheduling latency of the CPUs. This seems to work
 *			  for the overloaded case.
 */
static int
wake_affine_idle(int this_cpu, int prev_cpu, int sync)
{
	/*
	 * If this_cpu is idle, it implies the wakeup is from interrupt
	 * context. Only allow the move if cache is shared. Otherwise an
	 * interrupt intensive workload could force all tasks onto one
	 * node depending on the IO topology or IRQ affinity settings.
	 *
	 * If the prev_cpu is idle and cache affine then avoid a migration.
	 * There is no guarantee that the cache hot data from an interrupt
	 * is more important than cache hot data on the prev_cpu and from
	 * a cpufreq perspective, it's better to have higher utilisation
	 * on one CPU.
	 */
	if (available_idle_cpu(this_cpu) && cpus_share_cache(this_cpu, prev_cpu))
		return available_idle_cpu(prev_cpu) ? prev_cpu : this_cpu;

	if (sync && cpu_rq(this_cpu)->nr_running == 1)
		return this_cpu;

	if (available_idle_cpu(prev_cpu))
		return prev_cpu;

	return nr_cpumask_bits;
}

static int
wake_affine_weight(struct sched_domain *sd, struct task_struct *p,
		   int this_cpu, int prev_cpu, int sync)
{
	s64 this_eff_load, prev_eff_load;
	unsigned long task_load;

	this_eff_load = cpu_load(cpu_rq(this_cpu));

	if (sync) {
		unsigned long current_load = task_h_load(current);

		if (current_load > this_eff_load)
			return this_cpu;

		this_eff_load -= current_load;
	}

	task_load = task_h_load(p);

	this_eff_load += task_load;
	if (sched_feat(WA_BIAS))
		this_eff_load *= 100;
	this_eff_load *= capacity_of(prev_cpu);

	prev_eff_load = cpu_load(cpu_rq(prev_cpu));
	prev_eff_load -= task_load;
	if (sched_feat(WA_BIAS))
		prev_eff_load *= 100 + (sd->imbalance_pct - 100) / 2;
	prev_eff_load *= capacity_of(this_cpu);

	/*
	 * If sync, adjust the weight of prev_eff_load such that if
	 * prev_eff == this_eff that select_idle_sibling() will consider
	 * stacking the wakee on top of the waker if no other CPU is
	 * idle.
	 */
	if (sync)
		prev_eff_load += 1;

	return this_eff_load < prev_eff_load ? this_cpu : nr_cpumask_bits;
}

static int wake_affine(struct sched_domain *sd, struct task_struct *p,
		       int this_cpu, int prev_cpu, int sync)
{
	int target = nr_cpumask_bits;

	if (sched_feat(WA_IDLE))
		target = wake_affine_idle(this_cpu, prev_cpu, sync);

	if (sched_feat(WA_WEIGHT) && target == nr_cpumask_bits)
		target = wake_affine_weight(sd, p, this_cpu, prev_cpu, sync);

	schedstat_inc(p->stats.nr_wakeups_affine_attempts);
	if (target != this_cpu)
		return prev_cpu;

	schedstat_inc(sd->ttwu_move_affine);
	schedstat_inc(p->stats.nr_wakeups_affine);
	return target;
}

static struct sched_group *
sched_balance_find_dst_group(struct sched_domain *sd, struct task_struct *p, int this_cpu);

/*
 * sched_balance_find_dst_group_cpu - find the idlest CPU among the CPUs in the group.
 */
static int
sched_balance_find_dst_group_cpu(struct sched_group *group, struct task_struct *p, int this_cpu)
{
	unsigned long load, min_load = ULONG_MAX;
	unsigned int min_exit_latency = UINT_MAX;
	u64 latest_idle_timestamp = 0;
	int least_loaded_cpu = this_cpu;
	int shallowest_idle_cpu = -1;
	int i;

	/* Check if we have any choice: */
	if (group->group_weight == 1)
		return cpumask_first(sched_group_span(group));

	/* Traverse only the allowed CPUs */
	for_each_cpu_and(i, sched_group_span(group), p->cpus_ptr) {
		struct rq *rq = cpu_rq(i);

		if (!sched_core_cookie_match(rq, p))
			continue;

		if (sched_idle_cpu(i))
			return i;

		if (available_idle_cpu(i)) {
			struct cpuidle_state *idle = idle_get_state(rq);
			if (idle && idle->exit_latency < min_exit_latency) {
				/*
				 * We give priority to a CPU whose idle state
				 * has the smallest exit latency irrespective
				 * of any idle timestamp.
				 */
				min_exit_latency = idle->exit_latency;
				latest_idle_timestamp = rq->idle_stamp;
				shallowest_idle_cpu = i;
			} else if ((!idle || idle->exit_latency == min_exit_latency) &&
				   rq->idle_stamp > latest_idle_timestamp) {
				/*
				 * If equal or no active idle state, then
				 * the most recently idled CPU might have
				 * a warmer cache.
				 */
				latest_idle_timestamp = rq->idle_stamp;
				shallowest_idle_cpu = i;
			}
		} else if (shallowest_idle_cpu == -1) {
			load = cpu_load(cpu_rq(i));
			if (load < min_load) {
				min_load = load;
				least_loaded_cpu = i;
			}
		}
	}

	return shallowest_idle_cpu != -1 ? shallowest_idle_cpu : least_loaded_cpu;
}

static inline int sched_balance_find_dst_cpu(struct sched_domain *sd, struct task_struct *p,
				  int cpu, int prev_cpu, int sd_flag)
{
	int new_cpu = cpu;

	if (!cpumask_intersects(sched_domain_span(sd), p->cpus_ptr))
		return prev_cpu;

	/*
	 * We need task's util for cpu_util_without, sync it up to
	 * prev_cpu's last_update_time.
	 */
	if (!(sd_flag & SD_BALANCE_FORK))
		sync_entity_load_avg(&p->se);

	while (sd) {
		struct sched_group *group;
		struct sched_domain *tmp;
		int weight;

		if (!(sd->flags & sd_flag)) {
			sd = sd->child;
			continue;
		}

		group = sched_balance_find_dst_group(sd, p, cpu);
		if (!group) {
			sd = sd->child;
			continue;
		}

		new_cpu = sched_balance_find_dst_group_cpu(group, p, cpu);
		if (new_cpu == cpu) {
			/* Now try balancing at a lower domain level of 'cpu': */
			sd = sd->child;
			continue;
		}

		/* Now try balancing at a lower domain level of 'new_cpu': */
		cpu = new_cpu;
		weight = sd->span_weight;
		sd = NULL;
		for_each_domain(cpu, tmp) {
			if (weight <= tmp->span_weight)
				break;
			if (tmp->flags & sd_flag)
				sd = tmp;
		}
	}

	return new_cpu;
}

static inline int __select_idle_cpu(int cpu, struct task_struct *p)
{
	if ((available_idle_cpu(cpu) || sched_idle_cpu(cpu)) &&
	    sched_cpu_cookie_match(cpu_rq(cpu), p))
		return cpu;

	return -1;
}

#ifdef CONFIG_SCHED_SMT
DEFINE_STATIC_KEY_FALSE(sched_smt_present);
EXPORT_SYMBOL_GPL(sched_smt_present);

static inline void set_idle_cores(int cpu, int val)
{
	struct sched_domain_shared *sds;

	sds = rcu_dereference(per_cpu(sd_llc_shared, cpu));
	if (sds)
		WRITE_ONCE(sds->has_idle_cores, val);
}

static inline bool test_idle_cores(int cpu)
{
	struct sched_domain_shared *sds;

	sds = rcu_dereference(per_cpu(sd_llc_shared, cpu));
	if (sds)
		return READ_ONCE(sds->has_idle_cores);

	return false;
}

/*
 * Scans the local SMT mask to see if the entire core is idle, and records this
 * information in sd_llc_shared->has_idle_cores.
 *
 * Since SMT siblings share all cache levels, inspecting this limited remote
 * state should be fairly cheap.
 */
void __update_idle_core(struct rq *rq)
{
	int core = cpu_of(rq);
	int cpu;

	rcu_read_lock();
	if (test_idle_cores(core))
		goto unlock;

	for_each_cpu(cpu, cpu_smt_mask(core)) {
		if (cpu == core)
			continue;

		if (!available_idle_cpu(cpu))
			goto unlock;
	}

	set_idle_cores(core, 1);
unlock:
	rcu_read_unlock();
}

/*
 * Scan the entire LLC domain for idle cores; this dynamically switches off if
 * there are no idle cores left in the system; tracked through
 * sd_llc->shared->has_idle_cores and enabled through update_idle_core() above.
 */
static int select_idle_core(struct task_struct *p, int core, struct cpumask *cpus, int *idle_cpu)
{
	bool idle = true;
	int cpu;

	for_each_cpu(cpu, cpu_smt_mask(core)) {
		if (!available_idle_cpu(cpu)) {
			idle = false;
			if (*idle_cpu == -1) {
				if (sched_idle_cpu(cpu) && cpumask_test_cpu(cpu, cpus)) {
					*idle_cpu = cpu;
					break;
				}
				continue;
			}
			break;
		}
		if (*idle_cpu == -1 && cpumask_test_cpu(cpu, cpus))
			*idle_cpu = cpu;
	}

	if (idle)
		return core;

	cpumask_andnot(cpus, cpus, cpu_smt_mask(core));
	return -1;
}

/*
 * Scan the local SMT mask for idle CPUs.
 */
static int select_idle_smt(struct task_struct *p, struct sched_domain *sd, int target)
{
	int cpu;

	for_each_cpu_and(cpu, cpu_smt_mask(target), p->cpus_ptr) {
		if (cpu == target)
			continue;
		/*
		 * Check if the CPU is in the LLC scheduling domain of @target.
		 * Due to isolcpus, there is no guarantee that all the siblings are in the domain.
		 */
		if (!cpumask_test_cpu(cpu, sched_domain_span(sd)))
			continue;
		if (available_idle_cpu(cpu) || sched_idle_cpu(cpu))
			return cpu;
	}

	return -1;
}

#else /* CONFIG_SCHED_SMT */

static inline void set_idle_cores(int cpu, int val)
{
}

static inline bool test_idle_cores(int cpu)
{
	return false;
}

static inline int select_idle_core(struct task_struct *p, int core, struct cpumask *cpus, int *idle_cpu)
{
	return __select_idle_cpu(core, p);
}

static inline int select_idle_smt(struct task_struct *p, struct sched_domain *sd, int target)
{
	return -1;
}

#endif /* CONFIG_SCHED_SMT */

/*
 * Scan the LLC domain for idle CPUs; this is dynamically regulated by
 * comparing the average scan cost (tracked in sd->avg_scan_cost) against the
 * average idle time for this rq (as found in rq->avg_idle).
 */
static int select_idle_cpu(struct task_struct *p, struct sched_domain *sd, bool has_idle_core, int target)
{
	struct cpumask *cpus = this_cpu_cpumask_var_ptr(select_rq_mask);
	int i, cpu, idle_cpu = -1, nr = INT_MAX;
	struct sched_domain_shared *sd_share;

	cpumask_and(cpus, sched_domain_span(sd), p->cpus_ptr);

	if (sched_feat(SIS_UTIL)) {
		sd_share = rcu_dereference(per_cpu(sd_llc_shared, target));
		if (sd_share) {
			/* because !--nr is the condition to stop scan */
			nr = READ_ONCE(sd_share->nr_idle_scan) + 1;
			/* overloaded LLC is unlikely to have idle cpu/core */
			if (nr == 1)
				return -1;
		}
	}

	if (static_branch_unlikely(&sched_cluster_active)) {
		struct sched_group *sg = sd->groups;

		if (sg->flags & SD_CLUSTER) {
			for_each_cpu_wrap(cpu, sched_group_span(sg), target + 1) {
				if (!cpumask_test_cpu(cpu, cpus))
					continue;

				if (has_idle_core) {
					i = select_idle_core(p, cpu, cpus, &idle_cpu);
					if ((unsigned int)i < nr_cpumask_bits)
						return i;
				} else {
					if (--nr <= 0)
						return -1;
					idle_cpu = __select_idle_cpu(cpu, p);
					if ((unsigned int)idle_cpu < nr_cpumask_bits)
						return idle_cpu;
				}
			}
			cpumask_andnot(cpus, cpus, sched_group_span(sg));
		}
	}

	for_each_cpu_wrap(cpu, cpus, target + 1) {
		if (has_idle_core) {
			i = select_idle_core(p, cpu, cpus, &idle_cpu);
			if ((unsigned int)i < nr_cpumask_bits)
				return i;

		} else {
			if (--nr <= 0)
				return -1;
			idle_cpu = __select_idle_cpu(cpu, p);
			if ((unsigned int)idle_cpu < nr_cpumask_bits)
				break;
		}
	}

	if (has_idle_core)
		set_idle_cores(target, false);

	return idle_cpu;
}

/*
 * Scan the asym_capacity domain for idle CPUs; pick the first idle one on which
 * the task fits. If no CPU is big enough, but there are idle ones, try to
 * maximize capacity.
 */
static int
select_idle_capacity(struct task_struct *p, struct sched_domain *sd, int target)
{
	unsigned long task_util, util_min, util_max, best_cap = 0;
	int fits, best_fits = 0;
	int cpu, best_cpu = -1;
	struct cpumask *cpus;

	cpus = this_cpu_cpumask_var_ptr(select_rq_mask);
	cpumask_and(cpus, sched_domain_span(sd), p->cpus_ptr);

	task_util = task_util_est(p);
	util_min = uclamp_eff_value(p, UCLAMP_MIN);
	util_max = uclamp_eff_value(p, UCLAMP_MAX);

	for_each_cpu_wrap(cpu, cpus, target) {
		unsigned long cpu_cap = capacity_of(cpu);

		if (!available_idle_cpu(cpu) && !sched_idle_cpu(cpu))
			continue;

		fits = util_fits_cpu(task_util, util_min, util_max, cpu);

		/* This CPU fits with all requirements */
		if (fits > 0)
			return cpu;
		/*
		 * Only the min performance hint (i.e. uclamp_min) doesn't fit.
		 * Look for the CPU with best capacity.
		 */
		else if (fits < 0)
			cpu_cap = get_actual_cpu_capacity(cpu);

		/*
		 * First, select CPU which fits better (-1 being better than 0).
		 * Then, select the one with best capacity at same level.
		 */
		if ((fits < best_fits) ||
		    ((fits == best_fits) && (cpu_cap > best_cap))) {
			best_cap = cpu_cap;
			best_cpu = cpu;
			best_fits = fits;
		}
	}

	return best_cpu;
}

static inline bool asym_fits_cpu(unsigned long util,
				 unsigned long util_min,
				 unsigned long util_max,
				 int cpu)
{
	if (sched_asym_cpucap_active())
		/*
		 * Return true only if the cpu fully fits the task requirements
		 * which include the utilization and the performance hints.
		 */
		return (util_fits_cpu(util, util_min, util_max, cpu) > 0);

	return true;
}

/*
 * Try and locate an idle core/thread in the LLC cache domain.
 */
static int select_idle_sibling(struct task_struct *p, int prev, int target)
{
	bool has_idle_core = false;
	struct sched_domain *sd;
	unsigned long task_util, util_min, util_max;
	int i, recent_used_cpu, prev_aff = -1;

	/*
	 * On asymmetric system, update task utilization because we will check
	 * that the task fits with CPU's capacity.
	 */
	if (sched_asym_cpucap_active()) {
		sync_entity_load_avg(&p->se);
		task_util = task_util_est(p);
		util_min = uclamp_eff_value(p, UCLAMP_MIN);
		util_max = uclamp_eff_value(p, UCLAMP_MAX);
	}

	/*
	 * per-cpu select_rq_mask usage
	 */
	lockdep_assert_irqs_disabled();

	if ((available_idle_cpu(target) || sched_idle_cpu(target)) &&
	    asym_fits_cpu(task_util, util_min, util_max, target))
		return target;

	/*
	 * If the previous CPU is cache affine and idle, don't be stupid:
	 */
	if (prev != target && cpus_share_cache(prev, target) &&
	    (available_idle_cpu(prev) || sched_idle_cpu(prev)) &&
	    asym_fits_cpu(task_util, util_min, util_max, prev)) {

		if (!static_branch_unlikely(&sched_cluster_active) ||
		    cpus_share_resources(prev, target))
			return prev;

		prev_aff = prev;
	}

	/*
	 * Allow a per-cpu kthread to stack with the wakee if the
	 * kworker thread and the tasks previous CPUs are the same.
	 * The assumption is that the wakee queued work for the
	 * per-cpu kthread that is now complete and the wakeup is
	 * essentially a sync wakeup. An obvious example of this
	 * pattern is IO completions.
	 */
	if (is_per_cpu_kthread(current) &&
	    in_task() &&
	    prev == smp_processor_id() &&
	    this_rq()->nr_running <= 1 &&
	    asym_fits_cpu(task_util, util_min, util_max, prev)) {
		return prev;
	}

	/* Check a recently used CPU as a potential idle candidate: */
	recent_used_cpu = p->recent_used_cpu;
	p->recent_used_cpu = prev;
	if (recent_used_cpu != prev &&
	    recent_used_cpu != target &&
	    cpus_share_cache(recent_used_cpu, target) &&
	    (available_idle_cpu(recent_used_cpu) || sched_idle_cpu(recent_used_cpu)) &&
	    cpumask_test_cpu(recent_used_cpu, p->cpus_ptr) &&
	    asym_fits_cpu(task_util, util_min, util_max, recent_used_cpu)) {

		if (!static_branch_unlikely(&sched_cluster_active) ||
		    cpus_share_resources(recent_used_cpu, target))
			return recent_used_cpu;

	} else {
		recent_used_cpu = -1;
	}

	/*
	 * For asymmetric CPU capacity systems, our domain of interest is
	 * sd_asym_cpucapacity rather than sd_llc.
	 */
	if (sched_asym_cpucap_active()) {
		sd = rcu_dereference(per_cpu(sd_asym_cpucapacity, target));
		/*
		 * On an asymmetric CPU capacity system where an exclusive
		 * cpuset defines a symmetric island (i.e. one unique
		 * capacity_orig value through the cpuset), the key will be set
		 * but the CPUs within that cpuset will not have a domain with
		 * SD_ASYM_CPUCAPACITY. These should follow the usual symmetric
		 * capacity path.
		 */
		if (sd) {
			i = select_idle_capacity(p, sd, target);
			return ((unsigned)i < nr_cpumask_bits) ? i : target;
		}
	}

	sd = rcu_dereference(per_cpu(sd_llc, target));
	if (!sd)
		return target;

	if (sched_smt_active()) {
		has_idle_core = test_idle_cores(target);

		if (!has_idle_core && cpus_share_cache(prev, target)) {
			i = select_idle_smt(p, sd, prev);
			if ((unsigned int)i < nr_cpumask_bits)
				return i;
		}
	}

	i = select_idle_cpu(p, sd, has_idle_core, target);
	if ((unsigned)i < nr_cpumask_bits)
		return i;

	/*
	 * For cluster machines which have lower sharing cache like L2 or
	 * LLC Tag, we tend to find an idle CPU in the target's cluster
	 * first. But prev_cpu or recent_used_cpu may also be a good candidate,
	 * use them if possible when no idle CPU found in select_idle_cpu().
	 */
	if ((unsigned int)prev_aff < nr_cpumask_bits)
		return prev_aff;
	if ((unsigned int)recent_used_cpu < nr_cpumask_bits)
		return recent_used_cpu;

	return target;
}

/**
 * cpu_util() - Estimates the amount of CPU capacity used by CFS tasks.
 * @cpu: the CPU to get the utilization for
 * @p: task for which the CPU utilization should be predicted or NULL
 * @dst_cpu: CPU @p migrates to, -1 if @p moves from @cpu or @p == NULL
 * @boost: 1 to enable boosting, otherwise 0
 *
 * The unit of the return value must be the same as the one of CPU capacity
 * so that CPU utilization can be compared with CPU capacity.
 *
 * CPU utilization is the sum of running time of runnable tasks plus the
 * recent utilization of currently non-runnable tasks on that CPU.
 * It represents the amount of CPU capacity currently used by CFS tasks in
 * the range [0..max CPU capacity] with max CPU capacity being the CPU
 * capacity at f_max.
 *
 * The estimated CPU utilization is defined as the maximum between CPU
 * utilization and sum of the estimated utilization of the currently
 * runnable tasks on that CPU. It preserves a utilization "snapshot" of
 * previously-executed tasks, which helps better deduce how busy a CPU will
 * be when a long-sleeping task wakes up. The contribution to CPU utilization
 * of such a task would be significantly decayed at this point of time.
 *
 * Boosted CPU utilization is defined as max(CPU runnable, CPU utilization).
 * CPU contention for CFS tasks can be detected by CPU runnable > CPU
 * utilization. Boosting is implemented in cpu_util() so that internal
 * users (e.g. EAS) can use it next to external users (e.g. schedutil),
 * latter via cpu_util_cfs_boost().
 *
 * CPU utilization can be higher than the current CPU capacity
 * (f_curr/f_max * max CPU capacity) or even the max CPU capacity because
 * of rounding errors as well as task migrations or wakeups of new tasks.
 * CPU utilization has to be capped to fit into the [0..max CPU capacity]
 * range. Otherwise a group of CPUs (CPU0 util = 121% + CPU1 util = 80%)
 * could be seen as over-utilized even though CPU1 has 20% of spare CPU
 * capacity. CPU utilization is allowed to overshoot current CPU capacity
 * though since this is useful for predicting the CPU capacity required
 * after task migrations (scheduler-driven DVFS).
 *
 * Return: (Boosted) (estimated) utilization for the specified CPU.
 */
static unsigned long
cpu_util(int cpu, struct task_struct *p, int dst_cpu, int boost)
{
	struct cfs_rq *cfs_rq = &cpu_rq(cpu)->cfs;
	unsigned long util = READ_ONCE(cfs_rq->avg.util_avg);
	unsigned long runnable;

	if (boost) {
		runnable = READ_ONCE(cfs_rq->avg.runnable_avg);
		util = max(util, runnable);
	}

	/*
	 * If @dst_cpu is -1 or @p migrates from @cpu to @dst_cpu remove its
	 * contribution. If @p migrates from another CPU to @cpu add its
	 * contribution. In all the other cases @cpu is not impacted by the
	 * migration so its util_avg is already correct.
	 */
	if (p && task_cpu(p) == cpu && dst_cpu != cpu)
		lsub_positive(&util, task_util(p));
	else if (p && task_cpu(p) != cpu && dst_cpu == cpu)
		util += task_util(p);

	if (sched_feat(UTIL_EST)) {
		unsigned long util_est;

		util_est = READ_ONCE(cfs_rq->avg.util_est);

		/*
		 * During wake-up @p isn't enqueued yet and doesn't contribute
		 * to any cpu_rq(cpu)->cfs.avg.util_est.
		 * If @dst_cpu == @cpu add it to "simulate" cpu_util after @p
		 * has been enqueued.
		 *
		 * During exec (@dst_cpu = -1) @p is enqueued and does
		 * contribute to cpu_rq(cpu)->cfs.util_est.
		 * Remove it to "simulate" cpu_util without @p's contribution.
		 *
		 * Despite the task_on_rq_queued(@p) check there is still a
		 * small window for a possible race when an exec
		 * select_task_rq_fair() races with LB's detach_task().
		 *
		 *   detach_task()
		 *     deactivate_task()
		 *       p->on_rq = TASK_ON_RQ_MIGRATING;
		 *       -------------------------------- A
		 *       dequeue_task()                    \
		 *         dequeue_task_fair()              + Race Time
		 *           util_est_dequeue()            /
		 *       -------------------------------- B
		 *
		 * The additional check "current == p" is required to further
		 * reduce the race window.
		 */
		if (dst_cpu == cpu)
			util_est += _task_util_est(p);
		else if (p && unlikely(task_on_rq_queued(p) || current == p))
			lsub_positive(&util_est, _task_util_est(p));

		util = max(util, util_est);
	}

	return min(util, arch_scale_cpu_capacity(cpu));
}

unsigned long cpu_util_cfs(int cpu)
{
	return cpu_util(cpu, NULL, -1, 0);
}

unsigned long cpu_util_cfs_boost(int cpu)
{
	return cpu_util(cpu, NULL, -1, 1);
}

/*
 * cpu_util_without: compute cpu utilization without any contributions from *p
 * @cpu: the CPU which utilization is requested
 * @p: the task which utilization should be discounted
 *
 * The utilization of a CPU is defined by the utilization of tasks currently
 * enqueued on that CPU as well as tasks which are currently sleeping after an
 * execution on that CPU.
 *
 * This method returns the utilization of the specified CPU by discounting the
 * utilization of the specified task, whenever the task is currently
 * contributing to the CPU utilization.
 */
static unsigned long cpu_util_without(int cpu, struct task_struct *p)
{
	/* Task has no contribution or is new */
	if (cpu != task_cpu(p) || !READ_ONCE(p->se.avg.last_update_time))
		p = NULL;

	return cpu_util(cpu, p, -1, 0);
}

/*
 * This function computes an effective utilization for the given CPU, to be
 * used for frequency selection given the linear relation: f = u * f_max.
 *
 * The scheduler tracks the following metrics:
 *
 *   cpu_util_{cfs,rt,dl,irq}()
 *   cpu_bw_dl()
 *
 * Where the cfs,rt and dl util numbers are tracked with the same metric and
 * synchronized windows and are thus directly comparable.
 *
 * The cfs,rt,dl utilization are the running times measured with rq->clock_task
 * which excludes things like IRQ and steal-time. These latter are then accrued
 * in the IRQ utilization.
 *
 * The DL bandwidth number OTOH is not a measured metric but a value computed
 * based on the task model parameters and gives the minimal utilization
 * required to meet deadlines.
 */
unsigned long effective_cpu_util(int cpu, unsigned long util_cfs,
				 unsigned long *min,
				 unsigned long *max)
{
	unsigned long util, irq, scale;
	struct rq *rq = cpu_rq(cpu);

	scale = arch_scale_cpu_capacity(cpu);

	/*
	 * Early check to see if IRQ/steal time saturates the CPU, can be
	 * because of inaccuracies in how we track these -- see
	 * update_irq_load_avg().
	 */
	irq = cpu_util_irq(rq);
	if (unlikely(irq >= scale)) {
		if (min)
			*min = scale;
		if (max)
			*max = scale;
		return scale;
	}

	if (min) {
		/*
		 * The minimum utilization returns the highest level between:
		 * - the computed DL bandwidth needed with the IRQ pressure which
		 *   steals time to the deadline task.
		 * - The minimum performance requirement for CFS and/or RT.
		 */
		*min = max(irq + cpu_bw_dl(rq), uclamp_rq_get(rq, UCLAMP_MIN));

		/*
		 * When an RT task is runnable and uclamp is not used, we must
		 * ensure that the task will run at maximum compute capacity.
		 */
		if (!uclamp_is_used() && rt_rq_is_runnable(&rq->rt))
			*min = max(*min, scale);
	}

	/*
	 * Because the time spend on RT/DL tasks is visible as 'lost' time to
	 * CFS tasks and we use the same metric to track the effective
	 * utilization (PELT windows are synchronized) we can directly add them
	 * to obtain the CPU's actual utilization.
	 */
	util = util_cfs + cpu_util_rt(rq);
	util += cpu_util_dl(rq);

	/*
	 * The maximum hint is a soft bandwidth requirement, which can be lower
	 * than the actual utilization because of uclamp_max requirements.
	 */
	if (max)
		*max = min(scale, uclamp_rq_get(rq, UCLAMP_MAX));

	if (util >= scale)
		return scale;

	/*
	 * There is still idle time; further improve the number by using the
	 * IRQ metric. Because IRQ/steal time is hidden from the task clock we
	 * need to scale the task numbers:
	 *
	 *              max - irq
	 *   U' = irq + --------- * U
	 *                 max
	 */
	util = scale_irq_capacity(util, irq, scale);
	util += irq;

	return min(scale, util);
}

unsigned long sched_cpu_util(int cpu)
{
	return effective_cpu_util(cpu, cpu_util_cfs(cpu), NULL, NULL);
}

/*
 * energy_env - Utilization landscape for energy estimation.
 * @task_busy_time: Utilization contribution by the task for which we test the
 *                  placement. Given by eenv_task_busy_time().
 * @pd_busy_time:   Utilization of the whole perf domain without the task
 *                  contribution. Given by eenv_pd_busy_time().
 * @cpu_cap:        Maximum CPU capacity for the perf domain.
 * @pd_cap:         Entire perf domain capacity. (pd->nr_cpus * cpu_cap).
 */
struct energy_env {
	unsigned long task_busy_time;
	unsigned long pd_busy_time;
	unsigned long cpu_cap;
	unsigned long pd_cap;
};

/*
 * Compute the task busy time for compute_energy(). This time cannot be
 * injected directly into effective_cpu_util() because of the IRQ scaling.
 * The latter only makes sense with the most recent CPUs where the task has
 * run.
 */
static inline void eenv_task_busy_time(struct energy_env *eenv,
				       struct task_struct *p, int prev_cpu)
{
	unsigned long busy_time, max_cap = arch_scale_cpu_capacity(prev_cpu);
	unsigned long irq = cpu_util_irq(cpu_rq(prev_cpu));

	if (unlikely(irq >= max_cap))
		busy_time = max_cap;
	else
		busy_time = scale_irq_capacity(task_util_est(p), irq, max_cap);

	eenv->task_busy_time = busy_time;
}

/*
 * Compute the perf_domain (PD) busy time for compute_energy(). Based on the
 * utilization for each @pd_cpus, it however doesn't take into account
 * clamping since the ratio (utilization / cpu_capacity) is already enough to
 * scale the EM reported power consumption at the (eventually clamped)
 * cpu_capacity.
 *
 * The contribution of the task @p for which we want to estimate the
 * energy cost is removed (by cpu_util()) and must be calculated
 * separately (see eenv_task_busy_time). This ensures:
 *
 *   - A stable PD utilization, no matter which CPU of that PD we want to place
 *     the task on.
 *
 *   - A fair comparison between CPUs as the task contribution (task_util())
 *     will always be the same no matter which CPU utilization we rely on
 *     (util_avg or util_est).
 *
 * Set @eenv busy time for the PD that spans @pd_cpus. This busy time can't
 * exceed @eenv->pd_cap.
 */
static inline void eenv_pd_busy_time(struct energy_env *eenv,
				     struct cpumask *pd_cpus,
				     struct task_struct *p)
{
	unsigned long busy_time = 0;
	int cpu;

	for_each_cpu(cpu, pd_cpus) {
		unsigned long util = cpu_util(cpu, p, -1, 0);

		busy_time += effective_cpu_util(cpu, util, NULL, NULL);
	}

	eenv->pd_busy_time = min(eenv->pd_cap, busy_time);
}

/*
 * Compute the maximum utilization for compute_energy() when the task @p
 * is placed on the cpu @dst_cpu.
 *
 * Returns the maximum utilization among @eenv->cpus. This utilization can't
 * exceed @eenv->cpu_cap.
 */
static inline unsigned long
eenv_pd_max_util(struct energy_env *eenv, struct cpumask *pd_cpus,
		 struct task_struct *p, int dst_cpu)
{
	unsigned long max_util = 0;
	int cpu;

	for_each_cpu(cpu, pd_cpus) {
		struct task_struct *tsk = (cpu == dst_cpu) ? p : NULL;
		unsigned long util = cpu_util(cpu, p, dst_cpu, 1);
		unsigned long eff_util, min, max;

		/*
		 * Performance domain frequency: utilization clamping
		 * must be considered since it affects the selection
		 * of the performance domain frequency.
		 * NOTE: in case RT tasks are running, by default the min
		 * utilization can be max OPP.
		 */
		eff_util = effective_cpu_util(cpu, util, &min, &max);

		/* Task's uclamp can modify min and max value */
		if (tsk && uclamp_is_used()) {
			min = max(min, uclamp_eff_value(p, UCLAMP_MIN));

			/*
			 * If there is no active max uclamp constraint,
			 * directly use task's one, otherwise keep max.
			 */
			if (uclamp_rq_is_idle(cpu_rq(cpu)))
				max = uclamp_eff_value(p, UCLAMP_MAX);
			else
				max = max(max, uclamp_eff_value(p, UCLAMP_MAX));
		}

		eff_util = sugov_effective_cpu_perf(cpu, eff_util, min, max);
		max_util = max(max_util, eff_util);
	}

	return min(max_util, eenv->cpu_cap);
}

/*
 * compute_energy(): Use the Energy Model to estimate the energy that @pd would
 * consume for a given utilization landscape @eenv. When @dst_cpu < 0, the task
 * contribution is ignored.
 */
static inline unsigned long
compute_energy(struct energy_env *eenv, struct perf_domain *pd,
	       struct cpumask *pd_cpus, struct task_struct *p, int dst_cpu)
{
	unsigned long max_util = eenv_pd_max_util(eenv, pd_cpus, p, dst_cpu);
	unsigned long busy_time = eenv->pd_busy_time;
	unsigned long energy;

	if (dst_cpu >= 0)
		busy_time = min(eenv->pd_cap, busy_time + eenv->task_busy_time);

	energy = em_cpu_energy(pd->em_pd, max_util, busy_time, eenv->cpu_cap);

	trace_sched_compute_energy_tp(p, dst_cpu, energy, max_util, busy_time);

	return energy;
}

/*
 * find_energy_efficient_cpu(): Find most energy-efficient target CPU for the
 * waking task. find_energy_efficient_cpu() looks for the CPU with maximum
 * spare capacity in each performance domain and uses it as a potential
 * candidate to execute the task. Then, it uses the Energy Model to figure
 * out which of the CPU candidates is the most energy-efficient.
 *
 * The rationale for this heuristic is as follows. In a performance domain,
 * all the most energy efficient CPU candidates (according to the Energy
 * Model) are those for which we'll request a low frequency. When there are
 * several CPUs for which the frequency request will be the same, we don't
 * have enough data to break the tie between them, because the Energy Model
 * only includes active power costs. With this model, if we assume that
 * frequency requests follow utilization (e.g. using schedutil), the CPU with
 * the maximum spare capacity in a performance domain is guaranteed to be among
 * the best candidates of the performance domain.
 *
 * In practice, it could be preferable from an energy standpoint to pack
 * small tasks on a CPU in order to let other CPUs go in deeper idle states,
 * but that could also hurt our chances to go cluster idle, and we have no
 * ways to tell with the current Energy Model if this is actually a good
 * idea or not. So, find_energy_efficient_cpu() basically favors
 * cluster-packing, and spreading inside a cluster. That should at least be
 * a good thing for latency, and this is consistent with the idea that most
 * of the energy savings of EAS come from the asymmetry of the system, and
 * not so much from breaking the tie between identical CPUs. That's also the
 * reason why EAS is enabled in the topology code only for systems where
 * SD_ASYM_CPUCAPACITY is set.
 *
 * NOTE: Forkees are not accepted in the energy-aware wake-up path because
 * they don't have any useful utilization data yet and it's not possible to
 * forecast their impact on energy consumption. Consequently, they will be
 * placed by sched_balance_find_dst_cpu() on the least loaded CPU, which might turn out
 * to be energy-inefficient in some use-cases. The alternative would be to
 * bias new tasks towards specific types of CPUs first, or to try to infer
 * their util_avg from the parent task, but those heuristics could hurt
 * other use-cases too. So, until someone finds a better way to solve this,
 * let's keep things simple by re-using the existing slow path.
 */
static int find_energy_efficient_cpu(struct task_struct *p, int prev_cpu)
{
	struct cpumask *cpus = this_cpu_cpumask_var_ptr(select_rq_mask);
	unsigned long prev_delta = ULONG_MAX, best_delta = ULONG_MAX;
	unsigned long p_util_min = uclamp_is_used() ? uclamp_eff_value(p, UCLAMP_MIN) : 0;
	unsigned long p_util_max = uclamp_is_used() ? uclamp_eff_value(p, UCLAMP_MAX) : 1024;
	struct root_domain *rd = this_rq()->rd;
	int cpu, best_energy_cpu, target = -1;
	int prev_fits = -1, best_fits = -1;
	unsigned long best_actual_cap = 0;
	unsigned long prev_actual_cap = 0;
	struct sched_domain *sd;
	struct perf_domain *pd;
	struct energy_env eenv;

	rcu_read_lock();
	pd = rcu_dereference(rd->pd);
	if (!pd)
		goto unlock;

	/*
	 * Energy-aware wake-up happens on the lowest sched_domain starting
	 * from sd_asym_cpucapacity spanning over this_cpu and prev_cpu.
	 */
	sd = rcu_dereference(*this_cpu_ptr(&sd_asym_cpucapacity));
	while (sd && !cpumask_test_cpu(prev_cpu, sched_domain_span(sd)))
		sd = sd->parent;
	if (!sd)
		goto unlock;

	target = prev_cpu;

	sync_entity_load_avg(&p->se);
	if (!task_util_est(p) && p_util_min == 0)
		goto unlock;

	eenv_task_busy_time(&eenv, p, prev_cpu);

	for (; pd; pd = pd->next) {
		unsigned long util_min = p_util_min, util_max = p_util_max;
		unsigned long cpu_cap, cpu_actual_cap, util;
		long prev_spare_cap = -1, max_spare_cap = -1;
		unsigned long rq_util_min, rq_util_max;
		unsigned long cur_delta, base_energy;
		int max_spare_cap_cpu = -1;
		int fits, max_fits = -1;

		cpumask_and(cpus, perf_domain_span(pd), cpu_online_mask);

		if (cpumask_empty(cpus))
			continue;

		/* Account external pressure for the energy estimation */
		cpu = cpumask_first(cpus);
		cpu_actual_cap = get_actual_cpu_capacity(cpu);

		eenv.cpu_cap = cpu_actual_cap;
		eenv.pd_cap = 0;

		for_each_cpu(cpu, cpus) {
			struct rq *rq = cpu_rq(cpu);

			eenv.pd_cap += cpu_actual_cap;

			if (!cpumask_test_cpu(cpu, sched_domain_span(sd)))
				continue;

			if (!cpumask_test_cpu(cpu, p->cpus_ptr))
				continue;

			util = cpu_util(cpu, p, cpu, 0);
			cpu_cap = capacity_of(cpu);

			/*
			 * Skip CPUs that cannot satisfy the capacity request.
			 * IOW, placing the task there would make the CPU
			 * overutilized. Take uclamp into account to see how
			 * much capacity we can get out of the CPU; this is
			 * aligned with sched_cpu_util().
			 */
			if (uclamp_is_used() && !uclamp_rq_is_idle(rq)) {
				/*
				 * Open code uclamp_rq_util_with() except for
				 * the clamp() part. I.e.: apply max aggregation
				 * only. util_fits_cpu() logic requires to
				 * operate on non clamped util but must use the
				 * max-aggregated uclamp_{min, max}.
				 */
				rq_util_min = uclamp_rq_get(rq, UCLAMP_MIN);
				rq_util_max = uclamp_rq_get(rq, UCLAMP_MAX);

				util_min = max(rq_util_min, p_util_min);
				util_max = max(rq_util_max, p_util_max);
			}

			fits = util_fits_cpu(util, util_min, util_max, cpu);
			if (!fits)
				continue;

			lsub_positive(&cpu_cap, util);

			if (cpu == prev_cpu) {
				/* Always use prev_cpu as a candidate. */
				prev_spare_cap = cpu_cap;
				prev_fits = fits;
			} else if ((fits > max_fits) ||
				   ((fits == max_fits) && ((long)cpu_cap > max_spare_cap))) {
				/*
				 * Find the CPU with the maximum spare capacity
				 * among the remaining CPUs in the performance
				 * domain.
				 */
				max_spare_cap = cpu_cap;
				max_spare_cap_cpu = cpu;
				max_fits = fits;
			}
		}

		if (max_spare_cap_cpu < 0 && prev_spare_cap < 0)
			continue;

		eenv_pd_busy_time(&eenv, cpus, p);
		/* Compute the 'base' energy of the pd, without @p */
		base_energy = compute_energy(&eenv, pd, cpus, p, -1);

		/* Evaluate the energy impact of using prev_cpu. */
		if (prev_spare_cap > -1) {
			prev_delta = compute_energy(&eenv, pd, cpus, p,
						    prev_cpu);
			/* CPU utilization has changed */
			if (prev_delta < base_energy)
				goto unlock;
			prev_delta -= base_energy;
			prev_actual_cap = cpu_actual_cap;
			best_delta = min(best_delta, prev_delta);
		}

		/* Evaluate the energy impact of using max_spare_cap_cpu. */
		if (max_spare_cap_cpu >= 0 && max_spare_cap > prev_spare_cap) {
			/* Current best energy cpu fits better */
			if (max_fits < best_fits)
				continue;

			/*
			 * Both don't fit performance hint (i.e. uclamp_min)
			 * but best energy cpu has better capacity.
			 */
			if ((max_fits < 0) &&
			    (cpu_actual_cap <= best_actual_cap))
				continue;

			cur_delta = compute_energy(&eenv, pd, cpus, p,
						   max_spare_cap_cpu);
			/* CPU utilization has changed */
			if (cur_delta < base_energy)
				goto unlock;
			cur_delta -= base_energy;

			/*
			 * Both fit for the task but best energy cpu has lower
			 * energy impact.
			 */
			if ((max_fits > 0) && (best_fits > 0) &&
			    (cur_delta >= best_delta))
				continue;

			best_delta = cur_delta;
			best_energy_cpu = max_spare_cap_cpu;
			best_fits = max_fits;
			best_actual_cap = cpu_actual_cap;
		}
	}
	rcu_read_unlock();

	if ((best_fits > prev_fits) ||
	    ((best_fits > 0) && (best_delta < prev_delta)) ||
	    ((best_fits < 0) && (best_actual_cap > prev_actual_cap)))
		target = best_energy_cpu;

	return target;

unlock:
	rcu_read_unlock();

	return target;
}

/*
 * select_task_rq_fair: Select target runqueue for the waking task in domains
 * that have the relevant SD flag set. In practice, this is SD_BALANCE_WAKE,
 * SD_BALANCE_FORK, or SD_BALANCE_EXEC.
 *
 * Balances load by selecting the idlest CPU in the idlest group, or under
 * certain conditions an idle sibling CPU if the domain has SD_WAKE_AFFINE set.
 *
 * Returns the target CPU number.
 */
static int
select_task_rq_fair(struct task_struct *p, int prev_cpu, int wake_flags)
{
	int sync = (wake_flags & WF_SYNC) && !(current->flags & PF_EXITING);
	struct sched_domain *tmp, *sd = NULL;
	int cpu = smp_processor_id();
	int new_cpu = prev_cpu;
	int want_affine = 0;
	/* SD_flags and WF_flags share the first nibble */
	int sd_flag = wake_flags & 0xF;

	/*
	 * required for stable ->cpus_allowed
	 */
	lockdep_assert_held(&p->pi_lock);
	if (wake_flags & WF_TTWU) {
		record_wakee(p);

		if ((wake_flags & WF_CURRENT_CPU) &&
		    cpumask_test_cpu(cpu, p->cpus_ptr))
			return cpu;

		if (!is_rd_overutilized(this_rq()->rd)) {
			new_cpu = find_energy_efficient_cpu(p, prev_cpu);
			if (new_cpu >= 0)
				return new_cpu;
			new_cpu = prev_cpu;
		}

		want_affine = !wake_wide(p) && cpumask_test_cpu(cpu, p->cpus_ptr);
	}

	rcu_read_lock();
	for_each_domain(cpu, tmp) {
		/*
		 * If both 'cpu' and 'prev_cpu' are part of this domain,
		 * cpu is a valid SD_WAKE_AFFINE target.
		 */
		if (want_affine && (tmp->flags & SD_WAKE_AFFINE) &&
		    cpumask_test_cpu(prev_cpu, sched_domain_span(tmp))) {
			if (cpu != prev_cpu)
				new_cpu = wake_affine(tmp, p, cpu, prev_cpu, sync);

			sd = NULL; /* Prefer wake_affine over balance flags */
			break;
		}

		/*
		 * Usually only true for WF_EXEC and WF_FORK, as sched_domains
		 * usually do not have SD_BALANCE_WAKE set. That means wakeup
		 * will usually go to the fast path.
		 */
		if (tmp->flags & sd_flag)
			sd = tmp;
		else if (!want_affine)
			break;
	}

	if (unlikely(sd)) {
		/* Slow path */
		new_cpu = sched_balance_find_dst_cpu(sd, p, cpu, prev_cpu, sd_flag);
	} else if (wake_flags & WF_TTWU) { /* XXX always ? */
		/* Fast path */
		new_cpu = select_idle_sibling(p, prev_cpu, new_cpu);
	}
	rcu_read_unlock();

	return new_cpu;
}

/*
 * Called immediately before a task is migrated to a new CPU; task_cpu(p) and
 * cfs_rq_of(p) references at time of call are still valid and identify the
 * previous CPU. The caller guarantees p->pi_lock or task_rq(p)->lock is held.
 */
static void migrate_task_rq_fair(struct task_struct *p, int new_cpu)
{
	struct sched_entity *se = &p->se;

	if (!task_on_rq_migrating(p)) {
		remove_entity_load_avg(se);

		/*
		 * Here, the task's PELT values have been updated according to
		 * the current rq's clock. But if that clock hasn't been
		 * updated in a while, a substantial idle time will be missed,
		 * leading to an inflation after wake-up on the new rq.
		 *
		 * Estimate the missing time from the cfs_rq last_update_time
		 * and update sched_avg to improve the PELT continuity after
		 * migration.
		 */
		migrate_se_pelt_lag(se);
	}

	/* Tell new CPU we are migrated */
	se->avg.last_update_time = 0;

	update_scan_period(p, new_cpu);
}

static void task_dead_fair(struct task_struct *p)
{
	struct sched_entity *se = &p->se;

	if (se->sched_delayed) {
		struct rq_flags rf;
		struct rq *rq;

		rq = task_rq_lock(p, &rf);
		if (se->sched_delayed) {
			update_rq_clock(rq);
			dequeue_entities(rq, se, DEQUEUE_SLEEP | DEQUEUE_DELAYED);
		}
		task_rq_unlock(rq, p, &rf);
	}

	remove_entity_load_avg(se);
}

/*
 * Set the max capacity the task is allowed to run at for misfit detection.
 */
static void set_task_max_allowed_capacity(struct task_struct *p)
{
	struct asym_cap_data *entry;

	if (!sched_asym_cpucap_active())
		return;

	rcu_read_lock();
	list_for_each_entry_rcu(entry, &asym_cap_list, link) {
		cpumask_t *cpumask;

		cpumask = cpu_capacity_span(entry);
		if (!cpumask_intersects(p->cpus_ptr, cpumask))
			continue;

		p->max_allowed_capacity = entry->capacity;
		break;
	}
	rcu_read_unlock();
}

static void set_cpus_allowed_fair(struct task_struct *p, struct affinity_context *ctx)
{
	set_cpus_allowed_common(p, ctx);
	set_task_max_allowed_capacity(p);
}

static int
balance_fair(struct rq *rq, struct task_struct *prev, struct rq_flags *rf)
{
	if (sched_fair_runnable(rq))
		return 1;

	return sched_balance_newidle(rq, rf) != 0;
}
#else
static inline void set_task_max_allowed_capacity(struct task_struct *p) {}
#endif /* CONFIG_SMP */

static void set_next_buddy(struct sched_entity *se)
{
	for_each_sched_entity(se) {
		if (SCHED_WARN_ON(!se->on_rq))
			return;
		if (se_is_idle(se))
			return;
		cfs_rq_of(se)->next = se;
	}
}

/*
 * Preempt the current task with a newly woken task if needed:
 */
static void check_preempt_wakeup_fair(struct rq *rq, struct task_struct *p, int wake_flags)
{
	struct task_struct *donor = rq->donor;
	struct sched_entity *se = &donor->se, *pse = &p->se;
	struct cfs_rq *cfs_rq = task_cfs_rq(donor);
	int cse_is_idle, pse_is_idle;

	if (unlikely(se == pse))
		return;

	/*
	 * This is possible from callers such as attach_tasks(), in which we
	 * unconditionally wakeup_preempt() after an enqueue (which may have
	 * lead to a throttle).  This both saves work and prevents false
	 * next-buddy nomination below.
	 */
	if (unlikely(throttled_hierarchy(cfs_rq_of(pse))))
		return;

	if (sched_feat(NEXT_BUDDY) && !(wake_flags & WF_FORK) && !pse->sched_delayed) {
		set_next_buddy(pse);
	}

	/*
	 * We can come here with TIF_NEED_RESCHED already set from new task
	 * wake up path.
	 *
	 * Note: this also catches the edge-case of curr being in a throttled
	 * group (e.g. via set_curr_task), since update_curr() (in the
	 * enqueue of curr) will have resulted in resched being set.  This
	 * prevents us from potentially nominating it as a false LAST_BUDDY
	 * below.
	 */
	if (test_tsk_need_resched(rq->curr))
		return;

	if (!sched_feat(WAKEUP_PREEMPTION))
		return;

	find_matching_se(&se, &pse);
	WARN_ON_ONCE(!pse);

	cse_is_idle = se_is_idle(se);
	pse_is_idle = se_is_idle(pse);

	/*
	 * Preempt an idle entity in favor of a non-idle entity (and don't preempt
	 * in the inverse case).
	 */
	if (cse_is_idle && !pse_is_idle)
		goto preempt;
	if (cse_is_idle != pse_is_idle)
		return;

	/*
	 * BATCH and IDLE tasks do not preempt others.
	 */
	if (unlikely(!normal_policy(p->policy)))
		return;

	cfs_rq = cfs_rq_of(se);
	update_curr(cfs_rq);
	/*
	 * If @p has a shorter slice than current and @p is eligible, override
	 * current's slice protection in order to allow preemption.
	 *
	 * Note that even if @p does not turn out to be the most eligible
	 * task at this moment, current's slice protection will be lost.
	 */
	if (do_preempt_short(cfs_rq, pse, se) && se->vlag == se->deadline)
		se->vlag = se->deadline + 1;

	/*
	 * If @p has become the most eligible task, force preemption.
	 */
	if (pick_eevdf(cfs_rq) == pse)
		goto preempt;

	return;

preempt:
	resched_curr_lazy(rq);
}

static struct task_struct *pick_task_fair(struct rq *rq)
{
	struct sched_entity *se;
	struct cfs_rq *cfs_rq;

again:
	cfs_rq = &rq->cfs;
	if (!cfs_rq->nr_running)
		return NULL;

	do {
		/* Might not have done put_prev_entity() */
		if (cfs_rq->curr && cfs_rq->curr->on_rq)
			update_curr(cfs_rq);

		if (unlikely(check_cfs_rq_runtime(cfs_rq)))
			goto again;

		se = pick_next_entity(rq, cfs_rq);
		if (!se)
			goto again;
		cfs_rq = group_cfs_rq(se);
	} while (cfs_rq);

	return task_of(se);
}

static void __set_next_task_fair(struct rq *rq, struct task_struct *p, bool first);
static void set_next_task_fair(struct rq *rq, struct task_struct *p, bool first);

struct task_struct *
pick_next_task_fair(struct rq *rq, struct task_struct *prev, struct rq_flags *rf)
{
	struct sched_entity *se;
	struct task_struct *p;
	int new_tasks;

again:
	p = pick_task_fair(rq);
	if (!p)
		goto idle;
	se = &p->se;

#ifdef CONFIG_FAIR_GROUP_SCHED
	if (prev->sched_class != &fair_sched_class)
		goto simple;

	__put_prev_set_next_dl_server(rq, prev, p);

	/*
	 * Because of the set_next_buddy() in dequeue_task_fair() it is rather
	 * likely that a next task is from the same cgroup as the current.
	 *
	 * Therefore attempt to avoid putting and setting the entire cgroup
	 * hierarchy, only change the part that actually changes.
	 *
	 * Since we haven't yet done put_prev_entity and if the selected task
	 * is a different task than we started out with, try and touch the
	 * least amount of cfs_rqs.
	 */
	if (prev != p) {
		struct sched_entity *pse = &prev->se;
		struct cfs_rq *cfs_rq;

		while (!(cfs_rq = is_same_group(se, pse))) {
			int se_depth = se->depth;
			int pse_depth = pse->depth;

			if (se_depth <= pse_depth) {
				put_prev_entity(cfs_rq_of(pse), pse);
				pse = parent_entity(pse);
			}
			if (se_depth >= pse_depth) {
				set_next_entity(cfs_rq_of(se), se);
				se = parent_entity(se);
			}
		}

		put_prev_entity(cfs_rq, pse);
		set_next_entity(cfs_rq, se);

		__set_next_task_fair(rq, p, true);
	}

	return p;

simple:
#endif
	put_prev_set_next_task(rq, prev, p);
	return p;

idle:
	if (!rf)
		return NULL;

	new_tasks = sched_balance_newidle(rq, rf);

	/*
	 * Because sched_balance_newidle() releases (and re-acquires) rq->lock, it is
	 * possible for any higher priority task to appear. In that case we
	 * must re-start the pick_next_entity() loop.
	 */
	if (new_tasks < 0)
		return RETRY_TASK;

	if (new_tasks > 0)
		goto again;

	/*
	 * rq is about to be idle, check if we need to update the
	 * lost_idle_time of clock_pelt
	 */
	update_idle_rq_clock_pelt(rq);

	return NULL;
}

static struct task_struct *__pick_next_task_fair(struct rq *rq, struct task_struct *prev)
{
	return pick_next_task_fair(rq, prev, NULL);
}

static bool fair_server_has_tasks(struct sched_dl_entity *dl_se)
{
	return !!dl_se->rq->cfs.nr_running;
}

static struct task_struct *fair_server_pick_task(struct sched_dl_entity *dl_se)
{
	return pick_task_fair(dl_se->rq);
}

void fair_server_init(struct rq *rq)
{
	struct sched_dl_entity *dl_se = &rq->fair_server;

	init_dl_entity(dl_se);

	dl_server_init(dl_se, rq, fair_server_has_tasks, fair_server_pick_task);
}

/*
 * Account for a descheduled task:
 */
static void put_prev_task_fair(struct rq *rq, struct task_struct *prev, struct task_struct *next)
{
	struct sched_entity *se = &prev->se;
	struct cfs_rq *cfs_rq;

	for_each_sched_entity(se) {
		cfs_rq = cfs_rq_of(se);
		put_prev_entity(cfs_rq, se);
	}
}

/*
 * sched_yield() is very simple
 */
static void yield_task_fair(struct rq *rq)
{
	struct task_struct *curr = rq->curr;
	struct cfs_rq *cfs_rq = task_cfs_rq(curr);
	struct sched_entity *se = &curr->se;

	/*
	 * Are we the only task in the tree?
	 */
	if (unlikely(rq->nr_running == 1))
		return;

	clear_buddies(cfs_rq, se);

	update_rq_clock(rq);
	/*
	 * Update run-time statistics of the 'current'.
	 */
	update_curr(cfs_rq);
	/*
	 * Tell update_rq_clock() that we've just updated,
	 * so we don't do microscopic update in schedule()
	 * and double the fastpath cost.
	 */
	rq_clock_skip_update(rq);

	se->deadline += calc_delta_fair(se->slice, se);
}

static bool yield_to_task_fair(struct rq *rq, struct task_struct *p)
{
	struct sched_entity *se = &p->se;

	/* throttled hierarchies are not runnable */
	if (!se->on_rq || throttled_hierarchy(cfs_rq_of(se)))
		return false;

	/* Tell the scheduler that we'd really like se to run next. */
	set_next_buddy(se);

	yield_task_fair(rq);

	return true;
}

#ifdef CONFIG_SMP
/**************************************************
 * Fair scheduling class load-balancing methods.
 *
 * BASICS
 *
 * The purpose of load-balancing is to achieve the same basic fairness the
 * per-CPU scheduler provides, namely provide a proportional amount of compute
 * time to each task. This is expressed in the following equation:
 *
 *   W_i,n/P_i == W_j,n/P_j for all i,j                               (1)
 *
 * Where W_i,n is the n-th weight average for CPU i. The instantaneous weight
 * W_i,0 is defined as:
 *
 *   W_i,0 = \Sum_j w_i,j                                             (2)
 *
 * Where w_i,j is the weight of the j-th runnable task on CPU i. This weight
 * is derived from the nice value as per sched_prio_to_weight[].
 *
 * The weight average is an exponential decay average of the instantaneous
 * weight:
 *
 *   W'_i,n = (2^n - 1) / 2^n * W_i,n + 1 / 2^n * W_i,0               (3)
 *
 * C_i is the compute capacity of CPU i, typically it is the
 * fraction of 'recent' time available for SCHED_OTHER task execution. But it
 * can also include other factors [XXX].
 *
 * To achieve this balance we define a measure of imbalance which follows
 * directly from (1):
 *
 *   imb_i,j = max{ avg(W/C), W_i/C_i } - min{ avg(W/C), W_j/C_j }    (4)
 *
 * We them move tasks around to minimize the imbalance. In the continuous
 * function space it is obvious this converges, in the discrete case we get
 * a few fun cases generally called infeasible weight scenarios.
 *
 * [XXX expand on:
 *     - infeasible weights;
 *     - local vs global optima in the discrete case. ]
 *
 *
 * SCHED DOMAINS
 *
 * In order to solve the imbalance equation (4), and avoid the obvious O(n^2)
 * for all i,j solution, we create a tree of CPUs that follows the hardware
 * topology where each level pairs two lower groups (or better). This results
 * in O(log n) layers. Furthermore we reduce the number of CPUs going up the
 * tree to only the first of the previous level and we decrease the frequency
 * of load-balance at each level inversely proportional to the number of CPUs in
 * the groups.
 *
 * This yields:
 *
 *     log_2 n     1     n
 *   \Sum       { --- * --- * 2^i } = O(n)                            (5)
 *     i = 0      2^i   2^i
 *                               `- size of each group
 *         |         |     `- number of CPUs doing load-balance
 *         |         `- freq
 *         `- sum over all levels
 *
 * Coupled with a limit on how many tasks we can migrate every balance pass,
 * this makes (5) the runtime complexity of the balancer.
 *
 * An important property here is that each CPU is still (indirectly) connected
 * to every other CPU in at most O(log n) steps:
 *
 * The adjacency matrix of the resulting graph is given by:
 *
 *             log_2 n
 *   A_i,j = \Union     (i % 2^k == 0) && i / 2^(k+1) == j / 2^(k+1)  (6)
 *             k = 0
 *
 * And you'll find that:
 *
 *   A^(log_2 n)_i,j != 0  for all i,j                                (7)
 *
 * Showing there's indeed a path between every CPU in at most O(log n) steps.
 * The task movement gives a factor of O(m), giving a convergence complexity
 * of:
 *
 *   O(nm log n),  n := nr_cpus, m := nr_tasks                        (8)
 *
 *
 * WORK CONSERVING
 *
 * In order to avoid CPUs going idle while there's still work to do, new idle
 * balancing is more aggressive and has the newly idle CPU iterate up the domain
 * tree itself instead of relying on other CPUs to bring it work.
 *
 * This adds some complexity to both (5) and (8) but it reduces the total idle
 * time.
 *
 * [XXX more?]
 *
 *
 * CGROUPS
 *
 * Cgroups make a horror show out of (2), instead of a simple sum we get:
 *
 *                                s_k,i
 *   W_i,0 = \Sum_j \Prod_k w_k * -----                               (9)
 *                                 S_k
 *
 * Where
 *
 *   s_k,i = \Sum_j w_i,j,k  and  S_k = \Sum_i s_k,i                 (10)
 *
 * w_i,j,k is the weight of the j-th runnable task in the k-th cgroup on CPU i.
 *
 * The big problem is S_k, its a global sum needed to compute a local (W_i)
 * property.
 *
 * [XXX write more on how we solve this.. _after_ merging pjt's patches that
 *      rewrite all of this once again.]
 */

static unsigned long __read_mostly max_load_balance_interval = HZ/10;

enum fbq_type { regular, remote, all };

/*
 * 'group_type' describes the group of CPUs at the moment of load balancing.
 *
 * The enum is ordered by pulling priority, with the group with lowest priority
 * first so the group_type can simply be compared when selecting the busiest
 * group. See update_sd_pick_busiest().
 */
enum group_type {
	/* The group has spare capacity that can be used to run more tasks.  */
	group_has_spare = 0,
	/*
	 * The group is fully used and the tasks don't compete for more CPU
	 * cycles. Nevertheless, some tasks might wait before running.
	 */
	group_fully_busy,
	/*
	 * One task doesn't fit with CPU's capacity and must be migrated to a
	 * more powerful CPU.
	 */
	group_misfit_task,
	/*
	 * Balance SMT group that's fully busy. Can benefit from migration
	 * a task on SMT with busy sibling to another CPU on idle core.
	 */
	group_smt_balance,
	/*
	 * SD_ASYM_PACKING only: One local CPU with higher capacity is available,
	 * and the task should be migrated to it instead of running on the
	 * current CPU.
	 */
	group_asym_packing,
	/*
	 * The tasks' affinity constraints previously prevented the scheduler
	 * from balancing the load across the system.
	 */
	group_imbalanced,
	/*
	 * The CPU is overloaded and can't provide expected CPU cycles to all
	 * tasks.
	 */
	group_overloaded
};

enum migration_type {
	migrate_load = 0,
	migrate_util,
	migrate_task,
	migrate_misfit
};

#define LBF_ALL_PINNED	0x01
#define LBF_NEED_BREAK	0x02
#define LBF_DST_PINNED  0x04
#define LBF_SOME_PINNED	0x08
#define LBF_ACTIVE_LB	0x10

struct lb_env {
	struct sched_domain	*sd;

	struct rq		*src_rq;
	int			src_cpu;

	int			dst_cpu;
	struct rq		*dst_rq;

	struct cpumask		*dst_grpmask;
	int			new_dst_cpu;
	enum cpu_idle_type	idle;
	long			imbalance;
	/* The set of CPUs under consideration for load-balancing */
	struct cpumask		*cpus;

	unsigned int		flags;

	unsigned int		loop;
	unsigned int		loop_break;
	unsigned int		loop_max;

	enum fbq_type		fbq_type;
	enum migration_type	migration_type;
	struct list_head	tasks;
};

/*
 * Is this task likely cache-hot:
 */
static int task_hot(struct task_struct *p, struct lb_env *env)
{
	s64 delta;

	lockdep_assert_rq_held(env->src_rq);

	if (p->sched_class != &fair_sched_class)
		return 0;

	if (unlikely(task_has_idle_policy(p)))
		return 0;

	/* SMT siblings share cache */
	if (env->sd->flags & SD_SHARE_CPUCAPACITY)
		return 0;

	/*
	 * Buddy candidates are cache hot:
	 */
	if (sched_feat(CACHE_HOT_BUDDY) && env->dst_rq->nr_running &&
	    (&p->se == cfs_rq_of(&p->se)->next))
		return 1;

	if (sysctl_sched_migration_cost == -1)
		return 1;

	/*
	 * Don't migrate task if the task's cookie does not match
	 * with the destination CPU's core cookie.
	 */
	if (!sched_core_cookie_match(cpu_rq(env->dst_cpu), p))
		return 1;

	if (sysctl_sched_migration_cost == 0)
		return 0;

	delta = rq_clock_task(env->src_rq) - p->se.exec_start;

	return delta < (s64)sysctl_sched_migration_cost;
}

#ifdef CONFIG_NUMA_BALANCING
/*
 * Returns 1, if task migration degrades locality
 * Returns 0, if task migration improves locality i.e migration preferred.
 * Returns -1, if task migration is not affected by locality.
 */
static int migrate_degrades_locality(struct task_struct *p, struct lb_env *env)
{
	struct numa_group *numa_group = rcu_dereference(p->numa_group);
	unsigned long src_weight, dst_weight;
	int src_nid, dst_nid, dist;

	if (!static_branch_likely(&sched_numa_balancing))
		return -1;

	if (!p->numa_faults || !(env->sd->flags & SD_NUMA))
		return -1;

	src_nid = cpu_to_node(env->src_cpu);
	dst_nid = cpu_to_node(env->dst_cpu);

	if (src_nid == dst_nid)
		return -1;

	/* Migrating away from the preferred node is always bad. */
	if (src_nid == p->numa_preferred_nid) {
		if (env->src_rq->nr_running > env->src_rq->nr_preferred_running)
			return 1;
		else
			return -1;
	}

	/* Encourage migration to the preferred node. */
	if (dst_nid == p->numa_preferred_nid)
		return 0;

	/* Leaving a core idle is often worse than degrading locality. */
	if (env->idle == CPU_IDLE)
		return -1;

	dist = node_distance(src_nid, dst_nid);
	if (numa_group) {
		src_weight = group_weight(p, src_nid, dist);
		dst_weight = group_weight(p, dst_nid, dist);
	} else {
		src_weight = task_weight(p, src_nid, dist);
		dst_weight = task_weight(p, dst_nid, dist);
	}

	return dst_weight < src_weight;
}

#else
static inline int migrate_degrades_locality(struct task_struct *p,
					     struct lb_env *env)
{
	return -1;
}
#endif

/*
 * can_migrate_task - may task p from runqueue rq be migrated to this_cpu?
 */
static
int can_migrate_task(struct task_struct *p, struct lb_env *env)
{
	int tsk_cache_hot;

	lockdep_assert_rq_held(env->src_rq);
	if (p->sched_task_hot)
		p->sched_task_hot = 0;

	/*
	 * We do not migrate tasks that are:
	 * 1) throttled_lb_pair, or
	 * 2) cannot be migrated to this CPU due to cpus_ptr, or
	 * 3) running (obviously), or
	 * 4) are cache-hot on their current CPU.
	 */
	if (throttled_lb_pair(task_group(p), env->src_cpu, env->dst_cpu))
		return 0;

	/* Disregard percpu kthreads; they are where they need to be. */
	if (kthread_is_per_cpu(p))
		return 0;

	if (!cpumask_test_cpu(env->dst_cpu, p->cpus_ptr)) {
		int cpu;

		schedstat_inc(p->stats.nr_failed_migrations_affine);

		env->flags |= LBF_SOME_PINNED;

		/*
		 * Remember if this task can be migrated to any other CPU in
		 * our sched_group. We may want to revisit it if we couldn't
		 * meet load balance goals by pulling other tasks on src_cpu.
		 *
		 * Avoid computing new_dst_cpu
		 * - for NEWLY_IDLE
		 * - if we have already computed one in current iteration
		 * - if it's an active balance
		 */
		if (env->idle == CPU_NEWLY_IDLE ||
		    env->flags & (LBF_DST_PINNED | LBF_ACTIVE_LB))
			return 0;

		/* Prevent to re-select dst_cpu via env's CPUs: */
		for_each_cpu_and(cpu, env->dst_grpmask, env->cpus) {
			if (cpumask_test_cpu(cpu, p->cpus_ptr)) {
				env->flags |= LBF_DST_PINNED;
				env->new_dst_cpu = cpu;
				break;
			}
		}

		return 0;
	}

	/* Record that we found at least one task that could run on dst_cpu */
	env->flags &= ~LBF_ALL_PINNED;

	if (task_on_cpu(env->src_rq, p)) {
		schedstat_inc(p->stats.nr_failed_migrations_running);
		return 0;
	}

	/*
	 * Aggressive migration if:
	 * 1) active balance
	 * 2) destination numa is preferred
	 * 3) task is cache cold, or
	 * 4) too many balance attempts have failed.
	 */
	if (env->flags & LBF_ACTIVE_LB)
		return 1;

	tsk_cache_hot = migrate_degrades_locality(p, env);
	if (tsk_cache_hot == -1)
		tsk_cache_hot = task_hot(p, env);

	if (tsk_cache_hot <= 0 ||
	    env->sd->nr_balance_failed > env->sd->cache_nice_tries) {
		if (tsk_cache_hot == 1)
			p->sched_task_hot = 1;
		return 1;
	}

	schedstat_inc(p->stats.nr_failed_migrations_hot);
	return 0;
}

/*
 * detach_task() -- detach the task for the migration specified in env
 */
static void detach_task(struct task_struct *p, struct lb_env *env)
{
	lockdep_assert_rq_held(env->src_rq);

	if (p->sched_task_hot) {
		p->sched_task_hot = 0;
		schedstat_inc(env->sd->lb_hot_gained[env->idle]);
		schedstat_inc(p->stats.nr_forced_migrations);
	}

	deactivate_task(env->src_rq, p, DEQUEUE_NOCLOCK);
	set_task_cpu(p, env->dst_cpu);
}

/*
 * detach_one_task() -- tries to dequeue exactly one task from env->src_rq, as
 * part of active balancing operations within "domain".
 *
 * Returns a task if successful and NULL otherwise.
 */
static struct task_struct *detach_one_task(struct lb_env *env)
{
	struct task_struct *p;

	lockdep_assert_rq_held(env->src_rq);

	list_for_each_entry_reverse(p,
			&env->src_rq->cfs_tasks, se.group_node) {
		if (!can_migrate_task(p, env))
			continue;

		detach_task(p, env);

		/*
		 * Right now, this is only the second place where
		 * lb_gained[env->idle] is updated (other is detach_tasks)
		 * so we can safely collect stats here rather than
		 * inside detach_tasks().
		 */
		schedstat_inc(env->sd->lb_gained[env->idle]);
		return p;
	}
	return NULL;
}

/*
 * detach_tasks() -- tries to detach up to imbalance load/util/tasks from
 * busiest_rq, as part of a balancing operation within domain "sd".
 *
 * Returns number of detached tasks if successful and 0 otherwise.
 */
static int detach_tasks(struct lb_env *env)
{
	struct list_head *tasks = &env->src_rq->cfs_tasks;
	unsigned long util, load;
	struct task_struct *p;
	int detached = 0;

	lockdep_assert_rq_held(env->src_rq);

	/*
	 * Source run queue has been emptied by another CPU, clear
	 * LBF_ALL_PINNED flag as we will not test any task.
	 */
	if (env->src_rq->nr_running <= 1) {
		env->flags &= ~LBF_ALL_PINNED;
		return 0;
	}

	if (env->imbalance <= 0)
		return 0;

	while (!list_empty(tasks)) {
		/*
		 * We don't want to steal all, otherwise we may be treated likewise,
		 * which could at worst lead to a livelock crash.
		 */
		if (env->idle && env->src_rq->nr_running <= 1)
			break;

		env->loop++;
		/* We've more or less seen every task there is, call it quits */
		if (env->loop > env->loop_max)
			break;

		/* take a breather every nr_migrate tasks */
		if (env->loop > env->loop_break) {
			env->loop_break += SCHED_NR_MIGRATE_BREAK;
			env->flags |= LBF_NEED_BREAK;
			break;
		}

		p = list_last_entry(tasks, struct task_struct, se.group_node);

		if (!can_migrate_task(p, env))
			goto next;

		switch (env->migration_type) {
		case migrate_load:
			/*
			 * Depending of the number of CPUs and tasks and the
			 * cgroup hierarchy, task_h_load() can return a null
			 * value. Make sure that env->imbalance decreases
			 * otherwise detach_tasks() will stop only after
			 * detaching up to loop_max tasks.
			 */
			load = max_t(unsigned long, task_h_load(p), 1);

			if (sched_feat(LB_MIN) &&
			    load < 16 && !env->sd->nr_balance_failed)
				goto next;

			/*
			 * Make sure that we don't migrate too much load.
			 * Nevertheless, let relax the constraint if
			 * scheduler fails to find a good waiting task to
			 * migrate.
			 */
			if (shr_bound(load, env->sd->nr_balance_failed) > env->imbalance)
				goto next;

			env->imbalance -= load;
			break;

		case migrate_util:
			util = task_util_est(p);

			if (shr_bound(util, env->sd->nr_balance_failed) > env->imbalance)
				goto next;

			env->imbalance -= util;
			break;

		case migrate_task:
			env->imbalance--;
			break;

		case migrate_misfit:
			/* This is not a misfit task */
			if (task_fits_cpu(p, env->src_cpu))
				goto next;

			env->imbalance = 0;
			break;
		}

		detach_task(p, env);
		list_add(&p->se.group_node, &env->tasks);

		detached++;

#ifdef CONFIG_PREEMPTION
		/*
		 * NEWIDLE balancing is a source of latency, so preemptible
		 * kernels will stop after the first task is detached to minimize
		 * the critical section.
		 */
		if (env->idle == CPU_NEWLY_IDLE)
			break;
#endif

		/*
		 * We only want to steal up to the prescribed amount of
		 * load/util/tasks.
		 */
		if (env->imbalance <= 0)
			break;

		continue;
next:
		if (p->sched_task_hot)
			schedstat_inc(p->stats.nr_failed_migrations_hot);

		list_move(&p->se.group_node, tasks);
	}

	/*
	 * Right now, this is one of only two places we collect this stat
	 * so we can safely collect detach_one_task() stats here rather
	 * than inside detach_one_task().
	 */
	schedstat_add(env->sd->lb_gained[env->idle], detached);

	return detached;
}

/*
 * attach_task() -- attach the task detached by detach_task() to its new rq.
 */
static void attach_task(struct rq *rq, struct task_struct *p)
{
	lockdep_assert_rq_held(rq);

	WARN_ON_ONCE(task_rq(p) != rq);
	activate_task(rq, p, ENQUEUE_NOCLOCK);
	wakeup_preempt(rq, p, 0);
}

/*
 * attach_one_task() -- attaches the task returned from detach_one_task() to
 * its new rq.
 */
static void attach_one_task(struct rq *rq, struct task_struct *p)
{
	struct rq_flags rf;

	rq_lock(rq, &rf);
	update_rq_clock(rq);
	attach_task(rq, p);
	rq_unlock(rq, &rf);
}

/*
 * attach_tasks() -- attaches all tasks detached by detach_tasks() to their
 * new rq.
 */
static void attach_tasks(struct lb_env *env)
{
	struct list_head *tasks = &env->tasks;
	struct task_struct *p;
	struct rq_flags rf;

	rq_lock(env->dst_rq, &rf);
	update_rq_clock(env->dst_rq);

	while (!list_empty(tasks)) {
		p = list_first_entry(tasks, struct task_struct, se.group_node);
		list_del_init(&p->se.group_node);

		attach_task(env->dst_rq, p);
	}

	rq_unlock(env->dst_rq, &rf);
}

#ifdef CONFIG_NO_HZ_COMMON
static inline bool cfs_rq_has_blocked(struct cfs_rq *cfs_rq)
{
	if (cfs_rq->avg.load_avg)
		return true;

	if (cfs_rq->avg.util_avg)
		return true;

	return false;
}

static inline bool others_have_blocked(struct rq *rq)
{
	if (cpu_util_rt(rq))
		return true;

	if (cpu_util_dl(rq))
		return true;

	if (hw_load_avg(rq))
		return true;

	if (cpu_util_irq(rq))
		return true;

	return false;
}

static inline void update_blocked_load_tick(struct rq *rq)
{
	WRITE_ONCE(rq->last_blocked_load_update_tick, jiffies);
}

static inline void update_blocked_load_status(struct rq *rq, bool has_blocked)
{
	if (!has_blocked)
		rq->has_blocked_load = 0;
}
#else
static inline bool cfs_rq_has_blocked(struct cfs_rq *cfs_rq) { return false; }
static inline bool others_have_blocked(struct rq *rq) { return false; }
static inline void update_blocked_load_tick(struct rq *rq) {}
static inline void update_blocked_load_status(struct rq *rq, bool has_blocked) {}
#endif

static bool __update_blocked_others(struct rq *rq, bool *done)
{
	bool updated;

	/*
	 * update_load_avg() can call cpufreq_update_util(). Make sure that RT,
	 * DL and IRQ signals have been updated before updating CFS.
	 */
	updated = update_other_load_avgs(rq);

	if (others_have_blocked(rq))
		*done = false;

	return updated;
}

#ifdef CONFIG_FAIR_GROUP_SCHED

static bool __update_blocked_fair(struct rq *rq, bool *done)
{
	struct cfs_rq *cfs_rq, *pos;
	bool decayed = false;
	int cpu = cpu_of(rq);

	/*
	 * Iterates the task_group tree in a bottom up fashion, see
	 * list_add_leaf_cfs_rq() for details.
	 */
	for_each_leaf_cfs_rq_safe(rq, cfs_rq, pos) {
		struct sched_entity *se;

		if (update_cfs_rq_load_avg(cfs_rq_clock_pelt(cfs_rq), cfs_rq)) {
			update_tg_load_avg(cfs_rq);

			if (cfs_rq->nr_running == 0)
				update_idle_cfs_rq_clock_pelt(cfs_rq);

			if (cfs_rq == &rq->cfs)
				decayed = true;
		}

		/* Propagate pending load changes to the parent, if any: */
		se = cfs_rq->tg->se[cpu];
		if (se && !skip_blocked_update(se))
			update_load_avg(cfs_rq_of(se), se, UPDATE_TG);

		/*
		 * There can be a lot of idle CPU cgroups.  Don't let fully
		 * decayed cfs_rqs linger on the list.
		 */
		if (cfs_rq_is_decayed(cfs_rq))
			list_del_leaf_cfs_rq(cfs_rq);

		/* Don't need periodic decay once load/util_avg are null */
		if (cfs_rq_has_blocked(cfs_rq))
			*done = false;
	}

	return decayed;
}

/*
 * Compute the hierarchical load factor for cfs_rq and all its ascendants.
 * This needs to be done in a top-down fashion because the load of a child
 * group is a fraction of its parents load.
 */
static void update_cfs_rq_h_load(struct cfs_rq *cfs_rq)
{
	struct rq *rq = rq_of(cfs_rq);
	struct sched_entity *se = cfs_rq->tg->se[cpu_of(rq)];
	unsigned long now = jiffies;
	unsigned long load;

	if (cfs_rq->last_h_load_update == now)
		return;

	WRITE_ONCE(cfs_rq->h_load_next, NULL);
	for_each_sched_entity(se) {
		cfs_rq = cfs_rq_of(se);
		WRITE_ONCE(cfs_rq->h_load_next, se);
		if (cfs_rq->last_h_load_update == now)
			break;
	}

	if (!se) {
		cfs_rq->h_load = cfs_rq_load_avg(cfs_rq);
		cfs_rq->last_h_load_update = now;
	}

	while ((se = READ_ONCE(cfs_rq->h_load_next)) != NULL) {
		load = cfs_rq->h_load;
		load = div64_ul(load * se->avg.load_avg,
			cfs_rq_load_avg(cfs_rq) + 1);
		cfs_rq = group_cfs_rq(se);
		cfs_rq->h_load = load;
		cfs_rq->last_h_load_update = now;
	}
}

static unsigned long task_h_load(struct task_struct *p)
{
	struct cfs_rq *cfs_rq = task_cfs_rq(p);

	update_cfs_rq_h_load(cfs_rq);
	return div64_ul(p->se.avg.load_avg * cfs_rq->h_load,
			cfs_rq_load_avg(cfs_rq) + 1);
}
#else
static bool __update_blocked_fair(struct rq *rq, bool *done)
{
	struct cfs_rq *cfs_rq = &rq->cfs;
	bool decayed;

	decayed = update_cfs_rq_load_avg(cfs_rq_clock_pelt(cfs_rq), cfs_rq);
	if (cfs_rq_has_blocked(cfs_rq))
		*done = false;

	return decayed;
}

static unsigned long task_h_load(struct task_struct *p)
{
	return p->se.avg.load_avg;
}
#endif

static void sched_balance_update_blocked_averages(int cpu)
{
	bool decayed = false, done = true;
	struct rq *rq = cpu_rq(cpu);
	struct rq_flags rf;

	rq_lock_irqsave(rq, &rf);
	update_blocked_load_tick(rq);
	update_rq_clock(rq);

	decayed |= __update_blocked_others(rq, &done);
	decayed |= __update_blocked_fair(rq, &done);

	update_blocked_load_status(rq, !done);
	if (decayed)
		cpufreq_update_util(rq, 0);
	rq_unlock_irqrestore(rq, &rf);
}

/********** Helpers for sched_balance_find_src_group ************************/

/*
 * sg_lb_stats - stats of a sched_group required for load-balancing:
 */
struct sg_lb_stats {
	unsigned long avg_load;			/* Avg load            over the CPUs of the group */
	unsigned long group_load;		/* Total load          over the CPUs of the group */
	unsigned long group_capacity;		/* Capacity            over the CPUs of the group */
	unsigned long group_util;		/* Total utilization   over the CPUs of the group */
	unsigned long group_runnable;		/* Total runnable time over the CPUs of the group */
	unsigned int sum_nr_running;		/* Nr of all tasks running in the group */
	unsigned int sum_h_nr_running;		/* Nr of CFS tasks running in the group */
	unsigned int idle_cpus;                 /* Nr of idle CPUs         in the group */
	unsigned int group_weight;
	enum group_type group_type;
	unsigned int group_asym_packing;	/* Tasks should be moved to preferred CPU */
	unsigned int group_smt_balance;		/* Task on busy SMT be moved */
	unsigned long group_misfit_task_load;	/* A CPU has a task too big for its capacity */
#ifdef CONFIG_NUMA_BALANCING
	unsigned int nr_numa_running;
	unsigned int nr_preferred_running;
#endif
};

/*
 * sd_lb_stats - stats of a sched_domain required for load-balancing:
 */
struct sd_lb_stats {
	struct sched_group *busiest;		/* Busiest group in this sd */
	struct sched_group *local;		/* Local group in this sd */
	unsigned long total_load;		/* Total load of all groups in sd */
	unsigned long total_capacity;		/* Total capacity of all groups in sd */
	unsigned long avg_load;			/* Average load across all groups in sd */
	unsigned int prefer_sibling;		/* Tasks should go to sibling first */

	struct sg_lb_stats busiest_stat;	/* Statistics of the busiest group */
	struct sg_lb_stats local_stat;		/* Statistics of the local group */
};

static inline void init_sd_lb_stats(struct sd_lb_stats *sds)
{
	/*
	 * Skimp on the clearing to avoid duplicate work. We can avoid clearing
	 * local_stat because update_sg_lb_stats() does a full clear/assignment.
	 * We must however set busiest_stat::group_type and
	 * busiest_stat::idle_cpus to the worst busiest group because
	 * update_sd_pick_busiest() reads these before assignment.
	 */
	*sds = (struct sd_lb_stats){
		.busiest = NULL,
		.local = NULL,
		.total_load = 0UL,
		.total_capacity = 0UL,
		.busiest_stat = {
			.idle_cpus = UINT_MAX,
			.group_type = group_has_spare,
		},
	};
}

static unsigned long scale_rt_capacity(int cpu)
{
	unsigned long max = get_actual_cpu_capacity(cpu);
	struct rq *rq = cpu_rq(cpu);
	unsigned long used, free;
	unsigned long irq;

	irq = cpu_util_irq(rq);

	if (unlikely(irq >= max))
		return 1;

	/*
	 * avg_rt.util_avg and avg_dl.util_avg track binary signals
	 * (running and not running) with weights 0 and 1024 respectively.
	 */
	used = cpu_util_rt(rq);
	used += cpu_util_dl(rq);

	if (unlikely(used >= max))
		return 1;

	free = max - used;

	return scale_irq_capacity(free, irq, max);
}

static void update_cpu_capacity(struct sched_domain *sd, int cpu)
{
	unsigned long capacity = scale_rt_capacity(cpu);
	struct sched_group *sdg = sd->groups;

	if (!capacity)
		capacity = 1;

	cpu_rq(cpu)->cpu_capacity = capacity;
	trace_sched_cpu_capacity_tp(cpu_rq(cpu));

	sdg->sgc->capacity = capacity;
	sdg->sgc->min_capacity = capacity;
	sdg->sgc->max_capacity = capacity;
}

void update_group_capacity(struct sched_domain *sd, int cpu)
{
	struct sched_domain *child = sd->child;
	struct sched_group *group, *sdg = sd->groups;
	unsigned long capacity, min_capacity, max_capacity;
	unsigned long interval;

	interval = msecs_to_jiffies(sd->balance_interval);
	interval = clamp(interval, 1UL, max_load_balance_interval);
	sdg->sgc->next_update = jiffies + interval;

	if (!child) {
		update_cpu_capacity(sd, cpu);
		return;
	}

	capacity = 0;
	min_capacity = ULONG_MAX;
	max_capacity = 0;

	if (child->flags & SD_OVERLAP) {
		/*
		 * SD_OVERLAP domains cannot assume that child groups
		 * span the current group.
		 */

		for_each_cpu(cpu, sched_group_span(sdg)) {
			unsigned long cpu_cap = capacity_of(cpu);

			capacity += cpu_cap;
			min_capacity = min(cpu_cap, min_capacity);
			max_capacity = max(cpu_cap, max_capacity);
		}
	} else  {
		/*
		 * !SD_OVERLAP domains can assume that child groups
		 * span the current group.
		 */

		group = child->groups;
		do {
			struct sched_group_capacity *sgc = group->sgc;

			capacity += sgc->capacity;
			min_capacity = min(sgc->min_capacity, min_capacity);
			max_capacity = max(sgc->max_capacity, max_capacity);
			group = group->next;
		} while (group != child->groups);
	}

	sdg->sgc->capacity = capacity;
	sdg->sgc->min_capacity = min_capacity;
	sdg->sgc->max_capacity = max_capacity;
}

/*
 * Check whether the capacity of the rq has been noticeably reduced by side
 * activity. The imbalance_pct is used for the threshold.
 * Return true is the capacity is reduced
 */
static inline int
check_cpu_capacity(struct rq *rq, struct sched_domain *sd)
{
	return ((rq->cpu_capacity * sd->imbalance_pct) <
				(arch_scale_cpu_capacity(cpu_of(rq)) * 100));
}

/* Check if the rq has a misfit task */
static inline bool check_misfit_status(struct rq *rq)
{
	return rq->misfit_task_load;
}

/*
 * Group imbalance indicates (and tries to solve) the problem where balancing
 * groups is inadequate due to ->cpus_ptr constraints.
 *
 * Imagine a situation of two groups of 4 CPUs each and 4 tasks each with a
 * cpumask covering 1 CPU of the first group and 3 CPUs of the second group.
 * Something like:
 *
 *	{ 0 1 2 3 } { 4 5 6 7 }
 *	        *     * * *
 *
 * If we were to balance group-wise we'd place two tasks in the first group and
 * two tasks in the second group. Clearly this is undesired as it will overload
 * cpu 3 and leave one of the CPUs in the second group unused.
 *
 * The current solution to this issue is detecting the skew in the first group
 * by noticing the lower domain failed to reach balance and had difficulty
 * moving tasks due to affinity constraints.
 *
 * When this is so detected; this group becomes a candidate for busiest; see
 * update_sd_pick_busiest(). And calculate_imbalance() and
 * sched_balance_find_src_group() avoid some of the usual balance conditions to allow it
 * to create an effective group imbalance.
 *
 * This is a somewhat tricky proposition since the next run might not find the
 * group imbalance and decide the groups need to be balanced again. A most
 * subtle and fragile situation.
 */

static inline int sg_imbalanced(struct sched_group *group)
{
	return group->sgc->imbalance;
}

/*
 * group_has_capacity returns true if the group has spare capacity that could
 * be used by some tasks.
 * We consider that a group has spare capacity if the number of task is
 * smaller than the number of CPUs or if the utilization is lower than the
 * available capacity for CFS tasks.
 * For the latter, we use a threshold to stabilize the state, to take into
 * account the variance of the tasks' load and to return true if the available
 * capacity in meaningful for the load balancer.
 * As an example, an available capacity of 1% can appear but it doesn't make
 * any benefit for the load balance.
 */
static inline bool
group_has_capacity(unsigned int imbalance_pct, struct sg_lb_stats *sgs)
{
	if (sgs->sum_nr_running < sgs->group_weight)
		return true;

	if ((sgs->group_capacity * imbalance_pct) <
			(sgs->group_runnable * 100))
		return false;

	if ((sgs->group_capacity * 100) >
			(sgs->group_util * imbalance_pct))
		return true;

	return false;
}

/*
 *  group_is_overloaded returns true if the group has more tasks than it can
 *  handle.
 *  group_is_overloaded is not equals to !group_has_capacity because a group
 *  with the exact right number of tasks, has no more spare capacity but is not
 *  overloaded so both group_has_capacity and group_is_overloaded return
 *  false.
 */
static inline bool
group_is_overloaded(unsigned int imbalance_pct, struct sg_lb_stats *sgs)
{
	if (sgs->sum_nr_running <= sgs->group_weight)
		return false;

	if ((sgs->group_capacity * 100) <
			(sgs->group_util * imbalance_pct))
		return true;

	if ((sgs->group_capacity * imbalance_pct) <
			(sgs->group_runnable * 100))
		return true;

	return false;
}

static inline enum
group_type group_classify(unsigned int imbalance_pct,
			  struct sched_group *group,
			  struct sg_lb_stats *sgs)
{
	if (group_is_overloaded(imbalance_pct, sgs))
		return group_overloaded;

	if (sg_imbalanced(group))
		return group_imbalanced;

	if (sgs->group_asym_packing)
		return group_asym_packing;

	if (sgs->group_smt_balance)
		return group_smt_balance;

	if (sgs->group_misfit_task_load)
		return group_misfit_task;

	if (!group_has_capacity(imbalance_pct, sgs))
		return group_fully_busy;

	return group_has_spare;
}

/**
 * sched_use_asym_prio - Check whether asym_packing priority must be used
 * @sd:		The scheduling domain of the load balancing
 * @cpu:	A CPU
 *
 * Always use CPU priority when balancing load between SMT siblings. When
 * balancing load between cores, it is not sufficient that @cpu is idle. Only
 * use CPU priority if the whole core is idle.
 *
 * Returns: True if the priority of @cpu must be followed. False otherwise.
 */
static bool sched_use_asym_prio(struct sched_domain *sd, int cpu)
{
	if (!(sd->flags & SD_ASYM_PACKING))
		return false;

	if (!sched_smt_active())
		return true;

	return sd->flags & SD_SHARE_CPUCAPACITY || is_core_idle(cpu);
}

static inline bool sched_asym(struct sched_domain *sd, int dst_cpu, int src_cpu)
{
	/*
	 * First check if @dst_cpu can do asym_packing load balance. Only do it
	 * if it has higher priority than @src_cpu.
	 */
	return sched_use_asym_prio(sd, dst_cpu) &&
		sched_asym_prefer(dst_cpu, src_cpu);
}

/**
 * sched_group_asym - Check if the destination CPU can do asym_packing balance
 * @env:	The load balancing environment
 * @sgs:	Load-balancing statistics of the candidate busiest group
 * @group:	The candidate busiest group
 *
 * @env::dst_cpu can do asym_packing if it has higher priority than the
 * preferred CPU of @group.
 *
 * Return: true if @env::dst_cpu can do with asym_packing load balance. False
 * otherwise.
 */
static inline bool
sched_group_asym(struct lb_env *env, struct sg_lb_stats *sgs, struct sched_group *group)
{
	/*
	 * CPU priorities do not make sense for SMT cores with more than one
	 * busy sibling.
	 */
	if ((group->flags & SD_SHARE_CPUCAPACITY) &&
	    (sgs->group_weight - sgs->idle_cpus != 1))
		return false;

	return sched_asym(env->sd, env->dst_cpu, group->asym_prefer_cpu);
}

/* One group has more than one SMT CPU while the other group does not */
static inline bool smt_vs_nonsmt_groups(struct sched_group *sg1,
				    struct sched_group *sg2)
{
	if (!sg1 || !sg2)
		return false;

	return (sg1->flags & SD_SHARE_CPUCAPACITY) !=
		(sg2->flags & SD_SHARE_CPUCAPACITY);
}

static inline bool smt_balance(struct lb_env *env, struct sg_lb_stats *sgs,
			       struct sched_group *group)
{
	if (!env->idle)
		return false;

	/*
	 * For SMT source group, it is better to move a task
	 * to a CPU that doesn't have multiple tasks sharing its CPU capacity.
	 * Note that if a group has a single SMT, SD_SHARE_CPUCAPACITY
	 * will not be on.
	 */
	if (group->flags & SD_SHARE_CPUCAPACITY &&
	    sgs->sum_h_nr_running > 1)
		return true;

	return false;
}

static inline long sibling_imbalance(struct lb_env *env,
				    struct sd_lb_stats *sds,
				    struct sg_lb_stats *busiest,
				    struct sg_lb_stats *local)
{
	int ncores_busiest, ncores_local;
	long imbalance;

	if (!env->idle || !busiest->sum_nr_running)
		return 0;

	ncores_busiest = sds->busiest->cores;
	ncores_local = sds->local->cores;

	if (ncores_busiest == ncores_local) {
		imbalance = busiest->sum_nr_running;
		lsub_positive(&imbalance, local->sum_nr_running);
		return imbalance;
	}

	/* Balance such that nr_running/ncores ratio are same on both groups */
	imbalance = ncores_local * busiest->sum_nr_running;
	lsub_positive(&imbalance, ncores_busiest * local->sum_nr_running);
	/* Normalize imbalance and do rounding on normalization */
	imbalance = 2 * imbalance + ncores_local + ncores_busiest;
	imbalance /= ncores_local + ncores_busiest;

	/* Take advantage of resource in an empty sched group */
	if (imbalance <= 1 && local->sum_nr_running == 0 &&
	    busiest->sum_nr_running > 1)
		imbalance = 2;

	return imbalance;
}

static inline bool
sched_reduced_capacity(struct rq *rq, struct sched_domain *sd)
{
	/*
	 * When there is more than 1 task, the group_overloaded case already
	 * takes care of cpu with reduced capacity
	 */
	if (rq->cfs.h_nr_running != 1)
		return false;

	return check_cpu_capacity(rq, sd);
}

/**
 * update_sg_lb_stats - Update sched_group's statistics for load balancing.
 * @env: The load balancing environment.
 * @sds: Load-balancing data with statistics of the local group.
 * @group: sched_group whose statistics are to be updated.
 * @sgs: variable to hold the statistics for this group.
 * @sg_overloaded: sched_group is overloaded
 * @sg_overutilized: sched_group is overutilized
 */
static inline void update_sg_lb_stats(struct lb_env *env,
				      struct sd_lb_stats *sds,
				      struct sched_group *group,
				      struct sg_lb_stats *sgs,
				      bool *sg_overloaded,
				      bool *sg_overutilized)
{
	int i, nr_running, local_group;

	memset(sgs, 0, sizeof(*sgs));

	local_group = group == sds->local;

	for_each_cpu_and(i, sched_group_span(group), env->cpus) {
		struct rq *rq = cpu_rq(i);
		unsigned long load = cpu_load(rq);

		sgs->group_load += load;
		sgs->group_util += cpu_util_cfs(i);
		sgs->group_runnable += cpu_runnable(rq);
		sgs->sum_h_nr_running += rq->cfs.h_nr_running;

		nr_running = rq->nr_running;
		sgs->sum_nr_running += nr_running;

		if (nr_running > 1)
			*sg_overloaded = 1;

		if (cpu_overutilized(i))
			*sg_overutilized = 1;

#ifdef CONFIG_NUMA_BALANCING
		sgs->nr_numa_running += rq->nr_numa_running;
		sgs->nr_preferred_running += rq->nr_preferred_running;
#endif
		/*
		 * No need to call idle_cpu() if nr_running is not 0
		 */
		if (!nr_running && idle_cpu(i)) {
			sgs->idle_cpus++;
			/* Idle cpu can't have misfit task */
			continue;
		}

		if (local_group)
			continue;

		if (env->sd->flags & SD_ASYM_CPUCAPACITY) {
			/* Check for a misfit task on the cpu */
			if (sgs->group_misfit_task_load < rq->misfit_task_load) {
				sgs->group_misfit_task_load = rq->misfit_task_load;
				*sg_overloaded = 1;
			}
		} else if (env->idle && sched_reduced_capacity(rq, env->sd)) {
			/* Check for a task running on a CPU with reduced capacity */
			if (sgs->group_misfit_task_load < load)
				sgs->group_misfit_task_load = load;
		}
	}

	sgs->group_capacity = group->sgc->capacity;

	sgs->group_weight = group->group_weight;

	/* Check if dst CPU is idle and preferred to this group */
	if (!local_group && env->idle && sgs->sum_h_nr_running &&
	    sched_group_asym(env, sgs, group))
		sgs->group_asym_packing = 1;

	/* Check for loaded SMT group to be balanced to dst CPU */
	if (!local_group && smt_balance(env, sgs, group))
		sgs->group_smt_balance = 1;

	sgs->group_type = group_classify(env->sd->imbalance_pct, group, sgs);

	/* Computing avg_load makes sense only when group is overloaded */
	if (sgs->group_type == group_overloaded)
		sgs->avg_load = (sgs->group_load * SCHED_CAPACITY_SCALE) /
				sgs->group_capacity;
}

/**
 * update_sd_pick_busiest - return 1 on busiest group
 * @env: The load balancing environment.
 * @sds: sched_domain statistics
 * @sg: sched_group candidate to be checked for being the busiest
 * @sgs: sched_group statistics
 *
 * Determine if @sg is a busier group than the previously selected
 * busiest group.
 *
 * Return: %true if @sg is a busier group than the previously selected
 * busiest group. %false otherwise.
 */
static bool update_sd_pick_busiest(struct lb_env *env,
				   struct sd_lb_stats *sds,
				   struct sched_group *sg,
				   struct sg_lb_stats *sgs)
{
	struct sg_lb_stats *busiest = &sds->busiest_stat;

	/* Make sure that there is at least one task to pull */
	if (!sgs->sum_h_nr_running)
		return false;

	/*
	 * Don't try to pull misfit tasks we can't help.
	 * We can use max_capacity here as reduction in capacity on some
	 * CPUs in the group should either be possible to resolve
	 * internally or be covered by avg_load imbalance (eventually).
	 */
	if ((env->sd->flags & SD_ASYM_CPUCAPACITY) &&
	    (sgs->group_type == group_misfit_task) &&
	    (!capacity_greater(capacity_of(env->dst_cpu), sg->sgc->max_capacity) ||
	     sds->local_stat.group_type != group_has_spare))
		return false;

	if (sgs->group_type > busiest->group_type)
		return true;

	if (sgs->group_type < busiest->group_type)
		return false;

	/*
	 * The candidate and the current busiest group are the same type of
	 * group. Let check which one is the busiest according to the type.
	 */

	switch (sgs->group_type) {
	case group_overloaded:
		/* Select the overloaded group with highest avg_load. */
		return sgs->avg_load > busiest->avg_load;

	case group_imbalanced:
		/*
		 * Select the 1st imbalanced group as we don't have any way to
		 * choose one more than another.
		 */
		return false;

	case group_asym_packing:
		/* Prefer to move from lowest priority CPU's work */
		return sched_asym_prefer(sds->busiest->asym_prefer_cpu, sg->asym_prefer_cpu);

	case group_misfit_task:
		/*
		 * If we have more than one misfit sg go with the biggest
		 * misfit.
		 */
		return sgs->group_misfit_task_load > busiest->group_misfit_task_load;

	case group_smt_balance:
		/*
		 * Check if we have spare CPUs on either SMT group to
		 * choose has spare or fully busy handling.
		 */
		if (sgs->idle_cpus != 0 || busiest->idle_cpus != 0)
			goto has_spare;

		fallthrough;

	case group_fully_busy:
		/*
		 * Select the fully busy group with highest avg_load. In
		 * theory, there is no need to pull task from such kind of
		 * group because tasks have all compute capacity that they need
		 * but we can still improve the overall throughput by reducing
		 * contention when accessing shared HW resources.
		 *
		 * XXX for now avg_load is not computed and always 0 so we
		 * select the 1st one, except if @sg is composed of SMT
		 * siblings.
		 */

		if (sgs->avg_load < busiest->avg_load)
			return false;

		if (sgs->avg_load == busiest->avg_load) {
			/*
			 * SMT sched groups need more help than non-SMT groups.
			 * If @sg happens to also be SMT, either choice is good.
			 */
			if (sds->busiest->flags & SD_SHARE_CPUCAPACITY)
				return false;
		}

		break;

	case group_has_spare:
		/*
		 * Do not pick sg with SMT CPUs over sg with pure CPUs,
		 * as we do not want to pull task off SMT core with one task
		 * and make the core idle.
		 */
		if (smt_vs_nonsmt_groups(sds->busiest, sg)) {
			if (sg->flags & SD_SHARE_CPUCAPACITY && sgs->sum_h_nr_running <= 1)
				return false;
			else
				return true;
		}
has_spare:

		/*
		 * Select not overloaded group with lowest number of idle CPUs
		 * and highest number of running tasks. We could also compare
		 * the spare capacity which is more stable but it can end up
		 * that the group has less spare capacity but finally more idle
		 * CPUs which means less opportunity to pull tasks.
		 */
		if (sgs->idle_cpus > busiest->idle_cpus)
			return false;
		else if ((sgs->idle_cpus == busiest->idle_cpus) &&
			 (sgs->sum_nr_running <= busiest->sum_nr_running))
			return false;

		break;
	}

	/*
	 * Candidate sg has no more than one task per CPU and has higher
	 * per-CPU capacity. Migrating tasks to less capable CPUs may harm
	 * throughput. Maximize throughput, power/energy consequences are not
	 * considered.
	 */
	if ((env->sd->flags & SD_ASYM_CPUCAPACITY) &&
	    (sgs->group_type <= group_fully_busy) &&
	    (capacity_greater(sg->sgc->min_capacity, capacity_of(env->dst_cpu))))
		return false;

	return true;
}

#ifdef CONFIG_NUMA_BALANCING
static inline enum fbq_type fbq_classify_group(struct sg_lb_stats *sgs)
{
	if (sgs->sum_h_nr_running > sgs->nr_numa_running)
		return regular;
	if (sgs->sum_h_nr_running > sgs->nr_preferred_running)
		return remote;
	return all;
}

static inline enum fbq_type fbq_classify_rq(struct rq *rq)
{
	if (rq->nr_running > rq->nr_numa_running)
		return regular;
	if (rq->nr_running > rq->nr_preferred_running)
		return remote;
	return all;
}
#else
static inline enum fbq_type fbq_classify_group(struct sg_lb_stats *sgs)
{
	return all;
}

static inline enum fbq_type fbq_classify_rq(struct rq *rq)
{
	return regular;
}
#endif /* CONFIG_NUMA_BALANCING */


struct sg_lb_stats;

/*
 * task_running_on_cpu - return 1 if @p is running on @cpu.
 */

static unsigned int task_running_on_cpu(int cpu, struct task_struct *p)
{
	/* Task has no contribution or is new */
	if (cpu != task_cpu(p) || !READ_ONCE(p->se.avg.last_update_time))
		return 0;

	if (task_on_rq_queued(p))
		return 1;

	return 0;
}

/**
 * idle_cpu_without - would a given CPU be idle without p ?
 * @cpu: the processor on which idleness is tested.
 * @p: task which should be ignored.
 *
 * Return: 1 if the CPU would be idle. 0 otherwise.
 */
static int idle_cpu_without(int cpu, struct task_struct *p)
{
	struct rq *rq = cpu_rq(cpu);

	if (rq->curr != rq->idle && rq->curr != p)
		return 0;

	/*
	 * rq->nr_running can't be used but an updated version without the
	 * impact of p on cpu must be used instead. The updated nr_running
	 * be computed and tested before calling idle_cpu_without().
	 */

	if (rq->ttwu_pending)
		return 0;

	return 1;
}

/*
 * update_sg_wakeup_stats - Update sched_group's statistics for wakeup.
 * @sd: The sched_domain level to look for idlest group.
 * @group: sched_group whose statistics are to be updated.
 * @sgs: variable to hold the statistics for this group.
 * @p: The task for which we look for the idlest group/CPU.
 */
static inline void update_sg_wakeup_stats(struct sched_domain *sd,
					  struct sched_group *group,
					  struct sg_lb_stats *sgs,
					  struct task_struct *p)
{
	int i, nr_running;

	memset(sgs, 0, sizeof(*sgs));

	/* Assume that task can't fit any CPU of the group */
	if (sd->flags & SD_ASYM_CPUCAPACITY)
		sgs->group_misfit_task_load = 1;

	for_each_cpu(i, sched_group_span(group)) {
		struct rq *rq = cpu_rq(i);
		unsigned int local;

		sgs->group_load += cpu_load_without(rq, p);
		sgs->group_util += cpu_util_without(i, p);
		sgs->group_runnable += cpu_runnable_without(rq, p);
		local = task_running_on_cpu(i, p);
		sgs->sum_h_nr_running += rq->cfs.h_nr_running - local;

		nr_running = rq->nr_running - local;
		sgs->sum_nr_running += nr_running;

		/*
		 * No need to call idle_cpu_without() if nr_running is not 0
		 */
		if (!nr_running && idle_cpu_without(i, p))
			sgs->idle_cpus++;

		/* Check if task fits in the CPU */
		if (sd->flags & SD_ASYM_CPUCAPACITY &&
		    sgs->group_misfit_task_load &&
		    task_fits_cpu(p, i))
			sgs->group_misfit_task_load = 0;

	}

	sgs->group_capacity = group->sgc->capacity;

	sgs->group_weight = group->group_weight;

	sgs->group_type = group_classify(sd->imbalance_pct, group, sgs);

	/*
	 * Computing avg_load makes sense only when group is fully busy or
	 * overloaded
	 */
	if (sgs->group_type == group_fully_busy ||
		sgs->group_type == group_overloaded)
		sgs->avg_load = (sgs->group_load * SCHED_CAPACITY_SCALE) /
				sgs->group_capacity;
}

static bool update_pick_idlest(struct sched_group *idlest,
			       struct sg_lb_stats *idlest_sgs,
			       struct sched_group *group,
			       struct sg_lb_stats *sgs)
{
	if (sgs->group_type < idlest_sgs->group_type)
		return true;

	if (sgs->group_type > idlest_sgs->group_type)
		return false;

	/*
	 * The candidate and the current idlest group are the same type of
	 * group. Let check which one is the idlest according to the type.
	 */

	switch (sgs->group_type) {
	case group_overloaded:
	case group_fully_busy:
		/* Select the group with lowest avg_load. */
		if (idlest_sgs->avg_load <= sgs->avg_load)
			return false;
		break;

	case group_imbalanced:
	case group_asym_packing:
	case group_smt_balance:
		/* Those types are not used in the slow wakeup path */
		return false;

	case group_misfit_task:
		/* Select group with the highest max capacity */
		if (idlest->sgc->max_capacity >= group->sgc->max_capacity)
			return false;
		break;

	case group_has_spare:
		/* Select group with most idle CPUs */
		if (idlest_sgs->idle_cpus > sgs->idle_cpus)
			return false;

		/* Select group with lowest group_util */
		if (idlest_sgs->idle_cpus == sgs->idle_cpus &&
			idlest_sgs->group_util <= sgs->group_util)
			return false;

		break;
	}

	return true;
}

/*
 * sched_balance_find_dst_group() finds and returns the least busy CPU group within the
 * domain.
 *
 * Assumes p is allowed on at least one CPU in sd.
 */
static struct sched_group *
sched_balance_find_dst_group(struct sched_domain *sd, struct task_struct *p, int this_cpu)
{
	struct sched_group *idlest = NULL, *local = NULL, *group = sd->groups;
	struct sg_lb_stats local_sgs, tmp_sgs;
	struct sg_lb_stats *sgs;
	unsigned long imbalance;
	struct sg_lb_stats idlest_sgs = {
			.avg_load = UINT_MAX,
			.group_type = group_overloaded,
	};

	do {
		int local_group;

		/* Skip over this group if it has no CPUs allowed */
		if (!cpumask_intersects(sched_group_span(group),
					p->cpus_ptr))
			continue;

		/* Skip over this group if no cookie matched */
		if (!sched_group_cookie_match(cpu_rq(this_cpu), p, group))
			continue;

		local_group = cpumask_test_cpu(this_cpu,
					       sched_group_span(group));

		if (local_group) {
			sgs = &local_sgs;
			local = group;
		} else {
			sgs = &tmp_sgs;
		}

		update_sg_wakeup_stats(sd, group, sgs, p);

		if (!local_group && update_pick_idlest(idlest, &idlest_sgs, group, sgs)) {
			idlest = group;
			idlest_sgs = *sgs;
		}

	} while (group = group->next, group != sd->groups);


	/* There is no idlest group to push tasks to */
	if (!idlest)
		return NULL;

	/* The local group has been skipped because of CPU affinity */
	if (!local)
		return idlest;

	/*
	 * If the local group is idler than the selected idlest group
	 * don't try and push the task.
	 */
	if (local_sgs.group_type < idlest_sgs.group_type)
		return NULL;

	/*
	 * If the local group is busier than the selected idlest group
	 * try and push the task.
	 */
	if (local_sgs.group_type > idlest_sgs.group_type)
		return idlest;

	switch (local_sgs.group_type) {
	case group_overloaded:
	case group_fully_busy:

		/* Calculate allowed imbalance based on load */
		imbalance = scale_load_down(NICE_0_LOAD) *
				(sd->imbalance_pct-100) / 100;

		/*
		 * When comparing groups across NUMA domains, it's possible for
		 * the local domain to be very lightly loaded relative to the
		 * remote domains but "imbalance" skews the comparison making
		 * remote CPUs look much more favourable. When considering
		 * cross-domain, add imbalance to the load on the remote node
		 * and consider staying local.
		 */

		if ((sd->flags & SD_NUMA) &&
		    ((idlest_sgs.avg_load + imbalance) >= local_sgs.avg_load))
			return NULL;

		/*
		 * If the local group is less loaded than the selected
		 * idlest group don't try and push any tasks.
		 */
		if (idlest_sgs.avg_load >= (local_sgs.avg_load + imbalance))
			return NULL;

		if (100 * local_sgs.avg_load <= sd->imbalance_pct * idlest_sgs.avg_load)
			return NULL;
		break;

	case group_imbalanced:
	case group_asym_packing:
	case group_smt_balance:
		/* Those type are not used in the slow wakeup path */
		return NULL;

	case group_misfit_task:
		/* Select group with the highest max capacity */
		if (local->sgc->max_capacity >= idlest->sgc->max_capacity)
			return NULL;
		break;

	case group_has_spare:
#ifdef CONFIG_NUMA
		if (sd->flags & SD_NUMA) {
			int imb_numa_nr = sd->imb_numa_nr;
#ifdef CONFIG_NUMA_BALANCING
			int idlest_cpu;
			/*
			 * If there is spare capacity at NUMA, try to select
			 * the preferred node
			 */
			if (cpu_to_node(this_cpu) == p->numa_preferred_nid)
				return NULL;

			idlest_cpu = cpumask_first(sched_group_span(idlest));
			if (cpu_to_node(idlest_cpu) == p->numa_preferred_nid)
				return idlest;
#endif /* CONFIG_NUMA_BALANCING */
			/*
			 * Otherwise, keep the task close to the wakeup source
			 * and improve locality if the number of running tasks
			 * would remain below threshold where an imbalance is
			 * allowed while accounting for the possibility the
			 * task is pinned to a subset of CPUs. If there is a
			 * real need of migration, periodic load balance will
			 * take care of it.
			 */
			if (p->nr_cpus_allowed != NR_CPUS) {
				struct cpumask *cpus = this_cpu_cpumask_var_ptr(select_rq_mask);

				cpumask_and(cpus, sched_group_span(local), p->cpus_ptr);
				imb_numa_nr = min(cpumask_weight(cpus), sd->imb_numa_nr);
			}

			imbalance = abs(local_sgs.idle_cpus - idlest_sgs.idle_cpus);
			if (!adjust_numa_imbalance(imbalance,
						   local_sgs.sum_nr_running + 1,
						   imb_numa_nr)) {
				return NULL;
			}
		}
#endif /* CONFIG_NUMA */

		/*
		 * Select group with highest number of idle CPUs. We could also
		 * compare the utilization which is more stable but it can end
		 * up that the group has less spare capacity but finally more
		 * idle CPUs which means more opportunity to run task.
		 */
		if (local_sgs.idle_cpus >= idlest_sgs.idle_cpus)
			return NULL;
		break;
	}

	return idlest;
}

static void update_idle_cpu_scan(struct lb_env *env,
				 unsigned long sum_util)
{
	struct sched_domain_shared *sd_share;
	int llc_weight, pct;
	u64 x, y, tmp;
	/*
	 * Update the number of CPUs to scan in LLC domain, which could
	 * be used as a hint in select_idle_cpu(). The update of sd_share
	 * could be expensive because it is within a shared cache line.
	 * So the write of this hint only occurs during periodic load
	 * balancing, rather than CPU_NEWLY_IDLE, because the latter
	 * can fire way more frequently than the former.
	 */
	if (!sched_feat(SIS_UTIL) || env->idle == CPU_NEWLY_IDLE)
		return;

	llc_weight = per_cpu(sd_llc_size, env->dst_cpu);
	if (env->sd->span_weight != llc_weight)
		return;

	sd_share = rcu_dereference(per_cpu(sd_llc_shared, env->dst_cpu));
	if (!sd_share)
		return;

	/*
	 * The number of CPUs to search drops as sum_util increases, when
	 * sum_util hits 85% or above, the scan stops.
	 * The reason to choose 85% as the threshold is because this is the
	 * imbalance_pct(117) when a LLC sched group is overloaded.
	 *
	 * let y = SCHED_CAPACITY_SCALE - p * x^2                       [1]
	 * and y'= y / SCHED_CAPACITY_SCALE
	 *
	 * x is the ratio of sum_util compared to the CPU capacity:
	 * x = sum_util / (llc_weight * SCHED_CAPACITY_SCALE)
	 * y' is the ratio of CPUs to be scanned in the LLC domain,
	 * and the number of CPUs to scan is calculated by:
	 *
	 * nr_scan = llc_weight * y'                                    [2]
	 *
	 * When x hits the threshold of overloaded, AKA, when
	 * x = 100 / pct, y drops to 0. According to [1],
	 * p should be SCHED_CAPACITY_SCALE * pct^2 / 10000
	 *
	 * Scale x by SCHED_CAPACITY_SCALE:
	 * x' = sum_util / llc_weight;                                  [3]
	 *
	 * and finally [1] becomes:
	 * y = SCHED_CAPACITY_SCALE -
	 *     x'^2 * pct^2 / (10000 * SCHED_CAPACITY_SCALE)            [4]
	 *
	 */
	/* equation [3] */
	x = sum_util;
	do_div(x, llc_weight);

	/* equation [4] */
	pct = env->sd->imbalance_pct;
	tmp = x * x * pct * pct;
	do_div(tmp, 10000 * SCHED_CAPACITY_SCALE);
	tmp = min_t(long, tmp, SCHED_CAPACITY_SCALE);
	y = SCHED_CAPACITY_SCALE - tmp;

	/* equation [2] */
	y *= llc_weight;
	do_div(y, SCHED_CAPACITY_SCALE);
	if ((int)y != sd_share->nr_idle_scan)
		WRITE_ONCE(sd_share->nr_idle_scan, (int)y);
}

/**
 * update_sd_lb_stats - Update sched_domain's statistics for load balancing.
 * @env: The load balancing environment.
 * @sds: variable to hold the statistics for this sched_domain.
 */

static inline void update_sd_lb_stats(struct lb_env *env, struct sd_lb_stats *sds)
{
	struct sched_group *sg = env->sd->groups;
	struct sg_lb_stats *local = &sds->local_stat;
	struct sg_lb_stats tmp_sgs;
	unsigned long sum_util = 0;
	bool sg_overloaded = 0, sg_overutilized = 0;

	do {
		struct sg_lb_stats *sgs = &tmp_sgs;
		int local_group;

		local_group = cpumask_test_cpu(env->dst_cpu, sched_group_span(sg));
		if (local_group) {
			sds->local = sg;
			sgs = local;

			if (env->idle != CPU_NEWLY_IDLE ||
			    time_after_eq(jiffies, sg->sgc->next_update))
				update_group_capacity(env->sd, env->dst_cpu);
		}

		update_sg_lb_stats(env, sds, sg, sgs, &sg_overloaded, &sg_overutilized);

		if (!local_group && update_sd_pick_busiest(env, sds, sg, sgs)) {
			sds->busiest = sg;
			sds->busiest_stat = *sgs;
		}

		/* Now, start updating sd_lb_stats */
		sds->total_load += sgs->group_load;
		sds->total_capacity += sgs->group_capacity;

		sum_util += sgs->group_util;
		sg = sg->next;
	} while (sg != env->sd->groups);

	/*
	 * Indicate that the child domain of the busiest group prefers tasks
	 * go to a child's sibling domains first. NB the flags of a sched group
	 * are those of the child domain.
	 */
	if (sds->busiest)
		sds->prefer_sibling = !!(sds->busiest->flags & SD_PREFER_SIBLING);


	if (env->sd->flags & SD_NUMA)
		env->fbq_type = fbq_classify_group(&sds->busiest_stat);

	if (!env->sd->parent) {
		/* update overload indicator if we are at root domain */
		set_rd_overloaded(env->dst_rq->rd, sg_overloaded);

		/* Update over-utilization (tipping point, U >= 0) indicator */
		set_rd_overutilized(env->dst_rq->rd, sg_overutilized);
	} else if (sg_overutilized) {
		set_rd_overutilized(env->dst_rq->rd, sg_overutilized);
	}

	update_idle_cpu_scan(env, sum_util);
}

/**
 * calculate_imbalance - Calculate the amount of imbalance present within the
 *			 groups of a given sched_domain during load balance.
 * @env: load balance environment
 * @sds: statistics of the sched_domain whose imbalance is to be calculated.
 */
static inline void calculate_imbalance(struct lb_env *env, struct sd_lb_stats *sds)
{
	struct sg_lb_stats *local, *busiest;

	local = &sds->local_stat;
	busiest = &sds->busiest_stat;

	if (busiest->group_type == group_misfit_task) {
		if (env->sd->flags & SD_ASYM_CPUCAPACITY) {
			/* Set imbalance to allow misfit tasks to be balanced. */
			env->migration_type = migrate_misfit;
			env->imbalance = 1;
		} else {
			/*
			 * Set load imbalance to allow moving task from cpu
			 * with reduced capacity.
			 */
			env->migration_type = migrate_load;
			env->imbalance = busiest->group_misfit_task_load;
		}
		return;
	}

	if (busiest->group_type == group_asym_packing) {
		/*
		 * In case of asym capacity, we will try to migrate all load to
		 * the preferred CPU.
		 */
		env->migration_type = migrate_task;
		env->imbalance = busiest->sum_h_nr_running;
		return;
	}

	if (busiest->group_type == group_smt_balance) {
		/* Reduce number of tasks sharing CPU capacity */
		env->migration_type = migrate_task;
		env->imbalance = 1;
		return;
	}

	if (busiest->group_type == group_imbalanced) {
		/*
		 * In the group_imb case we cannot rely on group-wide averages
		 * to ensure CPU-load equilibrium, try to move any task to fix
		 * the imbalance. The next load balance will take care of
		 * balancing back the system.
		 */
		env->migration_type = migrate_task;
		env->imbalance = 1;
		return;
	}

	/*
	 * Try to use spare capacity of local group without overloading it or
	 * emptying busiest.
	 */
	if (local->group_type == group_has_spare) {
		if ((busiest->group_type > group_fully_busy) &&
		    !(env->sd->flags & SD_SHARE_LLC)) {
			/*
			 * If busiest is overloaded, try to fill spare
			 * capacity. This might end up creating spare capacity
			 * in busiest or busiest still being overloaded but
			 * there is no simple way to directly compute the
			 * amount of load to migrate in order to balance the
			 * system.
			 */
			env->migration_type = migrate_util;
			env->imbalance = max(local->group_capacity, local->group_util) -
					 local->group_util;

			/*
			 * In some cases, the group's utilization is max or even
			 * higher than capacity because of migrations but the
			 * local CPU is (newly) idle. There is at least one
			 * waiting task in this overloaded busiest group. Let's
			 * try to pull it.
			 */
			if (env->idle && env->imbalance == 0) {
				env->migration_type = migrate_task;
				env->imbalance = 1;
			}

			return;
		}

		if (busiest->group_weight == 1 || sds->prefer_sibling) {
			/*
			 * When prefer sibling, evenly spread running tasks on
			 * groups.
			 */
			env->migration_type = migrate_task;
			env->imbalance = sibling_imbalance(env, sds, busiest, local);
		} else {

			/*
			 * If there is no overload, we just want to even the number of
			 * idle CPUs.
			 */
			env->migration_type = migrate_task;
			env->imbalance = max_t(long, 0,
					       (local->idle_cpus - busiest->idle_cpus));
		}

#ifdef CONFIG_NUMA
		/* Consider allowing a small imbalance between NUMA groups */
		if (env->sd->flags & SD_NUMA) {
			env->imbalance = adjust_numa_imbalance(env->imbalance,
							       local->sum_nr_running + 1,
							       env->sd->imb_numa_nr);
		}
#endif

		/* Number of tasks to move to restore balance */
		env->imbalance >>= 1;

		return;
	}

	/*
	 * Local is fully busy but has to take more load to relieve the
	 * busiest group
	 */
	if (local->group_type < group_overloaded) {
		/*
		 * Local will become overloaded so the avg_load metrics are
		 * finally needed.
		 */

		local->avg_load = (local->group_load * SCHED_CAPACITY_SCALE) /
				  local->group_capacity;

		/*
		 * If the local group is more loaded than the selected
		 * busiest group don't try to pull any tasks.
		 */
		if (local->avg_load >= busiest->avg_load) {
			env->imbalance = 0;
			return;
		}

		sds->avg_load = (sds->total_load * SCHED_CAPACITY_SCALE) /
				sds->total_capacity;

		/*
		 * If the local group is more loaded than the average system
		 * load, don't try to pull any tasks.
		 */
		if (local->avg_load >= sds->avg_load) {
			env->imbalance = 0;
			return;
		}

	}

	/*
	 * Both group are or will become overloaded and we're trying to get all
	 * the CPUs to the average_load, so we don't want to push ourselves
	 * above the average load, nor do we wish to reduce the max loaded CPU
	 * below the average load. At the same time, we also don't want to
	 * reduce the group load below the group capacity. Thus we look for
	 * the minimum possible imbalance.
	 */
	env->migration_type = migrate_load;
	env->imbalance = min(
		(busiest->avg_load - sds->avg_load) * busiest->group_capacity,
		(sds->avg_load - local->avg_load) * local->group_capacity
	) / SCHED_CAPACITY_SCALE;
}

/******* sched_balance_find_src_group() helpers end here *********************/

/*
 * Decision matrix according to the local and busiest group type:
 *
 * busiest \ local has_spare fully_busy misfit asym imbalanced overloaded
 * has_spare        nr_idle   balanced   N/A    N/A  balanced   balanced
 * fully_busy       nr_idle   nr_idle    N/A    N/A  balanced   balanced
 * misfit_task      force     N/A        N/A    N/A  N/A        N/A
 * asym_packing     force     force      N/A    N/A  force      force
 * imbalanced       force     force      N/A    N/A  force      force
 * overloaded       force     force      N/A    N/A  force      avg_load
 *
 * N/A :      Not Applicable because already filtered while updating
 *            statistics.
 * balanced : The system is balanced for these 2 groups.
 * force :    Calculate the imbalance as load migration is probably needed.
 * avg_load : Only if imbalance is significant enough.
 * nr_idle :  dst_cpu is not busy and the number of idle CPUs is quite
 *            different in groups.
 */

/**
 * sched_balance_find_src_group - Returns the busiest group within the sched_domain
 * if there is an imbalance.
 * @env: The load balancing environment.
 *
 * Also calculates the amount of runnable load which should be moved
 * to restore balance.
 *
 * Return:	- The busiest group if imbalance exists.
 */
static struct sched_group *sched_balance_find_src_group(struct lb_env *env)
{
	struct sg_lb_stats *local, *busiest;
	struct sd_lb_stats sds;

	init_sd_lb_stats(&sds);

	/*
	 * Compute the various statistics relevant for load balancing at
	 * this level.
	 */
	update_sd_lb_stats(env, &sds);

	/* There is no busy sibling group to pull tasks from */
	if (!sds.busiest)
		goto out_balanced;

	busiest = &sds.busiest_stat;

	/* Misfit tasks should be dealt with regardless of the avg load */
	if (busiest->group_type == group_misfit_task)
		goto force_balance;

	if (!is_rd_overutilized(env->dst_rq->rd) &&
	    rcu_dereference(env->dst_rq->rd->pd))
		goto out_balanced;

	/* ASYM feature bypasses nice load balance check */
	if (busiest->group_type == group_asym_packing)
		goto force_balance;

	/*
	 * If the busiest group is imbalanced the below checks don't
	 * work because they assume all things are equal, which typically
	 * isn't true due to cpus_ptr constraints and the like.
	 */
	if (busiest->group_type == group_imbalanced)
		goto force_balance;

	local = &sds.local_stat;
	/*
	 * If the local group is busier than the selected busiest group
	 * don't try and pull any tasks.
	 */
	if (local->group_type > busiest->group_type)
		goto out_balanced;

	/*
	 * When groups are overloaded, use the avg_load to ensure fairness
	 * between tasks.
	 */
	if (local->group_type == group_overloaded) {
		/*
		 * If the local group is more loaded than the selected
		 * busiest group don't try to pull any tasks.
		 */
		if (local->avg_load >= busiest->avg_load)
			goto out_balanced;

		/* XXX broken for overlapping NUMA groups */
		sds.avg_load = (sds.total_load * SCHED_CAPACITY_SCALE) /
				sds.total_capacity;

		/*
		 * Don't pull any tasks if this group is already above the
		 * domain average load.
		 */
		if (local->avg_load >= sds.avg_load)
			goto out_balanced;

		/*
		 * If the busiest group is more loaded, use imbalance_pct to be
		 * conservative.
		 */
		if (100 * busiest->avg_load <=
				env->sd->imbalance_pct * local->avg_load)
			goto out_balanced;
	}

	/*
	 * Try to move all excess tasks to a sibling domain of the busiest
	 * group's child domain.
	 */
	if (sds.prefer_sibling && local->group_type == group_has_spare &&
	    sibling_imbalance(env, &sds, busiest, local) > 1)
		goto force_balance;

	if (busiest->group_type != group_overloaded) {
		if (!env->idle) {
			/*
			 * If the busiest group is not overloaded (and as a
			 * result the local one too) but this CPU is already
			 * busy, let another idle CPU try to pull task.
			 */
			goto out_balanced;
		}

		if (busiest->group_type == group_smt_balance &&
		    smt_vs_nonsmt_groups(sds.local, sds.busiest)) {
			/* Let non SMT CPU pull from SMT CPU sharing with sibling */
			goto force_balance;
		}

		if (busiest->group_weight > 1 &&
		    local->idle_cpus <= (busiest->idle_cpus + 1)) {
			/*
			 * If the busiest group is not overloaded
			 * and there is no imbalance between this and busiest
			 * group wrt idle CPUs, it is balanced. The imbalance
			 * becomes significant if the diff is greater than 1
			 * otherwise we might end up to just move the imbalance
			 * on another group. Of course this applies only if
			 * there is more than 1 CPU per group.
			 */
			goto out_balanced;
		}

		if (busiest->sum_h_nr_running == 1) {
			/*
			 * busiest doesn't have any tasks waiting to run
			 */
			goto out_balanced;
		}
	}

force_balance:
	/* Looks like there is an imbalance. Compute it */
	calculate_imbalance(env, &sds);
	return env->imbalance ? sds.busiest : NULL;

out_balanced:
	env->imbalance = 0;
	return NULL;
}

/*
 * sched_balance_find_src_rq - find the busiest runqueue among the CPUs in the group.
 */
static struct rq *sched_balance_find_src_rq(struct lb_env *env,
				     struct sched_group *group)
{
	struct rq *busiest = NULL, *rq;
	unsigned long busiest_util = 0, busiest_load = 0, busiest_capacity = 1;
	unsigned int busiest_nr = 0;
	int i;

	for_each_cpu_and(i, sched_group_span(group), env->cpus) {
		unsigned long capacity, load, util;
		unsigned int nr_running;
		enum fbq_type rt;

		rq = cpu_rq(i);
		rt = fbq_classify_rq(rq);

		/*
		 * We classify groups/runqueues into three groups:
		 *  - regular: there are !numa tasks
		 *  - remote:  there are numa tasks that run on the 'wrong' node
		 *  - all:     there is no distinction
		 *
		 * In order to avoid migrating ideally placed numa tasks,
		 * ignore those when there's better options.
		 *
		 * If we ignore the actual busiest queue to migrate another
		 * task, the next balance pass can still reduce the busiest
		 * queue by moving tasks around inside the node.
		 *
		 * If we cannot move enough load due to this classification
		 * the next pass will adjust the group classification and
		 * allow migration of more tasks.
		 *
		 * Both cases only affect the total convergence complexity.
		 */
		if (rt > env->fbq_type)
			continue;

		nr_running = rq->cfs.h_nr_running;
		if (!nr_running)
			continue;

		capacity = capacity_of(i);

		/*
		 * For ASYM_CPUCAPACITY domains, don't pick a CPU that could
		 * eventually lead to active_balancing high->low capacity.
		 * Higher per-CPU capacity is considered better than balancing
		 * average load.
		 */
		if (env->sd->flags & SD_ASYM_CPUCAPACITY &&
		    !capacity_greater(capacity_of(env->dst_cpu), capacity) &&
		    nr_running == 1)
			continue;

		/*
		 * Make sure we only pull tasks from a CPU of lower priority
		 * when balancing between SMT siblings.
		 *
		 * If balancing between cores, let lower priority CPUs help
		 * SMT cores with more than one busy sibling.
		 */
		if (sched_asym(env->sd, i, env->dst_cpu) && nr_running == 1)
			continue;

		switch (env->migration_type) {
		case migrate_load:
			/*
			 * When comparing with load imbalance, use cpu_load()
			 * which is not scaled with the CPU capacity.
			 */
			load = cpu_load(rq);

			if (nr_running == 1 && load > env->imbalance &&
			    !check_cpu_capacity(rq, env->sd))
				break;

			/*
			 * For the load comparisons with the other CPUs,
			 * consider the cpu_load() scaled with the CPU
			 * capacity, so that the load can be moved away
			 * from the CPU that is potentially running at a
			 * lower capacity.
			 *
			 * Thus we're looking for max(load_i / capacity_i),
			 * crosswise multiplication to rid ourselves of the
			 * division works out to:
			 * load_i * capacity_j > load_j * capacity_i;
			 * where j is our previous maximum.
			 */
			if (load * busiest_capacity > busiest_load * capacity) {
				busiest_load = load;
				busiest_capacity = capacity;
				busiest = rq;
			}
			break;

		case migrate_util:
			util = cpu_util_cfs_boost(i);

			/*
			 * Don't try to pull utilization from a CPU with one
			 * running task. Whatever its utilization, we will fail
			 * detach the task.
			 */
			if (nr_running <= 1)
				continue;

			if (busiest_util < util) {
				busiest_util = util;
				busiest = rq;
			}
			break;

		case migrate_task:
			if (busiest_nr < nr_running) {
				busiest_nr = nr_running;
				busiest = rq;
			}
			break;

		case migrate_misfit:
			/*
			 * For ASYM_CPUCAPACITY domains with misfit tasks we
			 * simply seek the "biggest" misfit task.
			 */
			if (rq->misfit_task_load > busiest_load) {
				busiest_load = rq->misfit_task_load;
				busiest = rq;
			}

			break;

		}
	}

	return busiest;
}

/*
 * Max backoff if we encounter pinned tasks. Pretty arbitrary value, but
 * so long as it is large enough.
 */
#define MAX_PINNED_INTERVAL	512

static inline bool
asym_active_balance(struct lb_env *env)
{
	/*
	 * ASYM_PACKING needs to force migrate tasks from busy but lower
	 * priority CPUs in order to pack all tasks in the highest priority
	 * CPUs. When done between cores, do it only if the whole core if the
	 * whole core is idle.
	 *
	 * If @env::src_cpu is an SMT core with busy siblings, let
	 * the lower priority @env::dst_cpu help it. Do not follow
	 * CPU priority.
	 */
	return env->idle && sched_use_asym_prio(env->sd, env->dst_cpu) &&
	       (sched_asym_prefer(env->dst_cpu, env->src_cpu) ||
		!sched_use_asym_prio(env->sd, env->src_cpu));
}

static inline bool
imbalanced_active_balance(struct lb_env *env)
{
	struct sched_domain *sd = env->sd;

	/*
	 * The imbalanced case includes the case of pinned tasks preventing a fair
	 * distribution of the load on the system but also the even distribution of the
	 * threads on a system with spare capacity
	 */
	if ((env->migration_type == migrate_task) &&
	    (sd->nr_balance_failed > sd->cache_nice_tries+2))
		return 1;

	return 0;
}

static int need_active_balance(struct lb_env *env)
{
	struct sched_domain *sd = env->sd;

	if (asym_active_balance(env))
		return 1;

	if (imbalanced_active_balance(env))
		return 1;

	/*
	 * The dst_cpu is idle and the src_cpu CPU has only 1 CFS task.
	 * It's worth migrating the task if the src_cpu's capacity is reduced
	 * because of other sched_class or IRQs if more capacity stays
	 * available on dst_cpu.
	 */
	if (env->idle &&
	    (env->src_rq->cfs.h_nr_running == 1)) {
		if ((check_cpu_capacity(env->src_rq, sd)) &&
		    (capacity_of(env->src_cpu)*sd->imbalance_pct < capacity_of(env->dst_cpu)*100))
			return 1;
	}

	if (env->migration_type == migrate_misfit)
		return 1;

	return 0;
}

static int active_load_balance_cpu_stop(void *data);

static int should_we_balance(struct lb_env *env)
{
	struct cpumask *swb_cpus = this_cpu_cpumask_var_ptr(should_we_balance_tmpmask);
	struct sched_group *sg = env->sd->groups;
	int cpu, idle_smt = -1;

	/*
	 * Ensure the balancing environment is consistent; can happen
	 * when the softirq triggers 'during' hotplug.
	 */
	if (!cpumask_test_cpu(env->dst_cpu, env->cpus))
		return 0;

	/*
	 * In the newly idle case, we will allow all the CPUs
	 * to do the newly idle load balance.
	 *
	 * However, we bail out if we already have tasks or a wakeup pending,
	 * to optimize wakeup latency.
	 */
	if (env->idle == CPU_NEWLY_IDLE) {
		if (env->dst_rq->nr_running > 0 || env->dst_rq->ttwu_pending)
			return 0;
		return 1;
	}

	cpumask_copy(swb_cpus, group_balance_mask(sg));
	/* Try to find first idle CPU */
	for_each_cpu_and(cpu, swb_cpus, env->cpus) {
		if (!idle_cpu(cpu))
			continue;

		/*
		 * Don't balance to idle SMT in busy core right away when
		 * balancing cores, but remember the first idle SMT CPU for
		 * later consideration.  Find CPU on an idle core first.
		 */
		if (!(env->sd->flags & SD_SHARE_CPUCAPACITY) && !is_core_idle(cpu)) {
			if (idle_smt == -1)
				idle_smt = cpu;
			/*
			 * If the core is not idle, and first SMT sibling which is
			 * idle has been found, then its not needed to check other
			 * SMT siblings for idleness:
			 */
#ifdef CONFIG_SCHED_SMT
			cpumask_andnot(swb_cpus, swb_cpus, cpu_smt_mask(cpu));
#endif
			continue;
		}

		/*
		 * Are we the first idle core in a non-SMT domain or higher,
		 * or the first idle CPU in a SMT domain?
		 */
		return cpu == env->dst_cpu;
	}

	/* Are we the first idle CPU with busy siblings? */
	if (idle_smt != -1)
		return idle_smt == env->dst_cpu;

	/* Are we the first CPU of this group ? */
	return group_balance_cpu(sg) == env->dst_cpu;
}

/*
 * Check this_cpu to ensure it is balanced within domain. Attempt to move
 * tasks if there is an imbalance.
 */
static int sched_balance_rq(int this_cpu, struct rq *this_rq,
			struct sched_domain *sd, enum cpu_idle_type idle,
			int *continue_balancing)
{
	int ld_moved, cur_ld_moved, active_balance = 0;
	struct sched_domain *sd_parent = sd->parent;
	struct sched_group *group;
	struct rq *busiest;
	struct rq_flags rf;
	struct cpumask *cpus = this_cpu_cpumask_var_ptr(load_balance_mask);
	struct lb_env env = {
		.sd		= sd,
		.dst_cpu	= this_cpu,
		.dst_rq		= this_rq,
		.dst_grpmask    = group_balance_mask(sd->groups),
		.idle		= idle,
		.loop_break	= SCHED_NR_MIGRATE_BREAK,
		.cpus		= cpus,
		.fbq_type	= all,
		.tasks		= LIST_HEAD_INIT(env.tasks),
	};

	cpumask_and(cpus, sched_domain_span(sd), cpu_active_mask);

	schedstat_inc(sd->lb_count[idle]);

redo:
	if (!should_we_balance(&env)) {
		*continue_balancing = 0;
		goto out_balanced;
	}

	group = sched_balance_find_src_group(&env);
	if (!group) {
		schedstat_inc(sd->lb_nobusyg[idle]);
		goto out_balanced;
	}

	busiest = sched_balance_find_src_rq(&env, group);
	if (!busiest) {
		schedstat_inc(sd->lb_nobusyq[idle]);
		goto out_balanced;
	}

	WARN_ON_ONCE(busiest == env.dst_rq);

	schedstat_add(sd->lb_imbalance[idle], env.imbalance);

	env.src_cpu = busiest->cpu;
	env.src_rq = busiest;

	ld_moved = 0;
	/* Clear this flag as soon as we find a pullable task */
	env.flags |= LBF_ALL_PINNED;
	if (busiest->nr_running > 1) {
		/*
		 * Attempt to move tasks. If sched_balance_find_src_group has found
		 * an imbalance but busiest->nr_running <= 1, the group is
		 * still unbalanced. ld_moved simply stays zero, so it is
		 * correctly treated as an imbalance.
		 */
		env.loop_max  = min(sysctl_sched_nr_migrate, busiest->nr_running);

more_balance:
		rq_lock_irqsave(busiest, &rf);
		update_rq_clock(busiest);

		/*
		 * cur_ld_moved - load moved in current iteration
		 * ld_moved     - cumulative load moved across iterations
		 */
		cur_ld_moved = detach_tasks(&env);

		/*
		 * We've detached some tasks from busiest_rq. Every
		 * task is masked "TASK_ON_RQ_MIGRATING", so we can safely
		 * unlock busiest->lock, and we are able to be sure
		 * that nobody can manipulate the tasks in parallel.
		 * See task_rq_lock() family for the details.
		 */

		rq_unlock(busiest, &rf);

		if (cur_ld_moved) {
			attach_tasks(&env);
			ld_moved += cur_ld_moved;
		}

		local_irq_restore(rf.flags);

		if (env.flags & LBF_NEED_BREAK) {
			env.flags &= ~LBF_NEED_BREAK;
			goto more_balance;
		}

		/*
		 * Revisit (affine) tasks on src_cpu that couldn't be moved to
		 * us and move them to an alternate dst_cpu in our sched_group
		 * where they can run. The upper limit on how many times we
		 * iterate on same src_cpu is dependent on number of CPUs in our
		 * sched_group.
		 *
		 * This changes load balance semantics a bit on who can move
		 * load to a given_cpu. In addition to the given_cpu itself
		 * (or a ilb_cpu acting on its behalf where given_cpu is
		 * nohz-idle), we now have balance_cpu in a position to move
		 * load to given_cpu. In rare situations, this may cause
		 * conflicts (balance_cpu and given_cpu/ilb_cpu deciding
		 * _independently_ and at _same_ time to move some load to
		 * given_cpu) causing excess load to be moved to given_cpu.
		 * This however should not happen so much in practice and
		 * moreover subsequent load balance cycles should correct the
		 * excess load moved.
		 */
		if ((env.flags & LBF_DST_PINNED) && env.imbalance > 0) {

			/* Prevent to re-select dst_cpu via env's CPUs */
			__cpumask_clear_cpu(env.dst_cpu, env.cpus);

			env.dst_rq	 = cpu_rq(env.new_dst_cpu);
			env.dst_cpu	 = env.new_dst_cpu;
			env.flags	&= ~LBF_DST_PINNED;
			env.loop	 = 0;
			env.loop_break	 = SCHED_NR_MIGRATE_BREAK;

			/*
			 * Go back to "more_balance" rather than "redo" since we
			 * need to continue with same src_cpu.
			 */
			goto more_balance;
		}

		/*
		 * We failed to reach balance because of affinity.
		 */
		if (sd_parent) {
			int *group_imbalance = &sd_parent->groups->sgc->imbalance;

			if ((env.flags & LBF_SOME_PINNED) && env.imbalance > 0)
				*group_imbalance = 1;
		}

		/* All tasks on this runqueue were pinned by CPU affinity */
		if (unlikely(env.flags & LBF_ALL_PINNED)) {
			__cpumask_clear_cpu(cpu_of(busiest), cpus);
			/*
			 * Attempting to continue load balancing at the current
			 * sched_domain level only makes sense if there are
			 * active CPUs remaining as possible busiest CPUs to
			 * pull load from which are not contained within the
			 * destination group that is receiving any migrated
			 * load.
			 */
			if (!cpumask_subset(cpus, env.dst_grpmask)) {
				env.loop = 0;
				env.loop_break = SCHED_NR_MIGRATE_BREAK;
				goto redo;
			}
			goto out_all_pinned;
		}
	}

	if (!ld_moved) {
		schedstat_inc(sd->lb_failed[idle]);
		/*
		 * Increment the failure counter only on periodic balance.
		 * We do not want newidle balance, which can be very
		 * frequent, pollute the failure counter causing
		 * excessive cache_hot migrations and active balances.
		 *
		 * Similarly for migration_misfit which is not related to
		 * load/util migration, don't pollute nr_balance_failed.
		 */
		if (idle != CPU_NEWLY_IDLE &&
		    env.migration_type != migrate_misfit)
			sd->nr_balance_failed++;

		if (need_active_balance(&env)) {
			unsigned long flags;

			raw_spin_rq_lock_irqsave(busiest, flags);

			/*
			 * Don't kick the active_load_balance_cpu_stop,
			 * if the curr task on busiest CPU can't be
			 * moved to this_cpu:
			 */
			if (!cpumask_test_cpu(this_cpu, busiest->curr->cpus_ptr)) {
				raw_spin_rq_unlock_irqrestore(busiest, flags);
				goto out_one_pinned;
			}

			/* Record that we found at least one task that could run on this_cpu */
			env.flags &= ~LBF_ALL_PINNED;

			/*
			 * ->active_balance synchronizes accesses to
			 * ->active_balance_work.  Once set, it's cleared
			 * only after active load balance is finished.
			 */
			if (!busiest->active_balance) {
				busiest->active_balance = 1;
				busiest->push_cpu = this_cpu;
				active_balance = 1;
			}

			preempt_disable();
			raw_spin_rq_unlock_irqrestore(busiest, flags);
			if (active_balance) {
				stop_one_cpu_nowait(cpu_of(busiest),
					active_load_balance_cpu_stop, busiest,
					&busiest->active_balance_work);
			}
			preempt_enable();
		}
	} else {
		sd->nr_balance_failed = 0;
	}

	if (likely(!active_balance) || need_active_balance(&env)) {
		/* We were unbalanced, so reset the balancing interval */
		sd->balance_interval = sd->min_interval;
	}

	goto out;

out_balanced:
	/*
	 * We reach balance although we may have faced some affinity
	 * constraints. Clear the imbalance flag only if other tasks got
	 * a chance to move and fix the imbalance.
	 */
	if (sd_parent && !(env.flags & LBF_ALL_PINNED)) {
		int *group_imbalance = &sd_parent->groups->sgc->imbalance;

		if (*group_imbalance)
			*group_imbalance = 0;
	}

out_all_pinned:
	/*
	 * We reach balance because all tasks are pinned at this level so
	 * we can't migrate them. Let the imbalance flag set so parent level
	 * can try to migrate them.
	 */
	schedstat_inc(sd->lb_balanced[idle]);

	sd->nr_balance_failed = 0;

out_one_pinned:
	ld_moved = 0;

	/*
	 * sched_balance_newidle() disregards balance intervals, so we could
	 * repeatedly reach this code, which would lead to balance_interval
	 * skyrocketing in a short amount of time. Skip the balance_interval
	 * increase logic to avoid that.
	 *
	 * Similarly misfit migration which is not necessarily an indication of
	 * the system being busy and requires lb to backoff to let it settle
	 * down.
	 */
	if (env.idle == CPU_NEWLY_IDLE ||
	    env.migration_type == migrate_misfit)
		goto out;

	/* tune up the balancing interval */
	if ((env.flags & LBF_ALL_PINNED &&
	     sd->balance_interval < MAX_PINNED_INTERVAL) ||
	    sd->balance_interval < sd->max_interval)
		sd->balance_interval *= 2;
out:
	return ld_moved;
}

static inline unsigned long
get_sd_balance_interval(struct sched_domain *sd, int cpu_busy)
{
	unsigned long interval = sd->balance_interval;

	if (cpu_busy)
		interval *= sd->busy_factor;

	/* scale ms to jiffies */
	interval = msecs_to_jiffies(interval);

	/*
	 * Reduce likelihood of busy balancing at higher domains racing with
	 * balancing at lower domains by preventing their balancing periods
	 * from being multiples of each other.
	 */
	if (cpu_busy)
		interval -= 1;

	interval = clamp(interval, 1UL, max_load_balance_interval);

	return interval;
}

static inline void
update_next_balance(struct sched_domain *sd, unsigned long *next_balance)
{
	unsigned long interval, next;

	/* used by idle balance, so cpu_busy = 0 */
	interval = get_sd_balance_interval(sd, 0);
	next = sd->last_balance + interval;

	if (time_after(*next_balance, next))
		*next_balance = next;
}

/*
 * active_load_balance_cpu_stop is run by the CPU stopper. It pushes
 * running tasks off the busiest CPU onto idle CPUs. It requires at
 * least 1 task to be running on each physical CPU where possible, and
 * avoids physical / logical imbalances.
 */
static int active_load_balance_cpu_stop(void *data)
{
	struct rq *busiest_rq = data;
	int busiest_cpu = cpu_of(busiest_rq);
	int target_cpu = busiest_rq->push_cpu;
	struct rq *target_rq = cpu_rq(target_cpu);
	struct sched_domain *sd;
	struct task_struct *p = NULL;
	struct rq_flags rf;

	rq_lock_irq(busiest_rq, &rf);
	/*
	 * Between queueing the stop-work and running it is a hole in which
	 * CPUs can become inactive. We should not move tasks from or to
	 * inactive CPUs.
	 */
	if (!cpu_active(busiest_cpu) || !cpu_active(target_cpu))
		goto out_unlock;

	/* Make sure the requested CPU hasn't gone down in the meantime: */
	if (unlikely(busiest_cpu != smp_processor_id() ||
		     !busiest_rq->active_balance))
		goto out_unlock;

	/* Is there any task to move? */
	if (busiest_rq->nr_running <= 1)
		goto out_unlock;

	/*
	 * This condition is "impossible", if it occurs
	 * we need to fix it. Originally reported by
	 * Bjorn Helgaas on a 128-CPU setup.
	 */
	WARN_ON_ONCE(busiest_rq == target_rq);

	/* Search for an sd spanning us and the target CPU. */
	rcu_read_lock();
	for_each_domain(target_cpu, sd) {
		if (cpumask_test_cpu(busiest_cpu, sched_domain_span(sd)))
			break;
	}

	if (likely(sd)) {
		struct lb_env env = {
			.sd		= sd,
			.dst_cpu	= target_cpu,
			.dst_rq		= target_rq,
			.src_cpu	= busiest_rq->cpu,
			.src_rq		= busiest_rq,
			.idle		= CPU_IDLE,
			.flags		= LBF_ACTIVE_LB,
		};

		schedstat_inc(sd->alb_count);
		update_rq_clock(busiest_rq);

		p = detach_one_task(&env);
		if (p) {
			schedstat_inc(sd->alb_pushed);
			/* Active balancing done, reset the failure counter. */
			sd->nr_balance_failed = 0;
		} else {
			schedstat_inc(sd->alb_failed);
		}
	}
	rcu_read_unlock();
out_unlock:
	busiest_rq->active_balance = 0;
	rq_unlock(busiest_rq, &rf);

	if (p)
		attach_one_task(target_rq, p);

	local_irq_enable();

	return 0;
}

/*
 * This flag serializes load-balancing passes over large domains
 * (above the NODE topology level) - only one load-balancing instance
 * may run at a time, to reduce overhead on very large systems with
 * lots of CPUs and large NUMA distances.
 *
 * - Note that load-balancing passes triggered while another one
 *   is executing are skipped and not re-tried.
 *
 * - Also note that this does not serialize rebalance_domains()
 *   execution, as non-SD_SERIALIZE domains will still be
 *   load-balanced in parallel.
 */
static atomic_t sched_balance_running = ATOMIC_INIT(0);

/*
 * Scale the max sched_balance_rq interval with the number of CPUs in the system.
 * This trades load-balance latency on larger machines for less cross talk.
 */
void update_max_interval(void)
{
	max_load_balance_interval = HZ*num_online_cpus()/10;
}

static inline bool update_newidle_cost(struct sched_domain *sd, u64 cost)
{
	if (cost > sd->max_newidle_lb_cost) {
		/*
		 * Track max cost of a domain to make sure to not delay the
		 * next wakeup on the CPU.
		 */
		sd->max_newidle_lb_cost = cost;
		sd->last_decay_max_lb_cost = jiffies;
	} else if (time_after(jiffies, sd->last_decay_max_lb_cost + HZ)) {
		/*
		 * Decay the newidle max times by ~1% per second to ensure that
		 * it is not outdated and the current max cost is actually
		 * shorter.
		 */
		sd->max_newidle_lb_cost = (sd->max_newidle_lb_cost * 253) / 256;
		sd->last_decay_max_lb_cost = jiffies;

		return true;
	}

	return false;
}

/*
 * It checks each scheduling domain to see if it is due to be balanced,
 * and initiates a balancing operation if so.
 *
 * Balancing parameters are set up in init_sched_domains.
 */
static void sched_balance_domains(struct rq *rq, enum cpu_idle_type idle)
{
	int continue_balancing = 1;
	int cpu = rq->cpu;
	int busy = idle != CPU_IDLE && !sched_idle_cpu(cpu);
	unsigned long interval;
	struct sched_domain *sd;
	/* Earliest time when we have to do rebalance again */
	unsigned long next_balance = jiffies + 60*HZ;
	int update_next_balance = 0;
	int need_serialize, need_decay = 0;
	u64 max_cost = 0;

	rcu_read_lock();
	for_each_domain(cpu, sd) {
		/*
		 * Decay the newidle max times here because this is a regular
		 * visit to all the domains.
		 */
		need_decay = update_newidle_cost(sd, 0);
		max_cost += sd->max_newidle_lb_cost;

		/*
		 * Stop the load balance at this level. There is another
		 * CPU in our sched group which is doing load balancing more
		 * actively.
		 */
		if (!continue_balancing) {
			if (need_decay)
				continue;
			break;
		}

		interval = get_sd_balance_interval(sd, busy);

		need_serialize = sd->flags & SD_SERIALIZE;
		if (need_serialize) {
			if (atomic_cmpxchg_acquire(&sched_balance_running, 0, 1))
				goto out;
		}

		if (time_after_eq(jiffies, sd->last_balance + interval)) {
			if (sched_balance_rq(cpu, rq, sd, idle, &continue_balancing)) {
				/*
				 * The LBF_DST_PINNED logic could have changed
				 * env->dst_cpu, so we can't know our idle
				 * state even if we migrated tasks. Update it.
				 */
				idle = idle_cpu(cpu);
				busy = !idle && !sched_idle_cpu(cpu);
			}
			sd->last_balance = jiffies;
			interval = get_sd_balance_interval(sd, busy);
		}
		if (need_serialize)
			atomic_set_release(&sched_balance_running, 0);
out:
		if (time_after(next_balance, sd->last_balance + interval)) {
			next_balance = sd->last_balance + interval;
			update_next_balance = 1;
		}
	}
	if (need_decay) {
		/*
		 * Ensure the rq-wide value also decays but keep it at a
		 * reasonable floor to avoid funnies with rq->avg_idle.
		 */
		rq->max_idle_balance_cost =
			max((u64)sysctl_sched_migration_cost, max_cost);
	}
	rcu_read_unlock();

	/*
	 * next_balance will be updated only when there is a need.
	 * When the cpu is attached to null domain for ex, it will not be
	 * updated.
	 */
	if (likely(update_next_balance))
		rq->next_balance = next_balance;

}

static inline int on_null_domain(struct rq *rq)
{
	return unlikely(!rcu_dereference_sched(rq->sd));
}

#ifdef CONFIG_NO_HZ_COMMON
/*
 * NOHZ idle load balancing (ILB) details:
 *
 * - When one of the busy CPUs notices that there may be an idle rebalancing
 *   needed, they will kick the idle load balancer, which then does idle
 *   load balancing for all the idle CPUs.
 *
 * - HK_TYPE_MISC CPUs are used for this task, because HK_TYPE_SCHED is not set
 *   anywhere yet.
 */
static inline int find_new_ilb(void)
{
	const struct cpumask *hk_mask;
	int ilb_cpu;

	hk_mask = housekeeping_cpumask(HK_TYPE_MISC);

	for_each_cpu_and(ilb_cpu, nohz.idle_cpus_mask, hk_mask) {

		if (ilb_cpu == smp_processor_id())
			continue;

		if (idle_cpu(ilb_cpu))
			return ilb_cpu;
	}

	return -1;
}

/*
 * Kick a CPU to do the NOHZ balancing, if it is time for it, via a cross-CPU
 * SMP function call (IPI).
 *
 * We pick the first idle CPU in the HK_TYPE_MISC housekeeping set (if there is one).
 */
static void kick_ilb(unsigned int flags)
{
	int ilb_cpu;

	/*
	 * Increase nohz.next_balance only when if full ilb is triggered but
	 * not if we only update stats.
	 */
	if (flags & NOHZ_BALANCE_KICK)
		nohz.next_balance = jiffies+1;

	ilb_cpu = find_new_ilb();
	if (ilb_cpu < 0)
		return;

	/*
	 * Don't bother if no new NOHZ balance work items for ilb_cpu,
	 * i.e. all bits in flags are already set in ilb_cpu.
	 */
	if ((atomic_read(nohz_flags(ilb_cpu)) & flags) == flags)
		return;

	/*
	 * Access to rq::nohz_csd is serialized by NOHZ_KICK_MASK; he who sets
	 * the first flag owns it; cleared by nohz_csd_func().
	 */
	flags = atomic_fetch_or(flags, nohz_flags(ilb_cpu));
	if (flags & NOHZ_KICK_MASK)
		return;

	/*
	 * This way we generate an IPI on the target CPU which
	 * is idle, and the softirq performing NOHZ idle load balancing
	 * will be run before returning from the IPI.
	 */
	smp_call_function_single_async(ilb_cpu, &cpu_rq(ilb_cpu)->nohz_csd);
}

/*
 * Current decision point for kicking the idle load balancer in the presence
 * of idle CPUs in the system.
 */
static void nohz_balancer_kick(struct rq *rq)
{
	unsigned long now = jiffies;
	struct sched_domain_shared *sds;
	struct sched_domain *sd;
	int nr_busy, i, cpu = rq->cpu;
	unsigned int flags = 0;

	if (unlikely(rq->idle_balance))
		return;

	/*
	 * We may be recently in ticked or tickless idle mode. At the first
	 * busy tick after returning from idle, we will update the busy stats.
	 */
	nohz_balance_exit_idle(rq);

	/*
	 * None are in tickless mode and hence no need for NOHZ idle load
	 * balancing:
	 */
	if (likely(!atomic_read(&nohz.nr_cpus)))
		return;

	if (READ_ONCE(nohz.has_blocked) &&
	    time_after(now, READ_ONCE(nohz.next_blocked)))
		flags = NOHZ_STATS_KICK;

	if (time_before(now, nohz.next_balance))
		goto out;

	if (rq->nr_running >= 2) {
		flags = NOHZ_STATS_KICK | NOHZ_BALANCE_KICK;
		goto out;
	}

	rcu_read_lock();

	sd = rcu_dereference(rq->sd);
	if (sd) {
		/*
		 * If there's a runnable CFS task and the current CPU has reduced
		 * capacity, kick the ILB to see if there's a better CPU to run on:
		 */
		if (rq->cfs.h_nr_running >= 1 && check_cpu_capacity(rq, sd)) {
			flags = NOHZ_STATS_KICK | NOHZ_BALANCE_KICK;
			goto unlock;
		}
	}

	sd = rcu_dereference(per_cpu(sd_asym_packing, cpu));
	if (sd) {
		/*
		 * When ASYM_PACKING; see if there's a more preferred CPU
		 * currently idle; in which case, kick the ILB to move tasks
		 * around.
		 *
		 * When balancing between cores, all the SMT siblings of the
		 * preferred CPU must be idle.
		 */
		for_each_cpu_and(i, sched_domain_span(sd), nohz.idle_cpus_mask) {
			if (sched_asym(sd, i, cpu)) {
				flags = NOHZ_STATS_KICK | NOHZ_BALANCE_KICK;
				goto unlock;
			}
		}
	}

	sd = rcu_dereference(per_cpu(sd_asym_cpucapacity, cpu));
	if (sd) {
		/*
		 * When ASYM_CPUCAPACITY; see if there's a higher capacity CPU
		 * to run the misfit task on.
		 */
		if (check_misfit_status(rq)) {
			flags = NOHZ_STATS_KICK | NOHZ_BALANCE_KICK;
			goto unlock;
		}

		/*
		 * For asymmetric systems, we do not want to nicely balance
		 * cache use, instead we want to embrace asymmetry and only
		 * ensure tasks have enough CPU capacity.
		 *
		 * Skip the LLC logic because it's not relevant in that case.
		 */
		goto unlock;
	}

	sds = rcu_dereference(per_cpu(sd_llc_shared, cpu));
	if (sds) {
		/*
		 * If there is an imbalance between LLC domains (IOW we could
		 * increase the overall cache utilization), we need a less-loaded LLC
		 * domain to pull some load from. Likewise, we may need to spread
		 * load within the current LLC domain (e.g. packed SMT cores but
		 * other CPUs are idle). We can't really know from here how busy
		 * the others are - so just get a NOHZ balance going if it looks
		 * like this LLC domain has tasks we could move.
		 */
		nr_busy = atomic_read(&sds->nr_busy_cpus);
		if (nr_busy > 1) {
			flags = NOHZ_STATS_KICK | NOHZ_BALANCE_KICK;
			goto unlock;
		}
	}
unlock:
	rcu_read_unlock();
out:
	if (READ_ONCE(nohz.needs_update))
		flags |= NOHZ_NEXT_KICK;

	if (flags)
		kick_ilb(flags);
}

static void set_cpu_sd_state_busy(int cpu)
{
	struct sched_domain *sd;

	rcu_read_lock();
	sd = rcu_dereference(per_cpu(sd_llc, cpu));

	if (!sd || !sd->nohz_idle)
		goto unlock;
	sd->nohz_idle = 0;

	atomic_inc(&sd->shared->nr_busy_cpus);
unlock:
	rcu_read_unlock();
}

void nohz_balance_exit_idle(struct rq *rq)
{
	SCHED_WARN_ON(rq != this_rq());

	if (likely(!rq->nohz_tick_stopped))
		return;

	rq->nohz_tick_stopped = 0;
	cpumask_clear_cpu(rq->cpu, nohz.idle_cpus_mask);
	atomic_dec(&nohz.nr_cpus);

	set_cpu_sd_state_busy(rq->cpu);
}

static void set_cpu_sd_state_idle(int cpu)
{
	struct sched_domain *sd;

	rcu_read_lock();
	sd = rcu_dereference(per_cpu(sd_llc, cpu));

	if (!sd || sd->nohz_idle)
		goto unlock;
	sd->nohz_idle = 1;

	atomic_dec(&sd->shared->nr_busy_cpus);
unlock:
	rcu_read_unlock();
}

/*
 * This routine will record that the CPU is going idle with tick stopped.
 * This info will be used in performing idle load balancing in the future.
 */
void nohz_balance_enter_idle(int cpu)
{
	struct rq *rq = cpu_rq(cpu);

	SCHED_WARN_ON(cpu != smp_processor_id());

	/* If this CPU is going down, then nothing needs to be done: */
	if (!cpu_active(cpu))
		return;

	/* Spare idle load balancing on CPUs that don't want to be disturbed: */
	if (!housekeeping_cpu(cpu, HK_TYPE_SCHED))
		return;

	/*
	 * Can be set safely without rq->lock held
	 * If a clear happens, it will have evaluated last additions because
	 * rq->lock is held during the check and the clear
	 */
	rq->has_blocked_load = 1;

	/*
	 * The tick is still stopped but load could have been added in the
	 * meantime. We set the nohz.has_blocked flag to trig a check of the
	 * *_avg. The CPU is already part of nohz.idle_cpus_mask so the clear
	 * of nohz.has_blocked can only happen after checking the new load
	 */
	if (rq->nohz_tick_stopped)
		goto out;

	/* If we're a completely isolated CPU, we don't play: */
	if (on_null_domain(rq))
		return;

	rq->nohz_tick_stopped = 1;

	cpumask_set_cpu(cpu, nohz.idle_cpus_mask);
	atomic_inc(&nohz.nr_cpus);

	/*
	 * Ensures that if nohz_idle_balance() fails to observe our
	 * @idle_cpus_mask store, it must observe the @has_blocked
	 * and @needs_update stores.
	 */
	smp_mb__after_atomic();

	set_cpu_sd_state_idle(cpu);

	WRITE_ONCE(nohz.needs_update, 1);
out:
	/*
	 * Each time a cpu enter idle, we assume that it has blocked load and
	 * enable the periodic update of the load of idle CPUs
	 */
	WRITE_ONCE(nohz.has_blocked, 1);
}

static bool update_nohz_stats(struct rq *rq)
{
	unsigned int cpu = rq->cpu;

	if (!rq->has_blocked_load)
		return false;

	if (!cpumask_test_cpu(cpu, nohz.idle_cpus_mask))
		return false;

	if (!time_after(jiffies, READ_ONCE(rq->last_blocked_load_update_tick)))
		return true;

	sched_balance_update_blocked_averages(cpu);

	return rq->has_blocked_load;
}

/*
 * Internal function that runs load balance for all idle CPUs. The load balance
 * can be a simple update of blocked load or a complete load balance with
 * tasks movement depending of flags.
 */
static void _nohz_idle_balance(struct rq *this_rq, unsigned int flags)
{
	/* Earliest time when we have to do rebalance again */
	unsigned long now = jiffies;
	unsigned long next_balance = now + 60*HZ;
	bool has_blocked_load = false;
	int update_next_balance = 0;
	int this_cpu = this_rq->cpu;
	int balance_cpu;
	struct rq *rq;

	SCHED_WARN_ON((flags & NOHZ_KICK_MASK) == NOHZ_BALANCE_KICK);

	/*
	 * We assume there will be no idle load after this update and clear
	 * the has_blocked flag. If a cpu enters idle in the mean time, it will
	 * set the has_blocked flag and trigger another update of idle load.
	 * Because a cpu that becomes idle, is added to idle_cpus_mask before
	 * setting the flag, we are sure to not clear the state and not
	 * check the load of an idle cpu.
	 *
	 * Same applies to idle_cpus_mask vs needs_update.
	 */
	if (flags & NOHZ_STATS_KICK)
		WRITE_ONCE(nohz.has_blocked, 0);
	if (flags & NOHZ_NEXT_KICK)
		WRITE_ONCE(nohz.needs_update, 0);

	/*
	 * Ensures that if we miss the CPU, we must see the has_blocked
	 * store from nohz_balance_enter_idle().
	 */
	smp_mb();

	/*
	 * Start with the next CPU after this_cpu so we will end with this_cpu and let a
	 * chance for other idle cpu to pull load.
	 */
	for_each_cpu_wrap(balance_cpu,  nohz.idle_cpus_mask, this_cpu+1) {
		if (!idle_cpu(balance_cpu))
			continue;

		/*
		 * If this CPU gets work to do, stop the load balancing
		 * work being done for other CPUs. Next load
		 * balancing owner will pick it up.
		 */
		if (!idle_cpu(this_cpu) && need_resched()) {
			if (flags & NOHZ_STATS_KICK)
				has_blocked_load = true;
			if (flags & NOHZ_NEXT_KICK)
				WRITE_ONCE(nohz.needs_update, 1);
			goto abort;
		}

		rq = cpu_rq(balance_cpu);

		if (flags & NOHZ_STATS_KICK)
			has_blocked_load |= update_nohz_stats(rq);

		/*
		 * If time for next balance is due,
		 * do the balance.
		 */
		if (time_after_eq(jiffies, rq->next_balance)) {
			struct rq_flags rf;

			rq_lock_irqsave(rq, &rf);
			update_rq_clock(rq);
			rq_unlock_irqrestore(rq, &rf);

			if (flags & NOHZ_BALANCE_KICK)
				sched_balance_domains(rq, CPU_IDLE);
		}

		if (time_after(next_balance, rq->next_balance)) {
			next_balance = rq->next_balance;
			update_next_balance = 1;
		}
	}

	/*
	 * next_balance will be updated only when there is a need.
	 * When the CPU is attached to null domain for ex, it will not be
	 * updated.
	 */
	if (likely(update_next_balance))
		nohz.next_balance = next_balance;

	if (flags & NOHZ_STATS_KICK)
		WRITE_ONCE(nohz.next_blocked,
			   now + msecs_to_jiffies(LOAD_AVG_PERIOD));

abort:
	/* There is still blocked load, enable periodic update */
	if (has_blocked_load)
		WRITE_ONCE(nohz.has_blocked, 1);
}

/*
 * In CONFIG_NO_HZ_COMMON case, the idle balance kickee will do the
 * rebalancing for all the CPUs for whom scheduler ticks are stopped.
 */
static bool nohz_idle_balance(struct rq *this_rq, enum cpu_idle_type idle)
{
	unsigned int flags = this_rq->nohz_idle_balance;

	if (!flags)
		return false;

	this_rq->nohz_idle_balance = 0;

	if (idle != CPU_IDLE)
		return false;

	_nohz_idle_balance(this_rq, flags);

	return true;
}

/*
 * Check if we need to directly run the ILB for updating blocked load before
 * entering idle state. Here we run ILB directly without issuing IPIs.
 *
 * Note that when this function is called, the tick may not yet be stopped on
 * this CPU yet. nohz.idle_cpus_mask is updated only when tick is stopped and
 * cleared on the next busy tick. In other words, nohz.idle_cpus_mask updates
 * don't align with CPUs enter/exit idle to avoid bottlenecks due to high idle
 * entry/exit rate (usec). So it is possible that _nohz_idle_balance() is
 * called from this function on (this) CPU that's not yet in the mask. That's
 * OK because the goal of nohz_run_idle_balance() is to run ILB only for
 * updating the blocked load of already idle CPUs without waking up one of
 * those idle CPUs and outside the preempt disable / IRQ off phase of the local
 * cpu about to enter idle, because it can take a long time.
 */
void nohz_run_idle_balance(int cpu)
{
	unsigned int flags;

	flags = atomic_fetch_andnot(NOHZ_NEWILB_KICK, nohz_flags(cpu));

	/*
	 * Update the blocked load only if no SCHED_SOFTIRQ is about to happen
	 * (i.e. NOHZ_STATS_KICK set) and will do the same.
	 */
	if ((flags == NOHZ_NEWILB_KICK) && !need_resched())
		_nohz_idle_balance(cpu_rq(cpu), NOHZ_STATS_KICK);
}

static void nohz_newidle_balance(struct rq *this_rq)
{
	int this_cpu = this_rq->cpu;

	/*
	 * This CPU doesn't want to be disturbed by scheduler
	 * housekeeping
	 */
	if (!housekeeping_cpu(this_cpu, HK_TYPE_SCHED))
		return;

	/* Will wake up very soon. No time for doing anything else*/
	if (this_rq->avg_idle < sysctl_sched_migration_cost)
		return;

	/* Don't need to update blocked load of idle CPUs*/
	if (!READ_ONCE(nohz.has_blocked) ||
	    time_before(jiffies, READ_ONCE(nohz.next_blocked)))
		return;

	/*
	 * Set the need to trigger ILB in order to update blocked load
	 * before entering idle state.
	 */
	atomic_or(NOHZ_NEWILB_KICK, nohz_flags(this_cpu));
}

#else /* !CONFIG_NO_HZ_COMMON */
static inline void nohz_balancer_kick(struct rq *rq) { }

static inline bool nohz_idle_balance(struct rq *this_rq, enum cpu_idle_type idle)
{
	return false;
}

static inline void nohz_newidle_balance(struct rq *this_rq) { }
#endif /* CONFIG_NO_HZ_COMMON */

/*
 * sched_balance_newidle is called by schedule() if this_cpu is about to become
 * idle. Attempts to pull tasks from other CPUs.
 *
 * Returns:
 *   < 0 - we released the lock and there are !fair tasks present
 *     0 - failed, no new tasks
 *   > 0 - success, new (fair) tasks present
 */
static int sched_balance_newidle(struct rq *this_rq, struct rq_flags *rf)
{
	unsigned long next_balance = jiffies + HZ;
	int this_cpu = this_rq->cpu;
	int continue_balancing = 1;
	u64 t0, t1, curr_cost = 0;
	struct sched_domain *sd;
	int pulled_task = 0;

	update_misfit_status(NULL, this_rq);

	/*
	 * There is a task waiting to run. No need to search for one.
	 * Return 0; the task will be enqueued when switching to idle.
	 */
	if (this_rq->ttwu_pending)
		return 0;

	/*
	 * We must set idle_stamp _before_ calling sched_balance_rq()
	 * for CPU_NEWLY_IDLE, such that we measure the this duration
	 * as idle time.
	 */
	this_rq->idle_stamp = rq_clock(this_rq);

	/*
	 * Do not pull tasks towards !active CPUs...
	 */
	if (!cpu_active(this_cpu))
		return 0;

	/*
	 * This is OK, because current is on_cpu, which avoids it being picked
	 * for load-balance and preemption/IRQs are still disabled avoiding
	 * further scheduler activity on it and we're being very careful to
	 * re-start the picking loop.
	 */
	rq_unpin_lock(this_rq, rf);

	rcu_read_lock();
	sd = rcu_dereference_check_sched_domain(this_rq->sd);

	if (!get_rd_overloaded(this_rq->rd) ||
	    (sd && this_rq->avg_idle < sd->max_newidle_lb_cost)) {

		if (sd)
			update_next_balance(sd, &next_balance);
		rcu_read_unlock();

		goto out;
	}
	rcu_read_unlock();

	raw_spin_rq_unlock(this_rq);

	t0 = sched_clock_cpu(this_cpu);
	sched_balance_update_blocked_averages(this_cpu);

	rcu_read_lock();
	for_each_domain(this_cpu, sd) {
		u64 domain_cost;

		update_next_balance(sd, &next_balance);

		if (this_rq->avg_idle < curr_cost + sd->max_newidle_lb_cost)
			break;

		if (sd->flags & SD_BALANCE_NEWIDLE) {

			pulled_task = sched_balance_rq(this_cpu, this_rq,
						   sd, CPU_NEWLY_IDLE,
						   &continue_balancing);

			t1 = sched_clock_cpu(this_cpu);
			domain_cost = t1 - t0;
			update_newidle_cost(sd, domain_cost);

			curr_cost += domain_cost;
			t0 = t1;
		}

		/*
		 * Stop searching for tasks to pull if there are
		 * now runnable tasks on this rq.
		 */
		if (pulled_task || !continue_balancing)
			break;
	}
	rcu_read_unlock();

	raw_spin_rq_lock(this_rq);

	if (curr_cost > this_rq->max_idle_balance_cost)
		this_rq->max_idle_balance_cost = curr_cost;

	/*
	 * While browsing the domains, we released the rq lock, a task could
	 * have been enqueued in the meantime. Since we're not going idle,
	 * pretend we pulled a task.
	 */
	if (this_rq->cfs.h_nr_running && !pulled_task)
		pulled_task = 1;

	/* Is there a task of a high priority class? */
	if (this_rq->nr_running != this_rq->cfs.h_nr_running)
		pulled_task = -1;

out:
	/* Move the next balance forward */
	if (time_after(this_rq->next_balance, next_balance))
		this_rq->next_balance = next_balance;

	if (pulled_task)
		this_rq->idle_stamp = 0;
	else
		nohz_newidle_balance(this_rq);

	rq_repin_lock(this_rq, rf);

	return pulled_task;
}

/*
 * This softirq handler is triggered via SCHED_SOFTIRQ from two places:
 *
 * - directly from the local scheduler_tick() for periodic load balancing
 *
 * - indirectly from a remote scheduler_tick() for NOHZ idle balancing
 *   through the SMP cross-call nohz_csd_func()
 */
static __latent_entropy void sched_balance_softirq(void)
{
	struct rq *this_rq = this_rq();
	enum cpu_idle_type idle = this_rq->idle_balance;
	/*
	 * If this CPU has a pending NOHZ_BALANCE_KICK, then do the
	 * balancing on behalf of the other idle CPUs whose ticks are
	 * stopped. Do nohz_idle_balance *before* sched_balance_domains to
	 * give the idle CPUs a chance to load balance. Else we may
	 * load balance only within the local sched_domain hierarchy
	 * and abort nohz_idle_balance altogether if we pull some load.
	 */
	if (nohz_idle_balance(this_rq, idle))
		return;

	/* normal load balance */
	sched_balance_update_blocked_averages(this_rq->cpu);
	sched_balance_domains(this_rq, idle);
}

/*
 * Trigger the SCHED_SOFTIRQ if it is time to do periodic load balancing.
 */
void sched_balance_trigger(struct rq *rq)
{
	/*
	 * Don't need to rebalance while attached to NULL domain or
	 * runqueue CPU is not active
	 */
	if (unlikely(on_null_domain(rq) || !cpu_active(cpu_of(rq))))
		return;

	if (time_after_eq(jiffies, rq->next_balance))
		raise_softirq(SCHED_SOFTIRQ);

	nohz_balancer_kick(rq);
}

static void rq_online_fair(struct rq *rq)
{
	update_sysctl();

	update_runtime_enabled(rq);
}

static void rq_offline_fair(struct rq *rq)
{
	update_sysctl();

	/* Ensure any throttled groups are reachable by pick_next_task */
	unthrottle_offline_cfs_rqs(rq);

	/* Ensure that we remove rq contribution to group share: */
	clear_tg_offline_cfs_rqs(rq);
}

#endif /* CONFIG_SMP */

#ifdef CONFIG_SCHED_CORE
static inline bool
__entity_slice_used(struct sched_entity *se, int min_nr_tasks)
{
	u64 rtime = se->sum_exec_runtime - se->prev_sum_exec_runtime;
	u64 slice = se->slice;

	return (rtime * min_nr_tasks > slice);
}

#define MIN_NR_TASKS_DURING_FORCEIDLE	2
static inline void task_tick_core(struct rq *rq, struct task_struct *curr)
{
	if (!sched_core_enabled(rq))
		return;

	/*
	 * If runqueue has only one task which used up its slice and
	 * if the sibling is forced idle, then trigger schedule to
	 * give forced idle task a chance.
	 *
	 * sched_slice() considers only this active rq and it gets the
	 * whole slice. But during force idle, we have siblings acting
	 * like a single runqueue and hence we need to consider runnable
	 * tasks on this CPU and the forced idle CPU. Ideally, we should
	 * go through the forced idle rq, but that would be a perf hit.
	 * We can assume that the forced idle CPU has at least
	 * MIN_NR_TASKS_DURING_FORCEIDLE - 1 tasks and use that to check
	 * if we need to give up the CPU.
	 */
	if (rq->core->core_forceidle_count && rq->cfs.nr_running == 1 &&
	    __entity_slice_used(&curr->se, MIN_NR_TASKS_DURING_FORCEIDLE))
		resched_curr(rq);
}

/*
 * se_fi_update - Update the cfs_rq->min_vruntime_fi in a CFS hierarchy if needed.
 */
static void se_fi_update(const struct sched_entity *se, unsigned int fi_seq,
			 bool forceidle)
{
	for_each_sched_entity(se) {
		struct cfs_rq *cfs_rq = cfs_rq_of(se);

		if (forceidle) {
			if (cfs_rq->forceidle_seq == fi_seq)
				break;
			cfs_rq->forceidle_seq = fi_seq;
		}

		cfs_rq->min_vruntime_fi = cfs_rq->min_vruntime;
	}
}

void task_vruntime_update(struct rq *rq, struct task_struct *p, bool in_fi)
{
	struct sched_entity *se = &p->se;

	if (p->sched_class != &fair_sched_class)
		return;

	se_fi_update(se, rq->core->core_forceidle_seq, in_fi);
}

bool cfs_prio_less(const struct task_struct *a, const struct task_struct *b,
			bool in_fi)
{
	struct rq *rq = task_rq(a);
	const struct sched_entity *sea = &a->se;
	const struct sched_entity *seb = &b->se;
	struct cfs_rq *cfs_rqa;
	struct cfs_rq *cfs_rqb;
	s64 delta;

	SCHED_WARN_ON(task_rq(b)->core != rq->core);

#ifdef CONFIG_FAIR_GROUP_SCHED
	/*
	 * Find an se in the hierarchy for tasks a and b, such that the se's
	 * are immediate siblings.
	 */
	while (sea->cfs_rq->tg != seb->cfs_rq->tg) {
		int sea_depth = sea->depth;
		int seb_depth = seb->depth;

		if (sea_depth >= seb_depth)
			sea = parent_entity(sea);
		if (sea_depth <= seb_depth)
			seb = parent_entity(seb);
	}

	se_fi_update(sea, rq->core->core_forceidle_seq, in_fi);
	se_fi_update(seb, rq->core->core_forceidle_seq, in_fi);

	cfs_rqa = sea->cfs_rq;
	cfs_rqb = seb->cfs_rq;
#else
	cfs_rqa = &task_rq(a)->cfs;
	cfs_rqb = &task_rq(b)->cfs;
#endif

	/*
	 * Find delta after normalizing se's vruntime with its cfs_rq's
	 * min_vruntime_fi, which would have been updated in prior calls
	 * to se_fi_update().
	 */
	delta = (s64)(sea->vruntime - seb->vruntime) +
		(s64)(cfs_rqb->min_vruntime_fi - cfs_rqa->min_vruntime_fi);

	return delta > 0;
}

static int task_is_throttled_fair(struct task_struct *p, int cpu)
{
	struct cfs_rq *cfs_rq;

#ifdef CONFIG_FAIR_GROUP_SCHED
	cfs_rq = task_group(p)->cfs_rq[cpu];
#else
	cfs_rq = &cpu_rq(cpu)->cfs;
#endif
	return throttled_hierarchy(cfs_rq);
}
#else
static inline void task_tick_core(struct rq *rq, struct task_struct *curr) {}
#endif

/*
 * scheduler tick hitting a task of our scheduling class.
 *
 * NOTE: This function can be called remotely by the tick offload that
 * goes along full dynticks. Therefore no local assumption can be made
 * and everything must be accessed through the @rq and @curr passed in
 * parameters.
 */
static void task_tick_fair(struct rq *rq, struct task_struct *curr, int queued)
{
	struct cfs_rq *cfs_rq;
	struct sched_entity *se = &curr->se;

	for_each_sched_entity(se) {
		cfs_rq = cfs_rq_of(se);
		entity_tick(cfs_rq, se, queued);
	}

	if (static_branch_unlikely(&sched_numa_balancing))
		task_tick_numa(rq, curr);

	update_misfit_status(curr, rq);
	check_update_overutilized_status(task_rq(curr));

	task_tick_core(rq, curr);
}

/*
 * called on fork with the child task as argument from the parent's context
 *  - child not yet on the tasklist
 *  - preemption disabled
 */
static void task_fork_fair(struct task_struct *p)
{
	set_task_max_allowed_capacity(p);
}

/*
 * Priority of the task has changed. Check to see if we preempt
 * the current task.
 */
static void
prio_changed_fair(struct rq *rq, struct task_struct *p, int oldprio)
{
	if (!task_on_rq_queued(p))
		return;

	if (rq->cfs.nr_running == 1)
		return;

	/*
	 * Reschedule if we are currently running on this runqueue and
	 * our priority decreased, or if we are not currently running on
	 * this runqueue and our priority is higher than the current's
	 */
	if (task_current_donor(rq, p)) {
		if (p->prio > oldprio)
			resched_curr(rq);
	} else
		wakeup_preempt(rq, p, 0);
}

#ifdef CONFIG_FAIR_GROUP_SCHED
/*
 * Propagate the changes of the sched_entity across the tg tree to make it
 * visible to the root
 */
static void propagate_entity_cfs_rq(struct sched_entity *se)
{
	struct cfs_rq *cfs_rq = cfs_rq_of(se);

	if (cfs_rq_throttled(cfs_rq))
		return;

	if (!throttled_hierarchy(cfs_rq))
		list_add_leaf_cfs_rq(cfs_rq);

	/* Start to propagate at parent */
	se = se->parent;

	for_each_sched_entity(se) {
		cfs_rq = cfs_rq_of(se);

		update_load_avg(cfs_rq, se, UPDATE_TG);

		if (cfs_rq_throttled(cfs_rq))
			break;

		if (!throttled_hierarchy(cfs_rq))
			list_add_leaf_cfs_rq(cfs_rq);
	}
}
#else
static void propagate_entity_cfs_rq(struct sched_entity *se) { }
#endif

static void detach_entity_cfs_rq(struct sched_entity *se)
{
	struct cfs_rq *cfs_rq = cfs_rq_of(se);

#ifdef CONFIG_SMP
	/*
	 * In case the task sched_avg hasn't been attached:
	 * - A forked task which hasn't been woken up by wake_up_new_task().
	 * - A task which has been woken up by try_to_wake_up() but is
	 *   waiting for actually being woken up by sched_ttwu_pending().
	 */
	if (!se->avg.last_update_time)
		return;
#endif

	/* Catch up with the cfs_rq and remove our load when we leave */
	update_load_avg(cfs_rq, se, 0);
	detach_entity_load_avg(cfs_rq, se);
	update_tg_load_avg(cfs_rq);
	propagate_entity_cfs_rq(se);
}

static void attach_entity_cfs_rq(struct sched_entity *se)
{
	struct cfs_rq *cfs_rq = cfs_rq_of(se);

	/* Synchronize entity with its cfs_rq */
	update_load_avg(cfs_rq, se, sched_feat(ATTACH_AGE_LOAD) ? 0 : SKIP_AGE_LOAD);
	attach_entity_load_avg(cfs_rq, se);
	update_tg_load_avg(cfs_rq);
	propagate_entity_cfs_rq(se);
}

static void detach_task_cfs_rq(struct task_struct *p)
{
	struct sched_entity *se = &p->se;

	detach_entity_cfs_rq(se);
}

static void attach_task_cfs_rq(struct task_struct *p)
{
	struct sched_entity *se = &p->se;

	attach_entity_cfs_rq(se);
}

static void switched_from_fair(struct rq *rq, struct task_struct *p)
{
	detach_task_cfs_rq(p);
}

static void switched_to_fair(struct rq *rq, struct task_struct *p)
{
	SCHED_WARN_ON(p->se.sched_delayed);

	attach_task_cfs_rq(p);

	set_task_max_allowed_capacity(p);

	if (task_on_rq_queued(p)) {
		/*
		 * We were most likely switched from sched_rt, so
		 * kick off the schedule if running, otherwise just see
		 * if we can still preempt the current task.
		 */
		if (task_current_donor(rq, p))
			resched_curr(rq);
		else
			wakeup_preempt(rq, p, 0);
	}
}

static void __set_next_task_fair(struct rq *rq, struct task_struct *p, bool first)
{
	struct sched_entity *se = &p->se;

#ifdef CONFIG_SMP
	if (task_on_rq_queued(p)) {
		/*
		 * Move the next running task to the front of the list, so our
		 * cfs_tasks list becomes MRU one.
		 */
		list_move(&se->group_node, &rq->cfs_tasks);
	}
#endif
	if (!first)
		return;

	SCHED_WARN_ON(se->sched_delayed);

	if (hrtick_enabled_fair(rq))
		hrtick_start_fair(rq, p);

	update_misfit_status(p, rq);
	sched_fair_update_stop_tick(rq, p);
}

/*
 * Account for a task changing its policy or group.
 *
 * This routine is mostly called to set cfs_rq->curr field when a task
 * migrates between groups/classes.
 */
static void set_next_task_fair(struct rq *rq, struct task_struct *p, bool first)
{
	struct sched_entity *se = &p->se;

	for_each_sched_entity(se) {
		struct cfs_rq *cfs_rq = cfs_rq_of(se);

		set_next_entity(cfs_rq, se);
		/* ensure bandwidth has been allocated on our new cfs_rq */
		account_cfs_rq_runtime(cfs_rq, 0);
	}

	__set_next_task_fair(rq, p, first);
}

void init_cfs_rq(struct cfs_rq *cfs_rq)
{
	cfs_rq->tasks_timeline = RB_ROOT_CACHED;
	cfs_rq->min_vruntime = (u64)(-(1LL << 20));
#ifdef CONFIG_SMP
	raw_spin_lock_init(&cfs_rq->removed.lock);
#endif
}

#ifdef CONFIG_FAIR_GROUP_SCHED
static void task_change_group_fair(struct task_struct *p)
{
	/*
	 * We couldn't detach or attach a forked task which
	 * hasn't been woken up by wake_up_new_task().
	 */
	if (READ_ONCE(p->__state) == TASK_NEW)
		return;

	detach_task_cfs_rq(p);

#ifdef CONFIG_SMP
	/* Tell se's cfs_rq has been changed -- migrated */
	p->se.avg.last_update_time = 0;
#endif
	set_task_rq(p, task_cpu(p));
	attach_task_cfs_rq(p);
}

void free_fair_sched_group(struct task_group *tg)
{
	int i;

	for_each_possible_cpu(i) {
		if (tg->cfs_rq)
			kfree(tg->cfs_rq[i]);
		if (tg->se)
			kfree(tg->se[i]);
	}

	kfree(tg->cfs_rq);
	kfree(tg->se);
}

int alloc_fair_sched_group(struct task_group *tg, struct task_group *parent)
{
	struct sched_entity *se;
	struct cfs_rq *cfs_rq;
	int i;

	tg->cfs_rq = kcalloc(nr_cpu_ids, sizeof(cfs_rq), GFP_KERNEL);
	if (!tg->cfs_rq)
		goto err;
	tg->se = kcalloc(nr_cpu_ids, sizeof(se), GFP_KERNEL);
	if (!tg->se)
		goto err;

	tg->shares = NICE_0_LOAD;

	init_cfs_bandwidth(tg_cfs_bandwidth(tg), tg_cfs_bandwidth(parent));

	for_each_possible_cpu(i) {
		cfs_rq = kzalloc_node(sizeof(struct cfs_rq),
				      GFP_KERNEL, cpu_to_node(i));
		if (!cfs_rq)
			goto err;

		se = kzalloc_node(sizeof(struct sched_entity_stats),
				  GFP_KERNEL, cpu_to_node(i));
		if (!se)
			goto err_free_rq;

		init_cfs_rq(cfs_rq);
		init_tg_cfs_entry(tg, cfs_rq, se, i, parent->se[i]);
		init_entity_runnable_average(se);
	}

	return 1;

err_free_rq:
	kfree(cfs_rq);
err:
	return 0;
}

void online_fair_sched_group(struct task_group *tg)
{
	struct sched_entity *se;
	struct rq_flags rf;
	struct rq *rq;
	int i;

	for_each_possible_cpu(i) {
		rq = cpu_rq(i);
		se = tg->se[i];
		rq_lock_irq(rq, &rf);
		update_rq_clock(rq);
		attach_entity_cfs_rq(se);
		sync_throttle(tg, i);
		rq_unlock_irq(rq, &rf);
	}
}

void unregister_fair_sched_group(struct task_group *tg)
{
	int cpu;

	destroy_cfs_bandwidth(tg_cfs_bandwidth(tg));

	for_each_possible_cpu(cpu) {
		struct cfs_rq *cfs_rq = tg->cfs_rq[cpu];
		struct sched_entity *se = tg->se[cpu];
		struct rq *rq = cpu_rq(cpu);

		if (se) {
			if (se->sched_delayed) {
				guard(rq_lock_irqsave)(rq);
				if (se->sched_delayed) {
					update_rq_clock(rq);
					dequeue_entities(rq, se, DEQUEUE_SLEEP | DEQUEUE_DELAYED);
				}
				list_del_leaf_cfs_rq(cfs_rq);
			}
			remove_entity_load_avg(se);
		}

		/*
		 * Only empty task groups can be destroyed; so we can speculatively
		 * check on_list without danger of it being re-added.
		 */
		if (cfs_rq->on_list) {
			guard(rq_lock_irqsave)(rq);
			list_del_leaf_cfs_rq(cfs_rq);
		}
	}
}

void init_tg_cfs_entry(struct task_group *tg, struct cfs_rq *cfs_rq,
			struct sched_entity *se, int cpu,
			struct sched_entity *parent)
{
	struct rq *rq = cpu_rq(cpu);

	cfs_rq->tg = tg;
	cfs_rq->rq = rq;
	init_cfs_rq_runtime(cfs_rq);

	tg->cfs_rq[cpu] = cfs_rq;
	tg->se[cpu] = se;

	/* se could be NULL for root_task_group */
	if (!se)
		return;

	if (!parent) {
		se->cfs_rq = &rq->cfs;
		se->depth = 0;
	} else {
		se->cfs_rq = parent->my_q;
		se->depth = parent->depth + 1;
	}

	se->my_q = cfs_rq;
	/* guarantee group entities always have weight */
	update_load_set(&se->load, NICE_0_LOAD);
	se->parent = parent;
}

static DEFINE_MUTEX(shares_mutex);

static int __sched_group_set_shares(struct task_group *tg, unsigned long shares)
{
	int i;

	lockdep_assert_held(&shares_mutex);

	/*
	 * We can't change the weight of the root cgroup.
	 */
	if (!tg->se[0])
		return -EINVAL;

	shares = clamp(shares, scale_load(MIN_SHARES), scale_load(MAX_SHARES));

	if (tg->shares == shares)
		return 0;

	tg->shares = shares;
	for_each_possible_cpu(i) {
		struct rq *rq = cpu_rq(i);
		struct sched_entity *se = tg->se[i];
		struct rq_flags rf;

		/* Propagate contribution to hierarchy */
		rq_lock_irqsave(rq, &rf);
		update_rq_clock(rq);
		for_each_sched_entity(se) {
			update_load_avg(cfs_rq_of(se), se, UPDATE_TG);
			update_cfs_group(se);
		}
		rq_unlock_irqrestore(rq, &rf);
	}

	return 0;
}

int sched_group_set_shares(struct task_group *tg, unsigned long shares)
{
	int ret;

	mutex_lock(&shares_mutex);
	if (tg_is_idle(tg))
		ret = -EINVAL;
	else
		ret = __sched_group_set_shares(tg, shares);
	mutex_unlock(&shares_mutex);

	return ret;
}

int sched_group_set_idle(struct task_group *tg, long idle)
{
	int i;

	if (tg == &root_task_group)
		return -EINVAL;

	if (idle < 0 || idle > 1)
		return -EINVAL;

	mutex_lock(&shares_mutex);

	if (tg->idle == idle) {
		mutex_unlock(&shares_mutex);
		return 0;
	}

	tg->idle = idle;

	for_each_possible_cpu(i) {
		struct rq *rq = cpu_rq(i);
		struct sched_entity *se = tg->se[i];
		struct cfs_rq *parent_cfs_rq, *grp_cfs_rq = tg->cfs_rq[i];
		bool was_idle = cfs_rq_is_idle(grp_cfs_rq);
		long idle_task_delta;
		struct rq_flags rf;

		rq_lock_irqsave(rq, &rf);

		grp_cfs_rq->idle = idle;
		if (WARN_ON_ONCE(was_idle == cfs_rq_is_idle(grp_cfs_rq)))
			goto next_cpu;

		if (se->on_rq) {
			parent_cfs_rq = cfs_rq_of(se);
			if (cfs_rq_is_idle(grp_cfs_rq))
				parent_cfs_rq->idle_nr_running++;
			else
				parent_cfs_rq->idle_nr_running--;
		}

		idle_task_delta = grp_cfs_rq->h_nr_running -
				  grp_cfs_rq->idle_h_nr_running;
		if (!cfs_rq_is_idle(grp_cfs_rq))
			idle_task_delta *= -1;

		for_each_sched_entity(se) {
			struct cfs_rq *cfs_rq = cfs_rq_of(se);

			if (!se->on_rq)
				break;

			cfs_rq->idle_h_nr_running += idle_task_delta;

			/* Already accounted at parent level and above. */
			if (cfs_rq_is_idle(cfs_rq))
				break;
		}

next_cpu:
		rq_unlock_irqrestore(rq, &rf);
	}

	/* Idle groups have minimum weight. */
	if (tg_is_idle(tg))
		__sched_group_set_shares(tg, scale_load(WEIGHT_IDLEPRIO));
	else
		__sched_group_set_shares(tg, NICE_0_LOAD);

	mutex_unlock(&shares_mutex);
	return 0;
}

#endif /* CONFIG_FAIR_GROUP_SCHED */


static unsigned int get_rr_interval_fair(struct rq *rq, struct task_struct *task)
{
	struct sched_entity *se = &task->se;
	unsigned int rr_interval = 0;

	/*
	 * Time slice is 0 for SCHED_OTHER tasks that are on an otherwise
	 * idle runqueue:
	 */
	if (rq->cfs.load.weight)
		rr_interval = NS_TO_JIFFIES(se->slice);

	return rr_interval;
}

/*
 * All the scheduling class methods:
 */
DEFINE_SCHED_CLASS(fair) = {

	.enqueue_task		= enqueue_task_fair,
	.dequeue_task		= dequeue_task_fair,
	.yield_task		= yield_task_fair,
	.yield_to_task		= yield_to_task_fair,

	.wakeup_preempt		= check_preempt_wakeup_fair,

	.pick_task		= pick_task_fair,
	.pick_next_task		= __pick_next_task_fair,
	.put_prev_task		= put_prev_task_fair,
	.set_next_task          = set_next_task_fair,

#ifdef CONFIG_SMP
	.balance		= balance_fair,
	.select_task_rq		= select_task_rq_fair,
	.migrate_task_rq	= migrate_task_rq_fair,

	.rq_online		= rq_online_fair,
	.rq_offline		= rq_offline_fair,

	.task_dead		= task_dead_fair,
	.set_cpus_allowed	= set_cpus_allowed_fair,
#endif

	.task_tick		= task_tick_fair,
	.task_fork		= task_fork_fair,

	.reweight_task		= reweight_task_fair,
	.prio_changed		= prio_changed_fair,
	.switched_from		= switched_from_fair,
	.switched_to		= switched_to_fair,

	.get_rr_interval	= get_rr_interval_fair,

	.update_curr		= update_curr_fair,

#ifdef CONFIG_FAIR_GROUP_SCHED
	.task_change_group	= task_change_group_fair,
#endif

#ifdef CONFIG_SCHED_CORE
	.task_is_throttled	= task_is_throttled_fair,
#endif

#ifdef CONFIG_UCLAMP_TASK
	.uclamp_enabled		= 1,
#endif
};

#ifdef CONFIG_SCHED_DEBUG
void print_cfs_stats(struct seq_file *m, int cpu)
{
	struct cfs_rq *cfs_rq, *pos;

	rcu_read_lock();
	for_each_leaf_cfs_rq_safe(cpu_rq(cpu), cfs_rq, pos)
		print_cfs_rq(m, cpu, cfs_rq);
	rcu_read_unlock();
}

#ifdef CONFIG_NUMA_BALANCING
void show_numa_stats(struct task_struct *p, struct seq_file *m)
{
	int node;
	unsigned long tsf = 0, tpf = 0, gsf = 0, gpf = 0;
	struct numa_group *ng;

	rcu_read_lock();
	ng = rcu_dereference(p->numa_group);
	for_each_online_node(node) {
		if (p->numa_faults) {
			tsf = p->numa_faults[task_faults_idx(NUMA_MEM, node, 0)];
			tpf = p->numa_faults[task_faults_idx(NUMA_MEM, node, 1)];
		}
		if (ng) {
			gsf = ng->faults[task_faults_idx(NUMA_MEM, node, 0)],
			gpf = ng->faults[task_faults_idx(NUMA_MEM, node, 1)];
		}
		print_numa_stats(m, node, tsf, tpf, gsf, gpf);
	}
	rcu_read_unlock();
}
#endif /* CONFIG_NUMA_BALANCING */
#endif /* CONFIG_SCHED_DEBUG */

__init void init_sched_fair_class(void)
{
#ifdef CONFIG_SMP
	int i;

	for_each_possible_cpu(i) {
		zalloc_cpumask_var_node(&per_cpu(load_balance_mask, i), GFP_KERNEL, cpu_to_node(i));
		zalloc_cpumask_var_node(&per_cpu(select_rq_mask,    i), GFP_KERNEL, cpu_to_node(i));
		zalloc_cpumask_var_node(&per_cpu(should_we_balance_tmpmask, i),
					GFP_KERNEL, cpu_to_node(i));

#ifdef CONFIG_CFS_BANDWIDTH
		INIT_CSD(&cpu_rq(i)->cfsb_csd, __cfsb_csd_unthrottle, cpu_rq(i));
		INIT_LIST_HEAD(&cpu_rq(i)->cfsb_csd_list);
#endif
	}

	open_softirq(SCHED_SOFTIRQ, sched_balance_softirq);

#ifdef CONFIG_NO_HZ_COMMON
	nohz.next_balance = jiffies;
	nohz.next_blocked = jiffies;
	zalloc_cpumask_var(&nohz.idle_cpus_mask, GFP_NOWAIT);
#endif
#endif /* SMP */

}<|MERGE_RESOLUTION|>--- conflicted
+++ resolved
@@ -3401,15 +3401,7 @@
 
 			ptr = kzalloc(sizeof(*ptr), GFP_KERNEL);
 			if (!ptr)
-<<<<<<< HEAD
 				continue;
-
-			if (cmpxchg(&vma->numab_state, NULL, ptr)) {
-				kfree(ptr);
-=======
->>>>>>> 4e3ac415
-				continue;
-			}
 
 			if (cmpxchg(&vma->numab_state, NULL, ptr)) {
 				kfree(ptr);
