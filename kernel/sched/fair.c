--- conflicted
+++ resolved
@@ -695,17 +695,10 @@
 
 	vlag = avruntime - se->vruntime;
 	limit = calc_delta_fair(max_t(u64, 2*se->slice, TICK_NSEC), se);
-<<<<<<< HEAD
 
 	return clamp(vlag, -limit, limit);
 }
 
-=======
-
-	return clamp(vlag, -limit, limit);
-}
-
->>>>>>> a6ad5510
 static void update_entity_lag(struct cfs_rq *cfs_rq, struct sched_entity *se)
 {
 	SCHED_WARN_ON(!se->on_rq);
@@ -1168,8 +1161,6 @@
 	cgroup_account_cputime(p, delta_exec);
 }
 
-<<<<<<< HEAD
-=======
 static inline bool did_preempt_short(struct cfs_rq *cfs_rq, struct sched_entity *curr)
 {
 	if (!sched_feat(PREEMPT_SHORT))
@@ -1202,7 +1193,6 @@
 	return false;
 }
 
->>>>>>> a6ad5510
 /*
  * Used by other classes to account runtime.
  */
@@ -1224,22 +1214,14 @@
 static void update_curr(struct cfs_rq *cfs_rq)
 {
 	struct sched_entity *curr = cfs_rq->curr;
-<<<<<<< HEAD
-	s64 delta_exec;
-=======
 	struct rq *rq = rq_of(cfs_rq);
 	s64 delta_exec;
 	bool resched;
->>>>>>> a6ad5510
 
 	if (unlikely(!curr))
 		return;
 
-<<<<<<< HEAD
-	delta_exec = update_curr_se(rq_of(cfs_rq), curr);
-=======
 	delta_exec = update_curr_se(rq, curr);
->>>>>>> a6ad5510
 	if (unlikely(delta_exec <= 0))
 		return;
 
@@ -1247,10 +1229,6 @@
 	resched = update_deadline(cfs_rq, curr);
 	update_min_vruntime(cfs_rq);
 
-<<<<<<< HEAD
-	if (entity_is_task(curr))
-		update_curr_task(task_of(curr), delta_exec);
-=======
 	if (entity_is_task(curr)) {
 		struct task_struct *p = task_of(curr);
 
@@ -1269,7 +1247,6 @@
 		if (dl_server_active(&rq->fair_server))
 			dl_server_update(&rq->fair_server, delta_exec);
 	}
->>>>>>> a6ad5510
 
 	account_cfs_rq_runtime(cfs_rq, delta_exec);
 
@@ -3283,7 +3260,6 @@
 
 	pids = vma->numab_state->pids_active[0] | vma->numab_state->pids_active[1];
 	if (test_bit(hash_32(current->pid, ilog2(BITS_PER_LONG)), &pids))
-<<<<<<< HEAD
 		return true;
 
 	/*
@@ -3304,28 +3280,6 @@
 	   (vma->numab_state->prev_scan_seq + get_nr_threads(current)))
 		return true;
 
-=======
-		return true;
-
-	/*
-	 * Complete a scan that has already started regardless of PID access, or
-	 * some VMAs may never be scanned in multi-threaded applications:
-	 */
-	if (mm->numa_scan_offset > vma->vm_start) {
-		trace_sched_skip_vma_numa(mm, vma, NUMAB_SKIP_IGNORE_PID);
-		return true;
-	}
-
-	/*
-	 * This vma has not been accessed for a while, and if the number
-	 * the threads in the same process is low, which means no other
-	 * threads can help scan this vma, force a vma scan.
-	 */
-	if (READ_ONCE(mm->numa_scan_seq) >
-	   (vma->numab_state->prev_scan_seq + get_nr_threads(current)))
-		return true;
-
->>>>>>> a6ad5510
 	return false;
 }
 
@@ -3822,125 +3776,6 @@
 
 static void reweight_eevdf(struct sched_entity *se, u64 avruntime,
 			   unsigned long weight)
-<<<<<<< HEAD
-{
-	unsigned long old_weight = se->load.weight;
-	s64 vlag, vslice;
-
-	/*
-	 * VRUNTIME
-	 * ========
-	 *
-	 * COROLLARY #1: The virtual runtime of the entity needs to be
-	 * adjusted if re-weight at !0-lag point.
-	 *
-	 * Proof: For contradiction assume this is not true, so we can
-	 * re-weight without changing vruntime at !0-lag point.
-	 *
-	 *             Weight	VRuntime   Avg-VRuntime
-	 *     before    w          v            V
-	 *      after    w'         v'           V'
-	 *
-	 * Since lag needs to be preserved through re-weight:
-	 *
-	 *	lag = (V - v)*w = (V'- v')*w', where v = v'
-	 *	==>	V' = (V - v)*w/w' + v		(1)
-	 *
-	 * Let W be the total weight of the entities before reweight,
-	 * since V' is the new weighted average of entities:
-	 *
-	 *	V' = (WV + w'v - wv) / (W + w' - w)	(2)
-	 *
-	 * by using (1) & (2) we obtain:
-	 *
-	 *	(WV + w'v - wv) / (W + w' - w) = (V - v)*w/w' + v
-	 *	==> (WV-Wv+Wv+w'v-wv)/(W+w'-w) = (V - v)*w/w' + v
-	 *	==> (WV - Wv)/(W + w' - w) + v = (V - v)*w/w' + v
-	 *	==>	(V - v)*W/(W + w' - w) = (V - v)*w/w' (3)
-	 *
-	 * Since we are doing at !0-lag point which means V != v, we
-	 * can simplify (3):
-	 *
-	 *	==>	W / (W + w' - w) = w / w'
-	 *	==>	Ww' = Ww + ww' - ww
-	 *	==>	W * (w' - w) = w * (w' - w)
-	 *	==>	W = w	(re-weight indicates w' != w)
-	 *
-	 * So the cfs_rq contains only one entity, hence vruntime of
-	 * the entity @v should always equal to the cfs_rq's weighted
-	 * average vruntime @V, which means we will always re-weight
-	 * at 0-lag point, thus breach assumption. Proof completed.
-	 *
-	 *
-	 * COROLLARY #2: Re-weight does NOT affect weighted average
-	 * vruntime of all the entities.
-	 *
-	 * Proof: According to corollary #1, Eq. (1) should be:
-	 *
-	 *	(V - v)*w = (V' - v')*w'
-	 *	==>    v' = V' - (V - v)*w/w'		(4)
-	 *
-	 * According to the weighted average formula, we have:
-	 *
-	 *	V' = (WV - wv + w'v') / (W - w + w')
-	 *	   = (WV - wv + w'(V' - (V - v)w/w')) / (W - w + w')
-	 *	   = (WV - wv + w'V' - Vw + wv) / (W - w + w')
-	 *	   = (WV + w'V' - Vw) / (W - w + w')
-	 *
-	 *	==>  V'*(W - w + w') = WV + w'V' - Vw
-	 *	==>	V' * (W - w) = (W - w) * V	(5)
-	 *
-	 * If the entity is the only one in the cfs_rq, then reweight
-	 * always occurs at 0-lag point, so V won't change. Or else
-	 * there are other entities, hence W != w, then Eq. (5) turns
-	 * into V' = V. So V won't change in either case, proof done.
-	 *
-	 *
-	 * So according to corollary #1 & #2, the effect of re-weight
-	 * on vruntime should be:
-	 *
-	 *	v' = V' - (V - v) * w / w'		(4)
-	 *	   = V  - (V - v) * w / w'
-	 *	   = V  - vl * w / w'
-	 *	   = V  - vl'
-	 */
-	if (avruntime != se->vruntime) {
-		vlag = entity_lag(avruntime, se);
-		vlag = div_s64(vlag * old_weight, weight);
-		se->vruntime = avruntime - vlag;
-	}
-
-	/*
-	 * DEADLINE
-	 * ========
-	 *
-	 * When the weight changes, the virtual time slope changes and
-	 * we should adjust the relative virtual deadline accordingly.
-	 *
-	 *	d' = v' + (d - v)*w/w'
-	 *	   = V' - (V - v)*w/w' + (d - v)*w/w'
-	 *	   = V  - (V - v)*w/w' + (d - v)*w/w'
-	 *	   = V  + (d - V)*w/w'
-	 */
-	vslice = (s64)(se->deadline - avruntime);
-	vslice = div_s64(vslice * old_weight, weight);
-	se->deadline = avruntime + vslice;
-}
-
-static void reweight_entity(struct cfs_rq *cfs_rq, struct sched_entity *se,
-			    unsigned long weight)
-{
-	bool curr = cfs_rq->curr == se;
-	u64 avruntime;
-
-	if (se->on_rq) {
-		/* commit outstanding execution time */
-		update_curr(cfs_rq);
-		avruntime = avg_vruntime(cfs_rq);
-		if (!curr)
-			__dequeue_entity(cfs_rq, se);
-		update_load_sub(&cfs_rq->load, se->load.weight);
-=======
 {
 	unsigned long old_weight = se->load.weight;
 	s64 vlag, vslice;
@@ -4026,11 +3861,8 @@
 		vlag = entity_lag(avruntime, se);
 		vlag = div_s64(vlag * old_weight, weight);
 		se->vruntime = avruntime - vlag;
->>>>>>> a6ad5510
-	}
-
-<<<<<<< HEAD
-=======
+	}
+
 	/*
 	 * DEADLINE
 	 * --------
@@ -4064,7 +3896,6 @@
 	}
 	dequeue_load_avg(cfs_rq, se);
 
->>>>>>> a6ad5510
 	if (se->on_rq) {
 		reweight_eevdf(se, avruntime, weight);
 	} else {
@@ -4102,12 +3933,8 @@
 	}
 }
 
-<<<<<<< HEAD
-void reweight_task(struct task_struct *p, const struct load_weight *lw)
-=======
 static void reweight_task_fair(struct rq *rq, struct task_struct *p,
 			       const struct load_weight *lw)
->>>>>>> a6ad5510
 {
 	struct sched_entity *se = &p->se;
 	struct cfs_rq *cfs_rq = cfs_rq_of(se);
@@ -5110,14 +4937,11 @@
 	return READ_ONCE(p->se.avg.util_est) & ~UTIL_AVG_UNCHANGED;
 }
 
-<<<<<<< HEAD
-=======
 static inline unsigned long task_util_est(struct task_struct *p)
 {
 	return max(task_util(p), _task_util_est(p));
 }
 
->>>>>>> a6ad5510
 static inline void util_est_enqueue(struct cfs_rq *cfs_rq,
 				    struct task_struct *p)
 {
@@ -7082,32 +6906,21 @@
 	return !util_fits_cpu(cpu_util_cfs(cpu), rq_util_min, rq_util_max, cpu);
 }
 
-<<<<<<< HEAD
-static inline void set_rd_overutilized_status(struct root_domain *rd,
-					      unsigned int status)
+/*
+ * overutilized value make sense only if EAS is enabled
+ */
+static inline bool is_rd_overutilized(struct root_domain *rd)
+{
+	return !sched_energy_enabled() || READ_ONCE(rd->overutilized);
+}
+
+static inline void set_rd_overutilized(struct root_domain *rd, bool flag)
 {
 	if (!sched_energy_enabled())
 		return;
 
-	WRITE_ONCE(rd->overutilized, status);
-	trace_sched_overutilized_tp(rd, !!status);
-=======
-/*
- * overutilized value make sense only if EAS is enabled
- */
-static inline bool is_rd_overutilized(struct root_domain *rd)
-{
-	return !sched_energy_enabled() || READ_ONCE(rd->overutilized);
-}
-
-static inline void set_rd_overutilized(struct root_domain *rd, bool flag)
-{
-	if (!sched_energy_enabled())
-		return;
-
 	WRITE_ONCE(rd->overutilized, flag);
 	trace_sched_overutilized_tp(rd, flag);
->>>>>>> a6ad5510
 }
 
 static inline void check_update_overutilized_status(struct rq *rq)
@@ -7116,17 +6929,9 @@
 	 * overutilized field is used for load balancing decisions only
 	 * if energy aware scheduler is being used
 	 */
-<<<<<<< HEAD
-	if (!sched_energy_enabled())
-		return;
-
-	if (!READ_ONCE(rq->rd->overutilized) && cpu_overutilized(rq->cpu))
-		set_rd_overutilized_status(rq->rd, SG_OVERUTILIZED);
-=======
 
 	if (!is_rd_overutilized(rq->rd) && cpu_overutilized(rq->cpu))
 		set_rd_overutilized(rq->rd, 1);
->>>>>>> a6ad5510
 }
 #else
 static inline void check_update_overutilized_status(struct rq *rq) { }
@@ -8670,11 +8475,7 @@
 
 	for (; pd; pd = pd->next) {
 		unsigned long util_min = p_util_min, util_max = p_util_max;
-<<<<<<< HEAD
-		unsigned long cpu_cap, cpu_thermal_cap, util;
-=======
 		unsigned long cpu_cap, cpu_actual_cap, util;
->>>>>>> a6ad5510
 		long prev_spare_cap = -1, max_spare_cap = -1;
 		unsigned long rq_util_min, rq_util_max;
 		unsigned long cur_delta, base_energy;
@@ -9064,17 +8865,11 @@
 	/*
 	 * BATCH and IDLE tasks do not preempt others.
 	 */
-<<<<<<< HEAD
-	if (unlikely(p->policy != SCHED_NORMAL))
-=======
 	if (unlikely(!normal_policy(p->policy)))
->>>>>>> a6ad5510
 		return;
 
 	cfs_rq = cfs_rq_of(se);
 	update_curr(cfs_rq);
-<<<<<<< HEAD
-=======
 	/*
 	 * If @p has a shorter slice than current and @p is eligible, override
 	 * current's slice protection in order to allow preemption.
@@ -9085,7 +8880,6 @@
 	if (do_preempt_short(cfs_rq, pse, se) && se->vlag == se->deadline)
 		se->vlag = se->deadline + 1;
 
->>>>>>> a6ad5510
 	/*
 	 * If @p has become the most eligible task, force preemption.
 	 */
@@ -11281,22 +11075,12 @@
 
 	if (!env->sd->parent) {
 		/* update overload indicator if we are at root domain */
-<<<<<<< HEAD
-		WRITE_ONCE(env->dst_rq->rd->overload, sg_status & SG_OVERLOAD);
-
-		/* Update over-utilization (tipping point, U >= 0) indicator */
-		set_rd_overutilized_status(env->dst_rq->rd,
-					   sg_status & SG_OVERUTILIZED);
-	} else if (sg_status & SG_OVERUTILIZED) {
-		set_rd_overutilized_status(env->dst_rq->rd, SG_OVERUTILIZED);
-=======
 		set_rd_overloaded(env->dst_rq->rd, sg_overloaded);
 
 		/* Update over-utilization (tipping point, U >= 0) indicator */
 		set_rd_overutilized(env->dst_rq->rd, sg_overutilized);
 	} else if (sg_overutilized) {
 		set_rd_overutilized(env->dst_rq->rd, sg_overutilized);
->>>>>>> a6ad5510
 	}
 
 	update_idle_cpu_scan(env, sum_util);
