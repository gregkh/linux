// SPDX-License-Identifier: GPL-2.0
/*
 * Pressure stall information for CPU, memory and IO
 *
 * Copyright (c) 2018 Facebook, Inc.
 * Author: Johannes Weiner <hannes@cmpxchg.org>
 *
 * Polling support by Suren Baghdasaryan <surenb@google.com>
 * Copyright (c) 2018 Google, Inc.
 *
 * When CPU, memory and IO are contended, tasks experience delays that
 * reduce throughput and introduce latencies into the workload. Memory
 * and IO contention, in addition, can cause a full loss of forward
 * progress in which the CPU goes idle.
 *
 * This code aggregates individual task delays into resource pressure
 * metrics that indicate problems with both workload health and
 * resource utilization.
 *
 *			Model
 *
 * The time in which a task can execute on a CPU is our baseline for
 * productivity. Pressure expresses the amount of time in which this
 * potential cannot be realized due to resource contention.
 *
 * This concept of productivity has two components: the workload and
 * the CPU. To measure the impact of pressure on both, we define two
 * contention states for a resource: SOME and FULL.
 *
 * In the SOME state of a given resource, one or more tasks are
 * delayed on that resource. This affects the workload's ability to
 * perform work, but the CPU may still be executing other tasks.
 *
 * In the FULL state of a given resource, all non-idle tasks are
 * delayed on that resource such that nobody is advancing and the CPU
 * goes idle. This leaves both workload and CPU unproductive.
 *
 *	SOME = nr_delayed_tasks != 0
 *	FULL = nr_delayed_tasks != 0 && nr_productive_tasks == 0
 *
 * What it means for a task to be productive is defined differently
 * for each resource. For IO, productive means a running task. For
 * memory, productive means a running task that isn't a reclaimer. For
 * CPU, productive means an on-CPU task.
 *
 * Naturally, the FULL state doesn't exist for the CPU resource at the
 * system level, but exist at the cgroup level. At the cgroup level,
 * FULL means all non-idle tasks in the cgroup are delayed on the CPU
 * resource which is being used by others outside of the cgroup or
 * throttled by the cgroup cpu.max configuration.
 *
 * The percentage of wall clock time spent in those compound stall
 * states gives pressure numbers between 0 and 100 for each resource,
 * where the SOME percentage indicates workload slowdowns and the FULL
 * percentage indicates reduced CPU utilization:
 *
 *	%SOME = time(SOME) / period
 *	%FULL = time(FULL) / period
 *
 *			Multiple CPUs
 *
 * The more tasks and available CPUs there are, the more work can be
 * performed concurrently. This means that the potential that can go
 * unrealized due to resource contention *also* scales with non-idle
 * tasks and CPUs.
 *
 * Consider a scenario where 257 number crunching tasks are trying to
 * run concurrently on 256 CPUs. If we simply aggregated the task
 * states, we would have to conclude a CPU SOME pressure number of
 * 100%, since *somebody* is waiting on a runqueue at all
 * times. However, that is clearly not the amount of contention the
 * workload is experiencing: only one out of 256 possible execution
 * threads will be contended at any given time, or about 0.4%.
 *
 * Conversely, consider a scenario of 4 tasks and 4 CPUs where at any
 * given time *one* of the tasks is delayed due to a lack of memory.
 * Again, looking purely at the task state would yield a memory FULL
 * pressure number of 0%, since *somebody* is always making forward
 * progress. But again this wouldn't capture the amount of execution
 * potential lost, which is 1 out of 4 CPUs, or 25%.
 *
 * To calculate wasted potential (pressure) with multiple processors,
 * we have to base our calculation on the number of non-idle tasks in
 * conjunction with the number of available CPUs, which is the number
 * of potential execution threads. SOME becomes then the proportion of
 * delayed tasks to possible threads, and FULL is the share of possible
 * threads that are unproductive due to delays:
 *
 *	threads = min(nr_nonidle_tasks, nr_cpus)
 *	   SOME = min(nr_delayed_tasks / threads, 1)
 *	   FULL = (threads - min(nr_productive_tasks, threads)) / threads
 *
 * For the 257 number crunchers on 256 CPUs, this yields:
 *
 *	threads = min(257, 256)
 *	   SOME = min(1 / 256, 1)             = 0.4%
 *	   FULL = (256 - min(256, 256)) / 256 = 0%
 *
 * For the 1 out of 4 memory-delayed tasks, this yields:
 *
 *	threads = min(4, 4)
 *	   SOME = min(1 / 4, 1)               = 25%
 *	   FULL = (4 - min(3, 4)) / 4         = 25%
 *
 * [ Substitute nr_cpus with 1, and you can see that it's a natural
 *   extension of the single-CPU model. ]
 *
 *			Implementation
 *
 * To assess the precise time spent in each such state, we would have
 * to freeze the system on task changes and start/stop the state
 * clocks accordingly. Obviously that doesn't scale in practice.
 *
 * Because the scheduler aims to distribute the compute load evenly
 * among the available CPUs, we can track task state locally to each
 * CPU and, at much lower frequency, extrapolate the global state for
 * the cumulative stall times and the running averages.
 *
 * For each runqueue, we track:
 *
 *	   tSOME[cpu] = time(nr_delayed_tasks[cpu] != 0)
 *	   tFULL[cpu] = time(nr_delayed_tasks[cpu] && !nr_productive_tasks[cpu])
 *	tNONIDLE[cpu] = time(nr_nonidle_tasks[cpu] != 0)
 *
 * and then periodically aggregate:
 *
 *	tNONIDLE = sum(tNONIDLE[i])
 *
 *	   tSOME = sum(tSOME[i] * tNONIDLE[i]) / tNONIDLE
 *	   tFULL = sum(tFULL[i] * tNONIDLE[i]) / tNONIDLE
 *
 *	   %SOME = tSOME / period
 *	   %FULL = tFULL / period
 *
 * This gives us an approximation of pressure that is practical
 * cost-wise, yet way more sensitive and accurate than periodic
 * sampling of the aggregate task states would be.
 */

static int psi_bug __read_mostly;

DEFINE_STATIC_KEY_FALSE(psi_disabled);
static DEFINE_STATIC_KEY_TRUE(psi_cgroups_enabled);

#ifdef CONFIG_PSI_DEFAULT_DISABLED
static bool psi_enable;
#else
static bool psi_enable = true;
#endif
static int __init setup_psi(char *str)
{
	return kstrtobool(str, &psi_enable) == 0;
}
__setup("psi=", setup_psi);

/* Running averages - we need to be higher-res than loadavg */
#define PSI_FREQ	(2*HZ+1)	/* 2 sec intervals */
#define EXP_10s		1677		/* 1/exp(2s/10s) as fixed-point */
#define EXP_60s		1981		/* 1/exp(2s/60s) */
#define EXP_300s	2034		/* 1/exp(2s/300s) */

/* PSI trigger definitions */
#define WINDOW_MAX_US 10000000	/* Max window size is 10s */
#define UPDATES_PER_WINDOW 10	/* 10 updates per window */

/* Sampling frequency in nanoseconds */
static u64 psi_period __read_mostly;

/* System-level pressure and stall tracking */
static DEFINE_PER_CPU(struct psi_group_cpu, system_group_pcpu);
struct psi_group psi_system = {
	.pcpu = &system_group_pcpu,
};

static void psi_avgs_work(struct work_struct *work);

static void poll_timer_fn(struct timer_list *t);

static void group_init(struct psi_group *group)
{
	int cpu;

	group->enabled = true;
	for_each_possible_cpu(cpu)
		seqcount_init(&per_cpu_ptr(group->pcpu, cpu)->seq);
	group->avg_last_update = sched_clock();
	group->avg_next_update = group->avg_last_update + psi_period;
	mutex_init(&group->avgs_lock);

	/* Init avg trigger-related members */
	INIT_LIST_HEAD(&group->avg_triggers);
	memset(group->avg_nr_triggers, 0, sizeof(group->avg_nr_triggers));
	INIT_DELAYED_WORK(&group->avgs_work, psi_avgs_work);

	/* Init rtpoll trigger-related members */
	atomic_set(&group->rtpoll_scheduled, 0);
	mutex_init(&group->rtpoll_trigger_lock);
	INIT_LIST_HEAD(&group->rtpoll_triggers);
	group->rtpoll_min_period = U32_MAX;
	group->rtpoll_next_update = ULLONG_MAX;
	init_waitqueue_head(&group->rtpoll_wait);
	timer_setup(&group->rtpoll_timer, poll_timer_fn, 0);
	rcu_assign_pointer(group->rtpoll_task, NULL);
}

void __init psi_init(void)
{
	if (!psi_enable) {
		static_branch_enable(&psi_disabled);
		static_branch_disable(&psi_cgroups_enabled);
		return;
	}

	if (!cgroup_psi_enabled())
		static_branch_disable(&psi_cgroups_enabled);

	psi_period = jiffies_to_nsecs(PSI_FREQ);
	group_init(&psi_system);
}

static u32 test_states(unsigned int *tasks, u32 state_mask)
{
	const bool oncpu = state_mask & PSI_ONCPU;

	if (tasks[NR_IOWAIT]) {
		state_mask |= BIT(PSI_IO_SOME);
		if (!tasks[NR_RUNNING])
			state_mask |= BIT(PSI_IO_FULL);
	}

	if (tasks[NR_MEMSTALL]) {
		state_mask |= BIT(PSI_MEM_SOME);
		if (tasks[NR_RUNNING] == tasks[NR_MEMSTALL_RUNNING])
			state_mask |= BIT(PSI_MEM_FULL);
	}

	if (tasks[NR_RUNNING] > oncpu)
		state_mask |= BIT(PSI_CPU_SOME);

	if (tasks[NR_RUNNING] && !oncpu)
		state_mask |= BIT(PSI_CPU_FULL);

	if (tasks[NR_IOWAIT] || tasks[NR_MEMSTALL] || tasks[NR_RUNNING])
		state_mask |= BIT(PSI_NONIDLE);

	return state_mask;
}

static void get_recent_times(struct psi_group *group, int cpu,
			     enum psi_aggregators aggregator, u32 *times,
			     u32 *pchanged_states)
{
	struct psi_group_cpu *groupc = per_cpu_ptr(group->pcpu, cpu);
	int current_cpu = raw_smp_processor_id();
	unsigned int tasks[NR_PSI_TASK_COUNTS];
	u64 now, state_start;
	enum psi_states s;
	unsigned int seq;
	u32 state_mask;

	*pchanged_states = 0;

	/* Snapshot a coherent view of the CPU state */
	do {
		seq = read_seqcount_begin(&groupc->seq);
		now = cpu_clock(cpu);
		memcpy(times, groupc->times, sizeof(groupc->times));
		state_mask = groupc->state_mask;
		state_start = groupc->state_start;
		if (cpu == current_cpu)
			memcpy(tasks, groupc->tasks, sizeof(groupc->tasks));
	} while (read_seqcount_retry(&groupc->seq, seq));

	/* Calculate state time deltas against the previous snapshot */
	for (s = 0; s < NR_PSI_STATES; s++) {
		u32 delta;
		/*
		 * In addition to already concluded states, we also
		 * incorporate currently active states on the CPU,
		 * since states may last for many sampling periods.
		 *
		 * This way we keep our delta sampling buckets small
		 * (u32) and our reported pressure close to what's
		 * actually happening.
		 */
		if (state_mask & (1 << s))
			times[s] += now - state_start;

		delta = times[s] - groupc->times_prev[aggregator][s];
		groupc->times_prev[aggregator][s] = times[s];

		times[s] = delta;
		if (delta)
			*pchanged_states |= (1 << s);
	}

	/*
	 * When collect_percpu_times() from the avgs_work, we don't want to
	 * re-arm avgs_work when all CPUs are IDLE. But the current CPU running
	 * this avgs_work is never IDLE, cause avgs_work can't be shut off.
	 * So for the current CPU, we need to re-arm avgs_work only when
	 * (NR_RUNNING > 1 || NR_IOWAIT > 0 || NR_MEMSTALL > 0), for other CPUs
	 * we can just check PSI_NONIDLE delta.
	 */
	if (current_work() == &group->avgs_work.work) {
		bool reschedule;

		if (cpu == current_cpu)
			reschedule = tasks[NR_RUNNING] +
				     tasks[NR_IOWAIT] +
				     tasks[NR_MEMSTALL] > 1;
		else
			reschedule = *pchanged_states & (1 << PSI_NONIDLE);

		if (reschedule)
			*pchanged_states |= PSI_STATE_RESCHEDULE;
	}
}

static void calc_avgs(unsigned long avg[3], int missed_periods,
		      u64 time, u64 period)
{
	unsigned long pct;

	/* Fill in zeroes for periods of no activity */
	if (missed_periods) {
		avg[0] = calc_load_n(avg[0], EXP_10s, 0, missed_periods);
		avg[1] = calc_load_n(avg[1], EXP_60s, 0, missed_periods);
		avg[2] = calc_load_n(avg[2], EXP_300s, 0, missed_periods);
	}

	/* Sample the most recent active period */
	pct = div_u64(time * 100, period);
	pct *= FIXED_1;
	avg[0] = calc_load(avg[0], EXP_10s, pct);
	avg[1] = calc_load(avg[1], EXP_60s, pct);
	avg[2] = calc_load(avg[2], EXP_300s, pct);
}

static void collect_percpu_times(struct psi_group *group,
				 enum psi_aggregators aggregator,
				 u32 *pchanged_states)
{
	u64 deltas[NR_PSI_STATES - 1] = { 0, };
	unsigned long nonidle_total = 0;
	u32 changed_states = 0;
	int cpu;
	int s;

	/*
	 * Collect the per-cpu time buckets and average them into a
	 * single time sample that is normalized to wall clock time.
	 *
	 * For averaging, each CPU is weighted by its non-idle time in
	 * the sampling period. This eliminates artifacts from uneven
	 * loading, or even entirely idle CPUs.
	 */
	for_each_possible_cpu(cpu) {
		u32 times[NR_PSI_STATES];
		u32 nonidle;
		u32 cpu_changed_states;

		get_recent_times(group, cpu, aggregator, times,
				&cpu_changed_states);
		changed_states |= cpu_changed_states;

		nonidle = nsecs_to_jiffies(times[PSI_NONIDLE]);
		nonidle_total += nonidle;

		for (s = 0; s < PSI_NONIDLE; s++)
			deltas[s] += (u64)times[s] * nonidle;
	}

	/*
	 * Integrate the sample into the running statistics that are
	 * reported to userspace: the cumulative stall times and the
	 * decaying averages.
	 *
	 * Pressure percentages are sampled at PSI_FREQ. We might be
	 * called more often when the user polls more frequently than
	 * that; we might be called less often when there is no task
	 * activity, thus no data, and clock ticks are sporadic. The
	 * below handles both.
	 */

	/* total= */
	for (s = 0; s < NR_PSI_STATES - 1; s++)
		group->total[aggregator][s] +=
				div_u64(deltas[s], max(nonidle_total, 1UL));

	if (pchanged_states)
		*pchanged_states = changed_states;
}

/* Trigger tracking window manipulations */
static void window_reset(struct psi_window *win, u64 now, u64 value,
			 u64 prev_growth)
{
	win->start_time = now;
	win->start_value = value;
	win->prev_growth = prev_growth;
}

/*
 * PSI growth tracking window update and growth calculation routine.
 *
 * This approximates a sliding tracking window by interpolating
 * partially elapsed windows using historical growth data from the
 * previous intervals. This minimizes memory requirements (by not storing
 * all the intermediate values in the previous window) and simplifies
 * the calculations. It works well because PSI signal changes only in
 * positive direction and over relatively small window sizes the growth
 * is close to linear.
 */
static u64 window_update(struct psi_window *win, u64 now, u64 value)
{
	u64 elapsed;
	u64 growth;

	elapsed = now - win->start_time;
	growth = value - win->start_value;
	/*
	 * After each tracking window passes win->start_value and
	 * win->start_time get reset and win->prev_growth stores
	 * the average per-window growth of the previous window.
	 * win->prev_growth is then used to interpolate additional
	 * growth from the previous window assuming it was linear.
	 */
	if (elapsed > win->size)
		window_reset(win, now, value, growth);
	else {
		u32 remaining;

		remaining = win->size - elapsed;
		growth += div64_u64(win->prev_growth * remaining, win->size);
	}

	return growth;
}

static void update_triggers(struct psi_group *group, u64 now,
						   enum psi_aggregators aggregator)
{
	struct psi_trigger *t;
	u64 *total = group->total[aggregator];
	struct list_head *triggers;
	u64 *aggregator_total;

	if (aggregator == PSI_AVGS) {
		triggers = &group->avg_triggers;
		aggregator_total = group->avg_total;
	} else {
		triggers = &group->rtpoll_triggers;
		aggregator_total = group->rtpoll_total;
	}

	/*
	 * On subsequent updates, calculate growth deltas and let
	 * watchers know when their specified thresholds are exceeded.
	 */
	list_for_each_entry(t, triggers, node) {
		u64 growth;
		bool new_stall;

		new_stall = aggregator_total[t->state] != total[t->state];

		/* Check for stall activity or a previous threshold breach */
		if (!new_stall && !t->pending_event)
			continue;
		/*
		 * Check for new stall activity, as well as deferred
		 * events that occurred in the last window after the
		 * trigger had already fired (we want to ratelimit
		 * events without dropping any).
		 */
		if (new_stall) {
			/* Calculate growth since last update */
			growth = window_update(&t->win, now, total[t->state]);
			if (!t->pending_event) {
				if (growth < t->threshold)
					continue;

				t->pending_event = true;
			}
		}
		/* Limit event signaling to once per window */
		if (now < t->last_event_time + t->win.size)
			continue;

		/* Generate an event */
		if (cmpxchg(&t->event, 0, 1) == 0) {
			if (t->of)
				kernfs_notify(t->of->kn);
			else
				wake_up_interruptible(&t->event_wait);
		}
		t->last_event_time = now;
		/* Reset threshold breach flag once event got generated */
		t->pending_event = false;
	}
}

static u64 update_averages(struct psi_group *group, u64 now)
{
	unsigned long missed_periods = 0;
	u64 expires, period;
	u64 avg_next_update;
	int s;

	/* avgX= */
	expires = group->avg_next_update;
	if (now - expires >= psi_period)
		missed_periods = div_u64(now - expires, psi_period);

	/*
	 * The periodic clock tick can get delayed for various
	 * reasons, especially on loaded systems. To avoid clock
	 * drift, we schedule the clock in fixed psi_period intervals.
	 * But the deltas we sample out of the per-cpu buckets above
	 * are based on the actual time elapsing between clock ticks.
	 */
	avg_next_update = expires + ((1 + missed_periods) * psi_period);
	period = now - (group->avg_last_update + (missed_periods * psi_period));
	group->avg_last_update = now;

	for (s = 0; s < NR_PSI_STATES - 1; s++) {
		u32 sample;

		sample = group->total[PSI_AVGS][s] - group->avg_total[s];
		/*
		 * Due to the lockless sampling of the time buckets,
		 * recorded time deltas can slip into the next period,
		 * which under full pressure can result in samples in
		 * excess of the period length.
		 *
		 * We don't want to report non-sensical pressures in
		 * excess of 100%, nor do we want to drop such events
		 * on the floor. Instead we punt any overage into the
		 * future until pressure subsides. By doing this we
		 * don't underreport the occurring pressure curve, we
		 * just report it delayed by one period length.
		 *
		 * The error isn't cumulative. As soon as another
		 * delta slips from a period P to P+1, by definition
		 * it frees up its time T in P.
		 */
		if (sample > period)
			sample = period;
		group->avg_total[s] += sample;
		calc_avgs(group->avg[s], missed_periods, sample, period);
	}

	return avg_next_update;
}

static void psi_avgs_work(struct work_struct *work)
{
	struct delayed_work *dwork;
	struct psi_group *group;
	u32 changed_states;
	u64 now;

	dwork = to_delayed_work(work);
	group = container_of(dwork, struct psi_group, avgs_work);

	mutex_lock(&group->avgs_lock);

	now = sched_clock();

	collect_percpu_times(group, PSI_AVGS, &changed_states);
	/*
	 * If there is task activity, periodically fold the per-cpu
	 * times and feed samples into the running averages. If things
	 * are idle and there is no data to process, stop the clock.
	 * Once restarted, we'll catch up the running averages in one
	 * go - see calc_avgs() and missed_periods.
	 */
	if (now >= group->avg_next_update) {
		update_triggers(group, now, PSI_AVGS);
		group->avg_next_update = update_averages(group, now);
	}

	if (changed_states & PSI_STATE_RESCHEDULE) {
		schedule_delayed_work(dwork, nsecs_to_jiffies(
				group->avg_next_update - now) + 1);
	}

	mutex_unlock(&group->avgs_lock);
}

static void init_rtpoll_triggers(struct psi_group *group, u64 now)
{
	struct psi_trigger *t;

	list_for_each_entry(t, &group->rtpoll_triggers, node)
		window_reset(&t->win, now,
				group->total[PSI_POLL][t->state], 0);
	memcpy(group->rtpoll_total, group->total[PSI_POLL],
		   sizeof(group->rtpoll_total));
	group->rtpoll_next_update = now + group->rtpoll_min_period;
}

/* Schedule rtpolling if it's not already scheduled or forced. */
static void psi_schedule_rtpoll_work(struct psi_group *group, unsigned long delay,
				   bool force)
{
	struct task_struct *task;

	/*
	 * atomic_xchg should be called even when !force to provide a
	 * full memory barrier (see the comment inside psi_rtpoll_work).
	 */
	if (atomic_xchg(&group->rtpoll_scheduled, 1) && !force)
		return;

	rcu_read_lock();

	task = rcu_dereference(group->rtpoll_task);
	/*
	 * kworker might be NULL in case psi_trigger_destroy races with
	 * psi_task_change (hotpath) which can't use locks
	 */
	if (likely(task))
		mod_timer(&group->rtpoll_timer, jiffies + delay);
	else
		atomic_set(&group->rtpoll_scheduled, 0);

	rcu_read_unlock();
}

static void psi_rtpoll_work(struct psi_group *group)
{
	bool force_reschedule = false;
	u32 changed_states;
	u64 now;

	mutex_lock(&group->rtpoll_trigger_lock);

	now = sched_clock();

	if (now > group->rtpoll_until) {
		/*
		 * We are either about to start or might stop rtpolling if no
		 * state change was recorded. Resetting rtpoll_scheduled leaves
		 * a small window for psi_group_change to sneak in and schedule
		 * an immediate rtpoll_work before we get to rescheduling. One
		 * potential extra wakeup at the end of the rtpolling window
		 * should be negligible and rtpoll_next_update still keeps
		 * updates correctly on schedule.
		 */
		atomic_set(&group->rtpoll_scheduled, 0);
		/*
		 * A task change can race with the rtpoll worker that is supposed to
		 * report on it. To avoid missing events, ensure ordering between
		 * rtpoll_scheduled and the task state accesses, such that if the
		 * rtpoll worker misses the state update, the task change is
		 * guaranteed to reschedule the rtpoll worker:
		 *
		 * rtpoll worker:
		 *   atomic_set(rtpoll_scheduled, 0)
		 *   smp_mb()
		 *   LOAD states
		 *
		 * task change:
		 *   STORE states
		 *   if atomic_xchg(rtpoll_scheduled, 1) == 0:
		 *     schedule rtpoll worker
		 *
		 * The atomic_xchg() implies a full barrier.
		 */
		smp_mb();
	} else {
		/* The rtpolling window is not over, keep rescheduling */
		force_reschedule = true;
	}


	collect_percpu_times(group, PSI_POLL, &changed_states);

	if (changed_states & group->rtpoll_states) {
		/* Initialize trigger windows when entering rtpolling mode */
		if (now > group->rtpoll_until)
			init_rtpoll_triggers(group, now);

		/*
		 * Keep the monitor active for at least the duration of the
		 * minimum tracking window as long as monitor states are
		 * changing.
		 */
		group->rtpoll_until = now +
			group->rtpoll_min_period * UPDATES_PER_WINDOW;
	}

	if (now > group->rtpoll_until) {
		group->rtpoll_next_update = ULLONG_MAX;
		goto out;
	}

	if (now >= group->rtpoll_next_update) {
		if (changed_states & group->rtpoll_states) {
			update_triggers(group, now, PSI_POLL);
			memcpy(group->rtpoll_total, group->total[PSI_POLL],
				   sizeof(group->rtpoll_total));
		}
		group->rtpoll_next_update = now + group->rtpoll_min_period;
	}

	psi_schedule_rtpoll_work(group,
		nsecs_to_jiffies(group->rtpoll_next_update - now) + 1,
		force_reschedule);

out:
	mutex_unlock(&group->rtpoll_trigger_lock);
}

static int psi_rtpoll_worker(void *data)
{
	struct psi_group *group = (struct psi_group *)data;

	sched_set_fifo_low(current);

	while (true) {
		wait_event_interruptible(group->rtpoll_wait,
				atomic_cmpxchg(&group->rtpoll_wakeup, 1, 0) ||
				kthread_should_stop());
		if (kthread_should_stop())
			break;

		psi_rtpoll_work(group);
	}
	return 0;
}

static void poll_timer_fn(struct timer_list *t)
{
	struct psi_group *group = from_timer(group, t, rtpoll_timer);

	atomic_set(&group->rtpoll_wakeup, 1);
	wake_up_interruptible(&group->rtpoll_wait);
}

static void record_times(struct psi_group_cpu *groupc, u64 now)
{
	u32 delta;

	delta = now - groupc->state_start;
	groupc->state_start = now;

	if (groupc->state_mask & (1 << PSI_IO_SOME)) {
		groupc->times[PSI_IO_SOME] += delta;
		if (groupc->state_mask & (1 << PSI_IO_FULL))
			groupc->times[PSI_IO_FULL] += delta;
	}

	if (groupc->state_mask & (1 << PSI_MEM_SOME)) {
		groupc->times[PSI_MEM_SOME] += delta;
		if (groupc->state_mask & (1 << PSI_MEM_FULL))
			groupc->times[PSI_MEM_FULL] += delta;
	}

	if (groupc->state_mask & (1 << PSI_CPU_SOME)) {
		groupc->times[PSI_CPU_SOME] += delta;
		if (groupc->state_mask & (1 << PSI_CPU_FULL))
			groupc->times[PSI_CPU_FULL] += delta;
	}

	if (groupc->state_mask & (1 << PSI_NONIDLE))
		groupc->times[PSI_NONIDLE] += delta;
}

static void psi_group_change(struct psi_group *group, int cpu,
			     unsigned int clear, unsigned int set,
			     bool wake_clock)
{
	struct psi_group_cpu *groupc;
	unsigned int t, m;
	u32 state_mask;
	u64 now;

	lockdep_assert_rq_held(cpu_rq(cpu));
	groupc = per_cpu_ptr(group->pcpu, cpu);

	/*
	 * First we update the task counts according to the state
	 * change requested through the @clear and @set bits.
	 *
	 * Then if the cgroup PSI stats accounting enabled, we
	 * assess the aggregate resource states this CPU's tasks
	 * have been in since the last change, and account any
	 * SOME and FULL time these may have resulted in.
	 */
	write_seqcount_begin(&groupc->seq);
	now = cpu_clock(cpu);

	/*
	 * Start with TSK_ONCPU, which doesn't have a corresponding
	 * task count - it's just a boolean flag directly encoded in
	 * the state mask. Clear, set, or carry the current state if
	 * no changes are requested.
	 */
	if (unlikely(clear & TSK_ONCPU)) {
		state_mask = 0;
		clear &= ~TSK_ONCPU;
	} else if (unlikely(set & TSK_ONCPU)) {
		state_mask = PSI_ONCPU;
		set &= ~TSK_ONCPU;
	} else {
		state_mask = groupc->state_mask & PSI_ONCPU;
	}

	/*
	 * The rest of the state mask is calculated based on the task
	 * counts. Update those first, then construct the mask.
	 */
	for (t = 0, m = clear; m; m &= ~(1 << t), t++) {
		if (!(m & (1 << t)))
			continue;
		if (groupc->tasks[t]) {
			groupc->tasks[t]--;
		} else if (!psi_bug) {
			printk_deferred(KERN_ERR "psi: task underflow! cpu=%d t=%d tasks=[%u %u %u %u] clear=%x set=%x\n",
					cpu, t, groupc->tasks[0],
					groupc->tasks[1], groupc->tasks[2],
					groupc->tasks[3], clear, set);
			psi_bug = 1;
		}
	}

	for (t = 0; set; set &= ~(1 << t), t++)
		if (set & (1 << t))
			groupc->tasks[t]++;

	if (!group->enabled) {
		/*
		 * On the first group change after disabling PSI, conclude
		 * the current state and flush its time. This is unlikely
		 * to matter to the user, but aggregation (get_recent_times)
		 * may have already incorporated the live state into times_prev;
		 * avoid a delta sample underflow when PSI is later re-enabled.
		 */
		if (unlikely(groupc->state_mask & (1 << PSI_NONIDLE)))
			record_times(groupc, now);

		groupc->state_mask = state_mask;

		write_seqcount_end(&groupc->seq);
		return;
	}

	state_mask = test_states(groupc->tasks, state_mask);

	/*
	 * Since we care about lost potential, a memstall is FULL
	 * when there are no other working tasks, but also when
	 * the CPU is actively reclaiming and nothing productive
	 * could run even if it were runnable. So when the current
	 * task in a cgroup is in_memstall, the corresponding groupc
	 * on that cpu is in PSI_MEM_FULL state.
	 */
	if (unlikely((state_mask & PSI_ONCPU) && cpu_curr(cpu)->in_memstall))
		state_mask |= (1 << PSI_MEM_FULL);

	record_times(groupc, now);

	groupc->state_mask = state_mask;

	write_seqcount_end(&groupc->seq);

	if (state_mask & group->rtpoll_states)
		psi_schedule_rtpoll_work(group, 1, false);

	if (wake_clock && !delayed_work_pending(&group->avgs_work))
		schedule_delayed_work(&group->avgs_work, PSI_FREQ);
}

static inline struct psi_group *task_psi_group(struct task_struct *task)
{
#ifdef CONFIG_CGROUPS
	if (static_branch_likely(&psi_cgroups_enabled))
		return cgroup_psi(task_dfl_cgroup(task));
#endif
	return &psi_system;
}

static void psi_flags_change(struct task_struct *task, int clear, int set)
{
	if (((task->psi_flags & set) ||
	     (task->psi_flags & clear) != clear) &&
	    !psi_bug) {
		printk_deferred(KERN_ERR "psi: inconsistent task state! task=%d:%s cpu=%d psi_flags=%x clear=%x set=%x\n",
				task->pid, task->comm, task_cpu(task),
				task->psi_flags, clear, set);
		psi_bug = 1;
	}

	task->psi_flags &= ~clear;
	task->psi_flags |= set;
}

void psi_task_change(struct task_struct *task, int clear, int set)
{
	int cpu = task_cpu(task);
	struct psi_group *group;

	if (!task->pid)
		return;

	psi_flags_change(task, clear, set);

	group = task_psi_group(task);
	do {
		psi_group_change(group, cpu, clear, set, true);
	} while ((group = group->parent));
}

void psi_task_switch(struct task_struct *prev, struct task_struct *next,
		     bool sleep)
{
	struct psi_group *group, *common = NULL;
	int cpu = task_cpu(prev);

	if (next->pid) {
		psi_flags_change(next, 0, TSK_ONCPU);
		/*
		 * Set TSK_ONCPU on @next's cgroups. If @next shares any
		 * ancestors with @prev, those will already have @prev's
		 * TSK_ONCPU bit set, and we can stop the iteration there.
		 */
		group = task_psi_group(next);
		do {
			if (per_cpu_ptr(group->pcpu, cpu)->state_mask &
			    PSI_ONCPU) {
				common = group;
				break;
			}

			psi_group_change(group, cpu, 0, TSK_ONCPU, true);
		} while ((group = group->parent));
	}

	if (prev->pid) {
		int clear = TSK_ONCPU, set = 0;
		bool wake_clock = true;

		/*
		 * When we're going to sleep, psi_dequeue() lets us
		 * handle TSK_RUNNING, TSK_MEMSTALL_RUNNING and
		 * TSK_IOWAIT here, where we can combine it with
		 * TSK_ONCPU and save walking common ancestors twice.
		 */
		if (sleep) {
			clear |= TSK_RUNNING;
			if (prev->in_memstall)
				clear |= TSK_MEMSTALL_RUNNING;
			if (prev->in_iowait)
				set |= TSK_IOWAIT;

			/*
			 * Periodic aggregation shuts off if there is a period of no
			 * task changes, so we wake it back up if necessary. However,
			 * don't do this if the task change is the aggregation worker
			 * itself going to sleep, or we'll ping-pong forever.
			 */
			if (unlikely((prev->flags & PF_WQ_WORKER) &&
				     wq_worker_last_func(prev) == psi_avgs_work))
				wake_clock = false;
		}

		psi_flags_change(prev, clear, set);

		group = task_psi_group(prev);
		do {
			if (group == common)
				break;
			psi_group_change(group, cpu, clear, set, wake_clock);
		} while ((group = group->parent));

		/*
		 * TSK_ONCPU is handled up to the common ancestor. If there are
		 * any other differences between the two tasks (e.g. prev goes
		 * to sleep, or only one task is memstall), finish propagating
		 * those differences all the way up to the root.
		 */
		if ((prev->psi_flags ^ next->psi_flags) & ~TSK_ONCPU) {
			clear &= ~TSK_ONCPU;
			for (; group; group = group->parent)
				psi_group_change(group, cpu, clear, set, wake_clock);
		}
	}
}

#ifdef CONFIG_IRQ_TIME_ACCOUNTING
void psi_account_irqtime(struct rq *rq, struct task_struct *curr, struct task_struct *prev)
{
	int cpu = task_cpu(curr);
	struct psi_group *group;
	struct psi_group_cpu *groupc;
	s64 delta;
	u64 irq;

<<<<<<< HEAD
	if (!curr->pid)
		return;

=======
	if (static_branch_likely(&psi_disabled))
		return;

	if (!curr->pid)
		return;

>>>>>>> a6ad5510
	lockdep_assert_rq_held(rq);
	group = task_psi_group(curr);
	if (prev && task_psi_group(prev) == group)
		return;

	irq = irq_time_read(cpu);
	delta = (s64)(irq - rq->psi_irq_time);
	if (delta < 0)
		return;
	rq->psi_irq_time = irq;

	do {
		u64 now;

		if (!group->enabled)
			continue;

		groupc = per_cpu_ptr(group->pcpu, cpu);

		write_seqcount_begin(&groupc->seq);
		now = cpu_clock(cpu);

		record_times(groupc, now);
		groupc->times[PSI_IRQ_FULL] += delta;

		write_seqcount_end(&groupc->seq);

		if (group->rtpoll_states & (1 << PSI_IRQ_FULL))
			psi_schedule_rtpoll_work(group, 1, false);
	} while ((group = group->parent));
}
#endif

/**
 * psi_memstall_enter - mark the beginning of a memory stall section
 * @flags: flags to handle nested sections
 *
 * Marks the calling task as being stalled due to a lack of memory,
 * such as waiting for a refault or performing reclaim.
 */
void psi_memstall_enter(unsigned long *flags)
{
	struct rq_flags rf;
	struct rq *rq;

	if (static_branch_likely(&psi_disabled))
		return;

	*flags = current->in_memstall;
	if (*flags)
		return;
	/*
	 * in_memstall setting & accounting needs to be atomic wrt
	 * changes to the task's scheduling state, otherwise we can
	 * race with CPU migration.
	 */
	rq = this_rq_lock_irq(&rf);

	current->in_memstall = 1;
	psi_task_change(current, 0, TSK_MEMSTALL | TSK_MEMSTALL_RUNNING);

	rq_unlock_irq(rq, &rf);
}
EXPORT_SYMBOL_GPL(psi_memstall_enter);

/**
 * psi_memstall_leave - mark the end of an memory stall section
 * @flags: flags to handle nested memdelay sections
 *
 * Marks the calling task as no longer stalled due to lack of memory.
 */
void psi_memstall_leave(unsigned long *flags)
{
	struct rq_flags rf;
	struct rq *rq;

	if (static_branch_likely(&psi_disabled))
		return;

	if (*flags)
		return;
	/*
	 * in_memstall clearing & accounting needs to be atomic wrt
	 * changes to the task's scheduling state, otherwise we could
	 * race with CPU migration.
	 */
	rq = this_rq_lock_irq(&rf);

	current->in_memstall = 0;
	psi_task_change(current, TSK_MEMSTALL | TSK_MEMSTALL_RUNNING, 0);

	rq_unlock_irq(rq, &rf);
}
EXPORT_SYMBOL_GPL(psi_memstall_leave);

#ifdef CONFIG_CGROUPS
int psi_cgroup_alloc(struct cgroup *cgroup)
{
	if (!static_branch_likely(&psi_cgroups_enabled))
		return 0;

	cgroup->psi = kzalloc(sizeof(struct psi_group), GFP_KERNEL);
	if (!cgroup->psi)
		return -ENOMEM;

	cgroup->psi->pcpu = alloc_percpu(struct psi_group_cpu);
	if (!cgroup->psi->pcpu) {
		kfree(cgroup->psi);
		return -ENOMEM;
	}
	group_init(cgroup->psi);
	cgroup->psi->parent = cgroup_psi(cgroup_parent(cgroup));
	return 0;
}

void psi_cgroup_free(struct cgroup *cgroup)
{
	if (!static_branch_likely(&psi_cgroups_enabled))
		return;

	cancel_delayed_work_sync(&cgroup->psi->avgs_work);
	free_percpu(cgroup->psi->pcpu);
	/* All triggers must be removed by now */
	WARN_ONCE(cgroup->psi->rtpoll_states, "psi: trigger leak\n");
	kfree(cgroup->psi);
}

/**
 * cgroup_move_task - move task to a different cgroup
 * @task: the task
 * @to: the target css_set
 *
 * Move task to a new cgroup and safely migrate its associated stall
 * state between the different groups.
 *
 * This function acquires the task's rq lock to lock out concurrent
 * changes to the task's scheduling state and - in case the task is
 * running - concurrent changes to its stall state.
 */
void cgroup_move_task(struct task_struct *task, struct css_set *to)
{
	unsigned int task_flags;
	struct rq_flags rf;
	struct rq *rq;

	if (!static_branch_likely(&psi_cgroups_enabled)) {
		/*
		 * Lame to do this here, but the scheduler cannot be locked
		 * from the outside, so we move cgroups from inside sched/.
		 */
		rcu_assign_pointer(task->cgroups, to);
		return;
	}

	rq = task_rq_lock(task, &rf);

	/*
	 * We may race with schedule() dropping the rq lock between
	 * deactivating prev and switching to next. Because the psi
	 * updates from the deactivation are deferred to the switch
	 * callback to save cgroup tree updates, the task's scheduling
	 * state here is not coherent with its psi state:
	 *
	 * schedule()                   cgroup_move_task()
	 *   rq_lock()
	 *   deactivate_task()
	 *     p->on_rq = 0
	 *     psi_dequeue() // defers TSK_RUNNING & TSK_IOWAIT updates
	 *   pick_next_task()
	 *     rq_unlock()
	 *                                rq_lock()
	 *                                psi_task_change() // old cgroup
	 *                                task->cgroups = to
	 *                                psi_task_change() // new cgroup
	 *                                rq_unlock()
	 *     rq_lock()
	 *   psi_sched_switch() // does deferred updates in new cgroup
	 *
	 * Don't rely on the scheduling state. Use psi_flags instead.
	 */
	task_flags = task->psi_flags;

	if (task_flags)
		psi_task_change(task, task_flags, 0);

	/* See comment above */
	rcu_assign_pointer(task->cgroups, to);

	if (task_flags)
		psi_task_change(task, 0, task_flags);

	task_rq_unlock(rq, task, &rf);
}

void psi_cgroup_restart(struct psi_group *group)
{
	int cpu;

	/*
	 * After we disable psi_group->enabled, we don't actually
	 * stop percpu tasks accounting in each psi_group_cpu,
	 * instead only stop test_states() loop, record_times()
	 * and averaging worker, see psi_group_change() for details.
	 *
	 * When disable cgroup PSI, this function has nothing to sync
	 * since cgroup pressure files are hidden and percpu psi_group_cpu
	 * would see !psi_group->enabled and only do task accounting.
	 *
	 * When re-enable cgroup PSI, this function use psi_group_change()
	 * to get correct state mask from test_states() loop on tasks[],
	 * and restart groupc->state_start from now, use .clear = .set = 0
	 * here since no task status really changed.
	 */
	if (!group->enabled)
		return;

	for_each_possible_cpu(cpu) {
		struct rq *rq = cpu_rq(cpu);
		struct rq_flags rf;

		rq_lock_irq(rq, &rf);
		psi_group_change(group, cpu, 0, 0, true);
		rq_unlock_irq(rq, &rf);
	}
}
#endif /* CONFIG_CGROUPS */

int psi_show(struct seq_file *m, struct psi_group *group, enum psi_res res)
{
	bool only_full = false;
	int full;
	u64 now;

	if (static_branch_likely(&psi_disabled))
		return -EOPNOTSUPP;

	/* Update averages before reporting them */
	mutex_lock(&group->avgs_lock);
	now = sched_clock();
	collect_percpu_times(group, PSI_AVGS, NULL);
	if (now >= group->avg_next_update)
		group->avg_next_update = update_averages(group, now);
	mutex_unlock(&group->avgs_lock);

#ifdef CONFIG_IRQ_TIME_ACCOUNTING
	only_full = res == PSI_IRQ;
#endif

	for (full = 0; full < 2 - only_full; full++) {
		unsigned long avg[3] = { 0, };
		u64 total = 0;
		int w;

		/* CPU FULL is undefined at the system level */
		if (!(group == &psi_system && res == PSI_CPU && full)) {
			for (w = 0; w < 3; w++)
				avg[w] = group->avg[res * 2 + full][w];
			total = div_u64(group->total[PSI_AVGS][res * 2 + full],
					NSEC_PER_USEC);
		}

		seq_printf(m, "%s avg10=%lu.%02lu avg60=%lu.%02lu avg300=%lu.%02lu total=%llu\n",
			   full || only_full ? "full" : "some",
			   LOAD_INT(avg[0]), LOAD_FRAC(avg[0]),
			   LOAD_INT(avg[1]), LOAD_FRAC(avg[1]),
			   LOAD_INT(avg[2]), LOAD_FRAC(avg[2]),
			   total);
	}

	return 0;
}

struct psi_trigger *psi_trigger_create(struct psi_group *group, char *buf,
				       enum psi_res res, struct file *file,
				       struct kernfs_open_file *of)
{
	struct psi_trigger *t;
	enum psi_states state;
	u32 threshold_us;
	bool privileged;
	u32 window_us;

	if (static_branch_likely(&psi_disabled))
		return ERR_PTR(-EOPNOTSUPP);

	/*
	 * Checking the privilege here on file->f_cred implies that a privileged user
	 * could open the file and delegate the write to an unprivileged one.
	 */
	privileged = cap_raised(file->f_cred->cap_effective, CAP_SYS_RESOURCE);

	if (sscanf(buf, "some %u %u", &threshold_us, &window_us) == 2)
		state = PSI_IO_SOME + res * 2;
	else if (sscanf(buf, "full %u %u", &threshold_us, &window_us) == 2)
		state = PSI_IO_FULL + res * 2;
	else
		return ERR_PTR(-EINVAL);

#ifdef CONFIG_IRQ_TIME_ACCOUNTING
	if (res == PSI_IRQ && --state != PSI_IRQ_FULL)
		return ERR_PTR(-EINVAL);
#endif

	if (state >= PSI_NONIDLE)
		return ERR_PTR(-EINVAL);

	if (window_us == 0 || window_us > WINDOW_MAX_US)
		return ERR_PTR(-EINVAL);

	/*
	 * Unprivileged users can only use 2s windows so that averages aggregation
	 * work is used, and no RT threads need to be spawned.
	 */
	if (!privileged && window_us % 2000000)
		return ERR_PTR(-EINVAL);

	/* Check threshold */
	if (threshold_us == 0 || threshold_us > window_us)
		return ERR_PTR(-EINVAL);

	t = kmalloc(sizeof(*t), GFP_KERNEL);
	if (!t)
		return ERR_PTR(-ENOMEM);

	t->group = group;
	t->state = state;
	t->threshold = threshold_us * NSEC_PER_USEC;
	t->win.size = window_us * NSEC_PER_USEC;
	window_reset(&t->win, sched_clock(),
			group->total[PSI_POLL][t->state], 0);

	t->event = 0;
	t->last_event_time = 0;
	t->of = of;
	if (!of)
		init_waitqueue_head(&t->event_wait);
	t->pending_event = false;
	t->aggregator = privileged ? PSI_POLL : PSI_AVGS;

	if (privileged) {
		mutex_lock(&group->rtpoll_trigger_lock);

		if (!rcu_access_pointer(group->rtpoll_task)) {
			struct task_struct *task;

			task = kthread_create(psi_rtpoll_worker, group, "psimon");
			if (IS_ERR(task)) {
				kfree(t);
				mutex_unlock(&group->rtpoll_trigger_lock);
				return ERR_CAST(task);
			}
			atomic_set(&group->rtpoll_wakeup, 0);
			wake_up_process(task);
			rcu_assign_pointer(group->rtpoll_task, task);
		}

		list_add(&t->node, &group->rtpoll_triggers);
		group->rtpoll_min_period = min(group->rtpoll_min_period,
			div_u64(t->win.size, UPDATES_PER_WINDOW));
		group->rtpoll_nr_triggers[t->state]++;
		group->rtpoll_states |= (1 << t->state);

		mutex_unlock(&group->rtpoll_trigger_lock);
	} else {
		mutex_lock(&group->avgs_lock);

		list_add(&t->node, &group->avg_triggers);
		group->avg_nr_triggers[t->state]++;

		mutex_unlock(&group->avgs_lock);
	}
	return t;
}

void psi_trigger_destroy(struct psi_trigger *t)
{
	struct psi_group *group;
	struct task_struct *task_to_destroy = NULL;

	/*
	 * We do not check psi_disabled since it might have been disabled after
	 * the trigger got created.
	 */
	if (!t)
		return;

	group = t->group;
	/*
	 * Wakeup waiters to stop polling and clear the queue to prevent it from
	 * being accessed later. Can happen if cgroup is deleted from under a
	 * polling process.
	 */
	if (t->of)
		kernfs_notify(t->of->kn);
	else
		wake_up_interruptible(&t->event_wait);

	if (t->aggregator == PSI_AVGS) {
		mutex_lock(&group->avgs_lock);
		if (!list_empty(&t->node)) {
			list_del(&t->node);
			group->avg_nr_triggers[t->state]--;
		}
		mutex_unlock(&group->avgs_lock);
	} else {
		mutex_lock(&group->rtpoll_trigger_lock);
		if (!list_empty(&t->node)) {
			struct psi_trigger *tmp;
			u64 period = ULLONG_MAX;

			list_del(&t->node);
			group->rtpoll_nr_triggers[t->state]--;
			if (!group->rtpoll_nr_triggers[t->state])
				group->rtpoll_states &= ~(1 << t->state);
			/*
			 * Reset min update period for the remaining triggers
			 * iff the destroying trigger had the min window size.
			 */
			if (group->rtpoll_min_period == div_u64(t->win.size, UPDATES_PER_WINDOW)) {
				list_for_each_entry(tmp, &group->rtpoll_triggers, node)
					period = min(period, div_u64(tmp->win.size,
							UPDATES_PER_WINDOW));
				group->rtpoll_min_period = period;
			}
			/* Destroy rtpoll_task when the last trigger is destroyed */
			if (group->rtpoll_states == 0) {
				group->rtpoll_until = 0;
				task_to_destroy = rcu_dereference_protected(
						group->rtpoll_task,
						lockdep_is_held(&group->rtpoll_trigger_lock));
				rcu_assign_pointer(group->rtpoll_task, NULL);
				del_timer(&group->rtpoll_timer);
			}
		}
		mutex_unlock(&group->rtpoll_trigger_lock);
	}

	/*
	 * Wait for psi_schedule_rtpoll_work RCU to complete its read-side
	 * critical section before destroying the trigger and optionally the
	 * rtpoll_task.
	 */
	synchronize_rcu();
	/*
	 * Stop kthread 'psimon' after releasing rtpoll_trigger_lock to prevent
	 * a deadlock while waiting for psi_rtpoll_work to acquire
	 * rtpoll_trigger_lock
	 */
	if (task_to_destroy) {
		/*
		 * After the RCU grace period has expired, the worker
		 * can no longer be found through group->rtpoll_task.
		 */
		kthread_stop(task_to_destroy);
		atomic_set(&group->rtpoll_scheduled, 0);
	}
	kfree(t);
}

__poll_t psi_trigger_poll(void **trigger_ptr,
				struct file *file, poll_table *wait)
{
	__poll_t ret = DEFAULT_POLLMASK;
	struct psi_trigger *t;

	if (static_branch_likely(&psi_disabled))
		return DEFAULT_POLLMASK | EPOLLERR | EPOLLPRI;

	t = smp_load_acquire(trigger_ptr);
	if (!t)
		return DEFAULT_POLLMASK | EPOLLERR | EPOLLPRI;

	if (t->of)
		kernfs_generic_poll(t->of, wait);
	else
		poll_wait(file, &t->event_wait, wait);

	if (cmpxchg(&t->event, 1, 0) == 1)
		ret |= EPOLLPRI;

	return ret;
}

#ifdef CONFIG_PROC_FS
static int psi_io_show(struct seq_file *m, void *v)
{
	return psi_show(m, &psi_system, PSI_IO);
}

static int psi_memory_show(struct seq_file *m, void *v)
{
	return psi_show(m, &psi_system, PSI_MEM);
}

static int psi_cpu_show(struct seq_file *m, void *v)
{
	return psi_show(m, &psi_system, PSI_CPU);
}

static int psi_io_open(struct inode *inode, struct file *file)
{
	return single_open(file, psi_io_show, NULL);
}

static int psi_memory_open(struct inode *inode, struct file *file)
{
	return single_open(file, psi_memory_show, NULL);
}

static int psi_cpu_open(struct inode *inode, struct file *file)
{
	return single_open(file, psi_cpu_show, NULL);
}

static ssize_t psi_write(struct file *file, const char __user *user_buf,
			 size_t nbytes, enum psi_res res)
{
	char buf[32];
	size_t buf_size;
	struct seq_file *seq;
	struct psi_trigger *new;

	if (static_branch_likely(&psi_disabled))
		return -EOPNOTSUPP;

	if (!nbytes)
		return -EINVAL;

	buf_size = min(nbytes, sizeof(buf));
	if (copy_from_user(buf, user_buf, buf_size))
		return -EFAULT;

	buf[buf_size - 1] = '\0';

	seq = file->private_data;

	/* Take seq->lock to protect seq->private from concurrent writes */
	mutex_lock(&seq->lock);

	/* Allow only one trigger per file descriptor */
	if (seq->private) {
		mutex_unlock(&seq->lock);
		return -EBUSY;
	}

	new = psi_trigger_create(&psi_system, buf, res, file, NULL);
	if (IS_ERR(new)) {
		mutex_unlock(&seq->lock);
		return PTR_ERR(new);
	}

	smp_store_release(&seq->private, new);
	mutex_unlock(&seq->lock);

	return nbytes;
}

static ssize_t psi_io_write(struct file *file, const char __user *user_buf,
			    size_t nbytes, loff_t *ppos)
{
	return psi_write(file, user_buf, nbytes, PSI_IO);
}

static ssize_t psi_memory_write(struct file *file, const char __user *user_buf,
				size_t nbytes, loff_t *ppos)
{
	return psi_write(file, user_buf, nbytes, PSI_MEM);
}

static ssize_t psi_cpu_write(struct file *file, const char __user *user_buf,
			     size_t nbytes, loff_t *ppos)
{
	return psi_write(file, user_buf, nbytes, PSI_CPU);
}

static __poll_t psi_fop_poll(struct file *file, poll_table *wait)
{
	struct seq_file *seq = file->private_data;

	return psi_trigger_poll(&seq->private, file, wait);
}

static int psi_fop_release(struct inode *inode, struct file *file)
{
	struct seq_file *seq = file->private_data;

	psi_trigger_destroy(seq->private);
	return single_release(inode, file);
}

static const struct proc_ops psi_io_proc_ops = {
	.proc_open	= psi_io_open,
	.proc_read	= seq_read,
	.proc_lseek	= seq_lseek,
	.proc_write	= psi_io_write,
	.proc_poll	= psi_fop_poll,
	.proc_release	= psi_fop_release,
};

static const struct proc_ops psi_memory_proc_ops = {
	.proc_open	= psi_memory_open,
	.proc_read	= seq_read,
	.proc_lseek	= seq_lseek,
	.proc_write	= psi_memory_write,
	.proc_poll	= psi_fop_poll,
	.proc_release	= psi_fop_release,
};

static const struct proc_ops psi_cpu_proc_ops = {
	.proc_open	= psi_cpu_open,
	.proc_read	= seq_read,
	.proc_lseek	= seq_lseek,
	.proc_write	= psi_cpu_write,
	.proc_poll	= psi_fop_poll,
	.proc_release	= psi_fop_release,
};

#ifdef CONFIG_IRQ_TIME_ACCOUNTING
static int psi_irq_show(struct seq_file *m, void *v)
{
	return psi_show(m, &psi_system, PSI_IRQ);
}

static int psi_irq_open(struct inode *inode, struct file *file)
{
	return single_open(file, psi_irq_show, NULL);
}

static ssize_t psi_irq_write(struct file *file, const char __user *user_buf,
			     size_t nbytes, loff_t *ppos)
{
	return psi_write(file, user_buf, nbytes, PSI_IRQ);
}

static const struct proc_ops psi_irq_proc_ops = {
	.proc_open	= psi_irq_open,
	.proc_read	= seq_read,
	.proc_lseek	= seq_lseek,
	.proc_write	= psi_irq_write,
	.proc_poll	= psi_fop_poll,
	.proc_release	= psi_fop_release,
};
#endif

static int __init psi_proc_init(void)
{
	if (psi_enable) {
		proc_mkdir("pressure", NULL);
		proc_create("pressure/io", 0666, NULL, &psi_io_proc_ops);
		proc_create("pressure/memory", 0666, NULL, &psi_memory_proc_ops);
		proc_create("pressure/cpu", 0666, NULL, &psi_cpu_proc_ops);
#ifdef CONFIG_IRQ_TIME_ACCOUNTING
		proc_create("pressure/irq", 0666, NULL, &psi_irq_proc_ops);
#endif
	}
	return 0;
}
module_init(psi_proc_init);

#endif /* CONFIG_PROC_FS */<|MERGE_RESOLUTION|>--- conflicted
+++ resolved
@@ -998,18 +998,12 @@
 	s64 delta;
 	u64 irq;
 
-<<<<<<< HEAD
+	if (static_branch_likely(&psi_disabled))
+		return;
+
 	if (!curr->pid)
 		return;
 
-=======
-	if (static_branch_likely(&psi_disabled))
-		return;
-
-	if (!curr->pid)
-		return;
-
->>>>>>> a6ad5510
 	lockdep_assert_rq_held(rq);
 	group = task_psi_group(curr);
 	if (prev && task_psi_group(prev) == group)
