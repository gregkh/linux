// SPDX-License-Identifier: GPL-2.0-only
/*
 *  kernel/sched/core.c
 *
 *  Core kernel scheduler code and related syscalls
 *
 *  Copyright (C) 1991-2002  Linus Torvalds
 */
#include <linux/highmem.h>
#include <linux/hrtimer_api.h>
#include <linux/ktime_api.h>
#include <linux/sched/signal.h>
#include <linux/syscalls_api.h>
#include <linux/debug_locks.h>
#include <linux/prefetch.h>
#include <linux/capability.h>
#include <linux/pgtable_api.h>
#include <linux/wait_bit.h>
#include <linux/jiffies.h>
#include <linux/spinlock_api.h>
#include <linux/cpumask_api.h>
#include <linux/lockdep_api.h>
#include <linux/hardirq.h>
#include <linux/softirq.h>
#include <linux/refcount_api.h>
#include <linux/topology.h>
#include <linux/sched/clock.h>
#include <linux/sched/cond_resched.h>
#include <linux/sched/cputime.h>
#include <linux/sched/debug.h>
#include <linux/sched/hotplug.h>
#include <linux/sched/init.h>
#include <linux/sched/isolation.h>
#include <linux/sched/loadavg.h>
#include <linux/sched/mm.h>
#include <linux/sched/nohz.h>
#include <linux/sched/rseq_api.h>
#include <linux/sched/rt.h>

#include <linux/blkdev.h>
#include <linux/context_tracking.h>
#include <linux/cpuset.h>
#include <linux/delayacct.h>
#include <linux/init_task.h>
#include <linux/interrupt.h>
#include <linux/ioprio.h>
#include <linux/kallsyms.h>
#include <linux/kcov.h>
#include <linux/kprobes.h>
#include <linux/llist_api.h>
#include <linux/mmu_context.h>
#include <linux/mmzone.h>
#include <linux/mutex_api.h>
#include <linux/nmi.h>
#include <linux/nospec.h>
#include <linux/perf_event_api.h>
#include <linux/profile.h>
#include <linux/psi.h>
#include <linux/rcuwait_api.h>
#include <linux/rseq.h>
#include <linux/sched/wake_q.h>
#include <linux/scs.h>
#include <linux/slab.h>
#include <linux/syscalls.h>
#include <linux/vtime.h>
#include <linux/wait_api.h>
#include <linux/workqueue_api.h>

#ifdef CONFIG_PREEMPT_DYNAMIC
# ifdef CONFIG_GENERIC_ENTRY
#  include <linux/entry-common.h>
# endif
#endif

#include <uapi/linux/sched/types.h>

#include <asm/irq_regs.h>
#include <asm/switch_to.h>
#include <asm/tlb.h>

#define CREATE_TRACE_POINTS
#include <linux/sched/rseq_api.h>
#include <trace/events/sched.h>
#include <trace/events/ipi.h>
#undef CREATE_TRACE_POINTS

#include "sched.h"
#include "stats.h"

#include "autogroup.h"
#include "pelt.h"
#include "smp.h"
#include "stats.h"

#include "../workqueue_internal.h"
#include "../../io_uring/io-wq.h"
#include "../smpboot.h"

EXPORT_TRACEPOINT_SYMBOL_GPL(ipi_send_cpu);
EXPORT_TRACEPOINT_SYMBOL_GPL(ipi_send_cpumask);

/*
 * Export tracepoints that act as a bare tracehook (ie: have no trace event
 * associated with them) to allow external modules to probe them.
 */
EXPORT_TRACEPOINT_SYMBOL_GPL(pelt_cfs_tp);
EXPORT_TRACEPOINT_SYMBOL_GPL(pelt_rt_tp);
EXPORT_TRACEPOINT_SYMBOL_GPL(pelt_dl_tp);
EXPORT_TRACEPOINT_SYMBOL_GPL(pelt_irq_tp);
EXPORT_TRACEPOINT_SYMBOL_GPL(pelt_se_tp);
EXPORT_TRACEPOINT_SYMBOL_GPL(pelt_thermal_tp);
EXPORT_TRACEPOINT_SYMBOL_GPL(sched_cpu_capacity_tp);
EXPORT_TRACEPOINT_SYMBOL_GPL(sched_overutilized_tp);
EXPORT_TRACEPOINT_SYMBOL_GPL(sched_util_est_cfs_tp);
EXPORT_TRACEPOINT_SYMBOL_GPL(sched_util_est_se_tp);
EXPORT_TRACEPOINT_SYMBOL_GPL(sched_update_nr_running_tp);
EXPORT_TRACEPOINT_SYMBOL_GPL(sched_compute_energy_tp);

DEFINE_PER_CPU_SHARED_ALIGNED(struct rq, runqueues);

#ifdef CONFIG_SCHED_DEBUG
/*
 * Debugging: various feature bits
 *
 * If SCHED_DEBUG is disabled, each compilation unit has its own copy of
 * sysctl_sched_features, defined in sched.h, to allow constants propagation
 * at compile time and compiler optimization based on features default.
 */
#define SCHED_FEAT(name, enabled)	\
	(1UL << __SCHED_FEAT_##name) * enabled |
const_debug unsigned int sysctl_sched_features =
#include "features.h"
	0;
#undef SCHED_FEAT

/*
 * Print a warning if need_resched is set for the given duration (if
 * LATENCY_WARN is enabled).
 *
 * If sysctl_resched_latency_warn_once is set, only one warning will be shown
 * per boot.
 */
__read_mostly int sysctl_resched_latency_warn_ms = 100;
__read_mostly int sysctl_resched_latency_warn_once = 1;
#endif /* CONFIG_SCHED_DEBUG */

/*
 * Number of tasks to iterate in a single balance run.
 * Limited because this is done with IRQs disabled.
 */
const_debug unsigned int sysctl_sched_nr_migrate = SCHED_NR_MIGRATE_BREAK;

__read_mostly int scheduler_running;

#ifdef CONFIG_SCHED_CORE

DEFINE_STATIC_KEY_FALSE(__sched_core_enabled);

/* kernel prio, less is more */
static inline int __task_prio(const struct task_struct *p)
{
	if (p->sched_class == &stop_sched_class) /* trumps deadline */
		return -2;

	if (rt_prio(p->prio)) /* includes deadline */
		return p->prio; /* [-1, 99] */

	if (p->sched_class == &idle_sched_class)
		return MAX_RT_PRIO + NICE_WIDTH; /* 140 */

	if (task_on_scx(p))
		return MAX_RT_PRIO + MAX_NICE + 1; /* 120, squash ext */

	return MAX_RT_PRIO + MAX_NICE; /* 119, squash fair */
}

/*
 * l(a,b)
 * le(a,b) := !l(b,a)
 * g(a,b)  := l(b,a)
 * ge(a,b) := !l(a,b)
 */

/* real prio, less is less */
static inline bool prio_less(const struct task_struct *a,
			     const struct task_struct *b, bool in_fi)
{

	int pa = __task_prio(a), pb = __task_prio(b);

	if (-pa < -pb)
		return true;

	if (-pb < -pa)
		return false;

	if (pa == -1) /* dl_prio() doesn't work because of stop_class above */
		return !dl_time_before(a->dl.deadline, b->dl.deadline);

	if (pa == MAX_RT_PRIO + MAX_NICE)	/* fair */
		return cfs_prio_less(a, b, in_fi);

#ifdef CONFIG_SCHED_CLASS_EXT
	if (pa == MAX_RT_PRIO + MAX_NICE + 1)	/* ext */
		return scx_prio_less(a, b, in_fi);
#endif

	return false;
}

static inline bool __sched_core_less(const struct task_struct *a,
				     const struct task_struct *b)
{
	if (a->core_cookie < b->core_cookie)
		return true;

	if (a->core_cookie > b->core_cookie)
		return false;

	/* flip prio, so high prio is leftmost */
	if (prio_less(b, a, !!task_rq(a)->core->core_forceidle_count))
		return true;

	return false;
}

#define __node_2_sc(node) rb_entry((node), struct task_struct, core_node)

static inline bool rb_sched_core_less(struct rb_node *a, const struct rb_node *b)
{
	return __sched_core_less(__node_2_sc(a), __node_2_sc(b));
}

static inline int rb_sched_core_cmp(const void *key, const struct rb_node *node)
{
	const struct task_struct *p = __node_2_sc(node);
	unsigned long cookie = (unsigned long)key;

	if (cookie < p->core_cookie)
		return -1;

	if (cookie > p->core_cookie)
		return 1;

	return 0;
}

void sched_core_enqueue(struct rq *rq, struct task_struct *p)
{
	rq->core->core_task_seq++;

	if (!p->core_cookie)
		return;

	rb_add(&p->core_node, &rq->core_tree, rb_sched_core_less);
}

void sched_core_dequeue(struct rq *rq, struct task_struct *p, int flags)
{
	rq->core->core_task_seq++;

	if (sched_core_enqueued(p)) {
		rb_erase(&p->core_node, &rq->core_tree);
		RB_CLEAR_NODE(&p->core_node);
	}

	/*
	 * Migrating the last task off the cpu, with the cpu in forced idle
	 * state. Reschedule to create an accounting edge for forced idle,
	 * and re-examine whether the core is still in forced idle state.
	 */
	if (!(flags & DEQUEUE_SAVE) && rq->nr_running == 1 &&
	    rq->core->core_forceidle_count && rq->curr == rq->idle)
		resched_curr(rq);
}

static int sched_task_is_throttled(struct task_struct *p, int cpu)
{
	if (p->sched_class->task_is_throttled)
		return p->sched_class->task_is_throttled(p, cpu);

	return 0;
}

static struct task_struct *sched_core_next(struct task_struct *p, unsigned long cookie)
{
	struct rb_node *node = &p->core_node;
	int cpu = task_cpu(p);

	do {
		node = rb_next(node);
		if (!node)
			return NULL;

		p = __node_2_sc(node);
		if (p->core_cookie != cookie)
			return NULL;

	} while (sched_task_is_throttled(p, cpu));

	return p;
}

/*
 * Find left-most (aka, highest priority) and unthrottled task matching @cookie.
 * If no suitable task is found, NULL will be returned.
 */
static struct task_struct *sched_core_find(struct rq *rq, unsigned long cookie)
{
	struct task_struct *p;
	struct rb_node *node;

	node = rb_find_first((void *)cookie, &rq->core_tree, rb_sched_core_cmp);
	if (!node)
		return NULL;

	p = __node_2_sc(node);
	if (!sched_task_is_throttled(p, rq->cpu))
		return p;

	return sched_core_next(p, cookie);
}

/*
 * Magic required such that:
 *
 *	raw_spin_rq_lock(rq);
 *	...
 *	raw_spin_rq_unlock(rq);
 *
 * ends up locking and unlocking the _same_ lock, and all CPUs
 * always agree on what rq has what lock.
 *
 * XXX entirely possible to selectively enable cores, don't bother for now.
 */

static DEFINE_MUTEX(sched_core_mutex);
static atomic_t sched_core_count;
static struct cpumask sched_core_mask;

static void sched_core_lock(int cpu, unsigned long *flags)
{
	const struct cpumask *smt_mask = cpu_smt_mask(cpu);
	int t, i = 0;

	local_irq_save(*flags);
	for_each_cpu(t, smt_mask)
		raw_spin_lock_nested(&cpu_rq(t)->__lock, i++);
}

static void sched_core_unlock(int cpu, unsigned long *flags)
{
	const struct cpumask *smt_mask = cpu_smt_mask(cpu);
	int t;

	for_each_cpu(t, smt_mask)
		raw_spin_unlock(&cpu_rq(t)->__lock);
	local_irq_restore(*flags);
}

static void __sched_core_flip(bool enabled)
{
	unsigned long flags;
	int cpu, t;

	cpus_read_lock();

	/*
	 * Toggle the online cores, one by one.
	 */
	cpumask_copy(&sched_core_mask, cpu_online_mask);
	for_each_cpu(cpu, &sched_core_mask) {
		const struct cpumask *smt_mask = cpu_smt_mask(cpu);

		sched_core_lock(cpu, &flags);

		for_each_cpu(t, smt_mask)
			cpu_rq(t)->core_enabled = enabled;

		cpu_rq(cpu)->core->core_forceidle_start = 0;

		sched_core_unlock(cpu, &flags);

		cpumask_andnot(&sched_core_mask, &sched_core_mask, smt_mask);
	}

	/*
	 * Toggle the offline CPUs.
	 */
	for_each_cpu_andnot(cpu, cpu_possible_mask, cpu_online_mask)
		cpu_rq(cpu)->core_enabled = enabled;

	cpus_read_unlock();
}

static void sched_core_assert_empty(void)
{
	int cpu;

	for_each_possible_cpu(cpu)
		WARN_ON_ONCE(!RB_EMPTY_ROOT(&cpu_rq(cpu)->core_tree));
}

static void __sched_core_enable(void)
{
	static_branch_enable(&__sched_core_enabled);
	/*
	 * Ensure all previous instances of raw_spin_rq_*lock() have finished
	 * and future ones will observe !sched_core_disabled().
	 */
	synchronize_rcu();
	__sched_core_flip(true);
	sched_core_assert_empty();
}

static void __sched_core_disable(void)
{
	sched_core_assert_empty();
	__sched_core_flip(false);
	static_branch_disable(&__sched_core_enabled);
}

void sched_core_get(void)
{
	if (atomic_inc_not_zero(&sched_core_count))
		return;

	mutex_lock(&sched_core_mutex);
	if (!atomic_read(&sched_core_count))
		__sched_core_enable();

	smp_mb__before_atomic();
	atomic_inc(&sched_core_count);
	mutex_unlock(&sched_core_mutex);
}

static void __sched_core_put(struct work_struct *work)
{
	if (atomic_dec_and_mutex_lock(&sched_core_count, &sched_core_mutex)) {
		__sched_core_disable();
		mutex_unlock(&sched_core_mutex);
	}
}

void sched_core_put(void)
{
	static DECLARE_WORK(_work, __sched_core_put);

	/*
	 * "There can be only one"
	 *
	 * Either this is the last one, or we don't actually need to do any
	 * 'work'. If it is the last *again*, we rely on
	 * WORK_STRUCT_PENDING_BIT.
	 */
	if (!atomic_add_unless(&sched_core_count, -1, 1))
		schedule_work(&_work);
}

#else /* !CONFIG_SCHED_CORE */

static inline void sched_core_enqueue(struct rq *rq, struct task_struct *p) { }
static inline void
sched_core_dequeue(struct rq *rq, struct task_struct *p, int flags) { }

#endif /* CONFIG_SCHED_CORE */

/*
 * Serialization rules:
 *
 * Lock order:
 *
 *   p->pi_lock
 *     rq->lock
 *       hrtimer_cpu_base->lock (hrtimer_start() for bandwidth controls)
 *
 *  rq1->lock
 *    rq2->lock  where: rq1 < rq2
 *
 * Regular state:
 *
 * Normal scheduling state is serialized by rq->lock. __schedule() takes the
 * local CPU's rq->lock, it optionally removes the task from the runqueue and
 * always looks at the local rq data structures to find the most eligible task
 * to run next.
 *
 * Task enqueue is also under rq->lock, possibly taken from another CPU.
 * Wakeups from another LLC domain might use an IPI to transfer the enqueue to
 * the local CPU to avoid bouncing the runqueue state around [ see
 * ttwu_queue_wakelist() ]
 *
 * Task wakeup, specifically wakeups that involve migration, are horribly
 * complicated to avoid having to take two rq->locks.
 *
 * Special state:
 *
 * System-calls and anything external will use task_rq_lock() which acquires
 * both p->pi_lock and rq->lock. As a consequence the state they change is
 * stable while holding either lock:
 *
 *  - sched_setaffinity()/
 *    set_cpus_allowed_ptr():	p->cpus_ptr, p->nr_cpus_allowed
 *  - set_user_nice():		p->se.load, p->*prio
 *  - __sched_setscheduler():	p->sched_class, p->policy, p->*prio,
 *				p->se.load, p->rt_priority,
 *				p->dl.dl_{runtime, deadline, period, flags, bw, density}
 *  - sched_setnuma():		p->numa_preferred_nid
 *  - sched_move_task():	p->sched_task_group
 *  - uclamp_update_active()	p->uclamp*
 *
 * p->state <- TASK_*:
 *
 *   is changed locklessly using set_current_state(), __set_current_state() or
 *   set_special_state(), see their respective comments, or by
 *   try_to_wake_up(). This latter uses p->pi_lock to serialize against
 *   concurrent self.
 *
 * p->on_rq <- { 0, 1 = TASK_ON_RQ_QUEUED, 2 = TASK_ON_RQ_MIGRATING }:
 *
 *   is set by activate_task() and cleared by deactivate_task(), under
 *   rq->lock. Non-zero indicates the task is runnable, the special
 *   ON_RQ_MIGRATING state is used for migration without holding both
 *   rq->locks. It indicates task_cpu() is not stable, see task_rq_lock().
 *
 * p->on_cpu <- { 0, 1 }:
 *
 *   is set by prepare_task() and cleared by finish_task() such that it will be
 *   set before p is scheduled-in and cleared after p is scheduled-out, both
 *   under rq->lock. Non-zero indicates the task is running on its CPU.
 *
 *   [ The astute reader will observe that it is possible for two tasks on one
 *     CPU to have ->on_cpu = 1 at the same time. ]
 *
 * task_cpu(p): is changed by set_task_cpu(), the rules are:
 *
 *  - Don't call set_task_cpu() on a blocked task:
 *
 *    We don't care what CPU we're not running on, this simplifies hotplug,
 *    the CPU assignment of blocked tasks isn't required to be valid.
 *
 *  - for try_to_wake_up(), called under p->pi_lock:
 *
 *    This allows try_to_wake_up() to only take one rq->lock, see its comment.
 *
 *  - for migration called under rq->lock:
 *    [ see task_on_rq_migrating() in task_rq_lock() ]
 *
 *    o move_queued_task()
 *    o detach_task()
 *
 *  - for migration called under double_rq_lock():
 *
 *    o __migrate_swap_task()
 *    o push_rt_task() / pull_rt_task()
 *    o push_dl_task() / pull_dl_task()
 *    o dl_task_offline_migration()
 *
 */

void raw_spin_rq_lock_nested(struct rq *rq, int subclass)
{
	raw_spinlock_t *lock;

	/* Matches synchronize_rcu() in __sched_core_enable() */
	preempt_disable();
	if (sched_core_disabled()) {
		raw_spin_lock_nested(&rq->__lock, subclass);
		/* preempt_count *MUST* be > 1 */
		preempt_enable_no_resched();
		return;
	}

	for (;;) {
		lock = __rq_lockp(rq);
		raw_spin_lock_nested(lock, subclass);
		if (likely(lock == __rq_lockp(rq))) {
			/* preempt_count *MUST* be > 1 */
			preempt_enable_no_resched();
			return;
		}
		raw_spin_unlock(lock);
	}
}

bool raw_spin_rq_trylock(struct rq *rq)
{
	raw_spinlock_t *lock;
	bool ret;

	/* Matches synchronize_rcu() in __sched_core_enable() */
	preempt_disable();
	if (sched_core_disabled()) {
		ret = raw_spin_trylock(&rq->__lock);
		preempt_enable();
		return ret;
	}

	for (;;) {
		lock = __rq_lockp(rq);
		ret = raw_spin_trylock(lock);
		if (!ret || (likely(lock == __rq_lockp(rq)))) {
			preempt_enable();
			return ret;
		}
		raw_spin_unlock(lock);
	}
}

void raw_spin_rq_unlock(struct rq *rq)
{
	raw_spin_unlock(rq_lockp(rq));
}

#ifdef CONFIG_SMP
/*
 * double_rq_lock - safely lock two runqueues
 */
void double_rq_lock(struct rq *rq1, struct rq *rq2)
{
	lockdep_assert_irqs_disabled();

	if (rq_order_less(rq2, rq1))
		swap(rq1, rq2);

	raw_spin_rq_lock(rq1);
	if (__rq_lockp(rq1) != __rq_lockp(rq2))
		raw_spin_rq_lock_nested(rq2, SINGLE_DEPTH_NESTING);

	double_rq_clock_clear_update(rq1, rq2);
}
#endif

/*
 * __task_rq_lock - lock the rq @p resides on.
 */
struct rq *__task_rq_lock(struct task_struct *p, struct rq_flags *rf)
	__acquires(rq->lock)
{
	struct rq *rq;

	lockdep_assert_held(&p->pi_lock);

	for (;;) {
		rq = task_rq(p);
		raw_spin_rq_lock(rq);
		if (likely(rq == task_rq(p) && !task_on_rq_migrating(p))) {
			rq_pin_lock(rq, rf);
			return rq;
		}
		raw_spin_rq_unlock(rq);

		while (unlikely(task_on_rq_migrating(p)))
			cpu_relax();
	}
}

/*
 * task_rq_lock - lock p->pi_lock and lock the rq @p resides on.
 */
struct rq *task_rq_lock(struct task_struct *p, struct rq_flags *rf)
	__acquires(p->pi_lock)
	__acquires(rq->lock)
{
	struct rq *rq;

	for (;;) {
		raw_spin_lock_irqsave(&p->pi_lock, rf->flags);
		rq = task_rq(p);
		raw_spin_rq_lock(rq);
		/*
		 *	move_queued_task()		task_rq_lock()
		 *
		 *	ACQUIRE (rq->lock)
		 *	[S] ->on_rq = MIGRATING		[L] rq = task_rq()
		 *	WMB (__set_task_cpu())		ACQUIRE (rq->lock);
		 *	[S] ->cpu = new_cpu		[L] task_rq()
		 *					[L] ->on_rq
		 *	RELEASE (rq->lock)
		 *
		 * If we observe the old CPU in task_rq_lock(), the acquire of
		 * the old rq->lock will fully serialize against the stores.
		 *
		 * If we observe the new CPU in task_rq_lock(), the address
		 * dependency headed by '[L] rq = task_rq()' and the acquire
		 * will pair with the WMB to ensure we then also see migrating.
		 */
		if (likely(rq == task_rq(p) && !task_on_rq_migrating(p))) {
			rq_pin_lock(rq, rf);
			return rq;
		}
		raw_spin_rq_unlock(rq);
		raw_spin_unlock_irqrestore(&p->pi_lock, rf->flags);

		while (unlikely(task_on_rq_migrating(p)))
			cpu_relax();
	}
}

/*
 * RQ-clock updating methods:
 */

static void update_rq_clock_task(struct rq *rq, s64 delta)
{
/*
 * In theory, the compile should just see 0 here, and optimize out the call
 * to sched_rt_avg_update. But I don't trust it...
 */
	s64 __maybe_unused steal = 0, irq_delta = 0;

#ifdef CONFIG_IRQ_TIME_ACCOUNTING
	irq_delta = irq_time_read(cpu_of(rq)) - rq->prev_irq_time;

	/*
	 * Since irq_time is only updated on {soft,}irq_exit, we might run into
	 * this case when a previous update_rq_clock() happened inside a
	 * {soft,}irq region.
	 *
	 * When this happens, we stop ->clock_task and only update the
	 * prev_irq_time stamp to account for the part that fit, so that a next
	 * update will consume the rest. This ensures ->clock_task is
	 * monotonic.
	 *
	 * It does however cause some slight miss-attribution of {soft,}irq
	 * time, a more accurate solution would be to update the irq_time using
	 * the current rq->clock timestamp, except that would require using
	 * atomic ops.
	 */
	if (irq_delta > delta)
		irq_delta = delta;

	rq->prev_irq_time += irq_delta;
	delta -= irq_delta;
	psi_account_irqtime(rq->curr, irq_delta);
	delayacct_irq(rq->curr, irq_delta);
#endif
#ifdef CONFIG_PARAVIRT_TIME_ACCOUNTING
	if (static_key_false((&paravirt_steal_rq_enabled))) {
		steal = paravirt_steal_clock(cpu_of(rq));
		steal -= rq->prev_steal_time_rq;

		if (unlikely(steal > delta))
			steal = delta;

		rq->prev_steal_time_rq += steal;
		delta -= steal;
	}
#endif

	rq->clock_task += delta;

#ifdef CONFIG_HAVE_SCHED_AVG_IRQ
	if ((irq_delta + steal) && sched_feat(NONTASK_CAPACITY))
		update_irq_load_avg(rq, irq_delta + steal);
#endif
	update_rq_clock_pelt(rq, delta);
}

void update_rq_clock(struct rq *rq)
{
	s64 delta;

	lockdep_assert_rq_held(rq);

	if (rq->clock_update_flags & RQCF_ACT_SKIP)
		return;

#ifdef CONFIG_SCHED_DEBUG
	if (sched_feat(WARN_DOUBLE_CLOCK))
		SCHED_WARN_ON(rq->clock_update_flags & RQCF_UPDATED);
	rq->clock_update_flags |= RQCF_UPDATED;
#endif

	delta = sched_clock_cpu(cpu_of(rq)) - rq->clock;
	if (delta < 0)
		return;
	rq->clock += delta;
	update_rq_clock_task(rq, delta);
}

#ifdef CONFIG_SCHED_HRTICK
/*
 * Use HR-timers to deliver accurate preemption points.
 */

static void hrtick_clear(struct rq *rq)
{
	if (hrtimer_active(&rq->hrtick_timer))
		hrtimer_cancel(&rq->hrtick_timer);
}

/*
 * High-resolution timer tick.
 * Runs from hardirq context with interrupts disabled.
 */
static enum hrtimer_restart hrtick(struct hrtimer *timer)
{
	struct rq *rq = container_of(timer, struct rq, hrtick_timer);
	struct rq_flags rf;

	WARN_ON_ONCE(cpu_of(rq) != smp_processor_id());

	rq_lock(rq, &rf);
	update_rq_clock(rq);
	rq->curr->sched_class->task_tick(rq, rq->curr, 1);
	rq_unlock(rq, &rf);

	return HRTIMER_NORESTART;
}

#ifdef CONFIG_SMP

static void __hrtick_restart(struct rq *rq)
{
	struct hrtimer *timer = &rq->hrtick_timer;
	ktime_t time = rq->hrtick_time;

	hrtimer_start(timer, time, HRTIMER_MODE_ABS_PINNED_HARD);
}

/*
 * called from hardirq (IPI) context
 */
static void __hrtick_start(void *arg)
{
	struct rq *rq = arg;
	struct rq_flags rf;

	rq_lock(rq, &rf);
	__hrtick_restart(rq);
	rq_unlock(rq, &rf);
}

/*
 * Called to set the hrtick timer state.
 *
 * called with rq->lock held and irqs disabled
 */
void hrtick_start(struct rq *rq, u64 delay)
{
	struct hrtimer *timer = &rq->hrtick_timer;
	s64 delta;

	/*
	 * Don't schedule slices shorter than 10000ns, that just
	 * doesn't make sense and can cause timer DoS.
	 */
	delta = max_t(s64, delay, 10000LL);
	rq->hrtick_time = ktime_add_ns(timer->base->get_time(), delta);

	if (rq == this_rq())
		__hrtick_restart(rq);
	else
		smp_call_function_single_async(cpu_of(rq), &rq->hrtick_csd);
}

#else
/*
 * Called to set the hrtick timer state.
 *
 * called with rq->lock held and irqs disabled
 */
void hrtick_start(struct rq *rq, u64 delay)
{
	/*
	 * Don't schedule slices shorter than 10000ns, that just
	 * doesn't make sense. Rely on vruntime for fairness.
	 */
	delay = max_t(u64, delay, 10000LL);
	hrtimer_start(&rq->hrtick_timer, ns_to_ktime(delay),
		      HRTIMER_MODE_REL_PINNED_HARD);
}

#endif /* CONFIG_SMP */

static void hrtick_rq_init(struct rq *rq)
{
#ifdef CONFIG_SMP
	INIT_CSD(&rq->hrtick_csd, __hrtick_start, rq);
#endif
	hrtimer_init(&rq->hrtick_timer, CLOCK_MONOTONIC, HRTIMER_MODE_REL_HARD);
	rq->hrtick_timer.function = hrtick;
}
#else	/* CONFIG_SCHED_HRTICK */
static inline void hrtick_clear(struct rq *rq)
{
}

static inline void hrtick_rq_init(struct rq *rq)
{
}
#endif	/* CONFIG_SCHED_HRTICK */

/*
 * cmpxchg based fetch_or, macro so it works for different integer types
 */
#define fetch_or(ptr, mask)						\
	({								\
		typeof(ptr) _ptr = (ptr);				\
		typeof(mask) _mask = (mask);				\
		typeof(*_ptr) _val = *_ptr;				\
									\
		do {							\
		} while (!try_cmpxchg(_ptr, &_val, _val | _mask));	\
	_val;								\
})

#if defined(CONFIG_SMP) && defined(TIF_POLLING_NRFLAG)
/*
 * Atomically set TIF_NEED_RESCHED and test for TIF_POLLING_NRFLAG,
 * this avoids any races wrt polling state changes and thereby avoids
 * spurious IPIs.
 */
static inline bool set_nr_and_not_polling(struct task_struct *p)
{
	struct thread_info *ti = task_thread_info(p);
	return !(fetch_or(&ti->flags, _TIF_NEED_RESCHED) & _TIF_POLLING_NRFLAG);
}

/*
 * Atomically set TIF_NEED_RESCHED if TIF_POLLING_NRFLAG is set.
 *
 * If this returns true, then the idle task promises to call
 * sched_ttwu_pending() and reschedule soon.
 */
static bool set_nr_if_polling(struct task_struct *p)
{
	struct thread_info *ti = task_thread_info(p);
	typeof(ti->flags) val = READ_ONCE(ti->flags);

	do {
		if (!(val & _TIF_POLLING_NRFLAG))
			return false;
		if (val & _TIF_NEED_RESCHED)
			return true;
	} while (!try_cmpxchg(&ti->flags, &val, val | _TIF_NEED_RESCHED));

	return true;
}

#else
static inline bool set_nr_and_not_polling(struct task_struct *p)
{
	set_tsk_need_resched(p);
	return true;
}

#ifdef CONFIG_SMP
static inline bool set_nr_if_polling(struct task_struct *p)
{
	return false;
}
#endif
#endif

static bool __wake_q_add(struct wake_q_head *head, struct task_struct *task)
{
	struct wake_q_node *node = &task->wake_q;

	/*
	 * Atomically grab the task, if ->wake_q is !nil already it means
	 * it's already queued (either by us or someone else) and will get the
	 * wakeup due to that.
	 *
	 * In order to ensure that a pending wakeup will observe our pending
	 * state, even in the failed case, an explicit smp_mb() must be used.
	 */
	smp_mb__before_atomic();
	if (unlikely(cmpxchg_relaxed(&node->next, NULL, WAKE_Q_TAIL)))
		return false;

	/*
	 * The head is context local, there can be no concurrency.
	 */
	*head->lastp = node;
	head->lastp = &node->next;
	return true;
}

/**
 * wake_q_add() - queue a wakeup for 'later' waking.
 * @head: the wake_q_head to add @task to
 * @task: the task to queue for 'later' wakeup
 *
 * Queue a task for later wakeup, most likely by the wake_up_q() call in the
 * same context, _HOWEVER_ this is not guaranteed, the wakeup can come
 * instantly.
 *
 * This function must be used as-if it were wake_up_process(); IOW the task
 * must be ready to be woken at this location.
 */
void wake_q_add(struct wake_q_head *head, struct task_struct *task)
{
	if (__wake_q_add(head, task))
		get_task_struct(task);
}

/**
 * wake_q_add_safe() - safely queue a wakeup for 'later' waking.
 * @head: the wake_q_head to add @task to
 * @task: the task to queue for 'later' wakeup
 *
 * Queue a task for later wakeup, most likely by the wake_up_q() call in the
 * same context, _HOWEVER_ this is not guaranteed, the wakeup can come
 * instantly.
 *
 * This function must be used as-if it were wake_up_process(); IOW the task
 * must be ready to be woken at this location.
 *
 * This function is essentially a task-safe equivalent to wake_q_add(). Callers
 * that already hold reference to @task can call the 'safe' version and trust
 * wake_q to do the right thing depending whether or not the @task is already
 * queued for wakeup.
 */
void wake_q_add_safe(struct wake_q_head *head, struct task_struct *task)
{
	if (!__wake_q_add(head, task))
		put_task_struct(task);
}

void wake_up_q(struct wake_q_head *head)
{
	struct wake_q_node *node = head->first;

	while (node != WAKE_Q_TAIL) {
		struct task_struct *task;

		task = container_of(node, struct task_struct, wake_q);
		/* Task can safely be re-inserted now: */
		node = node->next;
		task->wake_q.next = NULL;

		/*
		 * wake_up_process() executes a full barrier, which pairs with
		 * the queueing in wake_q_add() so as not to miss wakeups.
		 */
		wake_up_process(task);
		put_task_struct(task);
	}
}

/*
 * resched_curr - mark rq's current task 'to be rescheduled now'.
 *
 * On UP this means the setting of the need_resched flag, on SMP it
 * might also involve a cross-CPU call to trigger the scheduler on
 * the target CPU.
 */
void resched_curr(struct rq *rq)
{
	struct task_struct *curr = rq->curr;
	int cpu;

	lockdep_assert_rq_held(rq);

	if (test_tsk_need_resched(curr))
		return;

	cpu = cpu_of(rq);

	if (cpu == smp_processor_id()) {
		set_tsk_need_resched(curr);
		set_preempt_need_resched();
		return;
	}

	if (set_nr_and_not_polling(curr))
		smp_send_reschedule(cpu);
	else
		trace_sched_wake_idle_without_ipi(cpu);
}

void resched_cpu(int cpu)
{
	struct rq *rq = cpu_rq(cpu);
	unsigned long flags;

	raw_spin_rq_lock_irqsave(rq, flags);
	if (cpu_online(cpu) || cpu == smp_processor_id())
		resched_curr(rq);
	raw_spin_rq_unlock_irqrestore(rq, flags);
}

#ifdef CONFIG_SMP
#ifdef CONFIG_NO_HZ_COMMON
/*
 * In the semi idle case, use the nearest busy CPU for migrating timers
 * from an idle CPU.  This is good for power-savings.
 *
 * We don't do similar optimization for completely idle system, as
 * selecting an idle CPU will add more delays to the timers than intended
 * (as that CPU's timer base may not be uptodate wrt jiffies etc).
 */
int get_nohz_timer_target(void)
{
	int i, cpu = smp_processor_id(), default_cpu = -1;
	struct sched_domain *sd;
	const struct cpumask *hk_mask;

	if (housekeeping_cpu(cpu, HK_TYPE_TIMER)) {
		if (!idle_cpu(cpu))
			return cpu;
		default_cpu = cpu;
	}

	hk_mask = housekeeping_cpumask(HK_TYPE_TIMER);

	guard(rcu)();

	for_each_domain(cpu, sd) {
		for_each_cpu_and(i, sched_domain_span(sd), hk_mask) {
			if (cpu == i)
				continue;

			if (!idle_cpu(i))
				return i;
		}
	}

	if (default_cpu == -1)
		default_cpu = housekeeping_any_cpu(HK_TYPE_TIMER);

	return default_cpu;
}

/*
 * When add_timer_on() enqueues a timer into the timer wheel of an
 * idle CPU then this timer might expire before the next timer event
 * which is scheduled to wake up that CPU. In case of a completely
 * idle system the next event might even be infinite time into the
 * future. wake_up_idle_cpu() ensures that the CPU is woken up and
 * leaves the inner idle loop so the newly added timer is taken into
 * account when the CPU goes back to idle and evaluates the timer
 * wheel for the next timer event.
 */
static void wake_up_idle_cpu(int cpu)
{
	struct rq *rq = cpu_rq(cpu);

	if (cpu == smp_processor_id())
		return;

	/*
	 * Set TIF_NEED_RESCHED and send an IPI if in the non-polling
	 * part of the idle loop. This forces an exit from the idle loop
	 * and a round trip to schedule(). Now this could be optimized
	 * because a simple new idle loop iteration is enough to
	 * re-evaluate the next tick. Provided some re-ordering of tick
	 * nohz functions that would need to follow TIF_NR_POLLING
	 * clearing:
	 *
	 * - On most archs, a simple fetch_or on ti::flags with a
	 *   "0" value would be enough to know if an IPI needs to be sent.
	 *
	 * - x86 needs to perform a last need_resched() check between
	 *   monitor and mwait which doesn't take timers into account.
	 *   There a dedicated TIF_TIMER flag would be required to
	 *   fetch_or here and be checked along with TIF_NEED_RESCHED
	 *   before mwait().
	 *
	 * However, remote timer enqueue is not such a frequent event
	 * and testing of the above solutions didn't appear to report
	 * much benefits.
	 */
	if (set_nr_and_not_polling(rq->idle))
		smp_send_reschedule(cpu);
	else
		trace_sched_wake_idle_without_ipi(cpu);
}

static bool wake_up_full_nohz_cpu(int cpu)
{
	/*
	 * We just need the target to call irq_exit() and re-evaluate
	 * the next tick. The nohz full kick at least implies that.
	 * If needed we can still optimize that later with an
	 * empty IRQ.
	 */
	if (cpu_is_offline(cpu))
		return true;  /* Don't try to wake offline CPUs. */
	if (tick_nohz_full_cpu(cpu)) {
		if (cpu != smp_processor_id() ||
		    tick_nohz_tick_stopped())
			tick_nohz_full_kick_cpu(cpu);
		return true;
	}

	return false;
}

/*
 * Wake up the specified CPU.  If the CPU is going offline, it is the
 * caller's responsibility to deal with the lost wakeup, for example,
 * by hooking into the CPU_DEAD notifier like timers and hrtimers do.
 */
void wake_up_nohz_cpu(int cpu)
{
	if (!wake_up_full_nohz_cpu(cpu))
		wake_up_idle_cpu(cpu);
}

static void nohz_csd_func(void *info)
{
	struct rq *rq = info;
	int cpu = cpu_of(rq);
	unsigned int flags;

	/*
	 * Release the rq::nohz_csd.
	 */
	flags = atomic_fetch_andnot(NOHZ_KICK_MASK | NOHZ_NEWILB_KICK, nohz_flags(cpu));
	WARN_ON(!(flags & NOHZ_KICK_MASK));

	rq->idle_balance = idle_cpu(cpu);
	if (rq->idle_balance && !need_resched()) {
		rq->nohz_idle_balance = flags;
		raise_softirq_irqoff(SCHED_SOFTIRQ);
	}
}

#endif /* CONFIG_NO_HZ_COMMON */

#ifdef CONFIG_NO_HZ_FULL
static inline bool __need_bw_check(struct rq *rq, struct task_struct *p)
{
	if (rq->nr_running != 1)
		return false;

	if (p->sched_class != &fair_sched_class)
		return false;

	if (!task_on_rq_queued(p))
		return false;

	return true;
}

bool sched_can_stop_tick(struct rq *rq)
{
	int fifo_nr_running;

	/* Deadline tasks, even if single, need the tick */
	if (rq->dl.dl_nr_running)
		return false;

	/*
	 * If there are more than one RR tasks, we need the tick to affect the
	 * actual RR behaviour.
	 */
	if (rq->rt.rr_nr_running) {
		if (rq->rt.rr_nr_running == 1)
			return true;
		else
			return false;
	}

	/*
	 * If there's no RR tasks, but FIFO tasks, we can skip the tick, no
	 * forced preemption between FIFO tasks.
	 */
	fifo_nr_running = rq->rt.rt_nr_running - rq->rt.rr_nr_running;
	if (fifo_nr_running)
		return true;

	/*
	 * If there are no DL,RR/FIFO tasks, there must only be CFS or SCX tasks
	 * left. For CFS, if there's more than one we need the tick for
	 * involuntary preemption. For SCX, ask.
	 */
	if (!scx_switched_all() && rq->nr_running > 1)
		return false;

	if (scx_enabled() && !scx_can_stop_tick(rq))
		return false;

	/*
	 * If there is one task and it has CFS runtime bandwidth constraints
	 * and it's on the cpu now we don't want to stop the tick.
	 * This check prevents clearing the bit if a newly enqueued task here is
	 * dequeued by migrating while the constrained task continues to run.
	 * E.g. going from 2->1 without going through pick_next_task().
	 */
	if (sched_feat(HZ_BW) && __need_bw_check(rq, rq->curr)) {
		if (cfs_task_bw_constrained(rq->curr))
			return false;
	}

	return true;
}
#endif /* CONFIG_NO_HZ_FULL */
#endif /* CONFIG_SMP */

#if defined(CONFIG_RT_GROUP_SCHED) || (defined(CONFIG_FAIR_GROUP_SCHED) && \
			(defined(CONFIG_SMP) || defined(CONFIG_CFS_BANDWIDTH)))
/*
 * Iterate task_group tree rooted at *from, calling @down when first entering a
 * node and @up when leaving it for the final time.
 *
 * Caller must hold rcu_lock or sufficient equivalent.
 */
int walk_tg_tree_from(struct task_group *from,
			     tg_visitor down, tg_visitor up, void *data)
{
	struct task_group *parent, *child;
	int ret;

	parent = from;

down:
	ret = (*down)(parent, data);
	if (ret)
		goto out;
	list_for_each_entry_rcu(child, &parent->children, siblings) {
		parent = child;
		goto down;

up:
		continue;
	}
	ret = (*up)(parent, data);
	if (ret || parent == from)
		goto out;

	child = parent;
	parent = parent->parent;
	if (parent)
		goto up;
out:
	return ret;
}

int tg_nop(struct task_group *tg, void *data)
{
	return 0;
}
#endif

static void set_load_weight(struct task_struct *p, bool update_load)
{
	int prio = p->static_prio - MAX_RT_PRIO;
	struct load_weight *load = &p->se.load;

	/*
	 * SCHED_IDLE tasks get minimal weight:
	 */
	if (task_has_idle_policy(p)) {
		load->weight = scale_load(WEIGHT_IDLEPRIO);
		load->inv_weight = WMULT_IDLEPRIO;
		return;
	}

	/*
	 * SCHED_OTHER tasks have to update their load when changing their
	 * weight
	 */
	if (update_load && p->sched_class->reweight_task) {
		p->sched_class->reweight_task(task_rq(p), p, prio);
	} else {
		load->weight = scale_load(sched_prio_to_weight[prio]);
		load->inv_weight = sched_prio_to_wmult[prio];
	}
}

#ifdef CONFIG_UCLAMP_TASK
/*
 * Serializes updates of utilization clamp values
 *
 * The (slow-path) user-space triggers utilization clamp value updates which
 * can require updates on (fast-path) scheduler's data structures used to
 * support enqueue/dequeue operations.
 * While the per-CPU rq lock protects fast-path update operations, user-space
 * requests are serialized using a mutex to reduce the risk of conflicting
 * updates or API abuses.
 */
static DEFINE_MUTEX(uclamp_mutex);

/* Max allowed minimum utilization */
static unsigned int __maybe_unused sysctl_sched_uclamp_util_min = SCHED_CAPACITY_SCALE;

/* Max allowed maximum utilization */
static unsigned int __maybe_unused sysctl_sched_uclamp_util_max = SCHED_CAPACITY_SCALE;

/*
 * By default RT tasks run at the maximum performance point/capacity of the
 * system. Uclamp enforces this by always setting UCLAMP_MIN of RT tasks to
 * SCHED_CAPACITY_SCALE.
 *
 * This knob allows admins to change the default behavior when uclamp is being
 * used. In battery powered devices, particularly, running at the maximum
 * capacity and frequency will increase energy consumption and shorten the
 * battery life.
 *
 * This knob only affects RT tasks that their uclamp_se->user_defined == false.
 *
 * This knob will not override the system default sched_util_clamp_min defined
 * above.
 */
static unsigned int sysctl_sched_uclamp_util_min_rt_default = SCHED_CAPACITY_SCALE;

/* All clamps are required to be less or equal than these values */
static struct uclamp_se uclamp_default[UCLAMP_CNT];

/*
 * This static key is used to reduce the uclamp overhead in the fast path. It
 * primarily disables the call to uclamp_rq_{inc, dec}() in
 * enqueue/dequeue_task().
 *
 * This allows users to continue to enable uclamp in their kernel config with
 * minimum uclamp overhead in the fast path.
 *
 * As soon as userspace modifies any of the uclamp knobs, the static key is
 * enabled, since we have an actual users that make use of uclamp
 * functionality.
 *
 * The knobs that would enable this static key are:
 *
 *   * A task modifying its uclamp value with sched_setattr().
 *   * An admin modifying the sysctl_sched_uclamp_{min, max} via procfs.
 *   * An admin modifying the cgroup cpu.uclamp.{min, max}
 */
DEFINE_STATIC_KEY_FALSE(sched_uclamp_used);

/* Integer rounded range for each bucket */
#define UCLAMP_BUCKET_DELTA DIV_ROUND_CLOSEST(SCHED_CAPACITY_SCALE, UCLAMP_BUCKETS)

#define for_each_clamp_id(clamp_id) \
	for ((clamp_id) = 0; (clamp_id) < UCLAMP_CNT; (clamp_id)++)

static inline unsigned int uclamp_bucket_id(unsigned int clamp_value)
{
	return min_t(unsigned int, clamp_value / UCLAMP_BUCKET_DELTA, UCLAMP_BUCKETS - 1);
}

static inline unsigned int uclamp_none(enum uclamp_id clamp_id)
{
	if (clamp_id == UCLAMP_MIN)
		return 0;
	return SCHED_CAPACITY_SCALE;
}

static inline void uclamp_se_set(struct uclamp_se *uc_se,
				 unsigned int value, bool user_defined)
{
	uc_se->value = value;
	uc_se->bucket_id = uclamp_bucket_id(value);
	uc_se->user_defined = user_defined;
}

static inline unsigned int
uclamp_idle_value(struct rq *rq, enum uclamp_id clamp_id,
		  unsigned int clamp_value)
{
	/*
	 * Avoid blocked utilization pushing up the frequency when we go
	 * idle (which drops the max-clamp) by retaining the last known
	 * max-clamp.
	 */
	if (clamp_id == UCLAMP_MAX) {
		rq->uclamp_flags |= UCLAMP_FLAG_IDLE;
		return clamp_value;
	}

	return uclamp_none(UCLAMP_MIN);
}

static inline void uclamp_idle_reset(struct rq *rq, enum uclamp_id clamp_id,
				     unsigned int clamp_value)
{
	/* Reset max-clamp retention only on idle exit */
	if (!(rq->uclamp_flags & UCLAMP_FLAG_IDLE))
		return;

	uclamp_rq_set(rq, clamp_id, clamp_value);
}

static inline
unsigned int uclamp_rq_max_value(struct rq *rq, enum uclamp_id clamp_id,
				   unsigned int clamp_value)
{
	struct uclamp_bucket *bucket = rq->uclamp[clamp_id].bucket;
	int bucket_id = UCLAMP_BUCKETS - 1;

	/*
	 * Since both min and max clamps are max aggregated, find the
	 * top most bucket with tasks in.
	 */
	for ( ; bucket_id >= 0; bucket_id--) {
		if (!bucket[bucket_id].tasks)
			continue;
		return bucket[bucket_id].value;
	}

	/* No tasks -- default clamp values */
	return uclamp_idle_value(rq, clamp_id, clamp_value);
}

static void __uclamp_update_util_min_rt_default(struct task_struct *p)
{
	unsigned int default_util_min;
	struct uclamp_se *uc_se;

	lockdep_assert_held(&p->pi_lock);

	uc_se = &p->uclamp_req[UCLAMP_MIN];

	/* Only sync if user didn't override the default */
	if (uc_se->user_defined)
		return;

	default_util_min = sysctl_sched_uclamp_util_min_rt_default;
	uclamp_se_set(uc_se, default_util_min, false);
}

static void uclamp_update_util_min_rt_default(struct task_struct *p)
{
	if (!rt_task(p))
		return;

	/* Protect updates to p->uclamp_* */
	guard(task_rq_lock)(p);
	__uclamp_update_util_min_rt_default(p);
}

static inline struct uclamp_se
uclamp_tg_restrict(struct task_struct *p, enum uclamp_id clamp_id)
{
	/* Copy by value as we could modify it */
	struct uclamp_se uc_req = p->uclamp_req[clamp_id];
#ifdef CONFIG_UCLAMP_TASK_GROUP
	unsigned int tg_min, tg_max, value;

	/*
	 * Tasks in autogroups or root task group will be
	 * restricted by system defaults.
	 */
	if (task_group_is_autogroup(task_group(p)))
		return uc_req;
	if (task_group(p) == &root_task_group)
		return uc_req;

	tg_min = task_group(p)->uclamp[UCLAMP_MIN].value;
	tg_max = task_group(p)->uclamp[UCLAMP_MAX].value;
	value = uc_req.value;
	value = clamp(value, tg_min, tg_max);
	uclamp_se_set(&uc_req, value, false);
#endif

	return uc_req;
}

/*
 * The effective clamp bucket index of a task depends on, by increasing
 * priority:
 * - the task specific clamp value, when explicitly requested from userspace
 * - the task group effective clamp value, for tasks not either in the root
 *   group or in an autogroup
 * - the system default clamp value, defined by the sysadmin
 */
static inline struct uclamp_se
uclamp_eff_get(struct task_struct *p, enum uclamp_id clamp_id)
{
	struct uclamp_se uc_req = uclamp_tg_restrict(p, clamp_id);
	struct uclamp_se uc_max = uclamp_default[clamp_id];

	/* System default restrictions always apply */
	if (unlikely(uc_req.value > uc_max.value))
		return uc_max;

	return uc_req;
}

unsigned long uclamp_eff_value(struct task_struct *p, enum uclamp_id clamp_id)
{
	struct uclamp_se uc_eff;

	/* Task currently refcounted: use back-annotated (effective) value */
	if (p->uclamp[clamp_id].active)
		return (unsigned long)p->uclamp[clamp_id].value;

	uc_eff = uclamp_eff_get(p, clamp_id);

	return (unsigned long)uc_eff.value;
}

/*
 * When a task is enqueued on a rq, the clamp bucket currently defined by the
 * task's uclamp::bucket_id is refcounted on that rq. This also immediately
 * updates the rq's clamp value if required.
 *
 * Tasks can have a task-specific value requested from user-space, track
 * within each bucket the maximum value for tasks refcounted in it.
 * This "local max aggregation" allows to track the exact "requested" value
 * for each bucket when all its RUNNABLE tasks require the same clamp.
 */
static inline void uclamp_rq_inc_id(struct rq *rq, struct task_struct *p,
				    enum uclamp_id clamp_id)
{
	struct uclamp_rq *uc_rq = &rq->uclamp[clamp_id];
	struct uclamp_se *uc_se = &p->uclamp[clamp_id];
	struct uclamp_bucket *bucket;

	lockdep_assert_rq_held(rq);

	/* Update task effective clamp */
	p->uclamp[clamp_id] = uclamp_eff_get(p, clamp_id);

	bucket = &uc_rq->bucket[uc_se->bucket_id];
	bucket->tasks++;
	uc_se->active = true;

	uclamp_idle_reset(rq, clamp_id, uc_se->value);

	/*
	 * Local max aggregation: rq buckets always track the max
	 * "requested" clamp value of its RUNNABLE tasks.
	 */
	if (bucket->tasks == 1 || uc_se->value > bucket->value)
		bucket->value = uc_se->value;

	if (uc_se->value > uclamp_rq_get(rq, clamp_id))
		uclamp_rq_set(rq, clamp_id, uc_se->value);
}

/*
 * When a task is dequeued from a rq, the clamp bucket refcounted by the task
 * is released. If this is the last task reference counting the rq's max
 * active clamp value, then the rq's clamp value is updated.
 *
 * Both refcounted tasks and rq's cached clamp values are expected to be
 * always valid. If it's detected they are not, as defensive programming,
 * enforce the expected state and warn.
 */
static inline void uclamp_rq_dec_id(struct rq *rq, struct task_struct *p,
				    enum uclamp_id clamp_id)
{
	struct uclamp_rq *uc_rq = &rq->uclamp[clamp_id];
	struct uclamp_se *uc_se = &p->uclamp[clamp_id];
	struct uclamp_bucket *bucket;
	unsigned int bkt_clamp;
	unsigned int rq_clamp;

	lockdep_assert_rq_held(rq);

	/*
	 * If sched_uclamp_used was enabled after task @p was enqueued,
	 * we could end up with unbalanced call to uclamp_rq_dec_id().
	 *
	 * In this case the uc_se->active flag should be false since no uclamp
	 * accounting was performed at enqueue time and we can just return
	 * here.
	 *
	 * Need to be careful of the following enqueue/dequeue ordering
	 * problem too
	 *
	 *	enqueue(taskA)
	 *	// sched_uclamp_used gets enabled
	 *	enqueue(taskB)
	 *	dequeue(taskA)
	 *	// Must not decrement bucket->tasks here
	 *	dequeue(taskB)
	 *
	 * where we could end up with stale data in uc_se and
	 * bucket[uc_se->bucket_id].
	 *
	 * The following check here eliminates the possibility of such race.
	 */
	if (unlikely(!uc_se->active))
		return;

	bucket = &uc_rq->bucket[uc_se->bucket_id];

	SCHED_WARN_ON(!bucket->tasks);
	if (likely(bucket->tasks))
		bucket->tasks--;

	uc_se->active = false;

	/*
	 * Keep "local max aggregation" simple and accept to (possibly)
	 * overboost some RUNNABLE tasks in the same bucket.
	 * The rq clamp bucket value is reset to its base value whenever
	 * there are no more RUNNABLE tasks refcounting it.
	 */
	if (likely(bucket->tasks))
		return;

	rq_clamp = uclamp_rq_get(rq, clamp_id);
	/*
	 * Defensive programming: this should never happen. If it happens,
	 * e.g. due to future modification, warn and fixup the expected value.
	 */
	SCHED_WARN_ON(bucket->value > rq_clamp);
	if (bucket->value >= rq_clamp) {
		bkt_clamp = uclamp_rq_max_value(rq, clamp_id, uc_se->value);
		uclamp_rq_set(rq, clamp_id, bkt_clamp);
	}
}

static inline void uclamp_rq_inc(struct rq *rq, struct task_struct *p)
{
	enum uclamp_id clamp_id;

	/*
	 * Avoid any overhead until uclamp is actually used by the userspace.
	 *
	 * The condition is constructed such that a NOP is generated when
	 * sched_uclamp_used is disabled.
	 */
	if (!static_branch_unlikely(&sched_uclamp_used))
		return;

	if (unlikely(!p->sched_class->uclamp_enabled))
		return;

	for_each_clamp_id(clamp_id)
		uclamp_rq_inc_id(rq, p, clamp_id);

	/* Reset clamp idle holding when there is one RUNNABLE task */
	if (rq->uclamp_flags & UCLAMP_FLAG_IDLE)
		rq->uclamp_flags &= ~UCLAMP_FLAG_IDLE;
}

static inline void uclamp_rq_dec(struct rq *rq, struct task_struct *p)
{
	enum uclamp_id clamp_id;

	/*
	 * Avoid any overhead until uclamp is actually used by the userspace.
	 *
	 * The condition is constructed such that a NOP is generated when
	 * sched_uclamp_used is disabled.
	 */
	if (!static_branch_unlikely(&sched_uclamp_used))
		return;

	if (unlikely(!p->sched_class->uclamp_enabled))
		return;

	for_each_clamp_id(clamp_id)
		uclamp_rq_dec_id(rq, p, clamp_id);
}

static inline void uclamp_rq_reinc_id(struct rq *rq, struct task_struct *p,
				      enum uclamp_id clamp_id)
{
	if (!p->uclamp[clamp_id].active)
		return;

	uclamp_rq_dec_id(rq, p, clamp_id);
	uclamp_rq_inc_id(rq, p, clamp_id);

	/*
	 * Make sure to clear the idle flag if we've transiently reached 0
	 * active tasks on rq.
	 */
	if (clamp_id == UCLAMP_MAX && (rq->uclamp_flags & UCLAMP_FLAG_IDLE))
		rq->uclamp_flags &= ~UCLAMP_FLAG_IDLE;
}

static inline void
uclamp_update_active(struct task_struct *p)
{
	enum uclamp_id clamp_id;
	struct rq_flags rf;
	struct rq *rq;

	/*
	 * Lock the task and the rq where the task is (or was) queued.
	 *
	 * We might lock the (previous) rq of a !RUNNABLE task, but that's the
	 * price to pay to safely serialize util_{min,max} updates with
	 * enqueues, dequeues and migration operations.
	 * This is the same locking schema used by __set_cpus_allowed_ptr().
	 */
	rq = task_rq_lock(p, &rf);

	/*
	 * Setting the clamp bucket is serialized by task_rq_lock().
	 * If the task is not yet RUNNABLE and its task_struct is not
	 * affecting a valid clamp bucket, the next time it's enqueued,
	 * it will already see the updated clamp bucket value.
	 */
	for_each_clamp_id(clamp_id)
		uclamp_rq_reinc_id(rq, p, clamp_id);

	task_rq_unlock(rq, p, &rf);
}

#ifdef CONFIG_UCLAMP_TASK_GROUP
static inline void
uclamp_update_active_tasks(struct cgroup_subsys_state *css)
{
	struct css_task_iter it;
	struct task_struct *p;

	css_task_iter_start(css, 0, &it);
	while ((p = css_task_iter_next(&it)))
		uclamp_update_active(p);
	css_task_iter_end(&it);
}

static void cpu_util_update_eff(struct cgroup_subsys_state *css);
#endif

#ifdef CONFIG_SYSCTL
#ifdef CONFIG_UCLAMP_TASK
#ifdef CONFIG_UCLAMP_TASK_GROUP
static void uclamp_update_root_tg(void)
{
	struct task_group *tg = &root_task_group;

	uclamp_se_set(&tg->uclamp_req[UCLAMP_MIN],
		      sysctl_sched_uclamp_util_min, false);
	uclamp_se_set(&tg->uclamp_req[UCLAMP_MAX],
		      sysctl_sched_uclamp_util_max, false);

	guard(rcu)();
	cpu_util_update_eff(&root_task_group.css);
}
#else
static void uclamp_update_root_tg(void) { }
#endif

static void uclamp_sync_util_min_rt_default(void)
{
	struct task_struct *g, *p;

	/*
	 * copy_process()			sysctl_uclamp
	 *					  uclamp_min_rt = X;
	 *   write_lock(&tasklist_lock)		  read_lock(&tasklist_lock)
	 *   // link thread			  smp_mb__after_spinlock()
	 *   write_unlock(&tasklist_lock)	  read_unlock(&tasklist_lock);
	 *   sched_post_fork()			  for_each_process_thread()
	 *     __uclamp_sync_rt()		    __uclamp_sync_rt()
	 *
	 * Ensures that either sched_post_fork() will observe the new
	 * uclamp_min_rt or for_each_process_thread() will observe the new
	 * task.
	 */
	read_lock(&tasklist_lock);
	smp_mb__after_spinlock();
	read_unlock(&tasklist_lock);

	guard(rcu)();
	for_each_process_thread(g, p)
		uclamp_update_util_min_rt_default(p);
}

static int sysctl_sched_uclamp_handler(struct ctl_table *table, int write,
				void *buffer, size_t *lenp, loff_t *ppos)
{
	bool update_root_tg = false;
	int old_min, old_max, old_min_rt;
	int result;

	guard(mutex)(&uclamp_mutex);

	old_min = sysctl_sched_uclamp_util_min;
	old_max = sysctl_sched_uclamp_util_max;
	old_min_rt = sysctl_sched_uclamp_util_min_rt_default;

	result = proc_dointvec(table, write, buffer, lenp, ppos);
	if (result)
		goto undo;
	if (!write)
		return 0;

	if (sysctl_sched_uclamp_util_min > sysctl_sched_uclamp_util_max ||
	    sysctl_sched_uclamp_util_max > SCHED_CAPACITY_SCALE	||
	    sysctl_sched_uclamp_util_min_rt_default > SCHED_CAPACITY_SCALE) {

		result = -EINVAL;
		goto undo;
	}

	if (old_min != sysctl_sched_uclamp_util_min) {
		uclamp_se_set(&uclamp_default[UCLAMP_MIN],
			      sysctl_sched_uclamp_util_min, false);
		update_root_tg = true;
	}
	if (old_max != sysctl_sched_uclamp_util_max) {
		uclamp_se_set(&uclamp_default[UCLAMP_MAX],
			      sysctl_sched_uclamp_util_max, false);
		update_root_tg = true;
	}

	if (update_root_tg) {
		static_branch_enable(&sched_uclamp_used);
		uclamp_update_root_tg();
	}

	if (old_min_rt != sysctl_sched_uclamp_util_min_rt_default) {
		static_branch_enable(&sched_uclamp_used);
		uclamp_sync_util_min_rt_default();
	}

	/*
	 * We update all RUNNABLE tasks only when task groups are in use.
	 * Otherwise, keep it simple and do just a lazy update at each next
	 * task enqueue time.
	 */
	return 0;

undo:
	sysctl_sched_uclamp_util_min = old_min;
	sysctl_sched_uclamp_util_max = old_max;
	sysctl_sched_uclamp_util_min_rt_default = old_min_rt;
	return result;
}
#endif
#endif

static int uclamp_validate(struct task_struct *p,
			   const struct sched_attr *attr)
{
	int util_min = p->uclamp_req[UCLAMP_MIN].value;
	int util_max = p->uclamp_req[UCLAMP_MAX].value;

	if (attr->sched_flags & SCHED_FLAG_UTIL_CLAMP_MIN) {
		util_min = attr->sched_util_min;

		if (util_min + 1 > SCHED_CAPACITY_SCALE + 1)
			return -EINVAL;
	}

	if (attr->sched_flags & SCHED_FLAG_UTIL_CLAMP_MAX) {
		util_max = attr->sched_util_max;

		if (util_max + 1 > SCHED_CAPACITY_SCALE + 1)
			return -EINVAL;
	}

	if (util_min != -1 && util_max != -1 && util_min > util_max)
		return -EINVAL;

	/*
	 * We have valid uclamp attributes; make sure uclamp is enabled.
	 *
	 * We need to do that here, because enabling static branches is a
	 * blocking operation which obviously cannot be done while holding
	 * scheduler locks.
	 */
	static_branch_enable(&sched_uclamp_used);

	return 0;
}

static bool uclamp_reset(const struct sched_attr *attr,
			 enum uclamp_id clamp_id,
			 struct uclamp_se *uc_se)
{
	/* Reset on sched class change for a non user-defined clamp value. */
	if (likely(!(attr->sched_flags & SCHED_FLAG_UTIL_CLAMP)) &&
	    !uc_se->user_defined)
		return true;

	/* Reset on sched_util_{min,max} == -1. */
	if (clamp_id == UCLAMP_MIN &&
	    attr->sched_flags & SCHED_FLAG_UTIL_CLAMP_MIN &&
	    attr->sched_util_min == -1) {
		return true;
	}

	if (clamp_id == UCLAMP_MAX &&
	    attr->sched_flags & SCHED_FLAG_UTIL_CLAMP_MAX &&
	    attr->sched_util_max == -1) {
		return true;
	}

	return false;
}

static void __setscheduler_uclamp(struct task_struct *p,
				  const struct sched_attr *attr)
{
	enum uclamp_id clamp_id;

	for_each_clamp_id(clamp_id) {
		struct uclamp_se *uc_se = &p->uclamp_req[clamp_id];
		unsigned int value;

		if (!uclamp_reset(attr, clamp_id, uc_se))
			continue;

		/*
		 * RT by default have a 100% boost value that could be modified
		 * at runtime.
		 */
		if (unlikely(rt_task(p) && clamp_id == UCLAMP_MIN))
			value = sysctl_sched_uclamp_util_min_rt_default;
		else
			value = uclamp_none(clamp_id);

		uclamp_se_set(uc_se, value, false);

	}

	if (likely(!(attr->sched_flags & SCHED_FLAG_UTIL_CLAMP)))
		return;

	if (attr->sched_flags & SCHED_FLAG_UTIL_CLAMP_MIN &&
	    attr->sched_util_min != -1) {
		uclamp_se_set(&p->uclamp_req[UCLAMP_MIN],
			      attr->sched_util_min, true);
	}

	if (attr->sched_flags & SCHED_FLAG_UTIL_CLAMP_MAX &&
	    attr->sched_util_max != -1) {
		uclamp_se_set(&p->uclamp_req[UCLAMP_MAX],
			      attr->sched_util_max, true);
	}
}

static void uclamp_fork(struct task_struct *p)
{
	enum uclamp_id clamp_id;

	/*
	 * We don't need to hold task_rq_lock() when updating p->uclamp_* here
	 * as the task is still at its early fork stages.
	 */
	for_each_clamp_id(clamp_id)
		p->uclamp[clamp_id].active = false;

	if (likely(!p->sched_reset_on_fork))
		return;

	for_each_clamp_id(clamp_id) {
		uclamp_se_set(&p->uclamp_req[clamp_id],
			      uclamp_none(clamp_id), false);
	}
}

static void uclamp_post_fork(struct task_struct *p)
{
	uclamp_update_util_min_rt_default(p);
}

static void __init init_uclamp_rq(struct rq *rq)
{
	enum uclamp_id clamp_id;
	struct uclamp_rq *uc_rq = rq->uclamp;

	for_each_clamp_id(clamp_id) {
		uc_rq[clamp_id] = (struct uclamp_rq) {
			.value = uclamp_none(clamp_id)
		};
	}

	rq->uclamp_flags = UCLAMP_FLAG_IDLE;
}

static void __init init_uclamp(void)
{
	struct uclamp_se uc_max = {};
	enum uclamp_id clamp_id;
	int cpu;

	for_each_possible_cpu(cpu)
		init_uclamp_rq(cpu_rq(cpu));

	for_each_clamp_id(clamp_id) {
		uclamp_se_set(&init_task.uclamp_req[clamp_id],
			      uclamp_none(clamp_id), false);
	}

	/* System defaults allow max clamp values for both indexes */
	uclamp_se_set(&uc_max, uclamp_none(UCLAMP_MAX), false);
	for_each_clamp_id(clamp_id) {
		uclamp_default[clamp_id] = uc_max;
#ifdef CONFIG_UCLAMP_TASK_GROUP
		root_task_group.uclamp_req[clamp_id] = uc_max;
		root_task_group.uclamp[clamp_id] = uc_max;
#endif
	}
}

#else /* CONFIG_UCLAMP_TASK */
static inline void uclamp_rq_inc(struct rq *rq, struct task_struct *p) { }
static inline void uclamp_rq_dec(struct rq *rq, struct task_struct *p) { }
static inline int uclamp_validate(struct task_struct *p,
				  const struct sched_attr *attr)
{
	return -EOPNOTSUPP;
}
static void __setscheduler_uclamp(struct task_struct *p,
				  const struct sched_attr *attr) { }
static inline void uclamp_fork(struct task_struct *p) { }
static inline void uclamp_post_fork(struct task_struct *p) { }
static inline void init_uclamp(void) { }
#endif /* CONFIG_UCLAMP_TASK */

bool sched_task_on_rq(struct task_struct *p)
{
	return task_on_rq_queued(p);
}

unsigned long get_wchan(struct task_struct *p)
{
	unsigned long ip = 0;
	unsigned int state;

	if (!p || p == current)
		return 0;

	/* Only get wchan if task is blocked and we can keep it that way. */
	raw_spin_lock_irq(&p->pi_lock);
	state = READ_ONCE(p->__state);
	smp_rmb(); /* see try_to_wake_up() */
	if (state != TASK_RUNNING && state != TASK_WAKING && !p->on_rq)
		ip = __get_wchan(p);
	raw_spin_unlock_irq(&p->pi_lock);

	return ip;
}

static inline void enqueue_task(struct rq *rq, struct task_struct *p, int flags)
{
	if (!(flags & ENQUEUE_NOCLOCK))
		update_rq_clock(rq);

	if (!(flags & ENQUEUE_RESTORE)) {
		sched_info_enqueue(rq, p);
		psi_enqueue(p, (flags & ENQUEUE_WAKEUP) && !(flags & ENQUEUE_MIGRATED));
	}

	uclamp_rq_inc(rq, p);
	p->sched_class->enqueue_task(rq, p, flags);

	if (sched_core_enabled(rq))
		sched_core_enqueue(rq, p);
}

static inline void dequeue_task(struct rq *rq, struct task_struct *p, int flags)
{
	if (sched_core_enabled(rq))
		sched_core_dequeue(rq, p, flags);

	if (!(flags & DEQUEUE_NOCLOCK))
		update_rq_clock(rq);

	if (!(flags & DEQUEUE_SAVE)) {
		sched_info_dequeue(rq, p);
		psi_dequeue(p, flags & DEQUEUE_SLEEP);
	}

	uclamp_rq_dec(rq, p);
	p->sched_class->dequeue_task(rq, p, flags);
}

void activate_task(struct rq *rq, struct task_struct *p, int flags)
{
	if (task_on_rq_migrating(p))
		flags |= ENQUEUE_MIGRATED;
	if (flags & ENQUEUE_MIGRATED)
		sched_mm_cid_migrate_to(rq, p);

	enqueue_task(rq, p, flags);

	WRITE_ONCE(p->on_rq, TASK_ON_RQ_QUEUED);
	ASSERT_EXCLUSIVE_WRITER(p->on_rq);
}

void deactivate_task(struct rq *rq, struct task_struct *p, int flags)
{
	WRITE_ONCE(p->on_rq, (flags & DEQUEUE_SLEEP) ? 0 : TASK_ON_RQ_MIGRATING);
	ASSERT_EXCLUSIVE_WRITER(p->on_rq);

	dequeue_task(rq, p, flags);
}

static inline int __normal_prio(int policy, int rt_prio, int nice)
{
	int prio;

	if (dl_policy(policy))
		prio = MAX_DL_PRIO - 1;
	else if (rt_policy(policy))
		prio = MAX_RT_PRIO - 1 - rt_prio;
	else
		prio = NICE_TO_PRIO(nice);

	return prio;
}

/*
 * Calculate the expected normal priority: i.e. priority
 * without taking RT-inheritance into account. Might be
 * boosted by interactivity modifiers. Changes upon fork,
 * setprio syscalls, and whenever the interactivity
 * estimator recalculates.
 */
static inline int normal_prio(struct task_struct *p)
{
	return __normal_prio(p->policy, p->rt_priority, PRIO_TO_NICE(p->static_prio));
}

/*
 * Calculate the current priority, i.e. the priority
 * taken into account by the scheduler. This value might
 * be boosted by RT tasks, or might be boosted by
 * interactivity modifiers. Will be RT if the task got
 * RT-boosted. If not then it returns p->normal_prio.
 */
static int effective_prio(struct task_struct *p)
{
	p->normal_prio = normal_prio(p);
	/*
	 * If we are RT tasks or we were boosted to RT priority,
	 * keep the priority unchanged. Otherwise, update priority
	 * to the normal priority:
	 */
	if (!rt_prio(p->prio))
		return p->normal_prio;
	return p->prio;
}

/**
 * task_curr - is this task currently executing on a CPU?
 * @p: the task in question.
 *
 * Return: 1 if the task is currently executing. 0 otherwise.
 */
inline int task_curr(const struct task_struct *p)
{
	return cpu_curr(task_cpu(p)) == p;
}

/*
 * ->switching_to() is called with the pi_lock and rq_lock held and must not
 * mess with locking.
 */
void check_class_changing(struct rq *rq, struct task_struct *p,
			  const struct sched_class *prev_class)
{
	if (prev_class != p->sched_class && p->sched_class->switching_to)
		p->sched_class->switching_to(rq, p);
}

/*
 * switched_from, switched_to and prio_changed must _NOT_ drop rq->lock,
 * use the balance_callback list if you want balancing.
 *
 * this means any call to check_class_changed() must be followed by a call to
 * balance_callback().
 */
void check_class_changed(struct rq *rq, struct task_struct *p,
			 const struct sched_class *prev_class,
			 int oldprio)
{
	if (prev_class != p->sched_class) {
		if (prev_class->switched_from)
			prev_class->switched_from(rq, p);

		p->sched_class->switched_to(rq, p);
	} else if (oldprio != p->prio || dl_task(p))
		p->sched_class->prio_changed(rq, p, oldprio);
}

void wakeup_preempt(struct rq *rq, struct task_struct *p, int flags)
{
	if (p->sched_class == rq->curr->sched_class)
		rq->curr->sched_class->wakeup_preempt(rq, p, flags);
	else if (sched_class_above(p->sched_class, rq->curr->sched_class))
		resched_curr(rq);

	/*
	 * A queue event has occurred, and we're going to schedule.  In
	 * this case, we can save a useless back to back clock update.
	 */
	if (task_on_rq_queued(rq->curr) && test_tsk_need_resched(rq->curr))
		rq_clock_skip_update(rq);
}

static __always_inline
int __task_state_match(struct task_struct *p, unsigned int state)
{
	if (READ_ONCE(p->__state) & state)
		return 1;

	if (READ_ONCE(p->saved_state) & state)
		return -1;

	return 0;
}

static __always_inline
int task_state_match(struct task_struct *p, unsigned int state)
{
	/*
	 * Serialize against current_save_and_set_rtlock_wait_state(),
	 * current_restore_rtlock_saved_state(), and __refrigerator().
	 */
	guard(raw_spinlock_irq)(&p->pi_lock);
	return __task_state_match(p, state);
}

/*
 * wait_task_inactive - wait for a thread to unschedule.
 *
 * Wait for the thread to block in any of the states set in @match_state.
 * If it changes, i.e. @p might have woken up, then return zero.  When we
 * succeed in waiting for @p to be off its CPU, we return a positive number
 * (its total switch count).  If a second call a short while later returns the
 * same number, the caller can be sure that @p has remained unscheduled the
 * whole time.
 *
 * The caller must ensure that the task *will* unschedule sometime soon,
 * else this function might spin for a *long* time. This function can't
 * be called with interrupts off, or it may introduce deadlock with
 * smp_call_function() if an IPI is sent by the same process we are
 * waiting to become inactive.
 */
unsigned long wait_task_inactive(struct task_struct *p, unsigned int match_state)
{
	int running, queued, match;
	struct rq_flags rf;
	unsigned long ncsw;
	struct rq *rq;

	for (;;) {
		/*
		 * We do the initial early heuristics without holding
		 * any task-queue locks at all. We'll only try to get
		 * the runqueue lock when things look like they will
		 * work out!
		 */
		rq = task_rq(p);

		/*
		 * If the task is actively running on another CPU
		 * still, just relax and busy-wait without holding
		 * any locks.
		 *
		 * NOTE! Since we don't hold any locks, it's not
		 * even sure that "rq" stays as the right runqueue!
		 * But we don't care, since "task_on_cpu()" will
		 * return false if the runqueue has changed and p
		 * is actually now running somewhere else!
		 */
		while (task_on_cpu(rq, p)) {
			if (!task_state_match(p, match_state))
				return 0;
			cpu_relax();
		}

		/*
		 * Ok, time to look more closely! We need the rq
		 * lock now, to be *sure*. If we're wrong, we'll
		 * just go back and repeat.
		 */
		rq = task_rq_lock(p, &rf);
		trace_sched_wait_task(p);
		running = task_on_cpu(rq, p);
		queued = task_on_rq_queued(p);
		ncsw = 0;
		if ((match = __task_state_match(p, match_state))) {
			/*
			 * When matching on p->saved_state, consider this task
			 * still queued so it will wait.
			 */
			if (match < 0)
				queued = 1;
			ncsw = p->nvcsw | LONG_MIN; /* sets MSB */
		}
		task_rq_unlock(rq, p, &rf);

		/*
		 * If it changed from the expected state, bail out now.
		 */
		if (unlikely(!ncsw))
			break;

		/*
		 * Was it really running after all now that we
		 * checked with the proper locks actually held?
		 *
		 * Oops. Go back and try again..
		 */
		if (unlikely(running)) {
			cpu_relax();
			continue;
		}

		/*
		 * It's not enough that it's not actively running,
		 * it must be off the runqueue _entirely_, and not
		 * preempted!
		 *
		 * So if it was still runnable (but just not actively
		 * running right now), it's preempted, and we should
		 * yield - it could be a while.
		 */
		if (unlikely(queued)) {
			ktime_t to = NSEC_PER_SEC / HZ;

			set_current_state(TASK_UNINTERRUPTIBLE);
			schedule_hrtimeout(&to, HRTIMER_MODE_REL_HARD);
			continue;
		}

		/*
		 * Ahh, all good. It wasn't running, and it wasn't
		 * runnable, which means that it will never become
		 * running in the future either. We're all done!
		 */
		break;
	}

	return ncsw;
}

#ifdef CONFIG_SMP

static void
__do_set_cpus_allowed(struct task_struct *p, struct affinity_context *ctx);

static int __set_cpus_allowed_ptr(struct task_struct *p,
				  struct affinity_context *ctx);

static void migrate_disable_switch(struct rq *rq, struct task_struct *p)
{
	struct affinity_context ac = {
		.new_mask  = cpumask_of(rq->cpu),
		.flags     = SCA_MIGRATE_DISABLE,
	};

	if (likely(!p->migration_disabled))
		return;

	if (p->cpus_ptr != &p->cpus_mask)
		return;

	/*
	 * Violates locking rules! see comment in __do_set_cpus_allowed().
	 */
	__do_set_cpus_allowed(p, &ac);
}

void migrate_disable(void)
{
	struct task_struct *p = current;

	if (p->migration_disabled) {
		p->migration_disabled++;
		return;
	}

	guard(preempt)();
	this_rq()->nr_pinned++;
	p->migration_disabled = 1;
}
EXPORT_SYMBOL_GPL(migrate_disable);

void migrate_enable(void)
{
	struct task_struct *p = current;
	struct affinity_context ac = {
		.new_mask  = &p->cpus_mask,
		.flags     = SCA_MIGRATE_ENABLE,
	};

	if (p->migration_disabled > 1) {
		p->migration_disabled--;
		return;
	}

	if (WARN_ON_ONCE(!p->migration_disabled))
		return;

	/*
	 * Ensure stop_task runs either before or after this, and that
	 * __set_cpus_allowed_ptr(SCA_MIGRATE_ENABLE) doesn't schedule().
	 */
	guard(preempt)();
	if (p->cpus_ptr != &p->cpus_mask)
		__set_cpus_allowed_ptr(p, &ac);
	/*
	 * Mustn't clear migration_disabled() until cpus_ptr points back at the
	 * regular cpus_mask, otherwise things that race (eg.
	 * select_fallback_rq) get confused.
	 */
	barrier();
	p->migration_disabled = 0;
	this_rq()->nr_pinned--;
}
EXPORT_SYMBOL_GPL(migrate_enable);

static inline bool rq_has_pinned_tasks(struct rq *rq)
{
	return rq->nr_pinned;
}

/*
 * Per-CPU kthreads are allowed to run on !active && online CPUs, see
 * __set_cpus_allowed_ptr() and select_fallback_rq().
 */
static inline bool is_cpu_allowed(struct task_struct *p, int cpu)
{
	/* When not in the task's cpumask, no point in looking further. */
	if (!cpumask_test_cpu(cpu, p->cpus_ptr))
		return false;

	/* migrate_disabled() must be allowed to finish. */
	if (is_migration_disabled(p))
		return cpu_online(cpu);

	/* Non kernel threads are not allowed during either online or offline. */
	if (!(p->flags & PF_KTHREAD))
		return cpu_active(cpu) && task_cpu_possible(cpu, p);

	/* KTHREAD_IS_PER_CPU is always allowed. */
	if (kthread_is_per_cpu(p))
		return cpu_online(cpu);

	/* Regular kernel threads don't get to stay during offline. */
	if (cpu_dying(cpu))
		return false;

	/* But are allowed during online. */
	return cpu_online(cpu);
}

/*
 * This is how migration works:
 *
 * 1) we invoke migration_cpu_stop() on the target CPU using
 *    stop_one_cpu().
 * 2) stopper starts to run (implicitly forcing the migrated thread
 *    off the CPU)
 * 3) it checks whether the migrated task is still in the wrong runqueue.
 * 4) if it's in the wrong runqueue then the migration thread removes
 *    it and puts it into the right queue.
 * 5) stopper completes and stop_one_cpu() returns and the migration
 *    is done.
 */

/*
 * move_queued_task - move a queued task to new rq.
 *
 * Returns (locked) new rq. Old rq's lock is released.
 */
static struct rq *move_queued_task(struct rq *rq, struct rq_flags *rf,
				   struct task_struct *p, int new_cpu)
{
	lockdep_assert_rq_held(rq);

	deactivate_task(rq, p, DEQUEUE_NOCLOCK);
	set_task_cpu(p, new_cpu);
	rq_unlock(rq, rf);

	rq = cpu_rq(new_cpu);

	rq_lock(rq, rf);
	WARN_ON_ONCE(task_cpu(p) != new_cpu);
	activate_task(rq, p, 0);
	wakeup_preempt(rq, p, 0);

	return rq;
}

struct migration_arg {
	struct task_struct		*task;
	int				dest_cpu;
	struct set_affinity_pending	*pending;
};

/*
 * @refs: number of wait_for_completion()
 * @stop_pending: is @stop_work in use
 */
struct set_affinity_pending {
	refcount_t		refs;
	unsigned int		stop_pending;
	struct completion	done;
	struct cpu_stop_work	stop_work;
	struct migration_arg	arg;
};

/*
 * Move (not current) task off this CPU, onto the destination CPU. We're doing
 * this because either it can't run here any more (set_cpus_allowed()
 * away from this CPU, or CPU going down), or because we're
 * attempting to rebalance this task on exec (sched_exec).
 *
 * So we race with normal scheduler movements, but that's OK, as long
 * as the task is no longer on this CPU.
 */
static struct rq *__migrate_task(struct rq *rq, struct rq_flags *rf,
				 struct task_struct *p, int dest_cpu)
{
	/* Affinity changed (again). */
	if (!is_cpu_allowed(p, dest_cpu))
		return rq;

	rq = move_queued_task(rq, rf, p, dest_cpu);

	return rq;
}

/*
 * migration_cpu_stop - this will be executed by a highprio stopper thread
 * and performs thread migration by bumping thread off CPU then
 * 'pushing' onto another runqueue.
 */
static int migration_cpu_stop(void *data)
{
	struct migration_arg *arg = data;
	struct set_affinity_pending *pending = arg->pending;
	struct task_struct *p = arg->task;
	struct rq *rq = this_rq();
	bool complete = false;
	struct rq_flags rf;

	/*
	 * The original target CPU might have gone down and we might
	 * be on another CPU but it doesn't matter.
	 */
	local_irq_save(rf.flags);
	/*
	 * We need to explicitly wake pending tasks before running
	 * __migrate_task() such that we will not miss enforcing cpus_ptr
	 * during wakeups, see set_cpus_allowed_ptr()'s TASK_WAKING test.
	 */
	flush_smp_call_function_queue();

	raw_spin_lock(&p->pi_lock);
	rq_lock(rq, &rf);

	/*
	 * If we were passed a pending, then ->stop_pending was set, thus
	 * p->migration_pending must have remained stable.
	 */
	WARN_ON_ONCE(pending && pending != p->migration_pending);

	/*
	 * If task_rq(p) != rq, it cannot be migrated here, because we're
	 * holding rq->lock, if p->on_rq == 0 it cannot get enqueued because
	 * we're holding p->pi_lock.
	 */
	if (task_rq(p) == rq) {
		if (is_migration_disabled(p))
			goto out;

		if (pending) {
			p->migration_pending = NULL;
			complete = true;

			if (cpumask_test_cpu(task_cpu(p), &p->cpus_mask))
				goto out;
		}

		if (task_on_rq_queued(p)) {
			update_rq_clock(rq);
			rq = __migrate_task(rq, &rf, p, arg->dest_cpu);
		} else {
			p->wake_cpu = arg->dest_cpu;
		}

		/*
		 * XXX __migrate_task() can fail, at which point we might end
		 * up running on a dodgy CPU, AFAICT this can only happen
		 * during CPU hotplug, at which point we'll get pushed out
		 * anyway, so it's probably not a big deal.
		 */

	} else if (pending) {
		/*
		 * This happens when we get migrated between migrate_enable()'s
		 * preempt_enable() and scheduling the stopper task. At that
		 * point we're a regular task again and not current anymore.
		 *
		 * A !PREEMPT kernel has a giant hole here, which makes it far
		 * more likely.
		 */

		/*
		 * The task moved before the stopper got to run. We're holding
		 * ->pi_lock, so the allowed mask is stable - if it got
		 * somewhere allowed, we're done.
		 */
		if (cpumask_test_cpu(task_cpu(p), p->cpus_ptr)) {
			p->migration_pending = NULL;
			complete = true;
			goto out;
		}

		/*
		 * When migrate_enable() hits a rq mis-match we can't reliably
		 * determine is_migration_disabled() and so have to chase after
		 * it.
		 */
		WARN_ON_ONCE(!pending->stop_pending);
		preempt_disable();
		task_rq_unlock(rq, p, &rf);
		stop_one_cpu_nowait(task_cpu(p), migration_cpu_stop,
				    &pending->arg, &pending->stop_work);
		preempt_enable();
		return 0;
	}
out:
	if (pending)
		pending->stop_pending = false;
	task_rq_unlock(rq, p, &rf);

	if (complete)
		complete_all(&pending->done);

	return 0;
}

int push_cpu_stop(void *arg)
{
	struct rq *lowest_rq = NULL, *rq = this_rq();
	struct task_struct *p = arg;

	raw_spin_lock_irq(&p->pi_lock);
	raw_spin_rq_lock(rq);

	if (task_rq(p) != rq)
		goto out_unlock;

	if (is_migration_disabled(p)) {
		p->migration_flags |= MDF_PUSH;
		goto out_unlock;
	}

	p->migration_flags &= ~MDF_PUSH;

	if (p->sched_class->find_lock_rq)
		lowest_rq = p->sched_class->find_lock_rq(p, rq);

	if (!lowest_rq)
		goto out_unlock;

	// XXX validate p is still the highest prio task
	if (task_rq(p) == rq) {
		deactivate_task(rq, p, 0);
		set_task_cpu(p, lowest_rq->cpu);
		activate_task(lowest_rq, p, 0);
		resched_curr(lowest_rq);
	}

	double_unlock_balance(rq, lowest_rq);

out_unlock:
	rq->push_busy = false;
	raw_spin_rq_unlock(rq);
	raw_spin_unlock_irq(&p->pi_lock);

	put_task_struct(p);
	return 0;
}

/*
 * sched_class::set_cpus_allowed must do the below, but is not required to
 * actually call this function.
 */
void set_cpus_allowed_common(struct task_struct *p, struct affinity_context *ctx)
{
	if (ctx->flags & (SCA_MIGRATE_ENABLE | SCA_MIGRATE_DISABLE)) {
		p->cpus_ptr = ctx->new_mask;
		return;
	}

	cpumask_copy(&p->cpus_mask, ctx->new_mask);
	p->nr_cpus_allowed = cpumask_weight(ctx->new_mask);

	/*
	 * Swap in a new user_cpus_ptr if SCA_USER flag set
	 */
	if (ctx->flags & SCA_USER)
		swap(p->user_cpus_ptr, ctx->user_mask);
}

static void
__do_set_cpus_allowed(struct task_struct *p, struct affinity_context *ctx)
{
	struct rq *rq = task_rq(p);
	bool queued, running;

	/*
	 * This here violates the locking rules for affinity, since we're only
	 * supposed to change these variables while holding both rq->lock and
	 * p->pi_lock.
	 *
	 * HOWEVER, it magically works, because ttwu() is the only code that
	 * accesses these variables under p->pi_lock and only does so after
	 * smp_cond_load_acquire(&p->on_cpu, !VAL), and we're in __schedule()
	 * before finish_task().
	 *
	 * XXX do further audits, this smells like something putrid.
	 */
	if (ctx->flags & SCA_MIGRATE_DISABLE)
		SCHED_WARN_ON(!p->on_cpu);
	else
		lockdep_assert_held(&p->pi_lock);

	queued = task_on_rq_queued(p);
	running = task_current(rq, p);

	if (queued) {
		/*
		 * Because __kthread_bind() calls this on blocked tasks without
		 * holding rq->lock.
		 */
		lockdep_assert_rq_held(rq);
		dequeue_task(rq, p, DEQUEUE_SAVE | DEQUEUE_NOCLOCK);
	}
	if (running)
		put_prev_task(rq, p);

	p->sched_class->set_cpus_allowed(p, ctx);

	if (queued)
		enqueue_task(rq, p, ENQUEUE_RESTORE | ENQUEUE_NOCLOCK);
	if (running)
		set_next_task(rq, p);
}

/*
 * Used for kthread_bind() and select_fallback_rq(), in both cases the user
 * affinity (if any) should be destroyed too.
 */
void do_set_cpus_allowed(struct task_struct *p, const struct cpumask *new_mask)
{
	struct affinity_context ac = {
		.new_mask  = new_mask,
		.user_mask = NULL,
		.flags     = SCA_USER,	/* clear the user requested mask */
	};
	union cpumask_rcuhead {
		cpumask_t cpumask;
		struct rcu_head rcu;
	};

	__do_set_cpus_allowed(p, &ac);

	/*
	 * Because this is called with p->pi_lock held, it is not possible
	 * to use kfree() here (when PREEMPT_RT=y), therefore punt to using
	 * kfree_rcu().
	 */
	kfree_rcu((union cpumask_rcuhead *)ac.user_mask, rcu);
}

static cpumask_t *alloc_user_cpus_ptr(int node)
{
	/*
	 * See do_set_cpus_allowed() above for the rcu_head usage.
	 */
	int size = max_t(int, cpumask_size(), sizeof(struct rcu_head));

	return kmalloc_node(size, GFP_KERNEL, node);
}

int dup_user_cpus_ptr(struct task_struct *dst, struct task_struct *src,
		      int node)
{
	cpumask_t *user_mask;
	unsigned long flags;

	/*
	 * Always clear dst->user_cpus_ptr first as their user_cpus_ptr's
	 * may differ by now due to racing.
	 */
	dst->user_cpus_ptr = NULL;

	/*
	 * This check is racy and losing the race is a valid situation.
	 * It is not worth the extra overhead of taking the pi_lock on
	 * every fork/clone.
	 */
	if (data_race(!src->user_cpus_ptr))
		return 0;

	user_mask = alloc_user_cpus_ptr(node);
	if (!user_mask)
		return -ENOMEM;

	/*
	 * Use pi_lock to protect content of user_cpus_ptr
	 *
	 * Though unlikely, user_cpus_ptr can be reset to NULL by a concurrent
	 * do_set_cpus_allowed().
	 */
	raw_spin_lock_irqsave(&src->pi_lock, flags);
	if (src->user_cpus_ptr) {
		swap(dst->user_cpus_ptr, user_mask);
		cpumask_copy(dst->user_cpus_ptr, src->user_cpus_ptr);
	}
	raw_spin_unlock_irqrestore(&src->pi_lock, flags);

	if (unlikely(user_mask))
		kfree(user_mask);

	return 0;
}

static inline struct cpumask *clear_user_cpus_ptr(struct task_struct *p)
{
	struct cpumask *user_mask = NULL;

	swap(p->user_cpus_ptr, user_mask);

	return user_mask;
}

void release_user_cpus_ptr(struct task_struct *p)
{
	kfree(clear_user_cpus_ptr(p));
}

/*
 * This function is wildly self concurrent; here be dragons.
 *
 *
 * When given a valid mask, __set_cpus_allowed_ptr() must block until the
 * designated task is enqueued on an allowed CPU. If that task is currently
 * running, we have to kick it out using the CPU stopper.
 *
 * Migrate-Disable comes along and tramples all over our nice sandcastle.
 * Consider:
 *
 *     Initial conditions: P0->cpus_mask = [0, 1]
 *
 *     P0@CPU0                  P1
 *
 *     migrate_disable();
 *     <preempted>
 *                              set_cpus_allowed_ptr(P0, [1]);
 *
 * P1 *cannot* return from this set_cpus_allowed_ptr() call until P0 executes
 * its outermost migrate_enable() (i.e. it exits its Migrate-Disable region).
 * This means we need the following scheme:
 *
 *     P0@CPU0                  P1
 *
 *     migrate_disable();
 *     <preempted>
 *                              set_cpus_allowed_ptr(P0, [1]);
 *                                <blocks>
 *     <resumes>
 *     migrate_enable();
 *       __set_cpus_allowed_ptr();
 *       <wakes local stopper>
 *                         `--> <woken on migration completion>
 *
 * Now the fun stuff: there may be several P1-like tasks, i.e. multiple
 * concurrent set_cpus_allowed_ptr(P0, [*]) calls. CPU affinity changes of any
 * task p are serialized by p->pi_lock, which we can leverage: the one that
 * should come into effect at the end of the Migrate-Disable region is the last
 * one. This means we only need to track a single cpumask (i.e. p->cpus_mask),
 * but we still need to properly signal those waiting tasks at the appropriate
 * moment.
 *
 * This is implemented using struct set_affinity_pending. The first
 * __set_cpus_allowed_ptr() caller within a given Migrate-Disable region will
 * setup an instance of that struct and install it on the targeted task_struct.
 * Any and all further callers will reuse that instance. Those then wait for
 * a completion signaled at the tail of the CPU stopper callback (1), triggered
 * on the end of the Migrate-Disable region (i.e. outermost migrate_enable()).
 *
 *
 * (1) In the cases covered above. There is one more where the completion is
 * signaled within affine_move_task() itself: when a subsequent affinity request
 * occurs after the stopper bailed out due to the targeted task still being
 * Migrate-Disable. Consider:
 *
 *     Initial conditions: P0->cpus_mask = [0, 1]
 *
 *     CPU0		  P1				P2
 *     <P0>
 *       migrate_disable();
 *       <preempted>
 *                        set_cpus_allowed_ptr(P0, [1]);
 *                          <blocks>
 *     <migration/0>
 *       migration_cpu_stop()
 *         is_migration_disabled()
 *           <bails>
 *                                                       set_cpus_allowed_ptr(P0, [0, 1]);
 *                                                         <signal completion>
 *                          <awakes>
 *
 * Note that the above is safe vs a concurrent migrate_enable(), as any
 * pending affinity completion is preceded by an uninstallation of
 * p->migration_pending done with p->pi_lock held.
 */
static int affine_move_task(struct rq *rq, struct task_struct *p, struct rq_flags *rf,
			    int dest_cpu, unsigned int flags)
	__releases(rq->lock)
	__releases(p->pi_lock)
{
	struct set_affinity_pending my_pending = { }, *pending = NULL;
	bool stop_pending, complete = false;

	/* Can the task run on the task's current CPU? If so, we're done */
	if (cpumask_test_cpu(task_cpu(p), &p->cpus_mask)) {
		struct task_struct *push_task = NULL;

		if ((flags & SCA_MIGRATE_ENABLE) &&
		    (p->migration_flags & MDF_PUSH) && !rq->push_busy) {
			rq->push_busy = true;
			push_task = get_task_struct(p);
		}

		/*
		 * If there are pending waiters, but no pending stop_work,
		 * then complete now.
		 */
		pending = p->migration_pending;
		if (pending && !pending->stop_pending) {
			p->migration_pending = NULL;
			complete = true;
		}

		preempt_disable();
		task_rq_unlock(rq, p, rf);
		if (push_task) {
			stop_one_cpu_nowait(rq->cpu, push_cpu_stop,
					    p, &rq->push_work);
		}
		preempt_enable();

		if (complete)
			complete_all(&pending->done);

		return 0;
	}

	if (!(flags & SCA_MIGRATE_ENABLE)) {
		/* serialized by p->pi_lock */
		if (!p->migration_pending) {
			/* Install the request */
			refcount_set(&my_pending.refs, 1);
			init_completion(&my_pending.done);
			my_pending.arg = (struct migration_arg) {
				.task = p,
				.dest_cpu = dest_cpu,
				.pending = &my_pending,
			};

			p->migration_pending = &my_pending;
		} else {
			pending = p->migration_pending;
			refcount_inc(&pending->refs);
			/*
			 * Affinity has changed, but we've already installed a
			 * pending. migration_cpu_stop() *must* see this, else
			 * we risk a completion of the pending despite having a
			 * task on a disallowed CPU.
			 *
			 * Serialized by p->pi_lock, so this is safe.
			 */
			pending->arg.dest_cpu = dest_cpu;
		}
	}
	pending = p->migration_pending;
	/*
	 * - !MIGRATE_ENABLE:
	 *   we'll have installed a pending if there wasn't one already.
	 *
	 * - MIGRATE_ENABLE:
	 *   we're here because the current CPU isn't matching anymore,
	 *   the only way that can happen is because of a concurrent
	 *   set_cpus_allowed_ptr() call, which should then still be
	 *   pending completion.
	 *
	 * Either way, we really should have a @pending here.
	 */
	if (WARN_ON_ONCE(!pending)) {
		task_rq_unlock(rq, p, rf);
		return -EINVAL;
	}

	if (task_on_cpu(rq, p) || READ_ONCE(p->__state) == TASK_WAKING) {
		/*
		 * MIGRATE_ENABLE gets here because 'p == current', but for
		 * anything else we cannot do is_migration_disabled(), punt
		 * and have the stopper function handle it all race-free.
		 */
		stop_pending = pending->stop_pending;
		if (!stop_pending)
			pending->stop_pending = true;

		if (flags & SCA_MIGRATE_ENABLE)
			p->migration_flags &= ~MDF_PUSH;

		preempt_disable();
		task_rq_unlock(rq, p, rf);
		if (!stop_pending) {
			stop_one_cpu_nowait(cpu_of(rq), migration_cpu_stop,
					    &pending->arg, &pending->stop_work);
		}
		preempt_enable();

		if (flags & SCA_MIGRATE_ENABLE)
			return 0;
	} else {

		if (!is_migration_disabled(p)) {
			if (task_on_rq_queued(p))
				rq = move_queued_task(rq, rf, p, dest_cpu);

			if (!pending->stop_pending) {
				p->migration_pending = NULL;
				complete = true;
			}
		}
		task_rq_unlock(rq, p, rf);

		if (complete)
			complete_all(&pending->done);
	}

	wait_for_completion(&pending->done);

	if (refcount_dec_and_test(&pending->refs))
		wake_up_var(&pending->refs); /* No UaF, just an address */

	/*
	 * Block the original owner of &pending until all subsequent callers
	 * have seen the completion and decremented the refcount
	 */
	wait_var_event(&my_pending.refs, !refcount_read(&my_pending.refs));

	/* ARGH */
	WARN_ON_ONCE(my_pending.stop_pending);

	return 0;
}

/*
 * Called with both p->pi_lock and rq->lock held; drops both before returning.
 */
static int __set_cpus_allowed_ptr_locked(struct task_struct *p,
					 struct affinity_context *ctx,
					 struct rq *rq,
					 struct rq_flags *rf)
	__releases(rq->lock)
	__releases(p->pi_lock)
{
	const struct cpumask *cpu_allowed_mask = task_cpu_possible_mask(p);
	const struct cpumask *cpu_valid_mask = cpu_active_mask;
	bool kthread = p->flags & PF_KTHREAD;
	unsigned int dest_cpu;
	int ret = 0;

	update_rq_clock(rq);

	if (kthread || is_migration_disabled(p)) {
		/*
		 * Kernel threads are allowed on online && !active CPUs,
		 * however, during cpu-hot-unplug, even these might get pushed
		 * away if not KTHREAD_IS_PER_CPU.
		 *
		 * Specifically, migration_disabled() tasks must not fail the
		 * cpumask_any_and_distribute() pick below, esp. so on
		 * SCA_MIGRATE_ENABLE, otherwise we'll not call
		 * set_cpus_allowed_common() and actually reset p->cpus_ptr.
		 */
		cpu_valid_mask = cpu_online_mask;
	}

	if (!kthread && !cpumask_subset(ctx->new_mask, cpu_allowed_mask)) {
		ret = -EINVAL;
		goto out;
	}

	/*
	 * Must re-check here, to close a race against __kthread_bind(),
	 * sched_setaffinity() is not guaranteed to observe the flag.
	 */
	if ((ctx->flags & SCA_CHECK) && (p->flags & PF_NO_SETAFFINITY)) {
		ret = -EINVAL;
		goto out;
	}

	if (!(ctx->flags & SCA_MIGRATE_ENABLE)) {
		if (cpumask_equal(&p->cpus_mask, ctx->new_mask)) {
			if (ctx->flags & SCA_USER)
				swap(p->user_cpus_ptr, ctx->user_mask);
			goto out;
		}

		if (WARN_ON_ONCE(p == current &&
				 is_migration_disabled(p) &&
				 !cpumask_test_cpu(task_cpu(p), ctx->new_mask))) {
			ret = -EBUSY;
			goto out;
		}
	}

	/*
	 * Picking a ~random cpu helps in cases where we are changing affinity
	 * for groups of tasks (ie. cpuset), so that load balancing is not
	 * immediately required to distribute the tasks within their new mask.
	 */
	dest_cpu = cpumask_any_and_distribute(cpu_valid_mask, ctx->new_mask);
	if (dest_cpu >= nr_cpu_ids) {
		ret = -EINVAL;
		goto out;
	}

	__do_set_cpus_allowed(p, ctx);

	return affine_move_task(rq, p, rf, dest_cpu, ctx->flags);

out:
	task_rq_unlock(rq, p, rf);

	return ret;
}

/*
 * Change a given task's CPU affinity. Migrate the thread to a
 * proper CPU and schedule it away if the CPU it's executing on
 * is removed from the allowed bitmask.
 *
 * NOTE: the caller must have a valid reference to the task, the
 * task must not exit() & deallocate itself prematurely. The
 * call is not atomic; no spinlocks may be held.
 */
static int __set_cpus_allowed_ptr(struct task_struct *p,
				  struct affinity_context *ctx)
{
	struct rq_flags rf;
	struct rq *rq;

	rq = task_rq_lock(p, &rf);
	/*
	 * Masking should be skipped if SCA_USER or any of the SCA_MIGRATE_*
	 * flags are set.
	 */
	if (p->user_cpus_ptr &&
	    !(ctx->flags & (SCA_USER | SCA_MIGRATE_ENABLE | SCA_MIGRATE_DISABLE)) &&
	    cpumask_and(rq->scratch_mask, ctx->new_mask, p->user_cpus_ptr))
		ctx->new_mask = rq->scratch_mask;

	return __set_cpus_allowed_ptr_locked(p, ctx, rq, &rf);
}

int set_cpus_allowed_ptr(struct task_struct *p, const struct cpumask *new_mask)
{
	struct affinity_context ac = {
		.new_mask  = new_mask,
		.flags     = 0,
	};

	return __set_cpus_allowed_ptr(p, &ac);
}
EXPORT_SYMBOL_GPL(set_cpus_allowed_ptr);

/*
 * Change a given task's CPU affinity to the intersection of its current
 * affinity mask and @subset_mask, writing the resulting mask to @new_mask.
 * If user_cpus_ptr is defined, use it as the basis for restricting CPU
 * affinity or use cpu_online_mask instead.
 *
 * If the resulting mask is empty, leave the affinity unchanged and return
 * -EINVAL.
 */
static int restrict_cpus_allowed_ptr(struct task_struct *p,
				     struct cpumask *new_mask,
				     const struct cpumask *subset_mask)
{
	struct affinity_context ac = {
		.new_mask  = new_mask,
		.flags     = 0,
	};
	struct rq_flags rf;
	struct rq *rq;
	int err;

	rq = task_rq_lock(p, &rf);

	/*
	 * Forcefully restricting the affinity of a deadline task is
	 * likely to cause problems, so fail and noisily override the
	 * mask entirely.
	 */
	if (task_has_dl_policy(p) && dl_bandwidth_enabled()) {
		err = -EPERM;
		goto err_unlock;
	}

	if (!cpumask_and(new_mask, task_user_cpus(p), subset_mask)) {
		err = -EINVAL;
		goto err_unlock;
	}

	return __set_cpus_allowed_ptr_locked(p, &ac, rq, &rf);

err_unlock:
	task_rq_unlock(rq, p, &rf);
	return err;
}

/*
 * Restrict the CPU affinity of task @p so that it is a subset of
 * task_cpu_possible_mask() and point @p->user_cpus_ptr to a copy of the
 * old affinity mask. If the resulting mask is empty, we warn and walk
 * up the cpuset hierarchy until we find a suitable mask.
 */
void force_compatible_cpus_allowed_ptr(struct task_struct *p)
{
	cpumask_var_t new_mask;
	const struct cpumask *override_mask = task_cpu_possible_mask(p);

	alloc_cpumask_var(&new_mask, GFP_KERNEL);

	/*
	 * __migrate_task() can fail silently in the face of concurrent
	 * offlining of the chosen destination CPU, so take the hotplug
	 * lock to ensure that the migration succeeds.
	 */
	cpus_read_lock();
	if (!cpumask_available(new_mask))
		goto out_set_mask;

	if (!restrict_cpus_allowed_ptr(p, new_mask, override_mask))
		goto out_free_mask;

	/*
	 * We failed to find a valid subset of the affinity mask for the
	 * task, so override it based on its cpuset hierarchy.
	 */
	cpuset_cpus_allowed(p, new_mask);
	override_mask = new_mask;

out_set_mask:
	if (printk_ratelimit()) {
		printk_deferred("Overriding affinity for process %d (%s) to CPUs %*pbl\n",
				task_pid_nr(p), p->comm,
				cpumask_pr_args(override_mask));
	}

	WARN_ON(set_cpus_allowed_ptr(p, override_mask));
out_free_mask:
	cpus_read_unlock();
	free_cpumask_var(new_mask);
}

static int
__sched_setaffinity(struct task_struct *p, struct affinity_context *ctx);

/*
 * Restore the affinity of a task @p which was previously restricted by a
 * call to force_compatible_cpus_allowed_ptr().
 *
 * It is the caller's responsibility to serialise this with any calls to
 * force_compatible_cpus_allowed_ptr(@p).
 */
void relax_compatible_cpus_allowed_ptr(struct task_struct *p)
{
	struct affinity_context ac = {
		.new_mask  = task_user_cpus(p),
		.flags     = 0,
	};
	int ret;

	/*
	 * Try to restore the old affinity mask with __sched_setaffinity().
	 * Cpuset masking will be done there too.
	 */
	ret = __sched_setaffinity(p, &ac);
	WARN_ON_ONCE(ret);
}

void set_task_cpu(struct task_struct *p, unsigned int new_cpu)
{
#ifdef CONFIG_SCHED_DEBUG
	unsigned int state = READ_ONCE(p->__state);

	/*
	 * We should never call set_task_cpu() on a blocked task,
	 * ttwu() will sort out the placement.
	 */
	WARN_ON_ONCE(state != TASK_RUNNING && state != TASK_WAKING && !p->on_rq);

	/*
	 * Migrating fair class task must have p->on_rq = TASK_ON_RQ_MIGRATING,
	 * because schedstat_wait_{start,end} rebase migrating task's wait_start
	 * time relying on p->on_rq.
	 */
	WARN_ON_ONCE(state == TASK_RUNNING &&
		     p->sched_class == &fair_sched_class &&
		     (p->on_rq && !task_on_rq_migrating(p)));

#ifdef CONFIG_LOCKDEP
	/*
	 * The caller should hold either p->pi_lock or rq->lock, when changing
	 * a task's CPU. ->pi_lock for waking tasks, rq->lock for runnable tasks.
	 *
	 * sched_move_task() holds both and thus holding either pins the cgroup,
	 * see task_group().
	 *
	 * Furthermore, all task_rq users should acquire both locks, see
	 * task_rq_lock().
	 */
	WARN_ON_ONCE(debug_locks && !(lockdep_is_held(&p->pi_lock) ||
				      lockdep_is_held(__rq_lockp(task_rq(p)))));
#endif
	/*
	 * Clearly, migrating tasks to offline CPUs is a fairly daft thing.
	 */
	WARN_ON_ONCE(!cpu_online(new_cpu));

	WARN_ON_ONCE(is_migration_disabled(p));
#endif

	trace_sched_migrate_task(p, new_cpu);

	if (task_cpu(p) != new_cpu) {
		if (p->sched_class->migrate_task_rq)
			p->sched_class->migrate_task_rq(p, new_cpu);
		p->se.nr_migrations++;
		rseq_migrate(p);
		sched_mm_cid_migrate_from(p);
		perf_event_task_migrate(p);
	}

	__set_task_cpu(p, new_cpu);
}

#ifdef CONFIG_NUMA_BALANCING
static void __migrate_swap_task(struct task_struct *p, int cpu)
{
	if (task_on_rq_queued(p)) {
		struct rq *src_rq, *dst_rq;
		struct rq_flags srf, drf;

		src_rq = task_rq(p);
		dst_rq = cpu_rq(cpu);

		rq_pin_lock(src_rq, &srf);
		rq_pin_lock(dst_rq, &drf);

		deactivate_task(src_rq, p, 0);
		set_task_cpu(p, cpu);
		activate_task(dst_rq, p, 0);
		wakeup_preempt(dst_rq, p, 0);

		rq_unpin_lock(dst_rq, &drf);
		rq_unpin_lock(src_rq, &srf);

	} else {
		/*
		 * Task isn't running anymore; make it appear like we migrated
		 * it before it went to sleep. This means on wakeup we make the
		 * previous CPU our target instead of where it really is.
		 */
		p->wake_cpu = cpu;
	}
}

struct migration_swap_arg {
	struct task_struct *src_task, *dst_task;
	int src_cpu, dst_cpu;
};

static int migrate_swap_stop(void *data)
{
	struct migration_swap_arg *arg = data;
	struct rq *src_rq, *dst_rq;

	if (!cpu_active(arg->src_cpu) || !cpu_active(arg->dst_cpu))
		return -EAGAIN;

	src_rq = cpu_rq(arg->src_cpu);
	dst_rq = cpu_rq(arg->dst_cpu);

	guard(double_raw_spinlock)(&arg->src_task->pi_lock, &arg->dst_task->pi_lock);
	guard(double_rq_lock)(src_rq, dst_rq);

	if (task_cpu(arg->dst_task) != arg->dst_cpu)
		return -EAGAIN;

	if (task_cpu(arg->src_task) != arg->src_cpu)
		return -EAGAIN;

	if (!cpumask_test_cpu(arg->dst_cpu, arg->src_task->cpus_ptr))
		return -EAGAIN;

	if (!cpumask_test_cpu(arg->src_cpu, arg->dst_task->cpus_ptr))
		return -EAGAIN;

	__migrate_swap_task(arg->src_task, arg->dst_cpu);
	__migrate_swap_task(arg->dst_task, arg->src_cpu);

	return 0;
}

/*
 * Cross migrate two tasks
 */
int migrate_swap(struct task_struct *cur, struct task_struct *p,
		int target_cpu, int curr_cpu)
{
	struct migration_swap_arg arg;
	int ret = -EINVAL;

	arg = (struct migration_swap_arg){
		.src_task = cur,
		.src_cpu = curr_cpu,
		.dst_task = p,
		.dst_cpu = target_cpu,
	};

	if (arg.src_cpu == arg.dst_cpu)
		goto out;

	/*
	 * These three tests are all lockless; this is OK since all of them
	 * will be re-checked with proper locks held further down the line.
	 */
	if (!cpu_active(arg.src_cpu) || !cpu_active(arg.dst_cpu))
		goto out;

	if (!cpumask_test_cpu(arg.dst_cpu, arg.src_task->cpus_ptr))
		goto out;

	if (!cpumask_test_cpu(arg.src_cpu, arg.dst_task->cpus_ptr))
		goto out;

	trace_sched_swap_numa(cur, arg.src_cpu, p, arg.dst_cpu);
	ret = stop_two_cpus(arg.dst_cpu, arg.src_cpu, migrate_swap_stop, &arg);

out:
	return ret;
}
#endif /* CONFIG_NUMA_BALANCING */

/***
 * kick_process - kick a running thread to enter/exit the kernel
 * @p: the to-be-kicked thread
 *
 * Cause a process which is running on another CPU to enter
 * kernel-mode, without any delay. (to get signals handled.)
 *
 * NOTE: this function doesn't have to take the runqueue lock,
 * because all it wants to ensure is that the remote task enters
 * the kernel. If the IPI races and the task has been migrated
 * to another CPU then no harm is done and the purpose has been
 * achieved as well.
 */
void kick_process(struct task_struct *p)
{
	guard(preempt)();
	int cpu = task_cpu(p);

	if ((cpu != smp_processor_id()) && task_curr(p))
		smp_send_reschedule(cpu);
}
EXPORT_SYMBOL_GPL(kick_process);

/*
 * ->cpus_ptr is protected by both rq->lock and p->pi_lock
 *
 * A few notes on cpu_active vs cpu_online:
 *
 *  - cpu_active must be a subset of cpu_online
 *
 *  - on CPU-up we allow per-CPU kthreads on the online && !active CPU,
 *    see __set_cpus_allowed_ptr(). At this point the newly online
 *    CPU isn't yet part of the sched domains, and balancing will not
 *    see it.
 *
 *  - on CPU-down we clear cpu_active() to mask the sched domains and
 *    avoid the load balancer to place new tasks on the to be removed
 *    CPU. Existing tasks will remain running there and will be taken
 *    off.
 *
 * This means that fallback selection must not select !active CPUs.
 * And can assume that any active CPU must be online. Conversely
 * select_task_rq() below may allow selection of !active CPUs in order
 * to satisfy the above rules.
 */
static int select_fallback_rq(int cpu, struct task_struct *p)
{
	int nid = cpu_to_node(cpu);
	const struct cpumask *nodemask = NULL;
	enum { cpuset, possible, fail } state = cpuset;
	int dest_cpu;

	/*
	 * If the node that the CPU is on has been offlined, cpu_to_node()
	 * will return -1. There is no CPU on the node, and we should
	 * select the CPU on the other node.
	 */
	if (nid != -1) {
		nodemask = cpumask_of_node(nid);

		/* Look for allowed, online CPU in same node. */
		for_each_cpu(dest_cpu, nodemask) {
			if (is_cpu_allowed(p, dest_cpu))
				return dest_cpu;
		}
	}

	for (;;) {
		/* Any allowed, online CPU? */
		for_each_cpu(dest_cpu, p->cpus_ptr) {
			if (!is_cpu_allowed(p, dest_cpu))
				continue;

			goto out;
		}

		/* No more Mr. Nice Guy. */
		switch (state) {
		case cpuset:
			if (cpuset_cpus_allowed_fallback(p)) {
				state = possible;
				break;
			}
			fallthrough;
		case possible:
			/*
			 * XXX When called from select_task_rq() we only
			 * hold p->pi_lock and again violate locking order.
			 *
			 * More yuck to audit.
			 */
			do_set_cpus_allowed(p, task_cpu_possible_mask(p));
			state = fail;
			break;
		case fail:
			BUG();
			break;
		}
	}

out:
	if (state != cpuset) {
		/*
		 * Don't tell them about moving exiting tasks or
		 * kernel threads (both mm NULL), since they never
		 * leave kernel.
		 */
		if (p->mm && printk_ratelimit()) {
			printk_deferred("process %d (%s) no longer affine to cpu%d\n",
					task_pid_nr(p), p->comm, cpu);
		}
	}

	return dest_cpu;
}

/*
 * The caller (fork, wakeup) owns p->pi_lock, ->cpus_ptr is stable.
 */
static inline
int select_task_rq(struct task_struct *p, int cpu, int wake_flags)
{
	lockdep_assert_held(&p->pi_lock);

	if (p->nr_cpus_allowed > 1 && !is_migration_disabled(p))
		cpu = p->sched_class->select_task_rq(p, cpu, wake_flags);
	else
		cpu = cpumask_any(p->cpus_ptr);

	/*
	 * In order not to call set_task_cpu() on a blocking task we need
	 * to rely on ttwu() to place the task on a valid ->cpus_ptr
	 * CPU.
	 *
	 * Since this is common to all placement strategies, this lives here.
	 *
	 * [ this allows ->select_task() to simply return task_cpu(p) and
	 *   not worry about this generic constraint ]
	 */
	if (unlikely(!is_cpu_allowed(p, cpu)))
		cpu = select_fallback_rq(task_cpu(p), p);

	return cpu;
}

void sched_set_stop_task(int cpu, struct task_struct *stop)
{
	static struct lock_class_key stop_pi_lock;
	struct sched_param param = { .sched_priority = MAX_RT_PRIO - 1 };
	struct task_struct *old_stop = cpu_rq(cpu)->stop;

	if (stop) {
		/*
		 * Make it appear like a SCHED_FIFO task, its something
		 * userspace knows about and won't get confused about.
		 *
		 * Also, it will make PI more or less work without too
		 * much confusion -- but then, stop work should not
		 * rely on PI working anyway.
		 */
		sched_setscheduler_nocheck(stop, SCHED_FIFO, &param);

		stop->sched_class = &stop_sched_class;

		/*
		 * The PI code calls rt_mutex_setprio() with ->pi_lock held to
		 * adjust the effective priority of a task. As a result,
		 * rt_mutex_setprio() can trigger (RT) balancing operations,
		 * which can then trigger wakeups of the stop thread to push
		 * around the current task.
		 *
		 * The stop task itself will never be part of the PI-chain, it
		 * never blocks, therefore that ->pi_lock recursion is safe.
		 * Tell lockdep about this by placing the stop->pi_lock in its
		 * own class.
		 */
		lockdep_set_class(&stop->pi_lock, &stop_pi_lock);
	}

	cpu_rq(cpu)->stop = stop;

	if (old_stop) {
		/*
		 * Reset it back to a normal scheduling class so that
		 * it can die in pieces.
		 */
		old_stop->sched_class = &rt_sched_class;
	}
}

#else /* CONFIG_SMP */

static inline int __set_cpus_allowed_ptr(struct task_struct *p,
					 struct affinity_context *ctx)
{
	return set_cpus_allowed_ptr(p, ctx->new_mask);
}

static inline void migrate_disable_switch(struct rq *rq, struct task_struct *p) { }

static inline bool rq_has_pinned_tasks(struct rq *rq)
{
	return false;
}

static inline cpumask_t *alloc_user_cpus_ptr(int node)
{
	return NULL;
}

#endif /* !CONFIG_SMP */

static void
ttwu_stat(struct task_struct *p, int cpu, int wake_flags)
{
	struct rq *rq;

	if (!schedstat_enabled())
		return;

	rq = this_rq();

#ifdef CONFIG_SMP
	if (cpu == rq->cpu) {
		__schedstat_inc(rq->ttwu_local);
		__schedstat_inc(p->stats.nr_wakeups_local);
	} else {
		struct sched_domain *sd;

		__schedstat_inc(p->stats.nr_wakeups_remote);

		guard(rcu)();
		for_each_domain(rq->cpu, sd) {
			if (cpumask_test_cpu(cpu, sched_domain_span(sd))) {
				__schedstat_inc(sd->ttwu_wake_remote);
				break;
			}
		}
	}

	if (wake_flags & WF_MIGRATED)
		__schedstat_inc(p->stats.nr_wakeups_migrate);
#endif /* CONFIG_SMP */

	__schedstat_inc(rq->ttwu_count);
	__schedstat_inc(p->stats.nr_wakeups);

	if (wake_flags & WF_SYNC)
		__schedstat_inc(p->stats.nr_wakeups_sync);
}

/*
 * Mark the task runnable.
 */
static inline void ttwu_do_wakeup(struct task_struct *p)
{
	WRITE_ONCE(p->__state, TASK_RUNNING);
	trace_sched_wakeup(p);
}

static void
ttwu_do_activate(struct rq *rq, struct task_struct *p, int wake_flags,
		 struct rq_flags *rf)
{
	int en_flags = ENQUEUE_WAKEUP | ENQUEUE_NOCLOCK;

	lockdep_assert_rq_held(rq);

	if (p->sched_contributes_to_load)
		rq->nr_uninterruptible--;

#ifdef CONFIG_SMP
	if (wake_flags & WF_MIGRATED)
		en_flags |= ENQUEUE_MIGRATED;
	else
#endif
	if (p->in_iowait) {
		delayacct_blkio_end(p);
		atomic_dec(&task_rq(p)->nr_iowait);
	}

	activate_task(rq, p, en_flags);
	wakeup_preempt(rq, p, wake_flags);

	ttwu_do_wakeup(p);

#ifdef CONFIG_SMP
	if (p->sched_class->task_woken) {
		/*
		 * Our task @p is fully woken up and running; so it's safe to
		 * drop the rq->lock, hereafter rq is only used for statistics.
		 */
		rq_unpin_lock(rq, rf);
		p->sched_class->task_woken(rq, p);
		rq_repin_lock(rq, rf);
	}

	if (rq->idle_stamp) {
		u64 delta = rq_clock(rq) - rq->idle_stamp;
		u64 max = 2*rq->max_idle_balance_cost;

		update_avg(&rq->avg_idle, delta);

		if (rq->avg_idle > max)
			rq->avg_idle = max;

		rq->idle_stamp = 0;
	}
#endif

	p->dl_server = NULL;
}

/*
 * Consider @p being inside a wait loop:
 *
 *   for (;;) {
 *      set_current_state(TASK_UNINTERRUPTIBLE);
 *
 *      if (CONDITION)
 *         break;
 *
 *      schedule();
 *   }
 *   __set_current_state(TASK_RUNNING);
 *
 * between set_current_state() and schedule(). In this case @p is still
 * runnable, so all that needs doing is change p->state back to TASK_RUNNING in
 * an atomic manner.
 *
 * By taking task_rq(p)->lock we serialize against schedule(), if @p->on_rq
 * then schedule() must still happen and p->state can be changed to
 * TASK_RUNNING. Otherwise we lost the race, schedule() has happened, and we
 * need to do a full wakeup with enqueue.
 *
 * Returns: %true when the wakeup is done,
 *          %false otherwise.
 */
static int ttwu_runnable(struct task_struct *p, int wake_flags)
{
	struct rq_flags rf;
	struct rq *rq;
	int ret = 0;

	rq = __task_rq_lock(p, &rf);
	if (task_on_rq_queued(p)) {
		if (!task_on_cpu(rq, p)) {
			/*
			 * When on_rq && !on_cpu the task is preempted, see if
			 * it should preempt the task that is current now.
			 */
			update_rq_clock(rq);
			wakeup_preempt(rq, p, wake_flags);
		}
		ttwu_do_wakeup(p);
		ret = 1;
	}
	__task_rq_unlock(rq, &rf);

	return ret;
}

#ifdef CONFIG_SMP
void sched_ttwu_pending(void *arg)
{
	struct llist_node *llist = arg;
	struct rq *rq = this_rq();
	struct task_struct *p, *t;
	struct rq_flags rf;

	if (!llist)
		return;

	rq_lock_irqsave(rq, &rf);
	update_rq_clock(rq);

	llist_for_each_entry_safe(p, t, llist, wake_entry.llist) {
		if (WARN_ON_ONCE(p->on_cpu))
			smp_cond_load_acquire(&p->on_cpu, !VAL);

		if (WARN_ON_ONCE(task_cpu(p) != cpu_of(rq)))
			set_task_cpu(p, cpu_of(rq));

		ttwu_do_activate(rq, p, p->sched_remote_wakeup ? WF_MIGRATED : 0, &rf);
	}

	/*
	 * Must be after enqueueing at least once task such that
	 * idle_cpu() does not observe a false-negative -- if it does,
	 * it is possible for select_idle_siblings() to stack a number
	 * of tasks on this CPU during that window.
	 *
	 * It is ok to clear ttwu_pending when another task pending.
	 * We will receive IPI after local irq enabled and then enqueue it.
	 * Since now nr_running > 0, idle_cpu() will always get correct result.
	 */
	WRITE_ONCE(rq->ttwu_pending, 0);
	rq_unlock_irqrestore(rq, &rf);
}

/*
 * Prepare the scene for sending an IPI for a remote smp_call
 *
 * Returns true if the caller can proceed with sending the IPI.
 * Returns false otherwise.
 */
bool call_function_single_prep_ipi(int cpu)
{
	if (set_nr_if_polling(cpu_rq(cpu)->idle)) {
		trace_sched_wake_idle_without_ipi(cpu);
		return false;
	}

	return true;
}

/*
 * Queue a task on the target CPUs wake_list and wake the CPU via IPI if
 * necessary. The wakee CPU on receipt of the IPI will queue the task
 * via sched_ttwu_wakeup() for activation so the wakee incurs the cost
 * of the wakeup instead of the waker.
 */
static void __ttwu_queue_wakelist(struct task_struct *p, int cpu, int wake_flags)
{
	struct rq *rq = cpu_rq(cpu);

	p->sched_remote_wakeup = !!(wake_flags & WF_MIGRATED);

	WRITE_ONCE(rq->ttwu_pending, 1);
	__smp_call_single_queue(cpu, &p->wake_entry.llist);
}

void wake_up_if_idle(int cpu)
{
	struct rq *rq = cpu_rq(cpu);

	guard(rcu)();
	if (is_idle_task(rcu_dereference(rq->curr))) {
		guard(rq_lock_irqsave)(rq);
		if (is_idle_task(rq->curr))
			resched_curr(rq);
	}
}

bool cpus_share_cache(int this_cpu, int that_cpu)
{
	if (this_cpu == that_cpu)
		return true;

	return per_cpu(sd_llc_id, this_cpu) == per_cpu(sd_llc_id, that_cpu);
}

/*
 * Whether CPUs are share cache resources, which means LLC on non-cluster
 * machines and LLC tag or L2 on machines with clusters.
 */
bool cpus_share_resources(int this_cpu, int that_cpu)
{
	if (this_cpu == that_cpu)
		return true;

	return per_cpu(sd_share_id, this_cpu) == per_cpu(sd_share_id, that_cpu);
}

static inline bool ttwu_queue_cond(struct task_struct *p, int cpu)
{
	/*
	 * The BPF scheduler may depend on select_task_rq() being invoked during
	 * wakeups. In addition, @p may end up executing on a different CPU
	 * regardless of what happens in the wakeup path making the ttwu_queue
	 * optimization less meaningful. Skip if on SCX.
	 */
	if (task_on_scx(p))
		return false;

	/*
	 * Do not complicate things with the async wake_list while the CPU is
	 * in hotplug state.
	 */
	if (!cpu_active(cpu))
		return false;

	/* Ensure the task will still be allowed to run on the CPU. */
	if (!cpumask_test_cpu(cpu, p->cpus_ptr))
		return false;

	/*
	 * If the CPU does not share cache, then queue the task on the
	 * remote rqs wakelist to avoid accessing remote data.
	 */
	if (!cpus_share_cache(smp_processor_id(), cpu))
		return true;

	if (cpu == smp_processor_id())
		return false;

	/*
	 * If the wakee cpu is idle, or the task is descheduling and the
	 * only running task on the CPU, then use the wakelist to offload
	 * the task activation to the idle (or soon-to-be-idle) CPU as
	 * the current CPU is likely busy. nr_running is checked to
	 * avoid unnecessary task stacking.
	 *
	 * Note that we can only get here with (wakee) p->on_rq=0,
	 * p->on_cpu can be whatever, we've done the dequeue, so
	 * the wakee has been accounted out of ->nr_running.
	 */
	if (!cpu_rq(cpu)->nr_running)
		return true;

	return false;
}

static bool ttwu_queue_wakelist(struct task_struct *p, int cpu, int wake_flags)
{
	if (sched_feat(TTWU_QUEUE) && ttwu_queue_cond(p, cpu)) {
		sched_clock_cpu(cpu); /* Sync clocks across CPUs */
		__ttwu_queue_wakelist(p, cpu, wake_flags);
		return true;
	}

	return false;
}

#else /* !CONFIG_SMP */

static inline bool ttwu_queue_wakelist(struct task_struct *p, int cpu, int wake_flags)
{
	return false;
}

#endif /* CONFIG_SMP */

static void ttwu_queue(struct task_struct *p, int cpu, int wake_flags)
{
	struct rq *rq = cpu_rq(cpu);
	struct rq_flags rf;

	if (ttwu_queue_wakelist(p, cpu, wake_flags))
		return;

	rq_lock(rq, &rf);
	update_rq_clock(rq);
	ttwu_do_activate(rq, p, wake_flags, &rf);
	rq_unlock(rq, &rf);
}

/*
 * Invoked from try_to_wake_up() to check whether the task can be woken up.
 *
 * The caller holds p::pi_lock if p != current or has preemption
 * disabled when p == current.
 *
 * The rules of saved_state:
 *
 *   The related locking code always holds p::pi_lock when updating
 *   p::saved_state, which means the code is fully serialized in both cases.
 *
 *   For PREEMPT_RT, the lock wait and lock wakeups happen via TASK_RTLOCK_WAIT.
 *   No other bits set. This allows to distinguish all wakeup scenarios.
 *
 *   For FREEZER, the wakeup happens via TASK_FROZEN. No other bits set. This
 *   allows us to prevent early wakeup of tasks before they can be run on
 *   asymmetric ISA architectures (eg ARMv9).
 */
static __always_inline
bool ttwu_state_match(struct task_struct *p, unsigned int state, int *success)
{
	int match;

	if (IS_ENABLED(CONFIG_DEBUG_PREEMPT)) {
		WARN_ON_ONCE((state & TASK_RTLOCK_WAIT) &&
			     state != TASK_RTLOCK_WAIT);
	}

	*success = !!(match = __task_state_match(p, state));

	/*
	 * Saved state preserves the task state across blocking on
	 * an RT lock or TASK_FREEZABLE tasks.  If the state matches,
	 * set p::saved_state to TASK_RUNNING, but do not wake the task
	 * because it waits for a lock wakeup or __thaw_task(). Also
	 * indicate success because from the regular waker's point of
	 * view this has succeeded.
	 *
	 * After acquiring the lock the task will restore p::__state
	 * from p::saved_state which ensures that the regular
	 * wakeup is not lost. The restore will also set
	 * p::saved_state to TASK_RUNNING so any further tests will
	 * not result in false positives vs. @success
	 */
	if (match < 0)
		p->saved_state = TASK_RUNNING;

	return match > 0;
}

/*
 * Notes on Program-Order guarantees on SMP systems.
 *
 *  MIGRATION
 *
 * The basic program-order guarantee on SMP systems is that when a task [t]
 * migrates, all its activity on its old CPU [c0] happens-before any subsequent
 * execution on its new CPU [c1].
 *
 * For migration (of runnable tasks) this is provided by the following means:
 *
 *  A) UNLOCK of the rq(c0)->lock scheduling out task t
 *  B) migration for t is required to synchronize *both* rq(c0)->lock and
 *     rq(c1)->lock (if not at the same time, then in that order).
 *  C) LOCK of the rq(c1)->lock scheduling in task
 *
 * Release/acquire chaining guarantees that B happens after A and C after B.
 * Note: the CPU doing B need not be c0 or c1
 *
 * Example:
 *
 *   CPU0            CPU1            CPU2
 *
 *   LOCK rq(0)->lock
 *   sched-out X
 *   sched-in Y
 *   UNLOCK rq(0)->lock
 *
 *                                   LOCK rq(0)->lock // orders against CPU0
 *                                   dequeue X
 *                                   UNLOCK rq(0)->lock
 *
 *                                   LOCK rq(1)->lock
 *                                   enqueue X
 *                                   UNLOCK rq(1)->lock
 *
 *                   LOCK rq(1)->lock // orders against CPU2
 *                   sched-out Z
 *                   sched-in X
 *                   UNLOCK rq(1)->lock
 *
 *
 *  BLOCKING -- aka. SLEEP + WAKEUP
 *
 * For blocking we (obviously) need to provide the same guarantee as for
 * migration. However the means are completely different as there is no lock
 * chain to provide order. Instead we do:
 *
 *   1) smp_store_release(X->on_cpu, 0)   -- finish_task()
 *   2) smp_cond_load_acquire(!X->on_cpu) -- try_to_wake_up()
 *
 * Example:
 *
 *   CPU0 (schedule)  CPU1 (try_to_wake_up) CPU2 (schedule)
 *
 *   LOCK rq(0)->lock LOCK X->pi_lock
 *   dequeue X
 *   sched-out X
 *   smp_store_release(X->on_cpu, 0);
 *
 *                    smp_cond_load_acquire(&X->on_cpu, !VAL);
 *                    X->state = WAKING
 *                    set_task_cpu(X,2)
 *
 *                    LOCK rq(2)->lock
 *                    enqueue X
 *                    X->state = RUNNING
 *                    UNLOCK rq(2)->lock
 *
 *                                          LOCK rq(2)->lock // orders against CPU1
 *                                          sched-out Z
 *                                          sched-in X
 *                                          UNLOCK rq(2)->lock
 *
 *                    UNLOCK X->pi_lock
 *   UNLOCK rq(0)->lock
 *
 *
 * However, for wakeups there is a second guarantee we must provide, namely we
 * must ensure that CONDITION=1 done by the caller can not be reordered with
 * accesses to the task state; see try_to_wake_up() and set_current_state().
 */

/**
 * try_to_wake_up - wake up a thread
 * @p: the thread to be awakened
 * @state: the mask of task states that can be woken
 * @wake_flags: wake modifier flags (WF_*)
 *
 * Conceptually does:
 *
 *   If (@state & @p->state) @p->state = TASK_RUNNING.
 *
 * If the task was not queued/runnable, also place it back on a runqueue.
 *
 * This function is atomic against schedule() which would dequeue the task.
 *
 * It issues a full memory barrier before accessing @p->state, see the comment
 * with set_current_state().
 *
 * Uses p->pi_lock to serialize against concurrent wake-ups.
 *
 * Relies on p->pi_lock stabilizing:
 *  - p->sched_class
 *  - p->cpus_ptr
 *  - p->sched_task_group
 * in order to do migration, see its use of select_task_rq()/set_task_cpu().
 *
 * Tries really hard to only take one task_rq(p)->lock for performance.
 * Takes rq->lock in:
 *  - ttwu_runnable()    -- old rq, unavoidable, see comment there;
 *  - ttwu_queue()       -- new rq, for enqueue of the task;
 *  - psi_ttwu_dequeue() -- much sadness :-( accounting will kill us.
 *
 * As a consequence we race really badly with just about everything. See the
 * many memory barriers and their comments for details.
 *
 * Return: %true if @p->state changes (an actual wakeup was done),
 *	   %false otherwise.
 */
int try_to_wake_up(struct task_struct *p, unsigned int state, int wake_flags)
{
	guard(preempt)();
	int cpu, success = 0;

	if (p == current) {
		/*
		 * We're waking current, this means 'p->on_rq' and 'task_cpu(p)
		 * == smp_processor_id()'. Together this means we can special
		 * case the whole 'p->on_rq && ttwu_runnable()' case below
		 * without taking any locks.
		 *
		 * In particular:
		 *  - we rely on Program-Order guarantees for all the ordering,
		 *  - we're serialized against set_special_state() by virtue of
		 *    it disabling IRQs (this allows not taking ->pi_lock).
		 */
		if (!ttwu_state_match(p, state, &success))
			goto out;

		trace_sched_waking(p);
		ttwu_do_wakeup(p);
		goto out;
	}

	/*
	 * If we are going to wake up a thread waiting for CONDITION we
	 * need to ensure that CONDITION=1 done by the caller can not be
	 * reordered with p->state check below. This pairs with smp_store_mb()
	 * in set_current_state() that the waiting thread does.
	 */
	scoped_guard (raw_spinlock_irqsave, &p->pi_lock) {
		smp_mb__after_spinlock();
		if (!ttwu_state_match(p, state, &success))
			break;

		trace_sched_waking(p);

		/*
		 * Ensure we load p->on_rq _after_ p->state, otherwise it would
		 * be possible to, falsely, observe p->on_rq == 0 and get stuck
		 * in smp_cond_load_acquire() below.
		 *
		 * sched_ttwu_pending()			try_to_wake_up()
		 *   STORE p->on_rq = 1			  LOAD p->state
		 *   UNLOCK rq->lock
		 *
		 * __schedule() (switch to task 'p')
		 *   LOCK rq->lock			  smp_rmb();
		 *   smp_mb__after_spinlock();
		 *   UNLOCK rq->lock
		 *
		 * [task p]
		 *   STORE p->state = UNINTERRUPTIBLE	  LOAD p->on_rq
		 *
		 * Pairs with the LOCK+smp_mb__after_spinlock() on rq->lock in
		 * __schedule().  See the comment for smp_mb__after_spinlock().
		 *
		 * A similar smp_rmb() lives in __task_needs_rq_lock().
		 */
		smp_rmb();
		if (READ_ONCE(p->on_rq) && ttwu_runnable(p, wake_flags))
			break;

#ifdef CONFIG_SMP
		/*
		 * Ensure we load p->on_cpu _after_ p->on_rq, otherwise it would be
		 * possible to, falsely, observe p->on_cpu == 0.
		 *
		 * One must be running (->on_cpu == 1) in order to remove oneself
		 * from the runqueue.
		 *
		 * __schedule() (switch to task 'p')	try_to_wake_up()
		 *   STORE p->on_cpu = 1		  LOAD p->on_rq
		 *   UNLOCK rq->lock
		 *
		 * __schedule() (put 'p' to sleep)
		 *   LOCK rq->lock			  smp_rmb();
		 *   smp_mb__after_spinlock();
		 *   STORE p->on_rq = 0			  LOAD p->on_cpu
		 *
		 * Pairs with the LOCK+smp_mb__after_spinlock() on rq->lock in
		 * __schedule().  See the comment for smp_mb__after_spinlock().
		 *
		 * Form a control-dep-acquire with p->on_rq == 0 above, to ensure
		 * schedule()'s deactivate_task() has 'happened' and p will no longer
		 * care about it's own p->state. See the comment in __schedule().
		 */
		smp_acquire__after_ctrl_dep();

		/*
		 * We're doing the wakeup (@success == 1), they did a dequeue (p->on_rq
		 * == 0), which means we need to do an enqueue, change p->state to
		 * TASK_WAKING such that we can unlock p->pi_lock before doing the
		 * enqueue, such as ttwu_queue_wakelist().
		 */
		WRITE_ONCE(p->__state, TASK_WAKING);

		/*
		 * If the owning (remote) CPU is still in the middle of schedule() with
		 * this task as prev, considering queueing p on the remote CPUs wake_list
		 * which potentially sends an IPI instead of spinning on p->on_cpu to
		 * let the waker make forward progress. This is safe because IRQs are
		 * disabled and the IPI will deliver after on_cpu is cleared.
		 *
		 * Ensure we load task_cpu(p) after p->on_cpu:
		 *
		 * set_task_cpu(p, cpu);
		 *   STORE p->cpu = @cpu
		 * __schedule() (switch to task 'p')
		 *   LOCK rq->lock
		 *   smp_mb__after_spin_lock()		smp_cond_load_acquire(&p->on_cpu)
		 *   STORE p->on_cpu = 1		LOAD p->cpu
		 *
		 * to ensure we observe the correct CPU on which the task is currently
		 * scheduling.
		 */
		if (smp_load_acquire(&p->on_cpu) &&
		    ttwu_queue_wakelist(p, task_cpu(p), wake_flags))
			break;

		/*
		 * If the owning (remote) CPU is still in the middle of schedule() with
		 * this task as prev, wait until it's done referencing the task.
		 *
		 * Pairs with the smp_store_release() in finish_task().
		 *
		 * This ensures that tasks getting woken will be fully ordered against
		 * their previous state and preserve Program Order.
		 */
		smp_cond_load_acquire(&p->on_cpu, !VAL);

		cpu = select_task_rq(p, p->wake_cpu, wake_flags | WF_TTWU);
		if (task_cpu(p) != cpu) {
			if (p->in_iowait) {
				delayacct_blkio_end(p);
				atomic_dec(&task_rq(p)->nr_iowait);
			}

			wake_flags |= WF_MIGRATED;
			psi_ttwu_dequeue(p);
			set_task_cpu(p, cpu);
		}
#else
		cpu = task_cpu(p);
#endif /* CONFIG_SMP */

		ttwu_queue(p, cpu, wake_flags);
	}
out:
	if (success)
		ttwu_stat(p, task_cpu(p), wake_flags);

	return success;
}

static bool __task_needs_rq_lock(struct task_struct *p)
{
	unsigned int state = READ_ONCE(p->__state);

	/*
	 * Since pi->lock blocks try_to_wake_up(), we don't need rq->lock when
	 * the task is blocked. Make sure to check @state since ttwu() can drop
	 * locks at the end, see ttwu_queue_wakelist().
	 */
	if (state == TASK_RUNNING || state == TASK_WAKING)
		return true;

	/*
	 * Ensure we load p->on_rq after p->__state, otherwise it would be
	 * possible to, falsely, observe p->on_rq == 0.
	 *
	 * See try_to_wake_up() for a longer comment.
	 */
	smp_rmb();
	if (p->on_rq)
		return true;

#ifdef CONFIG_SMP
	/*
	 * Ensure the task has finished __schedule() and will not be referenced
	 * anymore. Again, see try_to_wake_up() for a longer comment.
	 */
	smp_rmb();
	smp_cond_load_acquire(&p->on_cpu, !VAL);
#endif

	return false;
}

/**
 * task_call_func - Invoke a function on task in fixed state
 * @p: Process for which the function is to be invoked, can be @current.
 * @func: Function to invoke.
 * @arg: Argument to function.
 *
 * Fix the task in it's current state by avoiding wakeups and or rq operations
 * and call @func(@arg) on it.  This function can use ->on_rq and task_curr()
 * to work out what the state is, if required.  Given that @func can be invoked
 * with a runqueue lock held, it had better be quite lightweight.
 *
 * Returns:
 *   Whatever @func returns
 */
int task_call_func(struct task_struct *p, task_call_f func, void *arg)
{
	struct rq *rq = NULL;
	struct rq_flags rf;
	int ret;

	raw_spin_lock_irqsave(&p->pi_lock, rf.flags);

	if (__task_needs_rq_lock(p))
		rq = __task_rq_lock(p, &rf);

	/*
	 * At this point the task is pinned; either:
	 *  - blocked and we're holding off wakeups	 (pi->lock)
	 *  - woken, and we're holding off enqueue	 (rq->lock)
	 *  - queued, and we're holding off schedule	 (rq->lock)
	 *  - running, and we're holding off de-schedule (rq->lock)
	 *
	 * The called function (@func) can use: task_curr(), p->on_rq and
	 * p->__state to differentiate between these states.
	 */
	ret = func(p, arg);

	if (rq)
		rq_unlock(rq, &rf);

	raw_spin_unlock_irqrestore(&p->pi_lock, rf.flags);
	return ret;
}

/**
 * cpu_curr_snapshot - Return a snapshot of the currently running task
 * @cpu: The CPU on which to snapshot the task.
 *
 * Returns the task_struct pointer of the task "currently" running on
 * the specified CPU.  If the same task is running on that CPU throughout,
 * the return value will be a pointer to that task's task_struct structure.
 * If the CPU did any context switches even vaguely concurrently with the
 * execution of this function, the return value will be a pointer to the
 * task_struct structure of a randomly chosen task that was running on
 * that CPU somewhere around the time that this function was executing.
 *
 * If the specified CPU was offline, the return value is whatever it
 * is, perhaps a pointer to the task_struct structure of that CPU's idle
 * task, but there is no guarantee.  Callers wishing a useful return
 * value must take some action to ensure that the specified CPU remains
 * online throughout.
 *
 * This function executes full memory barriers before and after fetching
 * the pointer, which permits the caller to confine this function's fetch
 * with respect to the caller's accesses to other shared variables.
 */
struct task_struct *cpu_curr_snapshot(int cpu)
{
	struct task_struct *t;

	smp_mb(); /* Pairing determined by caller's synchronization design. */
	t = rcu_dereference(cpu_curr(cpu));
	smp_mb(); /* Pairing determined by caller's synchronization design. */
	return t;
}

/**
 * wake_up_process - Wake up a specific process
 * @p: The process to be woken up.
 *
 * Attempt to wake up the nominated process and move it to the set of runnable
 * processes.
 *
 * Return: 1 if the process was woken up, 0 if it was already running.
 *
 * This function executes a full memory barrier before accessing the task state.
 */
int wake_up_process(struct task_struct *p)
{
	return try_to_wake_up(p, TASK_NORMAL, 0);
}
EXPORT_SYMBOL(wake_up_process);

int wake_up_state(struct task_struct *p, unsigned int state)
{
	return try_to_wake_up(p, state, 0);
}

/*
 * Perform scheduler related setup for a newly forked process p.
 * p is forked by current.
 *
 * __sched_fork() is basic setup used by init_idle() too:
 */
static void __sched_fork(unsigned long clone_flags, struct task_struct *p)
{
	p->on_rq			= 0;

	p->se.on_rq			= 0;
	p->se.exec_start		= 0;
	p->se.sum_exec_runtime		= 0;
	p->se.prev_sum_exec_runtime	= 0;
	p->se.nr_migrations		= 0;
	p->se.vruntime			= 0;
	p->se.vlag			= 0;
	p->se.slice			= sysctl_sched_base_slice;
	INIT_LIST_HEAD(&p->se.group_node);

#ifdef CONFIG_FAIR_GROUP_SCHED
	p->se.cfs_rq			= NULL;
#endif

#ifdef CONFIG_SCHEDSTATS
	/* Even if schedstat is disabled, there should not be garbage */
	memset(&p->stats, 0, sizeof(p->stats));
#endif

	init_dl_entity(&p->dl);

	INIT_LIST_HEAD(&p->rt.run_list);
	p->rt.timeout		= 0;
	p->rt.time_slice	= sched_rr_timeslice;
	p->rt.on_rq		= 0;
	p->rt.on_list		= 0;

#ifdef CONFIG_SCHED_CLASS_EXT
	p->scx.dsq		= NULL;
	INIT_LIST_HEAD(&p->scx.dsq_node.fifo);
	RB_CLEAR_NODE(&p->scx.dsq_node.priq);
	INIT_LIST_HEAD(&p->scx.runnable_node);
	p->scx.flags		= 0;
	p->scx.weight		= 0;
	p->scx.sticky_cpu	= -1;
	p->scx.holding_cpu	= -1;
	p->scx.kf_mask		= 0;
	atomic_long_set(&p->scx.ops_state, 0);
	p->scx.runnable_at	= INITIAL_JIFFIES;
	p->scx.slice		= SCX_SLICE_DFL;
	p->scx.ddsp_dsq_id	= SCX_DSQ_INVALID;
	p->scx.ddsp_enq_flags	= 0;
#endif

#ifdef CONFIG_PREEMPT_NOTIFIERS
	INIT_HLIST_HEAD(&p->preempt_notifiers);
#endif

#ifdef CONFIG_COMPACTION
	p->capture_control = NULL;
#endif
	init_numa_balancing(clone_flags, p);
#ifdef CONFIG_SMP
	p->wake_entry.u_flags = CSD_TYPE_TTWU;
	p->migration_pending = NULL;
#endif
	init_sched_mm_cid(p);
}

DEFINE_STATIC_KEY_FALSE(sched_numa_balancing);

#ifdef CONFIG_NUMA_BALANCING

int sysctl_numa_balancing_mode;

static void __set_numabalancing_state(bool enabled)
{
	if (enabled)
		static_branch_enable(&sched_numa_balancing);
	else
		static_branch_disable(&sched_numa_balancing);
}

void set_numabalancing_state(bool enabled)
{
	if (enabled)
		sysctl_numa_balancing_mode = NUMA_BALANCING_NORMAL;
	else
		sysctl_numa_balancing_mode = NUMA_BALANCING_DISABLED;
	__set_numabalancing_state(enabled);
}

#ifdef CONFIG_PROC_SYSCTL
static void reset_memory_tiering(void)
{
	struct pglist_data *pgdat;

	for_each_online_pgdat(pgdat) {
		pgdat->nbp_threshold = 0;
		pgdat->nbp_th_nr_cand = node_page_state(pgdat, PGPROMOTE_CANDIDATE);
		pgdat->nbp_th_start = jiffies_to_msecs(jiffies);
	}
}

static int sysctl_numa_balancing(struct ctl_table *table, int write,
			  void *buffer, size_t *lenp, loff_t *ppos)
{
	struct ctl_table t;
	int err;
	int state = sysctl_numa_balancing_mode;

	if (write && !capable(CAP_SYS_ADMIN))
		return -EPERM;

	t = *table;
	t.data = &state;
	err = proc_dointvec_minmax(&t, write, buffer, lenp, ppos);
	if (err < 0)
		return err;
	if (write) {
		if (!(sysctl_numa_balancing_mode & NUMA_BALANCING_MEMORY_TIERING) &&
		    (state & NUMA_BALANCING_MEMORY_TIERING))
			reset_memory_tiering();
		sysctl_numa_balancing_mode = state;
		__set_numabalancing_state(state);
	}
	return err;
}
#endif
#endif

#ifdef CONFIG_SCHEDSTATS

DEFINE_STATIC_KEY_FALSE(sched_schedstats);

static void set_schedstats(bool enabled)
{
	if (enabled)
		static_branch_enable(&sched_schedstats);
	else
		static_branch_disable(&sched_schedstats);
}

void force_schedstat_enabled(void)
{
	if (!schedstat_enabled()) {
		pr_info("kernel profiling enabled schedstats, disable via kernel.sched_schedstats.\n");
		static_branch_enable(&sched_schedstats);
	}
}

static int __init setup_schedstats(char *str)
{
	int ret = 0;
	if (!str)
		goto out;

	if (!strcmp(str, "enable")) {
		set_schedstats(true);
		ret = 1;
	} else if (!strcmp(str, "disable")) {
		set_schedstats(false);
		ret = 1;
	}
out:
	if (!ret)
		pr_warn("Unable to parse schedstats=\n");

	return ret;
}
__setup("schedstats=", setup_schedstats);

#ifdef CONFIG_PROC_SYSCTL
static int sysctl_schedstats(struct ctl_table *table, int write, void *buffer,
		size_t *lenp, loff_t *ppos)
{
	struct ctl_table t;
	int err;
	int state = static_branch_likely(&sched_schedstats);

	if (write && !capable(CAP_SYS_ADMIN))
		return -EPERM;

	t = *table;
	t.data = &state;
	err = proc_dointvec_minmax(&t, write, buffer, lenp, ppos);
	if (err < 0)
		return err;
	if (write)
		set_schedstats(state);
	return err;
}
#endif /* CONFIG_PROC_SYSCTL */
#endif /* CONFIG_SCHEDSTATS */

#ifdef CONFIG_SYSCTL
static struct ctl_table sched_core_sysctls[] = {
#ifdef CONFIG_SCHEDSTATS
	{
		.procname       = "sched_schedstats",
		.data           = NULL,
		.maxlen         = sizeof(unsigned int),
		.mode           = 0644,
		.proc_handler   = sysctl_schedstats,
		.extra1         = SYSCTL_ZERO,
		.extra2         = SYSCTL_ONE,
	},
#endif /* CONFIG_SCHEDSTATS */
#ifdef CONFIG_UCLAMP_TASK
	{
		.procname       = "sched_util_clamp_min",
		.data           = &sysctl_sched_uclamp_util_min,
		.maxlen         = sizeof(unsigned int),
		.mode           = 0644,
		.proc_handler   = sysctl_sched_uclamp_handler,
	},
	{
		.procname       = "sched_util_clamp_max",
		.data           = &sysctl_sched_uclamp_util_max,
		.maxlen         = sizeof(unsigned int),
		.mode           = 0644,
		.proc_handler   = sysctl_sched_uclamp_handler,
	},
	{
		.procname       = "sched_util_clamp_min_rt_default",
		.data           = &sysctl_sched_uclamp_util_min_rt_default,
		.maxlen         = sizeof(unsigned int),
		.mode           = 0644,
		.proc_handler   = sysctl_sched_uclamp_handler,
	},
#endif /* CONFIG_UCLAMP_TASK */
#ifdef CONFIG_NUMA_BALANCING
	{
		.procname	= "numa_balancing",
		.data		= NULL, /* filled in by handler */
		.maxlen		= sizeof(unsigned int),
		.mode		= 0644,
		.proc_handler	= sysctl_numa_balancing,
		.extra1		= SYSCTL_ZERO,
		.extra2		= SYSCTL_FOUR,
	},
#endif /* CONFIG_NUMA_BALANCING */
	{}
};
static int __init sched_core_sysctl_init(void)
{
	register_sysctl_init("kernel", sched_core_sysctls);
	return 0;
}
late_initcall(sched_core_sysctl_init);
#endif /* CONFIG_SYSCTL */

/*
 * fork()/clone()-time setup:
 */
int sched_fork(unsigned long clone_flags, struct task_struct *p)
{
	int ret;

	__sched_fork(clone_flags, p);
	/*
	 * We mark the process as NEW here. This guarantees that
	 * nobody will actually run it, and a signal or other external
	 * event cannot wake it up and insert it on the runqueue either.
	 */
	p->__state = TASK_NEW;

	/*
	 * Make sure we do not leak PI boosting priority to the child.
	 */
	p->prio = current->normal_prio;

	uclamp_fork(p);

	/*
	 * Revert to default priority/policy on fork if requested.
	 */
	if (unlikely(p->sched_reset_on_fork)) {
		if (task_has_dl_policy(p) || task_has_rt_policy(p)) {
			p->policy = SCHED_NORMAL;
			p->static_prio = NICE_TO_PRIO(0);
			p->rt_priority = 0;
		} else if (PRIO_TO_NICE(p->static_prio) < 0)
			p->static_prio = NICE_TO_PRIO(0);

		p->prio = p->normal_prio = p->static_prio;
		set_load_weight(p, false);

		/*
		 * We don't need the reset flag anymore after the fork. It has
		 * fulfilled its duty:
		 */
		p->sched_reset_on_fork = 0;
	}

	scx_pre_fork(p);

	if (dl_prio(p->prio)) {
		ret = -EAGAIN;
		goto out_cancel;
	} else if (rt_prio(p->prio)) {
		p->sched_class = &rt_sched_class;
#ifdef CONFIG_SCHED_CLASS_EXT
	} else if (task_should_scx(p)) {
		p->sched_class = &ext_sched_class;
#endif
	} else {
		p->sched_class = &fair_sched_class;
	}

	init_entity_runnable_average(&p->se);


#ifdef CONFIG_SCHED_INFO
	if (likely(sched_info_on()))
		memset(&p->sched_info, 0, sizeof(p->sched_info));
#endif
#if defined(CONFIG_SMP)
	p->on_cpu = 0;
#endif
	init_task_preempt_count(p);
#ifdef CONFIG_SMP
	plist_node_init(&p->pushable_tasks, MAX_PRIO);
	RB_CLEAR_NODE(&p->pushable_dl_tasks);
#endif
	return 0;

out_cancel:
	scx_cancel_fork(p);
	return ret;
}

int sched_cgroup_fork(struct task_struct *p, struct kernel_clone_args *kargs)
{
	unsigned long flags;

	/*
	 * Because we're not yet on the pid-hash, p->pi_lock isn't strictly
	 * required yet, but lockdep gets upset if rules are violated.
	 */
	raw_spin_lock_irqsave(&p->pi_lock, flags);
#ifdef CONFIG_CGROUP_SCHED
	if (1) {
		struct task_group *tg;
		tg = container_of(kargs->cset->subsys[cpu_cgrp_id],
				  struct task_group, css);
		tg = autogroup_task_group(p, tg);
		p->sched_task_group = tg;
	}
#endif
	rseq_migrate(p);
	/*
	 * We're setting the CPU for the first time, we don't migrate,
	 * so use __set_task_cpu().
	 */
	__set_task_cpu(p, smp_processor_id());
	if (p->sched_class->task_fork)
		p->sched_class->task_fork(p);
	raw_spin_unlock_irqrestore(&p->pi_lock, flags);

	return scx_fork(p);
}

void sched_cancel_fork(struct task_struct *p)
{
	scx_cancel_fork(p);
}

void sched_post_fork(struct task_struct *p)
{
	uclamp_post_fork(p);
	scx_post_fork(p);
}

unsigned long to_ratio(u64 period, u64 runtime)
{
	if (runtime == RUNTIME_INF)
		return BW_UNIT;

	/*
	 * Doing this here saves a lot of checks in all
	 * the calling paths, and returning zero seems
	 * safe for them anyway.
	 */
	if (period == 0)
		return 0;

	return div64_u64(runtime << BW_SHIFT, period);
}

/*
 * wake_up_new_task - wake up a newly created task for the first time.
 *
 * This function will do some initial scheduler statistics housekeeping
 * that must be done for every newly created context, then puts the task
 * on the runqueue and wakes it.
 */
void wake_up_new_task(struct task_struct *p)
{
	struct rq_flags rf;
	struct rq *rq;

	raw_spin_lock_irqsave(&p->pi_lock, rf.flags);
	WRITE_ONCE(p->__state, TASK_RUNNING);
#ifdef CONFIG_SMP
	/*
	 * Fork balancing, do it here and not earlier because:
	 *  - cpus_ptr can change in the fork path
	 *  - any previously selected CPU might disappear through hotplug
	 *
	 * Use __set_task_cpu() to avoid calling sched_class::migrate_task_rq,
	 * as we're not fully set-up yet.
	 */
	p->recent_used_cpu = task_cpu(p);
	rseq_migrate(p);
	__set_task_cpu(p, select_task_rq(p, task_cpu(p), WF_FORK));
#endif
	rq = __task_rq_lock(p, &rf);
	update_rq_clock(rq);
	post_init_entity_util_avg(p);

	activate_task(rq, p, ENQUEUE_NOCLOCK);
	trace_sched_wakeup_new(p);
	wakeup_preempt(rq, p, WF_FORK);
#ifdef CONFIG_SMP
	if (p->sched_class->task_woken) {
		/*
		 * Nothing relies on rq->lock after this, so it's fine to
		 * drop it.
		 */
		rq_unpin_lock(rq, &rf);
		p->sched_class->task_woken(rq, p);
		rq_repin_lock(rq, &rf);
	}
#endif
	task_rq_unlock(rq, p, &rf);
}

#ifdef CONFIG_PREEMPT_NOTIFIERS

static DEFINE_STATIC_KEY_FALSE(preempt_notifier_key);

void preempt_notifier_inc(void)
{
	static_branch_inc(&preempt_notifier_key);
}
EXPORT_SYMBOL_GPL(preempt_notifier_inc);

void preempt_notifier_dec(void)
{
	static_branch_dec(&preempt_notifier_key);
}
EXPORT_SYMBOL_GPL(preempt_notifier_dec);

/**
 * preempt_notifier_register - tell me when current is being preempted & rescheduled
 * @notifier: notifier struct to register
 */
void preempt_notifier_register(struct preempt_notifier *notifier)
{
	if (!static_branch_unlikely(&preempt_notifier_key))
		WARN(1, "registering preempt_notifier while notifiers disabled\n");

	hlist_add_head(&notifier->link, &current->preempt_notifiers);
}
EXPORT_SYMBOL_GPL(preempt_notifier_register);

/**
 * preempt_notifier_unregister - no longer interested in preemption notifications
 * @notifier: notifier struct to unregister
 *
 * This is *not* safe to call from within a preemption notifier.
 */
void preempt_notifier_unregister(struct preempt_notifier *notifier)
{
	hlist_del(&notifier->link);
}
EXPORT_SYMBOL_GPL(preempt_notifier_unregister);

static void __fire_sched_in_preempt_notifiers(struct task_struct *curr)
{
	struct preempt_notifier *notifier;

	hlist_for_each_entry(notifier, &curr->preempt_notifiers, link)
		notifier->ops->sched_in(notifier, raw_smp_processor_id());
}

static __always_inline void fire_sched_in_preempt_notifiers(struct task_struct *curr)
{
	if (static_branch_unlikely(&preempt_notifier_key))
		__fire_sched_in_preempt_notifiers(curr);
}

static void
__fire_sched_out_preempt_notifiers(struct task_struct *curr,
				   struct task_struct *next)
{
	struct preempt_notifier *notifier;

	hlist_for_each_entry(notifier, &curr->preempt_notifiers, link)
		notifier->ops->sched_out(notifier, next);
}

static __always_inline void
fire_sched_out_preempt_notifiers(struct task_struct *curr,
				 struct task_struct *next)
{
	if (static_branch_unlikely(&preempt_notifier_key))
		__fire_sched_out_preempt_notifiers(curr, next);
}

#else /* !CONFIG_PREEMPT_NOTIFIERS */

static inline void fire_sched_in_preempt_notifiers(struct task_struct *curr)
{
}

static inline void
fire_sched_out_preempt_notifiers(struct task_struct *curr,
				 struct task_struct *next)
{
}

#endif /* CONFIG_PREEMPT_NOTIFIERS */

static inline void prepare_task(struct task_struct *next)
{
#ifdef CONFIG_SMP
	/*
	 * Claim the task as running, we do this before switching to it
	 * such that any running task will have this set.
	 *
	 * See the smp_load_acquire(&p->on_cpu) case in ttwu() and
	 * its ordering comment.
	 */
	WRITE_ONCE(next->on_cpu, 1);
#endif
}

static inline void finish_task(struct task_struct *prev)
{
#ifdef CONFIG_SMP
	/*
	 * This must be the very last reference to @prev from this CPU. After
	 * p->on_cpu is cleared, the task can be moved to a different CPU. We
	 * must ensure this doesn't happen until the switch is completely
	 * finished.
	 *
	 * In particular, the load of prev->state in finish_task_switch() must
	 * happen before this.
	 *
	 * Pairs with the smp_cond_load_acquire() in try_to_wake_up().
	 */
	smp_store_release(&prev->on_cpu, 0);
#endif
}

#ifdef CONFIG_SMP

static void do_balance_callbacks(struct rq *rq, struct balance_callback *head)
{
	void (*func)(struct rq *rq);
	struct balance_callback *next;

	lockdep_assert_rq_held(rq);

	while (head) {
		func = (void (*)(struct rq *))head->func;
		next = head->next;
		head->next = NULL;
		head = next;

		func(rq);
	}
}

static void balance_push(struct rq *rq);

/*
 * balance_push_callback is a right abuse of the callback interface and plays
 * by significantly different rules.
 *
 * Where the normal balance_callback's purpose is to be ran in the same context
 * that queued it (only later, when it's safe to drop rq->lock again),
 * balance_push_callback is specifically targeted at __schedule().
 *
 * This abuse is tolerated because it places all the unlikely/odd cases behind
 * a single test, namely: rq->balance_callback == NULL.
 */
struct balance_callback balance_push_callback = {
	.next = NULL,
	.func = balance_push,
};

static inline struct balance_callback *
__splice_balance_callbacks(struct rq *rq, bool split)
{
	struct balance_callback *head = rq->balance_callback;

	if (likely(!head))
		return NULL;

	lockdep_assert_rq_held(rq);
	/*
	 * Must not take balance_push_callback off the list when
	 * splice_balance_callbacks() and balance_callbacks() are not
	 * in the same rq->lock section.
	 *
	 * In that case it would be possible for __schedule() to interleave
	 * and observe the list empty.
	 */
	if (split && head == &balance_push_callback)
		head = NULL;
	else
		rq->balance_callback = NULL;

	return head;
}

static inline struct balance_callback *splice_balance_callbacks(struct rq *rq)
{
	return __splice_balance_callbacks(rq, true);
}

static void __balance_callbacks(struct rq *rq)
{
	do_balance_callbacks(rq, __splice_balance_callbacks(rq, false));
}

static inline void balance_callbacks(struct rq *rq, struct balance_callback *head)
{
	unsigned long flags;

	if (unlikely(head)) {
		raw_spin_rq_lock_irqsave(rq, flags);
		do_balance_callbacks(rq, head);
		raw_spin_rq_unlock_irqrestore(rq, flags);
	}
}

#else

static inline void __balance_callbacks(struct rq *rq)
{
}

static inline struct balance_callback *splice_balance_callbacks(struct rq *rq)
{
	return NULL;
}

static inline void balance_callbacks(struct rq *rq, struct balance_callback *head)
{
}

#endif

static inline void
prepare_lock_switch(struct rq *rq, struct task_struct *next, struct rq_flags *rf)
{
	/*
	 * Since the runqueue lock will be released by the next
	 * task (which is an invalid locking op but in the case
	 * of the scheduler it's an obvious special-case), so we
	 * do an early lockdep release here:
	 */
	rq_unpin_lock(rq, rf);
	spin_release(&__rq_lockp(rq)->dep_map, _THIS_IP_);
#ifdef CONFIG_DEBUG_SPINLOCK
	/* this is a valid case when another task releases the spinlock */
	rq_lockp(rq)->owner = next;
#endif
}

static inline void finish_lock_switch(struct rq *rq)
{
	/*
	 * If we are tracking spinlock dependencies then we have to
	 * fix up the runqueue lock - which gets 'carried over' from
	 * prev into current:
	 */
	spin_acquire(&__rq_lockp(rq)->dep_map, 0, 0, _THIS_IP_);
	__balance_callbacks(rq);
	raw_spin_rq_unlock_irq(rq);
}

/*
 * NOP if the arch has not defined these:
 */

#ifndef prepare_arch_switch
# define prepare_arch_switch(next)	do { } while (0)
#endif

#ifndef finish_arch_post_lock_switch
# define finish_arch_post_lock_switch()	do { } while (0)
#endif

static inline void kmap_local_sched_out(void)
{
#ifdef CONFIG_KMAP_LOCAL
	if (unlikely(current->kmap_ctrl.idx))
		__kmap_local_sched_out();
#endif
}

static inline void kmap_local_sched_in(void)
{
#ifdef CONFIG_KMAP_LOCAL
	if (unlikely(current->kmap_ctrl.idx))
		__kmap_local_sched_in();
#endif
}

/**
 * prepare_task_switch - prepare to switch tasks
 * @rq: the runqueue preparing to switch
 * @prev: the current task that is being switched out
 * @next: the task we are going to switch to.
 *
 * This is called with the rq lock held and interrupts off. It must
 * be paired with a subsequent finish_task_switch after the context
 * switch.
 *
 * prepare_task_switch sets up locking and calls architecture specific
 * hooks.
 */
static inline void
prepare_task_switch(struct rq *rq, struct task_struct *prev,
		    struct task_struct *next)
{
	kcov_prepare_switch(prev);
	sched_info_switch(rq, prev, next);
	perf_event_task_sched_out(prev, next);
	rseq_preempt(prev);
	fire_sched_out_preempt_notifiers(prev, next);
	kmap_local_sched_out();
	prepare_task(next);
	prepare_arch_switch(next);
}

/**
 * finish_task_switch - clean up after a task-switch
 * @prev: the thread we just switched away from.
 *
 * finish_task_switch must be called after the context switch, paired
 * with a prepare_task_switch call before the context switch.
 * finish_task_switch will reconcile locking set up by prepare_task_switch,
 * and do any other architecture-specific cleanup actions.
 *
 * Note that we may have delayed dropping an mm in context_switch(). If
 * so, we finish that here outside of the runqueue lock. (Doing it
 * with the lock held can cause deadlocks; see schedule() for
 * details.)
 *
 * The context switch have flipped the stack from under us and restored the
 * local variables which were saved when this task called schedule() in the
 * past. prev == current is still correct but we need to recalculate this_rq
 * because prev may have moved to another CPU.
 */
static struct rq *finish_task_switch(struct task_struct *prev)
	__releases(rq->lock)
{
	struct rq *rq = this_rq();
	struct mm_struct *mm = rq->prev_mm;
	unsigned int prev_state;

	/*
	 * The previous task will have left us with a preempt_count of 2
	 * because it left us after:
	 *
	 *	schedule()
	 *	  preempt_disable();			// 1
	 *	  __schedule()
	 *	    raw_spin_lock_irq(&rq->lock)	// 2
	 *
	 * Also, see FORK_PREEMPT_COUNT.
	 */
	if (WARN_ONCE(preempt_count() != 2*PREEMPT_DISABLE_OFFSET,
		      "corrupted preempt_count: %s/%d/0x%x\n",
		      current->comm, current->pid, preempt_count()))
		preempt_count_set(FORK_PREEMPT_COUNT);

	rq->prev_mm = NULL;

	/*
	 * A task struct has one reference for the use as "current".
	 * If a task dies, then it sets TASK_DEAD in tsk->state and calls
	 * schedule one last time. The schedule call will never return, and
	 * the scheduled task must drop that reference.
	 *
	 * We must observe prev->state before clearing prev->on_cpu (in
	 * finish_task), otherwise a concurrent wakeup can get prev
	 * running on another CPU and we could rave with its RUNNING -> DEAD
	 * transition, resulting in a double drop.
	 */
	prev_state = READ_ONCE(prev->__state);
	vtime_task_switch(prev);
	perf_event_task_sched_in(prev, current);
	finish_task(prev);
	tick_nohz_task_switch();
	finish_lock_switch(rq);
	finish_arch_post_lock_switch();
	kcov_finish_switch(current);
	/*
	 * kmap_local_sched_out() is invoked with rq::lock held and
	 * interrupts disabled. There is no requirement for that, but the
	 * sched out code does not have an interrupt enabled section.
	 * Restoring the maps on sched in does not require interrupts being
	 * disabled either.
	 */
	kmap_local_sched_in();

	fire_sched_in_preempt_notifiers(current);
	/*
	 * When switching through a kernel thread, the loop in
	 * membarrier_{private,global}_expedited() may have observed that
	 * kernel thread and not issued an IPI. It is therefore possible to
	 * schedule between user->kernel->user threads without passing though
	 * switch_mm(). Membarrier requires a barrier after storing to
	 * rq->curr, before returning to userspace, so provide them here:
	 *
	 * - a full memory barrier for {PRIVATE,GLOBAL}_EXPEDITED, implicitly
	 *   provided by mmdrop_lazy_tlb(),
	 * - a sync_core for SYNC_CORE.
	 */
	if (mm) {
		membarrier_mm_sync_core_before_usermode(mm);
		mmdrop_lazy_tlb_sched(mm);
	}

	if (unlikely(prev_state == TASK_DEAD)) {
		if (prev->sched_class->task_dead)
			prev->sched_class->task_dead(prev);

		/* Task is done with its stack. */
		put_task_stack(prev);

		put_task_struct_rcu_user(prev);
	}

	return rq;
}

/**
 * schedule_tail - first thing a freshly forked thread must call.
 * @prev: the thread we just switched away from.
 */
asmlinkage __visible void schedule_tail(struct task_struct *prev)
	__releases(rq->lock)
{
	/*
	 * New tasks start with FORK_PREEMPT_COUNT, see there and
	 * finish_task_switch() for details.
	 *
	 * finish_task_switch() will drop rq->lock() and lower preempt_count
	 * and the preempt_enable() will end up enabling preemption (on
	 * PREEMPT_COUNT kernels).
	 */

	finish_task_switch(prev);
	preempt_enable();

	if (current->set_child_tid)
		put_user(task_pid_vnr(current), current->set_child_tid);

	calculate_sigpending();
}

/*
 * context_switch - switch to the new MM and the new thread's register state.
 */
static __always_inline struct rq *
context_switch(struct rq *rq, struct task_struct *prev,
	       struct task_struct *next, struct rq_flags *rf)
{
	prepare_task_switch(rq, prev, next);

	/*
	 * For paravirt, this is coupled with an exit in switch_to to
	 * combine the page table reload and the switch backend into
	 * one hypercall.
	 */
	arch_start_context_switch(prev);

	/*
	 * kernel -> kernel   lazy + transfer active
	 *   user -> kernel   lazy + mmgrab_lazy_tlb() active
	 *
	 * kernel ->   user   switch + mmdrop_lazy_tlb() active
	 *   user ->   user   switch
	 *
	 * switch_mm_cid() needs to be updated if the barriers provided
	 * by context_switch() are modified.
	 */
	if (!next->mm) {                                // to kernel
		enter_lazy_tlb(prev->active_mm, next);

		next->active_mm = prev->active_mm;
		if (prev->mm)                           // from user
			mmgrab_lazy_tlb(prev->active_mm);
		else
			prev->active_mm = NULL;
	} else {                                        // to user
		membarrier_switch_mm(rq, prev->active_mm, next->mm);
		/*
		 * sys_membarrier() requires an smp_mb() between setting
		 * rq->curr / membarrier_switch_mm() and returning to userspace.
		 *
		 * The below provides this either through switch_mm(), or in
		 * case 'prev->active_mm == next->mm' through
		 * finish_task_switch()'s mmdrop().
		 */
		switch_mm_irqs_off(prev->active_mm, next->mm, next);
		lru_gen_use_mm(next->mm);

		if (!prev->mm) {                        // from kernel
			/* will mmdrop_lazy_tlb() in finish_task_switch(). */
			rq->prev_mm = prev->active_mm;
			prev->active_mm = NULL;
		}
	}

	/* switch_mm_cid() requires the memory barriers above. */
	switch_mm_cid(rq, prev, next);

	prepare_lock_switch(rq, next, rf);

	/* Here we just switch the register state and the stack. */
	switch_to(prev, next, prev);
	barrier();

	return finish_task_switch(prev);
}

/*
 * nr_running and nr_context_switches:
 *
 * externally visible scheduler statistics: current number of runnable
 * threads, total number of context switches performed since bootup.
 */
unsigned int nr_running(void)
{
	unsigned int i, sum = 0;

	for_each_online_cpu(i)
		sum += cpu_rq(i)->nr_running;

	return sum;
}

/*
 * Check if only the current task is running on the CPU.
 *
 * Caution: this function does not check that the caller has disabled
 * preemption, thus the result might have a time-of-check-to-time-of-use
 * race.  The caller is responsible to use it correctly, for example:
 *
 * - from a non-preemptible section (of course)
 *
 * - from a thread that is bound to a single CPU
 *
 * - in a loop with very short iterations (e.g. a polling loop)
 */
bool single_task_running(void)
{
	return raw_rq()->nr_running == 1;
}
EXPORT_SYMBOL(single_task_running);

unsigned long long nr_context_switches_cpu(int cpu)
{
	return cpu_rq(cpu)->nr_switches;
}

unsigned long long nr_context_switches(void)
{
	int i;
	unsigned long long sum = 0;

	for_each_possible_cpu(i)
		sum += cpu_rq(i)->nr_switches;

	return sum;
}

/*
 * Consumers of these two interfaces, like for example the cpuidle menu
 * governor, are using nonsensical data. Preferring shallow idle state selection
 * for a CPU that has IO-wait which might not even end up running the task when
 * it does become runnable.
 */

unsigned int nr_iowait_cpu(int cpu)
{
	return atomic_read(&cpu_rq(cpu)->nr_iowait);
}

/*
 * IO-wait accounting, and how it's mostly bollocks (on SMP).
 *
 * The idea behind IO-wait account is to account the idle time that we could
 * have spend running if it were not for IO. That is, if we were to improve the
 * storage performance, we'd have a proportional reduction in IO-wait time.
 *
 * This all works nicely on UP, where, when a task blocks on IO, we account
 * idle time as IO-wait, because if the storage were faster, it could've been
 * running and we'd not be idle.
 *
 * This has been extended to SMP, by doing the same for each CPU. This however
 * is broken.
 *
 * Imagine for instance the case where two tasks block on one CPU, only the one
 * CPU will have IO-wait accounted, while the other has regular idle. Even
 * though, if the storage were faster, both could've ran at the same time,
 * utilising both CPUs.
 *
 * This means, that when looking globally, the current IO-wait accounting on
 * SMP is a lower bound, by reason of under accounting.
 *
 * Worse, since the numbers are provided per CPU, they are sometimes
 * interpreted per CPU, and that is nonsensical. A blocked task isn't strictly
 * associated with any one particular CPU, it can wake to another CPU than it
 * blocked on. This means the per CPU IO-wait number is meaningless.
 *
 * Task CPU affinities can make all that even more 'interesting'.
 */

unsigned int nr_iowait(void)
{
	unsigned int i, sum = 0;

	for_each_possible_cpu(i)
		sum += nr_iowait_cpu(i);

	return sum;
}

#ifdef CONFIG_SMP

/*
 * sched_exec - execve() is a valuable balancing opportunity, because at
 * this point the task has the smallest effective memory and cache footprint.
 */
void sched_exec(void)
{
	struct task_struct *p = current;
	struct migration_arg arg;
	int dest_cpu;

	scoped_guard (raw_spinlock_irqsave, &p->pi_lock) {
		dest_cpu = p->sched_class->select_task_rq(p, task_cpu(p), WF_EXEC);
		if (dest_cpu == smp_processor_id())
			return;

		if (unlikely(!cpu_active(dest_cpu)))
			return;

		arg = (struct migration_arg){ p, dest_cpu };
	}
	stop_one_cpu(task_cpu(p), migration_cpu_stop, &arg);
}

#endif

DEFINE_PER_CPU(struct kernel_stat, kstat);
DEFINE_PER_CPU(struct kernel_cpustat, kernel_cpustat);

EXPORT_PER_CPU_SYMBOL(kstat);
EXPORT_PER_CPU_SYMBOL(kernel_cpustat);

/*
 * The function fair_sched_class.update_curr accesses the struct curr
 * and its field curr->exec_start; when called from task_sched_runtime(),
 * we observe a high rate of cache misses in practice.
 * Prefetching this data results in improved performance.
 */
static inline void prefetch_curr_exec_start(struct task_struct *p)
{
#ifdef CONFIG_FAIR_GROUP_SCHED
	struct sched_entity *curr = (&p->se)->cfs_rq->curr;
#else
	struct sched_entity *curr = (&task_rq(p)->cfs)->curr;
#endif
	prefetch(curr);
	prefetch(&curr->exec_start);
}

/*
 * Return accounted runtime for the task.
 * In case the task is currently running, return the runtime plus current's
 * pending runtime that have not been accounted yet.
 */
unsigned long long task_sched_runtime(struct task_struct *p)
{
	struct rq_flags rf;
	struct rq *rq;
	u64 ns;

#if defined(CONFIG_64BIT) && defined(CONFIG_SMP)
	/*
	 * 64-bit doesn't need locks to atomically read a 64-bit value.
	 * So we have a optimization chance when the task's delta_exec is 0.
	 * Reading ->on_cpu is racy, but this is ok.
	 *
	 * If we race with it leaving CPU, we'll take a lock. So we're correct.
	 * If we race with it entering CPU, unaccounted time is 0. This is
	 * indistinguishable from the read occurring a few cycles earlier.
	 * If we see ->on_cpu without ->on_rq, the task is leaving, and has
	 * been accounted, so we're correct here as well.
	 */
	if (!p->on_cpu || !task_on_rq_queued(p))
		return p->se.sum_exec_runtime;
#endif

	rq = task_rq_lock(p, &rf);
	/*
	 * Must be ->curr _and_ ->on_rq.  If dequeued, we would
	 * project cycles that may never be accounted to this
	 * thread, breaking clock_gettime().
	 */
	if (task_current(rq, p) && task_on_rq_queued(p)) {
		prefetch_curr_exec_start(p);
		update_rq_clock(rq);
		p->sched_class->update_curr(rq);
	}
	ns = p->se.sum_exec_runtime;
	task_rq_unlock(rq, p, &rf);

	return ns;
}

#ifdef CONFIG_SCHED_DEBUG
static u64 cpu_resched_latency(struct rq *rq)
{
	int latency_warn_ms = READ_ONCE(sysctl_resched_latency_warn_ms);
	u64 resched_latency, now = rq_clock(rq);
	static bool warned_once;

	if (sysctl_resched_latency_warn_once && warned_once)
		return 0;

	if (!need_resched() || !latency_warn_ms)
		return 0;

	if (system_state == SYSTEM_BOOTING)
		return 0;

	if (!rq->last_seen_need_resched_ns) {
		rq->last_seen_need_resched_ns = now;
		rq->ticks_without_resched = 0;
		return 0;
	}

	rq->ticks_without_resched++;
	resched_latency = now - rq->last_seen_need_resched_ns;
	if (resched_latency <= latency_warn_ms * NSEC_PER_MSEC)
		return 0;

	warned_once = true;

	return resched_latency;
}

static int __init setup_resched_latency_warn_ms(char *str)
{
	long val;

	if ((kstrtol(str, 0, &val))) {
		pr_warn("Unable to set resched_latency_warn_ms\n");
		return 1;
	}

	sysctl_resched_latency_warn_ms = val;
	return 1;
}
__setup("resched_latency_warn_ms=", setup_resched_latency_warn_ms);
#else
static inline u64 cpu_resched_latency(struct rq *rq) { return 0; }
#endif /* CONFIG_SCHED_DEBUG */

/*
 * This function gets called by the timer code, with HZ frequency.
 * We call it with interrupts disabled.
 */
void scheduler_tick(void)
{
	int cpu = smp_processor_id();
	struct rq *rq = cpu_rq(cpu);
	struct task_struct *curr = rq->curr;
	struct rq_flags rf;
	unsigned long thermal_pressure;
	u64 resched_latency;

	if (housekeeping_cpu(cpu, HK_TYPE_TICK))
		arch_scale_freq_tick();

	sched_clock_tick();

	rq_lock(rq, &rf);

	update_rq_clock(rq);
	thermal_pressure = arch_scale_thermal_pressure(cpu_of(rq));
	update_thermal_load_avg(rq_clock_thermal(rq), rq, thermal_pressure);
	curr->sched_class->task_tick(rq, curr, 0);
	if (sched_feat(LATENCY_WARN))
		resched_latency = cpu_resched_latency(rq);
	calc_global_load_tick(rq);
	sched_core_tick(rq);
	task_tick_mm_cid(rq, curr);

	rq_unlock(rq, &rf);

	if (sched_feat(LATENCY_WARN) && resched_latency)
		resched_latency_warn(cpu, resched_latency);

	scx_notify_sched_tick();
	perf_event_task_tick();

	if (curr->flags & PF_WQ_WORKER)
		wq_worker_tick(curr);

#ifdef CONFIG_SMP
	if (!scx_switched_all()) {
		rq->idle_balance = idle_cpu(cpu);
		trigger_load_balance(rq);
	}
#endif
}

#ifdef CONFIG_NO_HZ_FULL

struct tick_work {
	int			cpu;
	atomic_t		state;
	struct delayed_work	work;
};
/* Values for ->state, see diagram below. */
#define TICK_SCHED_REMOTE_OFFLINE	0
#define TICK_SCHED_REMOTE_OFFLINING	1
#define TICK_SCHED_REMOTE_RUNNING	2

/*
 * State diagram for ->state:
 *
 *
 *          TICK_SCHED_REMOTE_OFFLINE
 *                    |   ^
 *                    |   |
 *                    |   | sched_tick_remote()
 *                    |   |
 *                    |   |
 *                    +--TICK_SCHED_REMOTE_OFFLINING
 *                    |   ^
 *                    |   |
 * sched_tick_start() |   | sched_tick_stop()
 *                    |   |
 *                    V   |
 *          TICK_SCHED_REMOTE_RUNNING
 *
 *
 * Other transitions get WARN_ON_ONCE(), except that sched_tick_remote()
 * and sched_tick_start() are happy to leave the state in RUNNING.
 */

static struct tick_work __percpu *tick_work_cpu;

static void sched_tick_remote(struct work_struct *work)
{
	struct delayed_work *dwork = to_delayed_work(work);
	struct tick_work *twork = container_of(dwork, struct tick_work, work);
	int cpu = twork->cpu;
	struct rq *rq = cpu_rq(cpu);
	int os;

	/*
	 * Handle the tick only if it appears the remote CPU is running in full
	 * dynticks mode. The check is racy by nature, but missing a tick or
	 * having one too much is no big deal because the scheduler tick updates
	 * statistics and checks timeslices in a time-independent way, regardless
	 * of when exactly it is running.
	 */
	if (tick_nohz_tick_stopped_cpu(cpu)) {
		guard(rq_lock_irq)(rq);
		struct task_struct *curr = rq->curr;

		if (cpu_online(cpu)) {
			update_rq_clock(rq);

			if (!is_idle_task(curr)) {
				/*
				 * Make sure the next tick runs within a
				 * reasonable amount of time.
				 */
				u64 delta = rq_clock_task(rq) - curr->se.exec_start;
				WARN_ON_ONCE(delta > (u64)NSEC_PER_SEC * 3);
			}
			curr->sched_class->task_tick(rq, curr, 0);

			calc_load_nohz_remote(rq);
		}
	}

	/*
	 * Run the remote tick once per second (1Hz). This arbitrary
	 * frequency is large enough to avoid overload but short enough
	 * to keep scheduler internal stats reasonably up to date.  But
	 * first update state to reflect hotplug activity if required.
	 */
	os = atomic_fetch_add_unless(&twork->state, -1, TICK_SCHED_REMOTE_RUNNING);
	WARN_ON_ONCE(os == TICK_SCHED_REMOTE_OFFLINE);
	if (os == TICK_SCHED_REMOTE_RUNNING)
		queue_delayed_work(system_unbound_wq, dwork, HZ);
}

static void sched_tick_start(int cpu)
{
	int os;
	struct tick_work *twork;

	if (housekeeping_cpu(cpu, HK_TYPE_TICK))
		return;

	WARN_ON_ONCE(!tick_work_cpu);

	twork = per_cpu_ptr(tick_work_cpu, cpu);
	os = atomic_xchg(&twork->state, TICK_SCHED_REMOTE_RUNNING);
	WARN_ON_ONCE(os == TICK_SCHED_REMOTE_RUNNING);
	if (os == TICK_SCHED_REMOTE_OFFLINE) {
		twork->cpu = cpu;
		INIT_DELAYED_WORK(&twork->work, sched_tick_remote);
		queue_delayed_work(system_unbound_wq, &twork->work, HZ);
	}
}

#ifdef CONFIG_HOTPLUG_CPU
static void sched_tick_stop(int cpu)
{
	struct tick_work *twork;
	int os;

	if (housekeeping_cpu(cpu, HK_TYPE_TICK))
		return;

	WARN_ON_ONCE(!tick_work_cpu);

	twork = per_cpu_ptr(tick_work_cpu, cpu);
	/* There cannot be competing actions, but don't rely on stop-machine. */
	os = atomic_xchg(&twork->state, TICK_SCHED_REMOTE_OFFLINING);
	WARN_ON_ONCE(os != TICK_SCHED_REMOTE_RUNNING);
	/* Don't cancel, as this would mess up the state machine. */
}
#endif /* CONFIG_HOTPLUG_CPU */

int __init sched_tick_offload_init(void)
{
	tick_work_cpu = alloc_percpu(struct tick_work);
	BUG_ON(!tick_work_cpu);
	return 0;
}

#else /* !CONFIG_NO_HZ_FULL */
static inline void sched_tick_start(int cpu) { }
static inline void sched_tick_stop(int cpu) { }
#endif

#if defined(CONFIG_PREEMPTION) && (defined(CONFIG_DEBUG_PREEMPT) || \
				defined(CONFIG_TRACE_PREEMPT_TOGGLE))
/*
 * If the value passed in is equal to the current preempt count
 * then we just disabled preemption. Start timing the latency.
 */
static inline void preempt_latency_start(int val)
{
	if (preempt_count() == val) {
		unsigned long ip = get_lock_parent_ip();
#ifdef CONFIG_DEBUG_PREEMPT
		current->preempt_disable_ip = ip;
#endif
		trace_preempt_off(CALLER_ADDR0, ip);
	}
}

void preempt_count_add(int val)
{
#ifdef CONFIG_DEBUG_PREEMPT
	/*
	 * Underflow?
	 */
	if (DEBUG_LOCKS_WARN_ON((preempt_count() < 0)))
		return;
#endif
	__preempt_count_add(val);
#ifdef CONFIG_DEBUG_PREEMPT
	/*
	 * Spinlock count overflowing soon?
	 */
	DEBUG_LOCKS_WARN_ON((preempt_count() & PREEMPT_MASK) >=
				PREEMPT_MASK - 10);
#endif
	preempt_latency_start(val);
}
EXPORT_SYMBOL(preempt_count_add);
NOKPROBE_SYMBOL(preempt_count_add);

/*
 * If the value passed in equals to the current preempt count
 * then we just enabled preemption. Stop timing the latency.
 */
static inline void preempt_latency_stop(int val)
{
	if (preempt_count() == val)
		trace_preempt_on(CALLER_ADDR0, get_lock_parent_ip());
}

void preempt_count_sub(int val)
{
#ifdef CONFIG_DEBUG_PREEMPT
	/*
	 * Underflow?
	 */
	if (DEBUG_LOCKS_WARN_ON(val > preempt_count()))
		return;
	/*
	 * Is the spinlock portion underflowing?
	 */
	if (DEBUG_LOCKS_WARN_ON((val < PREEMPT_MASK) &&
			!(preempt_count() & PREEMPT_MASK)))
		return;
#endif

	preempt_latency_stop(val);
	__preempt_count_sub(val);
}
EXPORT_SYMBOL(preempt_count_sub);
NOKPROBE_SYMBOL(preempt_count_sub);

#else
static inline void preempt_latency_start(int val) { }
static inline void preempt_latency_stop(int val) { }
#endif

static inline unsigned long get_preempt_disable_ip(struct task_struct *p)
{
#ifdef CONFIG_DEBUG_PREEMPT
	return p->preempt_disable_ip;
#else
	return 0;
#endif
}

/*
 * Print scheduling while atomic bug:
 */
static noinline void __schedule_bug(struct task_struct *prev)
{
	/* Save this before calling printk(), since that will clobber it */
	unsigned long preempt_disable_ip = get_preempt_disable_ip(current);

	if (oops_in_progress)
		return;

	printk(KERN_ERR "BUG: scheduling while atomic: %s/%d/0x%08x\n",
		prev->comm, prev->pid, preempt_count());

	debug_show_held_locks(prev);
	print_modules();
	if (irqs_disabled())
		print_irqtrace_events(prev);
	if (IS_ENABLED(CONFIG_DEBUG_PREEMPT)) {
		pr_err("Preemption disabled at:");
		print_ip_sym(KERN_ERR, preempt_disable_ip);
	}
	check_panic_on_warn("scheduling while atomic");

	dump_stack();
	add_taint(TAINT_WARN, LOCKDEP_STILL_OK);
}

/*
 * Various schedule()-time debugging checks and statistics:
 */
static inline void schedule_debug(struct task_struct *prev, bool preempt)
{
#ifdef CONFIG_SCHED_STACK_END_CHECK
	if (task_stack_end_corrupted(prev))
		panic("corrupted stack end detected inside scheduler\n");

	if (task_scs_end_corrupted(prev))
		panic("corrupted shadow stack detected inside scheduler\n");
#endif

#ifdef CONFIG_DEBUG_ATOMIC_SLEEP
	if (!preempt && READ_ONCE(prev->__state) && prev->non_block_count) {
		printk(KERN_ERR "BUG: scheduling in a non-blocking section: %s/%d/%i\n",
			prev->comm, prev->pid, prev->non_block_count);
		dump_stack();
		add_taint(TAINT_WARN, LOCKDEP_STILL_OK);
	}
#endif

	if (unlikely(in_atomic_preempt_off())) {
		__schedule_bug(prev);
		preempt_count_set(PREEMPT_DISABLED);
	}
	rcu_sleep_check();
	SCHED_WARN_ON(ct_state() == CONTEXT_USER);

	profile_hit(SCHED_PROFILING, __builtin_return_address(0));

	schedstat_inc(this_rq()->sched_count);
}

static void put_prev_task_balance(struct rq *rq, struct task_struct *prev,
				  struct rq_flags *rf)
{
#ifdef CONFIG_SMP
	const struct sched_class *class;
	/*
	 * We must do the balancing pass before put_prev_task(), such
	 * that when we release the rq->lock the task is in the same
	 * state as before we took rq->lock.
	 *
	 * We can terminate the balance pass as soon as we know there is
	 * a runnable task of @class priority or higher.
	 */
	for_balance_class_range(class, prev->sched_class, &idle_sched_class) {
		if (class->balance(rq, prev, rf))
			break;
	}
#endif

	put_prev_task(rq, prev);
}

/*
 * Pick up the highest-prio task:
 */
static inline struct task_struct *
__pick_next_task(struct rq *rq, struct task_struct *prev, struct rq_flags *rf)
{
	const struct sched_class *class;
	struct task_struct *p;

	if (scx_enabled())
		goto restart;

	/*
	 * Optimization: we know that if all tasks are in the fair class we can
	 * call that function directly, but only if the @prev task wasn't of a
	 * higher scheduling class, because otherwise those lose the
	 * opportunity to pull in more work from other CPUs.
	 */
	if (likely(!sched_class_above(prev->sched_class, &fair_sched_class) &&
		   rq->nr_running == rq->cfs.h_nr_running)) {

		p = pick_next_task_fair(rq, prev, rf);
		if (unlikely(p == RETRY_TASK))
			goto restart;

		/* Assume the next prioritized class is idle_sched_class */
		if (!p) {
			put_prev_task(rq, prev);
			p = pick_next_task_idle(rq);
		}

		/*
		 * This is the fast path; it cannot be a DL server pick;
		 * therefore even if @p == @prev, ->dl_server must be NULL.
		 */
		if (p->dl_server)
			p->dl_server = NULL;

		return p;
	}

restart:
	put_prev_task_balance(rq, prev, rf);

<<<<<<< HEAD
	/*
	 * We've updated @prev and no longer need the server link, clear it.
	 * Must be done before ->pick_next_task() because that can (re)set
	 * ->dl_server.
	 */
	if (prev->dl_server)
		prev->dl_server = NULL;

	for_each_class(class) {
=======
	for_each_active_class(class) {
>>>>>>> 30b6fa8d
		p = class->pick_next_task(rq);
		if (p) {
			scx_notify_pick_next_task(rq, p, class);
			return p;
		}
	}

	BUG(); /* The idle class should always have a runnable task. */
}

#ifdef CONFIG_SCHED_CORE
static inline bool is_task_rq_idle(struct task_struct *t)
{
	return (task_rq(t)->idle == t);
}

static inline bool cookie_equals(struct task_struct *a, unsigned long cookie)
{
	return is_task_rq_idle(a) || (a->core_cookie == cookie);
}

static inline bool cookie_match(struct task_struct *a, struct task_struct *b)
{
	if (is_task_rq_idle(a) || is_task_rq_idle(b))
		return true;

	return a->core_cookie == b->core_cookie;
}

static inline struct task_struct *pick_task(struct rq *rq)
{
	const struct sched_class *class;
	struct task_struct *p;

	for_each_active_class(class) {
		p = class->pick_task(rq);
		if (p)
			return p;
	}

	BUG(); /* The idle class should always have a runnable task. */
}

extern void task_vruntime_update(struct rq *rq, struct task_struct *p, bool in_fi);

static void queue_core_balance(struct rq *rq);

static struct task_struct *
pick_next_task(struct rq *rq, struct task_struct *prev, struct rq_flags *rf)
{
	struct task_struct *next, *p, *max = NULL;
	const struct cpumask *smt_mask;
	bool fi_before = false;
	bool core_clock_updated = (rq == rq->core);
	unsigned long cookie;
	int i, cpu, occ = 0;
	struct rq *rq_i;
	bool need_sync;

	if (!sched_core_enabled(rq))
		return __pick_next_task(rq, prev, rf);

	cpu = cpu_of(rq);

	/* Stopper task is switching into idle, no need core-wide selection. */
	if (cpu_is_offline(cpu)) {
		/*
		 * Reset core_pick so that we don't enter the fastpath when
		 * coming online. core_pick would already be migrated to
		 * another cpu during offline.
		 */
		rq->core_pick = NULL;
		return __pick_next_task(rq, prev, rf);
	}

	/*
	 * If there were no {en,de}queues since we picked (IOW, the task
	 * pointers are all still valid), and we haven't scheduled the last
	 * pick yet, do so now.
	 *
	 * rq->core_pick can be NULL if no selection was made for a CPU because
	 * it was either offline or went offline during a sibling's core-wide
	 * selection. In this case, do a core-wide selection.
	 */
	if (rq->core->core_pick_seq == rq->core->core_task_seq &&
	    rq->core->core_pick_seq != rq->core_sched_seq &&
	    rq->core_pick) {
		WRITE_ONCE(rq->core_sched_seq, rq->core->core_pick_seq);

		next = rq->core_pick;
		if (next != prev) {
			put_prev_task(rq, prev);
			set_next_task(rq, next);
		}

		rq->core_pick = NULL;
		goto out;
	}

	put_prev_task_balance(rq, prev, rf);

	smt_mask = cpu_smt_mask(cpu);
	need_sync = !!rq->core->core_cookie;

	/* reset state */
	rq->core->core_cookie = 0UL;
	if (rq->core->core_forceidle_count) {
		if (!core_clock_updated) {
			update_rq_clock(rq->core);
			core_clock_updated = true;
		}
		sched_core_account_forceidle(rq);
		/* reset after accounting force idle */
		rq->core->core_forceidle_start = 0;
		rq->core->core_forceidle_count = 0;
		rq->core->core_forceidle_occupation = 0;
		need_sync = true;
		fi_before = true;
	}

	/*
	 * core->core_task_seq, core->core_pick_seq, rq->core_sched_seq
	 *
	 * @task_seq guards the task state ({en,de}queues)
	 * @pick_seq is the @task_seq we did a selection on
	 * @sched_seq is the @pick_seq we scheduled
	 *
	 * However, preemptions can cause multiple picks on the same task set.
	 * 'Fix' this by also increasing @task_seq for every pick.
	 */
	rq->core->core_task_seq++;

	/*
	 * Optimize for common case where this CPU has no cookies
	 * and there are no cookied tasks running on siblings.
	 */
	if (!need_sync) {
		next = pick_task(rq);
		if (!next->core_cookie) {
			rq->core_pick = NULL;
			/*
			 * For robustness, update the min_vruntime_fi for
			 * unconstrained picks as well.
			 */
			WARN_ON_ONCE(fi_before);
			task_vruntime_update(rq, next, false);
			goto out_set_next;
		}
	}

	/*
	 * For each thread: do the regular task pick and find the max prio task
	 * amongst them.
	 *
	 * Tie-break prio towards the current CPU
	 */
	for_each_cpu_wrap(i, smt_mask, cpu) {
		rq_i = cpu_rq(i);

		/*
		 * Current cpu always has its clock updated on entrance to
		 * pick_next_task(). If the current cpu is not the core,
		 * the core may also have been updated above.
		 */
		if (i != cpu && (rq_i != rq->core || !core_clock_updated))
			update_rq_clock(rq_i);

		p = rq_i->core_pick = pick_task(rq_i);
		if (!max || prio_less(max, p, fi_before))
			max = p;
	}

	cookie = rq->core->core_cookie = max->core_cookie;

	/*
	 * For each thread: try and find a runnable task that matches @max or
	 * force idle.
	 */
	for_each_cpu(i, smt_mask) {
		rq_i = cpu_rq(i);
		p = rq_i->core_pick;

		if (!cookie_equals(p, cookie)) {
			p = NULL;
			if (cookie)
				p = sched_core_find(rq_i, cookie);
			if (!p)
				p = idle_sched_class.pick_task(rq_i);
		}

		rq_i->core_pick = p;

		if (p == rq_i->idle) {
			if (rq_i->nr_running) {
				rq->core->core_forceidle_count++;
				if (!fi_before)
					rq->core->core_forceidle_seq++;
			}
		} else {
			occ++;
		}
	}

	if (schedstat_enabled() && rq->core->core_forceidle_count) {
		rq->core->core_forceidle_start = rq_clock(rq->core);
		rq->core->core_forceidle_occupation = occ;
	}

	rq->core->core_pick_seq = rq->core->core_task_seq;
	next = rq->core_pick;
	rq->core_sched_seq = rq->core->core_pick_seq;

	/* Something should have been selected for current CPU */
	WARN_ON_ONCE(!next);

	/*
	 * Reschedule siblings
	 *
	 * NOTE: L1TF -- at this point we're no longer running the old task and
	 * sending an IPI (below) ensures the sibling will no longer be running
	 * their task. This ensures there is no inter-sibling overlap between
	 * non-matching user state.
	 */
	for_each_cpu(i, smt_mask) {
		rq_i = cpu_rq(i);

		/*
		 * An online sibling might have gone offline before a task
		 * could be picked for it, or it might be offline but later
		 * happen to come online, but its too late and nothing was
		 * picked for it.  That's Ok - it will pick tasks for itself,
		 * so ignore it.
		 */
		if (!rq_i->core_pick)
			continue;

		/*
		 * Update for new !FI->FI transitions, or if continuing to be in !FI:
		 * fi_before     fi      update?
		 *  0            0       1
		 *  0            1       1
		 *  1            0       1
		 *  1            1       0
		 */
		if (!(fi_before && rq->core->core_forceidle_count))
			task_vruntime_update(rq_i, rq_i->core_pick, !!rq->core->core_forceidle_count);

		rq_i->core_pick->core_occupation = occ;

		if (i == cpu) {
			rq_i->core_pick = NULL;
			continue;
		}

		/* Did we break L1TF mitigation requirements? */
		WARN_ON_ONCE(!cookie_match(next, rq_i->core_pick));

		if (rq_i->curr == rq_i->core_pick) {
			rq_i->core_pick = NULL;
			continue;
		}

		resched_curr(rq_i);
	}

out_set_next:
	set_next_task(rq, next);
out:
	if (rq->core->core_forceidle_count && next == rq->idle)
		queue_core_balance(rq);

	return next;
}

static bool try_steal_cookie(int this, int that)
{
	struct rq *dst = cpu_rq(this), *src = cpu_rq(that);
	struct task_struct *p;
	unsigned long cookie;
	bool success = false;

	guard(irq)();
	guard(double_rq_lock)(dst, src);

	cookie = dst->core->core_cookie;
	if (!cookie)
		return false;

	if (dst->curr != dst->idle)
		return false;

	p = sched_core_find(src, cookie);
	if (!p)
		return false;

	do {
		if (p == src->core_pick || p == src->curr)
			goto next;

		if (!is_cpu_allowed(p, this))
			goto next;

		if (p->core_occupation > dst->idle->core_occupation)
			goto next;
		/*
		 * sched_core_find() and sched_core_next() will ensure
		 * that task @p is not throttled now, we also need to
		 * check whether the runqueue of the destination CPU is
		 * being throttled.
		 */
		if (sched_task_is_throttled(p, this))
			goto next;

		deactivate_task(src, p, 0);
		set_task_cpu(p, this);
		activate_task(dst, p, 0);

		resched_curr(dst);

		success = true;
		break;

next:
		p = sched_core_next(p, cookie);
	} while (p);

	return success;
}

static bool steal_cookie_task(int cpu, struct sched_domain *sd)
{
	int i;

	for_each_cpu_wrap(i, sched_domain_span(sd), cpu + 1) {
		if (i == cpu)
			continue;

		if (need_resched())
			break;

		if (try_steal_cookie(cpu, i))
			return true;
	}

	return false;
}

static void sched_core_balance(struct rq *rq)
{
	struct sched_domain *sd;
	int cpu = cpu_of(rq);

	guard(preempt)();
	guard(rcu)();

	raw_spin_rq_unlock_irq(rq);
	for_each_domain(cpu, sd) {
		if (need_resched())
			break;

		if (steal_cookie_task(cpu, sd))
			break;
	}
	raw_spin_rq_lock_irq(rq);
}

static DEFINE_PER_CPU(struct balance_callback, core_balance_head);

static void queue_core_balance(struct rq *rq)
{
	if (!sched_core_enabled(rq))
		return;

	if (!rq->core->core_cookie)
		return;

	if (!rq->nr_running) /* not forced idle */
		return;

	queue_balance_callback(rq, &per_cpu(core_balance_head, rq->cpu), sched_core_balance);
}

DEFINE_LOCK_GUARD_1(core_lock, int,
		    sched_core_lock(*_T->lock, &_T->flags),
		    sched_core_unlock(*_T->lock, &_T->flags),
		    unsigned long flags)

static void sched_core_cpu_starting(unsigned int cpu)
{
	const struct cpumask *smt_mask = cpu_smt_mask(cpu);
	struct rq *rq = cpu_rq(cpu), *core_rq = NULL;
	int t;

	guard(core_lock)(&cpu);

	WARN_ON_ONCE(rq->core != rq);

	/* if we're the first, we'll be our own leader */
	if (cpumask_weight(smt_mask) == 1)
		return;

	/* find the leader */
	for_each_cpu(t, smt_mask) {
		if (t == cpu)
			continue;
		rq = cpu_rq(t);
		if (rq->core == rq) {
			core_rq = rq;
			break;
		}
	}

	if (WARN_ON_ONCE(!core_rq)) /* whoopsie */
		return;

	/* install and validate core_rq */
	for_each_cpu(t, smt_mask) {
		rq = cpu_rq(t);

		if (t == cpu)
			rq->core = core_rq;

		WARN_ON_ONCE(rq->core != core_rq);
	}
}

static void sched_core_cpu_deactivate(unsigned int cpu)
{
	const struct cpumask *smt_mask = cpu_smt_mask(cpu);
	struct rq *rq = cpu_rq(cpu), *core_rq = NULL;
	int t;

	guard(core_lock)(&cpu);

	/* if we're the last man standing, nothing to do */
	if (cpumask_weight(smt_mask) == 1) {
		WARN_ON_ONCE(rq->core != rq);
		return;
	}

	/* if we're not the leader, nothing to do */
	if (rq->core != rq)
		return;

	/* find a new leader */
	for_each_cpu(t, smt_mask) {
		if (t == cpu)
			continue;
		core_rq = cpu_rq(t);
		break;
	}

	if (WARN_ON_ONCE(!core_rq)) /* impossible */
		return;

	/* copy the shared state to the new leader */
	core_rq->core_task_seq             = rq->core_task_seq;
	core_rq->core_pick_seq             = rq->core_pick_seq;
	core_rq->core_cookie               = rq->core_cookie;
	core_rq->core_forceidle_count      = rq->core_forceidle_count;
	core_rq->core_forceidle_seq        = rq->core_forceidle_seq;
	core_rq->core_forceidle_occupation = rq->core_forceidle_occupation;

	/*
	 * Accounting edge for forced idle is handled in pick_next_task().
	 * Don't need another one here, since the hotplug thread shouldn't
	 * have a cookie.
	 */
	core_rq->core_forceidle_start = 0;

	/* install new leader */
	for_each_cpu(t, smt_mask) {
		rq = cpu_rq(t);
		rq->core = core_rq;
	}
}

static inline void sched_core_cpu_dying(unsigned int cpu)
{
	struct rq *rq = cpu_rq(cpu);

	if (rq->core != rq)
		rq->core = rq;
}

#else /* !CONFIG_SCHED_CORE */

static inline void sched_core_cpu_starting(unsigned int cpu) {}
static inline void sched_core_cpu_deactivate(unsigned int cpu) {}
static inline void sched_core_cpu_dying(unsigned int cpu) {}

static struct task_struct *
pick_next_task(struct rq *rq, struct task_struct *prev, struct rq_flags *rf)
{
	return __pick_next_task(rq, prev, rf);
}

#endif /* CONFIG_SCHED_CORE */

/*
 * Constants for the sched_mode argument of __schedule().
 *
 * The mode argument allows RT enabled kernels to differentiate a
 * preemption from blocking on an 'sleeping' spin/rwlock. Note that
 * SM_MASK_PREEMPT for !RT has all bits set, which allows the compiler to
 * optimize the AND operation out and just check for zero.
 */
#define SM_NONE			0x0
#define SM_PREEMPT		0x1
#define SM_RTLOCK_WAIT		0x2

#ifndef CONFIG_PREEMPT_RT
# define SM_MASK_PREEMPT	(~0U)
#else
# define SM_MASK_PREEMPT	SM_PREEMPT
#endif

/*
 * __schedule() is the main scheduler function.
 *
 * The main means of driving the scheduler and thus entering this function are:
 *
 *   1. Explicit blocking: mutex, semaphore, waitqueue, etc.
 *
 *   2. TIF_NEED_RESCHED flag is checked on interrupt and userspace return
 *      paths. For example, see arch/x86/entry_64.S.
 *
 *      To drive preemption between tasks, the scheduler sets the flag in timer
 *      interrupt handler scheduler_tick().
 *
 *   3. Wakeups don't really cause entry into schedule(). They add a
 *      task to the run-queue and that's it.
 *
 *      Now, if the new task added to the run-queue preempts the current
 *      task, then the wakeup sets TIF_NEED_RESCHED and schedule() gets
 *      called on the nearest possible occasion:
 *
 *       - If the kernel is preemptible (CONFIG_PREEMPTION=y):
 *
 *         - in syscall or exception context, at the next outmost
 *           preempt_enable(). (this might be as soon as the wake_up()'s
 *           spin_unlock()!)
 *
 *         - in IRQ context, return from interrupt-handler to
 *           preemptible context
 *
 *       - If the kernel is not preemptible (CONFIG_PREEMPTION is not set)
 *         then at the next:
 *
 *          - cond_resched() call
 *          - explicit schedule() call
 *          - return from syscall or exception to user-space
 *          - return from interrupt-handler to user-space
 *
 * WARNING: must be called with preemption disabled!
 */
static void __sched notrace __schedule(unsigned int sched_mode)
{
	struct task_struct *prev, *next;
	unsigned long *switch_count;
	unsigned long prev_state;
	struct rq_flags rf;
	struct rq *rq;
	int cpu;

	cpu = smp_processor_id();
	rq = cpu_rq(cpu);
	prev = rq->curr;

	schedule_debug(prev, !!sched_mode);

	if (sched_feat(HRTICK) || sched_feat(HRTICK_DL))
		hrtick_clear(rq);

	local_irq_disable();
	rcu_note_context_switch(!!sched_mode);

	/*
	 * Make sure that signal_pending_state()->signal_pending() below
	 * can't be reordered with __set_current_state(TASK_INTERRUPTIBLE)
	 * done by the caller to avoid the race with signal_wake_up():
	 *
	 * __set_current_state(@state)		signal_wake_up()
	 * schedule()				  set_tsk_thread_flag(p, TIF_SIGPENDING)
	 *					  wake_up_state(p, state)
	 *   LOCK rq->lock			    LOCK p->pi_state
	 *   smp_mb__after_spinlock()		    smp_mb__after_spinlock()
	 *     if (signal_pending_state())	    if (p->state & @state)
	 *
	 * Also, the membarrier system call requires a full memory barrier
	 * after coming from user-space, before storing to rq->curr.
	 */
	rq_lock(rq, &rf);
	smp_mb__after_spinlock();

	/* Promote REQ to ACT */
	rq->clock_update_flags <<= 1;
	update_rq_clock(rq);
	rq->clock_update_flags = RQCF_UPDATED;

	switch_count = &prev->nivcsw;

	/*
	 * We must load prev->state once (task_struct::state is volatile), such
	 * that we form a control dependency vs deactivate_task() below.
	 */
	prev_state = READ_ONCE(prev->__state);
	if (!(sched_mode & SM_MASK_PREEMPT) && prev_state) {
		if (signal_pending_state(prev_state, prev)) {
			WRITE_ONCE(prev->__state, TASK_RUNNING);
		} else {
			prev->sched_contributes_to_load =
				(prev_state & TASK_UNINTERRUPTIBLE) &&
				!(prev_state & TASK_NOLOAD) &&
				!(prev_state & TASK_FROZEN);

			if (prev->sched_contributes_to_load)
				rq->nr_uninterruptible++;

			/*
			 * __schedule()			ttwu()
			 *   prev_state = prev->state;    if (p->on_rq && ...)
			 *   if (prev_state)		    goto out;
			 *     p->on_rq = 0;		  smp_acquire__after_ctrl_dep();
			 *				  p->state = TASK_WAKING
			 *
			 * Where __schedule() and ttwu() have matching control dependencies.
			 *
			 * After this, schedule() must not care about p->state any more.
			 */
			deactivate_task(rq, prev, DEQUEUE_SLEEP | DEQUEUE_NOCLOCK);

			if (prev->in_iowait) {
				atomic_inc(&rq->nr_iowait);
				delayacct_blkio_start();
			}
		}
		switch_count = &prev->nvcsw;
	}

	next = pick_next_task(rq, prev, &rf);
	clear_tsk_need_resched(prev);
	clear_preempt_need_resched();
#ifdef CONFIG_SCHED_DEBUG
	rq->last_seen_need_resched_ns = 0;
#endif

	if (likely(prev != next)) {
		rq->nr_switches++;
		/*
		 * RCU users of rcu_dereference(rq->curr) may not see
		 * changes to task_struct made by pick_next_task().
		 */
		RCU_INIT_POINTER(rq->curr, next);
		/*
		 * The membarrier system call requires each architecture
		 * to have a full memory barrier after updating
		 * rq->curr, before returning to user-space.
		 *
		 * Here are the schemes providing that barrier on the
		 * various architectures:
		 * - mm ? switch_mm() : mmdrop() for x86, s390, sparc, PowerPC.
		 *   switch_mm() rely on membarrier_arch_switch_mm() on PowerPC.
		 * - finish_lock_switch() for weakly-ordered
		 *   architectures where spin_unlock is a full barrier,
		 * - switch_to() for arm64 (weakly-ordered, spin_unlock
		 *   is a RELEASE barrier),
		 */
		++*switch_count;

		migrate_disable_switch(rq, prev);
		psi_sched_switch(prev, next, !task_on_rq_queued(prev));

		trace_sched_switch(sched_mode & SM_MASK_PREEMPT, prev, next, prev_state);

		/* Also unlocks the rq: */
		rq = context_switch(rq, prev, next, &rf);
	} else {
		rq_unpin_lock(rq, &rf);
		__balance_callbacks(rq);
		raw_spin_rq_unlock_irq(rq);
	}
}

void __noreturn do_task_dead(void)
{
	/* Causes final put_task_struct in finish_task_switch(): */
	set_special_state(TASK_DEAD);

	/* Tell freezer to ignore us: */
	current->flags |= PF_NOFREEZE;

	__schedule(SM_NONE);
	BUG();

	/* Avoid "noreturn function does return" - but don't continue if BUG() is a NOP: */
	for (;;)
		cpu_relax();
}

static inline void sched_submit_work(struct task_struct *tsk)
{
	static DEFINE_WAIT_OVERRIDE_MAP(sched_map, LD_WAIT_CONFIG);
	unsigned int task_flags;

	/*
	 * Establish LD_WAIT_CONFIG context to ensure none of the code called
	 * will use a blocking primitive -- which would lead to recursion.
	 */
	lock_map_acquire_try(&sched_map);

	task_flags = tsk->flags;
	/*
	 * If a worker goes to sleep, notify and ask workqueue whether it
	 * wants to wake up a task to maintain concurrency.
	 */
	if (task_flags & PF_WQ_WORKER)
		wq_worker_sleeping(tsk);
	else if (task_flags & PF_IO_WORKER)
		io_wq_worker_sleeping(tsk);

	/*
	 * spinlock and rwlock must not flush block requests.  This will
	 * deadlock if the callback attempts to acquire a lock which is
	 * already acquired.
	 */
	SCHED_WARN_ON(current->__state & TASK_RTLOCK_WAIT);

	/*
	 * If we are going to sleep and we have plugged IO queued,
	 * make sure to submit it to avoid deadlocks.
	 */
	blk_flush_plug(tsk->plug, true);

	lock_map_release(&sched_map);
}

static void sched_update_worker(struct task_struct *tsk)
{
	if (tsk->flags & (PF_WQ_WORKER | PF_IO_WORKER)) {
		if (tsk->flags & PF_WQ_WORKER)
			wq_worker_running(tsk);
		else
			io_wq_worker_running(tsk);
	}
}

static __always_inline void __schedule_loop(unsigned int sched_mode)
{
	do {
		preempt_disable();
		__schedule(sched_mode);
		sched_preempt_enable_no_resched();
	} while (need_resched());
}

asmlinkage __visible void __sched schedule(void)
{
	struct task_struct *tsk = current;

#ifdef CONFIG_RT_MUTEXES
	lockdep_assert(!tsk->sched_rt_mutex);
#endif

	if (!task_is_running(tsk))
		sched_submit_work(tsk);
	__schedule_loop(SM_NONE);
	sched_update_worker(tsk);
}
EXPORT_SYMBOL(schedule);

/*
 * synchronize_rcu_tasks() makes sure that no task is stuck in preempted
 * state (have scheduled out non-voluntarily) by making sure that all
 * tasks have either left the run queue or have gone into user space.
 * As idle tasks do not do either, they must not ever be preempted
 * (schedule out non-voluntarily).
 *
 * schedule_idle() is similar to schedule_preempt_disable() except that it
 * never enables preemption because it does not call sched_submit_work().
 */
void __sched schedule_idle(void)
{
	/*
	 * As this skips calling sched_submit_work(), which the idle task does
	 * regardless because that function is a nop when the task is in a
	 * TASK_RUNNING state, make sure this isn't used someplace that the
	 * current task can be in any other state. Note, idle is always in the
	 * TASK_RUNNING state.
	 */
	WARN_ON_ONCE(current->__state);
	do {
		__schedule(SM_NONE);
	} while (need_resched());
}

#if defined(CONFIG_CONTEXT_TRACKING_USER) && !defined(CONFIG_HAVE_CONTEXT_TRACKING_USER_OFFSTACK)
asmlinkage __visible void __sched schedule_user(void)
{
	/*
	 * If we come here after a random call to set_need_resched(),
	 * or we have been woken up remotely but the IPI has not yet arrived,
	 * we haven't yet exited the RCU idle mode. Do it here manually until
	 * we find a better solution.
	 *
	 * NB: There are buggy callers of this function.  Ideally we
	 * should warn if prev_state != CONTEXT_USER, but that will trigger
	 * too frequently to make sense yet.
	 */
	enum ctx_state prev_state = exception_enter();
	schedule();
	exception_exit(prev_state);
}
#endif

/**
 * schedule_preempt_disabled - called with preemption disabled
 *
 * Returns with preemption disabled. Note: preempt_count must be 1
 */
void __sched schedule_preempt_disabled(void)
{
	sched_preempt_enable_no_resched();
	schedule();
	preempt_disable();
}

#ifdef CONFIG_PREEMPT_RT
void __sched notrace schedule_rtlock(void)
{
	__schedule_loop(SM_RTLOCK_WAIT);
}
NOKPROBE_SYMBOL(schedule_rtlock);
#endif

static void __sched notrace preempt_schedule_common(void)
{
	do {
		/*
		 * Because the function tracer can trace preempt_count_sub()
		 * and it also uses preempt_enable/disable_notrace(), if
		 * NEED_RESCHED is set, the preempt_enable_notrace() called
		 * by the function tracer will call this function again and
		 * cause infinite recursion.
		 *
		 * Preemption must be disabled here before the function
		 * tracer can trace. Break up preempt_disable() into two
		 * calls. One to disable preemption without fear of being
		 * traced. The other to still record the preemption latency,
		 * which can also be traced by the function tracer.
		 */
		preempt_disable_notrace();
		preempt_latency_start(1);
		__schedule(SM_PREEMPT);
		preempt_latency_stop(1);
		preempt_enable_no_resched_notrace();

		/*
		 * Check again in case we missed a preemption opportunity
		 * between schedule and now.
		 */
	} while (need_resched());
}

#ifdef CONFIG_PREEMPTION
/*
 * This is the entry point to schedule() from in-kernel preemption
 * off of preempt_enable.
 */
asmlinkage __visible void __sched notrace preempt_schedule(void)
{
	/*
	 * If there is a non-zero preempt_count or interrupts are disabled,
	 * we do not want to preempt the current task. Just return..
	 */
	if (likely(!preemptible()))
		return;
	preempt_schedule_common();
}
NOKPROBE_SYMBOL(preempt_schedule);
EXPORT_SYMBOL(preempt_schedule);

#ifdef CONFIG_PREEMPT_DYNAMIC
#if defined(CONFIG_HAVE_PREEMPT_DYNAMIC_CALL)
#ifndef preempt_schedule_dynamic_enabled
#define preempt_schedule_dynamic_enabled	preempt_schedule
#define preempt_schedule_dynamic_disabled	NULL
#endif
DEFINE_STATIC_CALL(preempt_schedule, preempt_schedule_dynamic_enabled);
EXPORT_STATIC_CALL_TRAMP(preempt_schedule);
#elif defined(CONFIG_HAVE_PREEMPT_DYNAMIC_KEY)
static DEFINE_STATIC_KEY_TRUE(sk_dynamic_preempt_schedule);
void __sched notrace dynamic_preempt_schedule(void)
{
	if (!static_branch_unlikely(&sk_dynamic_preempt_schedule))
		return;
	preempt_schedule();
}
NOKPROBE_SYMBOL(dynamic_preempt_schedule);
EXPORT_SYMBOL(dynamic_preempt_schedule);
#endif
#endif

/**
 * preempt_schedule_notrace - preempt_schedule called by tracing
 *
 * The tracing infrastructure uses preempt_enable_notrace to prevent
 * recursion and tracing preempt enabling caused by the tracing
 * infrastructure itself. But as tracing can happen in areas coming
 * from userspace or just about to enter userspace, a preempt enable
 * can occur before user_exit() is called. This will cause the scheduler
 * to be called when the system is still in usermode.
 *
 * To prevent this, the preempt_enable_notrace will use this function
 * instead of preempt_schedule() to exit user context if needed before
 * calling the scheduler.
 */
asmlinkage __visible void __sched notrace preempt_schedule_notrace(void)
{
	enum ctx_state prev_ctx;

	if (likely(!preemptible()))
		return;

	do {
		/*
		 * Because the function tracer can trace preempt_count_sub()
		 * and it also uses preempt_enable/disable_notrace(), if
		 * NEED_RESCHED is set, the preempt_enable_notrace() called
		 * by the function tracer will call this function again and
		 * cause infinite recursion.
		 *
		 * Preemption must be disabled here before the function
		 * tracer can trace. Break up preempt_disable() into two
		 * calls. One to disable preemption without fear of being
		 * traced. The other to still record the preemption latency,
		 * which can also be traced by the function tracer.
		 */
		preempt_disable_notrace();
		preempt_latency_start(1);
		/*
		 * Needs preempt disabled in case user_exit() is traced
		 * and the tracer calls preempt_enable_notrace() causing
		 * an infinite recursion.
		 */
		prev_ctx = exception_enter();
		__schedule(SM_PREEMPT);
		exception_exit(prev_ctx);

		preempt_latency_stop(1);
		preempt_enable_no_resched_notrace();
	} while (need_resched());
}
EXPORT_SYMBOL_GPL(preempt_schedule_notrace);

#ifdef CONFIG_PREEMPT_DYNAMIC
#if defined(CONFIG_HAVE_PREEMPT_DYNAMIC_CALL)
#ifndef preempt_schedule_notrace_dynamic_enabled
#define preempt_schedule_notrace_dynamic_enabled	preempt_schedule_notrace
#define preempt_schedule_notrace_dynamic_disabled	NULL
#endif
DEFINE_STATIC_CALL(preempt_schedule_notrace, preempt_schedule_notrace_dynamic_enabled);
EXPORT_STATIC_CALL_TRAMP(preempt_schedule_notrace);
#elif defined(CONFIG_HAVE_PREEMPT_DYNAMIC_KEY)
static DEFINE_STATIC_KEY_TRUE(sk_dynamic_preempt_schedule_notrace);
void __sched notrace dynamic_preempt_schedule_notrace(void)
{
	if (!static_branch_unlikely(&sk_dynamic_preempt_schedule_notrace))
		return;
	preempt_schedule_notrace();
}
NOKPROBE_SYMBOL(dynamic_preempt_schedule_notrace);
EXPORT_SYMBOL(dynamic_preempt_schedule_notrace);
#endif
#endif

#endif /* CONFIG_PREEMPTION */

/*
 * This is the entry point to schedule() from kernel preemption
 * off of irq context.
 * Note, that this is called and return with irqs disabled. This will
 * protect us against recursive calling from irq.
 */
asmlinkage __visible void __sched preempt_schedule_irq(void)
{
	enum ctx_state prev_state;

	/* Catch callers which need to be fixed */
	BUG_ON(preempt_count() || !irqs_disabled());

	prev_state = exception_enter();

	do {
		preempt_disable();
		local_irq_enable();
		__schedule(SM_PREEMPT);
		local_irq_disable();
		sched_preempt_enable_no_resched();
	} while (need_resched());

	exception_exit(prev_state);
}

int default_wake_function(wait_queue_entry_t *curr, unsigned mode, int wake_flags,
			  void *key)
{
	WARN_ON_ONCE(IS_ENABLED(CONFIG_SCHED_DEBUG) && wake_flags & ~(WF_SYNC|WF_CURRENT_CPU));
	return try_to_wake_up(curr->private, mode, wake_flags);
}
EXPORT_SYMBOL(default_wake_function);

void __setscheduler_prio(struct task_struct *p, int prio)
{
	if (dl_prio(prio))
		p->sched_class = &dl_sched_class;
	else if (rt_prio(prio))
		p->sched_class = &rt_sched_class;
#ifdef CONFIG_SCHED_CLASS_EXT
	else if (task_should_scx(p))
		p->sched_class = &ext_sched_class;
#endif
	else
		p->sched_class = &fair_sched_class;

	p->prio = prio;
}

#ifdef CONFIG_RT_MUTEXES

/*
 * Would be more useful with typeof()/auto_type but they don't mix with
 * bit-fields. Since it's a local thing, use int. Keep the generic sounding
 * name such that if someone were to implement this function we get to compare
 * notes.
 */
#define fetch_and_set(x, v) ({ int _x = (x); (x) = (v); _x; })

void rt_mutex_pre_schedule(void)
{
	lockdep_assert(!fetch_and_set(current->sched_rt_mutex, 1));
	sched_submit_work(current);
}

void rt_mutex_schedule(void)
{
	lockdep_assert(current->sched_rt_mutex);
	__schedule_loop(SM_NONE);
}

void rt_mutex_post_schedule(void)
{
	sched_update_worker(current);
	lockdep_assert(fetch_and_set(current->sched_rt_mutex, 0));
}

static inline int __rt_effective_prio(struct task_struct *pi_task, int prio)
{
	if (pi_task)
		prio = min(prio, pi_task->prio);

	return prio;
}

static inline int rt_effective_prio(struct task_struct *p, int prio)
{
	struct task_struct *pi_task = rt_mutex_get_top_task(p);

	return __rt_effective_prio(pi_task, prio);
}

/*
 * rt_mutex_setprio - set the current priority of a task
 * @p: task to boost
 * @pi_task: donor task
 *
 * This function changes the 'effective' priority of a task. It does
 * not touch ->normal_prio like __setscheduler().
 *
 * Used by the rt_mutex code to implement priority inheritance
 * logic. Call site only calls if the priority of the task changed.
 */
void rt_mutex_setprio(struct task_struct *p, struct task_struct *pi_task)
{
	int prio, oldprio, queued, running, queue_flag =
		DEQUEUE_SAVE | DEQUEUE_MOVE | DEQUEUE_NOCLOCK;
	const struct sched_class *prev_class;
	struct rq_flags rf;
	struct rq *rq;

	/* XXX used to be waiter->prio, not waiter->task->prio */
	prio = __rt_effective_prio(pi_task, p->normal_prio);

	/*
	 * If nothing changed; bail early.
	 */
	if (p->pi_top_task == pi_task && prio == p->prio && !dl_prio(prio))
		return;

	rq = __task_rq_lock(p, &rf);
	update_rq_clock(rq);
	/*
	 * Set under pi_lock && rq->lock, such that the value can be used under
	 * either lock.
	 *
	 * Note that there is loads of tricky to make this pointer cache work
	 * right. rt_mutex_slowunlock()+rt_mutex_postunlock() work together to
	 * ensure a task is de-boosted (pi_task is set to NULL) before the
	 * task is allowed to run again (and can exit). This ensures the pointer
	 * points to a blocked task -- which guarantees the task is present.
	 */
	p->pi_top_task = pi_task;

	/*
	 * For FIFO/RR we only need to set prio, if that matches we're done.
	 */
	if (prio == p->prio && !dl_prio(prio))
		goto out_unlock;

	/*
	 * Idle task boosting is a nono in general. There is one
	 * exception, when PREEMPT_RT and NOHZ is active:
	 *
	 * The idle task calls get_next_timer_interrupt() and holds
	 * the timer wheel base->lock on the CPU and another CPU wants
	 * to access the timer (probably to cancel it). We can safely
	 * ignore the boosting request, as the idle CPU runs this code
	 * with interrupts disabled and will complete the lock
	 * protected section without being interrupted. So there is no
	 * real need to boost.
	 */
	if (unlikely(p == rq->idle)) {
		WARN_ON(p != rq->curr);
		WARN_ON(p->pi_blocked_on);
		goto out_unlock;
	}

	trace_sched_pi_setprio(p, pi_task);
	oldprio = p->prio;

	if (oldprio == prio)
		queue_flag &= ~DEQUEUE_MOVE;

	prev_class = p->sched_class;
	queued = task_on_rq_queued(p);
	running = task_current(rq, p);
	if (queued)
		dequeue_task(rq, p, queue_flag);
	if (running)
		put_prev_task(rq, p);

	/*
	 * Boosting condition are:
	 * 1. -rt task is running and holds mutex A
	 *      --> -dl task blocks on mutex A
	 *
	 * 2. -dl task is running and holds mutex A
	 *      --> -dl task blocks on mutex A and could preempt the
	 *          running task
	 */
	if (dl_prio(prio)) {
		if (!dl_prio(p->normal_prio) ||
		    (pi_task && dl_prio(pi_task->prio) &&
		     dl_entity_preempt(&pi_task->dl, &p->dl))) {
			p->dl.pi_se = pi_task->dl.pi_se;
			queue_flag |= ENQUEUE_REPLENISH;
		} else {
			p->dl.pi_se = &p->dl;
		}
	} else if (rt_prio(prio)) {
		if (dl_prio(oldprio))
			p->dl.pi_se = &p->dl;
		if (oldprio < prio)
			queue_flag |= ENQUEUE_HEAD;
	} else {
		if (dl_prio(oldprio))
			p->dl.pi_se = &p->dl;
		if (rt_prio(oldprio))
			p->rt.timeout = 0;
	}

	__setscheduler_prio(p, prio);
	check_class_changing(rq, p, prev_class);

	if (queued)
		enqueue_task(rq, p, queue_flag);
	if (running)
		set_next_task(rq, p);

	check_class_changed(rq, p, prev_class, oldprio);
out_unlock:
	/* Avoid rq from going away on us: */
	preempt_disable();

	rq_unpin_lock(rq, &rf);
	__balance_callbacks(rq);
	raw_spin_rq_unlock(rq);

	preempt_enable();
}
#else
static inline int rt_effective_prio(struct task_struct *p, int prio)
{
	return prio;
}
#endif

void set_user_nice(struct task_struct *p, long nice)
{
	bool queued, running;
	struct rq *rq;
	int old_prio;

	if (task_nice(p) == nice || nice < MIN_NICE || nice > MAX_NICE)
		return;
	/*
	 * We have to be careful, if called from sys_setpriority(),
	 * the task might be in the middle of scheduling on another CPU.
	 */
	CLASS(task_rq_lock, rq_guard)(p);
	rq = rq_guard.rq;

	update_rq_clock(rq);

	/*
	 * The RT priorities are set via sched_setscheduler(), but we still
	 * allow the 'normal' nice value to be set - but as expected
	 * it won't have any effect on scheduling until the task is
	 * SCHED_DEADLINE, SCHED_FIFO or SCHED_RR:
	 */
	if (task_has_dl_policy(p) || task_has_rt_policy(p)) {
		p->static_prio = NICE_TO_PRIO(nice);
		return;
	}

	queued = task_on_rq_queued(p);
	running = task_current(rq, p);
	if (queued)
		dequeue_task(rq, p, DEQUEUE_SAVE | DEQUEUE_NOCLOCK);
	if (running)
		put_prev_task(rq, p);

	p->static_prio = NICE_TO_PRIO(nice);
	set_load_weight(p, true);
	old_prio = p->prio;
	p->prio = effective_prio(p);

	if (queued)
		enqueue_task(rq, p, ENQUEUE_RESTORE | ENQUEUE_NOCLOCK);
	if (running)
		set_next_task(rq, p);

	/*
	 * If the task increased its priority or is running and
	 * lowered its priority, then reschedule its CPU:
	 */
	p->sched_class->prio_changed(rq, p, old_prio);
}
EXPORT_SYMBOL(set_user_nice);

/*
 * is_nice_reduction - check if nice value is an actual reduction
 *
 * Similar to can_nice() but does not perform a capability check.
 *
 * @p: task
 * @nice: nice value
 */
static bool is_nice_reduction(const struct task_struct *p, const int nice)
{
	/* Convert nice value [19,-20] to rlimit style value [1,40]: */
	int nice_rlim = nice_to_rlimit(nice);

	return (nice_rlim <= task_rlimit(p, RLIMIT_NICE));
}

/*
 * can_nice - check if a task can reduce its nice value
 * @p: task
 * @nice: nice value
 */
int can_nice(const struct task_struct *p, const int nice)
{
	return is_nice_reduction(p, nice) || capable(CAP_SYS_NICE);
}

#ifdef __ARCH_WANT_SYS_NICE

/*
 * sys_nice - change the priority of the current process.
 * @increment: priority increment
 *
 * sys_setpriority is a more generic, but much slower function that
 * does similar things.
 */
SYSCALL_DEFINE1(nice, int, increment)
{
	long nice, retval;

	/*
	 * Setpriority might change our priority at the same moment.
	 * We don't have to worry. Conceptually one call occurs first
	 * and we have a single winner.
	 */
	increment = clamp(increment, -NICE_WIDTH, NICE_WIDTH);
	nice = task_nice(current) + increment;

	nice = clamp_val(nice, MIN_NICE, MAX_NICE);
	if (increment < 0 && !can_nice(current, nice))
		return -EPERM;

	retval = security_task_setnice(current, nice);
	if (retval)
		return retval;

	set_user_nice(current, nice);
	return 0;
}

#endif

/**
 * task_prio - return the priority value of a given task.
 * @p: the task in question.
 *
 * Return: The priority value as seen by users in /proc.
 *
 * sched policy         return value   kernel prio    user prio/nice
 *
 * normal, batch, idle     [0 ... 39]  [100 ... 139]          0/[-20 ... 19]
 * fifo, rr             [-2 ... -100]     [98 ... 0]  [1 ... 99]
 * deadline                     -101             -1           0
 */
int task_prio(const struct task_struct *p)
{
	return p->prio - MAX_RT_PRIO;
}

/**
 * idle_cpu - is a given CPU idle currently?
 * @cpu: the processor in question.
 *
 * Return: 1 if the CPU is currently idle. 0 otherwise.
 */
int idle_cpu(int cpu)
{
	struct rq *rq = cpu_rq(cpu);

	if (rq->curr != rq->idle)
		return 0;

	if (rq->nr_running)
		return 0;

#ifdef CONFIG_SMP
	if (rq->ttwu_pending)
		return 0;
#endif

	return 1;
}

/**
 * available_idle_cpu - is a given CPU idle for enqueuing work.
 * @cpu: the CPU in question.
 *
 * Return: 1 if the CPU is currently idle. 0 otherwise.
 */
int available_idle_cpu(int cpu)
{
	if (!idle_cpu(cpu))
		return 0;

	if (vcpu_is_preempted(cpu))
		return 0;

	return 1;
}

/**
 * idle_task - return the idle task for a given CPU.
 * @cpu: the processor in question.
 *
 * Return: The idle task for the CPU @cpu.
 */
struct task_struct *idle_task(int cpu)
{
	return cpu_rq(cpu)->idle;
}

#ifdef CONFIG_SCHED_CORE
int sched_core_idle_cpu(int cpu)
{
	struct rq *rq = cpu_rq(cpu);

	if (sched_core_enabled(rq) && rq->curr == rq->idle)
		return 1;

	return idle_cpu(cpu);
}

#endif

#ifdef CONFIG_SMP
/*
 * This function computes an effective utilization for the given CPU, to be
 * used for frequency selection given the linear relation: f = u * f_max.
 *
 * The scheduler tracks the following metrics:
 *
 *   cpu_util_{cfs,rt,dl,irq}()
 *   cpu_bw_dl()
 *
 * Where the cfs,rt and dl util numbers are tracked with the same metric and
 * synchronized windows and are thus directly comparable.
 *
 * The cfs,rt,dl utilization are the running times measured with rq->clock_task
 * which excludes things like IRQ and steal-time. These latter are then accrued
 * in the irq utilization.
 *
 * The DL bandwidth number otoh is not a measured metric but a value computed
 * based on the task model parameters and gives the minimal utilization
 * required to meet deadlines.
 */
unsigned long effective_cpu_util(int cpu, unsigned long util_cfs,
				 unsigned long *min,
				 unsigned long *max)
{
	unsigned long util, irq, scale;
	struct rq *rq = cpu_rq(cpu);

	scale = arch_scale_cpu_capacity(cpu);

	/*
	 * Early check to see if IRQ/steal time saturates the CPU, can be
	 * because of inaccuracies in how we track these -- see
	 * update_irq_load_avg().
	 */
	irq = cpu_util_irq(rq);
	if (unlikely(irq >= scale)) {
		if (min)
			*min = scale;
		if (max)
			*max = scale;
		return scale;
	}

	if (min) {
		/*
		 * The minimum utilization returns the highest level between:
		 * - the computed DL bandwidth needed with the IRQ pressure which
		 *   steals time to the deadline task.
		 * - The minimum performance requirement for CFS and/or RT.
		 */
		*min = max(irq + cpu_bw_dl(rq), uclamp_rq_get(rq, UCLAMP_MIN));

		/*
		 * When an RT task is runnable and uclamp is not used, we must
		 * ensure that the task will run at maximum compute capacity.
		 */
		if (!uclamp_is_used() && rt_rq_is_runnable(&rq->rt))
			*min = max(*min, scale);
	}

	/*
	 * Because the time spend on RT/DL tasks is visible as 'lost' time to
	 * CFS tasks and we use the same metric to track the effective
	 * utilization (PELT windows are synchronized) we can directly add them
	 * to obtain the CPU's actual utilization.
	 */
	util = util_cfs + cpu_util_rt(rq);
	util += cpu_util_dl(rq);

	/*
	 * The maximum hint is a soft bandwidth requirement, which can be lower
	 * than the actual utilization because of uclamp_max requirements.
	 */
	if (max)
		*max = min(scale, uclamp_rq_get(rq, UCLAMP_MAX));

	if (util >= scale)
		return scale;

	/*
	 * There is still idle time; further improve the number by using the
	 * irq metric. Because IRQ/steal time is hidden from the task clock we
	 * need to scale the task numbers:
	 *
	 *              max - irq
	 *   U' = irq + --------- * U
	 *                 max
	 */
	util = scale_irq_capacity(util, irq, scale);
	util += irq;

	return min(scale, util);
}

unsigned long sched_cpu_util(int cpu)
{
	return effective_cpu_util(cpu, cpu_util_cfs(cpu), NULL, NULL);
}
#endif /* CONFIG_SMP */

/**
 * find_process_by_pid - find a process with a matching PID value.
 * @pid: the pid in question.
 *
 * The task of @pid, if found. %NULL otherwise.
 */
static struct task_struct *find_process_by_pid(pid_t pid)
{
	return pid ? find_task_by_vpid(pid) : current;
}

static struct task_struct *find_get_task(pid_t pid)
{
	struct task_struct *p;
	guard(rcu)();

	p = find_process_by_pid(pid);
	if (likely(p))
		get_task_struct(p);

	return p;
}

DEFINE_CLASS(find_get_task, struct task_struct *, if (_T) put_task_struct(_T),
	     find_get_task(pid), pid_t pid)

/*
 * sched_setparam() passes in -1 for its policy, to let the functions
 * it calls know not to change it.
 */
#define SETPARAM_POLICY	-1

static void __setscheduler_params(struct task_struct *p,
		const struct sched_attr *attr)
{
	int policy = attr->sched_policy;

	if (policy == SETPARAM_POLICY)
		policy = p->policy;

	p->policy = policy;

	if (dl_policy(policy))
		__setparam_dl(p, attr);
	else if (fair_policy(policy))
		p->static_prio = NICE_TO_PRIO(attr->sched_nice);

	/*
	 * __sched_setscheduler() ensures attr->sched_priority == 0 when
	 * !rt_policy. Always setting this ensures that things like
	 * getparam()/getattr() don't report silly values for !rt tasks.
	 */
	p->rt_priority = attr->sched_priority;
	p->normal_prio = normal_prio(p);
	set_load_weight(p, true);
}

/*
 * Check the target process has a UID that matches the current process's:
 */
static bool check_same_owner(struct task_struct *p)
{
	const struct cred *cred = current_cred(), *pcred;
	guard(rcu)();

	pcred = __task_cred(p);
	return (uid_eq(cred->euid, pcred->euid) ||
		uid_eq(cred->euid, pcred->uid));
}

/*
 * Allow unprivileged RT tasks to decrease priority.
 * Only issue a capable test if needed and only once to avoid an audit
 * event on permitted non-privileged operations:
 */
static int user_check_sched_setscheduler(struct task_struct *p,
					 const struct sched_attr *attr,
					 int policy, int reset_on_fork)
{
	if (fair_policy(policy)) {
		if (attr->sched_nice < task_nice(p) &&
		    !is_nice_reduction(p, attr->sched_nice))
			goto req_priv;
	}

	if (rt_policy(policy)) {
		unsigned long rlim_rtprio = task_rlimit(p, RLIMIT_RTPRIO);

		/* Can't set/change the rt policy: */
		if (policy != p->policy && !rlim_rtprio)
			goto req_priv;

		/* Can't increase priority: */
		if (attr->sched_priority > p->rt_priority &&
		    attr->sched_priority > rlim_rtprio)
			goto req_priv;
	}

	/*
	 * Can't set/change SCHED_DEADLINE policy at all for now
	 * (safest behavior); in the future we would like to allow
	 * unprivileged DL tasks to increase their relative deadline
	 * or reduce their runtime (both ways reducing utilization)
	 */
	if (dl_policy(policy))
		goto req_priv;

	/*
	 * Treat SCHED_IDLE as nice 20. Only allow a switch to
	 * SCHED_NORMAL if the RLIMIT_NICE would normally permit it.
	 */
	if (task_has_idle_policy(p) && !idle_policy(policy)) {
		if (!is_nice_reduction(p, task_nice(p)))
			goto req_priv;
	}

	/* Can't change other user's priorities: */
	if (!check_same_owner(p))
		goto req_priv;

	/* Normal users shall not reset the sched_reset_on_fork flag: */
	if (p->sched_reset_on_fork && !reset_on_fork)
		goto req_priv;

	return 0;

req_priv:
	if (!capable(CAP_SYS_NICE))
		return -EPERM;

	return 0;
}

static int __sched_setscheduler(struct task_struct *p,
				const struct sched_attr *attr,
				bool user, bool pi)
{
	int oldpolicy = -1, policy = attr->sched_policy;
	int retval, oldprio, newprio, queued, running;
	const struct sched_class *prev_class;
	struct balance_callback *head;
	struct rq_flags rf;
	int reset_on_fork;
	int queue_flags = DEQUEUE_SAVE | DEQUEUE_MOVE | DEQUEUE_NOCLOCK;
	struct rq *rq;
	bool cpuset_locked = false;

	/* The pi code expects interrupts enabled */
	BUG_ON(pi && in_interrupt());
recheck:
	/* Double check policy once rq lock held: */
	if (policy < 0) {
		reset_on_fork = p->sched_reset_on_fork;
		policy = oldpolicy = p->policy;
	} else {
		reset_on_fork = !!(attr->sched_flags & SCHED_FLAG_RESET_ON_FORK);

		if (!valid_policy(policy))
			return -EINVAL;
	}

	if (attr->sched_flags & ~(SCHED_FLAG_ALL | SCHED_FLAG_SUGOV))
		return -EINVAL;

	/*
	 * Valid priorities for SCHED_FIFO and SCHED_RR are
	 * 1..MAX_RT_PRIO-1, valid priority for SCHED_NORMAL,
	 * SCHED_BATCH and SCHED_IDLE is 0.
	 */
	if (attr->sched_priority > MAX_RT_PRIO-1)
		return -EINVAL;
	if ((dl_policy(policy) && !__checkparam_dl(attr)) ||
	    (rt_policy(policy) != (attr->sched_priority != 0)))
		return -EINVAL;

	if (user) {
		retval = user_check_sched_setscheduler(p, attr, policy, reset_on_fork);
		if (retval)
			return retval;

		if (attr->sched_flags & SCHED_FLAG_SUGOV)
			return -EINVAL;

		retval = security_task_setscheduler(p);
		if (retval)
			return retval;
	}

	/* Update task specific "requested" clamps */
	if (attr->sched_flags & SCHED_FLAG_UTIL_CLAMP) {
		retval = uclamp_validate(p, attr);
		if (retval)
			return retval;
	}

	/*
	 * SCHED_DEADLINE bandwidth accounting relies on stable cpusets
	 * information.
	 */
	if (dl_policy(policy) || dl_policy(p->policy)) {
		cpuset_locked = true;
		cpuset_lock();
	}

	/*
	 * Make sure no PI-waiters arrive (or leave) while we are
	 * changing the priority of the task:
	 *
	 * To be able to change p->policy safely, the appropriate
	 * runqueue lock must be held.
	 */
	rq = task_rq_lock(p, &rf);
	update_rq_clock(rq);

	/*
	 * Changing the policy of the stop threads its a very bad idea:
	 */
	if (p == rq->stop) {
		retval = -EINVAL;
		goto unlock;
	}

	retval = scx_check_setscheduler(p, policy);
	if (retval)
		goto unlock;

	/*
	 * If not changing anything there's no need to proceed further,
	 * but store a possible modification of reset_on_fork.
	 */
	if (unlikely(policy == p->policy)) {
		if (fair_policy(policy) && attr->sched_nice != task_nice(p))
			goto change;
		if (rt_policy(policy) && attr->sched_priority != p->rt_priority)
			goto change;
		if (dl_policy(policy) && dl_param_changed(p, attr))
			goto change;
		if (attr->sched_flags & SCHED_FLAG_UTIL_CLAMP)
			goto change;

		p->sched_reset_on_fork = reset_on_fork;
		retval = 0;
		goto unlock;
	}
change:

	if (user) {
#ifdef CONFIG_RT_GROUP_SCHED
		/*
		 * Do not allow realtime tasks into groups that have no runtime
		 * assigned.
		 */
		if (rt_bandwidth_enabled() && rt_policy(policy) &&
				task_group(p)->rt_bandwidth.rt_runtime == 0 &&
				!task_group_is_autogroup(task_group(p))) {
			retval = -EPERM;
			goto unlock;
		}
#endif
#ifdef CONFIG_SMP
		if (dl_bandwidth_enabled() && dl_policy(policy) &&
				!(attr->sched_flags & SCHED_FLAG_SUGOV)) {
			cpumask_t *span = rq->rd->span;

			/*
			 * Don't allow tasks with an affinity mask smaller than
			 * the entire root_domain to become SCHED_DEADLINE. We
			 * will also fail if there's no bandwidth available.
			 */
			if (!cpumask_subset(span, p->cpus_ptr) ||
			    rq->rd->dl_bw.bw == 0) {
				retval = -EPERM;
				goto unlock;
			}
		}
#endif
	}

	/* Re-check policy now with rq lock held: */
	if (unlikely(oldpolicy != -1 && oldpolicy != p->policy)) {
		policy = oldpolicy = -1;
		task_rq_unlock(rq, p, &rf);
		if (cpuset_locked)
			cpuset_unlock();
		goto recheck;
	}

	/*
	 * If setscheduling to SCHED_DEADLINE (or changing the parameters
	 * of a SCHED_DEADLINE task) we need to check if enough bandwidth
	 * is available.
	 */
	if ((dl_policy(policy) || dl_task(p)) && sched_dl_overflow(p, policy, attr)) {
		retval = -EBUSY;
		goto unlock;
	}

	p->sched_reset_on_fork = reset_on_fork;
	oldprio = p->prio;

	newprio = __normal_prio(policy, attr->sched_priority, attr->sched_nice);
	if (pi) {
		/*
		 * Take priority boosted tasks into account. If the new
		 * effective priority is unchanged, we just store the new
		 * normal parameters and do not touch the scheduler class and
		 * the runqueue. This will be done when the task deboost
		 * itself.
		 */
		newprio = rt_effective_prio(p, newprio);
		if (newprio == oldprio)
			queue_flags &= ~DEQUEUE_MOVE;
	}

	queued = task_on_rq_queued(p);
	running = task_current(rq, p);
	if (queued)
		dequeue_task(rq, p, queue_flags);
	if (running)
		put_prev_task(rq, p);

	prev_class = p->sched_class;

	if (!(attr->sched_flags & SCHED_FLAG_KEEP_PARAMS)) {
		__setscheduler_params(p, attr);
		__setscheduler_prio(p, newprio);
	}
	__setscheduler_uclamp(p, attr);
	check_class_changing(rq, p, prev_class);

	if (queued) {
		/*
		 * We enqueue to tail when the priority of a task is
		 * increased (user space view).
		 */
		if (oldprio < p->prio)
			queue_flags |= ENQUEUE_HEAD;

		enqueue_task(rq, p, queue_flags);
	}
	if (running)
		set_next_task(rq, p);

	check_class_changed(rq, p, prev_class, oldprio);

	/* Avoid rq from going away on us: */
	preempt_disable();
	head = splice_balance_callbacks(rq);
	task_rq_unlock(rq, p, &rf);

	if (pi) {
		if (cpuset_locked)
			cpuset_unlock();
		rt_mutex_adjust_pi(p);
	}

	/* Run balance callbacks after we've adjusted the PI chain: */
	balance_callbacks(rq, head);
	preempt_enable();

	return 0;

unlock:
	task_rq_unlock(rq, p, &rf);
	if (cpuset_locked)
		cpuset_unlock();
	return retval;
}

static int _sched_setscheduler(struct task_struct *p, int policy,
			       const struct sched_param *param, bool check)
{
	struct sched_attr attr = {
		.sched_policy   = policy,
		.sched_priority = param->sched_priority,
		.sched_nice	= PRIO_TO_NICE(p->static_prio),
	};

	/* Fixup the legacy SCHED_RESET_ON_FORK hack. */
	if ((policy != SETPARAM_POLICY) && (policy & SCHED_RESET_ON_FORK)) {
		attr.sched_flags |= SCHED_FLAG_RESET_ON_FORK;
		policy &= ~SCHED_RESET_ON_FORK;
		attr.sched_policy = policy;
	}

	return __sched_setscheduler(p, &attr, check, true);
}
/**
 * sched_setscheduler - change the scheduling policy and/or RT priority of a thread.
 * @p: the task in question.
 * @policy: new policy.
 * @param: structure containing the new RT priority.
 *
 * Use sched_set_fifo(), read its comment.
 *
 * Return: 0 on success. An error code otherwise.
 *
 * NOTE that the task may be already dead.
 */
int sched_setscheduler(struct task_struct *p, int policy,
		       const struct sched_param *param)
{
	return _sched_setscheduler(p, policy, param, true);
}

int sched_setattr(struct task_struct *p, const struct sched_attr *attr)
{
	return __sched_setscheduler(p, attr, true, true);
}

int sched_setattr_nocheck(struct task_struct *p, const struct sched_attr *attr)
{
	return __sched_setscheduler(p, attr, false, true);
}
EXPORT_SYMBOL_GPL(sched_setattr_nocheck);

/**
 * sched_setscheduler_nocheck - change the scheduling policy and/or RT priority of a thread from kernelspace.
 * @p: the task in question.
 * @policy: new policy.
 * @param: structure containing the new RT priority.
 *
 * Just like sched_setscheduler, only don't bother checking if the
 * current context has permission.  For example, this is needed in
 * stop_machine(): we create temporary high priority worker threads,
 * but our caller might not have that capability.
 *
 * Return: 0 on success. An error code otherwise.
 */
int sched_setscheduler_nocheck(struct task_struct *p, int policy,
			       const struct sched_param *param)
{
	return _sched_setscheduler(p, policy, param, false);
}

/*
 * SCHED_FIFO is a broken scheduler model; that is, it is fundamentally
 * incapable of resource management, which is the one thing an OS really should
 * be doing.
 *
 * This is of course the reason it is limited to privileged users only.
 *
 * Worse still; it is fundamentally impossible to compose static priority
 * workloads. You cannot take two correctly working static prio workloads
 * and smash them together and still expect them to work.
 *
 * For this reason 'all' FIFO tasks the kernel creates are basically at:
 *
 *   MAX_RT_PRIO / 2
 *
 * The administrator _MUST_ configure the system, the kernel simply doesn't
 * know enough information to make a sensible choice.
 */
void sched_set_fifo(struct task_struct *p)
{
	struct sched_param sp = { .sched_priority = MAX_RT_PRIO / 2 };
	WARN_ON_ONCE(sched_setscheduler_nocheck(p, SCHED_FIFO, &sp) != 0);
}
EXPORT_SYMBOL_GPL(sched_set_fifo);

/*
 * For when you don't much care about FIFO, but want to be above SCHED_NORMAL.
 */
void sched_set_fifo_low(struct task_struct *p)
{
	struct sched_param sp = { .sched_priority = 1 };
	WARN_ON_ONCE(sched_setscheduler_nocheck(p, SCHED_FIFO, &sp) != 0);
}
EXPORT_SYMBOL_GPL(sched_set_fifo_low);

void sched_set_normal(struct task_struct *p, int nice)
{
	struct sched_attr attr = {
		.sched_policy = SCHED_NORMAL,
		.sched_nice = nice,
	};
	WARN_ON_ONCE(sched_setattr_nocheck(p, &attr) != 0);
}
EXPORT_SYMBOL_GPL(sched_set_normal);

static int
do_sched_setscheduler(pid_t pid, int policy, struct sched_param __user *param)
{
	struct sched_param lparam;

	if (!param || pid < 0)
		return -EINVAL;
	if (copy_from_user(&lparam, param, sizeof(struct sched_param)))
		return -EFAULT;

	CLASS(find_get_task, p)(pid);
	if (!p)
		return -ESRCH;

	return sched_setscheduler(p, policy, &lparam);
}

/*
 * Mimics kernel/events/core.c perf_copy_attr().
 */
static int sched_copy_attr(struct sched_attr __user *uattr, struct sched_attr *attr)
{
	u32 size;
	int ret;

	/* Zero the full structure, so that a short copy will be nice: */
	memset(attr, 0, sizeof(*attr));

	ret = get_user(size, &uattr->size);
	if (ret)
		return ret;

	/* ABI compatibility quirk: */
	if (!size)
		size = SCHED_ATTR_SIZE_VER0;
	if (size < SCHED_ATTR_SIZE_VER0 || size > PAGE_SIZE)
		goto err_size;

	ret = copy_struct_from_user(attr, sizeof(*attr), uattr, size);
	if (ret) {
		if (ret == -E2BIG)
			goto err_size;
		return ret;
	}

	if ((attr->sched_flags & SCHED_FLAG_UTIL_CLAMP) &&
	    size < SCHED_ATTR_SIZE_VER1)
		return -EINVAL;

	/*
	 * XXX: Do we want to be lenient like existing syscalls; or do we want
	 * to be strict and return an error on out-of-bounds values?
	 */
	attr->sched_nice = clamp(attr->sched_nice, MIN_NICE, MAX_NICE);

	return 0;

err_size:
	put_user(sizeof(*attr), &uattr->size);
	return -E2BIG;
}

static void get_params(struct task_struct *p, struct sched_attr *attr)
{
	if (task_has_dl_policy(p))
		__getparam_dl(p, attr);
	else if (task_has_rt_policy(p))
		attr->sched_priority = p->rt_priority;
	else
		attr->sched_nice = task_nice(p);
}

/**
 * sys_sched_setscheduler - set/change the scheduler policy and RT priority
 * @pid: the pid in question.
 * @policy: new policy.
 * @param: structure containing the new RT priority.
 *
 * Return: 0 on success. An error code otherwise.
 */
SYSCALL_DEFINE3(sched_setscheduler, pid_t, pid, int, policy, struct sched_param __user *, param)
{
	if (policy < 0)
		return -EINVAL;

	return do_sched_setscheduler(pid, policy, param);
}

/**
 * sys_sched_setparam - set/change the RT priority of a thread
 * @pid: the pid in question.
 * @param: structure containing the new RT priority.
 *
 * Return: 0 on success. An error code otherwise.
 */
SYSCALL_DEFINE2(sched_setparam, pid_t, pid, struct sched_param __user *, param)
{
	return do_sched_setscheduler(pid, SETPARAM_POLICY, param);
}

/**
 * sys_sched_setattr - same as above, but with extended sched_attr
 * @pid: the pid in question.
 * @uattr: structure containing the extended parameters.
 * @flags: for future extension.
 */
SYSCALL_DEFINE3(sched_setattr, pid_t, pid, struct sched_attr __user *, uattr,
			       unsigned int, flags)
{
	struct sched_attr attr;
	int retval;

	if (!uattr || pid < 0 || flags)
		return -EINVAL;

	retval = sched_copy_attr(uattr, &attr);
	if (retval)
		return retval;

	if ((int)attr.sched_policy < 0)
		return -EINVAL;
	if (attr.sched_flags & SCHED_FLAG_KEEP_POLICY)
		attr.sched_policy = SETPARAM_POLICY;

	CLASS(find_get_task, p)(pid);
	if (!p)
		return -ESRCH;

	if (attr.sched_flags & SCHED_FLAG_KEEP_PARAMS)
		get_params(p, &attr);

	return sched_setattr(p, &attr);
}

/**
 * sys_sched_getscheduler - get the policy (scheduling class) of a thread
 * @pid: the pid in question.
 *
 * Return: On success, the policy of the thread. Otherwise, a negative error
 * code.
 */
SYSCALL_DEFINE1(sched_getscheduler, pid_t, pid)
{
	struct task_struct *p;
	int retval;

	if (pid < 0)
		return -EINVAL;

	guard(rcu)();
	p = find_process_by_pid(pid);
	if (!p)
		return -ESRCH;

	retval = security_task_getscheduler(p);
	if (!retval) {
		retval = p->policy;
		if (p->sched_reset_on_fork)
			retval |= SCHED_RESET_ON_FORK;
	}
	return retval;
}

/**
 * sys_sched_getparam - get the RT priority of a thread
 * @pid: the pid in question.
 * @param: structure containing the RT priority.
 *
 * Return: On success, 0 and the RT priority is in @param. Otherwise, an error
 * code.
 */
SYSCALL_DEFINE2(sched_getparam, pid_t, pid, struct sched_param __user *, param)
{
	struct sched_param lp = { .sched_priority = 0 };
	struct task_struct *p;
	int retval;

	if (!param || pid < 0)
		return -EINVAL;

	scoped_guard (rcu) {
		p = find_process_by_pid(pid);
		if (!p)
			return -ESRCH;

		retval = security_task_getscheduler(p);
		if (retval)
			return retval;

		if (task_has_rt_policy(p))
			lp.sched_priority = p->rt_priority;
	}

	/*
	 * This one might sleep, we cannot do it with a spinlock held ...
	 */
	return copy_to_user(param, &lp, sizeof(*param)) ? -EFAULT : 0;
}

/*
 * Copy the kernel size attribute structure (which might be larger
 * than what user-space knows about) to user-space.
 *
 * Note that all cases are valid: user-space buffer can be larger or
 * smaller than the kernel-space buffer. The usual case is that both
 * have the same size.
 */
static int
sched_attr_copy_to_user(struct sched_attr __user *uattr,
			struct sched_attr *kattr,
			unsigned int usize)
{
	unsigned int ksize = sizeof(*kattr);

	if (!access_ok(uattr, usize))
		return -EFAULT;

	/*
	 * sched_getattr() ABI forwards and backwards compatibility:
	 *
	 * If usize == ksize then we just copy everything to user-space and all is good.
	 *
	 * If usize < ksize then we only copy as much as user-space has space for,
	 * this keeps ABI compatibility as well. We skip the rest.
	 *
	 * If usize > ksize then user-space is using a newer version of the ABI,
	 * which part the kernel doesn't know about. Just ignore it - tooling can
	 * detect the kernel's knowledge of attributes from the attr->size value
	 * which is set to ksize in this case.
	 */
	kattr->size = min(usize, ksize);

	if (copy_to_user(uattr, kattr, kattr->size))
		return -EFAULT;

	return 0;
}

/**
 * sys_sched_getattr - similar to sched_getparam, but with sched_attr
 * @pid: the pid in question.
 * @uattr: structure containing the extended parameters.
 * @usize: sizeof(attr) for fwd/bwd comp.
 * @flags: for future extension.
 */
SYSCALL_DEFINE4(sched_getattr, pid_t, pid, struct sched_attr __user *, uattr,
		unsigned int, usize, unsigned int, flags)
{
	struct sched_attr kattr = { };
	struct task_struct *p;
	int retval;

	if (!uattr || pid < 0 || usize > PAGE_SIZE ||
	    usize < SCHED_ATTR_SIZE_VER0 || flags)
		return -EINVAL;

	scoped_guard (rcu) {
		p = find_process_by_pid(pid);
		if (!p)
			return -ESRCH;

		retval = security_task_getscheduler(p);
		if (retval)
			return retval;

		kattr.sched_policy = p->policy;
		if (p->sched_reset_on_fork)
			kattr.sched_flags |= SCHED_FLAG_RESET_ON_FORK;
		get_params(p, &kattr);
		kattr.sched_flags &= SCHED_FLAG_ALL;

#ifdef CONFIG_UCLAMP_TASK
		/*
		 * This could race with another potential updater, but this is fine
		 * because it'll correctly read the old or the new value. We don't need
		 * to guarantee who wins the race as long as it doesn't return garbage.
		 */
		kattr.sched_util_min = p->uclamp_req[UCLAMP_MIN].value;
		kattr.sched_util_max = p->uclamp_req[UCLAMP_MAX].value;
#endif
	}

	return sched_attr_copy_to_user(uattr, &kattr, usize);
}

#ifdef CONFIG_SMP
int dl_task_check_affinity(struct task_struct *p, const struct cpumask *mask)
{
	/*
	 * If the task isn't a deadline task or admission control is
	 * disabled then we don't care about affinity changes.
	 */
	if (!task_has_dl_policy(p) || !dl_bandwidth_enabled())
		return 0;

	/*
	 * Since bandwidth control happens on root_domain basis,
	 * if admission test is enabled, we only admit -deadline
	 * tasks allowed to run on all the CPUs in the task's
	 * root_domain.
	 */
	guard(rcu)();
	if (!cpumask_subset(task_rq(p)->rd->span, mask))
		return -EBUSY;

	return 0;
}
#endif

static int
__sched_setaffinity(struct task_struct *p, struct affinity_context *ctx)
{
	int retval;
	cpumask_var_t cpus_allowed, new_mask;

	if (!alloc_cpumask_var(&cpus_allowed, GFP_KERNEL))
		return -ENOMEM;

	if (!alloc_cpumask_var(&new_mask, GFP_KERNEL)) {
		retval = -ENOMEM;
		goto out_free_cpus_allowed;
	}

	cpuset_cpus_allowed(p, cpus_allowed);
	cpumask_and(new_mask, ctx->new_mask, cpus_allowed);

	ctx->new_mask = new_mask;
	ctx->flags |= SCA_CHECK;

	retval = dl_task_check_affinity(p, new_mask);
	if (retval)
		goto out_free_new_mask;

	retval = __set_cpus_allowed_ptr(p, ctx);
	if (retval)
		goto out_free_new_mask;

	cpuset_cpus_allowed(p, cpus_allowed);
	if (!cpumask_subset(new_mask, cpus_allowed)) {
		/*
		 * We must have raced with a concurrent cpuset update.
		 * Just reset the cpumask to the cpuset's cpus_allowed.
		 */
		cpumask_copy(new_mask, cpus_allowed);

		/*
		 * If SCA_USER is set, a 2nd call to __set_cpus_allowed_ptr()
		 * will restore the previous user_cpus_ptr value.
		 *
		 * In the unlikely event a previous user_cpus_ptr exists,
		 * we need to further restrict the mask to what is allowed
		 * by that old user_cpus_ptr.
		 */
		if (unlikely((ctx->flags & SCA_USER) && ctx->user_mask)) {
			bool empty = !cpumask_and(new_mask, new_mask,
						  ctx->user_mask);

			if (WARN_ON_ONCE(empty))
				cpumask_copy(new_mask, cpus_allowed);
		}
		__set_cpus_allowed_ptr(p, ctx);
		retval = -EINVAL;
	}

out_free_new_mask:
	free_cpumask_var(new_mask);
out_free_cpus_allowed:
	free_cpumask_var(cpus_allowed);
	return retval;
}

long sched_setaffinity(pid_t pid, const struct cpumask *in_mask)
{
	struct affinity_context ac;
	struct cpumask *user_mask;
	int retval;

	CLASS(find_get_task, p)(pid);
	if (!p)
		return -ESRCH;

	if (p->flags & PF_NO_SETAFFINITY)
		return -EINVAL;

	if (!check_same_owner(p)) {
		guard(rcu)();
		if (!ns_capable(__task_cred(p)->user_ns, CAP_SYS_NICE))
			return -EPERM;
	}

	retval = security_task_setscheduler(p);
	if (retval)
		return retval;

	/*
	 * With non-SMP configs, user_cpus_ptr/user_mask isn't used and
	 * alloc_user_cpus_ptr() returns NULL.
	 */
	user_mask = alloc_user_cpus_ptr(NUMA_NO_NODE);
	if (user_mask) {
		cpumask_copy(user_mask, in_mask);
	} else if (IS_ENABLED(CONFIG_SMP)) {
		return -ENOMEM;
	}

	ac = (struct affinity_context){
		.new_mask  = in_mask,
		.user_mask = user_mask,
		.flags     = SCA_USER,
	};

	retval = __sched_setaffinity(p, &ac);
	kfree(ac.user_mask);

	return retval;
}

static int get_user_cpu_mask(unsigned long __user *user_mask_ptr, unsigned len,
			     struct cpumask *new_mask)
{
	if (len < cpumask_size())
		cpumask_clear(new_mask);
	else if (len > cpumask_size())
		len = cpumask_size();

	return copy_from_user(new_mask, user_mask_ptr, len) ? -EFAULT : 0;
}

/**
 * sys_sched_setaffinity - set the CPU affinity of a process
 * @pid: pid of the process
 * @len: length in bytes of the bitmask pointed to by user_mask_ptr
 * @user_mask_ptr: user-space pointer to the new CPU mask
 *
 * Return: 0 on success. An error code otherwise.
 */
SYSCALL_DEFINE3(sched_setaffinity, pid_t, pid, unsigned int, len,
		unsigned long __user *, user_mask_ptr)
{
	cpumask_var_t new_mask;
	int retval;

	if (!alloc_cpumask_var(&new_mask, GFP_KERNEL))
		return -ENOMEM;

	retval = get_user_cpu_mask(user_mask_ptr, len, new_mask);
	if (retval == 0)
		retval = sched_setaffinity(pid, new_mask);
	free_cpumask_var(new_mask);
	return retval;
}

long sched_getaffinity(pid_t pid, struct cpumask *mask)
{
	struct task_struct *p;
	int retval;

	guard(rcu)();
	p = find_process_by_pid(pid);
	if (!p)
		return -ESRCH;

	retval = security_task_getscheduler(p);
	if (retval)
		return retval;

	guard(raw_spinlock_irqsave)(&p->pi_lock);
	cpumask_and(mask, &p->cpus_mask, cpu_active_mask);

	return 0;
}

/**
 * sys_sched_getaffinity - get the CPU affinity of a process
 * @pid: pid of the process
 * @len: length in bytes of the bitmask pointed to by user_mask_ptr
 * @user_mask_ptr: user-space pointer to hold the current CPU mask
 *
 * Return: size of CPU mask copied to user_mask_ptr on success. An
 * error code otherwise.
 */
SYSCALL_DEFINE3(sched_getaffinity, pid_t, pid, unsigned int, len,
		unsigned long __user *, user_mask_ptr)
{
	int ret;
	cpumask_var_t mask;

	if ((len * BITS_PER_BYTE) < nr_cpu_ids)
		return -EINVAL;
	if (len & (sizeof(unsigned long)-1))
		return -EINVAL;

	if (!zalloc_cpumask_var(&mask, GFP_KERNEL))
		return -ENOMEM;

	ret = sched_getaffinity(pid, mask);
	if (ret == 0) {
		unsigned int retlen = min(len, cpumask_size());

		if (copy_to_user(user_mask_ptr, cpumask_bits(mask), retlen))
			ret = -EFAULT;
		else
			ret = retlen;
	}
	free_cpumask_var(mask);

	return ret;
}

static void do_sched_yield(void)
{
	struct rq_flags rf;
	struct rq *rq;

	rq = this_rq_lock_irq(&rf);

	schedstat_inc(rq->yld_count);
	current->sched_class->yield_task(rq);

	preempt_disable();
	rq_unlock_irq(rq, &rf);
	sched_preempt_enable_no_resched();

	schedule();
}

/**
 * sys_sched_yield - yield the current processor to other threads.
 *
 * This function yields the current CPU to other tasks. If there are no
 * other threads running on this CPU then this function will return.
 *
 * Return: 0.
 */
SYSCALL_DEFINE0(sched_yield)
{
	do_sched_yield();
	return 0;
}

#if !defined(CONFIG_PREEMPTION) || defined(CONFIG_PREEMPT_DYNAMIC)
int __sched __cond_resched(void)
{
	if (should_resched(0)) {
		preempt_schedule_common();
		return 1;
	}
	/*
	 * In preemptible kernels, ->rcu_read_lock_nesting tells the tick
	 * whether the current CPU is in an RCU read-side critical section,
	 * so the tick can report quiescent states even for CPUs looping
	 * in kernel context.  In contrast, in non-preemptible kernels,
	 * RCU readers leave no in-memory hints, which means that CPU-bound
	 * processes executing in kernel context might never report an
	 * RCU quiescent state.  Therefore, the following code causes
	 * cond_resched() to report a quiescent state, but only when RCU
	 * is in urgent need of one.
	 */
#ifndef CONFIG_PREEMPT_RCU
	rcu_all_qs();
#endif
	return 0;
}
EXPORT_SYMBOL(__cond_resched);
#endif

#ifdef CONFIG_PREEMPT_DYNAMIC
#if defined(CONFIG_HAVE_PREEMPT_DYNAMIC_CALL)
#define cond_resched_dynamic_enabled	__cond_resched
#define cond_resched_dynamic_disabled	((void *)&__static_call_return0)
DEFINE_STATIC_CALL_RET0(cond_resched, __cond_resched);
EXPORT_STATIC_CALL_TRAMP(cond_resched);

#define might_resched_dynamic_enabled	__cond_resched
#define might_resched_dynamic_disabled	((void *)&__static_call_return0)
DEFINE_STATIC_CALL_RET0(might_resched, __cond_resched);
EXPORT_STATIC_CALL_TRAMP(might_resched);
#elif defined(CONFIG_HAVE_PREEMPT_DYNAMIC_KEY)
static DEFINE_STATIC_KEY_FALSE(sk_dynamic_cond_resched);
int __sched dynamic_cond_resched(void)
{
	klp_sched_try_switch();
	if (!static_branch_unlikely(&sk_dynamic_cond_resched))
		return 0;
	return __cond_resched();
}
EXPORT_SYMBOL(dynamic_cond_resched);

static DEFINE_STATIC_KEY_FALSE(sk_dynamic_might_resched);
int __sched dynamic_might_resched(void)
{
	if (!static_branch_unlikely(&sk_dynamic_might_resched))
		return 0;
	return __cond_resched();
}
EXPORT_SYMBOL(dynamic_might_resched);
#endif
#endif

/*
 * __cond_resched_lock() - if a reschedule is pending, drop the given lock,
 * call schedule, and on return reacquire the lock.
 *
 * This works OK both with and without CONFIG_PREEMPTION. We do strange low-level
 * operations here to prevent schedule() from being called twice (once via
 * spin_unlock(), once by hand).
 */
int __cond_resched_lock(spinlock_t *lock)
{
	int resched = should_resched(PREEMPT_LOCK_OFFSET);
	int ret = 0;

	lockdep_assert_held(lock);

	if (spin_needbreak(lock) || resched) {
		spin_unlock(lock);
		if (!_cond_resched())
			cpu_relax();
		ret = 1;
		spin_lock(lock);
	}
	return ret;
}
EXPORT_SYMBOL(__cond_resched_lock);

int __cond_resched_rwlock_read(rwlock_t *lock)
{
	int resched = should_resched(PREEMPT_LOCK_OFFSET);
	int ret = 0;

	lockdep_assert_held_read(lock);

	if (rwlock_needbreak(lock) || resched) {
		read_unlock(lock);
		if (!_cond_resched())
			cpu_relax();
		ret = 1;
		read_lock(lock);
	}
	return ret;
}
EXPORT_SYMBOL(__cond_resched_rwlock_read);

int __cond_resched_rwlock_write(rwlock_t *lock)
{
	int resched = should_resched(PREEMPT_LOCK_OFFSET);
	int ret = 0;

	lockdep_assert_held_write(lock);

	if (rwlock_needbreak(lock) || resched) {
		write_unlock(lock);
		if (!_cond_resched())
			cpu_relax();
		ret = 1;
		write_lock(lock);
	}
	return ret;
}
EXPORT_SYMBOL(__cond_resched_rwlock_write);

#ifdef CONFIG_PREEMPT_DYNAMIC

#ifdef CONFIG_GENERIC_ENTRY
#include <linux/entry-common.h>
#endif

/*
 * SC:cond_resched
 * SC:might_resched
 * SC:preempt_schedule
 * SC:preempt_schedule_notrace
 * SC:irqentry_exit_cond_resched
 *
 *
 * NONE:
 *   cond_resched               <- __cond_resched
 *   might_resched              <- RET0
 *   preempt_schedule           <- NOP
 *   preempt_schedule_notrace   <- NOP
 *   irqentry_exit_cond_resched <- NOP
 *
 * VOLUNTARY:
 *   cond_resched               <- __cond_resched
 *   might_resched              <- __cond_resched
 *   preempt_schedule           <- NOP
 *   preempt_schedule_notrace   <- NOP
 *   irqentry_exit_cond_resched <- NOP
 *
 * FULL:
 *   cond_resched               <- RET0
 *   might_resched              <- RET0
 *   preempt_schedule           <- preempt_schedule
 *   preempt_schedule_notrace   <- preempt_schedule_notrace
 *   irqentry_exit_cond_resched <- irqentry_exit_cond_resched
 */

enum {
	preempt_dynamic_undefined = -1,
	preempt_dynamic_none,
	preempt_dynamic_voluntary,
	preempt_dynamic_full,
};

int preempt_dynamic_mode = preempt_dynamic_undefined;

int sched_dynamic_mode(const char *str)
{
	if (!strcmp(str, "none"))
		return preempt_dynamic_none;

	if (!strcmp(str, "voluntary"))
		return preempt_dynamic_voluntary;

	if (!strcmp(str, "full"))
		return preempt_dynamic_full;

	return -EINVAL;
}

#if defined(CONFIG_HAVE_PREEMPT_DYNAMIC_CALL)
#define preempt_dynamic_enable(f)	static_call_update(f, f##_dynamic_enabled)
#define preempt_dynamic_disable(f)	static_call_update(f, f##_dynamic_disabled)
#elif defined(CONFIG_HAVE_PREEMPT_DYNAMIC_KEY)
#define preempt_dynamic_enable(f)	static_key_enable(&sk_dynamic_##f.key)
#define preempt_dynamic_disable(f)	static_key_disable(&sk_dynamic_##f.key)
#else
#error "Unsupported PREEMPT_DYNAMIC mechanism"
#endif

static DEFINE_MUTEX(sched_dynamic_mutex);
static bool klp_override;

static void __sched_dynamic_update(int mode)
{
	/*
	 * Avoid {NONE,VOLUNTARY} -> FULL transitions from ever ending up in
	 * the ZERO state, which is invalid.
	 */
	if (!klp_override)
		preempt_dynamic_enable(cond_resched);
	preempt_dynamic_enable(might_resched);
	preempt_dynamic_enable(preempt_schedule);
	preempt_dynamic_enable(preempt_schedule_notrace);
	preempt_dynamic_enable(irqentry_exit_cond_resched);

	switch (mode) {
	case preempt_dynamic_none:
		if (!klp_override)
			preempt_dynamic_enable(cond_resched);
		preempt_dynamic_disable(might_resched);
		preempt_dynamic_disable(preempt_schedule);
		preempt_dynamic_disable(preempt_schedule_notrace);
		preempt_dynamic_disable(irqentry_exit_cond_resched);
		if (mode != preempt_dynamic_mode)
			pr_info("Dynamic Preempt: none\n");
		break;

	case preempt_dynamic_voluntary:
		if (!klp_override)
			preempt_dynamic_enable(cond_resched);
		preempt_dynamic_enable(might_resched);
		preempt_dynamic_disable(preempt_schedule);
		preempt_dynamic_disable(preempt_schedule_notrace);
		preempt_dynamic_disable(irqentry_exit_cond_resched);
		if (mode != preempt_dynamic_mode)
			pr_info("Dynamic Preempt: voluntary\n");
		break;

	case preempt_dynamic_full:
		if (!klp_override)
			preempt_dynamic_disable(cond_resched);
		preempt_dynamic_disable(might_resched);
		preempt_dynamic_enable(preempt_schedule);
		preempt_dynamic_enable(preempt_schedule_notrace);
		preempt_dynamic_enable(irqentry_exit_cond_resched);
		if (mode != preempt_dynamic_mode)
			pr_info("Dynamic Preempt: full\n");
		break;
	}

	preempt_dynamic_mode = mode;
}

void sched_dynamic_update(int mode)
{
	mutex_lock(&sched_dynamic_mutex);
	__sched_dynamic_update(mode);
	mutex_unlock(&sched_dynamic_mutex);
}

#ifdef CONFIG_HAVE_PREEMPT_DYNAMIC_CALL

static int klp_cond_resched(void)
{
	__klp_sched_try_switch();
	return __cond_resched();
}

void sched_dynamic_klp_enable(void)
{
	mutex_lock(&sched_dynamic_mutex);

	klp_override = true;
	static_call_update(cond_resched, klp_cond_resched);

	mutex_unlock(&sched_dynamic_mutex);
}

void sched_dynamic_klp_disable(void)
{
	mutex_lock(&sched_dynamic_mutex);

	klp_override = false;
	__sched_dynamic_update(preempt_dynamic_mode);

	mutex_unlock(&sched_dynamic_mutex);
}

#endif /* CONFIG_HAVE_PREEMPT_DYNAMIC_CALL */

static int __init setup_preempt_mode(char *str)
{
	int mode = sched_dynamic_mode(str);
	if (mode < 0) {
		pr_warn("Dynamic Preempt: unsupported mode: %s\n", str);
		return 0;
	}

	sched_dynamic_update(mode);
	return 1;
}
__setup("preempt=", setup_preempt_mode);

static void __init preempt_dynamic_init(void)
{
	if (preempt_dynamic_mode == preempt_dynamic_undefined) {
		if (IS_ENABLED(CONFIG_PREEMPT_NONE)) {
			sched_dynamic_update(preempt_dynamic_none);
		} else if (IS_ENABLED(CONFIG_PREEMPT_VOLUNTARY)) {
			sched_dynamic_update(preempt_dynamic_voluntary);
		} else {
			/* Default static call setting, nothing to do */
			WARN_ON_ONCE(!IS_ENABLED(CONFIG_PREEMPT));
			preempt_dynamic_mode = preempt_dynamic_full;
			pr_info("Dynamic Preempt: full\n");
		}
	}
}

#define PREEMPT_MODEL_ACCESSOR(mode) \
	bool preempt_model_##mode(void)						 \
	{									 \
		WARN_ON_ONCE(preempt_dynamic_mode == preempt_dynamic_undefined); \
		return preempt_dynamic_mode == preempt_dynamic_##mode;		 \
	}									 \
	EXPORT_SYMBOL_GPL(preempt_model_##mode)

PREEMPT_MODEL_ACCESSOR(none);
PREEMPT_MODEL_ACCESSOR(voluntary);
PREEMPT_MODEL_ACCESSOR(full);

#else /* !CONFIG_PREEMPT_DYNAMIC */

static inline void preempt_dynamic_init(void) { }

#endif /* #ifdef CONFIG_PREEMPT_DYNAMIC */

/**
 * yield - yield the current processor to other threads.
 *
 * Do not ever use this function, there's a 99% chance you're doing it wrong.
 *
 * The scheduler is at all times free to pick the calling task as the most
 * eligible task to run, if removing the yield() call from your code breaks
 * it, it's already broken.
 *
 * Typical broken usage is:
 *
 * while (!event)
 *	yield();
 *
 * where one assumes that yield() will let 'the other' process run that will
 * make event true. If the current task is a SCHED_FIFO task that will never
 * happen. Never use yield() as a progress guarantee!!
 *
 * If you want to use yield() to wait for something, use wait_event().
 * If you want to use yield() to be 'nice' for others, use cond_resched().
 * If you still want to use yield(), do not!
 */
void __sched yield(void)
{
	set_current_state(TASK_RUNNING);
	do_sched_yield();
}
EXPORT_SYMBOL(yield);

/**
 * yield_to - yield the current processor to another thread in
 * your thread group, or accelerate that thread toward the
 * processor it's on.
 * @p: target task
 * @preempt: whether task preemption is allowed or not
 *
 * It's the caller's job to ensure that the target task struct
 * can't go away on us before we can do any checks.
 *
 * Return:
 *	true (>0) if we indeed boosted the target task.
 *	false (0) if we failed to boost the target.
 *	-ESRCH if there's no task to yield to.
 */
int __sched yield_to(struct task_struct *p, bool preempt)
{
	struct task_struct *curr = current;
	struct rq *rq, *p_rq;
	int yielded = 0;

	scoped_guard (irqsave) {
		rq = this_rq();

again:
		p_rq = task_rq(p);
		/*
		 * If we're the only runnable task on the rq and target rq also
		 * has only one task, there's absolutely no point in yielding.
		 */
		if (rq->nr_running == 1 && p_rq->nr_running == 1)
			return -ESRCH;

		guard(double_rq_lock)(rq, p_rq);
		if (task_rq(p) != p_rq)
			goto again;

		if (!curr->sched_class->yield_to_task)
			return 0;

		if (curr->sched_class != p->sched_class)
			return 0;

		if (task_on_cpu(p_rq, p) || !task_is_running(p))
			return 0;

		yielded = curr->sched_class->yield_to_task(rq, p);
		if (yielded) {
			schedstat_inc(rq->yld_count);
			/*
			 * Make p's CPU reschedule; pick_next_entity
			 * takes care of fairness.
			 */
			if (preempt && rq != p_rq)
				resched_curr(p_rq);
		}
	}

	if (yielded)
		schedule();

	return yielded;
}
EXPORT_SYMBOL_GPL(yield_to);

int io_schedule_prepare(void)
{
	int old_iowait = current->in_iowait;

	current->in_iowait = 1;
	blk_flush_plug(current->plug, true);
	return old_iowait;
}

void io_schedule_finish(int token)
{
	current->in_iowait = token;
}

/*
 * This task is about to go to sleep on IO. Increment rq->nr_iowait so
 * that process accounting knows that this is a task in IO wait state.
 */
long __sched io_schedule_timeout(long timeout)
{
	int token;
	long ret;

	token = io_schedule_prepare();
	ret = schedule_timeout(timeout);
	io_schedule_finish(token);

	return ret;
}
EXPORT_SYMBOL(io_schedule_timeout);

void __sched io_schedule(void)
{
	int token;

	token = io_schedule_prepare();
	schedule();
	io_schedule_finish(token);
}
EXPORT_SYMBOL(io_schedule);

/**
 * sys_sched_get_priority_max - return maximum RT priority.
 * @policy: scheduling class.
 *
 * Return: On success, this syscall returns the maximum
 * rt_priority that can be used by a given scheduling class.
 * On failure, a negative error code is returned.
 */
SYSCALL_DEFINE1(sched_get_priority_max, int, policy)
{
	int ret = -EINVAL;

	switch (policy) {
	case SCHED_FIFO:
	case SCHED_RR:
		ret = MAX_RT_PRIO-1;
		break;
	case SCHED_DEADLINE:
	case SCHED_NORMAL:
	case SCHED_BATCH:
	case SCHED_IDLE:
	case SCHED_EXT:
		ret = 0;
		break;
	}
	return ret;
}

/**
 * sys_sched_get_priority_min - return minimum RT priority.
 * @policy: scheduling class.
 *
 * Return: On success, this syscall returns the minimum
 * rt_priority that can be used by a given scheduling class.
 * On failure, a negative error code is returned.
 */
SYSCALL_DEFINE1(sched_get_priority_min, int, policy)
{
	int ret = -EINVAL;

	switch (policy) {
	case SCHED_FIFO:
	case SCHED_RR:
		ret = 1;
		break;
	case SCHED_DEADLINE:
	case SCHED_NORMAL:
	case SCHED_BATCH:
	case SCHED_IDLE:
	case SCHED_EXT:
		ret = 0;
	}
	return ret;
}

static int sched_rr_get_interval(pid_t pid, struct timespec64 *t)
{
	unsigned int time_slice = 0;
	int retval;

	if (pid < 0)
		return -EINVAL;

	scoped_guard (rcu) {
		struct task_struct *p = find_process_by_pid(pid);
		if (!p)
			return -ESRCH;

		retval = security_task_getscheduler(p);
		if (retval)
			return retval;

		scoped_guard (task_rq_lock, p) {
			struct rq *rq = scope.rq;
			if (p->sched_class->get_rr_interval)
				time_slice = p->sched_class->get_rr_interval(rq, p);
		}
	}

	jiffies_to_timespec64(time_slice, t);
	return 0;
}

/**
 * sys_sched_rr_get_interval - return the default timeslice of a process.
 * @pid: pid of the process.
 * @interval: userspace pointer to the timeslice value.
 *
 * this syscall writes the default timeslice value of a given process
 * into the user-space timespec buffer. A value of '0' means infinity.
 *
 * Return: On success, 0 and the timeslice is in @interval. Otherwise,
 * an error code.
 */
SYSCALL_DEFINE2(sched_rr_get_interval, pid_t, pid,
		struct __kernel_timespec __user *, interval)
{
	struct timespec64 t;
	int retval = sched_rr_get_interval(pid, &t);

	if (retval == 0)
		retval = put_timespec64(&t, interval);

	return retval;
}

#ifdef CONFIG_COMPAT_32BIT_TIME
SYSCALL_DEFINE2(sched_rr_get_interval_time32, pid_t, pid,
		struct old_timespec32 __user *, interval)
{
	struct timespec64 t;
	int retval = sched_rr_get_interval(pid, &t);

	if (retval == 0)
		retval = put_old_timespec32(&t, interval);
	return retval;
}
#endif

void sched_show_task(struct task_struct *p)
{
	unsigned long free = 0;
	int ppid;

	if (!try_get_task_stack(p))
		return;

	pr_info("task:%-15.15s state:%c", p->comm, task_state_to_char(p));

	if (task_is_running(p))
		pr_cont("  running task    ");
#ifdef CONFIG_DEBUG_STACK_USAGE
	free = stack_not_used(p);
#endif
	ppid = 0;
	rcu_read_lock();
	if (pid_alive(p))
		ppid = task_pid_nr(rcu_dereference(p->real_parent));
	rcu_read_unlock();
	pr_cont(" stack:%-5lu pid:%-5d tgid:%-5d ppid:%-6d flags:0x%08lx\n",
		free, task_pid_nr(p), task_tgid_nr(p),
		ppid, read_task_thread_flags(p));

	print_worker_info(KERN_INFO, p);
	print_stop_info(KERN_INFO, p);
	print_scx_info(KERN_INFO, p);
	show_stack(p, NULL, KERN_INFO);
	put_task_stack(p);
}
EXPORT_SYMBOL_GPL(sched_show_task);

static inline bool
state_filter_match(unsigned long state_filter, struct task_struct *p)
{
	unsigned int state = READ_ONCE(p->__state);

	/* no filter, everything matches */
	if (!state_filter)
		return true;

	/* filter, but doesn't match */
	if (!(state & state_filter))
		return false;

	/*
	 * When looking for TASK_UNINTERRUPTIBLE skip TASK_IDLE (allows
	 * TASK_KILLABLE).
	 */
	if (state_filter == TASK_UNINTERRUPTIBLE && (state & TASK_NOLOAD))
		return false;

	return true;
}


void show_state_filter(unsigned int state_filter)
{
	struct task_struct *g, *p;

	rcu_read_lock();
	for_each_process_thread(g, p) {
		/*
		 * reset the NMI-timeout, listing all files on a slow
		 * console might take a lot of time:
		 * Also, reset softlockup watchdogs on all CPUs, because
		 * another CPU might be blocked waiting for us to process
		 * an IPI.
		 */
		touch_nmi_watchdog();
		touch_all_softlockup_watchdogs();
		if (state_filter_match(state_filter, p))
			sched_show_task(p);
	}

#ifdef CONFIG_SCHED_DEBUG
	if (!state_filter)
		sysrq_sched_debug_show();
#endif
	rcu_read_unlock();
	/*
	 * Only show locks if all tasks are dumped:
	 */
	if (!state_filter)
		debug_show_all_locks();
}

/**
 * init_idle - set up an idle thread for a given CPU
 * @idle: task in question
 * @cpu: CPU the idle task belongs to
 *
 * NOTE: this function does not set the idle thread's NEED_RESCHED
 * flag, to make booting more robust.
 */
void __init init_idle(struct task_struct *idle, int cpu)
{
#ifdef CONFIG_SMP
	struct affinity_context ac = (struct affinity_context) {
		.new_mask  = cpumask_of(cpu),
		.flags     = 0,
	};
#endif
	struct rq *rq = cpu_rq(cpu);
	unsigned long flags;

	__sched_fork(0, idle);

	raw_spin_lock_irqsave(&idle->pi_lock, flags);
	raw_spin_rq_lock(rq);

	idle->__state = TASK_RUNNING;
	idle->se.exec_start = sched_clock();
	/*
	 * PF_KTHREAD should already be set at this point; regardless, make it
	 * look like a proper per-CPU kthread.
	 */
	idle->flags |= PF_KTHREAD | PF_NO_SETAFFINITY;
	kthread_set_per_cpu(idle, cpu);

#ifdef CONFIG_SMP
	/*
	 * It's possible that init_idle() gets called multiple times on a task,
	 * in that case do_set_cpus_allowed() will not do the right thing.
	 *
	 * And since this is boot we can forgo the serialization.
	 */
	set_cpus_allowed_common(idle, &ac);
#endif
	/*
	 * We're having a chicken and egg problem, even though we are
	 * holding rq->lock, the CPU isn't yet set to this CPU so the
	 * lockdep check in task_group() will fail.
	 *
	 * Similar case to sched_fork(). / Alternatively we could
	 * use task_rq_lock() here and obtain the other rq->lock.
	 *
	 * Silence PROVE_RCU
	 */
	rcu_read_lock();
	__set_task_cpu(idle, cpu);
	rcu_read_unlock();

	rq->idle = idle;
	rcu_assign_pointer(rq->curr, idle);
	idle->on_rq = TASK_ON_RQ_QUEUED;
#ifdef CONFIG_SMP
	idle->on_cpu = 1;
#endif
	raw_spin_rq_unlock(rq);
	raw_spin_unlock_irqrestore(&idle->pi_lock, flags);

	/* Set the preempt count _outside_ the spinlocks! */
	init_idle_preempt_count(idle, cpu);

	/*
	 * The idle tasks have their own, simple scheduling class:
	 */
	idle->sched_class = &idle_sched_class;
	ftrace_graph_init_idle_task(idle, cpu);
	vtime_init_idle(idle, cpu);
#ifdef CONFIG_SMP
	sprintf(idle->comm, "%s/%d", INIT_TASK_COMM, cpu);
#endif
}

#ifdef CONFIG_SMP

int cpuset_cpumask_can_shrink(const struct cpumask *cur,
			      const struct cpumask *trial)
{
	int ret = 1;

	if (cpumask_empty(cur))
		return ret;

	ret = dl_cpuset_cpumask_can_shrink(cur, trial);

	return ret;
}

int task_can_attach(struct task_struct *p)
{
	int ret = 0;

	/*
	 * Kthreads which disallow setaffinity shouldn't be moved
	 * to a new cpuset; we don't want to change their CPU
	 * affinity and isolating such threads by their set of
	 * allowed nodes is unnecessary.  Thus, cpusets are not
	 * applicable for such threads.  This prevents checking for
	 * success of set_cpus_allowed_ptr() on all attached tasks
	 * before cpus_mask may be changed.
	 */
	if (p->flags & PF_NO_SETAFFINITY)
		ret = -EINVAL;

	return ret;
}

bool sched_smp_initialized __read_mostly;

#ifdef CONFIG_NUMA_BALANCING
/* Migrate current task p to target_cpu */
int migrate_task_to(struct task_struct *p, int target_cpu)
{
	struct migration_arg arg = { p, target_cpu };
	int curr_cpu = task_cpu(p);

	if (curr_cpu == target_cpu)
		return 0;

	if (!cpumask_test_cpu(target_cpu, p->cpus_ptr))
		return -EINVAL;

	/* TODO: This is not properly updating schedstats */

	trace_sched_move_numa(p, curr_cpu, target_cpu);
	return stop_one_cpu(curr_cpu, migration_cpu_stop, &arg);
}

/*
 * Requeue a task on a given node and accurately track the number of NUMA
 * tasks on the runqueues
 */
void sched_setnuma(struct task_struct *p, int nid)
{
	bool queued, running;
	struct rq_flags rf;
	struct rq *rq;

	rq = task_rq_lock(p, &rf);
	queued = task_on_rq_queued(p);
	running = task_current(rq, p);

	if (queued)
		dequeue_task(rq, p, DEQUEUE_SAVE);
	if (running)
		put_prev_task(rq, p);

	p->numa_preferred_nid = nid;

	if (queued)
		enqueue_task(rq, p, ENQUEUE_RESTORE | ENQUEUE_NOCLOCK);
	if (running)
		set_next_task(rq, p);
	task_rq_unlock(rq, p, &rf);
}
#endif /* CONFIG_NUMA_BALANCING */

#ifdef CONFIG_HOTPLUG_CPU
/*
 * Ensure that the idle task is using init_mm right before its CPU goes
 * offline.
 */
void idle_task_exit(void)
{
	struct mm_struct *mm = current->active_mm;

	BUG_ON(cpu_online(smp_processor_id()));
	BUG_ON(current != this_rq()->idle);

	if (mm != &init_mm) {
		switch_mm(mm, &init_mm, current);
		finish_arch_post_lock_switch();
	}

	/* finish_cpu(), as ran on the BP, will clean up the active_mm state */
}

static int __balance_push_cpu_stop(void *arg)
{
	struct task_struct *p = arg;
	struct rq *rq = this_rq();
	struct rq_flags rf;
	int cpu;

	raw_spin_lock_irq(&p->pi_lock);
	rq_lock(rq, &rf);

	update_rq_clock(rq);

	if (task_rq(p) == rq && task_on_rq_queued(p)) {
		cpu = select_fallback_rq(rq->cpu, p);
		rq = __migrate_task(rq, &rf, p, cpu);
	}

	rq_unlock(rq, &rf);
	raw_spin_unlock_irq(&p->pi_lock);

	put_task_struct(p);

	return 0;
}

static DEFINE_PER_CPU(struct cpu_stop_work, push_work);

/*
 * Ensure we only run per-cpu kthreads once the CPU goes !active.
 *
 * This is enabled below SCHED_AP_ACTIVE; when !cpu_active(), but only
 * effective when the hotplug motion is down.
 */
static void balance_push(struct rq *rq)
{
	struct task_struct *push_task = rq->curr;

	lockdep_assert_rq_held(rq);

	/*
	 * Ensure the thing is persistent until balance_push_set(.on = false);
	 */
	rq->balance_callback = &balance_push_callback;

	/*
	 * Only active while going offline and when invoked on the outgoing
	 * CPU.
	 */
	if (!cpu_dying(rq->cpu) || rq != this_rq())
		return;

	/*
	 * Both the cpu-hotplug and stop task are in this case and are
	 * required to complete the hotplug process.
	 */
	if (kthread_is_per_cpu(push_task) ||
	    is_migration_disabled(push_task)) {

		/*
		 * If this is the idle task on the outgoing CPU try to wake
		 * up the hotplug control thread which might wait for the
		 * last task to vanish. The rcuwait_active() check is
		 * accurate here because the waiter is pinned on this CPU
		 * and can't obviously be running in parallel.
		 *
		 * On RT kernels this also has to check whether there are
		 * pinned and scheduled out tasks on the runqueue. They
		 * need to leave the migrate disabled section first.
		 */
		if (!rq->nr_running && !rq_has_pinned_tasks(rq) &&
		    rcuwait_active(&rq->hotplug_wait)) {
			raw_spin_rq_unlock(rq);
			rcuwait_wake_up(&rq->hotplug_wait);
			raw_spin_rq_lock(rq);
		}
		return;
	}

	get_task_struct(push_task);
	/*
	 * Temporarily drop rq->lock such that we can wake-up the stop task.
	 * Both preemption and IRQs are still disabled.
	 */
	preempt_disable();
	raw_spin_rq_unlock(rq);
	stop_one_cpu_nowait(rq->cpu, __balance_push_cpu_stop, push_task,
			    this_cpu_ptr(&push_work));
	preempt_enable();
	/*
	 * At this point need_resched() is true and we'll take the loop in
	 * schedule(). The next pick is obviously going to be the stop task
	 * which kthread_is_per_cpu() and will push this task away.
	 */
	raw_spin_rq_lock(rq);
}

static void balance_push_set(int cpu, bool on)
{
	struct rq *rq = cpu_rq(cpu);
	struct rq_flags rf;

	rq_lock_irqsave(rq, &rf);
	if (on) {
		WARN_ON_ONCE(rq->balance_callback);
		rq->balance_callback = &balance_push_callback;
	} else if (rq->balance_callback == &balance_push_callback) {
		rq->balance_callback = NULL;
	}
	rq_unlock_irqrestore(rq, &rf);
}

/*
 * Invoked from a CPUs hotplug control thread after the CPU has been marked
 * inactive. All tasks which are not per CPU kernel threads are either
 * pushed off this CPU now via balance_push() or placed on a different CPU
 * during wakeup. Wait until the CPU is quiescent.
 */
static void balance_hotplug_wait(void)
{
	struct rq *rq = this_rq();

	rcuwait_wait_event(&rq->hotplug_wait,
			   rq->nr_running == 1 && !rq_has_pinned_tasks(rq),
			   TASK_UNINTERRUPTIBLE);
}

#else

static inline void balance_push(struct rq *rq)
{
}

static inline void balance_push_set(int cpu, bool on)
{
}

static inline void balance_hotplug_wait(void)
{
}

#endif /* CONFIG_HOTPLUG_CPU */

void set_rq_online(struct rq *rq, enum rq_onoff_reason reason)
{
	if (!rq->online) {
		const struct sched_class *class;

		cpumask_set_cpu(rq->cpu, rq->rd->online);
		rq->online = 1;

		for_each_class(class) {
			if (class->rq_online)
				class->rq_online(rq, reason);
		}
	}
}

void set_rq_offline(struct rq *rq, enum rq_onoff_reason reason)
{
	if (rq->online) {
		const struct sched_class *class;

		update_rq_clock(rq);
		for_each_class(class) {
			if (class->rq_offline)
				class->rq_offline(rq, reason);
		}

		cpumask_clear_cpu(rq->cpu, rq->rd->online);
		rq->online = 0;
	}
}

/*
 * used to mark begin/end of suspend/resume:
 */
static int num_cpus_frozen;

/*
 * Update cpusets according to cpu_active mask.  If cpusets are
 * disabled, cpuset_update_active_cpus() becomes a simple wrapper
 * around partition_sched_domains().
 *
 * If we come here as part of a suspend/resume, don't touch cpusets because we
 * want to restore it back to its original state upon resume anyway.
 */
static void cpuset_cpu_active(void)
{
	if (cpuhp_tasks_frozen) {
		/*
		 * num_cpus_frozen tracks how many CPUs are involved in suspend
		 * resume sequence. As long as this is not the last online
		 * operation in the resume sequence, just build a single sched
		 * domain, ignoring cpusets.
		 */
		partition_sched_domains(1, NULL, NULL);
		if (--num_cpus_frozen)
			return;
		/*
		 * This is the last CPU online operation. So fall through and
		 * restore the original sched domains by considering the
		 * cpuset configurations.
		 */
		cpuset_force_rebuild();
	}
	cpuset_update_active_cpus();
}

static int cpuset_cpu_inactive(unsigned int cpu)
{
	if (!cpuhp_tasks_frozen) {
		int ret = dl_bw_check_overflow(cpu);

		if (ret)
			return ret;
		cpuset_update_active_cpus();
	} else {
		num_cpus_frozen++;
		partition_sched_domains(1, NULL, NULL);
	}
	return 0;
}

int sched_cpu_activate(unsigned int cpu)
{
	struct rq *rq = cpu_rq(cpu);
	struct rq_flags rf;

	/*
	 * Clear the balance_push callback and prepare to schedule
	 * regular tasks.
	 */
	balance_push_set(cpu, false);

#ifdef CONFIG_SCHED_SMT
	/*
	 * When going up, increment the number of cores with SMT present.
	 */
	if (cpumask_weight(cpu_smt_mask(cpu)) == 2)
		static_branch_inc_cpuslocked(&sched_smt_present);
#endif
	set_cpu_active(cpu, true);

	if (sched_smp_initialized) {
		sched_update_numa(cpu, true);
		sched_domains_numa_masks_set(cpu);
		cpuset_cpu_active();
	}

	/*
	 * Put the rq online, if not already. This happens:
	 *
	 * 1) In the early boot process, because we build the real domains
	 *    after all CPUs have been brought up.
	 *
	 * 2) At runtime, if cpuset_cpu_active() fails to rebuild the
	 *    domains.
	 */
	rq_lock_irqsave(rq, &rf);
	if (rq->rd) {
		BUG_ON(!cpumask_test_cpu(cpu, rq->rd->span));
		set_rq_online(rq, RQ_ONOFF_HOTPLUG);
	}
	rq_unlock_irqrestore(rq, &rf);

	return 0;
}

int sched_cpu_deactivate(unsigned int cpu)
{
	struct rq *rq = cpu_rq(cpu);
	struct rq_flags rf;
	int ret;

	/*
	 * Remove CPU from nohz.idle_cpus_mask to prevent participating in
	 * load balancing when not active
	 */
	nohz_balance_exit_idle(rq);

	set_cpu_active(cpu, false);

	/*
	 * From this point forward, this CPU will refuse to run any task that
	 * is not: migrate_disable() or KTHREAD_IS_PER_CPU, and will actively
	 * push those tasks away until this gets cleared, see
	 * sched_cpu_dying().
	 */
	balance_push_set(cpu, true);

	/*
	 * We've cleared cpu_active_mask / set balance_push, wait for all
	 * preempt-disabled and RCU users of this state to go away such that
	 * all new such users will observe it.
	 *
	 * Specifically, we rely on ttwu to no longer target this CPU, see
	 * ttwu_queue_cond() and is_cpu_allowed().
	 *
	 * Do sync before park smpboot threads to take care the rcu boost case.
	 */
	synchronize_rcu();

	rq_lock_irqsave(rq, &rf);
	if (rq->rd) {
		BUG_ON(!cpumask_test_cpu(cpu, rq->rd->span));
		set_rq_offline(rq, RQ_ONOFF_HOTPLUG);
	}
	rq_unlock_irqrestore(rq, &rf);

#ifdef CONFIG_SCHED_SMT
	/*
	 * When going down, decrement the number of cores with SMT present.
	 */
	if (cpumask_weight(cpu_smt_mask(cpu)) == 2)
		static_branch_dec_cpuslocked(&sched_smt_present);

	sched_core_cpu_deactivate(cpu);
#endif

	if (!sched_smp_initialized)
		return 0;

	sched_update_numa(cpu, false);
	ret = cpuset_cpu_inactive(cpu);
	if (ret) {
		balance_push_set(cpu, false);
		set_cpu_active(cpu, true);
		sched_update_numa(cpu, true);
		return ret;
	}
	sched_domains_numa_masks_clear(cpu);
	return 0;
}

static void sched_rq_cpu_starting(unsigned int cpu)
{
	struct rq *rq = cpu_rq(cpu);

	rq->calc_load_update = calc_load_update;
	update_max_interval();
}

int sched_cpu_starting(unsigned int cpu)
{
	sched_core_cpu_starting(cpu);
	sched_rq_cpu_starting(cpu);
	sched_tick_start(cpu);
	return 0;
}

#ifdef CONFIG_HOTPLUG_CPU

/*
 * Invoked immediately before the stopper thread is invoked to bring the
 * CPU down completely. At this point all per CPU kthreads except the
 * hotplug thread (current) and the stopper thread (inactive) have been
 * either parked or have been unbound from the outgoing CPU. Ensure that
 * any of those which might be on the way out are gone.
 *
 * If after this point a bound task is being woken on this CPU then the
 * responsible hotplug callback has failed to do it's job.
 * sched_cpu_dying() will catch it with the appropriate fireworks.
 */
int sched_cpu_wait_empty(unsigned int cpu)
{
	balance_hotplug_wait();
	return 0;
}

/*
 * Since this CPU is going 'away' for a while, fold any nr_active delta we
 * might have. Called from the CPU stopper task after ensuring that the
 * stopper is the last running task on the CPU, so nr_active count is
 * stable. We need to take the teardown thread which is calling this into
 * account, so we hand in adjust = 1 to the load calculation.
 *
 * Also see the comment "Global load-average calculations".
 */
static void calc_load_migrate(struct rq *rq)
{
	long delta = calc_load_fold_active(rq, 1);

	if (delta)
		atomic_long_add(delta, &calc_load_tasks);
}

static void dump_rq_tasks(struct rq *rq, const char *loglvl)
{
	struct task_struct *g, *p;
	int cpu = cpu_of(rq);

	lockdep_assert_rq_held(rq);

	printk("%sCPU%d enqueued tasks (%u total):\n", loglvl, cpu, rq->nr_running);
	for_each_process_thread(g, p) {
		if (task_cpu(p) != cpu)
			continue;

		if (!task_on_rq_queued(p))
			continue;

		printk("%s\tpid: %d, name: %s\n", loglvl, p->pid, p->comm);
	}
}

int sched_cpu_dying(unsigned int cpu)
{
	struct rq *rq = cpu_rq(cpu);
	struct rq_flags rf;

	/* Handle pending wakeups and then migrate everything off */
	sched_tick_stop(cpu);

	rq_lock_irqsave(rq, &rf);
	if (rq->nr_running != 1 || rq_has_pinned_tasks(rq)) {
		WARN(true, "Dying CPU not properly vacated!");
		dump_rq_tasks(rq, KERN_WARNING);
	}
	rq_unlock_irqrestore(rq, &rf);

	calc_load_migrate(rq);
	update_max_interval();
	hrtick_clear(rq);
	sched_core_cpu_dying(cpu);
	return 0;
}
#endif

void __init sched_init_smp(void)
{
	sched_init_numa(NUMA_NO_NODE);

	/*
	 * There's no userspace yet to cause hotplug operations; hence all the
	 * CPU masks are stable and all blatant races in the below code cannot
	 * happen.
	 */
	mutex_lock(&sched_domains_mutex);
	sched_init_domains(cpu_active_mask);
	mutex_unlock(&sched_domains_mutex);

	/* Move init over to a non-isolated CPU */
	if (set_cpus_allowed_ptr(current, housekeeping_cpumask(HK_TYPE_DOMAIN)) < 0)
		BUG();
	current->flags &= ~PF_NO_SETAFFINITY;
	sched_init_granularity();

	init_sched_rt_class();
	init_sched_dl_class();

	sched_smp_initialized = true;
}

static int __init migration_init(void)
{
	sched_cpu_starting(smp_processor_id());
	return 0;
}
early_initcall(migration_init);

#else
void __init sched_init_smp(void)
{
	sched_init_granularity();
}
#endif /* CONFIG_SMP */

int in_sched_functions(unsigned long addr)
{
	return in_lock_functions(addr) ||
		(addr >= (unsigned long)__sched_text_start
		&& addr < (unsigned long)__sched_text_end);
}

#ifdef CONFIG_CGROUP_SCHED
/*
 * Default task group.
 * Every task in system belongs to this group at bootup.
 */
struct task_group root_task_group;
LIST_HEAD(task_groups);

/* Cacheline aligned slab cache for task_group */
static struct kmem_cache *task_group_cache __ro_after_init;
#endif

void __init sched_init(void)
{
	unsigned long ptr = 0;
	int i;

	/* Make sure the linker didn't screw up */
#ifdef CONFIG_SMP
	BUG_ON(!sched_class_above(&stop_sched_class, &dl_sched_class));
#endif
	BUG_ON(!sched_class_above(&dl_sched_class, &rt_sched_class));
	BUG_ON(!sched_class_above(&rt_sched_class, &fair_sched_class));
	BUG_ON(!sched_class_above(&fair_sched_class, &idle_sched_class));
#ifdef CONFIG_SCHED_CLASS_EXT
	BUG_ON(!sched_class_above(&fair_sched_class, &ext_sched_class));
	BUG_ON(!sched_class_above(&ext_sched_class, &idle_sched_class));
#endif

	wait_bit_init();

#ifdef CONFIG_FAIR_GROUP_SCHED
	ptr += 2 * nr_cpu_ids * sizeof(void **);
#endif
#ifdef CONFIG_RT_GROUP_SCHED
	ptr += 2 * nr_cpu_ids * sizeof(void **);
#endif
	if (ptr) {
		ptr = (unsigned long)kzalloc(ptr, GFP_NOWAIT);

#ifdef CONFIG_FAIR_GROUP_SCHED
		root_task_group.se = (struct sched_entity **)ptr;
		ptr += nr_cpu_ids * sizeof(void **);

		root_task_group.cfs_rq = (struct cfs_rq **)ptr;
		ptr += nr_cpu_ids * sizeof(void **);

		root_task_group.shares = ROOT_TASK_GROUP_LOAD;
		init_cfs_bandwidth(&root_task_group.cfs_bandwidth, NULL);
#endif /* CONFIG_FAIR_GROUP_SCHED */
#ifdef CONFIG_EXT_GROUP_SCHED
		root_task_group.scx_weight = CGROUP_WEIGHT_DFL;
#endif /* CONFIG_EXT_GROUP_SCHED */
#ifdef CONFIG_RT_GROUP_SCHED
		root_task_group.rt_se = (struct sched_rt_entity **)ptr;
		ptr += nr_cpu_ids * sizeof(void **);

		root_task_group.rt_rq = (struct rt_rq **)ptr;
		ptr += nr_cpu_ids * sizeof(void **);

#endif /* CONFIG_RT_GROUP_SCHED */
	}

	init_rt_bandwidth(&def_rt_bandwidth, global_rt_period(), global_rt_runtime());

#ifdef CONFIG_SMP
	init_defrootdomain();
#endif

#ifdef CONFIG_RT_GROUP_SCHED
	init_rt_bandwidth(&root_task_group.rt_bandwidth,
			global_rt_period(), global_rt_runtime());
#endif /* CONFIG_RT_GROUP_SCHED */

#ifdef CONFIG_CGROUP_SCHED
	task_group_cache = KMEM_CACHE(task_group, 0);

	list_add(&root_task_group.list, &task_groups);
	INIT_LIST_HEAD(&root_task_group.children);
	INIT_LIST_HEAD(&root_task_group.siblings);
	autogroup_init(&init_task);
#endif /* CONFIG_CGROUP_SCHED */

	for_each_possible_cpu(i) {
		struct rq *rq;

		rq = cpu_rq(i);
		raw_spin_lock_init(&rq->__lock);
		rq->nr_running = 0;
		rq->calc_load_active = 0;
		rq->calc_load_update = jiffies + LOAD_FREQ;
		init_cfs_rq(&rq->cfs);
		init_rt_rq(&rq->rt);
		init_dl_rq(&rq->dl);
#ifdef CONFIG_FAIR_GROUP_SCHED
		INIT_LIST_HEAD(&rq->leaf_cfs_rq_list);
		rq->tmp_alone_branch = &rq->leaf_cfs_rq_list;
		/*
		 * How much CPU bandwidth does root_task_group get?
		 *
		 * In case of task-groups formed thr' the cgroup filesystem, it
		 * gets 100% of the CPU resources in the system. This overall
		 * system CPU resource is divided among the tasks of
		 * root_task_group and its child task-groups in a fair manner,
		 * based on each entity's (task or task-group's) weight
		 * (se->load.weight).
		 *
		 * In other words, if root_task_group has 10 tasks of weight
		 * 1024) and two child groups A0 and A1 (of weight 1024 each),
		 * then A0's share of the CPU resource is:
		 *
		 *	A0's bandwidth = 1024 / (10*1024 + 1024 + 1024) = 8.33%
		 *
		 * We achieve this by letting root_task_group's tasks sit
		 * directly in rq->cfs (i.e root_task_group->se[] = NULL).
		 */
		init_tg_cfs_entry(&root_task_group, &rq->cfs, NULL, i, NULL);
#endif /* CONFIG_FAIR_GROUP_SCHED */

		rq->rt.rt_runtime = def_rt_bandwidth.rt_runtime;
#ifdef CONFIG_RT_GROUP_SCHED
		init_tg_rt_entry(&root_task_group, &rq->rt, NULL, i, NULL);
#endif
#ifdef CONFIG_SMP
		rq->sd = NULL;
		rq->rd = NULL;
		rq->cpu_capacity = SCHED_CAPACITY_SCALE;
		rq->balance_callback = &balance_push_callback;
		rq->active_balance = 0;
		rq->next_balance = jiffies;
		rq->push_cpu = 0;
		rq->cpu = i;
		rq->online = 0;
		rq->idle_stamp = 0;
		rq->avg_idle = 2*sysctl_sched_migration_cost;
		rq->max_idle_balance_cost = sysctl_sched_migration_cost;

		INIT_LIST_HEAD(&rq->cfs_tasks);

		rq_attach_root(rq, &def_root_domain);
#ifdef CONFIG_NO_HZ_COMMON
		rq->last_blocked_load_update_tick = jiffies;
		atomic_set(&rq->nohz_flags, 0);

		INIT_CSD(&rq->nohz_csd, nohz_csd_func, rq);
#endif
#ifdef CONFIG_HOTPLUG_CPU
		rcuwait_init(&rq->hotplug_wait);
#endif
#endif /* CONFIG_SMP */
		hrtick_rq_init(rq);
		atomic_set(&rq->nr_iowait, 0);

#ifdef CONFIG_SCHED_CORE
		rq->core = rq;
		rq->core_pick = NULL;
		rq->core_enabled = 0;
		rq->core_tree = RB_ROOT;
		rq->core_forceidle_count = 0;
		rq->core_forceidle_occupation = 0;
		rq->core_forceidle_start = 0;

		rq->core_cookie = 0UL;
#endif
		zalloc_cpumask_var_node(&rq->scratch_mask, GFP_KERNEL, cpu_to_node(i));
	}

	set_load_weight(&init_task, false);

	/*
	 * The boot idle thread does lazy MMU switching as well:
	 */
	mmgrab_lazy_tlb(&init_mm);
	enter_lazy_tlb(&init_mm, current);

	/*
	 * The idle task doesn't need the kthread struct to function, but it
	 * is dressed up as a per-CPU kthread and thus needs to play the part
	 * if we want to avoid special-casing it in code that deals with per-CPU
	 * kthreads.
	 */
	WARN_ON(!set_kthread_struct(current));

	/*
	 * Make us the idle thread. Technically, schedule() should not be
	 * called from this thread, however somewhere below it might be,
	 * but because we are the idle thread, we just pick up running again
	 * when this runqueue becomes "idle".
	 */
	init_idle(current, smp_processor_id());

	calc_load_update = jiffies + LOAD_FREQ;

#ifdef CONFIG_SMP
	idle_thread_set_boot_cpu();
	balance_push_set(smp_processor_id(), false);
#endif
	init_sched_fair_class();
	init_sched_ext_class();

	psi_init();

	init_uclamp();

	preempt_dynamic_init();

	scheduler_running = 1;
}

#ifdef CONFIG_DEBUG_ATOMIC_SLEEP

void __might_sleep(const char *file, int line)
{
	unsigned int state = get_current_state();
	/*
	 * Blocking primitives will set (and therefore destroy) current->state,
	 * since we will exit with TASK_RUNNING make sure we enter with it,
	 * otherwise we will destroy state.
	 */
	WARN_ONCE(state != TASK_RUNNING && current->task_state_change,
			"do not call blocking ops when !TASK_RUNNING; "
			"state=%x set at [<%p>] %pS\n", state,
			(void *)current->task_state_change,
			(void *)current->task_state_change);

	__might_resched(file, line, 0);
}
EXPORT_SYMBOL(__might_sleep);

static void print_preempt_disable_ip(int preempt_offset, unsigned long ip)
{
	if (!IS_ENABLED(CONFIG_DEBUG_PREEMPT))
		return;

	if (preempt_count() == preempt_offset)
		return;

	pr_err("Preemption disabled at:");
	print_ip_sym(KERN_ERR, ip);
}

static inline bool resched_offsets_ok(unsigned int offsets)
{
	unsigned int nested = preempt_count();

	nested += rcu_preempt_depth() << MIGHT_RESCHED_RCU_SHIFT;

	return nested == offsets;
}

void __might_resched(const char *file, int line, unsigned int offsets)
{
	/* Ratelimiting timestamp: */
	static unsigned long prev_jiffy;

	unsigned long preempt_disable_ip;

	/* WARN_ON_ONCE() by default, no rate limit required: */
	rcu_sleep_check();

	if ((resched_offsets_ok(offsets) && !irqs_disabled() &&
	     !is_idle_task(current) && !current->non_block_count) ||
	    system_state == SYSTEM_BOOTING || system_state > SYSTEM_RUNNING ||
	    oops_in_progress)
		return;

	if (time_before(jiffies, prev_jiffy + HZ) && prev_jiffy)
		return;
	prev_jiffy = jiffies;

	/* Save this before calling printk(), since that will clobber it: */
	preempt_disable_ip = get_preempt_disable_ip(current);

	pr_err("BUG: sleeping function called from invalid context at %s:%d\n",
	       file, line);
	pr_err("in_atomic(): %d, irqs_disabled(): %d, non_block: %d, pid: %d, name: %s\n",
	       in_atomic(), irqs_disabled(), current->non_block_count,
	       current->pid, current->comm);
	pr_err("preempt_count: %x, expected: %x\n", preempt_count(),
	       offsets & MIGHT_RESCHED_PREEMPT_MASK);

	if (IS_ENABLED(CONFIG_PREEMPT_RCU)) {
		pr_err("RCU nest depth: %d, expected: %u\n",
		       rcu_preempt_depth(), offsets >> MIGHT_RESCHED_RCU_SHIFT);
	}

	if (task_stack_end_corrupted(current))
		pr_emerg("Thread overran stack, or stack corrupted\n");

	debug_show_held_locks(current);
	if (irqs_disabled())
		print_irqtrace_events(current);

	print_preempt_disable_ip(offsets & MIGHT_RESCHED_PREEMPT_MASK,
				 preempt_disable_ip);

	dump_stack();
	add_taint(TAINT_WARN, LOCKDEP_STILL_OK);
}
EXPORT_SYMBOL(__might_resched);

void __cant_sleep(const char *file, int line, int preempt_offset)
{
	static unsigned long prev_jiffy;

	if (irqs_disabled())
		return;

	if (!IS_ENABLED(CONFIG_PREEMPT_COUNT))
		return;

	if (preempt_count() > preempt_offset)
		return;

	if (time_before(jiffies, prev_jiffy + HZ) && prev_jiffy)
		return;
	prev_jiffy = jiffies;

	printk(KERN_ERR "BUG: assuming atomic context at %s:%d\n", file, line);
	printk(KERN_ERR "in_atomic(): %d, irqs_disabled(): %d, pid: %d, name: %s\n",
			in_atomic(), irqs_disabled(),
			current->pid, current->comm);

	debug_show_held_locks(current);
	dump_stack();
	add_taint(TAINT_WARN, LOCKDEP_STILL_OK);
}
EXPORT_SYMBOL_GPL(__cant_sleep);

#ifdef CONFIG_SMP
void __cant_migrate(const char *file, int line)
{
	static unsigned long prev_jiffy;

	if (irqs_disabled())
		return;

	if (is_migration_disabled(current))
		return;

	if (!IS_ENABLED(CONFIG_PREEMPT_COUNT))
		return;

	if (preempt_count() > 0)
		return;

	if (time_before(jiffies, prev_jiffy + HZ) && prev_jiffy)
		return;
	prev_jiffy = jiffies;

	pr_err("BUG: assuming non migratable context at %s:%d\n", file, line);
	pr_err("in_atomic(): %d, irqs_disabled(): %d, migration_disabled() %u pid: %d, name: %s\n",
	       in_atomic(), irqs_disabled(), is_migration_disabled(current),
	       current->pid, current->comm);

	debug_show_held_locks(current);
	dump_stack();
	add_taint(TAINT_WARN, LOCKDEP_STILL_OK);
}
EXPORT_SYMBOL_GPL(__cant_migrate);
#endif
#endif

#ifdef CONFIG_MAGIC_SYSRQ
void normalize_rt_tasks(void)
{
	struct task_struct *g, *p;
	struct sched_attr attr = {
		.sched_policy = SCHED_NORMAL,
	};

	read_lock(&tasklist_lock);
	for_each_process_thread(g, p) {
		/*
		 * Only normalize user tasks:
		 */
		if (p->flags & PF_KTHREAD)
			continue;

		p->se.exec_start = 0;
		schedstat_set(p->stats.wait_start,  0);
		schedstat_set(p->stats.sleep_start, 0);
		schedstat_set(p->stats.block_start, 0);

		if (!dl_task(p) && !rt_task(p)) {
			/*
			 * Renice negative nice level userspace
			 * tasks back to 0:
			 */
			if (task_nice(p) < 0)
				set_user_nice(p, 0);
			continue;
		}

		__sched_setscheduler(p, &attr, false, false);
	}
	read_unlock(&tasklist_lock);
}

#endif /* CONFIG_MAGIC_SYSRQ */

#if defined(CONFIG_KGDB_KDB)
/*
 * These functions are only useful for kdb.
 *
 * They can only be called when the whole system has been
 * stopped - every CPU needs to be quiescent, and no scheduling
 * activity can take place. Using them for anything else would
 * be a serious bug, and as a result, they aren't even visible
 * under any other configuration.
 */

/**
 * curr_task - return the current task for a given CPU.
 * @cpu: the processor in question.
 *
 * ONLY VALID WHEN THE WHOLE SYSTEM IS STOPPED!
 *
 * Return: The current task for @cpu.
 */
struct task_struct *curr_task(int cpu)
{
	return cpu_curr(cpu);
}

#endif /* defined(CONFIG_KGDB_KDB) */

#ifdef CONFIG_CGROUP_SCHED
/* task_group_lock serializes the addition/removal of task groups */
static DEFINE_SPINLOCK(task_group_lock);

static inline void alloc_uclamp_sched_group(struct task_group *tg,
					    struct task_group *parent)
{
#ifdef CONFIG_UCLAMP_TASK_GROUP
	enum uclamp_id clamp_id;

	for_each_clamp_id(clamp_id) {
		uclamp_se_set(&tg->uclamp_req[clamp_id],
			      uclamp_none(clamp_id), false);
		tg->uclamp[clamp_id] = parent->uclamp[clamp_id];
	}
#endif
}

static void sched_free_group(struct task_group *tg)
{
	free_fair_sched_group(tg);
	free_rt_sched_group(tg);
	autogroup_free(tg);
	kmem_cache_free(task_group_cache, tg);
}

static void sched_free_group_rcu(struct rcu_head *rcu)
{
	sched_free_group(container_of(rcu, struct task_group, rcu));
}

static void sched_unregister_group(struct task_group *tg)
{
	unregister_fair_sched_group(tg);
	unregister_rt_sched_group(tg);
	/*
	 * We have to wait for yet another RCU grace period to expire, as
	 * print_cfs_stats() might run concurrently.
	 */
	call_rcu(&tg->rcu, sched_free_group_rcu);
}

/* allocate runqueue etc for a new task group */
struct task_group *sched_create_group(struct task_group *parent)
{
	struct task_group *tg;

	tg = kmem_cache_alloc(task_group_cache, GFP_KERNEL | __GFP_ZERO);
	if (!tg)
		return ERR_PTR(-ENOMEM);

	if (!alloc_fair_sched_group(tg, parent))
		goto err;

	if (!alloc_rt_sched_group(tg, parent))
		goto err;

	scx_group_set_weight(tg, CGROUP_WEIGHT_DFL);
	alloc_uclamp_sched_group(tg, parent);

	return tg;

err:
	sched_free_group(tg);
	return ERR_PTR(-ENOMEM);
}

void sched_online_group(struct task_group *tg, struct task_group *parent)
{
	unsigned long flags;

	spin_lock_irqsave(&task_group_lock, flags);
	list_add_rcu(&tg->list, &task_groups);

	/* Root should already exist: */
	WARN_ON(!parent);

	tg->parent = parent;
	INIT_LIST_HEAD(&tg->children);
	list_add_rcu(&tg->siblings, &parent->children);
	spin_unlock_irqrestore(&task_group_lock, flags);

	online_fair_sched_group(tg);
}

/* rcu callback to free various structures associated with a task group */
static void sched_unregister_group_rcu(struct rcu_head *rhp)
{
	/* Now it should be safe to free those cfs_rqs: */
	sched_unregister_group(container_of(rhp, struct task_group, rcu));
}

void sched_destroy_group(struct task_group *tg)
{
	/* Wait for possible concurrent references to cfs_rqs complete: */
	call_rcu(&tg->rcu, sched_unregister_group_rcu);
}

void sched_release_group(struct task_group *tg)
{
	unsigned long flags;

	/*
	 * Unlink first, to avoid walk_tg_tree_from() from finding us (via
	 * sched_cfs_period_timer()).
	 *
	 * For this to be effective, we have to wait for all pending users of
	 * this task group to leave their RCU critical section to ensure no new
	 * user will see our dying task group any more. Specifically ensure
	 * that tg_unthrottle_up() won't add decayed cfs_rq's to it.
	 *
	 * We therefore defer calling unregister_fair_sched_group() to
	 * sched_unregister_group() which is guarantied to get called only after the
	 * current RCU grace period has expired.
	 */
	spin_lock_irqsave(&task_group_lock, flags);
	list_del_rcu(&tg->list);
	list_del_rcu(&tg->siblings);
	spin_unlock_irqrestore(&task_group_lock, flags);
}

static struct task_group *sched_get_task_group(struct task_struct *tsk)
{
	struct task_group *tg;

	/*
	 * All callers are synchronized by task_rq_lock(); we do not use RCU
	 * which is pointless here. Thus, we pass "true" to task_css_check()
	 * to prevent lockdep warnings.
	 */
	tg = container_of(task_css_check(tsk, cpu_cgrp_id, true),
			  struct task_group, css);
	tg = autogroup_task_group(tsk, tg);

	return tg;
}

static void sched_change_group(struct task_struct *tsk, struct task_group *group)
{
	tsk->sched_task_group = group;

#ifdef CONFIG_FAIR_GROUP_SCHED
	if (tsk->sched_class->task_change_group)
		tsk->sched_class->task_change_group(tsk);
	else
#endif
		set_task_rq(tsk, task_cpu(tsk));
}

/*
 * Change task's runqueue when it moves between groups.
 *
 * The caller of this function should have put the task in its new group by
 * now. This function just updates tsk->se.cfs_rq and tsk->se.parent to reflect
 * its new group.
 */
void sched_move_task(struct task_struct *tsk)
{
	int queued, running, queue_flags =
		DEQUEUE_SAVE | DEQUEUE_MOVE | DEQUEUE_NOCLOCK;
	struct task_group *group;
	struct rq *rq;

	CLASS(task_rq_lock, rq_guard)(tsk);
	rq = rq_guard.rq;

	/*
	 * Esp. with SCHED_AUTOGROUP enabled it is possible to get superfluous
	 * group changes.
	 */
	group = sched_get_task_group(tsk);
	if (group == tsk->sched_task_group)
		return;

	update_rq_clock(rq);

	running = task_current(rq, tsk);
	queued = task_on_rq_queued(tsk);

	if (queued)
		dequeue_task(rq, tsk, queue_flags);
	if (running)
		put_prev_task(rq, tsk);

	sched_change_group(tsk, group);
	scx_move_task(tsk);

	if (queued)
		enqueue_task(rq, tsk, queue_flags);
	if (running) {
		set_next_task(rq, tsk);
		/*
		 * After changing group, the running task may have joined a
		 * throttled one but it's still the running task. Trigger a
		 * resched to make sure that task can still run.
		 */
		resched_curr(rq);
	}
}

static struct cgroup_subsys_state *
cpu_cgroup_css_alloc(struct cgroup_subsys_state *parent_css)
{
	struct task_group *parent = css_tg(parent_css);
	struct task_group *tg;

	if (!parent) {
		/* This is early initialization for the top cgroup */
		return &root_task_group.css;
	}

	tg = sched_create_group(parent);
	if (IS_ERR(tg))
		return ERR_PTR(-ENOMEM);

	return &tg->css;
}

/* Expose task group only after completing cgroup initialization */
static int cpu_cgroup_css_online(struct cgroup_subsys_state *css)
{
	struct task_group *tg = css_tg(css);
	struct task_group *parent = css_tg(css->parent);
	int ret;

	ret = scx_tg_online(tg);
	if (ret)
		return ret;

	if (parent)
		sched_online_group(tg, parent);

#ifdef CONFIG_UCLAMP_TASK_GROUP
	/* Propagate the effective uclamp value for the new group */
	guard(mutex)(&uclamp_mutex);
	guard(rcu)();
	cpu_util_update_eff(css);
#endif

	return 0;
}

static void cpu_cgroup_css_offline(struct cgroup_subsys_state *css)
{
	struct task_group *tg = css_tg(css);

	scx_tg_offline(tg);
}

static void cpu_cgroup_css_released(struct cgroup_subsys_state *css)
{
	struct task_group *tg = css_tg(css);

	sched_release_group(tg);
}

static void cpu_cgroup_css_free(struct cgroup_subsys_state *css)
{
	struct task_group *tg = css_tg(css);

	/*
	 * Relies on the RCU grace period between css_released() and this.
	 */
	sched_unregister_group(tg);
}

#if defined(CONFIG_RT_GROUP_SCHED) || defined(CONFIG_EXT_GROUP_SCHED)
static int cpu_cgroup_can_attach(struct cgroup_taskset *tset)
{
#ifdef CONFIG_RT_GROUP_SCHED
	struct task_struct *task;
	struct cgroup_subsys_state *css;

	cgroup_taskset_for_each(task, css, tset) {
		if (!sched_rt_can_attach(css_tg(css), task))
			return -EINVAL;
	}
#endif
	return scx_cgroup_can_attach(tset);
}
#endif

static void cpu_cgroup_attach(struct cgroup_taskset *tset)
{
	struct task_struct *task;
	struct cgroup_subsys_state *css;

	cgroup_taskset_for_each(task, css, tset)
		sched_move_task(task);

	scx_cgroup_finish_attach();
}

#ifdef CONFIG_EXT_GROUP_SCHED
static void cpu_cgroup_cancel_attach(struct cgroup_taskset *tset)
{
	scx_cgroup_cancel_attach(tset);
}
#endif

#ifdef CONFIG_UCLAMP_TASK_GROUP
static void cpu_util_update_eff(struct cgroup_subsys_state *css)
{
	struct cgroup_subsys_state *top_css = css;
	struct uclamp_se *uc_parent = NULL;
	struct uclamp_se *uc_se = NULL;
	unsigned int eff[UCLAMP_CNT];
	enum uclamp_id clamp_id;
	unsigned int clamps;

	lockdep_assert_held(&uclamp_mutex);
	SCHED_WARN_ON(!rcu_read_lock_held());

	css_for_each_descendant_pre(css, top_css) {
		uc_parent = css_tg(css)->parent
			? css_tg(css)->parent->uclamp : NULL;

		for_each_clamp_id(clamp_id) {
			/* Assume effective clamps matches requested clamps */
			eff[clamp_id] = css_tg(css)->uclamp_req[clamp_id].value;
			/* Cap effective clamps with parent's effective clamps */
			if (uc_parent &&
			    eff[clamp_id] > uc_parent[clamp_id].value) {
				eff[clamp_id] = uc_parent[clamp_id].value;
			}
		}
		/* Ensure protection is always capped by limit */
		eff[UCLAMP_MIN] = min(eff[UCLAMP_MIN], eff[UCLAMP_MAX]);

		/* Propagate most restrictive effective clamps */
		clamps = 0x0;
		uc_se = css_tg(css)->uclamp;
		for_each_clamp_id(clamp_id) {
			if (eff[clamp_id] == uc_se[clamp_id].value)
				continue;
			uc_se[clamp_id].value = eff[clamp_id];
			uc_se[clamp_id].bucket_id = uclamp_bucket_id(eff[clamp_id]);
			clamps |= (0x1 << clamp_id);
		}
		if (!clamps) {
			css = css_rightmost_descendant(css);
			continue;
		}

		/* Immediately update descendants RUNNABLE tasks */
		uclamp_update_active_tasks(css);
	}
}

/*
 * Integer 10^N with a given N exponent by casting to integer the literal "1eN"
 * C expression. Since there is no way to convert a macro argument (N) into a
 * character constant, use two levels of macros.
 */
#define _POW10(exp) ((unsigned int)1e##exp)
#define POW10(exp) _POW10(exp)

struct uclamp_request {
#define UCLAMP_PERCENT_SHIFT	2
#define UCLAMP_PERCENT_SCALE	(100 * POW10(UCLAMP_PERCENT_SHIFT))
	s64 percent;
	u64 util;
	int ret;
};

static inline struct uclamp_request
capacity_from_percent(char *buf)
{
	struct uclamp_request req = {
		.percent = UCLAMP_PERCENT_SCALE,
		.util = SCHED_CAPACITY_SCALE,
		.ret = 0,
	};

	buf = strim(buf);
	if (strcmp(buf, "max")) {
		req.ret = cgroup_parse_float(buf, UCLAMP_PERCENT_SHIFT,
					     &req.percent);
		if (req.ret)
			return req;
		if ((u64)req.percent > UCLAMP_PERCENT_SCALE) {
			req.ret = -ERANGE;
			return req;
		}

		req.util = req.percent << SCHED_CAPACITY_SHIFT;
		req.util = DIV_ROUND_CLOSEST_ULL(req.util, UCLAMP_PERCENT_SCALE);
	}

	return req;
}

static ssize_t cpu_uclamp_write(struct kernfs_open_file *of, char *buf,
				size_t nbytes, loff_t off,
				enum uclamp_id clamp_id)
{
	struct uclamp_request req;
	struct task_group *tg;

	req = capacity_from_percent(buf);
	if (req.ret)
		return req.ret;

	static_branch_enable(&sched_uclamp_used);

	guard(mutex)(&uclamp_mutex);
	guard(rcu)();

	tg = css_tg(of_css(of));
	if (tg->uclamp_req[clamp_id].value != req.util)
		uclamp_se_set(&tg->uclamp_req[clamp_id], req.util, false);

	/*
	 * Because of not recoverable conversion rounding we keep track of the
	 * exact requested value
	 */
	tg->uclamp_pct[clamp_id] = req.percent;

	/* Update effective clamps to track the most restrictive value */
	cpu_util_update_eff(of_css(of));

	return nbytes;
}

static ssize_t cpu_uclamp_min_write(struct kernfs_open_file *of,
				    char *buf, size_t nbytes,
				    loff_t off)
{
	return cpu_uclamp_write(of, buf, nbytes, off, UCLAMP_MIN);
}

static ssize_t cpu_uclamp_max_write(struct kernfs_open_file *of,
				    char *buf, size_t nbytes,
				    loff_t off)
{
	return cpu_uclamp_write(of, buf, nbytes, off, UCLAMP_MAX);
}

static inline void cpu_uclamp_print(struct seq_file *sf,
				    enum uclamp_id clamp_id)
{
	struct task_group *tg;
	u64 util_clamp;
	u64 percent;
	u32 rem;

	scoped_guard (rcu) {
		tg = css_tg(seq_css(sf));
		util_clamp = tg->uclamp_req[clamp_id].value;
	}

	if (util_clamp == SCHED_CAPACITY_SCALE) {
		seq_puts(sf, "max\n");
		return;
	}

	percent = tg->uclamp_pct[clamp_id];
	percent = div_u64_rem(percent, POW10(UCLAMP_PERCENT_SHIFT), &rem);
	seq_printf(sf, "%llu.%0*u\n", percent, UCLAMP_PERCENT_SHIFT, rem);
}

static int cpu_uclamp_min_show(struct seq_file *sf, void *v)
{
	cpu_uclamp_print(sf, UCLAMP_MIN);
	return 0;
}

static int cpu_uclamp_max_show(struct seq_file *sf, void *v)
{
	cpu_uclamp_print(sf, UCLAMP_MAX);
	return 0;
}
#endif /* CONFIG_UCLAMP_TASK_GROUP */

#ifdef CONFIG_FAIR_GROUP_SCHED
static int cpu_shares_write_u64(struct cgroup_subsys_state *css,
				struct cftype *cftype, u64 shareval)
{
	int ret;

	if (shareval > scale_load_down(ULONG_MAX))
		shareval = MAX_SHARES;
	ret = sched_group_set_shares(css_tg(css), scale_load(shareval));
	if (!ret)
		scx_group_set_weight(css_tg(css),
				     sched_weight_to_cgroup(shareval));
	return ret;
}

static u64 cpu_shares_read_u64(struct cgroup_subsys_state *css,
			       struct cftype *cft)
{
	struct task_group *tg = css_tg(css);

	return (u64) scale_load_down(tg->shares);
}

#ifdef CONFIG_CFS_BANDWIDTH
static DEFINE_MUTEX(cfs_constraints_mutex);

const u64 max_cfs_quota_period = 1 * NSEC_PER_SEC; /* 1s */
static const u64 min_cfs_quota_period = 1 * NSEC_PER_MSEC; /* 1ms */
/* More than 203 days if BW_SHIFT equals 20. */
static const u64 max_cfs_runtime = MAX_BW * NSEC_PER_USEC;

static int __cfs_schedulable(struct task_group *tg, u64 period, u64 runtime);

static int tg_set_cfs_bandwidth(struct task_group *tg, u64 period, u64 quota,
				u64 burst)
{
	int i, ret = 0, runtime_enabled, runtime_was_enabled;
	struct cfs_bandwidth *cfs_b = &tg->cfs_bandwidth;

	if (tg == &root_task_group)
		return -EINVAL;

	/*
	 * Ensure we have at some amount of bandwidth every period.  This is
	 * to prevent reaching a state of large arrears when throttled via
	 * entity_tick() resulting in prolonged exit starvation.
	 */
	if (quota < min_cfs_quota_period || period < min_cfs_quota_period)
		return -EINVAL;

	/*
	 * Likewise, bound things on the other side by preventing insane quota
	 * periods.  This also allows us to normalize in computing quota
	 * feasibility.
	 */
	if (period > max_cfs_quota_period)
		return -EINVAL;

	/*
	 * Bound quota to defend quota against overflow during bandwidth shift.
	 */
	if (quota != RUNTIME_INF && quota > max_cfs_runtime)
		return -EINVAL;

	if (quota != RUNTIME_INF && (burst > quota ||
				     burst + quota > max_cfs_runtime))
		return -EINVAL;

	/*
	 * Prevent race between setting of cfs_rq->runtime_enabled and
	 * unthrottle_offline_cfs_rqs().
	 */
	guard(cpus_read_lock)();
	guard(mutex)(&cfs_constraints_mutex);

	ret = __cfs_schedulable(tg, period, quota);
	if (ret)
		return ret;

	runtime_enabled = quota != RUNTIME_INF;
	runtime_was_enabled = cfs_b->quota != RUNTIME_INF;
	/*
	 * If we need to toggle cfs_bandwidth_used, off->on must occur
	 * before making related changes, and on->off must occur afterwards
	 */
	if (runtime_enabled && !runtime_was_enabled)
		cfs_bandwidth_usage_inc();

	scoped_guard (raw_spinlock_irq, &cfs_b->lock) {
		cfs_b->period = ns_to_ktime(period);
		cfs_b->quota = quota;
		cfs_b->burst = burst;

		__refill_cfs_bandwidth_runtime(cfs_b);

		/*
		 * Restart the period timer (if active) to handle new
		 * period expiry:
		 */
		if (runtime_enabled)
			start_cfs_bandwidth(cfs_b);
	}

	for_each_online_cpu(i) {
		struct cfs_rq *cfs_rq = tg->cfs_rq[i];
		struct rq *rq = cfs_rq->rq;

		guard(rq_lock_irq)(rq);
		cfs_rq->runtime_enabled = runtime_enabled;
		cfs_rq->runtime_remaining = 0;

		if (cfs_rq->throttled)
			unthrottle_cfs_rq(cfs_rq);
	}

	if (runtime_was_enabled && !runtime_enabled)
		cfs_bandwidth_usage_dec();

	return 0;
}

static int tg_set_cfs_quota(struct task_group *tg, long cfs_quota_us)
{
	u64 quota, period, burst;

	period = ktime_to_ns(tg->cfs_bandwidth.period);
	burst = tg->cfs_bandwidth.burst;
	if (cfs_quota_us < 0)
		quota = RUNTIME_INF;
	else if ((u64)cfs_quota_us <= U64_MAX / NSEC_PER_USEC)
		quota = (u64)cfs_quota_us * NSEC_PER_USEC;
	else
		return -EINVAL;

	return tg_set_cfs_bandwidth(tg, period, quota, burst);
}

static long tg_get_cfs_quota(struct task_group *tg)
{
	u64 quota_us;

	if (tg->cfs_bandwidth.quota == RUNTIME_INF)
		return -1;

	quota_us = tg->cfs_bandwidth.quota;
	do_div(quota_us, NSEC_PER_USEC);

	return quota_us;
}

static int tg_set_cfs_period(struct task_group *tg, long cfs_period_us)
{
	u64 quota, period, burst;

	if ((u64)cfs_period_us > U64_MAX / NSEC_PER_USEC)
		return -EINVAL;

	period = (u64)cfs_period_us * NSEC_PER_USEC;
	quota = tg->cfs_bandwidth.quota;
	burst = tg->cfs_bandwidth.burst;

	return tg_set_cfs_bandwidth(tg, period, quota, burst);
}

static long tg_get_cfs_period(struct task_group *tg)
{
	u64 cfs_period_us;

	cfs_period_us = ktime_to_ns(tg->cfs_bandwidth.period);
	do_div(cfs_period_us, NSEC_PER_USEC);

	return cfs_period_us;
}

static int tg_set_cfs_burst(struct task_group *tg, long cfs_burst_us)
{
	u64 quota, period, burst;

	if ((u64)cfs_burst_us > U64_MAX / NSEC_PER_USEC)
		return -EINVAL;

	burst = (u64)cfs_burst_us * NSEC_PER_USEC;
	period = ktime_to_ns(tg->cfs_bandwidth.period);
	quota = tg->cfs_bandwidth.quota;

	return tg_set_cfs_bandwidth(tg, period, quota, burst);
}

static long tg_get_cfs_burst(struct task_group *tg)
{
	u64 burst_us;

	burst_us = tg->cfs_bandwidth.burst;
	do_div(burst_us, NSEC_PER_USEC);

	return burst_us;
}

static s64 cpu_cfs_quota_read_s64(struct cgroup_subsys_state *css,
				  struct cftype *cft)
{
	return tg_get_cfs_quota(css_tg(css));
}

static int cpu_cfs_quota_write_s64(struct cgroup_subsys_state *css,
				   struct cftype *cftype, s64 cfs_quota_us)
{
	return tg_set_cfs_quota(css_tg(css), cfs_quota_us);
}

static u64 cpu_cfs_period_read_u64(struct cgroup_subsys_state *css,
				   struct cftype *cft)
{
	return tg_get_cfs_period(css_tg(css));
}

static int cpu_cfs_period_write_u64(struct cgroup_subsys_state *css,
				    struct cftype *cftype, u64 cfs_period_us)
{
	return tg_set_cfs_period(css_tg(css), cfs_period_us);
}

static u64 cpu_cfs_burst_read_u64(struct cgroup_subsys_state *css,
				  struct cftype *cft)
{
	return tg_get_cfs_burst(css_tg(css));
}

static int cpu_cfs_burst_write_u64(struct cgroup_subsys_state *css,
				   struct cftype *cftype, u64 cfs_burst_us)
{
	return tg_set_cfs_burst(css_tg(css), cfs_burst_us);
}

struct cfs_schedulable_data {
	struct task_group *tg;
	u64 period, quota;
};

/*
 * normalize group quota/period to be quota/max_period
 * note: units are usecs
 */
static u64 normalize_cfs_quota(struct task_group *tg,
			       struct cfs_schedulable_data *d)
{
	u64 quota, period;

	if (tg == d->tg) {
		period = d->period;
		quota = d->quota;
	} else {
		period = tg_get_cfs_period(tg);
		quota = tg_get_cfs_quota(tg);
	}

	/* note: these should typically be equivalent */
	if (quota == RUNTIME_INF || quota == -1)
		return RUNTIME_INF;

	return to_ratio(period, quota);
}

static int tg_cfs_schedulable_down(struct task_group *tg, void *data)
{
	struct cfs_schedulable_data *d = data;
	struct cfs_bandwidth *cfs_b = &tg->cfs_bandwidth;
	s64 quota = 0, parent_quota = -1;

	if (!tg->parent) {
		quota = RUNTIME_INF;
	} else {
		struct cfs_bandwidth *parent_b = &tg->parent->cfs_bandwidth;

		quota = normalize_cfs_quota(tg, d);
		parent_quota = parent_b->hierarchical_quota;

		/*
		 * Ensure max(child_quota) <= parent_quota.  On cgroup2,
		 * always take the non-RUNTIME_INF min.  On cgroup1, only
		 * inherit when no limit is set. In both cases this is used
		 * by the scheduler to determine if a given CFS task has a
		 * bandwidth constraint at some higher level.
		 */
		if (cgroup_subsys_on_dfl(cpu_cgrp_subsys)) {
			if (quota == RUNTIME_INF)
				quota = parent_quota;
			else if (parent_quota != RUNTIME_INF)
				quota = min(quota, parent_quota);
		} else {
			if (quota == RUNTIME_INF)
				quota = parent_quota;
			else if (parent_quota != RUNTIME_INF && quota > parent_quota)
				return -EINVAL;
		}
	}
	cfs_b->hierarchical_quota = quota;

	return 0;
}

static int __cfs_schedulable(struct task_group *tg, u64 period, u64 quota)
{
	struct cfs_schedulable_data data = {
		.tg = tg,
		.period = period,
		.quota = quota,
	};

	if (quota != RUNTIME_INF) {
		do_div(data.period, NSEC_PER_USEC);
		do_div(data.quota, NSEC_PER_USEC);
	}

	guard(rcu)();
	return walk_tg_tree(tg_cfs_schedulable_down, tg_nop, &data);
}

static int cpu_cfs_stat_show(struct seq_file *sf, void *v)
{
	struct task_group *tg = css_tg(seq_css(sf));
	struct cfs_bandwidth *cfs_b = &tg->cfs_bandwidth;

	seq_printf(sf, "nr_periods %d\n", cfs_b->nr_periods);
	seq_printf(sf, "nr_throttled %d\n", cfs_b->nr_throttled);
	seq_printf(sf, "throttled_time %llu\n", cfs_b->throttled_time);

	if (schedstat_enabled() && tg != &root_task_group) {
		struct sched_statistics *stats;
		u64 ws = 0;
		int i;

		for_each_possible_cpu(i) {
			stats = __schedstats_from_se(tg->se[i]);
			ws += schedstat_val(stats->wait_sum);
		}

		seq_printf(sf, "wait_sum %llu\n", ws);
	}

	seq_printf(sf, "nr_bursts %d\n", cfs_b->nr_burst);
	seq_printf(sf, "burst_time %llu\n", cfs_b->burst_time);

	return 0;
}

static u64 throttled_time_self(struct task_group *tg)
{
	int i;
	u64 total = 0;

	for_each_possible_cpu(i) {
		total += READ_ONCE(tg->cfs_rq[i]->throttled_clock_self_time);
	}

	return total;
}

static int cpu_cfs_local_stat_show(struct seq_file *sf, void *v)
{
	struct task_group *tg = css_tg(seq_css(sf));

	seq_printf(sf, "throttled_time %llu\n", throttled_time_self(tg));

	return 0;
}
#endif /* CONFIG_CFS_BANDWIDTH */
#endif /* CONFIG_FAIR_GROUP_SCHED */

#ifdef CONFIG_RT_GROUP_SCHED
static int cpu_rt_runtime_write(struct cgroup_subsys_state *css,
				struct cftype *cft, s64 val)
{
	return sched_group_set_rt_runtime(css_tg(css), val);
}

static s64 cpu_rt_runtime_read(struct cgroup_subsys_state *css,
			       struct cftype *cft)
{
	return sched_group_rt_runtime(css_tg(css));
}

static int cpu_rt_period_write_uint(struct cgroup_subsys_state *css,
				    struct cftype *cftype, u64 rt_period_us)
{
	return sched_group_set_rt_period(css_tg(css), rt_period_us);
}

static u64 cpu_rt_period_read_uint(struct cgroup_subsys_state *css,
				   struct cftype *cft)
{
	return sched_group_rt_period(css_tg(css));
}
#endif /* CONFIG_RT_GROUP_SCHED */

#ifdef CONFIG_FAIR_GROUP_SCHED
static s64 cpu_idle_read_s64(struct cgroup_subsys_state *css,
			       struct cftype *cft)
{
	return css_tg(css)->idle;
}

static int cpu_idle_write_s64(struct cgroup_subsys_state *css,
				struct cftype *cft, s64 idle)
{
	return sched_group_set_idle(css_tg(css), idle);
}
#endif

static struct cftype cpu_legacy_cftypes[] = {
#ifdef CONFIG_FAIR_GROUP_SCHED
	{
		.name = "shares",
		.read_u64 = cpu_shares_read_u64,
		.write_u64 = cpu_shares_write_u64,
	},
	{
		.name = "idle",
		.read_s64 = cpu_idle_read_s64,
		.write_s64 = cpu_idle_write_s64,
	},
#endif
#ifdef CONFIG_CFS_BANDWIDTH
	{
		.name = "cfs_quota_us",
		.read_s64 = cpu_cfs_quota_read_s64,
		.write_s64 = cpu_cfs_quota_write_s64,
	},
	{
		.name = "cfs_period_us",
		.read_u64 = cpu_cfs_period_read_u64,
		.write_u64 = cpu_cfs_period_write_u64,
	},
	{
		.name = "cfs_burst_us",
		.read_u64 = cpu_cfs_burst_read_u64,
		.write_u64 = cpu_cfs_burst_write_u64,
	},
	{
		.name = "stat",
		.seq_show = cpu_cfs_stat_show,
	},
	{
		.name = "stat.local",
		.seq_show = cpu_cfs_local_stat_show,
	},
#endif
#ifdef CONFIG_RT_GROUP_SCHED
	{
		.name = "rt_runtime_us",
		.read_s64 = cpu_rt_runtime_read,
		.write_s64 = cpu_rt_runtime_write,
	},
	{
		.name = "rt_period_us",
		.read_u64 = cpu_rt_period_read_uint,
		.write_u64 = cpu_rt_period_write_uint,
	},
#endif
#ifdef CONFIG_UCLAMP_TASK_GROUP
	{
		.name = "uclamp.min",
		.flags = CFTYPE_NOT_ON_ROOT,
		.seq_show = cpu_uclamp_min_show,
		.write = cpu_uclamp_min_write,
	},
	{
		.name = "uclamp.max",
		.flags = CFTYPE_NOT_ON_ROOT,
		.seq_show = cpu_uclamp_max_show,
		.write = cpu_uclamp_max_write,
	},
#endif
	{ }	/* Terminate */
};

static int cpu_extra_stat_show(struct seq_file *sf,
			       struct cgroup_subsys_state *css)
{
#ifdef CONFIG_CFS_BANDWIDTH
	{
		struct task_group *tg = css_tg(css);
		struct cfs_bandwidth *cfs_b = &tg->cfs_bandwidth;
		u64 throttled_usec, burst_usec;

		throttled_usec = cfs_b->throttled_time;
		do_div(throttled_usec, NSEC_PER_USEC);
		burst_usec = cfs_b->burst_time;
		do_div(burst_usec, NSEC_PER_USEC);

		seq_printf(sf, "nr_periods %d\n"
			   "nr_throttled %d\n"
			   "throttled_usec %llu\n"
			   "nr_bursts %d\n"
			   "burst_usec %llu\n",
			   cfs_b->nr_periods, cfs_b->nr_throttled,
			   throttled_usec, cfs_b->nr_burst, burst_usec);
	}
#endif
	return 0;
}

static int cpu_local_stat_show(struct seq_file *sf,
			       struct cgroup_subsys_state *css)
{
#ifdef CONFIG_CFS_BANDWIDTH
	{
		struct task_group *tg = css_tg(css);
		u64 throttled_self_usec;

		throttled_self_usec = throttled_time_self(tg);
		do_div(throttled_self_usec, NSEC_PER_USEC);

		seq_printf(sf, "throttled_usec %llu\n",
			   throttled_self_usec);
	}
#endif
	return 0;
}

#if defined(CONFIG_FAIR_GROUP_SCHED) || defined(CONFIG_EXT_GROUP_SCHED)

static unsigned long tg_weight(struct task_group *tg)
{
#ifdef CONFIG_FAIR_GROUP_SCHED
	return scale_load_down(tg->shares);
#else
	return sched_weight_from_cgroup(tg->scx_weight);
#endif
}

static u64 cpu_weight_read_u64(struct cgroup_subsys_state *css,
			       struct cftype *cft)
{
	return sched_weight_to_cgroup(tg_weight(css_tg(css)));
}

static int cpu_weight_write_u64(struct cgroup_subsys_state *css,
				struct cftype *cft, u64 cgrp_weight)
{
	unsigned long weight;
	int ret;

	if (cgrp_weight < CGROUP_WEIGHT_MIN || cgrp_weight > CGROUP_WEIGHT_MAX)
		return -ERANGE;

	weight = sched_weight_from_cgroup(cgrp_weight);

	ret = sched_group_set_shares(css_tg(css), scale_load(weight));
	if (!ret)
		scx_group_set_weight(css_tg(css), cgrp_weight);
	return ret;
}

static s64 cpu_weight_nice_read_s64(struct cgroup_subsys_state *css,
				    struct cftype *cft)
{
	unsigned long weight = tg_weight(css_tg(css));
	int last_delta = INT_MAX;
	int prio, delta;

	/* find the closest nice value to the current weight */
	for (prio = 0; prio < ARRAY_SIZE(sched_prio_to_weight); prio++) {
		delta = abs(sched_prio_to_weight[prio] - weight);
		if (delta >= last_delta)
			break;
		last_delta = delta;
	}

	return PRIO_TO_NICE(prio - 1 + MAX_RT_PRIO);
}

static int cpu_weight_nice_write_s64(struct cgroup_subsys_state *css,
				     struct cftype *cft, s64 nice)
{
	unsigned long weight;
	int idx, ret;

	if (nice < MIN_NICE || nice > MAX_NICE)
		return -ERANGE;

	idx = NICE_TO_PRIO(nice) - MAX_RT_PRIO;
	idx = array_index_nospec(idx, 40);
	weight = sched_prio_to_weight[idx];

	ret = sched_group_set_shares(css_tg(css), scale_load(weight));
	if (!ret)
		scx_group_set_weight(css_tg(css),
				     sched_weight_to_cgroup(weight));
	return ret;
}
#endif

static void __maybe_unused cpu_period_quota_print(struct seq_file *sf,
						  long period, long quota)
{
	if (quota < 0)
		seq_puts(sf, "max");
	else
		seq_printf(sf, "%ld", quota);

	seq_printf(sf, " %ld\n", period);
}

/* caller should put the current value in *@periodp before calling */
static int __maybe_unused cpu_period_quota_parse(char *buf,
						 u64 *periodp, u64 *quotap)
{
	char tok[21];	/* U64_MAX */

	if (sscanf(buf, "%20s %llu", tok, periodp) < 1)
		return -EINVAL;

	*periodp *= NSEC_PER_USEC;

	if (sscanf(tok, "%llu", quotap))
		*quotap *= NSEC_PER_USEC;
	else if (!strcmp(tok, "max"))
		*quotap = RUNTIME_INF;
	else
		return -EINVAL;

	return 0;
}

#ifdef CONFIG_CFS_BANDWIDTH
static int cpu_max_show(struct seq_file *sf, void *v)
{
	struct task_group *tg = css_tg(seq_css(sf));

	cpu_period_quota_print(sf, tg_get_cfs_period(tg), tg_get_cfs_quota(tg));
	return 0;
}

static ssize_t cpu_max_write(struct kernfs_open_file *of,
			     char *buf, size_t nbytes, loff_t off)
{
	struct task_group *tg = css_tg(of_css(of));
	u64 period = tg_get_cfs_period(tg);
	u64 burst = tg_get_cfs_burst(tg);
	u64 quota;
	int ret;

	ret = cpu_period_quota_parse(buf, &period, &quota);
	if (!ret)
		ret = tg_set_cfs_bandwidth(tg, period, quota, burst);
	return ret ?: nbytes;
}
#endif

struct cftype cpu_cftypes[CPU_CFTYPE_CNT + 1] = {
#if defined(CONFIG_FAIR_GROUP_SCHED) || defined(CONFIG_EXT_GROUP_SCHED)
	[CPU_CFTYPE_WEIGHT] = {
		.name = "weight",
		.flags = CFTYPE_NOT_ON_ROOT,
		.read_u64 = cpu_weight_read_u64,
		.write_u64 = cpu_weight_write_u64,
	},
	[CPU_CFTYPE_WEIGHT_NICE] = {
		.name = "weight.nice",
		.flags = CFTYPE_NOT_ON_ROOT,
		.read_s64 = cpu_weight_nice_read_s64,
		.write_s64 = cpu_weight_nice_write_s64,
	},
#endif
#ifdef CONFIG_FAIR_GROUP_SCHED
	[CPU_CFTYPE_IDLE] = {
		.name = "idle",
		.flags = CFTYPE_NOT_ON_ROOT,
		.read_s64 = cpu_idle_read_s64,
		.write_s64 = cpu_idle_write_s64,
	},
#endif
#ifdef CONFIG_CFS_BANDWIDTH
	[CPU_CFTYPE_MAX] = {
		.name = "max",
		.flags = CFTYPE_NOT_ON_ROOT,
		.seq_show = cpu_max_show,
		.write = cpu_max_write,
	},
	[CPU_CFTYPE_MAX_BURST] = {
		.name = "max.burst",
		.flags = CFTYPE_NOT_ON_ROOT,
		.read_u64 = cpu_cfs_burst_read_u64,
		.write_u64 = cpu_cfs_burst_write_u64,
	},
#endif
#ifdef CONFIG_UCLAMP_TASK_GROUP
	[CPU_CFTYPE_UCLAMP_MIN] = {
		.name = "uclamp.min",
		.flags = CFTYPE_NOT_ON_ROOT,
		.seq_show = cpu_uclamp_min_show,
		.write = cpu_uclamp_min_write,
	},
	[CPU_CFTYPE_UCLAMP_MAX] = {
		.name = "uclamp.max",
		.flags = CFTYPE_NOT_ON_ROOT,
		.seq_show = cpu_uclamp_max_show,
		.write = cpu_uclamp_max_write,
	},
#endif
	{ }	/* terminate */
};

struct cgroup_subsys cpu_cgrp_subsys = {
	.css_alloc	= cpu_cgroup_css_alloc,
	.css_online	= cpu_cgroup_css_online,
	.css_offline	= cpu_cgroup_css_offline,
	.css_released	= cpu_cgroup_css_released,
	.css_free	= cpu_cgroup_css_free,
	.css_extra_stat_show = cpu_extra_stat_show,
	.css_local_stat_show = cpu_local_stat_show,
#if defined(CONFIG_RT_GROUP_SCHED) || defined(CONFIG_EXT_GROUP_SCHED)
	.can_attach	= cpu_cgroup_can_attach,
#endif
	.attach		= cpu_cgroup_attach,
#ifdef CONFIG_EXT_GROUP_SCHED
	.cancel_attach	= cpu_cgroup_cancel_attach,
#endif
	.legacy_cftypes	= cpu_legacy_cftypes,
	.dfl_cftypes	= cpu_cftypes,
	.early_init	= true,
	.threaded	= true,
};

#endif	/* CONFIG_CGROUP_SCHED */

void dump_cpu_task(int cpu)
{
	if (cpu == smp_processor_id() && in_hardirq()) {
		struct pt_regs *regs;

		regs = get_irq_regs();
		if (regs) {
			show_regs(regs);
			return;
		}
	}

	if (trigger_single_cpu_backtrace(cpu))
		return;

	pr_info("Task dump for CPU %d:\n", cpu);
	sched_show_task(cpu_curr(cpu));
}

/*
 * Nice levels are multiplicative, with a gentle 10% change for every
 * nice level changed. I.e. when a CPU-bound task goes from nice 0 to
 * nice 1, it will get ~10% less CPU time than another CPU-bound task
 * that remained on nice 0.
 *
 * The "10% effect" is relative and cumulative: from _any_ nice level,
 * if you go up 1 level, it's -10% CPU usage, if you go down 1 level
 * it's +10% CPU usage. (to achieve that we use a multiplier of 1.25.
 * If a task goes up by ~10% and another task goes down by ~10% then
 * the relative distance between them is ~25%.)
 */
const int sched_prio_to_weight[40] = {
 /* -20 */     88761,     71755,     56483,     46273,     36291,
 /* -15 */     29154,     23254,     18705,     14949,     11916,
 /* -10 */      9548,      7620,      6100,      4904,      3906,
 /*  -5 */      3121,      2501,      1991,      1586,      1277,
 /*   0 */      1024,       820,       655,       526,       423,
 /*   5 */       335,       272,       215,       172,       137,
 /*  10 */       110,        87,        70,        56,        45,
 /*  15 */        36,        29,        23,        18,        15,
};

/*
 * Inverse (2^32/x) values of the sched_prio_to_weight[] array, precalculated.
 *
 * In cases where the weight does not change often, we can use the
 * precalculated inverse to speed up arithmetics by turning divisions
 * into multiplications:
 */
const u32 sched_prio_to_wmult[40] = {
 /* -20 */     48388,     59856,     76040,     92818,    118348,
 /* -15 */    147320,    184698,    229616,    287308,    360437,
 /* -10 */    449829,    563644,    704093,    875809,   1099582,
 /*  -5 */   1376151,   1717300,   2157191,   2708050,   3363326,
 /*   0 */   4194304,   5237765,   6557202,   8165337,  10153587,
 /*   5 */  12820798,  15790321,  19976592,  24970740,  31350126,
 /*  10 */  39045157,  49367440,  61356676,  76695844,  95443717,
 /*  15 */ 119304647, 148102320, 186737708, 238609294, 286331153,
};

void call_trace_sched_update_nr_running(struct rq *rq, int count)
{
        trace_sched_update_nr_running_tp(rq, count);
}

#ifdef CONFIG_SCHED_MM_CID

/*
 * @cid_lock: Guarantee forward-progress of cid allocation.
 *
 * Concurrency ID allocation within a bitmap is mostly lock-free. The cid_lock
 * is only used when contention is detected by the lock-free allocation so
 * forward progress can be guaranteed.
 */
DEFINE_RAW_SPINLOCK(cid_lock);

/*
 * @use_cid_lock: Select cid allocation behavior: lock-free vs spinlock.
 *
 * When @use_cid_lock is 0, the cid allocation is lock-free. When contention is
 * detected, it is set to 1 to ensure that all newly coming allocations are
 * serialized by @cid_lock until the allocation which detected contention
 * completes and sets @use_cid_lock back to 0. This guarantees forward progress
 * of a cid allocation.
 */
int use_cid_lock;

/*
 * mm_cid remote-clear implements a lock-free algorithm to clear per-mm/cpu cid
 * concurrently with respect to the execution of the source runqueue context
 * switch.
 *
 * There is one basic properties we want to guarantee here:
 *
 * (1) Remote-clear should _never_ mark a per-cpu cid UNSET when it is actively
 * used by a task. That would lead to concurrent allocation of the cid and
 * userspace corruption.
 *
 * Provide this guarantee by introducing a Dekker memory ordering to guarantee
 * that a pair of loads observe at least one of a pair of stores, which can be
 * shown as:
 *
 *      X = Y = 0
 *
 *      w[X]=1          w[Y]=1
 *      MB              MB
 *      r[Y]=y          r[X]=x
 *
 * Which guarantees that x==0 && y==0 is impossible. But rather than using
 * values 0 and 1, this algorithm cares about specific state transitions of the
 * runqueue current task (as updated by the scheduler context switch), and the
 * per-mm/cpu cid value.
 *
 * Let's introduce task (Y) which has task->mm == mm and task (N) which has
 * task->mm != mm for the rest of the discussion. There are two scheduler state
 * transitions on context switch we care about:
 *
 * (TSA) Store to rq->curr with transition from (N) to (Y)
 *
 * (TSB) Store to rq->curr with transition from (Y) to (N)
 *
 * On the remote-clear side, there is one transition we care about:
 *
 * (TMA) cmpxchg to *pcpu_cid to set the LAZY flag
 *
 * There is also a transition to UNSET state which can be performed from all
 * sides (scheduler, remote-clear). It is always performed with a cmpxchg which
 * guarantees that only a single thread will succeed:
 *
 * (TMB) cmpxchg to *pcpu_cid to mark UNSET
 *
 * Just to be clear, what we do _not_ want to happen is a transition to UNSET
 * when a thread is actively using the cid (property (1)).
 *
 * Let's looks at the relevant combinations of TSA/TSB, and TMA transitions.
 *
 * Scenario A) (TSA)+(TMA) (from next task perspective)
 *
 * CPU0                                      CPU1
 *
 * Context switch CS-1                       Remote-clear
 *   - store to rq->curr: (N)->(Y) (TSA)     - cmpxchg to *pcpu_id to LAZY (TMA)
 *                                             (implied barrier after cmpxchg)
 *   - switch_mm_cid()
 *     - memory barrier (see switch_mm_cid()
 *       comment explaining how this barrier
 *       is combined with other scheduler
 *       barriers)
 *     - mm_cid_get (next)
 *       - READ_ONCE(*pcpu_cid)              - rcu_dereference(src_rq->curr)
 *
 * This Dekker ensures that either task (Y) is observed by the
 * rcu_dereference() or the LAZY flag is observed by READ_ONCE(), or both are
 * observed.
 *
 * If task (Y) store is observed by rcu_dereference(), it means that there is
 * still an active task on the cpu. Remote-clear will therefore not transition
 * to UNSET, which fulfills property (1).
 *
 * If task (Y) is not observed, but the lazy flag is observed by READ_ONCE(),
 * it will move its state to UNSET, which clears the percpu cid perhaps
 * uselessly (which is not an issue for correctness). Because task (Y) is not
 * observed, CPU1 can move ahead to set the state to UNSET. Because moving
 * state to UNSET is done with a cmpxchg expecting that the old state has the
 * LAZY flag set, only one thread will successfully UNSET.
 *
 * If both states (LAZY flag and task (Y)) are observed, the thread on CPU0
 * will observe the LAZY flag and transition to UNSET (perhaps uselessly), and
 * CPU1 will observe task (Y) and do nothing more, which is fine.
 *
 * What we are effectively preventing with this Dekker is a scenario where
 * neither LAZY flag nor store (Y) are observed, which would fail property (1)
 * because this would UNSET a cid which is actively used.
 */

void sched_mm_cid_migrate_from(struct task_struct *t)
{
	t->migrate_from_cpu = task_cpu(t);
}

static
int __sched_mm_cid_migrate_from_fetch_cid(struct rq *src_rq,
					  struct task_struct *t,
					  struct mm_cid *src_pcpu_cid)
{
	struct mm_struct *mm = t->mm;
	struct task_struct *src_task;
	int src_cid, last_mm_cid;

	if (!mm)
		return -1;

	last_mm_cid = t->last_mm_cid;
	/*
	 * If the migrated task has no last cid, or if the current
	 * task on src rq uses the cid, it means the source cid does not need
	 * to be moved to the destination cpu.
	 */
	if (last_mm_cid == -1)
		return -1;
	src_cid = READ_ONCE(src_pcpu_cid->cid);
	if (!mm_cid_is_valid(src_cid) || last_mm_cid != src_cid)
		return -1;

	/*
	 * If we observe an active task using the mm on this rq, it means we
	 * are not the last task to be migrated from this cpu for this mm, so
	 * there is no need to move src_cid to the destination cpu.
	 */
	guard(rcu)();
	src_task = rcu_dereference(src_rq->curr);
	if (READ_ONCE(src_task->mm_cid_active) && src_task->mm == mm) {
		t->last_mm_cid = -1;
		return -1;
	}

	return src_cid;
}

static
int __sched_mm_cid_migrate_from_try_steal_cid(struct rq *src_rq,
					      struct task_struct *t,
					      struct mm_cid *src_pcpu_cid,
					      int src_cid)
{
	struct task_struct *src_task;
	struct mm_struct *mm = t->mm;
	int lazy_cid;

	if (src_cid == -1)
		return -1;

	/*
	 * Attempt to clear the source cpu cid to move it to the destination
	 * cpu.
	 */
	lazy_cid = mm_cid_set_lazy_put(src_cid);
	if (!try_cmpxchg(&src_pcpu_cid->cid, &src_cid, lazy_cid))
		return -1;

	/*
	 * The implicit barrier after cmpxchg per-mm/cpu cid before loading
	 * rq->curr->mm matches the scheduler barrier in context_switch()
	 * between store to rq->curr and load of prev and next task's
	 * per-mm/cpu cid.
	 *
	 * The implicit barrier after cmpxchg per-mm/cpu cid before loading
	 * rq->curr->mm_cid_active matches the barrier in
	 * sched_mm_cid_exit_signals(), sched_mm_cid_before_execve(), and
	 * sched_mm_cid_after_execve() between store to t->mm_cid_active and
	 * load of per-mm/cpu cid.
	 */

	/*
	 * If we observe an active task using the mm on this rq after setting
	 * the lazy-put flag, this task will be responsible for transitioning
	 * from lazy-put flag set to MM_CID_UNSET.
	 */
	scoped_guard (rcu) {
		src_task = rcu_dereference(src_rq->curr);
		if (READ_ONCE(src_task->mm_cid_active) && src_task->mm == mm) {
			/*
			 * We observed an active task for this mm, there is therefore
			 * no point in moving this cid to the destination cpu.
			 */
			t->last_mm_cid = -1;
			return -1;
		}
	}

	/*
	 * The src_cid is unused, so it can be unset.
	 */
	if (!try_cmpxchg(&src_pcpu_cid->cid, &lazy_cid, MM_CID_UNSET))
		return -1;
	return src_cid;
}

/*
 * Migration to dst cpu. Called with dst_rq lock held.
 * Interrupts are disabled, which keeps the window of cid ownership without the
 * source rq lock held small.
 */
void sched_mm_cid_migrate_to(struct rq *dst_rq, struct task_struct *t)
{
	struct mm_cid *src_pcpu_cid, *dst_pcpu_cid;
	struct mm_struct *mm = t->mm;
	int src_cid, dst_cid, src_cpu;
	struct rq *src_rq;

	lockdep_assert_rq_held(dst_rq);

	if (!mm)
		return;
	src_cpu = t->migrate_from_cpu;
	if (src_cpu == -1) {
		t->last_mm_cid = -1;
		return;
	}
	/*
	 * Move the src cid if the dst cid is unset. This keeps id
	 * allocation closest to 0 in cases where few threads migrate around
	 * many cpus.
	 *
	 * If destination cid is already set, we may have to just clear
	 * the src cid to ensure compactness in frequent migrations
	 * scenarios.
	 *
	 * It is not useful to clear the src cid when the number of threads is
	 * greater or equal to the number of allowed cpus, because user-space
	 * can expect that the number of allowed cids can reach the number of
	 * allowed cpus.
	 */
	dst_pcpu_cid = per_cpu_ptr(mm->pcpu_cid, cpu_of(dst_rq));
	dst_cid = READ_ONCE(dst_pcpu_cid->cid);
	if (!mm_cid_is_unset(dst_cid) &&
	    atomic_read(&mm->mm_users) >= t->nr_cpus_allowed)
		return;
	src_pcpu_cid = per_cpu_ptr(mm->pcpu_cid, src_cpu);
	src_rq = cpu_rq(src_cpu);
	src_cid = __sched_mm_cid_migrate_from_fetch_cid(src_rq, t, src_pcpu_cid);
	if (src_cid == -1)
		return;
	src_cid = __sched_mm_cid_migrate_from_try_steal_cid(src_rq, t, src_pcpu_cid,
							    src_cid);
	if (src_cid == -1)
		return;
	if (!mm_cid_is_unset(dst_cid)) {
		__mm_cid_put(mm, src_cid);
		return;
	}
	/* Move src_cid to dst cpu. */
	mm_cid_snapshot_time(dst_rq, mm);
	WRITE_ONCE(dst_pcpu_cid->cid, src_cid);
}

static void sched_mm_cid_remote_clear(struct mm_struct *mm, struct mm_cid *pcpu_cid,
				      int cpu)
{
	struct rq *rq = cpu_rq(cpu);
	struct task_struct *t;
	int cid, lazy_cid;

	cid = READ_ONCE(pcpu_cid->cid);
	if (!mm_cid_is_valid(cid))
		return;

	/*
	 * Clear the cpu cid if it is set to keep cid allocation compact.  If
	 * there happens to be other tasks left on the source cpu using this
	 * mm, the next task using this mm will reallocate its cid on context
	 * switch.
	 */
	lazy_cid = mm_cid_set_lazy_put(cid);
	if (!try_cmpxchg(&pcpu_cid->cid, &cid, lazy_cid))
		return;

	/*
	 * The implicit barrier after cmpxchg per-mm/cpu cid before loading
	 * rq->curr->mm matches the scheduler barrier in context_switch()
	 * between store to rq->curr and load of prev and next task's
	 * per-mm/cpu cid.
	 *
	 * The implicit barrier after cmpxchg per-mm/cpu cid before loading
	 * rq->curr->mm_cid_active matches the barrier in
	 * sched_mm_cid_exit_signals(), sched_mm_cid_before_execve(), and
	 * sched_mm_cid_after_execve() between store to t->mm_cid_active and
	 * load of per-mm/cpu cid.
	 */

	/*
	 * If we observe an active task using the mm on this rq after setting
	 * the lazy-put flag, that task will be responsible for transitioning
	 * from lazy-put flag set to MM_CID_UNSET.
	 */
	scoped_guard (rcu) {
		t = rcu_dereference(rq->curr);
		if (READ_ONCE(t->mm_cid_active) && t->mm == mm)
			return;
	}

	/*
	 * The cid is unused, so it can be unset.
	 * Disable interrupts to keep the window of cid ownership without rq
	 * lock small.
	 */
	scoped_guard (irqsave) {
		if (try_cmpxchg(&pcpu_cid->cid, &lazy_cid, MM_CID_UNSET))
			__mm_cid_put(mm, cid);
	}
}

static void sched_mm_cid_remote_clear_old(struct mm_struct *mm, int cpu)
{
	struct rq *rq = cpu_rq(cpu);
	struct mm_cid *pcpu_cid;
	struct task_struct *curr;
	u64 rq_clock;

	/*
	 * rq->clock load is racy on 32-bit but one spurious clear once in a
	 * while is irrelevant.
	 */
	rq_clock = READ_ONCE(rq->clock);
	pcpu_cid = per_cpu_ptr(mm->pcpu_cid, cpu);

	/*
	 * In order to take care of infrequently scheduled tasks, bump the time
	 * snapshot associated with this cid if an active task using the mm is
	 * observed on this rq.
	 */
	scoped_guard (rcu) {
		curr = rcu_dereference(rq->curr);
		if (READ_ONCE(curr->mm_cid_active) && curr->mm == mm) {
			WRITE_ONCE(pcpu_cid->time, rq_clock);
			return;
		}
	}

	if (rq_clock < pcpu_cid->time + SCHED_MM_CID_PERIOD_NS)
		return;
	sched_mm_cid_remote_clear(mm, pcpu_cid, cpu);
}

static void sched_mm_cid_remote_clear_weight(struct mm_struct *mm, int cpu,
					     int weight)
{
	struct mm_cid *pcpu_cid;
	int cid;

	pcpu_cid = per_cpu_ptr(mm->pcpu_cid, cpu);
	cid = READ_ONCE(pcpu_cid->cid);
	if (!mm_cid_is_valid(cid) || cid < weight)
		return;
	sched_mm_cid_remote_clear(mm, pcpu_cid, cpu);
}

static void task_mm_cid_work(struct callback_head *work)
{
	unsigned long now = jiffies, old_scan, next_scan;
	struct task_struct *t = current;
	struct cpumask *cidmask;
	struct mm_struct *mm;
	int weight, cpu;

	SCHED_WARN_ON(t != container_of(work, struct task_struct, cid_work));

	work->next = work;	/* Prevent double-add */
	if (t->flags & PF_EXITING)
		return;
	mm = t->mm;
	if (!mm)
		return;
	old_scan = READ_ONCE(mm->mm_cid_next_scan);
	next_scan = now + msecs_to_jiffies(MM_CID_SCAN_DELAY);
	if (!old_scan) {
		unsigned long res;

		res = cmpxchg(&mm->mm_cid_next_scan, old_scan, next_scan);
		if (res != old_scan)
			old_scan = res;
		else
			old_scan = next_scan;
	}
	if (time_before(now, old_scan))
		return;
	if (!try_cmpxchg(&mm->mm_cid_next_scan, &old_scan, next_scan))
		return;
	cidmask = mm_cidmask(mm);
	/* Clear cids that were not recently used. */
	for_each_possible_cpu(cpu)
		sched_mm_cid_remote_clear_old(mm, cpu);
	weight = cpumask_weight(cidmask);
	/*
	 * Clear cids that are greater or equal to the cidmask weight to
	 * recompact it.
	 */
	for_each_possible_cpu(cpu)
		sched_mm_cid_remote_clear_weight(mm, cpu, weight);
}

void init_sched_mm_cid(struct task_struct *t)
{
	struct mm_struct *mm = t->mm;
	int mm_users = 0;

	if (mm) {
		mm_users = atomic_read(&mm->mm_users);
		if (mm_users == 1)
			mm->mm_cid_next_scan = jiffies + msecs_to_jiffies(MM_CID_SCAN_DELAY);
	}
	t->cid_work.next = &t->cid_work;	/* Protect against double add */
	init_task_work(&t->cid_work, task_mm_cid_work);
}

void task_tick_mm_cid(struct rq *rq, struct task_struct *curr)
{
	struct callback_head *work = &curr->cid_work;
	unsigned long now = jiffies;

	if (!curr->mm || (curr->flags & (PF_EXITING | PF_KTHREAD)) ||
	    work->next != work)
		return;
	if (time_before(now, READ_ONCE(curr->mm->mm_cid_next_scan)))
		return;
	task_work_add(curr, work, TWA_RESUME);
}

void sched_mm_cid_exit_signals(struct task_struct *t)
{
	struct mm_struct *mm = t->mm;
	struct rq *rq;

	if (!mm)
		return;

	preempt_disable();
	rq = this_rq();
	guard(rq_lock_irqsave)(rq);
	preempt_enable_no_resched();	/* holding spinlock */
	WRITE_ONCE(t->mm_cid_active, 0);
	/*
	 * Store t->mm_cid_active before loading per-mm/cpu cid.
	 * Matches barrier in sched_mm_cid_remote_clear_old().
	 */
	smp_mb();
	mm_cid_put(mm);
	t->last_mm_cid = t->mm_cid = -1;
}

void sched_mm_cid_before_execve(struct task_struct *t)
{
	struct mm_struct *mm = t->mm;
	struct rq *rq;

	if (!mm)
		return;

	preempt_disable();
	rq = this_rq();
	guard(rq_lock_irqsave)(rq);
	preempt_enable_no_resched();	/* holding spinlock */
	WRITE_ONCE(t->mm_cid_active, 0);
	/*
	 * Store t->mm_cid_active before loading per-mm/cpu cid.
	 * Matches barrier in sched_mm_cid_remote_clear_old().
	 */
	smp_mb();
	mm_cid_put(mm);
	t->last_mm_cid = t->mm_cid = -1;
}

void sched_mm_cid_after_execve(struct task_struct *t)
{
	struct mm_struct *mm = t->mm;
	struct rq *rq;

	if (!mm)
		return;

	preempt_disable();
	rq = this_rq();
	scoped_guard (rq_lock_irqsave, rq) {
		preempt_enable_no_resched();	/* holding spinlock */
		WRITE_ONCE(t->mm_cid_active, 1);
		/*
		 * Store t->mm_cid_active before loading per-mm/cpu cid.
		 * Matches barrier in sched_mm_cid_remote_clear_old().
		 */
		smp_mb();
		t->last_mm_cid = t->mm_cid = mm_cid_get(rq, mm);
	}
	rseq_set_notify_resume(t);
}

void sched_mm_cid_fork(struct task_struct *t)
{
	WARN_ON_ONCE(!t->mm || t->mm_cid != -1);
	t->mm_cid_active = 1;
}
#endif

#ifdef CONFIG_SCHED_CLASS_EXT
void sched_deq_and_put_task(struct task_struct *p, int queue_flags,
			    struct sched_enq_and_set_ctx *ctx)
{
	struct rq *rq = task_rq(p);

	lockdep_assert_rq_held(rq);

	*ctx = (struct sched_enq_and_set_ctx){
		.p = p,
		.queue_flags = queue_flags,
		.queued = task_on_rq_queued(p),
		.running = task_current(rq, p),
	};

	update_rq_clock(rq);
	if (ctx->queued)
		dequeue_task(rq, p, queue_flags | DEQUEUE_NOCLOCK);
	if (ctx->running)
		put_prev_task(rq, p);
}

void sched_enq_and_set_task(struct sched_enq_and_set_ctx *ctx)
{
	struct rq *rq = task_rq(ctx->p);

	lockdep_assert_rq_held(rq);

	if (ctx->queued)
		enqueue_task(rq, ctx->p, ctx->queue_flags | ENQUEUE_NOCLOCK);
	if (ctx->running)
		set_next_task(rq, ctx->p);
}
#endif	/* CONFIG_SCHED_CLASS_EXT */<|MERGE_RESOLUTION|>--- conflicted
+++ resolved
@@ -6117,7 +6117,6 @@
 restart:
 	put_prev_task_balance(rq, prev, rf);
 
-<<<<<<< HEAD
 	/*
 	 * We've updated @prev and no longer need the server link, clear it.
 	 * Must be done before ->pick_next_task() because that can (re)set
@@ -6126,10 +6125,7 @@
 	if (prev->dl_server)
 		prev->dl_server = NULL;
 
-	for_each_class(class) {
-=======
 	for_each_active_class(class) {
->>>>>>> 30b6fa8d
 		p = class->pick_next_task(rq);
 		if (p) {
 			scx_notify_pick_next_task(rq, p, class);
