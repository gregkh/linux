// SPDX-License-Identifier: GPL-2.0-only
/*
 *  kernel/sched/core.c
 *
 *  Core kernel CPU scheduler code
 *
 *  Copyright (C) 1991-2002  Linus Torvalds
 *  Copyright (C) 1998-2024  Ingo Molnar, Red Hat
 */
#include <linux/highmem.h>
#include <linux/hrtimer_api.h>
#include <linux/ktime_api.h>
#include <linux/sched/signal.h>
#include <linux/syscalls_api.h>
#include <linux/debug_locks.h>
#include <linux/prefetch.h>
#include <linux/capability.h>
#include <linux/pgtable_api.h>
#include <linux/wait_bit.h>
#include <linux/jiffies.h>
#include <linux/spinlock_api.h>
#include <linux/cpumask_api.h>
#include <linux/lockdep_api.h>
#include <linux/hardirq.h>
#include <linux/softirq.h>
#include <linux/refcount_api.h>
#include <linux/topology.h>
#include <linux/sched/clock.h>
#include <linux/sched/cond_resched.h>
#include <linux/sched/cputime.h>
#include <linux/sched/debug.h>
#include <linux/sched/hotplug.h>
#include <linux/sched/init.h>
#include <linux/sched/isolation.h>
#include <linux/sched/loadavg.h>
#include <linux/sched/mm.h>
#include <linux/sched/nohz.h>
#include <linux/sched/rseq_api.h>
#include <linux/sched/rt.h>

#include <linux/blkdev.h>
#include <linux/context_tracking.h>
#include <linux/cpuset.h>
#include <linux/delayacct.h>
#include <linux/init_task.h>
#include <linux/interrupt.h>
#include <linux/ioprio.h>
#include <linux/kallsyms.h>
#include <linux/kcov.h>
#include <linux/kprobes.h>
#include <linux/llist_api.h>
#include <linux/mmu_context.h>
#include <linux/mmzone.h>
#include <linux/mutex_api.h>
#include <linux/nmi.h>
#include <linux/nospec.h>
#include <linux/perf_event_api.h>
#include <linux/profile.h>
#include <linux/psi.h>
#include <linux/rcuwait_api.h>
#include <linux/rseq.h>
#include <linux/sched/wake_q.h>
#include <linux/scs.h>
#include <linux/slab.h>
#include <linux/syscalls.h>
#include <linux/vtime.h>
#include <linux/wait_api.h>
#include <linux/workqueue_api.h>

#ifdef CONFIG_PREEMPT_DYNAMIC
# ifdef CONFIG_GENERIC_ENTRY
#  include <linux/entry-common.h>
# endif
#endif

#include <uapi/linux/sched/types.h>

#include <asm/irq_regs.h>
#include <asm/switch_to.h>
#include <asm/tlb.h>

#define CREATE_TRACE_POINTS
#include <linux/sched/rseq_api.h>
#include <trace/events/sched.h>
#include <trace/events/ipi.h>
#undef CREATE_TRACE_POINTS

#include "sched.h"
#include "stats.h"

#include "autogroup.h"
#include "pelt.h"
#include "smp.h"
#include "stats.h"

#include "../workqueue_internal.h"
#include "../../io_uring/io-wq.h"
#include "../smpboot.h"

EXPORT_TRACEPOINT_SYMBOL_GPL(ipi_send_cpu);
EXPORT_TRACEPOINT_SYMBOL_GPL(ipi_send_cpumask);

/*
 * Export tracepoints that act as a bare tracehook (ie: have no trace event
 * associated with them) to allow external modules to probe them.
 */
EXPORT_TRACEPOINT_SYMBOL_GPL(pelt_cfs_tp);
EXPORT_TRACEPOINT_SYMBOL_GPL(pelt_rt_tp);
EXPORT_TRACEPOINT_SYMBOL_GPL(pelt_dl_tp);
EXPORT_TRACEPOINT_SYMBOL_GPL(pelt_irq_tp);
EXPORT_TRACEPOINT_SYMBOL_GPL(pelt_se_tp);
EXPORT_TRACEPOINT_SYMBOL_GPL(pelt_hw_tp);
EXPORT_TRACEPOINT_SYMBOL_GPL(sched_cpu_capacity_tp);
EXPORT_TRACEPOINT_SYMBOL_GPL(sched_overutilized_tp);
EXPORT_TRACEPOINT_SYMBOL_GPL(sched_util_est_cfs_tp);
EXPORT_TRACEPOINT_SYMBOL_GPL(sched_util_est_se_tp);
EXPORT_TRACEPOINT_SYMBOL_GPL(sched_update_nr_running_tp);
EXPORT_TRACEPOINT_SYMBOL_GPL(sched_compute_energy_tp);

DEFINE_PER_CPU_SHARED_ALIGNED(struct rq, runqueues);

#ifdef CONFIG_SCHED_DEBUG
/*
 * Debugging: various feature bits
 *
 * If SCHED_DEBUG is disabled, each compilation unit has its own copy of
 * sysctl_sched_features, defined in sched.h, to allow constants propagation
 * at compile time and compiler optimization based on features default.
 */
#define SCHED_FEAT(name, enabled)	\
	(1UL << __SCHED_FEAT_##name) * enabled |
const_debug unsigned int sysctl_sched_features =
#include "features.h"
	0;
#undef SCHED_FEAT

/*
 * Print a warning if need_resched is set for the given duration (if
 * LATENCY_WARN is enabled).
 *
 * If sysctl_resched_latency_warn_once is set, only one warning will be shown
 * per boot.
 */
__read_mostly int sysctl_resched_latency_warn_ms = 100;
__read_mostly int sysctl_resched_latency_warn_once = 1;
#endif /* CONFIG_SCHED_DEBUG */

/*
 * Number of tasks to iterate in a single balance run.
 * Limited because this is done with IRQs disabled.
 */
const_debug unsigned int sysctl_sched_nr_migrate = SCHED_NR_MIGRATE_BREAK;

__read_mostly int scheduler_running;

#ifdef CONFIG_SCHED_CORE

DEFINE_STATIC_KEY_FALSE(__sched_core_enabled);

/* kernel prio, less is more */
static inline int __task_prio(const struct task_struct *p)
{
	if (p->sched_class == &stop_sched_class) /* trumps deadline */
		return -2;

	if (p->dl_server)
		return -1; /* deadline */

	if (rt_or_dl_prio(p->prio))
		return p->prio; /* [-1, 99] */

	if (p->sched_class == &idle_sched_class)
		return MAX_RT_PRIO + NICE_WIDTH; /* 140 */

	if (task_on_scx(p))
		return MAX_RT_PRIO + MAX_NICE + 1; /* 120, squash ext */

	return MAX_RT_PRIO + MAX_NICE; /* 119, squash fair */
}

/*
 * l(a,b)
 * le(a,b) := !l(b,a)
 * g(a,b)  := l(b,a)
 * ge(a,b) := !l(a,b)
 */

/* real prio, less is less */
static inline bool prio_less(const struct task_struct *a,
			     const struct task_struct *b, bool in_fi)
{

	int pa = __task_prio(a), pb = __task_prio(b);

	if (-pa < -pb)
		return true;

	if (-pb < -pa)
		return false;

	if (pa == -1) { /* dl_prio() doesn't work because of stop_class above */
		const struct sched_dl_entity *a_dl, *b_dl;

		a_dl = &a->dl;
		/*
		 * Since,'a' and 'b' can be CFS tasks served by DL server,
		 * __task_prio() can return -1 (for DL) even for those. In that
		 * case, get to the dl_server's DL entity.
		 */
		if (a->dl_server)
			a_dl = a->dl_server;

		b_dl = &b->dl;
		if (b->dl_server)
			b_dl = b->dl_server;

		return !dl_time_before(a_dl->deadline, b_dl->deadline);
	}

	if (pa == MAX_RT_PRIO + MAX_NICE)	/* fair */
		return cfs_prio_less(a, b, in_fi);

#ifdef CONFIG_SCHED_CLASS_EXT
	if (pa == MAX_RT_PRIO + MAX_NICE + 1)	/* ext */
		return scx_prio_less(a, b, in_fi);
#endif

	return false;
}

static inline bool __sched_core_less(const struct task_struct *a,
				     const struct task_struct *b)
{
	if (a->core_cookie < b->core_cookie)
		return true;

	if (a->core_cookie > b->core_cookie)
		return false;

	/* flip prio, so high prio is leftmost */
	if (prio_less(b, a, !!task_rq(a)->core->core_forceidle_count))
		return true;

	return false;
}

#define __node_2_sc(node) rb_entry((node), struct task_struct, core_node)

static inline bool rb_sched_core_less(struct rb_node *a, const struct rb_node *b)
{
	return __sched_core_less(__node_2_sc(a), __node_2_sc(b));
}

static inline int rb_sched_core_cmp(const void *key, const struct rb_node *node)
{
	const struct task_struct *p = __node_2_sc(node);
	unsigned long cookie = (unsigned long)key;

	if (cookie < p->core_cookie)
		return -1;

	if (cookie > p->core_cookie)
		return 1;

	return 0;
}

void sched_core_enqueue(struct rq *rq, struct task_struct *p)
{
	if (p->se.sched_delayed)
		return;

	rq->core->core_task_seq++;

	if (!p->core_cookie)
		return;

	rb_add(&p->core_node, &rq->core_tree, rb_sched_core_less);
}

void sched_core_dequeue(struct rq *rq, struct task_struct *p, int flags)
{
	if (p->se.sched_delayed)
		return;

	rq->core->core_task_seq++;

	if (sched_core_enqueued(p)) {
		rb_erase(&p->core_node, &rq->core_tree);
		RB_CLEAR_NODE(&p->core_node);
	}

	/*
	 * Migrating the last task off the cpu, with the cpu in forced idle
	 * state. Reschedule to create an accounting edge for forced idle,
	 * and re-examine whether the core is still in forced idle state.
	 */
	if (!(flags & DEQUEUE_SAVE) && rq->nr_running == 1 &&
	    rq->core->core_forceidle_count && rq->curr == rq->idle)
		resched_curr(rq);
}

static int sched_task_is_throttled(struct task_struct *p, int cpu)
{
	if (p->sched_class->task_is_throttled)
		return p->sched_class->task_is_throttled(p, cpu);

	return 0;
}

static struct task_struct *sched_core_next(struct task_struct *p, unsigned long cookie)
{
	struct rb_node *node = &p->core_node;
	int cpu = task_cpu(p);

	do {
		node = rb_next(node);
		if (!node)
			return NULL;

		p = __node_2_sc(node);
		if (p->core_cookie != cookie)
			return NULL;

	} while (sched_task_is_throttled(p, cpu));

	return p;
}

/*
 * Find left-most (aka, highest priority) and unthrottled task matching @cookie.
 * If no suitable task is found, NULL will be returned.
 */
static struct task_struct *sched_core_find(struct rq *rq, unsigned long cookie)
{
	struct task_struct *p;
	struct rb_node *node;

	node = rb_find_first((void *)cookie, &rq->core_tree, rb_sched_core_cmp);
	if (!node)
		return NULL;

	p = __node_2_sc(node);
	if (!sched_task_is_throttled(p, rq->cpu))
		return p;

	return sched_core_next(p, cookie);
}

/*
 * Magic required such that:
 *
 *	raw_spin_rq_lock(rq);
 *	...
 *	raw_spin_rq_unlock(rq);
 *
 * ends up locking and unlocking the _same_ lock, and all CPUs
 * always agree on what rq has what lock.
 *
 * XXX entirely possible to selectively enable cores, don't bother for now.
 */

static DEFINE_MUTEX(sched_core_mutex);
static atomic_t sched_core_count;
static struct cpumask sched_core_mask;

static void sched_core_lock(int cpu, unsigned long *flags)
{
	const struct cpumask *smt_mask = cpu_smt_mask(cpu);
	int t, i = 0;

	local_irq_save(*flags);
	for_each_cpu(t, smt_mask)
		raw_spin_lock_nested(&cpu_rq(t)->__lock, i++);
}

static void sched_core_unlock(int cpu, unsigned long *flags)
{
	const struct cpumask *smt_mask = cpu_smt_mask(cpu);
	int t;

	for_each_cpu(t, smt_mask)
		raw_spin_unlock(&cpu_rq(t)->__lock);
	local_irq_restore(*flags);
}

static void __sched_core_flip(bool enabled)
{
	unsigned long flags;
	int cpu, t;

	cpus_read_lock();

	/*
	 * Toggle the online cores, one by one.
	 */
	cpumask_copy(&sched_core_mask, cpu_online_mask);
	for_each_cpu(cpu, &sched_core_mask) {
		const struct cpumask *smt_mask = cpu_smt_mask(cpu);

		sched_core_lock(cpu, &flags);

		for_each_cpu(t, smt_mask)
			cpu_rq(t)->core_enabled = enabled;

		cpu_rq(cpu)->core->core_forceidle_start = 0;

		sched_core_unlock(cpu, &flags);

		cpumask_andnot(&sched_core_mask, &sched_core_mask, smt_mask);
	}

	/*
	 * Toggle the offline CPUs.
	 */
	for_each_cpu_andnot(cpu, cpu_possible_mask, cpu_online_mask)
		cpu_rq(cpu)->core_enabled = enabled;

	cpus_read_unlock();
}

static void sched_core_assert_empty(void)
{
	int cpu;

	for_each_possible_cpu(cpu)
		WARN_ON_ONCE(!RB_EMPTY_ROOT(&cpu_rq(cpu)->core_tree));
}

static void __sched_core_enable(void)
{
	static_branch_enable(&__sched_core_enabled);
	/*
	 * Ensure all previous instances of raw_spin_rq_*lock() have finished
	 * and future ones will observe !sched_core_disabled().
	 */
	synchronize_rcu();
	__sched_core_flip(true);
	sched_core_assert_empty();
}

static void __sched_core_disable(void)
{
	sched_core_assert_empty();
	__sched_core_flip(false);
	static_branch_disable(&__sched_core_enabled);
}

void sched_core_get(void)
{
	if (atomic_inc_not_zero(&sched_core_count))
		return;

	mutex_lock(&sched_core_mutex);
	if (!atomic_read(&sched_core_count))
		__sched_core_enable();

	smp_mb__before_atomic();
	atomic_inc(&sched_core_count);
	mutex_unlock(&sched_core_mutex);
}

static void __sched_core_put(struct work_struct *work)
{
	if (atomic_dec_and_mutex_lock(&sched_core_count, &sched_core_mutex)) {
		__sched_core_disable();
		mutex_unlock(&sched_core_mutex);
	}
}

void sched_core_put(void)
{
	static DECLARE_WORK(_work, __sched_core_put);

	/*
	 * "There can be only one"
	 *
	 * Either this is the last one, or we don't actually need to do any
	 * 'work'. If it is the last *again*, we rely on
	 * WORK_STRUCT_PENDING_BIT.
	 */
	if (!atomic_add_unless(&sched_core_count, -1, 1))
		schedule_work(&_work);
}

#else /* !CONFIG_SCHED_CORE */

static inline void sched_core_enqueue(struct rq *rq, struct task_struct *p) { }
static inline void
sched_core_dequeue(struct rq *rq, struct task_struct *p, int flags) { }

#endif /* CONFIG_SCHED_CORE */

/*
 * Serialization rules:
 *
 * Lock order:
 *
 *   p->pi_lock
 *     rq->lock
 *       hrtimer_cpu_base->lock (hrtimer_start() for bandwidth controls)
 *
 *  rq1->lock
 *    rq2->lock  where: rq1 < rq2
 *
 * Regular state:
 *
 * Normal scheduling state is serialized by rq->lock. __schedule() takes the
 * local CPU's rq->lock, it optionally removes the task from the runqueue and
 * always looks at the local rq data structures to find the most eligible task
 * to run next.
 *
 * Task enqueue is also under rq->lock, possibly taken from another CPU.
 * Wakeups from another LLC domain might use an IPI to transfer the enqueue to
 * the local CPU to avoid bouncing the runqueue state around [ see
 * ttwu_queue_wakelist() ]
 *
 * Task wakeup, specifically wakeups that involve migration, are horribly
 * complicated to avoid having to take two rq->locks.
 *
 * Special state:
 *
 * System-calls and anything external will use task_rq_lock() which acquires
 * both p->pi_lock and rq->lock. As a consequence the state they change is
 * stable while holding either lock:
 *
 *  - sched_setaffinity()/
 *    set_cpus_allowed_ptr():	p->cpus_ptr, p->nr_cpus_allowed
 *  - set_user_nice():		p->se.load, p->*prio
 *  - __sched_setscheduler():	p->sched_class, p->policy, p->*prio,
 *				p->se.load, p->rt_priority,
 *				p->dl.dl_{runtime, deadline, period, flags, bw, density}
 *  - sched_setnuma():		p->numa_preferred_nid
 *  - sched_move_task():	p->sched_task_group
 *  - uclamp_update_active()	p->uclamp*
 *
 * p->state <- TASK_*:
 *
 *   is changed locklessly using set_current_state(), __set_current_state() or
 *   set_special_state(), see their respective comments, or by
 *   try_to_wake_up(). This latter uses p->pi_lock to serialize against
 *   concurrent self.
 *
 * p->on_rq <- { 0, 1 = TASK_ON_RQ_QUEUED, 2 = TASK_ON_RQ_MIGRATING }:
 *
 *   is set by activate_task() and cleared by deactivate_task(), under
 *   rq->lock. Non-zero indicates the task is runnable, the special
 *   ON_RQ_MIGRATING state is used for migration without holding both
 *   rq->locks. It indicates task_cpu() is not stable, see task_rq_lock().
 *
 *   Additionally it is possible to be ->on_rq but still be considered not
 *   runnable when p->se.sched_delayed is true. These tasks are on the runqueue
 *   but will be dequeued as soon as they get picked again. See the
 *   task_is_runnable() helper.
 *
 * p->on_cpu <- { 0, 1 }:
 *
 *   is set by prepare_task() and cleared by finish_task() such that it will be
 *   set before p is scheduled-in and cleared after p is scheduled-out, both
 *   under rq->lock. Non-zero indicates the task is running on its CPU.
 *
 *   [ The astute reader will observe that it is possible for two tasks on one
 *     CPU to have ->on_cpu = 1 at the same time. ]
 *
 * task_cpu(p): is changed by set_task_cpu(), the rules are:
 *
 *  - Don't call set_task_cpu() on a blocked task:
 *
 *    We don't care what CPU we're not running on, this simplifies hotplug,
 *    the CPU assignment of blocked tasks isn't required to be valid.
 *
 *  - for try_to_wake_up(), called under p->pi_lock:
 *
 *    This allows try_to_wake_up() to only take one rq->lock, see its comment.
 *
 *  - for migration called under rq->lock:
 *    [ see task_on_rq_migrating() in task_rq_lock() ]
 *
 *    o move_queued_task()
 *    o detach_task()
 *
 *  - for migration called under double_rq_lock():
 *
 *    o __migrate_swap_task()
 *    o push_rt_task() / pull_rt_task()
 *    o push_dl_task() / pull_dl_task()
 *    o dl_task_offline_migration()
 *
 */

void raw_spin_rq_lock_nested(struct rq *rq, int subclass)
{
	raw_spinlock_t *lock;

	/* Matches synchronize_rcu() in __sched_core_enable() */
	preempt_disable();
	if (sched_core_disabled()) {
		raw_spin_lock_nested(&rq->__lock, subclass);
		/* preempt_count *MUST* be > 1 */
		preempt_enable_no_resched();
		return;
	}

	for (;;) {
		lock = __rq_lockp(rq);
		raw_spin_lock_nested(lock, subclass);
		if (likely(lock == __rq_lockp(rq))) {
			/* preempt_count *MUST* be > 1 */
			preempt_enable_no_resched();
			return;
		}
		raw_spin_unlock(lock);
	}
}

bool raw_spin_rq_trylock(struct rq *rq)
{
	raw_spinlock_t *lock;
	bool ret;

	/* Matches synchronize_rcu() in __sched_core_enable() */
	preempt_disable();
	if (sched_core_disabled()) {
		ret = raw_spin_trylock(&rq->__lock);
		preempt_enable();
		return ret;
	}

	for (;;) {
		lock = __rq_lockp(rq);
		ret = raw_spin_trylock(lock);
		if (!ret || (likely(lock == __rq_lockp(rq)))) {
			preempt_enable();
			return ret;
		}
		raw_spin_unlock(lock);
	}
}

void raw_spin_rq_unlock(struct rq *rq)
{
	raw_spin_unlock(rq_lockp(rq));
}

#ifdef CONFIG_SMP
/*
 * double_rq_lock - safely lock two runqueues
 */
void double_rq_lock(struct rq *rq1, struct rq *rq2)
{
	lockdep_assert_irqs_disabled();

	if (rq_order_less(rq2, rq1))
		swap(rq1, rq2);

	raw_spin_rq_lock(rq1);
	if (__rq_lockp(rq1) != __rq_lockp(rq2))
		raw_spin_rq_lock_nested(rq2, SINGLE_DEPTH_NESTING);

	double_rq_clock_clear_update(rq1, rq2);
}
#endif

/*
 * __task_rq_lock - lock the rq @p resides on.
 */
struct rq *__task_rq_lock(struct task_struct *p, struct rq_flags *rf)
	__acquires(rq->lock)
{
	struct rq *rq;

	lockdep_assert_held(&p->pi_lock);

	for (;;) {
		rq = task_rq(p);
		raw_spin_rq_lock(rq);
		if (likely(rq == task_rq(p) && !task_on_rq_migrating(p))) {
			rq_pin_lock(rq, rf);
			return rq;
		}
		raw_spin_rq_unlock(rq);

		while (unlikely(task_on_rq_migrating(p)))
			cpu_relax();
	}
}

/*
 * task_rq_lock - lock p->pi_lock and lock the rq @p resides on.
 */
struct rq *task_rq_lock(struct task_struct *p, struct rq_flags *rf)
	__acquires(p->pi_lock)
	__acquires(rq->lock)
{
	struct rq *rq;

	for (;;) {
		raw_spin_lock_irqsave(&p->pi_lock, rf->flags);
		rq = task_rq(p);
		raw_spin_rq_lock(rq);
		/*
		 *	move_queued_task()		task_rq_lock()
		 *
		 *	ACQUIRE (rq->lock)
		 *	[S] ->on_rq = MIGRATING		[L] rq = task_rq()
		 *	WMB (__set_task_cpu())		ACQUIRE (rq->lock);
		 *	[S] ->cpu = new_cpu		[L] task_rq()
		 *					[L] ->on_rq
		 *	RELEASE (rq->lock)
		 *
		 * If we observe the old CPU in task_rq_lock(), the acquire of
		 * the old rq->lock will fully serialize against the stores.
		 *
		 * If we observe the new CPU in task_rq_lock(), the address
		 * dependency headed by '[L] rq = task_rq()' and the acquire
		 * will pair with the WMB to ensure we then also see migrating.
		 */
		if (likely(rq == task_rq(p) && !task_on_rq_migrating(p))) {
			rq_pin_lock(rq, rf);
			return rq;
		}
		raw_spin_rq_unlock(rq);
		raw_spin_unlock_irqrestore(&p->pi_lock, rf->flags);

		while (unlikely(task_on_rq_migrating(p)))
			cpu_relax();
	}
}

/*
 * RQ-clock updating methods:
 */

static void update_rq_clock_task(struct rq *rq, s64 delta)
{
/*
 * In theory, the compile should just see 0 here, and optimize out the call
 * to sched_rt_avg_update. But I don't trust it...
 */
	s64 __maybe_unused steal = 0, irq_delta = 0;

#ifdef CONFIG_IRQ_TIME_ACCOUNTING
	irq_delta = irq_time_read(cpu_of(rq)) - rq->prev_irq_time;

	/*
	 * Since irq_time is only updated on {soft,}irq_exit, we might run into
	 * this case when a previous update_rq_clock() happened inside a
	 * {soft,}IRQ region.
	 *
	 * When this happens, we stop ->clock_task and only update the
	 * prev_irq_time stamp to account for the part that fit, so that a next
	 * update will consume the rest. This ensures ->clock_task is
	 * monotonic.
	 *
	 * It does however cause some slight miss-attribution of {soft,}IRQ
	 * time, a more accurate solution would be to update the irq_time using
	 * the current rq->clock timestamp, except that would require using
	 * atomic ops.
	 */
	if (irq_delta > delta)
		irq_delta = delta;

	rq->prev_irq_time += irq_delta;
	delta -= irq_delta;
	delayacct_irq(rq->curr, irq_delta);
#endif
#ifdef CONFIG_PARAVIRT_TIME_ACCOUNTING
	if (static_key_false((&paravirt_steal_rq_enabled))) {
		steal = paravirt_steal_clock(cpu_of(rq));
		steal -= rq->prev_steal_time_rq;

		if (unlikely(steal > delta))
			steal = delta;

		rq->prev_steal_time_rq += steal;
		delta -= steal;
	}
#endif

	rq->clock_task += delta;

#ifdef CONFIG_HAVE_SCHED_AVG_IRQ
	if ((irq_delta + steal) && sched_feat(NONTASK_CAPACITY))
		update_irq_load_avg(rq, irq_delta + steal);
#endif
	update_rq_clock_pelt(rq, delta);
}

void update_rq_clock(struct rq *rq)
{
	s64 delta;

	lockdep_assert_rq_held(rq);

	if (rq->clock_update_flags & RQCF_ACT_SKIP)
		return;

#ifdef CONFIG_SCHED_DEBUG
	if (sched_feat(WARN_DOUBLE_CLOCK))
		SCHED_WARN_ON(rq->clock_update_flags & RQCF_UPDATED);
	rq->clock_update_flags |= RQCF_UPDATED;
#endif

	delta = sched_clock_cpu(cpu_of(rq)) - rq->clock;
	if (delta < 0)
		return;
	rq->clock += delta;
	update_rq_clock_task(rq, delta);
}

#ifdef CONFIG_SCHED_HRTICK
/*
 * Use HR-timers to deliver accurate preemption points.
 */

static void hrtick_clear(struct rq *rq)
{
	if (hrtimer_active(&rq->hrtick_timer))
		hrtimer_cancel(&rq->hrtick_timer);
}

/*
 * High-resolution timer tick.
 * Runs from hardirq context with interrupts disabled.
 */
static enum hrtimer_restart hrtick(struct hrtimer *timer)
{
	struct rq *rq = container_of(timer, struct rq, hrtick_timer);
	struct rq_flags rf;

	WARN_ON_ONCE(cpu_of(rq) != smp_processor_id());

	rq_lock(rq, &rf);
	update_rq_clock(rq);
	rq->curr->sched_class->task_tick(rq, rq->curr, 1);
	rq_unlock(rq, &rf);

	return HRTIMER_NORESTART;
}

#ifdef CONFIG_SMP

static void __hrtick_restart(struct rq *rq)
{
	struct hrtimer *timer = &rq->hrtick_timer;
	ktime_t time = rq->hrtick_time;

	hrtimer_start(timer, time, HRTIMER_MODE_ABS_PINNED_HARD);
}

/*
 * called from hardirq (IPI) context
 */
static void __hrtick_start(void *arg)
{
	struct rq *rq = arg;
	struct rq_flags rf;

	rq_lock(rq, &rf);
	__hrtick_restart(rq);
	rq_unlock(rq, &rf);
}

/*
 * Called to set the hrtick timer state.
 *
 * called with rq->lock held and IRQs disabled
 */
void hrtick_start(struct rq *rq, u64 delay)
{
	struct hrtimer *timer = &rq->hrtick_timer;
	s64 delta;

	/*
	 * Don't schedule slices shorter than 10000ns, that just
	 * doesn't make sense and can cause timer DoS.
	 */
	delta = max_t(s64, delay, 10000LL);
	rq->hrtick_time = ktime_add_ns(timer->base->get_time(), delta);

	if (rq == this_rq())
		__hrtick_restart(rq);
	else
		smp_call_function_single_async(cpu_of(rq), &rq->hrtick_csd);
}

#else
/*
 * Called to set the hrtick timer state.
 *
 * called with rq->lock held and IRQs disabled
 */
void hrtick_start(struct rq *rq, u64 delay)
{
	/*
	 * Don't schedule slices shorter than 10000ns, that just
	 * doesn't make sense. Rely on vruntime for fairness.
	 */
	delay = max_t(u64, delay, 10000LL);
	hrtimer_start(&rq->hrtick_timer, ns_to_ktime(delay),
		      HRTIMER_MODE_REL_PINNED_HARD);
}

#endif /* CONFIG_SMP */

static void hrtick_rq_init(struct rq *rq)
{
#ifdef CONFIG_SMP
	INIT_CSD(&rq->hrtick_csd, __hrtick_start, rq);
#endif
	hrtimer_init(&rq->hrtick_timer, CLOCK_MONOTONIC, HRTIMER_MODE_REL_HARD);
	rq->hrtick_timer.function = hrtick;
}
#else	/* CONFIG_SCHED_HRTICK */
static inline void hrtick_clear(struct rq *rq)
{
}

static inline void hrtick_rq_init(struct rq *rq)
{
}
#endif	/* CONFIG_SCHED_HRTICK */

/*
 * try_cmpxchg based fetch_or() macro so it works for different integer types:
 */
#define fetch_or(ptr, mask)						\
	({								\
		typeof(ptr) _ptr = (ptr);				\
		typeof(mask) _mask = (mask);				\
		typeof(*_ptr) _val = *_ptr;				\
									\
		do {							\
		} while (!try_cmpxchg(_ptr, &_val, _val | _mask));	\
	_val;								\
})

#if defined(CONFIG_SMP) && defined(TIF_POLLING_NRFLAG)
/*
 * Atomically set TIF_NEED_RESCHED and test for TIF_POLLING_NRFLAG,
 * this avoids any races wrt polling state changes and thereby avoids
 * spurious IPIs.
 */
static inline bool set_nr_and_not_polling(struct task_struct *p)
{
	struct thread_info *ti = task_thread_info(p);
	return !(fetch_or(&ti->flags, _TIF_NEED_RESCHED) & _TIF_POLLING_NRFLAG);
}

/*
 * Atomically set TIF_NEED_RESCHED if TIF_POLLING_NRFLAG is set.
 *
 * If this returns true, then the idle task promises to call
 * sched_ttwu_pending() and reschedule soon.
 */
static bool set_nr_if_polling(struct task_struct *p)
{
	struct thread_info *ti = task_thread_info(p);
	typeof(ti->flags) val = READ_ONCE(ti->flags);

	do {
		if (!(val & _TIF_POLLING_NRFLAG))
			return false;
		if (val & _TIF_NEED_RESCHED)
			return true;
	} while (!try_cmpxchg(&ti->flags, &val, val | _TIF_NEED_RESCHED));

	return true;
}

#else
static inline bool set_nr_and_not_polling(struct task_struct *p)
{
	set_tsk_need_resched(p);
	return true;
}

#ifdef CONFIG_SMP
static inline bool set_nr_if_polling(struct task_struct *p)
{
	return false;
}
#endif
#endif

static bool __wake_q_add(struct wake_q_head *head, struct task_struct *task)
{
	struct wake_q_node *node = &task->wake_q;

	/*
	 * Atomically grab the task, if ->wake_q is !nil already it means
	 * it's already queued (either by us or someone else) and will get the
	 * wakeup due to that.
	 *
	 * In order to ensure that a pending wakeup will observe our pending
	 * state, even in the failed case, an explicit smp_mb() must be used.
	 */
	smp_mb__before_atomic();
	if (unlikely(cmpxchg_relaxed(&node->next, NULL, WAKE_Q_TAIL)))
		return false;

	/*
	 * The head is context local, there can be no concurrency.
	 */
	*head->lastp = node;
	head->lastp = &node->next;
	return true;
}

/**
 * wake_q_add() - queue a wakeup for 'later' waking.
 * @head: the wake_q_head to add @task to
 * @task: the task to queue for 'later' wakeup
 *
 * Queue a task for later wakeup, most likely by the wake_up_q() call in the
 * same context, _HOWEVER_ this is not guaranteed, the wakeup can come
 * instantly.
 *
 * This function must be used as-if it were wake_up_process(); IOW the task
 * must be ready to be woken at this location.
 */
void wake_q_add(struct wake_q_head *head, struct task_struct *task)
{
	if (__wake_q_add(head, task))
		get_task_struct(task);
}

/**
 * wake_q_add_safe() - safely queue a wakeup for 'later' waking.
 * @head: the wake_q_head to add @task to
 * @task: the task to queue for 'later' wakeup
 *
 * Queue a task for later wakeup, most likely by the wake_up_q() call in the
 * same context, _HOWEVER_ this is not guaranteed, the wakeup can come
 * instantly.
 *
 * This function must be used as-if it were wake_up_process(); IOW the task
 * must be ready to be woken at this location.
 *
 * This function is essentially a task-safe equivalent to wake_q_add(). Callers
 * that already hold reference to @task can call the 'safe' version and trust
 * wake_q to do the right thing depending whether or not the @task is already
 * queued for wakeup.
 */
void wake_q_add_safe(struct wake_q_head *head, struct task_struct *task)
{
	if (!__wake_q_add(head, task))
		put_task_struct(task);
}

void wake_up_q(struct wake_q_head *head)
{
	struct wake_q_node *node = head->first;

	while (node != WAKE_Q_TAIL) {
		struct task_struct *task;

		task = container_of(node, struct task_struct, wake_q);
		/* Task can safely be re-inserted now: */
		node = node->next;
		task->wake_q.next = NULL;

		/*
		 * wake_up_process() executes a full barrier, which pairs with
		 * the queueing in wake_q_add() so as not to miss wakeups.
		 */
		wake_up_process(task);
		put_task_struct(task);
	}
}

/*
 * resched_curr - mark rq's current task 'to be rescheduled now'.
 *
 * On UP this means the setting of the need_resched flag, on SMP it
 * might also involve a cross-CPU call to trigger the scheduler on
 * the target CPU.
 */
void resched_curr(struct rq *rq)
{
	struct task_struct *curr = rq->curr;
	int cpu;

	lockdep_assert_rq_held(rq);

	if (test_tsk_need_resched(curr))
		return;

	cpu = cpu_of(rq);

	if (cpu == smp_processor_id()) {
		set_tsk_need_resched(curr);
		set_preempt_need_resched();
		return;
	}

	if (set_nr_and_not_polling(curr))
		smp_send_reschedule(cpu);
	else
		trace_sched_wake_idle_without_ipi(cpu);
}

void resched_cpu(int cpu)
{
	struct rq *rq = cpu_rq(cpu);
	unsigned long flags;

	raw_spin_rq_lock_irqsave(rq, flags);
	if (cpu_online(cpu) || cpu == smp_processor_id())
		resched_curr(rq);
	raw_spin_rq_unlock_irqrestore(rq, flags);
}

#ifdef CONFIG_SMP
#ifdef CONFIG_NO_HZ_COMMON
/*
 * In the semi idle case, use the nearest busy CPU for migrating timers
 * from an idle CPU.  This is good for power-savings.
 *
 * We don't do similar optimization for completely idle system, as
 * selecting an idle CPU will add more delays to the timers than intended
 * (as that CPU's timer base may not be up to date wrt jiffies etc).
 */
int get_nohz_timer_target(void)
{
	int i, cpu = smp_processor_id(), default_cpu = -1;
	struct sched_domain *sd;
	const struct cpumask *hk_mask;

	if (housekeeping_cpu(cpu, HK_TYPE_TIMER)) {
		if (!idle_cpu(cpu))
			return cpu;
		default_cpu = cpu;
	}

	hk_mask = housekeeping_cpumask(HK_TYPE_TIMER);

	guard(rcu)();

	for_each_domain(cpu, sd) {
		for_each_cpu_and(i, sched_domain_span(sd), hk_mask) {
			if (cpu == i)
				continue;

			if (!idle_cpu(i))
				return i;
		}
	}

	if (default_cpu == -1)
		default_cpu = housekeeping_any_cpu(HK_TYPE_TIMER);

	return default_cpu;
}

/*
 * When add_timer_on() enqueues a timer into the timer wheel of an
 * idle CPU then this timer might expire before the next timer event
 * which is scheduled to wake up that CPU. In case of a completely
 * idle system the next event might even be infinite time into the
 * future. wake_up_idle_cpu() ensures that the CPU is woken up and
 * leaves the inner idle loop so the newly added timer is taken into
 * account when the CPU goes back to idle and evaluates the timer
 * wheel for the next timer event.
 */
static void wake_up_idle_cpu(int cpu)
{
	struct rq *rq = cpu_rq(cpu);

	if (cpu == smp_processor_id())
		return;

	/*
	 * Set TIF_NEED_RESCHED and send an IPI if in the non-polling
	 * part of the idle loop. This forces an exit from the idle loop
	 * and a round trip to schedule(). Now this could be optimized
	 * because a simple new idle loop iteration is enough to
	 * re-evaluate the next tick. Provided some re-ordering of tick
	 * nohz functions that would need to follow TIF_NR_POLLING
	 * clearing:
	 *
	 * - On most architectures, a simple fetch_or on ti::flags with a
	 *   "0" value would be enough to know if an IPI needs to be sent.
	 *
	 * - x86 needs to perform a last need_resched() check between
	 *   monitor and mwait which doesn't take timers into account.
	 *   There a dedicated TIF_TIMER flag would be required to
	 *   fetch_or here and be checked along with TIF_NEED_RESCHED
	 *   before mwait().
	 *
	 * However, remote timer enqueue is not such a frequent event
	 * and testing of the above solutions didn't appear to report
	 * much benefits.
	 */
	if (set_nr_and_not_polling(rq->idle))
		smp_send_reschedule(cpu);
	else
		trace_sched_wake_idle_without_ipi(cpu);
}

static bool wake_up_full_nohz_cpu(int cpu)
{
	/*
	 * We just need the target to call irq_exit() and re-evaluate
	 * the next tick. The nohz full kick at least implies that.
	 * If needed we can still optimize that later with an
	 * empty IRQ.
	 */
	if (cpu_is_offline(cpu))
		return true;  /* Don't try to wake offline CPUs. */
	if (tick_nohz_full_cpu(cpu)) {
		if (cpu != smp_processor_id() ||
		    tick_nohz_tick_stopped())
			tick_nohz_full_kick_cpu(cpu);
		return true;
	}

	return false;
}

/*
 * Wake up the specified CPU.  If the CPU is going offline, it is the
 * caller's responsibility to deal with the lost wakeup, for example,
 * by hooking into the CPU_DEAD notifier like timers and hrtimers do.
 */
void wake_up_nohz_cpu(int cpu)
{
	if (!wake_up_full_nohz_cpu(cpu))
		wake_up_idle_cpu(cpu);
}

static void nohz_csd_func(void *info)
{
	struct rq *rq = info;
	int cpu = cpu_of(rq);
	unsigned int flags;

	/*
	 * Release the rq::nohz_csd.
	 */
	flags = atomic_fetch_andnot(NOHZ_KICK_MASK | NOHZ_NEWILB_KICK, nohz_flags(cpu));
	WARN_ON(!(flags & NOHZ_KICK_MASK));

	rq->idle_balance = idle_cpu(cpu);
	if (rq->idle_balance && !need_resched()) {
		rq->nohz_idle_balance = flags;
		raise_softirq_irqoff(SCHED_SOFTIRQ);
	}
}

#endif /* CONFIG_NO_HZ_COMMON */

#ifdef CONFIG_NO_HZ_FULL
static inline bool __need_bw_check(struct rq *rq, struct task_struct *p)
{
	if (rq->nr_running != 1)
		return false;

	if (p->sched_class != &fair_sched_class)
		return false;

	if (!task_on_rq_queued(p))
		return false;

	return true;
}

bool sched_can_stop_tick(struct rq *rq)
{
	int fifo_nr_running;

	/* Deadline tasks, even if single, need the tick */
	if (rq->dl.dl_nr_running)
		return false;

	/*
	 * If there are more than one RR tasks, we need the tick to affect the
	 * actual RR behaviour.
	 */
	if (rq->rt.rr_nr_running) {
		if (rq->rt.rr_nr_running == 1)
			return true;
		else
			return false;
	}

	/*
	 * If there's no RR tasks, but FIFO tasks, we can skip the tick, no
	 * forced preemption between FIFO tasks.
	 */
	fifo_nr_running = rq->rt.rt_nr_running - rq->rt.rr_nr_running;
	if (fifo_nr_running)
		return true;

	/*
	 * If there are no DL,RR/FIFO tasks, there must only be CFS or SCX tasks
	 * left. For CFS, if there's more than one we need the tick for
	 * involuntary preemption. For SCX, ask.
	 */
	if (scx_enabled() && !scx_can_stop_tick(rq))
		return false;

	if (rq->cfs.nr_running > 1)
		return false;

	/*
	 * If there is one task and it has CFS runtime bandwidth constraints
	 * and it's on the cpu now we don't want to stop the tick.
	 * This check prevents clearing the bit if a newly enqueued task here is
	 * dequeued by migrating while the constrained task continues to run.
	 * E.g. going from 2->1 without going through pick_next_task().
	 */
	if (__need_bw_check(rq, rq->curr)) {
		if (cfs_task_bw_constrained(rq->curr))
			return false;
	}

	return true;
}
#endif /* CONFIG_NO_HZ_FULL */
#endif /* CONFIG_SMP */

#if defined(CONFIG_RT_GROUP_SCHED) || (defined(CONFIG_FAIR_GROUP_SCHED) && \
			(defined(CONFIG_SMP) || defined(CONFIG_CFS_BANDWIDTH)))
/*
 * Iterate task_group tree rooted at *from, calling @down when first entering a
 * node and @up when leaving it for the final time.
 *
 * Caller must hold rcu_lock or sufficient equivalent.
 */
int walk_tg_tree_from(struct task_group *from,
			     tg_visitor down, tg_visitor up, void *data)
{
	struct task_group *parent, *child;
	int ret;

	parent = from;

down:
	ret = (*down)(parent, data);
	if (ret)
		goto out;
	list_for_each_entry_rcu(child, &parent->children, siblings) {
		parent = child;
		goto down;

up:
		continue;
	}
	ret = (*up)(parent, data);
	if (ret || parent == from)
		goto out;

	child = parent;
	parent = parent->parent;
	if (parent)
		goto up;
out:
	return ret;
}

int tg_nop(struct task_group *tg, void *data)
{
	return 0;
}
#endif

void set_load_weight(struct task_struct *p, bool update_load)
{
	int prio = p->static_prio - MAX_RT_PRIO;
	struct load_weight lw;

	if (task_has_idle_policy(p)) {
		lw.weight = scale_load(WEIGHT_IDLEPRIO);
		lw.inv_weight = WMULT_IDLEPRIO;
	} else {
		lw.weight = scale_load(sched_prio_to_weight[prio]);
		lw.inv_weight = sched_prio_to_wmult[prio];
	}

	/*
	 * SCHED_OTHER tasks have to update their load when changing their
	 * weight
	 */
	if (update_load && p->sched_class->reweight_task)
		p->sched_class->reweight_task(task_rq(p), p, &lw);
	else
		p->se.load = lw;
}

#ifdef CONFIG_UCLAMP_TASK
/*
 * Serializes updates of utilization clamp values
 *
 * The (slow-path) user-space triggers utilization clamp value updates which
 * can require updates on (fast-path) scheduler's data structures used to
 * support enqueue/dequeue operations.
 * While the per-CPU rq lock protects fast-path update operations, user-space
 * requests are serialized using a mutex to reduce the risk of conflicting
 * updates or API abuses.
 */
static DEFINE_MUTEX(uclamp_mutex);

/* Max allowed minimum utilization */
static unsigned int __maybe_unused sysctl_sched_uclamp_util_min = SCHED_CAPACITY_SCALE;

/* Max allowed maximum utilization */
static unsigned int __maybe_unused sysctl_sched_uclamp_util_max = SCHED_CAPACITY_SCALE;

/*
 * By default RT tasks run at the maximum performance point/capacity of the
 * system. Uclamp enforces this by always setting UCLAMP_MIN of RT tasks to
 * SCHED_CAPACITY_SCALE.
 *
 * This knob allows admins to change the default behavior when uclamp is being
 * used. In battery powered devices, particularly, running at the maximum
 * capacity and frequency will increase energy consumption and shorten the
 * battery life.
 *
 * This knob only affects RT tasks that their uclamp_se->user_defined == false.
 *
 * This knob will not override the system default sched_util_clamp_min defined
 * above.
 */
unsigned int sysctl_sched_uclamp_util_min_rt_default = SCHED_CAPACITY_SCALE;

/* All clamps are required to be less or equal than these values */
static struct uclamp_se uclamp_default[UCLAMP_CNT];

/*
 * This static key is used to reduce the uclamp overhead in the fast path. It
 * primarily disables the call to uclamp_rq_{inc, dec}() in
 * enqueue/dequeue_task().
 *
 * This allows users to continue to enable uclamp in their kernel config with
 * minimum uclamp overhead in the fast path.
 *
 * As soon as userspace modifies any of the uclamp knobs, the static key is
 * enabled, since we have an actual users that make use of uclamp
 * functionality.
 *
 * The knobs that would enable this static key are:
 *
 *   * A task modifying its uclamp value with sched_setattr().
 *   * An admin modifying the sysctl_sched_uclamp_{min, max} via procfs.
 *   * An admin modifying the cgroup cpu.uclamp.{min, max}
 */
DEFINE_STATIC_KEY_FALSE(sched_uclamp_used);

static inline unsigned int
uclamp_idle_value(struct rq *rq, enum uclamp_id clamp_id,
		  unsigned int clamp_value)
{
	/*
	 * Avoid blocked utilization pushing up the frequency when we go
	 * idle (which drops the max-clamp) by retaining the last known
	 * max-clamp.
	 */
	if (clamp_id == UCLAMP_MAX) {
		rq->uclamp_flags |= UCLAMP_FLAG_IDLE;
		return clamp_value;
	}

	return uclamp_none(UCLAMP_MIN);
}

static inline void uclamp_idle_reset(struct rq *rq, enum uclamp_id clamp_id,
				     unsigned int clamp_value)
{
	/* Reset max-clamp retention only on idle exit */
	if (!(rq->uclamp_flags & UCLAMP_FLAG_IDLE))
		return;

	uclamp_rq_set(rq, clamp_id, clamp_value);
}

static inline
unsigned int uclamp_rq_max_value(struct rq *rq, enum uclamp_id clamp_id,
				   unsigned int clamp_value)
{
	struct uclamp_bucket *bucket = rq->uclamp[clamp_id].bucket;
	int bucket_id = UCLAMP_BUCKETS - 1;

	/*
	 * Since both min and max clamps are max aggregated, find the
	 * top most bucket with tasks in.
	 */
	for ( ; bucket_id >= 0; bucket_id--) {
		if (!bucket[bucket_id].tasks)
			continue;
		return bucket[bucket_id].value;
	}

	/* No tasks -- default clamp values */
	return uclamp_idle_value(rq, clamp_id, clamp_value);
}

static void __uclamp_update_util_min_rt_default(struct task_struct *p)
{
	unsigned int default_util_min;
	struct uclamp_se *uc_se;

	lockdep_assert_held(&p->pi_lock);

	uc_se = &p->uclamp_req[UCLAMP_MIN];

	/* Only sync if user didn't override the default */
	if (uc_se->user_defined)
		return;

	default_util_min = sysctl_sched_uclamp_util_min_rt_default;
	uclamp_se_set(uc_se, default_util_min, false);
}

static void uclamp_update_util_min_rt_default(struct task_struct *p)
{
	if (!rt_task(p))
		return;

	/* Protect updates to p->uclamp_* */
	guard(task_rq_lock)(p);
	__uclamp_update_util_min_rt_default(p);
}

static inline struct uclamp_se
uclamp_tg_restrict(struct task_struct *p, enum uclamp_id clamp_id)
{
	/* Copy by value as we could modify it */
	struct uclamp_se uc_req = p->uclamp_req[clamp_id];
#ifdef CONFIG_UCLAMP_TASK_GROUP
	unsigned int tg_min, tg_max, value;

	/*
	 * Tasks in autogroups or root task group will be
	 * restricted by system defaults.
	 */
	if (task_group_is_autogroup(task_group(p)))
		return uc_req;
	if (task_group(p) == &root_task_group)
		return uc_req;

	tg_min = task_group(p)->uclamp[UCLAMP_MIN].value;
	tg_max = task_group(p)->uclamp[UCLAMP_MAX].value;
	value = uc_req.value;
	value = clamp(value, tg_min, tg_max);
	uclamp_se_set(&uc_req, value, false);
#endif

	return uc_req;
}

/*
 * The effective clamp bucket index of a task depends on, by increasing
 * priority:
 * - the task specific clamp value, when explicitly requested from userspace
 * - the task group effective clamp value, for tasks not either in the root
 *   group or in an autogroup
 * - the system default clamp value, defined by the sysadmin
 */
static inline struct uclamp_se
uclamp_eff_get(struct task_struct *p, enum uclamp_id clamp_id)
{
	struct uclamp_se uc_req = uclamp_tg_restrict(p, clamp_id);
	struct uclamp_se uc_max = uclamp_default[clamp_id];

	/* System default restrictions always apply */
	if (unlikely(uc_req.value > uc_max.value))
		return uc_max;

	return uc_req;
}

unsigned long uclamp_eff_value(struct task_struct *p, enum uclamp_id clamp_id)
{
	struct uclamp_se uc_eff;

	/* Task currently refcounted: use back-annotated (effective) value */
	if (p->uclamp[clamp_id].active)
		return (unsigned long)p->uclamp[clamp_id].value;

	uc_eff = uclamp_eff_get(p, clamp_id);

	return (unsigned long)uc_eff.value;
}

/*
 * When a task is enqueued on a rq, the clamp bucket currently defined by the
 * task's uclamp::bucket_id is refcounted on that rq. This also immediately
 * updates the rq's clamp value if required.
 *
 * Tasks can have a task-specific value requested from user-space, track
 * within each bucket the maximum value for tasks refcounted in it.
 * This "local max aggregation" allows to track the exact "requested" value
 * for each bucket when all its RUNNABLE tasks require the same clamp.
 */
static inline void uclamp_rq_inc_id(struct rq *rq, struct task_struct *p,
				    enum uclamp_id clamp_id)
{
	struct uclamp_rq *uc_rq = &rq->uclamp[clamp_id];
	struct uclamp_se *uc_se = &p->uclamp[clamp_id];
	struct uclamp_bucket *bucket;

	lockdep_assert_rq_held(rq);

	/* Update task effective clamp */
	p->uclamp[clamp_id] = uclamp_eff_get(p, clamp_id);

	bucket = &uc_rq->bucket[uc_se->bucket_id];
	bucket->tasks++;
	uc_se->active = true;

	uclamp_idle_reset(rq, clamp_id, uc_se->value);

	/*
	 * Local max aggregation: rq buckets always track the max
	 * "requested" clamp value of its RUNNABLE tasks.
	 */
	if (bucket->tasks == 1 || uc_se->value > bucket->value)
		bucket->value = uc_se->value;

	if (uc_se->value > uclamp_rq_get(rq, clamp_id))
		uclamp_rq_set(rq, clamp_id, uc_se->value);
}

/*
 * When a task is dequeued from a rq, the clamp bucket refcounted by the task
 * is released. If this is the last task reference counting the rq's max
 * active clamp value, then the rq's clamp value is updated.
 *
 * Both refcounted tasks and rq's cached clamp values are expected to be
 * always valid. If it's detected they are not, as defensive programming,
 * enforce the expected state and warn.
 */
static inline void uclamp_rq_dec_id(struct rq *rq, struct task_struct *p,
				    enum uclamp_id clamp_id)
{
	struct uclamp_rq *uc_rq = &rq->uclamp[clamp_id];
	struct uclamp_se *uc_se = &p->uclamp[clamp_id];
	struct uclamp_bucket *bucket;
	unsigned int bkt_clamp;
	unsigned int rq_clamp;

	lockdep_assert_rq_held(rq);

	/*
	 * If sched_uclamp_used was enabled after task @p was enqueued,
	 * we could end up with unbalanced call to uclamp_rq_dec_id().
	 *
	 * In this case the uc_se->active flag should be false since no uclamp
	 * accounting was performed at enqueue time and we can just return
	 * here.
	 *
	 * Need to be careful of the following enqueue/dequeue ordering
	 * problem too
	 *
	 *	enqueue(taskA)
	 *	// sched_uclamp_used gets enabled
	 *	enqueue(taskB)
	 *	dequeue(taskA)
	 *	// Must not decrement bucket->tasks here
	 *	dequeue(taskB)
	 *
	 * where we could end up with stale data in uc_se and
	 * bucket[uc_se->bucket_id].
	 *
	 * The following check here eliminates the possibility of such race.
	 */
	if (unlikely(!uc_se->active))
		return;

	bucket = &uc_rq->bucket[uc_se->bucket_id];

	SCHED_WARN_ON(!bucket->tasks);
	if (likely(bucket->tasks))
		bucket->tasks--;

	uc_se->active = false;

	/*
	 * Keep "local max aggregation" simple and accept to (possibly)
	 * overboost some RUNNABLE tasks in the same bucket.
	 * The rq clamp bucket value is reset to its base value whenever
	 * there are no more RUNNABLE tasks refcounting it.
	 */
	if (likely(bucket->tasks))
		return;

	rq_clamp = uclamp_rq_get(rq, clamp_id);
	/*
	 * Defensive programming: this should never happen. If it happens,
	 * e.g. due to future modification, warn and fix up the expected value.
	 */
	SCHED_WARN_ON(bucket->value > rq_clamp);
	if (bucket->value >= rq_clamp) {
		bkt_clamp = uclamp_rq_max_value(rq, clamp_id, uc_se->value);
		uclamp_rq_set(rq, clamp_id, bkt_clamp);
	}
}

static inline void uclamp_rq_inc(struct rq *rq, struct task_struct *p)
{
	enum uclamp_id clamp_id;

	/*
	 * Avoid any overhead until uclamp is actually used by the userspace.
	 *
	 * The condition is constructed such that a NOP is generated when
	 * sched_uclamp_used is disabled.
	 */
	if (!static_branch_unlikely(&sched_uclamp_used))
		return;

	if (unlikely(!p->sched_class->uclamp_enabled))
		return;

	if (p->se.sched_delayed)
		return;

	for_each_clamp_id(clamp_id)
		uclamp_rq_inc_id(rq, p, clamp_id);

	/* Reset clamp idle holding when there is one RUNNABLE task */
	if (rq->uclamp_flags & UCLAMP_FLAG_IDLE)
		rq->uclamp_flags &= ~UCLAMP_FLAG_IDLE;
}

static inline void uclamp_rq_dec(struct rq *rq, struct task_struct *p)
{
	enum uclamp_id clamp_id;

	/*
	 * Avoid any overhead until uclamp is actually used by the userspace.
	 *
	 * The condition is constructed such that a NOP is generated when
	 * sched_uclamp_used is disabled.
	 */
	if (!static_branch_unlikely(&sched_uclamp_used))
		return;

	if (unlikely(!p->sched_class->uclamp_enabled))
		return;

	if (p->se.sched_delayed)
		return;

	for_each_clamp_id(clamp_id)
		uclamp_rq_dec_id(rq, p, clamp_id);
}

static inline void uclamp_rq_reinc_id(struct rq *rq, struct task_struct *p,
				      enum uclamp_id clamp_id)
{
	if (!p->uclamp[clamp_id].active)
		return;

	uclamp_rq_dec_id(rq, p, clamp_id);
	uclamp_rq_inc_id(rq, p, clamp_id);

	/*
	 * Make sure to clear the idle flag if we've transiently reached 0
	 * active tasks on rq.
	 */
	if (clamp_id == UCLAMP_MAX && (rq->uclamp_flags & UCLAMP_FLAG_IDLE))
		rq->uclamp_flags &= ~UCLAMP_FLAG_IDLE;
}

static inline void
uclamp_update_active(struct task_struct *p)
{
	enum uclamp_id clamp_id;
	struct rq_flags rf;
	struct rq *rq;

	/*
	 * Lock the task and the rq where the task is (or was) queued.
	 *
	 * We might lock the (previous) rq of a !RUNNABLE task, but that's the
	 * price to pay to safely serialize util_{min,max} updates with
	 * enqueues, dequeues and migration operations.
	 * This is the same locking schema used by __set_cpus_allowed_ptr().
	 */
	rq = task_rq_lock(p, &rf);

	/*
	 * Setting the clamp bucket is serialized by task_rq_lock().
	 * If the task is not yet RUNNABLE and its task_struct is not
	 * affecting a valid clamp bucket, the next time it's enqueued,
	 * it will already see the updated clamp bucket value.
	 */
	for_each_clamp_id(clamp_id)
		uclamp_rq_reinc_id(rq, p, clamp_id);

	task_rq_unlock(rq, p, &rf);
}

#ifdef CONFIG_UCLAMP_TASK_GROUP
static inline void
uclamp_update_active_tasks(struct cgroup_subsys_state *css)
{
	struct css_task_iter it;
	struct task_struct *p;

	css_task_iter_start(css, 0, &it);
	while ((p = css_task_iter_next(&it)))
		uclamp_update_active(p);
	css_task_iter_end(&it);
}

static void cpu_util_update_eff(struct cgroup_subsys_state *css);
#endif

#ifdef CONFIG_SYSCTL
#ifdef CONFIG_UCLAMP_TASK_GROUP
static void uclamp_update_root_tg(void)
{
	struct task_group *tg = &root_task_group;

	uclamp_se_set(&tg->uclamp_req[UCLAMP_MIN],
		      sysctl_sched_uclamp_util_min, false);
	uclamp_se_set(&tg->uclamp_req[UCLAMP_MAX],
		      sysctl_sched_uclamp_util_max, false);

	guard(rcu)();
	cpu_util_update_eff(&root_task_group.css);
}
#else
static void uclamp_update_root_tg(void) { }
#endif

static void uclamp_sync_util_min_rt_default(void)
{
	struct task_struct *g, *p;

	/*
	 * copy_process()			sysctl_uclamp
	 *					  uclamp_min_rt = X;
	 *   write_lock(&tasklist_lock)		  read_lock(&tasklist_lock)
	 *   // link thread			  smp_mb__after_spinlock()
	 *   write_unlock(&tasklist_lock)	  read_unlock(&tasklist_lock);
	 *   sched_post_fork()			  for_each_process_thread()
	 *     __uclamp_sync_rt()		    __uclamp_sync_rt()
	 *
	 * Ensures that either sched_post_fork() will observe the new
	 * uclamp_min_rt or for_each_process_thread() will observe the new
	 * task.
	 */
	read_lock(&tasklist_lock);
	smp_mb__after_spinlock();
	read_unlock(&tasklist_lock);

	guard(rcu)();
	for_each_process_thread(g, p)
		uclamp_update_util_min_rt_default(p);
}

static int sysctl_sched_uclamp_handler(const struct ctl_table *table, int write,
				void *buffer, size_t *lenp, loff_t *ppos)
{
	bool update_root_tg = false;
	int old_min, old_max, old_min_rt;
	int result;

	guard(mutex)(&uclamp_mutex);

	old_min = sysctl_sched_uclamp_util_min;
	old_max = sysctl_sched_uclamp_util_max;
	old_min_rt = sysctl_sched_uclamp_util_min_rt_default;

	result = proc_dointvec(table, write, buffer, lenp, ppos);
	if (result)
		goto undo;
	if (!write)
		return 0;

	if (sysctl_sched_uclamp_util_min > sysctl_sched_uclamp_util_max ||
	    sysctl_sched_uclamp_util_max > SCHED_CAPACITY_SCALE	||
	    sysctl_sched_uclamp_util_min_rt_default > SCHED_CAPACITY_SCALE) {

		result = -EINVAL;
		goto undo;
	}

	if (old_min != sysctl_sched_uclamp_util_min) {
		uclamp_se_set(&uclamp_default[UCLAMP_MIN],
			      sysctl_sched_uclamp_util_min, false);
		update_root_tg = true;
	}
	if (old_max != sysctl_sched_uclamp_util_max) {
		uclamp_se_set(&uclamp_default[UCLAMP_MAX],
			      sysctl_sched_uclamp_util_max, false);
		update_root_tg = true;
	}

	if (update_root_tg) {
		static_branch_enable(&sched_uclamp_used);
		uclamp_update_root_tg();
	}

	if (old_min_rt != sysctl_sched_uclamp_util_min_rt_default) {
		static_branch_enable(&sched_uclamp_used);
		uclamp_sync_util_min_rt_default();
	}

	/*
	 * We update all RUNNABLE tasks only when task groups are in use.
	 * Otherwise, keep it simple and do just a lazy update at each next
	 * task enqueue time.
	 */
	return 0;

undo:
	sysctl_sched_uclamp_util_min = old_min;
	sysctl_sched_uclamp_util_max = old_max;
	sysctl_sched_uclamp_util_min_rt_default = old_min_rt;
	return result;
}
#endif

static void uclamp_fork(struct task_struct *p)
{
	enum uclamp_id clamp_id;

	/*
	 * We don't need to hold task_rq_lock() when updating p->uclamp_* here
	 * as the task is still at its early fork stages.
	 */
	for_each_clamp_id(clamp_id)
		p->uclamp[clamp_id].active = false;

	if (likely(!p->sched_reset_on_fork))
		return;

	for_each_clamp_id(clamp_id) {
		uclamp_se_set(&p->uclamp_req[clamp_id],
			      uclamp_none(clamp_id), false);
	}
}

static void uclamp_post_fork(struct task_struct *p)
{
	uclamp_update_util_min_rt_default(p);
}

static void __init init_uclamp_rq(struct rq *rq)
{
	enum uclamp_id clamp_id;
	struct uclamp_rq *uc_rq = rq->uclamp;

	for_each_clamp_id(clamp_id) {
		uc_rq[clamp_id] = (struct uclamp_rq) {
			.value = uclamp_none(clamp_id)
		};
	}

	rq->uclamp_flags = UCLAMP_FLAG_IDLE;
}

static void __init init_uclamp(void)
{
	struct uclamp_se uc_max = {};
	enum uclamp_id clamp_id;
	int cpu;

	for_each_possible_cpu(cpu)
		init_uclamp_rq(cpu_rq(cpu));

	for_each_clamp_id(clamp_id) {
		uclamp_se_set(&init_task.uclamp_req[clamp_id],
			      uclamp_none(clamp_id), false);
	}

	/* System defaults allow max clamp values for both indexes */
	uclamp_se_set(&uc_max, uclamp_none(UCLAMP_MAX), false);
	for_each_clamp_id(clamp_id) {
		uclamp_default[clamp_id] = uc_max;
#ifdef CONFIG_UCLAMP_TASK_GROUP
		root_task_group.uclamp_req[clamp_id] = uc_max;
		root_task_group.uclamp[clamp_id] = uc_max;
#endif
	}
}

#else /* !CONFIG_UCLAMP_TASK */
static inline void uclamp_rq_inc(struct rq *rq, struct task_struct *p) { }
static inline void uclamp_rq_dec(struct rq *rq, struct task_struct *p) { }
static inline void uclamp_fork(struct task_struct *p) { }
static inline void uclamp_post_fork(struct task_struct *p) { }
static inline void init_uclamp(void) { }
#endif /* CONFIG_UCLAMP_TASK */

bool sched_task_on_rq(struct task_struct *p)
{
	return task_on_rq_queued(p);
}

unsigned long get_wchan(struct task_struct *p)
{
	unsigned long ip = 0;
	unsigned int state;

	if (!p || p == current)
		return 0;

	/* Only get wchan if task is blocked and we can keep it that way. */
	raw_spin_lock_irq(&p->pi_lock);
	state = READ_ONCE(p->__state);
	smp_rmb(); /* see try_to_wake_up() */
	if (state != TASK_RUNNING && state != TASK_WAKING && !p->on_rq)
		ip = __get_wchan(p);
	raw_spin_unlock_irq(&p->pi_lock);

	return ip;
}

void enqueue_task(struct rq *rq, struct task_struct *p, int flags)
{
	if (!(flags & ENQUEUE_NOCLOCK))
		update_rq_clock(rq);

	p->sched_class->enqueue_task(rq, p, flags);
	/*
	 * Must be after ->enqueue_task() because ENQUEUE_DELAYED can clear
	 * ->sched_delayed.
	 */
	uclamp_rq_inc(rq, p);

	if (!(flags & ENQUEUE_RESTORE)) {
		sched_info_enqueue(rq, p);
		psi_enqueue(p, flags & ENQUEUE_MIGRATED);
	}

	if (sched_core_enabled(rq))
		sched_core_enqueue(rq, p);
}

/*
 * Must only return false when DEQUEUE_SLEEP.
 */
inline bool dequeue_task(struct rq *rq, struct task_struct *p, int flags)
{
	if (sched_core_enabled(rq))
		sched_core_dequeue(rq, p, flags);

	if (!(flags & DEQUEUE_NOCLOCK))
		update_rq_clock(rq);

	if (!(flags & DEQUEUE_SAVE)) {
		sched_info_dequeue(rq, p);
		psi_dequeue(p, !(flags & DEQUEUE_SLEEP));
	}

	/*
	 * Must be before ->dequeue_task() because ->dequeue_task() can 'fail'
	 * and mark the task ->sched_delayed.
	 */
	uclamp_rq_dec(rq, p);
	return p->sched_class->dequeue_task(rq, p, flags);
}

void activate_task(struct rq *rq, struct task_struct *p, int flags)
{
	if (task_on_rq_migrating(p))
		flags |= ENQUEUE_MIGRATED;
	if (flags & ENQUEUE_MIGRATED)
		sched_mm_cid_migrate_to(rq, p);

	enqueue_task(rq, p, flags);

	WRITE_ONCE(p->on_rq, TASK_ON_RQ_QUEUED);
	ASSERT_EXCLUSIVE_WRITER(p->on_rq);
}

void deactivate_task(struct rq *rq, struct task_struct *p, int flags)
{
	SCHED_WARN_ON(flags & DEQUEUE_SLEEP);

	WRITE_ONCE(p->on_rq, TASK_ON_RQ_MIGRATING);
	ASSERT_EXCLUSIVE_WRITER(p->on_rq);

	/*
	 * Code explicitly relies on TASK_ON_RQ_MIGRATING begin set *before*
	 * dequeue_task() and cleared *after* enqueue_task().
	 */

	dequeue_task(rq, p, flags);
}

static void block_task(struct rq *rq, struct task_struct *p, int flags)
{
	if (dequeue_task(rq, p, DEQUEUE_SLEEP | flags))
		__block_task(rq, p);
}

/**
 * task_curr - is this task currently executing on a CPU?
 * @p: the task in question.
 *
 * Return: 1 if the task is currently executing. 0 otherwise.
 */
inline int task_curr(const struct task_struct *p)
{
	return cpu_curr(task_cpu(p)) == p;
}

/*
 * ->switching_to() is called with the pi_lock and rq_lock held and must not
 * mess with locking.
 */
void check_class_changing(struct rq *rq, struct task_struct *p,
			  const struct sched_class *prev_class)
{
	if (prev_class != p->sched_class && p->sched_class->switching_to)
		p->sched_class->switching_to(rq, p);
}

/*
 * switched_from, switched_to and prio_changed must _NOT_ drop rq->lock,
 * use the balance_callback list if you want balancing.
 *
 * this means any call to check_class_changed() must be followed by a call to
 * balance_callback().
 */
void check_class_changed(struct rq *rq, struct task_struct *p,
			 const struct sched_class *prev_class,
			 int oldprio)
{
	if (prev_class != p->sched_class) {
		if (prev_class->switched_from)
			prev_class->switched_from(rq, p);

		p->sched_class->switched_to(rq, p);
	} else if (oldprio != p->prio || dl_task(p))
		p->sched_class->prio_changed(rq, p, oldprio);
}

void wakeup_preempt(struct rq *rq, struct task_struct *p, int flags)
{
	if (p->sched_class == rq->curr->sched_class)
		rq->curr->sched_class->wakeup_preempt(rq, p, flags);
	else if (sched_class_above(p->sched_class, rq->curr->sched_class))
		resched_curr(rq);

	/*
	 * A queue event has occurred, and we're going to schedule.  In
	 * this case, we can save a useless back to back clock update.
	 */
	if (task_on_rq_queued(rq->curr) && test_tsk_need_resched(rq->curr))
		rq_clock_skip_update(rq);
}

static __always_inline
int __task_state_match(struct task_struct *p, unsigned int state)
{
	if (READ_ONCE(p->__state) & state)
		return 1;

	if (READ_ONCE(p->saved_state) & state)
		return -1;

	return 0;
}

static __always_inline
int task_state_match(struct task_struct *p, unsigned int state)
{
	/*
	 * Serialize against current_save_and_set_rtlock_wait_state(),
	 * current_restore_rtlock_saved_state(), and __refrigerator().
	 */
	guard(raw_spinlock_irq)(&p->pi_lock);
	return __task_state_match(p, state);
}

/*
 * wait_task_inactive - wait for a thread to unschedule.
 *
 * Wait for the thread to block in any of the states set in @match_state.
 * If it changes, i.e. @p might have woken up, then return zero.  When we
 * succeed in waiting for @p to be off its CPU, we return a positive number
 * (its total switch count).  If a second call a short while later returns the
 * same number, the caller can be sure that @p has remained unscheduled the
 * whole time.
 *
 * The caller must ensure that the task *will* unschedule sometime soon,
 * else this function might spin for a *long* time. This function can't
 * be called with interrupts off, or it may introduce deadlock with
 * smp_call_function() if an IPI is sent by the same process we are
 * waiting to become inactive.
 */
unsigned long wait_task_inactive(struct task_struct *p, unsigned int match_state)
{
	int running, queued, match;
	struct rq_flags rf;
	unsigned long ncsw;
	struct rq *rq;

	for (;;) {
		/*
		 * We do the initial early heuristics without holding
		 * any task-queue locks at all. We'll only try to get
		 * the runqueue lock when things look like they will
		 * work out!
		 */
		rq = task_rq(p);

		/*
		 * If the task is actively running on another CPU
		 * still, just relax and busy-wait without holding
		 * any locks.
		 *
		 * NOTE! Since we don't hold any locks, it's not
		 * even sure that "rq" stays as the right runqueue!
		 * But we don't care, since "task_on_cpu()" will
		 * return false if the runqueue has changed and p
		 * is actually now running somewhere else!
		 */
		while (task_on_cpu(rq, p)) {
			if (!task_state_match(p, match_state))
				return 0;
			cpu_relax();
		}

		/*
		 * Ok, time to look more closely! We need the rq
		 * lock now, to be *sure*. If we're wrong, we'll
		 * just go back and repeat.
		 */
		rq = task_rq_lock(p, &rf);
		trace_sched_wait_task(p);
		running = task_on_cpu(rq, p);
		queued = task_on_rq_queued(p);
		ncsw = 0;
		if ((match = __task_state_match(p, match_state))) {
			/*
			 * When matching on p->saved_state, consider this task
			 * still queued so it will wait.
			 */
			if (match < 0)
				queued = 1;
			ncsw = p->nvcsw | LONG_MIN; /* sets MSB */
		}
		task_rq_unlock(rq, p, &rf);

		/*
		 * If it changed from the expected state, bail out now.
		 */
		if (unlikely(!ncsw))
			break;

		/*
		 * Was it really running after all now that we
		 * checked with the proper locks actually held?
		 *
		 * Oops. Go back and try again..
		 */
		if (unlikely(running)) {
			cpu_relax();
			continue;
		}

		/*
		 * It's not enough that it's not actively running,
		 * it must be off the runqueue _entirely_, and not
		 * preempted!
		 *
		 * So if it was still runnable (but just not actively
		 * running right now), it's preempted, and we should
		 * yield - it could be a while.
		 */
		if (unlikely(queued)) {
			ktime_t to = NSEC_PER_SEC / HZ;

			set_current_state(TASK_UNINTERRUPTIBLE);
			schedule_hrtimeout(&to, HRTIMER_MODE_REL_HARD);
			continue;
		}

		/*
		 * Ahh, all good. It wasn't running, and it wasn't
		 * runnable, which means that it will never become
		 * running in the future either. We're all done!
		 */
		break;
	}

	return ncsw;
}

#ifdef CONFIG_SMP

static void
__do_set_cpus_allowed(struct task_struct *p, struct affinity_context *ctx);

static void migrate_disable_switch(struct rq *rq, struct task_struct *p)
{
	struct affinity_context ac = {
		.new_mask  = cpumask_of(rq->cpu),
		.flags     = SCA_MIGRATE_DISABLE,
	};

	if (likely(!p->migration_disabled))
		return;

	if (p->cpus_ptr != &p->cpus_mask)
		return;

	/*
	 * Violates locking rules! See comment in __do_set_cpus_allowed().
	 */
	__do_set_cpus_allowed(p, &ac);
}

void migrate_disable(void)
{
	struct task_struct *p = current;

	if (p->migration_disabled) {
#ifdef CONFIG_DEBUG_PREEMPT
		/*
		 *Warn about overflow half-way through the range.
		 */
		WARN_ON_ONCE((s16)p->migration_disabled < 0);
#endif
		p->migration_disabled++;
		return;
	}

	guard(preempt)();
	this_rq()->nr_pinned++;
	p->migration_disabled = 1;
}
EXPORT_SYMBOL_GPL(migrate_disable);

void migrate_enable(void)
{
	struct task_struct *p = current;
	struct affinity_context ac = {
		.new_mask  = &p->cpus_mask,
		.flags     = SCA_MIGRATE_ENABLE,
	};

#ifdef CONFIG_DEBUG_PREEMPT
	/*
	 * Check both overflow from migrate_disable() and superfluous
	 * migrate_enable().
	 */
	if (WARN_ON_ONCE((s16)p->migration_disabled <= 0))
		return;
#endif

	if (p->migration_disabled > 1) {
		p->migration_disabled--;
		return;
	}

	/*
	 * Ensure stop_task runs either before or after this, and that
	 * __set_cpus_allowed_ptr(SCA_MIGRATE_ENABLE) doesn't schedule().
	 */
	guard(preempt)();
	if (p->cpus_ptr != &p->cpus_mask)
		__set_cpus_allowed_ptr(p, &ac);
	/*
	 * Mustn't clear migration_disabled() until cpus_ptr points back at the
	 * regular cpus_mask, otherwise things that race (eg.
	 * select_fallback_rq) get confused.
	 */
	barrier();
	p->migration_disabled = 0;
	this_rq()->nr_pinned--;
}
EXPORT_SYMBOL_GPL(migrate_enable);

static inline bool rq_has_pinned_tasks(struct rq *rq)
{
	return rq->nr_pinned;
}

/*
 * Per-CPU kthreads are allowed to run on !active && online CPUs, see
 * __set_cpus_allowed_ptr() and select_fallback_rq().
 */
static inline bool is_cpu_allowed(struct task_struct *p, int cpu)
{
	/* When not in the task's cpumask, no point in looking further. */
	if (!task_allowed_on_cpu(p, cpu))
		return false;

	/* migrate_disabled() must be allowed to finish. */
	if (is_migration_disabled(p))
		return cpu_online(cpu);

	/* Non kernel threads are not allowed during either online or offline. */
	if (!(p->flags & PF_KTHREAD))
		return cpu_active(cpu);

	/* KTHREAD_IS_PER_CPU is always allowed. */
	if (kthread_is_per_cpu(p))
		return cpu_online(cpu);

	/* Regular kernel threads don't get to stay during offline. */
	if (cpu_dying(cpu))
		return false;

	/* But are allowed during online. */
	return cpu_online(cpu);
}

/*
 * This is how migration works:
 *
 * 1) we invoke migration_cpu_stop() on the target CPU using
 *    stop_one_cpu().
 * 2) stopper starts to run (implicitly forcing the migrated thread
 *    off the CPU)
 * 3) it checks whether the migrated task is still in the wrong runqueue.
 * 4) if it's in the wrong runqueue then the migration thread removes
 *    it and puts it into the right queue.
 * 5) stopper completes and stop_one_cpu() returns and the migration
 *    is done.
 */

/*
 * move_queued_task - move a queued task to new rq.
 *
 * Returns (locked) new rq. Old rq's lock is released.
 */
static struct rq *move_queued_task(struct rq *rq, struct rq_flags *rf,
				   struct task_struct *p, int new_cpu)
{
	lockdep_assert_rq_held(rq);

	deactivate_task(rq, p, DEQUEUE_NOCLOCK);
	set_task_cpu(p, new_cpu);
	rq_unlock(rq, rf);

	rq = cpu_rq(new_cpu);

	rq_lock(rq, rf);
	WARN_ON_ONCE(task_cpu(p) != new_cpu);
	activate_task(rq, p, 0);
	wakeup_preempt(rq, p, 0);

	return rq;
}

struct migration_arg {
	struct task_struct		*task;
	int				dest_cpu;
	struct set_affinity_pending	*pending;
};

/*
 * @refs: number of wait_for_completion()
 * @stop_pending: is @stop_work in use
 */
struct set_affinity_pending {
	refcount_t		refs;
	unsigned int		stop_pending;
	struct completion	done;
	struct cpu_stop_work	stop_work;
	struct migration_arg	arg;
};

/*
 * Move (not current) task off this CPU, onto the destination CPU. We're doing
 * this because either it can't run here any more (set_cpus_allowed()
 * away from this CPU, or CPU going down), or because we're
 * attempting to rebalance this task on exec (sched_exec).
 *
 * So we race with normal scheduler movements, but that's OK, as long
 * as the task is no longer on this CPU.
 */
static struct rq *__migrate_task(struct rq *rq, struct rq_flags *rf,
				 struct task_struct *p, int dest_cpu)
{
	/* Affinity changed (again). */
	if (!is_cpu_allowed(p, dest_cpu))
		return rq;

	rq = move_queued_task(rq, rf, p, dest_cpu);

	return rq;
}

/*
 * migration_cpu_stop - this will be executed by a high-prio stopper thread
 * and performs thread migration by bumping thread off CPU then
 * 'pushing' onto another runqueue.
 */
static int migration_cpu_stop(void *data)
{
	struct migration_arg *arg = data;
	struct set_affinity_pending *pending = arg->pending;
	struct task_struct *p = arg->task;
	struct rq *rq = this_rq();
	bool complete = false;
	struct rq_flags rf;

	/*
	 * The original target CPU might have gone down and we might
	 * be on another CPU but it doesn't matter.
	 */
	local_irq_save(rf.flags);
	/*
	 * We need to explicitly wake pending tasks before running
	 * __migrate_task() such that we will not miss enforcing cpus_ptr
	 * during wakeups, see set_cpus_allowed_ptr()'s TASK_WAKING test.
	 */
	flush_smp_call_function_queue();

	raw_spin_lock(&p->pi_lock);
	rq_lock(rq, &rf);

	/*
	 * If we were passed a pending, then ->stop_pending was set, thus
	 * p->migration_pending must have remained stable.
	 */
	WARN_ON_ONCE(pending && pending != p->migration_pending);

	/*
	 * If task_rq(p) != rq, it cannot be migrated here, because we're
	 * holding rq->lock, if p->on_rq == 0 it cannot get enqueued because
	 * we're holding p->pi_lock.
	 */
	if (task_rq(p) == rq) {
		if (is_migration_disabled(p))
			goto out;

		if (pending) {
			p->migration_pending = NULL;
			complete = true;

			if (cpumask_test_cpu(task_cpu(p), &p->cpus_mask))
				goto out;
		}

		if (task_on_rq_queued(p)) {
			update_rq_clock(rq);
			rq = __migrate_task(rq, &rf, p, arg->dest_cpu);
		} else {
			p->wake_cpu = arg->dest_cpu;
		}

		/*
		 * XXX __migrate_task() can fail, at which point we might end
		 * up running on a dodgy CPU, AFAICT this can only happen
		 * during CPU hotplug, at which point we'll get pushed out
		 * anyway, so it's probably not a big deal.
		 */

	} else if (pending) {
		/*
		 * This happens when we get migrated between migrate_enable()'s
		 * preempt_enable() and scheduling the stopper task. At that
		 * point we're a regular task again and not current anymore.
		 *
		 * A !PREEMPT kernel has a giant hole here, which makes it far
		 * more likely.
		 */

		/*
		 * The task moved before the stopper got to run. We're holding
		 * ->pi_lock, so the allowed mask is stable - if it got
		 * somewhere allowed, we're done.
		 */
		if (cpumask_test_cpu(task_cpu(p), p->cpus_ptr)) {
			p->migration_pending = NULL;
			complete = true;
			goto out;
		}

		/*
		 * When migrate_enable() hits a rq mis-match we can't reliably
		 * determine is_migration_disabled() and so have to chase after
		 * it.
		 */
		WARN_ON_ONCE(!pending->stop_pending);
		preempt_disable();
		task_rq_unlock(rq, p, &rf);
		stop_one_cpu_nowait(task_cpu(p), migration_cpu_stop,
				    &pending->arg, &pending->stop_work);
		preempt_enable();
		return 0;
	}
out:
	if (pending)
		pending->stop_pending = false;
	task_rq_unlock(rq, p, &rf);

	if (complete)
		complete_all(&pending->done);

	return 0;
}

int push_cpu_stop(void *arg)
{
	struct rq *lowest_rq = NULL, *rq = this_rq();
	struct task_struct *p = arg;

	raw_spin_lock_irq(&p->pi_lock);
	raw_spin_rq_lock(rq);

	if (task_rq(p) != rq)
		goto out_unlock;

	if (is_migration_disabled(p)) {
		p->migration_flags |= MDF_PUSH;
		goto out_unlock;
	}

	p->migration_flags &= ~MDF_PUSH;

	if (p->sched_class->find_lock_rq)
		lowest_rq = p->sched_class->find_lock_rq(p, rq);

	if (!lowest_rq)
		goto out_unlock;

	// XXX validate p is still the highest prio task
	if (task_rq(p) == rq) {
		deactivate_task(rq, p, 0);
		set_task_cpu(p, lowest_rq->cpu);
		activate_task(lowest_rq, p, 0);
		resched_curr(lowest_rq);
	}

	double_unlock_balance(rq, lowest_rq);

out_unlock:
	rq->push_busy = false;
	raw_spin_rq_unlock(rq);
	raw_spin_unlock_irq(&p->pi_lock);

	put_task_struct(p);
	return 0;
}

/*
 * sched_class::set_cpus_allowed must do the below, but is not required to
 * actually call this function.
 */
void set_cpus_allowed_common(struct task_struct *p, struct affinity_context *ctx)
{
	if (ctx->flags & (SCA_MIGRATE_ENABLE | SCA_MIGRATE_DISABLE)) {
		p->cpus_ptr = ctx->new_mask;
		return;
	}

	cpumask_copy(&p->cpus_mask, ctx->new_mask);
	p->nr_cpus_allowed = cpumask_weight(ctx->new_mask);

	/*
	 * Swap in a new user_cpus_ptr if SCA_USER flag set
	 */
	if (ctx->flags & SCA_USER)
		swap(p->user_cpus_ptr, ctx->user_mask);
}

static void
__do_set_cpus_allowed(struct task_struct *p, struct affinity_context *ctx)
{
	struct rq *rq = task_rq(p);
	bool queued, running;

	/*
	 * This here violates the locking rules for affinity, since we're only
	 * supposed to change these variables while holding both rq->lock and
	 * p->pi_lock.
	 *
	 * HOWEVER, it magically works, because ttwu() is the only code that
	 * accesses these variables under p->pi_lock and only does so after
	 * smp_cond_load_acquire(&p->on_cpu, !VAL), and we're in __schedule()
	 * before finish_task().
	 *
	 * XXX do further audits, this smells like something putrid.
	 */
	if (ctx->flags & SCA_MIGRATE_DISABLE)
		SCHED_WARN_ON(!p->on_cpu);
	else
		lockdep_assert_held(&p->pi_lock);

	queued = task_on_rq_queued(p);
	running = task_current(rq, p);

	if (queued) {
		/*
		 * Because __kthread_bind() calls this on blocked tasks without
		 * holding rq->lock.
		 */
		lockdep_assert_rq_held(rq);
		dequeue_task(rq, p, DEQUEUE_SAVE | DEQUEUE_NOCLOCK);
	}
	if (running)
		put_prev_task(rq, p);

	p->sched_class->set_cpus_allowed(p, ctx);

	if (queued)
		enqueue_task(rq, p, ENQUEUE_RESTORE | ENQUEUE_NOCLOCK);
	if (running)
		set_next_task(rq, p);
}

/*
 * Used for kthread_bind() and select_fallback_rq(), in both cases the user
 * affinity (if any) should be destroyed too.
 */
void do_set_cpus_allowed(struct task_struct *p, const struct cpumask *new_mask)
{
	struct affinity_context ac = {
		.new_mask  = new_mask,
		.user_mask = NULL,
		.flags     = SCA_USER,	/* clear the user requested mask */
	};
	union cpumask_rcuhead {
		cpumask_t cpumask;
		struct rcu_head rcu;
	};

	__do_set_cpus_allowed(p, &ac);

	/*
	 * Because this is called with p->pi_lock held, it is not possible
	 * to use kfree() here (when PREEMPT_RT=y), therefore punt to using
	 * kfree_rcu().
	 */
	kfree_rcu((union cpumask_rcuhead *)ac.user_mask, rcu);
}

int dup_user_cpus_ptr(struct task_struct *dst, struct task_struct *src,
		      int node)
{
	cpumask_t *user_mask;
	unsigned long flags;

	/*
	 * Always clear dst->user_cpus_ptr first as their user_cpus_ptr's
	 * may differ by now due to racing.
	 */
	dst->user_cpus_ptr = NULL;

	/*
	 * This check is racy and losing the race is a valid situation.
	 * It is not worth the extra overhead of taking the pi_lock on
	 * every fork/clone.
	 */
	if (data_race(!src->user_cpus_ptr))
		return 0;

	user_mask = alloc_user_cpus_ptr(node);
	if (!user_mask)
		return -ENOMEM;

	/*
	 * Use pi_lock to protect content of user_cpus_ptr
	 *
	 * Though unlikely, user_cpus_ptr can be reset to NULL by a concurrent
	 * do_set_cpus_allowed().
	 */
	raw_spin_lock_irqsave(&src->pi_lock, flags);
	if (src->user_cpus_ptr) {
		swap(dst->user_cpus_ptr, user_mask);
		cpumask_copy(dst->user_cpus_ptr, src->user_cpus_ptr);
	}
	raw_spin_unlock_irqrestore(&src->pi_lock, flags);

	if (unlikely(user_mask))
		kfree(user_mask);

	return 0;
}

static inline struct cpumask *clear_user_cpus_ptr(struct task_struct *p)
{
	struct cpumask *user_mask = NULL;

	swap(p->user_cpus_ptr, user_mask);

	return user_mask;
}

void release_user_cpus_ptr(struct task_struct *p)
{
	kfree(clear_user_cpus_ptr(p));
}

/*
 * This function is wildly self concurrent; here be dragons.
 *
 *
 * When given a valid mask, __set_cpus_allowed_ptr() must block until the
 * designated task is enqueued on an allowed CPU. If that task is currently
 * running, we have to kick it out using the CPU stopper.
 *
 * Migrate-Disable comes along and tramples all over our nice sandcastle.
 * Consider:
 *
 *     Initial conditions: P0->cpus_mask = [0, 1]
 *
 *     P0@CPU0                  P1
 *
 *     migrate_disable();
 *     <preempted>
 *                              set_cpus_allowed_ptr(P0, [1]);
 *
 * P1 *cannot* return from this set_cpus_allowed_ptr() call until P0 executes
 * its outermost migrate_enable() (i.e. it exits its Migrate-Disable region).
 * This means we need the following scheme:
 *
 *     P0@CPU0                  P1
 *
 *     migrate_disable();
 *     <preempted>
 *                              set_cpus_allowed_ptr(P0, [1]);
 *                                <blocks>
 *     <resumes>
 *     migrate_enable();
 *       __set_cpus_allowed_ptr();
 *       <wakes local stopper>
 *                         `--> <woken on migration completion>
 *
 * Now the fun stuff: there may be several P1-like tasks, i.e. multiple
 * concurrent set_cpus_allowed_ptr(P0, [*]) calls. CPU affinity changes of any
 * task p are serialized by p->pi_lock, which we can leverage: the one that
 * should come into effect at the end of the Migrate-Disable region is the last
 * one. This means we only need to track a single cpumask (i.e. p->cpus_mask),
 * but we still need to properly signal those waiting tasks at the appropriate
 * moment.
 *
 * This is implemented using struct set_affinity_pending. The first
 * __set_cpus_allowed_ptr() caller within a given Migrate-Disable region will
 * setup an instance of that struct and install it on the targeted task_struct.
 * Any and all further callers will reuse that instance. Those then wait for
 * a completion signaled at the tail of the CPU stopper callback (1), triggered
 * on the end of the Migrate-Disable region (i.e. outermost migrate_enable()).
 *
 *
 * (1) In the cases covered above. There is one more where the completion is
 * signaled within affine_move_task() itself: when a subsequent affinity request
 * occurs after the stopper bailed out due to the targeted task still being
 * Migrate-Disable. Consider:
 *
 *     Initial conditions: P0->cpus_mask = [0, 1]
 *
 *     CPU0		  P1				P2
 *     <P0>
 *       migrate_disable();
 *       <preempted>
 *                        set_cpus_allowed_ptr(P0, [1]);
 *                          <blocks>
 *     <migration/0>
 *       migration_cpu_stop()
 *         is_migration_disabled()
 *           <bails>
 *                                                       set_cpus_allowed_ptr(P0, [0, 1]);
 *                                                         <signal completion>
 *                          <awakes>
 *
 * Note that the above is safe vs a concurrent migrate_enable(), as any
 * pending affinity completion is preceded by an uninstallation of
 * p->migration_pending done with p->pi_lock held.
 */
static int affine_move_task(struct rq *rq, struct task_struct *p, struct rq_flags *rf,
			    int dest_cpu, unsigned int flags)
	__releases(rq->lock)
	__releases(p->pi_lock)
{
	struct set_affinity_pending my_pending = { }, *pending = NULL;
	bool stop_pending, complete = false;

	/* Can the task run on the task's current CPU? If so, we're done */
	if (cpumask_test_cpu(task_cpu(p), &p->cpus_mask)) {
		struct task_struct *push_task = NULL;

		if ((flags & SCA_MIGRATE_ENABLE) &&
		    (p->migration_flags & MDF_PUSH) && !rq->push_busy) {
			rq->push_busy = true;
			push_task = get_task_struct(p);
		}

		/*
		 * If there are pending waiters, but no pending stop_work,
		 * then complete now.
		 */
		pending = p->migration_pending;
		if (pending && !pending->stop_pending) {
			p->migration_pending = NULL;
			complete = true;
		}

		preempt_disable();
		task_rq_unlock(rq, p, rf);
		if (push_task) {
			stop_one_cpu_nowait(rq->cpu, push_cpu_stop,
					    p, &rq->push_work);
		}
		preempt_enable();

		if (complete)
			complete_all(&pending->done);

		return 0;
	}

	if (!(flags & SCA_MIGRATE_ENABLE)) {
		/* serialized by p->pi_lock */
		if (!p->migration_pending) {
			/* Install the request */
			refcount_set(&my_pending.refs, 1);
			init_completion(&my_pending.done);
			my_pending.arg = (struct migration_arg) {
				.task = p,
				.dest_cpu = dest_cpu,
				.pending = &my_pending,
			};

			p->migration_pending = &my_pending;
		} else {
			pending = p->migration_pending;
			refcount_inc(&pending->refs);
			/*
			 * Affinity has changed, but we've already installed a
			 * pending. migration_cpu_stop() *must* see this, else
			 * we risk a completion of the pending despite having a
			 * task on a disallowed CPU.
			 *
			 * Serialized by p->pi_lock, so this is safe.
			 */
			pending->arg.dest_cpu = dest_cpu;
		}
	}
	pending = p->migration_pending;
	/*
	 * - !MIGRATE_ENABLE:
	 *   we'll have installed a pending if there wasn't one already.
	 *
	 * - MIGRATE_ENABLE:
	 *   we're here because the current CPU isn't matching anymore,
	 *   the only way that can happen is because of a concurrent
	 *   set_cpus_allowed_ptr() call, which should then still be
	 *   pending completion.
	 *
	 * Either way, we really should have a @pending here.
	 */
	if (WARN_ON_ONCE(!pending)) {
		task_rq_unlock(rq, p, rf);
		return -EINVAL;
	}

	if (task_on_cpu(rq, p) || READ_ONCE(p->__state) == TASK_WAKING) {
		/*
		 * MIGRATE_ENABLE gets here because 'p == current', but for
		 * anything else we cannot do is_migration_disabled(), punt
		 * and have the stopper function handle it all race-free.
		 */
		stop_pending = pending->stop_pending;
		if (!stop_pending)
			pending->stop_pending = true;

		if (flags & SCA_MIGRATE_ENABLE)
			p->migration_flags &= ~MDF_PUSH;

		preempt_disable();
		task_rq_unlock(rq, p, rf);
		if (!stop_pending) {
			stop_one_cpu_nowait(cpu_of(rq), migration_cpu_stop,
					    &pending->arg, &pending->stop_work);
		}
		preempt_enable();

		if (flags & SCA_MIGRATE_ENABLE)
			return 0;
	} else {

		if (!is_migration_disabled(p)) {
			if (task_on_rq_queued(p))
				rq = move_queued_task(rq, rf, p, dest_cpu);

			if (!pending->stop_pending) {
				p->migration_pending = NULL;
				complete = true;
			}
		}
		task_rq_unlock(rq, p, rf);

		if (complete)
			complete_all(&pending->done);
	}

	wait_for_completion(&pending->done);

	if (refcount_dec_and_test(&pending->refs))
		wake_up_var(&pending->refs); /* No UaF, just an address */

	/*
	 * Block the original owner of &pending until all subsequent callers
	 * have seen the completion and decremented the refcount
	 */
	wait_var_event(&my_pending.refs, !refcount_read(&my_pending.refs));

	/* ARGH */
	WARN_ON_ONCE(my_pending.stop_pending);

	return 0;
}

/*
 * Called with both p->pi_lock and rq->lock held; drops both before returning.
 */
static int __set_cpus_allowed_ptr_locked(struct task_struct *p,
					 struct affinity_context *ctx,
					 struct rq *rq,
					 struct rq_flags *rf)
	__releases(rq->lock)
	__releases(p->pi_lock)
{
	const struct cpumask *cpu_allowed_mask = task_cpu_possible_mask(p);
	const struct cpumask *cpu_valid_mask = cpu_active_mask;
	bool kthread = p->flags & PF_KTHREAD;
	unsigned int dest_cpu;
	int ret = 0;

	update_rq_clock(rq);

	if (kthread || is_migration_disabled(p)) {
		/*
		 * Kernel threads are allowed on online && !active CPUs,
		 * however, during cpu-hot-unplug, even these might get pushed
		 * away if not KTHREAD_IS_PER_CPU.
		 *
		 * Specifically, migration_disabled() tasks must not fail the
		 * cpumask_any_and_distribute() pick below, esp. so on
		 * SCA_MIGRATE_ENABLE, otherwise we'll not call
		 * set_cpus_allowed_common() and actually reset p->cpus_ptr.
		 */
		cpu_valid_mask = cpu_online_mask;
	}

	if (!kthread && !cpumask_subset(ctx->new_mask, cpu_allowed_mask)) {
		ret = -EINVAL;
		goto out;
	}

	/*
	 * Must re-check here, to close a race against __kthread_bind(),
	 * sched_setaffinity() is not guaranteed to observe the flag.
	 */
	if ((ctx->flags & SCA_CHECK) && (p->flags & PF_NO_SETAFFINITY)) {
		ret = -EINVAL;
		goto out;
	}

	if (!(ctx->flags & SCA_MIGRATE_ENABLE)) {
		if (cpumask_equal(&p->cpus_mask, ctx->new_mask)) {
			if (ctx->flags & SCA_USER)
				swap(p->user_cpus_ptr, ctx->user_mask);
			goto out;
		}

		if (WARN_ON_ONCE(p == current &&
				 is_migration_disabled(p) &&
				 !cpumask_test_cpu(task_cpu(p), ctx->new_mask))) {
			ret = -EBUSY;
			goto out;
		}
	}

	/*
	 * Picking a ~random cpu helps in cases where we are changing affinity
	 * for groups of tasks (ie. cpuset), so that load balancing is not
	 * immediately required to distribute the tasks within their new mask.
	 */
	dest_cpu = cpumask_any_and_distribute(cpu_valid_mask, ctx->new_mask);
	if (dest_cpu >= nr_cpu_ids) {
		ret = -EINVAL;
		goto out;
	}

	__do_set_cpus_allowed(p, ctx);

	return affine_move_task(rq, p, rf, dest_cpu, ctx->flags);

out:
	task_rq_unlock(rq, p, rf);

	return ret;
}

/*
 * Change a given task's CPU affinity. Migrate the thread to a
 * proper CPU and schedule it away if the CPU it's executing on
 * is removed from the allowed bitmask.
 *
 * NOTE: the caller must have a valid reference to the task, the
 * task must not exit() & deallocate itself prematurely. The
 * call is not atomic; no spinlocks may be held.
 */
int __set_cpus_allowed_ptr(struct task_struct *p, struct affinity_context *ctx)
{
	struct rq_flags rf;
	struct rq *rq;

	rq = task_rq_lock(p, &rf);
	/*
	 * Masking should be skipped if SCA_USER or any of the SCA_MIGRATE_*
	 * flags are set.
	 */
	if (p->user_cpus_ptr &&
	    !(ctx->flags & (SCA_USER | SCA_MIGRATE_ENABLE | SCA_MIGRATE_DISABLE)) &&
	    cpumask_and(rq->scratch_mask, ctx->new_mask, p->user_cpus_ptr))
		ctx->new_mask = rq->scratch_mask;

	return __set_cpus_allowed_ptr_locked(p, ctx, rq, &rf);
}

int set_cpus_allowed_ptr(struct task_struct *p, const struct cpumask *new_mask)
{
	struct affinity_context ac = {
		.new_mask  = new_mask,
		.flags     = 0,
	};

	return __set_cpus_allowed_ptr(p, &ac);
}
EXPORT_SYMBOL_GPL(set_cpus_allowed_ptr);

/*
 * Change a given task's CPU affinity to the intersection of its current
 * affinity mask and @subset_mask, writing the resulting mask to @new_mask.
 * If user_cpus_ptr is defined, use it as the basis for restricting CPU
 * affinity or use cpu_online_mask instead.
 *
 * If the resulting mask is empty, leave the affinity unchanged and return
 * -EINVAL.
 */
static int restrict_cpus_allowed_ptr(struct task_struct *p,
				     struct cpumask *new_mask,
				     const struct cpumask *subset_mask)
{
	struct affinity_context ac = {
		.new_mask  = new_mask,
		.flags     = 0,
	};
	struct rq_flags rf;
	struct rq *rq;
	int err;

	rq = task_rq_lock(p, &rf);

	/*
	 * Forcefully restricting the affinity of a deadline task is
	 * likely to cause problems, so fail and noisily override the
	 * mask entirely.
	 */
	if (task_has_dl_policy(p) && dl_bandwidth_enabled()) {
		err = -EPERM;
		goto err_unlock;
	}

	if (!cpumask_and(new_mask, task_user_cpus(p), subset_mask)) {
		err = -EINVAL;
		goto err_unlock;
	}

	return __set_cpus_allowed_ptr_locked(p, &ac, rq, &rf);

err_unlock:
	task_rq_unlock(rq, p, &rf);
	return err;
}

/*
 * Restrict the CPU affinity of task @p so that it is a subset of
 * task_cpu_possible_mask() and point @p->user_cpus_ptr to a copy of the
 * old affinity mask. If the resulting mask is empty, we warn and walk
 * up the cpuset hierarchy until we find a suitable mask.
 */
void force_compatible_cpus_allowed_ptr(struct task_struct *p)
{
	cpumask_var_t new_mask;
	const struct cpumask *override_mask = task_cpu_possible_mask(p);

	alloc_cpumask_var(&new_mask, GFP_KERNEL);

	/*
	 * __migrate_task() can fail silently in the face of concurrent
	 * offlining of the chosen destination CPU, so take the hotplug
	 * lock to ensure that the migration succeeds.
	 */
	cpus_read_lock();
	if (!cpumask_available(new_mask))
		goto out_set_mask;

	if (!restrict_cpus_allowed_ptr(p, new_mask, override_mask))
		goto out_free_mask;

	/*
	 * We failed to find a valid subset of the affinity mask for the
	 * task, so override it based on its cpuset hierarchy.
	 */
	cpuset_cpus_allowed(p, new_mask);
	override_mask = new_mask;

out_set_mask:
	if (printk_ratelimit()) {
		printk_deferred("Overriding affinity for process %d (%s) to CPUs %*pbl\n",
				task_pid_nr(p), p->comm,
				cpumask_pr_args(override_mask));
	}

	WARN_ON(set_cpus_allowed_ptr(p, override_mask));
out_free_mask:
	cpus_read_unlock();
	free_cpumask_var(new_mask);
}

/*
 * Restore the affinity of a task @p which was previously restricted by a
 * call to force_compatible_cpus_allowed_ptr().
 *
 * It is the caller's responsibility to serialise this with any calls to
 * force_compatible_cpus_allowed_ptr(@p).
 */
void relax_compatible_cpus_allowed_ptr(struct task_struct *p)
{
	struct affinity_context ac = {
		.new_mask  = task_user_cpus(p),
		.flags     = 0,
	};
	int ret;

	/*
	 * Try to restore the old affinity mask with __sched_setaffinity().
	 * Cpuset masking will be done there too.
	 */
	ret = __sched_setaffinity(p, &ac);
	WARN_ON_ONCE(ret);
}

void set_task_cpu(struct task_struct *p, unsigned int new_cpu)
{
#ifdef CONFIG_SCHED_DEBUG
	unsigned int state = READ_ONCE(p->__state);

	/*
	 * We should never call set_task_cpu() on a blocked task,
	 * ttwu() will sort out the placement.
	 */
	WARN_ON_ONCE(state != TASK_RUNNING && state != TASK_WAKING && !p->on_rq);

	/*
	 * Migrating fair class task must have p->on_rq = TASK_ON_RQ_MIGRATING,
	 * because schedstat_wait_{start,end} rebase migrating task's wait_start
	 * time relying on p->on_rq.
	 */
	WARN_ON_ONCE(state == TASK_RUNNING &&
		     p->sched_class == &fair_sched_class &&
		     (p->on_rq && !task_on_rq_migrating(p)));

#ifdef CONFIG_LOCKDEP
	/*
	 * The caller should hold either p->pi_lock or rq->lock, when changing
	 * a task's CPU. ->pi_lock for waking tasks, rq->lock for runnable tasks.
	 *
	 * sched_move_task() holds both and thus holding either pins the cgroup,
	 * see task_group().
	 *
	 * Furthermore, all task_rq users should acquire both locks, see
	 * task_rq_lock().
	 */
	WARN_ON_ONCE(debug_locks && !(lockdep_is_held(&p->pi_lock) ||
				      lockdep_is_held(__rq_lockp(task_rq(p)))));
#endif
	/*
	 * Clearly, migrating tasks to offline CPUs is a fairly daft thing.
	 */
	WARN_ON_ONCE(!cpu_online(new_cpu));

	WARN_ON_ONCE(is_migration_disabled(p));
#endif

	trace_sched_migrate_task(p, new_cpu);

	if (task_cpu(p) != new_cpu) {
		if (p->sched_class->migrate_task_rq)
			p->sched_class->migrate_task_rq(p, new_cpu);
		p->se.nr_migrations++;
		rseq_migrate(p);
		sched_mm_cid_migrate_from(p);
		perf_event_task_migrate(p);
	}

	__set_task_cpu(p, new_cpu);
}

#ifdef CONFIG_NUMA_BALANCING
static void __migrate_swap_task(struct task_struct *p, int cpu)
{
	if (task_on_rq_queued(p)) {
		struct rq *src_rq, *dst_rq;
		struct rq_flags srf, drf;

		src_rq = task_rq(p);
		dst_rq = cpu_rq(cpu);

		rq_pin_lock(src_rq, &srf);
		rq_pin_lock(dst_rq, &drf);

		deactivate_task(src_rq, p, 0);
		set_task_cpu(p, cpu);
		activate_task(dst_rq, p, 0);
		wakeup_preempt(dst_rq, p, 0);

		rq_unpin_lock(dst_rq, &drf);
		rq_unpin_lock(src_rq, &srf);

	} else {
		/*
		 * Task isn't running anymore; make it appear like we migrated
		 * it before it went to sleep. This means on wakeup we make the
		 * previous CPU our target instead of where it really is.
		 */
		p->wake_cpu = cpu;
	}
}

struct migration_swap_arg {
	struct task_struct *src_task, *dst_task;
	int src_cpu, dst_cpu;
};

static int migrate_swap_stop(void *data)
{
	struct migration_swap_arg *arg = data;
	struct rq *src_rq, *dst_rq;

	if (!cpu_active(arg->src_cpu) || !cpu_active(arg->dst_cpu))
		return -EAGAIN;

	src_rq = cpu_rq(arg->src_cpu);
	dst_rq = cpu_rq(arg->dst_cpu);

	guard(double_raw_spinlock)(&arg->src_task->pi_lock, &arg->dst_task->pi_lock);
	guard(double_rq_lock)(src_rq, dst_rq);

	if (task_cpu(arg->dst_task) != arg->dst_cpu)
		return -EAGAIN;

	if (task_cpu(arg->src_task) != arg->src_cpu)
		return -EAGAIN;

	if (!cpumask_test_cpu(arg->dst_cpu, arg->src_task->cpus_ptr))
		return -EAGAIN;

	if (!cpumask_test_cpu(arg->src_cpu, arg->dst_task->cpus_ptr))
		return -EAGAIN;

	__migrate_swap_task(arg->src_task, arg->dst_cpu);
	__migrate_swap_task(arg->dst_task, arg->src_cpu);

	return 0;
}

/*
 * Cross migrate two tasks
 */
int migrate_swap(struct task_struct *cur, struct task_struct *p,
		int target_cpu, int curr_cpu)
{
	struct migration_swap_arg arg;
	int ret = -EINVAL;

	arg = (struct migration_swap_arg){
		.src_task = cur,
		.src_cpu = curr_cpu,
		.dst_task = p,
		.dst_cpu = target_cpu,
	};

	if (arg.src_cpu == arg.dst_cpu)
		goto out;

	/*
	 * These three tests are all lockless; this is OK since all of them
	 * will be re-checked with proper locks held further down the line.
	 */
	if (!cpu_active(arg.src_cpu) || !cpu_active(arg.dst_cpu))
		goto out;

	if (!cpumask_test_cpu(arg.dst_cpu, arg.src_task->cpus_ptr))
		goto out;

	if (!cpumask_test_cpu(arg.src_cpu, arg.dst_task->cpus_ptr))
		goto out;

	trace_sched_swap_numa(cur, arg.src_cpu, p, arg.dst_cpu);
	ret = stop_two_cpus(arg.dst_cpu, arg.src_cpu, migrate_swap_stop, &arg);

out:
	return ret;
}
#endif /* CONFIG_NUMA_BALANCING */

/***
 * kick_process - kick a running thread to enter/exit the kernel
 * @p: the to-be-kicked thread
 *
 * Cause a process which is running on another CPU to enter
 * kernel-mode, without any delay. (to get signals handled.)
 *
 * NOTE: this function doesn't have to take the runqueue lock,
 * because all it wants to ensure is that the remote task enters
 * the kernel. If the IPI races and the task has been migrated
 * to another CPU then no harm is done and the purpose has been
 * achieved as well.
 */
void kick_process(struct task_struct *p)
{
	guard(preempt)();
	int cpu = task_cpu(p);

	if ((cpu != smp_processor_id()) && task_curr(p))
		smp_send_reschedule(cpu);
}
EXPORT_SYMBOL_GPL(kick_process);

/*
 * ->cpus_ptr is protected by both rq->lock and p->pi_lock
 *
 * A few notes on cpu_active vs cpu_online:
 *
 *  - cpu_active must be a subset of cpu_online
 *
 *  - on CPU-up we allow per-CPU kthreads on the online && !active CPU,
 *    see __set_cpus_allowed_ptr(). At this point the newly online
 *    CPU isn't yet part of the sched domains, and balancing will not
 *    see it.
 *
 *  - on CPU-down we clear cpu_active() to mask the sched domains and
 *    avoid the load balancer to place new tasks on the to be removed
 *    CPU. Existing tasks will remain running there and will be taken
 *    off.
 *
 * This means that fallback selection must not select !active CPUs.
 * And can assume that any active CPU must be online. Conversely
 * select_task_rq() below may allow selection of !active CPUs in order
 * to satisfy the above rules.
 */
static int select_fallback_rq(int cpu, struct task_struct *p)
{
	int nid = cpu_to_node(cpu);
	const struct cpumask *nodemask = NULL;
	enum { cpuset, possible, fail } state = cpuset;
	int dest_cpu;

	/*
	 * If the node that the CPU is on has been offlined, cpu_to_node()
	 * will return -1. There is no CPU on the node, and we should
	 * select the CPU on the other node.
	 */
	if (nid != -1) {
		nodemask = cpumask_of_node(nid);

		/* Look for allowed, online CPU in same node. */
		for_each_cpu(dest_cpu, nodemask) {
			if (is_cpu_allowed(p, dest_cpu))
				return dest_cpu;
		}
	}

	for (;;) {
		/* Any allowed, online CPU? */
		for_each_cpu(dest_cpu, p->cpus_ptr) {
			if (!is_cpu_allowed(p, dest_cpu))
				continue;

			goto out;
		}

		/* No more Mr. Nice Guy. */
		switch (state) {
		case cpuset:
			if (cpuset_cpus_allowed_fallback(p)) {
				state = possible;
				break;
			}
			fallthrough;
		case possible:
			/*
			 * XXX When called from select_task_rq() we only
			 * hold p->pi_lock and again violate locking order.
			 *
			 * More yuck to audit.
			 */
			do_set_cpus_allowed(p, task_cpu_possible_mask(p));
			state = fail;
			break;
		case fail:
			BUG();
			break;
		}
	}

out:
	if (state != cpuset) {
		/*
		 * Don't tell them about moving exiting tasks or
		 * kernel threads (both mm NULL), since they never
		 * leave kernel.
		 */
		if (p->mm && printk_ratelimit()) {
			printk_deferred("process %d (%s) no longer affine to cpu%d\n",
					task_pid_nr(p), p->comm, cpu);
		}
	}

	return dest_cpu;
}

/*
 * The caller (fork, wakeup) owns p->pi_lock, ->cpus_ptr is stable.
 */
static inline
int select_task_rq(struct task_struct *p, int cpu, int *wake_flags)
{
	lockdep_assert_held(&p->pi_lock);

	if (p->nr_cpus_allowed > 1 && !is_migration_disabled(p)) {
		cpu = p->sched_class->select_task_rq(p, cpu, *wake_flags);
		*wake_flags |= WF_RQ_SELECTED;
	} else {
		cpu = cpumask_any(p->cpus_ptr);
	}

	/*
	 * In order not to call set_task_cpu() on a blocking task we need
	 * to rely on ttwu() to place the task on a valid ->cpus_ptr
	 * CPU.
	 *
	 * Since this is common to all placement strategies, this lives here.
	 *
	 * [ this allows ->select_task() to simply return task_cpu(p) and
	 *   not worry about this generic constraint ]
	 */
	if (unlikely(!is_cpu_allowed(p, cpu)))
		cpu = select_fallback_rq(task_cpu(p), p);

	return cpu;
}

void sched_set_stop_task(int cpu, struct task_struct *stop)
{
	static struct lock_class_key stop_pi_lock;
	struct sched_param param = { .sched_priority = MAX_RT_PRIO - 1 };
	struct task_struct *old_stop = cpu_rq(cpu)->stop;

	if (stop) {
		/*
		 * Make it appear like a SCHED_FIFO task, its something
		 * userspace knows about and won't get confused about.
		 *
		 * Also, it will make PI more or less work without too
		 * much confusion -- but then, stop work should not
		 * rely on PI working anyway.
		 */
		sched_setscheduler_nocheck(stop, SCHED_FIFO, &param);

		stop->sched_class = &stop_sched_class;

		/*
		 * The PI code calls rt_mutex_setprio() with ->pi_lock held to
		 * adjust the effective priority of a task. As a result,
		 * rt_mutex_setprio() can trigger (RT) balancing operations,
		 * which can then trigger wakeups of the stop thread to push
		 * around the current task.
		 *
		 * The stop task itself will never be part of the PI-chain, it
		 * never blocks, therefore that ->pi_lock recursion is safe.
		 * Tell lockdep about this by placing the stop->pi_lock in its
		 * own class.
		 */
		lockdep_set_class(&stop->pi_lock, &stop_pi_lock);
	}

	cpu_rq(cpu)->stop = stop;

	if (old_stop) {
		/*
		 * Reset it back to a normal scheduling class so that
		 * it can die in pieces.
		 */
		old_stop->sched_class = &rt_sched_class;
	}
}

#else /* CONFIG_SMP */

static inline void migrate_disable_switch(struct rq *rq, struct task_struct *p) { }

static inline bool rq_has_pinned_tasks(struct rq *rq)
{
	return false;
}

#endif /* !CONFIG_SMP */

static void
ttwu_stat(struct task_struct *p, int cpu, int wake_flags)
{
	struct rq *rq;

	if (!schedstat_enabled())
		return;

	rq = this_rq();

#ifdef CONFIG_SMP
	if (cpu == rq->cpu) {
		__schedstat_inc(rq->ttwu_local);
		__schedstat_inc(p->stats.nr_wakeups_local);
	} else {
		struct sched_domain *sd;

		__schedstat_inc(p->stats.nr_wakeups_remote);

		guard(rcu)();
		for_each_domain(rq->cpu, sd) {
			if (cpumask_test_cpu(cpu, sched_domain_span(sd))) {
				__schedstat_inc(sd->ttwu_wake_remote);
				break;
			}
		}
	}

	if (wake_flags & WF_MIGRATED)
		__schedstat_inc(p->stats.nr_wakeups_migrate);
#endif /* CONFIG_SMP */

	__schedstat_inc(rq->ttwu_count);
	__schedstat_inc(p->stats.nr_wakeups);

	if (wake_flags & WF_SYNC)
		__schedstat_inc(p->stats.nr_wakeups_sync);
}

/*
 * Mark the task runnable.
 */
static inline void ttwu_do_wakeup(struct task_struct *p)
{
	WRITE_ONCE(p->__state, TASK_RUNNING);
	trace_sched_wakeup(p);
}

static void
ttwu_do_activate(struct rq *rq, struct task_struct *p, int wake_flags,
		 struct rq_flags *rf)
{
	int en_flags = ENQUEUE_WAKEUP | ENQUEUE_NOCLOCK;

	lockdep_assert_rq_held(rq);

	if (p->sched_contributes_to_load)
		rq->nr_uninterruptible--;

#ifdef CONFIG_SMP
	if (wake_flags & WF_RQ_SELECTED)
		en_flags |= ENQUEUE_RQ_SELECTED;
	if (wake_flags & WF_MIGRATED)
		en_flags |= ENQUEUE_MIGRATED;
	else
#endif
	if (p->in_iowait) {
		delayacct_blkio_end(p);
		atomic_dec(&task_rq(p)->nr_iowait);
	}

	activate_task(rq, p, en_flags);
	wakeup_preempt(rq, p, wake_flags);

	ttwu_do_wakeup(p);

#ifdef CONFIG_SMP
	if (p->sched_class->task_woken) {
		/*
		 * Our task @p is fully woken up and running; so it's safe to
		 * drop the rq->lock, hereafter rq is only used for statistics.
		 */
		rq_unpin_lock(rq, rf);
		p->sched_class->task_woken(rq, p);
		rq_repin_lock(rq, rf);
	}

	if (rq->idle_stamp) {
		u64 delta = rq_clock(rq) - rq->idle_stamp;
		u64 max = 2*rq->max_idle_balance_cost;

		update_avg(&rq->avg_idle, delta);

		if (rq->avg_idle > max)
			rq->avg_idle = max;

		rq->idle_stamp = 0;
	}
#endif
}

/*
 * Consider @p being inside a wait loop:
 *
 *   for (;;) {
 *      set_current_state(TASK_UNINTERRUPTIBLE);
 *
 *      if (CONDITION)
 *         break;
 *
 *      schedule();
 *   }
 *   __set_current_state(TASK_RUNNING);
 *
 * between set_current_state() and schedule(). In this case @p is still
 * runnable, so all that needs doing is change p->state back to TASK_RUNNING in
 * an atomic manner.
 *
 * By taking task_rq(p)->lock we serialize against schedule(), if @p->on_rq
 * then schedule() must still happen and p->state can be changed to
 * TASK_RUNNING. Otherwise we lost the race, schedule() has happened, and we
 * need to do a full wakeup with enqueue.
 *
 * Returns: %true when the wakeup is done,
 *          %false otherwise.
 */
static int ttwu_runnable(struct task_struct *p, int wake_flags)
{
	struct rq_flags rf;
	struct rq *rq;
	int ret = 0;

	rq = __task_rq_lock(p, &rf);
	if (task_on_rq_queued(p)) {
		update_rq_clock(rq);
		if (p->se.sched_delayed)
			enqueue_task(rq, p, ENQUEUE_NOCLOCK | ENQUEUE_DELAYED);
		if (!task_on_cpu(rq, p)) {
			/*
			 * When on_rq && !on_cpu the task is preempted, see if
			 * it should preempt the task that is current now.
			 */
			wakeup_preempt(rq, p, wake_flags);
		}
		ttwu_do_wakeup(p);
		ret = 1;
	}
	__task_rq_unlock(rq, &rf);

	return ret;
}

#ifdef CONFIG_SMP
void sched_ttwu_pending(void *arg)
{
	struct llist_node *llist = arg;
	struct rq *rq = this_rq();
	struct task_struct *p, *t;
	struct rq_flags rf;

	if (!llist)
		return;

	rq_lock_irqsave(rq, &rf);
	update_rq_clock(rq);

	llist_for_each_entry_safe(p, t, llist, wake_entry.llist) {
		if (WARN_ON_ONCE(p->on_cpu))
			smp_cond_load_acquire(&p->on_cpu, !VAL);

		if (WARN_ON_ONCE(task_cpu(p) != cpu_of(rq)))
			set_task_cpu(p, cpu_of(rq));

		ttwu_do_activate(rq, p, p->sched_remote_wakeup ? WF_MIGRATED : 0, &rf);
	}

	/*
	 * Must be after enqueueing at least once task such that
	 * idle_cpu() does not observe a false-negative -- if it does,
	 * it is possible for select_idle_siblings() to stack a number
	 * of tasks on this CPU during that window.
	 *
	 * It is OK to clear ttwu_pending when another task pending.
	 * We will receive IPI after local IRQ enabled and then enqueue it.
	 * Since now nr_running > 0, idle_cpu() will always get correct result.
	 */
	WRITE_ONCE(rq->ttwu_pending, 0);
	rq_unlock_irqrestore(rq, &rf);
}

/*
 * Prepare the scene for sending an IPI for a remote smp_call
 *
 * Returns true if the caller can proceed with sending the IPI.
 * Returns false otherwise.
 */
bool call_function_single_prep_ipi(int cpu)
{
	if (set_nr_if_polling(cpu_rq(cpu)->idle)) {
		trace_sched_wake_idle_without_ipi(cpu);
		return false;
	}

	return true;
}

/*
 * Queue a task on the target CPUs wake_list and wake the CPU via IPI if
 * necessary. The wakee CPU on receipt of the IPI will queue the task
 * via sched_ttwu_wakeup() for activation so the wakee incurs the cost
 * of the wakeup instead of the waker.
 */
static void __ttwu_queue_wakelist(struct task_struct *p, int cpu, int wake_flags)
{
	struct rq *rq = cpu_rq(cpu);

	p->sched_remote_wakeup = !!(wake_flags & WF_MIGRATED);

	WRITE_ONCE(rq->ttwu_pending, 1);
	__smp_call_single_queue(cpu, &p->wake_entry.llist);
}

void wake_up_if_idle(int cpu)
{
	struct rq *rq = cpu_rq(cpu);

	guard(rcu)();
	if (is_idle_task(rcu_dereference(rq->curr))) {
		guard(rq_lock_irqsave)(rq);
		if (is_idle_task(rq->curr))
			resched_curr(rq);
	}
}

bool cpus_equal_capacity(int this_cpu, int that_cpu)
{
	if (!sched_asym_cpucap_active())
		return true;

	if (this_cpu == that_cpu)
		return true;

	return arch_scale_cpu_capacity(this_cpu) == arch_scale_cpu_capacity(that_cpu);
}

bool cpus_share_cache(int this_cpu, int that_cpu)
{
	if (this_cpu == that_cpu)
		return true;

	return per_cpu(sd_llc_id, this_cpu) == per_cpu(sd_llc_id, that_cpu);
}

/*
 * Whether CPUs are share cache resources, which means LLC on non-cluster
 * machines and LLC tag or L2 on machines with clusters.
 */
bool cpus_share_resources(int this_cpu, int that_cpu)
{
	if (this_cpu == that_cpu)
		return true;

	return per_cpu(sd_share_id, this_cpu) == per_cpu(sd_share_id, that_cpu);
}

static inline bool ttwu_queue_cond(struct task_struct *p, int cpu)
{
	/*
	 * The BPF scheduler may depend on select_task_rq() being invoked during
	 * wakeups. In addition, @p may end up executing on a different CPU
	 * regardless of what happens in the wakeup path making the ttwu_queue
	 * optimization less meaningful. Skip if on SCX.
	 */
	if (task_on_scx(p))
		return false;

	/*
	 * Do not complicate things with the async wake_list while the CPU is
	 * in hotplug state.
	 */
	if (!cpu_active(cpu))
		return false;

	/* Ensure the task will still be allowed to run on the CPU. */
	if (!cpumask_test_cpu(cpu, p->cpus_ptr))
		return false;

	/*
	 * If the CPU does not share cache, then queue the task on the
	 * remote rqs wakelist to avoid accessing remote data.
	 */
	if (!cpus_share_cache(smp_processor_id(), cpu))
		return true;

	if (cpu == smp_processor_id())
		return false;

	/*
	 * If the wakee cpu is idle, or the task is descheduling and the
	 * only running task on the CPU, then use the wakelist to offload
	 * the task activation to the idle (or soon-to-be-idle) CPU as
	 * the current CPU is likely busy. nr_running is checked to
	 * avoid unnecessary task stacking.
	 *
	 * Note that we can only get here with (wakee) p->on_rq=0,
	 * p->on_cpu can be whatever, we've done the dequeue, so
	 * the wakee has been accounted out of ->nr_running.
	 */
	if (!cpu_rq(cpu)->nr_running)
		return true;

	return false;
}

static bool ttwu_queue_wakelist(struct task_struct *p, int cpu, int wake_flags)
{
	if (sched_feat(TTWU_QUEUE) && ttwu_queue_cond(p, cpu)) {
		sched_clock_cpu(cpu); /* Sync clocks across CPUs */
		__ttwu_queue_wakelist(p, cpu, wake_flags);
		return true;
	}

	return false;
}

#else /* !CONFIG_SMP */

static inline bool ttwu_queue_wakelist(struct task_struct *p, int cpu, int wake_flags)
{
	return false;
}

#endif /* CONFIG_SMP */

static void ttwu_queue(struct task_struct *p, int cpu, int wake_flags)
{
	struct rq *rq = cpu_rq(cpu);
	struct rq_flags rf;

	if (ttwu_queue_wakelist(p, cpu, wake_flags))
		return;

	rq_lock(rq, &rf);
	update_rq_clock(rq);
	ttwu_do_activate(rq, p, wake_flags, &rf);
	rq_unlock(rq, &rf);
}

/*
 * Invoked from try_to_wake_up() to check whether the task can be woken up.
 *
 * The caller holds p::pi_lock if p != current or has preemption
 * disabled when p == current.
 *
 * The rules of saved_state:
 *
 *   The related locking code always holds p::pi_lock when updating
 *   p::saved_state, which means the code is fully serialized in both cases.
 *
 *   For PREEMPT_RT, the lock wait and lock wakeups happen via TASK_RTLOCK_WAIT.
 *   No other bits set. This allows to distinguish all wakeup scenarios.
 *
 *   For FREEZER, the wakeup happens via TASK_FROZEN. No other bits set. This
 *   allows us to prevent early wakeup of tasks before they can be run on
 *   asymmetric ISA architectures (eg ARMv9).
 */
static __always_inline
bool ttwu_state_match(struct task_struct *p, unsigned int state, int *success)
{
	int match;

	if (IS_ENABLED(CONFIG_DEBUG_PREEMPT)) {
		WARN_ON_ONCE((state & TASK_RTLOCK_WAIT) &&
			     state != TASK_RTLOCK_WAIT);
	}

	*success = !!(match = __task_state_match(p, state));

	/*
	 * Saved state preserves the task state across blocking on
	 * an RT lock or TASK_FREEZABLE tasks.  If the state matches,
	 * set p::saved_state to TASK_RUNNING, but do not wake the task
	 * because it waits for a lock wakeup or __thaw_task(). Also
	 * indicate success because from the regular waker's point of
	 * view this has succeeded.
	 *
	 * After acquiring the lock the task will restore p::__state
	 * from p::saved_state which ensures that the regular
	 * wakeup is not lost. The restore will also set
	 * p::saved_state to TASK_RUNNING so any further tests will
	 * not result in false positives vs. @success
	 */
	if (match < 0)
		p->saved_state = TASK_RUNNING;

	return match > 0;
}

/*
 * Notes on Program-Order guarantees on SMP systems.
 *
 *  MIGRATION
 *
 * The basic program-order guarantee on SMP systems is that when a task [t]
 * migrates, all its activity on its old CPU [c0] happens-before any subsequent
 * execution on its new CPU [c1].
 *
 * For migration (of runnable tasks) this is provided by the following means:
 *
 *  A) UNLOCK of the rq(c0)->lock scheduling out task t
 *  B) migration for t is required to synchronize *both* rq(c0)->lock and
 *     rq(c1)->lock (if not at the same time, then in that order).
 *  C) LOCK of the rq(c1)->lock scheduling in task
 *
 * Release/acquire chaining guarantees that B happens after A and C after B.
 * Note: the CPU doing B need not be c0 or c1
 *
 * Example:
 *
 *   CPU0            CPU1            CPU2
 *
 *   LOCK rq(0)->lock
 *   sched-out X
 *   sched-in Y
 *   UNLOCK rq(0)->lock
 *
 *                                   LOCK rq(0)->lock // orders against CPU0
 *                                   dequeue X
 *                                   UNLOCK rq(0)->lock
 *
 *                                   LOCK rq(1)->lock
 *                                   enqueue X
 *                                   UNLOCK rq(1)->lock
 *
 *                   LOCK rq(1)->lock // orders against CPU2
 *                   sched-out Z
 *                   sched-in X
 *                   UNLOCK rq(1)->lock
 *
 *
 *  BLOCKING -- aka. SLEEP + WAKEUP
 *
 * For blocking we (obviously) need to provide the same guarantee as for
 * migration. However the means are completely different as there is no lock
 * chain to provide order. Instead we do:
 *
 *   1) smp_store_release(X->on_cpu, 0)   -- finish_task()
 *   2) smp_cond_load_acquire(!X->on_cpu) -- try_to_wake_up()
 *
 * Example:
 *
 *   CPU0 (schedule)  CPU1 (try_to_wake_up) CPU2 (schedule)
 *
 *   LOCK rq(0)->lock LOCK X->pi_lock
 *   dequeue X
 *   sched-out X
 *   smp_store_release(X->on_cpu, 0);
 *
 *                    smp_cond_load_acquire(&X->on_cpu, !VAL);
 *                    X->state = WAKING
 *                    set_task_cpu(X,2)
 *
 *                    LOCK rq(2)->lock
 *                    enqueue X
 *                    X->state = RUNNING
 *                    UNLOCK rq(2)->lock
 *
 *                                          LOCK rq(2)->lock // orders against CPU1
 *                                          sched-out Z
 *                                          sched-in X
 *                                          UNLOCK rq(2)->lock
 *
 *                    UNLOCK X->pi_lock
 *   UNLOCK rq(0)->lock
 *
 *
 * However, for wakeups there is a second guarantee we must provide, namely we
 * must ensure that CONDITION=1 done by the caller can not be reordered with
 * accesses to the task state; see try_to_wake_up() and set_current_state().
 */

/**
 * try_to_wake_up - wake up a thread
 * @p: the thread to be awakened
 * @state: the mask of task states that can be woken
 * @wake_flags: wake modifier flags (WF_*)
 *
 * Conceptually does:
 *
 *   If (@state & @p->state) @p->state = TASK_RUNNING.
 *
 * If the task was not queued/runnable, also place it back on a runqueue.
 *
 * This function is atomic against schedule() which would dequeue the task.
 *
 * It issues a full memory barrier before accessing @p->state, see the comment
 * with set_current_state().
 *
 * Uses p->pi_lock to serialize against concurrent wake-ups.
 *
 * Relies on p->pi_lock stabilizing:
 *  - p->sched_class
 *  - p->cpus_ptr
 *  - p->sched_task_group
 * in order to do migration, see its use of select_task_rq()/set_task_cpu().
 *
 * Tries really hard to only take one task_rq(p)->lock for performance.
 * Takes rq->lock in:
 *  - ttwu_runnable()    -- old rq, unavoidable, see comment there;
 *  - ttwu_queue()       -- new rq, for enqueue of the task;
 *  - psi_ttwu_dequeue() -- much sadness :-( accounting will kill us.
 *
 * As a consequence we race really badly with just about everything. See the
 * many memory barriers and their comments for details.
 *
 * Return: %true if @p->state changes (an actual wakeup was done),
 *	   %false otherwise.
 */
int try_to_wake_up(struct task_struct *p, unsigned int state, int wake_flags)
{
	guard(preempt)();
	int cpu, success = 0;

	wake_flags |= WF_TTWU;

	if (p == current) {
		/*
		 * We're waking current, this means 'p->on_rq' and 'task_cpu(p)
		 * == smp_processor_id()'. Together this means we can special
		 * case the whole 'p->on_rq && ttwu_runnable()' case below
		 * without taking any locks.
		 *
		 * Specifically, given current runs ttwu() we must be before
		 * schedule()'s block_task(), as such this must not observe
		 * sched_delayed.
		 *
		 * In particular:
		 *  - we rely on Program-Order guarantees for all the ordering,
		 *  - we're serialized against set_special_state() by virtue of
		 *    it disabling IRQs (this allows not taking ->pi_lock).
		 */
		SCHED_WARN_ON(p->se.sched_delayed);
		if (!ttwu_state_match(p, state, &success))
			goto out;

		trace_sched_waking(p);
		ttwu_do_wakeup(p);
		goto out;
	}

	/*
	 * If we are going to wake up a thread waiting for CONDITION we
	 * need to ensure that CONDITION=1 done by the caller can not be
	 * reordered with p->state check below. This pairs with smp_store_mb()
	 * in set_current_state() that the waiting thread does.
	 */
	scoped_guard (raw_spinlock_irqsave, &p->pi_lock) {
		smp_mb__after_spinlock();
		if (!ttwu_state_match(p, state, &success))
			break;

		trace_sched_waking(p);

		/*
		 * Ensure we load p->on_rq _after_ p->state, otherwise it would
		 * be possible to, falsely, observe p->on_rq == 0 and get stuck
		 * in smp_cond_load_acquire() below.
		 *
		 * sched_ttwu_pending()			try_to_wake_up()
		 *   STORE p->on_rq = 1			  LOAD p->state
		 *   UNLOCK rq->lock
		 *
		 * __schedule() (switch to task 'p')
		 *   LOCK rq->lock			  smp_rmb();
		 *   smp_mb__after_spinlock();
		 *   UNLOCK rq->lock
		 *
		 * [task p]
		 *   STORE p->state = UNINTERRUPTIBLE	  LOAD p->on_rq
		 *
		 * Pairs with the LOCK+smp_mb__after_spinlock() on rq->lock in
		 * __schedule().  See the comment for smp_mb__after_spinlock().
		 *
		 * A similar smp_rmb() lives in __task_needs_rq_lock().
		 */
		smp_rmb();
		if (READ_ONCE(p->on_rq) && ttwu_runnable(p, wake_flags))
			break;

#ifdef CONFIG_SMP
		/*
		 * Ensure we load p->on_cpu _after_ p->on_rq, otherwise it would be
		 * possible to, falsely, observe p->on_cpu == 0.
		 *
		 * One must be running (->on_cpu == 1) in order to remove oneself
		 * from the runqueue.
		 *
		 * __schedule() (switch to task 'p')	try_to_wake_up()
		 *   STORE p->on_cpu = 1		  LOAD p->on_rq
		 *   UNLOCK rq->lock
		 *
		 * __schedule() (put 'p' to sleep)
		 *   LOCK rq->lock			  smp_rmb();
		 *   smp_mb__after_spinlock();
		 *   STORE p->on_rq = 0			  LOAD p->on_cpu
		 *
		 * Pairs with the LOCK+smp_mb__after_spinlock() on rq->lock in
		 * __schedule().  See the comment for smp_mb__after_spinlock().
		 *
		 * Form a control-dep-acquire with p->on_rq == 0 above, to ensure
		 * schedule()'s deactivate_task() has 'happened' and p will no longer
		 * care about it's own p->state. See the comment in __schedule().
		 */
		smp_acquire__after_ctrl_dep();

		/*
		 * We're doing the wakeup (@success == 1), they did a dequeue (p->on_rq
		 * == 0), which means we need to do an enqueue, change p->state to
		 * TASK_WAKING such that we can unlock p->pi_lock before doing the
		 * enqueue, such as ttwu_queue_wakelist().
		 */
		WRITE_ONCE(p->__state, TASK_WAKING);

		/*
		 * If the owning (remote) CPU is still in the middle of schedule() with
		 * this task as prev, considering queueing p on the remote CPUs wake_list
		 * which potentially sends an IPI instead of spinning on p->on_cpu to
		 * let the waker make forward progress. This is safe because IRQs are
		 * disabled and the IPI will deliver after on_cpu is cleared.
		 *
		 * Ensure we load task_cpu(p) after p->on_cpu:
		 *
		 * set_task_cpu(p, cpu);
		 *   STORE p->cpu = @cpu
		 * __schedule() (switch to task 'p')
		 *   LOCK rq->lock
		 *   smp_mb__after_spin_lock()		smp_cond_load_acquire(&p->on_cpu)
		 *   STORE p->on_cpu = 1		LOAD p->cpu
		 *
		 * to ensure we observe the correct CPU on which the task is currently
		 * scheduling.
		 */
		if (smp_load_acquire(&p->on_cpu) &&
		    ttwu_queue_wakelist(p, task_cpu(p), wake_flags))
			break;

		/*
		 * If the owning (remote) CPU is still in the middle of schedule() with
		 * this task as prev, wait until it's done referencing the task.
		 *
		 * Pairs with the smp_store_release() in finish_task().
		 *
		 * This ensures that tasks getting woken will be fully ordered against
		 * their previous state and preserve Program Order.
		 */
		smp_cond_load_acquire(&p->on_cpu, !VAL);

		cpu = select_task_rq(p, p->wake_cpu, &wake_flags);
		if (task_cpu(p) != cpu) {
			if (p->in_iowait) {
				delayacct_blkio_end(p);
				atomic_dec(&task_rq(p)->nr_iowait);
			}

			wake_flags |= WF_MIGRATED;
			psi_ttwu_dequeue(p);
			set_task_cpu(p, cpu);
		}
#else
		cpu = task_cpu(p);
#endif /* CONFIG_SMP */

		ttwu_queue(p, cpu, wake_flags);
	}
out:
	if (success)
		ttwu_stat(p, task_cpu(p), wake_flags);

	return success;
}

static bool __task_needs_rq_lock(struct task_struct *p)
{
	unsigned int state = READ_ONCE(p->__state);

	/*
	 * Since pi->lock blocks try_to_wake_up(), we don't need rq->lock when
	 * the task is blocked. Make sure to check @state since ttwu() can drop
	 * locks at the end, see ttwu_queue_wakelist().
	 */
	if (state == TASK_RUNNING || state == TASK_WAKING)
		return true;

	/*
	 * Ensure we load p->on_rq after p->__state, otherwise it would be
	 * possible to, falsely, observe p->on_rq == 0.
	 *
	 * See try_to_wake_up() for a longer comment.
	 */
	smp_rmb();
	if (p->on_rq)
		return true;

#ifdef CONFIG_SMP
	/*
	 * Ensure the task has finished __schedule() and will not be referenced
	 * anymore. Again, see try_to_wake_up() for a longer comment.
	 */
	smp_rmb();
	smp_cond_load_acquire(&p->on_cpu, !VAL);
#endif

	return false;
}

/**
 * task_call_func - Invoke a function on task in fixed state
 * @p: Process for which the function is to be invoked, can be @current.
 * @func: Function to invoke.
 * @arg: Argument to function.
 *
 * Fix the task in it's current state by avoiding wakeups and or rq operations
 * and call @func(@arg) on it.  This function can use task_is_runnable() and
 * task_curr() to work out what the state is, if required.  Given that @func
 * can be invoked with a runqueue lock held, it had better be quite
 * lightweight.
 *
 * Returns:
 *   Whatever @func returns
 */
int task_call_func(struct task_struct *p, task_call_f func, void *arg)
{
	struct rq *rq = NULL;
	struct rq_flags rf;
	int ret;

	raw_spin_lock_irqsave(&p->pi_lock, rf.flags);

	if (__task_needs_rq_lock(p))
		rq = __task_rq_lock(p, &rf);

	/*
	 * At this point the task is pinned; either:
	 *  - blocked and we're holding off wakeups	 (pi->lock)
	 *  - woken, and we're holding off enqueue	 (rq->lock)
	 *  - queued, and we're holding off schedule	 (rq->lock)
	 *  - running, and we're holding off de-schedule (rq->lock)
	 *
	 * The called function (@func) can use: task_curr(), p->on_rq and
	 * p->__state to differentiate between these states.
	 */
	ret = func(p, arg);

	if (rq)
		rq_unlock(rq, &rf);

	raw_spin_unlock_irqrestore(&p->pi_lock, rf.flags);
	return ret;
}

/**
 * cpu_curr_snapshot - Return a snapshot of the currently running task
 * @cpu: The CPU on which to snapshot the task.
 *
 * Returns the task_struct pointer of the task "currently" running on
 * the specified CPU.
 *
 * If the specified CPU was offline, the return value is whatever it
 * is, perhaps a pointer to the task_struct structure of that CPU's idle
 * task, but there is no guarantee.  Callers wishing a useful return
 * value must take some action to ensure that the specified CPU remains
 * online throughout.
 *
 * This function executes full memory barriers before and after fetching
 * the pointer, which permits the caller to confine this function's fetch
 * with respect to the caller's accesses to other shared variables.
 */
struct task_struct *cpu_curr_snapshot(int cpu)
{
	struct rq *rq = cpu_rq(cpu);
	struct task_struct *t;
	struct rq_flags rf;

	rq_lock_irqsave(rq, &rf);
	smp_mb__after_spinlock(); /* Pairing determined by caller's synchronization design. */
	t = rcu_dereference(cpu_curr(cpu));
	rq_unlock_irqrestore(rq, &rf);
	smp_mb(); /* Pairing determined by caller's synchronization design. */

	return t;
}

/**
 * wake_up_process - Wake up a specific process
 * @p: The process to be woken up.
 *
 * Attempt to wake up the nominated process and move it to the set of runnable
 * processes.
 *
 * Return: 1 if the process was woken up, 0 if it was already running.
 *
 * This function executes a full memory barrier before accessing the task state.
 */
int wake_up_process(struct task_struct *p)
{
	return try_to_wake_up(p, TASK_NORMAL, 0);
}
EXPORT_SYMBOL(wake_up_process);

int wake_up_state(struct task_struct *p, unsigned int state)
{
	return try_to_wake_up(p, state, 0);
}

/*
 * Perform scheduler related setup for a newly forked process p.
 * p is forked by current.
 *
 * __sched_fork() is basic setup used by init_idle() too:
 */
static void __sched_fork(unsigned long clone_flags, struct task_struct *p)
{
	p->on_rq			= 0;

	p->se.on_rq			= 0;
	p->se.exec_start		= 0;
	p->se.sum_exec_runtime		= 0;
	p->se.prev_sum_exec_runtime	= 0;
	p->se.nr_migrations		= 0;
	p->se.vruntime			= 0;
	p->se.vlag			= 0;
	INIT_LIST_HEAD(&p->se.group_node);

	/* A delayed task cannot be in clone(). */
	SCHED_WARN_ON(p->se.sched_delayed);

#ifdef CONFIG_FAIR_GROUP_SCHED
	p->se.cfs_rq			= NULL;
#endif

#ifdef CONFIG_SCHEDSTATS
	/* Even if schedstat is disabled, there should not be garbage */
	memset(&p->stats, 0, sizeof(p->stats));
#endif

	init_dl_entity(&p->dl);

	INIT_LIST_HEAD(&p->rt.run_list);
	p->rt.timeout		= 0;
	p->rt.time_slice	= sched_rr_timeslice;
	p->rt.on_rq		= 0;
	p->rt.on_list		= 0;

#ifdef CONFIG_SCHED_CLASS_EXT
	init_scx_entity(&p->scx);
#endif

#ifdef CONFIG_PREEMPT_NOTIFIERS
	INIT_HLIST_HEAD(&p->preempt_notifiers);
#endif

#ifdef CONFIG_COMPACTION
	p->capture_control = NULL;
#endif
	init_numa_balancing(clone_flags, p);
#ifdef CONFIG_SMP
	p->wake_entry.u_flags = CSD_TYPE_TTWU;
	p->migration_pending = NULL;
#endif
	init_sched_mm_cid(p);
}

DEFINE_STATIC_KEY_FALSE(sched_numa_balancing);

#ifdef CONFIG_NUMA_BALANCING

int sysctl_numa_balancing_mode;

static void __set_numabalancing_state(bool enabled)
{
	if (enabled)
		static_branch_enable(&sched_numa_balancing);
	else
		static_branch_disable(&sched_numa_balancing);
}

void set_numabalancing_state(bool enabled)
{
	if (enabled)
		sysctl_numa_balancing_mode = NUMA_BALANCING_NORMAL;
	else
		sysctl_numa_balancing_mode = NUMA_BALANCING_DISABLED;
	__set_numabalancing_state(enabled);
}

#ifdef CONFIG_PROC_SYSCTL
static void reset_memory_tiering(void)
{
	struct pglist_data *pgdat;

	for_each_online_pgdat(pgdat) {
		pgdat->nbp_threshold = 0;
		pgdat->nbp_th_nr_cand = node_page_state(pgdat, PGPROMOTE_CANDIDATE);
		pgdat->nbp_th_start = jiffies_to_msecs(jiffies);
	}
}

static int sysctl_numa_balancing(const struct ctl_table *table, int write,
			  void *buffer, size_t *lenp, loff_t *ppos)
{
	struct ctl_table t;
	int err;
	int state = sysctl_numa_balancing_mode;

	if (write && !capable(CAP_SYS_ADMIN))
		return -EPERM;

	t = *table;
	t.data = &state;
	err = proc_dointvec_minmax(&t, write, buffer, lenp, ppos);
	if (err < 0)
		return err;
	if (write) {
		if (!(sysctl_numa_balancing_mode & NUMA_BALANCING_MEMORY_TIERING) &&
		    (state & NUMA_BALANCING_MEMORY_TIERING))
			reset_memory_tiering();
		sysctl_numa_balancing_mode = state;
		__set_numabalancing_state(state);
	}
	return err;
}
#endif
#endif

#ifdef CONFIG_SCHEDSTATS

DEFINE_STATIC_KEY_FALSE(sched_schedstats);

static void set_schedstats(bool enabled)
{
	if (enabled)
		static_branch_enable(&sched_schedstats);
	else
		static_branch_disable(&sched_schedstats);
}

void force_schedstat_enabled(void)
{
	if (!schedstat_enabled()) {
		pr_info("kernel profiling enabled schedstats, disable via kernel.sched_schedstats.\n");
		static_branch_enable(&sched_schedstats);
	}
}

static int __init setup_schedstats(char *str)
{
	int ret = 0;
	if (!str)
		goto out;

	if (!strcmp(str, "enable")) {
		set_schedstats(true);
		ret = 1;
	} else if (!strcmp(str, "disable")) {
		set_schedstats(false);
		ret = 1;
	}
out:
	if (!ret)
		pr_warn("Unable to parse schedstats=\n");

	return ret;
}
__setup("schedstats=", setup_schedstats);

#ifdef CONFIG_PROC_SYSCTL
static int sysctl_schedstats(const struct ctl_table *table, int write, void *buffer,
		size_t *lenp, loff_t *ppos)
{
	struct ctl_table t;
	int err;
	int state = static_branch_likely(&sched_schedstats);

	if (write && !capable(CAP_SYS_ADMIN))
		return -EPERM;

	t = *table;
	t.data = &state;
	err = proc_dointvec_minmax(&t, write, buffer, lenp, ppos);
	if (err < 0)
		return err;
	if (write)
		set_schedstats(state);
	return err;
}
#endif /* CONFIG_PROC_SYSCTL */
#endif /* CONFIG_SCHEDSTATS */

#ifdef CONFIG_SYSCTL
static struct ctl_table sched_core_sysctls[] = {
#ifdef CONFIG_SCHEDSTATS
	{
		.procname       = "sched_schedstats",
		.data           = NULL,
		.maxlen         = sizeof(unsigned int),
		.mode           = 0644,
		.proc_handler   = sysctl_schedstats,
		.extra1         = SYSCTL_ZERO,
		.extra2         = SYSCTL_ONE,
	},
#endif /* CONFIG_SCHEDSTATS */
#ifdef CONFIG_UCLAMP_TASK
	{
		.procname       = "sched_util_clamp_min",
		.data           = &sysctl_sched_uclamp_util_min,
		.maxlen         = sizeof(unsigned int),
		.mode           = 0644,
		.proc_handler   = sysctl_sched_uclamp_handler,
	},
	{
		.procname       = "sched_util_clamp_max",
		.data           = &sysctl_sched_uclamp_util_max,
		.maxlen         = sizeof(unsigned int),
		.mode           = 0644,
		.proc_handler   = sysctl_sched_uclamp_handler,
	},
	{
		.procname       = "sched_util_clamp_min_rt_default",
		.data           = &sysctl_sched_uclamp_util_min_rt_default,
		.maxlen         = sizeof(unsigned int),
		.mode           = 0644,
		.proc_handler   = sysctl_sched_uclamp_handler,
	},
#endif /* CONFIG_UCLAMP_TASK */
#ifdef CONFIG_NUMA_BALANCING
	{
		.procname	= "numa_balancing",
		.data		= NULL, /* filled in by handler */
		.maxlen		= sizeof(unsigned int),
		.mode		= 0644,
		.proc_handler	= sysctl_numa_balancing,
		.extra1		= SYSCTL_ZERO,
		.extra2		= SYSCTL_FOUR,
	},
#endif /* CONFIG_NUMA_BALANCING */
};
static int __init sched_core_sysctl_init(void)
{
	register_sysctl_init("kernel", sched_core_sysctls);
	return 0;
}
late_initcall(sched_core_sysctl_init);
#endif /* CONFIG_SYSCTL */

/*
 * fork()/clone()-time setup:
 */
int sched_fork(unsigned long clone_flags, struct task_struct *p)
{
	__sched_fork(clone_flags, p);
	/*
	 * We mark the process as NEW here. This guarantees that
	 * nobody will actually run it, and a signal or other external
	 * event cannot wake it up and insert it on the runqueue either.
	 */
	p->__state = TASK_NEW;

	/*
	 * Make sure we do not leak PI boosting priority to the child.
	 */
	p->prio = current->normal_prio;

	uclamp_fork(p);

	/*
	 * Revert to default priority/policy on fork if requested.
	 */
	if (unlikely(p->sched_reset_on_fork)) {
		if (task_has_dl_policy(p) || task_has_rt_policy(p)) {
			p->policy = SCHED_NORMAL;
			p->static_prio = NICE_TO_PRIO(0);
			p->rt_priority = 0;
		} else if (PRIO_TO_NICE(p->static_prio) < 0)
			p->static_prio = NICE_TO_PRIO(0);

		p->prio = p->normal_prio = p->static_prio;
		set_load_weight(p, false);
		p->se.custom_slice = 0;
		p->se.slice = sysctl_sched_base_slice;

		/*
		 * We don't need the reset flag anymore after the fork. It has
		 * fulfilled its duty:
		 */
		p->sched_reset_on_fork = 0;
	}

	if (dl_prio(p->prio))
		return -EAGAIN;

	scx_pre_fork(p);

	if (rt_prio(p->prio)) {
		p->sched_class = &rt_sched_class;
#ifdef CONFIG_SCHED_CLASS_EXT
	} else if (task_should_scx(p->policy)) {
		p->sched_class = &ext_sched_class;
#endif
	} else {
		p->sched_class = &fair_sched_class;
	}

	init_entity_runnable_average(&p->se);


#ifdef CONFIG_SCHED_INFO
	if (likely(sched_info_on()))
		memset(&p->sched_info, 0, sizeof(p->sched_info));
#endif
#if defined(CONFIG_SMP)
	p->on_cpu = 0;
#endif
	init_task_preempt_count(p);
#ifdef CONFIG_SMP
	plist_node_init(&p->pushable_tasks, MAX_PRIO);
	RB_CLEAR_NODE(&p->pushable_dl_tasks);
#endif
	return 0;
}

int sched_cgroup_fork(struct task_struct *p, struct kernel_clone_args *kargs)
{
	unsigned long flags;

	/*
	 * Because we're not yet on the pid-hash, p->pi_lock isn't strictly
	 * required yet, but lockdep gets upset if rules are violated.
	 */
	raw_spin_lock_irqsave(&p->pi_lock, flags);
#ifdef CONFIG_CGROUP_SCHED
	if (1) {
		struct task_group *tg;
		tg = container_of(kargs->cset->subsys[cpu_cgrp_id],
				  struct task_group, css);
		tg = autogroup_task_group(p, tg);
		p->sched_task_group = tg;
	}
#endif
	rseq_migrate(p);
	/*
	 * We're setting the CPU for the first time, we don't migrate,
	 * so use __set_task_cpu().
	 */
	__set_task_cpu(p, smp_processor_id());
	if (p->sched_class->task_fork)
		p->sched_class->task_fork(p);
	raw_spin_unlock_irqrestore(&p->pi_lock, flags);

	return scx_fork(p);
}

void sched_cancel_fork(struct task_struct *p)
{
	scx_cancel_fork(p);
}

void sched_post_fork(struct task_struct *p)
{
	uclamp_post_fork(p);
	scx_post_fork(p);
}

unsigned long to_ratio(u64 period, u64 runtime)
{
	if (runtime == RUNTIME_INF)
		return BW_UNIT;

	/*
	 * Doing this here saves a lot of checks in all
	 * the calling paths, and returning zero seems
	 * safe for them anyway.
	 */
	if (period == 0)
		return 0;

	return div64_u64(runtime << BW_SHIFT, period);
}

/*
 * wake_up_new_task - wake up a newly created task for the first time.
 *
 * This function will do some initial scheduler statistics housekeeping
 * that must be done for every newly created context, then puts the task
 * on the runqueue and wakes it.
 */
void wake_up_new_task(struct task_struct *p)
{
	struct rq_flags rf;
	struct rq *rq;
	int wake_flags = WF_FORK;

	raw_spin_lock_irqsave(&p->pi_lock, rf.flags);
	WRITE_ONCE(p->__state, TASK_RUNNING);
#ifdef CONFIG_SMP
	/*
	 * Fork balancing, do it here and not earlier because:
	 *  - cpus_ptr can change in the fork path
	 *  - any previously selected CPU might disappear through hotplug
	 *
	 * Use __set_task_cpu() to avoid calling sched_class::migrate_task_rq,
	 * as we're not fully set-up yet.
	 */
	p->recent_used_cpu = task_cpu(p);
	rseq_migrate(p);
	__set_task_cpu(p, select_task_rq(p, task_cpu(p), &wake_flags));
#endif
	rq = __task_rq_lock(p, &rf);
	update_rq_clock(rq);
	post_init_entity_util_avg(p);

	activate_task(rq, p, ENQUEUE_NOCLOCK | ENQUEUE_INITIAL);
	trace_sched_wakeup_new(p);
	wakeup_preempt(rq, p, wake_flags);
#ifdef CONFIG_SMP
	if (p->sched_class->task_woken) {
		/*
		 * Nothing relies on rq->lock after this, so it's fine to
		 * drop it.
		 */
		rq_unpin_lock(rq, &rf);
		p->sched_class->task_woken(rq, p);
		rq_repin_lock(rq, &rf);
	}
#endif
	task_rq_unlock(rq, p, &rf);
}

#ifdef CONFIG_PREEMPT_NOTIFIERS

static DEFINE_STATIC_KEY_FALSE(preempt_notifier_key);

void preempt_notifier_inc(void)
{
	static_branch_inc(&preempt_notifier_key);
}
EXPORT_SYMBOL_GPL(preempt_notifier_inc);

void preempt_notifier_dec(void)
{
	static_branch_dec(&preempt_notifier_key);
}
EXPORT_SYMBOL_GPL(preempt_notifier_dec);

/**
 * preempt_notifier_register - tell me when current is being preempted & rescheduled
 * @notifier: notifier struct to register
 */
void preempt_notifier_register(struct preempt_notifier *notifier)
{
	if (!static_branch_unlikely(&preempt_notifier_key))
		WARN(1, "registering preempt_notifier while notifiers disabled\n");

	hlist_add_head(&notifier->link, &current->preempt_notifiers);
}
EXPORT_SYMBOL_GPL(preempt_notifier_register);

/**
 * preempt_notifier_unregister - no longer interested in preemption notifications
 * @notifier: notifier struct to unregister
 *
 * This is *not* safe to call from within a preemption notifier.
 */
void preempt_notifier_unregister(struct preempt_notifier *notifier)
{
	hlist_del(&notifier->link);
}
EXPORT_SYMBOL_GPL(preempt_notifier_unregister);

static void __fire_sched_in_preempt_notifiers(struct task_struct *curr)
{
	struct preempt_notifier *notifier;

	hlist_for_each_entry(notifier, &curr->preempt_notifiers, link)
		notifier->ops->sched_in(notifier, raw_smp_processor_id());
}

static __always_inline void fire_sched_in_preempt_notifiers(struct task_struct *curr)
{
	if (static_branch_unlikely(&preempt_notifier_key))
		__fire_sched_in_preempt_notifiers(curr);
}

static void
__fire_sched_out_preempt_notifiers(struct task_struct *curr,
				   struct task_struct *next)
{
	struct preempt_notifier *notifier;

	hlist_for_each_entry(notifier, &curr->preempt_notifiers, link)
		notifier->ops->sched_out(notifier, next);
}

static __always_inline void
fire_sched_out_preempt_notifiers(struct task_struct *curr,
				 struct task_struct *next)
{
	if (static_branch_unlikely(&preempt_notifier_key))
		__fire_sched_out_preempt_notifiers(curr, next);
}

#else /* !CONFIG_PREEMPT_NOTIFIERS */

static inline void fire_sched_in_preempt_notifiers(struct task_struct *curr)
{
}

static inline void
fire_sched_out_preempt_notifiers(struct task_struct *curr,
				 struct task_struct *next)
{
}

#endif /* CONFIG_PREEMPT_NOTIFIERS */

static inline void prepare_task(struct task_struct *next)
{
#ifdef CONFIG_SMP
	/*
	 * Claim the task as running, we do this before switching to it
	 * such that any running task will have this set.
	 *
	 * See the smp_load_acquire(&p->on_cpu) case in ttwu() and
	 * its ordering comment.
	 */
	WRITE_ONCE(next->on_cpu, 1);
#endif
}

static inline void finish_task(struct task_struct *prev)
{
#ifdef CONFIG_SMP
	/*
	 * This must be the very last reference to @prev from this CPU. After
	 * p->on_cpu is cleared, the task can be moved to a different CPU. We
	 * must ensure this doesn't happen until the switch is completely
	 * finished.
	 *
	 * In particular, the load of prev->state in finish_task_switch() must
	 * happen before this.
	 *
	 * Pairs with the smp_cond_load_acquire() in try_to_wake_up().
	 */
	smp_store_release(&prev->on_cpu, 0);
#endif
}

#ifdef CONFIG_SMP

static void do_balance_callbacks(struct rq *rq, struct balance_callback *head)
{
	void (*func)(struct rq *rq);
	struct balance_callback *next;

	lockdep_assert_rq_held(rq);

	while (head) {
		func = (void (*)(struct rq *))head->func;
		next = head->next;
		head->next = NULL;
		head = next;

		func(rq);
	}
}

static void balance_push(struct rq *rq);

/*
 * balance_push_callback is a right abuse of the callback interface and plays
 * by significantly different rules.
 *
 * Where the normal balance_callback's purpose is to be ran in the same context
 * that queued it (only later, when it's safe to drop rq->lock again),
 * balance_push_callback is specifically targeted at __schedule().
 *
 * This abuse is tolerated because it places all the unlikely/odd cases behind
 * a single test, namely: rq->balance_callback == NULL.
 */
struct balance_callback balance_push_callback = {
	.next = NULL,
	.func = balance_push,
};

static inline struct balance_callback *
__splice_balance_callbacks(struct rq *rq, bool split)
{
	struct balance_callback *head = rq->balance_callback;

	if (likely(!head))
		return NULL;

	lockdep_assert_rq_held(rq);
	/*
	 * Must not take balance_push_callback off the list when
	 * splice_balance_callbacks() and balance_callbacks() are not
	 * in the same rq->lock section.
	 *
	 * In that case it would be possible for __schedule() to interleave
	 * and observe the list empty.
	 */
	if (split && head == &balance_push_callback)
		head = NULL;
	else
		rq->balance_callback = NULL;

	return head;
}

struct balance_callback *splice_balance_callbacks(struct rq *rq)
{
	return __splice_balance_callbacks(rq, true);
}

static void __balance_callbacks(struct rq *rq)
{
	do_balance_callbacks(rq, __splice_balance_callbacks(rq, false));
}

void balance_callbacks(struct rq *rq, struct balance_callback *head)
{
	unsigned long flags;

	if (unlikely(head)) {
		raw_spin_rq_lock_irqsave(rq, flags);
		do_balance_callbacks(rq, head);
		raw_spin_rq_unlock_irqrestore(rq, flags);
	}
}

#else

static inline void __balance_callbacks(struct rq *rq)
{
}

#endif

static inline void
prepare_lock_switch(struct rq *rq, struct task_struct *next, struct rq_flags *rf)
{
	/*
	 * Since the runqueue lock will be released by the next
	 * task (which is an invalid locking op but in the case
	 * of the scheduler it's an obvious special-case), so we
	 * do an early lockdep release here:
	 */
	rq_unpin_lock(rq, rf);
	spin_release(&__rq_lockp(rq)->dep_map, _THIS_IP_);
#ifdef CONFIG_DEBUG_SPINLOCK
	/* this is a valid case when another task releases the spinlock */
	rq_lockp(rq)->owner = next;
#endif
}

static inline void finish_lock_switch(struct rq *rq)
{
	/*
	 * If we are tracking spinlock dependencies then we have to
	 * fix up the runqueue lock - which gets 'carried over' from
	 * prev into current:
	 */
	spin_acquire(&__rq_lockp(rq)->dep_map, 0, 0, _THIS_IP_);
	__balance_callbacks(rq);
	raw_spin_rq_unlock_irq(rq);
}

/*
 * NOP if the arch has not defined these:
 */

#ifndef prepare_arch_switch
# define prepare_arch_switch(next)	do { } while (0)
#endif

#ifndef finish_arch_post_lock_switch
# define finish_arch_post_lock_switch()	do { } while (0)
#endif

static inline void kmap_local_sched_out(void)
{
#ifdef CONFIG_KMAP_LOCAL
	if (unlikely(current->kmap_ctrl.idx))
		__kmap_local_sched_out();
#endif
}

static inline void kmap_local_sched_in(void)
{
#ifdef CONFIG_KMAP_LOCAL
	if (unlikely(current->kmap_ctrl.idx))
		__kmap_local_sched_in();
#endif
}

/**
 * prepare_task_switch - prepare to switch tasks
 * @rq: the runqueue preparing to switch
 * @prev: the current task that is being switched out
 * @next: the task we are going to switch to.
 *
 * This is called with the rq lock held and interrupts off. It must
 * be paired with a subsequent finish_task_switch after the context
 * switch.
 *
 * prepare_task_switch sets up locking and calls architecture specific
 * hooks.
 */
static inline void
prepare_task_switch(struct rq *rq, struct task_struct *prev,
		    struct task_struct *next)
{
	kcov_prepare_switch(prev);
	sched_info_switch(rq, prev, next);
	perf_event_task_sched_out(prev, next);
	rseq_preempt(prev);
	fire_sched_out_preempt_notifiers(prev, next);
	kmap_local_sched_out();
	prepare_task(next);
	prepare_arch_switch(next);
}

/**
 * finish_task_switch - clean up after a task-switch
 * @prev: the thread we just switched away from.
 *
 * finish_task_switch must be called after the context switch, paired
 * with a prepare_task_switch call before the context switch.
 * finish_task_switch will reconcile locking set up by prepare_task_switch,
 * and do any other architecture-specific cleanup actions.
 *
 * Note that we may have delayed dropping an mm in context_switch(). If
 * so, we finish that here outside of the runqueue lock. (Doing it
 * with the lock held can cause deadlocks; see schedule() for
 * details.)
 *
 * The context switch have flipped the stack from under us and restored the
 * local variables which were saved when this task called schedule() in the
 * past. 'prev == current' is still correct but we need to recalculate this_rq
 * because prev may have moved to another CPU.
 */
static struct rq *finish_task_switch(struct task_struct *prev)
	__releases(rq->lock)
{
	struct rq *rq = this_rq();
	struct mm_struct *mm = rq->prev_mm;
	unsigned int prev_state;

	/*
	 * The previous task will have left us with a preempt_count of 2
	 * because it left us after:
	 *
	 *	schedule()
	 *	  preempt_disable();			// 1
	 *	  __schedule()
	 *	    raw_spin_lock_irq(&rq->lock)	// 2
	 *
	 * Also, see FORK_PREEMPT_COUNT.
	 */
	if (WARN_ONCE(preempt_count() != 2*PREEMPT_DISABLE_OFFSET,
		      "corrupted preempt_count: %s/%d/0x%x\n",
		      current->comm, current->pid, preempt_count()))
		preempt_count_set(FORK_PREEMPT_COUNT);

	rq->prev_mm = NULL;

	/*
	 * A task struct has one reference for the use as "current".
	 * If a task dies, then it sets TASK_DEAD in tsk->state and calls
	 * schedule one last time. The schedule call will never return, and
	 * the scheduled task must drop that reference.
	 *
	 * We must observe prev->state before clearing prev->on_cpu (in
	 * finish_task), otherwise a concurrent wakeup can get prev
	 * running on another CPU and we could rave with its RUNNING -> DEAD
	 * transition, resulting in a double drop.
	 */
	prev_state = READ_ONCE(prev->__state);
	vtime_task_switch(prev);
	perf_event_task_sched_in(prev, current);
	finish_task(prev);
	tick_nohz_task_switch();
	finish_lock_switch(rq);
	finish_arch_post_lock_switch();
	kcov_finish_switch(current);
	/*
	 * kmap_local_sched_out() is invoked with rq::lock held and
	 * interrupts disabled. There is no requirement for that, but the
	 * sched out code does not have an interrupt enabled section.
	 * Restoring the maps on sched in does not require interrupts being
	 * disabled either.
	 */
	kmap_local_sched_in();

	fire_sched_in_preempt_notifiers(current);
	/*
	 * When switching through a kernel thread, the loop in
	 * membarrier_{private,global}_expedited() may have observed that
	 * kernel thread and not issued an IPI. It is therefore possible to
	 * schedule between user->kernel->user threads without passing though
	 * switch_mm(). Membarrier requires a barrier after storing to
	 * rq->curr, before returning to userspace, so provide them here:
	 *
	 * - a full memory barrier for {PRIVATE,GLOBAL}_EXPEDITED, implicitly
	 *   provided by mmdrop_lazy_tlb(),
	 * - a sync_core for SYNC_CORE.
	 */
	if (mm) {
		membarrier_mm_sync_core_before_usermode(mm);
		mmdrop_lazy_tlb_sched(mm);
	}

	if (unlikely(prev_state == TASK_DEAD)) {
		if (prev->sched_class->task_dead)
			prev->sched_class->task_dead(prev);

		/* Task is done with its stack. */
		put_task_stack(prev);

		put_task_struct_rcu_user(prev);
	}

	return rq;
}

/**
 * schedule_tail - first thing a freshly forked thread must call.
 * @prev: the thread we just switched away from.
 */
asmlinkage __visible void schedule_tail(struct task_struct *prev)
	__releases(rq->lock)
{
	/*
	 * New tasks start with FORK_PREEMPT_COUNT, see there and
	 * finish_task_switch() for details.
	 *
	 * finish_task_switch() will drop rq->lock() and lower preempt_count
	 * and the preempt_enable() will end up enabling preemption (on
	 * PREEMPT_COUNT kernels).
	 */

	finish_task_switch(prev);
	preempt_enable();

	if (current->set_child_tid)
		put_user(task_pid_vnr(current), current->set_child_tid);

	calculate_sigpending();
}

/*
 * context_switch - switch to the new MM and the new thread's register state.
 */
static __always_inline struct rq *
context_switch(struct rq *rq, struct task_struct *prev,
	       struct task_struct *next, struct rq_flags *rf)
{
	prepare_task_switch(rq, prev, next);

	/*
	 * For paravirt, this is coupled with an exit in switch_to to
	 * combine the page table reload and the switch backend into
	 * one hypercall.
	 */
	arch_start_context_switch(prev);

	/*
	 * kernel -> kernel   lazy + transfer active
	 *   user -> kernel   lazy + mmgrab_lazy_tlb() active
	 *
	 * kernel ->   user   switch + mmdrop_lazy_tlb() active
	 *   user ->   user   switch
	 *
	 * switch_mm_cid() needs to be updated if the barriers provided
	 * by context_switch() are modified.
	 */
	if (!next->mm) {                                // to kernel
		enter_lazy_tlb(prev->active_mm, next);

		next->active_mm = prev->active_mm;
		if (prev->mm)                           // from user
			mmgrab_lazy_tlb(prev->active_mm);
		else
			prev->active_mm = NULL;
	} else {                                        // to user
		membarrier_switch_mm(rq, prev->active_mm, next->mm);
		/*
		 * sys_membarrier() requires an smp_mb() between setting
		 * rq->curr / membarrier_switch_mm() and returning to userspace.
		 *
		 * The below provides this either through switch_mm(), or in
		 * case 'prev->active_mm == next->mm' through
		 * finish_task_switch()'s mmdrop().
		 */
		switch_mm_irqs_off(prev->active_mm, next->mm, next);
		lru_gen_use_mm(next->mm);

		if (!prev->mm) {                        // from kernel
			/* will mmdrop_lazy_tlb() in finish_task_switch(). */
			rq->prev_mm = prev->active_mm;
			prev->active_mm = NULL;
		}
	}

	/* switch_mm_cid() requires the memory barriers above. */
	switch_mm_cid(rq, prev, next);

	prepare_lock_switch(rq, next, rf);

	/* Here we just switch the register state and the stack. */
	switch_to(prev, next, prev);
	barrier();

	return finish_task_switch(prev);
}

/*
 * nr_running and nr_context_switches:
 *
 * externally visible scheduler statistics: current number of runnable
 * threads, total number of context switches performed since bootup.
 */
unsigned int nr_running(void)
{
	unsigned int i, sum = 0;

	for_each_online_cpu(i)
		sum += cpu_rq(i)->nr_running;

	return sum;
}

/*
 * Check if only the current task is running on the CPU.
 *
 * Caution: this function does not check that the caller has disabled
 * preemption, thus the result might have a time-of-check-to-time-of-use
 * race.  The caller is responsible to use it correctly, for example:
 *
 * - from a non-preemptible section (of course)
 *
 * - from a thread that is bound to a single CPU
 *
 * - in a loop with very short iterations (e.g. a polling loop)
 */
bool single_task_running(void)
{
	return raw_rq()->nr_running == 1;
}
EXPORT_SYMBOL(single_task_running);

unsigned long long nr_context_switches_cpu(int cpu)
{
	return cpu_rq(cpu)->nr_switches;
}

unsigned long long nr_context_switches(void)
{
	int i;
	unsigned long long sum = 0;

	for_each_possible_cpu(i)
		sum += cpu_rq(i)->nr_switches;

	return sum;
}

/*
 * Consumers of these two interfaces, like for example the cpuidle menu
 * governor, are using nonsensical data. Preferring shallow idle state selection
 * for a CPU that has IO-wait which might not even end up running the task when
 * it does become runnable.
 */

unsigned int nr_iowait_cpu(int cpu)
{
	return atomic_read(&cpu_rq(cpu)->nr_iowait);
}

/*
 * IO-wait accounting, and how it's mostly bollocks (on SMP).
 *
 * The idea behind IO-wait account is to account the idle time that we could
 * have spend running if it were not for IO. That is, if we were to improve the
 * storage performance, we'd have a proportional reduction in IO-wait time.
 *
 * This all works nicely on UP, where, when a task blocks on IO, we account
 * idle time as IO-wait, because if the storage were faster, it could've been
 * running and we'd not be idle.
 *
 * This has been extended to SMP, by doing the same for each CPU. This however
 * is broken.
 *
 * Imagine for instance the case where two tasks block on one CPU, only the one
 * CPU will have IO-wait accounted, while the other has regular idle. Even
 * though, if the storage were faster, both could've ran at the same time,
 * utilising both CPUs.
 *
 * This means, that when looking globally, the current IO-wait accounting on
 * SMP is a lower bound, by reason of under accounting.
 *
 * Worse, since the numbers are provided per CPU, they are sometimes
 * interpreted per CPU, and that is nonsensical. A blocked task isn't strictly
 * associated with any one particular CPU, it can wake to another CPU than it
 * blocked on. This means the per CPU IO-wait number is meaningless.
 *
 * Task CPU affinities can make all that even more 'interesting'.
 */

unsigned int nr_iowait(void)
{
	unsigned int i, sum = 0;

	for_each_possible_cpu(i)
		sum += nr_iowait_cpu(i);

	return sum;
}

#ifdef CONFIG_SMP

/*
 * sched_exec - execve() is a valuable balancing opportunity, because at
 * this point the task has the smallest effective memory and cache footprint.
 */
void sched_exec(void)
{
	struct task_struct *p = current;
	struct migration_arg arg;
	int dest_cpu;

	scoped_guard (raw_spinlock_irqsave, &p->pi_lock) {
		dest_cpu = p->sched_class->select_task_rq(p, task_cpu(p), WF_EXEC);
		if (dest_cpu == smp_processor_id())
			return;

		if (unlikely(!cpu_active(dest_cpu)))
			return;

		arg = (struct migration_arg){ p, dest_cpu };
	}
	stop_one_cpu(task_cpu(p), migration_cpu_stop, &arg);
}

#endif

DEFINE_PER_CPU(struct kernel_stat, kstat);
DEFINE_PER_CPU(struct kernel_cpustat, kernel_cpustat);

EXPORT_PER_CPU_SYMBOL(kstat);
EXPORT_PER_CPU_SYMBOL(kernel_cpustat);

/*
 * The function fair_sched_class.update_curr accesses the struct curr
 * and its field curr->exec_start; when called from task_sched_runtime(),
 * we observe a high rate of cache misses in practice.
 * Prefetching this data results in improved performance.
 */
static inline void prefetch_curr_exec_start(struct task_struct *p)
{
#ifdef CONFIG_FAIR_GROUP_SCHED
	struct sched_entity *curr = p->se.cfs_rq->curr;
#else
	struct sched_entity *curr = task_rq(p)->cfs.curr;
#endif
	prefetch(curr);
	prefetch(&curr->exec_start);
}

/*
 * Return accounted runtime for the task.
 * In case the task is currently running, return the runtime plus current's
 * pending runtime that have not been accounted yet.
 */
unsigned long long task_sched_runtime(struct task_struct *p)
{
	struct rq_flags rf;
	struct rq *rq;
	u64 ns;

#if defined(CONFIG_64BIT) && defined(CONFIG_SMP)
	/*
	 * 64-bit doesn't need locks to atomically read a 64-bit value.
	 * So we have a optimization chance when the task's delta_exec is 0.
	 * Reading ->on_cpu is racy, but this is OK.
	 *
	 * If we race with it leaving CPU, we'll take a lock. So we're correct.
	 * If we race with it entering CPU, unaccounted time is 0. This is
	 * indistinguishable from the read occurring a few cycles earlier.
	 * If we see ->on_cpu without ->on_rq, the task is leaving, and has
	 * been accounted, so we're correct here as well.
	 */
	if (!p->on_cpu || !task_on_rq_queued(p))
		return p->se.sum_exec_runtime;
#endif

	rq = task_rq_lock(p, &rf);
	/*
	 * Must be ->curr _and_ ->on_rq.  If dequeued, we would
	 * project cycles that may never be accounted to this
	 * thread, breaking clock_gettime().
	 */
	if (task_current(rq, p) && task_on_rq_queued(p)) {
		prefetch_curr_exec_start(p);
		update_rq_clock(rq);
		p->sched_class->update_curr(rq);
	}
	ns = p->se.sum_exec_runtime;
	task_rq_unlock(rq, p, &rf);

	return ns;
}

#ifdef CONFIG_SCHED_DEBUG
static u64 cpu_resched_latency(struct rq *rq)
{
	int latency_warn_ms = READ_ONCE(sysctl_resched_latency_warn_ms);
	u64 resched_latency, now = rq_clock(rq);
	static bool warned_once;

	if (sysctl_resched_latency_warn_once && warned_once)
		return 0;

	if (!need_resched() || !latency_warn_ms)
		return 0;

	if (system_state == SYSTEM_BOOTING)
		return 0;

	if (!rq->last_seen_need_resched_ns) {
		rq->last_seen_need_resched_ns = now;
		rq->ticks_without_resched = 0;
		return 0;
	}

	rq->ticks_without_resched++;
	resched_latency = now - rq->last_seen_need_resched_ns;
	if (resched_latency <= latency_warn_ms * NSEC_PER_MSEC)
		return 0;

	warned_once = true;

	return resched_latency;
}

static int __init setup_resched_latency_warn_ms(char *str)
{
	long val;

	if ((kstrtol(str, 0, &val))) {
		pr_warn("Unable to set resched_latency_warn_ms\n");
		return 1;
	}

	sysctl_resched_latency_warn_ms = val;
	return 1;
}
__setup("resched_latency_warn_ms=", setup_resched_latency_warn_ms);
#else
static inline u64 cpu_resched_latency(struct rq *rq) { return 0; }
#endif /* CONFIG_SCHED_DEBUG */

/*
 * This function gets called by the timer code, with HZ frequency.
 * We call it with interrupts disabled.
 */
void sched_tick(void)
{
	int cpu = smp_processor_id();
	struct rq *rq = cpu_rq(cpu);
	struct task_struct *curr;
	struct rq_flags rf;
	unsigned long hw_pressure;
	u64 resched_latency;

	if (housekeeping_cpu(cpu, HK_TYPE_TICK))
		arch_scale_freq_tick();

	sched_clock_tick();

	rq_lock(rq, &rf);

	curr = rq->curr;
	psi_account_irqtime(rq, curr, NULL);

	update_rq_clock(rq);
	hw_pressure = arch_scale_hw_pressure(cpu_of(rq));
	update_hw_load_avg(rq_clock_task(rq), rq, hw_pressure);
	curr->sched_class->task_tick(rq, curr, 0);
	if (sched_feat(LATENCY_WARN))
		resched_latency = cpu_resched_latency(rq);
	calc_global_load_tick(rq);
	sched_core_tick(rq);
	task_tick_mm_cid(rq, curr);
	scx_tick(rq);

	rq_unlock(rq, &rf);

	if (sched_feat(LATENCY_WARN) && resched_latency)
		resched_latency_warn(cpu, resched_latency);

	perf_event_task_tick();

	if (curr->flags & PF_WQ_WORKER)
		wq_worker_tick(curr);

#ifdef CONFIG_SMP
	if (!scx_switched_all()) {
		rq->idle_balance = idle_cpu(cpu);
		sched_balance_trigger(rq);
	}
#endif
}

#ifdef CONFIG_NO_HZ_FULL

struct tick_work {
	int			cpu;
	atomic_t		state;
	struct delayed_work	work;
};
/* Values for ->state, see diagram below. */
#define TICK_SCHED_REMOTE_OFFLINE	0
#define TICK_SCHED_REMOTE_OFFLINING	1
#define TICK_SCHED_REMOTE_RUNNING	2

/*
 * State diagram for ->state:
 *
 *
 *          TICK_SCHED_REMOTE_OFFLINE
 *                    |   ^
 *                    |   |
 *                    |   | sched_tick_remote()
 *                    |   |
 *                    |   |
 *                    +--TICK_SCHED_REMOTE_OFFLINING
 *                    |   ^
 *                    |   |
 * sched_tick_start() |   | sched_tick_stop()
 *                    |   |
 *                    V   |
 *          TICK_SCHED_REMOTE_RUNNING
 *
 *
 * Other transitions get WARN_ON_ONCE(), except that sched_tick_remote()
 * and sched_tick_start() are happy to leave the state in RUNNING.
 */

static struct tick_work __percpu *tick_work_cpu;

static void sched_tick_remote(struct work_struct *work)
{
	struct delayed_work *dwork = to_delayed_work(work);
	struct tick_work *twork = container_of(dwork, struct tick_work, work);
	int cpu = twork->cpu;
	struct rq *rq = cpu_rq(cpu);
	int os;

	/*
	 * Handle the tick only if it appears the remote CPU is running in full
	 * dynticks mode. The check is racy by nature, but missing a tick or
	 * having one too much is no big deal because the scheduler tick updates
	 * statistics and checks timeslices in a time-independent way, regardless
	 * of when exactly it is running.
	 */
	if (tick_nohz_tick_stopped_cpu(cpu)) {
		guard(rq_lock_irq)(rq);
		struct task_struct *curr = rq->curr;

		if (cpu_online(cpu)) {
			update_rq_clock(rq);

			if (!is_idle_task(curr)) {
				/*
				 * Make sure the next tick runs within a
				 * reasonable amount of time.
				 */
				u64 delta = rq_clock_task(rq) - curr->se.exec_start;
				WARN_ON_ONCE(delta > (u64)NSEC_PER_SEC * 3);
			}
			curr->sched_class->task_tick(rq, curr, 0);

			calc_load_nohz_remote(rq);
		}
	}

	/*
	 * Run the remote tick once per second (1Hz). This arbitrary
	 * frequency is large enough to avoid overload but short enough
	 * to keep scheduler internal stats reasonably up to date.  But
	 * first update state to reflect hotplug activity if required.
	 */
	os = atomic_fetch_add_unless(&twork->state, -1, TICK_SCHED_REMOTE_RUNNING);
	WARN_ON_ONCE(os == TICK_SCHED_REMOTE_OFFLINE);
	if (os == TICK_SCHED_REMOTE_RUNNING)
		queue_delayed_work(system_unbound_wq, dwork, HZ);
}

static void sched_tick_start(int cpu)
{
	int os;
	struct tick_work *twork;

	if (housekeeping_cpu(cpu, HK_TYPE_TICK))
		return;

	WARN_ON_ONCE(!tick_work_cpu);

	twork = per_cpu_ptr(tick_work_cpu, cpu);
	os = atomic_xchg(&twork->state, TICK_SCHED_REMOTE_RUNNING);
	WARN_ON_ONCE(os == TICK_SCHED_REMOTE_RUNNING);
	if (os == TICK_SCHED_REMOTE_OFFLINE) {
		twork->cpu = cpu;
		INIT_DELAYED_WORK(&twork->work, sched_tick_remote);
		queue_delayed_work(system_unbound_wq, &twork->work, HZ);
	}
}

#ifdef CONFIG_HOTPLUG_CPU
static void sched_tick_stop(int cpu)
{
	struct tick_work *twork;
	int os;

	if (housekeeping_cpu(cpu, HK_TYPE_TICK))
		return;

	WARN_ON_ONCE(!tick_work_cpu);

	twork = per_cpu_ptr(tick_work_cpu, cpu);
	/* There cannot be competing actions, but don't rely on stop-machine. */
	os = atomic_xchg(&twork->state, TICK_SCHED_REMOTE_OFFLINING);
	WARN_ON_ONCE(os != TICK_SCHED_REMOTE_RUNNING);
	/* Don't cancel, as this would mess up the state machine. */
}
#endif /* CONFIG_HOTPLUG_CPU */

int __init sched_tick_offload_init(void)
{
	tick_work_cpu = alloc_percpu(struct tick_work);
	BUG_ON(!tick_work_cpu);
	return 0;
}

#else /* !CONFIG_NO_HZ_FULL */
static inline void sched_tick_start(int cpu) { }
static inline void sched_tick_stop(int cpu) { }
#endif

#if defined(CONFIG_PREEMPTION) && (defined(CONFIG_DEBUG_PREEMPT) || \
				defined(CONFIG_TRACE_PREEMPT_TOGGLE))
/*
 * If the value passed in is equal to the current preempt count
 * then we just disabled preemption. Start timing the latency.
 */
static inline void preempt_latency_start(int val)
{
	if (preempt_count() == val) {
		unsigned long ip = get_lock_parent_ip();
#ifdef CONFIG_DEBUG_PREEMPT
		current->preempt_disable_ip = ip;
#endif
		trace_preempt_off(CALLER_ADDR0, ip);
	}
}

void preempt_count_add(int val)
{
#ifdef CONFIG_DEBUG_PREEMPT
	/*
	 * Underflow?
	 */
	if (DEBUG_LOCKS_WARN_ON((preempt_count() < 0)))
		return;
#endif
	__preempt_count_add(val);
#ifdef CONFIG_DEBUG_PREEMPT
	/*
	 * Spinlock count overflowing soon?
	 */
	DEBUG_LOCKS_WARN_ON((preempt_count() & PREEMPT_MASK) >=
				PREEMPT_MASK - 10);
#endif
	preempt_latency_start(val);
}
EXPORT_SYMBOL(preempt_count_add);
NOKPROBE_SYMBOL(preempt_count_add);

/*
 * If the value passed in equals to the current preempt count
 * then we just enabled preemption. Stop timing the latency.
 */
static inline void preempt_latency_stop(int val)
{
	if (preempt_count() == val)
		trace_preempt_on(CALLER_ADDR0, get_lock_parent_ip());
}

void preempt_count_sub(int val)
{
#ifdef CONFIG_DEBUG_PREEMPT
	/*
	 * Underflow?
	 */
	if (DEBUG_LOCKS_WARN_ON(val > preempt_count()))
		return;
	/*
	 * Is the spinlock portion underflowing?
	 */
	if (DEBUG_LOCKS_WARN_ON((val < PREEMPT_MASK) &&
			!(preempt_count() & PREEMPT_MASK)))
		return;
#endif

	preempt_latency_stop(val);
	__preempt_count_sub(val);
}
EXPORT_SYMBOL(preempt_count_sub);
NOKPROBE_SYMBOL(preempt_count_sub);

#else
static inline void preempt_latency_start(int val) { }
static inline void preempt_latency_stop(int val) { }
#endif

static inline unsigned long get_preempt_disable_ip(struct task_struct *p)
{
#ifdef CONFIG_DEBUG_PREEMPT
	return p->preempt_disable_ip;
#else
	return 0;
#endif
}

/*
 * Print scheduling while atomic bug:
 */
static noinline void __schedule_bug(struct task_struct *prev)
{
	/* Save this before calling printk(), since that will clobber it */
	unsigned long preempt_disable_ip = get_preempt_disable_ip(current);

	if (oops_in_progress)
		return;

	printk(KERN_ERR "BUG: scheduling while atomic: %s/%d/0x%08x\n",
		prev->comm, prev->pid, preempt_count());

	debug_show_held_locks(prev);
	print_modules();
	if (irqs_disabled())
		print_irqtrace_events(prev);
	if (IS_ENABLED(CONFIG_DEBUG_PREEMPT)) {
		pr_err("Preemption disabled at:");
		print_ip_sym(KERN_ERR, preempt_disable_ip);
	}
	check_panic_on_warn("scheduling while atomic");

	dump_stack();
	add_taint(TAINT_WARN, LOCKDEP_STILL_OK);
}

/*
 * Various schedule()-time debugging checks and statistics:
 */
static inline void schedule_debug(struct task_struct *prev, bool preempt)
{
#ifdef CONFIG_SCHED_STACK_END_CHECK
	if (task_stack_end_corrupted(prev))
		panic("corrupted stack end detected inside scheduler\n");

	if (task_scs_end_corrupted(prev))
		panic("corrupted shadow stack detected inside scheduler\n");
#endif

#ifdef CONFIG_DEBUG_ATOMIC_SLEEP
	if (!preempt && READ_ONCE(prev->__state) && prev->non_block_count) {
		printk(KERN_ERR "BUG: scheduling in a non-blocking section: %s/%d/%i\n",
			prev->comm, prev->pid, prev->non_block_count);
		dump_stack();
		add_taint(TAINT_WARN, LOCKDEP_STILL_OK);
	}
#endif

	if (unlikely(in_atomic_preempt_off())) {
		__schedule_bug(prev);
		preempt_count_set(PREEMPT_DISABLED);
	}
	rcu_sleep_check();
	SCHED_WARN_ON(ct_state() == CT_STATE_USER);

	profile_hit(SCHED_PROFILING, __builtin_return_address(0));

	schedstat_inc(this_rq()->sched_count);
}

static void prev_balance(struct rq *rq, struct task_struct *prev,
			 struct rq_flags *rf)
{
	const struct sched_class *start_class = prev->sched_class;
	const struct sched_class *class;

#ifdef CONFIG_SCHED_CLASS_EXT
	/*
	 * SCX requires a balance() call before every pick_task() including when
	 * waking up from SCHED_IDLE. If @start_class is below SCX, start from
	 * SCX instead. Also, set a flag to detect missing balance() call.
	 */
	if (scx_enabled()) {
		rq->scx.flags |= SCX_RQ_BAL_PENDING;
		if (sched_class_above(&ext_sched_class, start_class))
			start_class = &ext_sched_class;
	}
#endif

	/*
	 * We must do the balancing pass before put_prev_task(), such
	 * that when we release the rq->lock the task is in the same
	 * state as before we took rq->lock.
	 *
	 * We can terminate the balance pass as soon as we know there is
	 * a runnable task of @class priority or higher.
	 */
	for_active_class_range(class, start_class, &idle_sched_class) {
		if (class->balance && class->balance(rq, prev, rf))
			break;
	}
<<<<<<< HEAD
#endif

	put_prev_task(rq, prev);

	/*
	 * We've updated @prev and no longer need the server link, clear it.
	 * Must be done before ->pick_next_task() because that can (re)set
	 * ->dl_server.
	 */
	if (prev->dl_server)
		prev->dl_server = NULL;
=======
>>>>>>> fa10f348
}

/*
 * Pick up the highest-prio task:
 */
static inline struct task_struct *
__pick_next_task(struct rq *rq, struct task_struct *prev, struct rq_flags *rf)
{
	const struct sched_class *class;
	struct task_struct *p;

	rq->dl_server = NULL;

	if (scx_enabled())
		goto restart;

	/*
	 * Optimization: we know that if all tasks are in the fair class we can
	 * call that function directly, but only if the @prev task wasn't of a
	 * higher scheduling class, because otherwise those lose the
	 * opportunity to pull in more work from other CPUs.
	 */
	if (likely(!sched_class_above(prev->sched_class, &fair_sched_class) &&
		   rq->nr_running == rq->cfs.h_nr_running)) {

		p = pick_next_task_fair(rq, prev, rf);
		if (unlikely(p == RETRY_TASK))
			goto restart;

		/* Assume the next prioritized class is idle_sched_class */
		if (!p) {
			p = pick_task_idle(rq);
			put_prev_set_next_task(rq, prev, p);
		}

<<<<<<< HEAD
		/*
		 * This is a normal CFS pick, but the previous could be a DL pick.
		 * Clear it as previous is no longer picked.
		 */
		if (prev->dl_server)
			prev->dl_server = NULL;

		/*
		 * This is the fast path; it cannot be a DL server pick;
		 * therefore even if @p == @prev, ->dl_server must be NULL.
		 */
		if (p->dl_server)
			p->dl_server = NULL;

=======
>>>>>>> fa10f348
		return p;
	}

restart:
<<<<<<< HEAD
	put_prev_task_balance(rq, prev, rf);

	for_each_class(class) {
		p = class->pick_next_task(rq);
		if (p)
			return p;
=======
	prev_balance(rq, prev, rf);

	for_each_active_class(class) {
		if (class->pick_next_task) {
			p = class->pick_next_task(rq, prev);
			if (p)
				return p;
		} else {
			p = class->pick_task(rq);
			if (p) {
				put_prev_set_next_task(rq, prev, p);
				return p;
			}
		}
>>>>>>> fa10f348
	}

	BUG(); /* The idle class should always have a runnable task. */
}

#ifdef CONFIG_SCHED_CORE
static inline bool is_task_rq_idle(struct task_struct *t)
{
	return (task_rq(t)->idle == t);
}

static inline bool cookie_equals(struct task_struct *a, unsigned long cookie)
{
	return is_task_rq_idle(a) || (a->core_cookie == cookie);
}

static inline bool cookie_match(struct task_struct *a, struct task_struct *b)
{
	if (is_task_rq_idle(a) || is_task_rq_idle(b))
		return true;

	return a->core_cookie == b->core_cookie;
}

static inline struct task_struct *pick_task(struct rq *rq)
{
	const struct sched_class *class;
	struct task_struct *p;

	rq->dl_server = NULL;

	for_each_active_class(class) {
		p = class->pick_task(rq);
		if (p)
			return p;
	}

	BUG(); /* The idle class should always have a runnable task. */
}

extern void task_vruntime_update(struct rq *rq, struct task_struct *p, bool in_fi);

static void queue_core_balance(struct rq *rq);

static struct task_struct *
pick_next_task(struct rq *rq, struct task_struct *prev, struct rq_flags *rf)
{
	struct task_struct *next, *p, *max = NULL;
	const struct cpumask *smt_mask;
	bool fi_before = false;
	bool core_clock_updated = (rq == rq->core);
	unsigned long cookie;
	int i, cpu, occ = 0;
	struct rq *rq_i;
	bool need_sync;

	if (!sched_core_enabled(rq))
		return __pick_next_task(rq, prev, rf);

	cpu = cpu_of(rq);

	/* Stopper task is switching into idle, no need core-wide selection. */
	if (cpu_is_offline(cpu)) {
		/*
		 * Reset core_pick so that we don't enter the fastpath when
		 * coming online. core_pick would already be migrated to
		 * another cpu during offline.
		 */
		rq->core_pick = NULL;
		rq->core_dl_server = NULL;
		return __pick_next_task(rq, prev, rf);
	}

	/*
	 * If there were no {en,de}queues since we picked (IOW, the task
	 * pointers are all still valid), and we haven't scheduled the last
	 * pick yet, do so now.
	 *
	 * rq->core_pick can be NULL if no selection was made for a CPU because
	 * it was either offline or went offline during a sibling's core-wide
	 * selection. In this case, do a core-wide selection.
	 */
	if (rq->core->core_pick_seq == rq->core->core_task_seq &&
	    rq->core->core_pick_seq != rq->core_sched_seq &&
	    rq->core_pick) {
		WRITE_ONCE(rq->core_sched_seq, rq->core->core_pick_seq);

		next = rq->core_pick;
		rq->dl_server = rq->core_dl_server;
		rq->core_pick = NULL;
		rq->core_dl_server = NULL;
		goto out_set_next;
	}

	prev_balance(rq, prev, rf);

	smt_mask = cpu_smt_mask(cpu);
	need_sync = !!rq->core->core_cookie;

	/* reset state */
	rq->core->core_cookie = 0UL;
	if (rq->core->core_forceidle_count) {
		if (!core_clock_updated) {
			update_rq_clock(rq->core);
			core_clock_updated = true;
		}
		sched_core_account_forceidle(rq);
		/* reset after accounting force idle */
		rq->core->core_forceidle_start = 0;
		rq->core->core_forceidle_count = 0;
		rq->core->core_forceidle_occupation = 0;
		need_sync = true;
		fi_before = true;
	}

	/*
	 * core->core_task_seq, core->core_pick_seq, rq->core_sched_seq
	 *
	 * @task_seq guards the task state ({en,de}queues)
	 * @pick_seq is the @task_seq we did a selection on
	 * @sched_seq is the @pick_seq we scheduled
	 *
	 * However, preemptions can cause multiple picks on the same task set.
	 * 'Fix' this by also increasing @task_seq for every pick.
	 */
	rq->core->core_task_seq++;

	/*
	 * Optimize for common case where this CPU has no cookies
	 * and there are no cookied tasks running on siblings.
	 */
	if (!need_sync) {
		next = pick_task(rq);
		if (!next->core_cookie) {
			rq->core_pick = NULL;
			rq->core_dl_server = NULL;
			/*
			 * For robustness, update the min_vruntime_fi for
			 * unconstrained picks as well.
			 */
			WARN_ON_ONCE(fi_before);
			task_vruntime_update(rq, next, false);
			goto out_set_next;
		}
	}

	/*
	 * For each thread: do the regular task pick and find the max prio task
	 * amongst them.
	 *
	 * Tie-break prio towards the current CPU
	 */
	for_each_cpu_wrap(i, smt_mask, cpu) {
		rq_i = cpu_rq(i);

		/*
		 * Current cpu always has its clock updated on entrance to
		 * pick_next_task(). If the current cpu is not the core,
		 * the core may also have been updated above.
		 */
		if (i != cpu && (rq_i != rq->core || !core_clock_updated))
			update_rq_clock(rq_i);

		rq_i->core_pick = p = pick_task(rq_i);
		rq_i->core_dl_server = rq_i->dl_server;

		if (!max || prio_less(max, p, fi_before))
			max = p;
	}

	cookie = rq->core->core_cookie = max->core_cookie;

	/*
	 * For each thread: try and find a runnable task that matches @max or
	 * force idle.
	 */
	for_each_cpu(i, smt_mask) {
		rq_i = cpu_rq(i);
		p = rq_i->core_pick;

		if (!cookie_equals(p, cookie)) {
			p = NULL;
			if (cookie)
				p = sched_core_find(rq_i, cookie);
			if (!p)
				p = idle_sched_class.pick_task(rq_i);
		}

		rq_i->core_pick = p;
		rq_i->core_dl_server = NULL;

		if (p == rq_i->idle) {
			if (rq_i->nr_running) {
				rq->core->core_forceidle_count++;
				if (!fi_before)
					rq->core->core_forceidle_seq++;
			}
		} else {
			occ++;
		}
	}

	if (schedstat_enabled() && rq->core->core_forceidle_count) {
		rq->core->core_forceidle_start = rq_clock(rq->core);
		rq->core->core_forceidle_occupation = occ;
	}

	rq->core->core_pick_seq = rq->core->core_task_seq;
	next = rq->core_pick;
	rq->core_sched_seq = rq->core->core_pick_seq;

	/* Something should have been selected for current CPU */
	WARN_ON_ONCE(!next);

	/*
	 * Reschedule siblings
	 *
	 * NOTE: L1TF -- at this point we're no longer running the old task and
	 * sending an IPI (below) ensures the sibling will no longer be running
	 * their task. This ensures there is no inter-sibling overlap between
	 * non-matching user state.
	 */
	for_each_cpu(i, smt_mask) {
		rq_i = cpu_rq(i);

		/*
		 * An online sibling might have gone offline before a task
		 * could be picked for it, or it might be offline but later
		 * happen to come online, but its too late and nothing was
		 * picked for it.  That's Ok - it will pick tasks for itself,
		 * so ignore it.
		 */
		if (!rq_i->core_pick)
			continue;

		/*
		 * Update for new !FI->FI transitions, or if continuing to be in !FI:
		 * fi_before     fi      update?
		 *  0            0       1
		 *  0            1       1
		 *  1            0       1
		 *  1            1       0
		 */
		if (!(fi_before && rq->core->core_forceidle_count))
			task_vruntime_update(rq_i, rq_i->core_pick, !!rq->core->core_forceidle_count);

		rq_i->core_pick->core_occupation = occ;

		if (i == cpu) {
			rq_i->core_pick = NULL;
			rq_i->core_dl_server = NULL;
			continue;
		}

		/* Did we break L1TF mitigation requirements? */
		WARN_ON_ONCE(!cookie_match(next, rq_i->core_pick));

		if (rq_i->curr == rq_i->core_pick) {
			rq_i->core_pick = NULL;
			rq_i->core_dl_server = NULL;
			continue;
		}

		resched_curr(rq_i);
	}

out_set_next:
	put_prev_set_next_task(rq, prev, next);
	if (rq->core->core_forceidle_count && next == rq->idle)
		queue_core_balance(rq);

	return next;
}

static bool try_steal_cookie(int this, int that)
{
	struct rq *dst = cpu_rq(this), *src = cpu_rq(that);
	struct task_struct *p;
	unsigned long cookie;
	bool success = false;

	guard(irq)();
	guard(double_rq_lock)(dst, src);

	cookie = dst->core->core_cookie;
	if (!cookie)
		return false;

	if (dst->curr != dst->idle)
		return false;

	p = sched_core_find(src, cookie);
	if (!p)
		return false;

	do {
		if (p == src->core_pick || p == src->curr)
			goto next;

		if (!is_cpu_allowed(p, this))
			goto next;

		if (p->core_occupation > dst->idle->core_occupation)
			goto next;
		/*
		 * sched_core_find() and sched_core_next() will ensure
		 * that task @p is not throttled now, we also need to
		 * check whether the runqueue of the destination CPU is
		 * being throttled.
		 */
		if (sched_task_is_throttled(p, this))
			goto next;

		deactivate_task(src, p, 0);
		set_task_cpu(p, this);
		activate_task(dst, p, 0);

		resched_curr(dst);

		success = true;
		break;

next:
		p = sched_core_next(p, cookie);
	} while (p);

	return success;
}

static bool steal_cookie_task(int cpu, struct sched_domain *sd)
{
	int i;

	for_each_cpu_wrap(i, sched_domain_span(sd), cpu + 1) {
		if (i == cpu)
			continue;

		if (need_resched())
			break;

		if (try_steal_cookie(cpu, i))
			return true;
	}

	return false;
}

static void sched_core_balance(struct rq *rq)
{
	struct sched_domain *sd;
	int cpu = cpu_of(rq);

	guard(preempt)();
	guard(rcu)();

	raw_spin_rq_unlock_irq(rq);
	for_each_domain(cpu, sd) {
		if (need_resched())
			break;

		if (steal_cookie_task(cpu, sd))
			break;
	}
	raw_spin_rq_lock_irq(rq);
}

static DEFINE_PER_CPU(struct balance_callback, core_balance_head);

static void queue_core_balance(struct rq *rq)
{
	if (!sched_core_enabled(rq))
		return;

	if (!rq->core->core_cookie)
		return;

	if (!rq->nr_running) /* not forced idle */
		return;

	queue_balance_callback(rq, &per_cpu(core_balance_head, rq->cpu), sched_core_balance);
}

DEFINE_LOCK_GUARD_1(core_lock, int,
		    sched_core_lock(*_T->lock, &_T->flags),
		    sched_core_unlock(*_T->lock, &_T->flags),
		    unsigned long flags)

static void sched_core_cpu_starting(unsigned int cpu)
{
	const struct cpumask *smt_mask = cpu_smt_mask(cpu);
	struct rq *rq = cpu_rq(cpu), *core_rq = NULL;
	int t;

	guard(core_lock)(&cpu);

	WARN_ON_ONCE(rq->core != rq);

	/* if we're the first, we'll be our own leader */
	if (cpumask_weight(smt_mask) == 1)
		return;

	/* find the leader */
	for_each_cpu(t, smt_mask) {
		if (t == cpu)
			continue;
		rq = cpu_rq(t);
		if (rq->core == rq) {
			core_rq = rq;
			break;
		}
	}

	if (WARN_ON_ONCE(!core_rq)) /* whoopsie */
		return;

	/* install and validate core_rq */
	for_each_cpu(t, smt_mask) {
		rq = cpu_rq(t);

		if (t == cpu)
			rq->core = core_rq;

		WARN_ON_ONCE(rq->core != core_rq);
	}
}

static void sched_core_cpu_deactivate(unsigned int cpu)
{
	const struct cpumask *smt_mask = cpu_smt_mask(cpu);
	struct rq *rq = cpu_rq(cpu), *core_rq = NULL;
	int t;

	guard(core_lock)(&cpu);

	/* if we're the last man standing, nothing to do */
	if (cpumask_weight(smt_mask) == 1) {
		WARN_ON_ONCE(rq->core != rq);
		return;
	}

	/* if we're not the leader, nothing to do */
	if (rq->core != rq)
		return;

	/* find a new leader */
	for_each_cpu(t, smt_mask) {
		if (t == cpu)
			continue;
		core_rq = cpu_rq(t);
		break;
	}

	if (WARN_ON_ONCE(!core_rq)) /* impossible */
		return;

	/* copy the shared state to the new leader */
	core_rq->core_task_seq             = rq->core_task_seq;
	core_rq->core_pick_seq             = rq->core_pick_seq;
	core_rq->core_cookie               = rq->core_cookie;
	core_rq->core_forceidle_count      = rq->core_forceidle_count;
	core_rq->core_forceidle_seq        = rq->core_forceidle_seq;
	core_rq->core_forceidle_occupation = rq->core_forceidle_occupation;

	/*
	 * Accounting edge for forced idle is handled in pick_next_task().
	 * Don't need another one here, since the hotplug thread shouldn't
	 * have a cookie.
	 */
	core_rq->core_forceidle_start = 0;

	/* install new leader */
	for_each_cpu(t, smt_mask) {
		rq = cpu_rq(t);
		rq->core = core_rq;
	}
}

static inline void sched_core_cpu_dying(unsigned int cpu)
{
	struct rq *rq = cpu_rq(cpu);

	if (rq->core != rq)
		rq->core = rq;
}

#else /* !CONFIG_SCHED_CORE */

static inline void sched_core_cpu_starting(unsigned int cpu) {}
static inline void sched_core_cpu_deactivate(unsigned int cpu) {}
static inline void sched_core_cpu_dying(unsigned int cpu) {}

static struct task_struct *
pick_next_task(struct rq *rq, struct task_struct *prev, struct rq_flags *rf)
{
	return __pick_next_task(rq, prev, rf);
}

#endif /* CONFIG_SCHED_CORE */

/*
 * Constants for the sched_mode argument of __schedule().
 *
 * The mode argument allows RT enabled kernels to differentiate a
 * preemption from blocking on an 'sleeping' spin/rwlock.
 */
#define SM_IDLE			(-1)
#define SM_NONE			0
#define SM_PREEMPT		1
#define SM_RTLOCK_WAIT		2

/*
 * __schedule() is the main scheduler function.
 *
 * The main means of driving the scheduler and thus entering this function are:
 *
 *   1. Explicit blocking: mutex, semaphore, waitqueue, etc.
 *
 *   2. TIF_NEED_RESCHED flag is checked on interrupt and userspace return
 *      paths. For example, see arch/x86/entry_64.S.
 *
 *      To drive preemption between tasks, the scheduler sets the flag in timer
 *      interrupt handler sched_tick().
 *
 *   3. Wakeups don't really cause entry into schedule(). They add a
 *      task to the run-queue and that's it.
 *
 *      Now, if the new task added to the run-queue preempts the current
 *      task, then the wakeup sets TIF_NEED_RESCHED and schedule() gets
 *      called on the nearest possible occasion:
 *
 *       - If the kernel is preemptible (CONFIG_PREEMPTION=y):
 *
 *         - in syscall or exception context, at the next outmost
 *           preempt_enable(). (this might be as soon as the wake_up()'s
 *           spin_unlock()!)
 *
 *         - in IRQ context, return from interrupt-handler to
 *           preemptible context
 *
 *       - If the kernel is not preemptible (CONFIG_PREEMPTION is not set)
 *         then at the next:
 *
 *          - cond_resched() call
 *          - explicit schedule() call
 *          - return from syscall or exception to user-space
 *          - return from interrupt-handler to user-space
 *
 * WARNING: must be called with preemption disabled!
 */
static void __sched notrace __schedule(int sched_mode)
{
	struct task_struct *prev, *next;
	/*
	 * On PREEMPT_RT kernel, SM_RTLOCK_WAIT is noted
	 * as a preemption by schedule_debug() and RCU.
	 */
	bool preempt = sched_mode > SM_NONE;
	bool block = false;
	unsigned long *switch_count;
	unsigned long prev_state;
	struct rq_flags rf;
	struct rq *rq;
	int cpu;

	cpu = smp_processor_id();
	rq = cpu_rq(cpu);
	prev = rq->curr;

	schedule_debug(prev, preempt);

	if (sched_feat(HRTICK) || sched_feat(HRTICK_DL))
		hrtick_clear(rq);

	local_irq_disable();
	rcu_note_context_switch(preempt);

	/*
	 * Make sure that signal_pending_state()->signal_pending() below
	 * can't be reordered with __set_current_state(TASK_INTERRUPTIBLE)
	 * done by the caller to avoid the race with signal_wake_up():
	 *
	 * __set_current_state(@state)		signal_wake_up()
	 * schedule()				  set_tsk_thread_flag(p, TIF_SIGPENDING)
	 *					  wake_up_state(p, state)
	 *   LOCK rq->lock			    LOCK p->pi_state
	 *   smp_mb__after_spinlock()		    smp_mb__after_spinlock()
	 *     if (signal_pending_state())	    if (p->state & @state)
	 *
	 * Also, the membarrier system call requires a full memory barrier
	 * after coming from user-space, before storing to rq->curr; this
	 * barrier matches a full barrier in the proximity of the membarrier
	 * system call exit.
	 */
	rq_lock(rq, &rf);
	smp_mb__after_spinlock();

	/* Promote REQ to ACT */
	rq->clock_update_flags <<= 1;
	update_rq_clock(rq);
	rq->clock_update_flags = RQCF_UPDATED;

	switch_count = &prev->nivcsw;

	/* Task state changes only considers SM_PREEMPT as preemption */
	preempt = sched_mode == SM_PREEMPT;

	/*
	 * We must load prev->state once (task_struct::state is volatile), such
	 * that we form a control dependency vs deactivate_task() below.
	 */
	prev_state = READ_ONCE(prev->__state);
	if (sched_mode == SM_IDLE) {
		/* SCX must consult the BPF scheduler to tell if rq is empty */
		if (!rq->nr_running && !scx_enabled()) {
			next = prev;
			goto picked;
		}
	} else if (!preempt && prev_state) {
		if (signal_pending_state(prev_state, prev)) {
			WRITE_ONCE(prev->__state, TASK_RUNNING);
		} else {
			int flags = DEQUEUE_NOCLOCK;

			prev->sched_contributes_to_load =
				(prev_state & TASK_UNINTERRUPTIBLE) &&
				!(prev_state & TASK_NOLOAD) &&
				!(prev_state & TASK_FROZEN);

			if (unlikely(is_special_task_state(prev_state)))
				flags |= DEQUEUE_SPECIAL;

			/*
			 * __schedule()			ttwu()
			 *   prev_state = prev->state;    if (p->on_rq && ...)
			 *   if (prev_state)		    goto out;
			 *     p->on_rq = 0;		  smp_acquire__after_ctrl_dep();
			 *				  p->state = TASK_WAKING
			 *
			 * Where __schedule() and ttwu() have matching control dependencies.
			 *
			 * After this, schedule() must not care about p->state any more.
			 */
			block_task(rq, prev, flags);
			block = true;
		}
		switch_count = &prev->nvcsw;
	}

	next = pick_next_task(rq, prev, &rf);
picked:
	clear_tsk_need_resched(prev);
	clear_preempt_need_resched();
#ifdef CONFIG_SCHED_DEBUG
	rq->last_seen_need_resched_ns = 0;
#endif

	if (likely(prev != next)) {
		rq->nr_switches++;
		/*
		 * RCU users of rcu_dereference(rq->curr) may not see
		 * changes to task_struct made by pick_next_task().
		 */
		RCU_INIT_POINTER(rq->curr, next);
		/*
		 * The membarrier system call requires each architecture
		 * to have a full memory barrier after updating
		 * rq->curr, before returning to user-space.
		 *
		 * Here are the schemes providing that barrier on the
		 * various architectures:
		 * - mm ? switch_mm() : mmdrop() for x86, s390, sparc, PowerPC,
		 *   RISC-V.  switch_mm() relies on membarrier_arch_switch_mm()
		 *   on PowerPC and on RISC-V.
		 * - finish_lock_switch() for weakly-ordered
		 *   architectures where spin_unlock is a full barrier,
		 * - switch_to() for arm64 (weakly-ordered, spin_unlock
		 *   is a RELEASE barrier),
		 *
		 * The barrier matches a full barrier in the proximity of
		 * the membarrier system call entry.
		 *
		 * On RISC-V, this barrier pairing is also needed for the
		 * SYNC_CORE command when switching between processes, cf.
		 * the inline comments in membarrier_arch_switch_mm().
		 */
		++*switch_count;

		migrate_disable_switch(rq, prev);
		psi_account_irqtime(rq, prev, next);
		psi_sched_switch(prev, next, block);

		trace_sched_switch(preempt, prev, next, prev_state);

		/* Also unlocks the rq: */
		rq = context_switch(rq, prev, next, &rf);
	} else {
		rq_unpin_lock(rq, &rf);
		__balance_callbacks(rq);
		raw_spin_rq_unlock_irq(rq);
	}
}

void __noreturn do_task_dead(void)
{
	/* Causes final put_task_struct in finish_task_switch(): */
	set_special_state(TASK_DEAD);

	/* Tell freezer to ignore us: */
	current->flags |= PF_NOFREEZE;

	__schedule(SM_NONE);
	BUG();

	/* Avoid "noreturn function does return" - but don't continue if BUG() is a NOP: */
	for (;;)
		cpu_relax();
}

static inline void sched_submit_work(struct task_struct *tsk)
{
	static DEFINE_WAIT_OVERRIDE_MAP(sched_map, LD_WAIT_CONFIG);
	unsigned int task_flags;

	/*
	 * Establish LD_WAIT_CONFIG context to ensure none of the code called
	 * will use a blocking primitive -- which would lead to recursion.
	 */
	lock_map_acquire_try(&sched_map);

	task_flags = tsk->flags;
	/*
	 * If a worker goes to sleep, notify and ask workqueue whether it
	 * wants to wake up a task to maintain concurrency.
	 */
	if (task_flags & PF_WQ_WORKER)
		wq_worker_sleeping(tsk);
	else if (task_flags & PF_IO_WORKER)
		io_wq_worker_sleeping(tsk);

	/*
	 * spinlock and rwlock must not flush block requests.  This will
	 * deadlock if the callback attempts to acquire a lock which is
	 * already acquired.
	 */
	SCHED_WARN_ON(current->__state & TASK_RTLOCK_WAIT);

	/*
	 * If we are going to sleep and we have plugged IO queued,
	 * make sure to submit it to avoid deadlocks.
	 */
	blk_flush_plug(tsk->plug, true);

	lock_map_release(&sched_map);
}

static void sched_update_worker(struct task_struct *tsk)
{
	if (tsk->flags & (PF_WQ_WORKER | PF_IO_WORKER | PF_BLOCK_TS)) {
		if (tsk->flags & PF_BLOCK_TS)
			blk_plug_invalidate_ts(tsk);
		if (tsk->flags & PF_WQ_WORKER)
			wq_worker_running(tsk);
		else if (tsk->flags & PF_IO_WORKER)
			io_wq_worker_running(tsk);
	}
}

static __always_inline void __schedule_loop(int sched_mode)
{
	do {
		preempt_disable();
		__schedule(sched_mode);
		sched_preempt_enable_no_resched();
	} while (need_resched());
}

asmlinkage __visible void __sched schedule(void)
{
	struct task_struct *tsk = current;

#ifdef CONFIG_RT_MUTEXES
	lockdep_assert(!tsk->sched_rt_mutex);
#endif

	if (!task_is_running(tsk))
		sched_submit_work(tsk);
	__schedule_loop(SM_NONE);
	sched_update_worker(tsk);
}
EXPORT_SYMBOL(schedule);

/*
 * synchronize_rcu_tasks() makes sure that no task is stuck in preempted
 * state (have scheduled out non-voluntarily) by making sure that all
 * tasks have either left the run queue or have gone into user space.
 * As idle tasks do not do either, they must not ever be preempted
 * (schedule out non-voluntarily).
 *
 * schedule_idle() is similar to schedule_preempt_disable() except that it
 * never enables preemption because it does not call sched_submit_work().
 */
void __sched schedule_idle(void)
{
	/*
	 * As this skips calling sched_submit_work(), which the idle task does
	 * regardless because that function is a NOP when the task is in a
	 * TASK_RUNNING state, make sure this isn't used someplace that the
	 * current task can be in any other state. Note, idle is always in the
	 * TASK_RUNNING state.
	 */
	WARN_ON_ONCE(current->__state);
	do {
		__schedule(SM_IDLE);
	} while (need_resched());
}

#if defined(CONFIG_CONTEXT_TRACKING_USER) && !defined(CONFIG_HAVE_CONTEXT_TRACKING_USER_OFFSTACK)
asmlinkage __visible void __sched schedule_user(void)
{
	/*
	 * If we come here after a random call to set_need_resched(),
	 * or we have been woken up remotely but the IPI has not yet arrived,
	 * we haven't yet exited the RCU idle mode. Do it here manually until
	 * we find a better solution.
	 *
	 * NB: There are buggy callers of this function.  Ideally we
	 * should warn if prev_state != CT_STATE_USER, but that will trigger
	 * too frequently to make sense yet.
	 */
	enum ctx_state prev_state = exception_enter();
	schedule();
	exception_exit(prev_state);
}
#endif

/**
 * schedule_preempt_disabled - called with preemption disabled
 *
 * Returns with preemption disabled. Note: preempt_count must be 1
 */
void __sched schedule_preempt_disabled(void)
{
	sched_preempt_enable_no_resched();
	schedule();
	preempt_disable();
}

#ifdef CONFIG_PREEMPT_RT
void __sched notrace schedule_rtlock(void)
{
	__schedule_loop(SM_RTLOCK_WAIT);
}
NOKPROBE_SYMBOL(schedule_rtlock);
#endif

static void __sched notrace preempt_schedule_common(void)
{
	do {
		/*
		 * Because the function tracer can trace preempt_count_sub()
		 * and it also uses preempt_enable/disable_notrace(), if
		 * NEED_RESCHED is set, the preempt_enable_notrace() called
		 * by the function tracer will call this function again and
		 * cause infinite recursion.
		 *
		 * Preemption must be disabled here before the function
		 * tracer can trace. Break up preempt_disable() into two
		 * calls. One to disable preemption without fear of being
		 * traced. The other to still record the preemption latency,
		 * which can also be traced by the function tracer.
		 */
		preempt_disable_notrace();
		preempt_latency_start(1);
		__schedule(SM_PREEMPT);
		preempt_latency_stop(1);
		preempt_enable_no_resched_notrace();

		/*
		 * Check again in case we missed a preemption opportunity
		 * between schedule and now.
		 */
	} while (need_resched());
}

#ifdef CONFIG_PREEMPTION
/*
 * This is the entry point to schedule() from in-kernel preemption
 * off of preempt_enable.
 */
asmlinkage __visible void __sched notrace preempt_schedule(void)
{
	/*
	 * If there is a non-zero preempt_count or interrupts are disabled,
	 * we do not want to preempt the current task. Just return..
	 */
	if (likely(!preemptible()))
		return;
	preempt_schedule_common();
}
NOKPROBE_SYMBOL(preempt_schedule);
EXPORT_SYMBOL(preempt_schedule);

#ifdef CONFIG_PREEMPT_DYNAMIC
#if defined(CONFIG_HAVE_PREEMPT_DYNAMIC_CALL)
#ifndef preempt_schedule_dynamic_enabled
#define preempt_schedule_dynamic_enabled	preempt_schedule
#define preempt_schedule_dynamic_disabled	NULL
#endif
DEFINE_STATIC_CALL(preempt_schedule, preempt_schedule_dynamic_enabled);
EXPORT_STATIC_CALL_TRAMP(preempt_schedule);
#elif defined(CONFIG_HAVE_PREEMPT_DYNAMIC_KEY)
static DEFINE_STATIC_KEY_TRUE(sk_dynamic_preempt_schedule);
void __sched notrace dynamic_preempt_schedule(void)
{
	if (!static_branch_unlikely(&sk_dynamic_preempt_schedule))
		return;
	preempt_schedule();
}
NOKPROBE_SYMBOL(dynamic_preempt_schedule);
EXPORT_SYMBOL(dynamic_preempt_schedule);
#endif
#endif

/**
 * preempt_schedule_notrace - preempt_schedule called by tracing
 *
 * The tracing infrastructure uses preempt_enable_notrace to prevent
 * recursion and tracing preempt enabling caused by the tracing
 * infrastructure itself. But as tracing can happen in areas coming
 * from userspace or just about to enter userspace, a preempt enable
 * can occur before user_exit() is called. This will cause the scheduler
 * to be called when the system is still in usermode.
 *
 * To prevent this, the preempt_enable_notrace will use this function
 * instead of preempt_schedule() to exit user context if needed before
 * calling the scheduler.
 */
asmlinkage __visible void __sched notrace preempt_schedule_notrace(void)
{
	enum ctx_state prev_ctx;

	if (likely(!preemptible()))
		return;

	do {
		/*
		 * Because the function tracer can trace preempt_count_sub()
		 * and it also uses preempt_enable/disable_notrace(), if
		 * NEED_RESCHED is set, the preempt_enable_notrace() called
		 * by the function tracer will call this function again and
		 * cause infinite recursion.
		 *
		 * Preemption must be disabled here before the function
		 * tracer can trace. Break up preempt_disable() into two
		 * calls. One to disable preemption without fear of being
		 * traced. The other to still record the preemption latency,
		 * which can also be traced by the function tracer.
		 */
		preempt_disable_notrace();
		preempt_latency_start(1);
		/*
		 * Needs preempt disabled in case user_exit() is traced
		 * and the tracer calls preempt_enable_notrace() causing
		 * an infinite recursion.
		 */
		prev_ctx = exception_enter();
		__schedule(SM_PREEMPT);
		exception_exit(prev_ctx);

		preempt_latency_stop(1);
		preempt_enable_no_resched_notrace();
	} while (need_resched());
}
EXPORT_SYMBOL_GPL(preempt_schedule_notrace);

#ifdef CONFIG_PREEMPT_DYNAMIC
#if defined(CONFIG_HAVE_PREEMPT_DYNAMIC_CALL)
#ifndef preempt_schedule_notrace_dynamic_enabled
#define preempt_schedule_notrace_dynamic_enabled	preempt_schedule_notrace
#define preempt_schedule_notrace_dynamic_disabled	NULL
#endif
DEFINE_STATIC_CALL(preempt_schedule_notrace, preempt_schedule_notrace_dynamic_enabled);
EXPORT_STATIC_CALL_TRAMP(preempt_schedule_notrace);
#elif defined(CONFIG_HAVE_PREEMPT_DYNAMIC_KEY)
static DEFINE_STATIC_KEY_TRUE(sk_dynamic_preempt_schedule_notrace);
void __sched notrace dynamic_preempt_schedule_notrace(void)
{
	if (!static_branch_unlikely(&sk_dynamic_preempt_schedule_notrace))
		return;
	preempt_schedule_notrace();
}
NOKPROBE_SYMBOL(dynamic_preempt_schedule_notrace);
EXPORT_SYMBOL(dynamic_preempt_schedule_notrace);
#endif
#endif

#endif /* CONFIG_PREEMPTION */

/*
 * This is the entry point to schedule() from kernel preemption
 * off of IRQ context.
 * Note, that this is called and return with IRQs disabled. This will
 * protect us against recursive calling from IRQ contexts.
 */
asmlinkage __visible void __sched preempt_schedule_irq(void)
{
	enum ctx_state prev_state;

	/* Catch callers which need to be fixed */
	BUG_ON(preempt_count() || !irqs_disabled());

	prev_state = exception_enter();

	do {
		preempt_disable();
		local_irq_enable();
		__schedule(SM_PREEMPT);
		local_irq_disable();
		sched_preempt_enable_no_resched();
	} while (need_resched());

	exception_exit(prev_state);
}

int default_wake_function(wait_queue_entry_t *curr, unsigned mode, int wake_flags,
			  void *key)
{
	WARN_ON_ONCE(IS_ENABLED(CONFIG_SCHED_DEBUG) && wake_flags & ~(WF_SYNC|WF_CURRENT_CPU));
	return try_to_wake_up(curr->private, mode, wake_flags);
}
EXPORT_SYMBOL(default_wake_function);

const struct sched_class *__setscheduler_class(int policy, int prio)
{
	if (dl_prio(prio))
		return &dl_sched_class;

	if (rt_prio(prio))
		return &rt_sched_class;

#ifdef CONFIG_SCHED_CLASS_EXT
	if (task_should_scx(policy))
		return &ext_sched_class;
#endif

	return &fair_sched_class;
}

#ifdef CONFIG_RT_MUTEXES

/*
 * Would be more useful with typeof()/auto_type but they don't mix with
 * bit-fields. Since it's a local thing, use int. Keep the generic sounding
 * name such that if someone were to implement this function we get to compare
 * notes.
 */
#define fetch_and_set(x, v) ({ int _x = (x); (x) = (v); _x; })

void rt_mutex_pre_schedule(void)
{
	lockdep_assert(!fetch_and_set(current->sched_rt_mutex, 1));
	sched_submit_work(current);
}

void rt_mutex_schedule(void)
{
	lockdep_assert(current->sched_rt_mutex);
	__schedule_loop(SM_NONE);
}

void rt_mutex_post_schedule(void)
{
	sched_update_worker(current);
	lockdep_assert(fetch_and_set(current->sched_rt_mutex, 0));
}

/*
 * rt_mutex_setprio - set the current priority of a task
 * @p: task to boost
 * @pi_task: donor task
 *
 * This function changes the 'effective' priority of a task. It does
 * not touch ->normal_prio like __setscheduler().
 *
 * Used by the rt_mutex code to implement priority inheritance
 * logic. Call site only calls if the priority of the task changed.
 */
void rt_mutex_setprio(struct task_struct *p, struct task_struct *pi_task)
{
	int prio, oldprio, queued, running, queue_flag =
		DEQUEUE_SAVE | DEQUEUE_MOVE | DEQUEUE_NOCLOCK;
	const struct sched_class *prev_class, *next_class;
	struct rq_flags rf;
	struct rq *rq;

	/* XXX used to be waiter->prio, not waiter->task->prio */
	prio = __rt_effective_prio(pi_task, p->normal_prio);

	/*
	 * If nothing changed; bail early.
	 */
	if (p->pi_top_task == pi_task && prio == p->prio && !dl_prio(prio))
		return;

	rq = __task_rq_lock(p, &rf);
	update_rq_clock(rq);
	/*
	 * Set under pi_lock && rq->lock, such that the value can be used under
	 * either lock.
	 *
	 * Note that there is loads of tricky to make this pointer cache work
	 * right. rt_mutex_slowunlock()+rt_mutex_postunlock() work together to
	 * ensure a task is de-boosted (pi_task is set to NULL) before the
	 * task is allowed to run again (and can exit). This ensures the pointer
	 * points to a blocked task -- which guarantees the task is present.
	 */
	p->pi_top_task = pi_task;

	/*
	 * For FIFO/RR we only need to set prio, if that matches we're done.
	 */
	if (prio == p->prio && !dl_prio(prio))
		goto out_unlock;

	/*
	 * Idle task boosting is a no-no in general. There is one
	 * exception, when PREEMPT_RT and NOHZ is active:
	 *
	 * The idle task calls get_next_timer_interrupt() and holds
	 * the timer wheel base->lock on the CPU and another CPU wants
	 * to access the timer (probably to cancel it). We can safely
	 * ignore the boosting request, as the idle CPU runs this code
	 * with interrupts disabled and will complete the lock
	 * protected section without being interrupted. So there is no
	 * real need to boost.
	 */
	if (unlikely(p == rq->idle)) {
		WARN_ON(p != rq->curr);
		WARN_ON(p->pi_blocked_on);
		goto out_unlock;
	}

	trace_sched_pi_setprio(p, pi_task);
	oldprio = p->prio;

	if (oldprio == prio)
		queue_flag &= ~DEQUEUE_MOVE;

	prev_class = p->sched_class;
	next_class = __setscheduler_class(p->policy, prio);

	if (prev_class != next_class && p->se.sched_delayed)
		dequeue_task(rq, p, DEQUEUE_SLEEP | DEQUEUE_DELAYED | DEQUEUE_NOCLOCK);

	queued = task_on_rq_queued(p);
	running = task_current(rq, p);
	if (queued)
		dequeue_task(rq, p, queue_flag);
	if (running)
		put_prev_task(rq, p);

	/*
	 * Boosting condition are:
	 * 1. -rt task is running and holds mutex A
	 *      --> -dl task blocks on mutex A
	 *
	 * 2. -dl task is running and holds mutex A
	 *      --> -dl task blocks on mutex A and could preempt the
	 *          running task
	 */
	if (dl_prio(prio)) {
		if (!dl_prio(p->normal_prio) ||
		    (pi_task && dl_prio(pi_task->prio) &&
		     dl_entity_preempt(&pi_task->dl, &p->dl))) {
			p->dl.pi_se = pi_task->dl.pi_se;
			queue_flag |= ENQUEUE_REPLENISH;
		} else {
			p->dl.pi_se = &p->dl;
		}
	} else if (rt_prio(prio)) {
		if (dl_prio(oldprio))
			p->dl.pi_se = &p->dl;
		if (oldprio < prio)
			queue_flag |= ENQUEUE_HEAD;
	} else {
		if (dl_prio(oldprio))
			p->dl.pi_se = &p->dl;
		if (rt_prio(oldprio))
			p->rt.timeout = 0;
	}

	p->sched_class = next_class;
	p->prio = prio;

	check_class_changing(rq, p, prev_class);

	if (queued)
		enqueue_task(rq, p, queue_flag);
	if (running)
		set_next_task(rq, p);

	check_class_changed(rq, p, prev_class, oldprio);
out_unlock:
	/* Avoid rq from going away on us: */
	preempt_disable();

	rq_unpin_lock(rq, &rf);
	__balance_callbacks(rq);
	raw_spin_rq_unlock(rq);

	preempt_enable();
}
#endif

#if !defined(CONFIG_PREEMPTION) || defined(CONFIG_PREEMPT_DYNAMIC)
int __sched __cond_resched(void)
{
	if (should_resched(0)) {
		preempt_schedule_common();
		return 1;
	}
	/*
	 * In preemptible kernels, ->rcu_read_lock_nesting tells the tick
	 * whether the current CPU is in an RCU read-side critical section,
	 * so the tick can report quiescent states even for CPUs looping
	 * in kernel context.  In contrast, in non-preemptible kernels,
	 * RCU readers leave no in-memory hints, which means that CPU-bound
	 * processes executing in kernel context might never report an
	 * RCU quiescent state.  Therefore, the following code causes
	 * cond_resched() to report a quiescent state, but only when RCU
	 * is in urgent need of one.
	 */
#ifndef CONFIG_PREEMPT_RCU
	rcu_all_qs();
#endif
	return 0;
}
EXPORT_SYMBOL(__cond_resched);
#endif

#ifdef CONFIG_PREEMPT_DYNAMIC
#if defined(CONFIG_HAVE_PREEMPT_DYNAMIC_CALL)
#define cond_resched_dynamic_enabled	__cond_resched
#define cond_resched_dynamic_disabled	((void *)&__static_call_return0)
DEFINE_STATIC_CALL_RET0(cond_resched, __cond_resched);
EXPORT_STATIC_CALL_TRAMP(cond_resched);

#define might_resched_dynamic_enabled	__cond_resched
#define might_resched_dynamic_disabled	((void *)&__static_call_return0)
DEFINE_STATIC_CALL_RET0(might_resched, __cond_resched);
EXPORT_STATIC_CALL_TRAMP(might_resched);
#elif defined(CONFIG_HAVE_PREEMPT_DYNAMIC_KEY)
static DEFINE_STATIC_KEY_FALSE(sk_dynamic_cond_resched);
int __sched dynamic_cond_resched(void)
{
	klp_sched_try_switch();
	if (!static_branch_unlikely(&sk_dynamic_cond_resched))
		return 0;
	return __cond_resched();
}
EXPORT_SYMBOL(dynamic_cond_resched);

static DEFINE_STATIC_KEY_FALSE(sk_dynamic_might_resched);
int __sched dynamic_might_resched(void)
{
	if (!static_branch_unlikely(&sk_dynamic_might_resched))
		return 0;
	return __cond_resched();
}
EXPORT_SYMBOL(dynamic_might_resched);
#endif
#endif

/*
 * __cond_resched_lock() - if a reschedule is pending, drop the given lock,
 * call schedule, and on return reacquire the lock.
 *
 * This works OK both with and without CONFIG_PREEMPTION. We do strange low-level
 * operations here to prevent schedule() from being called twice (once via
 * spin_unlock(), once by hand).
 */
int __cond_resched_lock(spinlock_t *lock)
{
	int resched = should_resched(PREEMPT_LOCK_OFFSET);
	int ret = 0;

	lockdep_assert_held(lock);

	if (spin_needbreak(lock) || resched) {
		spin_unlock(lock);
		if (!_cond_resched())
			cpu_relax();
		ret = 1;
		spin_lock(lock);
	}
	return ret;
}
EXPORT_SYMBOL(__cond_resched_lock);

int __cond_resched_rwlock_read(rwlock_t *lock)
{
	int resched = should_resched(PREEMPT_LOCK_OFFSET);
	int ret = 0;

	lockdep_assert_held_read(lock);

	if (rwlock_needbreak(lock) || resched) {
		read_unlock(lock);
		if (!_cond_resched())
			cpu_relax();
		ret = 1;
		read_lock(lock);
	}
	return ret;
}
EXPORT_SYMBOL(__cond_resched_rwlock_read);

int __cond_resched_rwlock_write(rwlock_t *lock)
{
	int resched = should_resched(PREEMPT_LOCK_OFFSET);
	int ret = 0;

	lockdep_assert_held_write(lock);

	if (rwlock_needbreak(lock) || resched) {
		write_unlock(lock);
		if (!_cond_resched())
			cpu_relax();
		ret = 1;
		write_lock(lock);
	}
	return ret;
}
EXPORT_SYMBOL(__cond_resched_rwlock_write);

#ifdef CONFIG_PREEMPT_DYNAMIC

#ifdef CONFIG_GENERIC_ENTRY
#include <linux/entry-common.h>
#endif

/*
 * SC:cond_resched
 * SC:might_resched
 * SC:preempt_schedule
 * SC:preempt_schedule_notrace
 * SC:irqentry_exit_cond_resched
 *
 *
 * NONE:
 *   cond_resched               <- __cond_resched
 *   might_resched              <- RET0
 *   preempt_schedule           <- NOP
 *   preempt_schedule_notrace   <- NOP
 *   irqentry_exit_cond_resched <- NOP
 *
 * VOLUNTARY:
 *   cond_resched               <- __cond_resched
 *   might_resched              <- __cond_resched
 *   preempt_schedule           <- NOP
 *   preempt_schedule_notrace   <- NOP
 *   irqentry_exit_cond_resched <- NOP
 *
 * FULL:
 *   cond_resched               <- RET0
 *   might_resched              <- RET0
 *   preempt_schedule           <- preempt_schedule
 *   preempt_schedule_notrace   <- preempt_schedule_notrace
 *   irqentry_exit_cond_resched <- irqentry_exit_cond_resched
 */

enum {
	preempt_dynamic_undefined = -1,
	preempt_dynamic_none,
	preempt_dynamic_voluntary,
	preempt_dynamic_full,
};

int preempt_dynamic_mode = preempt_dynamic_undefined;

int sched_dynamic_mode(const char *str)
{
	if (!strcmp(str, "none"))
		return preempt_dynamic_none;

	if (!strcmp(str, "voluntary"))
		return preempt_dynamic_voluntary;

	if (!strcmp(str, "full"))
		return preempt_dynamic_full;

	return -EINVAL;
}

#if defined(CONFIG_HAVE_PREEMPT_DYNAMIC_CALL)
#define preempt_dynamic_enable(f)	static_call_update(f, f##_dynamic_enabled)
#define preempt_dynamic_disable(f)	static_call_update(f, f##_dynamic_disabled)
#elif defined(CONFIG_HAVE_PREEMPT_DYNAMIC_KEY)
#define preempt_dynamic_enable(f)	static_key_enable(&sk_dynamic_##f.key)
#define preempt_dynamic_disable(f)	static_key_disable(&sk_dynamic_##f.key)
#else
#error "Unsupported PREEMPT_DYNAMIC mechanism"
#endif

static DEFINE_MUTEX(sched_dynamic_mutex);
static bool klp_override;

static void __sched_dynamic_update(int mode)
{
	/*
	 * Avoid {NONE,VOLUNTARY} -> FULL transitions from ever ending up in
	 * the ZERO state, which is invalid.
	 */
	if (!klp_override)
		preempt_dynamic_enable(cond_resched);
	preempt_dynamic_enable(might_resched);
	preempt_dynamic_enable(preempt_schedule);
	preempt_dynamic_enable(preempt_schedule_notrace);
	preempt_dynamic_enable(irqentry_exit_cond_resched);

	switch (mode) {
	case preempt_dynamic_none:
		if (!klp_override)
			preempt_dynamic_enable(cond_resched);
		preempt_dynamic_disable(might_resched);
		preempt_dynamic_disable(preempt_schedule);
		preempt_dynamic_disable(preempt_schedule_notrace);
		preempt_dynamic_disable(irqentry_exit_cond_resched);
		if (mode != preempt_dynamic_mode)
			pr_info("Dynamic Preempt: none\n");
		break;

	case preempt_dynamic_voluntary:
		if (!klp_override)
			preempt_dynamic_enable(cond_resched);
		preempt_dynamic_enable(might_resched);
		preempt_dynamic_disable(preempt_schedule);
		preempt_dynamic_disable(preempt_schedule_notrace);
		preempt_dynamic_disable(irqentry_exit_cond_resched);
		if (mode != preempt_dynamic_mode)
			pr_info("Dynamic Preempt: voluntary\n");
		break;

	case preempt_dynamic_full:
		if (!klp_override)
			preempt_dynamic_disable(cond_resched);
		preempt_dynamic_disable(might_resched);
		preempt_dynamic_enable(preempt_schedule);
		preempt_dynamic_enable(preempt_schedule_notrace);
		preempt_dynamic_enable(irqentry_exit_cond_resched);
		if (mode != preempt_dynamic_mode)
			pr_info("Dynamic Preempt: full\n");
		break;
	}

	preempt_dynamic_mode = mode;
}

void sched_dynamic_update(int mode)
{
	mutex_lock(&sched_dynamic_mutex);
	__sched_dynamic_update(mode);
	mutex_unlock(&sched_dynamic_mutex);
}

#ifdef CONFIG_HAVE_PREEMPT_DYNAMIC_CALL

static int klp_cond_resched(void)
{
	__klp_sched_try_switch();
	return __cond_resched();
}

void sched_dynamic_klp_enable(void)
{
	mutex_lock(&sched_dynamic_mutex);

	klp_override = true;
	static_call_update(cond_resched, klp_cond_resched);

	mutex_unlock(&sched_dynamic_mutex);
}

void sched_dynamic_klp_disable(void)
{
	mutex_lock(&sched_dynamic_mutex);

	klp_override = false;
	__sched_dynamic_update(preempt_dynamic_mode);

	mutex_unlock(&sched_dynamic_mutex);
}

#endif /* CONFIG_HAVE_PREEMPT_DYNAMIC_CALL */

static int __init setup_preempt_mode(char *str)
{
	int mode = sched_dynamic_mode(str);
	if (mode < 0) {
		pr_warn("Dynamic Preempt: unsupported mode: %s\n", str);
		return 0;
	}

	sched_dynamic_update(mode);
	return 1;
}
__setup("preempt=", setup_preempt_mode);

static void __init preempt_dynamic_init(void)
{
	if (preempt_dynamic_mode == preempt_dynamic_undefined) {
		if (IS_ENABLED(CONFIG_PREEMPT_NONE)) {
			sched_dynamic_update(preempt_dynamic_none);
		} else if (IS_ENABLED(CONFIG_PREEMPT_VOLUNTARY)) {
			sched_dynamic_update(preempt_dynamic_voluntary);
		} else {
			/* Default static call setting, nothing to do */
			WARN_ON_ONCE(!IS_ENABLED(CONFIG_PREEMPT));
			preempt_dynamic_mode = preempt_dynamic_full;
			pr_info("Dynamic Preempt: full\n");
		}
	}
}

#define PREEMPT_MODEL_ACCESSOR(mode) \
	bool preempt_model_##mode(void)						 \
	{									 \
		WARN_ON_ONCE(preempt_dynamic_mode == preempt_dynamic_undefined); \
		return preempt_dynamic_mode == preempt_dynamic_##mode;		 \
	}									 \
	EXPORT_SYMBOL_GPL(preempt_model_##mode)

PREEMPT_MODEL_ACCESSOR(none);
PREEMPT_MODEL_ACCESSOR(voluntary);
PREEMPT_MODEL_ACCESSOR(full);

#else /* !CONFIG_PREEMPT_DYNAMIC: */

static inline void preempt_dynamic_init(void) { }

#endif /* CONFIG_PREEMPT_DYNAMIC */

int io_schedule_prepare(void)
{
	int old_iowait = current->in_iowait;

	current->in_iowait = 1;
	blk_flush_plug(current->plug, true);
	return old_iowait;
}

void io_schedule_finish(int token)
{
	current->in_iowait = token;
}

/*
 * This task is about to go to sleep on IO. Increment rq->nr_iowait so
 * that process accounting knows that this is a task in IO wait state.
 */
long __sched io_schedule_timeout(long timeout)
{
	int token;
	long ret;

	token = io_schedule_prepare();
	ret = schedule_timeout(timeout);
	io_schedule_finish(token);

	return ret;
}
EXPORT_SYMBOL(io_schedule_timeout);

void __sched io_schedule(void)
{
	int token;

	token = io_schedule_prepare();
	schedule();
	io_schedule_finish(token);
}
EXPORT_SYMBOL(io_schedule);

void sched_show_task(struct task_struct *p)
{
	unsigned long free;
	int ppid;

	if (!try_get_task_stack(p))
		return;

	pr_info("task:%-15.15s state:%c", p->comm, task_state_to_char(p));

	if (task_is_running(p))
		pr_cont("  running task    ");
	free = stack_not_used(p);
	ppid = 0;
	rcu_read_lock();
	if (pid_alive(p))
		ppid = task_pid_nr(rcu_dereference(p->real_parent));
	rcu_read_unlock();
	pr_cont(" stack:%-5lu pid:%-5d tgid:%-5d ppid:%-6d flags:0x%08lx\n",
		free, task_pid_nr(p), task_tgid_nr(p),
		ppid, read_task_thread_flags(p));

	print_worker_info(KERN_INFO, p);
	print_stop_info(KERN_INFO, p);
	print_scx_info(KERN_INFO, p);
	show_stack(p, NULL, KERN_INFO);
	put_task_stack(p);
}
EXPORT_SYMBOL_GPL(sched_show_task);

static inline bool
state_filter_match(unsigned long state_filter, struct task_struct *p)
{
	unsigned int state = READ_ONCE(p->__state);

	/* no filter, everything matches */
	if (!state_filter)
		return true;

	/* filter, but doesn't match */
	if (!(state & state_filter))
		return false;

	/*
	 * When looking for TASK_UNINTERRUPTIBLE skip TASK_IDLE (allows
	 * TASK_KILLABLE).
	 */
	if (state_filter == TASK_UNINTERRUPTIBLE && (state & TASK_NOLOAD))
		return false;

	return true;
}


void show_state_filter(unsigned int state_filter)
{
	struct task_struct *g, *p;

	rcu_read_lock();
	for_each_process_thread(g, p) {
		/*
		 * reset the NMI-timeout, listing all files on a slow
		 * console might take a lot of time:
		 * Also, reset softlockup watchdogs on all CPUs, because
		 * another CPU might be blocked waiting for us to process
		 * an IPI.
		 */
		touch_nmi_watchdog();
		touch_all_softlockup_watchdogs();
		if (state_filter_match(state_filter, p))
			sched_show_task(p);
	}

#ifdef CONFIG_SCHED_DEBUG
	if (!state_filter)
		sysrq_sched_debug_show();
#endif
	rcu_read_unlock();
	/*
	 * Only show locks if all tasks are dumped:
	 */
	if (!state_filter)
		debug_show_all_locks();
}

/**
 * init_idle - set up an idle thread for a given CPU
 * @idle: task in question
 * @cpu: CPU the idle task belongs to
 *
 * NOTE: this function does not set the idle thread's NEED_RESCHED
 * flag, to make booting more robust.
 */
void __init init_idle(struct task_struct *idle, int cpu)
{
#ifdef CONFIG_SMP
	struct affinity_context ac = (struct affinity_context) {
		.new_mask  = cpumask_of(cpu),
		.flags     = 0,
	};
#endif
	struct rq *rq = cpu_rq(cpu);
	unsigned long flags;

	__sched_fork(0, idle);

	raw_spin_lock_irqsave(&idle->pi_lock, flags);
	raw_spin_rq_lock(rq);

	idle->__state = TASK_RUNNING;
	idle->se.exec_start = sched_clock();
	/*
	 * PF_KTHREAD should already be set at this point; regardless, make it
	 * look like a proper per-CPU kthread.
	 */
	idle->flags |= PF_KTHREAD | PF_NO_SETAFFINITY;
	kthread_set_per_cpu(idle, cpu);

#ifdef CONFIG_SMP
	/*
	 * It's possible that init_idle() gets called multiple times on a task,
	 * in that case do_set_cpus_allowed() will not do the right thing.
	 *
	 * And since this is boot we can forgo the serialization.
	 */
	set_cpus_allowed_common(idle, &ac);
#endif
	/*
	 * We're having a chicken and egg problem, even though we are
	 * holding rq->lock, the CPU isn't yet set to this CPU so the
	 * lockdep check in task_group() will fail.
	 *
	 * Similar case to sched_fork(). / Alternatively we could
	 * use task_rq_lock() here and obtain the other rq->lock.
	 *
	 * Silence PROVE_RCU
	 */
	rcu_read_lock();
	__set_task_cpu(idle, cpu);
	rcu_read_unlock();

	rq->idle = idle;
	rcu_assign_pointer(rq->curr, idle);
	idle->on_rq = TASK_ON_RQ_QUEUED;
#ifdef CONFIG_SMP
	idle->on_cpu = 1;
#endif
	raw_spin_rq_unlock(rq);
	raw_spin_unlock_irqrestore(&idle->pi_lock, flags);

	/* Set the preempt count _outside_ the spinlocks! */
	init_idle_preempt_count(idle, cpu);

	/*
	 * The idle tasks have their own, simple scheduling class:
	 */
	idle->sched_class = &idle_sched_class;
	ftrace_graph_init_idle_task(idle, cpu);
	vtime_init_idle(idle, cpu);
#ifdef CONFIG_SMP
	sprintf(idle->comm, "%s/%d", INIT_TASK_COMM, cpu);
#endif
}

#ifdef CONFIG_SMP

int cpuset_cpumask_can_shrink(const struct cpumask *cur,
			      const struct cpumask *trial)
{
	int ret = 1;

	if (cpumask_empty(cur))
		return ret;

	ret = dl_cpuset_cpumask_can_shrink(cur, trial);

	return ret;
}

int task_can_attach(struct task_struct *p)
{
	int ret = 0;

	/*
	 * Kthreads which disallow setaffinity shouldn't be moved
	 * to a new cpuset; we don't want to change their CPU
	 * affinity and isolating such threads by their set of
	 * allowed nodes is unnecessary.  Thus, cpusets are not
	 * applicable for such threads.  This prevents checking for
	 * success of set_cpus_allowed_ptr() on all attached tasks
	 * before cpus_mask may be changed.
	 */
	if (p->flags & PF_NO_SETAFFINITY)
		ret = -EINVAL;

	return ret;
}

bool sched_smp_initialized __read_mostly;

#ifdef CONFIG_NUMA_BALANCING
/* Migrate current task p to target_cpu */
int migrate_task_to(struct task_struct *p, int target_cpu)
{
	struct migration_arg arg = { p, target_cpu };
	int curr_cpu = task_cpu(p);

	if (curr_cpu == target_cpu)
		return 0;

	if (!cpumask_test_cpu(target_cpu, p->cpus_ptr))
		return -EINVAL;

	/* TODO: This is not properly updating schedstats */

	trace_sched_move_numa(p, curr_cpu, target_cpu);
	return stop_one_cpu(curr_cpu, migration_cpu_stop, &arg);
}

/*
 * Requeue a task on a given node and accurately track the number of NUMA
 * tasks on the runqueues
 */
void sched_setnuma(struct task_struct *p, int nid)
{
	bool queued, running;
	struct rq_flags rf;
	struct rq *rq;

	rq = task_rq_lock(p, &rf);
	queued = task_on_rq_queued(p);
	running = task_current(rq, p);

	if (queued)
		dequeue_task(rq, p, DEQUEUE_SAVE);
	if (running)
		put_prev_task(rq, p);

	p->numa_preferred_nid = nid;

	if (queued)
		enqueue_task(rq, p, ENQUEUE_RESTORE | ENQUEUE_NOCLOCK);
	if (running)
		set_next_task(rq, p);
	task_rq_unlock(rq, p, &rf);
}
#endif /* CONFIG_NUMA_BALANCING */

#ifdef CONFIG_HOTPLUG_CPU
/*
 * Ensure that the idle task is using init_mm right before its CPU goes
 * offline.
 */
void idle_task_exit(void)
{
	struct mm_struct *mm = current->active_mm;

	BUG_ON(cpu_online(smp_processor_id()));
	BUG_ON(current != this_rq()->idle);

	if (mm != &init_mm) {
		switch_mm(mm, &init_mm, current);
		finish_arch_post_lock_switch();
	}

	/* finish_cpu(), as ran on the BP, will clean up the active_mm state */
}

static int __balance_push_cpu_stop(void *arg)
{
	struct task_struct *p = arg;
	struct rq *rq = this_rq();
	struct rq_flags rf;
	int cpu;

	raw_spin_lock_irq(&p->pi_lock);
	rq_lock(rq, &rf);

	update_rq_clock(rq);

	if (task_rq(p) == rq && task_on_rq_queued(p)) {
		cpu = select_fallback_rq(rq->cpu, p);
		rq = __migrate_task(rq, &rf, p, cpu);
	}

	rq_unlock(rq, &rf);
	raw_spin_unlock_irq(&p->pi_lock);

	put_task_struct(p);

	return 0;
}

static DEFINE_PER_CPU(struct cpu_stop_work, push_work);

/*
 * Ensure we only run per-cpu kthreads once the CPU goes !active.
 *
 * This is enabled below SCHED_AP_ACTIVE; when !cpu_active(), but only
 * effective when the hotplug motion is down.
 */
static void balance_push(struct rq *rq)
{
	struct task_struct *push_task = rq->curr;

	lockdep_assert_rq_held(rq);

	/*
	 * Ensure the thing is persistent until balance_push_set(.on = false);
	 */
	rq->balance_callback = &balance_push_callback;

	/*
	 * Only active while going offline and when invoked on the outgoing
	 * CPU.
	 */
	if (!cpu_dying(rq->cpu) || rq != this_rq())
		return;

	/*
	 * Both the cpu-hotplug and stop task are in this case and are
	 * required to complete the hotplug process.
	 */
	if (kthread_is_per_cpu(push_task) ||
	    is_migration_disabled(push_task)) {

		/*
		 * If this is the idle task on the outgoing CPU try to wake
		 * up the hotplug control thread which might wait for the
		 * last task to vanish. The rcuwait_active() check is
		 * accurate here because the waiter is pinned on this CPU
		 * and can't obviously be running in parallel.
		 *
		 * On RT kernels this also has to check whether there are
		 * pinned and scheduled out tasks on the runqueue. They
		 * need to leave the migrate disabled section first.
		 */
		if (!rq->nr_running && !rq_has_pinned_tasks(rq) &&
		    rcuwait_active(&rq->hotplug_wait)) {
			raw_spin_rq_unlock(rq);
			rcuwait_wake_up(&rq->hotplug_wait);
			raw_spin_rq_lock(rq);
		}
		return;
	}

	get_task_struct(push_task);
	/*
	 * Temporarily drop rq->lock such that we can wake-up the stop task.
	 * Both preemption and IRQs are still disabled.
	 */
	preempt_disable();
	raw_spin_rq_unlock(rq);
	stop_one_cpu_nowait(rq->cpu, __balance_push_cpu_stop, push_task,
			    this_cpu_ptr(&push_work));
	preempt_enable();
	/*
	 * At this point need_resched() is true and we'll take the loop in
	 * schedule(). The next pick is obviously going to be the stop task
	 * which kthread_is_per_cpu() and will push this task away.
	 */
	raw_spin_rq_lock(rq);
}

static void balance_push_set(int cpu, bool on)
{
	struct rq *rq = cpu_rq(cpu);
	struct rq_flags rf;

	rq_lock_irqsave(rq, &rf);
	if (on) {
		WARN_ON_ONCE(rq->balance_callback);
		rq->balance_callback = &balance_push_callback;
	} else if (rq->balance_callback == &balance_push_callback) {
		rq->balance_callback = NULL;
	}
	rq_unlock_irqrestore(rq, &rf);
}

/*
 * Invoked from a CPUs hotplug control thread after the CPU has been marked
 * inactive. All tasks which are not per CPU kernel threads are either
 * pushed off this CPU now via balance_push() or placed on a different CPU
 * during wakeup. Wait until the CPU is quiescent.
 */
static void balance_hotplug_wait(void)
{
	struct rq *rq = this_rq();

	rcuwait_wait_event(&rq->hotplug_wait,
			   rq->nr_running == 1 && !rq_has_pinned_tasks(rq),
			   TASK_UNINTERRUPTIBLE);
}

#else

static inline void balance_push(struct rq *rq)
{
}

static inline void balance_push_set(int cpu, bool on)
{
}

static inline void balance_hotplug_wait(void)
{
}

#endif /* CONFIG_HOTPLUG_CPU */

void set_rq_online(struct rq *rq)
{
	if (!rq->online) {
		const struct sched_class *class;

		cpumask_set_cpu(rq->cpu, rq->rd->online);
		rq->online = 1;

		for_each_class(class) {
			if (class->rq_online)
				class->rq_online(rq);
		}
	}
}

void set_rq_offline(struct rq *rq)
{
	if (rq->online) {
		const struct sched_class *class;

		update_rq_clock(rq);
		for_each_class(class) {
			if (class->rq_offline)
				class->rq_offline(rq);
		}

		cpumask_clear_cpu(rq->cpu, rq->rd->online);
		rq->online = 0;
	}
}

static inline void sched_set_rq_online(struct rq *rq, int cpu)
{
	struct rq_flags rf;

	rq_lock_irqsave(rq, &rf);
	if (rq->rd) {
		BUG_ON(!cpumask_test_cpu(cpu, rq->rd->span));
		set_rq_online(rq);
	}
	rq_unlock_irqrestore(rq, &rf);
}

static inline void sched_set_rq_offline(struct rq *rq, int cpu)
{
	struct rq_flags rf;

	rq_lock_irqsave(rq, &rf);
	if (rq->rd) {
		BUG_ON(!cpumask_test_cpu(cpu, rq->rd->span));
		set_rq_offline(rq);
	}
	rq_unlock_irqrestore(rq, &rf);
}

/*
 * used to mark begin/end of suspend/resume:
 */
static int num_cpus_frozen;

/*
 * Update cpusets according to cpu_active mask.  If cpusets are
 * disabled, cpuset_update_active_cpus() becomes a simple wrapper
 * around partition_sched_domains().
 *
 * If we come here as part of a suspend/resume, don't touch cpusets because we
 * want to restore it back to its original state upon resume anyway.
 */
static void cpuset_cpu_active(void)
{
	if (cpuhp_tasks_frozen) {
		/*
		 * num_cpus_frozen tracks how many CPUs are involved in suspend
		 * resume sequence. As long as this is not the last online
		 * operation in the resume sequence, just build a single sched
		 * domain, ignoring cpusets.
		 */
		partition_sched_domains(1, NULL, NULL);
		if (--num_cpus_frozen)
			return;
		/*
		 * This is the last CPU online operation. So fall through and
		 * restore the original sched domains by considering the
		 * cpuset configurations.
		 */
		cpuset_force_rebuild();
	}
	cpuset_update_active_cpus();
}

static int cpuset_cpu_inactive(unsigned int cpu)
{
	if (!cpuhp_tasks_frozen) {
		int ret = dl_bw_check_overflow(cpu);

		if (ret)
			return ret;
		cpuset_update_active_cpus();
	} else {
		num_cpus_frozen++;
		partition_sched_domains(1, NULL, NULL);
	}
	return 0;
}

static inline void sched_smt_present_inc(int cpu)
{
#ifdef CONFIG_SCHED_SMT
	if (cpumask_weight(cpu_smt_mask(cpu)) == 2)
		static_branch_inc_cpuslocked(&sched_smt_present);
#endif
}

static inline void sched_smt_present_dec(int cpu)
{
#ifdef CONFIG_SCHED_SMT
	if (cpumask_weight(cpu_smt_mask(cpu)) == 2)
		static_branch_dec_cpuslocked(&sched_smt_present);
#endif
}

int sched_cpu_activate(unsigned int cpu)
{
	struct rq *rq = cpu_rq(cpu);

	/*
	 * Clear the balance_push callback and prepare to schedule
	 * regular tasks.
	 */
	balance_push_set(cpu, false);

	/*
	 * When going up, increment the number of cores with SMT present.
	 */
	sched_smt_present_inc(cpu);
	set_cpu_active(cpu, true);

	if (sched_smp_initialized) {
		sched_update_numa(cpu, true);
		sched_domains_numa_masks_set(cpu);
		cpuset_cpu_active();
	}

	scx_rq_activate(rq);

	/*
	 * Put the rq online, if not already. This happens:
	 *
	 * 1) In the early boot process, because we build the real domains
	 *    after all CPUs have been brought up.
	 *
	 * 2) At runtime, if cpuset_cpu_active() fails to rebuild the
	 *    domains.
	 */
	sched_set_rq_online(rq, cpu);

	return 0;
}

int sched_cpu_deactivate(unsigned int cpu)
{
	struct rq *rq = cpu_rq(cpu);
	int ret;

	/*
	 * Remove CPU from nohz.idle_cpus_mask to prevent participating in
	 * load balancing when not active
	 */
	nohz_balance_exit_idle(rq);

	set_cpu_active(cpu, false);

	/*
	 * From this point forward, this CPU will refuse to run any task that
	 * is not: migrate_disable() or KTHREAD_IS_PER_CPU, and will actively
	 * push those tasks away until this gets cleared, see
	 * sched_cpu_dying().
	 */
	balance_push_set(cpu, true);

	/*
	 * We've cleared cpu_active_mask / set balance_push, wait for all
	 * preempt-disabled and RCU users of this state to go away such that
	 * all new such users will observe it.
	 *
	 * Specifically, we rely on ttwu to no longer target this CPU, see
	 * ttwu_queue_cond() and is_cpu_allowed().
	 *
	 * Do sync before park smpboot threads to take care the RCU boost case.
	 */
	synchronize_rcu();

	sched_set_rq_offline(rq, cpu);

	scx_rq_deactivate(rq);

	/*
	 * When going down, decrement the number of cores with SMT present.
	 */
	sched_smt_present_dec(cpu);

#ifdef CONFIG_SCHED_SMT
	sched_core_cpu_deactivate(cpu);
#endif

	if (!sched_smp_initialized)
		return 0;

	sched_update_numa(cpu, false);
	ret = cpuset_cpu_inactive(cpu);
	if (ret) {
		sched_smt_present_inc(cpu);
		sched_set_rq_online(rq, cpu);
		balance_push_set(cpu, false);
		set_cpu_active(cpu, true);
		sched_update_numa(cpu, true);
		return ret;
	}
	sched_domains_numa_masks_clear(cpu);
	return 0;
}

static void sched_rq_cpu_starting(unsigned int cpu)
{
	struct rq *rq = cpu_rq(cpu);

	rq->calc_load_update = calc_load_update;
	update_max_interval();
}

int sched_cpu_starting(unsigned int cpu)
{
	sched_core_cpu_starting(cpu);
	sched_rq_cpu_starting(cpu);
	sched_tick_start(cpu);
	return 0;
}

#ifdef CONFIG_HOTPLUG_CPU

/*
 * Invoked immediately before the stopper thread is invoked to bring the
 * CPU down completely. At this point all per CPU kthreads except the
 * hotplug thread (current) and the stopper thread (inactive) have been
 * either parked or have been unbound from the outgoing CPU. Ensure that
 * any of those which might be on the way out are gone.
 *
 * If after this point a bound task is being woken on this CPU then the
 * responsible hotplug callback has failed to do it's job.
 * sched_cpu_dying() will catch it with the appropriate fireworks.
 */
int sched_cpu_wait_empty(unsigned int cpu)
{
	balance_hotplug_wait();
	return 0;
}

/*
 * Since this CPU is going 'away' for a while, fold any nr_active delta we
 * might have. Called from the CPU stopper task after ensuring that the
 * stopper is the last running task on the CPU, so nr_active count is
 * stable. We need to take the tear-down thread which is calling this into
 * account, so we hand in adjust = 1 to the load calculation.
 *
 * Also see the comment "Global load-average calculations".
 */
static void calc_load_migrate(struct rq *rq)
{
	long delta = calc_load_fold_active(rq, 1);

	if (delta)
		atomic_long_add(delta, &calc_load_tasks);
}

static void dump_rq_tasks(struct rq *rq, const char *loglvl)
{
	struct task_struct *g, *p;
	int cpu = cpu_of(rq);

	lockdep_assert_rq_held(rq);

	printk("%sCPU%d enqueued tasks (%u total):\n", loglvl, cpu, rq->nr_running);
	for_each_process_thread(g, p) {
		if (task_cpu(p) != cpu)
			continue;

		if (!task_on_rq_queued(p))
			continue;

		printk("%s\tpid: %d, name: %s\n", loglvl, p->pid, p->comm);
	}
}

int sched_cpu_dying(unsigned int cpu)
{
	struct rq *rq = cpu_rq(cpu);
	struct rq_flags rf;

	/* Handle pending wakeups and then migrate everything off */
	sched_tick_stop(cpu);

	rq_lock_irqsave(rq, &rf);
	if (rq->nr_running != 1 || rq_has_pinned_tasks(rq)) {
		WARN(true, "Dying CPU not properly vacated!");
		dump_rq_tasks(rq, KERN_WARNING);
	}
	rq_unlock_irqrestore(rq, &rf);

	calc_load_migrate(rq);
	update_max_interval();
	hrtick_clear(rq);
	sched_core_cpu_dying(cpu);
	return 0;
}
#endif

void __init sched_init_smp(void)
{
	sched_init_numa(NUMA_NO_NODE);

	/*
	 * There's no userspace yet to cause hotplug operations; hence all the
	 * CPU masks are stable and all blatant races in the below code cannot
	 * happen.
	 */
	mutex_lock(&sched_domains_mutex);
	sched_init_domains(cpu_active_mask);
	mutex_unlock(&sched_domains_mutex);

	/* Move init over to a non-isolated CPU */
	if (set_cpus_allowed_ptr(current, housekeeping_cpumask(HK_TYPE_DOMAIN)) < 0)
		BUG();
	current->flags &= ~PF_NO_SETAFFINITY;
	sched_init_granularity();

	init_sched_rt_class();
	init_sched_dl_class();

	sched_smp_initialized = true;
}

static int __init migration_init(void)
{
	sched_cpu_starting(smp_processor_id());
	return 0;
}
early_initcall(migration_init);

#else
void __init sched_init_smp(void)
{
	sched_init_granularity();
}
#endif /* CONFIG_SMP */

int in_sched_functions(unsigned long addr)
{
	return in_lock_functions(addr) ||
		(addr >= (unsigned long)__sched_text_start
		&& addr < (unsigned long)__sched_text_end);
}

#ifdef CONFIG_CGROUP_SCHED
/*
 * Default task group.
 * Every task in system belongs to this group at bootup.
 */
struct task_group root_task_group;
LIST_HEAD(task_groups);

/* Cacheline aligned slab cache for task_group */
static struct kmem_cache *task_group_cache __ro_after_init;
#endif

void __init sched_init(void)
{
	unsigned long ptr = 0;
	int i;

	/* Make sure the linker didn't screw up */
#ifdef CONFIG_SMP
	BUG_ON(!sched_class_above(&stop_sched_class, &dl_sched_class));
#endif
	BUG_ON(!sched_class_above(&dl_sched_class, &rt_sched_class));
	BUG_ON(!sched_class_above(&rt_sched_class, &fair_sched_class));
	BUG_ON(!sched_class_above(&fair_sched_class, &idle_sched_class));
#ifdef CONFIG_SCHED_CLASS_EXT
	BUG_ON(!sched_class_above(&fair_sched_class, &ext_sched_class));
	BUG_ON(!sched_class_above(&ext_sched_class, &idle_sched_class));
#endif

	wait_bit_init();

#ifdef CONFIG_FAIR_GROUP_SCHED
	ptr += 2 * nr_cpu_ids * sizeof(void **);
#endif
#ifdef CONFIG_RT_GROUP_SCHED
	ptr += 2 * nr_cpu_ids * sizeof(void **);
#endif
	if (ptr) {
		ptr = (unsigned long)kzalloc(ptr, GFP_NOWAIT);

#ifdef CONFIG_FAIR_GROUP_SCHED
		root_task_group.se = (struct sched_entity **)ptr;
		ptr += nr_cpu_ids * sizeof(void **);

		root_task_group.cfs_rq = (struct cfs_rq **)ptr;
		ptr += nr_cpu_ids * sizeof(void **);

		root_task_group.shares = ROOT_TASK_GROUP_LOAD;
		init_cfs_bandwidth(&root_task_group.cfs_bandwidth, NULL);
#endif /* CONFIG_FAIR_GROUP_SCHED */
#ifdef CONFIG_EXT_GROUP_SCHED
		root_task_group.scx_weight = CGROUP_WEIGHT_DFL;
#endif /* CONFIG_EXT_GROUP_SCHED */
#ifdef CONFIG_RT_GROUP_SCHED
		root_task_group.rt_se = (struct sched_rt_entity **)ptr;
		ptr += nr_cpu_ids * sizeof(void **);

		root_task_group.rt_rq = (struct rt_rq **)ptr;
		ptr += nr_cpu_ids * sizeof(void **);

#endif /* CONFIG_RT_GROUP_SCHED */
	}

#ifdef CONFIG_SMP
	init_defrootdomain();
#endif

#ifdef CONFIG_RT_GROUP_SCHED
	init_rt_bandwidth(&root_task_group.rt_bandwidth,
			global_rt_period(), global_rt_runtime());
#endif /* CONFIG_RT_GROUP_SCHED */

#ifdef CONFIG_CGROUP_SCHED
	task_group_cache = KMEM_CACHE(task_group, 0);

	list_add(&root_task_group.list, &task_groups);
	INIT_LIST_HEAD(&root_task_group.children);
	INIT_LIST_HEAD(&root_task_group.siblings);
	autogroup_init(&init_task);
#endif /* CONFIG_CGROUP_SCHED */

	for_each_possible_cpu(i) {
		struct rq *rq;

		rq = cpu_rq(i);
		raw_spin_lock_init(&rq->__lock);
		rq->nr_running = 0;
		rq->calc_load_active = 0;
		rq->calc_load_update = jiffies + LOAD_FREQ;
		init_cfs_rq(&rq->cfs);
		init_rt_rq(&rq->rt);
		init_dl_rq(&rq->dl);
#ifdef CONFIG_FAIR_GROUP_SCHED
		INIT_LIST_HEAD(&rq->leaf_cfs_rq_list);
		rq->tmp_alone_branch = &rq->leaf_cfs_rq_list;
		/*
		 * How much CPU bandwidth does root_task_group get?
		 *
		 * In case of task-groups formed through the cgroup filesystem, it
		 * gets 100% of the CPU resources in the system. This overall
		 * system CPU resource is divided among the tasks of
		 * root_task_group and its child task-groups in a fair manner,
		 * based on each entity's (task or task-group's) weight
		 * (se->load.weight).
		 *
		 * In other words, if root_task_group has 10 tasks of weight
		 * 1024) and two child groups A0 and A1 (of weight 1024 each),
		 * then A0's share of the CPU resource is:
		 *
		 *	A0's bandwidth = 1024 / (10*1024 + 1024 + 1024) = 8.33%
		 *
		 * We achieve this by letting root_task_group's tasks sit
		 * directly in rq->cfs (i.e root_task_group->se[] = NULL).
		 */
		init_tg_cfs_entry(&root_task_group, &rq->cfs, NULL, i, NULL);
#endif /* CONFIG_FAIR_GROUP_SCHED */

#ifdef CONFIG_RT_GROUP_SCHED
		/*
		 * This is required for init cpu because rt.c:__enable_runtime()
		 * starts working after scheduler_running, which is not the case
		 * yet.
		 */
		rq->rt.rt_runtime = global_rt_runtime();
		init_tg_rt_entry(&root_task_group, &rq->rt, NULL, i, NULL);
#endif
#ifdef CONFIG_SMP
		rq->sd = NULL;
		rq->rd = NULL;
		rq->cpu_capacity = SCHED_CAPACITY_SCALE;
		rq->balance_callback = &balance_push_callback;
		rq->active_balance = 0;
		rq->next_balance = jiffies;
		rq->push_cpu = 0;
		rq->cpu = i;
		rq->online = 0;
		rq->idle_stamp = 0;
		rq->avg_idle = 2*sysctl_sched_migration_cost;
		rq->max_idle_balance_cost = sysctl_sched_migration_cost;

		INIT_LIST_HEAD(&rq->cfs_tasks);

		rq_attach_root(rq, &def_root_domain);
#ifdef CONFIG_NO_HZ_COMMON
		rq->last_blocked_load_update_tick = jiffies;
		atomic_set(&rq->nohz_flags, 0);

		INIT_CSD(&rq->nohz_csd, nohz_csd_func, rq);
#endif
#ifdef CONFIG_HOTPLUG_CPU
		rcuwait_init(&rq->hotplug_wait);
#endif
#endif /* CONFIG_SMP */
		hrtick_rq_init(rq);
		atomic_set(&rq->nr_iowait, 0);
		fair_server_init(rq);

#ifdef CONFIG_SCHED_CORE
		rq->core = rq;
		rq->core_pick = NULL;
		rq->core_dl_server = NULL;
		rq->core_enabled = 0;
		rq->core_tree = RB_ROOT;
		rq->core_forceidle_count = 0;
		rq->core_forceidle_occupation = 0;
		rq->core_forceidle_start = 0;

		rq->core_cookie = 0UL;
#endif
		zalloc_cpumask_var_node(&rq->scratch_mask, GFP_KERNEL, cpu_to_node(i));
	}

	set_load_weight(&init_task, false);
	init_task.se.slice = sysctl_sched_base_slice,

	/*
	 * The boot idle thread does lazy MMU switching as well:
	 */
	mmgrab_lazy_tlb(&init_mm);
	enter_lazy_tlb(&init_mm, current);

	/*
	 * The idle task doesn't need the kthread struct to function, but it
	 * is dressed up as a per-CPU kthread and thus needs to play the part
	 * if we want to avoid special-casing it in code that deals with per-CPU
	 * kthreads.
	 */
	WARN_ON(!set_kthread_struct(current));

	/*
	 * Make us the idle thread. Technically, schedule() should not be
	 * called from this thread, however somewhere below it might be,
	 * but because we are the idle thread, we just pick up running again
	 * when this runqueue becomes "idle".
	 */
	init_idle(current, smp_processor_id());

	calc_load_update = jiffies + LOAD_FREQ;

#ifdef CONFIG_SMP
	idle_thread_set_boot_cpu();
	balance_push_set(smp_processor_id(), false);
#endif
	init_sched_fair_class();
	init_sched_ext_class();

	psi_init();

	init_uclamp();

	preempt_dynamic_init();

	scheduler_running = 1;
}

#ifdef CONFIG_DEBUG_ATOMIC_SLEEP

void __might_sleep(const char *file, int line)
{
	unsigned int state = get_current_state();
	/*
	 * Blocking primitives will set (and therefore destroy) current->state,
	 * since we will exit with TASK_RUNNING make sure we enter with it,
	 * otherwise we will destroy state.
	 */
	WARN_ONCE(state != TASK_RUNNING && current->task_state_change,
			"do not call blocking ops when !TASK_RUNNING; "
			"state=%x set at [<%p>] %pS\n", state,
			(void *)current->task_state_change,
			(void *)current->task_state_change);

	__might_resched(file, line, 0);
}
EXPORT_SYMBOL(__might_sleep);

static void print_preempt_disable_ip(int preempt_offset, unsigned long ip)
{
	if (!IS_ENABLED(CONFIG_DEBUG_PREEMPT))
		return;

	if (preempt_count() == preempt_offset)
		return;

	pr_err("Preemption disabled at:");
	print_ip_sym(KERN_ERR, ip);
}

static inline bool resched_offsets_ok(unsigned int offsets)
{
	unsigned int nested = preempt_count();

	nested += rcu_preempt_depth() << MIGHT_RESCHED_RCU_SHIFT;

	return nested == offsets;
}

void __might_resched(const char *file, int line, unsigned int offsets)
{
	/* Ratelimiting timestamp: */
	static unsigned long prev_jiffy;

	unsigned long preempt_disable_ip;

	/* WARN_ON_ONCE() by default, no rate limit required: */
	rcu_sleep_check();

	if ((resched_offsets_ok(offsets) && !irqs_disabled() &&
	     !is_idle_task(current) && !current->non_block_count) ||
	    system_state == SYSTEM_BOOTING || system_state > SYSTEM_RUNNING ||
	    oops_in_progress)
		return;

	if (time_before(jiffies, prev_jiffy + HZ) && prev_jiffy)
		return;
	prev_jiffy = jiffies;

	/* Save this before calling printk(), since that will clobber it: */
	preempt_disable_ip = get_preempt_disable_ip(current);

	pr_err("BUG: sleeping function called from invalid context at %s:%d\n",
	       file, line);
	pr_err("in_atomic(): %d, irqs_disabled(): %d, non_block: %d, pid: %d, name: %s\n",
	       in_atomic(), irqs_disabled(), current->non_block_count,
	       current->pid, current->comm);
	pr_err("preempt_count: %x, expected: %x\n", preempt_count(),
	       offsets & MIGHT_RESCHED_PREEMPT_MASK);

	if (IS_ENABLED(CONFIG_PREEMPT_RCU)) {
		pr_err("RCU nest depth: %d, expected: %u\n",
		       rcu_preempt_depth(), offsets >> MIGHT_RESCHED_RCU_SHIFT);
	}

	if (task_stack_end_corrupted(current))
		pr_emerg("Thread overran stack, or stack corrupted\n");

	debug_show_held_locks(current);
	if (irqs_disabled())
		print_irqtrace_events(current);

	print_preempt_disable_ip(offsets & MIGHT_RESCHED_PREEMPT_MASK,
				 preempt_disable_ip);

	dump_stack();
	add_taint(TAINT_WARN, LOCKDEP_STILL_OK);
}
EXPORT_SYMBOL(__might_resched);

void __cant_sleep(const char *file, int line, int preempt_offset)
{
	static unsigned long prev_jiffy;

	if (irqs_disabled())
		return;

	if (!IS_ENABLED(CONFIG_PREEMPT_COUNT))
		return;

	if (preempt_count() > preempt_offset)
		return;

	if (time_before(jiffies, prev_jiffy + HZ) && prev_jiffy)
		return;
	prev_jiffy = jiffies;

	printk(KERN_ERR "BUG: assuming atomic context at %s:%d\n", file, line);
	printk(KERN_ERR "in_atomic(): %d, irqs_disabled(): %d, pid: %d, name: %s\n",
			in_atomic(), irqs_disabled(),
			current->pid, current->comm);

	debug_show_held_locks(current);
	dump_stack();
	add_taint(TAINT_WARN, LOCKDEP_STILL_OK);
}
EXPORT_SYMBOL_GPL(__cant_sleep);

#ifdef CONFIG_SMP
void __cant_migrate(const char *file, int line)
{
	static unsigned long prev_jiffy;

	if (irqs_disabled())
		return;

	if (is_migration_disabled(current))
		return;

	if (!IS_ENABLED(CONFIG_PREEMPT_COUNT))
		return;

	if (preempt_count() > 0)
		return;

	if (time_before(jiffies, prev_jiffy + HZ) && prev_jiffy)
		return;
	prev_jiffy = jiffies;

	pr_err("BUG: assuming non migratable context at %s:%d\n", file, line);
	pr_err("in_atomic(): %d, irqs_disabled(): %d, migration_disabled() %u pid: %d, name: %s\n",
	       in_atomic(), irqs_disabled(), is_migration_disabled(current),
	       current->pid, current->comm);

	debug_show_held_locks(current);
	dump_stack();
	add_taint(TAINT_WARN, LOCKDEP_STILL_OK);
}
EXPORT_SYMBOL_GPL(__cant_migrate);
#endif
#endif

#ifdef CONFIG_MAGIC_SYSRQ
void normalize_rt_tasks(void)
{
	struct task_struct *g, *p;
	struct sched_attr attr = {
		.sched_policy = SCHED_NORMAL,
	};

	read_lock(&tasklist_lock);
	for_each_process_thread(g, p) {
		/*
		 * Only normalize user tasks:
		 */
		if (p->flags & PF_KTHREAD)
			continue;

		p->se.exec_start = 0;
		schedstat_set(p->stats.wait_start,  0);
		schedstat_set(p->stats.sleep_start, 0);
		schedstat_set(p->stats.block_start, 0);

		if (!rt_or_dl_task(p)) {
			/*
			 * Renice negative nice level userspace
			 * tasks back to 0:
			 */
			if (task_nice(p) < 0)
				set_user_nice(p, 0);
			continue;
		}

		__sched_setscheduler(p, &attr, false, false);
	}
	read_unlock(&tasklist_lock);
}

#endif /* CONFIG_MAGIC_SYSRQ */

#if defined(CONFIG_KGDB_KDB)
/*
 * These functions are only useful for KDB.
 *
 * They can only be called when the whole system has been
 * stopped - every CPU needs to be quiescent, and no scheduling
 * activity can take place. Using them for anything else would
 * be a serious bug, and as a result, they aren't even visible
 * under any other configuration.
 */

/**
 * curr_task - return the current task for a given CPU.
 * @cpu: the processor in question.
 *
 * ONLY VALID WHEN THE WHOLE SYSTEM IS STOPPED!
 *
 * Return: The current task for @cpu.
 */
struct task_struct *curr_task(int cpu)
{
	return cpu_curr(cpu);
}

#endif /* defined(CONFIG_KGDB_KDB) */

#ifdef CONFIG_CGROUP_SCHED
/* task_group_lock serializes the addition/removal of task groups */
static DEFINE_SPINLOCK(task_group_lock);

static inline void alloc_uclamp_sched_group(struct task_group *tg,
					    struct task_group *parent)
{
#ifdef CONFIG_UCLAMP_TASK_GROUP
	enum uclamp_id clamp_id;

	for_each_clamp_id(clamp_id) {
		uclamp_se_set(&tg->uclamp_req[clamp_id],
			      uclamp_none(clamp_id), false);
		tg->uclamp[clamp_id] = parent->uclamp[clamp_id];
	}
#endif
}

static void sched_free_group(struct task_group *tg)
{
	free_fair_sched_group(tg);
	free_rt_sched_group(tg);
	autogroup_free(tg);
	kmem_cache_free(task_group_cache, tg);
}

static void sched_free_group_rcu(struct rcu_head *rcu)
{
	sched_free_group(container_of(rcu, struct task_group, rcu));
}

static void sched_unregister_group(struct task_group *tg)
{
	unregister_fair_sched_group(tg);
	unregister_rt_sched_group(tg);
	/*
	 * We have to wait for yet another RCU grace period to expire, as
	 * print_cfs_stats() might run concurrently.
	 */
	call_rcu(&tg->rcu, sched_free_group_rcu);
}

/* allocate runqueue etc for a new task group */
struct task_group *sched_create_group(struct task_group *parent)
{
	struct task_group *tg;

	tg = kmem_cache_alloc(task_group_cache, GFP_KERNEL | __GFP_ZERO);
	if (!tg)
		return ERR_PTR(-ENOMEM);

	if (!alloc_fair_sched_group(tg, parent))
		goto err;

	if (!alloc_rt_sched_group(tg, parent))
		goto err;

	scx_group_set_weight(tg, CGROUP_WEIGHT_DFL);
	alloc_uclamp_sched_group(tg, parent);

	return tg;

err:
	sched_free_group(tg);
	return ERR_PTR(-ENOMEM);
}

void sched_online_group(struct task_group *tg, struct task_group *parent)
{
	unsigned long flags;

	spin_lock_irqsave(&task_group_lock, flags);
	list_add_rcu(&tg->list, &task_groups);

	/* Root should already exist: */
	WARN_ON(!parent);

	tg->parent = parent;
	INIT_LIST_HEAD(&tg->children);
	list_add_rcu(&tg->siblings, &parent->children);
	spin_unlock_irqrestore(&task_group_lock, flags);

	online_fair_sched_group(tg);
}

/* RCU callback to free various structures associated with a task group */
static void sched_unregister_group_rcu(struct rcu_head *rhp)
{
	/* Now it should be safe to free those cfs_rqs: */
	sched_unregister_group(container_of(rhp, struct task_group, rcu));
}

void sched_destroy_group(struct task_group *tg)
{
	/* Wait for possible concurrent references to cfs_rqs complete: */
	call_rcu(&tg->rcu, sched_unregister_group_rcu);
}

void sched_release_group(struct task_group *tg)
{
	unsigned long flags;

	/*
	 * Unlink first, to avoid walk_tg_tree_from() from finding us (via
	 * sched_cfs_period_timer()).
	 *
	 * For this to be effective, we have to wait for all pending users of
	 * this task group to leave their RCU critical section to ensure no new
	 * user will see our dying task group any more. Specifically ensure
	 * that tg_unthrottle_up() won't add decayed cfs_rq's to it.
	 *
	 * We therefore defer calling unregister_fair_sched_group() to
	 * sched_unregister_group() which is guarantied to get called only after the
	 * current RCU grace period has expired.
	 */
	spin_lock_irqsave(&task_group_lock, flags);
	list_del_rcu(&tg->list);
	list_del_rcu(&tg->siblings);
	spin_unlock_irqrestore(&task_group_lock, flags);
}

static struct task_group *sched_get_task_group(struct task_struct *tsk)
{
	struct task_group *tg;

	/*
	 * All callers are synchronized by task_rq_lock(); we do not use RCU
	 * which is pointless here. Thus, we pass "true" to task_css_check()
	 * to prevent lockdep warnings.
	 */
	tg = container_of(task_css_check(tsk, cpu_cgrp_id, true),
			  struct task_group, css);
	tg = autogroup_task_group(tsk, tg);

	return tg;
}

static void sched_change_group(struct task_struct *tsk, struct task_group *group)
{
	tsk->sched_task_group = group;

#ifdef CONFIG_FAIR_GROUP_SCHED
	if (tsk->sched_class->task_change_group)
		tsk->sched_class->task_change_group(tsk);
	else
#endif
		set_task_rq(tsk, task_cpu(tsk));
}

/*
 * Change task's runqueue when it moves between groups.
 *
 * The caller of this function should have put the task in its new group by
 * now. This function just updates tsk->se.cfs_rq and tsk->se.parent to reflect
 * its new group.
 */
void sched_move_task(struct task_struct *tsk)
{
	int queued, running, queue_flags =
		DEQUEUE_SAVE | DEQUEUE_MOVE | DEQUEUE_NOCLOCK;
	struct task_group *group;
	struct rq *rq;

	CLASS(task_rq_lock, rq_guard)(tsk);
	rq = rq_guard.rq;

	/*
	 * Esp. with SCHED_AUTOGROUP enabled it is possible to get superfluous
	 * group changes.
	 */
	group = sched_get_task_group(tsk);
	if (group == tsk->sched_task_group)
		return;

	update_rq_clock(rq);

	running = task_current(rq, tsk);
	queued = task_on_rq_queued(tsk);

	if (queued)
		dequeue_task(rq, tsk, queue_flags);
	if (running)
		put_prev_task(rq, tsk);

	sched_change_group(tsk, group);
	scx_move_task(tsk);

	if (queued)
		enqueue_task(rq, tsk, queue_flags);
	if (running) {
		set_next_task(rq, tsk);
		/*
		 * After changing group, the running task may have joined a
		 * throttled one but it's still the running task. Trigger a
		 * resched to make sure that task can still run.
		 */
		resched_curr(rq);
	}
}

static struct cgroup_subsys_state *
cpu_cgroup_css_alloc(struct cgroup_subsys_state *parent_css)
{
	struct task_group *parent = css_tg(parent_css);
	struct task_group *tg;

	if (!parent) {
		/* This is early initialization for the top cgroup */
		return &root_task_group.css;
	}

	tg = sched_create_group(parent);
	if (IS_ERR(tg))
		return ERR_PTR(-ENOMEM);

	return &tg->css;
}

/* Expose task group only after completing cgroup initialization */
static int cpu_cgroup_css_online(struct cgroup_subsys_state *css)
{
	struct task_group *tg = css_tg(css);
	struct task_group *parent = css_tg(css->parent);
	int ret;

	ret = scx_tg_online(tg);
	if (ret)
		return ret;

	if (parent)
		sched_online_group(tg, parent);

#ifdef CONFIG_UCLAMP_TASK_GROUP
	/* Propagate the effective uclamp value for the new group */
	guard(mutex)(&uclamp_mutex);
	guard(rcu)();
	cpu_util_update_eff(css);
#endif

	return 0;
}

static void cpu_cgroup_css_offline(struct cgroup_subsys_state *css)
{
	struct task_group *tg = css_tg(css);

	scx_tg_offline(tg);
}

static void cpu_cgroup_css_released(struct cgroup_subsys_state *css)
{
	struct task_group *tg = css_tg(css);

	sched_release_group(tg);
}

static void cpu_cgroup_css_free(struct cgroup_subsys_state *css)
{
	struct task_group *tg = css_tg(css);

	/*
	 * Relies on the RCU grace period between css_released() and this.
	 */
	sched_unregister_group(tg);
}

static int cpu_cgroup_can_attach(struct cgroup_taskset *tset)
{
#ifdef CONFIG_RT_GROUP_SCHED
	struct task_struct *task;
	struct cgroup_subsys_state *css;

	cgroup_taskset_for_each(task, css, tset) {
		if (!sched_rt_can_attach(css_tg(css), task))
			return -EINVAL;
	}
#endif
	return scx_cgroup_can_attach(tset);
}

static void cpu_cgroup_attach(struct cgroup_taskset *tset)
{
	struct task_struct *task;
	struct cgroup_subsys_state *css;

	cgroup_taskset_for_each(task, css, tset)
		sched_move_task(task);

	scx_cgroup_finish_attach();
}

static void cpu_cgroup_cancel_attach(struct cgroup_taskset *tset)
{
	scx_cgroup_cancel_attach(tset);
}

#ifdef CONFIG_UCLAMP_TASK_GROUP
static void cpu_util_update_eff(struct cgroup_subsys_state *css)
{
	struct cgroup_subsys_state *top_css = css;
	struct uclamp_se *uc_parent = NULL;
	struct uclamp_se *uc_se = NULL;
	unsigned int eff[UCLAMP_CNT];
	enum uclamp_id clamp_id;
	unsigned int clamps;

	lockdep_assert_held(&uclamp_mutex);
	SCHED_WARN_ON(!rcu_read_lock_held());

	css_for_each_descendant_pre(css, top_css) {
		uc_parent = css_tg(css)->parent
			? css_tg(css)->parent->uclamp : NULL;

		for_each_clamp_id(clamp_id) {
			/* Assume effective clamps matches requested clamps */
			eff[clamp_id] = css_tg(css)->uclamp_req[clamp_id].value;
			/* Cap effective clamps with parent's effective clamps */
			if (uc_parent &&
			    eff[clamp_id] > uc_parent[clamp_id].value) {
				eff[clamp_id] = uc_parent[clamp_id].value;
			}
		}
		/* Ensure protection is always capped by limit */
		eff[UCLAMP_MIN] = min(eff[UCLAMP_MIN], eff[UCLAMP_MAX]);

		/* Propagate most restrictive effective clamps */
		clamps = 0x0;
		uc_se = css_tg(css)->uclamp;
		for_each_clamp_id(clamp_id) {
			if (eff[clamp_id] == uc_se[clamp_id].value)
				continue;
			uc_se[clamp_id].value = eff[clamp_id];
			uc_se[clamp_id].bucket_id = uclamp_bucket_id(eff[clamp_id]);
			clamps |= (0x1 << clamp_id);
		}
		if (!clamps) {
			css = css_rightmost_descendant(css);
			continue;
		}

		/* Immediately update descendants RUNNABLE tasks */
		uclamp_update_active_tasks(css);
	}
}

/*
 * Integer 10^N with a given N exponent by casting to integer the literal "1eN"
 * C expression. Since there is no way to convert a macro argument (N) into a
 * character constant, use two levels of macros.
 */
#define _POW10(exp) ((unsigned int)1e##exp)
#define POW10(exp) _POW10(exp)

struct uclamp_request {
#define UCLAMP_PERCENT_SHIFT	2
#define UCLAMP_PERCENT_SCALE	(100 * POW10(UCLAMP_PERCENT_SHIFT))
	s64 percent;
	u64 util;
	int ret;
};

static inline struct uclamp_request
capacity_from_percent(char *buf)
{
	struct uclamp_request req = {
		.percent = UCLAMP_PERCENT_SCALE,
		.util = SCHED_CAPACITY_SCALE,
		.ret = 0,
	};

	buf = strim(buf);
	if (strcmp(buf, "max")) {
		req.ret = cgroup_parse_float(buf, UCLAMP_PERCENT_SHIFT,
					     &req.percent);
		if (req.ret)
			return req;
		if ((u64)req.percent > UCLAMP_PERCENT_SCALE) {
			req.ret = -ERANGE;
			return req;
		}

		req.util = req.percent << SCHED_CAPACITY_SHIFT;
		req.util = DIV_ROUND_CLOSEST_ULL(req.util, UCLAMP_PERCENT_SCALE);
	}

	return req;
}

static ssize_t cpu_uclamp_write(struct kernfs_open_file *of, char *buf,
				size_t nbytes, loff_t off,
				enum uclamp_id clamp_id)
{
	struct uclamp_request req;
	struct task_group *tg;

	req = capacity_from_percent(buf);
	if (req.ret)
		return req.ret;

	static_branch_enable(&sched_uclamp_used);

	guard(mutex)(&uclamp_mutex);
	guard(rcu)();

	tg = css_tg(of_css(of));
	if (tg->uclamp_req[clamp_id].value != req.util)
		uclamp_se_set(&tg->uclamp_req[clamp_id], req.util, false);

	/*
	 * Because of not recoverable conversion rounding we keep track of the
	 * exact requested value
	 */
	tg->uclamp_pct[clamp_id] = req.percent;

	/* Update effective clamps to track the most restrictive value */
	cpu_util_update_eff(of_css(of));

	return nbytes;
}

static ssize_t cpu_uclamp_min_write(struct kernfs_open_file *of,
				    char *buf, size_t nbytes,
				    loff_t off)
{
	return cpu_uclamp_write(of, buf, nbytes, off, UCLAMP_MIN);
}

static ssize_t cpu_uclamp_max_write(struct kernfs_open_file *of,
				    char *buf, size_t nbytes,
				    loff_t off)
{
	return cpu_uclamp_write(of, buf, nbytes, off, UCLAMP_MAX);
}

static inline void cpu_uclamp_print(struct seq_file *sf,
				    enum uclamp_id clamp_id)
{
	struct task_group *tg;
	u64 util_clamp;
	u64 percent;
	u32 rem;

	scoped_guard (rcu) {
		tg = css_tg(seq_css(sf));
		util_clamp = tg->uclamp_req[clamp_id].value;
	}

	if (util_clamp == SCHED_CAPACITY_SCALE) {
		seq_puts(sf, "max\n");
		return;
	}

	percent = tg->uclamp_pct[clamp_id];
	percent = div_u64_rem(percent, POW10(UCLAMP_PERCENT_SHIFT), &rem);
	seq_printf(sf, "%llu.%0*u\n", percent, UCLAMP_PERCENT_SHIFT, rem);
}

static int cpu_uclamp_min_show(struct seq_file *sf, void *v)
{
	cpu_uclamp_print(sf, UCLAMP_MIN);
	return 0;
}

static int cpu_uclamp_max_show(struct seq_file *sf, void *v)
{
	cpu_uclamp_print(sf, UCLAMP_MAX);
	return 0;
}
#endif /* CONFIG_UCLAMP_TASK_GROUP */

#ifdef CONFIG_GROUP_SCHED_WEIGHT
static unsigned long tg_weight(struct task_group *tg)
{
#ifdef CONFIG_FAIR_GROUP_SCHED
	return scale_load_down(tg->shares);
#else
	return sched_weight_from_cgroup(tg->scx_weight);
#endif
}

static int cpu_shares_write_u64(struct cgroup_subsys_state *css,
				struct cftype *cftype, u64 shareval)
{
	int ret;

	if (shareval > scale_load_down(ULONG_MAX))
		shareval = MAX_SHARES;
	ret = sched_group_set_shares(css_tg(css), scale_load(shareval));
	if (!ret)
		scx_group_set_weight(css_tg(css),
				     sched_weight_to_cgroup(shareval));
	return ret;
}

static u64 cpu_shares_read_u64(struct cgroup_subsys_state *css,
			       struct cftype *cft)
{
	return tg_weight(css_tg(css));
}
#endif /* CONFIG_GROUP_SCHED_WEIGHT */

#ifdef CONFIG_CFS_BANDWIDTH
static DEFINE_MUTEX(cfs_constraints_mutex);

const u64 max_cfs_quota_period = 1 * NSEC_PER_SEC; /* 1s */
static const u64 min_cfs_quota_period = 1 * NSEC_PER_MSEC; /* 1ms */
/* More than 203 days if BW_SHIFT equals 20. */
static const u64 max_cfs_runtime = MAX_BW * NSEC_PER_USEC;

static int __cfs_schedulable(struct task_group *tg, u64 period, u64 runtime);

static int tg_set_cfs_bandwidth(struct task_group *tg, u64 period, u64 quota,
				u64 burst)
{
	int i, ret = 0, runtime_enabled, runtime_was_enabled;
	struct cfs_bandwidth *cfs_b = &tg->cfs_bandwidth;

	if (tg == &root_task_group)
		return -EINVAL;

	/*
	 * Ensure we have at some amount of bandwidth every period.  This is
	 * to prevent reaching a state of large arrears when throttled via
	 * entity_tick() resulting in prolonged exit starvation.
	 */
	if (quota < min_cfs_quota_period || period < min_cfs_quota_period)
		return -EINVAL;

	/*
	 * Likewise, bound things on the other side by preventing insane quota
	 * periods.  This also allows us to normalize in computing quota
	 * feasibility.
	 */
	if (period > max_cfs_quota_period)
		return -EINVAL;

	/*
	 * Bound quota to defend quota against overflow during bandwidth shift.
	 */
	if (quota != RUNTIME_INF && quota > max_cfs_runtime)
		return -EINVAL;

	if (quota != RUNTIME_INF && (burst > quota ||
				     burst + quota > max_cfs_runtime))
		return -EINVAL;

	/*
	 * Prevent race between setting of cfs_rq->runtime_enabled and
	 * unthrottle_offline_cfs_rqs().
	 */
	guard(cpus_read_lock)();
	guard(mutex)(&cfs_constraints_mutex);

	ret = __cfs_schedulable(tg, period, quota);
	if (ret)
		return ret;

	runtime_enabled = quota != RUNTIME_INF;
	runtime_was_enabled = cfs_b->quota != RUNTIME_INF;
	/*
	 * If we need to toggle cfs_bandwidth_used, off->on must occur
	 * before making related changes, and on->off must occur afterwards
	 */
	if (runtime_enabled && !runtime_was_enabled)
		cfs_bandwidth_usage_inc();

	scoped_guard (raw_spinlock_irq, &cfs_b->lock) {
		cfs_b->period = ns_to_ktime(period);
		cfs_b->quota = quota;
		cfs_b->burst = burst;

		__refill_cfs_bandwidth_runtime(cfs_b);

		/*
		 * Restart the period timer (if active) to handle new
		 * period expiry:
		 */
		if (runtime_enabled)
			start_cfs_bandwidth(cfs_b);
	}

	for_each_online_cpu(i) {
		struct cfs_rq *cfs_rq = tg->cfs_rq[i];
		struct rq *rq = cfs_rq->rq;

		guard(rq_lock_irq)(rq);
		cfs_rq->runtime_enabled = runtime_enabled;
		cfs_rq->runtime_remaining = 0;

		if (cfs_rq->throttled)
			unthrottle_cfs_rq(cfs_rq);
	}

	if (runtime_was_enabled && !runtime_enabled)
		cfs_bandwidth_usage_dec();

	return 0;
}

static int tg_set_cfs_quota(struct task_group *tg, long cfs_quota_us)
{
	u64 quota, period, burst;

	period = ktime_to_ns(tg->cfs_bandwidth.period);
	burst = tg->cfs_bandwidth.burst;
	if (cfs_quota_us < 0)
		quota = RUNTIME_INF;
	else if ((u64)cfs_quota_us <= U64_MAX / NSEC_PER_USEC)
		quota = (u64)cfs_quota_us * NSEC_PER_USEC;
	else
		return -EINVAL;

	return tg_set_cfs_bandwidth(tg, period, quota, burst);
}

static long tg_get_cfs_quota(struct task_group *tg)
{
	u64 quota_us;

	if (tg->cfs_bandwidth.quota == RUNTIME_INF)
		return -1;

	quota_us = tg->cfs_bandwidth.quota;
	do_div(quota_us, NSEC_PER_USEC);

	return quota_us;
}

static int tg_set_cfs_period(struct task_group *tg, long cfs_period_us)
{
	u64 quota, period, burst;

	if ((u64)cfs_period_us > U64_MAX / NSEC_PER_USEC)
		return -EINVAL;

	period = (u64)cfs_period_us * NSEC_PER_USEC;
	quota = tg->cfs_bandwidth.quota;
	burst = tg->cfs_bandwidth.burst;

	return tg_set_cfs_bandwidth(tg, period, quota, burst);
}

static long tg_get_cfs_period(struct task_group *tg)
{
	u64 cfs_period_us;

	cfs_period_us = ktime_to_ns(tg->cfs_bandwidth.period);
	do_div(cfs_period_us, NSEC_PER_USEC);

	return cfs_period_us;
}

static int tg_set_cfs_burst(struct task_group *tg, long cfs_burst_us)
{
	u64 quota, period, burst;

	if ((u64)cfs_burst_us > U64_MAX / NSEC_PER_USEC)
		return -EINVAL;

	burst = (u64)cfs_burst_us * NSEC_PER_USEC;
	period = ktime_to_ns(tg->cfs_bandwidth.period);
	quota = tg->cfs_bandwidth.quota;

	return tg_set_cfs_bandwidth(tg, period, quota, burst);
}

static long tg_get_cfs_burst(struct task_group *tg)
{
	u64 burst_us;

	burst_us = tg->cfs_bandwidth.burst;
	do_div(burst_us, NSEC_PER_USEC);

	return burst_us;
}

static s64 cpu_cfs_quota_read_s64(struct cgroup_subsys_state *css,
				  struct cftype *cft)
{
	return tg_get_cfs_quota(css_tg(css));
}

static int cpu_cfs_quota_write_s64(struct cgroup_subsys_state *css,
				   struct cftype *cftype, s64 cfs_quota_us)
{
	return tg_set_cfs_quota(css_tg(css), cfs_quota_us);
}

static u64 cpu_cfs_period_read_u64(struct cgroup_subsys_state *css,
				   struct cftype *cft)
{
	return tg_get_cfs_period(css_tg(css));
}

static int cpu_cfs_period_write_u64(struct cgroup_subsys_state *css,
				    struct cftype *cftype, u64 cfs_period_us)
{
	return tg_set_cfs_period(css_tg(css), cfs_period_us);
}

static u64 cpu_cfs_burst_read_u64(struct cgroup_subsys_state *css,
				  struct cftype *cft)
{
	return tg_get_cfs_burst(css_tg(css));
}

static int cpu_cfs_burst_write_u64(struct cgroup_subsys_state *css,
				   struct cftype *cftype, u64 cfs_burst_us)
{
	return tg_set_cfs_burst(css_tg(css), cfs_burst_us);
}

struct cfs_schedulable_data {
	struct task_group *tg;
	u64 period, quota;
};

/*
 * normalize group quota/period to be quota/max_period
 * note: units are usecs
 */
static u64 normalize_cfs_quota(struct task_group *tg,
			       struct cfs_schedulable_data *d)
{
	u64 quota, period;

	if (tg == d->tg) {
		period = d->period;
		quota = d->quota;
	} else {
		period = tg_get_cfs_period(tg);
		quota = tg_get_cfs_quota(tg);
	}

	/* note: these should typically be equivalent */
	if (quota == RUNTIME_INF || quota == -1)
		return RUNTIME_INF;

	return to_ratio(period, quota);
}

static int tg_cfs_schedulable_down(struct task_group *tg, void *data)
{
	struct cfs_schedulable_data *d = data;
	struct cfs_bandwidth *cfs_b = &tg->cfs_bandwidth;
	s64 quota = 0, parent_quota = -1;

	if (!tg->parent) {
		quota = RUNTIME_INF;
	} else {
		struct cfs_bandwidth *parent_b = &tg->parent->cfs_bandwidth;

		quota = normalize_cfs_quota(tg, d);
		parent_quota = parent_b->hierarchical_quota;

		/*
		 * Ensure max(child_quota) <= parent_quota.  On cgroup2,
		 * always take the non-RUNTIME_INF min.  On cgroup1, only
		 * inherit when no limit is set. In both cases this is used
		 * by the scheduler to determine if a given CFS task has a
		 * bandwidth constraint at some higher level.
		 */
		if (cgroup_subsys_on_dfl(cpu_cgrp_subsys)) {
			if (quota == RUNTIME_INF)
				quota = parent_quota;
			else if (parent_quota != RUNTIME_INF)
				quota = min(quota, parent_quota);
		} else {
			if (quota == RUNTIME_INF)
				quota = parent_quota;
			else if (parent_quota != RUNTIME_INF && quota > parent_quota)
				return -EINVAL;
		}
	}
	cfs_b->hierarchical_quota = quota;

	return 0;
}

static int __cfs_schedulable(struct task_group *tg, u64 period, u64 quota)
{
	struct cfs_schedulable_data data = {
		.tg = tg,
		.period = period,
		.quota = quota,
	};

	if (quota != RUNTIME_INF) {
		do_div(data.period, NSEC_PER_USEC);
		do_div(data.quota, NSEC_PER_USEC);
	}

	guard(rcu)();
	return walk_tg_tree(tg_cfs_schedulable_down, tg_nop, &data);
}

static int cpu_cfs_stat_show(struct seq_file *sf, void *v)
{
	struct task_group *tg = css_tg(seq_css(sf));
	struct cfs_bandwidth *cfs_b = &tg->cfs_bandwidth;

	seq_printf(sf, "nr_periods %d\n", cfs_b->nr_periods);
	seq_printf(sf, "nr_throttled %d\n", cfs_b->nr_throttled);
	seq_printf(sf, "throttled_time %llu\n", cfs_b->throttled_time);

	if (schedstat_enabled() && tg != &root_task_group) {
		struct sched_statistics *stats;
		u64 ws = 0;
		int i;

		for_each_possible_cpu(i) {
			stats = __schedstats_from_se(tg->se[i]);
			ws += schedstat_val(stats->wait_sum);
		}

		seq_printf(sf, "wait_sum %llu\n", ws);
	}

	seq_printf(sf, "nr_bursts %d\n", cfs_b->nr_burst);
	seq_printf(sf, "burst_time %llu\n", cfs_b->burst_time);

	return 0;
}

static u64 throttled_time_self(struct task_group *tg)
{
	int i;
	u64 total = 0;

	for_each_possible_cpu(i) {
		total += READ_ONCE(tg->cfs_rq[i]->throttled_clock_self_time);
	}

	return total;
}

static int cpu_cfs_local_stat_show(struct seq_file *sf, void *v)
{
	struct task_group *tg = css_tg(seq_css(sf));

	seq_printf(sf, "throttled_time %llu\n", throttled_time_self(tg));

	return 0;
}
#endif /* CONFIG_CFS_BANDWIDTH */

#ifdef CONFIG_RT_GROUP_SCHED
static int cpu_rt_runtime_write(struct cgroup_subsys_state *css,
				struct cftype *cft, s64 val)
{
	return sched_group_set_rt_runtime(css_tg(css), val);
}

static s64 cpu_rt_runtime_read(struct cgroup_subsys_state *css,
			       struct cftype *cft)
{
	return sched_group_rt_runtime(css_tg(css));
}

static int cpu_rt_period_write_uint(struct cgroup_subsys_state *css,
				    struct cftype *cftype, u64 rt_period_us)
{
	return sched_group_set_rt_period(css_tg(css), rt_period_us);
}

static u64 cpu_rt_period_read_uint(struct cgroup_subsys_state *css,
				   struct cftype *cft)
{
	return sched_group_rt_period(css_tg(css));
}
#endif /* CONFIG_RT_GROUP_SCHED */

#ifdef CONFIG_GROUP_SCHED_WEIGHT
static s64 cpu_idle_read_s64(struct cgroup_subsys_state *css,
			       struct cftype *cft)
{
	return css_tg(css)->idle;
}

static int cpu_idle_write_s64(struct cgroup_subsys_state *css,
				struct cftype *cft, s64 idle)
{
	int ret;

	ret = sched_group_set_idle(css_tg(css), idle);
	if (!ret)
		scx_group_set_idle(css_tg(css), idle);
	return ret;
}
#endif

static struct cftype cpu_legacy_files[] = {
#ifdef CONFIG_GROUP_SCHED_WEIGHT
	{
		.name = "shares",
		.read_u64 = cpu_shares_read_u64,
		.write_u64 = cpu_shares_write_u64,
	},
	{
		.name = "idle",
		.read_s64 = cpu_idle_read_s64,
		.write_s64 = cpu_idle_write_s64,
	},
#endif
#ifdef CONFIG_CFS_BANDWIDTH
	{
		.name = "cfs_quota_us",
		.read_s64 = cpu_cfs_quota_read_s64,
		.write_s64 = cpu_cfs_quota_write_s64,
	},
	{
		.name = "cfs_period_us",
		.read_u64 = cpu_cfs_period_read_u64,
		.write_u64 = cpu_cfs_period_write_u64,
	},
	{
		.name = "cfs_burst_us",
		.read_u64 = cpu_cfs_burst_read_u64,
		.write_u64 = cpu_cfs_burst_write_u64,
	},
	{
		.name = "stat",
		.seq_show = cpu_cfs_stat_show,
	},
	{
		.name = "stat.local",
		.seq_show = cpu_cfs_local_stat_show,
	},
#endif
#ifdef CONFIG_RT_GROUP_SCHED
	{
		.name = "rt_runtime_us",
		.read_s64 = cpu_rt_runtime_read,
		.write_s64 = cpu_rt_runtime_write,
	},
	{
		.name = "rt_period_us",
		.read_u64 = cpu_rt_period_read_uint,
		.write_u64 = cpu_rt_period_write_uint,
	},
#endif
#ifdef CONFIG_UCLAMP_TASK_GROUP
	{
		.name = "uclamp.min",
		.flags = CFTYPE_NOT_ON_ROOT,
		.seq_show = cpu_uclamp_min_show,
		.write = cpu_uclamp_min_write,
	},
	{
		.name = "uclamp.max",
		.flags = CFTYPE_NOT_ON_ROOT,
		.seq_show = cpu_uclamp_max_show,
		.write = cpu_uclamp_max_write,
	},
#endif
	{ }	/* Terminate */
};

static int cpu_extra_stat_show(struct seq_file *sf,
			       struct cgroup_subsys_state *css)
{
#ifdef CONFIG_CFS_BANDWIDTH
	{
		struct task_group *tg = css_tg(css);
		struct cfs_bandwidth *cfs_b = &tg->cfs_bandwidth;
		u64 throttled_usec, burst_usec;

		throttled_usec = cfs_b->throttled_time;
		do_div(throttled_usec, NSEC_PER_USEC);
		burst_usec = cfs_b->burst_time;
		do_div(burst_usec, NSEC_PER_USEC);

		seq_printf(sf, "nr_periods %d\n"
			   "nr_throttled %d\n"
			   "throttled_usec %llu\n"
			   "nr_bursts %d\n"
			   "burst_usec %llu\n",
			   cfs_b->nr_periods, cfs_b->nr_throttled,
			   throttled_usec, cfs_b->nr_burst, burst_usec);
	}
#endif
	return 0;
}

static int cpu_local_stat_show(struct seq_file *sf,
			       struct cgroup_subsys_state *css)
{
#ifdef CONFIG_CFS_BANDWIDTH
	{
		struct task_group *tg = css_tg(css);
		u64 throttled_self_usec;

		throttled_self_usec = throttled_time_self(tg);
		do_div(throttled_self_usec, NSEC_PER_USEC);

		seq_printf(sf, "throttled_usec %llu\n",
			   throttled_self_usec);
	}
#endif
	return 0;
}

#ifdef CONFIG_GROUP_SCHED_WEIGHT

static u64 cpu_weight_read_u64(struct cgroup_subsys_state *css,
			       struct cftype *cft)
{
	return sched_weight_to_cgroup(tg_weight(css_tg(css)));
}

static int cpu_weight_write_u64(struct cgroup_subsys_state *css,
				struct cftype *cft, u64 cgrp_weight)
{
	unsigned long weight;
	int ret;

	if (cgrp_weight < CGROUP_WEIGHT_MIN || cgrp_weight > CGROUP_WEIGHT_MAX)
		return -ERANGE;

	weight = sched_weight_from_cgroup(cgrp_weight);

	ret = sched_group_set_shares(css_tg(css), scale_load(weight));
	if (!ret)
		scx_group_set_weight(css_tg(css), cgrp_weight);
	return ret;
}

static s64 cpu_weight_nice_read_s64(struct cgroup_subsys_state *css,
				    struct cftype *cft)
{
	unsigned long weight = tg_weight(css_tg(css));
	int last_delta = INT_MAX;
	int prio, delta;

	/* find the closest nice value to the current weight */
	for (prio = 0; prio < ARRAY_SIZE(sched_prio_to_weight); prio++) {
		delta = abs(sched_prio_to_weight[prio] - weight);
		if (delta >= last_delta)
			break;
		last_delta = delta;
	}

	return PRIO_TO_NICE(prio - 1 + MAX_RT_PRIO);
}

static int cpu_weight_nice_write_s64(struct cgroup_subsys_state *css,
				     struct cftype *cft, s64 nice)
{
	unsigned long weight;
	int idx, ret;

	if (nice < MIN_NICE || nice > MAX_NICE)
		return -ERANGE;

	idx = NICE_TO_PRIO(nice) - MAX_RT_PRIO;
	idx = array_index_nospec(idx, 40);
	weight = sched_prio_to_weight[idx];

	ret = sched_group_set_shares(css_tg(css), scale_load(weight));
	if (!ret)
		scx_group_set_weight(css_tg(css),
				     sched_weight_to_cgroup(weight));
	return ret;
}
#endif /* CONFIG_GROUP_SCHED_WEIGHT */

static void __maybe_unused cpu_period_quota_print(struct seq_file *sf,
						  long period, long quota)
{
	if (quota < 0)
		seq_puts(sf, "max");
	else
		seq_printf(sf, "%ld", quota);

	seq_printf(sf, " %ld\n", period);
}

/* caller should put the current value in *@periodp before calling */
static int __maybe_unused cpu_period_quota_parse(char *buf,
						 u64 *periodp, u64 *quotap)
{
	char tok[21];	/* U64_MAX */

	if (sscanf(buf, "%20s %llu", tok, periodp) < 1)
		return -EINVAL;

	*periodp *= NSEC_PER_USEC;

	if (sscanf(tok, "%llu", quotap))
		*quotap *= NSEC_PER_USEC;
	else if (!strcmp(tok, "max"))
		*quotap = RUNTIME_INF;
	else
		return -EINVAL;

	return 0;
}

#ifdef CONFIG_CFS_BANDWIDTH
static int cpu_max_show(struct seq_file *sf, void *v)
{
	struct task_group *tg = css_tg(seq_css(sf));

	cpu_period_quota_print(sf, tg_get_cfs_period(tg), tg_get_cfs_quota(tg));
	return 0;
}

static ssize_t cpu_max_write(struct kernfs_open_file *of,
			     char *buf, size_t nbytes, loff_t off)
{
	struct task_group *tg = css_tg(of_css(of));
	u64 period = tg_get_cfs_period(tg);
	u64 burst = tg->cfs_bandwidth.burst;
	u64 quota;
	int ret;

	ret = cpu_period_quota_parse(buf, &period, &quota);
	if (!ret)
		ret = tg_set_cfs_bandwidth(tg, period, quota, burst);
	return ret ?: nbytes;
}
#endif

static struct cftype cpu_files[] = {
#ifdef CONFIG_GROUP_SCHED_WEIGHT
	{
		.name = "weight",
		.flags = CFTYPE_NOT_ON_ROOT,
		.read_u64 = cpu_weight_read_u64,
		.write_u64 = cpu_weight_write_u64,
	},
	{
		.name = "weight.nice",
		.flags = CFTYPE_NOT_ON_ROOT,
		.read_s64 = cpu_weight_nice_read_s64,
		.write_s64 = cpu_weight_nice_write_s64,
	},
	{
		.name = "idle",
		.flags = CFTYPE_NOT_ON_ROOT,
		.read_s64 = cpu_idle_read_s64,
		.write_s64 = cpu_idle_write_s64,
	},
#endif
#ifdef CONFIG_CFS_BANDWIDTH
	{
		.name = "max",
		.flags = CFTYPE_NOT_ON_ROOT,
		.seq_show = cpu_max_show,
		.write = cpu_max_write,
	},
	{
		.name = "max.burst",
		.flags = CFTYPE_NOT_ON_ROOT,
		.read_u64 = cpu_cfs_burst_read_u64,
		.write_u64 = cpu_cfs_burst_write_u64,
	},
#endif
#ifdef CONFIG_UCLAMP_TASK_GROUP
	{
		.name = "uclamp.min",
		.flags = CFTYPE_NOT_ON_ROOT,
		.seq_show = cpu_uclamp_min_show,
		.write = cpu_uclamp_min_write,
	},
	{
		.name = "uclamp.max",
		.flags = CFTYPE_NOT_ON_ROOT,
		.seq_show = cpu_uclamp_max_show,
		.write = cpu_uclamp_max_write,
	},
#endif
	{ }	/* terminate */
};

struct cgroup_subsys cpu_cgrp_subsys = {
	.css_alloc	= cpu_cgroup_css_alloc,
	.css_online	= cpu_cgroup_css_online,
	.css_offline	= cpu_cgroup_css_offline,
	.css_released	= cpu_cgroup_css_released,
	.css_free	= cpu_cgroup_css_free,
	.css_extra_stat_show = cpu_extra_stat_show,
	.css_local_stat_show = cpu_local_stat_show,
	.can_attach	= cpu_cgroup_can_attach,
	.attach		= cpu_cgroup_attach,
	.cancel_attach	= cpu_cgroup_cancel_attach,
	.legacy_cftypes	= cpu_legacy_files,
	.dfl_cftypes	= cpu_files,
	.early_init	= true,
	.threaded	= true,
};

#endif	/* CONFIG_CGROUP_SCHED */

void dump_cpu_task(int cpu)
{
	if (in_hardirq() && cpu == smp_processor_id()) {
		struct pt_regs *regs;

		regs = get_irq_regs();
		if (regs) {
			show_regs(regs);
			return;
		}
	}

	if (trigger_single_cpu_backtrace(cpu))
		return;

	pr_info("Task dump for CPU %d:\n", cpu);
	sched_show_task(cpu_curr(cpu));
}

/*
 * Nice levels are multiplicative, with a gentle 10% change for every
 * nice level changed. I.e. when a CPU-bound task goes from nice 0 to
 * nice 1, it will get ~10% less CPU time than another CPU-bound task
 * that remained on nice 0.
 *
 * The "10% effect" is relative and cumulative: from _any_ nice level,
 * if you go up 1 level, it's -10% CPU usage, if you go down 1 level
 * it's +10% CPU usage. (to achieve that we use a multiplier of 1.25.
 * If a task goes up by ~10% and another task goes down by ~10% then
 * the relative distance between them is ~25%.)
 */
const int sched_prio_to_weight[40] = {
 /* -20 */     88761,     71755,     56483,     46273,     36291,
 /* -15 */     29154,     23254,     18705,     14949,     11916,
 /* -10 */      9548,      7620,      6100,      4904,      3906,
 /*  -5 */      3121,      2501,      1991,      1586,      1277,
 /*   0 */      1024,       820,       655,       526,       423,
 /*   5 */       335,       272,       215,       172,       137,
 /*  10 */       110,        87,        70,        56,        45,
 /*  15 */        36,        29,        23,        18,        15,
};

/*
 * Inverse (2^32/x) values of the sched_prio_to_weight[] array, pre-calculated.
 *
 * In cases where the weight does not change often, we can use the
 * pre-calculated inverse to speed up arithmetics by turning divisions
 * into multiplications:
 */
const u32 sched_prio_to_wmult[40] = {
 /* -20 */     48388,     59856,     76040,     92818,    118348,
 /* -15 */    147320,    184698,    229616,    287308,    360437,
 /* -10 */    449829,    563644,    704093,    875809,   1099582,
 /*  -5 */   1376151,   1717300,   2157191,   2708050,   3363326,
 /*   0 */   4194304,   5237765,   6557202,   8165337,  10153587,
 /*   5 */  12820798,  15790321,  19976592,  24970740,  31350126,
 /*  10 */  39045157,  49367440,  61356676,  76695844,  95443717,
 /*  15 */ 119304647, 148102320, 186737708, 238609294, 286331153,
};

void call_trace_sched_update_nr_running(struct rq *rq, int count)
{
        trace_sched_update_nr_running_tp(rq, count);
}

#ifdef CONFIG_SCHED_MM_CID

/*
 * @cid_lock: Guarantee forward-progress of cid allocation.
 *
 * Concurrency ID allocation within a bitmap is mostly lock-free. The cid_lock
 * is only used when contention is detected by the lock-free allocation so
 * forward progress can be guaranteed.
 */
DEFINE_RAW_SPINLOCK(cid_lock);

/*
 * @use_cid_lock: Select cid allocation behavior: lock-free vs spinlock.
 *
 * When @use_cid_lock is 0, the cid allocation is lock-free. When contention is
 * detected, it is set to 1 to ensure that all newly coming allocations are
 * serialized by @cid_lock until the allocation which detected contention
 * completes and sets @use_cid_lock back to 0. This guarantees forward progress
 * of a cid allocation.
 */
int use_cid_lock;

/*
 * mm_cid remote-clear implements a lock-free algorithm to clear per-mm/cpu cid
 * concurrently with respect to the execution of the source runqueue context
 * switch.
 *
 * There is one basic properties we want to guarantee here:
 *
 * (1) Remote-clear should _never_ mark a per-cpu cid UNSET when it is actively
 * used by a task. That would lead to concurrent allocation of the cid and
 * userspace corruption.
 *
 * Provide this guarantee by introducing a Dekker memory ordering to guarantee
 * that a pair of loads observe at least one of a pair of stores, which can be
 * shown as:
 *
 *      X = Y = 0
 *
 *      w[X]=1          w[Y]=1
 *      MB              MB
 *      r[Y]=y          r[X]=x
 *
 * Which guarantees that x==0 && y==0 is impossible. But rather than using
 * values 0 and 1, this algorithm cares about specific state transitions of the
 * runqueue current task (as updated by the scheduler context switch), and the
 * per-mm/cpu cid value.
 *
 * Let's introduce task (Y) which has task->mm == mm and task (N) which has
 * task->mm != mm for the rest of the discussion. There are two scheduler state
 * transitions on context switch we care about:
 *
 * (TSA) Store to rq->curr with transition from (N) to (Y)
 *
 * (TSB) Store to rq->curr with transition from (Y) to (N)
 *
 * On the remote-clear side, there is one transition we care about:
 *
 * (TMA) cmpxchg to *pcpu_cid to set the LAZY flag
 *
 * There is also a transition to UNSET state which can be performed from all
 * sides (scheduler, remote-clear). It is always performed with a cmpxchg which
 * guarantees that only a single thread will succeed:
 *
 * (TMB) cmpxchg to *pcpu_cid to mark UNSET
 *
 * Just to be clear, what we do _not_ want to happen is a transition to UNSET
 * when a thread is actively using the cid (property (1)).
 *
 * Let's looks at the relevant combinations of TSA/TSB, and TMA transitions.
 *
 * Scenario A) (TSA)+(TMA) (from next task perspective)
 *
 * CPU0                                      CPU1
 *
 * Context switch CS-1                       Remote-clear
 *   - store to rq->curr: (N)->(Y) (TSA)     - cmpxchg to *pcpu_id to LAZY (TMA)
 *                                             (implied barrier after cmpxchg)
 *   - switch_mm_cid()
 *     - memory barrier (see switch_mm_cid()
 *       comment explaining how this barrier
 *       is combined with other scheduler
 *       barriers)
 *     - mm_cid_get (next)
 *       - READ_ONCE(*pcpu_cid)              - rcu_dereference(src_rq->curr)
 *
 * This Dekker ensures that either task (Y) is observed by the
 * rcu_dereference() or the LAZY flag is observed by READ_ONCE(), or both are
 * observed.
 *
 * If task (Y) store is observed by rcu_dereference(), it means that there is
 * still an active task on the cpu. Remote-clear will therefore not transition
 * to UNSET, which fulfills property (1).
 *
 * If task (Y) is not observed, but the lazy flag is observed by READ_ONCE(),
 * it will move its state to UNSET, which clears the percpu cid perhaps
 * uselessly (which is not an issue for correctness). Because task (Y) is not
 * observed, CPU1 can move ahead to set the state to UNSET. Because moving
 * state to UNSET is done with a cmpxchg expecting that the old state has the
 * LAZY flag set, only one thread will successfully UNSET.
 *
 * If both states (LAZY flag and task (Y)) are observed, the thread on CPU0
 * will observe the LAZY flag and transition to UNSET (perhaps uselessly), and
 * CPU1 will observe task (Y) and do nothing more, which is fine.
 *
 * What we are effectively preventing with this Dekker is a scenario where
 * neither LAZY flag nor store (Y) are observed, which would fail property (1)
 * because this would UNSET a cid which is actively used.
 */

void sched_mm_cid_migrate_from(struct task_struct *t)
{
	t->migrate_from_cpu = task_cpu(t);
}

static
int __sched_mm_cid_migrate_from_fetch_cid(struct rq *src_rq,
					  struct task_struct *t,
					  struct mm_cid *src_pcpu_cid)
{
	struct mm_struct *mm = t->mm;
	struct task_struct *src_task;
	int src_cid, last_mm_cid;

	if (!mm)
		return -1;

	last_mm_cid = t->last_mm_cid;
	/*
	 * If the migrated task has no last cid, or if the current
	 * task on src rq uses the cid, it means the source cid does not need
	 * to be moved to the destination cpu.
	 */
	if (last_mm_cid == -1)
		return -1;
	src_cid = READ_ONCE(src_pcpu_cid->cid);
	if (!mm_cid_is_valid(src_cid) || last_mm_cid != src_cid)
		return -1;

	/*
	 * If we observe an active task using the mm on this rq, it means we
	 * are not the last task to be migrated from this cpu for this mm, so
	 * there is no need to move src_cid to the destination cpu.
	 */
	guard(rcu)();
	src_task = rcu_dereference(src_rq->curr);
	if (READ_ONCE(src_task->mm_cid_active) && src_task->mm == mm) {
		t->last_mm_cid = -1;
		return -1;
	}

	return src_cid;
}

static
int __sched_mm_cid_migrate_from_try_steal_cid(struct rq *src_rq,
					      struct task_struct *t,
					      struct mm_cid *src_pcpu_cid,
					      int src_cid)
{
	struct task_struct *src_task;
	struct mm_struct *mm = t->mm;
	int lazy_cid;

	if (src_cid == -1)
		return -1;

	/*
	 * Attempt to clear the source cpu cid to move it to the destination
	 * cpu.
	 */
	lazy_cid = mm_cid_set_lazy_put(src_cid);
	if (!try_cmpxchg(&src_pcpu_cid->cid, &src_cid, lazy_cid))
		return -1;

	/*
	 * The implicit barrier after cmpxchg per-mm/cpu cid before loading
	 * rq->curr->mm matches the scheduler barrier in context_switch()
	 * between store to rq->curr and load of prev and next task's
	 * per-mm/cpu cid.
	 *
	 * The implicit barrier after cmpxchg per-mm/cpu cid before loading
	 * rq->curr->mm_cid_active matches the barrier in
	 * sched_mm_cid_exit_signals(), sched_mm_cid_before_execve(), and
	 * sched_mm_cid_after_execve() between store to t->mm_cid_active and
	 * load of per-mm/cpu cid.
	 */

	/*
	 * If we observe an active task using the mm on this rq after setting
	 * the lazy-put flag, this task will be responsible for transitioning
	 * from lazy-put flag set to MM_CID_UNSET.
	 */
	scoped_guard (rcu) {
		src_task = rcu_dereference(src_rq->curr);
		if (READ_ONCE(src_task->mm_cid_active) && src_task->mm == mm) {
			/*
			 * We observed an active task for this mm, there is therefore
			 * no point in moving this cid to the destination cpu.
			 */
			t->last_mm_cid = -1;
			return -1;
		}
	}

	/*
	 * The src_cid is unused, so it can be unset.
	 */
	if (!try_cmpxchg(&src_pcpu_cid->cid, &lazy_cid, MM_CID_UNSET))
		return -1;
	return src_cid;
}

/*
 * Migration to dst cpu. Called with dst_rq lock held.
 * Interrupts are disabled, which keeps the window of cid ownership without the
 * source rq lock held small.
 */
void sched_mm_cid_migrate_to(struct rq *dst_rq, struct task_struct *t)
{
	struct mm_cid *src_pcpu_cid, *dst_pcpu_cid;
	struct mm_struct *mm = t->mm;
	int src_cid, dst_cid, src_cpu;
	struct rq *src_rq;

	lockdep_assert_rq_held(dst_rq);

	if (!mm)
		return;
	src_cpu = t->migrate_from_cpu;
	if (src_cpu == -1) {
		t->last_mm_cid = -1;
		return;
	}
	/*
	 * Move the src cid if the dst cid is unset. This keeps id
	 * allocation closest to 0 in cases where few threads migrate around
	 * many CPUs.
	 *
	 * If destination cid is already set, we may have to just clear
	 * the src cid to ensure compactness in frequent migrations
	 * scenarios.
	 *
	 * It is not useful to clear the src cid when the number of threads is
	 * greater or equal to the number of allowed CPUs, because user-space
	 * can expect that the number of allowed cids can reach the number of
	 * allowed CPUs.
	 */
	dst_pcpu_cid = per_cpu_ptr(mm->pcpu_cid, cpu_of(dst_rq));
	dst_cid = READ_ONCE(dst_pcpu_cid->cid);
	if (!mm_cid_is_unset(dst_cid) &&
	    atomic_read(&mm->mm_users) >= t->nr_cpus_allowed)
		return;
	src_pcpu_cid = per_cpu_ptr(mm->pcpu_cid, src_cpu);
	src_rq = cpu_rq(src_cpu);
	src_cid = __sched_mm_cid_migrate_from_fetch_cid(src_rq, t, src_pcpu_cid);
	if (src_cid == -1)
		return;
	src_cid = __sched_mm_cid_migrate_from_try_steal_cid(src_rq, t, src_pcpu_cid,
							    src_cid);
	if (src_cid == -1)
		return;
	if (!mm_cid_is_unset(dst_cid)) {
		__mm_cid_put(mm, src_cid);
		return;
	}
	/* Move src_cid to dst cpu. */
	mm_cid_snapshot_time(dst_rq, mm);
	WRITE_ONCE(dst_pcpu_cid->cid, src_cid);
}

static void sched_mm_cid_remote_clear(struct mm_struct *mm, struct mm_cid *pcpu_cid,
				      int cpu)
{
	struct rq *rq = cpu_rq(cpu);
	struct task_struct *t;
	int cid, lazy_cid;

	cid = READ_ONCE(pcpu_cid->cid);
	if (!mm_cid_is_valid(cid))
		return;

	/*
	 * Clear the cpu cid if it is set to keep cid allocation compact.  If
	 * there happens to be other tasks left on the source cpu using this
	 * mm, the next task using this mm will reallocate its cid on context
	 * switch.
	 */
	lazy_cid = mm_cid_set_lazy_put(cid);
	if (!try_cmpxchg(&pcpu_cid->cid, &cid, lazy_cid))
		return;

	/*
	 * The implicit barrier after cmpxchg per-mm/cpu cid before loading
	 * rq->curr->mm matches the scheduler barrier in context_switch()
	 * between store to rq->curr and load of prev and next task's
	 * per-mm/cpu cid.
	 *
	 * The implicit barrier after cmpxchg per-mm/cpu cid before loading
	 * rq->curr->mm_cid_active matches the barrier in
	 * sched_mm_cid_exit_signals(), sched_mm_cid_before_execve(), and
	 * sched_mm_cid_after_execve() between store to t->mm_cid_active and
	 * load of per-mm/cpu cid.
	 */

	/*
	 * If we observe an active task using the mm on this rq after setting
	 * the lazy-put flag, that task will be responsible for transitioning
	 * from lazy-put flag set to MM_CID_UNSET.
	 */
	scoped_guard (rcu) {
		t = rcu_dereference(rq->curr);
		if (READ_ONCE(t->mm_cid_active) && t->mm == mm)
			return;
	}

	/*
	 * The cid is unused, so it can be unset.
	 * Disable interrupts to keep the window of cid ownership without rq
	 * lock small.
	 */
	scoped_guard (irqsave) {
		if (try_cmpxchg(&pcpu_cid->cid, &lazy_cid, MM_CID_UNSET))
			__mm_cid_put(mm, cid);
	}
}

static void sched_mm_cid_remote_clear_old(struct mm_struct *mm, int cpu)
{
	struct rq *rq = cpu_rq(cpu);
	struct mm_cid *pcpu_cid;
	struct task_struct *curr;
	u64 rq_clock;

	/*
	 * rq->clock load is racy on 32-bit but one spurious clear once in a
	 * while is irrelevant.
	 */
	rq_clock = READ_ONCE(rq->clock);
	pcpu_cid = per_cpu_ptr(mm->pcpu_cid, cpu);

	/*
	 * In order to take care of infrequently scheduled tasks, bump the time
	 * snapshot associated with this cid if an active task using the mm is
	 * observed on this rq.
	 */
	scoped_guard (rcu) {
		curr = rcu_dereference(rq->curr);
		if (READ_ONCE(curr->mm_cid_active) && curr->mm == mm) {
			WRITE_ONCE(pcpu_cid->time, rq_clock);
			return;
		}
	}

	if (rq_clock < pcpu_cid->time + SCHED_MM_CID_PERIOD_NS)
		return;
	sched_mm_cid_remote_clear(mm, pcpu_cid, cpu);
}

static void sched_mm_cid_remote_clear_weight(struct mm_struct *mm, int cpu,
					     int weight)
{
	struct mm_cid *pcpu_cid;
	int cid;

	pcpu_cid = per_cpu_ptr(mm->pcpu_cid, cpu);
	cid = READ_ONCE(pcpu_cid->cid);
	if (!mm_cid_is_valid(cid) || cid < weight)
		return;
	sched_mm_cid_remote_clear(mm, pcpu_cid, cpu);
}

static void task_mm_cid_work(struct callback_head *work)
{
	unsigned long now = jiffies, old_scan, next_scan;
	struct task_struct *t = current;
	struct cpumask *cidmask;
	struct mm_struct *mm;
	int weight, cpu;

	SCHED_WARN_ON(t != container_of(work, struct task_struct, cid_work));

	work->next = work;	/* Prevent double-add */
	if (t->flags & PF_EXITING)
		return;
	mm = t->mm;
	if (!mm)
		return;
	old_scan = READ_ONCE(mm->mm_cid_next_scan);
	next_scan = now + msecs_to_jiffies(MM_CID_SCAN_DELAY);
	if (!old_scan) {
		unsigned long res;

		res = cmpxchg(&mm->mm_cid_next_scan, old_scan, next_scan);
		if (res != old_scan)
			old_scan = res;
		else
			old_scan = next_scan;
	}
	if (time_before(now, old_scan))
		return;
	if (!try_cmpxchg(&mm->mm_cid_next_scan, &old_scan, next_scan))
		return;
	cidmask = mm_cidmask(mm);
	/* Clear cids that were not recently used. */
	for_each_possible_cpu(cpu)
		sched_mm_cid_remote_clear_old(mm, cpu);
	weight = cpumask_weight(cidmask);
	/*
	 * Clear cids that are greater or equal to the cidmask weight to
	 * recompact it.
	 */
	for_each_possible_cpu(cpu)
		sched_mm_cid_remote_clear_weight(mm, cpu, weight);
}

void init_sched_mm_cid(struct task_struct *t)
{
	struct mm_struct *mm = t->mm;
	int mm_users = 0;

	if (mm) {
		mm_users = atomic_read(&mm->mm_users);
		if (mm_users == 1)
			mm->mm_cid_next_scan = jiffies + msecs_to_jiffies(MM_CID_SCAN_DELAY);
	}
	t->cid_work.next = &t->cid_work;	/* Protect against double add */
	init_task_work(&t->cid_work, task_mm_cid_work);
}

void task_tick_mm_cid(struct rq *rq, struct task_struct *curr)
{
	struct callback_head *work = &curr->cid_work;
	unsigned long now = jiffies;

	if (!curr->mm || (curr->flags & (PF_EXITING | PF_KTHREAD)) ||
	    work->next != work)
		return;
	if (time_before(now, READ_ONCE(curr->mm->mm_cid_next_scan)))
		return;

	/* No page allocation under rq lock */
	task_work_add(curr, work, TWA_RESUME | TWAF_NO_ALLOC);
}

void sched_mm_cid_exit_signals(struct task_struct *t)
{
	struct mm_struct *mm = t->mm;
	struct rq *rq;

	if (!mm)
		return;

	preempt_disable();
	rq = this_rq();
	guard(rq_lock_irqsave)(rq);
	preempt_enable_no_resched();	/* holding spinlock */
	WRITE_ONCE(t->mm_cid_active, 0);
	/*
	 * Store t->mm_cid_active before loading per-mm/cpu cid.
	 * Matches barrier in sched_mm_cid_remote_clear_old().
	 */
	smp_mb();
	mm_cid_put(mm);
	t->last_mm_cid = t->mm_cid = -1;
}

void sched_mm_cid_before_execve(struct task_struct *t)
{
	struct mm_struct *mm = t->mm;
	struct rq *rq;

	if (!mm)
		return;

	preempt_disable();
	rq = this_rq();
	guard(rq_lock_irqsave)(rq);
	preempt_enable_no_resched();	/* holding spinlock */
	WRITE_ONCE(t->mm_cid_active, 0);
	/*
	 * Store t->mm_cid_active before loading per-mm/cpu cid.
	 * Matches barrier in sched_mm_cid_remote_clear_old().
	 */
	smp_mb();
	mm_cid_put(mm);
	t->last_mm_cid = t->mm_cid = -1;
}

void sched_mm_cid_after_execve(struct task_struct *t)
{
	struct mm_struct *mm = t->mm;
	struct rq *rq;

	if (!mm)
		return;

	preempt_disable();
	rq = this_rq();
	scoped_guard (rq_lock_irqsave, rq) {
		preempt_enable_no_resched();	/* holding spinlock */
		WRITE_ONCE(t->mm_cid_active, 1);
		/*
		 * Store t->mm_cid_active before loading per-mm/cpu cid.
		 * Matches barrier in sched_mm_cid_remote_clear_old().
		 */
		smp_mb();
		t->last_mm_cid = t->mm_cid = mm_cid_get(rq, mm);
	}
	rseq_set_notify_resume(t);
}

void sched_mm_cid_fork(struct task_struct *t)
{
	WARN_ON_ONCE(!t->mm || t->mm_cid != -1);
	t->mm_cid_active = 1;
}
#endif

#ifdef CONFIG_SCHED_CLASS_EXT
void sched_deq_and_put_task(struct task_struct *p, int queue_flags,
			    struct sched_enq_and_set_ctx *ctx)
{
	struct rq *rq = task_rq(p);

	lockdep_assert_rq_held(rq);

	*ctx = (struct sched_enq_and_set_ctx){
		.p = p,
		.queue_flags = queue_flags,
		.queued = task_on_rq_queued(p),
		.running = task_current(rq, p),
	};

	update_rq_clock(rq);
	if (ctx->queued)
		dequeue_task(rq, p, queue_flags | DEQUEUE_NOCLOCK);
	if (ctx->running)
		put_prev_task(rq, p);
}

void sched_enq_and_set_task(struct sched_enq_and_set_ctx *ctx)
{
	struct rq *rq = task_rq(ctx->p);

	lockdep_assert_rq_held(rq);

	if (ctx->queued)
		enqueue_task(rq, ctx->p, ctx->queue_flags | ENQUEUE_NOCLOCK);
	if (ctx->running)
		set_next_task(rq, ctx->p);
}
#endif	/* CONFIG_SCHED_CLASS_EXT */<|MERGE_RESOLUTION|>--- conflicted
+++ resolved
@@ -5943,20 +5943,6 @@
 		if (class->balance && class->balance(rq, prev, rf))
 			break;
 	}
-<<<<<<< HEAD
-#endif
-
-	put_prev_task(rq, prev);
-
-	/*
-	 * We've updated @prev and no longer need the server link, clear it.
-	 * Must be done before ->pick_next_task() because that can (re)set
-	 * ->dl_server.
-	 */
-	if (prev->dl_server)
-		prev->dl_server = NULL;
-=======
->>>>>>> fa10f348
 }
 
 /*
@@ -5992,35 +5978,10 @@
 			put_prev_set_next_task(rq, prev, p);
 		}
 
-<<<<<<< HEAD
-		/*
-		 * This is a normal CFS pick, but the previous could be a DL pick.
-		 * Clear it as previous is no longer picked.
-		 */
-		if (prev->dl_server)
-			prev->dl_server = NULL;
-
-		/*
-		 * This is the fast path; it cannot be a DL server pick;
-		 * therefore even if @p == @prev, ->dl_server must be NULL.
-		 */
-		if (p->dl_server)
-			p->dl_server = NULL;
-
-=======
->>>>>>> fa10f348
 		return p;
 	}
 
 restart:
-<<<<<<< HEAD
-	put_prev_task_balance(rq, prev, rf);
-
-	for_each_class(class) {
-		p = class->pick_next_task(rq);
-		if (p)
-			return p;
-=======
 	prev_balance(rq, prev, rf);
 
 	for_each_active_class(class) {
@@ -6035,7 +5996,6 @@
 				return p;
 			}
 		}
->>>>>>> fa10f348
 	}
 
 	BUG(); /* The idle class should always have a runnable task. */
