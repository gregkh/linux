--- conflicted
+++ resolved
@@ -408,19 +408,6 @@
 	(PERF_SAMPLE_BRANCH_KERNEL |\
 	 PERF_SAMPLE_BRANCH_HV)
 
-<<<<<<< HEAD
-enum event_type_t {
-	EVENT_FLEXIBLE = 0x1,
-	EVENT_PINNED = 0x2,
-	EVENT_TIME = 0x4,
-	/* see ctx_resched() for details */
-	EVENT_CPU = 0x8,
-	EVENT_CGROUP = 0x10,
-	EVENT_ALL = EVENT_FLEXIBLE | EVENT_PINNED,
-};
-
-=======
->>>>>>> a6ad5510
 /*
  * perf_sched_events : >0 events exist
  */
@@ -732,8 +719,6 @@
 	___p;								\
 })
 
-<<<<<<< HEAD
-=======
 #define for_each_epc(_epc, _ctx, _pmu, _cgroup)				\
 	list_for_each_entry(_epc, &((_ctx)->pmu_ctx_list), pmu_ctx_entry) \
 		if (_cgroup && !_epc->nr_cgroups)			\
@@ -742,35 +727,20 @@
 			continue;					\
 		else
 
->>>>>>> a6ad5510
 static void perf_ctx_disable(struct perf_event_context *ctx, bool cgroup)
 {
 	struct perf_event_pmu_context *pmu_ctx;
 
-<<<<<<< HEAD
-	list_for_each_entry(pmu_ctx, &ctx->pmu_ctx_list, pmu_ctx_entry) {
-		if (cgroup && !pmu_ctx->nr_cgroups)
-			continue;
-=======
 	for_each_epc(pmu_ctx, ctx, NULL, cgroup)
->>>>>>> a6ad5510
 		perf_pmu_disable(pmu_ctx->pmu);
-	}
 }
 
 static void perf_ctx_enable(struct perf_event_context *ctx, bool cgroup)
 {
 	struct perf_event_pmu_context *pmu_ctx;
 
-<<<<<<< HEAD
-	list_for_each_entry(pmu_ctx, &ctx->pmu_ctx_list, pmu_ctx_entry) {
-		if (cgroup && !pmu_ctx->nr_cgroups)
-			continue;
-=======
 	for_each_epc(pmu_ctx, ctx, NULL, cgroup)
->>>>>>> a6ad5510
 		perf_pmu_enable(pmu_ctx->pmu);
-	}
 }
 
 static void ctx_sched_out(struct perf_event_context *ctx, struct pmu *pmu, enum event_type_t event_type);
@@ -931,11 +901,7 @@
 	perf_ctx_lock(cpuctx, cpuctx->task_ctx);
 	perf_ctx_disable(&cpuctx->ctx, true);
 
-<<<<<<< HEAD
-	ctx_sched_out(&cpuctx->ctx, EVENT_ALL|EVENT_CGROUP);
-=======
 	ctx_sched_out(&cpuctx->ctx, NULL, EVENT_ALL|EVENT_CGROUP);
->>>>>>> a6ad5510
 	/*
 	 * must not be done before ctxswout due
 	 * to update_cgrp_time_from_cpuctx() in
@@ -947,11 +913,7 @@
 	 * perf_cgroup_set_timestamp() in ctx_sched_in()
 	 * to not have to pass task around
 	 */
-<<<<<<< HEAD
-	ctx_sched_in(&cpuctx->ctx, EVENT_ALL|EVENT_CGROUP);
-=======
 	ctx_sched_in(&cpuctx->ctx, NULL, EVENT_ALL|EVENT_CGROUP);
->>>>>>> a6ad5510
 
 	perf_ctx_enable(&cpuctx->ctx, true);
 	perf_ctx_unlock(cpuctx, cpuctx->task_ctx);
@@ -2370,20 +2332,6 @@
 		state = PERF_EVENT_STATE_OFF;
 	}
 
-<<<<<<< HEAD
-	if (event->pending_sigtrap) {
-		event->pending_sigtrap = 0;
-		if (state != PERF_EVENT_STATE_OFF &&
-		    !event->pending_work &&
-		    !task_work_add(current, &event->pending_task, TWA_RESUME)) {
-			event->pending_work = 1;
-		} else {
-			local_dec(&event->ctx->nr_pending);
-		}
-	}
-
-=======
->>>>>>> a6ad5510
 	perf_event_set_state(event, state);
 
 	if (!is_software_event(event))
@@ -2834,12 +2782,6 @@
 
 	event_type &= EVENT_ALL;
 
-<<<<<<< HEAD
-	perf_ctx_disable(&cpuctx->ctx, false);
-	if (task_ctx) {
-		perf_ctx_disable(task_ctx, false);
-		task_ctx_sched_out(task_ctx, event_type);
-=======
 	for_each_epc(epc, &cpuctx->ctx, pmu, false)
 		perf_pmu_disable(epc->pmu);
 
@@ -2848,7 +2790,6 @@
 			perf_pmu_disable(epc->pmu);
 
 		task_ctx_sched_out(task_ctx, pmu, event_type);
->>>>>>> a6ad5510
 	}
 
 	/*
@@ -2865,11 +2806,6 @@
 
 	perf_event_sched_in(cpuctx, task_ctx, pmu);
 
-<<<<<<< HEAD
-	perf_ctx_enable(&cpuctx->ctx, false);
-	if (task_ctx)
-		perf_ctx_enable(task_ctx, false);
-=======
 	for_each_epc(epc, &cpuctx->ctx, pmu, false)
 		perf_pmu_enable(epc->pmu);
 
@@ -2877,7 +2813,6 @@
 		for_each_epc(epc, task_ctx, pmu, false)
 			perf_pmu_enable(epc->pmu);
 	}
->>>>>>> a6ad5510
 }
 
 void perf_pmu_resched(struct pmu *pmu)
@@ -3481,15 +3416,8 @@
 
 	is_active ^= ctx->is_active; /* changed bits */
 
-<<<<<<< HEAD
-	list_for_each_entry(pmu_ctx, &ctx->pmu_ctx_list, pmu_ctx_entry) {
-		if (cgroup && !pmu_ctx->nr_cgroups)
-			continue;
-=======
 	for_each_epc(pmu_ctx, ctx, pmu, cgroup)
->>>>>>> a6ad5510
 		__pmu_ctx_sched_out(pmu_ctx, is_active);
-	}
 }
 
 /*
@@ -4031,25 +3959,6 @@
 			   merge_sched_in, &can_add_hw);
 }
 
-<<<<<<< HEAD
-static void ctx_groups_sched_in(struct perf_event_context *ctx,
-				struct perf_event_groups *groups,
-				bool cgroup)
-{
-	struct perf_event_pmu_context *pmu_ctx;
-
-	list_for_each_entry(pmu_ctx, &ctx->pmu_ctx_list, pmu_ctx_entry) {
-		if (cgroup && !pmu_ctx->nr_cgroups)
-			continue;
-		pmu_groups_sched_in(ctx, groups, pmu_ctx->pmu);
-	}
-}
-
-static void __pmu_ctx_sched_in(struct perf_event_context *ctx,
-			       struct pmu *pmu)
-{
-	pmu_groups_sched_in(ctx, &ctx->flexible_groups, pmu);
-=======
 static void __pmu_ctx_sched_in(struct perf_event_pmu_context *pmu_ctx,
 			       enum event_type_t event_type)
 {
@@ -4059,7 +3968,6 @@
 		pmu_groups_sched_in(ctx, &ctx->pinned_groups, pmu_ctx->pmu);
 	if (event_type & EVENT_FLEXIBLE)
 		pmu_groups_sched_in(ctx, &ctx->flexible_groups, pmu_ctx->pmu);
->>>>>>> a6ad5510
 }
 
 static void
@@ -4102,14 +4010,6 @@
 	 * First go through the list and put on any pinned groups
 	 * in order to give them the best chance of going on.
 	 */
-<<<<<<< HEAD
-	if (is_active & EVENT_PINNED)
-		ctx_groups_sched_in(ctx, &ctx->pinned_groups, cgroup);
-
-	/* Then walk through the lower prio flexible groups */
-	if (is_active & EVENT_FLEXIBLE)
-		ctx_groups_sched_in(ctx, &ctx->flexible_groups, cgroup);
-=======
 	if (is_active & EVENT_PINNED) {
 		for_each_epc(pmu_ctx, ctx, pmu, cgroup)
 			__pmu_ctx_sched_in(pmu_ctx, EVENT_PINNED);
@@ -4120,7 +4020,6 @@
 		for_each_epc(pmu_ctx, ctx, pmu, cgroup)
 			__pmu_ctx_sched_in(pmu_ctx, EVENT_FLEXIBLE);
 	}
->>>>>>> a6ad5510
 }
 
 static void perf_event_context_sched_in(struct task_struct *task)
@@ -4163,11 +4062,7 @@
 	 */
 	if (!RB_EMPTY_ROOT(&ctx->pinned_groups.tree)) {
 		perf_ctx_disable(&cpuctx->ctx, false);
-<<<<<<< HEAD
-		ctx_sched_out(&cpuctx->ctx, EVENT_FLEXIBLE);
-=======
 		ctx_sched_out(&cpuctx->ctx, NULL, EVENT_FLEXIBLE);
->>>>>>> a6ad5510
 	}
 
 	perf_event_sched_in(cpuctx, ctx, NULL);
@@ -5412,25 +5307,14 @@
 	 */
 	if (task_work_cancel(current, head)) {
 		event->pending_work = 0;
-<<<<<<< HEAD
-		local_dec(&event->ctx->nr_pending);
-=======
 		local_dec(&event->ctx->nr_no_switch_fast);
->>>>>>> a6ad5510
 		return;
 	}
 
 	/*
-<<<<<<< HEAD
-	 * All accesses related to the event are within the same
-	 * non-preemptible section in perf_pending_task(). The RCU
-	 * grace period before the event is freed will make sure all
-	 * those accesses are complete by then.
-=======
 	 * All accesses related to the event are within the same RCU section in
 	 * perf_pending_task(). The RCU grace period before the event is freed
 	 * will make sure all those accesses are complete by then.
->>>>>>> a6ad5510
 	 */
 	rcuwait_wait_event(&event->pending_work_wait, !event->pending_work, TASK_UNINTERRUPTIBLE);
 }
@@ -5438,10 +5322,7 @@
 static void _free_event(struct perf_event *event)
 {
 	irq_work_sync(&event->pending_irq);
-<<<<<<< HEAD
-=======
 	irq_work_sync(&event->pending_disable_irq);
->>>>>>> a6ad5510
 	perf_pending_task_sync(event);
 
 	unaccount_event(event);
@@ -7084,11 +6965,7 @@
 	 * critical section as the ->pending_work reset. See comment in
 	 * perf_pending_task_sync().
 	 */
-<<<<<<< HEAD
-	preempt_disable_notrace();
-=======
 	rcu_read_lock();
->>>>>>> a6ad5510
 	/*
 	 * If we 'fail' here, that's OK, it means recursion is already disabled
 	 * and we won't recurse 'further'.
@@ -7098,21 +6975,13 @@
 	if (event->pending_work) {
 		event->pending_work = 0;
 		perf_sigtrap(event);
-<<<<<<< HEAD
-		local_dec(&event->ctx->nr_pending);
-=======
 		local_dec(&event->ctx->nr_no_switch_fast);
->>>>>>> a6ad5510
 		rcuwait_wake_up(&event->pending_work_wait);
 	}
 	rcu_read_unlock();
 
 	if (rctx >= 0)
 		perf_swevent_put_recursion_context(rctx);
-<<<<<<< HEAD
-	preempt_enable_notrace();
-=======
->>>>>>> a6ad5510
 }
 
 #ifdef CONFIG_GUEST_PERF_EVENTS
@@ -11774,10 +11643,7 @@
 	&dev_attr_type.attr,
 	&dev_attr_perf_event_mux_interval_ms.attr,
 	&dev_attr_nr_addr_filters.attr,
-<<<<<<< HEAD
-=======
 	&dev_attr_cpumask.attr,
->>>>>>> a6ad5510
 	NULL,
 };
 
@@ -11789,13 +11655,10 @@
 	if (n == 2 && !pmu->nr_addr_filters)
 		return 0;
 
-<<<<<<< HEAD
-=======
 	/* cpumask */
 	if (n == 3 && pmu->scope == PERF_PMU_SCOPE_NONE)
 		return 0;
 
->>>>>>> a6ad5510
 	return a->mode;
 }
 
