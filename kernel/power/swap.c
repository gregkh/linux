// SPDX-License-Identifier: GPL-2.0-only
/*
 * linux/kernel/power/swap.c
 *
 * This file provides functions for reading the suspend image from
 * and writing it to a swap partition.
 *
 * Copyright (C) 1998,2001-2005 Pavel Machek <pavel@ucw.cz>
 * Copyright (C) 2006 Rafael J. Wysocki <rjw@sisk.pl>
 * Copyright (C) 2010-2012 Bojan Smojver <bojan@rexursive.com>
 */

#define pr_fmt(fmt) "PM: " fmt

#include <linux/module.h>
#include <linux/file.h>
#include <linux/delay.h>
#include <linux/bitops.h>
#include <linux/device.h>
#include <linux/bio.h>
#include <linux/blkdev.h>
#include <linux/swap.h>
#include <linux/swapops.h>
#include <linux/pm.h>
#include <linux/slab.h>
#include <linux/lzo.h>
#include <linux/vmalloc.h>
#include <linux/cpumask.h>
#include <linux/atomic.h>
#include <linux/kthread.h>
#include <linux/crc32.h>
#include <linux/ktime.h>

#include "power.h"

#define HIBERNATE_SIG	"S1SUSPEND"

u32 swsusp_hardware_signature;

/*
 * When reading an {un,}compressed image, we may restore pages in place,
 * in which case some architectures need these pages cleaning before they
 * can be executed. We don't know which pages these may be, so clean the lot.
 */
static bool clean_pages_on_read;
static bool clean_pages_on_decompress;

/*
 *	The swap map is a data structure used for keeping track of each page
 *	written to a swap partition.  It consists of many swap_map_page
 *	structures that contain each an array of MAP_PAGE_ENTRIES swap entries.
 *	These structures are stored on the swap and linked together with the
 *	help of the .next_swap member.
 *
 *	The swap map is created during suspend.  The swap map pages are
 *	allocated and populated one at a time, so we only need one memory
 *	page to set up the entire structure.
 *
 *	During resume we pick up all swap_map_page structures into a list.
 */

#define MAP_PAGE_ENTRIES	(PAGE_SIZE / sizeof(sector_t) - 1)

/*
 * Number of free pages that are not high.
 */
static inline unsigned long low_free_pages(void)
{
	return nr_free_pages() - nr_free_highpages();
}

/*
 * Number of pages required to be kept free while writing the image. Always
 * half of all available low pages before the writing starts.
 */
static inline unsigned long reqd_free_pages(void)
{
	return low_free_pages() / 2;
}

struct swap_map_page {
	sector_t entries[MAP_PAGE_ENTRIES];
	sector_t next_swap;
};

struct swap_map_page_list {
	struct swap_map_page *map;
	struct swap_map_page_list *next;
};

/*
 *	The swap_map_handle structure is used for handling swap in
 *	a file-alike way
 */

struct swap_map_handle {
	struct swap_map_page *cur;
	struct swap_map_page_list *maps;
	sector_t cur_swap;
	sector_t first_sector;
	unsigned int k;
	unsigned long reqd_free_pages;
	u32 crc32;
};

struct swsusp_header {
	char reserved[PAGE_SIZE - 20 - sizeof(sector_t) - sizeof(int) -
	              sizeof(u32) - sizeof(u32)];
	u32	hw_sig;
	u32	crc32;
	sector_t image;
	unsigned int flags;	/* Flags to pass to the "boot" kernel */
	char	orig_sig[10];
	char	sig[10];
} __packed;

static struct swsusp_header *swsusp_header;

/*
 *	The following functions are used for tracing the allocated
 *	swap pages, so that they can be freed in case of an error.
 */

struct swsusp_extent {
	struct rb_node node;
	unsigned long start;
	unsigned long end;
};

static struct rb_root swsusp_extents = RB_ROOT;

static int swsusp_extents_insert(unsigned long swap_offset)
{
	struct rb_node **new = &(swsusp_extents.rb_node);
	struct rb_node *parent = NULL;
	struct swsusp_extent *ext;

	/* Figure out where to put the new node */
	while (*new) {
		ext = rb_entry(*new, struct swsusp_extent, node);
		parent = *new;
		if (swap_offset < ext->start) {
			/* Try to merge */
			if (swap_offset == ext->start - 1) {
				ext->start--;
				return 0;
			}
			new = &((*new)->rb_left);
		} else if (swap_offset > ext->end) {
			/* Try to merge */
			if (swap_offset == ext->end + 1) {
				ext->end++;
				return 0;
			}
			new = &((*new)->rb_right);
		} else {
			/* It already is in the tree */
			return -EINVAL;
		}
	}
	/* Add the new node and rebalance the tree. */
	ext = kzalloc(sizeof(struct swsusp_extent), GFP_KERNEL);
	if (!ext)
		return -ENOMEM;

	ext->start = swap_offset;
	ext->end = swap_offset;
	rb_link_node(&ext->node, parent, new);
	rb_insert_color(&ext->node, &swsusp_extents);
	return 0;
}

/*
 *	alloc_swapdev_block - allocate a swap page and register that it has
 *	been allocated, so that it can be freed in case of an error.
 */

sector_t alloc_swapdev_block(int swap)
{
	unsigned long offset;

	offset = swp_offset(get_swap_page_of_type(swap));
	if (offset) {
		if (swsusp_extents_insert(offset))
			swap_free(swp_entry(swap, offset));
		else
			return swapdev_block(swap, offset);
	}
	return 0;
}

/*
 *	free_all_swap_pages - free swap pages allocated for saving image data.
 *	It also frees the extents used to register which swap entries had been
 *	allocated.
 */

void free_all_swap_pages(int swap)
{
	struct rb_node *node;

	while ((node = swsusp_extents.rb_node)) {
		struct swsusp_extent *ext;
		unsigned long offset;

		ext = rb_entry(node, struct swsusp_extent, node);
		rb_erase(node, &swsusp_extents);
		for (offset = ext->start; offset <= ext->end; offset++)
			swap_free(swp_entry(swap, offset));

		kfree(ext);
	}
}

int swsusp_swap_in_use(void)
{
	return (swsusp_extents.rb_node != NULL);
}

/*
 * General things
 */

static unsigned short root_swap = 0xffff;
static struct block_device *hib_resume_bdev;

struct hib_bio_batch {
	atomic_t		count;
	wait_queue_head_t	wait;
	blk_status_t		error;
	struct blk_plug		plug;
};

static void hib_init_batch(struct hib_bio_batch *hb)
{
	atomic_set(&hb->count, 0);
	init_waitqueue_head(&hb->wait);
	hb->error = BLK_STS_OK;
	blk_start_plug(&hb->plug);
}

static void hib_finish_batch(struct hib_bio_batch *hb)
{
	blk_finish_plug(&hb->plug);
}

static void hib_end_io(struct bio *bio)
{
	struct hib_bio_batch *hb = bio->bi_private;
	struct page *page = bio_first_page_all(bio);

	if (bio->bi_status) {
		pr_alert("Read-error on swap-device (%u:%u:%Lu)\n",
			 MAJOR(bio_dev(bio)), MINOR(bio_dev(bio)),
			 (unsigned long long)bio->bi_iter.bi_sector);
	}

	if (bio_data_dir(bio) == WRITE)
		put_page(page);
	else if (clean_pages_on_read)
		flush_icache_range((unsigned long)page_address(page),
				   (unsigned long)page_address(page) + PAGE_SIZE);

	if (bio->bi_status && !hb->error)
		hb->error = bio->bi_status;
	if (atomic_dec_and_test(&hb->count))
		wake_up(&hb->wait);

	bio_put(bio);
}

static int hib_submit_io(blk_opf_t opf, pgoff_t page_off, void *addr,
			 struct hib_bio_batch *hb)
{
	struct page *page = virt_to_page(addr);
	struct bio *bio;
	int error = 0;

	bio = bio_alloc(hib_resume_bdev, 1, opf, GFP_NOIO | __GFP_HIGH);
	bio->bi_iter.bi_sector = page_off * (PAGE_SIZE >> 9);

	if (bio_add_page(bio, page, PAGE_SIZE, 0) < PAGE_SIZE) {
		pr_err("Adding page to bio failed at %llu\n",
		       (unsigned long long)bio->bi_iter.bi_sector);
		bio_put(bio);
		return -EFAULT;
	}

	if (hb) {
		bio->bi_end_io = hib_end_io;
		bio->bi_private = hb;
		atomic_inc(&hb->count);
		submit_bio(bio);
	} else {
		error = submit_bio_wait(bio);
		bio_put(bio);
	}

	return error;
}

static int hib_wait_io(struct hib_bio_batch *hb)
{
	/*
	 * We are relying on the behavior of blk_plug that a thread with
	 * a plug will flush the plug list before sleeping.
	 */
	wait_event(hb->wait, atomic_read(&hb->count) == 0);
	return blk_status_to_errno(hb->error);
}

/*
 * Saving part
 */
static int mark_swapfiles(struct swap_map_handle *handle, unsigned int flags)
{
	int error;

	hib_submit_io(REQ_OP_READ, swsusp_resume_block, swsusp_header, NULL);
	if (!memcmp("SWAP-SPACE",swsusp_header->sig, 10) ||
	    !memcmp("SWAPSPACE2",swsusp_header->sig, 10)) {
		memcpy(swsusp_header->orig_sig,swsusp_header->sig, 10);
		memcpy(swsusp_header->sig, HIBERNATE_SIG, 10);
		swsusp_header->image = handle->first_sector;
		if (swsusp_hardware_signature) {
			swsusp_header->hw_sig = swsusp_hardware_signature;
			flags |= SF_HW_SIG;
		}
		swsusp_header->flags = flags;
		if (flags & SF_CRC32_MODE)
			swsusp_header->crc32 = handle->crc32;
		error = hib_submit_io(REQ_OP_WRITE | REQ_SYNC,
				      swsusp_resume_block, swsusp_header, NULL);
	} else {
		pr_err("Swap header not found!\n");
		error = -ENODEV;
	}
	return error;
}

/**
 *	swsusp_swap_check - check if the resume device is a swap device
 *	and get its index (if so)
 *
 *	This is called before saving image
 */
static int swsusp_swap_check(void)
{
	int res;

	if (swsusp_resume_device)
		res = swap_type_of(swsusp_resume_device, swsusp_resume_block);
	else
		res = find_first_swap(&swsusp_resume_device);
	if (res < 0)
		return res;
	root_swap = res;

	hib_resume_bdev = blkdev_get_by_dev(swsusp_resume_device,
			BLK_OPEN_WRITE, NULL, NULL);
	if (IS_ERR(hib_resume_bdev))
		return PTR_ERR(hib_resume_bdev);

	res = set_blocksize(hib_resume_bdev, PAGE_SIZE);
	if (res < 0)
		blkdev_put(hib_resume_bdev, NULL);

	return res;
}

/**
 *	write_page - Write one page to given swap location.
 *	@buf:		Address we're writing.
 *	@offset:	Offset of the swap page we're writing to.
 *	@hb:		bio completion batch
 */

static int write_page(void *buf, sector_t offset, struct hib_bio_batch *hb)
{
	void *src;
	int ret;

	if (!offset)
		return -ENOSPC;

	if (hb) {
		src = (void *)__get_free_page(GFP_NOIO | __GFP_NOWARN |
		                              __GFP_NORETRY);
		if (src) {
			copy_page(src, buf);
		} else {
			ret = hib_wait_io(hb); /* Free pages */
			if (ret)
				return ret;
			src = (void *)__get_free_page(GFP_NOIO |
			                              __GFP_NOWARN |
			                              __GFP_NORETRY);
			if (src) {
				copy_page(src, buf);
			} else {
				WARN_ON_ONCE(1);
				hb = NULL;	/* Go synchronous */
				src = buf;
			}
		}
	} else {
		src = buf;
	}
	return hib_submit_io(REQ_OP_WRITE | REQ_SYNC, offset, src, hb);
}

static void release_swap_writer(struct swap_map_handle *handle)
{
	if (handle->cur)
		free_page((unsigned long)handle->cur);
	handle->cur = NULL;
}

static int get_swap_writer(struct swap_map_handle *handle)
{
	int ret;

	ret = swsusp_swap_check();
	if (ret) {
		if (ret != -ENOSPC)
			pr_err("Cannot find swap device, try swapon -a\n");
		return ret;
	}
	handle->cur = (struct swap_map_page *)get_zeroed_page(GFP_KERNEL);
	if (!handle->cur) {
		ret = -ENOMEM;
		goto err_close;
	}
	handle->cur_swap = alloc_swapdev_block(root_swap);
	if (!handle->cur_swap) {
		ret = -ENOSPC;
		goto err_rel;
	}
	handle->k = 0;
	handle->reqd_free_pages = reqd_free_pages();
	handle->first_sector = handle->cur_swap;
	return 0;
err_rel:
	release_swap_writer(handle);
err_close:
	swsusp_close(false);
	return ret;
}

static int swap_write_page(struct swap_map_handle *handle, void *buf,
		struct hib_bio_batch *hb)
{
	int error = 0;
	sector_t offset;

	if (!handle->cur)
		return -EINVAL;
	offset = alloc_swapdev_block(root_swap);
	error = write_page(buf, offset, hb);
	if (error)
		return error;
	handle->cur->entries[handle->k++] = offset;
	if (handle->k >= MAP_PAGE_ENTRIES) {
		offset = alloc_swapdev_block(root_swap);
		if (!offset)
			return -ENOSPC;
		handle->cur->next_swap = offset;
		error = write_page(handle->cur, handle->cur_swap, hb);
		if (error)
			goto out;
		clear_page(handle->cur);
		handle->cur_swap = offset;
		handle->k = 0;

		if (hb && low_free_pages() <= handle->reqd_free_pages) {
			error = hib_wait_io(hb);
			if (error)
				goto out;
			/*
			 * Recalculate the number of required free pages, to
			 * make sure we never take more than half.
			 */
			handle->reqd_free_pages = reqd_free_pages();
		}
	}
 out:
	return error;
}

static int flush_swap_writer(struct swap_map_handle *handle)
{
	if (handle->cur && handle->cur_swap)
		return write_page(handle->cur, handle->cur_swap, NULL);
	else
		return -EINVAL;
}

static int swap_writer_finish(struct swap_map_handle *handle,
		unsigned int flags, int error)
{
	if (!error) {
		pr_info("S");
		error = mark_swapfiles(handle, flags);
		pr_cont("|\n");
		flush_swap_writer(handle);
	}

	if (error)
		free_all_swap_pages(root_swap);
	release_swap_writer(handle);
	swsusp_close(false);

	return error;
}

/* We need to remember how much compressed data we need to read. */
#define LZO_HEADER	sizeof(size_t)

/* Number of pages/bytes we'll compress at one time. */
#define LZO_UNC_PAGES	32
#define LZO_UNC_SIZE	(LZO_UNC_PAGES * PAGE_SIZE)

/* Number of pages/bytes we need for compressed data (worst case). */
#define LZO_CMP_PAGES	DIV_ROUND_UP(lzo1x_worst_compress(LZO_UNC_SIZE) + \
			             LZO_HEADER, PAGE_SIZE)
#define LZO_CMP_SIZE	(LZO_CMP_PAGES * PAGE_SIZE)

/* Maximum number of threads for compression/decompression. */
#define LZO_THREADS	3

/* Minimum/maximum number of pages for read buffering. */
#define LZO_MIN_RD_PAGES	1024
#define LZO_MAX_RD_PAGES	8192


/**
 *	save_image - save the suspend image data
 */

static int save_image(struct swap_map_handle *handle,
                      struct snapshot_handle *snapshot,
                      unsigned int nr_to_write)
{
	unsigned int m;
	int ret;
	int nr_pages;
	int err2;
	struct hib_bio_batch hb;
	ktime_t start;
	ktime_t stop;

	hib_init_batch(&hb);

	pr_info("Saving image data pages (%u pages)...\n",
		nr_to_write);
	m = nr_to_write / 10;
	if (!m)
		m = 1;
	nr_pages = 0;
	start = ktime_get();
	while (1) {
		ret = snapshot_read_next(snapshot);
		if (ret <= 0)
			break;
		ret = swap_write_page(handle, data_of(*snapshot), &hb);
		if (ret)
			break;
		if (!(nr_pages % m))
			pr_info("Image saving progress: %3d%%\n",
				nr_pages / m * 10);
		nr_pages++;
	}
	err2 = hib_wait_io(&hb);
	hib_finish_batch(&hb);
	stop = ktime_get();
	if (!ret)
		ret = err2;
	if (!ret)
		pr_info("Image saving done\n");
	swsusp_show_speed(start, stop, nr_to_write, "Wrote");
	return ret;
}

/*
 * Structure used for CRC32.
 */
struct crc_data {
	struct task_struct *thr;                  /* thread */
	atomic_t ready;                           /* ready to start flag */
	atomic_t stop;                            /* ready to stop flag */
	unsigned run_threads;                     /* nr current threads */
	wait_queue_head_t go;                     /* start crc update */
	wait_queue_head_t done;                   /* crc update done */
	u32 *crc32;                               /* points to handle's crc32 */
	size_t *unc_len[LZO_THREADS];             /* uncompressed lengths */
	unsigned char *unc[LZO_THREADS];          /* uncompressed data */
};

/*
 * CRC32 update function that runs in its own thread.
 */
static int crc32_threadfn(void *data)
{
	struct crc_data *d = data;
	unsigned i;

	while (1) {
		wait_event(d->go, atomic_read(&d->ready) ||
		                  kthread_should_stop());
		if (kthread_should_stop()) {
			d->thr = NULL;
			atomic_set(&d->stop, 1);
			wake_up(&d->done);
			break;
		}
		atomic_set(&d->ready, 0);

		for (i = 0; i < d->run_threads; i++)
			*d->crc32 = crc32_le(*d->crc32,
			                     d->unc[i], *d->unc_len[i]);
		atomic_set(&d->stop, 1);
		wake_up(&d->done);
	}
	return 0;
}
/*
 * Structure used for LZO data compression.
 */
struct cmp_data {
	struct task_struct *thr;                  /* thread */
	atomic_t ready;                           /* ready to start flag */
	atomic_t stop;                            /* ready to stop flag */
	int ret;                                  /* return code */
	wait_queue_head_t go;                     /* start compression */
	wait_queue_head_t done;                   /* compression done */
	size_t unc_len;                           /* uncompressed length */
	size_t cmp_len;                           /* compressed length */
	unsigned char unc[LZO_UNC_SIZE];          /* uncompressed buffer */
	unsigned char cmp[LZO_CMP_SIZE];          /* compressed buffer */
	unsigned char wrk[LZO1X_1_MEM_COMPRESS];  /* compression workspace */
};

/*
 * Compression function that runs in its own thread.
 */
static int lzo_compress_threadfn(void *data)
{
	struct cmp_data *d = data;

	while (1) {
		wait_event(d->go, atomic_read(&d->ready) ||
		                  kthread_should_stop());
		if (kthread_should_stop()) {
			d->thr = NULL;
			d->ret = -1;
			atomic_set(&d->stop, 1);
			wake_up(&d->done);
			break;
		}
		atomic_set(&d->ready, 0);

		d->ret = lzo1x_1_compress(d->unc, d->unc_len,
		                          d->cmp + LZO_HEADER, &d->cmp_len,
		                          d->wrk);
		atomic_set(&d->stop, 1);
		wake_up(&d->done);
	}
	return 0;
}

/**
 * save_image_lzo - Save the suspend image data compressed with LZO.
 * @handle: Swap map handle to use for saving the image.
 * @snapshot: Image to read data from.
 * @nr_to_write: Number of pages to save.
 */
static int save_image_lzo(struct swap_map_handle *handle,
                          struct snapshot_handle *snapshot,
                          unsigned int nr_to_write)
{
	unsigned int m;
	int ret = 0;
	int nr_pages;
	int err2;
	struct hib_bio_batch hb;
	ktime_t start;
	ktime_t stop;
	size_t off;
	unsigned thr, run_threads, nr_threads;
	unsigned char *page = NULL;
	struct cmp_data *data = NULL;
	struct crc_data *crc = NULL;

	hib_init_batch(&hb);

	/*
	 * We'll limit the number of threads for compression to limit memory
	 * footprint.
	 */
	nr_threads = num_online_cpus() - 1;
	nr_threads = clamp_val(nr_threads, 1, LZO_THREADS);

	page = (void *)__get_free_page(GFP_NOIO | __GFP_HIGH);
	if (!page) {
		pr_err("Failed to allocate LZO page\n");
		ret = -ENOMEM;
		goto out_clean;
	}

	data = vzalloc(array_size(nr_threads, sizeof(*data)));
	if (!data) {
		pr_err("Failed to allocate LZO data\n");
		ret = -ENOMEM;
		goto out_clean;
	}

	crc = kzalloc(sizeof(*crc), GFP_KERNEL);
	if (!crc) {
		pr_err("Failed to allocate crc\n");
		ret = -ENOMEM;
		goto out_clean;
	}

	/*
	 * Start the compression threads.
	 */
	for (thr = 0; thr < nr_threads; thr++) {
		init_waitqueue_head(&data[thr].go);
		init_waitqueue_head(&data[thr].done);

		data[thr].thr = kthread_run(lzo_compress_threadfn,
		                            &data[thr],
		                            "image_compress/%u", thr);
		if (IS_ERR(data[thr].thr)) {
			data[thr].thr = NULL;
			pr_err("Cannot start compression threads\n");
			ret = -ENOMEM;
			goto out_clean;
		}
	}

	/*
	 * Start the CRC32 thread.
	 */
	init_waitqueue_head(&crc->go);
	init_waitqueue_head(&crc->done);

	handle->crc32 = 0;
	crc->crc32 = &handle->crc32;
	for (thr = 0; thr < nr_threads; thr++) {
		crc->unc[thr] = data[thr].unc;
		crc->unc_len[thr] = &data[thr].unc_len;
	}

	crc->thr = kthread_run(crc32_threadfn, crc, "image_crc32");
	if (IS_ERR(crc->thr)) {
		crc->thr = NULL;
		pr_err("Cannot start CRC32 thread\n");
		ret = -ENOMEM;
		goto out_clean;
	}

	/*
	 * Adjust the number of required free pages after all allocations have
	 * been done. We don't want to run out of pages when writing.
	 */
	handle->reqd_free_pages = reqd_free_pages();

	pr_info("Using %u thread(s) for compression\n", nr_threads);
	pr_info("Compressing and saving image data (%u pages)...\n",
		nr_to_write);
	m = nr_to_write / 10;
	if (!m)
		m = 1;
	nr_pages = 0;
	start = ktime_get();
	for (;;) {
		for (thr = 0; thr < nr_threads; thr++) {
			for (off = 0; off < LZO_UNC_SIZE; off += PAGE_SIZE) {
				ret = snapshot_read_next(snapshot);
				if (ret < 0)
					goto out_finish;

				if (!ret)
					break;

				memcpy(data[thr].unc + off,
				       data_of(*snapshot), PAGE_SIZE);

				if (!(nr_pages % m))
					pr_info("Image saving progress: %3d%%\n",
						nr_pages / m * 10);
				nr_pages++;
			}
			if (!off)
				break;

			data[thr].unc_len = off;

			atomic_set(&data[thr].ready, 1);
			wake_up(&data[thr].go);
		}

		if (!thr)
			break;

		crc->run_threads = thr;
		atomic_set(&crc->ready, 1);
		wake_up(&crc->go);

		for (run_threads = thr, thr = 0; thr < run_threads; thr++) {
			wait_event(data[thr].done,
			           atomic_read(&data[thr].stop));
			atomic_set(&data[thr].stop, 0);

			ret = data[thr].ret;

			if (ret < 0) {
				pr_err("LZO compression failed\n");
				goto out_finish;
			}

			if (unlikely(!data[thr].cmp_len ||
			             data[thr].cmp_len >
			             lzo1x_worst_compress(data[thr].unc_len))) {
				pr_err("Invalid LZO compressed length\n");
				ret = -1;
				goto out_finish;
			}

			*(size_t *)data[thr].cmp = data[thr].cmp_len;

			/*
			 * Given we are writing one page at a time to disk, we
			 * copy that much from the buffer, although the last
			 * bit will likely be smaller than full page. This is
			 * OK - we saved the length of the compressed data, so
			 * any garbage at the end will be discarded when we
			 * read it.
			 */
			for (off = 0;
			     off < LZO_HEADER + data[thr].cmp_len;
			     off += PAGE_SIZE) {
				memcpy(page, data[thr].cmp + off, PAGE_SIZE);

				ret = swap_write_page(handle, page, &hb);
				if (ret)
					goto out_finish;
			}
		}

		wait_event(crc->done, atomic_read(&crc->stop));
		atomic_set(&crc->stop, 0);
	}

out_finish:
	err2 = hib_wait_io(&hb);
	stop = ktime_get();
	if (!ret)
		ret = err2;
	if (!ret)
		pr_info("Image saving done\n");
	swsusp_show_speed(start, stop, nr_to_write, "Wrote");
out_clean:
	hib_finish_batch(&hb);
	if (crc) {
		if (crc->thr)
			kthread_stop(crc->thr);
		kfree(crc);
	}
	if (data) {
		for (thr = 0; thr < nr_threads; thr++)
			if (data[thr].thr)
				kthread_stop(data[thr].thr);
		vfree(data);
	}
	if (page) free_page((unsigned long)page);

	return ret;
}

/**
 *	enough_swap - Make sure we have enough swap to save the image.
 *
 *	Returns TRUE or FALSE after checking the total amount of swap
 *	space available from the resume partition.
 */

static int enough_swap(unsigned int nr_pages)
{
	unsigned int free_swap = count_swap_pages(root_swap, 1);
	unsigned int required;

	pr_debug("Free swap pages: %u\n", free_swap);

	required = PAGES_FOR_IO + nr_pages;
	return free_swap > required;
}

/**
 *	swsusp_write - Write entire image and metadata.
 *	@flags: flags to pass to the "boot" kernel in the image header
 *
 *	It is important _NOT_ to umount filesystems at this point. We want
 *	them synced (in case something goes wrong) but we DO not want to mark
 *	filesystem clean: it is not. (And it does not matter, if we resume
 *	correctly, we'll mark system clean, anyway.)
 */

int swsusp_write(unsigned int flags)
{
	struct swap_map_handle handle;
	struct snapshot_handle snapshot;
	struct swsusp_info *header;
	unsigned long pages;
	int error;

	pages = snapshot_get_image_size();
	error = get_swap_writer(&handle);
	if (error) {
		pr_err("Cannot get swap writer\n");
		return error;
	}
	if (flags & SF_NOCOMPRESS_MODE) {
		if (!enough_swap(pages)) {
			pr_err("Not enough free swap\n");
			error = -ENOSPC;
			goto out_finish;
		}
	}
	memset(&snapshot, 0, sizeof(struct snapshot_handle));
	error = snapshot_read_next(&snapshot);
	if (error < (int)PAGE_SIZE) {
		if (error >= 0)
			error = -EFAULT;

		goto out_finish;
	}
	header = (struct swsusp_info *)data_of(snapshot);
	error = swap_write_page(&handle, header, NULL);
	if (!error) {
		error = (flags & SF_NOCOMPRESS_MODE) ?
			save_image(&handle, &snapshot, pages - 1) :
			save_image_lzo(&handle, &snapshot, pages - 1);
	}
out_finish:
	error = swap_writer_finish(&handle, flags, error);
	return error;
}

/*
 *	The following functions allow us to read data using a swap map
 *	in a file-like way.
 */

static void release_swap_reader(struct swap_map_handle *handle)
{
	struct swap_map_page_list *tmp;

	while (handle->maps) {
		if (handle->maps->map)
			free_page((unsigned long)handle->maps->map);
		tmp = handle->maps;
		handle->maps = handle->maps->next;
		kfree(tmp);
	}
	handle->cur = NULL;
}

static int get_swap_reader(struct swap_map_handle *handle,
		unsigned int *flags_p)
{
	int error;
	struct swap_map_page_list *tmp, *last;
	sector_t offset;

	*flags_p = swsusp_header->flags;

	if (!swsusp_header->image) /* how can this happen? */
		return -EINVAL;

	handle->cur = NULL;
	last = handle->maps = NULL;
	offset = swsusp_header->image;
	while (offset) {
		tmp = kzalloc(sizeof(*handle->maps), GFP_KERNEL);
		if (!tmp) {
			release_swap_reader(handle);
			return -ENOMEM;
		}
		if (!handle->maps)
			handle->maps = tmp;
		if (last)
			last->next = tmp;
		last = tmp;

		tmp->map = (struct swap_map_page *)
			   __get_free_page(GFP_NOIO | __GFP_HIGH);
		if (!tmp->map) {
			release_swap_reader(handle);
			return -ENOMEM;
		}

		error = hib_submit_io(REQ_OP_READ, offset, tmp->map, NULL);
		if (error) {
			release_swap_reader(handle);
			return error;
		}
		offset = tmp->map->next_swap;
	}
	handle->k = 0;
	handle->cur = handle->maps->map;
	return 0;
}

static int swap_read_page(struct swap_map_handle *handle, void *buf,
		struct hib_bio_batch *hb)
{
	sector_t offset;
	int error;
	struct swap_map_page_list *tmp;

	if (!handle->cur)
		return -EINVAL;
	offset = handle->cur->entries[handle->k];
	if (!offset)
		return -EFAULT;
	error = hib_submit_io(REQ_OP_READ, offset, buf, hb);
	if (error)
		return error;
	if (++handle->k >= MAP_PAGE_ENTRIES) {
		handle->k = 0;
		free_page((unsigned long)handle->maps->map);
		tmp = handle->maps;
		handle->maps = handle->maps->next;
		kfree(tmp);
		if (!handle->maps)
			release_swap_reader(handle);
		else
			handle->cur = handle->maps->map;
	}
	return error;
}

static int swap_reader_finish(struct swap_map_handle *handle)
{
	release_swap_reader(handle);

	return 0;
}

/**
 *	load_image - load the image using the swap map handle
 *	@handle and the snapshot handle @snapshot
 *	(assume there are @nr_pages pages to load)
 */

static int load_image(struct swap_map_handle *handle,
                      struct snapshot_handle *snapshot,
                      unsigned int nr_to_read)
{
	unsigned int m;
	int ret = 0;
	ktime_t start;
	ktime_t stop;
	struct hib_bio_batch hb;
	int err2;
	unsigned nr_pages;

	hib_init_batch(&hb);

	clean_pages_on_read = true;
	pr_info("Loading image data pages (%u pages)...\n", nr_to_read);
	m = nr_to_read / 10;
	if (!m)
		m = 1;
	nr_pages = 0;
	start = ktime_get();
	for ( ; ; ) {
		ret = snapshot_write_next(snapshot);
		if (ret <= 0)
			break;
		ret = swap_read_page(handle, data_of(*snapshot), &hb);
		if (ret)
			break;
		if (snapshot->sync_read)
			ret = hib_wait_io(&hb);
		if (ret)
			break;
		if (!(nr_pages % m))
			pr_info("Image loading progress: %3d%%\n",
				nr_pages / m * 10);
		nr_pages++;
	}
	err2 = hib_wait_io(&hb);
	hib_finish_batch(&hb);
	stop = ktime_get();
	if (!ret)
		ret = err2;
	if (!ret) {
		pr_info("Image loading done\n");
		snapshot_write_finalize(snapshot);
		if (!snapshot_image_loaded(snapshot))
			ret = -ENODATA;
	}
	swsusp_show_speed(start, stop, nr_to_read, "Read");
	return ret;
}

/*
 * Structure used for LZO data decompression.
 */
struct dec_data {
	struct task_struct *thr;                  /* thread */
	atomic_t ready;                           /* ready to start flag */
	atomic_t stop;                            /* ready to stop flag */
	int ret;                                  /* return code */
	wait_queue_head_t go;                     /* start decompression */
	wait_queue_head_t done;                   /* decompression done */
	size_t unc_len;                           /* uncompressed length */
	size_t cmp_len;                           /* compressed length */
	unsigned char unc[LZO_UNC_SIZE];          /* uncompressed buffer */
	unsigned char cmp[LZO_CMP_SIZE];          /* compressed buffer */
};

/*
 * Decompression function that runs in its own thread.
 */
static int lzo_decompress_threadfn(void *data)
{
	struct dec_data *d = data;

	while (1) {
		wait_event(d->go, atomic_read(&d->ready) ||
		                  kthread_should_stop());
		if (kthread_should_stop()) {
			d->thr = NULL;
			d->ret = -1;
			atomic_set(&d->stop, 1);
			wake_up(&d->done);
			break;
		}
		atomic_set(&d->ready, 0);

		d->unc_len = LZO_UNC_SIZE;
		d->ret = lzo1x_decompress_safe(d->cmp + LZO_HEADER, d->cmp_len,
		                               d->unc, &d->unc_len);
		if (clean_pages_on_decompress)
			flush_icache_range((unsigned long)d->unc,
					   (unsigned long)d->unc + d->unc_len);

		atomic_set(&d->stop, 1);
		wake_up(&d->done);
	}
	return 0;
}

/**
 * load_image_lzo - Load compressed image data and decompress them with LZO.
 * @handle: Swap map handle to use for loading data.
 * @snapshot: Image to copy uncompressed data into.
 * @nr_to_read: Number of pages to load.
 */
static int load_image_lzo(struct swap_map_handle *handle,
                          struct snapshot_handle *snapshot,
                          unsigned int nr_to_read)
{
	unsigned int m;
	int ret = 0;
	int eof = 0;
	struct hib_bio_batch hb;
	ktime_t start;
	ktime_t stop;
	unsigned nr_pages;
	size_t off;
	unsigned i, thr, run_threads, nr_threads;
	unsigned ring = 0, pg = 0, ring_size = 0,
	         have = 0, want, need, asked = 0;
	unsigned long read_pages = 0;
	unsigned char **page = NULL;
	struct dec_data *data = NULL;
	struct crc_data *crc = NULL;

	hib_init_batch(&hb);

	/*
	 * We'll limit the number of threads for decompression to limit memory
	 * footprint.
	 */
	nr_threads = num_online_cpus() - 1;
	nr_threads = clamp_val(nr_threads, 1, LZO_THREADS);

	page = vmalloc(array_size(LZO_MAX_RD_PAGES, sizeof(*page)));
	if (!page) {
		pr_err("Failed to allocate LZO page\n");
		ret = -ENOMEM;
		goto out_clean;
	}

	data = vzalloc(array_size(nr_threads, sizeof(*data)));
	if (!data) {
		pr_err("Failed to allocate LZO data\n");
		ret = -ENOMEM;
		goto out_clean;
	}

	crc = kzalloc(sizeof(*crc), GFP_KERNEL);
	if (!crc) {
		pr_err("Failed to allocate crc\n");
		ret = -ENOMEM;
		goto out_clean;
	}

	clean_pages_on_decompress = true;

	/*
	 * Start the decompression threads.
	 */
	for (thr = 0; thr < nr_threads; thr++) {
		init_waitqueue_head(&data[thr].go);
		init_waitqueue_head(&data[thr].done);

		data[thr].thr = kthread_run(lzo_decompress_threadfn,
		                            &data[thr],
		                            "image_decompress/%u", thr);
		if (IS_ERR(data[thr].thr)) {
			data[thr].thr = NULL;
			pr_err("Cannot start decompression threads\n");
			ret = -ENOMEM;
			goto out_clean;
		}
	}

	/*
	 * Start the CRC32 thread.
	 */
	init_waitqueue_head(&crc->go);
	init_waitqueue_head(&crc->done);

	handle->crc32 = 0;
	crc->crc32 = &handle->crc32;
	for (thr = 0; thr < nr_threads; thr++) {
		crc->unc[thr] = data[thr].unc;
		crc->unc_len[thr] = &data[thr].unc_len;
	}

	crc->thr = kthread_run(crc32_threadfn, crc, "image_crc32");
	if (IS_ERR(crc->thr)) {
		crc->thr = NULL;
		pr_err("Cannot start CRC32 thread\n");
		ret = -ENOMEM;
		goto out_clean;
	}

	/*
	 * Set the number of pages for read buffering.
	 * This is complete guesswork, because we'll only know the real
	 * picture once prepare_image() is called, which is much later on
	 * during the image load phase. We'll assume the worst case and
	 * say that none of the image pages are from high memory.
	 */
	if (low_free_pages() > snapshot_get_image_size())
		read_pages = (low_free_pages() - snapshot_get_image_size()) / 2;
	read_pages = clamp_val(read_pages, LZO_MIN_RD_PAGES, LZO_MAX_RD_PAGES);

	for (i = 0; i < read_pages; i++) {
		page[i] = (void *)__get_free_page(i < LZO_CMP_PAGES ?
						  GFP_NOIO | __GFP_HIGH :
						  GFP_NOIO | __GFP_NOWARN |
						  __GFP_NORETRY);

		if (!page[i]) {
			if (i < LZO_CMP_PAGES) {
				ring_size = i;
				pr_err("Failed to allocate LZO pages\n");
				ret = -ENOMEM;
				goto out_clean;
			} else {
				break;
			}
		}
	}
	want = ring_size = i;

	pr_info("Using %u thread(s) for decompression\n", nr_threads);
	pr_info("Loading and decompressing image data (%u pages)...\n",
		nr_to_read);
	m = nr_to_read / 10;
	if (!m)
		m = 1;
	nr_pages = 0;
	start = ktime_get();

	ret = snapshot_write_next(snapshot);
	if (ret <= 0)
		goto out_finish;

	for(;;) {
		for (i = 0; !eof && i < want; i++) {
			ret = swap_read_page(handle, page[ring], &hb);
			if (ret) {
				/*
				 * On real read error, finish. On end of data,
				 * set EOF flag and just exit the read loop.
				 */
				if (handle->cur &&
				    handle->cur->entries[handle->k]) {
					goto out_finish;
				} else {
					eof = 1;
					break;
				}
			}
			if (++ring >= ring_size)
				ring = 0;
		}
		asked += i;
		want -= i;

		/*
		 * We are out of data, wait for some more.
		 */
		if (!have) {
			if (!asked)
				break;

			ret = hib_wait_io(&hb);
			if (ret)
				goto out_finish;
			have += asked;
			asked = 0;
			if (eof)
				eof = 2;
		}

		if (crc->run_threads) {
			wait_event(crc->done, atomic_read(&crc->stop));
			atomic_set(&crc->stop, 0);
			crc->run_threads = 0;
		}

		for (thr = 0; have && thr < nr_threads; thr++) {
			data[thr].cmp_len = *(size_t *)page[pg];
			if (unlikely(!data[thr].cmp_len ||
			             data[thr].cmp_len >
			             lzo1x_worst_compress(LZO_UNC_SIZE))) {
				pr_err("Invalid LZO compressed length\n");
				ret = -1;
				goto out_finish;
			}

			need = DIV_ROUND_UP(data[thr].cmp_len + LZO_HEADER,
			                    PAGE_SIZE);
			if (need > have) {
				if (eof > 1) {
					ret = -1;
					goto out_finish;
				}
				break;
			}

			for (off = 0;
			     off < LZO_HEADER + data[thr].cmp_len;
			     off += PAGE_SIZE) {
				memcpy(data[thr].cmp + off,
				       page[pg], PAGE_SIZE);
				have--;
				want++;
				if (++pg >= ring_size)
					pg = 0;
			}

			atomic_set(&data[thr].ready, 1);
			wake_up(&data[thr].go);
		}

		/*
		 * Wait for more data while we are decompressing.
		 */
		if (have < LZO_CMP_PAGES && asked) {
			ret = hib_wait_io(&hb);
			if (ret)
				goto out_finish;
			have += asked;
			asked = 0;
			if (eof)
				eof = 2;
		}

		for (run_threads = thr, thr = 0; thr < run_threads; thr++) {
			wait_event(data[thr].done,
			           atomic_read(&data[thr].stop));
			atomic_set(&data[thr].stop, 0);

			ret = data[thr].ret;

			if (ret < 0) {
				pr_err("LZO decompression failed\n");
				goto out_finish;
			}

			if (unlikely(!data[thr].unc_len ||
			             data[thr].unc_len > LZO_UNC_SIZE ||
			             data[thr].unc_len & (PAGE_SIZE - 1))) {
				pr_err("Invalid LZO uncompressed length\n");
				ret = -1;
				goto out_finish;
			}

			for (off = 0;
			     off < data[thr].unc_len; off += PAGE_SIZE) {
				memcpy(data_of(*snapshot),
				       data[thr].unc + off, PAGE_SIZE);

				if (!(nr_pages % m))
					pr_info("Image loading progress: %3d%%\n",
						nr_pages / m * 10);
				nr_pages++;

				ret = snapshot_write_next(snapshot);
				if (ret <= 0) {
					crc->run_threads = thr + 1;
					atomic_set(&crc->ready, 1);
					wake_up(&crc->go);
					goto out_finish;
				}
			}
		}

		crc->run_threads = thr;
		atomic_set(&crc->ready, 1);
		wake_up(&crc->go);
	}

out_finish:
	if (crc->run_threads) {
		wait_event(crc->done, atomic_read(&crc->stop));
		atomic_set(&crc->stop, 0);
	}
	stop = ktime_get();
	if (!ret) {
		pr_info("Image loading done\n");
		snapshot_write_finalize(snapshot);
		if (!snapshot_image_loaded(snapshot))
			ret = -ENODATA;
		if (!ret) {
			if (swsusp_header->flags & SF_CRC32_MODE) {
				if(handle->crc32 != swsusp_header->crc32) {
					pr_err("Invalid image CRC32!\n");
					ret = -ENODATA;
				}
			}
		}
	}
	swsusp_show_speed(start, stop, nr_to_read, "Read");
out_clean:
	hib_finish_batch(&hb);
	for (i = 0; i < ring_size; i++)
		free_page((unsigned long)page[i]);
	if (crc) {
		if (crc->thr)
			kthread_stop(crc->thr);
		kfree(crc);
	}
	if (data) {
		for (thr = 0; thr < nr_threads; thr++)
			if (data[thr].thr)
				kthread_stop(data[thr].thr);
		vfree(data);
	}
	vfree(page);

	return ret;
}

/**
 *	swsusp_read - read the hibernation image.
 *	@flags_p: flags passed by the "frozen" kernel in the image header should
 *		  be written into this memory location
 */

int swsusp_read(unsigned int *flags_p)
{
	int error;
	struct swap_map_handle handle;
	struct snapshot_handle snapshot;
	struct swsusp_info *header;

	memset(&snapshot, 0, sizeof(struct snapshot_handle));
	error = snapshot_write_next(&snapshot);
	if (error < (int)PAGE_SIZE)
		return error < 0 ? error : -EFAULT;
	header = (struct swsusp_info *)data_of(snapshot);
	error = get_swap_reader(&handle, flags_p);
	if (error)
		goto end;
	if (!error)
		error = swap_read_page(&handle, header, NULL);
	if (!error) {
		error = (*flags_p & SF_NOCOMPRESS_MODE) ?
			load_image(&handle, &snapshot, header->pages - 1) :
			load_image_lzo(&handle, &snapshot, header->pages - 1);
	}
	swap_reader_finish(&handle);
end:
	if (!error)
		pr_debug("Image successfully loaded\n");
	else
		pr_debug("Error %d resuming\n", error);
	return error;
}

static void *swsusp_holder;

/**
 * swsusp_check - Check for swsusp signature in the resume device
 * @exclusive: Open the resume device exclusively.
 */

int swsusp_check(bool exclusive)
{
	void *holder = exclusive ? &swsusp_holder : NULL;
	int error;
<<<<<<< HEAD
	void *holder;
	fmode_t mode = FMODE_READ;

	if (snapshot_test)
		mode |= FMODE_EXCL;

	hib_resume_bdev = blkdev_get_by_dev(swsusp_resume_device,
					    mode, &holder);
=======

	hib_resume_bdev = blkdev_get_by_dev(swsusp_resume_device, BLK_OPEN_READ,
					    holder, NULL);
>>>>>>> 98817289
	if (!IS_ERR(hib_resume_bdev)) {
		set_blocksize(hib_resume_bdev, PAGE_SIZE);
		clear_page(swsusp_header);
		error = hib_submit_io(REQ_OP_READ, swsusp_resume_block,
					swsusp_header, NULL);
		if (error)
			goto put;

		if (!memcmp(HIBERNATE_SIG, swsusp_header->sig, 10)) {
			memcpy(swsusp_header->sig, swsusp_header->orig_sig, 10);
			/* Reset swap signature now */
			error = hib_submit_io(REQ_OP_WRITE | REQ_SYNC,
						swsusp_resume_block,
						swsusp_header, NULL);
		} else {
			error = -EINVAL;
		}
		if (!error && swsusp_header->flags & SF_HW_SIG &&
		    swsusp_header->hw_sig != swsusp_hardware_signature) {
			pr_info("Suspend image hardware signature mismatch (%08x now %08x); aborting resume.\n",
				swsusp_header->hw_sig, swsusp_hardware_signature);
			error = -EINVAL;
		}

put:
		if (error)
<<<<<<< HEAD
			blkdev_put(hib_resume_bdev, mode);
=======
			blkdev_put(hib_resume_bdev, holder);
>>>>>>> 98817289
		else
			pr_debug("Image signature found, resuming\n");
	} else {
		error = PTR_ERR(hib_resume_bdev);
	}

	if (error)
		pr_debug("Image not found (code %d)\n", error);

	return error;
}

/**
 * swsusp_close - close swap device.
 * @exclusive: Close the resume device which is exclusively opened.
 */

void swsusp_close(bool exclusive)
{
	if (IS_ERR(hib_resume_bdev)) {
		pr_debug("Image device not initialised\n");
		return;
	}

	blkdev_put(hib_resume_bdev, exclusive ? &swsusp_holder : NULL);
}

/**
 *      swsusp_unmark - Unmark swsusp signature in the resume device
 */

#ifdef CONFIG_SUSPEND
int swsusp_unmark(void)
{
	int error;

	hib_submit_io(REQ_OP_READ, swsusp_resume_block,
			swsusp_header, NULL);
	if (!memcmp(HIBERNATE_SIG,swsusp_header->sig, 10)) {
		memcpy(swsusp_header->sig,swsusp_header->orig_sig, 10);
		error = hib_submit_io(REQ_OP_WRITE | REQ_SYNC,
					swsusp_resume_block,
					swsusp_header, NULL);
	} else {
		pr_err("Cannot find swsusp signature!\n");
		error = -ENODEV;
	}

	/*
	 * We just returned from suspend, we don't need the image any more.
	 */
	free_all_swap_pages(root_swap);

	return error;
}
#endif

static int __init swsusp_header_init(void)
{
	swsusp_header = (struct swsusp_header*) __get_free_page(GFP_KERNEL);
	if (!swsusp_header)
		panic("Could not allocate memory for swsusp_header\n");
	return 0;
}

core_initcall(swsusp_header_init);<|MERGE_RESOLUTION|>--- conflicted
+++ resolved
@@ -1521,20 +1521,9 @@
 {
 	void *holder = exclusive ? &swsusp_holder : NULL;
 	int error;
-<<<<<<< HEAD
-	void *holder;
-	fmode_t mode = FMODE_READ;
-
-	if (snapshot_test)
-		mode |= FMODE_EXCL;
-
-	hib_resume_bdev = blkdev_get_by_dev(swsusp_resume_device,
-					    mode, &holder);
-=======
 
 	hib_resume_bdev = blkdev_get_by_dev(swsusp_resume_device, BLK_OPEN_READ,
 					    holder, NULL);
->>>>>>> 98817289
 	if (!IS_ERR(hib_resume_bdev)) {
 		set_blocksize(hib_resume_bdev, PAGE_SIZE);
 		clear_page(swsusp_header);
@@ -1561,11 +1550,7 @@
 
 put:
 		if (error)
-<<<<<<< HEAD
-			blkdev_put(hib_resume_bdev, mode);
-=======
 			blkdev_put(hib_resume_bdev, holder);
->>>>>>> 98817289
 		else
 			pr_debug("Image signature found, resuming\n");
 	} else {
