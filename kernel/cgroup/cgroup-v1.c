// SPDX-License-Identifier: GPL-2.0-only
#include "cgroup-internal.h"

#include <linux/ctype.h>
#include <linux/kmod.h>
#include <linux/sort.h>
#include <linux/delay.h>
#include <linux/mm.h>
#include <linux/sched/signal.h>
#include <linux/sched/task.h>
#include <linux/magic.h>
#include <linux/slab.h>
#include <linux/vmalloc.h>
#include <linux/delayacct.h>
#include <linux/pid_namespace.h>
#include <linux/cgroupstats.h>
#include <linux/fs_parser.h>

#include <trace/events/cgroup.h>

/*
 * pidlists linger the following amount before being destroyed.  The goal
 * is avoiding frequent destruction in the middle of consecutive read calls
 * Expiring in the middle is a performance problem not a correctness one.
 * 1 sec should be enough.
 */
#define CGROUP_PIDLIST_DESTROY_DELAY	HZ

/* Controllers blocked by the commandline in v1 */
static u16 cgroup_no_v1_mask;

/* disable named v1 mounts */
static bool cgroup_no_v1_named;

/*
 * pidlist destructions need to be flushed on cgroup destruction.  Use a
 * separate workqueue as flush domain.
 */
static struct workqueue_struct *cgroup_pidlist_destroy_wq;

/* protects cgroup_subsys->release_agent_path */
static DEFINE_SPINLOCK(release_agent_path_lock);

bool cgroup1_ssid_disabled(int ssid)
{
	return cgroup_no_v1_mask & (1 << ssid);
}

/**
 * cgroup_attach_task_all - attach task 'tsk' to all cgroups of task 'from'
 * @from: attach to all cgroups of a given task
 * @tsk: the task to be attached
 *
 * Return: %0 on success or a negative errno code on failure
 */
int cgroup_attach_task_all(struct task_struct *from, struct task_struct *tsk)
{
	struct cgroup_root *root;
	int retval = 0;

	mutex_lock(&cgroup_mutex);
<<<<<<< HEAD
	cpus_read_lock();
	percpu_down_write(&cgroup_threadgroup_rwsem);
=======
	cgroup_attach_lock(true);
>>>>>>> d60c95ef
	for_each_root(root) {
		struct cgroup *from_cgrp;

		spin_lock_irq(&css_set_lock);
		from_cgrp = task_cgroup_from_root(from, root);
		spin_unlock_irq(&css_set_lock);

		retval = cgroup_attach_task(from_cgrp, tsk, false);
		if (retval)
			break;
	}
<<<<<<< HEAD
	percpu_up_write(&cgroup_threadgroup_rwsem);
	cpus_read_unlock();
=======
	cgroup_attach_unlock(true);
>>>>>>> d60c95ef
	mutex_unlock(&cgroup_mutex);

	return retval;
}
EXPORT_SYMBOL_GPL(cgroup_attach_task_all);

/**
 * cgroup_transfer_tasks - move tasks from one cgroup to another
 * @to: cgroup to which the tasks will be moved
 * @from: cgroup in which the tasks currently reside
 *
 * Locking rules between cgroup_post_fork() and the migration path
 * guarantee that, if a task is forking while being migrated, the new child
 * is guaranteed to be either visible in the source cgroup after the
 * parent's migration is complete or put into the target cgroup.  No task
 * can slip out of migration through forking.
 *
 * Return: %0 on success or a negative errno code on failure
 */
int cgroup_transfer_tasks(struct cgroup *to, struct cgroup *from)
{
	DEFINE_CGROUP_MGCTX(mgctx);
	struct cgrp_cset_link *link;
	struct css_task_iter it;
	struct task_struct *task;
	int ret;

	if (cgroup_on_dfl(to))
		return -EINVAL;

	ret = cgroup_migrate_vet_dst(to);
	if (ret)
		return ret;

	mutex_lock(&cgroup_mutex);

	percpu_down_write(&cgroup_threadgroup_rwsem);

	/* all tasks in @from are being moved, all csets are source */
	spin_lock_irq(&css_set_lock);
	list_for_each_entry(link, &from->cset_links, cset_link)
		cgroup_migrate_add_src(link->cset, to, &mgctx);
	spin_unlock_irq(&css_set_lock);

	ret = cgroup_migrate_prepare_dst(&mgctx);
	if (ret)
		goto out_err;

	/*
	 * Migrate tasks one-by-one until @from is empty.  This fails iff
	 * ->can_attach() fails.
	 */
	do {
		css_task_iter_start(&from->self, 0, &it);

		do {
			task = css_task_iter_next(&it);
		} while (task && (task->flags & PF_EXITING));

		if (task)
			get_task_struct(task);
		css_task_iter_end(&it);

		if (task) {
			ret = cgroup_migrate(task, false, &mgctx);
			if (!ret)
				TRACE_CGROUP_PATH(transfer_tasks, to, task, false);
			put_task_struct(task);
		}
	} while (task && !ret);
out_err:
	cgroup_migrate_finish(&mgctx);
	percpu_up_write(&cgroup_threadgroup_rwsem);
	mutex_unlock(&cgroup_mutex);
	return ret;
}

/*
 * Stuff for reading the 'tasks'/'procs' files.
 *
 * Reading this file can return large amounts of data if a cgroup has
 * *lots* of attached tasks. So it may need several calls to read(),
 * but we cannot guarantee that the information we produce is correct
 * unless we produce it entirely atomically.
 *
 */

/* which pidlist file are we talking about? */
enum cgroup_filetype {
	CGROUP_FILE_PROCS,
	CGROUP_FILE_TASKS,
};

/*
 * A pidlist is a list of pids that virtually represents the contents of one
 * of the cgroup files ("procs" or "tasks"). We keep a list of such pidlists,
 * a pair (one each for procs, tasks) for each pid namespace that's relevant
 * to the cgroup.
 */
struct cgroup_pidlist {
	/*
	 * used to find which pidlist is wanted. doesn't change as long as
	 * this particular list stays in the list.
	*/
	struct { enum cgroup_filetype type; struct pid_namespace *ns; } key;
	/* array of xids */
	pid_t *list;
	/* how many elements the above list has */
	int length;
	/* each of these stored in a list by its cgroup */
	struct list_head links;
	/* pointer to the cgroup we belong to, for list removal purposes */
	struct cgroup *owner;
	/* for delayed destruction */
	struct delayed_work destroy_dwork;
};

/*
 * Used to destroy all pidlists lingering waiting for destroy timer.  None
 * should be left afterwards.
 */
void cgroup1_pidlist_destroy_all(struct cgroup *cgrp)
{
	struct cgroup_pidlist *l, *tmp_l;

	mutex_lock(&cgrp->pidlist_mutex);
	list_for_each_entry_safe(l, tmp_l, &cgrp->pidlists, links)
		mod_delayed_work(cgroup_pidlist_destroy_wq, &l->destroy_dwork, 0);
	mutex_unlock(&cgrp->pidlist_mutex);

	flush_workqueue(cgroup_pidlist_destroy_wq);
	BUG_ON(!list_empty(&cgrp->pidlists));
}

static void cgroup_pidlist_destroy_work_fn(struct work_struct *work)
{
	struct delayed_work *dwork = to_delayed_work(work);
	struct cgroup_pidlist *l = container_of(dwork, struct cgroup_pidlist,
						destroy_dwork);
	struct cgroup_pidlist *tofree = NULL;

	mutex_lock(&l->owner->pidlist_mutex);

	/*
	 * Destroy iff we didn't get queued again.  The state won't change
	 * as destroy_dwork can only be queued while locked.
	 */
	if (!delayed_work_pending(dwork)) {
		list_del(&l->links);
		kvfree(l->list);
		put_pid_ns(l->key.ns);
		tofree = l;
	}

	mutex_unlock(&l->owner->pidlist_mutex);
	kfree(tofree);
}

/*
 * pidlist_uniq - given a kmalloc()ed list, strip out all duplicate entries
 * Returns the number of unique elements.
 */
static int pidlist_uniq(pid_t *list, int length)
{
	int src, dest = 1;

	/*
	 * we presume the 0th element is unique, so i starts at 1. trivial
	 * edge cases first; no work needs to be done for either
	 */
	if (length == 0 || length == 1)
		return length;
	/* src and dest walk down the list; dest counts unique elements */
	for (src = 1; src < length; src++) {
		/* find next unique element */
		while (list[src] == list[src-1]) {
			src++;
			if (src == length)
				goto after;
		}
		/* dest always points to where the next unique element goes */
		list[dest] = list[src];
		dest++;
	}
after:
	return dest;
}

/*
 * The two pid files - task and cgroup.procs - guaranteed that the result
 * is sorted, which forced this whole pidlist fiasco.  As pid order is
 * different per namespace, each namespace needs differently sorted list,
 * making it impossible to use, for example, single rbtree of member tasks
 * sorted by task pointer.  As pidlists can be fairly large, allocating one
 * per open file is dangerous, so cgroup had to implement shared pool of
 * pidlists keyed by cgroup and namespace.
 */
static int cmppid(const void *a, const void *b)
{
	return *(pid_t *)a - *(pid_t *)b;
}

static struct cgroup_pidlist *cgroup_pidlist_find(struct cgroup *cgrp,
						  enum cgroup_filetype type)
{
	struct cgroup_pidlist *l;
	/* don't need task_nsproxy() if we're looking at ourself */
	struct pid_namespace *ns = task_active_pid_ns(current);

	lockdep_assert_held(&cgrp->pidlist_mutex);

	list_for_each_entry(l, &cgrp->pidlists, links)
		if (l->key.type == type && l->key.ns == ns)
			return l;
	return NULL;
}

/*
 * find the appropriate pidlist for our purpose (given procs vs tasks)
 * returns with the lock on that pidlist already held, and takes care
 * of the use count, or returns NULL with no locks held if we're out of
 * memory.
 */
static struct cgroup_pidlist *cgroup_pidlist_find_create(struct cgroup *cgrp,
						enum cgroup_filetype type)
{
	struct cgroup_pidlist *l;

	lockdep_assert_held(&cgrp->pidlist_mutex);

	l = cgroup_pidlist_find(cgrp, type);
	if (l)
		return l;

	/* entry not found; create a new one */
	l = kzalloc(sizeof(struct cgroup_pidlist), GFP_KERNEL);
	if (!l)
		return l;

	INIT_DELAYED_WORK(&l->destroy_dwork, cgroup_pidlist_destroy_work_fn);
	l->key.type = type;
	/* don't need task_nsproxy() if we're looking at ourself */
	l->key.ns = get_pid_ns(task_active_pid_ns(current));
	l->owner = cgrp;
	list_add(&l->links, &cgrp->pidlists);
	return l;
}

/*
 * Load a cgroup's pidarray with either procs' tgids or tasks' pids
 */
static int pidlist_array_load(struct cgroup *cgrp, enum cgroup_filetype type,
			      struct cgroup_pidlist **lp)
{
	pid_t *array;
	int length;
	int pid, n = 0; /* used for populating the array */
	struct css_task_iter it;
	struct task_struct *tsk;
	struct cgroup_pidlist *l;

	lockdep_assert_held(&cgrp->pidlist_mutex);

	/*
	 * If cgroup gets more users after we read count, we won't have
	 * enough space - tough.  This race is indistinguishable to the
	 * caller from the case that the additional cgroup users didn't
	 * show up until sometime later on.
	 */
	length = cgroup_task_count(cgrp);
	array = kvmalloc_array(length, sizeof(pid_t), GFP_KERNEL);
	if (!array)
		return -ENOMEM;
	/* now, populate the array */
	css_task_iter_start(&cgrp->self, 0, &it);
	while ((tsk = css_task_iter_next(&it))) {
		if (unlikely(n == length))
			break;
		/* get tgid or pid for procs or tasks file respectively */
		if (type == CGROUP_FILE_PROCS)
			pid = task_tgid_vnr(tsk);
		else
			pid = task_pid_vnr(tsk);
		if (pid > 0) /* make sure to only use valid results */
			array[n++] = pid;
	}
	css_task_iter_end(&it);
	length = n;
	/* now sort & (if procs) strip out duplicates */
	sort(array, length, sizeof(pid_t), cmppid, NULL);
	if (type == CGROUP_FILE_PROCS)
		length = pidlist_uniq(array, length);

	l = cgroup_pidlist_find_create(cgrp, type);
	if (!l) {
		kvfree(array);
		return -ENOMEM;
	}

	/* store array, freeing old if necessary */
	kvfree(l->list);
	l->list = array;
	l->length = length;
	*lp = l;
	return 0;
}

/*
 * seq_file methods for the tasks/procs files. The seq_file position is the
 * next pid to display; the seq_file iterator is a pointer to the pid
 * in the cgroup->l->list array.
 */

static void *cgroup_pidlist_start(struct seq_file *s, loff_t *pos)
{
	/*
	 * Initially we receive a position value that corresponds to
	 * one more than the last pid shown (or 0 on the first call or
	 * after a seek to the start). Use a binary-search to find the
	 * next pid to display, if any
	 */
	struct kernfs_open_file *of = s->private;
	struct cgroup_file_ctx *ctx = of->priv;
	struct cgroup *cgrp = seq_css(s)->cgroup;
	struct cgroup_pidlist *l;
	enum cgroup_filetype type = seq_cft(s)->private;
	int index = 0, pid = *pos;
	int *iter, ret;

	mutex_lock(&cgrp->pidlist_mutex);

	/*
	 * !NULL @ctx->procs1.pidlist indicates that this isn't the first
	 * start() after open. If the matching pidlist is around, we can use
	 * that. Look for it. Note that @ctx->procs1.pidlist can't be used
	 * directly. It could already have been destroyed.
	 */
	if (ctx->procs1.pidlist)
		ctx->procs1.pidlist = cgroup_pidlist_find(cgrp, type);

	/*
	 * Either this is the first start() after open or the matching
	 * pidlist has been destroyed inbetween.  Create a new one.
	 */
	if (!ctx->procs1.pidlist) {
		ret = pidlist_array_load(cgrp, type, &ctx->procs1.pidlist);
		if (ret)
			return ERR_PTR(ret);
	}
	l = ctx->procs1.pidlist;

	if (pid) {
		int end = l->length;

		while (index < end) {
			int mid = (index + end) / 2;
			if (l->list[mid] == pid) {
				index = mid;
				break;
			} else if (l->list[mid] <= pid)
				index = mid + 1;
			else
				end = mid;
		}
	}
	/* If we're off the end of the array, we're done */
	if (index >= l->length)
		return NULL;
	/* Update the abstract position to be the actual pid that we found */
	iter = l->list + index;
	*pos = *iter;
	return iter;
}

static void cgroup_pidlist_stop(struct seq_file *s, void *v)
{
	struct kernfs_open_file *of = s->private;
	struct cgroup_file_ctx *ctx = of->priv;
	struct cgroup_pidlist *l = ctx->procs1.pidlist;

	if (l)
		mod_delayed_work(cgroup_pidlist_destroy_wq, &l->destroy_dwork,
				 CGROUP_PIDLIST_DESTROY_DELAY);
	mutex_unlock(&seq_css(s)->cgroup->pidlist_mutex);
}

static void *cgroup_pidlist_next(struct seq_file *s, void *v, loff_t *pos)
{
	struct kernfs_open_file *of = s->private;
	struct cgroup_file_ctx *ctx = of->priv;
	struct cgroup_pidlist *l = ctx->procs1.pidlist;
	pid_t *p = v;
	pid_t *end = l->list + l->length;
	/*
	 * Advance to the next pid in the array. If this goes off the
	 * end, we're done
	 */
	p++;
	if (p >= end) {
		(*pos)++;
		return NULL;
	} else {
		*pos = *p;
		return p;
	}
}

static int cgroup_pidlist_show(struct seq_file *s, void *v)
{
	seq_printf(s, "%d\n", *(int *)v);

	return 0;
}

static ssize_t __cgroup1_procs_write(struct kernfs_open_file *of,
				     char *buf, size_t nbytes, loff_t off,
				     bool threadgroup)
{
	struct cgroup *cgrp;
	struct task_struct *task;
	const struct cred *cred, *tcred;
	ssize_t ret;
	bool locked;

	cgrp = cgroup_kn_lock_live(of->kn, false);
	if (!cgrp)
		return -ENODEV;

	task = cgroup_procs_write_start(buf, threadgroup, &locked);
	ret = PTR_ERR_OR_ZERO(task);
	if (ret)
		goto out_unlock;

	/*
	 * Even if we're attaching all tasks in the thread group, we only need
	 * to check permissions on one of them. Check permissions using the
	 * credentials from file open to protect against inherited fd attacks.
	 */
	cred = of->file->f_cred;
	tcred = get_task_cred(task);
	if (!uid_eq(cred->euid, GLOBAL_ROOT_UID) &&
	    !uid_eq(cred->euid, tcred->uid) &&
	    !uid_eq(cred->euid, tcred->suid))
		ret = -EACCES;
	put_cred(tcred);
	if (ret)
		goto out_finish;

	ret = cgroup_attach_task(cgrp, task, threadgroup);

out_finish:
	cgroup_procs_write_finish(task, locked);
out_unlock:
	cgroup_kn_unlock(of->kn);

	return ret ?: nbytes;
}

static ssize_t cgroup1_procs_write(struct kernfs_open_file *of,
				   char *buf, size_t nbytes, loff_t off)
{
	return __cgroup1_procs_write(of, buf, nbytes, off, true);
}

static ssize_t cgroup1_tasks_write(struct kernfs_open_file *of,
				   char *buf, size_t nbytes, loff_t off)
{
	return __cgroup1_procs_write(of, buf, nbytes, off, false);
}

static ssize_t cgroup_release_agent_write(struct kernfs_open_file *of,
					  char *buf, size_t nbytes, loff_t off)
{
	struct cgroup *cgrp;
	struct cgroup_file_ctx *ctx;

	BUILD_BUG_ON(sizeof(cgrp->root->release_agent_path) < PATH_MAX);

	/*
	 * Release agent gets called with all capabilities,
	 * require capabilities to set release agent.
	 */
	ctx = of->priv;
	if ((ctx->ns->user_ns != &init_user_ns) ||
	    !file_ns_capable(of->file, &init_user_ns, CAP_SYS_ADMIN))
		return -EPERM;

	cgrp = cgroup_kn_lock_live(of->kn, false);
	if (!cgrp)
		return -ENODEV;
	spin_lock(&release_agent_path_lock);
	strlcpy(cgrp->root->release_agent_path, strstrip(buf),
		sizeof(cgrp->root->release_agent_path));
	spin_unlock(&release_agent_path_lock);
	cgroup_kn_unlock(of->kn);
	return nbytes;
}

static int cgroup_release_agent_show(struct seq_file *seq, void *v)
{
	struct cgroup *cgrp = seq_css(seq)->cgroup;

	spin_lock(&release_agent_path_lock);
	seq_puts(seq, cgrp->root->release_agent_path);
	spin_unlock(&release_agent_path_lock);
	seq_putc(seq, '\n');
	return 0;
}

static int cgroup_sane_behavior_show(struct seq_file *seq, void *v)
{
	seq_puts(seq, "0\n");
	return 0;
}

static u64 cgroup_read_notify_on_release(struct cgroup_subsys_state *css,
					 struct cftype *cft)
{
	return notify_on_release(css->cgroup);
}

static int cgroup_write_notify_on_release(struct cgroup_subsys_state *css,
					  struct cftype *cft, u64 val)
{
	if (val)
		set_bit(CGRP_NOTIFY_ON_RELEASE, &css->cgroup->flags);
	else
		clear_bit(CGRP_NOTIFY_ON_RELEASE, &css->cgroup->flags);
	return 0;
}

static u64 cgroup_clone_children_read(struct cgroup_subsys_state *css,
				      struct cftype *cft)
{
	return test_bit(CGRP_CPUSET_CLONE_CHILDREN, &css->cgroup->flags);
}

static int cgroup_clone_children_write(struct cgroup_subsys_state *css,
				       struct cftype *cft, u64 val)
{
	if (val)
		set_bit(CGRP_CPUSET_CLONE_CHILDREN, &css->cgroup->flags);
	else
		clear_bit(CGRP_CPUSET_CLONE_CHILDREN, &css->cgroup->flags);
	return 0;
}

/* cgroup core interface files for the legacy hierarchies */
struct cftype cgroup1_base_files[] = {
	{
		.name = "cgroup.procs",
		.seq_start = cgroup_pidlist_start,
		.seq_next = cgroup_pidlist_next,
		.seq_stop = cgroup_pidlist_stop,
		.seq_show = cgroup_pidlist_show,
		.private = CGROUP_FILE_PROCS,
		.write = cgroup1_procs_write,
	},
	{
		.name = "cgroup.clone_children",
		.read_u64 = cgroup_clone_children_read,
		.write_u64 = cgroup_clone_children_write,
	},
	{
		.name = "cgroup.sane_behavior",
		.flags = CFTYPE_ONLY_ON_ROOT,
		.seq_show = cgroup_sane_behavior_show,
	},
	{
		.name = "tasks",
		.seq_start = cgroup_pidlist_start,
		.seq_next = cgroup_pidlist_next,
		.seq_stop = cgroup_pidlist_stop,
		.seq_show = cgroup_pidlist_show,
		.private = CGROUP_FILE_TASKS,
		.write = cgroup1_tasks_write,
	},
	{
		.name = "notify_on_release",
		.read_u64 = cgroup_read_notify_on_release,
		.write_u64 = cgroup_write_notify_on_release,
	},
	{
		.name = "release_agent",
		.flags = CFTYPE_ONLY_ON_ROOT,
		.seq_show = cgroup_release_agent_show,
		.write = cgroup_release_agent_write,
		.max_write_len = PATH_MAX - 1,
	},
	{ }	/* terminate */
};

/* Display information about each subsystem and each hierarchy */
int proc_cgroupstats_show(struct seq_file *m, void *v)
{
	struct cgroup_subsys *ss;
	int i;

	seq_puts(m, "#subsys_name\thierarchy\tnum_cgroups\tenabled\n");
	/*
	 * Grab the subsystems state racily. No need to add avenue to
	 * cgroup_mutex contention.
	 */

	for_each_subsys(ss, i)
		seq_printf(m, "%s\t%d\t%d\t%d\n",
			   ss->legacy_name, ss->root->hierarchy_id,
			   atomic_read(&ss->root->nr_cgrps),
			   cgroup_ssid_enabled(i));

	return 0;
}

/**
 * cgroupstats_build - build and fill cgroupstats
 * @stats: cgroupstats to fill information into
 * @dentry: A dentry entry belonging to the cgroup for which stats have
 * been requested.
 *
 * Build and fill cgroupstats so that taskstats can export it to user
 * space.
 *
 * Return: %0 on success or a negative errno code on failure
 */
int cgroupstats_build(struct cgroupstats *stats, struct dentry *dentry)
{
	struct kernfs_node *kn = kernfs_node_from_dentry(dentry);
	struct cgroup *cgrp;
	struct css_task_iter it;
	struct task_struct *tsk;

	/* it should be kernfs_node belonging to cgroupfs and is a directory */
	if (dentry->d_sb->s_type != &cgroup_fs_type || !kn ||
	    kernfs_type(kn) != KERNFS_DIR)
		return -EINVAL;

	/*
	 * We aren't being called from kernfs and there's no guarantee on
	 * @kn->priv's validity.  For this and css_tryget_online_from_dir(),
	 * @kn->priv is RCU safe.  Let's do the RCU dancing.
	 */
	rcu_read_lock();
	cgrp = rcu_dereference(*(void __rcu __force **)&kn->priv);
	if (!cgrp || !cgroup_tryget(cgrp)) {
		rcu_read_unlock();
		return -ENOENT;
	}
	rcu_read_unlock();

	css_task_iter_start(&cgrp->self, 0, &it);
	while ((tsk = css_task_iter_next(&it))) {
		switch (READ_ONCE(tsk->__state)) {
		case TASK_RUNNING:
			stats->nr_running++;
			break;
		case TASK_INTERRUPTIBLE:
			stats->nr_sleeping++;
			break;
		case TASK_UNINTERRUPTIBLE:
			stats->nr_uninterruptible++;
			break;
		case TASK_STOPPED:
			stats->nr_stopped++;
			break;
		default:
			if (tsk->in_iowait)
				stats->nr_io_wait++;
			break;
		}
	}
	css_task_iter_end(&it);

	cgroup_put(cgrp);
	return 0;
}

void cgroup1_check_for_release(struct cgroup *cgrp)
{
	if (notify_on_release(cgrp) && !cgroup_is_populated(cgrp) &&
	    !css_has_online_children(&cgrp->self) && !cgroup_is_dead(cgrp))
		schedule_work(&cgrp->release_agent_work);
}

/*
 * Notify userspace when a cgroup is released, by running the
 * configured release agent with the name of the cgroup (path
 * relative to the root of cgroup file system) as the argument.
 *
 * Most likely, this user command will try to rmdir this cgroup.
 *
 * This races with the possibility that some other task will be
 * attached to this cgroup before it is removed, or that some other
 * user task will 'mkdir' a child cgroup of this cgroup.  That's ok.
 * The presumed 'rmdir' will fail quietly if this cgroup is no longer
 * unused, and this cgroup will be reprieved from its death sentence,
 * to continue to serve a useful existence.  Next time it's released,
 * we will get notified again, if it still has 'notify_on_release' set.
 *
 * The final arg to call_usermodehelper() is UMH_WAIT_EXEC, which
 * means only wait until the task is successfully execve()'d.  The
 * separate release agent task is forked by call_usermodehelper(),
 * then control in this thread returns here, without waiting for the
 * release agent task.  We don't bother to wait because the caller of
 * this routine has no use for the exit status of the release agent
 * task, so no sense holding our caller up for that.
 */
void cgroup1_release_agent(struct work_struct *work)
{
	struct cgroup *cgrp =
		container_of(work, struct cgroup, release_agent_work);
	char *pathbuf, *agentbuf;
	char *argv[3], *envp[3];
	int ret;

	/* snoop agent path and exit early if empty */
	if (!cgrp->root->release_agent_path[0])
		return;

	/* prepare argument buffers */
	pathbuf = kmalloc(PATH_MAX, GFP_KERNEL);
	agentbuf = kmalloc(PATH_MAX, GFP_KERNEL);
	if (!pathbuf || !agentbuf)
		goto out_free;

	spin_lock(&release_agent_path_lock);
	strlcpy(agentbuf, cgrp->root->release_agent_path, PATH_MAX);
	spin_unlock(&release_agent_path_lock);
	if (!agentbuf[0])
		goto out_free;

	ret = cgroup_path_ns(cgrp, pathbuf, PATH_MAX, &init_cgroup_ns);
	if (ret < 0 || ret >= PATH_MAX)
		goto out_free;

	argv[0] = agentbuf;
	argv[1] = pathbuf;
	argv[2] = NULL;

	/* minimal command environment */
	envp[0] = "HOME=/";
	envp[1] = "PATH=/sbin:/bin:/usr/sbin:/usr/bin";
	envp[2] = NULL;

	call_usermodehelper(argv[0], argv, envp, UMH_WAIT_EXEC);
out_free:
	kfree(agentbuf);
	kfree(pathbuf);
}

/*
 * cgroup_rename - Only allow simple rename of directories in place.
 */
static int cgroup1_rename(struct kernfs_node *kn, struct kernfs_node *new_parent,
			  const char *new_name_str)
{
	struct cgroup *cgrp = kn->priv;
	int ret;

	/* do not accept '\n' to prevent making /proc/<pid>/cgroup unparsable */
	if (strchr(new_name_str, '\n'))
		return -EINVAL;

	if (kernfs_type(kn) != KERNFS_DIR)
		return -ENOTDIR;
	if (kn->parent != new_parent)
		return -EIO;

	/*
	 * We're gonna grab cgroup_mutex which nests outside kernfs
	 * active_ref.  kernfs_rename() doesn't require active_ref
	 * protection.  Break them before grabbing cgroup_mutex.
	 */
	kernfs_break_active_protection(new_parent);
	kernfs_break_active_protection(kn);

	mutex_lock(&cgroup_mutex);

	ret = kernfs_rename(kn, new_parent, new_name_str);
	if (!ret)
		TRACE_CGROUP_PATH(rename, cgrp);

	mutex_unlock(&cgroup_mutex);

	kernfs_unbreak_active_protection(kn);
	kernfs_unbreak_active_protection(new_parent);
	return ret;
}

static int cgroup1_show_options(struct seq_file *seq, struct kernfs_root *kf_root)
{
	struct cgroup_root *root = cgroup_root_from_kf(kf_root);
	struct cgroup_subsys *ss;
	int ssid;

	for_each_subsys(ss, ssid)
		if (root->subsys_mask & (1 << ssid))
			seq_show_option(seq, ss->legacy_name, NULL);
	if (root->flags & CGRP_ROOT_NOPREFIX)
		seq_puts(seq, ",noprefix");
	if (root->flags & CGRP_ROOT_XATTR)
		seq_puts(seq, ",xattr");
	if (root->flags & CGRP_ROOT_CPUSET_V2_MODE)
		seq_puts(seq, ",cpuset_v2_mode");
	if (root->flags & CGRP_ROOT_FAVOR_DYNMODS)
		seq_puts(seq, ",favordynmods");

	spin_lock(&release_agent_path_lock);
	if (strlen(root->release_agent_path))
		seq_show_option(seq, "release_agent",
				root->release_agent_path);
	spin_unlock(&release_agent_path_lock);

	if (test_bit(CGRP_CPUSET_CLONE_CHILDREN, &root->cgrp.flags))
		seq_puts(seq, ",clone_children");
	if (strlen(root->name))
		seq_show_option(seq, "name", root->name);
	return 0;
}

enum cgroup1_param {
	Opt_all,
	Opt_clone_children,
	Opt_cpuset_v2_mode,
	Opt_name,
	Opt_none,
	Opt_noprefix,
	Opt_release_agent,
	Opt_xattr,
	Opt_favordynmods,
	Opt_nofavordynmods,
};

const struct fs_parameter_spec cgroup1_fs_parameters[] = {
	fsparam_flag  ("all",		Opt_all),
	fsparam_flag  ("clone_children", Opt_clone_children),
	fsparam_flag  ("cpuset_v2_mode", Opt_cpuset_v2_mode),
	fsparam_string("name",		Opt_name),
	fsparam_flag  ("none",		Opt_none),
	fsparam_flag  ("noprefix",	Opt_noprefix),
	fsparam_string("release_agent",	Opt_release_agent),
	fsparam_flag  ("xattr",		Opt_xattr),
	fsparam_flag  ("favordynmods",	Opt_favordynmods),
	fsparam_flag  ("nofavordynmods", Opt_nofavordynmods),
	{}
};

int cgroup1_parse_param(struct fs_context *fc, struct fs_parameter *param)
{
	struct cgroup_fs_context *ctx = cgroup_fc2context(fc);
	struct cgroup_subsys *ss;
	struct fs_parse_result result;
	int opt, i;

	opt = fs_parse(fc, cgroup1_fs_parameters, param, &result);
	if (opt == -ENOPARAM) {
		int ret;

		ret = vfs_parse_fs_param_source(fc, param);
		if (ret != -ENOPARAM)
			return ret;
		for_each_subsys(ss, i) {
			if (strcmp(param->key, ss->legacy_name))
				continue;
			if (!cgroup_ssid_enabled(i) || cgroup1_ssid_disabled(i))
				return invalfc(fc, "Disabled controller '%s'",
					       param->key);
			ctx->subsys_mask |= (1 << i);
			return 0;
		}
		return invalfc(fc, "Unknown subsys name '%s'", param->key);
	}
	if (opt < 0)
		return opt;

	switch (opt) {
	case Opt_none:
		/* Explicitly have no subsystems */
		ctx->none = true;
		break;
	case Opt_all:
		ctx->all_ss = true;
		break;
	case Opt_noprefix:
		ctx->flags |= CGRP_ROOT_NOPREFIX;
		break;
	case Opt_clone_children:
		ctx->cpuset_clone_children = true;
		break;
	case Opt_cpuset_v2_mode:
		ctx->flags |= CGRP_ROOT_CPUSET_V2_MODE;
		break;
	case Opt_xattr:
		ctx->flags |= CGRP_ROOT_XATTR;
		break;
	case Opt_favordynmods:
		ctx->flags |= CGRP_ROOT_FAVOR_DYNMODS;
		break;
	case Opt_nofavordynmods:
		ctx->flags &= ~CGRP_ROOT_FAVOR_DYNMODS;
		break;
	case Opt_release_agent:
		/* Specifying two release agents is forbidden */
		if (ctx->release_agent)
			return invalfc(fc, "release_agent respecified");
		/*
		 * Release agent gets called with all capabilities,
		 * require capabilities to set release agent.
		 */
		if ((fc->user_ns != &init_user_ns) || !capable(CAP_SYS_ADMIN))
			return invalfc(fc, "Setting release_agent not allowed");
		ctx->release_agent = param->string;
		param->string = NULL;
		break;
	case Opt_name:
		/* blocked by boot param? */
		if (cgroup_no_v1_named)
			return -ENOENT;
		/* Can't specify an empty name */
		if (!param->size)
			return invalfc(fc, "Empty name");
		if (param->size > MAX_CGROUP_ROOT_NAMELEN - 1)
			return invalfc(fc, "Name too long");
		/* Must match [\w.-]+ */
		for (i = 0; i < param->size; i++) {
			char c = param->string[i];
			if (isalnum(c))
				continue;
			if ((c == '.') || (c == '-') || (c == '_'))
				continue;
			return invalfc(fc, "Invalid name");
		}
		/* Specifying two names is forbidden */
		if (ctx->name)
			return invalfc(fc, "name respecified");
		ctx->name = param->string;
		param->string = NULL;
		break;
	}
	return 0;
}

static int check_cgroupfs_options(struct fs_context *fc)
{
	struct cgroup_fs_context *ctx = cgroup_fc2context(fc);
	u16 mask = U16_MAX;
	u16 enabled = 0;
	struct cgroup_subsys *ss;
	int i;

#ifdef CONFIG_CPUSETS
	mask = ~((u16)1 << cpuset_cgrp_id);
#endif
	for_each_subsys(ss, i)
		if (cgroup_ssid_enabled(i) && !cgroup1_ssid_disabled(i))
			enabled |= 1 << i;

	ctx->subsys_mask &= enabled;

	/*
	 * In absence of 'none', 'name=' and subsystem name options,
	 * let's default to 'all'.
	 */
	if (!ctx->subsys_mask && !ctx->none && !ctx->name)
		ctx->all_ss = true;

	if (ctx->all_ss) {
		/* Mutually exclusive option 'all' + subsystem name */
		if (ctx->subsys_mask)
			return invalfc(fc, "subsys name conflicts with all");
		/* 'all' => select all the subsystems */
		ctx->subsys_mask = enabled;
	}

	/*
	 * We either have to specify by name or by subsystems. (So all
	 * empty hierarchies must have a name).
	 */
	if (!ctx->subsys_mask && !ctx->name)
		return invalfc(fc, "Need name or subsystem set");

	/*
	 * Option noprefix was introduced just for backward compatibility
	 * with the old cpuset, so we allow noprefix only if mounting just
	 * the cpuset subsystem.
	 */
	if ((ctx->flags & CGRP_ROOT_NOPREFIX) && (ctx->subsys_mask & mask))
		return invalfc(fc, "noprefix used incorrectly");

	/* Can't specify "none" and some subsystems */
	if (ctx->subsys_mask && ctx->none)
		return invalfc(fc, "none used incorrectly");

	return 0;
}

int cgroup1_reconfigure(struct fs_context *fc)
{
	struct cgroup_fs_context *ctx = cgroup_fc2context(fc);
	struct kernfs_root *kf_root = kernfs_root_from_sb(fc->root->d_sb);
	struct cgroup_root *root = cgroup_root_from_kf(kf_root);
	int ret = 0;
	u16 added_mask, removed_mask;

	cgroup_lock_and_drain_offline(&cgrp_dfl_root.cgrp);

	/* See what subsystems are wanted */
	ret = check_cgroupfs_options(fc);
	if (ret)
		goto out_unlock;

	if (ctx->subsys_mask != root->subsys_mask || ctx->release_agent)
		pr_warn("option changes via remount are deprecated (pid=%d comm=%s)\n",
			task_tgid_nr(current), current->comm);

	added_mask = ctx->subsys_mask & ~root->subsys_mask;
	removed_mask = root->subsys_mask & ~ctx->subsys_mask;

	/* Don't allow flags or name to change at remount */
	if ((ctx->flags ^ root->flags) ||
	    (ctx->name && strcmp(ctx->name, root->name))) {
		errorfc(fc, "option or name mismatch, new: 0x%x \"%s\", old: 0x%x \"%s\"",
		       ctx->flags, ctx->name ?: "", root->flags, root->name);
		ret = -EINVAL;
		goto out_unlock;
	}

	/* remounting is not allowed for populated hierarchies */
	if (!list_empty(&root->cgrp.self.children)) {
		ret = -EBUSY;
		goto out_unlock;
	}

	ret = rebind_subsystems(root, added_mask);
	if (ret)
		goto out_unlock;

	WARN_ON(rebind_subsystems(&cgrp_dfl_root, removed_mask));

	if (ctx->release_agent) {
		spin_lock(&release_agent_path_lock);
		strcpy(root->release_agent_path, ctx->release_agent);
		spin_unlock(&release_agent_path_lock);
	}

	trace_cgroup_remount(root);

 out_unlock:
	mutex_unlock(&cgroup_mutex);
	return ret;
}

struct kernfs_syscall_ops cgroup1_kf_syscall_ops = {
	.rename			= cgroup1_rename,
	.show_options		= cgroup1_show_options,
	.mkdir			= cgroup_mkdir,
	.rmdir			= cgroup_rmdir,
	.show_path		= cgroup_show_path,
};

/*
 * The guts of cgroup1 mount - find or create cgroup_root to use.
 * Called with cgroup_mutex held; returns 0 on success, -E... on
 * error and positive - in case when the candidate is busy dying.
 * On success it stashes a reference to cgroup_root into given
 * cgroup_fs_context; that reference is *NOT* counting towards the
 * cgroup_root refcount.
 */
static int cgroup1_root_to_use(struct fs_context *fc)
{
	struct cgroup_fs_context *ctx = cgroup_fc2context(fc);
	struct cgroup_root *root;
	struct cgroup_subsys *ss;
	int i, ret;

	/* First find the desired set of subsystems */
	ret = check_cgroupfs_options(fc);
	if (ret)
		return ret;

	/*
	 * Destruction of cgroup root is asynchronous, so subsystems may
	 * still be dying after the previous unmount.  Let's drain the
	 * dying subsystems.  We just need to ensure that the ones
	 * unmounted previously finish dying and don't care about new ones
	 * starting.  Testing ref liveliness is good enough.
	 */
	for_each_subsys(ss, i) {
		if (!(ctx->subsys_mask & (1 << i)) ||
		    ss->root == &cgrp_dfl_root)
			continue;

		if (!percpu_ref_tryget_live(&ss->root->cgrp.self.refcnt))
			return 1;	/* restart */
		cgroup_put(&ss->root->cgrp);
	}

	for_each_root(root) {
		bool name_match = false;

		if (root == &cgrp_dfl_root)
			continue;

		/*
		 * If we asked for a name then it must match.  Also, if
		 * name matches but sybsys_mask doesn't, we should fail.
		 * Remember whether name matched.
		 */
		if (ctx->name) {
			if (strcmp(ctx->name, root->name))
				continue;
			name_match = true;
		}

		/*
		 * If we asked for subsystems (or explicitly for no
		 * subsystems) then they must match.
		 */
		if ((ctx->subsys_mask || ctx->none) &&
		    (ctx->subsys_mask != root->subsys_mask)) {
			if (!name_match)
				continue;
			return -EBUSY;
		}

		if (root->flags ^ ctx->flags)
			pr_warn("new mount options do not match the existing superblock, will be ignored\n");

		ctx->root = root;
		return 0;
	}

	/*
	 * No such thing, create a new one.  name= matching without subsys
	 * specification is allowed for already existing hierarchies but we
	 * can't create new one without subsys specification.
	 */
	if (!ctx->subsys_mask && !ctx->none)
		return invalfc(fc, "No subsys list or none specified");

	/* Hierarchies may only be created in the initial cgroup namespace. */
	if (ctx->ns != &init_cgroup_ns)
		return -EPERM;

	root = kzalloc(sizeof(*root), GFP_KERNEL);
	if (!root)
		return -ENOMEM;

	ctx->root = root;
	init_cgroup_root(ctx);

	ret = cgroup_setup_root(root, ctx->subsys_mask);
	if (!ret)
		cgroup_favor_dynmods(root, ctx->flags & CGRP_ROOT_FAVOR_DYNMODS);
	else
		cgroup_free_root(root);

	return ret;
}

int cgroup1_get_tree(struct fs_context *fc)
{
	struct cgroup_fs_context *ctx = cgroup_fc2context(fc);
	int ret;

	/* Check if the caller has permission to mount. */
	if (!ns_capable(ctx->ns->user_ns, CAP_SYS_ADMIN))
		return -EPERM;

	cgroup_lock_and_drain_offline(&cgrp_dfl_root.cgrp);

	ret = cgroup1_root_to_use(fc);
	if (!ret && !percpu_ref_tryget_live(&ctx->root->cgrp.self.refcnt))
		ret = 1;	/* restart */

	mutex_unlock(&cgroup_mutex);

	if (!ret)
		ret = cgroup_do_get_tree(fc);

	if (!ret && percpu_ref_is_dying(&ctx->root->cgrp.self.refcnt)) {
		fc_drop_locked(fc);
		ret = 1;
	}

	if (unlikely(ret > 0)) {
		msleep(10);
		return restart_syscall();
	}
	return ret;
}

static int __init cgroup1_wq_init(void)
{
	/*
	 * Used to destroy pidlists and separate to serve as flush domain.
	 * Cap @max_active to 1 too.
	 */
	cgroup_pidlist_destroy_wq = alloc_workqueue("cgroup_pidlist_destroy",
						    0, 1);
	BUG_ON(!cgroup_pidlist_destroy_wq);
	return 0;
}
core_initcall(cgroup1_wq_init);

static int __init cgroup_no_v1(char *str)
{
	struct cgroup_subsys *ss;
	char *token;
	int i;

	while ((token = strsep(&str, ",")) != NULL) {
		if (!*token)
			continue;

		if (!strcmp(token, "all")) {
			cgroup_no_v1_mask = U16_MAX;
			continue;
		}

		if (!strcmp(token, "named")) {
			cgroup_no_v1_named = true;
			continue;
		}

		for_each_subsys(ss, i) {
			if (strcmp(token, ss->name) &&
			    strcmp(token, ss->legacy_name))
				continue;

			cgroup_no_v1_mask |= 1 << i;
		}
	}
	return 1;
}
__setup("cgroup_no_v1=", cgroup_no_v1);<|MERGE_RESOLUTION|>--- conflicted
+++ resolved
@@ -59,12 +59,7 @@
 	int retval = 0;
 
 	mutex_lock(&cgroup_mutex);
-<<<<<<< HEAD
-	cpus_read_lock();
-	percpu_down_write(&cgroup_threadgroup_rwsem);
-=======
 	cgroup_attach_lock(true);
->>>>>>> d60c95ef
 	for_each_root(root) {
 		struct cgroup *from_cgrp;
 
@@ -76,12 +71,7 @@
 		if (retval)
 			break;
 	}
-<<<<<<< HEAD
-	percpu_up_write(&cgroup_threadgroup_rwsem);
-	cpus_read_unlock();
-=======
 	cgroup_attach_unlock(true);
->>>>>>> d60c95ef
 	mutex_unlock(&cgroup_mutex);
 
 	return retval;
