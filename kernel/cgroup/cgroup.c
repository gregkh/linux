/*
 *  Generic process-grouping system.
 *
 *  Based originally on the cpuset system, extracted by Paul Menage
 *  Copyright (C) 2006 Google, Inc
 *
 *  Notifications support
 *  Copyright (C) 2009 Nokia Corporation
 *  Author: Kirill A. Shutemov
 *
 *  Copyright notices from the original cpuset code:
 *  --------------------------------------------------
 *  Copyright (C) 2003 BULL SA.
 *  Copyright (C) 2004-2006 Silicon Graphics, Inc.
 *
 *  Portions derived from Patrick Mochel's sysfs code.
 *  sysfs is Copyright (c) 2001-3 Patrick Mochel
 *
 *  2003-10-10 Written by Simon Derr.
 *  2003-10-22 Updates by Stephen Hemminger.
 *  2004 May-July Rework by Paul Jackson.
 *  ---------------------------------------------------
 *
 *  This file is subject to the terms and conditions of the GNU General Public
 *  License.  See the file COPYING in the main directory of the Linux
 *  distribution for more details.
 */

#define pr_fmt(fmt) KBUILD_MODNAME ": " fmt

#include "cgroup-internal.h"

#include <linux/bpf-cgroup.h>
#include <linux/cred.h>
#include <linux/errno.h>
#include <linux/init_task.h>
#include <linux/kernel.h>
#include <linux/magic.h>
#include <linux/mutex.h>
#include <linux/mount.h>
#include <linux/pagemap.h>
#include <linux/proc_fs.h>
#include <linux/rcupdate.h>
#include <linux/sched.h>
#include <linux/sched/task.h>
#include <linux/slab.h>
#include <linux/spinlock.h>
#include <linux/percpu-rwsem.h>
#include <linux/string.h>
#include <linux/hashtable.h>
#include <linux/idr.h>
#include <linux/kthread.h>
#include <linux/atomic.h>
#include <linux/cpuset.h>
#include <linux/proc_ns.h>
#include <linux/nsproxy.h>
#include <linux/file.h>
#include <linux/fs_parser.h>
#include <linux/sched/cputime.h>
#include <linux/sched/deadline.h>
#include <linux/psi.h>
#include <net/sock.h>

#define CREATE_TRACE_POINTS
#include <trace/events/cgroup.h>

#define CGROUP_FILE_NAME_MAX		(MAX_CGROUP_TYPE_NAMELEN +	\
					 MAX_CFTYPE_NAME + 2)
/* let's not notify more than 100 times per second */
#define CGROUP_FILE_NOTIFY_MIN_INTV	DIV_ROUND_UP(HZ, 100)

/*
 * To avoid confusing the compiler (and generating warnings) with code
 * that attempts to access what would be a 0-element array (i.e. sized
 * to a potentially empty array when CGROUP_SUBSYS_COUNT == 0), this
 * constant expression can be added.
 */
#define CGROUP_HAS_SUBSYS_CONFIG	(CGROUP_SUBSYS_COUNT > 0)

/*
 * cgroup_mutex is the master lock.  Any modification to cgroup or its
 * hierarchy must be performed while holding it.
 *
 * css_set_lock protects task->cgroups pointer, the list of css_set
 * objects, and the chain of tasks off each css_set.
 *
 * These locks are exported if CONFIG_PROVE_RCU so that accessors in
 * cgroup.h can use them for lockdep annotations.
 */
DEFINE_MUTEX(cgroup_mutex);
DEFINE_SPINLOCK(css_set_lock);

#ifdef CONFIG_PROVE_RCU
EXPORT_SYMBOL_GPL(cgroup_mutex);
EXPORT_SYMBOL_GPL(css_set_lock);
#endif

DEFINE_SPINLOCK(trace_cgroup_path_lock);
char trace_cgroup_path[TRACE_CGROUP_PATH_LEN];
static bool cgroup_debug __read_mostly;

/*
 * Protects cgroup_idr and css_idr so that IDs can be released without
 * grabbing cgroup_mutex.
 */
static DEFINE_SPINLOCK(cgroup_idr_lock);

/*
 * Protects cgroup_file->kn for !self csses.  It synchronizes notifications
 * against file removal/re-creation across css hiding.
 */
static DEFINE_SPINLOCK(cgroup_file_kn_lock);

DEFINE_PERCPU_RWSEM(cgroup_threadgroup_rwsem);

#define cgroup_assert_mutex_or_rcu_locked()				\
	RCU_LOCKDEP_WARN(!rcu_read_lock_held() &&			\
			   !lockdep_is_held(&cgroup_mutex),		\
			   "cgroup_mutex or RCU read lock required");

/*
 * cgroup destruction makes heavy use of work items and there can be a lot
 * of concurrent destructions.  Use a separate workqueue so that cgroup
 * destruction work items don't end up filling up max_active of system_wq
 * which may lead to deadlock.
 */
static struct workqueue_struct *cgroup_destroy_wq;

/* generate an array of cgroup subsystem pointers */
#define SUBSYS(_x) [_x ## _cgrp_id] = &_x ## _cgrp_subsys,
struct cgroup_subsys *cgroup_subsys[] = {
#include <linux/cgroup_subsys.h>
};
#undef SUBSYS

/* array of cgroup subsystem names */
#define SUBSYS(_x) [_x ## _cgrp_id] = #_x,
static const char *cgroup_subsys_name[] = {
#include <linux/cgroup_subsys.h>
};
#undef SUBSYS

/* array of static_keys for cgroup_subsys_enabled() and cgroup_subsys_on_dfl() */
#define SUBSYS(_x)								\
	DEFINE_STATIC_KEY_TRUE(_x ## _cgrp_subsys_enabled_key);			\
	DEFINE_STATIC_KEY_TRUE(_x ## _cgrp_subsys_on_dfl_key);			\
	EXPORT_SYMBOL_GPL(_x ## _cgrp_subsys_enabled_key);			\
	EXPORT_SYMBOL_GPL(_x ## _cgrp_subsys_on_dfl_key);
#include <linux/cgroup_subsys.h>
#undef SUBSYS

#define SUBSYS(_x) [_x ## _cgrp_id] = &_x ## _cgrp_subsys_enabled_key,
static struct static_key_true *cgroup_subsys_enabled_key[] = {
#include <linux/cgroup_subsys.h>
};
#undef SUBSYS

#define SUBSYS(_x) [_x ## _cgrp_id] = &_x ## _cgrp_subsys_on_dfl_key,
static struct static_key_true *cgroup_subsys_on_dfl_key[] = {
#include <linux/cgroup_subsys.h>
};
#undef SUBSYS

static DEFINE_PER_CPU(struct cgroup_rstat_cpu, cgrp_dfl_root_rstat_cpu);

/* the default hierarchy */
struct cgroup_root cgrp_dfl_root = { .cgrp.rstat_cpu = &cgrp_dfl_root_rstat_cpu };
EXPORT_SYMBOL_GPL(cgrp_dfl_root);

/*
 * The default hierarchy always exists but is hidden until mounted for the
 * first time.  This is for backward compatibility.
 */
static bool cgrp_dfl_visible;

/* some controllers are not supported in the default hierarchy */
static u16 cgrp_dfl_inhibit_ss_mask;

/* some controllers are implicitly enabled on the default hierarchy */
static u16 cgrp_dfl_implicit_ss_mask;

/* some controllers can be threaded on the default hierarchy */
static u16 cgrp_dfl_threaded_ss_mask;

/* The list of hierarchy roots */
LIST_HEAD(cgroup_roots);
static int cgroup_root_count;

/* hierarchy ID allocation and mapping, protected by cgroup_mutex */
static DEFINE_IDR(cgroup_hierarchy_idr);

/*
 * Assign a monotonically increasing serial number to csses.  It guarantees
 * cgroups with bigger numbers are newer than those with smaller numbers.
 * Also, as csses are always appended to the parent's ->children list, it
 * guarantees that sibling csses are always sorted in the ascending serial
 * number order on the list.  Protected by cgroup_mutex.
 */
static u64 css_serial_nr_next = 1;

/*
 * These bitmasks identify subsystems with specific features to avoid
 * having to do iterative checks repeatedly.
 */
static u16 have_fork_callback __read_mostly;
static u16 have_exit_callback __read_mostly;
static u16 have_release_callback __read_mostly;
static u16 have_canfork_callback __read_mostly;

static bool have_favordynmods __ro_after_init = IS_ENABLED(CONFIG_CGROUP_FAVOR_DYNMODS);

/* cgroup namespace for init task */
struct cgroup_namespace init_cgroup_ns = {
	.ns.count	= REFCOUNT_INIT(2),
	.user_ns	= &init_user_ns,
	.ns.ops		= &cgroupns_operations,
	.ns.inum	= PROC_CGROUP_INIT_INO,
	.root_cset	= &init_css_set,
};

static struct file_system_type cgroup2_fs_type;
static struct cftype cgroup_base_files[];
static struct cftype cgroup_psi_files[];

/* cgroup optional features */
enum cgroup_opt_features {
#ifdef CONFIG_PSI
	OPT_FEATURE_PRESSURE,
#endif
	OPT_FEATURE_COUNT
};

static const char *cgroup_opt_feature_names[OPT_FEATURE_COUNT] = {
#ifdef CONFIG_PSI
	"pressure",
#endif
};

static u16 cgroup_feature_disable_mask __read_mostly;

static int cgroup_apply_control(struct cgroup *cgrp);
static void cgroup_finalize_control(struct cgroup *cgrp, int ret);
static void css_task_iter_skip(struct css_task_iter *it,
			       struct task_struct *task);
static int cgroup_destroy_locked(struct cgroup *cgrp);
static struct cgroup_subsys_state *css_create(struct cgroup *cgrp,
					      struct cgroup_subsys *ss);
static void css_release(struct percpu_ref *ref);
static void kill_css(struct cgroup_subsys_state *css);
static int cgroup_addrm_files(struct cgroup_subsys_state *css,
			      struct cgroup *cgrp, struct cftype cfts[],
			      bool is_add);

#ifdef CONFIG_DEBUG_CGROUP_REF
#define CGROUP_REF_FN_ATTRS	noinline
#define CGROUP_REF_EXPORT(fn)	EXPORT_SYMBOL_GPL(fn);
#include <linux/cgroup_refcnt.h>
#endif

/**
 * cgroup_ssid_enabled - cgroup subsys enabled test by subsys ID
 * @ssid: subsys ID of interest
 *
 * cgroup_subsys_enabled() can only be used with literal subsys names which
 * is fine for individual subsystems but unsuitable for cgroup core.  This
 * is slower static_key_enabled() based test indexed by @ssid.
 */
bool cgroup_ssid_enabled(int ssid)
{
	if (!CGROUP_HAS_SUBSYS_CONFIG)
		return false;

	return static_key_enabled(cgroup_subsys_enabled_key[ssid]);
}

/**
 * cgroup_on_dfl - test whether a cgroup is on the default hierarchy
 * @cgrp: the cgroup of interest
 *
 * The default hierarchy is the v2 interface of cgroup and this function
 * can be used to test whether a cgroup is on the default hierarchy for
 * cases where a subsystem should behave differently depending on the
 * interface version.
 *
 * List of changed behaviors:
 *
 * - Mount options "noprefix", "xattr", "clone_children", "release_agent"
 *   and "name" are disallowed.
 *
 * - When mounting an existing superblock, mount options should match.
 *
 * - rename(2) is disallowed.
 *
 * - "tasks" is removed.  Everything should be at process granularity.  Use
 *   "cgroup.procs" instead.
 *
 * - "cgroup.procs" is not sorted.  pids will be unique unless they got
 *   recycled in-between reads.
 *
 * - "release_agent" and "notify_on_release" are removed.  Replacement
 *   notification mechanism will be implemented.
 *
 * - "cgroup.clone_children" is removed.
 *
 * - "cgroup.subtree_populated" is available.  Its value is 0 if the cgroup
 *   and its descendants contain no task; otherwise, 1.  The file also
 *   generates kernfs notification which can be monitored through poll and
 *   [di]notify when the value of the file changes.
 *
 * - cpuset: tasks will be kept in empty cpusets when hotplug happens and
 *   take masks of ancestors with non-empty cpus/mems, instead of being
 *   moved to an ancestor.
 *
 * - cpuset: a task can be moved into an empty cpuset, and again it takes
 *   masks of ancestors.
 *
 * - blkcg: blk-throttle becomes properly hierarchical.
 */
bool cgroup_on_dfl(const struct cgroup *cgrp)
{
	return cgrp->root == &cgrp_dfl_root;
}

/* IDR wrappers which synchronize using cgroup_idr_lock */
static int cgroup_idr_alloc(struct idr *idr, void *ptr, int start, int end,
			    gfp_t gfp_mask)
{
	int ret;

	idr_preload(gfp_mask);
	spin_lock_bh(&cgroup_idr_lock);
	ret = idr_alloc(idr, ptr, start, end, gfp_mask & ~__GFP_DIRECT_RECLAIM);
	spin_unlock_bh(&cgroup_idr_lock);
	idr_preload_end();
	return ret;
}

static void *cgroup_idr_replace(struct idr *idr, void *ptr, int id)
{
	void *ret;

	spin_lock_bh(&cgroup_idr_lock);
	ret = idr_replace(idr, ptr, id);
	spin_unlock_bh(&cgroup_idr_lock);
	return ret;
}

static void cgroup_idr_remove(struct idr *idr, int id)
{
	spin_lock_bh(&cgroup_idr_lock);
	idr_remove(idr, id);
	spin_unlock_bh(&cgroup_idr_lock);
}

static bool cgroup_has_tasks(struct cgroup *cgrp)
{
	return cgrp->nr_populated_csets;
}

static bool cgroup_is_threaded(struct cgroup *cgrp)
{
	return cgrp->dom_cgrp != cgrp;
}

/* can @cgrp host both domain and threaded children? */
static bool cgroup_is_mixable(struct cgroup *cgrp)
{
	/*
	 * Root isn't under domain level resource control exempting it from
	 * the no-internal-process constraint, so it can serve as a thread
	 * root and a parent of resource domains at the same time.
	 */
	return !cgroup_parent(cgrp);
}

/* can @cgrp become a thread root? Should always be true for a thread root */
static bool cgroup_can_be_thread_root(struct cgroup *cgrp)
{
	/* mixables don't care */
	if (cgroup_is_mixable(cgrp))
		return true;

	/* domain roots can't be nested under threaded */
	if (cgroup_is_threaded(cgrp))
		return false;

	/* can only have either domain or threaded children */
	if (cgrp->nr_populated_domain_children)
		return false;

	/* and no domain controllers can be enabled */
	if (cgrp->subtree_control & ~cgrp_dfl_threaded_ss_mask)
		return false;

	return true;
}

/* is @cgrp root of a threaded subtree? */
static bool cgroup_is_thread_root(struct cgroup *cgrp)
{
	/* thread root should be a domain */
	if (cgroup_is_threaded(cgrp))
		return false;

	/* a domain w/ threaded children is a thread root */
	if (cgrp->nr_threaded_children)
		return true;

	/*
	 * A domain which has tasks and explicit threaded controllers
	 * enabled is a thread root.
	 */
	if (cgroup_has_tasks(cgrp) &&
	    (cgrp->subtree_control & cgrp_dfl_threaded_ss_mask))
		return true;

	return false;
}

/* a domain which isn't connected to the root w/o brekage can't be used */
static bool cgroup_is_valid_domain(struct cgroup *cgrp)
{
	/* the cgroup itself can be a thread root */
	if (cgroup_is_threaded(cgrp))
		return false;

	/* but the ancestors can't be unless mixable */
	while ((cgrp = cgroup_parent(cgrp))) {
		if (!cgroup_is_mixable(cgrp) && cgroup_is_thread_root(cgrp))
			return false;
		if (cgroup_is_threaded(cgrp))
			return false;
	}

	return true;
}

/* subsystems visibly enabled on a cgroup */
static u16 cgroup_control(struct cgroup *cgrp)
{
	struct cgroup *parent = cgroup_parent(cgrp);
	u16 root_ss_mask = cgrp->root->subsys_mask;

	if (parent) {
		u16 ss_mask = parent->subtree_control;

		/* threaded cgroups can only have threaded controllers */
		if (cgroup_is_threaded(cgrp))
			ss_mask &= cgrp_dfl_threaded_ss_mask;
		return ss_mask;
	}

	if (cgroup_on_dfl(cgrp))
		root_ss_mask &= ~(cgrp_dfl_inhibit_ss_mask |
				  cgrp_dfl_implicit_ss_mask);
	return root_ss_mask;
}

/* subsystems enabled on a cgroup */
static u16 cgroup_ss_mask(struct cgroup *cgrp)
{
	struct cgroup *parent = cgroup_parent(cgrp);

	if (parent) {
		u16 ss_mask = parent->subtree_ss_mask;

		/* threaded cgroups can only have threaded controllers */
		if (cgroup_is_threaded(cgrp))
			ss_mask &= cgrp_dfl_threaded_ss_mask;
		return ss_mask;
	}

	return cgrp->root->subsys_mask;
}

/**
 * cgroup_css - obtain a cgroup's css for the specified subsystem
 * @cgrp: the cgroup of interest
 * @ss: the subsystem of interest (%NULL returns @cgrp->self)
 *
 * Return @cgrp's css (cgroup_subsys_state) associated with @ss.  This
 * function must be called either under cgroup_mutex or rcu_read_lock() and
 * the caller is responsible for pinning the returned css if it wants to
 * keep accessing it outside the said locks.  This function may return
 * %NULL if @cgrp doesn't have @subsys_id enabled.
 */
static struct cgroup_subsys_state *cgroup_css(struct cgroup *cgrp,
					      struct cgroup_subsys *ss)
{
	if (CGROUP_HAS_SUBSYS_CONFIG && ss)
		return rcu_dereference_check(cgrp->subsys[ss->id],
					lockdep_is_held(&cgroup_mutex));
	else
		return &cgrp->self;
}

/**
 * cgroup_e_css_by_mask - obtain a cgroup's effective css for the specified ss
 * @cgrp: the cgroup of interest
 * @ss: the subsystem of interest (%NULL returns @cgrp->self)
 *
 * Similar to cgroup_css() but returns the effective css, which is defined
 * as the matching css of the nearest ancestor including self which has @ss
 * enabled.  If @ss is associated with the hierarchy @cgrp is on, this
 * function is guaranteed to return non-NULL css.
 */
static struct cgroup_subsys_state *cgroup_e_css_by_mask(struct cgroup *cgrp,
							struct cgroup_subsys *ss)
{
	lockdep_assert_held(&cgroup_mutex);

	if (!ss)
		return &cgrp->self;

	/*
	 * This function is used while updating css associations and thus
	 * can't test the csses directly.  Test ss_mask.
	 */
	while (!(cgroup_ss_mask(cgrp) & (1 << ss->id))) {
		cgrp = cgroup_parent(cgrp);
		if (!cgrp)
			return NULL;
	}

	return cgroup_css(cgrp, ss);
}

/**
 * cgroup_e_css - obtain a cgroup's effective css for the specified subsystem
 * @cgrp: the cgroup of interest
 * @ss: the subsystem of interest
 *
 * Find and get the effective css of @cgrp for @ss.  The effective css is
 * defined as the matching css of the nearest ancestor including self which
 * has @ss enabled.  If @ss is not mounted on the hierarchy @cgrp is on,
 * the root css is returned, so this function always returns a valid css.
 *
 * The returned css is not guaranteed to be online, and therefore it is the
 * callers responsibility to try get a reference for it.
 */
struct cgroup_subsys_state *cgroup_e_css(struct cgroup *cgrp,
					 struct cgroup_subsys *ss)
{
	struct cgroup_subsys_state *css;

	if (!CGROUP_HAS_SUBSYS_CONFIG)
		return NULL;

	do {
		css = cgroup_css(cgrp, ss);

		if (css)
			return css;
		cgrp = cgroup_parent(cgrp);
	} while (cgrp);

	return init_css_set.subsys[ss->id];
}

/**
 * cgroup_get_e_css - get a cgroup's effective css for the specified subsystem
 * @cgrp: the cgroup of interest
 * @ss: the subsystem of interest
 *
 * Find and get the effective css of @cgrp for @ss.  The effective css is
 * defined as the matching css of the nearest ancestor including self which
 * has @ss enabled.  If @ss is not mounted on the hierarchy @cgrp is on,
 * the root css is returned, so this function always returns a valid css.
 * The returned css must be put using css_put().
 */
struct cgroup_subsys_state *cgroup_get_e_css(struct cgroup *cgrp,
					     struct cgroup_subsys *ss)
{
	struct cgroup_subsys_state *css;

	if (!CGROUP_HAS_SUBSYS_CONFIG)
		return NULL;

	rcu_read_lock();

	do {
		css = cgroup_css(cgrp, ss);

		if (css && css_tryget_online(css))
			goto out_unlock;
		cgrp = cgroup_parent(cgrp);
	} while (cgrp);

	css = init_css_set.subsys[ss->id];
	css_get(css);
out_unlock:
	rcu_read_unlock();
	return css;
}
EXPORT_SYMBOL_GPL(cgroup_get_e_css);

static void cgroup_get_live(struct cgroup *cgrp)
{
	WARN_ON_ONCE(cgroup_is_dead(cgrp));
	cgroup_get(cgrp);
}

/**
 * __cgroup_task_count - count the number of tasks in a cgroup. The caller
 * is responsible for taking the css_set_lock.
 * @cgrp: the cgroup in question
 */
int __cgroup_task_count(const struct cgroup *cgrp)
{
	int count = 0;
	struct cgrp_cset_link *link;

	lockdep_assert_held(&css_set_lock);

	list_for_each_entry(link, &cgrp->cset_links, cset_link)
		count += link->cset->nr_tasks;

	return count;
}

/**
 * cgroup_task_count - count the number of tasks in a cgroup.
 * @cgrp: the cgroup in question
 */
int cgroup_task_count(const struct cgroup *cgrp)
{
	int count;

	spin_lock_irq(&css_set_lock);
	count = __cgroup_task_count(cgrp);
	spin_unlock_irq(&css_set_lock);

	return count;
}

struct cgroup_subsys_state *of_css(struct kernfs_open_file *of)
{
	struct cgroup *cgrp = of->kn->parent->priv;
	struct cftype *cft = of_cft(of);

	/*
	 * This is open and unprotected implementation of cgroup_css().
	 * seq_css() is only called from a kernfs file operation which has
	 * an active reference on the file.  Because all the subsystem
	 * files are drained before a css is disassociated with a cgroup,
	 * the matching css from the cgroup's subsys table is guaranteed to
	 * be and stay valid until the enclosing operation is complete.
	 */
	if (CGROUP_HAS_SUBSYS_CONFIG && cft->ss)
		return rcu_dereference_raw(cgrp->subsys[cft->ss->id]);
	else
		return &cgrp->self;
}
EXPORT_SYMBOL_GPL(of_css);

/**
 * for_each_css - iterate all css's of a cgroup
 * @css: the iteration cursor
 * @ssid: the index of the subsystem, CGROUP_SUBSYS_COUNT after reaching the end
 * @cgrp: the target cgroup to iterate css's of
 *
 * Should be called under cgroup_mutex.
 */
#define for_each_css(css, ssid, cgrp)					\
	for ((ssid) = 0; (ssid) < CGROUP_SUBSYS_COUNT; (ssid)++)	\
		if (!((css) = rcu_dereference_check(			\
				(cgrp)->subsys[(ssid)],			\
				lockdep_is_held(&cgroup_mutex)))) { }	\
		else

/**
 * do_each_subsys_mask - filter for_each_subsys with a bitmask
 * @ss: the iteration cursor
 * @ssid: the index of @ss, CGROUP_SUBSYS_COUNT after reaching the end
 * @ss_mask: the bitmask
 *
 * The block will only run for cases where the ssid-th bit (1 << ssid) of
 * @ss_mask is set.
 */
#define do_each_subsys_mask(ss, ssid, ss_mask) do {			\
	unsigned long __ss_mask = (ss_mask);				\
	if (!CGROUP_HAS_SUBSYS_CONFIG) {				\
		(ssid) = 0;						\
		break;							\
	}								\
	for_each_set_bit(ssid, &__ss_mask, CGROUP_SUBSYS_COUNT) {	\
		(ss) = cgroup_subsys[ssid];				\
		{

#define while_each_subsys_mask()					\
		}							\
	}								\
} while (false)

/* iterate over child cgrps, lock should be held throughout iteration */
#define cgroup_for_each_live_child(child, cgrp)				\
	list_for_each_entry((child), &(cgrp)->self.children, self.sibling) \
		if (({ lockdep_assert_held(&cgroup_mutex);		\
		       cgroup_is_dead(child); }))			\
			;						\
		else

/* walk live descendants in pre order */
#define cgroup_for_each_live_descendant_pre(dsct, d_css, cgrp)		\
	css_for_each_descendant_pre((d_css), cgroup_css((cgrp), NULL))	\
		if (({ lockdep_assert_held(&cgroup_mutex);		\
		       (dsct) = (d_css)->cgroup;			\
		       cgroup_is_dead(dsct); }))			\
			;						\
		else

/* walk live descendants in postorder */
#define cgroup_for_each_live_descendant_post(dsct, d_css, cgrp)		\
	css_for_each_descendant_post((d_css), cgroup_css((cgrp), NULL))	\
		if (({ lockdep_assert_held(&cgroup_mutex);		\
		       (dsct) = (d_css)->cgroup;			\
		       cgroup_is_dead(dsct); }))			\
			;						\
		else

/*
 * The default css_set - used by init and its children prior to any
 * hierarchies being mounted. It contains a pointer to the root state
 * for each subsystem. Also used to anchor the list of css_sets. Not
 * reference-counted, to improve performance when child cgroups
 * haven't been created.
 */
struct css_set init_css_set = {
	.refcount		= REFCOUNT_INIT(1),
	.dom_cset		= &init_css_set,
	.tasks			= LIST_HEAD_INIT(init_css_set.tasks),
	.mg_tasks		= LIST_HEAD_INIT(init_css_set.mg_tasks),
	.dying_tasks		= LIST_HEAD_INIT(init_css_set.dying_tasks),
	.task_iters		= LIST_HEAD_INIT(init_css_set.task_iters),
	.threaded_csets		= LIST_HEAD_INIT(init_css_set.threaded_csets),
	.cgrp_links		= LIST_HEAD_INIT(init_css_set.cgrp_links),
	.mg_src_preload_node	= LIST_HEAD_INIT(init_css_set.mg_src_preload_node),
	.mg_dst_preload_node	= LIST_HEAD_INIT(init_css_set.mg_dst_preload_node),
	.mg_node		= LIST_HEAD_INIT(init_css_set.mg_node),

	/*
	 * The following field is re-initialized when this cset gets linked
	 * in cgroup_init().  However, let's initialize the field
	 * statically too so that the default cgroup can be accessed safely
	 * early during boot.
	 */
	.dfl_cgrp		= &cgrp_dfl_root.cgrp,
};

static int css_set_count	= 1;	/* 1 for init_css_set */

static bool css_set_threaded(struct css_set *cset)
{
	return cset->dom_cset != cset;
}

/**
 * css_set_populated - does a css_set contain any tasks?
 * @cset: target css_set
 *
 * css_set_populated() should be the same as !!cset->nr_tasks at steady
 * state. However, css_set_populated() can be called while a task is being
 * added to or removed from the linked list before the nr_tasks is
 * properly updated. Hence, we can't just look at ->nr_tasks here.
 */
static bool css_set_populated(struct css_set *cset)
{
	lockdep_assert_held(&css_set_lock);

	return !list_empty(&cset->tasks) || !list_empty(&cset->mg_tasks);
}

/**
 * cgroup_update_populated - update the populated count of a cgroup
 * @cgrp: the target cgroup
 * @populated: inc or dec populated count
 *
 * One of the css_sets associated with @cgrp is either getting its first
 * task or losing the last.  Update @cgrp->nr_populated_* accordingly.  The
 * count is propagated towards root so that a given cgroup's
 * nr_populated_children is zero iff none of its descendants contain any
 * tasks.
 *
 * @cgrp's interface file "cgroup.populated" is zero if both
 * @cgrp->nr_populated_csets and @cgrp->nr_populated_children are zero and
 * 1 otherwise.  When the sum changes from or to zero, userland is notified
 * that the content of the interface file has changed.  This can be used to
 * detect when @cgrp and its descendants become populated or empty.
 */
static void cgroup_update_populated(struct cgroup *cgrp, bool populated)
{
	struct cgroup *child = NULL;
	int adj = populated ? 1 : -1;

	lockdep_assert_held(&css_set_lock);

	do {
		bool was_populated = cgroup_is_populated(cgrp);

		if (!child) {
			cgrp->nr_populated_csets += adj;
		} else {
			if (cgroup_is_threaded(child))
				cgrp->nr_populated_threaded_children += adj;
			else
				cgrp->nr_populated_domain_children += adj;
		}

		if (was_populated == cgroup_is_populated(cgrp))
			break;

		cgroup1_check_for_release(cgrp);
		TRACE_CGROUP_PATH(notify_populated, cgrp,
				  cgroup_is_populated(cgrp));
		cgroup_file_notify(&cgrp->events_file);

		child = cgrp;
		cgrp = cgroup_parent(cgrp);
	} while (cgrp);
}

/**
 * css_set_update_populated - update populated state of a css_set
 * @cset: target css_set
 * @populated: whether @cset is populated or depopulated
 *
 * @cset is either getting the first task or losing the last.  Update the
 * populated counters of all associated cgroups accordingly.
 */
static void css_set_update_populated(struct css_set *cset, bool populated)
{
	struct cgrp_cset_link *link;

	lockdep_assert_held(&css_set_lock);

	list_for_each_entry(link, &cset->cgrp_links, cgrp_link)
		cgroup_update_populated(link->cgrp, populated);
}

/*
 * @task is leaving, advance task iterators which are pointing to it so
 * that they can resume at the next position.  Advancing an iterator might
 * remove it from the list, use safe walk.  See css_task_iter_skip() for
 * details.
 */
static void css_set_skip_task_iters(struct css_set *cset,
				    struct task_struct *task)
{
	struct css_task_iter *it, *pos;

	list_for_each_entry_safe(it, pos, &cset->task_iters, iters_node)
		css_task_iter_skip(it, task);
}

/**
 * css_set_move_task - move a task from one css_set to another
 * @task: task being moved
 * @from_cset: css_set @task currently belongs to (may be NULL)
 * @to_cset: new css_set @task is being moved to (may be NULL)
 * @use_mg_tasks: move to @to_cset->mg_tasks instead of ->tasks
 *
 * Move @task from @from_cset to @to_cset.  If @task didn't belong to any
 * css_set, @from_cset can be NULL.  If @task is being disassociated
 * instead of moved, @to_cset can be NULL.
 *
 * This function automatically handles populated counter updates and
 * css_task_iter adjustments but the caller is responsible for managing
 * @from_cset and @to_cset's reference counts.
 */
static void css_set_move_task(struct task_struct *task,
			      struct css_set *from_cset, struct css_set *to_cset,
			      bool use_mg_tasks)
{
	lockdep_assert_held(&css_set_lock);

	if (to_cset && !css_set_populated(to_cset))
		css_set_update_populated(to_cset, true);

	if (from_cset) {
		WARN_ON_ONCE(list_empty(&task->cg_list));

		css_set_skip_task_iters(from_cset, task);
		list_del_init(&task->cg_list);
		if (!css_set_populated(from_cset))
			css_set_update_populated(from_cset, false);
	} else {
		WARN_ON_ONCE(!list_empty(&task->cg_list));
	}

	if (to_cset) {
		/*
		 * We are synchronized through cgroup_threadgroup_rwsem
		 * against PF_EXITING setting such that we can't race
		 * against cgroup_exit()/cgroup_free() dropping the css_set.
		 */
		WARN_ON_ONCE(task->flags & PF_EXITING);

		cgroup_move_task(task, to_cset);
		list_add_tail(&task->cg_list, use_mg_tasks ? &to_cset->mg_tasks :
							     &to_cset->tasks);
	}
}

/*
 * hash table for cgroup groups. This improves the performance to find
 * an existing css_set. This hash doesn't (currently) take into
 * account cgroups in empty hierarchies.
 */
#define CSS_SET_HASH_BITS	7
static DEFINE_HASHTABLE(css_set_table, CSS_SET_HASH_BITS);

static unsigned long css_set_hash(struct cgroup_subsys_state **css)
{
	unsigned long key = 0UL;
	struct cgroup_subsys *ss;
	int i;

	for_each_subsys(ss, i)
		key += (unsigned long)css[i];
	key = (key >> 16) ^ key;

	return key;
}

void put_css_set_locked(struct css_set *cset)
{
	struct cgrp_cset_link *link, *tmp_link;
	struct cgroup_subsys *ss;
	int ssid;

	lockdep_assert_held(&css_set_lock);

	if (!refcount_dec_and_test(&cset->refcount))
		return;

	WARN_ON_ONCE(!list_empty(&cset->threaded_csets));

	/* This css_set is dead. Unlink it and release cgroup and css refs */
	for_each_subsys(ss, ssid) {
		list_del(&cset->e_cset_node[ssid]);
		css_put(cset->subsys[ssid]);
	}
	hash_del(&cset->hlist);
	css_set_count--;

	list_for_each_entry_safe(link, tmp_link, &cset->cgrp_links, cgrp_link) {
		list_del(&link->cset_link);
		list_del(&link->cgrp_link);
		if (cgroup_parent(link->cgrp))
			cgroup_put(link->cgrp);
		kfree(link);
	}

	if (css_set_threaded(cset)) {
		list_del(&cset->threaded_csets_node);
		put_css_set_locked(cset->dom_cset);
	}

	kfree_rcu(cset, rcu_head);
}

/**
 * compare_css_sets - helper function for find_existing_css_set().
 * @cset: candidate css_set being tested
 * @old_cset: existing css_set for a task
 * @new_cgrp: cgroup that's being entered by the task
 * @template: desired set of css pointers in css_set (pre-calculated)
 *
 * Returns true if "cset" matches "old_cset" except for the hierarchy
 * which "new_cgrp" belongs to, for which it should match "new_cgrp".
 */
static bool compare_css_sets(struct css_set *cset,
			     struct css_set *old_cset,
			     struct cgroup *new_cgrp,
			     struct cgroup_subsys_state *template[])
{
	struct cgroup *new_dfl_cgrp;
	struct list_head *l1, *l2;

	/*
	 * On the default hierarchy, there can be csets which are
	 * associated with the same set of cgroups but different csses.
	 * Let's first ensure that csses match.
	 */
	if (memcmp(template, cset->subsys, sizeof(cset->subsys)))
		return false;


	/* @cset's domain should match the default cgroup's */
	if (cgroup_on_dfl(new_cgrp))
		new_dfl_cgrp = new_cgrp;
	else
		new_dfl_cgrp = old_cset->dfl_cgrp;

	if (new_dfl_cgrp->dom_cgrp != cset->dom_cset->dfl_cgrp)
		return false;

	/*
	 * Compare cgroup pointers in order to distinguish between
	 * different cgroups in hierarchies.  As different cgroups may
	 * share the same effective css, this comparison is always
	 * necessary.
	 */
	l1 = &cset->cgrp_links;
	l2 = &old_cset->cgrp_links;
	while (1) {
		struct cgrp_cset_link *link1, *link2;
		struct cgroup *cgrp1, *cgrp2;

		l1 = l1->next;
		l2 = l2->next;
		/* See if we reached the end - both lists are equal length. */
		if (l1 == &cset->cgrp_links) {
			BUG_ON(l2 != &old_cset->cgrp_links);
			break;
		} else {
			BUG_ON(l2 == &old_cset->cgrp_links);
		}
		/* Locate the cgroups associated with these links. */
		link1 = list_entry(l1, struct cgrp_cset_link, cgrp_link);
		link2 = list_entry(l2, struct cgrp_cset_link, cgrp_link);
		cgrp1 = link1->cgrp;
		cgrp2 = link2->cgrp;
		/* Hierarchies should be linked in the same order. */
		BUG_ON(cgrp1->root != cgrp2->root);

		/*
		 * If this hierarchy is the hierarchy of the cgroup
		 * that's changing, then we need to check that this
		 * css_set points to the new cgroup; if it's any other
		 * hierarchy, then this css_set should point to the
		 * same cgroup as the old css_set.
		 */
		if (cgrp1->root == new_cgrp->root) {
			if (cgrp1 != new_cgrp)
				return false;
		} else {
			if (cgrp1 != cgrp2)
				return false;
		}
	}
	return true;
}

/**
 * find_existing_css_set - init css array and find the matching css_set
 * @old_cset: the css_set that we're using before the cgroup transition
 * @cgrp: the cgroup that we're moving into
 * @template: out param for the new set of csses, should be clear on entry
 */
static struct css_set *find_existing_css_set(struct css_set *old_cset,
					struct cgroup *cgrp,
					struct cgroup_subsys_state **template)
{
	struct cgroup_root *root = cgrp->root;
	struct cgroup_subsys *ss;
	struct css_set *cset;
	unsigned long key;
	int i;

	/*
	 * Build the set of subsystem state objects that we want to see in the
	 * new css_set. While subsystems can change globally, the entries here
	 * won't change, so no need for locking.
	 */
	for_each_subsys(ss, i) {
		if (root->subsys_mask & (1UL << i)) {
			/*
			 * @ss is in this hierarchy, so we want the
			 * effective css from @cgrp.
			 */
			template[i] = cgroup_e_css_by_mask(cgrp, ss);
		} else {
			/*
			 * @ss is not in this hierarchy, so we don't want
			 * to change the css.
			 */
			template[i] = old_cset->subsys[i];
		}
	}

	key = css_set_hash(template);
	hash_for_each_possible(css_set_table, cset, hlist, key) {
		if (!compare_css_sets(cset, old_cset, cgrp, template))
			continue;

		/* This css_set matches what we need */
		return cset;
	}

	/* No existing cgroup group matched */
	return NULL;
}

static void free_cgrp_cset_links(struct list_head *links_to_free)
{
	struct cgrp_cset_link *link, *tmp_link;

	list_for_each_entry_safe(link, tmp_link, links_to_free, cset_link) {
		list_del(&link->cset_link);
		kfree(link);
	}
}

/**
 * allocate_cgrp_cset_links - allocate cgrp_cset_links
 * @count: the number of links to allocate
 * @tmp_links: list_head the allocated links are put on
 *
 * Allocate @count cgrp_cset_link structures and chain them on @tmp_links
 * through ->cset_link.  Returns 0 on success or -errno.
 */
static int allocate_cgrp_cset_links(int count, struct list_head *tmp_links)
{
	struct cgrp_cset_link *link;
	int i;

	INIT_LIST_HEAD(tmp_links);

	for (i = 0; i < count; i++) {
		link = kzalloc(sizeof(*link), GFP_KERNEL);
		if (!link) {
			free_cgrp_cset_links(tmp_links);
			return -ENOMEM;
		}
		list_add(&link->cset_link, tmp_links);
	}
	return 0;
}

/**
 * link_css_set - a helper function to link a css_set to a cgroup
 * @tmp_links: cgrp_cset_link objects allocated by allocate_cgrp_cset_links()
 * @cset: the css_set to be linked
 * @cgrp: the destination cgroup
 */
static void link_css_set(struct list_head *tmp_links, struct css_set *cset,
			 struct cgroup *cgrp)
{
	struct cgrp_cset_link *link;

	BUG_ON(list_empty(tmp_links));

	if (cgroup_on_dfl(cgrp))
		cset->dfl_cgrp = cgrp;

	link = list_first_entry(tmp_links, struct cgrp_cset_link, cset_link);
	link->cset = cset;
	link->cgrp = cgrp;

	/*
	 * Always add links to the tail of the lists so that the lists are
	 * in chronological order.
	 */
	list_move_tail(&link->cset_link, &cgrp->cset_links);
	list_add_tail(&link->cgrp_link, &cset->cgrp_links);

	if (cgroup_parent(cgrp))
		cgroup_get_live(cgrp);
}

/**
 * find_css_set - return a new css_set with one cgroup updated
 * @old_cset: the baseline css_set
 * @cgrp: the cgroup to be updated
 *
 * Return a new css_set that's equivalent to @old_cset, but with @cgrp
 * substituted into the appropriate hierarchy.
 */
static struct css_set *find_css_set(struct css_set *old_cset,
				    struct cgroup *cgrp)
{
	struct cgroup_subsys_state *template[CGROUP_SUBSYS_COUNT] = { };
	struct css_set *cset;
	struct list_head tmp_links;
	struct cgrp_cset_link *link;
	struct cgroup_subsys *ss;
	unsigned long key;
	int ssid;

	lockdep_assert_held(&cgroup_mutex);

	/* First see if we already have a cgroup group that matches
	 * the desired set */
	spin_lock_irq(&css_set_lock);
	cset = find_existing_css_set(old_cset, cgrp, template);
	if (cset)
		get_css_set(cset);
	spin_unlock_irq(&css_set_lock);

	if (cset)
		return cset;

	cset = kzalloc(sizeof(*cset), GFP_KERNEL);
	if (!cset)
		return NULL;

	/* Allocate all the cgrp_cset_link objects that we'll need */
	if (allocate_cgrp_cset_links(cgroup_root_count, &tmp_links) < 0) {
		kfree(cset);
		return NULL;
	}

	refcount_set(&cset->refcount, 1);
	cset->dom_cset = cset;
	INIT_LIST_HEAD(&cset->tasks);
	INIT_LIST_HEAD(&cset->mg_tasks);
	INIT_LIST_HEAD(&cset->dying_tasks);
	INIT_LIST_HEAD(&cset->task_iters);
	INIT_LIST_HEAD(&cset->threaded_csets);
	INIT_HLIST_NODE(&cset->hlist);
	INIT_LIST_HEAD(&cset->cgrp_links);
	INIT_LIST_HEAD(&cset->mg_src_preload_node);
	INIT_LIST_HEAD(&cset->mg_dst_preload_node);
	INIT_LIST_HEAD(&cset->mg_node);

	/* Copy the set of subsystem state objects generated in
	 * find_existing_css_set() */
	memcpy(cset->subsys, template, sizeof(cset->subsys));

	spin_lock_irq(&css_set_lock);
	/* Add reference counts and links from the new css_set. */
	list_for_each_entry(link, &old_cset->cgrp_links, cgrp_link) {
		struct cgroup *c = link->cgrp;

		if (c->root == cgrp->root)
			c = cgrp;
		link_css_set(&tmp_links, cset, c);
	}

	BUG_ON(!list_empty(&tmp_links));

	css_set_count++;

	/* Add @cset to the hash table */
	key = css_set_hash(cset->subsys);
	hash_add(css_set_table, &cset->hlist, key);

	for_each_subsys(ss, ssid) {
		struct cgroup_subsys_state *css = cset->subsys[ssid];

		list_add_tail(&cset->e_cset_node[ssid],
			      &css->cgroup->e_csets[ssid]);
		css_get(css);
	}

	spin_unlock_irq(&css_set_lock);

	/*
	 * If @cset should be threaded, look up the matching dom_cset and
	 * link them up.  We first fully initialize @cset then look for the
	 * dom_cset.  It's simpler this way and safe as @cset is guaranteed
	 * to stay empty until we return.
	 */
	if (cgroup_is_threaded(cset->dfl_cgrp)) {
		struct css_set *dcset;

		dcset = find_css_set(cset, cset->dfl_cgrp->dom_cgrp);
		if (!dcset) {
			put_css_set(cset);
			return NULL;
		}

		spin_lock_irq(&css_set_lock);
		cset->dom_cset = dcset;
		list_add_tail(&cset->threaded_csets_node,
			      &dcset->threaded_csets);
		spin_unlock_irq(&css_set_lock);
	}

	return cset;
}

struct cgroup_root *cgroup_root_from_kf(struct kernfs_root *kf_root)
{
	struct cgroup *root_cgrp = kernfs_root_to_node(kf_root)->priv;

	return root_cgrp->root;
}

void cgroup_favor_dynmods(struct cgroup_root *root, bool favor)
{
	bool favoring = root->flags & CGRP_ROOT_FAVOR_DYNMODS;

	/* see the comment above CGRP_ROOT_FAVOR_DYNMODS definition */
	if (favor && !favoring) {
		rcu_sync_enter(&cgroup_threadgroup_rwsem.rss);
		root->flags |= CGRP_ROOT_FAVOR_DYNMODS;
	} else if (!favor && favoring) {
		rcu_sync_exit(&cgroup_threadgroup_rwsem.rss);
		root->flags &= ~CGRP_ROOT_FAVOR_DYNMODS;
	}
}

static int cgroup_init_root_id(struct cgroup_root *root)
{
	int id;

	lockdep_assert_held(&cgroup_mutex);

	id = idr_alloc_cyclic(&cgroup_hierarchy_idr, root, 0, 0, GFP_KERNEL);
	if (id < 0)
		return id;

	root->hierarchy_id = id;
	return 0;
}

static void cgroup_exit_root_id(struct cgroup_root *root)
{
	lockdep_assert_held(&cgroup_mutex);

	idr_remove(&cgroup_hierarchy_idr, root->hierarchy_id);
}

void cgroup_free_root(struct cgroup_root *root)
{
	kfree_rcu(root, rcu);
}

static void cgroup_destroy_root(struct cgroup_root *root)
{
	struct cgroup *cgrp = &root->cgrp;
	struct cgrp_cset_link *link, *tmp_link;

	trace_cgroup_destroy_root(root);

	cgroup_lock_and_drain_offline(&cgrp_dfl_root.cgrp);

	BUG_ON(atomic_read(&root->nr_cgrps));
	BUG_ON(!list_empty(&cgrp->self.children));

	/* Rebind all subsystems back to the default hierarchy */
	WARN_ON(rebind_subsystems(&cgrp_dfl_root, root->subsys_mask));

	/*
	 * Release all the links from cset_links to this hierarchy's
	 * root cgroup
	 */
	spin_lock_irq(&css_set_lock);

	list_for_each_entry_safe(link, tmp_link, &cgrp->cset_links, cset_link) {
		list_del(&link->cset_link);
		list_del(&link->cgrp_link);
		kfree(link);
	}

	spin_unlock_irq(&css_set_lock);

<<<<<<< HEAD
	if (!list_empty(&root->root_list)) {
		list_del_rcu(&root->root_list);
		cgroup_root_count--;
	}
=======
	WARN_ON_ONCE(list_empty(&root->root_list));
	list_del_rcu(&root->root_list);
	cgroup_root_count--;

	if (!have_favordynmods)
		cgroup_favor_dynmods(root, false);
>>>>>>> a6ad5510

	cgroup_exit_root_id(root);

	cgroup_unlock();

	cgroup_rstat_exit(cgrp);
	kernfs_destroy_root(root->kf_root);
	cgroup_free_root(root);
}

/*
 * Returned cgroup is without refcount but it's valid as long as cset pins it.
 */
static inline struct cgroup *__cset_cgroup_from_root(struct css_set *cset,
					    struct cgroup_root *root)
{
	struct cgroup *res_cgroup = NULL;

	if (cset == &init_css_set) {
		res_cgroup = &root->cgrp;
	} else if (root == &cgrp_dfl_root) {
		res_cgroup = cset->dfl_cgrp;
	} else {
		struct cgrp_cset_link *link;
		lockdep_assert_held(&css_set_lock);

		list_for_each_entry(link, &cset->cgrp_links, cgrp_link) {
			struct cgroup *c = link->cgrp;

			if (c->root == root) {
				res_cgroup = c;
				break;
			}
		}
	}

	/*
	 * If cgroup_mutex is not held, the cgrp_cset_link will be freed
	 * before we remove the cgroup root from the root_list. Consequently,
	 * when accessing a cgroup root, the cset_link may have already been
	 * freed, resulting in a NULL res_cgroup. However, by holding the
	 * cgroup_mutex, we ensure that res_cgroup can't be NULL.
	 * If we don't hold cgroup_mutex in the caller, we must do the NULL
	 * check.
	 */
	return res_cgroup;
}

/*
 * look up cgroup associated with current task's cgroup namespace on the
 * specified hierarchy
 */
static struct cgroup *
current_cgns_cgroup_from_root(struct cgroup_root *root)
{
	struct cgroup *res = NULL;
	struct css_set *cset;

	lockdep_assert_held(&css_set_lock);

	rcu_read_lock();

	cset = current->nsproxy->cgroup_ns->root_cset;
	res = __cset_cgroup_from_root(cset, root);

	rcu_read_unlock();

	/*
	 * The namespace_sem is held by current, so the root cgroup can't
	 * be umounted. Therefore, we can ensure that the res is non-NULL.
	 */
	WARN_ON_ONCE(!res);
	return res;
}

/*
 * Look up cgroup associated with current task's cgroup namespace on the default
 * hierarchy.
 *
 * Unlike current_cgns_cgroup_from_root(), this doesn't need locks:
 * - Internal rcu_read_lock is unnecessary because we don't dereference any rcu
 *   pointers.
 * - css_set_lock is not needed because we just read cset->dfl_cgrp.
 * - As a bonus returned cgrp is pinned with the current because it cannot
 *   switch cgroup_ns asynchronously.
 */
static struct cgroup *current_cgns_cgroup_dfl(void)
{
	struct css_set *cset;

	if (current->nsproxy) {
		cset = current->nsproxy->cgroup_ns->root_cset;
		return __cset_cgroup_from_root(cset, &cgrp_dfl_root);
	} else {
		/*
		 * NOTE: This function may be called from bpf_cgroup_from_id()
		 * on a task which has already passed exit_task_namespaces() and
		 * nsproxy == NULL. Fall back to cgrp_dfl_root which will make all
		 * cgroups visible for lookups.
		 */
		return &cgrp_dfl_root.cgrp;
	}
}

/* look up cgroup associated with given css_set on the specified hierarchy */
static struct cgroup *cset_cgroup_from_root(struct css_set *cset,
					    struct cgroup_root *root)
{
	lockdep_assert_held(&css_set_lock);

	return __cset_cgroup_from_root(cset, root);
}

/*
 * Return the cgroup for "task" from the given hierarchy. Must be
 * called with css_set_lock held to prevent task's groups from being modified.
 * Must be called with either cgroup_mutex or rcu read lock to prevent the
 * cgroup root from being destroyed.
 */
struct cgroup *task_cgroup_from_root(struct task_struct *task,
				     struct cgroup_root *root)
{
	/*
	 * No need to lock the task - since we hold css_set_lock the
	 * task can't change groups.
	 */
	return cset_cgroup_from_root(task_css_set(task), root);
}

/*
 * A task must hold cgroup_mutex to modify cgroups.
 *
 * Any task can increment and decrement the count field without lock.
 * So in general, code holding cgroup_mutex can't rely on the count
 * field not changing.  However, if the count goes to zero, then only
 * cgroup_attach_task() can increment it again.  Because a count of zero
 * means that no tasks are currently attached, therefore there is no
 * way a task attached to that cgroup can fork (the other way to
 * increment the count).  So code holding cgroup_mutex can safely
 * assume that if the count is zero, it will stay zero. Similarly, if
 * a task holds cgroup_mutex on a cgroup with zero count, it
 * knows that the cgroup won't be removed, as cgroup_rmdir()
 * needs that mutex.
 *
 * A cgroup can only be deleted if both its 'count' of using tasks
 * is zero, and its list of 'children' cgroups is empty.  Since all
 * tasks in the system use _some_ cgroup, and since there is always at
 * least one task in the system (init, pid == 1), therefore, root cgroup
 * always has either children cgroups and/or using tasks.  So we don't
 * need a special hack to ensure that root cgroup cannot be deleted.
 *
 * P.S.  One more locking exception.  RCU is used to guard the
 * update of a tasks cgroup pointer by cgroup_attach_task()
 */

static struct kernfs_syscall_ops cgroup_kf_syscall_ops;

static char *cgroup_file_name(struct cgroup *cgrp, const struct cftype *cft,
			      char *buf)
{
	struct cgroup_subsys *ss = cft->ss;

	if (cft->ss && !(cft->flags & CFTYPE_NO_PREFIX) &&
	    !(cgrp->root->flags & CGRP_ROOT_NOPREFIX)) {
		const char *dbg = (cft->flags & CFTYPE_DEBUG) ? ".__DEBUG__." : "";

		snprintf(buf, CGROUP_FILE_NAME_MAX, "%s%s.%s",
			 dbg, cgroup_on_dfl(cgrp) ? ss->name : ss->legacy_name,
			 cft->name);
	} else {
		strscpy(buf, cft->name, CGROUP_FILE_NAME_MAX);
	}
	return buf;
}

/**
 * cgroup_file_mode - deduce file mode of a control file
 * @cft: the control file in question
 *
 * S_IRUGO for read, S_IWUSR for write.
 */
static umode_t cgroup_file_mode(const struct cftype *cft)
{
	umode_t mode = 0;

	if (cft->read_u64 || cft->read_s64 || cft->seq_show)
		mode |= S_IRUGO;

	if (cft->write_u64 || cft->write_s64 || cft->write) {
		if (cft->flags & CFTYPE_WORLD_WRITABLE)
			mode |= S_IWUGO;
		else
			mode |= S_IWUSR;
	}

	return mode;
}

/**
 * cgroup_calc_subtree_ss_mask - calculate subtree_ss_mask
 * @subtree_control: the new subtree_control mask to consider
 * @this_ss_mask: available subsystems
 *
 * On the default hierarchy, a subsystem may request other subsystems to be
 * enabled together through its ->depends_on mask.  In such cases, more
 * subsystems than specified in "cgroup.subtree_control" may be enabled.
 *
 * This function calculates which subsystems need to be enabled if
 * @subtree_control is to be applied while restricted to @this_ss_mask.
 */
static u16 cgroup_calc_subtree_ss_mask(u16 subtree_control, u16 this_ss_mask)
{
	u16 cur_ss_mask = subtree_control;
	struct cgroup_subsys *ss;
	int ssid;

	lockdep_assert_held(&cgroup_mutex);

	cur_ss_mask |= cgrp_dfl_implicit_ss_mask;

	while (true) {
		u16 new_ss_mask = cur_ss_mask;

		do_each_subsys_mask(ss, ssid, cur_ss_mask) {
			new_ss_mask |= ss->depends_on;
		} while_each_subsys_mask();

		/*
		 * Mask out subsystems which aren't available.  This can
		 * happen only if some depended-upon subsystems were bound
		 * to non-default hierarchies.
		 */
		new_ss_mask &= this_ss_mask;

		if (new_ss_mask == cur_ss_mask)
			break;
		cur_ss_mask = new_ss_mask;
	}

	return cur_ss_mask;
}

/**
 * cgroup_kn_unlock - unlocking helper for cgroup kernfs methods
 * @kn: the kernfs_node being serviced
 *
 * This helper undoes cgroup_kn_lock_live() and should be invoked before
 * the method finishes if locking succeeded.  Note that once this function
 * returns the cgroup returned by cgroup_kn_lock_live() may become
 * inaccessible any time.  If the caller intends to continue to access the
 * cgroup, it should pin it before invoking this function.
 */
void cgroup_kn_unlock(struct kernfs_node *kn)
{
	struct cgroup *cgrp;

	if (kernfs_type(kn) == KERNFS_DIR)
		cgrp = kn->priv;
	else
		cgrp = kn->parent->priv;

	cgroup_unlock();

	kernfs_unbreak_active_protection(kn);
	cgroup_put(cgrp);
}

/**
 * cgroup_kn_lock_live - locking helper for cgroup kernfs methods
 * @kn: the kernfs_node being serviced
 * @drain_offline: perform offline draining on the cgroup
 *
 * This helper is to be used by a cgroup kernfs method currently servicing
 * @kn.  It breaks the active protection, performs cgroup locking and
 * verifies that the associated cgroup is alive.  Returns the cgroup if
 * alive; otherwise, %NULL.  A successful return should be undone by a
 * matching cgroup_kn_unlock() invocation.  If @drain_offline is %true, the
 * cgroup is drained of offlining csses before return.
 *
 * Any cgroup kernfs method implementation which requires locking the
 * associated cgroup should use this helper.  It avoids nesting cgroup
 * locking under kernfs active protection and allows all kernfs operations
 * including self-removal.
 */
struct cgroup *cgroup_kn_lock_live(struct kernfs_node *kn, bool drain_offline)
{
	struct cgroup *cgrp;

	if (kernfs_type(kn) == KERNFS_DIR)
		cgrp = kn->priv;
	else
		cgrp = kn->parent->priv;

	/*
	 * We're gonna grab cgroup_mutex which nests outside kernfs
	 * active_ref.  cgroup liveliness check alone provides enough
	 * protection against removal.  Ensure @cgrp stays accessible and
	 * break the active_ref protection.
	 */
	if (!cgroup_tryget(cgrp))
		return NULL;
	kernfs_break_active_protection(kn);

	if (drain_offline)
		cgroup_lock_and_drain_offline(cgrp);
	else
		cgroup_lock();

	if (!cgroup_is_dead(cgrp))
		return cgrp;

	cgroup_kn_unlock(kn);
	return NULL;
}

static void cgroup_rm_file(struct cgroup *cgrp, const struct cftype *cft)
{
	char name[CGROUP_FILE_NAME_MAX];

	lockdep_assert_held(&cgroup_mutex);

	if (cft->file_offset) {
		struct cgroup_subsys_state *css = cgroup_css(cgrp, cft->ss);
		struct cgroup_file *cfile = (void *)css + cft->file_offset;

		spin_lock_irq(&cgroup_file_kn_lock);
		cfile->kn = NULL;
		spin_unlock_irq(&cgroup_file_kn_lock);

		del_timer_sync(&cfile->notify_timer);
	}

	kernfs_remove_by_name(cgrp->kn, cgroup_file_name(cgrp, cft, name));
}

/**
 * css_clear_dir - remove subsys files in a cgroup directory
 * @css: target css
 */
static void css_clear_dir(struct cgroup_subsys_state *css)
{
	struct cgroup *cgrp = css->cgroup;
	struct cftype *cfts;

	if (!(css->flags & CSS_VISIBLE))
		return;

	css->flags &= ~CSS_VISIBLE;

	if (!css->ss) {
		if (cgroup_on_dfl(cgrp)) {
			cgroup_addrm_files(css, cgrp,
					   cgroup_base_files, false);
			if (cgroup_psi_enabled())
				cgroup_addrm_files(css, cgrp,
						   cgroup_psi_files, false);
		} else {
			cgroup_addrm_files(css, cgrp,
					   cgroup1_base_files, false);
		}
	} else {
		list_for_each_entry(cfts, &css->ss->cfts, node)
			cgroup_addrm_files(css, cgrp, cfts, false);
	}
}

/**
 * css_populate_dir - create subsys files in a cgroup directory
 * @css: target css
 *
 * On failure, no file is added.
 */
static int css_populate_dir(struct cgroup_subsys_state *css)
{
	struct cgroup *cgrp = css->cgroup;
	struct cftype *cfts, *failed_cfts;
	int ret;

	if (css->flags & CSS_VISIBLE)
		return 0;

	if (!css->ss) {
		if (cgroup_on_dfl(cgrp)) {
			ret = cgroup_addrm_files(css, cgrp,
						 cgroup_base_files, true);
			if (ret < 0)
				return ret;

			if (cgroup_psi_enabled()) {
				ret = cgroup_addrm_files(css, cgrp,
							 cgroup_psi_files, true);
				if (ret < 0) {
					cgroup_addrm_files(css, cgrp,
							   cgroup_base_files, false);
					return ret;
				}
			}
		} else {
			ret = cgroup_addrm_files(css, cgrp,
						 cgroup1_base_files, true);
			if (ret < 0)
				return ret;
		}
	} else {
		list_for_each_entry(cfts, &css->ss->cfts, node) {
			ret = cgroup_addrm_files(css, cgrp, cfts, true);
			if (ret < 0) {
				failed_cfts = cfts;
				goto err;
			}
		}
	}

	css->flags |= CSS_VISIBLE;

	return 0;
err:
	list_for_each_entry(cfts, &css->ss->cfts, node) {
		if (cfts == failed_cfts)
			break;
		cgroup_addrm_files(css, cgrp, cfts, false);
	}
	return ret;
}

int rebind_subsystems(struct cgroup_root *dst_root, u16 ss_mask)
{
	struct cgroup *dcgrp = &dst_root->cgrp;
	struct cgroup_subsys *ss;
	int ssid, ret;
	u16 dfl_disable_ss_mask = 0;

	lockdep_assert_held(&cgroup_mutex);

	do_each_subsys_mask(ss, ssid, ss_mask) {
		/*
		 * If @ss has non-root csses attached to it, can't move.
		 * If @ss is an implicit controller, it is exempt from this
		 * rule and can be stolen.
		 */
		if (css_next_child(NULL, cgroup_css(&ss->root->cgrp, ss)) &&
		    !ss->implicit_on_dfl)
			return -EBUSY;

		/* can't move between two non-dummy roots either */
		if (ss->root != &cgrp_dfl_root && dst_root != &cgrp_dfl_root)
			return -EBUSY;

		/*
		 * Collect ssid's that need to be disabled from default
		 * hierarchy.
		 */
		if (ss->root == &cgrp_dfl_root)
			dfl_disable_ss_mask |= 1 << ssid;

	} while_each_subsys_mask();

	if (dfl_disable_ss_mask) {
		struct cgroup *scgrp = &cgrp_dfl_root.cgrp;

		/*
		 * Controllers from default hierarchy that need to be rebound
		 * are all disabled together in one go.
		 */
		cgrp_dfl_root.subsys_mask &= ~dfl_disable_ss_mask;
		WARN_ON(cgroup_apply_control(scgrp));
		cgroup_finalize_control(scgrp, 0);
	}

	do_each_subsys_mask(ss, ssid, ss_mask) {
		struct cgroup_root *src_root = ss->root;
		struct cgroup *scgrp = &src_root->cgrp;
		struct cgroup_subsys_state *css = cgroup_css(scgrp, ss);
		struct css_set *cset, *cset_pos;
		struct css_task_iter *it;

		WARN_ON(!css || cgroup_css(dcgrp, ss));

		if (src_root != &cgrp_dfl_root) {
			/* disable from the source */
			src_root->subsys_mask &= ~(1 << ssid);
			WARN_ON(cgroup_apply_control(scgrp));
			cgroup_finalize_control(scgrp, 0);
		}

		/* rebind */
		RCU_INIT_POINTER(scgrp->subsys[ssid], NULL);
		rcu_assign_pointer(dcgrp->subsys[ssid], css);
		ss->root = dst_root;

		spin_lock_irq(&css_set_lock);
		css->cgroup = dcgrp;
		WARN_ON(!list_empty(&dcgrp->e_csets[ss->id]));
		list_for_each_entry_safe(cset, cset_pos, &scgrp->e_csets[ss->id],
					 e_cset_node[ss->id]) {
			list_move_tail(&cset->e_cset_node[ss->id],
				       &dcgrp->e_csets[ss->id]);
			/*
			 * all css_sets of scgrp together in same order to dcgrp,
			 * patch in-flight iterators to preserve correct iteration.
			 * since the iterator is always advanced right away and
			 * finished when it->cset_pos meets it->cset_head, so only
			 * update it->cset_head is enough here.
			 */
			list_for_each_entry(it, &cset->task_iters, iters_node)
				if (it->cset_head == &scgrp->e_csets[ss->id])
					it->cset_head = &dcgrp->e_csets[ss->id];
		}
		spin_unlock_irq(&css_set_lock);

		if (ss->css_rstat_flush) {
			list_del_rcu(&css->rstat_css_node);
			synchronize_rcu();
			list_add_rcu(&css->rstat_css_node,
				     &dcgrp->rstat_css_list);
		}

		/* default hierarchy doesn't enable controllers by default */
		dst_root->subsys_mask |= 1 << ssid;
		if (dst_root == &cgrp_dfl_root) {
			static_branch_enable(cgroup_subsys_on_dfl_key[ssid]);
		} else {
			dcgrp->subtree_control |= 1 << ssid;
			static_branch_disable(cgroup_subsys_on_dfl_key[ssid]);
		}

		ret = cgroup_apply_control(dcgrp);
		if (ret)
			pr_warn("partial failure to rebind %s controller (err=%d)\n",
				ss->name, ret);

		if (ss->bind)
			ss->bind(css);
	} while_each_subsys_mask();

	kernfs_activate(dcgrp->kn);
	return 0;
}

int cgroup_show_path(struct seq_file *sf, struct kernfs_node *kf_node,
		     struct kernfs_root *kf_root)
{
	int len = 0;
	char *buf = NULL;
	struct cgroup_root *kf_cgroot = cgroup_root_from_kf(kf_root);
	struct cgroup *ns_cgroup;

	buf = kmalloc(PATH_MAX, GFP_KERNEL);
	if (!buf)
		return -ENOMEM;

	spin_lock_irq(&css_set_lock);
	ns_cgroup = current_cgns_cgroup_from_root(kf_cgroot);
	len = kernfs_path_from_node(kf_node, ns_cgroup->kn, buf, PATH_MAX);
	spin_unlock_irq(&css_set_lock);

	if (len == -E2BIG)
		len = -ERANGE;
	else if (len > 0) {
		seq_escape(sf, buf, " \t\n\\");
		len = 0;
	}
	kfree(buf);
	return len;
}

enum cgroup2_param {
	Opt_nsdelegate,
	Opt_favordynmods,
	Opt_memory_localevents,
	Opt_memory_recursiveprot,
	Opt_memory_hugetlb_accounting,
	Opt_pids_localevents,
	nr__cgroup2_params
};

static const struct fs_parameter_spec cgroup2_fs_parameters[] = {
	fsparam_flag("nsdelegate",		Opt_nsdelegate),
	fsparam_flag("favordynmods",		Opt_favordynmods),
	fsparam_flag("memory_localevents",	Opt_memory_localevents),
	fsparam_flag("memory_recursiveprot",	Opt_memory_recursiveprot),
	fsparam_flag("memory_hugetlb_accounting", Opt_memory_hugetlb_accounting),
	fsparam_flag("pids_localevents",	Opt_pids_localevents),
	{}
};

static int cgroup2_parse_param(struct fs_context *fc, struct fs_parameter *param)
{
	struct cgroup_fs_context *ctx = cgroup_fc2context(fc);
	struct fs_parse_result result;
	int opt;

	opt = fs_parse(fc, cgroup2_fs_parameters, param, &result);
	if (opt < 0)
		return opt;

	switch (opt) {
	case Opt_nsdelegate:
		ctx->flags |= CGRP_ROOT_NS_DELEGATE;
		return 0;
	case Opt_favordynmods:
		ctx->flags |= CGRP_ROOT_FAVOR_DYNMODS;
		return 0;
	case Opt_memory_localevents:
		ctx->flags |= CGRP_ROOT_MEMORY_LOCAL_EVENTS;
		return 0;
	case Opt_memory_recursiveprot:
		ctx->flags |= CGRP_ROOT_MEMORY_RECURSIVE_PROT;
		return 0;
	case Opt_memory_hugetlb_accounting:
		ctx->flags |= CGRP_ROOT_MEMORY_HUGETLB_ACCOUNTING;
		return 0;
	case Opt_pids_localevents:
		ctx->flags |= CGRP_ROOT_PIDS_LOCAL_EVENTS;
		return 0;
	}
	return -EINVAL;
}

struct cgroup_of_peak *of_peak(struct kernfs_open_file *of)
{
	struct cgroup_file_ctx *ctx = of->priv;

	return &ctx->peak;
}

static void apply_cgroup_root_flags(unsigned int root_flags)
{
	if (current->nsproxy->cgroup_ns == &init_cgroup_ns) {
		if (root_flags & CGRP_ROOT_NS_DELEGATE)
			cgrp_dfl_root.flags |= CGRP_ROOT_NS_DELEGATE;
		else
			cgrp_dfl_root.flags &= ~CGRP_ROOT_NS_DELEGATE;

		cgroup_favor_dynmods(&cgrp_dfl_root,
				     root_flags & CGRP_ROOT_FAVOR_DYNMODS);

		if (root_flags & CGRP_ROOT_MEMORY_LOCAL_EVENTS)
			cgrp_dfl_root.flags |= CGRP_ROOT_MEMORY_LOCAL_EVENTS;
		else
			cgrp_dfl_root.flags &= ~CGRP_ROOT_MEMORY_LOCAL_EVENTS;

		if (root_flags & CGRP_ROOT_MEMORY_RECURSIVE_PROT)
			cgrp_dfl_root.flags |= CGRP_ROOT_MEMORY_RECURSIVE_PROT;
		else
			cgrp_dfl_root.flags &= ~CGRP_ROOT_MEMORY_RECURSIVE_PROT;

		if (root_flags & CGRP_ROOT_MEMORY_HUGETLB_ACCOUNTING)
			cgrp_dfl_root.flags |= CGRP_ROOT_MEMORY_HUGETLB_ACCOUNTING;
		else
			cgrp_dfl_root.flags &= ~CGRP_ROOT_MEMORY_HUGETLB_ACCOUNTING;

		if (root_flags & CGRP_ROOT_PIDS_LOCAL_EVENTS)
			cgrp_dfl_root.flags |= CGRP_ROOT_PIDS_LOCAL_EVENTS;
		else
			cgrp_dfl_root.flags &= ~CGRP_ROOT_PIDS_LOCAL_EVENTS;
	}
}

static int cgroup_show_options(struct seq_file *seq, struct kernfs_root *kf_root)
{
	if (cgrp_dfl_root.flags & CGRP_ROOT_NS_DELEGATE)
		seq_puts(seq, ",nsdelegate");
	if (cgrp_dfl_root.flags & CGRP_ROOT_FAVOR_DYNMODS)
		seq_puts(seq, ",favordynmods");
	if (cgrp_dfl_root.flags & CGRP_ROOT_MEMORY_LOCAL_EVENTS)
		seq_puts(seq, ",memory_localevents");
	if (cgrp_dfl_root.flags & CGRP_ROOT_MEMORY_RECURSIVE_PROT)
		seq_puts(seq, ",memory_recursiveprot");
	if (cgrp_dfl_root.flags & CGRP_ROOT_MEMORY_HUGETLB_ACCOUNTING)
		seq_puts(seq, ",memory_hugetlb_accounting");
	if (cgrp_dfl_root.flags & CGRP_ROOT_PIDS_LOCAL_EVENTS)
		seq_puts(seq, ",pids_localevents");
	return 0;
}

static int cgroup_reconfigure(struct fs_context *fc)
{
	struct cgroup_fs_context *ctx = cgroup_fc2context(fc);

	apply_cgroup_root_flags(ctx->flags);
	return 0;
}

static void init_cgroup_housekeeping(struct cgroup *cgrp)
{
	struct cgroup_subsys *ss;
	int ssid;

	INIT_LIST_HEAD(&cgrp->self.sibling);
	INIT_LIST_HEAD(&cgrp->self.children);
	INIT_LIST_HEAD(&cgrp->cset_links);
	INIT_LIST_HEAD(&cgrp->pidlists);
	mutex_init(&cgrp->pidlist_mutex);
	cgrp->self.cgroup = cgrp;
	cgrp->self.flags |= CSS_ONLINE;
	cgrp->dom_cgrp = cgrp;
	cgrp->max_descendants = INT_MAX;
	cgrp->max_depth = INT_MAX;
	INIT_LIST_HEAD(&cgrp->rstat_css_list);
	prev_cputime_init(&cgrp->prev_cputime);

	for_each_subsys(ss, ssid)
		INIT_LIST_HEAD(&cgrp->e_csets[ssid]);

	init_waitqueue_head(&cgrp->offline_waitq);
	INIT_WORK(&cgrp->release_agent_work, cgroup1_release_agent);
}

void init_cgroup_root(struct cgroup_fs_context *ctx)
{
	struct cgroup_root *root = ctx->root;
	struct cgroup *cgrp = &root->cgrp;

	INIT_LIST_HEAD_RCU(&root->root_list);
	atomic_set(&root->nr_cgrps, 1);
	cgrp->root = root;
	init_cgroup_housekeeping(cgrp);

	/* DYNMODS must be modified through cgroup_favor_dynmods() */
	root->flags = ctx->flags & ~CGRP_ROOT_FAVOR_DYNMODS;
	if (ctx->release_agent)
		strscpy(root->release_agent_path, ctx->release_agent, PATH_MAX);
	if (ctx->name)
		strscpy(root->name, ctx->name, MAX_CGROUP_ROOT_NAMELEN);
	if (ctx->cpuset_clone_children)
		set_bit(CGRP_CPUSET_CLONE_CHILDREN, &root->cgrp.flags);
}

int cgroup_setup_root(struct cgroup_root *root, u16 ss_mask)
{
	LIST_HEAD(tmp_links);
	struct cgroup *root_cgrp = &root->cgrp;
	struct kernfs_syscall_ops *kf_sops;
	struct css_set *cset;
	int i, ret;

	lockdep_assert_held(&cgroup_mutex);

	ret = percpu_ref_init(&root_cgrp->self.refcnt, css_release,
			      0, GFP_KERNEL);
	if (ret)
		goto out;

	/*
	 * We're accessing css_set_count without locking css_set_lock here,
	 * but that's OK - it can only be increased by someone holding
	 * cgroup_lock, and that's us.  Later rebinding may disable
	 * controllers on the default hierarchy and thus create new csets,
	 * which can't be more than the existing ones.  Allocate 2x.
	 */
	ret = allocate_cgrp_cset_links(2 * css_set_count, &tmp_links);
	if (ret)
		goto cancel_ref;

	ret = cgroup_init_root_id(root);
	if (ret)
		goto cancel_ref;

	kf_sops = root == &cgrp_dfl_root ?
		&cgroup_kf_syscall_ops : &cgroup1_kf_syscall_ops;

	root->kf_root = kernfs_create_root(kf_sops,
					   KERNFS_ROOT_CREATE_DEACTIVATED |
					   KERNFS_ROOT_SUPPORT_EXPORTOP |
					   KERNFS_ROOT_SUPPORT_USER_XATTR,
					   root_cgrp);
	if (IS_ERR(root->kf_root)) {
		ret = PTR_ERR(root->kf_root);
		goto exit_root_id;
	}
	root_cgrp->kn = kernfs_root_to_node(root->kf_root);
	WARN_ON_ONCE(cgroup_ino(root_cgrp) != 1);
	root_cgrp->ancestors[0] = root_cgrp;

	ret = css_populate_dir(&root_cgrp->self);
	if (ret)
		goto destroy_root;

	ret = cgroup_rstat_init(root_cgrp);
	if (ret)
		goto destroy_root;

	ret = rebind_subsystems(root, ss_mask);
	if (ret)
		goto exit_stats;

	if (root == &cgrp_dfl_root) {
		ret = cgroup_bpf_inherit(root_cgrp);
		WARN_ON_ONCE(ret);
	}

	trace_cgroup_setup_root(root);

	/*
	 * There must be no failure case after here, since rebinding takes
	 * care of subsystems' refcounts, which are explicitly dropped in
	 * the failure exit path.
	 */
	list_add_rcu(&root->root_list, &cgroup_roots);
	cgroup_root_count++;

	/*
	 * Link the root cgroup in this hierarchy into all the css_set
	 * objects.
	 */
	spin_lock_irq(&css_set_lock);
	hash_for_each(css_set_table, i, cset, hlist) {
		link_css_set(&tmp_links, cset, root_cgrp);
		if (css_set_populated(cset))
			cgroup_update_populated(root_cgrp, true);
	}
	spin_unlock_irq(&css_set_lock);

	BUG_ON(!list_empty(&root_cgrp->self.children));
	BUG_ON(atomic_read(&root->nr_cgrps) != 1);

	ret = 0;
	goto out;

exit_stats:
	cgroup_rstat_exit(root_cgrp);
destroy_root:
	kernfs_destroy_root(root->kf_root);
	root->kf_root = NULL;
exit_root_id:
	cgroup_exit_root_id(root);
cancel_ref:
	percpu_ref_exit(&root_cgrp->self.refcnt);
out:
	free_cgrp_cset_links(&tmp_links);
	return ret;
}

int cgroup_do_get_tree(struct fs_context *fc)
{
	struct cgroup_fs_context *ctx = cgroup_fc2context(fc);
	int ret;

	ctx->kfc.root = ctx->root->kf_root;
	if (fc->fs_type == &cgroup2_fs_type)
		ctx->kfc.magic = CGROUP2_SUPER_MAGIC;
	else
		ctx->kfc.magic = CGROUP_SUPER_MAGIC;
	ret = kernfs_get_tree(fc);

	/*
	 * In non-init cgroup namespace, instead of root cgroup's dentry,
	 * we return the dentry corresponding to the cgroupns->root_cgrp.
	 */
	if (!ret && ctx->ns != &init_cgroup_ns) {
		struct dentry *nsdentry;
		struct super_block *sb = fc->root->d_sb;
		struct cgroup *cgrp;

		cgroup_lock();
		spin_lock_irq(&css_set_lock);

		cgrp = cset_cgroup_from_root(ctx->ns->root_cset, ctx->root);

		spin_unlock_irq(&css_set_lock);
		cgroup_unlock();

		nsdentry = kernfs_node_dentry(cgrp->kn, sb);
		dput(fc->root);
		if (IS_ERR(nsdentry)) {
			deactivate_locked_super(sb);
			ret = PTR_ERR(nsdentry);
			nsdentry = NULL;
		}
		fc->root = nsdentry;
	}

	if (!ctx->kfc.new_sb_created)
		cgroup_put(&ctx->root->cgrp);

	return ret;
}

/*
 * Destroy a cgroup filesystem context.
 */
static void cgroup_fs_context_free(struct fs_context *fc)
{
	struct cgroup_fs_context *ctx = cgroup_fc2context(fc);

	kfree(ctx->name);
	kfree(ctx->release_agent);
	put_cgroup_ns(ctx->ns);
	kernfs_free_fs_context(fc);
	kfree(ctx);
}

static int cgroup_get_tree(struct fs_context *fc)
{
	struct cgroup_fs_context *ctx = cgroup_fc2context(fc);
	int ret;

	WRITE_ONCE(cgrp_dfl_visible, true);
	cgroup_get_live(&cgrp_dfl_root.cgrp);
	ctx->root = &cgrp_dfl_root;

	ret = cgroup_do_get_tree(fc);
	if (!ret)
		apply_cgroup_root_flags(ctx->flags);
	return ret;
}

static const struct fs_context_operations cgroup_fs_context_ops = {
	.free		= cgroup_fs_context_free,
	.parse_param	= cgroup2_parse_param,
	.get_tree	= cgroup_get_tree,
	.reconfigure	= cgroup_reconfigure,
};

static const struct fs_context_operations cgroup1_fs_context_ops = {
	.free		= cgroup_fs_context_free,
	.parse_param	= cgroup1_parse_param,
	.get_tree	= cgroup1_get_tree,
	.reconfigure	= cgroup1_reconfigure,
};

/*
 * Initialise the cgroup filesystem creation/reconfiguration context.  Notably,
 * we select the namespace we're going to use.
 */
static int cgroup_init_fs_context(struct fs_context *fc)
{
	struct cgroup_fs_context *ctx;

	ctx = kzalloc(sizeof(struct cgroup_fs_context), GFP_KERNEL);
	if (!ctx)
		return -ENOMEM;

	ctx->ns = current->nsproxy->cgroup_ns;
	get_cgroup_ns(ctx->ns);
	fc->fs_private = &ctx->kfc;
	if (fc->fs_type == &cgroup2_fs_type)
		fc->ops = &cgroup_fs_context_ops;
	else
		fc->ops = &cgroup1_fs_context_ops;
	put_user_ns(fc->user_ns);
	fc->user_ns = get_user_ns(ctx->ns->user_ns);
	fc->global = true;

	if (have_favordynmods)
		ctx->flags |= CGRP_ROOT_FAVOR_DYNMODS;

	return 0;
}

static void cgroup_kill_sb(struct super_block *sb)
{
	struct kernfs_root *kf_root = kernfs_root_from_sb(sb);
	struct cgroup_root *root = cgroup_root_from_kf(kf_root);

	/*
	 * If @root doesn't have any children, start killing it.
	 * This prevents new mounts by disabling percpu_ref_tryget_live().
	 *
	 * And don't kill the default root.
	 */
	if (list_empty(&root->cgrp.self.children) && root != &cgrp_dfl_root &&
	    !percpu_ref_is_dying(&root->cgrp.self.refcnt))
		percpu_ref_kill(&root->cgrp.self.refcnt);
	cgroup_put(&root->cgrp);
	kernfs_kill_sb(sb);
}

struct file_system_type cgroup_fs_type = {
	.name			= "cgroup",
	.init_fs_context	= cgroup_init_fs_context,
	.parameters		= cgroup1_fs_parameters,
	.kill_sb		= cgroup_kill_sb,
	.fs_flags		= FS_USERNS_MOUNT,
};

static struct file_system_type cgroup2_fs_type = {
	.name			= "cgroup2",
	.init_fs_context	= cgroup_init_fs_context,
	.parameters		= cgroup2_fs_parameters,
	.kill_sb		= cgroup_kill_sb,
	.fs_flags		= FS_USERNS_MOUNT,
};

#ifdef CONFIG_CPUSETS_V1
static const struct fs_context_operations cpuset_fs_context_ops = {
	.get_tree	= cgroup1_get_tree,
	.free		= cgroup_fs_context_free,
};

/*
 * This is ugly, but preserves the userspace API for existing cpuset
 * users. If someone tries to mount the "cpuset" filesystem, we
 * silently switch it to mount "cgroup" instead
 */
static int cpuset_init_fs_context(struct fs_context *fc)
{
	char *agent = kstrdup("/sbin/cpuset_release_agent", GFP_USER);
	struct cgroup_fs_context *ctx;
	int err;

	err = cgroup_init_fs_context(fc);
	if (err) {
		kfree(agent);
		return err;
	}

	fc->ops = &cpuset_fs_context_ops;

	ctx = cgroup_fc2context(fc);
	ctx->subsys_mask = 1 << cpuset_cgrp_id;
	ctx->flags |= CGRP_ROOT_NOPREFIX;
	ctx->release_agent = agent;

	get_filesystem(&cgroup_fs_type);
	put_filesystem(fc->fs_type);
	fc->fs_type = &cgroup_fs_type;

	return 0;
}

static struct file_system_type cpuset_fs_type = {
	.name			= "cpuset",
	.init_fs_context	= cpuset_init_fs_context,
	.fs_flags		= FS_USERNS_MOUNT,
};
#endif

int cgroup_path_ns_locked(struct cgroup *cgrp, char *buf, size_t buflen,
			  struct cgroup_namespace *ns)
{
	struct cgroup *root = cset_cgroup_from_root(ns->root_cset, cgrp->root);

	return kernfs_path_from_node(cgrp->kn, root->kn, buf, buflen);
}

int cgroup_path_ns(struct cgroup *cgrp, char *buf, size_t buflen,
		   struct cgroup_namespace *ns)
{
	int ret;

	cgroup_lock();
	spin_lock_irq(&css_set_lock);

	ret = cgroup_path_ns_locked(cgrp, buf, buflen, ns);

	spin_unlock_irq(&css_set_lock);
	cgroup_unlock();

	return ret;
}
EXPORT_SYMBOL_GPL(cgroup_path_ns);

/**
 * cgroup_attach_lock - Lock for ->attach()
 * @lock_threadgroup: whether to down_write cgroup_threadgroup_rwsem
 *
 * cgroup migration sometimes needs to stabilize threadgroups against forks and
 * exits by write-locking cgroup_threadgroup_rwsem. However, some ->attach()
 * implementations (e.g. cpuset), also need to disable CPU hotplug.
 * Unfortunately, letting ->attach() operations acquire cpus_read_lock() can
 * lead to deadlocks.
 *
 * Bringing up a CPU may involve creating and destroying tasks which requires
 * read-locking threadgroup_rwsem, so threadgroup_rwsem nests inside
 * cpus_read_lock(). If we call an ->attach() which acquires the cpus lock while
 * write-locking threadgroup_rwsem, the locking order is reversed and we end up
 * waiting for an on-going CPU hotplug operation which in turn is waiting for
 * the threadgroup_rwsem to be released to create new tasks. For more details:
 *
 *   http://lkml.kernel.org/r/20220711174629.uehfmqegcwn2lqzu@wubuntu
 *
 * Resolve the situation by always acquiring cpus_read_lock() before optionally
 * write-locking cgroup_threadgroup_rwsem. This allows ->attach() to assume that
 * CPU hotplug is disabled on entry.
 */
void cgroup_attach_lock(bool lock_threadgroup)
{
	cpus_read_lock();
	if (lock_threadgroup)
		percpu_down_write(&cgroup_threadgroup_rwsem);
}

/**
 * cgroup_attach_unlock - Undo cgroup_attach_lock()
 * @lock_threadgroup: whether to up_write cgroup_threadgroup_rwsem
 */
void cgroup_attach_unlock(bool lock_threadgroup)
{
	if (lock_threadgroup)
		percpu_up_write(&cgroup_threadgroup_rwsem);
	cpus_read_unlock();
}

/**
 * cgroup_migrate_add_task - add a migration target task to a migration context
 * @task: target task
 * @mgctx: target migration context
 *
 * Add @task, which is a migration target, to @mgctx->tset.  This function
 * becomes noop if @task doesn't need to be migrated.  @task's css_set
 * should have been added as a migration source and @task->cg_list will be
 * moved from the css_set's tasks list to mg_tasks one.
 */
static void cgroup_migrate_add_task(struct task_struct *task,
				    struct cgroup_mgctx *mgctx)
{
	struct css_set *cset;

	lockdep_assert_held(&css_set_lock);

	/* @task either already exited or can't exit until the end */
	if (task->flags & PF_EXITING)
		return;

	/* cgroup_threadgroup_rwsem protects racing against forks */
	WARN_ON_ONCE(list_empty(&task->cg_list));

	cset = task_css_set(task);
	if (!cset->mg_src_cgrp)
		return;

	mgctx->tset.nr_tasks++;

	list_move_tail(&task->cg_list, &cset->mg_tasks);
	if (list_empty(&cset->mg_node))
		list_add_tail(&cset->mg_node,
			      &mgctx->tset.src_csets);
	if (list_empty(&cset->mg_dst_cset->mg_node))
		list_add_tail(&cset->mg_dst_cset->mg_node,
			      &mgctx->tset.dst_csets);
}

/**
 * cgroup_taskset_first - reset taskset and return the first task
 * @tset: taskset of interest
 * @dst_cssp: output variable for the destination css
 *
 * @tset iteration is initialized and the first task is returned.
 */
struct task_struct *cgroup_taskset_first(struct cgroup_taskset *tset,
					 struct cgroup_subsys_state **dst_cssp)
{
	tset->cur_cset = list_first_entry(tset->csets, struct css_set, mg_node);
	tset->cur_task = NULL;

	return cgroup_taskset_next(tset, dst_cssp);
}

/**
 * cgroup_taskset_next - iterate to the next task in taskset
 * @tset: taskset of interest
 * @dst_cssp: output variable for the destination css
 *
 * Return the next task in @tset.  Iteration must have been initialized
 * with cgroup_taskset_first().
 */
struct task_struct *cgroup_taskset_next(struct cgroup_taskset *tset,
					struct cgroup_subsys_state **dst_cssp)
{
	struct css_set *cset = tset->cur_cset;
	struct task_struct *task = tset->cur_task;

	while (CGROUP_HAS_SUBSYS_CONFIG && &cset->mg_node != tset->csets) {
		if (!task)
			task = list_first_entry(&cset->mg_tasks,
						struct task_struct, cg_list);
		else
			task = list_next_entry(task, cg_list);

		if (&task->cg_list != &cset->mg_tasks) {
			tset->cur_cset = cset;
			tset->cur_task = task;

			/*
			 * This function may be called both before and
			 * after cgroup_migrate_execute().  The two cases
			 * can be distinguished by looking at whether @cset
			 * has its ->mg_dst_cset set.
			 */
			if (cset->mg_dst_cset)
				*dst_cssp = cset->mg_dst_cset->subsys[tset->ssid];
			else
				*dst_cssp = cset->subsys[tset->ssid];

			return task;
		}

		cset = list_next_entry(cset, mg_node);
		task = NULL;
	}

	return NULL;
}

/**
 * cgroup_migrate_execute - migrate a taskset
 * @mgctx: migration context
 *
 * Migrate tasks in @mgctx as setup by migration preparation functions.
 * This function fails iff one of the ->can_attach callbacks fails and
 * guarantees that either all or none of the tasks in @mgctx are migrated.
 * @mgctx is consumed regardless of success.
 */
static int cgroup_migrate_execute(struct cgroup_mgctx *mgctx)
{
	struct cgroup_taskset *tset = &mgctx->tset;
	struct cgroup_subsys *ss;
	struct task_struct *task, *tmp_task;
	struct css_set *cset, *tmp_cset;
	int ssid, failed_ssid, ret;

	/* check that we can legitimately attach to the cgroup */
	if (tset->nr_tasks) {
		do_each_subsys_mask(ss, ssid, mgctx->ss_mask) {
			if (ss->can_attach) {
				tset->ssid = ssid;
				ret = ss->can_attach(tset);
				if (ret) {
					failed_ssid = ssid;
					goto out_cancel_attach;
				}
			}
		} while_each_subsys_mask();
	}

	/*
	 * Now that we're guaranteed success, proceed to move all tasks to
	 * the new cgroup.  There are no failure cases after here, so this
	 * is the commit point.
	 */
	spin_lock_irq(&css_set_lock);
	list_for_each_entry(cset, &tset->src_csets, mg_node) {
		list_for_each_entry_safe(task, tmp_task, &cset->mg_tasks, cg_list) {
			struct css_set *from_cset = task_css_set(task);
			struct css_set *to_cset = cset->mg_dst_cset;

			get_css_set(to_cset);
			to_cset->nr_tasks++;
			css_set_move_task(task, from_cset, to_cset, true);
			from_cset->nr_tasks--;
			/*
			 * If the source or destination cgroup is frozen,
			 * the task might require to change its state.
			 */
			cgroup_freezer_migrate_task(task, from_cset->dfl_cgrp,
						    to_cset->dfl_cgrp);
			put_css_set_locked(from_cset);

		}
	}
	spin_unlock_irq(&css_set_lock);

	/*
	 * Migration is committed, all target tasks are now on dst_csets.
	 * Nothing is sensitive to fork() after this point.  Notify
	 * controllers that migration is complete.
	 */
	tset->csets = &tset->dst_csets;

	if (tset->nr_tasks) {
		do_each_subsys_mask(ss, ssid, mgctx->ss_mask) {
			if (ss->attach) {
				tset->ssid = ssid;
				ss->attach(tset);
			}
		} while_each_subsys_mask();
	}

	ret = 0;
	goto out_release_tset;

out_cancel_attach:
	if (tset->nr_tasks) {
		do_each_subsys_mask(ss, ssid, mgctx->ss_mask) {
			if (ssid == failed_ssid)
				break;
			if (ss->cancel_attach) {
				tset->ssid = ssid;
				ss->cancel_attach(tset);
			}
		} while_each_subsys_mask();
	}
out_release_tset:
	spin_lock_irq(&css_set_lock);
	list_splice_init(&tset->dst_csets, &tset->src_csets);
	list_for_each_entry_safe(cset, tmp_cset, &tset->src_csets, mg_node) {
		list_splice_tail_init(&cset->mg_tasks, &cset->tasks);
		list_del_init(&cset->mg_node);
	}
	spin_unlock_irq(&css_set_lock);

	/*
	 * Re-initialize the cgroup_taskset structure in case it is reused
	 * again in another cgroup_migrate_add_task()/cgroup_migrate_execute()
	 * iteration.
	 */
	tset->nr_tasks = 0;
	tset->csets    = &tset->src_csets;
	return ret;
}

/**
 * cgroup_migrate_vet_dst - verify whether a cgroup can be migration destination
 * @dst_cgrp: destination cgroup to test
 *
 * On the default hierarchy, except for the mixable, (possible) thread root
 * and threaded cgroups, subtree_control must be zero for migration
 * destination cgroups with tasks so that child cgroups don't compete
 * against tasks.
 */
int cgroup_migrate_vet_dst(struct cgroup *dst_cgrp)
{
	/* v1 doesn't have any restriction */
	if (!cgroup_on_dfl(dst_cgrp))
		return 0;

	/* verify @dst_cgrp can host resources */
	if (!cgroup_is_valid_domain(dst_cgrp->dom_cgrp))
		return -EOPNOTSUPP;

	/*
	 * If @dst_cgrp is already or can become a thread root or is
	 * threaded, it doesn't matter.
	 */
	if (cgroup_can_be_thread_root(dst_cgrp) || cgroup_is_threaded(dst_cgrp))
		return 0;

	/* apply no-internal-process constraint */
	if (dst_cgrp->subtree_control)
		return -EBUSY;

	return 0;
}

/**
 * cgroup_migrate_finish - cleanup after attach
 * @mgctx: migration context
 *
 * Undo cgroup_migrate_add_src() and cgroup_migrate_prepare_dst().  See
 * those functions for details.
 */
void cgroup_migrate_finish(struct cgroup_mgctx *mgctx)
{
	struct css_set *cset, *tmp_cset;

	lockdep_assert_held(&cgroup_mutex);

	spin_lock_irq(&css_set_lock);

	list_for_each_entry_safe(cset, tmp_cset, &mgctx->preloaded_src_csets,
				 mg_src_preload_node) {
		cset->mg_src_cgrp = NULL;
		cset->mg_dst_cgrp = NULL;
		cset->mg_dst_cset = NULL;
		list_del_init(&cset->mg_src_preload_node);
		put_css_set_locked(cset);
	}

	list_for_each_entry_safe(cset, tmp_cset, &mgctx->preloaded_dst_csets,
				 mg_dst_preload_node) {
		cset->mg_src_cgrp = NULL;
		cset->mg_dst_cgrp = NULL;
		cset->mg_dst_cset = NULL;
		list_del_init(&cset->mg_dst_preload_node);
		put_css_set_locked(cset);
	}

	spin_unlock_irq(&css_set_lock);
}

/**
 * cgroup_migrate_add_src - add a migration source css_set
 * @src_cset: the source css_set to add
 * @dst_cgrp: the destination cgroup
 * @mgctx: migration context
 *
 * Tasks belonging to @src_cset are about to be migrated to @dst_cgrp.  Pin
 * @src_cset and add it to @mgctx->src_csets, which should later be cleaned
 * up by cgroup_migrate_finish().
 *
 * This function may be called without holding cgroup_threadgroup_rwsem
 * even if the target is a process.  Threads may be created and destroyed
 * but as long as cgroup_mutex is not dropped, no new css_set can be put
 * into play and the preloaded css_sets are guaranteed to cover all
 * migrations.
 */
void cgroup_migrate_add_src(struct css_set *src_cset,
			    struct cgroup *dst_cgrp,
			    struct cgroup_mgctx *mgctx)
{
	struct cgroup *src_cgrp;

	lockdep_assert_held(&cgroup_mutex);
	lockdep_assert_held(&css_set_lock);

	/*
	 * If ->dead, @src_set is associated with one or more dead cgroups
	 * and doesn't contain any migratable tasks.  Ignore it early so
	 * that the rest of migration path doesn't get confused by it.
	 */
	if (src_cset->dead)
		return;

	if (!list_empty(&src_cset->mg_src_preload_node))
		return;

	src_cgrp = cset_cgroup_from_root(src_cset, dst_cgrp->root);

	WARN_ON(src_cset->mg_src_cgrp);
	WARN_ON(src_cset->mg_dst_cgrp);
	WARN_ON(!list_empty(&src_cset->mg_tasks));
	WARN_ON(!list_empty(&src_cset->mg_node));

	src_cset->mg_src_cgrp = src_cgrp;
	src_cset->mg_dst_cgrp = dst_cgrp;
	get_css_set(src_cset);
	list_add_tail(&src_cset->mg_src_preload_node, &mgctx->preloaded_src_csets);
}

/**
 * cgroup_migrate_prepare_dst - prepare destination css_sets for migration
 * @mgctx: migration context
 *
 * Tasks are about to be moved and all the source css_sets have been
 * preloaded to @mgctx->preloaded_src_csets.  This function looks up and
 * pins all destination css_sets, links each to its source, and append them
 * to @mgctx->preloaded_dst_csets.
 *
 * This function must be called after cgroup_migrate_add_src() has been
 * called on each migration source css_set.  After migration is performed
 * using cgroup_migrate(), cgroup_migrate_finish() must be called on
 * @mgctx.
 */
int cgroup_migrate_prepare_dst(struct cgroup_mgctx *mgctx)
{
	struct css_set *src_cset, *tmp_cset;

	lockdep_assert_held(&cgroup_mutex);

	/* look up the dst cset for each src cset and link it to src */
	list_for_each_entry_safe(src_cset, tmp_cset, &mgctx->preloaded_src_csets,
				 mg_src_preload_node) {
		struct css_set *dst_cset;
		struct cgroup_subsys *ss;
		int ssid;

		dst_cset = find_css_set(src_cset, src_cset->mg_dst_cgrp);
		if (!dst_cset)
			return -ENOMEM;

		WARN_ON_ONCE(src_cset->mg_dst_cset || dst_cset->mg_dst_cset);

		/*
		 * If src cset equals dst, it's noop.  Drop the src.
		 * cgroup_migrate() will skip the cset too.  Note that we
		 * can't handle src == dst as some nodes are used by both.
		 */
		if (src_cset == dst_cset) {
			src_cset->mg_src_cgrp = NULL;
			src_cset->mg_dst_cgrp = NULL;
			list_del_init(&src_cset->mg_src_preload_node);
			put_css_set(src_cset);
			put_css_set(dst_cset);
			continue;
		}

		src_cset->mg_dst_cset = dst_cset;

		if (list_empty(&dst_cset->mg_dst_preload_node))
			list_add_tail(&dst_cset->mg_dst_preload_node,
				      &mgctx->preloaded_dst_csets);
		else
			put_css_set(dst_cset);

		for_each_subsys(ss, ssid)
			if (src_cset->subsys[ssid] != dst_cset->subsys[ssid])
				mgctx->ss_mask |= 1 << ssid;
	}

	return 0;
}

/**
 * cgroup_migrate - migrate a process or task to a cgroup
 * @leader: the leader of the process or the task to migrate
 * @threadgroup: whether @leader points to the whole process or a single task
 * @mgctx: migration context
 *
 * Migrate a process or task denoted by @leader.  If migrating a process,
 * the caller must be holding cgroup_threadgroup_rwsem.  The caller is also
 * responsible for invoking cgroup_migrate_add_src() and
 * cgroup_migrate_prepare_dst() on the targets before invoking this
 * function and following up with cgroup_migrate_finish().
 *
 * As long as a controller's ->can_attach() doesn't fail, this function is
 * guaranteed to succeed.  This means that, excluding ->can_attach()
 * failure, when migrating multiple targets, the success or failure can be
 * decided for all targets by invoking group_migrate_prepare_dst() before
 * actually starting migrating.
 */
int cgroup_migrate(struct task_struct *leader, bool threadgroup,
		   struct cgroup_mgctx *mgctx)
{
	struct task_struct *task;

	/*
	 * The following thread iteration should be inside an RCU critical
	 * section to prevent tasks from being freed while taking the snapshot.
	 * spin_lock_irq() implies RCU critical section here.
	 */
	spin_lock_irq(&css_set_lock);
	task = leader;
	do {
		cgroup_migrate_add_task(task, mgctx);
		if (!threadgroup)
			break;
	} while_each_thread(leader, task);
	spin_unlock_irq(&css_set_lock);

	return cgroup_migrate_execute(mgctx);
}

/**
 * cgroup_attach_task - attach a task or a whole threadgroup to a cgroup
 * @dst_cgrp: the cgroup to attach to
 * @leader: the task or the leader of the threadgroup to be attached
 * @threadgroup: attach the whole threadgroup?
 *
 * Call holding cgroup_mutex and cgroup_threadgroup_rwsem.
 */
int cgroup_attach_task(struct cgroup *dst_cgrp, struct task_struct *leader,
		       bool threadgroup)
{
	DEFINE_CGROUP_MGCTX(mgctx);
	struct task_struct *task;
	int ret = 0;

	/* look up all src csets */
	spin_lock_irq(&css_set_lock);
	rcu_read_lock();
	task = leader;
	do {
		cgroup_migrate_add_src(task_css_set(task), dst_cgrp, &mgctx);
		if (!threadgroup)
			break;
	} while_each_thread(leader, task);
	rcu_read_unlock();
	spin_unlock_irq(&css_set_lock);

	/* prepare dst csets and commit */
	ret = cgroup_migrate_prepare_dst(&mgctx);
	if (!ret)
		ret = cgroup_migrate(leader, threadgroup, &mgctx);

	cgroup_migrate_finish(&mgctx);

	if (!ret)
		TRACE_CGROUP_PATH(attach_task, dst_cgrp, leader, threadgroup);

	return ret;
}

struct task_struct *cgroup_procs_write_start(char *buf, bool threadgroup,
					     bool *threadgroup_locked)
{
	struct task_struct *tsk;
	pid_t pid;

	if (kstrtoint(strstrip(buf), 0, &pid) || pid < 0)
		return ERR_PTR(-EINVAL);

	/*
	 * If we migrate a single thread, we don't care about threadgroup
	 * stability. If the thread is `current`, it won't exit(2) under our
	 * hands or change PID through exec(2). We exclude
	 * cgroup_update_dfl_csses and other cgroup_{proc,thread}s_write
	 * callers by cgroup_mutex.
	 * Therefore, we can skip the global lock.
	 */
	lockdep_assert_held(&cgroup_mutex);
	*threadgroup_locked = pid || threadgroup;
	cgroup_attach_lock(*threadgroup_locked);

	rcu_read_lock();
	if (pid) {
		tsk = find_task_by_vpid(pid);
		if (!tsk) {
			tsk = ERR_PTR(-ESRCH);
			goto out_unlock_threadgroup;
		}
	} else {
		tsk = current;
	}

	if (threadgroup)
		tsk = tsk->group_leader;

	/*
	 * kthreads may acquire PF_NO_SETAFFINITY during initialization.
	 * If userland migrates such a kthread to a non-root cgroup, it can
	 * become trapped in a cpuset, or RT kthread may be born in a
	 * cgroup with no rt_runtime allocated.  Just say no.
	 */
	if (tsk->no_cgroup_migration || (tsk->flags & PF_NO_SETAFFINITY)) {
		tsk = ERR_PTR(-EINVAL);
		goto out_unlock_threadgroup;
	}

	get_task_struct(tsk);
	goto out_unlock_rcu;

out_unlock_threadgroup:
	cgroup_attach_unlock(*threadgroup_locked);
	*threadgroup_locked = false;
out_unlock_rcu:
	rcu_read_unlock();
	return tsk;
}

void cgroup_procs_write_finish(struct task_struct *task, bool threadgroup_locked)
{
	struct cgroup_subsys *ss;
	int ssid;

	/* release reference from cgroup_procs_write_start() */
	put_task_struct(task);

	cgroup_attach_unlock(threadgroup_locked);

	for_each_subsys(ss, ssid)
		if (ss->post_attach)
			ss->post_attach();
}

static void cgroup_print_ss_mask(struct seq_file *seq, u16 ss_mask)
{
	struct cgroup_subsys *ss;
	bool printed = false;
	int ssid;

	do_each_subsys_mask(ss, ssid, ss_mask) {
		if (printed)
			seq_putc(seq, ' ');
		seq_puts(seq, ss->name);
		printed = true;
	} while_each_subsys_mask();
	if (printed)
		seq_putc(seq, '\n');
}

/* show controllers which are enabled from the parent */
static int cgroup_controllers_show(struct seq_file *seq, void *v)
{
	struct cgroup *cgrp = seq_css(seq)->cgroup;

	cgroup_print_ss_mask(seq, cgroup_control(cgrp));
	return 0;
}

/* show controllers which are enabled for a given cgroup's children */
static int cgroup_subtree_control_show(struct seq_file *seq, void *v)
{
	struct cgroup *cgrp = seq_css(seq)->cgroup;

	cgroup_print_ss_mask(seq, cgrp->subtree_control);
	return 0;
}

/**
 * cgroup_update_dfl_csses - update css assoc of a subtree in default hierarchy
 * @cgrp: root of the subtree to update csses for
 *
 * @cgrp's control masks have changed and its subtree's css associations
 * need to be updated accordingly.  This function looks up all css_sets
 * which are attached to the subtree, creates the matching updated css_sets
 * and migrates the tasks to the new ones.
 */
static int cgroup_update_dfl_csses(struct cgroup *cgrp)
{
	DEFINE_CGROUP_MGCTX(mgctx);
	struct cgroup_subsys_state *d_css;
	struct cgroup *dsct;
	struct css_set *src_cset;
	bool has_tasks;
	int ret;

	lockdep_assert_held(&cgroup_mutex);

	/* look up all csses currently attached to @cgrp's subtree */
	spin_lock_irq(&css_set_lock);
	cgroup_for_each_live_descendant_pre(dsct, d_css, cgrp) {
		struct cgrp_cset_link *link;

		/*
		 * As cgroup_update_dfl_csses() is only called by
		 * cgroup_apply_control(). The csses associated with the
		 * given cgrp will not be affected by changes made to
		 * its subtree_control file. We can skip them.
		 */
		if (dsct == cgrp)
			continue;

		list_for_each_entry(link, &dsct->cset_links, cset_link)
			cgroup_migrate_add_src(link->cset, dsct, &mgctx);
	}
	spin_unlock_irq(&css_set_lock);

	/*
	 * We need to write-lock threadgroup_rwsem while migrating tasks.
	 * However, if there are no source csets for @cgrp, changing its
	 * controllers isn't gonna produce any task migrations and the
	 * write-locking can be skipped safely.
	 */
	has_tasks = !list_empty(&mgctx.preloaded_src_csets);
	cgroup_attach_lock(has_tasks);

	/* NULL dst indicates self on default hierarchy */
	ret = cgroup_migrate_prepare_dst(&mgctx);
	if (ret)
		goto out_finish;

	spin_lock_irq(&css_set_lock);
	list_for_each_entry(src_cset, &mgctx.preloaded_src_csets,
			    mg_src_preload_node) {
		struct task_struct *task, *ntask;

		/* all tasks in src_csets need to be migrated */
		list_for_each_entry_safe(task, ntask, &src_cset->tasks, cg_list)
			cgroup_migrate_add_task(task, &mgctx);
	}
	spin_unlock_irq(&css_set_lock);

	ret = cgroup_migrate_execute(&mgctx);
out_finish:
	cgroup_migrate_finish(&mgctx);
	cgroup_attach_unlock(has_tasks);
	return ret;
}

/**
 * cgroup_lock_and_drain_offline - lock cgroup_mutex and drain offlined csses
 * @cgrp: root of the target subtree
 *
 * Because css offlining is asynchronous, userland may try to re-enable a
 * controller while the previous css is still around.  This function grabs
 * cgroup_mutex and drains the previous css instances of @cgrp's subtree.
 */
void cgroup_lock_and_drain_offline(struct cgroup *cgrp)
	__acquires(&cgroup_mutex)
{
	struct cgroup *dsct;
	struct cgroup_subsys_state *d_css;
	struct cgroup_subsys *ss;
	int ssid;

restart:
	cgroup_lock();

	cgroup_for_each_live_descendant_post(dsct, d_css, cgrp) {
		for_each_subsys(ss, ssid) {
			struct cgroup_subsys_state *css = cgroup_css(dsct, ss);
			DEFINE_WAIT(wait);

			if (!css || !percpu_ref_is_dying(&css->refcnt))
				continue;

			cgroup_get_live(dsct);
			prepare_to_wait(&dsct->offline_waitq, &wait,
					TASK_UNINTERRUPTIBLE);

			cgroup_unlock();
			schedule();
			finish_wait(&dsct->offline_waitq, &wait);

			cgroup_put(dsct);
			goto restart;
		}
	}
}

/**
 * cgroup_save_control - save control masks and dom_cgrp of a subtree
 * @cgrp: root of the target subtree
 *
 * Save ->subtree_control, ->subtree_ss_mask and ->dom_cgrp to the
 * respective old_ prefixed fields for @cgrp's subtree including @cgrp
 * itself.
 */
static void cgroup_save_control(struct cgroup *cgrp)
{
	struct cgroup *dsct;
	struct cgroup_subsys_state *d_css;

	cgroup_for_each_live_descendant_pre(dsct, d_css, cgrp) {
		dsct->old_subtree_control = dsct->subtree_control;
		dsct->old_subtree_ss_mask = dsct->subtree_ss_mask;
		dsct->old_dom_cgrp = dsct->dom_cgrp;
	}
}

/**
 * cgroup_propagate_control - refresh control masks of a subtree
 * @cgrp: root of the target subtree
 *
 * For @cgrp and its subtree, ensure ->subtree_ss_mask matches
 * ->subtree_control and propagate controller availability through the
 * subtree so that descendants don't have unavailable controllers enabled.
 */
static void cgroup_propagate_control(struct cgroup *cgrp)
{
	struct cgroup *dsct;
	struct cgroup_subsys_state *d_css;

	cgroup_for_each_live_descendant_pre(dsct, d_css, cgrp) {
		dsct->subtree_control &= cgroup_control(dsct);
		dsct->subtree_ss_mask =
			cgroup_calc_subtree_ss_mask(dsct->subtree_control,
						    cgroup_ss_mask(dsct));
	}
}

/**
 * cgroup_restore_control - restore control masks and dom_cgrp of a subtree
 * @cgrp: root of the target subtree
 *
 * Restore ->subtree_control, ->subtree_ss_mask and ->dom_cgrp from the
 * respective old_ prefixed fields for @cgrp's subtree including @cgrp
 * itself.
 */
static void cgroup_restore_control(struct cgroup *cgrp)
{
	struct cgroup *dsct;
	struct cgroup_subsys_state *d_css;

	cgroup_for_each_live_descendant_post(dsct, d_css, cgrp) {
		dsct->subtree_control = dsct->old_subtree_control;
		dsct->subtree_ss_mask = dsct->old_subtree_ss_mask;
		dsct->dom_cgrp = dsct->old_dom_cgrp;
	}
}

static bool css_visible(struct cgroup_subsys_state *css)
{
	struct cgroup_subsys *ss = css->ss;
	struct cgroup *cgrp = css->cgroup;

	if (cgroup_control(cgrp) & (1 << ss->id))
		return true;
	if (!(cgroup_ss_mask(cgrp) & (1 << ss->id)))
		return false;
	return cgroup_on_dfl(cgrp) && ss->implicit_on_dfl;
}

/**
 * cgroup_apply_control_enable - enable or show csses according to control
 * @cgrp: root of the target subtree
 *
 * Walk @cgrp's subtree and create new csses or make the existing ones
 * visible.  A css is created invisible if it's being implicitly enabled
 * through dependency.  An invisible css is made visible when the userland
 * explicitly enables it.
 *
 * Returns 0 on success, -errno on failure.  On failure, csses which have
 * been processed already aren't cleaned up.  The caller is responsible for
 * cleaning up with cgroup_apply_control_disable().
 */
static int cgroup_apply_control_enable(struct cgroup *cgrp)
{
	struct cgroup *dsct;
	struct cgroup_subsys_state *d_css;
	struct cgroup_subsys *ss;
	int ssid, ret;

	cgroup_for_each_live_descendant_pre(dsct, d_css, cgrp) {
		for_each_subsys(ss, ssid) {
			struct cgroup_subsys_state *css = cgroup_css(dsct, ss);

			if (!(cgroup_ss_mask(dsct) & (1 << ss->id)))
				continue;

			if (!css) {
				css = css_create(dsct, ss);
				if (IS_ERR(css))
					return PTR_ERR(css);
			}

			WARN_ON_ONCE(percpu_ref_is_dying(&css->refcnt));

			if (css_visible(css)) {
				ret = css_populate_dir(css);
				if (ret)
					return ret;
			}
		}
	}

	return 0;
}

/**
 * cgroup_apply_control_disable - kill or hide csses according to control
 * @cgrp: root of the target subtree
 *
 * Walk @cgrp's subtree and kill and hide csses so that they match
 * cgroup_ss_mask() and cgroup_visible_mask().
 *
 * A css is hidden when the userland requests it to be disabled while other
 * subsystems are still depending on it.  The css must not actively control
 * resources and be in the vanilla state if it's made visible again later.
 * Controllers which may be depended upon should provide ->css_reset() for
 * this purpose.
 */
static void cgroup_apply_control_disable(struct cgroup *cgrp)
{
	struct cgroup *dsct;
	struct cgroup_subsys_state *d_css;
	struct cgroup_subsys *ss;
	int ssid;

	cgroup_for_each_live_descendant_post(dsct, d_css, cgrp) {
		for_each_subsys(ss, ssid) {
			struct cgroup_subsys_state *css = cgroup_css(dsct, ss);

			if (!css)
				continue;

			WARN_ON_ONCE(percpu_ref_is_dying(&css->refcnt));

			if (css->parent &&
			    !(cgroup_ss_mask(dsct) & (1 << ss->id))) {
				kill_css(css);
			} else if (!css_visible(css)) {
				css_clear_dir(css);
				if (ss->css_reset)
					ss->css_reset(css);
			}
		}
	}
}

/**
 * cgroup_apply_control - apply control mask updates to the subtree
 * @cgrp: root of the target subtree
 *
 * subsystems can be enabled and disabled in a subtree using the following
 * steps.
 *
 * 1. Call cgroup_save_control() to stash the current state.
 * 2. Update ->subtree_control masks in the subtree as desired.
 * 3. Call cgroup_apply_control() to apply the changes.
 * 4. Optionally perform other related operations.
 * 5. Call cgroup_finalize_control() to finish up.
 *
 * This function implements step 3 and propagates the mask changes
 * throughout @cgrp's subtree, updates csses accordingly and perform
 * process migrations.
 */
static int cgroup_apply_control(struct cgroup *cgrp)
{
	int ret;

	cgroup_propagate_control(cgrp);

	ret = cgroup_apply_control_enable(cgrp);
	if (ret)
		return ret;

	/*
	 * At this point, cgroup_e_css_by_mask() results reflect the new csses
	 * making the following cgroup_update_dfl_csses() properly update
	 * css associations of all tasks in the subtree.
	 */
	return cgroup_update_dfl_csses(cgrp);
}

/**
 * cgroup_finalize_control - finalize control mask update
 * @cgrp: root of the target subtree
 * @ret: the result of the update
 *
 * Finalize control mask update.  See cgroup_apply_control() for more info.
 */
static void cgroup_finalize_control(struct cgroup *cgrp, int ret)
{
	if (ret) {
		cgroup_restore_control(cgrp);
		cgroup_propagate_control(cgrp);
	}

	cgroup_apply_control_disable(cgrp);
}

static int cgroup_vet_subtree_control_enable(struct cgroup *cgrp, u16 enable)
{
	u16 domain_enable = enable & ~cgrp_dfl_threaded_ss_mask;

	/* if nothing is getting enabled, nothing to worry about */
	if (!enable)
		return 0;

	/* can @cgrp host any resources? */
	if (!cgroup_is_valid_domain(cgrp->dom_cgrp))
		return -EOPNOTSUPP;

	/* mixables don't care */
	if (cgroup_is_mixable(cgrp))
		return 0;

	if (domain_enable) {
		/* can't enable domain controllers inside a thread subtree */
		if (cgroup_is_thread_root(cgrp) || cgroup_is_threaded(cgrp))
			return -EOPNOTSUPP;
	} else {
		/*
		 * Threaded controllers can handle internal competitions
		 * and are always allowed inside a (prospective) thread
		 * subtree.
		 */
		if (cgroup_can_be_thread_root(cgrp) || cgroup_is_threaded(cgrp))
			return 0;
	}

	/*
	 * Controllers can't be enabled for a cgroup with tasks to avoid
	 * child cgroups competing against tasks.
	 */
	if (cgroup_has_tasks(cgrp))
		return -EBUSY;

	return 0;
}

/* change the enabled child controllers for a cgroup in the default hierarchy */
static ssize_t cgroup_subtree_control_write(struct kernfs_open_file *of,
					    char *buf, size_t nbytes,
					    loff_t off)
{
	u16 enable = 0, disable = 0;
	struct cgroup *cgrp, *child;
	struct cgroup_subsys *ss;
	char *tok;
	int ssid, ret;

	/*
	 * Parse input - space separated list of subsystem names prefixed
	 * with either + or -.
	 */
	buf = strstrip(buf);
	while ((tok = strsep(&buf, " "))) {
		if (tok[0] == '\0')
			continue;
		do_each_subsys_mask(ss, ssid, ~cgrp_dfl_inhibit_ss_mask) {
			if (!cgroup_ssid_enabled(ssid) ||
			    strcmp(tok + 1, ss->name))
				continue;

			if (*tok == '+') {
				enable |= 1 << ssid;
				disable &= ~(1 << ssid);
			} else if (*tok == '-') {
				disable |= 1 << ssid;
				enable &= ~(1 << ssid);
			} else {
				return -EINVAL;
			}
			break;
		} while_each_subsys_mask();
		if (ssid == CGROUP_SUBSYS_COUNT)
			return -EINVAL;
	}

	cgrp = cgroup_kn_lock_live(of->kn, true);
	if (!cgrp)
		return -ENODEV;

	for_each_subsys(ss, ssid) {
		if (enable & (1 << ssid)) {
			if (cgrp->subtree_control & (1 << ssid)) {
				enable &= ~(1 << ssid);
				continue;
			}

			if (!(cgroup_control(cgrp) & (1 << ssid))) {
				ret = -ENOENT;
				goto out_unlock;
			}
		} else if (disable & (1 << ssid)) {
			if (!(cgrp->subtree_control & (1 << ssid))) {
				disable &= ~(1 << ssid);
				continue;
			}

			/* a child has it enabled? */
			cgroup_for_each_live_child(child, cgrp) {
				if (child->subtree_control & (1 << ssid)) {
					ret = -EBUSY;
					goto out_unlock;
				}
			}
		}
	}

	if (!enable && !disable) {
		ret = 0;
		goto out_unlock;
	}

	ret = cgroup_vet_subtree_control_enable(cgrp, enable);
	if (ret)
		goto out_unlock;

	/* save and update control masks and prepare csses */
	cgroup_save_control(cgrp);

	cgrp->subtree_control |= enable;
	cgrp->subtree_control &= ~disable;

	ret = cgroup_apply_control(cgrp);
	cgroup_finalize_control(cgrp, ret);
	if (ret)
		goto out_unlock;

	kernfs_activate(cgrp->kn);
out_unlock:
	cgroup_kn_unlock(of->kn);
	return ret ?: nbytes;
}

/**
 * cgroup_enable_threaded - make @cgrp threaded
 * @cgrp: the target cgroup
 *
 * Called when "threaded" is written to the cgroup.type interface file and
 * tries to make @cgrp threaded and join the parent's resource domain.
 * This function is never called on the root cgroup as cgroup.type doesn't
 * exist on it.
 */
static int cgroup_enable_threaded(struct cgroup *cgrp)
{
	struct cgroup *parent = cgroup_parent(cgrp);
	struct cgroup *dom_cgrp = parent->dom_cgrp;
	struct cgroup *dsct;
	struct cgroup_subsys_state *d_css;
	int ret;

	lockdep_assert_held(&cgroup_mutex);

	/* noop if already threaded */
	if (cgroup_is_threaded(cgrp))
		return 0;

	/*
	 * If @cgroup is populated or has domain controllers enabled, it
	 * can't be switched.  While the below cgroup_can_be_thread_root()
	 * test can catch the same conditions, that's only when @parent is
	 * not mixable, so let's check it explicitly.
	 */
	if (cgroup_is_populated(cgrp) ||
	    cgrp->subtree_control & ~cgrp_dfl_threaded_ss_mask)
		return -EOPNOTSUPP;

	/* we're joining the parent's domain, ensure its validity */
	if (!cgroup_is_valid_domain(dom_cgrp) ||
	    !cgroup_can_be_thread_root(dom_cgrp))
		return -EOPNOTSUPP;

	/*
	 * The following shouldn't cause actual migrations and should
	 * always succeed.
	 */
	cgroup_save_control(cgrp);

	cgroup_for_each_live_descendant_pre(dsct, d_css, cgrp)
		if (dsct == cgrp || cgroup_is_threaded(dsct))
			dsct->dom_cgrp = dom_cgrp;

	ret = cgroup_apply_control(cgrp);
	if (!ret)
		parent->nr_threaded_children++;

	cgroup_finalize_control(cgrp, ret);
	return ret;
}

static int cgroup_type_show(struct seq_file *seq, void *v)
{
	struct cgroup *cgrp = seq_css(seq)->cgroup;

	if (cgroup_is_threaded(cgrp))
		seq_puts(seq, "threaded\n");
	else if (!cgroup_is_valid_domain(cgrp))
		seq_puts(seq, "domain invalid\n");
	else if (cgroup_is_thread_root(cgrp))
		seq_puts(seq, "domain threaded\n");
	else
		seq_puts(seq, "domain\n");

	return 0;
}

static ssize_t cgroup_type_write(struct kernfs_open_file *of, char *buf,
				 size_t nbytes, loff_t off)
{
	struct cgroup *cgrp;
	int ret;

	/* only switching to threaded mode is supported */
	if (strcmp(strstrip(buf), "threaded"))
		return -EINVAL;

	/* drain dying csses before we re-apply (threaded) subtree control */
	cgrp = cgroup_kn_lock_live(of->kn, true);
	if (!cgrp)
		return -ENOENT;

	/* threaded can only be enabled */
	ret = cgroup_enable_threaded(cgrp);

	cgroup_kn_unlock(of->kn);
	return ret ?: nbytes;
}

static int cgroup_max_descendants_show(struct seq_file *seq, void *v)
{
	struct cgroup *cgrp = seq_css(seq)->cgroup;
	int descendants = READ_ONCE(cgrp->max_descendants);

	if (descendants == INT_MAX)
		seq_puts(seq, "max\n");
	else
		seq_printf(seq, "%d\n", descendants);

	return 0;
}

static ssize_t cgroup_max_descendants_write(struct kernfs_open_file *of,
					   char *buf, size_t nbytes, loff_t off)
{
	struct cgroup *cgrp;
	int descendants;
	ssize_t ret;

	buf = strstrip(buf);
	if (!strcmp(buf, "max")) {
		descendants = INT_MAX;
	} else {
		ret = kstrtoint(buf, 0, &descendants);
		if (ret)
			return ret;
	}

	if (descendants < 0)
		return -ERANGE;

	cgrp = cgroup_kn_lock_live(of->kn, false);
	if (!cgrp)
		return -ENOENT;

	cgrp->max_descendants = descendants;

	cgroup_kn_unlock(of->kn);

	return nbytes;
}

static int cgroup_max_depth_show(struct seq_file *seq, void *v)
{
	struct cgroup *cgrp = seq_css(seq)->cgroup;
	int depth = READ_ONCE(cgrp->max_depth);

	if (depth == INT_MAX)
		seq_puts(seq, "max\n");
	else
		seq_printf(seq, "%d\n", depth);

	return 0;
}

static ssize_t cgroup_max_depth_write(struct kernfs_open_file *of,
				      char *buf, size_t nbytes, loff_t off)
{
	struct cgroup *cgrp;
	ssize_t ret;
	int depth;

	buf = strstrip(buf);
	if (!strcmp(buf, "max")) {
		depth = INT_MAX;
	} else {
		ret = kstrtoint(buf, 0, &depth);
		if (ret)
			return ret;
	}

	if (depth < 0)
		return -ERANGE;

	cgrp = cgroup_kn_lock_live(of->kn, false);
	if (!cgrp)
		return -ENOENT;

	cgrp->max_depth = depth;

	cgroup_kn_unlock(of->kn);

	return nbytes;
}

static int cgroup_events_show(struct seq_file *seq, void *v)
{
	struct cgroup *cgrp = seq_css(seq)->cgroup;

	seq_printf(seq, "populated %d\n", cgroup_is_populated(cgrp));
	seq_printf(seq, "frozen %d\n", test_bit(CGRP_FROZEN, &cgrp->flags));

	return 0;
}

static int cgroup_stat_show(struct seq_file *seq, void *v)
{
	struct cgroup *cgroup = seq_css(seq)->cgroup;
	struct cgroup_subsys_state *css;
	int dying_cnt[CGROUP_SUBSYS_COUNT];
	int ssid;

	seq_printf(seq, "nr_descendants %d\n",
		   cgroup->nr_descendants);

	/*
	 * Show the number of live and dying csses associated with each of
	 * non-inhibited cgroup subsystems that is bound to cgroup v2.
	 *
	 * Without proper lock protection, racing is possible. So the
	 * numbers may not be consistent when that happens.
	 */
	rcu_read_lock();
	for (ssid = 0; ssid < CGROUP_SUBSYS_COUNT; ssid++) {
		dying_cnt[ssid] = -1;
		if ((BIT(ssid) & cgrp_dfl_inhibit_ss_mask) ||
		    (cgroup_subsys[ssid]->root !=  &cgrp_dfl_root))
			continue;
		css = rcu_dereference_raw(cgroup->subsys[ssid]);
		dying_cnt[ssid] = cgroup->nr_dying_subsys[ssid];
		seq_printf(seq, "nr_subsys_%s %d\n", cgroup_subsys[ssid]->name,
			   css ? (css->nr_descendants + 1) : 0);
	}

	seq_printf(seq, "nr_dying_descendants %d\n",
		   cgroup->nr_dying_descendants);
	for (ssid = 0; ssid < CGROUP_SUBSYS_COUNT; ssid++) {
		if (dying_cnt[ssid] >= 0)
			seq_printf(seq, "nr_dying_subsys_%s %d\n",
				   cgroup_subsys[ssid]->name, dying_cnt[ssid]);
	}
	rcu_read_unlock();
	return 0;
}

#ifdef CONFIG_CGROUP_SCHED
/**
 * cgroup_tryget_css - try to get a cgroup's css for the specified subsystem
 * @cgrp: the cgroup of interest
 * @ss: the subsystem of interest
 *
 * Find and get @cgrp's css associated with @ss.  If the css doesn't exist
 * or is offline, %NULL is returned.
 */
static struct cgroup_subsys_state *cgroup_tryget_css(struct cgroup *cgrp,
						     struct cgroup_subsys *ss)
{
	struct cgroup_subsys_state *css;

	rcu_read_lock();
	css = cgroup_css(cgrp, ss);
	if (css && !css_tryget_online(css))
		css = NULL;
	rcu_read_unlock();

	return css;
}

static int cgroup_extra_stat_show(struct seq_file *seq, int ssid)
{
	struct cgroup *cgrp = seq_css(seq)->cgroup;
	struct cgroup_subsys *ss = cgroup_subsys[ssid];
	struct cgroup_subsys_state *css;
	int ret;

	if (!ss->css_extra_stat_show)
		return 0;

	css = cgroup_tryget_css(cgrp, ss);
	if (!css)
		return 0;

	ret = ss->css_extra_stat_show(seq, css);
	css_put(css);
	return ret;
}

static int cgroup_local_stat_show(struct seq_file *seq,
				  struct cgroup *cgrp, int ssid)
{
	struct cgroup_subsys *ss = cgroup_subsys[ssid];
	struct cgroup_subsys_state *css;
	int ret;

	if (!ss->css_local_stat_show)
		return 0;

	css = cgroup_tryget_css(cgrp, ss);
	if (!css)
		return 0;

	ret = ss->css_local_stat_show(seq, css);
	css_put(css);
	return ret;
}
#endif

static int cpu_stat_show(struct seq_file *seq, void *v)
{
	int ret = 0;

	cgroup_base_stat_cputime_show(seq);
#ifdef CONFIG_CGROUP_SCHED
	ret = cgroup_extra_stat_show(seq, cpu_cgrp_id);
#endif
	return ret;
}

static int cpu_local_stat_show(struct seq_file *seq, void *v)
{
	struct cgroup __maybe_unused *cgrp = seq_css(seq)->cgroup;
	int ret = 0;

#ifdef CONFIG_CGROUP_SCHED
	ret = cgroup_local_stat_show(seq, cgrp, cpu_cgrp_id);
#endif
	return ret;
}

#ifdef CONFIG_PSI
static int cgroup_io_pressure_show(struct seq_file *seq, void *v)
{
	struct cgroup *cgrp = seq_css(seq)->cgroup;
	struct psi_group *psi = cgroup_psi(cgrp);

	return psi_show(seq, psi, PSI_IO);
}
static int cgroup_memory_pressure_show(struct seq_file *seq, void *v)
{
	struct cgroup *cgrp = seq_css(seq)->cgroup;
	struct psi_group *psi = cgroup_psi(cgrp);

	return psi_show(seq, psi, PSI_MEM);
}
static int cgroup_cpu_pressure_show(struct seq_file *seq, void *v)
{
	struct cgroup *cgrp = seq_css(seq)->cgroup;
	struct psi_group *psi = cgroup_psi(cgrp);

	return psi_show(seq, psi, PSI_CPU);
}

static ssize_t pressure_write(struct kernfs_open_file *of, char *buf,
			      size_t nbytes, enum psi_res res)
{
	struct cgroup_file_ctx *ctx = of->priv;
	struct psi_trigger *new;
	struct cgroup *cgrp;
	struct psi_group *psi;

	cgrp = cgroup_kn_lock_live(of->kn, false);
	if (!cgrp)
		return -ENODEV;

	cgroup_get(cgrp);
	cgroup_kn_unlock(of->kn);

	/* Allow only one trigger per file descriptor */
	if (ctx->psi.trigger) {
		cgroup_put(cgrp);
		return -EBUSY;
	}

	psi = cgroup_psi(cgrp);
	new = psi_trigger_create(psi, buf, res, of->file, of);
	if (IS_ERR(new)) {
		cgroup_put(cgrp);
		return PTR_ERR(new);
	}

	smp_store_release(&ctx->psi.trigger, new);
	cgroup_put(cgrp);

	return nbytes;
}

static ssize_t cgroup_io_pressure_write(struct kernfs_open_file *of,
					  char *buf, size_t nbytes,
					  loff_t off)
{
	return pressure_write(of, buf, nbytes, PSI_IO);
}

static ssize_t cgroup_memory_pressure_write(struct kernfs_open_file *of,
					  char *buf, size_t nbytes,
					  loff_t off)
{
	return pressure_write(of, buf, nbytes, PSI_MEM);
}

static ssize_t cgroup_cpu_pressure_write(struct kernfs_open_file *of,
					  char *buf, size_t nbytes,
					  loff_t off)
{
	return pressure_write(of, buf, nbytes, PSI_CPU);
}

#ifdef CONFIG_IRQ_TIME_ACCOUNTING
static int cgroup_irq_pressure_show(struct seq_file *seq, void *v)
{
	struct cgroup *cgrp = seq_css(seq)->cgroup;
	struct psi_group *psi = cgroup_psi(cgrp);

	return psi_show(seq, psi, PSI_IRQ);
}

static ssize_t cgroup_irq_pressure_write(struct kernfs_open_file *of,
					 char *buf, size_t nbytes,
					 loff_t off)
{
	return pressure_write(of, buf, nbytes, PSI_IRQ);
}
#endif

static int cgroup_pressure_show(struct seq_file *seq, void *v)
{
	struct cgroup *cgrp = seq_css(seq)->cgroup;
	struct psi_group *psi = cgroup_psi(cgrp);

	seq_printf(seq, "%d\n", psi->enabled);

	return 0;
}

static ssize_t cgroup_pressure_write(struct kernfs_open_file *of,
				     char *buf, size_t nbytes,
				     loff_t off)
{
	ssize_t ret;
	int enable;
	struct cgroup *cgrp;
	struct psi_group *psi;

	ret = kstrtoint(strstrip(buf), 0, &enable);
	if (ret)
		return ret;

	if (enable < 0 || enable > 1)
		return -ERANGE;

	cgrp = cgroup_kn_lock_live(of->kn, false);
	if (!cgrp)
		return -ENOENT;

	psi = cgroup_psi(cgrp);
	if (psi->enabled != enable) {
		int i;

		/* show or hide {cpu,memory,io,irq}.pressure files */
		for (i = 0; i < NR_PSI_RESOURCES; i++)
			cgroup_file_show(&cgrp->psi_files[i], enable);

		psi->enabled = enable;
		if (enable)
			psi_cgroup_restart(psi);
	}

	cgroup_kn_unlock(of->kn);

	return nbytes;
}

static __poll_t cgroup_pressure_poll(struct kernfs_open_file *of,
					  poll_table *pt)
{
	struct cgroup_file_ctx *ctx = of->priv;

	return psi_trigger_poll(&ctx->psi.trigger, of->file, pt);
}

static void cgroup_pressure_release(struct kernfs_open_file *of)
{
	struct cgroup_file_ctx *ctx = of->priv;

	psi_trigger_destroy(ctx->psi.trigger);
}

bool cgroup_psi_enabled(void)
{
	if (static_branch_likely(&psi_disabled))
		return false;

	return (cgroup_feature_disable_mask & (1 << OPT_FEATURE_PRESSURE)) == 0;
}

#else /* CONFIG_PSI */
bool cgroup_psi_enabled(void)
{
	return false;
}

#endif /* CONFIG_PSI */

static int cgroup_freeze_show(struct seq_file *seq, void *v)
{
	struct cgroup *cgrp = seq_css(seq)->cgroup;

	seq_printf(seq, "%d\n", cgrp->freezer.freeze);

	return 0;
}

static ssize_t cgroup_freeze_write(struct kernfs_open_file *of,
				   char *buf, size_t nbytes, loff_t off)
{
	struct cgroup *cgrp;
	ssize_t ret;
	int freeze;

	ret = kstrtoint(strstrip(buf), 0, &freeze);
	if (ret)
		return ret;

	if (freeze < 0 || freeze > 1)
		return -ERANGE;

	cgrp = cgroup_kn_lock_live(of->kn, false);
	if (!cgrp)
		return -ENOENT;

	cgroup_freeze(cgrp, freeze);

	cgroup_kn_unlock(of->kn);

	return nbytes;
}

static void __cgroup_kill(struct cgroup *cgrp)
{
	struct css_task_iter it;
	struct task_struct *task;

	lockdep_assert_held(&cgroup_mutex);

	spin_lock_irq(&css_set_lock);
	set_bit(CGRP_KILL, &cgrp->flags);
	spin_unlock_irq(&css_set_lock);

	css_task_iter_start(&cgrp->self, CSS_TASK_ITER_PROCS | CSS_TASK_ITER_THREADED, &it);
	while ((task = css_task_iter_next(&it))) {
		/* Ignore kernel threads here. */
		if (task->flags & PF_KTHREAD)
			continue;

		/* Skip tasks that are already dying. */
		if (__fatal_signal_pending(task))
			continue;

		send_sig(SIGKILL, task, 0);
	}
	css_task_iter_end(&it);

	spin_lock_irq(&css_set_lock);
	clear_bit(CGRP_KILL, &cgrp->flags);
	spin_unlock_irq(&css_set_lock);
}

static void cgroup_kill(struct cgroup *cgrp)
{
	struct cgroup_subsys_state *css;
	struct cgroup *dsct;

	lockdep_assert_held(&cgroup_mutex);

	cgroup_for_each_live_descendant_pre(dsct, css, cgrp)
		__cgroup_kill(dsct);
}

static ssize_t cgroup_kill_write(struct kernfs_open_file *of, char *buf,
				 size_t nbytes, loff_t off)
{
	ssize_t ret = 0;
	int kill;
	struct cgroup *cgrp;

	ret = kstrtoint(strstrip(buf), 0, &kill);
	if (ret)
		return ret;

	if (kill != 1)
		return -ERANGE;

	cgrp = cgroup_kn_lock_live(of->kn, false);
	if (!cgrp)
		return -ENOENT;

	/*
	 * Killing is a process directed operation, i.e. the whole thread-group
	 * is taken down so act like we do for cgroup.procs and only make this
	 * writable in non-threaded cgroups.
	 */
	if (cgroup_is_threaded(cgrp))
		ret = -EOPNOTSUPP;
	else
		cgroup_kill(cgrp);

	cgroup_kn_unlock(of->kn);

	return ret ?: nbytes;
}

static int cgroup_file_open(struct kernfs_open_file *of)
{
	struct cftype *cft = of_cft(of);
	struct cgroup_file_ctx *ctx;
	int ret;

	ctx = kzalloc(sizeof(*ctx), GFP_KERNEL);
	if (!ctx)
		return -ENOMEM;

	ctx->ns = current->nsproxy->cgroup_ns;
	get_cgroup_ns(ctx->ns);
	of->priv = ctx;

	if (!cft->open)
		return 0;

	ret = cft->open(of);
	if (ret) {
		put_cgroup_ns(ctx->ns);
		kfree(ctx);
	}
	return ret;
}

static void cgroup_file_release(struct kernfs_open_file *of)
{
	struct cftype *cft = of_cft(of);
	struct cgroup_file_ctx *ctx = of->priv;

	if (cft->release)
		cft->release(of);
	put_cgroup_ns(ctx->ns);
	kfree(ctx);
}

static ssize_t cgroup_file_write(struct kernfs_open_file *of, char *buf,
				 size_t nbytes, loff_t off)
{
	struct cgroup_file_ctx *ctx = of->priv;
	struct cgroup *cgrp = of->kn->parent->priv;
	struct cftype *cft = of_cft(of);
	struct cgroup_subsys_state *css;
	int ret;

	if (!nbytes)
		return 0;

	/*
	 * If namespaces are delegation boundaries, disallow writes to
	 * files in an non-init namespace root from inside the namespace
	 * except for the files explicitly marked delegatable -
	 * eg. cgroup.procs, cgroup.threads and cgroup.subtree_control.
	 */
	if ((cgrp->root->flags & CGRP_ROOT_NS_DELEGATE) &&
	    !(cft->flags & CFTYPE_NS_DELEGATABLE) &&
	    ctx->ns != &init_cgroup_ns && ctx->ns->root_cset->dfl_cgrp == cgrp)
		return -EPERM;

	if (cft->write)
		return cft->write(of, buf, nbytes, off);

	/*
	 * kernfs guarantees that a file isn't deleted with operations in
	 * flight, which means that the matching css is and stays alive and
	 * doesn't need to be pinned.  The RCU locking is not necessary
	 * either.  It's just for the convenience of using cgroup_css().
	 */
	rcu_read_lock();
	css = cgroup_css(cgrp, cft->ss);
	rcu_read_unlock();

	if (cft->write_u64) {
		unsigned long long v;
		ret = kstrtoull(buf, 0, &v);
		if (!ret)
			ret = cft->write_u64(css, cft, v);
	} else if (cft->write_s64) {
		long long v;
		ret = kstrtoll(buf, 0, &v);
		if (!ret)
			ret = cft->write_s64(css, cft, v);
	} else {
		ret = -EINVAL;
	}

	return ret ?: nbytes;
}

static __poll_t cgroup_file_poll(struct kernfs_open_file *of, poll_table *pt)
{
	struct cftype *cft = of_cft(of);

	if (cft->poll)
		return cft->poll(of, pt);

	return kernfs_generic_poll(of, pt);
}

static void *cgroup_seqfile_start(struct seq_file *seq, loff_t *ppos)
{
	return seq_cft(seq)->seq_start(seq, ppos);
}

static void *cgroup_seqfile_next(struct seq_file *seq, void *v, loff_t *ppos)
{
	return seq_cft(seq)->seq_next(seq, v, ppos);
}

static void cgroup_seqfile_stop(struct seq_file *seq, void *v)
{
	if (seq_cft(seq)->seq_stop)
		seq_cft(seq)->seq_stop(seq, v);
}

static int cgroup_seqfile_show(struct seq_file *m, void *arg)
{
	struct cftype *cft = seq_cft(m);
	struct cgroup_subsys_state *css = seq_css(m);

	if (cft->seq_show)
		return cft->seq_show(m, arg);

	if (cft->read_u64)
		seq_printf(m, "%llu\n", cft->read_u64(css, cft));
	else if (cft->read_s64)
		seq_printf(m, "%lld\n", cft->read_s64(css, cft));
	else
		return -EINVAL;
	return 0;
}

static struct kernfs_ops cgroup_kf_single_ops = {
	.atomic_write_len	= PAGE_SIZE,
	.open			= cgroup_file_open,
	.release		= cgroup_file_release,
	.write			= cgroup_file_write,
	.poll			= cgroup_file_poll,
	.seq_show		= cgroup_seqfile_show,
};

static struct kernfs_ops cgroup_kf_ops = {
	.atomic_write_len	= PAGE_SIZE,
	.open			= cgroup_file_open,
	.release		= cgroup_file_release,
	.write			= cgroup_file_write,
	.poll			= cgroup_file_poll,
	.seq_start		= cgroup_seqfile_start,
	.seq_next		= cgroup_seqfile_next,
	.seq_stop		= cgroup_seqfile_stop,
	.seq_show		= cgroup_seqfile_show,
};

static void cgroup_file_notify_timer(struct timer_list *timer)
{
	cgroup_file_notify(container_of(timer, struct cgroup_file,
					notify_timer));
}

static int cgroup_add_file(struct cgroup_subsys_state *css, struct cgroup *cgrp,
			   struct cftype *cft)
{
	char name[CGROUP_FILE_NAME_MAX];
	struct kernfs_node *kn;
	struct lock_class_key *key = NULL;

#ifdef CONFIG_DEBUG_LOCK_ALLOC
	key = &cft->lockdep_key;
#endif
	kn = __kernfs_create_file(cgrp->kn, cgroup_file_name(cgrp, cft, name),
				  cgroup_file_mode(cft),
				  current_fsuid(), current_fsgid(),
				  0, cft->kf_ops, cft,
				  NULL, key);
	if (IS_ERR(kn))
		return PTR_ERR(kn);

	if (cft->file_offset) {
		struct cgroup_file *cfile = (void *)css + cft->file_offset;

		timer_setup(&cfile->notify_timer, cgroup_file_notify_timer, 0);

		spin_lock_irq(&cgroup_file_kn_lock);
		cfile->kn = kn;
		spin_unlock_irq(&cgroup_file_kn_lock);
	}

	return 0;
}

/**
 * cgroup_addrm_files - add or remove files to a cgroup directory
 * @css: the target css
 * @cgrp: the target cgroup (usually css->cgroup)
 * @cfts: array of cftypes to be added
 * @is_add: whether to add or remove
 *
 * Depending on @is_add, add or remove files defined by @cfts on @cgrp.
 * For removals, this function never fails.
 */
static int cgroup_addrm_files(struct cgroup_subsys_state *css,
			      struct cgroup *cgrp, struct cftype cfts[],
			      bool is_add)
{
	struct cftype *cft, *cft_end = NULL;
	int ret = 0;

	lockdep_assert_held(&cgroup_mutex);

restart:
	for (cft = cfts; cft != cft_end && cft->name[0] != '\0'; cft++) {
		/* does cft->flags tell us to skip this file on @cgrp? */
		if ((cft->flags & __CFTYPE_ONLY_ON_DFL) && !cgroup_on_dfl(cgrp))
			continue;
		if ((cft->flags & __CFTYPE_NOT_ON_DFL) && cgroup_on_dfl(cgrp))
			continue;
		if ((cft->flags & CFTYPE_NOT_ON_ROOT) && !cgroup_parent(cgrp))
			continue;
		if ((cft->flags & CFTYPE_ONLY_ON_ROOT) && cgroup_parent(cgrp))
			continue;
		if ((cft->flags & CFTYPE_DEBUG) && !cgroup_debug)
			continue;
		if (is_add) {
			ret = cgroup_add_file(css, cgrp, cft);
			if (ret) {
				pr_warn("%s: failed to add %s, err=%d\n",
					__func__, cft->name, ret);
				cft_end = cft;
				is_add = false;
				goto restart;
			}
		} else {
			cgroup_rm_file(cgrp, cft);
		}
	}
	return ret;
}

static int cgroup_apply_cftypes(struct cftype *cfts, bool is_add)
{
	struct cgroup_subsys *ss = cfts[0].ss;
	struct cgroup *root = &ss->root->cgrp;
	struct cgroup_subsys_state *css;
	int ret = 0;

	lockdep_assert_held(&cgroup_mutex);

	/* add/rm files for all cgroups created before */
	css_for_each_descendant_pre(css, cgroup_css(root, ss)) {
		struct cgroup *cgrp = css->cgroup;

		if (!(css->flags & CSS_VISIBLE))
			continue;

		ret = cgroup_addrm_files(css, cgrp, cfts, is_add);
		if (ret)
			break;
	}

	if (is_add && !ret)
		kernfs_activate(root->kn);
	return ret;
}

static void cgroup_exit_cftypes(struct cftype *cfts)
{
	struct cftype *cft;

	for (cft = cfts; cft->name[0] != '\0'; cft++) {
		/* free copy for custom atomic_write_len, see init_cftypes() */
		if (cft->max_write_len && cft->max_write_len != PAGE_SIZE)
			kfree(cft->kf_ops);
		cft->kf_ops = NULL;
		cft->ss = NULL;

		/* revert flags set by cgroup core while adding @cfts */
		cft->flags &= ~(__CFTYPE_ONLY_ON_DFL | __CFTYPE_NOT_ON_DFL |
				__CFTYPE_ADDED);
	}
}

static int cgroup_init_cftypes(struct cgroup_subsys *ss, struct cftype *cfts)
{
	struct cftype *cft;
	int ret = 0;

	for (cft = cfts; cft->name[0] != '\0'; cft++) {
		struct kernfs_ops *kf_ops;

		WARN_ON(cft->ss || cft->kf_ops);

		if (cft->flags & __CFTYPE_ADDED) {
			ret = -EBUSY;
			break;
		}

		if (cft->seq_start)
			kf_ops = &cgroup_kf_ops;
		else
			kf_ops = &cgroup_kf_single_ops;

		/*
		 * Ugh... if @cft wants a custom max_write_len, we need to
		 * make a copy of kf_ops to set its atomic_write_len.
		 */
		if (cft->max_write_len && cft->max_write_len != PAGE_SIZE) {
			kf_ops = kmemdup(kf_ops, sizeof(*kf_ops), GFP_KERNEL);
			if (!kf_ops) {
				ret = -ENOMEM;
				break;
			}
			kf_ops->atomic_write_len = cft->max_write_len;
		}

		cft->kf_ops = kf_ops;
		cft->ss = ss;
		cft->flags |= __CFTYPE_ADDED;
	}

	if (ret)
		cgroup_exit_cftypes(cfts);
	return ret;
}

static void cgroup_rm_cftypes_locked(struct cftype *cfts)
{
	lockdep_assert_held(&cgroup_mutex);

	list_del(&cfts->node);
	cgroup_apply_cftypes(cfts, false);
	cgroup_exit_cftypes(cfts);
}

/**
 * cgroup_rm_cftypes - remove an array of cftypes from a subsystem
 * @cfts: zero-length name terminated array of cftypes
 *
 * Unregister @cfts.  Files described by @cfts are removed from all
 * existing cgroups and all future cgroups won't have them either.  This
 * function can be called anytime whether @cfts' subsys is attached or not.
 *
 * Returns 0 on successful unregistration, -ENOENT if @cfts is not
 * registered.
 */
int cgroup_rm_cftypes(struct cftype *cfts)
{
	if (!cfts || cfts[0].name[0] == '\0')
		return 0;

	if (!(cfts[0].flags & __CFTYPE_ADDED))
		return -ENOENT;

	cgroup_lock();
	cgroup_rm_cftypes_locked(cfts);
	cgroup_unlock();
	return 0;
}

/**
 * cgroup_add_cftypes - add an array of cftypes to a subsystem
 * @ss: target cgroup subsystem
 * @cfts: zero-length name terminated array of cftypes
 *
 * Register @cfts to @ss.  Files described by @cfts are created for all
 * existing cgroups to which @ss is attached and all future cgroups will
 * have them too.  This function can be called anytime whether @ss is
 * attached or not.
 *
 * Returns 0 on successful registration, -errno on failure.  Note that this
 * function currently returns 0 as long as @cfts registration is successful
 * even if some file creation attempts on existing cgroups fail.
 */
static int cgroup_add_cftypes(struct cgroup_subsys *ss, struct cftype *cfts)
{
	int ret;

	if (!cgroup_ssid_enabled(ss->id))
		return 0;

	if (!cfts || cfts[0].name[0] == '\0')
		return 0;

	ret = cgroup_init_cftypes(ss, cfts);
	if (ret)
		return ret;

	cgroup_lock();

	list_add_tail(&cfts->node, &ss->cfts);
	ret = cgroup_apply_cftypes(cfts, true);
	if (ret)
		cgroup_rm_cftypes_locked(cfts);

	cgroup_unlock();
	return ret;
}

/**
 * cgroup_add_dfl_cftypes - add an array of cftypes for default hierarchy
 * @ss: target cgroup subsystem
 * @cfts: zero-length name terminated array of cftypes
 *
 * Similar to cgroup_add_cftypes() but the added files are only used for
 * the default hierarchy.
 */
int cgroup_add_dfl_cftypes(struct cgroup_subsys *ss, struct cftype *cfts)
{
	struct cftype *cft;

	for (cft = cfts; cft && cft->name[0] != '\0'; cft++)
		cft->flags |= __CFTYPE_ONLY_ON_DFL;
	return cgroup_add_cftypes(ss, cfts);
}

/**
 * cgroup_add_legacy_cftypes - add an array of cftypes for legacy hierarchies
 * @ss: target cgroup subsystem
 * @cfts: zero-length name terminated array of cftypes
 *
 * Similar to cgroup_add_cftypes() but the added files are only used for
 * the legacy hierarchies.
 */
int cgroup_add_legacy_cftypes(struct cgroup_subsys *ss, struct cftype *cfts)
{
	struct cftype *cft;

	for (cft = cfts; cft && cft->name[0] != '\0'; cft++)
		cft->flags |= __CFTYPE_NOT_ON_DFL;
	return cgroup_add_cftypes(ss, cfts);
}

/**
 * cgroup_file_notify - generate a file modified event for a cgroup_file
 * @cfile: target cgroup_file
 *
 * @cfile must have been obtained by setting cftype->file_offset.
 */
void cgroup_file_notify(struct cgroup_file *cfile)
{
	unsigned long flags;

	spin_lock_irqsave(&cgroup_file_kn_lock, flags);
	if (cfile->kn) {
		unsigned long last = cfile->notified_at;
		unsigned long next = last + CGROUP_FILE_NOTIFY_MIN_INTV;

		if (time_in_range(jiffies, last, next)) {
			timer_reduce(&cfile->notify_timer, next);
		} else {
			kernfs_notify(cfile->kn);
			cfile->notified_at = jiffies;
		}
	}
	spin_unlock_irqrestore(&cgroup_file_kn_lock, flags);
}

/**
 * cgroup_file_show - show or hide a hidden cgroup file
 * @cfile: target cgroup_file obtained by setting cftype->file_offset
 * @show: whether to show or hide
 */
void cgroup_file_show(struct cgroup_file *cfile, bool show)
{
	struct kernfs_node *kn;

	spin_lock_irq(&cgroup_file_kn_lock);
	kn = cfile->kn;
	kernfs_get(kn);
	spin_unlock_irq(&cgroup_file_kn_lock);

	if (kn)
		kernfs_show(kn, show);

	kernfs_put(kn);
}

/**
 * css_next_child - find the next child of a given css
 * @pos: the current position (%NULL to initiate traversal)
 * @parent: css whose children to walk
 *
 * This function returns the next child of @parent and should be called
 * under either cgroup_mutex or RCU read lock.  The only requirement is
 * that @parent and @pos are accessible.  The next sibling is guaranteed to
 * be returned regardless of their states.
 *
 * If a subsystem synchronizes ->css_online() and the start of iteration, a
 * css which finished ->css_online() is guaranteed to be visible in the
 * future iterations and will stay visible until the last reference is put.
 * A css which hasn't finished ->css_online() or already finished
 * ->css_offline() may show up during traversal.  It's each subsystem's
 * responsibility to synchronize against on/offlining.
 */
struct cgroup_subsys_state *css_next_child(struct cgroup_subsys_state *pos,
					   struct cgroup_subsys_state *parent)
{
	struct cgroup_subsys_state *next;

	cgroup_assert_mutex_or_rcu_locked();

	/*
	 * @pos could already have been unlinked from the sibling list.
	 * Once a cgroup is removed, its ->sibling.next is no longer
	 * updated when its next sibling changes.  CSS_RELEASED is set when
	 * @pos is taken off list, at which time its next pointer is valid,
	 * and, as releases are serialized, the one pointed to by the next
	 * pointer is guaranteed to not have started release yet.  This
	 * implies that if we observe !CSS_RELEASED on @pos in this RCU
	 * critical section, the one pointed to by its next pointer is
	 * guaranteed to not have finished its RCU grace period even if we
	 * have dropped rcu_read_lock() in-between iterations.
	 *
	 * If @pos has CSS_RELEASED set, its next pointer can't be
	 * dereferenced; however, as each css is given a monotonically
	 * increasing unique serial number and always appended to the
	 * sibling list, the next one can be found by walking the parent's
	 * children until the first css with higher serial number than
	 * @pos's.  While this path can be slower, it happens iff iteration
	 * races against release and the race window is very small.
	 */
	if (!pos) {
		next = list_entry_rcu(parent->children.next, struct cgroup_subsys_state, sibling);
	} else if (likely(!(pos->flags & CSS_RELEASED))) {
		next = list_entry_rcu(pos->sibling.next, struct cgroup_subsys_state, sibling);
	} else {
		list_for_each_entry_rcu(next, &parent->children, sibling,
					lockdep_is_held(&cgroup_mutex))
			if (next->serial_nr > pos->serial_nr)
				break;
	}

	/*
	 * @next, if not pointing to the head, can be dereferenced and is
	 * the next sibling.
	 */
	if (&next->sibling != &parent->children)
		return next;
	return NULL;
}

/**
 * css_next_descendant_pre - find the next descendant for pre-order walk
 * @pos: the current position (%NULL to initiate traversal)
 * @root: css whose descendants to walk
 *
 * To be used by css_for_each_descendant_pre().  Find the next descendant
 * to visit for pre-order traversal of @root's descendants.  @root is
 * included in the iteration and the first node to be visited.
 *
 * While this function requires cgroup_mutex or RCU read locking, it
 * doesn't require the whole traversal to be contained in a single critical
 * section. Additionally, it isn't necessary to hold onto a reference to @pos.
 * This function will return the correct next descendant as long as both @pos
 * and @root are accessible and @pos is a descendant of @root.
 *
 * If a subsystem synchronizes ->css_online() and the start of iteration, a
 * css which finished ->css_online() is guaranteed to be visible in the
 * future iterations and will stay visible until the last reference is put.
 * A css which hasn't finished ->css_online() or already finished
 * ->css_offline() may show up during traversal.  It's each subsystem's
 * responsibility to synchronize against on/offlining.
 */
struct cgroup_subsys_state *
css_next_descendant_pre(struct cgroup_subsys_state *pos,
			struct cgroup_subsys_state *root)
{
	struct cgroup_subsys_state *next;

	cgroup_assert_mutex_or_rcu_locked();

	/* if first iteration, visit @root */
	if (!pos)
		return root;

	/* visit the first child if exists */
	next = css_next_child(NULL, pos);
	if (next)
		return next;

	/* no child, visit my or the closest ancestor's next sibling */
	while (pos != root) {
		next = css_next_child(pos, pos->parent);
		if (next)
			return next;
		pos = pos->parent;
	}

	return NULL;
}
EXPORT_SYMBOL_GPL(css_next_descendant_pre);

/**
 * css_rightmost_descendant - return the rightmost descendant of a css
 * @pos: css of interest
 *
 * Return the rightmost descendant of @pos.  If there's no descendant, @pos
 * is returned.  This can be used during pre-order traversal to skip
 * subtree of @pos.
 *
 * While this function requires cgroup_mutex or RCU read locking, it
 * doesn't require the whole traversal to be contained in a single critical
 * section. Additionally, it isn't necessary to hold onto a reference to @pos.
 * This function will return the correct rightmost descendant as long as @pos
 * is accessible.
 */
struct cgroup_subsys_state *
css_rightmost_descendant(struct cgroup_subsys_state *pos)
{
	struct cgroup_subsys_state *last, *tmp;

	cgroup_assert_mutex_or_rcu_locked();

	do {
		last = pos;
		/* ->prev isn't RCU safe, walk ->next till the end */
		pos = NULL;
		css_for_each_child(tmp, last)
			pos = tmp;
	} while (pos);

	return last;
}

static struct cgroup_subsys_state *
css_leftmost_descendant(struct cgroup_subsys_state *pos)
{
	struct cgroup_subsys_state *last;

	do {
		last = pos;
		pos = css_next_child(NULL, pos);
	} while (pos);

	return last;
}

/**
 * css_next_descendant_post - find the next descendant for post-order walk
 * @pos: the current position (%NULL to initiate traversal)
 * @root: css whose descendants to walk
 *
 * To be used by css_for_each_descendant_post().  Find the next descendant
 * to visit for post-order traversal of @root's descendants.  @root is
 * included in the iteration and the last node to be visited.
 *
 * While this function requires cgroup_mutex or RCU read locking, it
 * doesn't require the whole traversal to be contained in a single critical
 * section. Additionally, it isn't necessary to hold onto a reference to @pos.
 * This function will return the correct next descendant as long as both @pos
 * and @cgroup are accessible and @pos is a descendant of @cgroup.
 *
 * If a subsystem synchronizes ->css_online() and the start of iteration, a
 * css which finished ->css_online() is guaranteed to be visible in the
 * future iterations and will stay visible until the last reference is put.
 * A css which hasn't finished ->css_online() or already finished
 * ->css_offline() may show up during traversal.  It's each subsystem's
 * responsibility to synchronize against on/offlining.
 */
struct cgroup_subsys_state *
css_next_descendant_post(struct cgroup_subsys_state *pos,
			 struct cgroup_subsys_state *root)
{
	struct cgroup_subsys_state *next;

	cgroup_assert_mutex_or_rcu_locked();

	/* if first iteration, visit leftmost descendant which may be @root */
	if (!pos)
		return css_leftmost_descendant(root);

	/* if we visited @root, we're done */
	if (pos == root)
		return NULL;

	/* if there's an unvisited sibling, visit its leftmost descendant */
	next = css_next_child(pos, pos->parent);
	if (next)
		return css_leftmost_descendant(next);

	/* no sibling left, visit parent */
	return pos->parent;
}

/**
 * css_has_online_children - does a css have online children
 * @css: the target css
 *
 * Returns %true if @css has any online children; otherwise, %false.  This
 * function can be called from any context but the caller is responsible
 * for synchronizing against on/offlining as necessary.
 */
bool css_has_online_children(struct cgroup_subsys_state *css)
{
	struct cgroup_subsys_state *child;
	bool ret = false;

	rcu_read_lock();
	css_for_each_child(child, css) {
		if (child->flags & CSS_ONLINE) {
			ret = true;
			break;
		}
	}
	rcu_read_unlock();
	return ret;
}

static struct css_set *css_task_iter_next_css_set(struct css_task_iter *it)
{
	struct list_head *l;
	struct cgrp_cset_link *link;
	struct css_set *cset;

	lockdep_assert_held(&css_set_lock);

	/* find the next threaded cset */
	if (it->tcset_pos) {
		l = it->tcset_pos->next;

		if (l != it->tcset_head) {
			it->tcset_pos = l;
			return container_of(l, struct css_set,
					    threaded_csets_node);
		}

		it->tcset_pos = NULL;
	}

	/* find the next cset */
	l = it->cset_pos;
	l = l->next;
	if (l == it->cset_head) {
		it->cset_pos = NULL;
		return NULL;
	}

	if (it->ss) {
		cset = container_of(l, struct css_set, e_cset_node[it->ss->id]);
	} else {
		link = list_entry(l, struct cgrp_cset_link, cset_link);
		cset = link->cset;
	}

	it->cset_pos = l;

	/* initialize threaded css_set walking */
	if (it->flags & CSS_TASK_ITER_THREADED) {
		if (it->cur_dcset)
			put_css_set_locked(it->cur_dcset);
		it->cur_dcset = cset;
		get_css_set(cset);

		it->tcset_head = &cset->threaded_csets;
		it->tcset_pos = &cset->threaded_csets;
	}

	return cset;
}

/**
 * css_task_iter_advance_css_set - advance a task iterator to the next css_set
 * @it: the iterator to advance
 *
 * Advance @it to the next css_set to walk.
 */
static void css_task_iter_advance_css_set(struct css_task_iter *it)
{
	struct css_set *cset;

	lockdep_assert_held(&css_set_lock);

	/* Advance to the next non-empty css_set and find first non-empty tasks list*/
	while ((cset = css_task_iter_next_css_set(it))) {
		if (!list_empty(&cset->tasks)) {
			it->cur_tasks_head = &cset->tasks;
			break;
		} else if (!list_empty(&cset->mg_tasks)) {
			it->cur_tasks_head = &cset->mg_tasks;
			break;
		} else if (!list_empty(&cset->dying_tasks)) {
			it->cur_tasks_head = &cset->dying_tasks;
			break;
		}
	}
	if (!cset) {
		it->task_pos = NULL;
		return;
	}
	it->task_pos = it->cur_tasks_head->next;

	/*
	 * We don't keep css_sets locked across iteration steps and thus
	 * need to take steps to ensure that iteration can be resumed after
	 * the lock is re-acquired.  Iteration is performed at two levels -
	 * css_sets and tasks in them.
	 *
	 * Once created, a css_set never leaves its cgroup lists, so a
	 * pinned css_set is guaranteed to stay put and we can resume
	 * iteration afterwards.
	 *
	 * Tasks may leave @cset across iteration steps.  This is resolved
	 * by registering each iterator with the css_set currently being
	 * walked and making css_set_move_task() advance iterators whose
	 * next task is leaving.
	 */
	if (it->cur_cset) {
		list_del(&it->iters_node);
		put_css_set_locked(it->cur_cset);
	}
	get_css_set(cset);
	it->cur_cset = cset;
	list_add(&it->iters_node, &cset->task_iters);
}

static void css_task_iter_skip(struct css_task_iter *it,
			       struct task_struct *task)
{
	lockdep_assert_held(&css_set_lock);

	if (it->task_pos == &task->cg_list) {
		it->task_pos = it->task_pos->next;
		it->flags |= CSS_TASK_ITER_SKIPPED;
	}
}

static void css_task_iter_advance(struct css_task_iter *it)
{
	struct task_struct *task;

	lockdep_assert_held(&css_set_lock);
repeat:
	if (it->task_pos) {
		/*
		 * Advance iterator to find next entry. We go through cset
		 * tasks, mg_tasks and dying_tasks, when consumed we move onto
		 * the next cset.
		 */
		if (it->flags & CSS_TASK_ITER_SKIPPED)
			it->flags &= ~CSS_TASK_ITER_SKIPPED;
		else
			it->task_pos = it->task_pos->next;

		if (it->task_pos == &it->cur_cset->tasks) {
			it->cur_tasks_head = &it->cur_cset->mg_tasks;
			it->task_pos = it->cur_tasks_head->next;
		}
		if (it->task_pos == &it->cur_cset->mg_tasks) {
			it->cur_tasks_head = &it->cur_cset->dying_tasks;
			it->task_pos = it->cur_tasks_head->next;
		}
		if (it->task_pos == &it->cur_cset->dying_tasks)
			css_task_iter_advance_css_set(it);
	} else {
		/* called from start, proceed to the first cset */
		css_task_iter_advance_css_set(it);
	}

	if (!it->task_pos)
		return;

	task = list_entry(it->task_pos, struct task_struct, cg_list);

	if (it->flags & CSS_TASK_ITER_PROCS) {
		/* if PROCS, skip over tasks which aren't group leaders */
		if (!thread_group_leader(task))
			goto repeat;

		/* and dying leaders w/o live member threads */
		if (it->cur_tasks_head == &it->cur_cset->dying_tasks &&
		    !atomic_read(&task->signal->live))
			goto repeat;
	} else {
		/* skip all dying ones */
		if (it->cur_tasks_head == &it->cur_cset->dying_tasks)
			goto repeat;
	}
}

/**
 * css_task_iter_start - initiate task iteration
 * @css: the css to walk tasks of
 * @flags: CSS_TASK_ITER_* flags
 * @it: the task iterator to use
 *
 * Initiate iteration through the tasks of @css.  The caller can call
 * css_task_iter_next() to walk through the tasks until the function
 * returns NULL.  On completion of iteration, css_task_iter_end() must be
 * called.
 */
void css_task_iter_start(struct cgroup_subsys_state *css, unsigned int flags,
			 struct css_task_iter *it)
{
	unsigned long irqflags;

	memset(it, 0, sizeof(*it));

	spin_lock_irqsave(&css_set_lock, irqflags);

	it->ss = css->ss;
	it->flags = flags;

	if (CGROUP_HAS_SUBSYS_CONFIG && it->ss)
		it->cset_pos = &css->cgroup->e_csets[css->ss->id];
	else
		it->cset_pos = &css->cgroup->cset_links;

	it->cset_head = it->cset_pos;

	css_task_iter_advance(it);

	spin_unlock_irqrestore(&css_set_lock, irqflags);
}

/**
 * css_task_iter_next - return the next task for the iterator
 * @it: the task iterator being iterated
 *
 * The "next" function for task iteration.  @it should have been
 * initialized via css_task_iter_start().  Returns NULL when the iteration
 * reaches the end.
 */
struct task_struct *css_task_iter_next(struct css_task_iter *it)
{
	unsigned long irqflags;

	if (it->cur_task) {
		put_task_struct(it->cur_task);
		it->cur_task = NULL;
	}

	spin_lock_irqsave(&css_set_lock, irqflags);

	/* @it may be half-advanced by skips, finish advancing */
	if (it->flags & CSS_TASK_ITER_SKIPPED)
		css_task_iter_advance(it);

	if (it->task_pos) {
		it->cur_task = list_entry(it->task_pos, struct task_struct,
					  cg_list);
		get_task_struct(it->cur_task);
		css_task_iter_advance(it);
	}

	spin_unlock_irqrestore(&css_set_lock, irqflags);

	return it->cur_task;
}

/**
 * css_task_iter_end - finish task iteration
 * @it: the task iterator to finish
 *
 * Finish task iteration started by css_task_iter_start().
 */
void css_task_iter_end(struct css_task_iter *it)
{
	unsigned long irqflags;

	if (it->cur_cset) {
		spin_lock_irqsave(&css_set_lock, irqflags);
		list_del(&it->iters_node);
		put_css_set_locked(it->cur_cset);
		spin_unlock_irqrestore(&css_set_lock, irqflags);
	}

	if (it->cur_dcset)
		put_css_set(it->cur_dcset);

	if (it->cur_task)
		put_task_struct(it->cur_task);
}

static void cgroup_procs_release(struct kernfs_open_file *of)
{
	struct cgroup_file_ctx *ctx = of->priv;

	if (ctx->procs.started)
		css_task_iter_end(&ctx->procs.iter);
}

static void *cgroup_procs_next(struct seq_file *s, void *v, loff_t *pos)
{
	struct kernfs_open_file *of = s->private;
	struct cgroup_file_ctx *ctx = of->priv;

	if (pos)
		(*pos)++;

	return css_task_iter_next(&ctx->procs.iter);
}

static void *__cgroup_procs_start(struct seq_file *s, loff_t *pos,
				  unsigned int iter_flags)
{
	struct kernfs_open_file *of = s->private;
	struct cgroup *cgrp = seq_css(s)->cgroup;
	struct cgroup_file_ctx *ctx = of->priv;
	struct css_task_iter *it = &ctx->procs.iter;

	/*
	 * When a seq_file is seeked, it's always traversed sequentially
	 * from position 0, so we can simply keep iterating on !0 *pos.
	 */
	if (!ctx->procs.started) {
		if (WARN_ON_ONCE((*pos)))
			return ERR_PTR(-EINVAL);
		css_task_iter_start(&cgrp->self, iter_flags, it);
		ctx->procs.started = true;
	} else if (!(*pos)) {
		css_task_iter_end(it);
		css_task_iter_start(&cgrp->self, iter_flags, it);
	} else
		return it->cur_task;

	return cgroup_procs_next(s, NULL, NULL);
}

static void *cgroup_procs_start(struct seq_file *s, loff_t *pos)
{
	struct cgroup *cgrp = seq_css(s)->cgroup;

	/*
	 * All processes of a threaded subtree belong to the domain cgroup
	 * of the subtree.  Only threads can be distributed across the
	 * subtree.  Reject reads on cgroup.procs in the subtree proper.
	 * They're always empty anyway.
	 */
	if (cgroup_is_threaded(cgrp))
		return ERR_PTR(-EOPNOTSUPP);

	return __cgroup_procs_start(s, pos, CSS_TASK_ITER_PROCS |
					    CSS_TASK_ITER_THREADED);
}

static int cgroup_procs_show(struct seq_file *s, void *v)
{
	seq_printf(s, "%d\n", task_pid_vnr(v));
	return 0;
}

static int cgroup_may_write(const struct cgroup *cgrp, struct super_block *sb)
{
	int ret;
	struct inode *inode;

	lockdep_assert_held(&cgroup_mutex);

	inode = kernfs_get_inode(sb, cgrp->procs_file.kn);
	if (!inode)
		return -ENOMEM;

	ret = inode_permission(&nop_mnt_idmap, inode, MAY_WRITE);
	iput(inode);
	return ret;
}

static int cgroup_procs_write_permission(struct cgroup *src_cgrp,
					 struct cgroup *dst_cgrp,
					 struct super_block *sb,
					 struct cgroup_namespace *ns)
{
	struct cgroup *com_cgrp = src_cgrp;
	int ret;

	lockdep_assert_held(&cgroup_mutex);

	/* find the common ancestor */
	while (!cgroup_is_descendant(dst_cgrp, com_cgrp))
		com_cgrp = cgroup_parent(com_cgrp);

	/* %current should be authorized to migrate to the common ancestor */
	ret = cgroup_may_write(com_cgrp, sb);
	if (ret)
		return ret;

	/*
	 * If namespaces are delegation boundaries, %current must be able
	 * to see both source and destination cgroups from its namespace.
	 */
	if ((cgrp_dfl_root.flags & CGRP_ROOT_NS_DELEGATE) &&
	    (!cgroup_is_descendant(src_cgrp, ns->root_cset->dfl_cgrp) ||
	     !cgroup_is_descendant(dst_cgrp, ns->root_cset->dfl_cgrp)))
		return -ENOENT;

	return 0;
}

static int cgroup_attach_permissions(struct cgroup *src_cgrp,
				     struct cgroup *dst_cgrp,
				     struct super_block *sb, bool threadgroup,
				     struct cgroup_namespace *ns)
{
	int ret = 0;

	ret = cgroup_procs_write_permission(src_cgrp, dst_cgrp, sb, ns);
	if (ret)
		return ret;

	ret = cgroup_migrate_vet_dst(dst_cgrp);
	if (ret)
		return ret;

	if (!threadgroup && (src_cgrp->dom_cgrp != dst_cgrp->dom_cgrp))
		ret = -EOPNOTSUPP;

	return ret;
}

static ssize_t __cgroup_procs_write(struct kernfs_open_file *of, char *buf,
				    bool threadgroup)
{
	struct cgroup_file_ctx *ctx = of->priv;
	struct cgroup *src_cgrp, *dst_cgrp;
	struct task_struct *task;
	const struct cred *saved_cred;
	ssize_t ret;
	bool threadgroup_locked;

	dst_cgrp = cgroup_kn_lock_live(of->kn, false);
	if (!dst_cgrp)
		return -ENODEV;

	task = cgroup_procs_write_start(buf, threadgroup, &threadgroup_locked);
	ret = PTR_ERR_OR_ZERO(task);
	if (ret)
		goto out_unlock;

	/* find the source cgroup */
	spin_lock_irq(&css_set_lock);
	src_cgrp = task_cgroup_from_root(task, &cgrp_dfl_root);
	spin_unlock_irq(&css_set_lock);

	/*
	 * Process and thread migrations follow same delegation rule. Check
	 * permissions using the credentials from file open to protect against
	 * inherited fd attacks.
	 */
	saved_cred = override_creds(of->file->f_cred);
	ret = cgroup_attach_permissions(src_cgrp, dst_cgrp,
					of->file->f_path.dentry->d_sb,
					threadgroup, ctx->ns);
	revert_creds(saved_cred);
	if (ret)
		goto out_finish;

	ret = cgroup_attach_task(dst_cgrp, task, threadgroup);

out_finish:
	cgroup_procs_write_finish(task, threadgroup_locked);
out_unlock:
	cgroup_kn_unlock(of->kn);

	return ret;
}

static ssize_t cgroup_procs_write(struct kernfs_open_file *of,
				  char *buf, size_t nbytes, loff_t off)
{
	return __cgroup_procs_write(of, buf, true) ?: nbytes;
}

static void *cgroup_threads_start(struct seq_file *s, loff_t *pos)
{
	return __cgroup_procs_start(s, pos, 0);
}

static ssize_t cgroup_threads_write(struct kernfs_open_file *of,
				    char *buf, size_t nbytes, loff_t off)
{
	return __cgroup_procs_write(of, buf, false) ?: nbytes;
}

/* cgroup core interface files for the default hierarchy */
static struct cftype cgroup_base_files[] = {
	{
		.name = "cgroup.type",
		.flags = CFTYPE_NOT_ON_ROOT,
		.seq_show = cgroup_type_show,
		.write = cgroup_type_write,
	},
	{
		.name = "cgroup.procs",
		.flags = CFTYPE_NS_DELEGATABLE,
		.file_offset = offsetof(struct cgroup, procs_file),
		.release = cgroup_procs_release,
		.seq_start = cgroup_procs_start,
		.seq_next = cgroup_procs_next,
		.seq_show = cgroup_procs_show,
		.write = cgroup_procs_write,
	},
	{
		.name = "cgroup.threads",
		.flags = CFTYPE_NS_DELEGATABLE,
		.release = cgroup_procs_release,
		.seq_start = cgroup_threads_start,
		.seq_next = cgroup_procs_next,
		.seq_show = cgroup_procs_show,
		.write = cgroup_threads_write,
	},
	{
		.name = "cgroup.controllers",
		.seq_show = cgroup_controllers_show,
	},
	{
		.name = "cgroup.subtree_control",
		.flags = CFTYPE_NS_DELEGATABLE,
		.seq_show = cgroup_subtree_control_show,
		.write = cgroup_subtree_control_write,
	},
	{
		.name = "cgroup.events",
		.flags = CFTYPE_NOT_ON_ROOT,
		.file_offset = offsetof(struct cgroup, events_file),
		.seq_show = cgroup_events_show,
	},
	{
		.name = "cgroup.max.descendants",
		.seq_show = cgroup_max_descendants_show,
		.write = cgroup_max_descendants_write,
	},
	{
		.name = "cgroup.max.depth",
		.seq_show = cgroup_max_depth_show,
		.write = cgroup_max_depth_write,
	},
	{
		.name = "cgroup.stat",
		.seq_show = cgroup_stat_show,
	},
	{
		.name = "cgroup.freeze",
		.flags = CFTYPE_NOT_ON_ROOT,
		.seq_show = cgroup_freeze_show,
		.write = cgroup_freeze_write,
	},
	{
		.name = "cgroup.kill",
		.flags = CFTYPE_NOT_ON_ROOT,
		.write = cgroup_kill_write,
	},
	{
		.name = "cpu.stat",
		.seq_show = cpu_stat_show,
	},
	{
		.name = "cpu.stat.local",
		.seq_show = cpu_local_stat_show,
	},
	{ }	/* terminate */
};

static struct cftype cgroup_psi_files[] = {
#ifdef CONFIG_PSI
	{
		.name = "io.pressure",
		.file_offset = offsetof(struct cgroup, psi_files[PSI_IO]),
		.seq_show = cgroup_io_pressure_show,
		.write = cgroup_io_pressure_write,
		.poll = cgroup_pressure_poll,
		.release = cgroup_pressure_release,
	},
	{
		.name = "memory.pressure",
		.file_offset = offsetof(struct cgroup, psi_files[PSI_MEM]),
		.seq_show = cgroup_memory_pressure_show,
		.write = cgroup_memory_pressure_write,
		.poll = cgroup_pressure_poll,
		.release = cgroup_pressure_release,
	},
	{
		.name = "cpu.pressure",
		.file_offset = offsetof(struct cgroup, psi_files[PSI_CPU]),
		.seq_show = cgroup_cpu_pressure_show,
		.write = cgroup_cpu_pressure_write,
		.poll = cgroup_pressure_poll,
		.release = cgroup_pressure_release,
	},
#ifdef CONFIG_IRQ_TIME_ACCOUNTING
	{
		.name = "irq.pressure",
		.file_offset = offsetof(struct cgroup, psi_files[PSI_IRQ]),
		.seq_show = cgroup_irq_pressure_show,
		.write = cgroup_irq_pressure_write,
		.poll = cgroup_pressure_poll,
		.release = cgroup_pressure_release,
	},
#endif
	{
		.name = "cgroup.pressure",
		.seq_show = cgroup_pressure_show,
		.write = cgroup_pressure_write,
	},
#endif /* CONFIG_PSI */
	{ }	/* terminate */
};

/*
 * css destruction is four-stage process.
 *
 * 1. Destruction starts.  Killing of the percpu_ref is initiated.
 *    Implemented in kill_css().
 *
 * 2. When the percpu_ref is confirmed to be visible as killed on all CPUs
 *    and thus css_tryget_online() is guaranteed to fail, the css can be
 *    offlined by invoking offline_css().  After offlining, the base ref is
 *    put.  Implemented in css_killed_work_fn().
 *
 * 3. When the percpu_ref reaches zero, the only possible remaining
 *    accessors are inside RCU read sections.  css_release() schedules the
 *    RCU callback.
 *
 * 4. After the grace period, the css can be freed.  Implemented in
 *    css_free_rwork_fn().
 *
 * It is actually hairier because both step 2 and 4 require process context
 * and thus involve punting to css->destroy_work adding two additional
 * steps to the already complex sequence.
 */
static void css_free_rwork_fn(struct work_struct *work)
{
	struct cgroup_subsys_state *css = container_of(to_rcu_work(work),
				struct cgroup_subsys_state, destroy_rwork);
	struct cgroup_subsys *ss = css->ss;
	struct cgroup *cgrp = css->cgroup;

	percpu_ref_exit(&css->refcnt);

	if (ss) {
		/* css free path */
		struct cgroup_subsys_state *parent = css->parent;
		int id = css->id;

		ss->css_free(css);
		cgroup_idr_remove(&ss->css_idr, id);
		cgroup_put(cgrp);

		if (parent)
			css_put(parent);
	} else {
		/* cgroup free path */
		atomic_dec(&cgrp->root->nr_cgrps);
		if (!cgroup_on_dfl(cgrp))
			cgroup1_pidlist_destroy_all(cgrp);
		cancel_work_sync(&cgrp->release_agent_work);
		bpf_cgrp_storage_free(cgrp);

		if (cgroup_parent(cgrp)) {
			/*
			 * We get a ref to the parent, and put the ref when
			 * this cgroup is being freed, so it's guaranteed
			 * that the parent won't be destroyed before its
			 * children.
			 */
			cgroup_put(cgroup_parent(cgrp));
			kernfs_put(cgrp->kn);
			psi_cgroup_free(cgrp);
			cgroup_rstat_exit(cgrp);
			kfree(cgrp);
		} else {
			/*
			 * This is root cgroup's refcnt reaching zero,
			 * which indicates that the root should be
			 * released.
			 */
			cgroup_destroy_root(cgrp->root);
		}
	}
}

static void css_release_work_fn(struct work_struct *work)
{
	struct cgroup_subsys_state *css =
		container_of(work, struct cgroup_subsys_state, destroy_work);
	struct cgroup_subsys *ss = css->ss;
	struct cgroup *cgrp = css->cgroup;

	cgroup_lock();

	css->flags |= CSS_RELEASED;
	list_del_rcu(&css->sibling);

	if (ss) {
		struct cgroup *parent_cgrp;

		/* css release path */
		if (!list_empty(&css->rstat_css_node)) {
			cgroup_rstat_flush(cgrp);
			list_del_rcu(&css->rstat_css_node);
		}

		cgroup_idr_replace(&ss->css_idr, NULL, css->id);
		if (ss->css_released)
			ss->css_released(css);

		cgrp->nr_dying_subsys[ss->id]--;
		/*
		 * When a css is released and ready to be freed, its
		 * nr_descendants must be zero. However, the corresponding
		 * cgrp->nr_dying_subsys[ss->id] may not be 0 if a subsystem
		 * is activated and deactivated multiple times with one or
		 * more of its previous activation leaving behind dying csses.
		 */
		WARN_ON_ONCE(css->nr_descendants);
		parent_cgrp = cgroup_parent(cgrp);
		while (parent_cgrp) {
			parent_cgrp->nr_dying_subsys[ss->id]--;
			parent_cgrp = cgroup_parent(parent_cgrp);
		}
	} else {
		struct cgroup *tcgrp;

		/* cgroup release path */
		TRACE_CGROUP_PATH(release, cgrp);

		cgroup_rstat_flush(cgrp);

		spin_lock_irq(&css_set_lock);
		for (tcgrp = cgroup_parent(cgrp); tcgrp;
		     tcgrp = cgroup_parent(tcgrp))
			tcgrp->nr_dying_descendants--;
		spin_unlock_irq(&css_set_lock);

		/*
		 * There are two control paths which try to determine
		 * cgroup from dentry without going through kernfs -
		 * cgroupstats_build() and css_tryget_online_from_dir().
		 * Those are supported by RCU protecting clearing of
		 * cgrp->kn->priv backpointer.
		 */
		if (cgrp->kn)
			RCU_INIT_POINTER(*(void __rcu __force **)&cgrp->kn->priv,
					 NULL);
	}

	cgroup_unlock();

	INIT_RCU_WORK(&css->destroy_rwork, css_free_rwork_fn);
	queue_rcu_work(cgroup_destroy_wq, &css->destroy_rwork);
}

static void css_release(struct percpu_ref *ref)
{
	struct cgroup_subsys_state *css =
		container_of(ref, struct cgroup_subsys_state, refcnt);

	INIT_WORK(&css->destroy_work, css_release_work_fn);
	queue_work(cgroup_destroy_wq, &css->destroy_work);
}

static void init_and_link_css(struct cgroup_subsys_state *css,
			      struct cgroup_subsys *ss, struct cgroup *cgrp)
{
	lockdep_assert_held(&cgroup_mutex);

	cgroup_get_live(cgrp);

	memset(css, 0, sizeof(*css));
	css->cgroup = cgrp;
	css->ss = ss;
	css->id = -1;
	INIT_LIST_HEAD(&css->sibling);
	INIT_LIST_HEAD(&css->children);
	INIT_LIST_HEAD(&css->rstat_css_node);
	css->serial_nr = css_serial_nr_next++;
	atomic_set(&css->online_cnt, 0);

	if (cgroup_parent(cgrp)) {
		css->parent = cgroup_css(cgroup_parent(cgrp), ss);
		css_get(css->parent);
	}

	if (ss->css_rstat_flush)
		list_add_rcu(&css->rstat_css_node, &cgrp->rstat_css_list);

	BUG_ON(cgroup_css(cgrp, ss));
}

/* invoke ->css_online() on a new CSS and mark it online if successful */
static int online_css(struct cgroup_subsys_state *css)
{
	struct cgroup_subsys *ss = css->ss;
	int ret = 0;

	lockdep_assert_held(&cgroup_mutex);

	if (ss->css_online)
		ret = ss->css_online(css);
	if (!ret) {
		css->flags |= CSS_ONLINE;
		rcu_assign_pointer(css->cgroup->subsys[ss->id], css);

		atomic_inc(&css->online_cnt);
		if (css->parent) {
			atomic_inc(&css->parent->online_cnt);
			while ((css = css->parent))
				css->nr_descendants++;
		}
	}
	return ret;
}

/* if the CSS is online, invoke ->css_offline() on it and mark it offline */
static void offline_css(struct cgroup_subsys_state *css)
{
	struct cgroup_subsys *ss = css->ss;

	lockdep_assert_held(&cgroup_mutex);

	if (!(css->flags & CSS_ONLINE))
		return;

	if (ss->css_offline)
		ss->css_offline(css);

	css->flags &= ~CSS_ONLINE;
	RCU_INIT_POINTER(css->cgroup->subsys[ss->id], NULL);

	wake_up_all(&css->cgroup->offline_waitq);

	css->cgroup->nr_dying_subsys[ss->id]++;
	/*
	 * Parent css and cgroup cannot be freed until after the freeing
	 * of child css, see css_free_rwork_fn().
	 */
	while ((css = css->parent)) {
		css->nr_descendants--;
		css->cgroup->nr_dying_subsys[ss->id]++;
	}
}

/**
 * css_create - create a cgroup_subsys_state
 * @cgrp: the cgroup new css will be associated with
 * @ss: the subsys of new css
 *
 * Create a new css associated with @cgrp - @ss pair.  On success, the new
 * css is online and installed in @cgrp.  This function doesn't create the
 * interface files.  Returns 0 on success, -errno on failure.
 */
static struct cgroup_subsys_state *css_create(struct cgroup *cgrp,
					      struct cgroup_subsys *ss)
{
	struct cgroup *parent = cgroup_parent(cgrp);
	struct cgroup_subsys_state *parent_css = cgroup_css(parent, ss);
	struct cgroup_subsys_state *css;
	int err;

	lockdep_assert_held(&cgroup_mutex);

	css = ss->css_alloc(parent_css);
	if (!css)
		css = ERR_PTR(-ENOMEM);
	if (IS_ERR(css))
		return css;

	init_and_link_css(css, ss, cgrp);

	err = percpu_ref_init(&css->refcnt, css_release, 0, GFP_KERNEL);
	if (err)
		goto err_free_css;

	err = cgroup_idr_alloc(&ss->css_idr, NULL, 2, 0, GFP_KERNEL);
	if (err < 0)
		goto err_free_css;
	css->id = err;

	/* @css is ready to be brought online now, make it visible */
	list_add_tail_rcu(&css->sibling, &parent_css->children);
	cgroup_idr_replace(&ss->css_idr, css, css->id);

	err = online_css(css);
	if (err)
		goto err_list_del;

	return css;

err_list_del:
	list_del_rcu(&css->sibling);
err_free_css:
	list_del_rcu(&css->rstat_css_node);
	INIT_RCU_WORK(&css->destroy_rwork, css_free_rwork_fn);
	queue_rcu_work(cgroup_destroy_wq, &css->destroy_rwork);
	return ERR_PTR(err);
}

/*
 * The returned cgroup is fully initialized including its control mask, but
 * it doesn't have the control mask applied.
 */
static struct cgroup *cgroup_create(struct cgroup *parent, const char *name,
				    umode_t mode)
{
	struct cgroup_root *root = parent->root;
	struct cgroup *cgrp, *tcgrp;
	struct kernfs_node *kn;
	int level = parent->level + 1;
	int ret;

	/* allocate the cgroup and its ID, 0 is reserved for the root */
	cgrp = kzalloc(struct_size(cgrp, ancestors, (level + 1)), GFP_KERNEL);
	if (!cgrp)
		return ERR_PTR(-ENOMEM);

	ret = percpu_ref_init(&cgrp->self.refcnt, css_release, 0, GFP_KERNEL);
	if (ret)
		goto out_free_cgrp;

	ret = cgroup_rstat_init(cgrp);
	if (ret)
		goto out_cancel_ref;

	/* create the directory */
	kn = kernfs_create_dir_ns(parent->kn, name, mode,
				  current_fsuid(), current_fsgid(),
				  cgrp, NULL);
	if (IS_ERR(kn)) {
		ret = PTR_ERR(kn);
		goto out_stat_exit;
	}
	cgrp->kn = kn;

	init_cgroup_housekeeping(cgrp);

	cgrp->self.parent = &parent->self;
	cgrp->root = root;
	cgrp->level = level;

	ret = psi_cgroup_alloc(cgrp);
	if (ret)
		goto out_kernfs_remove;

	if (cgrp->root == &cgrp_dfl_root) {
		ret = cgroup_bpf_inherit(cgrp);
		if (ret)
			goto out_psi_free;
	}

	/*
	 * New cgroup inherits effective freeze counter, and
	 * if the parent has to be frozen, the child has too.
	 */
	cgrp->freezer.e_freeze = parent->freezer.e_freeze;
	if (cgrp->freezer.e_freeze) {
		/*
		 * Set the CGRP_FREEZE flag, so when a process will be
		 * attached to the child cgroup, it will become frozen.
		 * At this point the new cgroup is unpopulated, so we can
		 * consider it frozen immediately.
		 */
		set_bit(CGRP_FREEZE, &cgrp->flags);
		set_bit(CGRP_FROZEN, &cgrp->flags);
	}

	spin_lock_irq(&css_set_lock);
	for (tcgrp = cgrp; tcgrp; tcgrp = cgroup_parent(tcgrp)) {
		cgrp->ancestors[tcgrp->level] = tcgrp;

		if (tcgrp != cgrp) {
			tcgrp->nr_descendants++;

			/*
			 * If the new cgroup is frozen, all ancestor cgroups
			 * get a new frozen descendant, but their state can't
			 * change because of this.
			 */
			if (cgrp->freezer.e_freeze)
				tcgrp->freezer.nr_frozen_descendants++;
		}
	}
	spin_unlock_irq(&css_set_lock);

	if (notify_on_release(parent))
		set_bit(CGRP_NOTIFY_ON_RELEASE, &cgrp->flags);

	if (test_bit(CGRP_CPUSET_CLONE_CHILDREN, &parent->flags))
		set_bit(CGRP_CPUSET_CLONE_CHILDREN, &cgrp->flags);

	cgrp->self.serial_nr = css_serial_nr_next++;

	/* allocation complete, commit to creation */
	list_add_tail_rcu(&cgrp->self.sibling, &cgroup_parent(cgrp)->self.children);
	atomic_inc(&root->nr_cgrps);
	cgroup_get_live(parent);

	/*
	 * On the default hierarchy, a child doesn't automatically inherit
	 * subtree_control from the parent.  Each is configured manually.
	 */
	if (!cgroup_on_dfl(cgrp))
		cgrp->subtree_control = cgroup_control(cgrp);

	cgroup_propagate_control(cgrp);

	return cgrp;

out_psi_free:
	psi_cgroup_free(cgrp);
out_kernfs_remove:
	kernfs_remove(cgrp->kn);
out_stat_exit:
	cgroup_rstat_exit(cgrp);
out_cancel_ref:
	percpu_ref_exit(&cgrp->self.refcnt);
out_free_cgrp:
	kfree(cgrp);
	return ERR_PTR(ret);
}

static bool cgroup_check_hierarchy_limits(struct cgroup *parent)
{
	struct cgroup *cgroup;
	int ret = false;
	int level = 0;

	lockdep_assert_held(&cgroup_mutex);

	for (cgroup = parent; cgroup; cgroup = cgroup_parent(cgroup)) {
		if (cgroup->nr_descendants >= cgroup->max_descendants)
			goto fail;

		if (level >= cgroup->max_depth)
			goto fail;

		level++;
	}

	ret = true;
fail:
	return ret;
}

int cgroup_mkdir(struct kernfs_node *parent_kn, const char *name, umode_t mode)
{
	struct cgroup *parent, *cgrp;
	int ret;

	/* do not accept '\n' to prevent making /proc/<pid>/cgroup unparsable */
	if (strchr(name, '\n'))
		return -EINVAL;

	parent = cgroup_kn_lock_live(parent_kn, false);
	if (!parent)
		return -ENODEV;

	if (!cgroup_check_hierarchy_limits(parent)) {
		ret = -EAGAIN;
		goto out_unlock;
	}

	cgrp = cgroup_create(parent, name, mode);
	if (IS_ERR(cgrp)) {
		ret = PTR_ERR(cgrp);
		goto out_unlock;
	}

	/*
	 * This extra ref will be put in cgroup_free_fn() and guarantees
	 * that @cgrp->kn is always accessible.
	 */
	kernfs_get(cgrp->kn);

	ret = css_populate_dir(&cgrp->self);
	if (ret)
		goto out_destroy;

	ret = cgroup_apply_control_enable(cgrp);
	if (ret)
		goto out_destroy;

	TRACE_CGROUP_PATH(mkdir, cgrp);

	/* let's create and online css's */
	kernfs_activate(cgrp->kn);

	ret = 0;
	goto out_unlock;

out_destroy:
	cgroup_destroy_locked(cgrp);
out_unlock:
	cgroup_kn_unlock(parent_kn);
	return ret;
}

/*
 * This is called when the refcnt of a css is confirmed to be killed.
 * css_tryget_online() is now guaranteed to fail.  Tell the subsystem to
 * initiate destruction and put the css ref from kill_css().
 */
static void css_killed_work_fn(struct work_struct *work)
{
	struct cgroup_subsys_state *css =
		container_of(work, struct cgroup_subsys_state, destroy_work);

	cgroup_lock();

	do {
		offline_css(css);
		css_put(css);
		/* @css can't go away while we're holding cgroup_mutex */
		css = css->parent;
	} while (css && atomic_dec_and_test(&css->online_cnt));

	cgroup_unlock();
}

/* css kill confirmation processing requires process context, bounce */
static void css_killed_ref_fn(struct percpu_ref *ref)
{
	struct cgroup_subsys_state *css =
		container_of(ref, struct cgroup_subsys_state, refcnt);

	if (atomic_dec_and_test(&css->online_cnt)) {
		INIT_WORK(&css->destroy_work, css_killed_work_fn);
		queue_work(cgroup_destroy_wq, &css->destroy_work);
	}
}

/**
 * kill_css - destroy a css
 * @css: css to destroy
 *
 * This function initiates destruction of @css by removing cgroup interface
 * files and putting its base reference.  ->css_offline() will be invoked
 * asynchronously once css_tryget_online() is guaranteed to fail and when
 * the reference count reaches zero, @css will be released.
 */
static void kill_css(struct cgroup_subsys_state *css)
{
	lockdep_assert_held(&cgroup_mutex);

	if (css->flags & CSS_DYING)
		return;

	css->flags |= CSS_DYING;

	/*
	 * This must happen before css is disassociated with its cgroup.
	 * See seq_css() for details.
	 */
	css_clear_dir(css);

	/*
	 * Killing would put the base ref, but we need to keep it alive
	 * until after ->css_offline().
	 */
	css_get(css);

	/*
	 * cgroup core guarantees that, by the time ->css_offline() is
	 * invoked, no new css reference will be given out via
	 * css_tryget_online().  We can't simply call percpu_ref_kill() and
	 * proceed to offlining css's because percpu_ref_kill() doesn't
	 * guarantee that the ref is seen as killed on all CPUs on return.
	 *
	 * Use percpu_ref_kill_and_confirm() to get notifications as each
	 * css is confirmed to be seen as killed on all CPUs.
	 */
	percpu_ref_kill_and_confirm(&css->refcnt, css_killed_ref_fn);
}

/**
 * cgroup_destroy_locked - the first stage of cgroup destruction
 * @cgrp: cgroup to be destroyed
 *
 * css's make use of percpu refcnts whose killing latency shouldn't be
 * exposed to userland and are RCU protected.  Also, cgroup core needs to
 * guarantee that css_tryget_online() won't succeed by the time
 * ->css_offline() is invoked.  To satisfy all the requirements,
 * destruction is implemented in the following two steps.
 *
 * s1. Verify @cgrp can be destroyed and mark it dying.  Remove all
 *     userland visible parts and start killing the percpu refcnts of
 *     css's.  Set up so that the next stage will be kicked off once all
 *     the percpu refcnts are confirmed to be killed.
 *
 * s2. Invoke ->css_offline(), mark the cgroup dead and proceed with the
 *     rest of destruction.  Once all cgroup references are gone, the
 *     cgroup is RCU-freed.
 *
 * This function implements s1.  After this step, @cgrp is gone as far as
 * the userland is concerned and a new cgroup with the same name may be
 * created.  As cgroup doesn't care about the names internally, this
 * doesn't cause any problem.
 */
static int cgroup_destroy_locked(struct cgroup *cgrp)
	__releases(&cgroup_mutex) __acquires(&cgroup_mutex)
{
	struct cgroup *tcgrp, *parent = cgroup_parent(cgrp);
	struct cgroup_subsys_state *css;
	struct cgrp_cset_link *link;
	int ssid;

	lockdep_assert_held(&cgroup_mutex);

	/*
	 * Only migration can raise populated from zero and we're already
	 * holding cgroup_mutex.
	 */
	if (cgroup_is_populated(cgrp))
		return -EBUSY;

	/*
	 * Make sure there's no live children.  We can't test emptiness of
	 * ->self.children as dead children linger on it while being
	 * drained; otherwise, "rmdir parent/child parent" may fail.
	 */
	if (css_has_online_children(&cgrp->self))
		return -EBUSY;

	/*
	 * Mark @cgrp and the associated csets dead.  The former prevents
	 * further task migration and child creation by disabling
	 * cgroup_kn_lock_live().  The latter makes the csets ignored by
	 * the migration path.
	 */
	cgrp->self.flags &= ~CSS_ONLINE;

	spin_lock_irq(&css_set_lock);
	list_for_each_entry(link, &cgrp->cset_links, cset_link)
		link->cset->dead = true;
	spin_unlock_irq(&css_set_lock);

	/* initiate massacre of all css's */
	for_each_css(css, ssid, cgrp)
		kill_css(css);

	/* clear and remove @cgrp dir, @cgrp has an extra ref on its kn */
	css_clear_dir(&cgrp->self);
	kernfs_remove(cgrp->kn);

	if (cgroup_is_threaded(cgrp))
		parent->nr_threaded_children--;

	spin_lock_irq(&css_set_lock);
	for (tcgrp = parent; tcgrp; tcgrp = cgroup_parent(tcgrp)) {
		tcgrp->nr_descendants--;
		tcgrp->nr_dying_descendants++;
		/*
		 * If the dying cgroup is frozen, decrease frozen descendants
		 * counters of ancestor cgroups.
		 */
		if (test_bit(CGRP_FROZEN, &cgrp->flags))
			tcgrp->freezer.nr_frozen_descendants--;
	}
	spin_unlock_irq(&css_set_lock);

	cgroup1_check_for_release(parent);

	if (cgrp->root == &cgrp_dfl_root)
		cgroup_bpf_offline(cgrp);

	/* put the base reference */
	percpu_ref_kill(&cgrp->self.refcnt);

	return 0;
};

int cgroup_rmdir(struct kernfs_node *kn)
{
	struct cgroup *cgrp;
	int ret = 0;

	cgrp = cgroup_kn_lock_live(kn, false);
	if (!cgrp)
		return 0;

	ret = cgroup_destroy_locked(cgrp);
	if (!ret)
		TRACE_CGROUP_PATH(rmdir, cgrp);

	cgroup_kn_unlock(kn);
	return ret;
}

static struct kernfs_syscall_ops cgroup_kf_syscall_ops = {
	.show_options		= cgroup_show_options,
	.mkdir			= cgroup_mkdir,
	.rmdir			= cgroup_rmdir,
	.show_path		= cgroup_show_path,
};

static void __init cgroup_init_subsys(struct cgroup_subsys *ss, bool early)
{
	struct cgroup_subsys_state *css;

	pr_debug("Initializing cgroup subsys %s\n", ss->name);

	cgroup_lock();

	idr_init(&ss->css_idr);
	INIT_LIST_HEAD(&ss->cfts);

	/* Create the root cgroup state for this subsystem */
	ss->root = &cgrp_dfl_root;
	css = ss->css_alloc(NULL);
	/* We don't handle early failures gracefully */
	BUG_ON(IS_ERR(css));
	init_and_link_css(css, ss, &cgrp_dfl_root.cgrp);

	/*
	 * Root csses are never destroyed and we can't initialize
	 * percpu_ref during early init.  Disable refcnting.
	 */
	css->flags |= CSS_NO_REF;

	if (early) {
		/* allocation can't be done safely during early init */
		css->id = 1;
	} else {
		css->id = cgroup_idr_alloc(&ss->css_idr, css, 1, 2, GFP_KERNEL);
		BUG_ON(css->id < 0);
	}

	/* Update the init_css_set to contain a subsys
	 * pointer to this state - since the subsystem is
	 * newly registered, all tasks and hence the
	 * init_css_set is in the subsystem's root cgroup. */
	init_css_set.subsys[ss->id] = css;

	have_fork_callback |= (bool)ss->fork << ss->id;
	have_exit_callback |= (bool)ss->exit << ss->id;
	have_release_callback |= (bool)ss->release << ss->id;
	have_canfork_callback |= (bool)ss->can_fork << ss->id;

	/* At system boot, before all subsystems have been
	 * registered, no tasks have been forked, so we don't
	 * need to invoke fork callbacks here. */
	BUG_ON(!list_empty(&init_task.tasks));

	BUG_ON(online_css(css));

	cgroup_unlock();
}

/**
 * cgroup_init_early - cgroup initialization at system boot
 *
 * Initialize cgroups at system boot, and initialize any
 * subsystems that request early init.
 */
int __init cgroup_init_early(void)
{
	static struct cgroup_fs_context __initdata ctx;
	struct cgroup_subsys *ss;
	int i;

	ctx.root = &cgrp_dfl_root;
	init_cgroup_root(&ctx);
	cgrp_dfl_root.cgrp.self.flags |= CSS_NO_REF;

	RCU_INIT_POINTER(init_task.cgroups, &init_css_set);

	for_each_subsys(ss, i) {
		WARN(!ss->css_alloc || !ss->css_free || ss->name || ss->id,
		     "invalid cgroup_subsys %d:%s css_alloc=%p css_free=%p id:name=%d:%s\n",
		     i, cgroup_subsys_name[i], ss->css_alloc, ss->css_free,
		     ss->id, ss->name);
		WARN(strlen(cgroup_subsys_name[i]) > MAX_CGROUP_TYPE_NAMELEN,
		     "cgroup_subsys_name %s too long\n", cgroup_subsys_name[i]);

		ss->id = i;
		ss->name = cgroup_subsys_name[i];
		if (!ss->legacy_name)
			ss->legacy_name = cgroup_subsys_name[i];

		if (ss->early_init)
			cgroup_init_subsys(ss, true);
	}
	return 0;
}

/**
 * cgroup_init - cgroup initialization
 *
 * Register cgroup filesystem and /proc file, and initialize
 * any subsystems that didn't request early init.
 */
int __init cgroup_init(void)
{
	struct cgroup_subsys *ss;
	int ssid;

	BUILD_BUG_ON(CGROUP_SUBSYS_COUNT > 16);
	BUG_ON(cgroup_init_cftypes(NULL, cgroup_base_files));
	BUG_ON(cgroup_init_cftypes(NULL, cgroup_psi_files));
	BUG_ON(cgroup_init_cftypes(NULL, cgroup1_base_files));

	cgroup_rstat_boot();

	get_user_ns(init_cgroup_ns.user_ns);

	cgroup_lock();

	/*
	 * Add init_css_set to the hash table so that dfl_root can link to
	 * it during init.
	 */
	hash_add(css_set_table, &init_css_set.hlist,
		 css_set_hash(init_css_set.subsys));

	BUG_ON(cgroup_setup_root(&cgrp_dfl_root, 0));

	cgroup_unlock();

	for_each_subsys(ss, ssid) {
		if (ss->early_init) {
			struct cgroup_subsys_state *css =
				init_css_set.subsys[ss->id];

			css->id = cgroup_idr_alloc(&ss->css_idr, css, 1, 2,
						   GFP_KERNEL);
			BUG_ON(css->id < 0);
		} else {
			cgroup_init_subsys(ss, false);
		}

		list_add_tail(&init_css_set.e_cset_node[ssid],
			      &cgrp_dfl_root.cgrp.e_csets[ssid]);

		/*
		 * Setting dfl_root subsys_mask needs to consider the
		 * disabled flag and cftype registration needs kmalloc,
		 * both of which aren't available during early_init.
		 */
		if (!cgroup_ssid_enabled(ssid))
			continue;

		if (cgroup1_ssid_disabled(ssid))
			pr_info("Disabling %s control group subsystem in v1 mounts\n",
				ss->legacy_name);

		cgrp_dfl_root.subsys_mask |= 1 << ss->id;

		/* implicit controllers must be threaded too */
		WARN_ON(ss->implicit_on_dfl && !ss->threaded);

		if (ss->implicit_on_dfl)
			cgrp_dfl_implicit_ss_mask |= 1 << ss->id;
		else if (!ss->dfl_cftypes)
			cgrp_dfl_inhibit_ss_mask |= 1 << ss->id;

		if (ss->threaded)
			cgrp_dfl_threaded_ss_mask |= 1 << ss->id;

		if (ss->dfl_cftypes == ss->legacy_cftypes) {
			WARN_ON(cgroup_add_cftypes(ss, ss->dfl_cftypes));
		} else {
			WARN_ON(cgroup_add_dfl_cftypes(ss, ss->dfl_cftypes));
			WARN_ON(cgroup_add_legacy_cftypes(ss, ss->legacy_cftypes));
		}

		if (ss->bind)
			ss->bind(init_css_set.subsys[ssid]);

		cgroup_lock();
		css_populate_dir(init_css_set.subsys[ssid]);
		cgroup_unlock();
	}

	/* init_css_set.subsys[] has been updated, re-hash */
	hash_del(&init_css_set.hlist);
	hash_add(css_set_table, &init_css_set.hlist,
		 css_set_hash(init_css_set.subsys));

	WARN_ON(sysfs_create_mount_point(fs_kobj, "cgroup"));
	WARN_ON(register_filesystem(&cgroup_fs_type));
	WARN_ON(register_filesystem(&cgroup2_fs_type));
	WARN_ON(!proc_create_single("cgroups", 0, NULL, proc_cgroupstats_show));
#ifdef CONFIG_CPUSETS_V1
	WARN_ON(register_filesystem(&cpuset_fs_type));
#endif

	return 0;
}

static int __init cgroup_wq_init(void)
{
	/*
	 * There isn't much point in executing destruction path in
	 * parallel.  Good chunk is serialized with cgroup_mutex anyway.
	 * Use 1 for @max_active.
	 *
	 * We would prefer to do this in cgroup_init() above, but that
	 * is called before init_workqueues(): so leave this until after.
	 */
	cgroup_destroy_wq = alloc_workqueue("cgroup_destroy", 0, 1);
	BUG_ON(!cgroup_destroy_wq);
	return 0;
}
core_initcall(cgroup_wq_init);

void cgroup_path_from_kernfs_id(u64 id, char *buf, size_t buflen)
{
	struct kernfs_node *kn;

	kn = kernfs_find_and_get_node_by_id(cgrp_dfl_root.kf_root, id);
	if (!kn)
		return;
	kernfs_path(kn, buf, buflen);
	kernfs_put(kn);
}

/*
 * cgroup_get_from_id : get the cgroup associated with cgroup id
 * @id: cgroup id
 * On success return the cgrp or ERR_PTR on failure
 * Only cgroups within current task's cgroup NS are valid.
 */
struct cgroup *cgroup_get_from_id(u64 id)
{
	struct kernfs_node *kn;
	struct cgroup *cgrp, *root_cgrp;

	kn = kernfs_find_and_get_node_by_id(cgrp_dfl_root.kf_root, id);
	if (!kn)
		return ERR_PTR(-ENOENT);

	if (kernfs_type(kn) != KERNFS_DIR) {
		kernfs_put(kn);
		return ERR_PTR(-ENOENT);
	}

	rcu_read_lock();

	cgrp = rcu_dereference(*(void __rcu __force **)&kn->priv);
	if (cgrp && !cgroup_tryget(cgrp))
		cgrp = NULL;

	rcu_read_unlock();
	kernfs_put(kn);

	if (!cgrp)
		return ERR_PTR(-ENOENT);

	root_cgrp = current_cgns_cgroup_dfl();
	if (!cgroup_is_descendant(cgrp, root_cgrp)) {
		cgroup_put(cgrp);
		return ERR_PTR(-ENOENT);
	}

	return cgrp;
}
EXPORT_SYMBOL_GPL(cgroup_get_from_id);

/*
 * proc_cgroup_show()
 *  - Print task's cgroup paths into seq_file, one line for each hierarchy
 *  - Used for /proc/<pid>/cgroup.
 */
int proc_cgroup_show(struct seq_file *m, struct pid_namespace *ns,
		     struct pid *pid, struct task_struct *tsk)
{
	char *buf;
	int retval;
	struct cgroup_root *root;

	retval = -ENOMEM;
	buf = kmalloc(PATH_MAX, GFP_KERNEL);
	if (!buf)
		goto out;

	rcu_read_lock();
	spin_lock_irq(&css_set_lock);

	for_each_root(root) {
		struct cgroup_subsys *ss;
		struct cgroup *cgrp;
		int ssid, count = 0;

		if (root == &cgrp_dfl_root && !READ_ONCE(cgrp_dfl_visible))
			continue;

		cgrp = task_cgroup_from_root(tsk, root);
		/* The root has already been unmounted. */
		if (!cgrp)
			continue;

		seq_printf(m, "%d:", root->hierarchy_id);
		if (root != &cgrp_dfl_root)
			for_each_subsys(ss, ssid)
				if (root->subsys_mask & (1 << ssid))
					seq_printf(m, "%s%s", count++ ? "," : "",
						   ss->legacy_name);
		if (strlen(root->name))
			seq_printf(m, "%sname=%s", count ? "," : "",
				   root->name);
		seq_putc(m, ':');
		/*
		 * On traditional hierarchies, all zombie tasks show up as
		 * belonging to the root cgroup.  On the default hierarchy,
		 * while a zombie doesn't show up in "cgroup.procs" and
		 * thus can't be migrated, its /proc/PID/cgroup keeps
		 * reporting the cgroup it belonged to before exiting.  If
		 * the cgroup is removed before the zombie is reaped,
		 * " (deleted)" is appended to the cgroup path.
		 */
		if (cgroup_on_dfl(cgrp) || !(tsk->flags & PF_EXITING)) {
			retval = cgroup_path_ns_locked(cgrp, buf, PATH_MAX,
						current->nsproxy->cgroup_ns);
			if (retval == -E2BIG)
				retval = -ENAMETOOLONG;
			if (retval < 0)
				goto out_unlock;

			seq_puts(m, buf);
		} else {
			seq_puts(m, "/");
		}

		if (cgroup_on_dfl(cgrp) && cgroup_is_dead(cgrp))
			seq_puts(m, " (deleted)\n");
		else
			seq_putc(m, '\n');
	}

	retval = 0;
out_unlock:
	spin_unlock_irq(&css_set_lock);
	rcu_read_unlock();
	kfree(buf);
out:
	return retval;
}

/**
 * cgroup_fork - initialize cgroup related fields during copy_process()
 * @child: pointer to task_struct of forking parent process.
 *
 * A task is associated with the init_css_set until cgroup_post_fork()
 * attaches it to the target css_set.
 */
void cgroup_fork(struct task_struct *child)
{
	RCU_INIT_POINTER(child->cgroups, &init_css_set);
	INIT_LIST_HEAD(&child->cg_list);
}

/**
 * cgroup_v1v2_get_from_file - get a cgroup pointer from a file pointer
 * @f: file corresponding to cgroup_dir
 *
 * Find the cgroup from a file pointer associated with a cgroup directory.
 * Returns a pointer to the cgroup on success. ERR_PTR is returned if the
 * cgroup cannot be found.
 */
static struct cgroup *cgroup_v1v2_get_from_file(struct file *f)
{
	struct cgroup_subsys_state *css;

	css = css_tryget_online_from_dir(f->f_path.dentry, NULL);
	if (IS_ERR(css))
		return ERR_CAST(css);

	return css->cgroup;
}

/**
 * cgroup_get_from_file - same as cgroup_v1v2_get_from_file, but only supports
 * cgroup2.
 * @f: file corresponding to cgroup2_dir
 */
static struct cgroup *cgroup_get_from_file(struct file *f)
{
	struct cgroup *cgrp = cgroup_v1v2_get_from_file(f);

	if (IS_ERR(cgrp))
		return ERR_CAST(cgrp);

	if (!cgroup_on_dfl(cgrp)) {
		cgroup_put(cgrp);
		return ERR_PTR(-EBADF);
	}

	return cgrp;
}

/**
 * cgroup_css_set_fork - find or create a css_set for a child process
 * @kargs: the arguments passed to create the child process
 *
 * This functions finds or creates a new css_set which the child
 * process will be attached to in cgroup_post_fork(). By default,
 * the child process will be given the same css_set as its parent.
 *
 * If CLONE_INTO_CGROUP is specified this function will try to find an
 * existing css_set which includes the requested cgroup and if not create
 * a new css_set that the child will be attached to later. If this function
 * succeeds it will hold cgroup_threadgroup_rwsem on return. If
 * CLONE_INTO_CGROUP is requested this function will grab cgroup mutex
 * before grabbing cgroup_threadgroup_rwsem and will hold a reference
 * to the target cgroup.
 */
static int cgroup_css_set_fork(struct kernel_clone_args *kargs)
	__acquires(&cgroup_mutex) __acquires(&cgroup_threadgroup_rwsem)
{
	int ret;
	struct cgroup *dst_cgrp = NULL;
	struct css_set *cset;
	struct super_block *sb;
	struct file *f;

	if (kargs->flags & CLONE_INTO_CGROUP)
		cgroup_lock();

	cgroup_threadgroup_change_begin(current);

	spin_lock_irq(&css_set_lock);
	cset = task_css_set(current);
	get_css_set(cset);
	spin_unlock_irq(&css_set_lock);

	if (!(kargs->flags & CLONE_INTO_CGROUP)) {
		kargs->cset = cset;
		return 0;
	}

	f = fget_raw(kargs->cgroup);
	if (!f) {
		ret = -EBADF;
		goto err;
	}
	sb = f->f_path.dentry->d_sb;

	dst_cgrp = cgroup_get_from_file(f);
	if (IS_ERR(dst_cgrp)) {
		ret = PTR_ERR(dst_cgrp);
		dst_cgrp = NULL;
		goto err;
	}

	if (cgroup_is_dead(dst_cgrp)) {
		ret = -ENODEV;
		goto err;
	}

	/*
	 * Verify that we the target cgroup is writable for us. This is
	 * usually done by the vfs layer but since we're not going through
	 * the vfs layer here we need to do it "manually".
	 */
	ret = cgroup_may_write(dst_cgrp, sb);
	if (ret)
		goto err;

	/*
	 * Spawning a task directly into a cgroup works by passing a file
	 * descriptor to the target cgroup directory. This can even be an O_PATH
	 * file descriptor. But it can never be a cgroup.procs file descriptor.
	 * This was done on purpose so spawning into a cgroup could be
	 * conceptualized as an atomic
	 *
	 *   fd = openat(dfd_cgroup, "cgroup.procs", ...);
	 *   write(fd, <child-pid>, ...);
	 *
	 * sequence, i.e. it's a shorthand for the caller opening and writing
	 * cgroup.procs of the cgroup indicated by @dfd_cgroup. This allows us
	 * to always use the caller's credentials.
	 */
	ret = cgroup_attach_permissions(cset->dfl_cgrp, dst_cgrp, sb,
					!(kargs->flags & CLONE_THREAD),
					current->nsproxy->cgroup_ns);
	if (ret)
		goto err;

	kargs->cset = find_css_set(cset, dst_cgrp);
	if (!kargs->cset) {
		ret = -ENOMEM;
		goto err;
	}

	put_css_set(cset);
	fput(f);
	kargs->cgrp = dst_cgrp;
	return ret;

err:
	cgroup_threadgroup_change_end(current);
	cgroup_unlock();
	if (f)
		fput(f);
	if (dst_cgrp)
		cgroup_put(dst_cgrp);
	put_css_set(cset);
	if (kargs->cset)
		put_css_set(kargs->cset);
	return ret;
}

/**
 * cgroup_css_set_put_fork - drop references we took during fork
 * @kargs: the arguments passed to create the child process
 *
 * Drop references to the prepared css_set and target cgroup if
 * CLONE_INTO_CGROUP was requested.
 */
static void cgroup_css_set_put_fork(struct kernel_clone_args *kargs)
	__releases(&cgroup_threadgroup_rwsem) __releases(&cgroup_mutex)
{
	struct cgroup *cgrp = kargs->cgrp;
	struct css_set *cset = kargs->cset;

	cgroup_threadgroup_change_end(current);

	if (cset) {
		put_css_set(cset);
		kargs->cset = NULL;
	}

	if (kargs->flags & CLONE_INTO_CGROUP) {
		cgroup_unlock();
		if (cgrp) {
			cgroup_put(cgrp);
			kargs->cgrp = NULL;
		}
	}
}

/**
 * cgroup_can_fork - called on a new task before the process is exposed
 * @child: the child process
 * @kargs: the arguments passed to create the child process
 *
 * This prepares a new css_set for the child process which the child will
 * be attached to in cgroup_post_fork().
 * This calls the subsystem can_fork() callbacks. If the cgroup_can_fork()
 * callback returns an error, the fork aborts with that error code. This
 * allows for a cgroup subsystem to conditionally allow or deny new forks.
 */
int cgroup_can_fork(struct task_struct *child, struct kernel_clone_args *kargs)
{
	struct cgroup_subsys *ss;
	int i, j, ret;

	ret = cgroup_css_set_fork(kargs);
	if (ret)
		return ret;

	do_each_subsys_mask(ss, i, have_canfork_callback) {
		ret = ss->can_fork(child, kargs->cset);
		if (ret)
			goto out_revert;
	} while_each_subsys_mask();

	return 0;

out_revert:
	for_each_subsys(ss, j) {
		if (j >= i)
			break;
		if (ss->cancel_fork)
			ss->cancel_fork(child, kargs->cset);
	}

	cgroup_css_set_put_fork(kargs);

	return ret;
}

/**
 * cgroup_cancel_fork - called if a fork failed after cgroup_can_fork()
 * @child: the child process
 * @kargs: the arguments passed to create the child process
 *
 * This calls the cancel_fork() callbacks if a fork failed *after*
 * cgroup_can_fork() succeeded and cleans up references we took to
 * prepare a new css_set for the child process in cgroup_can_fork().
 */
void cgroup_cancel_fork(struct task_struct *child,
			struct kernel_clone_args *kargs)
{
	struct cgroup_subsys *ss;
	int i;

	for_each_subsys(ss, i)
		if (ss->cancel_fork)
			ss->cancel_fork(child, kargs->cset);

	cgroup_css_set_put_fork(kargs);
}

/**
 * cgroup_post_fork - finalize cgroup setup for the child process
 * @child: the child process
 * @kargs: the arguments passed to create the child process
 *
 * Attach the child process to its css_set calling the subsystem fork()
 * callbacks.
 */
void cgroup_post_fork(struct task_struct *child,
		      struct kernel_clone_args *kargs)
	__releases(&cgroup_threadgroup_rwsem) __releases(&cgroup_mutex)
{
	unsigned long cgrp_flags = 0;
	bool kill = false;
	struct cgroup_subsys *ss;
	struct css_set *cset;
	int i;

	cset = kargs->cset;
	kargs->cset = NULL;

	spin_lock_irq(&css_set_lock);

	/* init tasks are special, only link regular threads */
	if (likely(child->pid)) {
		if (kargs->cgrp)
			cgrp_flags = kargs->cgrp->flags;
		else
			cgrp_flags = cset->dfl_cgrp->flags;

		WARN_ON_ONCE(!list_empty(&child->cg_list));
		cset->nr_tasks++;
		css_set_move_task(child, NULL, cset, false);
	} else {
		put_css_set(cset);
		cset = NULL;
	}

	if (!(child->flags & PF_KTHREAD)) {
		if (unlikely(test_bit(CGRP_FREEZE, &cgrp_flags))) {
			/*
			 * If the cgroup has to be frozen, the new task has
			 * too. Let's set the JOBCTL_TRAP_FREEZE jobctl bit to
			 * get the task into the frozen state.
			 */
			spin_lock(&child->sighand->siglock);
			WARN_ON_ONCE(child->frozen);
			child->jobctl |= JOBCTL_TRAP_FREEZE;
			spin_unlock(&child->sighand->siglock);

			/*
			 * Calling cgroup_update_frozen() isn't required here,
			 * because it will be called anyway a bit later from
			 * do_freezer_trap(). So we avoid cgroup's transient
			 * switch from the frozen state and back.
			 */
		}

		/*
		 * If the cgroup is to be killed notice it now and take the
		 * child down right after we finished preparing it for
		 * userspace.
		 */
		kill = test_bit(CGRP_KILL, &cgrp_flags);
	}

	spin_unlock_irq(&css_set_lock);

	/*
	 * Call ss->fork().  This must happen after @child is linked on
	 * css_set; otherwise, @child might change state between ->fork()
	 * and addition to css_set.
	 */
	do_each_subsys_mask(ss, i, have_fork_callback) {
		ss->fork(child);
	} while_each_subsys_mask();

	/* Make the new cset the root_cset of the new cgroup namespace. */
	if (kargs->flags & CLONE_NEWCGROUP) {
		struct css_set *rcset = child->nsproxy->cgroup_ns->root_cset;

		get_css_set(cset);
		child->nsproxy->cgroup_ns->root_cset = cset;
		put_css_set(rcset);
	}

	/* Cgroup has to be killed so take down child immediately. */
	if (unlikely(kill))
		do_send_sig_info(SIGKILL, SEND_SIG_NOINFO, child, PIDTYPE_TGID);

	cgroup_css_set_put_fork(kargs);
}

/**
 * cgroup_exit - detach cgroup from exiting task
 * @tsk: pointer to task_struct of exiting process
 *
 * Description: Detach cgroup from @tsk.
 *
 */
void cgroup_exit(struct task_struct *tsk)
{
	struct cgroup_subsys *ss;
	struct css_set *cset;
	int i;

	spin_lock_irq(&css_set_lock);

	WARN_ON_ONCE(list_empty(&tsk->cg_list));
	cset = task_css_set(tsk);
	css_set_move_task(tsk, cset, NULL, false);
	cset->nr_tasks--;
	/* matches the signal->live check in css_task_iter_advance() */
	if (thread_group_leader(tsk) && atomic_read(&tsk->signal->live))
		list_add_tail(&tsk->cg_list, &cset->dying_tasks);

	if (dl_task(tsk))
		dec_dl_tasks_cs(tsk);

	WARN_ON_ONCE(cgroup_task_frozen(tsk));
	if (unlikely(!(tsk->flags & PF_KTHREAD) &&
		     test_bit(CGRP_FREEZE, &task_dfl_cgroup(tsk)->flags)))
		cgroup_update_frozen(task_dfl_cgroup(tsk));

	spin_unlock_irq(&css_set_lock);

	/* see cgroup_post_fork() for details */
	do_each_subsys_mask(ss, i, have_exit_callback) {
		ss->exit(tsk);
	} while_each_subsys_mask();
}

void cgroup_release(struct task_struct *task)
{
	struct cgroup_subsys *ss;
	int ssid;

	do_each_subsys_mask(ss, ssid, have_release_callback) {
		ss->release(task);
	} while_each_subsys_mask();

	if (!list_empty(&task->cg_list)) {
		spin_lock_irq(&css_set_lock);
		css_set_skip_task_iters(task_css_set(task), task);
		list_del_init(&task->cg_list);
		spin_unlock_irq(&css_set_lock);
	}
}

void cgroup_free(struct task_struct *task)
{
	struct css_set *cset = task_css_set(task);
	put_css_set(cset);
}

static int __init cgroup_disable(char *str)
{
	struct cgroup_subsys *ss;
	char *token;
	int i;

	while ((token = strsep(&str, ",")) != NULL) {
		if (!*token)
			continue;

		for_each_subsys(ss, i) {
			if (strcmp(token, ss->name) &&
			    strcmp(token, ss->legacy_name))
				continue;

			static_branch_disable(cgroup_subsys_enabled_key[i]);
			pr_info("Disabling %s control group subsystem\n",
				ss->name);
		}

		for (i = 0; i < OPT_FEATURE_COUNT; i++) {
			if (strcmp(token, cgroup_opt_feature_names[i]))
				continue;
			cgroup_feature_disable_mask |= 1 << i;
			pr_info("Disabling %s control group feature\n",
				cgroup_opt_feature_names[i]);
			break;
		}
	}
	return 1;
}
__setup("cgroup_disable=", cgroup_disable);

void __init __weak enable_debug_cgroup(void) { }

static int __init enable_cgroup_debug(char *str)
{
	cgroup_debug = true;
	enable_debug_cgroup();
	return 1;
}
__setup("cgroup_debug", enable_cgroup_debug);

static int __init cgroup_favordynmods_setup(char *str)
{
	return (kstrtobool(str, &have_favordynmods) == 0);
}
__setup("cgroup_favordynmods=", cgroup_favordynmods_setup);

/**
 * css_tryget_online_from_dir - get corresponding css from a cgroup dentry
 * @dentry: directory dentry of interest
 * @ss: subsystem of interest
 *
 * If @dentry is a directory for a cgroup which has @ss enabled on it, try
 * to get the corresponding css and return it.  If such css doesn't exist
 * or can't be pinned, an ERR_PTR value is returned.
 */
struct cgroup_subsys_state *css_tryget_online_from_dir(struct dentry *dentry,
						       struct cgroup_subsys *ss)
{
	struct kernfs_node *kn = kernfs_node_from_dentry(dentry);
	struct file_system_type *s_type = dentry->d_sb->s_type;
	struct cgroup_subsys_state *css = NULL;
	struct cgroup *cgrp;

	/* is @dentry a cgroup dir? */
	if ((s_type != &cgroup_fs_type && s_type != &cgroup2_fs_type) ||
	    !kn || kernfs_type(kn) != KERNFS_DIR)
		return ERR_PTR(-EBADF);

	rcu_read_lock();

	/*
	 * This path doesn't originate from kernfs and @kn could already
	 * have been or be removed at any point.  @kn->priv is RCU
	 * protected for this access.  See css_release_work_fn() for details.
	 */
	cgrp = rcu_dereference(*(void __rcu __force **)&kn->priv);
	if (cgrp)
		css = cgroup_css(cgrp, ss);

	if (!css || !css_tryget_online(css))
		css = ERR_PTR(-ENOENT);

	rcu_read_unlock();
	return css;
}

/**
 * css_from_id - lookup css by id
 * @id: the cgroup id
 * @ss: cgroup subsys to be looked into
 *
 * Returns the css if there's valid one with @id, otherwise returns NULL.
 * Should be called under rcu_read_lock().
 */
struct cgroup_subsys_state *css_from_id(int id, struct cgroup_subsys *ss)
{
	WARN_ON_ONCE(!rcu_read_lock_held());
	return idr_find(&ss->css_idr, id);
}

/**
 * cgroup_get_from_path - lookup and get a cgroup from its default hierarchy path
 * @path: path on the default hierarchy
 *
 * Find the cgroup at @path on the default hierarchy, increment its
 * reference count and return it.  Returns pointer to the found cgroup on
 * success, ERR_PTR(-ENOENT) if @path doesn't exist or if the cgroup has already
 * been released and ERR_PTR(-ENOTDIR) if @path points to a non-directory.
 */
struct cgroup *cgroup_get_from_path(const char *path)
{
	struct kernfs_node *kn;
	struct cgroup *cgrp = ERR_PTR(-ENOENT);
	struct cgroup *root_cgrp;

	root_cgrp = current_cgns_cgroup_dfl();
	kn = kernfs_walk_and_get(root_cgrp->kn, path);
	if (!kn)
		goto out;

	if (kernfs_type(kn) != KERNFS_DIR) {
		cgrp = ERR_PTR(-ENOTDIR);
		goto out_kernfs;
	}

	rcu_read_lock();

	cgrp = rcu_dereference(*(void __rcu __force **)&kn->priv);
	if (!cgrp || !cgroup_tryget(cgrp))
		cgrp = ERR_PTR(-ENOENT);

	rcu_read_unlock();

out_kernfs:
	kernfs_put(kn);
out:
	return cgrp;
}
EXPORT_SYMBOL_GPL(cgroup_get_from_path);

/**
 * cgroup_v1v2_get_from_fd - get a cgroup pointer from a fd
 * @fd: fd obtained by open(cgroup_dir)
 *
 * Find the cgroup from a fd which should be obtained
 * by opening a cgroup directory.  Returns a pointer to the
 * cgroup on success. ERR_PTR is returned if the cgroup
 * cannot be found.
 */
struct cgroup *cgroup_v1v2_get_from_fd(int fd)
{
	struct cgroup *cgrp;
	struct fd f = fdget_raw(fd);
	if (!fd_file(f))
		return ERR_PTR(-EBADF);

	cgrp = cgroup_v1v2_get_from_file(fd_file(f));
	fdput(f);
	return cgrp;
}

/**
 * cgroup_get_from_fd - same as cgroup_v1v2_get_from_fd, but only supports
 * cgroup2.
 * @fd: fd obtained by open(cgroup2_dir)
 */
struct cgroup *cgroup_get_from_fd(int fd)
{
	struct cgroup *cgrp = cgroup_v1v2_get_from_fd(fd);

	if (IS_ERR(cgrp))
		return ERR_CAST(cgrp);

	if (!cgroup_on_dfl(cgrp)) {
		cgroup_put(cgrp);
		return ERR_PTR(-EBADF);
	}
	return cgrp;
}
EXPORT_SYMBOL_GPL(cgroup_get_from_fd);

static u64 power_of_ten(int power)
{
	u64 v = 1;
	while (power--)
		v *= 10;
	return v;
}

/**
 * cgroup_parse_float - parse a floating number
 * @input: input string
 * @dec_shift: number of decimal digits to shift
 * @v: output
 *
 * Parse a decimal floating point number in @input and store the result in
 * @v with decimal point right shifted @dec_shift times.  For example, if
 * @input is "12.3456" and @dec_shift is 3, *@v will be set to 12345.
 * Returns 0 on success, -errno otherwise.
 *
 * There's nothing cgroup specific about this function except that it's
 * currently the only user.
 */
int cgroup_parse_float(const char *input, unsigned dec_shift, s64 *v)
{
	s64 whole, frac = 0;
	int fstart = 0, fend = 0, flen;

	if (!sscanf(input, "%lld.%n%lld%n", &whole, &fstart, &frac, &fend))
		return -EINVAL;
	if (frac < 0)
		return -EINVAL;

	flen = fend > fstart ? fend - fstart : 0;
	if (flen < dec_shift)
		frac *= power_of_ten(dec_shift - flen);
	else
		frac = DIV_ROUND_CLOSEST_ULL(frac, power_of_ten(flen - dec_shift));

	*v = whole * power_of_ten(dec_shift) + frac;
	return 0;
}

/*
 * sock->sk_cgrp_data handling.  For more info, see sock_cgroup_data
 * definition in cgroup-defs.h.
 */
#ifdef CONFIG_SOCK_CGROUP_DATA

void cgroup_sk_alloc(struct sock_cgroup_data *skcd)
{
	struct cgroup *cgroup;

	rcu_read_lock();
	/* Don't associate the sock with unrelated interrupted task's cgroup. */
	if (in_interrupt()) {
		cgroup = &cgrp_dfl_root.cgrp;
		cgroup_get(cgroup);
		goto out;
	}

	while (true) {
		struct css_set *cset;

		cset = task_css_set(current);
		if (likely(cgroup_tryget(cset->dfl_cgrp))) {
			cgroup = cset->dfl_cgrp;
			break;
		}
		cpu_relax();
	}
out:
	skcd->cgroup = cgroup;
	cgroup_bpf_get(cgroup);
	rcu_read_unlock();
}

void cgroup_sk_clone(struct sock_cgroup_data *skcd)
{
	struct cgroup *cgrp = sock_cgroup_ptr(skcd);

	/*
	 * We might be cloning a socket which is left in an empty
	 * cgroup and the cgroup might have already been rmdir'd.
	 * Don't use cgroup_get_live().
	 */
	cgroup_get(cgrp);
	cgroup_bpf_get(cgrp);
}

void cgroup_sk_free(struct sock_cgroup_data *skcd)
{
	struct cgroup *cgrp = sock_cgroup_ptr(skcd);

	cgroup_bpf_put(cgrp);
	cgroup_put(cgrp);
}

#endif	/* CONFIG_SOCK_CGROUP_DATA */

#ifdef CONFIG_SYSFS
static ssize_t show_delegatable_files(struct cftype *files, char *buf,
				      ssize_t size, const char *prefix)
{
	struct cftype *cft;
	ssize_t ret = 0;

	for (cft = files; cft && cft->name[0] != '\0'; cft++) {
		if (!(cft->flags & CFTYPE_NS_DELEGATABLE))
			continue;

		if (prefix)
			ret += snprintf(buf + ret, size - ret, "%s.", prefix);

		ret += snprintf(buf + ret, size - ret, "%s\n", cft->name);

		if (WARN_ON(ret >= size))
			break;
	}

	return ret;
}

static ssize_t delegate_show(struct kobject *kobj, struct kobj_attribute *attr,
			      char *buf)
{
	struct cgroup_subsys *ss;
	int ssid;
	ssize_t ret = 0;

	ret = show_delegatable_files(cgroup_base_files, buf + ret,
				     PAGE_SIZE - ret, NULL);
	if (cgroup_psi_enabled())
		ret += show_delegatable_files(cgroup_psi_files, buf + ret,
					      PAGE_SIZE - ret, NULL);

	for_each_subsys(ss, ssid)
		ret += show_delegatable_files(ss->dfl_cftypes, buf + ret,
					      PAGE_SIZE - ret,
					      cgroup_subsys_name[ssid]);

	return ret;
}
static struct kobj_attribute cgroup_delegate_attr = __ATTR_RO(delegate);

static ssize_t features_show(struct kobject *kobj, struct kobj_attribute *attr,
			     char *buf)
{
	return snprintf(buf, PAGE_SIZE,
			"nsdelegate\n"
			"favordynmods\n"
			"memory_localevents\n"
			"memory_recursiveprot\n"
			"memory_hugetlb_accounting\n"
			"pids_localevents\n");
}
static struct kobj_attribute cgroup_features_attr = __ATTR_RO(features);

static struct attribute *cgroup_sysfs_attrs[] = {
	&cgroup_delegate_attr.attr,
	&cgroup_features_attr.attr,
	NULL,
};

static const struct attribute_group cgroup_sysfs_attr_group = {
	.attrs = cgroup_sysfs_attrs,
	.name = "cgroup",
};

static int __init cgroup_sysfs_init(void)
{
	return sysfs_create_group(kernel_kobj, &cgroup_sysfs_attr_group);
}
subsys_initcall(cgroup_sysfs_init);

#endif /* CONFIG_SYSFS */<|MERGE_RESOLUTION|>--- conflicted
+++ resolved
@@ -1347,19 +1347,12 @@
 
 	spin_unlock_irq(&css_set_lock);
 
-<<<<<<< HEAD
-	if (!list_empty(&root->root_list)) {
-		list_del_rcu(&root->root_list);
-		cgroup_root_count--;
-	}
-=======
 	WARN_ON_ONCE(list_empty(&root->root_list));
 	list_del_rcu(&root->root_list);
 	cgroup_root_count--;
 
 	if (!have_favordynmods)
 		cgroup_favor_dynmods(root, false);
->>>>>>> a6ad5510
 
 	cgroup_exit_root_id(root);
 
