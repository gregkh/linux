// SPDX-License-Identifier: GPL-2.0-only
#include "cgroup-internal.h"

#include <linux/sched/cputime.h>

#include <linux/bpf.h>
#include <linux/btf.h>
#include <linux/btf_ids.h>

#include <trace/events/cgroup.h>

static DEFINE_SPINLOCK(cgroup_rstat_lock);
static DEFINE_PER_CPU(raw_spinlock_t, cgroup_rstat_cpu_lock);

static void cgroup_base_stat_flush(struct cgroup *cgrp, int cpu);

static struct cgroup_rstat_cpu *cgroup_rstat_cpu(struct cgroup *cgrp, int cpu)
{
	return per_cpu_ptr(cgrp->rstat_cpu, cpu);
}

/*
 * Helper functions for rstat per CPU lock (cgroup_rstat_cpu_lock).
 *
 * This makes it easier to diagnose locking issues and contention in
 * production environments. The parameter @fast_path determine the
 * tracepoints being added, allowing us to diagnose "flush" related
 * operations without handling high-frequency fast-path "update" events.
 */
static __always_inline
unsigned long _cgroup_rstat_cpu_lock(raw_spinlock_t *cpu_lock, int cpu,
				     struct cgroup *cgrp, const bool fast_path)
{
	unsigned long flags;
	bool contended;

	/*
	 * The _irqsave() is needed because cgroup_rstat_lock is
	 * spinlock_t which is a sleeping lock on PREEMPT_RT. Acquiring
	 * this lock with the _irq() suffix only disables interrupts on
	 * a non-PREEMPT_RT kernel. The raw_spinlock_t below disables
	 * interrupts on both configurations. The _irqsave() ensures
	 * that interrupts are always disabled and later restored.
	 */
	contended = !raw_spin_trylock_irqsave(cpu_lock, flags);
	if (contended) {
		if (fast_path)
			trace_cgroup_rstat_cpu_lock_contended_fastpath(cgrp, cpu, contended);
		else
			trace_cgroup_rstat_cpu_lock_contended(cgrp, cpu, contended);

		raw_spin_lock_irqsave(cpu_lock, flags);
	}

	if (fast_path)
		trace_cgroup_rstat_cpu_locked_fastpath(cgrp, cpu, contended);
	else
		trace_cgroup_rstat_cpu_locked(cgrp, cpu, contended);

	return flags;
}

static __always_inline
void _cgroup_rstat_cpu_unlock(raw_spinlock_t *cpu_lock, int cpu,
			      struct cgroup *cgrp, unsigned long flags,
			      const bool fast_path)
{
	if (fast_path)
		trace_cgroup_rstat_cpu_unlock_fastpath(cgrp, cpu, false);
	else
		trace_cgroup_rstat_cpu_unlock(cgrp, cpu, false);

	raw_spin_unlock_irqrestore(cpu_lock, flags);
}

/**
 * cgroup_rstat_updated - keep track of updated rstat_cpu
 * @cgrp: target cgroup
 * @cpu: cpu on which rstat_cpu was updated
 *
 * @cgrp's rstat_cpu on @cpu was updated.  Put it on the parent's matching
 * rstat_cpu->updated_children list.  See the comment on top of
 * cgroup_rstat_cpu definition for details.
 */
__bpf_kfunc void cgroup_rstat_updated(struct cgroup *cgrp, int cpu)
{
	raw_spinlock_t *cpu_lock = per_cpu_ptr(&cgroup_rstat_cpu_lock, cpu);
	unsigned long flags;

	/*
	 * Speculative already-on-list test. This may race leading to
	 * temporary inaccuracies, which is fine.
	 *
	 * Because @parent's updated_children is terminated with @parent
	 * instead of NULL, we can tell whether @cgrp is on the list by
	 * testing the next pointer for NULL.
	 */
	if (data_race(cgroup_rstat_cpu(cgrp, cpu)->updated_next))
		return;

	flags = _cgroup_rstat_cpu_lock(cpu_lock, cpu, cgrp, true);

	/* put @cgrp and all ancestors on the corresponding updated lists */
	while (true) {
		struct cgroup_rstat_cpu *rstatc = cgroup_rstat_cpu(cgrp, cpu);
		struct cgroup *parent = cgroup_parent(cgrp);
		struct cgroup_rstat_cpu *prstatc;

		/*
		 * Both additions and removals are bottom-up.  If a cgroup
		 * is already in the tree, all ancestors are.
		 */
		if (rstatc->updated_next)
			break;

		/* Root has no parent to link it to, but mark it busy */
		if (!parent) {
			rstatc->updated_next = cgrp;
			break;
		}

		prstatc = cgroup_rstat_cpu(parent, cpu);
		rstatc->updated_next = prstatc->updated_children;
		prstatc->updated_children = cgrp;

		cgrp = parent;
	}

	_cgroup_rstat_cpu_unlock(cpu_lock, cpu, cgrp, flags, true);
}

/**
 * cgroup_rstat_push_children - push children cgroups into the given list
 * @head: current head of the list (= subtree root)
 * @child: first child of the root
 * @cpu: target cpu
 * Return: A new singly linked list of cgroups to be flush
 *
 * Iteratively traverse down the cgroup_rstat_cpu updated tree level by
 * level and push all the parents first before their next level children
 * into a singly linked list built from the tail backward like "pushing"
 * cgroups into a stack. The root is pushed by the caller.
 */
static struct cgroup *cgroup_rstat_push_children(struct cgroup *head,
						 struct cgroup *child, int cpu)
{
	struct cgroup *chead = child;	/* Head of child cgroup level */
	struct cgroup *ghead = NULL;	/* Head of grandchild cgroup level */
	struct cgroup *parent, *grandchild;
	struct cgroup_rstat_cpu *crstatc;

	child->rstat_flush_next = NULL;

next_level:
	while (chead) {
		child = chead;
		chead = child->rstat_flush_next;
		parent = cgroup_parent(child);

		/* updated_next is parent cgroup terminated */
		while (child != parent) {
			child->rstat_flush_next = head;
			head = child;
			crstatc = cgroup_rstat_cpu(child, cpu);
			grandchild = crstatc->updated_children;
			if (grandchild != child) {
				/* Push the grand child to the next level */
				crstatc->updated_children = child;
				grandchild->rstat_flush_next = ghead;
				ghead = grandchild;
			}
			child = crstatc->updated_next;
			crstatc->updated_next = NULL;
		}
	}

	if (ghead) {
		chead = ghead;
		ghead = NULL;
		goto next_level;
	}
	return head;
}

/**
 * cgroup_rstat_updated_list - return a list of updated cgroups to be flushed
 * @root: root of the cgroup subtree to traverse
 * @cpu: target cpu
 * Return: A singly linked list of cgroups to be flushed
 *
 * Walks the updated rstat_cpu tree on @cpu from @root.  During traversal,
 * each returned cgroup is unlinked from the updated tree.
 *
 * The only ordering guarantee is that, for a parent and a child pair
 * covered by a given traversal, the child is before its parent in
 * the list.
 *
 * Note that updated_children is self terminated and points to a list of
 * child cgroups if not empty. Whereas updated_next is like a sibling link
 * within the children list and terminated by the parent cgroup. An exception
 * here is the cgroup root whose updated_next can be self terminated.
 */
static struct cgroup *cgroup_rstat_updated_list(struct cgroup *root, int cpu)
{
	raw_spinlock_t *cpu_lock = per_cpu_ptr(&cgroup_rstat_cpu_lock, cpu);
	struct cgroup_rstat_cpu *rstatc = cgroup_rstat_cpu(root, cpu);
	struct cgroup *head = NULL, *parent, *child;
	unsigned long flags;

	flags = _cgroup_rstat_cpu_lock(cpu_lock, cpu, root, false);

	/* Return NULL if this subtree is not on-list */
	if (!rstatc->updated_next)
		goto unlock_ret;

	/*
	 * Unlink @root from its parent. As the updated_children list is
	 * singly linked, we have to walk it to find the removal point.
	 */
	parent = cgroup_parent(root);
	if (parent) {
		struct cgroup_rstat_cpu *prstatc;
		struct cgroup **nextp;

		prstatc = cgroup_rstat_cpu(parent, cpu);
		nextp = &prstatc->updated_children;
		while (*nextp != root) {
			struct cgroup_rstat_cpu *nrstatc;

			nrstatc = cgroup_rstat_cpu(*nextp, cpu);
			WARN_ON_ONCE(*nextp == parent);
			nextp = &nrstatc->updated_next;
		}
		*nextp = rstatc->updated_next;
	}

	rstatc->updated_next = NULL;

	/* Push @root to the list first before pushing the children */
	head = root;
	root->rstat_flush_next = NULL;
	child = rstatc->updated_children;
	rstatc->updated_children = root;
	if (child != root)
		head = cgroup_rstat_push_children(head, child, cpu);
unlock_ret:
	_cgroup_rstat_cpu_unlock(cpu_lock, cpu, root, flags, false);
	return head;
}

/*
 * A hook for bpf stat collectors to attach to and flush their stats.
 * Together with providing bpf kfuncs for cgroup_rstat_updated() and
 * cgroup_rstat_flush(), this enables a complete workflow where bpf progs that
 * collect cgroup stats can integrate with rstat for efficient flushing.
 *
 * A static noinline declaration here could cause the compiler to optimize away
 * the function. A global noinline declaration will keep the definition, but may
 * optimize away the callsite. Therefore, __weak is needed to ensure that the
 * call is still emitted, by telling the compiler that we don't know what the
 * function might eventually be.
 */

__bpf_hook_start();

__weak noinline void bpf_rstat_flush(struct cgroup *cgrp,
				     struct cgroup *parent, int cpu)
{
}

__bpf_hook_end();

/*
 * Helper functions for locking cgroup_rstat_lock.
 *
 * This makes it easier to diagnose locking issues and contention in
 * production environments.  The parameter @cpu_in_loop indicate lock
 * was released and re-taken when collection data from the CPUs. The
 * value -1 is used when obtaining the main lock else this is the CPU
 * number processed last.
 */
static inline void __cgroup_rstat_lock(struct cgroup *cgrp, int cpu_in_loop)
	__acquires(&cgroup_rstat_lock)
{
	bool contended;

	contended = !spin_trylock_irq(&cgroup_rstat_lock);
	if (contended) {
		trace_cgroup_rstat_lock_contended(cgrp, cpu_in_loop, contended);
		spin_lock_irq(&cgroup_rstat_lock);
	}
	trace_cgroup_rstat_locked(cgrp, cpu_in_loop, contended);
}

static inline void __cgroup_rstat_unlock(struct cgroup *cgrp, int cpu_in_loop)
	__releases(&cgroup_rstat_lock)
{
	trace_cgroup_rstat_unlock(cgrp, cpu_in_loop, false);
	spin_unlock_irq(&cgroup_rstat_lock);
}

<<<<<<< HEAD
/* see cgroup_rstat_flush() */
static void cgroup_rstat_flush_locked(struct cgroup *cgrp)
	__releases(&cgroup_rstat_lock) __acquires(&cgroup_rstat_lock)
{
	int cpu;

	lockdep_assert_held(&cgroup_rstat_lock);

	for_each_possible_cpu(cpu) {
		struct cgroup *pos = cgroup_rstat_updated_list(cgrp, cpu);

		for (; pos; pos = pos->rstat_flush_next) {
			struct cgroup_subsys_state *css;

			cgroup_base_stat_flush(pos, cpu);
			bpf_rstat_flush(pos, cgroup_parent(pos), cpu);

			rcu_read_lock();
			list_for_each_entry_rcu(css, &pos->rstat_css_list,
						rstat_css_node)
				css->ss->css_rstat_flush(css, cpu);
			rcu_read_unlock();
		}

		/* play nice and avoid disabling interrupts for a long time */
		__cgroup_rstat_unlock(cgrp, cpu);
		if (!cond_resched())
			cpu_relax();
		__cgroup_rstat_lock(cgrp, cpu);
	}
}

=======
>>>>>>> fc85704c
/**
 * cgroup_rstat_flush - flush stats in @cgrp's subtree
 * @cgrp: target cgroup
 *
 * Collect all per-cpu stats in @cgrp's subtree into the global counters
 * and propagate them upwards.  After this function returns, all cgroups in
 * the subtree have up-to-date ->stat.
 *
 * This also gets all cgroups in the subtree including @cgrp off the
 * ->updated_children lists.
 *
 * This function may block.
 */
__bpf_kfunc void cgroup_rstat_flush(struct cgroup *cgrp)
{
	int cpu;

	might_sleep();
	for_each_possible_cpu(cpu) {
		struct cgroup *pos;

		/* Reacquire for each CPU to avoid disabling IRQs too long */
		__cgroup_rstat_lock(cgrp, cpu);
		pos = cgroup_rstat_updated_list(cgrp, cpu);
		for (; pos; pos = pos->rstat_flush_next) {
			struct cgroup_subsys_state *css;

			cgroup_base_stat_flush(pos, cpu);
			bpf_rstat_flush(pos, cgroup_parent(pos), cpu);

			rcu_read_lock();
			list_for_each_entry_rcu(css, &pos->rstat_css_list,
						rstat_css_node)
				css->ss->css_rstat_flush(css, cpu);
			rcu_read_unlock();
		}
		__cgroup_rstat_unlock(cgrp, cpu);
		if (!cond_resched())
			cpu_relax();
	}
}

int cgroup_rstat_init(struct cgroup *cgrp)
{
	int cpu;

	/* the root cgrp has rstat_cpu preallocated */
	if (!cgrp->rstat_cpu) {
		cgrp->rstat_cpu = alloc_percpu(struct cgroup_rstat_cpu);
		if (!cgrp->rstat_cpu)
			return -ENOMEM;
	}

	/* ->updated_children list is self terminated */
	for_each_possible_cpu(cpu) {
		struct cgroup_rstat_cpu *rstatc = cgroup_rstat_cpu(cgrp, cpu);

		rstatc->updated_children = cgrp;
		u64_stats_init(&rstatc->bsync);
	}

	return 0;
}

void cgroup_rstat_exit(struct cgroup *cgrp)
{
	int cpu;

	cgroup_rstat_flush(cgrp);

	/* sanity check */
	for_each_possible_cpu(cpu) {
		struct cgroup_rstat_cpu *rstatc = cgroup_rstat_cpu(cgrp, cpu);

		if (WARN_ON_ONCE(rstatc->updated_children != cgrp) ||
		    WARN_ON_ONCE(rstatc->updated_next))
			return;
	}

	free_percpu(cgrp->rstat_cpu);
	cgrp->rstat_cpu = NULL;
}

void __init cgroup_rstat_boot(void)
{
	int cpu;

	for_each_possible_cpu(cpu)
		raw_spin_lock_init(per_cpu_ptr(&cgroup_rstat_cpu_lock, cpu));
}

/*
 * Functions for cgroup basic resource statistics implemented on top of
 * rstat.
 */
static void cgroup_base_stat_add(struct cgroup_base_stat *dst_bstat,
				 struct cgroup_base_stat *src_bstat)
{
	dst_bstat->cputime.utime += src_bstat->cputime.utime;
	dst_bstat->cputime.stime += src_bstat->cputime.stime;
	dst_bstat->cputime.sum_exec_runtime += src_bstat->cputime.sum_exec_runtime;
#ifdef CONFIG_SCHED_CORE
	dst_bstat->forceidle_sum += src_bstat->forceidle_sum;
#endif
	dst_bstat->ntime += src_bstat->ntime;
}

static void cgroup_base_stat_sub(struct cgroup_base_stat *dst_bstat,
				 struct cgroup_base_stat *src_bstat)
{
	dst_bstat->cputime.utime -= src_bstat->cputime.utime;
	dst_bstat->cputime.stime -= src_bstat->cputime.stime;
	dst_bstat->cputime.sum_exec_runtime -= src_bstat->cputime.sum_exec_runtime;
#ifdef CONFIG_SCHED_CORE
	dst_bstat->forceidle_sum -= src_bstat->forceidle_sum;
#endif
	dst_bstat->ntime -= src_bstat->ntime;
}

static void cgroup_base_stat_flush(struct cgroup *cgrp, int cpu)
{
	struct cgroup_rstat_cpu *rstatc = cgroup_rstat_cpu(cgrp, cpu);
	struct cgroup *parent = cgroup_parent(cgrp);
	struct cgroup_rstat_cpu *prstatc;
	struct cgroup_base_stat delta;
	unsigned seq;

	/* Root-level stats are sourced from system-wide CPU stats */
	if (!parent)
		return;

	/* fetch the current per-cpu values */
	do {
		seq = __u64_stats_fetch_begin(&rstatc->bsync);
		delta = rstatc->bstat;
	} while (__u64_stats_fetch_retry(&rstatc->bsync, seq));

	/* propagate per-cpu delta to cgroup and per-cpu global statistics */
	cgroup_base_stat_sub(&delta, &rstatc->last_bstat);
	cgroup_base_stat_add(&cgrp->bstat, &delta);
	cgroup_base_stat_add(&rstatc->last_bstat, &delta);
	cgroup_base_stat_add(&rstatc->subtree_bstat, &delta);

	/* propagate cgroup and per-cpu global delta to parent (unless that's root) */
	if (cgroup_parent(parent)) {
		delta = cgrp->bstat;
		cgroup_base_stat_sub(&delta, &cgrp->last_bstat);
		cgroup_base_stat_add(&parent->bstat, &delta);
		cgroup_base_stat_add(&cgrp->last_bstat, &delta);

		delta = rstatc->subtree_bstat;
		prstatc = cgroup_rstat_cpu(parent, cpu);
		cgroup_base_stat_sub(&delta, &rstatc->last_subtree_bstat);
		cgroup_base_stat_add(&prstatc->subtree_bstat, &delta);
		cgroup_base_stat_add(&rstatc->last_subtree_bstat, &delta);
	}
}

static struct cgroup_rstat_cpu *
cgroup_base_stat_cputime_account_begin(struct cgroup *cgrp, unsigned long *flags)
{
	struct cgroup_rstat_cpu *rstatc;

	rstatc = get_cpu_ptr(cgrp->rstat_cpu);
	*flags = u64_stats_update_begin_irqsave(&rstatc->bsync);
	return rstatc;
}

static void cgroup_base_stat_cputime_account_end(struct cgroup *cgrp,
						 struct cgroup_rstat_cpu *rstatc,
						 unsigned long flags)
{
	u64_stats_update_end_irqrestore(&rstatc->bsync, flags);
	cgroup_rstat_updated(cgrp, smp_processor_id());
	put_cpu_ptr(rstatc);
}

void __cgroup_account_cputime(struct cgroup *cgrp, u64 delta_exec)
{
	struct cgroup_rstat_cpu *rstatc;
	unsigned long flags;

	rstatc = cgroup_base_stat_cputime_account_begin(cgrp, &flags);
	rstatc->bstat.cputime.sum_exec_runtime += delta_exec;
	cgroup_base_stat_cputime_account_end(cgrp, rstatc, flags);
}

void __cgroup_account_cputime_field(struct cgroup *cgrp,
				    enum cpu_usage_stat index, u64 delta_exec)
{
	struct cgroup_rstat_cpu *rstatc;
	unsigned long flags;

	rstatc = cgroup_base_stat_cputime_account_begin(cgrp, &flags);

	switch (index) {
	case CPUTIME_NICE:
		rstatc->bstat.ntime += delta_exec;
		fallthrough;
	case CPUTIME_USER:
		rstatc->bstat.cputime.utime += delta_exec;
		break;
	case CPUTIME_SYSTEM:
	case CPUTIME_IRQ:
	case CPUTIME_SOFTIRQ:
		rstatc->bstat.cputime.stime += delta_exec;
		break;
#ifdef CONFIG_SCHED_CORE
	case CPUTIME_FORCEIDLE:
		rstatc->bstat.forceidle_sum += delta_exec;
		break;
#endif
	default:
		break;
	}

	cgroup_base_stat_cputime_account_end(cgrp, rstatc, flags);
}

/*
 * compute the cputime for the root cgroup by getting the per cpu data
 * at a global level, then categorizing the fields in a manner consistent
 * with how it is done by __cgroup_account_cputime_field for each bit of
 * cpu time attributed to a cgroup.
 */
static void root_cgroup_cputime(struct cgroup_base_stat *bstat)
{
	struct task_cputime *cputime = &bstat->cputime;
	int i;

	memset(bstat, 0, sizeof(*bstat));
	for_each_possible_cpu(i) {
		struct kernel_cpustat kcpustat;
		u64 *cpustat = kcpustat.cpustat;
		u64 user = 0;
		u64 sys = 0;

		kcpustat_cpu_fetch(&kcpustat, i);

		user += cpustat[CPUTIME_USER];
		user += cpustat[CPUTIME_NICE];
		cputime->utime += user;

		sys += cpustat[CPUTIME_SYSTEM];
		sys += cpustat[CPUTIME_IRQ];
		sys += cpustat[CPUTIME_SOFTIRQ];
		cputime->stime += sys;

		cputime->sum_exec_runtime += user;
		cputime->sum_exec_runtime += sys;

#ifdef CONFIG_SCHED_CORE
		bstat->forceidle_sum += cpustat[CPUTIME_FORCEIDLE];
#endif
		bstat->ntime += cpustat[CPUTIME_NICE];
	}
}


static void cgroup_force_idle_show(struct seq_file *seq, struct cgroup_base_stat *bstat)
{
#ifdef CONFIG_SCHED_CORE
	u64 forceidle_time = bstat->forceidle_sum;

	do_div(forceidle_time, NSEC_PER_USEC);
	seq_printf(seq, "core_sched.force_idle_usec %llu\n", forceidle_time);
#endif
}

void cgroup_base_stat_cputime_show(struct seq_file *seq)
{
	struct cgroup *cgrp = seq_css(seq)->cgroup;
	struct cgroup_base_stat bstat;

	if (cgroup_parent(cgrp)) {
<<<<<<< HEAD
		cgroup_rstat_flush_hold(cgrp);
		bstat = cgrp->bstat;
		cputime_adjust(&cgrp->bstat.cputime, &cgrp->prev_cputime,
			       &bstat.cputime.utime, &bstat.cputime.stime);
		cgroup_rstat_flush_release(cgrp);
=======
		cgroup_rstat_flush(cgrp);
		__cgroup_rstat_lock(cgrp, -1);
		bstat = cgrp->bstat;
		cputime_adjust(&cgrp->bstat.cputime, &cgrp->prev_cputime,
			       &bstat.cputime.utime, &bstat.cputime.stime);
		__cgroup_rstat_unlock(cgrp, -1);
>>>>>>> fc85704c
	} else {
		root_cgroup_cputime(&bstat);
	}

	do_div(bstat.cputime.sum_exec_runtime, NSEC_PER_USEC);
	do_div(bstat.cputime.utime, NSEC_PER_USEC);
	do_div(bstat.cputime.stime, NSEC_PER_USEC);
	do_div(bstat.ntime, NSEC_PER_USEC);

	seq_printf(seq, "usage_usec %llu\n"
			"user_usec %llu\n"
			"system_usec %llu\n"
			"nice_usec %llu\n",
			bstat.cputime.sum_exec_runtime,
			bstat.cputime.utime,
			bstat.cputime.stime,
			bstat.ntime);

	cgroup_force_idle_show(seq, &bstat);
}

/* Add bpf kfuncs for cgroup_rstat_updated() and cgroup_rstat_flush() */
BTF_KFUNCS_START(bpf_rstat_kfunc_ids)
BTF_ID_FLAGS(func, cgroup_rstat_updated)
BTF_ID_FLAGS(func, cgroup_rstat_flush, KF_SLEEPABLE)
BTF_KFUNCS_END(bpf_rstat_kfunc_ids)

static const struct btf_kfunc_id_set bpf_rstat_kfunc_set = {
	.owner          = THIS_MODULE,
	.set            = &bpf_rstat_kfunc_ids,
};

static int __init bpf_rstat_kfunc_init(void)
{
	return register_btf_kfunc_id_set(BPF_PROG_TYPE_TRACING,
					 &bpf_rstat_kfunc_set);
}
late_initcall(bpf_rstat_kfunc_init);<|MERGE_RESOLUTION|>--- conflicted
+++ resolved
@@ -299,41 +299,6 @@
 	spin_unlock_irq(&cgroup_rstat_lock);
 }
 
-<<<<<<< HEAD
-/* see cgroup_rstat_flush() */
-static void cgroup_rstat_flush_locked(struct cgroup *cgrp)
-	__releases(&cgroup_rstat_lock) __acquires(&cgroup_rstat_lock)
-{
-	int cpu;
-
-	lockdep_assert_held(&cgroup_rstat_lock);
-
-	for_each_possible_cpu(cpu) {
-		struct cgroup *pos = cgroup_rstat_updated_list(cgrp, cpu);
-
-		for (; pos; pos = pos->rstat_flush_next) {
-			struct cgroup_subsys_state *css;
-
-			cgroup_base_stat_flush(pos, cpu);
-			bpf_rstat_flush(pos, cgroup_parent(pos), cpu);
-
-			rcu_read_lock();
-			list_for_each_entry_rcu(css, &pos->rstat_css_list,
-						rstat_css_node)
-				css->ss->css_rstat_flush(css, cpu);
-			rcu_read_unlock();
-		}
-
-		/* play nice and avoid disabling interrupts for a long time */
-		__cgroup_rstat_unlock(cgrp, cpu);
-		if (!cond_resched())
-			cpu_relax();
-		__cgroup_rstat_lock(cgrp, cpu);
-	}
-}
-
-=======
->>>>>>> fc85704c
 /**
  * cgroup_rstat_flush - flush stats in @cgrp's subtree
  * @cgrp: target cgroup
@@ -609,20 +574,12 @@
 	struct cgroup_base_stat bstat;
 
 	if (cgroup_parent(cgrp)) {
-<<<<<<< HEAD
-		cgroup_rstat_flush_hold(cgrp);
-		bstat = cgrp->bstat;
-		cputime_adjust(&cgrp->bstat.cputime, &cgrp->prev_cputime,
-			       &bstat.cputime.utime, &bstat.cputime.stime);
-		cgroup_rstat_flush_release(cgrp);
-=======
 		cgroup_rstat_flush(cgrp);
 		__cgroup_rstat_lock(cgrp, -1);
 		bstat = cgrp->bstat;
 		cputime_adjust(&cgrp->bstat.cputime, &cgrp->prev_cputime,
 			       &bstat.cputime.utime, &bstat.cputime.stime);
 		__cgroup_rstat_unlock(cgrp, -1);
->>>>>>> fc85704c
 	} else {
 		root_cgroup_cputime(&bstat);
 	}
