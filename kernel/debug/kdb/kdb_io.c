--- conflicted
+++ resolved
@@ -239,6 +239,7 @@
 						 * and null byte */
 	char *lastchar;
 	char *p_tmp;
+	char tmp;
 	static char tmpbuffer[CMD_BUFLEN];
 	int len = strlen(buffer);
 	int len_tmp;
@@ -268,18 +269,9 @@
 	switch (key) {
 	case 8: /* backspace */
 		if (cp > buffer) {
-<<<<<<< HEAD
-			if (cp < lastchar) {
-				memcpy(tmpbuffer, cp, lastchar - cp);
-				memcpy(cp-1, tmpbuffer, lastchar - cp);
-			}
-			*(--lastchar) = '\0';
-			--cp;
-=======
 			memmove(cp-1, cp, lastchar - cp + 1);
 			lastchar--;
 			cp--;
->>>>>>> 2d002356
 			kdb_printf("\b%s ", cp);
 			kdb_position_cursor(kdb_prompt_str, buffer, cp);
 		}
@@ -296,14 +288,8 @@
 		return buffer;
 	case 4: /* Del */
 		if (cp < lastchar) {
-<<<<<<< HEAD
-			memcpy(tmpbuffer, cp+1, lastchar - cp - 1);
-			memcpy(cp, tmpbuffer, lastchar - cp - 1);
-			*(--lastchar) = '\0';
-=======
 			memmove(cp, cp+1, lastchar - cp);
 			lastchar--;
->>>>>>> 2d002356
 			kdb_printf("%s ", cp);
 			kdb_position_cursor(kdb_prompt_str, buffer, cp);
 		}
@@ -382,22 +368,14 @@
 				kdb_position_cursor(kdb_prompt_str, buffer, cp);
 		} else if (tab != 2 && count > 0) {
 			/* How many new characters do we want from tmpbuffer? */
-<<<<<<< HEAD
-			len_tmp = strlen(p_tmp) - len;
-=======
 			len_tmp = strlen(tmpbuffer) - len;
->>>>>>> 2d002356
 			if (lastchar + len_tmp >= bufend)
 				len_tmp = bufend - lastchar;
 
 			if (len_tmp) {
 				/* + 1 ensures the '\0' is memmove'd */
 				memmove(cp+len_tmp, cp, (lastchar-cp) + 1);
-<<<<<<< HEAD
-				memcpy(cp, p_tmp+len, len_tmp);
-=======
 				memcpy(cp, tmpbuffer+len, len_tmp);
->>>>>>> 2d002356
 				kdb_printf("%s", cp);
 				cp += len_tmp;
 				lastchar += len_tmp;
