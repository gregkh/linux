#!/bin/sh
# SPDX-License-Identifier: GPL-2.0

# This script generates an archive consisting of kernel headers
# for CONFIG_IKHEADERS.
set -e
tarfile=$1
srclist=$2
objlist=$3
<<<<<<< HEAD
=======
timestamp=$4
>>>>>>> 449d48b1

dir=$(dirname "${tarfile}")
tmpdir=${dir}/.tmp_dir
depfile=${dir}/.$(basename "${tarfile}").d

# generate dependency list.
{
	echo
	echo "deps_${tarfile} := \\"
	sed 's:\(.*\):  \1 \\:' "${srclist}"
	sed -n '/^include\/generated\/autoconf\.h$/!s:\(.*\):  \1 \\:p' "${objlist}"
	echo
	echo "${tarfile}: \$(deps_${tarfile})"
	echo
	echo "\$(deps_${tarfile}):"

} > "${depfile}"

rm -rf "${tmpdir}"
mkdir "${tmpdir}"

# shellcheck disable=SC2154 # srctree is passed as an env variable
<<<<<<< HEAD
sed "s:^${srctree}/::" "${srclist}" | tar -c -f - -C "${srctree}" -T - | tar -xf - -C "${tmpdir}"
tar -c -f - -T "${objlist}" | tar -xf - -C "${tmpdir}"
=======
sed "s:^${srctree}/::" "${srclist}" | ${TAR} -c -f - -C "${srctree}" -T - | ${TAR} -xf - -C "${tmpdir}"
${TAR} -c -f - -T "${objlist}" | ${TAR} -xf - -C "${tmpdir}"
>>>>>>> 449d48b1

# Remove comments except SDPX lines
# Use a temporary file to store directory contents to prevent find/xargs from
# seeing temporary files created by perl.
find "${tmpdir}" -type f -print0 > "${tmpdir}.contents.txt"
xargs -0 -P8 -n1 \
	perl -pi -e 'BEGIN {undef $/;}; s/\/\*((?!SPDX).)*?\*\///smg;' \
	< "${tmpdir}.contents.txt"
rm -f "${tmpdir}.contents.txt"

# Create archive and try to normalize metadata for reproducibility.
${TAR} "${timestamp:+--mtime=$timestamp}" \
    --owner=0 --group=0 --sort=name --numeric-owner --mode=u=rw,go=r,a+X \
<<<<<<< HEAD
    -I $XZ -cf $tarfile -C "${tmpdir}/" . > /dev/null
=======
    -I "${XZ}" -cf "${tarfile}" -C "${tmpdir}/" . > /dev/null
>>>>>>> 449d48b1

rm -rf "${tmpdir}"<|MERGE_RESOLUTION|>--- conflicted
+++ resolved
@@ -7,10 +7,7 @@
 tarfile=$1
 srclist=$2
 objlist=$3
-<<<<<<< HEAD
-=======
 timestamp=$4
->>>>>>> 449d48b1
 
 dir=$(dirname "${tarfile}")
 tmpdir=${dir}/.tmp_dir
@@ -33,13 +30,8 @@
 mkdir "${tmpdir}"
 
 # shellcheck disable=SC2154 # srctree is passed as an env variable
-<<<<<<< HEAD
-sed "s:^${srctree}/::" "${srclist}" | tar -c -f - -C "${srctree}" -T - | tar -xf - -C "${tmpdir}"
-tar -c -f - -T "${objlist}" | tar -xf - -C "${tmpdir}"
-=======
 sed "s:^${srctree}/::" "${srclist}" | ${TAR} -c -f - -C "${srctree}" -T - | ${TAR} -xf - -C "${tmpdir}"
 ${TAR} -c -f - -T "${objlist}" | ${TAR} -xf - -C "${tmpdir}"
->>>>>>> 449d48b1
 
 # Remove comments except SDPX lines
 # Use a temporary file to store directory contents to prevent find/xargs from
@@ -53,10 +45,6 @@
 # Create archive and try to normalize metadata for reproducibility.
 ${TAR} "${timestamp:+--mtime=$timestamp}" \
     --owner=0 --group=0 --sort=name --numeric-owner --mode=u=rw,go=r,a+X \
-<<<<<<< HEAD
-    -I $XZ -cf $tarfile -C "${tmpdir}/" . > /dev/null
-=======
     -I "${XZ}" -cf "${tarfile}" -C "${tmpdir}/" . > /dev/null
->>>>>>> 449d48b1
 
 rm -rf "${tmpdir}"