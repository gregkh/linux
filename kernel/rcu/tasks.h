/* SPDX-License-Identifier: GPL-2.0+ */
/*
 * Task-based RCU implementations.
 *
 * Copyright (C) 2020 Paul E. McKenney
 */

#ifdef CONFIG_TASKS_RCU_GENERIC
#include "rcu_segcblist.h"

////////////////////////////////////////////////////////////////////////
//
// Generic data structures.

struct rcu_tasks;
typedef void (*rcu_tasks_gp_func_t)(struct rcu_tasks *rtp);
typedef void (*pregp_func_t)(struct list_head *hop);
typedef void (*pertask_func_t)(struct task_struct *t, struct list_head *hop);
typedef void (*postscan_func_t)(struct list_head *hop);
typedef void (*holdouts_func_t)(struct list_head *hop, bool ndrpt, bool *frptp);
typedef void (*postgp_func_t)(struct rcu_tasks *rtp);

/**
 * struct rcu_tasks_percpu - Per-CPU component of definition for a Tasks-RCU-like mechanism.
 * @cblist: Callback list.
 * @lock: Lock protecting per-CPU callback list.
 * @rtp_jiffies: Jiffies counter value for statistics.
 * @lazy_timer: Timer to unlazify callbacks.
 * @urgent_gp: Number of additional non-lazy grace periods.
 * @rtp_n_lock_retries: Rough lock-contention statistic.
 * @rtp_work: Work queue for invoking callbacks.
 * @rtp_irq_work: IRQ work queue for deferred wakeups.
 * @barrier_q_head: RCU callback for barrier operation.
 * @rtp_blkd_tasks: List of tasks blocked as readers.
 * @rtp_exit_list: List of tasks in the latter portion of do_exit().
 * @cpu: CPU number corresponding to this entry.
 * @index: Index of this CPU in rtpcp_array of the rcu_tasks structure.
 * @rtpp: Pointer to the rcu_tasks structure.
 */
struct rcu_tasks_percpu {
	struct rcu_segcblist cblist;
	raw_spinlock_t __private lock;
	unsigned long rtp_jiffies;
	unsigned long rtp_n_lock_retries;
	struct timer_list lazy_timer;
	unsigned int urgent_gp;
	struct work_struct rtp_work;
	struct irq_work rtp_irq_work;
	struct rcu_head barrier_q_head;
	struct list_head rtp_blkd_tasks;
	struct list_head rtp_exit_list;
	int cpu;
	int index;
	struct rcu_tasks *rtpp;
};

/**
 * struct rcu_tasks - Definition for a Tasks-RCU-like mechanism.
 * @cbs_wait: RCU wait allowing a new callback to get kthread's attention.
 * @cbs_gbl_lock: Lock protecting callback list.
 * @tasks_gp_mutex: Mutex protecting grace period, needed during mid-boot dead zone.
 * @gp_func: This flavor's grace-period-wait function.
 * @gp_state: Grace period's most recent state transition (debugging).
 * @gp_sleep: Per-grace-period sleep to prevent CPU-bound looping.
 * @init_fract: Initial backoff sleep interval.
 * @gp_jiffies: Time of last @gp_state transition.
 * @gp_start: Most recent grace-period start in jiffies.
 * @tasks_gp_seq: Number of grace periods completed since boot in upper bits.
 * @n_ipis: Number of IPIs sent to encourage grace periods to end.
 * @n_ipis_fails: Number of IPI-send failures.
 * @kthread_ptr: This flavor's grace-period/callback-invocation kthread.
 * @lazy_jiffies: Number of jiffies to allow callbacks to be lazy.
 * @pregp_func: This flavor's pre-grace-period function (optional).
 * @pertask_func: This flavor's per-task scan function (optional).
 * @postscan_func: This flavor's post-task scan function (optional).
 * @holdouts_func: This flavor's holdout-list scan function (optional).
 * @postgp_func: This flavor's post-grace-period function (optional).
 * @call_func: This flavor's call_rcu()-equivalent function.
 * @wait_state: Task state for synchronous grace-period waits (default TASK_UNINTERRUPTIBLE).
 * @rtpcpu: This flavor's rcu_tasks_percpu structure.
 * @rtpcp_array: Array of pointers to rcu_tasks_percpu structure of CPUs in cpu_possible_mask.
 * @percpu_enqueue_shift: Shift down CPU ID this much when enqueuing callbacks.
 * @percpu_enqueue_lim: Number of per-CPU callback queues in use for enqueuing.
 * @percpu_dequeue_lim: Number of per-CPU callback queues in use for dequeuing.
 * @percpu_dequeue_gpseq: RCU grace-period number to propagate enqueue limit to dequeuers.
 * @barrier_q_mutex: Serialize barrier operations.
 * @barrier_q_count: Number of queues being waited on.
 * @barrier_q_completion: Barrier wait/wakeup mechanism.
 * @barrier_q_seq: Sequence number for barrier operations.
 * @barrier_q_start: Most recent barrier start in jiffies.
 * @name: This flavor's textual name.
 * @kname: This flavor's kthread name.
 */
struct rcu_tasks {
	struct rcuwait cbs_wait;
	raw_spinlock_t cbs_gbl_lock;
	struct mutex tasks_gp_mutex;
	int gp_state;
	int gp_sleep;
	int init_fract;
	unsigned long gp_jiffies;
	unsigned long gp_start;
	unsigned long tasks_gp_seq;
	unsigned long n_ipis;
	unsigned long n_ipis_fails;
	struct task_struct *kthread_ptr;
	unsigned long lazy_jiffies;
	rcu_tasks_gp_func_t gp_func;
	pregp_func_t pregp_func;
	pertask_func_t pertask_func;
	postscan_func_t postscan_func;
	holdouts_func_t holdouts_func;
	postgp_func_t postgp_func;
	call_rcu_func_t call_func;
	unsigned int wait_state;
	struct rcu_tasks_percpu __percpu *rtpcpu;
	struct rcu_tasks_percpu **rtpcp_array;
	int percpu_enqueue_shift;
	int percpu_enqueue_lim;
	int percpu_dequeue_lim;
	unsigned long percpu_dequeue_gpseq;
	struct mutex barrier_q_mutex;
	atomic_t barrier_q_count;
	struct completion barrier_q_completion;
	unsigned long barrier_q_seq;
	unsigned long barrier_q_start;
	char *name;
	char *kname;
};

static void call_rcu_tasks_iw_wakeup(struct irq_work *iwp);

#define DEFINE_RCU_TASKS(rt_name, gp, call, n)						\
static DEFINE_PER_CPU(struct rcu_tasks_percpu, rt_name ## __percpu) = {			\
	.lock = __RAW_SPIN_LOCK_UNLOCKED(rt_name ## __percpu.cbs_pcpu_lock),		\
	.rtp_irq_work = IRQ_WORK_INIT_HARD(call_rcu_tasks_iw_wakeup),			\
};											\
static struct rcu_tasks rt_name =							\
{											\
	.cbs_wait = __RCUWAIT_INITIALIZER(rt_name.wait),				\
	.cbs_gbl_lock = __RAW_SPIN_LOCK_UNLOCKED(rt_name.cbs_gbl_lock),			\
	.tasks_gp_mutex = __MUTEX_INITIALIZER(rt_name.tasks_gp_mutex),			\
	.gp_func = gp,									\
	.call_func = call,								\
	.wait_state = TASK_UNINTERRUPTIBLE,						\
	.rtpcpu = &rt_name ## __percpu,							\
	.lazy_jiffies = DIV_ROUND_UP(HZ, 4),						\
	.name = n,									\
	.percpu_enqueue_shift = order_base_2(CONFIG_NR_CPUS),				\
	.percpu_enqueue_lim = 1,							\
	.percpu_dequeue_lim = 1,							\
	.barrier_q_mutex = __MUTEX_INITIALIZER(rt_name.barrier_q_mutex),		\
	.barrier_q_seq = (0UL - 50UL) << RCU_SEQ_CTR_SHIFT,				\
	.kname = #rt_name,								\
}

#ifdef CONFIG_TASKS_RCU

/* Report delay of scan exiting tasklist in rcu_tasks_postscan(). */
static void tasks_rcu_exit_srcu_stall(struct timer_list *unused);
static DEFINE_TIMER(tasks_rcu_exit_srcu_stall_timer, tasks_rcu_exit_srcu_stall);
#endif

/* Avoid IPIing CPUs early in the grace period. */
#define RCU_TASK_IPI_DELAY (IS_ENABLED(CONFIG_TASKS_TRACE_RCU_READ_MB) ? HZ / 2 : 0)
static int rcu_task_ipi_delay __read_mostly = RCU_TASK_IPI_DELAY;
module_param(rcu_task_ipi_delay, int, 0644);

/* Control stall timeouts.  Disable with <= 0, otherwise jiffies till stall. */
#define RCU_TASK_BOOT_STALL_TIMEOUT (HZ * 30)
#define RCU_TASK_STALL_TIMEOUT (HZ * 60 * 10)
static int rcu_task_stall_timeout __read_mostly = RCU_TASK_STALL_TIMEOUT;
module_param(rcu_task_stall_timeout, int, 0644);
#define RCU_TASK_STALL_INFO (HZ * 10)
static int rcu_task_stall_info __read_mostly = RCU_TASK_STALL_INFO;
module_param(rcu_task_stall_info, int, 0644);
static int rcu_task_stall_info_mult __read_mostly = 3;
module_param(rcu_task_stall_info_mult, int, 0444);

static int rcu_task_enqueue_lim __read_mostly = -1;
module_param(rcu_task_enqueue_lim, int, 0444);

static bool rcu_task_cb_adjust;
static int rcu_task_contend_lim __read_mostly = 100;
module_param(rcu_task_contend_lim, int, 0444);
static int rcu_task_collapse_lim __read_mostly = 10;
module_param(rcu_task_collapse_lim, int, 0444);
static int rcu_task_lazy_lim __read_mostly = 32;
module_param(rcu_task_lazy_lim, int, 0444);

static int rcu_task_cpu_ids;

/* RCU tasks grace-period state for debugging. */
#define RTGS_INIT		 0
#define RTGS_WAIT_WAIT_CBS	 1
#define RTGS_WAIT_GP		 2
#define RTGS_PRE_WAIT_GP	 3
#define RTGS_SCAN_TASKLIST	 4
#define RTGS_POST_SCAN_TASKLIST	 5
#define RTGS_WAIT_SCAN_HOLDOUTS	 6
#define RTGS_SCAN_HOLDOUTS	 7
#define RTGS_POST_GP		 8
#define RTGS_WAIT_READERS	 9
#define RTGS_INVOKE_CBS		10
#define RTGS_WAIT_CBS		11
#ifndef CONFIG_TINY_RCU
static const char * const rcu_tasks_gp_state_names[] = {
	"RTGS_INIT",
	"RTGS_WAIT_WAIT_CBS",
	"RTGS_WAIT_GP",
	"RTGS_PRE_WAIT_GP",
	"RTGS_SCAN_TASKLIST",
	"RTGS_POST_SCAN_TASKLIST",
	"RTGS_WAIT_SCAN_HOLDOUTS",
	"RTGS_SCAN_HOLDOUTS",
	"RTGS_POST_GP",
	"RTGS_WAIT_READERS",
	"RTGS_INVOKE_CBS",
	"RTGS_WAIT_CBS",
};
#endif /* #ifndef CONFIG_TINY_RCU */

////////////////////////////////////////////////////////////////////////
//
// Generic code.

static void rcu_tasks_invoke_cbs_wq(struct work_struct *wp);

/* Record grace-period phase and time. */
static void set_tasks_gp_state(struct rcu_tasks *rtp, int newstate)
{
	rtp->gp_state = newstate;
	rtp->gp_jiffies = jiffies;
}

#ifndef CONFIG_TINY_RCU
/* Return state name. */
static const char *tasks_gp_state_getname(struct rcu_tasks *rtp)
{
	int i = data_race(rtp->gp_state); // Let KCSAN detect update races
	int j = READ_ONCE(i); // Prevent the compiler from reading twice

	if (j >= ARRAY_SIZE(rcu_tasks_gp_state_names))
		return "???";
	return rcu_tasks_gp_state_names[j];
}
#endif /* #ifndef CONFIG_TINY_RCU */

// Initialize per-CPU callback lists for the specified flavor of
// Tasks RCU.  Do not enqueue callbacks before this function is invoked.
static void cblist_init_generic(struct rcu_tasks *rtp)
{
	int cpu;
	int lim;
	int shift;
	int maxcpu;
	int index = 0;

	if (rcu_task_enqueue_lim < 0) {
		rcu_task_enqueue_lim = 1;
		rcu_task_cb_adjust = true;
	} else if (rcu_task_enqueue_lim == 0) {
		rcu_task_enqueue_lim = 1;
	}
	lim = rcu_task_enqueue_lim;

	rtp->rtpcp_array = kcalloc(num_possible_cpus(), sizeof(struct rcu_tasks_percpu *), GFP_KERNEL);
	BUG_ON(!rtp->rtpcp_array);

	for_each_possible_cpu(cpu) {
		struct rcu_tasks_percpu *rtpcp = per_cpu_ptr(rtp->rtpcpu, cpu);

		WARN_ON_ONCE(!rtpcp);
		if (cpu)
			raw_spin_lock_init(&ACCESS_PRIVATE(rtpcp, lock));
		if (rcu_segcblist_empty(&rtpcp->cblist))
			rcu_segcblist_init(&rtpcp->cblist);
		INIT_WORK(&rtpcp->rtp_work, rcu_tasks_invoke_cbs_wq);
		rtpcp->cpu = cpu;
		rtpcp->rtpp = rtp;
		rtpcp->index = index;
		rtp->rtpcp_array[index] = rtpcp;
		index++;
		if (!rtpcp->rtp_blkd_tasks.next)
			INIT_LIST_HEAD(&rtpcp->rtp_blkd_tasks);
		if (!rtpcp->rtp_exit_list.next)
			INIT_LIST_HEAD(&rtpcp->rtp_exit_list);
<<<<<<< HEAD
=======
		rtpcp->barrier_q_head.next = &rtpcp->barrier_q_head;
>>>>>>> fa10f348
		maxcpu = cpu;
	}

	rcu_task_cpu_ids = maxcpu + 1;
	if (lim > rcu_task_cpu_ids)
		lim = rcu_task_cpu_ids;
	shift = ilog2(rcu_task_cpu_ids / lim);
	if (((rcu_task_cpu_ids - 1) >> shift) >= lim)
		shift++;
	WRITE_ONCE(rtp->percpu_enqueue_shift, shift);
	WRITE_ONCE(rtp->percpu_dequeue_lim, lim);
	smp_store_release(&rtp->percpu_enqueue_lim, lim);

	pr_info("%s: Setting shift to %d and lim to %d rcu_task_cb_adjust=%d rcu_task_cpu_ids=%d.\n",
			rtp->name, data_race(rtp->percpu_enqueue_shift), data_race(rtp->percpu_enqueue_lim),
			rcu_task_cb_adjust, rcu_task_cpu_ids);
}

// Compute wakeup time for lazy callback timer.
static unsigned long rcu_tasks_lazy_time(struct rcu_tasks *rtp)
{
	return jiffies + rtp->lazy_jiffies;
}

// Timer handler that unlazifies lazy callbacks.
static void call_rcu_tasks_generic_timer(struct timer_list *tlp)
{
	unsigned long flags;
	bool needwake = false;
	struct rcu_tasks *rtp;
	struct rcu_tasks_percpu *rtpcp = from_timer(rtpcp, tlp, lazy_timer);

	rtp = rtpcp->rtpp;
	raw_spin_lock_irqsave_rcu_node(rtpcp, flags);
	if (!rcu_segcblist_empty(&rtpcp->cblist) && rtp->lazy_jiffies) {
		if (!rtpcp->urgent_gp)
			rtpcp->urgent_gp = 1;
		needwake = true;
		mod_timer(&rtpcp->lazy_timer, rcu_tasks_lazy_time(rtp));
	}
	raw_spin_unlock_irqrestore_rcu_node(rtpcp, flags);
	if (needwake)
		rcuwait_wake_up(&rtp->cbs_wait);
}

// IRQ-work handler that does deferred wakeup for call_rcu_tasks_generic().
static void call_rcu_tasks_iw_wakeup(struct irq_work *iwp)
{
	struct rcu_tasks *rtp;
	struct rcu_tasks_percpu *rtpcp = container_of(iwp, struct rcu_tasks_percpu, rtp_irq_work);

	rtp = rtpcp->rtpp;
	rcuwait_wake_up(&rtp->cbs_wait);
}

// Enqueue a callback for the specified flavor of Tasks RCU.
static void call_rcu_tasks_generic(struct rcu_head *rhp, rcu_callback_t func,
				   struct rcu_tasks *rtp)
{
	int chosen_cpu;
	unsigned long flags;
	bool havekthread = smp_load_acquire(&rtp->kthread_ptr);
	int ideal_cpu;
	unsigned long j;
	bool needadjust = false;
	bool needwake;
	struct rcu_tasks_percpu *rtpcp;

	rhp->next = NULL;
	rhp->func = func;
	local_irq_save(flags);
	rcu_read_lock();
	ideal_cpu = smp_processor_id() >> READ_ONCE(rtp->percpu_enqueue_shift);
	chosen_cpu = cpumask_next(ideal_cpu - 1, cpu_possible_mask);
	WARN_ON_ONCE(chosen_cpu >= rcu_task_cpu_ids);
	rtpcp = per_cpu_ptr(rtp->rtpcpu, chosen_cpu);
	if (!raw_spin_trylock_rcu_node(rtpcp)) { // irqs already disabled.
		raw_spin_lock_rcu_node(rtpcp); // irqs already disabled.
		j = jiffies;
		if (rtpcp->rtp_jiffies != j) {
			rtpcp->rtp_jiffies = j;
			rtpcp->rtp_n_lock_retries = 0;
		}
		if (rcu_task_cb_adjust && ++rtpcp->rtp_n_lock_retries > rcu_task_contend_lim &&
		    READ_ONCE(rtp->percpu_enqueue_lim) != rcu_task_cpu_ids)
			needadjust = true;  // Defer adjustment to avoid deadlock.
	}
	// Queuing callbacks before initialization not yet supported.
	if (WARN_ON_ONCE(!rcu_segcblist_is_enabled(&rtpcp->cblist)))
		rcu_segcblist_init(&rtpcp->cblist);
	needwake = (func == wakeme_after_rcu) ||
		   (rcu_segcblist_n_cbs(&rtpcp->cblist) == rcu_task_lazy_lim);
	if (havekthread && !needwake && !timer_pending(&rtpcp->lazy_timer)) {
		if (rtp->lazy_jiffies)
			mod_timer(&rtpcp->lazy_timer, rcu_tasks_lazy_time(rtp));
		else
			needwake = rcu_segcblist_empty(&rtpcp->cblist);
	}
	if (needwake)
		rtpcp->urgent_gp = 3;
	rcu_segcblist_enqueue(&rtpcp->cblist, rhp);
	raw_spin_unlock_irqrestore_rcu_node(rtpcp, flags);
	if (unlikely(needadjust)) {
		raw_spin_lock_irqsave(&rtp->cbs_gbl_lock, flags);
		if (rtp->percpu_enqueue_lim != rcu_task_cpu_ids) {
			WRITE_ONCE(rtp->percpu_enqueue_shift, 0);
			WRITE_ONCE(rtp->percpu_dequeue_lim, rcu_task_cpu_ids);
			smp_store_release(&rtp->percpu_enqueue_lim, rcu_task_cpu_ids);
			pr_info("Switching %s to per-CPU callback queuing.\n", rtp->name);
		}
		raw_spin_unlock_irqrestore(&rtp->cbs_gbl_lock, flags);
	}
	rcu_read_unlock();
	/* We can't create the thread unless interrupts are enabled. */
	if (needwake && READ_ONCE(rtp->kthread_ptr))
		irq_work_queue(&rtpcp->rtp_irq_work);
}

// RCU callback function for rcu_barrier_tasks_generic().
static void rcu_barrier_tasks_generic_cb(struct rcu_head *rhp)
{
	struct rcu_tasks *rtp;
	struct rcu_tasks_percpu *rtpcp;

	rhp->next = rhp; // Mark the callback as having been invoked.
	rtpcp = container_of(rhp, struct rcu_tasks_percpu, barrier_q_head);
	rtp = rtpcp->rtpp;
	if (atomic_dec_and_test(&rtp->barrier_q_count))
		complete(&rtp->barrier_q_completion);
}

// Wait for all in-flight callbacks for the specified RCU Tasks flavor.
// Operates in a manner similar to rcu_barrier().
static void __maybe_unused rcu_barrier_tasks_generic(struct rcu_tasks *rtp)
{
	int cpu;
	unsigned long flags;
	struct rcu_tasks_percpu *rtpcp;
	unsigned long s = rcu_seq_snap(&rtp->barrier_q_seq);

	mutex_lock(&rtp->barrier_q_mutex);
	if (rcu_seq_done(&rtp->barrier_q_seq, s)) {
		smp_mb();
		mutex_unlock(&rtp->barrier_q_mutex);
		return;
	}
	rtp->barrier_q_start = jiffies;
	rcu_seq_start(&rtp->barrier_q_seq);
	init_completion(&rtp->barrier_q_completion);
	atomic_set(&rtp->barrier_q_count, 2);
	for_each_possible_cpu(cpu) {
		if (cpu >= smp_load_acquire(&rtp->percpu_dequeue_lim))
			break;
		rtpcp = per_cpu_ptr(rtp->rtpcpu, cpu);
		rtpcp->barrier_q_head.func = rcu_barrier_tasks_generic_cb;
		raw_spin_lock_irqsave_rcu_node(rtpcp, flags);
		if (rcu_segcblist_entrain(&rtpcp->cblist, &rtpcp->barrier_q_head))
			atomic_inc(&rtp->barrier_q_count);
		raw_spin_unlock_irqrestore_rcu_node(rtpcp, flags);
	}
	if (atomic_sub_and_test(2, &rtp->barrier_q_count))
		complete(&rtp->barrier_q_completion);
	wait_for_completion(&rtp->barrier_q_completion);
	rcu_seq_end(&rtp->barrier_q_seq);
	mutex_unlock(&rtp->barrier_q_mutex);
}

// Advance callbacks and indicate whether either a grace period or
// callback invocation is needed.
static int rcu_tasks_need_gpcb(struct rcu_tasks *rtp)
{
	int cpu;
	int dequeue_limit;
	unsigned long flags;
	bool gpdone = poll_state_synchronize_rcu(rtp->percpu_dequeue_gpseq);
	long n;
	long ncbs = 0;
	long ncbsnz = 0;
	int needgpcb = 0;

	dequeue_limit = smp_load_acquire(&rtp->percpu_dequeue_lim);
	for (cpu = 0; cpu < dequeue_limit; cpu++) {
		if (!cpu_possible(cpu))
			continue;
		struct rcu_tasks_percpu *rtpcp = per_cpu_ptr(rtp->rtpcpu, cpu);

		/* Advance and accelerate any new callbacks. */
		if (!rcu_segcblist_n_cbs(&rtpcp->cblist))
			continue;
		raw_spin_lock_irqsave_rcu_node(rtpcp, flags);
		// Should we shrink down to a single callback queue?
		n = rcu_segcblist_n_cbs(&rtpcp->cblist);
		if (n) {
			ncbs += n;
			if (cpu > 0)
				ncbsnz += n;
		}
		rcu_segcblist_advance(&rtpcp->cblist, rcu_seq_current(&rtp->tasks_gp_seq));
		(void)rcu_segcblist_accelerate(&rtpcp->cblist, rcu_seq_snap(&rtp->tasks_gp_seq));
		if (rtpcp->urgent_gp > 0 && rcu_segcblist_pend_cbs(&rtpcp->cblist)) {
			if (rtp->lazy_jiffies)
				rtpcp->urgent_gp--;
			needgpcb |= 0x3;
		} else if (rcu_segcblist_empty(&rtpcp->cblist)) {
			rtpcp->urgent_gp = 0;
		}
		if (rcu_segcblist_ready_cbs(&rtpcp->cblist))
			needgpcb |= 0x1;
		raw_spin_unlock_irqrestore_rcu_node(rtpcp, flags);
	}

	// Shrink down to a single callback queue if appropriate.
	// This is done in two stages: (1) If there are no more than
	// rcu_task_collapse_lim callbacks on CPU 0 and none on any other
	// CPU, limit enqueueing to CPU 0.  (2) After an RCU grace period,
	// if there has not been an increase in callbacks, limit dequeuing
	// to CPU 0.  Note the matching RCU read-side critical section in
	// call_rcu_tasks_generic().
	if (rcu_task_cb_adjust && ncbs <= rcu_task_collapse_lim) {
		raw_spin_lock_irqsave(&rtp->cbs_gbl_lock, flags);
		if (rtp->percpu_enqueue_lim > 1) {
			WRITE_ONCE(rtp->percpu_enqueue_shift, order_base_2(rcu_task_cpu_ids));
			smp_store_release(&rtp->percpu_enqueue_lim, 1);
			rtp->percpu_dequeue_gpseq = get_state_synchronize_rcu();
			gpdone = false;
			pr_info("Starting switch %s to CPU-0 callback queuing.\n", rtp->name);
		}
		raw_spin_unlock_irqrestore(&rtp->cbs_gbl_lock, flags);
	}
	if (rcu_task_cb_adjust && !ncbsnz && gpdone) {
		raw_spin_lock_irqsave(&rtp->cbs_gbl_lock, flags);
		if (rtp->percpu_enqueue_lim < rtp->percpu_dequeue_lim) {
			WRITE_ONCE(rtp->percpu_dequeue_lim, 1);
			pr_info("Completing switch %s to CPU-0 callback queuing.\n", rtp->name);
		}
		if (rtp->percpu_dequeue_lim == 1) {
			for (cpu = rtp->percpu_dequeue_lim; cpu < rcu_task_cpu_ids; cpu++) {
				if (!cpu_possible(cpu))
					continue;
				struct rcu_tasks_percpu *rtpcp = per_cpu_ptr(rtp->rtpcpu, cpu);

				WARN_ON_ONCE(rcu_segcblist_n_cbs(&rtpcp->cblist));
			}
		}
		raw_spin_unlock_irqrestore(&rtp->cbs_gbl_lock, flags);
	}

	return needgpcb;
}

// Advance callbacks and invoke any that are ready.
static void rcu_tasks_invoke_cbs(struct rcu_tasks *rtp, struct rcu_tasks_percpu *rtpcp)
{
	int cpuwq;
	unsigned long flags;
	int len;
	int index;
	struct rcu_head *rhp;
	struct rcu_cblist rcl = RCU_CBLIST_INITIALIZER(rcl);
	struct rcu_tasks_percpu *rtpcp_next;

	index = rtpcp->index * 2 + 1;
	if (index < num_possible_cpus()) {
		rtpcp_next = rtp->rtpcp_array[index];
		if (rtpcp_next->cpu < smp_load_acquire(&rtp->percpu_dequeue_lim)) {
			cpuwq = rcu_cpu_beenfullyonline(rtpcp_next->cpu) ? rtpcp_next->cpu : WORK_CPU_UNBOUND;
			queue_work_on(cpuwq, system_wq, &rtpcp_next->rtp_work);
			index++;
			if (index < num_possible_cpus()) {
				rtpcp_next = rtp->rtpcp_array[index];
				if (rtpcp_next->cpu < smp_load_acquire(&rtp->percpu_dequeue_lim)) {
					cpuwq = rcu_cpu_beenfullyonline(rtpcp_next->cpu) ? rtpcp_next->cpu : WORK_CPU_UNBOUND;
					queue_work_on(cpuwq, system_wq, &rtpcp_next->rtp_work);
				}
			}
		}
	}

	if (rcu_segcblist_empty(&rtpcp->cblist))
		return;
	raw_spin_lock_irqsave_rcu_node(rtpcp, flags);
	rcu_segcblist_advance(&rtpcp->cblist, rcu_seq_current(&rtp->tasks_gp_seq));
	rcu_segcblist_extract_done_cbs(&rtpcp->cblist, &rcl);
	raw_spin_unlock_irqrestore_rcu_node(rtpcp, flags);
	len = rcl.len;
	for (rhp = rcu_cblist_dequeue(&rcl); rhp; rhp = rcu_cblist_dequeue(&rcl)) {
		debug_rcu_head_callback(rhp);
		local_bh_disable();
		rhp->func(rhp);
		local_bh_enable();
		cond_resched();
	}
	raw_spin_lock_irqsave_rcu_node(rtpcp, flags);
	rcu_segcblist_add_len(&rtpcp->cblist, -len);
	(void)rcu_segcblist_accelerate(&rtpcp->cblist, rcu_seq_snap(&rtp->tasks_gp_seq));
	raw_spin_unlock_irqrestore_rcu_node(rtpcp, flags);
}

// Workqueue flood to advance callbacks and invoke any that are ready.
static void rcu_tasks_invoke_cbs_wq(struct work_struct *wp)
{
	struct rcu_tasks *rtp;
	struct rcu_tasks_percpu *rtpcp = container_of(wp, struct rcu_tasks_percpu, rtp_work);

	rtp = rtpcp->rtpp;
	rcu_tasks_invoke_cbs(rtp, rtpcp);
}

// Wait for one grace period.
static void rcu_tasks_one_gp(struct rcu_tasks *rtp, bool midboot)
{
	int needgpcb;

	mutex_lock(&rtp->tasks_gp_mutex);

	// If there were none, wait a bit and start over.
	if (unlikely(midboot)) {
		needgpcb = 0x2;
	} else {
		mutex_unlock(&rtp->tasks_gp_mutex);
		set_tasks_gp_state(rtp, RTGS_WAIT_CBS);
		rcuwait_wait_event(&rtp->cbs_wait,
				   (needgpcb = rcu_tasks_need_gpcb(rtp)),
				   TASK_IDLE);
		mutex_lock(&rtp->tasks_gp_mutex);
	}

	if (needgpcb & 0x2) {
		// Wait for one grace period.
		set_tasks_gp_state(rtp, RTGS_WAIT_GP);
		rtp->gp_start = jiffies;
		rcu_seq_start(&rtp->tasks_gp_seq);
		rtp->gp_func(rtp);
		rcu_seq_end(&rtp->tasks_gp_seq);
	}

	// Invoke callbacks.
	set_tasks_gp_state(rtp, RTGS_INVOKE_CBS);
	rcu_tasks_invoke_cbs(rtp, per_cpu_ptr(rtp->rtpcpu, 0));
	mutex_unlock(&rtp->tasks_gp_mutex);
}

// RCU-tasks kthread that detects grace periods and invokes callbacks.
static int __noreturn rcu_tasks_kthread(void *arg)
{
	int cpu;
	struct rcu_tasks *rtp = arg;

	for_each_possible_cpu(cpu) {
		struct rcu_tasks_percpu *rtpcp = per_cpu_ptr(rtp->rtpcpu, cpu);

		timer_setup(&rtpcp->lazy_timer, call_rcu_tasks_generic_timer, 0);
		rtpcp->urgent_gp = 1;
	}

	/* Run on housekeeping CPUs by default.  Sysadm can move if desired. */
	housekeeping_affine(current, HK_TYPE_RCU);
	smp_store_release(&rtp->kthread_ptr, current); // Let GPs start!

	/*
	 * Each pass through the following loop makes one check for
	 * newly arrived callbacks, and, if there are some, waits for
	 * one RCU-tasks grace period and then invokes the callbacks.
	 * This loop is terminated by the system going down.  ;-)
	 */
	for (;;) {
		// Wait for one grace period and invoke any callbacks
		// that are ready.
		rcu_tasks_one_gp(rtp, false);

		// Paranoid sleep to keep this from entering a tight loop.
		schedule_timeout_idle(rtp->gp_sleep);
	}
}

// Wait for a grace period for the specified flavor of Tasks RCU.
static void synchronize_rcu_tasks_generic(struct rcu_tasks *rtp)
{
	/* Complain if the scheduler has not started.  */
	if (WARN_ONCE(rcu_scheduler_active == RCU_SCHEDULER_INACTIVE,
			 "synchronize_%s() called too soon", rtp->name))
		return;

	// If the grace-period kthread is running, use it.
	if (READ_ONCE(rtp->kthread_ptr)) {
		wait_rcu_gp_state(rtp->wait_state, rtp->call_func);
		return;
	}
	rcu_tasks_one_gp(rtp, true);
}

/* Spawn RCU-tasks grace-period kthread. */
static void __init rcu_spawn_tasks_kthread_generic(struct rcu_tasks *rtp)
{
	struct task_struct *t;

	t = kthread_run(rcu_tasks_kthread, rtp, "%s_kthread", rtp->kname);
	if (WARN_ONCE(IS_ERR(t), "%s: Could not start %s grace-period kthread, OOM is now expected behavior\n", __func__, rtp->name))
		return;
	smp_mb(); /* Ensure others see full kthread. */
}

#ifndef CONFIG_TINY_RCU

/*
 * Print any non-default Tasks RCU settings.
 */
static void __init rcu_tasks_bootup_oddness(void)
{
#if defined(CONFIG_TASKS_RCU) || defined(CONFIG_TASKS_TRACE_RCU)
	int rtsimc;

	if (rcu_task_stall_timeout != RCU_TASK_STALL_TIMEOUT)
		pr_info("\tTasks-RCU CPU stall warnings timeout set to %d (rcu_task_stall_timeout).\n", rcu_task_stall_timeout);
	rtsimc = clamp(rcu_task_stall_info_mult, 1, 10);
	if (rtsimc != rcu_task_stall_info_mult) {
		pr_info("\tTasks-RCU CPU stall info multiplier clamped to %d (rcu_task_stall_info_mult).\n", rtsimc);
		rcu_task_stall_info_mult = rtsimc;
	}
#endif /* #ifdef CONFIG_TASKS_RCU */
#ifdef CONFIG_TASKS_RCU
	pr_info("\tTrampoline variant of Tasks RCU enabled.\n");
#endif /* #ifdef CONFIG_TASKS_RCU */
#ifdef CONFIG_TASKS_RUDE_RCU
	pr_info("\tRude variant of Tasks RCU enabled.\n");
#endif /* #ifdef CONFIG_TASKS_RUDE_RCU */
#ifdef CONFIG_TASKS_TRACE_RCU
	pr_info("\tTracing variant of Tasks RCU enabled.\n");
#endif /* #ifdef CONFIG_TASKS_TRACE_RCU */
}


/* Dump out rcutorture-relevant state common to all RCU-tasks flavors. */
static void show_rcu_tasks_generic_gp_kthread(struct rcu_tasks *rtp, char *s)
{
	int cpu;
	bool havecbs = false;
	bool haveurgent = false;
	bool haveurgentcbs = false;

	for_each_possible_cpu(cpu) {
		struct rcu_tasks_percpu *rtpcp = per_cpu_ptr(rtp->rtpcpu, cpu);

		if (!data_race(rcu_segcblist_empty(&rtpcp->cblist)))
			havecbs = true;
		if (data_race(rtpcp->urgent_gp))
			haveurgent = true;
		if (!data_race(rcu_segcblist_empty(&rtpcp->cblist)) && data_race(rtpcp->urgent_gp))
			haveurgentcbs = true;
		if (havecbs && haveurgent && haveurgentcbs)
			break;
	}
	pr_info("%s: %s(%d) since %lu g:%lu i:%lu/%lu %c%c%c%c l:%lu %s\n",
		rtp->kname,
		tasks_gp_state_getname(rtp), data_race(rtp->gp_state),
		jiffies - data_race(rtp->gp_jiffies),
		data_race(rcu_seq_current(&rtp->tasks_gp_seq)),
		data_race(rtp->n_ipis_fails), data_race(rtp->n_ipis),
		".k"[!!data_race(rtp->kthread_ptr)],
		".C"[havecbs],
		".u"[haveurgent],
		".U"[haveurgentcbs],
		rtp->lazy_jiffies,
		s);
}

/* Dump out more rcutorture-relevant state common to all RCU-tasks flavors. */
static void rcu_tasks_torture_stats_print_generic(struct rcu_tasks *rtp, char *tt,
						  char *tf, char *tst)
{
	cpumask_var_t cm;
	int cpu;
	bool gotcb = false;
	unsigned long j = jiffies;

	pr_alert("%s%s Tasks%s RCU g%ld gp_start %lu gp_jiffies %lu gp_state %d (%s).\n",
		 tt, tf, tst, data_race(rtp->tasks_gp_seq),
		 j - data_race(rtp->gp_start), j - data_race(rtp->gp_jiffies),
		 data_race(rtp->gp_state), tasks_gp_state_getname(rtp));
	pr_alert("\tEnqueue shift %d limit %d Dequeue limit %d gpseq %lu.\n",
		 data_race(rtp->percpu_enqueue_shift),
		 data_race(rtp->percpu_enqueue_lim),
		 data_race(rtp->percpu_dequeue_lim),
		 data_race(rtp->percpu_dequeue_gpseq));
	(void)zalloc_cpumask_var(&cm, GFP_KERNEL);
	pr_alert("\tCallback counts:");
	for_each_possible_cpu(cpu) {
		long n;
		struct rcu_tasks_percpu *rtpcp = per_cpu_ptr(rtp->rtpcpu, cpu);

		if (cpumask_available(cm) && !rcu_barrier_cb_is_done(&rtpcp->barrier_q_head))
			cpumask_set_cpu(cpu, cm);
		n = rcu_segcblist_n_cbs(&rtpcp->cblist);
		if (!n)
			continue;
		pr_cont(" %d:%ld", cpu, n);
		gotcb = true;
	}
	if (gotcb)
		pr_cont(".\n");
	else
		pr_cont(" (none).\n");
	pr_alert("\tBarrier seq %lu start %lu count %d holdout CPUs ",
		 data_race(rtp->barrier_q_seq), j - data_race(rtp->barrier_q_start),
		 atomic_read(&rtp->barrier_q_count));
	if (cpumask_available(cm) && !cpumask_empty(cm))
		pr_cont(" %*pbl.\n", cpumask_pr_args(cm));
	else
		pr_cont("(none).\n");
	free_cpumask_var(cm);
}

#endif // #ifndef CONFIG_TINY_RCU

static void exit_tasks_rcu_finish_trace(struct task_struct *t);

#if defined(CONFIG_TASKS_RCU) || defined(CONFIG_TASKS_TRACE_RCU)

////////////////////////////////////////////////////////////////////////
//
// Shared code between task-list-scanning variants of Tasks RCU.

/* Wait for one RCU-tasks grace period. */
static void rcu_tasks_wait_gp(struct rcu_tasks *rtp)
{
	struct task_struct *g;
	int fract;
	LIST_HEAD(holdouts);
	unsigned long j;
	unsigned long lastinfo;
	unsigned long lastreport;
	bool reported = false;
	int rtsi;
	struct task_struct *t;

	set_tasks_gp_state(rtp, RTGS_PRE_WAIT_GP);
	rtp->pregp_func(&holdouts);

	/*
	 * There were callbacks, so we need to wait for an RCU-tasks
	 * grace period.  Start off by scanning the task list for tasks
	 * that are not already voluntarily blocked.  Mark these tasks
	 * and make a list of them in holdouts.
	 */
	set_tasks_gp_state(rtp, RTGS_SCAN_TASKLIST);
	if (rtp->pertask_func) {
		rcu_read_lock();
		for_each_process_thread(g, t)
			rtp->pertask_func(t, &holdouts);
		rcu_read_unlock();
	}

	set_tasks_gp_state(rtp, RTGS_POST_SCAN_TASKLIST);
	rtp->postscan_func(&holdouts);

	/*
	 * Each pass through the following loop scans the list of holdout
	 * tasks, removing any that are no longer holdouts.  When the list
	 * is empty, we are done.
	 */
	lastreport = jiffies;
	lastinfo = lastreport;
	rtsi = READ_ONCE(rcu_task_stall_info);

	// Start off with initial wait and slowly back off to 1 HZ wait.
	fract = rtp->init_fract;

	while (!list_empty(&holdouts)) {
		ktime_t exp;
		bool firstreport;
		bool needreport;
		int rtst;

		// Slowly back off waiting for holdouts
		set_tasks_gp_state(rtp, RTGS_WAIT_SCAN_HOLDOUTS);
		if (!IS_ENABLED(CONFIG_PREEMPT_RT)) {
			schedule_timeout_idle(fract);
		} else {
			exp = jiffies_to_nsecs(fract);
			__set_current_state(TASK_IDLE);
			schedule_hrtimeout_range(&exp, jiffies_to_nsecs(HZ / 2), HRTIMER_MODE_REL_HARD);
		}

		if (fract < HZ)
			fract++;

		rtst = READ_ONCE(rcu_task_stall_timeout);
		needreport = rtst > 0 && time_after(jiffies, lastreport + rtst);
		if (needreport) {
			lastreport = jiffies;
			reported = true;
		}
		firstreport = true;
		WARN_ON(signal_pending(current));
		set_tasks_gp_state(rtp, RTGS_SCAN_HOLDOUTS);
		rtp->holdouts_func(&holdouts, needreport, &firstreport);

		// Print pre-stall informational messages if needed.
		j = jiffies;
		if (rtsi > 0 && !reported && time_after(j, lastinfo + rtsi)) {
			lastinfo = j;
			rtsi = rtsi * rcu_task_stall_info_mult;
			pr_info("%s: %s grace period number %lu (since boot) is %lu jiffies old.\n",
				__func__, rtp->kname, rtp->tasks_gp_seq, j - rtp->gp_start);
		}
	}

	set_tasks_gp_state(rtp, RTGS_POST_GP);
	rtp->postgp_func(rtp);
}

#endif /* #if defined(CONFIG_TASKS_RCU) || defined(CONFIG_TASKS_TRACE_RCU) */

#ifdef CONFIG_TASKS_RCU

////////////////////////////////////////////////////////////////////////
//
// Simple variant of RCU whose quiescent states are voluntary context
// switch, cond_resched_tasks_rcu_qs(), user-space execution, and idle.
// As such, grace periods can take one good long time.  There are no
// read-side primitives similar to rcu_read_lock() and rcu_read_unlock()
// because this implementation is intended to get the system into a safe
// state for some of the manipulations involved in tracing and the like.
// Finally, this implementation does not support high call_rcu_tasks()
// rates from multiple CPUs.  If this is required, per-CPU callback lists
// will be needed.
//
// The implementation uses rcu_tasks_wait_gp(), which relies on function
// pointers in the rcu_tasks structure.  The rcu_spawn_tasks_kthread()
// function sets these function pointers up so that rcu_tasks_wait_gp()
// invokes these functions in this order:
//
// rcu_tasks_pregp_step():
//	Invokes synchronize_rcu() in order to wait for all in-flight
//	t->on_rq and t->nvcsw transitions to complete.	This works because
//	all such transitions are carried out with interrupts disabled.
// rcu_tasks_pertask(), invoked on every non-idle task:
//	For every runnable non-idle task other than the current one, use
//	get_task_struct() to pin down that task, snapshot that task's
//	number of voluntary context switches, and add that task to the
//	holdout list.
// rcu_tasks_postscan():
//	Gather per-CPU lists of tasks in do_exit() to ensure that all
//	tasks that were in the process of exiting (and which thus might
//	not know to synchronize with this RCU Tasks grace period) have
//	completed exiting.  The synchronize_rcu() in rcu_tasks_postgp()
//	will take care of any tasks stuck in the non-preemptible region
//	of do_exit() following its call to exit_tasks_rcu_finish().
// check_all_holdout_tasks(), repeatedly until holdout list is empty:
//	Scans the holdout list, attempting to identify a quiescent state
//	for each task on the list.  If there is a quiescent state, the
//	corresponding task is removed from the holdout list.
// rcu_tasks_postgp():
//	Invokes synchronize_rcu() in order to ensure that all prior
//	t->on_rq and t->nvcsw transitions are seen by all CPUs and tasks
//	to have happened before the end of this RCU Tasks grace period.
//	Again, this works because all such transitions are carried out
//	with interrupts disabled.
//
// For each exiting task, the exit_tasks_rcu_start() and
// exit_tasks_rcu_finish() functions add and remove, respectively, the
// current task to a per-CPU list of tasks that rcu_tasks_postscan() must
// wait on.  This is necessary because rcu_tasks_postscan() must wait on
// tasks that have already been removed from the global list of tasks.
//
// Pre-grace-period update-side code is ordered before the grace
// via the raw_spin_lock.*rcu_node().  Pre-grace-period read-side code
// is ordered before the grace period via synchronize_rcu() call in
// rcu_tasks_pregp_step() and by the scheduler's locks and interrupt
// disabling.

/* Pre-grace-period preparation. */
static void rcu_tasks_pregp_step(struct list_head *hop)
{
	/*
	 * Wait for all pre-existing t->on_rq and t->nvcsw transitions
	 * to complete.  Invoking synchronize_rcu() suffices because all
	 * these transitions occur with interrupts disabled.  Without this
	 * synchronize_rcu(), a read-side critical section that started
	 * before the grace period might be incorrectly seen as having
	 * started after the grace period.
	 *
	 * This synchronize_rcu() also dispenses with the need for a
	 * memory barrier on the first store to t->rcu_tasks_holdout,
	 * as it forces the store to happen after the beginning of the
	 * grace period.
	 */
	synchronize_rcu();
}

/* Check for quiescent states since the pregp's synchronize_rcu() */
static bool rcu_tasks_is_holdout(struct task_struct *t)
{
	int cpu;

	/* Has the task been seen voluntarily sleeping? */
	if (!READ_ONCE(t->on_rq))
		return false;

	/*
	 * t->on_rq && !t->se.sched_delayed *could* be considered sleeping but
	 * since it is a spurious state (it will transition into the
	 * traditional blocked state or get woken up without outside
	 * dependencies), not considering it such should only affect timing.
	 *
	 * Be conservative for now and not include it.
	 */

	/*
	 * Idle tasks (or idle injection) within the idle loop are RCU-tasks
	 * quiescent states. But CPU boot code performed by the idle task
	 * isn't a quiescent state.
	 */
	if (is_idle_task(t))
		return false;

	cpu = task_cpu(t);

	/* Idle tasks on offline CPUs are RCU-tasks quiescent states. */
	if (t == idle_task(cpu) && !rcu_cpu_online(cpu))
		return false;

	return true;
}

/* Per-task initial processing. */
static void rcu_tasks_pertask(struct task_struct *t, struct list_head *hop)
{
	if (t != current && rcu_tasks_is_holdout(t)) {
		get_task_struct(t);
		t->rcu_tasks_nvcsw = READ_ONCE(t->nvcsw);
		WRITE_ONCE(t->rcu_tasks_holdout, true);
		list_add(&t->rcu_tasks_holdout_list, hop);
	}
}

void call_rcu_tasks(struct rcu_head *rhp, rcu_callback_t func);
DEFINE_RCU_TASKS(rcu_tasks, rcu_tasks_wait_gp, call_rcu_tasks, "RCU Tasks");

/* Processing between scanning taskslist and draining the holdout list. */
static void rcu_tasks_postscan(struct list_head *hop)
{
	int cpu;
	int rtsi = READ_ONCE(rcu_task_stall_info);

	if (!IS_ENABLED(CONFIG_TINY_RCU)) {
		tasks_rcu_exit_srcu_stall_timer.expires = jiffies + rtsi;
		add_timer(&tasks_rcu_exit_srcu_stall_timer);
	}

	/*
	 * Exiting tasks may escape the tasklist scan. Those are vulnerable
	 * until their final schedule() with TASK_DEAD state. To cope with
	 * this, divide the fragile exit path part in two intersecting
	 * read side critical sections:
	 *
	 * 1) A task_struct list addition before calling exit_notify(),
	 *    which may remove the task from the tasklist, with the
	 *    removal after the final preempt_disable() call in do_exit().
	 *
	 * 2) An _RCU_ read side starting with the final preempt_disable()
	 *    call in do_exit() and ending with the final call to schedule()
	 *    with TASK_DEAD state.
	 *
	 * This handles the part 1). And postgp will handle part 2) with a
	 * call to synchronize_rcu().
	 */

	for_each_possible_cpu(cpu) {
		unsigned long j = jiffies + 1;
		struct rcu_tasks_percpu *rtpcp = per_cpu_ptr(rcu_tasks.rtpcpu, cpu);
		struct task_struct *t;
		struct task_struct *t1;
		struct list_head tmp;

		raw_spin_lock_irq_rcu_node(rtpcp);
		list_for_each_entry_safe(t, t1, &rtpcp->rtp_exit_list, rcu_tasks_exit_list) {
			if (list_empty(&t->rcu_tasks_holdout_list))
				rcu_tasks_pertask(t, hop);

			// RT kernels need frequent pauses, otherwise
			// pause at least once per pair of jiffies.
			if (!IS_ENABLED(CONFIG_PREEMPT_RT) && time_before(jiffies, j))
				continue;

			// Keep our place in the list while pausing.
			// Nothing else traverses this list, so adding a
			// bare list_head is OK.
			list_add(&tmp, &t->rcu_tasks_exit_list);
			raw_spin_unlock_irq_rcu_node(rtpcp);
			cond_resched(); // For CONFIG_PREEMPT=n kernels
			raw_spin_lock_irq_rcu_node(rtpcp);
			t1 = list_entry(tmp.next, struct task_struct, rcu_tasks_exit_list);
			list_del(&tmp);
			j = jiffies + 1;
		}
		raw_spin_unlock_irq_rcu_node(rtpcp);
	}

	if (!IS_ENABLED(CONFIG_TINY_RCU))
		del_timer_sync(&tasks_rcu_exit_srcu_stall_timer);
}

/* See if tasks are still holding out, complain if so. */
static void check_holdout_task(struct task_struct *t,
			       bool needreport, bool *firstreport)
{
	int cpu;

	if (!READ_ONCE(t->rcu_tasks_holdout) ||
	    t->rcu_tasks_nvcsw != READ_ONCE(t->nvcsw) ||
	    !rcu_tasks_is_holdout(t) ||
	    (IS_ENABLED(CONFIG_NO_HZ_FULL) &&
	     !is_idle_task(t) && READ_ONCE(t->rcu_tasks_idle_cpu) >= 0)) {
		WRITE_ONCE(t->rcu_tasks_holdout, false);
		list_del_init(&t->rcu_tasks_holdout_list);
		put_task_struct(t);
		return;
	}
	rcu_request_urgent_qs_task(t);
	if (!needreport)
		return;
	if (*firstreport) {
		pr_err("INFO: rcu_tasks detected stalls on tasks:\n");
		*firstreport = false;
	}
	cpu = task_cpu(t);
	pr_alert("%p: %c%c nvcsw: %lu/%lu holdout: %d idle_cpu: %d/%d\n",
		 t, ".I"[is_idle_task(t)],
		 "N."[cpu < 0 || !tick_nohz_full_cpu(cpu)],
		 t->rcu_tasks_nvcsw, t->nvcsw, t->rcu_tasks_holdout,
		 data_race(t->rcu_tasks_idle_cpu), cpu);
	sched_show_task(t);
}

/* Scan the holdout lists for tasks no longer holding out. */
static void check_all_holdout_tasks(struct list_head *hop,
				    bool needreport, bool *firstreport)
{
	struct task_struct *t, *t1;

	list_for_each_entry_safe(t, t1, hop, rcu_tasks_holdout_list) {
		check_holdout_task(t, needreport, firstreport);
		cond_resched();
	}
}

/* Finish off the Tasks-RCU grace period. */
static void rcu_tasks_postgp(struct rcu_tasks *rtp)
{
	/*
	 * Because ->on_rq and ->nvcsw are not guaranteed to have a full
	 * memory barriers prior to them in the schedule() path, memory
	 * reordering on other CPUs could cause their RCU-tasks read-side
	 * critical sections to extend past the end of the grace period.
	 * However, because these ->nvcsw updates are carried out with
	 * interrupts disabled, we can use synchronize_rcu() to force the
	 * needed ordering on all such CPUs.
	 *
	 * This synchronize_rcu() also confines all ->rcu_tasks_holdout
	 * accesses to be within the grace period, avoiding the need for
	 * memory barriers for ->rcu_tasks_holdout accesses.
	 *
	 * In addition, this synchronize_rcu() waits for exiting tasks
	 * to complete their final preempt_disable() region of execution,
	 * enforcing the whole region before tasklist removal until
	 * the final schedule() with TASK_DEAD state to be an RCU TASKS
	 * read side critical section.
	 */
	synchronize_rcu();
}

static void tasks_rcu_exit_srcu_stall(struct timer_list *unused)
{
#ifndef CONFIG_TINY_RCU
	int rtsi;

	rtsi = READ_ONCE(rcu_task_stall_info);
	pr_info("%s: %s grace period number %lu (since boot) gp_state: %s is %lu jiffies old.\n",
		__func__, rcu_tasks.kname, rcu_tasks.tasks_gp_seq,
		tasks_gp_state_getname(&rcu_tasks), jiffies - rcu_tasks.gp_jiffies);
	pr_info("Please check any exiting tasks stuck between calls to exit_tasks_rcu_start() and exit_tasks_rcu_finish()\n");
	tasks_rcu_exit_srcu_stall_timer.expires = jiffies + rtsi;
	add_timer(&tasks_rcu_exit_srcu_stall_timer);
#endif // #ifndef CONFIG_TINY_RCU
}

/**
 * call_rcu_tasks() - Queue an RCU for invocation task-based grace period
 * @rhp: structure to be used for queueing the RCU updates.
 * @func: actual callback function to be invoked after the grace period
 *
 * The callback function will be invoked some time after a full grace
 * period elapses, in other words after all currently executing RCU
 * read-side critical sections have completed. call_rcu_tasks() assumes
 * that the read-side critical sections end at a voluntary context
 * switch (not a preemption!), cond_resched_tasks_rcu_qs(), entry into idle,
 * or transition to usermode execution.  As such, there are no read-side
 * primitives analogous to rcu_read_lock() and rcu_read_unlock() because
 * this primitive is intended to determine that all tasks have passed
 * through a safe state, not so much for data-structure synchronization.
 *
 * See the description of call_rcu() for more detailed information on
 * memory ordering guarantees.
 */
void call_rcu_tasks(struct rcu_head *rhp, rcu_callback_t func)
{
	call_rcu_tasks_generic(rhp, func, &rcu_tasks);
}
EXPORT_SYMBOL_GPL(call_rcu_tasks);

/**
 * synchronize_rcu_tasks - wait until an rcu-tasks grace period has elapsed.
 *
 * Control will return to the caller some time after a full rcu-tasks
 * grace period has elapsed, in other words after all currently
 * executing rcu-tasks read-side critical sections have elapsed.  These
 * read-side critical sections are delimited by calls to schedule(),
 * cond_resched_tasks_rcu_qs(), idle execution, userspace execution, calls
 * to synchronize_rcu_tasks(), and (in theory, anyway) cond_resched().
 *
 * This is a very specialized primitive, intended only for a few uses in
 * tracing and other situations requiring manipulation of function
 * preambles and profiling hooks.  The synchronize_rcu_tasks() function
 * is not (yet) intended for heavy use from multiple CPUs.
 *
 * See the description of synchronize_rcu() for more detailed information
 * on memory ordering guarantees.
 */
void synchronize_rcu_tasks(void)
{
	synchronize_rcu_tasks_generic(&rcu_tasks);
}
EXPORT_SYMBOL_GPL(synchronize_rcu_tasks);

/**
 * rcu_barrier_tasks - Wait for in-flight call_rcu_tasks() callbacks.
 *
 * Although the current implementation is guaranteed to wait, it is not
 * obligated to, for example, if there are no pending callbacks.
 */
void rcu_barrier_tasks(void)
{
	rcu_barrier_tasks_generic(&rcu_tasks);
}
EXPORT_SYMBOL_GPL(rcu_barrier_tasks);

static int rcu_tasks_lazy_ms = -1;
module_param(rcu_tasks_lazy_ms, int, 0444);

static int __init rcu_spawn_tasks_kthread(void)
{
	rcu_tasks.gp_sleep = HZ / 10;
	rcu_tasks.init_fract = HZ / 10;
	if (rcu_tasks_lazy_ms >= 0)
		rcu_tasks.lazy_jiffies = msecs_to_jiffies(rcu_tasks_lazy_ms);
	rcu_tasks.pregp_func = rcu_tasks_pregp_step;
	rcu_tasks.pertask_func = rcu_tasks_pertask;
	rcu_tasks.postscan_func = rcu_tasks_postscan;
	rcu_tasks.holdouts_func = check_all_holdout_tasks;
	rcu_tasks.postgp_func = rcu_tasks_postgp;
	rcu_tasks.wait_state = TASK_IDLE;
	rcu_spawn_tasks_kthread_generic(&rcu_tasks);
	return 0;
}

#if !defined(CONFIG_TINY_RCU)
void show_rcu_tasks_classic_gp_kthread(void)
{
	show_rcu_tasks_generic_gp_kthread(&rcu_tasks, "");
}
EXPORT_SYMBOL_GPL(show_rcu_tasks_classic_gp_kthread);

void rcu_tasks_torture_stats_print(char *tt, char *tf)
{
	rcu_tasks_torture_stats_print_generic(&rcu_tasks, tt, tf, "");
}
EXPORT_SYMBOL_GPL(rcu_tasks_torture_stats_print);
#endif // !defined(CONFIG_TINY_RCU)

struct task_struct *get_rcu_tasks_gp_kthread(void)
{
	return rcu_tasks.kthread_ptr;
}
EXPORT_SYMBOL_GPL(get_rcu_tasks_gp_kthread);

void rcu_tasks_get_gp_data(int *flags, unsigned long *gp_seq)
{
	*flags = 0;
	*gp_seq = rcu_seq_current(&rcu_tasks.tasks_gp_seq);
}
EXPORT_SYMBOL_GPL(rcu_tasks_get_gp_data);

/*
 * Protect against tasklist scan blind spot while the task is exiting and
 * may be removed from the tasklist.  Do this by adding the task to yet
 * another list.
 *
 * Note that the task will remove itself from this list, so there is no
 * need for get_task_struct(), except in the case where rcu_tasks_pertask()
 * adds it to the holdout list, in which case rcu_tasks_pertask() supplies
 * the needed get_task_struct().
 */
void exit_tasks_rcu_start(void)
{
	unsigned long flags;
	struct rcu_tasks_percpu *rtpcp;
	struct task_struct *t = current;

	WARN_ON_ONCE(!list_empty(&t->rcu_tasks_exit_list));
	preempt_disable();
	rtpcp = this_cpu_ptr(rcu_tasks.rtpcpu);
	t->rcu_tasks_exit_cpu = smp_processor_id();
	raw_spin_lock_irqsave_rcu_node(rtpcp, flags);
	WARN_ON_ONCE(!rtpcp->rtp_exit_list.next);
	list_add(&t->rcu_tasks_exit_list, &rtpcp->rtp_exit_list);
	raw_spin_unlock_irqrestore_rcu_node(rtpcp, flags);
	preempt_enable();
}

/*
 * Remove the task from the "yet another list" because do_exit() is now
 * non-preemptible, allowing synchronize_rcu() to wait beyond this point.
 */
void exit_tasks_rcu_finish(void)
{
	unsigned long flags;
	struct rcu_tasks_percpu *rtpcp;
	struct task_struct *t = current;

	WARN_ON_ONCE(list_empty(&t->rcu_tasks_exit_list));
	rtpcp = per_cpu_ptr(rcu_tasks.rtpcpu, t->rcu_tasks_exit_cpu);
	raw_spin_lock_irqsave_rcu_node(rtpcp, flags);
	list_del_init(&t->rcu_tasks_exit_list);
	raw_spin_unlock_irqrestore_rcu_node(rtpcp, flags);

	exit_tasks_rcu_finish_trace(t);
}

#else /* #ifdef CONFIG_TASKS_RCU */
void exit_tasks_rcu_start(void) { }
void exit_tasks_rcu_finish(void) { exit_tasks_rcu_finish_trace(current); }
#endif /* #else #ifdef CONFIG_TASKS_RCU */

#ifdef CONFIG_TASKS_RUDE_RCU

////////////////////////////////////////////////////////////////////////
//
// "Rude" variant of Tasks RCU, inspired by Steve Rostedt's
// trick of passing an empty function to schedule_on_each_cpu().
// This approach provides batching of concurrent calls to the synchronous
// synchronize_rcu_tasks_rude() API.  This invokes schedule_on_each_cpu()
// in order to send IPIs far and wide and induces otherwise unnecessary
// context switches on all online CPUs, whether idle or not.
//
// Callback handling is provided by the rcu_tasks_kthread() function.
//
// Ordering is provided by the scheduler's context-switch code.

// Empty function to allow workqueues to force a context switch.
static void rcu_tasks_be_rude(struct work_struct *work)
{
}

// Wait for one rude RCU-tasks grace period.
static void rcu_tasks_rude_wait_gp(struct rcu_tasks *rtp)
{
	rtp->n_ipis += cpumask_weight(cpu_online_mask);
	schedule_on_each_cpu(rcu_tasks_be_rude);
}

static void call_rcu_tasks_rude(struct rcu_head *rhp, rcu_callback_t func);
DEFINE_RCU_TASKS(rcu_tasks_rude, rcu_tasks_rude_wait_gp, call_rcu_tasks_rude,
		 "RCU Tasks Rude");

/*
 * call_rcu_tasks_rude() - Queue a callback rude task-based grace period
 * @rhp: structure to be used for queueing the RCU updates.
 * @func: actual callback function to be invoked after the grace period
 *
 * The callback function will be invoked some time after a full grace
 * period elapses, in other words after all currently executing RCU
 * read-side critical sections have completed. call_rcu_tasks_rude()
 * assumes that the read-side critical sections end at context switch,
 * cond_resched_tasks_rcu_qs(), or transition to usermode execution (as
 * usermode execution is schedulable). As such, there are no read-side
 * primitives analogous to rcu_read_lock() and rcu_read_unlock() because
 * this primitive is intended to determine that all tasks have passed
 * through a safe state, not so much for data-structure synchronization.
 *
 * See the description of call_rcu() for more detailed information on
 * memory ordering guarantees.
 *
 * This is no longer exported, and is instead reserved for use by
 * synchronize_rcu_tasks_rude().
 */
static void call_rcu_tasks_rude(struct rcu_head *rhp, rcu_callback_t func)
{
	call_rcu_tasks_generic(rhp, func, &rcu_tasks_rude);
}

/**
 * synchronize_rcu_tasks_rude - wait for a rude rcu-tasks grace period
 *
 * Control will return to the caller some time after a rude rcu-tasks
 * grace period has elapsed, in other words after all currently
 * executing rcu-tasks read-side critical sections have elapsed.  These
 * read-side critical sections are delimited by calls to schedule(),
 * cond_resched_tasks_rcu_qs(), userspace execution (which is a schedulable
 * context), and (in theory, anyway) cond_resched().
 *
 * This is a very specialized primitive, intended only for a few uses in
 * tracing and other situations requiring manipulation of function preambles
 * and profiling hooks.  The synchronize_rcu_tasks_rude() function is not
 * (yet) intended for heavy use from multiple CPUs.
 *
 * See the description of synchronize_rcu() for more detailed information
 * on memory ordering guarantees.
 */
void synchronize_rcu_tasks_rude(void)
{
	synchronize_rcu_tasks_generic(&rcu_tasks_rude);
}
EXPORT_SYMBOL_GPL(synchronize_rcu_tasks_rude);

static int __init rcu_spawn_tasks_rude_kthread(void)
{
	rcu_tasks_rude.gp_sleep = HZ / 10;
	rcu_spawn_tasks_kthread_generic(&rcu_tasks_rude);
	return 0;
}

#if !defined(CONFIG_TINY_RCU)
void show_rcu_tasks_rude_gp_kthread(void)
{
	show_rcu_tasks_generic_gp_kthread(&rcu_tasks_rude, "");
}
EXPORT_SYMBOL_GPL(show_rcu_tasks_rude_gp_kthread);

void rcu_tasks_rude_torture_stats_print(char *tt, char *tf)
{
	rcu_tasks_torture_stats_print_generic(&rcu_tasks_rude, tt, tf, "");
}
EXPORT_SYMBOL_GPL(rcu_tasks_rude_torture_stats_print);
#endif // !defined(CONFIG_TINY_RCU)

struct task_struct *get_rcu_tasks_rude_gp_kthread(void)
{
	return rcu_tasks_rude.kthread_ptr;
}
EXPORT_SYMBOL_GPL(get_rcu_tasks_rude_gp_kthread);

void rcu_tasks_rude_get_gp_data(int *flags, unsigned long *gp_seq)
{
	*flags = 0;
	*gp_seq = rcu_seq_current(&rcu_tasks_rude.tasks_gp_seq);
}
EXPORT_SYMBOL_GPL(rcu_tasks_rude_get_gp_data);

#endif /* #ifdef CONFIG_TASKS_RUDE_RCU */

////////////////////////////////////////////////////////////////////////
//
// Tracing variant of Tasks RCU.  This variant is designed to be used
// to protect tracing hooks, including those of BPF.  This variant
// therefore:
//
// 1.	Has explicit read-side markers to allow finite grace periods
//	in the face of in-kernel loops for PREEMPT=n builds.
//
// 2.	Protects code in the idle loop, exception entry/exit, and
//	CPU-hotplug code paths, similar to the capabilities of SRCU.
//
// 3.	Avoids expensive read-side instructions, having overhead similar
//	to that of Preemptible RCU.
//
// There are of course downsides.  For example, the grace-period code
// can send IPIs to CPUs, even when those CPUs are in the idle loop or
// in nohz_full userspace.  If needed, these downsides can be at least
// partially remedied.
//
// Perhaps most important, this variant of RCU does not affect the vanilla
// flavors, rcu_preempt and rcu_sched.  The fact that RCU Tasks Trace
// readers can operate from idle, offline, and exception entry/exit in no
// way allows rcu_preempt and rcu_sched readers to also do so.
//
// The implementation uses rcu_tasks_wait_gp(), which relies on function
// pointers in the rcu_tasks structure.  The rcu_spawn_tasks_trace_kthread()
// function sets these function pointers up so that rcu_tasks_wait_gp()
// invokes these functions in this order:
//
// rcu_tasks_trace_pregp_step():
//	Disables CPU hotplug, adds all currently executing tasks to the
//	holdout list, then checks the state of all tasks that blocked
//	or were preempted within their current RCU Tasks Trace read-side
//	critical section, adding them to the holdout list if appropriate.
//	Finally, this function re-enables CPU hotplug.
// The ->pertask_func() pointer is NULL, so there is no per-task processing.
// rcu_tasks_trace_postscan():
//	Invokes synchronize_rcu() to wait for late-stage exiting tasks
//	to finish exiting.
// check_all_holdout_tasks_trace(), repeatedly until holdout list is empty:
//	Scans the holdout list, attempting to identify a quiescent state
//	for each task on the list.  If there is a quiescent state, the
//	corresponding task is removed from the holdout list.  Once this
//	list is empty, the grace period has completed.
// rcu_tasks_trace_postgp():
//	Provides the needed full memory barrier and does debug checks.
//
// The exit_tasks_rcu_finish_trace() synchronizes with exiting tasks.
//
// Pre-grace-period update-side code is ordered before the grace period
// via the ->cbs_lock and barriers in rcu_tasks_kthread().  Pre-grace-period
// read-side code is ordered before the grace period by atomic operations
// on .b.need_qs flag of each task involved in this process, or by scheduler
// context-switch ordering (for locked-down non-running readers).

// The lockdep state must be outside of #ifdef to be useful.
#ifdef CONFIG_DEBUG_LOCK_ALLOC
static struct lock_class_key rcu_lock_trace_key;
struct lockdep_map rcu_trace_lock_map =
	STATIC_LOCKDEP_MAP_INIT("rcu_read_lock_trace", &rcu_lock_trace_key);
EXPORT_SYMBOL_GPL(rcu_trace_lock_map);
#endif /* #ifdef CONFIG_DEBUG_LOCK_ALLOC */

#ifdef CONFIG_TASKS_TRACE_RCU

// Record outstanding IPIs to each CPU.  No point in sending two...
static DEFINE_PER_CPU(bool, trc_ipi_to_cpu);

// The number of detections of task quiescent state relying on
// heavyweight readers executing explicit memory barriers.
static unsigned long n_heavy_reader_attempts;
static unsigned long n_heavy_reader_updates;
static unsigned long n_heavy_reader_ofl_updates;
static unsigned long n_trc_holdouts;

void call_rcu_tasks_trace(struct rcu_head *rhp, rcu_callback_t func);
DEFINE_RCU_TASKS(rcu_tasks_trace, rcu_tasks_wait_gp, call_rcu_tasks_trace,
		 "RCU Tasks Trace");

/* Load from ->trc_reader_special.b.need_qs with proper ordering. */
static u8 rcu_ld_need_qs(struct task_struct *t)
{
	smp_mb(); // Enforce full grace-period ordering.
	return smp_load_acquire(&t->trc_reader_special.b.need_qs);
}

/* Store to ->trc_reader_special.b.need_qs with proper ordering. */
static void rcu_st_need_qs(struct task_struct *t, u8 v)
{
	smp_store_release(&t->trc_reader_special.b.need_qs, v);
	smp_mb(); // Enforce full grace-period ordering.
}

/*
 * Do a cmpxchg() on ->trc_reader_special.b.need_qs, allowing for
 * the four-byte operand-size restriction of some platforms.
 *
 * Returns the old value, which is often ignored.
 */
u8 rcu_trc_cmpxchg_need_qs(struct task_struct *t, u8 old, u8 new)
{
	union rcu_special ret;
	union rcu_special trs_old = READ_ONCE(t->trc_reader_special);
	union rcu_special trs_new = trs_old;

	if (trs_old.b.need_qs != old)
		return trs_old.b.need_qs;
	trs_new.b.need_qs = new;

	// Although cmpxchg() appears to KCSAN to update all four bytes,
	// only the .b.need_qs byte actually changes.
	instrument_atomic_read_write(&t->trc_reader_special.b.need_qs,
				     sizeof(t->trc_reader_special.b.need_qs));
	// Avoid false-positive KCSAN failures.
	ret.s = data_race(cmpxchg(&t->trc_reader_special.s, trs_old.s, trs_new.s));

	return ret.b.need_qs;
}
EXPORT_SYMBOL_GPL(rcu_trc_cmpxchg_need_qs);

/*
 * If we are the last reader, signal the grace-period kthread.
 * Also remove from the per-CPU list of blocked tasks.
 */
void rcu_read_unlock_trace_special(struct task_struct *t)
{
	unsigned long flags;
	struct rcu_tasks_percpu *rtpcp;
	union rcu_special trs;

	// Open-coded full-word version of rcu_ld_need_qs().
	smp_mb(); // Enforce full grace-period ordering.
	trs = smp_load_acquire(&t->trc_reader_special);

	if (IS_ENABLED(CONFIG_TASKS_TRACE_RCU_READ_MB) && t->trc_reader_special.b.need_mb)
		smp_mb(); // Pairs with update-side barriers.
	// Update .need_qs before ->trc_reader_nesting for irq/NMI handlers.
	if (trs.b.need_qs == (TRC_NEED_QS_CHECKED | TRC_NEED_QS)) {
		u8 result = rcu_trc_cmpxchg_need_qs(t, TRC_NEED_QS_CHECKED | TRC_NEED_QS,
						       TRC_NEED_QS_CHECKED);

		WARN_ONCE(result != trs.b.need_qs, "%s: result = %d", __func__, result);
	}
	if (trs.b.blocked) {
		rtpcp = per_cpu_ptr(rcu_tasks_trace.rtpcpu, t->trc_blkd_cpu);
		raw_spin_lock_irqsave_rcu_node(rtpcp, flags);
		list_del_init(&t->trc_blkd_node);
		WRITE_ONCE(t->trc_reader_special.b.blocked, false);
		raw_spin_unlock_irqrestore_rcu_node(rtpcp, flags);
	}
	WRITE_ONCE(t->trc_reader_nesting, 0);
}
EXPORT_SYMBOL_GPL(rcu_read_unlock_trace_special);

/* Add a newly blocked reader task to its CPU's list. */
void rcu_tasks_trace_qs_blkd(struct task_struct *t)
{
	unsigned long flags;
	struct rcu_tasks_percpu *rtpcp;

	local_irq_save(flags);
	rtpcp = this_cpu_ptr(rcu_tasks_trace.rtpcpu);
	raw_spin_lock_rcu_node(rtpcp); // irqs already disabled
	t->trc_blkd_cpu = smp_processor_id();
	if (!rtpcp->rtp_blkd_tasks.next)
		INIT_LIST_HEAD(&rtpcp->rtp_blkd_tasks);
	list_add(&t->trc_blkd_node, &rtpcp->rtp_blkd_tasks);
	WRITE_ONCE(t->trc_reader_special.b.blocked, true);
	raw_spin_unlock_irqrestore_rcu_node(rtpcp, flags);
}
EXPORT_SYMBOL_GPL(rcu_tasks_trace_qs_blkd);

/* Add a task to the holdout list, if it is not already on the list. */
static void trc_add_holdout(struct task_struct *t, struct list_head *bhp)
{
	if (list_empty(&t->trc_holdout_list)) {
		get_task_struct(t);
		list_add(&t->trc_holdout_list, bhp);
		n_trc_holdouts++;
	}
}

/* Remove a task from the holdout list, if it is in fact present. */
static void trc_del_holdout(struct task_struct *t)
{
	if (!list_empty(&t->trc_holdout_list)) {
		list_del_init(&t->trc_holdout_list);
		put_task_struct(t);
		n_trc_holdouts--;
	}
}

/* IPI handler to check task state. */
static void trc_read_check_handler(void *t_in)
{
	int nesting;
	struct task_struct *t = current;
	struct task_struct *texp = t_in;

	// If the task is no longer running on this CPU, leave.
	if (unlikely(texp != t))
		goto reset_ipi; // Already on holdout list, so will check later.

	// If the task is not in a read-side critical section, and
	// if this is the last reader, awaken the grace-period kthread.
	nesting = READ_ONCE(t->trc_reader_nesting);
	if (likely(!nesting)) {
		rcu_trc_cmpxchg_need_qs(t, 0, TRC_NEED_QS_CHECKED);
		goto reset_ipi;
	}
	// If we are racing with an rcu_read_unlock_trace(), try again later.
	if (unlikely(nesting < 0))
		goto reset_ipi;

	// Get here if the task is in a read-side critical section.
	// Set its state so that it will update state for the grace-period
	// kthread upon exit from that critical section.
	rcu_trc_cmpxchg_need_qs(t, 0, TRC_NEED_QS | TRC_NEED_QS_CHECKED);

reset_ipi:
	// Allow future IPIs to be sent on CPU and for task.
	// Also order this IPI handler against any later manipulations of
	// the intended task.
	smp_store_release(per_cpu_ptr(&trc_ipi_to_cpu, smp_processor_id()), false); // ^^^
	smp_store_release(&texp->trc_ipi_to_cpu, -1); // ^^^
}

/* Callback function for scheduler to check locked-down task.  */
static int trc_inspect_reader(struct task_struct *t, void *bhp_in)
{
	struct list_head *bhp = bhp_in;
	int cpu = task_cpu(t);
	int nesting;
	bool ofl = cpu_is_offline(cpu);

	if (task_curr(t) && !ofl) {
		// If no chance of heavyweight readers, do it the hard way.
		if (!IS_ENABLED(CONFIG_TASKS_TRACE_RCU_READ_MB))
			return -EINVAL;

		// If heavyweight readers are enabled on the remote task,
		// we can inspect its state despite its currently running.
		// However, we cannot safely change its state.
		n_heavy_reader_attempts++;
		// Check for "running" idle tasks on offline CPUs.
		if (!rcu_watching_zero_in_eqs(cpu, &t->trc_reader_nesting))
			return -EINVAL; // No quiescent state, do it the hard way.
		n_heavy_reader_updates++;
		nesting = 0;
	} else {
		// The task is not running, so C-language access is safe.
		nesting = t->trc_reader_nesting;
		WARN_ON_ONCE(ofl && task_curr(t) && (t != idle_task(task_cpu(t))));
		if (IS_ENABLED(CONFIG_TASKS_TRACE_RCU_READ_MB) && ofl)
			n_heavy_reader_ofl_updates++;
	}

	// If not exiting a read-side critical section, mark as checked
	// so that the grace-period kthread will remove it from the
	// holdout list.
	if (!nesting) {
		rcu_trc_cmpxchg_need_qs(t, 0, TRC_NEED_QS_CHECKED);
		return 0;  // In QS, so done.
	}
	if (nesting < 0)
		return -EINVAL; // Reader transitioning, try again later.

	// The task is in a read-side critical section, so set up its
	// state so that it will update state upon exit from that critical
	// section.
	if (!rcu_trc_cmpxchg_need_qs(t, 0, TRC_NEED_QS | TRC_NEED_QS_CHECKED))
		trc_add_holdout(t, bhp);
	return 0;
}

/* Attempt to extract the state for the specified task. */
static void trc_wait_for_one_reader(struct task_struct *t,
				    struct list_head *bhp)
{
	int cpu;

	// If a previous IPI is still in flight, let it complete.
	if (smp_load_acquire(&t->trc_ipi_to_cpu) != -1) // Order IPI
		return;

	// The current task had better be in a quiescent state.
	if (t == current) {
		rcu_trc_cmpxchg_need_qs(t, 0, TRC_NEED_QS_CHECKED);
		WARN_ON_ONCE(READ_ONCE(t->trc_reader_nesting));
		return;
	}

	// Attempt to nail down the task for inspection.
	get_task_struct(t);
	if (!task_call_func(t, trc_inspect_reader, bhp)) {
		put_task_struct(t);
		return;
	}
	put_task_struct(t);

	// If this task is not yet on the holdout list, then we are in
	// an RCU read-side critical section.  Otherwise, the invocation of
	// trc_add_holdout() that added it to the list did the necessary
	// get_task_struct().  Either way, the task cannot be freed out
	// from under this code.

	// If currently running, send an IPI, either way, add to list.
	trc_add_holdout(t, bhp);
	if (task_curr(t) &&
	    time_after(jiffies + 1, rcu_tasks_trace.gp_start + rcu_task_ipi_delay)) {
		// The task is currently running, so try IPIing it.
		cpu = task_cpu(t);

		// If there is already an IPI outstanding, let it happen.
		if (per_cpu(trc_ipi_to_cpu, cpu) || t->trc_ipi_to_cpu >= 0)
			return;

		per_cpu(trc_ipi_to_cpu, cpu) = true;
		t->trc_ipi_to_cpu = cpu;
		rcu_tasks_trace.n_ipis++;
		if (smp_call_function_single(cpu, trc_read_check_handler, t, 0)) {
			// Just in case there is some other reason for
			// failure than the target CPU being offline.
			WARN_ONCE(1, "%s():  smp_call_function_single() failed for CPU: %d\n",
				  __func__, cpu);
			rcu_tasks_trace.n_ipis_fails++;
			per_cpu(trc_ipi_to_cpu, cpu) = false;
			t->trc_ipi_to_cpu = -1;
		}
	}
}

/*
 * Initialize for first-round processing for the specified task.
 * Return false if task is NULL or already taken care of, true otherwise.
 */
static bool rcu_tasks_trace_pertask_prep(struct task_struct *t, bool notself)
{
	// During early boot when there is only the one boot CPU, there
	// is no idle task for the other CPUs.	Also, the grace-period
	// kthread is always in a quiescent state.  In addition, just return
	// if this task is already on the list.
	if (unlikely(t == NULL) || (t == current && notself) || !list_empty(&t->trc_holdout_list))
		return false;

	rcu_st_need_qs(t, 0);
	t->trc_ipi_to_cpu = -1;
	return true;
}

/* Do first-round processing for the specified task. */
static void rcu_tasks_trace_pertask(struct task_struct *t, struct list_head *hop)
{
	if (rcu_tasks_trace_pertask_prep(t, true))
		trc_wait_for_one_reader(t, hop);
}

/* Initialize for a new RCU-tasks-trace grace period. */
static void rcu_tasks_trace_pregp_step(struct list_head *hop)
{
	LIST_HEAD(blkd_tasks);
	int cpu;
	unsigned long flags;
	struct rcu_tasks_percpu *rtpcp;
	struct task_struct *t;

	// There shouldn't be any old IPIs, but...
	for_each_possible_cpu(cpu)
		WARN_ON_ONCE(per_cpu(trc_ipi_to_cpu, cpu));

	// Disable CPU hotplug across the CPU scan for the benefit of
	// any IPIs that might be needed.  This also waits for all readers
	// in CPU-hotplug code paths.
	cpus_read_lock();

	// These rcu_tasks_trace_pertask_prep() calls are serialized to
	// allow safe access to the hop list.
	for_each_online_cpu(cpu) {
		rcu_read_lock();
		// Note that cpu_curr_snapshot() picks up the target
		// CPU's current task while its runqueue is locked with
		// an smp_mb__after_spinlock().  This ensures that either
		// the grace-period kthread will see that task's read-side
		// critical section or the task will see the updater's pre-GP
		// accesses.  The trailing smp_mb() in cpu_curr_snapshot()
		// does not currently play a role other than simplify
		// that function's ordering semantics.  If these simplified
		// ordering semantics continue to be redundant, that smp_mb()
		// might be removed.
		t = cpu_curr_snapshot(cpu);
		if (rcu_tasks_trace_pertask_prep(t, true))
			trc_add_holdout(t, hop);
		rcu_read_unlock();
		cond_resched_tasks_rcu_qs();
	}

	// Only after all running tasks have been accounted for is it
	// safe to take care of the tasks that have blocked within their
	// current RCU tasks trace read-side critical section.
	for_each_possible_cpu(cpu) {
		rtpcp = per_cpu_ptr(rcu_tasks_trace.rtpcpu, cpu);
		raw_spin_lock_irqsave_rcu_node(rtpcp, flags);
		list_splice_init(&rtpcp->rtp_blkd_tasks, &blkd_tasks);
		while (!list_empty(&blkd_tasks)) {
			rcu_read_lock();
			t = list_first_entry(&blkd_tasks, struct task_struct, trc_blkd_node);
			list_del_init(&t->trc_blkd_node);
			list_add(&t->trc_blkd_node, &rtpcp->rtp_blkd_tasks);
			raw_spin_unlock_irqrestore_rcu_node(rtpcp, flags);
			rcu_tasks_trace_pertask(t, hop);
			rcu_read_unlock();
			raw_spin_lock_irqsave_rcu_node(rtpcp, flags);
		}
		raw_spin_unlock_irqrestore_rcu_node(rtpcp, flags);
		cond_resched_tasks_rcu_qs();
	}

	// Re-enable CPU hotplug now that the holdout list is populated.
	cpus_read_unlock();
}

/*
 * Do intermediate processing between task and holdout scans.
 */
static void rcu_tasks_trace_postscan(struct list_head *hop)
{
	// Wait for late-stage exiting tasks to finish exiting.
	// These might have passed the call to exit_tasks_rcu_finish().

	// If you remove the following line, update rcu_trace_implies_rcu_gp()!!!
	synchronize_rcu();
	// Any tasks that exit after this point will set
	// TRC_NEED_QS_CHECKED in ->trc_reader_special.b.need_qs.
}

/* Communicate task state back to the RCU tasks trace stall warning request. */
struct trc_stall_chk_rdr {
	int nesting;
	int ipi_to_cpu;
	u8 needqs;
};

static int trc_check_slow_task(struct task_struct *t, void *arg)
{
	struct trc_stall_chk_rdr *trc_rdrp = arg;

	if (task_curr(t) && cpu_online(task_cpu(t)))
		return false; // It is running, so decline to inspect it.
	trc_rdrp->nesting = READ_ONCE(t->trc_reader_nesting);
	trc_rdrp->ipi_to_cpu = READ_ONCE(t->trc_ipi_to_cpu);
	trc_rdrp->needqs = rcu_ld_need_qs(t);
	return true;
}

/* Show the state of a task stalling the current RCU tasks trace GP. */
static void show_stalled_task_trace(struct task_struct *t, bool *firstreport)
{
	int cpu;
	struct trc_stall_chk_rdr trc_rdr;
	bool is_idle_tsk = is_idle_task(t);

	if (*firstreport) {
		pr_err("INFO: rcu_tasks_trace detected stalls on tasks:\n");
		*firstreport = false;
	}
	cpu = task_cpu(t);
	if (!task_call_func(t, trc_check_slow_task, &trc_rdr))
		pr_alert("P%d: %c%c\n",
			 t->pid,
			 ".I"[t->trc_ipi_to_cpu >= 0],
			 ".i"[is_idle_tsk]);
	else
		pr_alert("P%d: %c%c%c%c nesting: %d%c%c cpu: %d%s\n",
			 t->pid,
			 ".I"[trc_rdr.ipi_to_cpu >= 0],
			 ".i"[is_idle_tsk],
			 ".N"[cpu >= 0 && tick_nohz_full_cpu(cpu)],
			 ".B"[!!data_race(t->trc_reader_special.b.blocked)],
			 trc_rdr.nesting,
			 " !CN"[trc_rdr.needqs & 0x3],
			 " ?"[trc_rdr.needqs > 0x3],
			 cpu, cpu_online(cpu) ? "" : "(offline)");
	sched_show_task(t);
}

/* List stalled IPIs for RCU tasks trace. */
static void show_stalled_ipi_trace(void)
{
	int cpu;

	for_each_possible_cpu(cpu)
		if (per_cpu(trc_ipi_to_cpu, cpu))
			pr_alert("\tIPI outstanding to CPU %d\n", cpu);
}

/* Do one scan of the holdout list. */
static void check_all_holdout_tasks_trace(struct list_head *hop,
					  bool needreport, bool *firstreport)
{
	struct task_struct *g, *t;

	// Disable CPU hotplug across the holdout list scan for IPIs.
	cpus_read_lock();

	list_for_each_entry_safe(t, g, hop, trc_holdout_list) {
		// If safe and needed, try to check the current task.
		if (READ_ONCE(t->trc_ipi_to_cpu) == -1 &&
		    !(rcu_ld_need_qs(t) & TRC_NEED_QS_CHECKED))
			trc_wait_for_one_reader(t, hop);

		// If check succeeded, remove this task from the list.
		if (smp_load_acquire(&t->trc_ipi_to_cpu) == -1 &&
		    rcu_ld_need_qs(t) == TRC_NEED_QS_CHECKED)
			trc_del_holdout(t);
		else if (needreport)
			show_stalled_task_trace(t, firstreport);
		cond_resched_tasks_rcu_qs();
	}

	// Re-enable CPU hotplug now that the holdout list scan has completed.
	cpus_read_unlock();

	if (needreport) {
		if (*firstreport)
			pr_err("INFO: rcu_tasks_trace detected stalls? (Late IPI?)\n");
		show_stalled_ipi_trace();
	}
}

static void rcu_tasks_trace_empty_fn(void *unused)
{
}

/* Wait for grace period to complete and provide ordering. */
static void rcu_tasks_trace_postgp(struct rcu_tasks *rtp)
{
	int cpu;

	// Wait for any lingering IPI handlers to complete.  Note that
	// if a CPU has gone offline or transitioned to userspace in the
	// meantime, all IPI handlers should have been drained beforehand.
	// Yes, this assumes that CPUs process IPIs in order.  If that ever
	// changes, there will need to be a recheck and/or timed wait.
	for_each_online_cpu(cpu)
		if (WARN_ON_ONCE(smp_load_acquire(per_cpu_ptr(&trc_ipi_to_cpu, cpu))))
			smp_call_function_single(cpu, rcu_tasks_trace_empty_fn, NULL, 1);

	smp_mb(); // Caller's code must be ordered after wakeup.
		  // Pairs with pretty much every ordering primitive.
}

/* Report any needed quiescent state for this exiting task. */
static void exit_tasks_rcu_finish_trace(struct task_struct *t)
{
	union rcu_special trs = READ_ONCE(t->trc_reader_special);

	rcu_trc_cmpxchg_need_qs(t, 0, TRC_NEED_QS_CHECKED);
	WARN_ON_ONCE(READ_ONCE(t->trc_reader_nesting));
	if (WARN_ON_ONCE(rcu_ld_need_qs(t) & TRC_NEED_QS || trs.b.blocked))
		rcu_read_unlock_trace_special(t);
	else
		WRITE_ONCE(t->trc_reader_nesting, 0);
}

/**
 * call_rcu_tasks_trace() - Queue a callback trace task-based grace period
 * @rhp: structure to be used for queueing the RCU updates.
 * @func: actual callback function to be invoked after the grace period
 *
 * The callback function will be invoked some time after a trace rcu-tasks
 * grace period elapses, in other words after all currently executing
 * trace rcu-tasks read-side critical sections have completed. These
 * read-side critical sections are delimited by calls to rcu_read_lock_trace()
 * and rcu_read_unlock_trace().
 *
 * See the description of call_rcu() for more detailed information on
 * memory ordering guarantees.
 */
void call_rcu_tasks_trace(struct rcu_head *rhp, rcu_callback_t func)
{
	call_rcu_tasks_generic(rhp, func, &rcu_tasks_trace);
}
EXPORT_SYMBOL_GPL(call_rcu_tasks_trace);

/**
 * synchronize_rcu_tasks_trace - wait for a trace rcu-tasks grace period
 *
 * Control will return to the caller some time after a trace rcu-tasks
 * grace period has elapsed, in other words after all currently executing
 * trace rcu-tasks read-side critical sections have elapsed. These read-side
 * critical sections are delimited by calls to rcu_read_lock_trace()
 * and rcu_read_unlock_trace().
 *
 * This is a very specialized primitive, intended only for a few uses in
 * tracing and other situations requiring manipulation of function preambles
 * and profiling hooks.  The synchronize_rcu_tasks_trace() function is not
 * (yet) intended for heavy use from multiple CPUs.
 *
 * See the description of synchronize_rcu() for more detailed information
 * on memory ordering guarantees.
 */
void synchronize_rcu_tasks_trace(void)
{
	RCU_LOCKDEP_WARN(lock_is_held(&rcu_trace_lock_map), "Illegal synchronize_rcu_tasks_trace() in RCU Tasks Trace read-side critical section");
	synchronize_rcu_tasks_generic(&rcu_tasks_trace);
}
EXPORT_SYMBOL_GPL(synchronize_rcu_tasks_trace);

/**
 * rcu_barrier_tasks_trace - Wait for in-flight call_rcu_tasks_trace() callbacks.
 *
 * Although the current implementation is guaranteed to wait, it is not
 * obligated to, for example, if there are no pending callbacks.
 */
void rcu_barrier_tasks_trace(void)
{
	rcu_barrier_tasks_generic(&rcu_tasks_trace);
}
EXPORT_SYMBOL_GPL(rcu_barrier_tasks_trace);

int rcu_tasks_trace_lazy_ms = -1;
module_param(rcu_tasks_trace_lazy_ms, int, 0444);

static int __init rcu_spawn_tasks_trace_kthread(void)
{
	if (IS_ENABLED(CONFIG_TASKS_TRACE_RCU_READ_MB)) {
		rcu_tasks_trace.gp_sleep = HZ / 10;
		rcu_tasks_trace.init_fract = HZ / 10;
	} else {
		rcu_tasks_trace.gp_sleep = HZ / 200;
		if (rcu_tasks_trace.gp_sleep <= 0)
			rcu_tasks_trace.gp_sleep = 1;
		rcu_tasks_trace.init_fract = HZ / 200;
		if (rcu_tasks_trace.init_fract <= 0)
			rcu_tasks_trace.init_fract = 1;
	}
	if (rcu_tasks_trace_lazy_ms >= 0)
		rcu_tasks_trace.lazy_jiffies = msecs_to_jiffies(rcu_tasks_trace_lazy_ms);
	rcu_tasks_trace.pregp_func = rcu_tasks_trace_pregp_step;
	rcu_tasks_trace.postscan_func = rcu_tasks_trace_postscan;
	rcu_tasks_trace.holdouts_func = check_all_holdout_tasks_trace;
	rcu_tasks_trace.postgp_func = rcu_tasks_trace_postgp;
	rcu_spawn_tasks_kthread_generic(&rcu_tasks_trace);
	return 0;
}

#if !defined(CONFIG_TINY_RCU)
void show_rcu_tasks_trace_gp_kthread(void)
{
	char buf[64];

	snprintf(buf, sizeof(buf), "N%lu h:%lu/%lu/%lu",
		data_race(n_trc_holdouts),
		data_race(n_heavy_reader_ofl_updates),
		data_race(n_heavy_reader_updates),
		data_race(n_heavy_reader_attempts));
	show_rcu_tasks_generic_gp_kthread(&rcu_tasks_trace, buf);
}
EXPORT_SYMBOL_GPL(show_rcu_tasks_trace_gp_kthread);

void rcu_tasks_trace_torture_stats_print(char *tt, char *tf)
{
	rcu_tasks_torture_stats_print_generic(&rcu_tasks_trace, tt, tf, "");
}
EXPORT_SYMBOL_GPL(rcu_tasks_trace_torture_stats_print);
#endif // !defined(CONFIG_TINY_RCU)

struct task_struct *get_rcu_tasks_trace_gp_kthread(void)
{
	return rcu_tasks_trace.kthread_ptr;
}
EXPORT_SYMBOL_GPL(get_rcu_tasks_trace_gp_kthread);

void rcu_tasks_trace_get_gp_data(int *flags, unsigned long *gp_seq)
{
	*flags = 0;
	*gp_seq = rcu_seq_current(&rcu_tasks_trace.tasks_gp_seq);
}
EXPORT_SYMBOL_GPL(rcu_tasks_trace_get_gp_data);

#else /* #ifdef CONFIG_TASKS_TRACE_RCU */
static void exit_tasks_rcu_finish_trace(struct task_struct *t) { }
#endif /* #else #ifdef CONFIG_TASKS_TRACE_RCU */

#ifndef CONFIG_TINY_RCU
void show_rcu_tasks_gp_kthreads(void)
{
	show_rcu_tasks_classic_gp_kthread();
	show_rcu_tasks_rude_gp_kthread();
	show_rcu_tasks_trace_gp_kthread();
}
#endif /* #ifndef CONFIG_TINY_RCU */

#ifdef CONFIG_PROVE_RCU
struct rcu_tasks_test_desc {
	struct rcu_head rh;
	const char *name;
	bool notrun;
	unsigned long runstart;
};

static struct rcu_tasks_test_desc tests[] = {
	{
		.name = "call_rcu_tasks()",
		/* If not defined, the test is skipped. */
		.notrun = IS_ENABLED(CONFIG_TASKS_RCU),
	},
	{
		.name = "call_rcu_tasks_trace()",
		/* If not defined, the test is skipped. */
		.notrun = IS_ENABLED(CONFIG_TASKS_TRACE_RCU)
	}
};

#if defined(CONFIG_TASKS_RCU) || defined(CONFIG_TASKS_TRACE_RCU)
static void test_rcu_tasks_callback(struct rcu_head *rhp)
{
	struct rcu_tasks_test_desc *rttd =
		container_of(rhp, struct rcu_tasks_test_desc, rh);

	pr_info("Callback from %s invoked.\n", rttd->name);

	rttd->notrun = false;
}
#endif // #if defined(CONFIG_TASKS_RCU) || defined(CONFIG_TASKS_TRACE_RCU)

static void rcu_tasks_initiate_self_tests(void)
{
#ifdef CONFIG_TASKS_RCU
	pr_info("Running RCU Tasks wait API self tests\n");
	tests[0].runstart = jiffies;
	synchronize_rcu_tasks();
	call_rcu_tasks(&tests[0].rh, test_rcu_tasks_callback);
#endif

#ifdef CONFIG_TASKS_RUDE_RCU
	pr_info("Running RCU Tasks Rude wait API self tests\n");
	synchronize_rcu_tasks_rude();
#endif

#ifdef CONFIG_TASKS_TRACE_RCU
	pr_info("Running RCU Tasks Trace wait API self tests\n");
	tests[1].runstart = jiffies;
	synchronize_rcu_tasks_trace();
	call_rcu_tasks_trace(&tests[1].rh, test_rcu_tasks_callback);
#endif
}

/*
 * Return:  0 - test passed
 *	    1 - test failed, but have not timed out yet
 *	   -1 - test failed and timed out
 */
static int rcu_tasks_verify_self_tests(void)
{
	int ret = 0;
	int i;
	unsigned long bst = rcu_task_stall_timeout;

	if (bst <= 0 || bst > RCU_TASK_BOOT_STALL_TIMEOUT)
		bst = RCU_TASK_BOOT_STALL_TIMEOUT;
	for (i = 0; i < ARRAY_SIZE(tests); i++) {
		while (tests[i].notrun) {		// still hanging.
			if (time_after(jiffies, tests[i].runstart + bst)) {
				pr_err("%s has failed boot-time tests.\n", tests[i].name);
				ret = -1;
				break;
			}
			ret = 1;
			break;
		}
	}
	WARN_ON(ret < 0);

	return ret;
}

/*
 * Repeat the rcu_tasks_verify_self_tests() call once every second until the
 * test passes or has timed out.
 */
static struct delayed_work rcu_tasks_verify_work;
static void rcu_tasks_verify_work_fn(struct work_struct *work __maybe_unused)
{
	int ret = rcu_tasks_verify_self_tests();

	if (ret <= 0)
		return;

	/* Test fails but not timed out yet, reschedule another check */
	schedule_delayed_work(&rcu_tasks_verify_work, HZ);
}

static int rcu_tasks_verify_schedule_work(void)
{
	INIT_DELAYED_WORK(&rcu_tasks_verify_work, rcu_tasks_verify_work_fn);
	rcu_tasks_verify_work_fn(NULL);
	return 0;
}
late_initcall(rcu_tasks_verify_schedule_work);
#else /* #ifdef CONFIG_PROVE_RCU */
static void rcu_tasks_initiate_self_tests(void) { }
#endif /* #else #ifdef CONFIG_PROVE_RCU */

void __init tasks_cblist_init_generic(void)
{
	lockdep_assert_irqs_disabled();
	WARN_ON(num_online_cpus() > 1);

#ifdef CONFIG_TASKS_RCU
	cblist_init_generic(&rcu_tasks);
#endif

#ifdef CONFIG_TASKS_RUDE_RCU
	cblist_init_generic(&rcu_tasks_rude);
#endif

#ifdef CONFIG_TASKS_TRACE_RCU
	cblist_init_generic(&rcu_tasks_trace);
#endif
}

void __init rcu_init_tasks_generic(void)
{
#ifdef CONFIG_TASKS_RCU
	rcu_spawn_tasks_kthread();
#endif

#ifdef CONFIG_TASKS_RUDE_RCU
	rcu_spawn_tasks_rude_kthread();
#endif

#ifdef CONFIG_TASKS_TRACE_RCU
	rcu_spawn_tasks_trace_kthread();
#endif

	// Run the self-tests.
	rcu_tasks_initiate_self_tests();
}

#else /* #ifdef CONFIG_TASKS_RCU_GENERIC */
static inline void rcu_tasks_bootup_oddness(void) {}
#endif /* #else #ifdef CONFIG_TASKS_RCU_GENERIC */<|MERGE_RESOLUTION|>--- conflicted
+++ resolved
@@ -285,10 +285,7 @@
 			INIT_LIST_HEAD(&rtpcp->rtp_blkd_tasks);
 		if (!rtpcp->rtp_exit_list.next)
 			INIT_LIST_HEAD(&rtpcp->rtp_exit_list);
-<<<<<<< HEAD
-=======
 		rtpcp->barrier_q_head.next = &rtpcp->barrier_q_head;
->>>>>>> fa10f348
 		maxcpu = cpu;
 	}
 
