--- conflicted
+++ resolved
@@ -805,11 +805,7 @@
 /*
  * Returns positive if the specified CPU has passed through a quiescent state
  * by virtue of being in or having passed through an dynticks idle state since
-<<<<<<< HEAD
- * the last call to dyntick_save_progress_counter() for this same CPU, or by
-=======
  * the last call to rcu_watching_snap_save() for this same CPU, or by
->>>>>>> a6ad5510
  * virtue of having been offline.
  *
  * Returns negative if the specified CPU needs a force resched.
@@ -3104,36 +3100,11 @@
 	}
 
 	check_cb_ovld(rdp);
-<<<<<<< HEAD
-	if (rcu_nocb_try_bypass(rdp, head, &was_alldone, flags, lazy)) {
-		local_irq_restore(flags);
-		return; // Enqueued onto ->nocb_bypass, so just leave.
-	}
-	// If no-CBs CPU gets here, rcu_nocb_try_bypass() acquired ->nocb_lock.
-	rcu_segcblist_enqueue(&rdp->cblist, head);
-	if (__is_kvfree_rcu_offset((unsigned long)func))
-		trace_rcu_kvfree_callback(rcu_state.name, head,
-					 (unsigned long)func,
-					 rcu_segcblist_n_cbs(&rdp->cblist));
-	else
-		trace_rcu_callback(rcu_state.name, head,
-				   rcu_segcblist_n_cbs(&rdp->cblist));
-
-	trace_rcu_segcb_stats(&rdp->cblist, TPS("SegCBQueued"));
-
-	/* Go handle any RCU core processing required. */
-	if (unlikely(rcu_rdp_is_offloaded(rdp))) {
-		__call_rcu_nocb_wake(rdp, was_alldone, flags); /* unlocks */
-	} else {
-		__call_rcu_core(rdp, head, flags);
-	}
-=======
 
 	if (unlikely(rcu_rdp_is_offloaded(rdp)))
 		call_rcu_nocb(rdp, head, func, flags, lazy);
 	else
 		call_rcu_core(rdp, head, func, flags);
->>>>>>> a6ad5510
 	local_irq_restore(flags);
 }
 
@@ -3552,16 +3523,6 @@
 		return;
 	}
 	queue_delayed_work(system_unbound_wq, &krcp->monitor_work, delay);
-}
-
-static void
-schedule_delayed_monitor_work(struct kfree_rcu_cpu *krcp)
-{
-	unsigned long flags;
-
-	raw_spin_lock_irqsave(&krcp->lock, flags);
-	__schedule_delayed_monitor_work(krcp);
-	raw_spin_unlock_irqrestore(&krcp->lock, flags);
 }
 
 static void
@@ -5395,57 +5356,6 @@
 	return NOTIFY_OK;
 }
 
-<<<<<<< HEAD
-#ifdef CONFIG_RCU_EXP_KTHREAD
-struct kthread_worker *rcu_exp_gp_kworker;
-struct kthread_worker *rcu_exp_par_gp_kworker;
-
-static void __init rcu_start_exp_gp_kworkers(void)
-{
-	const char *par_gp_kworker_name = "rcu_exp_par_gp_kthread_worker";
-	const char *gp_kworker_name = "rcu_exp_gp_kthread_worker";
-	struct sched_param param = { .sched_priority = kthread_prio };
-
-	rcu_exp_gp_kworker = kthread_create_worker(0, gp_kworker_name);
-	if (IS_ERR_OR_NULL(rcu_exp_gp_kworker)) {
-		pr_err("Failed to create %s!\n", gp_kworker_name);
-		rcu_exp_gp_kworker = NULL;
-		return;
-	}
-
-	rcu_exp_par_gp_kworker = kthread_create_worker(0, par_gp_kworker_name);
-	if (IS_ERR_OR_NULL(rcu_exp_par_gp_kworker)) {
-		pr_err("Failed to create %s!\n", par_gp_kworker_name);
-		rcu_exp_par_gp_kworker = NULL;
-		kthread_destroy_worker(rcu_exp_gp_kworker);
-		rcu_exp_gp_kworker = NULL;
-		return;
-	}
-
-	sched_setscheduler_nocheck(rcu_exp_gp_kworker->task, SCHED_FIFO, &param);
-	sched_setscheduler_nocheck(rcu_exp_par_gp_kworker->task, SCHED_FIFO,
-				   &param);
-}
-
-static inline void rcu_alloc_par_gp_wq(void)
-{
-}
-#else /* !CONFIG_RCU_EXP_KTHREAD */
-struct workqueue_struct *rcu_par_gp_wq;
-
-static void __init rcu_start_exp_gp_kworkers(void)
-{
-}
-
-static inline void rcu_alloc_par_gp_wq(void)
-{
-	rcu_par_gp_wq = alloc_workqueue("rcu_par_gp", WQ_MEM_RECLAIM, 0);
-	WARN_ON(!rcu_par_gp_wq);
-}
-#endif /* CONFIG_RCU_EXP_KTHREAD */
-
-=======
->>>>>>> a6ad5510
 /*
  * Spawn the kthreads that handle RCU's grace periods.
  */
