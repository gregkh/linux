--- conflicted
+++ resolved
@@ -3114,18 +3114,6 @@
 	return sum;
 }
 
-static bool
-need_wait_for_krwp_work(struct kfree_rcu_cpu_work *krwp)
-{
-	int i;
-
-	for (i = 0; i < FREE_N_CHANNELS; i++)
-		if (krwp->bkvhead_free[i])
-			return true;
-
-	return !!krwp->head_free;
-}
-
 static void
 schedule_delayed_monitor_work(struct kfree_rcu_cpu *krcp)
 {
@@ -3204,10 +3192,7 @@
 		if (need_wait_for_krwp_work(krwp))
 			continue;
 
-<<<<<<< HEAD
-=======
 		// kvfree_rcu_drain_ready() might handle this krcp, if so give up.
->>>>>>> 98817289
 		if (need_offload_krc(krcp)) {
 			// Channel 1 corresponds to the SLAB-pointer bulk path.
 			// Channel 2 corresponds to vmalloc-pointer bulk path.
@@ -3429,14 +3414,6 @@
 		krcp->head_gp_snap = get_state_synchronize_rcu();
 		success = true;
 	}
-
-	/*
-	 * The kvfree_rcu() caller considers the pointer freed at this point
-	 * and likely removes any references to it. Since the actual slab
-	 * freeing (and kmemleak_free()) is deferred, tell kmemleak to ignore
-	 * this object (no scanning or false positives reporting).
-	 */
-	kmemleak_ignore(ptr);
 
 	/*
 	 * The kvfree_rcu() caller considers the pointer freed at this point
