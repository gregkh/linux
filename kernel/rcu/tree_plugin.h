--- conflicted
+++ resolved
@@ -649,8 +649,6 @@
 		WRITE_ONCE(rdp->defer_qs_iw_pending, DEFER_QS_IDLE);
 
 	local_irq_restore(flags);
-<<<<<<< HEAD
-=======
 }
 
 /*
@@ -720,7 +718,6 @@
 		return true;
 
 	return false;
->>>>>>> 449d48b1
 }
 
 /*
@@ -762,11 +759,7 @@
 			set_tsk_need_resched(current);
 			set_preempt_need_resched();
 			if (IS_ENABLED(CONFIG_IRQ_WORK) && irqs_were_disabled &&
-<<<<<<< HEAD
-			    expboost && rdp->defer_qs_iw_pending != DEFER_QS_PENDING &&
-=======
 			    needs_exp && rdp->defer_qs_iw_pending != DEFER_QS_PENDING &&
->>>>>>> 449d48b1
 			    cpu_online(rdp->cpu)) {
 				// Get scheduler to re-evaluate and call hooks.
 				// If !IRQ_WORK, FQS scan will eventually IPI.
