--- conflicted
+++ resolved
@@ -613,16 +613,9 @@
 		struct rcu_data *rdp = this_cpu_ptr(&rcu_data);
 		struct rcu_node *rnp = rdp->mynode;
 
-<<<<<<< HEAD
-		t->rcu_read_unlock_special.b.exp_hint = false;
-		exp = (t->rcu_blocked_node && t->rcu_blocked_node->exp_tasks) ||
-		      (rdp->grpmask & READ_ONCE(rnp->expmask)) ||
-		      tick_nohz_full_cpu(rdp->cpu);
-=======
 		exp = (t->rcu_blocked_node &&
 		       READ_ONCE(t->rcu_blocked_node->exp_tasks)) ||
 		      (rdp->grpmask & READ_ONCE(rnp->expmask));
->>>>>>> d1988041
 		// Need to defer quiescent state until everything is enabled.
 		if (use_softirq && (in_irq() || (exp && !irqs_were_disabled))) {
 			// Using softirq, safe to awaken, and either the
@@ -763,13 +756,8 @@
 		pr_info("%s: %d:%d ->qsmask %#lx ->qsmaskinit %#lx ->qsmaskinitnext %#lx\n",
 			__func__, rnp1->grplo, rnp1->grphi, rnp1->qsmask, rnp1->qsmaskinit, rnp1->qsmaskinitnext);
 	pr_info("%s: ->gp_tasks %p ->boost_tasks %p ->exp_tasks %p\n",
-<<<<<<< HEAD
-		__func__, READ_ONCE(rnp->gp_tasks), rnp->boost_tasks,
-		rnp->exp_tasks);
-=======
 		__func__, READ_ONCE(rnp->gp_tasks), data_race(rnp->boost_tasks),
 		READ_ONCE(rnp->exp_tasks));
->>>>>>> d1988041
 	pr_info("%s: ->blkd_tasks", __func__);
 	i = 0;
 	list_for_each(lhp, &rnp->blkd_tasks) {
