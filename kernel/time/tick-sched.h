--- conflicted
+++ resolved
@@ -63,14 +63,7 @@
  */
 struct tick_sched {
 	/* Common flags */
-<<<<<<< HEAD
-	unsigned int			inidle		: 1;
-	unsigned int			tick_stopped	: 1;
-	unsigned int			idle_active	: 1;
-	unsigned int			do_timer_last	: 1;
-=======
 	unsigned long			flags;
->>>>>>> a6ad5510
 
 	/* Tick handling: jiffies stall check */
 	unsigned int			stalled_jiffies;
