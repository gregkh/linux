--- conflicted
+++ resolved
@@ -1612,18 +1612,13 @@
 {
 	struct tick_device *td = &per_cpu(tick_cpu_device, cpu);
 	struct tick_sched *ts = &per_cpu(tick_cpu_sched, cpu);
-<<<<<<< HEAD
-=======
 	struct clock_event_device *dev = td->evtdev;
->>>>>>> a6ad5510
 	ktime_t idle_sleeptime, iowait_sleeptime;
 	unsigned long idle_calls, idle_sleeps;
 
 	/* This must happen before hrtimers are migrated! */
 	tick_sched_timer_cancel(ts);
 
-<<<<<<< HEAD
-=======
 	/*
 	 * If the clockevents doesn't support CLOCK_EVT_STATE_ONESHOT_STOPPED,
 	 * make sure not to call low-res tick handler.
@@ -1631,7 +1626,6 @@
 	if (tick_sched_flag_test(ts, TS_FLAG_NOHZ))
 		dev->event_handler = clockevents_handle_noop;
 
->>>>>>> a6ad5510
 	idle_sleeptime = ts->idle_sleeptime;
 	iowait_sleeptime = ts->iowait_sleeptime;
 	idle_calls = ts->idle_calls;
