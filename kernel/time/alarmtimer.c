--- conflicted
+++ resolved
@@ -491,17 +491,10 @@
 		if (interval < kj)
 			now = ktime_add(now, kj);
 	}
-<<<<<<< HEAD
 
 	return alarm_forward(alarm, now, interval);
 }
 
-=======
-
-	return alarm_forward(alarm, now, interval);
-}
-
->>>>>>> 98817289
 u64 alarm_forward_now(struct alarm *alarm, ktime_t interval)
 {
 	return __alarm_forward_now(alarm, interval, false);
