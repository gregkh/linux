--- conflicted
+++ resolved
@@ -46,11 +46,7 @@
 print_timer(struct seq_file *m, struct hrtimer *taddr, struct hrtimer *timer,
 	    int idx, u64 now)
 {
-<<<<<<< HEAD
-	SEQ_printf(m, " #%d: <%p>, %ps", idx, taddr, timer->function);
-=======
 	SEQ_printf(m, " #%d: <%p>, %ps", idx, taddr, ACCESS_PRIVATE(timer, function));
->>>>>>> fc85704c
 	SEQ_printf(m, ", S:%02x", timer->state);
 	SEQ_printf(m, "\n");
 	SEQ_printf(m, " # expires at %Lu-%Lu nsecs [in %Ld to %Ld nsecs]\n",
