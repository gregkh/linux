--- conflicted
+++ resolved
@@ -1219,10 +1219,6 @@
 		dpm_resume_start(PMSG_RESTORE);
  Resume_devices:
 		dpm_resume_end(PMSG_RESTORE);
-<<<<<<< HEAD
-		pm_restore_gfp_mask();
-=======
->>>>>>> 449d48b1
 		console_resume_all();
 		thaw_processes();
  Restore_console:
