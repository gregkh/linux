// SPDX-License-Identifier: GPL-2.0
/*
 * linux/kernel/seccomp.c
 *
 * Copyright 2004-2005  Andrea Arcangeli <andrea@cpushare.com>
 *
 * Copyright (C) 2012 Google, Inc.
 * Will Drewry <wad@chromium.org>
 *
 * This defines a simple but solid secure-computing facility.
 *
 * Mode 1 uses a fixed list of allowed system calls.
 * Mode 2 allows user-defined system call filters in the form
 *        of Berkeley Packet Filters/Linux Socket Filters.
 */
#define pr_fmt(fmt) "seccomp: " fmt

#include <linux/refcount.h>
#include <linux/audit.h>
#include <linux/compat.h>
#include <linux/coredump.h>
#include <linux/kmemleak.h>
#include <linux/nospec.h>
#include <linux/prctl.h>
#include <linux/sched.h>
#include <linux/sched/task_stack.h>
#include <linux/seccomp.h>
#include <linux/slab.h>
#include <linux/syscalls.h>
#include <linux/sysctl.h>

#include <asm/syscall.h>

/* Not exposed in headers: strictly internal use only. */
#define SECCOMP_MODE_DEAD	(SECCOMP_MODE_FILTER + 1)

#ifdef CONFIG_SECCOMP_FILTER
#include <linux/file.h>
#include <linux/filter.h>
#include <linux/pid.h>
#include <linux/ptrace.h>
#include <linux/capability.h>
#include <linux/uaccess.h>
#include <linux/anon_inodes.h>
#include <linux/lockdep.h>

/*
 * When SECCOMP_IOCTL_NOTIF_ID_VALID was first introduced, it had the
 * wrong direction flag in the ioctl number. This is the broken one,
 * which the kernel needs to keep supporting until all userspaces stop
 * using the wrong command number.
 */
#define SECCOMP_IOCTL_NOTIF_ID_VALID_WRONG_DIR	SECCOMP_IOR(2, __u64)

enum notify_state {
	SECCOMP_NOTIFY_INIT,
	SECCOMP_NOTIFY_SENT,
	SECCOMP_NOTIFY_REPLIED,
};

struct seccomp_knotif {
	/* The struct pid of the task whose filter triggered the notification */
	struct task_struct *task;

	/* The "cookie" for this request; this is unique for this filter. */
	u64 id;

	/*
	 * The seccomp data. This pointer is valid the entire time this
	 * notification is active, since it comes from __seccomp_filter which
	 * eclipses the entire lifecycle here.
	 */
	const struct seccomp_data *data;

	/*
	 * Notification states. When SECCOMP_RET_USER_NOTIF is returned, a
	 * struct seccomp_knotif is created and starts out in INIT. Once the
	 * handler reads the notification off of an FD, it transitions to SENT.
	 * If a signal is received the state transitions back to INIT and
	 * another message is sent. When the userspace handler replies, state
	 * transitions to REPLIED.
	 */
	enum notify_state state;

	/* The return values, only valid when in SECCOMP_NOTIFY_REPLIED */
	int error;
	long val;
	u32 flags;

	/*
	 * Signals when this has changed states, such as the listener
	 * dying, a new seccomp addfd message, or changing to REPLIED
	 */
	struct completion ready;

	struct list_head list;

	/* outstanding addfd requests */
	struct list_head addfd;
};

/**
 * struct seccomp_kaddfd - container for seccomp_addfd ioctl messages
 *
 * @file: A reference to the file to install in the other task
 * @fd: The fd number to install it at. If the fd number is -1, it means the
 *      installing process should allocate the fd as normal.
 * @flags: The flags for the new file descriptor. At the moment, only O_CLOEXEC
 *         is allowed.
 * @ioctl_flags: The flags used for the seccomp_addfd ioctl.
 * @setfd: whether or not SECCOMP_ADDFD_FLAG_SETFD was set during notify_addfd
 * @ret: The return value of the installing process. It is set to the fd num
 *       upon success (>= 0).
 * @completion: Indicates that the installing process has completed fd
 *              installation, or gone away (either due to successful
 *              reply, or signal)
 * @list: list_head for chaining seccomp_kaddfd together.
 *
 */
struct seccomp_kaddfd {
	struct file *file;
	int fd;
	unsigned int flags;
	__u32 ioctl_flags;

	union {
		bool setfd;
		/* To only be set on reply */
		int ret;
	};
	struct completion completion;
	struct list_head list;
};

/**
 * struct notification - container for seccomp userspace notifications. Since
 * most seccomp filters will not have notification listeners attached and this
 * structure is fairly large, we store the notification-specific stuff in a
 * separate structure.
 *
 * @requests: A semaphore that users of this notification can wait on for
 *            changes. Actual reads and writes are still controlled with
 *            filter->notify_lock.
 * @flags: A set of SECCOMP_USER_NOTIF_FD_* flags.
 * @next_id: The id of the next request.
 * @notifications: A list of struct seccomp_knotif elements.
 */

struct notification {
	atomic_t requests;
	u32 flags;
	u64 next_id;
	struct list_head notifications;
};

#ifdef SECCOMP_ARCH_NATIVE
/**
 * struct action_cache - per-filter cache of seccomp actions per
 * arch/syscall pair
 *
 * @allow_native: A bitmap where each bit represents whether the
 *		  filter will always allow the syscall, for the
 *		  native architecture.
 * @allow_compat: A bitmap where each bit represents whether the
 *		  filter will always allow the syscall, for the
 *		  compat architecture.
 */
struct action_cache {
	DECLARE_BITMAP(allow_native, SECCOMP_ARCH_NATIVE_NR);
#ifdef SECCOMP_ARCH_COMPAT
	DECLARE_BITMAP(allow_compat, SECCOMP_ARCH_COMPAT_NR);
#endif
};
#else
struct action_cache { };

static inline bool seccomp_cache_check_allow(const struct seccomp_filter *sfilter,
					     const struct seccomp_data *sd)
{
	return false;
}

static inline void seccomp_cache_prepare(struct seccomp_filter *sfilter)
{
}
#endif /* SECCOMP_ARCH_NATIVE */

/**
 * struct seccomp_filter - container for seccomp BPF programs
 *
 * @refs: Reference count to manage the object lifetime.
 *	  A filter's reference count is incremented for each directly
 *	  attached task, once for the dependent filter, and if
 *	  requested for the user notifier. When @refs reaches zero,
 *	  the filter can be freed.
 * @users: A filter's @users count is incremented for each directly
 *         attached task (filter installation, fork(), thread_sync),
 *	   and once for the dependent filter (tracked in filter->prev).
 *	   When it reaches zero it indicates that no direct or indirect
 *	   users of that filter exist. No new tasks can get associated with
 *	   this filter after reaching 0. The @users count is always smaller
 *	   or equal to @refs. Hence, reaching 0 for @users does not mean
 *	   the filter can be freed.
 * @cache: cache of arch/syscall mappings to actions
 * @log: true if all actions except for SECCOMP_RET_ALLOW should be logged
 * @wait_killable_recv: Put notifying process in killable state once the
 *			notification is received by the userspace listener.
 * @prev: points to a previously installed, or inherited, filter
 * @prog: the BPF program to evaluate
 * @notif: the struct that holds all notification related information
 * @notify_lock: A lock for all notification-related accesses.
 * @wqh: A wait queue for poll if a notifier is in use.
 *
 * seccomp_filter objects are organized in a tree linked via the @prev
 * pointer.  For any task, it appears to be a singly-linked list starting
 * with current->seccomp.filter, the most recently attached or inherited filter.
 * However, multiple filters may share a @prev node, by way of fork(), which
 * results in a unidirectional tree existing in memory.  This is similar to
 * how namespaces work.
 *
 * seccomp_filter objects should never be modified after being attached
 * to a task_struct (other than @refs).
 */
struct seccomp_filter {
	refcount_t refs;
	refcount_t users;
	bool log;
	bool wait_killable_recv;
	struct action_cache cache;
	struct seccomp_filter *prev;
	struct bpf_prog *prog;
	struct notification *notif;
	struct mutex notify_lock;
	wait_queue_head_t wqh;
};

/* Limit any path through the tree to 256KB worth of instructions. */
#define MAX_INSNS_PER_PATH ((1 << 18) / sizeof(struct sock_filter))

/*
 * Endianness is explicitly ignored and left for BPF program authors to manage
 * as per the specific architecture.
 */
static void populate_seccomp_data(struct seccomp_data *sd)
{
	/*
	 * Instead of using current_pt_reg(), we're already doing the work
	 * to safely fetch "current", so just use "task" everywhere below.
	 */
	struct task_struct *task = current;
	struct pt_regs *regs = task_pt_regs(task);
	unsigned long args[6];

	sd->nr = syscall_get_nr(task, regs);
	sd->arch = syscall_get_arch(task);
	syscall_get_arguments(task, regs, args);
	sd->args[0] = args[0];
	sd->args[1] = args[1];
	sd->args[2] = args[2];
	sd->args[3] = args[3];
	sd->args[4] = args[4];
	sd->args[5] = args[5];
	sd->instruction_pointer = KSTK_EIP(task);
}

/**
 *	seccomp_check_filter - verify seccomp filter code
 *	@filter: filter to verify
 *	@flen: length of filter
 *
 * Takes a previously checked filter (by bpf_check_classic) and
 * redirects all filter code that loads struct sk_buff data
 * and related data through seccomp_bpf_load.  It also
 * enforces length and alignment checking of those loads.
 *
 * Returns 0 if the rule set is legal or -EINVAL if not.
 */
static int seccomp_check_filter(struct sock_filter *filter, unsigned int flen)
{
	int pc;
	for (pc = 0; pc < flen; pc++) {
		struct sock_filter *ftest = &filter[pc];
		u16 code = ftest->code;
		u32 k = ftest->k;

		switch (code) {
		case BPF_LD | BPF_W | BPF_ABS:
			ftest->code = BPF_LDX | BPF_W | BPF_ABS;
			/* 32-bit aligned and not out of bounds. */
			if (k >= sizeof(struct seccomp_data) || k & 3)
				return -EINVAL;
			continue;
		case BPF_LD | BPF_W | BPF_LEN:
			ftest->code = BPF_LD | BPF_IMM;
			ftest->k = sizeof(struct seccomp_data);
			continue;
		case BPF_LDX | BPF_W | BPF_LEN:
			ftest->code = BPF_LDX | BPF_IMM;
			ftest->k = sizeof(struct seccomp_data);
			continue;
		/* Explicitly include allowed calls. */
		case BPF_RET | BPF_K:
		case BPF_RET | BPF_A:
		case BPF_ALU | BPF_ADD | BPF_K:
		case BPF_ALU | BPF_ADD | BPF_X:
		case BPF_ALU | BPF_SUB | BPF_K:
		case BPF_ALU | BPF_SUB | BPF_X:
		case BPF_ALU | BPF_MUL | BPF_K:
		case BPF_ALU | BPF_MUL | BPF_X:
		case BPF_ALU | BPF_DIV | BPF_K:
		case BPF_ALU | BPF_DIV | BPF_X:
		case BPF_ALU | BPF_AND | BPF_K:
		case BPF_ALU | BPF_AND | BPF_X:
		case BPF_ALU | BPF_OR | BPF_K:
		case BPF_ALU | BPF_OR | BPF_X:
		case BPF_ALU | BPF_XOR | BPF_K:
		case BPF_ALU | BPF_XOR | BPF_X:
		case BPF_ALU | BPF_LSH | BPF_K:
		case BPF_ALU | BPF_LSH | BPF_X:
		case BPF_ALU | BPF_RSH | BPF_K:
		case BPF_ALU | BPF_RSH | BPF_X:
		case BPF_ALU | BPF_NEG:
		case BPF_LD | BPF_IMM:
		case BPF_LDX | BPF_IMM:
		case BPF_MISC | BPF_TAX:
		case BPF_MISC | BPF_TXA:
		case BPF_LD | BPF_MEM:
		case BPF_LDX | BPF_MEM:
		case BPF_ST:
		case BPF_STX:
		case BPF_JMP | BPF_JA:
		case BPF_JMP | BPF_JEQ | BPF_K:
		case BPF_JMP | BPF_JEQ | BPF_X:
		case BPF_JMP | BPF_JGE | BPF_K:
		case BPF_JMP | BPF_JGE | BPF_X:
		case BPF_JMP | BPF_JGT | BPF_K:
		case BPF_JMP | BPF_JGT | BPF_X:
		case BPF_JMP | BPF_JSET | BPF_K:
		case BPF_JMP | BPF_JSET | BPF_X:
			continue;
		default:
			return -EINVAL;
		}
	}
	return 0;
}

#ifdef SECCOMP_ARCH_NATIVE
static inline bool seccomp_cache_check_allow_bitmap(const void *bitmap,
						    size_t bitmap_size,
						    int syscall_nr)
{
	if (unlikely(syscall_nr < 0 || syscall_nr >= bitmap_size))
		return false;
	syscall_nr = array_index_nospec(syscall_nr, bitmap_size);

	return test_bit(syscall_nr, bitmap);
}

/**
 * seccomp_cache_check_allow - lookup seccomp cache
 * @sfilter: The seccomp filter
 * @sd: The seccomp data to lookup the cache with
 *
 * Returns true if the seccomp_data is cached and allowed.
 */
static inline bool seccomp_cache_check_allow(const struct seccomp_filter *sfilter,
					     const struct seccomp_data *sd)
{
	int syscall_nr = sd->nr;
	const struct action_cache *cache = &sfilter->cache;

#ifndef SECCOMP_ARCH_COMPAT
	/* A native-only architecture doesn't need to check sd->arch. */
	return seccomp_cache_check_allow_bitmap(cache->allow_native,
						SECCOMP_ARCH_NATIVE_NR,
						syscall_nr);
#else
	if (likely(sd->arch == SECCOMP_ARCH_NATIVE))
		return seccomp_cache_check_allow_bitmap(cache->allow_native,
							SECCOMP_ARCH_NATIVE_NR,
							syscall_nr);
	if (likely(sd->arch == SECCOMP_ARCH_COMPAT))
		return seccomp_cache_check_allow_bitmap(cache->allow_compat,
							SECCOMP_ARCH_COMPAT_NR,
							syscall_nr);
#endif /* SECCOMP_ARCH_COMPAT */

	WARN_ON_ONCE(true);
	return false;
}
#endif /* SECCOMP_ARCH_NATIVE */

#define ACTION_ONLY(ret) ((s32)((ret) & (SECCOMP_RET_ACTION_FULL)))
/**
 * seccomp_run_filters - evaluates all seccomp filters against @sd
 * @sd: optional seccomp data to be passed to filters
 * @match: stores struct seccomp_filter that resulted in the return value,
 *         unless filter returned SECCOMP_RET_ALLOW, in which case it will
 *         be unchanged.
 *
 * Returns valid seccomp BPF response codes.
 */
static u32 seccomp_run_filters(const struct seccomp_data *sd,
			       struct seccomp_filter **match)
{
	u32 ret = SECCOMP_RET_ALLOW;
	/* Make sure cross-thread synced filter points somewhere sane. */
	struct seccomp_filter *f =
			READ_ONCE(current->seccomp.filter);

	/* Ensure unexpected behavior doesn't result in failing open. */
	if (WARN_ON(f == NULL))
		return SECCOMP_RET_KILL_PROCESS;

	if (seccomp_cache_check_allow(f, sd))
		return SECCOMP_RET_ALLOW;

	/*
	 * All filters in the list are evaluated and the lowest BPF return
	 * value always takes priority (ignoring the DATA).
	 */
	for (; f; f = f->prev) {
		u32 cur_ret = bpf_prog_run_pin_on_cpu(f->prog, sd);

		if (ACTION_ONLY(cur_ret) < ACTION_ONLY(ret)) {
			ret = cur_ret;
			*match = f;
		}
	}
	return ret;
}
#endif /* CONFIG_SECCOMP_FILTER */

static inline bool seccomp_may_assign_mode(unsigned long seccomp_mode)
{
	assert_spin_locked(&current->sighand->siglock);

	if (current->seccomp.mode && current->seccomp.mode != seccomp_mode)
		return false;

	return true;
}

void __weak arch_seccomp_spec_mitigate(struct task_struct *task) { }

static inline void seccomp_assign_mode(struct task_struct *task,
				       unsigned long seccomp_mode,
				       unsigned long flags)
{
	assert_spin_locked(&task->sighand->siglock);

	task->seccomp.mode = seccomp_mode;
	/*
	 * Make sure SYSCALL_WORK_SECCOMP cannot be set before the mode (and
	 * filter) is set.
	 */
	smp_mb__before_atomic();
	/* Assume default seccomp processes want spec flaw mitigation. */
	if ((flags & SECCOMP_FILTER_FLAG_SPEC_ALLOW) == 0)
		arch_seccomp_spec_mitigate(task);
	set_task_syscall_work(task, SECCOMP);
}

#ifdef CONFIG_SECCOMP_FILTER
/* Returns 1 if the parent is an ancestor of the child. */
static int is_ancestor(struct seccomp_filter *parent,
		       struct seccomp_filter *child)
{
	/* NULL is the root ancestor. */
	if (parent == NULL)
		return 1;
	for (; child; child = child->prev)
		if (child == parent)
			return 1;
	return 0;
}

/**
 * seccomp_can_sync_threads: checks if all threads can be synchronized
 *
 * Expects sighand and cred_guard_mutex locks to be held.
 *
 * Returns 0 on success, -ve on error, or the pid of a thread which was
 * either not in the correct seccomp mode or did not have an ancestral
 * seccomp filter.
 */
static inline pid_t seccomp_can_sync_threads(void)
{
	struct task_struct *thread, *caller;

	BUG_ON(!mutex_is_locked(&current->signal->cred_guard_mutex));
	assert_spin_locked(&current->sighand->siglock);

	/* Validate all threads being eligible for synchronization. */
	caller = current;
	for_each_thread(caller, thread) {
		pid_t failed;

		/* Skip current, since it is initiating the sync. */
		if (thread == caller)
			continue;
		/* Skip exited threads. */
		if (thread->flags & PF_EXITING)
			continue;

		if (thread->seccomp.mode == SECCOMP_MODE_DISABLED ||
		    (thread->seccomp.mode == SECCOMP_MODE_FILTER &&
		     is_ancestor(thread->seccomp.filter,
				 caller->seccomp.filter)))
			continue;

		/* Return the first thread that cannot be synchronized. */
		failed = task_pid_vnr(thread);
		/* If the pid cannot be resolved, then return -ESRCH */
		if (WARN_ON(failed == 0))
			failed = -ESRCH;
		return failed;
	}

	return 0;
}

static inline void seccomp_filter_free(struct seccomp_filter *filter)
{
	if (filter) {
		bpf_prog_destroy(filter->prog);
		kfree(filter);
	}
}

static void __seccomp_filter_orphan(struct seccomp_filter *orig)
{
	while (orig && refcount_dec_and_test(&orig->users)) {
		if (waitqueue_active(&orig->wqh))
			wake_up_poll(&orig->wqh, EPOLLHUP);
		orig = orig->prev;
	}
}

static void __put_seccomp_filter(struct seccomp_filter *orig)
{
	/* Clean up single-reference branches iteratively. */
	while (orig && refcount_dec_and_test(&orig->refs)) {
		struct seccomp_filter *freeme = orig;
		orig = orig->prev;
		seccomp_filter_free(freeme);
	}
}

static void __seccomp_filter_release(struct seccomp_filter *orig)
{
	/* Notify about any unused filters in the task's former filter tree. */
	__seccomp_filter_orphan(orig);
	/* Finally drop all references to the task's former tree. */
	__put_seccomp_filter(orig);
}

/**
 * seccomp_filter_release - Detach the task from its filter tree,
 *			    drop its reference count, and notify
 *			    about unused filters
 *
 * @tsk: task the filter should be released from.
 *
 * This function should only be called when the task is exiting as
 * it detaches it from its filter tree. PF_EXITING has to be set
 * for the task.
 */
void seccomp_filter_release(struct task_struct *tsk)
{
	struct seccomp_filter *orig;

	if (WARN_ON((tsk->flags & PF_EXITING) == 0))
		return;

	if (READ_ONCE(tsk->seccomp.filter) == NULL)
		return;

	spin_lock_irq(&tsk->sighand->siglock);
	orig = tsk->seccomp.filter;
	/* Detach task from its filter tree. */
	tsk->seccomp.filter = NULL;
	spin_unlock_irq(&tsk->sighand->siglock);
	__seccomp_filter_release(orig);
}

/**
 * seccomp_sync_threads: sets all threads to use current's filter
 *
 * @flags: SECCOMP_FILTER_FLAG_* flags to set during sync.
 *
 * Expects sighand and cred_guard_mutex locks to be held, and for
 * seccomp_can_sync_threads() to have returned success already
 * without dropping the locks.
 *
 */
static inline void seccomp_sync_threads(unsigned long flags)
{
	struct task_struct *thread, *caller;

	BUG_ON(!mutex_is_locked(&current->signal->cred_guard_mutex));
	assert_spin_locked(&current->sighand->siglock);

	/*
	 * Don't touch any of the threads if the process is being killed.
	 * This allows for a lockless check in seccomp_filter_release.
	 */
	if (current->signal->flags & SIGNAL_GROUP_EXIT)
		return;

	/* Synchronize all threads. */
	caller = current;
	for_each_thread(caller, thread) {
		/* Skip current, since it needs no changes. */
		if (thread == caller)
			continue;

		/*
		 * Skip exited threads. seccomp_filter_release could have
		 * been already called for this task.
		 */
		if (thread->flags & PF_EXITING)
			continue;

		/* Get a task reference for the new leaf node. */
		get_seccomp_filter(caller);

		/*
		 * Drop the task reference to the shared ancestor since
		 * current's path will hold a reference.  (This also
		 * allows a put before the assignment.)
		 */
		__seccomp_filter_release(thread->seccomp.filter);

		/* Make our new filter tree visible. */
		smp_store_release(&thread->seccomp.filter,
				  caller->seccomp.filter);
		atomic_set(&thread->seccomp.filter_count,
			   atomic_read(&caller->seccomp.filter_count));

		/*
		 * Don't let an unprivileged task work around
		 * the no_new_privs restriction by creating
		 * a thread that sets it up, enters seccomp,
		 * then dies.
		 */
		if (task_no_new_privs(caller))
			task_set_no_new_privs(thread);

		/*
		 * Opt the other thread into seccomp if needed.
		 * As threads are considered to be trust-realm
		 * equivalent (see ptrace_may_access), it is safe to
		 * allow one thread to transition the other.
		 */
		if (thread->seccomp.mode == SECCOMP_MODE_DISABLED)
			seccomp_assign_mode(thread, SECCOMP_MODE_FILTER,
					    flags);
	}
}

/**
 * seccomp_prepare_filter: Prepares a seccomp filter for use.
 * @fprog: BPF program to install
 *
 * Returns filter on success or an ERR_PTR on failure.
 */
static struct seccomp_filter *seccomp_prepare_filter(struct sock_fprog *fprog)
{
	struct seccomp_filter *sfilter;
	int ret;
	const bool save_orig =
#if defined(CONFIG_CHECKPOINT_RESTORE) || defined(SECCOMP_ARCH_NATIVE)
		true;
#else
		false;
#endif

	if (fprog->len == 0 || fprog->len > BPF_MAXINSNS)
		return ERR_PTR(-EINVAL);

	BUG_ON(INT_MAX / fprog->len < sizeof(struct sock_filter));

	/*
	 * Installing a seccomp filter requires that the task has
	 * CAP_SYS_ADMIN in its namespace or be running with no_new_privs.
	 * This avoids scenarios where unprivileged tasks can affect the
	 * behavior of privileged children.
	 */
	if (!task_no_new_privs(current) &&
			!ns_capable_noaudit(current_user_ns(), CAP_SYS_ADMIN))
		return ERR_PTR(-EACCES);

	/* Allocate a new seccomp_filter */
	sfilter = kzalloc(sizeof(*sfilter), GFP_KERNEL | __GFP_NOWARN);
	if (!sfilter)
		return ERR_PTR(-ENOMEM);

	mutex_init(&sfilter->notify_lock);
	ret = bpf_prog_create_from_user(&sfilter->prog, fprog,
					seccomp_check_filter, save_orig);
	if (ret < 0) {
		kfree(sfilter);
		return ERR_PTR(ret);
	}

	refcount_set(&sfilter->refs, 1);
	refcount_set(&sfilter->users, 1);
	init_waitqueue_head(&sfilter->wqh);

	return sfilter;
}

/**
 * seccomp_prepare_user_filter - prepares a user-supplied sock_fprog
 * @user_filter: pointer to the user data containing a sock_fprog.
 *
 * Returns 0 on success and non-zero otherwise.
 */
static struct seccomp_filter *
seccomp_prepare_user_filter(const char __user *user_filter)
{
	struct sock_fprog fprog;
	struct seccomp_filter *filter = ERR_PTR(-EFAULT);

#ifdef CONFIG_COMPAT
	if (in_compat_syscall()) {
		struct compat_sock_fprog fprog32;
		if (copy_from_user(&fprog32, user_filter, sizeof(fprog32)))
			goto out;
		fprog.len = fprog32.len;
		fprog.filter = compat_ptr(fprog32.filter);
	} else /* falls through to the if below. */
#endif
	if (copy_from_user(&fprog, user_filter, sizeof(fprog)))
		goto out;
	filter = seccomp_prepare_filter(&fprog);
out:
	return filter;
}

#ifdef SECCOMP_ARCH_NATIVE
/**
 * seccomp_is_const_allow - check if filter is constant allow with given data
 * @fprog: The BPF programs
 * @sd: The seccomp data to check against, only syscall number and arch
 *      number are considered constant.
 */
static bool seccomp_is_const_allow(struct sock_fprog_kern *fprog,
				   struct seccomp_data *sd)
{
	unsigned int reg_value = 0;
	unsigned int pc;
	bool op_res;

	if (WARN_ON_ONCE(!fprog))
		return false;

	/* Our single exception to filtering. */
#ifdef __NR_uretprobe
#ifdef SECCOMP_ARCH_COMPAT
	if (sd->arch == SECCOMP_ARCH_NATIVE)
#endif
		if (sd->nr == __NR_uretprobe)
			return true;
#endif

	for (pc = 0; pc < fprog->len; pc++) {
		struct sock_filter *insn = &fprog->filter[pc];
		u16 code = insn->code;
		u32 k = insn->k;

		switch (code) {
		case BPF_LD | BPF_W | BPF_ABS:
			switch (k) {
			case offsetof(struct seccomp_data, nr):
				reg_value = sd->nr;
				break;
			case offsetof(struct seccomp_data, arch):
				reg_value = sd->arch;
				break;
			default:
				/* can't optimize (non-constant value load) */
				return false;
			}
			break;
		case BPF_RET | BPF_K:
			/* reached return with constant values only, check allow */
			return k == SECCOMP_RET_ALLOW;
		case BPF_JMP | BPF_JA:
			pc += insn->k;
			break;
		case BPF_JMP | BPF_JEQ | BPF_K:
		case BPF_JMP | BPF_JGE | BPF_K:
		case BPF_JMP | BPF_JGT | BPF_K:
		case BPF_JMP | BPF_JSET | BPF_K:
			switch (BPF_OP(code)) {
			case BPF_JEQ:
				op_res = reg_value == k;
				break;
			case BPF_JGE:
				op_res = reg_value >= k;
				break;
			case BPF_JGT:
				op_res = reg_value > k;
				break;
			case BPF_JSET:
				op_res = !!(reg_value & k);
				break;
			default:
				/* can't optimize (unknown jump) */
				return false;
			}

			pc += op_res ? insn->jt : insn->jf;
			break;
		case BPF_ALU | BPF_AND | BPF_K:
			reg_value &= k;
			break;
		default:
			/* can't optimize (unknown insn) */
			return false;
		}
	}

	/* ran off the end of the filter?! */
	WARN_ON(1);
	return false;
}

static void seccomp_cache_prepare_bitmap(struct seccomp_filter *sfilter,
					 void *bitmap, const void *bitmap_prev,
					 size_t bitmap_size, int arch)
{
	struct sock_fprog_kern *fprog = sfilter->prog->orig_prog;
	struct seccomp_data sd;
	int nr;

	if (bitmap_prev) {
		/* The new filter must be as restrictive as the last. */
		bitmap_copy(bitmap, bitmap_prev, bitmap_size);
	} else {
		/* Before any filters, all syscalls are always allowed. */
		bitmap_fill(bitmap, bitmap_size);
	}

	for (nr = 0; nr < bitmap_size; nr++) {
		/* No bitmap change: not a cacheable action. */
		if (!test_bit(nr, bitmap))
			continue;

		sd.nr = nr;
		sd.arch = arch;

		/* No bitmap change: continue to always allow. */
		if (seccomp_is_const_allow(fprog, &sd))
			continue;

		/*
		 * Not a cacheable action: always run filters.
		 * atomic clear_bit() not needed, filter not visible yet.
		 */
		__clear_bit(nr, bitmap);
	}
}

/**
 * seccomp_cache_prepare - emulate the filter to find cacheable syscalls
 * @sfilter: The seccomp filter
 *
 * Returns 0 if successful or -errno if error occurred.
 */
static void seccomp_cache_prepare(struct seccomp_filter *sfilter)
{
	struct action_cache *cache = &sfilter->cache;
	const struct action_cache *cache_prev =
		sfilter->prev ? &sfilter->prev->cache : NULL;

	seccomp_cache_prepare_bitmap(sfilter, cache->allow_native,
				     cache_prev ? cache_prev->allow_native : NULL,
				     SECCOMP_ARCH_NATIVE_NR,
				     SECCOMP_ARCH_NATIVE);

#ifdef SECCOMP_ARCH_COMPAT
	seccomp_cache_prepare_bitmap(sfilter, cache->allow_compat,
				     cache_prev ? cache_prev->allow_compat : NULL,
				     SECCOMP_ARCH_COMPAT_NR,
				     SECCOMP_ARCH_COMPAT);
#endif /* SECCOMP_ARCH_COMPAT */
}
#endif /* SECCOMP_ARCH_NATIVE */

/**
 * seccomp_attach_filter: validate and attach filter
 * @flags:  flags to change filter behavior
 * @filter: seccomp filter to add to the current process
 *
 * Caller must be holding current->sighand->siglock lock.
 *
 * Returns 0 on success, -ve on error, or
 *   - in TSYNC mode: the pid of a thread which was either not in the correct
 *     seccomp mode or did not have an ancestral seccomp filter
 *   - in NEW_LISTENER mode: the fd of the new listener
 */
static long seccomp_attach_filter(unsigned int flags,
				  struct seccomp_filter *filter)
{
	unsigned long total_insns;
	struct seccomp_filter *walker;

	assert_spin_locked(&current->sighand->siglock);

	/* Validate resulting filter length. */
	total_insns = filter->prog->len;
	for (walker = current->seccomp.filter; walker; walker = walker->prev)
		total_insns += walker->prog->len + 4;  /* 4 instr penalty */
	if (total_insns > MAX_INSNS_PER_PATH)
		return -ENOMEM;

	/* If thread sync has been requested, check that it is possible. */
	if (flags & SECCOMP_FILTER_FLAG_TSYNC) {
		int ret;

		ret = seccomp_can_sync_threads();
		if (ret) {
			if (flags & SECCOMP_FILTER_FLAG_TSYNC_ESRCH)
				return -ESRCH;
			else
				return ret;
		}
	}

	/* Set log flag, if present. */
	if (flags & SECCOMP_FILTER_FLAG_LOG)
		filter->log = true;

	/* Set wait killable flag, if present. */
	if (flags & SECCOMP_FILTER_FLAG_WAIT_KILLABLE_RECV)
		filter->wait_killable_recv = true;

	/*
	 * If there is an existing filter, make it the prev and don't drop its
	 * task reference.
	 */
	filter->prev = current->seccomp.filter;
	seccomp_cache_prepare(filter);
	current->seccomp.filter = filter;
	atomic_inc(&current->seccomp.filter_count);

	/* Now that the new filter is in place, synchronize to all threads. */
	if (flags & SECCOMP_FILTER_FLAG_TSYNC)
		seccomp_sync_threads(flags);

	return 0;
}

static void __get_seccomp_filter(struct seccomp_filter *filter)
{
	refcount_inc(&filter->refs);
}

/* get_seccomp_filter - increments the reference count of the filter on @tsk */
void get_seccomp_filter(struct task_struct *tsk)
{
	struct seccomp_filter *orig = tsk->seccomp.filter;
	if (!orig)
		return;
	__get_seccomp_filter(orig);
	refcount_inc(&orig->users);
}

#endif	/* CONFIG_SECCOMP_FILTER */

/* For use with seccomp_actions_logged */
#define SECCOMP_LOG_KILL_PROCESS	(1 << 0)
#define SECCOMP_LOG_KILL_THREAD		(1 << 1)
#define SECCOMP_LOG_TRAP		(1 << 2)
#define SECCOMP_LOG_ERRNO		(1 << 3)
#define SECCOMP_LOG_TRACE		(1 << 4)
#define SECCOMP_LOG_LOG			(1 << 5)
#define SECCOMP_LOG_ALLOW		(1 << 6)
#define SECCOMP_LOG_USER_NOTIF		(1 << 7)

static u32 seccomp_actions_logged = SECCOMP_LOG_KILL_PROCESS |
				    SECCOMP_LOG_KILL_THREAD  |
				    SECCOMP_LOG_TRAP  |
				    SECCOMP_LOG_ERRNO |
				    SECCOMP_LOG_USER_NOTIF |
				    SECCOMP_LOG_TRACE |
				    SECCOMP_LOG_LOG;

static inline void seccomp_log(unsigned long syscall, long signr, u32 action,
			       bool requested)
{
	bool log = false;

	switch (action) {
	case SECCOMP_RET_ALLOW:
		break;
	case SECCOMP_RET_TRAP:
		log = requested && seccomp_actions_logged & SECCOMP_LOG_TRAP;
		break;
	case SECCOMP_RET_ERRNO:
		log = requested && seccomp_actions_logged & SECCOMP_LOG_ERRNO;
		break;
	case SECCOMP_RET_TRACE:
		log = requested && seccomp_actions_logged & SECCOMP_LOG_TRACE;
		break;
	case SECCOMP_RET_USER_NOTIF:
		log = requested && seccomp_actions_logged & SECCOMP_LOG_USER_NOTIF;
		break;
	case SECCOMP_RET_LOG:
		log = seccomp_actions_logged & SECCOMP_LOG_LOG;
		break;
	case SECCOMP_RET_KILL_THREAD:
		log = seccomp_actions_logged & SECCOMP_LOG_KILL_THREAD;
		break;
	case SECCOMP_RET_KILL_PROCESS:
	default:
		log = seccomp_actions_logged & SECCOMP_LOG_KILL_PROCESS;
	}

	/*
	 * Emit an audit message when the action is RET_KILL_*, RET_LOG, or the
	 * FILTER_FLAG_LOG bit was set. The admin has the ability to silence
	 * any action from being logged by removing the action name from the
	 * seccomp_actions_logged sysctl.
	 */
	if (!log)
		return;

	audit_seccomp(syscall, signr, action);
}

/*
 * Secure computing mode 1 allows only read/write/exit/sigreturn.
 * To be fully secure this must be combined with rlimit
 * to limit the stack allocations too.
 */
static const int mode1_syscalls[] = {
	__NR_seccomp_read, __NR_seccomp_write, __NR_seccomp_exit, __NR_seccomp_sigreturn,
#ifdef __NR_uretprobe
	__NR_uretprobe,
#endif
	-1, /* negative terminated */
};

static void __secure_computing_strict(int this_syscall)
{
	const int *allowed_syscalls = mode1_syscalls;
#ifdef CONFIG_COMPAT
	if (in_compat_syscall())
		allowed_syscalls = get_compat_mode1_syscalls();
#endif
	do {
		if (*allowed_syscalls == this_syscall)
			return;
	} while (*++allowed_syscalls != -1);

#ifdef SECCOMP_DEBUG
	dump_stack();
#endif
	current->seccomp.mode = SECCOMP_MODE_DEAD;
	seccomp_log(this_syscall, SIGKILL, SECCOMP_RET_KILL_THREAD, true);
	do_exit(SIGKILL);
}

#ifndef CONFIG_HAVE_ARCH_SECCOMP_FILTER
void secure_computing_strict(int this_syscall)
{
	int mode = current->seccomp.mode;

	if (IS_ENABLED(CONFIG_CHECKPOINT_RESTORE) &&
	    unlikely(current->ptrace & PT_SUSPEND_SECCOMP))
		return;

	if (mode == SECCOMP_MODE_DISABLED)
		return;
	else if (mode == SECCOMP_MODE_STRICT)
		__secure_computing_strict(this_syscall);
	else
		BUG();
}
<<<<<<< HEAD
int __secure_computing(const struct seccomp_data *sd)
{
	int this_syscall = sd ? sd->nr :
		syscall_get_nr(current, current_pt_regs());
=======
int __secure_computing(void)
{
	int this_syscall = syscall_get_nr(current, current_pt_regs());
>>>>>>> fc85704c

	secure_computing_strict(this_syscall);
	return 0;
}
#else

#ifdef CONFIG_SECCOMP_FILTER
static u64 seccomp_next_notify_id(struct seccomp_filter *filter)
{
	/*
	 * Note: overflow is ok here, the id just needs to be unique per
	 * filter.
	 */
	lockdep_assert_held(&filter->notify_lock);
	return filter->notif->next_id++;
}

static void seccomp_handle_addfd(struct seccomp_kaddfd *addfd, struct seccomp_knotif *n)
{
	int fd;

	/*
	 * Remove the notification, and reset the list pointers, indicating
	 * that it has been handled.
	 */
	list_del_init(&addfd->list);
	if (!addfd->setfd)
		fd = receive_fd(addfd->file, NULL, addfd->flags);
	else
		fd = receive_fd_replace(addfd->fd, addfd->file, addfd->flags);
	addfd->ret = fd;

	if (addfd->ioctl_flags & SECCOMP_ADDFD_FLAG_SEND) {
		/* If we fail reset and return an error to the notifier */
		if (fd < 0) {
			n->state = SECCOMP_NOTIFY_SENT;
		} else {
			/* Return the FD we just added */
			n->flags = 0;
			n->error = 0;
			n->val = fd;
		}
	}

	/*
	 * Mark the notification as completed. From this point, addfd mem
	 * might be invalidated and we can't safely read it anymore.
	 */
	complete(&addfd->completion);
}

static bool should_sleep_killable(struct seccomp_filter *match,
				  struct seccomp_knotif *n)
{
	return match->wait_killable_recv && n->state == SECCOMP_NOTIFY_SENT;
}

static int seccomp_do_user_notification(int this_syscall,
					struct seccomp_filter *match,
					const struct seccomp_data *sd)
{
	int err;
	u32 flags = 0;
	long ret = 0;
	struct seccomp_knotif n = {};
	struct seccomp_kaddfd *addfd, *tmp;

	mutex_lock(&match->notify_lock);
	err = -ENOSYS;
	if (!match->notif)
		goto out;

	n.task = current;
	n.state = SECCOMP_NOTIFY_INIT;
	n.data = sd;
	n.id = seccomp_next_notify_id(match);
	init_completion(&n.ready);
	list_add_tail(&n.list, &match->notif->notifications);
	INIT_LIST_HEAD(&n.addfd);

	atomic_inc(&match->notif->requests);
	if (match->notif->flags & SECCOMP_USER_NOTIF_FD_SYNC_WAKE_UP)
		wake_up_poll_on_current_cpu(&match->wqh, EPOLLIN | EPOLLRDNORM);
	else
		wake_up_poll(&match->wqh, EPOLLIN | EPOLLRDNORM);

	/*
	 * This is where we wait for a reply from userspace.
	 */
	do {
		bool wait_killable = should_sleep_killable(match, &n);

		mutex_unlock(&match->notify_lock);
		if (wait_killable)
			err = wait_for_completion_killable(&n.ready);
		else
			err = wait_for_completion_interruptible(&n.ready);
		mutex_lock(&match->notify_lock);

		if (err != 0) {
			/*
			 * Check to see if the notifcation got picked up and
			 * whether we should switch to wait killable.
			 */
			if (!wait_killable && should_sleep_killable(match, &n))
				continue;

			goto interrupted;
		}

		addfd = list_first_entry_or_null(&n.addfd,
						 struct seccomp_kaddfd, list);
		/* Check if we were woken up by a addfd message */
		if (addfd)
			seccomp_handle_addfd(addfd, &n);

	}  while (n.state != SECCOMP_NOTIFY_REPLIED);

	ret = n.val;
	err = n.error;
	flags = n.flags;

interrupted:
	/* If there were any pending addfd calls, clear them out */
	list_for_each_entry_safe(addfd, tmp, &n.addfd, list) {
		/* The process went away before we got a chance to handle it */
		addfd->ret = -ESRCH;
		list_del_init(&addfd->list);
		complete(&addfd->completion);
	}

	/*
	 * Note that it's possible the listener died in between the time when
	 * we were notified of a response (or a signal) and when we were able to
	 * re-acquire the lock, so only delete from the list if the
	 * notification actually exists.
	 *
	 * Also note that this test is only valid because there's no way to
	 * *reattach* to a notifier right now. If one is added, we'll need to
	 * keep track of the notif itself and make sure they match here.
	 */
	if (match->notif)
		list_del(&n.list);
out:
	mutex_unlock(&match->notify_lock);

	/* Userspace requests to continue the syscall. */
	if (flags & SECCOMP_USER_NOTIF_FLAG_CONTINUE)
		return 0;

	syscall_set_return_value(current, current_pt_regs(),
				 err, ret);
	return -1;
}

static int __seccomp_filter(int this_syscall, const bool recheck_after_trace)
{
	u32 filter_ret, action;
	struct seccomp_data sd;
	struct seccomp_filter *match = NULL;
	int data;

	/*
	 * Make sure that any changes to mode from another thread have
	 * been seen after SYSCALL_WORK_SECCOMP was seen.
	 */
	smp_rmb();

	populate_seccomp_data(&sd);

	filter_ret = seccomp_run_filters(&sd, &match);
	data = filter_ret & SECCOMP_RET_DATA;
	action = filter_ret & SECCOMP_RET_ACTION_FULL;

	switch (action) {
	case SECCOMP_RET_ERRNO:
		/* Set low-order bits as an errno, capped at MAX_ERRNO. */
		if (data > MAX_ERRNO)
			data = MAX_ERRNO;
		syscall_set_return_value(current, current_pt_regs(),
					 -data, 0);
		goto skip;

	case SECCOMP_RET_TRAP:
		/* Show the handler the original registers. */
		syscall_rollback(current, current_pt_regs());
		/* Let the filter pass back 16 bits of data. */
		force_sig_seccomp(this_syscall, data, false);
		goto skip;

	case SECCOMP_RET_TRACE:
		/* We've been put in this state by the ptracer already. */
		if (recheck_after_trace)
			return 0;

		/* ENOSYS these calls if there is no tracer attached. */
		if (!ptrace_event_enabled(current, PTRACE_EVENT_SECCOMP)) {
			syscall_set_return_value(current,
						 current_pt_regs(),
						 -ENOSYS, 0);
			goto skip;
		}

		/* Allow the BPF to provide the event message */
		ptrace_event(PTRACE_EVENT_SECCOMP, data);
		/*
		 * The delivery of a fatal signal during event
		 * notification may silently skip tracer notification,
		 * which could leave us with a potentially unmodified
		 * syscall that the tracer would have liked to have
		 * changed. Since the process is about to die, we just
		 * force the syscall to be skipped and let the signal
		 * kill the process and correctly handle any tracer exit
		 * notifications.
		 */
		if (fatal_signal_pending(current))
			goto skip;
		/* Check if the tracer forced the syscall to be skipped. */
		this_syscall = syscall_get_nr(current, current_pt_regs());
		if (this_syscall < 0)
			goto skip;

		/*
		 * Recheck the syscall, since it may have changed. This
		 * intentionally uses a NULL struct seccomp_data to force
		 * a reload of all registers. This does not goto skip since
		 * a skip would have already been reported.
		 */
		if (__seccomp_filter(this_syscall, true))
			return -1;

		return 0;

	case SECCOMP_RET_USER_NOTIF:
		if (seccomp_do_user_notification(this_syscall, match, &sd))
			goto skip;

		return 0;

	case SECCOMP_RET_LOG:
		seccomp_log(this_syscall, 0, action, true);
		return 0;

	case SECCOMP_RET_ALLOW:
		/*
		 * Note that the "match" filter will always be NULL for
		 * this action since SECCOMP_RET_ALLOW is the starting
		 * state in seccomp_run_filters().
		 */
		return 0;

	case SECCOMP_RET_KILL_THREAD:
	case SECCOMP_RET_KILL_PROCESS:
	default:
		current->seccomp.mode = SECCOMP_MODE_DEAD;
		seccomp_log(this_syscall, SIGSYS, action, true);
		/* Dump core only if this is the last remaining thread. */
		if (action != SECCOMP_RET_KILL_THREAD ||
		    (atomic_read(&current->signal->live) == 1)) {
			/* Show the original registers in the dump. */
			syscall_rollback(current, current_pt_regs());
			/* Trigger a coredump with SIGSYS */
			force_sig_seccomp(this_syscall, data, true);
		} else {
			do_exit(SIGSYS);
		}
		return -1; /* skip the syscall go directly to signal handling */
	}

	unreachable();

skip:
	seccomp_log(this_syscall, 0, action, match ? match->log : false);
	return -1;
}
#else
static int __seccomp_filter(int this_syscall, const bool recheck_after_trace)
{
	BUG();

	return -1;
}
#endif

int __secure_computing(void)
{
	int mode = current->seccomp.mode;
	int this_syscall;

	if (IS_ENABLED(CONFIG_CHECKPOINT_RESTORE) &&
	    unlikely(current->ptrace & PT_SUSPEND_SECCOMP))
		return 0;

	this_syscall = syscall_get_nr(current, current_pt_regs());

	switch (mode) {
	case SECCOMP_MODE_STRICT:
		__secure_computing_strict(this_syscall);  /* may call do_exit */
		return 0;
	case SECCOMP_MODE_FILTER:
		return __seccomp_filter(this_syscall, false);
	/* Surviving SECCOMP_RET_KILL_* must be proactively impossible. */
	case SECCOMP_MODE_DEAD:
		WARN_ON_ONCE(1);
		do_exit(SIGKILL);
		return -1;
	default:
		BUG();
	}
}
#endif /* CONFIG_HAVE_ARCH_SECCOMP_FILTER */

long prctl_get_seccomp(void)
{
	return current->seccomp.mode;
}

/**
 * seccomp_set_mode_strict: internal function for setting strict seccomp
 *
 * Once current->seccomp.mode is non-zero, it may not be changed.
 *
 * Returns 0 on success or -EINVAL on failure.
 */
static long seccomp_set_mode_strict(void)
{
	const unsigned long seccomp_mode = SECCOMP_MODE_STRICT;
	long ret = -EINVAL;

	spin_lock_irq(&current->sighand->siglock);

	if (!seccomp_may_assign_mode(seccomp_mode))
		goto out;

#ifdef TIF_NOTSC
	disable_TSC();
#endif
	seccomp_assign_mode(current, seccomp_mode, 0);
	ret = 0;

out:
	spin_unlock_irq(&current->sighand->siglock);

	return ret;
}

#ifdef CONFIG_SECCOMP_FILTER
static void seccomp_notify_free(struct seccomp_filter *filter)
{
	kfree(filter->notif);
	filter->notif = NULL;
}

static void seccomp_notify_detach(struct seccomp_filter *filter)
{
	struct seccomp_knotif *knotif;

	if (!filter)
		return;

	mutex_lock(&filter->notify_lock);

	/*
	 * If this file is being closed because e.g. the task who owned it
	 * died, let's wake everyone up who was waiting on us.
	 */
	list_for_each_entry(knotif, &filter->notif->notifications, list) {
		if (knotif->state == SECCOMP_NOTIFY_REPLIED)
			continue;

		knotif->state = SECCOMP_NOTIFY_REPLIED;
		knotif->error = -ENOSYS;
		knotif->val = 0;

		/*
		 * We do not need to wake up any pending addfd messages, as
		 * the notifier will do that for us, as this just looks
		 * like a standard reply.
		 */
		complete(&knotif->ready);
	}

	seccomp_notify_free(filter);
	mutex_unlock(&filter->notify_lock);
}

static int seccomp_notify_release(struct inode *inode, struct file *file)
{
	struct seccomp_filter *filter = file->private_data;

	seccomp_notify_detach(filter);
	__put_seccomp_filter(filter);
	return 0;
}

/* must be called with notif_lock held */
static inline struct seccomp_knotif *
find_notification(struct seccomp_filter *filter, u64 id)
{
	struct seccomp_knotif *cur;

	lockdep_assert_held(&filter->notify_lock);

	list_for_each_entry(cur, &filter->notif->notifications, list) {
		if (cur->id == id)
			return cur;
	}

	return NULL;
}

static int recv_wake_function(wait_queue_entry_t *wait, unsigned int mode, int sync,
				  void *key)
{
	/* Avoid a wakeup if event not interesting for us. */
	if (key && !(key_to_poll(key) & (EPOLLIN | EPOLLERR | EPOLLHUP)))
		return 0;
	return autoremove_wake_function(wait, mode, sync, key);
}

static int recv_wait_event(struct seccomp_filter *filter)
{
	DEFINE_WAIT_FUNC(wait, recv_wake_function);
	int ret;

	if (refcount_read(&filter->users) == 0)
		return 0;

	if (atomic_dec_if_positive(&filter->notif->requests) >= 0)
		return 0;

	for (;;) {
		ret = prepare_to_wait_event(&filter->wqh, &wait, TASK_INTERRUPTIBLE);

		if (atomic_dec_if_positive(&filter->notif->requests) >= 0)
			break;
		if (refcount_read(&filter->users) == 0)
			break;

		if (ret)
			return ret;

		schedule();
	}
	finish_wait(&filter->wqh, &wait);
	return 0;
}

static long seccomp_notify_recv(struct seccomp_filter *filter,
				void __user *buf)
{
	struct seccomp_knotif *knotif = NULL, *cur;
	struct seccomp_notif unotif;
	ssize_t ret;

	/* Verify that we're not given garbage to keep struct extensible. */
	ret = check_zeroed_user(buf, sizeof(unotif));
	if (ret < 0)
		return ret;
	if (!ret)
		return -EINVAL;

	memset(&unotif, 0, sizeof(unotif));

	ret = recv_wait_event(filter);
	if (ret < 0)
		return ret;

	mutex_lock(&filter->notify_lock);
	list_for_each_entry(cur, &filter->notif->notifications, list) {
		if (cur->state == SECCOMP_NOTIFY_INIT) {
			knotif = cur;
			break;
		}
	}

	/*
	 * If we didn't find a notification, it could be that the task was
	 * interrupted by a fatal signal between the time we were woken and
	 * when we were able to acquire the rw lock.
	 */
	if (!knotif) {
		ret = -ENOENT;
		goto out;
	}

	unotif.id = knotif->id;
	unotif.pid = task_pid_vnr(knotif->task);
	unotif.data = *(knotif->data);

	knotif->state = SECCOMP_NOTIFY_SENT;
	wake_up_poll(&filter->wqh, EPOLLOUT | EPOLLWRNORM);
	ret = 0;
out:
	mutex_unlock(&filter->notify_lock);

	if (ret == 0 && copy_to_user(buf, &unotif, sizeof(unotif))) {
		ret = -EFAULT;

		/*
		 * Userspace screwed up. To make sure that we keep this
		 * notification alive, let's reset it back to INIT. It
		 * may have died when we released the lock, so we need to make
		 * sure it's still around.
		 */
		mutex_lock(&filter->notify_lock);
		knotif = find_notification(filter, unotif.id);
		if (knotif) {
			/* Reset the process to make sure it's not stuck */
			if (should_sleep_killable(filter, knotif))
				complete(&knotif->ready);
			knotif->state = SECCOMP_NOTIFY_INIT;
			atomic_inc(&filter->notif->requests);
			wake_up_poll(&filter->wqh, EPOLLIN | EPOLLRDNORM);
		}
		mutex_unlock(&filter->notify_lock);
	}

	return ret;
}

static long seccomp_notify_send(struct seccomp_filter *filter,
				void __user *buf)
{
	struct seccomp_notif_resp resp = {};
	struct seccomp_knotif *knotif;
	long ret;

	if (copy_from_user(&resp, buf, sizeof(resp)))
		return -EFAULT;

	if (resp.flags & ~SECCOMP_USER_NOTIF_FLAG_CONTINUE)
		return -EINVAL;

	if ((resp.flags & SECCOMP_USER_NOTIF_FLAG_CONTINUE) &&
	    (resp.error || resp.val))
		return -EINVAL;

	ret = mutex_lock_interruptible(&filter->notify_lock);
	if (ret < 0)
		return ret;

	knotif = find_notification(filter, resp.id);
	if (!knotif) {
		ret = -ENOENT;
		goto out;
	}

	/* Allow exactly one reply. */
	if (knotif->state != SECCOMP_NOTIFY_SENT) {
		ret = -EINPROGRESS;
		goto out;
	}

	ret = 0;
	knotif->state = SECCOMP_NOTIFY_REPLIED;
	knotif->error = resp.error;
	knotif->val = resp.val;
	knotif->flags = resp.flags;
	if (filter->notif->flags & SECCOMP_USER_NOTIF_FD_SYNC_WAKE_UP)
		complete_on_current_cpu(&knotif->ready);
	else
		complete(&knotif->ready);
out:
	mutex_unlock(&filter->notify_lock);
	return ret;
}

static long seccomp_notify_id_valid(struct seccomp_filter *filter,
				    void __user *buf)
{
	struct seccomp_knotif *knotif;
	u64 id;
	long ret;

	if (copy_from_user(&id, buf, sizeof(id)))
		return -EFAULT;

	ret = mutex_lock_interruptible(&filter->notify_lock);
	if (ret < 0)
		return ret;

	knotif = find_notification(filter, id);
	if (knotif && knotif->state == SECCOMP_NOTIFY_SENT)
		ret = 0;
	else
		ret = -ENOENT;

	mutex_unlock(&filter->notify_lock);
	return ret;
}

static long seccomp_notify_set_flags(struct seccomp_filter *filter,
				    unsigned long flags)
{
	long ret;

	if (flags & ~SECCOMP_USER_NOTIF_FD_SYNC_WAKE_UP)
		return -EINVAL;

	ret = mutex_lock_interruptible(&filter->notify_lock);
	if (ret < 0)
		return ret;
	filter->notif->flags = flags;
	mutex_unlock(&filter->notify_lock);
	return 0;
}

static long seccomp_notify_addfd(struct seccomp_filter *filter,
				 struct seccomp_notif_addfd __user *uaddfd,
				 unsigned int size)
{
	struct seccomp_notif_addfd addfd;
	struct seccomp_knotif *knotif;
	struct seccomp_kaddfd kaddfd;
	int ret;

	BUILD_BUG_ON(sizeof(addfd) < SECCOMP_NOTIFY_ADDFD_SIZE_VER0);
	BUILD_BUG_ON(sizeof(addfd) != SECCOMP_NOTIFY_ADDFD_SIZE_LATEST);

	if (size < SECCOMP_NOTIFY_ADDFD_SIZE_VER0 || size >= PAGE_SIZE)
		return -EINVAL;

	ret = copy_struct_from_user(&addfd, sizeof(addfd), uaddfd, size);
	if (ret)
		return ret;

	if (addfd.newfd_flags & ~O_CLOEXEC)
		return -EINVAL;

	if (addfd.flags & ~(SECCOMP_ADDFD_FLAG_SETFD | SECCOMP_ADDFD_FLAG_SEND))
		return -EINVAL;

	if (addfd.newfd && !(addfd.flags & SECCOMP_ADDFD_FLAG_SETFD))
		return -EINVAL;

	kaddfd.file = fget(addfd.srcfd);
	if (!kaddfd.file)
		return -EBADF;

	kaddfd.ioctl_flags = addfd.flags;
	kaddfd.flags = addfd.newfd_flags;
	kaddfd.setfd = addfd.flags & SECCOMP_ADDFD_FLAG_SETFD;
	kaddfd.fd = addfd.newfd;
	init_completion(&kaddfd.completion);

	ret = mutex_lock_interruptible(&filter->notify_lock);
	if (ret < 0)
		goto out;

	knotif = find_notification(filter, addfd.id);
	if (!knotif) {
		ret = -ENOENT;
		goto out_unlock;
	}

	/*
	 * We do not want to allow for FD injection to occur before the
	 * notification has been picked up by a userspace handler, or after
	 * the notification has been replied to.
	 */
	if (knotif->state != SECCOMP_NOTIFY_SENT) {
		ret = -EINPROGRESS;
		goto out_unlock;
	}

	if (addfd.flags & SECCOMP_ADDFD_FLAG_SEND) {
		/*
		 * Disallow queuing an atomic addfd + send reply while there are
		 * some addfd requests still to process.
		 *
		 * There is no clear reason to support it and allows us to keep
		 * the loop on the other side straight-forward.
		 */
		if (!list_empty(&knotif->addfd)) {
			ret = -EBUSY;
			goto out_unlock;
		}

		/* Allow exactly only one reply */
		knotif->state = SECCOMP_NOTIFY_REPLIED;
	}

	list_add(&kaddfd.list, &knotif->addfd);
	complete(&knotif->ready);
	mutex_unlock(&filter->notify_lock);

	/* Now we wait for it to be processed or be interrupted */
	ret = wait_for_completion_interruptible(&kaddfd.completion);
	if (ret == 0) {
		/*
		 * We had a successful completion. The other side has already
		 * removed us from the addfd queue, and
		 * wait_for_completion_interruptible has a memory barrier upon
		 * success that lets us read this value directly without
		 * locking.
		 */
		ret = kaddfd.ret;
		goto out;
	}

	mutex_lock(&filter->notify_lock);
	/*
	 * Even though we were woken up by a signal and not a successful
	 * completion, a completion may have happened in the mean time.
	 *
	 * We need to check again if the addfd request has been handled,
	 * and if not, we will remove it from the queue.
	 */
	if (list_empty(&kaddfd.list))
		ret = kaddfd.ret;
	else
		list_del(&kaddfd.list);

out_unlock:
	mutex_unlock(&filter->notify_lock);
out:
	fput(kaddfd.file);

	return ret;
}

static long seccomp_notify_ioctl(struct file *file, unsigned int cmd,
				 unsigned long arg)
{
	struct seccomp_filter *filter = file->private_data;
	void __user *buf = (void __user *)arg;

	/* Fixed-size ioctls */
	switch (cmd) {
	case SECCOMP_IOCTL_NOTIF_RECV:
		return seccomp_notify_recv(filter, buf);
	case SECCOMP_IOCTL_NOTIF_SEND:
		return seccomp_notify_send(filter, buf);
	case SECCOMP_IOCTL_NOTIF_ID_VALID_WRONG_DIR:
	case SECCOMP_IOCTL_NOTIF_ID_VALID:
		return seccomp_notify_id_valid(filter, buf);
	case SECCOMP_IOCTL_NOTIF_SET_FLAGS:
		return seccomp_notify_set_flags(filter, arg);
	}

	/* Extensible Argument ioctls */
#define EA_IOCTL(cmd)	((cmd) & ~(IOC_INOUT | IOCSIZE_MASK))
	switch (EA_IOCTL(cmd)) {
	case EA_IOCTL(SECCOMP_IOCTL_NOTIF_ADDFD):
		return seccomp_notify_addfd(filter, buf, _IOC_SIZE(cmd));
	default:
		return -EINVAL;
	}
}

static __poll_t seccomp_notify_poll(struct file *file,
				    struct poll_table_struct *poll_tab)
{
	struct seccomp_filter *filter = file->private_data;
	__poll_t ret = 0;
	struct seccomp_knotif *cur;

	poll_wait(file, &filter->wqh, poll_tab);

	if (mutex_lock_interruptible(&filter->notify_lock) < 0)
		return EPOLLERR;

	list_for_each_entry(cur, &filter->notif->notifications, list) {
		if (cur->state == SECCOMP_NOTIFY_INIT)
			ret |= EPOLLIN | EPOLLRDNORM;
		if (cur->state == SECCOMP_NOTIFY_SENT)
			ret |= EPOLLOUT | EPOLLWRNORM;
		if ((ret & EPOLLIN) && (ret & EPOLLOUT))
			break;
	}

	mutex_unlock(&filter->notify_lock);

	if (refcount_read(&filter->users) == 0)
		ret |= EPOLLHUP;

	return ret;
}

static const struct file_operations seccomp_notify_ops = {
	.poll = seccomp_notify_poll,
	.release = seccomp_notify_release,
	.unlocked_ioctl = seccomp_notify_ioctl,
	.compat_ioctl = seccomp_notify_ioctl,
};

static struct file *init_listener(struct seccomp_filter *filter)
{
	struct file *ret;

	ret = ERR_PTR(-ENOMEM);
	filter->notif = kzalloc(sizeof(*(filter->notif)), GFP_KERNEL);
	if (!filter->notif)
		goto out;

	filter->notif->next_id = get_random_u64();
	INIT_LIST_HEAD(&filter->notif->notifications);

	ret = anon_inode_getfile("seccomp notify", &seccomp_notify_ops,
				 filter, O_RDWR);
	if (IS_ERR(ret))
		goto out_notif;

	/* The file has a reference to it now */
	__get_seccomp_filter(filter);

out_notif:
	if (IS_ERR(ret))
		seccomp_notify_free(filter);
out:
	return ret;
}

/*
 * Does @new_child have a listener while an ancestor also has a listener?
 * If so, we'll want to reject this filter.
 * This only has to be tested for the current process, even in the TSYNC case,
 * because TSYNC installs @child with the same parent on all threads.
 * Note that @new_child is not hooked up to its parent at this point yet, so
 * we use current->seccomp.filter.
 */
static bool has_duplicate_listener(struct seccomp_filter *new_child)
{
	struct seccomp_filter *cur;

	/* must be protected against concurrent TSYNC */
	lockdep_assert_held(&current->sighand->siglock);

	if (!new_child->notif)
		return false;
	for (cur = current->seccomp.filter; cur; cur = cur->prev) {
		if (cur->notif)
			return true;
	}

	return false;
}

/**
 * seccomp_set_mode_filter: internal function for setting seccomp filter
 * @flags:  flags to change filter behavior
 * @filter: struct sock_fprog containing filter
 *
 * This function may be called repeatedly to install additional filters.
 * Every filter successfully installed will be evaluated (in reverse order)
 * for each system call the task makes.
 *
 * Once current->seccomp.mode is non-zero, it may not be changed.
 *
 * Returns 0 on success or -EINVAL on failure.
 */
static long seccomp_set_mode_filter(unsigned int flags,
				    const char __user *filter)
{
	const unsigned long seccomp_mode = SECCOMP_MODE_FILTER;
	struct seccomp_filter *prepared = NULL;
	long ret = -EINVAL;
	int listener = -1;
	struct file *listener_f = NULL;

	/* Validate flags. */
	if (flags & ~SECCOMP_FILTER_FLAG_MASK)
		return -EINVAL;

	/*
	 * In the successful case, NEW_LISTENER returns the new listener fd.
	 * But in the failure case, TSYNC returns the thread that died. If you
	 * combine these two flags, there's no way to tell whether something
	 * succeeded or failed. So, let's disallow this combination if the user
	 * has not explicitly requested no errors from TSYNC.
	 */
	if ((flags & SECCOMP_FILTER_FLAG_TSYNC) &&
	    (flags & SECCOMP_FILTER_FLAG_NEW_LISTENER) &&
	    ((flags & SECCOMP_FILTER_FLAG_TSYNC_ESRCH) == 0))
		return -EINVAL;

	/*
	 * The SECCOMP_FILTER_FLAG_WAIT_KILLABLE_SENT flag doesn't make sense
	 * without the SECCOMP_FILTER_FLAG_NEW_LISTENER flag.
	 */
	if ((flags & SECCOMP_FILTER_FLAG_WAIT_KILLABLE_RECV) &&
	    ((flags & SECCOMP_FILTER_FLAG_NEW_LISTENER) == 0))
		return -EINVAL;

	/* Prepare the new filter before holding any locks. */
	prepared = seccomp_prepare_user_filter(filter);
	if (IS_ERR(prepared))
		return PTR_ERR(prepared);

	if (flags & SECCOMP_FILTER_FLAG_NEW_LISTENER) {
		listener = get_unused_fd_flags(O_CLOEXEC);
		if (listener < 0) {
			ret = listener;
			goto out_free;
		}

		listener_f = init_listener(prepared);
		if (IS_ERR(listener_f)) {
			put_unused_fd(listener);
			ret = PTR_ERR(listener_f);
			goto out_free;
		}
	}

	/*
	 * Make sure we cannot change seccomp or nnp state via TSYNC
	 * while another thread is in the middle of calling exec.
	 */
	if (flags & SECCOMP_FILTER_FLAG_TSYNC &&
	    mutex_lock_killable(&current->signal->cred_guard_mutex))
		goto out_put_fd;

	spin_lock_irq(&current->sighand->siglock);

	if (!seccomp_may_assign_mode(seccomp_mode))
		goto out;

	if (has_duplicate_listener(prepared)) {
		ret = -EBUSY;
		goto out;
	}

	ret = seccomp_attach_filter(flags, prepared);
	if (ret)
		goto out;
	/* Do not free the successfully attached filter. */
	prepared = NULL;

	seccomp_assign_mode(current, seccomp_mode, flags);
out:
	spin_unlock_irq(&current->sighand->siglock);
	if (flags & SECCOMP_FILTER_FLAG_TSYNC)
		mutex_unlock(&current->signal->cred_guard_mutex);
out_put_fd:
	if (flags & SECCOMP_FILTER_FLAG_NEW_LISTENER) {
		if (ret) {
			listener_f->private_data = NULL;
			fput(listener_f);
			put_unused_fd(listener);
			seccomp_notify_detach(prepared);
		} else {
			fd_install(listener, listener_f);
			ret = listener;
		}
	}
out_free:
	seccomp_filter_free(prepared);
	return ret;
}
#else
static inline long seccomp_set_mode_filter(unsigned int flags,
					   const char __user *filter)
{
	return -EINVAL;
}
#endif

static long seccomp_get_action_avail(const char __user *uaction)
{
	u32 action;

	if (copy_from_user(&action, uaction, sizeof(action)))
		return -EFAULT;

	switch (action) {
	case SECCOMP_RET_KILL_PROCESS:
	case SECCOMP_RET_KILL_THREAD:
	case SECCOMP_RET_TRAP:
	case SECCOMP_RET_ERRNO:
	case SECCOMP_RET_USER_NOTIF:
	case SECCOMP_RET_TRACE:
	case SECCOMP_RET_LOG:
	case SECCOMP_RET_ALLOW:
		break;
	default:
		return -EOPNOTSUPP;
	}

	return 0;
}

static long seccomp_get_notif_sizes(void __user *usizes)
{
	struct seccomp_notif_sizes sizes = {
		.seccomp_notif = sizeof(struct seccomp_notif),
		.seccomp_notif_resp = sizeof(struct seccomp_notif_resp),
		.seccomp_data = sizeof(struct seccomp_data),
	};

	if (copy_to_user(usizes, &sizes, sizeof(sizes)))
		return -EFAULT;

	return 0;
}

/* Common entry point for both prctl and syscall. */
static long do_seccomp(unsigned int op, unsigned int flags,
		       void __user *uargs)
{
	switch (op) {
	case SECCOMP_SET_MODE_STRICT:
		if (flags != 0 || uargs != NULL)
			return -EINVAL;
		return seccomp_set_mode_strict();
	case SECCOMP_SET_MODE_FILTER:
		return seccomp_set_mode_filter(flags, uargs);
	case SECCOMP_GET_ACTION_AVAIL:
		if (flags != 0)
			return -EINVAL;

		return seccomp_get_action_avail(uargs);
	case SECCOMP_GET_NOTIF_SIZES:
		if (flags != 0)
			return -EINVAL;

		return seccomp_get_notif_sizes(uargs);
	default:
		return -EINVAL;
	}
}

SYSCALL_DEFINE3(seccomp, unsigned int, op, unsigned int, flags,
			 void __user *, uargs)
{
	return do_seccomp(op, flags, uargs);
}

/**
 * prctl_set_seccomp: configures current->seccomp.mode
 * @seccomp_mode: requested mode to use
 * @filter: optional struct sock_fprog for use with SECCOMP_MODE_FILTER
 *
 * Returns 0 on success or -EINVAL on failure.
 */
long prctl_set_seccomp(unsigned long seccomp_mode, void __user *filter)
{
	unsigned int op;
	void __user *uargs;

	switch (seccomp_mode) {
	case SECCOMP_MODE_STRICT:
		op = SECCOMP_SET_MODE_STRICT;
		/*
		 * Setting strict mode through prctl always ignored filter,
		 * so make sure it is always NULL here to pass the internal
		 * check in do_seccomp().
		 */
		uargs = NULL;
		break;
	case SECCOMP_MODE_FILTER:
		op = SECCOMP_SET_MODE_FILTER;
		uargs = filter;
		break;
	default:
		return -EINVAL;
	}

	/* prctl interface doesn't have flags, so they are always zero. */
	return do_seccomp(op, 0, uargs);
}

#if defined(CONFIG_SECCOMP_FILTER) && defined(CONFIG_CHECKPOINT_RESTORE)
static struct seccomp_filter *get_nth_filter(struct task_struct *task,
					     unsigned long filter_off)
{
	struct seccomp_filter *orig, *filter;
	unsigned long count;

	/*
	 * Note: this is only correct because the caller should be the (ptrace)
	 * tracer of the task, otherwise lock_task_sighand is needed.
	 */
	spin_lock_irq(&task->sighand->siglock);

	if (task->seccomp.mode != SECCOMP_MODE_FILTER) {
		spin_unlock_irq(&task->sighand->siglock);
		return ERR_PTR(-EINVAL);
	}

	orig = task->seccomp.filter;
	__get_seccomp_filter(orig);
	spin_unlock_irq(&task->sighand->siglock);

	count = 0;
	for (filter = orig; filter; filter = filter->prev)
		count++;

	if (filter_off >= count) {
		filter = ERR_PTR(-ENOENT);
		goto out;
	}

	count -= filter_off;
	for (filter = orig; filter && count > 1; filter = filter->prev)
		count--;

	if (WARN_ON(count != 1 || !filter)) {
		filter = ERR_PTR(-ENOENT);
		goto out;
	}

	__get_seccomp_filter(filter);

out:
	__put_seccomp_filter(orig);
	return filter;
}

long seccomp_get_filter(struct task_struct *task, unsigned long filter_off,
			void __user *data)
{
	struct seccomp_filter *filter;
	struct sock_fprog_kern *fprog;
	long ret;

	if (!capable(CAP_SYS_ADMIN) ||
	    current->seccomp.mode != SECCOMP_MODE_DISABLED) {
		return -EACCES;
	}

	filter = get_nth_filter(task, filter_off);
	if (IS_ERR(filter))
		return PTR_ERR(filter);

	fprog = filter->prog->orig_prog;
	if (!fprog) {
		/* This must be a new non-cBPF filter, since we save
		 * every cBPF filter's orig_prog above when
		 * CONFIG_CHECKPOINT_RESTORE is enabled.
		 */
		ret = -EMEDIUMTYPE;
		goto out;
	}

	ret = fprog->len;
	if (!data)
		goto out;

	if (copy_to_user(data, fprog->filter, bpf_classic_proglen(fprog)))
		ret = -EFAULT;

out:
	__put_seccomp_filter(filter);
	return ret;
}

long seccomp_get_metadata(struct task_struct *task,
			  unsigned long size, void __user *data)
{
	long ret;
	struct seccomp_filter *filter;
	struct seccomp_metadata kmd = {};

	if (!capable(CAP_SYS_ADMIN) ||
	    current->seccomp.mode != SECCOMP_MODE_DISABLED) {
		return -EACCES;
	}

	size = min_t(unsigned long, size, sizeof(kmd));

	if (size < sizeof(kmd.filter_off))
		return -EINVAL;

	if (copy_from_user(&kmd.filter_off, data, sizeof(kmd.filter_off)))
		return -EFAULT;

	filter = get_nth_filter(task, kmd.filter_off);
	if (IS_ERR(filter))
		return PTR_ERR(filter);

	if (filter->log)
		kmd.flags |= SECCOMP_FILTER_FLAG_LOG;

	ret = size;
	if (copy_to_user(data, &kmd, size))
		ret = -EFAULT;

	__put_seccomp_filter(filter);
	return ret;
}
#endif

#ifdef CONFIG_SYSCTL

/* Human readable action names for friendly sysctl interaction */
#define SECCOMP_RET_KILL_PROCESS_NAME	"kill_process"
#define SECCOMP_RET_KILL_THREAD_NAME	"kill_thread"
#define SECCOMP_RET_TRAP_NAME		"trap"
#define SECCOMP_RET_ERRNO_NAME		"errno"
#define SECCOMP_RET_USER_NOTIF_NAME	"user_notif"
#define SECCOMP_RET_TRACE_NAME		"trace"
#define SECCOMP_RET_LOG_NAME		"log"
#define SECCOMP_RET_ALLOW_NAME		"allow"

static const char seccomp_actions_avail[] =
				SECCOMP_RET_KILL_PROCESS_NAME	" "
				SECCOMP_RET_KILL_THREAD_NAME	" "
				SECCOMP_RET_TRAP_NAME		" "
				SECCOMP_RET_ERRNO_NAME		" "
				SECCOMP_RET_USER_NOTIF_NAME     " "
				SECCOMP_RET_TRACE_NAME		" "
				SECCOMP_RET_LOG_NAME		" "
				SECCOMP_RET_ALLOW_NAME;

struct seccomp_log_name {
	u32		log;
	const char	*name;
};

static const struct seccomp_log_name seccomp_log_names[] = {
	{ SECCOMP_LOG_KILL_PROCESS, SECCOMP_RET_KILL_PROCESS_NAME },
	{ SECCOMP_LOG_KILL_THREAD, SECCOMP_RET_KILL_THREAD_NAME },
	{ SECCOMP_LOG_TRAP, SECCOMP_RET_TRAP_NAME },
	{ SECCOMP_LOG_ERRNO, SECCOMP_RET_ERRNO_NAME },
	{ SECCOMP_LOG_USER_NOTIF, SECCOMP_RET_USER_NOTIF_NAME },
	{ SECCOMP_LOG_TRACE, SECCOMP_RET_TRACE_NAME },
	{ SECCOMP_LOG_LOG, SECCOMP_RET_LOG_NAME },
	{ SECCOMP_LOG_ALLOW, SECCOMP_RET_ALLOW_NAME },
	{ }
};

static bool seccomp_names_from_actions_logged(char *names, size_t size,
					      u32 actions_logged,
					      const char *sep)
{
	const struct seccomp_log_name *cur;
	bool append_sep = false;

	for (cur = seccomp_log_names; cur->name && size; cur++) {
		ssize_t ret;

		if (!(actions_logged & cur->log))
			continue;

		if (append_sep) {
			ret = strscpy(names, sep, size);
			if (ret < 0)
				return false;

			names += ret;
			size -= ret;
		} else
			append_sep = true;

		ret = strscpy(names, cur->name, size);
		if (ret < 0)
			return false;

		names += ret;
		size -= ret;
	}

	return true;
}

static bool seccomp_action_logged_from_name(u32 *action_logged,
					    const char *name)
{
	const struct seccomp_log_name *cur;

	for (cur = seccomp_log_names; cur->name; cur++) {
		if (!strcmp(cur->name, name)) {
			*action_logged = cur->log;
			return true;
		}
	}

	return false;
}

static bool seccomp_actions_logged_from_names(u32 *actions_logged, char *names)
{
	char *name;

	*actions_logged = 0;
	while ((name = strsep(&names, " ")) && *name) {
		u32 action_logged = 0;

		if (!seccomp_action_logged_from_name(&action_logged, name))
			return false;

		*actions_logged |= action_logged;
	}

	return true;
}

static int read_actions_logged(const struct ctl_table *ro_table, void *buffer,
			       size_t *lenp, loff_t *ppos)
{
	char names[sizeof(seccomp_actions_avail)];
	struct ctl_table table;

	memset(names, 0, sizeof(names));

	if (!seccomp_names_from_actions_logged(names, sizeof(names),
					       seccomp_actions_logged, " "))
		return -EINVAL;

	table = *ro_table;
	table.data = names;
	table.maxlen = sizeof(names);
	return proc_dostring(&table, 0, buffer, lenp, ppos);
}

static int write_actions_logged(const struct ctl_table *ro_table, void *buffer,
				size_t *lenp, loff_t *ppos, u32 *actions_logged)
{
	char names[sizeof(seccomp_actions_avail)];
	struct ctl_table table;
	int ret;

	if (!capable(CAP_SYS_ADMIN))
		return -EPERM;

	memset(names, 0, sizeof(names));

	table = *ro_table;
	table.data = names;
	table.maxlen = sizeof(names);
	ret = proc_dostring(&table, 1, buffer, lenp, ppos);
	if (ret)
		return ret;

	if (!seccomp_actions_logged_from_names(actions_logged, table.data))
		return -EINVAL;

	if (*actions_logged & SECCOMP_LOG_ALLOW)
		return -EINVAL;

	seccomp_actions_logged = *actions_logged;
	return 0;
}

static void audit_actions_logged(u32 actions_logged, u32 old_actions_logged,
				 int ret)
{
	char names[sizeof(seccomp_actions_avail)];
	char old_names[sizeof(seccomp_actions_avail)];
	const char *new = names;
	const char *old = old_names;

	if (!audit_enabled)
		return;

	memset(names, 0, sizeof(names));
	memset(old_names, 0, sizeof(old_names));

	if (ret)
		new = "?";
	else if (!actions_logged)
		new = "(none)";
	else if (!seccomp_names_from_actions_logged(names, sizeof(names),
						    actions_logged, ","))
		new = "?";

	if (!old_actions_logged)
		old = "(none)";
	else if (!seccomp_names_from_actions_logged(old_names,
						    sizeof(old_names),
						    old_actions_logged, ","))
		old = "?";

	return audit_seccomp_actions_logged(new, old, !ret);
}

static int seccomp_actions_logged_handler(const struct ctl_table *ro_table, int write,
					  void *buffer, size_t *lenp,
					  loff_t *ppos)
{
	int ret;

	if (write) {
		u32 actions_logged = 0;
		u32 old_actions_logged = seccomp_actions_logged;

		ret = write_actions_logged(ro_table, buffer, lenp, ppos,
					   &actions_logged);
		audit_actions_logged(actions_logged, old_actions_logged, ret);
	} else
		ret = read_actions_logged(ro_table, buffer, lenp, ppos);

	return ret;
}

static const struct ctl_table seccomp_sysctl_table[] = {
	{
		.procname	= "actions_avail",
		.data		= (void *) &seccomp_actions_avail,
		.maxlen		= sizeof(seccomp_actions_avail),
		.mode		= 0444,
		.proc_handler	= proc_dostring,
	},
	{
		.procname	= "actions_logged",
		.mode		= 0644,
		.proc_handler	= seccomp_actions_logged_handler,
	},
};

static int __init seccomp_sysctl_init(void)
{
	register_sysctl_init("kernel/seccomp", seccomp_sysctl_table);
	return 0;
}

device_initcall(seccomp_sysctl_init)

#endif /* CONFIG_SYSCTL */

#ifdef CONFIG_SECCOMP_CACHE_DEBUG
/* Currently CONFIG_SECCOMP_CACHE_DEBUG implies SECCOMP_ARCH_NATIVE */
static void proc_pid_seccomp_cache_arch(struct seq_file *m, const char *name,
					const void *bitmap, size_t bitmap_size)
{
	int nr;

	for (nr = 0; nr < bitmap_size; nr++) {
		bool cached = test_bit(nr, bitmap);
		char *status = cached ? "ALLOW" : "FILTER";

		seq_printf(m, "%s %d %s\n", name, nr, status);
	}
}

int proc_pid_seccomp_cache(struct seq_file *m, struct pid_namespace *ns,
			   struct pid *pid, struct task_struct *task)
{
	struct seccomp_filter *f;
	unsigned long flags;

	/*
	 * We don't want some sandboxed process to know what their seccomp
	 * filters consist of.
	 */
	if (!file_ns_capable(m->file, &init_user_ns, CAP_SYS_ADMIN))
		return -EACCES;

	if (!lock_task_sighand(task, &flags))
		return -ESRCH;

	f = READ_ONCE(task->seccomp.filter);
	if (!f) {
		unlock_task_sighand(task, &flags);
		return 0;
	}

	/* prevent filter from being freed while we are printing it */
	__get_seccomp_filter(f);
	unlock_task_sighand(task, &flags);

	proc_pid_seccomp_cache_arch(m, SECCOMP_ARCH_NATIVE_NAME,
				    f->cache.allow_native,
				    SECCOMP_ARCH_NATIVE_NR);

#ifdef SECCOMP_ARCH_COMPAT
	proc_pid_seccomp_cache_arch(m, SECCOMP_ARCH_COMPAT_NAME,
				    f->cache.allow_compat,
				    SECCOMP_ARCH_COMPAT_NR);
#endif /* SECCOMP_ARCH_COMPAT */

	__put_seccomp_filter(f);
	return 0;
}
#endif /* CONFIG_SECCOMP_CACHE_DEBUG */<|MERGE_RESOLUTION|>--- conflicted
+++ resolved
@@ -1082,16 +1082,9 @@
 	else
 		BUG();
 }
-<<<<<<< HEAD
-int __secure_computing(const struct seccomp_data *sd)
-{
-	int this_syscall = sd ? sd->nr :
-		syscall_get_nr(current, current_pt_regs());
-=======
 int __secure_computing(void)
 {
 	int this_syscall = syscall_get_nr(current, current_pt_regs());
->>>>>>> fc85704c
 
 	secure_computing_strict(this_syscall);
 	return 0;
