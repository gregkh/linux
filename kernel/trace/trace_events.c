--- conflicted
+++ resolved
@@ -2782,12 +2782,8 @@
 	no_pid_list = rcu_dereference_protected(tr->filtered_no_pids,
 					     lockdep_is_held(&event_mutex));
 
-<<<<<<< HEAD
-	if (pid_list || no_pid_list)
-=======
 	if (!trace_pid_list_first(pid_list, &first) ||
 	    !trace_pid_list_first(no_pid_list, &first))
->>>>>>> d60c95ef
 		file->flags |= EVENT_FILE_FL_PID_FILTER;
 
 	file->event_call = call;
@@ -3560,16 +3556,9 @@
 	struct dentry *d_events;
 	struct dentry *entry;
 
-<<<<<<< HEAD
-	entry = tracefs_create_file("set_event", TRACE_MODE_WRITE, parent,
-				    tr, &ftrace_set_event_fops);
-	if (!entry) {
-		pr_warn("Could not create tracefs 'set_event' entry\n");
-=======
 	entry = trace_create_file("set_event", TRACE_MODE_WRITE, parent,
 				  tr, &ftrace_set_event_fops);
 	if (!entry)
->>>>>>> d60c95ef
 		return -ENOMEM;
 
 	d_events = tracefs_create_dir("events", parent);
@@ -3585,21 +3574,6 @@
 
 	/* There are not as crucial, just warn if they are not created */
 
-<<<<<<< HEAD
-	entry = tracefs_create_file("set_event_pid", TRACE_MODE_WRITE, parent,
-				    tr, &ftrace_set_event_pid_fops);
-	if (!entry)
-		pr_warn("Could not create tracefs 'set_event_pid' entry\n");
-
-	entry = tracefs_create_file("set_event_notrace_pid",
-				    TRACE_MODE_WRITE, parent, tr,
-				    &ftrace_set_event_notrace_pid_fops);
-	if (!entry)
-		pr_warn("Could not create tracefs 'set_event_notrace_pid' entry\n");
-
-	/* ring buffer internal formats */
-	entry = trace_create_file("header_page", TRACE_MODE_READ, d_events,
-=======
 	trace_create_file("set_event_pid", TRACE_MODE_WRITE, parent,
 			  tr, &ftrace_set_event_pid_fops);
 
@@ -3609,15 +3583,10 @@
 
 	/* ring buffer internal formats */
 	trace_create_file("header_page", TRACE_MODE_READ, d_events,
->>>>>>> d60c95ef
 				  ring_buffer_print_page_header,
 				  &ftrace_show_header_fops);
 
-<<<<<<< HEAD
-	entry = trace_create_file("header_event", TRACE_MODE_READ, d_events,
-=======
 	trace_create_file("header_event", TRACE_MODE_READ, d_events,
->>>>>>> d60c95ef
 				  ring_buffer_print_entry_header,
 				  &ftrace_show_header_fops);
 
@@ -3831,15 +3800,8 @@
 	if (!tr)
 		return -ENODEV;
 
-<<<<<<< HEAD
-	entry = tracefs_create_file("available_events", TRACE_MODE_READ,
-				    NULL, tr, &ftrace_avail_fops);
-	if (!entry)
-		pr_warn("Could not create tracefs 'available_events' entry\n");
-=======
 	trace_create_file("available_events", TRACE_MODE_READ,
 			  NULL, tr, &ftrace_avail_fops);
->>>>>>> d60c95ef
 
 	ret = early_event_add_tracer(NULL, tr);
 	if (ret)
