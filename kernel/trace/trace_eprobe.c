// SPDX-License-Identifier: GPL-2.0
/*
 * event probes
 *
 * Part of this code was copied from kernel/trace/trace_kprobe.c written by
 * Masami Hiramatsu <mhiramat@kernel.org>
 *
 * Copyright (C) 2021, VMware Inc, Steven Rostedt <rostedt@goodmis.org>
 * Copyright (C) 2021, VMware Inc, Tzvetomir Stoyanov tz.stoyanov@gmail.com>
 *
 */
#include <linux/module.h>
#include <linux/mutex.h>
#include <linux/ftrace.h>

#include "trace_dynevent.h"
#include "trace_probe.h"
#include "trace_probe_tmpl.h"
#include "trace_probe_kernel.h"

#define EPROBE_EVENT_SYSTEM "eprobes"

struct trace_eprobe {
	/* tracepoint system */
	const char *event_system;

	/* tracepoint event */
	const char *event_name;

	/* filter string for the tracepoint */
	char *filter_str;

	struct trace_event_call *event;

	struct dyn_event	devent;
	struct trace_probe	tp;
};

struct eprobe_data {
	struct trace_event_file	*file;
	struct trace_eprobe	*ep;
};

static int __trace_eprobe_create(int argc, const char *argv[]);

static void trace_event_probe_cleanup(struct trace_eprobe *ep)
{
	if (!ep)
		return;
	trace_probe_cleanup(&ep->tp);
	kfree(ep->event_name);
	kfree(ep->event_system);
	if (ep->event)
		trace_event_put_ref(ep->event);
	kfree(ep->filter_str);
	kfree(ep);
}

static struct trace_eprobe *to_trace_eprobe(struct dyn_event *ev)
{
	return container_of(ev, struct trace_eprobe, devent);
}

static int eprobe_dyn_event_create(const char *raw_command)
{
	return trace_probe_create(raw_command, __trace_eprobe_create);
}

static int eprobe_dyn_event_show(struct seq_file *m, struct dyn_event *ev)
{
	struct trace_eprobe *ep = to_trace_eprobe(ev);
	int i;

	seq_printf(m, "e:%s/%s", trace_probe_group_name(&ep->tp),
				trace_probe_name(&ep->tp));
	seq_printf(m, " %s.%s", ep->event_system, ep->event_name);

	for (i = 0; i < ep->tp.nr_args; i++)
		seq_printf(m, " %s=%s", ep->tp.args[i].name, ep->tp.args[i].comm);
	seq_putc(m, '\n');

	return 0;
}

static int unregister_trace_eprobe(struct trace_eprobe *ep)
{
	/* If other probes are on the event, just unregister eprobe */
	if (trace_probe_has_sibling(&ep->tp))
		goto unreg;

	/* Enabled event can not be unregistered */
	if (trace_probe_is_enabled(&ep->tp))
		return -EBUSY;

	/* Will fail if probe is being used by ftrace or perf */
	if (trace_probe_unregister_event_call(&ep->tp))
		return -EBUSY;

unreg:
	dyn_event_remove(&ep->devent);
	trace_probe_unlink(&ep->tp);

	return 0;
}

static int eprobe_dyn_event_release(struct dyn_event *ev)
{
	struct trace_eprobe *ep = to_trace_eprobe(ev);
	int ret = unregister_trace_eprobe(ep);

	if (!ret)
		trace_event_probe_cleanup(ep);
	return ret;
}

static bool eprobe_dyn_event_is_busy(struct dyn_event *ev)
{
	struct trace_eprobe *ep = to_trace_eprobe(ev);

	return trace_probe_is_enabled(&ep->tp);
}

static bool eprobe_dyn_event_match(const char *system, const char *event,
			int argc, const char **argv, struct dyn_event *ev)
{
	struct trace_eprobe *ep = to_trace_eprobe(ev);
	const char *slash;

	/*
	 * We match the following:
	 *  event only			- match all eprobes with event name
	 *  system and event only	- match all system/event probes
	 *  system only			- match all system probes
	 *
	 * The below has the above satisfied with more arguments:
	 *
	 *  attached system/event	- If the arg has the system and event
	 *				  the probe is attached to, match
	 *				  probes with the attachment.
	 *
	 *  If any more args are given, then it requires a full match.
	 */

	/*
	 * If system exists, but this probe is not part of that system
	 * do not match.
	 */
	if (system && strcmp(trace_probe_group_name(&ep->tp), system) != 0)
		return false;

	/* Must match the event name */
	if (event[0] != '\0' && strcmp(trace_probe_name(&ep->tp), event) != 0)
		return false;

	/* No arguments match all */
	if (argc < 1)
		return true;

	/* First argument is the system/event the probe is attached to */

	slash = strchr(argv[0], '/');
	if (!slash)
		slash = strchr(argv[0], '.');
	if (!slash)
		return false;

	if (strncmp(ep->event_system, argv[0], slash - argv[0]))
		return false;
	if (strcmp(ep->event_name, slash + 1))
		return false;

	argc--;
	argv++;

	/* If there are no other args, then match */
	if (argc < 1)
		return true;

	return trace_probe_match_command_args(&ep->tp, argc, argv);
}

static struct dyn_event_operations eprobe_dyn_event_ops = {
	.create = eprobe_dyn_event_create,
	.show = eprobe_dyn_event_show,
	.is_busy = eprobe_dyn_event_is_busy,
	.free = eprobe_dyn_event_release,
	.match = eprobe_dyn_event_match,
};

static struct trace_eprobe *alloc_event_probe(const char *group,
					      const char *this_event,
					      struct trace_event_call *event,
					      int nargs)
{
	struct trace_eprobe *ep;
	const char *event_name;
	const char *sys_name;
	int ret = -ENOMEM;

	if (!event)
		return ERR_PTR(-ENODEV);

	sys_name = event->class->system;
	event_name = trace_event_name(event);

	ep = kzalloc(struct_size(ep, tp.args, nargs), GFP_KERNEL);
	if (!ep) {
		trace_event_put_ref(event);
		goto error;
	}
	ep->event = event;
	ep->event_name = kstrdup(event_name, GFP_KERNEL);
	if (!ep->event_name)
		goto error;
	ep->event_system = kstrdup(sys_name, GFP_KERNEL);
	if (!ep->event_system)
		goto error;

	ret = trace_probe_init(&ep->tp, this_event, group, false);
	if (ret < 0)
		goto error;

	dyn_event_init(&ep->devent, &eprobe_dyn_event_ops);
	return ep;
error:
	trace_event_probe_cleanup(ep);
	return ERR_PTR(ret);
}

static int trace_eprobe_tp_arg_update(struct trace_eprobe *ep, int i)
{
	struct probe_arg *parg = &ep->tp.args[i];
	struct ftrace_event_field *field;
	struct list_head *head;
	int ret = -ENOENT;

	head = trace_get_fields(ep->event);
	list_for_each_entry(field, head, link) {
		if (!strcmp(parg->code->data, field->name)) {
			kfree(parg->code->data);
			parg->code->data = field;
			return 0;
		}
	}

	/*
	 * Argument not found on event. But allow for comm and COMM
	 * to be used to get the current->comm.
	 */
	if (strcmp(parg->code->data, "COMM") == 0 ||
	    strcmp(parg->code->data, "comm") == 0) {
		parg->code->op = FETCH_OP_COMM;
		ret = 0;
	}

	kfree(parg->code->data);
	parg->code->data = NULL;
	return ret;
}

static int eprobe_event_define_fields(struct trace_event_call *event_call)
{
	struct eprobe_trace_entry_head field;
	struct trace_probe *tp;

	tp = trace_probe_primary_from_call(event_call);
	if (WARN_ON_ONCE(!tp))
		return -ENOENT;

	return traceprobe_define_arg_fields(event_call, sizeof(field), tp);
}

static struct trace_event_fields eprobe_fields_array[] = {
	{ .type = TRACE_FUNCTION_TYPE,
	  .define_fields = eprobe_event_define_fields },
	{}
};

/* Event entry printers */
static enum print_line_t
print_eprobe_event(struct trace_iterator *iter, int flags,
		   struct trace_event *event)
{
	struct eprobe_trace_entry_head *field;
	struct trace_event_call *pevent;
	struct trace_event *probed_event;
	struct trace_seq *s = &iter->seq;
	struct trace_eprobe *ep;
	struct trace_probe *tp;
	unsigned int type;

	field = (struct eprobe_trace_entry_head *)iter->ent;
	tp = trace_probe_primary_from_call(
		container_of(event, struct trace_event_call, event));
	if (WARN_ON_ONCE(!tp))
		goto out;

	ep = container_of(tp, struct trace_eprobe, tp);
	type = ep->event->event.type;

	trace_seq_printf(s, "%s: (", trace_probe_name(tp));

	probed_event = ftrace_find_event(type);
	if (probed_event) {
		pevent = container_of(probed_event, struct trace_event_call, event);
		trace_seq_printf(s, "%s.%s", pevent->class->system,
				 trace_event_name(pevent));
	} else {
		trace_seq_printf(s, "%u", type);
	}

	trace_seq_putc(s, ')');

	if (print_probe_args(s, tp->args, tp->nr_args,
			     (u8 *)&field[1], field) < 0)
		goto out;

	trace_seq_putc(s, '\n');
 out:
	return trace_handle_return(s);
}

static unsigned long get_event_field(struct fetch_insn *code, void *rec)
{
	struct ftrace_event_field *field = code->data;
	unsigned long val;
	void *addr;

	addr = rec + field->offset;

	if (is_string_field(field)) {
		switch (field->filter_type) {
		case FILTER_DYN_STRING:
			val = (unsigned long)(rec + (*(unsigned int *)addr & 0xffff));
			break;
<<<<<<< HEAD
=======
		case FILTER_RDYN_STRING:
			val = (unsigned long)(addr + (*(unsigned int *)addr & 0xffff));
			break;
>>>>>>> d60c95ef
		case FILTER_STATIC_STRING:
			val = (unsigned long)addr;
			break;
		case FILTER_PTR_STRING:
			val = (unsigned long)(*(char *)addr);
			break;
		default:
			WARN_ON_ONCE(1);
			return 0;
		}
		return val;
	}

	switch (field->size) {
	case 1:
		if (field->is_signed)
			val = *(char *)addr;
		else
			val = *(unsigned char *)addr;
		break;
	case 2:
		if (field->is_signed)
			val = *(short *)addr;
		else
			val = *(unsigned short *)addr;
		break;
	case 4:
		if (field->is_signed)
			val = *(int *)addr;
		else
			val = *(unsigned int *)addr;
		break;
	default:
		if (field->is_signed)
			val = *(long *)addr;
		else
			val = *(unsigned long *)addr;
		break;
	}
	return val;
}

static int get_eprobe_size(struct trace_probe *tp, void *rec)
{
	struct fetch_insn *code;
	struct probe_arg *arg;
	int i, len, ret = 0;

	for (i = 0; i < tp->nr_args; i++) {
		arg = tp->args + i;
		if (arg->dynamic) {
			unsigned long val;

			code = arg->code;
 retry:
			switch (code->op) {
			case FETCH_OP_TP_ARG:
				val = get_event_field(code, rec);
				break;
			case FETCH_OP_IMM:
				val = code->immediate;
				break;
			case FETCH_OP_COMM:
				val = (unsigned long)current->comm;
				break;
			case FETCH_OP_DATA:
				val = (unsigned long)code->data;
				break;
			case FETCH_NOP_SYMBOL:	/* Ignore a place holder */
				code++;
				goto retry;
			default:
				continue;
			}
			code++;
			len = process_fetch_insn_bottom(code, val, NULL, NULL);
			if (len > 0)
				ret += len;
		}
	}

	return ret;
}

/* Kprobe specific fetch functions */

/* Note that we don't verify it, since the code does not come from user space */
static int
process_fetch_insn(struct fetch_insn *code, void *rec, void *dest,
		   void *base)
{
	unsigned long val;

 retry:
	switch (code->op) {
	case FETCH_OP_TP_ARG:
		val = get_event_field(code, rec);
		break;
	case FETCH_OP_IMM:
		val = code->immediate;
		break;
	case FETCH_OP_COMM:
		val = (unsigned long)current->comm;
		break;
	case FETCH_OP_DATA:
		val = (unsigned long)code->data;
		break;
	case FETCH_NOP_SYMBOL:	/* Ignore a place holder */
		code++;
		goto retry;
	default:
		return -EILSEQ;
	}
	code++;
	return process_fetch_insn_bottom(code, val, dest, base);
}
NOKPROBE_SYMBOL(process_fetch_insn)

/* Return the length of string -- including null terminal byte */
static nokprobe_inline int
fetch_store_strlen_user(unsigned long addr)
{
	return kern_fetch_store_strlen_user(addr);
}

/* Return the length of string -- including null terminal byte */
static nokprobe_inline int
fetch_store_strlen(unsigned long addr)
{
	return kern_fetch_store_strlen(addr);
}

/*
 * Fetch a null-terminated string from user. Caller MUST set *(u32 *)buf
 * with max length and relative data location.
 */
static nokprobe_inline int
fetch_store_string_user(unsigned long addr, void *dest, void *base)
{
	return kern_fetch_store_string_user(addr, dest, base);
}

/*
 * Fetch a null-terminated string. Caller MUST set *(u32 *)buf with max
 * length and relative data location.
 */
static nokprobe_inline int
fetch_store_string(unsigned long addr, void *dest, void *base)
{
	return kern_fetch_store_string(addr, dest, base);
}

static nokprobe_inline int
probe_mem_read_user(void *dest, void *src, size_t size)
{
	const void __user *uaddr =  (__force const void __user *)src;

	return copy_from_user_nofault(dest, uaddr, size);
}

static nokprobe_inline int
probe_mem_read(void *dest, void *src, size_t size)
{
#ifdef CONFIG_ARCH_HAS_NON_OVERLAPPING_ADDRESS_SPACE
	if ((unsigned long)src < TASK_SIZE)
		return probe_mem_read_user(dest, src, size);
#endif
	return copy_from_kernel_nofault(dest, src, size);
}

/* eprobe handler */
static inline void
__eprobe_trace_func(struct eprobe_data *edata, void *rec)
{
	struct eprobe_trace_entry_head *entry;
	struct trace_event_call *call = trace_probe_event_call(&edata->ep->tp);
	struct trace_event_buffer fbuffer;
	int dsize;

	if (WARN_ON_ONCE(call != edata->file->event_call))
		return;

	if (trace_trigger_soft_disabled(edata->file))
		return;

	dsize = get_eprobe_size(&edata->ep->tp, rec);

	entry = trace_event_buffer_reserve(&fbuffer, edata->file,
					   sizeof(*entry) + edata->ep->tp.size + dsize);

	if (!entry)
		return;

	entry = fbuffer.entry = ring_buffer_event_data(fbuffer.event);
	store_trace_args(&entry[1], &edata->ep->tp, rec, sizeof(*entry), dsize);

	trace_event_buffer_commit(&fbuffer);
}

/*
 * The event probe implementation uses event triggers to get access to
 * the event it is attached to, but is not an actual trigger. The below
 * functions are just stubs to fulfill what is needed to use the trigger
 * infrastructure.
 */
static int eprobe_trigger_init(struct event_trigger_data *data)
{
	return 0;
}

static void eprobe_trigger_free(struct event_trigger_data *data)
{

}

static int eprobe_trigger_print(struct seq_file *m,
				struct event_trigger_data *data)
{
	/* Do not print eprobe event triggers */
	return 0;
}

static void eprobe_trigger_func(struct event_trigger_data *data,
				struct trace_buffer *buffer, void *rec,
				struct ring_buffer_event *rbe)
{
	struct eprobe_data *edata = data->private_data;

	if (unlikely(!rec))
		return;

	if (unlikely(!rec))
		return;

	__eprobe_trace_func(edata, rec);
}

static struct event_trigger_ops eprobe_trigger_ops = {
	.trigger		= eprobe_trigger_func,
	.print			= eprobe_trigger_print,
	.init			= eprobe_trigger_init,
	.free			= eprobe_trigger_free,
};

static int eprobe_trigger_cmd_parse(struct event_command *cmd_ops,
				    struct trace_event_file *file,
				    char *glob, char *cmd,
				    char *param_and_filter)
{
	return -1;
}

static int eprobe_trigger_reg_func(char *glob,
				   struct event_trigger_data *data,
				   struct trace_event_file *file)
{
	return -1;
}

static void eprobe_trigger_unreg_func(char *glob,
				      struct event_trigger_data *data,
				      struct trace_event_file *file)
{

}

static struct event_trigger_ops *eprobe_trigger_get_ops(char *cmd,
							char *param)
{
	return &eprobe_trigger_ops;
}

static struct event_command event_trigger_cmd = {
	.name			= "eprobe",
	.trigger_type		= ETT_EVENT_EPROBE,
	.flags			= EVENT_CMD_FL_NEEDS_REC,
	.parse			= eprobe_trigger_cmd_parse,
	.reg			= eprobe_trigger_reg_func,
	.unreg			= eprobe_trigger_unreg_func,
	.unreg_all		= NULL,
	.get_trigger_ops	= eprobe_trigger_get_ops,
	.set_filter		= NULL,
};

static struct event_trigger_data *
new_eprobe_trigger(struct trace_eprobe *ep, struct trace_event_file *file)
{
	struct event_trigger_data *trigger;
	struct event_filter *filter = NULL;
	struct eprobe_data *edata;
	int ret;

	edata = kzalloc(sizeof(*edata), GFP_KERNEL);
	trigger = kzalloc(sizeof(*trigger), GFP_KERNEL);
	if (!trigger || !edata) {
		ret = -ENOMEM;
		goto error;
	}

	trigger->flags = EVENT_TRIGGER_FL_PROBE;
	trigger->count = -1;
	trigger->ops = &eprobe_trigger_ops;

	/*
	 * EVENT PROBE triggers are not registered as commands with
	 * register_event_command(), as they are not controlled by the user
	 * from the trigger file
	 */
	trigger->cmd_ops = &event_trigger_cmd;

	INIT_LIST_HEAD(&trigger->list);

	if (ep->filter_str) {
		ret = create_event_filter(file->tr, ep->event,
					ep->filter_str, false, &filter);
		if (ret)
			goto error;
	}
	RCU_INIT_POINTER(trigger->filter, filter);

	edata->file = file;
	edata->ep = ep;
	trigger->private_data = edata;

	return trigger;
error:
	free_event_filter(filter);
	kfree(edata);
	kfree(trigger);
	return ERR_PTR(ret);
}

static int enable_eprobe(struct trace_eprobe *ep,
			 struct trace_event_file *eprobe_file)
{
	struct event_trigger_data *trigger;
	struct trace_event_file *file;
	struct trace_array *tr = eprobe_file->tr;

	file = find_event_file(tr, ep->event_system, ep->event_name);
	if (!file)
		return -ENOENT;
	trigger = new_eprobe_trigger(ep, eprobe_file);
	if (IS_ERR(trigger))
		return PTR_ERR(trigger);

	list_add_tail_rcu(&trigger->list, &file->triggers);

	trace_event_trigger_enable_disable(file, 1);
	update_cond_flag(file);

	return 0;
}

static struct trace_event_functions eprobe_funcs = {
	.trace		= print_eprobe_event
};

static int disable_eprobe(struct trace_eprobe *ep,
			  struct trace_array *tr)
{
	struct event_trigger_data *trigger = NULL, *iter;
	struct trace_event_file *file;
	struct event_filter *filter;
	struct eprobe_data *edata;

	file = find_event_file(tr, ep->event_system, ep->event_name);
	if (!file)
		return -ENOENT;

	list_for_each_entry(iter, &file->triggers, list) {
		if (!(iter->flags & EVENT_TRIGGER_FL_PROBE))
			continue;
		edata = iter->private_data;
		if (edata->ep == ep) {
			trigger = iter;
			break;
		}
	}
	if (!trigger)
		return -ENODEV;

	list_del_rcu(&trigger->list);

	trace_event_trigger_enable_disable(file, 0);
	update_cond_flag(file);

	/* Make sure nothing is using the edata or trigger */
	tracepoint_synchronize_unregister();

	filter = rcu_access_pointer(trigger->filter);

	if (filter)
		free_event_filter(filter);
	kfree(edata);
	kfree(trigger);

	return 0;
}

static int enable_trace_eprobe(struct trace_event_call *call,
			       struct trace_event_file *file)
{
	struct trace_probe *pos, *tp;
	struct trace_eprobe *ep;
	bool enabled;
	int ret = 0;

	tp = trace_probe_primary_from_call(call);
	if (WARN_ON_ONCE(!tp))
		return -ENODEV;
	enabled = trace_probe_is_enabled(tp);

	/* This also changes "enabled" state */
	if (file) {
		ret = trace_probe_add_file(tp, file);
		if (ret)
			return ret;
	} else
		trace_probe_set_flag(tp, TP_FLAG_PROFILE);

	if (enabled)
		return 0;

	list_for_each_entry(pos, trace_probe_probe_list(tp), list) {
		ep = container_of(pos, struct trace_eprobe, tp);
		ret = enable_eprobe(ep, file);
		if (ret)
			break;
		enabled = true;
	}

	if (ret) {
		/* Failed to enable one of them. Roll back all */
		if (enabled)
			disable_eprobe(ep, file->tr);
		if (file)
			trace_probe_remove_file(tp, file);
		else
			trace_probe_clear_flag(tp, TP_FLAG_PROFILE);
	}

	return ret;
}

static int disable_trace_eprobe(struct trace_event_call *call,
				struct trace_event_file *file)
{
	struct trace_probe *pos, *tp;
	struct trace_eprobe *ep;

	tp = trace_probe_primary_from_call(call);
	if (WARN_ON_ONCE(!tp))
		return -ENODEV;

	if (file) {
		if (!trace_probe_get_file_link(tp, file))
			return -ENOENT;
		if (!trace_probe_has_single_file(tp))
			goto out;
		trace_probe_clear_flag(tp, TP_FLAG_TRACE);
	} else
		trace_probe_clear_flag(tp, TP_FLAG_PROFILE);

	if (!trace_probe_is_enabled(tp)) {
		list_for_each_entry(pos, trace_probe_probe_list(tp), list) {
			ep = container_of(pos, struct trace_eprobe, tp);
			disable_eprobe(ep, file->tr);
		}
	}

 out:
	if (file)
		/*
		 * Synchronization is done in below function. For perf event,
		 * file == NULL and perf_trace_event_unreg() calls
		 * tracepoint_synchronize_unregister() to ensure synchronize
		 * event. We don't need to care about it.
		 */
		trace_probe_remove_file(tp, file);

	return 0;
}

static int eprobe_register(struct trace_event_call *event,
			   enum trace_reg type, void *data)
{
	struct trace_event_file *file = data;

	switch (type) {
	case TRACE_REG_REGISTER:
		return enable_trace_eprobe(event, file);
	case TRACE_REG_UNREGISTER:
		return disable_trace_eprobe(event, file);
#ifdef CONFIG_PERF_EVENTS
	case TRACE_REG_PERF_REGISTER:
	case TRACE_REG_PERF_UNREGISTER:
	case TRACE_REG_PERF_OPEN:
	case TRACE_REG_PERF_CLOSE:
	case TRACE_REG_PERF_ADD:
	case TRACE_REG_PERF_DEL:
		return 0;
#endif
	}
	return 0;
}

static inline void init_trace_eprobe_call(struct trace_eprobe *ep)
{
	struct trace_event_call *call = trace_probe_event_call(&ep->tp);

	call->flags = TRACE_EVENT_FL_EPROBE;
	call->event.funcs = &eprobe_funcs;
	call->class->fields_array = eprobe_fields_array;
	call->class->reg = eprobe_register;
}

static struct trace_event_call *
find_and_get_event(const char *system, const char *event_name)
{
	struct trace_event_call *tp_event;
	const char *name;

	list_for_each_entry(tp_event, &ftrace_events, list) {
		/* Skip other probes and ftrace events */
		if (tp_event->flags &
		    (TRACE_EVENT_FL_IGNORE_ENABLE |
		     TRACE_EVENT_FL_KPROBE |
		     TRACE_EVENT_FL_UPROBE |
		     TRACE_EVENT_FL_EPROBE))
			continue;
		if (!tp_event->class->system ||
		    strcmp(system, tp_event->class->system))
			continue;
		name = trace_event_name(tp_event);
		if (!name || strcmp(event_name, name))
			continue;
		if (!trace_event_try_get_ref(tp_event)) {
			return NULL;
			break;
		}
		return tp_event;
		break;
	}
	return NULL;
}

static int trace_eprobe_tp_update_arg(struct trace_eprobe *ep, const char *argv[], int i)
{
	unsigned int flags = TPARG_FL_KERNEL | TPARG_FL_TPOINT;
	int ret;

	ret = traceprobe_parse_probe_arg(&ep->tp, i, argv[i], flags);
	if (ret)
		return ret;

	if (ep->tp.args[i].code->op == FETCH_OP_TP_ARG) {
		ret = trace_eprobe_tp_arg_update(ep, i);
		if (ret)
			trace_probe_log_err(0, BAD_ATTACH_ARG);
	}

	/* Handle symbols "@" */
	if (!ret)
		ret = traceprobe_update_arg(&ep->tp.args[i]);

	return ret;
}

static int trace_eprobe_parse_filter(struct trace_eprobe *ep, int argc, const char *argv[])
{
	struct event_filter *dummy = NULL;
	int i, ret, len = 0;
	char *p;

	if (argc == 0) {
		trace_probe_log_err(0, NO_EP_FILTER);
		return -EINVAL;
	}

	/* Recover the filter string */
	for (i = 0; i < argc; i++)
		len += strlen(argv[i]) + 1;

	ep->filter_str = kzalloc(len, GFP_KERNEL);
	if (!ep->filter_str)
		return -ENOMEM;

	p = ep->filter_str;
	for (i = 0; i < argc; i++) {
		ret = snprintf(p, len, "%s ", argv[i]);
		if (ret < 0)
			goto error;
		if (ret > len) {
			ret = -E2BIG;
			goto error;
		}
		p += ret;
		len -= ret;
	}
	p[-1] = '\0';

	/*
	 * Ensure the filter string can be parsed correctly. Note, this
	 * filter string is for the original event, not for the eprobe.
	 */
	ret = create_event_filter(top_trace_array(), ep->event, ep->filter_str,
				  true, &dummy);
	free_event_filter(dummy);
	if (ret)
		goto error;

<<<<<<< HEAD
	/* Handle symbols "@" */
	if (!ret)
		ret = traceprobe_update_arg(&ep->tp.args[i]);

=======
	return 0;
error:
	kfree(ep->filter_str);
	ep->filter_str = NULL;
>>>>>>> d60c95ef
	return ret;
}

static int __trace_eprobe_create(int argc, const char *argv[])
{
	/*
	 * Argument syntax:
	 *      e[:[GRP/][ENAME]] SYSTEM.EVENT [FETCHARGS] [if FILTER]
	 * Fetch args (no space):
	 *  <name>=$<field>[:TYPE]
	 */
	const char *event = NULL, *group = EPROBE_EVENT_SYSTEM;
	const char *sys_event = NULL, *sys_name = NULL;
	struct trace_event_call *event_call;
	struct trace_eprobe *ep = NULL;
	char buf1[MAX_EVENT_NAME_LEN];
	char buf2[MAX_EVENT_NAME_LEN];
	char gbuf[MAX_EVENT_NAME_LEN];
	int ret = 0, filter_idx = 0;
	int i, filter_cnt;

	if (argc < 2 || argv[0][0] != 'e')
		return -ECANCELED;

	trace_probe_log_init("event_probe", argc, argv);

	event = strchr(&argv[0][1], ':');
	if (event) {
		event++;
		ret = traceprobe_parse_event_name(&event, &group, gbuf,
						  event - argv[0]);
		if (ret)
			goto parse_error;
	}

	trace_probe_log_set_index(1);
	sys_event = argv[1];
	ret = traceprobe_parse_event_name(&sys_event, &sys_name, buf2, 0);
	if (ret || !sys_event || !sys_name) {
		trace_probe_log_err(0, NO_EVENT_INFO);
		goto parse_error;
	}

	if (!event) {
		strscpy(buf1, sys_event, MAX_EVENT_NAME_LEN);
		event = buf1;
	}

	for (i = 2; i < argc; i++) {
		if (!strcmp(argv[i], "if")) {
			filter_idx = i + 1;
			filter_cnt = argc - filter_idx;
			argc = i;
			break;
		}
	}

	mutex_lock(&event_mutex);
	event_call = find_and_get_event(sys_name, sys_event);
	ep = alloc_event_probe(group, event, event_call, argc - 2);
	mutex_unlock(&event_mutex);

	if (IS_ERR(ep)) {
		ret = PTR_ERR(ep);
		if (ret == -ENODEV)
			trace_probe_log_err(0, BAD_ATTACH_EVENT);
		/* This must return -ENOMEM or missing event, else there is a bug */
		WARN_ON_ONCE(ret != -ENOMEM && ret != -ENODEV);
		ep = NULL;
		goto error;
	}

	if (filter_idx) {
		trace_probe_log_set_index(filter_idx);
		ret = trace_eprobe_parse_filter(ep, filter_cnt, argv + filter_idx);
		if (ret)
			goto parse_error;
	} else
		ep->filter_str = NULL;

	argc -= 2; argv += 2;
	/* parse arguments */
	for (i = 0; i < argc && i < MAX_TRACE_ARGS; i++) {
		trace_probe_log_set_index(i + 2);
		ret = trace_eprobe_tp_update_arg(ep, argv, i);
		if (ret)
			goto error;
	}
	ret = traceprobe_set_print_fmt(&ep->tp, PROBE_PRINT_EVENT);
	if (ret < 0)
		goto error;
	init_trace_eprobe_call(ep);
	mutex_lock(&event_mutex);
	ret = trace_probe_register_event_call(&ep->tp);
	if (ret) {
		if (ret == -EEXIST) {
			trace_probe_log_set_index(0);
			trace_probe_log_err(0, EVENT_EXIST);
		}
		mutex_unlock(&event_mutex);
		goto error;
	}
	ret = dyn_event_add(&ep->devent, &ep->tp.event->call);
	mutex_unlock(&event_mutex);
	return ret;
parse_error:
	ret = -EINVAL;
error:
	trace_event_probe_cleanup(ep);
	return ret;
}

/*
 * Register dynevent at core_initcall. This allows kernel to setup eprobe
 * events in postcore_initcall without tracefs.
 */
static __init int trace_events_eprobe_init_early(void)
{
	int err = 0;

	err = dyn_event_register(&eprobe_dyn_event_ops);
	if (err)
		pr_warn("Could not register eprobe_dyn_event_ops\n");

	return err;
}
core_initcall(trace_events_eprobe_init_early);<|MERGE_RESOLUTION|>--- conflicted
+++ resolved
@@ -333,12 +333,9 @@
 		case FILTER_DYN_STRING:
 			val = (unsigned long)(rec + (*(unsigned int *)addr & 0xffff));
 			break;
-<<<<<<< HEAD
-=======
 		case FILTER_RDYN_STRING:
 			val = (unsigned long)(addr + (*(unsigned int *)addr & 0xffff));
 			break;
->>>>>>> d60c95ef
 		case FILTER_STATIC_STRING:
 			val = (unsigned long)addr;
 			break;
@@ -951,17 +948,10 @@
 	if (ret)
 		goto error;
 
-<<<<<<< HEAD
-	/* Handle symbols "@" */
-	if (!ret)
-		ret = traceprobe_update_arg(&ep->tp.args[i]);
-
-=======
 	return 0;
 error:
 	kfree(ep->filter_str);
 	ep->filter_str = NULL;
->>>>>>> d60c95ef
 	return ret;
 }
 
