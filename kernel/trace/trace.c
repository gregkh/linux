// SPDX-License-Identifier: GPL-2.0
/*
 * ring buffer based function tracer
 *
 * Copyright (C) 2007-2012 Steven Rostedt <srostedt@redhat.com>
 * Copyright (C) 2008 Ingo Molnar <mingo@redhat.com>
 *
 * Originally taken from the RT patch by:
 *    Arnaldo Carvalho de Melo <acme@redhat.com>
 *
 * Based on code from the latency_tracer, that is:
 *  Copyright (C) 2004-2006 Ingo Molnar
 *  Copyright (C) 2004 Nadia Yvette Chambers
 */
#include <linux/ring_buffer.h>
#include <linux/utsname.h>
#include <linux/stacktrace.h>
#include <linux/writeback.h>
#include <linux/kallsyms.h>
#include <linux/security.h>
#include <linux/seq_file.h>
#include <linux/irqflags.h>
#include <linux/debugfs.h>
#include <linux/tracefs.h>
#include <linux/pagemap.h>
#include <linux/hardirq.h>
#include <linux/linkage.h>
#include <linux/uaccess.h>
#include <linux/vmalloc.h>
#include <linux/ftrace.h>
#include <linux/module.h>
#include <linux/percpu.h>
#include <linux/splice.h>
#include <linux/kdebug.h>
#include <linux/string.h>
#include <linux/mount.h>
#include <linux/rwsem.h>
#include <linux/slab.h>
#include <linux/ctype.h>
#include <linux/init.h>
#include <linux/panic_notifier.h>
#include <linux/kmemleak.h>
#include <linux/poll.h>
#include <linux/nmi.h>
#include <linux/fs.h>
#include <linux/trace.h>
#include <linux/sched/clock.h>
#include <linux/sched/rt.h>
#include <linux/fsnotify.h>
#include <linux/irq_work.h>
#include <linux/workqueue.h>

#include <asm/setup.h> /* COMMAND_LINE_SIZE */

#include "trace.h"
#include "trace_output.h"

#ifdef CONFIG_FTRACE_STARTUP_TEST
/*
 * We need to change this state when a selftest is running.
 * A selftest will lurk into the ring-buffer to count the
 * entries inserted during the selftest although some concurrent
 * insertions into the ring-buffer such as trace_printk could occurred
 * at the same time, giving false positive or negative results.
 */
static bool __read_mostly tracing_selftest_running;

/*
 * If boot-time tracing including tracers/events via kernel cmdline
 * is running, we do not want to run SELFTEST.
 */
bool __read_mostly tracing_selftest_disabled;

void __init disable_tracing_selftest(const char *reason)
{
	if (!tracing_selftest_disabled) {
		tracing_selftest_disabled = true;
		pr_info("Ftrace startup test is disabled due to %s\n", reason);
	}
}
#else
#define tracing_selftest_running	0
#define tracing_selftest_disabled	0
#endif

/* Pipe tracepoints to printk */
static struct trace_iterator *tracepoint_print_iter;
int tracepoint_printk;
static bool tracepoint_printk_stop_on_boot __initdata;
static DEFINE_STATIC_KEY_FALSE(tracepoint_printk_key);

/* For tracers that don't implement custom flags */
static struct tracer_opt dummy_tracer_opt[] = {
	{ }
};

static int
dummy_set_flag(struct trace_array *tr, u32 old_flags, u32 bit, int set)
{
	return 0;
}

/*
 * To prevent the comm cache from being overwritten when no
 * tracing is active, only save the comm when a trace event
 * occurred.
 */
DEFINE_PER_CPU(bool, trace_taskinfo_save);

/*
 * Kill all tracing for good (never come back).
 * It is initialized to 1 but will turn to zero if the initialization
 * of the tracer is successful. But that is the only place that sets
 * this back to zero.
 */
static int tracing_disabled = 1;

cpumask_var_t __read_mostly	tracing_buffer_mask;

/*
 * ftrace_dump_on_oops - variable to dump ftrace buffer on oops
 *
 * If there is an oops (or kernel panic) and the ftrace_dump_on_oops
 * is set, then ftrace_dump is called. This will output the contents
 * of the ftrace buffers to the console.  This is very useful for
 * capturing traces that lead to crashes and outputing it to a
 * serial console.
 *
 * It is default off, but you can enable it with either specifying
 * "ftrace_dump_on_oops" in the kernel command line, or setting
 * /proc/sys/kernel/ftrace_dump_on_oops
 * Set 1 if you want to dump buffers of all CPUs
 * Set 2 if you want to dump the buffer of the CPU that triggered oops
 * Set instance name if you want to dump the specific trace instance
 * Multiple instance dump is also supported, and instances are seperated
 * by commas.
 */
/* Set to string format zero to disable by default */
char ftrace_dump_on_oops[MAX_TRACER_SIZE] = "0";

/* When set, tracing will stop when a WARN*() is hit */
int __disable_trace_on_warning;

#ifdef CONFIG_TRACE_EVAL_MAP_FILE
/* Map of enums to their values, for "eval_map" file */
struct trace_eval_map_head {
	struct module			*mod;
	unsigned long			length;
};

union trace_eval_map_item;

struct trace_eval_map_tail {
	/*
	 * "end" is first and points to NULL as it must be different
	 * than "mod" or "eval_string"
	 */
	union trace_eval_map_item	*next;
	const char			*end;	/* points to NULL */
};

static DEFINE_MUTEX(trace_eval_mutex);

/*
 * The trace_eval_maps are saved in an array with two extra elements,
 * one at the beginning, and one at the end. The beginning item contains
 * the count of the saved maps (head.length), and the module they
 * belong to if not built in (head.mod). The ending item contains a
 * pointer to the next array of saved eval_map items.
 */
union trace_eval_map_item {
	struct trace_eval_map		map;
	struct trace_eval_map_head	head;
	struct trace_eval_map_tail	tail;
};

static union trace_eval_map_item *trace_eval_maps;
#endif /* CONFIG_TRACE_EVAL_MAP_FILE */

int tracing_set_tracer(struct trace_array *tr, const char *buf);
static void ftrace_trace_userstack(struct trace_array *tr,
				   struct trace_buffer *buffer,
				   unsigned int trace_ctx);

static char bootup_tracer_buf[MAX_TRACER_SIZE] __initdata;
static char *default_bootup_tracer;

static bool allocate_snapshot;
static bool snapshot_at_boot;

static char boot_instance_info[COMMAND_LINE_SIZE] __initdata;
static int boot_instance_index;

static char boot_snapshot_info[COMMAND_LINE_SIZE] __initdata;
static int boot_snapshot_index;

static int __init set_cmdline_ftrace(char *str)
{
	strscpy(bootup_tracer_buf, str, MAX_TRACER_SIZE);
	default_bootup_tracer = bootup_tracer_buf;
	/* We are using ftrace early, expand it */
	trace_set_ring_buffer_expanded(NULL);
	return 1;
}
__setup("ftrace=", set_cmdline_ftrace);

int ftrace_dump_on_oops_enabled(void)
{
	if (!strcmp("0", ftrace_dump_on_oops))
		return 0;
	else
		return 1;
}

static int __init set_ftrace_dump_on_oops(char *str)
{
	if (!*str) {
		strscpy(ftrace_dump_on_oops, "1", MAX_TRACER_SIZE);
		return 1;
	}

	if (*str == ',') {
		strscpy(ftrace_dump_on_oops, "1", MAX_TRACER_SIZE);
		strscpy(ftrace_dump_on_oops + 1, str, MAX_TRACER_SIZE - 1);
		return 1;
	}

	if (*str++ == '=') {
		strscpy(ftrace_dump_on_oops, str, MAX_TRACER_SIZE);
		return 1;
	}

	return 0;
}
__setup("ftrace_dump_on_oops", set_ftrace_dump_on_oops);

static int __init stop_trace_on_warning(char *str)
{
	if ((strcmp(str, "=0") != 0 && strcmp(str, "=off") != 0))
		__disable_trace_on_warning = 1;
	return 1;
}
__setup("traceoff_on_warning", stop_trace_on_warning);

static int __init boot_alloc_snapshot(char *str)
{
	char *slot = boot_snapshot_info + boot_snapshot_index;
	int left = sizeof(boot_snapshot_info) - boot_snapshot_index;
	int ret;

	if (str[0] == '=') {
		str++;
		if (strlen(str) >= left)
			return -1;

		ret = snprintf(slot, left, "%s\t", str);
		boot_snapshot_index += ret;
	} else {
		allocate_snapshot = true;
		/* We also need the main ring buffer expanded */
		trace_set_ring_buffer_expanded(NULL);
	}
	return 1;
}
__setup("alloc_snapshot", boot_alloc_snapshot);


static int __init boot_snapshot(char *str)
{
	snapshot_at_boot = true;
	boot_alloc_snapshot(str);
	return 1;
}
__setup("ftrace_boot_snapshot", boot_snapshot);


static int __init boot_instance(char *str)
{
	char *slot = boot_instance_info + boot_instance_index;
	int left = sizeof(boot_instance_info) - boot_instance_index;
	int ret;

	if (strlen(str) >= left)
		return -1;

	ret = snprintf(slot, left, "%s\t", str);
	boot_instance_index += ret;

	return 1;
}
__setup("trace_instance=", boot_instance);


static char trace_boot_options_buf[MAX_TRACER_SIZE] __initdata;

static int __init set_trace_boot_options(char *str)
{
	strscpy(trace_boot_options_buf, str, MAX_TRACER_SIZE);
	return 1;
}
__setup("trace_options=", set_trace_boot_options);

static char trace_boot_clock_buf[MAX_TRACER_SIZE] __initdata;
static char *trace_boot_clock __initdata;

static int __init set_trace_boot_clock(char *str)
{
	strscpy(trace_boot_clock_buf, str, MAX_TRACER_SIZE);
	trace_boot_clock = trace_boot_clock_buf;
	return 1;
}
__setup("trace_clock=", set_trace_boot_clock);

static int __init set_tracepoint_printk(char *str)
{
	/* Ignore the "tp_printk_stop_on_boot" param */
	if (*str == '_')
		return 0;

	if ((strcmp(str, "=0") != 0 && strcmp(str, "=off") != 0))
		tracepoint_printk = 1;
	return 1;
}
__setup("tp_printk", set_tracepoint_printk);

static int __init set_tracepoint_printk_stop(char *str)
{
	tracepoint_printk_stop_on_boot = true;
	return 1;
}
__setup("tp_printk_stop_on_boot", set_tracepoint_printk_stop);

unsigned long long ns2usecs(u64 nsec)
{
	nsec += 500;
	do_div(nsec, 1000);
	return nsec;
}

static void
trace_process_export(struct trace_export *export,
	       struct ring_buffer_event *event, int flag)
{
	struct trace_entry *entry;
	unsigned int size = 0;

	if (export->flags & flag) {
		entry = ring_buffer_event_data(event);
		size = ring_buffer_event_length(event);
		export->write(export, entry, size);
	}
}

static DEFINE_MUTEX(ftrace_export_lock);

static struct trace_export __rcu *ftrace_exports_list __read_mostly;

static DEFINE_STATIC_KEY_FALSE(trace_function_exports_enabled);
static DEFINE_STATIC_KEY_FALSE(trace_event_exports_enabled);
static DEFINE_STATIC_KEY_FALSE(trace_marker_exports_enabled);

static inline void ftrace_exports_enable(struct trace_export *export)
{
	if (export->flags & TRACE_EXPORT_FUNCTION)
		static_branch_inc(&trace_function_exports_enabled);

	if (export->flags & TRACE_EXPORT_EVENT)
		static_branch_inc(&trace_event_exports_enabled);

	if (export->flags & TRACE_EXPORT_MARKER)
		static_branch_inc(&trace_marker_exports_enabled);
}

static inline void ftrace_exports_disable(struct trace_export *export)
{
	if (export->flags & TRACE_EXPORT_FUNCTION)
		static_branch_dec(&trace_function_exports_enabled);

	if (export->flags & TRACE_EXPORT_EVENT)
		static_branch_dec(&trace_event_exports_enabled);

	if (export->flags & TRACE_EXPORT_MARKER)
		static_branch_dec(&trace_marker_exports_enabled);
}

static void ftrace_exports(struct ring_buffer_event *event, int flag)
{
	struct trace_export *export;

	preempt_disable_notrace();

	export = rcu_dereference_raw_check(ftrace_exports_list);
	while (export) {
		trace_process_export(export, event, flag);
		export = rcu_dereference_raw_check(export->next);
	}

	preempt_enable_notrace();
}

static inline void
add_trace_export(struct trace_export **list, struct trace_export *export)
{
	rcu_assign_pointer(export->next, *list);
	/*
	 * We are entering export into the list but another
	 * CPU might be walking that list. We need to make sure
	 * the export->next pointer is valid before another CPU sees
	 * the export pointer included into the list.
	 */
	rcu_assign_pointer(*list, export);
}

static inline int
rm_trace_export(struct trace_export **list, struct trace_export *export)
{
	struct trace_export **p;

	for (p = list; *p != NULL; p = &(*p)->next)
		if (*p == export)
			break;

	if (*p != export)
		return -1;

	rcu_assign_pointer(*p, (*p)->next);

	return 0;
}

static inline void
add_ftrace_export(struct trace_export **list, struct trace_export *export)
{
	ftrace_exports_enable(export);

	add_trace_export(list, export);
}

static inline int
rm_ftrace_export(struct trace_export **list, struct trace_export *export)
{
	int ret;

	ret = rm_trace_export(list, export);
	ftrace_exports_disable(export);

	return ret;
}

int register_ftrace_export(struct trace_export *export)
{
	if (WARN_ON_ONCE(!export->write))
		return -1;

	mutex_lock(&ftrace_export_lock);

	add_ftrace_export(&ftrace_exports_list, export);

	mutex_unlock(&ftrace_export_lock);

	return 0;
}
EXPORT_SYMBOL_GPL(register_ftrace_export);

int unregister_ftrace_export(struct trace_export *export)
{
	int ret;

	mutex_lock(&ftrace_export_lock);

	ret = rm_ftrace_export(&ftrace_exports_list, export);

	mutex_unlock(&ftrace_export_lock);

	return ret;
}
EXPORT_SYMBOL_GPL(unregister_ftrace_export);

/* trace_flags holds trace_options default values */
#define TRACE_DEFAULT_FLAGS						\
	(FUNCTION_DEFAULT_FLAGS |					\
	 TRACE_ITER_PRINT_PARENT | TRACE_ITER_PRINTK |			\
	 TRACE_ITER_ANNOTATE | TRACE_ITER_CONTEXT_INFO |		\
	 TRACE_ITER_RECORD_CMD | TRACE_ITER_OVERWRITE |			\
	 TRACE_ITER_IRQ_INFO | TRACE_ITER_MARKERS |			\
	 TRACE_ITER_HASH_PTR | TRACE_ITER_TRACE_PRINTK)

/* trace_options that are only supported by global_trace */
#define TOP_LEVEL_TRACE_FLAGS (TRACE_ITER_PRINTK |			\
	       TRACE_ITER_PRINTK_MSGONLY | TRACE_ITER_RECORD_CMD)

/* trace_flags that are default zero for instances */
#define ZEROED_TRACE_FLAGS \
	(TRACE_ITER_EVENT_FORK | TRACE_ITER_FUNC_FORK | TRACE_ITER_TRACE_PRINTK)

/*
 * The global_trace is the descriptor that holds the top-level tracing
 * buffers for the live tracing.
 */
static struct trace_array global_trace = {
	.trace_flags = TRACE_DEFAULT_FLAGS,
};

static struct trace_array *printk_trace = &global_trace;

static __always_inline bool printk_binsafe(struct trace_array *tr)
{
	/*
	 * The binary format of traceprintk can cause a crash if used
	 * by a buffer from another boot. Force the use of the
	 * non binary version of trace_printk if the trace_printk
	 * buffer is a boot mapped ring buffer.
	 */
	return !(tr->flags & TRACE_ARRAY_FL_BOOT);
}

static void update_printk_trace(struct trace_array *tr)
{
	if (printk_trace == tr)
		return;

	printk_trace->trace_flags &= ~TRACE_ITER_TRACE_PRINTK;
	printk_trace = tr;
	tr->trace_flags |= TRACE_ITER_TRACE_PRINTK;
}

void trace_set_ring_buffer_expanded(struct trace_array *tr)
{
	if (!tr)
		tr = &global_trace;
	tr->ring_buffer_expanded = true;
}

LIST_HEAD(ftrace_trace_arrays);

int trace_array_get(struct trace_array *this_tr)
{
	struct trace_array *tr;
	int ret = -ENODEV;

	mutex_lock(&trace_types_lock);
	list_for_each_entry(tr, &ftrace_trace_arrays, list) {
		if (tr == this_tr) {
			tr->ref++;
			ret = 0;
			break;
		}
	}
	mutex_unlock(&trace_types_lock);

	return ret;
}

static void __trace_array_put(struct trace_array *this_tr)
{
	WARN_ON(!this_tr->ref);
	this_tr->ref--;
}

/**
 * trace_array_put - Decrement the reference counter for this trace array.
 * @this_tr : pointer to the trace array
 *
 * NOTE: Use this when we no longer need the trace array returned by
 * trace_array_get_by_name(). This ensures the trace array can be later
 * destroyed.
 *
 */
void trace_array_put(struct trace_array *this_tr)
{
	if (!this_tr)
		return;

	mutex_lock(&trace_types_lock);
	__trace_array_put(this_tr);
	mutex_unlock(&trace_types_lock);
}
EXPORT_SYMBOL_GPL(trace_array_put);

int tracing_check_open_get_tr(struct trace_array *tr)
{
	int ret;

	ret = security_locked_down(LOCKDOWN_TRACEFS);
	if (ret)
		return ret;

	if (tracing_disabled)
		return -ENODEV;

	if (tr && trace_array_get(tr) < 0)
		return -ENODEV;

	return 0;
}

int call_filter_check_discard(struct trace_event_call *call, void *rec,
			      struct trace_buffer *buffer,
			      struct ring_buffer_event *event)
{
	if (unlikely(call->flags & TRACE_EVENT_FL_FILTERED) &&
	    !filter_match_preds(call->filter, rec)) {
		__trace_event_discard_commit(buffer, event);
		return 1;
	}

	return 0;
}

/**
 * trace_find_filtered_pid - check if a pid exists in a filtered_pid list
 * @filtered_pids: The list of pids to check
 * @search_pid: The PID to find in @filtered_pids
 *
 * Returns true if @search_pid is found in @filtered_pids, and false otherwise.
 */
bool
trace_find_filtered_pid(struct trace_pid_list *filtered_pids, pid_t search_pid)
{
	return trace_pid_list_is_set(filtered_pids, search_pid);
}

/**
 * trace_ignore_this_task - should a task be ignored for tracing
 * @filtered_pids: The list of pids to check
 * @filtered_no_pids: The list of pids not to be traced
 * @task: The task that should be ignored if not filtered
 *
 * Checks if @task should be traced or not from @filtered_pids.
 * Returns true if @task should *NOT* be traced.
 * Returns false if @task should be traced.
 */
bool
trace_ignore_this_task(struct trace_pid_list *filtered_pids,
		       struct trace_pid_list *filtered_no_pids,
		       struct task_struct *task)
{
	/*
	 * If filtered_no_pids is not empty, and the task's pid is listed
	 * in filtered_no_pids, then return true.
	 * Otherwise, if filtered_pids is empty, that means we can
	 * trace all tasks. If it has content, then only trace pids
	 * within filtered_pids.
	 */

	return (filtered_pids &&
		!trace_find_filtered_pid(filtered_pids, task->pid)) ||
		(filtered_no_pids &&
		 trace_find_filtered_pid(filtered_no_pids, task->pid));
}

/**
 * trace_filter_add_remove_task - Add or remove a task from a pid_list
 * @pid_list: The list to modify
 * @self: The current task for fork or NULL for exit
 * @task: The task to add or remove
 *
 * If adding a task, if @self is defined, the task is only added if @self
 * is also included in @pid_list. This happens on fork and tasks should
 * only be added when the parent is listed. If @self is NULL, then the
 * @task pid will be removed from the list, which would happen on exit
 * of a task.
 */
void trace_filter_add_remove_task(struct trace_pid_list *pid_list,
				  struct task_struct *self,
				  struct task_struct *task)
{
	if (!pid_list)
		return;

	/* For forks, we only add if the forking task is listed */
	if (self) {
		if (!trace_find_filtered_pid(pid_list, self->pid))
			return;
	}

	/* "self" is set for forks, and NULL for exits */
	if (self)
		trace_pid_list_set(pid_list, task->pid);
	else
		trace_pid_list_clear(pid_list, task->pid);
}

/**
 * trace_pid_next - Used for seq_file to get to the next pid of a pid_list
 * @pid_list: The pid list to show
 * @v: The last pid that was shown (+1 the actual pid to let zero be displayed)
 * @pos: The position of the file
 *
 * This is used by the seq_file "next" operation to iterate the pids
 * listed in a trace_pid_list structure.
 *
 * Returns the pid+1 as we want to display pid of zero, but NULL would
 * stop the iteration.
 */
void *trace_pid_next(struct trace_pid_list *pid_list, void *v, loff_t *pos)
{
	long pid = (unsigned long)v;
	unsigned int next;

	(*pos)++;

	/* pid already is +1 of the actual previous bit */
	if (trace_pid_list_next(pid_list, pid, &next) < 0)
		return NULL;

	pid = next;

	/* Return pid + 1 to allow zero to be represented */
	return (void *)(pid + 1);
}

/**
 * trace_pid_start - Used for seq_file to start reading pid lists
 * @pid_list: The pid list to show
 * @pos: The position of the file
 *
 * This is used by seq_file "start" operation to start the iteration
 * of listing pids.
 *
 * Returns the pid+1 as we want to display pid of zero, but NULL would
 * stop the iteration.
 */
void *trace_pid_start(struct trace_pid_list *pid_list, loff_t *pos)
{
	unsigned long pid;
	unsigned int first;
	loff_t l = 0;

	if (trace_pid_list_first(pid_list, &first) < 0)
		return NULL;

	pid = first;

	/* Return pid + 1 so that zero can be the exit value */
	for (pid++; pid && l < *pos;
	     pid = (unsigned long)trace_pid_next(pid_list, (void *)pid, &l))
		;
	return (void *)pid;
}

/**
 * trace_pid_show - show the current pid in seq_file processing
 * @m: The seq_file structure to write into
 * @v: A void pointer of the pid (+1) value to display
 *
 * Can be directly used by seq_file operations to display the current
 * pid value.
 */
int trace_pid_show(struct seq_file *m, void *v)
{
	unsigned long pid = (unsigned long)v - 1;

	seq_printf(m, "%lu\n", pid);
	return 0;
}

/* 128 should be much more than enough */
#define PID_BUF_SIZE		127

int trace_pid_write(struct trace_pid_list *filtered_pids,
		    struct trace_pid_list **new_pid_list,
		    const char __user *ubuf, size_t cnt)
{
	struct trace_pid_list *pid_list;
	struct trace_parser parser;
	unsigned long val;
	int nr_pids = 0;
	ssize_t read = 0;
	ssize_t ret;
	loff_t pos;
	pid_t pid;

	if (trace_parser_get_init(&parser, PID_BUF_SIZE + 1))
		return -ENOMEM;

	/*
	 * Always recreate a new array. The write is an all or nothing
	 * operation. Always create a new array when adding new pids by
	 * the user. If the operation fails, then the current list is
	 * not modified.
	 */
	pid_list = trace_pid_list_alloc();
	if (!pid_list) {
		trace_parser_put(&parser);
		return -ENOMEM;
	}

	if (filtered_pids) {
		/* copy the current bits to the new max */
		ret = trace_pid_list_first(filtered_pids, &pid);
		while (!ret) {
			trace_pid_list_set(pid_list, pid);
			ret = trace_pid_list_next(filtered_pids, pid + 1, &pid);
			nr_pids++;
		}
	}

	ret = 0;
	while (cnt > 0) {

		pos = 0;

		ret = trace_get_user(&parser, ubuf, cnt, &pos);
		if (ret < 0)
			break;

		read += ret;
		ubuf += ret;
		cnt -= ret;

		if (!trace_parser_loaded(&parser))
			break;

		ret = -EINVAL;
		if (kstrtoul(parser.buffer, 0, &val))
			break;

		pid = (pid_t)val;

		if (trace_pid_list_set(pid_list, pid) < 0) {
			ret = -1;
			break;
		}
		nr_pids++;

		trace_parser_clear(&parser);
		ret = 0;
	}
	trace_parser_put(&parser);

	if (ret < 0) {
		trace_pid_list_free(pid_list);
		return ret;
	}

	if (!nr_pids) {
		/* Cleared the list of pids */
		trace_pid_list_free(pid_list);
		pid_list = NULL;
	}

	*new_pid_list = pid_list;

	return read;
}

static u64 buffer_ftrace_now(struct array_buffer *buf, int cpu)
{
	u64 ts;

	/* Early boot up does not have a buffer yet */
	if (!buf->buffer)
		return trace_clock_local();

	ts = ring_buffer_time_stamp(buf->buffer);
	ring_buffer_normalize_time_stamp(buf->buffer, cpu, &ts);

	return ts;
}

u64 ftrace_now(int cpu)
{
	return buffer_ftrace_now(&global_trace.array_buffer, cpu);
}

/**
 * tracing_is_enabled - Show if global_trace has been enabled
 *
 * Shows if the global trace has been enabled or not. It uses the
 * mirror flag "buffer_disabled" to be used in fast paths such as for
 * the irqsoff tracer. But it may be inaccurate due to races. If you
 * need to know the accurate state, use tracing_is_on() which is a little
 * slower, but accurate.
 */
int tracing_is_enabled(void)
{
	/*
	 * For quick access (irqsoff uses this in fast path), just
	 * return the mirror variable of the state of the ring buffer.
	 * It's a little racy, but we don't really care.
	 */
	smp_rmb();
	return !global_trace.buffer_disabled;
}

/*
 * trace_buf_size is the size in bytes that is allocated
 * for a buffer. Note, the number of bytes is always rounded
 * to page size.
 *
 * This number is purposely set to a low number of 16384.
 * If the dump on oops happens, it will be much appreciated
 * to not have to wait for all that output. Anyway this can be
 * boot time and run time configurable.
 */
#define TRACE_BUF_SIZE_DEFAULT	1441792UL /* 16384 * 88 (sizeof(entry)) */

static unsigned long		trace_buf_size = TRACE_BUF_SIZE_DEFAULT;

/* trace_types holds a link list of available tracers. */
static struct tracer		*trace_types __read_mostly;

/*
 * trace_types_lock is used to protect the trace_types list.
 */
DEFINE_MUTEX(trace_types_lock);

/*
 * serialize the access of the ring buffer
 *
 * ring buffer serializes readers, but it is low level protection.
 * The validity of the events (which returns by ring_buffer_peek() ..etc)
 * are not protected by ring buffer.
 *
 * The content of events may become garbage if we allow other process consumes
 * these events concurrently:
 *   A) the page of the consumed events may become a normal page
 *      (not reader page) in ring buffer, and this page will be rewritten
 *      by events producer.
 *   B) The page of the consumed events may become a page for splice_read,
 *      and this page will be returned to system.
 *
 * These primitives allow multi process access to different cpu ring buffer
 * concurrently.
 *
 * These primitives don't distinguish read-only and read-consume access.
 * Multi read-only access are also serialized.
 */

#ifdef CONFIG_SMP
static DECLARE_RWSEM(all_cpu_access_lock);
static DEFINE_PER_CPU(struct mutex, cpu_access_lock);

static inline void trace_access_lock(int cpu)
{
	if (cpu == RING_BUFFER_ALL_CPUS) {
		/* gain it for accessing the whole ring buffer. */
		down_write(&all_cpu_access_lock);
	} else {
		/* gain it for accessing a cpu ring buffer. */

		/* Firstly block other trace_access_lock(RING_BUFFER_ALL_CPUS). */
		down_read(&all_cpu_access_lock);

		/* Secondly block other access to this @cpu ring buffer. */
		mutex_lock(&per_cpu(cpu_access_lock, cpu));
	}
}

static inline void trace_access_unlock(int cpu)
{
	if (cpu == RING_BUFFER_ALL_CPUS) {
		up_write(&all_cpu_access_lock);
	} else {
		mutex_unlock(&per_cpu(cpu_access_lock, cpu));
		up_read(&all_cpu_access_lock);
	}
}

static inline void trace_access_lock_init(void)
{
	int cpu;

	for_each_possible_cpu(cpu)
		mutex_init(&per_cpu(cpu_access_lock, cpu));
}

#else

static DEFINE_MUTEX(access_lock);

static inline void trace_access_lock(int cpu)
{
	(void)cpu;
	mutex_lock(&access_lock);
}

static inline void trace_access_unlock(int cpu)
{
	(void)cpu;
	mutex_unlock(&access_lock);
}

static inline void trace_access_lock_init(void)
{
}

#endif

#ifdef CONFIG_STACKTRACE
static void __ftrace_trace_stack(struct trace_array *tr,
				 struct trace_buffer *buffer,
				 unsigned int trace_ctx,
				 int skip, struct pt_regs *regs);
static inline void ftrace_trace_stack(struct trace_array *tr,
				      struct trace_buffer *buffer,
				      unsigned int trace_ctx,
				      int skip, struct pt_regs *regs);

#else
static inline void __ftrace_trace_stack(struct trace_array *tr,
					struct trace_buffer *buffer,
					unsigned int trace_ctx,
					int skip, struct pt_regs *regs)
{
}
static inline void ftrace_trace_stack(struct trace_array *tr,
				      struct trace_buffer *buffer,
				      unsigned long trace_ctx,
				      int skip, struct pt_regs *regs)
{
}

#endif

static __always_inline void
trace_event_setup(struct ring_buffer_event *event,
		  int type, unsigned int trace_ctx)
{
	struct trace_entry *ent = ring_buffer_event_data(event);

	tracing_generic_entry_update(ent, type, trace_ctx);
}

static __always_inline struct ring_buffer_event *
__trace_buffer_lock_reserve(struct trace_buffer *buffer,
			  int type,
			  unsigned long len,
			  unsigned int trace_ctx)
{
	struct ring_buffer_event *event;

	event = ring_buffer_lock_reserve(buffer, len);
	if (event != NULL)
		trace_event_setup(event, type, trace_ctx);

	return event;
}

void tracer_tracing_on(struct trace_array *tr)
{
	if (tr->array_buffer.buffer)
		ring_buffer_record_on(tr->array_buffer.buffer);
	/*
	 * This flag is looked at when buffers haven't been allocated
	 * yet, or by some tracers (like irqsoff), that just want to
	 * know if the ring buffer has been disabled, but it can handle
	 * races of where it gets disabled but we still do a record.
	 * As the check is in the fast path of the tracers, it is more
	 * important to be fast than accurate.
	 */
	tr->buffer_disabled = 0;
	/* Make the flag seen by readers */
	smp_wmb();
}

/**
 * tracing_on - enable tracing buffers
 *
 * This function enables tracing buffers that may have been
 * disabled with tracing_off.
 */
void tracing_on(void)
{
	tracer_tracing_on(&global_trace);
}
EXPORT_SYMBOL_GPL(tracing_on);


static __always_inline void
__buffer_unlock_commit(struct trace_buffer *buffer, struct ring_buffer_event *event)
{
	__this_cpu_write(trace_taskinfo_save, true);

	/* If this is the temp buffer, we need to commit fully */
	if (this_cpu_read(trace_buffered_event) == event) {
		/* Length is in event->array[0] */
		ring_buffer_write(buffer, event->array[0], &event->array[1]);
		/* Release the temp buffer */
		this_cpu_dec(trace_buffered_event_cnt);
		/* ring_buffer_unlock_commit() enables preemption */
		preempt_enable_notrace();
	} else
		ring_buffer_unlock_commit(buffer);
}

int __trace_array_puts(struct trace_array *tr, unsigned long ip,
		       const char *str, int size)
{
	struct ring_buffer_event *event;
	struct trace_buffer *buffer;
	struct print_entry *entry;
	unsigned int trace_ctx;
	int alloc;

	if (!(tr->trace_flags & TRACE_ITER_PRINTK))
		return 0;

	if (unlikely(tracing_selftest_running && tr == &global_trace))
		return 0;

	if (unlikely(tracing_disabled))
		return 0;

	alloc = sizeof(*entry) + size + 2; /* possible \n added */

	trace_ctx = tracing_gen_ctx();
	buffer = tr->array_buffer.buffer;
	ring_buffer_nest_start(buffer);
	event = __trace_buffer_lock_reserve(buffer, TRACE_PRINT, alloc,
					    trace_ctx);
	if (!event) {
		size = 0;
		goto out;
	}

	entry = ring_buffer_event_data(event);
	entry->ip = ip;

	memcpy(&entry->buf, str, size);

	/* Add a newline if necessary */
	if (entry->buf[size - 1] != '\n') {
		entry->buf[size] = '\n';
		entry->buf[size + 1] = '\0';
	} else
		entry->buf[size] = '\0';

	__buffer_unlock_commit(buffer, event);
	ftrace_trace_stack(tr, buffer, trace_ctx, 4, NULL);
 out:
	ring_buffer_nest_end(buffer);
	return size;
}
EXPORT_SYMBOL_GPL(__trace_array_puts);

/**
 * __trace_puts - write a constant string into the trace buffer.
 * @ip:	   The address of the caller
 * @str:   The constant string to write
 * @size:  The size of the string.
 */
int __trace_puts(unsigned long ip, const char *str, int size)
{
	return __trace_array_puts(printk_trace, ip, str, size);
}
EXPORT_SYMBOL_GPL(__trace_puts);

/**
 * __trace_bputs - write the pointer to a constant string into trace buffer
 * @ip:	   The address of the caller
 * @str:   The constant string to write to the buffer to
 */
int __trace_bputs(unsigned long ip, const char *str)
{
	struct trace_array *tr = READ_ONCE(printk_trace);
	struct ring_buffer_event *event;
	struct trace_buffer *buffer;
	struct bputs_entry *entry;
	unsigned int trace_ctx;
	int size = sizeof(struct bputs_entry);
	int ret = 0;

	if (!printk_binsafe(tr))
		return __trace_puts(ip, str, strlen(str));

	if (!(tr->trace_flags & TRACE_ITER_PRINTK))
		return 0;

	if (unlikely(tracing_selftest_running || tracing_disabled))
		return 0;

	trace_ctx = tracing_gen_ctx();
	buffer = tr->array_buffer.buffer;

	ring_buffer_nest_start(buffer);
	event = __trace_buffer_lock_reserve(buffer, TRACE_BPUTS, size,
					    trace_ctx);
	if (!event)
		goto out;

	entry = ring_buffer_event_data(event);
	entry->ip			= ip;
	entry->str			= str;

	__buffer_unlock_commit(buffer, event);
	ftrace_trace_stack(tr, buffer, trace_ctx, 4, NULL);

	ret = 1;
 out:
	ring_buffer_nest_end(buffer);
	return ret;
}
EXPORT_SYMBOL_GPL(__trace_bputs);

#ifdef CONFIG_TRACER_SNAPSHOT
static void tracing_snapshot_instance_cond(struct trace_array *tr,
					   void *cond_data)
{
	struct tracer *tracer = tr->current_trace;
	unsigned long flags;

	if (in_nmi()) {
		trace_array_puts(tr, "*** SNAPSHOT CALLED FROM NMI CONTEXT ***\n");
		trace_array_puts(tr, "*** snapshot is being ignored        ***\n");
		return;
	}

	if (!tr->allocated_snapshot) {
		trace_array_puts(tr, "*** SNAPSHOT NOT ALLOCATED ***\n");
		trace_array_puts(tr, "*** stopping trace here!   ***\n");
		tracer_tracing_off(tr);
		return;
	}

	/* Note, snapshot can not be used when the tracer uses it */
	if (tracer->use_max_tr) {
		trace_array_puts(tr, "*** LATENCY TRACER ACTIVE ***\n");
		trace_array_puts(tr, "*** Can not use snapshot (sorry) ***\n");
		return;
	}

	if (tr->mapped) {
		trace_array_puts(tr, "*** BUFFER MEMORY MAPPED ***\n");
		trace_array_puts(tr, "*** Can not use snapshot (sorry) ***\n");
		return;
	}

	local_irq_save(flags);
	update_max_tr(tr, current, smp_processor_id(), cond_data);
	local_irq_restore(flags);
}

void tracing_snapshot_instance(struct trace_array *tr)
{
	tracing_snapshot_instance_cond(tr, NULL);
}

/**
 * tracing_snapshot - take a snapshot of the current buffer.
 *
 * This causes a swap between the snapshot buffer and the current live
 * tracing buffer. You can use this to take snapshots of the live
 * trace when some condition is triggered, but continue to trace.
 *
 * Note, make sure to allocate the snapshot with either
 * a tracing_snapshot_alloc(), or by doing it manually
 * with: echo 1 > /sys/kernel/tracing/snapshot
 *
 * If the snapshot buffer is not allocated, it will stop tracing.
 * Basically making a permanent snapshot.
 */
void tracing_snapshot(void)
{
	struct trace_array *tr = &global_trace;

	tracing_snapshot_instance(tr);
}
EXPORT_SYMBOL_GPL(tracing_snapshot);

/**
 * tracing_snapshot_cond - conditionally take a snapshot of the current buffer.
 * @tr:		The tracing instance to snapshot
 * @cond_data:	The data to be tested conditionally, and possibly saved
 *
 * This is the same as tracing_snapshot() except that the snapshot is
 * conditional - the snapshot will only happen if the
 * cond_snapshot.update() implementation receiving the cond_data
 * returns true, which means that the trace array's cond_snapshot
 * update() operation used the cond_data to determine whether the
 * snapshot should be taken, and if it was, presumably saved it along
 * with the snapshot.
 */
void tracing_snapshot_cond(struct trace_array *tr, void *cond_data)
{
	tracing_snapshot_instance_cond(tr, cond_data);
}
EXPORT_SYMBOL_GPL(tracing_snapshot_cond);

/**
 * tracing_cond_snapshot_data - get the user data associated with a snapshot
 * @tr:		The tracing instance
 *
 * When the user enables a conditional snapshot using
 * tracing_snapshot_cond_enable(), the user-defined cond_data is saved
 * with the snapshot.  This accessor is used to retrieve it.
 *
 * Should not be called from cond_snapshot.update(), since it takes
 * the tr->max_lock lock, which the code calling
 * cond_snapshot.update() has already done.
 *
 * Returns the cond_data associated with the trace array's snapshot.
 */
void *tracing_cond_snapshot_data(struct trace_array *tr)
{
	void *cond_data = NULL;

	local_irq_disable();
	arch_spin_lock(&tr->max_lock);

	if (tr->cond_snapshot)
		cond_data = tr->cond_snapshot->cond_data;

	arch_spin_unlock(&tr->max_lock);
	local_irq_enable();

	return cond_data;
}
EXPORT_SYMBOL_GPL(tracing_cond_snapshot_data);

static int resize_buffer_duplicate_size(struct array_buffer *trace_buf,
					struct array_buffer *size_buf, int cpu_id);
static void set_buffer_entries(struct array_buffer *buf, unsigned long val);

int tracing_alloc_snapshot_instance(struct trace_array *tr)
{
	int order;
	int ret;

	if (!tr->allocated_snapshot) {

		/* Make the snapshot buffer have the same order as main buffer */
		order = ring_buffer_subbuf_order_get(tr->array_buffer.buffer);
		ret = ring_buffer_subbuf_order_set(tr->max_buffer.buffer, order);
		if (ret < 0)
			return ret;

		/* allocate spare buffer */
		ret = resize_buffer_duplicate_size(&tr->max_buffer,
				   &tr->array_buffer, RING_BUFFER_ALL_CPUS);
		if (ret < 0)
			return ret;

		tr->allocated_snapshot = true;
	}

	return 0;
}

static void free_snapshot(struct trace_array *tr)
{
	/*
	 * We don't free the ring buffer. instead, resize it because
	 * The max_tr ring buffer has some state (e.g. ring->clock) and
	 * we want preserve it.
	 */
	ring_buffer_subbuf_order_set(tr->max_buffer.buffer, 0);
	ring_buffer_resize(tr->max_buffer.buffer, 1, RING_BUFFER_ALL_CPUS);
	set_buffer_entries(&tr->max_buffer, 1);
	tracing_reset_online_cpus(&tr->max_buffer);
	tr->allocated_snapshot = false;
}

static int tracing_arm_snapshot_locked(struct trace_array *tr)
{
	int ret;

	lockdep_assert_held(&trace_types_lock);

	spin_lock(&tr->snapshot_trigger_lock);
	if (tr->snapshot == UINT_MAX || tr->mapped) {
		spin_unlock(&tr->snapshot_trigger_lock);
		return -EBUSY;
	}

	tr->snapshot++;
	spin_unlock(&tr->snapshot_trigger_lock);

	ret = tracing_alloc_snapshot_instance(tr);
	if (ret) {
		spin_lock(&tr->snapshot_trigger_lock);
		tr->snapshot--;
		spin_unlock(&tr->snapshot_trigger_lock);
	}

	return ret;
}

int tracing_arm_snapshot(struct trace_array *tr)
{
	int ret;

	mutex_lock(&trace_types_lock);
	ret = tracing_arm_snapshot_locked(tr);
	mutex_unlock(&trace_types_lock);

	return ret;
}

void tracing_disarm_snapshot(struct trace_array *tr)
{
	spin_lock(&tr->snapshot_trigger_lock);
	if (!WARN_ON(!tr->snapshot))
		tr->snapshot--;
	spin_unlock(&tr->snapshot_trigger_lock);
}

/**
 * tracing_alloc_snapshot - allocate snapshot buffer.
 *
 * This only allocates the snapshot buffer if it isn't already
 * allocated - it doesn't also take a snapshot.
 *
 * This is meant to be used in cases where the snapshot buffer needs
 * to be set up for events that can't sleep but need to be able to
 * trigger a snapshot.
 */
int tracing_alloc_snapshot(void)
{
	struct trace_array *tr = &global_trace;
	int ret;

	ret = tracing_alloc_snapshot_instance(tr);
	WARN_ON(ret < 0);

	return ret;
}
EXPORT_SYMBOL_GPL(tracing_alloc_snapshot);

/**
 * tracing_snapshot_alloc - allocate and take a snapshot of the current buffer.
 *
 * This is similar to tracing_snapshot(), but it will allocate the
 * snapshot buffer if it isn't already allocated. Use this only
 * where it is safe to sleep, as the allocation may sleep.
 *
 * This causes a swap between the snapshot buffer and the current live
 * tracing buffer. You can use this to take snapshots of the live
 * trace when some condition is triggered, but continue to trace.
 */
void tracing_snapshot_alloc(void)
{
	int ret;

	ret = tracing_alloc_snapshot();
	if (ret < 0)
		return;

	tracing_snapshot();
}
EXPORT_SYMBOL_GPL(tracing_snapshot_alloc);

/**
 * tracing_snapshot_cond_enable - enable conditional snapshot for an instance
 * @tr:		The tracing instance
 * @cond_data:	User data to associate with the snapshot
 * @update:	Implementation of the cond_snapshot update function
 *
 * Check whether the conditional snapshot for the given instance has
 * already been enabled, or if the current tracer is already using a
 * snapshot; if so, return -EBUSY, else create a cond_snapshot and
 * save the cond_data and update function inside.
 *
 * Returns 0 if successful, error otherwise.
 */
int tracing_snapshot_cond_enable(struct trace_array *tr, void *cond_data,
				 cond_update_fn_t update)
{
	struct cond_snapshot *cond_snapshot;
	int ret = 0;

	cond_snapshot = kzalloc(sizeof(*cond_snapshot), GFP_KERNEL);
	if (!cond_snapshot)
		return -ENOMEM;

	cond_snapshot->cond_data = cond_data;
	cond_snapshot->update = update;

	mutex_lock(&trace_types_lock);

	if (tr->current_trace->use_max_tr) {
		ret = -EBUSY;
		goto fail_unlock;
	}

	/*
	 * The cond_snapshot can only change to NULL without the
	 * trace_types_lock. We don't care if we race with it going
	 * to NULL, but we want to make sure that it's not set to
	 * something other than NULL when we get here, which we can
	 * do safely with only holding the trace_types_lock and not
	 * having to take the max_lock.
	 */
	if (tr->cond_snapshot) {
		ret = -EBUSY;
		goto fail_unlock;
	}

	ret = tracing_arm_snapshot_locked(tr);
	if (ret)
		goto fail_unlock;

	local_irq_disable();
	arch_spin_lock(&tr->max_lock);
	tr->cond_snapshot = cond_snapshot;
	arch_spin_unlock(&tr->max_lock);
	local_irq_enable();

	mutex_unlock(&trace_types_lock);

	return ret;

 fail_unlock:
	mutex_unlock(&trace_types_lock);
	kfree(cond_snapshot);
	return ret;
}
EXPORT_SYMBOL_GPL(tracing_snapshot_cond_enable);

/**
 * tracing_snapshot_cond_disable - disable conditional snapshot for an instance
 * @tr:		The tracing instance
 *
 * Check whether the conditional snapshot for the given instance is
 * enabled; if so, free the cond_snapshot associated with it,
 * otherwise return -EINVAL.
 *
 * Returns 0 if successful, error otherwise.
 */
int tracing_snapshot_cond_disable(struct trace_array *tr)
{
	int ret = 0;

	local_irq_disable();
	arch_spin_lock(&tr->max_lock);

	if (!tr->cond_snapshot)
		ret = -EINVAL;
	else {
		kfree(tr->cond_snapshot);
		tr->cond_snapshot = NULL;
	}

	arch_spin_unlock(&tr->max_lock);
	local_irq_enable();

	tracing_disarm_snapshot(tr);

	return ret;
}
EXPORT_SYMBOL_GPL(tracing_snapshot_cond_disable);
#else
void tracing_snapshot(void)
{
	WARN_ONCE(1, "Snapshot feature not enabled, but internal snapshot used");
}
EXPORT_SYMBOL_GPL(tracing_snapshot);
void tracing_snapshot_cond(struct trace_array *tr, void *cond_data)
{
	WARN_ONCE(1, "Snapshot feature not enabled, but internal conditional snapshot used");
}
EXPORT_SYMBOL_GPL(tracing_snapshot_cond);
int tracing_alloc_snapshot(void)
{
	WARN_ONCE(1, "Snapshot feature not enabled, but snapshot allocation used");
	return -ENODEV;
}
EXPORT_SYMBOL_GPL(tracing_alloc_snapshot);
void tracing_snapshot_alloc(void)
{
	/* Give warning */
	tracing_snapshot();
}
EXPORT_SYMBOL_GPL(tracing_snapshot_alloc);
void *tracing_cond_snapshot_data(struct trace_array *tr)
{
	return NULL;
}
EXPORT_SYMBOL_GPL(tracing_cond_snapshot_data);
int tracing_snapshot_cond_enable(struct trace_array *tr, void *cond_data, cond_update_fn_t update)
{
	return -ENODEV;
}
EXPORT_SYMBOL_GPL(tracing_snapshot_cond_enable);
int tracing_snapshot_cond_disable(struct trace_array *tr)
{
	return false;
}
EXPORT_SYMBOL_GPL(tracing_snapshot_cond_disable);
#define free_snapshot(tr)	do { } while (0)
#define tracing_arm_snapshot_locked(tr) ({ -EBUSY; })
#endif /* CONFIG_TRACER_SNAPSHOT */

void tracer_tracing_off(struct trace_array *tr)
{
	if (tr->array_buffer.buffer)
		ring_buffer_record_off(tr->array_buffer.buffer);
	/*
	 * This flag is looked at when buffers haven't been allocated
	 * yet, or by some tracers (like irqsoff), that just want to
	 * know if the ring buffer has been disabled, but it can handle
	 * races of where it gets disabled but we still do a record.
	 * As the check is in the fast path of the tracers, it is more
	 * important to be fast than accurate.
	 */
	tr->buffer_disabled = 1;
	/* Make the flag seen by readers */
	smp_wmb();
}

/**
 * tracing_off - turn off tracing buffers
 *
 * This function stops the tracing buffers from recording data.
 * It does not disable any overhead the tracers themselves may
 * be causing. This function simply causes all recording to
 * the ring buffers to fail.
 */
void tracing_off(void)
{
	tracer_tracing_off(&global_trace);
}
EXPORT_SYMBOL_GPL(tracing_off);

void disable_trace_on_warning(void)
{
	if (__disable_trace_on_warning) {
		trace_array_printk_buf(global_trace.array_buffer.buffer, _THIS_IP_,
			"Disabling tracing due to warning\n");
		tracing_off();
	}
}

/**
 * tracer_tracing_is_on - show real state of ring buffer enabled
 * @tr : the trace array to know if ring buffer is enabled
 *
 * Shows real state of the ring buffer if it is enabled or not.
 */
bool tracer_tracing_is_on(struct trace_array *tr)
{
	if (tr->array_buffer.buffer)
		return ring_buffer_record_is_set_on(tr->array_buffer.buffer);
	return !tr->buffer_disabled;
}

/**
 * tracing_is_on - show state of ring buffers enabled
 */
int tracing_is_on(void)
{
	return tracer_tracing_is_on(&global_trace);
}
EXPORT_SYMBOL_GPL(tracing_is_on);

static int __init set_buf_size(char *str)
{
	unsigned long buf_size;

	if (!str)
		return 0;
	buf_size = memparse(str, &str);
	/*
	 * nr_entries can not be zero and the startup
	 * tests require some buffer space. Therefore
	 * ensure we have at least 4096 bytes of buffer.
	 */
	trace_buf_size = max(4096UL, buf_size);
	return 1;
}
__setup("trace_buf_size=", set_buf_size);

static int __init set_tracing_thresh(char *str)
{
	unsigned long threshold;
	int ret;

	if (!str)
		return 0;
	ret = kstrtoul(str, 0, &threshold);
	if (ret < 0)
		return 0;
	tracing_thresh = threshold * 1000;
	return 1;
}
__setup("tracing_thresh=", set_tracing_thresh);

unsigned long nsecs_to_usecs(unsigned long nsecs)
{
	return nsecs / 1000;
}

/*
 * TRACE_FLAGS is defined as a tuple matching bit masks with strings.
 * It uses C(a, b) where 'a' is the eval (enum) name and 'b' is the string that
 * matches it. By defining "C(a, b) b", TRACE_FLAGS becomes a list
 * of strings in the order that the evals (enum) were defined.
 */
#undef C
#define C(a, b) b

/* These must match the bit positions in trace_iterator_flags */
static const char *trace_options[] = {
	TRACE_FLAGS
	NULL
};

static struct {
	u64 (*func)(void);
	const char *name;
	int in_ns;		/* is this clock in nanoseconds? */
} trace_clocks[] = {
	{ trace_clock_local,		"local",	1 },
	{ trace_clock_global,		"global",	1 },
	{ trace_clock_counter,		"counter",	0 },
	{ trace_clock_jiffies,		"uptime",	0 },
	{ trace_clock,			"perf",		1 },
	{ ktime_get_mono_fast_ns,	"mono",		1 },
	{ ktime_get_raw_fast_ns,	"mono_raw",	1 },
	{ ktime_get_boot_fast_ns,	"boot",		1 },
	{ ktime_get_tai_fast_ns,	"tai",		1 },
	ARCH_TRACE_CLOCKS
};

bool trace_clock_in_ns(struct trace_array *tr)
{
	if (trace_clocks[tr->clock_id].in_ns)
		return true;

	return false;
}

/*
 * trace_parser_get_init - gets the buffer for trace parser
 */
int trace_parser_get_init(struct trace_parser *parser, int size)
{
	memset(parser, 0, sizeof(*parser));

	parser->buffer = kmalloc(size, GFP_KERNEL);
	if (!parser->buffer)
		return 1;

	parser->size = size;
	return 0;
}

/*
 * trace_parser_put - frees the buffer for trace parser
 */
void trace_parser_put(struct trace_parser *parser)
{
	kfree(parser->buffer);
	parser->buffer = NULL;
}

/*
 * trace_get_user - reads the user input string separated by  space
 * (matched by isspace(ch))
 *
 * For each string found the 'struct trace_parser' is updated,
 * and the function returns.
 *
 * Returns number of bytes read.
 *
 * See kernel/trace/trace.h for 'struct trace_parser' details.
 */
int trace_get_user(struct trace_parser *parser, const char __user *ubuf,
	size_t cnt, loff_t *ppos)
{
	char ch;
	size_t read = 0;
	ssize_t ret;

	if (!*ppos)
		trace_parser_clear(parser);

	ret = get_user(ch, ubuf++);
	if (ret)
		goto out;

	read++;
	cnt--;

	/*
	 * The parser is not finished with the last write,
	 * continue reading the user input without skipping spaces.
	 */
	if (!parser->cont) {
		/* skip white space */
		while (cnt && isspace(ch)) {
			ret = get_user(ch, ubuf++);
			if (ret)
				goto out;
			read++;
			cnt--;
		}

		parser->idx = 0;

		/* only spaces were written */
		if (isspace(ch) || !ch) {
			*ppos += read;
			ret = read;
			goto out;
		}
	}

	/* read the non-space input */
	while (cnt && !isspace(ch) && ch) {
		if (parser->idx < parser->size - 1)
			parser->buffer[parser->idx++] = ch;
		else {
			ret = -EINVAL;
			goto out;
		}
		ret = get_user(ch, ubuf++);
		if (ret)
			goto out;
		read++;
		cnt--;
	}

	/* We either got finished input or we have to wait for another call. */
	if (isspace(ch) || !ch) {
		parser->buffer[parser->idx] = 0;
		parser->cont = false;
	} else if (parser->idx < parser->size - 1) {
		parser->cont = true;
		parser->buffer[parser->idx++] = ch;
		/* Make sure the parsed string always terminates with '\0'. */
		parser->buffer[parser->idx] = 0;
	} else {
		ret = -EINVAL;
		goto out;
	}

	*ppos += read;
	ret = read;

out:
	return ret;
}

/* TODO add a seq_buf_to_buffer() */
static ssize_t trace_seq_to_buffer(struct trace_seq *s, void *buf, size_t cnt)
{
	int len;

	if (trace_seq_used(s) <= s->readpos)
		return -EBUSY;

	len = trace_seq_used(s) - s->readpos;
	if (cnt > len)
		cnt = len;
	memcpy(buf, s->buffer + s->readpos, cnt);

	s->readpos += cnt;
	return cnt;
}

unsigned long __read_mostly	tracing_thresh;

#ifdef CONFIG_TRACER_MAX_TRACE
static const struct file_operations tracing_max_lat_fops;

#ifdef LATENCY_FS_NOTIFY

static struct workqueue_struct *fsnotify_wq;

static void latency_fsnotify_workfn(struct work_struct *work)
{
	struct trace_array *tr = container_of(work, struct trace_array,
					      fsnotify_work);
	fsnotify_inode(tr->d_max_latency->d_inode, FS_MODIFY);
}

static void latency_fsnotify_workfn_irq(struct irq_work *iwork)
{
	struct trace_array *tr = container_of(iwork, struct trace_array,
					      fsnotify_irqwork);
	queue_work(fsnotify_wq, &tr->fsnotify_work);
}

static void trace_create_maxlat_file(struct trace_array *tr,
				     struct dentry *d_tracer)
{
	INIT_WORK(&tr->fsnotify_work, latency_fsnotify_workfn);
	init_irq_work(&tr->fsnotify_irqwork, latency_fsnotify_workfn_irq);
	tr->d_max_latency = trace_create_file("tracing_max_latency",
					      TRACE_MODE_WRITE,
					      d_tracer, tr,
					      &tracing_max_lat_fops);
}

__init static int latency_fsnotify_init(void)
{
	fsnotify_wq = alloc_workqueue("tr_max_lat_wq",
				      WQ_UNBOUND | WQ_HIGHPRI, 0);
	if (!fsnotify_wq) {
		pr_err("Unable to allocate tr_max_lat_wq\n");
		return -ENOMEM;
	}
	return 0;
}

late_initcall_sync(latency_fsnotify_init);

void latency_fsnotify(struct trace_array *tr)
{
	if (!fsnotify_wq)
		return;
	/*
	 * We cannot call queue_work(&tr->fsnotify_work) from here because it's
	 * possible that we are called from __schedule() or do_idle(), which
	 * could cause a deadlock.
	 */
	irq_work_queue(&tr->fsnotify_irqwork);
}

#else /* !LATENCY_FS_NOTIFY */

#define trace_create_maxlat_file(tr, d_tracer)				\
	trace_create_file("tracing_max_latency", TRACE_MODE_WRITE,	\
			  d_tracer, tr, &tracing_max_lat_fops)

#endif

/*
 * Copy the new maximum trace into the separate maximum-trace
 * structure. (this way the maximum trace is permanently saved,
 * for later retrieval via /sys/kernel/tracing/tracing_max_latency)
 */
static void
__update_max_tr(struct trace_array *tr, struct task_struct *tsk, int cpu)
{
	struct array_buffer *trace_buf = &tr->array_buffer;
	struct array_buffer *max_buf = &tr->max_buffer;
	struct trace_array_cpu *data = per_cpu_ptr(trace_buf->data, cpu);
	struct trace_array_cpu *max_data = per_cpu_ptr(max_buf->data, cpu);

	max_buf->cpu = cpu;
	max_buf->time_start = data->preempt_timestamp;

	max_data->saved_latency = tr->max_latency;
	max_data->critical_start = data->critical_start;
	max_data->critical_end = data->critical_end;

	strncpy(max_data->comm, tsk->comm, TASK_COMM_LEN);
	max_data->pid = tsk->pid;
	/*
	 * If tsk == current, then use current_uid(), as that does not use
	 * RCU. The irq tracer can be called out of RCU scope.
	 */
	if (tsk == current)
		max_data->uid = current_uid();
	else
		max_data->uid = task_uid(tsk);

	max_data->nice = tsk->static_prio - 20 - MAX_RT_PRIO;
	max_data->policy = tsk->policy;
	max_data->rt_priority = tsk->rt_priority;

	/* record this tasks comm */
	tracing_record_cmdline(tsk);
	latency_fsnotify(tr);
}

/**
 * update_max_tr - snapshot all trace buffers from global_trace to max_tr
 * @tr: tracer
 * @tsk: the task with the latency
 * @cpu: The cpu that initiated the trace.
 * @cond_data: User data associated with a conditional snapshot
 *
 * Flip the buffers between the @tr and the max_tr and record information
 * about which task was the cause of this latency.
 */
void
update_max_tr(struct trace_array *tr, struct task_struct *tsk, int cpu,
	      void *cond_data)
{
	if (tr->stop_count)
		return;

	WARN_ON_ONCE(!irqs_disabled());

	if (!tr->allocated_snapshot) {
		/* Only the nop tracer should hit this when disabling */
		WARN_ON_ONCE(tr->current_trace != &nop_trace);
		return;
	}

	arch_spin_lock(&tr->max_lock);

	/* Inherit the recordable setting from array_buffer */
	if (ring_buffer_record_is_set_on(tr->array_buffer.buffer))
		ring_buffer_record_on(tr->max_buffer.buffer);
	else
		ring_buffer_record_off(tr->max_buffer.buffer);

#ifdef CONFIG_TRACER_SNAPSHOT
	if (tr->cond_snapshot && !tr->cond_snapshot->update(tr, cond_data)) {
		arch_spin_unlock(&tr->max_lock);
		return;
	}
#endif
	swap(tr->array_buffer.buffer, tr->max_buffer.buffer);

	__update_max_tr(tr, tsk, cpu);

	arch_spin_unlock(&tr->max_lock);

	/* Any waiters on the old snapshot buffer need to wake up */
	ring_buffer_wake_waiters(tr->array_buffer.buffer, RING_BUFFER_ALL_CPUS);
}

/**
 * update_max_tr_single - only copy one trace over, and reset the rest
 * @tr: tracer
 * @tsk: task with the latency
 * @cpu: the cpu of the buffer to copy.
 *
 * Flip the trace of a single CPU buffer between the @tr and the max_tr.
 */
void
update_max_tr_single(struct trace_array *tr, struct task_struct *tsk, int cpu)
{
	int ret;

	if (tr->stop_count)
		return;

	WARN_ON_ONCE(!irqs_disabled());
	if (!tr->allocated_snapshot) {
		/* Only the nop tracer should hit this when disabling */
		WARN_ON_ONCE(tr->current_trace != &nop_trace);
		return;
	}

	arch_spin_lock(&tr->max_lock);

	ret = ring_buffer_swap_cpu(tr->max_buffer.buffer, tr->array_buffer.buffer, cpu);

	if (ret == -EBUSY) {
		/*
		 * We failed to swap the buffer due to a commit taking
		 * place on this CPU. We fail to record, but we reset
		 * the max trace buffer (no one writes directly to it)
		 * and flag that it failed.
		 * Another reason is resize is in progress.
		 */
		trace_array_printk_buf(tr->max_buffer.buffer, _THIS_IP_,
			"Failed to swap buffers due to commit or resize in progress\n");
	}

	WARN_ON_ONCE(ret && ret != -EAGAIN && ret != -EBUSY);

	__update_max_tr(tr, tsk, cpu);
	arch_spin_unlock(&tr->max_lock);
}

#endif /* CONFIG_TRACER_MAX_TRACE */

struct pipe_wait {
	struct trace_iterator		*iter;
	int				wait_index;
};

static bool wait_pipe_cond(void *data)
{
	struct pipe_wait *pwait = data;
	struct trace_iterator *iter = pwait->iter;

	if (atomic_read_acquire(&iter->wait_index) != pwait->wait_index)
		return true;

	return iter->closed;
}

static int wait_on_pipe(struct trace_iterator *iter, int full)
{
<<<<<<< HEAD
=======
	struct pipe_wait pwait;
>>>>>>> a6ad5510
	int ret;

	/* Iterators are static, they should be filled or empty */
	if (trace_buffer_iter(iter, iter->cpu_file))
		return 0;

<<<<<<< HEAD
	ret = ring_buffer_wait(iter->array_buffer->buffer, iter->cpu_file, full);
=======
	pwait.wait_index = atomic_read_acquire(&iter->wait_index);
	pwait.iter = iter;

	ret = ring_buffer_wait(iter->array_buffer->buffer, iter->cpu_file, full,
			       wait_pipe_cond, &pwait);
>>>>>>> a6ad5510

#ifdef CONFIG_TRACER_MAX_TRACE
	/*
	 * Make sure this is still the snapshot buffer, as if a snapshot were
	 * to happen, this would now be the main buffer.
	 */
	if (iter->snapshot)
		iter->array_buffer = &iter->tr->max_buffer;
#endif
	return ret;
}

#ifdef CONFIG_FTRACE_STARTUP_TEST
static bool selftests_can_run;

struct trace_selftests {
	struct list_head		list;
	struct tracer			*type;
};

static LIST_HEAD(postponed_selftests);

static int save_selftest(struct tracer *type)
{
	struct trace_selftests *selftest;

	selftest = kmalloc(sizeof(*selftest), GFP_KERNEL);
	if (!selftest)
		return -ENOMEM;

	selftest->type = type;
	list_add(&selftest->list, &postponed_selftests);
	return 0;
}

static int run_tracer_selftest(struct tracer *type)
{
	struct trace_array *tr = &global_trace;
	struct tracer *saved_tracer = tr->current_trace;
	int ret;

	if (!type->selftest || tracing_selftest_disabled)
		return 0;

	/*
	 * If a tracer registers early in boot up (before scheduling is
	 * initialized and such), then do not run its selftests yet.
	 * Instead, run it a little later in the boot process.
	 */
	if (!selftests_can_run)
		return save_selftest(type);

	if (!tracing_is_on()) {
		pr_warn("Selftest for tracer %s skipped due to tracing disabled\n",
			type->name);
		return 0;
	}

	/*
	 * Run a selftest on this tracer.
	 * Here we reset the trace buffer, and set the current
	 * tracer to be this tracer. The tracer can then run some
	 * internal tracing to verify that everything is in order.
	 * If we fail, we do not register this tracer.
	 */
	tracing_reset_online_cpus(&tr->array_buffer);

	tr->current_trace = type;

#ifdef CONFIG_TRACER_MAX_TRACE
	if (type->use_max_tr) {
		/* If we expanded the buffers, make sure the max is expanded too */
		if (tr->ring_buffer_expanded)
			ring_buffer_resize(tr->max_buffer.buffer, trace_buf_size,
					   RING_BUFFER_ALL_CPUS);
		tr->allocated_snapshot = true;
	}
#endif

	/* the test is responsible for initializing and enabling */
	pr_info("Testing tracer %s: ", type->name);
	ret = type->selftest(type, tr);
	/* the test is responsible for resetting too */
	tr->current_trace = saved_tracer;
	if (ret) {
		printk(KERN_CONT "FAILED!\n");
		/* Add the warning after printing 'FAILED' */
		WARN_ON(1);
		return -1;
	}
	/* Only reset on passing, to avoid touching corrupted buffers */
	tracing_reset_online_cpus(&tr->array_buffer);

#ifdef CONFIG_TRACER_MAX_TRACE
	if (type->use_max_tr) {
		tr->allocated_snapshot = false;

		/* Shrink the max buffer again */
		if (tr->ring_buffer_expanded)
			ring_buffer_resize(tr->max_buffer.buffer, 1,
					   RING_BUFFER_ALL_CPUS);
	}
#endif

	printk(KERN_CONT "PASSED\n");
	return 0;
}

static int do_run_tracer_selftest(struct tracer *type)
{
	int ret;

	/*
	 * Tests can take a long time, especially if they are run one after the
	 * other, as does happen during bootup when all the tracers are
	 * registered. This could cause the soft lockup watchdog to trigger.
	 */
	cond_resched();

	tracing_selftest_running = true;
	ret = run_tracer_selftest(type);
	tracing_selftest_running = false;

	return ret;
}

static __init int init_trace_selftests(void)
{
	struct trace_selftests *p, *n;
	struct tracer *t, **last;
	int ret;

	selftests_can_run = true;

	mutex_lock(&trace_types_lock);

	if (list_empty(&postponed_selftests))
		goto out;

	pr_info("Running postponed tracer tests:\n");

	tracing_selftest_running = true;
	list_for_each_entry_safe(p, n, &postponed_selftests, list) {
		/* This loop can take minutes when sanitizers are enabled, so
		 * lets make sure we allow RCU processing.
		 */
		cond_resched();
		ret = run_tracer_selftest(p->type);
		/* If the test fails, then warn and remove from available_tracers */
		if (ret < 0) {
			WARN(1, "tracer: %s failed selftest, disabling\n",
			     p->type->name);
			last = &trace_types;
			for (t = trace_types; t; t = t->next) {
				if (t == p->type) {
					*last = t->next;
					break;
				}
				last = &t->next;
			}
		}
		list_del(&p->list);
		kfree(p);
	}
	tracing_selftest_running = false;

 out:
	mutex_unlock(&trace_types_lock);

	return 0;
}
core_initcall(init_trace_selftests);
#else
static inline int do_run_tracer_selftest(struct tracer *type)
{
	return 0;
}
#endif /* CONFIG_FTRACE_STARTUP_TEST */

static void add_tracer_options(struct trace_array *tr, struct tracer *t);

static void __init apply_trace_boot_options(void);

/**
 * register_tracer - register a tracer with the ftrace system.
 * @type: the plugin for the tracer
 *
 * Register a new plugin tracer.
 */
int __init register_tracer(struct tracer *type)
{
	struct tracer *t;
	int ret = 0;

	if (!type->name) {
		pr_info("Tracer must have a name\n");
		return -1;
	}

	if (strlen(type->name) >= MAX_TRACER_SIZE) {
		pr_info("Tracer has a name longer than %d\n", MAX_TRACER_SIZE);
		return -1;
	}

	if (security_locked_down(LOCKDOWN_TRACEFS)) {
		pr_warn("Can not register tracer %s due to lockdown\n",
			   type->name);
		return -EPERM;
	}

	mutex_lock(&trace_types_lock);

	for (t = trace_types; t; t = t->next) {
		if (strcmp(type->name, t->name) == 0) {
			/* already found */
			pr_info("Tracer %s already registered\n",
				type->name);
			ret = -1;
			goto out;
		}
	}

	if (!type->set_flag)
		type->set_flag = &dummy_set_flag;
	if (!type->flags) {
		/*allocate a dummy tracer_flags*/
		type->flags = kmalloc(sizeof(*type->flags), GFP_KERNEL);
		if (!type->flags) {
			ret = -ENOMEM;
			goto out;
		}
		type->flags->val = 0;
		type->flags->opts = dummy_tracer_opt;
	} else
		if (!type->flags->opts)
			type->flags->opts = dummy_tracer_opt;

	/* store the tracer for __set_tracer_option */
	type->flags->trace = type;

	ret = do_run_tracer_selftest(type);
	if (ret < 0)
		goto out;

	type->next = trace_types;
	trace_types = type;
	add_tracer_options(&global_trace, type);

 out:
	mutex_unlock(&trace_types_lock);

	if (ret || !default_bootup_tracer)
		goto out_unlock;

	if (strncmp(default_bootup_tracer, type->name, MAX_TRACER_SIZE))
		goto out_unlock;

	printk(KERN_INFO "Starting tracer '%s'\n", type->name);
	/* Do we want this tracer to start on bootup? */
	tracing_set_tracer(&global_trace, type->name);
	default_bootup_tracer = NULL;

	apply_trace_boot_options();

	/* disable other selftests, since this will break it. */
	disable_tracing_selftest("running a tracer");

 out_unlock:
	return ret;
}

static void tracing_reset_cpu(struct array_buffer *buf, int cpu)
{
	struct trace_buffer *buffer = buf->buffer;

	if (!buffer)
		return;

	ring_buffer_record_disable(buffer);

	/* Make sure all commits have finished */
	synchronize_rcu();
	ring_buffer_reset_cpu(buffer, cpu);

	ring_buffer_record_enable(buffer);
}

void tracing_reset_online_cpus(struct array_buffer *buf)
{
	struct trace_buffer *buffer = buf->buffer;

	if (!buffer)
		return;

	ring_buffer_record_disable(buffer);

	/* Make sure all commits have finished */
	synchronize_rcu();

	buf->time_start = buffer_ftrace_now(buf, buf->cpu);

	ring_buffer_reset_online_cpus(buffer);

	ring_buffer_record_enable(buffer);
}

static void tracing_reset_all_cpus(struct array_buffer *buf)
{
	struct trace_buffer *buffer = buf->buffer;

	if (!buffer)
		return;

	ring_buffer_record_disable(buffer);

	/* Make sure all commits have finished */
	synchronize_rcu();

	buf->time_start = buffer_ftrace_now(buf, buf->cpu);

	ring_buffer_reset(buffer);

	ring_buffer_record_enable(buffer);
}

/* Must have trace_types_lock held */
void tracing_reset_all_online_cpus_unlocked(void)
{
	struct trace_array *tr;

	lockdep_assert_held(&trace_types_lock);

	list_for_each_entry(tr, &ftrace_trace_arrays, list) {
		if (!tr->clear_trace)
			continue;
		tr->clear_trace = false;
		tracing_reset_online_cpus(&tr->array_buffer);
#ifdef CONFIG_TRACER_MAX_TRACE
		tracing_reset_online_cpus(&tr->max_buffer);
#endif
	}
}

void tracing_reset_all_online_cpus(void)
{
	mutex_lock(&trace_types_lock);
	tracing_reset_all_online_cpus_unlocked();
	mutex_unlock(&trace_types_lock);
}

<<<<<<< HEAD
/*
 * The tgid_map array maps from pid to tgid; i.e. the value stored at index i
 * is the tgid last observed corresponding to pid=i.
 */
static int *tgid_map;

/* The maximum valid index into tgid_map. */
static size_t tgid_map_max;

#define SAVED_CMDLINES_DEFAULT 128
#define NO_CMDLINE_MAP UINT_MAX
/*
 * Preemption must be disabled before acquiring trace_cmdline_lock.
 * The various trace_arrays' max_lock must be acquired in a context
 * where interrupt is disabled.
 */
static arch_spinlock_t trace_cmdline_lock = __ARCH_SPIN_LOCK_UNLOCKED;
struct saved_cmdlines_buffer {
	unsigned map_pid_to_cmdline[PID_MAX_DEFAULT+1];
	unsigned *map_cmdline_to_pid;
	unsigned cmdline_num;
	int cmdline_idx;
	char saved_cmdlines[];
};
static struct saved_cmdlines_buffer *savedcmd;

/* Holds the size of a cmdline and pid element */
#define SAVED_CMDLINE_MAP_ELEMENT_SIZE(s)			\
	(TASK_COMM_LEN + sizeof((s)->map_cmdline_to_pid[0]))

static inline char *get_saved_cmdlines(int idx)
{
	return &savedcmd->saved_cmdlines[idx * TASK_COMM_LEN];
}

static inline void set_cmdline(int idx, const char *cmdline)
{
	strncpy(get_saved_cmdlines(idx), cmdline, TASK_COMM_LEN);
}

static void free_saved_cmdlines_buffer(struct saved_cmdlines_buffer *s)
{
	int order = get_order(sizeof(*s) + s->cmdline_num * TASK_COMM_LEN);

	kmemleak_free(s);
	free_pages((unsigned long)s, order);
}

static struct saved_cmdlines_buffer *allocate_cmdlines_buffer(unsigned int val)
{
	struct saved_cmdlines_buffer *s;
	struct page *page;
	int orig_size, size;
	int order;

	/* Figure out how much is needed to hold the given number of cmdlines */
	orig_size = sizeof(*s) + val * SAVED_CMDLINE_MAP_ELEMENT_SIZE(s);
	order = get_order(orig_size);
	size = 1 << (order + PAGE_SHIFT);
	page = alloc_pages(GFP_KERNEL, order);
	if (!page)
		return NULL;

	s = page_address(page);
	kmemleak_alloc(s, size, 1, GFP_KERNEL);
	memset(s, 0, sizeof(*s));

	/* Round up to actual allocation */
	val = (size - sizeof(*s)) / SAVED_CMDLINE_MAP_ELEMENT_SIZE(s);
	s->cmdline_num = val;

	/* Place map_cmdline_to_pid array right after saved_cmdlines */
	s->map_cmdline_to_pid = (unsigned *)&s->saved_cmdlines[val * TASK_COMM_LEN];

	s->cmdline_idx = 0;
	memset(&s->map_pid_to_cmdline, NO_CMDLINE_MAP,
	       sizeof(s->map_pid_to_cmdline));
	memset(s->map_cmdline_to_pid, NO_CMDLINE_MAP,
	       val * sizeof(*s->map_cmdline_to_pid));

	return s;
}

static int trace_create_savedcmd(void)
{
	savedcmd = allocate_cmdlines_buffer(SAVED_CMDLINES_DEFAULT);

	return savedcmd ? 0 : -ENOMEM;
}

=======
>>>>>>> a6ad5510
int is_tracing_stopped(void)
{
	return global_trace.stop_count;
}

static void tracing_start_tr(struct trace_array *tr)
{
	struct trace_buffer *buffer;
	unsigned long flags;

	if (tracing_disabled)
		return;

	raw_spin_lock_irqsave(&tr->start_lock, flags);
	if (--tr->stop_count) {
		if (WARN_ON_ONCE(tr->stop_count < 0)) {
			/* Someone screwed up their debugging */
			tr->stop_count = 0;
		}
		goto out;
	}

	/* Prevent the buffers from switching */
	arch_spin_lock(&tr->max_lock);

	buffer = tr->array_buffer.buffer;
	if (buffer)
		ring_buffer_record_enable(buffer);

#ifdef CONFIG_TRACER_MAX_TRACE
	buffer = tr->max_buffer.buffer;
	if (buffer)
		ring_buffer_record_enable(buffer);
#endif

	arch_spin_unlock(&tr->max_lock);

 out:
	raw_spin_unlock_irqrestore(&tr->start_lock, flags);
}

/**
 * tracing_start - quick start of the tracer
 *
 * If tracing is enabled but was stopped by tracing_stop,
 * this will start the tracer back up.
 */
void tracing_start(void)

{
	return tracing_start_tr(&global_trace);
}

static void tracing_stop_tr(struct trace_array *tr)
{
	struct trace_buffer *buffer;
	unsigned long flags;

	raw_spin_lock_irqsave(&tr->start_lock, flags);
	if (tr->stop_count++)
		goto out;

	/* Prevent the buffers from switching */
	arch_spin_lock(&tr->max_lock);

	buffer = tr->array_buffer.buffer;
	if (buffer)
		ring_buffer_record_disable(buffer);

#ifdef CONFIG_TRACER_MAX_TRACE
	buffer = tr->max_buffer.buffer;
	if (buffer)
		ring_buffer_record_disable(buffer);
#endif

	arch_spin_unlock(&tr->max_lock);

 out:
	raw_spin_unlock_irqrestore(&tr->start_lock, flags);
}

/**
 * tracing_stop - quick stop of the tracer
 *
 * Light weight way to stop tracing. Use in conjunction with
 * tracing_start.
 */
void tracing_stop(void)
{
	return tracing_stop_tr(&global_trace);
}

/*
 * Several functions return TRACE_TYPE_PARTIAL_LINE if the trace_seq
 * overflowed, and TRACE_TYPE_HANDLED otherwise. This helper function
 * simplifies those functions and keeps them in sync.
 */
enum print_line_t trace_handle_return(struct trace_seq *s)
{
	return trace_seq_has_overflowed(s) ?
		TRACE_TYPE_PARTIAL_LINE : TRACE_TYPE_HANDLED;
}
EXPORT_SYMBOL_GPL(trace_handle_return);

static unsigned short migration_disable_value(void)
{
#if defined(CONFIG_SMP)
	return current->migration_disabled;
#else
	return 0;
#endif
}

unsigned int tracing_gen_ctx_irq_test(unsigned int irqs_status)
{
	unsigned int trace_flags = irqs_status;
	unsigned int pc;

	pc = preempt_count();

	if (pc & NMI_MASK)
		trace_flags |= TRACE_FLAG_NMI;
	if (pc & HARDIRQ_MASK)
		trace_flags |= TRACE_FLAG_HARDIRQ;
	if (in_serving_softirq())
		trace_flags |= TRACE_FLAG_SOFTIRQ;
	if (softirq_count() >> (SOFTIRQ_SHIFT + 1))
		trace_flags |= TRACE_FLAG_BH_OFF;

	if (tif_need_resched())
		trace_flags |= TRACE_FLAG_NEED_RESCHED;
	if (test_preempt_need_resched())
		trace_flags |= TRACE_FLAG_PREEMPT_RESCHED;
	return (trace_flags << 16) | (min_t(unsigned int, pc & 0xff, 0xf)) |
		(min_t(unsigned int, migration_disable_value(), 0xf)) << 4;
}

struct ring_buffer_event *
trace_buffer_lock_reserve(struct trace_buffer *buffer,
			  int type,
			  unsigned long len,
			  unsigned int trace_ctx)
{
	return __trace_buffer_lock_reserve(buffer, type, len, trace_ctx);
}

DEFINE_PER_CPU(struct ring_buffer_event *, trace_buffered_event);
DEFINE_PER_CPU(int, trace_buffered_event_cnt);
static int trace_buffered_event_ref;

/**
 * trace_buffered_event_enable - enable buffering events
 *
 * When events are being filtered, it is quicker to use a temporary
 * buffer to write the event data into if there's a likely chance
 * that it will not be committed. The discard of the ring buffer
 * is not as fast as committing, and is much slower than copying
 * a commit.
 *
 * When an event is to be filtered, allocate per cpu buffers to
 * write the event data into, and if the event is filtered and discarded
 * it is simply dropped, otherwise, the entire data is to be committed
 * in one shot.
 */
void trace_buffered_event_enable(void)
{
	struct ring_buffer_event *event;
	struct page *page;
	int cpu;

	WARN_ON_ONCE(!mutex_is_locked(&event_mutex));

	if (trace_buffered_event_ref++)
		return;

	for_each_tracing_cpu(cpu) {
		page = alloc_pages_node(cpu_to_node(cpu),
					GFP_KERNEL | __GFP_NORETRY, 0);
		/* This is just an optimization and can handle failures */
		if (!page) {
			pr_err("Failed to allocate event buffer\n");
			break;
		}

		event = page_address(page);
		memset(event, 0, sizeof(*event));

		per_cpu(trace_buffered_event, cpu) = event;

		preempt_disable();
		if (cpu == smp_processor_id() &&
		    __this_cpu_read(trace_buffered_event) !=
		    per_cpu(trace_buffered_event, cpu))
			WARN_ON_ONCE(1);
		preempt_enable();
	}
}

static void enable_trace_buffered_event(void *data)
{
	/* Probably not needed, but do it anyway */
	smp_rmb();
	this_cpu_dec(trace_buffered_event_cnt);
}

static void disable_trace_buffered_event(void *data)
{
	this_cpu_inc(trace_buffered_event_cnt);
}

/**
 * trace_buffered_event_disable - disable buffering events
 *
 * When a filter is removed, it is faster to not use the buffered
 * events, and to commit directly into the ring buffer. Free up
 * the temp buffers when there are no more users. This requires
 * special synchronization with current events.
 */
void trace_buffered_event_disable(void)
{
	int cpu;

	WARN_ON_ONCE(!mutex_is_locked(&event_mutex));

	if (WARN_ON_ONCE(!trace_buffered_event_ref))
		return;

	if (--trace_buffered_event_ref)
		return;

	/* For each CPU, set the buffer as used. */
	on_each_cpu_mask(tracing_buffer_mask, disable_trace_buffered_event,
			 NULL, true);

	/* Wait for all current users to finish */
	synchronize_rcu();

	for_each_tracing_cpu(cpu) {
		free_page((unsigned long)per_cpu(trace_buffered_event, cpu));
		per_cpu(trace_buffered_event, cpu) = NULL;
	}

	/*
	 * Wait for all CPUs that potentially started checking if they can use
	 * their event buffer only after the previous synchronize_rcu() call and
	 * they still read a valid pointer from trace_buffered_event. It must be
	 * ensured they don't see cleared trace_buffered_event_cnt else they
	 * could wrongly decide to use the pointed-to buffer which is now freed.
	 */
	synchronize_rcu();

	/* For each CPU, relinquish the buffer */
	on_each_cpu_mask(tracing_buffer_mask, enable_trace_buffered_event, NULL,
			 true);
}

static struct trace_buffer *temp_buffer;

struct ring_buffer_event *
trace_event_buffer_lock_reserve(struct trace_buffer **current_rb,
			  struct trace_event_file *trace_file,
			  int type, unsigned long len,
			  unsigned int trace_ctx)
{
	struct ring_buffer_event *entry;
	struct trace_array *tr = trace_file->tr;
	int val;

	*current_rb = tr->array_buffer.buffer;

	if (!tr->no_filter_buffering_ref &&
	    (trace_file->flags & (EVENT_FILE_FL_SOFT_DISABLED | EVENT_FILE_FL_FILTERED))) {
		preempt_disable_notrace();
		/*
		 * Filtering is on, so try to use the per cpu buffer first.
		 * This buffer will simulate a ring_buffer_event,
		 * where the type_len is zero and the array[0] will
		 * hold the full length.
		 * (see include/linux/ring-buffer.h for details on
		 *  how the ring_buffer_event is structured).
		 *
		 * Using a temp buffer during filtering and copying it
		 * on a matched filter is quicker than writing directly
		 * into the ring buffer and then discarding it when
		 * it doesn't match. That is because the discard
		 * requires several atomic operations to get right.
		 * Copying on match and doing nothing on a failed match
		 * is still quicker than no copy on match, but having
		 * to discard out of the ring buffer on a failed match.
		 */
		if ((entry = __this_cpu_read(trace_buffered_event))) {
			int max_len = PAGE_SIZE - struct_size(entry, array, 1);

			val = this_cpu_inc_return(trace_buffered_event_cnt);

			/*
			 * Preemption is disabled, but interrupts and NMIs
			 * can still come in now. If that happens after
			 * the above increment, then it will have to go
			 * back to the old method of allocating the event
			 * on the ring buffer, and if the filter fails, it
			 * will have to call ring_buffer_discard_commit()
			 * to remove it.
			 *
			 * Need to also check the unlikely case that the
			 * length is bigger than the temp buffer size.
			 * If that happens, then the reserve is pretty much
			 * guaranteed to fail, as the ring buffer currently
			 * only allows events less than a page. But that may
			 * change in the future, so let the ring buffer reserve
			 * handle the failure in that case.
			 */
			if (val == 1 && likely(len <= max_len)) {
				trace_event_setup(entry, type, trace_ctx);
				entry->array[0] = len;
				/* Return with preemption disabled */
				return entry;
			}
			this_cpu_dec(trace_buffered_event_cnt);
		}
		/* __trace_buffer_lock_reserve() disables preemption */
		preempt_enable_notrace();
	}

	entry = __trace_buffer_lock_reserve(*current_rb, type, len,
					    trace_ctx);
	/*
	 * If tracing is off, but we have triggers enabled
	 * we still need to look at the event data. Use the temp_buffer
	 * to store the trace event for the trigger to use. It's recursive
	 * safe and will not be recorded anywhere.
	 */
	if (!entry && trace_file->flags & EVENT_FILE_FL_TRIGGER_COND) {
		*current_rb = temp_buffer;
		entry = __trace_buffer_lock_reserve(*current_rb, type, len,
						    trace_ctx);
	}
	return entry;
}
EXPORT_SYMBOL_GPL(trace_event_buffer_lock_reserve);

static DEFINE_RAW_SPINLOCK(tracepoint_iter_lock);
static DEFINE_MUTEX(tracepoint_printk_mutex);

static void output_printk(struct trace_event_buffer *fbuffer)
{
	struct trace_event_call *event_call;
	struct trace_event_file *file;
	struct trace_event *event;
	unsigned long flags;
	struct trace_iterator *iter = tracepoint_print_iter;

	/* We should never get here if iter is NULL */
	if (WARN_ON_ONCE(!iter))
		return;

	event_call = fbuffer->trace_file->event_call;
	if (!event_call || !event_call->event.funcs ||
	    !event_call->event.funcs->trace)
		return;

	file = fbuffer->trace_file;
	if (test_bit(EVENT_FILE_FL_SOFT_DISABLED_BIT, &file->flags) ||
	    (unlikely(file->flags & EVENT_FILE_FL_FILTERED) &&
	     !filter_match_preds(file->filter, fbuffer->entry)))
		return;

	event = &fbuffer->trace_file->event_call->event;

	raw_spin_lock_irqsave(&tracepoint_iter_lock, flags);
	trace_seq_init(&iter->seq);
	iter->ent = fbuffer->entry;
	event_call->event.funcs->trace(iter, 0, event);
	trace_seq_putc(&iter->seq, 0);
	printk("%s", iter->seq.buffer);

	raw_spin_unlock_irqrestore(&tracepoint_iter_lock, flags);
}

int tracepoint_printk_sysctl(const struct ctl_table *table, int write,
			     void *buffer, size_t *lenp,
			     loff_t *ppos)
{
	int save_tracepoint_printk;
	int ret;

	mutex_lock(&tracepoint_printk_mutex);
	save_tracepoint_printk = tracepoint_printk;

	ret = proc_dointvec(table, write, buffer, lenp, ppos);

	/*
	 * This will force exiting early, as tracepoint_printk
	 * is always zero when tracepoint_printk_iter is not allocated
	 */
	if (!tracepoint_print_iter)
		tracepoint_printk = 0;

	if (save_tracepoint_printk == tracepoint_printk)
		goto out;

	if (tracepoint_printk)
		static_key_enable(&tracepoint_printk_key.key);
	else
		static_key_disable(&tracepoint_printk_key.key);

 out:
	mutex_unlock(&tracepoint_printk_mutex);

	return ret;
}

void trace_event_buffer_commit(struct trace_event_buffer *fbuffer)
{
	enum event_trigger_type tt = ETT_NONE;
	struct trace_event_file *file = fbuffer->trace_file;

	if (__event_trigger_test_discard(file, fbuffer->buffer, fbuffer->event,
			fbuffer->entry, &tt))
		goto discard;

	if (static_key_false(&tracepoint_printk_key.key))
		output_printk(fbuffer);

	if (static_branch_unlikely(&trace_event_exports_enabled))
		ftrace_exports(fbuffer->event, TRACE_EXPORT_EVENT);

	trace_buffer_unlock_commit_regs(file->tr, fbuffer->buffer,
			fbuffer->event, fbuffer->trace_ctx, fbuffer->regs);

discard:
	if (tt)
		event_triggers_post_call(file, tt);

}
EXPORT_SYMBOL_GPL(trace_event_buffer_commit);

/*
 * Skip 3:
 *
 *   trace_buffer_unlock_commit_regs()
 *   trace_event_buffer_commit()
 *   trace_event_raw_event_xxx()
 */
# define STACK_SKIP 3

void trace_buffer_unlock_commit_regs(struct trace_array *tr,
				     struct trace_buffer *buffer,
				     struct ring_buffer_event *event,
				     unsigned int trace_ctx,
				     struct pt_regs *regs)
{
	__buffer_unlock_commit(buffer, event);

	/*
	 * If regs is not set, then skip the necessary functions.
	 * Note, we can still get here via blktrace, wakeup tracer
	 * and mmiotrace, but that's ok if they lose a function or
	 * two. They are not that meaningful.
	 */
	ftrace_trace_stack(tr, buffer, trace_ctx, regs ? 0 : STACK_SKIP, regs);
	ftrace_trace_userstack(tr, buffer, trace_ctx);
}

/*
 * Similar to trace_buffer_unlock_commit_regs() but do not dump stack.
 */
void
trace_buffer_unlock_commit_nostack(struct trace_buffer *buffer,
				   struct ring_buffer_event *event)
{
	__buffer_unlock_commit(buffer, event);
}

void
trace_function(struct trace_array *tr, unsigned long ip, unsigned long
	       parent_ip, unsigned int trace_ctx)
{
	struct trace_event_call *call = &event_function;
	struct trace_buffer *buffer = tr->array_buffer.buffer;
	struct ring_buffer_event *event;
	struct ftrace_entry *entry;

	event = __trace_buffer_lock_reserve(buffer, TRACE_FN, sizeof(*entry),
					    trace_ctx);
	if (!event)
		return;
	entry	= ring_buffer_event_data(event);
	entry->ip			= ip;
	entry->parent_ip		= parent_ip;

	if (!call_filter_check_discard(call, entry, buffer, event)) {
		if (static_branch_unlikely(&trace_function_exports_enabled))
			ftrace_exports(event, TRACE_EXPORT_FUNCTION);
		__buffer_unlock_commit(buffer, event);
	}
}

#ifdef CONFIG_STACKTRACE

/* Allow 4 levels of nesting: normal, softirq, irq, NMI */
#define FTRACE_KSTACK_NESTING	4

#define FTRACE_KSTACK_ENTRIES	(PAGE_SIZE / FTRACE_KSTACK_NESTING)

struct ftrace_stack {
	unsigned long		calls[FTRACE_KSTACK_ENTRIES];
};


struct ftrace_stacks {
	struct ftrace_stack	stacks[FTRACE_KSTACK_NESTING];
};

static DEFINE_PER_CPU(struct ftrace_stacks, ftrace_stacks);
static DEFINE_PER_CPU(int, ftrace_stack_reserve);

static void __ftrace_trace_stack(struct trace_array *tr,
				 struct trace_buffer *buffer,
				 unsigned int trace_ctx,
				 int skip, struct pt_regs *regs)
{
	struct trace_event_call *call = &event_kernel_stack;
	struct ring_buffer_event *event;
	unsigned int size, nr_entries;
	struct ftrace_stack *fstack;
	struct stack_entry *entry;
	int stackidx;

	/*
	 * Add one, for this function and the call to save_stack_trace()
	 * If regs is set, then these functions will not be in the way.
	 */
#ifndef CONFIG_UNWINDER_ORC
	if (!regs)
		skip++;
#endif

	preempt_disable_notrace();

	stackidx = __this_cpu_inc_return(ftrace_stack_reserve) - 1;

	/* This should never happen. If it does, yell once and skip */
	if (WARN_ON_ONCE(stackidx >= FTRACE_KSTACK_NESTING))
		goto out;

	/*
	 * The above __this_cpu_inc_return() is 'atomic' cpu local. An
	 * interrupt will either see the value pre increment or post
	 * increment. If the interrupt happens pre increment it will have
	 * restored the counter when it returns.  We just need a barrier to
	 * keep gcc from moving things around.
	 */
	barrier();

	fstack = this_cpu_ptr(ftrace_stacks.stacks) + stackidx;
	size = ARRAY_SIZE(fstack->calls);

	if (regs) {
		nr_entries = stack_trace_save_regs(regs, fstack->calls,
						   size, skip);
	} else {
		nr_entries = stack_trace_save(fstack->calls, size, skip);
	}

#ifdef CONFIG_DYNAMIC_FTRACE
	/* Mark entry of stack trace as trampoline code */
	if (tr->ops && tr->ops->trampoline) {
		unsigned long tramp_start = tr->ops->trampoline;
		unsigned long tramp_end = tramp_start + tr->ops->trampoline_size;
		unsigned long *calls = fstack->calls;

		for (int i = 0; i < nr_entries; i++) {
			if (calls[i] >= tramp_start && calls[i] < tramp_end)
				calls[i] = FTRACE_TRAMPOLINE_MARKER;
		}
	}
#endif

	event = __trace_buffer_lock_reserve(buffer, TRACE_STACK,
				    struct_size(entry, caller, nr_entries),
				    trace_ctx);
	if (!event)
		goto out;
	entry = ring_buffer_event_data(event);

	entry->size = nr_entries;
	memcpy(&entry->caller, fstack->calls,
	       flex_array_size(entry, caller, nr_entries));

	if (!call_filter_check_discard(call, entry, buffer, event))
		__buffer_unlock_commit(buffer, event);

 out:
	/* Again, don't let gcc optimize things here */
	barrier();
	__this_cpu_dec(ftrace_stack_reserve);
	preempt_enable_notrace();

}

static inline void ftrace_trace_stack(struct trace_array *tr,
				      struct trace_buffer *buffer,
				      unsigned int trace_ctx,
				      int skip, struct pt_regs *regs)
{
	if (!(tr->trace_flags & TRACE_ITER_STACKTRACE))
		return;

	__ftrace_trace_stack(tr, buffer, trace_ctx, skip, regs);
}

void __trace_stack(struct trace_array *tr, unsigned int trace_ctx,
		   int skip)
{
	struct trace_buffer *buffer = tr->array_buffer.buffer;

	if (rcu_is_watching()) {
		__ftrace_trace_stack(tr, buffer, trace_ctx, skip, NULL);
		return;
	}

	if (WARN_ON_ONCE(IS_ENABLED(CONFIG_GENERIC_ENTRY)))
		return;

	/*
	 * When an NMI triggers, RCU is enabled via ct_nmi_enter(),
	 * but if the above rcu_is_watching() failed, then the NMI
	 * triggered someplace critical, and ct_irq_enter() should
	 * not be called from NMI.
	 */
	if (unlikely(in_nmi()))
		return;

	ct_irq_enter_irqson();
	__ftrace_trace_stack(tr, buffer, trace_ctx, skip, NULL);
	ct_irq_exit_irqson();
}

/**
 * trace_dump_stack - record a stack back trace in the trace buffer
 * @skip: Number of functions to skip (helper handlers)
 */
void trace_dump_stack(int skip)
{
	if (tracing_disabled || tracing_selftest_running)
		return;

#ifndef CONFIG_UNWINDER_ORC
	/* Skip 1 to skip this function. */
	skip++;
#endif
	__ftrace_trace_stack(printk_trace, printk_trace->array_buffer.buffer,
				tracing_gen_ctx(), skip, NULL);
}
EXPORT_SYMBOL_GPL(trace_dump_stack);

#ifdef CONFIG_USER_STACKTRACE_SUPPORT
static DEFINE_PER_CPU(int, user_stack_count);

static void
ftrace_trace_userstack(struct trace_array *tr,
		       struct trace_buffer *buffer, unsigned int trace_ctx)
{
	struct trace_event_call *call = &event_user_stack;
	struct ring_buffer_event *event;
	struct userstack_entry *entry;

	if (!(tr->trace_flags & TRACE_ITER_USERSTACKTRACE))
		return;

	/*
	 * NMIs can not handle page faults, even with fix ups.
	 * The save user stack can (and often does) fault.
	 */
	if (unlikely(in_nmi()))
		return;

	/*
	 * prevent recursion, since the user stack tracing may
	 * trigger other kernel events.
	 */
	preempt_disable();
	if (__this_cpu_read(user_stack_count))
		goto out;

	__this_cpu_inc(user_stack_count);

	event = __trace_buffer_lock_reserve(buffer, TRACE_USER_STACK,
					    sizeof(*entry), trace_ctx);
	if (!event)
		goto out_drop_count;
	entry	= ring_buffer_event_data(event);

	entry->tgid		= current->tgid;
	memset(&entry->caller, 0, sizeof(entry->caller));

	stack_trace_save_user(entry->caller, FTRACE_STACK_ENTRIES);
	if (!call_filter_check_discard(call, entry, buffer, event))
		__buffer_unlock_commit(buffer, event);

 out_drop_count:
	__this_cpu_dec(user_stack_count);
 out:
	preempt_enable();
}
#else /* CONFIG_USER_STACKTRACE_SUPPORT */
static void ftrace_trace_userstack(struct trace_array *tr,
				   struct trace_buffer *buffer,
				   unsigned int trace_ctx)
{
}
#endif /* !CONFIG_USER_STACKTRACE_SUPPORT */

#endif /* CONFIG_STACKTRACE */

static inline void
func_repeats_set_delta_ts(struct func_repeats_entry *entry,
			  unsigned long long delta)
{
	entry->bottom_delta_ts = delta & U32_MAX;
	entry->top_delta_ts = (delta >> 32);
}

void trace_last_func_repeats(struct trace_array *tr,
			     struct trace_func_repeats *last_info,
			     unsigned int trace_ctx)
{
	struct trace_buffer *buffer = tr->array_buffer.buffer;
	struct func_repeats_entry *entry;
	struct ring_buffer_event *event;
	u64 delta;

	event = __trace_buffer_lock_reserve(buffer, TRACE_FUNC_REPEATS,
					    sizeof(*entry), trace_ctx);
	if (!event)
		return;

	delta = ring_buffer_event_time_stamp(buffer, event) -
		last_info->ts_last_call;

	entry = ring_buffer_event_data(event);
	entry->ip = last_info->ip;
	entry->parent_ip = last_info->parent_ip;
	entry->count = last_info->count;
	func_repeats_set_delta_ts(entry, delta);

	__buffer_unlock_commit(buffer, event);
}

/* created for use with alloc_percpu */
struct trace_buffer_struct {
	int nesting;
	char buffer[4][TRACE_BUF_SIZE];
};

static struct trace_buffer_struct __percpu *trace_percpu_buffer;

/*
 * This allows for lockless recording.  If we're nested too deeply, then
 * this returns NULL.
 */
static char *get_trace_buf(void)
{
	struct trace_buffer_struct *buffer = this_cpu_ptr(trace_percpu_buffer);

	if (!trace_percpu_buffer || buffer->nesting >= 4)
		return NULL;

	buffer->nesting++;

	/* Interrupts must see nesting incremented before we use the buffer */
	barrier();
	return &buffer->buffer[buffer->nesting - 1][0];
}

static void put_trace_buf(void)
{
	/* Don't let the decrement of nesting leak before this */
	barrier();
	this_cpu_dec(trace_percpu_buffer->nesting);
}

static int alloc_percpu_trace_buffer(void)
{
	struct trace_buffer_struct __percpu *buffers;

	if (trace_percpu_buffer)
		return 0;

	buffers = alloc_percpu(struct trace_buffer_struct);
	if (MEM_FAIL(!buffers, "Could not allocate percpu trace_printk buffer"))
		return -ENOMEM;

	trace_percpu_buffer = buffers;
	return 0;
}

static int buffers_allocated;

void trace_printk_init_buffers(void)
{
	if (buffers_allocated)
		return;

	if (alloc_percpu_trace_buffer())
		return;

	/* trace_printk() is for debug use only. Don't use it in production. */

	pr_warn("\n");
	pr_warn("**********************************************************\n");
	pr_warn("**   NOTICE NOTICE NOTICE NOTICE NOTICE NOTICE NOTICE   **\n");
	pr_warn("**                                                      **\n");
	pr_warn("** trace_printk() being used. Allocating extra memory.  **\n");
	pr_warn("**                                                      **\n");
	pr_warn("** This means that this is a DEBUG kernel and it is     **\n");
	pr_warn("** unsafe for production use.                           **\n");
	pr_warn("**                                                      **\n");
	pr_warn("** If you see this message and you are not debugging    **\n");
	pr_warn("** the kernel, report this immediately to your vendor!  **\n");
	pr_warn("**                                                      **\n");
	pr_warn("**   NOTICE NOTICE NOTICE NOTICE NOTICE NOTICE NOTICE   **\n");
	pr_warn("**********************************************************\n");

	/* Expand the buffers to set size */
	tracing_update_buffers(&global_trace);

	buffers_allocated = 1;

	/*
	 * trace_printk_init_buffers() can be called by modules.
	 * If that happens, then we need to start cmdline recording
	 * directly here. If the global_trace.buffer is already
	 * allocated here, then this was called by module code.
	 */
	if (global_trace.array_buffer.buffer)
		tracing_start_cmdline_record();
}
EXPORT_SYMBOL_GPL(trace_printk_init_buffers);

void trace_printk_start_comm(void)
{
	/* Start tracing comms if trace printk is set */
	if (!buffers_allocated)
		return;
	tracing_start_cmdline_record();
}

static void trace_printk_start_stop_comm(int enabled)
{
	if (!buffers_allocated)
		return;

	if (enabled)
		tracing_start_cmdline_record();
	else
		tracing_stop_cmdline_record();
}

/**
 * trace_vbprintk - write binary msg to tracing buffer
 * @ip:    The address of the caller
 * @fmt:   The string format to write to the buffer
 * @args:  Arguments for @fmt
 */
int trace_vbprintk(unsigned long ip, const char *fmt, va_list args)
{
	struct trace_event_call *call = &event_bprint;
	struct ring_buffer_event *event;
	struct trace_buffer *buffer;
	struct trace_array *tr = READ_ONCE(printk_trace);
	struct bprint_entry *entry;
	unsigned int trace_ctx;
	char *tbuffer;
	int len = 0, size;

	if (!printk_binsafe(tr))
		return trace_vprintk(ip, fmt, args);

	if (unlikely(tracing_selftest_running || tracing_disabled))
		return 0;

	/* Don't pollute graph traces with trace_vprintk internals */
	pause_graph_tracing();

	trace_ctx = tracing_gen_ctx();
	preempt_disable_notrace();

	tbuffer = get_trace_buf();
	if (!tbuffer) {
		len = 0;
		goto out_nobuffer;
	}

	len = vbin_printf((u32 *)tbuffer, TRACE_BUF_SIZE/sizeof(int), fmt, args);

	if (len > TRACE_BUF_SIZE/sizeof(int) || len < 0)
		goto out_put;

	size = sizeof(*entry) + sizeof(u32) * len;
	buffer = tr->array_buffer.buffer;
	ring_buffer_nest_start(buffer);
	event = __trace_buffer_lock_reserve(buffer, TRACE_BPRINT, size,
					    trace_ctx);
	if (!event)
		goto out;
	entry = ring_buffer_event_data(event);
	entry->ip			= ip;
	entry->fmt			= fmt;

	memcpy(entry->buf, tbuffer, sizeof(u32) * len);
	if (!call_filter_check_discard(call, entry, buffer, event)) {
		__buffer_unlock_commit(buffer, event);
		ftrace_trace_stack(tr, buffer, trace_ctx, 6, NULL);
	}

out:
	ring_buffer_nest_end(buffer);
out_put:
	put_trace_buf();

out_nobuffer:
	preempt_enable_notrace();
	unpause_graph_tracing();

	return len;
}
EXPORT_SYMBOL_GPL(trace_vbprintk);

__printf(3, 0)
static int
__trace_array_vprintk(struct trace_buffer *buffer,
		      unsigned long ip, const char *fmt, va_list args)
{
	struct trace_event_call *call = &event_print;
	struct ring_buffer_event *event;
	int len = 0, size;
	struct print_entry *entry;
	unsigned int trace_ctx;
	char *tbuffer;

	if (tracing_disabled)
		return 0;

	/* Don't pollute graph traces with trace_vprintk internals */
	pause_graph_tracing();

	trace_ctx = tracing_gen_ctx();
	preempt_disable_notrace();


	tbuffer = get_trace_buf();
	if (!tbuffer) {
		len = 0;
		goto out_nobuffer;
	}

	len = vscnprintf(tbuffer, TRACE_BUF_SIZE, fmt, args);

	size = sizeof(*entry) + len + 1;
	ring_buffer_nest_start(buffer);
	event = __trace_buffer_lock_reserve(buffer, TRACE_PRINT, size,
					    trace_ctx);
	if (!event)
		goto out;
	entry = ring_buffer_event_data(event);
	entry->ip = ip;

	memcpy(&entry->buf, tbuffer, len + 1);
	if (!call_filter_check_discard(call, entry, buffer, event)) {
		__buffer_unlock_commit(buffer, event);
		ftrace_trace_stack(printk_trace, buffer, trace_ctx, 6, NULL);
	}

out:
	ring_buffer_nest_end(buffer);
	put_trace_buf();

out_nobuffer:
	preempt_enable_notrace();
	unpause_graph_tracing();

	return len;
}

__printf(3, 0)
int trace_array_vprintk(struct trace_array *tr,
			unsigned long ip, const char *fmt, va_list args)
{
	if (tracing_selftest_running && tr == &global_trace)
		return 0;

	return __trace_array_vprintk(tr->array_buffer.buffer, ip, fmt, args);
}

/**
 * trace_array_printk - Print a message to a specific instance
 * @tr: The instance trace_array descriptor
 * @ip: The instruction pointer that this is called from.
 * @fmt: The format to print (printf format)
 *
 * If a subsystem sets up its own instance, they have the right to
 * printk strings into their tracing instance buffer using this
 * function. Note, this function will not write into the top level
 * buffer (use trace_printk() for that), as writing into the top level
 * buffer should only have events that can be individually disabled.
 * trace_printk() is only used for debugging a kernel, and should not
 * be ever incorporated in normal use.
 *
 * trace_array_printk() can be used, as it will not add noise to the
 * top level tracing buffer.
 *
 * Note, trace_array_init_printk() must be called on @tr before this
 * can be used.
 */
__printf(3, 0)
int trace_array_printk(struct trace_array *tr,
		       unsigned long ip, const char *fmt, ...)
{
	int ret;
	va_list ap;

	if (!tr)
		return -ENOENT;

	/* This is only allowed for created instances */
	if (tr == &global_trace)
		return 0;

	if (!(tr->trace_flags & TRACE_ITER_PRINTK))
		return 0;

	va_start(ap, fmt);
	ret = trace_array_vprintk(tr, ip, fmt, ap);
	va_end(ap);
	return ret;
}
EXPORT_SYMBOL_GPL(trace_array_printk);

/**
 * trace_array_init_printk - Initialize buffers for trace_array_printk()
 * @tr: The trace array to initialize the buffers for
 *
 * As trace_array_printk() only writes into instances, they are OK to
 * have in the kernel (unlike trace_printk()). This needs to be called
 * before trace_array_printk() can be used on a trace_array.
 */
int trace_array_init_printk(struct trace_array *tr)
{
	if (!tr)
		return -ENOENT;

	/* This is only allowed for created instances */
	if (tr == &global_trace)
		return -EINVAL;

	return alloc_percpu_trace_buffer();
}
EXPORT_SYMBOL_GPL(trace_array_init_printk);

__printf(3, 4)
int trace_array_printk_buf(struct trace_buffer *buffer,
			   unsigned long ip, const char *fmt, ...)
{
	int ret;
	va_list ap;

	if (!(printk_trace->trace_flags & TRACE_ITER_PRINTK))
		return 0;

	va_start(ap, fmt);
	ret = __trace_array_vprintk(buffer, ip, fmt, ap);
	va_end(ap);
	return ret;
}

__printf(2, 0)
int trace_vprintk(unsigned long ip, const char *fmt, va_list args)
{
	return trace_array_vprintk(printk_trace, ip, fmt, args);
}
EXPORT_SYMBOL_GPL(trace_vprintk);

static void trace_iterator_increment(struct trace_iterator *iter)
{
	struct ring_buffer_iter *buf_iter = trace_buffer_iter(iter, iter->cpu);

	iter->idx++;
	if (buf_iter)
		ring_buffer_iter_advance(buf_iter);
}

static struct trace_entry *
peek_next_entry(struct trace_iterator *iter, int cpu, u64 *ts,
		unsigned long *lost_events)
{
	struct ring_buffer_event *event;
	struct ring_buffer_iter *buf_iter = trace_buffer_iter(iter, cpu);

	if (buf_iter) {
		event = ring_buffer_iter_peek(buf_iter, ts);
		if (lost_events)
			*lost_events = ring_buffer_iter_dropped(buf_iter) ?
				(unsigned long)-1 : 0;
	} else {
		event = ring_buffer_peek(iter->array_buffer->buffer, cpu, ts,
					 lost_events);
	}

	if (event) {
		iter->ent_size = ring_buffer_event_length(event);
		return ring_buffer_event_data(event);
	}
	iter->ent_size = 0;
	return NULL;
}

static struct trace_entry *
__find_next_entry(struct trace_iterator *iter, int *ent_cpu,
		  unsigned long *missing_events, u64 *ent_ts)
{
	struct trace_buffer *buffer = iter->array_buffer->buffer;
	struct trace_entry *ent, *next = NULL;
	unsigned long lost_events = 0, next_lost = 0;
	int cpu_file = iter->cpu_file;
	u64 next_ts = 0, ts;
	int next_cpu = -1;
	int next_size = 0;
	int cpu;

	/*
	 * If we are in a per_cpu trace file, don't bother by iterating over
	 * all cpu and peek directly.
	 */
	if (cpu_file > RING_BUFFER_ALL_CPUS) {
		if (ring_buffer_empty_cpu(buffer, cpu_file))
			return NULL;
		ent = peek_next_entry(iter, cpu_file, ent_ts, missing_events);
		if (ent_cpu)
			*ent_cpu = cpu_file;

		return ent;
	}

	for_each_tracing_cpu(cpu) {

		if (ring_buffer_empty_cpu(buffer, cpu))
			continue;

		ent = peek_next_entry(iter, cpu, &ts, &lost_events);

		/*
		 * Pick the entry with the smallest timestamp:
		 */
		if (ent && (!next || ts < next_ts)) {
			next = ent;
			next_cpu = cpu;
			next_ts = ts;
			next_lost = lost_events;
			next_size = iter->ent_size;
		}
	}

	iter->ent_size = next_size;

	if (ent_cpu)
		*ent_cpu = next_cpu;

	if (ent_ts)
		*ent_ts = next_ts;

	if (missing_events)
		*missing_events = next_lost;

	return next;
}

#define STATIC_FMT_BUF_SIZE	128
static char static_fmt_buf[STATIC_FMT_BUF_SIZE];

char *trace_iter_expand_format(struct trace_iterator *iter)
{
	char *tmp;

	/*
	 * iter->tr is NULL when used with tp_printk, which makes
	 * this get called where it is not safe to call krealloc().
	 */
	if (!iter->tr || iter->fmt == static_fmt_buf)
		return NULL;

	tmp = krealloc(iter->fmt, iter->fmt_size + STATIC_FMT_BUF_SIZE,
		       GFP_KERNEL);
	if (tmp) {
		iter->fmt_size += STATIC_FMT_BUF_SIZE;
		iter->fmt = tmp;
	}

	return tmp;
}

/* Returns true if the string is safe to dereference from an event */
static bool trace_safe_str(struct trace_iterator *iter, const char *str)
{
	unsigned long addr = (unsigned long)str;
	struct trace_event *trace_event;
	struct trace_event_call *event;

	/* OK if part of the event data */
	if ((addr >= (unsigned long)iter->ent) &&
	    (addr < (unsigned long)iter->ent + iter->ent_size))
		return true;

	/* OK if part of the temp seq buffer */
	if ((addr >= (unsigned long)iter->tmp_seq.buffer) &&
	    (addr < (unsigned long)iter->tmp_seq.buffer + TRACE_SEQ_BUFFER_SIZE))
		return true;

	/* Core rodata can not be freed */
	if (is_kernel_rodata(addr))
		return true;

	if (trace_is_tracepoint_string(str))
		return true;

	/*
	 * Now this could be a module event, referencing core module
	 * data, which is OK.
	 */
	if (!iter->ent)
		return false;

	trace_event = ftrace_find_event(iter->ent->type);
	if (!trace_event)
		return false;

	event = container_of(trace_event, struct trace_event_call, event);
	if ((event->flags & TRACE_EVENT_FL_DYNAMIC) || !event->module)
		return false;

	/* Would rather have rodata, but this will suffice */
	if (within_module_core(addr, event->module))
		return true;

	return false;
}

/**
 * ignore_event - Check dereferenced fields while writing to the seq buffer
 * @iter: The iterator that holds the seq buffer and the event being printed
 *
 * At boot up, test_event_printk() will flag any event that dereferences
 * a string with "%s" that does exist in the ring buffer. It may still
 * be valid, as the string may point to a static string in the kernel
 * rodata that never gets freed. But if the string pointer is pointing
 * to something that was allocated, there's a chance that it can be freed
 * by the time the user reads the trace. This would cause a bad memory
 * access by the kernel and possibly crash the system.
 *
 * This function will check if the event has any fields flagged as needing
 * to be checked at runtime and perform those checks.
 *
 * If it is found that a field is unsafe, it will write into the @iter->seq
 * a message stating what was found to be unsafe.
 *
 * @return: true if the event is unsafe and should be ignored,
 *          false otherwise.
 */
bool ignore_event(struct trace_iterator *iter)
{
	struct ftrace_event_field *field;
	struct trace_event *trace_event;
	struct trace_event_call *event;
	struct list_head *head;
	struct trace_seq *seq;
	const void *ptr;

	trace_event = ftrace_find_event(iter->ent->type);

	seq = &iter->seq;

	if (!trace_event) {
		trace_seq_printf(seq, "EVENT ID %d NOT FOUND?\n", iter->ent->type);
		return true;
	}

	event = container_of(trace_event, struct trace_event_call, event);
	if (!(event->flags & TRACE_EVENT_FL_TEST_STR))
		return false;

	head = trace_get_fields(event);
	if (!head) {
		trace_seq_printf(seq, "FIELDS FOR EVENT '%s' NOT FOUND?\n",
				 trace_event_name(event));
		return true;
	}

	/* Offsets are from the iter->ent that points to the raw event */
	ptr = iter->ent;

	list_for_each_entry(field, head, link) {
		const char *str;
		bool good;
<<<<<<< HEAD

		if (!field->needs_test)
			continue;

=======

		if (!field->needs_test)
			continue;

>>>>>>> a6ad5510
		str = *(const char **)(ptr + field->offset);

		good = trace_safe_str(iter, str);

		/*
		 * If you hit this warning, it is likely that the
		 * trace event in question used %s on a string that
		 * was saved at the time of the event, but may not be
		 * around when the trace is read. Use __string(),
		 * __assign_str() and __get_str() helpers in the TRACE_EVENT()
		 * instead. See samples/trace_events/trace-events-sample.h
		 * for reference.
		 */
		if (WARN_ONCE(!good, "event '%s' has unsafe pointer field '%s'",
			      trace_event_name(event), field->name)) {
			trace_seq_printf(seq, "EVENT %s: HAS UNSAFE POINTER FIELD '%s'\n",
					 trace_event_name(event), field->name);
			return true;
		}
	}
	return false;
}

const char *trace_event_format(struct trace_iterator *iter, const char *fmt)
{
	const char *p, *new_fmt;
	char *q;

	if (WARN_ON_ONCE(!fmt))
		return fmt;

	if (!iter->tr || iter->tr->trace_flags & TRACE_ITER_HASH_PTR)
		return fmt;

	p = fmt;
	new_fmt = q = iter->fmt;
	while (*p) {
		if (unlikely(q - new_fmt + 3 > iter->fmt_size)) {
			if (!trace_iter_expand_format(iter))
				return fmt;

			q += iter->fmt - new_fmt;
			new_fmt = iter->fmt;
		}

		*q++ = *p++;

		/* Replace %p with %px */
		if (p[-1] == '%') {
			if (p[0] == '%') {
				*q++ = *p++;
			} else if (p[0] == 'p' && !isalnum(p[1])) {
				*q++ = *p++;
				*q++ = 'x';
			}
		}
	}
	*q = '\0';

	return new_fmt;
}

#define STATIC_TEMP_BUF_SIZE	128
static char static_temp_buf[STATIC_TEMP_BUF_SIZE] __aligned(4);

/* Find the next real entry, without updating the iterator itself */
struct trace_entry *trace_find_next_entry(struct trace_iterator *iter,
					  int *ent_cpu, u64 *ent_ts)
{
	/* __find_next_entry will reset ent_size */
	int ent_size = iter->ent_size;
	struct trace_entry *entry;

	/*
	 * If called from ftrace_dump(), then the iter->temp buffer
	 * will be the static_temp_buf and not created from kmalloc.
	 * If the entry size is greater than the buffer, we can
	 * not save it. Just return NULL in that case. This is only
	 * used to add markers when two consecutive events' time
	 * stamps have a large delta. See trace_print_lat_context()
	 */
	if (iter->temp == static_temp_buf &&
	    STATIC_TEMP_BUF_SIZE < ent_size)
		return NULL;

	/*
	 * The __find_next_entry() may call peek_next_entry(), which may
	 * call ring_buffer_peek() that may make the contents of iter->ent
	 * undefined. Need to copy iter->ent now.
	 */
	if (iter->ent && iter->ent != iter->temp) {
		if ((!iter->temp || iter->temp_size < iter->ent_size) &&
		    !WARN_ON_ONCE(iter->temp == static_temp_buf)) {
			void *temp;
			temp = kmalloc(iter->ent_size, GFP_KERNEL);
			if (!temp)
				return NULL;
			kfree(iter->temp);
			iter->temp = temp;
			iter->temp_size = iter->ent_size;
		}
		memcpy(iter->temp, iter->ent, iter->ent_size);
		iter->ent = iter->temp;
	}
	entry = __find_next_entry(iter, ent_cpu, NULL, ent_ts);
	/* Put back the original ent_size */
	iter->ent_size = ent_size;

	return entry;
}

/* Find the next real entry, and increment the iterator to the next entry */
void *trace_find_next_entry_inc(struct trace_iterator *iter)
{
	iter->ent = __find_next_entry(iter, &iter->cpu,
				      &iter->lost_events, &iter->ts);

	if (iter->ent)
		trace_iterator_increment(iter);

	return iter->ent ? iter : NULL;
}

static void trace_consume(struct trace_iterator *iter)
{
	ring_buffer_consume(iter->array_buffer->buffer, iter->cpu, &iter->ts,
			    &iter->lost_events);
}

static void *s_next(struct seq_file *m, void *v, loff_t *pos)
{
	struct trace_iterator *iter = m->private;
	int i = (int)*pos;
	void *ent;

	WARN_ON_ONCE(iter->leftover);

	(*pos)++;

	/* can't go backwards */
	if (iter->idx > i)
		return NULL;

	if (iter->idx < 0)
		ent = trace_find_next_entry_inc(iter);
	else
		ent = iter;

	while (ent && iter->idx < i)
		ent = trace_find_next_entry_inc(iter);

	iter->pos = *pos;

	return ent;
}

void tracing_iter_reset(struct trace_iterator *iter, int cpu)
{
	struct ring_buffer_iter *buf_iter;
	unsigned long entries = 0;
	u64 ts;

	per_cpu_ptr(iter->array_buffer->data, cpu)->skipped_entries = 0;

	buf_iter = trace_buffer_iter(iter, cpu);
	if (!buf_iter)
		return;

	ring_buffer_iter_reset(buf_iter);

	/*
	 * We could have the case with the max latency tracers
	 * that a reset never took place on a cpu. This is evident
	 * by the timestamp being before the start of the buffer.
	 */
	while (ring_buffer_iter_peek(buf_iter, &ts)) {
		if (ts >= iter->array_buffer->time_start)
			break;
		entries++;
		ring_buffer_iter_advance(buf_iter);
		/* This could be a big loop */
		cond_resched();
	}

	per_cpu_ptr(iter->array_buffer->data, cpu)->skipped_entries = entries;
}

/*
 * The current tracer is copied to avoid a global locking
 * all around.
 */
static void *s_start(struct seq_file *m, loff_t *pos)
{
	struct trace_iterator *iter = m->private;
	struct trace_array *tr = iter->tr;
	int cpu_file = iter->cpu_file;
	void *p = NULL;
	loff_t l = 0;
	int cpu;

	mutex_lock(&trace_types_lock);
	if (unlikely(tr->current_trace != iter->trace)) {
		/* Close iter->trace before switching to the new current tracer */
		if (iter->trace->close)
			iter->trace->close(iter);
		iter->trace = tr->current_trace;
		/* Reopen the new current tracer */
		if (iter->trace->open)
			iter->trace->open(iter);
	}
	mutex_unlock(&trace_types_lock);

#ifdef CONFIG_TRACER_MAX_TRACE
	if (iter->snapshot && iter->trace->use_max_tr)
		return ERR_PTR(-EBUSY);
#endif

	if (*pos != iter->pos) {
		iter->ent = NULL;
		iter->cpu = 0;
		iter->idx = -1;

		if (cpu_file == RING_BUFFER_ALL_CPUS) {
			for_each_tracing_cpu(cpu)
				tracing_iter_reset(iter, cpu);
		} else
			tracing_iter_reset(iter, cpu_file);

		iter->leftover = 0;
		for (p = iter; p && l < *pos; p = s_next(m, p, &l))
			;

	} else {
		/*
		 * If we overflowed the seq_file before, then we want
		 * to just reuse the trace_seq buffer again.
		 */
		if (iter->leftover)
			p = iter;
		else {
			l = *pos - 1;
			p = s_next(m, p, &l);
		}
	}

	trace_event_read_lock();
	trace_access_lock(cpu_file);
	return p;
}

static void s_stop(struct seq_file *m, void *p)
{
	struct trace_iterator *iter = m->private;

#ifdef CONFIG_TRACER_MAX_TRACE
	if (iter->snapshot && iter->trace->use_max_tr)
		return;
#endif

	trace_access_unlock(iter->cpu_file);
	trace_event_read_unlock();
}

static void
get_total_entries_cpu(struct array_buffer *buf, unsigned long *total,
		      unsigned long *entries, int cpu)
{
	unsigned long count;

	count = ring_buffer_entries_cpu(buf->buffer, cpu);
	/*
	 * If this buffer has skipped entries, then we hold all
	 * entries for the trace and we need to ignore the
	 * ones before the time stamp.
	 */
	if (per_cpu_ptr(buf->data, cpu)->skipped_entries) {
		count -= per_cpu_ptr(buf->data, cpu)->skipped_entries;
		/* total is the same as the entries */
		*total = count;
	} else
		*total = count +
			ring_buffer_overrun_cpu(buf->buffer, cpu);
	*entries = count;
}

static void
get_total_entries(struct array_buffer *buf,
		  unsigned long *total, unsigned long *entries)
{
	unsigned long t, e;
	int cpu;

	*total = 0;
	*entries = 0;

	for_each_tracing_cpu(cpu) {
		get_total_entries_cpu(buf, &t, &e, cpu);
		*total += t;
		*entries += e;
	}
}

unsigned long trace_total_entries_cpu(struct trace_array *tr, int cpu)
{
	unsigned long total, entries;

	if (!tr)
		tr = &global_trace;

	get_total_entries_cpu(&tr->array_buffer, &total, &entries, cpu);

	return entries;
}

unsigned long trace_total_entries(struct trace_array *tr)
{
	unsigned long total, entries;

	if (!tr)
		tr = &global_trace;

	get_total_entries(&tr->array_buffer, &total, &entries);

	return entries;
}

static void print_lat_help_header(struct seq_file *m)
{
	seq_puts(m, "#                    _------=> CPU#            \n"
		    "#                   / _-----=> irqs-off/BH-disabled\n"
		    "#                  | / _----=> need-resched    \n"
		    "#                  || / _---=> hardirq/softirq \n"
		    "#                  ||| / _--=> preempt-depth   \n"
		    "#                  |||| / _-=> migrate-disable \n"
		    "#                  ||||| /     delay           \n"
		    "#  cmd     pid     |||||| time  |   caller     \n"
		    "#     \\   /        ||||||  \\    |    /       \n");
}

static void print_event_info(struct array_buffer *buf, struct seq_file *m)
{
	unsigned long total;
	unsigned long entries;

	get_total_entries(buf, &total, &entries);
	seq_printf(m, "# entries-in-buffer/entries-written: %lu/%lu   #P:%d\n",
		   entries, total, num_online_cpus());
	seq_puts(m, "#\n");
}

static void print_func_help_header(struct array_buffer *buf, struct seq_file *m,
				   unsigned int flags)
{
	bool tgid = flags & TRACE_ITER_RECORD_TGID;

	print_event_info(buf, m);

	seq_printf(m, "#           TASK-PID    %s CPU#     TIMESTAMP  FUNCTION\n", tgid ? "   TGID   " : "");
	seq_printf(m, "#              | |      %s   |         |         |\n",      tgid ? "     |    " : "");
}

static void print_func_help_header_irq(struct array_buffer *buf, struct seq_file *m,
				       unsigned int flags)
{
	bool tgid = flags & TRACE_ITER_RECORD_TGID;
	static const char space[] = "            ";
	int prec = tgid ? 12 : 2;

	print_event_info(buf, m);

	seq_printf(m, "#                            %.*s  _-----=> irqs-off/BH-disabled\n", prec, space);
	seq_printf(m, "#                            %.*s / _----=> need-resched\n", prec, space);
	seq_printf(m, "#                            %.*s| / _---=> hardirq/softirq\n", prec, space);
	seq_printf(m, "#                            %.*s|| / _--=> preempt-depth\n", prec, space);
	seq_printf(m, "#                            %.*s||| / _-=> migrate-disable\n", prec, space);
	seq_printf(m, "#                            %.*s|||| /     delay\n", prec, space);
	seq_printf(m, "#           TASK-PID  %.*s CPU#  |||||  TIMESTAMP  FUNCTION\n", prec, "     TGID   ");
	seq_printf(m, "#              | |    %.*s   |   |||||     |         |\n", prec, "       |    ");
}

void
print_trace_header(struct seq_file *m, struct trace_iterator *iter)
{
	unsigned long sym_flags = (global_trace.trace_flags & TRACE_ITER_SYM_MASK);
	struct array_buffer *buf = iter->array_buffer;
	struct trace_array_cpu *data = per_cpu_ptr(buf->data, buf->cpu);
	struct tracer *type = iter->trace;
	unsigned long entries;
	unsigned long total;
	const char *name = type->name;

	get_total_entries(buf, &total, &entries);

	seq_printf(m, "# %s latency trace v1.1.5 on %s\n",
		   name, init_utsname()->release);
	seq_puts(m, "# -----------------------------------"
		 "---------------------------------\n");
	seq_printf(m, "# latency: %lu us, #%lu/%lu, CPU#%d |"
		   " (M:%s VP:%d, KP:%d, SP:%d HP:%d",
		   nsecs_to_usecs(data->saved_latency),
		   entries,
		   total,
		   buf->cpu,
		   preempt_model_none()      ? "server" :
		   preempt_model_voluntary() ? "desktop" :
		   preempt_model_full()      ? "preempt" :
		   preempt_model_rt()        ? "preempt_rt" :
		   "unknown",
		   /* These are reserved for later use */
		   0, 0, 0, 0);
#ifdef CONFIG_SMP
	seq_printf(m, " #P:%d)\n", num_online_cpus());
#else
	seq_puts(m, ")\n");
#endif
	seq_puts(m, "#    -----------------\n");
	seq_printf(m, "#    | task: %.16s-%d "
		   "(uid:%d nice:%ld policy:%ld rt_prio:%ld)\n",
		   data->comm, data->pid,
		   from_kuid_munged(seq_user_ns(m), data->uid), data->nice,
		   data->policy, data->rt_priority);
	seq_puts(m, "#    -----------------\n");

	if (data->critical_start) {
		seq_puts(m, "#  => started at: ");
		seq_print_ip_sym(&iter->seq, data->critical_start, sym_flags);
		trace_print_seq(m, &iter->seq);
		seq_puts(m, "\n#  => ended at:   ");
		seq_print_ip_sym(&iter->seq, data->critical_end, sym_flags);
		trace_print_seq(m, &iter->seq);
		seq_puts(m, "\n#\n");
	}

	seq_puts(m, "#\n");
}

static void test_cpu_buff_start(struct trace_iterator *iter)
{
	struct trace_seq *s = &iter->seq;
	struct trace_array *tr = iter->tr;

	if (!(tr->trace_flags & TRACE_ITER_ANNOTATE))
		return;

	if (!(iter->iter_flags & TRACE_FILE_ANNOTATE))
		return;

	if (cpumask_available(iter->started) &&
	    cpumask_test_cpu(iter->cpu, iter->started))
		return;

	if (per_cpu_ptr(iter->array_buffer->data, iter->cpu)->skipped_entries)
		return;

	if (cpumask_available(iter->started))
		cpumask_set_cpu(iter->cpu, iter->started);

	/* Don't print started cpu buffer for the first entry of the trace */
	if (iter->idx > 1)
		trace_seq_printf(s, "##### CPU %u buffer started ####\n",
				iter->cpu);
}

static enum print_line_t print_trace_fmt(struct trace_iterator *iter)
{
	struct trace_array *tr = iter->tr;
	struct trace_seq *s = &iter->seq;
	unsigned long sym_flags = (tr->trace_flags & TRACE_ITER_SYM_MASK);
	struct trace_entry *entry;
	struct trace_event *event;

	entry = iter->ent;

	test_cpu_buff_start(iter);

	event = ftrace_find_event(entry->type);

	if (tr->trace_flags & TRACE_ITER_CONTEXT_INFO) {
		if (iter->iter_flags & TRACE_FILE_LAT_FMT)
			trace_print_lat_context(iter);
		else
			trace_print_context(iter);
	}

	if (trace_seq_has_overflowed(s))
		return TRACE_TYPE_PARTIAL_LINE;

	if (event) {
		if (tr->trace_flags & TRACE_ITER_FIELDS)
			return print_event_fields(iter, event);
		/*
		 * For TRACE_EVENT() events, the print_fmt is not
		 * safe to use if the array has delta offsets
		 * Force printing via the fields.
		 */
		if ((tr->text_delta || tr->data_delta) &&
		    event->type > __TRACE_LAST_TYPE)
			return print_event_fields(iter, event);

		return event->funcs->trace(iter, sym_flags, event);
	}

	trace_seq_printf(s, "Unknown type %d\n", entry->type);

	return trace_handle_return(s);
}

static enum print_line_t print_raw_fmt(struct trace_iterator *iter)
{
	struct trace_array *tr = iter->tr;
	struct trace_seq *s = &iter->seq;
	struct trace_entry *entry;
	struct trace_event *event;

	entry = iter->ent;

	if (tr->trace_flags & TRACE_ITER_CONTEXT_INFO)
		trace_seq_printf(s, "%d %d %llu ",
				 entry->pid, iter->cpu, iter->ts);

	if (trace_seq_has_overflowed(s))
		return TRACE_TYPE_PARTIAL_LINE;

	event = ftrace_find_event(entry->type);
	if (event)
		return event->funcs->raw(iter, 0, event);

	trace_seq_printf(s, "%d ?\n", entry->type);

	return trace_handle_return(s);
}

static enum print_line_t print_hex_fmt(struct trace_iterator *iter)
{
	struct trace_array *tr = iter->tr;
	struct trace_seq *s = &iter->seq;
	unsigned char newline = '\n';
	struct trace_entry *entry;
	struct trace_event *event;

	entry = iter->ent;

	if (tr->trace_flags & TRACE_ITER_CONTEXT_INFO) {
		SEQ_PUT_HEX_FIELD(s, entry->pid);
		SEQ_PUT_HEX_FIELD(s, iter->cpu);
		SEQ_PUT_HEX_FIELD(s, iter->ts);
		if (trace_seq_has_overflowed(s))
			return TRACE_TYPE_PARTIAL_LINE;
	}

	event = ftrace_find_event(entry->type);
	if (event) {
		enum print_line_t ret = event->funcs->hex(iter, 0, event);
		if (ret != TRACE_TYPE_HANDLED)
			return ret;
	}

	SEQ_PUT_FIELD(s, newline);

	return trace_handle_return(s);
}

static enum print_line_t print_bin_fmt(struct trace_iterator *iter)
{
	struct trace_array *tr = iter->tr;
	struct trace_seq *s = &iter->seq;
	struct trace_entry *entry;
	struct trace_event *event;

	entry = iter->ent;

	if (tr->trace_flags & TRACE_ITER_CONTEXT_INFO) {
		SEQ_PUT_FIELD(s, entry->pid);
		SEQ_PUT_FIELD(s, iter->cpu);
		SEQ_PUT_FIELD(s, iter->ts);
		if (trace_seq_has_overflowed(s))
			return TRACE_TYPE_PARTIAL_LINE;
	}

	event = ftrace_find_event(entry->type);
	return event ? event->funcs->binary(iter, 0, event) :
		TRACE_TYPE_HANDLED;
}

int trace_empty(struct trace_iterator *iter)
{
	struct ring_buffer_iter *buf_iter;
	int cpu;

	/* If we are looking at one CPU buffer, only check that one */
	if (iter->cpu_file != RING_BUFFER_ALL_CPUS) {
		cpu = iter->cpu_file;
		buf_iter = trace_buffer_iter(iter, cpu);
		if (buf_iter) {
			if (!ring_buffer_iter_empty(buf_iter))
				return 0;
		} else {
			if (!ring_buffer_empty_cpu(iter->array_buffer->buffer, cpu))
				return 0;
		}
		return 1;
	}

	for_each_tracing_cpu(cpu) {
		buf_iter = trace_buffer_iter(iter, cpu);
		if (buf_iter) {
			if (!ring_buffer_iter_empty(buf_iter))
				return 0;
		} else {
			if (!ring_buffer_empty_cpu(iter->array_buffer->buffer, cpu))
				return 0;
		}
	}

	return 1;
}

/*  Called with trace_event_read_lock() held. */
enum print_line_t print_trace_line(struct trace_iterator *iter)
{
	struct trace_array *tr = iter->tr;
	unsigned long trace_flags = tr->trace_flags;
	enum print_line_t ret;

	if (iter->lost_events) {
		if (iter->lost_events == (unsigned long)-1)
			trace_seq_printf(&iter->seq, "CPU:%d [LOST EVENTS]\n",
					 iter->cpu);
		else
			trace_seq_printf(&iter->seq, "CPU:%d [LOST %lu EVENTS]\n",
					 iter->cpu, iter->lost_events);
		if (trace_seq_has_overflowed(&iter->seq))
			return TRACE_TYPE_PARTIAL_LINE;
	}

	if (iter->trace && iter->trace->print_line) {
		ret = iter->trace->print_line(iter);
		if (ret != TRACE_TYPE_UNHANDLED)
			return ret;
	}

	if (iter->ent->type == TRACE_BPUTS &&
			trace_flags & TRACE_ITER_PRINTK &&
			trace_flags & TRACE_ITER_PRINTK_MSGONLY)
		return trace_print_bputs_msg_only(iter);

	if (iter->ent->type == TRACE_BPRINT &&
			trace_flags & TRACE_ITER_PRINTK &&
			trace_flags & TRACE_ITER_PRINTK_MSGONLY)
		return trace_print_bprintk_msg_only(iter);

	if (iter->ent->type == TRACE_PRINT &&
			trace_flags & TRACE_ITER_PRINTK &&
			trace_flags & TRACE_ITER_PRINTK_MSGONLY)
		return trace_print_printk_msg_only(iter);

	if (trace_flags & TRACE_ITER_BIN)
		return print_bin_fmt(iter);

	if (trace_flags & TRACE_ITER_HEX)
		return print_hex_fmt(iter);

	if (trace_flags & TRACE_ITER_RAW)
		return print_raw_fmt(iter);

	return print_trace_fmt(iter);
}

void trace_latency_header(struct seq_file *m)
{
	struct trace_iterator *iter = m->private;
	struct trace_array *tr = iter->tr;

	/* print nothing if the buffers are empty */
	if (trace_empty(iter))
		return;

	if (iter->iter_flags & TRACE_FILE_LAT_FMT)
		print_trace_header(m, iter);

	if (!(tr->trace_flags & TRACE_ITER_VERBOSE))
		print_lat_help_header(m);
}

void trace_default_header(struct seq_file *m)
{
	struct trace_iterator *iter = m->private;
	struct trace_array *tr = iter->tr;
	unsigned long trace_flags = tr->trace_flags;

	if (!(trace_flags & TRACE_ITER_CONTEXT_INFO))
		return;

	if (iter->iter_flags & TRACE_FILE_LAT_FMT) {
		/* print nothing if the buffers are empty */
		if (trace_empty(iter))
			return;
		print_trace_header(m, iter);
		if (!(trace_flags & TRACE_ITER_VERBOSE))
			print_lat_help_header(m);
	} else {
		if (!(trace_flags & TRACE_ITER_VERBOSE)) {
			if (trace_flags & TRACE_ITER_IRQ_INFO)
				print_func_help_header_irq(iter->array_buffer,
							   m, trace_flags);
			else
				print_func_help_header(iter->array_buffer, m,
						       trace_flags);
		}
	}
}

static void test_ftrace_alive(struct seq_file *m)
{
	if (!ftrace_is_dead())
		return;
	seq_puts(m, "# WARNING: FUNCTION TRACING IS CORRUPTED\n"
		    "#          MAY BE MISSING FUNCTION EVENTS\n");
}

#ifdef CONFIG_TRACER_MAX_TRACE
static void show_snapshot_main_help(struct seq_file *m)
{
	seq_puts(m, "# echo 0 > snapshot : Clears and frees snapshot buffer\n"
		    "# echo 1 > snapshot : Allocates snapshot buffer, if not already allocated.\n"
		    "#                      Takes a snapshot of the main buffer.\n"
		    "# echo 2 > snapshot : Clears snapshot buffer (but does not allocate or free)\n"
		    "#                      (Doesn't have to be '2' works with any number that\n"
		    "#                       is not a '0' or '1')\n");
}

static void show_snapshot_percpu_help(struct seq_file *m)
{
	seq_puts(m, "# echo 0 > snapshot : Invalid for per_cpu snapshot file.\n");
#ifdef CONFIG_RING_BUFFER_ALLOW_SWAP
	seq_puts(m, "# echo 1 > snapshot : Allocates snapshot buffer, if not already allocated.\n"
		    "#                      Takes a snapshot of the main buffer for this cpu.\n");
#else
	seq_puts(m, "# echo 1 > snapshot : Not supported with this kernel.\n"
		    "#                     Must use main snapshot file to allocate.\n");
#endif
	seq_puts(m, "# echo 2 > snapshot : Clears this cpu's snapshot buffer (but does not allocate)\n"
		    "#                      (Doesn't have to be '2' works with any number that\n"
		    "#                       is not a '0' or '1')\n");
}

static void print_snapshot_help(struct seq_file *m, struct trace_iterator *iter)
{
	if (iter->tr->allocated_snapshot)
		seq_puts(m, "#\n# * Snapshot is allocated *\n#\n");
	else
		seq_puts(m, "#\n# * Snapshot is freed *\n#\n");

	seq_puts(m, "# Snapshot commands:\n");
	if (iter->cpu_file == RING_BUFFER_ALL_CPUS)
		show_snapshot_main_help(m);
	else
		show_snapshot_percpu_help(m);
}
#else
/* Should never be called */
static inline void print_snapshot_help(struct seq_file *m, struct trace_iterator *iter) { }
#endif

static int s_show(struct seq_file *m, void *v)
{
	struct trace_iterator *iter = v;
	int ret;

	if (iter->ent == NULL) {
		if (iter->tr) {
			seq_printf(m, "# tracer: %s\n", iter->trace->name);
			seq_puts(m, "#\n");
			test_ftrace_alive(m);
		}
		if (iter->snapshot && trace_empty(iter))
			print_snapshot_help(m, iter);
		else if (iter->trace && iter->trace->print_header)
			iter->trace->print_header(m);
		else
			trace_default_header(m);

	} else if (iter->leftover) {
		/*
		 * If we filled the seq_file buffer earlier, we
		 * want to just show it now.
		 */
		ret = trace_print_seq(m, &iter->seq);

		/* ret should this time be zero, but you never know */
		iter->leftover = ret;

	} else {
		ret = print_trace_line(iter);
		if (ret == TRACE_TYPE_PARTIAL_LINE) {
			iter->seq.full = 0;
			trace_seq_puts(&iter->seq, "[LINE TOO BIG]\n");
		}
		ret = trace_print_seq(m, &iter->seq);
		/*
		 * If we overflow the seq_file buffer, then it will
		 * ask us for this data again at start up.
		 * Use that instead.
		 *  ret is 0 if seq_file write succeeded.
		 *        -1 otherwise.
		 */
		iter->leftover = ret;
	}

	return 0;
}

/*
 * Should be used after trace_array_get(), trace_types_lock
 * ensures that i_cdev was already initialized.
 */
static inline int tracing_get_cpu(struct inode *inode)
{
	if (inode->i_cdev) /* See trace_create_cpu_file() */
		return (long)inode->i_cdev - 1;
	return RING_BUFFER_ALL_CPUS;
}

static const struct seq_operations tracer_seq_ops = {
	.start		= s_start,
	.next		= s_next,
	.stop		= s_stop,
	.show		= s_show,
};

/*
 * Note, as iter itself can be allocated and freed in different
 * ways, this function is only used to free its content, and not
 * the iterator itself. The only requirement to all the allocations
 * is that it must zero all fields (kzalloc), as freeing works with
 * ethier allocated content or NULL.
 */
static void free_trace_iter_content(struct trace_iterator *iter)
{
	/* The fmt is either NULL, allocated or points to static_fmt_buf */
	if (iter->fmt != static_fmt_buf)
		kfree(iter->fmt);

	kfree(iter->temp);
	kfree(iter->buffer_iter);
	mutex_destroy(&iter->mutex);
	free_cpumask_var(iter->started);
}

static struct trace_iterator *
__tracing_open(struct inode *inode, struct file *file, bool snapshot)
{
	struct trace_array *tr = inode->i_private;
	struct trace_iterator *iter;
	int cpu;

	if (tracing_disabled)
		return ERR_PTR(-ENODEV);

	iter = __seq_open_private(file, &tracer_seq_ops, sizeof(*iter));
	if (!iter)
		return ERR_PTR(-ENOMEM);

	iter->buffer_iter = kcalloc(nr_cpu_ids, sizeof(*iter->buffer_iter),
				    GFP_KERNEL);
	if (!iter->buffer_iter)
		goto release;

	/*
	 * trace_find_next_entry() may need to save off iter->ent.
	 * It will place it into the iter->temp buffer. As most
	 * events are less than 128, allocate a buffer of that size.
	 * If one is greater, then trace_find_next_entry() will
	 * allocate a new buffer to adjust for the bigger iter->ent.
	 * It's not critical if it fails to get allocated here.
	 */
	iter->temp = kmalloc(128, GFP_KERNEL);
	if (iter->temp)
		iter->temp_size = 128;

	/*
	 * trace_event_printf() may need to modify given format
	 * string to replace %p with %px so that it shows real address
	 * instead of hash value. However, that is only for the event
	 * tracing, other tracer may not need. Defer the allocation
	 * until it is needed.
	 */
	iter->fmt = NULL;
	iter->fmt_size = 0;

	mutex_lock(&trace_types_lock);
	iter->trace = tr->current_trace;

	if (!zalloc_cpumask_var(&iter->started, GFP_KERNEL))
		goto fail;

	iter->tr = tr;

#ifdef CONFIG_TRACER_MAX_TRACE
	/* Currently only the top directory has a snapshot */
	if (tr->current_trace->print_max || snapshot)
		iter->array_buffer = &tr->max_buffer;
	else
#endif
		iter->array_buffer = &tr->array_buffer;
	iter->snapshot = snapshot;
	iter->pos = -1;
	iter->cpu_file = tracing_get_cpu(inode);
	mutex_init(&iter->mutex);

	/* Notify the tracer early; before we stop tracing. */
	if (iter->trace->open)
		iter->trace->open(iter);

	/* Annotate start of buffers if we had overruns */
	if (ring_buffer_overruns(iter->array_buffer->buffer))
		iter->iter_flags |= TRACE_FILE_ANNOTATE;

	/* Output in nanoseconds only if we are using a clock in nanoseconds. */
	if (trace_clocks[tr->clock_id].in_ns)
		iter->iter_flags |= TRACE_FILE_TIME_IN_NS;

	/*
	 * If pause-on-trace is enabled, then stop the trace while
	 * dumping, unless this is the "snapshot" file
	 */
	if (!iter->snapshot && (tr->trace_flags & TRACE_ITER_PAUSE_ON_TRACE))
		tracing_stop_tr(tr);

	if (iter->cpu_file == RING_BUFFER_ALL_CPUS) {
		for_each_tracing_cpu(cpu) {
			iter->buffer_iter[cpu] =
				ring_buffer_read_prepare(iter->array_buffer->buffer,
							 cpu, GFP_KERNEL);
		}
		ring_buffer_read_prepare_sync();
		for_each_tracing_cpu(cpu) {
			ring_buffer_read_start(iter->buffer_iter[cpu]);
			tracing_iter_reset(iter, cpu);
		}
	} else {
		cpu = iter->cpu_file;
		iter->buffer_iter[cpu] =
			ring_buffer_read_prepare(iter->array_buffer->buffer,
						 cpu, GFP_KERNEL);
		ring_buffer_read_prepare_sync();
		ring_buffer_read_start(iter->buffer_iter[cpu]);
		tracing_iter_reset(iter, cpu);
	}

	mutex_unlock(&trace_types_lock);

	return iter;

 fail:
	mutex_unlock(&trace_types_lock);
	free_trace_iter_content(iter);
release:
	seq_release_private(inode, file);
	return ERR_PTR(-ENOMEM);
}

int tracing_open_generic(struct inode *inode, struct file *filp)
{
	int ret;

	ret = tracing_check_open_get_tr(NULL);
	if (ret)
		return ret;

	filp->private_data = inode->i_private;
	return 0;
}

bool tracing_is_disabled(void)
{
	return (tracing_disabled) ? true: false;
}

/*
 * Open and update trace_array ref count.
 * Must have the current trace_array passed to it.
 */
int tracing_open_generic_tr(struct inode *inode, struct file *filp)
{
	struct trace_array *tr = inode->i_private;
	int ret;

	ret = tracing_check_open_get_tr(tr);
	if (ret)
		return ret;

	filp->private_data = inode->i_private;

	return 0;
}

/*
 * The private pointer of the inode is the trace_event_file.
 * Update the tr ref count associated to it.
 */
int tracing_open_file_tr(struct inode *inode, struct file *filp)
{
	struct trace_event_file *file = inode->i_private;
	int ret;

	ret = tracing_check_open_get_tr(file->tr);
	if (ret)
		return ret;

	mutex_lock(&event_mutex);

	/* Fail if the file is marked for removal */
	if (file->flags & EVENT_FILE_FL_FREED) {
		trace_array_put(file->tr);
		ret = -ENODEV;
	} else {
		event_file_get(file);
	}

	mutex_unlock(&event_mutex);
	if (ret)
		return ret;

	filp->private_data = inode->i_private;

	return 0;
}

int tracing_release_file_tr(struct inode *inode, struct file *filp)
{
	struct trace_event_file *file = inode->i_private;

	trace_array_put(file->tr);
	event_file_put(file);

	return 0;
}

int tracing_single_release_file_tr(struct inode *inode, struct file *filp)
{
	tracing_release_file_tr(inode, filp);
	return single_release(inode, filp);
}

static int tracing_mark_open(struct inode *inode, struct file *filp)
{
	stream_open(inode, filp);
	return tracing_open_generic_tr(inode, filp);
}

static int tracing_release(struct inode *inode, struct file *file)
{
	struct trace_array *tr = inode->i_private;
	struct seq_file *m = file->private_data;
	struct trace_iterator *iter;
	int cpu;

	if (!(file->f_mode & FMODE_READ)) {
		trace_array_put(tr);
		return 0;
	}

	/* Writes do not use seq_file */
	iter = m->private;
	mutex_lock(&trace_types_lock);

	for_each_tracing_cpu(cpu) {
		if (iter->buffer_iter[cpu])
			ring_buffer_read_finish(iter->buffer_iter[cpu]);
	}

	if (iter->trace && iter->trace->close)
		iter->trace->close(iter);

	if (!iter->snapshot && tr->stop_count)
		/* reenable tracing if it was previously enabled */
		tracing_start_tr(tr);

	__trace_array_put(tr);

	mutex_unlock(&trace_types_lock);

	free_trace_iter_content(iter);
	seq_release_private(inode, file);

	return 0;
}

int tracing_release_generic_tr(struct inode *inode, struct file *file)
{
	struct trace_array *tr = inode->i_private;

	trace_array_put(tr);
	return 0;
}

static int tracing_single_release_tr(struct inode *inode, struct file *file)
{
	struct trace_array *tr = inode->i_private;

	trace_array_put(tr);

	return single_release(inode, file);
}

static int tracing_open(struct inode *inode, struct file *file)
{
	struct trace_array *tr = inode->i_private;
	struct trace_iterator *iter;
	int ret;

	ret = tracing_check_open_get_tr(tr);
	if (ret)
		return ret;

	/* If this file was open for write, then erase contents */
	if ((file->f_mode & FMODE_WRITE) && (file->f_flags & O_TRUNC)) {
		int cpu = tracing_get_cpu(inode);
		struct array_buffer *trace_buf = &tr->array_buffer;

#ifdef CONFIG_TRACER_MAX_TRACE
		if (tr->current_trace->print_max)
			trace_buf = &tr->max_buffer;
#endif

		if (cpu == RING_BUFFER_ALL_CPUS)
			tracing_reset_online_cpus(trace_buf);
		else
			tracing_reset_cpu(trace_buf, cpu);
	}

	if (file->f_mode & FMODE_READ) {
		iter = __tracing_open(inode, file, false);
		if (IS_ERR(iter))
			ret = PTR_ERR(iter);
		else if (tr->trace_flags & TRACE_ITER_LATENCY_FMT)
			iter->iter_flags |= TRACE_FILE_LAT_FMT;
	}

	if (ret < 0)
		trace_array_put(tr);

	return ret;
}

/*
 * Some tracers are not suitable for instance buffers.
 * A tracer is always available for the global array (toplevel)
 * or if it explicitly states that it is.
 */
static bool
trace_ok_for_array(struct tracer *t, struct trace_array *tr)
{
#ifdef CONFIG_TRACER_SNAPSHOT
	/* arrays with mapped buffer range do not have snapshots */
	if (tr->range_addr_start && t->use_max_tr)
		return false;
#endif
	return (tr->flags & TRACE_ARRAY_FL_GLOBAL) || t->allow_instances;
}

/* Find the next tracer that this trace array may use */
static struct tracer *
get_tracer_for_array(struct trace_array *tr, struct tracer *t)
{
	while (t && !trace_ok_for_array(t, tr))
		t = t->next;

	return t;
}

static void *
t_next(struct seq_file *m, void *v, loff_t *pos)
{
	struct trace_array *tr = m->private;
	struct tracer *t = v;

	(*pos)++;

	if (t)
		t = get_tracer_for_array(tr, t->next);

	return t;
}

static void *t_start(struct seq_file *m, loff_t *pos)
{
	struct trace_array *tr = m->private;
	struct tracer *t;
	loff_t l = 0;

	mutex_lock(&trace_types_lock);

	t = get_tracer_for_array(tr, trace_types);
	for (; t && l < *pos; t = t_next(m, t, &l))
			;

	return t;
}

static void t_stop(struct seq_file *m, void *p)
{
	mutex_unlock(&trace_types_lock);
}

static int t_show(struct seq_file *m, void *v)
{
	struct tracer *t = v;

	if (!t)
		return 0;

	seq_puts(m, t->name);
	if (t->next)
		seq_putc(m, ' ');
	else
		seq_putc(m, '\n');

	return 0;
}

static const struct seq_operations show_traces_seq_ops = {
	.start		= t_start,
	.next		= t_next,
	.stop		= t_stop,
	.show		= t_show,
};

static int show_traces_open(struct inode *inode, struct file *file)
{
	struct trace_array *tr = inode->i_private;
	struct seq_file *m;
	int ret;

	ret = tracing_check_open_get_tr(tr);
	if (ret)
		return ret;

	ret = seq_open(file, &show_traces_seq_ops);
	if (ret) {
		trace_array_put(tr);
		return ret;
	}

	m = file->private_data;
	m->private = tr;

	return 0;
}

static int tracing_seq_release(struct inode *inode, struct file *file)
{
	struct trace_array *tr = inode->i_private;

	trace_array_put(tr);
	return seq_release(inode, file);
}

static ssize_t
tracing_write_stub(struct file *filp, const char __user *ubuf,
		   size_t count, loff_t *ppos)
{
	return count;
}

loff_t tracing_lseek(struct file *file, loff_t offset, int whence)
{
	int ret;

	if (file->f_mode & FMODE_READ)
		ret = seq_lseek(file, offset, whence);
	else
		file->f_pos = ret = 0;

	return ret;
}

static const struct file_operations tracing_fops = {
	.open		= tracing_open,
	.read		= seq_read,
	.read_iter	= seq_read_iter,
	.splice_read	= copy_splice_read,
	.write		= tracing_write_stub,
	.llseek		= tracing_lseek,
	.release	= tracing_release,
};

static const struct file_operations show_traces_fops = {
	.open		= show_traces_open,
	.read		= seq_read,
	.llseek		= seq_lseek,
	.release	= tracing_seq_release,
};

static ssize_t
tracing_cpumask_read(struct file *filp, char __user *ubuf,
		     size_t count, loff_t *ppos)
{
	struct trace_array *tr = file_inode(filp)->i_private;
	char *mask_str;
	int len;

	len = snprintf(NULL, 0, "%*pb\n",
		       cpumask_pr_args(tr->tracing_cpumask)) + 1;
	mask_str = kmalloc(len, GFP_KERNEL);
	if (!mask_str)
		return -ENOMEM;

	len = snprintf(mask_str, len, "%*pb\n",
		       cpumask_pr_args(tr->tracing_cpumask));
	if (len >= count) {
		count = -EINVAL;
		goto out_err;
	}
	count = simple_read_from_buffer(ubuf, count, ppos, mask_str, len);

out_err:
	kfree(mask_str);

	return count;
}

int tracing_set_cpumask(struct trace_array *tr,
			cpumask_var_t tracing_cpumask_new)
{
	int cpu;

	if (!tr)
		return -EINVAL;

	local_irq_disable();
	arch_spin_lock(&tr->max_lock);
	for_each_tracing_cpu(cpu) {
		/*
		 * Increase/decrease the disabled counter if we are
		 * about to flip a bit in the cpumask:
		 */
		if (cpumask_test_cpu(cpu, tr->tracing_cpumask) &&
				!cpumask_test_cpu(cpu, tracing_cpumask_new)) {
			atomic_inc(&per_cpu_ptr(tr->array_buffer.data, cpu)->disabled);
			ring_buffer_record_disable_cpu(tr->array_buffer.buffer, cpu);
#ifdef CONFIG_TRACER_MAX_TRACE
			ring_buffer_record_disable_cpu(tr->max_buffer.buffer, cpu);
#endif
		}
		if (!cpumask_test_cpu(cpu, tr->tracing_cpumask) &&
				cpumask_test_cpu(cpu, tracing_cpumask_new)) {
			atomic_dec(&per_cpu_ptr(tr->array_buffer.data, cpu)->disabled);
			ring_buffer_record_enable_cpu(tr->array_buffer.buffer, cpu);
#ifdef CONFIG_TRACER_MAX_TRACE
			ring_buffer_record_enable_cpu(tr->max_buffer.buffer, cpu);
#endif
		}
	}
	arch_spin_unlock(&tr->max_lock);
	local_irq_enable();

	cpumask_copy(tr->tracing_cpumask, tracing_cpumask_new);

	return 0;
}

static ssize_t
tracing_cpumask_write(struct file *filp, const char __user *ubuf,
		      size_t count, loff_t *ppos)
{
	struct trace_array *tr = file_inode(filp)->i_private;
	cpumask_var_t tracing_cpumask_new;
	int err;

	if (count == 0 || count > KMALLOC_MAX_SIZE)
		return -EINVAL;

	if (!zalloc_cpumask_var(&tracing_cpumask_new, GFP_KERNEL))
		return -ENOMEM;

	err = cpumask_parse_user(ubuf, count, tracing_cpumask_new);
	if (err)
		goto err_free;

	err = tracing_set_cpumask(tr, tracing_cpumask_new);
	if (err)
		goto err_free;

	free_cpumask_var(tracing_cpumask_new);

	return count;

err_free:
	free_cpumask_var(tracing_cpumask_new);

	return err;
}

static const struct file_operations tracing_cpumask_fops = {
	.open		= tracing_open_generic_tr,
	.read		= tracing_cpumask_read,
	.write		= tracing_cpumask_write,
	.release	= tracing_release_generic_tr,
	.llseek		= generic_file_llseek,
};

static int tracing_trace_options_show(struct seq_file *m, void *v)
{
	struct tracer_opt *trace_opts;
	struct trace_array *tr = m->private;
	u32 tracer_flags;
	int i;

	mutex_lock(&trace_types_lock);
	tracer_flags = tr->current_trace->flags->val;
	trace_opts = tr->current_trace->flags->opts;

	for (i = 0; trace_options[i]; i++) {
		if (tr->trace_flags & (1 << i))
			seq_printf(m, "%s\n", trace_options[i]);
		else
			seq_printf(m, "no%s\n", trace_options[i]);
	}

	for (i = 0; trace_opts[i].name; i++) {
		if (tracer_flags & trace_opts[i].bit)
			seq_printf(m, "%s\n", trace_opts[i].name);
		else
			seq_printf(m, "no%s\n", trace_opts[i].name);
	}
	mutex_unlock(&trace_types_lock);

	return 0;
}

static int __set_tracer_option(struct trace_array *tr,
			       struct tracer_flags *tracer_flags,
			       struct tracer_opt *opts, int neg)
{
	struct tracer *trace = tracer_flags->trace;
	int ret;

	ret = trace->set_flag(tr, tracer_flags->val, opts->bit, !neg);
	if (ret)
		return ret;

	if (neg)
		tracer_flags->val &= ~opts->bit;
	else
		tracer_flags->val |= opts->bit;
	return 0;
}

/* Try to assign a tracer specific option */
static int set_tracer_option(struct trace_array *tr, char *cmp, int neg)
{
	struct tracer *trace = tr->current_trace;
	struct tracer_flags *tracer_flags = trace->flags;
	struct tracer_opt *opts = NULL;
	int i;

	for (i = 0; tracer_flags->opts[i].name; i++) {
		opts = &tracer_flags->opts[i];

		if (strcmp(cmp, opts->name) == 0)
			return __set_tracer_option(tr, trace->flags, opts, neg);
	}

	return -EINVAL;
}

/* Some tracers require overwrite to stay enabled */
int trace_keep_overwrite(struct tracer *tracer, u32 mask, int set)
{
	if (tracer->enabled && (mask & TRACE_ITER_OVERWRITE) && !set)
		return -1;

	return 0;
}

int set_tracer_flag(struct trace_array *tr, unsigned int mask, int enabled)
{
	if ((mask == TRACE_ITER_RECORD_TGID) ||
	    (mask == TRACE_ITER_RECORD_CMD) ||
	    (mask == TRACE_ITER_TRACE_PRINTK))
		lockdep_assert_held(&event_mutex);

	/* do nothing if flag is already set */
	if (!!(tr->trace_flags & mask) == !!enabled)
		return 0;

	/* Give the tracer a chance to approve the change */
	if (tr->current_trace->flag_changed)
		if (tr->current_trace->flag_changed(tr, mask, !!enabled))
			return -EINVAL;

	if (mask == TRACE_ITER_TRACE_PRINTK) {
		if (enabled) {
			update_printk_trace(tr);
		} else {
			/*
			 * The global_trace cannot clear this.
			 * It's flag only gets cleared if another instance sets it.
			 */
			if (printk_trace == &global_trace)
				return -EINVAL;
			/*
			 * An instance must always have it set.
			 * by default, that's the global_trace instane.
			 */
			if (printk_trace == tr)
				update_printk_trace(&global_trace);
		}
	}

	if (enabled)
		tr->trace_flags |= mask;
	else
		tr->trace_flags &= ~mask;

	if (mask == TRACE_ITER_RECORD_CMD)
		trace_event_enable_cmd_record(enabled);

	if (mask == TRACE_ITER_RECORD_TGID) {

		if (trace_alloc_tgid_map() < 0) {
			tr->trace_flags &= ~TRACE_ITER_RECORD_TGID;
			return -ENOMEM;
		}

		trace_event_enable_tgid_record(enabled);
	}

	if (mask == TRACE_ITER_EVENT_FORK)
		trace_event_follow_fork(tr, enabled);

	if (mask == TRACE_ITER_FUNC_FORK)
		ftrace_pid_follow_fork(tr, enabled);

	if (mask == TRACE_ITER_OVERWRITE) {
		ring_buffer_change_overwrite(tr->array_buffer.buffer, enabled);
#ifdef CONFIG_TRACER_MAX_TRACE
		ring_buffer_change_overwrite(tr->max_buffer.buffer, enabled);
#endif
	}

	if (mask == TRACE_ITER_PRINTK) {
		trace_printk_start_stop_comm(enabled);
		trace_printk_control(enabled);
	}

	return 0;
}

int trace_set_options(struct trace_array *tr, char *option)
{
	char *cmp;
	int neg = 0;
	int ret;
	size_t orig_len = strlen(option);
	int len;

	cmp = strstrip(option);

	len = str_has_prefix(cmp, "no");
	if (len)
		neg = 1;

	cmp += len;

	mutex_lock(&event_mutex);
	mutex_lock(&trace_types_lock);

	ret = match_string(trace_options, -1, cmp);
	/* If no option could be set, test the specific tracer options */
	if (ret < 0)
		ret = set_tracer_option(tr, cmp, neg);
	else
		ret = set_tracer_flag(tr, 1 << ret, !neg);

	mutex_unlock(&trace_types_lock);
	mutex_unlock(&event_mutex);

	/*
	 * If the first trailing whitespace is replaced with '\0' by strstrip,
	 * turn it back into a space.
	 */
	if (orig_len > strlen(option))
		option[strlen(option)] = ' ';

	return ret;
}

static void __init apply_trace_boot_options(void)
{
	char *buf = trace_boot_options_buf;
	char *option;

	while (true) {
		option = strsep(&buf, ",");

		if (!option)
			break;

		if (*option)
			trace_set_options(&global_trace, option);

		/* Put back the comma to allow this to be called again */
		if (buf)
			*(buf - 1) = ',';
	}
}

static ssize_t
tracing_trace_options_write(struct file *filp, const char __user *ubuf,
			size_t cnt, loff_t *ppos)
{
	struct seq_file *m = filp->private_data;
	struct trace_array *tr = m->private;
	char buf[64];
	int ret;

	if (cnt >= sizeof(buf))
		return -EINVAL;

	if (copy_from_user(buf, ubuf, cnt))
		return -EFAULT;

	buf[cnt] = 0;

	ret = trace_set_options(tr, buf);
	if (ret < 0)
		return ret;

	*ppos += cnt;

	return cnt;
}

static int tracing_trace_options_open(struct inode *inode, struct file *file)
{
	struct trace_array *tr = inode->i_private;
	int ret;

	ret = tracing_check_open_get_tr(tr);
	if (ret)
		return ret;

	ret = single_open(file, tracing_trace_options_show, inode->i_private);
	if (ret < 0)
		trace_array_put(tr);

	return ret;
}

static const struct file_operations tracing_iter_fops = {
	.open		= tracing_trace_options_open,
	.read		= seq_read,
	.llseek		= seq_lseek,
	.release	= tracing_single_release_tr,
	.write		= tracing_trace_options_write,
};

static const char readme_msg[] =
	"tracing mini-HOWTO:\n\n"
	"By default tracefs removes all OTH file permission bits.\n"
	"When mounting tracefs an optional group id can be specified\n"
	"which adds the group to every directory and file in tracefs:\n\n"
	"\t e.g. mount -t tracefs [-o [gid=<gid>]] nodev /sys/kernel/tracing\n\n"
	"# echo 0 > tracing_on : quick way to disable tracing\n"
	"# echo 1 > tracing_on : quick way to re-enable tracing\n\n"
	" Important files:\n"
	"  trace\t\t\t- The static contents of the buffer\n"
	"\t\t\t  To clear the buffer write into this file: echo > trace\n"
	"  trace_pipe\t\t- A consuming read to see the contents of the buffer\n"
	"  current_tracer\t- function and latency tracers\n"
	"  available_tracers\t- list of configured tracers for current_tracer\n"
	"  error_log\t- error log for failed commands (that support it)\n"
	"  buffer_size_kb\t- view and modify size of per cpu buffer\n"
	"  buffer_total_size_kb  - view total size of all cpu buffers\n\n"
	"  trace_clock\t\t- change the clock used to order events\n"
	"       local:   Per cpu clock but may not be synced across CPUs\n"
	"      global:   Synced across CPUs but slows tracing down.\n"
	"     counter:   Not a clock, but just an increment\n"
	"      uptime:   Jiffy counter from time of boot\n"
	"        perf:   Same clock that perf events use\n"
#ifdef CONFIG_X86_64
	"     x86-tsc:   TSC cycle counter\n"
#endif
	"\n  timestamp_mode\t- view the mode used to timestamp events\n"
	"       delta:   Delta difference against a buffer-wide timestamp\n"
	"    absolute:   Absolute (standalone) timestamp\n"
	"\n  trace_marker\t\t- Writes into this file writes into the kernel buffer\n"
	"\n  trace_marker_raw\t\t- Writes into this file writes binary data into the kernel buffer\n"
	"  tracing_cpumask\t- Limit which CPUs to trace\n"
	"  instances\t\t- Make sub-buffers with: mkdir instances/foo\n"
	"\t\t\t  Remove sub-buffer with rmdir\n"
	"  trace_options\t\t- Set format or modify how tracing happens\n"
	"\t\t\t  Disable an option by prefixing 'no' to the\n"
	"\t\t\t  option name\n"
	"  saved_cmdlines_size\t- echo command number in here to store comm-pid list\n"
#ifdef CONFIG_DYNAMIC_FTRACE
	"\n  available_filter_functions - list of functions that can be filtered on\n"
	"  set_ftrace_filter\t- echo function name in here to only trace these\n"
	"\t\t\t  functions\n"
	"\t     accepts: func_full_name or glob-matching-pattern\n"
	"\t     modules: Can select a group via module\n"
	"\t      Format: :mod:<module-name>\n"
	"\t     example: echo :mod:ext3 > set_ftrace_filter\n"
	"\t    triggers: a command to perform when function is hit\n"
	"\t      Format: <function>:<trigger>[:count]\n"
	"\t     trigger: traceon, traceoff\n"
	"\t\t      enable_event:<system>:<event>\n"
	"\t\t      disable_event:<system>:<event>\n"
#ifdef CONFIG_STACKTRACE
	"\t\t      stacktrace\n"
#endif
#ifdef CONFIG_TRACER_SNAPSHOT
	"\t\t      snapshot\n"
#endif
	"\t\t      dump\n"
	"\t\t      cpudump\n"
	"\t     example: echo do_fault:traceoff > set_ftrace_filter\n"
	"\t              echo do_trap:traceoff:3 > set_ftrace_filter\n"
	"\t     The first one will disable tracing every time do_fault is hit\n"
	"\t     The second will disable tracing at most 3 times when do_trap is hit\n"
	"\t       The first time do trap is hit and it disables tracing, the\n"
	"\t       counter will decrement to 2. If tracing is already disabled,\n"
	"\t       the counter will not decrement. It only decrements when the\n"
	"\t       trigger did work\n"
	"\t     To remove trigger without count:\n"
	"\t       echo '!<function>:<trigger> > set_ftrace_filter\n"
	"\t     To remove trigger with a count:\n"
	"\t       echo '!<function>:<trigger>:0 > set_ftrace_filter\n"
	"  set_ftrace_notrace\t- echo function name in here to never trace.\n"
	"\t    accepts: func_full_name, *func_end, func_begin*, *func_middle*\n"
	"\t    modules: Can select a group via module command :mod:\n"
	"\t    Does not accept triggers\n"
#endif /* CONFIG_DYNAMIC_FTRACE */
#ifdef CONFIG_FUNCTION_TRACER
	"  set_ftrace_pid\t- Write pid(s) to only function trace those pids\n"
	"\t\t    (function)\n"
	"  set_ftrace_notrace_pid\t- Write pid(s) to not function trace those pids\n"
	"\t\t    (function)\n"
#endif
#ifdef CONFIG_FUNCTION_GRAPH_TRACER
	"  set_graph_function\t- Trace the nested calls of a function (function_graph)\n"
	"  set_graph_notrace\t- Do not trace the nested calls of a function (function_graph)\n"
	"  max_graph_depth\t- Trace a limited depth of nested calls (0 is unlimited)\n"
#endif
#ifdef CONFIG_TRACER_SNAPSHOT
	"\n  snapshot\t\t- Like 'trace' but shows the content of the static\n"
	"\t\t\t  snapshot buffer. Read the contents for more\n"
	"\t\t\t  information\n"
#endif
#ifdef CONFIG_STACK_TRACER
	"  stack_trace\t\t- Shows the max stack trace when active\n"
	"  stack_max_size\t- Shows current max stack size that was traced\n"
	"\t\t\t  Write into this file to reset the max size (trigger a\n"
	"\t\t\t  new trace)\n"
#ifdef CONFIG_DYNAMIC_FTRACE
	"  stack_trace_filter\t- Like set_ftrace_filter but limits what stack_trace\n"
	"\t\t\t  traces\n"
#endif
#endif /* CONFIG_STACK_TRACER */
#ifdef CONFIG_DYNAMIC_EVENTS
	"  dynamic_events\t\t- Create/append/remove/show the generic dynamic events\n"
	"\t\t\t  Write into this file to define/undefine new trace events.\n"
#endif
#ifdef CONFIG_KPROBE_EVENTS
	"  kprobe_events\t\t- Create/append/remove/show the kernel dynamic events\n"
	"\t\t\t  Write into this file to define/undefine new trace events.\n"
#endif
#ifdef CONFIG_UPROBE_EVENTS
	"  uprobe_events\t\t- Create/append/remove/show the userspace dynamic events\n"
	"\t\t\t  Write into this file to define/undefine new trace events.\n"
#endif
#if defined(CONFIG_KPROBE_EVENTS) || defined(CONFIG_UPROBE_EVENTS) || \
    defined(CONFIG_FPROBE_EVENTS)
	"\t  accepts: event-definitions (one definition per line)\n"
#if defined(CONFIG_KPROBE_EVENTS) || defined(CONFIG_UPROBE_EVENTS)
	"\t   Format: p[:[<group>/][<event>]] <place> [<args>]\n"
	"\t           r[maxactive][:[<group>/][<event>]] <place> [<args>]\n"
#endif
#ifdef CONFIG_FPROBE_EVENTS
	"\t           f[:[<group>/][<event>]] <func-name>[%return] [<args>]\n"
	"\t           t[:[<group>/][<event>]] <tracepoint> [<args>]\n"
#endif
#ifdef CONFIG_HIST_TRIGGERS
	"\t           s:[synthetic/]<event> <field> [<field>]\n"
#endif
	"\t           e[:[<group>/][<event>]] <attached-group>.<attached-event> [<args>] [if <filter>]\n"
	"\t           -:[<group>/][<event>]\n"
#ifdef CONFIG_KPROBE_EVENTS
	"\t    place: [<module>:]<symbol>[+<offset>]|<memaddr>\n"
  "place (kretprobe): [<module>:]<symbol>[+<offset>]%return|<memaddr>\n"
#endif
#ifdef CONFIG_UPROBE_EVENTS
  "   place (uprobe): <path>:<offset>[%return][(ref_ctr_offset)]\n"
#endif
	"\t     args: <name>=fetcharg[:type]\n"
	"\t fetcharg: (%<register>|$<efield>), @<address>, @<symbol>[+|-<offset>],\n"
#ifdef CONFIG_HAVE_FUNCTION_ARG_ACCESS_API
	"\t           $stack<index>, $stack, $retval, $comm, $arg<N>,\n"
#ifdef CONFIG_PROBE_EVENTS_BTF_ARGS
	"\t           <argname>[->field[->field|.field...]],\n"
#endif
#else
	"\t           $stack<index>, $stack, $retval, $comm,\n"
#endif
	"\t           +|-[u]<offset>(<fetcharg>), \\imm-value, \\\"imm-string\"\n"
	"\t     kernel return probes support: $retval, $arg<N>, $comm\n"
	"\t     type: s8/16/32/64, u8/16/32/64, x8/16/32/64, char, string, symbol,\n"
	"\t           b<bit-width>@<bit-offset>/<container-size>, ustring,\n"
	"\t           symstr, %pd/%pD, <type>\\[<array-size>\\]\n"
#ifdef CONFIG_HIST_TRIGGERS
	"\t    field: <stype> <name>;\n"
	"\t    stype: u8/u16/u32/u64, s8/s16/s32/s64, pid_t,\n"
	"\t           [unsigned] char/int/long\n"
#endif
	"\t    efield: For event probes ('e' types), the field is on of the fields\n"
	"\t            of the <attached-group>/<attached-event>.\n"
#endif
	"  events/\t\t- Directory containing all trace event subsystems:\n"
	"      enable\t\t- Write 0/1 to enable/disable tracing of all events\n"
	"  events/<system>/\t- Directory containing all trace events for <system>:\n"
	"      enable\t\t- Write 0/1 to enable/disable tracing of all <system>\n"
	"\t\t\t  events\n"
	"      filter\t\t- If set, only events passing filter are traced\n"
	"  events/<system>/<event>/\t- Directory containing control files for\n"
	"\t\t\t  <event>:\n"
	"      enable\t\t- Write 0/1 to enable/disable tracing of <event>\n"
	"      filter\t\t- If set, only events passing filter are traced\n"
	"      trigger\t\t- If set, a command to perform when event is hit\n"
	"\t    Format: <trigger>[:count][if <filter>]\n"
	"\t   trigger: traceon, traceoff\n"
	"\t            enable_event:<system>:<event>\n"
	"\t            disable_event:<system>:<event>\n"
#ifdef CONFIG_HIST_TRIGGERS
	"\t            enable_hist:<system>:<event>\n"
	"\t            disable_hist:<system>:<event>\n"
#endif
#ifdef CONFIG_STACKTRACE
	"\t\t    stacktrace\n"
#endif
#ifdef CONFIG_TRACER_SNAPSHOT
	"\t\t    snapshot\n"
#endif
#ifdef CONFIG_HIST_TRIGGERS
	"\t\t    hist (see below)\n"
#endif
	"\t   example: echo traceoff > events/block/block_unplug/trigger\n"
	"\t            echo traceoff:3 > events/block/block_unplug/trigger\n"
	"\t            echo 'enable_event:kmem:kmalloc:3 if nr_rq > 1' > \\\n"
	"\t                  events/block/block_unplug/trigger\n"
	"\t   The first disables tracing every time block_unplug is hit.\n"
	"\t   The second disables tracing the first 3 times block_unplug is hit.\n"
	"\t   The third enables the kmalloc event the first 3 times block_unplug\n"
	"\t     is hit and has value of greater than 1 for the 'nr_rq' event field.\n"
	"\t   Like function triggers, the counter is only decremented if it\n"
	"\t    enabled or disabled tracing.\n"
	"\t   To remove a trigger without a count:\n"
	"\t     echo '!<trigger> > <system>/<event>/trigger\n"
	"\t   To remove a trigger with a count:\n"
	"\t     echo '!<trigger>:0 > <system>/<event>/trigger\n"
	"\t   Filters can be ignored when removing a trigger.\n"
#ifdef CONFIG_HIST_TRIGGERS
	"      hist trigger\t- If set, event hits are aggregated into a hash table\n"
	"\t    Format: hist:keys=<field1[,field2,...]>\n"
	"\t            [:<var1>=<field|var_ref|numeric_literal>[,<var2>=...]]\n"
	"\t            [:values=<field1[,field2,...]>]\n"
	"\t            [:sort=<field1[,field2,...]>]\n"
	"\t            [:size=#entries]\n"
	"\t            [:pause][:continue][:clear]\n"
	"\t            [:name=histname1]\n"
	"\t            [:nohitcount]\n"
	"\t            [:<handler>.<action>]\n"
	"\t            [if <filter>]\n\n"
	"\t    Note, special fields can be used as well:\n"
	"\t            common_timestamp - to record current timestamp\n"
	"\t            common_cpu - to record the CPU the event happened on\n"
	"\n"
	"\t    A hist trigger variable can be:\n"
	"\t        - a reference to a field e.g. x=current_timestamp,\n"
	"\t        - a reference to another variable e.g. y=$x,\n"
	"\t        - a numeric literal: e.g. ms_per_sec=1000,\n"
	"\t        - an arithmetic expression: e.g. time_secs=current_timestamp/1000\n"
	"\n"
	"\t    hist trigger arithmetic expressions support addition(+), subtraction(-),\n"
	"\t    multiplication(*) and division(/) operators. An operand can be either a\n"
	"\t    variable reference, field or numeric literal.\n"
	"\n"
	"\t    When a matching event is hit, an entry is added to a hash\n"
	"\t    table using the key(s) and value(s) named, and the value of a\n"
	"\t    sum called 'hitcount' is incremented.  Keys and values\n"
	"\t    correspond to fields in the event's format description.  Keys\n"
	"\t    can be any field, or the special string 'common_stacktrace'.\n"
	"\t    Compound keys consisting of up to two fields can be specified\n"
	"\t    by the 'keys' keyword.  Values must correspond to numeric\n"
	"\t    fields.  Sort keys consisting of up to two fields can be\n"
	"\t    specified using the 'sort' keyword.  The sort direction can\n"
	"\t    be modified by appending '.descending' or '.ascending' to a\n"
	"\t    sort field.  The 'size' parameter can be used to specify more\n"
	"\t    or fewer than the default 2048 entries for the hashtable size.\n"
	"\t    If a hist trigger is given a name using the 'name' parameter,\n"
	"\t    its histogram data will be shared with other triggers of the\n"
	"\t    same name, and trigger hits will update this common data.\n\n"
	"\t    Reading the 'hist' file for the event will dump the hash\n"
	"\t    table in its entirety to stdout.  If there are multiple hist\n"
	"\t    triggers attached to an event, there will be a table for each\n"
	"\t    trigger in the output.  The table displayed for a named\n"
	"\t    trigger will be the same as any other instance having the\n"
	"\t    same name.  The default format used to display a given field\n"
	"\t    can be modified by appending any of the following modifiers\n"
	"\t    to the field name, as applicable:\n\n"
	"\t            .hex        display a number as a hex value\n"
	"\t            .sym        display an address as a symbol\n"
	"\t            .sym-offset display an address as a symbol and offset\n"
	"\t            .execname   display a common_pid as a program name\n"
	"\t            .syscall    display a syscall id as a syscall name\n"
	"\t            .log2       display log2 value rather than raw number\n"
	"\t            .buckets=size  display values in groups of size rather than raw number\n"
	"\t            .usecs      display a common_timestamp in microseconds\n"
	"\t            .percent    display a number of percentage value\n"
	"\t            .graph      display a bar-graph of a value\n\n"
	"\t    The 'pause' parameter can be used to pause an existing hist\n"
	"\t    trigger or to start a hist trigger but not log any events\n"
	"\t    until told to do so.  'continue' can be used to start or\n"
	"\t    restart a paused hist trigger.\n\n"
	"\t    The 'clear' parameter will clear the contents of a running\n"
	"\t    hist trigger and leave its current paused/active state\n"
	"\t    unchanged.\n\n"
	"\t    The 'nohitcount' (or NOHC) parameter will suppress display of\n"
	"\t    raw hitcount in the histogram.\n\n"
	"\t    The enable_hist and disable_hist triggers can be used to\n"
	"\t    have one event conditionally start and stop another event's\n"
	"\t    already-attached hist trigger.  The syntax is analogous to\n"
	"\t    the enable_event and disable_event triggers.\n\n"
	"\t    Hist trigger handlers and actions are executed whenever a\n"
	"\t    a histogram entry is added or updated.  They take the form:\n\n"
	"\t        <handler>.<action>\n\n"
	"\t    The available handlers are:\n\n"
	"\t        onmatch(matching.event)  - invoke on addition or update\n"
	"\t        onmax(var)               - invoke if var exceeds current max\n"
	"\t        onchange(var)            - invoke action if var changes\n\n"
	"\t    The available actions are:\n\n"
	"\t        trace(<synthetic_event>,param list)  - generate synthetic event\n"
	"\t        save(field,...)                      - save current event fields\n"
#ifdef CONFIG_TRACER_SNAPSHOT
	"\t        snapshot()                           - snapshot the trace buffer\n\n"
#endif
#ifdef CONFIG_SYNTH_EVENTS
	"  events/synthetic_events\t- Create/append/remove/show synthetic events\n"
	"\t  Write into this file to define/undefine new synthetic events.\n"
	"\t     example: echo 'myevent u64 lat; char name[]; long[] stack' >> synthetic_events\n"
#endif
#endif
;

static ssize_t
tracing_readme_read(struct file *filp, char __user *ubuf,
		       size_t cnt, loff_t *ppos)
{
	return simple_read_from_buffer(ubuf, cnt, ppos,
					readme_msg, strlen(readme_msg));
}

static const struct file_operations tracing_readme_fops = {
	.open		= tracing_open_generic,
	.read		= tracing_readme_read,
	.llseek		= generic_file_llseek,
};

#ifdef CONFIG_TRACE_EVAL_MAP_FILE
static union trace_eval_map_item *
update_eval_map(union trace_eval_map_item *ptr)
{
	if (!ptr->map.eval_string) {
		if (ptr->tail.next) {
			ptr = ptr->tail.next;
			/* Set ptr to the next real item (skip head) */
			ptr++;
		} else
			return NULL;
	}
	return ptr;
}

static void *eval_map_next(struct seq_file *m, void *v, loff_t *pos)
{
<<<<<<< HEAD
	int pid = *pos;

	return trace_find_tgid_ptr(pid);
}

static void saved_tgids_stop(struct seq_file *m, void *v)
{
}

static int saved_tgids_show(struct seq_file *m, void *v)
{
	int *entry = (int *)v;
	int pid = entry - tgid_map;
	int tgid = *entry;

	if (tgid == 0)
		return SEQ_SKIP;

	seq_printf(m, "%d %d\n", pid, tgid);
	return 0;
}

static const struct seq_operations tracing_saved_tgids_seq_ops = {
	.start		= saved_tgids_start,
	.stop		= saved_tgids_stop,
	.next		= saved_tgids_next,
	.show		= saved_tgids_show,
};

static int tracing_saved_tgids_open(struct inode *inode, struct file *filp)
{
	int ret;

	ret = tracing_check_open_get_tr(NULL);
	if (ret)
		return ret;

	return seq_open(filp, &tracing_saved_tgids_seq_ops);
}


static const struct file_operations tracing_saved_tgids_fops = {
	.open		= tracing_saved_tgids_open,
	.read		= seq_read,
	.llseek		= seq_lseek,
	.release	= seq_release,
};

static void *saved_cmdlines_next(struct seq_file *m, void *v, loff_t *pos)
{
	unsigned int *ptr = v;

	if (*pos || m->count)
		ptr++;

	(*pos)++;

	for (; ptr < &savedcmd->map_cmdline_to_pid[savedcmd->cmdline_num];
	     ptr++) {
		if (*ptr == -1 || *ptr == NO_CMDLINE_MAP)
			continue;

		return ptr;
	}

	return NULL;
}

static void *saved_cmdlines_start(struct seq_file *m, loff_t *pos)
{
	void *v;
	loff_t l = 0;

	preempt_disable();
	arch_spin_lock(&trace_cmdline_lock);

	v = &savedcmd->map_cmdline_to_pid[0];
	while (l <= *pos) {
		v = saved_cmdlines_next(m, v, &l);
		if (!v)
			return NULL;
	}

	return v;
}

static void saved_cmdlines_stop(struct seq_file *m, void *v)
{
	arch_spin_unlock(&trace_cmdline_lock);
	preempt_enable();
}

static int saved_cmdlines_show(struct seq_file *m, void *v)
{
	char buf[TASK_COMM_LEN];
	unsigned int *pid = v;

	__trace_find_cmdline(*pid, buf);
	seq_printf(m, "%d %s\n", *pid, buf);
	return 0;
}

static const struct seq_operations tracing_saved_cmdlines_seq_ops = {
	.start		= saved_cmdlines_start,
	.next		= saved_cmdlines_next,
	.stop		= saved_cmdlines_stop,
	.show		= saved_cmdlines_show,
};

static int tracing_saved_cmdlines_open(struct inode *inode, struct file *filp)
{
	int ret;

	ret = tracing_check_open_get_tr(NULL);
	if (ret)
		return ret;

	return seq_open(filp, &tracing_saved_cmdlines_seq_ops);
}

static const struct file_operations tracing_saved_cmdlines_fops = {
	.open		= tracing_saved_cmdlines_open,
	.read		= seq_read,
	.llseek		= seq_lseek,
	.release	= seq_release,
};

static ssize_t
tracing_saved_cmdlines_size_read(struct file *filp, char __user *ubuf,
				 size_t cnt, loff_t *ppos)
{
	char buf[64];
	int r;

	preempt_disable();
	arch_spin_lock(&trace_cmdline_lock);
	r = scnprintf(buf, sizeof(buf), "%u\n", savedcmd->cmdline_num);
	arch_spin_unlock(&trace_cmdline_lock);
	preempt_enable();

	return simple_read_from_buffer(ubuf, cnt, ppos, buf, r);
}

static int tracing_resize_saved_cmdlines(unsigned int val)
{
	struct saved_cmdlines_buffer *s, *savedcmd_temp;

	s = allocate_cmdlines_buffer(val);
	if (!s)
		return -ENOMEM;

	preempt_disable();
	arch_spin_lock(&trace_cmdline_lock);
	savedcmd_temp = savedcmd;
	savedcmd = s;
	arch_spin_unlock(&trace_cmdline_lock);
	preempt_enable();
	free_saved_cmdlines_buffer(savedcmd_temp);

	return 0;
}

static ssize_t
tracing_saved_cmdlines_size_write(struct file *filp, const char __user *ubuf,
				  size_t cnt, loff_t *ppos)
{
	unsigned long val;
	int ret;

	ret = kstrtoul_from_user(ubuf, cnt, 10, &val);
	if (ret)
		return ret;

	/* must have at least 1 entry or less than PID_MAX_DEFAULT */
	if (!val || val > PID_MAX_DEFAULT)
		return -EINVAL;

	ret = tracing_resize_saved_cmdlines((unsigned int)val);
	if (ret < 0)
		return ret;

	*ppos += cnt;

	return cnt;
}

static const struct file_operations tracing_saved_cmdlines_size_fops = {
	.open		= tracing_open_generic,
	.read		= tracing_saved_cmdlines_size_read,
	.write		= tracing_saved_cmdlines_size_write,
};

#ifdef CONFIG_TRACE_EVAL_MAP_FILE
static union trace_eval_map_item *
update_eval_map(union trace_eval_map_item *ptr)
{
	if (!ptr->map.eval_string) {
		if (ptr->tail.next) {
			ptr = ptr->tail.next;
			/* Set ptr to the next real item (skip head) */
			ptr++;
		} else
			return NULL;
	}
	return ptr;
}

static void *eval_map_next(struct seq_file *m, void *v, loff_t *pos)
{
=======
>>>>>>> a6ad5510
	union trace_eval_map_item *ptr = v;

	/*
	 * Paranoid! If ptr points to end, we don't want to increment past it.
	 * This really should never happen.
	 */
	(*pos)++;
	ptr = update_eval_map(ptr);
	if (WARN_ON_ONCE(!ptr))
		return NULL;

	ptr++;
	ptr = update_eval_map(ptr);

	return ptr;
}

static void *eval_map_start(struct seq_file *m, loff_t *pos)
{
	union trace_eval_map_item *v;
	loff_t l = 0;

	mutex_lock(&trace_eval_mutex);

	v = trace_eval_maps;
	if (v)
		v++;

	while (v && l < *pos) {
		v = eval_map_next(m, v, &l);
	}

	return v;
}

static void eval_map_stop(struct seq_file *m, void *v)
{
	mutex_unlock(&trace_eval_mutex);
}

static int eval_map_show(struct seq_file *m, void *v)
{
	union trace_eval_map_item *ptr = v;

	seq_printf(m, "%s %ld (%s)\n",
		   ptr->map.eval_string, ptr->map.eval_value,
		   ptr->map.system);

	return 0;
}

static const struct seq_operations tracing_eval_map_seq_ops = {
	.start		= eval_map_start,
	.next		= eval_map_next,
	.stop		= eval_map_stop,
	.show		= eval_map_show,
};

static int tracing_eval_map_open(struct inode *inode, struct file *filp)
{
	int ret;

	ret = tracing_check_open_get_tr(NULL);
	if (ret)
		return ret;

	return seq_open(filp, &tracing_eval_map_seq_ops);
}

static const struct file_operations tracing_eval_map_fops = {
	.open		= tracing_eval_map_open,
	.read		= seq_read,
	.llseek		= seq_lseek,
	.release	= seq_release,
};

static inline union trace_eval_map_item *
trace_eval_jmp_to_tail(union trace_eval_map_item *ptr)
{
	/* Return tail of array given the head */
	return ptr + ptr->head.length + 1;
}

static void
trace_insert_eval_map_file(struct module *mod, struct trace_eval_map **start,
			   int len)
{
	struct trace_eval_map **stop;
	struct trace_eval_map **map;
	union trace_eval_map_item *map_array;
	union trace_eval_map_item *ptr;

	stop = start + len;

	/*
	 * The trace_eval_maps contains the map plus a head and tail item,
	 * where the head holds the module and length of array, and the
	 * tail holds a pointer to the next list.
	 */
	map_array = kmalloc_array(len + 2, sizeof(*map_array), GFP_KERNEL);
	if (!map_array) {
		pr_warn("Unable to allocate trace eval mapping\n");
		return;
	}

	mutex_lock(&trace_eval_mutex);

	if (!trace_eval_maps)
		trace_eval_maps = map_array;
	else {
		ptr = trace_eval_maps;
		for (;;) {
			ptr = trace_eval_jmp_to_tail(ptr);
			if (!ptr->tail.next)
				break;
			ptr = ptr->tail.next;

		}
		ptr->tail.next = map_array;
	}
	map_array->head.mod = mod;
	map_array->head.length = len;
	map_array++;

	for (map = start; (unsigned long)map < (unsigned long)stop; map++) {
		map_array->map = **map;
		map_array++;
	}
	memset(map_array, 0, sizeof(*map_array));

	mutex_unlock(&trace_eval_mutex);
}

static void trace_create_eval_file(struct dentry *d_tracer)
{
	trace_create_file("eval_map", TRACE_MODE_READ, d_tracer,
			  NULL, &tracing_eval_map_fops);
}

#else /* CONFIG_TRACE_EVAL_MAP_FILE */
static inline void trace_create_eval_file(struct dentry *d_tracer) { }
static inline void trace_insert_eval_map_file(struct module *mod,
			      struct trace_eval_map **start, int len) { }
#endif /* !CONFIG_TRACE_EVAL_MAP_FILE */

static void trace_insert_eval_map(struct module *mod,
				  struct trace_eval_map **start, int len)
{
	struct trace_eval_map **map;

	if (len <= 0)
		return;

	map = start;

	trace_event_eval_update(map, len);

	trace_insert_eval_map_file(mod, start, len);
}

static ssize_t
tracing_set_trace_read(struct file *filp, char __user *ubuf,
		       size_t cnt, loff_t *ppos)
{
	struct trace_array *tr = filp->private_data;
	char buf[MAX_TRACER_SIZE+2];
	int r;

	mutex_lock(&trace_types_lock);
	r = sprintf(buf, "%s\n", tr->current_trace->name);
	mutex_unlock(&trace_types_lock);

	return simple_read_from_buffer(ubuf, cnt, ppos, buf, r);
}

int tracer_init(struct tracer *t, struct trace_array *tr)
{
	tracing_reset_online_cpus(&tr->array_buffer);
	return t->init(tr);
}

static void set_buffer_entries(struct array_buffer *buf, unsigned long val)
{
	int cpu;

	for_each_tracing_cpu(cpu)
		per_cpu_ptr(buf->data, cpu)->entries = val;
}

static void update_buffer_entries(struct array_buffer *buf, int cpu)
{
	if (cpu == RING_BUFFER_ALL_CPUS) {
		set_buffer_entries(buf, ring_buffer_size(buf->buffer, 0));
	} else {
		per_cpu_ptr(buf->data, cpu)->entries = ring_buffer_size(buf->buffer, cpu);
	}
}

#ifdef CONFIG_TRACER_MAX_TRACE
/* resize @tr's buffer to the size of @size_tr's entries */
static int resize_buffer_duplicate_size(struct array_buffer *trace_buf,
					struct array_buffer *size_buf, int cpu_id)
{
	int cpu, ret = 0;

	if (cpu_id == RING_BUFFER_ALL_CPUS) {
		for_each_tracing_cpu(cpu) {
			ret = ring_buffer_resize(trace_buf->buffer,
				 per_cpu_ptr(size_buf->data, cpu)->entries, cpu);
			if (ret < 0)
				break;
			per_cpu_ptr(trace_buf->data, cpu)->entries =
				per_cpu_ptr(size_buf->data, cpu)->entries;
		}
	} else {
		ret = ring_buffer_resize(trace_buf->buffer,
				 per_cpu_ptr(size_buf->data, cpu_id)->entries, cpu_id);
		if (ret == 0)
			per_cpu_ptr(trace_buf->data, cpu_id)->entries =
				per_cpu_ptr(size_buf->data, cpu_id)->entries;
	}

	return ret;
}
#endif /* CONFIG_TRACER_MAX_TRACE */

static int __tracing_resize_ring_buffer(struct trace_array *tr,
					unsigned long size, int cpu)
{
	int ret;

	/*
	 * If kernel or user changes the size of the ring buffer
	 * we use the size that was given, and we can forget about
	 * expanding it later.
	 */
	trace_set_ring_buffer_expanded(tr);

	/* May be called before buffers are initialized */
	if (!tr->array_buffer.buffer)
		return 0;

	/* Do not allow tracing while resizing ring buffer */
	tracing_stop_tr(tr);

	ret = ring_buffer_resize(tr->array_buffer.buffer, size, cpu);
	if (ret < 0)
		goto out_start;

#ifdef CONFIG_TRACER_MAX_TRACE
	if (!tr->allocated_snapshot)
		goto out;

	ret = ring_buffer_resize(tr->max_buffer.buffer, size, cpu);
	if (ret < 0) {
		int r = resize_buffer_duplicate_size(&tr->array_buffer,
						     &tr->array_buffer, cpu);
		if (r < 0) {
			/*
			 * AARGH! We are left with different
			 * size max buffer!!!!
			 * The max buffer is our "snapshot" buffer.
			 * When a tracer needs a snapshot (one of the
			 * latency tracers), it swaps the max buffer
			 * with the saved snap shot. We succeeded to
			 * update the size of the main buffer, but failed to
			 * update the size of the max buffer. But when we tried
			 * to reset the main buffer to the original size, we
			 * failed there too. This is very unlikely to
			 * happen, but if it does, warn and kill all
			 * tracing.
			 */
			WARN_ON(1);
			tracing_disabled = 1;
		}
		goto out_start;
	}

	update_buffer_entries(&tr->max_buffer, cpu);

 out:
#endif /* CONFIG_TRACER_MAX_TRACE */

	update_buffer_entries(&tr->array_buffer, cpu);
 out_start:
	tracing_start_tr(tr);
	return ret;
}

ssize_t tracing_resize_ring_buffer(struct trace_array *tr,
				  unsigned long size, int cpu_id)
{
	int ret;

	mutex_lock(&trace_types_lock);

	if (cpu_id != RING_BUFFER_ALL_CPUS) {
		/* make sure, this cpu is enabled in the mask */
		if (!cpumask_test_cpu(cpu_id, tracing_buffer_mask)) {
			ret = -EINVAL;
			goto out;
		}
	}

	ret = __tracing_resize_ring_buffer(tr, size, cpu_id);
	if (ret < 0)
		ret = -ENOMEM;

out:
	mutex_unlock(&trace_types_lock);

	return ret;
}

static void update_last_data(struct trace_array *tr)
{
	if (!tr->text_delta && !tr->data_delta)
		return;

	/*
	 * Need to clear all CPU buffers as there cannot be events
	 * from the previous boot mixed with events with this boot
	 * as that will cause a confusing trace. Need to clear all
	 * CPU buffers, even for those that may currently be offline.
	 */
	tracing_reset_all_cpus(&tr->array_buffer);

	/* Using current data now */
	tr->text_delta = 0;
	tr->data_delta = 0;
}

/**
 * tracing_update_buffers - used by tracing facility to expand ring buffers
 * @tr: The tracing instance
 *
 * To save on memory when the tracing is never used on a system with it
 * configured in. The ring buffers are set to a minimum size. But once
 * a user starts to use the tracing facility, then they need to grow
 * to their default size.
 *
 * This function is to be called when a tracer is about to be used.
 */
int tracing_update_buffers(struct trace_array *tr)
{
	int ret = 0;

	mutex_lock(&trace_types_lock);

	update_last_data(tr);

	if (!tr->ring_buffer_expanded)
		ret = __tracing_resize_ring_buffer(tr, trace_buf_size,
						RING_BUFFER_ALL_CPUS);
	mutex_unlock(&trace_types_lock);

	return ret;
}

struct trace_option_dentry;

static void
create_trace_option_files(struct trace_array *tr, struct tracer *tracer);

/*
 * Used to clear out the tracer before deletion of an instance.
 * Must have trace_types_lock held.
 */
static void tracing_set_nop(struct trace_array *tr)
{
	if (tr->current_trace == &nop_trace)
		return;

	tr->current_trace->enabled--;

	if (tr->current_trace->reset)
		tr->current_trace->reset(tr);

	tr->current_trace = &nop_trace;
}

static bool tracer_options_updated;

static void add_tracer_options(struct trace_array *tr, struct tracer *t)
{
	/* Only enable if the directory has been created already. */
	if (!tr->dir)
		return;

	/* Only create trace option files after update_tracer_options finish */
	if (!tracer_options_updated)
		return;

	create_trace_option_files(tr, t);
}

int tracing_set_tracer(struct trace_array *tr, const char *buf)
{
	struct tracer *t;
#ifdef CONFIG_TRACER_MAX_TRACE
	bool had_max_tr;
#endif
	int ret = 0;

	mutex_lock(&trace_types_lock);

	update_last_data(tr);

	if (!tr->ring_buffer_expanded) {
		ret = __tracing_resize_ring_buffer(tr, trace_buf_size,
						RING_BUFFER_ALL_CPUS);
		if (ret < 0)
			goto out;
		ret = 0;
	}

	for (t = trace_types; t; t = t->next) {
		if (strcmp(t->name, buf) == 0)
			break;
	}
	if (!t) {
		ret = -EINVAL;
		goto out;
	}
	if (t == tr->current_trace)
		goto out;

#ifdef CONFIG_TRACER_SNAPSHOT
	if (t->use_max_tr) {
		local_irq_disable();
		arch_spin_lock(&tr->max_lock);
		if (tr->cond_snapshot)
			ret = -EBUSY;
		arch_spin_unlock(&tr->max_lock);
		local_irq_enable();
		if (ret)
			goto out;
	}
#endif
	/* Some tracers won't work on kernel command line */
	if (system_state < SYSTEM_RUNNING && t->noboot) {
		pr_warn("Tracer '%s' is not allowed on command line, ignored\n",
			t->name);
		goto out;
	}

	/* Some tracers are only allowed for the top level buffer */
	if (!trace_ok_for_array(t, tr)) {
		ret = -EINVAL;
		goto out;
	}

	/* If trace pipe files are being read, we can't change the tracer */
	if (tr->trace_ref) {
		ret = -EBUSY;
		goto out;
	}

	trace_branch_disable();

	tr->current_trace->enabled--;

	if (tr->current_trace->reset)
		tr->current_trace->reset(tr);

#ifdef CONFIG_TRACER_MAX_TRACE
	had_max_tr = tr->current_trace->use_max_tr;

	/* Current trace needs to be nop_trace before synchronize_rcu */
	tr->current_trace = &nop_trace;

	if (had_max_tr && !t->use_max_tr) {
		/*
		 * We need to make sure that the update_max_tr sees that
		 * current_trace changed to nop_trace to keep it from
		 * swapping the buffers after we resize it.
		 * The update_max_tr is called from interrupts disabled
		 * so a synchronized_sched() is sufficient.
		 */
		synchronize_rcu();
		free_snapshot(tr);
		tracing_disarm_snapshot(tr);
	}

	if (!had_max_tr && t->use_max_tr) {
		ret = tracing_arm_snapshot_locked(tr);
		if (ret)
			goto out;
	}
#else
	tr->current_trace = &nop_trace;
#endif

	if (t->init) {
		ret = tracer_init(t, tr);
		if (ret) {
#ifdef CONFIG_TRACER_MAX_TRACE
			if (t->use_max_tr)
				tracing_disarm_snapshot(tr);
#endif
			goto out;
		}
	}

	tr->current_trace = t;
	tr->current_trace->enabled++;
	trace_branch_enable(tr);
 out:
	mutex_unlock(&trace_types_lock);

	return ret;
}

static ssize_t
tracing_set_trace_write(struct file *filp, const char __user *ubuf,
			size_t cnt, loff_t *ppos)
{
	struct trace_array *tr = filp->private_data;
	char buf[MAX_TRACER_SIZE+1];
	char *name;
	size_t ret;
	int err;

	ret = cnt;

	if (cnt > MAX_TRACER_SIZE)
		cnt = MAX_TRACER_SIZE;

	if (copy_from_user(buf, ubuf, cnt))
		return -EFAULT;

	buf[cnt] = 0;

	name = strim(buf);

	err = tracing_set_tracer(tr, name);
	if (err)
		return err;

	*ppos += ret;

	return ret;
}

static ssize_t
tracing_nsecs_read(unsigned long *ptr, char __user *ubuf,
		   size_t cnt, loff_t *ppos)
{
	char buf[64];
	int r;

	r = snprintf(buf, sizeof(buf), "%ld\n",
		     *ptr == (unsigned long)-1 ? -1 : nsecs_to_usecs(*ptr));
	if (r > sizeof(buf))
		r = sizeof(buf);
	return simple_read_from_buffer(ubuf, cnt, ppos, buf, r);
}

static ssize_t
tracing_nsecs_write(unsigned long *ptr, const char __user *ubuf,
		    size_t cnt, loff_t *ppos)
{
	unsigned long val;
	int ret;

	ret = kstrtoul_from_user(ubuf, cnt, 10, &val);
	if (ret)
		return ret;

	*ptr = val * 1000;

	return cnt;
}

static ssize_t
tracing_thresh_read(struct file *filp, char __user *ubuf,
		    size_t cnt, loff_t *ppos)
{
	return tracing_nsecs_read(&tracing_thresh, ubuf, cnt, ppos);
}

static ssize_t
tracing_thresh_write(struct file *filp, const char __user *ubuf,
		     size_t cnt, loff_t *ppos)
{
	struct trace_array *tr = filp->private_data;
	int ret;

	mutex_lock(&trace_types_lock);
	ret = tracing_nsecs_write(&tracing_thresh, ubuf, cnt, ppos);
	if (ret < 0)
		goto out;

	if (tr->current_trace->update_thresh) {
		ret = tr->current_trace->update_thresh(tr);
		if (ret < 0)
			goto out;
	}

	ret = cnt;
out:
	mutex_unlock(&trace_types_lock);

	return ret;
}

#ifdef CONFIG_TRACER_MAX_TRACE

static ssize_t
tracing_max_lat_read(struct file *filp, char __user *ubuf,
		     size_t cnt, loff_t *ppos)
{
	struct trace_array *tr = filp->private_data;

	return tracing_nsecs_read(&tr->max_latency, ubuf, cnt, ppos);
}

static ssize_t
tracing_max_lat_write(struct file *filp, const char __user *ubuf,
		      size_t cnt, loff_t *ppos)
{
	struct trace_array *tr = filp->private_data;

	return tracing_nsecs_write(&tr->max_latency, ubuf, cnt, ppos);
}

#endif

static int open_pipe_on_cpu(struct trace_array *tr, int cpu)
{
	if (cpu == RING_BUFFER_ALL_CPUS) {
		if (cpumask_empty(tr->pipe_cpumask)) {
			cpumask_setall(tr->pipe_cpumask);
			return 0;
		}
	} else if (!cpumask_test_cpu(cpu, tr->pipe_cpumask)) {
		cpumask_set_cpu(cpu, tr->pipe_cpumask);
		return 0;
	}
	return -EBUSY;
}

static void close_pipe_on_cpu(struct trace_array *tr, int cpu)
{
	if (cpu == RING_BUFFER_ALL_CPUS) {
		WARN_ON(!cpumask_full(tr->pipe_cpumask));
		cpumask_clear(tr->pipe_cpumask);
	} else {
		WARN_ON(!cpumask_test_cpu(cpu, tr->pipe_cpumask));
		cpumask_clear_cpu(cpu, tr->pipe_cpumask);
	}
}

static int tracing_open_pipe(struct inode *inode, struct file *filp)
{
	struct trace_array *tr = inode->i_private;
	struct trace_iterator *iter;
	int cpu;
	int ret;

	ret = tracing_check_open_get_tr(tr);
	if (ret)
		return ret;

	mutex_lock(&trace_types_lock);
	cpu = tracing_get_cpu(inode);
	ret = open_pipe_on_cpu(tr, cpu);
	if (ret)
		goto fail_pipe_on_cpu;

	/* create a buffer to store the information to pass to userspace */
	iter = kzalloc(sizeof(*iter), GFP_KERNEL);
	if (!iter) {
		ret = -ENOMEM;
		goto fail_alloc_iter;
	}

	trace_seq_init(&iter->seq);
	iter->trace = tr->current_trace;

	if (!alloc_cpumask_var(&iter->started, GFP_KERNEL)) {
		ret = -ENOMEM;
		goto fail;
	}

	/* trace pipe does not show start of buffer */
	cpumask_setall(iter->started);

	if (tr->trace_flags & TRACE_ITER_LATENCY_FMT)
		iter->iter_flags |= TRACE_FILE_LAT_FMT;

	/* Output in nanoseconds only if we are using a clock in nanoseconds. */
	if (trace_clocks[tr->clock_id].in_ns)
		iter->iter_flags |= TRACE_FILE_TIME_IN_NS;

	iter->tr = tr;
	iter->array_buffer = &tr->array_buffer;
	iter->cpu_file = cpu;
	mutex_init(&iter->mutex);
	filp->private_data = iter;

	if (iter->trace->pipe_open)
		iter->trace->pipe_open(iter);

	nonseekable_open(inode, filp);

	tr->trace_ref++;

	mutex_unlock(&trace_types_lock);
	return ret;

fail:
	kfree(iter);
fail_alloc_iter:
	close_pipe_on_cpu(tr, cpu);
fail_pipe_on_cpu:
	__trace_array_put(tr);
	mutex_unlock(&trace_types_lock);
	return ret;
}

static int tracing_release_pipe(struct inode *inode, struct file *file)
{
	struct trace_iterator *iter = file->private_data;
	struct trace_array *tr = inode->i_private;

	mutex_lock(&trace_types_lock);

	tr->trace_ref--;

	if (iter->trace->pipe_close)
		iter->trace->pipe_close(iter);
	close_pipe_on_cpu(tr, iter->cpu_file);
	mutex_unlock(&trace_types_lock);

	free_trace_iter_content(iter);
	kfree(iter);

	trace_array_put(tr);

	return 0;
}

static __poll_t
trace_poll(struct trace_iterator *iter, struct file *filp, poll_table *poll_table)
{
	struct trace_array *tr = iter->tr;

	/* Iterators are static, they should be filled or empty */
	if (trace_buffer_iter(iter, iter->cpu_file))
		return EPOLLIN | EPOLLRDNORM;

	if (tr->trace_flags & TRACE_ITER_BLOCK)
		/*
		 * Always select as readable when in blocking mode
		 */
		return EPOLLIN | EPOLLRDNORM;
	else
		return ring_buffer_poll_wait(iter->array_buffer->buffer, iter->cpu_file,
					     filp, poll_table, iter->tr->buffer_percent);
}

static __poll_t
tracing_poll_pipe(struct file *filp, poll_table *poll_table)
{
	struct trace_iterator *iter = filp->private_data;

	return trace_poll(iter, filp, poll_table);
}

/* Must be called with iter->mutex held. */
static int tracing_wait_pipe(struct file *filp)
{
	struct trace_iterator *iter = filp->private_data;
	int ret;

	while (trace_empty(iter)) {

		if ((filp->f_flags & O_NONBLOCK)) {
			return -EAGAIN;
		}

		/*
		 * We block until we read something and tracing is disabled.
		 * We still block if tracing is disabled, but we have never
		 * read anything. This allows a user to cat this file, and
		 * then enable tracing. But after we have read something,
		 * we give an EOF when tracing is again disabled.
		 *
		 * iter->pos will be 0 if we haven't read anything.
		 */
		if (!tracer_tracing_is_on(iter->tr) && iter->pos)
			break;

		mutex_unlock(&iter->mutex);

		ret = wait_on_pipe(iter, 0);

		mutex_lock(&iter->mutex);

		if (ret)
			return ret;
	}

	return 1;
}

/*
 * Consumer reader.
 */
static ssize_t
tracing_read_pipe(struct file *filp, char __user *ubuf,
		  size_t cnt, loff_t *ppos)
{
	struct trace_iterator *iter = filp->private_data;
	ssize_t sret;

	/*
	 * Avoid more than one consumer on a single file descriptor
	 * This is just a matter of traces coherency, the ring buffer itself
	 * is protected.
	 */
	mutex_lock(&iter->mutex);

	/* return any leftover data */
	sret = trace_seq_to_user(&iter->seq, ubuf, cnt);
	if (sret != -EBUSY)
		goto out;

	trace_seq_init(&iter->seq);

	if (iter->trace->read) {
		sret = iter->trace->read(iter, filp, ubuf, cnt, ppos);
		if (sret)
			goto out;
	}

waitagain:
	sret = tracing_wait_pipe(filp);
	if (sret <= 0)
		goto out;

	/* stop when tracing is finished */
	if (trace_empty(iter)) {
		sret = 0;
		goto out;
	}

	if (cnt >= TRACE_SEQ_BUFFER_SIZE)
		cnt = TRACE_SEQ_BUFFER_SIZE - 1;

	/* reset all but tr, trace, and overruns */
	trace_iterator_reset(iter);
	cpumask_clear(iter->started);
	trace_seq_init(&iter->seq);

	trace_event_read_lock();
	trace_access_lock(iter->cpu_file);
	while (trace_find_next_entry_inc(iter) != NULL) {
		enum print_line_t ret;
		int save_len = iter->seq.seq.len;

		ret = print_trace_line(iter);
		if (ret == TRACE_TYPE_PARTIAL_LINE) {
			/*
			 * If one print_trace_line() fills entire trace_seq in one shot,
			 * trace_seq_to_user() will returns -EBUSY because save_len == 0,
			 * In this case, we need to consume it, otherwise, loop will peek
			 * this event next time, resulting in an infinite loop.
			 */
			if (save_len == 0) {
				iter->seq.full = 0;
				trace_seq_puts(&iter->seq, "[LINE TOO BIG]\n");
				trace_consume(iter);
				break;
			}

			/* In other cases, don't print partial lines */
			iter->seq.seq.len = save_len;
			break;
		}
		if (ret != TRACE_TYPE_NO_CONSUME)
			trace_consume(iter);

		if (trace_seq_used(&iter->seq) >= cnt)
			break;

		/*
		 * Setting the full flag means we reached the trace_seq buffer
		 * size and we should leave by partial output condition above.
		 * One of the trace_seq_* functions is not used properly.
		 */
		WARN_ONCE(iter->seq.full, "full flag set for trace type %d",
			  iter->ent->type);
	}
	trace_access_unlock(iter->cpu_file);
	trace_event_read_unlock();

	/* Now copy what we have to the user */
	sret = trace_seq_to_user(&iter->seq, ubuf, cnt);
	if (iter->seq.readpos >= trace_seq_used(&iter->seq))
		trace_seq_init(&iter->seq);

	/*
	 * If there was nothing to send to user, in spite of consuming trace
	 * entries, go back to wait for more entries.
	 */
	if (sret == -EBUSY)
		goto waitagain;

out:
	mutex_unlock(&iter->mutex);

	return sret;
}

static void tracing_spd_release_pipe(struct splice_pipe_desc *spd,
				     unsigned int idx)
{
	__free_page(spd->pages[idx]);
}

static size_t
tracing_fill_pipe_page(size_t rem, struct trace_iterator *iter)
{
	size_t count;
	int save_len;
	int ret;

	/* Seq buffer is page-sized, exactly what we need. */
	for (;;) {
		save_len = iter->seq.seq.len;
		ret = print_trace_line(iter);

		if (trace_seq_has_overflowed(&iter->seq)) {
			iter->seq.seq.len = save_len;
			break;
		}

		/*
		 * This should not be hit, because it should only
		 * be set if the iter->seq overflowed. But check it
		 * anyway to be safe.
		 */
		if (ret == TRACE_TYPE_PARTIAL_LINE) {
			iter->seq.seq.len = save_len;
			break;
		}

		count = trace_seq_used(&iter->seq) - save_len;
		if (rem < count) {
			rem = 0;
			iter->seq.seq.len = save_len;
			break;
		}

		if (ret != TRACE_TYPE_NO_CONSUME)
			trace_consume(iter);
		rem -= count;
		if (!trace_find_next_entry_inc(iter))	{
			rem = 0;
			iter->ent = NULL;
			break;
		}
	}

	return rem;
}

static ssize_t tracing_splice_read_pipe(struct file *filp,
					loff_t *ppos,
					struct pipe_inode_info *pipe,
					size_t len,
					unsigned int flags)
{
	struct page *pages_def[PIPE_DEF_BUFFERS];
	struct partial_page partial_def[PIPE_DEF_BUFFERS];
	struct trace_iterator *iter = filp->private_data;
	struct splice_pipe_desc spd = {
		.pages		= pages_def,
		.partial	= partial_def,
		.nr_pages	= 0, /* This gets updated below. */
		.nr_pages_max	= PIPE_DEF_BUFFERS,
		.ops		= &default_pipe_buf_ops,
		.spd_release	= tracing_spd_release_pipe,
	};
	ssize_t ret;
	size_t rem;
	unsigned int i;

	if (splice_grow_spd(pipe, &spd))
		return -ENOMEM;

	mutex_lock(&iter->mutex);

	if (iter->trace->splice_read) {
		ret = iter->trace->splice_read(iter, filp,
					       ppos, pipe, len, flags);
		if (ret)
			goto out_err;
	}

	ret = tracing_wait_pipe(filp);
	if (ret <= 0)
		goto out_err;

	if (!iter->ent && !trace_find_next_entry_inc(iter)) {
		ret = -EFAULT;
		goto out_err;
	}

	trace_event_read_lock();
	trace_access_lock(iter->cpu_file);

	/* Fill as many pages as possible. */
	for (i = 0, rem = len; i < spd.nr_pages_max && rem; i++) {
		spd.pages[i] = alloc_page(GFP_KERNEL);
		if (!spd.pages[i])
			break;

		rem = tracing_fill_pipe_page(rem, iter);

		/* Copy the data into the page, so we can start over. */
		ret = trace_seq_to_buffer(&iter->seq,
					  page_address(spd.pages[i]),
					  trace_seq_used(&iter->seq));
		if (ret < 0) {
			__free_page(spd.pages[i]);
			break;
		}
		spd.partial[i].offset = 0;
		spd.partial[i].len = trace_seq_used(&iter->seq);

		trace_seq_init(&iter->seq);
	}

	trace_access_unlock(iter->cpu_file);
	trace_event_read_unlock();
	mutex_unlock(&iter->mutex);

	spd.nr_pages = i;

	if (i)
		ret = splice_to_pipe(pipe, &spd);
	else
		ret = 0;
out:
	splice_shrink_spd(&spd);
	return ret;

out_err:
	mutex_unlock(&iter->mutex);
	goto out;
}

static ssize_t
tracing_entries_read(struct file *filp, char __user *ubuf,
		     size_t cnt, loff_t *ppos)
{
	struct inode *inode = file_inode(filp);
	struct trace_array *tr = inode->i_private;
	int cpu = tracing_get_cpu(inode);
	char buf[64];
	int r = 0;
	ssize_t ret;

	mutex_lock(&trace_types_lock);

	if (cpu == RING_BUFFER_ALL_CPUS) {
		int cpu, buf_size_same;
		unsigned long size;

		size = 0;
		buf_size_same = 1;
		/* check if all cpu sizes are same */
		for_each_tracing_cpu(cpu) {
			/* fill in the size from first enabled cpu */
			if (size == 0)
				size = per_cpu_ptr(tr->array_buffer.data, cpu)->entries;
			if (size != per_cpu_ptr(tr->array_buffer.data, cpu)->entries) {
				buf_size_same = 0;
				break;
			}
		}

		if (buf_size_same) {
			if (!tr->ring_buffer_expanded)
				r = sprintf(buf, "%lu (expanded: %lu)\n",
					    size >> 10,
					    trace_buf_size >> 10);
			else
				r = sprintf(buf, "%lu\n", size >> 10);
		} else
			r = sprintf(buf, "X\n");
	} else
		r = sprintf(buf, "%lu\n", per_cpu_ptr(tr->array_buffer.data, cpu)->entries >> 10);

	mutex_unlock(&trace_types_lock);

	ret = simple_read_from_buffer(ubuf, cnt, ppos, buf, r);
	return ret;
}

static ssize_t
tracing_entries_write(struct file *filp, const char __user *ubuf,
		      size_t cnt, loff_t *ppos)
{
	struct inode *inode = file_inode(filp);
	struct trace_array *tr = inode->i_private;
	unsigned long val;
	int ret;

	ret = kstrtoul_from_user(ubuf, cnt, 10, &val);
	if (ret)
		return ret;

	/* must have at least 1 entry */
	if (!val)
		return -EINVAL;

	/* value is in KB */
	val <<= 10;
	ret = tracing_resize_ring_buffer(tr, val, tracing_get_cpu(inode));
	if (ret < 0)
		return ret;

	*ppos += cnt;

	return cnt;
}

static ssize_t
tracing_total_entries_read(struct file *filp, char __user *ubuf,
				size_t cnt, loff_t *ppos)
{
	struct trace_array *tr = filp->private_data;
	char buf[64];
	int r, cpu;
	unsigned long size = 0, expanded_size = 0;

	mutex_lock(&trace_types_lock);
	for_each_tracing_cpu(cpu) {
		size += per_cpu_ptr(tr->array_buffer.data, cpu)->entries >> 10;
		if (!tr->ring_buffer_expanded)
			expanded_size += trace_buf_size >> 10;
	}
	if (tr->ring_buffer_expanded)
		r = sprintf(buf, "%lu\n", size);
	else
		r = sprintf(buf, "%lu (expanded: %lu)\n", size, expanded_size);
	mutex_unlock(&trace_types_lock);

	return simple_read_from_buffer(ubuf, cnt, ppos, buf, r);
}

static ssize_t
tracing_last_boot_read(struct file *filp, char __user *ubuf, size_t cnt, loff_t *ppos)
{
	struct trace_array *tr = filp->private_data;
	struct seq_buf seq;
	char buf[64];

	seq_buf_init(&seq, buf, 64);

	seq_buf_printf(&seq, "text delta:\t%ld\n", tr->text_delta);
	seq_buf_printf(&seq, "data delta:\t%ld\n", tr->data_delta);

	return simple_read_from_buffer(ubuf, cnt, ppos, buf, seq_buf_used(&seq));
}

static int tracing_buffer_meta_open(struct inode *inode, struct file *filp)
{
	struct trace_array *tr = inode->i_private;
	int cpu = tracing_get_cpu(inode);
	int ret;

	ret = tracing_check_open_get_tr(tr);
	if (ret)
		return ret;

	ret = ring_buffer_meta_seq_init(filp, tr->array_buffer.buffer, cpu);
	if (ret < 0)
		__trace_array_put(tr);
	return ret;
}

static ssize_t
tracing_free_buffer_write(struct file *filp, const char __user *ubuf,
			  size_t cnt, loff_t *ppos)
{
	/*
	 * There is no need to read what the user has written, this function
	 * is just to make sure that there is no error when "echo" is used
	 */

	*ppos += cnt;

	return cnt;
}

static int
tracing_free_buffer_release(struct inode *inode, struct file *filp)
{
	struct trace_array *tr = inode->i_private;

	/* disable tracing ? */
	if (tr->trace_flags & TRACE_ITER_STOP_ON_FREE)
		tracer_tracing_off(tr);
	/* resize the ring buffer to 0 */
	tracing_resize_ring_buffer(tr, 0, RING_BUFFER_ALL_CPUS);

	trace_array_put(tr);

	return 0;
}

#define TRACE_MARKER_MAX_SIZE		4096

static ssize_t
tracing_mark_write(struct file *filp, const char __user *ubuf,
					size_t cnt, loff_t *fpos)
{
	struct trace_array *tr = filp->private_data;
	struct ring_buffer_event *event;
	enum event_trigger_type tt = ETT_NONE;
	struct trace_buffer *buffer;
	struct print_entry *entry;
	int meta_size;
	ssize_t written;
	size_t size;
	int len;

/* Used in tracing_mark_raw_write() as well */
#define FAULTED_STR "<faulted>"
#define FAULTED_SIZE (sizeof(FAULTED_STR) - 1) /* '\0' is already accounted for */

	if (tracing_disabled)
		return -EINVAL;

	if (!(tr->trace_flags & TRACE_ITER_MARKERS))
		return -EINVAL;

	if ((ssize_t)cnt < 0)
		return -EINVAL;

	if (cnt > TRACE_MARKER_MAX_SIZE)
		cnt = TRACE_MARKER_MAX_SIZE;

	meta_size = sizeof(*entry) + 2;  /* add '\0' and possible '\n' */
 again:
	size = cnt + meta_size;

	/* If less than "<faulted>", then make sure we can still add that */
	if (cnt < FAULTED_SIZE)
		size += FAULTED_SIZE - cnt;

	buffer = tr->array_buffer.buffer;
	event = __trace_buffer_lock_reserve(buffer, TRACE_PRINT, size,
					    tracing_gen_ctx());
	if (unlikely(!event)) {
		/*
		 * If the size was greater than what was allowed, then
		 * make it smaller and try again.
		 */
		if (size > ring_buffer_max_event_size(buffer)) {
			/* cnt < FAULTED size should never be bigger than max */
			if (WARN_ON_ONCE(cnt < FAULTED_SIZE))
				return -EBADF;
			cnt = ring_buffer_max_event_size(buffer) - meta_size;
			/* The above should only happen once */
			if (WARN_ON_ONCE(cnt + meta_size == size))
				return -EBADF;
			goto again;
		}

		/* Ring buffer disabled, return as if not open for write */
		return -EBADF;
	}

	entry = ring_buffer_event_data(event);
	entry->ip = _THIS_IP_;

	len = __copy_from_user_inatomic(&entry->buf, ubuf, cnt);
	if (len) {
		memcpy(&entry->buf, FAULTED_STR, FAULTED_SIZE);
		cnt = FAULTED_SIZE;
		written = -EFAULT;
	} else
		written = cnt;

	if (tr->trace_marker_file && !list_empty(&tr->trace_marker_file->triggers)) {
		/* do not add \n before testing triggers, but add \0 */
		entry->buf[cnt] = '\0';
		tt = event_triggers_call(tr->trace_marker_file, buffer, entry, event);
	}

	if (entry->buf[cnt - 1] != '\n') {
		entry->buf[cnt] = '\n';
		entry->buf[cnt + 1] = '\0';
	} else
		entry->buf[cnt] = '\0';

	if (static_branch_unlikely(&trace_marker_exports_enabled))
		ftrace_exports(event, TRACE_EXPORT_MARKER);
	__buffer_unlock_commit(buffer, event);

	if (tt)
		event_triggers_post_call(tr->trace_marker_file, tt);

	return written;
}

static ssize_t
tracing_mark_raw_write(struct file *filp, const char __user *ubuf,
					size_t cnt, loff_t *fpos)
{
	struct trace_array *tr = filp->private_data;
	struct ring_buffer_event *event;
	struct trace_buffer *buffer;
	struct raw_data_entry *entry;
	ssize_t written;
	int size;
	int len;

#define FAULT_SIZE_ID (FAULTED_SIZE + sizeof(int))

	if (tracing_disabled)
		return -EINVAL;

	if (!(tr->trace_flags & TRACE_ITER_MARKERS))
		return -EINVAL;

	/* The marker must at least have a tag id */
	if (cnt < sizeof(unsigned int))
		return -EINVAL;

	size = sizeof(*entry) + cnt;
	if (cnt < FAULT_SIZE_ID)
		size += FAULT_SIZE_ID - cnt;

	buffer = tr->array_buffer.buffer;

	if (size > ring_buffer_max_event_size(buffer))
		return -EINVAL;

	event = __trace_buffer_lock_reserve(buffer, TRACE_RAW_DATA, size,
					    tracing_gen_ctx());
	if (!event)
		/* Ring buffer disabled, return as if not open for write */
		return -EBADF;

	entry = ring_buffer_event_data(event);

	len = __copy_from_user_inatomic(&entry->id, ubuf, cnt);
	if (len) {
		entry->id = -1;
		memcpy(&entry->buf, FAULTED_STR, FAULTED_SIZE);
		written = -EFAULT;
	} else
		written = cnt;

	__buffer_unlock_commit(buffer, event);

	return written;
}

static int tracing_clock_show(struct seq_file *m, void *v)
{
	struct trace_array *tr = m->private;
	int i;

	for (i = 0; i < ARRAY_SIZE(trace_clocks); i++)
		seq_printf(m,
			"%s%s%s%s", i ? " " : "",
			i == tr->clock_id ? "[" : "", trace_clocks[i].name,
			i == tr->clock_id ? "]" : "");
	seq_putc(m, '\n');

	return 0;
}

int tracing_set_clock(struct trace_array *tr, const char *clockstr)
{
	int i;

	for (i = 0; i < ARRAY_SIZE(trace_clocks); i++) {
		if (strcmp(trace_clocks[i].name, clockstr) == 0)
			break;
	}
	if (i == ARRAY_SIZE(trace_clocks))
		return -EINVAL;

	mutex_lock(&trace_types_lock);

	tr->clock_id = i;

	ring_buffer_set_clock(tr->array_buffer.buffer, trace_clocks[i].func);

	/*
	 * New clock may not be consistent with the previous clock.
	 * Reset the buffer so that it doesn't have incomparable timestamps.
	 */
	tracing_reset_online_cpus(&tr->array_buffer);

#ifdef CONFIG_TRACER_MAX_TRACE
	if (tr->max_buffer.buffer)
		ring_buffer_set_clock(tr->max_buffer.buffer, trace_clocks[i].func);
	tracing_reset_online_cpus(&tr->max_buffer);
#endif

	mutex_unlock(&trace_types_lock);

	return 0;
}

static ssize_t tracing_clock_write(struct file *filp, const char __user *ubuf,
				   size_t cnt, loff_t *fpos)
{
	struct seq_file *m = filp->private_data;
	struct trace_array *tr = m->private;
	char buf[64];
	const char *clockstr;
	int ret;

	if (cnt >= sizeof(buf))
		return -EINVAL;

	if (copy_from_user(buf, ubuf, cnt))
		return -EFAULT;

	buf[cnt] = 0;

	clockstr = strstrip(buf);

	ret = tracing_set_clock(tr, clockstr);
	if (ret)
		return ret;

	*fpos += cnt;

	return cnt;
}

static int tracing_clock_open(struct inode *inode, struct file *file)
{
	struct trace_array *tr = inode->i_private;
	int ret;

	ret = tracing_check_open_get_tr(tr);
	if (ret)
		return ret;

	ret = single_open(file, tracing_clock_show, inode->i_private);
	if (ret < 0)
		trace_array_put(tr);

	return ret;
}

static int tracing_time_stamp_mode_show(struct seq_file *m, void *v)
{
	struct trace_array *tr = m->private;

	mutex_lock(&trace_types_lock);

	if (ring_buffer_time_stamp_abs(tr->array_buffer.buffer))
		seq_puts(m, "delta [absolute]\n");
	else
		seq_puts(m, "[delta] absolute\n");

	mutex_unlock(&trace_types_lock);

	return 0;
}

static int tracing_time_stamp_mode_open(struct inode *inode, struct file *file)
{
	struct trace_array *tr = inode->i_private;
	int ret;

	ret = tracing_check_open_get_tr(tr);
	if (ret)
		return ret;

	ret = single_open(file, tracing_time_stamp_mode_show, inode->i_private);
	if (ret < 0)
		trace_array_put(tr);

	return ret;
}

u64 tracing_event_time_stamp(struct trace_buffer *buffer, struct ring_buffer_event *rbe)
{
	if (rbe == this_cpu_read(trace_buffered_event))
		return ring_buffer_time_stamp(buffer);

	return ring_buffer_event_time_stamp(buffer, rbe);
}

/*
 * Set or disable using the per CPU trace_buffer_event when possible.
 */
int tracing_set_filter_buffering(struct trace_array *tr, bool set)
{
	int ret = 0;

	mutex_lock(&trace_types_lock);

	if (set && tr->no_filter_buffering_ref++)
		goto out;

	if (!set) {
		if (WARN_ON_ONCE(!tr->no_filter_buffering_ref)) {
			ret = -EINVAL;
			goto out;
		}

		--tr->no_filter_buffering_ref;
	}
 out:
	mutex_unlock(&trace_types_lock);

	return ret;
}

struct ftrace_buffer_info {
	struct trace_iterator	iter;
	void			*spare;
	unsigned int		spare_cpu;
	unsigned int		spare_size;
	unsigned int		read;
};

#ifdef CONFIG_TRACER_SNAPSHOT
static int tracing_snapshot_open(struct inode *inode, struct file *file)
{
	struct trace_array *tr = inode->i_private;
	struct trace_iterator *iter;
	struct seq_file *m;
	int ret;

	ret = tracing_check_open_get_tr(tr);
	if (ret)
		return ret;

	if (file->f_mode & FMODE_READ) {
		iter = __tracing_open(inode, file, true);
		if (IS_ERR(iter))
			ret = PTR_ERR(iter);
	} else {
		/* Writes still need the seq_file to hold the private data */
		ret = -ENOMEM;
		m = kzalloc(sizeof(*m), GFP_KERNEL);
		if (!m)
			goto out;
		iter = kzalloc(sizeof(*iter), GFP_KERNEL);
		if (!iter) {
			kfree(m);
			goto out;
		}
		ret = 0;

		iter->tr = tr;
		iter->array_buffer = &tr->max_buffer;
		iter->cpu_file = tracing_get_cpu(inode);
		m->private = iter;
		file->private_data = m;
	}
out:
	if (ret < 0)
		trace_array_put(tr);

	return ret;
}

static void tracing_swap_cpu_buffer(void *tr)
{
	update_max_tr_single((struct trace_array *)tr, current, smp_processor_id());
}

static ssize_t
tracing_snapshot_write(struct file *filp, const char __user *ubuf, size_t cnt,
		       loff_t *ppos)
{
	struct seq_file *m = filp->private_data;
	struct trace_iterator *iter = m->private;
	struct trace_array *tr = iter->tr;
	unsigned long val;
	int ret;

	ret = tracing_update_buffers(tr);
	if (ret < 0)
		return ret;

	ret = kstrtoul_from_user(ubuf, cnt, 10, &val);
	if (ret)
		return ret;

	mutex_lock(&trace_types_lock);

	if (tr->current_trace->use_max_tr) {
		ret = -EBUSY;
		goto out;
	}

	local_irq_disable();
	arch_spin_lock(&tr->max_lock);
	if (tr->cond_snapshot)
		ret = -EBUSY;
	arch_spin_unlock(&tr->max_lock);
	local_irq_enable();
	if (ret)
		goto out;

	switch (val) {
	case 0:
		if (iter->cpu_file != RING_BUFFER_ALL_CPUS) {
			ret = -EINVAL;
			break;
		}
		if (tr->allocated_snapshot)
			free_snapshot(tr);
		break;
	case 1:
/* Only allow per-cpu swap if the ring buffer supports it */
#ifndef CONFIG_RING_BUFFER_ALLOW_SWAP
		if (iter->cpu_file != RING_BUFFER_ALL_CPUS) {
			ret = -EINVAL;
			break;
		}
#endif
		if (tr->allocated_snapshot)
			ret = resize_buffer_duplicate_size(&tr->max_buffer,
					&tr->array_buffer, iter->cpu_file);

		ret = tracing_arm_snapshot_locked(tr);
		if (ret)
			break;

		/* Now, we're going to swap */
		if (iter->cpu_file == RING_BUFFER_ALL_CPUS) {
			local_irq_disable();
			update_max_tr(tr, current, smp_processor_id(), NULL);
			local_irq_enable();
		} else {
			smp_call_function_single(iter->cpu_file, tracing_swap_cpu_buffer,
						 (void *)tr, 1);
		}
		tracing_disarm_snapshot(tr);
		break;
	default:
		if (tr->allocated_snapshot) {
			if (iter->cpu_file == RING_BUFFER_ALL_CPUS)
				tracing_reset_online_cpus(&tr->max_buffer);
			else
				tracing_reset_cpu(&tr->max_buffer, iter->cpu_file);
		}
		break;
	}

	if (ret >= 0) {
		*ppos += cnt;
		ret = cnt;
	}
out:
	mutex_unlock(&trace_types_lock);
	return ret;
}

static int tracing_snapshot_release(struct inode *inode, struct file *file)
{
	struct seq_file *m = file->private_data;
	int ret;

	ret = tracing_release(inode, file);

	if (file->f_mode & FMODE_READ)
		return ret;

	/* If write only, the seq_file is just a stub */
	if (m)
		kfree(m->private);
	kfree(m);

	return 0;
}

static int tracing_buffers_open(struct inode *inode, struct file *filp);
static ssize_t tracing_buffers_read(struct file *filp, char __user *ubuf,
				    size_t count, loff_t *ppos);
static int tracing_buffers_release(struct inode *inode, struct file *file);
static ssize_t tracing_buffers_splice_read(struct file *file, loff_t *ppos,
		   struct pipe_inode_info *pipe, size_t len, unsigned int flags);

static int snapshot_raw_open(struct inode *inode, struct file *filp)
{
	struct ftrace_buffer_info *info;
	int ret;

	/* The following checks for tracefs lockdown */
	ret = tracing_buffers_open(inode, filp);
	if (ret < 0)
		return ret;

	info = filp->private_data;

	if (info->iter.trace->use_max_tr) {
		tracing_buffers_release(inode, filp);
		return -EBUSY;
	}

	info->iter.snapshot = true;
	info->iter.array_buffer = &info->iter.tr->max_buffer;

	return ret;
}

#endif /* CONFIG_TRACER_SNAPSHOT */


static const struct file_operations tracing_thresh_fops = {
	.open		= tracing_open_generic,
	.read		= tracing_thresh_read,
	.write		= tracing_thresh_write,
	.llseek		= generic_file_llseek,
};

#ifdef CONFIG_TRACER_MAX_TRACE
static const struct file_operations tracing_max_lat_fops = {
	.open		= tracing_open_generic_tr,
	.read		= tracing_max_lat_read,
	.write		= tracing_max_lat_write,
	.llseek		= generic_file_llseek,
	.release	= tracing_release_generic_tr,
};
#endif

static const struct file_operations set_tracer_fops = {
	.open		= tracing_open_generic_tr,
	.read		= tracing_set_trace_read,
	.write		= tracing_set_trace_write,
	.llseek		= generic_file_llseek,
	.release	= tracing_release_generic_tr,
};

static const struct file_operations tracing_pipe_fops = {
	.open		= tracing_open_pipe,
	.poll		= tracing_poll_pipe,
	.read		= tracing_read_pipe,
	.splice_read	= tracing_splice_read_pipe,
	.release	= tracing_release_pipe,
};

static const struct file_operations tracing_entries_fops = {
	.open		= tracing_open_generic_tr,
	.read		= tracing_entries_read,
	.write		= tracing_entries_write,
	.llseek		= generic_file_llseek,
	.release	= tracing_release_generic_tr,
};

static const struct file_operations tracing_buffer_meta_fops = {
	.open		= tracing_buffer_meta_open,
	.read		= seq_read,
	.llseek		= seq_lseek,
	.release	= tracing_seq_release,
};

static const struct file_operations tracing_total_entries_fops = {
	.open		= tracing_open_generic_tr,
	.read		= tracing_total_entries_read,
	.llseek		= generic_file_llseek,
	.release	= tracing_release_generic_tr,
};

static const struct file_operations tracing_free_buffer_fops = {
	.open		= tracing_open_generic_tr,
	.write		= tracing_free_buffer_write,
	.release	= tracing_free_buffer_release,
};

static const struct file_operations tracing_mark_fops = {
	.open		= tracing_mark_open,
	.write		= tracing_mark_write,
	.release	= tracing_release_generic_tr,
};

static const struct file_operations tracing_mark_raw_fops = {
	.open		= tracing_mark_open,
	.write		= tracing_mark_raw_write,
	.release	= tracing_release_generic_tr,
};

static const struct file_operations trace_clock_fops = {
	.open		= tracing_clock_open,
	.read		= seq_read,
	.llseek		= seq_lseek,
	.release	= tracing_single_release_tr,
	.write		= tracing_clock_write,
};

static const struct file_operations trace_time_stamp_mode_fops = {
	.open		= tracing_time_stamp_mode_open,
	.read		= seq_read,
	.llseek		= seq_lseek,
	.release	= tracing_single_release_tr,
};

static const struct file_operations last_boot_fops = {
	.open		= tracing_open_generic_tr,
	.read		= tracing_last_boot_read,
	.llseek		= generic_file_llseek,
	.release	= tracing_release_generic_tr,
};

#ifdef CONFIG_TRACER_SNAPSHOT
static const struct file_operations snapshot_fops = {
	.open		= tracing_snapshot_open,
	.read		= seq_read,
	.write		= tracing_snapshot_write,
	.llseek		= tracing_lseek,
	.release	= tracing_snapshot_release,
};

static const struct file_operations snapshot_raw_fops = {
	.open		= snapshot_raw_open,
	.read		= tracing_buffers_read,
	.release	= tracing_buffers_release,
	.splice_read	= tracing_buffers_splice_read,
};

#endif /* CONFIG_TRACER_SNAPSHOT */

/*
 * trace_min_max_write - Write a u64 value to a trace_min_max_param struct
 * @filp: The active open file structure
 * @ubuf: The userspace provided buffer to read value into
 * @cnt: The maximum number of bytes to read
 * @ppos: The current "file" position
 *
 * This function implements the write interface for a struct trace_min_max_param.
 * The filp->private_data must point to a trace_min_max_param structure that
 * defines where to write the value, the min and the max acceptable values,
 * and a lock to protect the write.
 */
static ssize_t
trace_min_max_write(struct file *filp, const char __user *ubuf, size_t cnt, loff_t *ppos)
{
	struct trace_min_max_param *param = filp->private_data;
	u64 val;
	int err;

	if (!param)
		return -EFAULT;

	err = kstrtoull_from_user(ubuf, cnt, 10, &val);
	if (err)
		return err;

	if (param->lock)
		mutex_lock(param->lock);

	if (param->min && val < *param->min)
		err = -EINVAL;

	if (param->max && val > *param->max)
		err = -EINVAL;

	if (!err)
		*param->val = val;

	if (param->lock)
		mutex_unlock(param->lock);

	if (err)
		return err;

	return cnt;
}

/*
 * trace_min_max_read - Read a u64 value from a trace_min_max_param struct
 * @filp: The active open file structure
 * @ubuf: The userspace provided buffer to read value into
 * @cnt: The maximum number of bytes to read
 * @ppos: The current "file" position
 *
 * This function implements the read interface for a struct trace_min_max_param.
 * The filp->private_data must point to a trace_min_max_param struct with valid
 * data.
 */
static ssize_t
trace_min_max_read(struct file *filp, char __user *ubuf, size_t cnt, loff_t *ppos)
{
	struct trace_min_max_param *param = filp->private_data;
	char buf[U64_STR_SIZE];
	int len;
	u64 val;

	if (!param)
		return -EFAULT;

	val = *param->val;

	if (cnt > sizeof(buf))
		cnt = sizeof(buf);

	len = snprintf(buf, sizeof(buf), "%llu\n", val);

	return simple_read_from_buffer(ubuf, cnt, ppos, buf, len);
}

const struct file_operations trace_min_max_fops = {
	.open		= tracing_open_generic,
	.read		= trace_min_max_read,
	.write		= trace_min_max_write,
};

#define TRACING_LOG_ERRS_MAX	8
#define TRACING_LOG_LOC_MAX	128

#define CMD_PREFIX "  Command: "

struct err_info {
	const char	**errs;	/* ptr to loc-specific array of err strings */
	u8		type;	/* index into errs -> specific err string */
	u16		pos;	/* caret position */
	u64		ts;
};

struct tracing_log_err {
	struct list_head	list;
	struct err_info		info;
	char			loc[TRACING_LOG_LOC_MAX]; /* err location */
	char			*cmd;                     /* what caused err */
};

static DEFINE_MUTEX(tracing_err_log_lock);

static struct tracing_log_err *alloc_tracing_log_err(int len)
{
	struct tracing_log_err *err;

	err = kzalloc(sizeof(*err), GFP_KERNEL);
	if (!err)
		return ERR_PTR(-ENOMEM);

	err->cmd = kzalloc(len, GFP_KERNEL);
	if (!err->cmd) {
		kfree(err);
		return ERR_PTR(-ENOMEM);
	}

	return err;
}

static void free_tracing_log_err(struct tracing_log_err *err)
{
	kfree(err->cmd);
	kfree(err);
}

static struct tracing_log_err *get_tracing_log_err(struct trace_array *tr,
						   int len)
{
	struct tracing_log_err *err;
	char *cmd;

	if (tr->n_err_log_entries < TRACING_LOG_ERRS_MAX) {
		err = alloc_tracing_log_err(len);
		if (PTR_ERR(err) != -ENOMEM)
			tr->n_err_log_entries++;

		return err;
	}
	cmd = kzalloc(len, GFP_KERNEL);
	if (!cmd)
		return ERR_PTR(-ENOMEM);
	err = list_first_entry(&tr->err_log, struct tracing_log_err, list);
	kfree(err->cmd);
	err->cmd = cmd;
	list_del(&err->list);

	return err;
}

/**
 * err_pos - find the position of a string within a command for error careting
 * @cmd: The tracing command that caused the error
 * @str: The string to position the caret at within @cmd
 *
 * Finds the position of the first occurrence of @str within @cmd.  The
 * return value can be passed to tracing_log_err() for caret placement
 * within @cmd.
 *
 * Returns the index within @cmd of the first occurrence of @str or 0
 * if @str was not found.
 */
unsigned int err_pos(char *cmd, const char *str)
{
	char *found;

	if (WARN_ON(!strlen(cmd)))
		return 0;

	found = strstr(cmd, str);
	if (found)
		return found - cmd;

	return 0;
}

/**
 * tracing_log_err - write an error to the tracing error log
 * @tr: The associated trace array for the error (NULL for top level array)
 * @loc: A string describing where the error occurred
 * @cmd: The tracing command that caused the error
 * @errs: The array of loc-specific static error strings
 * @type: The index into errs[], which produces the specific static err string
 * @pos: The position the caret should be placed in the cmd
 *
 * Writes an error into tracing/error_log of the form:
 *
 * <loc>: error: <text>
 *   Command: <cmd>
 *              ^
 *
 * tracing/error_log is a small log file containing the last
 * TRACING_LOG_ERRS_MAX errors (8).  Memory for errors isn't allocated
 * unless there has been a tracing error, and the error log can be
 * cleared and have its memory freed by writing the empty string in
 * truncation mode to it i.e. echo > tracing/error_log.
 *
 * NOTE: the @errs array along with the @type param are used to
 * produce a static error string - this string is not copied and saved
 * when the error is logged - only a pointer to it is saved.  See
 * existing callers for examples of how static strings are typically
 * defined for use with tracing_log_err().
 */
void tracing_log_err(struct trace_array *tr,
		     const char *loc, const char *cmd,
		     const char **errs, u8 type, u16 pos)
{
	struct tracing_log_err *err;
	int len = 0;

	if (!tr)
		tr = &global_trace;

	len += sizeof(CMD_PREFIX) + 2 * sizeof("\n") + strlen(cmd) + 1;

	mutex_lock(&tracing_err_log_lock);
	err = get_tracing_log_err(tr, len);
	if (PTR_ERR(err) == -ENOMEM) {
		mutex_unlock(&tracing_err_log_lock);
		return;
	}

	snprintf(err->loc, TRACING_LOG_LOC_MAX, "%s: error: ", loc);
	snprintf(err->cmd, len, "\n" CMD_PREFIX "%s\n", cmd);

	err->info.errs = errs;
	err->info.type = type;
	err->info.pos = pos;
	err->info.ts = local_clock();

	list_add_tail(&err->list, &tr->err_log);
	mutex_unlock(&tracing_err_log_lock);
}

static void clear_tracing_err_log(struct trace_array *tr)
{
	struct tracing_log_err *err, *next;

	mutex_lock(&tracing_err_log_lock);
	list_for_each_entry_safe(err, next, &tr->err_log, list) {
		list_del(&err->list);
		free_tracing_log_err(err);
	}

	tr->n_err_log_entries = 0;
	mutex_unlock(&tracing_err_log_lock);
}

static void *tracing_err_log_seq_start(struct seq_file *m, loff_t *pos)
{
	struct trace_array *tr = m->private;

	mutex_lock(&tracing_err_log_lock);

	return seq_list_start(&tr->err_log, *pos);
}

static void *tracing_err_log_seq_next(struct seq_file *m, void *v, loff_t *pos)
{
	struct trace_array *tr = m->private;

	return seq_list_next(v, &tr->err_log, pos);
}

static void tracing_err_log_seq_stop(struct seq_file *m, void *v)
{
	mutex_unlock(&tracing_err_log_lock);
}

static void tracing_err_log_show_pos(struct seq_file *m, u16 pos)
{
	u16 i;

	for (i = 0; i < sizeof(CMD_PREFIX) - 1; i++)
		seq_putc(m, ' ');
	for (i = 0; i < pos; i++)
		seq_putc(m, ' ');
	seq_puts(m, "^\n");
}

static int tracing_err_log_seq_show(struct seq_file *m, void *v)
{
	struct tracing_log_err *err = v;

	if (err) {
		const char *err_text = err->info.errs[err->info.type];
		u64 sec = err->info.ts;
		u32 nsec;

		nsec = do_div(sec, NSEC_PER_SEC);
		seq_printf(m, "[%5llu.%06u] %s%s", sec, nsec / 1000,
			   err->loc, err_text);
		seq_printf(m, "%s", err->cmd);
		tracing_err_log_show_pos(m, err->info.pos);
	}

	return 0;
}

static const struct seq_operations tracing_err_log_seq_ops = {
	.start  = tracing_err_log_seq_start,
	.next   = tracing_err_log_seq_next,
	.stop   = tracing_err_log_seq_stop,
	.show   = tracing_err_log_seq_show
};

static int tracing_err_log_open(struct inode *inode, struct file *file)
{
	struct trace_array *tr = inode->i_private;
	int ret = 0;

	ret = tracing_check_open_get_tr(tr);
	if (ret)
		return ret;

	/* If this file was opened for write, then erase contents */
	if ((file->f_mode & FMODE_WRITE) && (file->f_flags & O_TRUNC))
		clear_tracing_err_log(tr);

	if (file->f_mode & FMODE_READ) {
		ret = seq_open(file, &tracing_err_log_seq_ops);
		if (!ret) {
			struct seq_file *m = file->private_data;
			m->private = tr;
		} else {
			trace_array_put(tr);
		}
	}
	return ret;
}

static ssize_t tracing_err_log_write(struct file *file,
				     const char __user *buffer,
				     size_t count, loff_t *ppos)
{
	return count;
}

static int tracing_err_log_release(struct inode *inode, struct file *file)
{
	struct trace_array *tr = inode->i_private;

	trace_array_put(tr);

	if (file->f_mode & FMODE_READ)
		seq_release(inode, file);

	return 0;
}

static const struct file_operations tracing_err_log_fops = {
	.open           = tracing_err_log_open,
	.write		= tracing_err_log_write,
	.read           = seq_read,
	.llseek         = tracing_lseek,
	.release        = tracing_err_log_release,
};

static int tracing_buffers_open(struct inode *inode, struct file *filp)
{
	struct trace_array *tr = inode->i_private;
	struct ftrace_buffer_info *info;
	int ret;

	ret = tracing_check_open_get_tr(tr);
	if (ret)
		return ret;

	info = kvzalloc(sizeof(*info), GFP_KERNEL);
	if (!info) {
		trace_array_put(tr);
		return -ENOMEM;
	}

	mutex_lock(&trace_types_lock);

	info->iter.tr		= tr;
	info->iter.cpu_file	= tracing_get_cpu(inode);
	info->iter.trace	= tr->current_trace;
	info->iter.array_buffer = &tr->array_buffer;
	info->spare		= NULL;
	/* Force reading ring buffer for first read */
	info->read		= (unsigned int)-1;

	filp->private_data = info;

	tr->trace_ref++;

	mutex_unlock(&trace_types_lock);

	ret = nonseekable_open(inode, filp);
	if (ret < 0)
		trace_array_put(tr);

	return ret;
}

static __poll_t
tracing_buffers_poll(struct file *filp, poll_table *poll_table)
{
	struct ftrace_buffer_info *info = filp->private_data;
	struct trace_iterator *iter = &info->iter;

	return trace_poll(iter, filp, poll_table);
}

static ssize_t
tracing_buffers_read(struct file *filp, char __user *ubuf,
		     size_t count, loff_t *ppos)
{
	struct ftrace_buffer_info *info = filp->private_data;
	struct trace_iterator *iter = &info->iter;
	void *trace_data;
	int page_size;
	ssize_t ret = 0;
	ssize_t size;

	if (!count)
		return 0;

#ifdef CONFIG_TRACER_MAX_TRACE
	if (iter->snapshot && iter->tr->current_trace->use_max_tr)
		return -EBUSY;
#endif

	page_size = ring_buffer_subbuf_size_get(iter->array_buffer->buffer);

	/* Make sure the spare matches the current sub buffer size */
	if (info->spare) {
		if (page_size != info->spare_size) {
			ring_buffer_free_read_page(iter->array_buffer->buffer,
						   info->spare_cpu, info->spare);
			info->spare = NULL;
		}
	}

	if (!info->spare) {
		info->spare = ring_buffer_alloc_read_page(iter->array_buffer->buffer,
							  iter->cpu_file);
		if (IS_ERR(info->spare)) {
			ret = PTR_ERR(info->spare);
			info->spare = NULL;
		} else {
			info->spare_cpu = iter->cpu_file;
			info->spare_size = page_size;
		}
	}
	if (!info->spare)
		return ret;

	/* Do we have previous read data to read? */
	if (info->read < page_size)
		goto read;

 again:
	trace_access_lock(iter->cpu_file);
	ret = ring_buffer_read_page(iter->array_buffer->buffer,
				    info->spare,
				    count,
				    iter->cpu_file, 0);
	trace_access_unlock(iter->cpu_file);

	if (ret < 0) {
		if (trace_empty(iter) && !iter->closed) {
			if ((filp->f_flags & O_NONBLOCK))
				return -EAGAIN;

			ret = wait_on_pipe(iter, 0);
			if (ret)
				return ret;

			goto again;
		}
		return 0;
	}

	info->read = 0;
 read:
	size = page_size - info->read;
	if (size > count)
		size = count;
	trace_data = ring_buffer_read_page_data(info->spare);
	ret = copy_to_user(ubuf, trace_data + info->read, size);
	if (ret == size)
		return -EFAULT;

	size -= ret;

	*ppos += size;
	info->read += size;

	return size;
}

static int tracing_buffers_flush(struct file *file, fl_owner_t id)
{
	struct ftrace_buffer_info *info = file->private_data;
	struct trace_iterator *iter = &info->iter;

<<<<<<< HEAD
	iter->wait_index++;
	/* Make sure the waiters see the new wait_index */
	smp_wmb();
=======
	iter->closed = true;
	/* Make sure the waiters see the new wait_index */
	(void)atomic_fetch_inc_release(&iter->wait_index);
>>>>>>> a6ad5510

	ring_buffer_wake_waiters(iter->array_buffer->buffer, iter->cpu_file);

	return 0;
}

static int tracing_buffers_release(struct inode *inode, struct file *file)
{
	struct ftrace_buffer_info *info = file->private_data;
	struct trace_iterator *iter = &info->iter;

	mutex_lock(&trace_types_lock);

	iter->tr->trace_ref--;

	__trace_array_put(iter->tr);

	if (info->spare)
		ring_buffer_free_read_page(iter->array_buffer->buffer,
					   info->spare_cpu, info->spare);
	kvfree(info);

	mutex_unlock(&trace_types_lock);

	return 0;
}

struct buffer_ref {
	struct trace_buffer	*buffer;
	void			*page;
	int			cpu;
	refcount_t		refcount;
};

static void buffer_ref_release(struct buffer_ref *ref)
{
	if (!refcount_dec_and_test(&ref->refcount))
		return;
	ring_buffer_free_read_page(ref->buffer, ref->cpu, ref->page);
	kfree(ref);
}

static void buffer_pipe_buf_release(struct pipe_inode_info *pipe,
				    struct pipe_buffer *buf)
{
	struct buffer_ref *ref = (struct buffer_ref *)buf->private;

	buffer_ref_release(ref);
	buf->private = 0;
}

static bool buffer_pipe_buf_get(struct pipe_inode_info *pipe,
				struct pipe_buffer *buf)
{
	struct buffer_ref *ref = (struct buffer_ref *)buf->private;

	if (refcount_read(&ref->refcount) > INT_MAX/2)
		return false;

	refcount_inc(&ref->refcount);
	return true;
}

/* Pipe buffer operations for a buffer. */
static const struct pipe_buf_operations buffer_pipe_buf_ops = {
	.release		= buffer_pipe_buf_release,
	.get			= buffer_pipe_buf_get,
};

/*
 * Callback from splice_to_pipe(), if we need to release some pages
 * at the end of the spd in case we error'ed out in filling the pipe.
 */
static void buffer_spd_release(struct splice_pipe_desc *spd, unsigned int i)
{
	struct buffer_ref *ref =
		(struct buffer_ref *)spd->partial[i].private;

	buffer_ref_release(ref);
	spd->partial[i].private = 0;
}

static ssize_t
tracing_buffers_splice_read(struct file *file, loff_t *ppos,
			    struct pipe_inode_info *pipe, size_t len,
			    unsigned int flags)
{
	struct ftrace_buffer_info *info = file->private_data;
	struct trace_iterator *iter = &info->iter;
	struct partial_page partial_def[PIPE_DEF_BUFFERS];
	struct page *pages_def[PIPE_DEF_BUFFERS];
	struct splice_pipe_desc spd = {
		.pages		= pages_def,
		.partial	= partial_def,
		.nr_pages_max	= PIPE_DEF_BUFFERS,
		.ops		= &buffer_pipe_buf_ops,
		.spd_release	= buffer_spd_release,
	};
	struct buffer_ref *ref;
	bool woken = false;
	int page_size;
	int entries, i;
	ssize_t ret = 0;

#ifdef CONFIG_TRACER_MAX_TRACE
	if (iter->snapshot && iter->tr->current_trace->use_max_tr)
		return -EBUSY;
#endif

	page_size = ring_buffer_subbuf_size_get(iter->array_buffer->buffer);
	if (*ppos & (page_size - 1))
		return -EINVAL;

	if (len & (page_size - 1)) {
		if (len < page_size)
			return -EINVAL;
		len &= (~(page_size - 1));
	}

	if (splice_grow_spd(pipe, &spd))
		return -ENOMEM;

 again:
	trace_access_lock(iter->cpu_file);
	entries = ring_buffer_entries_cpu(iter->array_buffer->buffer, iter->cpu_file);

	for (i = 0; i < spd.nr_pages_max && len && entries; i++, len -= page_size) {
		struct page *page;
		int r;

		ref = kzalloc(sizeof(*ref), GFP_KERNEL);
		if (!ref) {
			ret = -ENOMEM;
			break;
		}

		refcount_set(&ref->refcount, 1);
		ref->buffer = iter->array_buffer->buffer;
		ref->page = ring_buffer_alloc_read_page(ref->buffer, iter->cpu_file);
		if (IS_ERR(ref->page)) {
			ret = PTR_ERR(ref->page);
			ref->page = NULL;
			kfree(ref);
			break;
		}
		ref->cpu = iter->cpu_file;

		r = ring_buffer_read_page(ref->buffer, ref->page,
					  len, iter->cpu_file, 1);
		if (r < 0) {
			ring_buffer_free_read_page(ref->buffer, ref->cpu,
						   ref->page);
			kfree(ref);
			break;
		}

		page = virt_to_page(ring_buffer_read_page_data(ref->page));

		spd.pages[i] = page;
		spd.partial[i].len = page_size;
		spd.partial[i].offset = 0;
		spd.partial[i].private = (unsigned long)ref;
		spd.nr_pages++;
		*ppos += page_size;

		entries = ring_buffer_entries_cpu(iter->array_buffer->buffer, iter->cpu_file);
	}

	trace_access_unlock(iter->cpu_file);
	spd.nr_pages = i;

	/* did we read anything? */
	if (!spd.nr_pages) {

		if (ret)
			goto out;

		if (woken)
			goto out;

		ret = -EAGAIN;
		if ((file->f_flags & O_NONBLOCK) || (flags & SPLICE_F_NONBLOCK))
			goto out;

<<<<<<< HEAD
		wait_index = READ_ONCE(iter->wait_index);

=======
>>>>>>> a6ad5510
		ret = wait_on_pipe(iter, iter->snapshot ? 0 : iter->tr->buffer_percent);
		if (ret)
			goto out;

		/* No need to wait after waking up when tracing is off */
		if (!tracer_tracing_is_on(iter->tr))
			goto out;

		/* Iterate one more time to collect any new data then exit */
		woken = true;

		goto again;
	}

	ret = splice_to_pipe(pipe, &spd);
out:
	splice_shrink_spd(&spd);

	return ret;
}

static long tracing_buffers_ioctl(struct file *file, unsigned int cmd, unsigned long arg)
{
	struct ftrace_buffer_info *info = file->private_data;
	struct trace_iterator *iter = &info->iter;
	int err;

	if (cmd == TRACE_MMAP_IOCTL_GET_READER) {
		if (!(file->f_flags & O_NONBLOCK)) {
			err = ring_buffer_wait(iter->array_buffer->buffer,
					       iter->cpu_file,
					       iter->tr->buffer_percent,
					       NULL, NULL);
			if (err)
				return err;
		}

		return ring_buffer_map_get_reader(iter->array_buffer->buffer,
						  iter->cpu_file);
	} else if (cmd) {
		return -ENOTTY;
	}

	/*
	 * An ioctl call with cmd 0 to the ring buffer file will wake up all
	 * waiters
	 */
	mutex_lock(&trace_types_lock);

	/* Make sure the waiters see the new wait_index */
	(void)atomic_fetch_inc_release(&iter->wait_index);

	ring_buffer_wake_waiters(iter->array_buffer->buffer, iter->cpu_file);

	mutex_unlock(&trace_types_lock);
	return 0;
}

#ifdef CONFIG_TRACER_MAX_TRACE
static int get_snapshot_map(struct trace_array *tr)
{
	int err = 0;

	/*
	 * Called with mmap_lock held. lockdep would be unhappy if we would now
	 * take trace_types_lock. Instead use the specific
	 * snapshot_trigger_lock.
	 */
	spin_lock(&tr->snapshot_trigger_lock);

	if (tr->snapshot || tr->mapped == UINT_MAX)
		err = -EBUSY;
	else
		tr->mapped++;

	spin_unlock(&tr->snapshot_trigger_lock);

	/* Wait for update_max_tr() to observe iter->tr->mapped */
	if (tr->mapped == 1)
		synchronize_rcu();

	return err;

}
static void put_snapshot_map(struct trace_array *tr)
{
	spin_lock(&tr->snapshot_trigger_lock);
	if (!WARN_ON(!tr->mapped))
		tr->mapped--;
	spin_unlock(&tr->snapshot_trigger_lock);
}
#else
static inline int get_snapshot_map(struct trace_array *tr) { return 0; }
static inline void put_snapshot_map(struct trace_array *tr) { }
#endif

static void tracing_buffers_mmap_close(struct vm_area_struct *vma)
{
	struct ftrace_buffer_info *info = vma->vm_file->private_data;
	struct trace_iterator *iter = &info->iter;

	WARN_ON(ring_buffer_unmap(iter->array_buffer->buffer, iter->cpu_file));
	put_snapshot_map(iter->tr);
}

static const struct vm_operations_struct tracing_buffers_vmops = {
	.close		= tracing_buffers_mmap_close,
};

static int tracing_buffers_mmap(struct file *filp, struct vm_area_struct *vma)
{
	struct ftrace_buffer_info *info = filp->private_data;
	struct trace_iterator *iter = &info->iter;
	int ret = 0;

	ret = get_snapshot_map(iter->tr);
	if (ret)
		return ret;

	ret = ring_buffer_map(iter->array_buffer->buffer, iter->cpu_file, vma);
	if (ret)
		put_snapshot_map(iter->tr);

	vma->vm_ops = &tracing_buffers_vmops;

	return ret;
}

static const struct file_operations tracing_buffers_fops = {
	.open		= tracing_buffers_open,
	.read		= tracing_buffers_read,
	.poll		= tracing_buffers_poll,
	.release	= tracing_buffers_release,
	.flush		= tracing_buffers_flush,
	.splice_read	= tracing_buffers_splice_read,
	.unlocked_ioctl = tracing_buffers_ioctl,
	.mmap		= tracing_buffers_mmap,
};

static ssize_t
tracing_stats_read(struct file *filp, char __user *ubuf,
		   size_t count, loff_t *ppos)
{
	struct inode *inode = file_inode(filp);
	struct trace_array *tr = inode->i_private;
	struct array_buffer *trace_buf = &tr->array_buffer;
	int cpu = tracing_get_cpu(inode);
	struct trace_seq *s;
	unsigned long cnt;
	unsigned long long t;
	unsigned long usec_rem;

	s = kmalloc(sizeof(*s), GFP_KERNEL);
	if (!s)
		return -ENOMEM;

	trace_seq_init(s);

	cnt = ring_buffer_entries_cpu(trace_buf->buffer, cpu);
	trace_seq_printf(s, "entries: %ld\n", cnt);

	cnt = ring_buffer_overrun_cpu(trace_buf->buffer, cpu);
	trace_seq_printf(s, "overrun: %ld\n", cnt);

	cnt = ring_buffer_commit_overrun_cpu(trace_buf->buffer, cpu);
	trace_seq_printf(s, "commit overrun: %ld\n", cnt);

	cnt = ring_buffer_bytes_cpu(trace_buf->buffer, cpu);
	trace_seq_printf(s, "bytes: %ld\n", cnt);

	if (trace_clocks[tr->clock_id].in_ns) {
		/* local or global for trace_clock */
		t = ns2usecs(ring_buffer_oldest_event_ts(trace_buf->buffer, cpu));
		usec_rem = do_div(t, USEC_PER_SEC);
		trace_seq_printf(s, "oldest event ts: %5llu.%06lu\n",
								t, usec_rem);

		t = ns2usecs(ring_buffer_time_stamp(trace_buf->buffer));
		usec_rem = do_div(t, USEC_PER_SEC);
		trace_seq_printf(s, "now ts: %5llu.%06lu\n", t, usec_rem);
	} else {
		/* counter or tsc mode for trace_clock */
		trace_seq_printf(s, "oldest event ts: %llu\n",
				ring_buffer_oldest_event_ts(trace_buf->buffer, cpu));

		trace_seq_printf(s, "now ts: %llu\n",
				ring_buffer_time_stamp(trace_buf->buffer));
	}

	cnt = ring_buffer_dropped_events_cpu(trace_buf->buffer, cpu);
	trace_seq_printf(s, "dropped events: %ld\n", cnt);

	cnt = ring_buffer_read_events_cpu(trace_buf->buffer, cpu);
	trace_seq_printf(s, "read events: %ld\n", cnt);

	count = simple_read_from_buffer(ubuf, count, ppos,
					s->buffer, trace_seq_used(s));

	kfree(s);

	return count;
}

static const struct file_operations tracing_stats_fops = {
	.open		= tracing_open_generic_tr,
	.read		= tracing_stats_read,
	.llseek		= generic_file_llseek,
	.release	= tracing_release_generic_tr,
};

#ifdef CONFIG_DYNAMIC_FTRACE

static ssize_t
tracing_read_dyn_info(struct file *filp, char __user *ubuf,
		  size_t cnt, loff_t *ppos)
{
	ssize_t ret;
	char *buf;
	int r;

	/* 256 should be plenty to hold the amount needed */
	buf = kmalloc(256, GFP_KERNEL);
	if (!buf)
		return -ENOMEM;

	r = scnprintf(buf, 256, "%ld pages:%ld groups: %ld\n",
		      ftrace_update_tot_cnt,
		      ftrace_number_of_pages,
		      ftrace_number_of_groups);

	ret = simple_read_from_buffer(ubuf, cnt, ppos, buf, r);
	kfree(buf);
	return ret;
}

static const struct file_operations tracing_dyn_info_fops = {
	.open		= tracing_open_generic,
	.read		= tracing_read_dyn_info,
	.llseek		= generic_file_llseek,
};
#endif /* CONFIG_DYNAMIC_FTRACE */

#if defined(CONFIG_TRACER_SNAPSHOT) && defined(CONFIG_DYNAMIC_FTRACE)
static void
ftrace_snapshot(unsigned long ip, unsigned long parent_ip,
		struct trace_array *tr, struct ftrace_probe_ops *ops,
		void *data)
{
	tracing_snapshot_instance(tr);
}

static void
ftrace_count_snapshot(unsigned long ip, unsigned long parent_ip,
		      struct trace_array *tr, struct ftrace_probe_ops *ops,
		      void *data)
{
	struct ftrace_func_mapper *mapper = data;
	long *count = NULL;

	if (mapper)
		count = (long *)ftrace_func_mapper_find_ip(mapper, ip);

	if (count) {

		if (*count <= 0)
			return;

		(*count)--;
	}

	tracing_snapshot_instance(tr);
}

static int
ftrace_snapshot_print(struct seq_file *m, unsigned long ip,
		      struct ftrace_probe_ops *ops, void *data)
{
	struct ftrace_func_mapper *mapper = data;
	long *count = NULL;

	seq_printf(m, "%ps:", (void *)ip);

	seq_puts(m, "snapshot");

	if (mapper)
		count = (long *)ftrace_func_mapper_find_ip(mapper, ip);

	if (count)
		seq_printf(m, ":count=%ld\n", *count);
	else
		seq_puts(m, ":unlimited\n");

	return 0;
}

static int
ftrace_snapshot_init(struct ftrace_probe_ops *ops, struct trace_array *tr,
		     unsigned long ip, void *init_data, void **data)
{
	struct ftrace_func_mapper *mapper = *data;

	if (!mapper) {
		mapper = allocate_ftrace_func_mapper();
		if (!mapper)
			return -ENOMEM;
		*data = mapper;
	}

	return ftrace_func_mapper_add_ip(mapper, ip, init_data);
}

static void
ftrace_snapshot_free(struct ftrace_probe_ops *ops, struct trace_array *tr,
		     unsigned long ip, void *data)
{
	struct ftrace_func_mapper *mapper = data;

	if (!ip) {
		if (!mapper)
			return;
		free_ftrace_func_mapper(mapper, NULL);
		return;
	}

	ftrace_func_mapper_remove_ip(mapper, ip);
}

static struct ftrace_probe_ops snapshot_probe_ops = {
	.func			= ftrace_snapshot,
	.print			= ftrace_snapshot_print,
};

static struct ftrace_probe_ops snapshot_count_probe_ops = {
	.func			= ftrace_count_snapshot,
	.print			= ftrace_snapshot_print,
	.init			= ftrace_snapshot_init,
	.free			= ftrace_snapshot_free,
};

static int
ftrace_trace_snapshot_callback(struct trace_array *tr, struct ftrace_hash *hash,
			       char *glob, char *cmd, char *param, int enable)
{
	struct ftrace_probe_ops *ops;
	void *count = (void *)-1;
	char *number;
	int ret;

	if (!tr)
		return -ENODEV;

	/* hash funcs only work with set_ftrace_filter */
	if (!enable)
		return -EINVAL;

	ops = param ? &snapshot_count_probe_ops :  &snapshot_probe_ops;

	if (glob[0] == '!') {
		ret = unregister_ftrace_function_probe_func(glob+1, tr, ops);
		if (!ret)
			tracing_disarm_snapshot(tr);

		return ret;
	}

	if (!param)
		goto out_reg;

	number = strsep(&param, ":");

	if (!strlen(number))
		goto out_reg;

	/*
	 * We use the callback data field (which is a pointer)
	 * as our counter.
	 */
	ret = kstrtoul(number, 0, (unsigned long *)&count);
	if (ret)
		return ret;

 out_reg:
	ret = tracing_arm_snapshot(tr);
	if (ret < 0)
		goto out;

	ret = register_ftrace_function_probe(glob, tr, ops, count);
	if (ret < 0)
		tracing_disarm_snapshot(tr);
 out:
	return ret < 0 ? ret : 0;
}

static struct ftrace_func_command ftrace_snapshot_cmd = {
	.name			= "snapshot",
	.func			= ftrace_trace_snapshot_callback,
};

static __init int register_snapshot_cmd(void)
{
	return register_ftrace_command(&ftrace_snapshot_cmd);
}
#else
static inline __init int register_snapshot_cmd(void) { return 0; }
#endif /* defined(CONFIG_TRACER_SNAPSHOT) && defined(CONFIG_DYNAMIC_FTRACE) */

static struct dentry *tracing_get_dentry(struct trace_array *tr)
{
	if (WARN_ON(!tr->dir))
		return ERR_PTR(-ENODEV);

	/* Top directory uses NULL as the parent */
	if (tr->flags & TRACE_ARRAY_FL_GLOBAL)
		return NULL;

	/* All sub buffers have a descriptor */
	return tr->dir;
}

static struct dentry *tracing_dentry_percpu(struct trace_array *tr, int cpu)
{
	struct dentry *d_tracer;

	if (tr->percpu_dir)
		return tr->percpu_dir;

	d_tracer = tracing_get_dentry(tr);
	if (IS_ERR(d_tracer))
		return NULL;

	tr->percpu_dir = tracefs_create_dir("per_cpu", d_tracer);

	MEM_FAIL(!tr->percpu_dir,
		  "Could not create tracefs directory 'per_cpu/%d'\n", cpu);

	return tr->percpu_dir;
}

static struct dentry *
trace_create_cpu_file(const char *name, umode_t mode, struct dentry *parent,
		      void *data, long cpu, const struct file_operations *fops)
{
	struct dentry *ret = trace_create_file(name, mode, parent, data, fops);

	if (ret) /* See tracing_get_cpu() */
		d_inode(ret)->i_cdev = (void *)(cpu + 1);
	return ret;
}

static void
tracing_init_tracefs_percpu(struct trace_array *tr, long cpu)
{
	struct dentry *d_percpu = tracing_dentry_percpu(tr, cpu);
	struct dentry *d_cpu;
	char cpu_dir[30]; /* 30 characters should be more than enough */

	if (!d_percpu)
		return;

	snprintf(cpu_dir, 30, "cpu%ld", cpu);
	d_cpu = tracefs_create_dir(cpu_dir, d_percpu);
	if (!d_cpu) {
		pr_warn("Could not create tracefs '%s' entry\n", cpu_dir);
		return;
	}

	/* per cpu trace_pipe */
	trace_create_cpu_file("trace_pipe", TRACE_MODE_READ, d_cpu,
				tr, cpu, &tracing_pipe_fops);

	/* per cpu trace */
	trace_create_cpu_file("trace", TRACE_MODE_WRITE, d_cpu,
				tr, cpu, &tracing_fops);

	trace_create_cpu_file("trace_pipe_raw", TRACE_MODE_READ, d_cpu,
				tr, cpu, &tracing_buffers_fops);

	trace_create_cpu_file("stats", TRACE_MODE_READ, d_cpu,
				tr, cpu, &tracing_stats_fops);

	trace_create_cpu_file("buffer_size_kb", TRACE_MODE_READ, d_cpu,
				tr, cpu, &tracing_entries_fops);

	if (tr->range_addr_start)
		trace_create_cpu_file("buffer_meta", TRACE_MODE_READ, d_cpu,
				      tr, cpu, &tracing_buffer_meta_fops);
#ifdef CONFIG_TRACER_SNAPSHOT
	if (!tr->range_addr_start) {
		trace_create_cpu_file("snapshot", TRACE_MODE_WRITE, d_cpu,
				      tr, cpu, &snapshot_fops);

		trace_create_cpu_file("snapshot_raw", TRACE_MODE_READ, d_cpu,
				      tr, cpu, &snapshot_raw_fops);
	}
#endif
}

#ifdef CONFIG_FTRACE_SELFTEST
/* Let selftest have access to static functions in this file */
#include "trace_selftest.c"
#endif

static ssize_t
trace_options_read(struct file *filp, char __user *ubuf, size_t cnt,
			loff_t *ppos)
{
	struct trace_option_dentry *topt = filp->private_data;
	char *buf;

	if (topt->flags->val & topt->opt->bit)
		buf = "1\n";
	else
		buf = "0\n";

	return simple_read_from_buffer(ubuf, cnt, ppos, buf, 2);
}

static ssize_t
trace_options_write(struct file *filp, const char __user *ubuf, size_t cnt,
			 loff_t *ppos)
{
	struct trace_option_dentry *topt = filp->private_data;
	unsigned long val;
	int ret;

	ret = kstrtoul_from_user(ubuf, cnt, 10, &val);
	if (ret)
		return ret;

	if (val != 0 && val != 1)
		return -EINVAL;

	if (!!(topt->flags->val & topt->opt->bit) != val) {
		mutex_lock(&trace_types_lock);
		ret = __set_tracer_option(topt->tr, topt->flags,
					  topt->opt, !val);
		mutex_unlock(&trace_types_lock);
		if (ret)
			return ret;
	}

	*ppos += cnt;

	return cnt;
}

static int tracing_open_options(struct inode *inode, struct file *filp)
{
	struct trace_option_dentry *topt = inode->i_private;
	int ret;

	ret = tracing_check_open_get_tr(topt->tr);
	if (ret)
		return ret;

	filp->private_data = inode->i_private;
	return 0;
}

static int tracing_release_options(struct inode *inode, struct file *file)
{
	struct trace_option_dentry *topt = file->private_data;

	trace_array_put(topt->tr);
	return 0;
}

static const struct file_operations trace_options_fops = {
	.open = tracing_open_options,
	.read = trace_options_read,
	.write = trace_options_write,
	.llseek	= generic_file_llseek,
	.release = tracing_release_options,
};

/*
 * In order to pass in both the trace_array descriptor as well as the index
 * to the flag that the trace option file represents, the trace_array
 * has a character array of trace_flags_index[], which holds the index
 * of the bit for the flag it represents. index[0] == 0, index[1] == 1, etc.
 * The address of this character array is passed to the flag option file
 * read/write callbacks.
 *
 * In order to extract both the index and the trace_array descriptor,
 * get_tr_index() uses the following algorithm.
 *
 *   idx = *ptr;
 *
 * As the pointer itself contains the address of the index (remember
 * index[1] == 1).
 *
 * Then to get the trace_array descriptor, by subtracting that index
 * from the ptr, we get to the start of the index itself.
 *
 *   ptr - idx == &index[0]
 *
 * Then a simple container_of() from that pointer gets us to the
 * trace_array descriptor.
 */
static void get_tr_index(void *data, struct trace_array **ptr,
			 unsigned int *pindex)
{
	*pindex = *(unsigned char *)data;

	*ptr = container_of(data - *pindex, struct trace_array,
			    trace_flags_index);
}

static ssize_t
trace_options_core_read(struct file *filp, char __user *ubuf, size_t cnt,
			loff_t *ppos)
{
	void *tr_index = filp->private_data;
	struct trace_array *tr;
	unsigned int index;
	char *buf;

	get_tr_index(tr_index, &tr, &index);

	if (tr->trace_flags & (1 << index))
		buf = "1\n";
	else
		buf = "0\n";

	return simple_read_from_buffer(ubuf, cnt, ppos, buf, 2);
}

static ssize_t
trace_options_core_write(struct file *filp, const char __user *ubuf, size_t cnt,
			 loff_t *ppos)
{
	void *tr_index = filp->private_data;
	struct trace_array *tr;
	unsigned int index;
	unsigned long val;
	int ret;

	get_tr_index(tr_index, &tr, &index);

	ret = kstrtoul_from_user(ubuf, cnt, 10, &val);
	if (ret)
		return ret;

	if (val != 0 && val != 1)
		return -EINVAL;

	mutex_lock(&event_mutex);
	mutex_lock(&trace_types_lock);
	ret = set_tracer_flag(tr, 1 << index, val);
	mutex_unlock(&trace_types_lock);
	mutex_unlock(&event_mutex);

	if (ret < 0)
		return ret;

	*ppos += cnt;

	return cnt;
}

static const struct file_operations trace_options_core_fops = {
	.open = tracing_open_generic,
	.read = trace_options_core_read,
	.write = trace_options_core_write,
	.llseek = generic_file_llseek,
};

struct dentry *trace_create_file(const char *name,
				 umode_t mode,
				 struct dentry *parent,
				 void *data,
				 const struct file_operations *fops)
{
	struct dentry *ret;

	ret = tracefs_create_file(name, mode, parent, data, fops);
	if (!ret)
		pr_warn("Could not create tracefs '%s' entry\n", name);

	return ret;
}


static struct dentry *trace_options_init_dentry(struct trace_array *tr)
{
	struct dentry *d_tracer;

	if (tr->options)
		return tr->options;

	d_tracer = tracing_get_dentry(tr);
	if (IS_ERR(d_tracer))
		return NULL;

	tr->options = tracefs_create_dir("options", d_tracer);
	if (!tr->options) {
		pr_warn("Could not create tracefs directory 'options'\n");
		return NULL;
	}

	return tr->options;
}

static void
create_trace_option_file(struct trace_array *tr,
			 struct trace_option_dentry *topt,
			 struct tracer_flags *flags,
			 struct tracer_opt *opt)
{
	struct dentry *t_options;

	t_options = trace_options_init_dentry(tr);
	if (!t_options)
		return;

	topt->flags = flags;
	topt->opt = opt;
	topt->tr = tr;

	topt->entry = trace_create_file(opt->name, TRACE_MODE_WRITE,
					t_options, topt, &trace_options_fops);

}

static void
create_trace_option_files(struct trace_array *tr, struct tracer *tracer)
{
	struct trace_option_dentry *topts;
	struct trace_options *tr_topts;
	struct tracer_flags *flags;
	struct tracer_opt *opts;
	int cnt;
	int i;

	if (!tracer)
		return;

	flags = tracer->flags;

	if (!flags || !flags->opts)
		return;

	/*
	 * If this is an instance, only create flags for tracers
	 * the instance may have.
	 */
	if (!trace_ok_for_array(tracer, tr))
		return;

	for (i = 0; i < tr->nr_topts; i++) {
		/* Make sure there's no duplicate flags. */
		if (WARN_ON_ONCE(tr->topts[i].tracer->flags == tracer->flags))
			return;
	}

	opts = flags->opts;

	for (cnt = 0; opts[cnt].name; cnt++)
		;

	topts = kcalloc(cnt + 1, sizeof(*topts), GFP_KERNEL);
	if (!topts)
		return;

	tr_topts = krealloc(tr->topts, sizeof(*tr->topts) * (tr->nr_topts + 1),
			    GFP_KERNEL);
	if (!tr_topts) {
		kfree(topts);
		return;
	}

	tr->topts = tr_topts;
	tr->topts[tr->nr_topts].tracer = tracer;
	tr->topts[tr->nr_topts].topts = topts;
	tr->nr_topts++;

	for (cnt = 0; opts[cnt].name; cnt++) {
		create_trace_option_file(tr, &topts[cnt], flags,
					 &opts[cnt]);
		MEM_FAIL(topts[cnt].entry == NULL,
			  "Failed to create trace option: %s",
			  opts[cnt].name);
	}
}

static struct dentry *
create_trace_option_core_file(struct trace_array *tr,
			      const char *option, long index)
{
	struct dentry *t_options;

	t_options = trace_options_init_dentry(tr);
	if (!t_options)
		return NULL;

	return trace_create_file(option, TRACE_MODE_WRITE, t_options,
				 (void *)&tr->trace_flags_index[index],
				 &trace_options_core_fops);
}

static void create_trace_options_dir(struct trace_array *tr)
{
	struct dentry *t_options;
	bool top_level = tr == &global_trace;
	int i;

	t_options = trace_options_init_dentry(tr);
	if (!t_options)
		return;

	for (i = 0; trace_options[i]; i++) {
		if (top_level ||
		    !((1 << i) & TOP_LEVEL_TRACE_FLAGS))
			create_trace_option_core_file(tr, trace_options[i], i);
	}
}

static ssize_t
rb_simple_read(struct file *filp, char __user *ubuf,
	       size_t cnt, loff_t *ppos)
{
	struct trace_array *tr = filp->private_data;
	char buf[64];
	int r;

	r = tracer_tracing_is_on(tr);
	r = sprintf(buf, "%d\n", r);

	return simple_read_from_buffer(ubuf, cnt, ppos, buf, r);
}

static ssize_t
rb_simple_write(struct file *filp, const char __user *ubuf,
		size_t cnt, loff_t *ppos)
{
	struct trace_array *tr = filp->private_data;
	struct trace_buffer *buffer = tr->array_buffer.buffer;
	unsigned long val;
	int ret;

	ret = kstrtoul_from_user(ubuf, cnt, 10, &val);
	if (ret)
		return ret;

	if (buffer) {
		mutex_lock(&trace_types_lock);
		if (!!val == tracer_tracing_is_on(tr)) {
			val = 0; /* do nothing */
		} else if (val) {
			tracer_tracing_on(tr);
			if (tr->current_trace->start)
				tr->current_trace->start(tr);
		} else {
			tracer_tracing_off(tr);
			if (tr->current_trace->stop)
				tr->current_trace->stop(tr);
			/* Wake up any waiters */
			ring_buffer_wake_waiters(buffer, RING_BUFFER_ALL_CPUS);
		}
		mutex_unlock(&trace_types_lock);
	}

	(*ppos)++;

	return cnt;
}

static const struct file_operations rb_simple_fops = {
	.open		= tracing_open_generic_tr,
	.read		= rb_simple_read,
	.write		= rb_simple_write,
	.release	= tracing_release_generic_tr,
	.llseek		= default_llseek,
};

static ssize_t
buffer_percent_read(struct file *filp, char __user *ubuf,
		    size_t cnt, loff_t *ppos)
{
	struct trace_array *tr = filp->private_data;
	char buf[64];
	int r;

	r = tr->buffer_percent;
	r = sprintf(buf, "%d\n", r);

	return simple_read_from_buffer(ubuf, cnt, ppos, buf, r);
}

static ssize_t
buffer_percent_write(struct file *filp, const char __user *ubuf,
		     size_t cnt, loff_t *ppos)
{
	struct trace_array *tr = filp->private_data;
	unsigned long val;
	int ret;

	ret = kstrtoul_from_user(ubuf, cnt, 10, &val);
	if (ret)
		return ret;

	if (val > 100)
		return -EINVAL;

	tr->buffer_percent = val;

	(*ppos)++;

	return cnt;
}

static const struct file_operations buffer_percent_fops = {
	.open		= tracing_open_generic_tr,
	.read		= buffer_percent_read,
	.write		= buffer_percent_write,
	.release	= tracing_release_generic_tr,
	.llseek		= default_llseek,
};

static ssize_t
buffer_subbuf_size_read(struct file *filp, char __user *ubuf, size_t cnt, loff_t *ppos)
{
	struct trace_array *tr = filp->private_data;
	size_t size;
	char buf[64];
	int order;
	int r;

	order = ring_buffer_subbuf_order_get(tr->array_buffer.buffer);
	size = (PAGE_SIZE << order) / 1024;

	r = sprintf(buf, "%zd\n", size);

	return simple_read_from_buffer(ubuf, cnt, ppos, buf, r);
}

static ssize_t
buffer_subbuf_size_write(struct file *filp, const char __user *ubuf,
			 size_t cnt, loff_t *ppos)
{
	struct trace_array *tr = filp->private_data;
	unsigned long val;
	int old_order;
	int order;
	int pages;
	int ret;

	ret = kstrtoul_from_user(ubuf, cnt, 10, &val);
	if (ret)
		return ret;

	val *= 1024; /* value passed in is in KB */

	pages = DIV_ROUND_UP(val, PAGE_SIZE);
	order = fls(pages - 1);

	/* limit between 1 and 128 system pages */
	if (order < 0 || order > 7)
		return -EINVAL;

	/* Do not allow tracing while changing the order of the ring buffer */
	tracing_stop_tr(tr);

	old_order = ring_buffer_subbuf_order_get(tr->array_buffer.buffer);
	if (old_order == order)
		goto out;

	ret = ring_buffer_subbuf_order_set(tr->array_buffer.buffer, order);
	if (ret)
		goto out;

#ifdef CONFIG_TRACER_MAX_TRACE

	if (!tr->allocated_snapshot)
		goto out_max;

	ret = ring_buffer_subbuf_order_set(tr->max_buffer.buffer, order);
	if (ret) {
		/* Put back the old order */
		cnt = ring_buffer_subbuf_order_set(tr->array_buffer.buffer, old_order);
		if (WARN_ON_ONCE(cnt)) {
			/*
			 * AARGH! We are left with different orders!
			 * The max buffer is our "snapshot" buffer.
			 * When a tracer needs a snapshot (one of the
			 * latency tracers), it swaps the max buffer
			 * with the saved snap shot. We succeeded to
			 * update the order of the main buffer, but failed to
			 * update the order of the max buffer. But when we tried
			 * to reset the main buffer to the original size, we
			 * failed there too. This is very unlikely to
			 * happen, but if it does, warn and kill all
			 * tracing.
			 */
			tracing_disabled = 1;
		}
		goto out;
	}
 out_max:
#endif
	(*ppos)++;
 out:
	if (ret)
		cnt = ret;
	tracing_start_tr(tr);
	return cnt;
}

static const struct file_operations buffer_subbuf_size_fops = {
	.open		= tracing_open_generic_tr,
	.read		= buffer_subbuf_size_read,
	.write		= buffer_subbuf_size_write,
	.release	= tracing_release_generic_tr,
	.llseek		= default_llseek,
};

static struct dentry *trace_instance_dir;

static void
init_tracer_tracefs(struct trace_array *tr, struct dentry *d_tracer);

static int
allocate_trace_buffer(struct trace_array *tr, struct array_buffer *buf, int size)
{
	enum ring_buffer_flags rb_flags;

	rb_flags = tr->trace_flags & TRACE_ITER_OVERWRITE ? RB_FL_OVERWRITE : 0;

	buf->tr = tr;

	if (tr->range_addr_start && tr->range_addr_size) {
		buf->buffer = ring_buffer_alloc_range(size, rb_flags, 0,
						      tr->range_addr_start,
						      tr->range_addr_size);

		ring_buffer_last_boot_delta(buf->buffer,
					    &tr->text_delta, &tr->data_delta);
		/*
		 * This is basically the same as a mapped buffer,
		 * with the same restrictions.
		 */
		tr->mapped++;
	} else {
		buf->buffer = ring_buffer_alloc(size, rb_flags);
	}
	if (!buf->buffer)
		return -ENOMEM;

	buf->data = alloc_percpu(struct trace_array_cpu);
	if (!buf->data) {
		ring_buffer_free(buf->buffer);
		buf->buffer = NULL;
		return -ENOMEM;
	}

	/* Allocate the first page for all buffers */
	set_buffer_entries(&tr->array_buffer,
			   ring_buffer_size(tr->array_buffer.buffer, 0));

	return 0;
}

static void free_trace_buffer(struct array_buffer *buf)
{
	if (buf->buffer) {
		ring_buffer_free(buf->buffer);
		buf->buffer = NULL;
		free_percpu(buf->data);
		buf->data = NULL;
	}
}

static int allocate_trace_buffers(struct trace_array *tr, int size)
{
	int ret;

	ret = allocate_trace_buffer(tr, &tr->array_buffer, size);
	if (ret)
		return ret;

#ifdef CONFIG_TRACER_MAX_TRACE
	/* Fix mapped buffer trace arrays do not have snapshot buffers */
	if (tr->range_addr_start)
		return 0;

	ret = allocate_trace_buffer(tr, &tr->max_buffer,
				    allocate_snapshot ? size : 1);
	if (MEM_FAIL(ret, "Failed to allocate trace buffer\n")) {
		free_trace_buffer(&tr->array_buffer);
		return -ENOMEM;
	}
	tr->allocated_snapshot = allocate_snapshot;

	allocate_snapshot = false;
#endif

	return 0;
}

static void free_trace_buffers(struct trace_array *tr)
{
	if (!tr)
		return;

	free_trace_buffer(&tr->array_buffer);

#ifdef CONFIG_TRACER_MAX_TRACE
	free_trace_buffer(&tr->max_buffer);
#endif
}

static void init_trace_flags_index(struct trace_array *tr)
{
	int i;

	/* Used by the trace options files */
	for (i = 0; i < TRACE_FLAGS_MAX_SIZE; i++)
		tr->trace_flags_index[i] = i;
}

static void __update_tracer_options(struct trace_array *tr)
{
	struct tracer *t;

	for (t = trace_types; t; t = t->next)
		add_tracer_options(tr, t);
}

static void update_tracer_options(struct trace_array *tr)
{
	mutex_lock(&trace_types_lock);
	tracer_options_updated = true;
	__update_tracer_options(tr);
	mutex_unlock(&trace_types_lock);
}

/* Must have trace_types_lock held */
struct trace_array *trace_array_find(const char *instance)
{
	struct trace_array *tr, *found = NULL;

	list_for_each_entry(tr, &ftrace_trace_arrays, list) {
		if (tr->name && strcmp(tr->name, instance) == 0) {
			found = tr;
			break;
		}
	}

	return found;
}

struct trace_array *trace_array_find_get(const char *instance)
{
	struct trace_array *tr;

	mutex_lock(&trace_types_lock);
	tr = trace_array_find(instance);
	if (tr)
		tr->ref++;
	mutex_unlock(&trace_types_lock);

	return tr;
}

static int trace_array_create_dir(struct trace_array *tr)
{
	int ret;

	tr->dir = tracefs_create_dir(tr->name, trace_instance_dir);
	if (!tr->dir)
		return -EINVAL;

	ret = event_trace_add_tracer(tr->dir, tr);
	if (ret) {
		tracefs_remove(tr->dir);
		return ret;
	}

	init_tracer_tracefs(tr, tr->dir);
	__update_tracer_options(tr);

	return ret;
}

static struct trace_array *
trace_array_create_systems(const char *name, const char *systems,
			   unsigned long range_addr_start,
			   unsigned long range_addr_size)
{
	struct trace_array *tr;
	int ret;

	ret = -ENOMEM;
	tr = kzalloc(sizeof(*tr), GFP_KERNEL);
	if (!tr)
		return ERR_PTR(ret);

	tr->name = kstrdup(name, GFP_KERNEL);
	if (!tr->name)
		goto out_free_tr;

	if (!alloc_cpumask_var(&tr->tracing_cpumask, GFP_KERNEL))
		goto out_free_tr;

	if (!zalloc_cpumask_var(&tr->pipe_cpumask, GFP_KERNEL))
		goto out_free_tr;

	if (systems) {
		tr->system_names = kstrdup_const(systems, GFP_KERNEL);
		if (!tr->system_names)
			goto out_free_tr;
	}

	/* Only for boot up memory mapped ring buffers */
	tr->range_addr_start = range_addr_start;
	tr->range_addr_size = range_addr_size;

	tr->trace_flags = global_trace.trace_flags & ~ZEROED_TRACE_FLAGS;

	cpumask_copy(tr->tracing_cpumask, cpu_all_mask);

	raw_spin_lock_init(&tr->start_lock);

	tr->max_lock = (arch_spinlock_t)__ARCH_SPIN_LOCK_UNLOCKED;
#ifdef CONFIG_TRACER_MAX_TRACE
	spin_lock_init(&tr->snapshot_trigger_lock);
#endif
	tr->current_trace = &nop_trace;

	INIT_LIST_HEAD(&tr->systems);
	INIT_LIST_HEAD(&tr->events);
	INIT_LIST_HEAD(&tr->hist_vars);
	INIT_LIST_HEAD(&tr->err_log);

	if (allocate_trace_buffers(tr, trace_buf_size) < 0)
		goto out_free_tr;

	/* The ring buffer is defaultly expanded */
	trace_set_ring_buffer_expanded(tr);

	if (ftrace_allocate_ftrace_ops(tr) < 0)
		goto out_free_tr;

	ftrace_init_trace_array(tr);

	init_trace_flags_index(tr);

	if (trace_instance_dir) {
		ret = trace_array_create_dir(tr);
		if (ret)
			goto out_free_tr;
	} else
		__trace_early_add_events(tr);

	list_add(&tr->list, &ftrace_trace_arrays);

	tr->ref++;

	return tr;

 out_free_tr:
	ftrace_free_ftrace_ops(tr);
	free_trace_buffers(tr);
	free_cpumask_var(tr->pipe_cpumask);
	free_cpumask_var(tr->tracing_cpumask);
	kfree_const(tr->system_names);
	kfree(tr->name);
	kfree(tr);

	return ERR_PTR(ret);
}

static struct trace_array *trace_array_create(const char *name)
{
	return trace_array_create_systems(name, NULL, 0, 0);
}

static int instance_mkdir(const char *name)
{
	struct trace_array *tr;
	int ret;

	mutex_lock(&event_mutex);
	mutex_lock(&trace_types_lock);

	ret = -EEXIST;
	if (trace_array_find(name))
		goto out_unlock;

	tr = trace_array_create(name);

	ret = PTR_ERR_OR_ZERO(tr);

out_unlock:
	mutex_unlock(&trace_types_lock);
	mutex_unlock(&event_mutex);
	return ret;
}

static u64 map_pages(u64 start, u64 size)
{
	struct page **pages;
	phys_addr_t page_start;
	unsigned int page_count;
	unsigned int i;
	void *vaddr;

	page_count = DIV_ROUND_UP(size, PAGE_SIZE);

	page_start = start;
	pages = kmalloc_array(page_count, sizeof(struct page *), GFP_KERNEL);
	if (!pages)
		return 0;

	for (i = 0; i < page_count; i++) {
		phys_addr_t addr = page_start + i * PAGE_SIZE;
		pages[i] = pfn_to_page(addr >> PAGE_SHIFT);
	}
	vaddr = vmap(pages, page_count, VM_MAP, PAGE_KERNEL);
	kfree(pages);

	return (u64)(unsigned long)vaddr;
}

/**
 * trace_array_get_by_name - Create/Lookup a trace array, given its name.
 * @name: The name of the trace array to be looked up/created.
 * @systems: A list of systems to create event directories for (NULL for all)
 *
 * Returns pointer to trace array with given name.
 * NULL, if it cannot be created.
 *
 * NOTE: This function increments the reference counter associated with the
 * trace array returned. This makes sure it cannot be freed while in use.
 * Use trace_array_put() once the trace array is no longer needed.
 * If the trace_array is to be freed, trace_array_destroy() needs to
 * be called after the trace_array_put(), or simply let user space delete
 * it from the tracefs instances directory. But until the
 * trace_array_put() is called, user space can not delete it.
 *
 */
struct trace_array *trace_array_get_by_name(const char *name, const char *systems)
{
	struct trace_array *tr;

	mutex_lock(&event_mutex);
	mutex_lock(&trace_types_lock);

	list_for_each_entry(tr, &ftrace_trace_arrays, list) {
		if (tr->name && strcmp(tr->name, name) == 0)
			goto out_unlock;
	}

	tr = trace_array_create_systems(name, systems, 0, 0);

	if (IS_ERR(tr))
		tr = NULL;
out_unlock:
	if (tr)
		tr->ref++;

	mutex_unlock(&trace_types_lock);
	mutex_unlock(&event_mutex);
	return tr;
}
EXPORT_SYMBOL_GPL(trace_array_get_by_name);

static int __remove_instance(struct trace_array *tr)
{
	int i;

	/* Reference counter for a newly created trace array = 1. */
	if (tr->ref > 1 || (tr->current_trace && tr->trace_ref))
		return -EBUSY;

	list_del(&tr->list);

	/* Disable all the flags that were enabled coming in */
	for (i = 0; i < TRACE_FLAGS_MAX_SIZE; i++) {
		if ((1 << i) & ZEROED_TRACE_FLAGS)
			set_tracer_flag(tr, 1 << i, 0);
	}

	if (printk_trace == tr)
		update_printk_trace(&global_trace);

	tracing_set_nop(tr);
	clear_ftrace_function_probes(tr);
	event_trace_del_tracer(tr);
	ftrace_clear_pids(tr);
	ftrace_destroy_function_files(tr);
	tracefs_remove(tr->dir);
	free_percpu(tr->last_func_repeats);
	free_trace_buffers(tr);
	clear_tracing_err_log(tr);

	for (i = 0; i < tr->nr_topts; i++) {
		kfree(tr->topts[i].topts);
	}
	kfree(tr->topts);

	free_cpumask_var(tr->pipe_cpumask);
	free_cpumask_var(tr->tracing_cpumask);
	kfree_const(tr->system_names);
	kfree(tr->name);
	kfree(tr);

	return 0;
}

int trace_array_destroy(struct trace_array *this_tr)
{
	struct trace_array *tr;
	int ret;

	if (!this_tr)
		return -EINVAL;

	mutex_lock(&event_mutex);
	mutex_lock(&trace_types_lock);

	ret = -ENODEV;

	/* Making sure trace array exists before destroying it. */
	list_for_each_entry(tr, &ftrace_trace_arrays, list) {
		if (tr == this_tr) {
			ret = __remove_instance(tr);
			break;
		}
	}

	mutex_unlock(&trace_types_lock);
	mutex_unlock(&event_mutex);

	return ret;
}
EXPORT_SYMBOL_GPL(trace_array_destroy);

static int instance_rmdir(const char *name)
{
	struct trace_array *tr;
	int ret;

	mutex_lock(&event_mutex);
	mutex_lock(&trace_types_lock);

	ret = -ENODEV;
	tr = trace_array_find(name);
	if (tr)
		ret = __remove_instance(tr);

	mutex_unlock(&trace_types_lock);
	mutex_unlock(&event_mutex);

	return ret;
}

static __init void create_trace_instances(struct dentry *d_tracer)
{
	struct trace_array *tr;

	trace_instance_dir = tracefs_create_instance_dir("instances", d_tracer,
							 instance_mkdir,
							 instance_rmdir);
	if (MEM_FAIL(!trace_instance_dir, "Failed to create instances directory\n"))
		return;

	mutex_lock(&event_mutex);
	mutex_lock(&trace_types_lock);

	list_for_each_entry(tr, &ftrace_trace_arrays, list) {
		if (!tr->name)
			continue;
		if (MEM_FAIL(trace_array_create_dir(tr) < 0,
			     "Failed to create instance directory\n"))
			break;
	}

	mutex_unlock(&trace_types_lock);
	mutex_unlock(&event_mutex);
}

static void
init_tracer_tracefs(struct trace_array *tr, struct dentry *d_tracer)
{
	int cpu;

	trace_create_file("available_tracers", TRACE_MODE_READ, d_tracer,
			tr, &show_traces_fops);

	trace_create_file("current_tracer", TRACE_MODE_WRITE, d_tracer,
			tr, &set_tracer_fops);

	trace_create_file("tracing_cpumask", TRACE_MODE_WRITE, d_tracer,
			  tr, &tracing_cpumask_fops);

	trace_create_file("trace_options", TRACE_MODE_WRITE, d_tracer,
			  tr, &tracing_iter_fops);

	trace_create_file("trace", TRACE_MODE_WRITE, d_tracer,
			  tr, &tracing_fops);

	trace_create_file("trace_pipe", TRACE_MODE_READ, d_tracer,
			  tr, &tracing_pipe_fops);

	trace_create_file("buffer_size_kb", TRACE_MODE_WRITE, d_tracer,
			  tr, &tracing_entries_fops);

	trace_create_file("buffer_total_size_kb", TRACE_MODE_READ, d_tracer,
			  tr, &tracing_total_entries_fops);

	trace_create_file("free_buffer", 0200, d_tracer,
			  tr, &tracing_free_buffer_fops);

	trace_create_file("trace_marker", 0220, d_tracer,
			  tr, &tracing_mark_fops);

	tr->trace_marker_file = __find_event_file(tr, "ftrace", "print");

	trace_create_file("trace_marker_raw", 0220, d_tracer,
			  tr, &tracing_mark_raw_fops);

	trace_create_file("trace_clock", TRACE_MODE_WRITE, d_tracer, tr,
			  &trace_clock_fops);

	trace_create_file("tracing_on", TRACE_MODE_WRITE, d_tracer,
			  tr, &rb_simple_fops);

	trace_create_file("timestamp_mode", TRACE_MODE_READ, d_tracer, tr,
			  &trace_time_stamp_mode_fops);

	tr->buffer_percent = 50;

	trace_create_file("buffer_percent", TRACE_MODE_WRITE, d_tracer,
			tr, &buffer_percent_fops);

	trace_create_file("buffer_subbuf_size_kb", TRACE_MODE_WRITE, d_tracer,
			  tr, &buffer_subbuf_size_fops);

	create_trace_options_dir(tr);

#ifdef CONFIG_TRACER_MAX_TRACE
	trace_create_maxlat_file(tr, d_tracer);
#endif

	if (ftrace_create_function_files(tr, d_tracer))
		MEM_FAIL(1, "Could not allocate function filter files");

	if (tr->range_addr_start) {
		trace_create_file("last_boot_info", TRACE_MODE_READ, d_tracer,
				  tr, &last_boot_fops);
#ifdef CONFIG_TRACER_SNAPSHOT
	} else {
		trace_create_file("snapshot", TRACE_MODE_WRITE, d_tracer,
				  tr, &snapshot_fops);
#endif
	}

	trace_create_file("error_log", TRACE_MODE_WRITE, d_tracer,
			  tr, &tracing_err_log_fops);

	for_each_tracing_cpu(cpu)
		tracing_init_tracefs_percpu(tr, cpu);

	ftrace_init_tracefs(tr, d_tracer);
}

static struct vfsmount *trace_automount(struct dentry *mntpt, void *ingore)
{
	struct vfsmount *mnt;
	struct file_system_type *type;

	/*
	 * To maintain backward compatibility for tools that mount
	 * debugfs to get to the tracing facility, tracefs is automatically
	 * mounted to the debugfs/tracing directory.
	 */
	type = get_fs_type("tracefs");
	if (!type)
		return NULL;
	mnt = vfs_submount(mntpt, type, "tracefs", NULL);
	put_filesystem(type);
	if (IS_ERR(mnt))
		return NULL;
	mntget(mnt);

	return mnt;
}

/**
 * tracing_init_dentry - initialize top level trace array
 *
 * This is called when creating files or directories in the tracing
 * directory. It is called via fs_initcall() by any of the boot up code
 * and expects to return the dentry of the top level tracing directory.
 */
int tracing_init_dentry(void)
{
	struct trace_array *tr = &global_trace;

	if (security_locked_down(LOCKDOWN_TRACEFS)) {
		pr_warn("Tracing disabled due to lockdown\n");
		return -EPERM;
	}

	/* The top level trace array uses  NULL as parent */
	if (tr->dir)
		return 0;

	if (WARN_ON(!tracefs_initialized()))
		return -ENODEV;

	/*
	 * As there may still be users that expect the tracing
	 * files to exist in debugfs/tracing, we must automount
	 * the tracefs file system there, so older tools still
	 * work with the newer kernel.
	 */
	tr->dir = debugfs_create_automount("tracing", NULL,
					   trace_automount, NULL);

	return 0;
}

extern struct trace_eval_map *__start_ftrace_eval_maps[];
extern struct trace_eval_map *__stop_ftrace_eval_maps[];

static struct workqueue_struct *eval_map_wq __initdata;
static struct work_struct eval_map_work __initdata;
static struct work_struct tracerfs_init_work __initdata;

static void __init eval_map_work_func(struct work_struct *work)
{
	int len;

	len = __stop_ftrace_eval_maps - __start_ftrace_eval_maps;
	trace_insert_eval_map(NULL, __start_ftrace_eval_maps, len);
}

static int __init trace_eval_init(void)
{
	INIT_WORK(&eval_map_work, eval_map_work_func);

	eval_map_wq = alloc_workqueue("eval_map_wq", WQ_UNBOUND, 0);
	if (!eval_map_wq) {
		pr_err("Unable to allocate eval_map_wq\n");
		/* Do work here */
		eval_map_work_func(&eval_map_work);
		return -ENOMEM;
	}

	queue_work(eval_map_wq, &eval_map_work);
	return 0;
}

subsys_initcall(trace_eval_init);

static int __init trace_eval_sync(void)
{
	/* Make sure the eval map updates are finished */
	if (eval_map_wq)
		destroy_workqueue(eval_map_wq);
	return 0;
}

late_initcall_sync(trace_eval_sync);


#ifdef CONFIG_MODULES
static void trace_module_add_evals(struct module *mod)
{
	if (!mod->num_trace_evals)
		return;

	/*
	 * Modules with bad taint do not have events created, do
	 * not bother with enums either.
	 */
	if (trace_module_has_bad_taint(mod))
		return;

	trace_insert_eval_map(mod, mod->trace_evals, mod->num_trace_evals);
}

#ifdef CONFIG_TRACE_EVAL_MAP_FILE
static void trace_module_remove_evals(struct module *mod)
{
	union trace_eval_map_item *map;
	union trace_eval_map_item **last = &trace_eval_maps;

	if (!mod->num_trace_evals)
		return;

	mutex_lock(&trace_eval_mutex);

	map = trace_eval_maps;

	while (map) {
		if (map->head.mod == mod)
			break;
		map = trace_eval_jmp_to_tail(map);
		last = &map->tail.next;
		map = map->tail.next;
	}
	if (!map)
		goto out;

	*last = trace_eval_jmp_to_tail(map)->tail.next;
	kfree(map);
 out:
	mutex_unlock(&trace_eval_mutex);
}
#else
static inline void trace_module_remove_evals(struct module *mod) { }
#endif /* CONFIG_TRACE_EVAL_MAP_FILE */

static int trace_module_notify(struct notifier_block *self,
			       unsigned long val, void *data)
{
	struct module *mod = data;

	switch (val) {
	case MODULE_STATE_COMING:
		trace_module_add_evals(mod);
		break;
	case MODULE_STATE_GOING:
		trace_module_remove_evals(mod);
		break;
	}

	return NOTIFY_OK;
}

static struct notifier_block trace_module_nb = {
	.notifier_call = trace_module_notify,
	.priority = 0,
};
#endif /* CONFIG_MODULES */

static __init void tracer_init_tracefs_work_func(struct work_struct *work)
{

	event_trace_init();

	init_tracer_tracefs(&global_trace, NULL);
	ftrace_init_tracefs_toplevel(&global_trace, NULL);

	trace_create_file("tracing_thresh", TRACE_MODE_WRITE, NULL,
			&global_trace, &tracing_thresh_fops);

	trace_create_file("README", TRACE_MODE_READ, NULL,
			NULL, &tracing_readme_fops);

	trace_create_file("saved_cmdlines", TRACE_MODE_READ, NULL,
			NULL, &tracing_saved_cmdlines_fops);

	trace_create_file("saved_cmdlines_size", TRACE_MODE_WRITE, NULL,
			  NULL, &tracing_saved_cmdlines_size_fops);

	trace_create_file("saved_tgids", TRACE_MODE_READ, NULL,
			NULL, &tracing_saved_tgids_fops);

	trace_create_eval_file(NULL);

#ifdef CONFIG_MODULES
	register_module_notifier(&trace_module_nb);
#endif

#ifdef CONFIG_DYNAMIC_FTRACE
	trace_create_file("dyn_ftrace_total_info", TRACE_MODE_READ, NULL,
			NULL, &tracing_dyn_info_fops);
#endif

	create_trace_instances(NULL);

	update_tracer_options(&global_trace);
}

static __init int tracer_init_tracefs(void)
{
	int ret;

	trace_access_lock_init();

	ret = tracing_init_dentry();
	if (ret)
		return 0;

	if (eval_map_wq) {
		INIT_WORK(&tracerfs_init_work, tracer_init_tracefs_work_func);
		queue_work(eval_map_wq, &tracerfs_init_work);
	} else {
		tracer_init_tracefs_work_func(NULL);
	}

	rv_init_interface();

	return 0;
}

fs_initcall(tracer_init_tracefs);

static int trace_die_panic_handler(struct notifier_block *self,
				unsigned long ev, void *unused);

static struct notifier_block trace_panic_notifier = {
	.notifier_call = trace_die_panic_handler,
	.priority = INT_MAX - 1,
};

static struct notifier_block trace_die_notifier = {
	.notifier_call = trace_die_panic_handler,
	.priority = INT_MAX - 1,
};

/*
 * The idea is to execute the following die/panic callback early, in order
 * to avoid showing irrelevant information in the trace (like other panic
 * notifier functions); we are the 2nd to run, after hung_task/rcu_stall
 * warnings get disabled (to prevent potential log flooding).
 */
static int trace_die_panic_handler(struct notifier_block *self,
				unsigned long ev, void *unused)
{
	if (!ftrace_dump_on_oops_enabled())
		return NOTIFY_DONE;

	/* The die notifier requires DIE_OOPS to trigger */
	if (self == &trace_die_notifier && ev != DIE_OOPS)
		return NOTIFY_DONE;

	ftrace_dump(DUMP_PARAM);

	return NOTIFY_DONE;
}

/*
 * printk is set to max of 1024, we really don't need it that big.
 * Nothing should be printing 1000 characters anyway.
 */
#define TRACE_MAX_PRINT		1000

/*
 * Define here KERN_TRACE so that we have one place to modify
 * it if we decide to change what log level the ftrace dump
 * should be at.
 */
#define KERN_TRACE		KERN_EMERG

void
trace_printk_seq(struct trace_seq *s)
{
	/* Probably should print a warning here. */
	if (s->seq.len >= TRACE_MAX_PRINT)
		s->seq.len = TRACE_MAX_PRINT;

	/*
	 * More paranoid code. Although the buffer size is set to
	 * PAGE_SIZE, and TRACE_MAX_PRINT is 1000, this is just
	 * an extra layer of protection.
	 */
	if (WARN_ON_ONCE(s->seq.len >= s->seq.size))
		s->seq.len = s->seq.size - 1;

	/* should be zero ended, but we are paranoid. */
	s->buffer[s->seq.len] = 0;

	printk(KERN_TRACE "%s", s->buffer);

	trace_seq_init(s);
}

static void trace_init_iter(struct trace_iterator *iter, struct trace_array *tr)
{
	iter->tr = tr;
	iter->trace = iter->tr->current_trace;
	iter->cpu_file = RING_BUFFER_ALL_CPUS;
	iter->array_buffer = &tr->array_buffer;

	if (iter->trace && iter->trace->open)
		iter->trace->open(iter);

	/* Annotate start of buffers if we had overruns */
	if (ring_buffer_overruns(iter->array_buffer->buffer))
		iter->iter_flags |= TRACE_FILE_ANNOTATE;

	/* Output in nanoseconds only if we are using a clock in nanoseconds. */
	if (trace_clocks[iter->tr->clock_id].in_ns)
		iter->iter_flags |= TRACE_FILE_TIME_IN_NS;

	/* Can not use kmalloc for iter.temp and iter.fmt */
	iter->temp = static_temp_buf;
	iter->temp_size = STATIC_TEMP_BUF_SIZE;
	iter->fmt = static_fmt_buf;
	iter->fmt_size = STATIC_FMT_BUF_SIZE;
}

void trace_init_global_iter(struct trace_iterator *iter)
{
	trace_init_iter(iter, &global_trace);
}

static void ftrace_dump_one(struct trace_array *tr, enum ftrace_dump_mode dump_mode)
{
	/* use static because iter can be a bit big for the stack */
	static struct trace_iterator iter;
	unsigned int old_userobj;
	unsigned long flags;
	int cnt = 0, cpu;

	/*
	 * Always turn off tracing when we dump.
	 * We don't need to show trace output of what happens
	 * between multiple crashes.
	 *
	 * If the user does a sysrq-z, then they can re-enable
	 * tracing with echo 1 > tracing_on.
	 */
	tracer_tracing_off(tr);

	local_irq_save(flags);

	/* Simulate the iterator */
	trace_init_iter(&iter, tr);

	for_each_tracing_cpu(cpu) {
		atomic_inc(&per_cpu_ptr(iter.array_buffer->data, cpu)->disabled);
	}

	old_userobj = tr->trace_flags & TRACE_ITER_SYM_USEROBJ;

	/* don't look at user memory in panic mode */
	tr->trace_flags &= ~TRACE_ITER_SYM_USEROBJ;

	if (dump_mode == DUMP_ORIG)
		iter.cpu_file = raw_smp_processor_id();
	else
		iter.cpu_file = RING_BUFFER_ALL_CPUS;

	if (tr == &global_trace)
		printk(KERN_TRACE "Dumping ftrace buffer:\n");
	else
		printk(KERN_TRACE "Dumping ftrace instance %s buffer:\n", tr->name);

	/* Did function tracer already get disabled? */
	if (ftrace_is_dead()) {
		printk("# WARNING: FUNCTION TRACING IS CORRUPTED\n");
		printk("#          MAY BE MISSING FUNCTION EVENTS\n");
	}

	/*
	 * We need to stop all tracing on all CPUS to read
	 * the next buffer. This is a bit expensive, but is
	 * not done often. We fill all what we can read,
	 * and then release the locks again.
	 */

	while (!trace_empty(&iter)) {

		if (!cnt)
			printk(KERN_TRACE "---------------------------------\n");

		cnt++;

		trace_iterator_reset(&iter);
		iter.iter_flags |= TRACE_FILE_LAT_FMT;

		if (trace_find_next_entry_inc(&iter) != NULL) {
			int ret;

			ret = print_trace_line(&iter);
			if (ret != TRACE_TYPE_NO_CONSUME)
				trace_consume(&iter);
		}
		touch_nmi_watchdog();

		trace_printk_seq(&iter.seq);
	}

	if (!cnt)
		printk(KERN_TRACE "   (ftrace buffer empty)\n");
	else
		printk(KERN_TRACE "---------------------------------\n");

	tr->trace_flags |= old_userobj;

	for_each_tracing_cpu(cpu) {
		atomic_dec(&per_cpu_ptr(iter.array_buffer->data, cpu)->disabled);
	}
	local_irq_restore(flags);
}

static void ftrace_dump_by_param(void)
{
	bool first_param = true;
	char dump_param[MAX_TRACER_SIZE];
	char *buf, *token, *inst_name;
	struct trace_array *tr;

	strscpy(dump_param, ftrace_dump_on_oops, MAX_TRACER_SIZE);
	buf = dump_param;

	while ((token = strsep(&buf, ",")) != NULL) {
		if (first_param) {
			first_param = false;
			if (!strcmp("0", token))
				continue;
			else if (!strcmp("1", token)) {
				ftrace_dump_one(&global_trace, DUMP_ALL);
				continue;
			}
			else if (!strcmp("2", token) ||
			  !strcmp("orig_cpu", token)) {
				ftrace_dump_one(&global_trace, DUMP_ORIG);
				continue;
			}
		}

		inst_name = strsep(&token, "=");
		tr = trace_array_find(inst_name);
		if (!tr) {
			printk(KERN_TRACE "Instance %s not found\n", inst_name);
			continue;
		}

		if (token && (!strcmp("2", token) ||
			  !strcmp("orig_cpu", token)))
			ftrace_dump_one(tr, DUMP_ORIG);
		else
			ftrace_dump_one(tr, DUMP_ALL);
	}
}

void ftrace_dump(enum ftrace_dump_mode oops_dump_mode)
{
	static atomic_t dump_running;

	/* Only allow one dump user at a time. */
	if (atomic_inc_return(&dump_running) != 1) {
		atomic_dec(&dump_running);
		return;
	}

	switch (oops_dump_mode) {
	case DUMP_ALL:
		ftrace_dump_one(&global_trace, DUMP_ALL);
		break;
	case DUMP_ORIG:
		ftrace_dump_one(&global_trace, DUMP_ORIG);
		break;
	case DUMP_PARAM:
		ftrace_dump_by_param();
		break;
	case DUMP_NONE:
		break;
	default:
		printk(KERN_TRACE "Bad dumping mode, switching to all CPUs dump\n");
		ftrace_dump_one(&global_trace, DUMP_ALL);
	}

	atomic_dec(&dump_running);
}
EXPORT_SYMBOL_GPL(ftrace_dump);

#define WRITE_BUFSIZE  4096

ssize_t trace_parse_run_command(struct file *file, const char __user *buffer,
				size_t count, loff_t *ppos,
				int (*createfn)(const char *))
{
	char *kbuf, *buf, *tmp;
	int ret = 0;
	size_t done = 0;
	size_t size;

	kbuf = kmalloc(WRITE_BUFSIZE, GFP_KERNEL);
	if (!kbuf)
		return -ENOMEM;

	while (done < count) {
		size = count - done;

		if (size >= WRITE_BUFSIZE)
			size = WRITE_BUFSIZE - 1;

		if (copy_from_user(kbuf, buffer + done, size)) {
			ret = -EFAULT;
			goto out;
		}
		kbuf[size] = '\0';
		buf = kbuf;
		do {
			tmp = strchr(buf, '\n');
			if (tmp) {
				*tmp = '\0';
				size = tmp - buf + 1;
			} else {
				size = strlen(buf);
				if (done + size < count) {
					if (buf != kbuf)
						break;
					/* This can accept WRITE_BUFSIZE - 2 ('\n' + '\0') */
					pr_warn("Line length is too long: Should be less than %d\n",
						WRITE_BUFSIZE - 2);
					ret = -EINVAL;
					goto out;
				}
			}
			done += size;

			/* Remove comments */
			tmp = strchr(buf, '#');

			if (tmp)
				*tmp = '\0';

			ret = createfn(buf);
			if (ret)
				goto out;
			buf += size;

		} while (done < count);
	}
	ret = done;

out:
	kfree(kbuf);

	return ret;
}

#ifdef CONFIG_TRACER_MAX_TRACE
__init static bool tr_needs_alloc_snapshot(const char *name)
{
	char *test;
	int len = strlen(name);
	bool ret;

	if (!boot_snapshot_index)
		return false;

	if (strncmp(name, boot_snapshot_info, len) == 0 &&
	    boot_snapshot_info[len] == '\t')
		return true;

	test = kmalloc(strlen(name) + 3, GFP_KERNEL);
	if (!test)
		return false;

	sprintf(test, "\t%s\t", name);
	ret = strstr(boot_snapshot_info, test) == NULL;
	kfree(test);
	return ret;
}

__init static void do_allocate_snapshot(const char *name)
{
	if (!tr_needs_alloc_snapshot(name))
		return;

	/*
	 * When allocate_snapshot is set, the next call to
	 * allocate_trace_buffers() (called by trace_array_get_by_name())
	 * will allocate the snapshot buffer. That will alse clear
	 * this flag.
	 */
	allocate_snapshot = true;
}
#else
static inline void do_allocate_snapshot(const char *name) { }
#endif

__init static void enable_instances(void)
{
	struct trace_array *tr;
	char *curr_str;
	char *name;
	char *str;
	char *tok;

	/* A tab is always appended */
	boot_instance_info[boot_instance_index - 1] = '\0';
	str = boot_instance_info;

	while ((curr_str = strsep(&str, "\t"))) {
		phys_addr_t start = 0;
		phys_addr_t size = 0;
		unsigned long addr = 0;
		bool traceprintk = false;
		bool traceoff = false;
		char *flag_delim;
		char *addr_delim;

		tok = strsep(&curr_str, ",");

		flag_delim = strchr(tok, '^');
		addr_delim = strchr(tok, '@');

		if (addr_delim)
			*addr_delim++ = '\0';

		if (flag_delim)
			*flag_delim++ = '\0';

		name = tok;

		if (flag_delim) {
			char *flag;

			while ((flag = strsep(&flag_delim, "^"))) {
				if (strcmp(flag, "traceoff") == 0) {
					traceoff = true;
				} else if ((strcmp(flag, "printk") == 0) ||
					   (strcmp(flag, "traceprintk") == 0) ||
					   (strcmp(flag, "trace_printk") == 0)) {
					traceprintk = true;
				} else {
					pr_info("Tracing: Invalid instance flag '%s' for %s\n",
						flag, name);
				}
			}
		}

		tok = addr_delim;
		if (tok && isdigit(*tok)) {
			start = memparse(tok, &tok);
			if (!start) {
				pr_warn("Tracing: Invalid boot instance address for %s\n",
					name);
				continue;
			}
			if (*tok != ':') {
				pr_warn("Tracing: No size specified for instance %s\n", name);
				continue;
			}
			tok++;
			size = memparse(tok, &tok);
			if (!size) {
				pr_warn("Tracing: Invalid boot instance size for %s\n",
					name);
				continue;
			}
		} else if (tok) {
			if (!reserve_mem_find_by_name(tok, &start, &size)) {
				start = 0;
				pr_warn("Failed to map boot instance %s to %s\n", name, tok);
				continue;
			}
		}

		if (start) {
			addr = map_pages(start, size);
			if (addr) {
				pr_info("Tracing: mapped boot instance %s at physical memory %pa of size 0x%lx\n",
					name, &start, (unsigned long)size);
			} else {
				pr_warn("Tracing: Failed to map boot instance %s\n", name);
				continue;
			}
		} else {
			/* Only non mapped buffers have snapshot buffers */
			if (IS_ENABLED(CONFIG_TRACER_MAX_TRACE))
				do_allocate_snapshot(name);
		}

		tr = trace_array_create_systems(name, NULL, addr, size);
		if (IS_ERR(tr)) {
			pr_warn("Tracing: Failed to create instance buffer %s\n", curr_str);
			continue;
		}

		if (traceoff)
			tracer_tracing_off(tr);

		if (traceprintk)
			update_printk_trace(tr);

		/*
		 * If start is set, then this is a mapped buffer, and
		 * cannot be deleted by user space, so keep the reference
		 * to it.
		 */
		if (start) {
			tr->flags |= TRACE_ARRAY_FL_BOOT;
			tr->ref++;
		}

		while ((tok = strsep(&curr_str, ","))) {
			early_enable_events(tr, tok, true);
		}
	}
}

__init static int tracer_alloc_buffers(void)
{
	int ring_buf_size;
	int ret = -ENOMEM;


	if (security_locked_down(LOCKDOWN_TRACEFS)) {
		pr_warn("Tracing disabled due to lockdown\n");
		return -EPERM;
	}

	/*
	 * Make sure we don't accidentally add more trace options
	 * than we have bits for.
	 */
	BUILD_BUG_ON(TRACE_ITER_LAST_BIT > TRACE_FLAGS_MAX_SIZE);

	if (!alloc_cpumask_var(&tracing_buffer_mask, GFP_KERNEL))
		goto out;

	if (!alloc_cpumask_var(&global_trace.tracing_cpumask, GFP_KERNEL))
		goto out_free_buffer_mask;

	/* Only allocate trace_printk buffers if a trace_printk exists */
	if (&__stop___trace_bprintk_fmt != &__start___trace_bprintk_fmt)
		/* Must be called before global_trace.buffer is allocated */
		trace_printk_init_buffers();

	/* To save memory, keep the ring buffer size to its minimum */
	if (global_trace.ring_buffer_expanded)
		ring_buf_size = trace_buf_size;
	else
		ring_buf_size = 1;

	cpumask_copy(tracing_buffer_mask, cpu_possible_mask);
	cpumask_copy(global_trace.tracing_cpumask, cpu_all_mask);

	raw_spin_lock_init(&global_trace.start_lock);

	/*
	 * The prepare callbacks allocates some memory for the ring buffer. We
	 * don't free the buffer if the CPU goes down. If we were to free
	 * the buffer, then the user would lose any trace that was in the
	 * buffer. The memory will be removed once the "instance" is removed.
	 */
	ret = cpuhp_setup_state_multi(CPUHP_TRACE_RB_PREPARE,
				      "trace/RB:prepare", trace_rb_cpu_prepare,
				      NULL);
	if (ret < 0)
		goto out_free_cpumask;
	/* Used for event triggers */
	ret = -ENOMEM;
	temp_buffer = ring_buffer_alloc(PAGE_SIZE, RB_FL_OVERWRITE);
	if (!temp_buffer)
		goto out_rm_hp_state;

	if (trace_create_savedcmd() < 0)
		goto out_free_temp_buffer;

	if (!zalloc_cpumask_var(&global_trace.pipe_cpumask, GFP_KERNEL))
		goto out_free_savedcmd;

	/* TODO: make the number of buffers hot pluggable with CPUS */
	if (allocate_trace_buffers(&global_trace, ring_buf_size) < 0) {
		MEM_FAIL(1, "tracer: failed to allocate ring buffer!\n");
		goto out_free_pipe_cpumask;
	}
	if (global_trace.buffer_disabled)
		tracing_off();

	if (trace_boot_clock) {
		ret = tracing_set_clock(&global_trace, trace_boot_clock);
		if (ret < 0)
			pr_warn("Trace clock %s not defined, going back to default\n",
				trace_boot_clock);
	}

	/*
	 * register_tracer() might reference current_trace, so it
	 * needs to be set before we register anything. This is
	 * just a bootstrap of current_trace anyway.
	 */
	global_trace.current_trace = &nop_trace;

	global_trace.max_lock = (arch_spinlock_t)__ARCH_SPIN_LOCK_UNLOCKED;
#ifdef CONFIG_TRACER_MAX_TRACE
	spin_lock_init(&global_trace.snapshot_trigger_lock);
#endif
	ftrace_init_global_array_ops(&global_trace);

	init_trace_flags_index(&global_trace);

	register_tracer(&nop_trace);

	/* Function tracing may start here (via kernel command line) */
	init_function_trace();

	/* All seems OK, enable tracing */
	tracing_disabled = 0;

	atomic_notifier_chain_register(&panic_notifier_list,
				       &trace_panic_notifier);

	register_die_notifier(&trace_die_notifier);

	global_trace.flags = TRACE_ARRAY_FL_GLOBAL;

	INIT_LIST_HEAD(&global_trace.systems);
	INIT_LIST_HEAD(&global_trace.events);
	INIT_LIST_HEAD(&global_trace.hist_vars);
	INIT_LIST_HEAD(&global_trace.err_log);
	list_add(&global_trace.list, &ftrace_trace_arrays);

	apply_trace_boot_options();

	register_snapshot_cmd();

	return 0;

out_free_pipe_cpumask:
	free_cpumask_var(global_trace.pipe_cpumask);
out_free_savedcmd:
	trace_free_saved_cmdlines_buffer();
out_free_temp_buffer:
	ring_buffer_free(temp_buffer);
out_rm_hp_state:
	cpuhp_remove_multi_state(CPUHP_TRACE_RB_PREPARE);
out_free_cpumask:
	free_cpumask_var(global_trace.tracing_cpumask);
out_free_buffer_mask:
	free_cpumask_var(tracing_buffer_mask);
out:
	return ret;
}

void __init ftrace_boot_snapshot(void)
{
#ifdef CONFIG_TRACER_MAX_TRACE
	struct trace_array *tr;

	if (!snapshot_at_boot)
		return;

	list_for_each_entry(tr, &ftrace_trace_arrays, list) {
		if (!tr->allocated_snapshot)
			continue;

		tracing_snapshot_instance(tr);
		trace_array_puts(tr, "** Boot snapshot taken **\n");
	}
#endif
}

void __init early_trace_init(void)
{
	if (tracepoint_printk) {
		tracepoint_print_iter =
			kzalloc(sizeof(*tracepoint_print_iter), GFP_KERNEL);
		if (MEM_FAIL(!tracepoint_print_iter,
			     "Failed to allocate trace iterator\n"))
			tracepoint_printk = 0;
		else
			static_key_enable(&tracepoint_printk_key.key);
	}
	tracer_alloc_buffers();

	init_events();
}

void __init trace_init(void)
{
	trace_event_init();

	if (boot_instance_index)
		enable_instances();
}

__init static void clear_boot_tracer(void)
{
	/*
	 * The default tracer at boot buffer is an init section.
	 * This function is called in lateinit. If we did not
	 * find the boot tracer, then clear it out, to prevent
	 * later registration from accessing the buffer that is
	 * about to be freed.
	 */
	if (!default_bootup_tracer)
		return;

	printk(KERN_INFO "ftrace bootup tracer '%s' not registered.\n",
	       default_bootup_tracer);
	default_bootup_tracer = NULL;
}

#ifdef CONFIG_HAVE_UNSTABLE_SCHED_CLOCK
__init static void tracing_set_default_clock(void)
{
	/* sched_clock_stable() is determined in late_initcall */
	if (!trace_boot_clock && !sched_clock_stable()) {
		if (security_locked_down(LOCKDOWN_TRACEFS)) {
			pr_warn("Can not set tracing clock due to lockdown\n");
			return;
		}

		printk(KERN_WARNING
		       "Unstable clock detected, switching default tracing clock to \"global\"\n"
		       "If you want to keep using the local clock, then add:\n"
		       "  \"trace_clock=local\"\n"
		       "on the kernel command line\n");
		tracing_set_clock(&global_trace, "global");
	}
}
#else
static inline void tracing_set_default_clock(void) { }
#endif

__init static int late_trace_init(void)
{
	if (tracepoint_printk && tracepoint_printk_stop_on_boot) {
		static_key_disable(&tracepoint_printk_key.key);
		tracepoint_printk = 0;
	}

	tracing_set_default_clock();
	clear_boot_tracer();
	return 0;
}

late_initcall_sync(late_trace_init);<|MERGE_RESOLUTION|>--- conflicted
+++ resolved
@@ -39,7 +39,6 @@
 #include <linux/ctype.h>
 #include <linux/init.h>
 #include <linux/panic_notifier.h>
-#include <linux/kmemleak.h>
 #include <linux/poll.h>
 #include <linux/nmi.h>
 #include <linux/fs.h>
@@ -2071,25 +2070,18 @@
 
 static int wait_on_pipe(struct trace_iterator *iter, int full)
 {
-<<<<<<< HEAD
-=======
 	struct pipe_wait pwait;
->>>>>>> a6ad5510
 	int ret;
 
 	/* Iterators are static, they should be filled or empty */
 	if (trace_buffer_iter(iter, iter->cpu_file))
 		return 0;
 
-<<<<<<< HEAD
-	ret = ring_buffer_wait(iter->array_buffer->buffer, iter->cpu_file, full);
-=======
 	pwait.wait_index = atomic_read_acquire(&iter->wait_index);
 	pwait.iter = iter;
 
 	ret = ring_buffer_wait(iter->array_buffer->buffer, iter->cpu_file, full,
 			       wait_pipe_cond, &pwait);
->>>>>>> a6ad5510
 
 #ifdef CONFIG_TRACER_MAX_TRACE
 	/*
@@ -2440,99 +2432,6 @@
 	mutex_unlock(&trace_types_lock);
 }
 
-<<<<<<< HEAD
-/*
- * The tgid_map array maps from pid to tgid; i.e. the value stored at index i
- * is the tgid last observed corresponding to pid=i.
- */
-static int *tgid_map;
-
-/* The maximum valid index into tgid_map. */
-static size_t tgid_map_max;
-
-#define SAVED_CMDLINES_DEFAULT 128
-#define NO_CMDLINE_MAP UINT_MAX
-/*
- * Preemption must be disabled before acquiring trace_cmdline_lock.
- * The various trace_arrays' max_lock must be acquired in a context
- * where interrupt is disabled.
- */
-static arch_spinlock_t trace_cmdline_lock = __ARCH_SPIN_LOCK_UNLOCKED;
-struct saved_cmdlines_buffer {
-	unsigned map_pid_to_cmdline[PID_MAX_DEFAULT+1];
-	unsigned *map_cmdline_to_pid;
-	unsigned cmdline_num;
-	int cmdline_idx;
-	char saved_cmdlines[];
-};
-static struct saved_cmdlines_buffer *savedcmd;
-
-/* Holds the size of a cmdline and pid element */
-#define SAVED_CMDLINE_MAP_ELEMENT_SIZE(s)			\
-	(TASK_COMM_LEN + sizeof((s)->map_cmdline_to_pid[0]))
-
-static inline char *get_saved_cmdlines(int idx)
-{
-	return &savedcmd->saved_cmdlines[idx * TASK_COMM_LEN];
-}
-
-static inline void set_cmdline(int idx, const char *cmdline)
-{
-	strncpy(get_saved_cmdlines(idx), cmdline, TASK_COMM_LEN);
-}
-
-static void free_saved_cmdlines_buffer(struct saved_cmdlines_buffer *s)
-{
-	int order = get_order(sizeof(*s) + s->cmdline_num * TASK_COMM_LEN);
-
-	kmemleak_free(s);
-	free_pages((unsigned long)s, order);
-}
-
-static struct saved_cmdlines_buffer *allocate_cmdlines_buffer(unsigned int val)
-{
-	struct saved_cmdlines_buffer *s;
-	struct page *page;
-	int orig_size, size;
-	int order;
-
-	/* Figure out how much is needed to hold the given number of cmdlines */
-	orig_size = sizeof(*s) + val * SAVED_CMDLINE_MAP_ELEMENT_SIZE(s);
-	order = get_order(orig_size);
-	size = 1 << (order + PAGE_SHIFT);
-	page = alloc_pages(GFP_KERNEL, order);
-	if (!page)
-		return NULL;
-
-	s = page_address(page);
-	kmemleak_alloc(s, size, 1, GFP_KERNEL);
-	memset(s, 0, sizeof(*s));
-
-	/* Round up to actual allocation */
-	val = (size - sizeof(*s)) / SAVED_CMDLINE_MAP_ELEMENT_SIZE(s);
-	s->cmdline_num = val;
-
-	/* Place map_cmdline_to_pid array right after saved_cmdlines */
-	s->map_cmdline_to_pid = (unsigned *)&s->saved_cmdlines[val * TASK_COMM_LEN];
-
-	s->cmdline_idx = 0;
-	memset(&s->map_pid_to_cmdline, NO_CMDLINE_MAP,
-	       sizeof(s->map_pid_to_cmdline));
-	memset(s->map_cmdline_to_pid, NO_CMDLINE_MAP,
-	       val * sizeof(*s->map_cmdline_to_pid));
-
-	return s;
-}
-
-static int trace_create_savedcmd(void)
-{
-	savedcmd = allocate_cmdlines_buffer(SAVED_CMDLINES_DEFAULT);
-
-	return savedcmd ? 0 : -ENOMEM;
-}
-
-=======
->>>>>>> a6ad5510
 int is_tracing_stopped(void)
 {
 	return global_trace.stop_count;
@@ -3837,17 +3736,10 @@
 	list_for_each_entry(field, head, link) {
 		const char *str;
 		bool good;
-<<<<<<< HEAD
 
 		if (!field->needs_test)
 			continue;
 
-=======
-
-		if (!field->needs_test)
-			continue;
-
->>>>>>> a6ad5510
 		str = *(const char **)(ptr + field->offset);
 
 		good = trace_safe_str(iter, str);
@@ -5835,218 +5727,6 @@
 
 static void *eval_map_next(struct seq_file *m, void *v, loff_t *pos)
 {
-<<<<<<< HEAD
-	int pid = *pos;
-
-	return trace_find_tgid_ptr(pid);
-}
-
-static void saved_tgids_stop(struct seq_file *m, void *v)
-{
-}
-
-static int saved_tgids_show(struct seq_file *m, void *v)
-{
-	int *entry = (int *)v;
-	int pid = entry - tgid_map;
-	int tgid = *entry;
-
-	if (tgid == 0)
-		return SEQ_SKIP;
-
-	seq_printf(m, "%d %d\n", pid, tgid);
-	return 0;
-}
-
-static const struct seq_operations tracing_saved_tgids_seq_ops = {
-	.start		= saved_tgids_start,
-	.stop		= saved_tgids_stop,
-	.next		= saved_tgids_next,
-	.show		= saved_tgids_show,
-};
-
-static int tracing_saved_tgids_open(struct inode *inode, struct file *filp)
-{
-	int ret;
-
-	ret = tracing_check_open_get_tr(NULL);
-	if (ret)
-		return ret;
-
-	return seq_open(filp, &tracing_saved_tgids_seq_ops);
-}
-
-
-static const struct file_operations tracing_saved_tgids_fops = {
-	.open		= tracing_saved_tgids_open,
-	.read		= seq_read,
-	.llseek		= seq_lseek,
-	.release	= seq_release,
-};
-
-static void *saved_cmdlines_next(struct seq_file *m, void *v, loff_t *pos)
-{
-	unsigned int *ptr = v;
-
-	if (*pos || m->count)
-		ptr++;
-
-	(*pos)++;
-
-	for (; ptr < &savedcmd->map_cmdline_to_pid[savedcmd->cmdline_num];
-	     ptr++) {
-		if (*ptr == -1 || *ptr == NO_CMDLINE_MAP)
-			continue;
-
-		return ptr;
-	}
-
-	return NULL;
-}
-
-static void *saved_cmdlines_start(struct seq_file *m, loff_t *pos)
-{
-	void *v;
-	loff_t l = 0;
-
-	preempt_disable();
-	arch_spin_lock(&trace_cmdline_lock);
-
-	v = &savedcmd->map_cmdline_to_pid[0];
-	while (l <= *pos) {
-		v = saved_cmdlines_next(m, v, &l);
-		if (!v)
-			return NULL;
-	}
-
-	return v;
-}
-
-static void saved_cmdlines_stop(struct seq_file *m, void *v)
-{
-	arch_spin_unlock(&trace_cmdline_lock);
-	preempt_enable();
-}
-
-static int saved_cmdlines_show(struct seq_file *m, void *v)
-{
-	char buf[TASK_COMM_LEN];
-	unsigned int *pid = v;
-
-	__trace_find_cmdline(*pid, buf);
-	seq_printf(m, "%d %s\n", *pid, buf);
-	return 0;
-}
-
-static const struct seq_operations tracing_saved_cmdlines_seq_ops = {
-	.start		= saved_cmdlines_start,
-	.next		= saved_cmdlines_next,
-	.stop		= saved_cmdlines_stop,
-	.show		= saved_cmdlines_show,
-};
-
-static int tracing_saved_cmdlines_open(struct inode *inode, struct file *filp)
-{
-	int ret;
-
-	ret = tracing_check_open_get_tr(NULL);
-	if (ret)
-		return ret;
-
-	return seq_open(filp, &tracing_saved_cmdlines_seq_ops);
-}
-
-static const struct file_operations tracing_saved_cmdlines_fops = {
-	.open		= tracing_saved_cmdlines_open,
-	.read		= seq_read,
-	.llseek		= seq_lseek,
-	.release	= seq_release,
-};
-
-static ssize_t
-tracing_saved_cmdlines_size_read(struct file *filp, char __user *ubuf,
-				 size_t cnt, loff_t *ppos)
-{
-	char buf[64];
-	int r;
-
-	preempt_disable();
-	arch_spin_lock(&trace_cmdline_lock);
-	r = scnprintf(buf, sizeof(buf), "%u\n", savedcmd->cmdline_num);
-	arch_spin_unlock(&trace_cmdline_lock);
-	preempt_enable();
-
-	return simple_read_from_buffer(ubuf, cnt, ppos, buf, r);
-}
-
-static int tracing_resize_saved_cmdlines(unsigned int val)
-{
-	struct saved_cmdlines_buffer *s, *savedcmd_temp;
-
-	s = allocate_cmdlines_buffer(val);
-	if (!s)
-		return -ENOMEM;
-
-	preempt_disable();
-	arch_spin_lock(&trace_cmdline_lock);
-	savedcmd_temp = savedcmd;
-	savedcmd = s;
-	arch_spin_unlock(&trace_cmdline_lock);
-	preempt_enable();
-	free_saved_cmdlines_buffer(savedcmd_temp);
-
-	return 0;
-}
-
-static ssize_t
-tracing_saved_cmdlines_size_write(struct file *filp, const char __user *ubuf,
-				  size_t cnt, loff_t *ppos)
-{
-	unsigned long val;
-	int ret;
-
-	ret = kstrtoul_from_user(ubuf, cnt, 10, &val);
-	if (ret)
-		return ret;
-
-	/* must have at least 1 entry or less than PID_MAX_DEFAULT */
-	if (!val || val > PID_MAX_DEFAULT)
-		return -EINVAL;
-
-	ret = tracing_resize_saved_cmdlines((unsigned int)val);
-	if (ret < 0)
-		return ret;
-
-	*ppos += cnt;
-
-	return cnt;
-}
-
-static const struct file_operations tracing_saved_cmdlines_size_fops = {
-	.open		= tracing_open_generic,
-	.read		= tracing_saved_cmdlines_size_read,
-	.write		= tracing_saved_cmdlines_size_write,
-};
-
-#ifdef CONFIG_TRACE_EVAL_MAP_FILE
-static union trace_eval_map_item *
-update_eval_map(union trace_eval_map_item *ptr)
-{
-	if (!ptr->map.eval_string) {
-		if (ptr->tail.next) {
-			ptr = ptr->tail.next;
-			/* Set ptr to the next real item (skip head) */
-			ptr++;
-		} else
-			return NULL;
-	}
-	return ptr;
-}
-
-static void *eval_map_next(struct seq_file *m, void *v, loff_t *pos)
-{
-=======
->>>>>>> a6ad5510
 	union trace_eval_map_item *ptr = v;
 
 	/*
@@ -8382,15 +8062,9 @@
 	struct ftrace_buffer_info *info = file->private_data;
 	struct trace_iterator *iter = &info->iter;
 
-<<<<<<< HEAD
-	iter->wait_index++;
-	/* Make sure the waiters see the new wait_index */
-	smp_wmb();
-=======
 	iter->closed = true;
 	/* Make sure the waiters see the new wait_index */
 	(void)atomic_fetch_inc_release(&iter->wait_index);
->>>>>>> a6ad5510
 
 	ring_buffer_wake_waiters(iter->array_buffer->buffer, iter->cpu_file);
 
@@ -8575,11 +8249,6 @@
 		if ((file->f_flags & O_NONBLOCK) || (flags & SPLICE_F_NONBLOCK))
 			goto out;
 
-<<<<<<< HEAD
-		wait_index = READ_ONCE(iter->wait_index);
-
-=======
->>>>>>> a6ad5510
 		ret = wait_on_pipe(iter, iter->snapshot ? 0 : iter->tr->buffer_percent);
 		if (ret)
 			goto out;
