--- conflicted
+++ resolved
@@ -52,7 +52,7 @@
 #include <linux/sort.h>
 #include <linux/io.h> /* vmap_page_range() */
 
-#include <asm/setup.h> /* COMMAND_LINE_SIZE and kaslr_offset() */
+#include <asm/setup.h> /* COMMAND_LINE_SIZE */
 
 #include "trace.h"
 #include "trace_output.h"
@@ -6100,15 +6100,12 @@
 
 static void update_last_data(struct trace_array *tr)
 {
-<<<<<<< HEAD
-=======
 	struct trace_module_delta *module_delta;
 	struct trace_scratch *tscratch;
 
 	if (!(tr->flags & TRACE_ARRAY_FL_BOOT))
 		return;
 
->>>>>>> fc85704c
 	if (!(tr->flags & TRACE_ARRAY_FL_LAST_BOOT))
 		return;
 
@@ -6138,9 +6135,6 @@
 	/* Using current data now */
 	tr->text_delta = 0;
 
-<<<<<<< HEAD
-	tr->flags &= ~TRACE_ARRAY_FL_LAST_BOOT;
-=======
 	if (!tr->scratch)
 		return;
 
@@ -6151,7 +6145,6 @@
 
 	/* Set the persistent ring buffer meta data to this address */
 	tscratch->text_addr = (unsigned long)_text;
->>>>>>> fc85704c
 }
 
 /**
@@ -7043,23 +7036,9 @@
 	struct seq_file *m;
 	int ret;
 
-<<<<<<< HEAD
-	/*
-	 * Do not leak KASLR address. This only shows the KASLR address of
-	 * the last boot. When the ring buffer is started, the LAST_BOOT
-	 * flag gets cleared, and this should only report "current".
-	 * Otherwise it shows the KASLR address from the previous boot which
-	 * should not be the same as the current boot.
-	 */
-	if (tr->flags & TRACE_ARRAY_FL_LAST_BOOT)
-		seq_buf_printf(&seq, "%lx\t[kernel]\n", tr->kaslr_addr);
-	else
-		seq_buf_puts(&seq, "# Current\n");
-=======
 	ret = tracing_check_open_get_tr(tr);
 	if (ret)
 		return ret;
->>>>>>> fc85704c
 
 	ret = seq_open(file, &last_boot_seq_ops);
 	if (ret) {
@@ -9565,13 +9544,6 @@
 		tscratch = ring_buffer_meta_scratch(buf->buffer, &scratch_size);
 		setup_trace_scratch(tr, tscratch, scratch_size);
 
-<<<<<<< HEAD
-#ifdef CONFIG_RANDOMIZE_BASE
-		if (ring_buffer_last_boot_delta(buf->buffer, &tr->kaslr_addr))
-			tr->text_delta = kaslr_offset() - tr->kaslr_addr;
-#endif
-=======
->>>>>>> fc85704c
 		/*
 		 * This is basically the same as a mapped buffer,
 		 * with the same restrictions.
@@ -10833,14 +10805,10 @@
 				continue;
 			}
 
-<<<<<<< HEAD
-			addr = map_pages(start, size);
-=======
 			if (memmap_area)
 				addr = map_pages(start, size);
 			else
 				addr = (unsigned long)phys_to_virt(start);
->>>>>>> fc85704c
 			if (addr) {
 				pr_info("Tracing: mapped boot instance %s at physical memory %pa of size 0x%lx\n",
 					name, &start, (unsigned long)size);
@@ -10869,13 +10837,8 @@
 		/*
 		 * memmap'd buffers can not be freed.
 		 */
-<<<<<<< HEAD
-		if (start) {
-			tr->flags |= TRACE_ARRAY_FL_BOOT | TRACE_ARRAY_FL_LAST_BOOT;
-=======
 		if (memmap_area) {
 			tr->flags |= TRACE_ARRAY_FL_MEMMAP;
->>>>>>> fc85704c
 			tr->ref++;
 		}
 
