// SPDX-License-Identifier: GPL-2.0
/*
 * Kprobes-based tracing events
 *
 * Created by Masami Hiramatsu <mhiramat@redhat.com>
 *
 */
#define pr_fmt(fmt)	"trace_kprobe: " fmt

#include <linux/bpf-cgroup.h>
#include <linux/security.h>
#include <linux/module.h>
#include <linux/uaccess.h>
#include <linux/rculist.h>
#include <linux/error-injection.h>

#include <asm/setup.h>  /* for COMMAND_LINE_SIZE */

#include "trace_dynevent.h"
#include "trace_kprobe_selftest.h"
#include "trace_probe.h"
#include "trace_probe_tmpl.h"
#include "trace_probe_kernel.h"

#define KPROBE_EVENT_SYSTEM "kprobes"
#define KRETPROBE_MAXACTIVE_MAX 4096

/* Kprobe early definition from command line */
static char kprobe_boot_events_buf[COMMAND_LINE_SIZE] __initdata;

static int __init set_kprobe_boot_events(char *str)
{
	strscpy(kprobe_boot_events_buf, str, COMMAND_LINE_SIZE);
	disable_tracing_selftest("running kprobe events");

	return 1;
}
__setup("kprobe_event=", set_kprobe_boot_events);

static int trace_kprobe_create(const char *raw_command);
static int trace_kprobe_show(struct seq_file *m, struct dyn_event *ev);
static int trace_kprobe_release(struct dyn_event *ev);
static bool trace_kprobe_is_busy(struct dyn_event *ev);
static bool trace_kprobe_match(const char *system, const char *event,
			int argc, const char **argv, struct dyn_event *ev);

static struct dyn_event_operations trace_kprobe_ops = {
	.create = trace_kprobe_create,
	.show = trace_kprobe_show,
	.is_busy = trace_kprobe_is_busy,
	.free = trace_kprobe_release,
	.match = trace_kprobe_match,
};

/*
 * Kprobe event core functions
 */
struct trace_kprobe {
	struct dyn_event	devent;
	struct kretprobe	rp;	/* Use rp.kp for kprobe use */
	unsigned long __percpu *nhit;
	const char		*symbol;	/* symbol name */
	struct trace_probe	tp;
};

static bool is_trace_kprobe(struct dyn_event *ev)
{
	return ev->ops == &trace_kprobe_ops;
}

static struct trace_kprobe *to_trace_kprobe(struct dyn_event *ev)
{
	return container_of(ev, struct trace_kprobe, devent);
}

/**
 * for_each_trace_kprobe - iterate over the trace_kprobe list
 * @pos:	the struct trace_kprobe * for each entry
 * @dpos:	the struct dyn_event * to use as a loop cursor
 */
#define for_each_trace_kprobe(pos, dpos)	\
	for_each_dyn_event(dpos)		\
		if (is_trace_kprobe(dpos) && (pos = to_trace_kprobe(dpos)))

static nokprobe_inline bool trace_kprobe_is_return(struct trace_kprobe *tk)
{
	return tk->rp.handler != NULL;
}

static nokprobe_inline const char *trace_kprobe_symbol(struct trace_kprobe *tk)
{
	return tk->symbol ? tk->symbol : "unknown";
}

static nokprobe_inline unsigned long trace_kprobe_offset(struct trace_kprobe *tk)
{
	return tk->rp.kp.offset;
}

static nokprobe_inline bool trace_kprobe_has_gone(struct trace_kprobe *tk)
{
	return kprobe_gone(&tk->rp.kp);
}

static nokprobe_inline bool trace_kprobe_within_module(struct trace_kprobe *tk,
						 struct module *mod)
{
	int len = strlen(module_name(mod));
	const char *name = trace_kprobe_symbol(tk);

	return strncmp(module_name(mod), name, len) == 0 && name[len] == ':';
}

#ifdef CONFIG_MODULES
static nokprobe_inline bool trace_kprobe_module_exist(struct trace_kprobe *tk)
{
	char *p;
	bool ret;

	if (!tk->symbol)
		return false;
	p = strchr(tk->symbol, ':');
	if (!p)
		return true;
	*p = '\0';
	rcu_read_lock_sched();
	ret = !!find_module(tk->symbol);
	rcu_read_unlock_sched();
	*p = ':';

	return ret;
}
#else
static inline bool trace_kprobe_module_exist(struct trace_kprobe *tk)
{
	return false;
}
#endif

static bool trace_kprobe_is_busy(struct dyn_event *ev)
{
	struct trace_kprobe *tk = to_trace_kprobe(ev);

	return trace_probe_is_enabled(&tk->tp);
}

static bool trace_kprobe_match_command_head(struct trace_kprobe *tk,
					    int argc, const char **argv)
{
	char buf[MAX_ARGSTR_LEN + 1];

	if (!argc)
		return true;

	if (!tk->symbol)
		snprintf(buf, sizeof(buf), "0x%p", tk->rp.kp.addr);
	else if (tk->rp.kp.offset)
		snprintf(buf, sizeof(buf), "%s+%u",
			 trace_kprobe_symbol(tk), tk->rp.kp.offset);
	else
		snprintf(buf, sizeof(buf), "%s", trace_kprobe_symbol(tk));
	if (strcmp(buf, argv[0]))
		return false;
	argc--; argv++;

	return trace_probe_match_command_args(&tk->tp, argc, argv);
}

static bool trace_kprobe_match(const char *system, const char *event,
			int argc, const char **argv, struct dyn_event *ev)
{
	struct trace_kprobe *tk = to_trace_kprobe(ev);

	return (event[0] == '\0' ||
		strcmp(trace_probe_name(&tk->tp), event) == 0) &&
	    (!system || strcmp(trace_probe_group_name(&tk->tp), system) == 0) &&
	    trace_kprobe_match_command_head(tk, argc, argv);
}

static nokprobe_inline unsigned long trace_kprobe_nhit(struct trace_kprobe *tk)
{
	unsigned long nhit = 0;
	int cpu;

	for_each_possible_cpu(cpu)
		nhit += *per_cpu_ptr(tk->nhit, cpu);

	return nhit;
}

static nokprobe_inline bool trace_kprobe_is_registered(struct trace_kprobe *tk)
{
	return !(list_empty(&tk->rp.kp.list) &&
		 hlist_unhashed(&tk->rp.kp.hlist));
}

/* Return 0 if it fails to find the symbol address */
static nokprobe_inline
unsigned long trace_kprobe_address(struct trace_kprobe *tk)
{
	unsigned long addr;

	if (tk->symbol) {
		addr = (unsigned long)
			kallsyms_lookup_name(trace_kprobe_symbol(tk));
		if (addr)
			addr += tk->rp.kp.offset;
	} else {
		addr = (unsigned long)tk->rp.kp.addr;
	}
	return addr;
}

static nokprobe_inline struct trace_kprobe *
trace_kprobe_primary_from_call(struct trace_event_call *call)
{
	struct trace_probe *tp;

	tp = trace_probe_primary_from_call(call);
	if (WARN_ON_ONCE(!tp))
		return NULL;

	return container_of(tp, struct trace_kprobe, tp);
}

bool trace_kprobe_on_func_entry(struct trace_event_call *call)
{
	struct trace_kprobe *tk = trace_kprobe_primary_from_call(call);

	return tk ? (kprobe_on_func_entry(tk->rp.kp.addr,
			tk->rp.kp.addr ? NULL : tk->rp.kp.symbol_name,
			tk->rp.kp.addr ? 0 : tk->rp.kp.offset) == 0) : false;
}

bool trace_kprobe_error_injectable(struct trace_event_call *call)
{
	struct trace_kprobe *tk = trace_kprobe_primary_from_call(call);

	return tk ? within_error_injection_list(trace_kprobe_address(tk)) :
	       false;
}

static int register_kprobe_event(struct trace_kprobe *tk);
static int unregister_kprobe_event(struct trace_kprobe *tk);

static int kprobe_dispatcher(struct kprobe *kp, struct pt_regs *regs);
static int kretprobe_dispatcher(struct kretprobe_instance *ri,
				struct pt_regs *regs);

static void free_trace_kprobe(struct trace_kprobe *tk)
{
	if (tk) {
		trace_probe_cleanup(&tk->tp);
		kfree(tk->symbol);
		free_percpu(tk->nhit);
		kfree(tk);
	}
}

/*
 * Allocate new trace_probe and initialize it (including kprobes).
 */
static struct trace_kprobe *alloc_trace_kprobe(const char *group,
					     const char *event,
					     void *addr,
					     const char *symbol,
					     unsigned long offs,
					     int maxactive,
					     int nargs, bool is_return)
{
	struct trace_kprobe *tk;
	int ret = -ENOMEM;

	tk = kzalloc(struct_size(tk, tp.args, nargs), GFP_KERNEL);
	if (!tk)
		return ERR_PTR(ret);

	tk->nhit = alloc_percpu(unsigned long);
	if (!tk->nhit)
		goto error;

	if (symbol) {
		tk->symbol = kstrdup(symbol, GFP_KERNEL);
		if (!tk->symbol)
			goto error;
		tk->rp.kp.symbol_name = tk->symbol;
		tk->rp.kp.offset = offs;
	} else
		tk->rp.kp.addr = addr;

	if (is_return)
		tk->rp.handler = kretprobe_dispatcher;
	else
		tk->rp.kp.pre_handler = kprobe_dispatcher;

	tk->rp.maxactive = maxactive;
	INIT_HLIST_NODE(&tk->rp.kp.hlist);
	INIT_LIST_HEAD(&tk->rp.kp.list);

	ret = trace_probe_init(&tk->tp, event, group, false, nargs);
	if (ret < 0)
		goto error;

	dyn_event_init(&tk->devent, &trace_kprobe_ops);
	return tk;
error:
	free_trace_kprobe(tk);
	return ERR_PTR(ret);
}

static struct trace_kprobe *find_trace_kprobe(const char *event,
					      const char *group)
{
	struct dyn_event *pos;
	struct trace_kprobe *tk;

	for_each_trace_kprobe(tk, pos)
		if (strcmp(trace_probe_name(&tk->tp), event) == 0 &&
		    strcmp(trace_probe_group_name(&tk->tp), group) == 0)
			return tk;
	return NULL;
}

static inline int __enable_trace_kprobe(struct trace_kprobe *tk)
{
	int ret = 0;

	if (trace_kprobe_is_registered(tk) && !trace_kprobe_has_gone(tk)) {
		if (trace_kprobe_is_return(tk))
			ret = enable_kretprobe(&tk->rp);
		else
			ret = enable_kprobe(&tk->rp.kp);
	}

	return ret;
}

static void __disable_trace_kprobe(struct trace_probe *tp)
{
	struct trace_kprobe *tk;

	list_for_each_entry(tk, trace_probe_probe_list(tp), tp.list) {
		if (!trace_kprobe_is_registered(tk))
			continue;
		if (trace_kprobe_is_return(tk))
			disable_kretprobe(&tk->rp);
		else
			disable_kprobe(&tk->rp.kp);
	}
}

/*
 * Enable trace_probe
 * if the file is NULL, enable "perf" handler, or enable "trace" handler.
 */
static int enable_trace_kprobe(struct trace_event_call *call,
				struct trace_event_file *file)
{
	struct trace_probe *tp;
	struct trace_kprobe *tk;
	bool enabled;
	int ret = 0;

	tp = trace_probe_primary_from_call(call);
	if (WARN_ON_ONCE(!tp))
		return -ENODEV;
	enabled = trace_probe_is_enabled(tp);

	/* This also changes "enabled" state */
	if (file) {
		ret = trace_probe_add_file(tp, file);
		if (ret)
			return ret;
	} else
		trace_probe_set_flag(tp, TP_FLAG_PROFILE);

	if (enabled)
		return 0;

	list_for_each_entry(tk, trace_probe_probe_list(tp), tp.list) {
		if (trace_kprobe_has_gone(tk))
			continue;
		ret = __enable_trace_kprobe(tk);
		if (ret)
			break;
		enabled = true;
	}

	if (ret) {
		/* Failed to enable one of them. Roll back all */
		if (enabled)
			__disable_trace_kprobe(tp);
		if (file)
			trace_probe_remove_file(tp, file);
		else
			trace_probe_clear_flag(tp, TP_FLAG_PROFILE);
	}

	return ret;
}

/*
 * Disable trace_probe
 * if the file is NULL, disable "perf" handler, or disable "trace" handler.
 */
static int disable_trace_kprobe(struct trace_event_call *call,
				struct trace_event_file *file)
{
	struct trace_probe *tp;

	tp = trace_probe_primary_from_call(call);
	if (WARN_ON_ONCE(!tp))
		return -ENODEV;

	if (file) {
		if (!trace_probe_get_file_link(tp, file))
			return -ENOENT;
		if (!trace_probe_has_single_file(tp))
			goto out;
		trace_probe_clear_flag(tp, TP_FLAG_TRACE);
	} else
		trace_probe_clear_flag(tp, TP_FLAG_PROFILE);

	if (!trace_probe_is_enabled(tp))
		__disable_trace_kprobe(tp);

 out:
	if (file)
		/*
		 * Synchronization is done in below function. For perf event,
		 * file == NULL and perf_trace_event_unreg() calls
		 * tracepoint_synchronize_unregister() to ensure synchronize
		 * event. We don't need to care about it.
		 */
		trace_probe_remove_file(tp, file);

	return 0;
}

#if defined(CONFIG_DYNAMIC_FTRACE) && \
	!defined(CONFIG_KPROBE_EVENTS_ON_NOTRACE)
static bool __within_notrace_func(unsigned long addr)
{
	unsigned long offset, size;

	if (!addr || !kallsyms_lookup_size_offset(addr, &size, &offset))
		return false;

	/* Get the entry address of the target function */
	addr -= offset;

	/*
	 * Since ftrace_location_range() does inclusive range check, we need
	 * to subtract 1 byte from the end address.
	 */
	return !ftrace_location_range(addr, addr + size - 1);
}

static bool within_notrace_func(struct trace_kprobe *tk)
{
	unsigned long addr = trace_kprobe_address(tk);
	char symname[KSYM_NAME_LEN], *p;

	if (!__within_notrace_func(addr))
		return false;

	/* Check if the address is on a suffixed-symbol */
	if (!lookup_symbol_name(addr, symname)) {
		p = strchr(symname, '.');
		if (!p)
			return true;
		*p = '\0';
		addr = (unsigned long)kprobe_lookup_name(symname, 0);
		if (addr)
			return __within_notrace_func(addr);
	}

	return true;
}
#else
#define within_notrace_func(tk)	(false)
#endif

/* Internal register function - just handle k*probes and flags */
static int __register_trace_kprobe(struct trace_kprobe *tk)
{
	int i, ret;

	ret = security_locked_down(LOCKDOWN_KPROBES);
	if (ret)
		return ret;

	if (trace_kprobe_is_registered(tk))
		return -EINVAL;

	if (within_notrace_func(tk)) {
		pr_warn("Could not probe notrace function %ps\n",
			(void *)trace_kprobe_address(tk));
		return -EINVAL;
	}

	for (i = 0; i < tk->tp.nr_args; i++) {
		ret = traceprobe_update_arg(&tk->tp.args[i]);
		if (ret)
			return ret;
	}

	/* Set/clear disabled flag according to tp->flag */
	if (trace_probe_is_enabled(&tk->tp))
		tk->rp.kp.flags &= ~KPROBE_FLAG_DISABLED;
	else
		tk->rp.kp.flags |= KPROBE_FLAG_DISABLED;

	if (trace_kprobe_is_return(tk))
		ret = register_kretprobe(&tk->rp);
	else
		ret = register_kprobe(&tk->rp.kp);

	return ret;
}

/* Internal unregister function - just handle k*probes and flags */
static void __unregister_trace_kprobe(struct trace_kprobe *tk)
{
	if (trace_kprobe_is_registered(tk)) {
		if (trace_kprobe_is_return(tk))
			unregister_kretprobe(&tk->rp);
		else
			unregister_kprobe(&tk->rp.kp);
		/* Cleanup kprobe for reuse and mark it unregistered */
		INIT_HLIST_NODE(&tk->rp.kp.hlist);
		INIT_LIST_HEAD(&tk->rp.kp.list);
		if (tk->rp.kp.symbol_name)
			tk->rp.kp.addr = NULL;
	}
}

/* Unregister a trace_probe and probe_event */
static int unregister_trace_kprobe(struct trace_kprobe *tk)
{
	/* If other probes are on the event, just unregister kprobe */
	if (trace_probe_has_sibling(&tk->tp))
		goto unreg;

	/* Enabled event can not be unregistered */
	if (trace_probe_is_enabled(&tk->tp))
		return -EBUSY;

	/* If there's a reference to the dynamic event */
	if (trace_event_dyn_busy(trace_probe_event_call(&tk->tp)))
		return -EBUSY;

	/* Will fail if probe is being used by ftrace or perf */
	if (unregister_kprobe_event(tk))
		return -EBUSY;

unreg:
	__unregister_trace_kprobe(tk);
	dyn_event_remove(&tk->devent);
	trace_probe_unlink(&tk->tp);

	return 0;
}

static bool trace_kprobe_has_same_kprobe(struct trace_kprobe *orig,
					 struct trace_kprobe *comp)
{
	struct trace_probe_event *tpe = orig->tp.event;
	int i;

	list_for_each_entry(orig, &tpe->probes, tp.list) {
		if (strcmp(trace_kprobe_symbol(orig),
			   trace_kprobe_symbol(comp)) ||
		    trace_kprobe_offset(orig) != trace_kprobe_offset(comp))
			continue;

		/*
		 * trace_probe_compare_arg_type() ensured that nr_args and
		 * each argument name and type are same. Let's compare comm.
		 */
		for (i = 0; i < orig->tp.nr_args; i++) {
			if (strcmp(orig->tp.args[i].comm,
				   comp->tp.args[i].comm))
				break;
		}

		if (i == orig->tp.nr_args)
			return true;
	}

	return false;
}

static int append_trace_kprobe(struct trace_kprobe *tk, struct trace_kprobe *to)
{
	int ret;

	ret = trace_probe_compare_arg_type(&tk->tp, &to->tp);
	if (ret) {
		/* Note that argument starts index = 2 */
		trace_probe_log_set_index(ret + 1);
		trace_probe_log_err(0, DIFF_ARG_TYPE);
		return -EEXIST;
	}
	if (trace_kprobe_has_same_kprobe(to, tk)) {
		trace_probe_log_set_index(0);
		trace_probe_log_err(0, SAME_PROBE);
		return -EEXIST;
	}

	/* Append to existing event */
	ret = trace_probe_append(&tk->tp, &to->tp);
	if (ret)
		return ret;

	/* Register k*probe */
	ret = __register_trace_kprobe(tk);
	if (ret == -ENOENT && !trace_kprobe_module_exist(tk)) {
		pr_warn("This probe might be able to register after target module is loaded. Continue.\n");
		ret = 0;
	}

	if (ret)
		trace_probe_unlink(&tk->tp);
	else
		dyn_event_add(&tk->devent, trace_probe_event_call(&tk->tp));

	return ret;
}

/* Register a trace_probe and probe_event */
static int register_trace_kprobe(struct trace_kprobe *tk)
{
	struct trace_kprobe *old_tk;
	int ret;

	mutex_lock(&event_mutex);

	old_tk = find_trace_kprobe(trace_probe_name(&tk->tp),
				   trace_probe_group_name(&tk->tp));
	if (old_tk) {
		if (trace_kprobe_is_return(tk) != trace_kprobe_is_return(old_tk)) {
			trace_probe_log_set_index(0);
			trace_probe_log_err(0, DIFF_PROBE_TYPE);
			ret = -EEXIST;
		} else {
			ret = append_trace_kprobe(tk, old_tk);
		}
		goto end;
	}

	/* Register new event */
	ret = register_kprobe_event(tk);
	if (ret) {
		if (ret == -EEXIST) {
			trace_probe_log_set_index(0);
			trace_probe_log_err(0, EVENT_EXIST);
		} else
			pr_warn("Failed to register probe event(%d)\n", ret);
		goto end;
	}

	/* Register k*probe */
	ret = __register_trace_kprobe(tk);
	if (ret == -ENOENT && !trace_kprobe_module_exist(tk)) {
		pr_warn("This probe might be able to register after target module is loaded. Continue.\n");
		ret = 0;
	}

	if (ret < 0)
		unregister_kprobe_event(tk);
	else
		dyn_event_add(&tk->devent, trace_probe_event_call(&tk->tp));

end:
	mutex_unlock(&event_mutex);
	return ret;
}

#ifdef CONFIG_MODULES
static int validate_module_probe_symbol(const char *modname, const char *symbol);

static int register_module_trace_kprobe(struct module *mod, struct trace_kprobe *tk)
{
	const char *p;
	int ret = 0;

	p = strchr(trace_kprobe_symbol(tk), ':');
	if (p)
		ret = validate_module_probe_symbol(module_name(mod), p + 1);
	if (!ret)
		ret = __register_trace_kprobe(tk);
	return ret;
}

/* Module notifier call back, checking event on the module */
static int trace_kprobe_module_callback(struct notifier_block *nb,
				       unsigned long val, void *data)
{
	struct module *mod = data;
	struct dyn_event *pos;
	struct trace_kprobe *tk;
	int ret;

	if (val != MODULE_STATE_COMING)
		return NOTIFY_DONE;

	/* Update probes on coming module */
	mutex_lock(&event_mutex);
	for_each_trace_kprobe(tk, pos) {
		if (trace_kprobe_within_module(tk, mod)) {
			/* Don't need to check busy - this should have gone. */
			__unregister_trace_kprobe(tk);
			ret = register_module_trace_kprobe(mod, tk);
			if (ret)
				pr_warn("Failed to re-register probe %s on %s: %d\n",
					trace_probe_name(&tk->tp),
					module_name(mod), ret);
		}
	}
	mutex_unlock(&event_mutex);

	return NOTIFY_DONE;
}

static struct notifier_block trace_kprobe_module_nb = {
	.notifier_call = trace_kprobe_module_callback,
	.priority = 2	/* Invoked after kprobe and jump_label module callback */
};
static int trace_kprobe_register_module_notifier(void)
{
	return register_module_notifier(&trace_kprobe_module_nb);
}
#else
static int trace_kprobe_register_module_notifier(void)
{
	return 0;
}
#endif /* CONFIG_MODULES */

static int count_symbols(void *data, unsigned long unused)
{
	unsigned int *count = data;

	(*count)++;

	return 0;
}

struct sym_count_ctx {
	unsigned int count;
	const char *name;
};

static int count_mod_symbols(void *data, const char *name, unsigned long unused)
{
	struct sym_count_ctx *ctx = data;

	if (strcmp(name, ctx->name) == 0)
		ctx->count++;

	return 0;
}

static unsigned int number_of_same_symbols(const char *mod, const char *func_name)
{
	struct sym_count_ctx ctx = { .count = 0, .name = func_name };

	if (!mod)
		kallsyms_on_each_match_symbol(count_symbols, func_name, &ctx.count);

	module_kallsyms_on_each_symbol(mod, count_mod_symbols, &ctx);

	return ctx.count;
}

<<<<<<< HEAD
=======
static int validate_module_probe_symbol(const char *modname, const char *symbol)
{
	unsigned int count = number_of_same_symbols(modname, symbol);

	if (count > 1) {
		/*
		 * Users should use ADDR to remove the ambiguity of
		 * using KSYM only.
		 */
		return -EADDRNOTAVAIL;
	} else if (count == 0) {
		/*
		 * We can return ENOENT earlier than when register the
		 * kprobe.
		 */
		return -ENOENT;
	}
	return 0;
}

#ifdef CONFIG_MODULES
/* Return NULL if the module is not loaded or under unloading. */
static struct module *try_module_get_by_name(const char *name)
{
	struct module *mod;

	rcu_read_lock_sched();
	mod = find_module(name);
	if (mod && !try_module_get(mod))
		mod = NULL;
	rcu_read_unlock_sched();

	return mod;
}
#else
#define try_module_get_by_name(name)	(NULL)
#endif

static int validate_probe_symbol(char *symbol)
{
	struct module *mod = NULL;
	char *modname = NULL, *p;
	int ret = 0;

	p = strchr(symbol, ':');
	if (p) {
		modname = symbol;
		symbol = p + 1;
		*p = '\0';
		mod = try_module_get_by_name(modname);
		if (!mod)
			goto out;
	}

	ret = validate_module_probe_symbol(modname, symbol);
out:
	if (p)
		*p = ':';
	if (mod)
		module_put(mod);
	return ret;
}

>>>>>>> a6ad5510
static int trace_kprobe_entry_handler(struct kretprobe_instance *ri,
				      struct pt_regs *regs);

static int __trace_kprobe_create(int argc, const char *argv[])
{
	/*
	 * Argument syntax:
	 *  - Add kprobe:
	 *      p[:[GRP/][EVENT]] [MOD:]KSYM[+OFFS]|KADDR [FETCHARGS]
	 *  - Add kretprobe:
	 *      r[MAXACTIVE][:[GRP/][EVENT]] [MOD:]KSYM[+0] [FETCHARGS]
	 *    Or
	 *      p[:[GRP/][EVENT]] [MOD:]KSYM[+0]%return [FETCHARGS]
	 *
	 * Fetch args:
	 *  $retval	: fetch return value
	 *  $stack	: fetch stack address
	 *  $stackN	: fetch Nth of stack (N:0-)
	 *  $comm       : fetch current task comm
	 *  @ADDR	: fetch memory at ADDR (ADDR should be in kernel)
	 *  @SYM[+|-offs] : fetch memory at SYM +|- offs (SYM is a data symbol)
	 *  %REG	: fetch register REG
	 * Dereferencing memory fetch:
	 *  +|-offs(ARG) : fetch memory at ARG +|- offs address.
	 * Alias name of args:
	 *  NAME=FETCHARG : set NAME as alias of FETCHARG.
	 * Type of args:
	 *  FETCHARG:TYPE : use TYPE instead of unsigned long.
	 */
	struct trace_kprobe *tk = NULL;
	int i, len, new_argc = 0, ret = 0;
	bool is_return = false;
	char *symbol = NULL, *tmp = NULL;
	const char **new_argv = NULL;
	const char *event = NULL, *group = KPROBE_EVENT_SYSTEM;
	enum probe_print_type ptype;
	int maxactive = 0;
	long offset = 0;
	void *addr = NULL;
	char buf[MAX_EVENT_NAME_LEN];
	char gbuf[MAX_EVENT_NAME_LEN];
	char abuf[MAX_BTF_ARGS_LEN];
	char *dbuf = NULL;
	struct traceprobe_parse_context ctx = { .flags = TPARG_FL_KERNEL };

	switch (argv[0][0]) {
	case 'r':
		is_return = true;
		break;
	case 'p':
		break;
	default:
		return -ECANCELED;
	}
	if (argc < 2)
		return -ECANCELED;

	trace_probe_log_init("trace_kprobe", argc, argv);

	event = strchr(&argv[0][1], ':');
	if (event)
		event++;

	if (isdigit(argv[0][1])) {
		if (!is_return) {
			trace_probe_log_err(1, BAD_MAXACT_TYPE);
			goto parse_error;
		}
		if (event)
			len = event - &argv[0][1] - 1;
		else
			len = strlen(&argv[0][1]);
		if (len > MAX_EVENT_NAME_LEN - 1) {
			trace_probe_log_err(1, BAD_MAXACT);
			goto parse_error;
		}
		memcpy(buf, &argv[0][1], len);
		buf[len] = '\0';
		ret = kstrtouint(buf, 0, &maxactive);
		if (ret || !maxactive) {
			trace_probe_log_err(1, BAD_MAXACT);
			goto parse_error;
		}
		/* kretprobes instances are iterated over via a list. The
		 * maximum should stay reasonable.
		 */
		if (maxactive > KRETPROBE_MAXACTIVE_MAX) {
			trace_probe_log_err(1, MAXACT_TOO_BIG);
			goto parse_error;
		}
	}

	/* try to parse an address. if that fails, try to read the
	 * input as a symbol. */
	if (kstrtoul(argv[1], 0, (unsigned long *)&addr)) {
		trace_probe_log_set_index(1);
		/* Check whether uprobe event specified */
		if (strchr(argv[1], '/') && strchr(argv[1], ':')) {
			ret = -ECANCELED;
			goto error;
		}
		/* a symbol specified */
		symbol = kstrdup(argv[1], GFP_KERNEL);
		if (!symbol)
			return -ENOMEM;

		tmp = strchr(symbol, '%');
		if (tmp) {
			if (!strcmp(tmp, "%return")) {
				*tmp = '\0';
				is_return = true;
			} else {
				trace_probe_log_err(tmp - symbol, BAD_ADDR_SUFFIX);
				goto parse_error;
			}
		}

		/* TODO: support .init module functions */
		ret = traceprobe_split_symbol_offset(symbol, &offset);
		if (ret || offset < 0 || offset > UINT_MAX) {
			trace_probe_log_err(0, BAD_PROBE_ADDR);
			goto parse_error;
		}
		ret = validate_probe_symbol(symbol);
		if (ret) {
			if (ret == -EADDRNOTAVAIL)
				trace_probe_log_err(0, NON_UNIQ_SYMBOL);
			else
				trace_probe_log_err(0, BAD_PROBE_ADDR);
			goto parse_error;
		}
		if (is_return)
			ctx.flags |= TPARG_FL_RETURN;
		ret = kprobe_on_func_entry(NULL, symbol, offset);
		if (ret == 0 && !is_return)
			ctx.flags |= TPARG_FL_FENTRY;
		/* Defer the ENOENT case until register kprobe */
		if (ret == -EINVAL && is_return) {
			trace_probe_log_err(0, BAD_RETPROBE);
			goto parse_error;
		}
	}

	trace_probe_log_set_index(0);
	if (event) {
		ret = traceprobe_parse_event_name(&event, &group, gbuf,
						  event - argv[0]);
		if (ret)
			goto parse_error;
	}

	if (!event) {
		/* Make a new event name */
		if (symbol)
			snprintf(buf, MAX_EVENT_NAME_LEN, "%c_%s_%ld",
				 is_return ? 'r' : 'p', symbol, offset);
		else
			snprintf(buf, MAX_EVENT_NAME_LEN, "%c_0x%p",
				 is_return ? 'r' : 'p', addr);
		sanitize_event_name(buf);
		event = buf;
	}

	argc -= 2; argv += 2;
	ctx.funcname = symbol;
	new_argv = traceprobe_expand_meta_args(argc, argv, &new_argc,
					       abuf, MAX_BTF_ARGS_LEN, &ctx);
	if (IS_ERR(new_argv)) {
		ret = PTR_ERR(new_argv);
		new_argv = NULL;
		goto out;
	}
	if (new_argv) {
		argc = new_argc;
		argv = new_argv;
	}
	if (argc > MAX_TRACE_ARGS) {
		ret = -E2BIG;
		goto out;
	}
<<<<<<< HEAD
=======

	ret = traceprobe_expand_dentry_args(argc, argv, &dbuf);
	if (ret)
		goto out;
>>>>>>> a6ad5510

	/* setup a probe */
	tk = alloc_trace_kprobe(group, event, addr, symbol, offset, maxactive,
				argc, is_return);
	if (IS_ERR(tk)) {
		ret = PTR_ERR(tk);
		/* This must return -ENOMEM, else there is a bug */
		WARN_ON_ONCE(ret != -ENOMEM);
		goto out;	/* We know tk is not allocated */
	}

	/* parse arguments */
	for (i = 0; i < argc; i++) {
		trace_probe_log_set_index(i + 2);
		ctx.offset = 0;
		ret = traceprobe_parse_probe_arg(&tk->tp, i, argv[i], &ctx);
		if (ret)
			goto error;	/* This can be -ENOMEM */
	}
	/* entry handler for kretprobe */
	if (is_return && tk->tp.entry_arg) {
		tk->rp.entry_handler = trace_kprobe_entry_handler;
		tk->rp.data_size = traceprobe_get_entry_data_size(&tk->tp);
	}

	ptype = is_return ? PROBE_PRINT_RETURN : PROBE_PRINT_NORMAL;
	ret = traceprobe_set_print_fmt(&tk->tp, ptype);
	if (ret < 0)
		goto error;

	ret = register_trace_kprobe(tk);
	if (ret) {
		trace_probe_log_set_index(1);
		if (ret == -EILSEQ)
			trace_probe_log_err(0, BAD_INSN_BNDRY);
		else if (ret == -ENOENT)
			trace_probe_log_err(0, BAD_PROBE_ADDR);
		else if (ret != -ENOMEM && ret != -EEXIST)
			trace_probe_log_err(0, FAIL_REG_PROBE);
		goto error;
	}

out:
	traceprobe_finish_parse(&ctx);
	trace_probe_log_clear();
	kfree(new_argv);
	kfree(symbol);
	kfree(dbuf);
	return ret;

parse_error:
	ret = -EINVAL;
error:
	free_trace_kprobe(tk);
	goto out;
}

static int trace_kprobe_create(const char *raw_command)
{
	return trace_probe_create(raw_command, __trace_kprobe_create);
}

static int create_or_delete_trace_kprobe(const char *raw_command)
{
	int ret;

	if (raw_command[0] == '-')
		return dyn_event_release(raw_command, &trace_kprobe_ops);

	ret = trace_kprobe_create(raw_command);
	return ret == -ECANCELED ? -EINVAL : ret;
}

static int trace_kprobe_run_command(struct dynevent_cmd *cmd)
{
	return create_or_delete_trace_kprobe(cmd->seq.buffer);
}

/**
 * kprobe_event_cmd_init - Initialize a kprobe event command object
 * @cmd: A pointer to the dynevent_cmd struct representing the new event
 * @buf: A pointer to the buffer used to build the command
 * @maxlen: The length of the buffer passed in @buf
 *
 * Initialize a synthetic event command object.  Use this before
 * calling any of the other kprobe_event functions.
 */
void kprobe_event_cmd_init(struct dynevent_cmd *cmd, char *buf, int maxlen)
{
	dynevent_cmd_init(cmd, buf, maxlen, DYNEVENT_TYPE_KPROBE,
			  trace_kprobe_run_command);
}
EXPORT_SYMBOL_GPL(kprobe_event_cmd_init);

/**
 * __kprobe_event_gen_cmd_start - Generate a kprobe event command from arg list
 * @cmd: A pointer to the dynevent_cmd struct representing the new event
 * @kretprobe: Is this a return probe?
 * @name: The name of the kprobe event
 * @loc: The location of the kprobe event
 * @...: Variable number of arg (pairs), one pair for each field
 *
 * NOTE: Users normally won't want to call this function directly, but
 * rather use the kprobe_event_gen_cmd_start() wrapper, which automatically
 * adds a NULL to the end of the arg list.  If this function is used
 * directly, make sure the last arg in the variable arg list is NULL.
 *
 * Generate a kprobe event command to be executed by
 * kprobe_event_gen_cmd_end().  This function can be used to generate the
 * complete command or only the first part of it; in the latter case,
 * kprobe_event_add_fields() can be used to add more fields following this.
 *
 * Unlikely the synth_event_gen_cmd_start(), @loc must be specified. This
 * returns -EINVAL if @loc == NULL.
 *
 * Return: 0 if successful, error otherwise.
 */
int __kprobe_event_gen_cmd_start(struct dynevent_cmd *cmd, bool kretprobe,
				 const char *name, const char *loc, ...)
{
	char buf[MAX_EVENT_NAME_LEN];
	struct dynevent_arg arg;
	va_list args;
	int ret;

	if (cmd->type != DYNEVENT_TYPE_KPROBE)
		return -EINVAL;

	if (!loc)
		return -EINVAL;

	if (kretprobe)
		snprintf(buf, MAX_EVENT_NAME_LEN, "r:kprobes/%s", name);
	else
		snprintf(buf, MAX_EVENT_NAME_LEN, "p:kprobes/%s", name);

	ret = dynevent_str_add(cmd, buf);
	if (ret)
		return ret;

	dynevent_arg_init(&arg, 0);
	arg.str = loc;
	ret = dynevent_arg_add(cmd, &arg, NULL);
	if (ret)
		return ret;

	va_start(args, loc);
	for (;;) {
		const char *field;

		field = va_arg(args, const char *);
		if (!field)
			break;

		if (++cmd->n_fields > MAX_TRACE_ARGS) {
			ret = -EINVAL;
			break;
		}

		arg.str = field;
		ret = dynevent_arg_add(cmd, &arg, NULL);
		if (ret)
			break;
	}
	va_end(args);

	return ret;
}
EXPORT_SYMBOL_GPL(__kprobe_event_gen_cmd_start);

/**
 * __kprobe_event_add_fields - Add probe fields to a kprobe command from arg list
 * @cmd: A pointer to the dynevent_cmd struct representing the new event
 * @...: Variable number of arg (pairs), one pair for each field
 *
 * NOTE: Users normally won't want to call this function directly, but
 * rather use the kprobe_event_add_fields() wrapper, which
 * automatically adds a NULL to the end of the arg list.  If this
 * function is used directly, make sure the last arg in the variable
 * arg list is NULL.
 *
 * Add probe fields to an existing kprobe command using a variable
 * list of args.  Fields are added in the same order they're listed.
 *
 * Return: 0 if successful, error otherwise.
 */
int __kprobe_event_add_fields(struct dynevent_cmd *cmd, ...)
{
	struct dynevent_arg arg;
	va_list args;
	int ret = 0;

	if (cmd->type != DYNEVENT_TYPE_KPROBE)
		return -EINVAL;

	dynevent_arg_init(&arg, 0);

	va_start(args, cmd);
	for (;;) {
		const char *field;

		field = va_arg(args, const char *);
		if (!field)
			break;

		if (++cmd->n_fields > MAX_TRACE_ARGS) {
			ret = -EINVAL;
			break;
		}

		arg.str = field;
		ret = dynevent_arg_add(cmd, &arg, NULL);
		if (ret)
			break;
	}
	va_end(args);

	return ret;
}
EXPORT_SYMBOL_GPL(__kprobe_event_add_fields);

/**
 * kprobe_event_delete - Delete a kprobe event
 * @name: The name of the kprobe event to delete
 *
 * Delete a kprobe event with the give @name from kernel code rather
 * than directly from the command line.
 *
 * Return: 0 if successful, error otherwise.
 */
int kprobe_event_delete(const char *name)
{
	char buf[MAX_EVENT_NAME_LEN];

	snprintf(buf, MAX_EVENT_NAME_LEN, "-:%s", name);

	return create_or_delete_trace_kprobe(buf);
}
EXPORT_SYMBOL_GPL(kprobe_event_delete);

static int trace_kprobe_release(struct dyn_event *ev)
{
	struct trace_kprobe *tk = to_trace_kprobe(ev);
	int ret = unregister_trace_kprobe(tk);

	if (!ret)
		free_trace_kprobe(tk);
	return ret;
}

static int trace_kprobe_show(struct seq_file *m, struct dyn_event *ev)
{
	struct trace_kprobe *tk = to_trace_kprobe(ev);
	int i;

	seq_putc(m, trace_kprobe_is_return(tk) ? 'r' : 'p');
	if (trace_kprobe_is_return(tk) && tk->rp.maxactive)
		seq_printf(m, "%d", tk->rp.maxactive);
	seq_printf(m, ":%s/%s", trace_probe_group_name(&tk->tp),
				trace_probe_name(&tk->tp));

	if (!tk->symbol)
		seq_printf(m, " 0x%p", tk->rp.kp.addr);
	else if (tk->rp.kp.offset)
		seq_printf(m, " %s+%u", trace_kprobe_symbol(tk),
			   tk->rp.kp.offset);
	else
		seq_printf(m, " %s", trace_kprobe_symbol(tk));

	for (i = 0; i < tk->tp.nr_args; i++)
		seq_printf(m, " %s=%s", tk->tp.args[i].name, tk->tp.args[i].comm);
	seq_putc(m, '\n');

	return 0;
}

static int probes_seq_show(struct seq_file *m, void *v)
{
	struct dyn_event *ev = v;

	if (!is_trace_kprobe(ev))
		return 0;

	return trace_kprobe_show(m, ev);
}

static const struct seq_operations probes_seq_op = {
	.start  = dyn_event_seq_start,
	.next   = dyn_event_seq_next,
	.stop   = dyn_event_seq_stop,
	.show   = probes_seq_show
};

static int probes_open(struct inode *inode, struct file *file)
{
	int ret;

	ret = security_locked_down(LOCKDOWN_TRACEFS);
	if (ret)
		return ret;

	if ((file->f_mode & FMODE_WRITE) && (file->f_flags & O_TRUNC)) {
		ret = dyn_events_release_all(&trace_kprobe_ops);
		if (ret < 0)
			return ret;
	}

	return seq_open(file, &probes_seq_op);
}

static ssize_t probes_write(struct file *file, const char __user *buffer,
			    size_t count, loff_t *ppos)
{
	return trace_parse_run_command(file, buffer, count, ppos,
				       create_or_delete_trace_kprobe);
}

static const struct file_operations kprobe_events_ops = {
	.owner          = THIS_MODULE,
	.open           = probes_open,
	.read           = seq_read,
	.llseek         = seq_lseek,
	.release        = seq_release,
	.write		= probes_write,
};

static unsigned long trace_kprobe_missed(struct trace_kprobe *tk)
{
	return trace_kprobe_is_return(tk) ?
		tk->rp.kp.nmissed + tk->rp.nmissed : tk->rp.kp.nmissed;
}

/* Probes profiling interfaces */
static int probes_profile_seq_show(struct seq_file *m, void *v)
{
	struct dyn_event *ev = v;
	struct trace_kprobe *tk;
	unsigned long nmissed;

	if (!is_trace_kprobe(ev))
		return 0;

	tk = to_trace_kprobe(ev);
	nmissed = trace_kprobe_missed(tk);
	seq_printf(m, "  %-44s %15lu %15lu\n",
		   trace_probe_name(&tk->tp),
		   trace_kprobe_nhit(tk),
		   nmissed);

	return 0;
}

static const struct seq_operations profile_seq_op = {
	.start  = dyn_event_seq_start,
	.next   = dyn_event_seq_next,
	.stop   = dyn_event_seq_stop,
	.show   = probes_profile_seq_show
};

static int profile_open(struct inode *inode, struct file *file)
{
	int ret;

	ret = security_locked_down(LOCKDOWN_TRACEFS);
	if (ret)
		return ret;

	return seq_open(file, &profile_seq_op);
}

static const struct file_operations kprobe_profile_ops = {
	.owner          = THIS_MODULE,
	.open           = profile_open,
	.read           = seq_read,
	.llseek         = seq_lseek,
	.release        = seq_release,
};

/* Note that we don't verify it, since the code does not come from user space */
static int
process_fetch_insn(struct fetch_insn *code, void *rec, void *edata,
		   void *dest, void *base)
{
	struct pt_regs *regs = rec;
	unsigned long val;
	int ret;

retry:
	/* 1st stage: get value from context */
	switch (code->op) {
	case FETCH_OP_REG:
		val = regs_get_register(regs, code->param);
		break;
	case FETCH_OP_STACK:
		val = regs_get_kernel_stack_nth(regs, code->param);
		break;
	case FETCH_OP_STACKP:
		val = kernel_stack_pointer(regs);
		break;
	case FETCH_OP_RETVAL:
		val = regs_return_value(regs);
		break;
#ifdef CONFIG_HAVE_FUNCTION_ARG_ACCESS_API
	case FETCH_OP_ARG:
		val = regs_get_kernel_argument(regs, code->param);
		break;
	case FETCH_OP_EDATA:
		val = *(unsigned long *)((unsigned long)edata + code->offset);
		break;
#endif
	case FETCH_NOP_SYMBOL:	/* Ignore a place holder */
		code++;
		goto retry;
	default:
		ret = process_common_fetch_insn(code, &val);
		if (ret < 0)
			return ret;
	}
	code++;

	return process_fetch_insn_bottom(code, val, dest, base);
}
NOKPROBE_SYMBOL(process_fetch_insn)

/* Kprobe handler */
static nokprobe_inline void
__kprobe_trace_func(struct trace_kprobe *tk, struct pt_regs *regs,
		    struct trace_event_file *trace_file)
{
	struct kprobe_trace_entry_head *entry;
	struct trace_event_call *call = trace_probe_event_call(&tk->tp);
	struct trace_event_buffer fbuffer;
	int dsize;

	WARN_ON(call != trace_file->event_call);

	if (trace_trigger_soft_disabled(trace_file))
		return;

	dsize = __get_data_size(&tk->tp, regs, NULL);

	entry = trace_event_buffer_reserve(&fbuffer, trace_file,
					   sizeof(*entry) + tk->tp.size + dsize);
	if (!entry)
		return;

	fbuffer.regs = regs;
	entry->ip = (unsigned long)tk->rp.kp.addr;
	store_trace_args(&entry[1], &tk->tp, regs, NULL, sizeof(*entry), dsize);

	trace_event_buffer_commit(&fbuffer);
}

static void
kprobe_trace_func(struct trace_kprobe *tk, struct pt_regs *regs)
{
	struct event_file_link *link;

	trace_probe_for_each_link_rcu(link, &tk->tp)
		__kprobe_trace_func(tk, regs, link->file);
}
NOKPROBE_SYMBOL(kprobe_trace_func);

/* Kretprobe handler */

static int trace_kprobe_entry_handler(struct kretprobe_instance *ri,
				      struct pt_regs *regs)
{
	struct kretprobe *rp = get_kretprobe(ri);
	struct trace_kprobe *tk;

	/*
	 * There is a small chance that get_kretprobe(ri) returns NULL when
	 * the kretprobe is unregister on another CPU between kretprobe's
	 * trampoline_handler and this function.
	 */
	if (unlikely(!rp))
		return -ENOENT;

	tk = container_of(rp, struct trace_kprobe, rp);

	/* store argument values into ri->data as entry data */
	if (tk->tp.entry_arg)
		store_trace_entry_data(ri->data, &tk->tp, regs);

	return 0;
}


static nokprobe_inline void
__kretprobe_trace_func(struct trace_kprobe *tk, struct kretprobe_instance *ri,
		       struct pt_regs *regs,
		       struct trace_event_file *trace_file)
{
	struct kretprobe_trace_entry_head *entry;
	struct trace_event_buffer fbuffer;
	struct trace_event_call *call = trace_probe_event_call(&tk->tp);
	int dsize;

	WARN_ON(call != trace_file->event_call);

	if (trace_trigger_soft_disabled(trace_file))
		return;

	dsize = __get_data_size(&tk->tp, regs, ri->data);

	entry = trace_event_buffer_reserve(&fbuffer, trace_file,
					   sizeof(*entry) + tk->tp.size + dsize);
	if (!entry)
		return;

	fbuffer.regs = regs;
	entry->func = (unsigned long)tk->rp.kp.addr;
	entry->ret_ip = get_kretprobe_retaddr(ri);
	store_trace_args(&entry[1], &tk->tp, regs, ri->data, sizeof(*entry), dsize);

	trace_event_buffer_commit(&fbuffer);
}

static void
kretprobe_trace_func(struct trace_kprobe *tk, struct kretprobe_instance *ri,
		     struct pt_regs *regs)
{
	struct event_file_link *link;

	trace_probe_for_each_link_rcu(link, &tk->tp)
		__kretprobe_trace_func(tk, ri, regs, link->file);
}
NOKPROBE_SYMBOL(kretprobe_trace_func);

/* Event entry printers */
static enum print_line_t
print_kprobe_event(struct trace_iterator *iter, int flags,
		   struct trace_event *event)
{
	struct kprobe_trace_entry_head *field;
	struct trace_seq *s = &iter->seq;
	struct trace_probe *tp;

	field = (struct kprobe_trace_entry_head *)iter->ent;
	tp = trace_probe_primary_from_call(
		container_of(event, struct trace_event_call, event));
	if (WARN_ON_ONCE(!tp))
		goto out;

	trace_seq_printf(s, "%s: (", trace_probe_name(tp));

	if (!seq_print_ip_sym(s, field->ip, flags | TRACE_ITER_SYM_OFFSET))
		goto out;

	trace_seq_putc(s, ')');

	if (trace_probe_print_args(s, tp->args, tp->nr_args,
			     (u8 *)&field[1], field) < 0)
		goto out;

	trace_seq_putc(s, '\n');
 out:
	return trace_handle_return(s);
}

static enum print_line_t
print_kretprobe_event(struct trace_iterator *iter, int flags,
		      struct trace_event *event)
{
	struct kretprobe_trace_entry_head *field;
	struct trace_seq *s = &iter->seq;
	struct trace_probe *tp;

	field = (struct kretprobe_trace_entry_head *)iter->ent;
	tp = trace_probe_primary_from_call(
		container_of(event, struct trace_event_call, event));
	if (WARN_ON_ONCE(!tp))
		goto out;

	trace_seq_printf(s, "%s: (", trace_probe_name(tp));

	if (!seq_print_ip_sym(s, field->ret_ip, flags | TRACE_ITER_SYM_OFFSET))
		goto out;

	trace_seq_puts(s, " <- ");

	if (!seq_print_ip_sym(s, field->func, flags & ~TRACE_ITER_SYM_OFFSET))
		goto out;

	trace_seq_putc(s, ')');

	if (trace_probe_print_args(s, tp->args, tp->nr_args,
			     (u8 *)&field[1], field) < 0)
		goto out;

	trace_seq_putc(s, '\n');

 out:
	return trace_handle_return(s);
}


static int kprobe_event_define_fields(struct trace_event_call *event_call)
{
	int ret;
	struct kprobe_trace_entry_head field;
	struct trace_probe *tp;

	tp = trace_probe_primary_from_call(event_call);
	if (WARN_ON_ONCE(!tp))
		return -ENOENT;

	DEFINE_FIELD(unsigned long, ip, FIELD_STRING_IP, 0);

	return traceprobe_define_arg_fields(event_call, sizeof(field), tp);
}

static int kretprobe_event_define_fields(struct trace_event_call *event_call)
{
	int ret;
	struct kretprobe_trace_entry_head field;
	struct trace_probe *tp;

	tp = trace_probe_primary_from_call(event_call);
	if (WARN_ON_ONCE(!tp))
		return -ENOENT;

	DEFINE_FIELD(unsigned long, func, FIELD_STRING_FUNC, 0);
	DEFINE_FIELD(unsigned long, ret_ip, FIELD_STRING_RETIP, 0);

	return traceprobe_define_arg_fields(event_call, sizeof(field), tp);
}

#ifdef CONFIG_PERF_EVENTS

/* Kprobe profile handler */
static int
kprobe_perf_func(struct trace_kprobe *tk, struct pt_regs *regs)
{
	struct trace_event_call *call = trace_probe_event_call(&tk->tp);
	struct kprobe_trace_entry_head *entry;
	struct hlist_head *head;
	int size, __size, dsize;
	int rctx;

	if (bpf_prog_array_valid(call)) {
		unsigned long orig_ip = instruction_pointer(regs);
		int ret;

		ret = trace_call_bpf(call, regs);

		/*
		 * We need to check and see if we modified the pc of the
		 * pt_regs, and if so return 1 so that we don't do the
		 * single stepping.
		 */
		if (orig_ip != instruction_pointer(regs))
			return 1;
		if (!ret)
			return 0;
	}

	head = this_cpu_ptr(call->perf_events);
	if (hlist_empty(head))
		return 0;

	dsize = __get_data_size(&tk->tp, regs, NULL);
	__size = sizeof(*entry) + tk->tp.size + dsize;
	size = ALIGN(__size + sizeof(u32), sizeof(u64));
	size -= sizeof(u32);

	entry = perf_trace_buf_alloc(size, NULL, &rctx);
	if (!entry)
		return 0;

	entry->ip = (unsigned long)tk->rp.kp.addr;
	memset(&entry[1], 0, dsize);
	store_trace_args(&entry[1], &tk->tp, regs, NULL, sizeof(*entry), dsize);
	perf_trace_buf_submit(entry, size, rctx, call->event.type, 1, regs,
			      head, NULL);
	return 0;
}
NOKPROBE_SYMBOL(kprobe_perf_func);

/* Kretprobe profile handler */
static void
kretprobe_perf_func(struct trace_kprobe *tk, struct kretprobe_instance *ri,
		    struct pt_regs *regs)
{
	struct trace_event_call *call = trace_probe_event_call(&tk->tp);
	struct kretprobe_trace_entry_head *entry;
	struct hlist_head *head;
	int size, __size, dsize;
	int rctx;

	if (bpf_prog_array_valid(call) && !trace_call_bpf(call, regs))
		return;

	head = this_cpu_ptr(call->perf_events);
	if (hlist_empty(head))
		return;

	dsize = __get_data_size(&tk->tp, regs, ri->data);
	__size = sizeof(*entry) + tk->tp.size + dsize;
	size = ALIGN(__size + sizeof(u32), sizeof(u64));
	size -= sizeof(u32);

	entry = perf_trace_buf_alloc(size, NULL, &rctx);
	if (!entry)
		return;

	entry->func = (unsigned long)tk->rp.kp.addr;
	entry->ret_ip = get_kretprobe_retaddr(ri);
	store_trace_args(&entry[1], &tk->tp, regs, ri->data, sizeof(*entry), dsize);
	perf_trace_buf_submit(entry, size, rctx, call->event.type, 1, regs,
			      head, NULL);
}
NOKPROBE_SYMBOL(kretprobe_perf_func);

int bpf_get_kprobe_info(const struct perf_event *event, u32 *fd_type,
			const char **symbol, u64 *probe_offset,
			u64 *probe_addr, unsigned long *missed,
			bool perf_type_tracepoint)
{
	const char *pevent = trace_event_name(event->tp_event);
	const char *group = event->tp_event->class->system;
	struct trace_kprobe *tk;

	if (perf_type_tracepoint)
		tk = find_trace_kprobe(pevent, group);
	else
		tk = trace_kprobe_primary_from_call(event->tp_event);
	if (!tk)
		return -EINVAL;

	*fd_type = trace_kprobe_is_return(tk) ? BPF_FD_TYPE_KRETPROBE
					      : BPF_FD_TYPE_KPROBE;
	*probe_offset = tk->rp.kp.offset;
	*probe_addr = kallsyms_show_value(current_cred()) ?
		      (unsigned long)tk->rp.kp.addr : 0;
	*symbol = tk->symbol;
	if (missed)
		*missed = trace_kprobe_missed(tk);
	return 0;
}
#endif	/* CONFIG_PERF_EVENTS */

/*
 * called by perf_trace_init() or __ftrace_set_clr_event() under event_mutex.
 *
 * kprobe_trace_self_tests_init() does enable_trace_probe/disable_trace_probe
 * lockless, but we can't race with this __init function.
 */
static int kprobe_register(struct trace_event_call *event,
			   enum trace_reg type, void *data)
{
	struct trace_event_file *file = data;

	switch (type) {
	case TRACE_REG_REGISTER:
		return enable_trace_kprobe(event, file);
	case TRACE_REG_UNREGISTER:
		return disable_trace_kprobe(event, file);

#ifdef CONFIG_PERF_EVENTS
	case TRACE_REG_PERF_REGISTER:
		return enable_trace_kprobe(event, NULL);
	case TRACE_REG_PERF_UNREGISTER:
		return disable_trace_kprobe(event, NULL);
	case TRACE_REG_PERF_OPEN:
	case TRACE_REG_PERF_CLOSE:
	case TRACE_REG_PERF_ADD:
	case TRACE_REG_PERF_DEL:
		return 0;
#endif
	}
	return 0;
}

static int kprobe_dispatcher(struct kprobe *kp, struct pt_regs *regs)
{
	struct trace_kprobe *tk = container_of(kp, struct trace_kprobe, rp.kp);
	int ret = 0;

	raw_cpu_inc(*tk->nhit);

	if (trace_probe_test_flag(&tk->tp, TP_FLAG_TRACE))
		kprobe_trace_func(tk, regs);
#ifdef CONFIG_PERF_EVENTS
	if (trace_probe_test_flag(&tk->tp, TP_FLAG_PROFILE))
		ret = kprobe_perf_func(tk, regs);
#endif
	return ret;
}
NOKPROBE_SYMBOL(kprobe_dispatcher);

static int
kretprobe_dispatcher(struct kretprobe_instance *ri, struct pt_regs *regs)
{
	struct kretprobe *rp = get_kretprobe(ri);
	struct trace_kprobe *tk;

	/*
	 * There is a small chance that get_kretprobe(ri) returns NULL when
	 * the kretprobe is unregister on another CPU between kretprobe's
	 * trampoline_handler and this function.
	 */
	if (unlikely(!rp))
		return 0;

	tk = container_of(rp, struct trace_kprobe, rp);
	raw_cpu_inc(*tk->nhit);

	if (trace_probe_test_flag(&tk->tp, TP_FLAG_TRACE))
		kretprobe_trace_func(tk, ri, regs);
#ifdef CONFIG_PERF_EVENTS
	if (trace_probe_test_flag(&tk->tp, TP_FLAG_PROFILE))
		kretprobe_perf_func(tk, ri, regs);
#endif
	return 0;	/* We don't tweak kernel, so just return 0 */
}
NOKPROBE_SYMBOL(kretprobe_dispatcher);

static struct trace_event_functions kretprobe_funcs = {
	.trace		= print_kretprobe_event
};

static struct trace_event_functions kprobe_funcs = {
	.trace		= print_kprobe_event
};

static struct trace_event_fields kretprobe_fields_array[] = {
	{ .type = TRACE_FUNCTION_TYPE,
	  .define_fields = kretprobe_event_define_fields },
	{}
};

static struct trace_event_fields kprobe_fields_array[] = {
	{ .type = TRACE_FUNCTION_TYPE,
	  .define_fields = kprobe_event_define_fields },
	{}
};

static inline void init_trace_event_call(struct trace_kprobe *tk)
{
	struct trace_event_call *call = trace_probe_event_call(&tk->tp);

	if (trace_kprobe_is_return(tk)) {
		call->event.funcs = &kretprobe_funcs;
		call->class->fields_array = kretprobe_fields_array;
	} else {
		call->event.funcs = &kprobe_funcs;
		call->class->fields_array = kprobe_fields_array;
	}

	call->flags = TRACE_EVENT_FL_KPROBE;
	call->class->reg = kprobe_register;
}

static int register_kprobe_event(struct trace_kprobe *tk)
{
	init_trace_event_call(tk);

	return trace_probe_register_event_call(&tk->tp);
}

static int unregister_kprobe_event(struct trace_kprobe *tk)
{
	return trace_probe_unregister_event_call(&tk->tp);
}

#ifdef CONFIG_PERF_EVENTS

/* create a trace_kprobe, but don't add it to global lists */
struct trace_event_call *
create_local_trace_kprobe(char *func, void *addr, unsigned long offs,
			  bool is_return)
{
	enum probe_print_type ptype;
	struct trace_kprobe *tk;
	int ret;
	char *event;

<<<<<<< HEAD
	if (func && !strchr(func, ':')) {
		unsigned int count;

		count = number_of_same_symbols(func);
		if (count > 1)
			/*
			 * Users should use addr to remove the ambiguity of
			 * using func only.
			 */
			return ERR_PTR(-EADDRNOTAVAIL);
		else if (count == 0)
			/*
			 * We can return ENOENT earlier than when register the
			 * kprobe.
			 */
			return ERR_PTR(-ENOENT);
=======
	if (func) {
		ret = validate_probe_symbol(func);
		if (ret)
			return ERR_PTR(ret);
>>>>>>> a6ad5510
	}

	/*
	 * local trace_kprobes are not added to dyn_event, so they are never
	 * searched in find_trace_kprobe(). Therefore, there is no concern of
	 * duplicated name here.
	 */
	event = func ? func : "DUMMY_EVENT";

	tk = alloc_trace_kprobe(KPROBE_EVENT_SYSTEM, event, (void *)addr, func,
				offs, 0 /* maxactive */, 0 /* nargs */,
				is_return);

	if (IS_ERR(tk)) {
		pr_info("Failed to allocate trace_probe.(%d)\n",
			(int)PTR_ERR(tk));
		return ERR_CAST(tk);
	}

	init_trace_event_call(tk);

	ptype = trace_kprobe_is_return(tk) ?
		PROBE_PRINT_RETURN : PROBE_PRINT_NORMAL;
	if (traceprobe_set_print_fmt(&tk->tp, ptype) < 0) {
		ret = -ENOMEM;
		goto error;
	}

	ret = __register_trace_kprobe(tk);
	if (ret < 0)
		goto error;

	return trace_probe_event_call(&tk->tp);
error:
	free_trace_kprobe(tk);
	return ERR_PTR(ret);
}

void destroy_local_trace_kprobe(struct trace_event_call *event_call)
{
	struct trace_kprobe *tk;

	tk = trace_kprobe_primary_from_call(event_call);
	if (unlikely(!tk))
		return;

	if (trace_probe_is_enabled(&tk->tp)) {
		WARN_ON(1);
		return;
	}

	__unregister_trace_kprobe(tk);

	free_trace_kprobe(tk);
}
#endif /* CONFIG_PERF_EVENTS */

static __init void enable_boot_kprobe_events(void)
{
	struct trace_array *tr = top_trace_array();
	struct trace_event_file *file;
	struct trace_kprobe *tk;
	struct dyn_event *pos;

	mutex_lock(&event_mutex);
	for_each_trace_kprobe(tk, pos) {
		list_for_each_entry(file, &tr->events, list)
			if (file->event_call == trace_probe_event_call(&tk->tp))
				trace_event_enable_disable(file, 1, 0);
	}
	mutex_unlock(&event_mutex);
}

static __init void setup_boot_kprobe_events(void)
{
	char *p, *cmd = kprobe_boot_events_buf;
	int ret;

	strreplace(kprobe_boot_events_buf, ',', ' ');

	while (cmd && *cmd != '\0') {
		p = strchr(cmd, ';');
		if (p)
			*p++ = '\0';

		ret = create_or_delete_trace_kprobe(cmd);
		if (ret)
			pr_warn("Failed to add event(%d): %s\n", ret, cmd);

		cmd = p;
	}

	enable_boot_kprobe_events();
}

/*
 * Register dynevent at core_initcall. This allows kernel to setup kprobe
 * events in postcore_initcall without tracefs.
 */
static __init int init_kprobe_trace_early(void)
{
	int ret;

	ret = dyn_event_register(&trace_kprobe_ops);
	if (ret)
		return ret;

	if (trace_kprobe_register_module_notifier())
		return -EINVAL;

	return 0;
}
core_initcall(init_kprobe_trace_early);

/* Make a tracefs interface for controlling probe points */
static __init int init_kprobe_trace(void)
{
	int ret;

	ret = tracing_init_dentry();
	if (ret)
		return 0;

	/* Event list interface */
	trace_create_file("kprobe_events", TRACE_MODE_WRITE,
			  NULL, NULL, &kprobe_events_ops);

	/* Profile interface */
	trace_create_file("kprobe_profile", TRACE_MODE_READ,
			  NULL, NULL, &kprobe_profile_ops);

	setup_boot_kprobe_events();

	return 0;
}
fs_initcall(init_kprobe_trace);


#ifdef CONFIG_FTRACE_STARTUP_TEST
static __init struct trace_event_file *
find_trace_probe_file(struct trace_kprobe *tk, struct trace_array *tr)
{
	struct trace_event_file *file;

	list_for_each_entry(file, &tr->events, list)
		if (file->event_call == trace_probe_event_call(&tk->tp))
			return file;

	return NULL;
}

/*
 * Nobody but us can call enable_trace_kprobe/disable_trace_kprobe at this
 * stage, we can do this lockless.
 */
static __init int kprobe_trace_self_tests_init(void)
{
	int ret, warn = 0;
	int (*target)(int, int, int, int, int, int);
	struct trace_kprobe *tk;
	struct trace_event_file *file;

	if (tracing_is_disabled())
		return -ENODEV;

	if (tracing_selftest_disabled)
		return 0;

	target = kprobe_trace_selftest_target;

	pr_info("Testing kprobe tracing: ");

	ret = create_or_delete_trace_kprobe("p:testprobe kprobe_trace_selftest_target $stack $stack0 +0($stack)");
	if (WARN_ONCE(ret, "error on probing function entry.")) {
		warn++;
	} else {
		/* Enable trace point */
		tk = find_trace_kprobe("testprobe", KPROBE_EVENT_SYSTEM);
		if (WARN_ONCE(tk == NULL, "error on probing function entry.")) {
			warn++;
		} else {
			file = find_trace_probe_file(tk, top_trace_array());
			if (WARN_ONCE(file == NULL, "error on getting probe file.")) {
				warn++;
			} else
				enable_trace_kprobe(
					trace_probe_event_call(&tk->tp), file);
		}
	}

	ret = create_or_delete_trace_kprobe("r:testprobe2 kprobe_trace_selftest_target $retval");
	if (WARN_ONCE(ret, "error on probing function return.")) {
		warn++;
	} else {
		/* Enable trace point */
		tk = find_trace_kprobe("testprobe2", KPROBE_EVENT_SYSTEM);
		if (WARN_ONCE(tk == NULL, "error on getting 2nd new probe.")) {
			warn++;
		} else {
			file = find_trace_probe_file(tk, top_trace_array());
			if (WARN_ONCE(file == NULL, "error on getting probe file.")) {
				warn++;
			} else
				enable_trace_kprobe(
					trace_probe_event_call(&tk->tp), file);
		}
	}

	if (warn)
		goto end;

	ret = target(1, 2, 3, 4, 5, 6);

	/*
	 * Not expecting an error here, the check is only to prevent the
	 * optimizer from removing the call to target() as otherwise there
	 * are no side-effects and the call is never performed.
	 */
	if (ret != 21)
		warn++;

	/* Disable trace points before removing it */
	tk = find_trace_kprobe("testprobe", KPROBE_EVENT_SYSTEM);
	if (WARN_ONCE(tk == NULL, "error on getting test probe.")) {
		warn++;
	} else {
		if (WARN_ONCE(trace_kprobe_nhit(tk) != 1,
				 "incorrect number of testprobe hits."))
			warn++;

		file = find_trace_probe_file(tk, top_trace_array());
		if (WARN_ONCE(file == NULL, "error on getting probe file.")) {
			warn++;
		} else
			disable_trace_kprobe(
				trace_probe_event_call(&tk->tp), file);
	}

	tk = find_trace_kprobe("testprobe2", KPROBE_EVENT_SYSTEM);
	if (WARN_ONCE(tk == NULL, "error on getting 2nd test probe.")) {
		warn++;
	} else {
		if (WARN_ONCE(trace_kprobe_nhit(tk) != 1,
				 "incorrect number of testprobe2 hits."))
			warn++;

		file = find_trace_probe_file(tk, top_trace_array());
		if (WARN_ONCE(file == NULL, "error on getting probe file.")) {
			warn++;
		} else
			disable_trace_kprobe(
				trace_probe_event_call(&tk->tp), file);
	}

	ret = create_or_delete_trace_kprobe("-:testprobe");
	if (WARN_ONCE(ret, "error on deleting a probe."))
		warn++;

	ret = create_or_delete_trace_kprobe("-:testprobe2");
	if (WARN_ONCE(ret, "error on deleting a probe."))
		warn++;


end:
	/*
	 * Wait for the optimizer work to finish. Otherwise it might fiddle
	 * with probes in already freed __init text.
	 */
	wait_for_kprobe_optimizer();
	if (warn)
		pr_cont("NG: Some tests are failed. Please check them.\n");
	else
		pr_cont("OK\n");
	return 0;
}

late_initcall(kprobe_trace_self_tests_init);

#endif<|MERGE_RESOLUTION|>--- conflicted
+++ resolved
@@ -774,8 +774,6 @@
 	return ctx.count;
 }
 
-<<<<<<< HEAD
-=======
 static int validate_module_probe_symbol(const char *modname, const char *symbol)
 {
 	unsigned int count = number_of_same_symbols(modname, symbol);
@@ -839,7 +837,6 @@
 	return ret;
 }
 
->>>>>>> a6ad5510
 static int trace_kprobe_entry_handler(struct kretprobe_instance *ri,
 				      struct pt_regs *regs);
 
@@ -1020,13 +1017,10 @@
 		ret = -E2BIG;
 		goto out;
 	}
-<<<<<<< HEAD
-=======
 
 	ret = traceprobe_expand_dentry_args(argc, argv, &dbuf);
 	if (ret)
 		goto out;
->>>>>>> a6ad5510
 
 	/* setup a probe */
 	tk = alloc_trace_kprobe(group, event, addr, symbol, offset, maxactive,
@@ -1906,29 +1900,10 @@
 	int ret;
 	char *event;
 
-<<<<<<< HEAD
-	if (func && !strchr(func, ':')) {
-		unsigned int count;
-
-		count = number_of_same_symbols(func);
-		if (count > 1)
-			/*
-			 * Users should use addr to remove the ambiguity of
-			 * using func only.
-			 */
-			return ERR_PTR(-EADDRNOTAVAIL);
-		else if (count == 0)
-			/*
-			 * We can return ENOENT earlier than when register the
-			 * kprobe.
-			 */
-			return ERR_PTR(-ENOENT);
-=======
 	if (func) {
 		ret = validate_probe_symbol(func);
 		if (ret)
 			return ERR_PTR(ret);
->>>>>>> a6ad5510
 	}
 
 	/*
