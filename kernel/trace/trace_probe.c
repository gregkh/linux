// SPDX-License-Identifier: GPL-2.0
/*
 * Common code for probe-based Dynamic events.
 *
 * This code was copied from kernel/trace/trace_kprobe.c written by
 * Masami Hiramatsu <masami.hiramatsu.pt@hitachi.com>
 *
 * Updates to make this generic:
 * Copyright (C) IBM Corporation, 2010-2011
 * Author:     Srikar Dronamraju
 */
#define pr_fmt(fmt)	"trace_probe: " fmt

#include <linux/bpf.h>
#include <linux/fs.h>
#include "trace_btf.h"

#include "trace_probe.h"

#undef C
#define C(a, b)		b

static const char *trace_probe_err_text[] = { ERRORS };

static const char *reserved_field_names[] = {
	"common_type",
	"common_flags",
	"common_preempt_count",
	"common_pid",
	"common_tgid",
	FIELD_STRING_IP,
	FIELD_STRING_RETIP,
	FIELD_STRING_FUNC,
};

/* Printing  in basic type function template */
#define DEFINE_BASIC_PRINT_TYPE_FUNC(tname, type, fmt)			\
int PRINT_TYPE_FUNC_NAME(tname)(struct trace_seq *s, void *data, void *ent)\
{									\
	trace_seq_printf(s, fmt, *(type *)data);			\
	return !trace_seq_has_overflowed(s);				\
}									\
const char PRINT_TYPE_FMT_NAME(tname)[] = fmt;

DEFINE_BASIC_PRINT_TYPE_FUNC(u8,  u8,  "%u")
DEFINE_BASIC_PRINT_TYPE_FUNC(u16, u16, "%u")
DEFINE_BASIC_PRINT_TYPE_FUNC(u32, u32, "%u")
DEFINE_BASIC_PRINT_TYPE_FUNC(u64, u64, "%Lu")
DEFINE_BASIC_PRINT_TYPE_FUNC(s8,  s8,  "%d")
DEFINE_BASIC_PRINT_TYPE_FUNC(s16, s16, "%d")
DEFINE_BASIC_PRINT_TYPE_FUNC(s32, s32, "%d")
DEFINE_BASIC_PRINT_TYPE_FUNC(s64, s64, "%Ld")
DEFINE_BASIC_PRINT_TYPE_FUNC(x8,  u8,  "0x%x")
DEFINE_BASIC_PRINT_TYPE_FUNC(x16, u16, "0x%x")
DEFINE_BASIC_PRINT_TYPE_FUNC(x32, u32, "0x%x")
DEFINE_BASIC_PRINT_TYPE_FUNC(x64, u64, "0x%Lx")
DEFINE_BASIC_PRINT_TYPE_FUNC(char, u8, "'%c'")

int PRINT_TYPE_FUNC_NAME(symbol)(struct trace_seq *s, void *data, void *ent)
{
	trace_seq_printf(s, "%pS", (void *)*(unsigned long *)data);
	return !trace_seq_has_overflowed(s);
}
const char PRINT_TYPE_FMT_NAME(symbol)[] = "%pS";

/* Print type function for string type */
int PRINT_TYPE_FUNC_NAME(string)(struct trace_seq *s, void *data, void *ent)
{
	int len = *(u32 *)data >> 16;

	if (!len)
		trace_seq_puts(s, FAULT_STRING);
	else
		trace_seq_printf(s, "\"%s\"",
				 (const char *)get_loc_data(data, ent));
	return !trace_seq_has_overflowed(s);
}

const char PRINT_TYPE_FMT_NAME(string)[] = "\\\"%s\\\"";

/* Fetch type information table */
static const struct fetch_type probe_fetch_types[] = {
	/* Special types */
	__ASSIGN_FETCH_TYPE("string", string, string, sizeof(u32), 1, 1,
			    "__data_loc char[]"),
	__ASSIGN_FETCH_TYPE("ustring", string, string, sizeof(u32), 1, 1,
			    "__data_loc char[]"),
	__ASSIGN_FETCH_TYPE("symstr", string, string, sizeof(u32), 1, 1,
			    "__data_loc char[]"),
	/* Basic types */
	ASSIGN_FETCH_TYPE(u8,  u8,  0),
	ASSIGN_FETCH_TYPE(u16, u16, 0),
	ASSIGN_FETCH_TYPE(u32, u32, 0),
	ASSIGN_FETCH_TYPE(u64, u64, 0),
	ASSIGN_FETCH_TYPE(s8,  u8,  1),
	ASSIGN_FETCH_TYPE(s16, u16, 1),
	ASSIGN_FETCH_TYPE(s32, u32, 1),
	ASSIGN_FETCH_TYPE(s64, u64, 1),
	ASSIGN_FETCH_TYPE_ALIAS(x8,  u8,  u8,  0),
	ASSIGN_FETCH_TYPE_ALIAS(x16, u16, u16, 0),
	ASSIGN_FETCH_TYPE_ALIAS(x32, u32, u32, 0),
	ASSIGN_FETCH_TYPE_ALIAS(x64, u64, u64, 0),
	ASSIGN_FETCH_TYPE_ALIAS(char, u8, u8,  0),
	ASSIGN_FETCH_TYPE_ALIAS(symbol, ADDR_FETCH_TYPE, ADDR_FETCH_TYPE, 0),

	ASSIGN_FETCH_TYPE_END
};

static const struct fetch_type *find_fetch_type(const char *type, unsigned long flags)
{
	int i;

	/* Reject the symbol/symstr for uprobes */
	if (type && (flags & TPARG_FL_USER) &&
	    (!strcmp(type, "symbol") || !strcmp(type, "symstr")))
		return NULL;

	if (!type)
		type = DEFAULT_FETCH_TYPE_STR;

	/* Special case: bitfield */
	if (*type == 'b') {
		unsigned long bs;

		type = strchr(type, '/');
		if (!type)
			goto fail;

		type++;
		if (kstrtoul(type, 0, &bs))
			goto fail;

		switch (bs) {
		case 8:
			return find_fetch_type("u8", flags);
		case 16:
			return find_fetch_type("u16", flags);
		case 32:
			return find_fetch_type("u32", flags);
		case 64:
			return find_fetch_type("u64", flags);
		default:
			goto fail;
		}
	}

	for (i = 0; probe_fetch_types[i].name; i++) {
		if (strcmp(type, probe_fetch_types[i].name) == 0)
			return &probe_fetch_types[i];
	}

fail:
	return NULL;
}

static struct trace_probe_log trace_probe_log;

void trace_probe_log_init(const char *subsystem, int argc, const char **argv)
{
	trace_probe_log.subsystem = subsystem;
	trace_probe_log.argc = argc;
	trace_probe_log.argv = argv;
	trace_probe_log.index = 0;
}

void trace_probe_log_clear(void)
{
	memset(&trace_probe_log, 0, sizeof(trace_probe_log));
}

void trace_probe_log_set_index(int index)
{
	trace_probe_log.index = index;
}

void __trace_probe_log_err(int offset, int err_type)
{
	char *command, *p;
	int i, len = 0, pos = 0;

	if (!trace_probe_log.argv)
		return;

	/* Recalculate the length and allocate buffer */
	for (i = 0; i < trace_probe_log.argc; i++) {
		if (i == trace_probe_log.index)
			pos = len;
		len += strlen(trace_probe_log.argv[i]) + 1;
	}
	command = kzalloc(len, GFP_KERNEL);
	if (!command)
		return;

	if (trace_probe_log.index >= trace_probe_log.argc) {
		/**
		 * Set the error position is next to the last arg + space.
		 * Note that len includes the terminal null and the cursor
		 * appears at pos + 1.
		 */
		pos = len;
		offset = 0;
	}

	/* And make a command string from argv array */
	p = command;
	for (i = 0; i < trace_probe_log.argc; i++) {
		len = strlen(trace_probe_log.argv[i]);
		strcpy(p, trace_probe_log.argv[i]);
		p[len] = ' ';
		p += len + 1;
	}
	*(p - 1) = '\0';

	tracing_log_err(NULL, trace_probe_log.subsystem, command,
			trace_probe_err_text, err_type, pos + offset);

	kfree(command);
}

/* Split symbol and offset. */
int traceprobe_split_symbol_offset(char *symbol, long *offset)
{
	char *tmp;
	int ret;

	if (!offset)
		return -EINVAL;

	tmp = strpbrk(symbol, "+-");
	if (tmp) {
		ret = kstrtol(tmp, 0, offset);
		if (ret)
			return ret;
		*tmp = '\0';
	} else
		*offset = 0;

	return 0;
}

/* @buf must has MAX_EVENT_NAME_LEN size */
int traceprobe_parse_event_name(const char **pevent, const char **pgroup,
				char *buf, int offset)
{
	const char *slash, *event = *pevent;
	int len;

	slash = strchr(event, '/');
	if (!slash)
		slash = strchr(event, '.');

	if (slash) {
		if (slash == event) {
			trace_probe_log_err(offset, NO_GROUP_NAME);
			return -EINVAL;
		}
		if (slash - event + 1 > MAX_EVENT_NAME_LEN) {
			trace_probe_log_err(offset, GROUP_TOO_LONG);
			return -EINVAL;
		}
		strscpy(buf, event, slash - event + 1);
		if (!is_good_system_name(buf)) {
			trace_probe_log_err(offset, BAD_GROUP_NAME);
			return -EINVAL;
		}
		*pgroup = buf;
		*pevent = slash + 1;
		offset += slash - event + 1;
		event = *pevent;
	}
	len = strlen(event);
	if (len == 0) {
		if (slash) {
			*pevent = NULL;
			return 0;
		}
		trace_probe_log_err(offset, NO_EVENT_NAME);
		return -EINVAL;
	} else if (len >= MAX_EVENT_NAME_LEN) {
		trace_probe_log_err(offset, EVENT_TOO_LONG);
		return -EINVAL;
	}
	if (!is_good_name(event)) {
		trace_probe_log_err(offset, BAD_EVENT_NAME);
		return -EINVAL;
	}
	return 0;
}

static int parse_trace_event_arg(char *arg, struct fetch_insn *code,
				 struct traceprobe_parse_context *ctx)
{
	struct ftrace_event_field *field;
	struct list_head *head;

	head = trace_get_fields(ctx->event);
	list_for_each_entry(field, head, link) {
		if (!strcmp(arg, field->name)) {
			code->op = FETCH_OP_TP_ARG;
			code->data = field;
			return 0;
		}
	}
	return -ENOENT;
}

#ifdef CONFIG_PROBE_EVENTS_BTF_ARGS

static u32 btf_type_int(const struct btf_type *t)
{
	return *(u32 *)(t + 1);
}

static bool btf_type_is_char_ptr(struct btf *btf, const struct btf_type *type)
{
	const struct btf_type *real_type;
	u32 intdata;
	s32 tid;

	real_type = btf_type_skip_modifiers(btf, type->type, &tid);
	if (!real_type)
		return false;

	if (BTF_INFO_KIND(real_type->info) != BTF_KIND_INT)
		return false;

	intdata = btf_type_int(real_type);
	return !(BTF_INT_ENCODING(intdata) & BTF_INT_SIGNED)
		&& BTF_INT_BITS(intdata) == 8;
}

static bool btf_type_is_char_array(struct btf *btf, const struct btf_type *type)
{
	const struct btf_type *real_type;
	const struct btf_array *array;
	u32 intdata;
	s32 tid;

	if (BTF_INFO_KIND(type->info) != BTF_KIND_ARRAY)
		return false;

	array = (const struct btf_array *)(type + 1);

	real_type = btf_type_skip_modifiers(btf, array->type, &tid);

	intdata = btf_type_int(real_type);
	return !(BTF_INT_ENCODING(intdata) & BTF_INT_SIGNED)
		&& BTF_INT_BITS(intdata) == 8;
}

static int check_prepare_btf_string_fetch(char *typename,
				struct fetch_insn **pcode,
				struct traceprobe_parse_context *ctx)
{
	struct btf *btf = ctx->btf;

	if (!btf || !ctx->last_type)
		return 0;

	/* char [] does not need any change. */
	if (btf_type_is_char_array(btf, ctx->last_type))
		return 0;

	/* char * requires dereference the pointer. */
	if (btf_type_is_char_ptr(btf, ctx->last_type)) {
		struct fetch_insn *code = *pcode + 1;

		if (code->op == FETCH_OP_END) {
			trace_probe_log_err(ctx->offset, TOO_MANY_OPS);
			return -E2BIG;
		}
		if (typename[0] == 'u')
			code->op = FETCH_OP_UDEREF;
		else
			code->op = FETCH_OP_DEREF;
		code->offset = 0;
		*pcode = code;
		return 0;
	}
	/* Other types are not available for string */
	trace_probe_log_err(ctx->offset, BAD_TYPE4STR);
	return -EINVAL;
}

static const char *fetch_type_from_btf_type(struct btf *btf,
					const struct btf_type *type,
					struct traceprobe_parse_context *ctx)
{
	u32 intdata;

	/* TODO: const char * could be converted as a string */
	switch (BTF_INFO_KIND(type->info)) {
	case BTF_KIND_ENUM:
		/* enum is "int", so convert to "s32" */
		return "s32";
	case BTF_KIND_ENUM64:
		return "s64";
	case BTF_KIND_PTR:
		/* pointer will be converted to "x??" */
		if (IS_ENABLED(CONFIG_64BIT))
			return "x64";
		else
			return "x32";
	case BTF_KIND_INT:
		intdata = btf_type_int(type);
		if (BTF_INT_ENCODING(intdata) & BTF_INT_SIGNED) {
			switch (BTF_INT_BITS(intdata)) {
			case 8:
				return "s8";
			case 16:
				return "s16";
			case 32:
				return "s32";
			case 64:
				return "s64";
			}
		} else {	/* unsigned */
			switch (BTF_INT_BITS(intdata)) {
			case 8:
				return "u8";
			case 16:
				return "u16";
			case 32:
				return "u32";
			case 64:
				return "u64";
			}
			/* bitfield, size is encoded in the type */
			ctx->last_bitsize = BTF_INT_BITS(intdata);
			ctx->last_bitoffs += BTF_INT_OFFSET(intdata);
			return "u64";
		}
	}
	/* TODO: support other types */

	return NULL;
}

static int query_btf_context(struct traceprobe_parse_context *ctx)
{
	const struct btf_param *param;
	const struct btf_type *type;
	struct btf *btf;
	s32 nr;

	if (ctx->btf)
		return 0;

	if (!ctx->funcname)
		return -EINVAL;

	type = btf_find_func_proto(ctx->funcname, &btf);
	if (!type)
		return -ENOENT;

	ctx->btf = btf;
	ctx->proto = type;

	/* ctx->params is optional, since func(void) will not have params. */
	nr = 0;
	param = btf_get_func_param(type, &nr);
	if (!IS_ERR_OR_NULL(param)) {
		/* Hide the first 'data' argument of tracepoint */
		if (ctx->flags & TPARG_FL_TPOINT) {
			nr--;
			param++;
		}
	}

	if (nr > 0) {
		ctx->nr_params = nr;
		ctx->params = param;
	} else {
		ctx->nr_params = 0;
		ctx->params = NULL;
	}

	return 0;
}

static void clear_btf_context(struct traceprobe_parse_context *ctx)
{
	if (ctx->btf) {
		btf_put(ctx->btf);
		ctx->btf = NULL;
		ctx->proto = NULL;
		ctx->params = NULL;
		ctx->nr_params = 0;
	}
}

/* Return 1 if the field separater is arrow operator ('->') */
static int split_next_field(char *varname, char **next_field,
			    struct traceprobe_parse_context *ctx)
{
	char *field;
	int ret = 0;

	field = strpbrk(varname, ".-");
	if (field) {
		if (field[0] == '-' && field[1] == '>') {
			field[0] = '\0';
			field += 2;
			ret = 1;
		} else if (field[0] == '.') {
			field[0] = '\0';
			field += 1;
		} else {
			trace_probe_log_err(ctx->offset + field - varname, BAD_HYPHEN);
			return -EINVAL;
		}
		*next_field = field;
	}

	return ret;
}

/*
 * Parse the field of data structure. The @type must be a pointer type
 * pointing the target data structure type.
 */
static int parse_btf_field(char *fieldname, const struct btf_type *type,
			   struct fetch_insn **pcode, struct fetch_insn *end,
			   struct traceprobe_parse_context *ctx)
{
	struct fetch_insn *code = *pcode;
	const struct btf_member *field;
	u32 bitoffs, anon_offs;
	char *next;
	int is_ptr;
	s32 tid;

	do {
		/* Outer loop for solving arrow operator ('->') */
		if (BTF_INFO_KIND(type->info) != BTF_KIND_PTR) {
			trace_probe_log_err(ctx->offset, NO_PTR_STRCT);
			return -EINVAL;
		}
		/* Convert a struct pointer type to a struct type */
		type = btf_type_skip_modifiers(ctx->btf, type->type, &tid);
		if (!type) {
			trace_probe_log_err(ctx->offset, BAD_BTF_TID);
			return -EINVAL;
		}

		bitoffs = 0;
		do {
			/* Inner loop for solving dot operator ('.') */
			next = NULL;
			is_ptr = split_next_field(fieldname, &next, ctx);
			if (is_ptr < 0)
				return is_ptr;

			anon_offs = 0;
			field = btf_find_struct_member(ctx->btf, type, fieldname,
						       &anon_offs);
			if (IS_ERR(field)) {
				trace_probe_log_err(ctx->offset, BAD_BTF_TID);
				return PTR_ERR(field);
			}
			if (!field) {
				trace_probe_log_err(ctx->offset, NO_BTF_FIELD);
				return -ENOENT;
			}
			/* Add anonymous structure/union offset */
			bitoffs += anon_offs;

			/* Accumulate the bit-offsets of the dot-connected fields */
			if (btf_type_kflag(type)) {
				bitoffs += BTF_MEMBER_BIT_OFFSET(field->offset);
				ctx->last_bitsize = BTF_MEMBER_BITFIELD_SIZE(field->offset);
			} else {
				bitoffs += field->offset;
				ctx->last_bitsize = 0;
			}

			type = btf_type_skip_modifiers(ctx->btf, field->type, &tid);
			if (!type) {
				trace_probe_log_err(ctx->offset, BAD_BTF_TID);
				return -EINVAL;
			}

			ctx->offset += next - fieldname;
			fieldname = next;
		} while (!is_ptr && fieldname);

		if (++code == end) {
			trace_probe_log_err(ctx->offset, TOO_MANY_OPS);
			return -EINVAL;
		}
		code->op = FETCH_OP_DEREF;	/* TODO: user deref support */
		code->offset = bitoffs / 8;
		*pcode = code;

		ctx->last_bitoffs = bitoffs % 8;
		ctx->last_type = type;
	} while (fieldname);

	return 0;
}

static int __store_entry_arg(struct trace_probe *tp, int argnum);

static int parse_btf_arg(char *varname,
			 struct fetch_insn **pcode, struct fetch_insn *end,
			 struct traceprobe_parse_context *ctx)
{
	struct fetch_insn *code = *pcode;
	const struct btf_param *params;
	const struct btf_type *type;
	char *field = NULL;
	int i, is_ptr, ret;
	u32 tid;

	if (WARN_ON_ONCE(!ctx->funcname))
		return -EINVAL;

	is_ptr = split_next_field(varname, &field, ctx);
	if (is_ptr < 0)
		return is_ptr;
	if (!is_ptr && field) {
		/* dot-connected field on an argument is not supported. */
		trace_probe_log_err(ctx->offset + field - varname,
				    NOSUP_DAT_ARG);
		return -EOPNOTSUPP;
	}

	if (ctx->flags & TPARG_FL_RETURN && !strcmp(varname, "$retval")) {
		code->op = FETCH_OP_RETVAL;
		/* Check whether the function return type is not void */
		if (query_btf_context(ctx) == 0) {
			if (ctx->proto->type == 0) {
				trace_probe_log_err(ctx->offset, NO_RETVAL);
				return -ENOENT;
			}
			tid = ctx->proto->type;
			goto found;
		}
		if (field) {
			trace_probe_log_err(ctx->offset + field - varname,
					    NO_BTF_ENTRY);
			return -ENOENT;
		}
		return 0;
	}

	if (!ctx->btf) {
		ret = query_btf_context(ctx);
		if (ret < 0 || ctx->nr_params == 0) {
			trace_probe_log_err(ctx->offset, NO_BTF_ENTRY);
			return PTR_ERR(params);
		}
	}
	params = ctx->params;

	for (i = 0; i < ctx->nr_params; i++) {
		const char *name = btf_name_by_offset(ctx->btf, params[i].name_off);

		if (name && !strcmp(name, varname)) {
			if (tparg_is_function_entry(ctx->flags)) {
				code->op = FETCH_OP_ARG;
				if (ctx->flags & TPARG_FL_TPOINT)
					code->param = i + 1;
				else
					code->param = i;
			} else if (tparg_is_function_return(ctx->flags)) {
				code->op = FETCH_OP_EDATA;
				ret = __store_entry_arg(ctx->tp, i);
				if (ret < 0) {
					/* internal error */
					return ret;
				}
				code->offset = ret;
			}
			tid = params[i].type;
			goto found;
		}
	}
	trace_probe_log_err(ctx->offset, NO_BTFARG);
	return -ENOENT;

found:
	type = btf_type_skip_modifiers(ctx->btf, tid, &tid);
	if (!type) {
		trace_probe_log_err(ctx->offset, BAD_BTF_TID);
		return -EINVAL;
	}
	/* Initialize the last type information */
	ctx->last_type = type;
	ctx->last_bitoffs = 0;
	ctx->last_bitsize = 0;
	if (field) {
		ctx->offset += field - varname;
		return parse_btf_field(field, type, pcode, end, ctx);
	}
	return 0;
}

static const struct fetch_type *find_fetch_type_from_btf_type(
					struct traceprobe_parse_context *ctx)
{
	struct btf *btf = ctx->btf;
	const char *typestr = NULL;

	if (btf && ctx->last_type)
		typestr = fetch_type_from_btf_type(btf, ctx->last_type, ctx);

	return find_fetch_type(typestr, ctx->flags);
}

static int parse_btf_bitfield(struct fetch_insn **pcode,
			      struct traceprobe_parse_context *ctx)
{
	struct fetch_insn *code = *pcode;

	if ((ctx->last_bitsize % 8 == 0) && ctx->last_bitoffs == 0)
		return 0;

	code++;
	if (code->op != FETCH_OP_NOP) {
		trace_probe_log_err(ctx->offset, TOO_MANY_OPS);
		return -EINVAL;
	}
	*pcode = code;

	code->op = FETCH_OP_MOD_BF;
	code->lshift = 64 - (ctx->last_bitsize + ctx->last_bitoffs);
	code->rshift = 64 - ctx->last_bitsize;
	code->basesize = 64 / 8;
	return 0;
}

#else
static void clear_btf_context(struct traceprobe_parse_context *ctx)
{
	ctx->btf = NULL;
}

static int query_btf_context(struct traceprobe_parse_context *ctx)
{
	return -EOPNOTSUPP;
}

static int parse_btf_arg(char *varname,
			 struct fetch_insn **pcode, struct fetch_insn *end,
			 struct traceprobe_parse_context *ctx)
{
	trace_probe_log_err(ctx->offset, NOSUP_BTFARG);
	return -EOPNOTSUPP;
}

static int parse_btf_bitfield(struct fetch_insn **pcode,
			      struct traceprobe_parse_context *ctx)
{
	trace_probe_log_err(ctx->offset, NOSUP_BTFARG);
	return -EOPNOTSUPP;
}

#define find_fetch_type_from_btf_type(ctx)		\
	find_fetch_type(NULL, ctx->flags)

static int check_prepare_btf_string_fetch(char *typename,
				struct fetch_insn **pcode,
				struct traceprobe_parse_context *ctx)
{
	return 0;
}

#endif

#ifdef CONFIG_HAVE_FUNCTION_ARG_ACCESS_API

static int __store_entry_arg(struct trace_probe *tp, int argnum)
{
	struct probe_entry_arg *earg = tp->entry_arg;
	bool match = false;
	int i, offset;

	if (!earg) {
		earg = kzalloc(sizeof(*tp->entry_arg), GFP_KERNEL);
		if (!earg)
			return -ENOMEM;
		earg->size = 2 * tp->nr_args + 1;
		earg->code = kcalloc(earg->size, sizeof(struct fetch_insn),
				     GFP_KERNEL);
		if (!earg->code) {
			kfree(earg);
			return -ENOMEM;
		}
		/* Fill the code buffer with 'end' to simplify it */
		for (i = 0; i < earg->size; i++)
			earg->code[i].op = FETCH_OP_END;
		tp->entry_arg = earg;
	}

	offset = 0;
	for (i = 0; i < earg->size - 1; i++) {
		switch (earg->code[i].op) {
		case FETCH_OP_END:
			earg->code[i].op = FETCH_OP_ARG;
			earg->code[i].param = argnum;
			earg->code[i + 1].op = FETCH_OP_ST_EDATA;
			earg->code[i + 1].offset = offset;
			return offset;
		case FETCH_OP_ARG:
			match = (earg->code[i].param == argnum);
			break;
		case FETCH_OP_ST_EDATA:
			offset = earg->code[i].offset;
			if (match)
				return offset;
			offset += sizeof(unsigned long);
			break;
		default:
			break;
		}
	}
	return -ENOSPC;
}

int traceprobe_get_entry_data_size(struct trace_probe *tp)
{
	struct probe_entry_arg *earg = tp->entry_arg;
	int i, size = 0;

	if (!earg)
		return 0;

	for (i = 0; i < earg->size; i++) {
		switch (earg->code[i].op) {
		case FETCH_OP_END:
			goto out;
		case FETCH_OP_ST_EDATA:
			size = earg->code[i].offset + sizeof(unsigned long);
			break;
		default:
			break;
		}
	}
out:
	return size;
}

void store_trace_entry_data(void *edata, struct trace_probe *tp, struct pt_regs *regs)
{
	struct probe_entry_arg *earg = tp->entry_arg;
	unsigned long val = 0;
	int i;

	if (!earg)
		return;

	for (i = 0; i < earg->size; i++) {
		struct fetch_insn *code = &earg->code[i];

		switch (code->op) {
		case FETCH_OP_ARG:
			val = regs_get_kernel_argument(regs, code->param);
			break;
		case FETCH_OP_ST_EDATA:
			*(unsigned long *)((unsigned long)edata + code->offset) = val;
			break;
		case FETCH_OP_END:
			goto end;
		default:
			break;
		}
	}
end:
	return;
}
NOKPROBE_SYMBOL(store_trace_entry_data)
#endif

#define PARAM_MAX_STACK (THREAD_SIZE / sizeof(unsigned long))

/* Parse $vars. @orig_arg points '$', which syncs to @ctx->offset */
static int parse_probe_vars(char *orig_arg, const struct fetch_type *t,
			    struct fetch_insn **pcode,
			    struct fetch_insn *end,
			    struct traceprobe_parse_context *ctx)
{
	struct fetch_insn *code = *pcode;
	int err = TP_ERR_BAD_VAR;
	char *arg = orig_arg + 1;
	unsigned long param;
	int ret = 0;
	int len;

	if (ctx->flags & TPARG_FL_TEVENT) {
		if (code->data)
			return -EFAULT;
		ret = parse_trace_event_arg(arg, code, ctx);
		if (!ret)
			return 0;
		if (strcmp(arg, "comm") == 0 || strcmp(arg, "COMM") == 0) {
			code->op = FETCH_OP_COMM;
			return 0;
		}
		/* backward compatibility */
		ctx->offset = 0;
		goto inval;
	}

	if (str_has_prefix(arg, "retval")) {
		if (!(ctx->flags & TPARG_FL_RETURN)) {
			err = TP_ERR_RETVAL_ON_PROBE;
			goto inval;
		}
		if (!(ctx->flags & TPARG_FL_KERNEL) ||
		    !IS_ENABLED(CONFIG_PROBE_EVENTS_BTF_ARGS)) {
			code->op = FETCH_OP_RETVAL;
			return 0;
		}
		return parse_btf_arg(orig_arg, pcode, end, ctx);
	}

	len = str_has_prefix(arg, "stack");
	if (len) {

		if (arg[len] == '\0') {
			code->op = FETCH_OP_STACKP;
			return 0;
		}

		if (isdigit(arg[len])) {
			ret = kstrtoul(arg + len, 10, &param);
			if (ret)
				goto inval;

			if ((ctx->flags & TPARG_FL_KERNEL) &&
			    param > PARAM_MAX_STACK) {
				err = TP_ERR_BAD_STACK_NUM;
				goto inval;
			}
			code->op = FETCH_OP_STACK;
			code->param = (unsigned int)param;
			return 0;
		}
		goto inval;
	}

	if (strcmp(arg, "comm") == 0 || strcmp(arg, "COMM") == 0) {
		code->op = FETCH_OP_COMM;
		return 0;
	}

#ifdef CONFIG_HAVE_FUNCTION_ARG_ACCESS_API
	len = str_has_prefix(arg, "arg");
	if (len) {
		ret = kstrtoul(arg + len, 10, &param);
		if (ret)
			goto inval;

		if (!param || param > PARAM_MAX_STACK) {
			err = TP_ERR_BAD_ARG_NUM;
			goto inval;
		}
		param--; /* argN starts from 1, but internal arg[N] starts from 0 */

		if (tparg_is_function_entry(ctx->flags)) {
			code->op = FETCH_OP_ARG;
			code->param = (unsigned int)param;
			/*
			 * The tracepoint probe will probe a stub function, and the
			 * first parameter of the stub is a dummy and should be ignored.
			 */
			if (ctx->flags & TPARG_FL_TPOINT)
				code->param++;
		} else if (tparg_is_function_return(ctx->flags)) {
			/* function entry argument access from return probe */
			ret = __store_entry_arg(ctx->tp, param);
			if (ret < 0)	/* This error should be an internal error */
				return ret;

			code->op = FETCH_OP_EDATA;
			code->offset = ret;
		} else {
			err = TP_ERR_NOFENTRY_ARGS;
			goto inval;
		}
		return 0;
	}
#endif

inval:
	__trace_probe_log_err(ctx->offset, err);
	return -EINVAL;
}

static int str_to_immediate(char *str, unsigned long *imm)
{
	if (isdigit(str[0]))
		return kstrtoul(str, 0, imm);
	else if (str[0] == '-')
		return kstrtol(str, 0, (long *)imm);
	else if (str[0] == '+')
		return kstrtol(str + 1, 0, (long *)imm);
	return -EINVAL;
}

static int __parse_imm_string(char *str, char **pbuf, int offs)
{
	size_t len = strlen(str);

	if (str[len - 1] != '"') {
		trace_probe_log_err(offs + len, IMMSTR_NO_CLOSE);
		return -EINVAL;
	}
	*pbuf = kstrndup(str, len - 1, GFP_KERNEL);
	if (!*pbuf)
		return -ENOMEM;
	return 0;
}

/* Recursive argument parser */
static int
parse_probe_arg(char *arg, const struct fetch_type *type,
		struct fetch_insn **pcode, struct fetch_insn *end,
		struct traceprobe_parse_context *ctx)
{
	struct fetch_insn *code = *pcode;
	unsigned long param;
	int deref = FETCH_OP_DEREF;
	long offset = 0;
	char *tmp;
	int ret = 0;

	switch (arg[0]) {
	case '$':
		ret = parse_probe_vars(arg, type, pcode, end, ctx);
		break;

	case '%':	/* named register */
		if (ctx->flags & (TPARG_FL_TEVENT | TPARG_FL_FPROBE)) {
			/* eprobe and fprobe do not handle registers */
			trace_probe_log_err(ctx->offset, BAD_VAR);
			break;
		}
		ret = regs_query_register_offset(arg + 1);
		if (ret >= 0) {
			code->op = FETCH_OP_REG;
			code->param = (unsigned int)ret;
			ret = 0;
		} else
			trace_probe_log_err(ctx->offset, BAD_REG_NAME);
		break;

	case '@':	/* memory, file-offset or symbol */
		if (isdigit(arg[1])) {
			ret = kstrtoul(arg + 1, 0, &param);
			if (ret) {
				trace_probe_log_err(ctx->offset, BAD_MEM_ADDR);
				break;
			}
			/* load address */
			code->op = FETCH_OP_IMM;
			code->immediate = param;
		} else if (arg[1] == '+') {
			/* kprobes don't support file offsets */
			if (ctx->flags & TPARG_FL_KERNEL) {
				trace_probe_log_err(ctx->offset, FILE_ON_KPROBE);
				return -EINVAL;
			}
			ret = kstrtol(arg + 2, 0, &offset);
			if (ret) {
				trace_probe_log_err(ctx->offset, BAD_FILE_OFFS);
				break;
			}

			code->op = FETCH_OP_FOFFS;
			code->immediate = (unsigned long)offset;  // imm64?
		} else {
			/* uprobes don't support symbols */
			if (!(ctx->flags & TPARG_FL_KERNEL)) {
				trace_probe_log_err(ctx->offset, SYM_ON_UPROBE);
				return -EINVAL;
			}
			/* Preserve symbol for updating */
			code->op = FETCH_NOP_SYMBOL;
			code->data = kstrdup(arg + 1, GFP_KERNEL);
			if (!code->data)
				return -ENOMEM;
			if (++code == end) {
				trace_probe_log_err(ctx->offset, TOO_MANY_OPS);
				return -EINVAL;
			}
			code->op = FETCH_OP_IMM;
			code->immediate = 0;
		}
		/* These are fetching from memory */
		if (++code == end) {
			trace_probe_log_err(ctx->offset, TOO_MANY_OPS);
			return -EINVAL;
		}
		*pcode = code;
		code->op = FETCH_OP_DEREF;
		code->offset = offset;
		break;

	case '+':	/* deref memory */
	case '-':
		if (arg[1] == 'u') {
			deref = FETCH_OP_UDEREF;
			arg[1] = arg[0];
			arg++;
		}
		if (arg[0] == '+')
			arg++;	/* Skip '+', because kstrtol() rejects it. */
		tmp = strchr(arg, '(');
		if (!tmp) {
			trace_probe_log_err(ctx->offset, DEREF_NEED_BRACE);
			return -EINVAL;
		}
		*tmp = '\0';
		ret = kstrtol(arg, 0, &offset);
		if (ret) {
			trace_probe_log_err(ctx->offset, BAD_DEREF_OFFS);
			break;
		}
		ctx->offset += (tmp + 1 - arg) + (arg[0] != '-' ? 1 : 0);
		arg = tmp + 1;
		tmp = strrchr(arg, ')');
		if (!tmp) {
			trace_probe_log_err(ctx->offset + strlen(arg),
					    DEREF_OPEN_BRACE);
			return -EINVAL;
		} else {
			const struct fetch_type *t2 = find_fetch_type(NULL, ctx->flags);
			int cur_offs = ctx->offset;

			*tmp = '\0';
			ret = parse_probe_arg(arg, t2, &code, end, ctx);
			if (ret)
				break;
			ctx->offset = cur_offs;
			if (code->op == FETCH_OP_COMM ||
			    code->op == FETCH_OP_DATA) {
				trace_probe_log_err(ctx->offset, COMM_CANT_DEREF);
				return -EINVAL;
			}
			if (++code == end) {
				trace_probe_log_err(ctx->offset, TOO_MANY_OPS);
				return -EINVAL;
			}
			*pcode = code;

			code->op = deref;
			code->offset = offset;
			/* Reset the last type if used */
			ctx->last_type = NULL;
		}
		break;
	case '\\':	/* Immediate value */
		if (arg[1] == '"') {	/* Immediate string */
			ret = __parse_imm_string(arg + 2, &tmp, ctx->offset + 2);
			if (ret)
				break;
			code->op = FETCH_OP_DATA;
			code->data = tmp;
		} else {
			ret = str_to_immediate(arg + 1, &code->immediate);
			if (ret)
				trace_probe_log_err(ctx->offset + 1, BAD_IMM);
			else
				code->op = FETCH_OP_IMM;
		}
		break;
	default:
		if (isalpha(arg[0]) || arg[0] == '_') {	/* BTF variable */
			if (!tparg_is_function_entry(ctx->flags) &&
			    !tparg_is_function_return(ctx->flags)) {
				trace_probe_log_err(ctx->offset, NOSUP_BTFARG);
				return -EINVAL;
			}
			ret = parse_btf_arg(arg, pcode, end, ctx);
			break;
		}
	}
	if (!ret && code->op == FETCH_OP_NOP) {
		/* Parsed, but do not find fetch method */
		trace_probe_log_err(ctx->offset, BAD_FETCH_ARG);
		ret = -EINVAL;
	}
	return ret;
}

/* Bitfield type needs to be parsed into a fetch function */
static int __parse_bitfield_probe_arg(const char *bf,
				      const struct fetch_type *t,
				      struct fetch_insn **pcode)
{
	struct fetch_insn *code = *pcode;
	unsigned long bw, bo;
	char *tail;

	if (*bf != 'b')
		return 0;

	bw = simple_strtoul(bf + 1, &tail, 0);	/* Use simple one */

	if (bw == 0 || *tail != '@')
		return -EINVAL;

	bf = tail + 1;
	bo = simple_strtoul(bf, &tail, 0);

	if (tail == bf || *tail != '/')
		return -EINVAL;
	code++;
	if (code->op != FETCH_OP_NOP)
		return -EINVAL;
	*pcode = code;

	code->op = FETCH_OP_MOD_BF;
	code->lshift = BYTES_TO_BITS(t->size) - (bw + bo);
	code->rshift = BYTES_TO_BITS(t->size) - bw;
	code->basesize = t->size;

	return (BYTES_TO_BITS(t->size) < (bw + bo)) ? -EINVAL : 0;
}

/* Split type part from @arg and return it. */
static char *parse_probe_arg_type(char *arg, struct probe_arg *parg,
				  struct traceprobe_parse_context *ctx)
{
	char *t = NULL, *t2, *t3;
	int offs;

	t = strchr(arg, ':');
	if (t) {
		*t++ = '\0';
		t2 = strchr(t, '[');
		if (t2) {
			*t2++ = '\0';
			t3 = strchr(t2, ']');
			if (!t3) {
				offs = t2 + strlen(t2) - arg;

				trace_probe_log_err(ctx->offset + offs,
						    ARRAY_NO_CLOSE);
				return ERR_PTR(-EINVAL);
			} else if (t3[1] != '\0') {
				trace_probe_log_err(ctx->offset + t3 + 1 - arg,
						    BAD_ARRAY_SUFFIX);
				return ERR_PTR(-EINVAL);
			}
			*t3 = '\0';
			if (kstrtouint(t2, 0, &parg->count) || !parg->count) {
				trace_probe_log_err(ctx->offset + t2 - arg,
						    BAD_ARRAY_NUM);
				return ERR_PTR(-EINVAL);
			}
			if (parg->count > MAX_ARRAY_LEN) {
				trace_probe_log_err(ctx->offset + t2 - arg,
						    ARRAY_TOO_BIG);
				return ERR_PTR(-EINVAL);
			}
		}
	}
	offs = t ? t - arg : 0;

	/*
	 * Since $comm and immediate string can not be dereferenced,
	 * we can find those by strcmp. But ignore for eprobes.
	 */
	if (!(ctx->flags & TPARG_FL_TEVENT) &&
	    (strcmp(arg, "$comm") == 0 || strcmp(arg, "$COMM") == 0 ||
	     strncmp(arg, "\\\"", 2) == 0)) {
		/* The type of $comm must be "string", and not an array type. */
		if (parg->count || (t && strcmp(t, "string"))) {
<<<<<<< HEAD
			trace_probe_log_err(ctx->offset + (t ? (t - arg) : 0),
					NEED_STRING_TYPE);
			goto out;
=======
			trace_probe_log_err(ctx->offset + offs, NEED_STRING_TYPE);
			return ERR_PTR(-EINVAL);
>>>>>>> a6ad5510
		}
		parg->type = find_fetch_type("string", ctx->flags);
	} else
		parg->type = find_fetch_type(t, ctx->flags);
<<<<<<< HEAD
	if (!parg->type) {
		trace_probe_log_err(ctx->offset + (t ? (t - arg) : 0), BAD_TYPE);
		goto out;
=======

	if (!parg->type) {
		trace_probe_log_err(ctx->offset + offs, BAD_TYPE);
		return ERR_PTR(-EINVAL);
>>>>>>> a6ad5510
	}

	return t;
}

<<<<<<< HEAD
	/* Update storing type if BTF is available */
	if (IS_ENABLED(CONFIG_PROBE_EVENTS_BTF_ARGS) &&
	    ctx->last_type) {
		if (!t) {
			parg->type = find_fetch_type_from_btf_type(ctx);
		} else if (strstr(t, "string")) {
			ret = check_prepare_btf_string_fetch(t, &code, ctx);
			if (ret)
				goto fail;
		}
	}
	parg->offset = *size;
	*size += parg->type->size * (parg->count ?: 1);

	if (parg->count) {
		len = strlen(parg->type->fmttype) + 6;
		parg->fmt = kmalloc(len, GFP_KERNEL);
		if (!parg->fmt) {
			ret = -ENOMEM;
			goto out;
		}
		snprintf(parg->fmt, len, "%s[%d]", parg->type->fmttype,
			 parg->count);
	}
=======
/* After parsing, adjust the fetch_insn according to the probe_arg */
static int finalize_fetch_insn(struct fetch_insn *code,
			       struct probe_arg *parg,
			       char *type,
			       int type_offset,
			       struct traceprobe_parse_context *ctx)
{
	struct fetch_insn *scode;
	int ret;
>>>>>>> a6ad5510

	/* Store operation */
	if (parg->type->is_string) {
		/* Check bad combination of the type and the last fetch_insn. */
		if (!strcmp(parg->type->name, "symstr")) {
			if (code->op != FETCH_OP_REG && code->op != FETCH_OP_STACK &&
			    code->op != FETCH_OP_RETVAL && code->op != FETCH_OP_ARG &&
			    code->op != FETCH_OP_DEREF && code->op != FETCH_OP_TP_ARG) {
				trace_probe_log_err(ctx->offset + type_offset,
						    BAD_SYMSTRING);
				return -EINVAL;
			}
		} else {
			if (code->op != FETCH_OP_DEREF && code->op != FETCH_OP_UDEREF &&
			    code->op != FETCH_OP_IMM && code->op != FETCH_OP_COMM &&
			    code->op != FETCH_OP_DATA && code->op != FETCH_OP_TP_ARG) {
				trace_probe_log_err(ctx->offset + type_offset,
						    BAD_STRING);
				return -EINVAL;
			}
		}

		if (!strcmp(parg->type->name, "symstr") ||
		    (code->op == FETCH_OP_IMM || code->op == FETCH_OP_COMM ||
		     code->op == FETCH_OP_DATA) || code->op == FETCH_OP_TP_ARG ||
		     parg->count) {
			/*
			 * IMM, DATA and COMM is pointing actual address, those
			 * must be kept, and if parg->count != 0, this is an
			 * array of string pointers instead of string address
			 * itself.
			 * For the symstr, it doesn't need to dereference, thus
			 * it just get the value.
			 */
			code++;
			if (code->op != FETCH_OP_NOP) {
				trace_probe_log_err(ctx->offset, TOO_MANY_OPS);
				return -EINVAL;
			}
		}

		/* If op == DEREF, replace it with STRING */
		if (!strcmp(parg->type->name, "ustring") ||
		    code->op == FETCH_OP_UDEREF)
			code->op = FETCH_OP_ST_USTRING;
		else if (!strcmp(parg->type->name, "symstr"))
			code->op = FETCH_OP_ST_SYMSTR;
		else
			code->op = FETCH_OP_ST_STRING;
		code->size = parg->type->size;
		parg->dynamic = true;
	} else if (code->op == FETCH_OP_DEREF) {
		code->op = FETCH_OP_ST_MEM;
		code->size = parg->type->size;
	} else if (code->op == FETCH_OP_UDEREF) {
		code->op = FETCH_OP_ST_UMEM;
		code->size = parg->type->size;
	} else {
		code++;
		if (code->op != FETCH_OP_NOP) {
			trace_probe_log_err(ctx->offset, TOO_MANY_OPS);
			return -E2BIG;
		}
		code->op = FETCH_OP_ST_RAW;
		code->size = parg->type->size;
	}

	/* Save storing fetch_insn. */
	scode = code;

	/* Modify operation */
	if (type != NULL) {
		/* Bitfield needs a special fetch_insn. */
		ret = __parse_bitfield_probe_arg(type, parg->type, &code);
		if (ret) {
			trace_probe_log_err(ctx->offset + type_offset, BAD_BITFIELD);
			return ret;
		}
	} else if (IS_ENABLED(CONFIG_PROBE_EVENTS_BTF_ARGS) &&
		   ctx->last_type) {
		/* If user not specified the type, try parsing BTF bitfield. */
		ret = parse_btf_bitfield(&code, ctx);
		if (ret)
			return ret;
	}

	/* Loop(Array) operation */
	if (parg->count) {
		if (scode->op != FETCH_OP_ST_MEM &&
		    scode->op != FETCH_OP_ST_STRING &&
		    scode->op != FETCH_OP_ST_USTRING) {
			trace_probe_log_err(ctx->offset + type_offset, BAD_STRING);
			return -EINVAL;
		}
		code++;
		if (code->op != FETCH_OP_NOP) {
			trace_probe_log_err(ctx->offset, TOO_MANY_OPS);
			return -E2BIG;
		}
		code->op = FETCH_OP_LP_ARRAY;
		code->param = parg->count;
	}

	/* Finalize the fetch_insn array. */
	code++;
	code->op = FETCH_OP_END;

	return 0;
}

/* String length checking wrapper */
static int traceprobe_parse_probe_arg_body(const char *argv, ssize_t *size,
					   struct probe_arg *parg,
					   struct traceprobe_parse_context *ctx)
{
	struct fetch_insn *code, *tmp = NULL;
	char *type, *arg;
	int ret, len;

	len = strlen(argv);
	if (len > MAX_ARGSTR_LEN) {
		trace_probe_log_err(ctx->offset, ARG_TOO_LONG);
		return -E2BIG;
	} else if (len == 0) {
		trace_probe_log_err(ctx->offset, NO_ARG_BODY);
		return -EINVAL;
	}

	arg = kstrdup(argv, GFP_KERNEL);
	if (!arg)
		return -ENOMEM;

	parg->comm = kstrdup(arg, GFP_KERNEL);
	if (!parg->comm) {
		ret = -ENOMEM;
		goto out;
	}

	type = parse_probe_arg_type(arg, parg, ctx);
	if (IS_ERR(type)) {
		ret = PTR_ERR(type);
		goto out;
	}

	code = tmp = kcalloc(FETCH_INSN_MAX, sizeof(*code), GFP_KERNEL);
	if (!code) {
		ret = -ENOMEM;
		goto out;
	}
	code[FETCH_INSN_MAX - 1].op = FETCH_OP_END;

	ctx->last_type = NULL;
	ret = parse_probe_arg(arg, parg->type, &code, &code[FETCH_INSN_MAX - 1],
			      ctx);
	if (ret < 0)
		goto fail;

	/* Update storing type if BTF is available */
	if (IS_ENABLED(CONFIG_PROBE_EVENTS_BTF_ARGS) &&
	    ctx->last_type) {
		if (!type) {
			parg->type = find_fetch_type_from_btf_type(ctx);
		} else if (strstr(type, "string")) {
			ret = check_prepare_btf_string_fetch(type, &code, ctx);
			if (ret)
				goto fail;
		}
	}
	parg->offset = *size;
	*size += parg->type->size * (parg->count ?: 1);

	if (parg->count) {
		len = strlen(parg->type->fmttype) + 6;
		parg->fmt = kmalloc(len, GFP_KERNEL);
		if (!parg->fmt) {
			ret = -ENOMEM;
			goto fail;
		}
		snprintf(parg->fmt, len, "%s[%d]", parg->type->fmttype,
			 parg->count);
	}

	ret = finalize_fetch_insn(code, parg, type, type ? type - arg : 0, ctx);
	if (ret < 0)
		goto fail;

	for (; code < tmp + FETCH_INSN_MAX; code++)
		if (code->op == FETCH_OP_END)
			break;
	/* Shrink down the code buffer */
	parg->code = kcalloc(code - tmp + 1, sizeof(*code), GFP_KERNEL);
	if (!parg->code)
		ret = -ENOMEM;
	else
		memcpy(parg->code, tmp, sizeof(*code) * (code - tmp + 1));

fail:
	if (ret < 0) {
		for (code = tmp; code < tmp + FETCH_INSN_MAX; code++)
			if (code->op == FETCH_NOP_SYMBOL ||
			    code->op == FETCH_OP_DATA)
				kfree(code->data);
	}
	kfree(tmp);
out:
	kfree(arg);

	return ret;
}

/* Return 1 if name is reserved or already used by another argument */
static int traceprobe_conflict_field_name(const char *name,
					  struct probe_arg *args, int narg)
{
	int i;

	for (i = 0; i < ARRAY_SIZE(reserved_field_names); i++)
		if (strcmp(reserved_field_names[i], name) == 0)
			return 1;

	for (i = 0; i < narg; i++)
		if (strcmp(args[i].name, name) == 0)
			return 1;

	return 0;
}

static char *generate_probe_arg_name(const char *arg, int idx)
{
	char *name = NULL;
	const char *end;

	/*
	 * If argument name is omitted, try arg as a name (BTF variable)
	 * or "argN".
	 */
	if (IS_ENABLED(CONFIG_PROBE_EVENTS_BTF_ARGS)) {
		end = strchr(arg, ':');
		if (!end)
			end = arg + strlen(arg);

		name = kmemdup_nul(arg, end - arg, GFP_KERNEL);
		if (!name || !is_good_name(name)) {
			kfree(name);
			name = NULL;
		}
	}

	if (!name)
		name = kasprintf(GFP_KERNEL, "arg%d", idx + 1);

	return name;
}

int traceprobe_parse_probe_arg(struct trace_probe *tp, int i, const char *arg,
			       struct traceprobe_parse_context *ctx)
{
	struct probe_arg *parg = &tp->args[i];
	const char *body;

	ctx->tp = tp;
	body = strchr(arg, '=');
	if (body) {
		if (body - arg > MAX_ARG_NAME_LEN) {
			trace_probe_log_err(0, ARG_NAME_TOO_LONG);
			return -EINVAL;
		} else if (body == arg) {
			trace_probe_log_err(0, NO_ARG_NAME);
			return -EINVAL;
		}
		parg->name = kmemdup_nul(arg, body - arg, GFP_KERNEL);
		body++;
	} else {
		parg->name = generate_probe_arg_name(arg, i);
		body = arg;
	}
	if (!parg->name)
		return -ENOMEM;

	if (!is_good_name(parg->name)) {
		trace_probe_log_err(0, BAD_ARG_NAME);
		return -EINVAL;
	}
	if (traceprobe_conflict_field_name(parg->name, tp->args, i)) {
		trace_probe_log_err(0, USED_ARG_NAME);
		return -EINVAL;
	}
	ctx->offset = body - arg;
	/* Parse fetch argument */
	return traceprobe_parse_probe_arg_body(body, &tp->size, parg, ctx);
}

void traceprobe_free_probe_arg(struct probe_arg *arg)
{
	struct fetch_insn *code = arg->code;

	while (code && code->op != FETCH_OP_END) {
		if (code->op == FETCH_NOP_SYMBOL ||
		    code->op == FETCH_OP_DATA)
			kfree(code->data);
		code++;
	}
	kfree(arg->code);
	kfree(arg->name);
	kfree(arg->comm);
	kfree(arg->fmt);
}

static int argv_has_var_arg(int argc, const char *argv[], int *args_idx,
			    struct traceprobe_parse_context *ctx)
{
	int i, found = 0;

	for (i = 0; i < argc; i++)
		if (str_has_prefix(argv[i], "$arg")) {
			trace_probe_log_set_index(i + 2);

			if (!tparg_is_function_entry(ctx->flags) &&
			    !tparg_is_function_return(ctx->flags)) {
				trace_probe_log_err(0, NOFENTRY_ARGS);
				return -EINVAL;
			}

			if (isdigit(argv[i][4])) {
				found = 1;
				continue;
			}

			if (argv[i][4] != '*') {
				trace_probe_log_err(0, BAD_VAR);
				return -EINVAL;
			}

			if (*args_idx >= 0 && *args_idx < argc) {
				trace_probe_log_err(0, DOUBLE_ARGS);
				return -EINVAL;
			}
			found = 1;
			*args_idx = i;
		}

	return found;
}

static int sprint_nth_btf_arg(int idx, const char *type,
			      char *buf, int bufsize,
			      struct traceprobe_parse_context *ctx)
{
	const char *name;
	int ret;

	if (idx >= ctx->nr_params) {
		trace_probe_log_err(0, NO_BTFARG);
		return -ENOENT;
	}
	name = btf_name_by_offset(ctx->btf, ctx->params[idx].name_off);
	if (!name) {
		trace_probe_log_err(0, NO_BTF_ENTRY);
		return -ENOENT;
	}
	ret = snprintf(buf, bufsize, "%s%s", name, type);
	if (ret >= bufsize) {
		trace_probe_log_err(0, ARGS_2LONG);
		return -E2BIG;
	}
	return ret;
}

/* Return new_argv which must be freed after use */
const char **traceprobe_expand_meta_args(int argc, const char *argv[],
					 int *new_argc, char *buf, int bufsize,
					 struct traceprobe_parse_context *ctx)
{
	const struct btf_param *params = NULL;
	int i, j, n, used, ret, args_idx = -1;
	const char **new_argv = NULL;

	ret = argv_has_var_arg(argc, argv, &args_idx, ctx);
	if (ret < 0)
		return ERR_PTR(ret);

	if (!ret) {
		*new_argc = argc;
		return NULL;
	}

	ret = query_btf_context(ctx);
	if (ret < 0 || ctx->nr_params == 0) {
		if (args_idx != -1) {
			/* $arg* requires BTF info */
			trace_probe_log_err(0, NOSUP_BTFARG);
			return (const char **)params;
		}
		*new_argc = argc;
		return NULL;
	}

	if (args_idx >= 0)
		*new_argc = argc + ctx->nr_params - 1;
	else
		*new_argc = argc;

	new_argv = kcalloc(*new_argc, sizeof(char *), GFP_KERNEL);
	if (!new_argv)
		return ERR_PTR(-ENOMEM);

	used = 0;
	for (i = 0, j = 0; i < argc; i++) {
		trace_probe_log_set_index(i + 2);
		if (i == args_idx) {
			for (n = 0; n < ctx->nr_params; n++) {
				ret = sprint_nth_btf_arg(n, "", buf + used,
							 bufsize - used, ctx);
				if (ret < 0)
					goto error;

				new_argv[j++] = buf + used;
				used += ret + 1;
			}
			continue;
		}

		if (str_has_prefix(argv[i], "$arg")) {
			char *type = NULL;

			n = simple_strtoul(argv[i] + 4, &type, 10);
			if (type && !(*type == ':' || *type == '\0')) {
				trace_probe_log_err(0, BAD_VAR);
				ret = -ENOENT;
				goto error;
			}
			/* Note: $argN starts from $arg1 */
			ret = sprint_nth_btf_arg(n - 1, type, buf + used,
						 bufsize - used, ctx);
			if (ret < 0)
				goto error;
			new_argv[j++] = buf + used;
			used += ret + 1;
		} else
			new_argv[j++] = argv[i];
	}

	return new_argv;

error:
	kfree(new_argv);
	return ERR_PTR(ret);
}

/* @buf: *buf must be equal to NULL. Caller must to free *buf */
int traceprobe_expand_dentry_args(int argc, const char *argv[], char **buf)
{
	int i, used, ret;
	const int bufsize = MAX_DENTRY_ARGS_LEN;
	char *tmpbuf = NULL;

	if (*buf)
		return -EINVAL;

	used = 0;
	for (i = 0; i < argc; i++) {
		char *tmp;
		char *equal;
		size_t arg_len;

		if (!glob_match("*:%p[dD]", argv[i]))
			continue;

		if (!tmpbuf) {
			tmpbuf = kmalloc(bufsize, GFP_KERNEL);
			if (!tmpbuf)
				return -ENOMEM;
		}

		tmp = kstrdup(argv[i], GFP_KERNEL);
		if (!tmp)
			goto nomem;

		equal = strchr(tmp, '=');
		if (equal)
			*equal = '\0';
		arg_len = strlen(argv[i]);
		tmp[arg_len - 4] = '\0';
		if (argv[i][arg_len - 1] == 'd')
			ret = snprintf(tmpbuf + used, bufsize - used,
				       "%s%s+0x0(+0x%zx(%s)):string",
				       equal ? tmp : "", equal ? "=" : "",
				       offsetof(struct dentry, d_name.name),
				       equal ? equal + 1 : tmp);
		else
			ret = snprintf(tmpbuf + used, bufsize - used,
				       "%s%s+0x0(+0x%zx(+0x%zx(%s))):string",
				       equal ? tmp : "", equal ? "=" : "",
				       offsetof(struct dentry, d_name.name),
				       offsetof(struct file, f_path.dentry),
				       equal ? equal + 1 : tmp);

		kfree(tmp);
		if (ret >= bufsize - used)
			goto nomem;
		argv[i] = tmpbuf + used;
		used += ret + 1;
	}

	*buf = tmpbuf;
	return 0;
nomem:
	kfree(tmpbuf);
	return -ENOMEM;
}

void traceprobe_finish_parse(struct traceprobe_parse_context *ctx)
{
	clear_btf_context(ctx);
}

int traceprobe_update_arg(struct probe_arg *arg)
{
	struct fetch_insn *code = arg->code;
	long offset;
	char *tmp;
	char c;
	int ret = 0;

	while (code && code->op != FETCH_OP_END) {
		if (code->op == FETCH_NOP_SYMBOL) {
			if (code[1].op != FETCH_OP_IMM)
				return -EINVAL;

			tmp = strpbrk(code->data, "+-");
			if (tmp)
				c = *tmp;
			ret = traceprobe_split_symbol_offset(code->data,
							     &offset);
			if (ret)
				return ret;

			code[1].immediate =
				(unsigned long)kallsyms_lookup_name(code->data);
			if (tmp)
				*tmp = c;
			if (!code[1].immediate)
				return -ENOENT;
			code[1].immediate += offset;
		}
		code++;
	}
	return 0;
}

/* When len=0, we just calculate the needed length */
#define LEN_OR_ZERO (len ? len - pos : 0)
static int __set_print_fmt(struct trace_probe *tp, char *buf, int len,
			   enum probe_print_type ptype)
{
	struct probe_arg *parg;
	int i, j;
	int pos = 0;
	const char *fmt, *arg;

	switch (ptype) {
	case PROBE_PRINT_NORMAL:
		fmt = "(%lx)";
		arg = ", REC->" FIELD_STRING_IP;
		break;
	case PROBE_PRINT_RETURN:
		fmt = "(%lx <- %lx)";
		arg = ", REC->" FIELD_STRING_FUNC ", REC->" FIELD_STRING_RETIP;
		break;
	case PROBE_PRINT_EVENT:
		fmt = "";
		arg = "";
		break;
	default:
		WARN_ON_ONCE(1);
		return 0;
	}

	pos += snprintf(buf + pos, LEN_OR_ZERO, "\"%s", fmt);

	for (i = 0; i < tp->nr_args; i++) {
		parg = tp->args + i;
		pos += snprintf(buf + pos, LEN_OR_ZERO, " %s=", parg->name);
		if (parg->count) {
			pos += snprintf(buf + pos, LEN_OR_ZERO, "{%s",
					parg->type->fmt);
			for (j = 1; j < parg->count; j++)
				pos += snprintf(buf + pos, LEN_OR_ZERO, ",%s",
						parg->type->fmt);
			pos += snprintf(buf + pos, LEN_OR_ZERO, "}");
		} else
			pos += snprintf(buf + pos, LEN_OR_ZERO, "%s",
					parg->type->fmt);
	}

	pos += snprintf(buf + pos, LEN_OR_ZERO, "\"%s", arg);

	for (i = 0; i < tp->nr_args; i++) {
		parg = tp->args + i;
		if (parg->count) {
			if (parg->type->is_string)
				fmt = ", __get_str(%s[%d])";
			else
				fmt = ", REC->%s[%d]";
			for (j = 0; j < parg->count; j++)
				pos += snprintf(buf + pos, LEN_OR_ZERO,
						fmt, parg->name, j);
		} else {
			if (parg->type->is_string)
				fmt = ", __get_str(%s)";
			else
				fmt = ", REC->%s";
			pos += snprintf(buf + pos, LEN_OR_ZERO,
					fmt, parg->name);
		}
	}

	/* return the length of print_fmt */
	return pos;
}
#undef LEN_OR_ZERO

int traceprobe_set_print_fmt(struct trace_probe *tp, enum probe_print_type ptype)
{
	struct trace_event_call *call = trace_probe_event_call(tp);
	int len;
	char *print_fmt;

	/* First: called with 0 length to calculate the needed length */
	len = __set_print_fmt(tp, NULL, 0, ptype);
	print_fmt = kmalloc(len + 1, GFP_KERNEL);
	if (!print_fmt)
		return -ENOMEM;

	/* Second: actually write the @print_fmt */
	__set_print_fmt(tp, print_fmt, len + 1, ptype);
	call->print_fmt = print_fmt;

	return 0;
}

int traceprobe_define_arg_fields(struct trace_event_call *event_call,
				 size_t offset, struct trace_probe *tp)
{
	int ret, i;

	/* Set argument names as fields */
	for (i = 0; i < tp->nr_args; i++) {
		struct probe_arg *parg = &tp->args[i];
		const char *fmt = parg->type->fmttype;
		int size = parg->type->size;

		if (parg->fmt)
			fmt = parg->fmt;
		if (parg->count)
			size *= parg->count;
		ret = trace_define_field(event_call, fmt, parg->name,
					 offset + parg->offset, size,
					 parg->type->is_signed,
					 FILTER_OTHER);
		if (ret)
			return ret;
	}
	return 0;
}

static void trace_probe_event_free(struct trace_probe_event *tpe)
{
	kfree(tpe->class.system);
	kfree(tpe->call.name);
	kfree(tpe->call.print_fmt);
	kfree(tpe);
}

int trace_probe_append(struct trace_probe *tp, struct trace_probe *to)
{
	if (trace_probe_has_sibling(tp))
		return -EBUSY;

	list_del_init(&tp->list);
	trace_probe_event_free(tp->event);

	tp->event = to->event;
	list_add_tail(&tp->list, trace_probe_probe_list(to));

	return 0;
}

void trace_probe_unlink(struct trace_probe *tp)
{
	list_del_init(&tp->list);
	if (list_empty(trace_probe_probe_list(tp)))
		trace_probe_event_free(tp->event);
	tp->event = NULL;
}

void trace_probe_cleanup(struct trace_probe *tp)
{
	int i;

	for (i = 0; i < tp->nr_args; i++)
		traceprobe_free_probe_arg(&tp->args[i]);

	if (tp->entry_arg) {
		kfree(tp->entry_arg->code);
		kfree(tp->entry_arg);
		tp->entry_arg = NULL;
	}

	if (tp->event)
		trace_probe_unlink(tp);
}

int trace_probe_init(struct trace_probe *tp, const char *event,
		     const char *group, bool alloc_filter, int nargs)
{
	struct trace_event_call *call;
	size_t size = sizeof(struct trace_probe_event);
	int ret = 0;

	if (!event || !group)
		return -EINVAL;

	if (alloc_filter)
		size += sizeof(struct trace_uprobe_filter);

	tp->event = kzalloc(size, GFP_KERNEL);
	if (!tp->event)
		return -ENOMEM;

	INIT_LIST_HEAD(&tp->event->files);
	INIT_LIST_HEAD(&tp->event->class.fields);
	INIT_LIST_HEAD(&tp->event->probes);
	INIT_LIST_HEAD(&tp->list);
	list_add(&tp->list, &tp->event->probes);

	call = trace_probe_event_call(tp);
	call->class = &tp->event->class;
	call->name = kstrdup(event, GFP_KERNEL);
	if (!call->name) {
		ret = -ENOMEM;
		goto error;
	}

	tp->event->class.system = kstrdup(group, GFP_KERNEL);
	if (!tp->event->class.system) {
		ret = -ENOMEM;
		goto error;
	}

	tp->nr_args = nargs;
	/* Make sure pointers in args[] are NULL */
	if (nargs)
		memset(tp->args, 0, sizeof(tp->args[0]) * nargs);

	return 0;

error:
	trace_probe_cleanup(tp);
	return ret;
}

static struct trace_event_call *
find_trace_event_call(const char *system, const char *event_name)
{
	struct trace_event_call *tp_event;
	const char *name;

	list_for_each_entry(tp_event, &ftrace_events, list) {
		if (!tp_event->class->system ||
		    strcmp(system, tp_event->class->system))
			continue;
		name = trace_event_name(tp_event);
		if (!name || strcmp(event_name, name))
			continue;
		return tp_event;
	}

	return NULL;
}

int trace_probe_register_event_call(struct trace_probe *tp)
{
	struct trace_event_call *call = trace_probe_event_call(tp);
	int ret;

	lockdep_assert_held(&event_mutex);

	if (find_trace_event_call(trace_probe_group_name(tp),
				  trace_probe_name(tp)))
		return -EEXIST;

	ret = register_trace_event(&call->event);
	if (!ret)
		return -ENODEV;

	ret = trace_add_event_call(call);
	if (ret)
		unregister_trace_event(&call->event);

	return ret;
}

int trace_probe_add_file(struct trace_probe *tp, struct trace_event_file *file)
{
	struct event_file_link *link;

	link = kmalloc(sizeof(*link), GFP_KERNEL);
	if (!link)
		return -ENOMEM;

	link->file = file;
	INIT_LIST_HEAD(&link->list);
	list_add_tail_rcu(&link->list, &tp->event->files);
	trace_probe_set_flag(tp, TP_FLAG_TRACE);
	return 0;
}

struct event_file_link *trace_probe_get_file_link(struct trace_probe *tp,
						  struct trace_event_file *file)
{
	struct event_file_link *link;

	trace_probe_for_each_link(link, tp) {
		if (link->file == file)
			return link;
	}

	return NULL;
}

int trace_probe_remove_file(struct trace_probe *tp,
			    struct trace_event_file *file)
{
	struct event_file_link *link;

	link = trace_probe_get_file_link(tp, file);
	if (!link)
		return -ENOENT;

	list_del_rcu(&link->list);
	kvfree_rcu_mightsleep(link);

	if (list_empty(&tp->event->files))
		trace_probe_clear_flag(tp, TP_FLAG_TRACE);

	return 0;
}

/*
 * Return the smallest index of different type argument (start from 1).
 * If all argument types and name are same, return 0.
 */
int trace_probe_compare_arg_type(struct trace_probe *a, struct trace_probe *b)
{
	int i;

	/* In case of more arguments */
	if (a->nr_args < b->nr_args)
		return a->nr_args + 1;
	if (a->nr_args > b->nr_args)
		return b->nr_args + 1;

	for (i = 0; i < a->nr_args; i++) {
		if ((b->nr_args <= i) ||
		    ((a->args[i].type != b->args[i].type) ||
		     (a->args[i].count != b->args[i].count) ||
		     strcmp(a->args[i].name, b->args[i].name)))
			return i + 1;
	}

	return 0;
}

bool trace_probe_match_command_args(struct trace_probe *tp,
				    int argc, const char **argv)
{
	char buf[MAX_ARGSTR_LEN + 1];
	int i;

	if (tp->nr_args < argc)
		return false;

	for (i = 0; i < argc; i++) {
		snprintf(buf, sizeof(buf), "%s=%s",
			 tp->args[i].name, tp->args[i].comm);
		if (strcmp(buf, argv[i]))
			return false;
	}
	return true;
}

int trace_probe_create(const char *raw_command, int (*createfn)(int, const char **))
{
	int argc = 0, ret = 0;
	char **argv;

	argv = argv_split(GFP_KERNEL, raw_command, &argc);
	if (!argv)
		return -ENOMEM;

	if (argc)
		ret = createfn(argc, (const char **)argv);

	argv_free(argv);

	return ret;
}

int trace_probe_print_args(struct trace_seq *s, struct probe_arg *args, int nr_args,
		 u8 *data, void *field)
{
	void *p;
	int i, j;

	for (i = 0; i < nr_args; i++) {
		struct probe_arg *a = args + i;

		trace_seq_printf(s, " %s=", a->name);
		if (likely(!a->count)) {
			if (!a->type->print(s, data + a->offset, field))
				return -ENOMEM;
			continue;
		}
		trace_seq_putc(s, '{');
		p = data + a->offset;
		for (j = 0; j < a->count; j++) {
			if (!a->type->print(s, p, field))
				return -ENOMEM;
			trace_seq_putc(s, j == a->count - 1 ? '}' : ',');
			p += a->type->size;
		}
	}
	return 0;
}<|MERGE_RESOLUTION|>--- conflicted
+++ resolved
@@ -1269,59 +1269,21 @@
 	     strncmp(arg, "\\\"", 2) == 0)) {
 		/* The type of $comm must be "string", and not an array type. */
 		if (parg->count || (t && strcmp(t, "string"))) {
-<<<<<<< HEAD
-			trace_probe_log_err(ctx->offset + (t ? (t - arg) : 0),
-					NEED_STRING_TYPE);
-			goto out;
-=======
 			trace_probe_log_err(ctx->offset + offs, NEED_STRING_TYPE);
 			return ERR_PTR(-EINVAL);
->>>>>>> a6ad5510
 		}
 		parg->type = find_fetch_type("string", ctx->flags);
 	} else
 		parg->type = find_fetch_type(t, ctx->flags);
-<<<<<<< HEAD
-	if (!parg->type) {
-		trace_probe_log_err(ctx->offset + (t ? (t - arg) : 0), BAD_TYPE);
-		goto out;
-=======
 
 	if (!parg->type) {
 		trace_probe_log_err(ctx->offset + offs, BAD_TYPE);
 		return ERR_PTR(-EINVAL);
->>>>>>> a6ad5510
 	}
 
 	return t;
 }
 
-<<<<<<< HEAD
-	/* Update storing type if BTF is available */
-	if (IS_ENABLED(CONFIG_PROBE_EVENTS_BTF_ARGS) &&
-	    ctx->last_type) {
-		if (!t) {
-			parg->type = find_fetch_type_from_btf_type(ctx);
-		} else if (strstr(t, "string")) {
-			ret = check_prepare_btf_string_fetch(t, &code, ctx);
-			if (ret)
-				goto fail;
-		}
-	}
-	parg->offset = *size;
-	*size += parg->type->size * (parg->count ?: 1);
-
-	if (parg->count) {
-		len = strlen(parg->type->fmttype) + 6;
-		parg->fmt = kmalloc(len, GFP_KERNEL);
-		if (!parg->fmt) {
-			ret = -ENOMEM;
-			goto out;
-		}
-		snprintf(parg->fmt, len, "%s[%d]", parg->type->fmttype,
-			 parg->count);
-	}
-=======
 /* After parsing, adjust the fetch_insn according to the probe_arg */
 static int finalize_fetch_insn(struct fetch_insn *code,
 			       struct probe_arg *parg,
@@ -1331,7 +1293,6 @@
 {
 	struct fetch_insn *scode;
 	int ret;
->>>>>>> a6ad5510
 
 	/* Store operation */
 	if (parg->type->is_string) {
