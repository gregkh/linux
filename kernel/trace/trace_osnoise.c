// SPDX-License-Identifier: GPL-2.0
/*
 * OS Noise Tracer: computes the OS Noise suffered by a running thread.
 * Timerlat Tracer: measures the wakeup latency of a timer triggered IRQ and thread.
 *
 * Based on "hwlat_detector" tracer by:
 *   Copyright (C) 2008-2009 Jon Masters, Red Hat, Inc. <jcm@redhat.com>
 *   Copyright (C) 2013-2016 Steven Rostedt, Red Hat, Inc. <srostedt@redhat.com>
 *   With feedback from Clark Williams <williams@redhat.com>
 *
 * And also based on the rtsl tracer presented on:
 *  DE OLIVEIRA, Daniel Bristot, et al. Demystifying the real-time linux
 *  scheduling latency. In: 32nd Euromicro Conference on Real-Time Systems
 *  (ECRTS 2020). Schloss Dagstuhl-Leibniz-Zentrum fur Informatik, 2020.
 *
 * Copyright (C) 2021 Daniel Bristot de Oliveira, Red Hat, Inc. <bristot@redhat.com>
 */

#include <linux/kthread.h>
#include <linux/tracefs.h>
#include <linux/uaccess.h>
#include <linux/cpumask.h>
#include <linux/delay.h>
#include <linux/sched/clock.h>
#include <uapi/linux/sched/types.h>
#include <linux/sched.h>
#include "trace.h"

#ifdef CONFIG_X86_LOCAL_APIC
#include <asm/trace/irq_vectors.h>
#undef TRACE_INCLUDE_PATH
#undef TRACE_INCLUDE_FILE
#endif /* CONFIG_X86_LOCAL_APIC */

#include <trace/events/irq.h>
#include <trace/events/sched.h>

#define CREATE_TRACE_POINTS
#include <trace/events/osnoise.h>

/*
 * Default values.
 */
#define BANNER			"osnoise: "
#define DEFAULT_SAMPLE_PERIOD	1000000			/* 1s */
#define DEFAULT_SAMPLE_RUNTIME	1000000			/* 1s */

#define DEFAULT_TIMERLAT_PERIOD	1000			/* 1ms */
#define DEFAULT_TIMERLAT_PRIO	95			/* FIFO 95 */

/*
 * trace_array of the enabled osnoise/timerlat instances.
 */
struct osnoise_instance {
	struct list_head	list;
	struct trace_array	*tr;
};

static struct list_head osnoise_instances;

static bool osnoise_has_registered_instances(void)
{
	return !!list_first_or_null_rcu(&osnoise_instances,
					struct osnoise_instance,
					list);
}

/*
 * osnoise_instance_registered - check if a tr is already registered
 */
static int osnoise_instance_registered(struct trace_array *tr)
{
	struct osnoise_instance *inst;
	int found = 0;

	rcu_read_lock();
	list_for_each_entry_rcu(inst, &osnoise_instances, list) {
		if (inst->tr == tr)
			found = 1;
	}
	rcu_read_unlock();

	return found;
}

/*
 * osnoise_register_instance - register a new trace instance
 *
 * Register a trace_array *tr in the list of instances running
 * osnoise/timerlat tracers.
 */
static int osnoise_register_instance(struct trace_array *tr)
{
	struct osnoise_instance *inst;

	/*
	 * register/unregister serialization is provided by trace's
	 * trace_types_lock.
	 */
	lockdep_assert_held(&trace_types_lock);

	inst = kmalloc(sizeof(*inst), GFP_KERNEL);
	if (!inst)
		return -ENOMEM;

	INIT_LIST_HEAD_RCU(&inst->list);
	inst->tr = tr;
	list_add_tail_rcu(&inst->list, &osnoise_instances);

	return 0;
}

/*
 *  osnoise_unregister_instance - unregister a registered trace instance
 *
 * Remove the trace_array *tr from the list of instances running
 * osnoise/timerlat tracers.
 */
static void osnoise_unregister_instance(struct trace_array *tr)
{
	struct osnoise_instance *inst;
	int found = 0;

	/*
	 * register/unregister serialization is provided by trace's
	 * trace_types_lock.
	 */
	lockdep_assert_held(&trace_types_lock);

	list_for_each_entry_rcu(inst, &osnoise_instances, list) {
		if (inst->tr == tr) {
			list_del_rcu(&inst->list);
			found = 1;
			break;
		}
	}

	if (!found)
		return;

	kvfree_rcu(inst);
}

/*
 * NMI runtime info.
 */
struct osn_nmi {
	u64	count;
	u64	delta_start;
};

/*
 * IRQ runtime info.
 */
struct osn_irq {
	u64	count;
	u64	arrival_time;
	u64	delta_start;
};

#define IRQ_CONTEXT	0
#define THREAD_CONTEXT	1
/*
 * sofirq runtime info.
 */
struct osn_softirq {
	u64	count;
	u64	arrival_time;
	u64	delta_start;
};

/*
 * thread runtime info.
 */
struct osn_thread {
	u64	count;
	u64	arrival_time;
	u64	delta_start;
};

/*
 * Runtime information: this structure saves the runtime information used by
 * one sampling thread.
 */
struct osnoise_variables {
	struct task_struct	*kthread;
	bool			sampling;
	pid_t			pid;
	struct osn_nmi		nmi;
	struct osn_irq		irq;
	struct osn_softirq	softirq;
	struct osn_thread	thread;
	local_t			int_counter;
};

/*
 * Per-cpu runtime information.
 */
DEFINE_PER_CPU(struct osnoise_variables, per_cpu_osnoise_var);

/*
 * this_cpu_osn_var - Return the per-cpu osnoise_variables on its relative CPU
 */
static inline struct osnoise_variables *this_cpu_osn_var(void)
{
	return this_cpu_ptr(&per_cpu_osnoise_var);
}

#ifdef CONFIG_TIMERLAT_TRACER
/*
 * Runtime information for the timer mode.
 */
struct timerlat_variables {
	struct task_struct	*kthread;
	struct hrtimer		timer;
	u64			rel_period;
	u64			abs_period;
	bool			tracing_thread;
	u64			count;
};

DEFINE_PER_CPU(struct timerlat_variables, per_cpu_timerlat_var);

/*
 * this_cpu_tmr_var - Return the per-cpu timerlat_variables on its relative CPU
 */
static inline struct timerlat_variables *this_cpu_tmr_var(void)
{
	return this_cpu_ptr(&per_cpu_timerlat_var);
}

/*
 * tlat_var_reset - Reset the values of the given timerlat_variables
 */
static inline void tlat_var_reset(void)
{
	struct timerlat_variables *tlat_var;
	int cpu;
	/*
	 * So far, all the values are initialized as 0, so
	 * zeroing the structure is perfect.
	 */
	for_each_cpu(cpu, cpu_online_mask) {
		tlat_var = per_cpu_ptr(&per_cpu_timerlat_var, cpu);
		memset(tlat_var, 0, sizeof(*tlat_var));
	}
}
#else /* CONFIG_TIMERLAT_TRACER */
#define tlat_var_reset()	do {} while (0)
#endif /* CONFIG_TIMERLAT_TRACER */

/*
 * osn_var_reset - Reset the values of the given osnoise_variables
 */
static inline void osn_var_reset(void)
{
	struct osnoise_variables *osn_var;
	int cpu;

	/*
	 * So far, all the values are initialized as 0, so
	 * zeroing the structure is perfect.
	 */
	for_each_cpu(cpu, cpu_online_mask) {
		osn_var = per_cpu_ptr(&per_cpu_osnoise_var, cpu);
		memset(osn_var, 0, sizeof(*osn_var));
	}
}

/*
 * osn_var_reset_all - Reset the value of all per-cpu osnoise_variables
 */
static inline void osn_var_reset_all(void)
{
	osn_var_reset();
	tlat_var_reset();
}

/*
 * Tells NMIs to call back to the osnoise tracer to record timestamps.
 */
bool trace_osnoise_callback_enabled;

/*
 * osnoise sample structure definition. Used to store the statistics of a
 * sample run.
 */
struct osnoise_sample {
	u64			runtime;	/* runtime */
	u64			noise;		/* noise */
	u64			max_sample;	/* max single noise sample */
	int			hw_count;	/* # HW (incl. hypervisor) interference */
	int			nmi_count;	/* # NMIs during this sample */
	int			irq_count;	/* # IRQs during this sample */
	int			softirq_count;	/* # softirqs during this sample */
	int			thread_count;	/* # threads during this sample */
};

#ifdef CONFIG_TIMERLAT_TRACER
/*
 * timerlat sample structure definition. Used to store the statistics of
 * a sample run.
 */
struct timerlat_sample {
	u64			timer_latency;	/* timer_latency */
	unsigned int		seqnum;		/* unique sequence */
	int			context;	/* timer context */
};
#endif

/*
 * Protect the interface.
 */
struct mutex interface_lock;

/*
 * Tracer data.
 */
static struct osnoise_data {
	u64	sample_period;		/* total sampling period */
	u64	sample_runtime;		/* active sampling portion of period */
	u64	stop_tracing;		/* stop trace in the internal operation (loop/irq) */
	u64	stop_tracing_total;	/* stop trace in the final operation (report/thread) */
#ifdef CONFIG_TIMERLAT_TRACER
	u64	timerlat_period;	/* timerlat period */
	u64	print_stack;		/* print IRQ stack if total > */
	int	timerlat_tracer;	/* timerlat tracer */
#endif
	bool	tainted;		/* infor users and developers about a problem */
} osnoise_data = {
	.sample_period			= DEFAULT_SAMPLE_PERIOD,
	.sample_runtime			= DEFAULT_SAMPLE_RUNTIME,
	.stop_tracing			= 0,
	.stop_tracing_total		= 0,
#ifdef CONFIG_TIMERLAT_TRACER
	.print_stack			= 0,
	.timerlat_period		= DEFAULT_TIMERLAT_PERIOD,
	.timerlat_tracer		= 0,
#endif
};

#ifdef CONFIG_TIMERLAT_TRACER
static inline bool timerlat_enabled(void)
{
	return osnoise_data.timerlat_tracer;
}

static inline int timerlat_softirq_exit(struct osnoise_variables *osn_var)
{
	struct timerlat_variables *tlat_var = this_cpu_tmr_var();
	/*
	 * If the timerlat is enabled, but the irq handler did
	 * not run yet enabling timerlat_tracer, do not trace.
	 */
	if (!tlat_var->tracing_thread) {
		osn_var->softirq.arrival_time = 0;
		osn_var->softirq.delta_start = 0;
		return 0;
	}
	return 1;
}

static inline int timerlat_thread_exit(struct osnoise_variables *osn_var)
{
	struct timerlat_variables *tlat_var = this_cpu_tmr_var();
	/*
	 * If the timerlat is enabled, but the irq handler did
	 * not run yet enabling timerlat_tracer, do not trace.
	 */
	if (!tlat_var->tracing_thread) {
		osn_var->thread.delta_start = 0;
		osn_var->thread.arrival_time = 0;
		return 0;
	}
	return 1;
}
#else /* CONFIG_TIMERLAT_TRACER */
static inline bool timerlat_enabled(void)
{
	return false;
}

static inline int timerlat_softirq_exit(struct osnoise_variables *osn_var)
{
	return 1;
}
static inline int timerlat_thread_exit(struct osnoise_variables *osn_var)
{
	return 1;
}
#endif

#ifdef CONFIG_PREEMPT_RT
/*
 * Print the osnoise header info.
 */
static void print_osnoise_headers(struct seq_file *s)
{
	if (osnoise_data.tainted)
		seq_puts(s, "# osnoise is tainted!\n");

	seq_puts(s, "#                                _-------=> irqs-off\n");
	seq_puts(s, "#                               / _------=> need-resched\n");
	seq_puts(s, "#                              | / _-----=> need-resched-lazy\n");
	seq_puts(s, "#                              || / _----=> hardirq/softirq\n");
	seq_puts(s, "#                              ||| / _---=> preempt-depth\n");
	seq_puts(s, "#                              |||| / _--=> preempt-lazy-depth\n");
	seq_puts(s, "#                              ||||| / _-=> migrate-disable\n");

	seq_puts(s, "#                              |||||| /          ");
	seq_puts(s, "                                     MAX\n");

	seq_puts(s, "#                              ||||| /                         ");
	seq_puts(s, "                    SINGLE      Interference counters:\n");

	seq_puts(s, "#                              |||||||               RUNTIME   ");
	seq_puts(s, "   NOISE  %% OF CPU  NOISE    +-----------------------------+\n");

	seq_puts(s, "#           TASK-PID      CPU# |||||||   TIMESTAMP    IN US    ");
	seq_puts(s, "   IN US  AVAILABLE  IN US     HW    NMI    IRQ   SIRQ THREAD\n");

	seq_puts(s, "#              | |         |   |||||||      |           |      ");
	seq_puts(s, "       |    |            |      |      |      |      |      |\n");
}
#else /* CONFIG_PREEMPT_RT */
static void print_osnoise_headers(struct seq_file *s)
{
	if (osnoise_data.tainted)
		seq_puts(s, "# osnoise is tainted!\n");

	seq_puts(s, "#                                _-----=> irqs-off\n");
	seq_puts(s, "#                               / _----=> need-resched\n");
	seq_puts(s, "#                              | / _---=> hardirq/softirq\n");
	seq_puts(s, "#                              || / _--=> preempt-depth\n");
	seq_puts(s, "#                              ||| / _-=> migrate-disable     ");
	seq_puts(s, "                    MAX\n");
	seq_puts(s, "#                              |||| /     delay               ");
	seq_puts(s, "                    SINGLE      Interference counters:\n");

	seq_puts(s, "#                              |||||               RUNTIME   ");
	seq_puts(s, "   NOISE  %% OF CPU  NOISE    +-----------------------------+\n");

	seq_puts(s, "#           TASK-PID      CPU# |||||   TIMESTAMP    IN US    ");
	seq_puts(s, "   IN US  AVAILABLE  IN US     HW    NMI    IRQ   SIRQ THREAD\n");

	seq_puts(s, "#              | |         |   |||||      |           |      ");
	seq_puts(s, "       |    |            |      |      |      |      |      |\n");
}
#endif /* CONFIG_PREEMPT_RT */

/*
 * osnoise_taint - report an osnoise error.
 */
#define osnoise_taint(msg) ({							\
	struct osnoise_instance *inst;						\
	struct trace_buffer *buffer;						\
										\
	rcu_read_lock();							\
	list_for_each_entry_rcu(inst, &osnoise_instances, list) {		\
		buffer = inst->tr->array_buffer.buffer;				\
		trace_array_printk_buf(buffer, _THIS_IP_, msg);			\
	}									\
	rcu_read_unlock();							\
	osnoise_data.tainted = true;						\
})

/*
 * Record an osnoise_sample into the tracer buffer.
 */
static void
__trace_osnoise_sample(struct osnoise_sample *sample, struct trace_buffer *buffer)
{
	struct trace_event_call *call = &event_osnoise;
	struct ring_buffer_event *event;
	struct osnoise_entry *entry;

	event = trace_buffer_lock_reserve(buffer, TRACE_OSNOISE, sizeof(*entry),
					  tracing_gen_ctx());
	if (!event)
		return;
	entry	= ring_buffer_event_data(event);
	entry->runtime		= sample->runtime;
	entry->noise		= sample->noise;
	entry->max_sample	= sample->max_sample;
	entry->hw_count		= sample->hw_count;
	entry->nmi_count	= sample->nmi_count;
	entry->irq_count	= sample->irq_count;
	entry->softirq_count	= sample->softirq_count;
	entry->thread_count	= sample->thread_count;

	if (!call_filter_check_discard(call, entry, buffer, event))
		trace_buffer_unlock_commit_nostack(buffer, event);
}

/*
 * Record an osnoise_sample on all osnoise instances.
 */
static void trace_osnoise_sample(struct osnoise_sample *sample)
{
	struct osnoise_instance *inst;
	struct trace_buffer *buffer;

	rcu_read_lock();
	list_for_each_entry_rcu(inst, &osnoise_instances, list) {
		buffer = inst->tr->array_buffer.buffer;
		__trace_osnoise_sample(sample, buffer);
	}
	rcu_read_unlock();
}

#ifdef CONFIG_TIMERLAT_TRACER
/*
 * Print the timerlat header info.
 */
#ifdef CONFIG_PREEMPT_RT
static void print_timerlat_headers(struct seq_file *s)
{
	seq_puts(s, "#                                _-------=> irqs-off\n");
	seq_puts(s, "#                               / _------=> need-resched\n");
	seq_puts(s, "#                              | / _-----=> need-resched-lazy\n");
	seq_puts(s, "#                              || / _----=> hardirq/softirq\n");
	seq_puts(s, "#                              ||| / _---=> preempt-depth\n");
	seq_puts(s, "#                              |||| / _--=> preempt-lazy-depth\n");
	seq_puts(s, "#                              ||||| / _-=> migrate-disable\n");
	seq_puts(s, "#                              |||||| /\n");
	seq_puts(s, "#                              |||||||             ACTIVATION\n");
	seq_puts(s, "#           TASK-PID      CPU# |||||||   TIMESTAMP    ID     ");
	seq_puts(s, "       CONTEXT                LATENCY\n");
	seq_puts(s, "#              | |         |   |||||||      |         |      ");
	seq_puts(s, "            |                       |\n");
}
#else /* CONFIG_PREEMPT_RT */
static void print_timerlat_headers(struct seq_file *s)
{
	seq_puts(s, "#                                _-----=> irqs-off\n");
	seq_puts(s, "#                               / _----=> need-resched\n");
	seq_puts(s, "#                              | / _---=> hardirq/softirq\n");
	seq_puts(s, "#                              || / _--=> preempt-depth\n");
	seq_puts(s, "#                              ||| / _-=> migrate-disable\n");
	seq_puts(s, "#                              |||| /     delay\n");
	seq_puts(s, "#                              |||||            ACTIVATION\n");
	seq_puts(s, "#           TASK-PID      CPU# |||||   TIMESTAMP   ID      ");
	seq_puts(s, "      CONTEXT                 LATENCY\n");
	seq_puts(s, "#              | |         |   |||||      |         |      ");
	seq_puts(s, "            |                       |\n");
}
#endif /* CONFIG_PREEMPT_RT */

static void
__trace_timerlat_sample(struct timerlat_sample *sample, struct trace_buffer *buffer)
{
	struct trace_event_call *call = &event_osnoise;
	struct ring_buffer_event *event;
	struct timerlat_entry *entry;

	event = trace_buffer_lock_reserve(buffer, TRACE_TIMERLAT, sizeof(*entry),
					  tracing_gen_ctx());
	if (!event)
		return;
	entry	= ring_buffer_event_data(event);
	entry->seqnum			= sample->seqnum;
	entry->context			= sample->context;
	entry->timer_latency		= sample->timer_latency;

	if (!call_filter_check_discard(call, entry, buffer, event))
		trace_buffer_unlock_commit_nostack(buffer, event);
}

/*
 * Record an timerlat_sample into the tracer buffer.
 */
static void trace_timerlat_sample(struct timerlat_sample *sample)
{
	struct osnoise_instance *inst;
	struct trace_buffer *buffer;

	rcu_read_lock();
	list_for_each_entry_rcu(inst, &osnoise_instances, list) {
		buffer = inst->tr->array_buffer.buffer;
		__trace_timerlat_sample(sample, buffer);
	}
	rcu_read_unlock();
}

#ifdef CONFIG_STACKTRACE

#define	MAX_CALLS	256

/*
 * Stack trace will take place only at IRQ level, so, no need
 * to control nesting here.
 */
struct trace_stack {
	int		stack_size;
	int		nr_entries;
	unsigned long	calls[MAX_CALLS];
};

static DEFINE_PER_CPU(struct trace_stack, trace_stack);

/*
 * timerlat_save_stack - save a stack trace without printing
 *
 * Save the current stack trace without printing. The
 * stack will be printed later, after the end of the measurement.
 */
static void timerlat_save_stack(int skip)
{
	unsigned int size, nr_entries;
	struct trace_stack *fstack;

	fstack = this_cpu_ptr(&trace_stack);

	size = ARRAY_SIZE(fstack->calls);

	nr_entries = stack_trace_save(fstack->calls, size, skip);

	fstack->stack_size = nr_entries * sizeof(unsigned long);
	fstack->nr_entries = nr_entries;

	return;

}

static void
__timerlat_dump_stack(struct trace_buffer *buffer, struct trace_stack *fstack, unsigned int size)
{
	struct trace_event_call *call = &event_osnoise;
	struct ring_buffer_event *event;
	struct stack_entry *entry;

	event = trace_buffer_lock_reserve(buffer, TRACE_STACK, sizeof(*entry) + size,
					  tracing_gen_ctx());
	if (!event)
		return;

	entry = ring_buffer_event_data(event);

	memcpy(&entry->caller, fstack->calls, size);
	entry->size = fstack->nr_entries;

	if (!call_filter_check_discard(call, entry, buffer, event))
		trace_buffer_unlock_commit_nostack(buffer, event);
}

/*
 * timerlat_dump_stack - dump a stack trace previously saved
 */
static void timerlat_dump_stack(u64 latency)
{
	struct osnoise_instance *inst;
	struct trace_buffer *buffer;
	struct trace_stack *fstack;
	unsigned int size;

	/*
	 * trace only if latency > print_stack config, if enabled.
	 */
	if (!osnoise_data.print_stack || osnoise_data.print_stack > latency)
		return;

	preempt_disable_notrace();
	fstack = this_cpu_ptr(&trace_stack);
	size = fstack->stack_size;

	rcu_read_lock();
	list_for_each_entry_rcu(inst, &osnoise_instances, list) {
		buffer = inst->tr->array_buffer.buffer;
		__timerlat_dump_stack(buffer, fstack, size);

	}
	rcu_read_unlock();
	preempt_enable_notrace();
}
#else /* CONFIG_STACKTRACE */
#define timerlat_dump_stack(u64 latency) do {} while (0)
#define timerlat_save_stack(a) do {} while (0)
#endif /* CONFIG_STACKTRACE */
#endif /* CONFIG_TIMERLAT_TRACER */

/*
 * Macros to encapsulate the time capturing infrastructure.
 */
#define time_get()	trace_clock_local()
#define time_to_us(x)	div_u64(x, 1000)
#define time_sub(a, b)	((a) - (b))

/*
 * cond_move_irq_delta_start - Forward the delta_start of a running IRQ
 *
 * If an IRQ is preempted by an NMI, its delta_start is pushed forward
 * to discount the NMI interference.
 *
 * See get_int_safe_duration().
 */
static inline void
cond_move_irq_delta_start(struct osnoise_variables *osn_var, u64 duration)
{
	if (osn_var->irq.delta_start)
		osn_var->irq.delta_start += duration;
}

#ifndef CONFIG_PREEMPT_RT
/*
 * cond_move_softirq_delta_start - Forward the delta_start of a running softirq.
 *
 * If a softirq is preempted by an IRQ or NMI, its delta_start is pushed
 * forward to discount the interference.
 *
 * See get_int_safe_duration().
 */
static inline void
cond_move_softirq_delta_start(struct osnoise_variables *osn_var, u64 duration)
{
	if (osn_var->softirq.delta_start)
		osn_var->softirq.delta_start += duration;
}
#else /* CONFIG_PREEMPT_RT */
#define cond_move_softirq_delta_start(osn_var, duration) do {} while (0)
#endif

/*
 * cond_move_thread_delta_start - Forward the delta_start of a running thread
 *
 * If a noisy thread is preempted by an softirq, IRQ or NMI, its delta_start
 * is pushed forward to discount the interference.
 *
 * See get_int_safe_duration().
 */
static inline void
cond_move_thread_delta_start(struct osnoise_variables *osn_var, u64 duration)
{
	if (osn_var->thread.delta_start)
		osn_var->thread.delta_start += duration;
}

/*
 * get_int_safe_duration - Get the duration of a window
 *
 * The irq, softirq and thread varaibles need to have its duration without
 * the interference from higher priority interrupts. Instead of keeping a
 * variable to discount the interrupt interference from these variables, the
 * starting time of these variables are pushed forward with the interrupt's
 * duration. In this way, a single variable is used to:
 *
 *   - Know if a given window is being measured.
 *   - Account its duration.
 *   - Discount the interference.
 *
 * To avoid getting inconsistent values, e.g.,:
 *
 *	now = time_get()
 *		--->	interrupt!
 *			delta_start -= int duration;
 *		<---
 *	duration = now - delta_start;
 *
 *	result: negative duration if the variable duration before the
 *	interrupt was smaller than the interrupt execution.
 *
 * A counter of interrupts is used. If the counter increased, try
 * to capture an interference safe duration.
 */
static inline s64
get_int_safe_duration(struct osnoise_variables *osn_var, u64 *delta_start)
{
	u64 int_counter, now;
	s64 duration;

	do {
		int_counter = local_read(&osn_var->int_counter);
		/* synchronize with interrupts */
		barrier();

		now = time_get();
		duration = (now - *delta_start);

		/* synchronize with interrupts */
		barrier();
	} while (int_counter != local_read(&osn_var->int_counter));

	/*
	 * This is an evidence of race conditions that cause
	 * a value to be "discounted" too much.
	 */
	if (duration < 0)
		osnoise_taint("Negative duration!\n");

	*delta_start = 0;

	return duration;
}

/*
 *
 * set_int_safe_time - Save the current time on *time, aware of interference
 *
 * Get the time, taking into consideration a possible interference from
 * higher priority interrupts.
 *
 * See get_int_safe_duration() for an explanation.
 */
static u64
set_int_safe_time(struct osnoise_variables *osn_var, u64 *time)
{
	u64 int_counter;

	do {
		int_counter = local_read(&osn_var->int_counter);
		/* synchronize with interrupts */
		barrier();

		*time = time_get();

		/* synchronize with interrupts */
		barrier();
	} while (int_counter != local_read(&osn_var->int_counter));

	return int_counter;
}

#ifdef CONFIG_TIMERLAT_TRACER
/*
 * copy_int_safe_time - Copy *src into *desc aware of interference
 */
static u64
copy_int_safe_time(struct osnoise_variables *osn_var, u64 *dst, u64 *src)
{
	u64 int_counter;

	do {
		int_counter = local_read(&osn_var->int_counter);
		/* synchronize with interrupts */
		barrier();

		*dst = *src;

		/* synchronize with interrupts */
		barrier();
	} while (int_counter != local_read(&osn_var->int_counter));

	return int_counter;
}
#endif /* CONFIG_TIMERLAT_TRACER */

/*
 * trace_osnoise_callback - NMI entry/exit callback
 *
 * This function is called at the entry and exit NMI code. The bool enter
 * distinguishes between either case. This function is used to note a NMI
 * occurrence, compute the noise caused by the NMI, and to remove the noise
 * it is potentially causing on other interference variables.
 */
void trace_osnoise_callback(bool enter)
{
	struct osnoise_variables *osn_var = this_cpu_osn_var();
	u64 duration;

	if (!osn_var->sampling)
		return;

	/*
	 * Currently trace_clock_local() calls sched_clock() and the
	 * generic version is not NMI safe.
	 */
	if (!IS_ENABLED(CONFIG_GENERIC_SCHED_CLOCK)) {
		if (enter) {
			osn_var->nmi.delta_start = time_get();
			local_inc(&osn_var->int_counter);
		} else {
			duration = time_get() - osn_var->nmi.delta_start;

			trace_nmi_noise(osn_var->nmi.delta_start, duration);

			cond_move_irq_delta_start(osn_var, duration);
			cond_move_softirq_delta_start(osn_var, duration);
			cond_move_thread_delta_start(osn_var, duration);
		}
	}

	if (enter)
		osn_var->nmi.count++;
}

/*
 * osnoise_trace_irq_entry - Note the starting of an IRQ
 *
 * Save the starting time of an IRQ. As IRQs are non-preemptive to other IRQs,
 * it is safe to use a single variable (ons_var->irq) to save the statistics.
 * The arrival_time is used to report... the arrival time. The delta_start
 * is used to compute the duration at the IRQ exit handler. See
 * cond_move_irq_delta_start().
 */
void osnoise_trace_irq_entry(int id)
{
	struct osnoise_variables *osn_var = this_cpu_osn_var();

	if (!osn_var->sampling)
		return;
	/*
	 * This value will be used in the report, but not to compute
	 * the execution time, so it is safe to get it unsafe.
	 */
	osn_var->irq.arrival_time = time_get();
	set_int_safe_time(osn_var, &osn_var->irq.delta_start);
	osn_var->irq.count++;

	local_inc(&osn_var->int_counter);
}

/*
 * osnoise_irq_exit - Note the end of an IRQ, sava data and trace
 *
 * Computes the duration of the IRQ noise, and trace it. Also discounts the
 * interference from other sources of noise could be currently being accounted.
 */
void osnoise_trace_irq_exit(int id, const char *desc)
{
	struct osnoise_variables *osn_var = this_cpu_osn_var();
	int duration;

	if (!osn_var->sampling)
		return;

	duration = get_int_safe_duration(osn_var, &osn_var->irq.delta_start);
	trace_irq_noise(id, desc, osn_var->irq.arrival_time, duration);
	osn_var->irq.arrival_time = 0;
	cond_move_softirq_delta_start(osn_var, duration);
	cond_move_thread_delta_start(osn_var, duration);
}

/*
 * trace_irqentry_callback - Callback to the irq:irq_entry traceevent
 *
 * Used to note the starting of an IRQ occurece.
 */
static void trace_irqentry_callback(void *data, int irq,
				    struct irqaction *action)
{
	osnoise_trace_irq_entry(irq);
}

/*
 * trace_irqexit_callback - Callback to the irq:irq_exit traceevent
 *
 * Used to note the end of an IRQ occurece.
 */
static void trace_irqexit_callback(void *data, int irq,
				   struct irqaction *action, int ret)
{
	osnoise_trace_irq_exit(irq, action->name);
}

/*
 * arch specific register function.
 */
int __weak osnoise_arch_register(void)
{
	return 0;
}

/*
 * arch specific unregister function.
 */
void __weak osnoise_arch_unregister(void)
{
	return;
}

/*
 * hook_irq_events - Hook IRQ handling events
 *
 * This function hooks the IRQ related callbacks to the respective trace
 * events.
 */
static int hook_irq_events(void)
{
	int ret;

	ret = register_trace_irq_handler_entry(trace_irqentry_callback, NULL);
	if (ret)
		goto out_err;

	ret = register_trace_irq_handler_exit(trace_irqexit_callback, NULL);
	if (ret)
		goto out_unregister_entry;

	ret = osnoise_arch_register();
	if (ret)
		goto out_irq_exit;

	return 0;

out_irq_exit:
	unregister_trace_irq_handler_exit(trace_irqexit_callback, NULL);
out_unregister_entry:
	unregister_trace_irq_handler_entry(trace_irqentry_callback, NULL);
out_err:
	return -EINVAL;
}

/*
 * unhook_irq_events - Unhook IRQ handling events
 *
 * This function unhooks the IRQ related callbacks to the respective trace
 * events.
 */
static void unhook_irq_events(void)
{
	osnoise_arch_unregister();
	unregister_trace_irq_handler_exit(trace_irqexit_callback, NULL);
	unregister_trace_irq_handler_entry(trace_irqentry_callback, NULL);
}

#ifndef CONFIG_PREEMPT_RT
/*
 * trace_softirq_entry_callback - Note the starting of a softirq
 *
 * Save the starting time of a softirq. As softirqs are non-preemptive to
 * other softirqs, it is safe to use a single variable (ons_var->softirq)
 * to save the statistics. The arrival_time is used to report... the
 * arrival time. The delta_start is used to compute the duration at the
 * softirq exit handler. See cond_move_softirq_delta_start().
 */
static void trace_softirq_entry_callback(void *data, unsigned int vec_nr)
{
	struct osnoise_variables *osn_var = this_cpu_osn_var();

	if (!osn_var->sampling)
		return;
	/*
	 * This value will be used in the report, but not to compute
	 * the execution time, so it is safe to get it unsafe.
	 */
	osn_var->softirq.arrival_time = time_get();
	set_int_safe_time(osn_var, &osn_var->softirq.delta_start);
	osn_var->softirq.count++;

	local_inc(&osn_var->int_counter);
}

/*
 * trace_softirq_exit_callback - Note the end of an softirq
 *
 * Computes the duration of the softirq noise, and trace it. Also discounts the
 * interference from other sources of noise could be currently being accounted.
 */
static void trace_softirq_exit_callback(void *data, unsigned int vec_nr)
{
	struct osnoise_variables *osn_var = this_cpu_osn_var();
	int duration;

	if (!osn_var->sampling)
		return;

	if (unlikely(timerlat_enabled()))
		if (!timerlat_softirq_exit(osn_var))
			return;

	duration = get_int_safe_duration(osn_var, &osn_var->softirq.delta_start);
	trace_softirq_noise(vec_nr, osn_var->softirq.arrival_time, duration);
	cond_move_thread_delta_start(osn_var, duration);
	osn_var->softirq.arrival_time = 0;
}

/*
 * hook_softirq_events - Hook softirq handling events
 *
 * This function hooks the softirq related callbacks to the respective trace
 * events.
 */
static int hook_softirq_events(void)
{
	int ret;

	ret = register_trace_softirq_entry(trace_softirq_entry_callback, NULL);
	if (ret)
		goto out_err;

	ret = register_trace_softirq_exit(trace_softirq_exit_callback, NULL);
	if (ret)
		goto out_unreg_entry;

	return 0;

out_unreg_entry:
	unregister_trace_softirq_entry(trace_softirq_entry_callback, NULL);
out_err:
	return -EINVAL;
}

/*
 * unhook_softirq_events - Unhook softirq handling events
 *
 * This function hooks the softirq related callbacks to the respective trace
 * events.
 */
static void unhook_softirq_events(void)
{
	unregister_trace_softirq_entry(trace_softirq_entry_callback, NULL);
	unregister_trace_softirq_exit(trace_softirq_exit_callback, NULL);
}
#else /* CONFIG_PREEMPT_RT */
/*
 * softirq are threads on the PREEMPT_RT mode.
 */
static int hook_softirq_events(void)
{
	return 0;
}
static void unhook_softirq_events(void)
{
}
#endif

/*
 * thread_entry - Record the starting of a thread noise window
 *
 * It saves the context switch time for a noisy thread, and increments
 * the interference counters.
 */
static void
thread_entry(struct osnoise_variables *osn_var, struct task_struct *t)
{
	if (!osn_var->sampling)
		return;
	/*
	 * The arrival time will be used in the report, but not to compute
	 * the execution time, so it is safe to get it unsafe.
	 */
	osn_var->thread.arrival_time = time_get();

	set_int_safe_time(osn_var, &osn_var->thread.delta_start);

	osn_var->thread.count++;
	local_inc(&osn_var->int_counter);
}

/*
 * thread_exit - Report the end of a thread noise window
 *
 * It computes the total noise from a thread, tracing if needed.
 */
static void
thread_exit(struct osnoise_variables *osn_var, struct task_struct *t)
{
	int duration;

	if (!osn_var->sampling)
		return;

	if (unlikely(timerlat_enabled()))
		if (!timerlat_thread_exit(osn_var))
			return;

	duration = get_int_safe_duration(osn_var, &osn_var->thread.delta_start);

	trace_thread_noise(t, osn_var->thread.arrival_time, duration);

	osn_var->thread.arrival_time = 0;
}

/*
 * trace_sched_switch - sched:sched_switch trace event handler
 *
 * This function is hooked to the sched:sched_switch trace event, and it is
 * used to record the beginning and to report the end of a thread noise window.
 */
static void
trace_sched_switch_callback(void *data, bool preempt,
			    struct task_struct *p,
			    struct task_struct *n,
			    unsigned int prev_state)
{
	struct osnoise_variables *osn_var = this_cpu_osn_var();

	if (p->pid != osn_var->pid)
		thread_exit(osn_var, p);

	if (n->pid != osn_var->pid)
		thread_entry(osn_var, n);
}

/*
 * hook_thread_events - Hook the insturmentation for thread noise
 *
 * Hook the osnoise tracer callbacks to handle the noise from other
 * threads on the necessary kernel events.
 */
static int hook_thread_events(void)
{
	int ret;

	ret = register_trace_sched_switch(trace_sched_switch_callback, NULL);
	if (ret)
		return -EINVAL;

	return 0;
}

/*
 * unhook_thread_events - *nhook the insturmentation for thread noise
 *
 * Unook the osnoise tracer callbacks to handle the noise from other
 * threads on the necessary kernel events.
 */
static void unhook_thread_events(void)
{
	unregister_trace_sched_switch(trace_sched_switch_callback, NULL);
}

/*
 * save_osn_sample_stats - Save the osnoise_sample statistics
 *
 * Save the osnoise_sample statistics before the sampling phase. These
 * values will be used later to compute the diff betwneen the statistics
 * before and after the osnoise sampling.
 */
static void
save_osn_sample_stats(struct osnoise_variables *osn_var, struct osnoise_sample *s)
{
	s->nmi_count = osn_var->nmi.count;
	s->irq_count = osn_var->irq.count;
	s->softirq_count = osn_var->softirq.count;
	s->thread_count = osn_var->thread.count;
}

/*
 * diff_osn_sample_stats - Compute the osnoise_sample statistics
 *
 * After a sample period, compute the difference on the osnoise_sample
 * statistics. The struct osnoise_sample *s contains the statistics saved via
 * save_osn_sample_stats() before the osnoise sampling.
 */
static void
diff_osn_sample_stats(struct osnoise_variables *osn_var, struct osnoise_sample *s)
{
	s->nmi_count = osn_var->nmi.count - s->nmi_count;
	s->irq_count = osn_var->irq.count - s->irq_count;
	s->softirq_count = osn_var->softirq.count - s->softirq_count;
	s->thread_count = osn_var->thread.count - s->thread_count;
}

/*
 * osnoise_stop_tracing - Stop tracing and the tracer.
 */
static __always_inline void osnoise_stop_tracing(void)
{
	struct osnoise_instance *inst;
	struct trace_array *tr;

	rcu_read_lock();
	list_for_each_entry_rcu(inst, &osnoise_instances, list) {
		tr = inst->tr;
		trace_array_printk_buf(tr->array_buffer.buffer, _THIS_IP_,
				"stop tracing hit on cpu %d\n", smp_processor_id());

		tracer_tracing_off(tr);
	}
	rcu_read_unlock();
}

/*
 * notify_new_max_latency - Notify a new max latency via fsnotify interface.
 */
static void notify_new_max_latency(u64 latency)
{
	struct osnoise_instance *inst;
	struct trace_array *tr;

	rcu_read_lock();
	list_for_each_entry_rcu(inst, &osnoise_instances, list) {
		tr = inst->tr;
		if (tr->max_latency < latency) {
			tr->max_latency = latency;
			latency_fsnotify(tr);
		}
	}
	rcu_read_unlock();
}

/*
 * run_osnoise - Sample the time and look for osnoise
 *
 * Used to capture the time, looking for potential osnoise latency repeatedly.
 * Different from hwlat_detector, it is called with preemption and interrupts
 * enabled. This allows irqs, softirqs and threads to run, interfering on the
 * osnoise sampling thread, as they would do with a regular thread.
 */
static int run_osnoise(void)
{
	struct osnoise_variables *osn_var = this_cpu_osn_var();
	u64 start, sample, last_sample;
	u64 last_int_count, int_count;
	s64 noise = 0, max_noise = 0;
	s64 total, last_total = 0;
	struct osnoise_sample s;
	unsigned int threshold;
	u64 runtime, stop_in;
	u64 sum_noise = 0;
	int hw_count = 0;
	int ret = -1;

	/*
	 * Considers the current thread as the workload.
	 */
	osn_var->pid = current->pid;

	/*
	 * Save the current stats for the diff
	 */
	save_osn_sample_stats(osn_var, &s);

	/*
	 * if threshold is 0, use the default value of 5 us.
	 */
	threshold = tracing_thresh ? : 5000;

	/*
	 * Make sure NMIs see sampling first
	 */
	osn_var->sampling = true;
	barrier();

	/*
	 * Transform the *_us config to nanoseconds to avoid the
	 * division on the main loop.
	 */
	runtime = osnoise_data.sample_runtime * NSEC_PER_USEC;
	stop_in = osnoise_data.stop_tracing * NSEC_PER_USEC;

	/*
	 * Start timestemp
	 */
	start = time_get();

	/*
	 * "previous" loop.
	 */
	last_int_count = set_int_safe_time(osn_var, &last_sample);

	do {
		/*
		 * Get sample!
		 */
		int_count = set_int_safe_time(osn_var, &sample);

		noise = time_sub(sample, last_sample);

		/*
		 * This shouldn't happen.
		 */
		if (noise < 0) {
			osnoise_taint("negative noise!");
			goto out;
		}

		/*
		 * Sample runtime.
		 */
		total = time_sub(sample, start);

		/*
		 * Check for possible overflows.
		 */
		if (total < last_total) {
			osnoise_taint("total overflow!");
			break;
		}

		last_total = total;

		if (noise >= threshold) {
			int interference = int_count - last_int_count;

			if (noise > max_noise)
				max_noise = noise;

			if (!interference)
				hw_count++;

			sum_noise += noise;

			trace_sample_threshold(last_sample, noise, interference);

			if (osnoise_data.stop_tracing)
				if (noise > stop_in)
					osnoise_stop_tracing();
		}

		/*
		 * In some cases, notably when running on a nohz_full CPU with
		 * a stopped tick PREEMPT_RCU has no way to account for QSs.
		 * This will eventually cause unwarranted noise as PREEMPT_RCU
		 * will force preemption as the means of ending the current
		 * grace period. We avoid this problem by calling
		 * rcu_momentary_dyntick_idle(), which performs a zero duration
		 * EQS allowing PREEMPT_RCU to end the current grace period.
		 * This call shouldn't be wrapped inside an RCU critical
		 * section.
		 *
		 * Note that in non PREEMPT_RCU kernels QSs are handled through
		 * cond_resched()
		 */
		if (IS_ENABLED(CONFIG_PREEMPT_RCU)) {
			local_irq_disable();
			rcu_momentary_dyntick_idle();
			local_irq_enable();
		}

		/*
		 * For the non-preemptive kernel config: let threads runs, if
		 * they so wish.
		 */
		cond_resched();

		last_sample = sample;
		last_int_count = int_count;

	} while (total < runtime && !kthread_should_stop());

	/*
	 * Finish the above in the view for interrupts.
	 */
	barrier();

	osn_var->sampling = false;

	/*
	 * Make sure sampling data is no longer updated.
	 */
	barrier();

	/*
	 * Save noise info.
	 */
	s.noise = time_to_us(sum_noise);
	s.runtime = time_to_us(total);
	s.max_sample = time_to_us(max_noise);
	s.hw_count = hw_count;

	/* Save interference stats info */
	diff_osn_sample_stats(osn_var, &s);

	trace_osnoise_sample(&s);

	notify_new_max_latency(max_noise);

	if (osnoise_data.stop_tracing_total)
		if (s.noise > osnoise_data.stop_tracing_total)
			osnoise_stop_tracing();

	return 0;
out:
	return ret;
}

static struct cpumask osnoise_cpumask;
static struct cpumask save_cpumask;

/*
 * osnoise_sleep - sleep until the next period
 */
static void osnoise_sleep(void)
{
	u64 interval;
	ktime_t wake_time;

	mutex_lock(&interface_lock);
	interval = osnoise_data.sample_period - osnoise_data.sample_runtime;
	mutex_unlock(&interface_lock);

	/*
	 * differently from hwlat_detector, the osnoise tracer can run
	 * without a pause because preemption is on.
	 */
	if (!interval) {
		/* Let synchronize_rcu_tasks() make progress */
		cond_resched_tasks_rcu_qs();
		return;
	}

	wake_time = ktime_add_us(ktime_get(), interval);
	__set_current_state(TASK_INTERRUPTIBLE);

	while (schedule_hrtimeout_range(&wake_time, 0, HRTIMER_MODE_ABS)) {
		if (kthread_should_stop())
			break;
	}
}

/*
 * osnoise_main - The osnoise detection kernel thread
 *
 * Calls run_osnoise() function to measure the osnoise for the configured runtime,
 * every period.
 */
static int osnoise_main(void *data)
{

	while (!kthread_should_stop()) {
		run_osnoise();
		osnoise_sleep();
	}

	return 0;
}

#ifdef CONFIG_TIMERLAT_TRACER
/*
 * timerlat_irq - hrtimer handler for timerlat.
 */
static enum hrtimer_restart timerlat_irq(struct hrtimer *timer)
{
	struct osnoise_variables *osn_var = this_cpu_osn_var();
	struct timerlat_variables *tlat;
	struct timerlat_sample s;
	u64 now;
	u64 diff;

	/*
	 * I am not sure if the timer was armed for this CPU. So, get
	 * the timerlat struct from the timer itself, not from this
	 * CPU.
	 */
	tlat = container_of(timer, struct timerlat_variables, timer);

	now = ktime_to_ns(hrtimer_cb_get_time(&tlat->timer));

	/*
	 * Enable the osnoise: events for thread an softirq.
	 */
	tlat->tracing_thread = true;

	osn_var->thread.arrival_time = time_get();

	/*
	 * A hardirq is running: the timer IRQ. It is for sure preempting
	 * a thread, and potentially preempting a softirq.
	 *
	 * At this point, it is not interesting to know the duration of the
	 * preempted thread (and maybe softirq), but how much time they will
	 * delay the beginning of the execution of the timer thread.
	 *
	 * To get the correct (net) delay added by the softirq, its delta_start
	 * is set as the IRQ one. In this way, at the return of the IRQ, the delta
	 * start of the sofitrq will be zeroed, accounting then only the time
	 * after that.
	 *
	 * The thread follows the same principle. However, if a softirq is
	 * running, the thread needs to receive the softirq delta_start. The
	 * reason being is that the softirq will be the last to be unfolded,
	 * resseting the thread delay to zero.
	 *
	 * The PREEMPT_RT is a special case, though. As softirqs run as threads
	 * on RT, moving the thread is enough.
	 */
	if (!IS_ENABLED(CONFIG_PREEMPT_RT) && osn_var->softirq.delta_start) {
		copy_int_safe_time(osn_var, &osn_var->thread.delta_start,
				   &osn_var->softirq.delta_start);

		copy_int_safe_time(osn_var, &osn_var->softirq.delta_start,
				    &osn_var->irq.delta_start);
	} else {
		copy_int_safe_time(osn_var, &osn_var->thread.delta_start,
				    &osn_var->irq.delta_start);
	}

	/*
	 * Compute the current time with the expected time.
	 */
	diff = now - tlat->abs_period;

	tlat->count++;
	s.seqnum = tlat->count;
	s.timer_latency = diff;
	s.context = IRQ_CONTEXT;

	trace_timerlat_sample(&s);

	if (osnoise_data.stop_tracing) {
		if (time_to_us(diff) >= osnoise_data.stop_tracing) {
<<<<<<< HEAD
			osnoise_stop_tracing();
			notify_new_max_latency(diff);
=======

			/*
			 * At this point, if stop_tracing is set and <= print_stack,
			 * print_stack is set and would be printed in the thread handler.
			 *
			 * Thus, print the stack trace as it is helpful to define the
			 * root cause of an IRQ latency.
			 */
			if (osnoise_data.stop_tracing <= osnoise_data.print_stack) {
				timerlat_save_stack(0);
				timerlat_dump_stack(time_to_us(diff));
			}

			osnoise_stop_tracing();
			notify_new_max_latency(diff);

			return HRTIMER_NORESTART;
>>>>>>> bf44eed7
		}
	}

	wake_up_process(tlat->kthread);

	if (osnoise_data.print_stack)
		timerlat_save_stack(0);

	return HRTIMER_NORESTART;
}

/*
 * wait_next_period - Wait for the next period for timerlat
 */
static int wait_next_period(struct timerlat_variables *tlat)
{
	ktime_t next_abs_period, now;
	u64 rel_period = osnoise_data.timerlat_period * 1000;

	now = hrtimer_cb_get_time(&tlat->timer);
	next_abs_period = ns_to_ktime(tlat->abs_period + rel_period);

	/*
	 * Save the next abs_period.
	 */
	tlat->abs_period = (u64) ktime_to_ns(next_abs_period);

	/*
	 * If the new abs_period is in the past, skip the activation.
	 */
	while (ktime_compare(now, next_abs_period) > 0) {
		next_abs_period = ns_to_ktime(tlat->abs_period + rel_period);
		tlat->abs_period = (u64) ktime_to_ns(next_abs_period);
	}

	set_current_state(TASK_INTERRUPTIBLE);

	hrtimer_start(&tlat->timer, next_abs_period, HRTIMER_MODE_ABS_PINNED_HARD);
	schedule();
	return 1;
}

/*
 * timerlat_main- Timerlat main
 */
static int timerlat_main(void *data)
{
	struct osnoise_variables *osn_var = this_cpu_osn_var();
	struct timerlat_variables *tlat = this_cpu_tmr_var();
	struct timerlat_sample s;
	struct sched_param sp;
	u64 now, diff;

	/*
	 * Make the thread RT, that is how cyclictest is usually used.
	 */
	sp.sched_priority = DEFAULT_TIMERLAT_PRIO;
	sched_setscheduler_nocheck(current, SCHED_FIFO, &sp);

	tlat->count = 0;
	tlat->tracing_thread = false;

	hrtimer_init(&tlat->timer, CLOCK_MONOTONIC, HRTIMER_MODE_ABS_PINNED_HARD);
	tlat->timer.function = timerlat_irq;
	tlat->kthread = current;
	osn_var->pid = current->pid;
	/*
	 * Anotate the arrival time.
	 */
	tlat->abs_period = hrtimer_cb_get_time(&tlat->timer);

	wait_next_period(tlat);

	osn_var->sampling = 1;

	while (!kthread_should_stop()) {
		now = ktime_to_ns(hrtimer_cb_get_time(&tlat->timer));
		diff = now - tlat->abs_period;

		s.seqnum = tlat->count;
		s.timer_latency = diff;
		s.context = THREAD_CONTEXT;

		trace_timerlat_sample(&s);

		timerlat_dump_stack(time_to_us(diff));

		tlat->tracing_thread = false;
		if (osnoise_data.stop_tracing_total)
			if (time_to_us(diff) >= osnoise_data.stop_tracing_total)
				osnoise_stop_tracing();

		wait_next_period(tlat);
	}

	hrtimer_cancel(&tlat->timer);
	return 0;
}
#else /* CONFIG_TIMERLAT_TRACER */
static int timerlat_main(void *data)
{
	return 0;
}
#endif /* CONFIG_TIMERLAT_TRACER */

/*
 * stop_kthread - stop a workload thread
 */
static void stop_kthread(unsigned int cpu)
{
	struct task_struct *kthread;

	kthread = per_cpu(per_cpu_osnoise_var, cpu).kthread;
	if (kthread)
		kthread_stop(kthread);
	per_cpu(per_cpu_osnoise_var, cpu).kthread = NULL;
}

/*
 * stop_per_cpu_kthread - Stop per-cpu threads
 *
 * Stop the osnoise sampling htread. Use this on unload and at system
 * shutdown.
 */
static void stop_per_cpu_kthreads(void)
{
	int cpu;

	cpus_read_lock();

	for_each_online_cpu(cpu)
		stop_kthread(cpu);

	cpus_read_unlock();
}

/*
 * start_kthread - Start a workload tread
 */
static int start_kthread(unsigned int cpu)
{
	struct task_struct *kthread;
	void *main = osnoise_main;
	char comm[24];

	if (timerlat_enabled()) {
		snprintf(comm, 24, "timerlat/%d", cpu);
		main = timerlat_main;
	} else {
		snprintf(comm, 24, "osnoise/%d", cpu);
	}

	kthread = kthread_run_on_cpu(main, NULL, cpu, comm);

	if (IS_ERR(kthread)) {
		pr_err(BANNER "could not start sampling thread\n");
		stop_per_cpu_kthreads();
		return -ENOMEM;
	}

	per_cpu(per_cpu_osnoise_var, cpu).kthread = kthread;

	return 0;
}

/*
 * start_per_cpu_kthread - Kick off per-cpu osnoise sampling kthreads
 *
 * This starts the kernel thread that will look for osnoise on many
 * cpus.
 */
static int start_per_cpu_kthreads(void)
{
	struct cpumask *current_mask = &save_cpumask;
	int retval = 0;
	int cpu;

	cpus_read_lock();
	/*
	 * Run only on online CPUs in which osnoise is allowed to run.
	 */
	cpumask_and(current_mask, cpu_online_mask, &osnoise_cpumask);

	for_each_possible_cpu(cpu)
		per_cpu(per_cpu_osnoise_var, cpu).kthread = NULL;

	for_each_cpu(cpu, current_mask) {
		retval = start_kthread(cpu);
		if (retval) {
			stop_per_cpu_kthreads();
			break;
		}
	}

	cpus_read_unlock();

	return retval;
}

#ifdef CONFIG_HOTPLUG_CPU
static void osnoise_hotplug_workfn(struct work_struct *dummy)
{
	unsigned int cpu = smp_processor_id();

	mutex_lock(&trace_types_lock);

	if (!osnoise_has_registered_instances())
		goto out_unlock_trace;

	mutex_lock(&interface_lock);
	cpus_read_lock();

	if (!cpumask_test_cpu(cpu, &osnoise_cpumask))
		goto out_unlock;

	start_kthread(cpu);

out_unlock:
	cpus_read_unlock();
	mutex_unlock(&interface_lock);
out_unlock_trace:
	mutex_unlock(&trace_types_lock);
}

static DECLARE_WORK(osnoise_hotplug_work, osnoise_hotplug_workfn);

/*
 * osnoise_cpu_init - CPU hotplug online callback function
 */
static int osnoise_cpu_init(unsigned int cpu)
{
	schedule_work_on(cpu, &osnoise_hotplug_work);
	return 0;
}

/*
 * osnoise_cpu_die - CPU hotplug offline callback function
 */
static int osnoise_cpu_die(unsigned int cpu)
{
	stop_kthread(cpu);
	return 0;
}

static void osnoise_init_hotplug_support(void)
{
	int ret;

	ret = cpuhp_setup_state(CPUHP_AP_ONLINE_DYN, "trace/osnoise:online",
				osnoise_cpu_init, osnoise_cpu_die);
	if (ret < 0)
		pr_warn(BANNER "Error to init cpu hotplug support\n");

	return;
}
#else /* CONFIG_HOTPLUG_CPU */
static void osnoise_init_hotplug_support(void)
{
	return;
}
#endif /* CONFIG_HOTPLUG_CPU */

/*
 * osnoise_cpus_read - Read function for reading the "cpus" file
 * @filp: The active open file structure
 * @ubuf: The userspace provided buffer to read value into
 * @cnt: The maximum number of bytes to read
 * @ppos: The current "file" position
 *
 * Prints the "cpus" output into the user-provided buffer.
 */
static ssize_t
osnoise_cpus_read(struct file *filp, char __user *ubuf, size_t count,
		  loff_t *ppos)
{
	char *mask_str;
	int len;

	mutex_lock(&interface_lock);

	len = snprintf(NULL, 0, "%*pbl\n", cpumask_pr_args(&osnoise_cpumask)) + 1;
	mask_str = kmalloc(len, GFP_KERNEL);
	if (!mask_str) {
		count = -ENOMEM;
		goto out_unlock;
	}

	len = snprintf(mask_str, len, "%*pbl\n", cpumask_pr_args(&osnoise_cpumask));
	if (len >= count) {
		count = -EINVAL;
		goto out_free;
	}

	count = simple_read_from_buffer(ubuf, count, ppos, mask_str, len);

out_free:
	kfree(mask_str);
out_unlock:
	mutex_unlock(&interface_lock);

	return count;
}

/*
 * osnoise_cpus_write - Write function for "cpus" entry
 * @filp: The active open file structure
 * @ubuf: The user buffer that contains the value to write
 * @cnt: The maximum number of bytes to write to "file"
 * @ppos: The current position in @file
 *
 * This function provides a write implementation for the "cpus"
 * interface to the osnoise trace. By default, it lists all  CPUs,
 * in this way, allowing osnoise threads to run on any online CPU
 * of the system. It serves to restrict the execution of osnoise to the
 * set of CPUs writing via this interface. Why not use "tracing_cpumask"?
 * Because the user might be interested in tracing what is running on
 * other CPUs. For instance, one might run osnoise in one HT CPU
 * while observing what is running on the sibling HT CPU.
 */
static ssize_t
osnoise_cpus_write(struct file *filp, const char __user *ubuf, size_t count,
		   loff_t *ppos)
{
	cpumask_var_t osnoise_cpumask_new;
	int running, err;
	char buf[256];

	if (count >= 256)
		return -EINVAL;

	if (copy_from_user(buf, ubuf, count))
		return -EFAULT;

	if (!zalloc_cpumask_var(&osnoise_cpumask_new, GFP_KERNEL))
		return -ENOMEM;

	err = cpulist_parse(buf, osnoise_cpumask_new);
	if (err)
		goto err_free;

	/*
	 * trace_types_lock is taken to avoid concurrency on start/stop.
	 */
	mutex_lock(&trace_types_lock);
	running = osnoise_has_registered_instances();
	if (running)
		stop_per_cpu_kthreads();

	mutex_lock(&interface_lock);
	/*
	 * osnoise_cpumask is read by CPU hotplug operations.
	 */
	cpus_read_lock();

	cpumask_copy(&osnoise_cpumask, osnoise_cpumask_new);

	cpus_read_unlock();
	mutex_unlock(&interface_lock);

	if (running)
		start_per_cpu_kthreads();
	mutex_unlock(&trace_types_lock);

	free_cpumask_var(osnoise_cpumask_new);
	return count;

err_free:
	free_cpumask_var(osnoise_cpumask_new);

	return err;
}

/*
 * osnoise/runtime_us: cannot be greater than the period.
 */
static struct trace_min_max_param osnoise_runtime = {
	.lock	= &interface_lock,
	.val	= &osnoise_data.sample_runtime,
	.max	= &osnoise_data.sample_period,
	.min	= NULL,
};

/*
 * osnoise/period_us: cannot be smaller than the runtime.
 */
static struct trace_min_max_param osnoise_period = {
	.lock	= &interface_lock,
	.val	= &osnoise_data.sample_period,
	.max	= NULL,
	.min	= &osnoise_data.sample_runtime,
};

/*
 * osnoise/stop_tracing_us: no limit.
 */
static struct trace_min_max_param osnoise_stop_tracing_in = {
	.lock	= &interface_lock,
	.val	= &osnoise_data.stop_tracing,
	.max	= NULL,
	.min	= NULL,
};

/*
 * osnoise/stop_tracing_total_us: no limit.
 */
static struct trace_min_max_param osnoise_stop_tracing_total = {
	.lock	= &interface_lock,
	.val	= &osnoise_data.stop_tracing_total,
	.max	= NULL,
	.min	= NULL,
};

#ifdef CONFIG_TIMERLAT_TRACER
/*
 * osnoise/print_stack: print the stacktrace of the IRQ handler if the total
 * latency is higher than val.
 */
static struct trace_min_max_param osnoise_print_stack = {
	.lock	= &interface_lock,
	.val	= &osnoise_data.print_stack,
	.max	= NULL,
	.min	= NULL,
};

/*
 * osnoise/timerlat_period: min 100 us, max 1 s
 */
u64 timerlat_min_period = 100;
u64 timerlat_max_period = 1000000;
static struct trace_min_max_param timerlat_period = {
	.lock	= &interface_lock,
	.val	= &osnoise_data.timerlat_period,
	.max	= &timerlat_max_period,
	.min	= &timerlat_min_period,
};
#endif

static const struct file_operations cpus_fops = {
	.open		= tracing_open_generic,
	.read		= osnoise_cpus_read,
	.write		= osnoise_cpus_write,
	.llseek		= generic_file_llseek,
};

#ifdef CONFIG_TIMERLAT_TRACER
#ifdef CONFIG_STACKTRACE
static int init_timerlat_stack_tracefs(struct dentry *top_dir)
{
	struct dentry *tmp;

	tmp = tracefs_create_file("print_stack", TRACE_MODE_WRITE, top_dir,
				  &osnoise_print_stack, &trace_min_max_fops);
	if (!tmp)
		return -ENOMEM;

	return 0;
}
#else /* CONFIG_STACKTRACE */
static int init_timerlat_stack_tracefs(struct dentry *top_dir)
{
	return 0;
}
#endif /* CONFIG_STACKTRACE */

/*
 * init_timerlat_tracefs - A function to initialize the timerlat interface files
 */
static int init_timerlat_tracefs(struct dentry *top_dir)
{
	struct dentry *tmp;

	tmp = tracefs_create_file("timerlat_period_us", TRACE_MODE_WRITE, top_dir,
				  &timerlat_period, &trace_min_max_fops);
	if (!tmp)
		return -ENOMEM;

	return init_timerlat_stack_tracefs(top_dir);
}
#else /* CONFIG_TIMERLAT_TRACER */
static int init_timerlat_tracefs(struct dentry *top_dir)
{
	return 0;
}
#endif /* CONFIG_TIMERLAT_TRACER */

/*
 * init_tracefs - A function to initialize the tracefs interface files
 *
 * This function creates entries in tracefs for "osnoise" and "timerlat".
 * It creates these directories in the tracing directory, and within that
 * directory the use can change and view the configs.
 */
static int init_tracefs(void)
{
	struct dentry *top_dir;
	struct dentry *tmp;
	int ret;

	ret = tracing_init_dentry();
	if (ret)
		return -ENOMEM;

	top_dir = tracefs_create_dir("osnoise", NULL);
	if (!top_dir)
		return 0;

	tmp = tracefs_create_file("period_us", TRACE_MODE_WRITE, top_dir,
				  &osnoise_period, &trace_min_max_fops);
	if (!tmp)
		goto err;

	tmp = tracefs_create_file("runtime_us", TRACE_MODE_WRITE, top_dir,
				  &osnoise_runtime, &trace_min_max_fops);
	if (!tmp)
		goto err;

	tmp = tracefs_create_file("stop_tracing_us", TRACE_MODE_WRITE, top_dir,
				  &osnoise_stop_tracing_in, &trace_min_max_fops);
	if (!tmp)
		goto err;

	tmp = tracefs_create_file("stop_tracing_total_us", TRACE_MODE_WRITE, top_dir,
				  &osnoise_stop_tracing_total, &trace_min_max_fops);
	if (!tmp)
		goto err;

	tmp = trace_create_file("cpus", TRACE_MODE_WRITE, top_dir, NULL, &cpus_fops);
	if (!tmp)
		goto err;

	ret = init_timerlat_tracefs(top_dir);
	if (ret)
		goto err;

	return 0;

err:
	tracefs_remove(top_dir);
	return -ENOMEM;
}

static int osnoise_hook_events(void)
{
	int retval;

	/*
	 * Trace is already hooked, we are re-enabling from
	 * a stop_tracing_*.
	 */
	if (trace_osnoise_callback_enabled)
		return 0;

	retval = hook_irq_events();
	if (retval)
		return -EINVAL;

	retval = hook_softirq_events();
	if (retval)
		goto out_unhook_irq;

	retval = hook_thread_events();
	/*
	 * All fine!
	 */
	if (!retval)
		return 0;

	unhook_softirq_events();
out_unhook_irq:
	unhook_irq_events();
	return -EINVAL;
}

static void osnoise_unhook_events(void)
{
	unhook_thread_events();
	unhook_softirq_events();
	unhook_irq_events();
}

/*
 * osnoise_workload_start - start the workload and hook to events
 */
static int osnoise_workload_start(void)
{
	int retval;

	/*
	 * Instances need to be registered after calling workload
	 * start. Hence, if there is already an instance, the
	 * workload was already registered. Otherwise, this
	 * code is on the way to register the first instance,
	 * and the workload will start.
	 */
	if (osnoise_has_registered_instances())
		return 0;

	osn_var_reset_all();

	retval = osnoise_hook_events();
	if (retval)
		return retval;

	/*
	 * Make sure that ftrace_nmi_enter/exit() see reset values
	 * before enabling trace_osnoise_callback_enabled.
	 */
	barrier();
	trace_osnoise_callback_enabled = true;

	retval = start_per_cpu_kthreads();
	if (retval) {
		trace_osnoise_callback_enabled = false;
		/*
		 * Make sure that ftrace_nmi_enter/exit() see
		 * trace_osnoise_callback_enabled as false before continuing.
		 */
		barrier();

		osnoise_unhook_events();
		return retval;
	}

	return 0;
}

/*
 * osnoise_workload_stop - stop the workload and unhook the events
 */
static void osnoise_workload_stop(void)
{
	/*
	 * Instances need to be unregistered before calling
	 * stop. Hence, if there is a registered instance, more
	 * than one instance is running, and the workload will not
	 * yet stop. Otherwise, this code is on the way to disable
	 * the last instance, and the workload can stop.
	 */
	if (osnoise_has_registered_instances())
		return;

	/*
	 * If callbacks were already disabled in a previous stop
	 * call, there is no need to disable then again.
	 *
	 * For instance, this happens when tracing is stopped via:
	 * echo 0 > tracing_on
	 * echo nop > current_tracer.
	 */
	if (!trace_osnoise_callback_enabled)
		return;

	trace_osnoise_callback_enabled = false;
	/*
	 * Make sure that ftrace_nmi_enter/exit() see
	 * trace_osnoise_callback_enabled as false before continuing.
	 */
	barrier();

	stop_per_cpu_kthreads();

	osnoise_unhook_events();
}

static void osnoise_tracer_start(struct trace_array *tr)
{
	int retval;

	/*
	 * If the instance is already registered, there is no need to
	 * register it again.
	 */
	if (osnoise_instance_registered(tr))
		return;

	retval = osnoise_workload_start();
	if (retval)
		pr_err(BANNER "Error starting osnoise tracer\n");

	osnoise_register_instance(tr);
}

static void osnoise_tracer_stop(struct trace_array *tr)
{
	osnoise_unregister_instance(tr);
	osnoise_workload_stop();
}

static int osnoise_tracer_init(struct trace_array *tr)
{
	/*
	 * Only allow osnoise tracer if timerlat tracer is not running
	 * already.
	 */
	if (timerlat_enabled())
		return -EBUSY;

	tr->max_latency = 0;

	osnoise_tracer_start(tr);
	return 0;
}

static void osnoise_tracer_reset(struct trace_array *tr)
{
	osnoise_tracer_stop(tr);
}

static struct tracer osnoise_tracer __read_mostly = {
	.name		= "osnoise",
	.init		= osnoise_tracer_init,
	.reset		= osnoise_tracer_reset,
	.start		= osnoise_tracer_start,
	.stop		= osnoise_tracer_stop,
	.print_header	= print_osnoise_headers,
	.allow_instances = true,
};

#ifdef CONFIG_TIMERLAT_TRACER
static void timerlat_tracer_start(struct trace_array *tr)
{
	int retval;

	/*
	 * If the instance is already registered, there is no need to
	 * register it again.
	 */
	if (osnoise_instance_registered(tr))
		return;

	retval = osnoise_workload_start();
	if (retval)
		pr_err(BANNER "Error starting timerlat tracer\n");

	osnoise_register_instance(tr);

	return;
}

static void timerlat_tracer_stop(struct trace_array *tr)
{
	int cpu;

	osnoise_unregister_instance(tr);

	/*
	 * Instruct the threads to stop only if this is the last instance.
	 */
	if (!osnoise_has_registered_instances()) {
		for_each_online_cpu(cpu)
			per_cpu(per_cpu_osnoise_var, cpu).sampling = 0;
	}

	osnoise_workload_stop();
}

static int timerlat_tracer_init(struct trace_array *tr)
{
	/*
	 * Only allow timerlat tracer if osnoise tracer is not running already.
	 */
	if (osnoise_has_registered_instances() && !osnoise_data.timerlat_tracer)
		return -EBUSY;

	/*
	 * If this is the first instance, set timerlat_tracer to block
	 * osnoise tracer start.
	 */
	if (!osnoise_has_registered_instances())
		osnoise_data.timerlat_tracer = 1;

	tr->max_latency = 0;
	timerlat_tracer_start(tr);

	return 0;
}

static void timerlat_tracer_reset(struct trace_array *tr)
{
	timerlat_tracer_stop(tr);

	/*
	 * If this is the last instance, reset timerlat_tracer allowing
	 * osnoise to be started.
	 */
	if (!osnoise_has_registered_instances())
		osnoise_data.timerlat_tracer = 0;
}

static struct tracer timerlat_tracer __read_mostly = {
	.name		= "timerlat",
	.init		= timerlat_tracer_init,
	.reset		= timerlat_tracer_reset,
	.start		= timerlat_tracer_start,
	.stop		= timerlat_tracer_stop,
	.print_header	= print_timerlat_headers,
	.allow_instances = true,
};

__init static int init_timerlat_tracer(void)
{
	return register_tracer(&timerlat_tracer);
}
#else /* CONFIG_TIMERLAT_TRACER */
__init static int init_timerlat_tracer(void)
{
	return 0;
}
#endif /* CONFIG_TIMERLAT_TRACER */

__init static int init_osnoise_tracer(void)
{
	int ret;

	mutex_init(&interface_lock);

	cpumask_copy(&osnoise_cpumask, cpu_all_mask);

	ret = register_tracer(&osnoise_tracer);
	if (ret) {
		pr_err(BANNER "Error registering osnoise!\n");
		return ret;
	}

	ret = init_timerlat_tracer();
	if (ret) {
		pr_err(BANNER "Error registering timerlat!\n");
		return ret;
	}

	osnoise_init_hotplug_support();

	INIT_LIST_HEAD_RCU(&osnoise_instances);

	init_tracefs();

	return 0;
}
late_initcall(init_osnoise_tracer);<|MERGE_RESOLUTION|>--- conflicted
+++ resolved
@@ -1580,10 +1580,6 @@
 
 	if (osnoise_data.stop_tracing) {
 		if (time_to_us(diff) >= osnoise_data.stop_tracing) {
-<<<<<<< HEAD
-			osnoise_stop_tracing();
-			notify_new_max_latency(diff);
-=======
 
 			/*
 			 * At this point, if stop_tracing is set and <= print_stack,
@@ -1601,7 +1597,6 @@
 			notify_new_max_latency(diff);
 
 			return HRTIMER_NORESTART;
->>>>>>> bf44eed7
 		}
 	}
 
