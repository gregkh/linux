--- conflicted
+++ resolved
@@ -409,10 +409,7 @@
 	struct irq_work			work;
 	wait_queue_head_t		waiters;
 	wait_queue_head_t		full_waiters;
-<<<<<<< HEAD
-=======
 	atomic_t			seq;
->>>>>>> a6ad5510
 	bool				waiters_pending;
 	bool				full_waiters_pending;
 	bool				wakeup_full;
@@ -576,140 +573,6 @@
 	int				missed_events;
 };
 
-<<<<<<< HEAD
-#ifdef RB_TIME_32
-
-/*
- * On 32 bit machines, local64_t is very expensive. As the ring
- * buffer doesn't need all the features of a true 64 bit atomic,
- * on 32 bit, it uses these functions (64 still uses local64_t).
- *
- * For the ring buffer, 64 bit required operations for the time is
- * the following:
- *
- *  - Reads may fail if it interrupted a modification of the time stamp.
- *      It will succeed if it did not interrupt another write even if
- *      the read itself is interrupted by a write.
- *      It returns whether it was successful or not.
- *
- *  - Writes always succeed and will overwrite other writes and writes
- *      that were done by events interrupting the current write.
- *
- *  - A write followed by a read of the same time stamp will always succeed,
- *      but may not contain the same value.
- *
- *  - A cmpxchg will fail if it interrupted another write or cmpxchg.
- *      Other than that, it acts like a normal cmpxchg.
- *
- * The 60 bit time stamp is broken up by 30 bits in a top and bottom half
- *  (bottom being the least significant 30 bits of the 60 bit time stamp).
- *
- * The two most significant bits of each half holds a 2 bit counter (0-3).
- * Each update will increment this counter by one.
- * When reading the top and bottom, if the two counter bits match then the
- *  top and bottom together make a valid 60 bit number.
- */
-#define RB_TIME_SHIFT	30
-#define RB_TIME_VAL_MASK ((1 << RB_TIME_SHIFT) - 1)
-#define RB_TIME_MSB_SHIFT	 60
-
-static inline int rb_time_cnt(unsigned long val)
-{
-	return (val >> RB_TIME_SHIFT) & 3;
-}
-
-static inline u64 rb_time_val(unsigned long top, unsigned long bottom)
-{
-	u64 val;
-
-	val = top & RB_TIME_VAL_MASK;
-	val <<= RB_TIME_SHIFT;
-	val |= bottom & RB_TIME_VAL_MASK;
-
-	return val;
-}
-
-static inline bool __rb_time_read(rb_time_t *t, u64 *ret, unsigned long *cnt)
-{
-	unsigned long top, bottom, msb;
-	unsigned long c;
-
-	/*
-	 * If the read is interrupted by a write, then the cnt will
-	 * be different. Loop until both top and bottom have been read
-	 * without interruption.
-	 */
-	do {
-		c = local_read(&t->cnt);
-		top = local_read(&t->top);
-		bottom = local_read(&t->bottom);
-		msb = local_read(&t->msb);
-	} while (c != local_read(&t->cnt));
-
-	*cnt = rb_time_cnt(top);
-
-	/* If top, msb or bottom counts don't match, this interrupted a write */
-	if (*cnt != rb_time_cnt(msb) || *cnt != rb_time_cnt(bottom))
-		return false;
-
-	/* The shift to msb will lose its cnt bits */
-	*ret = rb_time_val(top, bottom) | ((u64)msb << RB_TIME_MSB_SHIFT);
-	return true;
-}
-
-static bool rb_time_read(rb_time_t *t, u64 *ret)
-{
-	unsigned long cnt;
-
-	return __rb_time_read(t, ret, &cnt);
-}
-
-static inline unsigned long rb_time_val_cnt(unsigned long val, unsigned long cnt)
-{
-	return (val & RB_TIME_VAL_MASK) | ((cnt & 3) << RB_TIME_SHIFT);
-}
-
-static inline void rb_time_split(u64 val, unsigned long *top, unsigned long *bottom,
-				 unsigned long *msb)
-{
-	*top = (unsigned long)((val >> RB_TIME_SHIFT) & RB_TIME_VAL_MASK);
-	*bottom = (unsigned long)(val & RB_TIME_VAL_MASK);
-	*msb = (unsigned long)(val >> RB_TIME_MSB_SHIFT);
-}
-
-static inline void rb_time_val_set(local_t *t, unsigned long val, unsigned long cnt)
-{
-	val = rb_time_val_cnt(val, cnt);
-	local_set(t, val);
-}
-
-static void rb_time_set(rb_time_t *t, u64 val)
-{
-	unsigned long cnt, top, bottom, msb;
-
-	rb_time_split(val, &top, &bottom, &msb);
-
-	/* Writes always succeed with a valid number even if it gets interrupted. */
-	do {
-		cnt = local_inc_return(&t->cnt);
-		rb_time_val_set(&t->top, top, cnt);
-		rb_time_val_set(&t->bottom, bottom, cnt);
-		rb_time_val_set(&t->msb, val >> RB_TIME_MSB_SHIFT, cnt);
-	} while (cnt != local_read(&t->cnt));
-}
-
-static inline bool
-rb_time_read_cmpxchg(local_t *l, unsigned long expect, unsigned long set)
-{
-	return local_try_cmpxchg(l, &expect, set);
-}
-
-#else /* 64 bits */
-
-/* local64_t always succeeds */
-
-static inline bool rb_time_read(rb_time_t *t, u64 *ret)
-=======
 int ring_buffer_print_page_header(struct trace_buffer *buffer, struct trace_seq *s)
 {
 	struct buffer_data_page field;
@@ -741,7 +604,6 @@
 }
 
 static inline void rb_time_read(rb_time_t *t, u64 *ret)
->>>>>>> a6ad5510
 {
 	*ret = local64_read(&t->time);
 }
@@ -749,10 +611,6 @@
 {
 	local64_set(&t->time, val);
 }
-<<<<<<< HEAD
-#endif
-=======
->>>>>>> a6ad5510
 
 /*
  * Enable this to make sure that the event passed to
@@ -995,7 +853,6 @@
 	/* Reads of all CPUs always waits for any data */
 	if (cpu == RING_BUFFER_ALL_CPUS)
 		return !ring_buffer_empty(buffer);
-<<<<<<< HEAD
 
 	cpu_buffer = buffer->buffers[cpu];
 
@@ -1057,95 +914,21 @@
 	return false;
 }
 
-=======
-
-	cpu_buffer = buffer->buffers[cpu];
-
-	if (!ring_buffer_empty_cpu(buffer, cpu)) {
-		unsigned long flags;
-		bool pagebusy;
-
-		if (!full)
-			return true;
-
-		raw_spin_lock_irqsave(&cpu_buffer->reader_lock, flags);
-		pagebusy = cpu_buffer->reader_page == cpu_buffer->commit_page;
-		ret = !pagebusy && full_hit(buffer, cpu, full);
-
-		if (!ret && (!cpu_buffer->shortest_full ||
-			     cpu_buffer->shortest_full > full)) {
-		    cpu_buffer->shortest_full = full;
-		}
-		raw_spin_unlock_irqrestore(&cpu_buffer->reader_lock, flags);
-	}
-	return ret;
-}
-
-static inline bool
-rb_wait_cond(struct rb_irq_work *rbwork, struct trace_buffer *buffer,
-	     int cpu, int full, ring_buffer_cond_fn cond, void *data)
-{
-	if (rb_watermark_hit(buffer, cpu, full))
-		return true;
-
-	if (cond(data))
-		return true;
-
-	/*
-	 * The events can happen in critical sections where
-	 * checking a work queue can cause deadlocks.
-	 * After adding a task to the queue, this flag is set
-	 * only to notify events to try to wake up the queue
-	 * using irq_work.
-	 *
-	 * We don't clear it even if the buffer is no longer
-	 * empty. The flag only causes the next event to run
-	 * irq_work to do the work queue wake up. The worse
-	 * that can happen if we race with !trace_empty() is that
-	 * an event will cause an irq_work to try to wake up
-	 * an empty queue.
-	 *
-	 * There's no reason to protect this flag either, as
-	 * the work queue and irq_work logic will do the necessary
-	 * synchronization for the wake ups. The only thing
-	 * that is necessary is that the wake up happens after
-	 * a task has been queued. It's OK for spurious wake ups.
-	 */
-	if (full)
-		rbwork->full_waiters_pending = true;
-	else
-		rbwork->waiters_pending = true;
-
-	return false;
-}
-
 struct rb_wait_data {
 	struct rb_irq_work		*irq_work;
 	int				seq;
 };
 
->>>>>>> a6ad5510
 /*
  * The default wait condition for ring_buffer_wait() is to just to exit the
  * wait loop the first time it is woken up.
  */
 static bool rb_wait_once(void *data)
 {
-<<<<<<< HEAD
-	long *once = data;
-
-	/* wait_event() actually calls this twice before scheduling*/
-	if (*once > 1)
-		return true;
-
-	(*once)++;
-	return false;
-=======
 	struct rb_wait_data *rdata = data;
 	struct rb_irq_work *rbwork = rdata->irq_work;
 
 	return atomic_read_acquire(&rbwork->seq) != rdata->seq;
->>>>>>> a6ad5510
 }
 
 /**
@@ -1165,19 +948,9 @@
 {
 	struct ring_buffer_per_cpu *cpu_buffer;
 	struct wait_queue_head *waitq;
-<<<<<<< HEAD
-	ring_buffer_cond_fn cond;
-	struct rb_irq_work *rbwork;
-	void *data;
-	long once = 0;
-=======
 	struct rb_irq_work *rbwork;
 	struct rb_wait_data rdata;
->>>>>>> a6ad5510
 	int ret = 0;
-
-	cond = rb_wait_once;
-	data = &once;
 
 	/*
 	 * Depending on what the caller is waiting for, either any
@@ -1200,8 +973,6 @@
 	else
 		waitq = &rbwork->waiters;
 
-<<<<<<< HEAD
-=======
 	/* Set up to exit loop as soon as it is woken */
 	if (!cond) {
 		cond = rb_wait_once;
@@ -1210,7 +981,6 @@
 		data = &rdata;
 	}
 
->>>>>>> a6ad5510
 	ret = wait_event_interruptible((*waitq),
 				rb_wait_cond(rbwork, buffer, cpu, full, cond, data));
 
@@ -1250,27 +1020,6 @@
 	}
 
 	if (full) {
-<<<<<<< HEAD
-		unsigned long flags;
-
-		poll_wait(filp, &rbwork->full_waiters, poll_table);
-
-		raw_spin_lock_irqsave(&cpu_buffer->reader_lock, flags);
-		if (!cpu_buffer->shortest_full ||
-		    cpu_buffer->shortest_full > full)
-			cpu_buffer->shortest_full = full;
-		raw_spin_unlock_irqrestore(&cpu_buffer->reader_lock, flags);
-		if (full_hit(buffer, cpu, full))
-			return EPOLLIN | EPOLLRDNORM;
-		/*
-		 * Only allow full_waiters_pending update to be seen after
-		 * the shortest_full is set. If the writer sees the
-		 * full_waiters_pending flag set, it will compare the
-		 * amount in the ring buffer to shortest_full. If the amount
-		 * in the ring buffer is greater than the shortest_full
-		 * percent, it will call the irq_work handler to wake up
-		 * this list. The irq_handler will reset shortest_full
-=======
 		poll_wait(filp, &rbwork->full_waiters, poll_table);
 
 		if (rb_watermark_hit(buffer, cpu, full))
@@ -1283,7 +1032,6 @@
 		 * If the amount in the ring buffer is greater than the
 		 * shortest_full percent, it will call the irq_work handler
 		 * to wake up this list. The irq_handler will reset shortest_full
->>>>>>> a6ad5510
 		 * back to zero. That's done under the reader_lock, but
 		 * the below smp_mb() makes sure that the update to
 		 * full_waiters_pending doesn't leak up into the above.
@@ -1749,11 +1497,6 @@
  *
  * As a safety measure we check to make sure the data pages have not
  * been corrupted.
- *
- * Callers of this function need to guarantee that the list of pages doesn't get
- * modified during the check. In particular, if it's possible that the function
- * is invoked with concurrent readers which can swap in a new reader page then
- * the caller should take cpu_buffer->reader_lock.
  */
 static void rb_check_pages(struct ring_buffer_per_cpu *cpu_buffer)
 {
@@ -3181,12 +2924,8 @@
 		 */
 		synchronize_rcu();
 		for_each_buffer_cpu(buffer, cpu) {
-			unsigned long flags;
-
 			cpu_buffer = buffer->buffers[cpu];
-			raw_spin_lock_irqsave(&cpu_buffer->reader_lock, flags);
 			rb_check_pages(cpu_buffer);
-			raw_spin_unlock_irqrestore(&cpu_buffer->reader_lock, flags);
 		}
 		atomic_dec(&buffer->record_disabled);
 	}
@@ -3273,11 +3012,7 @@
 	 */
 	barrier();
 
-<<<<<<< HEAD
-	if ((iter->head + length) > commit || length > BUF_PAGE_SIZE)
-=======
 	if ((iter->head + length) > commit || length > iter->event_size)
->>>>>>> a6ad5510
 		/* Writer corrupted the read? */
 		goto reset;
 
@@ -4539,11 +4274,7 @@
 		if (!w) {
 			/* Use the sub-buffer timestamp */
 			info->delta = 0;
-<<<<<<< HEAD
-		} else if (unlikely(!a_ok || !b_ok || info->before != info->after)) {
-=======
 		} else if (unlikely(info->before != info->after)) {
->>>>>>> a6ad5510
 			info->add_timestamp |= RB_ADD_STAMP_FORCE | RB_ADD_STAMP_EXTEND;
 			info->length += RB_LEN_TIME_EXTEND;
 		} else {
@@ -4565,11 +4296,7 @@
 	tail = write - info->length;
 
 	/* See if we shot pass the end of this buffer page */
-<<<<<<< HEAD
-	if (unlikely(write > BUF_PAGE_SIZE)) {
-=======
 	if (unlikely(write > cpu_buffer->buffer->subbuf_size)) {
->>>>>>> a6ad5510
 		check_buffer(cpu_buffer, info, CHECK_FULL_PAGE);
 		return rb_move_tail(cpu_buffer, tail, info);
 	}
@@ -4596,12 +4323,7 @@
 		/* SLOW PATH - Interrupted between A and C */
 
 		/* Save the old before_stamp */
-<<<<<<< HEAD
-		a_ok = rb_time_read(&cpu_buffer->before_stamp, &info->before);
-		RB_WARN_ON(cpu_buffer, !a_ok);
-=======
 		rb_time_read(&cpu_buffer->before_stamp, &info->before);
->>>>>>> a6ad5510
 
 		/*
 		 * Read a new timestamp and update the before_stamp to make
@@ -4612,17 +4334,9 @@
 		ts = rb_time_stamp(cpu_buffer->buffer);
 		rb_time_set(&cpu_buffer->before_stamp, ts);
 
-<<<<<<< HEAD
-		barrier();
- /*E*/		a_ok = rb_time_read(&cpu_buffer->write_stamp, &info->after);
-		/* Was interrupted before here, write_stamp must be valid */
-		RB_WARN_ON(cpu_buffer, !a_ok);
-		barrier();
-=======
 		barrier();
  /*E*/		rb_time_read(&cpu_buffer->write_stamp, &info->after);
 		barrier();
->>>>>>> a6ad5510
  /*F*/		if (write == (local_read(&tail_page->write) & RB_WRITE_MASK) &&
 		    info->after == info->before && info->after < ts) {
 			/*
@@ -4713,11 +4427,7 @@
 	if (ring_buffer_time_stamp_abs(cpu_buffer->buffer)) {
 		add_ts_default = RB_ADD_STAMP_ABSOLUTE;
 		info.length += RB_LEN_TIME_EXTEND;
-<<<<<<< HEAD
-		if (info.length > BUF_MAX_DATA_SIZE)
-=======
 		if (info.length > cpu_buffer->buffer->max_data_size)
->>>>>>> a6ad5510
 			goto out_fail;
 	} else {
 		add_ts_default = RB_ADD_STAMP_NONE;
@@ -6102,12 +5812,8 @@
 		return NULL;
 
 	/* Holds the entire event: data and meta data */
-<<<<<<< HEAD
-	iter->event = kmalloc(BUF_PAGE_SIZE, flags);
-=======
 	iter->event_size = buffer->subbuf_size;
 	iter->event = kmalloc(iter->event_size, flags);
->>>>>>> a6ad5510
 	if (!iter->event) {
 		kfree(iter);
 		return NULL;
