// SPDX-License-Identifier: GPL-2.0
/*
 * Generic ring buffer
 *
 * Copyright (C) 2008 Steven Rostedt <srostedt@redhat.com>
 */
#include <linux/trace_recursion.h>
#include <linux/trace_events.h>
#include <linux/ring_buffer.h>
#include <linux/trace_clock.h>
#include <linux/sched/clock.h>
#include <linux/trace_seq.h>
#include <linux/spinlock.h>
#include <linux/irq_work.h>
#include <linux/security.h>
#include <linux/uaccess.h>
#include <linux/hardirq.h>
#include <linux/kthread.h>	/* for self test */
#include <linux/module.h>
#include <linux/percpu.h>
#include <linux/mutex.h>
#include <linux/delay.h>
#include <linux/slab.h>
#include <linux/init.h>
#include <linux/hash.h>
#include <linux/list.h>
#include <linux/cpu.h>
#include <linux/oom.h>

#include <asm/local64.h>
#include <asm/local.h>

/*
 * The "absolute" timestamp in the buffer is only 59 bits.
 * If a clock has the 5 MSBs set, it needs to be saved and
 * reinserted.
 */
#define TS_MSB		(0xf8ULL << 56)
#define ABS_TS_MASK	(~TS_MSB)

static void update_pages_handler(struct work_struct *work);

/*
 * The ring buffer header is special. We must manually up keep it.
 */
int ring_buffer_print_entry_header(struct trace_seq *s)
{
	trace_seq_puts(s, "# compressed entry header\n");
	trace_seq_puts(s, "\ttype_len    :    5 bits\n");
	trace_seq_puts(s, "\ttime_delta  :   27 bits\n");
	trace_seq_puts(s, "\tarray       :   32 bits\n");
	trace_seq_putc(s, '\n');
	trace_seq_printf(s, "\tpadding     : type == %d\n",
			 RINGBUF_TYPE_PADDING);
	trace_seq_printf(s, "\ttime_extend : type == %d\n",
			 RINGBUF_TYPE_TIME_EXTEND);
	trace_seq_printf(s, "\ttime_stamp : type == %d\n",
			 RINGBUF_TYPE_TIME_STAMP);
	trace_seq_printf(s, "\tdata max type_len  == %d\n",
			 RINGBUF_TYPE_DATA_TYPE_LEN_MAX);

	return !trace_seq_has_overflowed(s);
}

/*
 * The ring buffer is made up of a list of pages. A separate list of pages is
 * allocated for each CPU. A writer may only write to a buffer that is
 * associated with the CPU it is currently executing on.  A reader may read
 * from any per cpu buffer.
 *
 * The reader is special. For each per cpu buffer, the reader has its own
 * reader page. When a reader has read the entire reader page, this reader
 * page is swapped with another page in the ring buffer.
 *
 * Now, as long as the writer is off the reader page, the reader can do what
 * ever it wants with that page. The writer will never write to that page
 * again (as long as it is out of the ring buffer).
 *
 * Here's some silly ASCII art.
 *
 *   +------+
 *   |reader|          RING BUFFER
 *   |page  |
 *   +------+        +---+   +---+   +---+
 *                   |   |-->|   |-->|   |
 *                   +---+   +---+   +---+
 *                     ^               |
 *                     |               |
 *                     +---------------+
 *
 *
 *   +------+
 *   |reader|          RING BUFFER
 *   |page  |------------------v
 *   +------+        +---+   +---+   +---+
 *                   |   |-->|   |-->|   |
 *                   +---+   +---+   +---+
 *                     ^               |
 *                     |               |
 *                     +---------------+
 *
 *
 *   +------+
 *   |reader|          RING BUFFER
 *   |page  |------------------v
 *   +------+        +---+   +---+   +---+
 *      ^            |   |-->|   |-->|   |
 *      |            +---+   +---+   +---+
 *      |                              |
 *      |                              |
 *      +------------------------------+
 *
 *
 *   +------+
 *   |buffer|          RING BUFFER
 *   |page  |------------------v
 *   +------+        +---+   +---+   +---+
 *      ^            |   |   |   |-->|   |
 *      |   New      +---+   +---+   +---+
 *      |  Reader------^               |
 *      |   page                       |
 *      +------------------------------+
 *
 *
 * After we make this swap, the reader can hand this page off to the splice
 * code and be done with it. It can even allocate a new page if it needs to
 * and swap that into the ring buffer.
 *
 * We will be using cmpxchg soon to make all this lockless.
 *
 */

/* Used for individual buffers (after the counter) */
#define RB_BUFFER_OFF		(1 << 20)

#define BUF_PAGE_HDR_SIZE offsetof(struct buffer_data_page, data)

#define RB_EVNT_HDR_SIZE (offsetof(struct ring_buffer_event, array))
#define RB_ALIGNMENT		4U
#define RB_MAX_SMALL_DATA	(RB_ALIGNMENT * RINGBUF_TYPE_DATA_TYPE_LEN_MAX)
#define RB_EVNT_MIN_SIZE	8U	/* two 32bit words */

#ifndef CONFIG_HAVE_64BIT_ALIGNED_ACCESS
# define RB_FORCE_8BYTE_ALIGNMENT	0
# define RB_ARCH_ALIGNMENT		RB_ALIGNMENT
#else
# define RB_FORCE_8BYTE_ALIGNMENT	1
# define RB_ARCH_ALIGNMENT		8U
#endif

#define RB_ALIGN_DATA		__aligned(RB_ARCH_ALIGNMENT)

/* define RINGBUF_TYPE_DATA for 'case RINGBUF_TYPE_DATA:' */
#define RINGBUF_TYPE_DATA 0 ... RINGBUF_TYPE_DATA_TYPE_LEN_MAX

enum {
	RB_LEN_TIME_EXTEND = 8,
	RB_LEN_TIME_STAMP =  8,
};

#define skip_time_extend(event) \
	((struct ring_buffer_event *)((char *)event + RB_LEN_TIME_EXTEND))

#define extended_time(event) \
	(event->type_len >= RINGBUF_TYPE_TIME_EXTEND)

static inline bool rb_null_event(struct ring_buffer_event *event)
{
	return event->type_len == RINGBUF_TYPE_PADDING && !event->time_delta;
}

static void rb_event_set_padding(struct ring_buffer_event *event)
{
	/* padding has a NULL time_delta */
	event->type_len = RINGBUF_TYPE_PADDING;
	event->time_delta = 0;
}

static unsigned
rb_event_data_length(struct ring_buffer_event *event)
{
	unsigned length;

	if (event->type_len)
		length = event->type_len * RB_ALIGNMENT;
	else
		length = event->array[0];
	return length + RB_EVNT_HDR_SIZE;
}

/*
 * Return the length of the given event. Will return
 * the length of the time extend if the event is a
 * time extend.
 */
static inline unsigned
rb_event_length(struct ring_buffer_event *event)
{
	switch (event->type_len) {
	case RINGBUF_TYPE_PADDING:
		if (rb_null_event(event))
			/* undefined */
			return -1;
		return  event->array[0] + RB_EVNT_HDR_SIZE;

	case RINGBUF_TYPE_TIME_EXTEND:
		return RB_LEN_TIME_EXTEND;

	case RINGBUF_TYPE_TIME_STAMP:
		return RB_LEN_TIME_STAMP;

	case RINGBUF_TYPE_DATA:
		return rb_event_data_length(event);
	default:
		WARN_ON_ONCE(1);
	}
	/* not hit */
	return 0;
}

/*
 * Return total length of time extend and data,
 *   or just the event length for all other events.
 */
static inline unsigned
rb_event_ts_length(struct ring_buffer_event *event)
{
	unsigned len = 0;

	if (extended_time(event)) {
		/* time extends include the data event after it */
		len = RB_LEN_TIME_EXTEND;
		event = skip_time_extend(event);
	}
	return len + rb_event_length(event);
}

/**
 * ring_buffer_event_length - return the length of the event
 * @event: the event to get the length of
 *
 * Returns the size of the data load of a data event.
 * If the event is something other than a data event, it
 * returns the size of the event itself. With the exception
 * of a TIME EXTEND, where it still returns the size of the
 * data load of the data event after it.
 */
unsigned ring_buffer_event_length(struct ring_buffer_event *event)
{
	unsigned length;

	if (extended_time(event))
		event = skip_time_extend(event);

	length = rb_event_length(event);
	if (event->type_len > RINGBUF_TYPE_DATA_TYPE_LEN_MAX)
		return length;
	length -= RB_EVNT_HDR_SIZE;
	if (length > RB_MAX_SMALL_DATA + sizeof(event->array[0]))
                length -= sizeof(event->array[0]);
	return length;
}
EXPORT_SYMBOL_GPL(ring_buffer_event_length);

/* inline for ring buffer fast paths */
static __always_inline void *
rb_event_data(struct ring_buffer_event *event)
{
	if (extended_time(event))
		event = skip_time_extend(event);
	WARN_ON_ONCE(event->type_len > RINGBUF_TYPE_DATA_TYPE_LEN_MAX);
	/* If length is in len field, then array[0] has the data */
	if (event->type_len)
		return (void *)&event->array[0];
	/* Otherwise length is in array[0] and array[1] has the data */
	return (void *)&event->array[1];
}

/**
 * ring_buffer_event_data - return the data of the event
 * @event: the event to get the data from
 */
void *ring_buffer_event_data(struct ring_buffer_event *event)
{
	return rb_event_data(event);
}
EXPORT_SYMBOL_GPL(ring_buffer_event_data);

#define for_each_buffer_cpu(buffer, cpu)		\
	for_each_cpu(cpu, buffer->cpumask)

#define for_each_online_buffer_cpu(buffer, cpu)		\
	for_each_cpu_and(cpu, buffer->cpumask, cpu_online_mask)

#define TS_SHIFT	27
#define TS_MASK		((1ULL << TS_SHIFT) - 1)
#define TS_DELTA_TEST	(~TS_MASK)

static u64 rb_event_time_stamp(struct ring_buffer_event *event)
{
	u64 ts;

	ts = event->array[0];
	ts <<= TS_SHIFT;
	ts += event->time_delta;

	return ts;
}

/* Flag when events were overwritten */
#define RB_MISSED_EVENTS	(1 << 31)
/* Missed count stored at end */
#define RB_MISSED_STORED	(1 << 30)

struct buffer_data_page {
	u64		 time_stamp;	/* page time stamp */
	local_t		 commit;	/* write committed index */
	unsigned char	 data[] RB_ALIGN_DATA;	/* data of buffer page */
};

struct buffer_data_read_page {
	unsigned		order;	/* order of the page */
	struct buffer_data_page	*data;	/* actual data, stored in this page */
};

/*
 * Note, the buffer_page list must be first. The buffer pages
 * are allocated in cache lines, which means that each buffer
 * page will be at the beginning of a cache line, and thus
 * the least significant bits will be zero. We use this to
 * add flags in the list struct pointers, to make the ring buffer
 * lockless.
 */
struct buffer_page {
	struct list_head list;		/* list of buffer pages */
	local_t		 write;		/* index for next write */
	unsigned	 read;		/* index for next read */
	local_t		 entries;	/* entries on this page */
	unsigned long	 real_end;	/* real end of data */
	unsigned	 order;		/* order of the page */
	struct buffer_data_page *page;	/* Actual data page */
};

/*
 * The buffer page counters, write and entries, must be reset
 * atomically when crossing page boundaries. To synchronize this
 * update, two counters are inserted into the number. One is
 * the actual counter for the write position or count on the page.
 *
 * The other is a counter of updaters. Before an update happens
 * the update partition of the counter is incremented. This will
 * allow the updater to update the counter atomically.
 *
 * The counter is 20 bits, and the state data is 12.
 */
#define RB_WRITE_MASK		0xfffff
#define RB_WRITE_INTCNT		(1 << 20)

static void rb_init_page(struct buffer_data_page *bpage)
{
	local_set(&bpage->commit, 0);
}

static __always_inline unsigned int rb_page_commit(struct buffer_page *bpage)
{
	return local_read(&bpage->page->commit);
}

static void free_buffer_page(struct buffer_page *bpage)
{
	free_pages((unsigned long)bpage->page, bpage->order);
	kfree(bpage);
}

/*
 * We need to fit the time_stamp delta into 27 bits.
 */
static inline bool test_time_stamp(u64 delta)
{
	return !!(delta & TS_DELTA_TEST);
}

struct rb_irq_work {
	struct irq_work			work;
	wait_queue_head_t		waiters;
	wait_queue_head_t		full_waiters;
	atomic_t			seq;
	bool				waiters_pending;
	bool				full_waiters_pending;
	bool				wakeup_full;
};

/*
 * Structure to hold event state and handle nested events.
 */
struct rb_event_info {
	u64			ts;
	u64			delta;
	u64			before;
	u64			after;
	unsigned long		length;
	struct buffer_page	*tail_page;
	int			add_timestamp;
};

/*
 * Used for the add_timestamp
 *  NONE
 *  EXTEND - wants a time extend
 *  ABSOLUTE - the buffer requests all events to have absolute time stamps
 *  FORCE - force a full time stamp.
 */
enum {
	RB_ADD_STAMP_NONE		= 0,
	RB_ADD_STAMP_EXTEND		= BIT(1),
	RB_ADD_STAMP_ABSOLUTE		= BIT(2),
	RB_ADD_STAMP_FORCE		= BIT(3)
};
/*
 * Used for which event context the event is in.
 *  TRANSITION = 0
 *  NMI     = 1
 *  IRQ     = 2
 *  SOFTIRQ = 3
 *  NORMAL  = 4
 *
 * See trace_recursive_lock() comment below for more details.
 */
enum {
	RB_CTX_TRANSITION,
	RB_CTX_NMI,
	RB_CTX_IRQ,
	RB_CTX_SOFTIRQ,
	RB_CTX_NORMAL,
	RB_CTX_MAX
};

struct rb_time_struct {
	local64_t	time;
};
typedef struct rb_time_struct rb_time_t;

#define MAX_NEST	5

/*
 * head_page == tail_page && head == tail then buffer is empty.
 */
struct ring_buffer_per_cpu {
	int				cpu;
	atomic_t			record_disabled;
	atomic_t			resize_disabled;
	struct trace_buffer	*buffer;
	raw_spinlock_t			reader_lock;	/* serialize readers */
	arch_spinlock_t			lock;
	struct lock_class_key		lock_key;
	struct buffer_data_page		*free_page;
	unsigned long			nr_pages;
	unsigned int			current_context;
	struct list_head		*pages;
	struct buffer_page		*head_page;	/* read from head */
	struct buffer_page		*tail_page;	/* write to tail */
	struct buffer_page		*commit_page;	/* committed pages */
	struct buffer_page		*reader_page;
	unsigned long			lost_events;
	unsigned long			last_overrun;
	unsigned long			nest;
	local_t				entries_bytes;
	local_t				entries;
	local_t				overrun;
	local_t				commit_overrun;
	local_t				dropped_events;
	local_t				committing;
	local_t				commits;
	local_t				pages_touched;
	local_t				pages_lost;
	local_t				pages_read;
	long				last_pages_touch;
	size_t				shortest_full;
	unsigned long			read;
	unsigned long			read_bytes;
	rb_time_t			write_stamp;
	rb_time_t			before_stamp;
	u64				event_stamp[MAX_NEST];
	u64				read_stamp;
	/* pages removed since last reset */
	unsigned long			pages_removed;
	/* ring buffer pages to update, > 0 to add, < 0 to remove */
	long				nr_pages_to_update;
	struct list_head		new_pages; /* new pages to add */
	struct work_struct		update_pages_work;
	struct completion		update_done;

	struct rb_irq_work		irq_work;
};

struct trace_buffer {
	unsigned			flags;
	int				cpus;
	atomic_t			record_disabled;
	atomic_t			resizing;
	cpumask_var_t			cpumask;

	struct lock_class_key		*reader_lock_key;

	struct mutex			mutex;

	struct ring_buffer_per_cpu	**buffers;

	struct hlist_node		node;
	u64				(*clock)(void);

	struct rb_irq_work		irq_work;
	bool				time_stamp_abs;

	unsigned int			subbuf_size;
	unsigned int			subbuf_order;
	unsigned int			max_data_size;
};

struct ring_buffer_iter {
	struct ring_buffer_per_cpu	*cpu_buffer;
	unsigned long			head;
	unsigned long			next_event;
	struct buffer_page		*head_page;
	struct buffer_page		*cache_reader_page;
	unsigned long			cache_read;
	unsigned long			cache_pages_removed;
	u64				read_stamp;
	u64				page_stamp;
	struct ring_buffer_event	*event;
	size_t				event_size;
	int				missed_events;
};

int ring_buffer_print_page_header(struct trace_buffer *buffer, struct trace_seq *s)
{
	struct buffer_data_page field;

	trace_seq_printf(s, "\tfield: u64 timestamp;\t"
			 "offset:0;\tsize:%u;\tsigned:%u;\n",
			 (unsigned int)sizeof(field.time_stamp),
			 (unsigned int)is_signed_type(u64));

	trace_seq_printf(s, "\tfield: local_t commit;\t"
			 "offset:%u;\tsize:%u;\tsigned:%u;\n",
			 (unsigned int)offsetof(typeof(field), commit),
			 (unsigned int)sizeof(field.commit),
			 (unsigned int)is_signed_type(long));

	trace_seq_printf(s, "\tfield: int overwrite;\t"
			 "offset:%u;\tsize:%u;\tsigned:%u;\n",
			 (unsigned int)offsetof(typeof(field), commit),
			 1,
			 (unsigned int)is_signed_type(long));

	trace_seq_printf(s, "\tfield: char data;\t"
			 "offset:%u;\tsize:%u;\tsigned:%u;\n",
			 (unsigned int)offsetof(typeof(field), data),
			 (unsigned int)buffer->subbuf_size,
			 (unsigned int)is_signed_type(char));

	return !trace_seq_has_overflowed(s);
}

static inline void rb_time_read(rb_time_t *t, u64 *ret)
{
	*ret = local64_read(&t->time);
}
static void rb_time_set(rb_time_t *t, u64 val)
{
	local64_set(&t->time, val);
}

/*
 * Enable this to make sure that the event passed to
 * ring_buffer_event_time_stamp() is not committed and also
 * is on the buffer that it passed in.
 */
//#define RB_VERIFY_EVENT
#ifdef RB_VERIFY_EVENT
static struct list_head *rb_list_head(struct list_head *list);
static void verify_event(struct ring_buffer_per_cpu *cpu_buffer,
			 void *event)
{
	struct buffer_page *page = cpu_buffer->commit_page;
	struct buffer_page *tail_page = READ_ONCE(cpu_buffer->tail_page);
	struct list_head *next;
	long commit, write;
	unsigned long addr = (unsigned long)event;
	bool done = false;
	int stop = 0;

	/* Make sure the event exists and is not committed yet */
	do {
		if (page == tail_page || WARN_ON_ONCE(stop++ > 100))
			done = true;
		commit = local_read(&page->page->commit);
		write = local_read(&page->write);
		if (addr >= (unsigned long)&page->page->data[commit] &&
		    addr < (unsigned long)&page->page->data[write])
			return;

		next = rb_list_head(page->list.next);
		page = list_entry(next, struct buffer_page, list);
	} while (!done);
	WARN_ON_ONCE(1);
}
#else
static inline void verify_event(struct ring_buffer_per_cpu *cpu_buffer,
			 void *event)
{
}
#endif

/*
 * The absolute time stamp drops the 5 MSBs and some clocks may
 * require them. The rb_fix_abs_ts() will take a previous full
 * time stamp, and add the 5 MSB of that time stamp on to the
 * saved absolute time stamp. Then they are compared in case of
 * the unlikely event that the latest time stamp incremented
 * the 5 MSB.
 */
static inline u64 rb_fix_abs_ts(u64 abs, u64 save_ts)
{
	if (save_ts & TS_MSB) {
		abs |= save_ts & TS_MSB;
		/* Check for overflow */
		if (unlikely(abs < save_ts))
			abs += 1ULL << 59;
	}
	return abs;
}

static inline u64 rb_time_stamp(struct trace_buffer *buffer);

/**
 * ring_buffer_event_time_stamp - return the event's current time stamp
 * @buffer: The buffer that the event is on
 * @event: the event to get the time stamp of
 *
 * Note, this must be called after @event is reserved, and before it is
 * committed to the ring buffer. And must be called from the same
 * context where the event was reserved (normal, softirq, irq, etc).
 *
 * Returns the time stamp associated with the current event.
 * If the event has an extended time stamp, then that is used as
 * the time stamp to return.
 * In the highly unlikely case that the event was nested more than
 * the max nesting, then the write_stamp of the buffer is returned,
 * otherwise  current time is returned, but that really neither of
 * the last two cases should ever happen.
 */
u64 ring_buffer_event_time_stamp(struct trace_buffer *buffer,
				 struct ring_buffer_event *event)
{
	struct ring_buffer_per_cpu *cpu_buffer = buffer->buffers[smp_processor_id()];
	unsigned int nest;
	u64 ts;

	/* If the event includes an absolute time, then just use that */
	if (event->type_len == RINGBUF_TYPE_TIME_STAMP) {
		ts = rb_event_time_stamp(event);
		return rb_fix_abs_ts(ts, cpu_buffer->tail_page->page->time_stamp);
	}

	nest = local_read(&cpu_buffer->committing);
	verify_event(cpu_buffer, event);
	if (WARN_ON_ONCE(!nest))
		goto fail;

	/* Read the current saved nesting level time stamp */
	if (likely(--nest < MAX_NEST))
		return cpu_buffer->event_stamp[nest];

	/* Shouldn't happen, warn if it does */
	WARN_ONCE(1, "nest (%d) greater than max", nest);

 fail:
	rb_time_read(&cpu_buffer->write_stamp, &ts);

	return ts;
}

/**
 * ring_buffer_nr_pages - get the number of buffer pages in the ring buffer
 * @buffer: The ring_buffer to get the number of pages from
 * @cpu: The cpu of the ring_buffer to get the number of pages from
 *
 * Returns the number of pages used by a per_cpu buffer of the ring buffer.
 */
size_t ring_buffer_nr_pages(struct trace_buffer *buffer, int cpu)
{
	return buffer->buffers[cpu]->nr_pages;
}

/**
 * ring_buffer_nr_dirty_pages - get the number of used pages in the ring buffer
 * @buffer: The ring_buffer to get the number of pages from
 * @cpu: The cpu of the ring_buffer to get the number of pages from
 *
 * Returns the number of pages that have content in the ring buffer.
 */
size_t ring_buffer_nr_dirty_pages(struct trace_buffer *buffer, int cpu)
{
	size_t read;
	size_t lost;
	size_t cnt;

	read = local_read(&buffer->buffers[cpu]->pages_read);
	lost = local_read(&buffer->buffers[cpu]->pages_lost);
	cnt = local_read(&buffer->buffers[cpu]->pages_touched);

	if (WARN_ON_ONCE(cnt < lost))
		return 0;

	cnt -= lost;

	/* The reader can read an empty page, but not more than that */
	if (cnt < read) {
		WARN_ON_ONCE(read > cnt + 1);
		return 0;
	}

	return cnt - read;
}

static __always_inline bool full_hit(struct trace_buffer *buffer, int cpu, int full)
{
	struct ring_buffer_per_cpu *cpu_buffer = buffer->buffers[cpu];
	size_t nr_pages;
	size_t dirty;

	nr_pages = cpu_buffer->nr_pages;
	if (!nr_pages || !full)
		return true;

	/*
	 * Add one as dirty will never equal nr_pages, as the sub-buffer
	 * that the writer is on is not counted as dirty.
	 * This is needed if "buffer_percent" is set to 100.
	 */
	dirty = ring_buffer_nr_dirty_pages(buffer, cpu) + 1;

	return (dirty * 100) >= (full * nr_pages);
}

/*
 * rb_wake_up_waiters - wake up tasks waiting for ring buffer input
 *
 * Schedules a delayed work to wake up any task that is blocked on the
 * ring buffer waiters queue.
 */
static void rb_wake_up_waiters(struct irq_work *work)
{
	struct rb_irq_work *rbwork = container_of(work, struct rb_irq_work, work);

	/* For waiters waiting for the first wake up */
	(void)atomic_fetch_inc_release(&rbwork->seq);

	wake_up_all(&rbwork->waiters);
	if (rbwork->full_waiters_pending || rbwork->wakeup_full) {
		/* Only cpu_buffer sets the above flags */
		struct ring_buffer_per_cpu *cpu_buffer =
			container_of(rbwork, struct ring_buffer_per_cpu, irq_work);

		/* Called from interrupt context */
		raw_spin_lock(&cpu_buffer->reader_lock);
		rbwork->wakeup_full = false;
		rbwork->full_waiters_pending = false;

		/* Waking up all waiters, they will reset the shortest full */
		cpu_buffer->shortest_full = 0;
		raw_spin_unlock(&cpu_buffer->reader_lock);

		wake_up_all(&rbwork->full_waiters);
	}
}

/**
 * ring_buffer_wake_waiters - wake up any waiters on this ring buffer
 * @buffer: The ring buffer to wake waiters on
 * @cpu: The CPU buffer to wake waiters on
 *
 * In the case of a file that represents a ring buffer is closing,
 * it is prudent to wake up any waiters that are on this.
 */
void ring_buffer_wake_waiters(struct trace_buffer *buffer, int cpu)
{
	struct ring_buffer_per_cpu *cpu_buffer;
	struct rb_irq_work *rbwork;

	if (!buffer)
		return;

	if (cpu == RING_BUFFER_ALL_CPUS) {

		/* Wake up individual ones too. One level recursion */
		for_each_buffer_cpu(buffer, cpu)
			ring_buffer_wake_waiters(buffer, cpu);

		rbwork = &buffer->irq_work;
	} else {
		if (WARN_ON_ONCE(!buffer->buffers))
			return;
		if (WARN_ON_ONCE(cpu >= nr_cpu_ids))
			return;

		cpu_buffer = buffer->buffers[cpu];
		/* The CPU buffer may not have been initialized yet */
		if (!cpu_buffer)
			return;
		rbwork = &cpu_buffer->irq_work;
	}

	/* This can be called in any context */
	irq_work_queue(&rbwork->work);
}

static bool rb_watermark_hit(struct trace_buffer *buffer, int cpu, int full)
{
	struct ring_buffer_per_cpu *cpu_buffer;
	bool ret = false;

	/* Reads of all CPUs always waits for any data */
	if (cpu == RING_BUFFER_ALL_CPUS)
		return !ring_buffer_empty(buffer);

	cpu_buffer = buffer->buffers[cpu];

	if (!ring_buffer_empty_cpu(buffer, cpu)) {
		unsigned long flags;
		bool pagebusy;

		if (!full)
			return true;

		raw_spin_lock_irqsave(&cpu_buffer->reader_lock, flags);
		pagebusy = cpu_buffer->reader_page == cpu_buffer->commit_page;
		ret = !pagebusy && full_hit(buffer, cpu, full);

		if (!ret && (!cpu_buffer->shortest_full ||
			     cpu_buffer->shortest_full > full)) {
		    cpu_buffer->shortest_full = full;
		}
		raw_spin_unlock_irqrestore(&cpu_buffer->reader_lock, flags);
	}
	return ret;
}

static inline bool
rb_wait_cond(struct rb_irq_work *rbwork, struct trace_buffer *buffer,
	     int cpu, int full, ring_buffer_cond_fn cond, void *data)
{
	if (rb_watermark_hit(buffer, cpu, full))
		return true;

	if (cond(data))
		return true;

	/*
	 * The events can happen in critical sections where
	 * checking a work queue can cause deadlocks.
	 * After adding a task to the queue, this flag is set
	 * only to notify events to try to wake up the queue
	 * using irq_work.
	 *
	 * We don't clear it even if the buffer is no longer
	 * empty. The flag only causes the next event to run
	 * irq_work to do the work queue wake up. The worse
	 * that can happen if we race with !trace_empty() is that
	 * an event will cause an irq_work to try to wake up
	 * an empty queue.
	 *
	 * There's no reason to protect this flag either, as
	 * the work queue and irq_work logic will do the necessary
	 * synchronization for the wake ups. The only thing
	 * that is necessary is that the wake up happens after
	 * a task has been queued. It's OK for spurious wake ups.
	 */
	if (full)
		rbwork->full_waiters_pending = true;
	else
		rbwork->waiters_pending = true;

	return false;
}

struct rb_wait_data {
	struct rb_irq_work		*irq_work;
	int				seq;
};

/*
 * The default wait condition for ring_buffer_wait() is to just to exit the
 * wait loop the first time it is woken up.
 */
static bool rb_wait_once(void *data)
{
	struct rb_wait_data *rdata = data;
	struct rb_irq_work *rbwork = rdata->irq_work;

	return atomic_read_acquire(&rbwork->seq) != rdata->seq;
}

/**
 * ring_buffer_wait - wait for input to the ring buffer
 * @buffer: buffer to wait on
 * @cpu: the cpu buffer to wait on
 * @full: wait until the percentage of pages are available, if @cpu != RING_BUFFER_ALL_CPUS
 * @cond: condition function to break out of wait (NULL to run once)
 * @data: the data to pass to @cond.
 *
 * If @cpu == RING_BUFFER_ALL_CPUS then the task will wake up as soon
 * as data is added to any of the @buffer's cpu buffers. Otherwise
 * it will wait for data to be added to a specific cpu buffer.
 */
int ring_buffer_wait(struct trace_buffer *buffer, int cpu, int full,
		     ring_buffer_cond_fn cond, void *data)
{
	struct ring_buffer_per_cpu *cpu_buffer;
	struct wait_queue_head *waitq;
	struct rb_irq_work *rbwork;
	struct rb_wait_data rdata;
	int ret = 0;

	/*
	 * Depending on what the caller is waiting for, either any
	 * data in any cpu buffer, or a specific buffer, put the
	 * caller on the appropriate wait queue.
	 */
	if (cpu == RING_BUFFER_ALL_CPUS) {
		rbwork = &buffer->irq_work;
		/* Full only makes sense on per cpu reads */
		full = 0;
	} else {
		if (!cpumask_test_cpu(cpu, buffer->cpumask))
			return -ENODEV;
		cpu_buffer = buffer->buffers[cpu];
		rbwork = &cpu_buffer->irq_work;
	}

	if (full)
		waitq = &rbwork->full_waiters;
	else
		waitq = &rbwork->waiters;

	/* Set up to exit loop as soon as it is woken */
	if (!cond) {
		cond = rb_wait_once;
		rdata.irq_work = rbwork;
		rdata.seq = atomic_read_acquire(&rbwork->seq);
		data = &rdata;
	}

	ret = wait_event_interruptible((*waitq),
				rb_wait_cond(rbwork, buffer, cpu, full, cond, data));

	return ret;
}

/**
 * ring_buffer_poll_wait - poll on buffer input
 * @buffer: buffer to wait on
 * @cpu: the cpu buffer to wait on
 * @filp: the file descriptor
 * @poll_table: The poll descriptor
 * @full: wait until the percentage of pages are available, if @cpu != RING_BUFFER_ALL_CPUS
 *
 * If @cpu == RING_BUFFER_ALL_CPUS then the task will wake up as soon
 * as data is added to any of the @buffer's cpu buffers. Otherwise
 * it will wait for data to be added to a specific cpu buffer.
 *
 * Returns EPOLLIN | EPOLLRDNORM if data exists in the buffers,
 * zero otherwise.
 */
__poll_t ring_buffer_poll_wait(struct trace_buffer *buffer, int cpu,
			  struct file *filp, poll_table *poll_table, int full)
{
	struct ring_buffer_per_cpu *cpu_buffer;
	struct rb_irq_work *rbwork;

	if (cpu == RING_BUFFER_ALL_CPUS) {
		rbwork = &buffer->irq_work;
		full = 0;
	} else {
		if (!cpumask_test_cpu(cpu, buffer->cpumask))
			return EPOLLERR;

		cpu_buffer = buffer->buffers[cpu];
		rbwork = &cpu_buffer->irq_work;
	}

	if (full) {
		poll_wait(filp, &rbwork->full_waiters, poll_table);

<<<<<<< HEAD
		raw_spin_lock_irqsave(&cpu_buffer->reader_lock, flags);
		if (!cpu_buffer->shortest_full ||
		    cpu_buffer->shortest_full > full)
			cpu_buffer->shortest_full = full;
		raw_spin_unlock_irqrestore(&cpu_buffer->reader_lock, flags);
		if (full_hit(buffer, cpu, full))
			return EPOLLIN | EPOLLRDNORM;
		/*
		 * Only allow full_waiters_pending update to be seen after
		 * the shortest_full is set. If the writer sees the
		 * full_waiters_pending flag set, it will compare the
		 * amount in the ring buffer to shortest_full. If the amount
		 * in the ring buffer is greater than the shortest_full
		 * percent, it will call the irq_work handler to wake up
		 * this list. The irq_handler will reset shortest_full
=======
		if (rb_watermark_hit(buffer, cpu, full))
			return EPOLLIN | EPOLLRDNORM;
		/*
		 * Only allow full_waiters_pending update to be seen after
		 * the shortest_full is set (in rb_watermark_hit). If the
		 * writer sees the full_waiters_pending flag set, it will
		 * compare the amount in the ring buffer to shortest_full.
		 * If the amount in the ring buffer is greater than the
		 * shortest_full percent, it will call the irq_work handler
		 * to wake up this list. The irq_handler will reset shortest_full
>>>>>>> 1b4861e3
		 * back to zero. That's done under the reader_lock, but
		 * the below smp_mb() makes sure that the update to
		 * full_waiters_pending doesn't leak up into the above.
		 */
		smp_mb();
		rbwork->full_waiters_pending = true;
		return 0;
	}

	poll_wait(filp, &rbwork->waiters, poll_table);
	rbwork->waiters_pending = true;

	/*
	 * There's a tight race between setting the waiters_pending and
	 * checking if the ring buffer is empty.  Once the waiters_pending bit
	 * is set, the next event will wake the task up, but we can get stuck
	 * if there's only a single event in.
	 *
	 * FIXME: Ideally, we need a memory barrier on the writer side as well,
	 * but adding a memory barrier to all events will cause too much of a
	 * performance hit in the fast path.  We only need a memory barrier when
	 * the buffer goes from empty to having content.  But as this race is
	 * extremely small, and it's not a problem if another event comes in, we
	 * will fix it later.
	 */
	smp_mb();

	if ((cpu == RING_BUFFER_ALL_CPUS && !ring_buffer_empty(buffer)) ||
	    (cpu != RING_BUFFER_ALL_CPUS && !ring_buffer_empty_cpu(buffer, cpu)))
		return EPOLLIN | EPOLLRDNORM;
	return 0;
}

/* buffer may be either ring_buffer or ring_buffer_per_cpu */
#define RB_WARN_ON(b, cond)						\
	({								\
		int _____ret = unlikely(cond);				\
		if (_____ret) {						\
			if (__same_type(*(b), struct ring_buffer_per_cpu)) { \
				struct ring_buffer_per_cpu *__b =	\
					(void *)b;			\
				atomic_inc(&__b->buffer->record_disabled); \
			} else						\
				atomic_inc(&b->record_disabled);	\
			WARN_ON(1);					\
		}							\
		_____ret;						\
	})

/* Up this if you want to test the TIME_EXTENTS and normalization */
#define DEBUG_SHIFT 0

static inline u64 rb_time_stamp(struct trace_buffer *buffer)
{
	u64 ts;

	/* Skip retpolines :-( */
	if (IS_ENABLED(CONFIG_MITIGATION_RETPOLINE) && likely(buffer->clock == trace_clock_local))
		ts = trace_clock_local();
	else
		ts = buffer->clock();

	/* shift to debug/test normalization and TIME_EXTENTS */
	return ts << DEBUG_SHIFT;
}

u64 ring_buffer_time_stamp(struct trace_buffer *buffer)
{
	u64 time;

	preempt_disable_notrace();
	time = rb_time_stamp(buffer);
	preempt_enable_notrace();

	return time;
}
EXPORT_SYMBOL_GPL(ring_buffer_time_stamp);

void ring_buffer_normalize_time_stamp(struct trace_buffer *buffer,
				      int cpu, u64 *ts)
{
	/* Just stupid testing the normalize function and deltas */
	*ts >>= DEBUG_SHIFT;
}
EXPORT_SYMBOL_GPL(ring_buffer_normalize_time_stamp);

/*
 * Making the ring buffer lockless makes things tricky.
 * Although writes only happen on the CPU that they are on,
 * and they only need to worry about interrupts. Reads can
 * happen on any CPU.
 *
 * The reader page is always off the ring buffer, but when the
 * reader finishes with a page, it needs to swap its page with
 * a new one from the buffer. The reader needs to take from
 * the head (writes go to the tail). But if a writer is in overwrite
 * mode and wraps, it must push the head page forward.
 *
 * Here lies the problem.
 *
 * The reader must be careful to replace only the head page, and
 * not another one. As described at the top of the file in the
 * ASCII art, the reader sets its old page to point to the next
 * page after head. It then sets the page after head to point to
 * the old reader page. But if the writer moves the head page
 * during this operation, the reader could end up with the tail.
 *
 * We use cmpxchg to help prevent this race. We also do something
 * special with the page before head. We set the LSB to 1.
 *
 * When the writer must push the page forward, it will clear the
 * bit that points to the head page, move the head, and then set
 * the bit that points to the new head page.
 *
 * We also don't want an interrupt coming in and moving the head
 * page on another writer. Thus we use the second LSB to catch
 * that too. Thus:
 *
 * head->list->prev->next        bit 1          bit 0
 *                              -------        -------
 * Normal page                     0              0
 * Points to head page             0              1
 * New head page                   1              0
 *
 * Note we can not trust the prev pointer of the head page, because:
 *
 * +----+       +-----+        +-----+
 * |    |------>|  T  |---X--->|  N  |
 * |    |<------|     |        |     |
 * +----+       +-----+        +-----+
 *   ^                           ^ |
 *   |          +-----+          | |
 *   +----------|  R  |----------+ |
 *              |     |<-----------+
 *              +-----+
 *
 * Key:  ---X-->  HEAD flag set in pointer
 *         T      Tail page
 *         R      Reader page
 *         N      Next page
 *
 * (see __rb_reserve_next() to see where this happens)
 *
 *  What the above shows is that the reader just swapped out
 *  the reader page with a page in the buffer, but before it
 *  could make the new header point back to the new page added
 *  it was preempted by a writer. The writer moved forward onto
 *  the new page added by the reader and is about to move forward
 *  again.
 *
 *  You can see, it is legitimate for the previous pointer of
 *  the head (or any page) not to point back to itself. But only
 *  temporarily.
 */

#define RB_PAGE_NORMAL		0UL
#define RB_PAGE_HEAD		1UL
#define RB_PAGE_UPDATE		2UL


#define RB_FLAG_MASK		3UL

/* PAGE_MOVED is not part of the mask */
#define RB_PAGE_MOVED		4UL

/*
 * rb_list_head - remove any bit
 */
static struct list_head *rb_list_head(struct list_head *list)
{
	unsigned long val = (unsigned long)list;

	return (struct list_head *)(val & ~RB_FLAG_MASK);
}

/*
 * rb_is_head_page - test if the given page is the head page
 *
 * Because the reader may move the head_page pointer, we can
 * not trust what the head page is (it may be pointing to
 * the reader page). But if the next page is a header page,
 * its flags will be non zero.
 */
static inline int
rb_is_head_page(struct buffer_page *page, struct list_head *list)
{
	unsigned long val;

	val = (unsigned long)list->next;

	if ((val & ~RB_FLAG_MASK) != (unsigned long)&page->list)
		return RB_PAGE_MOVED;

	return val & RB_FLAG_MASK;
}

/*
 * rb_is_reader_page
 *
 * The unique thing about the reader page, is that, if the
 * writer is ever on it, the previous pointer never points
 * back to the reader page.
 */
static bool rb_is_reader_page(struct buffer_page *page)
{
	struct list_head *list = page->list.prev;

	return rb_list_head(list->next) != &page->list;
}

/*
 * rb_set_list_to_head - set a list_head to be pointing to head.
 */
static void rb_set_list_to_head(struct list_head *list)
{
	unsigned long *ptr;

	ptr = (unsigned long *)&list->next;
	*ptr |= RB_PAGE_HEAD;
	*ptr &= ~RB_PAGE_UPDATE;
}

/*
 * rb_head_page_activate - sets up head page
 */
static void rb_head_page_activate(struct ring_buffer_per_cpu *cpu_buffer)
{
	struct buffer_page *head;

	head = cpu_buffer->head_page;
	if (!head)
		return;

	/*
	 * Set the previous list pointer to have the HEAD flag.
	 */
	rb_set_list_to_head(head->list.prev);
}

static void rb_list_head_clear(struct list_head *list)
{
	unsigned long *ptr = (unsigned long *)&list->next;

	*ptr &= ~RB_FLAG_MASK;
}

/*
 * rb_head_page_deactivate - clears head page ptr (for free list)
 */
static void
rb_head_page_deactivate(struct ring_buffer_per_cpu *cpu_buffer)
{
	struct list_head *hd;

	/* Go through the whole list and clear any pointers found. */
	rb_list_head_clear(cpu_buffer->pages);

	list_for_each(hd, cpu_buffer->pages)
		rb_list_head_clear(hd);
}

static int rb_head_page_set(struct ring_buffer_per_cpu *cpu_buffer,
			    struct buffer_page *head,
			    struct buffer_page *prev,
			    int old_flag, int new_flag)
{
	struct list_head *list;
	unsigned long val = (unsigned long)&head->list;
	unsigned long ret;

	list = &prev->list;

	val &= ~RB_FLAG_MASK;

	ret = cmpxchg((unsigned long *)&list->next,
		      val | old_flag, val | new_flag);

	/* check if the reader took the page */
	if ((ret & ~RB_FLAG_MASK) != val)
		return RB_PAGE_MOVED;

	return ret & RB_FLAG_MASK;
}

static int rb_head_page_set_update(struct ring_buffer_per_cpu *cpu_buffer,
				   struct buffer_page *head,
				   struct buffer_page *prev,
				   int old_flag)
{
	return rb_head_page_set(cpu_buffer, head, prev,
				old_flag, RB_PAGE_UPDATE);
}

static int rb_head_page_set_head(struct ring_buffer_per_cpu *cpu_buffer,
				 struct buffer_page *head,
				 struct buffer_page *prev,
				 int old_flag)
{
	return rb_head_page_set(cpu_buffer, head, prev,
				old_flag, RB_PAGE_HEAD);
}

static int rb_head_page_set_normal(struct ring_buffer_per_cpu *cpu_buffer,
				   struct buffer_page *head,
				   struct buffer_page *prev,
				   int old_flag)
{
	return rb_head_page_set(cpu_buffer, head, prev,
				old_flag, RB_PAGE_NORMAL);
}

static inline void rb_inc_page(struct buffer_page **bpage)
{
	struct list_head *p = rb_list_head((*bpage)->list.next);

	*bpage = list_entry(p, struct buffer_page, list);
}

static struct buffer_page *
rb_set_head_page(struct ring_buffer_per_cpu *cpu_buffer)
{
	struct buffer_page *head;
	struct buffer_page *page;
	struct list_head *list;
	int i;

	if (RB_WARN_ON(cpu_buffer, !cpu_buffer->head_page))
		return NULL;

	/* sanity check */
	list = cpu_buffer->pages;
	if (RB_WARN_ON(cpu_buffer, rb_list_head(list->prev->next) != list))
		return NULL;

	page = head = cpu_buffer->head_page;
	/*
	 * It is possible that the writer moves the header behind
	 * where we started, and we miss in one loop.
	 * A second loop should grab the header, but we'll do
	 * three loops just because I'm paranoid.
	 */
	for (i = 0; i < 3; i++) {
		do {
			if (rb_is_head_page(page, page->list.prev)) {
				cpu_buffer->head_page = page;
				return page;
			}
			rb_inc_page(&page);
		} while (page != head);
	}

	RB_WARN_ON(cpu_buffer, 1);

	return NULL;
}

static bool rb_head_page_replace(struct buffer_page *old,
				struct buffer_page *new)
{
	unsigned long *ptr = (unsigned long *)&old->list.prev->next;
	unsigned long val;

	val = *ptr & ~RB_FLAG_MASK;
	val |= RB_PAGE_HEAD;

	return try_cmpxchg(ptr, &val, (unsigned long)&new->list);
}

/*
 * rb_tail_page_update - move the tail page forward
 */
static void rb_tail_page_update(struct ring_buffer_per_cpu *cpu_buffer,
			       struct buffer_page *tail_page,
			       struct buffer_page *next_page)
{
	unsigned long old_entries;
	unsigned long old_write;

	/*
	 * The tail page now needs to be moved forward.
	 *
	 * We need to reset the tail page, but without messing
	 * with possible erasing of data brought in by interrupts
	 * that have moved the tail page and are currently on it.
	 *
	 * We add a counter to the write field to denote this.
	 */
	old_write = local_add_return(RB_WRITE_INTCNT, &next_page->write);
	old_entries = local_add_return(RB_WRITE_INTCNT, &next_page->entries);

	/*
	 * Just make sure we have seen our old_write and synchronize
	 * with any interrupts that come in.
	 */
	barrier();

	/*
	 * If the tail page is still the same as what we think
	 * it is, then it is up to us to update the tail
	 * pointer.
	 */
	if (tail_page == READ_ONCE(cpu_buffer->tail_page)) {
		/* Zero the write counter */
		unsigned long val = old_write & ~RB_WRITE_MASK;
		unsigned long eval = old_entries & ~RB_WRITE_MASK;

		/*
		 * This will only succeed if an interrupt did
		 * not come in and change it. In which case, we
		 * do not want to modify it.
		 *
		 * We add (void) to let the compiler know that we do not care
		 * about the return value of these functions. We use the
		 * cmpxchg to only update if an interrupt did not already
		 * do it for us. If the cmpxchg fails, we don't care.
		 */
		(void)local_cmpxchg(&next_page->write, old_write, val);
		(void)local_cmpxchg(&next_page->entries, old_entries, eval);

		/*
		 * No need to worry about races with clearing out the commit.
		 * it only can increment when a commit takes place. But that
		 * only happens in the outer most nested commit.
		 */
		local_set(&next_page->page->commit, 0);

		/* Either we update tail_page or an interrupt does */
		if (try_cmpxchg(&cpu_buffer->tail_page, &tail_page, next_page))
			local_inc(&cpu_buffer->pages_touched);
	}
}

static void rb_check_bpage(struct ring_buffer_per_cpu *cpu_buffer,
			  struct buffer_page *bpage)
{
	unsigned long val = (unsigned long)bpage;

	RB_WARN_ON(cpu_buffer, val & RB_FLAG_MASK);
}

/**
 * rb_check_pages - integrity check of buffer pages
 * @cpu_buffer: CPU buffer with pages to test
 *
 * As a safety measure we check to make sure the data pages have not
 * been corrupted.
 *
 * Callers of this function need to guarantee that the list of pages doesn't get
 * modified during the check. In particular, if it's possible that the function
 * is invoked with concurrent readers which can swap in a new reader page then
 * the caller should take cpu_buffer->reader_lock.
 */
static void rb_check_pages(struct ring_buffer_per_cpu *cpu_buffer)
{
	struct list_head *head = rb_list_head(cpu_buffer->pages);
	struct list_head *tmp;

	if (RB_WARN_ON(cpu_buffer,
			rb_list_head(rb_list_head(head->next)->prev) != head))
		return;

	if (RB_WARN_ON(cpu_buffer,
			rb_list_head(rb_list_head(head->prev)->next) != head))
		return;

	for (tmp = rb_list_head(head->next); tmp != head; tmp = rb_list_head(tmp->next)) {
		if (RB_WARN_ON(cpu_buffer,
				rb_list_head(rb_list_head(tmp->next)->prev) != tmp))
			return;

		if (RB_WARN_ON(cpu_buffer,
				rb_list_head(rb_list_head(tmp->prev)->next) != tmp))
			return;
	}
}

static int __rb_allocate_pages(struct ring_buffer_per_cpu *cpu_buffer,
		long nr_pages, struct list_head *pages)
{
	struct buffer_page *bpage, *tmp;
	bool user_thread = current->mm != NULL;
	gfp_t mflags;
	long i;

	/*
	 * Check if the available memory is there first.
	 * Note, si_mem_available() only gives us a rough estimate of available
	 * memory. It may not be accurate. But we don't care, we just want
	 * to prevent doing any allocation when it is obvious that it is
	 * not going to succeed.
	 */
	i = si_mem_available();
	if (i < nr_pages)
		return -ENOMEM;

	/*
	 * __GFP_RETRY_MAYFAIL flag makes sure that the allocation fails
	 * gracefully without invoking oom-killer and the system is not
	 * destabilized.
	 */
	mflags = GFP_KERNEL | __GFP_RETRY_MAYFAIL;

	/*
	 * If a user thread allocates too much, and si_mem_available()
	 * reports there's enough memory, even though there is not.
	 * Make sure the OOM killer kills this thread. This can happen
	 * even with RETRY_MAYFAIL because another task may be doing
	 * an allocation after this task has taken all memory.
	 * This is the task the OOM killer needs to take out during this
	 * loop, even if it was triggered by an allocation somewhere else.
	 */
	if (user_thread)
		set_current_oom_origin();
	for (i = 0; i < nr_pages; i++) {
		struct page *page;

		bpage = kzalloc_node(ALIGN(sizeof(*bpage), cache_line_size()),
				    mflags, cpu_to_node(cpu_buffer->cpu));
		if (!bpage)
			goto free_pages;

		rb_check_bpage(cpu_buffer, bpage);

		list_add(&bpage->list, pages);

		page = alloc_pages_node(cpu_to_node(cpu_buffer->cpu),
					mflags | __GFP_ZERO,
					cpu_buffer->buffer->subbuf_order);
		if (!page)
			goto free_pages;
		bpage->page = page_address(page);
		bpage->order = cpu_buffer->buffer->subbuf_order;
		rb_init_page(bpage->page);

		if (user_thread && fatal_signal_pending(current))
			goto free_pages;
	}
	if (user_thread)
		clear_current_oom_origin();

	return 0;

free_pages:
	list_for_each_entry_safe(bpage, tmp, pages, list) {
		list_del_init(&bpage->list);
		free_buffer_page(bpage);
	}
	if (user_thread)
		clear_current_oom_origin();

	return -ENOMEM;
}

static int rb_allocate_pages(struct ring_buffer_per_cpu *cpu_buffer,
			     unsigned long nr_pages)
{
	LIST_HEAD(pages);

	WARN_ON(!nr_pages);

	if (__rb_allocate_pages(cpu_buffer, nr_pages, &pages))
		return -ENOMEM;

	/*
	 * The ring buffer page list is a circular list that does not
	 * start and end with a list head. All page list items point to
	 * other pages.
	 */
	cpu_buffer->pages = pages.next;
	list_del(&pages);

	cpu_buffer->nr_pages = nr_pages;

	rb_check_pages(cpu_buffer);

	return 0;
}

static struct ring_buffer_per_cpu *
rb_allocate_cpu_buffer(struct trace_buffer *buffer, long nr_pages, int cpu)
{
	struct ring_buffer_per_cpu *cpu_buffer;
	struct buffer_page *bpage;
	struct page *page;
	int ret;

	cpu_buffer = kzalloc_node(ALIGN(sizeof(*cpu_buffer), cache_line_size()),
				  GFP_KERNEL, cpu_to_node(cpu));
	if (!cpu_buffer)
		return NULL;

	cpu_buffer->cpu = cpu;
	cpu_buffer->buffer = buffer;
	raw_spin_lock_init(&cpu_buffer->reader_lock);
	lockdep_set_class(&cpu_buffer->reader_lock, buffer->reader_lock_key);
	cpu_buffer->lock = (arch_spinlock_t)__ARCH_SPIN_LOCK_UNLOCKED;
	INIT_WORK(&cpu_buffer->update_pages_work, update_pages_handler);
	init_completion(&cpu_buffer->update_done);
	init_irq_work(&cpu_buffer->irq_work.work, rb_wake_up_waiters);
	init_waitqueue_head(&cpu_buffer->irq_work.waiters);
	init_waitqueue_head(&cpu_buffer->irq_work.full_waiters);

	bpage = kzalloc_node(ALIGN(sizeof(*bpage), cache_line_size()),
			    GFP_KERNEL, cpu_to_node(cpu));
	if (!bpage)
		goto fail_free_buffer;

	rb_check_bpage(cpu_buffer, bpage);

	cpu_buffer->reader_page = bpage;

	page = alloc_pages_node(cpu_to_node(cpu), GFP_KERNEL | __GFP_ZERO,
				cpu_buffer->buffer->subbuf_order);
	if (!page)
		goto fail_free_reader;
	bpage->page = page_address(page);
	rb_init_page(bpage->page);

	INIT_LIST_HEAD(&cpu_buffer->reader_page->list);
	INIT_LIST_HEAD(&cpu_buffer->new_pages);

	ret = rb_allocate_pages(cpu_buffer, nr_pages);
	if (ret < 0)
		goto fail_free_reader;

	cpu_buffer->head_page
		= list_entry(cpu_buffer->pages, struct buffer_page, list);
	cpu_buffer->tail_page = cpu_buffer->commit_page = cpu_buffer->head_page;

	rb_head_page_activate(cpu_buffer);

	return cpu_buffer;

 fail_free_reader:
	free_buffer_page(cpu_buffer->reader_page);

 fail_free_buffer:
	kfree(cpu_buffer);
	return NULL;
}

static void rb_free_cpu_buffer(struct ring_buffer_per_cpu *cpu_buffer)
{
	struct list_head *head = cpu_buffer->pages;
	struct buffer_page *bpage, *tmp;

	irq_work_sync(&cpu_buffer->irq_work.work);

	free_buffer_page(cpu_buffer->reader_page);

	if (head) {
		rb_head_page_deactivate(cpu_buffer);

		list_for_each_entry_safe(bpage, tmp, head, list) {
			list_del_init(&bpage->list);
			free_buffer_page(bpage);
		}
		bpage = list_entry(head, struct buffer_page, list);
		free_buffer_page(bpage);
	}

	free_page((unsigned long)cpu_buffer->free_page);

	kfree(cpu_buffer);
}

/**
 * __ring_buffer_alloc - allocate a new ring_buffer
 * @size: the size in bytes per cpu that is needed.
 * @flags: attributes to set for the ring buffer.
 * @key: ring buffer reader_lock_key.
 *
 * Currently the only flag that is available is the RB_FL_OVERWRITE
 * flag. This flag means that the buffer will overwrite old data
 * when the buffer wraps. If this flag is not set, the buffer will
 * drop data when the tail hits the head.
 */
struct trace_buffer *__ring_buffer_alloc(unsigned long size, unsigned flags,
					struct lock_class_key *key)
{
	struct trace_buffer *buffer;
	long nr_pages;
	int bsize;
	int cpu;
	int ret;

	/* keep it in its own cache line */
	buffer = kzalloc(ALIGN(sizeof(*buffer), cache_line_size()),
			 GFP_KERNEL);
	if (!buffer)
		return NULL;

	if (!zalloc_cpumask_var(&buffer->cpumask, GFP_KERNEL))
		goto fail_free_buffer;

	/* Default buffer page size - one system page */
	buffer->subbuf_order = 0;
	buffer->subbuf_size = PAGE_SIZE - BUF_PAGE_HDR_SIZE;

	/* Max payload is buffer page size - header (8bytes) */
	buffer->max_data_size = buffer->subbuf_size - (sizeof(u32) * 2);

	nr_pages = DIV_ROUND_UP(size, buffer->subbuf_size);
	buffer->flags = flags;
	buffer->clock = trace_clock_local;
	buffer->reader_lock_key = key;

	init_irq_work(&buffer->irq_work.work, rb_wake_up_waiters);
	init_waitqueue_head(&buffer->irq_work.waiters);

	/* need at least two pages */
	if (nr_pages < 2)
		nr_pages = 2;

	buffer->cpus = nr_cpu_ids;

	bsize = sizeof(void *) * nr_cpu_ids;
	buffer->buffers = kzalloc(ALIGN(bsize, cache_line_size()),
				  GFP_KERNEL);
	if (!buffer->buffers)
		goto fail_free_cpumask;

	cpu = raw_smp_processor_id();
	cpumask_set_cpu(cpu, buffer->cpumask);
	buffer->buffers[cpu] = rb_allocate_cpu_buffer(buffer, nr_pages, cpu);
	if (!buffer->buffers[cpu])
		goto fail_free_buffers;

	ret = cpuhp_state_add_instance(CPUHP_TRACE_RB_PREPARE, &buffer->node);
	if (ret < 0)
		goto fail_free_buffers;

	mutex_init(&buffer->mutex);

	return buffer;

 fail_free_buffers:
	for_each_buffer_cpu(buffer, cpu) {
		if (buffer->buffers[cpu])
			rb_free_cpu_buffer(buffer->buffers[cpu]);
	}
	kfree(buffer->buffers);

 fail_free_cpumask:
	free_cpumask_var(buffer->cpumask);

 fail_free_buffer:
	kfree(buffer);
	return NULL;
}
EXPORT_SYMBOL_GPL(__ring_buffer_alloc);

/**
 * ring_buffer_free - free a ring buffer.
 * @buffer: the buffer to free.
 */
void
ring_buffer_free(struct trace_buffer *buffer)
{
	int cpu;

	cpuhp_state_remove_instance(CPUHP_TRACE_RB_PREPARE, &buffer->node);

	irq_work_sync(&buffer->irq_work.work);

	for_each_buffer_cpu(buffer, cpu)
		rb_free_cpu_buffer(buffer->buffers[cpu]);

	kfree(buffer->buffers);
	free_cpumask_var(buffer->cpumask);

	kfree(buffer);
}
EXPORT_SYMBOL_GPL(ring_buffer_free);

void ring_buffer_set_clock(struct trace_buffer *buffer,
			   u64 (*clock)(void))
{
	buffer->clock = clock;
}

void ring_buffer_set_time_stamp_abs(struct trace_buffer *buffer, bool abs)
{
	buffer->time_stamp_abs = abs;
}

bool ring_buffer_time_stamp_abs(struct trace_buffer *buffer)
{
	return buffer->time_stamp_abs;
}

static void rb_reset_cpu(struct ring_buffer_per_cpu *cpu_buffer);

static inline unsigned long rb_page_entries(struct buffer_page *bpage)
{
	return local_read(&bpage->entries) & RB_WRITE_MASK;
}

static inline unsigned long rb_page_write(struct buffer_page *bpage)
{
	return local_read(&bpage->write) & RB_WRITE_MASK;
}

static bool
rb_remove_pages(struct ring_buffer_per_cpu *cpu_buffer, unsigned long nr_pages)
{
	struct list_head *tail_page, *to_remove, *next_page;
	struct buffer_page *to_remove_page, *tmp_iter_page;
	struct buffer_page *last_page, *first_page;
	unsigned long nr_removed;
	unsigned long head_bit;
	int page_entries;

	head_bit = 0;

	raw_spin_lock_irq(&cpu_buffer->reader_lock);
	atomic_inc(&cpu_buffer->record_disabled);
	/*
	 * We don't race with the readers since we have acquired the reader
	 * lock. We also don't race with writers after disabling recording.
	 * This makes it easy to figure out the first and the last page to be
	 * removed from the list. We unlink all the pages in between including
	 * the first and last pages. This is done in a busy loop so that we
	 * lose the least number of traces.
	 * The pages are freed after we restart recording and unlock readers.
	 */
	tail_page = &cpu_buffer->tail_page->list;

	/*
	 * tail page might be on reader page, we remove the next page
	 * from the ring buffer
	 */
	if (cpu_buffer->tail_page == cpu_buffer->reader_page)
		tail_page = rb_list_head(tail_page->next);
	to_remove = tail_page;

	/* start of pages to remove */
	first_page = list_entry(rb_list_head(to_remove->next),
				struct buffer_page, list);

	for (nr_removed = 0; nr_removed < nr_pages; nr_removed++) {
		to_remove = rb_list_head(to_remove)->next;
		head_bit |= (unsigned long)to_remove & RB_PAGE_HEAD;
	}
	/* Read iterators need to reset themselves when some pages removed */
	cpu_buffer->pages_removed += nr_removed;

	next_page = rb_list_head(to_remove)->next;

	/*
	 * Now we remove all pages between tail_page and next_page.
	 * Make sure that we have head_bit value preserved for the
	 * next page
	 */
	tail_page->next = (struct list_head *)((unsigned long)next_page |
						head_bit);
	next_page = rb_list_head(next_page);
	next_page->prev = tail_page;

	/* make sure pages points to a valid page in the ring buffer */
	cpu_buffer->pages = next_page;

	/* update head page */
	if (head_bit)
		cpu_buffer->head_page = list_entry(next_page,
						struct buffer_page, list);

	/* pages are removed, resume tracing and then free the pages */
	atomic_dec(&cpu_buffer->record_disabled);
	raw_spin_unlock_irq(&cpu_buffer->reader_lock);

	RB_WARN_ON(cpu_buffer, list_empty(cpu_buffer->pages));

	/* last buffer page to remove */
	last_page = list_entry(rb_list_head(to_remove), struct buffer_page,
				list);
	tmp_iter_page = first_page;

	do {
		cond_resched();

		to_remove_page = tmp_iter_page;
		rb_inc_page(&tmp_iter_page);

		/* update the counters */
		page_entries = rb_page_entries(to_remove_page);
		if (page_entries) {
			/*
			 * If something was added to this page, it was full
			 * since it is not the tail page. So we deduct the
			 * bytes consumed in ring buffer from here.
			 * Increment overrun to account for the lost events.
			 */
			local_add(page_entries, &cpu_buffer->overrun);
			local_sub(rb_page_commit(to_remove_page), &cpu_buffer->entries_bytes);
			local_inc(&cpu_buffer->pages_lost);
		}

		/*
		 * We have already removed references to this list item, just
		 * free up the buffer_page and its page
		 */
		free_buffer_page(to_remove_page);
		nr_removed--;

	} while (to_remove_page != last_page);

	RB_WARN_ON(cpu_buffer, nr_removed);

	return nr_removed == 0;
}

static bool
rb_insert_pages(struct ring_buffer_per_cpu *cpu_buffer)
{
	struct list_head *pages = &cpu_buffer->new_pages;
	unsigned long flags;
	bool success;
	int retries;

	/* Can be called at early boot up, where interrupts must not been enabled */
	raw_spin_lock_irqsave(&cpu_buffer->reader_lock, flags);
	/*
	 * We are holding the reader lock, so the reader page won't be swapped
	 * in the ring buffer. Now we are racing with the writer trying to
	 * move head page and the tail page.
	 * We are going to adapt the reader page update process where:
	 * 1. We first splice the start and end of list of new pages between
	 *    the head page and its previous page.
	 * 2. We cmpxchg the prev_page->next to point from head page to the
	 *    start of new pages list.
	 * 3. Finally, we update the head->prev to the end of new list.
	 *
	 * We will try this process 10 times, to make sure that we don't keep
	 * spinning.
	 */
	retries = 10;
	success = false;
	while (retries--) {
		struct list_head *head_page, *prev_page;
		struct list_head *last_page, *first_page;
		struct list_head *head_page_with_bit;
		struct buffer_page *hpage = rb_set_head_page(cpu_buffer);

		if (!hpage)
			break;
		head_page = &hpage->list;
		prev_page = head_page->prev;

		first_page = pages->next;
		last_page  = pages->prev;

		head_page_with_bit = (struct list_head *)
				     ((unsigned long)head_page | RB_PAGE_HEAD);

		last_page->next = head_page_with_bit;
		first_page->prev = prev_page;

		/* caution: head_page_with_bit gets updated on cmpxchg failure */
		if (try_cmpxchg(&prev_page->next,
				&head_page_with_bit, first_page)) {
			/*
			 * yay, we replaced the page pointer to our new list,
			 * now, we just have to update to head page's prev
			 * pointer to point to end of list
			 */
			head_page->prev = last_page;
			success = true;
			break;
		}
	}

	if (success)
		INIT_LIST_HEAD(pages);
	/*
	 * If we weren't successful in adding in new pages, warn and stop
	 * tracing
	 */
	RB_WARN_ON(cpu_buffer, !success);
	raw_spin_unlock_irqrestore(&cpu_buffer->reader_lock, flags);

	/* free pages if they weren't inserted */
	if (!success) {
		struct buffer_page *bpage, *tmp;
		list_for_each_entry_safe(bpage, tmp, &cpu_buffer->new_pages,
					 list) {
			list_del_init(&bpage->list);
			free_buffer_page(bpage);
		}
	}
	return success;
}

static void rb_update_pages(struct ring_buffer_per_cpu *cpu_buffer)
{
	bool success;

	if (cpu_buffer->nr_pages_to_update > 0)
		success = rb_insert_pages(cpu_buffer);
	else
		success = rb_remove_pages(cpu_buffer,
					-cpu_buffer->nr_pages_to_update);

	if (success)
		cpu_buffer->nr_pages += cpu_buffer->nr_pages_to_update;
}

static void update_pages_handler(struct work_struct *work)
{
	struct ring_buffer_per_cpu *cpu_buffer = container_of(work,
			struct ring_buffer_per_cpu, update_pages_work);
	rb_update_pages(cpu_buffer);
	complete(&cpu_buffer->update_done);
}

/**
 * ring_buffer_resize - resize the ring buffer
 * @buffer: the buffer to resize.
 * @size: the new size.
 * @cpu_id: the cpu buffer to resize
 *
 * Minimum size is 2 * buffer->subbuf_size.
 *
 * Returns 0 on success and < 0 on failure.
 */
int ring_buffer_resize(struct trace_buffer *buffer, unsigned long size,
			int cpu_id)
{
	struct ring_buffer_per_cpu *cpu_buffer;
	unsigned long nr_pages;
	int cpu, err;

	/*
	 * Always succeed at resizing a non-existent buffer:
	 */
	if (!buffer)
		return 0;

	/* Make sure the requested buffer exists */
	if (cpu_id != RING_BUFFER_ALL_CPUS &&
	    !cpumask_test_cpu(cpu_id, buffer->cpumask))
		return 0;

	nr_pages = DIV_ROUND_UP(size, buffer->subbuf_size);

	/* we need a minimum of two pages */
	if (nr_pages < 2)
		nr_pages = 2;

	/* prevent another thread from changing buffer sizes */
	mutex_lock(&buffer->mutex);
	atomic_inc(&buffer->resizing);

	if (cpu_id == RING_BUFFER_ALL_CPUS) {
		/*
		 * Don't succeed if resizing is disabled, as a reader might be
		 * manipulating the ring buffer and is expecting a sane state while
		 * this is true.
		 */
		for_each_buffer_cpu(buffer, cpu) {
			cpu_buffer = buffer->buffers[cpu];
			if (atomic_read(&cpu_buffer->resize_disabled)) {
				err = -EBUSY;
				goto out_err_unlock;
			}
		}

		/* calculate the pages to update */
		for_each_buffer_cpu(buffer, cpu) {
			cpu_buffer = buffer->buffers[cpu];

			cpu_buffer->nr_pages_to_update = nr_pages -
							cpu_buffer->nr_pages;
			/*
			 * nothing more to do for removing pages or no update
			 */
			if (cpu_buffer->nr_pages_to_update <= 0)
				continue;
			/*
			 * to add pages, make sure all new pages can be
			 * allocated without receiving ENOMEM
			 */
			INIT_LIST_HEAD(&cpu_buffer->new_pages);
			if (__rb_allocate_pages(cpu_buffer, cpu_buffer->nr_pages_to_update,
						&cpu_buffer->new_pages)) {
				/* not enough memory for new pages */
				err = -ENOMEM;
				goto out_err;
			}

			cond_resched();
		}

		cpus_read_lock();
		/*
		 * Fire off all the required work handlers
		 * We can't schedule on offline CPUs, but it's not necessary
		 * since we can change their buffer sizes without any race.
		 */
		for_each_buffer_cpu(buffer, cpu) {
			cpu_buffer = buffer->buffers[cpu];
			if (!cpu_buffer->nr_pages_to_update)
				continue;

			/* Can't run something on an offline CPU. */
			if (!cpu_online(cpu)) {
				rb_update_pages(cpu_buffer);
				cpu_buffer->nr_pages_to_update = 0;
			} else {
				/* Run directly if possible. */
				migrate_disable();
				if (cpu != smp_processor_id()) {
					migrate_enable();
					schedule_work_on(cpu,
							 &cpu_buffer->update_pages_work);
				} else {
					update_pages_handler(&cpu_buffer->update_pages_work);
					migrate_enable();
				}
			}
		}

		/* wait for all the updates to complete */
		for_each_buffer_cpu(buffer, cpu) {
			cpu_buffer = buffer->buffers[cpu];
			if (!cpu_buffer->nr_pages_to_update)
				continue;

			if (cpu_online(cpu))
				wait_for_completion(&cpu_buffer->update_done);
			cpu_buffer->nr_pages_to_update = 0;
		}

		cpus_read_unlock();
	} else {
		cpu_buffer = buffer->buffers[cpu_id];

		if (nr_pages == cpu_buffer->nr_pages)
			goto out;

		/*
		 * Don't succeed if resizing is disabled, as a reader might be
		 * manipulating the ring buffer and is expecting a sane state while
		 * this is true.
		 */
		if (atomic_read(&cpu_buffer->resize_disabled)) {
			err = -EBUSY;
			goto out_err_unlock;
		}

		cpu_buffer->nr_pages_to_update = nr_pages -
						cpu_buffer->nr_pages;

		INIT_LIST_HEAD(&cpu_buffer->new_pages);
		if (cpu_buffer->nr_pages_to_update > 0 &&
			__rb_allocate_pages(cpu_buffer, cpu_buffer->nr_pages_to_update,
					    &cpu_buffer->new_pages)) {
			err = -ENOMEM;
			goto out_err;
		}

		cpus_read_lock();

		/* Can't run something on an offline CPU. */
		if (!cpu_online(cpu_id))
			rb_update_pages(cpu_buffer);
		else {
			/* Run directly if possible. */
			migrate_disable();
			if (cpu_id == smp_processor_id()) {
				rb_update_pages(cpu_buffer);
				migrate_enable();
			} else {
				migrate_enable();
				schedule_work_on(cpu_id,
						 &cpu_buffer->update_pages_work);
				wait_for_completion(&cpu_buffer->update_done);
			}
		}

		cpu_buffer->nr_pages_to_update = 0;
		cpus_read_unlock();
	}

 out:
	/*
	 * The ring buffer resize can happen with the ring buffer
	 * enabled, so that the update disturbs the tracing as little
	 * as possible. But if the buffer is disabled, we do not need
	 * to worry about that, and we can take the time to verify
	 * that the buffer is not corrupt.
	 */
	if (atomic_read(&buffer->record_disabled)) {
		atomic_inc(&buffer->record_disabled);
		/*
		 * Even though the buffer was disabled, we must make sure
		 * that it is truly disabled before calling rb_check_pages.
		 * There could have been a race between checking
		 * record_disable and incrementing it.
		 */
		synchronize_rcu();
		for_each_buffer_cpu(buffer, cpu) {
			unsigned long flags;

			cpu_buffer = buffer->buffers[cpu];
			raw_spin_lock_irqsave(&cpu_buffer->reader_lock, flags);
			rb_check_pages(cpu_buffer);
			raw_spin_unlock_irqrestore(&cpu_buffer->reader_lock, flags);
		}
		atomic_dec(&buffer->record_disabled);
	}

	atomic_dec(&buffer->resizing);
	mutex_unlock(&buffer->mutex);
	return 0;

 out_err:
	for_each_buffer_cpu(buffer, cpu) {
		struct buffer_page *bpage, *tmp;

		cpu_buffer = buffer->buffers[cpu];
		cpu_buffer->nr_pages_to_update = 0;

		if (list_empty(&cpu_buffer->new_pages))
			continue;

		list_for_each_entry_safe(bpage, tmp, &cpu_buffer->new_pages,
					list) {
			list_del_init(&bpage->list);
			free_buffer_page(bpage);
		}
	}
 out_err_unlock:
	atomic_dec(&buffer->resizing);
	mutex_unlock(&buffer->mutex);
	return err;
}
EXPORT_SYMBOL_GPL(ring_buffer_resize);

void ring_buffer_change_overwrite(struct trace_buffer *buffer, int val)
{
	mutex_lock(&buffer->mutex);
	if (val)
		buffer->flags |= RB_FL_OVERWRITE;
	else
		buffer->flags &= ~RB_FL_OVERWRITE;
	mutex_unlock(&buffer->mutex);
}
EXPORT_SYMBOL_GPL(ring_buffer_change_overwrite);

static __always_inline void *__rb_page_index(struct buffer_page *bpage, unsigned index)
{
	return bpage->page->data + index;
}

static __always_inline struct ring_buffer_event *
rb_reader_event(struct ring_buffer_per_cpu *cpu_buffer)
{
	return __rb_page_index(cpu_buffer->reader_page,
			       cpu_buffer->reader_page->read);
}

static struct ring_buffer_event *
rb_iter_head_event(struct ring_buffer_iter *iter)
{
	struct ring_buffer_event *event;
	struct buffer_page *iter_head_page = iter->head_page;
	unsigned long commit;
	unsigned length;

	if (iter->head != iter->next_event)
		return iter->event;

	/*
	 * When the writer goes across pages, it issues a cmpxchg which
	 * is a mb(), which will synchronize with the rmb here.
	 * (see rb_tail_page_update() and __rb_reserve_next())
	 */
	commit = rb_page_commit(iter_head_page);
	smp_rmb();

	/* An event needs to be at least 8 bytes in size */
	if (iter->head > commit - 8)
		goto reset;

	event = __rb_page_index(iter_head_page, iter->head);
	length = rb_event_length(event);

	/*
	 * READ_ONCE() doesn't work on functions and we don't want the
	 * compiler doing any crazy optimizations with length.
	 */
	barrier();

	if ((iter->head + length) > commit || length > iter->event_size)
		/* Writer corrupted the read? */
		goto reset;

	memcpy(iter->event, event, length);
	/*
	 * If the page stamp is still the same after this rmb() then the
	 * event was safely copied without the writer entering the page.
	 */
	smp_rmb();

	/* Make sure the page didn't change since we read this */
	if (iter->page_stamp != iter_head_page->page->time_stamp ||
	    commit > rb_page_commit(iter_head_page))
		goto reset;

	iter->next_event = iter->head + length;
	return iter->event;
 reset:
	/* Reset to the beginning */
	iter->page_stamp = iter->read_stamp = iter->head_page->page->time_stamp;
	iter->head = 0;
	iter->next_event = 0;
	iter->missed_events = 1;
	return NULL;
}

/* Size is determined by what has been committed */
static __always_inline unsigned rb_page_size(struct buffer_page *bpage)
{
	return rb_page_commit(bpage);
}

static __always_inline unsigned
rb_commit_index(struct ring_buffer_per_cpu *cpu_buffer)
{
	return rb_page_commit(cpu_buffer->commit_page);
}

static __always_inline unsigned
rb_event_index(struct ring_buffer_per_cpu *cpu_buffer, struct ring_buffer_event *event)
{
	unsigned long addr = (unsigned long)event;

	addr &= (PAGE_SIZE << cpu_buffer->buffer->subbuf_order) - 1;

	return addr - BUF_PAGE_HDR_SIZE;
}

static void rb_inc_iter(struct ring_buffer_iter *iter)
{
	struct ring_buffer_per_cpu *cpu_buffer = iter->cpu_buffer;

	/*
	 * The iterator could be on the reader page (it starts there).
	 * But the head could have moved, since the reader was
	 * found. Check for this case and assign the iterator
	 * to the head page instead of next.
	 */
	if (iter->head_page == cpu_buffer->reader_page)
		iter->head_page = rb_set_head_page(cpu_buffer);
	else
		rb_inc_page(&iter->head_page);

	iter->page_stamp = iter->read_stamp = iter->head_page->page->time_stamp;
	iter->head = 0;
	iter->next_event = 0;
}

/*
 * rb_handle_head_page - writer hit the head page
 *
 * Returns: +1 to retry page
 *           0 to continue
 *          -1 on error
 */
static int
rb_handle_head_page(struct ring_buffer_per_cpu *cpu_buffer,
		    struct buffer_page *tail_page,
		    struct buffer_page *next_page)
{
	struct buffer_page *new_head;
	int entries;
	int type;
	int ret;

	entries = rb_page_entries(next_page);

	/*
	 * The hard part is here. We need to move the head
	 * forward, and protect against both readers on
	 * other CPUs and writers coming in via interrupts.
	 */
	type = rb_head_page_set_update(cpu_buffer, next_page, tail_page,
				       RB_PAGE_HEAD);

	/*
	 * type can be one of four:
	 *  NORMAL - an interrupt already moved it for us
	 *  HEAD   - we are the first to get here.
	 *  UPDATE - we are the interrupt interrupting
	 *           a current move.
	 *  MOVED  - a reader on another CPU moved the next
	 *           pointer to its reader page. Give up
	 *           and try again.
	 */

	switch (type) {
	case RB_PAGE_HEAD:
		/*
		 * We changed the head to UPDATE, thus
		 * it is our responsibility to update
		 * the counters.
		 */
		local_add(entries, &cpu_buffer->overrun);
		local_sub(rb_page_commit(next_page), &cpu_buffer->entries_bytes);
		local_inc(&cpu_buffer->pages_lost);

		/*
		 * The entries will be zeroed out when we move the
		 * tail page.
		 */

		/* still more to do */
		break;

	case RB_PAGE_UPDATE:
		/*
		 * This is an interrupt that interrupt the
		 * previous update. Still more to do.
		 */
		break;
	case RB_PAGE_NORMAL:
		/*
		 * An interrupt came in before the update
		 * and processed this for us.
		 * Nothing left to do.
		 */
		return 1;
	case RB_PAGE_MOVED:
		/*
		 * The reader is on another CPU and just did
		 * a swap with our next_page.
		 * Try again.
		 */
		return 1;
	default:
		RB_WARN_ON(cpu_buffer, 1); /* WTF??? */
		return -1;
	}

	/*
	 * Now that we are here, the old head pointer is
	 * set to UPDATE. This will keep the reader from
	 * swapping the head page with the reader page.
	 * The reader (on another CPU) will spin till
	 * we are finished.
	 *
	 * We just need to protect against interrupts
	 * doing the job. We will set the next pointer
	 * to HEAD. After that, we set the old pointer
	 * to NORMAL, but only if it was HEAD before.
	 * otherwise we are an interrupt, and only
	 * want the outer most commit to reset it.
	 */
	new_head = next_page;
	rb_inc_page(&new_head);

	ret = rb_head_page_set_head(cpu_buffer, new_head, next_page,
				    RB_PAGE_NORMAL);

	/*
	 * Valid returns are:
	 *  HEAD   - an interrupt came in and already set it.
	 *  NORMAL - One of two things:
	 *            1) We really set it.
	 *            2) A bunch of interrupts came in and moved
	 *               the page forward again.
	 */
	switch (ret) {
	case RB_PAGE_HEAD:
	case RB_PAGE_NORMAL:
		/* OK */
		break;
	default:
		RB_WARN_ON(cpu_buffer, 1);
		return -1;
	}

	/*
	 * It is possible that an interrupt came in,
	 * set the head up, then more interrupts came in
	 * and moved it again. When we get back here,
	 * the page would have been set to NORMAL but we
	 * just set it back to HEAD.
	 *
	 * How do you detect this? Well, if that happened
	 * the tail page would have moved.
	 */
	if (ret == RB_PAGE_NORMAL) {
		struct buffer_page *buffer_tail_page;

		buffer_tail_page = READ_ONCE(cpu_buffer->tail_page);
		/*
		 * If the tail had moved passed next, then we need
		 * to reset the pointer.
		 */
		if (buffer_tail_page != tail_page &&
		    buffer_tail_page != next_page)
			rb_head_page_set_normal(cpu_buffer, new_head,
						next_page,
						RB_PAGE_HEAD);
	}

	/*
	 * If this was the outer most commit (the one that
	 * changed the original pointer from HEAD to UPDATE),
	 * then it is up to us to reset it to NORMAL.
	 */
	if (type == RB_PAGE_HEAD) {
		ret = rb_head_page_set_normal(cpu_buffer, next_page,
					      tail_page,
					      RB_PAGE_UPDATE);
		if (RB_WARN_ON(cpu_buffer,
			       ret != RB_PAGE_UPDATE))
			return -1;
	}

	return 0;
}

static inline void
rb_reset_tail(struct ring_buffer_per_cpu *cpu_buffer,
	      unsigned long tail, struct rb_event_info *info)
{
	unsigned long bsize = READ_ONCE(cpu_buffer->buffer->subbuf_size);
	struct buffer_page *tail_page = info->tail_page;
	struct ring_buffer_event *event;
	unsigned long length = info->length;

	/*
	 * Only the event that crossed the page boundary
	 * must fill the old tail_page with padding.
	 */
	if (tail >= bsize) {
		/*
		 * If the page was filled, then we still need
		 * to update the real_end. Reset it to zero
		 * and the reader will ignore it.
		 */
		if (tail == bsize)
			tail_page->real_end = 0;

		local_sub(length, &tail_page->write);
		return;
	}

	event = __rb_page_index(tail_page, tail);

	/*
	 * Save the original length to the meta data.
	 * This will be used by the reader to add lost event
	 * counter.
	 */
	tail_page->real_end = tail;

	/*
	 * If this event is bigger than the minimum size, then
	 * we need to be careful that we don't subtract the
	 * write counter enough to allow another writer to slip
	 * in on this page.
	 * We put in a discarded commit instead, to make sure
	 * that this space is not used again, and this space will
	 * not be accounted into 'entries_bytes'.
	 *
	 * If we are less than the minimum size, we don't need to
	 * worry about it.
	 */
	if (tail > (bsize - RB_EVNT_MIN_SIZE)) {
		/* No room for any events */

		/* Mark the rest of the page with padding */
		rb_event_set_padding(event);

		/* Make sure the padding is visible before the write update */
		smp_wmb();

		/* Set the write back to the previous setting */
		local_sub(length, &tail_page->write);
		return;
	}

	/* Put in a discarded event */
	event->array[0] = (bsize - tail) - RB_EVNT_HDR_SIZE;
	event->type_len = RINGBUF_TYPE_PADDING;
	/* time delta must be non zero */
	event->time_delta = 1;

	/* account for padding bytes */
	local_add(bsize - tail, &cpu_buffer->entries_bytes);

	/* Make sure the padding is visible before the tail_page->write update */
	smp_wmb();

	/* Set write to end of buffer */
	length = (tail + length) - bsize;
	local_sub(length, &tail_page->write);
}

static inline void rb_end_commit(struct ring_buffer_per_cpu *cpu_buffer);

/*
 * This is the slow path, force gcc not to inline it.
 */
static noinline struct ring_buffer_event *
rb_move_tail(struct ring_buffer_per_cpu *cpu_buffer,
	     unsigned long tail, struct rb_event_info *info)
{
	struct buffer_page *tail_page = info->tail_page;
	struct buffer_page *commit_page = cpu_buffer->commit_page;
	struct trace_buffer *buffer = cpu_buffer->buffer;
	struct buffer_page *next_page;
	int ret;

	next_page = tail_page;

	rb_inc_page(&next_page);

	/*
	 * If for some reason, we had an interrupt storm that made
	 * it all the way around the buffer, bail, and warn
	 * about it.
	 */
	if (unlikely(next_page == commit_page)) {
		local_inc(&cpu_buffer->commit_overrun);
		goto out_reset;
	}

	/*
	 * This is where the fun begins!
	 *
	 * We are fighting against races between a reader that
	 * could be on another CPU trying to swap its reader
	 * page with the buffer head.
	 *
	 * We are also fighting against interrupts coming in and
	 * moving the head or tail on us as well.
	 *
	 * If the next page is the head page then we have filled
	 * the buffer, unless the commit page is still on the
	 * reader page.
	 */
	if (rb_is_head_page(next_page, &tail_page->list)) {

		/*
		 * If the commit is not on the reader page, then
		 * move the header page.
		 */
		if (!rb_is_reader_page(cpu_buffer->commit_page)) {
			/*
			 * If we are not in overwrite mode,
			 * this is easy, just stop here.
			 */
			if (!(buffer->flags & RB_FL_OVERWRITE)) {
				local_inc(&cpu_buffer->dropped_events);
				goto out_reset;
			}

			ret = rb_handle_head_page(cpu_buffer,
						  tail_page,
						  next_page);
			if (ret < 0)
				goto out_reset;
			if (ret)
				goto out_again;
		} else {
			/*
			 * We need to be careful here too. The
			 * commit page could still be on the reader
			 * page. We could have a small buffer, and
			 * have filled up the buffer with events
			 * from interrupts and such, and wrapped.
			 *
			 * Note, if the tail page is also on the
			 * reader_page, we let it move out.
			 */
			if (unlikely((cpu_buffer->commit_page !=
				      cpu_buffer->tail_page) &&
				     (cpu_buffer->commit_page ==
				      cpu_buffer->reader_page))) {
				local_inc(&cpu_buffer->commit_overrun);
				goto out_reset;
			}
		}
	}

	rb_tail_page_update(cpu_buffer, tail_page, next_page);

 out_again:

	rb_reset_tail(cpu_buffer, tail, info);

	/* Commit what we have for now. */
	rb_end_commit(cpu_buffer);
	/* rb_end_commit() decs committing */
	local_inc(&cpu_buffer->committing);

	/* fail and let the caller try again */
	return ERR_PTR(-EAGAIN);

 out_reset:
	/* reset write */
	rb_reset_tail(cpu_buffer, tail, info);

	return NULL;
}

/* Slow path */
static struct ring_buffer_event *
rb_add_time_stamp(struct ring_buffer_per_cpu *cpu_buffer,
		  struct ring_buffer_event *event, u64 delta, bool abs)
{
	if (abs)
		event->type_len = RINGBUF_TYPE_TIME_STAMP;
	else
		event->type_len = RINGBUF_TYPE_TIME_EXTEND;

	/* Not the first event on the page, or not delta? */
	if (abs || rb_event_index(cpu_buffer, event)) {
		event->time_delta = delta & TS_MASK;
		event->array[0] = delta >> TS_SHIFT;
	} else {
		/* nope, just zero it */
		event->time_delta = 0;
		event->array[0] = 0;
	}

	return skip_time_extend(event);
}

#ifndef CONFIG_HAVE_UNSTABLE_SCHED_CLOCK
static inline bool sched_clock_stable(void)
{
	return true;
}
#endif

static void
rb_check_timestamp(struct ring_buffer_per_cpu *cpu_buffer,
		   struct rb_event_info *info)
{
	u64 write_stamp;

	WARN_ONCE(1, "Delta way too big! %llu ts=%llu before=%llu after=%llu write stamp=%llu\n%s",
		  (unsigned long long)info->delta,
		  (unsigned long long)info->ts,
		  (unsigned long long)info->before,
		  (unsigned long long)info->after,
		  (unsigned long long)({rb_time_read(&cpu_buffer->write_stamp, &write_stamp); write_stamp;}),
		  sched_clock_stable() ? "" :
		  "If you just came from a suspend/resume,\n"
		  "please switch to the trace global clock:\n"
		  "  echo global > /sys/kernel/tracing/trace_clock\n"
		  "or add trace_clock=global to the kernel command line\n");
}

static void rb_add_timestamp(struct ring_buffer_per_cpu *cpu_buffer,
				      struct ring_buffer_event **event,
				      struct rb_event_info *info,
				      u64 *delta,
				      unsigned int *length)
{
	bool abs = info->add_timestamp &
		(RB_ADD_STAMP_FORCE | RB_ADD_STAMP_ABSOLUTE);

	if (unlikely(info->delta > (1ULL << 59))) {
		/*
		 * Some timers can use more than 59 bits, and when a timestamp
		 * is added to the buffer, it will lose those bits.
		 */
		if (abs && (info->ts & TS_MSB)) {
			info->delta &= ABS_TS_MASK;

		/* did the clock go backwards */
		} else if (info->before == info->after && info->before > info->ts) {
			/* not interrupted */
			static int once;

			/*
			 * This is possible with a recalibrating of the TSC.
			 * Do not produce a call stack, but just report it.
			 */
			if (!once) {
				once++;
				pr_warn("Ring buffer clock went backwards: %llu -> %llu\n",
					info->before, info->ts);
			}
		} else
			rb_check_timestamp(cpu_buffer, info);
		if (!abs)
			info->delta = 0;
	}
	*event = rb_add_time_stamp(cpu_buffer, *event, info->delta, abs);
	*length -= RB_LEN_TIME_EXTEND;
	*delta = 0;
}

/**
 * rb_update_event - update event type and data
 * @cpu_buffer: The per cpu buffer of the @event
 * @event: the event to update
 * @info: The info to update the @event with (contains length and delta)
 *
 * Update the type and data fields of the @event. The length
 * is the actual size that is written to the ring buffer,
 * and with this, we can determine what to place into the
 * data field.
 */
static void
rb_update_event(struct ring_buffer_per_cpu *cpu_buffer,
		struct ring_buffer_event *event,
		struct rb_event_info *info)
{
	unsigned length = info->length;
	u64 delta = info->delta;
	unsigned int nest = local_read(&cpu_buffer->committing) - 1;

	if (!WARN_ON_ONCE(nest >= MAX_NEST))
		cpu_buffer->event_stamp[nest] = info->ts;

	/*
	 * If we need to add a timestamp, then we
	 * add it to the start of the reserved space.
	 */
	if (unlikely(info->add_timestamp))
		rb_add_timestamp(cpu_buffer, &event, info, &delta, &length);

	event->time_delta = delta;
	length -= RB_EVNT_HDR_SIZE;
	if (length > RB_MAX_SMALL_DATA || RB_FORCE_8BYTE_ALIGNMENT) {
		event->type_len = 0;
		event->array[0] = length;
	} else
		event->type_len = DIV_ROUND_UP(length, RB_ALIGNMENT);
}

static unsigned rb_calculate_event_length(unsigned length)
{
	struct ring_buffer_event event; /* Used only for sizeof array */

	/* zero length can cause confusions */
	if (!length)
		length++;

	if (length > RB_MAX_SMALL_DATA || RB_FORCE_8BYTE_ALIGNMENT)
		length += sizeof(event.array[0]);

	length += RB_EVNT_HDR_SIZE;
	length = ALIGN(length, RB_ARCH_ALIGNMENT);

	/*
	 * In case the time delta is larger than the 27 bits for it
	 * in the header, we need to add a timestamp. If another
	 * event comes in when trying to discard this one to increase
	 * the length, then the timestamp will be added in the allocated
	 * space of this event. If length is bigger than the size needed
	 * for the TIME_EXTEND, then padding has to be used. The events
	 * length must be either RB_LEN_TIME_EXTEND, or greater than or equal
	 * to RB_LEN_TIME_EXTEND + 8, as 8 is the minimum size for padding.
	 * As length is a multiple of 4, we only need to worry if it
	 * is 12 (RB_LEN_TIME_EXTEND + 4).
	 */
	if (length == RB_LEN_TIME_EXTEND + RB_ALIGNMENT)
		length += RB_ALIGNMENT;

	return length;
}

static inline bool
rb_try_to_discard(struct ring_buffer_per_cpu *cpu_buffer,
		  struct ring_buffer_event *event)
{
	unsigned long new_index, old_index;
	struct buffer_page *bpage;
	unsigned long addr;

	new_index = rb_event_index(cpu_buffer, event);
	old_index = new_index + rb_event_ts_length(event);
	addr = (unsigned long)event;
	addr &= ~((PAGE_SIZE << cpu_buffer->buffer->subbuf_order) - 1);

	bpage = READ_ONCE(cpu_buffer->tail_page);

	/*
	 * Make sure the tail_page is still the same and
	 * the next write location is the end of this event
	 */
	if (bpage->page == (void *)addr && rb_page_write(bpage) == old_index) {
		unsigned long write_mask =
			local_read(&bpage->write) & ~RB_WRITE_MASK;
		unsigned long event_length = rb_event_length(event);

		/*
		 * For the before_stamp to be different than the write_stamp
		 * to make sure that the next event adds an absolute
		 * value and does not rely on the saved write stamp, which
		 * is now going to be bogus.
		 *
		 * By setting the before_stamp to zero, the next event
		 * is not going to use the write_stamp and will instead
		 * create an absolute timestamp. This means there's no
		 * reason to update the wirte_stamp!
		 */
		rb_time_set(&cpu_buffer->before_stamp, 0);

		/*
		 * If an event were to come in now, it would see that the
		 * write_stamp and the before_stamp are different, and assume
		 * that this event just added itself before updating
		 * the write stamp. The interrupting event will fix the
		 * write stamp for us, and use an absolute timestamp.
		 */

		/*
		 * This is on the tail page. It is possible that
		 * a write could come in and move the tail page
		 * and write to the next page. That is fine
		 * because we just shorten what is on this page.
		 */
		old_index += write_mask;
		new_index += write_mask;

		/* caution: old_index gets updated on cmpxchg failure */
		if (local_try_cmpxchg(&bpage->write, &old_index, new_index)) {
			/* update counters */
			local_sub(event_length, &cpu_buffer->entries_bytes);
			return true;
		}
	}

	/* could not discard */
	return false;
}

static void rb_start_commit(struct ring_buffer_per_cpu *cpu_buffer)
{
	local_inc(&cpu_buffer->committing);
	local_inc(&cpu_buffer->commits);
}

static __always_inline void
rb_set_commit_to_write(struct ring_buffer_per_cpu *cpu_buffer)
{
	unsigned long max_count;

	/*
	 * We only race with interrupts and NMIs on this CPU.
	 * If we own the commit event, then we can commit
	 * all others that interrupted us, since the interruptions
	 * are in stack format (they finish before they come
	 * back to us). This allows us to do a simple loop to
	 * assign the commit to the tail.
	 */
 again:
	max_count = cpu_buffer->nr_pages * 100;

	while (cpu_buffer->commit_page != READ_ONCE(cpu_buffer->tail_page)) {
		if (RB_WARN_ON(cpu_buffer, !(--max_count)))
			return;
		if (RB_WARN_ON(cpu_buffer,
			       rb_is_reader_page(cpu_buffer->tail_page)))
			return;
		/*
		 * No need for a memory barrier here, as the update
		 * of the tail_page did it for this page.
		 */
		local_set(&cpu_buffer->commit_page->page->commit,
			  rb_page_write(cpu_buffer->commit_page));
		rb_inc_page(&cpu_buffer->commit_page);
		/* add barrier to keep gcc from optimizing too much */
		barrier();
	}
	while (rb_commit_index(cpu_buffer) !=
	       rb_page_write(cpu_buffer->commit_page)) {

		/* Make sure the readers see the content of what is committed. */
		smp_wmb();
		local_set(&cpu_buffer->commit_page->page->commit,
			  rb_page_write(cpu_buffer->commit_page));
		RB_WARN_ON(cpu_buffer,
			   local_read(&cpu_buffer->commit_page->page->commit) &
			   ~RB_WRITE_MASK);
		barrier();
	}

	/* again, keep gcc from optimizing */
	barrier();

	/*
	 * If an interrupt came in just after the first while loop
	 * and pushed the tail page forward, we will be left with
	 * a dangling commit that will never go forward.
	 */
	if (unlikely(cpu_buffer->commit_page != READ_ONCE(cpu_buffer->tail_page)))
		goto again;
}

static __always_inline void rb_end_commit(struct ring_buffer_per_cpu *cpu_buffer)
{
	unsigned long commits;

	if (RB_WARN_ON(cpu_buffer,
		       !local_read(&cpu_buffer->committing)))
		return;

 again:
	commits = local_read(&cpu_buffer->commits);
	/* synchronize with interrupts */
	barrier();
	if (local_read(&cpu_buffer->committing) == 1)
		rb_set_commit_to_write(cpu_buffer);

	local_dec(&cpu_buffer->committing);

	/* synchronize with interrupts */
	barrier();

	/*
	 * Need to account for interrupts coming in between the
	 * updating of the commit page and the clearing of the
	 * committing counter.
	 */
	if (unlikely(local_read(&cpu_buffer->commits) != commits) &&
	    !local_read(&cpu_buffer->committing)) {
		local_inc(&cpu_buffer->committing);
		goto again;
	}
}

static inline void rb_event_discard(struct ring_buffer_event *event)
{
	if (extended_time(event))
		event = skip_time_extend(event);

	/* array[0] holds the actual length for the discarded event */
	event->array[0] = rb_event_data_length(event) - RB_EVNT_HDR_SIZE;
	event->type_len = RINGBUF_TYPE_PADDING;
	/* time delta must be non zero */
	if (!event->time_delta)
		event->time_delta = 1;
}

static void rb_commit(struct ring_buffer_per_cpu *cpu_buffer)
{
	local_inc(&cpu_buffer->entries);
	rb_end_commit(cpu_buffer);
}

static __always_inline void
rb_wakeups(struct trace_buffer *buffer, struct ring_buffer_per_cpu *cpu_buffer)
{
	if (buffer->irq_work.waiters_pending) {
		buffer->irq_work.waiters_pending = false;
		/* irq_work_queue() supplies it's own memory barriers */
		irq_work_queue(&buffer->irq_work.work);
	}

	if (cpu_buffer->irq_work.waiters_pending) {
		cpu_buffer->irq_work.waiters_pending = false;
		/* irq_work_queue() supplies it's own memory barriers */
		irq_work_queue(&cpu_buffer->irq_work.work);
	}

	if (cpu_buffer->last_pages_touch == local_read(&cpu_buffer->pages_touched))
		return;

	if (cpu_buffer->reader_page == cpu_buffer->commit_page)
		return;

	if (!cpu_buffer->irq_work.full_waiters_pending)
		return;

	cpu_buffer->last_pages_touch = local_read(&cpu_buffer->pages_touched);

	if (!full_hit(buffer, cpu_buffer->cpu, cpu_buffer->shortest_full))
		return;

	cpu_buffer->irq_work.wakeup_full = true;
	cpu_buffer->irq_work.full_waiters_pending = false;
	/* irq_work_queue() supplies it's own memory barriers */
	irq_work_queue(&cpu_buffer->irq_work.work);
}

#ifdef CONFIG_RING_BUFFER_RECORD_RECURSION
# define do_ring_buffer_record_recursion()	\
	do_ftrace_record_recursion(_THIS_IP_, _RET_IP_)
#else
# define do_ring_buffer_record_recursion() do { } while (0)
#endif

/*
 * The lock and unlock are done within a preempt disable section.
 * The current_context per_cpu variable can only be modified
 * by the current task between lock and unlock. But it can
 * be modified more than once via an interrupt. To pass this
 * information from the lock to the unlock without having to
 * access the 'in_interrupt()' functions again (which do show
 * a bit of overhead in something as critical as function tracing,
 * we use a bitmask trick.
 *
 *  bit 1 =  NMI context
 *  bit 2 =  IRQ context
 *  bit 3 =  SoftIRQ context
 *  bit 4 =  normal context.
 *
 * This works because this is the order of contexts that can
 * preempt other contexts. A SoftIRQ never preempts an IRQ
 * context.
 *
 * When the context is determined, the corresponding bit is
 * checked and set (if it was set, then a recursion of that context
 * happened).
 *
 * On unlock, we need to clear this bit. To do so, just subtract
 * 1 from the current_context and AND it to itself.
 *
 * (binary)
 *  101 - 1 = 100
 *  101 & 100 = 100 (clearing bit zero)
 *
 *  1010 - 1 = 1001
 *  1010 & 1001 = 1000 (clearing bit 1)
 *
 * The least significant bit can be cleared this way, and it
 * just so happens that it is the same bit corresponding to
 * the current context.
 *
 * Now the TRANSITION bit breaks the above slightly. The TRANSITION bit
 * is set when a recursion is detected at the current context, and if
 * the TRANSITION bit is already set, it will fail the recursion.
 * This is needed because there's a lag between the changing of
 * interrupt context and updating the preempt count. In this case,
 * a false positive will be found. To handle this, one extra recursion
 * is allowed, and this is done by the TRANSITION bit. If the TRANSITION
 * bit is already set, then it is considered a recursion and the function
 * ends. Otherwise, the TRANSITION bit is set, and that bit is returned.
 *
 * On the trace_recursive_unlock(), the TRANSITION bit will be the first
 * to be cleared. Even if it wasn't the context that set it. That is,
 * if an interrupt comes in while NORMAL bit is set and the ring buffer
 * is called before preempt_count() is updated, since the check will
 * be on the NORMAL bit, the TRANSITION bit will then be set. If an
 * NMI then comes in, it will set the NMI bit, but when the NMI code
 * does the trace_recursive_unlock() it will clear the TRANSITION bit
 * and leave the NMI bit set. But this is fine, because the interrupt
 * code that set the TRANSITION bit will then clear the NMI bit when it
 * calls trace_recursive_unlock(). If another NMI comes in, it will
 * set the TRANSITION bit and continue.
 *
 * Note: The TRANSITION bit only handles a single transition between context.
 */

static __always_inline bool
trace_recursive_lock(struct ring_buffer_per_cpu *cpu_buffer)
{
	unsigned int val = cpu_buffer->current_context;
	int bit = interrupt_context_level();

	bit = RB_CTX_NORMAL - bit;

	if (unlikely(val & (1 << (bit + cpu_buffer->nest)))) {
		/*
		 * It is possible that this was called by transitioning
		 * between interrupt context, and preempt_count() has not
		 * been updated yet. In this case, use the TRANSITION bit.
		 */
		bit = RB_CTX_TRANSITION;
		if (val & (1 << (bit + cpu_buffer->nest))) {
			do_ring_buffer_record_recursion();
			return true;
		}
	}

	val |= (1 << (bit + cpu_buffer->nest));
	cpu_buffer->current_context = val;

	return false;
}

static __always_inline void
trace_recursive_unlock(struct ring_buffer_per_cpu *cpu_buffer)
{
	cpu_buffer->current_context &=
		cpu_buffer->current_context - (1 << cpu_buffer->nest);
}

/* The recursive locking above uses 5 bits */
#define NESTED_BITS 5

/**
 * ring_buffer_nest_start - Allow to trace while nested
 * @buffer: The ring buffer to modify
 *
 * The ring buffer has a safety mechanism to prevent recursion.
 * But there may be a case where a trace needs to be done while
 * tracing something else. In this case, calling this function
 * will allow this function to nest within a currently active
 * ring_buffer_lock_reserve().
 *
 * Call this function before calling another ring_buffer_lock_reserve() and
 * call ring_buffer_nest_end() after the nested ring_buffer_unlock_commit().
 */
void ring_buffer_nest_start(struct trace_buffer *buffer)
{
	struct ring_buffer_per_cpu *cpu_buffer;
	int cpu;

	/* Enabled by ring_buffer_nest_end() */
	preempt_disable_notrace();
	cpu = raw_smp_processor_id();
	cpu_buffer = buffer->buffers[cpu];
	/* This is the shift value for the above recursive locking */
	cpu_buffer->nest += NESTED_BITS;
}

/**
 * ring_buffer_nest_end - Allow to trace while nested
 * @buffer: The ring buffer to modify
 *
 * Must be called after ring_buffer_nest_start() and after the
 * ring_buffer_unlock_commit().
 */
void ring_buffer_nest_end(struct trace_buffer *buffer)
{
	struct ring_buffer_per_cpu *cpu_buffer;
	int cpu;

	/* disabled by ring_buffer_nest_start() */
	cpu = raw_smp_processor_id();
	cpu_buffer = buffer->buffers[cpu];
	/* This is the shift value for the above recursive locking */
	cpu_buffer->nest -= NESTED_BITS;
	preempt_enable_notrace();
}

/**
 * ring_buffer_unlock_commit - commit a reserved
 * @buffer: The buffer to commit to
 *
 * This commits the data to the ring buffer, and releases any locks held.
 *
 * Must be paired with ring_buffer_lock_reserve.
 */
int ring_buffer_unlock_commit(struct trace_buffer *buffer)
{
	struct ring_buffer_per_cpu *cpu_buffer;
	int cpu = raw_smp_processor_id();

	cpu_buffer = buffer->buffers[cpu];

	rb_commit(cpu_buffer);

	rb_wakeups(buffer, cpu_buffer);

	trace_recursive_unlock(cpu_buffer);

	preempt_enable_notrace();

	return 0;
}
EXPORT_SYMBOL_GPL(ring_buffer_unlock_commit);

/* Special value to validate all deltas on a page. */
#define CHECK_FULL_PAGE		1L

#ifdef CONFIG_RING_BUFFER_VALIDATE_TIME_DELTAS

static const char *show_irq_str(int bits)
{
	const char *type[] = {
		".",	// 0
		"s",	// 1
		"h",	// 2
		"Hs",	// 3
		"n",	// 4
		"Ns",	// 5
		"Nh",	// 6
		"NHs",	// 7
	};

	return type[bits];
}

/* Assume this is an trace event */
static const char *show_flags(struct ring_buffer_event *event)
{
	struct trace_entry *entry;
	int bits = 0;

	if (rb_event_data_length(event) - RB_EVNT_HDR_SIZE < sizeof(*entry))
		return "X";

	entry = ring_buffer_event_data(event);

	if (entry->flags & TRACE_FLAG_SOFTIRQ)
		bits |= 1;

	if (entry->flags & TRACE_FLAG_HARDIRQ)
		bits |= 2;

	if (entry->flags & TRACE_FLAG_NMI)
		bits |= 4;

	return show_irq_str(bits);
}

static const char *show_irq(struct ring_buffer_event *event)
{
	struct trace_entry *entry;

	if (rb_event_data_length(event) - RB_EVNT_HDR_SIZE < sizeof(*entry))
		return "";

	entry = ring_buffer_event_data(event);
	if (entry->flags & TRACE_FLAG_IRQS_OFF)
		return "d";
	return "";
}

static const char *show_interrupt_level(void)
{
	unsigned long pc = preempt_count();
	unsigned char level = 0;

	if (pc & SOFTIRQ_OFFSET)
		level |= 1;

	if (pc & HARDIRQ_MASK)
		level |= 2;

	if (pc & NMI_MASK)
		level |= 4;

	return show_irq_str(level);
}

static void dump_buffer_page(struct buffer_data_page *bpage,
			     struct rb_event_info *info,
			     unsigned long tail)
{
	struct ring_buffer_event *event;
	u64 ts, delta;
	int e;

	ts = bpage->time_stamp;
	pr_warn("  [%lld] PAGE TIME STAMP\n", ts);

	for (e = 0; e < tail; e += rb_event_length(event)) {

		event = (struct ring_buffer_event *)(bpage->data + e);

		switch (event->type_len) {

		case RINGBUF_TYPE_TIME_EXTEND:
			delta = rb_event_time_stamp(event);
			ts += delta;
			pr_warn(" 0x%x: [%lld] delta:%lld TIME EXTEND\n",
				e, ts, delta);
			break;

		case RINGBUF_TYPE_TIME_STAMP:
			delta = rb_event_time_stamp(event);
			ts = rb_fix_abs_ts(delta, ts);
			pr_warn(" 0x%x:  [%lld] absolute:%lld TIME STAMP\n",
				e, ts, delta);
			break;

		case RINGBUF_TYPE_PADDING:
			ts += event->time_delta;
			pr_warn(" 0x%x:  [%lld] delta:%d PADDING\n",
				e, ts, event->time_delta);
			break;

		case RINGBUF_TYPE_DATA:
			ts += event->time_delta;
			pr_warn(" 0x%x:  [%lld] delta:%d %s%s\n",
				e, ts, event->time_delta,
				show_flags(event), show_irq(event));
			break;

		default:
			break;
		}
	}
	pr_warn("expected end:0x%lx last event actually ended at:0x%x\n", tail, e);
}

static DEFINE_PER_CPU(atomic_t, checking);
static atomic_t ts_dump;

#define buffer_warn_return(fmt, ...)					\
	do {								\
		/* If another report is happening, ignore this one */	\
		if (atomic_inc_return(&ts_dump) != 1) {			\
			atomic_dec(&ts_dump);				\
			goto out;					\
		}							\
		atomic_inc(&cpu_buffer->record_disabled);		\
		pr_warn(fmt, ##__VA_ARGS__);				\
		dump_buffer_page(bpage, info, tail);			\
		atomic_dec(&ts_dump);					\
		/* There's some cases in boot up that this can happen */ \
		if (WARN_ON_ONCE(system_state != SYSTEM_BOOTING))	\
			/* Do not re-enable checking */			\
			return;						\
	} while (0)

/*
 * Check if the current event time stamp matches the deltas on
 * the buffer page.
 */
static void check_buffer(struct ring_buffer_per_cpu *cpu_buffer,
			 struct rb_event_info *info,
			 unsigned long tail)
{
	struct ring_buffer_event *event;
	struct buffer_data_page *bpage;
	u64 ts, delta;
	bool full = false;
	int e;

	bpage = info->tail_page->page;

	if (tail == CHECK_FULL_PAGE) {
		full = true;
		tail = local_read(&bpage->commit);
	} else if (info->add_timestamp &
		   (RB_ADD_STAMP_FORCE | RB_ADD_STAMP_ABSOLUTE)) {
		/* Ignore events with absolute time stamps */
		return;
	}

	/*
	 * Do not check the first event (skip possible extends too).
	 * Also do not check if previous events have not been committed.
	 */
	if (tail <= 8 || tail > local_read(&bpage->commit))
		return;

	/*
	 * If this interrupted another event,
	 */
	if (atomic_inc_return(this_cpu_ptr(&checking)) != 1)
		goto out;

	ts = bpage->time_stamp;

	for (e = 0; e < tail; e += rb_event_length(event)) {

		event = (struct ring_buffer_event *)(bpage->data + e);

		switch (event->type_len) {

		case RINGBUF_TYPE_TIME_EXTEND:
			delta = rb_event_time_stamp(event);
			ts += delta;
			break;

		case RINGBUF_TYPE_TIME_STAMP:
			delta = rb_event_time_stamp(event);
			delta = rb_fix_abs_ts(delta, ts);
			if (delta < ts) {
				buffer_warn_return("[CPU: %d]ABSOLUTE TIME WENT BACKWARDS: last ts: %lld absolute ts: %lld\n",
						   cpu_buffer->cpu, ts, delta);
			}
			ts = delta;
			break;

		case RINGBUF_TYPE_PADDING:
			if (event->time_delta == 1)
				break;
			fallthrough;
		case RINGBUF_TYPE_DATA:
			ts += event->time_delta;
			break;

		default:
			RB_WARN_ON(cpu_buffer, 1);
		}
	}
	if ((full && ts > info->ts) ||
	    (!full && ts + info->delta != info->ts)) {
		buffer_warn_return("[CPU: %d]TIME DOES NOT MATCH expected:%lld actual:%lld delta:%lld before:%lld after:%lld%s context:%s\n",
				   cpu_buffer->cpu,
				   ts + info->delta, info->ts, info->delta,
				   info->before, info->after,
				   full ? " (full)" : "", show_interrupt_level());
	}
out:
	atomic_dec(this_cpu_ptr(&checking));
}
#else
static inline void check_buffer(struct ring_buffer_per_cpu *cpu_buffer,
			 struct rb_event_info *info,
			 unsigned long tail)
{
}
#endif /* CONFIG_RING_BUFFER_VALIDATE_TIME_DELTAS */

static struct ring_buffer_event *
__rb_reserve_next(struct ring_buffer_per_cpu *cpu_buffer,
		  struct rb_event_info *info)
{
	struct ring_buffer_event *event;
	struct buffer_page *tail_page;
	unsigned long tail, write, w;

	/* Don't let the compiler play games with cpu_buffer->tail_page */
	tail_page = info->tail_page = READ_ONCE(cpu_buffer->tail_page);

 /*A*/	w = local_read(&tail_page->write) & RB_WRITE_MASK;
	barrier();
	rb_time_read(&cpu_buffer->before_stamp, &info->before);
	rb_time_read(&cpu_buffer->write_stamp, &info->after);
	barrier();
	info->ts = rb_time_stamp(cpu_buffer->buffer);

	if ((info->add_timestamp & RB_ADD_STAMP_ABSOLUTE)) {
		info->delta = info->ts;
	} else {
		/*
		 * If interrupting an event time update, we may need an
		 * absolute timestamp.
		 * Don't bother if this is the start of a new page (w == 0).
		 */
		if (!w) {
			/* Use the sub-buffer timestamp */
			info->delta = 0;
		} else if (unlikely(info->before != info->after)) {
			info->add_timestamp |= RB_ADD_STAMP_FORCE | RB_ADD_STAMP_EXTEND;
			info->length += RB_LEN_TIME_EXTEND;
		} else {
			info->delta = info->ts - info->after;
			if (unlikely(test_time_stamp(info->delta))) {
				info->add_timestamp |= RB_ADD_STAMP_EXTEND;
				info->length += RB_LEN_TIME_EXTEND;
			}
		}
	}

 /*B*/	rb_time_set(&cpu_buffer->before_stamp, info->ts);

 /*C*/	write = local_add_return(info->length, &tail_page->write);

	/* set write to only the index of the write */
	write &= RB_WRITE_MASK;

	tail = write - info->length;

	/* See if we shot pass the end of this buffer page */
	if (unlikely(write > cpu_buffer->buffer->subbuf_size)) {
		check_buffer(cpu_buffer, info, CHECK_FULL_PAGE);
		return rb_move_tail(cpu_buffer, tail, info);
	}

	if (likely(tail == w)) {
		/* Nothing interrupted us between A and C */
 /*D*/		rb_time_set(&cpu_buffer->write_stamp, info->ts);
		/*
		 * If something came in between C and D, the write stamp
		 * may now not be in sync. But that's fine as the before_stamp
		 * will be different and then next event will just be forced
		 * to use an absolute timestamp.
		 */
		if (likely(!(info->add_timestamp &
			     (RB_ADD_STAMP_FORCE | RB_ADD_STAMP_ABSOLUTE))))
			/* This did not interrupt any time update */
			info->delta = info->ts - info->after;
		else
			/* Just use full timestamp for interrupting event */
			info->delta = info->ts;
		check_buffer(cpu_buffer, info, tail);
	} else {
		u64 ts;
		/* SLOW PATH - Interrupted between A and C */

		/* Save the old before_stamp */
		rb_time_read(&cpu_buffer->before_stamp, &info->before);

		/*
		 * Read a new timestamp and update the before_stamp to make
		 * the next event after this one force using an absolute
		 * timestamp. This is in case an interrupt were to come in
		 * between E and F.
		 */
		ts = rb_time_stamp(cpu_buffer->buffer);
		rb_time_set(&cpu_buffer->before_stamp, ts);

		barrier();
 /*E*/		rb_time_read(&cpu_buffer->write_stamp, &info->after);
		barrier();
 /*F*/		if (write == (local_read(&tail_page->write) & RB_WRITE_MASK) &&
		    info->after == info->before && info->after < ts) {
			/*
			 * Nothing came after this event between C and F, it is
			 * safe to use info->after for the delta as it
			 * matched info->before and is still valid.
			 */
			info->delta = ts - info->after;
		} else {
			/*
			 * Interrupted between C and F:
			 * Lost the previous events time stamp. Just set the
			 * delta to zero, and this will be the same time as
			 * the event this event interrupted. And the events that
			 * came after this will still be correct (as they would
			 * have built their delta on the previous event.
			 */
			info->delta = 0;
		}
		info->ts = ts;
		info->add_timestamp &= ~RB_ADD_STAMP_FORCE;
	}

	/*
	 * If this is the first commit on the page, then it has the same
	 * timestamp as the page itself.
	 */
	if (unlikely(!tail && !(info->add_timestamp &
				(RB_ADD_STAMP_FORCE | RB_ADD_STAMP_ABSOLUTE))))
		info->delta = 0;

	/* We reserved something on the buffer */

	event = __rb_page_index(tail_page, tail);
	rb_update_event(cpu_buffer, event, info);

	local_inc(&tail_page->entries);

	/*
	 * If this is the first commit on the page, then update
	 * its timestamp.
	 */
	if (unlikely(!tail))
		tail_page->page->time_stamp = info->ts;

	/* account for these added bytes */
	local_add(info->length, &cpu_buffer->entries_bytes);

	return event;
}

static __always_inline struct ring_buffer_event *
rb_reserve_next_event(struct trace_buffer *buffer,
		      struct ring_buffer_per_cpu *cpu_buffer,
		      unsigned long length)
{
	struct ring_buffer_event *event;
	struct rb_event_info info;
	int nr_loops = 0;
	int add_ts_default;

	/* ring buffer does cmpxchg, make sure it is safe in NMI context */
	if (!IS_ENABLED(CONFIG_ARCH_HAVE_NMI_SAFE_CMPXCHG) &&
	    (unlikely(in_nmi()))) {
		return NULL;
	}

	rb_start_commit(cpu_buffer);
	/* The commit page can not change after this */

#ifdef CONFIG_RING_BUFFER_ALLOW_SWAP
	/*
	 * Due to the ability to swap a cpu buffer from a buffer
	 * it is possible it was swapped before we committed.
	 * (committing stops a swap). We check for it here and
	 * if it happened, we have to fail the write.
	 */
	barrier();
	if (unlikely(READ_ONCE(cpu_buffer->buffer) != buffer)) {
		local_dec(&cpu_buffer->committing);
		local_dec(&cpu_buffer->commits);
		return NULL;
	}
#endif

	info.length = rb_calculate_event_length(length);

	if (ring_buffer_time_stamp_abs(cpu_buffer->buffer)) {
		add_ts_default = RB_ADD_STAMP_ABSOLUTE;
		info.length += RB_LEN_TIME_EXTEND;
		if (info.length > cpu_buffer->buffer->max_data_size)
			goto out_fail;
	} else {
		add_ts_default = RB_ADD_STAMP_NONE;
	}

 again:
	info.add_timestamp = add_ts_default;
	info.delta = 0;

	/*
	 * We allow for interrupts to reenter here and do a trace.
	 * If one does, it will cause this original code to loop
	 * back here. Even with heavy interrupts happening, this
	 * should only happen a few times in a row. If this happens
	 * 1000 times in a row, there must be either an interrupt
	 * storm or we have something buggy.
	 * Bail!
	 */
	if (RB_WARN_ON(cpu_buffer, ++nr_loops > 1000))
		goto out_fail;

	event = __rb_reserve_next(cpu_buffer, &info);

	if (unlikely(PTR_ERR(event) == -EAGAIN)) {
		if (info.add_timestamp & (RB_ADD_STAMP_FORCE | RB_ADD_STAMP_EXTEND))
			info.length -= RB_LEN_TIME_EXTEND;
		goto again;
	}

	if (likely(event))
		return event;
 out_fail:
	rb_end_commit(cpu_buffer);
	return NULL;
}

/**
 * ring_buffer_lock_reserve - reserve a part of the buffer
 * @buffer: the ring buffer to reserve from
 * @length: the length of the data to reserve (excluding event header)
 *
 * Returns a reserved event on the ring buffer to copy directly to.
 * The user of this interface will need to get the body to write into
 * and can use the ring_buffer_event_data() interface.
 *
 * The length is the length of the data needed, not the event length
 * which also includes the event header.
 *
 * Must be paired with ring_buffer_unlock_commit, unless NULL is returned.
 * If NULL is returned, then nothing has been allocated or locked.
 */
struct ring_buffer_event *
ring_buffer_lock_reserve(struct trace_buffer *buffer, unsigned long length)
{
	struct ring_buffer_per_cpu *cpu_buffer;
	struct ring_buffer_event *event;
	int cpu;

	/* If we are tracing schedule, we don't want to recurse */
	preempt_disable_notrace();

	if (unlikely(atomic_read(&buffer->record_disabled)))
		goto out;

	cpu = raw_smp_processor_id();

	if (unlikely(!cpumask_test_cpu(cpu, buffer->cpumask)))
		goto out;

	cpu_buffer = buffer->buffers[cpu];

	if (unlikely(atomic_read(&cpu_buffer->record_disabled)))
		goto out;

	if (unlikely(length > buffer->max_data_size))
		goto out;

	if (unlikely(trace_recursive_lock(cpu_buffer)))
		goto out;

	event = rb_reserve_next_event(buffer, cpu_buffer, length);
	if (!event)
		goto out_unlock;

	return event;

 out_unlock:
	trace_recursive_unlock(cpu_buffer);
 out:
	preempt_enable_notrace();
	return NULL;
}
EXPORT_SYMBOL_GPL(ring_buffer_lock_reserve);

/*
 * Decrement the entries to the page that an event is on.
 * The event does not even need to exist, only the pointer
 * to the page it is on. This may only be called before the commit
 * takes place.
 */
static inline void
rb_decrement_entry(struct ring_buffer_per_cpu *cpu_buffer,
		   struct ring_buffer_event *event)
{
	unsigned long addr = (unsigned long)event;
	struct buffer_page *bpage = cpu_buffer->commit_page;
	struct buffer_page *start;

	addr &= ~((PAGE_SIZE << cpu_buffer->buffer->subbuf_order) - 1);

	/* Do the likely case first */
	if (likely(bpage->page == (void *)addr)) {
		local_dec(&bpage->entries);
		return;
	}

	/*
	 * Because the commit page may be on the reader page we
	 * start with the next page and check the end loop there.
	 */
	rb_inc_page(&bpage);
	start = bpage;
	do {
		if (bpage->page == (void *)addr) {
			local_dec(&bpage->entries);
			return;
		}
		rb_inc_page(&bpage);
	} while (bpage != start);

	/* commit not part of this buffer?? */
	RB_WARN_ON(cpu_buffer, 1);
}

/**
 * ring_buffer_discard_commit - discard an event that has not been committed
 * @buffer: the ring buffer
 * @event: non committed event to discard
 *
 * Sometimes an event that is in the ring buffer needs to be ignored.
 * This function lets the user discard an event in the ring buffer
 * and then that event will not be read later.
 *
 * This function only works if it is called before the item has been
 * committed. It will try to free the event from the ring buffer
 * if another event has not been added behind it.
 *
 * If another event has been added behind it, it will set the event
 * up as discarded, and perform the commit.
 *
 * If this function is called, do not call ring_buffer_unlock_commit on
 * the event.
 */
void ring_buffer_discard_commit(struct trace_buffer *buffer,
				struct ring_buffer_event *event)
{
	struct ring_buffer_per_cpu *cpu_buffer;
	int cpu;

	/* The event is discarded regardless */
	rb_event_discard(event);

	cpu = smp_processor_id();
	cpu_buffer = buffer->buffers[cpu];

	/*
	 * This must only be called if the event has not been
	 * committed yet. Thus we can assume that preemption
	 * is still disabled.
	 */
	RB_WARN_ON(buffer, !local_read(&cpu_buffer->committing));

	rb_decrement_entry(cpu_buffer, event);
	if (rb_try_to_discard(cpu_buffer, event))
		goto out;

 out:
	rb_end_commit(cpu_buffer);

	trace_recursive_unlock(cpu_buffer);

	preempt_enable_notrace();

}
EXPORT_SYMBOL_GPL(ring_buffer_discard_commit);

/**
 * ring_buffer_write - write data to the buffer without reserving
 * @buffer: The ring buffer to write to.
 * @length: The length of the data being written (excluding the event header)
 * @data: The data to write to the buffer.
 *
 * This is like ring_buffer_lock_reserve and ring_buffer_unlock_commit as
 * one function. If you already have the data to write to the buffer, it
 * may be easier to simply call this function.
 *
 * Note, like ring_buffer_lock_reserve, the length is the length of the data
 * and not the length of the event which would hold the header.
 */
int ring_buffer_write(struct trace_buffer *buffer,
		      unsigned long length,
		      void *data)
{
	struct ring_buffer_per_cpu *cpu_buffer;
	struct ring_buffer_event *event;
	void *body;
	int ret = -EBUSY;
	int cpu;

	preempt_disable_notrace();

	if (atomic_read(&buffer->record_disabled))
		goto out;

	cpu = raw_smp_processor_id();

	if (!cpumask_test_cpu(cpu, buffer->cpumask))
		goto out;

	cpu_buffer = buffer->buffers[cpu];

	if (atomic_read(&cpu_buffer->record_disabled))
		goto out;

	if (length > buffer->max_data_size)
		goto out;

	if (unlikely(trace_recursive_lock(cpu_buffer)))
		goto out;

	event = rb_reserve_next_event(buffer, cpu_buffer, length);
	if (!event)
		goto out_unlock;

	body = rb_event_data(event);

	memcpy(body, data, length);

	rb_commit(cpu_buffer);

	rb_wakeups(buffer, cpu_buffer);

	ret = 0;

 out_unlock:
	trace_recursive_unlock(cpu_buffer);

 out:
	preempt_enable_notrace();

	return ret;
}
EXPORT_SYMBOL_GPL(ring_buffer_write);

static bool rb_per_cpu_empty(struct ring_buffer_per_cpu *cpu_buffer)
{
	struct buffer_page *reader = cpu_buffer->reader_page;
	struct buffer_page *head = rb_set_head_page(cpu_buffer);
	struct buffer_page *commit = cpu_buffer->commit_page;

	/* In case of error, head will be NULL */
	if (unlikely(!head))
		return true;

	/* Reader should exhaust content in reader page */
	if (reader->read != rb_page_commit(reader))
		return false;

	/*
	 * If writers are committing on the reader page, knowing all
	 * committed content has been read, the ring buffer is empty.
	 */
	if (commit == reader)
		return true;

	/*
	 * If writers are committing on a page other than reader page
	 * and head page, there should always be content to read.
	 */
	if (commit != head)
		return false;

	/*
	 * Writers are committing on the head page, we just need
	 * to care about there're committed data, and the reader will
	 * swap reader page with head page when it is to read data.
	 */
	return rb_page_commit(commit) == 0;
}

/**
 * ring_buffer_record_disable - stop all writes into the buffer
 * @buffer: The ring buffer to stop writes to.
 *
 * This prevents all writes to the buffer. Any attempt to write
 * to the buffer after this will fail and return NULL.
 *
 * The caller should call synchronize_rcu() after this.
 */
void ring_buffer_record_disable(struct trace_buffer *buffer)
{
	atomic_inc(&buffer->record_disabled);
}
EXPORT_SYMBOL_GPL(ring_buffer_record_disable);

/**
 * ring_buffer_record_enable - enable writes to the buffer
 * @buffer: The ring buffer to enable writes
 *
 * Note, multiple disables will need the same number of enables
 * to truly enable the writing (much like preempt_disable).
 */
void ring_buffer_record_enable(struct trace_buffer *buffer)
{
	atomic_dec(&buffer->record_disabled);
}
EXPORT_SYMBOL_GPL(ring_buffer_record_enable);

/**
 * ring_buffer_record_off - stop all writes into the buffer
 * @buffer: The ring buffer to stop writes to.
 *
 * This prevents all writes to the buffer. Any attempt to write
 * to the buffer after this will fail and return NULL.
 *
 * This is different than ring_buffer_record_disable() as
 * it works like an on/off switch, where as the disable() version
 * must be paired with a enable().
 */
void ring_buffer_record_off(struct trace_buffer *buffer)
{
	unsigned int rd;
	unsigned int new_rd;

	rd = atomic_read(&buffer->record_disabled);
	do {
		new_rd = rd | RB_BUFFER_OFF;
	} while (!atomic_try_cmpxchg(&buffer->record_disabled, &rd, new_rd));
}
EXPORT_SYMBOL_GPL(ring_buffer_record_off);

/**
 * ring_buffer_record_on - restart writes into the buffer
 * @buffer: The ring buffer to start writes to.
 *
 * This enables all writes to the buffer that was disabled by
 * ring_buffer_record_off().
 *
 * This is different than ring_buffer_record_enable() as
 * it works like an on/off switch, where as the enable() version
 * must be paired with a disable().
 */
void ring_buffer_record_on(struct trace_buffer *buffer)
{
	unsigned int rd;
	unsigned int new_rd;

	rd = atomic_read(&buffer->record_disabled);
	do {
		new_rd = rd & ~RB_BUFFER_OFF;
	} while (!atomic_try_cmpxchg(&buffer->record_disabled, &rd, new_rd));
}
EXPORT_SYMBOL_GPL(ring_buffer_record_on);

/**
 * ring_buffer_record_is_on - return true if the ring buffer can write
 * @buffer: The ring buffer to see if write is enabled
 *
 * Returns true if the ring buffer is in a state that it accepts writes.
 */
bool ring_buffer_record_is_on(struct trace_buffer *buffer)
{
	return !atomic_read(&buffer->record_disabled);
}

/**
 * ring_buffer_record_is_set_on - return true if the ring buffer is set writable
 * @buffer: The ring buffer to see if write is set enabled
 *
 * Returns true if the ring buffer is set writable by ring_buffer_record_on().
 * Note that this does NOT mean it is in a writable state.
 *
 * It may return true when the ring buffer has been disabled by
 * ring_buffer_record_disable(), as that is a temporary disabling of
 * the ring buffer.
 */
bool ring_buffer_record_is_set_on(struct trace_buffer *buffer)
{
	return !(atomic_read(&buffer->record_disabled) & RB_BUFFER_OFF);
}

/**
 * ring_buffer_record_disable_cpu - stop all writes into the cpu_buffer
 * @buffer: The ring buffer to stop writes to.
 * @cpu: The CPU buffer to stop
 *
 * This prevents all writes to the buffer. Any attempt to write
 * to the buffer after this will fail and return NULL.
 *
 * The caller should call synchronize_rcu() after this.
 */
void ring_buffer_record_disable_cpu(struct trace_buffer *buffer, int cpu)
{
	struct ring_buffer_per_cpu *cpu_buffer;

	if (!cpumask_test_cpu(cpu, buffer->cpumask))
		return;

	cpu_buffer = buffer->buffers[cpu];
	atomic_inc(&cpu_buffer->record_disabled);
}
EXPORT_SYMBOL_GPL(ring_buffer_record_disable_cpu);

/**
 * ring_buffer_record_enable_cpu - enable writes to the buffer
 * @buffer: The ring buffer to enable writes
 * @cpu: The CPU to enable.
 *
 * Note, multiple disables will need the same number of enables
 * to truly enable the writing (much like preempt_disable).
 */
void ring_buffer_record_enable_cpu(struct trace_buffer *buffer, int cpu)
{
	struct ring_buffer_per_cpu *cpu_buffer;

	if (!cpumask_test_cpu(cpu, buffer->cpumask))
		return;

	cpu_buffer = buffer->buffers[cpu];
	atomic_dec(&cpu_buffer->record_disabled);
}
EXPORT_SYMBOL_GPL(ring_buffer_record_enable_cpu);

/*
 * The total entries in the ring buffer is the running counter
 * of entries entered into the ring buffer, minus the sum of
 * the entries read from the ring buffer and the number of
 * entries that were overwritten.
 */
static inline unsigned long
rb_num_of_entries(struct ring_buffer_per_cpu *cpu_buffer)
{
	return local_read(&cpu_buffer->entries) -
		(local_read(&cpu_buffer->overrun) + cpu_buffer->read);
}

/**
 * ring_buffer_oldest_event_ts - get the oldest event timestamp from the buffer
 * @buffer: The ring buffer
 * @cpu: The per CPU buffer to read from.
 */
u64 ring_buffer_oldest_event_ts(struct trace_buffer *buffer, int cpu)
{
	unsigned long flags;
	struct ring_buffer_per_cpu *cpu_buffer;
	struct buffer_page *bpage;
	u64 ret = 0;

	if (!cpumask_test_cpu(cpu, buffer->cpumask))
		return 0;

	cpu_buffer = buffer->buffers[cpu];
	raw_spin_lock_irqsave(&cpu_buffer->reader_lock, flags);
	/*
	 * if the tail is on reader_page, oldest time stamp is on the reader
	 * page
	 */
	if (cpu_buffer->tail_page == cpu_buffer->reader_page)
		bpage = cpu_buffer->reader_page;
	else
		bpage = rb_set_head_page(cpu_buffer);
	if (bpage)
		ret = bpage->page->time_stamp;
	raw_spin_unlock_irqrestore(&cpu_buffer->reader_lock, flags);

	return ret;
}
EXPORT_SYMBOL_GPL(ring_buffer_oldest_event_ts);

/**
 * ring_buffer_bytes_cpu - get the number of bytes unconsumed in a cpu buffer
 * @buffer: The ring buffer
 * @cpu: The per CPU buffer to read from.
 */
unsigned long ring_buffer_bytes_cpu(struct trace_buffer *buffer, int cpu)
{
	struct ring_buffer_per_cpu *cpu_buffer;
	unsigned long ret;

	if (!cpumask_test_cpu(cpu, buffer->cpumask))
		return 0;

	cpu_buffer = buffer->buffers[cpu];
	ret = local_read(&cpu_buffer->entries_bytes) - cpu_buffer->read_bytes;

	return ret;
}
EXPORT_SYMBOL_GPL(ring_buffer_bytes_cpu);

/**
 * ring_buffer_entries_cpu - get the number of entries in a cpu buffer
 * @buffer: The ring buffer
 * @cpu: The per CPU buffer to get the entries from.
 */
unsigned long ring_buffer_entries_cpu(struct trace_buffer *buffer, int cpu)
{
	struct ring_buffer_per_cpu *cpu_buffer;

	if (!cpumask_test_cpu(cpu, buffer->cpumask))
		return 0;

	cpu_buffer = buffer->buffers[cpu];

	return rb_num_of_entries(cpu_buffer);
}
EXPORT_SYMBOL_GPL(ring_buffer_entries_cpu);

/**
 * ring_buffer_overrun_cpu - get the number of overruns caused by the ring
 * buffer wrapping around (only if RB_FL_OVERWRITE is on).
 * @buffer: The ring buffer
 * @cpu: The per CPU buffer to get the number of overruns from
 */
unsigned long ring_buffer_overrun_cpu(struct trace_buffer *buffer, int cpu)
{
	struct ring_buffer_per_cpu *cpu_buffer;
	unsigned long ret;

	if (!cpumask_test_cpu(cpu, buffer->cpumask))
		return 0;

	cpu_buffer = buffer->buffers[cpu];
	ret = local_read(&cpu_buffer->overrun);

	return ret;
}
EXPORT_SYMBOL_GPL(ring_buffer_overrun_cpu);

/**
 * ring_buffer_commit_overrun_cpu - get the number of overruns caused by
 * commits failing due to the buffer wrapping around while there are uncommitted
 * events, such as during an interrupt storm.
 * @buffer: The ring buffer
 * @cpu: The per CPU buffer to get the number of overruns from
 */
unsigned long
ring_buffer_commit_overrun_cpu(struct trace_buffer *buffer, int cpu)
{
	struct ring_buffer_per_cpu *cpu_buffer;
	unsigned long ret;

	if (!cpumask_test_cpu(cpu, buffer->cpumask))
		return 0;

	cpu_buffer = buffer->buffers[cpu];
	ret = local_read(&cpu_buffer->commit_overrun);

	return ret;
}
EXPORT_SYMBOL_GPL(ring_buffer_commit_overrun_cpu);

/**
 * ring_buffer_dropped_events_cpu - get the number of dropped events caused by
 * the ring buffer filling up (only if RB_FL_OVERWRITE is off).
 * @buffer: The ring buffer
 * @cpu: The per CPU buffer to get the number of overruns from
 */
unsigned long
ring_buffer_dropped_events_cpu(struct trace_buffer *buffer, int cpu)
{
	struct ring_buffer_per_cpu *cpu_buffer;
	unsigned long ret;

	if (!cpumask_test_cpu(cpu, buffer->cpumask))
		return 0;

	cpu_buffer = buffer->buffers[cpu];
	ret = local_read(&cpu_buffer->dropped_events);

	return ret;
}
EXPORT_SYMBOL_GPL(ring_buffer_dropped_events_cpu);

/**
 * ring_buffer_read_events_cpu - get the number of events successfully read
 * @buffer: The ring buffer
 * @cpu: The per CPU buffer to get the number of events read
 */
unsigned long
ring_buffer_read_events_cpu(struct trace_buffer *buffer, int cpu)
{
	struct ring_buffer_per_cpu *cpu_buffer;

	if (!cpumask_test_cpu(cpu, buffer->cpumask))
		return 0;

	cpu_buffer = buffer->buffers[cpu];
	return cpu_buffer->read;
}
EXPORT_SYMBOL_GPL(ring_buffer_read_events_cpu);

/**
 * ring_buffer_entries - get the number of entries in a buffer
 * @buffer: The ring buffer
 *
 * Returns the total number of entries in the ring buffer
 * (all CPU entries)
 */
unsigned long ring_buffer_entries(struct trace_buffer *buffer)
{
	struct ring_buffer_per_cpu *cpu_buffer;
	unsigned long entries = 0;
	int cpu;

	/* if you care about this being correct, lock the buffer */
	for_each_buffer_cpu(buffer, cpu) {
		cpu_buffer = buffer->buffers[cpu];
		entries += rb_num_of_entries(cpu_buffer);
	}

	return entries;
}
EXPORT_SYMBOL_GPL(ring_buffer_entries);

/**
 * ring_buffer_overruns - get the number of overruns in buffer
 * @buffer: The ring buffer
 *
 * Returns the total number of overruns in the ring buffer
 * (all CPU entries)
 */
unsigned long ring_buffer_overruns(struct trace_buffer *buffer)
{
	struct ring_buffer_per_cpu *cpu_buffer;
	unsigned long overruns = 0;
	int cpu;

	/* if you care about this being correct, lock the buffer */
	for_each_buffer_cpu(buffer, cpu) {
		cpu_buffer = buffer->buffers[cpu];
		overruns += local_read(&cpu_buffer->overrun);
	}

	return overruns;
}
EXPORT_SYMBOL_GPL(ring_buffer_overruns);

static void rb_iter_reset(struct ring_buffer_iter *iter)
{
	struct ring_buffer_per_cpu *cpu_buffer = iter->cpu_buffer;

	/* Iterator usage is expected to have record disabled */
	iter->head_page = cpu_buffer->reader_page;
	iter->head = cpu_buffer->reader_page->read;
	iter->next_event = iter->head;

	iter->cache_reader_page = iter->head_page;
	iter->cache_read = cpu_buffer->read;
	iter->cache_pages_removed = cpu_buffer->pages_removed;

	if (iter->head) {
		iter->read_stamp = cpu_buffer->read_stamp;
		iter->page_stamp = cpu_buffer->reader_page->page->time_stamp;
	} else {
		iter->read_stamp = iter->head_page->page->time_stamp;
		iter->page_stamp = iter->read_stamp;
	}
}

/**
 * ring_buffer_iter_reset - reset an iterator
 * @iter: The iterator to reset
 *
 * Resets the iterator, so that it will start from the beginning
 * again.
 */
void ring_buffer_iter_reset(struct ring_buffer_iter *iter)
{
	struct ring_buffer_per_cpu *cpu_buffer;
	unsigned long flags;

	if (!iter)
		return;

	cpu_buffer = iter->cpu_buffer;

	raw_spin_lock_irqsave(&cpu_buffer->reader_lock, flags);
	rb_iter_reset(iter);
	raw_spin_unlock_irqrestore(&cpu_buffer->reader_lock, flags);
}
EXPORT_SYMBOL_GPL(ring_buffer_iter_reset);

/**
 * ring_buffer_iter_empty - check if an iterator has no more to read
 * @iter: The iterator to check
 */
int ring_buffer_iter_empty(struct ring_buffer_iter *iter)
{
	struct ring_buffer_per_cpu *cpu_buffer;
	struct buffer_page *reader;
	struct buffer_page *head_page;
	struct buffer_page *commit_page;
	struct buffer_page *curr_commit_page;
	unsigned commit;
	u64 curr_commit_ts;
	u64 commit_ts;

	cpu_buffer = iter->cpu_buffer;
	reader = cpu_buffer->reader_page;
	head_page = cpu_buffer->head_page;
	commit_page = READ_ONCE(cpu_buffer->commit_page);
	commit_ts = commit_page->page->time_stamp;

	/*
	 * When the writer goes across pages, it issues a cmpxchg which
	 * is a mb(), which will synchronize with the rmb here.
	 * (see rb_tail_page_update())
	 */
	smp_rmb();
	commit = rb_page_commit(commit_page);
	/* We want to make sure that the commit page doesn't change */
	smp_rmb();

	/* Make sure commit page didn't change */
	curr_commit_page = READ_ONCE(cpu_buffer->commit_page);
	curr_commit_ts = READ_ONCE(curr_commit_page->page->time_stamp);

	/* If the commit page changed, then there's more data */
	if (curr_commit_page != commit_page ||
	    curr_commit_ts != commit_ts)
		return 0;

	/* Still racy, as it may return a false positive, but that's OK */
	return ((iter->head_page == commit_page && iter->head >= commit) ||
		(iter->head_page == reader && commit_page == head_page &&
		 head_page->read == commit &&
		 iter->head == rb_page_commit(cpu_buffer->reader_page)));
}
EXPORT_SYMBOL_GPL(ring_buffer_iter_empty);

static void
rb_update_read_stamp(struct ring_buffer_per_cpu *cpu_buffer,
		     struct ring_buffer_event *event)
{
	u64 delta;

	switch (event->type_len) {
	case RINGBUF_TYPE_PADDING:
		return;

	case RINGBUF_TYPE_TIME_EXTEND:
		delta = rb_event_time_stamp(event);
		cpu_buffer->read_stamp += delta;
		return;

	case RINGBUF_TYPE_TIME_STAMP:
		delta = rb_event_time_stamp(event);
		delta = rb_fix_abs_ts(delta, cpu_buffer->read_stamp);
		cpu_buffer->read_stamp = delta;
		return;

	case RINGBUF_TYPE_DATA:
		cpu_buffer->read_stamp += event->time_delta;
		return;

	default:
		RB_WARN_ON(cpu_buffer, 1);
	}
}

static void
rb_update_iter_read_stamp(struct ring_buffer_iter *iter,
			  struct ring_buffer_event *event)
{
	u64 delta;

	switch (event->type_len) {
	case RINGBUF_TYPE_PADDING:
		return;

	case RINGBUF_TYPE_TIME_EXTEND:
		delta = rb_event_time_stamp(event);
		iter->read_stamp += delta;
		return;

	case RINGBUF_TYPE_TIME_STAMP:
		delta = rb_event_time_stamp(event);
		delta = rb_fix_abs_ts(delta, iter->read_stamp);
		iter->read_stamp = delta;
		return;

	case RINGBUF_TYPE_DATA:
		iter->read_stamp += event->time_delta;
		return;

	default:
		RB_WARN_ON(iter->cpu_buffer, 1);
	}
}

static struct buffer_page *
rb_get_reader_page(struct ring_buffer_per_cpu *cpu_buffer)
{
	struct buffer_page *reader = NULL;
	unsigned long bsize = READ_ONCE(cpu_buffer->buffer->subbuf_size);
	unsigned long overwrite;
	unsigned long flags;
	int nr_loops = 0;
	bool ret;

	local_irq_save(flags);
	arch_spin_lock(&cpu_buffer->lock);

 again:
	/*
	 * This should normally only loop twice. But because the
	 * start of the reader inserts an empty page, it causes
	 * a case where we will loop three times. There should be no
	 * reason to loop four times (that I know of).
	 */
	if (RB_WARN_ON(cpu_buffer, ++nr_loops > 3)) {
		reader = NULL;
		goto out;
	}

	reader = cpu_buffer->reader_page;

	/* If there's more to read, return this page */
	if (cpu_buffer->reader_page->read < rb_page_size(reader))
		goto out;

	/* Never should we have an index greater than the size */
	if (RB_WARN_ON(cpu_buffer,
		       cpu_buffer->reader_page->read > rb_page_size(reader)))
		goto out;

	/* check if we caught up to the tail */
	reader = NULL;
	if (cpu_buffer->commit_page == cpu_buffer->reader_page)
		goto out;

	/* Don't bother swapping if the ring buffer is empty */
	if (rb_num_of_entries(cpu_buffer) == 0)
		goto out;

	/*
	 * Reset the reader page to size zero.
	 */
	local_set(&cpu_buffer->reader_page->write, 0);
	local_set(&cpu_buffer->reader_page->entries, 0);
	local_set(&cpu_buffer->reader_page->page->commit, 0);
	cpu_buffer->reader_page->real_end = 0;

 spin:
	/*
	 * Splice the empty reader page into the list around the head.
	 */
	reader = rb_set_head_page(cpu_buffer);
	if (!reader)
		goto out;
	cpu_buffer->reader_page->list.next = rb_list_head(reader->list.next);
	cpu_buffer->reader_page->list.prev = reader->list.prev;

	/*
	 * cpu_buffer->pages just needs to point to the buffer, it
	 *  has no specific buffer page to point to. Lets move it out
	 *  of our way so we don't accidentally swap it.
	 */
	cpu_buffer->pages = reader->list.prev;

	/* The reader page will be pointing to the new head */
	rb_set_list_to_head(&cpu_buffer->reader_page->list);

	/*
	 * We want to make sure we read the overruns after we set up our
	 * pointers to the next object. The writer side does a
	 * cmpxchg to cross pages which acts as the mb on the writer
	 * side. Note, the reader will constantly fail the swap
	 * while the writer is updating the pointers, so this
	 * guarantees that the overwrite recorded here is the one we
	 * want to compare with the last_overrun.
	 */
	smp_mb();
	overwrite = local_read(&(cpu_buffer->overrun));

	/*
	 * Here's the tricky part.
	 *
	 * We need to move the pointer past the header page.
	 * But we can only do that if a writer is not currently
	 * moving it. The page before the header page has the
	 * flag bit '1' set if it is pointing to the page we want.
	 * but if the writer is in the process of moving it
	 * than it will be '2' or already moved '0'.
	 */

	ret = rb_head_page_replace(reader, cpu_buffer->reader_page);

	/*
	 * If we did not convert it, then we must try again.
	 */
	if (!ret)
		goto spin;

	/*
	 * Yay! We succeeded in replacing the page.
	 *
	 * Now make the new head point back to the reader page.
	 */
	rb_list_head(reader->list.next)->prev = &cpu_buffer->reader_page->list;
	rb_inc_page(&cpu_buffer->head_page);

	local_inc(&cpu_buffer->pages_read);

	/* Finally update the reader page to the new head */
	cpu_buffer->reader_page = reader;
	cpu_buffer->reader_page->read = 0;

	if (overwrite != cpu_buffer->last_overrun) {
		cpu_buffer->lost_events = overwrite - cpu_buffer->last_overrun;
		cpu_buffer->last_overrun = overwrite;
	}

	goto again;

 out:
	/* Update the read_stamp on the first event */
	if (reader && reader->read == 0)
		cpu_buffer->read_stamp = reader->page->time_stamp;

	arch_spin_unlock(&cpu_buffer->lock);
	local_irq_restore(flags);

	/*
	 * The writer has preempt disable, wait for it. But not forever
	 * Although, 1 second is pretty much "forever"
	 */
#define USECS_WAIT	1000000
        for (nr_loops = 0; nr_loops < USECS_WAIT; nr_loops++) {
		/* If the write is past the end of page, a writer is still updating it */
		if (likely(!reader || rb_page_write(reader) <= bsize))
			break;

		udelay(1);

		/* Get the latest version of the reader write value */
		smp_rmb();
	}

	/* The writer is not moving forward? Something is wrong */
	if (RB_WARN_ON(cpu_buffer, nr_loops == USECS_WAIT))
		reader = NULL;

	/*
	 * Make sure we see any padding after the write update
	 * (see rb_reset_tail()).
	 *
	 * In addition, a writer may be writing on the reader page
	 * if the page has not been fully filled, so the read barrier
	 * is also needed to make sure we see the content of what is
	 * committed by the writer (see rb_set_commit_to_write()).
	 */
	smp_rmb();


	return reader;
}

static void rb_advance_reader(struct ring_buffer_per_cpu *cpu_buffer)
{
	struct ring_buffer_event *event;
	struct buffer_page *reader;
	unsigned length;

	reader = rb_get_reader_page(cpu_buffer);

	/* This function should not be called when buffer is empty */
	if (RB_WARN_ON(cpu_buffer, !reader))
		return;

	event = rb_reader_event(cpu_buffer);

	if (event->type_len <= RINGBUF_TYPE_DATA_TYPE_LEN_MAX)
		cpu_buffer->read++;

	rb_update_read_stamp(cpu_buffer, event);

	length = rb_event_length(event);
	cpu_buffer->reader_page->read += length;
	cpu_buffer->read_bytes += length;
}

static void rb_advance_iter(struct ring_buffer_iter *iter)
{
	struct ring_buffer_per_cpu *cpu_buffer;

	cpu_buffer = iter->cpu_buffer;

	/* If head == next_event then we need to jump to the next event */
	if (iter->head == iter->next_event) {
		/* If the event gets overwritten again, there's nothing to do */
		if (rb_iter_head_event(iter) == NULL)
			return;
	}

	iter->head = iter->next_event;

	/*
	 * Check if we are at the end of the buffer.
	 */
	if (iter->next_event >= rb_page_size(iter->head_page)) {
		/* discarded commits can make the page empty */
		if (iter->head_page == cpu_buffer->commit_page)
			return;
		rb_inc_iter(iter);
		return;
	}

	rb_update_iter_read_stamp(iter, iter->event);
}

static int rb_lost_events(struct ring_buffer_per_cpu *cpu_buffer)
{
	return cpu_buffer->lost_events;
}

static struct ring_buffer_event *
rb_buffer_peek(struct ring_buffer_per_cpu *cpu_buffer, u64 *ts,
	       unsigned long *lost_events)
{
	struct ring_buffer_event *event;
	struct buffer_page *reader;
	int nr_loops = 0;

	if (ts)
		*ts = 0;
 again:
	/*
	 * We repeat when a time extend is encountered.
	 * Since the time extend is always attached to a data event,
	 * we should never loop more than once.
	 * (We never hit the following condition more than twice).
	 */
	if (RB_WARN_ON(cpu_buffer, ++nr_loops > 2))
		return NULL;

	reader = rb_get_reader_page(cpu_buffer);
	if (!reader)
		return NULL;

	event = rb_reader_event(cpu_buffer);

	switch (event->type_len) {
	case RINGBUF_TYPE_PADDING:
		if (rb_null_event(event))
			RB_WARN_ON(cpu_buffer, 1);
		/*
		 * Because the writer could be discarding every
		 * event it creates (which would probably be bad)
		 * if we were to go back to "again" then we may never
		 * catch up, and will trigger the warn on, or lock
		 * the box. Return the padding, and we will release
		 * the current locks, and try again.
		 */
		return event;

	case RINGBUF_TYPE_TIME_EXTEND:
		/* Internal data, OK to advance */
		rb_advance_reader(cpu_buffer);
		goto again;

	case RINGBUF_TYPE_TIME_STAMP:
		if (ts) {
			*ts = rb_event_time_stamp(event);
			*ts = rb_fix_abs_ts(*ts, reader->page->time_stamp);
			ring_buffer_normalize_time_stamp(cpu_buffer->buffer,
							 cpu_buffer->cpu, ts);
		}
		/* Internal data, OK to advance */
		rb_advance_reader(cpu_buffer);
		goto again;

	case RINGBUF_TYPE_DATA:
		if (ts && !(*ts)) {
			*ts = cpu_buffer->read_stamp + event->time_delta;
			ring_buffer_normalize_time_stamp(cpu_buffer->buffer,
							 cpu_buffer->cpu, ts);
		}
		if (lost_events)
			*lost_events = rb_lost_events(cpu_buffer);
		return event;

	default:
		RB_WARN_ON(cpu_buffer, 1);
	}

	return NULL;
}
EXPORT_SYMBOL_GPL(ring_buffer_peek);

static struct ring_buffer_event *
rb_iter_peek(struct ring_buffer_iter *iter, u64 *ts)
{
	struct trace_buffer *buffer;
	struct ring_buffer_per_cpu *cpu_buffer;
	struct ring_buffer_event *event;
	int nr_loops = 0;

	if (ts)
		*ts = 0;

	cpu_buffer = iter->cpu_buffer;
	buffer = cpu_buffer->buffer;

	/*
	 * Check if someone performed a consuming read to the buffer
	 * or removed some pages from the buffer. In these cases,
	 * iterator was invalidated and we need to reset it.
	 */
	if (unlikely(iter->cache_read != cpu_buffer->read ||
		     iter->cache_reader_page != cpu_buffer->reader_page ||
		     iter->cache_pages_removed != cpu_buffer->pages_removed))
		rb_iter_reset(iter);

 again:
	if (ring_buffer_iter_empty(iter))
		return NULL;

	/*
	 * As the writer can mess with what the iterator is trying
	 * to read, just give up if we fail to get an event after
	 * three tries. The iterator is not as reliable when reading
	 * the ring buffer with an active write as the consumer is.
	 * Do not warn if the three failures is reached.
	 */
	if (++nr_loops > 3)
		return NULL;

	if (rb_per_cpu_empty(cpu_buffer))
		return NULL;

	if (iter->head >= rb_page_size(iter->head_page)) {
		rb_inc_iter(iter);
		goto again;
	}

	event = rb_iter_head_event(iter);
	if (!event)
		goto again;

	switch (event->type_len) {
	case RINGBUF_TYPE_PADDING:
		if (rb_null_event(event)) {
			rb_inc_iter(iter);
			goto again;
		}
		rb_advance_iter(iter);
		return event;

	case RINGBUF_TYPE_TIME_EXTEND:
		/* Internal data, OK to advance */
		rb_advance_iter(iter);
		goto again;

	case RINGBUF_TYPE_TIME_STAMP:
		if (ts) {
			*ts = rb_event_time_stamp(event);
			*ts = rb_fix_abs_ts(*ts, iter->head_page->page->time_stamp);
			ring_buffer_normalize_time_stamp(cpu_buffer->buffer,
							 cpu_buffer->cpu, ts);
		}
		/* Internal data, OK to advance */
		rb_advance_iter(iter);
		goto again;

	case RINGBUF_TYPE_DATA:
		if (ts && !(*ts)) {
			*ts = iter->read_stamp + event->time_delta;
			ring_buffer_normalize_time_stamp(buffer,
							 cpu_buffer->cpu, ts);
		}
		return event;

	default:
		RB_WARN_ON(cpu_buffer, 1);
	}

	return NULL;
}
EXPORT_SYMBOL_GPL(ring_buffer_iter_peek);

static inline bool rb_reader_lock(struct ring_buffer_per_cpu *cpu_buffer)
{
	if (likely(!in_nmi())) {
		raw_spin_lock(&cpu_buffer->reader_lock);
		return true;
	}

	/*
	 * If an NMI die dumps out the content of the ring buffer
	 * trylock must be used to prevent a deadlock if the NMI
	 * preempted a task that holds the ring buffer locks. If
	 * we get the lock then all is fine, if not, then continue
	 * to do the read, but this can corrupt the ring buffer,
	 * so it must be permanently disabled from future writes.
	 * Reading from NMI is a oneshot deal.
	 */
	if (raw_spin_trylock(&cpu_buffer->reader_lock))
		return true;

	/* Continue without locking, but disable the ring buffer */
	atomic_inc(&cpu_buffer->record_disabled);
	return false;
}

static inline void
rb_reader_unlock(struct ring_buffer_per_cpu *cpu_buffer, bool locked)
{
	if (likely(locked))
		raw_spin_unlock(&cpu_buffer->reader_lock);
}

/**
 * ring_buffer_peek - peek at the next event to be read
 * @buffer: The ring buffer to read
 * @cpu: The cpu to peak at
 * @ts: The timestamp counter of this event.
 * @lost_events: a variable to store if events were lost (may be NULL)
 *
 * This will return the event that will be read next, but does
 * not consume the data.
 */
struct ring_buffer_event *
ring_buffer_peek(struct trace_buffer *buffer, int cpu, u64 *ts,
		 unsigned long *lost_events)
{
	struct ring_buffer_per_cpu *cpu_buffer = buffer->buffers[cpu];
	struct ring_buffer_event *event;
	unsigned long flags;
	bool dolock;

	if (!cpumask_test_cpu(cpu, buffer->cpumask))
		return NULL;

 again:
	local_irq_save(flags);
	dolock = rb_reader_lock(cpu_buffer);
	event = rb_buffer_peek(cpu_buffer, ts, lost_events);
	if (event && event->type_len == RINGBUF_TYPE_PADDING)
		rb_advance_reader(cpu_buffer);
	rb_reader_unlock(cpu_buffer, dolock);
	local_irq_restore(flags);

	if (event && event->type_len == RINGBUF_TYPE_PADDING)
		goto again;

	return event;
}

/** ring_buffer_iter_dropped - report if there are dropped events
 * @iter: The ring buffer iterator
 *
 * Returns true if there was dropped events since the last peek.
 */
bool ring_buffer_iter_dropped(struct ring_buffer_iter *iter)
{
	bool ret = iter->missed_events != 0;

	iter->missed_events = 0;
	return ret;
}
EXPORT_SYMBOL_GPL(ring_buffer_iter_dropped);

/**
 * ring_buffer_iter_peek - peek at the next event to be read
 * @iter: The ring buffer iterator
 * @ts: The timestamp counter of this event.
 *
 * This will return the event that will be read next, but does
 * not increment the iterator.
 */
struct ring_buffer_event *
ring_buffer_iter_peek(struct ring_buffer_iter *iter, u64 *ts)
{
	struct ring_buffer_per_cpu *cpu_buffer = iter->cpu_buffer;
	struct ring_buffer_event *event;
	unsigned long flags;

 again:
	raw_spin_lock_irqsave(&cpu_buffer->reader_lock, flags);
	event = rb_iter_peek(iter, ts);
	raw_spin_unlock_irqrestore(&cpu_buffer->reader_lock, flags);

	if (event && event->type_len == RINGBUF_TYPE_PADDING)
		goto again;

	return event;
}

/**
 * ring_buffer_consume - return an event and consume it
 * @buffer: The ring buffer to get the next event from
 * @cpu: the cpu to read the buffer from
 * @ts: a variable to store the timestamp (may be NULL)
 * @lost_events: a variable to store if events were lost (may be NULL)
 *
 * Returns the next event in the ring buffer, and that event is consumed.
 * Meaning, that sequential reads will keep returning a different event,
 * and eventually empty the ring buffer if the producer is slower.
 */
struct ring_buffer_event *
ring_buffer_consume(struct trace_buffer *buffer, int cpu, u64 *ts,
		    unsigned long *lost_events)
{
	struct ring_buffer_per_cpu *cpu_buffer;
	struct ring_buffer_event *event = NULL;
	unsigned long flags;
	bool dolock;

 again:
	/* might be called in atomic */
	preempt_disable();

	if (!cpumask_test_cpu(cpu, buffer->cpumask))
		goto out;

	cpu_buffer = buffer->buffers[cpu];
	local_irq_save(flags);
	dolock = rb_reader_lock(cpu_buffer);

	event = rb_buffer_peek(cpu_buffer, ts, lost_events);
	if (event) {
		cpu_buffer->lost_events = 0;
		rb_advance_reader(cpu_buffer);
	}

	rb_reader_unlock(cpu_buffer, dolock);
	local_irq_restore(flags);

 out:
	preempt_enable();

	if (event && event->type_len == RINGBUF_TYPE_PADDING)
		goto again;

	return event;
}
EXPORT_SYMBOL_GPL(ring_buffer_consume);

/**
 * ring_buffer_read_prepare - Prepare for a non consuming read of the buffer
 * @buffer: The ring buffer to read from
 * @cpu: The cpu buffer to iterate over
 * @flags: gfp flags to use for memory allocation
 *
 * This performs the initial preparations necessary to iterate
 * through the buffer.  Memory is allocated, buffer recording
 * is disabled, and the iterator pointer is returned to the caller.
 *
 * Disabling buffer recording prevents the reading from being
 * corrupted. This is not a consuming read, so a producer is not
 * expected.
 *
 * After a sequence of ring_buffer_read_prepare calls, the user is
 * expected to make at least one call to ring_buffer_read_prepare_sync.
 * Afterwards, ring_buffer_read_start is invoked to get things going
 * for real.
 *
 * This overall must be paired with ring_buffer_read_finish.
 */
struct ring_buffer_iter *
ring_buffer_read_prepare(struct trace_buffer *buffer, int cpu, gfp_t flags)
{
	struct ring_buffer_per_cpu *cpu_buffer;
	struct ring_buffer_iter *iter;

	if (!cpumask_test_cpu(cpu, buffer->cpumask))
		return NULL;

	iter = kzalloc(sizeof(*iter), flags);
	if (!iter)
		return NULL;

	/* Holds the entire event: data and meta data */
	iter->event_size = buffer->subbuf_size;
	iter->event = kmalloc(iter->event_size, flags);
	if (!iter->event) {
		kfree(iter);
		return NULL;
	}

	cpu_buffer = buffer->buffers[cpu];

	iter->cpu_buffer = cpu_buffer;

	atomic_inc(&cpu_buffer->resize_disabled);

	return iter;
}
EXPORT_SYMBOL_GPL(ring_buffer_read_prepare);

/**
 * ring_buffer_read_prepare_sync - Synchronize a set of prepare calls
 *
 * All previously invoked ring_buffer_read_prepare calls to prepare
 * iterators will be synchronized.  Afterwards, read_buffer_read_start
 * calls on those iterators are allowed.
 */
void
ring_buffer_read_prepare_sync(void)
{
	synchronize_rcu();
}
EXPORT_SYMBOL_GPL(ring_buffer_read_prepare_sync);

/**
 * ring_buffer_read_start - start a non consuming read of the buffer
 * @iter: The iterator returned by ring_buffer_read_prepare
 *
 * This finalizes the startup of an iteration through the buffer.
 * The iterator comes from a call to ring_buffer_read_prepare and
 * an intervening ring_buffer_read_prepare_sync must have been
 * performed.
 *
 * Must be paired with ring_buffer_read_finish.
 */
void
ring_buffer_read_start(struct ring_buffer_iter *iter)
{
	struct ring_buffer_per_cpu *cpu_buffer;
	unsigned long flags;

	if (!iter)
		return;

	cpu_buffer = iter->cpu_buffer;

	raw_spin_lock_irqsave(&cpu_buffer->reader_lock, flags);
	arch_spin_lock(&cpu_buffer->lock);
	rb_iter_reset(iter);
	arch_spin_unlock(&cpu_buffer->lock);
	raw_spin_unlock_irqrestore(&cpu_buffer->reader_lock, flags);
}
EXPORT_SYMBOL_GPL(ring_buffer_read_start);

/**
 * ring_buffer_read_finish - finish reading the iterator of the buffer
 * @iter: The iterator retrieved by ring_buffer_start
 *
 * This re-enables the recording to the buffer, and frees the
 * iterator.
 */
void
ring_buffer_read_finish(struct ring_buffer_iter *iter)
{
	struct ring_buffer_per_cpu *cpu_buffer = iter->cpu_buffer;
	unsigned long flags;

	/*
	 * Ring buffer is disabled from recording, here's a good place
	 * to check the integrity of the ring buffer.
	 * Must prevent readers from trying to read, as the check
	 * clears the HEAD page and readers require it.
	 */
	raw_spin_lock_irqsave(&cpu_buffer->reader_lock, flags);
	rb_check_pages(cpu_buffer);
	raw_spin_unlock_irqrestore(&cpu_buffer->reader_lock, flags);

	atomic_dec(&cpu_buffer->resize_disabled);
	kfree(iter->event);
	kfree(iter);
}
EXPORT_SYMBOL_GPL(ring_buffer_read_finish);

/**
 * ring_buffer_iter_advance - advance the iterator to the next location
 * @iter: The ring buffer iterator
 *
 * Move the location of the iterator such that the next read will
 * be the next location of the iterator.
 */
void ring_buffer_iter_advance(struct ring_buffer_iter *iter)
{
	struct ring_buffer_per_cpu *cpu_buffer = iter->cpu_buffer;
	unsigned long flags;

	raw_spin_lock_irqsave(&cpu_buffer->reader_lock, flags);

	rb_advance_iter(iter);

	raw_spin_unlock_irqrestore(&cpu_buffer->reader_lock, flags);
}
EXPORT_SYMBOL_GPL(ring_buffer_iter_advance);

/**
 * ring_buffer_size - return the size of the ring buffer (in bytes)
 * @buffer: The ring buffer.
 * @cpu: The CPU to get ring buffer size from.
 */
unsigned long ring_buffer_size(struct trace_buffer *buffer, int cpu)
{
	if (!cpumask_test_cpu(cpu, buffer->cpumask))
		return 0;

	return buffer->subbuf_size * buffer->buffers[cpu]->nr_pages;
}
EXPORT_SYMBOL_GPL(ring_buffer_size);

/**
 * ring_buffer_max_event_size - return the max data size of an event
 * @buffer: The ring buffer.
 *
 * Returns the maximum size an event can be.
 */
unsigned long ring_buffer_max_event_size(struct trace_buffer *buffer)
{
	/* If abs timestamp is requested, events have a timestamp too */
	if (ring_buffer_time_stamp_abs(buffer))
		return buffer->max_data_size - RB_LEN_TIME_EXTEND;
	return buffer->max_data_size;
}
EXPORT_SYMBOL_GPL(ring_buffer_max_event_size);

static void rb_clear_buffer_page(struct buffer_page *page)
{
	local_set(&page->write, 0);
	local_set(&page->entries, 0);
	rb_init_page(page->page);
	page->read = 0;
}

static void
rb_reset_cpu(struct ring_buffer_per_cpu *cpu_buffer)
{
	struct buffer_page *page;

	rb_head_page_deactivate(cpu_buffer);

	cpu_buffer->head_page
		= list_entry(cpu_buffer->pages, struct buffer_page, list);
	rb_clear_buffer_page(cpu_buffer->head_page);
	list_for_each_entry(page, cpu_buffer->pages, list) {
		rb_clear_buffer_page(page);
	}

	cpu_buffer->tail_page = cpu_buffer->head_page;
	cpu_buffer->commit_page = cpu_buffer->head_page;

	INIT_LIST_HEAD(&cpu_buffer->reader_page->list);
	INIT_LIST_HEAD(&cpu_buffer->new_pages);
	rb_clear_buffer_page(cpu_buffer->reader_page);

	local_set(&cpu_buffer->entries_bytes, 0);
	local_set(&cpu_buffer->overrun, 0);
	local_set(&cpu_buffer->commit_overrun, 0);
	local_set(&cpu_buffer->dropped_events, 0);
	local_set(&cpu_buffer->entries, 0);
	local_set(&cpu_buffer->committing, 0);
	local_set(&cpu_buffer->commits, 0);
	local_set(&cpu_buffer->pages_touched, 0);
	local_set(&cpu_buffer->pages_lost, 0);
	local_set(&cpu_buffer->pages_read, 0);
	cpu_buffer->last_pages_touch = 0;
	cpu_buffer->shortest_full = 0;
	cpu_buffer->read = 0;
	cpu_buffer->read_bytes = 0;

	rb_time_set(&cpu_buffer->write_stamp, 0);
	rb_time_set(&cpu_buffer->before_stamp, 0);

	memset(cpu_buffer->event_stamp, 0, sizeof(cpu_buffer->event_stamp));

	cpu_buffer->lost_events = 0;
	cpu_buffer->last_overrun = 0;

	rb_head_page_activate(cpu_buffer);
	cpu_buffer->pages_removed = 0;
}

/* Must have disabled the cpu buffer then done a synchronize_rcu */
static void reset_disabled_cpu_buffer(struct ring_buffer_per_cpu *cpu_buffer)
{
	unsigned long flags;

	raw_spin_lock_irqsave(&cpu_buffer->reader_lock, flags);

	if (RB_WARN_ON(cpu_buffer, local_read(&cpu_buffer->committing)))
		goto out;

	arch_spin_lock(&cpu_buffer->lock);

	rb_reset_cpu(cpu_buffer);

	arch_spin_unlock(&cpu_buffer->lock);

 out:
	raw_spin_unlock_irqrestore(&cpu_buffer->reader_lock, flags);
}

/**
 * ring_buffer_reset_cpu - reset a ring buffer per CPU buffer
 * @buffer: The ring buffer to reset a per cpu buffer of
 * @cpu: The CPU buffer to be reset
 */
void ring_buffer_reset_cpu(struct trace_buffer *buffer, int cpu)
{
	struct ring_buffer_per_cpu *cpu_buffer = buffer->buffers[cpu];

	if (!cpumask_test_cpu(cpu, buffer->cpumask))
		return;

	/* prevent another thread from changing buffer sizes */
	mutex_lock(&buffer->mutex);

	atomic_inc(&cpu_buffer->resize_disabled);
	atomic_inc(&cpu_buffer->record_disabled);

	/* Make sure all commits have finished */
	synchronize_rcu();

	reset_disabled_cpu_buffer(cpu_buffer);

	atomic_dec(&cpu_buffer->record_disabled);
	atomic_dec(&cpu_buffer->resize_disabled);

	mutex_unlock(&buffer->mutex);
}
EXPORT_SYMBOL_GPL(ring_buffer_reset_cpu);

/* Flag to ensure proper resetting of atomic variables */
#define RESET_BIT	(1 << 30)

/**
 * ring_buffer_reset_online_cpus - reset a ring buffer per CPU buffer
 * @buffer: The ring buffer to reset a per cpu buffer of
 */
void ring_buffer_reset_online_cpus(struct trace_buffer *buffer)
{
	struct ring_buffer_per_cpu *cpu_buffer;
	int cpu;

	/* prevent another thread from changing buffer sizes */
	mutex_lock(&buffer->mutex);

	for_each_online_buffer_cpu(buffer, cpu) {
		cpu_buffer = buffer->buffers[cpu];

		atomic_add(RESET_BIT, &cpu_buffer->resize_disabled);
		atomic_inc(&cpu_buffer->record_disabled);
	}

	/* Make sure all commits have finished */
	synchronize_rcu();

	for_each_buffer_cpu(buffer, cpu) {
		cpu_buffer = buffer->buffers[cpu];

		/*
		 * If a CPU came online during the synchronize_rcu(), then
		 * ignore it.
		 */
		if (!(atomic_read(&cpu_buffer->resize_disabled) & RESET_BIT))
			continue;

		reset_disabled_cpu_buffer(cpu_buffer);

		atomic_dec(&cpu_buffer->record_disabled);
		atomic_sub(RESET_BIT, &cpu_buffer->resize_disabled);
	}

	mutex_unlock(&buffer->mutex);
}

/**
 * ring_buffer_reset - reset a ring buffer
 * @buffer: The ring buffer to reset all cpu buffers
 */
void ring_buffer_reset(struct trace_buffer *buffer)
{
	struct ring_buffer_per_cpu *cpu_buffer;
	int cpu;

	/* prevent another thread from changing buffer sizes */
	mutex_lock(&buffer->mutex);

	for_each_buffer_cpu(buffer, cpu) {
		cpu_buffer = buffer->buffers[cpu];

		atomic_inc(&cpu_buffer->resize_disabled);
		atomic_inc(&cpu_buffer->record_disabled);
	}

	/* Make sure all commits have finished */
	synchronize_rcu();

	for_each_buffer_cpu(buffer, cpu) {
		cpu_buffer = buffer->buffers[cpu];

		reset_disabled_cpu_buffer(cpu_buffer);

		atomic_dec(&cpu_buffer->record_disabled);
		atomic_dec(&cpu_buffer->resize_disabled);
	}

	mutex_unlock(&buffer->mutex);
}
EXPORT_SYMBOL_GPL(ring_buffer_reset);

/**
 * ring_buffer_empty - is the ring buffer empty?
 * @buffer: The ring buffer to test
 */
bool ring_buffer_empty(struct trace_buffer *buffer)
{
	struct ring_buffer_per_cpu *cpu_buffer;
	unsigned long flags;
	bool dolock;
	bool ret;
	int cpu;

	/* yes this is racy, but if you don't like the race, lock the buffer */
	for_each_buffer_cpu(buffer, cpu) {
		cpu_buffer = buffer->buffers[cpu];
		local_irq_save(flags);
		dolock = rb_reader_lock(cpu_buffer);
		ret = rb_per_cpu_empty(cpu_buffer);
		rb_reader_unlock(cpu_buffer, dolock);
		local_irq_restore(flags);

		if (!ret)
			return false;
	}

	return true;
}
EXPORT_SYMBOL_GPL(ring_buffer_empty);

/**
 * ring_buffer_empty_cpu - is a cpu buffer of a ring buffer empty?
 * @buffer: The ring buffer
 * @cpu: The CPU buffer to test
 */
bool ring_buffer_empty_cpu(struct trace_buffer *buffer, int cpu)
{
	struct ring_buffer_per_cpu *cpu_buffer;
	unsigned long flags;
	bool dolock;
	bool ret;

	if (!cpumask_test_cpu(cpu, buffer->cpumask))
		return true;

	cpu_buffer = buffer->buffers[cpu];
	local_irq_save(flags);
	dolock = rb_reader_lock(cpu_buffer);
	ret = rb_per_cpu_empty(cpu_buffer);
	rb_reader_unlock(cpu_buffer, dolock);
	local_irq_restore(flags);

	return ret;
}
EXPORT_SYMBOL_GPL(ring_buffer_empty_cpu);

#ifdef CONFIG_RING_BUFFER_ALLOW_SWAP
/**
 * ring_buffer_swap_cpu - swap a CPU buffer between two ring buffers
 * @buffer_a: One buffer to swap with
 * @buffer_b: The other buffer to swap with
 * @cpu: the CPU of the buffers to swap
 *
 * This function is useful for tracers that want to take a "snapshot"
 * of a CPU buffer and has another back up buffer lying around.
 * it is expected that the tracer handles the cpu buffer not being
 * used at the moment.
 */
int ring_buffer_swap_cpu(struct trace_buffer *buffer_a,
			 struct trace_buffer *buffer_b, int cpu)
{
	struct ring_buffer_per_cpu *cpu_buffer_a;
	struct ring_buffer_per_cpu *cpu_buffer_b;
	int ret = -EINVAL;

	if (!cpumask_test_cpu(cpu, buffer_a->cpumask) ||
	    !cpumask_test_cpu(cpu, buffer_b->cpumask))
		goto out;

	cpu_buffer_a = buffer_a->buffers[cpu];
	cpu_buffer_b = buffer_b->buffers[cpu];

	/* At least make sure the two buffers are somewhat the same */
	if (cpu_buffer_a->nr_pages != cpu_buffer_b->nr_pages)
		goto out;

	if (buffer_a->subbuf_order != buffer_b->subbuf_order)
		goto out;

	ret = -EAGAIN;

	if (atomic_read(&buffer_a->record_disabled))
		goto out;

	if (atomic_read(&buffer_b->record_disabled))
		goto out;

	if (atomic_read(&cpu_buffer_a->record_disabled))
		goto out;

	if (atomic_read(&cpu_buffer_b->record_disabled))
		goto out;

	/*
	 * We can't do a synchronize_rcu here because this
	 * function can be called in atomic context.
	 * Normally this will be called from the same CPU as cpu.
	 * If not it's up to the caller to protect this.
	 */
	atomic_inc(&cpu_buffer_a->record_disabled);
	atomic_inc(&cpu_buffer_b->record_disabled);

	ret = -EBUSY;
	if (local_read(&cpu_buffer_a->committing))
		goto out_dec;
	if (local_read(&cpu_buffer_b->committing))
		goto out_dec;

	/*
	 * When resize is in progress, we cannot swap it because
	 * it will mess the state of the cpu buffer.
	 */
	if (atomic_read(&buffer_a->resizing))
		goto out_dec;
	if (atomic_read(&buffer_b->resizing))
		goto out_dec;

	buffer_a->buffers[cpu] = cpu_buffer_b;
	buffer_b->buffers[cpu] = cpu_buffer_a;

	cpu_buffer_b->buffer = buffer_a;
	cpu_buffer_a->buffer = buffer_b;

	ret = 0;

out_dec:
	atomic_dec(&cpu_buffer_a->record_disabled);
	atomic_dec(&cpu_buffer_b->record_disabled);
out:
	return ret;
}
EXPORT_SYMBOL_GPL(ring_buffer_swap_cpu);
#endif /* CONFIG_RING_BUFFER_ALLOW_SWAP */

/**
 * ring_buffer_alloc_read_page - allocate a page to read from buffer
 * @buffer: the buffer to allocate for.
 * @cpu: the cpu buffer to allocate.
 *
 * This function is used in conjunction with ring_buffer_read_page.
 * When reading a full page from the ring buffer, these functions
 * can be used to speed up the process. The calling function should
 * allocate a few pages first with this function. Then when it
 * needs to get pages from the ring buffer, it passes the result
 * of this function into ring_buffer_read_page, which will swap
 * the page that was allocated, with the read page of the buffer.
 *
 * Returns:
 *  The page allocated, or ERR_PTR
 */
struct buffer_data_read_page *
ring_buffer_alloc_read_page(struct trace_buffer *buffer, int cpu)
{
	struct ring_buffer_per_cpu *cpu_buffer;
	struct buffer_data_read_page *bpage = NULL;
	unsigned long flags;
	struct page *page;

	if (!cpumask_test_cpu(cpu, buffer->cpumask))
		return ERR_PTR(-ENODEV);

	bpage = kzalloc(sizeof(*bpage), GFP_KERNEL);
	if (!bpage)
		return ERR_PTR(-ENOMEM);

	bpage->order = buffer->subbuf_order;
	cpu_buffer = buffer->buffers[cpu];
	local_irq_save(flags);
	arch_spin_lock(&cpu_buffer->lock);

	if (cpu_buffer->free_page) {
		bpage->data = cpu_buffer->free_page;
		cpu_buffer->free_page = NULL;
	}

	arch_spin_unlock(&cpu_buffer->lock);
	local_irq_restore(flags);

	if (bpage->data)
		goto out;

	page = alloc_pages_node(cpu_to_node(cpu),
				GFP_KERNEL | __GFP_NORETRY | __GFP_ZERO,
				cpu_buffer->buffer->subbuf_order);
	if (!page) {
		kfree(bpage);
		return ERR_PTR(-ENOMEM);
	}

	bpage->data = page_address(page);

 out:
	rb_init_page(bpage->data);

	return bpage;
}
EXPORT_SYMBOL_GPL(ring_buffer_alloc_read_page);

/**
 * ring_buffer_free_read_page - free an allocated read page
 * @buffer: the buffer the page was allocate for
 * @cpu: the cpu buffer the page came from
 * @data_page: the page to free
 *
 * Free a page allocated from ring_buffer_alloc_read_page.
 */
void ring_buffer_free_read_page(struct trace_buffer *buffer, int cpu,
				struct buffer_data_read_page *data_page)
{
	struct ring_buffer_per_cpu *cpu_buffer;
	struct buffer_data_page *bpage = data_page->data;
	struct page *page = virt_to_page(bpage);
	unsigned long flags;

	if (!buffer || !buffer->buffers || !buffer->buffers[cpu])
		return;

	cpu_buffer = buffer->buffers[cpu];

	/*
	 * If the page is still in use someplace else, or order of the page
	 * is different from the subbuffer order of the buffer -
	 * we can't reuse it
	 */
	if (page_ref_count(page) > 1 || data_page->order != buffer->subbuf_order)
		goto out;

	local_irq_save(flags);
	arch_spin_lock(&cpu_buffer->lock);

	if (!cpu_buffer->free_page) {
		cpu_buffer->free_page = bpage;
		bpage = NULL;
	}

	arch_spin_unlock(&cpu_buffer->lock);
	local_irq_restore(flags);

 out:
	free_pages((unsigned long)bpage, data_page->order);
	kfree(data_page);
}
EXPORT_SYMBOL_GPL(ring_buffer_free_read_page);

/**
 * ring_buffer_read_page - extract a page from the ring buffer
 * @buffer: buffer to extract from
 * @data_page: the page to use allocated from ring_buffer_alloc_read_page
 * @len: amount to extract
 * @cpu: the cpu of the buffer to extract
 * @full: should the extraction only happen when the page is full.
 *
 * This function will pull out a page from the ring buffer and consume it.
 * @data_page must be the address of the variable that was returned
 * from ring_buffer_alloc_read_page. This is because the page might be used
 * to swap with a page in the ring buffer.
 *
 * for example:
 *	rpage = ring_buffer_alloc_read_page(buffer, cpu);
 *	if (IS_ERR(rpage))
 *		return PTR_ERR(rpage);
 *	ret = ring_buffer_read_page(buffer, rpage, len, cpu, 0);
 *	if (ret >= 0)
 *		process_page(ring_buffer_read_page_data(rpage), ret);
 *	ring_buffer_free_read_page(buffer, cpu, rpage);
 *
 * When @full is set, the function will not return true unless
 * the writer is off the reader page.
 *
 * Note: it is up to the calling functions to handle sleeps and wakeups.
 *  The ring buffer can be used anywhere in the kernel and can not
 *  blindly call wake_up. The layer that uses the ring buffer must be
 *  responsible for that.
 *
 * Returns:
 *  >=0 if data has been transferred, returns the offset of consumed data.
 *  <0 if no data has been transferred.
 */
int ring_buffer_read_page(struct trace_buffer *buffer,
			  struct buffer_data_read_page *data_page,
			  size_t len, int cpu, int full)
{
	struct ring_buffer_per_cpu *cpu_buffer = buffer->buffers[cpu];
	struct ring_buffer_event *event;
	struct buffer_data_page *bpage;
	struct buffer_page *reader;
	unsigned long missed_events;
	unsigned long flags;
	unsigned int commit;
	unsigned int read;
	u64 save_timestamp;
	int ret = -1;

	if (!cpumask_test_cpu(cpu, buffer->cpumask))
		goto out;

	/*
	 * If len is not big enough to hold the page header, then
	 * we can not copy anything.
	 */
	if (len <= BUF_PAGE_HDR_SIZE)
		goto out;

	len -= BUF_PAGE_HDR_SIZE;

	if (!data_page || !data_page->data)
		goto out;
	if (data_page->order != buffer->subbuf_order)
		goto out;

	bpage = data_page->data;
	if (!bpage)
		goto out;

	raw_spin_lock_irqsave(&cpu_buffer->reader_lock, flags);

	reader = rb_get_reader_page(cpu_buffer);
	if (!reader)
		goto out_unlock;

	event = rb_reader_event(cpu_buffer);

	read = reader->read;
	commit = rb_page_commit(reader);

	/* Check if any events were dropped */
	missed_events = cpu_buffer->lost_events;

	/*
	 * If this page has been partially read or
	 * if len is not big enough to read the rest of the page or
	 * a writer is still on the page, then
	 * we must copy the data from the page to the buffer.
	 * Otherwise, we can simply swap the page with the one passed in.
	 */
	if (read || (len < (commit - read)) ||
	    cpu_buffer->reader_page == cpu_buffer->commit_page) {
		struct buffer_data_page *rpage = cpu_buffer->reader_page->page;
		unsigned int rpos = read;
		unsigned int pos = 0;
		unsigned int size;

		/*
		 * If a full page is expected, this can still be returned
		 * if there's been a previous partial read and the
		 * rest of the page can be read and the commit page is off
		 * the reader page.
		 */
		if (full &&
		    (!read || (len < (commit - read)) ||
		     cpu_buffer->reader_page == cpu_buffer->commit_page))
			goto out_unlock;

		if (len > (commit - read))
			len = (commit - read);

		/* Always keep the time extend and data together */
		size = rb_event_ts_length(event);

		if (len < size)
			goto out_unlock;

		/* save the current timestamp, since the user will need it */
		save_timestamp = cpu_buffer->read_stamp;

		/* Need to copy one event at a time */
		do {
			/* We need the size of one event, because
			 * rb_advance_reader only advances by one event,
			 * whereas rb_event_ts_length may include the size of
			 * one or two events.
			 * We have already ensured there's enough space if this
			 * is a time extend. */
			size = rb_event_length(event);
			memcpy(bpage->data + pos, rpage->data + rpos, size);

			len -= size;

			rb_advance_reader(cpu_buffer);
			rpos = reader->read;
			pos += size;

			if (rpos >= commit)
				break;

			event = rb_reader_event(cpu_buffer);
			/* Always keep the time extend and data together */
			size = rb_event_ts_length(event);
		} while (len >= size);

		/* update bpage */
		local_set(&bpage->commit, pos);
		bpage->time_stamp = save_timestamp;

		/* we copied everything to the beginning */
		read = 0;
	} else {
		/* update the entry counter */
		cpu_buffer->read += rb_page_entries(reader);
		cpu_buffer->read_bytes += rb_page_commit(reader);

		/* swap the pages */
		rb_init_page(bpage);
		bpage = reader->page;
		reader->page = data_page->data;
		local_set(&reader->write, 0);
		local_set(&reader->entries, 0);
		reader->read = 0;
		data_page->data = bpage;

		/*
		 * Use the real_end for the data size,
		 * This gives us a chance to store the lost events
		 * on the page.
		 */
		if (reader->real_end)
			local_set(&bpage->commit, reader->real_end);
	}
	ret = read;

	cpu_buffer->lost_events = 0;

	commit = local_read(&bpage->commit);
	/*
	 * Set a flag in the commit field if we lost events
	 */
	if (missed_events) {
		/* If there is room at the end of the page to save the
		 * missed events, then record it there.
		 */
		if (buffer->subbuf_size - commit >= sizeof(missed_events)) {
			memcpy(&bpage->data[commit], &missed_events,
			       sizeof(missed_events));
			local_add(RB_MISSED_STORED, &bpage->commit);
			commit += sizeof(missed_events);
		}
		local_add(RB_MISSED_EVENTS, &bpage->commit);
	}

	/*
	 * This page may be off to user land. Zero it out here.
	 */
	if (commit < buffer->subbuf_size)
		memset(&bpage->data[commit], 0, buffer->subbuf_size - commit);

 out_unlock:
	raw_spin_unlock_irqrestore(&cpu_buffer->reader_lock, flags);

 out:
	return ret;
}
EXPORT_SYMBOL_GPL(ring_buffer_read_page);

/**
 * ring_buffer_read_page_data - get pointer to the data in the page.
 * @page:  the page to get the data from
 *
 * Returns pointer to the actual data in this page.
 */
void *ring_buffer_read_page_data(struct buffer_data_read_page *page)
{
	return page->data;
}
EXPORT_SYMBOL_GPL(ring_buffer_read_page_data);

/**
 * ring_buffer_subbuf_size_get - get size of the sub buffer.
 * @buffer: the buffer to get the sub buffer size from
 *
 * Returns size of the sub buffer, in bytes.
 */
int ring_buffer_subbuf_size_get(struct trace_buffer *buffer)
{
	return buffer->subbuf_size + BUF_PAGE_HDR_SIZE;
}
EXPORT_SYMBOL_GPL(ring_buffer_subbuf_size_get);

/**
 * ring_buffer_subbuf_order_get - get order of system sub pages in one buffer page.
 * @buffer: The ring_buffer to get the system sub page order from
 *
 * By default, one ring buffer sub page equals to one system page. This parameter
 * is configurable, per ring buffer. The size of the ring buffer sub page can be
 * extended, but must be an order of system page size.
 *
 * Returns the order of buffer sub page size, in system pages:
 * 0 means the sub buffer size is 1 system page and so forth.
 * In case of an error < 0 is returned.
 */
int ring_buffer_subbuf_order_get(struct trace_buffer *buffer)
{
	if (!buffer)
		return -EINVAL;

	return buffer->subbuf_order;
}
EXPORT_SYMBOL_GPL(ring_buffer_subbuf_order_get);

/**
 * ring_buffer_subbuf_order_set - set the size of ring buffer sub page.
 * @buffer: The ring_buffer to set the new page size.
 * @order: Order of the system pages in one sub buffer page
 *
 * By default, one ring buffer pages equals to one system page. This API can be
 * used to set new size of the ring buffer page. The size must be order of
 * system page size, that's why the input parameter @order is the order of
 * system pages that are allocated for one ring buffer page:
 *  0 - 1 system page
 *  1 - 2 system pages
 *  3 - 4 system pages
 *  ...
 *
 * Returns 0 on success or < 0 in case of an error.
 */
int ring_buffer_subbuf_order_set(struct trace_buffer *buffer, int order)
{
	struct ring_buffer_per_cpu *cpu_buffer;
	struct buffer_page *bpage, *tmp;
	int old_order, old_size;
	int nr_pages;
	int psize;
	int err;
	int cpu;

	if (!buffer || order < 0)
		return -EINVAL;

	if (buffer->subbuf_order == order)
		return 0;

	psize = (1 << order) * PAGE_SIZE;
	if (psize <= BUF_PAGE_HDR_SIZE)
		return -EINVAL;

	/* Size of a subbuf cannot be greater than the write counter */
	if (psize > RB_WRITE_MASK + 1)
		return -EINVAL;

	old_order = buffer->subbuf_order;
	old_size = buffer->subbuf_size;

	/* prevent another thread from changing buffer sizes */
	mutex_lock(&buffer->mutex);
	atomic_inc(&buffer->record_disabled);

	/* Make sure all commits have finished */
	synchronize_rcu();

	buffer->subbuf_order = order;
	buffer->subbuf_size = psize - BUF_PAGE_HDR_SIZE;

	/* Make sure all new buffers are allocated, before deleting the old ones */
	for_each_buffer_cpu(buffer, cpu) {

		if (!cpumask_test_cpu(cpu, buffer->cpumask))
			continue;

		cpu_buffer = buffer->buffers[cpu];

		/* Update the number of pages to match the new size */
		nr_pages = old_size * buffer->buffers[cpu]->nr_pages;
		nr_pages = DIV_ROUND_UP(nr_pages, buffer->subbuf_size);

		/* we need a minimum of two pages */
		if (nr_pages < 2)
			nr_pages = 2;

		cpu_buffer->nr_pages_to_update = nr_pages;

		/* Include the reader page */
		nr_pages++;

		/* Allocate the new size buffer */
		INIT_LIST_HEAD(&cpu_buffer->new_pages);
		if (__rb_allocate_pages(cpu_buffer, nr_pages,
					&cpu_buffer->new_pages)) {
			/* not enough memory for new pages */
			err = -ENOMEM;
			goto error;
		}
	}

	for_each_buffer_cpu(buffer, cpu) {

		if (!cpumask_test_cpu(cpu, buffer->cpumask))
			continue;

		cpu_buffer = buffer->buffers[cpu];

		/* Clear the head bit to make the link list normal to read */
		rb_head_page_deactivate(cpu_buffer);

		/* Now walk the list and free all the old sub buffers */
		list_for_each_entry_safe(bpage, tmp, cpu_buffer->pages, list) {
			list_del_init(&bpage->list);
			free_buffer_page(bpage);
		}
		/* The above loop stopped an the last page needing to be freed */
		bpage = list_entry(cpu_buffer->pages, struct buffer_page, list);
		free_buffer_page(bpage);

		/* Free the current reader page */
		free_buffer_page(cpu_buffer->reader_page);

		/* One page was allocated for the reader page */
		cpu_buffer->reader_page = list_entry(cpu_buffer->new_pages.next,
						     struct buffer_page, list);
		list_del_init(&cpu_buffer->reader_page->list);

		/* The cpu_buffer pages are a link list with no head */
		cpu_buffer->pages = cpu_buffer->new_pages.next;
		cpu_buffer->new_pages.next->prev = cpu_buffer->new_pages.prev;
		cpu_buffer->new_pages.prev->next = cpu_buffer->new_pages.next;

		/* Clear the new_pages list */
		INIT_LIST_HEAD(&cpu_buffer->new_pages);

		cpu_buffer->head_page
			= list_entry(cpu_buffer->pages, struct buffer_page, list);
		cpu_buffer->tail_page = cpu_buffer->commit_page = cpu_buffer->head_page;

		cpu_buffer->nr_pages = cpu_buffer->nr_pages_to_update;
		cpu_buffer->nr_pages_to_update = 0;

		free_pages((unsigned long)cpu_buffer->free_page, old_order);
		cpu_buffer->free_page = NULL;

		rb_head_page_activate(cpu_buffer);

		rb_check_pages(cpu_buffer);
	}

	atomic_dec(&buffer->record_disabled);
	mutex_unlock(&buffer->mutex);

	return 0;

error:
	buffer->subbuf_order = old_order;
	buffer->subbuf_size = old_size;

	atomic_dec(&buffer->record_disabled);
	mutex_unlock(&buffer->mutex);

	for_each_buffer_cpu(buffer, cpu) {
		cpu_buffer = buffer->buffers[cpu];

		if (!cpu_buffer->nr_pages_to_update)
			continue;

		list_for_each_entry_safe(bpage, tmp, &cpu_buffer->new_pages, list) {
			list_del_init(&bpage->list);
			free_buffer_page(bpage);
		}
	}

	return err;
}
EXPORT_SYMBOL_GPL(ring_buffer_subbuf_order_set);

/*
 * We only allocate new buffers, never free them if the CPU goes down.
 * If we were to free the buffer, then the user would lose any trace that was in
 * the buffer.
 */
int trace_rb_cpu_prepare(unsigned int cpu, struct hlist_node *node)
{
	struct trace_buffer *buffer;
	long nr_pages_same;
	int cpu_i;
	unsigned long nr_pages;

	buffer = container_of(node, struct trace_buffer, node);
	if (cpumask_test_cpu(cpu, buffer->cpumask))
		return 0;

	nr_pages = 0;
	nr_pages_same = 1;
	/* check if all cpu sizes are same */
	for_each_buffer_cpu(buffer, cpu_i) {
		/* fill in the size from first enabled cpu */
		if (nr_pages == 0)
			nr_pages = buffer->buffers[cpu_i]->nr_pages;
		if (nr_pages != buffer->buffers[cpu_i]->nr_pages) {
			nr_pages_same = 0;
			break;
		}
	}
	/* allocate minimum pages, user can later expand it */
	if (!nr_pages_same)
		nr_pages = 2;
	buffer->buffers[cpu] =
		rb_allocate_cpu_buffer(buffer, nr_pages, cpu);
	if (!buffer->buffers[cpu]) {
		WARN(1, "failed to allocate ring buffer on CPU %u\n",
		     cpu);
		return -ENOMEM;
	}
	smp_wmb();
	cpumask_set_cpu(cpu, buffer->cpumask);
	return 0;
}

#ifdef CONFIG_RING_BUFFER_STARTUP_TEST
/*
 * This is a basic integrity check of the ring buffer.
 * Late in the boot cycle this test will run when configured in.
 * It will kick off a thread per CPU that will go into a loop
 * writing to the per cpu ring buffer various sizes of data.
 * Some of the data will be large items, some small.
 *
 * Another thread is created that goes into a spin, sending out
 * IPIs to the other CPUs to also write into the ring buffer.
 * this is to test the nesting ability of the buffer.
 *
 * Basic stats are recorded and reported. If something in the
 * ring buffer should happen that's not expected, a big warning
 * is displayed and all ring buffers are disabled.
 */
static struct task_struct *rb_threads[NR_CPUS] __initdata;

struct rb_test_data {
	struct trace_buffer *buffer;
	unsigned long		events;
	unsigned long		bytes_written;
	unsigned long		bytes_alloc;
	unsigned long		bytes_dropped;
	unsigned long		events_nested;
	unsigned long		bytes_written_nested;
	unsigned long		bytes_alloc_nested;
	unsigned long		bytes_dropped_nested;
	int			min_size_nested;
	int			max_size_nested;
	int			max_size;
	int			min_size;
	int			cpu;
	int			cnt;
};

static struct rb_test_data rb_data[NR_CPUS] __initdata;

/* 1 meg per cpu */
#define RB_TEST_BUFFER_SIZE	1048576

static char rb_string[] __initdata =
	"abcdefghijklmnopqrstuvwxyz1234567890!@#$%^&*()?+\\"
	"?+|:';\",.<>/?abcdefghijklmnopqrstuvwxyz1234567890"
	"!@#$%^&*()?+\\?+|:';\",.<>/?abcdefghijklmnopqrstuv";

static bool rb_test_started __initdata;

struct rb_item {
	int size;
	char str[];
};

static __init int rb_write_something(struct rb_test_data *data, bool nested)
{
	struct ring_buffer_event *event;
	struct rb_item *item;
	bool started;
	int event_len;
	int size;
	int len;
	int cnt;

	/* Have nested writes different that what is written */
	cnt = data->cnt + (nested ? 27 : 0);

	/* Multiply cnt by ~e, to make some unique increment */
	size = (cnt * 68 / 25) % (sizeof(rb_string) - 1);

	len = size + sizeof(struct rb_item);

	started = rb_test_started;
	/* read rb_test_started before checking buffer enabled */
	smp_rmb();

	event = ring_buffer_lock_reserve(data->buffer, len);
	if (!event) {
		/* Ignore dropped events before test starts. */
		if (started) {
			if (nested)
				data->bytes_dropped += len;
			else
				data->bytes_dropped_nested += len;
		}
		return len;
	}

	event_len = ring_buffer_event_length(event);

	if (RB_WARN_ON(data->buffer, event_len < len))
		goto out;

	item = ring_buffer_event_data(event);
	item->size = size;
	memcpy(item->str, rb_string, size);

	if (nested) {
		data->bytes_alloc_nested += event_len;
		data->bytes_written_nested += len;
		data->events_nested++;
		if (!data->min_size_nested || len < data->min_size_nested)
			data->min_size_nested = len;
		if (len > data->max_size_nested)
			data->max_size_nested = len;
	} else {
		data->bytes_alloc += event_len;
		data->bytes_written += len;
		data->events++;
		if (!data->min_size || len < data->min_size)
			data->max_size = len;
		if (len > data->max_size)
			data->max_size = len;
	}

 out:
	ring_buffer_unlock_commit(data->buffer);

	return 0;
}

static __init int rb_test(void *arg)
{
	struct rb_test_data *data = arg;

	while (!kthread_should_stop()) {
		rb_write_something(data, false);
		data->cnt++;

		set_current_state(TASK_INTERRUPTIBLE);
		/* Now sleep between a min of 100-300us and a max of 1ms */
		usleep_range(((data->cnt % 3) + 1) * 100, 1000);
	}

	return 0;
}

static __init void rb_ipi(void *ignore)
{
	struct rb_test_data *data;
	int cpu = smp_processor_id();

	data = &rb_data[cpu];
	rb_write_something(data, true);
}

static __init int rb_hammer_test(void *arg)
{
	while (!kthread_should_stop()) {

		/* Send an IPI to all cpus to write data! */
		smp_call_function(rb_ipi, NULL, 1);
		/* No sleep, but for non preempt, let others run */
		schedule();
	}

	return 0;
}

static __init int test_ringbuffer(void)
{
	struct task_struct *rb_hammer;
	struct trace_buffer *buffer;
	int cpu;
	int ret = 0;

	if (security_locked_down(LOCKDOWN_TRACEFS)) {
		pr_warn("Lockdown is enabled, skipping ring buffer tests\n");
		return 0;
	}

	pr_info("Running ring buffer tests...\n");

	buffer = ring_buffer_alloc(RB_TEST_BUFFER_SIZE, RB_FL_OVERWRITE);
	if (WARN_ON(!buffer))
		return 0;

	/* Disable buffer so that threads can't write to it yet */
	ring_buffer_record_off(buffer);

	for_each_online_cpu(cpu) {
		rb_data[cpu].buffer = buffer;
		rb_data[cpu].cpu = cpu;
		rb_data[cpu].cnt = cpu;
		rb_threads[cpu] = kthread_run_on_cpu(rb_test, &rb_data[cpu],
						     cpu, "rbtester/%u");
		if (WARN_ON(IS_ERR(rb_threads[cpu]))) {
			pr_cont("FAILED\n");
			ret = PTR_ERR(rb_threads[cpu]);
			goto out_free;
		}
	}

	/* Now create the rb hammer! */
	rb_hammer = kthread_run(rb_hammer_test, NULL, "rbhammer");
	if (WARN_ON(IS_ERR(rb_hammer))) {
		pr_cont("FAILED\n");
		ret = PTR_ERR(rb_hammer);
		goto out_free;
	}

	ring_buffer_record_on(buffer);
	/*
	 * Show buffer is enabled before setting rb_test_started.
	 * Yes there's a small race window where events could be
	 * dropped and the thread wont catch it. But when a ring
	 * buffer gets enabled, there will always be some kind of
	 * delay before other CPUs see it. Thus, we don't care about
	 * those dropped events. We care about events dropped after
	 * the threads see that the buffer is active.
	 */
	smp_wmb();
	rb_test_started = true;

	set_current_state(TASK_INTERRUPTIBLE);
	/* Just run for 10 seconds */;
	schedule_timeout(10 * HZ);

	kthread_stop(rb_hammer);

 out_free:
	for_each_online_cpu(cpu) {
		if (!rb_threads[cpu])
			break;
		kthread_stop(rb_threads[cpu]);
	}
	if (ret) {
		ring_buffer_free(buffer);
		return ret;
	}

	/* Report! */
	pr_info("finished\n");
	for_each_online_cpu(cpu) {
		struct ring_buffer_event *event;
		struct rb_test_data *data = &rb_data[cpu];
		struct rb_item *item;
		unsigned long total_events;
		unsigned long total_dropped;
		unsigned long total_written;
		unsigned long total_alloc;
		unsigned long total_read = 0;
		unsigned long total_size = 0;
		unsigned long total_len = 0;
		unsigned long total_lost = 0;
		unsigned long lost;
		int big_event_size;
		int small_event_size;

		ret = -1;

		total_events = data->events + data->events_nested;
		total_written = data->bytes_written + data->bytes_written_nested;
		total_alloc = data->bytes_alloc + data->bytes_alloc_nested;
		total_dropped = data->bytes_dropped + data->bytes_dropped_nested;

		big_event_size = data->max_size + data->max_size_nested;
		small_event_size = data->min_size + data->min_size_nested;

		pr_info("CPU %d:\n", cpu);
		pr_info("              events:    %ld\n", total_events);
		pr_info("       dropped bytes:    %ld\n", total_dropped);
		pr_info("       alloced bytes:    %ld\n", total_alloc);
		pr_info("       written bytes:    %ld\n", total_written);
		pr_info("       biggest event:    %d\n", big_event_size);
		pr_info("      smallest event:    %d\n", small_event_size);

		if (RB_WARN_ON(buffer, total_dropped))
			break;

		ret = 0;

		while ((event = ring_buffer_consume(buffer, cpu, NULL, &lost))) {
			total_lost += lost;
			item = ring_buffer_event_data(event);
			total_len += ring_buffer_event_length(event);
			total_size += item->size + sizeof(struct rb_item);
			if (memcmp(&item->str[0], rb_string, item->size) != 0) {
				pr_info("FAILED!\n");
				pr_info("buffer had: %.*s\n", item->size, item->str);
				pr_info("expected:   %.*s\n", item->size, rb_string);
				RB_WARN_ON(buffer, 1);
				ret = -1;
				break;
			}
			total_read++;
		}
		if (ret)
			break;

		ret = -1;

		pr_info("         read events:   %ld\n", total_read);
		pr_info("         lost events:   %ld\n", total_lost);
		pr_info("        total events:   %ld\n", total_lost + total_read);
		pr_info("  recorded len bytes:   %ld\n", total_len);
		pr_info(" recorded size bytes:   %ld\n", total_size);
		if (total_lost) {
			pr_info(" With dropped events, record len and size may not match\n"
				" alloced and written from above\n");
		} else {
			if (RB_WARN_ON(buffer, total_len != total_alloc ||
				       total_size != total_written))
				break;
		}
		if (RB_WARN_ON(buffer, total_lost + total_read != total_events))
			break;

		ret = 0;
	}
	if (!ret)
		pr_info("Ring buffer PASSED!\n");

	ring_buffer_free(buffer);
	return 0;
}

late_initcall(test_ringbuffer);
#endif /* CONFIG_RING_BUFFER_STARTUP_TEST */<|MERGE_RESOLUTION|>--- conflicted
+++ resolved
@@ -993,23 +993,6 @@
 	if (full) {
 		poll_wait(filp, &rbwork->full_waiters, poll_table);
 
-<<<<<<< HEAD
-		raw_spin_lock_irqsave(&cpu_buffer->reader_lock, flags);
-		if (!cpu_buffer->shortest_full ||
-		    cpu_buffer->shortest_full > full)
-			cpu_buffer->shortest_full = full;
-		raw_spin_unlock_irqrestore(&cpu_buffer->reader_lock, flags);
-		if (full_hit(buffer, cpu, full))
-			return EPOLLIN | EPOLLRDNORM;
-		/*
-		 * Only allow full_waiters_pending update to be seen after
-		 * the shortest_full is set. If the writer sees the
-		 * full_waiters_pending flag set, it will compare the
-		 * amount in the ring buffer to shortest_full. If the amount
-		 * in the ring buffer is greater than the shortest_full
-		 * percent, it will call the irq_work handler to wake up
-		 * this list. The irq_handler will reset shortest_full
-=======
 		if (rb_watermark_hit(buffer, cpu, full))
 			return EPOLLIN | EPOLLRDNORM;
 		/*
@@ -1020,7 +1003,6 @@
 		 * If the amount in the ring buffer is greater than the
 		 * shortest_full percent, it will call the irq_work handler
 		 * to wake up this list. The irq_handler will reset shortest_full
->>>>>>> 1b4861e3
 		 * back to zero. That's done under the reader_lock, but
 		 * the below smp_mb() makes sure that the update to
 		 * full_waiters_pending doesn't leak up into the above.
