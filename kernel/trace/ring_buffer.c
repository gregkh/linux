--- conflicted
+++ resolved
@@ -697,14 +697,7 @@
 static inline bool
 rb_time_read_cmpxchg(local_t *l, unsigned long expect, unsigned long set)
 {
-<<<<<<< HEAD
-	unsigned long ret;
-
-	ret = local_cmpxchg(l, expect, set);
-	return ret == expect;
-=======
 	return local_try_cmpxchg(l, &expect, set);
->>>>>>> 98817289
 }
 
 #else /* 64 bits */
@@ -1543,14 +1536,7 @@
 {
 	unsigned long val = (unsigned long)bpage;
 
-<<<<<<< HEAD
-	if (RB_WARN_ON(cpu_buffer, val & RB_FLAG_MASK))
-		return 1;
-
-	return 0;
-=======
 	RB_WARN_ON(cpu_buffer, val & RB_FLAG_MASK);
->>>>>>> 98817289
 }
 
 /**
@@ -1567,40 +1553,21 @@
 
 	if (RB_WARN_ON(cpu_buffer,
 			rb_list_head(rb_list_head(head->next)->prev) != head))
-<<<<<<< HEAD
-		return -1;
-
-	if (RB_WARN_ON(cpu_buffer,
-			rb_list_head(rb_list_head(head->prev)->next) != head))
-		return -1;
-=======
 		return;
 
 	if (RB_WARN_ON(cpu_buffer,
 			rb_list_head(rb_list_head(head->prev)->next) != head))
 		return;
->>>>>>> 98817289
 
 	for (tmp = rb_list_head(head->next); tmp != head; tmp = rb_list_head(tmp->next)) {
 		if (RB_WARN_ON(cpu_buffer,
 				rb_list_head(rb_list_head(tmp->next)->prev) != tmp))
-<<<<<<< HEAD
-			return -1;
-
-		if (RB_WARN_ON(cpu_buffer,
-				rb_list_head(rb_list_head(tmp->prev)->next) != tmp))
-			return -1;
-	}
-
-	return 0;
-=======
 			return;
 
 		if (RB_WARN_ON(cpu_buffer,
 				rb_list_head(rb_list_head(tmp->prev)->next) != tmp))
 			return;
 	}
->>>>>>> 98817289
 }
 
 static int __rb_allocate_pages(struct ring_buffer_per_cpu *cpu_buffer,
@@ -2979,11 +2946,7 @@
 	return length;
 }
 
-<<<<<<< HEAD
-static inline int
-=======
 static inline bool
->>>>>>> 98817289
 rb_try_to_discard(struct ring_buffer_per_cpu *cpu_buffer,
 		  struct ring_buffer_event *event)
 {
