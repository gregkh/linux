// SPDX-License-Identifier: GPL-2.0
/*
 * Generic ring buffer
 *
 * Copyright (C) 2008 Steven Rostedt <srostedt@redhat.com>
 */
#include <linux/trace_recursion.h>
#include <linux/trace_events.h>
#include <linux/ring_buffer.h>
#include <linux/trace_clock.h>
#include <linux/sched/clock.h>
#include <linux/cacheflush.h>
#include <linux/trace_seq.h>
#include <linux/spinlock.h>
#include <linux/irq_work.h>
#include <linux/security.h>
#include <linux/uaccess.h>
#include <linux/hardirq.h>
#include <linux/kthread.h>	/* for self test */
#include <linux/module.h>
#include <linux/percpu.h>
#include <linux/mutex.h>
#include <linux/delay.h>
#include <linux/slab.h>
#include <linux/init.h>
#include <linux/hash.h>
#include <linux/list.h>
#include <linux/cpu.h>
#include <linux/oom.h>
#include <linux/mm.h>

#include <asm/local64.h>
#include <asm/local.h>
#include <asm/setup.h>

#include "trace.h"

/*
 * The "absolute" timestamp in the buffer is only 59 bits.
 * If a clock has the 5 MSBs set, it needs to be saved and
 * reinserted.
 */
#define TS_MSB		(0xf8ULL << 56)
#define ABS_TS_MASK	(~TS_MSB)

static void update_pages_handler(struct work_struct *work);

#define RING_BUFFER_META_MAGIC	0xBADFEED

struct ring_buffer_meta {
	int		magic;
<<<<<<< HEAD
	int		struct_size;
	unsigned long	kaslr_addr;
=======
	int		struct_sizes;
	unsigned long	total_size;
	unsigned long	buffers_offset;
};

struct ring_buffer_cpu_meta {
>>>>>>> fc85704c
	unsigned long	first_buffer;
	unsigned long	head_buffer;
	unsigned long	commit_buffer;
	__u32		subbuf_size;
	__u32		nr_subbufs;
	int		buffers[];
};

/*
 * The ring buffer header is special. We must manually up keep it.
 */
int ring_buffer_print_entry_header(struct trace_seq *s)
{
	trace_seq_puts(s, "# compressed entry header\n");
	trace_seq_puts(s, "\ttype_len    :    5 bits\n");
	trace_seq_puts(s, "\ttime_delta  :   27 bits\n");
	trace_seq_puts(s, "\tarray       :   32 bits\n");
	trace_seq_putc(s, '\n');
	trace_seq_printf(s, "\tpadding     : type == %d\n",
			 RINGBUF_TYPE_PADDING);
	trace_seq_printf(s, "\ttime_extend : type == %d\n",
			 RINGBUF_TYPE_TIME_EXTEND);
	trace_seq_printf(s, "\ttime_stamp : type == %d\n",
			 RINGBUF_TYPE_TIME_STAMP);
	trace_seq_printf(s, "\tdata max type_len  == %d\n",
			 RINGBUF_TYPE_DATA_TYPE_LEN_MAX);

	return !trace_seq_has_overflowed(s);
}

/*
 * The ring buffer is made up of a list of pages. A separate list of pages is
 * allocated for each CPU. A writer may only write to a buffer that is
 * associated with the CPU it is currently executing on.  A reader may read
 * from any per cpu buffer.
 *
 * The reader is special. For each per cpu buffer, the reader has its own
 * reader page. When a reader has read the entire reader page, this reader
 * page is swapped with another page in the ring buffer.
 *
 * Now, as long as the writer is off the reader page, the reader can do what
 * ever it wants with that page. The writer will never write to that page
 * again (as long as it is out of the ring buffer).
 *
 * Here's some silly ASCII art.
 *
 *   +------+
 *   |reader|          RING BUFFER
 *   |page  |
 *   +------+        +---+   +---+   +---+
 *                   |   |-->|   |-->|   |
 *                   +---+   +---+   +---+
 *                     ^               |
 *                     |               |
 *                     +---------------+
 *
 *
 *   +------+
 *   |reader|          RING BUFFER
 *   |page  |------------------v
 *   +------+        +---+   +---+   +---+
 *                   |   |-->|   |-->|   |
 *                   +---+   +---+   +---+
 *                     ^               |
 *                     |               |
 *                     +---------------+
 *
 *
 *   +------+
 *   |reader|          RING BUFFER
 *   |page  |------------------v
 *   +------+        +---+   +---+   +---+
 *      ^            |   |-->|   |-->|   |
 *      |            +---+   +---+   +---+
 *      |                              |
 *      |                              |
 *      +------------------------------+
 *
 *
 *   +------+
 *   |buffer|          RING BUFFER
 *   |page  |------------------v
 *   +------+        +---+   +---+   +---+
 *      ^            |   |   |   |-->|   |
 *      |   New      +---+   +---+   +---+
 *      |  Reader------^               |
 *      |   page                       |
 *      +------------------------------+
 *
 *
 * After we make this swap, the reader can hand this page off to the splice
 * code and be done with it. It can even allocate a new page if it needs to
 * and swap that into the ring buffer.
 *
 * We will be using cmpxchg soon to make all this lockless.
 *
 */

/* Used for individual buffers (after the counter) */
#define RB_BUFFER_OFF		(1 << 20)

#define BUF_PAGE_HDR_SIZE offsetof(struct buffer_data_page, data)

#define RB_EVNT_HDR_SIZE (offsetof(struct ring_buffer_event, array))
#define RB_ALIGNMENT		4U
#define RB_MAX_SMALL_DATA	(RB_ALIGNMENT * RINGBUF_TYPE_DATA_TYPE_LEN_MAX)
#define RB_EVNT_MIN_SIZE	8U	/* two 32bit words */

#ifndef CONFIG_HAVE_64BIT_ALIGNED_ACCESS
# define RB_FORCE_8BYTE_ALIGNMENT	0
# define RB_ARCH_ALIGNMENT		RB_ALIGNMENT
#else
# define RB_FORCE_8BYTE_ALIGNMENT	1
# define RB_ARCH_ALIGNMENT		8U
#endif

#define RB_ALIGN_DATA		__aligned(RB_ARCH_ALIGNMENT)

/* define RINGBUF_TYPE_DATA for 'case RINGBUF_TYPE_DATA:' */
#define RINGBUF_TYPE_DATA 0 ... RINGBUF_TYPE_DATA_TYPE_LEN_MAX

enum {
	RB_LEN_TIME_EXTEND = 8,
	RB_LEN_TIME_STAMP =  8,
};

#define skip_time_extend(event) \
	((struct ring_buffer_event *)((char *)event + RB_LEN_TIME_EXTEND))

#define extended_time(event) \
	(event->type_len >= RINGBUF_TYPE_TIME_EXTEND)

static inline bool rb_null_event(struct ring_buffer_event *event)
{
	return event->type_len == RINGBUF_TYPE_PADDING && !event->time_delta;
}

static void rb_event_set_padding(struct ring_buffer_event *event)
{
	/* padding has a NULL time_delta */
	event->type_len = RINGBUF_TYPE_PADDING;
	event->time_delta = 0;
}

static unsigned
rb_event_data_length(struct ring_buffer_event *event)
{
	unsigned length;

	if (event->type_len)
		length = event->type_len * RB_ALIGNMENT;
	else
		length = event->array[0];
	return length + RB_EVNT_HDR_SIZE;
}

/*
 * Return the length of the given event. Will return
 * the length of the time extend if the event is a
 * time extend.
 */
static inline unsigned
rb_event_length(struct ring_buffer_event *event)
{
	switch (event->type_len) {
	case RINGBUF_TYPE_PADDING:
		if (rb_null_event(event))
			/* undefined */
			return -1;
		return  event->array[0] + RB_EVNT_HDR_SIZE;

	case RINGBUF_TYPE_TIME_EXTEND:
		return RB_LEN_TIME_EXTEND;

	case RINGBUF_TYPE_TIME_STAMP:
		return RB_LEN_TIME_STAMP;

	case RINGBUF_TYPE_DATA:
		return rb_event_data_length(event);
	default:
		WARN_ON_ONCE(1);
	}
	/* not hit */
	return 0;
}

/*
 * Return total length of time extend and data,
 *   or just the event length for all other events.
 */
static inline unsigned
rb_event_ts_length(struct ring_buffer_event *event)
{
	unsigned len = 0;

	if (extended_time(event)) {
		/* time extends include the data event after it */
		len = RB_LEN_TIME_EXTEND;
		event = skip_time_extend(event);
	}
	return len + rb_event_length(event);
}

/**
 * ring_buffer_event_length - return the length of the event
 * @event: the event to get the length of
 *
 * Returns the size of the data load of a data event.
 * If the event is something other than a data event, it
 * returns the size of the event itself. With the exception
 * of a TIME EXTEND, where it still returns the size of the
 * data load of the data event after it.
 */
unsigned ring_buffer_event_length(struct ring_buffer_event *event)
{
	unsigned length;

	if (extended_time(event))
		event = skip_time_extend(event);

	length = rb_event_length(event);
	if (event->type_len > RINGBUF_TYPE_DATA_TYPE_LEN_MAX)
		return length;
	length -= RB_EVNT_HDR_SIZE;
	if (length > RB_MAX_SMALL_DATA + sizeof(event->array[0]))
                length -= sizeof(event->array[0]);
	return length;
}
EXPORT_SYMBOL_GPL(ring_buffer_event_length);

/* inline for ring buffer fast paths */
static __always_inline void *
rb_event_data(struct ring_buffer_event *event)
{
	if (extended_time(event))
		event = skip_time_extend(event);
	WARN_ON_ONCE(event->type_len > RINGBUF_TYPE_DATA_TYPE_LEN_MAX);
	/* If length is in len field, then array[0] has the data */
	if (event->type_len)
		return (void *)&event->array[0];
	/* Otherwise length is in array[0] and array[1] has the data */
	return (void *)&event->array[1];
}

/**
 * ring_buffer_event_data - return the data of the event
 * @event: the event to get the data from
 */
void *ring_buffer_event_data(struct ring_buffer_event *event)
{
	return rb_event_data(event);
}
EXPORT_SYMBOL_GPL(ring_buffer_event_data);

#define for_each_buffer_cpu(buffer, cpu)		\
	for_each_cpu(cpu, buffer->cpumask)

#define for_each_online_buffer_cpu(buffer, cpu)		\
	for_each_cpu_and(cpu, buffer->cpumask, cpu_online_mask)

#define TS_SHIFT	27
#define TS_MASK		((1ULL << TS_SHIFT) - 1)
#define TS_DELTA_TEST	(~TS_MASK)

static u64 rb_event_time_stamp(struct ring_buffer_event *event)
{
	u64 ts;

	ts = event->array[0];
	ts <<= TS_SHIFT;
	ts += event->time_delta;

	return ts;
}

/* Flag when events were overwritten */
#define RB_MISSED_EVENTS	(1 << 31)
/* Missed count stored at end */
#define RB_MISSED_STORED	(1 << 30)

#define RB_MISSED_MASK		(3 << 30)

struct buffer_data_page {
	u64		 time_stamp;	/* page time stamp */
	local_t		 commit;	/* write committed index */
	unsigned char	 data[] RB_ALIGN_DATA;	/* data of buffer page */
};

struct buffer_data_read_page {
	unsigned		order;	/* order of the page */
	struct buffer_data_page	*data;	/* actual data, stored in this page */
};

/*
 * Note, the buffer_page list must be first. The buffer pages
 * are allocated in cache lines, which means that each buffer
 * page will be at the beginning of a cache line, and thus
 * the least significant bits will be zero. We use this to
 * add flags in the list struct pointers, to make the ring buffer
 * lockless.
 */
struct buffer_page {
	struct list_head list;		/* list of buffer pages */
	local_t		 write;		/* index for next write */
	unsigned	 read;		/* index for next read */
	local_t		 entries;	/* entries on this page */
	unsigned long	 real_end;	/* real end of data */
	unsigned	 order;		/* order of the page */
	u32		 id:30;		/* ID for external mapping */
	u32		 range:1;	/* Mapped via a range */
	struct buffer_data_page *page;	/* Actual data page */
};

/*
 * The buffer page counters, write and entries, must be reset
 * atomically when crossing page boundaries. To synchronize this
 * update, two counters are inserted into the number. One is
 * the actual counter for the write position or count on the page.
 *
 * The other is a counter of updaters. Before an update happens
 * the update partition of the counter is incremented. This will
 * allow the updater to update the counter atomically.
 *
 * The counter is 20 bits, and the state data is 12.
 */
#define RB_WRITE_MASK		0xfffff
#define RB_WRITE_INTCNT		(1 << 20)

static void rb_init_page(struct buffer_data_page *bpage)
{
	local_set(&bpage->commit, 0);
}

static __always_inline unsigned int rb_page_commit(struct buffer_page *bpage)
{
	return local_read(&bpage->page->commit);
}

static void free_buffer_page(struct buffer_page *bpage)
{
	/* Range pages are not to be freed */
	if (!bpage->range)
		free_pages((unsigned long)bpage->page, bpage->order);
	kfree(bpage);
}

/*
 * We need to fit the time_stamp delta into 27 bits.
 */
static inline bool test_time_stamp(u64 delta)
{
	return !!(delta & TS_DELTA_TEST);
}

struct rb_irq_work {
	struct irq_work			work;
	wait_queue_head_t		waiters;
	wait_queue_head_t		full_waiters;
	atomic_t			seq;
	bool				waiters_pending;
	bool				full_waiters_pending;
	bool				wakeup_full;
};

/*
 * Structure to hold event state and handle nested events.
 */
struct rb_event_info {
	u64			ts;
	u64			delta;
	u64			before;
	u64			after;
	unsigned long		length;
	struct buffer_page	*tail_page;
	int			add_timestamp;
};

/*
 * Used for the add_timestamp
 *  NONE
 *  EXTEND - wants a time extend
 *  ABSOLUTE - the buffer requests all events to have absolute time stamps
 *  FORCE - force a full time stamp.
 */
enum {
	RB_ADD_STAMP_NONE		= 0,
	RB_ADD_STAMP_EXTEND		= BIT(1),
	RB_ADD_STAMP_ABSOLUTE		= BIT(2),
	RB_ADD_STAMP_FORCE		= BIT(3)
};
/*
 * Used for which event context the event is in.
 *  TRANSITION = 0
 *  NMI     = 1
 *  IRQ     = 2
 *  SOFTIRQ = 3
 *  NORMAL  = 4
 *
 * See trace_recursive_lock() comment below for more details.
 */
enum {
	RB_CTX_TRANSITION,
	RB_CTX_NMI,
	RB_CTX_IRQ,
	RB_CTX_SOFTIRQ,
	RB_CTX_NORMAL,
	RB_CTX_MAX
};

struct rb_time_struct {
	local64_t	time;
};
typedef struct rb_time_struct rb_time_t;

#define MAX_NEST	5

/*
 * head_page == tail_page && head == tail then buffer is empty.
 */
struct ring_buffer_per_cpu {
	int				cpu;
	atomic_t			record_disabled;
	atomic_t			resize_disabled;
	struct trace_buffer	*buffer;
	raw_spinlock_t			reader_lock;	/* serialize readers */
	arch_spinlock_t			lock;
	struct lock_class_key		lock_key;
	struct buffer_data_page		*free_page;
	unsigned long			nr_pages;
	unsigned int			current_context;
	struct list_head		*pages;
	/* pages generation counter, incremented when the list changes */
	unsigned long			cnt;
	struct buffer_page		*head_page;	/* read from head */
	struct buffer_page		*tail_page;	/* write to tail */
	struct buffer_page		*commit_page;	/* committed pages */
	struct buffer_page		*reader_page;
	unsigned long			lost_events;
	unsigned long			last_overrun;
	unsigned long			nest;
	local_t				entries_bytes;
	local_t				entries;
	local_t				overrun;
	local_t				commit_overrun;
	local_t				dropped_events;
	local_t				committing;
	local_t				commits;
	local_t				pages_touched;
	local_t				pages_lost;
	local_t				pages_read;
	long				last_pages_touch;
	size_t				shortest_full;
	unsigned long			read;
	unsigned long			read_bytes;
	rb_time_t			write_stamp;
	rb_time_t			before_stamp;
	u64				event_stamp[MAX_NEST];
	u64				read_stamp;
	/* pages removed since last reset */
	unsigned long			pages_removed;

	unsigned int			mapped;
	unsigned int			user_mapped;	/* user space mapping */
	struct mutex			mapping_lock;
	unsigned long			*subbuf_ids;	/* ID to subbuf VA */
	struct trace_buffer_meta	*meta_page;
	struct ring_buffer_cpu_meta	*ring_meta;

	/* ring buffer pages to update, > 0 to add, < 0 to remove */
	long				nr_pages_to_update;
	struct list_head		new_pages; /* new pages to add */
	struct work_struct		update_pages_work;
	struct completion		update_done;

	struct rb_irq_work		irq_work;
};

struct trace_buffer {
	unsigned			flags;
	int				cpus;
	atomic_t			record_disabled;
	atomic_t			resizing;
	cpumask_var_t			cpumask;

	struct lock_class_key		*reader_lock_key;

	struct mutex			mutex;

	struct ring_buffer_per_cpu	**buffers;

	struct hlist_node		node;
	u64				(*clock)(void);

	struct rb_irq_work		irq_work;
	bool				time_stamp_abs;

	unsigned long			range_addr_start;
	unsigned long			range_addr_end;

<<<<<<< HEAD
	unsigned long			kaslr_addr;
=======
	struct ring_buffer_meta		*meta;
>>>>>>> fc85704c

	unsigned int			subbuf_size;
	unsigned int			subbuf_order;
	unsigned int			max_data_size;
};

struct ring_buffer_iter {
	struct ring_buffer_per_cpu	*cpu_buffer;
	unsigned long			head;
	unsigned long			next_event;
	struct buffer_page		*head_page;
	struct buffer_page		*cache_reader_page;
	unsigned long			cache_read;
	unsigned long			cache_pages_removed;
	u64				read_stamp;
	u64				page_stamp;
	struct ring_buffer_event	*event;
	size_t				event_size;
	int				missed_events;
};

int ring_buffer_print_page_header(struct trace_buffer *buffer, struct trace_seq *s)
{
	struct buffer_data_page field;

	trace_seq_printf(s, "\tfield: u64 timestamp;\t"
			 "offset:0;\tsize:%u;\tsigned:%u;\n",
			 (unsigned int)sizeof(field.time_stamp),
			 (unsigned int)is_signed_type(u64));

	trace_seq_printf(s, "\tfield: local_t commit;\t"
			 "offset:%u;\tsize:%u;\tsigned:%u;\n",
			 (unsigned int)offsetof(typeof(field), commit),
			 (unsigned int)sizeof(field.commit),
			 (unsigned int)is_signed_type(long));

	trace_seq_printf(s, "\tfield: int overwrite;\t"
			 "offset:%u;\tsize:%u;\tsigned:%u;\n",
			 (unsigned int)offsetof(typeof(field), commit),
			 1,
			 (unsigned int)is_signed_type(long));

	trace_seq_printf(s, "\tfield: char data;\t"
			 "offset:%u;\tsize:%u;\tsigned:%u;\n",
			 (unsigned int)offsetof(typeof(field), data),
			 (unsigned int)buffer->subbuf_size,
			 (unsigned int)is_signed_type(char));

	return !trace_seq_has_overflowed(s);
}

static inline void rb_time_read(rb_time_t *t, u64 *ret)
{
	*ret = local64_read(&t->time);
}
static void rb_time_set(rb_time_t *t, u64 val)
{
	local64_set(&t->time, val);
}

/*
 * Enable this to make sure that the event passed to
 * ring_buffer_event_time_stamp() is not committed and also
 * is on the buffer that it passed in.
 */
//#define RB_VERIFY_EVENT
#ifdef RB_VERIFY_EVENT
static struct list_head *rb_list_head(struct list_head *list);
static void verify_event(struct ring_buffer_per_cpu *cpu_buffer,
			 void *event)
{
	struct buffer_page *page = cpu_buffer->commit_page;
	struct buffer_page *tail_page = READ_ONCE(cpu_buffer->tail_page);
	struct list_head *next;
	long commit, write;
	unsigned long addr = (unsigned long)event;
	bool done = false;
	int stop = 0;

	/* Make sure the event exists and is not committed yet */
	do {
		if (page == tail_page || WARN_ON_ONCE(stop++ > 100))
			done = true;
		commit = local_read(&page->page->commit);
		write = local_read(&page->write);
		if (addr >= (unsigned long)&page->page->data[commit] &&
		    addr < (unsigned long)&page->page->data[write])
			return;

		next = rb_list_head(page->list.next);
		page = list_entry(next, struct buffer_page, list);
	} while (!done);
	WARN_ON_ONCE(1);
}
#else
static inline void verify_event(struct ring_buffer_per_cpu *cpu_buffer,
			 void *event)
{
}
#endif

/*
 * The absolute time stamp drops the 5 MSBs and some clocks may
 * require them. The rb_fix_abs_ts() will take a previous full
 * time stamp, and add the 5 MSB of that time stamp on to the
 * saved absolute time stamp. Then they are compared in case of
 * the unlikely event that the latest time stamp incremented
 * the 5 MSB.
 */
static inline u64 rb_fix_abs_ts(u64 abs, u64 save_ts)
{
	if (save_ts & TS_MSB) {
		abs |= save_ts & TS_MSB;
		/* Check for overflow */
		if (unlikely(abs < save_ts))
			abs += 1ULL << 59;
	}
	return abs;
}

static inline u64 rb_time_stamp(struct trace_buffer *buffer);

/**
 * ring_buffer_event_time_stamp - return the event's current time stamp
 * @buffer: The buffer that the event is on
 * @event: the event to get the time stamp of
 *
 * Note, this must be called after @event is reserved, and before it is
 * committed to the ring buffer. And must be called from the same
 * context where the event was reserved (normal, softirq, irq, etc).
 *
 * Returns the time stamp associated with the current event.
 * If the event has an extended time stamp, then that is used as
 * the time stamp to return.
 * In the highly unlikely case that the event was nested more than
 * the max nesting, then the write_stamp of the buffer is returned,
 * otherwise  current time is returned, but that really neither of
 * the last two cases should ever happen.
 */
u64 ring_buffer_event_time_stamp(struct trace_buffer *buffer,
				 struct ring_buffer_event *event)
{
	struct ring_buffer_per_cpu *cpu_buffer = buffer->buffers[smp_processor_id()];
	unsigned int nest;
	u64 ts;

	/* If the event includes an absolute time, then just use that */
	if (event->type_len == RINGBUF_TYPE_TIME_STAMP) {
		ts = rb_event_time_stamp(event);
		return rb_fix_abs_ts(ts, cpu_buffer->tail_page->page->time_stamp);
	}

	nest = local_read(&cpu_buffer->committing);
	verify_event(cpu_buffer, event);
	if (WARN_ON_ONCE(!nest))
		goto fail;

	/* Read the current saved nesting level time stamp */
	if (likely(--nest < MAX_NEST))
		return cpu_buffer->event_stamp[nest];

	/* Shouldn't happen, warn if it does */
	WARN_ONCE(1, "nest (%d) greater than max", nest);

 fail:
	rb_time_read(&cpu_buffer->write_stamp, &ts);

	return ts;
}

/**
 * ring_buffer_nr_dirty_pages - get the number of used pages in the ring buffer
 * @buffer: The ring_buffer to get the number of pages from
 * @cpu: The cpu of the ring_buffer to get the number of pages from
 *
 * Returns the number of pages that have content in the ring buffer.
 */
size_t ring_buffer_nr_dirty_pages(struct trace_buffer *buffer, int cpu)
{
	size_t read;
	size_t lost;
	size_t cnt;

	read = local_read(&buffer->buffers[cpu]->pages_read);
	lost = local_read(&buffer->buffers[cpu]->pages_lost);
	cnt = local_read(&buffer->buffers[cpu]->pages_touched);

	if (WARN_ON_ONCE(cnt < lost))
		return 0;

	cnt -= lost;

	/* The reader can read an empty page, but not more than that */
	if (cnt < read) {
		WARN_ON_ONCE(read > cnt + 1);
		return 0;
	}

	return cnt - read;
}

static __always_inline bool full_hit(struct trace_buffer *buffer, int cpu, int full)
{
	struct ring_buffer_per_cpu *cpu_buffer = buffer->buffers[cpu];
	size_t nr_pages;
	size_t dirty;

	nr_pages = cpu_buffer->nr_pages;
	if (!nr_pages || !full)
		return true;

	/*
	 * Add one as dirty will never equal nr_pages, as the sub-buffer
	 * that the writer is on is not counted as dirty.
	 * This is needed if "buffer_percent" is set to 100.
	 */
	dirty = ring_buffer_nr_dirty_pages(buffer, cpu) + 1;

	return (dirty * 100) >= (full * nr_pages);
}

/*
 * rb_wake_up_waiters - wake up tasks waiting for ring buffer input
 *
 * Schedules a delayed work to wake up any task that is blocked on the
 * ring buffer waiters queue.
 */
static void rb_wake_up_waiters(struct irq_work *work)
{
	struct rb_irq_work *rbwork = container_of(work, struct rb_irq_work, work);

	/* For waiters waiting for the first wake up */
	(void)atomic_fetch_inc_release(&rbwork->seq);

	wake_up_all(&rbwork->waiters);
	if (rbwork->full_waiters_pending || rbwork->wakeup_full) {
		/* Only cpu_buffer sets the above flags */
		struct ring_buffer_per_cpu *cpu_buffer =
			container_of(rbwork, struct ring_buffer_per_cpu, irq_work);

		/* Called from interrupt context */
		raw_spin_lock(&cpu_buffer->reader_lock);
		rbwork->wakeup_full = false;
		rbwork->full_waiters_pending = false;

		/* Waking up all waiters, they will reset the shortest full */
		cpu_buffer->shortest_full = 0;
		raw_spin_unlock(&cpu_buffer->reader_lock);

		wake_up_all(&rbwork->full_waiters);
	}
}

/**
 * ring_buffer_wake_waiters - wake up any waiters on this ring buffer
 * @buffer: The ring buffer to wake waiters on
 * @cpu: The CPU buffer to wake waiters on
 *
 * In the case of a file that represents a ring buffer is closing,
 * it is prudent to wake up any waiters that are on this.
 */
void ring_buffer_wake_waiters(struct trace_buffer *buffer, int cpu)
{
	struct ring_buffer_per_cpu *cpu_buffer;
	struct rb_irq_work *rbwork;

	if (!buffer)
		return;

	if (cpu == RING_BUFFER_ALL_CPUS) {

		/* Wake up individual ones too. One level recursion */
		for_each_buffer_cpu(buffer, cpu)
			ring_buffer_wake_waiters(buffer, cpu);

		rbwork = &buffer->irq_work;
	} else {
		if (WARN_ON_ONCE(!buffer->buffers))
			return;
		if (WARN_ON_ONCE(cpu >= nr_cpu_ids))
			return;

		cpu_buffer = buffer->buffers[cpu];
		/* The CPU buffer may not have been initialized yet */
		if (!cpu_buffer)
			return;
		rbwork = &cpu_buffer->irq_work;
	}

	/* This can be called in any context */
	irq_work_queue(&rbwork->work);
}

static bool rb_watermark_hit(struct trace_buffer *buffer, int cpu, int full)
{
	struct ring_buffer_per_cpu *cpu_buffer;
	bool ret = false;

	/* Reads of all CPUs always waits for any data */
	if (cpu == RING_BUFFER_ALL_CPUS)
		return !ring_buffer_empty(buffer);

	cpu_buffer = buffer->buffers[cpu];

	if (!ring_buffer_empty_cpu(buffer, cpu)) {
		unsigned long flags;
		bool pagebusy;

		if (!full)
			return true;

		raw_spin_lock_irqsave(&cpu_buffer->reader_lock, flags);
		pagebusy = cpu_buffer->reader_page == cpu_buffer->commit_page;
		ret = !pagebusy && full_hit(buffer, cpu, full);

		if (!ret && (!cpu_buffer->shortest_full ||
			     cpu_buffer->shortest_full > full)) {
		    cpu_buffer->shortest_full = full;
		}
		raw_spin_unlock_irqrestore(&cpu_buffer->reader_lock, flags);
	}
	return ret;
}

static inline bool
rb_wait_cond(struct rb_irq_work *rbwork, struct trace_buffer *buffer,
	     int cpu, int full, ring_buffer_cond_fn cond, void *data)
{
	if (rb_watermark_hit(buffer, cpu, full))
		return true;

	if (cond(data))
		return true;

	/*
	 * The events can happen in critical sections where
	 * checking a work queue can cause deadlocks.
	 * After adding a task to the queue, this flag is set
	 * only to notify events to try to wake up the queue
	 * using irq_work.
	 *
	 * We don't clear it even if the buffer is no longer
	 * empty. The flag only causes the next event to run
	 * irq_work to do the work queue wake up. The worse
	 * that can happen if we race with !trace_empty() is that
	 * an event will cause an irq_work to try to wake up
	 * an empty queue.
	 *
	 * There's no reason to protect this flag either, as
	 * the work queue and irq_work logic will do the necessary
	 * synchronization for the wake ups. The only thing
	 * that is necessary is that the wake up happens after
	 * a task has been queued. It's OK for spurious wake ups.
	 */
	if (full)
		rbwork->full_waiters_pending = true;
	else
		rbwork->waiters_pending = true;

	return false;
}

struct rb_wait_data {
	struct rb_irq_work		*irq_work;
	int				seq;
};

/*
 * The default wait condition for ring_buffer_wait() is to just to exit the
 * wait loop the first time it is woken up.
 */
static bool rb_wait_once(void *data)
{
	struct rb_wait_data *rdata = data;
	struct rb_irq_work *rbwork = rdata->irq_work;

	return atomic_read_acquire(&rbwork->seq) != rdata->seq;
}

/**
 * ring_buffer_wait - wait for input to the ring buffer
 * @buffer: buffer to wait on
 * @cpu: the cpu buffer to wait on
 * @full: wait until the percentage of pages are available, if @cpu != RING_BUFFER_ALL_CPUS
 * @cond: condition function to break out of wait (NULL to run once)
 * @data: the data to pass to @cond.
 *
 * If @cpu == RING_BUFFER_ALL_CPUS then the task will wake up as soon
 * as data is added to any of the @buffer's cpu buffers. Otherwise
 * it will wait for data to be added to a specific cpu buffer.
 */
int ring_buffer_wait(struct trace_buffer *buffer, int cpu, int full,
		     ring_buffer_cond_fn cond, void *data)
{
	struct ring_buffer_per_cpu *cpu_buffer;
	struct wait_queue_head *waitq;
	struct rb_irq_work *rbwork;
	struct rb_wait_data rdata;
	int ret = 0;

	/*
	 * Depending on what the caller is waiting for, either any
	 * data in any cpu buffer, or a specific buffer, put the
	 * caller on the appropriate wait queue.
	 */
	if (cpu == RING_BUFFER_ALL_CPUS) {
		rbwork = &buffer->irq_work;
		/* Full only makes sense on per cpu reads */
		full = 0;
	} else {
		if (!cpumask_test_cpu(cpu, buffer->cpumask))
			return -ENODEV;
		cpu_buffer = buffer->buffers[cpu];
		rbwork = &cpu_buffer->irq_work;
	}

	if (full)
		waitq = &rbwork->full_waiters;
	else
		waitq = &rbwork->waiters;

	/* Set up to exit loop as soon as it is woken */
	if (!cond) {
		cond = rb_wait_once;
		rdata.irq_work = rbwork;
		rdata.seq = atomic_read_acquire(&rbwork->seq);
		data = &rdata;
	}

	ret = wait_event_interruptible((*waitq),
				rb_wait_cond(rbwork, buffer, cpu, full, cond, data));

	return ret;
}

/**
 * ring_buffer_poll_wait - poll on buffer input
 * @buffer: buffer to wait on
 * @cpu: the cpu buffer to wait on
 * @filp: the file descriptor
 * @poll_table: The poll descriptor
 * @full: wait until the percentage of pages are available, if @cpu != RING_BUFFER_ALL_CPUS
 *
 * If @cpu == RING_BUFFER_ALL_CPUS then the task will wake up as soon
 * as data is added to any of the @buffer's cpu buffers. Otherwise
 * it will wait for data to be added to a specific cpu buffer.
 *
 * Returns EPOLLIN | EPOLLRDNORM if data exists in the buffers,
 * zero otherwise.
 */
__poll_t ring_buffer_poll_wait(struct trace_buffer *buffer, int cpu,
			  struct file *filp, poll_table *poll_table, int full)
{
	struct ring_buffer_per_cpu *cpu_buffer;
	struct rb_irq_work *rbwork;

	if (cpu == RING_BUFFER_ALL_CPUS) {
		rbwork = &buffer->irq_work;
		full = 0;
	} else {
		if (!cpumask_test_cpu(cpu, buffer->cpumask))
			return EPOLLERR;

		cpu_buffer = buffer->buffers[cpu];
		rbwork = &cpu_buffer->irq_work;
	}

	if (full) {
		poll_wait(filp, &rbwork->full_waiters, poll_table);

		if (rb_watermark_hit(buffer, cpu, full))
			return EPOLLIN | EPOLLRDNORM;
		/*
		 * Only allow full_waiters_pending update to be seen after
		 * the shortest_full is set (in rb_watermark_hit). If the
		 * writer sees the full_waiters_pending flag set, it will
		 * compare the amount in the ring buffer to shortest_full.
		 * If the amount in the ring buffer is greater than the
		 * shortest_full percent, it will call the irq_work handler
		 * to wake up this list. The irq_handler will reset shortest_full
		 * back to zero. That's done under the reader_lock, but
		 * the below smp_mb() makes sure that the update to
		 * full_waiters_pending doesn't leak up into the above.
		 */
		smp_mb();
		rbwork->full_waiters_pending = true;
		return 0;
	}

	poll_wait(filp, &rbwork->waiters, poll_table);
	rbwork->waiters_pending = true;

	/*
	 * There's a tight race between setting the waiters_pending and
	 * checking if the ring buffer is empty.  Once the waiters_pending bit
	 * is set, the next event will wake the task up, but we can get stuck
	 * if there's only a single event in.
	 *
	 * FIXME: Ideally, we need a memory barrier on the writer side as well,
	 * but adding a memory barrier to all events will cause too much of a
	 * performance hit in the fast path.  We only need a memory barrier when
	 * the buffer goes from empty to having content.  But as this race is
	 * extremely small, and it's not a problem if another event comes in, we
	 * will fix it later.
	 */
	smp_mb();

	if ((cpu == RING_BUFFER_ALL_CPUS && !ring_buffer_empty(buffer)) ||
	    (cpu != RING_BUFFER_ALL_CPUS && !ring_buffer_empty_cpu(buffer, cpu)))
		return EPOLLIN | EPOLLRDNORM;
	return 0;
}

/* buffer may be either ring_buffer or ring_buffer_per_cpu */
#define RB_WARN_ON(b, cond)						\
	({								\
		int _____ret = unlikely(cond);				\
		if (_____ret) {						\
			if (__same_type(*(b), struct ring_buffer_per_cpu)) { \
				struct ring_buffer_per_cpu *__b =	\
					(void *)b;			\
				atomic_inc(&__b->buffer->record_disabled); \
			} else						\
				atomic_inc(&b->record_disabled);	\
			WARN_ON(1);					\
		}							\
		_____ret;						\
	})

/* Up this if you want to test the TIME_EXTENTS and normalization */
#define DEBUG_SHIFT 0

static inline u64 rb_time_stamp(struct trace_buffer *buffer)
{
	u64 ts;

	/* Skip retpolines :-( */
	if (IS_ENABLED(CONFIG_MITIGATION_RETPOLINE) && likely(buffer->clock == trace_clock_local))
		ts = trace_clock_local();
	else
		ts = buffer->clock();

	/* shift to debug/test normalization and TIME_EXTENTS */
	return ts << DEBUG_SHIFT;
}

u64 ring_buffer_time_stamp(struct trace_buffer *buffer)
{
	u64 time;

	preempt_disable_notrace();
	time = rb_time_stamp(buffer);
	preempt_enable_notrace();

	return time;
}
EXPORT_SYMBOL_GPL(ring_buffer_time_stamp);

void ring_buffer_normalize_time_stamp(struct trace_buffer *buffer,
				      int cpu, u64 *ts)
{
	/* Just stupid testing the normalize function and deltas */
	*ts >>= DEBUG_SHIFT;
}
EXPORT_SYMBOL_GPL(ring_buffer_normalize_time_stamp);

/*
 * Making the ring buffer lockless makes things tricky.
 * Although writes only happen on the CPU that they are on,
 * and they only need to worry about interrupts. Reads can
 * happen on any CPU.
 *
 * The reader page is always off the ring buffer, but when the
 * reader finishes with a page, it needs to swap its page with
 * a new one from the buffer. The reader needs to take from
 * the head (writes go to the tail). But if a writer is in overwrite
 * mode and wraps, it must push the head page forward.
 *
 * Here lies the problem.
 *
 * The reader must be careful to replace only the head page, and
 * not another one. As described at the top of the file in the
 * ASCII art, the reader sets its old page to point to the next
 * page after head. It then sets the page after head to point to
 * the old reader page. But if the writer moves the head page
 * during this operation, the reader could end up with the tail.
 *
 * We use cmpxchg to help prevent this race. We also do something
 * special with the page before head. We set the LSB to 1.
 *
 * When the writer must push the page forward, it will clear the
 * bit that points to the head page, move the head, and then set
 * the bit that points to the new head page.
 *
 * We also don't want an interrupt coming in and moving the head
 * page on another writer. Thus we use the second LSB to catch
 * that too. Thus:
 *
 * head->list->prev->next        bit 1          bit 0
 *                              -------        -------
 * Normal page                     0              0
 * Points to head page             0              1
 * New head page                   1              0
 *
 * Note we can not trust the prev pointer of the head page, because:
 *
 * +----+       +-----+        +-----+
 * |    |------>|  T  |---X--->|  N  |
 * |    |<------|     |        |     |
 * +----+       +-----+        +-----+
 *   ^                           ^ |
 *   |          +-----+          | |
 *   +----------|  R  |----------+ |
 *              |     |<-----------+
 *              +-----+
 *
 * Key:  ---X-->  HEAD flag set in pointer
 *         T      Tail page
 *         R      Reader page
 *         N      Next page
 *
 * (see __rb_reserve_next() to see where this happens)
 *
 *  What the above shows is that the reader just swapped out
 *  the reader page with a page in the buffer, but before it
 *  could make the new header point back to the new page added
 *  it was preempted by a writer. The writer moved forward onto
 *  the new page added by the reader and is about to move forward
 *  again.
 *
 *  You can see, it is legitimate for the previous pointer of
 *  the head (or any page) not to point back to itself. But only
 *  temporarily.
 */

#define RB_PAGE_NORMAL		0UL
#define RB_PAGE_HEAD		1UL
#define RB_PAGE_UPDATE		2UL


#define RB_FLAG_MASK		3UL

/* PAGE_MOVED is not part of the mask */
#define RB_PAGE_MOVED		4UL

/*
 * rb_list_head - remove any bit
 */
static struct list_head *rb_list_head(struct list_head *list)
{
	unsigned long val = (unsigned long)list;

	return (struct list_head *)(val & ~RB_FLAG_MASK);
}

/*
 * rb_is_head_page - test if the given page is the head page
 *
 * Because the reader may move the head_page pointer, we can
 * not trust what the head page is (it may be pointing to
 * the reader page). But if the next page is a header page,
 * its flags will be non zero.
 */
static inline int
rb_is_head_page(struct buffer_page *page, struct list_head *list)
{
	unsigned long val;

	val = (unsigned long)list->next;

	if ((val & ~RB_FLAG_MASK) != (unsigned long)&page->list)
		return RB_PAGE_MOVED;

	return val & RB_FLAG_MASK;
}

/*
 * rb_is_reader_page
 *
 * The unique thing about the reader page, is that, if the
 * writer is ever on it, the previous pointer never points
 * back to the reader page.
 */
static bool rb_is_reader_page(struct buffer_page *page)
{
	struct list_head *list = page->list.prev;

	return rb_list_head(list->next) != &page->list;
}

/*
 * rb_set_list_to_head - set a list_head to be pointing to head.
 */
static void rb_set_list_to_head(struct list_head *list)
{
	unsigned long *ptr;

	ptr = (unsigned long *)&list->next;
	*ptr |= RB_PAGE_HEAD;
	*ptr &= ~RB_PAGE_UPDATE;
}

/*
 * rb_head_page_activate - sets up head page
 */
static void rb_head_page_activate(struct ring_buffer_per_cpu *cpu_buffer)
{
	struct buffer_page *head;

	head = cpu_buffer->head_page;
	if (!head)
		return;

	/*
	 * Set the previous list pointer to have the HEAD flag.
	 */
	rb_set_list_to_head(head->list.prev);

	if (cpu_buffer->ring_meta) {
		struct ring_buffer_cpu_meta *meta = cpu_buffer->ring_meta;
		meta->head_buffer = (unsigned long)head->page;
	}
}

static void rb_list_head_clear(struct list_head *list)
{
	unsigned long *ptr = (unsigned long *)&list->next;

	*ptr &= ~RB_FLAG_MASK;
}

/*
 * rb_head_page_deactivate - clears head page ptr (for free list)
 */
static void
rb_head_page_deactivate(struct ring_buffer_per_cpu *cpu_buffer)
{
	struct list_head *hd;

	/* Go through the whole list and clear any pointers found. */
	rb_list_head_clear(cpu_buffer->pages);

	list_for_each(hd, cpu_buffer->pages)
		rb_list_head_clear(hd);
}

static int rb_head_page_set(struct ring_buffer_per_cpu *cpu_buffer,
			    struct buffer_page *head,
			    struct buffer_page *prev,
			    int old_flag, int new_flag)
{
	struct list_head *list;
	unsigned long val = (unsigned long)&head->list;
	unsigned long ret;

	list = &prev->list;

	val &= ~RB_FLAG_MASK;

	ret = cmpxchg((unsigned long *)&list->next,
		      val | old_flag, val | new_flag);

	/* check if the reader took the page */
	if ((ret & ~RB_FLAG_MASK) != val)
		return RB_PAGE_MOVED;

	return ret & RB_FLAG_MASK;
}

static int rb_head_page_set_update(struct ring_buffer_per_cpu *cpu_buffer,
				   struct buffer_page *head,
				   struct buffer_page *prev,
				   int old_flag)
{
	return rb_head_page_set(cpu_buffer, head, prev,
				old_flag, RB_PAGE_UPDATE);
}

static int rb_head_page_set_head(struct ring_buffer_per_cpu *cpu_buffer,
				 struct buffer_page *head,
				 struct buffer_page *prev,
				 int old_flag)
{
	return rb_head_page_set(cpu_buffer, head, prev,
				old_flag, RB_PAGE_HEAD);
}

static int rb_head_page_set_normal(struct ring_buffer_per_cpu *cpu_buffer,
				   struct buffer_page *head,
				   struct buffer_page *prev,
				   int old_flag)
{
	return rb_head_page_set(cpu_buffer, head, prev,
				old_flag, RB_PAGE_NORMAL);
}

static inline void rb_inc_page(struct buffer_page **bpage)
{
	struct list_head *p = rb_list_head((*bpage)->list.next);

	*bpage = list_entry(p, struct buffer_page, list);
}

static struct buffer_page *
rb_set_head_page(struct ring_buffer_per_cpu *cpu_buffer)
{
	struct buffer_page *head;
	struct buffer_page *page;
	struct list_head *list;
	int i;

	if (RB_WARN_ON(cpu_buffer, !cpu_buffer->head_page))
		return NULL;

	/* sanity check */
	list = cpu_buffer->pages;
	if (RB_WARN_ON(cpu_buffer, rb_list_head(list->prev->next) != list))
		return NULL;

	page = head = cpu_buffer->head_page;
	/*
	 * It is possible that the writer moves the header behind
	 * where we started, and we miss in one loop.
	 * A second loop should grab the header, but we'll do
	 * three loops just because I'm paranoid.
	 */
	for (i = 0; i < 3; i++) {
		do {
			if (rb_is_head_page(page, page->list.prev)) {
				cpu_buffer->head_page = page;
				return page;
			}
			rb_inc_page(&page);
		} while (page != head);
	}

	RB_WARN_ON(cpu_buffer, 1);

	return NULL;
}

static bool rb_head_page_replace(struct buffer_page *old,
				struct buffer_page *new)
{
	unsigned long *ptr = (unsigned long *)&old->list.prev->next;
	unsigned long val;

	val = *ptr & ~RB_FLAG_MASK;
	val |= RB_PAGE_HEAD;

	return try_cmpxchg(ptr, &val, (unsigned long)&new->list);
}

/*
 * rb_tail_page_update - move the tail page forward
 */
static void rb_tail_page_update(struct ring_buffer_per_cpu *cpu_buffer,
			       struct buffer_page *tail_page,
			       struct buffer_page *next_page)
{
	unsigned long old_entries;
	unsigned long old_write;

	/*
	 * The tail page now needs to be moved forward.
	 *
	 * We need to reset the tail page, but without messing
	 * with possible erasing of data brought in by interrupts
	 * that have moved the tail page and are currently on it.
	 *
	 * We add a counter to the write field to denote this.
	 */
	old_write = local_add_return(RB_WRITE_INTCNT, &next_page->write);
	old_entries = local_add_return(RB_WRITE_INTCNT, &next_page->entries);

	/*
	 * Just make sure we have seen our old_write and synchronize
	 * with any interrupts that come in.
	 */
	barrier();

	/*
	 * If the tail page is still the same as what we think
	 * it is, then it is up to us to update the tail
	 * pointer.
	 */
	if (tail_page == READ_ONCE(cpu_buffer->tail_page)) {
		/* Zero the write counter */
		unsigned long val = old_write & ~RB_WRITE_MASK;
		unsigned long eval = old_entries & ~RB_WRITE_MASK;

		/*
		 * This will only succeed if an interrupt did
		 * not come in and change it. In which case, we
		 * do not want to modify it.
		 *
		 * We add (void) to let the compiler know that we do not care
		 * about the return value of these functions. We use the
		 * cmpxchg to only update if an interrupt did not already
		 * do it for us. If the cmpxchg fails, we don't care.
		 */
		(void)local_cmpxchg(&next_page->write, old_write, val);
		(void)local_cmpxchg(&next_page->entries, old_entries, eval);

		/*
		 * No need to worry about races with clearing out the commit.
		 * it only can increment when a commit takes place. But that
		 * only happens in the outer most nested commit.
		 */
		local_set(&next_page->page->commit, 0);

		/* Either we update tail_page or an interrupt does */
		if (try_cmpxchg(&cpu_buffer->tail_page, &tail_page, next_page))
			local_inc(&cpu_buffer->pages_touched);
	}
}

static void rb_check_bpage(struct ring_buffer_per_cpu *cpu_buffer,
			  struct buffer_page *bpage)
{
	unsigned long val = (unsigned long)bpage;

	RB_WARN_ON(cpu_buffer, val & RB_FLAG_MASK);
}

static bool rb_check_links(struct ring_buffer_per_cpu *cpu_buffer,
			   struct list_head *list)
{
	if (RB_WARN_ON(cpu_buffer,
		       rb_list_head(rb_list_head(list->next)->prev) != list))
		return false;

	if (RB_WARN_ON(cpu_buffer,
		       rb_list_head(rb_list_head(list->prev)->next) != list))
		return false;

	return true;
}

/**
 * rb_check_pages - integrity check of buffer pages
 * @cpu_buffer: CPU buffer with pages to test
 *
 * As a safety measure we check to make sure the data pages have not
 * been corrupted.
 */
static void rb_check_pages(struct ring_buffer_per_cpu *cpu_buffer)
{
	struct list_head *head, *tmp;
	unsigned long buffer_cnt;
	unsigned long flags;
	int nr_loops = 0;

	/*
	 * Walk the linked list underpinning the ring buffer and validate all
	 * its next and prev links.
	 *
	 * The check acquires the reader_lock to avoid concurrent processing
	 * with code that could be modifying the list. However, the lock cannot
	 * be held for the entire duration of the walk, as this would make the
	 * time when interrupts are disabled non-deterministic, dependent on the
	 * ring buffer size. Therefore, the code releases and re-acquires the
	 * lock after checking each page. The ring_buffer_per_cpu.cnt variable
	 * is then used to detect if the list was modified while the lock was
	 * not held, in which case the check needs to be restarted.
	 *
	 * The code attempts to perform the check at most three times before
	 * giving up. This is acceptable because this is only a self-validation
	 * to detect problems early on. In practice, the list modification
	 * operations are fairly spaced, and so this check typically succeeds at
	 * most on the second try.
	 */
again:
	if (++nr_loops > 3)
		return;

	raw_spin_lock_irqsave(&cpu_buffer->reader_lock, flags);
	head = rb_list_head(cpu_buffer->pages);
	if (!rb_check_links(cpu_buffer, head))
		goto out_locked;
	buffer_cnt = cpu_buffer->cnt;
	tmp = head;
	raw_spin_unlock_irqrestore(&cpu_buffer->reader_lock, flags);

	while (true) {
		raw_spin_lock_irqsave(&cpu_buffer->reader_lock, flags);

		if (buffer_cnt != cpu_buffer->cnt) {
			/* The list was updated, try again. */
			raw_spin_unlock_irqrestore(&cpu_buffer->reader_lock, flags);
			goto again;
		}

		tmp = rb_list_head(tmp->next);
		if (tmp == head)
			/* The iteration circled back, all is done. */
			goto out_locked;

		if (!rb_check_links(cpu_buffer, tmp))
			goto out_locked;

		raw_spin_unlock_irqrestore(&cpu_buffer->reader_lock, flags);
	}

out_locked:
	raw_spin_unlock_irqrestore(&cpu_buffer->reader_lock, flags);
}

/*
 * Take an address, add the meta data size as well as the array of
 * array subbuffer indexes, then align it to a subbuffer size.
 *
 * This is used to help find the next per cpu subbuffer within a mapped range.
 */
static unsigned long
rb_range_align_subbuf(unsigned long addr, int subbuf_size, int nr_subbufs)
{
	addr += sizeof(struct ring_buffer_cpu_meta) +
		sizeof(int) * nr_subbufs;
	return ALIGN(addr, subbuf_size);
}

/*
 * Return the ring_buffer_meta for a given @cpu.
 */
static void *rb_range_meta(struct trace_buffer *buffer, int nr_pages, int cpu)
{
	int subbuf_size = buffer->subbuf_size + BUF_PAGE_HDR_SIZE;
	struct ring_buffer_cpu_meta *meta;
	struct ring_buffer_meta *bmeta;
	unsigned long ptr;
	int nr_subbufs;

	bmeta = buffer->meta;
	if (!bmeta)
		return NULL;

	ptr = (unsigned long)bmeta + bmeta->buffers_offset;
	meta = (struct ring_buffer_cpu_meta *)ptr;

	/* When nr_pages passed in is zero, the first meta has already been initialized */
	if (!nr_pages) {
		nr_subbufs = meta->nr_subbufs;
	} else {
		/* Include the reader page */
		nr_subbufs = nr_pages + 1;
	}

	/*
	 * The first chunk may not be subbuffer aligned, where as
	 * the rest of the chunks are.
	 */
	if (cpu) {
		ptr = rb_range_align_subbuf(ptr, subbuf_size, nr_subbufs);
		ptr += subbuf_size * nr_subbufs;

		/* We can use multiplication to find chunks greater than 1 */
		if (cpu > 1) {
			unsigned long size;
			unsigned long p;

			/* Save the beginning of this CPU chunk */
			p = ptr;
			ptr = rb_range_align_subbuf(ptr, subbuf_size, nr_subbufs);
			ptr += subbuf_size * nr_subbufs;

			/* Now all chunks after this are the same size */
			size = ptr - p;
			ptr += size * (cpu - 2);
		}
	}
	return (void *)ptr;
}

/* Return the start of subbufs given the meta pointer */
static void *rb_subbufs_from_meta(struct ring_buffer_cpu_meta *meta)
{
	int subbuf_size = meta->subbuf_size;
	unsigned long ptr;

	ptr = (unsigned long)meta;
	ptr = rb_range_align_subbuf(ptr, subbuf_size, meta->nr_subbufs);

	return (void *)ptr;
}

/*
 * Return a specific sub-buffer for a given @cpu defined by @idx.
 */
static void *rb_range_buffer(struct ring_buffer_per_cpu *cpu_buffer, int idx)
{
	struct ring_buffer_cpu_meta *meta;
	unsigned long ptr;
	int subbuf_size;

	meta = rb_range_meta(cpu_buffer->buffer, 0, cpu_buffer->cpu);
	if (!meta)
		return NULL;

	if (WARN_ON_ONCE(idx >= meta->nr_subbufs))
		return NULL;

	subbuf_size = meta->subbuf_size;

	/* Map this buffer to the order that's in meta->buffers[] */
	idx = meta->buffers[idx];

	ptr = (unsigned long)rb_subbufs_from_meta(meta);

	ptr += subbuf_size * idx;
	if (ptr + subbuf_size > cpu_buffer->buffer->range_addr_end)
		return NULL;

	return (void *)ptr;
}

/*
 * See if the existing memory contains a valid meta section.
 * if so, use that, otherwise initialize it.
 */
static bool rb_meta_init(struct trace_buffer *buffer, int scratch_size)
{
	unsigned long ptr = buffer->range_addr_start;
	struct ring_buffer_meta *bmeta;
	unsigned long total_size;
	int struct_sizes;

	bmeta = (struct ring_buffer_meta *)ptr;
	buffer->meta = bmeta;

	total_size = buffer->range_addr_end - buffer->range_addr_start;

	struct_sizes = sizeof(struct ring_buffer_cpu_meta);
	struct_sizes |= sizeof(*bmeta) << 16;

	/* The first buffer will start word size after the meta page */
	ptr += sizeof(*bmeta);
	ptr = ALIGN(ptr, sizeof(long));
	ptr += scratch_size;

	if (bmeta->magic != RING_BUFFER_META_MAGIC) {
		pr_info("Ring buffer boot meta mismatch of magic\n");
		goto init;
	}

	if (bmeta->struct_sizes != struct_sizes) {
		pr_info("Ring buffer boot meta mismatch of struct size\n");
		goto init;
	}

	if (bmeta->total_size != total_size) {
		pr_info("Ring buffer boot meta mismatch of total size\n");
		goto init;
	}

	if (bmeta->buffers_offset > bmeta->total_size) {
		pr_info("Ring buffer boot meta mismatch of offset outside of total size\n");
		goto init;
	}

	if (bmeta->buffers_offset != (void *)ptr - (void *)bmeta) {
		pr_info("Ring buffer boot meta mismatch of first buffer offset\n");
		goto init;
	}

	return true;

 init:
	bmeta->magic = RING_BUFFER_META_MAGIC;
	bmeta->struct_sizes = struct_sizes;
	bmeta->total_size = total_size;
	bmeta->buffers_offset = (void *)ptr - (void *)bmeta;

	/* Zero out the scatch pad */
	memset((void *)bmeta + sizeof(*bmeta), 0, bmeta->buffers_offset - sizeof(*bmeta));

	return false;
}

/*
 * See if the existing memory contains valid ring buffer data.
 * As the previous kernel must be the same as this kernel, all
 * the calculations (size of buffers and number of buffers)
 * must be the same.
 */
static bool rb_cpu_meta_valid(struct ring_buffer_cpu_meta *meta, int cpu,
			      struct trace_buffer *buffer, int nr_pages,
			      unsigned long *subbuf_mask)
{
	int subbuf_size = PAGE_SIZE;
	struct buffer_data_page *subbuf;
	unsigned long buffers_start;
	unsigned long buffers_end;
	int i;

	if (!subbuf_mask)
		return false;

	buffers_start = meta->first_buffer;
	buffers_end = meta->first_buffer + (subbuf_size * meta->nr_subbufs);

	/* Is the head and commit buffers within the range of buffers? */
	if (meta->head_buffer < buffers_start ||
	    meta->head_buffer >= buffers_end) {
		pr_info("Ring buffer boot meta [%d] head buffer out of range\n", cpu);
		return false;
	}

	if (meta->commit_buffer < buffers_start ||
	    meta->commit_buffer >= buffers_end) {
		pr_info("Ring buffer boot meta [%d] commit buffer out of range\n", cpu);
		return false;
	}

	subbuf = rb_subbufs_from_meta(meta);

	bitmap_clear(subbuf_mask, 0, meta->nr_subbufs);

	/* Is the meta buffers and the subbufs themselves have correct data? */
	for (i = 0; i < meta->nr_subbufs; i++) {
		if (meta->buffers[i] < 0 ||
		    meta->buffers[i] >= meta->nr_subbufs) {
			pr_info("Ring buffer boot meta [%d] array out of range\n", cpu);
			return false;
		}

		if ((unsigned)local_read(&subbuf->commit) > subbuf_size) {
			pr_info("Ring buffer boot meta [%d] buffer invalid commit\n", cpu);
			return false;
		}

		if (test_bit(meta->buffers[i], subbuf_mask)) {
			pr_info("Ring buffer boot meta [%d] array has duplicates\n", cpu);
			return false;
		}

		set_bit(meta->buffers[i], subbuf_mask);
		subbuf = (void *)subbuf + subbuf_size;
	}

	return true;
}

static int rb_meta_subbuf_idx(struct ring_buffer_cpu_meta *meta, void *subbuf);

static int rb_read_data_buffer(struct buffer_data_page *dpage, int tail, int cpu,
			       unsigned long long *timestamp, u64 *delta_ptr)
{
	struct ring_buffer_event *event;
	u64 ts, delta;
	int events = 0;
	int e;

	*delta_ptr = 0;
	*timestamp = 0;

	ts = dpage->time_stamp;

	for (e = 0; e < tail; e += rb_event_length(event)) {

		event = (struct ring_buffer_event *)(dpage->data + e);

		switch (event->type_len) {

		case RINGBUF_TYPE_TIME_EXTEND:
			delta = rb_event_time_stamp(event);
			ts += delta;
			break;

		case RINGBUF_TYPE_TIME_STAMP:
			delta = rb_event_time_stamp(event);
			delta = rb_fix_abs_ts(delta, ts);
			if (delta < ts) {
				*delta_ptr = delta;
				*timestamp = ts;
				return -1;
			}
			ts = delta;
			break;

		case RINGBUF_TYPE_PADDING:
			if (event->time_delta == 1)
				break;
			fallthrough;
		case RINGBUF_TYPE_DATA:
			events++;
			ts += event->time_delta;
			break;

		default:
			return -1;
		}
	}
	*timestamp = ts;
	return events;
}

static int rb_validate_buffer(struct buffer_data_page *dpage, int cpu)
{
	unsigned long long ts;
	u64 delta;
	int tail;

	tail = local_read(&dpage->commit);
	return rb_read_data_buffer(dpage, tail, cpu, &ts, &delta);
}

/* If the meta data has been validated, now validate the events */
static void rb_meta_validate_events(struct ring_buffer_per_cpu *cpu_buffer)
{
	struct ring_buffer_cpu_meta *meta = cpu_buffer->ring_meta;
	struct buffer_page *head_page;
	unsigned long entry_bytes = 0;
	unsigned long entries = 0;
	int ret;
	int i;

	if (!meta || !meta->head_buffer)
		return;

	/* Do the reader page first */
	ret = rb_validate_buffer(cpu_buffer->reader_page->page, cpu_buffer->cpu);
	if (ret < 0) {
		pr_info("Ring buffer reader page is invalid\n");
		goto invalid;
	}
	entries += ret;
	entry_bytes += local_read(&cpu_buffer->reader_page->page->commit);
	local_set(&cpu_buffer->reader_page->entries, ret);

	head_page = cpu_buffer->head_page;

	/* If the commit_buffer is the reader page, update the commit page */
	if (meta->commit_buffer == (unsigned long)cpu_buffer->reader_page->page) {
		cpu_buffer->commit_page = cpu_buffer->reader_page;
		/* Nothing more to do, the only page is the reader page */
		goto done;
	}

	/* Iterate until finding the commit page */
	for (i = 0; i < meta->nr_subbufs + 1; i++, rb_inc_page(&head_page)) {

		/* Reader page has already been done */
		if (head_page == cpu_buffer->reader_page)
			continue;

		ret = rb_validate_buffer(head_page->page, cpu_buffer->cpu);
		if (ret < 0) {
			pr_info("Ring buffer meta [%d] invalid buffer page\n",
				cpu_buffer->cpu);
			goto invalid;
		}

		/* If the buffer has content, update pages_touched */
		if (ret)
			local_inc(&cpu_buffer->pages_touched);

		entries += ret;
		entry_bytes += local_read(&head_page->page->commit);
		local_set(&cpu_buffer->head_page->entries, ret);

		if (head_page == cpu_buffer->commit_page)
			break;
	}

	if (head_page != cpu_buffer->commit_page) {
		pr_info("Ring buffer meta [%d] commit page not found\n",
			cpu_buffer->cpu);
		goto invalid;
	}
 done:
	local_set(&cpu_buffer->entries, entries);
	local_set(&cpu_buffer->entries_bytes, entry_bytes);

	pr_info("Ring buffer meta [%d] is from previous boot!\n", cpu_buffer->cpu);
	return;

 invalid:
	/* The content of the buffers are invalid, reset the meta data */
	meta->head_buffer = 0;
	meta->commit_buffer = 0;

	/* Reset the reader page */
	local_set(&cpu_buffer->reader_page->entries, 0);
	local_set(&cpu_buffer->reader_page->page->commit, 0);

	/* Reset all the subbuffers */
	for (i = 0; i < meta->nr_subbufs - 1; i++, rb_inc_page(&head_page)) {
		local_set(&head_page->entries, 0);
		local_set(&head_page->page->commit, 0);
	}
}

<<<<<<< HEAD
static void rb_meta_init_text_addr(struct ring_buffer_meta *meta)
{
#ifdef CONFIG_RANDOMIZE_BASE
	meta->kaslr_addr = kaslr_offset();
#else
	meta->kaslr_addr = 0;
#endif
}

static void rb_range_meta_init(struct trace_buffer *buffer, int nr_pages)
=======
static void rb_range_meta_init(struct trace_buffer *buffer, int nr_pages, int scratch_size)
>>>>>>> fc85704c
{
	struct ring_buffer_cpu_meta *meta;
	unsigned long *subbuf_mask;
	unsigned long delta;
	void *subbuf;
	bool valid = false;
	int cpu;
	int i;

	/* Create a mask to test the subbuf array */
	subbuf_mask = bitmap_alloc(nr_pages + 1, GFP_KERNEL);
	/* If subbuf_mask fails to allocate, then rb_meta_valid() will return false */

	if (rb_meta_init(buffer, scratch_size))
		valid = true;

	for (cpu = 0; cpu < nr_cpu_ids; cpu++) {
		void *next_meta;

		meta = rb_range_meta(buffer, nr_pages, cpu);

		if (valid && rb_cpu_meta_valid(meta, cpu, buffer, nr_pages, subbuf_mask)) {
			/* Make the mappings match the current address */
			subbuf = rb_subbufs_from_meta(meta);
			delta = (unsigned long)subbuf - meta->first_buffer;
			meta->first_buffer += delta;
			meta->head_buffer += delta;
			meta->commit_buffer += delta;
<<<<<<< HEAD
			buffer->kaslr_addr = meta->kaslr_addr;
=======
>>>>>>> fc85704c
			continue;
		}

		if (cpu < nr_cpu_ids - 1)
			next_meta = rb_range_meta(buffer, nr_pages, cpu + 1);
		else
			next_meta = (void *)buffer->range_addr_end;

		memset(meta, 0, next_meta - (void *)meta);

		meta->nr_subbufs = nr_pages + 1;
		meta->subbuf_size = PAGE_SIZE;

		subbuf = rb_subbufs_from_meta(meta);

		meta->first_buffer = (unsigned long)subbuf;

		/*
		 * The buffers[] array holds the order of the sub-buffers
		 * that are after the meta data. The sub-buffers may
		 * be swapped out when read and inserted into a different
		 * location of the ring buffer. Although their addresses
		 * remain the same, the buffers[] array contains the
		 * index into the sub-buffers holding their actual order.
		 */
		for (i = 0; i < meta->nr_subbufs; i++) {
			meta->buffers[i] = i;
			rb_init_page(subbuf);
			subbuf += meta->subbuf_size;
		}
	}
	bitmap_free(subbuf_mask);
}

static void *rbm_start(struct seq_file *m, loff_t *pos)
{
	struct ring_buffer_per_cpu *cpu_buffer = m->private;
	struct ring_buffer_cpu_meta *meta = cpu_buffer->ring_meta;
	unsigned long val;

	if (!meta)
		return NULL;

	if (*pos > meta->nr_subbufs)
		return NULL;

	val = *pos;
	val++;

	return (void *)val;
}

static void *rbm_next(struct seq_file *m, void *v, loff_t *pos)
{
	(*pos)++;

	return rbm_start(m, pos);
}

static int rbm_show(struct seq_file *m, void *v)
{
	struct ring_buffer_per_cpu *cpu_buffer = m->private;
	struct ring_buffer_cpu_meta *meta = cpu_buffer->ring_meta;
	unsigned long val = (unsigned long)v;

	if (val == 1) {
		seq_printf(m, "head_buffer:   %d\n",
			   rb_meta_subbuf_idx(meta, (void *)meta->head_buffer));
		seq_printf(m, "commit_buffer: %d\n",
			   rb_meta_subbuf_idx(meta, (void *)meta->commit_buffer));
		seq_printf(m, "subbuf_size:   %d\n", meta->subbuf_size);
		seq_printf(m, "nr_subbufs:    %d\n", meta->nr_subbufs);
		return 0;
	}

	val -= 2;
	seq_printf(m, "buffer[%ld]:    %d\n", val, meta->buffers[val]);

	return 0;
}

static void rbm_stop(struct seq_file *m, void *p)
{
}

static const struct seq_operations rb_meta_seq_ops = {
	.start		= rbm_start,
	.next		= rbm_next,
	.show		= rbm_show,
	.stop		= rbm_stop,
};

int ring_buffer_meta_seq_init(struct file *file, struct trace_buffer *buffer, int cpu)
{
	struct seq_file *m;
	int ret;

	ret = seq_open(file, &rb_meta_seq_ops);
	if (ret)
		return ret;

	m = file->private_data;
	m->private = buffer->buffers[cpu];

	return 0;
}

/* Map the buffer_pages to the previous head and commit pages */
static void rb_meta_buffer_update(struct ring_buffer_per_cpu *cpu_buffer,
				  struct buffer_page *bpage)
{
	struct ring_buffer_cpu_meta *meta = cpu_buffer->ring_meta;

	if (meta->head_buffer == (unsigned long)bpage->page)
		cpu_buffer->head_page = bpage;

	if (meta->commit_buffer == (unsigned long)bpage->page) {
		cpu_buffer->commit_page = bpage;
		cpu_buffer->tail_page = bpage;
	}
}

static int __rb_allocate_pages(struct ring_buffer_per_cpu *cpu_buffer,
		long nr_pages, struct list_head *pages)
{
	struct trace_buffer *buffer = cpu_buffer->buffer;
	struct ring_buffer_cpu_meta *meta = NULL;
	struct buffer_page *bpage, *tmp;
	bool user_thread = current->mm != NULL;
	gfp_t mflags;
	long i;

	/*
	 * Check if the available memory is there first.
	 * Note, si_mem_available() only gives us a rough estimate of available
	 * memory. It may not be accurate. But we don't care, we just want
	 * to prevent doing any allocation when it is obvious that it is
	 * not going to succeed.
	 */
	i = si_mem_available();
	if (i < nr_pages)
		return -ENOMEM;

	/*
	 * __GFP_RETRY_MAYFAIL flag makes sure that the allocation fails
	 * gracefully without invoking oom-killer and the system is not
	 * destabilized.
	 */
	mflags = GFP_KERNEL | __GFP_RETRY_MAYFAIL;

	/*
	 * If a user thread allocates too much, and si_mem_available()
	 * reports there's enough memory, even though there is not.
	 * Make sure the OOM killer kills this thread. This can happen
	 * even with RETRY_MAYFAIL because another task may be doing
	 * an allocation after this task has taken all memory.
	 * This is the task the OOM killer needs to take out during this
	 * loop, even if it was triggered by an allocation somewhere else.
	 */
	if (user_thread)
		set_current_oom_origin();

	if (buffer->range_addr_start)
		meta = rb_range_meta(buffer, nr_pages, cpu_buffer->cpu);

	for (i = 0; i < nr_pages; i++) {
		struct page *page;

		bpage = kzalloc_node(ALIGN(sizeof(*bpage), cache_line_size()),
				    mflags, cpu_to_node(cpu_buffer->cpu));
		if (!bpage)
			goto free_pages;

		rb_check_bpage(cpu_buffer, bpage);

		/*
		 * Append the pages as for mapped buffers we want to keep
		 * the order
		 */
		list_add_tail(&bpage->list, pages);

		if (meta) {
			/* A range was given. Use that for the buffer page */
			bpage->page = rb_range_buffer(cpu_buffer, i + 1);
			if (!bpage->page)
				goto free_pages;
			/* If this is valid from a previous boot */
			if (meta->head_buffer)
				rb_meta_buffer_update(cpu_buffer, bpage);
			bpage->range = 1;
			bpage->id = i + 1;
		} else {
			page = alloc_pages_node(cpu_to_node(cpu_buffer->cpu),
						mflags | __GFP_COMP | __GFP_ZERO,
						cpu_buffer->buffer->subbuf_order);
			if (!page)
				goto free_pages;
			bpage->page = page_address(page);
			rb_init_page(bpage->page);
		}
		bpage->order = cpu_buffer->buffer->subbuf_order;

		if (user_thread && fatal_signal_pending(current))
			goto free_pages;
	}
	if (user_thread)
		clear_current_oom_origin();

	return 0;

free_pages:
	list_for_each_entry_safe(bpage, tmp, pages, list) {
		list_del_init(&bpage->list);
		free_buffer_page(bpage);
	}
	if (user_thread)
		clear_current_oom_origin();

	return -ENOMEM;
}

static int rb_allocate_pages(struct ring_buffer_per_cpu *cpu_buffer,
			     unsigned long nr_pages)
{
	LIST_HEAD(pages);

	WARN_ON(!nr_pages);

	if (__rb_allocate_pages(cpu_buffer, nr_pages, &pages))
		return -ENOMEM;

	/*
	 * The ring buffer page list is a circular list that does not
	 * start and end with a list head. All page list items point to
	 * other pages.
	 */
	cpu_buffer->pages = pages.next;
	list_del(&pages);

	cpu_buffer->nr_pages = nr_pages;

	rb_check_pages(cpu_buffer);

	return 0;
}

static struct ring_buffer_per_cpu *
rb_allocate_cpu_buffer(struct trace_buffer *buffer, long nr_pages, int cpu)
{
	struct ring_buffer_per_cpu *cpu_buffer;
	struct ring_buffer_cpu_meta *meta;
	struct buffer_page *bpage;
	struct page *page;
	int ret;

	cpu_buffer = kzalloc_node(ALIGN(sizeof(*cpu_buffer), cache_line_size()),
				  GFP_KERNEL, cpu_to_node(cpu));
	if (!cpu_buffer)
		return NULL;

	cpu_buffer->cpu = cpu;
	cpu_buffer->buffer = buffer;
	raw_spin_lock_init(&cpu_buffer->reader_lock);
	lockdep_set_class(&cpu_buffer->reader_lock, buffer->reader_lock_key);
	cpu_buffer->lock = (arch_spinlock_t)__ARCH_SPIN_LOCK_UNLOCKED;
	INIT_WORK(&cpu_buffer->update_pages_work, update_pages_handler);
	init_completion(&cpu_buffer->update_done);
	init_irq_work(&cpu_buffer->irq_work.work, rb_wake_up_waiters);
	init_waitqueue_head(&cpu_buffer->irq_work.waiters);
	init_waitqueue_head(&cpu_buffer->irq_work.full_waiters);
	mutex_init(&cpu_buffer->mapping_lock);

	bpage = kzalloc_node(ALIGN(sizeof(*bpage), cache_line_size()),
			    GFP_KERNEL, cpu_to_node(cpu));
	if (!bpage)
		goto fail_free_buffer;

	rb_check_bpage(cpu_buffer, bpage);

	cpu_buffer->reader_page = bpage;

	if (buffer->range_addr_start) {
		/*
		 * Range mapped buffers have the same restrictions as memory
		 * mapped ones do.
		 */
		cpu_buffer->mapped = 1;
		cpu_buffer->ring_meta = rb_range_meta(buffer, nr_pages, cpu);
		bpage->page = rb_range_buffer(cpu_buffer, 0);
		if (!bpage->page)
			goto fail_free_reader;
		if (cpu_buffer->ring_meta->head_buffer)
			rb_meta_buffer_update(cpu_buffer, bpage);
		bpage->range = 1;
	} else {
		page = alloc_pages_node(cpu_to_node(cpu),
					GFP_KERNEL | __GFP_COMP | __GFP_ZERO,
					cpu_buffer->buffer->subbuf_order);
		if (!page)
			goto fail_free_reader;
		bpage->page = page_address(page);
		rb_init_page(bpage->page);
	}

	INIT_LIST_HEAD(&cpu_buffer->reader_page->list);
	INIT_LIST_HEAD(&cpu_buffer->new_pages);

	ret = rb_allocate_pages(cpu_buffer, nr_pages);
	if (ret < 0)
		goto fail_free_reader;

	rb_meta_validate_events(cpu_buffer);

	/* If the boot meta was valid then this has already been updated */
	meta = cpu_buffer->ring_meta;
	if (!meta || !meta->head_buffer ||
	    !cpu_buffer->head_page || !cpu_buffer->commit_page || !cpu_buffer->tail_page) {
		if (meta && meta->head_buffer &&
		    (cpu_buffer->head_page || cpu_buffer->commit_page || cpu_buffer->tail_page)) {
			pr_warn("Ring buffer meta buffers not all mapped\n");
			if (!cpu_buffer->head_page)
				pr_warn("   Missing head_page\n");
			if (!cpu_buffer->commit_page)
				pr_warn("   Missing commit_page\n");
			if (!cpu_buffer->tail_page)
				pr_warn("   Missing tail_page\n");
		}

		cpu_buffer->head_page
			= list_entry(cpu_buffer->pages, struct buffer_page, list);
		cpu_buffer->tail_page = cpu_buffer->commit_page = cpu_buffer->head_page;

		rb_head_page_activate(cpu_buffer);

		if (cpu_buffer->ring_meta)
			meta->commit_buffer = meta->head_buffer;
	} else {
		/* The valid meta buffer still needs to activate the head page */
		rb_head_page_activate(cpu_buffer);
	}

	return cpu_buffer;

 fail_free_reader:
	free_buffer_page(cpu_buffer->reader_page);

 fail_free_buffer:
	kfree(cpu_buffer);
	return NULL;
}

static void rb_free_cpu_buffer(struct ring_buffer_per_cpu *cpu_buffer)
{
	struct list_head *head = cpu_buffer->pages;
	struct buffer_page *bpage, *tmp;

	irq_work_sync(&cpu_buffer->irq_work.work);

	free_buffer_page(cpu_buffer->reader_page);

	if (head) {
		rb_head_page_deactivate(cpu_buffer);

		list_for_each_entry_safe(bpage, tmp, head, list) {
			list_del_init(&bpage->list);
			free_buffer_page(bpage);
		}
		bpage = list_entry(head, struct buffer_page, list);
		free_buffer_page(bpage);
	}

	free_page((unsigned long)cpu_buffer->free_page);

	kfree(cpu_buffer);
}

static struct trace_buffer *alloc_buffer(unsigned long size, unsigned flags,
					 int order, unsigned long start,
					 unsigned long end,
					 unsigned long scratch_size,
					 struct lock_class_key *key)
{
	struct trace_buffer *buffer;
	long nr_pages;
	int subbuf_size;
	int bsize;
	int cpu;
	int ret;

	/* keep it in its own cache line */
	buffer = kzalloc(ALIGN(sizeof(*buffer), cache_line_size()),
			 GFP_KERNEL);
	if (!buffer)
		return NULL;

	if (!zalloc_cpumask_var(&buffer->cpumask, GFP_KERNEL))
		goto fail_free_buffer;

	buffer->subbuf_order = order;
	subbuf_size = (PAGE_SIZE << order);
	buffer->subbuf_size = subbuf_size - BUF_PAGE_HDR_SIZE;

	/* Max payload is buffer page size - header (8bytes) */
	buffer->max_data_size = buffer->subbuf_size - (sizeof(u32) * 2);

	buffer->flags = flags;
	buffer->clock = trace_clock_local;
	buffer->reader_lock_key = key;

	init_irq_work(&buffer->irq_work.work, rb_wake_up_waiters);
	init_waitqueue_head(&buffer->irq_work.waiters);

	buffer->cpus = nr_cpu_ids;

	bsize = sizeof(void *) * nr_cpu_ids;
	buffer->buffers = kzalloc(ALIGN(bsize, cache_line_size()),
				  GFP_KERNEL);
	if (!buffer->buffers)
		goto fail_free_cpumask;

	/* If start/end are specified, then that overrides size */
	if (start && end) {
		unsigned long buffers_start;
		unsigned long ptr;
		int n;

		/* Make sure that start is word aligned */
		start = ALIGN(start, sizeof(long));

		/* scratch_size needs to be aligned too */
		scratch_size = ALIGN(scratch_size, sizeof(long));

		/* Subtract the buffer meta data and word aligned */
		buffers_start = start + sizeof(struct ring_buffer_cpu_meta);
		buffers_start = ALIGN(buffers_start, sizeof(long));
		buffers_start += scratch_size;

		/* Calculate the size for the per CPU data */
		size = end - buffers_start;
		size = size / nr_cpu_ids;

		/*
		 * The number of sub-buffers (nr_pages) is determined by the
		 * total size allocated minus the meta data size.
		 * Then that is divided by the number of per CPU buffers
		 * needed, plus account for the integer array index that
		 * will be appended to the meta data.
		 */
		nr_pages = (size - sizeof(struct ring_buffer_cpu_meta)) /
			(subbuf_size + sizeof(int));
		/* Need at least two pages plus the reader page */
		if (nr_pages < 3)
			goto fail_free_buffers;

 again:
		/* Make sure that the size fits aligned */
		for (n = 0, ptr = buffers_start; n < nr_cpu_ids; n++) {
			ptr += sizeof(struct ring_buffer_cpu_meta) +
				sizeof(int) * nr_pages;
			ptr = ALIGN(ptr, subbuf_size);
			ptr += subbuf_size * nr_pages;
		}
		if (ptr > end) {
			if (nr_pages <= 3)
				goto fail_free_buffers;
			nr_pages--;
			goto again;
		}

		/* nr_pages should not count the reader page */
		nr_pages--;
		buffer->range_addr_start = start;
		buffer->range_addr_end = end;

		rb_range_meta_init(buffer, nr_pages, scratch_size);
	} else {

		/* need at least two pages */
		nr_pages = DIV_ROUND_UP(size, buffer->subbuf_size);
		if (nr_pages < 2)
			nr_pages = 2;
	}

	cpu = raw_smp_processor_id();
	cpumask_set_cpu(cpu, buffer->cpumask);
	buffer->buffers[cpu] = rb_allocate_cpu_buffer(buffer, nr_pages, cpu);
	if (!buffer->buffers[cpu])
		goto fail_free_buffers;

	ret = cpuhp_state_add_instance(CPUHP_TRACE_RB_PREPARE, &buffer->node);
	if (ret < 0)
		goto fail_free_buffers;

	mutex_init(&buffer->mutex);

	return buffer;

 fail_free_buffers:
	for_each_buffer_cpu(buffer, cpu) {
		if (buffer->buffers[cpu])
			rb_free_cpu_buffer(buffer->buffers[cpu]);
	}
	kfree(buffer->buffers);

 fail_free_cpumask:
	free_cpumask_var(buffer->cpumask);

 fail_free_buffer:
	kfree(buffer);
	return NULL;
}

/**
 * __ring_buffer_alloc - allocate a new ring_buffer
 * @size: the size in bytes per cpu that is needed.
 * @flags: attributes to set for the ring buffer.
 * @key: ring buffer reader_lock_key.
 *
 * Currently the only flag that is available is the RB_FL_OVERWRITE
 * flag. This flag means that the buffer will overwrite old data
 * when the buffer wraps. If this flag is not set, the buffer will
 * drop data when the tail hits the head.
 */
struct trace_buffer *__ring_buffer_alloc(unsigned long size, unsigned flags,
					struct lock_class_key *key)
{
	/* Default buffer page size - one system page */
	return alloc_buffer(size, flags, 0, 0, 0, 0, key);

}
EXPORT_SYMBOL_GPL(__ring_buffer_alloc);

/**
 * __ring_buffer_alloc_range - allocate a new ring_buffer from existing memory
 * @size: the size in bytes per cpu that is needed.
 * @flags: attributes to set for the ring buffer.
 * @order: sub-buffer order
 * @start: start of allocated range
 * @range_size: size of allocated range
 * @scratch_size: size of scratch area (for preallocated memory buffers)
 * @key: ring buffer reader_lock_key.
 *
 * Currently the only flag that is available is the RB_FL_OVERWRITE
 * flag. This flag means that the buffer will overwrite old data
 * when the buffer wraps. If this flag is not set, the buffer will
 * drop data when the tail hits the head.
 */
struct trace_buffer *__ring_buffer_alloc_range(unsigned long size, unsigned flags,
					       int order, unsigned long start,
					       unsigned long range_size,
					       unsigned long scratch_size,
					       struct lock_class_key *key)
{
	return alloc_buffer(size, flags, order, start, start + range_size,
			    scratch_size, key);
}

<<<<<<< HEAD
/**
 * ring_buffer_last_boot_delta - return the delta offset from last boot
 * @buffer: The buffer to return the delta from
 * @text: Return text delta
 * @data: Return data delta
 *
 * Returns: The true if the delta is non zero
 */
bool ring_buffer_last_boot_delta(struct trace_buffer *buffer, unsigned long *kaslr_addr)
=======
void *ring_buffer_meta_scratch(struct trace_buffer *buffer, unsigned int *size)
>>>>>>> fc85704c
{
	struct ring_buffer_meta *meta;
	void *ptr;

<<<<<<< HEAD
	if (!buffer->kaslr_addr)
		return false;

	*kaslr_addr = buffer->kaslr_addr;
=======
	if (!buffer || !buffer->meta)
		return NULL;

	meta = buffer->meta;
>>>>>>> fc85704c

	ptr = (void *)ALIGN((unsigned long)meta + sizeof(*meta), sizeof(long));

	if (size)
		*size = (void *)meta + meta->buffers_offset - ptr;

	return ptr;
}

/**
 * ring_buffer_free - free a ring buffer.
 * @buffer: the buffer to free.
 */
void
ring_buffer_free(struct trace_buffer *buffer)
{
	int cpu;

	cpuhp_state_remove_instance(CPUHP_TRACE_RB_PREPARE, &buffer->node);

	irq_work_sync(&buffer->irq_work.work);

	for_each_buffer_cpu(buffer, cpu)
		rb_free_cpu_buffer(buffer->buffers[cpu]);

	kfree(buffer->buffers);
	free_cpumask_var(buffer->cpumask);

	kfree(buffer);
}
EXPORT_SYMBOL_GPL(ring_buffer_free);

void ring_buffer_set_clock(struct trace_buffer *buffer,
			   u64 (*clock)(void))
{
	buffer->clock = clock;
}

void ring_buffer_set_time_stamp_abs(struct trace_buffer *buffer, bool abs)
{
	buffer->time_stamp_abs = abs;
}

bool ring_buffer_time_stamp_abs(struct trace_buffer *buffer)
{
	return buffer->time_stamp_abs;
}

static inline unsigned long rb_page_entries(struct buffer_page *bpage)
{
	return local_read(&bpage->entries) & RB_WRITE_MASK;
}

static inline unsigned long rb_page_write(struct buffer_page *bpage)
{
	return local_read(&bpage->write) & RB_WRITE_MASK;
}

static bool
rb_remove_pages(struct ring_buffer_per_cpu *cpu_buffer, unsigned long nr_pages)
{
	struct list_head *tail_page, *to_remove, *next_page;
	struct buffer_page *to_remove_page, *tmp_iter_page;
	struct buffer_page *last_page, *first_page;
	unsigned long nr_removed;
	unsigned long head_bit;
	int page_entries;

	head_bit = 0;

	raw_spin_lock_irq(&cpu_buffer->reader_lock);
	atomic_inc(&cpu_buffer->record_disabled);
	/*
	 * We don't race with the readers since we have acquired the reader
	 * lock. We also don't race with writers after disabling recording.
	 * This makes it easy to figure out the first and the last page to be
	 * removed from the list. We unlink all the pages in between including
	 * the first and last pages. This is done in a busy loop so that we
	 * lose the least number of traces.
	 * The pages are freed after we restart recording and unlock readers.
	 */
	tail_page = &cpu_buffer->tail_page->list;

	/*
	 * tail page might be on reader page, we remove the next page
	 * from the ring buffer
	 */
	if (cpu_buffer->tail_page == cpu_buffer->reader_page)
		tail_page = rb_list_head(tail_page->next);
	to_remove = tail_page;

	/* start of pages to remove */
	first_page = list_entry(rb_list_head(to_remove->next),
				struct buffer_page, list);

	for (nr_removed = 0; nr_removed < nr_pages; nr_removed++) {
		to_remove = rb_list_head(to_remove)->next;
		head_bit |= (unsigned long)to_remove & RB_PAGE_HEAD;
	}
	/* Read iterators need to reset themselves when some pages removed */
	cpu_buffer->pages_removed += nr_removed;

	next_page = rb_list_head(to_remove)->next;

	/*
	 * Now we remove all pages between tail_page and next_page.
	 * Make sure that we have head_bit value preserved for the
	 * next page
	 */
	tail_page->next = (struct list_head *)((unsigned long)next_page |
						head_bit);
	next_page = rb_list_head(next_page);
	next_page->prev = tail_page;

	/* make sure pages points to a valid page in the ring buffer */
	cpu_buffer->pages = next_page;
	cpu_buffer->cnt++;

	/* update head page */
	if (head_bit)
		cpu_buffer->head_page = list_entry(next_page,
						struct buffer_page, list);

	/* pages are removed, resume tracing and then free the pages */
	atomic_dec(&cpu_buffer->record_disabled);
	raw_spin_unlock_irq(&cpu_buffer->reader_lock);

	RB_WARN_ON(cpu_buffer, list_empty(cpu_buffer->pages));

	/* last buffer page to remove */
	last_page = list_entry(rb_list_head(to_remove), struct buffer_page,
				list);
	tmp_iter_page = first_page;

	do {
		cond_resched();

		to_remove_page = tmp_iter_page;
		rb_inc_page(&tmp_iter_page);

		/* update the counters */
		page_entries = rb_page_entries(to_remove_page);
		if (page_entries) {
			/*
			 * If something was added to this page, it was full
			 * since it is not the tail page. So we deduct the
			 * bytes consumed in ring buffer from here.
			 * Increment overrun to account for the lost events.
			 */
			local_add(page_entries, &cpu_buffer->overrun);
			local_sub(rb_page_commit(to_remove_page), &cpu_buffer->entries_bytes);
			local_inc(&cpu_buffer->pages_lost);
		}

		/*
		 * We have already removed references to this list item, just
		 * free up the buffer_page and its page
		 */
		free_buffer_page(to_remove_page);
		nr_removed--;

	} while (to_remove_page != last_page);

	RB_WARN_ON(cpu_buffer, nr_removed);

	return nr_removed == 0;
}

static bool
rb_insert_pages(struct ring_buffer_per_cpu *cpu_buffer)
{
	struct list_head *pages = &cpu_buffer->new_pages;
	unsigned long flags;
	bool success;
	int retries;

	/* Can be called at early boot up, where interrupts must not been enabled */
	raw_spin_lock_irqsave(&cpu_buffer->reader_lock, flags);
	/*
	 * We are holding the reader lock, so the reader page won't be swapped
	 * in the ring buffer. Now we are racing with the writer trying to
	 * move head page and the tail page.
	 * We are going to adapt the reader page update process where:
	 * 1. We first splice the start and end of list of new pages between
	 *    the head page and its previous page.
	 * 2. We cmpxchg the prev_page->next to point from head page to the
	 *    start of new pages list.
	 * 3. Finally, we update the head->prev to the end of new list.
	 *
	 * We will try this process 10 times, to make sure that we don't keep
	 * spinning.
	 */
	retries = 10;
	success = false;
	while (retries--) {
		struct list_head *head_page, *prev_page;
		struct list_head *last_page, *first_page;
		struct list_head *head_page_with_bit;
		struct buffer_page *hpage = rb_set_head_page(cpu_buffer);

		if (!hpage)
			break;
		head_page = &hpage->list;
		prev_page = head_page->prev;

		first_page = pages->next;
		last_page  = pages->prev;

		head_page_with_bit = (struct list_head *)
				     ((unsigned long)head_page | RB_PAGE_HEAD);

		last_page->next = head_page_with_bit;
		first_page->prev = prev_page;

		/* caution: head_page_with_bit gets updated on cmpxchg failure */
		if (try_cmpxchg(&prev_page->next,
				&head_page_with_bit, first_page)) {
			/*
			 * yay, we replaced the page pointer to our new list,
			 * now, we just have to update to head page's prev
			 * pointer to point to end of list
			 */
			head_page->prev = last_page;
			cpu_buffer->cnt++;
			success = true;
			break;
		}
	}

	if (success)
		INIT_LIST_HEAD(pages);
	/*
	 * If we weren't successful in adding in new pages, warn and stop
	 * tracing
	 */
	RB_WARN_ON(cpu_buffer, !success);
	raw_spin_unlock_irqrestore(&cpu_buffer->reader_lock, flags);

	/* free pages if they weren't inserted */
	if (!success) {
		struct buffer_page *bpage, *tmp;
		list_for_each_entry_safe(bpage, tmp, &cpu_buffer->new_pages,
					 list) {
			list_del_init(&bpage->list);
			free_buffer_page(bpage);
		}
	}
	return success;
}

static void rb_update_pages(struct ring_buffer_per_cpu *cpu_buffer)
{
	bool success;

	if (cpu_buffer->nr_pages_to_update > 0)
		success = rb_insert_pages(cpu_buffer);
	else
		success = rb_remove_pages(cpu_buffer,
					-cpu_buffer->nr_pages_to_update);

	if (success)
		cpu_buffer->nr_pages += cpu_buffer->nr_pages_to_update;
}

static void update_pages_handler(struct work_struct *work)
{
	struct ring_buffer_per_cpu *cpu_buffer = container_of(work,
			struct ring_buffer_per_cpu, update_pages_work);
	rb_update_pages(cpu_buffer);
	complete(&cpu_buffer->update_done);
}

/**
 * ring_buffer_resize - resize the ring buffer
 * @buffer: the buffer to resize.
 * @size: the new size.
 * @cpu_id: the cpu buffer to resize
 *
 * Minimum size is 2 * buffer->subbuf_size.
 *
 * Returns 0 on success and < 0 on failure.
 */
int ring_buffer_resize(struct trace_buffer *buffer, unsigned long size,
			int cpu_id)
{
	struct ring_buffer_per_cpu *cpu_buffer;
	unsigned long nr_pages;
	int cpu, err;

	/*
	 * Always succeed at resizing a non-existent buffer:
	 */
	if (!buffer)
		return 0;

	/* Make sure the requested buffer exists */
	if (cpu_id != RING_BUFFER_ALL_CPUS &&
	    !cpumask_test_cpu(cpu_id, buffer->cpumask))
		return 0;

	nr_pages = DIV_ROUND_UP(size, buffer->subbuf_size);

	/* we need a minimum of two pages */
	if (nr_pages < 2)
		nr_pages = 2;

	/* prevent another thread from changing buffer sizes */
	mutex_lock(&buffer->mutex);
	atomic_inc(&buffer->resizing);

	if (cpu_id == RING_BUFFER_ALL_CPUS) {
		/*
		 * Don't succeed if resizing is disabled, as a reader might be
		 * manipulating the ring buffer and is expecting a sane state while
		 * this is true.
		 */
		for_each_buffer_cpu(buffer, cpu) {
			cpu_buffer = buffer->buffers[cpu];
			if (atomic_read(&cpu_buffer->resize_disabled)) {
				err = -EBUSY;
				goto out_err_unlock;
			}
		}

		/* calculate the pages to update */
		for_each_buffer_cpu(buffer, cpu) {
			cpu_buffer = buffer->buffers[cpu];

			cpu_buffer->nr_pages_to_update = nr_pages -
							cpu_buffer->nr_pages;
			/*
			 * nothing more to do for removing pages or no update
			 */
			if (cpu_buffer->nr_pages_to_update <= 0)
				continue;
			/*
			 * to add pages, make sure all new pages can be
			 * allocated without receiving ENOMEM
			 */
			INIT_LIST_HEAD(&cpu_buffer->new_pages);
			if (__rb_allocate_pages(cpu_buffer, cpu_buffer->nr_pages_to_update,
						&cpu_buffer->new_pages)) {
				/* not enough memory for new pages */
				err = -ENOMEM;
				goto out_err;
			}

			cond_resched();
		}

		cpus_read_lock();
		/*
		 * Fire off all the required work handlers
		 * We can't schedule on offline CPUs, but it's not necessary
		 * since we can change their buffer sizes without any race.
		 */
		for_each_buffer_cpu(buffer, cpu) {
			cpu_buffer = buffer->buffers[cpu];
			if (!cpu_buffer->nr_pages_to_update)
				continue;

			/* Can't run something on an offline CPU. */
			if (!cpu_online(cpu)) {
				rb_update_pages(cpu_buffer);
				cpu_buffer->nr_pages_to_update = 0;
			} else {
				/* Run directly if possible. */
				migrate_disable();
				if (cpu != smp_processor_id()) {
					migrate_enable();
					schedule_work_on(cpu,
							 &cpu_buffer->update_pages_work);
				} else {
					update_pages_handler(&cpu_buffer->update_pages_work);
					migrate_enable();
				}
			}
		}

		/* wait for all the updates to complete */
		for_each_buffer_cpu(buffer, cpu) {
			cpu_buffer = buffer->buffers[cpu];
			if (!cpu_buffer->nr_pages_to_update)
				continue;

			if (cpu_online(cpu))
				wait_for_completion(&cpu_buffer->update_done);
			cpu_buffer->nr_pages_to_update = 0;
		}

		cpus_read_unlock();
	} else {
		cpu_buffer = buffer->buffers[cpu_id];

		if (nr_pages == cpu_buffer->nr_pages)
			goto out;

		/*
		 * Don't succeed if resizing is disabled, as a reader might be
		 * manipulating the ring buffer and is expecting a sane state while
		 * this is true.
		 */
		if (atomic_read(&cpu_buffer->resize_disabled)) {
			err = -EBUSY;
			goto out_err_unlock;
		}

		cpu_buffer->nr_pages_to_update = nr_pages -
						cpu_buffer->nr_pages;

		INIT_LIST_HEAD(&cpu_buffer->new_pages);
		if (cpu_buffer->nr_pages_to_update > 0 &&
			__rb_allocate_pages(cpu_buffer, cpu_buffer->nr_pages_to_update,
					    &cpu_buffer->new_pages)) {
			err = -ENOMEM;
			goto out_err;
		}

		cpus_read_lock();

		/* Can't run something on an offline CPU. */
		if (!cpu_online(cpu_id))
			rb_update_pages(cpu_buffer);
		else {
			/* Run directly if possible. */
			migrate_disable();
			if (cpu_id == smp_processor_id()) {
				rb_update_pages(cpu_buffer);
				migrate_enable();
			} else {
				migrate_enable();
				schedule_work_on(cpu_id,
						 &cpu_buffer->update_pages_work);
				wait_for_completion(&cpu_buffer->update_done);
			}
		}

		cpu_buffer->nr_pages_to_update = 0;
		cpus_read_unlock();
	}

 out:
	/*
	 * The ring buffer resize can happen with the ring buffer
	 * enabled, so that the update disturbs the tracing as little
	 * as possible. But if the buffer is disabled, we do not need
	 * to worry about that, and we can take the time to verify
	 * that the buffer is not corrupt.
	 */
	if (atomic_read(&buffer->record_disabled)) {
		atomic_inc(&buffer->record_disabled);
		/*
		 * Even though the buffer was disabled, we must make sure
		 * that it is truly disabled before calling rb_check_pages.
		 * There could have been a race between checking
		 * record_disable and incrementing it.
		 */
		synchronize_rcu();
		for_each_buffer_cpu(buffer, cpu) {
			cpu_buffer = buffer->buffers[cpu];
			rb_check_pages(cpu_buffer);
		}
		atomic_dec(&buffer->record_disabled);
	}

	atomic_dec(&buffer->resizing);
	mutex_unlock(&buffer->mutex);
	return 0;

 out_err:
	for_each_buffer_cpu(buffer, cpu) {
		struct buffer_page *bpage, *tmp;

		cpu_buffer = buffer->buffers[cpu];
		cpu_buffer->nr_pages_to_update = 0;

		if (list_empty(&cpu_buffer->new_pages))
			continue;

		list_for_each_entry_safe(bpage, tmp, &cpu_buffer->new_pages,
					list) {
			list_del_init(&bpage->list);
			free_buffer_page(bpage);
		}
	}
 out_err_unlock:
	atomic_dec(&buffer->resizing);
	mutex_unlock(&buffer->mutex);
	return err;
}
EXPORT_SYMBOL_GPL(ring_buffer_resize);

void ring_buffer_change_overwrite(struct trace_buffer *buffer, int val)
{
	mutex_lock(&buffer->mutex);
	if (val)
		buffer->flags |= RB_FL_OVERWRITE;
	else
		buffer->flags &= ~RB_FL_OVERWRITE;
	mutex_unlock(&buffer->mutex);
}
EXPORT_SYMBOL_GPL(ring_buffer_change_overwrite);

static __always_inline void *__rb_page_index(struct buffer_page *bpage, unsigned index)
{
	return bpage->page->data + index;
}

static __always_inline struct ring_buffer_event *
rb_reader_event(struct ring_buffer_per_cpu *cpu_buffer)
{
	return __rb_page_index(cpu_buffer->reader_page,
			       cpu_buffer->reader_page->read);
}

static struct ring_buffer_event *
rb_iter_head_event(struct ring_buffer_iter *iter)
{
	struct ring_buffer_event *event;
	struct buffer_page *iter_head_page = iter->head_page;
	unsigned long commit;
	unsigned length;

	if (iter->head != iter->next_event)
		return iter->event;

	/*
	 * When the writer goes across pages, it issues a cmpxchg which
	 * is a mb(), which will synchronize with the rmb here.
	 * (see rb_tail_page_update() and __rb_reserve_next())
	 */
	commit = rb_page_commit(iter_head_page);
	smp_rmb();

	/* An event needs to be at least 8 bytes in size */
	if (iter->head > commit - 8)
		goto reset;

	event = __rb_page_index(iter_head_page, iter->head);
	length = rb_event_length(event);

	/*
	 * READ_ONCE() doesn't work on functions and we don't want the
	 * compiler doing any crazy optimizations with length.
	 */
	barrier();

	if ((iter->head + length) > commit || length > iter->event_size)
		/* Writer corrupted the read? */
		goto reset;

	memcpy(iter->event, event, length);
	/*
	 * If the page stamp is still the same after this rmb() then the
	 * event was safely copied without the writer entering the page.
	 */
	smp_rmb();

	/* Make sure the page didn't change since we read this */
	if (iter->page_stamp != iter_head_page->page->time_stamp ||
	    commit > rb_page_commit(iter_head_page))
		goto reset;

	iter->next_event = iter->head + length;
	return iter->event;
 reset:
	/* Reset to the beginning */
	iter->page_stamp = iter->read_stamp = iter->head_page->page->time_stamp;
	iter->head = 0;
	iter->next_event = 0;
	iter->missed_events = 1;
	return NULL;
}

/* Size is determined by what has been committed */
static __always_inline unsigned rb_page_size(struct buffer_page *bpage)
{
	return rb_page_commit(bpage) & ~RB_MISSED_MASK;
}

static __always_inline unsigned
rb_commit_index(struct ring_buffer_per_cpu *cpu_buffer)
{
	return rb_page_commit(cpu_buffer->commit_page);
}

static __always_inline unsigned
rb_event_index(struct ring_buffer_per_cpu *cpu_buffer, struct ring_buffer_event *event)
{
	unsigned long addr = (unsigned long)event;

	addr &= (PAGE_SIZE << cpu_buffer->buffer->subbuf_order) - 1;

	return addr - BUF_PAGE_HDR_SIZE;
}

static void rb_inc_iter(struct ring_buffer_iter *iter)
{
	struct ring_buffer_per_cpu *cpu_buffer = iter->cpu_buffer;

	/*
	 * The iterator could be on the reader page (it starts there).
	 * But the head could have moved, since the reader was
	 * found. Check for this case and assign the iterator
	 * to the head page instead of next.
	 */
	if (iter->head_page == cpu_buffer->reader_page)
		iter->head_page = rb_set_head_page(cpu_buffer);
	else
		rb_inc_page(&iter->head_page);

	iter->page_stamp = iter->read_stamp = iter->head_page->page->time_stamp;
	iter->head = 0;
	iter->next_event = 0;
}

/* Return the index into the sub-buffers for a given sub-buffer */
static int rb_meta_subbuf_idx(struct ring_buffer_cpu_meta *meta, void *subbuf)
{
	void *subbuf_array;

	subbuf_array = (void *)meta + sizeof(int) * meta->nr_subbufs;
	subbuf_array = (void *)ALIGN((unsigned long)subbuf_array, meta->subbuf_size);
	return (subbuf - subbuf_array) / meta->subbuf_size;
}

static void rb_update_meta_head(struct ring_buffer_per_cpu *cpu_buffer,
				struct buffer_page *next_page)
{
	struct ring_buffer_cpu_meta *meta = cpu_buffer->ring_meta;
	unsigned long old_head = (unsigned long)next_page->page;
	unsigned long new_head;

	rb_inc_page(&next_page);
	new_head = (unsigned long)next_page->page;

	/*
	 * Only move it forward once, if something else came in and
	 * moved it forward, then we don't want to touch it.
	 */
	(void)cmpxchg(&meta->head_buffer, old_head, new_head);
}

static void rb_update_meta_reader(struct ring_buffer_per_cpu *cpu_buffer,
				  struct buffer_page *reader)
{
	struct ring_buffer_cpu_meta *meta = cpu_buffer->ring_meta;
	void *old_reader = cpu_buffer->reader_page->page;
	void *new_reader = reader->page;
	int id;

	id = reader->id;
	cpu_buffer->reader_page->id = id;
	reader->id = 0;

	meta->buffers[0] = rb_meta_subbuf_idx(meta, new_reader);
	meta->buffers[id] = rb_meta_subbuf_idx(meta, old_reader);

	/* The head pointer is the one after the reader */
	rb_update_meta_head(cpu_buffer, reader);
}

/*
 * rb_handle_head_page - writer hit the head page
 *
 * Returns: +1 to retry page
 *           0 to continue
 *          -1 on error
 */
static int
rb_handle_head_page(struct ring_buffer_per_cpu *cpu_buffer,
		    struct buffer_page *tail_page,
		    struct buffer_page *next_page)
{
	struct buffer_page *new_head;
	int entries;
	int type;
	int ret;

	entries = rb_page_entries(next_page);

	/*
	 * The hard part is here. We need to move the head
	 * forward, and protect against both readers on
	 * other CPUs and writers coming in via interrupts.
	 */
	type = rb_head_page_set_update(cpu_buffer, next_page, tail_page,
				       RB_PAGE_HEAD);

	/*
	 * type can be one of four:
	 *  NORMAL - an interrupt already moved it for us
	 *  HEAD   - we are the first to get here.
	 *  UPDATE - we are the interrupt interrupting
	 *           a current move.
	 *  MOVED  - a reader on another CPU moved the next
	 *           pointer to its reader page. Give up
	 *           and try again.
	 */

	switch (type) {
	case RB_PAGE_HEAD:
		/*
		 * We changed the head to UPDATE, thus
		 * it is our responsibility to update
		 * the counters.
		 */
		local_add(entries, &cpu_buffer->overrun);
		local_sub(rb_page_commit(next_page), &cpu_buffer->entries_bytes);
		local_inc(&cpu_buffer->pages_lost);

		if (cpu_buffer->ring_meta)
			rb_update_meta_head(cpu_buffer, next_page);
		/*
		 * The entries will be zeroed out when we move the
		 * tail page.
		 */

		/* still more to do */
		break;

	case RB_PAGE_UPDATE:
		/*
		 * This is an interrupt that interrupt the
		 * previous update. Still more to do.
		 */
		break;
	case RB_PAGE_NORMAL:
		/*
		 * An interrupt came in before the update
		 * and processed this for us.
		 * Nothing left to do.
		 */
		return 1;
	case RB_PAGE_MOVED:
		/*
		 * The reader is on another CPU and just did
		 * a swap with our next_page.
		 * Try again.
		 */
		return 1;
	default:
		RB_WARN_ON(cpu_buffer, 1); /* WTF??? */
		return -1;
	}

	/*
	 * Now that we are here, the old head pointer is
	 * set to UPDATE. This will keep the reader from
	 * swapping the head page with the reader page.
	 * The reader (on another CPU) will spin till
	 * we are finished.
	 *
	 * We just need to protect against interrupts
	 * doing the job. We will set the next pointer
	 * to HEAD. After that, we set the old pointer
	 * to NORMAL, but only if it was HEAD before.
	 * otherwise we are an interrupt, and only
	 * want the outer most commit to reset it.
	 */
	new_head = next_page;
	rb_inc_page(&new_head);

	ret = rb_head_page_set_head(cpu_buffer, new_head, next_page,
				    RB_PAGE_NORMAL);

	/*
	 * Valid returns are:
	 *  HEAD   - an interrupt came in and already set it.
	 *  NORMAL - One of two things:
	 *            1) We really set it.
	 *            2) A bunch of interrupts came in and moved
	 *               the page forward again.
	 */
	switch (ret) {
	case RB_PAGE_HEAD:
	case RB_PAGE_NORMAL:
		/* OK */
		break;
	default:
		RB_WARN_ON(cpu_buffer, 1);
		return -1;
	}

	/*
	 * It is possible that an interrupt came in,
	 * set the head up, then more interrupts came in
	 * and moved it again. When we get back here,
	 * the page would have been set to NORMAL but we
	 * just set it back to HEAD.
	 *
	 * How do you detect this? Well, if that happened
	 * the tail page would have moved.
	 */
	if (ret == RB_PAGE_NORMAL) {
		struct buffer_page *buffer_tail_page;

		buffer_tail_page = READ_ONCE(cpu_buffer->tail_page);
		/*
		 * If the tail had moved passed next, then we need
		 * to reset the pointer.
		 */
		if (buffer_tail_page != tail_page &&
		    buffer_tail_page != next_page)
			rb_head_page_set_normal(cpu_buffer, new_head,
						next_page,
						RB_PAGE_HEAD);
	}

	/*
	 * If this was the outer most commit (the one that
	 * changed the original pointer from HEAD to UPDATE),
	 * then it is up to us to reset it to NORMAL.
	 */
	if (type == RB_PAGE_HEAD) {
		ret = rb_head_page_set_normal(cpu_buffer, next_page,
					      tail_page,
					      RB_PAGE_UPDATE);
		if (RB_WARN_ON(cpu_buffer,
			       ret != RB_PAGE_UPDATE))
			return -1;
	}

	return 0;
}

static inline void
rb_reset_tail(struct ring_buffer_per_cpu *cpu_buffer,
	      unsigned long tail, struct rb_event_info *info)
{
	unsigned long bsize = READ_ONCE(cpu_buffer->buffer->subbuf_size);
	struct buffer_page *tail_page = info->tail_page;
	struct ring_buffer_event *event;
	unsigned long length = info->length;

	/*
	 * Only the event that crossed the page boundary
	 * must fill the old tail_page with padding.
	 */
	if (tail >= bsize) {
		/*
		 * If the page was filled, then we still need
		 * to update the real_end. Reset it to zero
		 * and the reader will ignore it.
		 */
		if (tail == bsize)
			tail_page->real_end = 0;

		local_sub(length, &tail_page->write);
		return;
	}

	event = __rb_page_index(tail_page, tail);

	/*
	 * Save the original length to the meta data.
	 * This will be used by the reader to add lost event
	 * counter.
	 */
	tail_page->real_end = tail;

	/*
	 * If this event is bigger than the minimum size, then
	 * we need to be careful that we don't subtract the
	 * write counter enough to allow another writer to slip
	 * in on this page.
	 * We put in a discarded commit instead, to make sure
	 * that this space is not used again, and this space will
	 * not be accounted into 'entries_bytes'.
	 *
	 * If we are less than the minimum size, we don't need to
	 * worry about it.
	 */
	if (tail > (bsize - RB_EVNT_MIN_SIZE)) {
		/* No room for any events */

		/* Mark the rest of the page with padding */
		rb_event_set_padding(event);

		/* Make sure the padding is visible before the write update */
		smp_wmb();

		/* Set the write back to the previous setting */
		local_sub(length, &tail_page->write);
		return;
	}

	/* Put in a discarded event */
	event->array[0] = (bsize - tail) - RB_EVNT_HDR_SIZE;
	event->type_len = RINGBUF_TYPE_PADDING;
	/* time delta must be non zero */
	event->time_delta = 1;

	/* account for padding bytes */
	local_add(bsize - tail, &cpu_buffer->entries_bytes);

	/* Make sure the padding is visible before the tail_page->write update */
	smp_wmb();

	/* Set write to end of buffer */
	length = (tail + length) - bsize;
	local_sub(length, &tail_page->write);
}

static inline void rb_end_commit(struct ring_buffer_per_cpu *cpu_buffer);

/*
 * This is the slow path, force gcc not to inline it.
 */
static noinline struct ring_buffer_event *
rb_move_tail(struct ring_buffer_per_cpu *cpu_buffer,
	     unsigned long tail, struct rb_event_info *info)
{
	struct buffer_page *tail_page = info->tail_page;
	struct buffer_page *commit_page = cpu_buffer->commit_page;
	struct trace_buffer *buffer = cpu_buffer->buffer;
	struct buffer_page *next_page;
	int ret;

	next_page = tail_page;

	rb_inc_page(&next_page);

	/*
	 * If for some reason, we had an interrupt storm that made
	 * it all the way around the buffer, bail, and warn
	 * about it.
	 */
	if (unlikely(next_page == commit_page)) {
		local_inc(&cpu_buffer->commit_overrun);
		goto out_reset;
	}

	/*
	 * This is where the fun begins!
	 *
	 * We are fighting against races between a reader that
	 * could be on another CPU trying to swap its reader
	 * page with the buffer head.
	 *
	 * We are also fighting against interrupts coming in and
	 * moving the head or tail on us as well.
	 *
	 * If the next page is the head page then we have filled
	 * the buffer, unless the commit page is still on the
	 * reader page.
	 */
	if (rb_is_head_page(next_page, &tail_page->list)) {

		/*
		 * If the commit is not on the reader page, then
		 * move the header page.
		 */
		if (!rb_is_reader_page(cpu_buffer->commit_page)) {
			/*
			 * If we are not in overwrite mode,
			 * this is easy, just stop here.
			 */
			if (!(buffer->flags & RB_FL_OVERWRITE)) {
				local_inc(&cpu_buffer->dropped_events);
				goto out_reset;
			}

			ret = rb_handle_head_page(cpu_buffer,
						  tail_page,
						  next_page);
			if (ret < 0)
				goto out_reset;
			if (ret)
				goto out_again;
		} else {
			/*
			 * We need to be careful here too. The
			 * commit page could still be on the reader
			 * page. We could have a small buffer, and
			 * have filled up the buffer with events
			 * from interrupts and such, and wrapped.
			 *
			 * Note, if the tail page is also on the
			 * reader_page, we let it move out.
			 */
			if (unlikely((cpu_buffer->commit_page !=
				      cpu_buffer->tail_page) &&
				     (cpu_buffer->commit_page ==
				      cpu_buffer->reader_page))) {
				local_inc(&cpu_buffer->commit_overrun);
				goto out_reset;
			}
		}
	}

	rb_tail_page_update(cpu_buffer, tail_page, next_page);

 out_again:

	rb_reset_tail(cpu_buffer, tail, info);

	/* Commit what we have for now. */
	rb_end_commit(cpu_buffer);
	/* rb_end_commit() decs committing */
	local_inc(&cpu_buffer->committing);

	/* fail and let the caller try again */
	return ERR_PTR(-EAGAIN);

 out_reset:
	/* reset write */
	rb_reset_tail(cpu_buffer, tail, info);

	return NULL;
}

/* Slow path */
static struct ring_buffer_event *
rb_add_time_stamp(struct ring_buffer_per_cpu *cpu_buffer,
		  struct ring_buffer_event *event, u64 delta, bool abs)
{
	if (abs)
		event->type_len = RINGBUF_TYPE_TIME_STAMP;
	else
		event->type_len = RINGBUF_TYPE_TIME_EXTEND;

	/* Not the first event on the page, or not delta? */
	if (abs || rb_event_index(cpu_buffer, event)) {
		event->time_delta = delta & TS_MASK;
		event->array[0] = delta >> TS_SHIFT;
	} else {
		/* nope, just zero it */
		event->time_delta = 0;
		event->array[0] = 0;
	}

	return skip_time_extend(event);
}

#ifndef CONFIG_HAVE_UNSTABLE_SCHED_CLOCK
static inline bool sched_clock_stable(void)
{
	return true;
}
#endif

static void
rb_check_timestamp(struct ring_buffer_per_cpu *cpu_buffer,
		   struct rb_event_info *info)
{
	u64 write_stamp;

	WARN_ONCE(1, "Delta way too big! %llu ts=%llu before=%llu after=%llu write stamp=%llu\n%s",
		  (unsigned long long)info->delta,
		  (unsigned long long)info->ts,
		  (unsigned long long)info->before,
		  (unsigned long long)info->after,
		  (unsigned long long)({rb_time_read(&cpu_buffer->write_stamp, &write_stamp); write_stamp;}),
		  sched_clock_stable() ? "" :
		  "If you just came from a suspend/resume,\n"
		  "please switch to the trace global clock:\n"
		  "  echo global > /sys/kernel/tracing/trace_clock\n"
		  "or add trace_clock=global to the kernel command line\n");
}

static void rb_add_timestamp(struct ring_buffer_per_cpu *cpu_buffer,
				      struct ring_buffer_event **event,
				      struct rb_event_info *info,
				      u64 *delta,
				      unsigned int *length)
{
	bool abs = info->add_timestamp &
		(RB_ADD_STAMP_FORCE | RB_ADD_STAMP_ABSOLUTE);

	if (unlikely(info->delta > (1ULL << 59))) {
		/*
		 * Some timers can use more than 59 bits, and when a timestamp
		 * is added to the buffer, it will lose those bits.
		 */
		if (abs && (info->ts & TS_MSB)) {
			info->delta &= ABS_TS_MASK;

		/* did the clock go backwards */
		} else if (info->before == info->after && info->before > info->ts) {
			/* not interrupted */
			static int once;

			/*
			 * This is possible with a recalibrating of the TSC.
			 * Do not produce a call stack, but just report it.
			 */
			if (!once) {
				once++;
				pr_warn("Ring buffer clock went backwards: %llu -> %llu\n",
					info->before, info->ts);
			}
		} else
			rb_check_timestamp(cpu_buffer, info);
		if (!abs)
			info->delta = 0;
	}
	*event = rb_add_time_stamp(cpu_buffer, *event, info->delta, abs);
	*length -= RB_LEN_TIME_EXTEND;
	*delta = 0;
}

/**
 * rb_update_event - update event type and data
 * @cpu_buffer: The per cpu buffer of the @event
 * @event: the event to update
 * @info: The info to update the @event with (contains length and delta)
 *
 * Update the type and data fields of the @event. The length
 * is the actual size that is written to the ring buffer,
 * and with this, we can determine what to place into the
 * data field.
 */
static void
rb_update_event(struct ring_buffer_per_cpu *cpu_buffer,
		struct ring_buffer_event *event,
		struct rb_event_info *info)
{
	unsigned length = info->length;
	u64 delta = info->delta;
	unsigned int nest = local_read(&cpu_buffer->committing) - 1;

	if (!WARN_ON_ONCE(nest >= MAX_NEST))
		cpu_buffer->event_stamp[nest] = info->ts;

	/*
	 * If we need to add a timestamp, then we
	 * add it to the start of the reserved space.
	 */
	if (unlikely(info->add_timestamp))
		rb_add_timestamp(cpu_buffer, &event, info, &delta, &length);

	event->time_delta = delta;
	length -= RB_EVNT_HDR_SIZE;
	if (length > RB_MAX_SMALL_DATA || RB_FORCE_8BYTE_ALIGNMENT) {
		event->type_len = 0;
		event->array[0] = length;
	} else
		event->type_len = DIV_ROUND_UP(length, RB_ALIGNMENT);
}

static unsigned rb_calculate_event_length(unsigned length)
{
	struct ring_buffer_event event; /* Used only for sizeof array */

	/* zero length can cause confusions */
	if (!length)
		length++;

	if (length > RB_MAX_SMALL_DATA || RB_FORCE_8BYTE_ALIGNMENT)
		length += sizeof(event.array[0]);

	length += RB_EVNT_HDR_SIZE;
	length = ALIGN(length, RB_ARCH_ALIGNMENT);

	/*
	 * In case the time delta is larger than the 27 bits for it
	 * in the header, we need to add a timestamp. If another
	 * event comes in when trying to discard this one to increase
	 * the length, then the timestamp will be added in the allocated
	 * space of this event. If length is bigger than the size needed
	 * for the TIME_EXTEND, then padding has to be used. The events
	 * length must be either RB_LEN_TIME_EXTEND, or greater than or equal
	 * to RB_LEN_TIME_EXTEND + 8, as 8 is the minimum size for padding.
	 * As length is a multiple of 4, we only need to worry if it
	 * is 12 (RB_LEN_TIME_EXTEND + 4).
	 */
	if (length == RB_LEN_TIME_EXTEND + RB_ALIGNMENT)
		length += RB_ALIGNMENT;

	return length;
}

static inline bool
rb_try_to_discard(struct ring_buffer_per_cpu *cpu_buffer,
		  struct ring_buffer_event *event)
{
	unsigned long new_index, old_index;
	struct buffer_page *bpage;
	unsigned long addr;

	new_index = rb_event_index(cpu_buffer, event);
	old_index = new_index + rb_event_ts_length(event);
	addr = (unsigned long)event;
	addr &= ~((PAGE_SIZE << cpu_buffer->buffer->subbuf_order) - 1);

	bpage = READ_ONCE(cpu_buffer->tail_page);

	/*
	 * Make sure the tail_page is still the same and
	 * the next write location is the end of this event
	 */
	if (bpage->page == (void *)addr && rb_page_write(bpage) == old_index) {
		unsigned long write_mask =
			local_read(&bpage->write) & ~RB_WRITE_MASK;
		unsigned long event_length = rb_event_length(event);

		/*
		 * For the before_stamp to be different than the write_stamp
		 * to make sure that the next event adds an absolute
		 * value and does not rely on the saved write stamp, which
		 * is now going to be bogus.
		 *
		 * By setting the before_stamp to zero, the next event
		 * is not going to use the write_stamp and will instead
		 * create an absolute timestamp. This means there's no
		 * reason to update the wirte_stamp!
		 */
		rb_time_set(&cpu_buffer->before_stamp, 0);

		/*
		 * If an event were to come in now, it would see that the
		 * write_stamp and the before_stamp are different, and assume
		 * that this event just added itself before updating
		 * the write stamp. The interrupting event will fix the
		 * write stamp for us, and use an absolute timestamp.
		 */

		/*
		 * This is on the tail page. It is possible that
		 * a write could come in and move the tail page
		 * and write to the next page. That is fine
		 * because we just shorten what is on this page.
		 */
		old_index += write_mask;
		new_index += write_mask;

		/* caution: old_index gets updated on cmpxchg failure */
		if (local_try_cmpxchg(&bpage->write, &old_index, new_index)) {
			/* update counters */
			local_sub(event_length, &cpu_buffer->entries_bytes);
			return true;
		}
	}

	/* could not discard */
	return false;
}

static void rb_start_commit(struct ring_buffer_per_cpu *cpu_buffer)
{
	local_inc(&cpu_buffer->committing);
	local_inc(&cpu_buffer->commits);
}

static __always_inline void
rb_set_commit_to_write(struct ring_buffer_per_cpu *cpu_buffer)
{
	unsigned long max_count;

	/*
	 * We only race with interrupts and NMIs on this CPU.
	 * If we own the commit event, then we can commit
	 * all others that interrupted us, since the interruptions
	 * are in stack format (they finish before they come
	 * back to us). This allows us to do a simple loop to
	 * assign the commit to the tail.
	 */
 again:
	max_count = cpu_buffer->nr_pages * 100;

	while (cpu_buffer->commit_page != READ_ONCE(cpu_buffer->tail_page)) {
		if (RB_WARN_ON(cpu_buffer, !(--max_count)))
			return;
		if (RB_WARN_ON(cpu_buffer,
			       rb_is_reader_page(cpu_buffer->tail_page)))
			return;
		/*
		 * No need for a memory barrier here, as the update
		 * of the tail_page did it for this page.
		 */
		local_set(&cpu_buffer->commit_page->page->commit,
			  rb_page_write(cpu_buffer->commit_page));
		rb_inc_page(&cpu_buffer->commit_page);
		if (cpu_buffer->ring_meta) {
			struct ring_buffer_cpu_meta *meta = cpu_buffer->ring_meta;
			meta->commit_buffer = (unsigned long)cpu_buffer->commit_page->page;
		}
		/* add barrier to keep gcc from optimizing too much */
		barrier();
	}
	while (rb_commit_index(cpu_buffer) !=
	       rb_page_write(cpu_buffer->commit_page)) {

		/* Make sure the readers see the content of what is committed. */
		smp_wmb();
		local_set(&cpu_buffer->commit_page->page->commit,
			  rb_page_write(cpu_buffer->commit_page));
		RB_WARN_ON(cpu_buffer,
			   local_read(&cpu_buffer->commit_page->page->commit) &
			   ~RB_WRITE_MASK);
		barrier();
	}

	/* again, keep gcc from optimizing */
	barrier();

	/*
	 * If an interrupt came in just after the first while loop
	 * and pushed the tail page forward, we will be left with
	 * a dangling commit that will never go forward.
	 */
	if (unlikely(cpu_buffer->commit_page != READ_ONCE(cpu_buffer->tail_page)))
		goto again;
}

static __always_inline void rb_end_commit(struct ring_buffer_per_cpu *cpu_buffer)
{
	unsigned long commits;

	if (RB_WARN_ON(cpu_buffer,
		       !local_read(&cpu_buffer->committing)))
		return;

 again:
	commits = local_read(&cpu_buffer->commits);
	/* synchronize with interrupts */
	barrier();
	if (local_read(&cpu_buffer->committing) == 1)
		rb_set_commit_to_write(cpu_buffer);

	local_dec(&cpu_buffer->committing);

	/* synchronize with interrupts */
	barrier();

	/*
	 * Need to account for interrupts coming in between the
	 * updating of the commit page and the clearing of the
	 * committing counter.
	 */
	if (unlikely(local_read(&cpu_buffer->commits) != commits) &&
	    !local_read(&cpu_buffer->committing)) {
		local_inc(&cpu_buffer->committing);
		goto again;
	}
}

static inline void rb_event_discard(struct ring_buffer_event *event)
{
	if (extended_time(event))
		event = skip_time_extend(event);

	/* array[0] holds the actual length for the discarded event */
	event->array[0] = rb_event_data_length(event) - RB_EVNT_HDR_SIZE;
	event->type_len = RINGBUF_TYPE_PADDING;
	/* time delta must be non zero */
	if (!event->time_delta)
		event->time_delta = 1;
}

static void rb_commit(struct ring_buffer_per_cpu *cpu_buffer)
{
	local_inc(&cpu_buffer->entries);
	rb_end_commit(cpu_buffer);
}

static __always_inline void
rb_wakeups(struct trace_buffer *buffer, struct ring_buffer_per_cpu *cpu_buffer)
{
	if (buffer->irq_work.waiters_pending) {
		buffer->irq_work.waiters_pending = false;
		/* irq_work_queue() supplies it's own memory barriers */
		irq_work_queue(&buffer->irq_work.work);
	}

	if (cpu_buffer->irq_work.waiters_pending) {
		cpu_buffer->irq_work.waiters_pending = false;
		/* irq_work_queue() supplies it's own memory barriers */
		irq_work_queue(&cpu_buffer->irq_work.work);
	}

	if (cpu_buffer->last_pages_touch == local_read(&cpu_buffer->pages_touched))
		return;

	if (cpu_buffer->reader_page == cpu_buffer->commit_page)
		return;

	if (!cpu_buffer->irq_work.full_waiters_pending)
		return;

	cpu_buffer->last_pages_touch = local_read(&cpu_buffer->pages_touched);

	if (!full_hit(buffer, cpu_buffer->cpu, cpu_buffer->shortest_full))
		return;

	cpu_buffer->irq_work.wakeup_full = true;
	cpu_buffer->irq_work.full_waiters_pending = false;
	/* irq_work_queue() supplies it's own memory barriers */
	irq_work_queue(&cpu_buffer->irq_work.work);
}

#ifdef CONFIG_RING_BUFFER_RECORD_RECURSION
# define do_ring_buffer_record_recursion()	\
	do_ftrace_record_recursion(_THIS_IP_, _RET_IP_)
#else
# define do_ring_buffer_record_recursion() do { } while (0)
#endif

/*
 * The lock and unlock are done within a preempt disable section.
 * The current_context per_cpu variable can only be modified
 * by the current task between lock and unlock. But it can
 * be modified more than once via an interrupt. To pass this
 * information from the lock to the unlock without having to
 * access the 'in_interrupt()' functions again (which do show
 * a bit of overhead in something as critical as function tracing,
 * we use a bitmask trick.
 *
 *  bit 1 =  NMI context
 *  bit 2 =  IRQ context
 *  bit 3 =  SoftIRQ context
 *  bit 4 =  normal context.
 *
 * This works because this is the order of contexts that can
 * preempt other contexts. A SoftIRQ never preempts an IRQ
 * context.
 *
 * When the context is determined, the corresponding bit is
 * checked and set (if it was set, then a recursion of that context
 * happened).
 *
 * On unlock, we need to clear this bit. To do so, just subtract
 * 1 from the current_context and AND it to itself.
 *
 * (binary)
 *  101 - 1 = 100
 *  101 & 100 = 100 (clearing bit zero)
 *
 *  1010 - 1 = 1001
 *  1010 & 1001 = 1000 (clearing bit 1)
 *
 * The least significant bit can be cleared this way, and it
 * just so happens that it is the same bit corresponding to
 * the current context.
 *
 * Now the TRANSITION bit breaks the above slightly. The TRANSITION bit
 * is set when a recursion is detected at the current context, and if
 * the TRANSITION bit is already set, it will fail the recursion.
 * This is needed because there's a lag between the changing of
 * interrupt context and updating the preempt count. In this case,
 * a false positive will be found. To handle this, one extra recursion
 * is allowed, and this is done by the TRANSITION bit. If the TRANSITION
 * bit is already set, then it is considered a recursion and the function
 * ends. Otherwise, the TRANSITION bit is set, and that bit is returned.
 *
 * On the trace_recursive_unlock(), the TRANSITION bit will be the first
 * to be cleared. Even if it wasn't the context that set it. That is,
 * if an interrupt comes in while NORMAL bit is set and the ring buffer
 * is called before preempt_count() is updated, since the check will
 * be on the NORMAL bit, the TRANSITION bit will then be set. If an
 * NMI then comes in, it will set the NMI bit, but when the NMI code
 * does the trace_recursive_unlock() it will clear the TRANSITION bit
 * and leave the NMI bit set. But this is fine, because the interrupt
 * code that set the TRANSITION bit will then clear the NMI bit when it
 * calls trace_recursive_unlock(). If another NMI comes in, it will
 * set the TRANSITION bit and continue.
 *
 * Note: The TRANSITION bit only handles a single transition between context.
 */

static __always_inline bool
trace_recursive_lock(struct ring_buffer_per_cpu *cpu_buffer)
{
	unsigned int val = cpu_buffer->current_context;
	int bit = interrupt_context_level();

	bit = RB_CTX_NORMAL - bit;

	if (unlikely(val & (1 << (bit + cpu_buffer->nest)))) {
		/*
		 * It is possible that this was called by transitioning
		 * between interrupt context, and preempt_count() has not
		 * been updated yet. In this case, use the TRANSITION bit.
		 */
		bit = RB_CTX_TRANSITION;
		if (val & (1 << (bit + cpu_buffer->nest))) {
			do_ring_buffer_record_recursion();
			return true;
		}
	}

	val |= (1 << (bit + cpu_buffer->nest));
	cpu_buffer->current_context = val;

	return false;
}

static __always_inline void
trace_recursive_unlock(struct ring_buffer_per_cpu *cpu_buffer)
{
	cpu_buffer->current_context &=
		cpu_buffer->current_context - (1 << cpu_buffer->nest);
}

/* The recursive locking above uses 5 bits */
#define NESTED_BITS 5

/**
 * ring_buffer_nest_start - Allow to trace while nested
 * @buffer: The ring buffer to modify
 *
 * The ring buffer has a safety mechanism to prevent recursion.
 * But there may be a case where a trace needs to be done while
 * tracing something else. In this case, calling this function
 * will allow this function to nest within a currently active
 * ring_buffer_lock_reserve().
 *
 * Call this function before calling another ring_buffer_lock_reserve() and
 * call ring_buffer_nest_end() after the nested ring_buffer_unlock_commit().
 */
void ring_buffer_nest_start(struct trace_buffer *buffer)
{
	struct ring_buffer_per_cpu *cpu_buffer;
	int cpu;

	/* Enabled by ring_buffer_nest_end() */
	preempt_disable_notrace();
	cpu = raw_smp_processor_id();
	cpu_buffer = buffer->buffers[cpu];
	/* This is the shift value for the above recursive locking */
	cpu_buffer->nest += NESTED_BITS;
}

/**
 * ring_buffer_nest_end - Allow to trace while nested
 * @buffer: The ring buffer to modify
 *
 * Must be called after ring_buffer_nest_start() and after the
 * ring_buffer_unlock_commit().
 */
void ring_buffer_nest_end(struct trace_buffer *buffer)
{
	struct ring_buffer_per_cpu *cpu_buffer;
	int cpu;

	/* disabled by ring_buffer_nest_start() */
	cpu = raw_smp_processor_id();
	cpu_buffer = buffer->buffers[cpu];
	/* This is the shift value for the above recursive locking */
	cpu_buffer->nest -= NESTED_BITS;
	preempt_enable_notrace();
}

/**
 * ring_buffer_unlock_commit - commit a reserved
 * @buffer: The buffer to commit to
 *
 * This commits the data to the ring buffer, and releases any locks held.
 *
 * Must be paired with ring_buffer_lock_reserve.
 */
int ring_buffer_unlock_commit(struct trace_buffer *buffer)
{
	struct ring_buffer_per_cpu *cpu_buffer;
	int cpu = raw_smp_processor_id();

	cpu_buffer = buffer->buffers[cpu];

	rb_commit(cpu_buffer);

	rb_wakeups(buffer, cpu_buffer);

	trace_recursive_unlock(cpu_buffer);

	preempt_enable_notrace();

	return 0;
}
EXPORT_SYMBOL_GPL(ring_buffer_unlock_commit);

/* Special value to validate all deltas on a page. */
#define CHECK_FULL_PAGE		1L

#ifdef CONFIG_RING_BUFFER_VALIDATE_TIME_DELTAS

static const char *show_irq_str(int bits)
{
	const char *type[] = {
		".",	// 0
		"s",	// 1
		"h",	// 2
		"Hs",	// 3
		"n",	// 4
		"Ns",	// 5
		"Nh",	// 6
		"NHs",	// 7
	};

	return type[bits];
}

/* Assume this is a trace event */
static const char *show_flags(struct ring_buffer_event *event)
{
	struct trace_entry *entry;
	int bits = 0;

	if (rb_event_data_length(event) - RB_EVNT_HDR_SIZE < sizeof(*entry))
		return "X";

	entry = ring_buffer_event_data(event);

	if (entry->flags & TRACE_FLAG_SOFTIRQ)
		bits |= 1;

	if (entry->flags & TRACE_FLAG_HARDIRQ)
		bits |= 2;

	if (entry->flags & TRACE_FLAG_NMI)
		bits |= 4;

	return show_irq_str(bits);
}

static const char *show_irq(struct ring_buffer_event *event)
{
	struct trace_entry *entry;

	if (rb_event_data_length(event) - RB_EVNT_HDR_SIZE < sizeof(*entry))
		return "";

	entry = ring_buffer_event_data(event);
	if (entry->flags & TRACE_FLAG_IRQS_OFF)
		return "d";
	return "";
}

static const char *show_interrupt_level(void)
{
	unsigned long pc = preempt_count();
	unsigned char level = 0;

	if (pc & SOFTIRQ_OFFSET)
		level |= 1;

	if (pc & HARDIRQ_MASK)
		level |= 2;

	if (pc & NMI_MASK)
		level |= 4;

	return show_irq_str(level);
}

static void dump_buffer_page(struct buffer_data_page *bpage,
			     struct rb_event_info *info,
			     unsigned long tail)
{
	struct ring_buffer_event *event;
	u64 ts, delta;
	int e;

	ts = bpage->time_stamp;
	pr_warn("  [%lld] PAGE TIME STAMP\n", ts);

	for (e = 0; e < tail; e += rb_event_length(event)) {

		event = (struct ring_buffer_event *)(bpage->data + e);

		switch (event->type_len) {

		case RINGBUF_TYPE_TIME_EXTEND:
			delta = rb_event_time_stamp(event);
			ts += delta;
			pr_warn(" 0x%x: [%lld] delta:%lld TIME EXTEND\n",
				e, ts, delta);
			break;

		case RINGBUF_TYPE_TIME_STAMP:
			delta = rb_event_time_stamp(event);
			ts = rb_fix_abs_ts(delta, ts);
			pr_warn(" 0x%x:  [%lld] absolute:%lld TIME STAMP\n",
				e, ts, delta);
			break;

		case RINGBUF_TYPE_PADDING:
			ts += event->time_delta;
			pr_warn(" 0x%x:  [%lld] delta:%d PADDING\n",
				e, ts, event->time_delta);
			break;

		case RINGBUF_TYPE_DATA:
			ts += event->time_delta;
			pr_warn(" 0x%x:  [%lld] delta:%d %s%s\n",
				e, ts, event->time_delta,
				show_flags(event), show_irq(event));
			break;

		default:
			break;
		}
	}
	pr_warn("expected end:0x%lx last event actually ended at:0x%x\n", tail, e);
}

static DEFINE_PER_CPU(atomic_t, checking);
static atomic_t ts_dump;

#define buffer_warn_return(fmt, ...)					\
	do {								\
		/* If another report is happening, ignore this one */	\
		if (atomic_inc_return(&ts_dump) != 1) {			\
			atomic_dec(&ts_dump);				\
			goto out;					\
		}							\
		atomic_inc(&cpu_buffer->record_disabled);		\
		pr_warn(fmt, ##__VA_ARGS__);				\
		dump_buffer_page(bpage, info, tail);			\
		atomic_dec(&ts_dump);					\
		/* There's some cases in boot up that this can happen */ \
		if (WARN_ON_ONCE(system_state != SYSTEM_BOOTING))	\
			/* Do not re-enable checking */			\
			return;						\
	} while (0)

/*
 * Check if the current event time stamp matches the deltas on
 * the buffer page.
 */
static void check_buffer(struct ring_buffer_per_cpu *cpu_buffer,
			 struct rb_event_info *info,
			 unsigned long tail)
{
	struct buffer_data_page *bpage;
	u64 ts, delta;
	bool full = false;
	int ret;

	bpage = info->tail_page->page;

	if (tail == CHECK_FULL_PAGE) {
		full = true;
		tail = local_read(&bpage->commit);
	} else if (info->add_timestamp &
		   (RB_ADD_STAMP_FORCE | RB_ADD_STAMP_ABSOLUTE)) {
		/* Ignore events with absolute time stamps */
		return;
	}

	/*
	 * Do not check the first event (skip possible extends too).
	 * Also do not check if previous events have not been committed.
	 */
	if (tail <= 8 || tail > local_read(&bpage->commit))
		return;

	/*
	 * If this interrupted another event,
	 */
	if (atomic_inc_return(this_cpu_ptr(&checking)) != 1)
		goto out;

	ret = rb_read_data_buffer(bpage, tail, cpu_buffer->cpu, &ts, &delta);
	if (ret < 0) {
		if (delta < ts) {
			buffer_warn_return("[CPU: %d]ABSOLUTE TIME WENT BACKWARDS: last ts: %lld absolute ts: %lld\n",
					   cpu_buffer->cpu, ts, delta);
			goto out;
		}
	}
	if ((full && ts > info->ts) ||
	    (!full && ts + info->delta != info->ts)) {
		buffer_warn_return("[CPU: %d]TIME DOES NOT MATCH expected:%lld actual:%lld delta:%lld before:%lld after:%lld%s context:%s\n",
				   cpu_buffer->cpu,
				   ts + info->delta, info->ts, info->delta,
				   info->before, info->after,
				   full ? " (full)" : "", show_interrupt_level());
	}
out:
	atomic_dec(this_cpu_ptr(&checking));
}
#else
static inline void check_buffer(struct ring_buffer_per_cpu *cpu_buffer,
			 struct rb_event_info *info,
			 unsigned long tail)
{
}
#endif /* CONFIG_RING_BUFFER_VALIDATE_TIME_DELTAS */

static struct ring_buffer_event *
__rb_reserve_next(struct ring_buffer_per_cpu *cpu_buffer,
		  struct rb_event_info *info)
{
	struct ring_buffer_event *event;
	struct buffer_page *tail_page;
	unsigned long tail, write, w;

	/* Don't let the compiler play games with cpu_buffer->tail_page */
	tail_page = info->tail_page = READ_ONCE(cpu_buffer->tail_page);

 /*A*/	w = local_read(&tail_page->write) & RB_WRITE_MASK;
	barrier();
	rb_time_read(&cpu_buffer->before_stamp, &info->before);
	rb_time_read(&cpu_buffer->write_stamp, &info->after);
	barrier();
	info->ts = rb_time_stamp(cpu_buffer->buffer);

	if ((info->add_timestamp & RB_ADD_STAMP_ABSOLUTE)) {
		info->delta = info->ts;
	} else {
		/*
		 * If interrupting an event time update, we may need an
		 * absolute timestamp.
		 * Don't bother if this is the start of a new page (w == 0).
		 */
		if (!w) {
			/* Use the sub-buffer timestamp */
			info->delta = 0;
		} else if (unlikely(info->before != info->after)) {
			info->add_timestamp |= RB_ADD_STAMP_FORCE | RB_ADD_STAMP_EXTEND;
			info->length += RB_LEN_TIME_EXTEND;
		} else {
			info->delta = info->ts - info->after;
			if (unlikely(test_time_stamp(info->delta))) {
				info->add_timestamp |= RB_ADD_STAMP_EXTEND;
				info->length += RB_LEN_TIME_EXTEND;
			}
		}
	}

 /*B*/	rb_time_set(&cpu_buffer->before_stamp, info->ts);

 /*C*/	write = local_add_return(info->length, &tail_page->write);

	/* set write to only the index of the write */
	write &= RB_WRITE_MASK;

	tail = write - info->length;

	/* See if we shot pass the end of this buffer page */
	if (unlikely(write > cpu_buffer->buffer->subbuf_size)) {
		check_buffer(cpu_buffer, info, CHECK_FULL_PAGE);
		return rb_move_tail(cpu_buffer, tail, info);
	}

	if (likely(tail == w)) {
		/* Nothing interrupted us between A and C */
 /*D*/		rb_time_set(&cpu_buffer->write_stamp, info->ts);
		/*
		 * If something came in between C and D, the write stamp
		 * may now not be in sync. But that's fine as the before_stamp
		 * will be different and then next event will just be forced
		 * to use an absolute timestamp.
		 */
		if (likely(!(info->add_timestamp &
			     (RB_ADD_STAMP_FORCE | RB_ADD_STAMP_ABSOLUTE))))
			/* This did not interrupt any time update */
			info->delta = info->ts - info->after;
		else
			/* Just use full timestamp for interrupting event */
			info->delta = info->ts;
		check_buffer(cpu_buffer, info, tail);
	} else {
		u64 ts;
		/* SLOW PATH - Interrupted between A and C */

		/* Save the old before_stamp */
		rb_time_read(&cpu_buffer->before_stamp, &info->before);

		/*
		 * Read a new timestamp and update the before_stamp to make
		 * the next event after this one force using an absolute
		 * timestamp. This is in case an interrupt were to come in
		 * between E and F.
		 */
		ts = rb_time_stamp(cpu_buffer->buffer);
		rb_time_set(&cpu_buffer->before_stamp, ts);

		barrier();
 /*E*/		rb_time_read(&cpu_buffer->write_stamp, &info->after);
		barrier();
 /*F*/		if (write == (local_read(&tail_page->write) & RB_WRITE_MASK) &&
		    info->after == info->before && info->after < ts) {
			/*
			 * Nothing came after this event between C and F, it is
			 * safe to use info->after for the delta as it
			 * matched info->before and is still valid.
			 */
			info->delta = ts - info->after;
		} else {
			/*
			 * Interrupted between C and F:
			 * Lost the previous events time stamp. Just set the
			 * delta to zero, and this will be the same time as
			 * the event this event interrupted. And the events that
			 * came after this will still be correct (as they would
			 * have built their delta on the previous event.
			 */
			info->delta = 0;
		}
		info->ts = ts;
		info->add_timestamp &= ~RB_ADD_STAMP_FORCE;
	}

	/*
	 * If this is the first commit on the page, then it has the same
	 * timestamp as the page itself.
	 */
	if (unlikely(!tail && !(info->add_timestamp &
				(RB_ADD_STAMP_FORCE | RB_ADD_STAMP_ABSOLUTE))))
		info->delta = 0;

	/* We reserved something on the buffer */

	event = __rb_page_index(tail_page, tail);
	rb_update_event(cpu_buffer, event, info);

	local_inc(&tail_page->entries);

	/*
	 * If this is the first commit on the page, then update
	 * its timestamp.
	 */
	if (unlikely(!tail))
		tail_page->page->time_stamp = info->ts;

	/* account for these added bytes */
	local_add(info->length, &cpu_buffer->entries_bytes);

	return event;
}

static __always_inline struct ring_buffer_event *
rb_reserve_next_event(struct trace_buffer *buffer,
		      struct ring_buffer_per_cpu *cpu_buffer,
		      unsigned long length)
{
	struct ring_buffer_event *event;
	struct rb_event_info info;
	int nr_loops = 0;
	int add_ts_default;

	/*
	 * ring buffer does cmpxchg as well as atomic64 operations
	 * (which some archs use locking for atomic64), make sure this
	 * is safe in NMI context
	 */
	if ((!IS_ENABLED(CONFIG_ARCH_HAVE_NMI_SAFE_CMPXCHG) ||
	     IS_ENABLED(CONFIG_GENERIC_ATOMIC64)) &&
	    (unlikely(in_nmi()))) {
		return NULL;
	}

	rb_start_commit(cpu_buffer);
	/* The commit page can not change after this */

#ifdef CONFIG_RING_BUFFER_ALLOW_SWAP
	/*
	 * Due to the ability to swap a cpu buffer from a buffer
	 * it is possible it was swapped before we committed.
	 * (committing stops a swap). We check for it here and
	 * if it happened, we have to fail the write.
	 */
	barrier();
	if (unlikely(READ_ONCE(cpu_buffer->buffer) != buffer)) {
		local_dec(&cpu_buffer->committing);
		local_dec(&cpu_buffer->commits);
		return NULL;
	}
#endif

	info.length = rb_calculate_event_length(length);

	if (ring_buffer_time_stamp_abs(cpu_buffer->buffer)) {
		add_ts_default = RB_ADD_STAMP_ABSOLUTE;
		info.length += RB_LEN_TIME_EXTEND;
		if (info.length > cpu_buffer->buffer->max_data_size)
			goto out_fail;
	} else {
		add_ts_default = RB_ADD_STAMP_NONE;
	}

 again:
	info.add_timestamp = add_ts_default;
	info.delta = 0;

	/*
	 * We allow for interrupts to reenter here and do a trace.
	 * If one does, it will cause this original code to loop
	 * back here. Even with heavy interrupts happening, this
	 * should only happen a few times in a row. If this happens
	 * 1000 times in a row, there must be either an interrupt
	 * storm or we have something buggy.
	 * Bail!
	 */
	if (RB_WARN_ON(cpu_buffer, ++nr_loops > 1000))
		goto out_fail;

	event = __rb_reserve_next(cpu_buffer, &info);

	if (unlikely(PTR_ERR(event) == -EAGAIN)) {
		if (info.add_timestamp & (RB_ADD_STAMP_FORCE | RB_ADD_STAMP_EXTEND))
			info.length -= RB_LEN_TIME_EXTEND;
		goto again;
	}

	if (likely(event))
		return event;
 out_fail:
	rb_end_commit(cpu_buffer);
	return NULL;
}

/**
 * ring_buffer_lock_reserve - reserve a part of the buffer
 * @buffer: the ring buffer to reserve from
 * @length: the length of the data to reserve (excluding event header)
 *
 * Returns a reserved event on the ring buffer to copy directly to.
 * The user of this interface will need to get the body to write into
 * and can use the ring_buffer_event_data() interface.
 *
 * The length is the length of the data needed, not the event length
 * which also includes the event header.
 *
 * Must be paired with ring_buffer_unlock_commit, unless NULL is returned.
 * If NULL is returned, then nothing has been allocated or locked.
 */
struct ring_buffer_event *
ring_buffer_lock_reserve(struct trace_buffer *buffer, unsigned long length)
{
	struct ring_buffer_per_cpu *cpu_buffer;
	struct ring_buffer_event *event;
	int cpu;

	/* If we are tracing schedule, we don't want to recurse */
	preempt_disable_notrace();

	if (unlikely(atomic_read(&buffer->record_disabled)))
		goto out;

	cpu = raw_smp_processor_id();

	if (unlikely(!cpumask_test_cpu(cpu, buffer->cpumask)))
		goto out;

	cpu_buffer = buffer->buffers[cpu];

	if (unlikely(atomic_read(&cpu_buffer->record_disabled)))
		goto out;

	if (unlikely(length > buffer->max_data_size))
		goto out;

	if (unlikely(trace_recursive_lock(cpu_buffer)))
		goto out;

	event = rb_reserve_next_event(buffer, cpu_buffer, length);
	if (!event)
		goto out_unlock;

	return event;

 out_unlock:
	trace_recursive_unlock(cpu_buffer);
 out:
	preempt_enable_notrace();
	return NULL;
}
EXPORT_SYMBOL_GPL(ring_buffer_lock_reserve);

/*
 * Decrement the entries to the page that an event is on.
 * The event does not even need to exist, only the pointer
 * to the page it is on. This may only be called before the commit
 * takes place.
 */
static inline void
rb_decrement_entry(struct ring_buffer_per_cpu *cpu_buffer,
		   struct ring_buffer_event *event)
{
	unsigned long addr = (unsigned long)event;
	struct buffer_page *bpage = cpu_buffer->commit_page;
	struct buffer_page *start;

	addr &= ~((PAGE_SIZE << cpu_buffer->buffer->subbuf_order) - 1);

	/* Do the likely case first */
	if (likely(bpage->page == (void *)addr)) {
		local_dec(&bpage->entries);
		return;
	}

	/*
	 * Because the commit page may be on the reader page we
	 * start with the next page and check the end loop there.
	 */
	rb_inc_page(&bpage);
	start = bpage;
	do {
		if (bpage->page == (void *)addr) {
			local_dec(&bpage->entries);
			return;
		}
		rb_inc_page(&bpage);
	} while (bpage != start);

	/* commit not part of this buffer?? */
	RB_WARN_ON(cpu_buffer, 1);
}

/**
 * ring_buffer_discard_commit - discard an event that has not been committed
 * @buffer: the ring buffer
 * @event: non committed event to discard
 *
 * Sometimes an event that is in the ring buffer needs to be ignored.
 * This function lets the user discard an event in the ring buffer
 * and then that event will not be read later.
 *
 * This function only works if it is called before the item has been
 * committed. It will try to free the event from the ring buffer
 * if another event has not been added behind it.
 *
 * If another event has been added behind it, it will set the event
 * up as discarded, and perform the commit.
 *
 * If this function is called, do not call ring_buffer_unlock_commit on
 * the event.
 */
void ring_buffer_discard_commit(struct trace_buffer *buffer,
				struct ring_buffer_event *event)
{
	struct ring_buffer_per_cpu *cpu_buffer;
	int cpu;

	/* The event is discarded regardless */
	rb_event_discard(event);

	cpu = smp_processor_id();
	cpu_buffer = buffer->buffers[cpu];

	/*
	 * This must only be called if the event has not been
	 * committed yet. Thus we can assume that preemption
	 * is still disabled.
	 */
	RB_WARN_ON(buffer, !local_read(&cpu_buffer->committing));

	rb_decrement_entry(cpu_buffer, event);
	if (rb_try_to_discard(cpu_buffer, event))
		goto out;

 out:
	rb_end_commit(cpu_buffer);

	trace_recursive_unlock(cpu_buffer);

	preempt_enable_notrace();

}
EXPORT_SYMBOL_GPL(ring_buffer_discard_commit);

/**
 * ring_buffer_write - write data to the buffer without reserving
 * @buffer: The ring buffer to write to.
 * @length: The length of the data being written (excluding the event header)
 * @data: The data to write to the buffer.
 *
 * This is like ring_buffer_lock_reserve and ring_buffer_unlock_commit as
 * one function. If you already have the data to write to the buffer, it
 * may be easier to simply call this function.
 *
 * Note, like ring_buffer_lock_reserve, the length is the length of the data
 * and not the length of the event which would hold the header.
 */
int ring_buffer_write(struct trace_buffer *buffer,
		      unsigned long length,
		      void *data)
{
	struct ring_buffer_per_cpu *cpu_buffer;
	struct ring_buffer_event *event;
	void *body;
	int ret = -EBUSY;
	int cpu;

	preempt_disable_notrace();

	if (atomic_read(&buffer->record_disabled))
		goto out;

	cpu = raw_smp_processor_id();

	if (!cpumask_test_cpu(cpu, buffer->cpumask))
		goto out;

	cpu_buffer = buffer->buffers[cpu];

	if (atomic_read(&cpu_buffer->record_disabled))
		goto out;

	if (length > buffer->max_data_size)
		goto out;

	if (unlikely(trace_recursive_lock(cpu_buffer)))
		goto out;

	event = rb_reserve_next_event(buffer, cpu_buffer, length);
	if (!event)
		goto out_unlock;

	body = rb_event_data(event);

	memcpy(body, data, length);

	rb_commit(cpu_buffer);

	rb_wakeups(buffer, cpu_buffer);

	ret = 0;

 out_unlock:
	trace_recursive_unlock(cpu_buffer);

 out:
	preempt_enable_notrace();

	return ret;
}
EXPORT_SYMBOL_GPL(ring_buffer_write);

/*
 * The total entries in the ring buffer is the running counter
 * of entries entered into the ring buffer, minus the sum of
 * the entries read from the ring buffer and the number of
 * entries that were overwritten.
 */
static inline unsigned long
rb_num_of_entries(struct ring_buffer_per_cpu *cpu_buffer)
{
	return local_read(&cpu_buffer->entries) -
		(local_read(&cpu_buffer->overrun) + cpu_buffer->read);
}

static bool rb_per_cpu_empty(struct ring_buffer_per_cpu *cpu_buffer)
{
	return !rb_num_of_entries(cpu_buffer);
}

/**
 * ring_buffer_record_disable - stop all writes into the buffer
 * @buffer: The ring buffer to stop writes to.
 *
 * This prevents all writes to the buffer. Any attempt to write
 * to the buffer after this will fail and return NULL.
 *
 * The caller should call synchronize_rcu() after this.
 */
void ring_buffer_record_disable(struct trace_buffer *buffer)
{
	atomic_inc(&buffer->record_disabled);
}
EXPORT_SYMBOL_GPL(ring_buffer_record_disable);

/**
 * ring_buffer_record_enable - enable writes to the buffer
 * @buffer: The ring buffer to enable writes
 *
 * Note, multiple disables will need the same number of enables
 * to truly enable the writing (much like preempt_disable).
 */
void ring_buffer_record_enable(struct trace_buffer *buffer)
{
	atomic_dec(&buffer->record_disabled);
}
EXPORT_SYMBOL_GPL(ring_buffer_record_enable);

/**
 * ring_buffer_record_off - stop all writes into the buffer
 * @buffer: The ring buffer to stop writes to.
 *
 * This prevents all writes to the buffer. Any attempt to write
 * to the buffer after this will fail and return NULL.
 *
 * This is different than ring_buffer_record_disable() as
 * it works like an on/off switch, where as the disable() version
 * must be paired with a enable().
 */
void ring_buffer_record_off(struct trace_buffer *buffer)
{
	unsigned int rd;
	unsigned int new_rd;

	rd = atomic_read(&buffer->record_disabled);
	do {
		new_rd = rd | RB_BUFFER_OFF;
	} while (!atomic_try_cmpxchg(&buffer->record_disabled, &rd, new_rd));
}
EXPORT_SYMBOL_GPL(ring_buffer_record_off);

/**
 * ring_buffer_record_on - restart writes into the buffer
 * @buffer: The ring buffer to start writes to.
 *
 * This enables all writes to the buffer that was disabled by
 * ring_buffer_record_off().
 *
 * This is different than ring_buffer_record_enable() as
 * it works like an on/off switch, where as the enable() version
 * must be paired with a disable().
 */
void ring_buffer_record_on(struct trace_buffer *buffer)
{
	unsigned int rd;
	unsigned int new_rd;

	rd = atomic_read(&buffer->record_disabled);
	do {
		new_rd = rd & ~RB_BUFFER_OFF;
	} while (!atomic_try_cmpxchg(&buffer->record_disabled, &rd, new_rd));
}
EXPORT_SYMBOL_GPL(ring_buffer_record_on);

/**
 * ring_buffer_record_is_on - return true if the ring buffer can write
 * @buffer: The ring buffer to see if write is enabled
 *
 * Returns true if the ring buffer is in a state that it accepts writes.
 */
bool ring_buffer_record_is_on(struct trace_buffer *buffer)
{
	return !atomic_read(&buffer->record_disabled);
}

/**
 * ring_buffer_record_is_set_on - return true if the ring buffer is set writable
 * @buffer: The ring buffer to see if write is set enabled
 *
 * Returns true if the ring buffer is set writable by ring_buffer_record_on().
 * Note that this does NOT mean it is in a writable state.
 *
 * It may return true when the ring buffer has been disabled by
 * ring_buffer_record_disable(), as that is a temporary disabling of
 * the ring buffer.
 */
bool ring_buffer_record_is_set_on(struct trace_buffer *buffer)
{
	return !(atomic_read(&buffer->record_disabled) & RB_BUFFER_OFF);
}

/**
 * ring_buffer_record_disable_cpu - stop all writes into the cpu_buffer
 * @buffer: The ring buffer to stop writes to.
 * @cpu: The CPU buffer to stop
 *
 * This prevents all writes to the buffer. Any attempt to write
 * to the buffer after this will fail and return NULL.
 *
 * The caller should call synchronize_rcu() after this.
 */
void ring_buffer_record_disable_cpu(struct trace_buffer *buffer, int cpu)
{
	struct ring_buffer_per_cpu *cpu_buffer;

	if (!cpumask_test_cpu(cpu, buffer->cpumask))
		return;

	cpu_buffer = buffer->buffers[cpu];
	atomic_inc(&cpu_buffer->record_disabled);
}
EXPORT_SYMBOL_GPL(ring_buffer_record_disable_cpu);

/**
 * ring_buffer_record_enable_cpu - enable writes to the buffer
 * @buffer: The ring buffer to enable writes
 * @cpu: The CPU to enable.
 *
 * Note, multiple disables will need the same number of enables
 * to truly enable the writing (much like preempt_disable).
 */
void ring_buffer_record_enable_cpu(struct trace_buffer *buffer, int cpu)
{
	struct ring_buffer_per_cpu *cpu_buffer;

	if (!cpumask_test_cpu(cpu, buffer->cpumask))
		return;

	cpu_buffer = buffer->buffers[cpu];
	atomic_dec(&cpu_buffer->record_disabled);
}
EXPORT_SYMBOL_GPL(ring_buffer_record_enable_cpu);

/**
 * ring_buffer_oldest_event_ts - get the oldest event timestamp from the buffer
 * @buffer: The ring buffer
 * @cpu: The per CPU buffer to read from.
 */
u64 ring_buffer_oldest_event_ts(struct trace_buffer *buffer, int cpu)
{
	unsigned long flags;
	struct ring_buffer_per_cpu *cpu_buffer;
	struct buffer_page *bpage;
	u64 ret = 0;

	if (!cpumask_test_cpu(cpu, buffer->cpumask))
		return 0;

	cpu_buffer = buffer->buffers[cpu];
	raw_spin_lock_irqsave(&cpu_buffer->reader_lock, flags);
	/*
	 * if the tail is on reader_page, oldest time stamp is on the reader
	 * page
	 */
	if (cpu_buffer->tail_page == cpu_buffer->reader_page)
		bpage = cpu_buffer->reader_page;
	else
		bpage = rb_set_head_page(cpu_buffer);
	if (bpage)
		ret = bpage->page->time_stamp;
	raw_spin_unlock_irqrestore(&cpu_buffer->reader_lock, flags);

	return ret;
}
EXPORT_SYMBOL_GPL(ring_buffer_oldest_event_ts);

/**
 * ring_buffer_bytes_cpu - get the number of bytes unconsumed in a cpu buffer
 * @buffer: The ring buffer
 * @cpu: The per CPU buffer to read from.
 */
unsigned long ring_buffer_bytes_cpu(struct trace_buffer *buffer, int cpu)
{
	struct ring_buffer_per_cpu *cpu_buffer;
	unsigned long ret;

	if (!cpumask_test_cpu(cpu, buffer->cpumask))
		return 0;

	cpu_buffer = buffer->buffers[cpu];
	ret = local_read(&cpu_buffer->entries_bytes) - cpu_buffer->read_bytes;

	return ret;
}
EXPORT_SYMBOL_GPL(ring_buffer_bytes_cpu);

/**
 * ring_buffer_entries_cpu - get the number of entries in a cpu buffer
 * @buffer: The ring buffer
 * @cpu: The per CPU buffer to get the entries from.
 */
unsigned long ring_buffer_entries_cpu(struct trace_buffer *buffer, int cpu)
{
	struct ring_buffer_per_cpu *cpu_buffer;

	if (!cpumask_test_cpu(cpu, buffer->cpumask))
		return 0;

	cpu_buffer = buffer->buffers[cpu];

	return rb_num_of_entries(cpu_buffer);
}
EXPORT_SYMBOL_GPL(ring_buffer_entries_cpu);

/**
 * ring_buffer_overrun_cpu - get the number of overruns caused by the ring
 * buffer wrapping around (only if RB_FL_OVERWRITE is on).
 * @buffer: The ring buffer
 * @cpu: The per CPU buffer to get the number of overruns from
 */
unsigned long ring_buffer_overrun_cpu(struct trace_buffer *buffer, int cpu)
{
	struct ring_buffer_per_cpu *cpu_buffer;
	unsigned long ret;

	if (!cpumask_test_cpu(cpu, buffer->cpumask))
		return 0;

	cpu_buffer = buffer->buffers[cpu];
	ret = local_read(&cpu_buffer->overrun);

	return ret;
}
EXPORT_SYMBOL_GPL(ring_buffer_overrun_cpu);

/**
 * ring_buffer_commit_overrun_cpu - get the number of overruns caused by
 * commits failing due to the buffer wrapping around while there are uncommitted
 * events, such as during an interrupt storm.
 * @buffer: The ring buffer
 * @cpu: The per CPU buffer to get the number of overruns from
 */
unsigned long
ring_buffer_commit_overrun_cpu(struct trace_buffer *buffer, int cpu)
{
	struct ring_buffer_per_cpu *cpu_buffer;
	unsigned long ret;

	if (!cpumask_test_cpu(cpu, buffer->cpumask))
		return 0;

	cpu_buffer = buffer->buffers[cpu];
	ret = local_read(&cpu_buffer->commit_overrun);

	return ret;
}
EXPORT_SYMBOL_GPL(ring_buffer_commit_overrun_cpu);

/**
 * ring_buffer_dropped_events_cpu - get the number of dropped events caused by
 * the ring buffer filling up (only if RB_FL_OVERWRITE is off).
 * @buffer: The ring buffer
 * @cpu: The per CPU buffer to get the number of overruns from
 */
unsigned long
ring_buffer_dropped_events_cpu(struct trace_buffer *buffer, int cpu)
{
	struct ring_buffer_per_cpu *cpu_buffer;
	unsigned long ret;

	if (!cpumask_test_cpu(cpu, buffer->cpumask))
		return 0;

	cpu_buffer = buffer->buffers[cpu];
	ret = local_read(&cpu_buffer->dropped_events);

	return ret;
}
EXPORT_SYMBOL_GPL(ring_buffer_dropped_events_cpu);

/**
 * ring_buffer_read_events_cpu - get the number of events successfully read
 * @buffer: The ring buffer
 * @cpu: The per CPU buffer to get the number of events read
 */
unsigned long
ring_buffer_read_events_cpu(struct trace_buffer *buffer, int cpu)
{
	struct ring_buffer_per_cpu *cpu_buffer;

	if (!cpumask_test_cpu(cpu, buffer->cpumask))
		return 0;

	cpu_buffer = buffer->buffers[cpu];
	return cpu_buffer->read;
}
EXPORT_SYMBOL_GPL(ring_buffer_read_events_cpu);

/**
 * ring_buffer_entries - get the number of entries in a buffer
 * @buffer: The ring buffer
 *
 * Returns the total number of entries in the ring buffer
 * (all CPU entries)
 */
unsigned long ring_buffer_entries(struct trace_buffer *buffer)
{
	struct ring_buffer_per_cpu *cpu_buffer;
	unsigned long entries = 0;
	int cpu;

	/* if you care about this being correct, lock the buffer */
	for_each_buffer_cpu(buffer, cpu) {
		cpu_buffer = buffer->buffers[cpu];
		entries += rb_num_of_entries(cpu_buffer);
	}

	return entries;
}
EXPORT_SYMBOL_GPL(ring_buffer_entries);

/**
 * ring_buffer_overruns - get the number of overruns in buffer
 * @buffer: The ring buffer
 *
 * Returns the total number of overruns in the ring buffer
 * (all CPU entries)
 */
unsigned long ring_buffer_overruns(struct trace_buffer *buffer)
{
	struct ring_buffer_per_cpu *cpu_buffer;
	unsigned long overruns = 0;
	int cpu;

	/* if you care about this being correct, lock the buffer */
	for_each_buffer_cpu(buffer, cpu) {
		cpu_buffer = buffer->buffers[cpu];
		overruns += local_read(&cpu_buffer->overrun);
	}

	return overruns;
}
EXPORT_SYMBOL_GPL(ring_buffer_overruns);

static void rb_iter_reset(struct ring_buffer_iter *iter)
{
	struct ring_buffer_per_cpu *cpu_buffer = iter->cpu_buffer;

	/* Iterator usage is expected to have record disabled */
	iter->head_page = cpu_buffer->reader_page;
	iter->head = cpu_buffer->reader_page->read;
	iter->next_event = iter->head;

	iter->cache_reader_page = iter->head_page;
	iter->cache_read = cpu_buffer->read;
	iter->cache_pages_removed = cpu_buffer->pages_removed;

	if (iter->head) {
		iter->read_stamp = cpu_buffer->read_stamp;
		iter->page_stamp = cpu_buffer->reader_page->page->time_stamp;
	} else {
		iter->read_stamp = iter->head_page->page->time_stamp;
		iter->page_stamp = iter->read_stamp;
	}
}

/**
 * ring_buffer_iter_reset - reset an iterator
 * @iter: The iterator to reset
 *
 * Resets the iterator, so that it will start from the beginning
 * again.
 */
void ring_buffer_iter_reset(struct ring_buffer_iter *iter)
{
	struct ring_buffer_per_cpu *cpu_buffer;
	unsigned long flags;

	if (!iter)
		return;

	cpu_buffer = iter->cpu_buffer;

	raw_spin_lock_irqsave(&cpu_buffer->reader_lock, flags);
	rb_iter_reset(iter);
	raw_spin_unlock_irqrestore(&cpu_buffer->reader_lock, flags);
}
EXPORT_SYMBOL_GPL(ring_buffer_iter_reset);

/**
 * ring_buffer_iter_empty - check if an iterator has no more to read
 * @iter: The iterator to check
 */
int ring_buffer_iter_empty(struct ring_buffer_iter *iter)
{
	struct ring_buffer_per_cpu *cpu_buffer;
	struct buffer_page *reader;
	struct buffer_page *head_page;
	struct buffer_page *commit_page;
	struct buffer_page *curr_commit_page;
	unsigned commit;
	u64 curr_commit_ts;
	u64 commit_ts;

	cpu_buffer = iter->cpu_buffer;
	reader = cpu_buffer->reader_page;
	head_page = cpu_buffer->head_page;
	commit_page = READ_ONCE(cpu_buffer->commit_page);
	commit_ts = commit_page->page->time_stamp;

	/*
	 * When the writer goes across pages, it issues a cmpxchg which
	 * is a mb(), which will synchronize with the rmb here.
	 * (see rb_tail_page_update())
	 */
	smp_rmb();
	commit = rb_page_commit(commit_page);
	/* We want to make sure that the commit page doesn't change */
	smp_rmb();

	/* Make sure commit page didn't change */
	curr_commit_page = READ_ONCE(cpu_buffer->commit_page);
	curr_commit_ts = READ_ONCE(curr_commit_page->page->time_stamp);

	/* If the commit page changed, then there's more data */
	if (curr_commit_page != commit_page ||
	    curr_commit_ts != commit_ts)
		return 0;

	/* Still racy, as it may return a false positive, but that's OK */
	return ((iter->head_page == commit_page && iter->head >= commit) ||
		(iter->head_page == reader && commit_page == head_page &&
		 head_page->read == commit &&
		 iter->head == rb_page_size(cpu_buffer->reader_page)));
}
EXPORT_SYMBOL_GPL(ring_buffer_iter_empty);

static void
rb_update_read_stamp(struct ring_buffer_per_cpu *cpu_buffer,
		     struct ring_buffer_event *event)
{
	u64 delta;

	switch (event->type_len) {
	case RINGBUF_TYPE_PADDING:
		return;

	case RINGBUF_TYPE_TIME_EXTEND:
		delta = rb_event_time_stamp(event);
		cpu_buffer->read_stamp += delta;
		return;

	case RINGBUF_TYPE_TIME_STAMP:
		delta = rb_event_time_stamp(event);
		delta = rb_fix_abs_ts(delta, cpu_buffer->read_stamp);
		cpu_buffer->read_stamp = delta;
		return;

	case RINGBUF_TYPE_DATA:
		cpu_buffer->read_stamp += event->time_delta;
		return;

	default:
		RB_WARN_ON(cpu_buffer, 1);
	}
}

static void
rb_update_iter_read_stamp(struct ring_buffer_iter *iter,
			  struct ring_buffer_event *event)
{
	u64 delta;

	switch (event->type_len) {
	case RINGBUF_TYPE_PADDING:
		return;

	case RINGBUF_TYPE_TIME_EXTEND:
		delta = rb_event_time_stamp(event);
		iter->read_stamp += delta;
		return;

	case RINGBUF_TYPE_TIME_STAMP:
		delta = rb_event_time_stamp(event);
		delta = rb_fix_abs_ts(delta, iter->read_stamp);
		iter->read_stamp = delta;
		return;

	case RINGBUF_TYPE_DATA:
		iter->read_stamp += event->time_delta;
		return;

	default:
		RB_WARN_ON(iter->cpu_buffer, 1);
	}
}

static struct buffer_page *
rb_get_reader_page(struct ring_buffer_per_cpu *cpu_buffer)
{
	struct buffer_page *reader = NULL;
	unsigned long bsize = READ_ONCE(cpu_buffer->buffer->subbuf_size);
	unsigned long overwrite;
	unsigned long flags;
	int nr_loops = 0;
	bool ret;

	local_irq_save(flags);
	arch_spin_lock(&cpu_buffer->lock);

 again:
	/*
	 * This should normally only loop twice. But because the
	 * start of the reader inserts an empty page, it causes
	 * a case where we will loop three times. There should be no
	 * reason to loop four times (that I know of).
	 */
	if (RB_WARN_ON(cpu_buffer, ++nr_loops > 3)) {
		reader = NULL;
		goto out;
	}

	reader = cpu_buffer->reader_page;

	/* If there's more to read, return this page */
	if (cpu_buffer->reader_page->read < rb_page_size(reader))
		goto out;

	/* Never should we have an index greater than the size */
	if (RB_WARN_ON(cpu_buffer,
		       cpu_buffer->reader_page->read > rb_page_size(reader)))
		goto out;

	/* check if we caught up to the tail */
	reader = NULL;
	if (cpu_buffer->commit_page == cpu_buffer->reader_page)
		goto out;

	/* Don't bother swapping if the ring buffer is empty */
	if (rb_num_of_entries(cpu_buffer) == 0)
		goto out;

	/*
	 * Reset the reader page to size zero.
	 */
	local_set(&cpu_buffer->reader_page->write, 0);
	local_set(&cpu_buffer->reader_page->entries, 0);
	local_set(&cpu_buffer->reader_page->page->commit, 0);
	cpu_buffer->reader_page->real_end = 0;

 spin:
	/*
	 * Splice the empty reader page into the list around the head.
	 */
	reader = rb_set_head_page(cpu_buffer);
	if (!reader)
		goto out;
	cpu_buffer->reader_page->list.next = rb_list_head(reader->list.next);
	cpu_buffer->reader_page->list.prev = reader->list.prev;

	/*
	 * cpu_buffer->pages just needs to point to the buffer, it
	 *  has no specific buffer page to point to. Lets move it out
	 *  of our way so we don't accidentally swap it.
	 */
	cpu_buffer->pages = reader->list.prev;

	/* The reader page will be pointing to the new head */
	rb_set_list_to_head(&cpu_buffer->reader_page->list);

	/*
	 * We want to make sure we read the overruns after we set up our
	 * pointers to the next object. The writer side does a
	 * cmpxchg to cross pages which acts as the mb on the writer
	 * side. Note, the reader will constantly fail the swap
	 * while the writer is updating the pointers, so this
	 * guarantees that the overwrite recorded here is the one we
	 * want to compare with the last_overrun.
	 */
	smp_mb();
	overwrite = local_read(&(cpu_buffer->overrun));

	/*
	 * Here's the tricky part.
	 *
	 * We need to move the pointer past the header page.
	 * But we can only do that if a writer is not currently
	 * moving it. The page before the header page has the
	 * flag bit '1' set if it is pointing to the page we want.
	 * but if the writer is in the process of moving it
	 * then it will be '2' or already moved '0'.
	 */

	ret = rb_head_page_replace(reader, cpu_buffer->reader_page);

	/*
	 * If we did not convert it, then we must try again.
	 */
	if (!ret)
		goto spin;

	if (cpu_buffer->ring_meta)
		rb_update_meta_reader(cpu_buffer, reader);

	/*
	 * Yay! We succeeded in replacing the page.
	 *
	 * Now make the new head point back to the reader page.
	 */
	rb_list_head(reader->list.next)->prev = &cpu_buffer->reader_page->list;
	rb_inc_page(&cpu_buffer->head_page);

	cpu_buffer->cnt++;
	local_inc(&cpu_buffer->pages_read);

	/* Finally update the reader page to the new head */
	cpu_buffer->reader_page = reader;
	cpu_buffer->reader_page->read = 0;

	if (overwrite != cpu_buffer->last_overrun) {
		cpu_buffer->lost_events = overwrite - cpu_buffer->last_overrun;
		cpu_buffer->last_overrun = overwrite;
	}

	goto again;

 out:
	/* Update the read_stamp on the first event */
	if (reader && reader->read == 0)
		cpu_buffer->read_stamp = reader->page->time_stamp;

	arch_spin_unlock(&cpu_buffer->lock);
	local_irq_restore(flags);

	/*
	 * The writer has preempt disable, wait for it. But not forever
	 * Although, 1 second is pretty much "forever"
	 */
#define USECS_WAIT	1000000
        for (nr_loops = 0; nr_loops < USECS_WAIT; nr_loops++) {
		/* If the write is past the end of page, a writer is still updating it */
		if (likely(!reader || rb_page_write(reader) <= bsize))
			break;

		udelay(1);

		/* Get the latest version of the reader write value */
		smp_rmb();
	}

	/* The writer is not moving forward? Something is wrong */
	if (RB_WARN_ON(cpu_buffer, nr_loops == USECS_WAIT))
		reader = NULL;

	/*
	 * Make sure we see any padding after the write update
	 * (see rb_reset_tail()).
	 *
	 * In addition, a writer may be writing on the reader page
	 * if the page has not been fully filled, so the read barrier
	 * is also needed to make sure we see the content of what is
	 * committed by the writer (see rb_set_commit_to_write()).
	 */
	smp_rmb();


	return reader;
}

static void rb_advance_reader(struct ring_buffer_per_cpu *cpu_buffer)
{
	struct ring_buffer_event *event;
	struct buffer_page *reader;
	unsigned length;

	reader = rb_get_reader_page(cpu_buffer);

	/* This function should not be called when buffer is empty */
	if (RB_WARN_ON(cpu_buffer, !reader))
		return;

	event = rb_reader_event(cpu_buffer);

	if (event->type_len <= RINGBUF_TYPE_DATA_TYPE_LEN_MAX)
		cpu_buffer->read++;

	rb_update_read_stamp(cpu_buffer, event);

	length = rb_event_length(event);
	cpu_buffer->reader_page->read += length;
	cpu_buffer->read_bytes += length;
}

static void rb_advance_iter(struct ring_buffer_iter *iter)
{
	struct ring_buffer_per_cpu *cpu_buffer;

	cpu_buffer = iter->cpu_buffer;

	/* If head == next_event then we need to jump to the next event */
	if (iter->head == iter->next_event) {
		/* If the event gets overwritten again, there's nothing to do */
		if (rb_iter_head_event(iter) == NULL)
			return;
	}

	iter->head = iter->next_event;

	/*
	 * Check if we are at the end of the buffer.
	 */
	if (iter->next_event >= rb_page_size(iter->head_page)) {
		/* discarded commits can make the page empty */
		if (iter->head_page == cpu_buffer->commit_page)
			return;
		rb_inc_iter(iter);
		return;
	}

	rb_update_iter_read_stamp(iter, iter->event);
}

static int rb_lost_events(struct ring_buffer_per_cpu *cpu_buffer)
{
	return cpu_buffer->lost_events;
}

static struct ring_buffer_event *
rb_buffer_peek(struct ring_buffer_per_cpu *cpu_buffer, u64 *ts,
	       unsigned long *lost_events)
{
	struct ring_buffer_event *event;
	struct buffer_page *reader;
	int nr_loops = 0;

	if (ts)
		*ts = 0;
 again:
	/*
	 * We repeat when a time extend is encountered.
	 * Since the time extend is always attached to a data event,
	 * we should never loop more than once.
	 * (We never hit the following condition more than twice).
	 */
	if (RB_WARN_ON(cpu_buffer, ++nr_loops > 2))
		return NULL;

	reader = rb_get_reader_page(cpu_buffer);
	if (!reader)
		return NULL;

	event = rb_reader_event(cpu_buffer);

	switch (event->type_len) {
	case RINGBUF_TYPE_PADDING:
		if (rb_null_event(event))
			RB_WARN_ON(cpu_buffer, 1);
		/*
		 * Because the writer could be discarding every
		 * event it creates (which would probably be bad)
		 * if we were to go back to "again" then we may never
		 * catch up, and will trigger the warn on, or lock
		 * the box. Return the padding, and we will release
		 * the current locks, and try again.
		 */
		return event;

	case RINGBUF_TYPE_TIME_EXTEND:
		/* Internal data, OK to advance */
		rb_advance_reader(cpu_buffer);
		goto again;

	case RINGBUF_TYPE_TIME_STAMP:
		if (ts) {
			*ts = rb_event_time_stamp(event);
			*ts = rb_fix_abs_ts(*ts, reader->page->time_stamp);
			ring_buffer_normalize_time_stamp(cpu_buffer->buffer,
							 cpu_buffer->cpu, ts);
		}
		/* Internal data, OK to advance */
		rb_advance_reader(cpu_buffer);
		goto again;

	case RINGBUF_TYPE_DATA:
		if (ts && !(*ts)) {
			*ts = cpu_buffer->read_stamp + event->time_delta;
			ring_buffer_normalize_time_stamp(cpu_buffer->buffer,
							 cpu_buffer->cpu, ts);
		}
		if (lost_events)
			*lost_events = rb_lost_events(cpu_buffer);
		return event;

	default:
		RB_WARN_ON(cpu_buffer, 1);
	}

	return NULL;
}
EXPORT_SYMBOL_GPL(ring_buffer_peek);

static struct ring_buffer_event *
rb_iter_peek(struct ring_buffer_iter *iter, u64 *ts)
{
	struct trace_buffer *buffer;
	struct ring_buffer_per_cpu *cpu_buffer;
	struct ring_buffer_event *event;
	int nr_loops = 0;

	if (ts)
		*ts = 0;

	cpu_buffer = iter->cpu_buffer;
	buffer = cpu_buffer->buffer;

	/*
	 * Check if someone performed a consuming read to the buffer
	 * or removed some pages from the buffer. In these cases,
	 * iterator was invalidated and we need to reset it.
	 */
	if (unlikely(iter->cache_read != cpu_buffer->read ||
		     iter->cache_reader_page != cpu_buffer->reader_page ||
		     iter->cache_pages_removed != cpu_buffer->pages_removed))
		rb_iter_reset(iter);

 again:
	if (ring_buffer_iter_empty(iter))
		return NULL;

	/*
	 * As the writer can mess with what the iterator is trying
	 * to read, just give up if we fail to get an event after
	 * three tries. The iterator is not as reliable when reading
	 * the ring buffer with an active write as the consumer is.
	 * Do not warn if the three failures is reached.
	 */
	if (++nr_loops > 3)
		return NULL;

	if (rb_per_cpu_empty(cpu_buffer))
		return NULL;

	if (iter->head >= rb_page_size(iter->head_page)) {
		rb_inc_iter(iter);
		goto again;
	}

	event = rb_iter_head_event(iter);
	if (!event)
		goto again;

	switch (event->type_len) {
	case RINGBUF_TYPE_PADDING:
		if (rb_null_event(event)) {
			rb_inc_iter(iter);
			goto again;
		}
		rb_advance_iter(iter);
		return event;

	case RINGBUF_TYPE_TIME_EXTEND:
		/* Internal data, OK to advance */
		rb_advance_iter(iter);
		goto again;

	case RINGBUF_TYPE_TIME_STAMP:
		if (ts) {
			*ts = rb_event_time_stamp(event);
			*ts = rb_fix_abs_ts(*ts, iter->head_page->page->time_stamp);
			ring_buffer_normalize_time_stamp(cpu_buffer->buffer,
							 cpu_buffer->cpu, ts);
		}
		/* Internal data, OK to advance */
		rb_advance_iter(iter);
		goto again;

	case RINGBUF_TYPE_DATA:
		if (ts && !(*ts)) {
			*ts = iter->read_stamp + event->time_delta;
			ring_buffer_normalize_time_stamp(buffer,
							 cpu_buffer->cpu, ts);
		}
		return event;

	default:
		RB_WARN_ON(cpu_buffer, 1);
	}

	return NULL;
}
EXPORT_SYMBOL_GPL(ring_buffer_iter_peek);

static inline bool rb_reader_lock(struct ring_buffer_per_cpu *cpu_buffer)
{
	if (likely(!in_nmi())) {
		raw_spin_lock(&cpu_buffer->reader_lock);
		return true;
	}

	/*
	 * If an NMI die dumps out the content of the ring buffer
	 * trylock must be used to prevent a deadlock if the NMI
	 * preempted a task that holds the ring buffer locks. If
	 * we get the lock then all is fine, if not, then continue
	 * to do the read, but this can corrupt the ring buffer,
	 * so it must be permanently disabled from future writes.
	 * Reading from NMI is a oneshot deal.
	 */
	if (raw_spin_trylock(&cpu_buffer->reader_lock))
		return true;

	/* Continue without locking, but disable the ring buffer */
	atomic_inc(&cpu_buffer->record_disabled);
	return false;
}

static inline void
rb_reader_unlock(struct ring_buffer_per_cpu *cpu_buffer, bool locked)
{
	if (likely(locked))
		raw_spin_unlock(&cpu_buffer->reader_lock);
}

/**
 * ring_buffer_peek - peek at the next event to be read
 * @buffer: The ring buffer to read
 * @cpu: The cpu to peak at
 * @ts: The timestamp counter of this event.
 * @lost_events: a variable to store if events were lost (may be NULL)
 *
 * This will return the event that will be read next, but does
 * not consume the data.
 */
struct ring_buffer_event *
ring_buffer_peek(struct trace_buffer *buffer, int cpu, u64 *ts,
		 unsigned long *lost_events)
{
	struct ring_buffer_per_cpu *cpu_buffer = buffer->buffers[cpu];
	struct ring_buffer_event *event;
	unsigned long flags;
	bool dolock;

	if (!cpumask_test_cpu(cpu, buffer->cpumask))
		return NULL;

 again:
	local_irq_save(flags);
	dolock = rb_reader_lock(cpu_buffer);
	event = rb_buffer_peek(cpu_buffer, ts, lost_events);
	if (event && event->type_len == RINGBUF_TYPE_PADDING)
		rb_advance_reader(cpu_buffer);
	rb_reader_unlock(cpu_buffer, dolock);
	local_irq_restore(flags);

	if (event && event->type_len == RINGBUF_TYPE_PADDING)
		goto again;

	return event;
}

/** ring_buffer_iter_dropped - report if there are dropped events
 * @iter: The ring buffer iterator
 *
 * Returns true if there was dropped events since the last peek.
 */
bool ring_buffer_iter_dropped(struct ring_buffer_iter *iter)
{
	bool ret = iter->missed_events != 0;

	iter->missed_events = 0;
	return ret;
}
EXPORT_SYMBOL_GPL(ring_buffer_iter_dropped);

/**
 * ring_buffer_iter_peek - peek at the next event to be read
 * @iter: The ring buffer iterator
 * @ts: The timestamp counter of this event.
 *
 * This will return the event that will be read next, but does
 * not increment the iterator.
 */
struct ring_buffer_event *
ring_buffer_iter_peek(struct ring_buffer_iter *iter, u64 *ts)
{
	struct ring_buffer_per_cpu *cpu_buffer = iter->cpu_buffer;
	struct ring_buffer_event *event;
	unsigned long flags;

 again:
	raw_spin_lock_irqsave(&cpu_buffer->reader_lock, flags);
	event = rb_iter_peek(iter, ts);
	raw_spin_unlock_irqrestore(&cpu_buffer->reader_lock, flags);

	if (event && event->type_len == RINGBUF_TYPE_PADDING)
		goto again;

	return event;
}

/**
 * ring_buffer_consume - return an event and consume it
 * @buffer: The ring buffer to get the next event from
 * @cpu: the cpu to read the buffer from
 * @ts: a variable to store the timestamp (may be NULL)
 * @lost_events: a variable to store if events were lost (may be NULL)
 *
 * Returns the next event in the ring buffer, and that event is consumed.
 * Meaning, that sequential reads will keep returning a different event,
 * and eventually empty the ring buffer if the producer is slower.
 */
struct ring_buffer_event *
ring_buffer_consume(struct trace_buffer *buffer, int cpu, u64 *ts,
		    unsigned long *lost_events)
{
	struct ring_buffer_per_cpu *cpu_buffer;
	struct ring_buffer_event *event = NULL;
	unsigned long flags;
	bool dolock;

 again:
	/* might be called in atomic */
	preempt_disable();

	if (!cpumask_test_cpu(cpu, buffer->cpumask))
		goto out;

	cpu_buffer = buffer->buffers[cpu];
	local_irq_save(flags);
	dolock = rb_reader_lock(cpu_buffer);

	event = rb_buffer_peek(cpu_buffer, ts, lost_events);
	if (event) {
		cpu_buffer->lost_events = 0;
		rb_advance_reader(cpu_buffer);
	}

	rb_reader_unlock(cpu_buffer, dolock);
	local_irq_restore(flags);

 out:
	preempt_enable();

	if (event && event->type_len == RINGBUF_TYPE_PADDING)
		goto again;

	return event;
}
EXPORT_SYMBOL_GPL(ring_buffer_consume);

/**
 * ring_buffer_read_prepare - Prepare for a non consuming read of the buffer
 * @buffer: The ring buffer to read from
 * @cpu: The cpu buffer to iterate over
 * @flags: gfp flags to use for memory allocation
 *
 * This performs the initial preparations necessary to iterate
 * through the buffer.  Memory is allocated, buffer resizing
 * is disabled, and the iterator pointer is returned to the caller.
 *
 * After a sequence of ring_buffer_read_prepare calls, the user is
 * expected to make at least one call to ring_buffer_read_prepare_sync.
 * Afterwards, ring_buffer_read_start is invoked to get things going
 * for real.
 *
 * This overall must be paired with ring_buffer_read_finish.
 */
struct ring_buffer_iter *
ring_buffer_read_prepare(struct trace_buffer *buffer, int cpu, gfp_t flags)
{
	struct ring_buffer_per_cpu *cpu_buffer;
	struct ring_buffer_iter *iter;

	if (!cpumask_test_cpu(cpu, buffer->cpumask))
		return NULL;

	iter = kzalloc(sizeof(*iter), flags);
	if (!iter)
		return NULL;

	/* Holds the entire event: data and meta data */
	iter->event_size = buffer->subbuf_size;
	iter->event = kmalloc(iter->event_size, flags);
	if (!iter->event) {
		kfree(iter);
		return NULL;
	}

	cpu_buffer = buffer->buffers[cpu];

	iter->cpu_buffer = cpu_buffer;

	atomic_inc(&cpu_buffer->resize_disabled);

	return iter;
}
EXPORT_SYMBOL_GPL(ring_buffer_read_prepare);

/**
 * ring_buffer_read_prepare_sync - Synchronize a set of prepare calls
 *
 * All previously invoked ring_buffer_read_prepare calls to prepare
 * iterators will be synchronized.  Afterwards, read_buffer_read_start
 * calls on those iterators are allowed.
 */
void
ring_buffer_read_prepare_sync(void)
{
	synchronize_rcu();
}
EXPORT_SYMBOL_GPL(ring_buffer_read_prepare_sync);

/**
 * ring_buffer_read_start - start a non consuming read of the buffer
 * @iter: The iterator returned by ring_buffer_read_prepare
 *
 * This finalizes the startup of an iteration through the buffer.
 * The iterator comes from a call to ring_buffer_read_prepare and
 * an intervening ring_buffer_read_prepare_sync must have been
 * performed.
 *
 * Must be paired with ring_buffer_read_finish.
 */
void
ring_buffer_read_start(struct ring_buffer_iter *iter)
{
	struct ring_buffer_per_cpu *cpu_buffer;
	unsigned long flags;

	if (!iter)
		return;

	cpu_buffer = iter->cpu_buffer;

	raw_spin_lock_irqsave(&cpu_buffer->reader_lock, flags);
	arch_spin_lock(&cpu_buffer->lock);
	rb_iter_reset(iter);
	arch_spin_unlock(&cpu_buffer->lock);
	raw_spin_unlock_irqrestore(&cpu_buffer->reader_lock, flags);
}
EXPORT_SYMBOL_GPL(ring_buffer_read_start);

/**
 * ring_buffer_read_finish - finish reading the iterator of the buffer
 * @iter: The iterator retrieved by ring_buffer_start
 *
 * This re-enables resizing of the buffer, and frees the iterator.
 */
void
ring_buffer_read_finish(struct ring_buffer_iter *iter)
{
	struct ring_buffer_per_cpu *cpu_buffer = iter->cpu_buffer;

	/* Use this opportunity to check the integrity of the ring buffer. */
	rb_check_pages(cpu_buffer);

	atomic_dec(&cpu_buffer->resize_disabled);
	kfree(iter->event);
	kfree(iter);
}
EXPORT_SYMBOL_GPL(ring_buffer_read_finish);

/**
 * ring_buffer_iter_advance - advance the iterator to the next location
 * @iter: The ring buffer iterator
 *
 * Move the location of the iterator such that the next read will
 * be the next location of the iterator.
 */
void ring_buffer_iter_advance(struct ring_buffer_iter *iter)
{
	struct ring_buffer_per_cpu *cpu_buffer = iter->cpu_buffer;
	unsigned long flags;

	raw_spin_lock_irqsave(&cpu_buffer->reader_lock, flags);

	rb_advance_iter(iter);

	raw_spin_unlock_irqrestore(&cpu_buffer->reader_lock, flags);
}
EXPORT_SYMBOL_GPL(ring_buffer_iter_advance);

/**
 * ring_buffer_size - return the size of the ring buffer (in bytes)
 * @buffer: The ring buffer.
 * @cpu: The CPU to get ring buffer size from.
 */
unsigned long ring_buffer_size(struct trace_buffer *buffer, int cpu)
{
	if (!cpumask_test_cpu(cpu, buffer->cpumask))
		return 0;

	return buffer->subbuf_size * buffer->buffers[cpu]->nr_pages;
}
EXPORT_SYMBOL_GPL(ring_buffer_size);

/**
 * ring_buffer_max_event_size - return the max data size of an event
 * @buffer: The ring buffer.
 *
 * Returns the maximum size an event can be.
 */
unsigned long ring_buffer_max_event_size(struct trace_buffer *buffer)
{
	/* If abs timestamp is requested, events have a timestamp too */
	if (ring_buffer_time_stamp_abs(buffer))
		return buffer->max_data_size - RB_LEN_TIME_EXTEND;
	return buffer->max_data_size;
}
EXPORT_SYMBOL_GPL(ring_buffer_max_event_size);

static void rb_clear_buffer_page(struct buffer_page *page)
{
	local_set(&page->write, 0);
	local_set(&page->entries, 0);
	rb_init_page(page->page);
	page->read = 0;
}

static void rb_update_meta_page(struct ring_buffer_per_cpu *cpu_buffer)
{
	struct trace_buffer_meta *meta = cpu_buffer->meta_page;

	if (!meta)
		return;

	meta->reader.read = cpu_buffer->reader_page->read;
	meta->reader.id = cpu_buffer->reader_page->id;
	meta->reader.lost_events = cpu_buffer->lost_events;

	meta->entries = local_read(&cpu_buffer->entries);
	meta->overrun = local_read(&cpu_buffer->overrun);
	meta->read = cpu_buffer->read;

	/* Some archs do not have data cache coherency between kernel and user-space */
	flush_kernel_vmap_range(cpu_buffer->meta_page, PAGE_SIZE);
}

static void
rb_reset_cpu(struct ring_buffer_per_cpu *cpu_buffer)
{
	struct buffer_page *page;

	rb_head_page_deactivate(cpu_buffer);

	cpu_buffer->head_page
		= list_entry(cpu_buffer->pages, struct buffer_page, list);
	rb_clear_buffer_page(cpu_buffer->head_page);
	list_for_each_entry(page, cpu_buffer->pages, list) {
		rb_clear_buffer_page(page);
	}

	cpu_buffer->tail_page = cpu_buffer->head_page;
	cpu_buffer->commit_page = cpu_buffer->head_page;

	INIT_LIST_HEAD(&cpu_buffer->reader_page->list);
	INIT_LIST_HEAD(&cpu_buffer->new_pages);
	rb_clear_buffer_page(cpu_buffer->reader_page);

	local_set(&cpu_buffer->entries_bytes, 0);
	local_set(&cpu_buffer->overrun, 0);
	local_set(&cpu_buffer->commit_overrun, 0);
	local_set(&cpu_buffer->dropped_events, 0);
	local_set(&cpu_buffer->entries, 0);
	local_set(&cpu_buffer->committing, 0);
	local_set(&cpu_buffer->commits, 0);
	local_set(&cpu_buffer->pages_touched, 0);
	local_set(&cpu_buffer->pages_lost, 0);
	local_set(&cpu_buffer->pages_read, 0);
	cpu_buffer->last_pages_touch = 0;
	cpu_buffer->shortest_full = 0;
	cpu_buffer->read = 0;
	cpu_buffer->read_bytes = 0;

	rb_time_set(&cpu_buffer->write_stamp, 0);
	rb_time_set(&cpu_buffer->before_stamp, 0);

	memset(cpu_buffer->event_stamp, 0, sizeof(cpu_buffer->event_stamp));

	cpu_buffer->lost_events = 0;
	cpu_buffer->last_overrun = 0;

	rb_head_page_activate(cpu_buffer);
	cpu_buffer->pages_removed = 0;

	if (cpu_buffer->mapped) {
		rb_update_meta_page(cpu_buffer);
		if (cpu_buffer->ring_meta) {
			struct ring_buffer_cpu_meta *meta = cpu_buffer->ring_meta;
			meta->commit_buffer = meta->head_buffer;
		}
	}
}

/* Must have disabled the cpu buffer then done a synchronize_rcu */
static void reset_disabled_cpu_buffer(struct ring_buffer_per_cpu *cpu_buffer)
{
	unsigned long flags;

	raw_spin_lock_irqsave(&cpu_buffer->reader_lock, flags);

	if (RB_WARN_ON(cpu_buffer, local_read(&cpu_buffer->committing)))
		goto out;

	arch_spin_lock(&cpu_buffer->lock);

	rb_reset_cpu(cpu_buffer);

	arch_spin_unlock(&cpu_buffer->lock);

 out:
	raw_spin_unlock_irqrestore(&cpu_buffer->reader_lock, flags);
}

/**
 * ring_buffer_reset_cpu - reset a ring buffer per CPU buffer
 * @buffer: The ring buffer to reset a per cpu buffer of
 * @cpu: The CPU buffer to be reset
 */
void ring_buffer_reset_cpu(struct trace_buffer *buffer, int cpu)
{
	struct ring_buffer_per_cpu *cpu_buffer = buffer->buffers[cpu];

	if (!cpumask_test_cpu(cpu, buffer->cpumask))
		return;

	/* prevent another thread from changing buffer sizes */
	mutex_lock(&buffer->mutex);

	atomic_inc(&cpu_buffer->resize_disabled);
	atomic_inc(&cpu_buffer->record_disabled);

	/* Make sure all commits have finished */
	synchronize_rcu();

	reset_disabled_cpu_buffer(cpu_buffer);

	atomic_dec(&cpu_buffer->record_disabled);
	atomic_dec(&cpu_buffer->resize_disabled);

	mutex_unlock(&buffer->mutex);
}
EXPORT_SYMBOL_GPL(ring_buffer_reset_cpu);

/* Flag to ensure proper resetting of atomic variables */
#define RESET_BIT	(1 << 30)

/**
 * ring_buffer_reset_online_cpus - reset a ring buffer per CPU buffer
 * @buffer: The ring buffer to reset a per cpu buffer of
 */
void ring_buffer_reset_online_cpus(struct trace_buffer *buffer)
{
	struct ring_buffer_per_cpu *cpu_buffer;
	int cpu;

	/* prevent another thread from changing buffer sizes */
	mutex_lock(&buffer->mutex);

	for_each_online_buffer_cpu(buffer, cpu) {
		cpu_buffer = buffer->buffers[cpu];

		atomic_add(RESET_BIT, &cpu_buffer->resize_disabled);
		atomic_inc(&cpu_buffer->record_disabled);
	}

	/* Make sure all commits have finished */
	synchronize_rcu();

	for_each_buffer_cpu(buffer, cpu) {
		cpu_buffer = buffer->buffers[cpu];

		/*
		 * If a CPU came online during the synchronize_rcu(), then
		 * ignore it.
		 */
		if (!(atomic_read(&cpu_buffer->resize_disabled) & RESET_BIT))
			continue;

		reset_disabled_cpu_buffer(cpu_buffer);

		atomic_dec(&cpu_buffer->record_disabled);
		atomic_sub(RESET_BIT, &cpu_buffer->resize_disabled);
	}

	mutex_unlock(&buffer->mutex);
}

/**
 * ring_buffer_reset - reset a ring buffer
 * @buffer: The ring buffer to reset all cpu buffers
 */
void ring_buffer_reset(struct trace_buffer *buffer)
{
	struct ring_buffer_per_cpu *cpu_buffer;
	int cpu;

	/* prevent another thread from changing buffer sizes */
	mutex_lock(&buffer->mutex);

	for_each_buffer_cpu(buffer, cpu) {
		cpu_buffer = buffer->buffers[cpu];

		atomic_inc(&cpu_buffer->resize_disabled);
		atomic_inc(&cpu_buffer->record_disabled);
	}

	/* Make sure all commits have finished */
	synchronize_rcu();

	for_each_buffer_cpu(buffer, cpu) {
		cpu_buffer = buffer->buffers[cpu];

		reset_disabled_cpu_buffer(cpu_buffer);

		atomic_dec(&cpu_buffer->record_disabled);
		atomic_dec(&cpu_buffer->resize_disabled);
	}

	mutex_unlock(&buffer->mutex);
}
EXPORT_SYMBOL_GPL(ring_buffer_reset);

/**
 * ring_buffer_empty - is the ring buffer empty?
 * @buffer: The ring buffer to test
 */
bool ring_buffer_empty(struct trace_buffer *buffer)
{
	struct ring_buffer_per_cpu *cpu_buffer;
	unsigned long flags;
	bool dolock;
	bool ret;
	int cpu;

	/* yes this is racy, but if you don't like the race, lock the buffer */
	for_each_buffer_cpu(buffer, cpu) {
		cpu_buffer = buffer->buffers[cpu];
		local_irq_save(flags);
		dolock = rb_reader_lock(cpu_buffer);
		ret = rb_per_cpu_empty(cpu_buffer);
		rb_reader_unlock(cpu_buffer, dolock);
		local_irq_restore(flags);

		if (!ret)
			return false;
	}

	return true;
}
EXPORT_SYMBOL_GPL(ring_buffer_empty);

/**
 * ring_buffer_empty_cpu - is a cpu buffer of a ring buffer empty?
 * @buffer: The ring buffer
 * @cpu: The CPU buffer to test
 */
bool ring_buffer_empty_cpu(struct trace_buffer *buffer, int cpu)
{
	struct ring_buffer_per_cpu *cpu_buffer;
	unsigned long flags;
	bool dolock;
	bool ret;

	if (!cpumask_test_cpu(cpu, buffer->cpumask))
		return true;

	cpu_buffer = buffer->buffers[cpu];
	local_irq_save(flags);
	dolock = rb_reader_lock(cpu_buffer);
	ret = rb_per_cpu_empty(cpu_buffer);
	rb_reader_unlock(cpu_buffer, dolock);
	local_irq_restore(flags);

	return ret;
}
EXPORT_SYMBOL_GPL(ring_buffer_empty_cpu);

#ifdef CONFIG_RING_BUFFER_ALLOW_SWAP
/**
 * ring_buffer_swap_cpu - swap a CPU buffer between two ring buffers
 * @buffer_a: One buffer to swap with
 * @buffer_b: The other buffer to swap with
 * @cpu: the CPU of the buffers to swap
 *
 * This function is useful for tracers that want to take a "snapshot"
 * of a CPU buffer and has another back up buffer lying around.
 * it is expected that the tracer handles the cpu buffer not being
 * used at the moment.
 */
int ring_buffer_swap_cpu(struct trace_buffer *buffer_a,
			 struct trace_buffer *buffer_b, int cpu)
{
	struct ring_buffer_per_cpu *cpu_buffer_a;
	struct ring_buffer_per_cpu *cpu_buffer_b;
	int ret = -EINVAL;

	if (!cpumask_test_cpu(cpu, buffer_a->cpumask) ||
	    !cpumask_test_cpu(cpu, buffer_b->cpumask))
		goto out;

	cpu_buffer_a = buffer_a->buffers[cpu];
	cpu_buffer_b = buffer_b->buffers[cpu];

	/* It's up to the callers to not try to swap mapped buffers */
	if (WARN_ON_ONCE(cpu_buffer_a->mapped || cpu_buffer_b->mapped)) {
		ret = -EBUSY;
		goto out;
	}

	/* At least make sure the two buffers are somewhat the same */
	if (cpu_buffer_a->nr_pages != cpu_buffer_b->nr_pages)
		goto out;

	if (buffer_a->subbuf_order != buffer_b->subbuf_order)
		goto out;

	ret = -EAGAIN;

	if (atomic_read(&buffer_a->record_disabled))
		goto out;

	if (atomic_read(&buffer_b->record_disabled))
		goto out;

	if (atomic_read(&cpu_buffer_a->record_disabled))
		goto out;

	if (atomic_read(&cpu_buffer_b->record_disabled))
		goto out;

	/*
	 * We can't do a synchronize_rcu here because this
	 * function can be called in atomic context.
	 * Normally this will be called from the same CPU as cpu.
	 * If not it's up to the caller to protect this.
	 */
	atomic_inc(&cpu_buffer_a->record_disabled);
	atomic_inc(&cpu_buffer_b->record_disabled);

	ret = -EBUSY;
	if (local_read(&cpu_buffer_a->committing))
		goto out_dec;
	if (local_read(&cpu_buffer_b->committing))
		goto out_dec;

	/*
	 * When resize is in progress, we cannot swap it because
	 * it will mess the state of the cpu buffer.
	 */
	if (atomic_read(&buffer_a->resizing))
		goto out_dec;
	if (atomic_read(&buffer_b->resizing))
		goto out_dec;

	buffer_a->buffers[cpu] = cpu_buffer_b;
	buffer_b->buffers[cpu] = cpu_buffer_a;

	cpu_buffer_b->buffer = buffer_a;
	cpu_buffer_a->buffer = buffer_b;

	ret = 0;

out_dec:
	atomic_dec(&cpu_buffer_a->record_disabled);
	atomic_dec(&cpu_buffer_b->record_disabled);
out:
	return ret;
}
EXPORT_SYMBOL_GPL(ring_buffer_swap_cpu);
#endif /* CONFIG_RING_BUFFER_ALLOW_SWAP */

/**
 * ring_buffer_alloc_read_page - allocate a page to read from buffer
 * @buffer: the buffer to allocate for.
 * @cpu: the cpu buffer to allocate.
 *
 * This function is used in conjunction with ring_buffer_read_page.
 * When reading a full page from the ring buffer, these functions
 * can be used to speed up the process. The calling function should
 * allocate a few pages first with this function. Then when it
 * needs to get pages from the ring buffer, it passes the result
 * of this function into ring_buffer_read_page, which will swap
 * the page that was allocated, with the read page of the buffer.
 *
 * Returns:
 *  The page allocated, or ERR_PTR
 */
struct buffer_data_read_page *
ring_buffer_alloc_read_page(struct trace_buffer *buffer, int cpu)
{
	struct ring_buffer_per_cpu *cpu_buffer;
	struct buffer_data_read_page *bpage = NULL;
	unsigned long flags;
	struct page *page;

	if (!cpumask_test_cpu(cpu, buffer->cpumask))
		return ERR_PTR(-ENODEV);

	bpage = kzalloc(sizeof(*bpage), GFP_KERNEL);
	if (!bpage)
		return ERR_PTR(-ENOMEM);

	bpage->order = buffer->subbuf_order;
	cpu_buffer = buffer->buffers[cpu];
	local_irq_save(flags);
	arch_spin_lock(&cpu_buffer->lock);

	if (cpu_buffer->free_page) {
		bpage->data = cpu_buffer->free_page;
		cpu_buffer->free_page = NULL;
	}

	arch_spin_unlock(&cpu_buffer->lock);
	local_irq_restore(flags);

	if (bpage->data)
		goto out;

	page = alloc_pages_node(cpu_to_node(cpu),
				GFP_KERNEL | __GFP_NORETRY | __GFP_COMP | __GFP_ZERO,
				cpu_buffer->buffer->subbuf_order);
	if (!page) {
		kfree(bpage);
		return ERR_PTR(-ENOMEM);
	}

	bpage->data = page_address(page);

 out:
	rb_init_page(bpage->data);

	return bpage;
}
EXPORT_SYMBOL_GPL(ring_buffer_alloc_read_page);

/**
 * ring_buffer_free_read_page - free an allocated read page
 * @buffer: the buffer the page was allocate for
 * @cpu: the cpu buffer the page came from
 * @data_page: the page to free
 *
 * Free a page allocated from ring_buffer_alloc_read_page.
 */
void ring_buffer_free_read_page(struct trace_buffer *buffer, int cpu,
				struct buffer_data_read_page *data_page)
{
	struct ring_buffer_per_cpu *cpu_buffer;
	struct buffer_data_page *bpage = data_page->data;
	struct page *page = virt_to_page(bpage);
	unsigned long flags;

	if (!buffer || !buffer->buffers || !buffer->buffers[cpu])
		return;

	cpu_buffer = buffer->buffers[cpu];

	/*
	 * If the page is still in use someplace else, or order of the page
	 * is different from the subbuffer order of the buffer -
	 * we can't reuse it
	 */
	if (page_ref_count(page) > 1 || data_page->order != buffer->subbuf_order)
		goto out;

	local_irq_save(flags);
	arch_spin_lock(&cpu_buffer->lock);

	if (!cpu_buffer->free_page) {
		cpu_buffer->free_page = bpage;
		bpage = NULL;
	}

	arch_spin_unlock(&cpu_buffer->lock);
	local_irq_restore(flags);

 out:
	free_pages((unsigned long)bpage, data_page->order);
	kfree(data_page);
}
EXPORT_SYMBOL_GPL(ring_buffer_free_read_page);

/**
 * ring_buffer_read_page - extract a page from the ring buffer
 * @buffer: buffer to extract from
 * @data_page: the page to use allocated from ring_buffer_alloc_read_page
 * @len: amount to extract
 * @cpu: the cpu of the buffer to extract
 * @full: should the extraction only happen when the page is full.
 *
 * This function will pull out a page from the ring buffer and consume it.
 * @data_page must be the address of the variable that was returned
 * from ring_buffer_alloc_read_page. This is because the page might be used
 * to swap with a page in the ring buffer.
 *
 * for example:
 *	rpage = ring_buffer_alloc_read_page(buffer, cpu);
 *	if (IS_ERR(rpage))
 *		return PTR_ERR(rpage);
 *	ret = ring_buffer_read_page(buffer, rpage, len, cpu, 0);
 *	if (ret >= 0)
 *		process_page(ring_buffer_read_page_data(rpage), ret);
 *	ring_buffer_free_read_page(buffer, cpu, rpage);
 *
 * When @full is set, the function will not return true unless
 * the writer is off the reader page.
 *
 * Note: it is up to the calling functions to handle sleeps and wakeups.
 *  The ring buffer can be used anywhere in the kernel and can not
 *  blindly call wake_up. The layer that uses the ring buffer must be
 *  responsible for that.
 *
 * Returns:
 *  >=0 if data has been transferred, returns the offset of consumed data.
 *  <0 if no data has been transferred.
 */
int ring_buffer_read_page(struct trace_buffer *buffer,
			  struct buffer_data_read_page *data_page,
			  size_t len, int cpu, int full)
{
	struct ring_buffer_per_cpu *cpu_buffer = buffer->buffers[cpu];
	struct ring_buffer_event *event;
	struct buffer_data_page *bpage;
	struct buffer_page *reader;
	unsigned long missed_events;
	unsigned long flags;
	unsigned int commit;
	unsigned int read;
	u64 save_timestamp;
	int ret = -1;

	if (!cpumask_test_cpu(cpu, buffer->cpumask))
		goto out;

	/*
	 * If len is not big enough to hold the page header, then
	 * we can not copy anything.
	 */
	if (len <= BUF_PAGE_HDR_SIZE)
		goto out;

	len -= BUF_PAGE_HDR_SIZE;

	if (!data_page || !data_page->data)
		goto out;
	if (data_page->order != buffer->subbuf_order)
		goto out;

	bpage = data_page->data;
	if (!bpage)
		goto out;

	raw_spin_lock_irqsave(&cpu_buffer->reader_lock, flags);

	reader = rb_get_reader_page(cpu_buffer);
	if (!reader)
		goto out_unlock;

	event = rb_reader_event(cpu_buffer);

	read = reader->read;
	commit = rb_page_size(reader);

	/* Check if any events were dropped */
	missed_events = cpu_buffer->lost_events;

	/*
	 * If this page has been partially read or
	 * if len is not big enough to read the rest of the page or
	 * a writer is still on the page, then
	 * we must copy the data from the page to the buffer.
	 * Otherwise, we can simply swap the page with the one passed in.
	 */
	if (read || (len < (commit - read)) ||
	    cpu_buffer->reader_page == cpu_buffer->commit_page ||
	    cpu_buffer->mapped) {
		struct buffer_data_page *rpage = cpu_buffer->reader_page->page;
		unsigned int rpos = read;
		unsigned int pos = 0;
		unsigned int size;

		/*
		 * If a full page is expected, this can still be returned
		 * if there's been a previous partial read and the
		 * rest of the page can be read and the commit page is off
		 * the reader page.
		 */
		if (full &&
		    (!read || (len < (commit - read)) ||
		     cpu_buffer->reader_page == cpu_buffer->commit_page))
			goto out_unlock;

		if (len > (commit - read))
			len = (commit - read);

		/* Always keep the time extend and data together */
		size = rb_event_ts_length(event);

		if (len < size)
			goto out_unlock;

		/* save the current timestamp, since the user will need it */
		save_timestamp = cpu_buffer->read_stamp;

		/* Need to copy one event at a time */
		do {
			/* We need the size of one event, because
			 * rb_advance_reader only advances by one event,
			 * whereas rb_event_ts_length may include the size of
			 * one or two events.
			 * We have already ensured there's enough space if this
			 * is a time extend. */
			size = rb_event_length(event);
			memcpy(bpage->data + pos, rpage->data + rpos, size);

			len -= size;

			rb_advance_reader(cpu_buffer);
			rpos = reader->read;
			pos += size;

			if (rpos >= commit)
				break;

			event = rb_reader_event(cpu_buffer);
			/* Always keep the time extend and data together */
			size = rb_event_ts_length(event);
		} while (len >= size);

		/* update bpage */
		local_set(&bpage->commit, pos);
		bpage->time_stamp = save_timestamp;

		/* we copied everything to the beginning */
		read = 0;
	} else {
		/* update the entry counter */
		cpu_buffer->read += rb_page_entries(reader);
		cpu_buffer->read_bytes += rb_page_size(reader);

		/* swap the pages */
		rb_init_page(bpage);
		bpage = reader->page;
		reader->page = data_page->data;
		local_set(&reader->write, 0);
		local_set(&reader->entries, 0);
		reader->read = 0;
		data_page->data = bpage;

		/*
		 * Use the real_end for the data size,
		 * This gives us a chance to store the lost events
		 * on the page.
		 */
		if (reader->real_end)
			local_set(&bpage->commit, reader->real_end);
	}
	ret = read;

	cpu_buffer->lost_events = 0;

	commit = local_read(&bpage->commit);
	/*
	 * Set a flag in the commit field if we lost events
	 */
	if (missed_events) {
		/* If there is room at the end of the page to save the
		 * missed events, then record it there.
		 */
		if (buffer->subbuf_size - commit >= sizeof(missed_events)) {
			memcpy(&bpage->data[commit], &missed_events,
			       sizeof(missed_events));
			local_add(RB_MISSED_STORED, &bpage->commit);
			commit += sizeof(missed_events);
		}
		local_add(RB_MISSED_EVENTS, &bpage->commit);
	}

	/*
	 * This page may be off to user land. Zero it out here.
	 */
	if (commit < buffer->subbuf_size)
		memset(&bpage->data[commit], 0, buffer->subbuf_size - commit);

 out_unlock:
	raw_spin_unlock_irqrestore(&cpu_buffer->reader_lock, flags);

 out:
	return ret;
}
EXPORT_SYMBOL_GPL(ring_buffer_read_page);

/**
 * ring_buffer_read_page_data - get pointer to the data in the page.
 * @page:  the page to get the data from
 *
 * Returns pointer to the actual data in this page.
 */
void *ring_buffer_read_page_data(struct buffer_data_read_page *page)
{
	return page->data;
}
EXPORT_SYMBOL_GPL(ring_buffer_read_page_data);

/**
 * ring_buffer_subbuf_size_get - get size of the sub buffer.
 * @buffer: the buffer to get the sub buffer size from
 *
 * Returns size of the sub buffer, in bytes.
 */
int ring_buffer_subbuf_size_get(struct trace_buffer *buffer)
{
	return buffer->subbuf_size + BUF_PAGE_HDR_SIZE;
}
EXPORT_SYMBOL_GPL(ring_buffer_subbuf_size_get);

/**
 * ring_buffer_subbuf_order_get - get order of system sub pages in one buffer page.
 * @buffer: The ring_buffer to get the system sub page order from
 *
 * By default, one ring buffer sub page equals to one system page. This parameter
 * is configurable, per ring buffer. The size of the ring buffer sub page can be
 * extended, but must be an order of system page size.
 *
 * Returns the order of buffer sub page size, in system pages:
 * 0 means the sub buffer size is 1 system page and so forth.
 * In case of an error < 0 is returned.
 */
int ring_buffer_subbuf_order_get(struct trace_buffer *buffer)
{
	if (!buffer)
		return -EINVAL;

	return buffer->subbuf_order;
}
EXPORT_SYMBOL_GPL(ring_buffer_subbuf_order_get);

/**
 * ring_buffer_subbuf_order_set - set the size of ring buffer sub page.
 * @buffer: The ring_buffer to set the new page size.
 * @order: Order of the system pages in one sub buffer page
 *
 * By default, one ring buffer pages equals to one system page. This API can be
 * used to set new size of the ring buffer page. The size must be order of
 * system page size, that's why the input parameter @order is the order of
 * system pages that are allocated for one ring buffer page:
 *  0 - 1 system page
 *  1 - 2 system pages
 *  3 - 4 system pages
 *  ...
 *
 * Returns 0 on success or < 0 in case of an error.
 */
int ring_buffer_subbuf_order_set(struct trace_buffer *buffer, int order)
{
	struct ring_buffer_per_cpu *cpu_buffer;
	struct buffer_page *bpage, *tmp;
	int old_order, old_size;
	int nr_pages;
	int psize;
	int err;
	int cpu;

	if (!buffer || order < 0)
		return -EINVAL;

	if (buffer->subbuf_order == order)
		return 0;

	psize = (1 << order) * PAGE_SIZE;
	if (psize <= BUF_PAGE_HDR_SIZE)
		return -EINVAL;

	/* Size of a subbuf cannot be greater than the write counter */
	if (psize > RB_WRITE_MASK + 1)
		return -EINVAL;

	old_order = buffer->subbuf_order;
	old_size = buffer->subbuf_size;

	/* prevent another thread from changing buffer sizes */
	mutex_lock(&buffer->mutex);
	atomic_inc(&buffer->record_disabled);

	/* Make sure all commits have finished */
	synchronize_rcu();

	buffer->subbuf_order = order;
	buffer->subbuf_size = psize - BUF_PAGE_HDR_SIZE;

	/* Make sure all new buffers are allocated, before deleting the old ones */
	for_each_buffer_cpu(buffer, cpu) {

		if (!cpumask_test_cpu(cpu, buffer->cpumask))
			continue;

		cpu_buffer = buffer->buffers[cpu];

		if (cpu_buffer->mapped) {
			err = -EBUSY;
			goto error;
		}

		/* Update the number of pages to match the new size */
		nr_pages = old_size * buffer->buffers[cpu]->nr_pages;
		nr_pages = DIV_ROUND_UP(nr_pages, buffer->subbuf_size);

		/* we need a minimum of two pages */
		if (nr_pages < 2)
			nr_pages = 2;

		cpu_buffer->nr_pages_to_update = nr_pages;

		/* Include the reader page */
		nr_pages++;

		/* Allocate the new size buffer */
		INIT_LIST_HEAD(&cpu_buffer->new_pages);
		if (__rb_allocate_pages(cpu_buffer, nr_pages,
					&cpu_buffer->new_pages)) {
			/* not enough memory for new pages */
			err = -ENOMEM;
			goto error;
		}
	}

	for_each_buffer_cpu(buffer, cpu) {
		struct buffer_data_page *old_free_data_page;
		struct list_head old_pages;
		unsigned long flags;

		if (!cpumask_test_cpu(cpu, buffer->cpumask))
			continue;

		cpu_buffer = buffer->buffers[cpu];

		raw_spin_lock_irqsave(&cpu_buffer->reader_lock, flags);

		/* Clear the head bit to make the link list normal to read */
		rb_head_page_deactivate(cpu_buffer);

		/*
		 * Collect buffers from the cpu_buffer pages list and the
		 * reader_page on old_pages, so they can be freed later when not
		 * under a spinlock. The pages list is a linked list with no
		 * head, adding old_pages turns it into a regular list with
		 * old_pages being the head.
		 */
		list_add(&old_pages, cpu_buffer->pages);
		list_add(&cpu_buffer->reader_page->list, &old_pages);

		/* One page was allocated for the reader page */
		cpu_buffer->reader_page = list_entry(cpu_buffer->new_pages.next,
						     struct buffer_page, list);
		list_del_init(&cpu_buffer->reader_page->list);

		/* Install the new pages, remove the head from the list */
		cpu_buffer->pages = cpu_buffer->new_pages.next;
		list_del_init(&cpu_buffer->new_pages);
		cpu_buffer->cnt++;

		cpu_buffer->head_page
			= list_entry(cpu_buffer->pages, struct buffer_page, list);
		cpu_buffer->tail_page = cpu_buffer->commit_page = cpu_buffer->head_page;

		cpu_buffer->nr_pages = cpu_buffer->nr_pages_to_update;
		cpu_buffer->nr_pages_to_update = 0;

		old_free_data_page = cpu_buffer->free_page;
		cpu_buffer->free_page = NULL;

		rb_head_page_activate(cpu_buffer);

		raw_spin_unlock_irqrestore(&cpu_buffer->reader_lock, flags);

		/* Free old sub buffers */
		list_for_each_entry_safe(bpage, tmp, &old_pages, list) {
			list_del_init(&bpage->list);
			free_buffer_page(bpage);
		}
		free_pages((unsigned long)old_free_data_page, old_order);

		rb_check_pages(cpu_buffer);
	}

	atomic_dec(&buffer->record_disabled);
	mutex_unlock(&buffer->mutex);

	return 0;

error:
	buffer->subbuf_order = old_order;
	buffer->subbuf_size = old_size;

	atomic_dec(&buffer->record_disabled);
	mutex_unlock(&buffer->mutex);

	for_each_buffer_cpu(buffer, cpu) {
		cpu_buffer = buffer->buffers[cpu];

		if (!cpu_buffer->nr_pages_to_update)
			continue;

		list_for_each_entry_safe(bpage, tmp, &cpu_buffer->new_pages, list) {
			list_del_init(&bpage->list);
			free_buffer_page(bpage);
		}
	}

	return err;
}
EXPORT_SYMBOL_GPL(ring_buffer_subbuf_order_set);

static int rb_alloc_meta_page(struct ring_buffer_per_cpu *cpu_buffer)
{
	struct page *page;

	if (cpu_buffer->meta_page)
		return 0;

	page = alloc_page(GFP_USER | __GFP_ZERO);
	if (!page)
		return -ENOMEM;

	cpu_buffer->meta_page = page_to_virt(page);

	return 0;
}

static void rb_free_meta_page(struct ring_buffer_per_cpu *cpu_buffer)
{
	unsigned long addr = (unsigned long)cpu_buffer->meta_page;

	free_page(addr);
	cpu_buffer->meta_page = NULL;
}

static void rb_setup_ids_meta_page(struct ring_buffer_per_cpu *cpu_buffer,
				   unsigned long *subbuf_ids)
{
	struct trace_buffer_meta *meta = cpu_buffer->meta_page;
	unsigned int nr_subbufs = cpu_buffer->nr_pages + 1;
	struct buffer_page *first_subbuf, *subbuf;
	int id = 0;

	subbuf_ids[id] = (unsigned long)cpu_buffer->reader_page->page;
	cpu_buffer->reader_page->id = id++;

	first_subbuf = subbuf = rb_set_head_page(cpu_buffer);
	do {
		if (WARN_ON(id >= nr_subbufs))
			break;

		subbuf_ids[id] = (unsigned long)subbuf->page;
		subbuf->id = id;

		rb_inc_page(&subbuf);
		id++;
	} while (subbuf != first_subbuf);

	/* install subbuf ID to kern VA translation */
	cpu_buffer->subbuf_ids = subbuf_ids;

	meta->meta_struct_len = sizeof(*meta);
	meta->nr_subbufs = nr_subbufs;
	meta->subbuf_size = cpu_buffer->buffer->subbuf_size + BUF_PAGE_HDR_SIZE;
	meta->meta_page_size = meta->subbuf_size;

	rb_update_meta_page(cpu_buffer);
}

static struct ring_buffer_per_cpu *
rb_get_mapped_buffer(struct trace_buffer *buffer, int cpu)
{
	struct ring_buffer_per_cpu *cpu_buffer;

	if (!cpumask_test_cpu(cpu, buffer->cpumask))
		return ERR_PTR(-EINVAL);

	cpu_buffer = buffer->buffers[cpu];

	mutex_lock(&cpu_buffer->mapping_lock);

	if (!cpu_buffer->user_mapped) {
		mutex_unlock(&cpu_buffer->mapping_lock);
		return ERR_PTR(-ENODEV);
	}

	return cpu_buffer;
}

static void rb_put_mapped_buffer(struct ring_buffer_per_cpu *cpu_buffer)
{
	mutex_unlock(&cpu_buffer->mapping_lock);
}

/*
 * Fast-path for rb_buffer_(un)map(). Called whenever the meta-page doesn't need
 * to be set-up or torn-down.
 */
static int __rb_inc_dec_mapped(struct ring_buffer_per_cpu *cpu_buffer,
			       bool inc)
{
	unsigned long flags;

	lockdep_assert_held(&cpu_buffer->mapping_lock);

	/* mapped is always greater or equal to user_mapped */
	if (WARN_ON(cpu_buffer->mapped < cpu_buffer->user_mapped))
		return -EINVAL;

	if (inc && cpu_buffer->mapped == UINT_MAX)
		return -EBUSY;

	if (WARN_ON(!inc && cpu_buffer->user_mapped == 0))
		return -EINVAL;

	mutex_lock(&cpu_buffer->buffer->mutex);
	raw_spin_lock_irqsave(&cpu_buffer->reader_lock, flags);

	if (inc) {
		cpu_buffer->user_mapped++;
		cpu_buffer->mapped++;
	} else {
		cpu_buffer->user_mapped--;
		cpu_buffer->mapped--;
	}

	raw_spin_unlock_irqrestore(&cpu_buffer->reader_lock, flags);
	mutex_unlock(&cpu_buffer->buffer->mutex);

	return 0;
}

/*
 *   +--------------+  pgoff == 0
 *   |   meta page  |
 *   +--------------+  pgoff == 1
 *   | subbuffer 0  |
 *   |              |
 *   +--------------+  pgoff == (1 + (1 << subbuf_order))
 *   | subbuffer 1  |
 *   |              |
 *         ...
 */
#ifdef CONFIG_MMU
static int __rb_map_vma(struct ring_buffer_per_cpu *cpu_buffer,
			struct vm_area_struct *vma)
{
	unsigned long nr_subbufs, nr_pages, nr_vma_pages, pgoff = vma->vm_pgoff;
	unsigned int subbuf_pages, subbuf_order;
	struct page **pages;
	int p = 0, s = 0;
	int err;

	/* Refuse MP_PRIVATE or writable mappings */
	if (vma->vm_flags & VM_WRITE || vma->vm_flags & VM_EXEC ||
	    !(vma->vm_flags & VM_MAYSHARE))
		return -EPERM;

	subbuf_order = cpu_buffer->buffer->subbuf_order;
	subbuf_pages = 1 << subbuf_order;

	if (subbuf_order && pgoff % subbuf_pages)
		return -EINVAL;

	/*
	 * Make sure the mapping cannot become writable later. Also tell the VM
	 * to not touch these pages (VM_DONTCOPY | VM_DONTEXPAND).
	 */
	vm_flags_mod(vma, VM_DONTCOPY | VM_DONTEXPAND | VM_DONTDUMP,
		     VM_MAYWRITE);

	lockdep_assert_held(&cpu_buffer->mapping_lock);

	nr_subbufs = cpu_buffer->nr_pages + 1; /* + reader-subbuf */
	nr_pages = ((nr_subbufs + 1) << subbuf_order); /* + meta-page */
	if (nr_pages <= pgoff)
		return -EINVAL;

	nr_pages -= pgoff;

	nr_vma_pages = vma_pages(vma);
	if (!nr_vma_pages || nr_vma_pages > nr_pages)
		return -EINVAL;

	nr_pages = nr_vma_pages;

	pages = kcalloc(nr_pages, sizeof(*pages), GFP_KERNEL);
	if (!pages)
		return -ENOMEM;

	if (!pgoff) {
		unsigned long meta_page_padding;

		pages[p++] = virt_to_page(cpu_buffer->meta_page);

		/*
		 * Pad with the zero-page to align the meta-page with the
		 * sub-buffers.
		 */
		meta_page_padding = subbuf_pages - 1;
		while (meta_page_padding-- && p < nr_pages) {
			unsigned long __maybe_unused zero_addr =
				vma->vm_start + (PAGE_SIZE * p);

			pages[p++] = ZERO_PAGE(zero_addr);
		}
	} else {
		/* Skip the meta-page */
		pgoff -= subbuf_pages;

		s += pgoff / subbuf_pages;
	}

	while (p < nr_pages) {
		struct page *page;
		int off = 0;

		if (WARN_ON_ONCE(s >= nr_subbufs)) {
			err = -EINVAL;
			goto out;
		}

		page = virt_to_page((void *)cpu_buffer->subbuf_ids[s]);

		for (; off < (1 << (subbuf_order)); off++, page++) {
			if (p >= nr_pages)
				break;

			pages[p++] = page;
		}
		s++;
	}

	err = vm_insert_pages(vma, vma->vm_start, pages, &nr_pages);

out:
	kfree(pages);

	return err;
}
#else
static int __rb_map_vma(struct ring_buffer_per_cpu *cpu_buffer,
			struct vm_area_struct *vma)
{
	return -EOPNOTSUPP;
}
#endif

int ring_buffer_map(struct trace_buffer *buffer, int cpu,
		    struct vm_area_struct *vma)
{
	struct ring_buffer_per_cpu *cpu_buffer;
	unsigned long flags, *subbuf_ids;
	int err = 0;

	if (!cpumask_test_cpu(cpu, buffer->cpumask))
		return -EINVAL;

	cpu_buffer = buffer->buffers[cpu];

	mutex_lock(&cpu_buffer->mapping_lock);

	if (cpu_buffer->user_mapped) {
		err = __rb_map_vma(cpu_buffer, vma);
		if (!err)
			err = __rb_inc_dec_mapped(cpu_buffer, true);
		mutex_unlock(&cpu_buffer->mapping_lock);
		return err;
	}

	/* prevent another thread from changing buffer/sub-buffer sizes */
	mutex_lock(&buffer->mutex);

	err = rb_alloc_meta_page(cpu_buffer);
	if (err)
		goto unlock;

	/* subbuf_ids include the reader while nr_pages does not */
	subbuf_ids = kcalloc(cpu_buffer->nr_pages + 1, sizeof(*subbuf_ids), GFP_KERNEL);
	if (!subbuf_ids) {
		rb_free_meta_page(cpu_buffer);
		err = -ENOMEM;
		goto unlock;
	}

	atomic_inc(&cpu_buffer->resize_disabled);

	/*
	 * Lock all readers to block any subbuf swap until the subbuf IDs are
	 * assigned.
	 */
	raw_spin_lock_irqsave(&cpu_buffer->reader_lock, flags);
	rb_setup_ids_meta_page(cpu_buffer, subbuf_ids);

	raw_spin_unlock_irqrestore(&cpu_buffer->reader_lock, flags);

	err = __rb_map_vma(cpu_buffer, vma);
	if (!err) {
		raw_spin_lock_irqsave(&cpu_buffer->reader_lock, flags);
		/* This is the first time it is mapped by user */
		cpu_buffer->mapped++;
		cpu_buffer->user_mapped = 1;
		raw_spin_unlock_irqrestore(&cpu_buffer->reader_lock, flags);
	} else {
		kfree(cpu_buffer->subbuf_ids);
		cpu_buffer->subbuf_ids = NULL;
		rb_free_meta_page(cpu_buffer);
		atomic_dec(&cpu_buffer->resize_disabled);
	}

unlock:
	mutex_unlock(&buffer->mutex);
	mutex_unlock(&cpu_buffer->mapping_lock);

	return err;
}

int ring_buffer_unmap(struct trace_buffer *buffer, int cpu)
{
	struct ring_buffer_per_cpu *cpu_buffer;
	unsigned long flags;
	int err = 0;

	if (!cpumask_test_cpu(cpu, buffer->cpumask))
		return -EINVAL;

	cpu_buffer = buffer->buffers[cpu];

	mutex_lock(&cpu_buffer->mapping_lock);

	if (!cpu_buffer->user_mapped) {
		err = -ENODEV;
		goto out;
	} else if (cpu_buffer->user_mapped > 1) {
		__rb_inc_dec_mapped(cpu_buffer, false);
		goto out;
	}

	mutex_lock(&buffer->mutex);
	raw_spin_lock_irqsave(&cpu_buffer->reader_lock, flags);

	/* This is the last user space mapping */
	if (!WARN_ON_ONCE(cpu_buffer->mapped < cpu_buffer->user_mapped))
		cpu_buffer->mapped--;
	cpu_buffer->user_mapped = 0;

	raw_spin_unlock_irqrestore(&cpu_buffer->reader_lock, flags);

	kfree(cpu_buffer->subbuf_ids);
	cpu_buffer->subbuf_ids = NULL;
	rb_free_meta_page(cpu_buffer);
	atomic_dec(&cpu_buffer->resize_disabled);

	mutex_unlock(&buffer->mutex);

out:
	mutex_unlock(&cpu_buffer->mapping_lock);

	return err;
}

int ring_buffer_map_get_reader(struct trace_buffer *buffer, int cpu)
{
	struct ring_buffer_per_cpu *cpu_buffer;
	struct buffer_page *reader;
	unsigned long missed_events;
	unsigned long reader_size;
	unsigned long flags;

	cpu_buffer = rb_get_mapped_buffer(buffer, cpu);
	if (IS_ERR(cpu_buffer))
		return (int)PTR_ERR(cpu_buffer);

	raw_spin_lock_irqsave(&cpu_buffer->reader_lock, flags);

consume:
	if (rb_per_cpu_empty(cpu_buffer))
		goto out;

	reader_size = rb_page_size(cpu_buffer->reader_page);

	/*
	 * There are data to be read on the current reader page, we can
	 * return to the caller. But before that, we assume the latter will read
	 * everything. Let's update the kernel reader accordingly.
	 */
	if (cpu_buffer->reader_page->read < reader_size) {
		while (cpu_buffer->reader_page->read < reader_size)
			rb_advance_reader(cpu_buffer);
		goto out;
	}

	reader = rb_get_reader_page(cpu_buffer);
	if (WARN_ON(!reader))
		goto out;

	/* Check if any events were dropped */
	missed_events = cpu_buffer->lost_events;

	if (cpu_buffer->reader_page != cpu_buffer->commit_page) {
		if (missed_events) {
			struct buffer_data_page *bpage = reader->page;
			unsigned int commit;
			/*
			 * Use the real_end for the data size,
			 * This gives us a chance to store the lost events
			 * on the page.
			 */
			if (reader->real_end)
				local_set(&bpage->commit, reader->real_end);
			/*
			 * If there is room at the end of the page to save the
			 * missed events, then record it there.
			 */
			commit = rb_page_size(reader);
			if (buffer->subbuf_size - commit >= sizeof(missed_events)) {
				memcpy(&bpage->data[commit], &missed_events,
				       sizeof(missed_events));
				local_add(RB_MISSED_STORED, &bpage->commit);
			}
			local_add(RB_MISSED_EVENTS, &bpage->commit);
		}
	} else {
		/*
		 * There really shouldn't be any missed events if the commit
		 * is on the reader page.
		 */
		WARN_ON_ONCE(missed_events);
	}

	cpu_buffer->lost_events = 0;

	goto consume;

out:
	/* Some archs do not have data cache coherency between kernel and user-space */
	flush_kernel_vmap_range(cpu_buffer->reader_page->page,
				buffer->subbuf_size + BUF_PAGE_HDR_SIZE);

	rb_update_meta_page(cpu_buffer);

	raw_spin_unlock_irqrestore(&cpu_buffer->reader_lock, flags);
	rb_put_mapped_buffer(cpu_buffer);

	return 0;
}

/*
 * We only allocate new buffers, never free them if the CPU goes down.
 * If we were to free the buffer, then the user would lose any trace that was in
 * the buffer.
 */
int trace_rb_cpu_prepare(unsigned int cpu, struct hlist_node *node)
{
	struct trace_buffer *buffer;
	long nr_pages_same;
	int cpu_i;
	unsigned long nr_pages;

	buffer = container_of(node, struct trace_buffer, node);
	if (cpumask_test_cpu(cpu, buffer->cpumask))
		return 0;

	nr_pages = 0;
	nr_pages_same = 1;
	/* check if all cpu sizes are same */
	for_each_buffer_cpu(buffer, cpu_i) {
		/* fill in the size from first enabled cpu */
		if (nr_pages == 0)
			nr_pages = buffer->buffers[cpu_i]->nr_pages;
		if (nr_pages != buffer->buffers[cpu_i]->nr_pages) {
			nr_pages_same = 0;
			break;
		}
	}
	/* allocate minimum pages, user can later expand it */
	if (!nr_pages_same)
		nr_pages = 2;
	buffer->buffers[cpu] =
		rb_allocate_cpu_buffer(buffer, nr_pages, cpu);
	if (!buffer->buffers[cpu]) {
		WARN(1, "failed to allocate ring buffer on CPU %u\n",
		     cpu);
		return -ENOMEM;
	}
	smp_wmb();
	cpumask_set_cpu(cpu, buffer->cpumask);
	return 0;
}

#ifdef CONFIG_RING_BUFFER_STARTUP_TEST
/*
 * This is a basic integrity check of the ring buffer.
 * Late in the boot cycle this test will run when configured in.
 * It will kick off a thread per CPU that will go into a loop
 * writing to the per cpu ring buffer various sizes of data.
 * Some of the data will be large items, some small.
 *
 * Another thread is created that goes into a spin, sending out
 * IPIs to the other CPUs to also write into the ring buffer.
 * this is to test the nesting ability of the buffer.
 *
 * Basic stats are recorded and reported. If something in the
 * ring buffer should happen that's not expected, a big warning
 * is displayed and all ring buffers are disabled.
 */
static struct task_struct *rb_threads[NR_CPUS] __initdata;

struct rb_test_data {
	struct trace_buffer *buffer;
	unsigned long		events;
	unsigned long		bytes_written;
	unsigned long		bytes_alloc;
	unsigned long		bytes_dropped;
	unsigned long		events_nested;
	unsigned long		bytes_written_nested;
	unsigned long		bytes_alloc_nested;
	unsigned long		bytes_dropped_nested;
	int			min_size_nested;
	int			max_size_nested;
	int			max_size;
	int			min_size;
	int			cpu;
	int			cnt;
};

static struct rb_test_data rb_data[NR_CPUS] __initdata;

/* 1 meg per cpu */
#define RB_TEST_BUFFER_SIZE	1048576

static char rb_string[] __initdata =
	"abcdefghijklmnopqrstuvwxyz1234567890!@#$%^&*()?+\\"
	"?+|:';\",.<>/?abcdefghijklmnopqrstuvwxyz1234567890"
	"!@#$%^&*()?+\\?+|:';\",.<>/?abcdefghijklmnopqrstuv";

static bool rb_test_started __initdata;

struct rb_item {
	int size;
	char str[];
};

static __init int rb_write_something(struct rb_test_data *data, bool nested)
{
	struct ring_buffer_event *event;
	struct rb_item *item;
	bool started;
	int event_len;
	int size;
	int len;
	int cnt;

	/* Have nested writes different that what is written */
	cnt = data->cnt + (nested ? 27 : 0);

	/* Multiply cnt by ~e, to make some unique increment */
	size = (cnt * 68 / 25) % (sizeof(rb_string) - 1);

	len = size + sizeof(struct rb_item);

	started = rb_test_started;
	/* read rb_test_started before checking buffer enabled */
	smp_rmb();

	event = ring_buffer_lock_reserve(data->buffer, len);
	if (!event) {
		/* Ignore dropped events before test starts. */
		if (started) {
			if (nested)
				data->bytes_dropped_nested += len;
			else
				data->bytes_dropped += len;
		}
		return len;
	}

	event_len = ring_buffer_event_length(event);

	if (RB_WARN_ON(data->buffer, event_len < len))
		goto out;

	item = ring_buffer_event_data(event);
	item->size = size;
	memcpy(item->str, rb_string, size);

	if (nested) {
		data->bytes_alloc_nested += event_len;
		data->bytes_written_nested += len;
		data->events_nested++;
		if (!data->min_size_nested || len < data->min_size_nested)
			data->min_size_nested = len;
		if (len > data->max_size_nested)
			data->max_size_nested = len;
	} else {
		data->bytes_alloc += event_len;
		data->bytes_written += len;
		data->events++;
		if (!data->min_size || len < data->min_size)
			data->max_size = len;
		if (len > data->max_size)
			data->max_size = len;
	}

 out:
	ring_buffer_unlock_commit(data->buffer);

	return 0;
}

static __init int rb_test(void *arg)
{
	struct rb_test_data *data = arg;

	while (!kthread_should_stop()) {
		rb_write_something(data, false);
		data->cnt++;

		set_current_state(TASK_INTERRUPTIBLE);
		/* Now sleep between a min of 100-300us and a max of 1ms */
		usleep_range(((data->cnt % 3) + 1) * 100, 1000);
	}

	return 0;
}

static __init void rb_ipi(void *ignore)
{
	struct rb_test_data *data;
	int cpu = smp_processor_id();

	data = &rb_data[cpu];
	rb_write_something(data, true);
}

static __init int rb_hammer_test(void *arg)
{
	while (!kthread_should_stop()) {

		/* Send an IPI to all cpus to write data! */
		smp_call_function(rb_ipi, NULL, 1);
		/* No sleep, but for non preempt, let others run */
		schedule();
	}

	return 0;
}

static __init int test_ringbuffer(void)
{
	struct task_struct *rb_hammer;
	struct trace_buffer *buffer;
	int cpu;
	int ret = 0;

	if (security_locked_down(LOCKDOWN_TRACEFS)) {
		pr_warn("Lockdown is enabled, skipping ring buffer tests\n");
		return 0;
	}

	pr_info("Running ring buffer tests...\n");

	buffer = ring_buffer_alloc(RB_TEST_BUFFER_SIZE, RB_FL_OVERWRITE);
	if (WARN_ON(!buffer))
		return 0;

	/* Disable buffer so that threads can't write to it yet */
	ring_buffer_record_off(buffer);

	for_each_online_cpu(cpu) {
		rb_data[cpu].buffer = buffer;
		rb_data[cpu].cpu = cpu;
		rb_data[cpu].cnt = cpu;
		rb_threads[cpu] = kthread_run_on_cpu(rb_test, &rb_data[cpu],
						     cpu, "rbtester/%u");
		if (WARN_ON(IS_ERR(rb_threads[cpu]))) {
			pr_cont("FAILED\n");
			ret = PTR_ERR(rb_threads[cpu]);
			goto out_free;
		}
	}

	/* Now create the rb hammer! */
	rb_hammer = kthread_run(rb_hammer_test, NULL, "rbhammer");
	if (WARN_ON(IS_ERR(rb_hammer))) {
		pr_cont("FAILED\n");
		ret = PTR_ERR(rb_hammer);
		goto out_free;
	}

	ring_buffer_record_on(buffer);
	/*
	 * Show buffer is enabled before setting rb_test_started.
	 * Yes there's a small race window where events could be
	 * dropped and the thread wont catch it. But when a ring
	 * buffer gets enabled, there will always be some kind of
	 * delay before other CPUs see it. Thus, we don't care about
	 * those dropped events. We care about events dropped after
	 * the threads see that the buffer is active.
	 */
	smp_wmb();
	rb_test_started = true;

	set_current_state(TASK_INTERRUPTIBLE);
	/* Just run for 10 seconds */;
	schedule_timeout(10 * HZ);

	kthread_stop(rb_hammer);

 out_free:
	for_each_online_cpu(cpu) {
		if (!rb_threads[cpu])
			break;
		kthread_stop(rb_threads[cpu]);
	}
	if (ret) {
		ring_buffer_free(buffer);
		return ret;
	}

	/* Report! */
	pr_info("finished\n");
	for_each_online_cpu(cpu) {
		struct ring_buffer_event *event;
		struct rb_test_data *data = &rb_data[cpu];
		struct rb_item *item;
		unsigned long total_events;
		unsigned long total_dropped;
		unsigned long total_written;
		unsigned long total_alloc;
		unsigned long total_read = 0;
		unsigned long total_size = 0;
		unsigned long total_len = 0;
		unsigned long total_lost = 0;
		unsigned long lost;
		int big_event_size;
		int small_event_size;

		ret = -1;

		total_events = data->events + data->events_nested;
		total_written = data->bytes_written + data->bytes_written_nested;
		total_alloc = data->bytes_alloc + data->bytes_alloc_nested;
		total_dropped = data->bytes_dropped + data->bytes_dropped_nested;

		big_event_size = data->max_size + data->max_size_nested;
		small_event_size = data->min_size + data->min_size_nested;

		pr_info("CPU %d:\n", cpu);
		pr_info("              events:    %ld\n", total_events);
		pr_info("       dropped bytes:    %ld\n", total_dropped);
		pr_info("       alloced bytes:    %ld\n", total_alloc);
		pr_info("       written bytes:    %ld\n", total_written);
		pr_info("       biggest event:    %d\n", big_event_size);
		pr_info("      smallest event:    %d\n", small_event_size);

		if (RB_WARN_ON(buffer, total_dropped))
			break;

		ret = 0;

		while ((event = ring_buffer_consume(buffer, cpu, NULL, &lost))) {
			total_lost += lost;
			item = ring_buffer_event_data(event);
			total_len += ring_buffer_event_length(event);
			total_size += item->size + sizeof(struct rb_item);
			if (memcmp(&item->str[0], rb_string, item->size) != 0) {
				pr_info("FAILED!\n");
				pr_info("buffer had: %.*s\n", item->size, item->str);
				pr_info("expected:   %.*s\n", item->size, rb_string);
				RB_WARN_ON(buffer, 1);
				ret = -1;
				break;
			}
			total_read++;
		}
		if (ret)
			break;

		ret = -1;

		pr_info("         read events:   %ld\n", total_read);
		pr_info("         lost events:   %ld\n", total_lost);
		pr_info("        total events:   %ld\n", total_lost + total_read);
		pr_info("  recorded len bytes:   %ld\n", total_len);
		pr_info(" recorded size bytes:   %ld\n", total_size);
		if (total_lost) {
			pr_info(" With dropped events, record len and size may not match\n"
				" alloced and written from above\n");
		} else {
			if (RB_WARN_ON(buffer, total_len != total_alloc ||
				       total_size != total_written))
				break;
		}
		if (RB_WARN_ON(buffer, total_lost + total_read != total_events))
			break;

		ret = 0;
	}
	if (!ret)
		pr_info("Ring buffer PASSED!\n");

	ring_buffer_free(buffer);
	return 0;
}

late_initcall(test_ringbuffer);
#endif /* CONFIG_RING_BUFFER_STARTUP_TEST */<|MERGE_RESOLUTION|>--- conflicted
+++ resolved
@@ -49,17 +49,12 @@
 
 struct ring_buffer_meta {
 	int		magic;
-<<<<<<< HEAD
-	int		struct_size;
-	unsigned long	kaslr_addr;
-=======
 	int		struct_sizes;
 	unsigned long	total_size;
 	unsigned long	buffers_offset;
 };
 
 struct ring_buffer_cpu_meta {
->>>>>>> fc85704c
 	unsigned long	first_buffer;
 	unsigned long	head_buffer;
 	unsigned long	commit_buffer;
@@ -559,11 +554,7 @@
 	unsigned long			range_addr_start;
 	unsigned long			range_addr_end;
 
-<<<<<<< HEAD
-	unsigned long			kaslr_addr;
-=======
 	struct ring_buffer_meta		*meta;
->>>>>>> fc85704c
 
 	unsigned int			subbuf_size;
 	unsigned int			subbuf_order;
@@ -1957,20 +1948,7 @@
 	}
 }
 
-<<<<<<< HEAD
-static void rb_meta_init_text_addr(struct ring_buffer_meta *meta)
-{
-#ifdef CONFIG_RANDOMIZE_BASE
-	meta->kaslr_addr = kaslr_offset();
-#else
-	meta->kaslr_addr = 0;
-#endif
-}
-
-static void rb_range_meta_init(struct trace_buffer *buffer, int nr_pages)
-=======
 static void rb_range_meta_init(struct trace_buffer *buffer, int nr_pages, int scratch_size)
->>>>>>> fc85704c
 {
 	struct ring_buffer_cpu_meta *meta;
 	unsigned long *subbuf_mask;
@@ -1999,10 +1977,6 @@
 			meta->first_buffer += delta;
 			meta->head_buffer += delta;
 			meta->commit_buffer += delta;
-<<<<<<< HEAD
-			buffer->kaslr_addr = meta->kaslr_addr;
-=======
->>>>>>> fc85704c
 			continue;
 		}
 
@@ -2560,34 +2534,15 @@
 			    scratch_size, key);
 }
 
-<<<<<<< HEAD
-/**
- * ring_buffer_last_boot_delta - return the delta offset from last boot
- * @buffer: The buffer to return the delta from
- * @text: Return text delta
- * @data: Return data delta
- *
- * Returns: The true if the delta is non zero
- */
-bool ring_buffer_last_boot_delta(struct trace_buffer *buffer, unsigned long *kaslr_addr)
-=======
 void *ring_buffer_meta_scratch(struct trace_buffer *buffer, unsigned int *size)
->>>>>>> fc85704c
 {
 	struct ring_buffer_meta *meta;
 	void *ptr;
 
-<<<<<<< HEAD
-	if (!buffer->kaslr_addr)
-		return false;
-
-	*kaslr_addr = buffer->kaslr_addr;
-=======
 	if (!buffer || !buffer->meta)
 		return NULL;
 
 	meta = buffer->meta;
->>>>>>> fc85704c
 
 	ptr = (void *)ALIGN((unsigned long)meta + sizeof(*meta), sizeof(long));
 
