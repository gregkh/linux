--- conflicted
+++ resolved
@@ -1191,13 +1191,10 @@
 		ret = -E2BIG;
 		goto out;
 	}
-<<<<<<< HEAD
-=======
 
 	ret = traceprobe_expand_dentry_args(argc, argv, &dbuf);
 	if (ret)
 		goto out;
->>>>>>> a6ad5510
 
 	/* setup a probe */
 	tf = alloc_trace_fprobe(group, event, symbol, tpoint, tp_mod,
