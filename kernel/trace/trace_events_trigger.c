--- conflicted
+++ resolved
@@ -992,12 +992,7 @@
 	if (remove) {
 		event_trigger_unregister(cmd_ops, file, glob+1, trigger_data);
 		trigger_data_free(trigger_data);
-<<<<<<< HEAD
-		ret = 0;
-		goto out;
-=======
 		return 0;
->>>>>>> 25bf10be
 	}
 
 	ret = event_trigger_parse_num(param, trigger_data);
@@ -1022,11 +1017,7 @@
  out_free:
 	event_trigger_reset_filter(cmd_ops, trigger_data);
 	trigger_data_free(trigger_data);
-<<<<<<< HEAD
-	goto out;
-=======
 	return ret;
->>>>>>> 25bf10be
 }
 
 /**
