// SPDX-License-Identifier: GPL-2.0-or-later
/*
 *  Fast Userspace Mutexes (which I call "Futexes!").
 *  (C) Rusty Russell, IBM 2002
 *
 *  Generalized futexes, futex requeueing, misc fixes by Ingo Molnar
 *  (C) Copyright 2003 Red Hat Inc, All Rights Reserved
 *
 *  Removed page pinning, fix privately mapped COW pages and other cleanups
 *  (C) Copyright 2003, 2004 Jamie Lokier
 *
 *  Robust futex support started by Ingo Molnar
 *  (C) Copyright 2006 Red Hat Inc, All Rights Reserved
 *  Thanks to Thomas Gleixner for suggestions, analysis and fixes.
 *
 *  PI-futex support started by Ingo Molnar and Thomas Gleixner
 *  Copyright (C) 2006 Red Hat, Inc., Ingo Molnar <mingo@redhat.com>
 *  Copyright (C) 2006 Timesys Corp., Thomas Gleixner <tglx@timesys.com>
 *
 *  PRIVATE futexes by Eric Dumazet
 *  Copyright (C) 2007 Eric Dumazet <dada1@cosmosbay.com>
 *
 *  Requeue-PI support by Darren Hart <dvhltc@us.ibm.com>
 *  Copyright (C) IBM Corporation, 2009
 *  Thanks to Thomas Gleixner for conceptual design and careful reviews.
 *
 *  Thanks to Ben LaHaise for yelling "hashed waitqueues" loudly
 *  enough at me, Linus for the original (flawed) idea, Matthew
 *  Kirkwood for proof-of-concept implementation.
 *
 *  "The futexes are also cursed."
 *  "But they come in a choice of three flavours!"
 */
#include <linux/compat.h>
#include <linux/jhash.h>
#include <linux/pagemap.h>
#include <linux/syscalls.h>
#include <linux/freezer.h>
#include <linux/memblock.h>
#include <linux/fault-inject.h>
#include <linux/time_namespace.h>

#include <asm/futex.h>

#include "locking/rtmutex_common.h"

/*
 * READ this before attempting to hack on futexes!
 *
 * Basic futex operation and ordering guarantees
 * =============================================
 *
 * The waiter reads the futex value in user space and calls
 * futex_wait(). This function computes the hash bucket and acquires
 * the hash bucket lock. After that it reads the futex user space value
 * again and verifies that the data has not changed. If it has not changed
 * it enqueues itself into the hash bucket, releases the hash bucket lock
 * and schedules.
 *
 * The waker side modifies the user space value of the futex and calls
 * futex_wake(). This function computes the hash bucket and acquires the
 * hash bucket lock. Then it looks for waiters on that futex in the hash
 * bucket and wakes them.
 *
 * In futex wake up scenarios where no tasks are blocked on a futex, taking
 * the hb spinlock can be avoided and simply return. In order for this
 * optimization to work, ordering guarantees must exist so that the waiter
 * being added to the list is acknowledged when the list is concurrently being
 * checked by the waker, avoiding scenarios like the following:
 *
 * CPU 0                               CPU 1
 * val = *futex;
 * sys_futex(WAIT, futex, val);
 *   futex_wait(futex, val);
 *   uval = *futex;
 *                                     *futex = newval;
 *                                     sys_futex(WAKE, futex);
 *                                       futex_wake(futex);
 *                                       if (queue_empty())
 *                                         return;
 *   if (uval == val)
 *      lock(hash_bucket(futex));
 *      queue();
 *     unlock(hash_bucket(futex));
 *     schedule();
 *
 * This would cause the waiter on CPU 0 to wait forever because it
 * missed the transition of the user space value from val to newval
 * and the waker did not find the waiter in the hash bucket queue.
 *
 * The correct serialization ensures that a waiter either observes
 * the changed user space value before blocking or is woken by a
 * concurrent waker:
 *
 * CPU 0                                 CPU 1
 * val = *futex;
 * sys_futex(WAIT, futex, val);
 *   futex_wait(futex, val);
 *
 *   waiters++; (a)
 *   smp_mb(); (A) <-- paired with -.
 *                                  |
 *   lock(hash_bucket(futex));      |
 *                                  |
 *   uval = *futex;                 |
 *                                  |        *futex = newval;
 *                                  |        sys_futex(WAKE, futex);
 *                                  |          futex_wake(futex);
 *                                  |
 *                                  `--------> smp_mb(); (B)
 *   if (uval == val)
 *     queue();
 *     unlock(hash_bucket(futex));
 *     schedule();                         if (waiters)
 *                                           lock(hash_bucket(futex));
 *   else                                    wake_waiters(futex);
 *     waiters--; (b)                        unlock(hash_bucket(futex));
 *
 * Where (A) orders the waiters increment and the futex value read through
 * atomic operations (see hb_waiters_inc) and where (B) orders the write
 * to futex and the waiters read (see hb_waiters_pending()).
 *
 * This yields the following case (where X:=waiters, Y:=futex):
 *
 *	X = Y = 0
 *
 *	w[X]=1		w[Y]=1
 *	MB		MB
 *	r[Y]=y		r[X]=x
 *
 * Which guarantees that x==0 && y==0 is impossible; which translates back into
 * the guarantee that we cannot both miss the futex variable change and the
 * enqueue.
 *
 * Note that a new waiter is accounted for in (a) even when it is possible that
 * the wait call can return error, in which case we backtrack from it in (b).
 * Refer to the comment in queue_lock().
 *
 * Similarly, in order to account for waiters being requeued on another
 * address we always increment the waiters for the destination bucket before
 * acquiring the lock. It then decrements them again  after releasing it -
 * the code that actually moves the futex(es) between hash buckets (requeue_futex)
 * will do the additional required waiter count housekeeping. This is done for
 * double_lock_hb() and double_unlock_hb(), respectively.
 */

#ifdef CONFIG_HAVE_FUTEX_CMPXCHG
#define futex_cmpxchg_enabled 1
#else
static int  __read_mostly futex_cmpxchg_enabled;
#endif

/*
 * Futex flags used to encode options to functions and preserve them across
 * restarts.
 */
#ifdef CONFIG_MMU
# define FLAGS_SHARED		0x01
#else
/*
 * NOMMU does not have per process address space. Let the compiler optimize
 * code away.
 */
# define FLAGS_SHARED		0x00
#endif
#define FLAGS_CLOCKRT		0x02
#define FLAGS_HAS_TIMEOUT	0x04

/*
 * Priority Inheritance state:
 */
struct futex_pi_state {
	/*
	 * list of 'owned' pi_state instances - these have to be
	 * cleaned up in do_exit() if the task exits prematurely:
	 */
	struct list_head list;

	/*
	 * The PI object:
	 */
	struct rt_mutex_base pi_mutex;

	struct task_struct *owner;
	refcount_t refcount;

	union futex_key key;
} __randomize_layout;

/**
 * struct futex_q - The hashed futex queue entry, one per waiting task
 * @list:		priority-sorted list of tasks waiting on this futex
 * @task:		the task waiting on the futex
 * @lock_ptr:		the hash bucket lock
 * @key:		the key the futex is hashed on
 * @pi_state:		optional priority inheritance state
 * @rt_waiter:		rt_waiter storage for use with requeue_pi
 * @requeue_pi_key:	the requeue_pi target futex key
 * @bitset:		bitset for the optional bitmasked wakeup
 * @requeue_state:	State field for futex_requeue_pi()
 * @requeue_wait:	RCU wait for futex_requeue_pi() (RT only)
 *
 * We use this hashed waitqueue, instead of a normal wait_queue_entry_t, so
 * we can wake only the relevant ones (hashed queues may be shared).
 *
 * A futex_q has a woken state, just like tasks have TASK_RUNNING.
 * It is considered woken when plist_node_empty(&q->list) || q->lock_ptr == 0.
 * The order of wakeup is always to make the first condition true, then
 * the second.
 *
 * PI futexes are typically woken before they are removed from the hash list via
 * the rt_mutex code. See unqueue_me_pi().
 */
struct futex_q {
	struct plist_node list;

	struct task_struct *task;
	spinlock_t *lock_ptr;
	union futex_key key;
	struct futex_pi_state *pi_state;
	struct rt_mutex_waiter *rt_waiter;
	union futex_key *requeue_pi_key;
	u32 bitset;
	atomic_t requeue_state;
#ifdef CONFIG_PREEMPT_RT
	struct rcuwait requeue_wait;
#endif
} __randomize_layout;

/*
 * On PREEMPT_RT, the hash bucket lock is a 'sleeping' spinlock with an
 * underlying rtmutex. The task which is about to be requeued could have
 * just woken up (timeout, signal). After the wake up the task has to
 * acquire hash bucket lock, which is held by the requeue code.  As a task
 * can only be blocked on _ONE_ rtmutex at a time, the proxy lock blocking
 * and the hash bucket lock blocking would collide and corrupt state.
 *
 * On !PREEMPT_RT this is not a problem and everything could be serialized
 * on hash bucket lock, but aside of having the benefit of common code,
 * this allows to avoid doing the requeue when the task is already on the
 * way out and taking the hash bucket lock of the original uaddr1 when the
 * requeue has been completed.
 *
 * The following state transitions are valid:
 *
 * On the waiter side:
 *   Q_REQUEUE_PI_NONE		-> Q_REQUEUE_PI_IGNORE
 *   Q_REQUEUE_PI_IN_PROGRESS	-> Q_REQUEUE_PI_WAIT
 *
 * On the requeue side:
 *   Q_REQUEUE_PI_NONE		-> Q_REQUEUE_PI_INPROGRESS
 *   Q_REQUEUE_PI_IN_PROGRESS	-> Q_REQUEUE_PI_DONE/LOCKED
 *   Q_REQUEUE_PI_IN_PROGRESS	-> Q_REQUEUE_PI_NONE (requeue failed)
 *   Q_REQUEUE_PI_WAIT		-> Q_REQUEUE_PI_DONE/LOCKED
 *   Q_REQUEUE_PI_WAIT		-> Q_REQUEUE_PI_IGNORE (requeue failed)
 *
 * The requeue side ignores a waiter with state Q_REQUEUE_PI_IGNORE as this
 * signals that the waiter is already on the way out. It also means that
 * the waiter is still on the 'wait' futex, i.e. uaddr1.
 *
 * The waiter side signals early wakeup to the requeue side either through
 * setting state to Q_REQUEUE_PI_IGNORE or to Q_REQUEUE_PI_WAIT depending
 * on the current state. In case of Q_REQUEUE_PI_IGNORE it can immediately
 * proceed to take the hash bucket lock of uaddr1. If it set state to WAIT,
 * which means the wakeup is interleaving with a requeue in progress it has
 * to wait for the requeue side to change the state. Either to DONE/LOCKED
 * or to IGNORE. DONE/LOCKED means the waiter q is now on the uaddr2 futex
 * and either blocked (DONE) or has acquired it (LOCKED). IGNORE is set by
 * the requeue side when the requeue attempt failed via deadlock detection
 * and therefore the waiter q is still on the uaddr1 futex.
 */
enum {
	Q_REQUEUE_PI_NONE		=  0,
	Q_REQUEUE_PI_IGNORE,
	Q_REQUEUE_PI_IN_PROGRESS,
	Q_REQUEUE_PI_WAIT,
	Q_REQUEUE_PI_DONE,
	Q_REQUEUE_PI_LOCKED,
};

static const struct futex_q futex_q_init = {
	/* list gets initialized in queue_me()*/
	.key		= FUTEX_KEY_INIT,
	.bitset		= FUTEX_BITSET_MATCH_ANY,
	.requeue_state	= ATOMIC_INIT(Q_REQUEUE_PI_NONE),
};

/*
 * Hash buckets are shared by all the futex_keys that hash to the same
 * location.  Each key may have multiple futex_q structures, one for each task
 * waiting on a futex.
 */
struct futex_hash_bucket {
	atomic_t waiters;
	spinlock_t lock;
	struct plist_head chain;
} ____cacheline_aligned_in_smp;

/*
 * The base of the bucket array and its size are always used together
 * (after initialization only in hash_futex()), so ensure that they
 * reside in the same cacheline.
 */
static struct {
	struct futex_hash_bucket *queues;
	unsigned long            hashsize;
} __futex_data __read_mostly __aligned(2*sizeof(long));
#define futex_queues   (__futex_data.queues)
#define futex_hashsize (__futex_data.hashsize)


/*
 * Fault injections for futexes.
 */
#ifdef CONFIG_FAIL_FUTEX

static struct {
	struct fault_attr attr;

	bool ignore_private;
} fail_futex = {
	.attr = FAULT_ATTR_INITIALIZER,
	.ignore_private = false,
};

static int __init setup_fail_futex(char *str)
{
	return setup_fault_attr(&fail_futex.attr, str);
}
__setup("fail_futex=", setup_fail_futex);

static bool should_fail_futex(bool fshared)
{
	if (fail_futex.ignore_private && !fshared)
		return false;

	return should_fail(&fail_futex.attr, 1);
}

#ifdef CONFIG_FAULT_INJECTION_DEBUG_FS

static int __init fail_futex_debugfs(void)
{
	umode_t mode = S_IFREG | S_IRUSR | S_IWUSR;
	struct dentry *dir;

	dir = fault_create_debugfs_attr("fail_futex", NULL,
					&fail_futex.attr);
	if (IS_ERR(dir))
		return PTR_ERR(dir);

	debugfs_create_bool("ignore-private", mode, dir,
			    &fail_futex.ignore_private);
	return 0;
}

late_initcall(fail_futex_debugfs);

#endif /* CONFIG_FAULT_INJECTION_DEBUG_FS */

#else
static inline bool should_fail_futex(bool fshared)
{
	return false;
}
#endif /* CONFIG_FAIL_FUTEX */

#ifdef CONFIG_COMPAT
static void compat_exit_robust_list(struct task_struct *curr);
#endif

/*
 * Reflects a new waiter being added to the waitqueue.
 */
static inline void hb_waiters_inc(struct futex_hash_bucket *hb)
{
#ifdef CONFIG_SMP
	atomic_inc(&hb->waiters);
	/*
	 * Full barrier (A), see the ordering comment above.
	 */
	smp_mb__after_atomic();
#endif
}

/*
 * Reflects a waiter being removed from the waitqueue by wakeup
 * paths.
 */
static inline void hb_waiters_dec(struct futex_hash_bucket *hb)
{
#ifdef CONFIG_SMP
	atomic_dec(&hb->waiters);
#endif
}

static inline int hb_waiters_pending(struct futex_hash_bucket *hb)
{
#ifdef CONFIG_SMP
	/*
	 * Full barrier (B), see the ordering comment above.
	 */
	smp_mb();
	return atomic_read(&hb->waiters);
#else
	return 1;
#endif
}

/**
 * hash_futex - Return the hash bucket in the global hash
 * @key:	Pointer to the futex key for which the hash is calculated
 *
 * We hash on the keys returned from get_futex_key (see below) and return the
 * corresponding hash bucket in the global hash.
 */
static struct futex_hash_bucket *hash_futex(union futex_key *key)
{
	u32 hash = jhash2((u32 *)key, offsetof(typeof(*key), both.offset) / 4,
			  key->both.offset);

	return &futex_queues[hash & (futex_hashsize - 1)];
}


/**
 * match_futex - Check whether two futex keys are equal
 * @key1:	Pointer to key1
 * @key2:	Pointer to key2
 *
 * Return 1 if two futex_keys are equal, 0 otherwise.
 */
static inline int match_futex(union futex_key *key1, union futex_key *key2)
{
	return (key1 && key2
		&& key1->both.word == key2->both.word
		&& key1->both.ptr == key2->both.ptr
		&& key1->both.offset == key2->both.offset);
}

enum futex_access {
	FUTEX_READ,
	FUTEX_WRITE
};

/**
 * futex_setup_timer - set up the sleeping hrtimer.
 * @time:	ptr to the given timeout value
 * @timeout:	the hrtimer_sleeper structure to be set up
 * @flags:	futex flags
 * @range_ns:	optional range in ns
 *
 * Return: Initialized hrtimer_sleeper structure or NULL if no timeout
 *	   value given
 */
static inline struct hrtimer_sleeper *
futex_setup_timer(ktime_t *time, struct hrtimer_sleeper *timeout,
		  int flags, u64 range_ns)
{
	if (!time)
		return NULL;

	hrtimer_init_sleeper_on_stack(timeout, (flags & FLAGS_CLOCKRT) ?
				      CLOCK_REALTIME : CLOCK_MONOTONIC,
				      HRTIMER_MODE_ABS);
	/*
	 * If range_ns is 0, calling hrtimer_set_expires_range_ns() is
	 * effectively the same as calling hrtimer_set_expires().
	 */
	hrtimer_set_expires_range_ns(&timeout->timer, *time, range_ns);

	return timeout;
}

/*
 * Generate a machine wide unique identifier for this inode.
 *
 * This relies on u64 not wrapping in the life-time of the machine; which with
 * 1ns resolution means almost 585 years.
 *
 * This further relies on the fact that a well formed program will not unmap
 * the file while it has a (shared) futex waiting on it. This mapping will have
 * a file reference which pins the mount and inode.
 *
 * If for some reason an inode gets evicted and read back in again, it will get
 * a new sequence number and will _NOT_ match, even though it is the exact same
 * file.
 *
 * It is important that match_futex() will never have a false-positive, esp.
 * for PI futexes that can mess up the state. The above argues that false-negatives
 * are only possible for malformed programs.
 */
static u64 get_inode_sequence_number(struct inode *inode)
{
	static atomic64_t i_seq;
	u64 old;

	/* Does the inode already have a sequence number? */
	old = atomic64_read(&inode->i_sequence);
	if (likely(old))
		return old;

	for (;;) {
		u64 new = atomic64_add_return(1, &i_seq);
		if (WARN_ON_ONCE(!new))
			continue;

		old = atomic64_cmpxchg_relaxed(&inode->i_sequence, 0, new);
		if (old)
			return old;
		return new;
	}
}

/**
 * get_futex_key() - Get parameters which are the keys for a futex
 * @uaddr:	virtual address of the futex
 * @fshared:	false for a PROCESS_PRIVATE futex, true for PROCESS_SHARED
 * @key:	address where result is stored.
 * @rw:		mapping needs to be read/write (values: FUTEX_READ,
 *              FUTEX_WRITE)
 *
 * Return: a negative error code or 0
 *
 * The key words are stored in @key on success.
 *
 * For shared mappings (when @fshared), the key is:
 *
 *   ( inode->i_sequence, page->index, offset_within_page )
 *
 * [ also see get_inode_sequence_number() ]
 *
 * For private mappings (or when !@fshared), the key is:
 *
 *   ( current->mm, address, 0 )
 *
 * This allows (cross process, where applicable) identification of the futex
 * without keeping the page pinned for the duration of the FUTEX_WAIT.
 *
 * lock_page() might sleep, the caller should not hold a spinlock.
 */
static int get_futex_key(u32 __user *uaddr, bool fshared, union futex_key *key,
			 enum futex_access rw)
{
	unsigned long address = (unsigned long)uaddr;
	struct mm_struct *mm = current->mm;
	struct page *page, *tail;
	struct address_space *mapping;
	int err, ro = 0;

	/*
	 * The futex address must be "naturally" aligned.
	 */
	key->both.offset = address % PAGE_SIZE;
	if (unlikely((address % sizeof(u32)) != 0))
		return -EINVAL;
	address -= key->both.offset;

	if (unlikely(!access_ok(uaddr, sizeof(u32))))
		return -EFAULT;

	if (unlikely(should_fail_futex(fshared)))
		return -EFAULT;

	/*
	 * PROCESS_PRIVATE futexes are fast.
	 * As the mm cannot disappear under us and the 'key' only needs
	 * virtual address, we dont even have to find the underlying vma.
	 * Note : We do have to check 'uaddr' is a valid user address,
	 *        but access_ok() should be faster than find_vma()
	 */
	if (!fshared) {
		key->private.mm = mm;
		key->private.address = address;
		return 0;
	}

again:
	/* Ignore any VERIFY_READ mapping (futex common case) */
	if (unlikely(should_fail_futex(true)))
		return -EFAULT;

	err = get_user_pages_fast(address, 1, FOLL_WRITE, &page);
	/*
	 * If write access is not required (eg. FUTEX_WAIT), try
	 * and get read-only access.
	 */
	if (err == -EFAULT && rw == FUTEX_READ) {
		err = get_user_pages_fast(address, 1, 0, &page);
		ro = 1;
	}
	if (err < 0)
		return err;
	else
		err = 0;

	/*
	 * The treatment of mapping from this point on is critical. The page
	 * lock protects many things but in this context the page lock
	 * stabilizes mapping, prevents inode freeing in the shared
	 * file-backed region case and guards against movement to swap cache.
	 *
	 * Strictly speaking the page lock is not needed in all cases being
	 * considered here and page lock forces unnecessarily serialization
	 * From this point on, mapping will be re-verified if necessary and
	 * page lock will be acquired only if it is unavoidable
	 *
	 * Mapping checks require the head page for any compound page so the
	 * head page and mapping is looked up now. For anonymous pages, it
	 * does not matter if the page splits in the future as the key is
	 * based on the address. For filesystem-backed pages, the tail is
	 * required as the index of the page determines the key. For
	 * base pages, there is no tail page and tail == page.
	 */
	tail = page;
	page = compound_head(page);
	mapping = READ_ONCE(page->mapping);

	/*
	 * If page->mapping is NULL, then it cannot be a PageAnon
	 * page; but it might be the ZERO_PAGE or in the gate area or
	 * in a special mapping (all cases which we are happy to fail);
	 * or it may have been a good file page when get_user_pages_fast
	 * found it, but truncated or holepunched or subjected to
	 * invalidate_complete_page2 before we got the page lock (also
	 * cases which we are happy to fail).  And we hold a reference,
	 * so refcount care in invalidate_complete_page's remove_mapping
	 * prevents drop_caches from setting mapping to NULL beneath us.
	 *
	 * The case we do have to guard against is when memory pressure made
	 * shmem_writepage move it from filecache to swapcache beneath us:
	 * an unlikely race, but we do need to retry for page->mapping.
	 */
	if (unlikely(!mapping)) {
		int shmem_swizzled;

		/*
		 * Page lock is required to identify which special case above
		 * applies. If this is really a shmem page then the page lock
		 * will prevent unexpected transitions.
		 */
		lock_page(page);
		shmem_swizzled = PageSwapCache(page) || page->mapping;
		unlock_page(page);
		put_page(page);

		if (shmem_swizzled)
			goto again;

		return -EFAULT;
	}

	/*
	 * Private mappings are handled in a simple way.
	 *
	 * If the futex key is stored on an anonymous page, then the associated
	 * object is the mm which is implicitly pinned by the calling process.
	 *
	 * NOTE: When userspace waits on a MAP_SHARED mapping, even if
	 * it's a read-only handle, it's expected that futexes attach to
	 * the object not the particular process.
	 */
	if (PageAnon(page)) {
		/*
		 * A RO anonymous page will never change and thus doesn't make
		 * sense for futex operations.
		 */
		if (unlikely(should_fail_futex(true)) || ro) {
			err = -EFAULT;
			goto out;
		}

		key->both.offset |= FUT_OFF_MMSHARED; /* ref taken on mm */
		key->private.mm = mm;
		key->private.address = address;

	} else {
		struct inode *inode;

		/*
		 * The associated futex object in this case is the inode and
		 * the page->mapping must be traversed. Ordinarily this should
		 * be stabilised under page lock but it's not strictly
		 * necessary in this case as we just want to pin the inode, not
		 * update the radix tree or anything like that.
		 *
		 * The RCU read lock is taken as the inode is finally freed
		 * under RCU. If the mapping still matches expectations then the
		 * mapping->host can be safely accessed as being a valid inode.
		 */
		rcu_read_lock();

		if (READ_ONCE(page->mapping) != mapping) {
			rcu_read_unlock();
			put_page(page);

			goto again;
		}

		inode = READ_ONCE(mapping->host);
		if (!inode) {
			rcu_read_unlock();
			put_page(page);

			goto again;
		}

		key->both.offset |= FUT_OFF_INODE; /* inode-based key */
		key->shared.i_seq = get_inode_sequence_number(inode);
		key->shared.pgoff = page_to_pgoff(tail);
		rcu_read_unlock();
	}

out:
	put_page(page);
	return err;
}

/**
 * fault_in_user_writeable() - Fault in user address and verify RW access
 * @uaddr:	pointer to faulting user space address
 *
 * Slow path to fixup the fault we just took in the atomic write
 * access to @uaddr.
 *
 * We have no generic implementation of a non-destructive write to the
 * user address. We know that we faulted in the atomic pagefault
 * disabled section so we can as well avoid the #PF overhead by
 * calling get_user_pages() right away.
 */
static int fault_in_user_writeable(u32 __user *uaddr)
{
	struct mm_struct *mm = current->mm;
	int ret;

	mmap_read_lock(mm);
	ret = fixup_user_fault(mm, (unsigned long)uaddr,
			       FAULT_FLAG_WRITE, NULL);
	mmap_read_unlock(mm);

	return ret < 0 ? ret : 0;
}

/**
 * futex_top_waiter() - Return the highest priority waiter on a futex
 * @hb:		the hash bucket the futex_q's reside in
 * @key:	the futex key (to distinguish it from other futex futex_q's)
 *
 * Must be called with the hb lock held.
 */
static struct futex_q *futex_top_waiter(struct futex_hash_bucket *hb,
					union futex_key *key)
{
	struct futex_q *this;

	plist_for_each_entry(this, &hb->chain, list) {
		if (match_futex(&this->key, key))
			return this;
	}
	return NULL;
}

static int cmpxchg_futex_value_locked(u32 *curval, u32 __user *uaddr,
				      u32 uval, u32 newval)
{
	int ret;

	pagefault_disable();
	ret = futex_atomic_cmpxchg_inatomic(curval, uaddr, uval, newval);
	pagefault_enable();

	return ret;
}

static int get_futex_value_locked(u32 *dest, u32 __user *from)
{
	int ret;

	pagefault_disable();
	ret = __get_user(*dest, from);
	pagefault_enable();

	return ret ? -EFAULT : 0;
}


/*
 * PI code:
 */
static int refill_pi_state_cache(void)
{
	struct futex_pi_state *pi_state;

	if (likely(current->pi_state_cache))
		return 0;

	pi_state = kzalloc(sizeof(*pi_state), GFP_KERNEL);

	if (!pi_state)
		return -ENOMEM;

	INIT_LIST_HEAD(&pi_state->list);
	/* pi_mutex gets initialized later */
	pi_state->owner = NULL;
	refcount_set(&pi_state->refcount, 1);
	pi_state->key = FUTEX_KEY_INIT;

	current->pi_state_cache = pi_state;

	return 0;
}

static struct futex_pi_state *alloc_pi_state(void)
{
	struct futex_pi_state *pi_state = current->pi_state_cache;

	WARN_ON(!pi_state);
	current->pi_state_cache = NULL;

	return pi_state;
}

static void pi_state_update_owner(struct futex_pi_state *pi_state,
				  struct task_struct *new_owner)
{
	struct task_struct *old_owner = pi_state->owner;

	lockdep_assert_held(&pi_state->pi_mutex.wait_lock);

	if (old_owner) {
		raw_spin_lock(&old_owner->pi_lock);
		WARN_ON(list_empty(&pi_state->list));
		list_del_init(&pi_state->list);
		raw_spin_unlock(&old_owner->pi_lock);
	}

	if (new_owner) {
		raw_spin_lock(&new_owner->pi_lock);
		WARN_ON(!list_empty(&pi_state->list));
		list_add(&pi_state->list, &new_owner->pi_state_list);
		pi_state->owner = new_owner;
		raw_spin_unlock(&new_owner->pi_lock);
	}
}

static void get_pi_state(struct futex_pi_state *pi_state)
{
	WARN_ON_ONCE(!refcount_inc_not_zero(&pi_state->refcount));
}

/*
 * Drops a reference to the pi_state object and frees or caches it
 * when the last reference is gone.
 */
static void put_pi_state(struct futex_pi_state *pi_state)
{
	if (!pi_state)
		return;

	if (!refcount_dec_and_test(&pi_state->refcount))
		return;

	/*
	 * If pi_state->owner is NULL, the owner is most probably dying
	 * and has cleaned up the pi_state already
	 */
	if (pi_state->owner) {
		unsigned long flags;

		raw_spin_lock_irqsave(&pi_state->pi_mutex.wait_lock, flags);
		pi_state_update_owner(pi_state, NULL);
		rt_mutex_proxy_unlock(&pi_state->pi_mutex);
		raw_spin_unlock_irqrestore(&pi_state->pi_mutex.wait_lock, flags);
	}

	if (current->pi_state_cache) {
		kfree(pi_state);
	} else {
		/*
		 * pi_state->list is already empty.
		 * clear pi_state->owner.
		 * refcount is at 0 - put it back to 1.
		 */
		pi_state->owner = NULL;
		refcount_set(&pi_state->refcount, 1);
		current->pi_state_cache = pi_state;
	}
}

#ifdef CONFIG_FUTEX_PI

/*
 * This task is holding PI mutexes at exit time => bad.
 * Kernel cleans up PI-state, but userspace is likely hosed.
 * (Robust-futex cleanup is separate and might save the day for userspace.)
 */
static void exit_pi_state_list(struct task_struct *curr)
{
	struct list_head *next, *head = &curr->pi_state_list;
	struct futex_pi_state *pi_state;
	struct futex_hash_bucket *hb;
	union futex_key key = FUTEX_KEY_INIT;

	if (!futex_cmpxchg_enabled)
		return;
	/*
	 * We are a ZOMBIE and nobody can enqueue itself on
	 * pi_state_list anymore, but we have to be careful
	 * versus waiters unqueueing themselves:
	 */
	raw_spin_lock_irq(&curr->pi_lock);
	while (!list_empty(head)) {
		next = head->next;
		pi_state = list_entry(next, struct futex_pi_state, list);
		key = pi_state->key;
		hb = hash_futex(&key);

		/*
		 * We can race against put_pi_state() removing itself from the
		 * list (a waiter going away). put_pi_state() will first
		 * decrement the reference count and then modify the list, so
		 * its possible to see the list entry but fail this reference
		 * acquire.
		 *
		 * In that case; drop the locks to let put_pi_state() make
		 * progress and retry the loop.
		 */
		if (!refcount_inc_not_zero(&pi_state->refcount)) {
			raw_spin_unlock_irq(&curr->pi_lock);
			cpu_relax();
			raw_spin_lock_irq(&curr->pi_lock);
			continue;
		}
		raw_spin_unlock_irq(&curr->pi_lock);

		spin_lock(&hb->lock);
		raw_spin_lock_irq(&pi_state->pi_mutex.wait_lock);
		raw_spin_lock(&curr->pi_lock);
		/*
		 * We dropped the pi-lock, so re-check whether this
		 * task still owns the PI-state:
		 */
		if (head->next != next) {
			/* retain curr->pi_lock for the loop invariant */
			raw_spin_unlock(&pi_state->pi_mutex.wait_lock);
			spin_unlock(&hb->lock);
			put_pi_state(pi_state);
			continue;
		}

		WARN_ON(pi_state->owner != curr);
		WARN_ON(list_empty(&pi_state->list));
		list_del_init(&pi_state->list);
		pi_state->owner = NULL;

		raw_spin_unlock(&curr->pi_lock);
		raw_spin_unlock_irq(&pi_state->pi_mutex.wait_lock);
		spin_unlock(&hb->lock);

		rt_mutex_futex_unlock(&pi_state->pi_mutex);
		put_pi_state(pi_state);

		raw_spin_lock_irq(&curr->pi_lock);
	}
	raw_spin_unlock_irq(&curr->pi_lock);
}
#else
static inline void exit_pi_state_list(struct task_struct *curr) { }
#endif

/*
 * We need to check the following states:
 *
 *      Waiter | pi_state | pi->owner | uTID      | uODIED | ?
 *
 * [1]  NULL   | ---      | ---       | 0         | 0/1    | Valid
 * [2]  NULL   | ---      | ---       | >0        | 0/1    | Valid
 *
 * [3]  Found  | NULL     | --        | Any       | 0/1    | Invalid
 *
 * [4]  Found  | Found    | NULL      | 0         | 1      | Valid
 * [5]  Found  | Found    | NULL      | >0        | 1      | Invalid
 *
 * [6]  Found  | Found    | task      | 0         | 1      | Valid
 *
 * [7]  Found  | Found    | NULL      | Any       | 0      | Invalid
 *
 * [8]  Found  | Found    | task      | ==taskTID | 0/1    | Valid
 * [9]  Found  | Found    | task      | 0         | 0      | Invalid
 * [10] Found  | Found    | task      | !=taskTID | 0/1    | Invalid
 *
 * [1]	Indicates that the kernel can acquire the futex atomically. We
 *	came here due to a stale FUTEX_WAITERS/FUTEX_OWNER_DIED bit.
 *
 * [2]	Valid, if TID does not belong to a kernel thread. If no matching
 *      thread is found then it indicates that the owner TID has died.
 *
 * [3]	Invalid. The waiter is queued on a non PI futex
 *
 * [4]	Valid state after exit_robust_list(), which sets the user space
 *	value to FUTEX_WAITERS | FUTEX_OWNER_DIED.
 *
 * [5]	The user space value got manipulated between exit_robust_list()
 *	and exit_pi_state_list()
 *
 * [6]	Valid state after exit_pi_state_list() which sets the new owner in
 *	the pi_state but cannot access the user space value.
 *
 * [7]	pi_state->owner can only be NULL when the OWNER_DIED bit is set.
 *
 * [8]	Owner and user space value match
 *
 * [9]	There is no transient state which sets the user space TID to 0
 *	except exit_robust_list(), but this is indicated by the
 *	FUTEX_OWNER_DIED bit. See [4]
 *
 * [10] There is no transient state which leaves owner and user space
 *	TID out of sync. Except one error case where the kernel is denied
 *	write access to the user address, see fixup_pi_state_owner().
 *
 *
 * Serialization and lifetime rules:
 *
 * hb->lock:
 *
 *	hb -> futex_q, relation
 *	futex_q -> pi_state, relation
 *
 *	(cannot be raw because hb can contain arbitrary amount
 *	 of futex_q's)
 *
 * pi_mutex->wait_lock:
 *
 *	{uval, pi_state}
 *
 *	(and pi_mutex 'obviously')
 *
 * p->pi_lock:
 *
 *	p->pi_state_list -> pi_state->list, relation
 *	pi_mutex->owner -> pi_state->owner, relation
 *
 * pi_state->refcount:
 *
 *	pi_state lifetime
 *
 *
 * Lock order:
 *
 *   hb->lock
 *     pi_mutex->wait_lock
 *       p->pi_lock
 *
 */

/*
 * Validate that the existing waiter has a pi_state and sanity check
 * the pi_state against the user space value. If correct, attach to
 * it.
 */
static int attach_to_pi_state(u32 __user *uaddr, u32 uval,
			      struct futex_pi_state *pi_state,
			      struct futex_pi_state **ps)
{
	pid_t pid = uval & FUTEX_TID_MASK;
	u32 uval2;
	int ret;

	/*
	 * Userspace might have messed up non-PI and PI futexes [3]
	 */
	if (unlikely(!pi_state))
		return -EINVAL;

	/*
	 * We get here with hb->lock held, and having found a
	 * futex_top_waiter(). This means that futex_lock_pi() of said futex_q
	 * has dropped the hb->lock in between queue_me() and unqueue_me_pi(),
	 * which in turn means that futex_lock_pi() still has a reference on
	 * our pi_state.
	 *
	 * The waiter holding a reference on @pi_state also protects against
	 * the unlocked put_pi_state() in futex_unlock_pi(), futex_lock_pi()
	 * and futex_wait_requeue_pi() as it cannot go to 0 and consequently
	 * free pi_state before we can take a reference ourselves.
	 */
	WARN_ON(!refcount_read(&pi_state->refcount));

	/*
	 * Now that we have a pi_state, we can acquire wait_lock
	 * and do the state validation.
	 */
	raw_spin_lock_irq(&pi_state->pi_mutex.wait_lock);

	/*
	 * Since {uval, pi_state} is serialized by wait_lock, and our current
	 * uval was read without holding it, it can have changed. Verify it
	 * still is what we expect it to be, otherwise retry the entire
	 * operation.
	 */
	if (get_futex_value_locked(&uval2, uaddr))
		goto out_efault;

	if (uval != uval2)
		goto out_eagain;

	/*
	 * Handle the owner died case:
	 */
	if (uval & FUTEX_OWNER_DIED) {
		/*
		 * exit_pi_state_list sets owner to NULL and wakes the
		 * topmost waiter. The task which acquires the
		 * pi_state->rt_mutex will fixup owner.
		 */
		if (!pi_state->owner) {
			/*
			 * No pi state owner, but the user space TID
			 * is not 0. Inconsistent state. [5]
			 */
			if (pid)
				goto out_einval;
			/*
			 * Take a ref on the state and return success. [4]
			 */
			goto out_attach;
		}

		/*
		 * If TID is 0, then either the dying owner has not
		 * yet executed exit_pi_state_list() or some waiter
		 * acquired the rtmutex in the pi state, but did not
		 * yet fixup the TID in user space.
		 *
		 * Take a ref on the state and return success. [6]
		 */
		if (!pid)
			goto out_attach;
	} else {
		/*
		 * If the owner died bit is not set, then the pi_state
		 * must have an owner. [7]
		 */
		if (!pi_state->owner)
			goto out_einval;
	}

	/*
	 * Bail out if user space manipulated the futex value. If pi
	 * state exists then the owner TID must be the same as the
	 * user space TID. [9/10]
	 */
	if (pid != task_pid_vnr(pi_state->owner))
		goto out_einval;

out_attach:
	get_pi_state(pi_state);
	raw_spin_unlock_irq(&pi_state->pi_mutex.wait_lock);
	*ps = pi_state;
	return 0;

out_einval:
	ret = -EINVAL;
	goto out_error;

out_eagain:
	ret = -EAGAIN;
	goto out_error;

out_efault:
	ret = -EFAULT;
	goto out_error;

out_error:
	raw_spin_unlock_irq(&pi_state->pi_mutex.wait_lock);
	return ret;
}

/**
 * wait_for_owner_exiting - Block until the owner has exited
 * @ret: owner's current futex lock status
 * @exiting:	Pointer to the exiting task
 *
 * Caller must hold a refcount on @exiting.
 */
static void wait_for_owner_exiting(int ret, struct task_struct *exiting)
{
	if (ret != -EBUSY) {
		WARN_ON_ONCE(exiting);
		return;
	}

	if (WARN_ON_ONCE(ret == -EBUSY && !exiting))
		return;

	mutex_lock(&exiting->futex_exit_mutex);
	/*
	 * No point in doing state checking here. If the waiter got here
	 * while the task was in exec()->exec_futex_release() then it can
	 * have any FUTEX_STATE_* value when the waiter has acquired the
	 * mutex. OK, if running, EXITING or DEAD if it reached exit()
	 * already. Highly unlikely and not a problem. Just one more round
	 * through the futex maze.
	 */
	mutex_unlock(&exiting->futex_exit_mutex);

	put_task_struct(exiting);
}

static int handle_exit_race(u32 __user *uaddr, u32 uval,
			    struct task_struct *tsk)
{
	u32 uval2;

	/*
	 * If the futex exit state is not yet FUTEX_STATE_DEAD, tell the
	 * caller that the alleged owner is busy.
	 */
	if (tsk && tsk->futex_state != FUTEX_STATE_DEAD)
		return -EBUSY;

	/*
	 * Reread the user space value to handle the following situation:
	 *
	 * CPU0				CPU1
	 *
	 * sys_exit()			sys_futex()
	 *  do_exit()			 futex_lock_pi()
	 *                                futex_lock_pi_atomic()
	 *   exit_signals(tsk)		    No waiters:
	 *    tsk->flags |= PF_EXITING;	    *uaddr == 0x00000PID
	 *  mm_release(tsk)		    Set waiter bit
	 *   exit_robust_list(tsk) {	    *uaddr = 0x80000PID;
	 *      Set owner died		    attach_to_pi_owner() {
	 *    *uaddr = 0xC0000000;	     tsk = get_task(PID);
	 *   }				     if (!tsk->flags & PF_EXITING) {
	 *  ...				       attach();
	 *  tsk->futex_state =               } else {
	 *	FUTEX_STATE_DEAD;              if (tsk->futex_state !=
	 *					  FUTEX_STATE_DEAD)
	 *				         return -EAGAIN;
	 *				       return -ESRCH; <--- FAIL
	 *				     }
	 *
	 * Returning ESRCH unconditionally is wrong here because the
	 * user space value has been changed by the exiting task.
	 *
	 * The same logic applies to the case where the exiting task is
	 * already gone.
	 */
	if (get_futex_value_locked(&uval2, uaddr))
		return -EFAULT;

	/* If the user space value has changed, try again. */
	if (uval2 != uval)
		return -EAGAIN;

	/*
	 * The exiting task did not have a robust list, the robust list was
	 * corrupted or the user space value in *uaddr is simply bogus.
	 * Give up and tell user space.
	 */
	return -ESRCH;
}

static void __attach_to_pi_owner(struct task_struct *p, union futex_key *key,
				 struct futex_pi_state **ps)
{
	/*
	 * No existing pi state. First waiter. [2]
	 *
	 * This creates pi_state, we have hb->lock held, this means nothing can
	 * observe this state, wait_lock is irrelevant.
	 */
	struct futex_pi_state *pi_state = alloc_pi_state();

	/*
	 * Initialize the pi_mutex in locked state and make @p
	 * the owner of it:
	 */
	rt_mutex_init_proxy_locked(&pi_state->pi_mutex, p);

	/* Store the key for possible exit cleanups: */
	pi_state->key = *key;

	WARN_ON(!list_empty(&pi_state->list));
	list_add(&pi_state->list, &p->pi_state_list);
	/*
	 * Assignment without holding pi_state->pi_mutex.wait_lock is safe
	 * because there is no concurrency as the object is not published yet.
	 */
	pi_state->owner = p;

	*ps = pi_state;
}
/*
 * Lookup the task for the TID provided from user space and attach to
 * it after doing proper sanity checks.
 */
static int attach_to_pi_owner(u32 __user *uaddr, u32 uval, union futex_key *key,
			      struct futex_pi_state **ps,
			      struct task_struct **exiting)
{
	pid_t pid = uval & FUTEX_TID_MASK;
	struct task_struct *p;

	/*
	 * We are the first waiter - try to look up the real owner and attach
	 * the new pi_state to it, but bail out when TID = 0 [1]
	 *
	 * The !pid check is paranoid. None of the call sites should end up
	 * with pid == 0, but better safe than sorry. Let the caller retry
	 */
	if (!pid)
		return -EAGAIN;
	p = find_get_task_by_vpid(pid);
	if (!p)
		return handle_exit_race(uaddr, uval, NULL);

	if (unlikely(p->flags & PF_KTHREAD)) {
		put_task_struct(p);
		return -EPERM;
	}

	/*
	 * We need to look at the task state to figure out, whether the
	 * task is exiting. To protect against the change of the task state
	 * in futex_exit_release(), we do this protected by p->pi_lock:
	 */
	raw_spin_lock_irq(&p->pi_lock);
	if (unlikely(p->futex_state != FUTEX_STATE_OK)) {
		/*
		 * The task is on the way out. When the futex state is
		 * FUTEX_STATE_DEAD, we know that the task has finished
		 * the cleanup:
		 */
		int ret = handle_exit_race(uaddr, uval, p);

		raw_spin_unlock_irq(&p->pi_lock);
		/*
		 * If the owner task is between FUTEX_STATE_EXITING and
		 * FUTEX_STATE_DEAD then store the task pointer and keep
		 * the reference on the task struct. The calling code will
		 * drop all locks, wait for the task to reach
		 * FUTEX_STATE_DEAD and then drop the refcount. This is
		 * required to prevent a live lock when the current task
		 * preempted the exiting task between the two states.
		 */
		if (ret == -EBUSY)
			*exiting = p;
		else
			put_task_struct(p);
		return ret;
	}

	__attach_to_pi_owner(p, key, ps);
	raw_spin_unlock_irq(&p->pi_lock);

	put_task_struct(p);

	return 0;
}

static int lock_pi_update_atomic(u32 __user *uaddr, u32 uval, u32 newval)
{
	int err;
	u32 curval;

	if (unlikely(should_fail_futex(true)))
		return -EFAULT;

	err = cmpxchg_futex_value_locked(&curval, uaddr, uval, newval);
	if (unlikely(err))
		return err;

	/* If user space value changed, let the caller retry */
	return curval != uval ? -EAGAIN : 0;
}

/**
 * futex_lock_pi_atomic() - Atomic work required to acquire a pi aware futex
 * @uaddr:		the pi futex user address
 * @hb:			the pi futex hash bucket
 * @key:		the futex key associated with uaddr and hb
 * @ps:			the pi_state pointer where we store the result of the
 *			lookup
 * @task:		the task to perform the atomic lock work for.  This will
 *			be "current" except in the case of requeue pi.
 * @exiting:		Pointer to store the task pointer of the owner task
 *			which is in the middle of exiting
 * @set_waiters:	force setting the FUTEX_WAITERS bit (1) or not (0)
 *
 * Return:
 *  -  0 - ready to wait;
 *  -  1 - acquired the lock;
 *  - <0 - error
 *
 * The hb->lock must be held by the caller.
 *
 * @exiting is only set when the return value is -EBUSY. If so, this holds
 * a refcount on the exiting task on return and the caller needs to drop it
 * after waiting for the exit to complete.
 */
static int futex_lock_pi_atomic(u32 __user *uaddr, struct futex_hash_bucket *hb,
				union futex_key *key,
				struct futex_pi_state **ps,
				struct task_struct *task,
				struct task_struct **exiting,
				int set_waiters)
{
	u32 uval, newval, vpid = task_pid_vnr(task);
	struct futex_q *top_waiter;
	int ret;

	/*
	 * Read the user space value first so we can validate a few
	 * things before proceeding further.
	 */
	if (get_futex_value_locked(&uval, uaddr))
		return -EFAULT;

	if (unlikely(should_fail_futex(true)))
		return -EFAULT;

	/*
	 * Detect deadlocks.
	 */
	if ((unlikely((uval & FUTEX_TID_MASK) == vpid)))
		return -EDEADLK;

	if ((unlikely(should_fail_futex(true))))
		return -EDEADLK;

	/*
	 * Lookup existing state first. If it exists, try to attach to
	 * its pi_state.
	 */
	top_waiter = futex_top_waiter(hb, key);
	if (top_waiter)
		return attach_to_pi_state(uaddr, uval, top_waiter->pi_state, ps);

	/*
	 * No waiter and user TID is 0. We are here because the
	 * waiters or the owner died bit is set or called from
	 * requeue_cmp_pi or for whatever reason something took the
	 * syscall.
	 */
	if (!(uval & FUTEX_TID_MASK)) {
		/*
		 * We take over the futex. No other waiters and the user space
		 * TID is 0. We preserve the owner died bit.
		 */
		newval = uval & FUTEX_OWNER_DIED;
		newval |= vpid;

		/* The futex requeue_pi code can enforce the waiters bit */
		if (set_waiters)
			newval |= FUTEX_WAITERS;

		ret = lock_pi_update_atomic(uaddr, uval, newval);
		if (ret)
			return ret;

		/*
		 * If the waiter bit was requested the caller also needs PI
		 * state attached to the new owner of the user space futex.
		 *
		 * @task is guaranteed to be alive and it cannot be exiting
		 * because it is either sleeping or waiting in
		 * futex_requeue_pi_wakeup_sync().
		 *
		 * No need to do the full attach_to_pi_owner() exercise
		 * because @task is known and valid.
		 */
		if (set_waiters) {
			raw_spin_lock_irq(&task->pi_lock);
			__attach_to_pi_owner(task, key, ps);
			raw_spin_unlock_irq(&task->pi_lock);
		}
		return 1;
	}

	/*
	 * First waiter. Set the waiters bit before attaching ourself to
	 * the owner. If owner tries to unlock, it will be forced into
	 * the kernel and blocked on hb->lock.
	 */
	newval = uval | FUTEX_WAITERS;
	ret = lock_pi_update_atomic(uaddr, uval, newval);
	if (ret)
		return ret;
	/*
	 * If the update of the user space value succeeded, we try to
	 * attach to the owner. If that fails, no harm done, we only
	 * set the FUTEX_WAITERS bit in the user space variable.
	 */
	return attach_to_pi_owner(uaddr, newval, key, ps, exiting);
}

/**
 * __unqueue_futex() - Remove the futex_q from its futex_hash_bucket
 * @q:	The futex_q to unqueue
 *
 * The q->lock_ptr must not be NULL and must be held by the caller.
 */
static void __unqueue_futex(struct futex_q *q)
{
	struct futex_hash_bucket *hb;

	if (WARN_ON_SMP(!q->lock_ptr) || WARN_ON(plist_node_empty(&q->list)))
		return;
	lockdep_assert_held(q->lock_ptr);

	hb = container_of(q->lock_ptr, struct futex_hash_bucket, lock);
	plist_del(&q->list, &hb->chain);
	hb_waiters_dec(hb);
}

/*
 * The hash bucket lock must be held when this is called.
 * Afterwards, the futex_q must not be accessed. Callers
 * must ensure to later call wake_up_q() for the actual
 * wakeups to occur.
 */
static void mark_wake_futex(struct wake_q_head *wake_q, struct futex_q *q)
{
	struct task_struct *p = q->task;

	if (WARN(q->pi_state || q->rt_waiter, "refusing to wake PI futex\n"))
		return;

	get_task_struct(p);
	__unqueue_futex(q);
	/*
	 * The waiting task can free the futex_q as soon as q->lock_ptr = NULL
	 * is written, without taking any locks. This is possible in the event
	 * of a spurious wakeup, for example. A memory barrier is required here
	 * to prevent the following store to lock_ptr from getting ahead of the
	 * plist_del in __unqueue_futex().
	 */
	smp_store_release(&q->lock_ptr, NULL);

	/*
	 * Queue the task for later wakeup for after we've released
	 * the hb->lock.
	 */
	wake_q_add_safe(wake_q, p);
}

/*
 * Caller must hold a reference on @pi_state.
 */
static int wake_futex_pi(u32 __user *uaddr, u32 uval, struct futex_pi_state *pi_state)
{
	struct rt_mutex_waiter *top_waiter;
	struct task_struct *new_owner;
	bool postunlock = false;
	DEFINE_RT_WAKE_Q(wqh);
	u32 curval, newval;
	int ret = 0;

	top_waiter = rt_mutex_top_waiter(&pi_state->pi_mutex);
	if (WARN_ON_ONCE(!top_waiter)) {
		/*
		 * As per the comment in futex_unlock_pi() this should not happen.
		 *
		 * When this happens, give up our locks and try again, giving
		 * the futex_lock_pi() instance time to complete, either by
		 * waiting on the rtmutex or removing itself from the futex
		 * queue.
		 */
		ret = -EAGAIN;
		goto out_unlock;
	}

	new_owner = top_waiter->task;

	/*
	 * We pass it to the next owner. The WAITERS bit is always kept
	 * enabled while there is PI state around. We cleanup the owner
	 * died bit, because we are the owner.
	 */
	newval = FUTEX_WAITERS | task_pid_vnr(new_owner);

	if (unlikely(should_fail_futex(true))) {
		ret = -EFAULT;
		goto out_unlock;
	}

	ret = cmpxchg_futex_value_locked(&curval, uaddr, uval, newval);
	if (!ret && (curval != uval)) {
		/*
		 * If a unconditional UNLOCK_PI operation (user space did not
		 * try the TID->0 transition) raced with a waiter setting the
		 * FUTEX_WAITERS flag between get_user() and locking the hash
		 * bucket lock, retry the operation.
		 */
		if ((FUTEX_TID_MASK & curval) == uval)
			ret = -EAGAIN;
		else
			ret = -EINVAL;
	}

	if (!ret) {
		/*
		 * This is a point of no return; once we modified the uval
		 * there is no going back and subsequent operations must
		 * not fail.
		 */
		pi_state_update_owner(pi_state, new_owner);
<<<<<<< HEAD
		postunlock = __rt_mutex_futex_unlock(&pi_state->pi_mutex, &wake_q);
=======
		postunlock = __rt_mutex_futex_unlock(&pi_state->pi_mutex, &wqh);
>>>>>>> 3b17187f
	}

out_unlock:
	raw_spin_unlock_irq(&pi_state->pi_mutex.wait_lock);

	if (postunlock)
		rt_mutex_postunlock(&wqh);

	return ret;
}

/*
 * Express the locking dependencies for lockdep:
 */
static inline void
double_lock_hb(struct futex_hash_bucket *hb1, struct futex_hash_bucket *hb2)
{
	if (hb1 <= hb2) {
		spin_lock(&hb1->lock);
		if (hb1 < hb2)
			spin_lock_nested(&hb2->lock, SINGLE_DEPTH_NESTING);
	} else { /* hb1 > hb2 */
		spin_lock(&hb2->lock);
		spin_lock_nested(&hb1->lock, SINGLE_DEPTH_NESTING);
	}
}

static inline void
double_unlock_hb(struct futex_hash_bucket *hb1, struct futex_hash_bucket *hb2)
{
	spin_unlock(&hb1->lock);
	if (hb1 != hb2)
		spin_unlock(&hb2->lock);
}

/*
 * Wake up waiters matching bitset queued on this futex (uaddr).
 */
static int
futex_wake(u32 __user *uaddr, unsigned int flags, int nr_wake, u32 bitset)
{
	struct futex_hash_bucket *hb;
	struct futex_q *this, *next;
	union futex_key key = FUTEX_KEY_INIT;
	int ret;
	DEFINE_WAKE_Q(wake_q);

	if (!bitset)
		return -EINVAL;

	ret = get_futex_key(uaddr, flags & FLAGS_SHARED, &key, FUTEX_READ);
	if (unlikely(ret != 0))
		return ret;

	hb = hash_futex(&key);

	/* Make sure we really have tasks to wakeup */
	if (!hb_waiters_pending(hb))
		return ret;

	spin_lock(&hb->lock);

	plist_for_each_entry_safe(this, next, &hb->chain, list) {
		if (match_futex (&this->key, &key)) {
			if (this->pi_state || this->rt_waiter) {
				ret = -EINVAL;
				break;
			}

			/* Check if one of the bits is set in both bitsets */
			if (!(this->bitset & bitset))
				continue;

			mark_wake_futex(&wake_q, this);
			if (++ret >= nr_wake)
				break;
		}
	}

	spin_unlock(&hb->lock);
	wake_up_q(&wake_q);
	return ret;
}

static int futex_atomic_op_inuser(unsigned int encoded_op, u32 __user *uaddr)
{
	unsigned int op =	  (encoded_op & 0x70000000) >> 28;
	unsigned int cmp =	  (encoded_op & 0x0f000000) >> 24;
	int oparg = sign_extend32((encoded_op & 0x00fff000) >> 12, 11);
	int cmparg = sign_extend32(encoded_op & 0x00000fff, 11);
	int oldval, ret;

	if (encoded_op & (FUTEX_OP_OPARG_SHIFT << 28)) {
		if (oparg < 0 || oparg > 31) {
			char comm[sizeof(current->comm)];
			/*
			 * kill this print and return -EINVAL when userspace
			 * is sane again
			 */
			pr_info_ratelimited("futex_wake_op: %s tries to shift op by %d; fix this program\n",
					get_task_comm(comm, current), oparg);
			oparg &= 31;
		}
		oparg = 1 << oparg;
	}

	pagefault_disable();
	ret = arch_futex_atomic_op_inuser(op, oparg, &oldval, uaddr);
	pagefault_enable();
	if (ret)
		return ret;

	switch (cmp) {
	case FUTEX_OP_CMP_EQ:
		return oldval == cmparg;
	case FUTEX_OP_CMP_NE:
		return oldval != cmparg;
	case FUTEX_OP_CMP_LT:
		return oldval < cmparg;
	case FUTEX_OP_CMP_GE:
		return oldval >= cmparg;
	case FUTEX_OP_CMP_LE:
		return oldval <= cmparg;
	case FUTEX_OP_CMP_GT:
		return oldval > cmparg;
	default:
		return -ENOSYS;
	}
}

/*
 * Wake up all waiters hashed on the physical page that is mapped
 * to this virtual address:
 */
static int
futex_wake_op(u32 __user *uaddr1, unsigned int flags, u32 __user *uaddr2,
	      int nr_wake, int nr_wake2, int op)
{
	union futex_key key1 = FUTEX_KEY_INIT, key2 = FUTEX_KEY_INIT;
	struct futex_hash_bucket *hb1, *hb2;
	struct futex_q *this, *next;
	int ret, op_ret;
	DEFINE_WAKE_Q(wake_q);

retry:
	ret = get_futex_key(uaddr1, flags & FLAGS_SHARED, &key1, FUTEX_READ);
	if (unlikely(ret != 0))
		return ret;
	ret = get_futex_key(uaddr2, flags & FLAGS_SHARED, &key2, FUTEX_WRITE);
	if (unlikely(ret != 0))
		return ret;

	hb1 = hash_futex(&key1);
	hb2 = hash_futex(&key2);

retry_private:
	double_lock_hb(hb1, hb2);
	op_ret = futex_atomic_op_inuser(op, uaddr2);
	if (unlikely(op_ret < 0)) {
		double_unlock_hb(hb1, hb2);

		if (!IS_ENABLED(CONFIG_MMU) ||
		    unlikely(op_ret != -EFAULT && op_ret != -EAGAIN)) {
			/*
			 * we don't get EFAULT from MMU faults if we don't have
			 * an MMU, but we might get them from range checking
			 */
			ret = op_ret;
			return ret;
		}

		if (op_ret == -EFAULT) {
			ret = fault_in_user_writeable(uaddr2);
			if (ret)
				return ret;
		}

		cond_resched();
		if (!(flags & FLAGS_SHARED))
			goto retry_private;
		goto retry;
	}

	plist_for_each_entry_safe(this, next, &hb1->chain, list) {
		if (match_futex (&this->key, &key1)) {
			if (this->pi_state || this->rt_waiter) {
				ret = -EINVAL;
				goto out_unlock;
			}
			mark_wake_futex(&wake_q, this);
			if (++ret >= nr_wake)
				break;
		}
	}

	if (op_ret > 0) {
		op_ret = 0;
		plist_for_each_entry_safe(this, next, &hb2->chain, list) {
			if (match_futex (&this->key, &key2)) {
				if (this->pi_state || this->rt_waiter) {
					ret = -EINVAL;
					goto out_unlock;
				}
				mark_wake_futex(&wake_q, this);
				if (++op_ret >= nr_wake2)
					break;
			}
		}
		ret += op_ret;
	}

out_unlock:
	double_unlock_hb(hb1, hb2);
	wake_up_q(&wake_q);
	return ret;
}

/**
 * requeue_futex() - Requeue a futex_q from one hb to another
 * @q:		the futex_q to requeue
 * @hb1:	the source hash_bucket
 * @hb2:	the target hash_bucket
 * @key2:	the new key for the requeued futex_q
 */
static inline
void requeue_futex(struct futex_q *q, struct futex_hash_bucket *hb1,
		   struct futex_hash_bucket *hb2, union futex_key *key2)
{

	/*
	 * If key1 and key2 hash to the same bucket, no need to
	 * requeue.
	 */
	if (likely(&hb1->chain != &hb2->chain)) {
		plist_del(&q->list, &hb1->chain);
		hb_waiters_dec(hb1);
		hb_waiters_inc(hb2);
		plist_add(&q->list, &hb2->chain);
		q->lock_ptr = &hb2->lock;
	}
	q->key = *key2;
}

static inline bool futex_requeue_pi_prepare(struct futex_q *q,
					    struct futex_pi_state *pi_state)
{
	int old, new;

	/*
	 * Set state to Q_REQUEUE_PI_IN_PROGRESS unless an early wakeup has
	 * already set Q_REQUEUE_PI_IGNORE to signal that requeue should
	 * ignore the waiter.
	 */
	old = atomic_read_acquire(&q->requeue_state);
	do {
		if (old == Q_REQUEUE_PI_IGNORE)
			return false;

		/*
		 * futex_proxy_trylock_atomic() might have set it to
		 * IN_PROGRESS and a interleaved early wake to WAIT.
		 *
		 * It was considered to have an extra state for that
		 * trylock, but that would just add more conditionals
		 * all over the place for a dubious value.
		 */
		if (old != Q_REQUEUE_PI_NONE)
			break;

		new = Q_REQUEUE_PI_IN_PROGRESS;
	} while (!atomic_try_cmpxchg(&q->requeue_state, &old, new));

	q->pi_state = pi_state;
	return true;
}

static inline void futex_requeue_pi_complete(struct futex_q *q, int locked)
{
	int old, new;

	old = atomic_read_acquire(&q->requeue_state);
	do {
		if (old == Q_REQUEUE_PI_IGNORE)
			return;

		if (locked >= 0) {
			/* Requeue succeeded. Set DONE or LOCKED */
			WARN_ON_ONCE(old != Q_REQUEUE_PI_IN_PROGRESS &&
				     old != Q_REQUEUE_PI_WAIT);
			new = Q_REQUEUE_PI_DONE + locked;
		} else if (old == Q_REQUEUE_PI_IN_PROGRESS) {
			/* Deadlock, no early wakeup interleave */
			new = Q_REQUEUE_PI_NONE;
		} else {
			/* Deadlock, early wakeup interleave. */
			WARN_ON_ONCE(old != Q_REQUEUE_PI_WAIT);
			new = Q_REQUEUE_PI_IGNORE;
		}
	} while (!atomic_try_cmpxchg(&q->requeue_state, &old, new));

#ifdef CONFIG_PREEMPT_RT
	/* If the waiter interleaved with the requeue let it know */
	if (unlikely(old == Q_REQUEUE_PI_WAIT))
		rcuwait_wake_up(&q->requeue_wait);
#endif
}

static inline int futex_requeue_pi_wakeup_sync(struct futex_q *q)
{
	int old, new;

	old = atomic_read_acquire(&q->requeue_state);
	do {
		/* Is requeue done already? */
		if (old >= Q_REQUEUE_PI_DONE)
			return old;

		/*
		 * If not done, then tell the requeue code to either ignore
		 * the waiter or to wake it up once the requeue is done.
		 */
		new = Q_REQUEUE_PI_WAIT;
		if (old == Q_REQUEUE_PI_NONE)
			new = Q_REQUEUE_PI_IGNORE;
	} while (!atomic_try_cmpxchg(&q->requeue_state, &old, new));

	/* If the requeue was in progress, wait for it to complete */
	if (old == Q_REQUEUE_PI_IN_PROGRESS) {
#ifdef CONFIG_PREEMPT_RT
		rcuwait_wait_event(&q->requeue_wait,
				   atomic_read(&q->requeue_state) != Q_REQUEUE_PI_WAIT,
				   TASK_UNINTERRUPTIBLE);
#else
		(void)atomic_cond_read_relaxed(&q->requeue_state, VAL != Q_REQUEUE_PI_WAIT);
#endif
	}

	/*
	 * Requeue is now either prohibited or complete. Reread state
	 * because during the wait above it might have changed. Nothing
	 * will modify q->requeue_state after this point.
	 */
	return atomic_read(&q->requeue_state);
}

/**
 * requeue_pi_wake_futex() - Wake a task that acquired the lock during requeue
 * @q:		the futex_q
 * @key:	the key of the requeue target futex
 * @hb:		the hash_bucket of the requeue target futex
 *
 * During futex_requeue, with requeue_pi=1, it is possible to acquire the
 * target futex if it is uncontended or via a lock steal.
 *
 * 1) Set @q::key to the requeue target futex key so the waiter can detect
 *    the wakeup on the right futex.
 *
 * 2) Dequeue @q from the hash bucket.
 *
 * 3) Set @q::rt_waiter to NULL so the woken up task can detect atomic lock
 *    acquisition.
 *
 * 4) Set the q->lock_ptr to the requeue target hb->lock for the case that
 *    the waiter has to fixup the pi state.
 *
 * 5) Complete the requeue state so the waiter can make progress. After
 *    this point the waiter task can return from the syscall immediately in
 *    case that the pi state does not have to be fixed up.
 *
 * 6) Wake the waiter task.
 *
 * Must be called with both q->lock_ptr and hb->lock held.
 */
static inline
void requeue_pi_wake_futex(struct futex_q *q, union futex_key *key,
			   struct futex_hash_bucket *hb)
{
	q->key = *key;

	__unqueue_futex(q);

	WARN_ON(!q->rt_waiter);
	q->rt_waiter = NULL;

	q->lock_ptr = &hb->lock;

	/* Signal locked state to the waiter */
	futex_requeue_pi_complete(q, 1);
	wake_up_state(q->task, TASK_NORMAL);
}

/**
 * futex_proxy_trylock_atomic() - Attempt an atomic lock for the top waiter
 * @pifutex:		the user address of the to futex
 * @hb1:		the from futex hash bucket, must be locked by the caller
 * @hb2:		the to futex hash bucket, must be locked by the caller
 * @key1:		the from futex key
 * @key2:		the to futex key
 * @ps:			address to store the pi_state pointer
 * @exiting:		Pointer to store the task pointer of the owner task
 *			which is in the middle of exiting
 * @set_waiters:	force setting the FUTEX_WAITERS bit (1) or not (0)
 *
 * Try and get the lock on behalf of the top waiter if we can do it atomically.
 * Wake the top waiter if we succeed.  If the caller specified set_waiters,
 * then direct futex_lock_pi_atomic() to force setting the FUTEX_WAITERS bit.
 * hb1 and hb2 must be held by the caller.
 *
 * @exiting is only set when the return value is -EBUSY. If so, this holds
 * a refcount on the exiting task on return and the caller needs to drop it
 * after waiting for the exit to complete.
 *
 * Return:
 *  -  0 - failed to acquire the lock atomically;
 *  - >0 - acquired the lock, return value is vpid of the top_waiter
 *  - <0 - error
 */
static int
futex_proxy_trylock_atomic(u32 __user *pifutex, struct futex_hash_bucket *hb1,
			   struct futex_hash_bucket *hb2, union futex_key *key1,
			   union futex_key *key2, struct futex_pi_state **ps,
			   struct task_struct **exiting, int set_waiters)
{
	struct futex_q *top_waiter = NULL;
	u32 curval;
	int ret;

	if (get_futex_value_locked(&curval, pifutex))
		return -EFAULT;

	if (unlikely(should_fail_futex(true)))
		return -EFAULT;

	/*
	 * Find the top_waiter and determine if there are additional waiters.
	 * If the caller intends to requeue more than 1 waiter to pifutex,
	 * force futex_lock_pi_atomic() to set the FUTEX_WAITERS bit now,
	 * as we have means to handle the possible fault.  If not, don't set
	 * the bit unnecessarily as it will force the subsequent unlock to enter
	 * the kernel.
	 */
	top_waiter = futex_top_waiter(hb1, key1);

	/* There are no waiters, nothing for us to do. */
	if (!top_waiter)
		return 0;

	/*
	 * Ensure that this is a waiter sitting in futex_wait_requeue_pi()
	 * and waiting on the 'waitqueue' futex which is always !PI.
	 */
	if (!top_waiter->rt_waiter || top_waiter->pi_state)
		return -EINVAL;

	/* Ensure we requeue to the expected futex. */
	if (!match_futex(top_waiter->requeue_pi_key, key2))
		return -EINVAL;

	/* Ensure that this does not race against an early wakeup */
	if (!futex_requeue_pi_prepare(top_waiter, NULL))
		return -EAGAIN;

	/*
	 * Try to take the lock for top_waiter and set the FUTEX_WAITERS bit
	 * in the contended case or if @set_waiters is true.
	 *
	 * In the contended case PI state is attached to the lock owner. If
	 * the user space lock can be acquired then PI state is attached to
	 * the new owner (@top_waiter->task) when @set_waiters is true.
	 */
	ret = futex_lock_pi_atomic(pifutex, hb2, key2, ps, top_waiter->task,
				   exiting, set_waiters);
	if (ret == 1) {
		/*
		 * Lock was acquired in user space and PI state was
		 * attached to @top_waiter->task. That means state is fully
		 * consistent and the waiter can return to user space
		 * immediately after the wakeup.
		 */
		requeue_pi_wake_futex(top_waiter, key2, hb2);
	} else if (ret < 0) {
		/* Rewind top_waiter::requeue_state */
		futex_requeue_pi_complete(top_waiter, ret);
	} else {
		/*
		 * futex_lock_pi_atomic() did not acquire the user space
		 * futex, but managed to establish the proxy lock and pi
		 * state. top_waiter::requeue_state cannot be fixed up here
		 * because the waiter is not enqueued on the rtmutex
		 * yet. This is handled at the callsite depending on the
		 * result of rt_mutex_start_proxy_lock() which is
		 * guaranteed to be reached with this function returning 0.
		 */
	}
	return ret;
}

/**
 * futex_requeue() - Requeue waiters from uaddr1 to uaddr2
 * @uaddr1:	source futex user address
 * @flags:	futex flags (FLAGS_SHARED, etc.)
 * @uaddr2:	target futex user address
 * @nr_wake:	number of waiters to wake (must be 1 for requeue_pi)
 * @nr_requeue:	number of waiters to requeue (0-INT_MAX)
 * @cmpval:	@uaddr1 expected value (or %NULL)
 * @requeue_pi:	if we are attempting to requeue from a non-pi futex to a
 *		pi futex (pi to pi requeue is not supported)
 *
 * Requeue waiters on uaddr1 to uaddr2. In the requeue_pi case, try to acquire
 * uaddr2 atomically on behalf of the top waiter.
 *
 * Return:
 *  - >=0 - on success, the number of tasks requeued or woken;
 *  -  <0 - on error
 */
static int futex_requeue(u32 __user *uaddr1, unsigned int flags,
			 u32 __user *uaddr2, int nr_wake, int nr_requeue,
			 u32 *cmpval, int requeue_pi)
{
	union futex_key key1 = FUTEX_KEY_INIT, key2 = FUTEX_KEY_INIT;
	int task_count = 0, ret;
	struct futex_pi_state *pi_state = NULL;
	struct futex_hash_bucket *hb1, *hb2;
	struct futex_q *this, *next;
	DEFINE_WAKE_Q(wake_q);

	if (nr_wake < 0 || nr_requeue < 0)
		return -EINVAL;

	/*
	 * When PI not supported: return -ENOSYS if requeue_pi is true,
	 * consequently the compiler knows requeue_pi is always false past
	 * this point which will optimize away all the conditional code
	 * further down.
	 */
	if (!IS_ENABLED(CONFIG_FUTEX_PI) && requeue_pi)
		return -ENOSYS;

	if (requeue_pi) {
		/*
		 * Requeue PI only works on two distinct uaddrs. This
		 * check is only valid for private futexes. See below.
		 */
		if (uaddr1 == uaddr2)
			return -EINVAL;

		/*
		 * futex_requeue() allows the caller to define the number
		 * of waiters to wake up via the @nr_wake argument. With
		 * REQUEUE_PI, waking up more than one waiter is creating
		 * more problems than it solves. Waking up a waiter makes
		 * only sense if the PI futex @uaddr2 is uncontended as
		 * this allows the requeue code to acquire the futex
		 * @uaddr2 before waking the waiter. The waiter can then
		 * return to user space without further action. A secondary
		 * wakeup would just make the futex_wait_requeue_pi()
		 * handling more complex, because that code would have to
		 * look up pi_state and do more or less all the handling
		 * which the requeue code has to do for the to be requeued
		 * waiters. So restrict the number of waiters to wake to
		 * one, and only wake it up when the PI futex is
		 * uncontended. Otherwise requeue it and let the unlock of
		 * the PI futex handle the wakeup.
		 *
		 * All REQUEUE_PI users, e.g. pthread_cond_signal() and
		 * pthread_cond_broadcast() must use nr_wake=1.
		 */
		if (nr_wake != 1)
			return -EINVAL;

		/*
		 * requeue_pi requires a pi_state, try to allocate it now
		 * without any locks in case it fails.
		 */
		if (refill_pi_state_cache())
			return -ENOMEM;
	}

retry:
	ret = get_futex_key(uaddr1, flags & FLAGS_SHARED, &key1, FUTEX_READ);
	if (unlikely(ret != 0))
		return ret;
	ret = get_futex_key(uaddr2, flags & FLAGS_SHARED, &key2,
			    requeue_pi ? FUTEX_WRITE : FUTEX_READ);
	if (unlikely(ret != 0))
		return ret;

	/*
	 * The check above which compares uaddrs is not sufficient for
	 * shared futexes. We need to compare the keys:
	 */
	if (requeue_pi && match_futex(&key1, &key2))
		return -EINVAL;

	hb1 = hash_futex(&key1);
	hb2 = hash_futex(&key2);

retry_private:
	hb_waiters_inc(hb2);
	double_lock_hb(hb1, hb2);

	if (likely(cmpval != NULL)) {
		u32 curval;

		ret = get_futex_value_locked(&curval, uaddr1);

		if (unlikely(ret)) {
			double_unlock_hb(hb1, hb2);
			hb_waiters_dec(hb2);

			ret = get_user(curval, uaddr1);
			if (ret)
				return ret;

			if (!(flags & FLAGS_SHARED))
				goto retry_private;

			goto retry;
		}
		if (curval != *cmpval) {
			ret = -EAGAIN;
			goto out_unlock;
		}
	}

	if (requeue_pi) {
		struct task_struct *exiting = NULL;

		/*
		 * Attempt to acquire uaddr2 and wake the top waiter. If we
		 * intend to requeue waiters, force setting the FUTEX_WAITERS
		 * bit.  We force this here where we are able to easily handle
		 * faults rather in the requeue loop below.
		 *
		 * Updates topwaiter::requeue_state if a top waiter exists.
		 */
		ret = futex_proxy_trylock_atomic(uaddr2, hb1, hb2, &key1,
						 &key2, &pi_state,
						 &exiting, nr_requeue);

		/*
		 * At this point the top_waiter has either taken uaddr2 or
		 * is waiting on it. In both cases pi_state has been
		 * established and an initial refcount on it. In case of an
		 * error there's nothing.
		 *
		 * The top waiter's requeue_state is up to date:
		 *
		 *  - If the lock was acquired atomically (ret == 1), then
		 *    the state is Q_REQUEUE_PI_LOCKED.
		 *
		 *    The top waiter has been dequeued and woken up and can
		 *    return to user space immediately. The kernel/user
		 *    space state is consistent. In case that there must be
		 *    more waiters requeued the WAITERS bit in the user
		 *    space futex is set so the top waiter task has to go
		 *    into the syscall slowpath to unlock the futex. This
		 *    will block until this requeue operation has been
		 *    completed and the hash bucket locks have been
		 *    dropped.
		 *
		 *  - If the trylock failed with an error (ret < 0) then
		 *    the state is either Q_REQUEUE_PI_NONE, i.e. "nothing
		 *    happened", or Q_REQUEUE_PI_IGNORE when there was an
		 *    interleaved early wakeup.
		 *
		 *  - If the trylock did not succeed (ret == 0) then the
		 *    state is either Q_REQUEUE_PI_IN_PROGRESS or
		 *    Q_REQUEUE_PI_WAIT if an early wakeup interleaved.
		 *    This will be cleaned up in the loop below, which
		 *    cannot fail because futex_proxy_trylock_atomic() did
		 *    the same sanity checks for requeue_pi as the loop
		 *    below does.
		 */
		switch (ret) {
		case 0:
			/* We hold a reference on the pi state. */
			break;

		case 1:
			/*
			 * futex_proxy_trylock_atomic() acquired the user space
			 * futex. Adjust task_count.
			 */
			task_count++;
			ret = 0;
			break;

		/*
		 * If the above failed, then pi_state is NULL and
		 * waiter::requeue_state is correct.
		 */
		case -EFAULT:
			double_unlock_hb(hb1, hb2);
			hb_waiters_dec(hb2);
			ret = fault_in_user_writeable(uaddr2);
			if (!ret)
				goto retry;
			return ret;
		case -EBUSY:
		case -EAGAIN:
			/*
			 * Two reasons for this:
			 * - EBUSY: Owner is exiting and we just wait for the
			 *   exit to complete.
			 * - EAGAIN: The user space value changed.
			 */
			double_unlock_hb(hb1, hb2);
			hb_waiters_dec(hb2);
			/*
			 * Handle the case where the owner is in the middle of
			 * exiting. Wait for the exit to complete otherwise
			 * this task might loop forever, aka. live lock.
			 */
			wait_for_owner_exiting(ret, exiting);
			cond_resched();
			goto retry;
		default:
			goto out_unlock;
		}
	}

	plist_for_each_entry_safe(this, next, &hb1->chain, list) {
		if (task_count - nr_wake >= nr_requeue)
			break;

		if (!match_futex(&this->key, &key1))
			continue;

		/*
		 * FUTEX_WAIT_REQUEUE_PI and FUTEX_CMP_REQUEUE_PI should always
		 * be paired with each other and no other futex ops.
		 *
		 * We should never be requeueing a futex_q with a pi_state,
		 * which is awaiting a futex_unlock_pi().
		 */
		if ((requeue_pi && !this->rt_waiter) ||
		    (!requeue_pi && this->rt_waiter) ||
		    this->pi_state) {
			ret = -EINVAL;
			break;
		}

		/* Plain futexes just wake or requeue and are done */
		if (!requeue_pi) {
			if (++task_count <= nr_wake)
				mark_wake_futex(&wake_q, this);
			else
				requeue_futex(this, hb1, hb2, &key2);
			continue;
		}

		/* Ensure we requeue to the expected futex for requeue_pi. */
		if (!match_futex(this->requeue_pi_key, &key2)) {
			ret = -EINVAL;
			break;
		}

		/*
		 * Requeue nr_requeue waiters and possibly one more in the case
		 * of requeue_pi if we couldn't acquire the lock atomically.
		 *
		 * Prepare the waiter to take the rt_mutex. Take a refcount
		 * on the pi_state and store the pointer in the futex_q
		 * object of the waiter.
		 */
		get_pi_state(pi_state);

		/* Don't requeue when the waiter is already on the way out. */
		if (!futex_requeue_pi_prepare(this, pi_state)) {
			/*
			 * Early woken waiter signaled that it is on the
			 * way out. Drop the pi_state reference and try the
			 * next waiter. @this->pi_state is still NULL.
			 */
			put_pi_state(pi_state);
			continue;
		}

		ret = rt_mutex_start_proxy_lock(&pi_state->pi_mutex,
						this->rt_waiter,
						this->task);

		if (ret == 1) {
			/*
			 * We got the lock. We do neither drop the refcount
			 * on pi_state nor clear this->pi_state because the
			 * waiter needs the pi_state for cleaning up the
			 * user space value. It will drop the refcount
			 * after doing so. this::requeue_state is updated
			 * in the wakeup as well.
			 */
			requeue_pi_wake_futex(this, &key2, hb2);
			task_count++;
		} else if (!ret) {
			/* Waiter is queued, move it to hb2 */
			requeue_futex(this, hb1, hb2, &key2);
			futex_requeue_pi_complete(this, 0);
			task_count++;
		} else {
			/*
			 * rt_mutex_start_proxy_lock() detected a potential
			 * deadlock when we tried to queue that waiter.
			 * Drop the pi_state reference which we took above
			 * and remove the pointer to the state from the
			 * waiters futex_q object.
			 */
			this->pi_state = NULL;
			put_pi_state(pi_state);
			futex_requeue_pi_complete(this, ret);
			/*
			 * We stop queueing more waiters and let user space
			 * deal with the mess.
			 */
			break;
		}
	}

	/*
	 * We took an extra initial reference to the pi_state in
	 * futex_proxy_trylock_atomic(). We need to drop it here again.
	 */
	put_pi_state(pi_state);

out_unlock:
	double_unlock_hb(hb1, hb2);
	wake_up_q(&wake_q);
	hb_waiters_dec(hb2);
	return ret ? ret : task_count;
}

/* The key must be already stored in q->key. */
static inline struct futex_hash_bucket *queue_lock(struct futex_q *q)
	__acquires(&hb->lock)
{
	struct futex_hash_bucket *hb;

	hb = hash_futex(&q->key);

	/*
	 * Increment the counter before taking the lock so that
	 * a potential waker won't miss a to-be-slept task that is
	 * waiting for the spinlock. This is safe as all queue_lock()
	 * users end up calling queue_me(). Similarly, for housekeeping,
	 * decrement the counter at queue_unlock() when some error has
	 * occurred and we don't end up adding the task to the list.
	 */
	hb_waiters_inc(hb); /* implies smp_mb(); (A) */

	q->lock_ptr = &hb->lock;

	spin_lock(&hb->lock);
	return hb;
}

static inline void
queue_unlock(struct futex_hash_bucket *hb)
	__releases(&hb->lock)
{
	spin_unlock(&hb->lock);
	hb_waiters_dec(hb);
}

static inline void __queue_me(struct futex_q *q, struct futex_hash_bucket *hb)
{
	int prio;

	/*
	 * The priority used to register this element is
	 * - either the real thread-priority for the real-time threads
	 * (i.e. threads with a priority lower than MAX_RT_PRIO)
	 * - or MAX_RT_PRIO for non-RT threads.
	 * Thus, all RT-threads are woken first in priority order, and
	 * the others are woken last, in FIFO order.
	 */
	prio = min(current->normal_prio, MAX_RT_PRIO);

	plist_node_init(&q->list, prio);
	plist_add(&q->list, &hb->chain);
	q->task = current;
}

/**
 * queue_me() - Enqueue the futex_q on the futex_hash_bucket
 * @q:	The futex_q to enqueue
 * @hb:	The destination hash bucket
 *
 * The hb->lock must be held by the caller, and is released here. A call to
 * queue_me() is typically paired with exactly one call to unqueue_me().  The
 * exceptions involve the PI related operations, which may use unqueue_me_pi()
 * or nothing if the unqueue is done as part of the wake process and the unqueue
 * state is implicit in the state of woken task (see futex_wait_requeue_pi() for
 * an example).
 */
static inline void queue_me(struct futex_q *q, struct futex_hash_bucket *hb)
	__releases(&hb->lock)
{
	__queue_me(q, hb);
	spin_unlock(&hb->lock);
}

/**
 * unqueue_me() - Remove the futex_q from its futex_hash_bucket
 * @q:	The futex_q to unqueue
 *
 * The q->lock_ptr must not be held by the caller. A call to unqueue_me() must
 * be paired with exactly one earlier call to queue_me().
 *
 * Return:
 *  - 1 - if the futex_q was still queued (and we removed unqueued it);
 *  - 0 - if the futex_q was already removed by the waking thread
 */
static int unqueue_me(struct futex_q *q)
{
	spinlock_t *lock_ptr;
	int ret = 0;

	/* In the common case we don't take the spinlock, which is nice. */
retry:
	/*
	 * q->lock_ptr can change between this read and the following spin_lock.
	 * Use READ_ONCE to forbid the compiler from reloading q->lock_ptr and
	 * optimizing lock_ptr out of the logic below.
	 */
	lock_ptr = READ_ONCE(q->lock_ptr);
	if (lock_ptr != NULL) {
		spin_lock(lock_ptr);
		/*
		 * q->lock_ptr can change between reading it and
		 * spin_lock(), causing us to take the wrong lock.  This
		 * corrects the race condition.
		 *
		 * Reasoning goes like this: if we have the wrong lock,
		 * q->lock_ptr must have changed (maybe several times)
		 * between reading it and the spin_lock().  It can
		 * change again after the spin_lock() but only if it was
		 * already changed before the spin_lock().  It cannot,
		 * however, change back to the original value.  Therefore
		 * we can detect whether we acquired the correct lock.
		 */
		if (unlikely(lock_ptr != q->lock_ptr)) {
			spin_unlock(lock_ptr);
			goto retry;
		}
		__unqueue_futex(q);

		BUG_ON(q->pi_state);

		spin_unlock(lock_ptr);
		ret = 1;
	}

	return ret;
}

/*
 * PI futexes can not be requeued and must remove themselves from the
 * hash bucket. The hash bucket lock (i.e. lock_ptr) is held.
 */
static void unqueue_me_pi(struct futex_q *q)
{
	__unqueue_futex(q);

	BUG_ON(!q->pi_state);
	put_pi_state(q->pi_state);
	q->pi_state = NULL;
}

static int __fixup_pi_state_owner(u32 __user *uaddr, struct futex_q *q,
				  struct task_struct *argowner)
{
	struct futex_pi_state *pi_state = q->pi_state;
	struct task_struct *oldowner, *newowner;
	u32 uval, curval, newval, newtid;
	int err = 0;

	oldowner = pi_state->owner;

	/*
	 * We are here because either:
	 *
	 *  - we stole the lock and pi_state->owner needs updating to reflect
	 *    that (@argowner == current),
	 *
	 * or:
	 *
	 *  - someone stole our lock and we need to fix things to point to the
	 *    new owner (@argowner == NULL).
	 *
	 * Either way, we have to replace the TID in the user space variable.
	 * This must be atomic as we have to preserve the owner died bit here.
	 *
	 * Note: We write the user space value _before_ changing the pi_state
	 * because we can fault here. Imagine swapped out pages or a fork
	 * that marked all the anonymous memory readonly for cow.
	 *
	 * Modifying pi_state _before_ the user space value would leave the
	 * pi_state in an inconsistent state when we fault here, because we
	 * need to drop the locks to handle the fault. This might be observed
	 * in the PID checks when attaching to PI state .
	 */
retry:
	if (!argowner) {
		if (oldowner != current) {
			/*
			 * We raced against a concurrent self; things are
			 * already fixed up. Nothing to do.
			 */
			return 0;
		}

		if (__rt_mutex_futex_trylock(&pi_state->pi_mutex)) {
			/* We got the lock. pi_state is correct. Tell caller. */
			return 1;
		}

		/*
		 * The trylock just failed, so either there is an owner or
		 * there is a higher priority waiter than this one.
		 */
		newowner = rt_mutex_owner(&pi_state->pi_mutex);
		/*
		 * If the higher priority waiter has not yet taken over the
		 * rtmutex then newowner is NULL. We can't return here with
		 * that state because it's inconsistent vs. the user space
		 * state. So drop the locks and try again. It's a valid
		 * situation and not any different from the other retry
		 * conditions.
		 */
		if (unlikely(!newowner)) {
			err = -EAGAIN;
			goto handle_err;
		}
	} else {
		WARN_ON_ONCE(argowner != current);
		if (oldowner == current) {
			/*
			 * We raced against a concurrent self; things are
			 * already fixed up. Nothing to do.
			 */
			return 1;
		}
		newowner = argowner;
	}

	newtid = task_pid_vnr(newowner) | FUTEX_WAITERS;
	/* Owner died? */
	if (!pi_state->owner)
		newtid |= FUTEX_OWNER_DIED;

	err = get_futex_value_locked(&uval, uaddr);
	if (err)
		goto handle_err;

	for (;;) {
		newval = (uval & FUTEX_OWNER_DIED) | newtid;

		err = cmpxchg_futex_value_locked(&curval, uaddr, uval, newval);
		if (err)
			goto handle_err;

		if (curval == uval)
			break;
		uval = curval;
	}

	/*
	 * We fixed up user space. Now we need to fix the pi_state
	 * itself.
	 */
	pi_state_update_owner(pi_state, newowner);

	return argowner == current;

	/*
	 * In order to reschedule or handle a page fault, we need to drop the
	 * locks here. In the case of a fault, this gives the other task
	 * (either the highest priority waiter itself or the task which stole
	 * the rtmutex) the chance to try the fixup of the pi_state. So once we
	 * are back from handling the fault we need to check the pi_state after
	 * reacquiring the locks and before trying to do another fixup. When
	 * the fixup has been done already we simply return.
	 *
	 * Note: we hold both hb->lock and pi_mutex->wait_lock. We can safely
	 * drop hb->lock since the caller owns the hb -> futex_q relation.
	 * Dropping the pi_mutex->wait_lock requires the state revalidate.
	 */
handle_err:
	raw_spin_unlock_irq(&pi_state->pi_mutex.wait_lock);
	spin_unlock(q->lock_ptr);

	switch (err) {
	case -EFAULT:
		err = fault_in_user_writeable(uaddr);
		break;

	case -EAGAIN:
		cond_resched();
		err = 0;
		break;

	default:
		WARN_ON_ONCE(1);
		break;
	}

	spin_lock(q->lock_ptr);
	raw_spin_lock_irq(&pi_state->pi_mutex.wait_lock);

	/*
	 * Check if someone else fixed it for us:
	 */
	if (pi_state->owner != oldowner)
		return argowner == current;

	/* Retry if err was -EAGAIN or the fault in succeeded */
	if (!err)
		goto retry;

	/*
	 * fault_in_user_writeable() failed so user state is immutable. At
	 * best we can make the kernel state consistent but user state will
	 * be most likely hosed and any subsequent unlock operation will be
	 * rejected due to PI futex rule [10].
	 *
	 * Ensure that the rtmutex owner is also the pi_state owner despite
	 * the user space value claiming something different. There is no
	 * point in unlocking the rtmutex if current is the owner as it
	 * would need to wait until the next waiter has taken the rtmutex
	 * to guarantee consistent state. Keep it simple. Userspace asked
	 * for this wreckaged state.
	 *
	 * The rtmutex has an owner - either current or some other
	 * task. See the EAGAIN loop above.
	 */
	pi_state_update_owner(pi_state, rt_mutex_owner(&pi_state->pi_mutex));

	return err;
}

static int fixup_pi_state_owner(u32 __user *uaddr, struct futex_q *q,
				struct task_struct *argowner)
{
	struct futex_pi_state *pi_state = q->pi_state;
	int ret;

	lockdep_assert_held(q->lock_ptr);

	raw_spin_lock_irq(&pi_state->pi_mutex.wait_lock);
	ret = __fixup_pi_state_owner(uaddr, q, argowner);
	raw_spin_unlock_irq(&pi_state->pi_mutex.wait_lock);
	return ret;
}

static long futex_wait_restart(struct restart_block *restart);

/**
 * fixup_owner() - Post lock pi_state and corner case management
 * @uaddr:	user address of the futex
 * @q:		futex_q (contains pi_state and access to the rt_mutex)
 * @locked:	if the attempt to take the rt_mutex succeeded (1) or not (0)
 *
 * After attempting to lock an rt_mutex, this function is called to cleanup
 * the pi_state owner as well as handle race conditions that may allow us to
 * acquire the lock. Must be called with the hb lock held.
 *
 * Return:
 *  -  1 - success, lock taken;
 *  -  0 - success, lock not taken;
 *  - <0 - on error (-EFAULT)
 */
static int fixup_owner(u32 __user *uaddr, struct futex_q *q, int locked)
{
	if (locked) {
		/*
		 * Got the lock. We might not be the anticipated owner if we
		 * did a lock-steal - fix up the PI-state in that case:
		 *
		 * Speculative pi_state->owner read (we don't hold wait_lock);
		 * since we own the lock pi_state->owner == current is the
		 * stable state, anything else needs more attention.
		 */
		if (q->pi_state->owner != current)
			return fixup_pi_state_owner(uaddr, q, current);
		return 1;
	}

	/*
	 * If we didn't get the lock; check if anybody stole it from us. In
	 * that case, we need to fix up the uval to point to them instead of
	 * us, otherwise bad things happen. [10]
	 *
	 * Another speculative read; pi_state->owner == current is unstable
	 * but needs our attention.
	 */
	if (q->pi_state->owner == current)
		return fixup_pi_state_owner(uaddr, q, NULL);

	/*
	 * Paranoia check. If we did not take the lock, then we should not be
	 * the owner of the rt_mutex. Warn and establish consistent state.
	 */
	if (WARN_ON_ONCE(rt_mutex_owner(&q->pi_state->pi_mutex) == current))
		return fixup_pi_state_owner(uaddr, q, current);

	return 0;
}

/**
 * futex_wait_queue_me() - queue_me() and wait for wakeup, timeout, or signal
 * @hb:		the futex hash bucket, must be locked by the caller
 * @q:		the futex_q to queue up on
 * @timeout:	the prepared hrtimer_sleeper, or null for no timeout
 */
static void futex_wait_queue_me(struct futex_hash_bucket *hb, struct futex_q *q,
				struct hrtimer_sleeper *timeout)
{
	/*
	 * The task state is guaranteed to be set before another task can
	 * wake it. set_current_state() is implemented using smp_store_mb() and
	 * queue_me() calls spin_unlock() upon completion, both serializing
	 * access to the hash list and forcing another memory barrier.
	 */
	set_current_state(TASK_INTERRUPTIBLE);
	queue_me(q, hb);

	/* Arm the timer */
	if (timeout)
		hrtimer_sleeper_start_expires(timeout, HRTIMER_MODE_ABS);

	/*
	 * If we have been removed from the hash list, then another task
	 * has tried to wake us, and we can skip the call to schedule().
	 */
	if (likely(!plist_node_empty(&q->list))) {
		/*
		 * If the timer has already expired, current will already be
		 * flagged for rescheduling. Only call schedule if there
		 * is no timeout, or if it has yet to expire.
		 */
		if (!timeout || timeout->task)
			freezable_schedule();
	}
	__set_current_state(TASK_RUNNING);
}

/**
 * futex_wait_setup() - Prepare to wait on a futex
 * @uaddr:	the futex userspace address
 * @val:	the expected value
 * @flags:	futex flags (FLAGS_SHARED, etc.)
 * @q:		the associated futex_q
 * @hb:		storage for hash_bucket pointer to be returned to caller
 *
 * Setup the futex_q and locate the hash_bucket.  Get the futex value and
 * compare it with the expected value.  Handle atomic faults internally.
 * Return with the hb lock held on success, and unlocked on failure.
 *
 * Return:
 *  -  0 - uaddr contains val and hb has been locked;
 *  - <1 - -EFAULT or -EWOULDBLOCK (uaddr does not contain val) and hb is unlocked
 */
static int futex_wait_setup(u32 __user *uaddr, u32 val, unsigned int flags,
			   struct futex_q *q, struct futex_hash_bucket **hb)
{
	u32 uval;
	int ret;

	/*
	 * Access the page AFTER the hash-bucket is locked.
	 * Order is important:
	 *
	 *   Userspace waiter: val = var; if (cond(val)) futex_wait(&var, val);
	 *   Userspace waker:  if (cond(var)) { var = new; futex_wake(&var); }
	 *
	 * The basic logical guarantee of a futex is that it blocks ONLY
	 * if cond(var) is known to be true at the time of blocking, for
	 * any cond.  If we locked the hash-bucket after testing *uaddr, that
	 * would open a race condition where we could block indefinitely with
	 * cond(var) false, which would violate the guarantee.
	 *
	 * On the other hand, we insert q and release the hash-bucket only
	 * after testing *uaddr.  This guarantees that futex_wait() will NOT
	 * absorb a wakeup if *uaddr does not match the desired values
	 * while the syscall executes.
	 */
retry:
	ret = get_futex_key(uaddr, flags & FLAGS_SHARED, &q->key, FUTEX_READ);
	if (unlikely(ret != 0))
		return ret;

retry_private:
	*hb = queue_lock(q);

	ret = get_futex_value_locked(&uval, uaddr);

	if (ret) {
		queue_unlock(*hb);

		ret = get_user(uval, uaddr);
		if (ret)
			return ret;

		if (!(flags & FLAGS_SHARED))
			goto retry_private;

		goto retry;
	}

	if (uval != val) {
		queue_unlock(*hb);
		ret = -EWOULDBLOCK;
	}

	return ret;
}

static int futex_wait(u32 __user *uaddr, unsigned int flags, u32 val,
		      ktime_t *abs_time, u32 bitset)
{
	struct hrtimer_sleeper timeout, *to;
	struct restart_block *restart;
	struct futex_hash_bucket *hb;
	struct futex_q q = futex_q_init;
	int ret;

	if (!bitset)
		return -EINVAL;
	q.bitset = bitset;

	to = futex_setup_timer(abs_time, &timeout, flags,
			       current->timer_slack_ns);
retry:
	/*
	 * Prepare to wait on uaddr. On success, it holds hb->lock and q
	 * is initialized.
	 */
	ret = futex_wait_setup(uaddr, val, flags, &q, &hb);
	if (ret)
		goto out;

	/* queue_me and wait for wakeup, timeout, or a signal. */
	futex_wait_queue_me(hb, &q, to);

	/* If we were woken (and unqueued), we succeeded, whatever. */
	ret = 0;
	if (!unqueue_me(&q))
		goto out;
	ret = -ETIMEDOUT;
	if (to && !to->task)
		goto out;

	/*
	 * We expect signal_pending(current), but we might be the
	 * victim of a spurious wakeup as well.
	 */
	if (!signal_pending(current))
		goto retry;

	ret = -ERESTARTSYS;
	if (!abs_time)
		goto out;

	restart = &current->restart_block;
	restart->futex.uaddr = uaddr;
	restart->futex.val = val;
	restart->futex.time = *abs_time;
	restart->futex.bitset = bitset;
	restart->futex.flags = flags | FLAGS_HAS_TIMEOUT;

	ret = set_restart_fn(restart, futex_wait_restart);

out:
	if (to) {
		hrtimer_cancel(&to->timer);
		destroy_hrtimer_on_stack(&to->timer);
	}
	return ret;
}


static long futex_wait_restart(struct restart_block *restart)
{
	u32 __user *uaddr = restart->futex.uaddr;
	ktime_t t, *tp = NULL;

	if (restart->futex.flags & FLAGS_HAS_TIMEOUT) {
		t = restart->futex.time;
		tp = &t;
	}
	restart->fn = do_no_restart_syscall;

	return (long)futex_wait(uaddr, restart->futex.flags,
				restart->futex.val, tp, restart->futex.bitset);
}


/*
 * Userspace tried a 0 -> TID atomic transition of the futex value
 * and failed. The kernel side here does the whole locking operation:
 * if there are waiters then it will block as a consequence of relying
 * on rt-mutexes, it does PI, etc. (Due to races the kernel might see
 * a 0 value of the futex too.).
 *
 * Also serves as futex trylock_pi()'ing, and due semantics.
 */
static int futex_lock_pi(u32 __user *uaddr, unsigned int flags,
			 ktime_t *time, int trylock)
{
	struct hrtimer_sleeper timeout, *to;
	struct task_struct *exiting = NULL;
	struct rt_mutex_waiter rt_waiter;
	struct futex_hash_bucket *hb;
	struct futex_q q = futex_q_init;
	int res, ret;

	if (!IS_ENABLED(CONFIG_FUTEX_PI))
		return -ENOSYS;

	if (refill_pi_state_cache())
		return -ENOMEM;

	to = futex_setup_timer(time, &timeout, flags, 0);

retry:
	ret = get_futex_key(uaddr, flags & FLAGS_SHARED, &q.key, FUTEX_WRITE);
	if (unlikely(ret != 0))
		goto out;

retry_private:
	hb = queue_lock(&q);

	ret = futex_lock_pi_atomic(uaddr, hb, &q.key, &q.pi_state, current,
				   &exiting, 0);
	if (unlikely(ret)) {
		/*
		 * Atomic work succeeded and we got the lock,
		 * or failed. Either way, we do _not_ block.
		 */
		switch (ret) {
		case 1:
			/* We got the lock. */
			ret = 0;
			goto out_unlock_put_key;
		case -EFAULT:
			goto uaddr_faulted;
		case -EBUSY:
		case -EAGAIN:
			/*
			 * Two reasons for this:
			 * - EBUSY: Task is exiting and we just wait for the
			 *   exit to complete.
			 * - EAGAIN: The user space value changed.
			 */
			queue_unlock(hb);
			/*
			 * Handle the case where the owner is in the middle of
			 * exiting. Wait for the exit to complete otherwise
			 * this task might loop forever, aka. live lock.
			 */
			wait_for_owner_exiting(ret, exiting);
			cond_resched();
			goto retry;
		default:
			goto out_unlock_put_key;
		}
	}

	WARN_ON(!q.pi_state);

	/*
	 * Only actually queue now that the atomic ops are done:
	 */
	__queue_me(&q, hb);

	if (trylock) {
		ret = rt_mutex_futex_trylock(&q.pi_state->pi_mutex);
		/* Fixup the trylock return value: */
		ret = ret ? 0 : -EWOULDBLOCK;
		goto no_block;
	}

	rt_mutex_init_waiter(&rt_waiter);

	/*
	 * On PREEMPT_RT_FULL, when hb->lock becomes an rt_mutex, we must not
	 * hold it while doing rt_mutex_start_proxy(), because then it will
	 * include hb->lock in the blocking chain, even through we'll not in
	 * fact hold it while blocking. This will lead it to report -EDEADLK
	 * and BUG when futex_unlock_pi() interleaves with this.
	 *
	 * Therefore acquire wait_lock while holding hb->lock, but drop the
	 * latter before calling __rt_mutex_start_proxy_lock(). This
	 * interleaves with futex_unlock_pi() -- which does a similar lock
	 * handoff -- such that the latter can observe the futex_q::pi_state
	 * before __rt_mutex_start_proxy_lock() is done.
	 */
	raw_spin_lock_irq(&q.pi_state->pi_mutex.wait_lock);
	spin_unlock(q.lock_ptr);
	/*
	 * __rt_mutex_start_proxy_lock() unconditionally enqueues the @rt_waiter
	 * such that futex_unlock_pi() is guaranteed to observe the waiter when
	 * it sees the futex_q::pi_state.
	 */
	ret = __rt_mutex_start_proxy_lock(&q.pi_state->pi_mutex, &rt_waiter, current);
	raw_spin_unlock_irq(&q.pi_state->pi_mutex.wait_lock);

	if (ret) {
		if (ret == 1)
			ret = 0;
		goto cleanup;
	}

	if (unlikely(to))
		hrtimer_sleeper_start_expires(to, HRTIMER_MODE_ABS);

	ret = rt_mutex_wait_proxy_lock(&q.pi_state->pi_mutex, to, &rt_waiter);

cleanup:
	spin_lock(q.lock_ptr);
	/*
	 * If we failed to acquire the lock (deadlock/signal/timeout), we must
	 * first acquire the hb->lock before removing the lock from the
	 * rt_mutex waitqueue, such that we can keep the hb and rt_mutex wait
	 * lists consistent.
	 *
	 * In particular; it is important that futex_unlock_pi() can not
	 * observe this inconsistency.
	 */
	if (ret && !rt_mutex_cleanup_proxy_lock(&q.pi_state->pi_mutex, &rt_waiter))
		ret = 0;

no_block:
	/*
	 * Fixup the pi_state owner and possibly acquire the lock if we
	 * haven't already.
	 */
	res = fixup_owner(uaddr, &q, !ret);
	/*
	 * If fixup_owner() returned an error, propagate that.  If it acquired
	 * the lock, clear our -ETIMEDOUT or -EINTR.
	 */
	if (res)
		ret = (res < 0) ? res : 0;

<<<<<<< HEAD
	/* Unqueue and drop the lock */
	unqueue_me_pi(&q);
=======
	unqueue_me_pi(&q);
	spin_unlock(q.lock_ptr);
>>>>>>> 3b17187f
	goto out;

out_unlock_put_key:
	queue_unlock(hb);

out:
	if (to) {
		hrtimer_cancel(&to->timer);
		destroy_hrtimer_on_stack(&to->timer);
	}
	return ret != -EINTR ? ret : -ERESTARTNOINTR;

uaddr_faulted:
	queue_unlock(hb);

	ret = fault_in_user_writeable(uaddr);
	if (ret)
		goto out;

	if (!(flags & FLAGS_SHARED))
		goto retry_private;

	goto retry;
}

/*
 * Userspace attempted a TID -> 0 atomic transition, and failed.
 * This is the in-kernel slowpath: we look up the PI state (if any),
 * and do the rt-mutex unlock.
 */
static int futex_unlock_pi(u32 __user *uaddr, unsigned int flags)
{
	u32 curval, uval, vpid = task_pid_vnr(current);
	union futex_key key = FUTEX_KEY_INIT;
	struct futex_hash_bucket *hb;
	struct futex_q *top_waiter;
	int ret;

	if (!IS_ENABLED(CONFIG_FUTEX_PI))
		return -ENOSYS;

retry:
	if (get_user(uval, uaddr))
		return -EFAULT;
	/*
	 * We release only a lock we actually own:
	 */
	if ((uval & FUTEX_TID_MASK) != vpid)
		return -EPERM;

	ret = get_futex_key(uaddr, flags & FLAGS_SHARED, &key, FUTEX_WRITE);
	if (ret)
		return ret;

	hb = hash_futex(&key);
	spin_lock(&hb->lock);

	/*
	 * Check waiters first. We do not trust user space values at
	 * all and we at least want to know if user space fiddled
	 * with the futex value instead of blindly unlocking.
	 */
	top_waiter = futex_top_waiter(hb, &key);
	if (top_waiter) {
		struct futex_pi_state *pi_state = top_waiter->pi_state;

		ret = -EINVAL;
		if (!pi_state)
			goto out_unlock;

		/*
		 * If current does not own the pi_state then the futex is
		 * inconsistent and user space fiddled with the futex value.
		 */
		if (pi_state->owner != current)
			goto out_unlock;

		get_pi_state(pi_state);
		/*
		 * By taking wait_lock while still holding hb->lock, we ensure
		 * there is no point where we hold neither; and therefore
		 * wake_futex_pi() must observe a state consistent with what we
		 * observed.
		 *
		 * In particular; this forces __rt_mutex_start_proxy() to
		 * complete such that we're guaranteed to observe the
		 * rt_waiter. Also see the WARN in wake_futex_pi().
		 */
		raw_spin_lock_irq(&pi_state->pi_mutex.wait_lock);
		spin_unlock(&hb->lock);

		/* drops pi_state->pi_mutex.wait_lock */
		ret = wake_futex_pi(uaddr, uval, pi_state);

		put_pi_state(pi_state);

		/*
		 * Success, we're done! No tricky corner cases.
		 */
		if (!ret)
			return ret;
		/*
		 * The atomic access to the futex value generated a
		 * pagefault, so retry the user-access and the wakeup:
		 */
		if (ret == -EFAULT)
			goto pi_faulted;
		/*
		 * A unconditional UNLOCK_PI op raced against a waiter
		 * setting the FUTEX_WAITERS bit. Try again.
		 */
		if (ret == -EAGAIN)
			goto pi_retry;
		/*
		 * wake_futex_pi has detected invalid state. Tell user
		 * space.
		 */
		return ret;
	}

	/*
	 * We have no kernel internal state, i.e. no waiters in the
	 * kernel. Waiters which are about to queue themselves are stuck
	 * on hb->lock. So we can safely ignore them. We do neither
	 * preserve the WAITERS bit not the OWNER_DIED one. We are the
	 * owner.
	 */
	if ((ret = cmpxchg_futex_value_locked(&curval, uaddr, uval, 0))) {
		spin_unlock(&hb->lock);
		switch (ret) {
		case -EFAULT:
			goto pi_faulted;

		case -EAGAIN:
			goto pi_retry;

		default:
			WARN_ON_ONCE(1);
			return ret;
		}
	}

	/*
	 * If uval has changed, let user space handle it.
	 */
	ret = (curval == uval) ? 0 : -EAGAIN;

out_unlock:
	spin_unlock(&hb->lock);
	return ret;

pi_retry:
	cond_resched();
	goto retry;

pi_faulted:

	ret = fault_in_user_writeable(uaddr);
	if (!ret)
		goto retry;

	return ret;
}

/**
 * handle_early_requeue_pi_wakeup() - Handle early wakeup on the initial futex
 * @hb:		the hash_bucket futex_q was original enqueued on
 * @q:		the futex_q woken while waiting to be requeued
 * @timeout:	the timeout associated with the wait (NULL if none)
 *
 * Determine the cause for the early wakeup.
 *
 * Return:
 *  -EWOULDBLOCK or -ETIMEDOUT or -ERESTARTNOINTR
 */
static inline
int handle_early_requeue_pi_wakeup(struct futex_hash_bucket *hb,
				   struct futex_q *q,
				   struct hrtimer_sleeper *timeout)
{
	int ret;

	/*
	 * With the hb lock held, we avoid races while we process the wakeup.
	 * We only need to hold hb (and not hb2) to ensure atomicity as the
	 * wakeup code can't change q.key from uaddr to uaddr2 if we hold hb.
	 * It can't be requeued from uaddr2 to something else since we don't
	 * support a PI aware source futex for requeue.
	 */
	WARN_ON_ONCE(&hb->lock != q->lock_ptr);

	/*
	 * We were woken prior to requeue by a timeout or a signal.
	 * Unqueue the futex_q and determine which it was.
	 */
	plist_del(&q->list, &hb->chain);
	hb_waiters_dec(hb);

	/* Handle spurious wakeups gracefully */
	ret = -EWOULDBLOCK;
	if (timeout && !timeout->task)
		ret = -ETIMEDOUT;
	else if (signal_pending(current))
		ret = -ERESTARTNOINTR;
	return ret;
}

/**
 * futex_wait_requeue_pi() - Wait on uaddr and take uaddr2
 * @uaddr:	the futex we initially wait on (non-pi)
 * @flags:	futex flags (FLAGS_SHARED, FLAGS_CLOCKRT, etc.), they must be
 *		the same type, no requeueing from private to shared, etc.
 * @val:	the expected value of uaddr
 * @abs_time:	absolute timeout
 * @bitset:	32 bit wakeup bitset set by userspace, defaults to all
 * @uaddr2:	the pi futex we will take prior to returning to user-space
 *
 * The caller will wait on uaddr and will be requeued by futex_requeue() to
 * uaddr2 which must be PI aware and unique from uaddr.  Normal wakeup will wake
 * on uaddr2 and complete the acquisition of the rt_mutex prior to returning to
 * userspace.  This ensures the rt_mutex maintains an owner when it has waiters;
 * without one, the pi logic would not know which task to boost/deboost, if
 * there was a need to.
 *
 * We call schedule in futex_wait_queue_me() when we enqueue and return there
 * via the following--
 * 1) wakeup on uaddr2 after an atomic lock acquisition by futex_requeue()
 * 2) wakeup on uaddr2 after a requeue
 * 3) signal
 * 4) timeout
 *
 * If 3, cleanup and return -ERESTARTNOINTR.
 *
 * If 2, we may then block on trying to take the rt_mutex and return via:
 * 5) successful lock
 * 6) signal
 * 7) timeout
 * 8) other lock acquisition failure
 *
 * If 6, return -EWOULDBLOCK (restarting the syscall would do the same).
 *
 * If 4 or 7, we cleanup and return with -ETIMEDOUT.
 *
 * Return:
 *  -  0 - On success;
 *  - <0 - On error
 */
static int futex_wait_requeue_pi(u32 __user *uaddr, unsigned int flags,
				 u32 val, ktime_t *abs_time, u32 bitset,
				 u32 __user *uaddr2)
{
	struct hrtimer_sleeper timeout, *to;
	struct rt_mutex_waiter rt_waiter;
	struct futex_hash_bucket *hb;
	union futex_key key2 = FUTEX_KEY_INIT;
	struct futex_q q = futex_q_init;
	struct rt_mutex_base *pi_mutex;
	int res, ret;

	if (!IS_ENABLED(CONFIG_FUTEX_PI))
		return -ENOSYS;

	if (uaddr == uaddr2)
		return -EINVAL;

	if (!bitset)
		return -EINVAL;

	to = futex_setup_timer(abs_time, &timeout, flags,
			       current->timer_slack_ns);

	/*
	 * The waiter is allocated on our stack, manipulated by the requeue
	 * code while we sleep on uaddr.
	 */
	rt_mutex_init_waiter(&rt_waiter);

	ret = get_futex_key(uaddr2, flags & FLAGS_SHARED, &key2, FUTEX_WRITE);
	if (unlikely(ret != 0))
		goto out;

	q.bitset = bitset;
	q.rt_waiter = &rt_waiter;
	q.requeue_pi_key = &key2;

	/*
	 * Prepare to wait on uaddr. On success, it holds hb->lock and q
	 * is initialized.
	 */
	ret = futex_wait_setup(uaddr, val, flags, &q, &hb);
	if (ret)
		goto out;

	/*
	 * The check above which compares uaddrs is not sufficient for
	 * shared futexes. We need to compare the keys:
	 */
	if (match_futex(&q.key, &key2)) {
		queue_unlock(hb);
		ret = -EINVAL;
		goto out;
	}

	/* Queue the futex_q, drop the hb lock, wait for wakeup. */
	futex_wait_queue_me(hb, &q, to);

	switch (futex_requeue_pi_wakeup_sync(&q)) {
	case Q_REQUEUE_PI_IGNORE:
		/* The waiter is still on uaddr1 */
		spin_lock(&hb->lock);
		ret = handle_early_requeue_pi_wakeup(hb, &q, to);
		spin_unlock(&hb->lock);
		break;

	case Q_REQUEUE_PI_LOCKED:
		/* The requeue acquired the lock */
		if (q.pi_state && (q.pi_state->owner != current)) {
			spin_lock(q.lock_ptr);
<<<<<<< HEAD
			ret = fixup_pi_state_owner(uaddr2, &q, current);
=======
			ret = fixup_owner(uaddr2, &q, true);
>>>>>>> 3b17187f
			/*
			 * Drop the reference to the pi state which the
			 * requeue_pi() code acquired for us.
			 */
			put_pi_state(q.pi_state);
			spin_unlock(q.lock_ptr);
			/*
			 * Adjust the return value. It's either -EFAULT or
			 * success (1) but the caller expects 0 for success.
			 */
			ret = ret < 0 ? ret : 0;
		}
		break;

	case Q_REQUEUE_PI_DONE:
		/* Requeue completed. Current is 'pi_blocked_on' the rtmutex */
		pi_mutex = &q.pi_state->pi_mutex;
		ret = rt_mutex_wait_proxy_lock(pi_mutex, to, &rt_waiter);

		/* Current is not longer pi_blocked_on */
		spin_lock(q.lock_ptr);
		if (ret && !rt_mutex_cleanup_proxy_lock(pi_mutex, &rt_waiter))
			ret = 0;

		debug_rt_mutex_free_waiter(&rt_waiter);
		/*
		 * Fixup the pi_state owner and possibly acquire the lock if we
		 * haven't already.
		 */
		res = fixup_owner(uaddr2, &q, !ret);
		/*
		 * If fixup_owner() returned an error, propagate that.  If it
		 * acquired the lock, clear -ETIMEDOUT or -EINTR.
		 */
		if (res)
			ret = (res < 0) ? res : 0;

<<<<<<< HEAD
		/* Unqueue and drop the lock. */
		unqueue_me_pi(&q);
	}

	if (ret == -EINTR) {
		/*
		 * We've already been requeued, but cannot restart by calling
		 * futex_lock_pi() directly. We could restart this syscall, but
		 * it would detect that the user space "val" changed and return
		 * -EWOULDBLOCK.  Save the overhead of the restart and return
		 * -EWOULDBLOCK directly.
		 */
		ret = -EWOULDBLOCK;
=======
		unqueue_me_pi(&q);
		spin_unlock(q.lock_ptr);

		if (ret == -EINTR) {
			/*
			 * We've already been requeued, but cannot restart
			 * by calling futex_lock_pi() directly. We could
			 * restart this syscall, but it would detect that
			 * the user space "val" changed and return
			 * -EWOULDBLOCK.  Save the overhead of the restart
			 * and return -EWOULDBLOCK directly.
			 */
			ret = -EWOULDBLOCK;
		}
		break;
	default:
		BUG();
>>>>>>> 3b17187f
	}

out:
	if (to) {
		hrtimer_cancel(&to->timer);
		destroy_hrtimer_on_stack(&to->timer);
	}
	return ret;
}

/*
 * Support for robust futexes: the kernel cleans up held futexes at
 * thread exit time.
 *
 * Implementation: user-space maintains a per-thread list of locks it
 * is holding. Upon do_exit(), the kernel carefully walks this list,
 * and marks all locks that are owned by this thread with the
 * FUTEX_OWNER_DIED bit, and wakes up a waiter (if any). The list is
 * always manipulated with the lock held, so the list is private and
 * per-thread. Userspace also maintains a per-thread 'list_op_pending'
 * field, to allow the kernel to clean up if the thread dies after
 * acquiring the lock, but just before it could have added itself to
 * the list. There can only be one such pending lock.
 */

/**
 * sys_set_robust_list() - Set the robust-futex list head of a task
 * @head:	pointer to the list-head
 * @len:	length of the list-head, as userspace expects
 */
SYSCALL_DEFINE2(set_robust_list, struct robust_list_head __user *, head,
		size_t, len)
{
	if (!futex_cmpxchg_enabled)
		return -ENOSYS;
	/*
	 * The kernel knows only one size for now:
	 */
	if (unlikely(len != sizeof(*head)))
		return -EINVAL;

	current->robust_list = head;

	return 0;
}

/**
 * sys_get_robust_list() - Get the robust-futex list head of a task
 * @pid:	pid of the process [zero for current task]
 * @head_ptr:	pointer to a list-head pointer, the kernel fills it in
 * @len_ptr:	pointer to a length field, the kernel fills in the header size
 */
SYSCALL_DEFINE3(get_robust_list, int, pid,
		struct robust_list_head __user * __user *, head_ptr,
		size_t __user *, len_ptr)
{
	struct robust_list_head __user *head;
	unsigned long ret;
	struct task_struct *p;

	if (!futex_cmpxchg_enabled)
		return -ENOSYS;

	rcu_read_lock();

	ret = -ESRCH;
	if (!pid)
		p = current;
	else {
		p = find_task_by_vpid(pid);
		if (!p)
			goto err_unlock;
	}

	ret = -EPERM;
	if (!ptrace_may_access(p, PTRACE_MODE_READ_REALCREDS))
		goto err_unlock;

	head = p->robust_list;
	rcu_read_unlock();

	if (put_user(sizeof(*head), len_ptr))
		return -EFAULT;
	return put_user(head, head_ptr);

err_unlock:
	rcu_read_unlock();

	return ret;
}

/* Constants for the pending_op argument of handle_futex_death */
#define HANDLE_DEATH_PENDING	true
#define HANDLE_DEATH_LIST	false

/*
 * Process a futex-list entry, check whether it's owned by the
 * dying task, and do notification if so:
 */
static int handle_futex_death(u32 __user *uaddr, struct task_struct *curr,
			      bool pi, bool pending_op)
{
	u32 uval, nval, mval;
	int err;

	/* Futex address must be 32bit aligned */
	if ((((unsigned long)uaddr) % sizeof(*uaddr)) != 0)
		return -1;

retry:
	if (get_user(uval, uaddr))
		return -1;

	/*
	 * Special case for regular (non PI) futexes. The unlock path in
	 * user space has two race scenarios:
	 *
	 * 1. The unlock path releases the user space futex value and
	 *    before it can execute the futex() syscall to wake up
	 *    waiters it is killed.
	 *
	 * 2. A woken up waiter is killed before it can acquire the
	 *    futex in user space.
	 *
	 * In both cases the TID validation below prevents a wakeup of
	 * potential waiters which can cause these waiters to block
	 * forever.
	 *
	 * In both cases the following conditions are met:
	 *
	 *	1) task->robust_list->list_op_pending != NULL
	 *	   @pending_op == true
	 *	2) User space futex value == 0
	 *	3) Regular futex: @pi == false
	 *
	 * If these conditions are met, it is safe to attempt waking up a
	 * potential waiter without touching the user space futex value and
	 * trying to set the OWNER_DIED bit. The user space futex value is
	 * uncontended and the rest of the user space mutex state is
	 * consistent, so a woken waiter will just take over the
	 * uncontended futex. Setting the OWNER_DIED bit would create
	 * inconsistent state and malfunction of the user space owner died
	 * handling.
	 */
	if (pending_op && !pi && !uval) {
		futex_wake(uaddr, 1, 1, FUTEX_BITSET_MATCH_ANY);
		return 0;
	}

	if ((uval & FUTEX_TID_MASK) != task_pid_vnr(curr))
		return 0;

	/*
	 * Ok, this dying thread is truly holding a futex
	 * of interest. Set the OWNER_DIED bit atomically
	 * via cmpxchg, and if the value had FUTEX_WAITERS
	 * set, wake up a waiter (if any). (We have to do a
	 * futex_wake() even if OWNER_DIED is already set -
	 * to handle the rare but possible case of recursive
	 * thread-death.) The rest of the cleanup is done in
	 * userspace.
	 */
	mval = (uval & FUTEX_WAITERS) | FUTEX_OWNER_DIED;

	/*
	 * We are not holding a lock here, but we want to have
	 * the pagefault_disable/enable() protection because
	 * we want to handle the fault gracefully. If the
	 * access fails we try to fault in the futex with R/W
	 * verification via get_user_pages. get_user() above
	 * does not guarantee R/W access. If that fails we
	 * give up and leave the futex locked.
	 */
	if ((err = cmpxchg_futex_value_locked(&nval, uaddr, uval, mval))) {
		switch (err) {
		case -EFAULT:
			if (fault_in_user_writeable(uaddr))
				return -1;
			goto retry;

		case -EAGAIN:
			cond_resched();
			goto retry;

		default:
			WARN_ON_ONCE(1);
			return err;
		}
	}

	if (nval != uval)
		goto retry;

	/*
	 * Wake robust non-PI futexes here. The wakeup of
	 * PI futexes happens in exit_pi_state():
	 */
	if (!pi && (uval & FUTEX_WAITERS))
		futex_wake(uaddr, 1, 1, FUTEX_BITSET_MATCH_ANY);

	return 0;
}

/*
 * Fetch a robust-list pointer. Bit 0 signals PI futexes:
 */
static inline int fetch_robust_entry(struct robust_list __user **entry,
				     struct robust_list __user * __user *head,
				     unsigned int *pi)
{
	unsigned long uentry;

	if (get_user(uentry, (unsigned long __user *)head))
		return -EFAULT;

	*entry = (void __user *)(uentry & ~1UL);
	*pi = uentry & 1;

	return 0;
}

/*
 * Walk curr->robust_list (very carefully, it's a userspace list!)
 * and mark any locks found there dead, and notify any waiters.
 *
 * We silently return on any sign of list-walking problem.
 */
static void exit_robust_list(struct task_struct *curr)
{
	struct robust_list_head __user *head = curr->robust_list;
	struct robust_list __user *entry, *next_entry, *pending;
	unsigned int limit = ROBUST_LIST_LIMIT, pi, pip;
	unsigned int next_pi;
	unsigned long futex_offset;
	int rc;

	if (!futex_cmpxchg_enabled)
		return;

	/*
	 * Fetch the list head (which was registered earlier, via
	 * sys_set_robust_list()):
	 */
	if (fetch_robust_entry(&entry, &head->list.next, &pi))
		return;
	/*
	 * Fetch the relative futex offset:
	 */
	if (get_user(futex_offset, &head->futex_offset))
		return;
	/*
	 * Fetch any possibly pending lock-add first, and handle it
	 * if it exists:
	 */
	if (fetch_robust_entry(&pending, &head->list_op_pending, &pip))
		return;

	next_entry = NULL;	/* avoid warning with gcc */
	while (entry != &head->list) {
		/*
		 * Fetch the next entry in the list before calling
		 * handle_futex_death:
		 */
		rc = fetch_robust_entry(&next_entry, &entry->next, &next_pi);
		/*
		 * A pending lock might already be on the list, so
		 * don't process it twice:
		 */
		if (entry != pending) {
			if (handle_futex_death((void __user *)entry + futex_offset,
						curr, pi, HANDLE_DEATH_LIST))
				return;
		}
		if (rc)
			return;
		entry = next_entry;
		pi = next_pi;
		/*
		 * Avoid excessively long or circular lists:
		 */
		if (!--limit)
			break;

		cond_resched();
	}

	if (pending) {
		handle_futex_death((void __user *)pending + futex_offset,
				   curr, pip, HANDLE_DEATH_PENDING);
	}
}

static void futex_cleanup(struct task_struct *tsk)
{
	if (unlikely(tsk->robust_list)) {
		exit_robust_list(tsk);
		tsk->robust_list = NULL;
	}

#ifdef CONFIG_COMPAT
	if (unlikely(tsk->compat_robust_list)) {
		compat_exit_robust_list(tsk);
		tsk->compat_robust_list = NULL;
	}
#endif

	if (unlikely(!list_empty(&tsk->pi_state_list)))
		exit_pi_state_list(tsk);
}

/**
 * futex_exit_recursive - Set the tasks futex state to FUTEX_STATE_DEAD
 * @tsk:	task to set the state on
 *
 * Set the futex exit state of the task lockless. The futex waiter code
 * observes that state when a task is exiting and loops until the task has
 * actually finished the futex cleanup. The worst case for this is that the
 * waiter runs through the wait loop until the state becomes visible.
 *
 * This is called from the recursive fault handling path in do_exit().
 *
 * This is best effort. Either the futex exit code has run already or
 * not. If the OWNER_DIED bit has been set on the futex then the waiter can
 * take it over. If not, the problem is pushed back to user space. If the
 * futex exit code did not run yet, then an already queued waiter might
 * block forever, but there is nothing which can be done about that.
 */
void futex_exit_recursive(struct task_struct *tsk)
{
	/* If the state is FUTEX_STATE_EXITING then futex_exit_mutex is held */
	if (tsk->futex_state == FUTEX_STATE_EXITING)
		mutex_unlock(&tsk->futex_exit_mutex);
	tsk->futex_state = FUTEX_STATE_DEAD;
}

static void futex_cleanup_begin(struct task_struct *tsk)
{
	/*
	 * Prevent various race issues against a concurrent incoming waiter
	 * including live locks by forcing the waiter to block on
	 * tsk->futex_exit_mutex when it observes FUTEX_STATE_EXITING in
	 * attach_to_pi_owner().
	 */
	mutex_lock(&tsk->futex_exit_mutex);

	/*
	 * Switch the state to FUTEX_STATE_EXITING under tsk->pi_lock.
	 *
	 * This ensures that all subsequent checks of tsk->futex_state in
	 * attach_to_pi_owner() must observe FUTEX_STATE_EXITING with
	 * tsk->pi_lock held.
	 *
	 * It guarantees also that a pi_state which was queued right before
	 * the state change under tsk->pi_lock by a concurrent waiter must
	 * be observed in exit_pi_state_list().
	 */
	raw_spin_lock_irq(&tsk->pi_lock);
	tsk->futex_state = FUTEX_STATE_EXITING;
	raw_spin_unlock_irq(&tsk->pi_lock);
}

static void futex_cleanup_end(struct task_struct *tsk, int state)
{
	/*
	 * Lockless store. The only side effect is that an observer might
	 * take another loop until it becomes visible.
	 */
	tsk->futex_state = state;
	/*
	 * Drop the exit protection. This unblocks waiters which observed
	 * FUTEX_STATE_EXITING to reevaluate the state.
	 */
	mutex_unlock(&tsk->futex_exit_mutex);
}

void futex_exec_release(struct task_struct *tsk)
{
	/*
	 * The state handling is done for consistency, but in the case of
	 * exec() there is no way to prevent further damage as the PID stays
	 * the same. But for the unlikely and arguably buggy case that a
	 * futex is held on exec(), this provides at least as much state
	 * consistency protection which is possible.
	 */
	futex_cleanup_begin(tsk);
	futex_cleanup(tsk);
	/*
	 * Reset the state to FUTEX_STATE_OK. The task is alive and about
	 * exec a new binary.
	 */
	futex_cleanup_end(tsk, FUTEX_STATE_OK);
}

void futex_exit_release(struct task_struct *tsk)
{
	futex_cleanup_begin(tsk);
	futex_cleanup(tsk);
	futex_cleanup_end(tsk, FUTEX_STATE_DEAD);
}

long do_futex(u32 __user *uaddr, int op, u32 val, ktime_t *timeout,
		u32 __user *uaddr2, u32 val2, u32 val3)
{
	int cmd = op & FUTEX_CMD_MASK;
	unsigned int flags = 0;

	if (!(op & FUTEX_PRIVATE_FLAG))
		flags |= FLAGS_SHARED;

	if (op & FUTEX_CLOCK_REALTIME) {
		flags |= FLAGS_CLOCKRT;
<<<<<<< HEAD
		if (cmd != FUTEX_WAIT_BITSET &&	cmd != FUTEX_WAIT_REQUEUE_PI)
=======
		if (cmd != FUTEX_WAIT_BITSET && cmd != FUTEX_WAIT_REQUEUE_PI &&
		    cmd != FUTEX_LOCK_PI2)
>>>>>>> 3b17187f
			return -ENOSYS;
	}

	switch (cmd) {
	case FUTEX_LOCK_PI:
	case FUTEX_LOCK_PI2:
	case FUTEX_UNLOCK_PI:
	case FUTEX_TRYLOCK_PI:
	case FUTEX_WAIT_REQUEUE_PI:
	case FUTEX_CMP_REQUEUE_PI:
		if (!futex_cmpxchg_enabled)
			return -ENOSYS;
	}

	switch (cmd) {
	case FUTEX_WAIT:
		val3 = FUTEX_BITSET_MATCH_ANY;
		fallthrough;
	case FUTEX_WAIT_BITSET:
		return futex_wait(uaddr, flags, val, timeout, val3);
	case FUTEX_WAKE:
		val3 = FUTEX_BITSET_MATCH_ANY;
		fallthrough;
	case FUTEX_WAKE_BITSET:
		return futex_wake(uaddr, flags, val, val3);
	case FUTEX_REQUEUE:
		return futex_requeue(uaddr, flags, uaddr2, val, val2, NULL, 0);
	case FUTEX_CMP_REQUEUE:
		return futex_requeue(uaddr, flags, uaddr2, val, val2, &val3, 0);
	case FUTEX_WAKE_OP:
		return futex_wake_op(uaddr, flags, uaddr2, val, val2, val3);
	case FUTEX_LOCK_PI:
		flags |= FLAGS_CLOCKRT;
		fallthrough;
	case FUTEX_LOCK_PI2:
		return futex_lock_pi(uaddr, flags, timeout, 0);
	case FUTEX_UNLOCK_PI:
		return futex_unlock_pi(uaddr, flags);
	case FUTEX_TRYLOCK_PI:
		return futex_lock_pi(uaddr, flags, NULL, 1);
	case FUTEX_WAIT_REQUEUE_PI:
		val3 = FUTEX_BITSET_MATCH_ANY;
		return futex_wait_requeue_pi(uaddr, flags, val, timeout, val3,
					     uaddr2);
	case FUTEX_CMP_REQUEUE_PI:
		return futex_requeue(uaddr, flags, uaddr2, val, val2, &val3, 1);
	}
	return -ENOSYS;
}

static __always_inline bool futex_cmd_has_timeout(u32 cmd)
{
	switch (cmd) {
	case FUTEX_WAIT:
	case FUTEX_LOCK_PI:
	case FUTEX_LOCK_PI2:
	case FUTEX_WAIT_BITSET:
	case FUTEX_WAIT_REQUEUE_PI:
		return true;
	}
	return false;
}

static __always_inline int
futex_init_timeout(u32 cmd, u32 op, struct timespec64 *ts, ktime_t *t)
{
	if (!timespec64_valid(ts))
		return -EINVAL;

	*t = timespec64_to_ktime(*ts);
	if (cmd == FUTEX_WAIT)
		*t = ktime_add_safe(ktime_get(), *t);
	else if (cmd != FUTEX_LOCK_PI && !(op & FUTEX_CLOCK_REALTIME))
		*t = timens_ktime_to_host(CLOCK_MONOTONIC, *t);
	return 0;
}

SYSCALL_DEFINE6(futex, u32 __user *, uaddr, int, op, u32, val,
		const struct __kernel_timespec __user *, utime,
		u32 __user *, uaddr2, u32, val3)
{
	int ret, cmd = op & FUTEX_CMD_MASK;
	ktime_t t, *tp = NULL;
	struct timespec64 ts;

	if (utime && futex_cmd_has_timeout(cmd)) {
		if (unlikely(should_fail_futex(!(op & FUTEX_PRIVATE_FLAG))))
			return -EFAULT;
		if (get_timespec64(&ts, utime))
			return -EFAULT;
<<<<<<< HEAD
		if (!timespec64_valid(&ts))
			return -EINVAL;

		t = timespec64_to_ktime(ts);
		if (cmd == FUTEX_WAIT)
			t = ktime_add_safe(ktime_get(), t);
		else if (cmd != FUTEX_LOCK_PI && !(op & FUTEX_CLOCK_REALTIME))
			t = timens_ktime_to_host(CLOCK_MONOTONIC, t);
=======
		ret = futex_init_timeout(cmd, op, &ts, &t);
		if (ret)
			return ret;
>>>>>>> 3b17187f
		tp = &t;
	}

	return do_futex(uaddr, op, val, tp, uaddr2, (unsigned long)utime, val3);
}

#ifdef CONFIG_COMPAT
/*
 * Fetch a robust-list pointer. Bit 0 signals PI futexes:
 */
static inline int
compat_fetch_robust_entry(compat_uptr_t *uentry, struct robust_list __user **entry,
		   compat_uptr_t __user *head, unsigned int *pi)
{
	if (get_user(*uentry, head))
		return -EFAULT;

	*entry = compat_ptr((*uentry) & ~1);
	*pi = (unsigned int)(*uentry) & 1;

	return 0;
}

static void __user *futex_uaddr(struct robust_list __user *entry,
				compat_long_t futex_offset)
{
	compat_uptr_t base = ptr_to_compat(entry);
	void __user *uaddr = compat_ptr(base + futex_offset);

	return uaddr;
}

/*
 * Walk curr->robust_list (very carefully, it's a userspace list!)
 * and mark any locks found there dead, and notify any waiters.
 *
 * We silently return on any sign of list-walking problem.
 */
static void compat_exit_robust_list(struct task_struct *curr)
{
	struct compat_robust_list_head __user *head = curr->compat_robust_list;
	struct robust_list __user *entry, *next_entry, *pending;
	unsigned int limit = ROBUST_LIST_LIMIT, pi, pip;
	unsigned int next_pi;
	compat_uptr_t uentry, next_uentry, upending;
	compat_long_t futex_offset;
	int rc;

	if (!futex_cmpxchg_enabled)
		return;

	/*
	 * Fetch the list head (which was registered earlier, via
	 * sys_set_robust_list()):
	 */
	if (compat_fetch_robust_entry(&uentry, &entry, &head->list.next, &pi))
		return;
	/*
	 * Fetch the relative futex offset:
	 */
	if (get_user(futex_offset, &head->futex_offset))
		return;
	/*
	 * Fetch any possibly pending lock-add first, and handle it
	 * if it exists:
	 */
	if (compat_fetch_robust_entry(&upending, &pending,
			       &head->list_op_pending, &pip))
		return;

	next_entry = NULL;	/* avoid warning with gcc */
	while (entry != (struct robust_list __user *) &head->list) {
		/*
		 * Fetch the next entry in the list before calling
		 * handle_futex_death:
		 */
		rc = compat_fetch_robust_entry(&next_uentry, &next_entry,
			(compat_uptr_t __user *)&entry->next, &next_pi);
		/*
		 * A pending lock might already be on the list, so
		 * dont process it twice:
		 */
		if (entry != pending) {
			void __user *uaddr = futex_uaddr(entry, futex_offset);

			if (handle_futex_death(uaddr, curr, pi,
					       HANDLE_DEATH_LIST))
				return;
		}
		if (rc)
			return;
		uentry = next_uentry;
		entry = next_entry;
		pi = next_pi;
		/*
		 * Avoid excessively long or circular lists:
		 */
		if (!--limit)
			break;

		cond_resched();
	}
	if (pending) {
		void __user *uaddr = futex_uaddr(pending, futex_offset);

		handle_futex_death(uaddr, curr, pip, HANDLE_DEATH_PENDING);
	}
}

COMPAT_SYSCALL_DEFINE2(set_robust_list,
		struct compat_robust_list_head __user *, head,
		compat_size_t, len)
{
	if (!futex_cmpxchg_enabled)
		return -ENOSYS;

	if (unlikely(len != sizeof(*head)))
		return -EINVAL;

	current->compat_robust_list = head;

	return 0;
}

COMPAT_SYSCALL_DEFINE3(get_robust_list, int, pid,
			compat_uptr_t __user *, head_ptr,
			compat_size_t __user *, len_ptr)
{
	struct compat_robust_list_head __user *head;
	unsigned long ret;
	struct task_struct *p;

	if (!futex_cmpxchg_enabled)
		return -ENOSYS;

	rcu_read_lock();

	ret = -ESRCH;
	if (!pid)
		p = current;
	else {
		p = find_task_by_vpid(pid);
		if (!p)
			goto err_unlock;
	}

	ret = -EPERM;
	if (!ptrace_may_access(p, PTRACE_MODE_READ_REALCREDS))
		goto err_unlock;

	head = p->compat_robust_list;
	rcu_read_unlock();

	if (put_user(sizeof(*head), len_ptr))
		return -EFAULT;
	return put_user(ptr_to_compat(head), head_ptr);

err_unlock:
	rcu_read_unlock();

	return ret;
}
#endif /* CONFIG_COMPAT */

#ifdef CONFIG_COMPAT_32BIT_TIME
SYSCALL_DEFINE6(futex_time32, u32 __user *, uaddr, int, op, u32, val,
		const struct old_timespec32 __user *, utime, u32 __user *, uaddr2,
		u32, val3)
{
	int ret, cmd = op & FUTEX_CMD_MASK;
	ktime_t t, *tp = NULL;
	struct timespec64 ts;

	if (utime && futex_cmd_has_timeout(cmd)) {
		if (get_old_timespec32(&ts, utime))
			return -EFAULT;
<<<<<<< HEAD
		if (!timespec64_valid(&ts))
			return -EINVAL;

		t = timespec64_to_ktime(ts);
		if (cmd == FUTEX_WAIT)
			t = ktime_add_safe(ktime_get(), t);
		else if (cmd != FUTEX_LOCK_PI && !(op & FUTEX_CLOCK_REALTIME))
			t = timens_ktime_to_host(CLOCK_MONOTONIC, t);
=======
		ret = futex_init_timeout(cmd, op, &ts, &t);
		if (ret)
			return ret;
>>>>>>> 3b17187f
		tp = &t;
	}

	return do_futex(uaddr, op, val, tp, uaddr2, (unsigned long)utime, val3);
}
#endif /* CONFIG_COMPAT_32BIT_TIME */

static void __init futex_detect_cmpxchg(void)
{
#ifndef CONFIG_HAVE_FUTEX_CMPXCHG
	u32 curval;

	/*
	 * This will fail and we want it. Some arch implementations do
	 * runtime detection of the futex_atomic_cmpxchg_inatomic()
	 * functionality. We want to know that before we call in any
	 * of the complex code paths. Also we want to prevent
	 * registration of robust lists in that case. NULL is
	 * guaranteed to fault and we get -EFAULT on functional
	 * implementation, the non-functional ones will return
	 * -ENOSYS.
	 */
	if (cmpxchg_futex_value_locked(&curval, NULL, 0, 0) == -EFAULT)
		futex_cmpxchg_enabled = 1;
#endif
}

static int __init futex_init(void)
{
	unsigned int futex_shift;
	unsigned long i;

#if CONFIG_BASE_SMALL
	futex_hashsize = 16;
#else
	futex_hashsize = roundup_pow_of_two(256 * num_possible_cpus());
#endif

	futex_queues = alloc_large_system_hash("futex", sizeof(*futex_queues),
					       futex_hashsize, 0,
					       futex_hashsize < 256 ? HASH_SMALL : 0,
					       &futex_shift, NULL,
					       futex_hashsize, futex_hashsize);
	futex_hashsize = 1UL << futex_shift;

	futex_detect_cmpxchg();

	for (i = 0; i < futex_hashsize; i++) {
		atomic_set(&futex_queues[i].waiters, 0);
		plist_head_init(&futex_queues[i].chain);
		spin_lock_init(&futex_queues[i].lock);
	}

	return 0;
}
core_initcall(futex_init);<|MERGE_RESOLUTION|>--- conflicted
+++ resolved
@@ -1608,11 +1608,7 @@
 		 * not fail.
 		 */
 		pi_state_update_owner(pi_state, new_owner);
-<<<<<<< HEAD
-		postunlock = __rt_mutex_futex_unlock(&pi_state->pi_mutex, &wake_q);
-=======
 		postunlock = __rt_mutex_futex_unlock(&pi_state->pi_mutex, &wqh);
->>>>>>> 3b17187f
 	}
 
 out_unlock:
@@ -3158,13 +3154,8 @@
 	if (res)
 		ret = (res < 0) ? res : 0;
 
-<<<<<<< HEAD
-	/* Unqueue and drop the lock */
-	unqueue_me_pi(&q);
-=======
 	unqueue_me_pi(&q);
 	spin_unlock(q.lock_ptr);
->>>>>>> 3b17187f
 	goto out;
 
 out_unlock_put_key:
@@ -3483,11 +3474,7 @@
 		/* The requeue acquired the lock */
 		if (q.pi_state && (q.pi_state->owner != current)) {
 			spin_lock(q.lock_ptr);
-<<<<<<< HEAD
-			ret = fixup_pi_state_owner(uaddr2, &q, current);
-=======
 			ret = fixup_owner(uaddr2, &q, true);
->>>>>>> 3b17187f
 			/*
 			 * Drop the reference to the pi state which the
 			 * requeue_pi() code acquired for us.
@@ -3525,21 +3512,6 @@
 		if (res)
 			ret = (res < 0) ? res : 0;
 
-<<<<<<< HEAD
-		/* Unqueue and drop the lock. */
-		unqueue_me_pi(&q);
-	}
-
-	if (ret == -EINTR) {
-		/*
-		 * We've already been requeued, but cannot restart by calling
-		 * futex_lock_pi() directly. We could restart this syscall, but
-		 * it would detect that the user space "val" changed and return
-		 * -EWOULDBLOCK.  Save the overhead of the restart and return
-		 * -EWOULDBLOCK directly.
-		 */
-		ret = -EWOULDBLOCK;
-=======
 		unqueue_me_pi(&q);
 		spin_unlock(q.lock_ptr);
 
@@ -3557,7 +3529,6 @@
 		break;
 	default:
 		BUG();
->>>>>>> 3b17187f
 	}
 
 out:
@@ -3969,12 +3940,8 @@
 
 	if (op & FUTEX_CLOCK_REALTIME) {
 		flags |= FLAGS_CLOCKRT;
-<<<<<<< HEAD
-		if (cmd != FUTEX_WAIT_BITSET &&	cmd != FUTEX_WAIT_REQUEUE_PI)
-=======
 		if (cmd != FUTEX_WAIT_BITSET && cmd != FUTEX_WAIT_REQUEUE_PI &&
 		    cmd != FUTEX_LOCK_PI2)
->>>>>>> 3b17187f
 			return -ENOSYS;
 	}
 
@@ -4065,20 +4032,9 @@
 			return -EFAULT;
 		if (get_timespec64(&ts, utime))
 			return -EFAULT;
-<<<<<<< HEAD
-		if (!timespec64_valid(&ts))
-			return -EINVAL;
-
-		t = timespec64_to_ktime(ts);
-		if (cmd == FUTEX_WAIT)
-			t = ktime_add_safe(ktime_get(), t);
-		else if (cmd != FUTEX_LOCK_PI && !(op & FUTEX_CLOCK_REALTIME))
-			t = timens_ktime_to_host(CLOCK_MONOTONIC, t);
-=======
 		ret = futex_init_timeout(cmd, op, &ts, &t);
 		if (ret)
 			return ret;
->>>>>>> 3b17187f
 		tp = &t;
 	}
 
@@ -4255,20 +4211,9 @@
 	if (utime && futex_cmd_has_timeout(cmd)) {
 		if (get_old_timespec32(&ts, utime))
 			return -EFAULT;
-<<<<<<< HEAD
-		if (!timespec64_valid(&ts))
-			return -EINVAL;
-
-		t = timespec64_to_ktime(ts);
-		if (cmd == FUTEX_WAIT)
-			t = ktime_add_safe(ktime_get(), t);
-		else if (cmd != FUTEX_LOCK_PI && !(op & FUTEX_CLOCK_REALTIME))
-			t = timens_ktime_to_host(CLOCK_MONOTONIC, t);
-=======
 		ret = futex_init_timeout(cmd, op, &ts, &t);
 		if (ret)
 			return ret;
->>>>>>> 3b17187f
 		tp = &t;
 	}
 
