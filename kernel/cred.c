// SPDX-License-Identifier: GPL-2.0-or-later
/* Task credentials management - see Documentation/security/credentials.rst
 *
 * Copyright (C) 2008 Red Hat, Inc. All Rights Reserved.
 * Written by David Howells (dhowells@redhat.com)
 */

#define pr_fmt(fmt) "CRED: " fmt

#include <linux/export.h>
#include <linux/cred.h>
#include <linux/slab.h>
#include <linux/sched.h>
#include <linux/sched/coredump.h>
#include <linux/key.h>
#include <linux/keyctl.h>
#include <linux/init_task.h>
#include <linux/security.h>
#include <linux/binfmts.h>
#include <linux/cn_proc.h>
#include <linux/uidgid.h>

#if 0
#define kdebug(FMT, ...)						\
	printk("[%-5.5s%5u] " FMT "\n",					\
	       current->comm, current->pid, ##__VA_ARGS__)
#else
#define kdebug(FMT, ...)						\
do {									\
	if (0)								\
		no_printk("[%-5.5s%5u] " FMT "\n",			\
			  current->comm, current->pid, ##__VA_ARGS__);	\
} while (0)
#endif

static struct kmem_cache *cred_jar;

/* init to 2 - one for init_task, one to ensure it is never freed */
static struct group_info init_groups = { .usage = REFCOUNT_INIT(2) };

/*
 * The initial credentials for the initial task
 */
struct cred init_cred = {
	.usage			= ATOMIC_INIT(4),
	.uid			= GLOBAL_ROOT_UID,
	.gid			= GLOBAL_ROOT_GID,
	.suid			= GLOBAL_ROOT_UID,
	.sgid			= GLOBAL_ROOT_GID,
	.euid			= GLOBAL_ROOT_UID,
	.egid			= GLOBAL_ROOT_GID,
	.fsuid			= GLOBAL_ROOT_UID,
	.fsgid			= GLOBAL_ROOT_GID,
	.securebits		= SECUREBITS_DEFAULT,
	.cap_inheritable	= CAP_EMPTY_SET,
	.cap_permitted		= CAP_FULL_SET,
	.cap_effective		= CAP_FULL_SET,
	.cap_bset		= CAP_FULL_SET,
	.user			= INIT_USER,
	.user_ns		= &init_user_ns,
	.group_info		= &init_groups,
	.ucounts		= &init_ucounts,
};

/*
 * The RCU callback to actually dispose of a set of credentials
 */
static void put_cred_rcu(struct rcu_head *rcu)
{
	struct cred *cred = container_of(rcu, struct cred, rcu);

	kdebug("put_cred_rcu(%p)", cred);

	if (atomic_long_read(&cred->usage) != 0)
		panic("CRED: put_cred_rcu() sees %p with usage %ld\n",
		      cred, atomic_long_read(&cred->usage));

	security_cred_free(cred);
	key_put(cred->session_keyring);
	key_put(cred->process_keyring);
	key_put(cred->thread_keyring);
	key_put(cred->request_key_auth);
	if (cred->group_info)
		put_group_info(cred->group_info);
	free_uid(cred->user);
	if (cred->ucounts)
		put_ucounts(cred->ucounts);
	put_user_ns(cred->user_ns);
	kmem_cache_free(cred_jar, cred);
}

/**
 * __put_cred - Destroy a set of credentials
 * @cred: The record to release
 *
 * Destroy a set of credentials on which no references remain.
 */
void __put_cred(struct cred *cred)
{
	kdebug("__put_cred(%p{%ld})", cred,
	       atomic_long_read(&cred->usage));

	BUG_ON(atomic_long_read(&cred->usage) != 0);
	BUG_ON(cred == current->cred);
	BUG_ON(cred == current->real_cred);

	if (cred->non_rcu)
		put_cred_rcu(&cred->rcu);
	else
		call_rcu(&cred->rcu, put_cred_rcu);
}
EXPORT_SYMBOL(__put_cred);

/*
 * Clean up a task's credentials when it exits
 */
void exit_creds(struct task_struct *tsk)
{
	struct cred *real_cred, *cred;

	kdebug("exit_creds(%u,%p,%p,{%ld})", tsk->pid, tsk->real_cred, tsk->cred,
	       atomic_long_read(&tsk->cred->usage));

	real_cred = (struct cred *) tsk->real_cred;
	tsk->real_cred = NULL;
<<<<<<< HEAD
	put_cred(cred);

	cred = (struct cred *) tsk->cred;
	tsk->cred = NULL;
	put_cred(cred);
=======

	cred = (struct cred *) tsk->cred;
	tsk->cred = NULL;

	if (real_cred == cred) {
		put_cred_many(cred, 2);
	} else {
		put_cred(real_cred);
		put_cred(cred);
	}
>>>>>>> 7bbf3b67

#ifdef CONFIG_KEYS_REQUEST_CACHE
	key_put(tsk->cached_requested_key);
	tsk->cached_requested_key = NULL;
#endif
}

/**
 * get_task_cred - Get another task's objective credentials
 * @task: The task to query
 *
 * Get the objective credentials of a task, pinning them so that they can't go
 * away.  Accessing a task's credentials directly is not permitted.
 *
 * The caller must also make sure task doesn't get deleted, either by holding a
 * ref on task or by holding tasklist_lock to prevent it from being unlinked.
 */
const struct cred *get_task_cred(struct task_struct *task)
{
	const struct cred *cred;

	rcu_read_lock();

	do {
		cred = __task_cred((task));
		BUG_ON(!cred);
	} while (!get_cred_rcu(cred));

	rcu_read_unlock();
	return cred;
}
EXPORT_SYMBOL(get_task_cred);

/*
 * Allocate blank credentials, such that the credentials can be filled in at a
 * later date without risk of ENOMEM.
 */
struct cred *cred_alloc_blank(void)
{
	struct cred *new;

	new = kmem_cache_zalloc(cred_jar, GFP_KERNEL);
	if (!new)
		return NULL;

	atomic_long_set(&new->usage, 1);
	if (security_cred_alloc_blank(new, GFP_KERNEL_ACCOUNT) < 0)
		goto error;

	return new;

error:
	abort_creds(new);
	return NULL;
}

/**
 * prepare_creds - Prepare a new set of credentials for modification
 *
 * Prepare a new set of task credentials for modification.  A task's creds
 * shouldn't generally be modified directly, therefore this function is used to
 * prepare a new copy, which the caller then modifies and then commits by
 * calling commit_creds().
 *
 * Preparation involves making a copy of the objective creds for modification.
 *
 * Returns a pointer to the new creds-to-be if successful, NULL otherwise.
 *
 * Call commit_creds() or abort_creds() to clean up.
 */
struct cred *prepare_creds(void)
{
	struct task_struct *task = current;
	const struct cred *old;
	struct cred *new;

	new = kmem_cache_alloc(cred_jar, GFP_KERNEL);
	if (!new)
		return NULL;

	kdebug("prepare_creds() alloc %p", new);

	old = task->cred;
	memcpy(new, old, sizeof(struct cred));

	new->non_rcu = 0;
	atomic_long_set(&new->usage, 1);
	get_group_info(new->group_info);
	get_uid(new->user);
	get_user_ns(new->user_ns);

#ifdef CONFIG_KEYS
	key_get(new->session_keyring);
	key_get(new->process_keyring);
	key_get(new->thread_keyring);
	key_get(new->request_key_auth);
#endif

#ifdef CONFIG_SECURITY
	new->security = NULL;
#endif

	new->ucounts = get_ucounts(new->ucounts);
	if (!new->ucounts)
		goto error;

	if (security_prepare_creds(new, old, GFP_KERNEL_ACCOUNT) < 0)
		goto error;

	return new;

error:
	abort_creds(new);
	return NULL;
}
EXPORT_SYMBOL(prepare_creds);

/*
 * Prepare credentials for current to perform an execve()
 * - The caller must hold ->cred_guard_mutex
 */
struct cred *prepare_exec_creds(void)
{
	struct cred *new;

	new = prepare_creds();
	if (!new)
		return new;

#ifdef CONFIG_KEYS
	/* newly exec'd tasks don't get a thread keyring */
	key_put(new->thread_keyring);
	new->thread_keyring = NULL;

	/* inherit the session keyring; new process keyring */
	key_put(new->process_keyring);
	new->process_keyring = NULL;
#endif

	new->suid = new->fsuid = new->euid;
	new->sgid = new->fsgid = new->egid;

	return new;
}

/*
 * Copy credentials for the new process created by fork()
 *
 * We share if we can, but under some circumstances we have to generate a new
 * set.
 *
 * The new process gets the current process's subjective credentials as its
 * objective and subjective credentials
 */
int copy_creds(struct task_struct *p, unsigned long clone_flags)
{
	struct cred *new;
	int ret;

#ifdef CONFIG_KEYS_REQUEST_CACHE
	p->cached_requested_key = NULL;
#endif

	if (
#ifdef CONFIG_KEYS
		!p->cred->thread_keyring &&
#endif
		clone_flags & CLONE_THREAD
	    ) {
<<<<<<< HEAD
		p->real_cred = get_cred(p->cred);
		get_cred(p->cred);
=======
		p->real_cred = get_cred_many(p->cred, 2);
>>>>>>> 7bbf3b67
		kdebug("share_creds(%p{%ld})",
		       p->cred, atomic_long_read(&p->cred->usage));
		inc_rlimit_ucounts(task_ucounts(p), UCOUNT_RLIMIT_NPROC, 1);
		return 0;
	}

	new = prepare_creds();
	if (!new)
		return -ENOMEM;

	if (clone_flags & CLONE_NEWUSER) {
		ret = create_user_ns(new);
		if (ret < 0)
			goto error_put;
		ret = set_cred_ucounts(new);
		if (ret < 0)
			goto error_put;
	}

#ifdef CONFIG_KEYS
	/* new threads get their own thread keyrings if their parent already
	 * had one */
	if (new->thread_keyring) {
		key_put(new->thread_keyring);
		new->thread_keyring = NULL;
		if (clone_flags & CLONE_THREAD)
			install_thread_keyring_to_cred(new);
	}

	/* The process keyring is only shared between the threads in a process;
	 * anything outside of those threads doesn't inherit.
	 */
	if (!(clone_flags & CLONE_THREAD)) {
		key_put(new->process_keyring);
		new->process_keyring = NULL;
	}
#endif

	p->cred = p->real_cred = get_cred(new);
	inc_rlimit_ucounts(task_ucounts(p), UCOUNT_RLIMIT_NPROC, 1);
	return 0;

error_put:
	put_cred(new);
	return ret;
}

static bool cred_cap_issubset(const struct cred *set, const struct cred *subset)
{
	const struct user_namespace *set_ns = set->user_ns;
	const struct user_namespace *subset_ns = subset->user_ns;

	/* If the two credentials are in the same user namespace see if
	 * the capabilities of subset are a subset of set.
	 */
	if (set_ns == subset_ns)
		return cap_issubset(subset->cap_permitted, set->cap_permitted);

	/* The credentials are in a different user namespaces
	 * therefore one is a subset of the other only if a set is an
	 * ancestor of subset and set->euid is owner of subset or one
	 * of subsets ancestors.
	 */
	for (;subset_ns != &init_user_ns; subset_ns = subset_ns->parent) {
		if ((set_ns == subset_ns->parent)  &&
		    uid_eq(subset_ns->owner, set->euid))
			return true;
	}

	return false;
}

/**
 * commit_creds - Install new credentials upon the current task
 * @new: The credentials to be assigned
 *
 * Install a new set of credentials to the current task, using RCU to replace
 * the old set.  Both the objective and the subjective credentials pointers are
 * updated.  This function may not be called if the subjective credentials are
 * in an overridden state.
 *
 * This function eats the caller's reference to the new credentials.
 *
 * Always returns 0 thus allowing this function to be tail-called at the end
 * of, say, sys_setgid().
 */
int commit_creds(struct cred *new)
{
	struct task_struct *task = current;
	const struct cred *old = task->real_cred;

	kdebug("commit_creds(%p{%ld})", new,
	       atomic_long_read(&new->usage));

	BUG_ON(task->cred != old);
	BUG_ON(atomic_long_read(&new->usage) < 1);

	get_cred(new); /* we will require a ref for the subj creds too */

	/* dumpability changes */
	if (!uid_eq(old->euid, new->euid) ||
	    !gid_eq(old->egid, new->egid) ||
	    !uid_eq(old->fsuid, new->fsuid) ||
	    !gid_eq(old->fsgid, new->fsgid) ||
	    !cred_cap_issubset(old, new)) {
		if (task->mm)
			set_dumpable(task->mm, suid_dumpable);
		task->pdeath_signal = 0;
		/*
		 * If a task drops privileges and becomes nondumpable,
		 * the dumpability change must become visible before
		 * the credential change; otherwise, a __ptrace_may_access()
		 * racing with this change may be able to attach to a task it
		 * shouldn't be able to attach to (as if the task had dropped
		 * privileges without becoming nondumpable).
		 * Pairs with a read barrier in __ptrace_may_access().
		 */
		smp_wmb();
	}

	/* alter the thread keyring */
	if (!uid_eq(new->fsuid, old->fsuid))
		key_fsuid_changed(new);
	if (!gid_eq(new->fsgid, old->fsgid))
		key_fsgid_changed(new);

	/* do it
	 * RLIMIT_NPROC limits on user->processes have already been checked
	 * in set_user().
	 */
	if (new->user != old->user || new->user_ns != old->user_ns)
		inc_rlimit_ucounts(new->ucounts, UCOUNT_RLIMIT_NPROC, 1);
	rcu_assign_pointer(task->real_cred, new);
	rcu_assign_pointer(task->cred, new);
	if (new->user != old->user || new->user_ns != old->user_ns)
		dec_rlimit_ucounts(old->ucounts, UCOUNT_RLIMIT_NPROC, 1);

	/* send notifications */
	if (!uid_eq(new->uid,   old->uid)  ||
	    !uid_eq(new->euid,  old->euid) ||
	    !uid_eq(new->suid,  old->suid) ||
	    !uid_eq(new->fsuid, old->fsuid))
		proc_id_connector(task, PROC_EVENT_UID);

	if (!gid_eq(new->gid,   old->gid)  ||
	    !gid_eq(new->egid,  old->egid) ||
	    !gid_eq(new->sgid,  old->sgid) ||
	    !gid_eq(new->fsgid, old->fsgid))
		proc_id_connector(task, PROC_EVENT_GID);

	/* release the old obj and subj refs both */
	put_cred_many(old, 2);
	return 0;
}
EXPORT_SYMBOL(commit_creds);

/**
 * abort_creds - Discard a set of credentials and unlock the current task
 * @new: The credentials that were going to be applied
 *
 * Discard a set of credentials that were under construction and unlock the
 * current task.
 */
void abort_creds(struct cred *new)
{
	kdebug("abort_creds(%p{%ld})", new,
	       atomic_long_read(&new->usage));

	BUG_ON(atomic_long_read(&new->usage) < 1);
	put_cred(new);
}
EXPORT_SYMBOL(abort_creds);

/**
 * override_creds - Override the current process's subjective credentials
 * @new: The credentials to be assigned
 *
 * Install a set of temporary override subjective credentials on the current
 * process, returning the old set for later reversion.
 */
const struct cred *override_creds(const struct cred *new)
{
	const struct cred *old = current->cred;

	kdebug("override_creds(%p{%ld})", new,
	       atomic_long_read(&new->usage));

	/*
	 * NOTE! This uses 'get_new_cred()' rather than 'get_cred()'.
	 *
	 * That means that we do not clear the 'non_rcu' flag, since
	 * we are only installing the cred into the thread-synchronous
	 * '->cred' pointer, not the '->real_cred' pointer that is
	 * visible to other threads under RCU.
	 */
	get_new_cred((struct cred *)new);
	rcu_assign_pointer(current->cred, new);

	kdebug("override_creds() = %p{%ld}", old,
	       atomic_long_read(&old->usage));
	return old;
}
EXPORT_SYMBOL(override_creds);

/**
 * revert_creds - Revert a temporary subjective credentials override
 * @old: The credentials to be restored
 *
 * Revert a temporary set of override subjective credentials to an old set,
 * discarding the override set.
 */
void revert_creds(const struct cred *old)
{
	const struct cred *override = current->cred;

	kdebug("revert_creds(%p{%ld})", old,
	       atomic_long_read(&old->usage));

	rcu_assign_pointer(current->cred, old);
	put_cred(override);
}
EXPORT_SYMBOL(revert_creds);

/**
 * cred_fscmp - Compare two credentials with respect to filesystem access.
 * @a: The first credential
 * @b: The second credential
 *
 * cred_cmp() will return zero if both credentials have the same
 * fsuid, fsgid, and supplementary groups.  That is, if they will both
 * provide the same access to files based on mode/uid/gid.
 * If the credentials are different, then either -1 or 1 will
 * be returned depending on whether @a comes before or after @b
 * respectively in an arbitrary, but stable, ordering of credentials.
 *
 * Return: -1, 0, or 1 depending on comparison
 */
int cred_fscmp(const struct cred *a, const struct cred *b)
{
	struct group_info *ga, *gb;
	int g;

	if (a == b)
		return 0;
	if (uid_lt(a->fsuid, b->fsuid))
		return -1;
	if (uid_gt(a->fsuid, b->fsuid))
		return 1;

	if (gid_lt(a->fsgid, b->fsgid))
		return -1;
	if (gid_gt(a->fsgid, b->fsgid))
		return 1;

	ga = a->group_info;
	gb = b->group_info;
	if (ga == gb)
		return 0;
	if (ga == NULL)
		return -1;
	if (gb == NULL)
		return 1;
	if (ga->ngroups < gb->ngroups)
		return -1;
	if (ga->ngroups > gb->ngroups)
		return 1;

	for (g = 0; g < ga->ngroups; g++) {
		if (gid_lt(ga->gid[g], gb->gid[g]))
			return -1;
		if (gid_gt(ga->gid[g], gb->gid[g]))
			return 1;
	}
	return 0;
}
EXPORT_SYMBOL(cred_fscmp);

int set_cred_ucounts(struct cred *new)
{
	struct ucounts *new_ucounts, *old_ucounts = new->ucounts;

	/*
	 * This optimization is needed because alloc_ucounts() uses locks
	 * for table lookups.
	 */
	if (old_ucounts->ns == new->user_ns && uid_eq(old_ucounts->uid, new->uid))
		return 0;

	if (!(new_ucounts = alloc_ucounts(new->user_ns, new->uid)))
		return -EAGAIN;

	new->ucounts = new_ucounts;
	put_ucounts(old_ucounts);

	return 0;
}

/*
 * initialise the credentials stuff
 */
void __init cred_init(void)
{
	/* allocate a slab in which we can store credentials */
	cred_jar = kmem_cache_create("cred_jar", sizeof(struct cred), 0,
			SLAB_HWCACHE_ALIGN|SLAB_PANIC|SLAB_ACCOUNT, NULL);
}

/**
 * prepare_kernel_cred - Prepare a set of credentials for a kernel service
 * @daemon: A userspace daemon to be used as a reference
 *
 * Prepare a set of credentials for a kernel service.  This can then be used to
 * override a task's own credentials so that work can be done on behalf of that
 * task that requires a different subjective context.
 *
 * @daemon is used to provide a base cred, with the security data derived from
 * that; if this is "&init_task", they'll be set to 0, no groups, full
 * capabilities, and no keys.
 *
 * The caller may change these controls afterwards if desired.
 *
 * Returns the new credentials or NULL if out of memory.
 */
struct cred *prepare_kernel_cred(struct task_struct *daemon)
{
	const struct cred *old;
	struct cred *new;

	if (WARN_ON_ONCE(!daemon))
		return NULL;

	new = kmem_cache_alloc(cred_jar, GFP_KERNEL);
	if (!new)
		return NULL;

	kdebug("prepare_kernel_cred() alloc %p", new);

	old = get_task_cred(daemon);

	*new = *old;
	new->non_rcu = 0;
	atomic_long_set(&new->usage, 1);
	get_uid(new->user);
	get_user_ns(new->user_ns);
	get_group_info(new->group_info);

#ifdef CONFIG_KEYS
	new->session_keyring = NULL;
	new->process_keyring = NULL;
	new->thread_keyring = NULL;
	new->request_key_auth = NULL;
	new->jit_keyring = KEY_REQKEY_DEFL_THREAD_KEYRING;
#endif

#ifdef CONFIG_SECURITY
	new->security = NULL;
#endif
	new->ucounts = get_ucounts(new->ucounts);
	if (!new->ucounts)
		goto error;

	if (security_prepare_creds(new, old, GFP_KERNEL_ACCOUNT) < 0)
		goto error;

	put_cred(old);
	return new;

error:
	put_cred(new);
	put_cred(old);
	return NULL;
}
EXPORT_SYMBOL(prepare_kernel_cred);

/**
 * set_security_override - Set the security ID in a set of credentials
 * @new: The credentials to alter
 * @secid: The LSM security ID to set
 *
 * Set the LSM security ID in a set of credentials so that the subjective
 * security is overridden when an alternative set of credentials is used.
 */
int set_security_override(struct cred *new, u32 secid)
{
	return security_kernel_act_as(new, secid);
}
EXPORT_SYMBOL(set_security_override);

/**
 * set_security_override_from_ctx - Set the security ID in a set of credentials
 * @new: The credentials to alter
 * @secctx: The LSM security context to generate the security ID from.
 *
 * Set the LSM security ID in a set of credentials so that the subjective
 * security is overridden when an alternative set of credentials is used.  The
 * security ID is specified in string form as a security context to be
 * interpreted by the LSM.
 */
int set_security_override_from_ctx(struct cred *new, const char *secctx)
{
	u32 secid;
	int ret;

	ret = security_secctx_to_secid(secctx, strlen(secctx), &secid);
	if (ret < 0)
		return ret;

	return set_security_override(new, secid);
}
EXPORT_SYMBOL(set_security_override_from_ctx);

/**
 * set_create_files_as - Set the LSM file create context in a set of credentials
 * @new: The credentials to alter
 * @inode: The inode to take the context from
 *
 * Change the LSM file creation context in a set of credentials to be the same
 * as the object context of the specified inode, so that the new inodes have
 * the same MAC context as that inode.
 */
int set_create_files_as(struct cred *new, struct inode *inode)
{
	if (!uid_valid(inode->i_uid) || !gid_valid(inode->i_gid))
		return -EINVAL;
	new->fsuid = inode->i_uid;
	new->fsgid = inode->i_gid;
	return security_kernel_create_files_as(new, inode);
}
EXPORT_SYMBOL(set_create_files_as);<|MERGE_RESOLUTION|>--- conflicted
+++ resolved
@@ -123,13 +123,6 @@
 
 	real_cred = (struct cred *) tsk->real_cred;
 	tsk->real_cred = NULL;
-<<<<<<< HEAD
-	put_cred(cred);
-
-	cred = (struct cred *) tsk->cred;
-	tsk->cred = NULL;
-	put_cred(cred);
-=======
 
 	cred = (struct cred *) tsk->cred;
 	tsk->cred = NULL;
@@ -140,7 +133,6 @@
 		put_cred(real_cred);
 		put_cred(cred);
 	}
->>>>>>> 7bbf3b67
 
 #ifdef CONFIG_KEYS_REQUEST_CACHE
 	key_put(tsk->cached_requested_key);
@@ -310,12 +302,7 @@
 #endif
 		clone_flags & CLONE_THREAD
 	    ) {
-<<<<<<< HEAD
-		p->real_cred = get_cred(p->cred);
-		get_cred(p->cred);
-=======
 		p->real_cred = get_cred_many(p->cred, 2);
->>>>>>> 7bbf3b67
 		kdebug("share_creds(%p{%ld})",
 		       p->cred, atomic_long_read(&p->cred->usage));
 		inc_rlimit_ucounts(task_ucounts(p), UCOUNT_RLIMIT_NPROC, 1);
