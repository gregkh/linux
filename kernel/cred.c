// SPDX-License-Identifier: GPL-2.0-or-later
/* Task credentials management - see Documentation/security/credentials.rst
 *
 * Copyright (C) 2008 Red Hat, Inc. All Rights Reserved.
 * Written by David Howells (dhowells@redhat.com)
 */

#define pr_fmt(fmt) "CRED: " fmt

#include <linux/export.h>
#include <linux/cred.h>
#include <linux/slab.h>
#include <linux/sched.h>
#include <linux/sched/coredump.h>
#include <linux/key.h>
#include <linux/keyctl.h>
#include <linux/init_task.h>
#include <linux/security.h>
#include <linux/binfmts.h>
#include <linux/cn_proc.h>
#include <linux/uidgid.h>

#if 0
#define kdebug(FMT, ...)						\
	printk("[%-5.5s%5u] " FMT "\n",					\
	       current->comm, current->pid, ##__VA_ARGS__)
#else
#define kdebug(FMT, ...)						\
do {									\
	if (0)								\
		no_printk("[%-5.5s%5u] " FMT "\n",			\
			  current->comm, current->pid, ##__VA_ARGS__);	\
} while (0)
#endif

static struct kmem_cache *cred_jar;

/* init to 2 - one for init_task, one to ensure it is never freed */
static struct group_info init_groups = { .usage = ATOMIC_INIT(2) };

/*
 * The initial credentials for the initial task
 */
struct cred init_cred = {
	.usage			= ATOMIC_INIT(4),
	.uid			= GLOBAL_ROOT_UID,
	.gid			= GLOBAL_ROOT_GID,
	.suid			= GLOBAL_ROOT_UID,
	.sgid			= GLOBAL_ROOT_GID,
	.euid			= GLOBAL_ROOT_UID,
	.egid			= GLOBAL_ROOT_GID,
	.fsuid			= GLOBAL_ROOT_UID,
	.fsgid			= GLOBAL_ROOT_GID,
	.securebits		= SECUREBITS_DEFAULT,
	.cap_inheritable	= CAP_EMPTY_SET,
	.cap_permitted		= CAP_FULL_SET,
	.cap_effective		= CAP_FULL_SET,
	.cap_bset		= CAP_FULL_SET,
	.user			= INIT_USER,
	.user_ns		= &init_user_ns,
	.group_info		= &init_groups,
	.ucounts		= &init_ucounts,
};

/*
 * The RCU callback to actually dispose of a set of credentials
 */
static void put_cred_rcu(struct rcu_head *rcu)
{
	struct cred *cred = container_of(rcu, struct cred, rcu);

	kdebug("put_cred_rcu(%p)", cred);

<<<<<<< HEAD
#ifdef CONFIG_DEBUG_CREDENTIALS
	if (cred->magic != CRED_MAGIC_DEAD ||
	    atomic_long_read(&cred->usage) != 0 ||
	    read_cred_subscribers(cred) != 0)
		panic("CRED: put_cred_rcu() sees %p with"
		      " mag %x, put %p, usage %ld, subscr %d\n",
		      cred, cred->magic, cred->put_addr,
		      atomic_long_read(&cred->usage),
		      read_cred_subscribers(cred));
#else
	if (atomic_long_read(&cred->usage) != 0)
		panic("CRED: put_cred_rcu() sees %p with usage %ld\n",
		      cred, atomic_long_read(&cred->usage));
#endif
=======
	if (atomic_long_read(&cred->usage) != 0)
		panic("CRED: put_cred_rcu() sees %p with usage %ld\n",
		      cred, atomic_long_read(&cred->usage));
>>>>>>> 98817289

	security_cred_free(cred);
	key_put(cred->session_keyring);
	key_put(cred->process_keyring);
	key_put(cred->thread_keyring);
	key_put(cred->request_key_auth);
	if (cred->group_info)
		put_group_info(cred->group_info);
	free_uid(cred->user);
	if (cred->ucounts)
		put_ucounts(cred->ucounts);
	put_user_ns(cred->user_ns);
	kmem_cache_free(cred_jar, cred);
}

/**
 * __put_cred - Destroy a set of credentials
 * @cred: The record to release
 *
 * Destroy a set of credentials on which no references remain.
 */
void __put_cred(struct cred *cred)
{
<<<<<<< HEAD
	kdebug("__put_cred(%p{%ld,%d})", cred,
	       atomic_long_read(&cred->usage),
	       read_cred_subscribers(cred));

	BUG_ON(atomic_long_read(&cred->usage) != 0);
#ifdef CONFIG_DEBUG_CREDENTIALS
	BUG_ON(read_cred_subscribers(cred) != 0);
	cred->magic = CRED_MAGIC_DEAD;
	cred->put_addr = __builtin_return_address(0);
#endif
=======
	kdebug("__put_cred(%p{%ld})", cred,
	       atomic_long_read(&cred->usage));

	BUG_ON(atomic_long_read(&cred->usage) != 0);
>>>>>>> 98817289
	BUG_ON(cred == current->cred);
	BUG_ON(cred == current->real_cred);

	if (cred->non_rcu)
		put_cred_rcu(&cred->rcu);
	else
		call_rcu(&cred->rcu, put_cred_rcu);
}
EXPORT_SYMBOL(__put_cred);

/*
 * Clean up a task's credentials when it exits
 */
void exit_creds(struct task_struct *tsk)
{
	struct cred *cred;

<<<<<<< HEAD
	kdebug("exit_creds(%u,%p,%p,{%ld,%d})", tsk->pid, tsk->real_cred, tsk->cred,
	       atomic_long_read(&tsk->cred->usage),
	       read_cred_subscribers(tsk->cred));
=======
	kdebug("exit_creds(%u,%p,%p,{%ld})", tsk->pid, tsk->real_cred, tsk->cred,
	       atomic_long_read(&tsk->cred->usage));
>>>>>>> 98817289

	cred = (struct cred *) tsk->real_cred;
	tsk->real_cred = NULL;
	put_cred(cred);

	cred = (struct cred *) tsk->cred;
	tsk->cred = NULL;
	put_cred(cred);

#ifdef CONFIG_KEYS_REQUEST_CACHE
	key_put(tsk->cached_requested_key);
	tsk->cached_requested_key = NULL;
#endif
}

/**
 * get_task_cred - Get another task's objective credentials
 * @task: The task to query
 *
 * Get the objective credentials of a task, pinning them so that they can't go
 * away.  Accessing a task's credentials directly is not permitted.
 *
 * The caller must also make sure task doesn't get deleted, either by holding a
 * ref on task or by holding tasklist_lock to prevent it from being unlinked.
 */
const struct cred *get_task_cred(struct task_struct *task)
{
	const struct cred *cred;

	rcu_read_lock();

	do {
		cred = __task_cred((task));
		BUG_ON(!cred);
	} while (!get_cred_rcu(cred));

	rcu_read_unlock();
	return cred;
}
EXPORT_SYMBOL(get_task_cred);

/*
 * Allocate blank credentials, such that the credentials can be filled in at a
 * later date without risk of ENOMEM.
 */
struct cred *cred_alloc_blank(void)
{
	struct cred *new;

	new = kmem_cache_zalloc(cred_jar, GFP_KERNEL);
	if (!new)
		return NULL;

	atomic_long_set(&new->usage, 1);
<<<<<<< HEAD
#ifdef CONFIG_DEBUG_CREDENTIALS
	new->magic = CRED_MAGIC;
#endif
=======
>>>>>>> 98817289
	if (security_cred_alloc_blank(new, GFP_KERNEL_ACCOUNT) < 0)
		goto error;

	return new;

error:
	abort_creds(new);
	return NULL;
}

/**
 * prepare_creds - Prepare a new set of credentials for modification
 *
 * Prepare a new set of task credentials for modification.  A task's creds
 * shouldn't generally be modified directly, therefore this function is used to
 * prepare a new copy, which the caller then modifies and then commits by
 * calling commit_creds().
 *
 * Preparation involves making a copy of the objective creds for modification.
 *
 * Returns a pointer to the new creds-to-be if successful, NULL otherwise.
 *
 * Call commit_creds() or abort_creds() to clean up.
 */
struct cred *prepare_creds(void)
{
	struct task_struct *task = current;
	const struct cred *old;
	struct cred *new;

	new = kmem_cache_alloc(cred_jar, GFP_KERNEL);
	if (!new)
		return NULL;

	kdebug("prepare_creds() alloc %p", new);

	old = task->cred;
	memcpy(new, old, sizeof(struct cred));

	new->non_rcu = 0;
	atomic_long_set(&new->usage, 1);
<<<<<<< HEAD
	set_cred_subscribers(new, 0);
=======
>>>>>>> 98817289
	get_group_info(new->group_info);
	get_uid(new->user);
	get_user_ns(new->user_ns);

#ifdef CONFIG_KEYS
	key_get(new->session_keyring);
	key_get(new->process_keyring);
	key_get(new->thread_keyring);
	key_get(new->request_key_auth);
#endif

#ifdef CONFIG_SECURITY
	new->security = NULL;
#endif

	new->ucounts = get_ucounts(new->ucounts);
	if (!new->ucounts)
		goto error;

	if (security_prepare_creds(new, old, GFP_KERNEL_ACCOUNT) < 0)
		goto error;

	return new;

error:
	abort_creds(new);
	return NULL;
}
EXPORT_SYMBOL(prepare_creds);

/*
 * Prepare credentials for current to perform an execve()
 * - The caller must hold ->cred_guard_mutex
 */
struct cred *prepare_exec_creds(void)
{
	struct cred *new;

	new = prepare_creds();
	if (!new)
		return new;

#ifdef CONFIG_KEYS
	/* newly exec'd tasks don't get a thread keyring */
	key_put(new->thread_keyring);
	new->thread_keyring = NULL;

	/* inherit the session keyring; new process keyring */
	key_put(new->process_keyring);
	new->process_keyring = NULL;
#endif

	new->suid = new->fsuid = new->euid;
	new->sgid = new->fsgid = new->egid;

	return new;
}

/*
 * Copy credentials for the new process created by fork()
 *
 * We share if we can, but under some circumstances we have to generate a new
 * set.
 *
 * The new process gets the current process's subjective credentials as its
 * objective and subjective credentials
 */
int copy_creds(struct task_struct *p, unsigned long clone_flags)
{
	struct cred *new;
	int ret;

#ifdef CONFIG_KEYS_REQUEST_CACHE
	p->cached_requested_key = NULL;
#endif

	if (
#ifdef CONFIG_KEYS
		!p->cred->thread_keyring &&
#endif
		clone_flags & CLONE_THREAD
	    ) {
		p->real_cred = get_cred(p->cred);
		get_cred(p->cred);
<<<<<<< HEAD
		alter_cred_subscribers(p->cred, 2);
		kdebug("share_creds(%p{%ld,%d})",
		       p->cred, atomic_long_read(&p->cred->usage),
		       read_cred_subscribers(p->cred));
=======
		kdebug("share_creds(%p{%ld})",
		       p->cred, atomic_long_read(&p->cred->usage));
>>>>>>> 98817289
		inc_rlimit_ucounts(task_ucounts(p), UCOUNT_RLIMIT_NPROC, 1);
		return 0;
	}

	new = prepare_creds();
	if (!new)
		return -ENOMEM;

	if (clone_flags & CLONE_NEWUSER) {
		ret = create_user_ns(new);
		if (ret < 0)
			goto error_put;
		ret = set_cred_ucounts(new);
		if (ret < 0)
			goto error_put;
	}

#ifdef CONFIG_KEYS
	/* new threads get their own thread keyrings if their parent already
	 * had one */
	if (new->thread_keyring) {
		key_put(new->thread_keyring);
		new->thread_keyring = NULL;
		if (clone_flags & CLONE_THREAD)
			install_thread_keyring_to_cred(new);
	}

	/* The process keyring is only shared between the threads in a process;
	 * anything outside of those threads doesn't inherit.
	 */
	if (!(clone_flags & CLONE_THREAD)) {
		key_put(new->process_keyring);
		new->process_keyring = NULL;
	}
#endif

	p->cred = p->real_cred = get_cred(new);
	inc_rlimit_ucounts(task_ucounts(p), UCOUNT_RLIMIT_NPROC, 1);
	return 0;

error_put:
	put_cred(new);
	return ret;
}

static bool cred_cap_issubset(const struct cred *set, const struct cred *subset)
{
	const struct user_namespace *set_ns = set->user_ns;
	const struct user_namespace *subset_ns = subset->user_ns;

	/* If the two credentials are in the same user namespace see if
	 * the capabilities of subset are a subset of set.
	 */
	if (set_ns == subset_ns)
		return cap_issubset(subset->cap_permitted, set->cap_permitted);

	/* The credentials are in a different user namespaces
	 * therefore one is a subset of the other only if a set is an
	 * ancestor of subset and set->euid is owner of subset or one
	 * of subsets ancestors.
	 */
	for (;subset_ns != &init_user_ns; subset_ns = subset_ns->parent) {
		if ((set_ns == subset_ns->parent)  &&
		    uid_eq(subset_ns->owner, set->euid))
			return true;
	}

	return false;
}

/**
 * commit_creds - Install new credentials upon the current task
 * @new: The credentials to be assigned
 *
 * Install a new set of credentials to the current task, using RCU to replace
 * the old set.  Both the objective and the subjective credentials pointers are
 * updated.  This function may not be called if the subjective credentials are
 * in an overridden state.
 *
 * This function eats the caller's reference to the new credentials.
 *
 * Always returns 0 thus allowing this function to be tail-called at the end
 * of, say, sys_setgid().
 */
int commit_creds(struct cred *new)
{
	struct task_struct *task = current;
	const struct cred *old = task->real_cred;

<<<<<<< HEAD
	kdebug("commit_creds(%p{%ld,%d})", new,
	       atomic_long_read(&new->usage),
	       read_cred_subscribers(new));

	BUG_ON(task->cred != old);
#ifdef CONFIG_DEBUG_CREDENTIALS
	BUG_ON(read_cred_subscribers(old) < 2);
	validate_creds(old);
	validate_creds(new);
#endif
=======
	kdebug("commit_creds(%p{%ld})", new,
	       atomic_long_read(&new->usage));

	BUG_ON(task->cred != old);
>>>>>>> 98817289
	BUG_ON(atomic_long_read(&new->usage) < 1);

	get_cred(new); /* we will require a ref for the subj creds too */

	/* dumpability changes */
	if (!uid_eq(old->euid, new->euid) ||
	    !gid_eq(old->egid, new->egid) ||
	    !uid_eq(old->fsuid, new->fsuid) ||
	    !gid_eq(old->fsgid, new->fsgid) ||
	    !cred_cap_issubset(old, new)) {
		if (task->mm)
			set_dumpable(task->mm, suid_dumpable);
		task->pdeath_signal = 0;
		/*
		 * If a task drops privileges and becomes nondumpable,
		 * the dumpability change must become visible before
		 * the credential change; otherwise, a __ptrace_may_access()
		 * racing with this change may be able to attach to a task it
		 * shouldn't be able to attach to (as if the task had dropped
		 * privileges without becoming nondumpable).
		 * Pairs with a read barrier in __ptrace_may_access().
		 */
		smp_wmb();
	}

	/* alter the thread keyring */
	if (!uid_eq(new->fsuid, old->fsuid))
		key_fsuid_changed(new);
	if (!gid_eq(new->fsgid, old->fsgid))
		key_fsgid_changed(new);

	/* do it
	 * RLIMIT_NPROC limits on user->processes have already been checked
	 * in set_user().
	 */
	if (new->user != old->user || new->user_ns != old->user_ns)
		inc_rlimit_ucounts(new->ucounts, UCOUNT_RLIMIT_NPROC, 1);
	rcu_assign_pointer(task->real_cred, new);
	rcu_assign_pointer(task->cred, new);
	if (new->user != old->user || new->user_ns != old->user_ns)
		dec_rlimit_ucounts(old->ucounts, UCOUNT_RLIMIT_NPROC, 1);

	/* send notifications */
	if (!uid_eq(new->uid,   old->uid)  ||
	    !uid_eq(new->euid,  old->euid) ||
	    !uid_eq(new->suid,  old->suid) ||
	    !uid_eq(new->fsuid, old->fsuid))
		proc_id_connector(task, PROC_EVENT_UID);

	if (!gid_eq(new->gid,   old->gid)  ||
	    !gid_eq(new->egid,  old->egid) ||
	    !gid_eq(new->sgid,  old->sgid) ||
	    !gid_eq(new->fsgid, old->fsgid))
		proc_id_connector(task, PROC_EVENT_GID);

	/* release the old obj and subj refs both */
	put_cred(old);
	put_cred(old);
	return 0;
}
EXPORT_SYMBOL(commit_creds);

/**
 * abort_creds - Discard a set of credentials and unlock the current task
 * @new: The credentials that were going to be applied
 *
 * Discard a set of credentials that were under construction and unlock the
 * current task.
 */
void abort_creds(struct cred *new)
{
<<<<<<< HEAD
	kdebug("abort_creds(%p{%ld,%d})", new,
	       atomic_long_read(&new->usage),
	       read_cred_subscribers(new));

#ifdef CONFIG_DEBUG_CREDENTIALS
	BUG_ON(read_cred_subscribers(new) != 0);
#endif
=======
	kdebug("abort_creds(%p{%ld})", new,
	       atomic_long_read(&new->usage));

>>>>>>> 98817289
	BUG_ON(atomic_long_read(&new->usage) < 1);
	put_cred(new);
}
EXPORT_SYMBOL(abort_creds);

/**
 * override_creds - Override the current process's subjective credentials
 * @new: The credentials to be assigned
 *
 * Install a set of temporary override subjective credentials on the current
 * process, returning the old set for later reversion.
 */
const struct cred *override_creds(const struct cred *new)
{
	const struct cred *old = current->cred;

<<<<<<< HEAD
	kdebug("override_creds(%p{%ld,%d})", new,
	       atomic_long_read(&new->usage),
	       read_cred_subscribers(new));

	validate_creds(old);
	validate_creds(new);
=======
	kdebug("override_creds(%p{%ld})", new,
	       atomic_long_read(&new->usage));
>>>>>>> 98817289

	/*
	 * NOTE! This uses 'get_new_cred()' rather than 'get_cred()'.
	 *
	 * That means that we do not clear the 'non_rcu' flag, since
	 * we are only installing the cred into the thread-synchronous
	 * '->cred' pointer, not the '->real_cred' pointer that is
	 * visible to other threads under RCU.
	 */
	get_new_cred((struct cred *)new);
	rcu_assign_pointer(current->cred, new);

<<<<<<< HEAD
	kdebug("override_creds() = %p{%ld,%d}", old,
	       atomic_long_read(&old->usage),
	       read_cred_subscribers(old));
=======
	kdebug("override_creds() = %p{%ld}", old,
	       atomic_long_read(&old->usage));
>>>>>>> 98817289
	return old;
}
EXPORT_SYMBOL(override_creds);

/**
 * revert_creds - Revert a temporary subjective credentials override
 * @old: The credentials to be restored
 *
 * Revert a temporary set of override subjective credentials to an old set,
 * discarding the override set.
 */
void revert_creds(const struct cred *old)
{
	const struct cred *override = current->cred;

<<<<<<< HEAD
	kdebug("revert_creds(%p{%ld,%d})", old,
	       atomic_long_read(&old->usage),
	       read_cred_subscribers(old));
=======
	kdebug("revert_creds(%p{%ld})", old,
	       atomic_long_read(&old->usage));
>>>>>>> 98817289

	rcu_assign_pointer(current->cred, old);
	put_cred(override);
}
EXPORT_SYMBOL(revert_creds);

/**
 * cred_fscmp - Compare two credentials with respect to filesystem access.
 * @a: The first credential
 * @b: The second credential
 *
 * cred_cmp() will return zero if both credentials have the same
 * fsuid, fsgid, and supplementary groups.  That is, if they will both
 * provide the same access to files based on mode/uid/gid.
 * If the credentials are different, then either -1 or 1 will
 * be returned depending on whether @a comes before or after @b
 * respectively in an arbitrary, but stable, ordering of credentials.
 *
 * Return: -1, 0, or 1 depending on comparison
 */
int cred_fscmp(const struct cred *a, const struct cred *b)
{
	struct group_info *ga, *gb;
	int g;

	if (a == b)
		return 0;
	if (uid_lt(a->fsuid, b->fsuid))
		return -1;
	if (uid_gt(a->fsuid, b->fsuid))
		return 1;

	if (gid_lt(a->fsgid, b->fsgid))
		return -1;
	if (gid_gt(a->fsgid, b->fsgid))
		return 1;

	ga = a->group_info;
	gb = b->group_info;
	if (ga == gb)
		return 0;
	if (ga == NULL)
		return -1;
	if (gb == NULL)
		return 1;
	if (ga->ngroups < gb->ngroups)
		return -1;
	if (ga->ngroups > gb->ngroups)
		return 1;

	for (g = 0; g < ga->ngroups; g++) {
		if (gid_lt(ga->gid[g], gb->gid[g]))
			return -1;
		if (gid_gt(ga->gid[g], gb->gid[g]))
			return 1;
	}
	return 0;
}
EXPORT_SYMBOL(cred_fscmp);

int set_cred_ucounts(struct cred *new)
{
	struct ucounts *new_ucounts, *old_ucounts = new->ucounts;

	/*
	 * This optimization is needed because alloc_ucounts() uses locks
	 * for table lookups.
	 */
	if (old_ucounts->ns == new->user_ns && uid_eq(old_ucounts->uid, new->uid))
		return 0;

	if (!(new_ucounts = alloc_ucounts(new->user_ns, new->uid)))
		return -EAGAIN;

	new->ucounts = new_ucounts;
	put_ucounts(old_ucounts);

	return 0;
}

/*
 * initialise the credentials stuff
 */
void __init cred_init(void)
{
	/* allocate a slab in which we can store credentials */
	cred_jar = kmem_cache_create("cred_jar", sizeof(struct cred), 0,
			SLAB_HWCACHE_ALIGN|SLAB_PANIC|SLAB_ACCOUNT, NULL);
}

/**
 * prepare_kernel_cred - Prepare a set of credentials for a kernel service
 * @daemon: A userspace daemon to be used as a reference
 *
 * Prepare a set of credentials for a kernel service.  This can then be used to
 * override a task's own credentials so that work can be done on behalf of that
 * task that requires a different subjective context.
 *
 * @daemon is used to provide a base cred, with the security data derived from
 * that; if this is "&init_task", they'll be set to 0, no groups, full
 * capabilities, and no keys.
 *
 * The caller may change these controls afterwards if desired.
 *
 * Returns the new credentials or NULL if out of memory.
 */
struct cred *prepare_kernel_cred(struct task_struct *daemon)
{
	const struct cred *old;
	struct cred *new;

	if (WARN_ON_ONCE(!daemon))
		return NULL;

	new = kmem_cache_alloc(cred_jar, GFP_KERNEL);
	if (!new)
		return NULL;

	kdebug("prepare_kernel_cred() alloc %p", new);

	old = get_task_cred(daemon);

	*new = *old;
	new->non_rcu = 0;
	atomic_long_set(&new->usage, 1);
<<<<<<< HEAD
	set_cred_subscribers(new, 0);
=======
>>>>>>> 98817289
	get_uid(new->user);
	get_user_ns(new->user_ns);
	get_group_info(new->group_info);

#ifdef CONFIG_KEYS
	new->session_keyring = NULL;
	new->process_keyring = NULL;
	new->thread_keyring = NULL;
	new->request_key_auth = NULL;
	new->jit_keyring = KEY_REQKEY_DEFL_THREAD_KEYRING;
#endif

#ifdef CONFIG_SECURITY
	new->security = NULL;
#endif
	new->ucounts = get_ucounts(new->ucounts);
	if (!new->ucounts)
		goto error;

	if (security_prepare_creds(new, old, GFP_KERNEL_ACCOUNT) < 0)
		goto error;

	put_cred(old);
	return new;

error:
	put_cred(new);
	put_cred(old);
	return NULL;
}
EXPORT_SYMBOL(prepare_kernel_cred);

/**
 * set_security_override - Set the security ID in a set of credentials
 * @new: The credentials to alter
 * @secid: The LSM security ID to set
 *
 * Set the LSM security ID in a set of credentials so that the subjective
 * security is overridden when an alternative set of credentials is used.
 */
int set_security_override(struct cred *new, u32 secid)
{
	return security_kernel_act_as(new, secid);
}
EXPORT_SYMBOL(set_security_override);

/**
 * set_security_override_from_ctx - Set the security ID in a set of credentials
 * @new: The credentials to alter
 * @secctx: The LSM security context to generate the security ID from.
 *
 * Set the LSM security ID in a set of credentials so that the subjective
 * security is overridden when an alternative set of credentials is used.  The
 * security ID is specified in string form as a security context to be
 * interpreted by the LSM.
 */
int set_security_override_from_ctx(struct cred *new, const char *secctx)
{
	u32 secid;
	int ret;

	ret = security_secctx_to_secid(secctx, strlen(secctx), &secid);
	if (ret < 0)
		return ret;

	return set_security_override(new, secid);
}
EXPORT_SYMBOL(set_security_override_from_ctx);

/**
 * set_create_files_as - Set the LSM file create context in a set of credentials
 * @new: The credentials to alter
 * @inode: The inode to take the context from
 *
 * Change the LSM file creation context in a set of credentials to be the same
 * as the object context of the specified inode, so that the new inodes have
 * the same MAC context as that inode.
 */
int set_create_files_as(struct cred *new, struct inode *inode)
{
	if (!uid_valid(inode->i_uid) || !gid_valid(inode->i_gid))
		return -EINVAL;
	new->fsuid = inode->i_uid;
	new->fsgid = inode->i_gid;
	return security_kernel_create_files_as(new, inode);
}
<<<<<<< HEAD
EXPORT_SYMBOL(set_create_files_as);

#ifdef CONFIG_DEBUG_CREDENTIALS

bool creds_are_invalid(const struct cred *cred)
{
	if (cred->magic != CRED_MAGIC)
		return true;
	return false;
}
EXPORT_SYMBOL(creds_are_invalid);

/*
 * dump invalid credentials
 */
static void dump_invalid_creds(const struct cred *cred, const char *label,
			       const struct task_struct *tsk)
{
	printk(KERN_ERR "CRED: %s credentials: %p %s%s%s\n",
	       label, cred,
	       cred == &init_cred ? "[init]" : "",
	       cred == tsk->real_cred ? "[real]" : "",
	       cred == tsk->cred ? "[eff]" : "");
	printk(KERN_ERR "CRED: ->magic=%x, put_addr=%p\n",
	       cred->magic, cred->put_addr);
	printk(KERN_ERR "CRED: ->usage=%ld, subscr=%d\n",
	       atomic_long_read(&cred->usage),
	       read_cred_subscribers(cred));
	printk(KERN_ERR "CRED: ->*uid = { %d,%d,%d,%d }\n",
		from_kuid_munged(&init_user_ns, cred->uid),
		from_kuid_munged(&init_user_ns, cred->euid),
		from_kuid_munged(&init_user_ns, cred->suid),
		from_kuid_munged(&init_user_ns, cred->fsuid));
	printk(KERN_ERR "CRED: ->*gid = { %d,%d,%d,%d }\n",
		from_kgid_munged(&init_user_ns, cred->gid),
		from_kgid_munged(&init_user_ns, cred->egid),
		from_kgid_munged(&init_user_ns, cred->sgid),
		from_kgid_munged(&init_user_ns, cred->fsgid));
#ifdef CONFIG_SECURITY
	printk(KERN_ERR "CRED: ->security is %p\n", cred->security);
	if ((unsigned long) cred->security >= PAGE_SIZE &&
	    (((unsigned long) cred->security & 0xffffff00) !=
	     (POISON_FREE << 24 | POISON_FREE << 16 | POISON_FREE << 8)))
		printk(KERN_ERR "CRED: ->security {%x, %x}\n",
		       ((u32*)cred->security)[0],
		       ((u32*)cred->security)[1]);
#endif
}

/*
 * report use of invalid credentials
 */
void __noreturn __invalid_creds(const struct cred *cred, const char *file, unsigned line)
{
	printk(KERN_ERR "CRED: Invalid credentials\n");
	printk(KERN_ERR "CRED: At %s:%u\n", file, line);
	dump_invalid_creds(cred, "Specified", current);
	BUG();
}
EXPORT_SYMBOL(__invalid_creds);

/*
 * check the credentials on a process
 */
void __validate_process_creds(struct task_struct *tsk,
			      const char *file, unsigned line)
{
	if (tsk->cred == tsk->real_cred) {
		if (unlikely(read_cred_subscribers(tsk->cred) < 2 ||
			     creds_are_invalid(tsk->cred)))
			goto invalid_creds;
	} else {
		if (unlikely(read_cred_subscribers(tsk->real_cred) < 1 ||
			     read_cred_subscribers(tsk->cred) < 1 ||
			     creds_are_invalid(tsk->real_cred) ||
			     creds_are_invalid(tsk->cred)))
			goto invalid_creds;
	}
	return;

invalid_creds:
	printk(KERN_ERR "CRED: Invalid process credentials\n");
	printk(KERN_ERR "CRED: At %s:%u\n", file, line);

	dump_invalid_creds(tsk->real_cred, "Real", tsk);
	if (tsk->cred != tsk->real_cred)
		dump_invalid_creds(tsk->cred, "Effective", tsk);
	else
		printk(KERN_ERR "CRED: Effective creds == Real creds\n");
	BUG();
}
EXPORT_SYMBOL(__validate_process_creds);

/*
 * check creds for do_exit()
 */
void validate_creds_for_do_exit(struct task_struct *tsk)
{
	kdebug("validate_creds_for_do_exit(%p,%p{%ld,%d})",
	       tsk->real_cred, tsk->cred,
	       atomic_long_read(&tsk->cred->usage),
	       read_cred_subscribers(tsk->cred));

	__validate_process_creds(tsk, __FILE__, __LINE__);
}

#endif /* CONFIG_DEBUG_CREDENTIALS */
=======
EXPORT_SYMBOL(set_create_files_as);
>>>>>>> 98817289
<|MERGE_RESOLUTION|>--- conflicted
+++ resolved
@@ -71,26 +71,9 @@
 
 	kdebug("put_cred_rcu(%p)", cred);
 
-<<<<<<< HEAD
-#ifdef CONFIG_DEBUG_CREDENTIALS
-	if (cred->magic != CRED_MAGIC_DEAD ||
-	    atomic_long_read(&cred->usage) != 0 ||
-	    read_cred_subscribers(cred) != 0)
-		panic("CRED: put_cred_rcu() sees %p with"
-		      " mag %x, put %p, usage %ld, subscr %d\n",
-		      cred, cred->magic, cred->put_addr,
-		      atomic_long_read(&cred->usage),
-		      read_cred_subscribers(cred));
-#else
 	if (atomic_long_read(&cred->usage) != 0)
 		panic("CRED: put_cred_rcu() sees %p with usage %ld\n",
 		      cred, atomic_long_read(&cred->usage));
-#endif
-=======
-	if (atomic_long_read(&cred->usage) != 0)
-		panic("CRED: put_cred_rcu() sees %p with usage %ld\n",
-		      cred, atomic_long_read(&cred->usage));
->>>>>>> 98817289
 
 	security_cred_free(cred);
 	key_put(cred->session_keyring);
@@ -114,23 +97,10 @@
  */
 void __put_cred(struct cred *cred)
 {
-<<<<<<< HEAD
-	kdebug("__put_cred(%p{%ld,%d})", cred,
-	       atomic_long_read(&cred->usage),
-	       read_cred_subscribers(cred));
-
-	BUG_ON(atomic_long_read(&cred->usage) != 0);
-#ifdef CONFIG_DEBUG_CREDENTIALS
-	BUG_ON(read_cred_subscribers(cred) != 0);
-	cred->magic = CRED_MAGIC_DEAD;
-	cred->put_addr = __builtin_return_address(0);
-#endif
-=======
 	kdebug("__put_cred(%p{%ld})", cred,
 	       atomic_long_read(&cred->usage));
 
 	BUG_ON(atomic_long_read(&cred->usage) != 0);
->>>>>>> 98817289
 	BUG_ON(cred == current->cred);
 	BUG_ON(cred == current->real_cred);
 
@@ -148,14 +118,8 @@
 {
 	struct cred *cred;
 
-<<<<<<< HEAD
-	kdebug("exit_creds(%u,%p,%p,{%ld,%d})", tsk->pid, tsk->real_cred, tsk->cred,
-	       atomic_long_read(&tsk->cred->usage),
-	       read_cred_subscribers(tsk->cred));
-=======
 	kdebug("exit_creds(%u,%p,%p,{%ld})", tsk->pid, tsk->real_cred, tsk->cred,
 	       atomic_long_read(&tsk->cred->usage));
->>>>>>> 98817289
 
 	cred = (struct cred *) tsk->real_cred;
 	tsk->real_cred = NULL;
@@ -210,12 +174,6 @@
 		return NULL;
 
 	atomic_long_set(&new->usage, 1);
-<<<<<<< HEAD
-#ifdef CONFIG_DEBUG_CREDENTIALS
-	new->magic = CRED_MAGIC;
-#endif
-=======
->>>>>>> 98817289
 	if (security_cred_alloc_blank(new, GFP_KERNEL_ACCOUNT) < 0)
 		goto error;
 
@@ -257,10 +215,6 @@
 
 	new->non_rcu = 0;
 	atomic_long_set(&new->usage, 1);
-<<<<<<< HEAD
-	set_cred_subscribers(new, 0);
-=======
->>>>>>> 98817289
 	get_group_info(new->group_info);
 	get_uid(new->user);
 	get_user_ns(new->user_ns);
@@ -345,15 +299,8 @@
 	    ) {
 		p->real_cred = get_cred(p->cred);
 		get_cred(p->cred);
-<<<<<<< HEAD
-		alter_cred_subscribers(p->cred, 2);
-		kdebug("share_creds(%p{%ld,%d})",
-		       p->cred, atomic_long_read(&p->cred->usage),
-		       read_cred_subscribers(p->cred));
-=======
 		kdebug("share_creds(%p{%ld})",
 		       p->cred, atomic_long_read(&p->cred->usage));
->>>>>>> 98817289
 		inc_rlimit_ucounts(task_ucounts(p), UCOUNT_RLIMIT_NPROC, 1);
 		return 0;
 	}
@@ -443,23 +390,10 @@
 	struct task_struct *task = current;
 	const struct cred *old = task->real_cred;
 
-<<<<<<< HEAD
-	kdebug("commit_creds(%p{%ld,%d})", new,
-	       atomic_long_read(&new->usage),
-	       read_cred_subscribers(new));
-
-	BUG_ON(task->cred != old);
-#ifdef CONFIG_DEBUG_CREDENTIALS
-	BUG_ON(read_cred_subscribers(old) < 2);
-	validate_creds(old);
-	validate_creds(new);
-#endif
-=======
 	kdebug("commit_creds(%p{%ld})", new,
 	       atomic_long_read(&new->usage));
 
 	BUG_ON(task->cred != old);
->>>>>>> 98817289
 	BUG_ON(atomic_long_read(&new->usage) < 1);
 
 	get_cred(new); /* we will require a ref for the subj creds too */
@@ -531,19 +465,9 @@
  */
 void abort_creds(struct cred *new)
 {
-<<<<<<< HEAD
-	kdebug("abort_creds(%p{%ld,%d})", new,
-	       atomic_long_read(&new->usage),
-	       read_cred_subscribers(new));
-
-#ifdef CONFIG_DEBUG_CREDENTIALS
-	BUG_ON(read_cred_subscribers(new) != 0);
-#endif
-=======
 	kdebug("abort_creds(%p{%ld})", new,
 	       atomic_long_read(&new->usage));
 
->>>>>>> 98817289
 	BUG_ON(atomic_long_read(&new->usage) < 1);
 	put_cred(new);
 }
@@ -560,17 +484,8 @@
 {
 	const struct cred *old = current->cred;
 
-<<<<<<< HEAD
-	kdebug("override_creds(%p{%ld,%d})", new,
-	       atomic_long_read(&new->usage),
-	       read_cred_subscribers(new));
-
-	validate_creds(old);
-	validate_creds(new);
-=======
 	kdebug("override_creds(%p{%ld})", new,
 	       atomic_long_read(&new->usage));
->>>>>>> 98817289
 
 	/*
 	 * NOTE! This uses 'get_new_cred()' rather than 'get_cred()'.
@@ -583,14 +498,8 @@
 	get_new_cred((struct cred *)new);
 	rcu_assign_pointer(current->cred, new);
 
-<<<<<<< HEAD
-	kdebug("override_creds() = %p{%ld,%d}", old,
-	       atomic_long_read(&old->usage),
-	       read_cred_subscribers(old));
-=======
 	kdebug("override_creds() = %p{%ld}", old,
 	       atomic_long_read(&old->usage));
->>>>>>> 98817289
 	return old;
 }
 EXPORT_SYMBOL(override_creds);
@@ -606,14 +515,8 @@
 {
 	const struct cred *override = current->cred;
 
-<<<<<<< HEAD
-	kdebug("revert_creds(%p{%ld,%d})", old,
-	       atomic_long_read(&old->usage),
-	       read_cred_subscribers(old));
-=======
 	kdebug("revert_creds(%p{%ld})", old,
 	       atomic_long_read(&old->usage));
->>>>>>> 98817289
 
 	rcu_assign_pointer(current->cred, old);
 	put_cred(override);
@@ -739,10 +642,6 @@
 	*new = *old;
 	new->non_rcu = 0;
 	atomic_long_set(&new->usage, 1);
-<<<<<<< HEAD
-	set_cred_subscribers(new, 0);
-=======
->>>>>>> 98817289
 	get_uid(new->user);
 	get_user_ns(new->user_ns);
 	get_group_info(new->group_info);
@@ -829,114 +728,4 @@
 	new->fsgid = inode->i_gid;
 	return security_kernel_create_files_as(new, inode);
 }
-<<<<<<< HEAD
-EXPORT_SYMBOL(set_create_files_as);
-
-#ifdef CONFIG_DEBUG_CREDENTIALS
-
-bool creds_are_invalid(const struct cred *cred)
-{
-	if (cred->magic != CRED_MAGIC)
-		return true;
-	return false;
-}
-EXPORT_SYMBOL(creds_are_invalid);
-
-/*
- * dump invalid credentials
- */
-static void dump_invalid_creds(const struct cred *cred, const char *label,
-			       const struct task_struct *tsk)
-{
-	printk(KERN_ERR "CRED: %s credentials: %p %s%s%s\n",
-	       label, cred,
-	       cred == &init_cred ? "[init]" : "",
-	       cred == tsk->real_cred ? "[real]" : "",
-	       cred == tsk->cred ? "[eff]" : "");
-	printk(KERN_ERR "CRED: ->magic=%x, put_addr=%p\n",
-	       cred->magic, cred->put_addr);
-	printk(KERN_ERR "CRED: ->usage=%ld, subscr=%d\n",
-	       atomic_long_read(&cred->usage),
-	       read_cred_subscribers(cred));
-	printk(KERN_ERR "CRED: ->*uid = { %d,%d,%d,%d }\n",
-		from_kuid_munged(&init_user_ns, cred->uid),
-		from_kuid_munged(&init_user_ns, cred->euid),
-		from_kuid_munged(&init_user_ns, cred->suid),
-		from_kuid_munged(&init_user_ns, cred->fsuid));
-	printk(KERN_ERR "CRED: ->*gid = { %d,%d,%d,%d }\n",
-		from_kgid_munged(&init_user_ns, cred->gid),
-		from_kgid_munged(&init_user_ns, cred->egid),
-		from_kgid_munged(&init_user_ns, cred->sgid),
-		from_kgid_munged(&init_user_ns, cred->fsgid));
-#ifdef CONFIG_SECURITY
-	printk(KERN_ERR "CRED: ->security is %p\n", cred->security);
-	if ((unsigned long) cred->security >= PAGE_SIZE &&
-	    (((unsigned long) cred->security & 0xffffff00) !=
-	     (POISON_FREE << 24 | POISON_FREE << 16 | POISON_FREE << 8)))
-		printk(KERN_ERR "CRED: ->security {%x, %x}\n",
-		       ((u32*)cred->security)[0],
-		       ((u32*)cred->security)[1]);
-#endif
-}
-
-/*
- * report use of invalid credentials
- */
-void __noreturn __invalid_creds(const struct cred *cred, const char *file, unsigned line)
-{
-	printk(KERN_ERR "CRED: Invalid credentials\n");
-	printk(KERN_ERR "CRED: At %s:%u\n", file, line);
-	dump_invalid_creds(cred, "Specified", current);
-	BUG();
-}
-EXPORT_SYMBOL(__invalid_creds);
-
-/*
- * check the credentials on a process
- */
-void __validate_process_creds(struct task_struct *tsk,
-			      const char *file, unsigned line)
-{
-	if (tsk->cred == tsk->real_cred) {
-		if (unlikely(read_cred_subscribers(tsk->cred) < 2 ||
-			     creds_are_invalid(tsk->cred)))
-			goto invalid_creds;
-	} else {
-		if (unlikely(read_cred_subscribers(tsk->real_cred) < 1 ||
-			     read_cred_subscribers(tsk->cred) < 1 ||
-			     creds_are_invalid(tsk->real_cred) ||
-			     creds_are_invalid(tsk->cred)))
-			goto invalid_creds;
-	}
-	return;
-
-invalid_creds:
-	printk(KERN_ERR "CRED: Invalid process credentials\n");
-	printk(KERN_ERR "CRED: At %s:%u\n", file, line);
-
-	dump_invalid_creds(tsk->real_cred, "Real", tsk);
-	if (tsk->cred != tsk->real_cred)
-		dump_invalid_creds(tsk->cred, "Effective", tsk);
-	else
-		printk(KERN_ERR "CRED: Effective creds == Real creds\n");
-	BUG();
-}
-EXPORT_SYMBOL(__validate_process_creds);
-
-/*
- * check creds for do_exit()
- */
-void validate_creds_for_do_exit(struct task_struct *tsk)
-{
-	kdebug("validate_creds_for_do_exit(%p,%p{%ld,%d})",
-	       tsk->real_cred, tsk->cred,
-	       atomic_long_read(&tsk->cred->usage),
-	       read_cred_subscribers(tsk->cred));
-
-	__validate_process_creds(tsk, __FILE__, __LINE__);
-}
-
-#endif /* CONFIG_DEBUG_CREDENTIALS */
-=======
-EXPORT_SYMBOL(set_create_files_as);
->>>>>>> 98817289
+EXPORT_SYMBOL(set_create_files_as);