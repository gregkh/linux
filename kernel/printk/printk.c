// SPDX-License-Identifier: GPL-2.0-only
/*
 *  linux/kernel/printk.c
 *
 *  Copyright (C) 1991, 1992  Linus Torvalds
 *
 * Modified to make sys_syslog() more flexible: added commands to
 * return the last 4k of kernel messages, regardless of whether
 * they've been read or not.  Added option to suppress kernel printk's
 * to the console.  Added hook for sending the console messages
 * elsewhere, in preparation for a serial line console (someday).
 * Ted Ts'o, 2/11/93.
 * Modified for sysctl support, 1/8/97, Chris Horn.
 * Fixed SMP synchronization, 08/08/99, Manfred Spraul
 *     manfred@colorfullife.com
 * Rewrote bits to get rid of console_lock
 *	01Mar01 Andrew Morton
 */

#define pr_fmt(fmt) KBUILD_MODNAME ": " fmt

#include <linux/kernel.h>
#include <linux/mm.h>
#include <linux/tty.h>
#include <linux/tty_driver.h>
#include <linux/console.h>
#include <linux/init.h>
#include <linux/jiffies.h>
#include <linux/nmi.h>
#include <linux/module.h>
#include <linux/moduleparam.h>
#include <linux/delay.h>
#include <linux/smp.h>
#include <linux/security.h>
#include <linux/memblock.h>
#include <linux/syscalls.h>
#include <linux/vmcore_info.h>
#include <linux/ratelimit.h>
#include <linux/kmsg_dump.h>
#include <linux/syslog.h>
#include <linux/cpu.h>
#include <linux/rculist.h>
#include <linux/poll.h>
#include <linux/irq_work.h>
#include <linux/ctype.h>
#include <linux/uio.h>
#include <linux/sched/clock.h>
#include <linux/sched/debug.h>
#include <linux/sched/task_stack.h>

#include <linux/uaccess.h>
#include <asm/sections.h>

#include <trace/events/initcall.h>
#define CREATE_TRACE_POINTS
#include <trace/events/printk.h>

#include "printk_ringbuffer.h"
#include "console_cmdline.h"
#include "braille.h"
#include "internal.h"

int console_printk[4] = {
	CONSOLE_LOGLEVEL_DEFAULT,	/* console_loglevel */
	MESSAGE_LOGLEVEL_DEFAULT,	/* default_message_loglevel */
	CONSOLE_LOGLEVEL_MIN,		/* minimum_console_loglevel */
	CONSOLE_LOGLEVEL_DEFAULT,	/* default_console_loglevel */
};
EXPORT_SYMBOL_GPL(console_printk);

atomic_t ignore_console_lock_warning __read_mostly = ATOMIC_INIT(0);
EXPORT_SYMBOL(ignore_console_lock_warning);

EXPORT_TRACEPOINT_SYMBOL_GPL(console);

/*
 * Low level drivers may need that to know if they can schedule in
 * their unblank() callback or not. So let's export it.
 */
int oops_in_progress;
EXPORT_SYMBOL(oops_in_progress);

/*
 * console_mutex protects console_list updates and console->flags updates.
 * The flags are synchronized only for consoles that are registered, i.e.
 * accessible via the console list.
 */
static DEFINE_MUTEX(console_mutex);

/*
 * console_sem protects updates to console->seq
 * and also provides serialization for console printing.
 */
static DEFINE_SEMAPHORE(console_sem, 1);
HLIST_HEAD(console_list);
EXPORT_SYMBOL_GPL(console_list);
DEFINE_STATIC_SRCU(console_srcu);

/*
 * System may need to suppress printk message under certain
 * circumstances, like after kernel panic happens.
 */
int __read_mostly suppress_printk;

#ifdef CONFIG_LOCKDEP
static struct lockdep_map console_lock_dep_map = {
	.name = "console_lock"
};

void lockdep_assert_console_list_lock_held(void)
{
	lockdep_assert_held(&console_mutex);
}
EXPORT_SYMBOL(lockdep_assert_console_list_lock_held);
#endif

#ifdef CONFIG_DEBUG_LOCK_ALLOC
bool console_srcu_read_lock_is_held(void)
{
	return srcu_read_lock_held(&console_srcu);
}
EXPORT_SYMBOL(console_srcu_read_lock_is_held);
#endif

enum devkmsg_log_bits {
	__DEVKMSG_LOG_BIT_ON = 0,
	__DEVKMSG_LOG_BIT_OFF,
	__DEVKMSG_LOG_BIT_LOCK,
};

enum devkmsg_log_masks {
	DEVKMSG_LOG_MASK_ON             = BIT(__DEVKMSG_LOG_BIT_ON),
	DEVKMSG_LOG_MASK_OFF            = BIT(__DEVKMSG_LOG_BIT_OFF),
	DEVKMSG_LOG_MASK_LOCK           = BIT(__DEVKMSG_LOG_BIT_LOCK),
};

/* Keep both the 'on' and 'off' bits clear, i.e. ratelimit by default: */
#define DEVKMSG_LOG_MASK_DEFAULT	0

static unsigned int __read_mostly devkmsg_log = DEVKMSG_LOG_MASK_DEFAULT;

static int __control_devkmsg(char *str)
{
	size_t len;

	if (!str)
		return -EINVAL;

	len = str_has_prefix(str, "on");
	if (len) {
		devkmsg_log = DEVKMSG_LOG_MASK_ON;
		return len;
	}

	len = str_has_prefix(str, "off");
	if (len) {
		devkmsg_log = DEVKMSG_LOG_MASK_OFF;
		return len;
	}

	len = str_has_prefix(str, "ratelimit");
	if (len) {
		devkmsg_log = DEVKMSG_LOG_MASK_DEFAULT;
		return len;
	}

	return -EINVAL;
}

static int __init control_devkmsg(char *str)
{
	if (__control_devkmsg(str) < 0) {
		pr_warn("printk.devkmsg: bad option string '%s'\n", str);
		return 1;
	}

	/*
	 * Set sysctl string accordingly:
	 */
	if (devkmsg_log == DEVKMSG_LOG_MASK_ON)
		strcpy(devkmsg_log_str, "on");
	else if (devkmsg_log == DEVKMSG_LOG_MASK_OFF)
		strcpy(devkmsg_log_str, "off");
	/* else "ratelimit" which is set by default. */

	/*
	 * Sysctl cannot change it anymore. The kernel command line setting of
	 * this parameter is to force the setting to be permanent throughout the
	 * runtime of the system. This is a precation measure against userspace
	 * trying to be a smarta** and attempting to change it up on us.
	 */
	devkmsg_log |= DEVKMSG_LOG_MASK_LOCK;

	return 1;
}
__setup("printk.devkmsg=", control_devkmsg);

char devkmsg_log_str[DEVKMSG_STR_MAX_SIZE] = "ratelimit";
#if defined(CONFIG_PRINTK) && defined(CONFIG_SYSCTL)
int devkmsg_sysctl_set_loglvl(struct ctl_table *table, int write,
			      void *buffer, size_t *lenp, loff_t *ppos)
{
	char old_str[DEVKMSG_STR_MAX_SIZE];
	unsigned int old;
	int err;

	if (write) {
		if (devkmsg_log & DEVKMSG_LOG_MASK_LOCK)
			return -EINVAL;

		old = devkmsg_log;
		strncpy(old_str, devkmsg_log_str, DEVKMSG_STR_MAX_SIZE);
	}

	err = proc_dostring(table, write, buffer, lenp, ppos);
	if (err)
		return err;

	if (write) {
		err = __control_devkmsg(devkmsg_log_str);

		/*
		 * Do not accept an unknown string OR a known string with
		 * trailing crap...
		 */
		if (err < 0 || (err + 1 != *lenp)) {

			/* ... and restore old setting. */
			devkmsg_log = old;
			strncpy(devkmsg_log_str, old_str, DEVKMSG_STR_MAX_SIZE);

			return -EINVAL;
		}
	}

	return 0;
}
#endif /* CONFIG_PRINTK && CONFIG_SYSCTL */

/**
 * console_list_lock - Lock the console list
 *
 * For console list or console->flags updates
 */
void console_list_lock(void)
{
	/*
	 * In unregister_console() and console_force_preferred_locked(),
	 * synchronize_srcu() is called with the console_list_lock held.
	 * Therefore it is not allowed that the console_list_lock is taken
	 * with the srcu_lock held.
	 *
	 * Detecting if this context is really in the read-side critical
	 * section is only possible if the appropriate debug options are
	 * enabled.
	 */
	WARN_ON_ONCE(debug_lockdep_rcu_enabled() &&
		     srcu_read_lock_held(&console_srcu));

	mutex_lock(&console_mutex);
}
EXPORT_SYMBOL(console_list_lock);

/**
 * console_list_unlock - Unlock the console list
 *
 * Counterpart to console_list_lock()
 */
void console_list_unlock(void)
{
	mutex_unlock(&console_mutex);
}
EXPORT_SYMBOL(console_list_unlock);

/**
 * console_srcu_read_lock - Register a new reader for the
 *	SRCU-protected console list
 *
 * Use for_each_console_srcu() to iterate the console list
 *
 * Context: Any context.
 * Return: A cookie to pass to console_srcu_read_unlock().
 */
int console_srcu_read_lock(void)
{
	return srcu_read_lock_nmisafe(&console_srcu);
}
EXPORT_SYMBOL(console_srcu_read_lock);

/**
 * console_srcu_read_unlock - Unregister an old reader from
 *	the SRCU-protected console list
 * @cookie: cookie returned from console_srcu_read_lock()
 *
 * Counterpart to console_srcu_read_lock()
 */
void console_srcu_read_unlock(int cookie)
{
	srcu_read_unlock_nmisafe(&console_srcu, cookie);
}
EXPORT_SYMBOL(console_srcu_read_unlock);

/*
 * Helper macros to handle lockdep when locking/unlocking console_sem. We use
 * macros instead of functions so that _RET_IP_ contains useful information.
 */
#define down_console_sem() do { \
	down(&console_sem);\
	mutex_acquire(&console_lock_dep_map, 0, 0, _RET_IP_);\
} while (0)

static int __down_trylock_console_sem(unsigned long ip)
{
	int lock_failed;
	unsigned long flags;

	/*
	 * Here and in __up_console_sem() we need to be in safe mode,
	 * because spindump/WARN/etc from under console ->lock will
	 * deadlock in printk()->down_trylock_console_sem() otherwise.
	 */
	printk_safe_enter_irqsave(flags);
	lock_failed = down_trylock(&console_sem);
	printk_safe_exit_irqrestore(flags);

	if (lock_failed)
		return 1;
	mutex_acquire(&console_lock_dep_map, 0, 1, ip);
	return 0;
}
#define down_trylock_console_sem() __down_trylock_console_sem(_RET_IP_)

static void __up_console_sem(unsigned long ip)
{
	unsigned long flags;

	mutex_release(&console_lock_dep_map, ip);

	printk_safe_enter_irqsave(flags);
	up(&console_sem);
	printk_safe_exit_irqrestore(flags);
}
#define up_console_sem() __up_console_sem(_RET_IP_)

static bool panic_in_progress(void)
{
	return unlikely(atomic_read(&panic_cpu) != PANIC_CPU_INVALID);
}

/* Return true if a panic is in progress on the current CPU. */
bool this_cpu_in_panic(void)
{
	/*
	 * We can use raw_smp_processor_id() here because it is impossible for
	 * the task to be migrated to the panic_cpu, or away from it. If
	 * panic_cpu has already been set, and we're not currently executing on
	 * that CPU, then we never will be.
	 */
	return unlikely(atomic_read(&panic_cpu) == raw_smp_processor_id());
}

/*
 * Return true if a panic is in progress on a remote CPU.
 *
 * On true, the local CPU should immediately release any printing resources
 * that may be needed by the panic CPU.
 */
bool other_cpu_in_panic(void)
{
	return (panic_in_progress() && !this_cpu_in_panic());
}

/*
 * This is used for debugging the mess that is the VT code by
 * keeping track if we have the console semaphore held. It's
 * definitely not the perfect debug tool (we don't know if _WE_
 * hold it and are racing, but it helps tracking those weird code
 * paths in the console code where we end up in places I want
 * locked without the console semaphore held).
 */
static int console_locked;

/*
 *	Array of consoles built from command line options (console=)
 */

#define MAX_CMDLINECONSOLES 8

static struct console_cmdline console_cmdline[MAX_CMDLINECONSOLES];

static int preferred_console = -1;
int console_set_on_cmdline;
EXPORT_SYMBOL(console_set_on_cmdline);

/* Flag: console code may call schedule() */
static int console_may_schedule;

enum con_msg_format_flags {
	MSG_FORMAT_DEFAULT	= 0,
	MSG_FORMAT_SYSLOG	= (1 << 0),
};

static int console_msg_format = MSG_FORMAT_DEFAULT;

/*
 * The printk log buffer consists of a sequenced collection of records, each
 * containing variable length message text. Every record also contains its
 * own meta-data (@info).
 *
 * Every record meta-data carries the timestamp in microseconds, as well as
 * the standard userspace syslog level and syslog facility. The usual kernel
 * messages use LOG_KERN; userspace-injected messages always carry a matching
 * syslog facility, by default LOG_USER. The origin of every message can be
 * reliably determined that way.
 *
 * The human readable log message of a record is available in @text, the
 * length of the message text in @text_len. The stored message is not
 * terminated.
 *
 * Optionally, a record can carry a dictionary of properties (key/value
 * pairs), to provide userspace with a machine-readable message context.
 *
 * Examples for well-defined, commonly used property names are:
 *   DEVICE=b12:8               device identifier
 *                                b12:8         block dev_t
 *                                c127:3        char dev_t
 *                                n8            netdev ifindex
 *                                +sound:card0  subsystem:devname
 *   SUBSYSTEM=pci              driver-core subsystem name
 *
 * Valid characters in property names are [a-zA-Z0-9.-_]. Property names
 * and values are terminated by a '\0' character.
 *
 * Example of record values:
 *   record.text_buf                = "it's a line" (unterminated)
 *   record.info.seq                = 56
 *   record.info.ts_nsec            = 36863
 *   record.info.text_len           = 11
 *   record.info.facility           = 0 (LOG_KERN)
 *   record.info.flags              = 0
 *   record.info.level              = 3 (LOG_ERR)
 *   record.info.caller_id          = 299 (task 299)
 *   record.info.dev_info.subsystem = "pci" (terminated)
 *   record.info.dev_info.device    = "+pci:0000:00:01.0" (terminated)
 *
 * The 'struct printk_info' buffer must never be directly exported to
 * userspace, it is a kernel-private implementation detail that might
 * need to be changed in the future, when the requirements change.
 *
 * /dev/kmsg exports the structured data in the following line format:
 *   "<level>,<sequnum>,<timestamp>,<contflag>[,additional_values, ... ];<message text>\n"
 *
 * Users of the export format should ignore possible additional values
 * separated by ',', and find the message after the ';' character.
 *
 * The optional key/value pairs are attached as continuation lines starting
 * with a space character and terminated by a newline. All possible
 * non-prinatable characters are escaped in the "\xff" notation.
 */

/* syslog_lock protects syslog_* variables and write access to clear_seq. */
static DEFINE_MUTEX(syslog_lock);

#ifdef CONFIG_PRINTK
DECLARE_WAIT_QUEUE_HEAD(log_wait);
/* All 3 protected by @syslog_lock. */
/* the next printk record to read by syslog(READ) or /proc/kmsg */
static u64 syslog_seq;
static size_t syslog_partial;
static bool syslog_time;

struct latched_seq {
	seqcount_latch_t	latch;
	u64			val[2];
};

/*
 * The next printk record to read after the last 'clear' command. There are
 * two copies (updated with seqcount_latch) so that reads can locklessly
 * access a valid value. Writers are synchronized by @syslog_lock.
 */
static struct latched_seq clear_seq = {
	.latch		= SEQCNT_LATCH_ZERO(clear_seq.latch),
	.val[0]		= 0,
	.val[1]		= 0,
};

#define LOG_LEVEL(v)		((v) & 0x07)
#define LOG_FACILITY(v)		((v) >> 3 & 0xff)

/* record buffer */
#define LOG_ALIGN __alignof__(unsigned long)
#define __LOG_BUF_LEN (1 << CONFIG_LOG_BUF_SHIFT)
#define LOG_BUF_LEN_MAX (u32)(1 << 31)
static char __log_buf[__LOG_BUF_LEN] __aligned(LOG_ALIGN);
static char *log_buf = __log_buf;
static u32 log_buf_len = __LOG_BUF_LEN;

/*
 * Define the average message size. This only affects the number of
 * descriptors that will be available. Underestimating is better than
 * overestimating (too many available descriptors is better than not enough).
 */
#define PRB_AVGBITS 5	/* 32 character average length */

#if CONFIG_LOG_BUF_SHIFT <= PRB_AVGBITS
#error CONFIG_LOG_BUF_SHIFT value too small.
#endif
_DEFINE_PRINTKRB(printk_rb_static, CONFIG_LOG_BUF_SHIFT - PRB_AVGBITS,
		 PRB_AVGBITS, &__log_buf[0]);

static struct printk_ringbuffer printk_rb_dynamic;

struct printk_ringbuffer *prb = &printk_rb_static;

/*
 * We cannot access per-CPU data (e.g. per-CPU flush irq_work) before
 * per_cpu_areas are initialised. This variable is set to true when
 * it's safe to access per-CPU data.
 */
static bool __printk_percpu_data_ready __ro_after_init;

bool printk_percpu_data_ready(void)
{
	return __printk_percpu_data_ready;
}

/* Must be called under syslog_lock. */
static void latched_seq_write(struct latched_seq *ls, u64 val)
{
	raw_write_seqcount_latch(&ls->latch);
	ls->val[0] = val;
	raw_write_seqcount_latch(&ls->latch);
	ls->val[1] = val;
}

/* Can be called from any context. */
static u64 latched_seq_read_nolock(struct latched_seq *ls)
{
	unsigned int seq;
	unsigned int idx;
	u64 val;

	do {
		seq = raw_read_seqcount_latch(&ls->latch);
		idx = seq & 0x1;
		val = ls->val[idx];
	} while (raw_read_seqcount_latch_retry(&ls->latch, seq));

	return val;
}

/* Return log buffer address */
char *log_buf_addr_get(void)
{
	return log_buf;
}

/* Return log buffer size */
u32 log_buf_len_get(void)
{
	return log_buf_len;
}

/*
 * Define how much of the log buffer we could take at maximum. The value
 * must be greater than two. Note that only half of the buffer is available
 * when the index points to the middle.
 */
#define MAX_LOG_TAKE_PART 4
static const char trunc_msg[] = "<truncated>";

static void truncate_msg(u16 *text_len, u16 *trunc_msg_len)
{
	/*
	 * The message should not take the whole buffer. Otherwise, it might
	 * get removed too soon.
	 */
	u32 max_text_len = log_buf_len / MAX_LOG_TAKE_PART;

	if (*text_len > max_text_len)
		*text_len = max_text_len;

	/* enable the warning message (if there is room) */
	*trunc_msg_len = strlen(trunc_msg);
	if (*text_len >= *trunc_msg_len)
		*text_len -= *trunc_msg_len;
	else
		*trunc_msg_len = 0;
}

int dmesg_restrict = IS_ENABLED(CONFIG_SECURITY_DMESG_RESTRICT);

static int syslog_action_restricted(int type)
{
	if (dmesg_restrict)
		return 1;
	/*
	 * Unless restricted, we allow "read all" and "get buffer size"
	 * for everybody.
	 */
	return type != SYSLOG_ACTION_READ_ALL &&
	       type != SYSLOG_ACTION_SIZE_BUFFER;
}

static int check_syslog_permissions(int type, int source)
{
	/*
	 * If this is from /proc/kmsg and we've already opened it, then we've
	 * already done the capabilities checks at open time.
	 */
	if (source == SYSLOG_FROM_PROC && type != SYSLOG_ACTION_OPEN)
		goto ok;

	if (syslog_action_restricted(type)) {
		if (capable(CAP_SYSLOG))
			goto ok;
		return -EPERM;
	}
ok:
	return security_syslog(type);
}

static void append_char(char **pp, char *e, char c)
{
	if (*pp < e)
		*(*pp)++ = c;
}

static ssize_t info_print_ext_header(char *buf, size_t size,
				     struct printk_info *info)
{
	u64 ts_usec = info->ts_nsec;
	char caller[20];
#ifdef CONFIG_PRINTK_CALLER
	u32 id = info->caller_id;

	snprintf(caller, sizeof(caller), ",caller=%c%u",
		 id & 0x80000000 ? 'C' : 'T', id & ~0x80000000);
#else
	caller[0] = '\0';
#endif

	do_div(ts_usec, 1000);

	return scnprintf(buf, size, "%u,%llu,%llu,%c%s;",
			 (info->facility << 3) | info->level, info->seq,
			 ts_usec, info->flags & LOG_CONT ? 'c' : '-', caller);
}

static ssize_t msg_add_ext_text(char *buf, size_t size,
				const char *text, size_t text_len,
				unsigned char endc)
{
	char *p = buf, *e = buf + size;
	size_t i;

	/* escape non-printable characters */
	for (i = 0; i < text_len; i++) {
		unsigned char c = text[i];

		if (c < ' ' || c >= 127 || c == '\\')
			p += scnprintf(p, e - p, "\\x%02x", c);
		else
			append_char(&p, e, c);
	}
	append_char(&p, e, endc);

	return p - buf;
}

static ssize_t msg_add_dict_text(char *buf, size_t size,
				 const char *key, const char *val)
{
	size_t val_len = strlen(val);
	ssize_t len;

	if (!val_len)
		return 0;

	len = msg_add_ext_text(buf, size, "", 0, ' ');	/* dict prefix */
	len += msg_add_ext_text(buf + len, size - len, key, strlen(key), '=');
	len += msg_add_ext_text(buf + len, size - len, val, val_len, '\n');

	return len;
}

static ssize_t msg_print_ext_body(char *buf, size_t size,
				  char *text, size_t text_len,
				  struct dev_printk_info *dev_info)
{
	ssize_t len;

	len = msg_add_ext_text(buf, size, text, text_len, '\n');

	if (!dev_info)
		goto out;

	len += msg_add_dict_text(buf + len, size - len, "SUBSYSTEM",
				 dev_info->subsystem);
	len += msg_add_dict_text(buf + len, size - len, "DEVICE",
				 dev_info->device);
out:
	return len;
}

/* /dev/kmsg - userspace message inject/listen interface */
struct devkmsg_user {
	atomic64_t seq;
	struct ratelimit_state rs;
	struct mutex lock;
	struct printk_buffers pbufs;
};

static __printf(3, 4) __cold
int devkmsg_emit(int facility, int level, const char *fmt, ...)
{
	va_list args;
	int r;

	va_start(args, fmt);
	r = vprintk_emit(facility, level, NULL, fmt, args);
	va_end(args);

	return r;
}

static ssize_t devkmsg_write(struct kiocb *iocb, struct iov_iter *from)
{
	char *buf, *line;
	int level = default_message_loglevel;
	int facility = 1;	/* LOG_USER */
	struct file *file = iocb->ki_filp;
	struct devkmsg_user *user = file->private_data;
	size_t len = iov_iter_count(from);
	ssize_t ret = len;

	if (len > PRINTKRB_RECORD_MAX)
		return -EINVAL;

	/* Ignore when user logging is disabled. */
	if (devkmsg_log & DEVKMSG_LOG_MASK_OFF)
		return len;

	/* Ratelimit when not explicitly enabled. */
	if (!(devkmsg_log & DEVKMSG_LOG_MASK_ON)) {
		if (!___ratelimit(&user->rs, current->comm))
			return ret;
	}

	buf = kmalloc(len+1, GFP_KERNEL);
	if (buf == NULL)
		return -ENOMEM;

	buf[len] = '\0';
	if (!copy_from_iter_full(buf, len, from)) {
		kfree(buf);
		return -EFAULT;
	}

	/*
	 * Extract and skip the syslog prefix <[0-9]*>. Coming from userspace
	 * the decimal value represents 32bit, the lower 3 bit are the log
	 * level, the rest are the log facility.
	 *
	 * If no prefix or no userspace facility is specified, we
	 * enforce LOG_USER, to be able to reliably distinguish
	 * kernel-generated messages from userspace-injected ones.
	 */
	line = buf;
	if (line[0] == '<') {
		char *endp = NULL;
		unsigned int u;

		u = simple_strtoul(line + 1, &endp, 10);
		if (endp && endp[0] == '>') {
			level = LOG_LEVEL(u);
			if (LOG_FACILITY(u) != 0)
				facility = LOG_FACILITY(u);
			endp++;
			line = endp;
		}
	}

	devkmsg_emit(facility, level, "%s", line);
	kfree(buf);
	return ret;
}

static ssize_t devkmsg_read(struct file *file, char __user *buf,
			    size_t count, loff_t *ppos)
{
	struct devkmsg_user *user = file->private_data;
	char *outbuf = &user->pbufs.outbuf[0];
	struct printk_message pmsg = {
		.pbufs = &user->pbufs,
	};
	ssize_t ret;

	ret = mutex_lock_interruptible(&user->lock);
	if (ret)
		return ret;

	if (!printk_get_next_message(&pmsg, atomic64_read(&user->seq), true, false)) {
		if (file->f_flags & O_NONBLOCK) {
			ret = -EAGAIN;
			goto out;
		}

		/*
		 * Guarantee this task is visible on the waitqueue before
		 * checking the wake condition.
		 *
		 * The full memory barrier within set_current_state() of
		 * prepare_to_wait_event() pairs with the full memory barrier
		 * within wq_has_sleeper().
		 *
		 * This pairs with __wake_up_klogd:A.
		 */
		ret = wait_event_interruptible(log_wait,
				printk_get_next_message(&pmsg, atomic64_read(&user->seq), true,
							false)); /* LMM(devkmsg_read:A) */
		if (ret)
			goto out;
	}

	if (pmsg.dropped) {
		/* our last seen message is gone, return error and reset */
		atomic64_set(&user->seq, pmsg.seq);
		ret = -EPIPE;
		goto out;
	}

	atomic64_set(&user->seq, pmsg.seq + 1);

	if (pmsg.outbuf_len > count) {
		ret = -EINVAL;
		goto out;
	}

	if (copy_to_user(buf, outbuf, pmsg.outbuf_len)) {
		ret = -EFAULT;
		goto out;
	}
	ret = pmsg.outbuf_len;
out:
	mutex_unlock(&user->lock);
	return ret;
}

/*
 * Be careful when modifying this function!!!
 *
 * Only few operations are supported because the device works only with the
 * entire variable length messages (records). Non-standard values are
 * returned in the other cases and has been this way for quite some time.
 * User space applications might depend on this behavior.
 */
static loff_t devkmsg_llseek(struct file *file, loff_t offset, int whence)
{
	struct devkmsg_user *user = file->private_data;
	loff_t ret = 0;

	if (offset)
		return -ESPIPE;

	switch (whence) {
	case SEEK_SET:
		/* the first record */
		atomic64_set(&user->seq, prb_first_valid_seq(prb));
		break;
	case SEEK_DATA:
		/*
		 * The first record after the last SYSLOG_ACTION_CLEAR,
		 * like issued by 'dmesg -c'. Reading /dev/kmsg itself
		 * changes no global state, and does not clear anything.
		 */
		atomic64_set(&user->seq, latched_seq_read_nolock(&clear_seq));
		break;
	case SEEK_END:
		/* after the last record */
		atomic64_set(&user->seq, prb_next_seq(prb));
		break;
	default:
		ret = -EINVAL;
	}
	return ret;
}

static __poll_t devkmsg_poll(struct file *file, poll_table *wait)
{
	struct devkmsg_user *user = file->private_data;
	struct printk_info info;
	__poll_t ret = 0;

	poll_wait(file, &log_wait, wait);

	if (prb_read_valid_info(prb, atomic64_read(&user->seq), &info, NULL)) {
		/* return error when data has vanished underneath us */
		if (info.seq != atomic64_read(&user->seq))
			ret = EPOLLIN|EPOLLRDNORM|EPOLLERR|EPOLLPRI;
		else
			ret = EPOLLIN|EPOLLRDNORM;
	}

	return ret;
}

static int devkmsg_open(struct inode *inode, struct file *file)
{
	struct devkmsg_user *user;
	int err;

	if (devkmsg_log & DEVKMSG_LOG_MASK_OFF)
		return -EPERM;

	/* write-only does not need any file context */
	if ((file->f_flags & O_ACCMODE) != O_WRONLY) {
		err = check_syslog_permissions(SYSLOG_ACTION_READ_ALL,
					       SYSLOG_FROM_READER);
		if (err)
			return err;
	}

	user = kvmalloc(sizeof(struct devkmsg_user), GFP_KERNEL);
	if (!user)
		return -ENOMEM;

	ratelimit_default_init(&user->rs);
	ratelimit_set_flags(&user->rs, RATELIMIT_MSG_ON_RELEASE);

	mutex_init(&user->lock);

	atomic64_set(&user->seq, prb_first_valid_seq(prb));

	file->private_data = user;
	return 0;
}

static int devkmsg_release(struct inode *inode, struct file *file)
{
	struct devkmsg_user *user = file->private_data;

	ratelimit_state_exit(&user->rs);

	mutex_destroy(&user->lock);
	kvfree(user);
	return 0;
}

const struct file_operations kmsg_fops = {
	.open = devkmsg_open,
	.read = devkmsg_read,
	.write_iter = devkmsg_write,
	.llseek = devkmsg_llseek,
	.poll = devkmsg_poll,
	.release = devkmsg_release,
};

#ifdef CONFIG_VMCORE_INFO
/*
 * This appends the listed symbols to /proc/vmcore
 *
 * /proc/vmcore is used by various utilities, like crash and makedumpfile to
 * obtain access to symbols that are otherwise very difficult to locate.  These
 * symbols are specifically used so that utilities can access and extract the
 * dmesg log from a vmcore file after a crash.
 */
void log_buf_vmcoreinfo_setup(void)
{
	struct dev_printk_info *dev_info = NULL;

	VMCOREINFO_SYMBOL(prb);
	VMCOREINFO_SYMBOL(printk_rb_static);
	VMCOREINFO_SYMBOL(clear_seq);

	/*
	 * Export struct size and field offsets. User space tools can
	 * parse it and detect any changes to structure down the line.
	 */

	VMCOREINFO_STRUCT_SIZE(printk_ringbuffer);
	VMCOREINFO_OFFSET(printk_ringbuffer, desc_ring);
	VMCOREINFO_OFFSET(printk_ringbuffer, text_data_ring);
	VMCOREINFO_OFFSET(printk_ringbuffer, fail);

	VMCOREINFO_STRUCT_SIZE(prb_desc_ring);
	VMCOREINFO_OFFSET(prb_desc_ring, count_bits);
	VMCOREINFO_OFFSET(prb_desc_ring, descs);
	VMCOREINFO_OFFSET(prb_desc_ring, infos);
	VMCOREINFO_OFFSET(prb_desc_ring, head_id);
	VMCOREINFO_OFFSET(prb_desc_ring, tail_id);

	VMCOREINFO_STRUCT_SIZE(prb_desc);
	VMCOREINFO_OFFSET(prb_desc, state_var);
	VMCOREINFO_OFFSET(prb_desc, text_blk_lpos);

	VMCOREINFO_STRUCT_SIZE(prb_data_blk_lpos);
	VMCOREINFO_OFFSET(prb_data_blk_lpos, begin);
	VMCOREINFO_OFFSET(prb_data_blk_lpos, next);

	VMCOREINFO_STRUCT_SIZE(printk_info);
	VMCOREINFO_OFFSET(printk_info, seq);
	VMCOREINFO_OFFSET(printk_info, ts_nsec);
	VMCOREINFO_OFFSET(printk_info, text_len);
	VMCOREINFO_OFFSET(printk_info, caller_id);
	VMCOREINFO_OFFSET(printk_info, dev_info);

	VMCOREINFO_STRUCT_SIZE(dev_printk_info);
	VMCOREINFO_OFFSET(dev_printk_info, subsystem);
	VMCOREINFO_LENGTH(printk_info_subsystem, sizeof(dev_info->subsystem));
	VMCOREINFO_OFFSET(dev_printk_info, device);
	VMCOREINFO_LENGTH(printk_info_device, sizeof(dev_info->device));

	VMCOREINFO_STRUCT_SIZE(prb_data_ring);
	VMCOREINFO_OFFSET(prb_data_ring, size_bits);
	VMCOREINFO_OFFSET(prb_data_ring, data);
	VMCOREINFO_OFFSET(prb_data_ring, head_lpos);
	VMCOREINFO_OFFSET(prb_data_ring, tail_lpos);

	VMCOREINFO_SIZE(atomic_long_t);
	VMCOREINFO_TYPE_OFFSET(atomic_long_t, counter);

	VMCOREINFO_STRUCT_SIZE(latched_seq);
	VMCOREINFO_OFFSET(latched_seq, val);
}
#endif

/* requested log_buf_len from kernel cmdline */
static unsigned long __initdata new_log_buf_len;

/* we practice scaling the ring buffer by powers of 2 */
static void __init log_buf_len_update(u64 size)
{
	if (size > (u64)LOG_BUF_LEN_MAX) {
		size = (u64)LOG_BUF_LEN_MAX;
		pr_err("log_buf over 2G is not supported.\n");
	}

	if (size)
		size = roundup_pow_of_two(size);
	if (size > log_buf_len)
		new_log_buf_len = (unsigned long)size;
}

/* save requested log_buf_len since it's too early to process it */
static int __init log_buf_len_setup(char *str)
{
	u64 size;

	if (!str)
		return -EINVAL;

	size = memparse(str, &str);

	log_buf_len_update(size);

	return 0;
}
early_param("log_buf_len", log_buf_len_setup);

#ifdef CONFIG_SMP
#define __LOG_CPU_MAX_BUF_LEN (1 << CONFIG_LOG_CPU_MAX_BUF_SHIFT)

static void __init log_buf_add_cpu(void)
{
	unsigned int cpu_extra;

	/*
	 * archs should set up cpu_possible_bits properly with
	 * set_cpu_possible() after setup_arch() but just in
	 * case lets ensure this is valid.
	 */
	if (num_possible_cpus() == 1)
		return;

	cpu_extra = (num_possible_cpus() - 1) * __LOG_CPU_MAX_BUF_LEN;

	/* by default this will only continue through for large > 64 CPUs */
	if (cpu_extra <= __LOG_BUF_LEN / 2)
		return;

	pr_info("log_buf_len individual max cpu contribution: %d bytes\n",
		__LOG_CPU_MAX_BUF_LEN);
	pr_info("log_buf_len total cpu_extra contributions: %d bytes\n",
		cpu_extra);
	pr_info("log_buf_len min size: %d bytes\n", __LOG_BUF_LEN);

	log_buf_len_update(cpu_extra + __LOG_BUF_LEN);
}
#else /* !CONFIG_SMP */
static inline void log_buf_add_cpu(void) {}
#endif /* CONFIG_SMP */

static void __init set_percpu_data_ready(void)
{
	__printk_percpu_data_ready = true;
}

static unsigned int __init add_to_rb(struct printk_ringbuffer *rb,
				     struct printk_record *r)
{
	struct prb_reserved_entry e;
	struct printk_record dest_r;

	prb_rec_init_wr(&dest_r, r->info->text_len);

	if (!prb_reserve(&e, rb, &dest_r))
		return 0;

	memcpy(&dest_r.text_buf[0], &r->text_buf[0], r->info->text_len);
	dest_r.info->text_len = r->info->text_len;
	dest_r.info->facility = r->info->facility;
	dest_r.info->level = r->info->level;
	dest_r.info->flags = r->info->flags;
	dest_r.info->ts_nsec = r->info->ts_nsec;
	dest_r.info->caller_id = r->info->caller_id;
	memcpy(&dest_r.info->dev_info, &r->info->dev_info, sizeof(dest_r.info->dev_info));

	prb_final_commit(&e);

	return prb_record_text_space(&e);
}

static char setup_text_buf[PRINTKRB_RECORD_MAX] __initdata;

void __init setup_log_buf(int early)
{
	struct printk_info *new_infos;
	unsigned int new_descs_count;
	struct prb_desc *new_descs;
	struct printk_info info;
	struct printk_record r;
	unsigned int text_size;
	size_t new_descs_size;
	size_t new_infos_size;
	unsigned long flags;
	char *new_log_buf;
	unsigned int free;
	u64 seq;

	/*
	 * Some archs call setup_log_buf() multiple times - first is very
	 * early, e.g. from setup_arch(), and second - when percpu_areas
	 * are initialised.
	 */
	if (!early)
		set_percpu_data_ready();

	if (log_buf != __log_buf)
		return;

	if (!early && !new_log_buf_len)
		log_buf_add_cpu();

	if (!new_log_buf_len)
		return;

	new_descs_count = new_log_buf_len >> PRB_AVGBITS;
	if (new_descs_count == 0) {
		pr_err("new_log_buf_len: %lu too small\n", new_log_buf_len);
		return;
	}

	new_log_buf = memblock_alloc(new_log_buf_len, LOG_ALIGN);
	if (unlikely(!new_log_buf)) {
		pr_err("log_buf_len: %lu text bytes not available\n",
		       new_log_buf_len);
		return;
	}

	new_descs_size = new_descs_count * sizeof(struct prb_desc);
	new_descs = memblock_alloc(new_descs_size, LOG_ALIGN);
	if (unlikely(!new_descs)) {
		pr_err("log_buf_len: %zu desc bytes not available\n",
		       new_descs_size);
		goto err_free_log_buf;
	}

	new_infos_size = new_descs_count * sizeof(struct printk_info);
	new_infos = memblock_alloc(new_infos_size, LOG_ALIGN);
	if (unlikely(!new_infos)) {
		pr_err("log_buf_len: %zu info bytes not available\n",
		       new_infos_size);
		goto err_free_descs;
	}

	prb_rec_init_rd(&r, &info, &setup_text_buf[0], sizeof(setup_text_buf));

	prb_init(&printk_rb_dynamic,
		 new_log_buf, ilog2(new_log_buf_len),
		 new_descs, ilog2(new_descs_count),
		 new_infos);

	local_irq_save(flags);

	log_buf_len = new_log_buf_len;
	log_buf = new_log_buf;
	new_log_buf_len = 0;

	free = __LOG_BUF_LEN;
	prb_for_each_record(0, &printk_rb_static, seq, &r) {
		text_size = add_to_rb(&printk_rb_dynamic, &r);
		if (text_size > free)
			free = 0;
		else
			free -= text_size;
	}

	prb = &printk_rb_dynamic;

	local_irq_restore(flags);

	/*
	 * Copy any remaining messages that might have appeared from
	 * NMI context after copying but before switching to the
	 * dynamic buffer.
	 */
	prb_for_each_record(seq, &printk_rb_static, seq, &r) {
		text_size = add_to_rb(&printk_rb_dynamic, &r);
		if (text_size > free)
			free = 0;
		else
			free -= text_size;
	}

	if (seq != prb_next_seq(&printk_rb_static)) {
		pr_err("dropped %llu messages\n",
		       prb_next_seq(&printk_rb_static) - seq);
	}

	pr_info("log_buf_len: %u bytes\n", log_buf_len);
	pr_info("early log buf free: %u(%u%%)\n",
		free, (free * 100) / __LOG_BUF_LEN);
	return;

err_free_descs:
	memblock_free(new_descs, new_descs_size);
err_free_log_buf:
	memblock_free(new_log_buf, new_log_buf_len);
}

static bool __read_mostly ignore_loglevel;

static int __init ignore_loglevel_setup(char *str)
{
	ignore_loglevel = true;
	pr_info("debug: ignoring loglevel setting.\n");

	return 0;
}

early_param("ignore_loglevel", ignore_loglevel_setup);
module_param(ignore_loglevel, bool, S_IRUGO | S_IWUSR);
MODULE_PARM_DESC(ignore_loglevel,
		 "ignore loglevel setting (prints all kernel messages to the console)");

static bool suppress_message_printing(int level)
{
	return (level >= console_loglevel && !ignore_loglevel);
}

#ifdef CONFIG_BOOT_PRINTK_DELAY

static int boot_delay; /* msecs delay after each printk during bootup */
static unsigned long long loops_per_msec;	/* based on boot_delay */

static int __init boot_delay_setup(char *str)
{
	unsigned long lpj;

	lpj = preset_lpj ? preset_lpj : 1000000;	/* some guess */
	loops_per_msec = (unsigned long long)lpj / 1000 * HZ;

	get_option(&str, &boot_delay);
	if (boot_delay > 10 * 1000)
		boot_delay = 0;

	pr_debug("boot_delay: %u, preset_lpj: %ld, lpj: %lu, "
		"HZ: %d, loops_per_msec: %llu\n",
		boot_delay, preset_lpj, lpj, HZ, loops_per_msec);
	return 0;
}
early_param("boot_delay", boot_delay_setup);

static void boot_delay_msec(int level)
{
	unsigned long long k;
	unsigned long timeout;

	if ((boot_delay == 0 || system_state >= SYSTEM_RUNNING)
		|| suppress_message_printing(level)) {
		return;
	}

	k = (unsigned long long)loops_per_msec * boot_delay;

	timeout = jiffies + msecs_to_jiffies(boot_delay);
	while (k) {
		k--;
		cpu_relax();
		/*
		 * use (volatile) jiffies to prevent
		 * compiler reduction; loop termination via jiffies
		 * is secondary and may or may not happen.
		 */
		if (time_after(jiffies, timeout))
			break;
		touch_nmi_watchdog();
	}
}
#else
static inline void boot_delay_msec(int level)
{
}
#endif

static bool printk_time = IS_ENABLED(CONFIG_PRINTK_TIME);
module_param_named(time, printk_time, bool, S_IRUGO | S_IWUSR);

static size_t print_syslog(unsigned int level, char *buf)
{
	return sprintf(buf, "<%u>", level);
}

static size_t print_time(u64 ts, char *buf)
{
	unsigned long rem_nsec = do_div(ts, 1000000000);

	return sprintf(buf, "[%5lu.%06lu]",
		       (unsigned long)ts, rem_nsec / 1000);
}

#ifdef CONFIG_PRINTK_CALLER
static size_t print_caller(u32 id, char *buf)
{
	char caller[12];

	snprintf(caller, sizeof(caller), "%c%u",
		 id & 0x80000000 ? 'C' : 'T', id & ~0x80000000);
	return sprintf(buf, "[%6s]", caller);
}
#else
#define print_caller(id, buf) 0
#endif

static size_t info_print_prefix(const struct printk_info  *info, bool syslog,
				bool time, char *buf)
{
	size_t len = 0;

	if (syslog)
		len = print_syslog((info->facility << 3) | info->level, buf);

	if (time)
		len += print_time(info->ts_nsec, buf + len);

	len += print_caller(info->caller_id, buf + len);

	if (IS_ENABLED(CONFIG_PRINTK_CALLER) || time) {
		buf[len++] = ' ';
		buf[len] = '\0';
	}

	return len;
}

/*
 * Prepare the record for printing. The text is shifted within the given
 * buffer to avoid a need for another one. The following operations are
 * done:
 *
 *   - Add prefix for each line.
 *   - Drop truncated lines that no longer fit into the buffer.
 *   - Add the trailing newline that has been removed in vprintk_store().
 *   - Add a string terminator.
 *
 * Since the produced string is always terminated, the maximum possible
 * return value is @r->text_buf_size - 1;
 *
 * Return: The length of the updated/prepared text, including the added
 * prefixes and the newline. The terminator is not counted. The dropped
 * line(s) are not counted.
 */
static size_t record_print_text(struct printk_record *r, bool syslog,
				bool time)
{
	size_t text_len = r->info->text_len;
	size_t buf_size = r->text_buf_size;
	char *text = r->text_buf;
	char prefix[PRINTK_PREFIX_MAX];
	bool truncated = false;
	size_t prefix_len;
	size_t line_len;
	size_t len = 0;
	char *next;

	/*
	 * If the message was truncated because the buffer was not large
	 * enough, treat the available text as if it were the full text.
	 */
	if (text_len > buf_size)
		text_len = buf_size;

	prefix_len = info_print_prefix(r->info, syslog, time, prefix);

	/*
	 * @text_len: bytes of unprocessed text
	 * @line_len: bytes of current line _without_ newline
	 * @text:     pointer to beginning of current line
	 * @len:      number of bytes prepared in r->text_buf
	 */
	for (;;) {
		next = memchr(text, '\n', text_len);
		if (next) {
			line_len = next - text;
		} else {
			/* Drop truncated line(s). */
			if (truncated)
				break;
			line_len = text_len;
		}

		/*
		 * Truncate the text if there is not enough space to add the
		 * prefix and a trailing newline and a terminator.
		 */
		if (len + prefix_len + text_len + 1 + 1 > buf_size) {
			/* Drop even the current line if no space. */
			if (len + prefix_len + line_len + 1 + 1 > buf_size)
				break;

			text_len = buf_size - len - prefix_len - 1 - 1;
			truncated = true;
		}

		memmove(text + prefix_len, text, text_len);
		memcpy(text, prefix, prefix_len);

		/*
		 * Increment the prepared length to include the text and
		 * prefix that were just moved+copied. Also increment for the
		 * newline at the end of this line. If this is the last line,
		 * there is no newline, but it will be added immediately below.
		 */
		len += prefix_len + line_len + 1;
		if (text_len == line_len) {
			/*
			 * This is the last line. Add the trailing newline
			 * removed in vprintk_store().
			 */
			text[prefix_len + line_len] = '\n';
			break;
		}

		/*
		 * Advance beyond the added prefix and the related line with
		 * its newline.
		 */
		text += prefix_len + line_len + 1;

		/*
		 * The remaining text has only decreased by the line with its
		 * newline.
		 *
		 * Note that @text_len can become zero. It happens when @text
		 * ended with a newline (either due to truncation or the
		 * original string ending with "\n\n"). The loop is correctly
		 * repeated and (if not truncated) an empty line with a prefix
		 * will be prepared.
		 */
		text_len -= line_len + 1;
	}

	/*
	 * If a buffer was provided, it will be terminated. Space for the
	 * string terminator is guaranteed to be available. The terminator is
	 * not counted in the return value.
	 */
	if (buf_size > 0)
		r->text_buf[len] = 0;

	return len;
}

static size_t get_record_print_text_size(struct printk_info *info,
					 unsigned int line_count,
					 bool syslog, bool time)
{
	char prefix[PRINTK_PREFIX_MAX];
	size_t prefix_len;

	prefix_len = info_print_prefix(info, syslog, time, prefix);

	/*
	 * Each line will be preceded with a prefix. The intermediate
	 * newlines are already within the text, but a final trailing
	 * newline will be added.
	 */
	return ((prefix_len * line_count) + info->text_len + 1);
}

/*
 * Beginning with @start_seq, find the first record where it and all following
 * records up to (but not including) @max_seq fit into @size.
 *
 * @max_seq is simply an upper bound and does not need to exist. If the caller
 * does not require an upper bound, -1 can be used for @max_seq.
 */
static u64 find_first_fitting_seq(u64 start_seq, u64 max_seq, size_t size,
				  bool syslog, bool time)
{
	struct printk_info info;
	unsigned int line_count;
	size_t len = 0;
	u64 seq;

	/* Determine the size of the records up to @max_seq. */
	prb_for_each_info(start_seq, prb, seq, &info, &line_count) {
		if (info.seq >= max_seq)
			break;
		len += get_record_print_text_size(&info, line_count, syslog, time);
	}

	/*
	 * Adjust the upper bound for the next loop to avoid subtracting
	 * lengths that were never added.
	 */
	if (seq < max_seq)
		max_seq = seq;

	/*
	 * Move first record forward until length fits into the buffer. Ignore
	 * newest messages that were not counted in the above cycle. Messages
	 * might appear and get lost in the meantime. This is a best effort
	 * that prevents an infinite loop that could occur with a retry.
	 */
	prb_for_each_info(start_seq, prb, seq, &info, &line_count) {
		if (len <= size || info.seq >= max_seq)
			break;
		len -= get_record_print_text_size(&info, line_count, syslog, time);
	}

	return seq;
}

/* The caller is responsible for making sure @size is greater than 0. */
static int syslog_print(char __user *buf, int size)
{
	struct printk_info info;
	struct printk_record r;
	char *text;
	int len = 0;
	u64 seq;

	text = kmalloc(PRINTK_MESSAGE_MAX, GFP_KERNEL);
	if (!text)
		return -ENOMEM;

	prb_rec_init_rd(&r, &info, text, PRINTK_MESSAGE_MAX);

	mutex_lock(&syslog_lock);

	/*
	 * Wait for the @syslog_seq record to be available. @syslog_seq may
	 * change while waiting.
	 */
	do {
		seq = syslog_seq;

		mutex_unlock(&syslog_lock);
		/*
		 * Guarantee this task is visible on the waitqueue before
		 * checking the wake condition.
		 *
		 * The full memory barrier within set_current_state() of
		 * prepare_to_wait_event() pairs with the full memory barrier
		 * within wq_has_sleeper().
		 *
		 * This pairs with __wake_up_klogd:A.
		 */
		len = wait_event_interruptible(log_wait,
				prb_read_valid(prb, seq, NULL)); /* LMM(syslog_print:A) */
		mutex_lock(&syslog_lock);

		if (len)
			goto out;
	} while (syslog_seq != seq);

	/*
	 * Copy records that fit into the buffer. The above cycle makes sure
	 * that the first record is always available.
	 */
	do {
		size_t n;
		size_t skip;
		int err;

		if (!prb_read_valid(prb, syslog_seq, &r))
			break;

		if (r.info->seq != syslog_seq) {
			/* message is gone, move to next valid one */
			syslog_seq = r.info->seq;
			syslog_partial = 0;
		}

		/*
		 * To keep reading/counting partial line consistent,
		 * use printk_time value as of the beginning of a line.
		 */
		if (!syslog_partial)
			syslog_time = printk_time;

		skip = syslog_partial;
		n = record_print_text(&r, true, syslog_time);
		if (n - syslog_partial <= size) {
			/* message fits into buffer, move forward */
			syslog_seq = r.info->seq + 1;
			n -= syslog_partial;
			syslog_partial = 0;
		} else if (!len){
			/* partial read(), remember position */
			n = size;
			syslog_partial += n;
		} else
			n = 0;

		if (!n)
			break;

		mutex_unlock(&syslog_lock);
		err = copy_to_user(buf, text + skip, n);
		mutex_lock(&syslog_lock);

		if (err) {
			if (!len)
				len = -EFAULT;
			break;
		}

		len += n;
		size -= n;
		buf += n;
	} while (size);
out:
	mutex_unlock(&syslog_lock);
	kfree(text);
	return len;
}

static int syslog_print_all(char __user *buf, int size, bool clear)
{
	struct printk_info info;
	struct printk_record r;
	char *text;
	int len = 0;
	u64 seq;
	bool time;

	text = kmalloc(PRINTK_MESSAGE_MAX, GFP_KERNEL);
	if (!text)
		return -ENOMEM;

	time = printk_time;
	/*
	 * Find first record that fits, including all following records,
	 * into the user-provided buffer for this dump.
	 */
	seq = find_first_fitting_seq(latched_seq_read_nolock(&clear_seq), -1,
				     size, true, time);

	prb_rec_init_rd(&r, &info, text, PRINTK_MESSAGE_MAX);

	prb_for_each_record(seq, prb, seq, &r) {
		int textlen;

		textlen = record_print_text(&r, true, time);

		if (len + textlen > size) {
			seq--;
			break;
		}

		if (copy_to_user(buf + len, text, textlen))
			len = -EFAULT;
		else
			len += textlen;

		if (len < 0)
			break;
	}

	if (clear) {
		mutex_lock(&syslog_lock);
		latched_seq_write(&clear_seq, seq);
		mutex_unlock(&syslog_lock);
	}

	kfree(text);
	return len;
}

static void syslog_clear(void)
{
	mutex_lock(&syslog_lock);
	latched_seq_write(&clear_seq, prb_next_seq(prb));
	mutex_unlock(&syslog_lock);
}

int do_syslog(int type, char __user *buf, int len, int source)
{
	struct printk_info info;
	bool clear = false;
	static int saved_console_loglevel = LOGLEVEL_DEFAULT;
	int error;

	error = check_syslog_permissions(type, source);
	if (error)
		return error;

	switch (type) {
	case SYSLOG_ACTION_CLOSE:	/* Close log */
		break;
	case SYSLOG_ACTION_OPEN:	/* Open log */
		break;
	case SYSLOG_ACTION_READ:	/* Read from log */
		if (!buf || len < 0)
			return -EINVAL;
		if (!len)
			return 0;
		if (!access_ok(buf, len))
			return -EFAULT;
		error = syslog_print(buf, len);
		break;
	/* Read/clear last kernel messages */
	case SYSLOG_ACTION_READ_CLEAR:
		clear = true;
		fallthrough;
	/* Read last kernel messages */
	case SYSLOG_ACTION_READ_ALL:
		if (!buf || len < 0)
			return -EINVAL;
		if (!len)
			return 0;
		if (!access_ok(buf, len))
			return -EFAULT;
		error = syslog_print_all(buf, len, clear);
		break;
	/* Clear ring buffer */
	case SYSLOG_ACTION_CLEAR:
		syslog_clear();
		break;
	/* Disable logging to console */
	case SYSLOG_ACTION_CONSOLE_OFF:
		if (saved_console_loglevel == LOGLEVEL_DEFAULT)
			saved_console_loglevel = console_loglevel;
		console_loglevel = minimum_console_loglevel;
		break;
	/* Enable logging to console */
	case SYSLOG_ACTION_CONSOLE_ON:
		if (saved_console_loglevel != LOGLEVEL_DEFAULT) {
			console_loglevel = saved_console_loglevel;
			saved_console_loglevel = LOGLEVEL_DEFAULT;
		}
		break;
	/* Set level of messages printed to console */
	case SYSLOG_ACTION_CONSOLE_LEVEL:
		if (len < 1 || len > 8)
			return -EINVAL;
		if (len < minimum_console_loglevel)
			len = minimum_console_loglevel;
		console_loglevel = len;
		/* Implicitly re-enable logging to console */
		saved_console_loglevel = LOGLEVEL_DEFAULT;
		break;
	/* Number of chars in the log buffer */
	case SYSLOG_ACTION_SIZE_UNREAD:
		mutex_lock(&syslog_lock);
		if (!prb_read_valid_info(prb, syslog_seq, &info, NULL)) {
			/* No unread messages. */
			mutex_unlock(&syslog_lock);
			return 0;
		}
		if (info.seq != syslog_seq) {
			/* messages are gone, move to first one */
			syslog_seq = info.seq;
			syslog_partial = 0;
		}
		if (source == SYSLOG_FROM_PROC) {
			/*
			 * Short-cut for poll(/"proc/kmsg") which simply checks
			 * for pending data, not the size; return the count of
			 * records, not the length.
			 */
			error = prb_next_seq(prb) - syslog_seq;
		} else {
			bool time = syslog_partial ? syslog_time : printk_time;
			unsigned int line_count;
			u64 seq;

			prb_for_each_info(syslog_seq, prb, seq, &info,
					  &line_count) {
				error += get_record_print_text_size(&info, line_count,
								    true, time);
				time = printk_time;
			}
			error -= syslog_partial;
		}
		mutex_unlock(&syslog_lock);
		break;
	/* Size of the log buffer */
	case SYSLOG_ACTION_SIZE_BUFFER:
		error = log_buf_len;
		break;
	default:
		error = -EINVAL;
		break;
	}

	return error;
}

SYSCALL_DEFINE3(syslog, int, type, char __user *, buf, int, len)
{
	return do_syslog(type, buf, len, SYSLOG_FROM_READER);
}

/*
 * Special console_lock variants that help to reduce the risk of soft-lockups.
 * They allow to pass console_lock to another printk() call using a busy wait.
 */

#ifdef CONFIG_LOCKDEP
static struct lockdep_map console_owner_dep_map = {
	.name = "console_owner"
};
#endif

static DEFINE_RAW_SPINLOCK(console_owner_lock);
static struct task_struct *console_owner;
static bool console_waiter;

/**
 * console_lock_spinning_enable - mark beginning of code where another
 *	thread might safely busy wait
 *
 * This basically converts console_lock into a spinlock. This marks
 * the section where the console_lock owner can not sleep, because
 * there may be a waiter spinning (like a spinlock). Also it must be
 * ready to hand over the lock at the end of the section.
 */
static void console_lock_spinning_enable(void)
{
	/*
	 * Do not use spinning in panic(). The panic CPU wants to keep the lock.
	 * Non-panic CPUs abandon the flush anyway.
	 *
	 * Just keep the lockdep annotation. The panic-CPU should avoid
	 * taking console_owner_lock because it might cause a deadlock.
	 * This looks like the easiest way how to prevent false lockdep
	 * reports without handling races a lockless way.
	 */
	if (panic_in_progress())
		goto lockdep;

	raw_spin_lock(&console_owner_lock);
	console_owner = current;
	raw_spin_unlock(&console_owner_lock);

lockdep:
	/* The waiter may spin on us after setting console_owner */
	spin_acquire(&console_owner_dep_map, 0, 0, _THIS_IP_);
}

/**
 * console_lock_spinning_disable_and_check - mark end of code where another
 *	thread was able to busy wait and check if there is a waiter
 * @cookie: cookie returned from console_srcu_read_lock()
 *
 * This is called at the end of the section where spinning is allowed.
 * It has two functions. First, it is a signal that it is no longer
 * safe to start busy waiting for the lock. Second, it checks if
 * there is a busy waiter and passes the lock rights to her.
 *
 * Important: Callers lose both the console_lock and the SRCU read lock if
 *	there was a busy waiter. They must not touch items synchronized by
 *	console_lock or SRCU read lock in this case.
 *
 * Return: 1 if the lock rights were passed, 0 otherwise.
 */
static int console_lock_spinning_disable_and_check(int cookie)
{
	int waiter;

	/*
	 * Ignore spinning waiters during panic() because they might get stopped
	 * or blocked at any time,
	 *
	 * It is safe because nobody is allowed to start spinning during panic
	 * in the first place. If there has been a waiter then non panic CPUs
	 * might stay spinning. They would get stopped anyway. The panic context
	 * will never start spinning and an interrupted spin on panic CPU will
	 * never continue.
	 */
	if (panic_in_progress()) {
		/* Keep lockdep happy. */
		spin_release(&console_owner_dep_map, _THIS_IP_);
		return 0;
	}

	raw_spin_lock(&console_owner_lock);
	waiter = READ_ONCE(console_waiter);
	console_owner = NULL;
	raw_spin_unlock(&console_owner_lock);

	if (!waiter) {
		spin_release(&console_owner_dep_map, _THIS_IP_);
		return 0;
	}

	/* The waiter is now free to continue */
	WRITE_ONCE(console_waiter, false);

	spin_release(&console_owner_dep_map, _THIS_IP_);

	/*
	 * Preserve lockdep lock ordering. Release the SRCU read lock before
	 * releasing the console_lock.
	 */
	console_srcu_read_unlock(cookie);

	/*
	 * Hand off console_lock to waiter. The waiter will perform
	 * the up(). After this, the waiter is the console_lock owner.
	 */
	mutex_release(&console_lock_dep_map, _THIS_IP_);
	return 1;
}

/**
 * console_trylock_spinning - try to get console_lock by busy waiting
 *
 * This allows to busy wait for the console_lock when the current
 * owner is running in specially marked sections. It means that
 * the current owner is running and cannot reschedule until it
 * is ready to lose the lock.
 *
 * Return: 1 if we got the lock, 0 othrewise
 */
static int console_trylock_spinning(void)
{
	struct task_struct *owner = NULL;
	bool waiter;
	bool spin = false;
	unsigned long flags;

	if (console_trylock())
		return 1;

	/*
	 * It's unsafe to spin once a panic has begun. If we are the
	 * panic CPU, we may have already halted the owner of the
	 * console_sem. If we are not the panic CPU, then we should
	 * avoid taking console_sem, so the panic CPU has a better
	 * chance of cleanly acquiring it later.
	 */
	if (panic_in_progress())
		return 0;

	printk_safe_enter_irqsave(flags);

	raw_spin_lock(&console_owner_lock);
	owner = READ_ONCE(console_owner);
	waiter = READ_ONCE(console_waiter);
	if (!waiter && owner && owner != current) {
		WRITE_ONCE(console_waiter, true);
		spin = true;
	}
	raw_spin_unlock(&console_owner_lock);

	/*
	 * If there is an active printk() writing to the
	 * consoles, instead of having it write our data too,
	 * see if we can offload that load from the active
	 * printer, and do some printing ourselves.
	 * Go into a spin only if there isn't already a waiter
	 * spinning, and there is an active printer, and
	 * that active printer isn't us (recursive printk?).
	 */
	if (!spin) {
		printk_safe_exit_irqrestore(flags);
		return 0;
	}

	/* We spin waiting for the owner to release us */
	spin_acquire(&console_owner_dep_map, 0, 0, _THIS_IP_);
	/* Owner will clear console_waiter on hand off */
	while (READ_ONCE(console_waiter))
		cpu_relax();
	spin_release(&console_owner_dep_map, _THIS_IP_);

	printk_safe_exit_irqrestore(flags);
	/*
	 * The owner passed the console lock to us.
	 * Since we did not spin on console lock, annotate
	 * this as a trylock. Otherwise lockdep will
	 * complain.
	 */
	mutex_acquire(&console_lock_dep_map, 0, 1, _THIS_IP_);

	/*
	 * Update @console_may_schedule for trylock because the previous
	 * owner may have been schedulable.
	 */
	console_may_schedule = 0;

	return 1;
}

/*
 * Recursion is tracked separately on each CPU. If NMIs are supported, an
 * additional NMI context per CPU is also separately tracked. Until per-CPU
 * is available, a separate "early tracking" is performed.
 */
static DEFINE_PER_CPU(u8, printk_count);
static u8 printk_count_early;
#ifdef CONFIG_HAVE_NMI
static DEFINE_PER_CPU(u8, printk_count_nmi);
static u8 printk_count_nmi_early;
#endif

/*
 * Recursion is limited to keep the output sane. printk() should not require
 * more than 1 level of recursion (allowing, for example, printk() to trigger
 * a WARN), but a higher value is used in case some printk-internal errors
 * exist, such as the ringbuffer validation checks failing.
 */
#define PRINTK_MAX_RECURSION 3

/*
 * Return a pointer to the dedicated counter for the CPU+context of the
 * caller.
 */
static u8 *__printk_recursion_counter(void)
{
#ifdef CONFIG_HAVE_NMI
	if (in_nmi()) {
		if (printk_percpu_data_ready())
			return this_cpu_ptr(&printk_count_nmi);
		return &printk_count_nmi_early;
	}
#endif
	if (printk_percpu_data_ready())
		return this_cpu_ptr(&printk_count);
	return &printk_count_early;
}

/*
 * Enter recursion tracking. Interrupts are disabled to simplify tracking.
 * The caller must check the boolean return value to see if the recursion is
 * allowed. On failure, interrupts are not disabled.
 *
 * @recursion_ptr must be a variable of type (u8 *) and is the same variable
 * that is passed to printk_exit_irqrestore().
 */
#define printk_enter_irqsave(recursion_ptr, flags)	\
({							\
	bool success = true;				\
							\
	typecheck(u8 *, recursion_ptr);			\
	local_irq_save(flags);				\
	(recursion_ptr) = __printk_recursion_counter();	\
	if (*(recursion_ptr) > PRINTK_MAX_RECURSION) {	\
		local_irq_restore(flags);		\
		success = false;			\
	} else {					\
		(*(recursion_ptr))++;			\
	}						\
	success;					\
})

/* Exit recursion tracking, restoring interrupts. */
#define printk_exit_irqrestore(recursion_ptr, flags)	\
	do {						\
		typecheck(u8 *, recursion_ptr);		\
		(*(recursion_ptr))--;			\
		local_irq_restore(flags);		\
	} while (0)

int printk_delay_msec __read_mostly;

static inline void printk_delay(int level)
{
	boot_delay_msec(level);

	if (unlikely(printk_delay_msec)) {
		int m = printk_delay_msec;

		while (m--) {
			mdelay(1);
			touch_nmi_watchdog();
		}
	}
}

static inline u32 printk_caller_id(void)
{
	return in_task() ? task_pid_nr(current) :
		0x80000000 + smp_processor_id();
}

/**
 * printk_parse_prefix - Parse level and control flags.
 *
 * @text:     The terminated text message.
 * @level:    A pointer to the current level value, will be updated.
 * @flags:    A pointer to the current printk_info flags, will be updated.
 *
 * @level may be NULL if the caller is not interested in the parsed value.
 * Otherwise the variable pointed to by @level must be set to
 * LOGLEVEL_DEFAULT in order to be updated with the parsed value.
 *
 * @flags may be NULL if the caller is not interested in the parsed value.
 * Otherwise the variable pointed to by @flags will be OR'd with the parsed
 * value.
 *
 * Return: The length of the parsed level and control flags.
 */
u16 printk_parse_prefix(const char *text, int *level,
			enum printk_info_flags *flags)
{
	u16 prefix_len = 0;
	int kern_level;

	while (*text) {
		kern_level = printk_get_level(text);
		if (!kern_level)
			break;

		switch (kern_level) {
		case '0' ... '7':
			if (level && *level == LOGLEVEL_DEFAULT)
				*level = kern_level - '0';
			break;
		case 'c':	/* KERN_CONT */
			if (flags)
				*flags |= LOG_CONT;
		}

		prefix_len += 2;
		text += 2;
	}

	return prefix_len;
}

__printf(5, 0)
static u16 printk_sprint(char *text, u16 size, int facility,
			 enum printk_info_flags *flags, const char *fmt,
			 va_list args)
{
	u16 text_len;

	text_len = vscnprintf(text, size, fmt, args);

	/* Mark and strip a trailing newline. */
	if (text_len && text[text_len - 1] == '\n') {
		text_len--;
		*flags |= LOG_NEWLINE;
	}

	/* Strip log level and control flags. */
	if (facility == 0) {
		u16 prefix_len;

		prefix_len = printk_parse_prefix(text, NULL, NULL);
		if (prefix_len) {
			text_len -= prefix_len;
			memmove(text, text + prefix_len, text_len);
		}
	}

	trace_console(text, text_len);

	return text_len;
}

__printf(4, 0)
int vprintk_store(int facility, int level,
		  const struct dev_printk_info *dev_info,
		  const char *fmt, va_list args)
{
	struct prb_reserved_entry e;
	enum printk_info_flags flags = 0;
	struct printk_record r;
	unsigned long irqflags;
	u16 trunc_msg_len = 0;
	char prefix_buf[8];
	u8 *recursion_ptr;
	u16 reserve_size;
	va_list args2;
	u32 caller_id;
	u16 text_len;
	int ret = 0;
	u64 ts_nsec;

	if (!printk_enter_irqsave(recursion_ptr, irqflags))
		return 0;

	/*
	 * Since the duration of printk() can vary depending on the message
	 * and state of the ringbuffer, grab the timestamp now so that it is
	 * close to the call of printk(). This provides a more deterministic
	 * timestamp with respect to the caller.
	 */
	ts_nsec = local_clock();

	caller_id = printk_caller_id();

	/*
	 * The sprintf needs to come first since the syslog prefix might be
	 * passed in as a parameter. An extra byte must be reserved so that
	 * later the vscnprintf() into the reserved buffer has room for the
	 * terminating '\0', which is not counted by vsnprintf().
	 */
	va_copy(args2, args);
	reserve_size = vsnprintf(&prefix_buf[0], sizeof(prefix_buf), fmt, args2) + 1;
	va_end(args2);

	if (reserve_size > PRINTKRB_RECORD_MAX)
		reserve_size = PRINTKRB_RECORD_MAX;

	/* Extract log level or control flags. */
	if (facility == 0)
		printk_parse_prefix(&prefix_buf[0], &level, &flags);

	if (level == LOGLEVEL_DEFAULT)
		level = default_message_loglevel;

	if (dev_info)
		flags |= LOG_NEWLINE;

	if (flags & LOG_CONT) {
		prb_rec_init_wr(&r, reserve_size);
		if (prb_reserve_in_last(&e, prb, &r, caller_id, PRINTKRB_RECORD_MAX)) {
			text_len = printk_sprint(&r.text_buf[r.info->text_len], reserve_size,
						 facility, &flags, fmt, args);
			r.info->text_len += text_len;

			if (flags & LOG_NEWLINE) {
				r.info->flags |= LOG_NEWLINE;
				prb_final_commit(&e);
			} else {
				prb_commit(&e);
			}

			ret = text_len;
			goto out;
		}
	}

	/*
	 * Explicitly initialize the record before every prb_reserve() call.
	 * prb_reserve_in_last() and prb_reserve() purposely invalidate the
	 * structure when they fail.
	 */
	prb_rec_init_wr(&r, reserve_size);
	if (!prb_reserve(&e, prb, &r)) {
		/* truncate the message if it is too long for empty buffer */
		truncate_msg(&reserve_size, &trunc_msg_len);

		prb_rec_init_wr(&r, reserve_size + trunc_msg_len);
		if (!prb_reserve(&e, prb, &r))
			goto out;
	}

	/* fill message */
	text_len = printk_sprint(&r.text_buf[0], reserve_size, facility, &flags, fmt, args);
	if (trunc_msg_len)
		memcpy(&r.text_buf[text_len], trunc_msg, trunc_msg_len);
	r.info->text_len = text_len + trunc_msg_len;
	r.info->facility = facility;
	r.info->level = level & 7;
	r.info->flags = flags & 0x1f;
	r.info->ts_nsec = ts_nsec;
	r.info->caller_id = caller_id;
	if (dev_info)
		memcpy(&r.info->dev_info, dev_info, sizeof(r.info->dev_info));

	/* A message without a trailing newline can be continued. */
	if (!(flags & LOG_NEWLINE))
		prb_commit(&e);
	else
		prb_final_commit(&e);

	ret = text_len + trunc_msg_len;
out:
	printk_exit_irqrestore(recursion_ptr, irqflags);
	return ret;
}

asmlinkage int vprintk_emit(int facility, int level,
			    const struct dev_printk_info *dev_info,
			    const char *fmt, va_list args)
{
	int printed_len;
	bool in_sched = false;

	/* Suppress unimportant messages after panic happens */
	if (unlikely(suppress_printk))
		return 0;

<<<<<<< HEAD
	if (unlikely(suppress_panic_printk) && other_cpu_in_panic())
=======
	/*
	 * The messages on the panic CPU are the most important. If
	 * non-panic CPUs are generating any messages, they will be
	 * silently dropped.
	 */
	if (other_cpu_in_panic())
>>>>>>> 1b4861e3
		return 0;

	if (level == LOGLEVEL_SCHED) {
		level = LOGLEVEL_DEFAULT;
		in_sched = true;
	}

	printk_delay(level);

	printed_len = vprintk_store(facility, level, dev_info, fmt, args);

	/* If called from the scheduler, we can not call up(). */
	if (!in_sched) {
		/*
		 * The caller may be holding system-critical or
		 * timing-sensitive locks. Disable preemption during
		 * printing of all remaining records to all consoles so that
		 * this context can return as soon as possible. Hopefully
		 * another printk() caller will take over the printing.
		 */
		preempt_disable();
		/*
		 * Try to acquire and then immediately release the console
		 * semaphore. The release will print out buffers. With the
		 * spinning variant, this context tries to take over the
		 * printing from another printing context.
		 */
		if (console_trylock_spinning())
			console_unlock();
		preempt_enable();
	}

	if (in_sched)
		defer_console_output();
	else
		wake_up_klogd();

	return printed_len;
}
EXPORT_SYMBOL(vprintk_emit);

int vprintk_default(const char *fmt, va_list args)
{
	return vprintk_emit(0, LOGLEVEL_DEFAULT, NULL, fmt, args);
}
EXPORT_SYMBOL_GPL(vprintk_default);

asmlinkage __visible int _printk(const char *fmt, ...)
{
	va_list args;
	int r;

	va_start(args, fmt);
	r = vprintk(fmt, args);
	va_end(args);

	return r;
}
EXPORT_SYMBOL(_printk);

static bool pr_flush(int timeout_ms, bool reset_on_progress);
static bool __pr_flush(struct console *con, int timeout_ms, bool reset_on_progress);

#else /* CONFIG_PRINTK */

#define printk_time		false

#define prb_read_valid(rb, seq, r)	false
#define prb_first_valid_seq(rb)		0
#define prb_next_seq(rb)		0

static u64 syslog_seq;

static bool pr_flush(int timeout_ms, bool reset_on_progress) { return true; }
static bool __pr_flush(struct console *con, int timeout_ms, bool reset_on_progress) { return true; }

#endif /* CONFIG_PRINTK */

#ifdef CONFIG_EARLY_PRINTK
struct console *early_console;

asmlinkage __visible void early_printk(const char *fmt, ...)
{
	va_list ap;
	char buf[512];
	int n;

	if (!early_console)
		return;

	va_start(ap, fmt);
	n = vscnprintf(buf, sizeof(buf), fmt, ap);
	va_end(ap);

	early_console->write(early_console, buf, n);
}
#endif

static void set_user_specified(struct console_cmdline *c, bool user_specified)
{
	if (!user_specified)
		return;

	/*
	 * @c console was defined by the user on the command line.
	 * Do not clear when added twice also by SPCR or the device tree.
	 */
	c->user_specified = true;
	/* At least one console defined by the user on the command line. */
	console_set_on_cmdline = 1;
}

static int __add_preferred_console(const char *name, const short idx, char *options,
				   char *brl_options, bool user_specified)
{
	struct console_cmdline *c;
	int i;

	/*
	 * We use a signed short index for struct console for device drivers to
	 * indicate a not yet assigned index or port. However, a negative index
	 * value is not valid for preferred console.
	 */
	if (idx < 0)
		return -EINVAL;

	/*
	 *	See if this tty is not yet registered, and
	 *	if we have a slot free.
	 */
	for (i = 0, c = console_cmdline;
	     i < MAX_CMDLINECONSOLES && c->name[0];
	     i++, c++) {
		if (strcmp(c->name, name) == 0 && c->index == idx) {
			if (!brl_options)
				preferred_console = i;
			set_user_specified(c, user_specified);
			return 0;
		}
	}
	if (i == MAX_CMDLINECONSOLES)
		return -E2BIG;
	if (!brl_options)
		preferred_console = i;
	strscpy(c->name, name, sizeof(c->name));
	c->options = options;
	set_user_specified(c, user_specified);
	braille_set_options(c, brl_options);

	c->index = idx;
	return 0;
}

static int __init console_msg_format_setup(char *str)
{
	if (!strcmp(str, "syslog"))
		console_msg_format = MSG_FORMAT_SYSLOG;
	if (!strcmp(str, "default"))
		console_msg_format = MSG_FORMAT_DEFAULT;
	return 1;
}
__setup("console_msg_format=", console_msg_format_setup);

/*
 * Set up a console.  Called via do_early_param() in init/main.c
 * for each "console=" parameter in the boot command line.
 */
static int __init console_setup(char *str)
{
	char buf[sizeof(console_cmdline[0].name) + 4]; /* 4 for "ttyS" */
	char *s, *options, *brl_options = NULL;
	int idx;

	/*
	 * console="" or console=null have been suggested as a way to
	 * disable console output. Use ttynull that has been created
	 * for exactly this purpose.
	 */
	if (str[0] == 0 || strcmp(str, "null") == 0) {
		__add_preferred_console("ttynull", 0, NULL, NULL, true);
		return 1;
	}

	if (_braille_console_setup(&str, &brl_options))
		return 1;

	/*
	 * Decode str into name, index, options.
	 */
	if (str[0] >= '0' && str[0] <= '9') {
		strcpy(buf, "ttyS");
		strncpy(buf + 4, str, sizeof(buf) - 5);
	} else {
		strncpy(buf, str, sizeof(buf) - 1);
	}
	buf[sizeof(buf) - 1] = 0;
	options = strchr(str, ',');
	if (options)
		*(options++) = 0;
#ifdef __sparc__
	if (!strcmp(str, "ttya"))
		strcpy(buf, "ttyS0");
	if (!strcmp(str, "ttyb"))
		strcpy(buf, "ttyS1");
#endif
	for (s = buf; *s; s++)
		if (isdigit(*s) || *s == ',')
			break;
	idx = simple_strtoul(s, NULL, 10);
	*s = 0;

	__add_preferred_console(buf, idx, options, brl_options, true);
	return 1;
}
__setup("console=", console_setup);

/**
 * add_preferred_console - add a device to the list of preferred consoles.
 * @name: device name
 * @idx: device index
 * @options: options for this console
 *
 * The last preferred console added will be used for kernel messages
 * and stdin/out/err for init.  Normally this is used by console_setup
 * above to handle user-supplied console arguments; however it can also
 * be used by arch-specific code either to override the user or more
 * commonly to provide a default console (ie from PROM variables) when
 * the user has not supplied one.
 */
int add_preferred_console(const char *name, const short idx, char *options)
{
	return __add_preferred_console(name, idx, options, NULL, false);
}

bool console_suspend_enabled = true;
EXPORT_SYMBOL(console_suspend_enabled);

static int __init console_suspend_disable(char *str)
{
	console_suspend_enabled = false;
	return 1;
}
__setup("no_console_suspend", console_suspend_disable);
module_param_named(console_suspend, console_suspend_enabled,
		bool, S_IRUGO | S_IWUSR);
MODULE_PARM_DESC(console_suspend, "suspend console during suspend"
	" and hibernate operations");

static bool printk_console_no_auto_verbose;

void console_verbose(void)
{
	if (console_loglevel && !printk_console_no_auto_verbose)
		console_loglevel = CONSOLE_LOGLEVEL_MOTORMOUTH;
}
EXPORT_SYMBOL_GPL(console_verbose);

module_param_named(console_no_auto_verbose, printk_console_no_auto_verbose, bool, 0644);
MODULE_PARM_DESC(console_no_auto_verbose, "Disable console loglevel raise to highest on oops/panic/etc");

/**
 * suspend_console - suspend the console subsystem
 *
 * This disables printk() while we go into suspend states
 */
void suspend_console(void)
{
	struct console *con;

	if (!console_suspend_enabled)
		return;
	pr_info("Suspending console(s) (use no_console_suspend to debug)\n");
	pr_flush(1000, true);

	console_list_lock();
	for_each_console(con)
		console_srcu_write_flags(con, con->flags | CON_SUSPENDED);
	console_list_unlock();

	/*
	 * Ensure that all SRCU list walks have completed. All printing
	 * contexts must be able to see that they are suspended so that it
	 * is guaranteed that all printing has stopped when this function
	 * completes.
	 */
	synchronize_srcu(&console_srcu);
}

void resume_console(void)
{
	struct console *con;

	if (!console_suspend_enabled)
		return;

	console_list_lock();
	for_each_console(con)
		console_srcu_write_flags(con, con->flags & ~CON_SUSPENDED);
	console_list_unlock();

	/*
	 * Ensure that all SRCU list walks have completed. All printing
	 * contexts must be able to see they are no longer suspended so
	 * that they are guaranteed to wake up and resume printing.
	 */
	synchronize_srcu(&console_srcu);

	pr_flush(1000, true);
}

/**
 * console_cpu_notify - print deferred console messages after CPU hotplug
 * @cpu: unused
 *
 * If printk() is called from a CPU that is not online yet, the messages
 * will be printed on the console only if there are CON_ANYTIME consoles.
 * This function is called when a new CPU comes online (or fails to come
 * up) or goes offline.
 */
static int console_cpu_notify(unsigned int cpu)
{
	if (!cpuhp_tasks_frozen) {
		/* If trylock fails, someone else is doing the printing */
		if (console_trylock())
			console_unlock();
	}
	return 0;
}

/**
 * console_lock - block the console subsystem from printing
 *
 * Acquires a lock which guarantees that no consoles will
 * be in or enter their write() callback.
 *
 * Can sleep, returns nothing.
 */
void console_lock(void)
{
	might_sleep();

	/* On panic, the console_lock must be left to the panic cpu. */
	while (other_cpu_in_panic())
		msleep(1000);

	down_console_sem();
	console_locked = 1;
	console_may_schedule = 1;
}
EXPORT_SYMBOL(console_lock);

/**
 * console_trylock - try to block the console subsystem from printing
 *
 * Try to acquire a lock which guarantees that no consoles will
 * be in or enter their write() callback.
 *
 * returns 1 on success, and 0 on failure to acquire the lock.
 */
int console_trylock(void)
{
	/* On panic, the console_lock must be left to the panic cpu. */
	if (other_cpu_in_panic())
		return 0;
	if (down_trylock_console_sem())
		return 0;
	console_locked = 1;
	console_may_schedule = 0;
	return 1;
}
EXPORT_SYMBOL(console_trylock);

int is_console_locked(void)
{
	return console_locked;
}
EXPORT_SYMBOL(is_console_locked);

/*
 * Check if the given console is currently capable and allowed to print
 * records.
 *
 * Requires the console_srcu_read_lock.
 */
static inline bool console_is_usable(struct console *con)
{
	short flags = console_srcu_read_flags(con);

	if (!(flags & CON_ENABLED))
		return false;

	if ((flags & CON_SUSPENDED))
		return false;

	if (!con->write)
		return false;

	/*
	 * Console drivers may assume that per-cpu resources have been
	 * allocated. So unless they're explicitly marked as being able to
	 * cope (CON_ANYTIME) don't call them until this CPU is officially up.
	 */
	if (!cpu_online(raw_smp_processor_id()) && !(flags & CON_ANYTIME))
		return false;

	return true;
}

static void __console_unlock(void)
{
	console_locked = 0;
	up_console_sem();
}

#ifdef CONFIG_PRINTK

/*
 * Prepend the message in @pmsg->pbufs->outbuf with a "dropped message". This
 * is achieved by shifting the existing message over and inserting the dropped
 * message.
 *
 * @pmsg is the printk message to prepend.
 *
 * @dropped is the dropped count to report in the dropped message.
 *
 * If the message text in @pmsg->pbufs->outbuf does not have enough space for
 * the dropped message, the message text will be sufficiently truncated.
 *
 * If @pmsg->pbufs->outbuf is modified, @pmsg->outbuf_len is updated.
 */
void console_prepend_dropped(struct printk_message *pmsg, unsigned long dropped)
{
	struct printk_buffers *pbufs = pmsg->pbufs;
	const size_t scratchbuf_sz = sizeof(pbufs->scratchbuf);
	const size_t outbuf_sz = sizeof(pbufs->outbuf);
	char *scratchbuf = &pbufs->scratchbuf[0];
	char *outbuf = &pbufs->outbuf[0];
	size_t len;

	len = scnprintf(scratchbuf, scratchbuf_sz,
		       "** %lu printk messages dropped **\n", dropped);

	/*
	 * Make sure outbuf is sufficiently large before prepending.
	 * Keep at least the prefix when the message must be truncated.
	 * It is a rather theoretical problem when someone tries to
	 * use a minimalist buffer.
	 */
	if (WARN_ON_ONCE(len + PRINTK_PREFIX_MAX >= outbuf_sz))
		return;

	if (pmsg->outbuf_len + len >= outbuf_sz) {
		/* Truncate the message, but keep it terminated. */
		pmsg->outbuf_len = outbuf_sz - (len + 1);
		outbuf[pmsg->outbuf_len] = 0;
	}

	memmove(outbuf + len, outbuf, pmsg->outbuf_len + 1);
	memcpy(outbuf, scratchbuf, len);
	pmsg->outbuf_len += len;
}

/*
 * Read and format the specified record (or a later record if the specified
 * record is not available).
 *
 * @pmsg will contain the formatted result. @pmsg->pbufs must point to a
 * struct printk_buffers.
 *
 * @seq is the record to read and format. If it is not available, the next
 * valid record is read.
 *
 * @is_extended specifies if the message should be formatted for extended
 * console output.
 *
 * @may_supress specifies if records may be skipped based on loglevel.
 *
 * Returns false if no record is available. Otherwise true and all fields
 * of @pmsg are valid. (See the documentation of struct printk_message
 * for information about the @pmsg fields.)
 */
bool printk_get_next_message(struct printk_message *pmsg, u64 seq,
			     bool is_extended, bool may_suppress)
{
	struct printk_buffers *pbufs = pmsg->pbufs;
	const size_t scratchbuf_sz = sizeof(pbufs->scratchbuf);
	const size_t outbuf_sz = sizeof(pbufs->outbuf);
	char *scratchbuf = &pbufs->scratchbuf[0];
	char *outbuf = &pbufs->outbuf[0];
	struct printk_info info;
	struct printk_record r;
	size_t len = 0;

	/*
	 * Formatting extended messages requires a separate buffer, so use the
	 * scratch buffer to read in the ringbuffer text.
	 *
	 * Formatting normal messages is done in-place, so read the ringbuffer
	 * text directly into the output buffer.
	 */
	if (is_extended)
		prb_rec_init_rd(&r, &info, scratchbuf, scratchbuf_sz);
	else
		prb_rec_init_rd(&r, &info, outbuf, outbuf_sz);

	if (!prb_read_valid(prb, seq, &r))
		return false;

	pmsg->seq = r.info->seq;
	pmsg->dropped = r.info->seq - seq;

	/* Skip record that has level above the console loglevel. */
	if (may_suppress && suppress_message_printing(r.info->level))
		goto out;

	if (is_extended) {
		len = info_print_ext_header(outbuf, outbuf_sz, r.info);
		len += msg_print_ext_body(outbuf + len, outbuf_sz - len,
					  &r.text_buf[0], r.info->text_len, &r.info->dev_info);
	} else {
		len = record_print_text(&r, console_msg_format & MSG_FORMAT_SYSLOG, printk_time);
	}
out:
	pmsg->outbuf_len = len;
	return true;
}

/*
 * Used as the printk buffers for non-panic, serialized console printing.
 * This is for legacy (!CON_NBCON) as well as all boot (CON_BOOT) consoles.
 * Its usage requires the console_lock held.
 */
struct printk_buffers printk_shared_pbufs;

/*
 * Print one record for the given console. The record printed is whatever
 * record is the next available record for the given console.
 *
 * @handover will be set to true if a printk waiter has taken over the
 * console_lock, in which case the caller is no longer holding both the
 * console_lock and the SRCU read lock. Otherwise it is set to false.
 *
 * @cookie is the cookie from the SRCU read lock.
 *
 * Returns false if the given console has no next record to print, otherwise
 * true.
 *
 * Requires the console_lock and the SRCU read lock.
 */
static bool console_emit_next_record(struct console *con, bool *handover, int cookie)
{
	bool is_extended = console_srcu_read_flags(con) & CON_EXTENDED;
	char *outbuf = &printk_shared_pbufs.outbuf[0];
	struct printk_message pmsg = {
		.pbufs = &printk_shared_pbufs,
	};
	unsigned long flags;

	*handover = false;

	if (!printk_get_next_message(&pmsg, con->seq, is_extended, true))
		return false;

	con->dropped += pmsg.dropped;

	/* Skip messages of formatted length 0. */
	if (pmsg.outbuf_len == 0) {
		con->seq = pmsg.seq + 1;
		goto skip;
	}

	if (con->dropped && !is_extended) {
		console_prepend_dropped(&pmsg, con->dropped);
		con->dropped = 0;
	}

	/*
	 * While actively printing out messages, if another printk()
	 * were to occur on another CPU, it may wait for this one to
	 * finish. This task can not be preempted if there is a
	 * waiter waiting to take over.
	 *
	 * Interrupts are disabled because the hand over to a waiter
	 * must not be interrupted until the hand over is completed
	 * (@console_waiter is cleared).
	 */
	printk_safe_enter_irqsave(flags);
	console_lock_spinning_enable();

	/* Do not trace print latency. */
	stop_critical_timings();

	/* Write everything out to the hardware. */
	con->write(con, outbuf, pmsg.outbuf_len);

	start_critical_timings();

	con->seq = pmsg.seq + 1;

	*handover = console_lock_spinning_disable_and_check(cookie);
	printk_safe_exit_irqrestore(flags);
skip:
	return true;
}

#else

static bool console_emit_next_record(struct console *con, bool *handover, int cookie)
{
	*handover = false;
	return false;
}

#endif /* CONFIG_PRINTK */

/*
 * Print out all remaining records to all consoles.
 *
 * @do_cond_resched is set by the caller. It can be true only in schedulable
 * context.
 *
 * @next_seq is set to the sequence number after the last available record.
 * The value is valid only when this function returns true. It means that all
 * usable consoles are completely flushed.
 *
 * @handover will be set to true if a printk waiter has taken over the
 * console_lock, in which case the caller is no longer holding the
 * console_lock. Otherwise it is set to false.
 *
 * Returns true when there was at least one usable console and all messages
 * were flushed to all usable consoles. A returned false informs the caller
 * that everything was not flushed (either there were no usable consoles or
 * another context has taken over printing or it is a panic situation and this
 * is not the panic CPU). Regardless the reason, the caller should assume it
 * is not useful to immediately try again.
 *
 * Requires the console_lock.
 */
static bool console_flush_all(bool do_cond_resched, u64 *next_seq, bool *handover)
{
	bool any_usable = false;
	struct console *con;
	bool any_progress;
	int cookie;

	*next_seq = 0;
	*handover = false;

	do {
		any_progress = false;

		cookie = console_srcu_read_lock();
		for_each_console_srcu(con) {
			bool progress;

			if (!console_is_usable(con))
				continue;
			any_usable = true;

			progress = console_emit_next_record(con, handover, cookie);

			/*
			 * If a handover has occurred, the SRCU read lock
			 * is already released.
			 */
			if (*handover)
				return false;

			/* Track the next of the highest seq flushed. */
			if (con->seq > *next_seq)
				*next_seq = con->seq;

			if (!progress)
				continue;
			any_progress = true;

			/* Allow panic_cpu to take over the consoles safely. */
			if (other_cpu_in_panic())
				goto abandon;

			if (do_cond_resched)
				cond_resched();
		}
		console_srcu_read_unlock(cookie);
	} while (any_progress);

	return any_usable;

abandon:
	console_srcu_read_unlock(cookie);
	return false;
}

/**
 * console_unlock - unblock the console subsystem from printing
 *
 * Releases the console_lock which the caller holds to block printing of
 * the console subsystem.
 *
 * While the console_lock was held, console output may have been buffered
 * by printk().  If this is the case, console_unlock(); emits
 * the output prior to releasing the lock.
 *
 * console_unlock(); may be called from any context.
 */
void console_unlock(void)
{
	bool do_cond_resched;
	bool handover;
	bool flushed;
	u64 next_seq;

	/*
	 * Console drivers are called with interrupts disabled, so
	 * @console_may_schedule should be cleared before; however, we may
	 * end up dumping a lot of lines, for example, if called from
	 * console registration path, and should invoke cond_resched()
	 * between lines if allowable.  Not doing so can cause a very long
	 * scheduling stall on a slow console leading to RCU stall and
	 * softlockup warnings which exacerbate the issue with more
	 * messages practically incapacitating the system. Therefore, create
	 * a local to use for the printing loop.
	 */
	do_cond_resched = console_may_schedule;

	do {
		console_may_schedule = 0;

		flushed = console_flush_all(do_cond_resched, &next_seq, &handover);
		if (!handover)
			__console_unlock();

		/*
		 * Abort if there was a failure to flush all messages to all
		 * usable consoles. Either it is not possible to flush (in
		 * which case it would be an infinite loop of retrying) or
		 * another context has taken over printing.
		 */
		if (!flushed)
			break;

		/*
		 * Some context may have added new records after
		 * console_flush_all() but before unlocking the console.
		 * Re-check if there is a new record to flush. If the trylock
		 * fails, another context is already handling the printing.
		 */
	} while (prb_read_valid(prb, next_seq, NULL) && console_trylock());
}
EXPORT_SYMBOL(console_unlock);

/**
 * console_conditional_schedule - yield the CPU if required
 *
 * If the console code is currently allowed to sleep, and
 * if this CPU should yield the CPU to another task, do
 * so here.
 *
 * Must be called within console_lock();.
 */
void __sched console_conditional_schedule(void)
{
	if (console_may_schedule)
		cond_resched();
}
EXPORT_SYMBOL(console_conditional_schedule);

void console_unblank(void)
{
	bool found_unblank = false;
	struct console *c;
	int cookie;

	/*
	 * First check if there are any consoles implementing the unblank()
	 * callback. If not, there is no reason to continue and take the
	 * console lock, which in particular can be dangerous if
	 * @oops_in_progress is set.
	 */
	cookie = console_srcu_read_lock();
	for_each_console_srcu(c) {
		if ((console_srcu_read_flags(c) & CON_ENABLED) && c->unblank) {
			found_unblank = true;
			break;
		}
	}
	console_srcu_read_unlock(cookie);
	if (!found_unblank)
		return;

	/*
	 * Stop console printing because the unblank() callback may
	 * assume the console is not within its write() callback.
	 *
	 * If @oops_in_progress is set, this may be an atomic context.
	 * In that case, attempt a trylock as best-effort.
	 */
	if (oops_in_progress) {
		/* Semaphores are not NMI-safe. */
		if (in_nmi())
			return;

		/*
		 * Attempting to trylock the console lock can deadlock
		 * if another CPU was stopped while modifying the
		 * semaphore. "Hope and pray" that this is not the
		 * current situation.
		 */
		if (down_trylock_console_sem() != 0)
			return;
	} else
		console_lock();

	console_locked = 1;
	console_may_schedule = 0;

	cookie = console_srcu_read_lock();
	for_each_console_srcu(c) {
		if ((console_srcu_read_flags(c) & CON_ENABLED) && c->unblank)
			c->unblank();
	}
	console_srcu_read_unlock(cookie);

	console_unlock();

	if (!oops_in_progress)
		pr_flush(1000, true);
}

/**
 * console_flush_on_panic - flush console content on panic
 * @mode: flush all messages in buffer or just the pending ones
 *
 * Immediately output all pending messages no matter what.
 */
void console_flush_on_panic(enum con_flush_mode mode)
{
	bool handover;
	u64 next_seq;

	/*
	 * Ignore the console lock and flush out the messages. Attempting a
	 * trylock would not be useful because:
	 *
	 *   - if it is contended, it must be ignored anyway
	 *   - console_lock() and console_trylock() block and fail
	 *     respectively in panic for non-panic CPUs
	 *   - semaphores are not NMI-safe
	 */

	/*
	 * If another context is holding the console lock,
	 * @console_may_schedule might be set. Clear it so that
	 * this context does not call cond_resched() while flushing.
	 */
	console_may_schedule = 0;

	if (mode == CONSOLE_REPLAY_ALL) {
		struct console *c;
		short flags;
		int cookie;
		u64 seq;

		seq = prb_first_valid_seq(prb);

		cookie = console_srcu_read_lock();
		for_each_console_srcu(c) {
			flags = console_srcu_read_flags(c);

			if (flags & CON_NBCON) {
				nbcon_seq_force(c, seq);
			} else {
				/*
				 * This is an unsynchronized assignment. On
				 * panic legacy consoles are only best effort.
				 */
				c->seq = seq;
			}
		}
		console_srcu_read_unlock(cookie);
	}

	console_flush_all(false, &next_seq, &handover);
}

/*
 * Return the console tty driver structure and its associated index
 */
struct tty_driver *console_device(int *index)
{
	struct console *c;
	struct tty_driver *driver = NULL;
	int cookie;

	/*
	 * Take console_lock to serialize device() callback with
	 * other console operations. For example, fg_console is
	 * modified under console_lock when switching vt.
	 */
	console_lock();

	cookie = console_srcu_read_lock();
	for_each_console_srcu(c) {
		if (!c->device)
			continue;
		driver = c->device(c, index);
		if (driver)
			break;
	}
	console_srcu_read_unlock(cookie);

	console_unlock();
	return driver;
}

/*
 * Prevent further output on the passed console device so that (for example)
 * serial drivers can disable console output before suspending a port, and can
 * re-enable output afterwards.
 */
void console_stop(struct console *console)
{
	__pr_flush(console, 1000, true);
	console_list_lock();
	console_srcu_write_flags(console, console->flags & ~CON_ENABLED);
	console_list_unlock();

	/*
	 * Ensure that all SRCU list walks have completed. All contexts must
	 * be able to see that this console is disabled so that (for example)
	 * the caller can suspend the port without risk of another context
	 * using the port.
	 */
	synchronize_srcu(&console_srcu);
}
EXPORT_SYMBOL(console_stop);

void console_start(struct console *console)
{
	console_list_lock();
	console_srcu_write_flags(console, console->flags | CON_ENABLED);
	console_list_unlock();
	__pr_flush(console, 1000, true);
}
EXPORT_SYMBOL(console_start);

static int __read_mostly keep_bootcon;

static int __init keep_bootcon_setup(char *str)
{
	keep_bootcon = 1;
	pr_info("debug: skip boot console de-registration.\n");

	return 0;
}

early_param("keep_bootcon", keep_bootcon_setup);

static int console_call_setup(struct console *newcon, char *options)
{
	int err;

	if (!newcon->setup)
		return 0;

	/* Synchronize with possible boot console. */
	console_lock();
	err = newcon->setup(newcon, options);
	console_unlock();

	return err;
}

/*
 * This is called by register_console() to try to match
 * the newly registered console with any of the ones selected
 * by either the command line or add_preferred_console() and
 * setup/enable it.
 *
 * Care need to be taken with consoles that are statically
 * enabled such as netconsole
 */
static int try_enable_preferred_console(struct console *newcon,
					bool user_specified)
{
	struct console_cmdline *c;
	int i, err;

	for (i = 0, c = console_cmdline;
	     i < MAX_CMDLINECONSOLES && c->name[0];
	     i++, c++) {
		if (c->user_specified != user_specified)
			continue;
		if (!newcon->match ||
		    newcon->match(newcon, c->name, c->index, c->options) != 0) {
			/* default matching */
			BUILD_BUG_ON(sizeof(c->name) != sizeof(newcon->name));
			if (strcmp(c->name, newcon->name) != 0)
				continue;
			if (newcon->index >= 0 &&
			    newcon->index != c->index)
				continue;
			if (newcon->index < 0)
				newcon->index = c->index;

			if (_braille_register_console(newcon, c))
				return 0;

			err = console_call_setup(newcon, c->options);
			if (err)
				return err;
		}
		newcon->flags |= CON_ENABLED;
		if (i == preferred_console)
			newcon->flags |= CON_CONSDEV;
		return 0;
	}

	/*
	 * Some consoles, such as pstore and netconsole, can be enabled even
	 * without matching. Accept the pre-enabled consoles only when match()
	 * and setup() had a chance to be called.
	 */
	if (newcon->flags & CON_ENABLED && c->user_specified ==	user_specified)
		return 0;

	return -ENOENT;
}

/* Try to enable the console unconditionally */
static void try_enable_default_console(struct console *newcon)
{
	if (newcon->index < 0)
		newcon->index = 0;

	if (console_call_setup(newcon, NULL) != 0)
		return;

	newcon->flags |= CON_ENABLED;

	if (newcon->device)
		newcon->flags |= CON_CONSDEV;
}

static void console_init_seq(struct console *newcon, bool bootcon_registered)
{
	struct console *con;
	bool handover;

	if (newcon->flags & (CON_PRINTBUFFER | CON_BOOT)) {
		/* Get a consistent copy of @syslog_seq. */
		mutex_lock(&syslog_lock);
		newcon->seq = syslog_seq;
		mutex_unlock(&syslog_lock);
	} else {
		/* Begin with next message added to ringbuffer. */
		newcon->seq = prb_next_seq(prb);

		/*
		 * If any enabled boot consoles are due to be unregistered
		 * shortly, some may not be caught up and may be the same
		 * device as @newcon. Since it is not known which boot console
		 * is the same device, flush all consoles and, if necessary,
		 * start with the message of the enabled boot console that is
		 * the furthest behind.
		 */
		if (bootcon_registered && !keep_bootcon) {
			/*
			 * Hold the console_lock to stop console printing and
			 * guarantee safe access to console->seq.
			 */
			console_lock();

			/*
			 * Flush all consoles and set the console to start at
			 * the next unprinted sequence number.
			 */
			if (!console_flush_all(true, &newcon->seq, &handover)) {
				/*
				 * Flushing failed. Just choose the lowest
				 * sequence of the enabled boot consoles.
				 */

				/*
				 * If there was a handover, this context no
				 * longer holds the console_lock.
				 */
				if (handover)
					console_lock();

				newcon->seq = prb_next_seq(prb);
				for_each_console(con) {
					if ((con->flags & CON_BOOT) &&
					    (con->flags & CON_ENABLED) &&
					    con->seq < newcon->seq) {
						newcon->seq = con->seq;
					}
				}
			}

			console_unlock();
		}
	}
}

#define console_first()				\
	hlist_entry(console_list.first, struct console, node)

static int unregister_console_locked(struct console *console);

/*
 * The console driver calls this routine during kernel initialization
 * to register the console printing procedure with printk() and to
 * print any messages that were printed by the kernel before the
 * console driver was initialized.
 *
 * This can happen pretty early during the boot process (because of
 * early_printk) - sometimes before setup_arch() completes - be careful
 * of what kernel features are used - they may not be initialised yet.
 *
 * There are two types of consoles - bootconsoles (early_printk) and
 * "real" consoles (everything which is not a bootconsole) which are
 * handled differently.
 *  - Any number of bootconsoles can be registered at any time.
 *  - As soon as a "real" console is registered, all bootconsoles
 *    will be unregistered automatically.
 *  - Once a "real" console is registered, any attempt to register a
 *    bootconsoles will be rejected
 */
void register_console(struct console *newcon)
{
	struct console *con;
	bool bootcon_registered = false;
	bool realcon_registered = false;
	int err;

	console_list_lock();

	for_each_console(con) {
		if (WARN(con == newcon, "console '%s%d' already registered\n",
					 con->name, con->index)) {
			goto unlock;
		}

		if (con->flags & CON_BOOT)
			bootcon_registered = true;
		else
			realcon_registered = true;
	}

	/* Do not register boot consoles when there already is a real one. */
	if ((newcon->flags & CON_BOOT) && realcon_registered) {
		pr_info("Too late to register bootconsole %s%d\n",
			newcon->name, newcon->index);
		goto unlock;
	}

	if (newcon->flags & CON_NBCON) {
		/*
		 * Ensure the nbcon console buffers can be allocated
		 * before modifying any global data.
		 */
		if (!nbcon_alloc(newcon))
			goto unlock;
	}

	/*
	 * See if we want to enable this console driver by default.
	 *
	 * Nope when a console is preferred by the command line, device
	 * tree, or SPCR.
	 *
	 * The first real console with tty binding (driver) wins. More
	 * consoles might get enabled before the right one is found.
	 *
	 * Note that a console with tty binding will have CON_CONSDEV
	 * flag set and will be first in the list.
	 */
	if (preferred_console < 0) {
		if (hlist_empty(&console_list) || !console_first()->device ||
		    console_first()->flags & CON_BOOT) {
			try_enable_default_console(newcon);
		}
	}

	/* See if this console matches one we selected on the command line */
	err = try_enable_preferred_console(newcon, true);

	/* If not, try to match against the platform default(s) */
	if (err == -ENOENT)
		err = try_enable_preferred_console(newcon, false);

	/* printk() messages are not printed to the Braille console. */
	if (err || newcon->flags & CON_BRL) {
		if (newcon->flags & CON_NBCON)
			nbcon_free(newcon);
		goto unlock;
	}

	/*
	 * If we have a bootconsole, and are switching to a real console,
	 * don't print everything out again, since when the boot console, and
	 * the real console are the same physical device, it's annoying to
	 * see the beginning boot messages twice
	 */
	if (bootcon_registered &&
	    ((newcon->flags & (CON_CONSDEV | CON_BOOT)) == CON_CONSDEV)) {
		newcon->flags &= ~CON_PRINTBUFFER;
	}

	newcon->dropped = 0;
	console_init_seq(newcon, bootcon_registered);

	if (newcon->flags & CON_NBCON)
		nbcon_init(newcon);

	/*
	 * Put this console in the list - keep the
	 * preferred driver at the head of the list.
	 */
	if (hlist_empty(&console_list)) {
		/* Ensure CON_CONSDEV is always set for the head. */
		newcon->flags |= CON_CONSDEV;
		hlist_add_head_rcu(&newcon->node, &console_list);

	} else if (newcon->flags & CON_CONSDEV) {
		/* Only the new head can have CON_CONSDEV set. */
		console_srcu_write_flags(console_first(), console_first()->flags & ~CON_CONSDEV);
		hlist_add_head_rcu(&newcon->node, &console_list);

	} else {
		hlist_add_behind_rcu(&newcon->node, console_list.first);
	}

	/*
	 * No need to synchronize SRCU here! The caller does not rely
	 * on all contexts being able to see the new console before
	 * register_console() completes.
	 */

	console_sysfs_notify();

	/*
	 * By unregistering the bootconsoles after we enable the real console
	 * we get the "console xxx enabled" message on all the consoles -
	 * boot consoles, real consoles, etc - this is to ensure that end
	 * users know there might be something in the kernel's log buffer that
	 * went to the bootconsole (that they do not see on the real console)
	 */
	con_printk(KERN_INFO, newcon, "enabled\n");
	if (bootcon_registered &&
	    ((newcon->flags & (CON_CONSDEV | CON_BOOT)) == CON_CONSDEV) &&
	    !keep_bootcon) {
		struct hlist_node *tmp;

		hlist_for_each_entry_safe(con, tmp, &console_list, node) {
			if (con->flags & CON_BOOT)
				unregister_console_locked(con);
		}
	}
unlock:
	console_list_unlock();
}
EXPORT_SYMBOL(register_console);

/* Must be called under console_list_lock(). */
static int unregister_console_locked(struct console *console)
{
	int res;

	lockdep_assert_console_list_lock_held();

	con_printk(KERN_INFO, console, "disabled\n");

	res = _braille_unregister_console(console);
	if (res < 0)
		return res;
	if (res > 0)
		return 0;

	/* Disable it unconditionally */
	console_srcu_write_flags(console, console->flags & ~CON_ENABLED);

	if (!console_is_registered_locked(console))
		return -ENODEV;

	hlist_del_init_rcu(&console->node);

	/*
	 * <HISTORICAL>
	 * If this isn't the last console and it has CON_CONSDEV set, we
	 * need to set it on the next preferred console.
	 * </HISTORICAL>
	 *
	 * The above makes no sense as there is no guarantee that the next
	 * console has any device attached. Oh well....
	 */
	if (!hlist_empty(&console_list) && console->flags & CON_CONSDEV)
		console_srcu_write_flags(console_first(), console_first()->flags | CON_CONSDEV);

	/*
	 * Ensure that all SRCU list walks have completed. All contexts
	 * must not be able to see this console in the list so that any
	 * exit/cleanup routines can be performed safely.
	 */
	synchronize_srcu(&console_srcu);

	if (console->flags & CON_NBCON)
		nbcon_free(console);

	console_sysfs_notify();

	if (console->exit)
		res = console->exit(console);

	return res;
}

int unregister_console(struct console *console)
{
	int res;

	console_list_lock();
	res = unregister_console_locked(console);
	console_list_unlock();
	return res;
}
EXPORT_SYMBOL(unregister_console);

/**
 * console_force_preferred_locked - force a registered console preferred
 * @con: The registered console to force preferred.
 *
 * Must be called under console_list_lock().
 */
void console_force_preferred_locked(struct console *con)
{
	struct console *cur_pref_con;

	if (!console_is_registered_locked(con))
		return;

	cur_pref_con = console_first();

	/* Already preferred? */
	if (cur_pref_con == con)
		return;

	/*
	 * Delete, but do not re-initialize the entry. This allows the console
	 * to continue to appear registered (via any hlist_unhashed_lockless()
	 * checks), even though it was briefly removed from the console list.
	 */
	hlist_del_rcu(&con->node);

	/*
	 * Ensure that all SRCU list walks have completed so that the console
	 * can be added to the beginning of the console list and its forward
	 * list pointer can be re-initialized.
	 */
	synchronize_srcu(&console_srcu);

	con->flags |= CON_CONSDEV;
	WARN_ON(!con->device);

	/* Only the new head can have CON_CONSDEV set. */
	console_srcu_write_flags(cur_pref_con, cur_pref_con->flags & ~CON_CONSDEV);
	hlist_add_head_rcu(&con->node, &console_list);
}
EXPORT_SYMBOL(console_force_preferred_locked);

/*
 * Initialize the console device. This is called *early*, so
 * we can't necessarily depend on lots of kernel help here.
 * Just do some early initializations, and do the complex setup
 * later.
 */
void __init console_init(void)
{
	int ret;
	initcall_t call;
	initcall_entry_t *ce;

	/* Setup the default TTY line discipline. */
	n_tty_init();

	/*
	 * set up the console device so that later boot sequences can
	 * inform about problems etc..
	 */
	ce = __con_initcall_start;
	trace_initcall_level("console");
	while (ce < __con_initcall_end) {
		call = initcall_from_entry(ce);
		trace_initcall_start(call);
		ret = call();
		trace_initcall_finish(call, ret);
		ce++;
	}
}

/*
 * Some boot consoles access data that is in the init section and which will
 * be discarded after the initcalls have been run. To make sure that no code
 * will access this data, unregister the boot consoles in a late initcall.
 *
 * If for some reason, such as deferred probe or the driver being a loadable
 * module, the real console hasn't registered yet at this point, there will
 * be a brief interval in which no messages are logged to the console, which
 * makes it difficult to diagnose problems that occur during this time.
 *
 * To mitigate this problem somewhat, only unregister consoles whose memory
 * intersects with the init section. Note that all other boot consoles will
 * get unregistered when the real preferred console is registered.
 */
static int __init printk_late_init(void)
{
	struct hlist_node *tmp;
	struct console *con;
	int ret;

	console_list_lock();
	hlist_for_each_entry_safe(con, tmp, &console_list, node) {
		if (!(con->flags & CON_BOOT))
			continue;

		/* Check addresses that might be used for enabled consoles. */
		if (init_section_intersects(con, sizeof(*con)) ||
		    init_section_contains(con->write, 0) ||
		    init_section_contains(con->read, 0) ||
		    init_section_contains(con->device, 0) ||
		    init_section_contains(con->unblank, 0) ||
		    init_section_contains(con->data, 0)) {
			/*
			 * Please, consider moving the reported consoles out
			 * of the init section.
			 */
			pr_warn("bootconsole [%s%d] uses init memory and must be disabled even before the real one is ready\n",
				con->name, con->index);
			unregister_console_locked(con);
		}
	}
	console_list_unlock();

	ret = cpuhp_setup_state_nocalls(CPUHP_PRINTK_DEAD, "printk:dead", NULL,
					console_cpu_notify);
	WARN_ON(ret < 0);
	ret = cpuhp_setup_state_nocalls(CPUHP_AP_ONLINE_DYN, "printk:online",
					console_cpu_notify, NULL);
	WARN_ON(ret < 0);
	printk_sysctl_init();
	return 0;
}
late_initcall(printk_late_init);

#if defined CONFIG_PRINTK
/* If @con is specified, only wait for that console. Otherwise wait for all. */
static bool __pr_flush(struct console *con, int timeout_ms, bool reset_on_progress)
{
	unsigned long timeout_jiffies = msecs_to_jiffies(timeout_ms);
	unsigned long remaining_jiffies = timeout_jiffies;
	struct console *c;
	u64 last_diff = 0;
	u64 printk_seq;
	short flags;
	int cookie;
	u64 diff;
	u64 seq;

	might_sleep();

	seq = prb_next_reserve_seq(prb);

	/* Flush the consoles so that records up to @seq are printed. */
	console_lock();
	console_unlock();

	for (;;) {
		unsigned long begin_jiffies;
		unsigned long slept_jiffies;

		diff = 0;

		/*
		 * Hold the console_lock to guarantee safe access to
		 * console->seq. Releasing console_lock flushes more
		 * records in case @seq is still not printed on all
		 * usable consoles.
		 */
		console_lock();

		cookie = console_srcu_read_lock();
		for_each_console_srcu(c) {
			if (con && con != c)
				continue;

			flags = console_srcu_read_flags(c);

			/*
			 * If consoles are not usable, it cannot be expected
			 * that they make forward progress, so only increment
			 * @diff for usable consoles.
			 */
			if (!console_is_usable(c))
				continue;

			if (flags & CON_NBCON) {
				printk_seq = nbcon_seq_read(c);
			} else {
				printk_seq = c->seq;
			}

			if (printk_seq < seq)
				diff += seq - printk_seq;
		}
		console_srcu_read_unlock(cookie);

		if (diff != last_diff && reset_on_progress)
			remaining_jiffies = timeout_jiffies;

		console_unlock();

		/* Note: @diff is 0 if there are no usable consoles. */
		if (diff == 0 || remaining_jiffies == 0)
			break;

		/* msleep(1) might sleep much longer. Check time by jiffies. */
		begin_jiffies = jiffies;
		msleep(1);
		slept_jiffies = jiffies - begin_jiffies;

		remaining_jiffies -= min(slept_jiffies, remaining_jiffies);

		last_diff = diff;
	}

	return (diff == 0);
}

/**
 * pr_flush() - Wait for printing threads to catch up.
 *
 * @timeout_ms:        The maximum time (in ms) to wait.
 * @reset_on_progress: Reset the timeout if forward progress is seen.
 *
 * A value of 0 for @timeout_ms means no waiting will occur. A value of -1
 * represents infinite waiting.
 *
 * If @reset_on_progress is true, the timeout will be reset whenever any
 * printer has been seen to make some forward progress.
 *
 * Context: Process context. May sleep while acquiring console lock.
 * Return: true if all usable printers are caught up.
 */
static bool pr_flush(int timeout_ms, bool reset_on_progress)
{
	return __pr_flush(NULL, timeout_ms, reset_on_progress);
}

/*
 * Delayed printk version, for scheduler-internal messages:
 */
#define PRINTK_PENDING_WAKEUP	0x01
#define PRINTK_PENDING_OUTPUT	0x02

static DEFINE_PER_CPU(int, printk_pending);

static void wake_up_klogd_work_func(struct irq_work *irq_work)
{
	int pending = this_cpu_xchg(printk_pending, 0);

	if (pending & PRINTK_PENDING_OUTPUT) {
		/* If trylock fails, someone else is doing the printing */
		if (console_trylock())
			console_unlock();
	}

	if (pending & PRINTK_PENDING_WAKEUP)
		wake_up_interruptible(&log_wait);
}

static DEFINE_PER_CPU(struct irq_work, wake_up_klogd_work) =
	IRQ_WORK_INIT_LAZY(wake_up_klogd_work_func);

static void __wake_up_klogd(int val)
{
	if (!printk_percpu_data_ready())
		return;

	preempt_disable();
	/*
	 * Guarantee any new records can be seen by tasks preparing to wait
	 * before this context checks if the wait queue is empty.
	 *
	 * The full memory barrier within wq_has_sleeper() pairs with the full
	 * memory barrier within set_current_state() of
	 * prepare_to_wait_event(), which is called after ___wait_event() adds
	 * the waiter but before it has checked the wait condition.
	 *
	 * This pairs with devkmsg_read:A and syslog_print:A.
	 */
	if (wq_has_sleeper(&log_wait) || /* LMM(__wake_up_klogd:A) */
	    (val & PRINTK_PENDING_OUTPUT)) {
		this_cpu_or(printk_pending, val);
		irq_work_queue(this_cpu_ptr(&wake_up_klogd_work));
	}
	preempt_enable();
}

/**
 * wake_up_klogd - Wake kernel logging daemon
 *
 * Use this function when new records have been added to the ringbuffer
 * and the console printing of those records has already occurred or is
 * known to be handled by some other context. This function will only
 * wake the logging daemon.
 *
 * Context: Any context.
 */
void wake_up_klogd(void)
{
	__wake_up_klogd(PRINTK_PENDING_WAKEUP);
}

/**
 * defer_console_output - Wake kernel logging daemon and trigger
 *	console printing in a deferred context
 *
 * Use this function when new records have been added to the ringbuffer,
 * this context is responsible for console printing those records, but
 * the current context is not allowed to perform the console printing.
 * Trigger an irq_work context to perform the console printing. This
 * function also wakes the logging daemon.
 *
 * Context: Any context.
 */
void defer_console_output(void)
{
	/*
	 * New messages may have been added directly to the ringbuffer
	 * using vprintk_store(), so wake any waiters as well.
	 */
	__wake_up_klogd(PRINTK_PENDING_WAKEUP | PRINTK_PENDING_OUTPUT);
}

void printk_trigger_flush(void)
{
	defer_console_output();
}

int vprintk_deferred(const char *fmt, va_list args)
{
	return vprintk_emit(0, LOGLEVEL_SCHED, NULL, fmt, args);
}

int _printk_deferred(const char *fmt, ...)
{
	va_list args;
	int r;

	va_start(args, fmt);
	r = vprintk_deferred(fmt, args);
	va_end(args);

	return r;
}

/*
 * printk rate limiting, lifted from the networking subsystem.
 *
 * This enforces a rate limit: not more than 10 kernel messages
 * every 5s to make a denial-of-service attack impossible.
 */
DEFINE_RATELIMIT_STATE(printk_ratelimit_state, 5 * HZ, 10);

int __printk_ratelimit(const char *func)
{
	return ___ratelimit(&printk_ratelimit_state, func);
}
EXPORT_SYMBOL(__printk_ratelimit);

/**
 * printk_timed_ratelimit - caller-controlled printk ratelimiting
 * @caller_jiffies: pointer to caller's state
 * @interval_msecs: minimum interval between prints
 *
 * printk_timed_ratelimit() returns true if more than @interval_msecs
 * milliseconds have elapsed since the last time printk_timed_ratelimit()
 * returned true.
 */
bool printk_timed_ratelimit(unsigned long *caller_jiffies,
			unsigned int interval_msecs)
{
	unsigned long elapsed = jiffies - *caller_jiffies;

	if (*caller_jiffies && elapsed <= msecs_to_jiffies(interval_msecs))
		return false;

	*caller_jiffies = jiffies;
	return true;
}
EXPORT_SYMBOL(printk_timed_ratelimit);

static DEFINE_SPINLOCK(dump_list_lock);
static LIST_HEAD(dump_list);

/**
 * kmsg_dump_register - register a kernel log dumper.
 * @dumper: pointer to the kmsg_dumper structure
 *
 * Adds a kernel log dumper to the system. The dump callback in the
 * structure will be called when the kernel oopses or panics and must be
 * set. Returns zero on success and %-EINVAL or %-EBUSY otherwise.
 */
int kmsg_dump_register(struct kmsg_dumper *dumper)
{
	unsigned long flags;
	int err = -EBUSY;

	/* The dump callback needs to be set */
	if (!dumper->dump)
		return -EINVAL;

	spin_lock_irqsave(&dump_list_lock, flags);
	/* Don't allow registering multiple times */
	if (!dumper->registered) {
		dumper->registered = 1;
		list_add_tail_rcu(&dumper->list, &dump_list);
		err = 0;
	}
	spin_unlock_irqrestore(&dump_list_lock, flags);

	return err;
}
EXPORT_SYMBOL_GPL(kmsg_dump_register);

/**
 * kmsg_dump_unregister - unregister a kmsg dumper.
 * @dumper: pointer to the kmsg_dumper structure
 *
 * Removes a dump device from the system. Returns zero on success and
 * %-EINVAL otherwise.
 */
int kmsg_dump_unregister(struct kmsg_dumper *dumper)
{
	unsigned long flags;
	int err = -EINVAL;

	spin_lock_irqsave(&dump_list_lock, flags);
	if (dumper->registered) {
		dumper->registered = 0;
		list_del_rcu(&dumper->list);
		err = 0;
	}
	spin_unlock_irqrestore(&dump_list_lock, flags);
	synchronize_rcu();

	return err;
}
EXPORT_SYMBOL_GPL(kmsg_dump_unregister);

static bool always_kmsg_dump;
module_param_named(always_kmsg_dump, always_kmsg_dump, bool, S_IRUGO | S_IWUSR);

const char *kmsg_dump_reason_str(enum kmsg_dump_reason reason)
{
	switch (reason) {
	case KMSG_DUMP_PANIC:
		return "Panic";
	case KMSG_DUMP_OOPS:
		return "Oops";
	case KMSG_DUMP_EMERG:
		return "Emergency";
	case KMSG_DUMP_SHUTDOWN:
		return "Shutdown";
	default:
		return "Unknown";
	}
}
EXPORT_SYMBOL_GPL(kmsg_dump_reason_str);

/**
 * kmsg_dump - dump kernel log to kernel message dumpers.
 * @reason: the reason (oops, panic etc) for dumping
 *
 * Call each of the registered dumper's dump() callback, which can
 * retrieve the kmsg records with kmsg_dump_get_line() or
 * kmsg_dump_get_buffer().
 */
void kmsg_dump(enum kmsg_dump_reason reason)
{
	struct kmsg_dumper *dumper;

	rcu_read_lock();
	list_for_each_entry_rcu(dumper, &dump_list, list) {
		enum kmsg_dump_reason max_reason = dumper->max_reason;

		/*
		 * If client has not provided a specific max_reason, default
		 * to KMSG_DUMP_OOPS, unless always_kmsg_dump was set.
		 */
		if (max_reason == KMSG_DUMP_UNDEF) {
			max_reason = always_kmsg_dump ? KMSG_DUMP_MAX :
							KMSG_DUMP_OOPS;
		}
		if (reason > max_reason)
			continue;

		/* invoke dumper which will iterate over records */
		dumper->dump(dumper, reason);
	}
	rcu_read_unlock();
}

/**
 * kmsg_dump_get_line - retrieve one kmsg log line
 * @iter: kmsg dump iterator
 * @syslog: include the "<4>" prefixes
 * @line: buffer to copy the line to
 * @size: maximum size of the buffer
 * @len: length of line placed into buffer
 *
 * Start at the beginning of the kmsg buffer, with the oldest kmsg
 * record, and copy one record into the provided buffer.
 *
 * Consecutive calls will return the next available record moving
 * towards the end of the buffer with the youngest messages.
 *
 * A return value of FALSE indicates that there are no more records to
 * read.
 */
bool kmsg_dump_get_line(struct kmsg_dump_iter *iter, bool syslog,
			char *line, size_t size, size_t *len)
{
	u64 min_seq = latched_seq_read_nolock(&clear_seq);
	struct printk_info info;
	unsigned int line_count;
	struct printk_record r;
	size_t l = 0;
	bool ret = false;

	if (iter->cur_seq < min_seq)
		iter->cur_seq = min_seq;

	prb_rec_init_rd(&r, &info, line, size);

	/* Read text or count text lines? */
	if (line) {
		if (!prb_read_valid(prb, iter->cur_seq, &r))
			goto out;
		l = record_print_text(&r, syslog, printk_time);
	} else {
		if (!prb_read_valid_info(prb, iter->cur_seq,
					 &info, &line_count)) {
			goto out;
		}
		l = get_record_print_text_size(&info, line_count, syslog,
					       printk_time);

	}

	iter->cur_seq = r.info->seq + 1;
	ret = true;
out:
	if (len)
		*len = l;
	return ret;
}
EXPORT_SYMBOL_GPL(kmsg_dump_get_line);

/**
 * kmsg_dump_get_buffer - copy kmsg log lines
 * @iter: kmsg dump iterator
 * @syslog: include the "<4>" prefixes
 * @buf: buffer to copy the line to
 * @size: maximum size of the buffer
 * @len_out: length of line placed into buffer
 *
 * Start at the end of the kmsg buffer and fill the provided buffer
 * with as many of the *youngest* kmsg records that fit into it.
 * If the buffer is large enough, all available kmsg records will be
 * copied with a single call.
 *
 * Consecutive calls will fill the buffer with the next block of
 * available older records, not including the earlier retrieved ones.
 *
 * A return value of FALSE indicates that there are no more records to
 * read.
 */
bool kmsg_dump_get_buffer(struct kmsg_dump_iter *iter, bool syslog,
			  char *buf, size_t size, size_t *len_out)
{
	u64 min_seq = latched_seq_read_nolock(&clear_seq);
	struct printk_info info;
	struct printk_record r;
	u64 seq;
	u64 next_seq;
	size_t len = 0;
	bool ret = false;
	bool time = printk_time;

	if (!buf || !size)
		goto out;

	if (iter->cur_seq < min_seq)
		iter->cur_seq = min_seq;

	if (prb_read_valid_info(prb, iter->cur_seq, &info, NULL)) {
		if (info.seq != iter->cur_seq) {
			/* messages are gone, move to first available one */
			iter->cur_seq = info.seq;
		}
	}

	/* last entry */
	if (iter->cur_seq >= iter->next_seq)
		goto out;

	/*
	 * Find first record that fits, including all following records,
	 * into the user-provided buffer for this dump. Pass in size-1
	 * because this function (by way of record_print_text()) will
	 * not write more than size-1 bytes of text into @buf.
	 */
	seq = find_first_fitting_seq(iter->cur_seq, iter->next_seq,
				     size - 1, syslog, time);

	/*
	 * Next kmsg_dump_get_buffer() invocation will dump block of
	 * older records stored right before this one.
	 */
	next_seq = seq;

	prb_rec_init_rd(&r, &info, buf, size);

	prb_for_each_record(seq, prb, seq, &r) {
		if (r.info->seq >= iter->next_seq)
			break;

		len += record_print_text(&r, syslog, time);

		/* Adjust record to store to remaining buffer space. */
		prb_rec_init_rd(&r, &info, buf + len, size - len);
	}

	iter->next_seq = next_seq;
	ret = true;
out:
	if (len_out)
		*len_out = len;
	return ret;
}
EXPORT_SYMBOL_GPL(kmsg_dump_get_buffer);

/**
 * kmsg_dump_rewind - reset the iterator
 * @iter: kmsg dump iterator
 *
 * Reset the dumper's iterator so that kmsg_dump_get_line() and
 * kmsg_dump_get_buffer() can be called again and used multiple
 * times within the same dumper.dump() callback.
 */
void kmsg_dump_rewind(struct kmsg_dump_iter *iter)
{
	iter->cur_seq = latched_seq_read_nolock(&clear_seq);
	iter->next_seq = prb_next_seq(prb);
}
EXPORT_SYMBOL_GPL(kmsg_dump_rewind);

#endif

#ifdef CONFIG_SMP
static atomic_t printk_cpu_sync_owner = ATOMIC_INIT(-1);
static atomic_t printk_cpu_sync_nested = ATOMIC_INIT(0);

/**
 * __printk_cpu_sync_wait() - Busy wait until the printk cpu-reentrant
 *                            spinning lock is not owned by any CPU.
 *
 * Context: Any context.
 */
void __printk_cpu_sync_wait(void)
{
	do {
		cpu_relax();
	} while (atomic_read(&printk_cpu_sync_owner) != -1);
}
EXPORT_SYMBOL(__printk_cpu_sync_wait);

/**
 * __printk_cpu_sync_try_get() - Try to acquire the printk cpu-reentrant
 *                               spinning lock.
 *
 * If no processor has the lock, the calling processor takes the lock and
 * becomes the owner. If the calling processor is already the owner of the
 * lock, this function succeeds immediately.
 *
 * Context: Any context. Expects interrupts to be disabled.
 * Return: 1 on success, otherwise 0.
 */
int __printk_cpu_sync_try_get(void)
{
	int cpu;
	int old;

	cpu = smp_processor_id();

	/*
	 * Guarantee loads and stores from this CPU when it is the lock owner
	 * are _not_ visible to the previous lock owner. This pairs with
	 * __printk_cpu_sync_put:B.
	 *
	 * Memory barrier involvement:
	 *
	 * If __printk_cpu_sync_try_get:A reads from __printk_cpu_sync_put:B,
	 * then __printk_cpu_sync_put:A can never read from
	 * __printk_cpu_sync_try_get:B.
	 *
	 * Relies on:
	 *
	 * RELEASE from __printk_cpu_sync_put:A to __printk_cpu_sync_put:B
	 * of the previous CPU
	 *    matching
	 * ACQUIRE from __printk_cpu_sync_try_get:A to
	 * __printk_cpu_sync_try_get:B of this CPU
	 */
	old = atomic_cmpxchg_acquire(&printk_cpu_sync_owner, -1,
				     cpu); /* LMM(__printk_cpu_sync_try_get:A) */
	if (old == -1) {
		/*
		 * This CPU is now the owner and begins loading/storing
		 * data: LMM(__printk_cpu_sync_try_get:B)
		 */
		return 1;

	} else if (old == cpu) {
		/* This CPU is already the owner. */
		atomic_inc(&printk_cpu_sync_nested);
		return 1;
	}

	return 0;
}
EXPORT_SYMBOL(__printk_cpu_sync_try_get);

/**
 * __printk_cpu_sync_put() - Release the printk cpu-reentrant spinning lock.
 *
 * The calling processor must be the owner of the lock.
 *
 * Context: Any context. Expects interrupts to be disabled.
 */
void __printk_cpu_sync_put(void)
{
	if (atomic_read(&printk_cpu_sync_nested)) {
		atomic_dec(&printk_cpu_sync_nested);
		return;
	}

	/*
	 * This CPU is finished loading/storing data:
	 * LMM(__printk_cpu_sync_put:A)
	 */

	/*
	 * Guarantee loads and stores from this CPU when it was the
	 * lock owner are visible to the next lock owner. This pairs
	 * with __printk_cpu_sync_try_get:A.
	 *
	 * Memory barrier involvement:
	 *
	 * If __printk_cpu_sync_try_get:A reads from __printk_cpu_sync_put:B,
	 * then __printk_cpu_sync_try_get:B reads from __printk_cpu_sync_put:A.
	 *
	 * Relies on:
	 *
	 * RELEASE from __printk_cpu_sync_put:A to __printk_cpu_sync_put:B
	 * of this CPU
	 *    matching
	 * ACQUIRE from __printk_cpu_sync_try_get:A to
	 * __printk_cpu_sync_try_get:B of the next CPU
	 */
	atomic_set_release(&printk_cpu_sync_owner,
			   -1); /* LMM(__printk_cpu_sync_put:B) */
}
EXPORT_SYMBOL(__printk_cpu_sync_put);
#endif /* CONFIG_SMP */<|MERGE_RESOLUTION|>--- conflicted
+++ resolved
@@ -2311,16 +2311,12 @@
 	if (unlikely(suppress_printk))
 		return 0;
 
-<<<<<<< HEAD
-	if (unlikely(suppress_panic_printk) && other_cpu_in_panic())
-=======
 	/*
 	 * The messages on the panic CPU are the most important. If
 	 * non-panic CPUs are generating any messages, they will be
 	 * silently dropped.
 	 */
 	if (other_cpu_in_panic())
->>>>>>> 1b4861e3
 		return 0;
 
 	if (level == LOGLEVEL_SCHED) {
