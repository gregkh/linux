--- conflicted
+++ resolved
@@ -1885,11 +1885,7 @@
 
 void __init bringup_nonboot_cpus(unsigned int max_cpus)
 {
-<<<<<<< HEAD
-	if (!setup_max_cpus)
-=======
 	if (!max_cpus)
->>>>>>> a6ad5510
 		return;
 
 	/* Try parallel bringup optimization if enabled */
@@ -2186,15 +2182,11 @@
 		.startup.single		= NULL,
 		.teardown.single	= hrtimers_cpu_dying,
 	},
-<<<<<<< HEAD
-
-=======
 	[CPUHP_AP_TICK_DYING] = {
 		.name			= "tick:dying",
 		.startup.single		= NULL,
 		.teardown.single	= tick_cpu_dying,
 	},
->>>>>>> a6ad5510
 	/* Entry state on starting. Interrupts enabled from here on. Transient
 	 * state for synchronsization */
 	[CPUHP_AP_ONLINE] = {
@@ -2713,13 +2705,7 @@
 	return ret;
 }
 
-<<<<<<< HEAD
-/**
- * Check if the core a CPU belongs to is online
- */
-=======
 /* Check if the core a CPU belongs to is online */
->>>>>>> a6ad5510
 #if !defined(topology_is_core_online)
 static inline bool topology_is_core_online(unsigned int cpu)
 {
