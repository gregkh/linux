--- conflicted
+++ resolved
@@ -2371,19 +2371,6 @@
 	u64 cookie;
 
 	if (fp->kprobe_override)
-<<<<<<< HEAD
-		return false;
-
-	spin_lock(&map->owner.lock);
-	if (!map->owner.type) {
-		/* There's no owner yet where we could check for
-		 * compatibility.
-		 */
-		map->owner.type  = prog_type;
-		map->owner.jited = fp->jited;
-		map->owner.xdp_has_frags = aux->xdp_has_frags;
-		map->owner.attach_func_proto = aux->attach_func_proto;
-=======
 		return ret;
 
 	spin_lock(&map->owner_lock);
@@ -2401,7 +2388,6 @@
 				aux->cgroup_storage[i] ?
 				aux->cgroup_storage[i]->cookie : 0;
 		}
->>>>>>> 25bf10be
 		ret = true;
 	} else {
 		ret = map->owner->type  == prog_type &&
