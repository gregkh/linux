// SPDX-License-Identifier: GPL-2.0-only
/* Copyright (c) 2011-2014 PLUMgrid, http://plumgrid.com
 */
#include <linux/bpf.h>
#include <linux/bpf-cgroup.h>
#include <linux/bpf_trace.h>
#include <linux/bpf_lirc.h>
#include <linux/bpf_verifier.h>
#include <linux/bsearch.h>
#include <linux/btf.h>
#include <linux/syscalls.h>
#include <linux/slab.h>
#include <linux/sched/signal.h>
#include <linux/vmalloc.h>
#include <linux/mmzone.h>
#include <linux/anon_inodes.h>
#include <linux/fdtable.h>
#include <linux/file.h>
#include <linux/fs.h>
#include <linux/license.h>
#include <linux/filter.h>
#include <linux/kernel.h>
#include <linux/idr.h>
#include <linux/cred.h>
#include <linux/timekeeping.h>
#include <linux/ctype.h>
#include <linux/nospec.h>
#include <linux/audit.h>
#include <uapi/linux/btf.h>
#include <linux/pgtable.h>
#include <linux/bpf_lsm.h>
#include <linux/poll.h>
#include <linux/sort.h>
#include <linux/bpf-netns.h>
#include <linux/rcupdate_trace.h>
#include <linux/memcontrol.h>
#include <linux/trace_events.h>
#include <linux/tracepoint.h>

#include <net/netfilter/nf_bpf_link.h>
#include <net/netkit.h>
#include <net/tcx.h>

#define IS_FD_ARRAY(map) ((map)->map_type == BPF_MAP_TYPE_PERF_EVENT_ARRAY || \
			  (map)->map_type == BPF_MAP_TYPE_CGROUP_ARRAY || \
			  (map)->map_type == BPF_MAP_TYPE_ARRAY_OF_MAPS)
#define IS_FD_PROG_ARRAY(map) ((map)->map_type == BPF_MAP_TYPE_PROG_ARRAY)
#define IS_FD_HASH(map) ((map)->map_type == BPF_MAP_TYPE_HASH_OF_MAPS)
#define IS_FD_MAP(map) (IS_FD_ARRAY(map) || IS_FD_PROG_ARRAY(map) || \
			IS_FD_HASH(map))

#define BPF_OBJ_FLAG_MASK   (BPF_F_RDONLY | BPF_F_WRONLY)

DEFINE_PER_CPU(int, bpf_prog_active);
static DEFINE_IDR(prog_idr);
static DEFINE_SPINLOCK(prog_idr_lock);
static DEFINE_IDR(map_idr);
static DEFINE_SPINLOCK(map_idr_lock);
static DEFINE_IDR(link_idr);
static DEFINE_SPINLOCK(link_idr_lock);

int sysctl_unprivileged_bpf_disabled __read_mostly =
	IS_BUILTIN(CONFIG_BPF_UNPRIV_DEFAULT_OFF) ? 2 : 0;

static const struct bpf_map_ops * const bpf_map_types[] = {
#define BPF_PROG_TYPE(_id, _name, prog_ctx_type, kern_ctx_type)
#define BPF_MAP_TYPE(_id, _ops) \
	[_id] = &_ops,
#define BPF_LINK_TYPE(_id, _name)
#include <linux/bpf_types.h>
#undef BPF_PROG_TYPE
#undef BPF_MAP_TYPE
#undef BPF_LINK_TYPE
};

/*
 * If we're handed a bigger struct than we know of, ensure all the unknown bits
 * are 0 - i.e. new user-space does not rely on any kernel feature extensions
 * we don't know about yet.
 *
 * There is a ToCToU between this function call and the following
 * copy_from_user() call. However, this is not a concern since this function is
 * meant to be a future-proofing of bits.
 */
int bpf_check_uarg_tail_zero(bpfptr_t uaddr,
			     size_t expected_size,
			     size_t actual_size)
{
	int res;

	if (unlikely(actual_size > PAGE_SIZE))	/* silly large */
		return -E2BIG;

	if (actual_size <= expected_size)
		return 0;

	if (uaddr.is_kernel)
		res = memchr_inv(uaddr.kernel + expected_size, 0,
				 actual_size - expected_size) == NULL;
	else
		res = check_zeroed_user(uaddr.user + expected_size,
					actual_size - expected_size);
	if (res < 0)
		return res;
	return res ? 0 : -E2BIG;
}

const struct bpf_map_ops bpf_map_offload_ops = {
	.map_meta_equal = bpf_map_meta_equal,
	.map_alloc = bpf_map_offload_map_alloc,
	.map_free = bpf_map_offload_map_free,
	.map_check_btf = map_check_no_btf,
	.map_mem_usage = bpf_map_offload_map_mem_usage,
};

static void bpf_map_write_active_inc(struct bpf_map *map)
{
	atomic64_inc(&map->writecnt);
}

static void bpf_map_write_active_dec(struct bpf_map *map)
{
	atomic64_dec(&map->writecnt);
}

bool bpf_map_write_active(const struct bpf_map *map)
{
	return atomic64_read(&map->writecnt) != 0;
}

static u32 bpf_map_value_size(const struct bpf_map *map)
{
	if (map->map_type == BPF_MAP_TYPE_PERCPU_HASH ||
	    map->map_type == BPF_MAP_TYPE_LRU_PERCPU_HASH ||
	    map->map_type == BPF_MAP_TYPE_PERCPU_ARRAY ||
	    map->map_type == BPF_MAP_TYPE_PERCPU_CGROUP_STORAGE)
		return round_up(map->value_size, 8) * num_possible_cpus();
	else if (IS_FD_MAP(map))
		return sizeof(u32);
	else
		return  map->value_size;
}

static void maybe_wait_bpf_programs(struct bpf_map *map)
{
	/* Wait for any running non-sleepable BPF programs to complete so that
	 * userspace, when we return to it, knows that all non-sleepable
	 * programs that could be running use the new map value. For sleepable
	 * BPF programs, synchronize_rcu_tasks_trace() should be used to wait
	 * for the completions of these programs, but considering the waiting
	 * time can be very long and userspace may think it will hang forever,
	 * so don't handle sleepable BPF programs now.
	 */
	if (map->map_type == BPF_MAP_TYPE_HASH_OF_MAPS ||
	    map->map_type == BPF_MAP_TYPE_ARRAY_OF_MAPS)
		synchronize_rcu();
}

static void unpin_uptr_kaddr(void *kaddr)
{
	if (kaddr)
		unpin_user_page(virt_to_page(kaddr));
}

static void __bpf_obj_unpin_uptrs(struct btf_record *rec, u32 cnt, void *obj)
{
	const struct btf_field *field;
	void **uptr_addr;
	int i;

	for (i = 0, field = rec->fields; i < cnt; i++, field++) {
		if (field->type != BPF_UPTR)
			continue;

		uptr_addr = obj + field->offset;
		unpin_uptr_kaddr(*uptr_addr);
	}
}

static void bpf_obj_unpin_uptrs(struct btf_record *rec, void *obj)
{
	if (!btf_record_has_field(rec, BPF_UPTR))
		return;

	__bpf_obj_unpin_uptrs(rec, rec->cnt, obj);
}

static int bpf_obj_pin_uptrs(struct btf_record *rec, void *obj)
{
	const struct btf_field *field;
	const struct btf_type *t;
	unsigned long start, end;
	struct page *page;
	void **uptr_addr;
	int i, err;

	if (!btf_record_has_field(rec, BPF_UPTR))
		return 0;

	for (i = 0, field = rec->fields; i < rec->cnt; i++, field++) {
		if (field->type != BPF_UPTR)
			continue;

		uptr_addr = obj + field->offset;
		start = *(unsigned long *)uptr_addr;
		if (!start)
			continue;

		t = btf_type_by_id(field->kptr.btf, field->kptr.btf_id);
		/* t->size was checked for zero before */
		if (check_add_overflow(start, t->size - 1, &end)) {
			err = -EFAULT;
			goto unpin_all;
		}

		/* The uptr's struct cannot span across two pages */
		if ((start & PAGE_MASK) != (end & PAGE_MASK)) {
			err = -EOPNOTSUPP;
			goto unpin_all;
		}

		err = pin_user_pages_fast(start, 1, FOLL_LONGTERM | FOLL_WRITE, &page);
		if (err != 1)
			goto unpin_all;

		if (PageHighMem(page)) {
			err = -EOPNOTSUPP;
			unpin_user_page(page);
			goto unpin_all;
		}

		*uptr_addr = page_address(page) + offset_in_page(start);
	}

	return 0;

unpin_all:
	__bpf_obj_unpin_uptrs(rec, i, obj);
	return err;
}

static int bpf_map_update_value(struct bpf_map *map, struct file *map_file,
				void *key, void *value, __u64 flags)
{
	int err;

	/* Need to create a kthread, thus must support schedule */
	if (bpf_map_is_offloaded(map)) {
		return bpf_map_offload_update_elem(map, key, value, flags);
	} else if (map->map_type == BPF_MAP_TYPE_CPUMAP ||
		   map->map_type == BPF_MAP_TYPE_ARENA ||
		   map->map_type == BPF_MAP_TYPE_STRUCT_OPS) {
		return map->ops->map_update_elem(map, key, value, flags);
	} else if (map->map_type == BPF_MAP_TYPE_SOCKHASH ||
		   map->map_type == BPF_MAP_TYPE_SOCKMAP) {
		return sock_map_update_elem_sys(map, key, value, flags);
	} else if (IS_FD_PROG_ARRAY(map)) {
		return bpf_fd_array_map_update_elem(map, map_file, key, value,
						    flags);
	}

	bpf_disable_instrumentation();
	if (map->map_type == BPF_MAP_TYPE_PERCPU_HASH ||
	    map->map_type == BPF_MAP_TYPE_LRU_PERCPU_HASH) {
		err = bpf_percpu_hash_update(map, key, value, flags);
	} else if (map->map_type == BPF_MAP_TYPE_PERCPU_ARRAY) {
		err = bpf_percpu_array_update(map, key, value, flags);
	} else if (map->map_type == BPF_MAP_TYPE_PERCPU_CGROUP_STORAGE) {
		err = bpf_percpu_cgroup_storage_update(map, key, value,
						       flags);
	} else if (IS_FD_ARRAY(map)) {
		err = bpf_fd_array_map_update_elem(map, map_file, key, value,
						   flags);
	} else if (map->map_type == BPF_MAP_TYPE_HASH_OF_MAPS) {
		err = bpf_fd_htab_map_update_elem(map, map_file, key, value,
						  flags);
	} else if (map->map_type == BPF_MAP_TYPE_REUSEPORT_SOCKARRAY) {
		/* rcu_read_lock() is not needed */
		err = bpf_fd_reuseport_array_update_elem(map, key, value,
							 flags);
	} else if (map->map_type == BPF_MAP_TYPE_QUEUE ||
		   map->map_type == BPF_MAP_TYPE_STACK ||
		   map->map_type == BPF_MAP_TYPE_BLOOM_FILTER) {
		err = map->ops->map_push_elem(map, value, flags);
	} else {
		err = bpf_obj_pin_uptrs(map->record, value);
		if (!err) {
			rcu_read_lock();
			err = map->ops->map_update_elem(map, key, value, flags);
			rcu_read_unlock();
			if (err)
				bpf_obj_unpin_uptrs(map->record, value);
		}
	}
	bpf_enable_instrumentation();

	return err;
}

static int bpf_map_copy_value(struct bpf_map *map, void *key, void *value,
			      __u64 flags)
{
	void *ptr;
	int err;

	if (bpf_map_is_offloaded(map))
		return bpf_map_offload_lookup_elem(map, key, value);

	bpf_disable_instrumentation();
	if (map->map_type == BPF_MAP_TYPE_PERCPU_HASH ||
	    map->map_type == BPF_MAP_TYPE_LRU_PERCPU_HASH) {
		err = bpf_percpu_hash_copy(map, key, value);
	} else if (map->map_type == BPF_MAP_TYPE_PERCPU_ARRAY) {
		err = bpf_percpu_array_copy(map, key, value);
	} else if (map->map_type == BPF_MAP_TYPE_PERCPU_CGROUP_STORAGE) {
		err = bpf_percpu_cgroup_storage_copy(map, key, value);
	} else if (map->map_type == BPF_MAP_TYPE_STACK_TRACE) {
		err = bpf_stackmap_copy(map, key, value);
	} else if (IS_FD_ARRAY(map) || IS_FD_PROG_ARRAY(map)) {
		err = bpf_fd_array_map_lookup_elem(map, key, value);
	} else if (IS_FD_HASH(map)) {
		err = bpf_fd_htab_map_lookup_elem(map, key, value);
	} else if (map->map_type == BPF_MAP_TYPE_REUSEPORT_SOCKARRAY) {
		err = bpf_fd_reuseport_array_lookup_elem(map, key, value);
	} else if (map->map_type == BPF_MAP_TYPE_QUEUE ||
		   map->map_type == BPF_MAP_TYPE_STACK ||
		   map->map_type == BPF_MAP_TYPE_BLOOM_FILTER) {
		err = map->ops->map_peek_elem(map, value);
	} else if (map->map_type == BPF_MAP_TYPE_STRUCT_OPS) {
		/* struct_ops map requires directly updating "value" */
		err = bpf_struct_ops_map_sys_lookup_elem(map, key, value);
	} else {
		rcu_read_lock();
		if (map->ops->map_lookup_elem_sys_only)
			ptr = map->ops->map_lookup_elem_sys_only(map, key);
		else
			ptr = map->ops->map_lookup_elem(map, key);
		if (IS_ERR(ptr)) {
			err = PTR_ERR(ptr);
		} else if (!ptr) {
			err = -ENOENT;
		} else {
			err = 0;
			if (flags & BPF_F_LOCK)
				/* lock 'ptr' and copy everything but lock */
				copy_map_value_locked(map, value, ptr, true);
			else
				copy_map_value(map, value, ptr);
			/* mask lock and timer, since value wasn't zero inited */
			check_and_init_map_value(map, value);
		}
		rcu_read_unlock();
	}

	bpf_enable_instrumentation();

	return err;
}

/* Please, do not use this function outside from the map creation path
 * (e.g. in map update path) without taking care of setting the active
 * memory cgroup (see at bpf_map_kmalloc_node() for example).
 */
static void *__bpf_map_area_alloc(u64 size, int numa_node, bool mmapable)
{
	/* We really just want to fail instead of triggering OOM killer
	 * under memory pressure, therefore we set __GFP_NORETRY to kmalloc,
	 * which is used for lower order allocation requests.
	 *
	 * It has been observed that higher order allocation requests done by
	 * vmalloc with __GFP_NORETRY being set might fail due to not trying
	 * to reclaim memory from the page cache, thus we set
	 * __GFP_RETRY_MAYFAIL to avoid such situations.
	 */

	gfp_t gfp = bpf_memcg_flags(__GFP_NOWARN | __GFP_ZERO);
	unsigned int flags = 0;
	unsigned long align = 1;
	void *area;

	if (size >= SIZE_MAX)
		return NULL;

	/* kmalloc()'ed memory can't be mmap()'ed */
	if (mmapable) {
		BUG_ON(!PAGE_ALIGNED(size));
		align = SHMLBA;
		flags = VM_USERMAP;
	} else if (size <= (PAGE_SIZE << PAGE_ALLOC_COSTLY_ORDER)) {
		area = kmalloc_node(size, gfp | GFP_USER | __GFP_NORETRY,
				    numa_node);
		if (area != NULL)
			return area;
	}

	return __vmalloc_node_range(size, align, VMALLOC_START, VMALLOC_END,
			gfp | GFP_KERNEL | __GFP_RETRY_MAYFAIL, PAGE_KERNEL,
			flags, numa_node, __builtin_return_address(0));
}

void *bpf_map_area_alloc(u64 size, int numa_node)
{
	return __bpf_map_area_alloc(size, numa_node, false);
}

void *bpf_map_area_mmapable_alloc(u64 size, int numa_node)
{
	return __bpf_map_area_alloc(size, numa_node, true);
}

void bpf_map_area_free(void *area)
{
	kvfree(area);
}

static u32 bpf_map_flags_retain_permanent(u32 flags)
{
	/* Some map creation flags are not tied to the map object but
	 * rather to the map fd instead, so they have no meaning upon
	 * map object inspection since multiple file descriptors with
	 * different (access) properties can exist here. Thus, given
	 * this has zero meaning for the map itself, lets clear these
	 * from here.
	 */
	return flags & ~(BPF_F_RDONLY | BPF_F_WRONLY);
}

void bpf_map_init_from_attr(struct bpf_map *map, union bpf_attr *attr)
{
	map->map_type = attr->map_type;
	map->key_size = attr->key_size;
	map->value_size = attr->value_size;
	map->max_entries = attr->max_entries;
	map->map_flags = bpf_map_flags_retain_permanent(attr->map_flags);
	map->numa_node = bpf_map_attr_numa_node(attr);
	map->map_extra = attr->map_extra;
}

static int bpf_map_alloc_id(struct bpf_map *map)
{
	int id;

	idr_preload(GFP_KERNEL);
	spin_lock_bh(&map_idr_lock);
	id = idr_alloc_cyclic(&map_idr, map, 1, INT_MAX, GFP_ATOMIC);
	if (id > 0)
		map->id = id;
	spin_unlock_bh(&map_idr_lock);
	idr_preload_end();

	if (WARN_ON_ONCE(!id))
		return -ENOSPC;

	return id > 0 ? 0 : id;
}

void bpf_map_free_id(struct bpf_map *map)
{
	unsigned long flags;

	/* Offloaded maps are removed from the IDR store when their device
	 * disappears - even if someone holds an fd to them they are unusable,
	 * the memory is gone, all ops will fail; they are simply waiting for
	 * refcnt to drop to be freed.
	 */
	if (!map->id)
		return;

	spin_lock_irqsave(&map_idr_lock, flags);

	idr_remove(&map_idr, map->id);
	map->id = 0;

	spin_unlock_irqrestore(&map_idr_lock, flags);
}

#ifdef CONFIG_MEMCG
static void bpf_map_save_memcg(struct bpf_map *map)
{
	/* Currently if a map is created by a process belonging to the root
	 * memory cgroup, get_obj_cgroup_from_current() will return NULL.
	 * So we have to check map->objcg for being NULL each time it's
	 * being used.
	 */
	if (memcg_bpf_enabled())
		map->objcg = get_obj_cgroup_from_current();
}

static void bpf_map_release_memcg(struct bpf_map *map)
{
	if (map->objcg)
		obj_cgroup_put(map->objcg);
}

static struct mem_cgroup *bpf_map_get_memcg(const struct bpf_map *map)
{
	if (map->objcg)
		return get_mem_cgroup_from_objcg(map->objcg);

	return root_mem_cgroup;
}

void *bpf_map_kmalloc_node(const struct bpf_map *map, size_t size, gfp_t flags,
			   int node)
{
	struct mem_cgroup *memcg, *old_memcg;
	void *ptr;

	memcg = bpf_map_get_memcg(map);
	old_memcg = set_active_memcg(memcg);
	ptr = kmalloc_node(size, flags | __GFP_ACCOUNT, node);
	set_active_memcg(old_memcg);
	mem_cgroup_put(memcg);

	return ptr;
}

void *bpf_map_kzalloc(const struct bpf_map *map, size_t size, gfp_t flags)
{
	struct mem_cgroup *memcg, *old_memcg;
	void *ptr;

	memcg = bpf_map_get_memcg(map);
	old_memcg = set_active_memcg(memcg);
	ptr = kzalloc(size, flags | __GFP_ACCOUNT);
	set_active_memcg(old_memcg);
	mem_cgroup_put(memcg);

	return ptr;
}

void *bpf_map_kvcalloc(struct bpf_map *map, size_t n, size_t size,
		       gfp_t flags)
{
	struct mem_cgroup *memcg, *old_memcg;
	void *ptr;

	memcg = bpf_map_get_memcg(map);
	old_memcg = set_active_memcg(memcg);
	ptr = kvcalloc(n, size, flags | __GFP_ACCOUNT);
	set_active_memcg(old_memcg);
	mem_cgroup_put(memcg);

	return ptr;
}

void __percpu *bpf_map_alloc_percpu(const struct bpf_map *map, size_t size,
				    size_t align, gfp_t flags)
{
	struct mem_cgroup *memcg, *old_memcg;
	void __percpu *ptr;

	memcg = bpf_map_get_memcg(map);
	old_memcg = set_active_memcg(memcg);
	ptr = __alloc_percpu_gfp(size, align, flags | __GFP_ACCOUNT);
	set_active_memcg(old_memcg);
	mem_cgroup_put(memcg);

	return ptr;
}

#else
static void bpf_map_save_memcg(struct bpf_map *map)
{
}

static void bpf_map_release_memcg(struct bpf_map *map)
{
}
#endif

int bpf_map_alloc_pages(const struct bpf_map *map, gfp_t gfp, int nid,
			unsigned long nr_pages, struct page **pages)
{
	unsigned long i, j;
	struct page *pg;
	int ret = 0;
#ifdef CONFIG_MEMCG
	struct mem_cgroup *memcg, *old_memcg;

	memcg = bpf_map_get_memcg(map);
	old_memcg = set_active_memcg(memcg);
#endif
	for (i = 0; i < nr_pages; i++) {
		pg = alloc_pages_node(nid, gfp | __GFP_ACCOUNT, 0);

		if (pg) {
			pages[i] = pg;
			continue;
		}
		for (j = 0; j < i; j++)
			__free_page(pages[j]);
		ret = -ENOMEM;
		break;
	}

#ifdef CONFIG_MEMCG
	set_active_memcg(old_memcg);
	mem_cgroup_put(memcg);
#endif
	return ret;
}


static int btf_field_cmp(const void *a, const void *b)
{
	const struct btf_field *f1 = a, *f2 = b;

	if (f1->offset < f2->offset)
		return -1;
	else if (f1->offset > f2->offset)
		return 1;
	return 0;
}

struct btf_field *btf_record_find(const struct btf_record *rec, u32 offset,
				  u32 field_mask)
{
	struct btf_field *field;

	if (IS_ERR_OR_NULL(rec) || !(rec->field_mask & field_mask))
		return NULL;
	field = bsearch(&offset, rec->fields, rec->cnt, sizeof(rec->fields[0]), btf_field_cmp);
	if (!field || !(field->type & field_mask))
		return NULL;
	return field;
}

void btf_record_free(struct btf_record *rec)
{
	int i;

	if (IS_ERR_OR_NULL(rec))
		return;
	for (i = 0; i < rec->cnt; i++) {
		switch (rec->fields[i].type) {
		case BPF_KPTR_UNREF:
		case BPF_KPTR_REF:
		case BPF_KPTR_PERCPU:
		case BPF_UPTR:
			if (rec->fields[i].kptr.module)
				module_put(rec->fields[i].kptr.module);
			if (btf_is_kernel(rec->fields[i].kptr.btf))
				btf_put(rec->fields[i].kptr.btf);
			break;
		case BPF_LIST_HEAD:
		case BPF_LIST_NODE:
		case BPF_RB_ROOT:
		case BPF_RB_NODE:
		case BPF_SPIN_LOCK:
		case BPF_TIMER:
		case BPF_REFCOUNT:
		case BPF_WORKQUEUE:
			/* Nothing to release */
			break;
		default:
			WARN_ON_ONCE(1);
			continue;
		}
	}
	kfree(rec);
}

void bpf_map_free_record(struct bpf_map *map)
{
	btf_record_free(map->record);
	map->record = NULL;
}

struct btf_record *btf_record_dup(const struct btf_record *rec)
{
	const struct btf_field *fields;
	struct btf_record *new_rec;
	int ret, size, i;

	if (IS_ERR_OR_NULL(rec))
		return NULL;
	size = offsetof(struct btf_record, fields[rec->cnt]);
	new_rec = kmemdup(rec, size, GFP_KERNEL | __GFP_NOWARN);
	if (!new_rec)
		return ERR_PTR(-ENOMEM);
	/* Do a deep copy of the btf_record */
	fields = rec->fields;
	new_rec->cnt = 0;
	for (i = 0; i < rec->cnt; i++) {
		switch (fields[i].type) {
		case BPF_KPTR_UNREF:
		case BPF_KPTR_REF:
		case BPF_KPTR_PERCPU:
		case BPF_UPTR:
			if (btf_is_kernel(fields[i].kptr.btf))
				btf_get(fields[i].kptr.btf);
			if (fields[i].kptr.module && !try_module_get(fields[i].kptr.module)) {
				ret = -ENXIO;
				goto free;
			}
			break;
		case BPF_LIST_HEAD:
		case BPF_LIST_NODE:
		case BPF_RB_ROOT:
		case BPF_RB_NODE:
		case BPF_SPIN_LOCK:
		case BPF_TIMER:
		case BPF_REFCOUNT:
		case BPF_WORKQUEUE:
			/* Nothing to acquire */
			break;
		default:
			ret = -EFAULT;
			WARN_ON_ONCE(1);
			goto free;
		}
		new_rec->cnt++;
	}
	return new_rec;
free:
	btf_record_free(new_rec);
	return ERR_PTR(ret);
}

bool btf_record_equal(const struct btf_record *rec_a, const struct btf_record *rec_b)
{
	bool a_has_fields = !IS_ERR_OR_NULL(rec_a), b_has_fields = !IS_ERR_OR_NULL(rec_b);
	int size;

	if (!a_has_fields && !b_has_fields)
		return true;
	if (a_has_fields != b_has_fields)
		return false;
	if (rec_a->cnt != rec_b->cnt)
		return false;
	size = offsetof(struct btf_record, fields[rec_a->cnt]);
	/* btf_parse_fields uses kzalloc to allocate a btf_record, so unused
	 * members are zeroed out. So memcmp is safe to do without worrying
	 * about padding/unused fields.
	 *
	 * While spin_lock, timer, and kptr have no relation to map BTF,
	 * list_head metadata is specific to map BTF, the btf and value_rec
	 * members in particular. btf is the map BTF, while value_rec points to
	 * btf_record in that map BTF.
	 *
	 * So while by default, we don't rely on the map BTF (which the records
	 * were parsed from) matching for both records, which is not backwards
	 * compatible, in case list_head is part of it, we implicitly rely on
	 * that by way of depending on memcmp succeeding for it.
	 */
	return !memcmp(rec_a, rec_b, size);
}

void bpf_obj_free_timer(const struct btf_record *rec, void *obj)
{
	if (WARN_ON_ONCE(!btf_record_has_field(rec, BPF_TIMER)))
		return;
	bpf_timer_cancel_and_free(obj + rec->timer_off);
}

void bpf_obj_free_workqueue(const struct btf_record *rec, void *obj)
{
	if (WARN_ON_ONCE(!btf_record_has_field(rec, BPF_WORKQUEUE)))
		return;
	bpf_wq_cancel_and_free(obj + rec->wq_off);
}

void bpf_obj_free_fields(const struct btf_record *rec, void *obj)
{
	const struct btf_field *fields;
	int i;

	if (IS_ERR_OR_NULL(rec))
		return;
	fields = rec->fields;
	for (i = 0; i < rec->cnt; i++) {
		struct btf_struct_meta *pointee_struct_meta;
		const struct btf_field *field = &fields[i];
		void *field_ptr = obj + field->offset;
		void *xchgd_field;

		switch (fields[i].type) {
		case BPF_SPIN_LOCK:
			break;
		case BPF_TIMER:
			bpf_timer_cancel_and_free(field_ptr);
			break;
		case BPF_WORKQUEUE:
			bpf_wq_cancel_and_free(field_ptr);
			break;
		case BPF_KPTR_UNREF:
			WRITE_ONCE(*(u64 *)field_ptr, 0);
			break;
		case BPF_KPTR_REF:
		case BPF_KPTR_PERCPU:
			xchgd_field = (void *)xchg((unsigned long *)field_ptr, 0);
			if (!xchgd_field)
				break;

			if (!btf_is_kernel(field->kptr.btf)) {
				pointee_struct_meta = btf_find_struct_meta(field->kptr.btf,
									   field->kptr.btf_id);
				migrate_disable();
				__bpf_obj_drop_impl(xchgd_field, pointee_struct_meta ?
								 pointee_struct_meta->record : NULL,
								 fields[i].type == BPF_KPTR_PERCPU);
				migrate_enable();
			} else {
				field->kptr.dtor(xchgd_field);
			}
			break;
		case BPF_UPTR:
			/* The caller ensured that no one is using the uptr */
			unpin_uptr_kaddr(*(void **)field_ptr);
			break;
		case BPF_LIST_HEAD:
			if (WARN_ON_ONCE(rec->spin_lock_off < 0))
				continue;
			bpf_list_head_free(field, field_ptr, obj + rec->spin_lock_off);
			break;
		case BPF_RB_ROOT:
			if (WARN_ON_ONCE(rec->spin_lock_off < 0))
				continue;
			bpf_rb_root_free(field, field_ptr, obj + rec->spin_lock_off);
			break;
		case BPF_LIST_NODE:
		case BPF_RB_NODE:
		case BPF_REFCOUNT:
			break;
		default:
			WARN_ON_ONCE(1);
			continue;
		}
	}
}

static void bpf_map_free(struct bpf_map *map)
{
	struct btf_record *rec = map->record;
	struct btf *btf = map->btf;

	/* implementation dependent freeing */
	map->ops->map_free(map);
	/* Delay freeing of btf_record for maps, as map_free
	 * callback usually needs access to them. It is better to do it here
	 * than require each callback to do the free itself manually.
	 *
	 * Note that the btf_record stashed in map->inner_map_meta->record was
	 * already freed using the map_free callback for map in map case which
	 * eventually calls bpf_map_free_meta, since inner_map_meta is only a
	 * template bpf_map struct used during verification.
	 */
	btf_record_free(rec);
	/* Delay freeing of btf for maps, as map_free callback may need
	 * struct_meta info which will be freed with btf_put().
	 */
	btf_put(btf);
}

/* called from workqueue */
static void bpf_map_free_deferred(struct work_struct *work)
{
	struct bpf_map *map = container_of(work, struct bpf_map, work);

	security_bpf_map_free(map);
	bpf_map_release_memcg(map);
	bpf_map_free(map);
}

static void bpf_map_put_uref(struct bpf_map *map)
{
	if (atomic64_dec_and_test(&map->usercnt)) {
		if (map->ops->map_release_uref)
			map->ops->map_release_uref(map);
	}
}

static void bpf_map_free_in_work(struct bpf_map *map)
{
	INIT_WORK(&map->work, bpf_map_free_deferred);
	/* Avoid spawning kworkers, since they all might contend
	 * for the same mutex like slab_mutex.
	 */
	queue_work(system_unbound_wq, &map->work);
}

static void bpf_map_free_rcu_gp(struct rcu_head *rcu)
{
	bpf_map_free_in_work(container_of(rcu, struct bpf_map, rcu));
}

static void bpf_map_free_mult_rcu_gp(struct rcu_head *rcu)
{
	if (rcu_trace_implies_rcu_gp())
		bpf_map_free_rcu_gp(rcu);
	else
		call_rcu(rcu, bpf_map_free_rcu_gp);
}

/* decrement map refcnt and schedule it for freeing via workqueue
 * (underlying map implementation ops->map_free() might sleep)
 */
void bpf_map_put(struct bpf_map *map)
{
	if (atomic64_dec_and_test(&map->refcnt)) {
		/* bpf_map_free_id() must be called first */
		bpf_map_free_id(map);

		WARN_ON_ONCE(atomic64_read(&map->sleepable_refcnt));
		if (READ_ONCE(map->free_after_mult_rcu_gp))
			call_rcu_tasks_trace(&map->rcu, bpf_map_free_mult_rcu_gp);
		else if (READ_ONCE(map->free_after_rcu_gp))
			call_rcu(&map->rcu, bpf_map_free_rcu_gp);
		else
			bpf_map_free_in_work(map);
	}
}
EXPORT_SYMBOL_GPL(bpf_map_put);

void bpf_map_put_with_uref(struct bpf_map *map)
{
	bpf_map_put_uref(map);
	bpf_map_put(map);
}

static int bpf_map_release(struct inode *inode, struct file *filp)
{
	struct bpf_map *map = filp->private_data;

	if (map->ops->map_release)
		map->ops->map_release(map, filp);

	bpf_map_put_with_uref(map);
	return 0;
}

static fmode_t map_get_sys_perms(struct bpf_map *map, struct fd f)
{
	fmode_t mode = fd_file(f)->f_mode;

	/* Our file permissions may have been overridden by global
	 * map permissions facing syscall side.
	 */
	if (READ_ONCE(map->frozen))
		mode &= ~FMODE_CAN_WRITE;
	return mode;
}

#ifdef CONFIG_PROC_FS
/* Show the memory usage of a bpf map */
static u64 bpf_map_memory_usage(const struct bpf_map *map)
{
	return map->ops->map_mem_usage(map);
}

static void bpf_map_show_fdinfo(struct seq_file *m, struct file *filp)
{
	struct bpf_map *map = filp->private_data;
	u32 type = 0, jited = 0;

	if (map_type_contains_progs(map)) {
		spin_lock(&map->owner.lock);
		type  = map->owner.type;
		jited = map->owner.jited;
		spin_unlock(&map->owner.lock);
	}

	seq_printf(m,
		   "map_type:\t%u\n"
		   "key_size:\t%u\n"
		   "value_size:\t%u\n"
		   "max_entries:\t%u\n"
		   "map_flags:\t%#x\n"
		   "map_extra:\t%#llx\n"
		   "memlock:\t%llu\n"
		   "map_id:\t%u\n"
		   "frozen:\t%u\n",
		   map->map_type,
		   map->key_size,
		   map->value_size,
		   map->max_entries,
		   map->map_flags,
		   (unsigned long long)map->map_extra,
		   bpf_map_memory_usage(map),
		   map->id,
		   READ_ONCE(map->frozen));
	if (type) {
		seq_printf(m, "owner_prog_type:\t%u\n", type);
		seq_printf(m, "owner_jited:\t%u\n", jited);
	}
}
#endif

static ssize_t bpf_dummy_read(struct file *filp, char __user *buf, size_t siz,
			      loff_t *ppos)
{
	/* We need this handler such that alloc_file() enables
	 * f_mode with FMODE_CAN_READ.
	 */
	return -EINVAL;
}

static ssize_t bpf_dummy_write(struct file *filp, const char __user *buf,
			       size_t siz, loff_t *ppos)
{
	/* We need this handler such that alloc_file() enables
	 * f_mode with FMODE_CAN_WRITE.
	 */
	return -EINVAL;
}

/* called for any extra memory-mapped regions (except initial) */
static void bpf_map_mmap_open(struct vm_area_struct *vma)
{
	struct bpf_map *map = vma->vm_file->private_data;

	if (vma->vm_flags & VM_MAYWRITE)
		bpf_map_write_active_inc(map);
}

/* called for all unmapped memory region (including initial) */
static void bpf_map_mmap_close(struct vm_area_struct *vma)
{
	struct bpf_map *map = vma->vm_file->private_data;

	if (vma->vm_flags & VM_MAYWRITE)
		bpf_map_write_active_dec(map);
}

static const struct vm_operations_struct bpf_map_default_vmops = {
	.open		= bpf_map_mmap_open,
	.close		= bpf_map_mmap_close,
};

static int bpf_map_mmap(struct file *filp, struct vm_area_struct *vma)
{
	struct bpf_map *map = filp->private_data;
	int err;

	if (!map->ops->map_mmap || !IS_ERR_OR_NULL(map->record))
		return -ENOTSUPP;

	if (!(vma->vm_flags & VM_SHARED))
		return -EINVAL;

	mutex_lock(&map->freeze_mutex);

	if (vma->vm_flags & VM_WRITE) {
		if (map->frozen) {
			err = -EPERM;
			goto out;
		}
		/* map is meant to be read-only, so do not allow mapping as
		 * writable, because it's possible to leak a writable page
		 * reference and allows user-space to still modify it after
		 * freezing, while verifier will assume contents do not change
		 */
		if (map->map_flags & BPF_F_RDONLY_PROG) {
			err = -EACCES;
			goto out;
		}
	}

	/* set default open/close callbacks */
	vma->vm_ops = &bpf_map_default_vmops;
	vma->vm_private_data = map;
	vm_flags_clear(vma, VM_MAYEXEC);
	if (!(vma->vm_flags & VM_WRITE))
		/* disallow re-mapping with PROT_WRITE */
		vm_flags_clear(vma, VM_MAYWRITE);

	err = map->ops->map_mmap(map, vma);
	if (err)
		goto out;

	if (vma->vm_flags & VM_MAYWRITE)
		bpf_map_write_active_inc(map);
out:
	mutex_unlock(&map->freeze_mutex);
	return err;
}

static __poll_t bpf_map_poll(struct file *filp, struct poll_table_struct *pts)
{
	struct bpf_map *map = filp->private_data;

	if (map->ops->map_poll)
		return map->ops->map_poll(map, filp, pts);

	return EPOLLERR;
}

static unsigned long bpf_get_unmapped_area(struct file *filp, unsigned long addr,
					   unsigned long len, unsigned long pgoff,
					   unsigned long flags)
{
	struct bpf_map *map = filp->private_data;

	if (map->ops->map_get_unmapped_area)
		return map->ops->map_get_unmapped_area(filp, addr, len, pgoff, flags);
#ifdef CONFIG_MMU
	return mm_get_unmapped_area(current->mm, filp, addr, len, pgoff, flags);
#else
	return addr;
#endif
}

const struct file_operations bpf_map_fops = {
#ifdef CONFIG_PROC_FS
	.show_fdinfo	= bpf_map_show_fdinfo,
#endif
	.release	= bpf_map_release,
	.read		= bpf_dummy_read,
	.write		= bpf_dummy_write,
	.mmap		= bpf_map_mmap,
	.poll		= bpf_map_poll,
	.get_unmapped_area = bpf_get_unmapped_area,
};

int bpf_map_new_fd(struct bpf_map *map, int flags)
{
	int ret;

	ret = security_bpf_map(map, OPEN_FMODE(flags));
	if (ret < 0)
		return ret;

	return anon_inode_getfd("bpf-map", &bpf_map_fops, map,
				flags | O_CLOEXEC);
}

int bpf_get_file_flag(int flags)
{
	if ((flags & BPF_F_RDONLY) && (flags & BPF_F_WRONLY))
		return -EINVAL;
	if (flags & BPF_F_RDONLY)
		return O_RDONLY;
	if (flags & BPF_F_WRONLY)
		return O_WRONLY;
	return O_RDWR;
}

/* helper macro to check that unused fields 'union bpf_attr' are zero */
#define CHECK_ATTR(CMD) \
	memchr_inv((void *) &attr->CMD##_LAST_FIELD + \
		   sizeof(attr->CMD##_LAST_FIELD), 0, \
		   sizeof(*attr) - \
		   offsetof(union bpf_attr, CMD##_LAST_FIELD) - \
		   sizeof(attr->CMD##_LAST_FIELD)) != NULL

/* dst and src must have at least "size" number of bytes.
 * Return strlen on success and < 0 on error.
 */
int bpf_obj_name_cpy(char *dst, const char *src, unsigned int size)
{
	const char *end = src + size;
	const char *orig_src = src;

	memset(dst, 0, size);
	/* Copy all isalnum(), '_' and '.' chars. */
	while (src < end && *src) {
		if (!isalnum(*src) &&
		    *src != '_' && *src != '.')
			return -EINVAL;
		*dst++ = *src++;
	}

	/* No '\0' found in "size" number of bytes */
	if (src == end)
		return -EINVAL;

	return src - orig_src;
}

int map_check_no_btf(const struct bpf_map *map,
		     const struct btf *btf,
		     const struct btf_type *key_type,
		     const struct btf_type *value_type)
{
	return -ENOTSUPP;
}

static int map_check_btf(struct bpf_map *map, struct bpf_token *token,
			 const struct btf *btf, u32 btf_key_id, u32 btf_value_id)
{
	const struct btf_type *key_type, *value_type;
	u32 key_size, value_size;
	int ret = 0;

	/* Some maps allow key to be unspecified. */
	if (btf_key_id) {
		key_type = btf_type_id_size(btf, &btf_key_id, &key_size);
		if (!key_type || key_size != map->key_size)
			return -EINVAL;
	} else {
		key_type = btf_type_by_id(btf, 0);
		if (!map->ops->map_check_btf)
			return -EINVAL;
	}

	value_type = btf_type_id_size(btf, &btf_value_id, &value_size);
	if (!value_type || value_size != map->value_size)
		return -EINVAL;

	map->record = btf_parse_fields(btf, value_type,
				       BPF_SPIN_LOCK | BPF_TIMER | BPF_KPTR | BPF_LIST_HEAD |
				       BPF_RB_ROOT | BPF_REFCOUNT | BPF_WORKQUEUE | BPF_UPTR,
				       map->value_size);
	if (!IS_ERR_OR_NULL(map->record)) {
		int i;

		if (!bpf_token_capable(token, CAP_BPF)) {
			ret = -EPERM;
			goto free_map_tab;
		}
		if (map->map_flags & (BPF_F_RDONLY_PROG | BPF_F_WRONLY_PROG)) {
			ret = -EACCES;
			goto free_map_tab;
		}
		for (i = 0; i < sizeof(map->record->field_mask) * 8; i++) {
			switch (map->record->field_mask & (1 << i)) {
			case 0:
				continue;
			case BPF_SPIN_LOCK:
				if (map->map_type != BPF_MAP_TYPE_HASH &&
				    map->map_type != BPF_MAP_TYPE_ARRAY &&
				    map->map_type != BPF_MAP_TYPE_CGROUP_STORAGE &&
				    map->map_type != BPF_MAP_TYPE_SK_STORAGE &&
				    map->map_type != BPF_MAP_TYPE_INODE_STORAGE &&
				    map->map_type != BPF_MAP_TYPE_TASK_STORAGE &&
				    map->map_type != BPF_MAP_TYPE_CGRP_STORAGE) {
					ret = -EOPNOTSUPP;
					goto free_map_tab;
				}
				break;
			case BPF_TIMER:
			case BPF_WORKQUEUE:
				if (map->map_type != BPF_MAP_TYPE_HASH &&
				    map->map_type != BPF_MAP_TYPE_LRU_HASH &&
				    map->map_type != BPF_MAP_TYPE_ARRAY) {
					ret = -EOPNOTSUPP;
					goto free_map_tab;
				}
				break;
			case BPF_KPTR_UNREF:
			case BPF_KPTR_REF:
			case BPF_KPTR_PERCPU:
			case BPF_REFCOUNT:
				if (map->map_type != BPF_MAP_TYPE_HASH &&
				    map->map_type != BPF_MAP_TYPE_PERCPU_HASH &&
				    map->map_type != BPF_MAP_TYPE_LRU_HASH &&
				    map->map_type != BPF_MAP_TYPE_LRU_PERCPU_HASH &&
				    map->map_type != BPF_MAP_TYPE_ARRAY &&
				    map->map_type != BPF_MAP_TYPE_PERCPU_ARRAY &&
				    map->map_type != BPF_MAP_TYPE_SK_STORAGE &&
				    map->map_type != BPF_MAP_TYPE_INODE_STORAGE &&
				    map->map_type != BPF_MAP_TYPE_TASK_STORAGE &&
				    map->map_type != BPF_MAP_TYPE_CGRP_STORAGE) {
					ret = -EOPNOTSUPP;
					goto free_map_tab;
				}
				break;
			case BPF_UPTR:
				if (map->map_type != BPF_MAP_TYPE_TASK_STORAGE) {
					ret = -EOPNOTSUPP;
					goto free_map_tab;
				}
				break;
			case BPF_LIST_HEAD:
			case BPF_RB_ROOT:
				if (map->map_type != BPF_MAP_TYPE_HASH &&
				    map->map_type != BPF_MAP_TYPE_LRU_HASH &&
				    map->map_type != BPF_MAP_TYPE_ARRAY) {
					ret = -EOPNOTSUPP;
					goto free_map_tab;
				}
				break;
			default:
				/* Fail if map_type checks are missing for a field type */
				ret = -EOPNOTSUPP;
				goto free_map_tab;
			}
		}
	}

	ret = btf_check_and_fixup_fields(btf, map->record);
	if (ret < 0)
		goto free_map_tab;

	if (map->ops->map_check_btf) {
		ret = map->ops->map_check_btf(map, btf, key_type, value_type);
		if (ret < 0)
			goto free_map_tab;
	}

	return ret;
free_map_tab:
	bpf_map_free_record(map);
	return ret;
}

static bool bpf_net_capable(void)
{
	return capable(CAP_NET_ADMIN) || capable(CAP_SYS_ADMIN);
}

#define BPF_MAP_CREATE_LAST_FIELD map_token_fd
/* called via syscall */
static int map_create(union bpf_attr *attr)
{
	const struct bpf_map_ops *ops;
	struct bpf_token *token = NULL;
	int numa_node = bpf_map_attr_numa_node(attr);
	u32 map_type = attr->map_type;
	struct bpf_map *map;
	bool token_flag;
	int f_flags;
	int err;

	err = CHECK_ATTR(BPF_MAP_CREATE);
	if (err)
		return -EINVAL;

	/* check BPF_F_TOKEN_FD flag, remember if it's set, and then clear it
	 * to avoid per-map type checks tripping on unknown flag
	 */
	token_flag = attr->map_flags & BPF_F_TOKEN_FD;
	attr->map_flags &= ~BPF_F_TOKEN_FD;

	if (attr->btf_vmlinux_value_type_id) {
		if (attr->map_type != BPF_MAP_TYPE_STRUCT_OPS ||
		    attr->btf_key_type_id || attr->btf_value_type_id)
			return -EINVAL;
	} else if (attr->btf_key_type_id && !attr->btf_value_type_id) {
		return -EINVAL;
	}

	if (attr->map_type != BPF_MAP_TYPE_BLOOM_FILTER &&
	    attr->map_type != BPF_MAP_TYPE_ARENA &&
	    attr->map_extra != 0)
		return -EINVAL;

	f_flags = bpf_get_file_flag(attr->map_flags);
	if (f_flags < 0)
		return f_flags;

	if (numa_node != NUMA_NO_NODE &&
	    ((unsigned int)numa_node >= nr_node_ids ||
	     !node_online(numa_node)))
		return -EINVAL;

	/* find map type and init map: hashtable vs rbtree vs bloom vs ... */
	map_type = attr->map_type;
	if (map_type >= ARRAY_SIZE(bpf_map_types))
		return -EINVAL;
	map_type = array_index_nospec(map_type, ARRAY_SIZE(bpf_map_types));
	ops = bpf_map_types[map_type];
	if (!ops)
		return -EINVAL;

	if (ops->map_alloc_check) {
		err = ops->map_alloc_check(attr);
		if (err)
			return err;
	}
	if (attr->map_ifindex)
		ops = &bpf_map_offload_ops;
	if (!ops->map_mem_usage)
		return -EINVAL;

	if (token_flag) {
		token = bpf_token_get_from_fd(attr->map_token_fd);
		if (IS_ERR(token))
			return PTR_ERR(token);

		/* if current token doesn't grant map creation permissions,
		 * then we can't use this token, so ignore it and rely on
		 * system-wide capabilities checks
		 */
		if (!bpf_token_allow_cmd(token, BPF_MAP_CREATE) ||
		    !bpf_token_allow_map_type(token, attr->map_type)) {
			bpf_token_put(token);
			token = NULL;
		}
	}

	err = -EPERM;

	/* Intent here is for unprivileged_bpf_disabled to block BPF map
	 * creation for unprivileged users; other actions depend
	 * on fd availability and access to bpffs, so are dependent on
	 * object creation success. Even with unprivileged BPF disabled,
	 * capability checks are still carried out.
	 */
	if (sysctl_unprivileged_bpf_disabled && !bpf_token_capable(token, CAP_BPF))
		goto put_token;

	/* check privileged map type permissions */
	switch (map_type) {
	case BPF_MAP_TYPE_ARRAY:
	case BPF_MAP_TYPE_PERCPU_ARRAY:
	case BPF_MAP_TYPE_PROG_ARRAY:
	case BPF_MAP_TYPE_PERF_EVENT_ARRAY:
	case BPF_MAP_TYPE_CGROUP_ARRAY:
	case BPF_MAP_TYPE_ARRAY_OF_MAPS:
	case BPF_MAP_TYPE_HASH:
	case BPF_MAP_TYPE_PERCPU_HASH:
	case BPF_MAP_TYPE_HASH_OF_MAPS:
	case BPF_MAP_TYPE_RINGBUF:
	case BPF_MAP_TYPE_USER_RINGBUF:
	case BPF_MAP_TYPE_CGROUP_STORAGE:
	case BPF_MAP_TYPE_PERCPU_CGROUP_STORAGE:
		/* unprivileged */
		break;
	case BPF_MAP_TYPE_SK_STORAGE:
	case BPF_MAP_TYPE_INODE_STORAGE:
	case BPF_MAP_TYPE_TASK_STORAGE:
	case BPF_MAP_TYPE_CGRP_STORAGE:
	case BPF_MAP_TYPE_BLOOM_FILTER:
	case BPF_MAP_TYPE_LPM_TRIE:
	case BPF_MAP_TYPE_REUSEPORT_SOCKARRAY:
	case BPF_MAP_TYPE_STACK_TRACE:
	case BPF_MAP_TYPE_QUEUE:
	case BPF_MAP_TYPE_STACK:
	case BPF_MAP_TYPE_LRU_HASH:
	case BPF_MAP_TYPE_LRU_PERCPU_HASH:
	case BPF_MAP_TYPE_STRUCT_OPS:
	case BPF_MAP_TYPE_CPUMAP:
	case BPF_MAP_TYPE_ARENA:
		if (!bpf_token_capable(token, CAP_BPF))
			goto put_token;
		break;
	case BPF_MAP_TYPE_SOCKMAP:
	case BPF_MAP_TYPE_SOCKHASH:
	case BPF_MAP_TYPE_DEVMAP:
	case BPF_MAP_TYPE_DEVMAP_HASH:
	case BPF_MAP_TYPE_XSKMAP:
		if (!bpf_token_capable(token, CAP_NET_ADMIN))
			goto put_token;
		break;
	default:
		WARN(1, "unsupported map type %d", map_type);
		goto put_token;
	}

	map = ops->map_alloc(attr);
	if (IS_ERR(map)) {
		err = PTR_ERR(map);
		goto put_token;
	}
	map->ops = ops;
	map->map_type = map_type;

	err = bpf_obj_name_cpy(map->name, attr->map_name,
			       sizeof(attr->map_name));
	if (err < 0)
		goto free_map;

	atomic64_set(&map->refcnt, 1);
	atomic64_set(&map->usercnt, 1);
	mutex_init(&map->freeze_mutex);
	spin_lock_init(&map->owner.lock);

	if (attr->btf_key_type_id || attr->btf_value_type_id ||
	    /* Even the map's value is a kernel's struct,
	     * the bpf_prog.o must have BTF to begin with
	     * to figure out the corresponding kernel's
	     * counter part.  Thus, attr->btf_fd has
	     * to be valid also.
	     */
	    attr->btf_vmlinux_value_type_id) {
		struct btf *btf;

		btf = btf_get_by_fd(attr->btf_fd);
		if (IS_ERR(btf)) {
			err = PTR_ERR(btf);
			goto free_map;
		}
		if (btf_is_kernel(btf)) {
			btf_put(btf);
			err = -EACCES;
			goto free_map;
		}
		map->btf = btf;

		if (attr->btf_value_type_id) {
			err = map_check_btf(map, token, btf, attr->btf_key_type_id,
					    attr->btf_value_type_id);
			if (err)
				goto free_map;
		}

		map->btf_key_type_id = attr->btf_key_type_id;
		map->btf_value_type_id = attr->btf_value_type_id;
		map->btf_vmlinux_value_type_id =
			attr->btf_vmlinux_value_type_id;
	}

	err = security_bpf_map_create(map, attr, token);
	if (err)
		goto free_map_sec;

	err = bpf_map_alloc_id(map);
	if (err)
		goto free_map_sec;

	bpf_map_save_memcg(map);
	bpf_token_put(token);

	err = bpf_map_new_fd(map, f_flags);
	if (err < 0) {
		/* failed to allocate fd.
		 * bpf_map_put_with_uref() is needed because the above
		 * bpf_map_alloc_id() has published the map
		 * to the userspace and the userspace may
		 * have refcnt-ed it through BPF_MAP_GET_FD_BY_ID.
		 */
		bpf_map_put_with_uref(map);
		return err;
	}

	return err;

free_map_sec:
	security_bpf_map_free(map);
free_map:
	bpf_map_free(map);
put_token:
	bpf_token_put(token);
	return err;
}

void bpf_map_inc(struct bpf_map *map)
{
	atomic64_inc(&map->refcnt);
}
EXPORT_SYMBOL_GPL(bpf_map_inc);

void bpf_map_inc_with_uref(struct bpf_map *map)
{
	atomic64_inc(&map->refcnt);
	atomic64_inc(&map->usercnt);
}
EXPORT_SYMBOL_GPL(bpf_map_inc_with_uref);

struct bpf_map *bpf_map_get(u32 ufd)
{
	CLASS(fd, f)(ufd);
	struct bpf_map *map = __bpf_map_get(f);

	if (!IS_ERR(map))
		bpf_map_inc(map);

	return map;
}
EXPORT_SYMBOL(bpf_map_get);

struct bpf_map *bpf_map_get_with_uref(u32 ufd)
{
	CLASS(fd, f)(ufd);
	struct bpf_map *map = __bpf_map_get(f);

	if (!IS_ERR(map))
		bpf_map_inc_with_uref(map);

	return map;
}

/* map_idr_lock should have been held or the map should have been
 * protected by rcu read lock.
 */
struct bpf_map *__bpf_map_inc_not_zero(struct bpf_map *map, bool uref)
{
	int refold;

	refold = atomic64_fetch_add_unless(&map->refcnt, 1, 0);
	if (!refold)
		return ERR_PTR(-ENOENT);
	if (uref)
		atomic64_inc(&map->usercnt);

	return map;
}

struct bpf_map *bpf_map_inc_not_zero(struct bpf_map *map)
{
	spin_lock_bh(&map_idr_lock);
	map = __bpf_map_inc_not_zero(map, false);
	spin_unlock_bh(&map_idr_lock);

	return map;
}
EXPORT_SYMBOL_GPL(bpf_map_inc_not_zero);

int __weak bpf_stackmap_copy(struct bpf_map *map, void *key, void *value)
{
	return -ENOTSUPP;
}

static void *__bpf_copy_key(void __user *ukey, u64 key_size)
{
	if (key_size)
		return vmemdup_user(ukey, key_size);

	if (ukey)
		return ERR_PTR(-EINVAL);

	return NULL;
}

static void *___bpf_copy_key(bpfptr_t ukey, u64 key_size)
{
	if (key_size)
		return kvmemdup_bpfptr(ukey, key_size);

	if (!bpfptr_is_null(ukey))
		return ERR_PTR(-EINVAL);

	return NULL;
}

/* last field in 'union bpf_attr' used by this command */
#define BPF_MAP_LOOKUP_ELEM_LAST_FIELD flags

static int map_lookup_elem(union bpf_attr *attr)
{
	void __user *ukey = u64_to_user_ptr(attr->key);
	void __user *uvalue = u64_to_user_ptr(attr->value);
	struct bpf_map *map;
	void *key, *value;
	u32 value_size;
	int err;

	if (CHECK_ATTR(BPF_MAP_LOOKUP_ELEM))
		return -EINVAL;

	if (attr->flags & ~BPF_F_LOCK)
		return -EINVAL;

	CLASS(fd, f)(attr->map_fd);
	map = __bpf_map_get(f);
	if (IS_ERR(map))
		return PTR_ERR(map);
	if (!(map_get_sys_perms(map, f) & FMODE_CAN_READ))
		return -EPERM;

	if ((attr->flags & BPF_F_LOCK) &&
	    !btf_record_has_field(map->record, BPF_SPIN_LOCK))
		return -EINVAL;

	key = __bpf_copy_key(ukey, map->key_size);
	if (IS_ERR(key))
		return PTR_ERR(key);

	value_size = bpf_map_value_size(map);

	err = -ENOMEM;
	value = kvmalloc(value_size, GFP_USER | __GFP_NOWARN);
	if (!value)
		goto free_key;

	if (map->map_type == BPF_MAP_TYPE_BLOOM_FILTER) {
		if (copy_from_user(value, uvalue, value_size))
			err = -EFAULT;
		else
			err = bpf_map_copy_value(map, key, value, attr->flags);
		goto free_value;
	}

	err = bpf_map_copy_value(map, key, value, attr->flags);
	if (err)
		goto free_value;

	err = -EFAULT;
	if (copy_to_user(uvalue, value, value_size) != 0)
		goto free_value;

	err = 0;

free_value:
	kvfree(value);
free_key:
	kvfree(key);
	return err;
}


#define BPF_MAP_UPDATE_ELEM_LAST_FIELD flags

static int map_update_elem(union bpf_attr *attr, bpfptr_t uattr)
{
	bpfptr_t ukey = make_bpfptr(attr->key, uattr.is_kernel);
	bpfptr_t uvalue = make_bpfptr(attr->value, uattr.is_kernel);
	struct bpf_map *map;
	void *key, *value;
	u32 value_size;
	int err;

	if (CHECK_ATTR(BPF_MAP_UPDATE_ELEM))
		return -EINVAL;

	CLASS(fd, f)(attr->map_fd);
	map = __bpf_map_get(f);
	if (IS_ERR(map))
		return PTR_ERR(map);
	bpf_map_write_active_inc(map);
	if (!(map_get_sys_perms(map, f) & FMODE_CAN_WRITE)) {
		err = -EPERM;
		goto err_put;
	}

	if ((attr->flags & BPF_F_LOCK) &&
	    !btf_record_has_field(map->record, BPF_SPIN_LOCK)) {
		err = -EINVAL;
		goto err_put;
	}

	key = ___bpf_copy_key(ukey, map->key_size);
	if (IS_ERR(key)) {
		err = PTR_ERR(key);
		goto err_put;
	}

	value_size = bpf_map_value_size(map);
	value = kvmemdup_bpfptr(uvalue, value_size);
	if (IS_ERR(value)) {
		err = PTR_ERR(value);
		goto free_key;
	}

	err = bpf_map_update_value(map, fd_file(f), key, value, attr->flags);
	if (!err)
		maybe_wait_bpf_programs(map);

	kvfree(value);
free_key:
	kvfree(key);
err_put:
	bpf_map_write_active_dec(map);
	return err;
}

#define BPF_MAP_DELETE_ELEM_LAST_FIELD key

static int map_delete_elem(union bpf_attr *attr, bpfptr_t uattr)
{
	bpfptr_t ukey = make_bpfptr(attr->key, uattr.is_kernel);
	struct bpf_map *map;
	void *key;
	int err;

	if (CHECK_ATTR(BPF_MAP_DELETE_ELEM))
		return -EINVAL;

	CLASS(fd, f)(attr->map_fd);
	map = __bpf_map_get(f);
	if (IS_ERR(map))
		return PTR_ERR(map);
	bpf_map_write_active_inc(map);
	if (!(map_get_sys_perms(map, f) & FMODE_CAN_WRITE)) {
		err = -EPERM;
		goto err_put;
	}

	key = ___bpf_copy_key(ukey, map->key_size);
	if (IS_ERR(key)) {
		err = PTR_ERR(key);
		goto err_put;
	}

	if (bpf_map_is_offloaded(map)) {
		err = bpf_map_offload_delete_elem(map, key);
		goto out;
	} else if (IS_FD_PROG_ARRAY(map) ||
		   map->map_type == BPF_MAP_TYPE_STRUCT_OPS) {
		/* These maps require sleepable context */
		err = map->ops->map_delete_elem(map, key);
		goto out;
	}

	bpf_disable_instrumentation();
	rcu_read_lock();
	err = map->ops->map_delete_elem(map, key);
	rcu_read_unlock();
	bpf_enable_instrumentation();
	if (!err)
		maybe_wait_bpf_programs(map);
out:
	kvfree(key);
err_put:
	bpf_map_write_active_dec(map);
	return err;
}

/* last field in 'union bpf_attr' used by this command */
#define BPF_MAP_GET_NEXT_KEY_LAST_FIELD next_key

static int map_get_next_key(union bpf_attr *attr)
{
	void __user *ukey = u64_to_user_ptr(attr->key);
	void __user *unext_key = u64_to_user_ptr(attr->next_key);
	struct bpf_map *map;
	void *key, *next_key;
	int err;

	if (CHECK_ATTR(BPF_MAP_GET_NEXT_KEY))
		return -EINVAL;

	CLASS(fd, f)(attr->map_fd);
	map = __bpf_map_get(f);
	if (IS_ERR(map))
		return PTR_ERR(map);
	if (!(map_get_sys_perms(map, f) & FMODE_CAN_READ))
		return -EPERM;

	if (ukey) {
		key = __bpf_copy_key(ukey, map->key_size);
		if (IS_ERR(key))
			return PTR_ERR(key);
	} else {
		key = NULL;
	}

	err = -ENOMEM;
	next_key = kvmalloc(map->key_size, GFP_USER);
	if (!next_key)
		goto free_key;

	if (bpf_map_is_offloaded(map)) {
		err = bpf_map_offload_get_next_key(map, key, next_key);
		goto out;
	}

	rcu_read_lock();
	err = map->ops->map_get_next_key(map, key, next_key);
	rcu_read_unlock();
out:
	if (err)
		goto free_next_key;

	err = -EFAULT;
	if (copy_to_user(unext_key, next_key, map->key_size) != 0)
		goto free_next_key;

	err = 0;

free_next_key:
	kvfree(next_key);
free_key:
	kvfree(key);
	return err;
}

int generic_map_delete_batch(struct bpf_map *map,
			     const union bpf_attr *attr,
			     union bpf_attr __user *uattr)
{
	void __user *keys = u64_to_user_ptr(attr->batch.keys);
	u32 cp, max_count;
	int err = 0;
	void *key;

	if (attr->batch.elem_flags & ~BPF_F_LOCK)
		return -EINVAL;

	if ((attr->batch.elem_flags & BPF_F_LOCK) &&
	    !btf_record_has_field(map->record, BPF_SPIN_LOCK)) {
		return -EINVAL;
	}

	max_count = attr->batch.count;
	if (!max_count)
		return 0;

	if (put_user(0, &uattr->batch.count))
		return -EFAULT;

	key = kvmalloc(map->key_size, GFP_USER | __GFP_NOWARN);
	if (!key)
		return -ENOMEM;

	for (cp = 0; cp < max_count; cp++) {
		err = -EFAULT;
		if (copy_from_user(key, keys + cp * map->key_size,
				   map->key_size))
			break;

		if (bpf_map_is_offloaded(map)) {
			err = bpf_map_offload_delete_elem(map, key);
			break;
		}

		bpf_disable_instrumentation();
		rcu_read_lock();
		err = map->ops->map_delete_elem(map, key);
		rcu_read_unlock();
		bpf_enable_instrumentation();
		if (err)
			break;
		cond_resched();
	}
	if (copy_to_user(&uattr->batch.count, &cp, sizeof(cp)))
		err = -EFAULT;

	kvfree(key);

	return err;
}

int generic_map_update_batch(struct bpf_map *map, struct file *map_file,
			     const union bpf_attr *attr,
			     union bpf_attr __user *uattr)
{
	void __user *values = u64_to_user_ptr(attr->batch.values);
	void __user *keys = u64_to_user_ptr(attr->batch.keys);
	u32 value_size, cp, max_count;
	void *key, *value;
	int err = 0;

	if (attr->batch.elem_flags & ~BPF_F_LOCK)
		return -EINVAL;

	if ((attr->batch.elem_flags & BPF_F_LOCK) &&
	    !btf_record_has_field(map->record, BPF_SPIN_LOCK)) {
		return -EINVAL;
	}

	value_size = bpf_map_value_size(map);

	max_count = attr->batch.count;
	if (!max_count)
		return 0;

	if (put_user(0, &uattr->batch.count))
		return -EFAULT;

	key = kvmalloc(map->key_size, GFP_USER | __GFP_NOWARN);
	if (!key)
		return -ENOMEM;

	value = kvmalloc(value_size, GFP_USER | __GFP_NOWARN);
	if (!value) {
		kvfree(key);
		return -ENOMEM;
	}

	for (cp = 0; cp < max_count; cp++) {
		err = -EFAULT;
		if (copy_from_user(key, keys + cp * map->key_size,
		    map->key_size) ||
		    copy_from_user(value, values + cp * value_size, value_size))
			break;

		err = bpf_map_update_value(map, map_file, key, value,
					   attr->batch.elem_flags);

		if (err)
			break;
		cond_resched();
	}

	if (copy_to_user(&uattr->batch.count, &cp, sizeof(cp)))
		err = -EFAULT;

	kvfree(value);
	kvfree(key);

	return err;
}

#define MAP_LOOKUP_RETRIES 3

int generic_map_lookup_batch(struct bpf_map *map,
				    const union bpf_attr *attr,
				    union bpf_attr __user *uattr)
{
	void __user *uobatch = u64_to_user_ptr(attr->batch.out_batch);
	void __user *ubatch = u64_to_user_ptr(attr->batch.in_batch);
	void __user *values = u64_to_user_ptr(attr->batch.values);
	void __user *keys = u64_to_user_ptr(attr->batch.keys);
	void *buf, *buf_prevkey, *prev_key, *key, *value;
	int err, retry = MAP_LOOKUP_RETRIES;
	u32 value_size, cp, max_count;

	if (attr->batch.elem_flags & ~BPF_F_LOCK)
		return -EINVAL;

	if ((attr->batch.elem_flags & BPF_F_LOCK) &&
	    !btf_record_has_field(map->record, BPF_SPIN_LOCK))
		return -EINVAL;

	value_size = bpf_map_value_size(map);

	max_count = attr->batch.count;
	if (!max_count)
		return 0;

	if (put_user(0, &uattr->batch.count))
		return -EFAULT;

	buf_prevkey = kvmalloc(map->key_size, GFP_USER | __GFP_NOWARN);
	if (!buf_prevkey)
		return -ENOMEM;

	buf = kvmalloc(map->key_size + value_size, GFP_USER | __GFP_NOWARN);
	if (!buf) {
		kvfree(buf_prevkey);
		return -ENOMEM;
	}

	err = -EFAULT;
	prev_key = NULL;
	if (ubatch && copy_from_user(buf_prevkey, ubatch, map->key_size))
		goto free_buf;
	key = buf;
	value = key + map->key_size;
	if (ubatch)
		prev_key = buf_prevkey;

	for (cp = 0; cp < max_count;) {
		rcu_read_lock();
		err = map->ops->map_get_next_key(map, prev_key, key);
		rcu_read_unlock();
		if (err)
			break;
		err = bpf_map_copy_value(map, key, value,
					 attr->batch.elem_flags);

		if (err == -ENOENT) {
			if (retry) {
				retry--;
				continue;
			}
			err = -EINTR;
			break;
		}

		if (err)
			goto free_buf;

		if (copy_to_user(keys + cp * map->key_size, key,
				 map->key_size)) {
			err = -EFAULT;
			goto free_buf;
		}
		if (copy_to_user(values + cp * value_size, value, value_size)) {
			err = -EFAULT;
			goto free_buf;
		}

		if (!prev_key)
			prev_key = buf_prevkey;

		swap(prev_key, key);
		retry = MAP_LOOKUP_RETRIES;
		cp++;
		cond_resched();
	}

	if (err == -EFAULT)
		goto free_buf;

	if ((copy_to_user(&uattr->batch.count, &cp, sizeof(cp)) ||
		    (cp && copy_to_user(uobatch, prev_key, map->key_size))))
		err = -EFAULT;

free_buf:
	kvfree(buf_prevkey);
	kvfree(buf);
	return err;
}

#define BPF_MAP_LOOKUP_AND_DELETE_ELEM_LAST_FIELD flags

static int map_lookup_and_delete_elem(union bpf_attr *attr)
{
	void __user *ukey = u64_to_user_ptr(attr->key);
	void __user *uvalue = u64_to_user_ptr(attr->value);
	struct bpf_map *map;
	void *key, *value;
	u32 value_size;
	int err;

	if (CHECK_ATTR(BPF_MAP_LOOKUP_AND_DELETE_ELEM))
		return -EINVAL;

	if (attr->flags & ~BPF_F_LOCK)
		return -EINVAL;

	CLASS(fd, f)(attr->map_fd);
	map = __bpf_map_get(f);
	if (IS_ERR(map))
		return PTR_ERR(map);
	bpf_map_write_active_inc(map);
	if (!(map_get_sys_perms(map, f) & FMODE_CAN_READ) ||
	    !(map_get_sys_perms(map, f) & FMODE_CAN_WRITE)) {
		err = -EPERM;
		goto err_put;
	}

	if (attr->flags &&
	    (map->map_type == BPF_MAP_TYPE_QUEUE ||
	     map->map_type == BPF_MAP_TYPE_STACK)) {
		err = -EINVAL;
		goto err_put;
	}

	if ((attr->flags & BPF_F_LOCK) &&
	    !btf_record_has_field(map->record, BPF_SPIN_LOCK)) {
		err = -EINVAL;
		goto err_put;
	}

	key = __bpf_copy_key(ukey, map->key_size);
	if (IS_ERR(key)) {
		err = PTR_ERR(key);
		goto err_put;
	}

	value_size = bpf_map_value_size(map);

	err = -ENOMEM;
	value = kvmalloc(value_size, GFP_USER | __GFP_NOWARN);
	if (!value)
		goto free_key;

	err = -ENOTSUPP;
	if (map->map_type == BPF_MAP_TYPE_QUEUE ||
	    map->map_type == BPF_MAP_TYPE_STACK) {
		err = map->ops->map_pop_elem(map, value);
	} else if (map->map_type == BPF_MAP_TYPE_HASH ||
		   map->map_type == BPF_MAP_TYPE_PERCPU_HASH ||
		   map->map_type == BPF_MAP_TYPE_LRU_HASH ||
		   map->map_type == BPF_MAP_TYPE_LRU_PERCPU_HASH) {
		if (!bpf_map_is_offloaded(map)) {
			bpf_disable_instrumentation();
			rcu_read_lock();
			err = map->ops->map_lookup_and_delete_elem(map, key, value, attr->flags);
			rcu_read_unlock();
			bpf_enable_instrumentation();
		}
	}

	if (err)
		goto free_value;

	if (copy_to_user(uvalue, value, value_size) != 0) {
		err = -EFAULT;
		goto free_value;
	}

	err = 0;

free_value:
	kvfree(value);
free_key:
	kvfree(key);
err_put:
	bpf_map_write_active_dec(map);
	return err;
}

#define BPF_MAP_FREEZE_LAST_FIELD map_fd

static int map_freeze(const union bpf_attr *attr)
{
	int err = 0;
	struct bpf_map *map;

	if (CHECK_ATTR(BPF_MAP_FREEZE))
		return -EINVAL;

	CLASS(fd, f)(attr->map_fd);
	map = __bpf_map_get(f);
	if (IS_ERR(map))
		return PTR_ERR(map);

	if (map->map_type == BPF_MAP_TYPE_STRUCT_OPS || !IS_ERR_OR_NULL(map->record))
		return -ENOTSUPP;

	if (!(map_get_sys_perms(map, f) & FMODE_CAN_WRITE))
		return -EPERM;

	mutex_lock(&map->freeze_mutex);
	if (bpf_map_write_active(map)) {
		err = -EBUSY;
		goto err_put;
	}
	if (READ_ONCE(map->frozen)) {
		err = -EBUSY;
		goto err_put;
	}

	WRITE_ONCE(map->frozen, true);
err_put:
	mutex_unlock(&map->freeze_mutex);
	return err;
}

static const struct bpf_prog_ops * const bpf_prog_types[] = {
#define BPF_PROG_TYPE(_id, _name, prog_ctx_type, kern_ctx_type) \
	[_id] = & _name ## _prog_ops,
#define BPF_MAP_TYPE(_id, _ops)
#define BPF_LINK_TYPE(_id, _name)
#include <linux/bpf_types.h>
#undef BPF_PROG_TYPE
#undef BPF_MAP_TYPE
#undef BPF_LINK_TYPE
};

static int find_prog_type(enum bpf_prog_type type, struct bpf_prog *prog)
{
	const struct bpf_prog_ops *ops;

	if (type >= ARRAY_SIZE(bpf_prog_types))
		return -EINVAL;
	type = array_index_nospec(type, ARRAY_SIZE(bpf_prog_types));
	ops = bpf_prog_types[type];
	if (!ops)
		return -EINVAL;

	if (!bpf_prog_is_offloaded(prog->aux))
		prog->aux->ops = ops;
	else
		prog->aux->ops = &bpf_offload_prog_ops;
	prog->type = type;
	return 0;
}

enum bpf_audit {
	BPF_AUDIT_LOAD,
	BPF_AUDIT_UNLOAD,
	BPF_AUDIT_MAX,
};

static const char * const bpf_audit_str[BPF_AUDIT_MAX] = {
	[BPF_AUDIT_LOAD]   = "LOAD",
	[BPF_AUDIT_UNLOAD] = "UNLOAD",
};

static void bpf_audit_prog(const struct bpf_prog *prog, unsigned int op)
{
	struct audit_context *ctx = NULL;
	struct audit_buffer *ab;

	if (WARN_ON_ONCE(op >= BPF_AUDIT_MAX))
		return;
	if (audit_enabled == AUDIT_OFF)
		return;
	if (!in_irq() && !irqs_disabled())
		ctx = audit_context();
	ab = audit_log_start(ctx, GFP_ATOMIC, AUDIT_BPF);
	if (unlikely(!ab))
		return;
	audit_log_format(ab, "prog-id=%u op=%s",
			 prog->aux->id, bpf_audit_str[op]);
	audit_log_end(ab);
}

static int bpf_prog_alloc_id(struct bpf_prog *prog)
{
	int id;

	idr_preload(GFP_KERNEL);
	spin_lock_bh(&prog_idr_lock);
	id = idr_alloc_cyclic(&prog_idr, prog, 1, INT_MAX, GFP_ATOMIC);
	if (id > 0)
		prog->aux->id = id;
	spin_unlock_bh(&prog_idr_lock);
	idr_preload_end();

	/* id is in [1, INT_MAX) */
	if (WARN_ON_ONCE(!id))
		return -ENOSPC;

	return id > 0 ? 0 : id;
}

void bpf_prog_free_id(struct bpf_prog *prog)
{
	unsigned long flags;

	/* cBPF to eBPF migrations are currently not in the idr store.
	 * Offloaded programs are removed from the store when their device
	 * disappears - even if someone grabs an fd to them they are unusable,
	 * simply waiting for refcnt to drop to be freed.
	 */
	if (!prog->aux->id)
		return;

	spin_lock_irqsave(&prog_idr_lock, flags);
	idr_remove(&prog_idr, prog->aux->id);
	prog->aux->id = 0;
	spin_unlock_irqrestore(&prog_idr_lock, flags);
}

static void __bpf_prog_put_rcu(struct rcu_head *rcu)
{
	struct bpf_prog_aux *aux = container_of(rcu, struct bpf_prog_aux, rcu);

	kvfree(aux->func_info);
	kfree(aux->func_info_aux);
	free_uid(aux->user);
	security_bpf_prog_free(aux->prog);
	bpf_prog_free(aux->prog);
}

static void __bpf_prog_put_noref(struct bpf_prog *prog, bool deferred)
{
	bpf_prog_kallsyms_del_all(prog);
	btf_put(prog->aux->btf);
	module_put(prog->aux->mod);
	kvfree(prog->aux->jited_linfo);
	kvfree(prog->aux->linfo);
	kfree(prog->aux->kfunc_tab);
	if (prog->aux->attach_btf)
		btf_put(prog->aux->attach_btf);

	if (deferred) {
		if (prog->sleepable)
			call_rcu_tasks_trace(&prog->aux->rcu, __bpf_prog_put_rcu);
		else
			call_rcu(&prog->aux->rcu, __bpf_prog_put_rcu);
	} else {
		__bpf_prog_put_rcu(&prog->aux->rcu);
	}
}

static void bpf_prog_put_deferred(struct work_struct *work)
{
	struct bpf_prog_aux *aux;
	struct bpf_prog *prog;

	aux = container_of(work, struct bpf_prog_aux, work);
	prog = aux->prog;
	perf_event_bpf_event(prog, PERF_BPF_EVENT_PROG_UNLOAD, 0);
	bpf_audit_prog(prog, BPF_AUDIT_UNLOAD);
	bpf_prog_free_id(prog);
	__bpf_prog_put_noref(prog, true);
}

static void __bpf_prog_put(struct bpf_prog *prog)
{
	struct bpf_prog_aux *aux = prog->aux;

	if (atomic64_dec_and_test(&aux->refcnt)) {
		if (in_irq() || irqs_disabled()) {
			INIT_WORK(&aux->work, bpf_prog_put_deferred);
			schedule_work(&aux->work);
		} else {
			bpf_prog_put_deferred(&aux->work);
		}
	}
}

void bpf_prog_put(struct bpf_prog *prog)
{
	__bpf_prog_put(prog);
}
EXPORT_SYMBOL_GPL(bpf_prog_put);

static int bpf_prog_release(struct inode *inode, struct file *filp)
{
	struct bpf_prog *prog = filp->private_data;

	bpf_prog_put(prog);
	return 0;
}

struct bpf_prog_kstats {
	u64 nsecs;
	u64 cnt;
	u64 misses;
};

void notrace bpf_prog_inc_misses_counter(struct bpf_prog *prog)
{
	struct bpf_prog_stats *stats;
	unsigned int flags;

	stats = this_cpu_ptr(prog->stats);
	flags = u64_stats_update_begin_irqsave(&stats->syncp);
	u64_stats_inc(&stats->misses);
	u64_stats_update_end_irqrestore(&stats->syncp, flags);
}

static void bpf_prog_get_stats(const struct bpf_prog *prog,
			       struct bpf_prog_kstats *stats)
{
	u64 nsecs = 0, cnt = 0, misses = 0;
	int cpu;

	for_each_possible_cpu(cpu) {
		const struct bpf_prog_stats *st;
		unsigned int start;
		u64 tnsecs, tcnt, tmisses;

		st = per_cpu_ptr(prog->stats, cpu);
		do {
			start = u64_stats_fetch_begin(&st->syncp);
			tnsecs = u64_stats_read(&st->nsecs);
			tcnt = u64_stats_read(&st->cnt);
			tmisses = u64_stats_read(&st->misses);
		} while (u64_stats_fetch_retry(&st->syncp, start));
		nsecs += tnsecs;
		cnt += tcnt;
		misses += tmisses;
	}
	stats->nsecs = nsecs;
	stats->cnt = cnt;
	stats->misses = misses;
}

#ifdef CONFIG_PROC_FS
static void bpf_prog_show_fdinfo(struct seq_file *m, struct file *filp)
{
	const struct bpf_prog *prog = filp->private_data;
	char prog_tag[sizeof(prog->tag) * 2 + 1] = { };
	struct bpf_prog_kstats stats;

	bpf_prog_get_stats(prog, &stats);
	bin2hex(prog_tag, prog->tag, sizeof(prog->tag));
	seq_printf(m,
		   "prog_type:\t%u\n"
		   "prog_jited:\t%u\n"
		   "prog_tag:\t%s\n"
		   "memlock:\t%llu\n"
		   "prog_id:\t%u\n"
		   "run_time_ns:\t%llu\n"
		   "run_cnt:\t%llu\n"
		   "recursion_misses:\t%llu\n"
		   "verified_insns:\t%u\n",
		   prog->type,
		   prog->jited,
		   prog_tag,
		   prog->pages * 1ULL << PAGE_SHIFT,
		   prog->aux->id,
		   stats.nsecs,
		   stats.cnt,
		   stats.misses,
		   prog->aux->verified_insns);
}
#endif

const struct file_operations bpf_prog_fops = {
#ifdef CONFIG_PROC_FS
	.show_fdinfo	= bpf_prog_show_fdinfo,
#endif
	.release	= bpf_prog_release,
	.read		= bpf_dummy_read,
	.write		= bpf_dummy_write,
};

int bpf_prog_new_fd(struct bpf_prog *prog)
{
	int ret;

	ret = security_bpf_prog(prog);
	if (ret < 0)
		return ret;

	return anon_inode_getfd("bpf-prog", &bpf_prog_fops, prog,
				O_RDWR | O_CLOEXEC);
}

void bpf_prog_add(struct bpf_prog *prog, int i)
{
	atomic64_add(i, &prog->aux->refcnt);
}
EXPORT_SYMBOL_GPL(bpf_prog_add);

void bpf_prog_sub(struct bpf_prog *prog, int i)
{
	/* Only to be used for undoing previous bpf_prog_add() in some
	 * error path. We still know that another entity in our call
	 * path holds a reference to the program, thus atomic_sub() can
	 * be safely used in such cases!
	 */
	WARN_ON(atomic64_sub_return(i, &prog->aux->refcnt) == 0);
}
EXPORT_SYMBOL_GPL(bpf_prog_sub);

void bpf_prog_inc(struct bpf_prog *prog)
{
	atomic64_inc(&prog->aux->refcnt);
}
EXPORT_SYMBOL_GPL(bpf_prog_inc);

/* prog_idr_lock should have been held */
struct bpf_prog *bpf_prog_inc_not_zero(struct bpf_prog *prog)
{
	int refold;

	refold = atomic64_fetch_add_unless(&prog->aux->refcnt, 1, 0);

	if (!refold)
		return ERR_PTR(-ENOENT);

	return prog;
}
EXPORT_SYMBOL_GPL(bpf_prog_inc_not_zero);

bool bpf_prog_get_ok(struct bpf_prog *prog,
			    enum bpf_prog_type *attach_type, bool attach_drv)
{
	/* not an attachment, just a refcount inc, always allow */
	if (!attach_type)
		return true;

	if (prog->type != *attach_type)
		return false;
	if (bpf_prog_is_offloaded(prog->aux) && !attach_drv)
		return false;

	return true;
}

static struct bpf_prog *__bpf_prog_get(u32 ufd, enum bpf_prog_type *attach_type,
				       bool attach_drv)
{
	CLASS(fd, f)(ufd);
	struct bpf_prog *prog;

	if (fd_empty(f))
		return ERR_PTR(-EBADF);
	if (fd_file(f)->f_op != &bpf_prog_fops)
		return ERR_PTR(-EINVAL);

	prog = fd_file(f)->private_data;
	if (!bpf_prog_get_ok(prog, attach_type, attach_drv))
		return ERR_PTR(-EINVAL);

	bpf_prog_inc(prog);
	return prog;
}

struct bpf_prog *bpf_prog_get(u32 ufd)
{
	return __bpf_prog_get(ufd, NULL, false);
}

struct bpf_prog *bpf_prog_get_type_dev(u32 ufd, enum bpf_prog_type type,
				       bool attach_drv)
{
	return __bpf_prog_get(ufd, &type, attach_drv);
}
EXPORT_SYMBOL_GPL(bpf_prog_get_type_dev);

/* Initially all BPF programs could be loaded w/o specifying
 * expected_attach_type. Later for some of them specifying expected_attach_type
 * at load time became required so that program could be validated properly.
 * Programs of types that are allowed to be loaded both w/ and w/o (for
 * backward compatibility) expected_attach_type, should have the default attach
 * type assigned to expected_attach_type for the latter case, so that it can be
 * validated later at attach time.
 *
 * bpf_prog_load_fixup_attach_type() sets expected_attach_type in @attr if
 * prog type requires it but has some attach types that have to be backward
 * compatible.
 */
static void bpf_prog_load_fixup_attach_type(union bpf_attr *attr)
{
	switch (attr->prog_type) {
	case BPF_PROG_TYPE_CGROUP_SOCK:
		/* Unfortunately BPF_ATTACH_TYPE_UNSPEC enumeration doesn't
		 * exist so checking for non-zero is the way to go here.
		 */
		if (!attr->expected_attach_type)
			attr->expected_attach_type =
				BPF_CGROUP_INET_SOCK_CREATE;
		break;
	case BPF_PROG_TYPE_SK_REUSEPORT:
		if (!attr->expected_attach_type)
			attr->expected_attach_type =
				BPF_SK_REUSEPORT_SELECT;
		break;
	}
}

static int
bpf_prog_load_check_attach(enum bpf_prog_type prog_type,
			   enum bpf_attach_type expected_attach_type,
			   struct btf *attach_btf, u32 btf_id,
			   struct bpf_prog *dst_prog)
{
	if (btf_id) {
		if (btf_id > BTF_MAX_TYPE)
			return -EINVAL;

		if (!attach_btf && !dst_prog)
			return -EINVAL;

		switch (prog_type) {
		case BPF_PROG_TYPE_TRACING:
		case BPF_PROG_TYPE_LSM:
		case BPF_PROG_TYPE_STRUCT_OPS:
		case BPF_PROG_TYPE_EXT:
			break;
		default:
			return -EINVAL;
		}
	}

	if (attach_btf && (!btf_id || dst_prog))
		return -EINVAL;

	if (dst_prog && prog_type != BPF_PROG_TYPE_TRACING &&
	    prog_type != BPF_PROG_TYPE_EXT)
		return -EINVAL;

	switch (prog_type) {
	case BPF_PROG_TYPE_CGROUP_SOCK:
		switch (expected_attach_type) {
		case BPF_CGROUP_INET_SOCK_CREATE:
		case BPF_CGROUP_INET_SOCK_RELEASE:
		case BPF_CGROUP_INET4_POST_BIND:
		case BPF_CGROUP_INET6_POST_BIND:
			return 0;
		default:
			return -EINVAL;
		}
	case BPF_PROG_TYPE_CGROUP_SOCK_ADDR:
		switch (expected_attach_type) {
		case BPF_CGROUP_INET4_BIND:
		case BPF_CGROUP_INET6_BIND:
		case BPF_CGROUP_INET4_CONNECT:
		case BPF_CGROUP_INET6_CONNECT:
		case BPF_CGROUP_UNIX_CONNECT:
		case BPF_CGROUP_INET4_GETPEERNAME:
		case BPF_CGROUP_INET6_GETPEERNAME:
		case BPF_CGROUP_UNIX_GETPEERNAME:
		case BPF_CGROUP_INET4_GETSOCKNAME:
		case BPF_CGROUP_INET6_GETSOCKNAME:
		case BPF_CGROUP_UNIX_GETSOCKNAME:
		case BPF_CGROUP_UDP4_SENDMSG:
		case BPF_CGROUP_UDP6_SENDMSG:
		case BPF_CGROUP_UNIX_SENDMSG:
		case BPF_CGROUP_UDP4_RECVMSG:
		case BPF_CGROUP_UDP6_RECVMSG:
		case BPF_CGROUP_UNIX_RECVMSG:
			return 0;
		default:
			return -EINVAL;
		}
	case BPF_PROG_TYPE_CGROUP_SKB:
		switch (expected_attach_type) {
		case BPF_CGROUP_INET_INGRESS:
		case BPF_CGROUP_INET_EGRESS:
			return 0;
		default:
			return -EINVAL;
		}
	case BPF_PROG_TYPE_CGROUP_SOCKOPT:
		switch (expected_attach_type) {
		case BPF_CGROUP_SETSOCKOPT:
		case BPF_CGROUP_GETSOCKOPT:
			return 0;
		default:
			return -EINVAL;
		}
	case BPF_PROG_TYPE_SK_LOOKUP:
		if (expected_attach_type == BPF_SK_LOOKUP)
			return 0;
		return -EINVAL;
	case BPF_PROG_TYPE_SK_REUSEPORT:
		switch (expected_attach_type) {
		case BPF_SK_REUSEPORT_SELECT:
		case BPF_SK_REUSEPORT_SELECT_OR_MIGRATE:
			return 0;
		default:
			return -EINVAL;
		}
	case BPF_PROG_TYPE_NETFILTER:
		if (expected_attach_type == BPF_NETFILTER)
			return 0;
		return -EINVAL;
	case BPF_PROG_TYPE_SYSCALL:
	case BPF_PROG_TYPE_EXT:
		if (expected_attach_type)
			return -EINVAL;
		fallthrough;
	default:
		return 0;
	}
}

static bool is_net_admin_prog_type(enum bpf_prog_type prog_type)
{
	switch (prog_type) {
	case BPF_PROG_TYPE_SCHED_CLS:
	case BPF_PROG_TYPE_SCHED_ACT:
	case BPF_PROG_TYPE_XDP:
	case BPF_PROG_TYPE_LWT_IN:
	case BPF_PROG_TYPE_LWT_OUT:
	case BPF_PROG_TYPE_LWT_XMIT:
	case BPF_PROG_TYPE_LWT_SEG6LOCAL:
	case BPF_PROG_TYPE_SK_SKB:
	case BPF_PROG_TYPE_SK_MSG:
	case BPF_PROG_TYPE_FLOW_DISSECTOR:
	case BPF_PROG_TYPE_CGROUP_DEVICE:
	case BPF_PROG_TYPE_CGROUP_SOCK:
	case BPF_PROG_TYPE_CGROUP_SOCK_ADDR:
	case BPF_PROG_TYPE_CGROUP_SOCKOPT:
	case BPF_PROG_TYPE_CGROUP_SYSCTL:
	case BPF_PROG_TYPE_SOCK_OPS:
	case BPF_PROG_TYPE_EXT: /* extends any prog */
	case BPF_PROG_TYPE_NETFILTER:
		return true;
	case BPF_PROG_TYPE_CGROUP_SKB:
		/* always unpriv */
	case BPF_PROG_TYPE_SK_REUSEPORT:
		/* equivalent to SOCKET_FILTER. need CAP_BPF only */
	default:
		return false;
	}
}

static bool is_perfmon_prog_type(enum bpf_prog_type prog_type)
{
	switch (prog_type) {
	case BPF_PROG_TYPE_KPROBE:
	case BPF_PROG_TYPE_TRACEPOINT:
	case BPF_PROG_TYPE_PERF_EVENT:
	case BPF_PROG_TYPE_RAW_TRACEPOINT:
	case BPF_PROG_TYPE_RAW_TRACEPOINT_WRITABLE:
	case BPF_PROG_TYPE_TRACING:
	case BPF_PROG_TYPE_LSM:
	case BPF_PROG_TYPE_STRUCT_OPS: /* has access to struct sock */
	case BPF_PROG_TYPE_EXT: /* extends any prog */
		return true;
	default:
		return false;
	}
}

/* last field in 'union bpf_attr' used by this command */
#define BPF_PROG_LOAD_LAST_FIELD prog_token_fd

static int bpf_prog_load(union bpf_attr *attr, bpfptr_t uattr, u32 uattr_size)
{
	enum bpf_prog_type type = attr->prog_type;
	struct bpf_prog *prog, *dst_prog = NULL;
	struct btf *attach_btf = NULL;
	struct bpf_token *token = NULL;
	bool bpf_cap;
	int err;
	char license[128];

	if (CHECK_ATTR(BPF_PROG_LOAD))
		return -EINVAL;

	if (attr->prog_flags & ~(BPF_F_STRICT_ALIGNMENT |
				 BPF_F_ANY_ALIGNMENT |
				 BPF_F_TEST_STATE_FREQ |
				 BPF_F_SLEEPABLE |
				 BPF_F_TEST_RND_HI32 |
				 BPF_F_XDP_HAS_FRAGS |
				 BPF_F_XDP_DEV_BOUND_ONLY |
				 BPF_F_TEST_REG_INVARIANTS |
				 BPF_F_TOKEN_FD))
		return -EINVAL;

	bpf_prog_load_fixup_attach_type(attr);

	if (attr->prog_flags & BPF_F_TOKEN_FD) {
		token = bpf_token_get_from_fd(attr->prog_token_fd);
		if (IS_ERR(token))
			return PTR_ERR(token);
		/* if current token doesn't grant prog loading permissions,
		 * then we can't use this token, so ignore it and rely on
		 * system-wide capabilities checks
		 */
		if (!bpf_token_allow_cmd(token, BPF_PROG_LOAD) ||
		    !bpf_token_allow_prog_type(token, attr->prog_type,
					       attr->expected_attach_type)) {
			bpf_token_put(token);
			token = NULL;
		}
	}

	bpf_cap = bpf_token_capable(token, CAP_BPF);
	err = -EPERM;

	if (!IS_ENABLED(CONFIG_HAVE_EFFICIENT_UNALIGNED_ACCESS) &&
	    (attr->prog_flags & BPF_F_ANY_ALIGNMENT) &&
	    !bpf_cap)
		goto put_token;

	/* Intent here is for unprivileged_bpf_disabled to block BPF program
	 * creation for unprivileged users; other actions depend
	 * on fd availability and access to bpffs, so are dependent on
	 * object creation success. Even with unprivileged BPF disabled,
	 * capability checks are still carried out for these
	 * and other operations.
	 */
	if (sysctl_unprivileged_bpf_disabled && !bpf_cap)
		goto put_token;

	if (attr->insn_cnt == 0 ||
	    attr->insn_cnt > (bpf_cap ? BPF_COMPLEXITY_LIMIT_INSNS : BPF_MAXINSNS)) {
		err = -E2BIG;
		goto put_token;
	}
	if (type != BPF_PROG_TYPE_SOCKET_FILTER &&
	    type != BPF_PROG_TYPE_CGROUP_SKB &&
	    !bpf_cap)
		goto put_token;

	if (is_net_admin_prog_type(type) && !bpf_token_capable(token, CAP_NET_ADMIN))
		goto put_token;
	if (is_perfmon_prog_type(type) && !bpf_token_capable(token, CAP_PERFMON))
		goto put_token;

	/* attach_prog_fd/attach_btf_obj_fd can specify fd of either bpf_prog
	 * or btf, we need to check which one it is
	 */
	if (attr->attach_prog_fd) {
		dst_prog = bpf_prog_get(attr->attach_prog_fd);
		if (IS_ERR(dst_prog)) {
			dst_prog = NULL;
			attach_btf = btf_get_by_fd(attr->attach_btf_obj_fd);
			if (IS_ERR(attach_btf)) {
				err = -EINVAL;
				goto put_token;
			}
			if (!btf_is_kernel(attach_btf)) {
				/* attaching through specifying bpf_prog's BTF
				 * objects directly might be supported eventually
				 */
				btf_put(attach_btf);
				err = -ENOTSUPP;
				goto put_token;
			}
		}
	} else if (attr->attach_btf_id) {
		/* fall back to vmlinux BTF, if BTF type ID is specified */
		attach_btf = bpf_get_btf_vmlinux();
		if (IS_ERR(attach_btf)) {
			err = PTR_ERR(attach_btf);
			goto put_token;
		}
		if (!attach_btf) {
			err = -EINVAL;
			goto put_token;
		}
		btf_get(attach_btf);
	}

	if (bpf_prog_load_check_attach(type, attr->expected_attach_type,
				       attach_btf, attr->attach_btf_id,
				       dst_prog)) {
		if (dst_prog)
			bpf_prog_put(dst_prog);
		if (attach_btf)
			btf_put(attach_btf);
		err = -EINVAL;
		goto put_token;
	}

	/* plain bpf_prog allocation */
	prog = bpf_prog_alloc(bpf_prog_size(attr->insn_cnt), GFP_USER);
	if (!prog) {
		if (dst_prog)
			bpf_prog_put(dst_prog);
		if (attach_btf)
			btf_put(attach_btf);
		err = -EINVAL;
		goto put_token;
	}

	prog->expected_attach_type = attr->expected_attach_type;
	prog->sleepable = !!(attr->prog_flags & BPF_F_SLEEPABLE);
	prog->aux->attach_btf = attach_btf;
	prog->aux->attach_btf_id = attr->attach_btf_id;
	prog->aux->dst_prog = dst_prog;
	prog->aux->dev_bound = !!attr->prog_ifindex;
	prog->aux->xdp_has_frags = attr->prog_flags & BPF_F_XDP_HAS_FRAGS;

	/* move token into prog->aux, reuse taken refcnt */
	prog->aux->token = token;
	token = NULL;

	prog->aux->user = get_current_user();
	prog->len = attr->insn_cnt;

	err = -EFAULT;
	if (copy_from_bpfptr(prog->insns,
			     make_bpfptr(attr->insns, uattr.is_kernel),
			     bpf_prog_insn_size(prog)) != 0)
		goto free_prog;
	/* copy eBPF program license from user space */
	if (strncpy_from_bpfptr(license,
				make_bpfptr(attr->license, uattr.is_kernel),
				sizeof(license) - 1) < 0)
		goto free_prog;
	license[sizeof(license) - 1] = 0;

	/* eBPF programs must be GPL compatible to use GPL-ed functions */
	prog->gpl_compatible = license_is_gpl_compatible(license) ? 1 : 0;

	prog->orig_prog = NULL;
	prog->jited = 0;

	atomic64_set(&prog->aux->refcnt, 1);

	if (bpf_prog_is_dev_bound(prog->aux)) {
		err = bpf_prog_dev_bound_init(prog, attr);
		if (err)
			goto free_prog;
	}

	if (type == BPF_PROG_TYPE_EXT && dst_prog &&
	    bpf_prog_is_dev_bound(dst_prog->aux)) {
		err = bpf_prog_dev_bound_inherit(prog, dst_prog);
		if (err)
			goto free_prog;
	}

	/*
	 * Bookkeeping for managing the program attachment chain.
	 *
	 * It might be tempting to set attach_tracing_prog flag at the attachment
	 * time, but this will not prevent from loading bunch of tracing prog
	 * first, then attach them one to another.
	 *
	 * The flag attach_tracing_prog is set for the whole program lifecycle, and
	 * doesn't have to be cleared in bpf_tracing_link_release, since tracing
	 * programs cannot change attachment target.
	 */
	if (type == BPF_PROG_TYPE_TRACING && dst_prog &&
	    dst_prog->type == BPF_PROG_TYPE_TRACING) {
		prog->aux->attach_tracing_prog = true;
	}

	/* find program type: socket_filter vs tracing_filter */
	err = find_prog_type(type, prog);
	if (err < 0)
		goto free_prog;

	prog->aux->load_time = ktime_get_boottime_ns();
	err = bpf_obj_name_cpy(prog->aux->name, attr->prog_name,
			       sizeof(attr->prog_name));
	if (err < 0)
		goto free_prog;

	err = security_bpf_prog_load(prog, attr, token);
	if (err)
		goto free_prog_sec;

	/* run eBPF verifier */
	err = bpf_check(&prog, attr, uattr, uattr_size);
	if (err < 0)
		goto free_used_maps;

	prog = bpf_prog_select_runtime(prog, &err);
	if (err < 0)
		goto free_used_maps;

	err = bpf_prog_alloc_id(prog);
	if (err)
		goto free_used_maps;

	/* Upon success of bpf_prog_alloc_id(), the BPF prog is
	 * effectively publicly exposed. However, retrieving via
	 * bpf_prog_get_fd_by_id() will take another reference,
	 * therefore it cannot be gone underneath us.
	 *
	 * Only for the time /after/ successful bpf_prog_new_fd()
	 * and before returning to userspace, we might just hold
	 * one reference and any parallel close on that fd could
	 * rip everything out. Hence, below notifications must
	 * happen before bpf_prog_new_fd().
	 *
	 * Also, any failure handling from this point onwards must
	 * be using bpf_prog_put() given the program is exposed.
	 */
	bpf_prog_kallsyms_add(prog);
	perf_event_bpf_event(prog, PERF_BPF_EVENT_PROG_LOAD, 0);
	bpf_audit_prog(prog, BPF_AUDIT_LOAD);

	err = bpf_prog_new_fd(prog);
	if (err < 0)
		bpf_prog_put(prog);
	return err;

free_used_maps:
	/* In case we have subprogs, we need to wait for a grace
	 * period before we can tear down JIT memory since symbols
	 * are already exposed under kallsyms.
	 */
	__bpf_prog_put_noref(prog, prog->aux->real_func_cnt);
	return err;

free_prog_sec:
	security_bpf_prog_free(prog);
free_prog:
	free_uid(prog->aux->user);
	if (prog->aux->attach_btf)
		btf_put(prog->aux->attach_btf);
	bpf_prog_free(prog);
put_token:
	bpf_token_put(token);
	return err;
}

#define BPF_OBJ_LAST_FIELD path_fd

static int bpf_obj_pin(const union bpf_attr *attr)
{
	int path_fd;

	if (CHECK_ATTR(BPF_OBJ) || attr->file_flags & ~BPF_F_PATH_FD)
		return -EINVAL;

	/* path_fd has to be accompanied by BPF_F_PATH_FD flag */
	if (!(attr->file_flags & BPF_F_PATH_FD) && attr->path_fd)
		return -EINVAL;

	path_fd = attr->file_flags & BPF_F_PATH_FD ? attr->path_fd : AT_FDCWD;
	return bpf_obj_pin_user(attr->bpf_fd, path_fd,
				u64_to_user_ptr(attr->pathname));
}

static int bpf_obj_get(const union bpf_attr *attr)
{
	int path_fd;

	if (CHECK_ATTR(BPF_OBJ) || attr->bpf_fd != 0 ||
	    attr->file_flags & ~(BPF_OBJ_FLAG_MASK | BPF_F_PATH_FD))
		return -EINVAL;

	/* path_fd has to be accompanied by BPF_F_PATH_FD flag */
	if (!(attr->file_flags & BPF_F_PATH_FD) && attr->path_fd)
		return -EINVAL;

	path_fd = attr->file_flags & BPF_F_PATH_FD ? attr->path_fd : AT_FDCWD;
	return bpf_obj_get_user(path_fd, u64_to_user_ptr(attr->pathname),
				attr->file_flags);
}

/* bpf_link_init_sleepable() allows to specify whether BPF link itself has
 * "sleepable" semantics, which normally would mean that BPF link's attach
 * hook can dereference link or link's underlying program for some time after
 * detachment due to RCU Tasks Trace-based lifetime protection scheme.
 * BPF program itself can be non-sleepable, yet, because it's transitively
 * reachable through BPF link, its freeing has to be delayed until after RCU
 * Tasks Trace GP.
 */
void bpf_link_init_sleepable(struct bpf_link *link, enum bpf_link_type type,
			     const struct bpf_link_ops *ops, struct bpf_prog *prog,
			     bool sleepable)
{
	WARN_ON(ops->dealloc && ops->dealloc_deferred);
	atomic64_set(&link->refcnt, 1);
	link->type = type;
	link->sleepable = sleepable;
	link->id = 0;
	link->ops = ops;
	link->prog = prog;
}

void bpf_link_init(struct bpf_link *link, enum bpf_link_type type,
		   const struct bpf_link_ops *ops, struct bpf_prog *prog)
{
	bpf_link_init_sleepable(link, type, ops, prog, false);
}

static void bpf_link_free_id(int id)
{
	if (!id)
		return;

	spin_lock_bh(&link_idr_lock);
	idr_remove(&link_idr, id);
	spin_unlock_bh(&link_idr_lock);
}

/* Clean up bpf_link and corresponding anon_inode file and FD. After
 * anon_inode is created, bpf_link can't be just kfree()'d due to deferred
 * anon_inode's release() call. This helper marks bpf_link as
 * defunct, releases anon_inode file and puts reserved FD. bpf_prog's refcnt
 * is not decremented, it's the responsibility of a calling code that failed
 * to complete bpf_link initialization.
 * This helper eventually calls link's dealloc callback, but does not call
 * link's release callback.
 */
void bpf_link_cleanup(struct bpf_link_primer *primer)
{
	primer->link->prog = NULL;
	bpf_link_free_id(primer->id);
	fput(primer->file);
	put_unused_fd(primer->fd);
}

void bpf_link_inc(struct bpf_link *link)
{
	atomic64_inc(&link->refcnt);
}

static void bpf_link_dealloc(struct bpf_link *link)
{
	/* now that we know that bpf_link itself can't be reached, put underlying BPF program */
	if (link->prog)
		bpf_prog_put(link->prog);

	/* free bpf_link and its containing memory */
	if (link->ops->dealloc_deferred)
		link->ops->dealloc_deferred(link);
	else
		link->ops->dealloc(link);
}

static void bpf_link_defer_dealloc_rcu_gp(struct rcu_head *rcu)
{
	struct bpf_link *link = container_of(rcu, struct bpf_link, rcu);

	bpf_link_dealloc(link);
}

static void bpf_link_defer_dealloc_mult_rcu_gp(struct rcu_head *rcu)
{
	if (rcu_trace_implies_rcu_gp())
		bpf_link_defer_dealloc_rcu_gp(rcu);
	else
		call_rcu(rcu, bpf_link_defer_dealloc_rcu_gp);
}

/* bpf_link_free is guaranteed to be called from process context */
static void bpf_link_free(struct bpf_link *link)
{
	const struct bpf_link_ops *ops = link->ops;

	bpf_link_free_id(link->id);
	/* detach BPF program, clean up used resources */
	if (link->prog)
		ops->release(link);
<<<<<<< HEAD
	}
=======
>>>>>>> 4e3ac415
	if (ops->dealloc_deferred) {
		/* Schedule BPF link deallocation, which will only then
		 * trigger putting BPF program refcount.
		 * If underlying BPF program is sleepable or BPF link's target
		 * attach hookpoint is sleepable or otherwise requires RCU GPs
		 * to ensure link and its underlying BPF program is not
		 * reachable anymore, we need to first wait for RCU tasks
		 * trace sync, and then go through "classic" RCU grace period
		 */
		if (link->sleepable || (link->prog && link->prog->sleepable))
			call_rcu_tasks_trace(&link->rcu, bpf_link_defer_dealloc_mult_rcu_gp);
		else
			call_rcu(&link->rcu, bpf_link_defer_dealloc_rcu_gp);
	} else if (ops->dealloc) {
		bpf_link_dealloc(link);
	}
}

static void bpf_link_put_deferred(struct work_struct *work)
{
	struct bpf_link *link = container_of(work, struct bpf_link, work);

	bpf_link_free(link);
}

/* bpf_link_put might be called from atomic context. It needs to be called
 * from sleepable context in order to acquire sleeping locks during the process.
 */
void bpf_link_put(struct bpf_link *link)
{
	if (!atomic64_dec_and_test(&link->refcnt))
		return;

	INIT_WORK(&link->work, bpf_link_put_deferred);
	schedule_work(&link->work);
}
EXPORT_SYMBOL(bpf_link_put);

static void bpf_link_put_direct(struct bpf_link *link)
{
	if (!atomic64_dec_and_test(&link->refcnt))
		return;
	bpf_link_free(link);
}

static int bpf_link_release(struct inode *inode, struct file *filp)
{
	struct bpf_link *link = filp->private_data;

	bpf_link_put_direct(link);
	return 0;
}

#ifdef CONFIG_PROC_FS
#define BPF_PROG_TYPE(_id, _name, prog_ctx_type, kern_ctx_type)
#define BPF_MAP_TYPE(_id, _ops)
#define BPF_LINK_TYPE(_id, _name) [_id] = #_name,
static const char *bpf_link_type_strs[] = {
	[BPF_LINK_TYPE_UNSPEC] = "<invalid>",
#include <linux/bpf_types.h>
};
#undef BPF_PROG_TYPE
#undef BPF_MAP_TYPE
#undef BPF_LINK_TYPE

static void bpf_link_show_fdinfo(struct seq_file *m, struct file *filp)
{
	const struct bpf_link *link = filp->private_data;
	const struct bpf_prog *prog = link->prog;
	enum bpf_link_type type = link->type;
	char prog_tag[sizeof(prog->tag) * 2 + 1] = { };

	if (type < ARRAY_SIZE(bpf_link_type_strs) && bpf_link_type_strs[type]) {
		seq_printf(m, "link_type:\t%s\n", bpf_link_type_strs[type]);
	} else {
		WARN_ONCE(1, "missing BPF_LINK_TYPE(...) for link type %u\n", type);
		seq_printf(m, "link_type:\t<%u>\n", type);
	}
	seq_printf(m, "link_id:\t%u\n", link->id);

	if (prog) {
		bin2hex(prog_tag, prog->tag, sizeof(prog->tag));
		seq_printf(m,
			   "prog_tag:\t%s\n"
			   "prog_id:\t%u\n",
			   prog_tag,
			   prog->aux->id);
	}
	if (link->ops->show_fdinfo)
		link->ops->show_fdinfo(link, m);
}
#endif

static __poll_t bpf_link_poll(struct file *file, struct poll_table_struct *pts)
{
	struct bpf_link *link = file->private_data;

	return link->ops->poll(file, pts);
}

static const struct file_operations bpf_link_fops = {
#ifdef CONFIG_PROC_FS
	.show_fdinfo	= bpf_link_show_fdinfo,
#endif
	.release	= bpf_link_release,
	.read		= bpf_dummy_read,
	.write		= bpf_dummy_write,
};

static const struct file_operations bpf_link_fops_poll = {
#ifdef CONFIG_PROC_FS
	.show_fdinfo	= bpf_link_show_fdinfo,
#endif
	.release	= bpf_link_release,
	.read		= bpf_dummy_read,
	.write		= bpf_dummy_write,
	.poll		= bpf_link_poll,
};

static int bpf_link_alloc_id(struct bpf_link *link)
{
	int id;

	idr_preload(GFP_KERNEL);
	spin_lock_bh(&link_idr_lock);
	id = idr_alloc_cyclic(&link_idr, link, 1, INT_MAX, GFP_ATOMIC);
	spin_unlock_bh(&link_idr_lock);
	idr_preload_end();

	return id;
}

/* Prepare bpf_link to be exposed to user-space by allocating anon_inode file,
 * reserving unused FD and allocating ID from link_idr. This is to be paired
 * with bpf_link_settle() to install FD and ID and expose bpf_link to
 * user-space, if bpf_link is successfully attached. If not, bpf_link and
 * pre-allocated resources are to be freed with bpf_cleanup() call. All the
 * transient state is passed around in struct bpf_link_primer.
 * This is preferred way to create and initialize bpf_link, especially when
 * there are complicated and expensive operations in between creating bpf_link
 * itself and attaching it to BPF hook. By using bpf_link_prime() and
 * bpf_link_settle() kernel code using bpf_link doesn't have to perform
 * expensive (and potentially failing) roll back operations in a rare case
 * that file, FD, or ID can't be allocated.
 */
int bpf_link_prime(struct bpf_link *link, struct bpf_link_primer *primer)
{
	struct file *file;
	int fd, id;

	fd = get_unused_fd_flags(O_CLOEXEC);
	if (fd < 0)
		return fd;


	id = bpf_link_alloc_id(link);
	if (id < 0) {
		put_unused_fd(fd);
		return id;
	}

	file = anon_inode_getfile("bpf_link",
				  link->ops->poll ? &bpf_link_fops_poll : &bpf_link_fops,
				  link, O_CLOEXEC);
	if (IS_ERR(file)) {
		bpf_link_free_id(id);
		put_unused_fd(fd);
		return PTR_ERR(file);
	}

	primer->link = link;
	primer->file = file;
	primer->fd = fd;
	primer->id = id;
	return 0;
}

int bpf_link_settle(struct bpf_link_primer *primer)
{
	/* make bpf_link fetchable by ID */
	spin_lock_bh(&link_idr_lock);
	primer->link->id = primer->id;
	spin_unlock_bh(&link_idr_lock);
	/* make bpf_link fetchable by FD */
	fd_install(primer->fd, primer->file);
	/* pass through installed FD */
	return primer->fd;
}

int bpf_link_new_fd(struct bpf_link *link)
{
	return anon_inode_getfd("bpf-link",
				link->ops->poll ? &bpf_link_fops_poll : &bpf_link_fops,
				link, O_CLOEXEC);
}

struct bpf_link *bpf_link_get_from_fd(u32 ufd)
{
	CLASS(fd, f)(ufd);
	struct bpf_link *link;

	if (fd_empty(f))
		return ERR_PTR(-EBADF);
	if (fd_file(f)->f_op != &bpf_link_fops && fd_file(f)->f_op != &bpf_link_fops_poll)
		return ERR_PTR(-EINVAL);

	link = fd_file(f)->private_data;
	bpf_link_inc(link);
	return link;
}
EXPORT_SYMBOL(bpf_link_get_from_fd);

static void bpf_tracing_link_release(struct bpf_link *link)
{
	struct bpf_tracing_link *tr_link =
		container_of(link, struct bpf_tracing_link, link.link);

	WARN_ON_ONCE(bpf_trampoline_unlink_prog(&tr_link->link,
						tr_link->trampoline,
						tr_link->tgt_prog));

	bpf_trampoline_put(tr_link->trampoline);

	/* tgt_prog is NULL if target is a kernel function */
	if (tr_link->tgt_prog)
		bpf_prog_put(tr_link->tgt_prog);
}

static void bpf_tracing_link_dealloc(struct bpf_link *link)
{
	struct bpf_tracing_link *tr_link =
		container_of(link, struct bpf_tracing_link, link.link);

	kfree(tr_link);
}

static void bpf_tracing_link_show_fdinfo(const struct bpf_link *link,
					 struct seq_file *seq)
{
	struct bpf_tracing_link *tr_link =
		container_of(link, struct bpf_tracing_link, link.link);
	u32 target_btf_id, target_obj_id;

	bpf_trampoline_unpack_key(tr_link->trampoline->key,
				  &target_obj_id, &target_btf_id);
	seq_printf(seq,
		   "attach_type:\t%d\n"
		   "target_obj_id:\t%u\n"
		   "target_btf_id:\t%u\n",
		   tr_link->attach_type,
		   target_obj_id,
		   target_btf_id);
}

static int bpf_tracing_link_fill_link_info(const struct bpf_link *link,
					   struct bpf_link_info *info)
{
	struct bpf_tracing_link *tr_link =
		container_of(link, struct bpf_tracing_link, link.link);

	info->tracing.attach_type = tr_link->attach_type;
	bpf_trampoline_unpack_key(tr_link->trampoline->key,
				  &info->tracing.target_obj_id,
				  &info->tracing.target_btf_id);

	return 0;
}

static const struct bpf_link_ops bpf_tracing_link_lops = {
	.release = bpf_tracing_link_release,
	.dealloc = bpf_tracing_link_dealloc,
	.show_fdinfo = bpf_tracing_link_show_fdinfo,
	.fill_link_info = bpf_tracing_link_fill_link_info,
};

static int bpf_tracing_prog_attach(struct bpf_prog *prog,
				   int tgt_prog_fd,
				   u32 btf_id,
				   u64 bpf_cookie)
{
	struct bpf_link_primer link_primer;
	struct bpf_prog *tgt_prog = NULL;
	struct bpf_trampoline *tr = NULL;
	struct bpf_tracing_link *link;
	u64 key = 0;
	int err;

	switch (prog->type) {
	case BPF_PROG_TYPE_TRACING:
		if (prog->expected_attach_type != BPF_TRACE_FENTRY &&
		    prog->expected_attach_type != BPF_TRACE_FEXIT &&
		    prog->expected_attach_type != BPF_MODIFY_RETURN) {
			err = -EINVAL;
			goto out_put_prog;
		}
		break;
	case BPF_PROG_TYPE_EXT:
		if (prog->expected_attach_type != 0) {
			err = -EINVAL;
			goto out_put_prog;
		}
		break;
	case BPF_PROG_TYPE_LSM:
		if (prog->expected_attach_type != BPF_LSM_MAC) {
			err = -EINVAL;
			goto out_put_prog;
		}
		break;
	default:
		err = -EINVAL;
		goto out_put_prog;
	}

	if (!!tgt_prog_fd != !!btf_id) {
		err = -EINVAL;
		goto out_put_prog;
	}

	if (tgt_prog_fd) {
		/*
		 * For now we only allow new targets for BPF_PROG_TYPE_EXT. If this
		 * part would be changed to implement the same for
		 * BPF_PROG_TYPE_TRACING, do not forget to update the way how
		 * attach_tracing_prog flag is set.
		 */
		if (prog->type != BPF_PROG_TYPE_EXT) {
			err = -EINVAL;
			goto out_put_prog;
		}

		tgt_prog = bpf_prog_get(tgt_prog_fd);
		if (IS_ERR(tgt_prog)) {
			err = PTR_ERR(tgt_prog);
			tgt_prog = NULL;
			goto out_put_prog;
		}

		key = bpf_trampoline_compute_key(tgt_prog, NULL, btf_id);
	}

	link = kzalloc(sizeof(*link), GFP_USER);
	if (!link) {
		err = -ENOMEM;
		goto out_put_prog;
	}
	bpf_link_init(&link->link.link, BPF_LINK_TYPE_TRACING,
		      &bpf_tracing_link_lops, prog);
	link->attach_type = prog->expected_attach_type;
	link->link.cookie = bpf_cookie;

	mutex_lock(&prog->aux->dst_mutex);

	/* There are a few possible cases here:
	 *
	 * - if prog->aux->dst_trampoline is set, the program was just loaded
	 *   and not yet attached to anything, so we can use the values stored
	 *   in prog->aux
	 *
	 * - if prog->aux->dst_trampoline is NULL, the program has already been
	 *   attached to a target and its initial target was cleared (below)
	 *
	 * - if tgt_prog != NULL, the caller specified tgt_prog_fd +
	 *   target_btf_id using the link_create API.
	 *
	 * - if tgt_prog == NULL when this function was called using the old
	 *   raw_tracepoint_open API, and we need a target from prog->aux
	 *
	 * - if prog->aux->dst_trampoline and tgt_prog is NULL, the program
	 *   was detached and is going for re-attachment.
	 *
	 * - if prog->aux->dst_trampoline is NULL and tgt_prog and prog->aux->attach_btf
	 *   are NULL, then program was already attached and user did not provide
	 *   tgt_prog_fd so we have no way to find out or create trampoline
	 */
	if (!prog->aux->dst_trampoline && !tgt_prog) {
		/*
		 * Allow re-attach for TRACING and LSM programs. If it's
		 * currently linked, bpf_trampoline_link_prog will fail.
		 * EXT programs need to specify tgt_prog_fd, so they
		 * re-attach in separate code path.
		 */
		if (prog->type != BPF_PROG_TYPE_TRACING &&
		    prog->type != BPF_PROG_TYPE_LSM) {
			err = -EINVAL;
			goto out_unlock;
		}
		/* We can allow re-attach only if we have valid attach_btf. */
		if (!prog->aux->attach_btf) {
			err = -EINVAL;
			goto out_unlock;
		}
		btf_id = prog->aux->attach_btf_id;
		key = bpf_trampoline_compute_key(NULL, prog->aux->attach_btf, btf_id);
	}

	if (!prog->aux->dst_trampoline ||
	    (key && key != prog->aux->dst_trampoline->key)) {
		/* If there is no saved target, or the specified target is
		 * different from the destination specified at load time, we
		 * need a new trampoline and a check for compatibility
		 */
		struct bpf_attach_target_info tgt_info = {};

		err = bpf_check_attach_target(NULL, prog, tgt_prog, btf_id,
					      &tgt_info);
		if (err)
			goto out_unlock;

		if (tgt_info.tgt_mod) {
			module_put(prog->aux->mod);
			prog->aux->mod = tgt_info.tgt_mod;
		}

		tr = bpf_trampoline_get(key, &tgt_info);
		if (!tr) {
			err = -ENOMEM;
			goto out_unlock;
		}
	} else {
		/* The caller didn't specify a target, or the target was the
		 * same as the destination supplied during program load. This
		 * means we can reuse the trampoline and reference from program
		 * load time, and there is no need to allocate a new one. This
		 * can only happen once for any program, as the saved values in
		 * prog->aux are cleared below.
		 */
		tr = prog->aux->dst_trampoline;
		tgt_prog = prog->aux->dst_prog;
	}

	err = bpf_link_prime(&link->link.link, &link_primer);
	if (err)
		goto out_unlock;

	err = bpf_trampoline_link_prog(&link->link, tr, tgt_prog);
	if (err) {
		bpf_link_cleanup(&link_primer);
		link = NULL;
		goto out_unlock;
	}

	link->tgt_prog = tgt_prog;
	link->trampoline = tr;

	/* Always clear the trampoline and target prog from prog->aux to make
	 * sure the original attach destination is not kept alive after a
	 * program is (re-)attached to another target.
	 */
	if (prog->aux->dst_prog &&
	    (tgt_prog_fd || tr != prog->aux->dst_trampoline))
		/* got extra prog ref from syscall, or attaching to different prog */
		bpf_prog_put(prog->aux->dst_prog);
	if (prog->aux->dst_trampoline && tr != prog->aux->dst_trampoline)
		/* we allocated a new trampoline, so free the old one */
		bpf_trampoline_put(prog->aux->dst_trampoline);

	prog->aux->dst_prog = NULL;
	prog->aux->dst_trampoline = NULL;
	mutex_unlock(&prog->aux->dst_mutex);

	return bpf_link_settle(&link_primer);
out_unlock:
	if (tr && tr != prog->aux->dst_trampoline)
		bpf_trampoline_put(tr);
	mutex_unlock(&prog->aux->dst_mutex);
	kfree(link);
out_put_prog:
	if (tgt_prog_fd && tgt_prog)
		bpf_prog_put(tgt_prog);
	return err;
}

static void bpf_raw_tp_link_release(struct bpf_link *link)
{
	struct bpf_raw_tp_link *raw_tp =
		container_of(link, struct bpf_raw_tp_link, link);

	bpf_probe_unregister(raw_tp->btp, raw_tp);
	bpf_put_raw_tracepoint(raw_tp->btp);
}

static void bpf_raw_tp_link_dealloc(struct bpf_link *link)
{
	struct bpf_raw_tp_link *raw_tp =
		container_of(link, struct bpf_raw_tp_link, link);

	kfree(raw_tp);
}

static void bpf_raw_tp_link_show_fdinfo(const struct bpf_link *link,
					struct seq_file *seq)
{
	struct bpf_raw_tp_link *raw_tp_link =
		container_of(link, struct bpf_raw_tp_link, link);

	seq_printf(seq,
		   "tp_name:\t%s\n",
		   raw_tp_link->btp->tp->name);
}

static int bpf_copy_to_user(char __user *ubuf, const char *buf, u32 ulen,
			    u32 len)
{
	if (ulen >= len + 1) {
		if (copy_to_user(ubuf, buf, len + 1))
			return -EFAULT;
	} else {
		char zero = '\0';

		if (copy_to_user(ubuf, buf, ulen - 1))
			return -EFAULT;
		if (put_user(zero, ubuf + ulen - 1))
			return -EFAULT;
		return -ENOSPC;
	}

	return 0;
}

static int bpf_raw_tp_link_fill_link_info(const struct bpf_link *link,
					  struct bpf_link_info *info)
{
	struct bpf_raw_tp_link *raw_tp_link =
		container_of(link, struct bpf_raw_tp_link, link);
	char __user *ubuf = u64_to_user_ptr(info->raw_tracepoint.tp_name);
	const char *tp_name = raw_tp_link->btp->tp->name;
	u32 ulen = info->raw_tracepoint.tp_name_len;
	size_t tp_len = strlen(tp_name);

	if (!ulen ^ !ubuf)
		return -EINVAL;

	info->raw_tracepoint.tp_name_len = tp_len + 1;

	if (!ubuf)
		return 0;

	return bpf_copy_to_user(ubuf, tp_name, ulen, tp_len);
}

static const struct bpf_link_ops bpf_raw_tp_link_lops = {
	.release = bpf_raw_tp_link_release,
	.dealloc_deferred = bpf_raw_tp_link_dealloc,
	.show_fdinfo = bpf_raw_tp_link_show_fdinfo,
	.fill_link_info = bpf_raw_tp_link_fill_link_info,
};

#ifdef CONFIG_PERF_EVENTS
struct bpf_perf_link {
	struct bpf_link link;
	struct file *perf_file;
};

static void bpf_perf_link_release(struct bpf_link *link)
{
	struct bpf_perf_link *perf_link = container_of(link, struct bpf_perf_link, link);
	struct perf_event *event = perf_link->perf_file->private_data;

	perf_event_free_bpf_prog(event);
	fput(perf_link->perf_file);
}

static void bpf_perf_link_dealloc(struct bpf_link *link)
{
	struct bpf_perf_link *perf_link = container_of(link, struct bpf_perf_link, link);

	kfree(perf_link);
}

static int bpf_perf_link_fill_common(const struct perf_event *event,
				     char __user *uname, u32 *ulenp,
				     u64 *probe_offset, u64 *probe_addr,
				     u32 *fd_type, unsigned long *missed)
{
	const char *buf;
	u32 prog_id, ulen;
	size_t len;
	int err;

	ulen = *ulenp;
	if (!ulen ^ !uname)
		return -EINVAL;

	err = bpf_get_perf_event_info(event, &prog_id, fd_type, &buf,
				      probe_offset, probe_addr, missed);
	if (err)
		return err;

	if (buf) {
		len = strlen(buf);
		*ulenp = len + 1;
	} else {
		*ulenp = 1;
	}
	if (!uname)
		return 0;

	if (buf) {
		err = bpf_copy_to_user(uname, buf, ulen, len);
		if (err)
			return err;
	} else {
		char zero = '\0';

		if (put_user(zero, uname))
			return -EFAULT;
	}
	return 0;
}

#ifdef CONFIG_KPROBE_EVENTS
static int bpf_perf_link_fill_kprobe(const struct perf_event *event,
				     struct bpf_link_info *info)
{
	unsigned long missed;
	char __user *uname;
	u64 addr, offset;
	u32 ulen, type;
	int err;

	uname = u64_to_user_ptr(info->perf_event.kprobe.func_name);
	ulen = info->perf_event.kprobe.name_len;
	err = bpf_perf_link_fill_common(event, uname, &ulen, &offset, &addr,
					&type, &missed);
	if (err)
		return err;
	if (type == BPF_FD_TYPE_KRETPROBE)
		info->perf_event.type = BPF_PERF_EVENT_KRETPROBE;
	else
		info->perf_event.type = BPF_PERF_EVENT_KPROBE;
	info->perf_event.kprobe.name_len = ulen;
	info->perf_event.kprobe.offset = offset;
	info->perf_event.kprobe.missed = missed;
	if (!kallsyms_show_value(current_cred()))
		addr = 0;
	info->perf_event.kprobe.addr = addr;
	info->perf_event.kprobe.cookie = event->bpf_cookie;
	return 0;
}
#endif

#ifdef CONFIG_UPROBE_EVENTS
static int bpf_perf_link_fill_uprobe(const struct perf_event *event,
				     struct bpf_link_info *info)
{
	char __user *uname;
	u64 addr, offset;
	u32 ulen, type;
	int err;

	uname = u64_to_user_ptr(info->perf_event.uprobe.file_name);
	ulen = info->perf_event.uprobe.name_len;
	err = bpf_perf_link_fill_common(event, uname, &ulen, &offset, &addr,
					&type, NULL);
	if (err)
		return err;

	if (type == BPF_FD_TYPE_URETPROBE)
		info->perf_event.type = BPF_PERF_EVENT_URETPROBE;
	else
		info->perf_event.type = BPF_PERF_EVENT_UPROBE;
	info->perf_event.uprobe.name_len = ulen;
	info->perf_event.uprobe.offset = offset;
	info->perf_event.uprobe.cookie = event->bpf_cookie;
	return 0;
}
#endif

static int bpf_perf_link_fill_probe(const struct perf_event *event,
				    struct bpf_link_info *info)
{
#ifdef CONFIG_KPROBE_EVENTS
	if (event->tp_event->flags & TRACE_EVENT_FL_KPROBE)
		return bpf_perf_link_fill_kprobe(event, info);
#endif
#ifdef CONFIG_UPROBE_EVENTS
	if (event->tp_event->flags & TRACE_EVENT_FL_UPROBE)
		return bpf_perf_link_fill_uprobe(event, info);
#endif
	return -EOPNOTSUPP;
}

static int bpf_perf_link_fill_tracepoint(const struct perf_event *event,
					 struct bpf_link_info *info)
{
	char __user *uname;
	u32 ulen;
	int err;

	uname = u64_to_user_ptr(info->perf_event.tracepoint.tp_name);
	ulen = info->perf_event.tracepoint.name_len;
	err = bpf_perf_link_fill_common(event, uname, &ulen, NULL, NULL, NULL, NULL);
	if (err)
		return err;

	info->perf_event.type = BPF_PERF_EVENT_TRACEPOINT;
	info->perf_event.tracepoint.name_len = ulen;
	info->perf_event.tracepoint.cookie = event->bpf_cookie;
	return 0;
}

static int bpf_perf_link_fill_perf_event(const struct perf_event *event,
					 struct bpf_link_info *info)
{
	info->perf_event.event.type = event->attr.type;
	info->perf_event.event.config = event->attr.config;
	info->perf_event.event.cookie = event->bpf_cookie;
	info->perf_event.type = BPF_PERF_EVENT_EVENT;
	return 0;
}

static int bpf_perf_link_fill_link_info(const struct bpf_link *link,
					struct bpf_link_info *info)
{
	struct bpf_perf_link *perf_link;
	const struct perf_event *event;

	perf_link = container_of(link, struct bpf_perf_link, link);
	event = perf_get_event(perf_link->perf_file);
	if (IS_ERR(event))
		return PTR_ERR(event);

	switch (event->prog->type) {
	case BPF_PROG_TYPE_PERF_EVENT:
		return bpf_perf_link_fill_perf_event(event, info);
	case BPF_PROG_TYPE_TRACEPOINT:
		return bpf_perf_link_fill_tracepoint(event, info);
	case BPF_PROG_TYPE_KPROBE:
		return bpf_perf_link_fill_probe(event, info);
	default:
		return -EOPNOTSUPP;
	}
}

static const struct bpf_link_ops bpf_perf_link_lops = {
	.release = bpf_perf_link_release,
	.dealloc = bpf_perf_link_dealloc,
	.fill_link_info = bpf_perf_link_fill_link_info,
};

static int bpf_perf_link_attach(const union bpf_attr *attr, struct bpf_prog *prog)
{
	struct bpf_link_primer link_primer;
	struct bpf_perf_link *link;
	struct perf_event *event;
	struct file *perf_file;
	int err;

	if (attr->link_create.flags)
		return -EINVAL;

	perf_file = perf_event_get(attr->link_create.target_fd);
	if (IS_ERR(perf_file))
		return PTR_ERR(perf_file);

	link = kzalloc(sizeof(*link), GFP_USER);
	if (!link) {
		err = -ENOMEM;
		goto out_put_file;
	}
	bpf_link_init(&link->link, BPF_LINK_TYPE_PERF_EVENT, &bpf_perf_link_lops, prog);
	link->perf_file = perf_file;

	err = bpf_link_prime(&link->link, &link_primer);
	if (err) {
		kfree(link);
		goto out_put_file;
	}

	event = perf_file->private_data;
	err = perf_event_set_bpf_prog(event, prog, attr->link_create.perf_event.bpf_cookie);
	if (err) {
		bpf_link_cleanup(&link_primer);
		goto out_put_file;
	}
	/* perf_event_set_bpf_prog() doesn't take its own refcnt on prog */
	bpf_prog_inc(prog);

	return bpf_link_settle(&link_primer);

out_put_file:
	fput(perf_file);
	return err;
}
#else
static int bpf_perf_link_attach(const union bpf_attr *attr, struct bpf_prog *prog)
{
	return -EOPNOTSUPP;
}
#endif /* CONFIG_PERF_EVENTS */

static int bpf_raw_tp_link_attach(struct bpf_prog *prog,
				  const char __user *user_tp_name, u64 cookie)
{
	struct bpf_link_primer link_primer;
	struct bpf_raw_tp_link *link;
	struct bpf_raw_event_map *btp;
	const char *tp_name;
	char buf[128];
	int err;

	switch (prog->type) {
	case BPF_PROG_TYPE_TRACING:
	case BPF_PROG_TYPE_EXT:
	case BPF_PROG_TYPE_LSM:
		if (user_tp_name)
			/* The attach point for this category of programs
			 * should be specified via btf_id during program load.
			 */
			return -EINVAL;
		if (prog->type == BPF_PROG_TYPE_TRACING &&
		    prog->expected_attach_type == BPF_TRACE_RAW_TP) {
			tp_name = prog->aux->attach_func_name;
			break;
		}
		return bpf_tracing_prog_attach(prog, 0, 0, 0);
	case BPF_PROG_TYPE_RAW_TRACEPOINT:
	case BPF_PROG_TYPE_RAW_TRACEPOINT_WRITABLE:
		if (strncpy_from_user(buf, user_tp_name, sizeof(buf) - 1) < 0)
			return -EFAULT;
		buf[sizeof(buf) - 1] = 0;
		tp_name = buf;
		break;
	default:
		return -EINVAL;
	}

	btp = bpf_get_raw_tracepoint(tp_name);
	if (!btp)
		return -ENOENT;

	link = kzalloc(sizeof(*link), GFP_USER);
	if (!link) {
		err = -ENOMEM;
		goto out_put_btp;
	}
	bpf_link_init_sleepable(&link->link, BPF_LINK_TYPE_RAW_TRACEPOINT,
				&bpf_raw_tp_link_lops, prog,
				tracepoint_is_faultable(btp->tp));
	link->btp = btp;
	link->cookie = cookie;

	err = bpf_link_prime(&link->link, &link_primer);
	if (err) {
		kfree(link);
		goto out_put_btp;
	}

	err = bpf_probe_register(link->btp, link);
	if (err) {
		bpf_link_cleanup(&link_primer);
		goto out_put_btp;
	}

	return bpf_link_settle(&link_primer);

out_put_btp:
	bpf_put_raw_tracepoint(btp);
	return err;
}

#define BPF_RAW_TRACEPOINT_OPEN_LAST_FIELD raw_tracepoint.cookie

static int bpf_raw_tracepoint_open(const union bpf_attr *attr)
{
	struct bpf_prog *prog;
	void __user *tp_name;
	__u64 cookie;
	int fd;

	if (CHECK_ATTR(BPF_RAW_TRACEPOINT_OPEN))
		return -EINVAL;

	prog = bpf_prog_get(attr->raw_tracepoint.prog_fd);
	if (IS_ERR(prog))
		return PTR_ERR(prog);

	tp_name = u64_to_user_ptr(attr->raw_tracepoint.name);
	cookie = attr->raw_tracepoint.cookie;
	fd = bpf_raw_tp_link_attach(prog, tp_name, cookie);
	if (fd < 0)
		bpf_prog_put(prog);
	return fd;
}

static enum bpf_prog_type
attach_type_to_prog_type(enum bpf_attach_type attach_type)
{
	switch (attach_type) {
	case BPF_CGROUP_INET_INGRESS:
	case BPF_CGROUP_INET_EGRESS:
		return BPF_PROG_TYPE_CGROUP_SKB;
	case BPF_CGROUP_INET_SOCK_CREATE:
	case BPF_CGROUP_INET_SOCK_RELEASE:
	case BPF_CGROUP_INET4_POST_BIND:
	case BPF_CGROUP_INET6_POST_BIND:
		return BPF_PROG_TYPE_CGROUP_SOCK;
	case BPF_CGROUP_INET4_BIND:
	case BPF_CGROUP_INET6_BIND:
	case BPF_CGROUP_INET4_CONNECT:
	case BPF_CGROUP_INET6_CONNECT:
	case BPF_CGROUP_UNIX_CONNECT:
	case BPF_CGROUP_INET4_GETPEERNAME:
	case BPF_CGROUP_INET6_GETPEERNAME:
	case BPF_CGROUP_UNIX_GETPEERNAME:
	case BPF_CGROUP_INET4_GETSOCKNAME:
	case BPF_CGROUP_INET6_GETSOCKNAME:
	case BPF_CGROUP_UNIX_GETSOCKNAME:
	case BPF_CGROUP_UDP4_SENDMSG:
	case BPF_CGROUP_UDP6_SENDMSG:
	case BPF_CGROUP_UNIX_SENDMSG:
	case BPF_CGROUP_UDP4_RECVMSG:
	case BPF_CGROUP_UDP6_RECVMSG:
	case BPF_CGROUP_UNIX_RECVMSG:
		return BPF_PROG_TYPE_CGROUP_SOCK_ADDR;
	case BPF_CGROUP_SOCK_OPS:
		return BPF_PROG_TYPE_SOCK_OPS;
	case BPF_CGROUP_DEVICE:
		return BPF_PROG_TYPE_CGROUP_DEVICE;
	case BPF_SK_MSG_VERDICT:
		return BPF_PROG_TYPE_SK_MSG;
	case BPF_SK_SKB_STREAM_PARSER:
	case BPF_SK_SKB_STREAM_VERDICT:
	case BPF_SK_SKB_VERDICT:
		return BPF_PROG_TYPE_SK_SKB;
	case BPF_LIRC_MODE2:
		return BPF_PROG_TYPE_LIRC_MODE2;
	case BPF_FLOW_DISSECTOR:
		return BPF_PROG_TYPE_FLOW_DISSECTOR;
	case BPF_CGROUP_SYSCTL:
		return BPF_PROG_TYPE_CGROUP_SYSCTL;
	case BPF_CGROUP_GETSOCKOPT:
	case BPF_CGROUP_SETSOCKOPT:
		return BPF_PROG_TYPE_CGROUP_SOCKOPT;
	case BPF_TRACE_ITER:
	case BPF_TRACE_RAW_TP:
	case BPF_TRACE_FENTRY:
	case BPF_TRACE_FEXIT:
	case BPF_MODIFY_RETURN:
		return BPF_PROG_TYPE_TRACING;
	case BPF_LSM_MAC:
		return BPF_PROG_TYPE_LSM;
	case BPF_SK_LOOKUP:
		return BPF_PROG_TYPE_SK_LOOKUP;
	case BPF_XDP:
		return BPF_PROG_TYPE_XDP;
	case BPF_LSM_CGROUP:
		return BPF_PROG_TYPE_LSM;
	case BPF_TCX_INGRESS:
	case BPF_TCX_EGRESS:
	case BPF_NETKIT_PRIMARY:
	case BPF_NETKIT_PEER:
		return BPF_PROG_TYPE_SCHED_CLS;
	default:
		return BPF_PROG_TYPE_UNSPEC;
	}
}

static int bpf_prog_attach_check_attach_type(const struct bpf_prog *prog,
					     enum bpf_attach_type attach_type)
{
	enum bpf_prog_type ptype;

	switch (prog->type) {
	case BPF_PROG_TYPE_CGROUP_SOCK:
	case BPF_PROG_TYPE_CGROUP_SOCK_ADDR:
	case BPF_PROG_TYPE_CGROUP_SOCKOPT:
	case BPF_PROG_TYPE_SK_LOOKUP:
		return attach_type == prog->expected_attach_type ? 0 : -EINVAL;
	case BPF_PROG_TYPE_CGROUP_SKB:
		if (!bpf_token_capable(prog->aux->token, CAP_NET_ADMIN))
			/* cg-skb progs can be loaded by unpriv user.
			 * check permissions at attach time.
			 */
			return -EPERM;

		ptype = attach_type_to_prog_type(attach_type);
		if (prog->type != ptype)
			return -EINVAL;

		return prog->enforce_expected_attach_type &&
			prog->expected_attach_type != attach_type ?
			-EINVAL : 0;
	case BPF_PROG_TYPE_EXT:
		return 0;
	case BPF_PROG_TYPE_NETFILTER:
		if (attach_type != BPF_NETFILTER)
			return -EINVAL;
		return 0;
	case BPF_PROG_TYPE_PERF_EVENT:
	case BPF_PROG_TYPE_TRACEPOINT:
		if (attach_type != BPF_PERF_EVENT)
			return -EINVAL;
		return 0;
	case BPF_PROG_TYPE_KPROBE:
		if (prog->expected_attach_type == BPF_TRACE_KPROBE_MULTI &&
		    attach_type != BPF_TRACE_KPROBE_MULTI)
			return -EINVAL;
		if (prog->expected_attach_type == BPF_TRACE_KPROBE_SESSION &&
		    attach_type != BPF_TRACE_KPROBE_SESSION)
			return -EINVAL;
		if (prog->expected_attach_type == BPF_TRACE_UPROBE_MULTI &&
		    attach_type != BPF_TRACE_UPROBE_MULTI)
			return -EINVAL;
		if (prog->expected_attach_type == BPF_TRACE_UPROBE_SESSION &&
		    attach_type != BPF_TRACE_UPROBE_SESSION)
			return -EINVAL;
		if (attach_type != BPF_PERF_EVENT &&
		    attach_type != BPF_TRACE_KPROBE_MULTI &&
		    attach_type != BPF_TRACE_KPROBE_SESSION &&
		    attach_type != BPF_TRACE_UPROBE_MULTI &&
		    attach_type != BPF_TRACE_UPROBE_SESSION)
			return -EINVAL;
		return 0;
	case BPF_PROG_TYPE_SCHED_CLS:
		if (attach_type != BPF_TCX_INGRESS &&
		    attach_type != BPF_TCX_EGRESS &&
		    attach_type != BPF_NETKIT_PRIMARY &&
		    attach_type != BPF_NETKIT_PEER)
			return -EINVAL;
		return 0;
	default:
		ptype = attach_type_to_prog_type(attach_type);
		if (ptype == BPF_PROG_TYPE_UNSPEC || ptype != prog->type)
			return -EINVAL;
		return 0;
	}
}

#define BPF_PROG_ATTACH_LAST_FIELD expected_revision

#define BPF_F_ATTACH_MASK_BASE	\
	(BPF_F_ALLOW_OVERRIDE |	\
	 BPF_F_ALLOW_MULTI |	\
	 BPF_F_REPLACE)

#define BPF_F_ATTACH_MASK_MPROG	\
	(BPF_F_REPLACE |	\
	 BPF_F_BEFORE |		\
	 BPF_F_AFTER |		\
	 BPF_F_ID |		\
	 BPF_F_LINK)

static int bpf_prog_attach(const union bpf_attr *attr)
{
	enum bpf_prog_type ptype;
	struct bpf_prog *prog;
	int ret;

	if (CHECK_ATTR(BPF_PROG_ATTACH))
		return -EINVAL;

	ptype = attach_type_to_prog_type(attr->attach_type);
	if (ptype == BPF_PROG_TYPE_UNSPEC)
		return -EINVAL;
	if (bpf_mprog_supported(ptype)) {
		if (attr->attach_flags & ~BPF_F_ATTACH_MASK_MPROG)
			return -EINVAL;
	} else {
		if (attr->attach_flags & ~BPF_F_ATTACH_MASK_BASE)
			return -EINVAL;
		if (attr->relative_fd ||
		    attr->expected_revision)
			return -EINVAL;
	}

	prog = bpf_prog_get_type(attr->attach_bpf_fd, ptype);
	if (IS_ERR(prog))
		return PTR_ERR(prog);

	if (bpf_prog_attach_check_attach_type(prog, attr->attach_type)) {
		bpf_prog_put(prog);
		return -EINVAL;
	}

	switch (ptype) {
	case BPF_PROG_TYPE_SK_SKB:
	case BPF_PROG_TYPE_SK_MSG:
		ret = sock_map_get_from_fd(attr, prog);
		break;
	case BPF_PROG_TYPE_LIRC_MODE2:
		ret = lirc_prog_attach(attr, prog);
		break;
	case BPF_PROG_TYPE_FLOW_DISSECTOR:
		ret = netns_bpf_prog_attach(attr, prog);
		break;
	case BPF_PROG_TYPE_CGROUP_DEVICE:
	case BPF_PROG_TYPE_CGROUP_SKB:
	case BPF_PROG_TYPE_CGROUP_SOCK:
	case BPF_PROG_TYPE_CGROUP_SOCK_ADDR:
	case BPF_PROG_TYPE_CGROUP_SOCKOPT:
	case BPF_PROG_TYPE_CGROUP_SYSCTL:
	case BPF_PROG_TYPE_SOCK_OPS:
	case BPF_PROG_TYPE_LSM:
		if (ptype == BPF_PROG_TYPE_LSM &&
		    prog->expected_attach_type != BPF_LSM_CGROUP)
			ret = -EINVAL;
		else
			ret = cgroup_bpf_prog_attach(attr, ptype, prog);
		break;
	case BPF_PROG_TYPE_SCHED_CLS:
		if (attr->attach_type == BPF_TCX_INGRESS ||
		    attr->attach_type == BPF_TCX_EGRESS)
			ret = tcx_prog_attach(attr, prog);
		else
			ret = netkit_prog_attach(attr, prog);
		break;
	default:
		ret = -EINVAL;
	}

	if (ret)
		bpf_prog_put(prog);
	return ret;
}

#define BPF_PROG_DETACH_LAST_FIELD expected_revision

static int bpf_prog_detach(const union bpf_attr *attr)
{
	struct bpf_prog *prog = NULL;
	enum bpf_prog_type ptype;
	int ret;

	if (CHECK_ATTR(BPF_PROG_DETACH))
		return -EINVAL;

	ptype = attach_type_to_prog_type(attr->attach_type);
	if (bpf_mprog_supported(ptype)) {
		if (ptype == BPF_PROG_TYPE_UNSPEC)
			return -EINVAL;
		if (attr->attach_flags & ~BPF_F_ATTACH_MASK_MPROG)
			return -EINVAL;
		if (attr->attach_bpf_fd) {
			prog = bpf_prog_get_type(attr->attach_bpf_fd, ptype);
			if (IS_ERR(prog))
				return PTR_ERR(prog);
		}
	} else if (attr->attach_flags ||
		   attr->relative_fd ||
		   attr->expected_revision) {
		return -EINVAL;
	}

	switch (ptype) {
	case BPF_PROG_TYPE_SK_MSG:
	case BPF_PROG_TYPE_SK_SKB:
		ret = sock_map_prog_detach(attr, ptype);
		break;
	case BPF_PROG_TYPE_LIRC_MODE2:
		ret = lirc_prog_detach(attr);
		break;
	case BPF_PROG_TYPE_FLOW_DISSECTOR:
		ret = netns_bpf_prog_detach(attr, ptype);
		break;
	case BPF_PROG_TYPE_CGROUP_DEVICE:
	case BPF_PROG_TYPE_CGROUP_SKB:
	case BPF_PROG_TYPE_CGROUP_SOCK:
	case BPF_PROG_TYPE_CGROUP_SOCK_ADDR:
	case BPF_PROG_TYPE_CGROUP_SOCKOPT:
	case BPF_PROG_TYPE_CGROUP_SYSCTL:
	case BPF_PROG_TYPE_SOCK_OPS:
	case BPF_PROG_TYPE_LSM:
		ret = cgroup_bpf_prog_detach(attr, ptype);
		break;
	case BPF_PROG_TYPE_SCHED_CLS:
		if (attr->attach_type == BPF_TCX_INGRESS ||
		    attr->attach_type == BPF_TCX_EGRESS)
			ret = tcx_prog_detach(attr, prog);
		else
			ret = netkit_prog_detach(attr, prog);
		break;
	default:
		ret = -EINVAL;
	}

	if (prog)
		bpf_prog_put(prog);
	return ret;
}

#define BPF_PROG_QUERY_LAST_FIELD query.revision

static int bpf_prog_query(const union bpf_attr *attr,
			  union bpf_attr __user *uattr)
{
	if (!bpf_net_capable())
		return -EPERM;
	if (CHECK_ATTR(BPF_PROG_QUERY))
		return -EINVAL;
	if (attr->query.query_flags & ~BPF_F_QUERY_EFFECTIVE)
		return -EINVAL;

	switch (attr->query.attach_type) {
	case BPF_CGROUP_INET_INGRESS:
	case BPF_CGROUP_INET_EGRESS:
	case BPF_CGROUP_INET_SOCK_CREATE:
	case BPF_CGROUP_INET_SOCK_RELEASE:
	case BPF_CGROUP_INET4_BIND:
	case BPF_CGROUP_INET6_BIND:
	case BPF_CGROUP_INET4_POST_BIND:
	case BPF_CGROUP_INET6_POST_BIND:
	case BPF_CGROUP_INET4_CONNECT:
	case BPF_CGROUP_INET6_CONNECT:
	case BPF_CGROUP_UNIX_CONNECT:
	case BPF_CGROUP_INET4_GETPEERNAME:
	case BPF_CGROUP_INET6_GETPEERNAME:
	case BPF_CGROUP_UNIX_GETPEERNAME:
	case BPF_CGROUP_INET4_GETSOCKNAME:
	case BPF_CGROUP_INET6_GETSOCKNAME:
	case BPF_CGROUP_UNIX_GETSOCKNAME:
	case BPF_CGROUP_UDP4_SENDMSG:
	case BPF_CGROUP_UDP6_SENDMSG:
	case BPF_CGROUP_UNIX_SENDMSG:
	case BPF_CGROUP_UDP4_RECVMSG:
	case BPF_CGROUP_UDP6_RECVMSG:
	case BPF_CGROUP_UNIX_RECVMSG:
	case BPF_CGROUP_SOCK_OPS:
	case BPF_CGROUP_DEVICE:
	case BPF_CGROUP_SYSCTL:
	case BPF_CGROUP_GETSOCKOPT:
	case BPF_CGROUP_SETSOCKOPT:
	case BPF_LSM_CGROUP:
		return cgroup_bpf_prog_query(attr, uattr);
	case BPF_LIRC_MODE2:
		return lirc_prog_query(attr, uattr);
	case BPF_FLOW_DISSECTOR:
	case BPF_SK_LOOKUP:
		return netns_bpf_prog_query(attr, uattr);
	case BPF_SK_SKB_STREAM_PARSER:
	case BPF_SK_SKB_STREAM_VERDICT:
	case BPF_SK_MSG_VERDICT:
	case BPF_SK_SKB_VERDICT:
		return sock_map_bpf_prog_query(attr, uattr);
	case BPF_TCX_INGRESS:
	case BPF_TCX_EGRESS:
		return tcx_prog_query(attr, uattr);
	case BPF_NETKIT_PRIMARY:
	case BPF_NETKIT_PEER:
		return netkit_prog_query(attr, uattr);
	default:
		return -EINVAL;
	}
}

#define BPF_PROG_TEST_RUN_LAST_FIELD test.batch_size

static int bpf_prog_test_run(const union bpf_attr *attr,
			     union bpf_attr __user *uattr)
{
	struct bpf_prog *prog;
	int ret = -ENOTSUPP;

	if (CHECK_ATTR(BPF_PROG_TEST_RUN))
		return -EINVAL;

	if ((attr->test.ctx_size_in && !attr->test.ctx_in) ||
	    (!attr->test.ctx_size_in && attr->test.ctx_in))
		return -EINVAL;

	if ((attr->test.ctx_size_out && !attr->test.ctx_out) ||
	    (!attr->test.ctx_size_out && attr->test.ctx_out))
		return -EINVAL;

	prog = bpf_prog_get(attr->test.prog_fd);
	if (IS_ERR(prog))
		return PTR_ERR(prog);

	if (prog->aux->ops->test_run)
		ret = prog->aux->ops->test_run(prog, attr, uattr);

	bpf_prog_put(prog);
	return ret;
}

#define BPF_OBJ_GET_NEXT_ID_LAST_FIELD next_id

static int bpf_obj_get_next_id(const union bpf_attr *attr,
			       union bpf_attr __user *uattr,
			       struct idr *idr,
			       spinlock_t *lock)
{
	u32 next_id = attr->start_id;
	int err = 0;

	if (CHECK_ATTR(BPF_OBJ_GET_NEXT_ID) || next_id >= INT_MAX)
		return -EINVAL;

	if (!capable(CAP_SYS_ADMIN))
		return -EPERM;

	next_id++;
	spin_lock_bh(lock);
	if (!idr_get_next(idr, &next_id))
		err = -ENOENT;
	spin_unlock_bh(lock);

	if (!err)
		err = put_user(next_id, &uattr->next_id);

	return err;
}

struct bpf_map *bpf_map_get_curr_or_next(u32 *id)
{
	struct bpf_map *map;

	spin_lock_bh(&map_idr_lock);
again:
	map = idr_get_next(&map_idr, id);
	if (map) {
		map = __bpf_map_inc_not_zero(map, false);
		if (IS_ERR(map)) {
			(*id)++;
			goto again;
		}
	}
	spin_unlock_bh(&map_idr_lock);

	return map;
}

struct bpf_prog *bpf_prog_get_curr_or_next(u32 *id)
{
	struct bpf_prog *prog;

	spin_lock_bh(&prog_idr_lock);
again:
	prog = idr_get_next(&prog_idr, id);
	if (prog) {
		prog = bpf_prog_inc_not_zero(prog);
		if (IS_ERR(prog)) {
			(*id)++;
			goto again;
		}
	}
	spin_unlock_bh(&prog_idr_lock);

	return prog;
}

#define BPF_PROG_GET_FD_BY_ID_LAST_FIELD prog_id

struct bpf_prog *bpf_prog_by_id(u32 id)
{
	struct bpf_prog *prog;

	if (!id)
		return ERR_PTR(-ENOENT);

	spin_lock_bh(&prog_idr_lock);
	prog = idr_find(&prog_idr, id);
	if (prog)
		prog = bpf_prog_inc_not_zero(prog);
	else
		prog = ERR_PTR(-ENOENT);
	spin_unlock_bh(&prog_idr_lock);
	return prog;
}

static int bpf_prog_get_fd_by_id(const union bpf_attr *attr)
{
	struct bpf_prog *prog;
	u32 id = attr->prog_id;
	int fd;

	if (CHECK_ATTR(BPF_PROG_GET_FD_BY_ID))
		return -EINVAL;

	if (!capable(CAP_SYS_ADMIN))
		return -EPERM;

	prog = bpf_prog_by_id(id);
	if (IS_ERR(prog))
		return PTR_ERR(prog);

	fd = bpf_prog_new_fd(prog);
	if (fd < 0)
		bpf_prog_put(prog);

	return fd;
}

#define BPF_MAP_GET_FD_BY_ID_LAST_FIELD open_flags

static int bpf_map_get_fd_by_id(const union bpf_attr *attr)
{
	struct bpf_map *map;
	u32 id = attr->map_id;
	int f_flags;
	int fd;

	if (CHECK_ATTR(BPF_MAP_GET_FD_BY_ID) ||
	    attr->open_flags & ~BPF_OBJ_FLAG_MASK)
		return -EINVAL;

	if (!capable(CAP_SYS_ADMIN))
		return -EPERM;

	f_flags = bpf_get_file_flag(attr->open_flags);
	if (f_flags < 0)
		return f_flags;

	spin_lock_bh(&map_idr_lock);
	map = idr_find(&map_idr, id);
	if (map)
		map = __bpf_map_inc_not_zero(map, true);
	else
		map = ERR_PTR(-ENOENT);
	spin_unlock_bh(&map_idr_lock);

	if (IS_ERR(map))
		return PTR_ERR(map);

	fd = bpf_map_new_fd(map, f_flags);
	if (fd < 0)
		bpf_map_put_with_uref(map);

	return fd;
}

static const struct bpf_map *bpf_map_from_imm(const struct bpf_prog *prog,
					      unsigned long addr, u32 *off,
					      u32 *type)
{
	const struct bpf_map *map;
	int i;

	mutex_lock(&prog->aux->used_maps_mutex);
	for (i = 0, *off = 0; i < prog->aux->used_map_cnt; i++) {
		map = prog->aux->used_maps[i];
		if (map == (void *)addr) {
			*type = BPF_PSEUDO_MAP_FD;
			goto out;
		}
		if (!map->ops->map_direct_value_meta)
			continue;
		if (!map->ops->map_direct_value_meta(map, addr, off)) {
			*type = BPF_PSEUDO_MAP_VALUE;
			goto out;
		}
	}
	map = NULL;

out:
	mutex_unlock(&prog->aux->used_maps_mutex);
	return map;
}

static struct bpf_insn *bpf_insn_prepare_dump(const struct bpf_prog *prog,
					      const struct cred *f_cred)
{
	const struct bpf_map *map;
	struct bpf_insn *insns;
	u32 off, type;
	u64 imm;
	u8 code;
	int i;

	insns = kmemdup(prog->insnsi, bpf_prog_insn_size(prog),
			GFP_USER);
	if (!insns)
		return insns;

	for (i = 0; i < prog->len; i++) {
		code = insns[i].code;

		if (code == (BPF_JMP | BPF_TAIL_CALL)) {
			insns[i].code = BPF_JMP | BPF_CALL;
			insns[i].imm = BPF_FUNC_tail_call;
			/* fall-through */
		}
		if (code == (BPF_JMP | BPF_CALL) ||
		    code == (BPF_JMP | BPF_CALL_ARGS)) {
			if (code == (BPF_JMP | BPF_CALL_ARGS))
				insns[i].code = BPF_JMP | BPF_CALL;
			if (!bpf_dump_raw_ok(f_cred))
				insns[i].imm = 0;
			continue;
		}
		if (BPF_CLASS(code) == BPF_LDX && BPF_MODE(code) == BPF_PROBE_MEM) {
			insns[i].code = BPF_LDX | BPF_SIZE(code) | BPF_MEM;
			continue;
		}

		if ((BPF_CLASS(code) == BPF_LDX || BPF_CLASS(code) == BPF_STX ||
		     BPF_CLASS(code) == BPF_ST) && BPF_MODE(code) == BPF_PROBE_MEM32) {
			insns[i].code = BPF_CLASS(code) | BPF_SIZE(code) | BPF_MEM;
			continue;
		}

		if (code != (BPF_LD | BPF_IMM | BPF_DW))
			continue;

		imm = ((u64)insns[i + 1].imm << 32) | (u32)insns[i].imm;
		map = bpf_map_from_imm(prog, imm, &off, &type);
		if (map) {
			insns[i].src_reg = type;
			insns[i].imm = map->id;
			insns[i + 1].imm = off;
			continue;
		}
	}

	return insns;
}

static int set_info_rec_size(struct bpf_prog_info *info)
{
	/*
	 * Ensure info.*_rec_size is the same as kernel expected size
	 *
	 * or
	 *
	 * Only allow zero *_rec_size if both _rec_size and _cnt are
	 * zero.  In this case, the kernel will set the expected
	 * _rec_size back to the info.
	 */

	if ((info->nr_func_info || info->func_info_rec_size) &&
	    info->func_info_rec_size != sizeof(struct bpf_func_info))
		return -EINVAL;

	if ((info->nr_line_info || info->line_info_rec_size) &&
	    info->line_info_rec_size != sizeof(struct bpf_line_info))
		return -EINVAL;

	if ((info->nr_jited_line_info || info->jited_line_info_rec_size) &&
	    info->jited_line_info_rec_size != sizeof(__u64))
		return -EINVAL;

	info->func_info_rec_size = sizeof(struct bpf_func_info);
	info->line_info_rec_size = sizeof(struct bpf_line_info);
	info->jited_line_info_rec_size = sizeof(__u64);

	return 0;
}

static int bpf_prog_get_info_by_fd(struct file *file,
				   struct bpf_prog *prog,
				   const union bpf_attr *attr,
				   union bpf_attr __user *uattr)
{
	struct bpf_prog_info __user *uinfo = u64_to_user_ptr(attr->info.info);
	struct btf *attach_btf = bpf_prog_get_target_btf(prog);
	struct bpf_prog_info info;
	u32 info_len = attr->info.info_len;
	struct bpf_prog_kstats stats;
	char __user *uinsns;
	u32 ulen;
	int err;

	err = bpf_check_uarg_tail_zero(USER_BPFPTR(uinfo), sizeof(info), info_len);
	if (err)
		return err;
	info_len = min_t(u32, sizeof(info), info_len);

	memset(&info, 0, sizeof(info));
	if (copy_from_user(&info, uinfo, info_len))
		return -EFAULT;

	info.type = prog->type;
	info.id = prog->aux->id;
	info.load_time = prog->aux->load_time;
	info.created_by_uid = from_kuid_munged(current_user_ns(),
					       prog->aux->user->uid);
	info.gpl_compatible = prog->gpl_compatible;

	memcpy(info.tag, prog->tag, sizeof(prog->tag));
	memcpy(info.name, prog->aux->name, sizeof(prog->aux->name));

	mutex_lock(&prog->aux->used_maps_mutex);
	ulen = info.nr_map_ids;
	info.nr_map_ids = prog->aux->used_map_cnt;
	ulen = min_t(u32, info.nr_map_ids, ulen);
	if (ulen) {
		u32 __user *user_map_ids = u64_to_user_ptr(info.map_ids);
		u32 i;

		for (i = 0; i < ulen; i++)
			if (put_user(prog->aux->used_maps[i]->id,
				     &user_map_ids[i])) {
				mutex_unlock(&prog->aux->used_maps_mutex);
				return -EFAULT;
			}
	}
	mutex_unlock(&prog->aux->used_maps_mutex);

	err = set_info_rec_size(&info);
	if (err)
		return err;

	bpf_prog_get_stats(prog, &stats);
	info.run_time_ns = stats.nsecs;
	info.run_cnt = stats.cnt;
	info.recursion_misses = stats.misses;

	info.verified_insns = prog->aux->verified_insns;

	if (!bpf_capable()) {
		info.jited_prog_len = 0;
		info.xlated_prog_len = 0;
		info.nr_jited_ksyms = 0;
		info.nr_jited_func_lens = 0;
		info.nr_func_info = 0;
		info.nr_line_info = 0;
		info.nr_jited_line_info = 0;
		goto done;
	}

	ulen = info.xlated_prog_len;
	info.xlated_prog_len = bpf_prog_insn_size(prog);
	if (info.xlated_prog_len && ulen) {
		struct bpf_insn *insns_sanitized;
		bool fault;

		if (prog->blinded && !bpf_dump_raw_ok(file->f_cred)) {
			info.xlated_prog_insns = 0;
			goto done;
		}
		insns_sanitized = bpf_insn_prepare_dump(prog, file->f_cred);
		if (!insns_sanitized)
			return -ENOMEM;
		uinsns = u64_to_user_ptr(info.xlated_prog_insns);
		ulen = min_t(u32, info.xlated_prog_len, ulen);
		fault = copy_to_user(uinsns, insns_sanitized, ulen);
		kfree(insns_sanitized);
		if (fault)
			return -EFAULT;
	}

	if (bpf_prog_is_offloaded(prog->aux)) {
		err = bpf_prog_offload_info_fill(&info, prog);
		if (err)
			return err;
		goto done;
	}

	/* NOTE: the following code is supposed to be skipped for offload.
	 * bpf_prog_offload_info_fill() is the place to fill similar fields
	 * for offload.
	 */
	ulen = info.jited_prog_len;
	if (prog->aux->func_cnt) {
		u32 i;

		info.jited_prog_len = 0;
		for (i = 0; i < prog->aux->func_cnt; i++)
			info.jited_prog_len += prog->aux->func[i]->jited_len;
	} else {
		info.jited_prog_len = prog->jited_len;
	}

	if (info.jited_prog_len && ulen) {
		if (bpf_dump_raw_ok(file->f_cred)) {
			uinsns = u64_to_user_ptr(info.jited_prog_insns);
			ulen = min_t(u32, info.jited_prog_len, ulen);

			/* for multi-function programs, copy the JITed
			 * instructions for all the functions
			 */
			if (prog->aux->func_cnt) {
				u32 len, free, i;
				u8 *img;

				free = ulen;
				for (i = 0; i < prog->aux->func_cnt; i++) {
					len = prog->aux->func[i]->jited_len;
					len = min_t(u32, len, free);
					img = (u8 *) prog->aux->func[i]->bpf_func;
					if (copy_to_user(uinsns, img, len))
						return -EFAULT;
					uinsns += len;
					free -= len;
					if (!free)
						break;
				}
			} else {
				if (copy_to_user(uinsns, prog->bpf_func, ulen))
					return -EFAULT;
			}
		} else {
			info.jited_prog_insns = 0;
		}
	}

	ulen = info.nr_jited_ksyms;
	info.nr_jited_ksyms = prog->aux->func_cnt ? : 1;
	if (ulen) {
		if (bpf_dump_raw_ok(file->f_cred)) {
			unsigned long ksym_addr;
			u64 __user *user_ksyms;
			u32 i;

			/* copy the address of the kernel symbol
			 * corresponding to each function
			 */
			ulen = min_t(u32, info.nr_jited_ksyms, ulen);
			user_ksyms = u64_to_user_ptr(info.jited_ksyms);
			if (prog->aux->func_cnt) {
				for (i = 0; i < ulen; i++) {
					ksym_addr = (unsigned long)
						prog->aux->func[i]->bpf_func;
					if (put_user((u64) ksym_addr,
						     &user_ksyms[i]))
						return -EFAULT;
				}
			} else {
				ksym_addr = (unsigned long) prog->bpf_func;
				if (put_user((u64) ksym_addr, &user_ksyms[0]))
					return -EFAULT;
			}
		} else {
			info.jited_ksyms = 0;
		}
	}

	ulen = info.nr_jited_func_lens;
	info.nr_jited_func_lens = prog->aux->func_cnt ? : 1;
	if (ulen) {
		if (bpf_dump_raw_ok(file->f_cred)) {
			u32 __user *user_lens;
			u32 func_len, i;

			/* copy the JITed image lengths for each function */
			ulen = min_t(u32, info.nr_jited_func_lens, ulen);
			user_lens = u64_to_user_ptr(info.jited_func_lens);
			if (prog->aux->func_cnt) {
				for (i = 0; i < ulen; i++) {
					func_len =
						prog->aux->func[i]->jited_len;
					if (put_user(func_len, &user_lens[i]))
						return -EFAULT;
				}
			} else {
				func_len = prog->jited_len;
				if (put_user(func_len, &user_lens[0]))
					return -EFAULT;
			}
		} else {
			info.jited_func_lens = 0;
		}
	}

	if (prog->aux->btf)
		info.btf_id = btf_obj_id(prog->aux->btf);
	info.attach_btf_id = prog->aux->attach_btf_id;
	if (attach_btf)
		info.attach_btf_obj_id = btf_obj_id(attach_btf);

	ulen = info.nr_func_info;
	info.nr_func_info = prog->aux->func_info_cnt;
	if (info.nr_func_info && ulen) {
		char __user *user_finfo;

		user_finfo = u64_to_user_ptr(info.func_info);
		ulen = min_t(u32, info.nr_func_info, ulen);
		if (copy_to_user(user_finfo, prog->aux->func_info,
				 info.func_info_rec_size * ulen))
			return -EFAULT;
	}

	ulen = info.nr_line_info;
	info.nr_line_info = prog->aux->nr_linfo;
	if (info.nr_line_info && ulen) {
		__u8 __user *user_linfo;

		user_linfo = u64_to_user_ptr(info.line_info);
		ulen = min_t(u32, info.nr_line_info, ulen);
		if (copy_to_user(user_linfo, prog->aux->linfo,
				 info.line_info_rec_size * ulen))
			return -EFAULT;
	}

	ulen = info.nr_jited_line_info;
	if (prog->aux->jited_linfo)
		info.nr_jited_line_info = prog->aux->nr_linfo;
	else
		info.nr_jited_line_info = 0;
	if (info.nr_jited_line_info && ulen) {
		if (bpf_dump_raw_ok(file->f_cred)) {
			unsigned long line_addr;
			__u64 __user *user_linfo;
			u32 i;

			user_linfo = u64_to_user_ptr(info.jited_line_info);
			ulen = min_t(u32, info.nr_jited_line_info, ulen);
			for (i = 0; i < ulen; i++) {
				line_addr = (unsigned long)prog->aux->jited_linfo[i];
				if (put_user((__u64)line_addr, &user_linfo[i]))
					return -EFAULT;
			}
		} else {
			info.jited_line_info = 0;
		}
	}

	ulen = info.nr_prog_tags;
	info.nr_prog_tags = prog->aux->func_cnt ? : 1;
	if (ulen) {
		__u8 __user (*user_prog_tags)[BPF_TAG_SIZE];
		u32 i;

		user_prog_tags = u64_to_user_ptr(info.prog_tags);
		ulen = min_t(u32, info.nr_prog_tags, ulen);
		if (prog->aux->func_cnt) {
			for (i = 0; i < ulen; i++) {
				if (copy_to_user(user_prog_tags[i],
						 prog->aux->func[i]->tag,
						 BPF_TAG_SIZE))
					return -EFAULT;
			}
		} else {
			if (copy_to_user(user_prog_tags[0],
					 prog->tag, BPF_TAG_SIZE))
				return -EFAULT;
		}
	}

done:
	if (copy_to_user(uinfo, &info, info_len) ||
	    put_user(info_len, &uattr->info.info_len))
		return -EFAULT;

	return 0;
}

static int bpf_map_get_info_by_fd(struct file *file,
				  struct bpf_map *map,
				  const union bpf_attr *attr,
				  union bpf_attr __user *uattr)
{
	struct bpf_map_info __user *uinfo = u64_to_user_ptr(attr->info.info);
	struct bpf_map_info info;
	u32 info_len = attr->info.info_len;
	int err;

	err = bpf_check_uarg_tail_zero(USER_BPFPTR(uinfo), sizeof(info), info_len);
	if (err)
		return err;
	info_len = min_t(u32, sizeof(info), info_len);

	memset(&info, 0, sizeof(info));
	info.type = map->map_type;
	info.id = map->id;
	info.key_size = map->key_size;
	info.value_size = map->value_size;
	info.max_entries = map->max_entries;
	info.map_flags = map->map_flags;
	info.map_extra = map->map_extra;
	memcpy(info.name, map->name, sizeof(map->name));

	if (map->btf) {
		info.btf_id = btf_obj_id(map->btf);
		info.btf_key_type_id = map->btf_key_type_id;
		info.btf_value_type_id = map->btf_value_type_id;
	}
	info.btf_vmlinux_value_type_id = map->btf_vmlinux_value_type_id;
	if (map->map_type == BPF_MAP_TYPE_STRUCT_OPS)
		bpf_map_struct_ops_info_fill(&info, map);

	if (bpf_map_is_offloaded(map)) {
		err = bpf_map_offload_info_fill(&info, map);
		if (err)
			return err;
	}

	if (copy_to_user(uinfo, &info, info_len) ||
	    put_user(info_len, &uattr->info.info_len))
		return -EFAULT;

	return 0;
}

static int bpf_btf_get_info_by_fd(struct file *file,
				  struct btf *btf,
				  const union bpf_attr *attr,
				  union bpf_attr __user *uattr)
{
	struct bpf_btf_info __user *uinfo = u64_to_user_ptr(attr->info.info);
	u32 info_len = attr->info.info_len;
	int err;

	err = bpf_check_uarg_tail_zero(USER_BPFPTR(uinfo), sizeof(*uinfo), info_len);
	if (err)
		return err;

	return btf_get_info_by_fd(btf, attr, uattr);
}

static int bpf_link_get_info_by_fd(struct file *file,
				  struct bpf_link *link,
				  const union bpf_attr *attr,
				  union bpf_attr __user *uattr)
{
	struct bpf_link_info __user *uinfo = u64_to_user_ptr(attr->info.info);
	struct bpf_link_info info;
	u32 info_len = attr->info.info_len;
	int err;

	err = bpf_check_uarg_tail_zero(USER_BPFPTR(uinfo), sizeof(info), info_len);
	if (err)
		return err;
	info_len = min_t(u32, sizeof(info), info_len);

	memset(&info, 0, sizeof(info));
	if (copy_from_user(&info, uinfo, info_len))
		return -EFAULT;

	info.type = link->type;
	info.id = link->id;
	if (link->prog)
		info.prog_id = link->prog->aux->id;

	if (link->ops->fill_link_info) {
		err = link->ops->fill_link_info(link, &info);
		if (err)
			return err;
	}

	if (copy_to_user(uinfo, &info, info_len) ||
	    put_user(info_len, &uattr->info.info_len))
		return -EFAULT;

	return 0;
}


#define BPF_OBJ_GET_INFO_BY_FD_LAST_FIELD info.info

static int bpf_obj_get_info_by_fd(const union bpf_attr *attr,
				  union bpf_attr __user *uattr)
{
	if (CHECK_ATTR(BPF_OBJ_GET_INFO_BY_FD))
		return -EINVAL;

	CLASS(fd, f)(attr->info.bpf_fd);
	if (fd_empty(f))
		return -EBADFD;

	if (fd_file(f)->f_op == &bpf_prog_fops)
		return bpf_prog_get_info_by_fd(fd_file(f), fd_file(f)->private_data, attr,
					      uattr);
	else if (fd_file(f)->f_op == &bpf_map_fops)
		return bpf_map_get_info_by_fd(fd_file(f), fd_file(f)->private_data, attr,
					     uattr);
	else if (fd_file(f)->f_op == &btf_fops)
		return bpf_btf_get_info_by_fd(fd_file(f), fd_file(f)->private_data, attr, uattr);
	else if (fd_file(f)->f_op == &bpf_link_fops || fd_file(f)->f_op == &bpf_link_fops_poll)
		return bpf_link_get_info_by_fd(fd_file(f), fd_file(f)->private_data,
					      attr, uattr);
	return -EINVAL;
}

#define BPF_BTF_LOAD_LAST_FIELD btf_token_fd

static int bpf_btf_load(const union bpf_attr *attr, bpfptr_t uattr, __u32 uattr_size)
{
	struct bpf_token *token = NULL;

	if (CHECK_ATTR(BPF_BTF_LOAD))
		return -EINVAL;

	if (attr->btf_flags & ~BPF_F_TOKEN_FD)
		return -EINVAL;

	if (attr->btf_flags & BPF_F_TOKEN_FD) {
		token = bpf_token_get_from_fd(attr->btf_token_fd);
		if (IS_ERR(token))
			return PTR_ERR(token);
		if (!bpf_token_allow_cmd(token, BPF_BTF_LOAD)) {
			bpf_token_put(token);
			token = NULL;
		}
	}

	if (!bpf_token_capable(token, CAP_BPF)) {
		bpf_token_put(token);
		return -EPERM;
	}

	bpf_token_put(token);

	return btf_new_fd(attr, uattr, uattr_size);
}

#define BPF_BTF_GET_FD_BY_ID_LAST_FIELD btf_id

static int bpf_btf_get_fd_by_id(const union bpf_attr *attr)
{
	if (CHECK_ATTR(BPF_BTF_GET_FD_BY_ID))
		return -EINVAL;

	if (!capable(CAP_SYS_ADMIN))
		return -EPERM;

	return btf_get_fd_by_id(attr->btf_id);
}

static int bpf_task_fd_query_copy(const union bpf_attr *attr,
				    union bpf_attr __user *uattr,
				    u32 prog_id, u32 fd_type,
				    const char *buf, u64 probe_offset,
				    u64 probe_addr)
{
	char __user *ubuf = u64_to_user_ptr(attr->task_fd_query.buf);
	u32 len = buf ? strlen(buf) : 0, input_len;
	int err = 0;

	if (put_user(len, &uattr->task_fd_query.buf_len))
		return -EFAULT;
	input_len = attr->task_fd_query.buf_len;
	if (input_len && ubuf) {
		if (!len) {
			/* nothing to copy, just make ubuf NULL terminated */
			char zero = '\0';

			if (put_user(zero, ubuf))
				return -EFAULT;
		} else if (input_len >= len + 1) {
			/* ubuf can hold the string with NULL terminator */
			if (copy_to_user(ubuf, buf, len + 1))
				return -EFAULT;
		} else {
			/* ubuf cannot hold the string with NULL terminator,
			 * do a partial copy with NULL terminator.
			 */
			char zero = '\0';

			err = -ENOSPC;
			if (copy_to_user(ubuf, buf, input_len - 1))
				return -EFAULT;
			if (put_user(zero, ubuf + input_len - 1))
				return -EFAULT;
		}
	}

	if (put_user(prog_id, &uattr->task_fd_query.prog_id) ||
	    put_user(fd_type, &uattr->task_fd_query.fd_type) ||
	    put_user(probe_offset, &uattr->task_fd_query.probe_offset) ||
	    put_user(probe_addr, &uattr->task_fd_query.probe_addr))
		return -EFAULT;

	return err;
}

#define BPF_TASK_FD_QUERY_LAST_FIELD task_fd_query.probe_addr

static int bpf_task_fd_query(const union bpf_attr *attr,
			     union bpf_attr __user *uattr)
{
	pid_t pid = attr->task_fd_query.pid;
	u32 fd = attr->task_fd_query.fd;
	const struct perf_event *event;
	struct task_struct *task;
	struct file *file;
	int err;

	if (CHECK_ATTR(BPF_TASK_FD_QUERY))
		return -EINVAL;

	if (!capable(CAP_SYS_ADMIN))
		return -EPERM;

	if (attr->task_fd_query.flags != 0)
		return -EINVAL;

	rcu_read_lock();
	task = get_pid_task(find_vpid(pid), PIDTYPE_PID);
	rcu_read_unlock();
	if (!task)
		return -ENOENT;

	err = 0;
	file = fget_task(task, fd);
	put_task_struct(task);
	if (!file)
		return -EBADF;

	if (file->f_op == &bpf_link_fops || file->f_op == &bpf_link_fops_poll) {
		struct bpf_link *link = file->private_data;

		if (link->ops == &bpf_raw_tp_link_lops) {
			struct bpf_raw_tp_link *raw_tp =
				container_of(link, struct bpf_raw_tp_link, link);
			struct bpf_raw_event_map *btp = raw_tp->btp;

			err = bpf_task_fd_query_copy(attr, uattr,
						     raw_tp->link.prog->aux->id,
						     BPF_FD_TYPE_RAW_TRACEPOINT,
						     btp->tp->name, 0, 0);
			goto put_file;
		}
		goto out_not_supp;
	}

	event = perf_get_event(file);
	if (!IS_ERR(event)) {
		u64 probe_offset, probe_addr;
		u32 prog_id, fd_type;
		const char *buf;

		err = bpf_get_perf_event_info(event, &prog_id, &fd_type,
					      &buf, &probe_offset,
					      &probe_addr, NULL);
		if (!err)
			err = bpf_task_fd_query_copy(attr, uattr, prog_id,
						     fd_type, buf,
						     probe_offset,
						     probe_addr);
		goto put_file;
	}

out_not_supp:
	err = -ENOTSUPP;
put_file:
	fput(file);
	return err;
}

#define BPF_MAP_BATCH_LAST_FIELD batch.flags

#define BPF_DO_BATCH(fn, ...)			\
	do {					\
		if (!fn) {			\
			err = -ENOTSUPP;	\
			goto err_put;		\
		}				\
		err = fn(__VA_ARGS__);		\
	} while (0)

static int bpf_map_do_batch(const union bpf_attr *attr,
			    union bpf_attr __user *uattr,
			    int cmd)
{
	bool has_read  = cmd == BPF_MAP_LOOKUP_BATCH ||
			 cmd == BPF_MAP_LOOKUP_AND_DELETE_BATCH;
	bool has_write = cmd != BPF_MAP_LOOKUP_BATCH;
	struct bpf_map *map;
	int err;

	if (CHECK_ATTR(BPF_MAP_BATCH))
		return -EINVAL;

	CLASS(fd, f)(attr->batch.map_fd);

	map = __bpf_map_get(f);
	if (IS_ERR(map))
		return PTR_ERR(map);
	if (has_write)
		bpf_map_write_active_inc(map);
	if (has_read && !(map_get_sys_perms(map, f) & FMODE_CAN_READ)) {
		err = -EPERM;
		goto err_put;
	}
	if (has_write && !(map_get_sys_perms(map, f) & FMODE_CAN_WRITE)) {
		err = -EPERM;
		goto err_put;
	}

	if (cmd == BPF_MAP_LOOKUP_BATCH)
		BPF_DO_BATCH(map->ops->map_lookup_batch, map, attr, uattr);
	else if (cmd == BPF_MAP_LOOKUP_AND_DELETE_BATCH)
		BPF_DO_BATCH(map->ops->map_lookup_and_delete_batch, map, attr, uattr);
	else if (cmd == BPF_MAP_UPDATE_BATCH)
		BPF_DO_BATCH(map->ops->map_update_batch, map, fd_file(f), attr, uattr);
	else
		BPF_DO_BATCH(map->ops->map_delete_batch, map, attr, uattr);
err_put:
	if (has_write) {
		maybe_wait_bpf_programs(map);
		bpf_map_write_active_dec(map);
	}
	return err;
}

#define BPF_LINK_CREATE_LAST_FIELD link_create.uprobe_multi.pid
static int link_create(union bpf_attr *attr, bpfptr_t uattr)
{
	struct bpf_prog *prog;
	int ret;

	if (CHECK_ATTR(BPF_LINK_CREATE))
		return -EINVAL;

	if (attr->link_create.attach_type == BPF_STRUCT_OPS)
		return bpf_struct_ops_link_create(attr);

	prog = bpf_prog_get(attr->link_create.prog_fd);
	if (IS_ERR(prog))
		return PTR_ERR(prog);

	ret = bpf_prog_attach_check_attach_type(prog,
						attr->link_create.attach_type);
	if (ret)
		goto out;

	switch (prog->type) {
	case BPF_PROG_TYPE_CGROUP_SKB:
	case BPF_PROG_TYPE_CGROUP_SOCK:
	case BPF_PROG_TYPE_CGROUP_SOCK_ADDR:
	case BPF_PROG_TYPE_SOCK_OPS:
	case BPF_PROG_TYPE_CGROUP_DEVICE:
	case BPF_PROG_TYPE_CGROUP_SYSCTL:
	case BPF_PROG_TYPE_CGROUP_SOCKOPT:
		ret = cgroup_bpf_link_attach(attr, prog);
		break;
	case BPF_PROG_TYPE_EXT:
		ret = bpf_tracing_prog_attach(prog,
					      attr->link_create.target_fd,
					      attr->link_create.target_btf_id,
					      attr->link_create.tracing.cookie);
		break;
	case BPF_PROG_TYPE_LSM:
	case BPF_PROG_TYPE_TRACING:
		if (attr->link_create.attach_type != prog->expected_attach_type) {
			ret = -EINVAL;
			goto out;
		}
		if (prog->expected_attach_type == BPF_TRACE_RAW_TP)
			ret = bpf_raw_tp_link_attach(prog, NULL, attr->link_create.tracing.cookie);
		else if (prog->expected_attach_type == BPF_TRACE_ITER)
			ret = bpf_iter_link_attach(attr, uattr, prog);
		else if (prog->expected_attach_type == BPF_LSM_CGROUP)
			ret = cgroup_bpf_link_attach(attr, prog);
		else
			ret = bpf_tracing_prog_attach(prog,
						      attr->link_create.target_fd,
						      attr->link_create.target_btf_id,
						      attr->link_create.tracing.cookie);
		break;
	case BPF_PROG_TYPE_FLOW_DISSECTOR:
	case BPF_PROG_TYPE_SK_LOOKUP:
		ret = netns_bpf_link_create(attr, prog);
		break;
	case BPF_PROG_TYPE_SK_MSG:
	case BPF_PROG_TYPE_SK_SKB:
		ret = sock_map_link_create(attr, prog);
		break;
#ifdef CONFIG_NET
	case BPF_PROG_TYPE_XDP:
		ret = bpf_xdp_link_attach(attr, prog);
		break;
	case BPF_PROG_TYPE_SCHED_CLS:
		if (attr->link_create.attach_type == BPF_TCX_INGRESS ||
		    attr->link_create.attach_type == BPF_TCX_EGRESS)
			ret = tcx_link_attach(attr, prog);
		else
			ret = netkit_link_attach(attr, prog);
		break;
	case BPF_PROG_TYPE_NETFILTER:
		ret = bpf_nf_link_attach(attr, prog);
		break;
#endif
	case BPF_PROG_TYPE_PERF_EVENT:
	case BPF_PROG_TYPE_TRACEPOINT:
		ret = bpf_perf_link_attach(attr, prog);
		break;
	case BPF_PROG_TYPE_KPROBE:
		if (attr->link_create.attach_type == BPF_PERF_EVENT)
			ret = bpf_perf_link_attach(attr, prog);
		else if (attr->link_create.attach_type == BPF_TRACE_KPROBE_MULTI ||
			 attr->link_create.attach_type == BPF_TRACE_KPROBE_SESSION)
			ret = bpf_kprobe_multi_link_attach(attr, prog);
		else if (attr->link_create.attach_type == BPF_TRACE_UPROBE_MULTI ||
			 attr->link_create.attach_type == BPF_TRACE_UPROBE_SESSION)
			ret = bpf_uprobe_multi_link_attach(attr, prog);
		break;
	default:
		ret = -EINVAL;
	}

out:
	if (ret < 0)
		bpf_prog_put(prog);
	return ret;
}

static int link_update_map(struct bpf_link *link, union bpf_attr *attr)
{
	struct bpf_map *new_map, *old_map = NULL;
	int ret;

	new_map = bpf_map_get(attr->link_update.new_map_fd);
	if (IS_ERR(new_map))
		return PTR_ERR(new_map);

	if (attr->link_update.flags & BPF_F_REPLACE) {
		old_map = bpf_map_get(attr->link_update.old_map_fd);
		if (IS_ERR(old_map)) {
			ret = PTR_ERR(old_map);
			goto out_put;
		}
	} else if (attr->link_update.old_map_fd) {
		ret = -EINVAL;
		goto out_put;
	}

	ret = link->ops->update_map(link, new_map, old_map);

	if (old_map)
		bpf_map_put(old_map);
out_put:
	bpf_map_put(new_map);
	return ret;
}

#define BPF_LINK_UPDATE_LAST_FIELD link_update.old_prog_fd

static int link_update(union bpf_attr *attr)
{
	struct bpf_prog *old_prog = NULL, *new_prog;
	struct bpf_link *link;
	u32 flags;
	int ret;

	if (CHECK_ATTR(BPF_LINK_UPDATE))
		return -EINVAL;

	flags = attr->link_update.flags;
	if (flags & ~BPF_F_REPLACE)
		return -EINVAL;

	link = bpf_link_get_from_fd(attr->link_update.link_fd);
	if (IS_ERR(link))
		return PTR_ERR(link);

	if (link->ops->update_map) {
		ret = link_update_map(link, attr);
		goto out_put_link;
	}

	new_prog = bpf_prog_get(attr->link_update.new_prog_fd);
	if (IS_ERR(new_prog)) {
		ret = PTR_ERR(new_prog);
		goto out_put_link;
	}

	if (flags & BPF_F_REPLACE) {
		old_prog = bpf_prog_get(attr->link_update.old_prog_fd);
		if (IS_ERR(old_prog)) {
			ret = PTR_ERR(old_prog);
			old_prog = NULL;
			goto out_put_progs;
		}
	} else if (attr->link_update.old_prog_fd) {
		ret = -EINVAL;
		goto out_put_progs;
	}

	if (link->ops->update_prog)
		ret = link->ops->update_prog(link, new_prog, old_prog);
	else
		ret = -EINVAL;

out_put_progs:
	if (old_prog)
		bpf_prog_put(old_prog);
	if (ret)
		bpf_prog_put(new_prog);
out_put_link:
	bpf_link_put_direct(link);
	return ret;
}

#define BPF_LINK_DETACH_LAST_FIELD link_detach.link_fd

static int link_detach(union bpf_attr *attr)
{
	struct bpf_link *link;
	int ret;

	if (CHECK_ATTR(BPF_LINK_DETACH))
		return -EINVAL;

	link = bpf_link_get_from_fd(attr->link_detach.link_fd);
	if (IS_ERR(link))
		return PTR_ERR(link);

	if (link->ops->detach)
		ret = link->ops->detach(link);
	else
		ret = -EOPNOTSUPP;

	bpf_link_put_direct(link);
	return ret;
}

struct bpf_link *bpf_link_inc_not_zero(struct bpf_link *link)
{
	return atomic64_fetch_add_unless(&link->refcnt, 1, 0) ? link : ERR_PTR(-ENOENT);
}
EXPORT_SYMBOL(bpf_link_inc_not_zero);

struct bpf_link *bpf_link_by_id(u32 id)
{
	struct bpf_link *link;

	if (!id)
		return ERR_PTR(-ENOENT);

	spin_lock_bh(&link_idr_lock);
	/* before link is "settled", ID is 0, pretend it doesn't exist yet */
	link = idr_find(&link_idr, id);
	if (link) {
		if (link->id)
			link = bpf_link_inc_not_zero(link);
		else
			link = ERR_PTR(-EAGAIN);
	} else {
		link = ERR_PTR(-ENOENT);
	}
	spin_unlock_bh(&link_idr_lock);
	return link;
}

struct bpf_link *bpf_link_get_curr_or_next(u32 *id)
{
	struct bpf_link *link;

	spin_lock_bh(&link_idr_lock);
again:
	link = idr_get_next(&link_idr, id);
	if (link) {
		link = bpf_link_inc_not_zero(link);
		if (IS_ERR(link)) {
			(*id)++;
			goto again;
		}
	}
	spin_unlock_bh(&link_idr_lock);

	return link;
}

#define BPF_LINK_GET_FD_BY_ID_LAST_FIELD link_id

static int bpf_link_get_fd_by_id(const union bpf_attr *attr)
{
	struct bpf_link *link;
	u32 id = attr->link_id;
	int fd;

	if (CHECK_ATTR(BPF_LINK_GET_FD_BY_ID))
		return -EINVAL;

	if (!capable(CAP_SYS_ADMIN))
		return -EPERM;

	link = bpf_link_by_id(id);
	if (IS_ERR(link))
		return PTR_ERR(link);

	fd = bpf_link_new_fd(link);
	if (fd < 0)
		bpf_link_put_direct(link);

	return fd;
}

DEFINE_MUTEX(bpf_stats_enabled_mutex);

static int bpf_stats_release(struct inode *inode, struct file *file)
{
	mutex_lock(&bpf_stats_enabled_mutex);
	static_key_slow_dec(&bpf_stats_enabled_key.key);
	mutex_unlock(&bpf_stats_enabled_mutex);
	return 0;
}

static const struct file_operations bpf_stats_fops = {
	.release = bpf_stats_release,
};

static int bpf_enable_runtime_stats(void)
{
	int fd;

	mutex_lock(&bpf_stats_enabled_mutex);

	/* Set a very high limit to avoid overflow */
	if (static_key_count(&bpf_stats_enabled_key.key) > INT_MAX / 2) {
		mutex_unlock(&bpf_stats_enabled_mutex);
		return -EBUSY;
	}

	fd = anon_inode_getfd("bpf-stats", &bpf_stats_fops, NULL, O_CLOEXEC);
	if (fd >= 0)
		static_key_slow_inc(&bpf_stats_enabled_key.key);

	mutex_unlock(&bpf_stats_enabled_mutex);
	return fd;
}

#define BPF_ENABLE_STATS_LAST_FIELD enable_stats.type

static int bpf_enable_stats(union bpf_attr *attr)
{

	if (CHECK_ATTR(BPF_ENABLE_STATS))
		return -EINVAL;

	if (!capable(CAP_SYS_ADMIN))
		return -EPERM;

	switch (attr->enable_stats.type) {
	case BPF_STATS_RUN_TIME:
		return bpf_enable_runtime_stats();
	default:
		break;
	}
	return -EINVAL;
}

#define BPF_ITER_CREATE_LAST_FIELD iter_create.flags

static int bpf_iter_create(union bpf_attr *attr)
{
	struct bpf_link *link;
	int err;

	if (CHECK_ATTR(BPF_ITER_CREATE))
		return -EINVAL;

	if (attr->iter_create.flags)
		return -EINVAL;

	link = bpf_link_get_from_fd(attr->iter_create.link_fd);
	if (IS_ERR(link))
		return PTR_ERR(link);

	err = bpf_iter_new_fd(link);
	bpf_link_put_direct(link);

	return err;
}

#define BPF_PROG_BIND_MAP_LAST_FIELD prog_bind_map.flags

static int bpf_prog_bind_map(union bpf_attr *attr)
{
	struct bpf_prog *prog;
	struct bpf_map *map;
	struct bpf_map **used_maps_old, **used_maps_new;
	int i, ret = 0;

	if (CHECK_ATTR(BPF_PROG_BIND_MAP))
		return -EINVAL;

	if (attr->prog_bind_map.flags)
		return -EINVAL;

	prog = bpf_prog_get(attr->prog_bind_map.prog_fd);
	if (IS_ERR(prog))
		return PTR_ERR(prog);

	map = bpf_map_get(attr->prog_bind_map.map_fd);
	if (IS_ERR(map)) {
		ret = PTR_ERR(map);
		goto out_prog_put;
	}

	mutex_lock(&prog->aux->used_maps_mutex);

	used_maps_old = prog->aux->used_maps;

	for (i = 0; i < prog->aux->used_map_cnt; i++)
		if (used_maps_old[i] == map) {
			bpf_map_put(map);
			goto out_unlock;
		}

	used_maps_new = kmalloc_array(prog->aux->used_map_cnt + 1,
				      sizeof(used_maps_new[0]),
				      GFP_KERNEL);
	if (!used_maps_new) {
		ret = -ENOMEM;
		goto out_unlock;
	}

	/* The bpf program will not access the bpf map, but for the sake of
	 * simplicity, increase sleepable_refcnt for sleepable program as well.
	 */
	if (prog->sleepable)
		atomic64_inc(&map->sleepable_refcnt);
	memcpy(used_maps_new, used_maps_old,
	       sizeof(used_maps_old[0]) * prog->aux->used_map_cnt);
	used_maps_new[prog->aux->used_map_cnt] = map;

	prog->aux->used_map_cnt++;
	prog->aux->used_maps = used_maps_new;

	kfree(used_maps_old);

out_unlock:
	mutex_unlock(&prog->aux->used_maps_mutex);

	if (ret)
		bpf_map_put(map);
out_prog_put:
	bpf_prog_put(prog);
	return ret;
}

#define BPF_TOKEN_CREATE_LAST_FIELD token_create.bpffs_fd

static int token_create(union bpf_attr *attr)
{
	if (CHECK_ATTR(BPF_TOKEN_CREATE))
		return -EINVAL;

	/* no flags are supported yet */
	if (attr->token_create.flags)
		return -EINVAL;

	return bpf_token_create(attr);
}

static int __sys_bpf(enum bpf_cmd cmd, bpfptr_t uattr, unsigned int size)
{
	union bpf_attr attr;
	int err;

	err = bpf_check_uarg_tail_zero(uattr, sizeof(attr), size);
	if (err)
		return err;
	size = min_t(u32, size, sizeof(attr));

	/* copy attributes from user space, may be less than sizeof(bpf_attr) */
	memset(&attr, 0, sizeof(attr));
	if (copy_from_bpfptr(&attr, uattr, size) != 0)
		return -EFAULT;

	err = security_bpf(cmd, &attr, size);
	if (err < 0)
		return err;

	switch (cmd) {
	case BPF_MAP_CREATE:
		err = map_create(&attr);
		break;
	case BPF_MAP_LOOKUP_ELEM:
		err = map_lookup_elem(&attr);
		break;
	case BPF_MAP_UPDATE_ELEM:
		err = map_update_elem(&attr, uattr);
		break;
	case BPF_MAP_DELETE_ELEM:
		err = map_delete_elem(&attr, uattr);
		break;
	case BPF_MAP_GET_NEXT_KEY:
		err = map_get_next_key(&attr);
		break;
	case BPF_MAP_FREEZE:
		err = map_freeze(&attr);
		break;
	case BPF_PROG_LOAD:
		err = bpf_prog_load(&attr, uattr, size);
		break;
	case BPF_OBJ_PIN:
		err = bpf_obj_pin(&attr);
		break;
	case BPF_OBJ_GET:
		err = bpf_obj_get(&attr);
		break;
	case BPF_PROG_ATTACH:
		err = bpf_prog_attach(&attr);
		break;
	case BPF_PROG_DETACH:
		err = bpf_prog_detach(&attr);
		break;
	case BPF_PROG_QUERY:
		err = bpf_prog_query(&attr, uattr.user);
		break;
	case BPF_PROG_TEST_RUN:
		err = bpf_prog_test_run(&attr, uattr.user);
		break;
	case BPF_PROG_GET_NEXT_ID:
		err = bpf_obj_get_next_id(&attr, uattr.user,
					  &prog_idr, &prog_idr_lock);
		break;
	case BPF_MAP_GET_NEXT_ID:
		err = bpf_obj_get_next_id(&attr, uattr.user,
					  &map_idr, &map_idr_lock);
		break;
	case BPF_BTF_GET_NEXT_ID:
		err = bpf_obj_get_next_id(&attr, uattr.user,
					  &btf_idr, &btf_idr_lock);
		break;
	case BPF_PROG_GET_FD_BY_ID:
		err = bpf_prog_get_fd_by_id(&attr);
		break;
	case BPF_MAP_GET_FD_BY_ID:
		err = bpf_map_get_fd_by_id(&attr);
		break;
	case BPF_OBJ_GET_INFO_BY_FD:
		err = bpf_obj_get_info_by_fd(&attr, uattr.user);
		break;
	case BPF_RAW_TRACEPOINT_OPEN:
		err = bpf_raw_tracepoint_open(&attr);
		break;
	case BPF_BTF_LOAD:
		err = bpf_btf_load(&attr, uattr, size);
		break;
	case BPF_BTF_GET_FD_BY_ID:
		err = bpf_btf_get_fd_by_id(&attr);
		break;
	case BPF_TASK_FD_QUERY:
		err = bpf_task_fd_query(&attr, uattr.user);
		break;
	case BPF_MAP_LOOKUP_AND_DELETE_ELEM:
		err = map_lookup_and_delete_elem(&attr);
		break;
	case BPF_MAP_LOOKUP_BATCH:
		err = bpf_map_do_batch(&attr, uattr.user, BPF_MAP_LOOKUP_BATCH);
		break;
	case BPF_MAP_LOOKUP_AND_DELETE_BATCH:
		err = bpf_map_do_batch(&attr, uattr.user,
				       BPF_MAP_LOOKUP_AND_DELETE_BATCH);
		break;
	case BPF_MAP_UPDATE_BATCH:
		err = bpf_map_do_batch(&attr, uattr.user, BPF_MAP_UPDATE_BATCH);
		break;
	case BPF_MAP_DELETE_BATCH:
		err = bpf_map_do_batch(&attr, uattr.user, BPF_MAP_DELETE_BATCH);
		break;
	case BPF_LINK_CREATE:
		err = link_create(&attr, uattr);
		break;
	case BPF_LINK_UPDATE:
		err = link_update(&attr);
		break;
	case BPF_LINK_GET_FD_BY_ID:
		err = bpf_link_get_fd_by_id(&attr);
		break;
	case BPF_LINK_GET_NEXT_ID:
		err = bpf_obj_get_next_id(&attr, uattr.user,
					  &link_idr, &link_idr_lock);
		break;
	case BPF_ENABLE_STATS:
		err = bpf_enable_stats(&attr);
		break;
	case BPF_ITER_CREATE:
		err = bpf_iter_create(&attr);
		break;
	case BPF_LINK_DETACH:
		err = link_detach(&attr);
		break;
	case BPF_PROG_BIND_MAP:
		err = bpf_prog_bind_map(&attr);
		break;
	case BPF_TOKEN_CREATE:
		err = token_create(&attr);
		break;
	default:
		err = -EINVAL;
		break;
	}

	return err;
}

SYSCALL_DEFINE3(bpf, int, cmd, union bpf_attr __user *, uattr, unsigned int, size)
{
	return __sys_bpf(cmd, USER_BPFPTR(uattr), size);
}

static bool syscall_prog_is_valid_access(int off, int size,
					 enum bpf_access_type type,
					 const struct bpf_prog *prog,
					 struct bpf_insn_access_aux *info)
{
	if (off < 0 || off >= U16_MAX)
		return false;
	if (off % size != 0)
		return false;
	return true;
}

BPF_CALL_3(bpf_sys_bpf, int, cmd, union bpf_attr *, attr, u32, attr_size)
{
	switch (cmd) {
	case BPF_MAP_CREATE:
	case BPF_MAP_DELETE_ELEM:
	case BPF_MAP_UPDATE_ELEM:
	case BPF_MAP_FREEZE:
	case BPF_MAP_GET_FD_BY_ID:
	case BPF_PROG_LOAD:
	case BPF_BTF_LOAD:
	case BPF_LINK_CREATE:
	case BPF_RAW_TRACEPOINT_OPEN:
		break;
	default:
		return -EINVAL;
	}
	return __sys_bpf(cmd, KERNEL_BPFPTR(attr), attr_size);
}


/* To shut up -Wmissing-prototypes.
 * This function is used by the kernel light skeleton
 * to load bpf programs when modules are loaded or during kernel boot.
 * See tools/lib/bpf/skel_internal.h
 */
int kern_sys_bpf(int cmd, union bpf_attr *attr, unsigned int size);

int kern_sys_bpf(int cmd, union bpf_attr *attr, unsigned int size)
{
	struct bpf_prog * __maybe_unused prog;
	struct bpf_tramp_run_ctx __maybe_unused run_ctx;

	switch (cmd) {
#ifdef CONFIG_BPF_JIT /* __bpf_prog_enter_sleepable used by trampoline and JIT */
	case BPF_PROG_TEST_RUN:
		if (attr->test.data_in || attr->test.data_out ||
		    attr->test.ctx_out || attr->test.duration ||
		    attr->test.repeat || attr->test.flags)
			return -EINVAL;

		prog = bpf_prog_get_type(attr->test.prog_fd, BPF_PROG_TYPE_SYSCALL);
		if (IS_ERR(prog))
			return PTR_ERR(prog);

		if (attr->test.ctx_size_in < prog->aux->max_ctx_offset ||
		    attr->test.ctx_size_in > U16_MAX) {
			bpf_prog_put(prog);
			return -EINVAL;
		}

		run_ctx.bpf_cookie = 0;
		if (!__bpf_prog_enter_sleepable_recur(prog, &run_ctx)) {
			/* recursion detected */
			__bpf_prog_exit_sleepable_recur(prog, 0, &run_ctx);
			bpf_prog_put(prog);
			return -EBUSY;
		}
		attr->test.retval = bpf_prog_run(prog, (void *) (long) attr->test.ctx_in);
		__bpf_prog_exit_sleepable_recur(prog, 0 /* bpf_prog_run does runtime stats */,
						&run_ctx);
		bpf_prog_put(prog);
		return 0;
#endif
	default:
		return ____bpf_sys_bpf(cmd, attr, size);
	}
}
EXPORT_SYMBOL(kern_sys_bpf);

static const struct bpf_func_proto bpf_sys_bpf_proto = {
	.func		= bpf_sys_bpf,
	.gpl_only	= false,
	.ret_type	= RET_INTEGER,
	.arg1_type	= ARG_ANYTHING,
	.arg2_type	= ARG_PTR_TO_MEM | MEM_RDONLY,
	.arg3_type	= ARG_CONST_SIZE,
};

const struct bpf_func_proto * __weak
tracing_prog_func_proto(enum bpf_func_id func_id, const struct bpf_prog *prog)
{
	return bpf_base_func_proto(func_id, prog);
}

BPF_CALL_1(bpf_sys_close, u32, fd)
{
	/* When bpf program calls this helper there should not be
	 * an fdget() without matching completed fdput().
	 * This helper is allowed in the following callchain only:
	 * sys_bpf->prog_test_run->bpf_prog->bpf_sys_close
	 */
	return close_fd(fd);
}

static const struct bpf_func_proto bpf_sys_close_proto = {
	.func		= bpf_sys_close,
	.gpl_only	= false,
	.ret_type	= RET_INTEGER,
	.arg1_type	= ARG_ANYTHING,
};

BPF_CALL_4(bpf_kallsyms_lookup_name, const char *, name, int, name_sz, int, flags, u64 *, res)
{
	*res = 0;
	if (flags)
		return -EINVAL;

	if (name_sz <= 1 || name[name_sz - 1])
		return -EINVAL;

	if (!bpf_dump_raw_ok(current_cred()))
		return -EPERM;

	*res = kallsyms_lookup_name(name);
	return *res ? 0 : -ENOENT;
}

static const struct bpf_func_proto bpf_kallsyms_lookup_name_proto = {
	.func		= bpf_kallsyms_lookup_name,
	.gpl_only	= false,
	.ret_type	= RET_INTEGER,
	.arg1_type	= ARG_PTR_TO_MEM,
	.arg2_type	= ARG_CONST_SIZE_OR_ZERO,
	.arg3_type	= ARG_ANYTHING,
	.arg4_type	= ARG_PTR_TO_FIXED_SIZE_MEM | MEM_UNINIT | MEM_WRITE | MEM_ALIGNED,
	.arg4_size	= sizeof(u64),
};

static const struct bpf_func_proto *
syscall_prog_func_proto(enum bpf_func_id func_id, const struct bpf_prog *prog)
{
	switch (func_id) {
	case BPF_FUNC_sys_bpf:
		return !bpf_token_capable(prog->aux->token, CAP_PERFMON)
		       ? NULL : &bpf_sys_bpf_proto;
	case BPF_FUNC_btf_find_by_name_kind:
		return &bpf_btf_find_by_name_kind_proto;
	case BPF_FUNC_sys_close:
		return &bpf_sys_close_proto;
	case BPF_FUNC_kallsyms_lookup_name:
		return &bpf_kallsyms_lookup_name_proto;
	default:
		return tracing_prog_func_proto(func_id, prog);
	}
}

const struct bpf_verifier_ops bpf_syscall_verifier_ops = {
	.get_func_proto  = syscall_prog_func_proto,
	.is_valid_access = syscall_prog_is_valid_access,
};

const struct bpf_prog_ops bpf_syscall_prog_ops = {
	.test_run = bpf_prog_test_run_syscall,
};

#ifdef CONFIG_SYSCTL
static int bpf_stats_handler(const struct ctl_table *table, int write,
			     void *buffer, size_t *lenp, loff_t *ppos)
{
	struct static_key *key = (struct static_key *)table->data;
	static int saved_val;
	int val, ret;
	struct ctl_table tmp = {
		.data   = &val,
		.maxlen = sizeof(val),
		.mode   = table->mode,
		.extra1 = SYSCTL_ZERO,
		.extra2 = SYSCTL_ONE,
	};

	if (write && !capable(CAP_SYS_ADMIN))
		return -EPERM;

	mutex_lock(&bpf_stats_enabled_mutex);
	val = saved_val;
	ret = proc_dointvec_minmax(&tmp, write, buffer, lenp, ppos);
	if (write && !ret && val != saved_val) {
		if (val)
			static_key_slow_inc(key);
		else
			static_key_slow_dec(key);
		saved_val = val;
	}
	mutex_unlock(&bpf_stats_enabled_mutex);
	return ret;
}

void __weak unpriv_ebpf_notify(int new_state)
{
}

static int bpf_unpriv_handler(const struct ctl_table *table, int write,
			      void *buffer, size_t *lenp, loff_t *ppos)
{
	int ret, unpriv_enable = *(int *)table->data;
	bool locked_state = unpriv_enable == 1;
	struct ctl_table tmp = *table;

	if (write && !capable(CAP_SYS_ADMIN))
		return -EPERM;

	tmp.data = &unpriv_enable;
	ret = proc_dointvec_minmax(&tmp, write, buffer, lenp, ppos);
	if (write && !ret) {
		if (locked_state && unpriv_enable != 1)
			return -EPERM;
		*(int *)table->data = unpriv_enable;
	}

	if (write)
		unpriv_ebpf_notify(unpriv_enable);

	return ret;
}

static struct ctl_table bpf_syscall_table[] = {
	{
		.procname	= "unprivileged_bpf_disabled",
		.data		= &sysctl_unprivileged_bpf_disabled,
		.maxlen		= sizeof(sysctl_unprivileged_bpf_disabled),
		.mode		= 0644,
		.proc_handler	= bpf_unpriv_handler,
		.extra1		= SYSCTL_ZERO,
		.extra2		= SYSCTL_TWO,
	},
	{
		.procname	= "bpf_stats_enabled",
		.data		= &bpf_stats_enabled_key.key,
		.mode		= 0644,
		.proc_handler	= bpf_stats_handler,
	},
};

static int __init bpf_syscall_sysctl_init(void)
{
	register_sysctl_init("kernel", bpf_syscall_table);
	return 0;
}
late_initcall(bpf_syscall_sysctl_init);
#endif /* CONFIG_SYSCTL */<|MERGE_RESOLUTION|>--- conflicted
+++ resolved
@@ -3130,10 +3130,6 @@
 	/* detach BPF program, clean up used resources */
 	if (link->prog)
 		ops->release(link);
-<<<<<<< HEAD
-	}
-=======
->>>>>>> 4e3ac415
 	if (ops->dealloc_deferred) {
 		/* Schedule BPF link deallocation, which will only then
 		 * trigger putting BPF program refcount.
