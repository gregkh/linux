// SPDX-License-Identifier: GPL-2.0
/* Copyright (c) 2018 Facebook */

#include <uapi/linux/btf.h>
#include <uapi/linux/bpf.h>
#include <uapi/linux/bpf_perf_event.h>
#include <uapi/linux/types.h>
#include <linux/seq_file.h>
#include <linux/compiler.h>
#include <linux/ctype.h>
#include <linux/errno.h>
#include <linux/slab.h>
#include <linux/anon_inodes.h>
#include <linux/file.h>
#include <linux/uaccess.h>
#include <linux/kernel.h>
#include <linux/idr.h>
#include <linux/sort.h>
#include <linux/bpf_verifier.h>
#include <linux/btf.h>
#include <linux/btf_ids.h>
#include <linux/bpf.h>
#include <linux/bpf_lsm.h>
#include <linux/skmsg.h>
#include <linux/perf_event.h>
#include <linux/bsearch.h>
#include <linux/kobject.h>
#include <linux/sysfs.h>

#include <net/netfilter/nf_bpf_link.h>

#include <net/sock.h>
#include <net/xdp.h>
#include "../tools/lib/bpf/relo_core.h"

/* BTF (BPF Type Format) is the meta data format which describes
 * the data types of BPF program/map.  Hence, it basically focus
 * on the C programming language which the modern BPF is primary
 * using.
 *
 * ELF Section:
 * ~~~~~~~~~~~
 * The BTF data is stored under the ".BTF" ELF section
 *
 * struct btf_type:
 * ~~~~~~~~~~~~~~~
 * Each 'struct btf_type' object describes a C data type.
 * Depending on the type it is describing, a 'struct btf_type'
 * object may be followed by more data.  F.e.
 * To describe an array, 'struct btf_type' is followed by
 * 'struct btf_array'.
 *
 * 'struct btf_type' and any extra data following it are
 * 4 bytes aligned.
 *
 * Type section:
 * ~~~~~~~~~~~~~
 * The BTF type section contains a list of 'struct btf_type' objects.
 * Each one describes a C type.  Recall from the above section
 * that a 'struct btf_type' object could be immediately followed by extra
 * data in order to describe some particular C types.
 *
 * type_id:
 * ~~~~~~~
 * Each btf_type object is identified by a type_id.  The type_id
 * is implicitly implied by the location of the btf_type object in
 * the BTF type section.  The first one has type_id 1.  The second
 * one has type_id 2...etc.  Hence, an earlier btf_type has
 * a smaller type_id.
 *
 * A btf_type object may refer to another btf_type object by using
 * type_id (i.e. the "type" in the "struct btf_type").
 *
 * NOTE that we cannot assume any reference-order.
 * A btf_type object can refer to an earlier btf_type object
 * but it can also refer to a later btf_type object.
 *
 * For example, to describe "const void *".  A btf_type
 * object describing "const" may refer to another btf_type
 * object describing "void *".  This type-reference is done
 * by specifying type_id:
 *
 * [1] CONST (anon) type_id=2
 * [2] PTR (anon) type_id=0
 *
 * The above is the btf_verifier debug log:
 *   - Each line started with "[?]" is a btf_type object
 *   - [?] is the type_id of the btf_type object.
 *   - CONST/PTR is the BTF_KIND_XXX
 *   - "(anon)" is the name of the type.  It just
 *     happens that CONST and PTR has no name.
 *   - type_id=XXX is the 'u32 type' in btf_type
 *
 * NOTE: "void" has type_id 0
 *
 * String section:
 * ~~~~~~~~~~~~~~
 * The BTF string section contains the names used by the type section.
 * Each string is referred by an "offset" from the beginning of the
 * string section.
 *
 * Each string is '\0' terminated.
 *
 * The first character in the string section must be '\0'
 * which is used to mean 'anonymous'. Some btf_type may not
 * have a name.
 */

/* BTF verification:
 *
 * To verify BTF data, two passes are needed.
 *
 * Pass #1
 * ~~~~~~~
 * The first pass is to collect all btf_type objects to
 * an array: "btf->types".
 *
 * Depending on the C type that a btf_type is describing,
 * a btf_type may be followed by extra data.  We don't know
 * how many btf_type is there, and more importantly we don't
 * know where each btf_type is located in the type section.
 *
 * Without knowing the location of each type_id, most verifications
 * cannot be done.  e.g. an earlier btf_type may refer to a later
 * btf_type (recall the "const void *" above), so we cannot
 * check this type-reference in the first pass.
 *
 * In the first pass, it still does some verifications (e.g.
 * checking the name is a valid offset to the string section).
 *
 * Pass #2
 * ~~~~~~~
 * The main focus is to resolve a btf_type that is referring
 * to another type.
 *
 * We have to ensure the referring type:
 * 1) does exist in the BTF (i.e. in btf->types[])
 * 2) does not cause a loop:
 *	struct A {
 *		struct B b;
 *	};
 *
 *	struct B {
 *		struct A a;
 *	};
 *
 * btf_type_needs_resolve() decides if a btf_type needs
 * to be resolved.
 *
 * The needs_resolve type implements the "resolve()" ops which
 * essentially does a DFS and detects backedge.
 *
 * During resolve (or DFS), different C types have different
 * "RESOLVED" conditions.
 *
 * When resolving a BTF_KIND_STRUCT, we need to resolve all its
 * members because a member is always referring to another
 * type.  A struct's member can be treated as "RESOLVED" if
 * it is referring to a BTF_KIND_PTR.  Otherwise, the
 * following valid C struct would be rejected:
 *
 *	struct A {
 *		int m;
 *		struct A *a;
 *	};
 *
 * When resolving a BTF_KIND_PTR, it needs to keep resolving if
 * it is referring to another BTF_KIND_PTR.  Otherwise, we cannot
 * detect a pointer loop, e.g.:
 * BTF_KIND_CONST -> BTF_KIND_PTR -> BTF_KIND_CONST -> BTF_KIND_PTR +
 *                        ^                                         |
 *                        +-----------------------------------------+
 *
 */

#define BITS_PER_U128 (sizeof(u64) * BITS_PER_BYTE * 2)
#define BITS_PER_BYTE_MASK (BITS_PER_BYTE - 1)
#define BITS_PER_BYTE_MASKED(bits) ((bits) & BITS_PER_BYTE_MASK)
#define BITS_ROUNDDOWN_BYTES(bits) ((bits) >> 3)
#define BITS_ROUNDUP_BYTES(bits) \
	(BITS_ROUNDDOWN_BYTES(bits) + !!BITS_PER_BYTE_MASKED(bits))

#define BTF_INFO_MASK 0x9f00ffff
#define BTF_INT_MASK 0x0fffffff
#define BTF_TYPE_ID_VALID(type_id) ((type_id) <= BTF_MAX_TYPE)
#define BTF_STR_OFFSET_VALID(name_off) ((name_off) <= BTF_MAX_NAME_OFFSET)

/* 16MB for 64k structs and each has 16 members and
 * a few MB spaces for the string section.
 * The hard limit is S32_MAX.
 */
#define BTF_MAX_SIZE (16 * 1024 * 1024)

#define for_each_member_from(i, from, struct_type, member)		\
	for (i = from, member = btf_type_member(struct_type) + from;	\
	     i < btf_type_vlen(struct_type);				\
	     i++, member++)

#define for_each_vsi_from(i, from, struct_type, member)				\
	for (i = from, member = btf_type_var_secinfo(struct_type) + from;	\
	     i < btf_type_vlen(struct_type);					\
	     i++, member++)

DEFINE_IDR(btf_idr);
DEFINE_SPINLOCK(btf_idr_lock);

enum btf_kfunc_hook {
	BTF_KFUNC_HOOK_COMMON,
	BTF_KFUNC_HOOK_XDP,
	BTF_KFUNC_HOOK_TC,
	BTF_KFUNC_HOOK_STRUCT_OPS,
	BTF_KFUNC_HOOK_TRACING,
	BTF_KFUNC_HOOK_SYSCALL,
	BTF_KFUNC_HOOK_FMODRET,
	BTF_KFUNC_HOOK_CGROUP_SKB,
	BTF_KFUNC_HOOK_SCHED_ACT,
	BTF_KFUNC_HOOK_SK_SKB,
	BTF_KFUNC_HOOK_SOCKET_FILTER,
	BTF_KFUNC_HOOK_LWT,
	BTF_KFUNC_HOOK_NETFILTER,
	BTF_KFUNC_HOOK_MAX,
};

enum {
	BTF_KFUNC_SET_MAX_CNT = 256,
	BTF_DTOR_KFUNC_MAX_CNT = 256,
	BTF_KFUNC_FILTER_MAX_CNT = 16,
};

struct btf_kfunc_hook_filter {
	btf_kfunc_filter_t filters[BTF_KFUNC_FILTER_MAX_CNT];
	u32 nr_filters;
};

struct btf_kfunc_set_tab {
	struct btf_id_set8 *sets[BTF_KFUNC_HOOK_MAX];
	struct btf_kfunc_hook_filter hook_filters[BTF_KFUNC_HOOK_MAX];
};

struct btf_id_dtor_kfunc_tab {
	u32 cnt;
	struct btf_id_dtor_kfunc dtors[];
};

struct btf_struct_ops_tab {
	u32 cnt;
	u32 capacity;
	struct bpf_struct_ops_desc ops[];
};

struct btf {
	void *data;
	struct btf_type **types;
	u32 *resolved_ids;
	u32 *resolved_sizes;
	const char *strings;
	void *nohdr_data;
	struct btf_header hdr;
	u32 nr_types; /* includes VOID for base BTF */
	u32 types_size;
	u32 data_size;
	refcount_t refcnt;
	u32 id;
	struct rcu_head rcu;
	struct btf_kfunc_set_tab *kfunc_set_tab;
	struct btf_id_dtor_kfunc_tab *dtor_kfunc_tab;
	struct btf_struct_metas *struct_meta_tab;
	struct btf_struct_ops_tab *struct_ops_tab;

	/* split BTF support */
	struct btf *base_btf;
	u32 start_id; /* first type ID in this BTF (0 for base BTF) */
	u32 start_str_off; /* first string offset (0 for base BTF) */
	char name[MODULE_NAME_LEN];
	bool kernel_btf;
};

enum verifier_phase {
	CHECK_META,
	CHECK_TYPE,
};

struct resolve_vertex {
	const struct btf_type *t;
	u32 type_id;
	u16 next_member;
};

enum visit_state {
	NOT_VISITED,
	VISITED,
	RESOLVED,
};

enum resolve_mode {
	RESOLVE_TBD,	/* To Be Determined */
	RESOLVE_PTR,	/* Resolving for Pointer */
	RESOLVE_STRUCT_OR_ARRAY,	/* Resolving for struct/union
					 * or array
					 */
};

#define MAX_RESOLVE_DEPTH 32

struct btf_sec_info {
	u32 off;
	u32 len;
};

struct btf_verifier_env {
	struct btf *btf;
	u8 *visit_states;
	struct resolve_vertex stack[MAX_RESOLVE_DEPTH];
	struct bpf_verifier_log log;
	u32 log_type_id;
	u32 top_stack;
	enum verifier_phase phase;
	enum resolve_mode resolve_mode;
};

static const char * const btf_kind_str[NR_BTF_KINDS] = {
	[BTF_KIND_UNKN]		= "UNKNOWN",
	[BTF_KIND_INT]		= "INT",
	[BTF_KIND_PTR]		= "PTR",
	[BTF_KIND_ARRAY]	= "ARRAY",
	[BTF_KIND_STRUCT]	= "STRUCT",
	[BTF_KIND_UNION]	= "UNION",
	[BTF_KIND_ENUM]		= "ENUM",
	[BTF_KIND_FWD]		= "FWD",
	[BTF_KIND_TYPEDEF]	= "TYPEDEF",
	[BTF_KIND_VOLATILE]	= "VOLATILE",
	[BTF_KIND_CONST]	= "CONST",
	[BTF_KIND_RESTRICT]	= "RESTRICT",
	[BTF_KIND_FUNC]		= "FUNC",
	[BTF_KIND_FUNC_PROTO]	= "FUNC_PROTO",
	[BTF_KIND_VAR]		= "VAR",
	[BTF_KIND_DATASEC]	= "DATASEC",
	[BTF_KIND_FLOAT]	= "FLOAT",
	[BTF_KIND_DECL_TAG]	= "DECL_TAG",
	[BTF_KIND_TYPE_TAG]	= "TYPE_TAG",
	[BTF_KIND_ENUM64]	= "ENUM64",
};

const char *btf_type_str(const struct btf_type *t)
{
	return btf_kind_str[BTF_INFO_KIND(t->info)];
}

/* Chunk size we use in safe copy of data to be shown. */
#define BTF_SHOW_OBJ_SAFE_SIZE		32

/*
 * This is the maximum size of a base type value (equivalent to a
 * 128-bit int); if we are at the end of our safe buffer and have
 * less than 16 bytes space we can't be assured of being able
 * to copy the next type safely, so in such cases we will initiate
 * a new copy.
 */
#define BTF_SHOW_OBJ_BASE_TYPE_SIZE	16

/* Type name size */
#define BTF_SHOW_NAME_SIZE		80

/*
 * The suffix of a type that indicates it cannot alias another type when
 * comparing BTF IDs for kfunc invocations.
 */
#define NOCAST_ALIAS_SUFFIX		"___init"

/*
 * Common data to all BTF show operations. Private show functions can add
 * their own data to a structure containing a struct btf_show and consult it
 * in the show callback.  See btf_type_show() below.
 *
 * One challenge with showing nested data is we want to skip 0-valued
 * data, but in order to figure out whether a nested object is all zeros
 * we need to walk through it.  As a result, we need to make two passes
 * when handling structs, unions and arrays; the first path simply looks
 * for nonzero data, while the second actually does the display.  The first
 * pass is signalled by show->state.depth_check being set, and if we
 * encounter a non-zero value we set show->state.depth_to_show to
 * the depth at which we encountered it.  When we have completed the
 * first pass, we will know if anything needs to be displayed if
 * depth_to_show > depth.  See btf_[struct,array]_show() for the
 * implementation of this.
 *
 * Another problem is we want to ensure the data for display is safe to
 * access.  To support this, the anonymous "struct {} obj" tracks the data
 * object and our safe copy of it.  We copy portions of the data needed
 * to the object "copy" buffer, but because its size is limited to
 * BTF_SHOW_OBJ_COPY_LEN bytes, multiple copies may be required as we
 * traverse larger objects for display.
 *
 * The various data type show functions all start with a call to
 * btf_show_start_type() which returns a pointer to the safe copy
 * of the data needed (or if BTF_SHOW_UNSAFE is specified, to the
 * raw data itself).  btf_show_obj_safe() is responsible for
 * using copy_from_kernel_nofault() to update the safe data if necessary
 * as we traverse the object's data.  skbuff-like semantics are
 * used:
 *
 * - obj.head points to the start of the toplevel object for display
 * - obj.size is the size of the toplevel object
 * - obj.data points to the current point in the original data at
 *   which our safe data starts.  obj.data will advance as we copy
 *   portions of the data.
 *
 * In most cases a single copy will suffice, but larger data structures
 * such as "struct task_struct" will require many copies.  The logic in
 * btf_show_obj_safe() handles the logic that determines if a new
 * copy_from_kernel_nofault() is needed.
 */
struct btf_show {
	u64 flags;
	void *target;	/* target of show operation (seq file, buffer) */
	void (*showfn)(struct btf_show *show, const char *fmt, va_list args);
	const struct btf *btf;
	/* below are used during iteration */
	struct {
		u8 depth;
		u8 depth_to_show;
		u8 depth_check;
		u8 array_member:1,
		   array_terminated:1;
		u16 array_encoding;
		u32 type_id;
		int status;			/* non-zero for error */
		const struct btf_type *type;
		const struct btf_member *member;
		char name[BTF_SHOW_NAME_SIZE];	/* space for member name/type */
	} state;
	struct {
		u32 size;
		void *head;
		void *data;
		u8 safe[BTF_SHOW_OBJ_SAFE_SIZE];
	} obj;
};

struct btf_kind_operations {
	s32 (*check_meta)(struct btf_verifier_env *env,
			  const struct btf_type *t,
			  u32 meta_left);
	int (*resolve)(struct btf_verifier_env *env,
		       const struct resolve_vertex *v);
	int (*check_member)(struct btf_verifier_env *env,
			    const struct btf_type *struct_type,
			    const struct btf_member *member,
			    const struct btf_type *member_type);
	int (*check_kflag_member)(struct btf_verifier_env *env,
				  const struct btf_type *struct_type,
				  const struct btf_member *member,
				  const struct btf_type *member_type);
	void (*log_details)(struct btf_verifier_env *env,
			    const struct btf_type *t);
	void (*show)(const struct btf *btf, const struct btf_type *t,
			 u32 type_id, void *data, u8 bits_offsets,
			 struct btf_show *show);
};

static const struct btf_kind_operations * const kind_ops[NR_BTF_KINDS];
static struct btf_type btf_void;

static int btf_resolve(struct btf_verifier_env *env,
		       const struct btf_type *t, u32 type_id);

static int btf_func_check(struct btf_verifier_env *env,
			  const struct btf_type *t);

static bool btf_type_is_modifier(const struct btf_type *t)
{
	/* Some of them is not strictly a C modifier
	 * but they are grouped into the same bucket
	 * for BTF concern:
	 *   A type (t) that refers to another
	 *   type through t->type AND its size cannot
	 *   be determined without following the t->type.
	 *
	 * ptr does not fall into this bucket
	 * because its size is always sizeof(void *).
	 */
	switch (BTF_INFO_KIND(t->info)) {
	case BTF_KIND_TYPEDEF:
	case BTF_KIND_VOLATILE:
	case BTF_KIND_CONST:
	case BTF_KIND_RESTRICT:
	case BTF_KIND_TYPE_TAG:
		return true;
	}

	return false;
}

bool btf_type_is_void(const struct btf_type *t)
{
	return t == &btf_void;
}

static bool btf_type_is_fwd(const struct btf_type *t)
{
	return BTF_INFO_KIND(t->info) == BTF_KIND_FWD;
}

static bool btf_type_is_datasec(const struct btf_type *t)
{
	return BTF_INFO_KIND(t->info) == BTF_KIND_DATASEC;
}

static bool btf_type_is_decl_tag(const struct btf_type *t)
{
	return BTF_INFO_KIND(t->info) == BTF_KIND_DECL_TAG;
}

static bool btf_type_nosize(const struct btf_type *t)
{
	return btf_type_is_void(t) || btf_type_is_fwd(t) ||
	       btf_type_is_func(t) || btf_type_is_func_proto(t) ||
	       btf_type_is_decl_tag(t);
}

static bool btf_type_nosize_or_null(const struct btf_type *t)
{
	return !t || btf_type_nosize(t);
}

static bool btf_type_is_decl_tag_target(const struct btf_type *t)
{
	return btf_type_is_func(t) || btf_type_is_struct(t) ||
	       btf_type_is_var(t) || btf_type_is_typedef(t);
}

u32 btf_nr_types(const struct btf *btf)
{
	u32 total = 0;

	while (btf) {
		total += btf->nr_types;
		btf = btf->base_btf;
	}

	return total;
}

s32 btf_find_by_name_kind(const struct btf *btf, const char *name, u8 kind)
{
	const struct btf_type *t;
	const char *tname;
	u32 i, total;

	total = btf_nr_types(btf);
	for (i = 1; i < total; i++) {
		t = btf_type_by_id(btf, i);
		if (BTF_INFO_KIND(t->info) != kind)
			continue;

		tname = btf_name_by_offset(btf, t->name_off);
		if (!strcmp(tname, name))
			return i;
	}

	return -ENOENT;
}

s32 bpf_find_btf_id(const char *name, u32 kind, struct btf **btf_p)
{
	struct btf *btf;
	s32 ret;
	int id;

	btf = bpf_get_btf_vmlinux();
	if (IS_ERR(btf))
		return PTR_ERR(btf);
	if (!btf)
		return -EINVAL;

	ret = btf_find_by_name_kind(btf, name, kind);
	/* ret is never zero, since btf_find_by_name_kind returns
	 * positive btf_id or negative error.
	 */
	if (ret > 0) {
		btf_get(btf);
		*btf_p = btf;
		return ret;
	}

	/* If name is not found in vmlinux's BTF then search in module's BTFs */
	spin_lock_bh(&btf_idr_lock);
	idr_for_each_entry(&btf_idr, btf, id) {
		if (!btf_is_module(btf))
			continue;
		/* linear search could be slow hence unlock/lock
		 * the IDR to avoiding holding it for too long
		 */
		btf_get(btf);
		spin_unlock_bh(&btf_idr_lock);
		ret = btf_find_by_name_kind(btf, name, kind);
		if (ret > 0) {
			*btf_p = btf;
			return ret;
		}
		btf_put(btf);
		spin_lock_bh(&btf_idr_lock);
	}
	spin_unlock_bh(&btf_idr_lock);
	return ret;
}

const struct btf_type *btf_type_skip_modifiers(const struct btf *btf,
					       u32 id, u32 *res_id)
{
	const struct btf_type *t = btf_type_by_id(btf, id);

	while (btf_type_is_modifier(t)) {
		id = t->type;
		t = btf_type_by_id(btf, t->type);
	}

	if (res_id)
		*res_id = id;

	return t;
}

const struct btf_type *btf_type_resolve_ptr(const struct btf *btf,
					    u32 id, u32 *res_id)
{
	const struct btf_type *t;

	t = btf_type_skip_modifiers(btf, id, NULL);
	if (!btf_type_is_ptr(t))
		return NULL;

	return btf_type_skip_modifiers(btf, t->type, res_id);
}

const struct btf_type *btf_type_resolve_func_ptr(const struct btf *btf,
						 u32 id, u32 *res_id)
{
	const struct btf_type *ptype;

	ptype = btf_type_resolve_ptr(btf, id, res_id);
	if (ptype && btf_type_is_func_proto(ptype))
		return ptype;

	return NULL;
}

/* Types that act only as a source, not sink or intermediate
 * type when resolving.
 */
static bool btf_type_is_resolve_source_only(const struct btf_type *t)
{
	return btf_type_is_var(t) ||
	       btf_type_is_decl_tag(t) ||
	       btf_type_is_datasec(t);
}

/* What types need to be resolved?
 *
 * btf_type_is_modifier() is an obvious one.
 *
 * btf_type_is_struct() because its member refers to
 * another type (through member->type).
 *
 * btf_type_is_var() because the variable refers to
 * another type. btf_type_is_datasec() holds multiple
 * btf_type_is_var() types that need resolving.
 *
 * btf_type_is_array() because its element (array->type)
 * refers to another type.  Array can be thought of a
 * special case of struct while array just has the same
 * member-type repeated by array->nelems of times.
 */
static bool btf_type_needs_resolve(const struct btf_type *t)
{
	return btf_type_is_modifier(t) ||
	       btf_type_is_ptr(t) ||
	       btf_type_is_struct(t) ||
	       btf_type_is_array(t) ||
	       btf_type_is_var(t) ||
	       btf_type_is_func(t) ||
	       btf_type_is_decl_tag(t) ||
	       btf_type_is_datasec(t);
}

/* t->size can be used */
static bool btf_type_has_size(const struct btf_type *t)
{
	switch (BTF_INFO_KIND(t->info)) {
	case BTF_KIND_INT:
	case BTF_KIND_STRUCT:
	case BTF_KIND_UNION:
	case BTF_KIND_ENUM:
	case BTF_KIND_DATASEC:
	case BTF_KIND_FLOAT:
	case BTF_KIND_ENUM64:
		return true;
	}

	return false;
}

static const char *btf_int_encoding_str(u8 encoding)
{
	if (encoding == 0)
		return "(none)";
	else if (encoding == BTF_INT_SIGNED)
		return "SIGNED";
	else if (encoding == BTF_INT_CHAR)
		return "CHAR";
	else if (encoding == BTF_INT_BOOL)
		return "BOOL";
	else
		return "UNKN";
}

static u32 btf_type_int(const struct btf_type *t)
{
	return *(u32 *)(t + 1);
}

static const struct btf_array *btf_type_array(const struct btf_type *t)
{
	return (const struct btf_array *)(t + 1);
}

static const struct btf_enum *btf_type_enum(const struct btf_type *t)
{
	return (const struct btf_enum *)(t + 1);
}

static const struct btf_var *btf_type_var(const struct btf_type *t)
{
	return (const struct btf_var *)(t + 1);
}

static const struct btf_decl_tag *btf_type_decl_tag(const struct btf_type *t)
{
	return (const struct btf_decl_tag *)(t + 1);
}

static const struct btf_enum64 *btf_type_enum64(const struct btf_type *t)
{
	return (const struct btf_enum64 *)(t + 1);
}

static const struct btf_kind_operations *btf_type_ops(const struct btf_type *t)
{
	return kind_ops[BTF_INFO_KIND(t->info)];
}

static bool btf_name_offset_valid(const struct btf *btf, u32 offset)
{
	if (!BTF_STR_OFFSET_VALID(offset))
		return false;

	while (offset < btf->start_str_off)
		btf = btf->base_btf;

	offset -= btf->start_str_off;
	return offset < btf->hdr.str_len;
}

static bool __btf_name_char_ok(char c, bool first)
{
	if ((first ? !isalpha(c) :
		     !isalnum(c)) &&
	    c != '_' &&
	    c != '.')
		return false;
	return true;
}

static const char *btf_str_by_offset(const struct btf *btf, u32 offset)
{
	while (offset < btf->start_str_off)
		btf = btf->base_btf;

	offset -= btf->start_str_off;
	if (offset < btf->hdr.str_len)
		return &btf->strings[offset];

	return NULL;
}

static bool __btf_name_valid(const struct btf *btf, u32 offset)
{
	/* offset must be valid */
	const char *src = btf_str_by_offset(btf, offset);
	const char *src_limit;

	if (!__btf_name_char_ok(*src, true))
		return false;

	/* set a limit on identifier length */
	src_limit = src + KSYM_NAME_LEN;
	src++;
	while (*src && src < src_limit) {
		if (!__btf_name_char_ok(*src, false))
			return false;
		src++;
	}

	return !*src;
}

static bool btf_name_valid_identifier(const struct btf *btf, u32 offset)
{
	return __btf_name_valid(btf, offset);
}

/* Allow any printable character in DATASEC names */
static bool btf_name_valid_section(const struct btf *btf, u32 offset)
{
	/* offset must be valid */
	const char *src = btf_str_by_offset(btf, offset);
	const char *src_limit;

	/* set a limit on identifier length */
	src_limit = src + KSYM_NAME_LEN;
	src++;
	while (*src && src < src_limit) {
		if (!isprint(*src))
			return false;
		src++;
	}

	return !*src;
}

static const char *__btf_name_by_offset(const struct btf *btf, u32 offset)
{
	const char *name;

	if (!offset)
		return "(anon)";

	name = btf_str_by_offset(btf, offset);
	return name ?: "(invalid-name-offset)";
}

const char *btf_name_by_offset(const struct btf *btf, u32 offset)
{
	return btf_str_by_offset(btf, offset);
}

const struct btf_type *btf_type_by_id(const struct btf *btf, u32 type_id)
{
	while (type_id < btf->start_id)
		btf = btf->base_btf;

	type_id -= btf->start_id;
	if (type_id >= btf->nr_types)
		return NULL;
	return btf->types[type_id];
}
EXPORT_SYMBOL_GPL(btf_type_by_id);

/*
 * Regular int is not a bit field and it must be either
 * u8/u16/u32/u64 or __int128.
 */
static bool btf_type_int_is_regular(const struct btf_type *t)
{
	u8 nr_bits, nr_bytes;
	u32 int_data;

	int_data = btf_type_int(t);
	nr_bits = BTF_INT_BITS(int_data);
	nr_bytes = BITS_ROUNDUP_BYTES(nr_bits);
	if (BITS_PER_BYTE_MASKED(nr_bits) ||
	    BTF_INT_OFFSET(int_data) ||
	    (nr_bytes != sizeof(u8) && nr_bytes != sizeof(u16) &&
	     nr_bytes != sizeof(u32) && nr_bytes != sizeof(u64) &&
	     nr_bytes != (2 * sizeof(u64)))) {
		return false;
	}

	return true;
}

/*
 * Check that given struct member is a regular int with expected
 * offset and size.
 */
bool btf_member_is_reg_int(const struct btf *btf, const struct btf_type *s,
			   const struct btf_member *m,
			   u32 expected_offset, u32 expected_size)
{
	const struct btf_type *t;
	u32 id, int_data;
	u8 nr_bits;

	id = m->type;
	t = btf_type_id_size(btf, &id, NULL);
	if (!t || !btf_type_is_int(t))
		return false;

	int_data = btf_type_int(t);
	nr_bits = BTF_INT_BITS(int_data);
	if (btf_type_kflag(s)) {
		u32 bitfield_size = BTF_MEMBER_BITFIELD_SIZE(m->offset);
		u32 bit_offset = BTF_MEMBER_BIT_OFFSET(m->offset);

		/* if kflag set, int should be a regular int and
		 * bit offset should be at byte boundary.
		 */
		return !bitfield_size &&
		       BITS_ROUNDUP_BYTES(bit_offset) == expected_offset &&
		       BITS_ROUNDUP_BYTES(nr_bits) == expected_size;
	}

	if (BTF_INT_OFFSET(int_data) ||
	    BITS_PER_BYTE_MASKED(m->offset) ||
	    BITS_ROUNDUP_BYTES(m->offset) != expected_offset ||
	    BITS_PER_BYTE_MASKED(nr_bits) ||
	    BITS_ROUNDUP_BYTES(nr_bits) != expected_size)
		return false;

	return true;
}

/* Similar to btf_type_skip_modifiers() but does not skip typedefs. */
static const struct btf_type *btf_type_skip_qualifiers(const struct btf *btf,
						       u32 id)
{
	const struct btf_type *t = btf_type_by_id(btf, id);

	while (btf_type_is_modifier(t) &&
	       BTF_INFO_KIND(t->info) != BTF_KIND_TYPEDEF) {
		t = btf_type_by_id(btf, t->type);
	}

	return t;
}

#define BTF_SHOW_MAX_ITER	10

#define BTF_KIND_BIT(kind)	(1ULL << kind)

/*
 * Populate show->state.name with type name information.
 * Format of type name is
 *
 * [.member_name = ] (type_name)
 */
static const char *btf_show_name(struct btf_show *show)
{
	/* BTF_MAX_ITER array suffixes "[]" */
	const char *array_suffixes = "[][][][][][][][][][]";
	const char *array_suffix = &array_suffixes[strlen(array_suffixes)];
	/* BTF_MAX_ITER pointer suffixes "*" */
	const char *ptr_suffixes = "**********";
	const char *ptr_suffix = &ptr_suffixes[strlen(ptr_suffixes)];
	const char *name = NULL, *prefix = "", *parens = "";
	const struct btf_member *m = show->state.member;
	const struct btf_type *t;
	const struct btf_array *array;
	u32 id = show->state.type_id;
	const char *member = NULL;
	bool show_member = false;
	u64 kinds = 0;
	int i;

	show->state.name[0] = '\0';

	/*
	 * Don't show type name if we're showing an array member;
	 * in that case we show the array type so don't need to repeat
	 * ourselves for each member.
	 */
	if (show->state.array_member)
		return "";

	/* Retrieve member name, if any. */
	if (m) {
		member = btf_name_by_offset(show->btf, m->name_off);
		show_member = strlen(member) > 0;
		id = m->type;
	}

	/*
	 * Start with type_id, as we have resolved the struct btf_type *
	 * via btf_modifier_show() past the parent typedef to the child
	 * struct, int etc it is defined as.  In such cases, the type_id
	 * still represents the starting type while the struct btf_type *
	 * in our show->state points at the resolved type of the typedef.
	 */
	t = btf_type_by_id(show->btf, id);
	if (!t)
		return "";

	/*
	 * The goal here is to build up the right number of pointer and
	 * array suffixes while ensuring the type name for a typedef
	 * is represented.  Along the way we accumulate a list of
	 * BTF kinds we have encountered, since these will inform later
	 * display; for example, pointer types will not require an
	 * opening "{" for struct, we will just display the pointer value.
	 *
	 * We also want to accumulate the right number of pointer or array
	 * indices in the format string while iterating until we get to
	 * the typedef/pointee/array member target type.
	 *
	 * We start by pointing at the end of pointer and array suffix
	 * strings; as we accumulate pointers and arrays we move the pointer
	 * or array string backwards so it will show the expected number of
	 * '*' or '[]' for the type.  BTF_SHOW_MAX_ITER of nesting of pointers
	 * and/or arrays and typedefs are supported as a precaution.
	 *
	 * We also want to get typedef name while proceeding to resolve
	 * type it points to so that we can add parentheses if it is a
	 * "typedef struct" etc.
	 */
	for (i = 0; i < BTF_SHOW_MAX_ITER; i++) {

		switch (BTF_INFO_KIND(t->info)) {
		case BTF_KIND_TYPEDEF:
			if (!name)
				name = btf_name_by_offset(show->btf,
							       t->name_off);
			kinds |= BTF_KIND_BIT(BTF_KIND_TYPEDEF);
			id = t->type;
			break;
		case BTF_KIND_ARRAY:
			kinds |= BTF_KIND_BIT(BTF_KIND_ARRAY);
			parens = "[";
			if (!t)
				return "";
			array = btf_type_array(t);
			if (array_suffix > array_suffixes)
				array_suffix -= 2;
			id = array->type;
			break;
		case BTF_KIND_PTR:
			kinds |= BTF_KIND_BIT(BTF_KIND_PTR);
			if (ptr_suffix > ptr_suffixes)
				ptr_suffix -= 1;
			id = t->type;
			break;
		default:
			id = 0;
			break;
		}
		if (!id)
			break;
		t = btf_type_skip_qualifiers(show->btf, id);
	}
	/* We may not be able to represent this type; bail to be safe */
	if (i == BTF_SHOW_MAX_ITER)
		return "";

	if (!name)
		name = btf_name_by_offset(show->btf, t->name_off);

	switch (BTF_INFO_KIND(t->info)) {
	case BTF_KIND_STRUCT:
	case BTF_KIND_UNION:
		prefix = BTF_INFO_KIND(t->info) == BTF_KIND_STRUCT ?
			 "struct" : "union";
		/* if it's an array of struct/union, parens is already set */
		if (!(kinds & (BTF_KIND_BIT(BTF_KIND_ARRAY))))
			parens = "{";
		break;
	case BTF_KIND_ENUM:
	case BTF_KIND_ENUM64:
		prefix = "enum";
		break;
	default:
		break;
	}

	/* pointer does not require parens */
	if (kinds & BTF_KIND_BIT(BTF_KIND_PTR))
		parens = "";
	/* typedef does not require struct/union/enum prefix */
	if (kinds & BTF_KIND_BIT(BTF_KIND_TYPEDEF))
		prefix = "";

	if (!name)
		name = "";

	/* Even if we don't want type name info, we want parentheses etc */
	if (show->flags & BTF_SHOW_NONAME)
		snprintf(show->state.name, sizeof(show->state.name), "%s",
			 parens);
	else
		snprintf(show->state.name, sizeof(show->state.name),
			 "%s%s%s(%s%s%s%s%s%s)%s",
			 /* first 3 strings comprise ".member = " */
			 show_member ? "." : "",
			 show_member ? member : "",
			 show_member ? " = " : "",
			 /* ...next is our prefix (struct, enum, etc) */
			 prefix,
			 strlen(prefix) > 0 && strlen(name) > 0 ? " " : "",
			 /* ...this is the type name itself */
			 name,
			 /* ...suffixed by the appropriate '*', '[]' suffixes */
			 strlen(ptr_suffix) > 0 ? " " : "", ptr_suffix,
			 array_suffix, parens);

	return show->state.name;
}

static const char *__btf_show_indent(struct btf_show *show)
{
	const char *indents = "                                ";
	const char *indent = &indents[strlen(indents)];

	if ((indent - show->state.depth) >= indents)
		return indent - show->state.depth;
	return indents;
}

static const char *btf_show_indent(struct btf_show *show)
{
	return show->flags & BTF_SHOW_COMPACT ? "" : __btf_show_indent(show);
}

static const char *btf_show_newline(struct btf_show *show)
{
	return show->flags & BTF_SHOW_COMPACT ? "" : "\n";
}

static const char *btf_show_delim(struct btf_show *show)
{
	if (show->state.depth == 0)
		return "";

	if ((show->flags & BTF_SHOW_COMPACT) && show->state.type &&
		BTF_INFO_KIND(show->state.type->info) == BTF_KIND_UNION)
		return "|";

	return ",";
}

__printf(2, 3) static void btf_show(struct btf_show *show, const char *fmt, ...)
{
	va_list args;

	if (!show->state.depth_check) {
		va_start(args, fmt);
		show->showfn(show, fmt, args);
		va_end(args);
	}
}

/* Macros are used here as btf_show_type_value[s]() prepends and appends
 * format specifiers to the format specifier passed in; these do the work of
 * adding indentation, delimiters etc while the caller simply has to specify
 * the type value(s) in the format specifier + value(s).
 */
#define btf_show_type_value(show, fmt, value)				       \
	do {								       \
		if ((value) != (__typeof__(value))0 ||			       \
		    (show->flags & BTF_SHOW_ZERO) ||			       \
		    show->state.depth == 0) {				       \
			btf_show(show, "%s%s" fmt "%s%s",		       \
				 btf_show_indent(show),			       \
				 btf_show_name(show),			       \
				 value, btf_show_delim(show),		       \
				 btf_show_newline(show));		       \
			if (show->state.depth > show->state.depth_to_show)     \
				show->state.depth_to_show = show->state.depth; \
		}							       \
	} while (0)

#define btf_show_type_values(show, fmt, ...)				       \
	do {								       \
		btf_show(show, "%s%s" fmt "%s%s", btf_show_indent(show),       \
			 btf_show_name(show),				       \
			 __VA_ARGS__, btf_show_delim(show),		       \
			 btf_show_newline(show));			       \
		if (show->state.depth > show->state.depth_to_show)	       \
			show->state.depth_to_show = show->state.depth;	       \
	} while (0)

/* How much is left to copy to safe buffer after @data? */
static int btf_show_obj_size_left(struct btf_show *show, void *data)
{
	return show->obj.head + show->obj.size - data;
}

/* Is object pointed to by @data of @size already copied to our safe buffer? */
static bool btf_show_obj_is_safe(struct btf_show *show, void *data, int size)
{
	return data >= show->obj.data &&
	       (data + size) < (show->obj.data + BTF_SHOW_OBJ_SAFE_SIZE);
}

/*
 * If object pointed to by @data of @size falls within our safe buffer, return
 * the equivalent pointer to the same safe data.  Assumes
 * copy_from_kernel_nofault() has already happened and our safe buffer is
 * populated.
 */
static void *__btf_show_obj_safe(struct btf_show *show, void *data, int size)
{
	if (btf_show_obj_is_safe(show, data, size))
		return show->obj.safe + (data - show->obj.data);
	return NULL;
}

/*
 * Return a safe-to-access version of data pointed to by @data.
 * We do this by copying the relevant amount of information
 * to the struct btf_show obj.safe buffer using copy_from_kernel_nofault().
 *
 * If BTF_SHOW_UNSAFE is specified, just return data as-is; no
 * safe copy is needed.
 *
 * Otherwise we need to determine if we have the required amount
 * of data (determined by the @data pointer and the size of the
 * largest base type we can encounter (represented by
 * BTF_SHOW_OBJ_BASE_TYPE_SIZE). Having that much data ensures
 * that we will be able to print some of the current object,
 * and if more is needed a copy will be triggered.
 * Some objects such as structs will not fit into the buffer;
 * in such cases additional copies when we iterate over their
 * members may be needed.
 *
 * btf_show_obj_safe() is used to return a safe buffer for
 * btf_show_start_type(); this ensures that as we recurse into
 * nested types we always have safe data for the given type.
 * This approach is somewhat wasteful; it's possible for example
 * that when iterating over a large union we'll end up copying the
 * same data repeatedly, but the goal is safety not performance.
 * We use stack data as opposed to per-CPU buffers because the
 * iteration over a type can take some time, and preemption handling
 * would greatly complicate use of the safe buffer.
 */
static void *btf_show_obj_safe(struct btf_show *show,
			       const struct btf_type *t,
			       void *data)
{
	const struct btf_type *rt;
	int size_left, size;
	void *safe = NULL;

	if (show->flags & BTF_SHOW_UNSAFE)
		return data;

	rt = btf_resolve_size(show->btf, t, &size);
	if (IS_ERR(rt)) {
		show->state.status = PTR_ERR(rt);
		return NULL;
	}

	/*
	 * Is this toplevel object? If so, set total object size and
	 * initialize pointers.  Otherwise check if we still fall within
	 * our safe object data.
	 */
	if (show->state.depth == 0) {
		show->obj.size = size;
		show->obj.head = data;
	} else {
		/*
		 * If the size of the current object is > our remaining
		 * safe buffer we _may_ need to do a new copy.  However
		 * consider the case of a nested struct; it's size pushes
		 * us over the safe buffer limit, but showing any individual
		 * struct members does not.  In such cases, we don't need
		 * to initiate a fresh copy yet; however we definitely need
		 * at least BTF_SHOW_OBJ_BASE_TYPE_SIZE bytes left
		 * in our buffer, regardless of the current object size.
		 * The logic here is that as we resolve types we will
		 * hit a base type at some point, and we need to be sure
		 * the next chunk of data is safely available to display
		 * that type info safely.  We cannot rely on the size of
		 * the current object here because it may be much larger
		 * than our current buffer (e.g. task_struct is 8k).
		 * All we want to do here is ensure that we can print the
		 * next basic type, which we can if either
		 * - the current type size is within the safe buffer; or
		 * - at least BTF_SHOW_OBJ_BASE_TYPE_SIZE bytes are left in
		 *   the safe buffer.
		 */
		safe = __btf_show_obj_safe(show, data,
					   min(size,
					       BTF_SHOW_OBJ_BASE_TYPE_SIZE));
	}

	/*
	 * We need a new copy to our safe object, either because we haven't
	 * yet copied and are initializing safe data, or because the data
	 * we want falls outside the boundaries of the safe object.
	 */
	if (!safe) {
		size_left = btf_show_obj_size_left(show, data);
		if (size_left > BTF_SHOW_OBJ_SAFE_SIZE)
			size_left = BTF_SHOW_OBJ_SAFE_SIZE;
		show->state.status = copy_from_kernel_nofault(show->obj.safe,
							      data, size_left);
		if (!show->state.status) {
			show->obj.data = data;
			safe = show->obj.safe;
		}
	}

	return safe;
}

/*
 * Set the type we are starting to show and return a safe data pointer
 * to be used for showing the associated data.
 */
static void *btf_show_start_type(struct btf_show *show,
				 const struct btf_type *t,
				 u32 type_id, void *data)
{
	show->state.type = t;
	show->state.type_id = type_id;
	show->state.name[0] = '\0';

	return btf_show_obj_safe(show, t, data);
}

static void btf_show_end_type(struct btf_show *show)
{
	show->state.type = NULL;
	show->state.type_id = 0;
	show->state.name[0] = '\0';
}

static void *btf_show_start_aggr_type(struct btf_show *show,
				      const struct btf_type *t,
				      u32 type_id, void *data)
{
	void *safe_data = btf_show_start_type(show, t, type_id, data);

	if (!safe_data)
		return safe_data;

	btf_show(show, "%s%s%s", btf_show_indent(show),
		 btf_show_name(show),
		 btf_show_newline(show));
	show->state.depth++;
	return safe_data;
}

static void btf_show_end_aggr_type(struct btf_show *show,
				   const char *suffix)
{
	show->state.depth--;
	btf_show(show, "%s%s%s%s", btf_show_indent(show), suffix,
		 btf_show_delim(show), btf_show_newline(show));
	btf_show_end_type(show);
}

static void btf_show_start_member(struct btf_show *show,
				  const struct btf_member *m)
{
	show->state.member = m;
}

static void btf_show_start_array_member(struct btf_show *show)
{
	show->state.array_member = 1;
	btf_show_start_member(show, NULL);
}

static void btf_show_end_member(struct btf_show *show)
{
	show->state.member = NULL;
}

static void btf_show_end_array_member(struct btf_show *show)
{
	show->state.array_member = 0;
	btf_show_end_member(show);
}

static void *btf_show_start_array_type(struct btf_show *show,
				       const struct btf_type *t,
				       u32 type_id,
				       u16 array_encoding,
				       void *data)
{
	show->state.array_encoding = array_encoding;
	show->state.array_terminated = 0;
	return btf_show_start_aggr_type(show, t, type_id, data);
}

static void btf_show_end_array_type(struct btf_show *show)
{
	show->state.array_encoding = 0;
	show->state.array_terminated = 0;
	btf_show_end_aggr_type(show, "]");
}

static void *btf_show_start_struct_type(struct btf_show *show,
					const struct btf_type *t,
					u32 type_id,
					void *data)
{
	return btf_show_start_aggr_type(show, t, type_id, data);
}

static void btf_show_end_struct_type(struct btf_show *show)
{
	btf_show_end_aggr_type(show, "}");
}

__printf(2, 3) static void __btf_verifier_log(struct bpf_verifier_log *log,
					      const char *fmt, ...)
{
	va_list args;

	va_start(args, fmt);
	bpf_verifier_vlog(log, fmt, args);
	va_end(args);
}

__printf(2, 3) static void btf_verifier_log(struct btf_verifier_env *env,
					    const char *fmt, ...)
{
	struct bpf_verifier_log *log = &env->log;
	va_list args;

	if (!bpf_verifier_log_needed(log))
		return;

	va_start(args, fmt);
	bpf_verifier_vlog(log, fmt, args);
	va_end(args);
}

__printf(4, 5) static void __btf_verifier_log_type(struct btf_verifier_env *env,
						   const struct btf_type *t,
						   bool log_details,
						   const char *fmt, ...)
{
	struct bpf_verifier_log *log = &env->log;
	struct btf *btf = env->btf;
	va_list args;

	if (!bpf_verifier_log_needed(log))
		return;

	if (log->level == BPF_LOG_KERNEL) {
		/* btf verifier prints all types it is processing via
		 * btf_verifier_log_type(..., fmt = NULL).
		 * Skip those prints for in-kernel BTF verification.
		 */
		if (!fmt)
			return;

		/* Skip logging when loading module BTF with mismatches permitted */
		if (env->btf->base_btf && IS_ENABLED(CONFIG_MODULE_ALLOW_BTF_MISMATCH))
			return;
	}

	__btf_verifier_log(log, "[%u] %s %s%s",
			   env->log_type_id,
			   btf_type_str(t),
			   __btf_name_by_offset(btf, t->name_off),
			   log_details ? " " : "");

	if (log_details)
		btf_type_ops(t)->log_details(env, t);

	if (fmt && *fmt) {
		__btf_verifier_log(log, " ");
		va_start(args, fmt);
		bpf_verifier_vlog(log, fmt, args);
		va_end(args);
	}

	__btf_verifier_log(log, "\n");
}

#define btf_verifier_log_type(env, t, ...) \
	__btf_verifier_log_type((env), (t), true, __VA_ARGS__)
#define btf_verifier_log_basic(env, t, ...) \
	__btf_verifier_log_type((env), (t), false, __VA_ARGS__)

__printf(4, 5)
static void btf_verifier_log_member(struct btf_verifier_env *env,
				    const struct btf_type *struct_type,
				    const struct btf_member *member,
				    const char *fmt, ...)
{
	struct bpf_verifier_log *log = &env->log;
	struct btf *btf = env->btf;
	va_list args;

	if (!bpf_verifier_log_needed(log))
		return;

	if (log->level == BPF_LOG_KERNEL) {
		if (!fmt)
			return;

		/* Skip logging when loading module BTF with mismatches permitted */
		if (env->btf->base_btf && IS_ENABLED(CONFIG_MODULE_ALLOW_BTF_MISMATCH))
			return;
	}

	/* The CHECK_META phase already did a btf dump.
	 *
	 * If member is logged again, it must hit an error in
	 * parsing this member.  It is useful to print out which
	 * struct this member belongs to.
	 */
	if (env->phase != CHECK_META)
		btf_verifier_log_type(env, struct_type, NULL);

	if (btf_type_kflag(struct_type))
		__btf_verifier_log(log,
				   "\t%s type_id=%u bitfield_size=%u bits_offset=%u",
				   __btf_name_by_offset(btf, member->name_off),
				   member->type,
				   BTF_MEMBER_BITFIELD_SIZE(member->offset),
				   BTF_MEMBER_BIT_OFFSET(member->offset));
	else
		__btf_verifier_log(log, "\t%s type_id=%u bits_offset=%u",
				   __btf_name_by_offset(btf, member->name_off),
				   member->type, member->offset);

	if (fmt && *fmt) {
		__btf_verifier_log(log, " ");
		va_start(args, fmt);
		bpf_verifier_vlog(log, fmt, args);
		va_end(args);
	}

	__btf_verifier_log(log, "\n");
}

__printf(4, 5)
static void btf_verifier_log_vsi(struct btf_verifier_env *env,
				 const struct btf_type *datasec_type,
				 const struct btf_var_secinfo *vsi,
				 const char *fmt, ...)
{
	struct bpf_verifier_log *log = &env->log;
	va_list args;

	if (!bpf_verifier_log_needed(log))
		return;
	if (log->level == BPF_LOG_KERNEL && !fmt)
		return;
	if (env->phase != CHECK_META)
		btf_verifier_log_type(env, datasec_type, NULL);

	__btf_verifier_log(log, "\t type_id=%u offset=%u size=%u",
			   vsi->type, vsi->offset, vsi->size);
	if (fmt && *fmt) {
		__btf_verifier_log(log, " ");
		va_start(args, fmt);
		bpf_verifier_vlog(log, fmt, args);
		va_end(args);
	}

	__btf_verifier_log(log, "\n");
}

static void btf_verifier_log_hdr(struct btf_verifier_env *env,
				 u32 btf_data_size)
{
	struct bpf_verifier_log *log = &env->log;
	const struct btf *btf = env->btf;
	const struct btf_header *hdr;

	if (!bpf_verifier_log_needed(log))
		return;

	if (log->level == BPF_LOG_KERNEL)
		return;
	hdr = &btf->hdr;
	__btf_verifier_log(log, "magic: 0x%x\n", hdr->magic);
	__btf_verifier_log(log, "version: %u\n", hdr->version);
	__btf_verifier_log(log, "flags: 0x%x\n", hdr->flags);
	__btf_verifier_log(log, "hdr_len: %u\n", hdr->hdr_len);
	__btf_verifier_log(log, "type_off: %u\n", hdr->type_off);
	__btf_verifier_log(log, "type_len: %u\n", hdr->type_len);
	__btf_verifier_log(log, "str_off: %u\n", hdr->str_off);
	__btf_verifier_log(log, "str_len: %u\n", hdr->str_len);
	__btf_verifier_log(log, "btf_total_size: %u\n", btf_data_size);
}

static int btf_add_type(struct btf_verifier_env *env, struct btf_type *t)
{
	struct btf *btf = env->btf;

	if (btf->types_size == btf->nr_types) {
		/* Expand 'types' array */

		struct btf_type **new_types;
		u32 expand_by, new_size;

		if (btf->start_id + btf->types_size == BTF_MAX_TYPE) {
			btf_verifier_log(env, "Exceeded max num of types");
			return -E2BIG;
		}

		expand_by = max_t(u32, btf->types_size >> 2, 16);
		new_size = min_t(u32, BTF_MAX_TYPE,
				 btf->types_size + expand_by);

		new_types = kvcalloc(new_size, sizeof(*new_types),
				     GFP_KERNEL | __GFP_NOWARN);
		if (!new_types)
			return -ENOMEM;

		if (btf->nr_types == 0) {
			if (!btf->base_btf) {
				/* lazily init VOID type */
				new_types[0] = &btf_void;
				btf->nr_types++;
			}
		} else {
			memcpy(new_types, btf->types,
			       sizeof(*btf->types) * btf->nr_types);
		}

		kvfree(btf->types);
		btf->types = new_types;
		btf->types_size = new_size;
	}

	btf->types[btf->nr_types++] = t;

	return 0;
}

static int btf_alloc_id(struct btf *btf)
{
	int id;

	idr_preload(GFP_KERNEL);
	spin_lock_bh(&btf_idr_lock);
	id = idr_alloc_cyclic(&btf_idr, btf, 1, INT_MAX, GFP_ATOMIC);
	if (id > 0)
		btf->id = id;
	spin_unlock_bh(&btf_idr_lock);
	idr_preload_end();

	if (WARN_ON_ONCE(!id))
		return -ENOSPC;

	return id > 0 ? 0 : id;
}

static void btf_free_id(struct btf *btf)
{
	unsigned long flags;

	/*
	 * In map-in-map, calling map_delete_elem() on outer
	 * map will call bpf_map_put on the inner map.
	 * It will then eventually call btf_free_id()
	 * on the inner map.  Some of the map_delete_elem()
	 * implementation may have irq disabled, so
	 * we need to use the _irqsave() version instead
	 * of the _bh() version.
	 */
	spin_lock_irqsave(&btf_idr_lock, flags);
	idr_remove(&btf_idr, btf->id);
	spin_unlock_irqrestore(&btf_idr_lock, flags);
}

static void btf_free_kfunc_set_tab(struct btf *btf)
{
	struct btf_kfunc_set_tab *tab = btf->kfunc_set_tab;
	int hook;

	if (!tab)
		return;
	/* For module BTF, we directly assign the sets being registered, so
	 * there is nothing to free except kfunc_set_tab.
	 */
	if (btf_is_module(btf))
		goto free_tab;
	for (hook = 0; hook < ARRAY_SIZE(tab->sets); hook++)
		kfree(tab->sets[hook]);
free_tab:
	kfree(tab);
	btf->kfunc_set_tab = NULL;
}

static void btf_free_dtor_kfunc_tab(struct btf *btf)
{
	struct btf_id_dtor_kfunc_tab *tab = btf->dtor_kfunc_tab;

	if (!tab)
		return;
	kfree(tab);
	btf->dtor_kfunc_tab = NULL;
}

static void btf_struct_metas_free(struct btf_struct_metas *tab)
{
	int i;

	if (!tab)
		return;
	for (i = 0; i < tab->cnt; i++)
		btf_record_free(tab->types[i].record);
	kfree(tab);
}

static void btf_free_struct_meta_tab(struct btf *btf)
{
	struct btf_struct_metas *tab = btf->struct_meta_tab;

	btf_struct_metas_free(tab);
	btf->struct_meta_tab = NULL;
}

static void btf_free_struct_ops_tab(struct btf *btf)
{
	struct btf_struct_ops_tab *tab = btf->struct_ops_tab;
	u32 i;

	if (!tab)
		return;

	for (i = 0; i < tab->cnt; i++)
		bpf_struct_ops_desc_release(&tab->ops[i]);

	kfree(tab);
	btf->struct_ops_tab = NULL;
}

static void btf_free(struct btf *btf)
{
	btf_free_struct_meta_tab(btf);
	btf_free_dtor_kfunc_tab(btf);
	btf_free_kfunc_set_tab(btf);
	btf_free_struct_ops_tab(btf);
	kvfree(btf->types);
	kvfree(btf->resolved_sizes);
	kvfree(btf->resolved_ids);
	kvfree(btf->data);
	kfree(btf);
}

static void btf_free_rcu(struct rcu_head *rcu)
{
	struct btf *btf = container_of(rcu, struct btf, rcu);

	btf_free(btf);
}

const char *btf_get_name(const struct btf *btf)
{
	return btf->name;
}

void btf_get(struct btf *btf)
{
	refcount_inc(&btf->refcnt);
}

void btf_put(struct btf *btf)
{
	if (btf && refcount_dec_and_test(&btf->refcnt)) {
		btf_free_id(btf);
		call_rcu(&btf->rcu, btf_free_rcu);
	}
}

static int env_resolve_init(struct btf_verifier_env *env)
{
	struct btf *btf = env->btf;
	u32 nr_types = btf->nr_types;
	u32 *resolved_sizes = NULL;
	u32 *resolved_ids = NULL;
	u8 *visit_states = NULL;

	resolved_sizes = kvcalloc(nr_types, sizeof(*resolved_sizes),
				  GFP_KERNEL | __GFP_NOWARN);
	if (!resolved_sizes)
		goto nomem;

	resolved_ids = kvcalloc(nr_types, sizeof(*resolved_ids),
				GFP_KERNEL | __GFP_NOWARN);
	if (!resolved_ids)
		goto nomem;

	visit_states = kvcalloc(nr_types, sizeof(*visit_states),
				GFP_KERNEL | __GFP_NOWARN);
	if (!visit_states)
		goto nomem;

	btf->resolved_sizes = resolved_sizes;
	btf->resolved_ids = resolved_ids;
	env->visit_states = visit_states;

	return 0;

nomem:
	kvfree(resolved_sizes);
	kvfree(resolved_ids);
	kvfree(visit_states);
	return -ENOMEM;
}

static void btf_verifier_env_free(struct btf_verifier_env *env)
{
	kvfree(env->visit_states);
	kfree(env);
}

static bool env_type_is_resolve_sink(const struct btf_verifier_env *env,
				     const struct btf_type *next_type)
{
	switch (env->resolve_mode) {
	case RESOLVE_TBD:
		/* int, enum or void is a sink */
		return !btf_type_needs_resolve(next_type);
	case RESOLVE_PTR:
		/* int, enum, void, struct, array, func or func_proto is a sink
		 * for ptr
		 */
		return !btf_type_is_modifier(next_type) &&
			!btf_type_is_ptr(next_type);
	case RESOLVE_STRUCT_OR_ARRAY:
		/* int, enum, void, ptr, func or func_proto is a sink
		 * for struct and array
		 */
		return !btf_type_is_modifier(next_type) &&
			!btf_type_is_array(next_type) &&
			!btf_type_is_struct(next_type);
	default:
		BUG();
	}
}

static bool env_type_is_resolved(const struct btf_verifier_env *env,
				 u32 type_id)
{
	/* base BTF types should be resolved by now */
	if (type_id < env->btf->start_id)
		return true;

	return env->visit_states[type_id - env->btf->start_id] == RESOLVED;
}

static int env_stack_push(struct btf_verifier_env *env,
			  const struct btf_type *t, u32 type_id)
{
	const struct btf *btf = env->btf;
	struct resolve_vertex *v;

	if (env->top_stack == MAX_RESOLVE_DEPTH)
		return -E2BIG;

	if (type_id < btf->start_id
	    || env->visit_states[type_id - btf->start_id] != NOT_VISITED)
		return -EEXIST;

	env->visit_states[type_id - btf->start_id] = VISITED;

	v = &env->stack[env->top_stack++];
	v->t = t;
	v->type_id = type_id;
	v->next_member = 0;

	if (env->resolve_mode == RESOLVE_TBD) {
		if (btf_type_is_ptr(t))
			env->resolve_mode = RESOLVE_PTR;
		else if (btf_type_is_struct(t) || btf_type_is_array(t))
			env->resolve_mode = RESOLVE_STRUCT_OR_ARRAY;
	}

	return 0;
}

static void env_stack_set_next_member(struct btf_verifier_env *env,
				      u16 next_member)
{
	env->stack[env->top_stack - 1].next_member = next_member;
}

static void env_stack_pop_resolved(struct btf_verifier_env *env,
				   u32 resolved_type_id,
				   u32 resolved_size)
{
	u32 type_id = env->stack[--(env->top_stack)].type_id;
	struct btf *btf = env->btf;

	type_id -= btf->start_id; /* adjust to local type id */
	btf->resolved_sizes[type_id] = resolved_size;
	btf->resolved_ids[type_id] = resolved_type_id;
	env->visit_states[type_id] = RESOLVED;
}

static const struct resolve_vertex *env_stack_peak(struct btf_verifier_env *env)
{
	return env->top_stack ? &env->stack[env->top_stack - 1] : NULL;
}

/* Resolve the size of a passed-in "type"
 *
 * type: is an array (e.g. u32 array[x][y])
 * return type: type "u32[x][y]", i.e. BTF_KIND_ARRAY,
 * *type_size: (x * y * sizeof(u32)).  Hence, *type_size always
 *             corresponds to the return type.
 * *elem_type: u32
 * *elem_id: id of u32
 * *total_nelems: (x * y).  Hence, individual elem size is
 *                (*type_size / *total_nelems)
 * *type_id: id of type if it's changed within the function, 0 if not
 *
 * type: is not an array (e.g. const struct X)
 * return type: type "struct X"
 * *type_size: sizeof(struct X)
 * *elem_type: same as return type ("struct X")
 * *elem_id: 0
 * *total_nelems: 1
 * *type_id: id of type if it's changed within the function, 0 if not
 */
static const struct btf_type *
__btf_resolve_size(const struct btf *btf, const struct btf_type *type,
		   u32 *type_size, const struct btf_type **elem_type,
		   u32 *elem_id, u32 *total_nelems, u32 *type_id)
{
	const struct btf_type *array_type = NULL;
	const struct btf_array *array = NULL;
	u32 i, size, nelems = 1, id = 0;

	for (i = 0; i < MAX_RESOLVE_DEPTH; i++) {
		switch (BTF_INFO_KIND(type->info)) {
		/* type->size can be used */
		case BTF_KIND_INT:
		case BTF_KIND_STRUCT:
		case BTF_KIND_UNION:
		case BTF_KIND_ENUM:
		case BTF_KIND_FLOAT:
		case BTF_KIND_ENUM64:
			size = type->size;
			goto resolved;

		case BTF_KIND_PTR:
			size = sizeof(void *);
			goto resolved;

		/* Modifiers */
		case BTF_KIND_TYPEDEF:
		case BTF_KIND_VOLATILE:
		case BTF_KIND_CONST:
		case BTF_KIND_RESTRICT:
		case BTF_KIND_TYPE_TAG:
			id = type->type;
			type = btf_type_by_id(btf, type->type);
			break;

		case BTF_KIND_ARRAY:
			if (!array_type)
				array_type = type;
			array = btf_type_array(type);
			if (nelems && array->nelems > U32_MAX / nelems)
				return ERR_PTR(-EINVAL);
			nelems *= array->nelems;
			type = btf_type_by_id(btf, array->type);
			break;

		/* type without size */
		default:
			return ERR_PTR(-EINVAL);
		}
	}

	return ERR_PTR(-EINVAL);

resolved:
	if (nelems && size > U32_MAX / nelems)
		return ERR_PTR(-EINVAL);

	*type_size = nelems * size;
	if (total_nelems)
		*total_nelems = nelems;
	if (elem_type)
		*elem_type = type;
	if (elem_id)
		*elem_id = array ? array->type : 0;
	if (type_id && id)
		*type_id = id;

	return array_type ? : type;
}

const struct btf_type *
btf_resolve_size(const struct btf *btf, const struct btf_type *type,
		 u32 *type_size)
{
	return __btf_resolve_size(btf, type, type_size, NULL, NULL, NULL, NULL);
}

static u32 btf_resolved_type_id(const struct btf *btf, u32 type_id)
{
	while (type_id < btf->start_id)
		btf = btf->base_btf;

	return btf->resolved_ids[type_id - btf->start_id];
}

/* The input param "type_id" must point to a needs_resolve type */
static const struct btf_type *btf_type_id_resolve(const struct btf *btf,
						  u32 *type_id)
{
	*type_id = btf_resolved_type_id(btf, *type_id);
	return btf_type_by_id(btf, *type_id);
}

static u32 btf_resolved_type_size(const struct btf *btf, u32 type_id)
{
	while (type_id < btf->start_id)
		btf = btf->base_btf;

	return btf->resolved_sizes[type_id - btf->start_id];
}

const struct btf_type *btf_type_id_size(const struct btf *btf,
					u32 *type_id, u32 *ret_size)
{
	const struct btf_type *size_type;
	u32 size_type_id = *type_id;
	u32 size = 0;

	size_type = btf_type_by_id(btf, size_type_id);
	if (btf_type_nosize_or_null(size_type))
		return NULL;

	if (btf_type_has_size(size_type)) {
		size = size_type->size;
	} else if (btf_type_is_array(size_type)) {
		size = btf_resolved_type_size(btf, size_type_id);
	} else if (btf_type_is_ptr(size_type)) {
		size = sizeof(void *);
	} else {
		if (WARN_ON_ONCE(!btf_type_is_modifier(size_type) &&
				 !btf_type_is_var(size_type)))
			return NULL;

		size_type_id = btf_resolved_type_id(btf, size_type_id);
		size_type = btf_type_by_id(btf, size_type_id);
		if (btf_type_nosize_or_null(size_type))
			return NULL;
		else if (btf_type_has_size(size_type))
			size = size_type->size;
		else if (btf_type_is_array(size_type))
			size = btf_resolved_type_size(btf, size_type_id);
		else if (btf_type_is_ptr(size_type))
			size = sizeof(void *);
		else
			return NULL;
	}

	*type_id = size_type_id;
	if (ret_size)
		*ret_size = size;

	return size_type;
}

static int btf_df_check_member(struct btf_verifier_env *env,
			       const struct btf_type *struct_type,
			       const struct btf_member *member,
			       const struct btf_type *member_type)
{
	btf_verifier_log_basic(env, struct_type,
			       "Unsupported check_member");
	return -EINVAL;
}

static int btf_df_check_kflag_member(struct btf_verifier_env *env,
				     const struct btf_type *struct_type,
				     const struct btf_member *member,
				     const struct btf_type *member_type)
{
	btf_verifier_log_basic(env, struct_type,
			       "Unsupported check_kflag_member");
	return -EINVAL;
}

/* Used for ptr, array struct/union and float type members.
 * int, enum and modifier types have their specific callback functions.
 */
static int btf_generic_check_kflag_member(struct btf_verifier_env *env,
					  const struct btf_type *struct_type,
					  const struct btf_member *member,
					  const struct btf_type *member_type)
{
	if (BTF_MEMBER_BITFIELD_SIZE(member->offset)) {
		btf_verifier_log_member(env, struct_type, member,
					"Invalid member bitfield_size");
		return -EINVAL;
	}

	/* bitfield size is 0, so member->offset represents bit offset only.
	 * It is safe to call non kflag check_member variants.
	 */
	return btf_type_ops(member_type)->check_member(env, struct_type,
						       member,
						       member_type);
}

static int btf_df_resolve(struct btf_verifier_env *env,
			  const struct resolve_vertex *v)
{
	btf_verifier_log_basic(env, v->t, "Unsupported resolve");
	return -EINVAL;
}

static void btf_df_show(const struct btf *btf, const struct btf_type *t,
			u32 type_id, void *data, u8 bits_offsets,
			struct btf_show *show)
{
	btf_show(show, "<unsupported kind:%u>", BTF_INFO_KIND(t->info));
}

static int btf_int_check_member(struct btf_verifier_env *env,
				const struct btf_type *struct_type,
				const struct btf_member *member,
				const struct btf_type *member_type)
{
	u32 int_data = btf_type_int(member_type);
	u32 struct_bits_off = member->offset;
	u32 struct_size = struct_type->size;
	u32 nr_copy_bits;
	u32 bytes_offset;

	if (U32_MAX - struct_bits_off < BTF_INT_OFFSET(int_data)) {
		btf_verifier_log_member(env, struct_type, member,
					"bits_offset exceeds U32_MAX");
		return -EINVAL;
	}

	struct_bits_off += BTF_INT_OFFSET(int_data);
	bytes_offset = BITS_ROUNDDOWN_BYTES(struct_bits_off);
	nr_copy_bits = BTF_INT_BITS(int_data) +
		BITS_PER_BYTE_MASKED(struct_bits_off);

	if (nr_copy_bits > BITS_PER_U128) {
		btf_verifier_log_member(env, struct_type, member,
					"nr_copy_bits exceeds 128");
		return -EINVAL;
	}

	if (struct_size < bytes_offset ||
	    struct_size - bytes_offset < BITS_ROUNDUP_BYTES(nr_copy_bits)) {
		btf_verifier_log_member(env, struct_type, member,
					"Member exceeds struct_size");
		return -EINVAL;
	}

	return 0;
}

static int btf_int_check_kflag_member(struct btf_verifier_env *env,
				      const struct btf_type *struct_type,
				      const struct btf_member *member,
				      const struct btf_type *member_type)
{
	u32 struct_bits_off, nr_bits, nr_int_data_bits, bytes_offset;
	u32 int_data = btf_type_int(member_type);
	u32 struct_size = struct_type->size;
	u32 nr_copy_bits;

	/* a regular int type is required for the kflag int member */
	if (!btf_type_int_is_regular(member_type)) {
		btf_verifier_log_member(env, struct_type, member,
					"Invalid member base type");
		return -EINVAL;
	}

	/* check sanity of bitfield size */
	nr_bits = BTF_MEMBER_BITFIELD_SIZE(member->offset);
	struct_bits_off = BTF_MEMBER_BIT_OFFSET(member->offset);
	nr_int_data_bits = BTF_INT_BITS(int_data);
	if (!nr_bits) {
		/* Not a bitfield member, member offset must be at byte
		 * boundary.
		 */
		if (BITS_PER_BYTE_MASKED(struct_bits_off)) {
			btf_verifier_log_member(env, struct_type, member,
						"Invalid member offset");
			return -EINVAL;
		}

		nr_bits = nr_int_data_bits;
	} else if (nr_bits > nr_int_data_bits) {
		btf_verifier_log_member(env, struct_type, member,
					"Invalid member bitfield_size");
		return -EINVAL;
	}

	bytes_offset = BITS_ROUNDDOWN_BYTES(struct_bits_off);
	nr_copy_bits = nr_bits + BITS_PER_BYTE_MASKED(struct_bits_off);
	if (nr_copy_bits > BITS_PER_U128) {
		btf_verifier_log_member(env, struct_type, member,
					"nr_copy_bits exceeds 128");
		return -EINVAL;
	}

	if (struct_size < bytes_offset ||
	    struct_size - bytes_offset < BITS_ROUNDUP_BYTES(nr_copy_bits)) {
		btf_verifier_log_member(env, struct_type, member,
					"Member exceeds struct_size");
		return -EINVAL;
	}

	return 0;
}

static s32 btf_int_check_meta(struct btf_verifier_env *env,
			      const struct btf_type *t,
			      u32 meta_left)
{
	u32 int_data, nr_bits, meta_needed = sizeof(int_data);
	u16 encoding;

	if (meta_left < meta_needed) {
		btf_verifier_log_basic(env, t,
				       "meta_left:%u meta_needed:%u",
				       meta_left, meta_needed);
		return -EINVAL;
	}

	if (btf_type_vlen(t)) {
		btf_verifier_log_type(env, t, "vlen != 0");
		return -EINVAL;
	}

	if (btf_type_kflag(t)) {
		btf_verifier_log_type(env, t, "Invalid btf_info kind_flag");
		return -EINVAL;
	}

	int_data = btf_type_int(t);
	if (int_data & ~BTF_INT_MASK) {
		btf_verifier_log_basic(env, t, "Invalid int_data:%x",
				       int_data);
		return -EINVAL;
	}

	nr_bits = BTF_INT_BITS(int_data) + BTF_INT_OFFSET(int_data);

	if (nr_bits > BITS_PER_U128) {
		btf_verifier_log_type(env, t, "nr_bits exceeds %zu",
				      BITS_PER_U128);
		return -EINVAL;
	}

	if (BITS_ROUNDUP_BYTES(nr_bits) > t->size) {
		btf_verifier_log_type(env, t, "nr_bits exceeds type_size");
		return -EINVAL;
	}

	/*
	 * Only one of the encoding bits is allowed and it
	 * should be sufficient for the pretty print purpose (i.e. decoding).
	 * Multiple bits can be allowed later if it is found
	 * to be insufficient.
	 */
	encoding = BTF_INT_ENCODING(int_data);
	if (encoding &&
	    encoding != BTF_INT_SIGNED &&
	    encoding != BTF_INT_CHAR &&
	    encoding != BTF_INT_BOOL) {
		btf_verifier_log_type(env, t, "Unsupported encoding");
		return -ENOTSUPP;
	}

	btf_verifier_log_type(env, t, NULL);

	return meta_needed;
}

static void btf_int_log(struct btf_verifier_env *env,
			const struct btf_type *t)
{
	int int_data = btf_type_int(t);

	btf_verifier_log(env,
			 "size=%u bits_offset=%u nr_bits=%u encoding=%s",
			 t->size, BTF_INT_OFFSET(int_data),
			 BTF_INT_BITS(int_data),
			 btf_int_encoding_str(BTF_INT_ENCODING(int_data)));
}

static void btf_int128_print(struct btf_show *show, void *data)
{
	/* data points to a __int128 number.
	 * Suppose
	 *     int128_num = *(__int128 *)data;
	 * The below formulas shows what upper_num and lower_num represents:
	 *     upper_num = int128_num >> 64;
	 *     lower_num = int128_num & 0xffffffffFFFFFFFFULL;
	 */
	u64 upper_num, lower_num;

#ifdef __BIG_ENDIAN_BITFIELD
	upper_num = *(u64 *)data;
	lower_num = *(u64 *)(data + 8);
#else
	upper_num = *(u64 *)(data + 8);
	lower_num = *(u64 *)data;
#endif
	if (upper_num == 0)
		btf_show_type_value(show, "0x%llx", lower_num);
	else
		btf_show_type_values(show, "0x%llx%016llx", upper_num,
				     lower_num);
}

static void btf_int128_shift(u64 *print_num, u16 left_shift_bits,
			     u16 right_shift_bits)
{
	u64 upper_num, lower_num;

#ifdef __BIG_ENDIAN_BITFIELD
	upper_num = print_num[0];
	lower_num = print_num[1];
#else
	upper_num = print_num[1];
	lower_num = print_num[0];
#endif

	/* shake out un-needed bits by shift/or operations */
	if (left_shift_bits >= 64) {
		upper_num = lower_num << (left_shift_bits - 64);
		lower_num = 0;
	} else {
		upper_num = (upper_num << left_shift_bits) |
			    (lower_num >> (64 - left_shift_bits));
		lower_num = lower_num << left_shift_bits;
	}

	if (right_shift_bits >= 64) {
		lower_num = upper_num >> (right_shift_bits - 64);
		upper_num = 0;
	} else {
		lower_num = (lower_num >> right_shift_bits) |
			    (upper_num << (64 - right_shift_bits));
		upper_num = upper_num >> right_shift_bits;
	}

#ifdef __BIG_ENDIAN_BITFIELD
	print_num[0] = upper_num;
	print_num[1] = lower_num;
#else
	print_num[0] = lower_num;
	print_num[1] = upper_num;
#endif
}

static void btf_bitfield_show(void *data, u8 bits_offset,
			      u8 nr_bits, struct btf_show *show)
{
	u16 left_shift_bits, right_shift_bits;
	u8 nr_copy_bytes;
	u8 nr_copy_bits;
	u64 print_num[2] = {};

	nr_copy_bits = nr_bits + bits_offset;
	nr_copy_bytes = BITS_ROUNDUP_BYTES(nr_copy_bits);

	memcpy(print_num, data, nr_copy_bytes);

#ifdef __BIG_ENDIAN_BITFIELD
	left_shift_bits = bits_offset;
#else
	left_shift_bits = BITS_PER_U128 - nr_copy_bits;
#endif
	right_shift_bits = BITS_PER_U128 - nr_bits;

	btf_int128_shift(print_num, left_shift_bits, right_shift_bits);
	btf_int128_print(show, print_num);
}


static void btf_int_bits_show(const struct btf *btf,
			      const struct btf_type *t,
			      void *data, u8 bits_offset,
			      struct btf_show *show)
{
	u32 int_data = btf_type_int(t);
	u8 nr_bits = BTF_INT_BITS(int_data);
	u8 total_bits_offset;

	/*
	 * bits_offset is at most 7.
	 * BTF_INT_OFFSET() cannot exceed 128 bits.
	 */
	total_bits_offset = bits_offset + BTF_INT_OFFSET(int_data);
	data += BITS_ROUNDDOWN_BYTES(total_bits_offset);
	bits_offset = BITS_PER_BYTE_MASKED(total_bits_offset);
	btf_bitfield_show(data, bits_offset, nr_bits, show);
}

static void btf_int_show(const struct btf *btf, const struct btf_type *t,
			 u32 type_id, void *data, u8 bits_offset,
			 struct btf_show *show)
{
	u32 int_data = btf_type_int(t);
	u8 encoding = BTF_INT_ENCODING(int_data);
	bool sign = encoding & BTF_INT_SIGNED;
	u8 nr_bits = BTF_INT_BITS(int_data);
	void *safe_data;

	safe_data = btf_show_start_type(show, t, type_id, data);
	if (!safe_data)
		return;

	if (bits_offset || BTF_INT_OFFSET(int_data) ||
	    BITS_PER_BYTE_MASKED(nr_bits)) {
		btf_int_bits_show(btf, t, safe_data, bits_offset, show);
		goto out;
	}

	switch (nr_bits) {
	case 128:
		btf_int128_print(show, safe_data);
		break;
	case 64:
		if (sign)
			btf_show_type_value(show, "%lld", *(s64 *)safe_data);
		else
			btf_show_type_value(show, "%llu", *(u64 *)safe_data);
		break;
	case 32:
		if (sign)
			btf_show_type_value(show, "%d", *(s32 *)safe_data);
		else
			btf_show_type_value(show, "%u", *(u32 *)safe_data);
		break;
	case 16:
		if (sign)
			btf_show_type_value(show, "%d", *(s16 *)safe_data);
		else
			btf_show_type_value(show, "%u", *(u16 *)safe_data);
		break;
	case 8:
		if (show->state.array_encoding == BTF_INT_CHAR) {
			/* check for null terminator */
			if (show->state.array_terminated)
				break;
			if (*(char *)data == '\0') {
				show->state.array_terminated = 1;
				break;
			}
			if (isprint(*(char *)data)) {
				btf_show_type_value(show, "'%c'",
						    *(char *)safe_data);
				break;
			}
		}
		if (sign)
			btf_show_type_value(show, "%d", *(s8 *)safe_data);
		else
			btf_show_type_value(show, "%u", *(u8 *)safe_data);
		break;
	default:
		btf_int_bits_show(btf, t, safe_data, bits_offset, show);
		break;
	}
out:
	btf_show_end_type(show);
}

static const struct btf_kind_operations int_ops = {
	.check_meta = btf_int_check_meta,
	.resolve = btf_df_resolve,
	.check_member = btf_int_check_member,
	.check_kflag_member = btf_int_check_kflag_member,
	.log_details = btf_int_log,
	.show = btf_int_show,
};

static int btf_modifier_check_member(struct btf_verifier_env *env,
				     const struct btf_type *struct_type,
				     const struct btf_member *member,
				     const struct btf_type *member_type)
{
	const struct btf_type *resolved_type;
	u32 resolved_type_id = member->type;
	struct btf_member resolved_member;
	struct btf *btf = env->btf;

	resolved_type = btf_type_id_size(btf, &resolved_type_id, NULL);
	if (!resolved_type) {
		btf_verifier_log_member(env, struct_type, member,
					"Invalid member");
		return -EINVAL;
	}

	resolved_member = *member;
	resolved_member.type = resolved_type_id;

	return btf_type_ops(resolved_type)->check_member(env, struct_type,
							 &resolved_member,
							 resolved_type);
}

static int btf_modifier_check_kflag_member(struct btf_verifier_env *env,
					   const struct btf_type *struct_type,
					   const struct btf_member *member,
					   const struct btf_type *member_type)
{
	const struct btf_type *resolved_type;
	u32 resolved_type_id = member->type;
	struct btf_member resolved_member;
	struct btf *btf = env->btf;

	resolved_type = btf_type_id_size(btf, &resolved_type_id, NULL);
	if (!resolved_type) {
		btf_verifier_log_member(env, struct_type, member,
					"Invalid member");
		return -EINVAL;
	}

	resolved_member = *member;
	resolved_member.type = resolved_type_id;

	return btf_type_ops(resolved_type)->check_kflag_member(env, struct_type,
							       &resolved_member,
							       resolved_type);
}

static int btf_ptr_check_member(struct btf_verifier_env *env,
				const struct btf_type *struct_type,
				const struct btf_member *member,
				const struct btf_type *member_type)
{
	u32 struct_size, struct_bits_off, bytes_offset;

	struct_size = struct_type->size;
	struct_bits_off = member->offset;
	bytes_offset = BITS_ROUNDDOWN_BYTES(struct_bits_off);

	if (BITS_PER_BYTE_MASKED(struct_bits_off)) {
		btf_verifier_log_member(env, struct_type, member,
					"Member is not byte aligned");
		return -EINVAL;
	}

	if (struct_size - bytes_offset < sizeof(void *)) {
		btf_verifier_log_member(env, struct_type, member,
					"Member exceeds struct_size");
		return -EINVAL;
	}

	return 0;
}

static int btf_ref_type_check_meta(struct btf_verifier_env *env,
				   const struct btf_type *t,
				   u32 meta_left)
{
	const char *value;

	if (btf_type_vlen(t)) {
		btf_verifier_log_type(env, t, "vlen != 0");
		return -EINVAL;
	}

	if (btf_type_kflag(t)) {
		btf_verifier_log_type(env, t, "Invalid btf_info kind_flag");
		return -EINVAL;
	}

	if (!BTF_TYPE_ID_VALID(t->type)) {
		btf_verifier_log_type(env, t, "Invalid type_id");
		return -EINVAL;
	}

	/* typedef/type_tag type must have a valid name, and other ref types,
	 * volatile, const, restrict, should have a null name.
	 */
	if (BTF_INFO_KIND(t->info) == BTF_KIND_TYPEDEF) {
		if (!t->name_off ||
		    !btf_name_valid_identifier(env->btf, t->name_off)) {
			btf_verifier_log_type(env, t, "Invalid name");
			return -EINVAL;
		}
	} else if (BTF_INFO_KIND(t->info) == BTF_KIND_TYPE_TAG) {
		value = btf_name_by_offset(env->btf, t->name_off);
		if (!value || !value[0]) {
			btf_verifier_log_type(env, t, "Invalid name");
			return -EINVAL;
		}
	} else {
		if (t->name_off) {
			btf_verifier_log_type(env, t, "Invalid name");
			return -EINVAL;
		}
	}

	btf_verifier_log_type(env, t, NULL);

	return 0;
}

static int btf_modifier_resolve(struct btf_verifier_env *env,
				const struct resolve_vertex *v)
{
	const struct btf_type *t = v->t;
	const struct btf_type *next_type;
	u32 next_type_id = t->type;
	struct btf *btf = env->btf;

	next_type = btf_type_by_id(btf, next_type_id);
	if (!next_type || btf_type_is_resolve_source_only(next_type)) {
		btf_verifier_log_type(env, v->t, "Invalid type_id");
		return -EINVAL;
	}

	if (!env_type_is_resolve_sink(env, next_type) &&
	    !env_type_is_resolved(env, next_type_id))
		return env_stack_push(env, next_type, next_type_id);

	/* Figure out the resolved next_type_id with size.
	 * They will be stored in the current modifier's
	 * resolved_ids and resolved_sizes such that it can
	 * save us a few type-following when we use it later (e.g. in
	 * pretty print).
	 */
	if (!btf_type_id_size(btf, &next_type_id, NULL)) {
		if (env_type_is_resolved(env, next_type_id))
			next_type = btf_type_id_resolve(btf, &next_type_id);

		/* "typedef void new_void", "const void"...etc */
		if (!btf_type_is_void(next_type) &&
		    !btf_type_is_fwd(next_type) &&
		    !btf_type_is_func_proto(next_type)) {
			btf_verifier_log_type(env, v->t, "Invalid type_id");
			return -EINVAL;
		}
	}

	env_stack_pop_resolved(env, next_type_id, 0);

	return 0;
}

static int btf_var_resolve(struct btf_verifier_env *env,
			   const struct resolve_vertex *v)
{
	const struct btf_type *next_type;
	const struct btf_type *t = v->t;
	u32 next_type_id = t->type;
	struct btf *btf = env->btf;

	next_type = btf_type_by_id(btf, next_type_id);
	if (!next_type || btf_type_is_resolve_source_only(next_type)) {
		btf_verifier_log_type(env, v->t, "Invalid type_id");
		return -EINVAL;
	}

	if (!env_type_is_resolve_sink(env, next_type) &&
	    !env_type_is_resolved(env, next_type_id))
		return env_stack_push(env, next_type, next_type_id);

	if (btf_type_is_modifier(next_type)) {
		const struct btf_type *resolved_type;
		u32 resolved_type_id;

		resolved_type_id = next_type_id;
		resolved_type = btf_type_id_resolve(btf, &resolved_type_id);

		if (btf_type_is_ptr(resolved_type) &&
		    !env_type_is_resolve_sink(env, resolved_type) &&
		    !env_type_is_resolved(env, resolved_type_id))
			return env_stack_push(env, resolved_type,
					      resolved_type_id);
	}

	/* We must resolve to something concrete at this point, no
	 * forward types or similar that would resolve to size of
	 * zero is allowed.
	 */
	if (!btf_type_id_size(btf, &next_type_id, NULL)) {
		btf_verifier_log_type(env, v->t, "Invalid type_id");
		return -EINVAL;
	}

	env_stack_pop_resolved(env, next_type_id, 0);

	return 0;
}

static int btf_ptr_resolve(struct btf_verifier_env *env,
			   const struct resolve_vertex *v)
{
	const struct btf_type *next_type;
	const struct btf_type *t = v->t;
	u32 next_type_id = t->type;
	struct btf *btf = env->btf;

	next_type = btf_type_by_id(btf, next_type_id);
	if (!next_type || btf_type_is_resolve_source_only(next_type)) {
		btf_verifier_log_type(env, v->t, "Invalid type_id");
		return -EINVAL;
	}

	if (!env_type_is_resolve_sink(env, next_type) &&
	    !env_type_is_resolved(env, next_type_id))
		return env_stack_push(env, next_type, next_type_id);

	/* If the modifier was RESOLVED during RESOLVE_STRUCT_OR_ARRAY,
	 * the modifier may have stopped resolving when it was resolved
	 * to a ptr (last-resolved-ptr).
	 *
	 * We now need to continue from the last-resolved-ptr to
	 * ensure the last-resolved-ptr will not referring back to
	 * the current ptr (t).
	 */
	if (btf_type_is_modifier(next_type)) {
		const struct btf_type *resolved_type;
		u32 resolved_type_id;

		resolved_type_id = next_type_id;
		resolved_type = btf_type_id_resolve(btf, &resolved_type_id);

		if (btf_type_is_ptr(resolved_type) &&
		    !env_type_is_resolve_sink(env, resolved_type) &&
		    !env_type_is_resolved(env, resolved_type_id))
			return env_stack_push(env, resolved_type,
					      resolved_type_id);
	}

	if (!btf_type_id_size(btf, &next_type_id, NULL)) {
		if (env_type_is_resolved(env, next_type_id))
			next_type = btf_type_id_resolve(btf, &next_type_id);

		if (!btf_type_is_void(next_type) &&
		    !btf_type_is_fwd(next_type) &&
		    !btf_type_is_func_proto(next_type)) {
			btf_verifier_log_type(env, v->t, "Invalid type_id");
			return -EINVAL;
		}
	}

	env_stack_pop_resolved(env, next_type_id, 0);

	return 0;
}

static void btf_modifier_show(const struct btf *btf,
			      const struct btf_type *t,
			      u32 type_id, void *data,
			      u8 bits_offset, struct btf_show *show)
{
	if (btf->resolved_ids)
		t = btf_type_id_resolve(btf, &type_id);
	else
		t = btf_type_skip_modifiers(btf, type_id, NULL);

	btf_type_ops(t)->show(btf, t, type_id, data, bits_offset, show);
}

static void btf_var_show(const struct btf *btf, const struct btf_type *t,
			 u32 type_id, void *data, u8 bits_offset,
			 struct btf_show *show)
{
	t = btf_type_id_resolve(btf, &type_id);

	btf_type_ops(t)->show(btf, t, type_id, data, bits_offset, show);
}

static void btf_ptr_show(const struct btf *btf, const struct btf_type *t,
			 u32 type_id, void *data, u8 bits_offset,
			 struct btf_show *show)
{
	void *safe_data;

	safe_data = btf_show_start_type(show, t, type_id, data);
	if (!safe_data)
		return;

	/* It is a hashed value unless BTF_SHOW_PTR_RAW is specified */
	if (show->flags & BTF_SHOW_PTR_RAW)
		btf_show_type_value(show, "0x%px", *(void **)safe_data);
	else
		btf_show_type_value(show, "0x%p", *(void **)safe_data);
	btf_show_end_type(show);
}

static void btf_ref_type_log(struct btf_verifier_env *env,
			     const struct btf_type *t)
{
	btf_verifier_log(env, "type_id=%u", t->type);
}

static struct btf_kind_operations modifier_ops = {
	.check_meta = btf_ref_type_check_meta,
	.resolve = btf_modifier_resolve,
	.check_member = btf_modifier_check_member,
	.check_kflag_member = btf_modifier_check_kflag_member,
	.log_details = btf_ref_type_log,
	.show = btf_modifier_show,
};

static struct btf_kind_operations ptr_ops = {
	.check_meta = btf_ref_type_check_meta,
	.resolve = btf_ptr_resolve,
	.check_member = btf_ptr_check_member,
	.check_kflag_member = btf_generic_check_kflag_member,
	.log_details = btf_ref_type_log,
	.show = btf_ptr_show,
};

static s32 btf_fwd_check_meta(struct btf_verifier_env *env,
			      const struct btf_type *t,
			      u32 meta_left)
{
	if (btf_type_vlen(t)) {
		btf_verifier_log_type(env, t, "vlen != 0");
		return -EINVAL;
	}

	if (t->type) {
		btf_verifier_log_type(env, t, "type != 0");
		return -EINVAL;
	}

	/* fwd type must have a valid name */
	if (!t->name_off ||
	    !btf_name_valid_identifier(env->btf, t->name_off)) {
		btf_verifier_log_type(env, t, "Invalid name");
		return -EINVAL;
	}

	btf_verifier_log_type(env, t, NULL);

	return 0;
}

static void btf_fwd_type_log(struct btf_verifier_env *env,
			     const struct btf_type *t)
{
	btf_verifier_log(env, "%s", btf_type_kflag(t) ? "union" : "struct");
}

static struct btf_kind_operations fwd_ops = {
	.check_meta = btf_fwd_check_meta,
	.resolve = btf_df_resolve,
	.check_member = btf_df_check_member,
	.check_kflag_member = btf_df_check_kflag_member,
	.log_details = btf_fwd_type_log,
	.show = btf_df_show,
};

static int btf_array_check_member(struct btf_verifier_env *env,
				  const struct btf_type *struct_type,
				  const struct btf_member *member,
				  const struct btf_type *member_type)
{
	u32 struct_bits_off = member->offset;
	u32 struct_size, bytes_offset;
	u32 array_type_id, array_size;
	struct btf *btf = env->btf;

	if (BITS_PER_BYTE_MASKED(struct_bits_off)) {
		btf_verifier_log_member(env, struct_type, member,
					"Member is not byte aligned");
		return -EINVAL;
	}

	array_type_id = member->type;
	btf_type_id_size(btf, &array_type_id, &array_size);
	struct_size = struct_type->size;
	bytes_offset = BITS_ROUNDDOWN_BYTES(struct_bits_off);
	if (struct_size - bytes_offset < array_size) {
		btf_verifier_log_member(env, struct_type, member,
					"Member exceeds struct_size");
		return -EINVAL;
	}

	return 0;
}

static s32 btf_array_check_meta(struct btf_verifier_env *env,
				const struct btf_type *t,
				u32 meta_left)
{
	const struct btf_array *array = btf_type_array(t);
	u32 meta_needed = sizeof(*array);

	if (meta_left < meta_needed) {
		btf_verifier_log_basic(env, t,
				       "meta_left:%u meta_needed:%u",
				       meta_left, meta_needed);
		return -EINVAL;
	}

	/* array type should not have a name */
	if (t->name_off) {
		btf_verifier_log_type(env, t, "Invalid name");
		return -EINVAL;
	}

	if (btf_type_vlen(t)) {
		btf_verifier_log_type(env, t, "vlen != 0");
		return -EINVAL;
	}

	if (btf_type_kflag(t)) {
		btf_verifier_log_type(env, t, "Invalid btf_info kind_flag");
		return -EINVAL;
	}

	if (t->size) {
		btf_verifier_log_type(env, t, "size != 0");
		return -EINVAL;
	}

	/* Array elem type and index type cannot be in type void,
	 * so !array->type and !array->index_type are not allowed.
	 */
	if (!array->type || !BTF_TYPE_ID_VALID(array->type)) {
		btf_verifier_log_type(env, t, "Invalid elem");
		return -EINVAL;
	}

	if (!array->index_type || !BTF_TYPE_ID_VALID(array->index_type)) {
		btf_verifier_log_type(env, t, "Invalid index");
		return -EINVAL;
	}

	btf_verifier_log_type(env, t, NULL);

	return meta_needed;
}

static int btf_array_resolve(struct btf_verifier_env *env,
			     const struct resolve_vertex *v)
{
	const struct btf_array *array = btf_type_array(v->t);
	const struct btf_type *elem_type, *index_type;
	u32 elem_type_id, index_type_id;
	struct btf *btf = env->btf;
	u32 elem_size;

	/* Check array->index_type */
	index_type_id = array->index_type;
	index_type = btf_type_by_id(btf, index_type_id);
	if (btf_type_nosize_or_null(index_type) ||
	    btf_type_is_resolve_source_only(index_type)) {
		btf_verifier_log_type(env, v->t, "Invalid index");
		return -EINVAL;
	}

	if (!env_type_is_resolve_sink(env, index_type) &&
	    !env_type_is_resolved(env, index_type_id))
		return env_stack_push(env, index_type, index_type_id);

	index_type = btf_type_id_size(btf, &index_type_id, NULL);
	if (!index_type || !btf_type_is_int(index_type) ||
	    !btf_type_int_is_regular(index_type)) {
		btf_verifier_log_type(env, v->t, "Invalid index");
		return -EINVAL;
	}

	/* Check array->type */
	elem_type_id = array->type;
	elem_type = btf_type_by_id(btf, elem_type_id);
	if (btf_type_nosize_or_null(elem_type) ||
	    btf_type_is_resolve_source_only(elem_type)) {
		btf_verifier_log_type(env, v->t,
				      "Invalid elem");
		return -EINVAL;
	}

	if (!env_type_is_resolve_sink(env, elem_type) &&
	    !env_type_is_resolved(env, elem_type_id))
		return env_stack_push(env, elem_type, elem_type_id);

	elem_type = btf_type_id_size(btf, &elem_type_id, &elem_size);
	if (!elem_type) {
		btf_verifier_log_type(env, v->t, "Invalid elem");
		return -EINVAL;
	}

	if (btf_type_is_int(elem_type) && !btf_type_int_is_regular(elem_type)) {
		btf_verifier_log_type(env, v->t, "Invalid array of int");
		return -EINVAL;
	}

	if (array->nelems && elem_size > U32_MAX / array->nelems) {
		btf_verifier_log_type(env, v->t,
				      "Array size overflows U32_MAX");
		return -EINVAL;
	}

	env_stack_pop_resolved(env, elem_type_id, elem_size * array->nelems);

	return 0;
}

static void btf_array_log(struct btf_verifier_env *env,
			  const struct btf_type *t)
{
	const struct btf_array *array = btf_type_array(t);

	btf_verifier_log(env, "type_id=%u index_type_id=%u nr_elems=%u",
			 array->type, array->index_type, array->nelems);
}

static void __btf_array_show(const struct btf *btf, const struct btf_type *t,
			     u32 type_id, void *data, u8 bits_offset,
			     struct btf_show *show)
{
	const struct btf_array *array = btf_type_array(t);
	const struct btf_kind_operations *elem_ops;
	const struct btf_type *elem_type;
	u32 i, elem_size = 0, elem_type_id;
	u16 encoding = 0;

	elem_type_id = array->type;
	elem_type = btf_type_skip_modifiers(btf, elem_type_id, NULL);
	if (elem_type && btf_type_has_size(elem_type))
		elem_size = elem_type->size;

	if (elem_type && btf_type_is_int(elem_type)) {
		u32 int_type = btf_type_int(elem_type);

		encoding = BTF_INT_ENCODING(int_type);

		/*
		 * BTF_INT_CHAR encoding never seems to be set for
		 * char arrays, so if size is 1 and element is
		 * printable as a char, we'll do that.
		 */
		if (elem_size == 1)
			encoding = BTF_INT_CHAR;
	}

	if (!btf_show_start_array_type(show, t, type_id, encoding, data))
		return;

	if (!elem_type)
		goto out;
	elem_ops = btf_type_ops(elem_type);

	for (i = 0; i < array->nelems; i++) {

		btf_show_start_array_member(show);

		elem_ops->show(btf, elem_type, elem_type_id, data,
			       bits_offset, show);
		data += elem_size;

		btf_show_end_array_member(show);

		if (show->state.array_terminated)
			break;
	}
out:
	btf_show_end_array_type(show);
}

static void btf_array_show(const struct btf *btf, const struct btf_type *t,
			   u32 type_id, void *data, u8 bits_offset,
			   struct btf_show *show)
{
	const struct btf_member *m = show->state.member;

	/*
	 * First check if any members would be shown (are non-zero).
	 * See comments above "struct btf_show" definition for more
	 * details on how this works at a high-level.
	 */
	if (show->state.depth > 0 && !(show->flags & BTF_SHOW_ZERO)) {
		if (!show->state.depth_check) {
			show->state.depth_check = show->state.depth + 1;
			show->state.depth_to_show = 0;
		}
		__btf_array_show(btf, t, type_id, data, bits_offset, show);
		show->state.member = m;

		if (show->state.depth_check != show->state.depth + 1)
			return;
		show->state.depth_check = 0;

		if (show->state.depth_to_show <= show->state.depth)
			return;
		/*
		 * Reaching here indicates we have recursed and found
		 * non-zero array member(s).
		 */
	}
	__btf_array_show(btf, t, type_id, data, bits_offset, show);
}

static struct btf_kind_operations array_ops = {
	.check_meta = btf_array_check_meta,
	.resolve = btf_array_resolve,
	.check_member = btf_array_check_member,
	.check_kflag_member = btf_generic_check_kflag_member,
	.log_details = btf_array_log,
	.show = btf_array_show,
};

static int btf_struct_check_member(struct btf_verifier_env *env,
				   const struct btf_type *struct_type,
				   const struct btf_member *member,
				   const struct btf_type *member_type)
{
	u32 struct_bits_off = member->offset;
	u32 struct_size, bytes_offset;

	if (BITS_PER_BYTE_MASKED(struct_bits_off)) {
		btf_verifier_log_member(env, struct_type, member,
					"Member is not byte aligned");
		return -EINVAL;
	}

	struct_size = struct_type->size;
	bytes_offset = BITS_ROUNDDOWN_BYTES(struct_bits_off);
	if (struct_size - bytes_offset < member_type->size) {
		btf_verifier_log_member(env, struct_type, member,
					"Member exceeds struct_size");
		return -EINVAL;
	}

	return 0;
}

static s32 btf_struct_check_meta(struct btf_verifier_env *env,
				 const struct btf_type *t,
				 u32 meta_left)
{
	bool is_union = BTF_INFO_KIND(t->info) == BTF_KIND_UNION;
	const struct btf_member *member;
	u32 meta_needed, last_offset;
	struct btf *btf = env->btf;
	u32 struct_size = t->size;
	u32 offset;
	u16 i;

	meta_needed = btf_type_vlen(t) * sizeof(*member);
	if (meta_left < meta_needed) {
		btf_verifier_log_basic(env, t,
				       "meta_left:%u meta_needed:%u",
				       meta_left, meta_needed);
		return -EINVAL;
	}

	/* struct type either no name or a valid one */
	if (t->name_off &&
	    !btf_name_valid_identifier(env->btf, t->name_off)) {
		btf_verifier_log_type(env, t, "Invalid name");
		return -EINVAL;
	}

	btf_verifier_log_type(env, t, NULL);

	last_offset = 0;
	for_each_member(i, t, member) {
		if (!btf_name_offset_valid(btf, member->name_off)) {
			btf_verifier_log_member(env, t, member,
						"Invalid member name_offset:%u",
						member->name_off);
			return -EINVAL;
		}

		/* struct member either no name or a valid one */
		if (member->name_off &&
		    !btf_name_valid_identifier(btf, member->name_off)) {
			btf_verifier_log_member(env, t, member, "Invalid name");
			return -EINVAL;
		}
		/* A member cannot be in type void */
		if (!member->type || !BTF_TYPE_ID_VALID(member->type)) {
			btf_verifier_log_member(env, t, member,
						"Invalid type_id");
			return -EINVAL;
		}

		offset = __btf_member_bit_offset(t, member);
		if (is_union && offset) {
			btf_verifier_log_member(env, t, member,
						"Invalid member bits_offset");
			return -EINVAL;
		}

		/*
		 * ">" instead of ">=" because the last member could be
		 * "char a[0];"
		 */
		if (last_offset > offset) {
			btf_verifier_log_member(env, t, member,
						"Invalid member bits_offset");
			return -EINVAL;
		}

		if (BITS_ROUNDUP_BYTES(offset) > struct_size) {
			btf_verifier_log_member(env, t, member,
						"Member bits_offset exceeds its struct size");
			return -EINVAL;
		}

		btf_verifier_log_member(env, t, member, NULL);
		last_offset = offset;
	}

	return meta_needed;
}

static int btf_struct_resolve(struct btf_verifier_env *env,
			      const struct resolve_vertex *v)
{
	const struct btf_member *member;
	int err;
	u16 i;

	/* Before continue resolving the next_member,
	 * ensure the last member is indeed resolved to a
	 * type with size info.
	 */
	if (v->next_member) {
		const struct btf_type *last_member_type;
		const struct btf_member *last_member;
		u32 last_member_type_id;

		last_member = btf_type_member(v->t) + v->next_member - 1;
		last_member_type_id = last_member->type;
		if (WARN_ON_ONCE(!env_type_is_resolved(env,
						       last_member_type_id)))
			return -EINVAL;

		last_member_type = btf_type_by_id(env->btf,
						  last_member_type_id);
		if (btf_type_kflag(v->t))
			err = btf_type_ops(last_member_type)->check_kflag_member(env, v->t,
								last_member,
								last_member_type);
		else
			err = btf_type_ops(last_member_type)->check_member(env, v->t,
								last_member,
								last_member_type);
		if (err)
			return err;
	}

	for_each_member_from(i, v->next_member, v->t, member) {
		u32 member_type_id = member->type;
		const struct btf_type *member_type = btf_type_by_id(env->btf,
								member_type_id);

		if (btf_type_nosize_or_null(member_type) ||
		    btf_type_is_resolve_source_only(member_type)) {
			btf_verifier_log_member(env, v->t, member,
						"Invalid member");
			return -EINVAL;
		}

		if (!env_type_is_resolve_sink(env, member_type) &&
		    !env_type_is_resolved(env, member_type_id)) {
			env_stack_set_next_member(env, i + 1);
			return env_stack_push(env, member_type, member_type_id);
		}

		if (btf_type_kflag(v->t))
			err = btf_type_ops(member_type)->check_kflag_member(env, v->t,
									    member,
									    member_type);
		else
			err = btf_type_ops(member_type)->check_member(env, v->t,
								      member,
								      member_type);
		if (err)
			return err;
	}

	env_stack_pop_resolved(env, 0, 0);

	return 0;
}

static void btf_struct_log(struct btf_verifier_env *env,
			   const struct btf_type *t)
{
	btf_verifier_log(env, "size=%u vlen=%u", t->size, btf_type_vlen(t));
}

enum {
	BTF_FIELD_IGNORE = 0,
	BTF_FIELD_FOUND  = 1,
};

struct btf_field_info {
	enum btf_field_type type;
	u32 off;
	union {
		struct {
			u32 type_id;
		} kptr;
		struct {
			const char *node_name;
			u32 value_btf_id;
		} graph_root;
	};
};

static int btf_find_struct(const struct btf *btf, const struct btf_type *t,
			   u32 off, int sz, enum btf_field_type field_type,
			   struct btf_field_info *info)
{
	if (!__btf_type_is_struct(t))
		return BTF_FIELD_IGNORE;
	if (t->size != sz)
		return BTF_FIELD_IGNORE;
	info->type = field_type;
	info->off = off;
	return BTF_FIELD_FOUND;
}

static int btf_find_kptr(const struct btf *btf, const struct btf_type *t,
			 u32 off, int sz, struct btf_field_info *info)
{
	enum btf_field_type type;
	u32 res_id;

	/* Permit modifiers on the pointer itself */
	if (btf_type_is_volatile(t))
		t = btf_type_by_id(btf, t->type);
	/* For PTR, sz is always == 8 */
	if (!btf_type_is_ptr(t))
		return BTF_FIELD_IGNORE;
	t = btf_type_by_id(btf, t->type);

	if (!btf_type_is_type_tag(t))
		return BTF_FIELD_IGNORE;
	/* Reject extra tags */
	if (btf_type_is_type_tag(btf_type_by_id(btf, t->type)))
		return -EINVAL;
	if (!strcmp("kptr_untrusted", __btf_name_by_offset(btf, t->name_off)))
		type = BPF_KPTR_UNREF;
	else if (!strcmp("kptr", __btf_name_by_offset(btf, t->name_off)))
		type = BPF_KPTR_REF;
	else if (!strcmp("percpu_kptr", __btf_name_by_offset(btf, t->name_off)))
		type = BPF_KPTR_PERCPU;
	else
		return -EINVAL;

	/* Get the base type */
	t = btf_type_skip_modifiers(btf, t->type, &res_id);
	/* Only pointer to struct is allowed */
	if (!__btf_type_is_struct(t))
		return -EINVAL;

	info->type = type;
	info->off = off;
	info->kptr.type_id = res_id;
	return BTF_FIELD_FOUND;
}

int btf_find_next_decl_tag(const struct btf *btf, const struct btf_type *pt,
			   int comp_idx, const char *tag_key, int last_id)
{
	int len = strlen(tag_key);
	int i, n;

	for (i = last_id + 1, n = btf_nr_types(btf); i < n; i++) {
		const struct btf_type *t = btf_type_by_id(btf, i);

		if (!btf_type_is_decl_tag(t))
			continue;
		if (pt != btf_type_by_id(btf, t->type))
			continue;
		if (btf_type_decl_tag(t)->component_idx != comp_idx)
			continue;
		if (strncmp(__btf_name_by_offset(btf, t->name_off), tag_key, len))
			continue;
		return i;
	}
	return -ENOENT;
}

const char *btf_find_decl_tag_value(const struct btf *btf, const struct btf_type *pt,
				    int comp_idx, const char *tag_key)
{
	const char *value = NULL;
	const struct btf_type *t;
	int len, id;

	id = btf_find_next_decl_tag(btf, pt, comp_idx, tag_key, 0);
	if (id < 0)
		return ERR_PTR(id);

	t = btf_type_by_id(btf, id);
	len = strlen(tag_key);
	value = __btf_name_by_offset(btf, t->name_off) + len;

	/* Prevent duplicate entries for same type */
	id = btf_find_next_decl_tag(btf, pt, comp_idx, tag_key, id);
	if (id >= 0)
		return ERR_PTR(-EEXIST);

	return value;
}

static int
btf_find_graph_root(const struct btf *btf, const struct btf_type *pt,
		    const struct btf_type *t, int comp_idx, u32 off,
		    int sz, struct btf_field_info *info,
		    enum btf_field_type head_type)
{
	const char *node_field_name;
	const char *value_type;
	s32 id;

	if (!__btf_type_is_struct(t))
		return BTF_FIELD_IGNORE;
	if (t->size != sz)
		return BTF_FIELD_IGNORE;
	value_type = btf_find_decl_tag_value(btf, pt, comp_idx, "contains:");
	if (IS_ERR(value_type))
		return -EINVAL;
	node_field_name = strstr(value_type, ":");
	if (!node_field_name)
		return -EINVAL;
	value_type = kstrndup(value_type, node_field_name - value_type, GFP_KERNEL | __GFP_NOWARN);
	if (!value_type)
		return -ENOMEM;
	id = btf_find_by_name_kind(btf, value_type, BTF_KIND_STRUCT);
	kfree(value_type);
	if (id < 0)
		return id;
	node_field_name++;
	if (str_is_empty(node_field_name))
		return -EINVAL;
	info->type = head_type;
	info->off = off;
	info->graph_root.value_btf_id = id;
	info->graph_root.node_name = node_field_name;
	return BTF_FIELD_FOUND;
}

#define field_mask_test_name(field_type, field_type_str) \
	if (field_mask & field_type && !strcmp(name, field_type_str)) { \
		type = field_type;					\
		goto end;						\
	}

static int btf_get_field_type(const char *name, u32 field_mask, u32 *seen_mask,
			      int *align, int *sz)
{
	int type = 0;

	if (field_mask & BPF_SPIN_LOCK) {
		if (!strcmp(name, "bpf_spin_lock")) {
			if (*seen_mask & BPF_SPIN_LOCK)
				return -E2BIG;
			*seen_mask |= BPF_SPIN_LOCK;
			type = BPF_SPIN_LOCK;
			goto end;
		}
	}
	if (field_mask & BPF_TIMER) {
		if (!strcmp(name, "bpf_timer")) {
			if (*seen_mask & BPF_TIMER)
				return -E2BIG;
			*seen_mask |= BPF_TIMER;
			type = BPF_TIMER;
			goto end;
		}
	}
	field_mask_test_name(BPF_LIST_HEAD, "bpf_list_head");
	field_mask_test_name(BPF_LIST_NODE, "bpf_list_node");
	field_mask_test_name(BPF_RB_ROOT,   "bpf_rb_root");
	field_mask_test_name(BPF_RB_NODE,   "bpf_rb_node");
	field_mask_test_name(BPF_REFCOUNT,  "bpf_refcount");

	/* Only return BPF_KPTR when all other types with matchable names fail */
	if (field_mask & BPF_KPTR) {
		type = BPF_KPTR_REF;
		goto end;
	}
	return 0;
end:
	*sz = btf_field_type_size(type);
	*align = btf_field_type_align(type);
	return type;
}

#undef field_mask_test_name

static int btf_find_struct_field(const struct btf *btf,
				 const struct btf_type *t, u32 field_mask,
				 struct btf_field_info *info, int info_cnt)
{
	int ret, idx = 0, align, sz, field_type;
	const struct btf_member *member;
	struct btf_field_info tmp;
	u32 i, off, seen_mask = 0;

	for_each_member(i, t, member) {
		const struct btf_type *member_type = btf_type_by_id(btf,
								    member->type);

		field_type = btf_get_field_type(__btf_name_by_offset(btf, member_type->name_off),
						field_mask, &seen_mask, &align, &sz);
		if (field_type == 0)
			continue;
		if (field_type < 0)
			return field_type;

		off = __btf_member_bit_offset(t, member);
		if (off % 8)
			/* valid C code cannot generate such BTF */
			return -EINVAL;
		off /= 8;
		if (off % align)
			continue;

		switch (field_type) {
		case BPF_SPIN_LOCK:
		case BPF_TIMER:
		case BPF_LIST_NODE:
		case BPF_RB_NODE:
		case BPF_REFCOUNT:
			ret = btf_find_struct(btf, member_type, off, sz, field_type,
					      idx < info_cnt ? &info[idx] : &tmp);
			if (ret < 0)
				return ret;
			break;
		case BPF_KPTR_UNREF:
		case BPF_KPTR_REF:
		case BPF_KPTR_PERCPU:
			ret = btf_find_kptr(btf, member_type, off, sz,
					    idx < info_cnt ? &info[idx] : &tmp);
			if (ret < 0)
				return ret;
			break;
		case BPF_LIST_HEAD:
		case BPF_RB_ROOT:
			ret = btf_find_graph_root(btf, t, member_type,
						  i, off, sz,
						  idx < info_cnt ? &info[idx] : &tmp,
						  field_type);
			if (ret < 0)
				return ret;
			break;
		default:
			return -EFAULT;
		}

		if (ret == BTF_FIELD_IGNORE)
			continue;
		if (idx >= info_cnt)
			return -E2BIG;
		++idx;
	}
	return idx;
}

static int btf_find_datasec_var(const struct btf *btf, const struct btf_type *t,
				u32 field_mask, struct btf_field_info *info,
				int info_cnt)
{
	int ret, idx = 0, align, sz, field_type;
	const struct btf_var_secinfo *vsi;
	struct btf_field_info tmp;
	u32 i, off, seen_mask = 0;

	for_each_vsi(i, t, vsi) {
		const struct btf_type *var = btf_type_by_id(btf, vsi->type);
		const struct btf_type *var_type = btf_type_by_id(btf, var->type);

		field_type = btf_get_field_type(__btf_name_by_offset(btf, var_type->name_off),
						field_mask, &seen_mask, &align, &sz);
		if (field_type == 0)
			continue;
		if (field_type < 0)
			return field_type;

		off = vsi->offset;
		if (vsi->size != sz)
			continue;
		if (off % align)
			continue;

		switch (field_type) {
		case BPF_SPIN_LOCK:
		case BPF_TIMER:
		case BPF_LIST_NODE:
		case BPF_RB_NODE:
		case BPF_REFCOUNT:
			ret = btf_find_struct(btf, var_type, off, sz, field_type,
					      idx < info_cnt ? &info[idx] : &tmp);
			if (ret < 0)
				return ret;
			break;
		case BPF_KPTR_UNREF:
		case BPF_KPTR_REF:
		case BPF_KPTR_PERCPU:
			ret = btf_find_kptr(btf, var_type, off, sz,
					    idx < info_cnt ? &info[idx] : &tmp);
			if (ret < 0)
				return ret;
			break;
		case BPF_LIST_HEAD:
		case BPF_RB_ROOT:
			ret = btf_find_graph_root(btf, var, var_type,
						  -1, off, sz,
						  idx < info_cnt ? &info[idx] : &tmp,
						  field_type);
			if (ret < 0)
				return ret;
			break;
		default:
			return -EFAULT;
		}

		if (ret == BTF_FIELD_IGNORE)
			continue;
		if (idx >= info_cnt)
			return -E2BIG;
		++idx;
	}
	return idx;
}

static int btf_find_field(const struct btf *btf, const struct btf_type *t,
			  u32 field_mask, struct btf_field_info *info,
			  int info_cnt)
{
	if (__btf_type_is_struct(t))
		return btf_find_struct_field(btf, t, field_mask, info, info_cnt);
	else if (btf_type_is_datasec(t))
		return btf_find_datasec_var(btf, t, field_mask, info, info_cnt);
	return -EINVAL;
}

static int btf_parse_kptr(const struct btf *btf, struct btf_field *field,
			  struct btf_field_info *info)
{
	struct module *mod = NULL;
	const struct btf_type *t;
	/* If a matching btf type is found in kernel or module BTFs, kptr_ref
	 * is that BTF, otherwise it's program BTF
	 */
	struct btf *kptr_btf;
	int ret;
	s32 id;

	/* Find type in map BTF, and use it to look up the matching type
	 * in vmlinux or module BTFs, by name and kind.
	 */
	t = btf_type_by_id(btf, info->kptr.type_id);
	id = bpf_find_btf_id(__btf_name_by_offset(btf, t->name_off), BTF_INFO_KIND(t->info),
			     &kptr_btf);
	if (id == -ENOENT) {
		/* btf_parse_kptr should only be called w/ btf = program BTF */
		WARN_ON_ONCE(btf_is_kernel(btf));

		/* Type exists only in program BTF. Assume that it's a MEM_ALLOC
		 * kptr allocated via bpf_obj_new
		 */
		field->kptr.dtor = NULL;
		id = info->kptr.type_id;
		kptr_btf = (struct btf *)btf;
		btf_get(kptr_btf);
		goto found_dtor;
	}
	if (id < 0)
		return id;

	/* Find and stash the function pointer for the destruction function that
	 * needs to be eventually invoked from the map free path.
	 */
	if (info->type == BPF_KPTR_REF) {
		const struct btf_type *dtor_func;
		const char *dtor_func_name;
		unsigned long addr;
		s32 dtor_btf_id;

		/* This call also serves as a whitelist of allowed objects that
		 * can be used as a referenced pointer and be stored in a map at
		 * the same time.
		 */
		dtor_btf_id = btf_find_dtor_kfunc(kptr_btf, id);
		if (dtor_btf_id < 0) {
			ret = dtor_btf_id;
			goto end_btf;
		}

		dtor_func = btf_type_by_id(kptr_btf, dtor_btf_id);
		if (!dtor_func) {
			ret = -ENOENT;
			goto end_btf;
		}

		if (btf_is_module(kptr_btf)) {
			mod = btf_try_get_module(kptr_btf);
			if (!mod) {
				ret = -ENXIO;
				goto end_btf;
			}
		}

		/* We already verified dtor_func to be btf_type_is_func
		 * in register_btf_id_dtor_kfuncs.
		 */
		dtor_func_name = __btf_name_by_offset(kptr_btf, dtor_func->name_off);
		addr = kallsyms_lookup_name(dtor_func_name);
		if (!addr) {
			ret = -EINVAL;
			goto end_mod;
		}
		field->kptr.dtor = (void *)addr;
	}

found_dtor:
	field->kptr.btf_id = id;
	field->kptr.btf = kptr_btf;
	field->kptr.module = mod;
	return 0;
end_mod:
	module_put(mod);
end_btf:
	btf_put(kptr_btf);
	return ret;
}

static int btf_parse_graph_root(const struct btf *btf,
				struct btf_field *field,
				struct btf_field_info *info,
				const char *node_type_name,
				size_t node_type_align)
{
	const struct btf_type *t, *n = NULL;
	const struct btf_member *member;
	u32 offset;
	int i;

	t = btf_type_by_id(btf, info->graph_root.value_btf_id);
	/* We've already checked that value_btf_id is a struct type. We
	 * just need to figure out the offset of the list_node, and
	 * verify its type.
	 */
	for_each_member(i, t, member) {
		if (strcmp(info->graph_root.node_name,
			   __btf_name_by_offset(btf, member->name_off)))
			continue;
		/* Invalid BTF, two members with same name */
		if (n)
			return -EINVAL;
		n = btf_type_by_id(btf, member->type);
		if (!__btf_type_is_struct(n))
			return -EINVAL;
		if (strcmp(node_type_name, __btf_name_by_offset(btf, n->name_off)))
			return -EINVAL;
		offset = __btf_member_bit_offset(n, member);
		if (offset % 8)
			return -EINVAL;
		offset /= 8;
		if (offset % node_type_align)
			return -EINVAL;

		field->graph_root.btf = (struct btf *)btf;
		field->graph_root.value_btf_id = info->graph_root.value_btf_id;
		field->graph_root.node_offset = offset;
	}
	if (!n)
		return -ENOENT;
	return 0;
}

static int btf_parse_list_head(const struct btf *btf, struct btf_field *field,
			       struct btf_field_info *info)
{
	return btf_parse_graph_root(btf, field, info, "bpf_list_node",
					    __alignof__(struct bpf_list_node));
}

static int btf_parse_rb_root(const struct btf *btf, struct btf_field *field,
			     struct btf_field_info *info)
{
	return btf_parse_graph_root(btf, field, info, "bpf_rb_node",
					    __alignof__(struct bpf_rb_node));
}

static int btf_field_cmp(const void *_a, const void *_b, const void *priv)
{
	const struct btf_field *a = (const struct btf_field *)_a;
	const struct btf_field *b = (const struct btf_field *)_b;

	if (a->offset < b->offset)
		return -1;
	else if (a->offset > b->offset)
		return 1;
	return 0;
}

struct btf_record *btf_parse_fields(const struct btf *btf, const struct btf_type *t,
				    u32 field_mask, u32 value_size)
{
	struct btf_field_info info_arr[BTF_FIELDS_MAX];
	u32 next_off = 0, field_type_size;
	struct btf_record *rec;
	int ret, i, cnt;

	ret = btf_find_field(btf, t, field_mask, info_arr, ARRAY_SIZE(info_arr));
	if (ret < 0)
		return ERR_PTR(ret);
	if (!ret)
		return NULL;

	cnt = ret;
	/* This needs to be kzalloc to zero out padding and unused fields, see
	 * comment in btf_record_equal.
	 */
	rec = kzalloc(offsetof(struct btf_record, fields[cnt]), GFP_KERNEL | __GFP_NOWARN);
	if (!rec)
		return ERR_PTR(-ENOMEM);

	rec->spin_lock_off = -EINVAL;
	rec->timer_off = -EINVAL;
	rec->refcount_off = -EINVAL;
	for (i = 0; i < cnt; i++) {
		field_type_size = btf_field_type_size(info_arr[i].type);
		if (info_arr[i].off + field_type_size > value_size) {
			WARN_ONCE(1, "verifier bug off %d size %d", info_arr[i].off, value_size);
			ret = -EFAULT;
			goto end;
		}
		if (info_arr[i].off < next_off) {
			ret = -EEXIST;
			goto end;
		}
		next_off = info_arr[i].off + field_type_size;

		rec->field_mask |= info_arr[i].type;
		rec->fields[i].offset = info_arr[i].off;
		rec->fields[i].type = info_arr[i].type;
		rec->fields[i].size = field_type_size;

		switch (info_arr[i].type) {
		case BPF_SPIN_LOCK:
			WARN_ON_ONCE(rec->spin_lock_off >= 0);
			/* Cache offset for faster lookup at runtime */
			rec->spin_lock_off = rec->fields[i].offset;
			break;
		case BPF_TIMER:
			WARN_ON_ONCE(rec->timer_off >= 0);
			/* Cache offset for faster lookup at runtime */
			rec->timer_off = rec->fields[i].offset;
			break;
		case BPF_REFCOUNT:
			WARN_ON_ONCE(rec->refcount_off >= 0);
			/* Cache offset for faster lookup at runtime */
			rec->refcount_off = rec->fields[i].offset;
			break;
		case BPF_KPTR_UNREF:
		case BPF_KPTR_REF:
		case BPF_KPTR_PERCPU:
			ret = btf_parse_kptr(btf, &rec->fields[i], &info_arr[i]);
			if (ret < 0)
				goto end;
			break;
		case BPF_LIST_HEAD:
			ret = btf_parse_list_head(btf, &rec->fields[i], &info_arr[i]);
			if (ret < 0)
				goto end;
			break;
		case BPF_RB_ROOT:
			ret = btf_parse_rb_root(btf, &rec->fields[i], &info_arr[i]);
			if (ret < 0)
				goto end;
			break;
		case BPF_LIST_NODE:
		case BPF_RB_NODE:
			break;
		default:
			ret = -EFAULT;
			goto end;
		}
		rec->cnt++;
	}

	/* bpf_{list_head, rb_node} require bpf_spin_lock */
	if ((btf_record_has_field(rec, BPF_LIST_HEAD) ||
	     btf_record_has_field(rec, BPF_RB_ROOT)) && rec->spin_lock_off < 0) {
		ret = -EINVAL;
		goto end;
	}

	if (rec->refcount_off < 0 &&
	    btf_record_has_field(rec, BPF_LIST_NODE) &&
	    btf_record_has_field(rec, BPF_RB_NODE)) {
		ret = -EINVAL;
		goto end;
	}

	sort_r(rec->fields, rec->cnt, sizeof(struct btf_field), btf_field_cmp,
	       NULL, rec);

	return rec;
end:
	btf_record_free(rec);
	return ERR_PTR(ret);
}

int btf_check_and_fixup_fields(const struct btf *btf, struct btf_record *rec)
{
	int i;

	/* There are three types that signify ownership of some other type:
	 *  kptr_ref, bpf_list_head, bpf_rb_root.
	 * kptr_ref only supports storing kernel types, which can't store
	 * references to program allocated local types.
	 *
	 * Hence we only need to ensure that bpf_{list_head,rb_root} ownership
	 * does not form cycles.
	 */
	if (IS_ERR_OR_NULL(rec) || !(rec->field_mask & BPF_GRAPH_ROOT))
		return 0;
	for (i = 0; i < rec->cnt; i++) {
		struct btf_struct_meta *meta;
		u32 btf_id;

		if (!(rec->fields[i].type & BPF_GRAPH_ROOT))
			continue;
		btf_id = rec->fields[i].graph_root.value_btf_id;
		meta = btf_find_struct_meta(btf, btf_id);
		if (!meta)
			return -EFAULT;
		rec->fields[i].graph_root.value_rec = meta->record;

		/* We need to set value_rec for all root types, but no need
		 * to check ownership cycle for a type unless it's also a
		 * node type.
		 */
		if (!(rec->field_mask & BPF_GRAPH_NODE))
			continue;

		/* We need to ensure ownership acyclicity among all types. The
		 * proper way to do it would be to topologically sort all BTF
		 * IDs based on the ownership edges, since there can be multiple
		 * bpf_{list_head,rb_node} in a type. Instead, we use the
		 * following resaoning:
		 *
		 * - A type can only be owned by another type in user BTF if it
		 *   has a bpf_{list,rb}_node. Let's call these node types.
		 * - A type can only _own_ another type in user BTF if it has a
		 *   bpf_{list_head,rb_root}. Let's call these root types.
		 *
		 * We ensure that if a type is both a root and node, its
		 * element types cannot be root types.
		 *
		 * To ensure acyclicity:
		 *
		 * When A is an root type but not a node, its ownership
		 * chain can be:
		 *	A -> B -> C
		 * Where:
		 * - A is an root, e.g. has bpf_rb_root.
		 * - B is both a root and node, e.g. has bpf_rb_node and
		 *   bpf_list_head.
		 * - C is only an root, e.g. has bpf_list_node
		 *
		 * When A is both a root and node, some other type already
		 * owns it in the BTF domain, hence it can not own
		 * another root type through any of the ownership edges.
		 *	A -> B
		 * Where:
		 * - A is both an root and node.
		 * - B is only an node.
		 */
		if (meta->record->field_mask & BPF_GRAPH_ROOT)
			return -ELOOP;
	}
	return 0;
}

static void __btf_struct_show(const struct btf *btf, const struct btf_type *t,
			      u32 type_id, void *data, u8 bits_offset,
			      struct btf_show *show)
{
	const struct btf_member *member;
	void *safe_data;
	u32 i;

	safe_data = btf_show_start_struct_type(show, t, type_id, data);
	if (!safe_data)
		return;

	for_each_member(i, t, member) {
		const struct btf_type *member_type = btf_type_by_id(btf,
								member->type);
		const struct btf_kind_operations *ops;
		u32 member_offset, bitfield_size;
		u32 bytes_offset;
		u8 bits8_offset;

		btf_show_start_member(show, member);

		member_offset = __btf_member_bit_offset(t, member);
		bitfield_size = __btf_member_bitfield_size(t, member);
		bytes_offset = BITS_ROUNDDOWN_BYTES(member_offset);
		bits8_offset = BITS_PER_BYTE_MASKED(member_offset);
		if (bitfield_size) {
			safe_data = btf_show_start_type(show, member_type,
							member->type,
							data + bytes_offset);
			if (safe_data)
				btf_bitfield_show(safe_data,
						  bits8_offset,
						  bitfield_size, show);
			btf_show_end_type(show);
		} else {
			ops = btf_type_ops(member_type);
			ops->show(btf, member_type, member->type,
				  data + bytes_offset, bits8_offset, show);
		}

		btf_show_end_member(show);
	}

	btf_show_end_struct_type(show);
}

static void btf_struct_show(const struct btf *btf, const struct btf_type *t,
			    u32 type_id, void *data, u8 bits_offset,
			    struct btf_show *show)
{
	const struct btf_member *m = show->state.member;

	/*
	 * First check if any members would be shown (are non-zero).
	 * See comments above "struct btf_show" definition for more
	 * details on how this works at a high-level.
	 */
	if (show->state.depth > 0 && !(show->flags & BTF_SHOW_ZERO)) {
		if (!show->state.depth_check) {
			show->state.depth_check = show->state.depth + 1;
			show->state.depth_to_show = 0;
		}
		__btf_struct_show(btf, t, type_id, data, bits_offset, show);
		/* Restore saved member data here */
		show->state.member = m;
		if (show->state.depth_check != show->state.depth + 1)
			return;
		show->state.depth_check = 0;

		if (show->state.depth_to_show <= show->state.depth)
			return;
		/*
		 * Reaching here indicates we have recursed and found
		 * non-zero child values.
		 */
	}

	__btf_struct_show(btf, t, type_id, data, bits_offset, show);
}

static struct btf_kind_operations struct_ops = {
	.check_meta = btf_struct_check_meta,
	.resolve = btf_struct_resolve,
	.check_member = btf_struct_check_member,
	.check_kflag_member = btf_generic_check_kflag_member,
	.log_details = btf_struct_log,
	.show = btf_struct_show,
};

static int btf_enum_check_member(struct btf_verifier_env *env,
				 const struct btf_type *struct_type,
				 const struct btf_member *member,
				 const struct btf_type *member_type)
{
	u32 struct_bits_off = member->offset;
	u32 struct_size, bytes_offset;

	if (BITS_PER_BYTE_MASKED(struct_bits_off)) {
		btf_verifier_log_member(env, struct_type, member,
					"Member is not byte aligned");
		return -EINVAL;
	}

	struct_size = struct_type->size;
	bytes_offset = BITS_ROUNDDOWN_BYTES(struct_bits_off);
	if (struct_size - bytes_offset < member_type->size) {
		btf_verifier_log_member(env, struct_type, member,
					"Member exceeds struct_size");
		return -EINVAL;
	}

	return 0;
}

static int btf_enum_check_kflag_member(struct btf_verifier_env *env,
				       const struct btf_type *struct_type,
				       const struct btf_member *member,
				       const struct btf_type *member_type)
{
	u32 struct_bits_off, nr_bits, bytes_end, struct_size;
	u32 int_bitsize = sizeof(int) * BITS_PER_BYTE;

	struct_bits_off = BTF_MEMBER_BIT_OFFSET(member->offset);
	nr_bits = BTF_MEMBER_BITFIELD_SIZE(member->offset);
	if (!nr_bits) {
		if (BITS_PER_BYTE_MASKED(struct_bits_off)) {
			btf_verifier_log_member(env, struct_type, member,
						"Member is not byte aligned");
			return -EINVAL;
		}

		nr_bits = int_bitsize;
	} else if (nr_bits > int_bitsize) {
		btf_verifier_log_member(env, struct_type, member,
					"Invalid member bitfield_size");
		return -EINVAL;
	}

	struct_size = struct_type->size;
	bytes_end = BITS_ROUNDUP_BYTES(struct_bits_off + nr_bits);
	if (struct_size < bytes_end) {
		btf_verifier_log_member(env, struct_type, member,
					"Member exceeds struct_size");
		return -EINVAL;
	}

	return 0;
}

static s32 btf_enum_check_meta(struct btf_verifier_env *env,
			       const struct btf_type *t,
			       u32 meta_left)
{
	const struct btf_enum *enums = btf_type_enum(t);
	struct btf *btf = env->btf;
	const char *fmt_str;
	u16 i, nr_enums;
	u32 meta_needed;

	nr_enums = btf_type_vlen(t);
	meta_needed = nr_enums * sizeof(*enums);

	if (meta_left < meta_needed) {
		btf_verifier_log_basic(env, t,
				       "meta_left:%u meta_needed:%u",
				       meta_left, meta_needed);
		return -EINVAL;
	}

	if (t->size > 8 || !is_power_of_2(t->size)) {
		btf_verifier_log_type(env, t, "Unexpected size");
		return -EINVAL;
	}

	/* enum type either no name or a valid one */
	if (t->name_off &&
	    !btf_name_valid_identifier(env->btf, t->name_off)) {
		btf_verifier_log_type(env, t, "Invalid name");
		return -EINVAL;
	}

	btf_verifier_log_type(env, t, NULL);

	for (i = 0; i < nr_enums; i++) {
		if (!btf_name_offset_valid(btf, enums[i].name_off)) {
			btf_verifier_log(env, "\tInvalid name_offset:%u",
					 enums[i].name_off);
			return -EINVAL;
		}

		/* enum member must have a valid name */
		if (!enums[i].name_off ||
		    !btf_name_valid_identifier(btf, enums[i].name_off)) {
			btf_verifier_log_type(env, t, "Invalid name");
			return -EINVAL;
		}

		if (env->log.level == BPF_LOG_KERNEL)
			continue;
		fmt_str = btf_type_kflag(t) ? "\t%s val=%d\n" : "\t%s val=%u\n";
		btf_verifier_log(env, fmt_str,
				 __btf_name_by_offset(btf, enums[i].name_off),
				 enums[i].val);
	}

	return meta_needed;
}

static void btf_enum_log(struct btf_verifier_env *env,
			 const struct btf_type *t)
{
	btf_verifier_log(env, "size=%u vlen=%u", t->size, btf_type_vlen(t));
}

static void btf_enum_show(const struct btf *btf, const struct btf_type *t,
			  u32 type_id, void *data, u8 bits_offset,
			  struct btf_show *show)
{
	const struct btf_enum *enums = btf_type_enum(t);
	u32 i, nr_enums = btf_type_vlen(t);
	void *safe_data;
	int v;

	safe_data = btf_show_start_type(show, t, type_id, data);
	if (!safe_data)
		return;

	v = *(int *)safe_data;

	for (i = 0; i < nr_enums; i++) {
		if (v != enums[i].val)
			continue;

		btf_show_type_value(show, "%s",
				    __btf_name_by_offset(btf,
							 enums[i].name_off));

		btf_show_end_type(show);
		return;
	}

	if (btf_type_kflag(t))
		btf_show_type_value(show, "%d", v);
	else
		btf_show_type_value(show, "%u", v);
	btf_show_end_type(show);
}

static struct btf_kind_operations enum_ops = {
	.check_meta = btf_enum_check_meta,
	.resolve = btf_df_resolve,
	.check_member = btf_enum_check_member,
	.check_kflag_member = btf_enum_check_kflag_member,
	.log_details = btf_enum_log,
	.show = btf_enum_show,
};

static s32 btf_enum64_check_meta(struct btf_verifier_env *env,
				 const struct btf_type *t,
				 u32 meta_left)
{
	const struct btf_enum64 *enums = btf_type_enum64(t);
	struct btf *btf = env->btf;
	const char *fmt_str;
	u16 i, nr_enums;
	u32 meta_needed;

	nr_enums = btf_type_vlen(t);
	meta_needed = nr_enums * sizeof(*enums);

	if (meta_left < meta_needed) {
		btf_verifier_log_basic(env, t,
				       "meta_left:%u meta_needed:%u",
				       meta_left, meta_needed);
		return -EINVAL;
	}

	if (t->size > 8 || !is_power_of_2(t->size)) {
		btf_verifier_log_type(env, t, "Unexpected size");
		return -EINVAL;
	}

	/* enum type either no name or a valid one */
	if (t->name_off &&
	    !btf_name_valid_identifier(env->btf, t->name_off)) {
		btf_verifier_log_type(env, t, "Invalid name");
		return -EINVAL;
	}

	btf_verifier_log_type(env, t, NULL);

	for (i = 0; i < nr_enums; i++) {
		if (!btf_name_offset_valid(btf, enums[i].name_off)) {
			btf_verifier_log(env, "\tInvalid name_offset:%u",
					 enums[i].name_off);
			return -EINVAL;
		}

		/* enum member must have a valid name */
		if (!enums[i].name_off ||
		    !btf_name_valid_identifier(btf, enums[i].name_off)) {
			btf_verifier_log_type(env, t, "Invalid name");
			return -EINVAL;
		}

		if (env->log.level == BPF_LOG_KERNEL)
			continue;

		fmt_str = btf_type_kflag(t) ? "\t%s val=%lld\n" : "\t%s val=%llu\n";
		btf_verifier_log(env, fmt_str,
				 __btf_name_by_offset(btf, enums[i].name_off),
				 btf_enum64_value(enums + i));
	}

	return meta_needed;
}

static void btf_enum64_show(const struct btf *btf, const struct btf_type *t,
			    u32 type_id, void *data, u8 bits_offset,
			    struct btf_show *show)
{
	const struct btf_enum64 *enums = btf_type_enum64(t);
	u32 i, nr_enums = btf_type_vlen(t);
	void *safe_data;
	s64 v;

	safe_data = btf_show_start_type(show, t, type_id, data);
	if (!safe_data)
		return;

	v = *(u64 *)safe_data;

	for (i = 0; i < nr_enums; i++) {
		if (v != btf_enum64_value(enums + i))
			continue;

		btf_show_type_value(show, "%s",
				    __btf_name_by_offset(btf,
							 enums[i].name_off));

		btf_show_end_type(show);
		return;
	}

	if (btf_type_kflag(t))
		btf_show_type_value(show, "%lld", v);
	else
		btf_show_type_value(show, "%llu", v);
	btf_show_end_type(show);
}

static struct btf_kind_operations enum64_ops = {
	.check_meta = btf_enum64_check_meta,
	.resolve = btf_df_resolve,
	.check_member = btf_enum_check_member,
	.check_kflag_member = btf_enum_check_kflag_member,
	.log_details = btf_enum_log,
	.show = btf_enum64_show,
};

static s32 btf_func_proto_check_meta(struct btf_verifier_env *env,
				     const struct btf_type *t,
				     u32 meta_left)
{
	u32 meta_needed = btf_type_vlen(t) * sizeof(struct btf_param);

	if (meta_left < meta_needed) {
		btf_verifier_log_basic(env, t,
				       "meta_left:%u meta_needed:%u",
				       meta_left, meta_needed);
		return -EINVAL;
	}

	if (t->name_off) {
		btf_verifier_log_type(env, t, "Invalid name");
		return -EINVAL;
	}

	if (btf_type_kflag(t)) {
		btf_verifier_log_type(env, t, "Invalid btf_info kind_flag");
		return -EINVAL;
	}

	btf_verifier_log_type(env, t, NULL);

	return meta_needed;
}

static void btf_func_proto_log(struct btf_verifier_env *env,
			       const struct btf_type *t)
{
	const struct btf_param *args = (const struct btf_param *)(t + 1);
	u16 nr_args = btf_type_vlen(t), i;

	btf_verifier_log(env, "return=%u args=(", t->type);
	if (!nr_args) {
		btf_verifier_log(env, "void");
		goto done;
	}

	if (nr_args == 1 && !args[0].type) {
		/* Only one vararg */
		btf_verifier_log(env, "vararg");
		goto done;
	}

	btf_verifier_log(env, "%u %s", args[0].type,
			 __btf_name_by_offset(env->btf,
					      args[0].name_off));
	for (i = 1; i < nr_args - 1; i++)
		btf_verifier_log(env, ", %u %s", args[i].type,
				 __btf_name_by_offset(env->btf,
						      args[i].name_off));

	if (nr_args > 1) {
		const struct btf_param *last_arg = &args[nr_args - 1];

		if (last_arg->type)
			btf_verifier_log(env, ", %u %s", last_arg->type,
					 __btf_name_by_offset(env->btf,
							      last_arg->name_off));
		else
			btf_verifier_log(env, ", vararg");
	}

done:
	btf_verifier_log(env, ")");
}

static struct btf_kind_operations func_proto_ops = {
	.check_meta = btf_func_proto_check_meta,
	.resolve = btf_df_resolve,
	/*
	 * BTF_KIND_FUNC_PROTO cannot be directly referred by
	 * a struct's member.
	 *
	 * It should be a function pointer instead.
	 * (i.e. struct's member -> BTF_KIND_PTR -> BTF_KIND_FUNC_PROTO)
	 *
	 * Hence, there is no btf_func_check_member().
	 */
	.check_member = btf_df_check_member,
	.check_kflag_member = btf_df_check_kflag_member,
	.log_details = btf_func_proto_log,
	.show = btf_df_show,
};

static s32 btf_func_check_meta(struct btf_verifier_env *env,
			       const struct btf_type *t,
			       u32 meta_left)
{
	if (!t->name_off ||
	    !btf_name_valid_identifier(env->btf, t->name_off)) {
		btf_verifier_log_type(env, t, "Invalid name");
		return -EINVAL;
	}

	if (btf_type_vlen(t) > BTF_FUNC_GLOBAL) {
		btf_verifier_log_type(env, t, "Invalid func linkage");
		return -EINVAL;
	}

	if (btf_type_kflag(t)) {
		btf_verifier_log_type(env, t, "Invalid btf_info kind_flag");
		return -EINVAL;
	}

	btf_verifier_log_type(env, t, NULL);

	return 0;
}

static int btf_func_resolve(struct btf_verifier_env *env,
			    const struct resolve_vertex *v)
{
	const struct btf_type *t = v->t;
	u32 next_type_id = t->type;
	int err;

	err = btf_func_check(env, t);
	if (err)
		return err;

	env_stack_pop_resolved(env, next_type_id, 0);
	return 0;
}

static struct btf_kind_operations func_ops = {
	.check_meta = btf_func_check_meta,
	.resolve = btf_func_resolve,
	.check_member = btf_df_check_member,
	.check_kflag_member = btf_df_check_kflag_member,
	.log_details = btf_ref_type_log,
	.show = btf_df_show,
};

static s32 btf_var_check_meta(struct btf_verifier_env *env,
			      const struct btf_type *t,
			      u32 meta_left)
{
	const struct btf_var *var;
	u32 meta_needed = sizeof(*var);

	if (meta_left < meta_needed) {
		btf_verifier_log_basic(env, t,
				       "meta_left:%u meta_needed:%u",
				       meta_left, meta_needed);
		return -EINVAL;
	}

	if (btf_type_vlen(t)) {
		btf_verifier_log_type(env, t, "vlen != 0");
		return -EINVAL;
	}

	if (btf_type_kflag(t)) {
		btf_verifier_log_type(env, t, "Invalid btf_info kind_flag");
		return -EINVAL;
	}

	if (!t->name_off ||
	    !__btf_name_valid(env->btf, t->name_off)) {
		btf_verifier_log_type(env, t, "Invalid name");
		return -EINVAL;
	}

	/* A var cannot be in type void */
	if (!t->type || !BTF_TYPE_ID_VALID(t->type)) {
		btf_verifier_log_type(env, t, "Invalid type_id");
		return -EINVAL;
	}

	var = btf_type_var(t);
	if (var->linkage != BTF_VAR_STATIC &&
	    var->linkage != BTF_VAR_GLOBAL_ALLOCATED) {
		btf_verifier_log_type(env, t, "Linkage not supported");
		return -EINVAL;
	}

	btf_verifier_log_type(env, t, NULL);

	return meta_needed;
}

static void btf_var_log(struct btf_verifier_env *env, const struct btf_type *t)
{
	const struct btf_var *var = btf_type_var(t);

	btf_verifier_log(env, "type_id=%u linkage=%u", t->type, var->linkage);
}

static const struct btf_kind_operations var_ops = {
	.check_meta		= btf_var_check_meta,
	.resolve		= btf_var_resolve,
	.check_member		= btf_df_check_member,
	.check_kflag_member	= btf_df_check_kflag_member,
	.log_details		= btf_var_log,
	.show			= btf_var_show,
};

static s32 btf_datasec_check_meta(struct btf_verifier_env *env,
				  const struct btf_type *t,
				  u32 meta_left)
{
	const struct btf_var_secinfo *vsi;
	u64 last_vsi_end_off = 0, sum = 0;
	u32 i, meta_needed;

	meta_needed = btf_type_vlen(t) * sizeof(*vsi);
	if (meta_left < meta_needed) {
		btf_verifier_log_basic(env, t,
				       "meta_left:%u meta_needed:%u",
				       meta_left, meta_needed);
		return -EINVAL;
	}

	if (!t->size) {
		btf_verifier_log_type(env, t, "size == 0");
		return -EINVAL;
	}

	if (btf_type_kflag(t)) {
		btf_verifier_log_type(env, t, "Invalid btf_info kind_flag");
		return -EINVAL;
	}

	if (!t->name_off ||
	    !btf_name_valid_section(env->btf, t->name_off)) {
		btf_verifier_log_type(env, t, "Invalid name");
		return -EINVAL;
	}

	btf_verifier_log_type(env, t, NULL);

	for_each_vsi(i, t, vsi) {
		/* A var cannot be in type void */
		if (!vsi->type || !BTF_TYPE_ID_VALID(vsi->type)) {
			btf_verifier_log_vsi(env, t, vsi,
					     "Invalid type_id");
			return -EINVAL;
		}

		if (vsi->offset < last_vsi_end_off || vsi->offset >= t->size) {
			btf_verifier_log_vsi(env, t, vsi,
					     "Invalid offset");
			return -EINVAL;
		}

		if (!vsi->size || vsi->size > t->size) {
			btf_verifier_log_vsi(env, t, vsi,
					     "Invalid size");
			return -EINVAL;
		}

		last_vsi_end_off = vsi->offset + vsi->size;
		if (last_vsi_end_off > t->size) {
			btf_verifier_log_vsi(env, t, vsi,
					     "Invalid offset+size");
			return -EINVAL;
		}

		btf_verifier_log_vsi(env, t, vsi, NULL);
		sum += vsi->size;
	}

	if (t->size < sum) {
		btf_verifier_log_type(env, t, "Invalid btf_info size");
		return -EINVAL;
	}

	return meta_needed;
}

static int btf_datasec_resolve(struct btf_verifier_env *env,
			       const struct resolve_vertex *v)
{
	const struct btf_var_secinfo *vsi;
	struct btf *btf = env->btf;
	u16 i;

	env->resolve_mode = RESOLVE_TBD;
	for_each_vsi_from(i, v->next_member, v->t, vsi) {
		u32 var_type_id = vsi->type, type_id, type_size = 0;
		const struct btf_type *var_type = btf_type_by_id(env->btf,
								 var_type_id);
		if (!var_type || !btf_type_is_var(var_type)) {
			btf_verifier_log_vsi(env, v->t, vsi,
					     "Not a VAR kind member");
			return -EINVAL;
		}

		if (!env_type_is_resolve_sink(env, var_type) &&
		    !env_type_is_resolved(env, var_type_id)) {
			env_stack_set_next_member(env, i + 1);
			return env_stack_push(env, var_type, var_type_id);
		}

		type_id = var_type->type;
		if (!btf_type_id_size(btf, &type_id, &type_size)) {
			btf_verifier_log_vsi(env, v->t, vsi, "Invalid type");
			return -EINVAL;
		}

		if (vsi->size < type_size) {
			btf_verifier_log_vsi(env, v->t, vsi, "Invalid size");
			return -EINVAL;
		}
	}

	env_stack_pop_resolved(env, 0, 0);
	return 0;
}

static void btf_datasec_log(struct btf_verifier_env *env,
			    const struct btf_type *t)
{
	btf_verifier_log(env, "size=%u vlen=%u", t->size, btf_type_vlen(t));
}

static void btf_datasec_show(const struct btf *btf,
			     const struct btf_type *t, u32 type_id,
			     void *data, u8 bits_offset,
			     struct btf_show *show)
{
	const struct btf_var_secinfo *vsi;
	const struct btf_type *var;
	u32 i;

	if (!btf_show_start_type(show, t, type_id, data))
		return;

	btf_show_type_value(show, "section (\"%s\") = {",
			    __btf_name_by_offset(btf, t->name_off));
	for_each_vsi(i, t, vsi) {
		var = btf_type_by_id(btf, vsi->type);
		if (i)
			btf_show(show, ",");
		btf_type_ops(var)->show(btf, var, vsi->type,
					data + vsi->offset, bits_offset, show);
	}
	btf_show_end_type(show);
}

static const struct btf_kind_operations datasec_ops = {
	.check_meta		= btf_datasec_check_meta,
	.resolve		= btf_datasec_resolve,
	.check_member		= btf_df_check_member,
	.check_kflag_member	= btf_df_check_kflag_member,
	.log_details		= btf_datasec_log,
	.show			= btf_datasec_show,
};

static s32 btf_float_check_meta(struct btf_verifier_env *env,
				const struct btf_type *t,
				u32 meta_left)
{
	if (btf_type_vlen(t)) {
		btf_verifier_log_type(env, t, "vlen != 0");
		return -EINVAL;
	}

	if (btf_type_kflag(t)) {
		btf_verifier_log_type(env, t, "Invalid btf_info kind_flag");
		return -EINVAL;
	}

	if (t->size != 2 && t->size != 4 && t->size != 8 && t->size != 12 &&
	    t->size != 16) {
		btf_verifier_log_type(env, t, "Invalid type_size");
		return -EINVAL;
	}

	btf_verifier_log_type(env, t, NULL);

	return 0;
}

static int btf_float_check_member(struct btf_verifier_env *env,
				  const struct btf_type *struct_type,
				  const struct btf_member *member,
				  const struct btf_type *member_type)
{
	u64 start_offset_bytes;
	u64 end_offset_bytes;
	u64 misalign_bits;
	u64 align_bytes;
	u64 align_bits;

	/* Different architectures have different alignment requirements, so
	 * here we check only for the reasonable minimum. This way we ensure
	 * that types after CO-RE can pass the kernel BTF verifier.
	 */
	align_bytes = min_t(u64, sizeof(void *), member_type->size);
	align_bits = align_bytes * BITS_PER_BYTE;
	div64_u64_rem(member->offset, align_bits, &misalign_bits);
	if (misalign_bits) {
		btf_verifier_log_member(env, struct_type, member,
					"Member is not properly aligned");
		return -EINVAL;
	}

	start_offset_bytes = member->offset / BITS_PER_BYTE;
	end_offset_bytes = start_offset_bytes + member_type->size;
	if (end_offset_bytes > struct_type->size) {
		btf_verifier_log_member(env, struct_type, member,
					"Member exceeds struct_size");
		return -EINVAL;
	}

	return 0;
}

static void btf_float_log(struct btf_verifier_env *env,
			  const struct btf_type *t)
{
	btf_verifier_log(env, "size=%u", t->size);
}

static const struct btf_kind_operations float_ops = {
	.check_meta = btf_float_check_meta,
	.resolve = btf_df_resolve,
	.check_member = btf_float_check_member,
	.check_kflag_member = btf_generic_check_kflag_member,
	.log_details = btf_float_log,
	.show = btf_df_show,
};

static s32 btf_decl_tag_check_meta(struct btf_verifier_env *env,
			      const struct btf_type *t,
			      u32 meta_left)
{
	const struct btf_decl_tag *tag;
	u32 meta_needed = sizeof(*tag);
	s32 component_idx;
	const char *value;

	if (meta_left < meta_needed) {
		btf_verifier_log_basic(env, t,
				       "meta_left:%u meta_needed:%u",
				       meta_left, meta_needed);
		return -EINVAL;
	}

	value = btf_name_by_offset(env->btf, t->name_off);
	if (!value || !value[0]) {
		btf_verifier_log_type(env, t, "Invalid value");
		return -EINVAL;
	}

	if (btf_type_vlen(t)) {
		btf_verifier_log_type(env, t, "vlen != 0");
		return -EINVAL;
	}

	if (btf_type_kflag(t)) {
		btf_verifier_log_type(env, t, "Invalid btf_info kind_flag");
		return -EINVAL;
	}

	component_idx = btf_type_decl_tag(t)->component_idx;
	if (component_idx < -1) {
		btf_verifier_log_type(env, t, "Invalid component_idx");
		return -EINVAL;
	}

	btf_verifier_log_type(env, t, NULL);

	return meta_needed;
}

static int btf_decl_tag_resolve(struct btf_verifier_env *env,
			   const struct resolve_vertex *v)
{
	const struct btf_type *next_type;
	const struct btf_type *t = v->t;
	u32 next_type_id = t->type;
	struct btf *btf = env->btf;
	s32 component_idx;
	u32 vlen;

	next_type = btf_type_by_id(btf, next_type_id);
	if (!next_type || !btf_type_is_decl_tag_target(next_type)) {
		btf_verifier_log_type(env, v->t, "Invalid type_id");
		return -EINVAL;
	}

	if (!env_type_is_resolve_sink(env, next_type) &&
	    !env_type_is_resolved(env, next_type_id))
		return env_stack_push(env, next_type, next_type_id);

	component_idx = btf_type_decl_tag(t)->component_idx;
	if (component_idx != -1) {
		if (btf_type_is_var(next_type) || btf_type_is_typedef(next_type)) {
			btf_verifier_log_type(env, v->t, "Invalid component_idx");
			return -EINVAL;
		}

		if (btf_type_is_struct(next_type)) {
			vlen = btf_type_vlen(next_type);
		} else {
			/* next_type should be a function */
			next_type = btf_type_by_id(btf, next_type->type);
			vlen = btf_type_vlen(next_type);
		}

		if ((u32)component_idx >= vlen) {
			btf_verifier_log_type(env, v->t, "Invalid component_idx");
			return -EINVAL;
		}
	}

	env_stack_pop_resolved(env, next_type_id, 0);

	return 0;
}

static void btf_decl_tag_log(struct btf_verifier_env *env, const struct btf_type *t)
{
	btf_verifier_log(env, "type=%u component_idx=%d", t->type,
			 btf_type_decl_tag(t)->component_idx);
}

static const struct btf_kind_operations decl_tag_ops = {
	.check_meta = btf_decl_tag_check_meta,
	.resolve = btf_decl_tag_resolve,
	.check_member = btf_df_check_member,
	.check_kflag_member = btf_df_check_kflag_member,
	.log_details = btf_decl_tag_log,
	.show = btf_df_show,
};

static int btf_func_proto_check(struct btf_verifier_env *env,
				const struct btf_type *t)
{
	const struct btf_type *ret_type;
	const struct btf_param *args;
	const struct btf *btf;
	u16 nr_args, i;
	int err;

	btf = env->btf;
	args = (const struct btf_param *)(t + 1);
	nr_args = btf_type_vlen(t);

	/* Check func return type which could be "void" (t->type == 0) */
	if (t->type) {
		u32 ret_type_id = t->type;

		ret_type = btf_type_by_id(btf, ret_type_id);
		if (!ret_type) {
			btf_verifier_log_type(env, t, "Invalid return type");
			return -EINVAL;
		}

		if (btf_type_is_resolve_source_only(ret_type)) {
			btf_verifier_log_type(env, t, "Invalid return type");
			return -EINVAL;
		}

		if (btf_type_needs_resolve(ret_type) &&
		    !env_type_is_resolved(env, ret_type_id)) {
			err = btf_resolve(env, ret_type, ret_type_id);
			if (err)
				return err;
		}

		/* Ensure the return type is a type that has a size */
		if (!btf_type_id_size(btf, &ret_type_id, NULL)) {
			btf_verifier_log_type(env, t, "Invalid return type");
			return -EINVAL;
		}
	}

	if (!nr_args)
		return 0;

	/* Last func arg type_id could be 0 if it is a vararg */
	if (!args[nr_args - 1].type) {
		if (args[nr_args - 1].name_off) {
			btf_verifier_log_type(env, t, "Invalid arg#%u",
					      nr_args);
			return -EINVAL;
		}
		nr_args--;
	}

	for (i = 0; i < nr_args; i++) {
		const struct btf_type *arg_type;
		u32 arg_type_id;

		arg_type_id = args[i].type;
		arg_type = btf_type_by_id(btf, arg_type_id);
		if (!arg_type) {
			btf_verifier_log_type(env, t, "Invalid arg#%u", i + 1);
			return -EINVAL;
		}

		if (btf_type_is_resolve_source_only(arg_type)) {
			btf_verifier_log_type(env, t, "Invalid arg#%u", i + 1);
			return -EINVAL;
		}

		if (args[i].name_off &&
		    (!btf_name_offset_valid(btf, args[i].name_off) ||
		     !btf_name_valid_identifier(btf, args[i].name_off))) {
			btf_verifier_log_type(env, t,
					      "Invalid arg#%u", i + 1);
			return -EINVAL;
		}

		if (btf_type_needs_resolve(arg_type) &&
		    !env_type_is_resolved(env, arg_type_id)) {
			err = btf_resolve(env, arg_type, arg_type_id);
			if (err)
				return err;
		}

		if (!btf_type_id_size(btf, &arg_type_id, NULL)) {
			btf_verifier_log_type(env, t, "Invalid arg#%u", i + 1);
			return -EINVAL;
		}
	}

	return 0;
}

static int btf_func_check(struct btf_verifier_env *env,
			  const struct btf_type *t)
{
	const struct btf_type *proto_type;
	const struct btf_param *args;
	const struct btf *btf;
	u16 nr_args, i;

	btf = env->btf;
	proto_type = btf_type_by_id(btf, t->type);

	if (!proto_type || !btf_type_is_func_proto(proto_type)) {
		btf_verifier_log_type(env, t, "Invalid type_id");
		return -EINVAL;
	}

	args = (const struct btf_param *)(proto_type + 1);
	nr_args = btf_type_vlen(proto_type);
	for (i = 0; i < nr_args; i++) {
		if (!args[i].name_off && args[i].type) {
			btf_verifier_log_type(env, t, "Invalid arg#%u", i + 1);
			return -EINVAL;
		}
	}

	return 0;
}

static const struct btf_kind_operations * const kind_ops[NR_BTF_KINDS] = {
	[BTF_KIND_INT] = &int_ops,
	[BTF_KIND_PTR] = &ptr_ops,
	[BTF_KIND_ARRAY] = &array_ops,
	[BTF_KIND_STRUCT] = &struct_ops,
	[BTF_KIND_UNION] = &struct_ops,
	[BTF_KIND_ENUM] = &enum_ops,
	[BTF_KIND_FWD] = &fwd_ops,
	[BTF_KIND_TYPEDEF] = &modifier_ops,
	[BTF_KIND_VOLATILE] = &modifier_ops,
	[BTF_KIND_CONST] = &modifier_ops,
	[BTF_KIND_RESTRICT] = &modifier_ops,
	[BTF_KIND_FUNC] = &func_ops,
	[BTF_KIND_FUNC_PROTO] = &func_proto_ops,
	[BTF_KIND_VAR] = &var_ops,
	[BTF_KIND_DATASEC] = &datasec_ops,
	[BTF_KIND_FLOAT] = &float_ops,
	[BTF_KIND_DECL_TAG] = &decl_tag_ops,
	[BTF_KIND_TYPE_TAG] = &modifier_ops,
	[BTF_KIND_ENUM64] = &enum64_ops,
};

static s32 btf_check_meta(struct btf_verifier_env *env,
			  const struct btf_type *t,
			  u32 meta_left)
{
	u32 saved_meta_left = meta_left;
	s32 var_meta_size;

	if (meta_left < sizeof(*t)) {
		btf_verifier_log(env, "[%u] meta_left:%u meta_needed:%zu",
				 env->log_type_id, meta_left, sizeof(*t));
		return -EINVAL;
	}
	meta_left -= sizeof(*t);

	if (t->info & ~BTF_INFO_MASK) {
		btf_verifier_log(env, "[%u] Invalid btf_info:%x",
				 env->log_type_id, t->info);
		return -EINVAL;
	}

	if (BTF_INFO_KIND(t->info) > BTF_KIND_MAX ||
	    BTF_INFO_KIND(t->info) == BTF_KIND_UNKN) {
		btf_verifier_log(env, "[%u] Invalid kind:%u",
				 env->log_type_id, BTF_INFO_KIND(t->info));
		return -EINVAL;
	}

	if (!btf_name_offset_valid(env->btf, t->name_off)) {
		btf_verifier_log(env, "[%u] Invalid name_offset:%u",
				 env->log_type_id, t->name_off);
		return -EINVAL;
	}

	var_meta_size = btf_type_ops(t)->check_meta(env, t, meta_left);
	if (var_meta_size < 0)
		return var_meta_size;

	meta_left -= var_meta_size;

	return saved_meta_left - meta_left;
}

static int btf_check_all_metas(struct btf_verifier_env *env)
{
	struct btf *btf = env->btf;
	struct btf_header *hdr;
	void *cur, *end;

	hdr = &btf->hdr;
	cur = btf->nohdr_data + hdr->type_off;
	end = cur + hdr->type_len;

	env->log_type_id = btf->base_btf ? btf->start_id : 1;
	while (cur < end) {
		struct btf_type *t = cur;
		s32 meta_size;

		meta_size = btf_check_meta(env, t, end - cur);
		if (meta_size < 0)
			return meta_size;

		btf_add_type(env, t);
		cur += meta_size;
		env->log_type_id++;
	}

	return 0;
}

static bool btf_resolve_valid(struct btf_verifier_env *env,
			      const struct btf_type *t,
			      u32 type_id)
{
	struct btf *btf = env->btf;

	if (!env_type_is_resolved(env, type_id))
		return false;

	if (btf_type_is_struct(t) || btf_type_is_datasec(t))
		return !btf_resolved_type_id(btf, type_id) &&
		       !btf_resolved_type_size(btf, type_id);

	if (btf_type_is_decl_tag(t) || btf_type_is_func(t))
		return btf_resolved_type_id(btf, type_id) &&
		       !btf_resolved_type_size(btf, type_id);

	if (btf_type_is_modifier(t) || btf_type_is_ptr(t) ||
	    btf_type_is_var(t)) {
		t = btf_type_id_resolve(btf, &type_id);
		return t &&
		       !btf_type_is_modifier(t) &&
		       !btf_type_is_var(t) &&
		       !btf_type_is_datasec(t);
	}

	if (btf_type_is_array(t)) {
		const struct btf_array *array = btf_type_array(t);
		const struct btf_type *elem_type;
		u32 elem_type_id = array->type;
		u32 elem_size;

		elem_type = btf_type_id_size(btf, &elem_type_id, &elem_size);
		return elem_type && !btf_type_is_modifier(elem_type) &&
			(array->nelems * elem_size ==
			 btf_resolved_type_size(btf, type_id));
	}

	return false;
}

static int btf_resolve(struct btf_verifier_env *env,
		       const struct btf_type *t, u32 type_id)
{
	u32 save_log_type_id = env->log_type_id;
	const struct resolve_vertex *v;
	int err = 0;

	env->resolve_mode = RESOLVE_TBD;
	env_stack_push(env, t, type_id);
	while (!err && (v = env_stack_peak(env))) {
		env->log_type_id = v->type_id;
		err = btf_type_ops(v->t)->resolve(env, v);
	}

	env->log_type_id = type_id;
	if (err == -E2BIG) {
		btf_verifier_log_type(env, t,
				      "Exceeded max resolving depth:%u",
				      MAX_RESOLVE_DEPTH);
	} else if (err == -EEXIST) {
		btf_verifier_log_type(env, t, "Loop detected");
	}

	/* Final sanity check */
	if (!err && !btf_resolve_valid(env, t, type_id)) {
		btf_verifier_log_type(env, t, "Invalid resolve state");
		err = -EINVAL;
	}

	env->log_type_id = save_log_type_id;
	return err;
}

static int btf_check_all_types(struct btf_verifier_env *env)
{
	struct btf *btf = env->btf;
	const struct btf_type *t;
	u32 type_id, i;
	int err;

	err = env_resolve_init(env);
	if (err)
		return err;

	env->phase++;
	for (i = btf->base_btf ? 0 : 1; i < btf->nr_types; i++) {
		type_id = btf->start_id + i;
		t = btf_type_by_id(btf, type_id);

		env->log_type_id = type_id;
		if (btf_type_needs_resolve(t) &&
		    !env_type_is_resolved(env, type_id)) {
			err = btf_resolve(env, t, type_id);
			if (err)
				return err;
		}

		if (btf_type_is_func_proto(t)) {
			err = btf_func_proto_check(env, t);
			if (err)
				return err;
		}
	}

	return 0;
}

static int btf_parse_type_sec(struct btf_verifier_env *env)
{
	const struct btf_header *hdr = &env->btf->hdr;
	int err;

	/* Type section must align to 4 bytes */
	if (hdr->type_off & (sizeof(u32) - 1)) {
		btf_verifier_log(env, "Unaligned type_off");
		return -EINVAL;
	}

	if (!env->btf->base_btf && !hdr->type_len) {
		btf_verifier_log(env, "No type found");
		return -EINVAL;
	}

	err = btf_check_all_metas(env);
	if (err)
		return err;

	return btf_check_all_types(env);
}

static int btf_parse_str_sec(struct btf_verifier_env *env)
{
	const struct btf_header *hdr;
	struct btf *btf = env->btf;
	const char *start, *end;

	hdr = &btf->hdr;
	start = btf->nohdr_data + hdr->str_off;
	end = start + hdr->str_len;

	if (end != btf->data + btf->data_size) {
		btf_verifier_log(env, "String section is not at the end");
		return -EINVAL;
	}

	btf->strings = start;

	if (btf->base_btf && !hdr->str_len)
		return 0;
	if (!hdr->str_len || hdr->str_len - 1 > BTF_MAX_NAME_OFFSET || end[-1]) {
		btf_verifier_log(env, "Invalid string section");
		return -EINVAL;
	}
	if (!btf->base_btf && start[0]) {
		btf_verifier_log(env, "Invalid string section");
		return -EINVAL;
	}

	return 0;
}

static const size_t btf_sec_info_offset[] = {
	offsetof(struct btf_header, type_off),
	offsetof(struct btf_header, str_off),
};

static int btf_sec_info_cmp(const void *a, const void *b)
{
	const struct btf_sec_info *x = a;
	const struct btf_sec_info *y = b;

	return (int)(x->off - y->off) ? : (int)(x->len - y->len);
}

static int btf_check_sec_info(struct btf_verifier_env *env,
			      u32 btf_data_size)
{
	struct btf_sec_info secs[ARRAY_SIZE(btf_sec_info_offset)];
	u32 total, expected_total, i;
	const struct btf_header *hdr;
	const struct btf *btf;

	btf = env->btf;
	hdr = &btf->hdr;

	/* Populate the secs from hdr */
	for (i = 0; i < ARRAY_SIZE(btf_sec_info_offset); i++)
		secs[i] = *(struct btf_sec_info *)((void *)hdr +
						   btf_sec_info_offset[i]);

	sort(secs, ARRAY_SIZE(btf_sec_info_offset),
	     sizeof(struct btf_sec_info), btf_sec_info_cmp, NULL);

	/* Check for gaps and overlap among sections */
	total = 0;
	expected_total = btf_data_size - hdr->hdr_len;
	for (i = 0; i < ARRAY_SIZE(btf_sec_info_offset); i++) {
		if (expected_total < secs[i].off) {
			btf_verifier_log(env, "Invalid section offset");
			return -EINVAL;
		}
		if (total < secs[i].off) {
			/* gap */
			btf_verifier_log(env, "Unsupported section found");
			return -EINVAL;
		}
		if (total > secs[i].off) {
			btf_verifier_log(env, "Section overlap found");
			return -EINVAL;
		}
		if (expected_total - total < secs[i].len) {
			btf_verifier_log(env,
					 "Total section length too long");
			return -EINVAL;
		}
		total += secs[i].len;
	}

	/* There is data other than hdr and known sections */
	if (expected_total != total) {
		btf_verifier_log(env, "Unsupported section found");
		return -EINVAL;
	}

	return 0;
}

static int btf_parse_hdr(struct btf_verifier_env *env)
{
	u32 hdr_len, hdr_copy, btf_data_size;
	const struct btf_header *hdr;
	struct btf *btf;

	btf = env->btf;
	btf_data_size = btf->data_size;

	if (btf_data_size < offsetofend(struct btf_header, hdr_len)) {
		btf_verifier_log(env, "hdr_len not found");
		return -EINVAL;
	}

	hdr = btf->data;
	hdr_len = hdr->hdr_len;
	if (btf_data_size < hdr_len) {
		btf_verifier_log(env, "btf_header not found");
		return -EINVAL;
	}

	/* Ensure the unsupported header fields are zero */
	if (hdr_len > sizeof(btf->hdr)) {
		u8 *expected_zero = btf->data + sizeof(btf->hdr);
		u8 *end = btf->data + hdr_len;

		for (; expected_zero < end; expected_zero++) {
			if (*expected_zero) {
				btf_verifier_log(env, "Unsupported btf_header");
				return -E2BIG;
			}
		}
	}

	hdr_copy = min_t(u32, hdr_len, sizeof(btf->hdr));
	memcpy(&btf->hdr, btf->data, hdr_copy);

	hdr = &btf->hdr;

	btf_verifier_log_hdr(env, btf_data_size);

	if (hdr->magic != BTF_MAGIC) {
		btf_verifier_log(env, "Invalid magic");
		return -EINVAL;
	}

	if (hdr->version != BTF_VERSION) {
		btf_verifier_log(env, "Unsupported version");
		return -ENOTSUPP;
	}

	if (hdr->flags) {
		btf_verifier_log(env, "Unsupported flags");
		return -ENOTSUPP;
	}

	if (!btf->base_btf && btf_data_size == hdr->hdr_len) {
		btf_verifier_log(env, "No data");
		return -EINVAL;
	}

	return btf_check_sec_info(env, btf_data_size);
}

static const char *alloc_obj_fields[] = {
	"bpf_spin_lock",
	"bpf_list_head",
	"bpf_list_node",
	"bpf_rb_root",
	"bpf_rb_node",
	"bpf_refcount",
};

static struct btf_struct_metas *
btf_parse_struct_metas(struct bpf_verifier_log *log, struct btf *btf)
{
	union {
		struct btf_id_set set;
		struct {
			u32 _cnt;
			u32 _ids[ARRAY_SIZE(alloc_obj_fields)];
		} _arr;
	} aof;
	struct btf_struct_metas *tab = NULL;
	int i, n, id, ret;

	BUILD_BUG_ON(offsetof(struct btf_id_set, cnt) != 0);
	BUILD_BUG_ON(sizeof(struct btf_id_set) != sizeof(u32));

	memset(&aof, 0, sizeof(aof));
	for (i = 0; i < ARRAY_SIZE(alloc_obj_fields); i++) {
		/* Try to find whether this special type exists in user BTF, and
		 * if so remember its ID so we can easily find it among members
		 * of structs that we iterate in the next loop.
		 */
		id = btf_find_by_name_kind(btf, alloc_obj_fields[i], BTF_KIND_STRUCT);
		if (id < 0)
			continue;
		aof.set.ids[aof.set.cnt++] = id;
	}

	if (!aof.set.cnt)
		return NULL;
	sort(&aof.set.ids, aof.set.cnt, sizeof(aof.set.ids[0]), btf_id_cmp_func, NULL);

	n = btf_nr_types(btf);
	for (i = 1; i < n; i++) {
		struct btf_struct_metas *new_tab;
		const struct btf_member *member;
		struct btf_struct_meta *type;
		struct btf_record *record;
		const struct btf_type *t;
		int j, tab_cnt;

		t = btf_type_by_id(btf, i);
		if (!t) {
			ret = -EINVAL;
			goto free;
		}
		if (!__btf_type_is_struct(t))
			continue;

		cond_resched();

		for_each_member(j, t, member) {
			if (btf_id_set_contains(&aof.set, member->type))
				goto parse;
		}
		continue;
	parse:
		tab_cnt = tab ? tab->cnt : 0;
		new_tab = krealloc(tab, offsetof(struct btf_struct_metas, types[tab_cnt + 1]),
				   GFP_KERNEL | __GFP_NOWARN);
		if (!new_tab) {
			ret = -ENOMEM;
			goto free;
		}
		if (!tab)
			new_tab->cnt = 0;
		tab = new_tab;

		type = &tab->types[tab->cnt];
		type->btf_id = i;
		record = btf_parse_fields(btf, t, BPF_SPIN_LOCK | BPF_LIST_HEAD | BPF_LIST_NODE |
						  BPF_RB_ROOT | BPF_RB_NODE | BPF_REFCOUNT, t->size);
		/* The record cannot be unset, treat it as an error if so */
		if (IS_ERR_OR_NULL(record)) {
			ret = PTR_ERR_OR_ZERO(record) ?: -EFAULT;
			goto free;
		}
		type->record = record;
		tab->cnt++;
	}
	return tab;
free:
	btf_struct_metas_free(tab);
	return ERR_PTR(ret);
}

struct btf_struct_meta *btf_find_struct_meta(const struct btf *btf, u32 btf_id)
{
	struct btf_struct_metas *tab;

	BUILD_BUG_ON(offsetof(struct btf_struct_meta, btf_id) != 0);
	tab = btf->struct_meta_tab;
	if (!tab)
		return NULL;
	return bsearch(&btf_id, tab->types, tab->cnt, sizeof(tab->types[0]), btf_id_cmp_func);
}

static int btf_check_type_tags(struct btf_verifier_env *env,
			       struct btf *btf, int start_id)
{
	int i, n, good_id = start_id - 1;
	bool in_tags;

	n = btf_nr_types(btf);
	for (i = start_id; i < n; i++) {
		const struct btf_type *t;
		int chain_limit = 32;
		u32 cur_id = i;

		t = btf_type_by_id(btf, i);
		if (!t)
			return -EINVAL;
		if (!btf_type_is_modifier(t))
			continue;

		cond_resched();

		in_tags = btf_type_is_type_tag(t);
		while (btf_type_is_modifier(t)) {
			if (!chain_limit--) {
				btf_verifier_log(env, "Max chain length or cycle detected");
				return -ELOOP;
			}
			if (btf_type_is_type_tag(t)) {
				if (!in_tags) {
					btf_verifier_log(env, "Type tags don't precede modifiers");
					return -EINVAL;
				}
			} else if (in_tags) {
				in_tags = false;
			}
			if (cur_id <= good_id)
				break;
			/* Move to next type */
			cur_id = t->type;
			t = btf_type_by_id(btf, cur_id);
			if (!t)
				return -EINVAL;
		}
		good_id = i;
	}
	return 0;
}

static int finalize_log(struct bpf_verifier_log *log, bpfptr_t uattr, u32 uattr_size)
{
	u32 log_true_size;
	int err;

	err = bpf_vlog_finalize(log, &log_true_size);

	if (uattr_size >= offsetofend(union bpf_attr, btf_log_true_size) &&
	    copy_to_bpfptr_offset(uattr, offsetof(union bpf_attr, btf_log_true_size),
				  &log_true_size, sizeof(log_true_size)))
		err = -EFAULT;

	return err;
}

static struct btf *btf_parse(const union bpf_attr *attr, bpfptr_t uattr, u32 uattr_size)
{
	bpfptr_t btf_data = make_bpfptr(attr->btf, uattr.is_kernel);
	char __user *log_ubuf = u64_to_user_ptr(attr->btf_log_buf);
	struct btf_struct_metas *struct_meta_tab;
	struct btf_verifier_env *env = NULL;
	struct btf *btf = NULL;
	u8 *data;
	int err, ret;

	if (attr->btf_size > BTF_MAX_SIZE)
		return ERR_PTR(-E2BIG);

	env = kzalloc(sizeof(*env), GFP_KERNEL | __GFP_NOWARN);
	if (!env)
		return ERR_PTR(-ENOMEM);

	/* user could have requested verbose verifier output
	 * and supplied buffer to store the verification trace
	 */
	err = bpf_vlog_init(&env->log, attr->btf_log_level,
			    log_ubuf, attr->btf_log_size);
	if (err)
		goto errout_free;

	btf = kzalloc(sizeof(*btf), GFP_KERNEL | __GFP_NOWARN);
	if (!btf) {
		err = -ENOMEM;
		goto errout;
	}
	env->btf = btf;

	data = kvmalloc(attr->btf_size, GFP_KERNEL | __GFP_NOWARN);
	if (!data) {
		err = -ENOMEM;
		goto errout;
	}

	btf->data = data;
	btf->data_size = attr->btf_size;

	if (copy_from_bpfptr(data, btf_data, attr->btf_size)) {
		err = -EFAULT;
		goto errout;
	}

	err = btf_parse_hdr(env);
	if (err)
		goto errout;

	btf->nohdr_data = btf->data + btf->hdr.hdr_len;

	err = btf_parse_str_sec(env);
	if (err)
		goto errout;

	err = btf_parse_type_sec(env);
	if (err)
		goto errout;

	err = btf_check_type_tags(env, btf, 1);
	if (err)
		goto errout;

	struct_meta_tab = btf_parse_struct_metas(&env->log, btf);
	if (IS_ERR(struct_meta_tab)) {
		err = PTR_ERR(struct_meta_tab);
		goto errout;
	}
	btf->struct_meta_tab = struct_meta_tab;

	if (struct_meta_tab) {
		int i;

		for (i = 0; i < struct_meta_tab->cnt; i++) {
			err = btf_check_and_fixup_fields(btf, struct_meta_tab->types[i].record);
			if (err < 0)
				goto errout_meta;
		}
	}

	err = finalize_log(&env->log, uattr, uattr_size);
	if (err)
		goto errout_free;

	btf_verifier_env_free(env);
	refcount_set(&btf->refcnt, 1);
	return btf;

errout_meta:
	btf_free_struct_meta_tab(btf);
errout:
	/* overwrite err with -ENOSPC or -EFAULT */
	ret = finalize_log(&env->log, uattr, uattr_size);
	if (ret)
		err = ret;
errout_free:
	btf_verifier_env_free(env);
	if (btf)
		btf_free(btf);
	return ERR_PTR(err);
}

extern char __weak __start_BTF[];
extern char __weak __stop_BTF[];
extern struct btf *btf_vmlinux;

#define BPF_MAP_TYPE(_id, _ops)
#define BPF_LINK_TYPE(_id, _name)
static union {
	struct bpf_ctx_convert {
#define BPF_PROG_TYPE(_id, _name, prog_ctx_type, kern_ctx_type) \
	prog_ctx_type _id##_prog; \
	kern_ctx_type _id##_kern;
#include <linux/bpf_types.h>
#undef BPF_PROG_TYPE
	} *__t;
	/* 't' is written once under lock. Read many times. */
	const struct btf_type *t;
} bpf_ctx_convert;
enum {
#define BPF_PROG_TYPE(_id, _name, prog_ctx_type, kern_ctx_type) \
	__ctx_convert##_id,
#include <linux/bpf_types.h>
#undef BPF_PROG_TYPE
	__ctx_convert_unused, /* to avoid empty enum in extreme .config */
};
static u8 bpf_ctx_convert_map[] = {
#define BPF_PROG_TYPE(_id, _name, prog_ctx_type, kern_ctx_type) \
	[_id] = __ctx_convert##_id,
#include <linux/bpf_types.h>
#undef BPF_PROG_TYPE
	0, /* avoid empty array */
};
#undef BPF_MAP_TYPE
#undef BPF_LINK_TYPE

static const struct btf_type *find_canonical_prog_ctx_type(enum bpf_prog_type prog_type)
{
	const struct btf_type *conv_struct;
	const struct btf_member *ctx_type;

	conv_struct = bpf_ctx_convert.t;
	if (!conv_struct)
		return NULL;
	/* prog_type is valid bpf program type. No need for bounds check. */
	ctx_type = btf_type_member(conv_struct) + bpf_ctx_convert_map[prog_type] * 2;
	/* ctx_type is a pointer to prog_ctx_type in vmlinux.
	 * Like 'struct __sk_buff'
	 */
	return btf_type_by_id(btf_vmlinux, ctx_type->type);
}

static int find_kern_ctx_type_id(enum bpf_prog_type prog_type)
{
	const struct btf_type *conv_struct;
	const struct btf_member *ctx_type;

	conv_struct = bpf_ctx_convert.t;
	if (!conv_struct)
		return -EFAULT;
	/* prog_type is valid bpf program type. No need for bounds check. */
	ctx_type = btf_type_member(conv_struct) + bpf_ctx_convert_map[prog_type] * 2 + 1;
	/* ctx_type is a pointer to prog_ctx_type in vmlinux.
	 * Like 'struct sk_buff'
	 */
	return ctx_type->type;
}

bool btf_is_prog_ctx_type(struct bpf_verifier_log *log, const struct btf *btf,
			  const struct btf_type *t, enum bpf_prog_type prog_type,
			  int arg)
{
	const struct btf_type *ctx_type;
	const char *tname, *ctx_tname;

	t = btf_type_by_id(btf, t->type);

	/* KPROBE programs allow bpf_user_pt_regs_t typedef, which we need to
	 * check before we skip all the typedef below.
	 */
	if (prog_type == BPF_PROG_TYPE_KPROBE) {
		while (btf_type_is_modifier(t) && !btf_type_is_typedef(t))
			t = btf_type_by_id(btf, t->type);

		if (btf_type_is_typedef(t)) {
			tname = btf_name_by_offset(btf, t->name_off);
			if (tname && strcmp(tname, "bpf_user_pt_regs_t") == 0)
				return true;
		}
	}

	while (btf_type_is_modifier(t))
		t = btf_type_by_id(btf, t->type);
	if (!btf_type_is_struct(t)) {
		/* Only pointer to struct is supported for now.
		 * That means that BPF_PROG_TYPE_TRACEPOINT with BTF
		 * is not supported yet.
		 * BPF_PROG_TYPE_RAW_TRACEPOINT is fine.
		 */
		return false;
	}
	tname = btf_name_by_offset(btf, t->name_off);
	if (!tname) {
		bpf_log(log, "arg#%d struct doesn't have a name\n", arg);
		return false;
	}

	ctx_type = find_canonical_prog_ctx_type(prog_type);
	if (!ctx_type) {
		bpf_log(log, "btf_vmlinux is malformed\n");
		/* should not happen */
		return false;
	}
again:
	ctx_tname = btf_name_by_offset(btf_vmlinux, ctx_type->name_off);
	if (!ctx_tname) {
		/* should not happen */
		bpf_log(log, "Please fix kernel include/linux/bpf_types.h\n");
		return false;
	}
	/* program types without named context types work only with arg:ctx tag */
	if (ctx_tname[0] == '\0')
		return false;
	/* only compare that prog's ctx type name is the same as
	 * kernel expects. No need to compare field by field.
	 * It's ok for bpf prog to do:
	 * struct __sk_buff {};
	 * int socket_filter_bpf_prog(struct __sk_buff *skb)
	 * { // no fields of skb are ever used }
	 */
	if (strcmp(ctx_tname, "__sk_buff") == 0 && strcmp(tname, "sk_buff") == 0)
		return true;
	if (strcmp(ctx_tname, "xdp_md") == 0 && strcmp(tname, "xdp_buff") == 0)
		return true;
	if (strcmp(ctx_tname, tname)) {
		/* bpf_user_pt_regs_t is a typedef, so resolve it to
		 * underlying struct and check name again
		 */
		if (!btf_type_is_modifier(ctx_type))
			return false;
		while (btf_type_is_modifier(ctx_type))
			ctx_type = btf_type_by_id(btf_vmlinux, ctx_type->type);
		goto again;
	}
	return true;
}

/* forward declarations for arch-specific underlying types of
 * bpf_user_pt_regs_t; this avoids the need for arch-specific #ifdef
 * compilation guards below for BPF_PROG_TYPE_PERF_EVENT checks, but still
 * works correctly with __builtin_types_compatible_p() on respective
 * architectures
 */
struct user_regs_struct;
struct user_pt_regs;

static int btf_validate_prog_ctx_type(struct bpf_verifier_log *log, const struct btf *btf,
				      const struct btf_type *t, int arg,
				      enum bpf_prog_type prog_type,
				      enum bpf_attach_type attach_type)
{
	const struct btf_type *ctx_type;
	const char *tname, *ctx_tname;

	if (!btf_is_ptr(t)) {
		bpf_log(log, "arg#%d type isn't a pointer\n", arg);
		return -EINVAL;
	}
	t = btf_type_by_id(btf, t->type);

	/* KPROBE and PERF_EVENT programs allow bpf_user_pt_regs_t typedef */
	if (prog_type == BPF_PROG_TYPE_KPROBE || prog_type == BPF_PROG_TYPE_PERF_EVENT) {
		while (btf_type_is_modifier(t) && !btf_type_is_typedef(t))
			t = btf_type_by_id(btf, t->type);

		if (btf_type_is_typedef(t)) {
			tname = btf_name_by_offset(btf, t->name_off);
			if (tname && strcmp(tname, "bpf_user_pt_regs_t") == 0)
				return 0;
		}
	}

	/* all other program types don't use typedefs for context type */
	while (btf_type_is_modifier(t))
		t = btf_type_by_id(btf, t->type);

	/* `void *ctx __arg_ctx` is always valid */
	if (btf_type_is_void(t))
		return 0;

	tname = btf_name_by_offset(btf, t->name_off);
	if (str_is_empty(tname)) {
		bpf_log(log, "arg#%d type doesn't have a name\n", arg);
		return -EINVAL;
	}

	/* special cases */
	switch (prog_type) {
	case BPF_PROG_TYPE_KPROBE:
		if (__btf_type_is_struct(t) && strcmp(tname, "pt_regs") == 0)
			return 0;
		break;
	case BPF_PROG_TYPE_PERF_EVENT:
		if (__builtin_types_compatible_p(bpf_user_pt_regs_t, struct pt_regs) &&
		    __btf_type_is_struct(t) && strcmp(tname, "pt_regs") == 0)
			return 0;
		if (__builtin_types_compatible_p(bpf_user_pt_regs_t, struct user_pt_regs) &&
		    __btf_type_is_struct(t) && strcmp(tname, "user_pt_regs") == 0)
			return 0;
		if (__builtin_types_compatible_p(bpf_user_pt_regs_t, struct user_regs_struct) &&
		    __btf_type_is_struct(t) && strcmp(tname, "user_regs_struct") == 0)
			return 0;
		break;
	case BPF_PROG_TYPE_RAW_TRACEPOINT:
	case BPF_PROG_TYPE_RAW_TRACEPOINT_WRITABLE:
		/* allow u64* as ctx */
		if (btf_is_int(t) && t->size == 8)
			return 0;
		break;
	case BPF_PROG_TYPE_TRACING:
		switch (attach_type) {
		case BPF_TRACE_RAW_TP:
			/* tp_btf program is TRACING, so need special case here */
			if (__btf_type_is_struct(t) &&
			    strcmp(tname, "bpf_raw_tracepoint_args") == 0)
				return 0;
			/* allow u64* as ctx */
			if (btf_is_int(t) && t->size == 8)
				return 0;
			break;
		case BPF_TRACE_ITER:
			/* allow struct bpf_iter__xxx types only */
			if (__btf_type_is_struct(t) &&
			    strncmp(tname, "bpf_iter__", sizeof("bpf_iter__") - 1) == 0)
				return 0;
			break;
		case BPF_TRACE_FENTRY:
		case BPF_TRACE_FEXIT:
		case BPF_MODIFY_RETURN:
			/* allow u64* as ctx */
			if (btf_is_int(t) && t->size == 8)
				return 0;
			break;
		default:
			break;
		}
		break;
	case BPF_PROG_TYPE_LSM:
	case BPF_PROG_TYPE_STRUCT_OPS:
		/* allow u64* as ctx */
		if (btf_is_int(t) && t->size == 8)
			return 0;
		break;
	case BPF_PROG_TYPE_TRACEPOINT:
	case BPF_PROG_TYPE_SYSCALL:
	case BPF_PROG_TYPE_EXT:
		return 0; /* anything goes */
	default:
		break;
	}

	ctx_type = find_canonical_prog_ctx_type(prog_type);
	if (!ctx_type) {
		/* should not happen */
		bpf_log(log, "btf_vmlinux is malformed\n");
		return -EINVAL;
	}

	/* resolve typedefs and check that underlying structs are matching as well */
	while (btf_type_is_modifier(ctx_type))
		ctx_type = btf_type_by_id(btf_vmlinux, ctx_type->type);

	/* if program type doesn't have distinctly named struct type for
	 * context, then __arg_ctx argument can only be `void *`, which we
	 * already checked above
	 */
	if (!__btf_type_is_struct(ctx_type)) {
		bpf_log(log, "arg#%d should be void pointer\n", arg);
		return -EINVAL;
	}

	ctx_tname = btf_name_by_offset(btf_vmlinux, ctx_type->name_off);
	if (!__btf_type_is_struct(t) || strcmp(ctx_tname, tname) != 0) {
		bpf_log(log, "arg#%d should be `struct %s *`\n", arg, ctx_tname);
		return -EINVAL;
	}

	return 0;
}

static int btf_translate_to_vmlinux(struct bpf_verifier_log *log,
				     struct btf *btf,
				     const struct btf_type *t,
				     enum bpf_prog_type prog_type,
				     int arg)
{
	if (!btf_is_prog_ctx_type(log, btf, t, prog_type, arg))
		return -ENOENT;
	return find_kern_ctx_type_id(prog_type);
}

int get_kern_ctx_btf_id(struct bpf_verifier_log *log, enum bpf_prog_type prog_type)
{
	const struct btf_member *kctx_member;
	const struct btf_type *conv_struct;
	const struct btf_type *kctx_type;
	u32 kctx_type_id;

	conv_struct = bpf_ctx_convert.t;
	/* get member for kernel ctx type */
	kctx_member = btf_type_member(conv_struct) + bpf_ctx_convert_map[prog_type] * 2 + 1;
	kctx_type_id = kctx_member->type;
	kctx_type = btf_type_by_id(btf_vmlinux, kctx_type_id);
	if (!btf_type_is_struct(kctx_type)) {
		bpf_log(log, "kern ctx type id %u is not a struct\n", kctx_type_id);
		return -EINVAL;
	}

	return kctx_type_id;
}

BTF_ID_LIST(bpf_ctx_convert_btf_id)
BTF_ID(struct, bpf_ctx_convert)

struct btf *btf_parse_vmlinux(void)
{
	struct btf_verifier_env *env = NULL;
	struct bpf_verifier_log *log;
	struct btf *btf = NULL;
	int err;

	env = kzalloc(sizeof(*env), GFP_KERNEL | __GFP_NOWARN);
	if (!env)
		return ERR_PTR(-ENOMEM);

	log = &env->log;
	log->level = BPF_LOG_KERNEL;

	btf = kzalloc(sizeof(*btf), GFP_KERNEL | __GFP_NOWARN);
	if (!btf) {
		err = -ENOMEM;
		goto errout;
	}
	env->btf = btf;

	btf->data = __start_BTF;
	btf->data_size = __stop_BTF - __start_BTF;
	btf->kernel_btf = true;
	snprintf(btf->name, sizeof(btf->name), "vmlinux");

	err = btf_parse_hdr(env);
	if (err)
		goto errout;

	btf->nohdr_data = btf->data + btf->hdr.hdr_len;

	err = btf_parse_str_sec(env);
	if (err)
		goto errout;

	err = btf_check_all_metas(env);
	if (err)
		goto errout;

	err = btf_check_type_tags(env, btf, 1);
	if (err)
		goto errout;

	/* btf_parse_vmlinux() runs under bpf_verifier_lock */
	bpf_ctx_convert.t = btf_type_by_id(btf, bpf_ctx_convert_btf_id[0]);

	refcount_set(&btf->refcnt, 1);

	err = btf_alloc_id(btf);
	if (err)
		goto errout;

	btf_verifier_env_free(env);
	return btf;

errout:
	btf_verifier_env_free(env);
	if (btf) {
		kvfree(btf->types);
		kfree(btf);
	}
	return ERR_PTR(err);
}

#ifdef CONFIG_DEBUG_INFO_BTF_MODULES

static struct btf *btf_parse_module(const char *module_name, const void *data, unsigned int data_size)
{
	struct btf_verifier_env *env = NULL;
	struct bpf_verifier_log *log;
	struct btf *btf = NULL, *base_btf;
	int err;

	base_btf = bpf_get_btf_vmlinux();
	if (IS_ERR(base_btf))
		return base_btf;
	if (!base_btf)
		return ERR_PTR(-EINVAL);

	env = kzalloc(sizeof(*env), GFP_KERNEL | __GFP_NOWARN);
	if (!env)
		return ERR_PTR(-ENOMEM);

	log = &env->log;
	log->level = BPF_LOG_KERNEL;

	btf = kzalloc(sizeof(*btf), GFP_KERNEL | __GFP_NOWARN);
	if (!btf) {
		err = -ENOMEM;
		goto errout;
	}
	env->btf = btf;

	btf->base_btf = base_btf;
	btf->start_id = base_btf->nr_types;
	btf->start_str_off = base_btf->hdr.str_len;
	btf->kernel_btf = true;
	snprintf(btf->name, sizeof(btf->name), "%s", module_name);

	btf->data = kvmalloc(data_size, GFP_KERNEL | __GFP_NOWARN);
	if (!btf->data) {
		err = -ENOMEM;
		goto errout;
	}
	memcpy(btf->data, data, data_size);
	btf->data_size = data_size;

	err = btf_parse_hdr(env);
	if (err)
		goto errout;

	btf->nohdr_data = btf->data + btf->hdr.hdr_len;

	err = btf_parse_str_sec(env);
	if (err)
		goto errout;

	err = btf_check_all_metas(env);
	if (err)
		goto errout;

	err = btf_check_type_tags(env, btf, btf_nr_types(base_btf));
	if (err)
		goto errout;

	btf_verifier_env_free(env);
	refcount_set(&btf->refcnt, 1);
	return btf;

errout:
	btf_verifier_env_free(env);
	if (btf) {
		kvfree(btf->data);
		kvfree(btf->types);
		kfree(btf);
	}
	return ERR_PTR(err);
}

#endif /* CONFIG_DEBUG_INFO_BTF_MODULES */

struct btf *bpf_prog_get_target_btf(const struct bpf_prog *prog)
{
	struct bpf_prog *tgt_prog = prog->aux->dst_prog;

	if (tgt_prog)
		return tgt_prog->aux->btf;
	else
		return prog->aux->attach_btf;
}

static bool is_int_ptr(struct btf *btf, const struct btf_type *t)
{
	/* skip modifiers */
	t = btf_type_skip_modifiers(btf, t->type, NULL);

	return btf_type_is_int(t);
}

static u32 get_ctx_arg_idx(struct btf *btf, const struct btf_type *func_proto,
			   int off)
{
	const struct btf_param *args;
	const struct btf_type *t;
	u32 offset = 0, nr_args;
	int i;

	if (!func_proto)
		return off / 8;

	nr_args = btf_type_vlen(func_proto);
	args = (const struct btf_param *)(func_proto + 1);
	for (i = 0; i < nr_args; i++) {
		t = btf_type_skip_modifiers(btf, args[i].type, NULL);
		offset += btf_type_is_ptr(t) ? 8 : roundup(t->size, 8);
		if (off < offset)
			return i;
	}

	t = btf_type_skip_modifiers(btf, func_proto->type, NULL);
	offset += btf_type_is_ptr(t) ? 8 : roundup(t->size, 8);
	if (off < offset)
		return nr_args;

	return nr_args + 1;
}

static bool prog_args_trusted(const struct bpf_prog *prog)
{
	enum bpf_attach_type atype = prog->expected_attach_type;

	switch (prog->type) {
	case BPF_PROG_TYPE_TRACING:
		return atype == BPF_TRACE_RAW_TP || atype == BPF_TRACE_ITER;
	case BPF_PROG_TYPE_LSM:
		return bpf_lsm_is_trusted(prog);
	case BPF_PROG_TYPE_STRUCT_OPS:
		return true;
	default:
		return false;
	}
}

int btf_ctx_arg_offset(const struct btf *btf, const struct btf_type *func_proto,
		       u32 arg_no)
{
	const struct btf_param *args;
	const struct btf_type *t;
	int off = 0, i;
	u32 sz;

	args = btf_params(func_proto);
	for (i = 0; i < arg_no; i++) {
		t = btf_type_by_id(btf, args[i].type);
		t = btf_resolve_size(btf, t, &sz);
		if (IS_ERR(t))
			return PTR_ERR(t);
		off += roundup(sz, 8);
	}

	return off;
}

bool btf_ctx_access(int off, int size, enum bpf_access_type type,
		    const struct bpf_prog *prog,
		    struct bpf_insn_access_aux *info)
{
	const struct btf_type *t = prog->aux->attach_func_proto;
	struct bpf_prog *tgt_prog = prog->aux->dst_prog;
	struct btf *btf = bpf_prog_get_target_btf(prog);
	const char *tname = prog->aux->attach_func_name;
	struct bpf_verifier_log *log = info->log;
	const struct btf_param *args;
	const char *tag_value;
	u32 nr_args, arg;
	int i, ret;

	if (off % 8) {
		bpf_log(log, "func '%s' offset %d is not multiple of 8\n",
			tname, off);
		return false;
	}
	arg = get_ctx_arg_idx(btf, t, off);
	args = (const struct btf_param *)(t + 1);
	/* if (t == NULL) Fall back to default BPF prog with
	 * MAX_BPF_FUNC_REG_ARGS u64 arguments.
	 */
	nr_args = t ? btf_type_vlen(t) : MAX_BPF_FUNC_REG_ARGS;
	if (prog->aux->attach_btf_trace) {
		/* skip first 'void *__data' argument in btf_trace_##name typedef */
		args++;
		nr_args--;
	}

	if (arg > nr_args) {
		bpf_log(log, "func '%s' doesn't have %d-th argument\n",
			tname, arg + 1);
		return false;
	}

	if (arg == nr_args) {
		switch (prog->expected_attach_type) {
		case BPF_LSM_CGROUP:
		case BPF_LSM_MAC:
		case BPF_TRACE_FEXIT:
			/* When LSM programs are attached to void LSM hooks
			 * they use FEXIT trampolines and when attached to
			 * int LSM hooks, they use MODIFY_RETURN trampolines.
			 *
			 * While the LSM programs are BPF_MODIFY_RETURN-like
			 * the check:
			 *
			 *	if (ret_type != 'int')
			 *		return -EINVAL;
			 *
			 * is _not_ done here. This is still safe as LSM hooks
			 * have only void and int return types.
			 */
			if (!t)
				return true;
			t = btf_type_by_id(btf, t->type);
			break;
		case BPF_MODIFY_RETURN:
			/* For now the BPF_MODIFY_RETURN can only be attached to
			 * functions that return an int.
			 */
			if (!t)
				return false;

			t = btf_type_skip_modifiers(btf, t->type, NULL);
			if (!btf_type_is_small_int(t)) {
				bpf_log(log,
					"ret type %s not allowed for fmod_ret\n",
					btf_type_str(t));
				return false;
			}
			break;
		default:
			bpf_log(log, "func '%s' doesn't have %d-th argument\n",
				tname, arg + 1);
			return false;
		}
	} else {
		if (!t)
			/* Default prog with MAX_BPF_FUNC_REG_ARGS args */
			return true;
		t = btf_type_by_id(btf, args[arg].type);
	}

	/* skip modifiers */
	while (btf_type_is_modifier(t))
		t = btf_type_by_id(btf, t->type);
	if (btf_type_is_small_int(t) || btf_is_any_enum(t) || __btf_type_is_struct(t))
		/* accessing a scalar */
		return true;
	if (!btf_type_is_ptr(t)) {
		bpf_log(log,
			"func '%s' arg%d '%s' has type %s. Only pointer access is allowed\n",
			tname, arg,
			__btf_name_by_offset(btf, t->name_off),
			btf_type_str(t));
		return false;
	}

	/* check for PTR_TO_RDONLY_BUF_OR_NULL or PTR_TO_RDWR_BUF_OR_NULL */
	for (i = 0; i < prog->aux->ctx_arg_info_size; i++) {
		const struct bpf_ctx_arg_aux *ctx_arg_info = &prog->aux->ctx_arg_info[i];
		u32 type, flag;

		type = base_type(ctx_arg_info->reg_type);
		flag = type_flag(ctx_arg_info->reg_type);
		if (ctx_arg_info->offset == off && type == PTR_TO_BUF &&
		    (flag & PTR_MAYBE_NULL)) {
			info->reg_type = ctx_arg_info->reg_type;
			return true;
		}
	}

	if (t->type == 0)
		/* This is a pointer to void.
		 * It is the same as scalar from the verifier safety pov.
		 * No further pointer walking is allowed.
		 */
		return true;

	if (is_int_ptr(btf, t))
		return true;

	/* this is a pointer to another type */
	for (i = 0; i < prog->aux->ctx_arg_info_size; i++) {
		const struct bpf_ctx_arg_aux *ctx_arg_info = &prog->aux->ctx_arg_info[i];

		if (ctx_arg_info->offset == off) {
			if (!ctx_arg_info->btf_id) {
				bpf_log(log,"invalid btf_id for context argument offset %u\n", off);
				return false;
			}

			info->reg_type = ctx_arg_info->reg_type;
			info->btf = ctx_arg_info->btf ? : btf_vmlinux;
			info->btf_id = ctx_arg_info->btf_id;
			return true;
		}
	}

	info->reg_type = PTR_TO_BTF_ID;
	if (prog_args_trusted(prog))
		info->reg_type |= PTR_TRUSTED;

	if (tgt_prog) {
		enum bpf_prog_type tgt_type;

		if (tgt_prog->type == BPF_PROG_TYPE_EXT)
			tgt_type = tgt_prog->aux->saved_dst_prog_type;
		else
			tgt_type = tgt_prog->type;

		ret = btf_translate_to_vmlinux(log, btf, t, tgt_type, arg);
		if (ret > 0) {
			info->btf = btf_vmlinux;
			info->btf_id = ret;
			return true;
		} else {
			return false;
		}
	}

	info->btf = btf;
	info->btf_id = t->type;
	t = btf_type_by_id(btf, t->type);

	if (btf_type_is_type_tag(t)) {
		tag_value = __btf_name_by_offset(btf, t->name_off);
		if (strcmp(tag_value, "user") == 0)
			info->reg_type |= MEM_USER;
		if (strcmp(tag_value, "percpu") == 0)
			info->reg_type |= MEM_PERCPU;
	}

	/* skip modifiers */
	while (btf_type_is_modifier(t)) {
		info->btf_id = t->type;
		t = btf_type_by_id(btf, t->type);
	}
	if (!btf_type_is_struct(t)) {
		bpf_log(log,
			"func '%s' arg%d type %s is not a struct\n",
			tname, arg, btf_type_str(t));
		return false;
	}
	bpf_log(log, "func '%s' arg%d has btf_id %d type %s '%s'\n",
		tname, arg, info->btf_id, btf_type_str(t),
		__btf_name_by_offset(btf, t->name_off));
	return true;
}
EXPORT_SYMBOL_GPL(btf_ctx_access);

enum bpf_struct_walk_result {
	/* < 0 error */
	WALK_SCALAR = 0,
	WALK_PTR,
	WALK_STRUCT,
};

static int btf_struct_walk(struct bpf_verifier_log *log, const struct btf *btf,
			   const struct btf_type *t, int off, int size,
			   u32 *next_btf_id, enum bpf_type_flag *flag,
			   const char **field_name)
{
	u32 i, moff, mtrue_end, msize = 0, total_nelems = 0;
	const struct btf_type *mtype, *elem_type = NULL;
	const struct btf_member *member;
	const char *tname, *mname, *tag_value;
	u32 vlen, elem_id, mid;

again:
	if (btf_type_is_modifier(t))
		t = btf_type_skip_modifiers(btf, t->type, NULL);
	tname = __btf_name_by_offset(btf, t->name_off);
	if (!btf_type_is_struct(t)) {
		bpf_log(log, "Type '%s' is not a struct\n", tname);
		return -EINVAL;
	}

	vlen = btf_type_vlen(t);
	if (BTF_INFO_KIND(t->info) == BTF_KIND_UNION && vlen != 1 && !(*flag & PTR_UNTRUSTED))
		/*
		 * walking unions yields untrusted pointers
		 * with exception of __bpf_md_ptr and other
		 * unions with a single member
		 */
		*flag |= PTR_UNTRUSTED;

	if (off + size > t->size) {
		/* If the last element is a variable size array, we may
		 * need to relax the rule.
		 */
		struct btf_array *array_elem;

		if (vlen == 0)
			goto error;

		member = btf_type_member(t) + vlen - 1;
		mtype = btf_type_skip_modifiers(btf, member->type,
						NULL);
		if (!btf_type_is_array(mtype))
			goto error;

		array_elem = (struct btf_array *)(mtype + 1);
		if (array_elem->nelems != 0)
			goto error;

		moff = __btf_member_bit_offset(t, member) / 8;
		if (off < moff)
			goto error;

		/* allow structure and integer */
		t = btf_type_skip_modifiers(btf, array_elem->type,
					    NULL);

		if (btf_type_is_int(t))
			return WALK_SCALAR;

		if (!btf_type_is_struct(t))
			goto error;

		off = (off - moff) % t->size;
		goto again;

error:
		bpf_log(log, "access beyond struct %s at off %u size %u\n",
			tname, off, size);
		return -EACCES;
	}

	for_each_member(i, t, member) {
		/* offset of the field in bytes */
		moff = __btf_member_bit_offset(t, member) / 8;
		if (off + size <= moff)
			/* won't find anything, field is already too far */
			break;

		if (__btf_member_bitfield_size(t, member)) {
			u32 end_bit = __btf_member_bit_offset(t, member) +
				__btf_member_bitfield_size(t, member);

			/* off <= moff instead of off == moff because clang
			 * does not generate a BTF member for anonymous
			 * bitfield like the ":16" here:
			 * struct {
			 *	int :16;
			 *	int x:8;
			 * };
			 */
			if (off <= moff &&
			    BITS_ROUNDUP_BYTES(end_bit) <= off + size)
				return WALK_SCALAR;

			/* off may be accessing a following member
			 *
			 * or
			 *
			 * Doing partial access at either end of this
			 * bitfield.  Continue on this case also to
			 * treat it as not accessing this bitfield
			 * and eventually error out as field not
			 * found to keep it simple.
			 * It could be relaxed if there was a legit
			 * partial access case later.
			 */
			continue;
		}

		/* In case of "off" is pointing to holes of a struct */
		if (off < moff)
			break;

		/* type of the field */
		mid = member->type;
		mtype = btf_type_by_id(btf, member->type);
		mname = __btf_name_by_offset(btf, member->name_off);

		mtype = __btf_resolve_size(btf, mtype, &msize,
					   &elem_type, &elem_id, &total_nelems,
					   &mid);
		if (IS_ERR(mtype)) {
			bpf_log(log, "field %s doesn't have size\n", mname);
			return -EFAULT;
		}

		mtrue_end = moff + msize;
		if (off >= mtrue_end)
			/* no overlap with member, keep iterating */
			continue;

		if (btf_type_is_array(mtype)) {
			u32 elem_idx;

			/* __btf_resolve_size() above helps to
			 * linearize a multi-dimensional array.
			 *
			 * The logic here is treating an array
			 * in a struct as the following way:
			 *
			 * struct outer {
			 *	struct inner array[2][2];
			 * };
			 *
			 * looks like:
			 *
			 * struct outer {
			 *	struct inner array_elem0;
			 *	struct inner array_elem1;
			 *	struct inner array_elem2;
			 *	struct inner array_elem3;
			 * };
			 *
			 * When accessing outer->array[1][0], it moves
			 * moff to "array_elem2", set mtype to
			 * "struct inner", and msize also becomes
			 * sizeof(struct inner).  Then most of the
			 * remaining logic will fall through without
			 * caring the current member is an array or
			 * not.
			 *
			 * Unlike mtype/msize/moff, mtrue_end does not
			 * change.  The naming difference ("_true") tells
			 * that it is not always corresponding to
			 * the current mtype/msize/moff.
			 * It is the true end of the current
			 * member (i.e. array in this case).  That
			 * will allow an int array to be accessed like
			 * a scratch space,
			 * i.e. allow access beyond the size of
			 *      the array's element as long as it is
			 *      within the mtrue_end boundary.
			 */

			/* skip empty array */
			if (moff == mtrue_end)
				continue;

			msize /= total_nelems;
			elem_idx = (off - moff) / msize;
			moff += elem_idx * msize;
			mtype = elem_type;
			mid = elem_id;
		}

		/* the 'off' we're looking for is either equal to start
		 * of this field or inside of this struct
		 */
		if (btf_type_is_struct(mtype)) {
			/* our field must be inside that union or struct */
			t = mtype;

			/* return if the offset matches the member offset */
			if (off == moff) {
				*next_btf_id = mid;
				return WALK_STRUCT;
			}

			/* adjust offset we're looking for */
			off -= moff;
			goto again;
		}

		if (btf_type_is_ptr(mtype)) {
			const struct btf_type *stype, *t;
			enum bpf_type_flag tmp_flag = 0;
			u32 id;

			if (msize != size || off != moff) {
				bpf_log(log,
					"cannot access ptr member %s with moff %u in struct %s with off %u size %u\n",
					mname, moff, tname, off, size);
				return -EACCES;
			}

			/* check type tag */
			t = btf_type_by_id(btf, mtype->type);
			if (btf_type_is_type_tag(t)) {
				tag_value = __btf_name_by_offset(btf, t->name_off);
				/* check __user tag */
				if (strcmp(tag_value, "user") == 0)
					tmp_flag = MEM_USER;
				/* check __percpu tag */
				if (strcmp(tag_value, "percpu") == 0)
					tmp_flag = MEM_PERCPU;
				/* check __rcu tag */
				if (strcmp(tag_value, "rcu") == 0)
					tmp_flag = MEM_RCU;
			}

			stype = btf_type_skip_modifiers(btf, mtype->type, &id);
			if (btf_type_is_struct(stype)) {
				*next_btf_id = id;
				*flag |= tmp_flag;
				if (field_name)
					*field_name = mname;
				return WALK_PTR;
			}
		}

		/* Allow more flexible access within an int as long as
		 * it is within mtrue_end.
		 * Since mtrue_end could be the end of an array,
		 * that also allows using an array of int as a scratch
		 * space. e.g. skb->cb[].
		 */
		if (off + size > mtrue_end && !(*flag & PTR_UNTRUSTED)) {
			bpf_log(log,
				"access beyond the end of member %s (mend:%u) in struct %s with off %u size %u\n",
				mname, mtrue_end, tname, off, size);
			return -EACCES;
		}

		return WALK_SCALAR;
	}
	bpf_log(log, "struct %s doesn't have field at offset %d\n", tname, off);
	return -EINVAL;
}

int btf_struct_access(struct bpf_verifier_log *log,
		      const struct bpf_reg_state *reg,
		      int off, int size, enum bpf_access_type atype __maybe_unused,
		      u32 *next_btf_id, enum bpf_type_flag *flag,
		      const char **field_name)
{
	const struct btf *btf = reg->btf;
	enum bpf_type_flag tmp_flag = 0;
	const struct btf_type *t;
	u32 id = reg->btf_id;
	int err;

	while (type_is_alloc(reg->type)) {
		struct btf_struct_meta *meta;
		struct btf_record *rec;
		int i;

		meta = btf_find_struct_meta(btf, id);
		if (!meta)
			break;
		rec = meta->record;
		for (i = 0; i < rec->cnt; i++) {
			struct btf_field *field = &rec->fields[i];
			u32 offset = field->offset;
			if (off < offset + btf_field_type_size(field->type) && offset < off + size) {
				bpf_log(log,
					"direct access to %s is disallowed\n",
					btf_field_type_name(field->type));
				return -EACCES;
			}
		}
		break;
	}

	t = btf_type_by_id(btf, id);
	do {
		err = btf_struct_walk(log, btf, t, off, size, &id, &tmp_flag, field_name);

		switch (err) {
		case WALK_PTR:
			/* For local types, the destination register cannot
			 * become a pointer again.
			 */
			if (type_is_alloc(reg->type))
				return SCALAR_VALUE;
			/* If we found the pointer or scalar on t+off,
			 * we're done.
			 */
			*next_btf_id = id;
			*flag = tmp_flag;
			return PTR_TO_BTF_ID;
		case WALK_SCALAR:
			return SCALAR_VALUE;
		case WALK_STRUCT:
			/* We found nested struct, so continue the search
			 * by diving in it. At this point the offset is
			 * aligned with the new type, so set it to 0.
			 */
			t = btf_type_by_id(btf, id);
			off = 0;
			break;
		default:
			/* It's either error or unknown return value..
			 * scream and leave.
			 */
			if (WARN_ONCE(err > 0, "unknown btf_struct_walk return value"))
				return -EINVAL;
			return err;
		}
	} while (t);

	return -EINVAL;
}

/* Check that two BTF types, each specified as an BTF object + id, are exactly
 * the same. Trivial ID check is not enough due to module BTFs, because we can
 * end up with two different module BTFs, but IDs point to the common type in
 * vmlinux BTF.
 */
bool btf_types_are_same(const struct btf *btf1, u32 id1,
			const struct btf *btf2, u32 id2)
{
	if (id1 != id2)
		return false;
	if (btf1 == btf2)
		return true;
	return btf_type_by_id(btf1, id1) == btf_type_by_id(btf2, id2);
}

bool btf_struct_ids_match(struct bpf_verifier_log *log,
			  const struct btf *btf, u32 id, int off,
			  const struct btf *need_btf, u32 need_type_id,
			  bool strict)
{
	const struct btf_type *type;
	enum bpf_type_flag flag = 0;
	int err;

	/* Are we already done? */
	if (off == 0 && btf_types_are_same(btf, id, need_btf, need_type_id))
		return true;
	/* In case of strict type match, we do not walk struct, the top level
	 * type match must succeed. When strict is true, off should have already
	 * been 0.
	 */
	if (strict)
		return false;
again:
	type = btf_type_by_id(btf, id);
	if (!type)
		return false;
	err = btf_struct_walk(log, btf, type, off, 1, &id, &flag, NULL);
	if (err != WALK_STRUCT)
		return false;

	/* We found nested struct object. If it matches
	 * the requested ID, we're done. Otherwise let's
	 * continue the search with offset 0 in the new
	 * type.
	 */
	if (!btf_types_are_same(btf, id, need_btf, need_type_id)) {
		off = 0;
		goto again;
	}

	return true;
}

static int __get_type_size(struct btf *btf, u32 btf_id,
			   const struct btf_type **ret_type)
{
	const struct btf_type *t;

	*ret_type = btf_type_by_id(btf, 0);
	if (!btf_id)
		/* void */
		return 0;
	t = btf_type_by_id(btf, btf_id);
	while (t && btf_type_is_modifier(t))
		t = btf_type_by_id(btf, t->type);
	if (!t)
		return -EINVAL;
	*ret_type = t;
	if (btf_type_is_ptr(t))
		/* kernel size of pointer. Not BPF's size of pointer*/
		return sizeof(void *);
	if (btf_type_is_int(t) || btf_is_any_enum(t) || __btf_type_is_struct(t))
		return t->size;
	return -EINVAL;
}

static u8 __get_type_fmodel_flags(const struct btf_type *t)
{
	u8 flags = 0;

	if (__btf_type_is_struct(t))
		flags |= BTF_FMODEL_STRUCT_ARG;
	if (btf_type_is_signed_int(t))
		flags |= BTF_FMODEL_SIGNED_ARG;

	return flags;
}

int btf_distill_func_proto(struct bpf_verifier_log *log,
			   struct btf *btf,
			   const struct btf_type *func,
			   const char *tname,
			   struct btf_func_model *m)
{
	const struct btf_param *args;
	const struct btf_type *t;
	u32 i, nargs;
	int ret;

	if (!func) {
		/* BTF function prototype doesn't match the verifier types.
		 * Fall back to MAX_BPF_FUNC_REG_ARGS u64 args.
		 */
		for (i = 0; i < MAX_BPF_FUNC_REG_ARGS; i++) {
			m->arg_size[i] = 8;
			m->arg_flags[i] = 0;
		}
		m->ret_size = 8;
		m->ret_flags = 0;
		m->nr_args = MAX_BPF_FUNC_REG_ARGS;
		return 0;
	}
	args = (const struct btf_param *)(func + 1);
	nargs = btf_type_vlen(func);
	if (nargs > MAX_BPF_FUNC_ARGS) {
		bpf_log(log,
			"The function %s has %d arguments. Too many.\n",
			tname, nargs);
		return -EINVAL;
	}
	ret = __get_type_size(btf, func->type, &t);
	if (ret < 0 || __btf_type_is_struct(t)) {
		bpf_log(log,
			"The function %s return type %s is unsupported.\n",
			tname, btf_type_str(t));
		return -EINVAL;
	}
	m->ret_size = ret;
	m->ret_flags = __get_type_fmodel_flags(t);

	for (i = 0; i < nargs; i++) {
		if (i == nargs - 1 && args[i].type == 0) {
			bpf_log(log,
				"The function %s with variable args is unsupported.\n",
				tname);
			return -EINVAL;
		}
		ret = __get_type_size(btf, args[i].type, &t);

		/* No support of struct argument size greater than 16 bytes */
		if (ret < 0 || ret > 16) {
			bpf_log(log,
				"The function %s arg%d type %s is unsupported.\n",
				tname, i, btf_type_str(t));
			return -EINVAL;
		}
		if (ret == 0) {
			bpf_log(log,
				"The function %s has malformed void argument.\n",
				tname);
			return -EINVAL;
		}
		m->arg_size[i] = ret;
		m->arg_flags[i] = __get_type_fmodel_flags(t);
	}
	m->nr_args = nargs;
	return 0;
}

/* Compare BTFs of two functions assuming only scalars and pointers to context.
 * t1 points to BTF_KIND_FUNC in btf1
 * t2 points to BTF_KIND_FUNC in btf2
 * Returns:
 * EINVAL - function prototype mismatch
 * EFAULT - verifier bug
 * 0 - 99% match. The last 1% is validated by the verifier.
 */
static int btf_check_func_type_match(struct bpf_verifier_log *log,
				     struct btf *btf1, const struct btf_type *t1,
				     struct btf *btf2, const struct btf_type *t2)
{
	const struct btf_param *args1, *args2;
	const char *fn1, *fn2, *s1, *s2;
	u32 nargs1, nargs2, i;

	fn1 = btf_name_by_offset(btf1, t1->name_off);
	fn2 = btf_name_by_offset(btf2, t2->name_off);

	if (btf_func_linkage(t1) != BTF_FUNC_GLOBAL) {
		bpf_log(log, "%s() is not a global function\n", fn1);
		return -EINVAL;
	}
	if (btf_func_linkage(t2) != BTF_FUNC_GLOBAL) {
		bpf_log(log, "%s() is not a global function\n", fn2);
		return -EINVAL;
	}

	t1 = btf_type_by_id(btf1, t1->type);
	if (!t1 || !btf_type_is_func_proto(t1))
		return -EFAULT;
	t2 = btf_type_by_id(btf2, t2->type);
	if (!t2 || !btf_type_is_func_proto(t2))
		return -EFAULT;

	args1 = (const struct btf_param *)(t1 + 1);
	nargs1 = btf_type_vlen(t1);
	args2 = (const struct btf_param *)(t2 + 1);
	nargs2 = btf_type_vlen(t2);

	if (nargs1 != nargs2) {
		bpf_log(log, "%s() has %d args while %s() has %d args\n",
			fn1, nargs1, fn2, nargs2);
		return -EINVAL;
	}

	t1 = btf_type_skip_modifiers(btf1, t1->type, NULL);
	t2 = btf_type_skip_modifiers(btf2, t2->type, NULL);
	if (t1->info != t2->info) {
		bpf_log(log,
			"Return type %s of %s() doesn't match type %s of %s()\n",
			btf_type_str(t1), fn1,
			btf_type_str(t2), fn2);
		return -EINVAL;
	}

	for (i = 0; i < nargs1; i++) {
		t1 = btf_type_skip_modifiers(btf1, args1[i].type, NULL);
		t2 = btf_type_skip_modifiers(btf2, args2[i].type, NULL);

		if (t1->info != t2->info) {
			bpf_log(log, "arg%d in %s() is %s while %s() has %s\n",
				i, fn1, btf_type_str(t1),
				fn2, btf_type_str(t2));
			return -EINVAL;
		}
		if (btf_type_has_size(t1) && t1->size != t2->size) {
			bpf_log(log,
				"arg%d in %s() has size %d while %s() has %d\n",
				i, fn1, t1->size,
				fn2, t2->size);
			return -EINVAL;
		}

		/* global functions are validated with scalars and pointers
		 * to context only. And only global functions can be replaced.
		 * Hence type check only those types.
		 */
		if (btf_type_is_int(t1) || btf_is_any_enum(t1))
			continue;
		if (!btf_type_is_ptr(t1)) {
			bpf_log(log,
				"arg%d in %s() has unrecognized type\n",
				i, fn1);
			return -EINVAL;
		}
		t1 = btf_type_skip_modifiers(btf1, t1->type, NULL);
		t2 = btf_type_skip_modifiers(btf2, t2->type, NULL);
		if (!btf_type_is_struct(t1)) {
			bpf_log(log,
				"arg%d in %s() is not a pointer to context\n",
				i, fn1);
			return -EINVAL;
		}
		if (!btf_type_is_struct(t2)) {
			bpf_log(log,
				"arg%d in %s() is not a pointer to context\n",
				i, fn2);
			return -EINVAL;
		}
		/* This is an optional check to make program writing easier.
		 * Compare names of structs and report an error to the user.
		 * btf_prepare_func_args() already checked that t2 struct
		 * is a context type. btf_prepare_func_args() will check
		 * later that t1 struct is a context type as well.
		 */
		s1 = btf_name_by_offset(btf1, t1->name_off);
		s2 = btf_name_by_offset(btf2, t2->name_off);
		if (strcmp(s1, s2)) {
			bpf_log(log,
				"arg%d %s(struct %s *) doesn't match %s(struct %s *)\n",
				i, fn1, s1, fn2, s2);
			return -EINVAL;
		}
	}
	return 0;
}

/* Compare BTFs of given program with BTF of target program */
int btf_check_type_match(struct bpf_verifier_log *log, const struct bpf_prog *prog,
			 struct btf *btf2, const struct btf_type *t2)
{
	struct btf *btf1 = prog->aux->btf;
	const struct btf_type *t1;
	u32 btf_id = 0;

	if (!prog->aux->func_info) {
		bpf_log(log, "Program extension requires BTF\n");
		return -EINVAL;
	}

	btf_id = prog->aux->func_info[0].type_id;
	if (!btf_id)
		return -EFAULT;

	t1 = btf_type_by_id(btf1, btf_id);
	if (!t1 || !btf_type_is_func(t1))
		return -EFAULT;

	return btf_check_func_type_match(log, btf1, t1, btf2, t2);
}

static bool btf_is_dynptr_ptr(const struct btf *btf, const struct btf_type *t)
{
	const char *name;

	t = btf_type_by_id(btf, t->type); /* skip PTR */

	while (btf_type_is_modifier(t))
		t = btf_type_by_id(btf, t->type);

	/* allow either struct or struct forward declaration */
	if (btf_type_is_struct(t) ||
	    (btf_type_is_fwd(t) && btf_type_kflag(t) == 0)) {
		name = btf_str_by_offset(btf, t->name_off);
		return name && strcmp(name, "bpf_dynptr") == 0;
	}

	return false;
}

struct bpf_cand_cache {
	const char *name;
	u32 name_len;
	u16 kind;
	u16 cnt;
	struct {
		const struct btf *btf;
		u32 id;
	} cands[];
};

static DEFINE_MUTEX(cand_cache_mutex);

static struct bpf_cand_cache *
bpf_core_find_cands(struct bpf_core_ctx *ctx, u32 local_type_id);

static int btf_get_ptr_to_btf_id(struct bpf_verifier_log *log, int arg_idx,
				 const struct btf *btf, const struct btf_type *t)
{
	struct bpf_cand_cache *cc;
	struct bpf_core_ctx ctx = {
		.btf = btf,
		.log = log,
	};
	u32 kern_type_id, type_id;
	int err = 0;

	/* skip PTR and modifiers */
	type_id = t->type;
	t = btf_type_by_id(btf, t->type);
	while (btf_type_is_modifier(t)) {
		type_id = t->type;
		t = btf_type_by_id(btf, t->type);
	}

	mutex_lock(&cand_cache_mutex);
	cc = bpf_core_find_cands(&ctx, type_id);
	if (IS_ERR(cc)) {
		err = PTR_ERR(cc);
		bpf_log(log, "arg#%d reference type('%s %s') candidate matching error: %d\n",
			arg_idx, btf_type_str(t), __btf_name_by_offset(btf, t->name_off),
			err);
		goto cand_cache_unlock;
	}
	if (cc->cnt != 1) {
		bpf_log(log, "arg#%d reference type('%s %s') %s\n",
			arg_idx, btf_type_str(t), __btf_name_by_offset(btf, t->name_off),
			cc->cnt == 0 ? "has no matches" : "is ambiguous");
		err = cc->cnt == 0 ? -ENOENT : -ESRCH;
		goto cand_cache_unlock;
	}
	if (btf_is_module(cc->cands[0].btf)) {
		bpf_log(log, "arg#%d reference type('%s %s') points to kernel module type (unsupported)\n",
			arg_idx, btf_type_str(t), __btf_name_by_offset(btf, t->name_off));
		err = -EOPNOTSUPP;
		goto cand_cache_unlock;
	}
	kern_type_id = cc->cands[0].id;

cand_cache_unlock:
	mutex_unlock(&cand_cache_mutex);
	if (err)
		return err;

	return kern_type_id;
}

enum btf_arg_tag {
	ARG_TAG_CTX	 = BIT_ULL(0),
	ARG_TAG_NONNULL  = BIT_ULL(1),
	ARG_TAG_TRUSTED  = BIT_ULL(2),
	ARG_TAG_NULLABLE = BIT_ULL(3),
	ARG_TAG_ARENA	 = BIT_ULL(4),
};

/* Process BTF of a function to produce high-level expectation of function
 * arguments (like ARG_PTR_TO_CTX, or ARG_PTR_TO_MEM, etc). This information
 * is cached in subprog info for reuse.
 * Returns:
 * EFAULT - there is a verifier bug. Abort verification.
 * EINVAL - cannot convert BTF.
 * 0 - Successfully processed BTF and constructed argument expectations.
 */
int btf_prepare_func_args(struct bpf_verifier_env *env, int subprog)
{
	bool is_global = subprog_aux(env, subprog)->linkage == BTF_FUNC_GLOBAL;
	struct bpf_subprog_info *sub = subprog_info(env, subprog);
	struct bpf_verifier_log *log = &env->log;
	struct bpf_prog *prog = env->prog;
	enum bpf_prog_type prog_type = prog->type;
	struct btf *btf = prog->aux->btf;
	const struct btf_param *args;
	const struct btf_type *t, *ref_t, *fn_t;
	u32 i, nargs, btf_id;
	const char *tname;

	if (sub->args_cached)
		return 0;

	if (!prog->aux->func_info) {
		bpf_log(log, "Verifier bug\n");
		return -EFAULT;
	}

	btf_id = prog->aux->func_info[subprog].type_id;
	if (!btf_id) {
		if (!is_global) /* not fatal for static funcs */
			return -EINVAL;
		bpf_log(log, "Global functions need valid BTF\n");
		return -EFAULT;
	}

	fn_t = btf_type_by_id(btf, btf_id);
	if (!fn_t || !btf_type_is_func(fn_t)) {
		/* These checks were already done by the verifier while loading
		 * struct bpf_func_info
		 */
		bpf_log(log, "BTF of func#%d doesn't point to KIND_FUNC\n",
			subprog);
		return -EFAULT;
	}
	tname = btf_name_by_offset(btf, fn_t->name_off);

	if (prog->aux->func_info_aux[subprog].unreliable) {
		bpf_log(log, "Verifier bug in function %s()\n", tname);
		return -EFAULT;
	}
	if (prog_type == BPF_PROG_TYPE_EXT)
		prog_type = prog->aux->dst_prog->type;

	t = btf_type_by_id(btf, fn_t->type);
	if (!t || !btf_type_is_func_proto(t)) {
		bpf_log(log, "Invalid type of function %s()\n", tname);
		return -EFAULT;
	}
	args = (const struct btf_param *)(t + 1);
	nargs = btf_type_vlen(t);
	if (nargs > MAX_BPF_FUNC_REG_ARGS) {
		if (!is_global)
			return -EINVAL;
		bpf_log(log, "Global function %s() with %d > %d args. Buggy compiler.\n",
			tname, nargs, MAX_BPF_FUNC_REG_ARGS);
		return -EINVAL;
	}
	/* check that function returns int, exception cb also requires this */
	t = btf_type_by_id(btf, t->type);
	while (btf_type_is_modifier(t))
		t = btf_type_by_id(btf, t->type);
	if (!btf_type_is_int(t) && !btf_is_any_enum(t)) {
		if (!is_global)
			return -EINVAL;
		bpf_log(log,
			"Global function %s() doesn't return scalar. Only those are supported.\n",
			tname);
		return -EINVAL;
	}
	/* Convert BTF function arguments into verifier types.
	 * Only PTR_TO_CTX and SCALAR are supported atm.
	 */
	for (i = 0; i < nargs; i++) {
		u32 tags = 0;
		int id = 0;

		/* 'arg:<tag>' decl_tag takes precedence over derivation of
		 * register type from BTF type itself
		 */
		while ((id = btf_find_next_decl_tag(btf, fn_t, i, "arg:", id)) > 0) {
			const struct btf_type *tag_t = btf_type_by_id(btf, id);
			const char *tag = __btf_name_by_offset(btf, tag_t->name_off) + 4;

			/* disallow arg tags in static subprogs */
			if (!is_global) {
				bpf_log(log, "arg#%d type tag is not supported in static functions\n", i);
				return -EOPNOTSUPP;
			}

			if (strcmp(tag, "ctx") == 0) {
				tags |= ARG_TAG_CTX;
			} else if (strcmp(tag, "trusted") == 0) {
				tags |= ARG_TAG_TRUSTED;
			} else if (strcmp(tag, "nonnull") == 0) {
				tags |= ARG_TAG_NONNULL;
			} else if (strcmp(tag, "nullable") == 0) {
				tags |= ARG_TAG_NULLABLE;
			} else if (strcmp(tag, "arena") == 0) {
				tags |= ARG_TAG_ARENA;
			} else {
				bpf_log(log, "arg#%d has unsupported set of tags\n", i);
				return -EOPNOTSUPP;
			}
		}
		if (id != -ENOENT) {
			bpf_log(log, "arg#%d type tag fetching failure: %d\n", i, id);
			return id;
		}

		t = btf_type_by_id(btf, args[i].type);
		while (btf_type_is_modifier(t))
			t = btf_type_by_id(btf, t->type);
<<<<<<< HEAD
		if (btf_type_is_ptr(t) && btf_get_prog_ctx_type(log, btf, t, prog_type, i)) {
=======
		if (!btf_type_is_ptr(t))
			goto skip_pointer;

		if ((tags & ARG_TAG_CTX) || btf_is_prog_ctx_type(log, btf, t, prog_type, i)) {
			if (tags & ~ARG_TAG_CTX) {
				bpf_log(log, "arg#%d has invalid combination of tags\n", i);
				return -EINVAL;
			}
			if ((tags & ARG_TAG_CTX) &&
			    btf_validate_prog_ctx_type(log, btf, t, i, prog_type,
						       prog->expected_attach_type))
				return -EINVAL;
>>>>>>> 1b4861e3
			sub->args[i].arg_type = ARG_PTR_TO_CTX;
			continue;
		}
		if (btf_is_dynptr_ptr(btf, t)) {
			if (tags) {
				bpf_log(log, "arg#%d has invalid combination of tags\n", i);
				return -EINVAL;
			}
			sub->args[i].arg_type = ARG_PTR_TO_DYNPTR | MEM_RDONLY;
			continue;
		}
		if (tags & ARG_TAG_TRUSTED) {
			int kern_type_id;

			if (tags & ARG_TAG_NONNULL) {
				bpf_log(log, "arg#%d has invalid combination of tags\n", i);
				return -EINVAL;
			}

			kern_type_id = btf_get_ptr_to_btf_id(log, i, btf, t);
			if (kern_type_id < 0)
				return kern_type_id;

			sub->args[i].arg_type = ARG_PTR_TO_BTF_ID | PTR_TRUSTED;
			if (tags & ARG_TAG_NULLABLE)
				sub->args[i].arg_type |= PTR_MAYBE_NULL;
			sub->args[i].btf_id = kern_type_id;
			continue;
		}
		if (tags & ARG_TAG_ARENA) {
			if (tags & ~ARG_TAG_ARENA) {
				bpf_log(log, "arg#%d arena cannot be combined with any other tags\n", i);
				return -EINVAL;
			}
			sub->args[i].arg_type = ARG_PTR_TO_ARENA;
			continue;
		}
		if (is_global) { /* generic user data pointer */
			u32 mem_size;

			if (tags & ARG_TAG_NULLABLE) {
				bpf_log(log, "arg#%d has invalid combination of tags\n", i);
				return -EINVAL;
			}

			t = btf_type_skip_modifiers(btf, t->type, NULL);
			ref_t = btf_resolve_size(btf, t, &mem_size);
			if (IS_ERR(ref_t)) {
				bpf_log(log, "arg#%d reference type('%s %s') size cannot be determined: %ld\n",
					i, btf_type_str(t), btf_name_by_offset(btf, t->name_off),
					PTR_ERR(ref_t));
				return -EINVAL;
			}

			sub->args[i].arg_type = ARG_PTR_TO_MEM | PTR_MAYBE_NULL;
			if (tags & ARG_TAG_NONNULL)
				sub->args[i].arg_type &= ~PTR_MAYBE_NULL;
			sub->args[i].mem_size = mem_size;
			continue;
		}

skip_pointer:
		if (tags) {
			bpf_log(log, "arg#%d has pointer tag, but is not a pointer type\n", i);
			return -EINVAL;
		}
		if (btf_type_is_int(t) || btf_is_any_enum(t)) {
			sub->args[i].arg_type = ARG_ANYTHING;
			continue;
		}
		if (!is_global)
			return -EINVAL;
		bpf_log(log, "Arg#%d type %s in %s() is not supported yet.\n",
			i, btf_type_str(t), tname);
		return -EINVAL;
	}

	sub->arg_cnt = nargs;
	sub->args_cached = true;

	return 0;
}

static void btf_type_show(const struct btf *btf, u32 type_id, void *obj,
			  struct btf_show *show)
{
	const struct btf_type *t = btf_type_by_id(btf, type_id);

	show->btf = btf;
	memset(&show->state, 0, sizeof(show->state));
	memset(&show->obj, 0, sizeof(show->obj));

	btf_type_ops(t)->show(btf, t, type_id, obj, 0, show);
}

static void btf_seq_show(struct btf_show *show, const char *fmt,
			 va_list args)
{
	seq_vprintf((struct seq_file *)show->target, fmt, args);
}

int btf_type_seq_show_flags(const struct btf *btf, u32 type_id,
			    void *obj, struct seq_file *m, u64 flags)
{
	struct btf_show sseq;

	sseq.target = m;
	sseq.showfn = btf_seq_show;
	sseq.flags = flags;

	btf_type_show(btf, type_id, obj, &sseq);

	return sseq.state.status;
}

void btf_type_seq_show(const struct btf *btf, u32 type_id, void *obj,
		       struct seq_file *m)
{
	(void) btf_type_seq_show_flags(btf, type_id, obj, m,
				       BTF_SHOW_NONAME | BTF_SHOW_COMPACT |
				       BTF_SHOW_ZERO | BTF_SHOW_UNSAFE);
}

struct btf_show_snprintf {
	struct btf_show show;
	int len_left;		/* space left in string */
	int len;		/* length we would have written */
};

static void btf_snprintf_show(struct btf_show *show, const char *fmt,
			      va_list args)
{
	struct btf_show_snprintf *ssnprintf = (struct btf_show_snprintf *)show;
	int len;

	len = vsnprintf(show->target, ssnprintf->len_left, fmt, args);

	if (len < 0) {
		ssnprintf->len_left = 0;
		ssnprintf->len = len;
	} else if (len >= ssnprintf->len_left) {
		/* no space, drive on to get length we would have written */
		ssnprintf->len_left = 0;
		ssnprintf->len += len;
	} else {
		ssnprintf->len_left -= len;
		ssnprintf->len += len;
		show->target += len;
	}
}

int btf_type_snprintf_show(const struct btf *btf, u32 type_id, void *obj,
			   char *buf, int len, u64 flags)
{
	struct btf_show_snprintf ssnprintf;

	ssnprintf.show.target = buf;
	ssnprintf.show.flags = flags;
	ssnprintf.show.showfn = btf_snprintf_show;
	ssnprintf.len_left = len;
	ssnprintf.len = 0;

	btf_type_show(btf, type_id, obj, (struct btf_show *)&ssnprintf);

	/* If we encountered an error, return it. */
	if (ssnprintf.show.state.status)
		return ssnprintf.show.state.status;

	/* Otherwise return length we would have written */
	return ssnprintf.len;
}

#ifdef CONFIG_PROC_FS
static void bpf_btf_show_fdinfo(struct seq_file *m, struct file *filp)
{
	const struct btf *btf = filp->private_data;

	seq_printf(m, "btf_id:\t%u\n", btf->id);
}
#endif

static int btf_release(struct inode *inode, struct file *filp)
{
	btf_put(filp->private_data);
	return 0;
}

const struct file_operations btf_fops = {
#ifdef CONFIG_PROC_FS
	.show_fdinfo	= bpf_btf_show_fdinfo,
#endif
	.release	= btf_release,
};

static int __btf_new_fd(struct btf *btf)
{
	return anon_inode_getfd("btf", &btf_fops, btf, O_RDONLY | O_CLOEXEC);
}

int btf_new_fd(const union bpf_attr *attr, bpfptr_t uattr, u32 uattr_size)
{
	struct btf *btf;
	int ret;

	btf = btf_parse(attr, uattr, uattr_size);
	if (IS_ERR(btf))
		return PTR_ERR(btf);

	ret = btf_alloc_id(btf);
	if (ret) {
		btf_free(btf);
		return ret;
	}

	/*
	 * The BTF ID is published to the userspace.
	 * All BTF free must go through call_rcu() from
	 * now on (i.e. free by calling btf_put()).
	 */

	ret = __btf_new_fd(btf);
	if (ret < 0)
		btf_put(btf);

	return ret;
}

struct btf *btf_get_by_fd(int fd)
{
	struct btf *btf;
	struct fd f;

	f = fdget(fd);

	if (!f.file)
		return ERR_PTR(-EBADF);

	if (f.file->f_op != &btf_fops) {
		fdput(f);
		return ERR_PTR(-EINVAL);
	}

	btf = f.file->private_data;
	refcount_inc(&btf->refcnt);
	fdput(f);

	return btf;
}

int btf_get_info_by_fd(const struct btf *btf,
		       const union bpf_attr *attr,
		       union bpf_attr __user *uattr)
{
	struct bpf_btf_info __user *uinfo;
	struct bpf_btf_info info;
	u32 info_copy, btf_copy;
	void __user *ubtf;
	char __user *uname;
	u32 uinfo_len, uname_len, name_len;
	int ret = 0;

	uinfo = u64_to_user_ptr(attr->info.info);
	uinfo_len = attr->info.info_len;

	info_copy = min_t(u32, uinfo_len, sizeof(info));
	memset(&info, 0, sizeof(info));
	if (copy_from_user(&info, uinfo, info_copy))
		return -EFAULT;

	info.id = btf->id;
	ubtf = u64_to_user_ptr(info.btf);
	btf_copy = min_t(u32, btf->data_size, info.btf_size);
	if (copy_to_user(ubtf, btf->data, btf_copy))
		return -EFAULT;
	info.btf_size = btf->data_size;

	info.kernel_btf = btf->kernel_btf;

	uname = u64_to_user_ptr(info.name);
	uname_len = info.name_len;
	if (!uname ^ !uname_len)
		return -EINVAL;

	name_len = strlen(btf->name);
	info.name_len = name_len;

	if (uname) {
		if (uname_len >= name_len + 1) {
			if (copy_to_user(uname, btf->name, name_len + 1))
				return -EFAULT;
		} else {
			char zero = '\0';

			if (copy_to_user(uname, btf->name, uname_len - 1))
				return -EFAULT;
			if (put_user(zero, uname + uname_len - 1))
				return -EFAULT;
			/* let user-space know about too short buffer */
			ret = -ENOSPC;
		}
	}

	if (copy_to_user(uinfo, &info, info_copy) ||
	    put_user(info_copy, &uattr->info.info_len))
		return -EFAULT;

	return ret;
}

int btf_get_fd_by_id(u32 id)
{
	struct btf *btf;
	int fd;

	rcu_read_lock();
	btf = idr_find(&btf_idr, id);
	if (!btf || !refcount_inc_not_zero(&btf->refcnt))
		btf = ERR_PTR(-ENOENT);
	rcu_read_unlock();

	if (IS_ERR(btf))
		return PTR_ERR(btf);

	fd = __btf_new_fd(btf);
	if (fd < 0)
		btf_put(btf);

	return fd;
}

u32 btf_obj_id(const struct btf *btf)
{
	return btf->id;
}

bool btf_is_kernel(const struct btf *btf)
{
	return btf->kernel_btf;
}

bool btf_is_module(const struct btf *btf)
{
	return btf->kernel_btf && strcmp(btf->name, "vmlinux") != 0;
}

enum {
	BTF_MODULE_F_LIVE = (1 << 0),
};

#ifdef CONFIG_DEBUG_INFO_BTF_MODULES
struct btf_module {
	struct list_head list;
	struct module *module;
	struct btf *btf;
	struct bin_attribute *sysfs_attr;
	int flags;
};

static LIST_HEAD(btf_modules);
static DEFINE_MUTEX(btf_module_mutex);

static ssize_t
btf_module_read(struct file *file, struct kobject *kobj,
		struct bin_attribute *bin_attr,
		char *buf, loff_t off, size_t len)
{
	const struct btf *btf = bin_attr->private;

	memcpy(buf, btf->data + off, len);
	return len;
}

static void purge_cand_cache(struct btf *btf);

static int btf_module_notify(struct notifier_block *nb, unsigned long op,
			     void *module)
{
	struct btf_module *btf_mod, *tmp;
	struct module *mod = module;
	struct btf *btf;
	int err = 0;

	if (mod->btf_data_size == 0 ||
	    (op != MODULE_STATE_COMING && op != MODULE_STATE_LIVE &&
	     op != MODULE_STATE_GOING))
		goto out;

	switch (op) {
	case MODULE_STATE_COMING:
		btf_mod = kzalloc(sizeof(*btf_mod), GFP_KERNEL);
		if (!btf_mod) {
			err = -ENOMEM;
			goto out;
		}
		btf = btf_parse_module(mod->name, mod->btf_data, mod->btf_data_size);
		if (IS_ERR(btf)) {
			kfree(btf_mod);
			if (!IS_ENABLED(CONFIG_MODULE_ALLOW_BTF_MISMATCH)) {
				pr_warn("failed to validate module [%s] BTF: %ld\n",
					mod->name, PTR_ERR(btf));
				err = PTR_ERR(btf);
			} else {
				pr_warn_once("Kernel module BTF mismatch detected, BTF debug info may be unavailable for some modules\n");
			}
			goto out;
		}
		err = btf_alloc_id(btf);
		if (err) {
			btf_free(btf);
			kfree(btf_mod);
			goto out;
		}

		purge_cand_cache(NULL);
		mutex_lock(&btf_module_mutex);
		btf_mod->module = module;
		btf_mod->btf = btf;
		list_add(&btf_mod->list, &btf_modules);
		mutex_unlock(&btf_module_mutex);

		if (IS_ENABLED(CONFIG_SYSFS)) {
			struct bin_attribute *attr;

			attr = kzalloc(sizeof(*attr), GFP_KERNEL);
			if (!attr)
				goto out;

			sysfs_bin_attr_init(attr);
			attr->attr.name = btf->name;
			attr->attr.mode = 0444;
			attr->size = btf->data_size;
			attr->private = btf;
			attr->read = btf_module_read;

			err = sysfs_create_bin_file(btf_kobj, attr);
			if (err) {
				pr_warn("failed to register module [%s] BTF in sysfs: %d\n",
					mod->name, err);
				kfree(attr);
				err = 0;
				goto out;
			}

			btf_mod->sysfs_attr = attr;
		}

		break;
	case MODULE_STATE_LIVE:
		mutex_lock(&btf_module_mutex);
		list_for_each_entry_safe(btf_mod, tmp, &btf_modules, list) {
			if (btf_mod->module != module)
				continue;

			btf_mod->flags |= BTF_MODULE_F_LIVE;
			break;
		}
		mutex_unlock(&btf_module_mutex);
		break;
	case MODULE_STATE_GOING:
		mutex_lock(&btf_module_mutex);
		list_for_each_entry_safe(btf_mod, tmp, &btf_modules, list) {
			if (btf_mod->module != module)
				continue;

			list_del(&btf_mod->list);
			if (btf_mod->sysfs_attr)
				sysfs_remove_bin_file(btf_kobj, btf_mod->sysfs_attr);
			purge_cand_cache(btf_mod->btf);
			btf_put(btf_mod->btf);
			kfree(btf_mod->sysfs_attr);
			kfree(btf_mod);
			break;
		}
		mutex_unlock(&btf_module_mutex);
		break;
	}
out:
	return notifier_from_errno(err);
}

static struct notifier_block btf_module_nb = {
	.notifier_call = btf_module_notify,
};

static int __init btf_module_init(void)
{
	register_module_notifier(&btf_module_nb);
	return 0;
}

fs_initcall(btf_module_init);
#endif /* CONFIG_DEBUG_INFO_BTF_MODULES */

struct module *btf_try_get_module(const struct btf *btf)
{
	struct module *res = NULL;
#ifdef CONFIG_DEBUG_INFO_BTF_MODULES
	struct btf_module *btf_mod, *tmp;

	mutex_lock(&btf_module_mutex);
	list_for_each_entry_safe(btf_mod, tmp, &btf_modules, list) {
		if (btf_mod->btf != btf)
			continue;

		/* We must only consider module whose __init routine has
		 * finished, hence we must check for BTF_MODULE_F_LIVE flag,
		 * which is set from the notifier callback for
		 * MODULE_STATE_LIVE.
		 */
		if ((btf_mod->flags & BTF_MODULE_F_LIVE) && try_module_get(btf_mod->module))
			res = btf_mod->module;

		break;
	}
	mutex_unlock(&btf_module_mutex);
#endif

	return res;
}

/* Returns struct btf corresponding to the struct module.
 * This function can return NULL or ERR_PTR.
 */
static struct btf *btf_get_module_btf(const struct module *module)
{
#ifdef CONFIG_DEBUG_INFO_BTF_MODULES
	struct btf_module *btf_mod, *tmp;
#endif
	struct btf *btf = NULL;

	if (!module) {
		btf = bpf_get_btf_vmlinux();
		if (!IS_ERR_OR_NULL(btf))
			btf_get(btf);
		return btf;
	}

#ifdef CONFIG_DEBUG_INFO_BTF_MODULES
	mutex_lock(&btf_module_mutex);
	list_for_each_entry_safe(btf_mod, tmp, &btf_modules, list) {
		if (btf_mod->module != module)
			continue;

		btf_get(btf_mod->btf);
		btf = btf_mod->btf;
		break;
	}
	mutex_unlock(&btf_module_mutex);
#endif

	return btf;
}

static int check_btf_kconfigs(const struct module *module, const char *feature)
{
	if (!module && IS_ENABLED(CONFIG_DEBUG_INFO_BTF)) {
		pr_err("missing vmlinux BTF, cannot register %s\n", feature);
		return -ENOENT;
	}
	if (module && IS_ENABLED(CONFIG_DEBUG_INFO_BTF_MODULES))
		pr_warn("missing module BTF, cannot register %s\n", feature);
	return 0;
}

BPF_CALL_4(bpf_btf_find_by_name_kind, char *, name, int, name_sz, u32, kind, int, flags)
{
	struct btf *btf = NULL;
	int btf_obj_fd = 0;
	long ret;

	if (flags)
		return -EINVAL;

	if (name_sz <= 1 || name[name_sz - 1])
		return -EINVAL;

	ret = bpf_find_btf_id(name, kind, &btf);
	if (ret > 0 && btf_is_module(btf)) {
		btf_obj_fd = __btf_new_fd(btf);
		if (btf_obj_fd < 0) {
			btf_put(btf);
			return btf_obj_fd;
		}
		return ret | (((u64)btf_obj_fd) << 32);
	}
	if (ret > 0)
		btf_put(btf);
	return ret;
}

const struct bpf_func_proto bpf_btf_find_by_name_kind_proto = {
	.func		= bpf_btf_find_by_name_kind,
	.gpl_only	= false,
	.ret_type	= RET_INTEGER,
	.arg1_type	= ARG_PTR_TO_MEM | MEM_RDONLY,
	.arg2_type	= ARG_CONST_SIZE,
	.arg3_type	= ARG_ANYTHING,
	.arg4_type	= ARG_ANYTHING,
};

BTF_ID_LIST_GLOBAL(btf_tracing_ids, MAX_BTF_TRACING_TYPE)
#define BTF_TRACING_TYPE(name, type) BTF_ID(struct, type)
BTF_TRACING_TYPE_xxx
#undef BTF_TRACING_TYPE

static int btf_check_iter_kfuncs(struct btf *btf, const char *func_name,
				 const struct btf_type *func, u32 func_flags)
{
	u32 flags = func_flags & (KF_ITER_NEW | KF_ITER_NEXT | KF_ITER_DESTROY);
	const char *name, *sfx, *iter_name;
	const struct btf_param *arg;
	const struct btf_type *t;
	char exp_name[128];
	u32 nr_args;

	/* exactly one of KF_ITER_{NEW,NEXT,DESTROY} can be set */
	if (!flags || (flags & (flags - 1)))
		return -EINVAL;

	/* any BPF iter kfunc should have `struct bpf_iter_<type> *` first arg */
	nr_args = btf_type_vlen(func);
	if (nr_args < 1)
		return -EINVAL;

	arg = &btf_params(func)[0];
	t = btf_type_skip_modifiers(btf, arg->type, NULL);
	if (!t || !btf_type_is_ptr(t))
		return -EINVAL;
	t = btf_type_skip_modifiers(btf, t->type, NULL);
	if (!t || !__btf_type_is_struct(t))
		return -EINVAL;

	name = btf_name_by_offset(btf, t->name_off);
	if (!name || strncmp(name, ITER_PREFIX, sizeof(ITER_PREFIX) - 1))
		return -EINVAL;

	/* sizeof(struct bpf_iter_<type>) should be a multiple of 8 to
	 * fit nicely in stack slots
	 */
	if (t->size == 0 || (t->size % 8))
		return -EINVAL;

	/* validate bpf_iter_<type>_{new,next,destroy}(struct bpf_iter_<type> *)
	 * naming pattern
	 */
	iter_name = name + sizeof(ITER_PREFIX) - 1;
	if (flags & KF_ITER_NEW)
		sfx = "new";
	else if (flags & KF_ITER_NEXT)
		sfx = "next";
	else /* (flags & KF_ITER_DESTROY) */
		sfx = "destroy";

	snprintf(exp_name, sizeof(exp_name), "bpf_iter_%s_%s", iter_name, sfx);
	if (strcmp(func_name, exp_name))
		return -EINVAL;

	/* only iter constructor should have extra arguments */
	if (!(flags & KF_ITER_NEW) && nr_args != 1)
		return -EINVAL;

	if (flags & KF_ITER_NEXT) {
		/* bpf_iter_<type>_next() should return pointer */
		t = btf_type_skip_modifiers(btf, func->type, NULL);
		if (!t || !btf_type_is_ptr(t))
			return -EINVAL;
	}

	if (flags & KF_ITER_DESTROY) {
		/* bpf_iter_<type>_destroy() should return void */
		t = btf_type_by_id(btf, func->type);
		if (!t || !btf_type_is_void(t))
			return -EINVAL;
	}

	return 0;
}

static int btf_check_kfunc_protos(struct btf *btf, u32 func_id, u32 func_flags)
{
	const struct btf_type *func;
	const char *func_name;
	int err;

	/* any kfunc should be FUNC -> FUNC_PROTO */
	func = btf_type_by_id(btf, func_id);
	if (!func || !btf_type_is_func(func))
		return -EINVAL;

	/* sanity check kfunc name */
	func_name = btf_name_by_offset(btf, func->name_off);
	if (!func_name || !func_name[0])
		return -EINVAL;

	func = btf_type_by_id(btf, func->type);
	if (!func || !btf_type_is_func_proto(func))
		return -EINVAL;

	if (func_flags & (KF_ITER_NEW | KF_ITER_NEXT | KF_ITER_DESTROY)) {
		err = btf_check_iter_kfuncs(btf, func_name, func, func_flags);
		if (err)
			return err;
	}

	return 0;
}

/* Kernel Function (kfunc) BTF ID set registration API */

static int btf_populate_kfunc_set(struct btf *btf, enum btf_kfunc_hook hook,
				  const struct btf_kfunc_id_set *kset)
{
	struct btf_kfunc_hook_filter *hook_filter;
	struct btf_id_set8 *add_set = kset->set;
	bool vmlinux_set = !btf_is_module(btf);
	bool add_filter = !!kset->filter;
	struct btf_kfunc_set_tab *tab;
	struct btf_id_set8 *set;
	u32 set_cnt;
	int ret;

	if (hook >= BTF_KFUNC_HOOK_MAX) {
		ret = -EINVAL;
		goto end;
	}

	if (!add_set->cnt)
		return 0;

	tab = btf->kfunc_set_tab;

	if (tab && add_filter) {
		u32 i;

		hook_filter = &tab->hook_filters[hook];
		for (i = 0; i < hook_filter->nr_filters; i++) {
			if (hook_filter->filters[i] == kset->filter) {
				add_filter = false;
				break;
			}
		}

		if (add_filter && hook_filter->nr_filters == BTF_KFUNC_FILTER_MAX_CNT) {
			ret = -E2BIG;
			goto end;
		}
	}

	if (!tab) {
		tab = kzalloc(sizeof(*tab), GFP_KERNEL | __GFP_NOWARN);
		if (!tab)
			return -ENOMEM;
		btf->kfunc_set_tab = tab;
	}

	set = tab->sets[hook];
	/* Warn when register_btf_kfunc_id_set is called twice for the same hook
	 * for module sets.
	 */
	if (WARN_ON_ONCE(set && !vmlinux_set)) {
		ret = -EINVAL;
		goto end;
	}

	/* We don't need to allocate, concatenate, and sort module sets, because
	 * only one is allowed per hook. Hence, we can directly assign the
	 * pointer and return.
	 */
	if (!vmlinux_set) {
		tab->sets[hook] = add_set;
		goto do_add_filter;
	}

	/* In case of vmlinux sets, there may be more than one set being
	 * registered per hook. To create a unified set, we allocate a new set
	 * and concatenate all individual sets being registered. While each set
	 * is individually sorted, they may become unsorted when concatenated,
	 * hence re-sorting the final set again is required to make binary
	 * searching the set using btf_id_set8_contains function work.
	 */
	set_cnt = set ? set->cnt : 0;

	if (set_cnt > U32_MAX - add_set->cnt) {
		ret = -EOVERFLOW;
		goto end;
	}

	if (set_cnt + add_set->cnt > BTF_KFUNC_SET_MAX_CNT) {
		ret = -E2BIG;
		goto end;
	}

	/* Grow set */
	set = krealloc(tab->sets[hook],
		       offsetof(struct btf_id_set8, pairs[set_cnt + add_set->cnt]),
		       GFP_KERNEL | __GFP_NOWARN);
	if (!set) {
		ret = -ENOMEM;
		goto end;
	}

	/* For newly allocated set, initialize set->cnt to 0 */
	if (!tab->sets[hook])
		set->cnt = 0;
	tab->sets[hook] = set;

	/* Concatenate the two sets */
	memcpy(set->pairs + set->cnt, add_set->pairs, add_set->cnt * sizeof(set->pairs[0]));
	set->cnt += add_set->cnt;

	sort(set->pairs, set->cnt, sizeof(set->pairs[0]), btf_id_cmp_func, NULL);

do_add_filter:
	if (add_filter) {
		hook_filter = &tab->hook_filters[hook];
		hook_filter->filters[hook_filter->nr_filters++] = kset->filter;
	}
	return 0;
end:
	btf_free_kfunc_set_tab(btf);
	return ret;
}

static u32 *__btf_kfunc_id_set_contains(const struct btf *btf,
					enum btf_kfunc_hook hook,
					u32 kfunc_btf_id,
					const struct bpf_prog *prog)
{
	struct btf_kfunc_hook_filter *hook_filter;
	struct btf_id_set8 *set;
	u32 *id, i;

	if (hook >= BTF_KFUNC_HOOK_MAX)
		return NULL;
	if (!btf->kfunc_set_tab)
		return NULL;
	hook_filter = &btf->kfunc_set_tab->hook_filters[hook];
	for (i = 0; i < hook_filter->nr_filters; i++) {
		if (hook_filter->filters[i](prog, kfunc_btf_id))
			return NULL;
	}
	set = btf->kfunc_set_tab->sets[hook];
	if (!set)
		return NULL;
	id = btf_id_set8_contains(set, kfunc_btf_id);
	if (!id)
		return NULL;
	/* The flags for BTF ID are located next to it */
	return id + 1;
}

static int bpf_prog_type_to_kfunc_hook(enum bpf_prog_type prog_type)
{
	switch (prog_type) {
	case BPF_PROG_TYPE_UNSPEC:
		return BTF_KFUNC_HOOK_COMMON;
	case BPF_PROG_TYPE_XDP:
		return BTF_KFUNC_HOOK_XDP;
	case BPF_PROG_TYPE_SCHED_CLS:
		return BTF_KFUNC_HOOK_TC;
	case BPF_PROG_TYPE_STRUCT_OPS:
		return BTF_KFUNC_HOOK_STRUCT_OPS;
	case BPF_PROG_TYPE_TRACING:
	case BPF_PROG_TYPE_LSM:
		return BTF_KFUNC_HOOK_TRACING;
	case BPF_PROG_TYPE_SYSCALL:
		return BTF_KFUNC_HOOK_SYSCALL;
	case BPF_PROG_TYPE_CGROUP_SKB:
	case BPF_PROG_TYPE_CGROUP_SOCK_ADDR:
		return BTF_KFUNC_HOOK_CGROUP_SKB;
	case BPF_PROG_TYPE_SCHED_ACT:
		return BTF_KFUNC_HOOK_SCHED_ACT;
	case BPF_PROG_TYPE_SK_SKB:
		return BTF_KFUNC_HOOK_SK_SKB;
	case BPF_PROG_TYPE_SOCKET_FILTER:
		return BTF_KFUNC_HOOK_SOCKET_FILTER;
	case BPF_PROG_TYPE_LWT_OUT:
	case BPF_PROG_TYPE_LWT_IN:
	case BPF_PROG_TYPE_LWT_XMIT:
	case BPF_PROG_TYPE_LWT_SEG6LOCAL:
		return BTF_KFUNC_HOOK_LWT;
	case BPF_PROG_TYPE_NETFILTER:
		return BTF_KFUNC_HOOK_NETFILTER;
	default:
		return BTF_KFUNC_HOOK_MAX;
	}
}

/* Caution:
 * Reference to the module (obtained using btf_try_get_module) corresponding to
 * the struct btf *MUST* be held when calling this function from verifier
 * context. This is usually true as we stash references in prog's kfunc_btf_tab;
 * keeping the reference for the duration of the call provides the necessary
 * protection for looking up a well-formed btf->kfunc_set_tab.
 */
u32 *btf_kfunc_id_set_contains(const struct btf *btf,
			       u32 kfunc_btf_id,
			       const struct bpf_prog *prog)
{
	enum bpf_prog_type prog_type = resolve_prog_type(prog);
	enum btf_kfunc_hook hook;
	u32 *kfunc_flags;

	kfunc_flags = __btf_kfunc_id_set_contains(btf, BTF_KFUNC_HOOK_COMMON, kfunc_btf_id, prog);
	if (kfunc_flags)
		return kfunc_flags;

	hook = bpf_prog_type_to_kfunc_hook(prog_type);
	return __btf_kfunc_id_set_contains(btf, hook, kfunc_btf_id, prog);
}

u32 *btf_kfunc_is_modify_return(const struct btf *btf, u32 kfunc_btf_id,
				const struct bpf_prog *prog)
{
	return __btf_kfunc_id_set_contains(btf, BTF_KFUNC_HOOK_FMODRET, kfunc_btf_id, prog);
}

static int __register_btf_kfunc_id_set(enum btf_kfunc_hook hook,
				       const struct btf_kfunc_id_set *kset)
{
	struct btf *btf;
	int ret, i;

	btf = btf_get_module_btf(kset->owner);
	if (!btf)
		return check_btf_kconfigs(kset->owner, "kfunc");
	if (IS_ERR(btf))
		return PTR_ERR(btf);

	for (i = 0; i < kset->set->cnt; i++) {
		ret = btf_check_kfunc_protos(btf, kset->set->pairs[i].id,
					     kset->set->pairs[i].flags);
		if (ret)
			goto err_out;
	}

	ret = btf_populate_kfunc_set(btf, hook, kset);

err_out:
	btf_put(btf);
	return ret;
}

/* This function must be invoked only from initcalls/module init functions */
int register_btf_kfunc_id_set(enum bpf_prog_type prog_type,
			      const struct btf_kfunc_id_set *kset)
{
	enum btf_kfunc_hook hook;

	/* All kfuncs need to be tagged as such in BTF.
	 * WARN() for initcall registrations that do not check errors.
	 */
	if (!(kset->set->flags & BTF_SET8_KFUNCS)) {
		WARN_ON(!kset->owner);
		return -EINVAL;
	}

	hook = bpf_prog_type_to_kfunc_hook(prog_type);
	return __register_btf_kfunc_id_set(hook, kset);
}
EXPORT_SYMBOL_GPL(register_btf_kfunc_id_set);

/* This function must be invoked only from initcalls/module init functions */
int register_btf_fmodret_id_set(const struct btf_kfunc_id_set *kset)
{
	return __register_btf_kfunc_id_set(BTF_KFUNC_HOOK_FMODRET, kset);
}
EXPORT_SYMBOL_GPL(register_btf_fmodret_id_set);

s32 btf_find_dtor_kfunc(struct btf *btf, u32 btf_id)
{
	struct btf_id_dtor_kfunc_tab *tab = btf->dtor_kfunc_tab;
	struct btf_id_dtor_kfunc *dtor;

	if (!tab)
		return -ENOENT;
	/* Even though the size of tab->dtors[0] is > sizeof(u32), we only need
	 * to compare the first u32 with btf_id, so we can reuse btf_id_cmp_func.
	 */
	BUILD_BUG_ON(offsetof(struct btf_id_dtor_kfunc, btf_id) != 0);
	dtor = bsearch(&btf_id, tab->dtors, tab->cnt, sizeof(tab->dtors[0]), btf_id_cmp_func);
	if (!dtor)
		return -ENOENT;
	return dtor->kfunc_btf_id;
}

static int btf_check_dtor_kfuncs(struct btf *btf, const struct btf_id_dtor_kfunc *dtors, u32 cnt)
{
	const struct btf_type *dtor_func, *dtor_func_proto, *t;
	const struct btf_param *args;
	s32 dtor_btf_id;
	u32 nr_args, i;

	for (i = 0; i < cnt; i++) {
		dtor_btf_id = dtors[i].kfunc_btf_id;

		dtor_func = btf_type_by_id(btf, dtor_btf_id);
		if (!dtor_func || !btf_type_is_func(dtor_func))
			return -EINVAL;

		dtor_func_proto = btf_type_by_id(btf, dtor_func->type);
		if (!dtor_func_proto || !btf_type_is_func_proto(dtor_func_proto))
			return -EINVAL;

		/* Make sure the prototype of the destructor kfunc is 'void func(type *)' */
		t = btf_type_by_id(btf, dtor_func_proto->type);
		if (!t || !btf_type_is_void(t))
			return -EINVAL;

		nr_args = btf_type_vlen(dtor_func_proto);
		if (nr_args != 1)
			return -EINVAL;
		args = btf_params(dtor_func_proto);
		t = btf_type_by_id(btf, args[0].type);
		/* Allow any pointer type, as width on targets Linux supports
		 * will be same for all pointer types (i.e. sizeof(void *))
		 */
		if (!t || !btf_type_is_ptr(t))
			return -EINVAL;
	}
	return 0;
}

/* This function must be invoked only from initcalls/module init functions */
int register_btf_id_dtor_kfuncs(const struct btf_id_dtor_kfunc *dtors, u32 add_cnt,
				struct module *owner)
{
	struct btf_id_dtor_kfunc_tab *tab;
	struct btf *btf;
	u32 tab_cnt;
	int ret;

	btf = btf_get_module_btf(owner);
	if (!btf)
		return check_btf_kconfigs(owner, "dtor kfuncs");
	if (IS_ERR(btf))
		return PTR_ERR(btf);

	if (add_cnt >= BTF_DTOR_KFUNC_MAX_CNT) {
		pr_err("cannot register more than %d kfunc destructors\n", BTF_DTOR_KFUNC_MAX_CNT);
		ret = -E2BIG;
		goto end;
	}

	/* Ensure that the prototype of dtor kfuncs being registered is sane */
	ret = btf_check_dtor_kfuncs(btf, dtors, add_cnt);
	if (ret < 0)
		goto end;

	tab = btf->dtor_kfunc_tab;
	/* Only one call allowed for modules */
	if (WARN_ON_ONCE(tab && btf_is_module(btf))) {
		ret = -EINVAL;
		goto end;
	}

	tab_cnt = tab ? tab->cnt : 0;
	if (tab_cnt > U32_MAX - add_cnt) {
		ret = -EOVERFLOW;
		goto end;
	}
	if (tab_cnt + add_cnt >= BTF_DTOR_KFUNC_MAX_CNT) {
		pr_err("cannot register more than %d kfunc destructors\n", BTF_DTOR_KFUNC_MAX_CNT);
		ret = -E2BIG;
		goto end;
	}

	tab = krealloc(btf->dtor_kfunc_tab,
		       offsetof(struct btf_id_dtor_kfunc_tab, dtors[tab_cnt + add_cnt]),
		       GFP_KERNEL | __GFP_NOWARN);
	if (!tab) {
		ret = -ENOMEM;
		goto end;
	}

	if (!btf->dtor_kfunc_tab)
		tab->cnt = 0;
	btf->dtor_kfunc_tab = tab;

	memcpy(tab->dtors + tab->cnt, dtors, add_cnt * sizeof(tab->dtors[0]));
	tab->cnt += add_cnt;

	sort(tab->dtors, tab->cnt, sizeof(tab->dtors[0]), btf_id_cmp_func, NULL);

end:
	if (ret)
		btf_free_dtor_kfunc_tab(btf);
	btf_put(btf);
	return ret;
}
EXPORT_SYMBOL_GPL(register_btf_id_dtor_kfuncs);

#define MAX_TYPES_ARE_COMPAT_DEPTH 2

/* Check local and target types for compatibility. This check is used for
 * type-based CO-RE relocations and follow slightly different rules than
 * field-based relocations. This function assumes that root types were already
 * checked for name match. Beyond that initial root-level name check, names
 * are completely ignored. Compatibility rules are as follows:
 *   - any two STRUCTs/UNIONs/FWDs/ENUMs/INTs/ENUM64s are considered compatible, but
 *     kind should match for local and target types (i.e., STRUCT is not
 *     compatible with UNION);
 *   - for ENUMs/ENUM64s, the size is ignored;
 *   - for INT, size and signedness are ignored;
 *   - for ARRAY, dimensionality is ignored, element types are checked for
 *     compatibility recursively;
 *   - CONST/VOLATILE/RESTRICT modifiers are ignored;
 *   - TYPEDEFs/PTRs are compatible if types they pointing to are compatible;
 *   - FUNC_PROTOs are compatible if they have compatible signature: same
 *     number of input args and compatible return and argument types.
 * These rules are not set in stone and probably will be adjusted as we get
 * more experience with using BPF CO-RE relocations.
 */
int bpf_core_types_are_compat(const struct btf *local_btf, __u32 local_id,
			      const struct btf *targ_btf, __u32 targ_id)
{
	return __bpf_core_types_are_compat(local_btf, local_id, targ_btf, targ_id,
					   MAX_TYPES_ARE_COMPAT_DEPTH);
}

#define MAX_TYPES_MATCH_DEPTH 2

int bpf_core_types_match(const struct btf *local_btf, u32 local_id,
			 const struct btf *targ_btf, u32 targ_id)
{
	return __bpf_core_types_match(local_btf, local_id, targ_btf, targ_id, false,
				      MAX_TYPES_MATCH_DEPTH);
}

static bool bpf_core_is_flavor_sep(const char *s)
{
	/* check X___Y name pattern, where X and Y are not underscores */
	return s[0] != '_' &&				      /* X */
	       s[1] == '_' && s[2] == '_' && s[3] == '_' &&   /* ___ */
	       s[4] != '_';				      /* Y */
}

size_t bpf_core_essential_name_len(const char *name)
{
	size_t n = strlen(name);
	int i;

	for (i = n - 5; i >= 0; i--) {
		if (bpf_core_is_flavor_sep(name + i))
			return i + 1;
	}
	return n;
}

static void bpf_free_cands(struct bpf_cand_cache *cands)
{
	if (!cands->cnt)
		/* empty candidate array was allocated on stack */
		return;
	kfree(cands);
}

static void bpf_free_cands_from_cache(struct bpf_cand_cache *cands)
{
	kfree(cands->name);
	kfree(cands);
}

#define VMLINUX_CAND_CACHE_SIZE 31
static struct bpf_cand_cache *vmlinux_cand_cache[VMLINUX_CAND_CACHE_SIZE];

#define MODULE_CAND_CACHE_SIZE 31
static struct bpf_cand_cache *module_cand_cache[MODULE_CAND_CACHE_SIZE];

static void __print_cand_cache(struct bpf_verifier_log *log,
			       struct bpf_cand_cache **cache,
			       int cache_size)
{
	struct bpf_cand_cache *cc;
	int i, j;

	for (i = 0; i < cache_size; i++) {
		cc = cache[i];
		if (!cc)
			continue;
		bpf_log(log, "[%d]%s(", i, cc->name);
		for (j = 0; j < cc->cnt; j++) {
			bpf_log(log, "%d", cc->cands[j].id);
			if (j < cc->cnt - 1)
				bpf_log(log, " ");
		}
		bpf_log(log, "), ");
	}
}

static void print_cand_cache(struct bpf_verifier_log *log)
{
	mutex_lock(&cand_cache_mutex);
	bpf_log(log, "vmlinux_cand_cache:");
	__print_cand_cache(log, vmlinux_cand_cache, VMLINUX_CAND_CACHE_SIZE);
	bpf_log(log, "\nmodule_cand_cache:");
	__print_cand_cache(log, module_cand_cache, MODULE_CAND_CACHE_SIZE);
	bpf_log(log, "\n");
	mutex_unlock(&cand_cache_mutex);
}

static u32 hash_cands(struct bpf_cand_cache *cands)
{
	return jhash(cands->name, cands->name_len, 0);
}

static struct bpf_cand_cache *check_cand_cache(struct bpf_cand_cache *cands,
					       struct bpf_cand_cache **cache,
					       int cache_size)
{
	struct bpf_cand_cache *cc = cache[hash_cands(cands) % cache_size];

	if (cc && cc->name_len == cands->name_len &&
	    !strncmp(cc->name, cands->name, cands->name_len))
		return cc;
	return NULL;
}

static size_t sizeof_cands(int cnt)
{
	return offsetof(struct bpf_cand_cache, cands[cnt]);
}

static struct bpf_cand_cache *populate_cand_cache(struct bpf_cand_cache *cands,
						  struct bpf_cand_cache **cache,
						  int cache_size)
{
	struct bpf_cand_cache **cc = &cache[hash_cands(cands) % cache_size], *new_cands;

	if (*cc) {
		bpf_free_cands_from_cache(*cc);
		*cc = NULL;
	}
	new_cands = kmemdup(cands, sizeof_cands(cands->cnt), GFP_KERNEL);
	if (!new_cands) {
		bpf_free_cands(cands);
		return ERR_PTR(-ENOMEM);
	}
	/* strdup the name, since it will stay in cache.
	 * the cands->name points to strings in prog's BTF and the prog can be unloaded.
	 */
	new_cands->name = kmemdup_nul(cands->name, cands->name_len, GFP_KERNEL);
	bpf_free_cands(cands);
	if (!new_cands->name) {
		kfree(new_cands);
		return ERR_PTR(-ENOMEM);
	}
	*cc = new_cands;
	return new_cands;
}

#ifdef CONFIG_DEBUG_INFO_BTF_MODULES
static void __purge_cand_cache(struct btf *btf, struct bpf_cand_cache **cache,
			       int cache_size)
{
	struct bpf_cand_cache *cc;
	int i, j;

	for (i = 0; i < cache_size; i++) {
		cc = cache[i];
		if (!cc)
			continue;
		if (!btf) {
			/* when new module is loaded purge all of module_cand_cache,
			 * since new module might have candidates with the name
			 * that matches cached cands.
			 */
			bpf_free_cands_from_cache(cc);
			cache[i] = NULL;
			continue;
		}
		/* when module is unloaded purge cache entries
		 * that match module's btf
		 */
		for (j = 0; j < cc->cnt; j++)
			if (cc->cands[j].btf == btf) {
				bpf_free_cands_from_cache(cc);
				cache[i] = NULL;
				break;
			}
	}

}

static void purge_cand_cache(struct btf *btf)
{
	mutex_lock(&cand_cache_mutex);
	__purge_cand_cache(btf, module_cand_cache, MODULE_CAND_CACHE_SIZE);
	mutex_unlock(&cand_cache_mutex);
}
#endif

static struct bpf_cand_cache *
bpf_core_add_cands(struct bpf_cand_cache *cands, const struct btf *targ_btf,
		   int targ_start_id)
{
	struct bpf_cand_cache *new_cands;
	const struct btf_type *t;
	const char *targ_name;
	size_t targ_essent_len;
	int n, i;

	n = btf_nr_types(targ_btf);
	for (i = targ_start_id; i < n; i++) {
		t = btf_type_by_id(targ_btf, i);
		if (btf_kind(t) != cands->kind)
			continue;

		targ_name = btf_name_by_offset(targ_btf, t->name_off);
		if (!targ_name)
			continue;

		/* the resched point is before strncmp to make sure that search
		 * for non-existing name will have a chance to schedule().
		 */
		cond_resched();

		if (strncmp(cands->name, targ_name, cands->name_len) != 0)
			continue;

		targ_essent_len = bpf_core_essential_name_len(targ_name);
		if (targ_essent_len != cands->name_len)
			continue;

		/* most of the time there is only one candidate for a given kind+name pair */
		new_cands = kmalloc(sizeof_cands(cands->cnt + 1), GFP_KERNEL);
		if (!new_cands) {
			bpf_free_cands(cands);
			return ERR_PTR(-ENOMEM);
		}

		memcpy(new_cands, cands, sizeof_cands(cands->cnt));
		bpf_free_cands(cands);
		cands = new_cands;
		cands->cands[cands->cnt].btf = targ_btf;
		cands->cands[cands->cnt].id = i;
		cands->cnt++;
	}
	return cands;
}

static struct bpf_cand_cache *
bpf_core_find_cands(struct bpf_core_ctx *ctx, u32 local_type_id)
{
	struct bpf_cand_cache *cands, *cc, local_cand = {};
	const struct btf *local_btf = ctx->btf;
	const struct btf_type *local_type;
	const struct btf *main_btf;
	size_t local_essent_len;
	struct btf *mod_btf;
	const char *name;
	int id;

	main_btf = bpf_get_btf_vmlinux();
	if (IS_ERR(main_btf))
		return ERR_CAST(main_btf);
	if (!main_btf)
		return ERR_PTR(-EINVAL);

	local_type = btf_type_by_id(local_btf, local_type_id);
	if (!local_type)
		return ERR_PTR(-EINVAL);

	name = btf_name_by_offset(local_btf, local_type->name_off);
	if (str_is_empty(name))
		return ERR_PTR(-EINVAL);
	local_essent_len = bpf_core_essential_name_len(name);

	cands = &local_cand;
	cands->name = name;
	cands->kind = btf_kind(local_type);
	cands->name_len = local_essent_len;

	cc = check_cand_cache(cands, vmlinux_cand_cache, VMLINUX_CAND_CACHE_SIZE);
	/* cands is a pointer to stack here */
	if (cc) {
		if (cc->cnt)
			return cc;
		goto check_modules;
	}

	/* Attempt to find target candidates in vmlinux BTF first */
	cands = bpf_core_add_cands(cands, main_btf, 1);
	if (IS_ERR(cands))
		return ERR_CAST(cands);

	/* cands is a pointer to kmalloced memory here if cands->cnt > 0 */

	/* populate cache even when cands->cnt == 0 */
	cc = populate_cand_cache(cands, vmlinux_cand_cache, VMLINUX_CAND_CACHE_SIZE);
	if (IS_ERR(cc))
		return ERR_CAST(cc);

	/* if vmlinux BTF has any candidate, don't go for module BTFs */
	if (cc->cnt)
		return cc;

check_modules:
	/* cands is a pointer to stack here and cands->cnt == 0 */
	cc = check_cand_cache(cands, module_cand_cache, MODULE_CAND_CACHE_SIZE);
	if (cc)
		/* if cache has it return it even if cc->cnt == 0 */
		return cc;

	/* If candidate is not found in vmlinux's BTF then search in module's BTFs */
	spin_lock_bh(&btf_idr_lock);
	idr_for_each_entry(&btf_idr, mod_btf, id) {
		if (!btf_is_module(mod_btf))
			continue;
		/* linear search could be slow hence unlock/lock
		 * the IDR to avoiding holding it for too long
		 */
		btf_get(mod_btf);
		spin_unlock_bh(&btf_idr_lock);
		cands = bpf_core_add_cands(cands, mod_btf, btf_nr_types(main_btf));
		btf_put(mod_btf);
		if (IS_ERR(cands))
			return ERR_CAST(cands);
		spin_lock_bh(&btf_idr_lock);
	}
	spin_unlock_bh(&btf_idr_lock);
	/* cands is a pointer to kmalloced memory here if cands->cnt > 0
	 * or pointer to stack if cands->cnd == 0.
	 * Copy it into the cache even when cands->cnt == 0 and
	 * return the result.
	 */
	return populate_cand_cache(cands, module_cand_cache, MODULE_CAND_CACHE_SIZE);
}

int bpf_core_apply(struct bpf_core_ctx *ctx, const struct bpf_core_relo *relo,
		   int relo_idx, void *insn)
{
	bool need_cands = relo->kind != BPF_CORE_TYPE_ID_LOCAL;
	struct bpf_core_cand_list cands = {};
	struct bpf_core_relo_res targ_res;
	struct bpf_core_spec *specs;
	int err;

	/* ~4k of temp memory necessary to convert LLVM spec like "0:1:0:5"
	 * into arrays of btf_ids of struct fields and array indices.
	 */
	specs = kcalloc(3, sizeof(*specs), GFP_KERNEL);
	if (!specs)
		return -ENOMEM;

	if (need_cands) {
		struct bpf_cand_cache *cc;
		int i;

		mutex_lock(&cand_cache_mutex);
		cc = bpf_core_find_cands(ctx, relo->type_id);
		if (IS_ERR(cc)) {
			bpf_log(ctx->log, "target candidate search failed for %d\n",
				relo->type_id);
			err = PTR_ERR(cc);
			goto out;
		}
		if (cc->cnt) {
			cands.cands = kcalloc(cc->cnt, sizeof(*cands.cands), GFP_KERNEL);
			if (!cands.cands) {
				err = -ENOMEM;
				goto out;
			}
		}
		for (i = 0; i < cc->cnt; i++) {
			bpf_log(ctx->log,
				"CO-RE relocating %s %s: found target candidate [%d]\n",
				btf_kind_str[cc->kind], cc->name, cc->cands[i].id);
			cands.cands[i].btf = cc->cands[i].btf;
			cands.cands[i].id = cc->cands[i].id;
		}
		cands.len = cc->cnt;
		/* cand_cache_mutex needs to span the cache lookup and
		 * copy of btf pointer into bpf_core_cand_list,
		 * since module can be unloaded while bpf_core_calc_relo_insn
		 * is working with module's btf.
		 */
	}

	err = bpf_core_calc_relo_insn((void *)ctx->log, relo, relo_idx, ctx->btf, &cands, specs,
				      &targ_res);
	if (err)
		goto out;

	err = bpf_core_patch_insn((void *)ctx->log, insn, relo->insn_off / 8, relo, relo_idx,
				  &targ_res);

out:
	kfree(specs);
	if (need_cands) {
		kfree(cands.cands);
		mutex_unlock(&cand_cache_mutex);
		if (ctx->log->level & BPF_LOG_LEVEL2)
			print_cand_cache(ctx->log);
	}
	return err;
}

bool btf_nested_type_is_trusted(struct bpf_verifier_log *log,
				const struct bpf_reg_state *reg,
				const char *field_name, u32 btf_id, const char *suffix)
{
	struct btf *btf = reg->btf;
	const struct btf_type *walk_type, *safe_type;
	const char *tname;
	char safe_tname[64];
	long ret, safe_id;
	const struct btf_member *member;
	u32 i;

	walk_type = btf_type_by_id(btf, reg->btf_id);
	if (!walk_type)
		return false;

	tname = btf_name_by_offset(btf, walk_type->name_off);

	ret = snprintf(safe_tname, sizeof(safe_tname), "%s%s", tname, suffix);
	if (ret >= sizeof(safe_tname))
		return false;

	safe_id = btf_find_by_name_kind(btf, safe_tname, BTF_INFO_KIND(walk_type->info));
	if (safe_id < 0)
		return false;

	safe_type = btf_type_by_id(btf, safe_id);
	if (!safe_type)
		return false;

	for_each_member(i, safe_type, member) {
		const char *m_name = __btf_name_by_offset(btf, member->name_off);
		const struct btf_type *mtype = btf_type_by_id(btf, member->type);
		u32 id;

		if (!btf_type_is_ptr(mtype))
			continue;

		btf_type_skip_modifiers(btf, mtype->type, &id);
		/* If we match on both type and name, the field is considered trusted. */
		if (btf_id == id && !strcmp(field_name, m_name))
			return true;
	}

	return false;
}

bool btf_type_ids_nocast_alias(struct bpf_verifier_log *log,
			       const struct btf *reg_btf, u32 reg_id,
			       const struct btf *arg_btf, u32 arg_id)
{
	const char *reg_name, *arg_name, *search_needle;
	const struct btf_type *reg_type, *arg_type;
	int reg_len, arg_len, cmp_len;
	size_t pattern_len = sizeof(NOCAST_ALIAS_SUFFIX) - sizeof(char);

	reg_type = btf_type_by_id(reg_btf, reg_id);
	if (!reg_type)
		return false;

	arg_type = btf_type_by_id(arg_btf, arg_id);
	if (!arg_type)
		return false;

	reg_name = btf_name_by_offset(reg_btf, reg_type->name_off);
	arg_name = btf_name_by_offset(arg_btf, arg_type->name_off);

	reg_len = strlen(reg_name);
	arg_len = strlen(arg_name);

	/* Exactly one of the two type names may be suffixed with ___init, so
	 * if the strings are the same size, they can't possibly be no-cast
	 * aliases of one another. If you have two of the same type names, e.g.
	 * they're both nf_conn___init, it would be improper to return true
	 * because they are _not_ no-cast aliases, they are the same type.
	 */
	if (reg_len == arg_len)
		return false;

	/* Either of the two names must be the other name, suffixed with ___init. */
	if ((reg_len != arg_len + pattern_len) &&
	    (arg_len != reg_len + pattern_len))
		return false;

	if (reg_len < arg_len) {
		search_needle = strstr(arg_name, NOCAST_ALIAS_SUFFIX);
		cmp_len = reg_len;
	} else {
		search_needle = strstr(reg_name, NOCAST_ALIAS_SUFFIX);
		cmp_len = arg_len;
	}

	if (!search_needle)
		return false;

	/* ___init suffix must come at the end of the name */
	if (*(search_needle + pattern_len) != '\0')
		return false;

	return !strncmp(reg_name, arg_name, cmp_len);
}

#ifdef CONFIG_BPF_JIT
static int
btf_add_struct_ops(struct btf *btf, struct bpf_struct_ops *st_ops,
		   struct bpf_verifier_log *log)
{
	struct btf_struct_ops_tab *tab, *new_tab;
	int i, err;

	tab = btf->struct_ops_tab;
	if (!tab) {
		tab = kzalloc(offsetof(struct btf_struct_ops_tab, ops[4]),
			      GFP_KERNEL);
		if (!tab)
			return -ENOMEM;
		tab->capacity = 4;
		btf->struct_ops_tab = tab;
	}

	for (i = 0; i < tab->cnt; i++)
		if (tab->ops[i].st_ops == st_ops)
			return -EEXIST;

	if (tab->cnt == tab->capacity) {
		new_tab = krealloc(tab,
				   offsetof(struct btf_struct_ops_tab,
					    ops[tab->capacity * 2]),
				   GFP_KERNEL);
		if (!new_tab)
			return -ENOMEM;
		tab = new_tab;
		tab->capacity *= 2;
		btf->struct_ops_tab = tab;
	}

	tab->ops[btf->struct_ops_tab->cnt].st_ops = st_ops;

	err = bpf_struct_ops_desc_init(&tab->ops[btf->struct_ops_tab->cnt], btf, log);
	if (err)
		return err;

	btf->struct_ops_tab->cnt++;

	return 0;
}

const struct bpf_struct_ops_desc *
bpf_struct_ops_find_value(struct btf *btf, u32 value_id)
{
	const struct bpf_struct_ops_desc *st_ops_list;
	unsigned int i;
	u32 cnt;

	if (!value_id)
		return NULL;
	if (!btf->struct_ops_tab)
		return NULL;

	cnt = btf->struct_ops_tab->cnt;
	st_ops_list = btf->struct_ops_tab->ops;
	for (i = 0; i < cnt; i++) {
		if (st_ops_list[i].value_id == value_id)
			return &st_ops_list[i];
	}

	return NULL;
}

const struct bpf_struct_ops_desc *
bpf_struct_ops_find(struct btf *btf, u32 type_id)
{
	const struct bpf_struct_ops_desc *st_ops_list;
	unsigned int i;
	u32 cnt;

	if (!type_id)
		return NULL;
	if (!btf->struct_ops_tab)
		return NULL;

	cnt = btf->struct_ops_tab->cnt;
	st_ops_list = btf->struct_ops_tab->ops;
	for (i = 0; i < cnt; i++) {
		if (st_ops_list[i].type_id == type_id)
			return &st_ops_list[i];
	}

	return NULL;
}

int __register_bpf_struct_ops(struct bpf_struct_ops *st_ops)
{
	struct bpf_verifier_log *log;
	struct btf *btf;
	int err = 0;

	btf = btf_get_module_btf(st_ops->owner);
	if (!btf)
		return check_btf_kconfigs(st_ops->owner, "struct_ops");
	if (IS_ERR(btf))
		return PTR_ERR(btf);

	log = kzalloc(sizeof(*log), GFP_KERNEL | __GFP_NOWARN);
	if (!log) {
		err = -ENOMEM;
		goto errout;
	}

	log->level = BPF_LOG_KERNEL;

	err = btf_add_struct_ops(btf, st_ops, log);

errout:
	kfree(log);
	btf_put(btf);

	return err;
}
EXPORT_SYMBOL_GPL(__register_bpf_struct_ops);
#endif

bool btf_param_match_suffix(const struct btf *btf,
			    const struct btf_param *arg,
			    const char *suffix)
{
	int suffix_len = strlen(suffix), len;
	const char *param_name;

	/* In the future, this can be ported to use BTF tagging */
	param_name = btf_name_by_offset(btf, arg->name_off);
	if (str_is_empty(param_name))
		return false;
	len = strlen(param_name);
	if (len <= suffix_len)
		return false;
	param_name += len - suffix_len;
	return !strncmp(param_name, suffix, suffix_len);
}<|MERGE_RESOLUTION|>--- conflicted
+++ resolved
@@ -7242,9 +7242,6 @@
 		t = btf_type_by_id(btf, args[i].type);
 		while (btf_type_is_modifier(t))
 			t = btf_type_by_id(btf, t->type);
-<<<<<<< HEAD
-		if (btf_type_is_ptr(t) && btf_get_prog_ctx_type(log, btf, t, prog_type, i)) {
-=======
 		if (!btf_type_is_ptr(t))
 			goto skip_pointer;
 
@@ -7257,7 +7254,6 @@
 			    btf_validate_prog_ctx_type(log, btf, t, i, prog_type,
 						       prog->expected_attach_type))
 				return -EINVAL;
->>>>>>> 1b4861e3
 			sub->args[i].arg_type = ARG_PTR_TO_CTX;
 			continue;
 		}
