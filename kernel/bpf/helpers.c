// SPDX-License-Identifier: GPL-2.0-only
/* Copyright (c) 2011-2014 PLUMgrid, http://plumgrid.com
 */
#include <linux/bpf.h>
#include <linux/btf.h>
#include <linux/bpf-cgroup.h>
#include <linux/cgroup.h>
#include <linux/rcupdate.h>
#include <linux/random.h>
#include <linux/smp.h>
#include <linux/topology.h>
#include <linux/ktime.h>
#include <linux/sched.h>
#include <linux/uidgid.h>
#include <linux/filter.h>
#include <linux/ctype.h>
#include <linux/jiffies.h>
#include <linux/pid_namespace.h>
#include <linux/poison.h>
#include <linux/proc_ns.h>
#include <linux/sched/task.h>
#include <linux/security.h>
#include <linux/btf_ids.h>
#include <linux/bpf_mem_alloc.h>
#include <linux/kasan.h>

#include "../../lib/kstrtox.h"

/* If kernel subsystem is allowing eBPF programs to call this function,
 * inside its own verifier_ops->get_func_proto() callback it should return
 * bpf_map_lookup_elem_proto, so that verifier can properly check the arguments
 *
 * Different map implementations will rely on rcu in map methods
 * lookup/update/delete, therefore eBPF programs must run under rcu lock
 * if program is allowed to access maps, so check rcu_read_lock_held() or
 * rcu_read_lock_trace_held() in all three functions.
 */
BPF_CALL_2(bpf_map_lookup_elem, struct bpf_map *, map, void *, key)
{
	WARN_ON_ONCE(!rcu_read_lock_held() && !rcu_read_lock_trace_held() &&
		     !rcu_read_lock_bh_held());
	return (unsigned long) map->ops->map_lookup_elem(map, key);
}

const struct bpf_func_proto bpf_map_lookup_elem_proto = {
	.func		= bpf_map_lookup_elem,
	.gpl_only	= false,
	.pkt_access	= true,
	.ret_type	= RET_PTR_TO_MAP_VALUE_OR_NULL,
	.arg1_type	= ARG_CONST_MAP_PTR,
	.arg2_type	= ARG_PTR_TO_MAP_KEY,
};

BPF_CALL_4(bpf_map_update_elem, struct bpf_map *, map, void *, key,
	   void *, value, u64, flags)
{
	WARN_ON_ONCE(!rcu_read_lock_held() && !rcu_read_lock_trace_held() &&
		     !rcu_read_lock_bh_held());
	return map->ops->map_update_elem(map, key, value, flags);
}

const struct bpf_func_proto bpf_map_update_elem_proto = {
	.func		= bpf_map_update_elem,
	.gpl_only	= false,
	.pkt_access	= true,
	.ret_type	= RET_INTEGER,
	.arg1_type	= ARG_CONST_MAP_PTR,
	.arg2_type	= ARG_PTR_TO_MAP_KEY,
	.arg3_type	= ARG_PTR_TO_MAP_VALUE,
	.arg4_type	= ARG_ANYTHING,
};

BPF_CALL_2(bpf_map_delete_elem, struct bpf_map *, map, void *, key)
{
	WARN_ON_ONCE(!rcu_read_lock_held() && !rcu_read_lock_trace_held() &&
		     !rcu_read_lock_bh_held());
	return map->ops->map_delete_elem(map, key);
}

const struct bpf_func_proto bpf_map_delete_elem_proto = {
	.func		= bpf_map_delete_elem,
	.gpl_only	= false,
	.pkt_access	= true,
	.ret_type	= RET_INTEGER,
	.arg1_type	= ARG_CONST_MAP_PTR,
	.arg2_type	= ARG_PTR_TO_MAP_KEY,
};

BPF_CALL_3(bpf_map_push_elem, struct bpf_map *, map, void *, value, u64, flags)
{
	return map->ops->map_push_elem(map, value, flags);
}

const struct bpf_func_proto bpf_map_push_elem_proto = {
	.func		= bpf_map_push_elem,
	.gpl_only	= false,
	.pkt_access	= true,
	.ret_type	= RET_INTEGER,
	.arg1_type	= ARG_CONST_MAP_PTR,
	.arg2_type	= ARG_PTR_TO_MAP_VALUE,
	.arg3_type	= ARG_ANYTHING,
};

BPF_CALL_2(bpf_map_pop_elem, struct bpf_map *, map, void *, value)
{
	return map->ops->map_pop_elem(map, value);
}

const struct bpf_func_proto bpf_map_pop_elem_proto = {
	.func		= bpf_map_pop_elem,
	.gpl_only	= false,
	.ret_type	= RET_INTEGER,
	.arg1_type	= ARG_CONST_MAP_PTR,
	.arg2_type	= ARG_PTR_TO_MAP_VALUE | MEM_UNINIT,
};

BPF_CALL_2(bpf_map_peek_elem, struct bpf_map *, map, void *, value)
{
	return map->ops->map_peek_elem(map, value);
}

const struct bpf_func_proto bpf_map_peek_elem_proto = {
	.func		= bpf_map_peek_elem,
	.gpl_only	= false,
	.ret_type	= RET_INTEGER,
	.arg1_type	= ARG_CONST_MAP_PTR,
	.arg2_type	= ARG_PTR_TO_MAP_VALUE | MEM_UNINIT,
};

BPF_CALL_3(bpf_map_lookup_percpu_elem, struct bpf_map *, map, void *, key, u32, cpu)
{
	WARN_ON_ONCE(!rcu_read_lock_held() && !rcu_read_lock_bh_held());
	return (unsigned long) map->ops->map_lookup_percpu_elem(map, key, cpu);
}

const struct bpf_func_proto bpf_map_lookup_percpu_elem_proto = {
	.func		= bpf_map_lookup_percpu_elem,
	.gpl_only	= false,
	.pkt_access	= true,
	.ret_type	= RET_PTR_TO_MAP_VALUE_OR_NULL,
	.arg1_type	= ARG_CONST_MAP_PTR,
	.arg2_type	= ARG_PTR_TO_MAP_KEY,
	.arg3_type	= ARG_ANYTHING,
};

const struct bpf_func_proto bpf_get_prandom_u32_proto = {
	.func		= bpf_user_rnd_u32,
	.gpl_only	= false,
	.ret_type	= RET_INTEGER,
};

BPF_CALL_0(bpf_get_smp_processor_id)
{
	return smp_processor_id();
}

const struct bpf_func_proto bpf_get_smp_processor_id_proto = {
	.func		= bpf_get_smp_processor_id,
	.gpl_only	= false,
	.ret_type	= RET_INTEGER,
};

BPF_CALL_0(bpf_get_numa_node_id)
{
	return numa_node_id();
}

const struct bpf_func_proto bpf_get_numa_node_id_proto = {
	.func		= bpf_get_numa_node_id,
	.gpl_only	= false,
	.ret_type	= RET_INTEGER,
};

BPF_CALL_0(bpf_ktime_get_ns)
{
	/* NMI safe access to clock monotonic */
	return ktime_get_mono_fast_ns();
}

const struct bpf_func_proto bpf_ktime_get_ns_proto = {
	.func		= bpf_ktime_get_ns,
	.gpl_only	= false,
	.ret_type	= RET_INTEGER,
};

BPF_CALL_0(bpf_ktime_get_boot_ns)
{
	/* NMI safe access to clock boottime */
	return ktime_get_boot_fast_ns();
}

const struct bpf_func_proto bpf_ktime_get_boot_ns_proto = {
	.func		= bpf_ktime_get_boot_ns,
	.gpl_only	= false,
	.ret_type	= RET_INTEGER,
};

BPF_CALL_0(bpf_ktime_get_coarse_ns)
{
	return ktime_get_coarse_ns();
}

const struct bpf_func_proto bpf_ktime_get_coarse_ns_proto = {
	.func		= bpf_ktime_get_coarse_ns,
	.gpl_only	= false,
	.ret_type	= RET_INTEGER,
};

BPF_CALL_0(bpf_ktime_get_tai_ns)
{
	/* NMI safe access to clock tai */
	return ktime_get_tai_fast_ns();
}

const struct bpf_func_proto bpf_ktime_get_tai_ns_proto = {
	.func		= bpf_ktime_get_tai_ns,
	.gpl_only	= false,
	.ret_type	= RET_INTEGER,
};

BPF_CALL_0(bpf_get_current_pid_tgid)
{
	struct task_struct *task = current;

	if (unlikely(!task))
		return -EINVAL;

	return (u64) task->tgid << 32 | task->pid;
}

const struct bpf_func_proto bpf_get_current_pid_tgid_proto = {
	.func		= bpf_get_current_pid_tgid,
	.gpl_only	= false,
	.ret_type	= RET_INTEGER,
};

BPF_CALL_0(bpf_get_current_uid_gid)
{
	struct task_struct *task = current;
	kuid_t uid;
	kgid_t gid;

	if (unlikely(!task))
		return -EINVAL;

	current_uid_gid(&uid, &gid);
	return (u64) from_kgid(&init_user_ns, gid) << 32 |
		     from_kuid(&init_user_ns, uid);
}

const struct bpf_func_proto bpf_get_current_uid_gid_proto = {
	.func		= bpf_get_current_uid_gid,
	.gpl_only	= false,
	.ret_type	= RET_INTEGER,
};

BPF_CALL_2(bpf_get_current_comm, char *, buf, u32, size)
{
	struct task_struct *task = current;

	if (unlikely(!task))
		goto err_clear;

	/* Verifier guarantees that size > 0 */
	strscpy_pad(buf, task->comm, size);
	return 0;
err_clear:
	memset(buf, 0, size);
	return -EINVAL;
}

const struct bpf_func_proto bpf_get_current_comm_proto = {
	.func		= bpf_get_current_comm,
	.gpl_only	= false,
	.ret_type	= RET_INTEGER,
	.arg1_type	= ARG_PTR_TO_UNINIT_MEM,
	.arg2_type	= ARG_CONST_SIZE,
};

#if defined(CONFIG_QUEUED_SPINLOCKS) || defined(CONFIG_BPF_ARCH_SPINLOCK)

static inline void __bpf_spin_lock(struct bpf_spin_lock *lock)
{
	arch_spinlock_t *l = (void *)lock;
	union {
		__u32 val;
		arch_spinlock_t lock;
	} u = { .lock = __ARCH_SPIN_LOCK_UNLOCKED };

	compiletime_assert(u.val == 0, "__ARCH_SPIN_LOCK_UNLOCKED not 0");
	BUILD_BUG_ON(sizeof(*l) != sizeof(__u32));
	BUILD_BUG_ON(sizeof(*lock) != sizeof(__u32));
	preempt_disable();
	arch_spin_lock(l);
}

static inline void __bpf_spin_unlock(struct bpf_spin_lock *lock)
{
	arch_spinlock_t *l = (void *)lock;

	arch_spin_unlock(l);
	preempt_enable();
}

#else

static inline void __bpf_spin_lock(struct bpf_spin_lock *lock)
{
	atomic_t *l = (void *)lock;

	BUILD_BUG_ON(sizeof(*l) != sizeof(*lock));
	do {
		atomic_cond_read_relaxed(l, !VAL);
	} while (atomic_xchg(l, 1));
}

static inline void __bpf_spin_unlock(struct bpf_spin_lock *lock)
{
	atomic_t *l = (void *)lock;

	atomic_set_release(l, 0);
}

#endif

static DEFINE_PER_CPU(unsigned long, irqsave_flags);

static inline void __bpf_spin_lock_irqsave(struct bpf_spin_lock *lock)
{
	unsigned long flags;

	local_irq_save(flags);
	__bpf_spin_lock(lock);
	__this_cpu_write(irqsave_flags, flags);
}

NOTRACE_BPF_CALL_1(bpf_spin_lock, struct bpf_spin_lock *, lock)
{
	__bpf_spin_lock_irqsave(lock);
	return 0;
}

const struct bpf_func_proto bpf_spin_lock_proto = {
	.func		= bpf_spin_lock,
	.gpl_only	= false,
	.ret_type	= RET_VOID,
	.arg1_type	= ARG_PTR_TO_SPIN_LOCK,
	.arg1_btf_id    = BPF_PTR_POISON,
};

static inline void __bpf_spin_unlock_irqrestore(struct bpf_spin_lock *lock)
{
	unsigned long flags;

	flags = __this_cpu_read(irqsave_flags);
	__bpf_spin_unlock(lock);
	local_irq_restore(flags);
}

NOTRACE_BPF_CALL_1(bpf_spin_unlock, struct bpf_spin_lock *, lock)
{
	__bpf_spin_unlock_irqrestore(lock);
	return 0;
}

const struct bpf_func_proto bpf_spin_unlock_proto = {
	.func		= bpf_spin_unlock,
	.gpl_only	= false,
	.ret_type	= RET_VOID,
	.arg1_type	= ARG_PTR_TO_SPIN_LOCK,
	.arg1_btf_id    = BPF_PTR_POISON,
};

void copy_map_value_locked(struct bpf_map *map, void *dst, void *src,
			   bool lock_src)
{
	struct bpf_spin_lock *lock;

	if (lock_src)
		lock = src + map->record->spin_lock_off;
	else
		lock = dst + map->record->spin_lock_off;
	preempt_disable();
	__bpf_spin_lock_irqsave(lock);
	copy_map_value(map, dst, src);
	__bpf_spin_unlock_irqrestore(lock);
	preempt_enable();
}

BPF_CALL_0(bpf_jiffies64)
{
	return get_jiffies_64();
}

const struct bpf_func_proto bpf_jiffies64_proto = {
	.func		= bpf_jiffies64,
	.gpl_only	= false,
	.ret_type	= RET_INTEGER,
};

#ifdef CONFIG_CGROUPS
BPF_CALL_0(bpf_get_current_cgroup_id)
{
	struct cgroup *cgrp;
	u64 cgrp_id;

	rcu_read_lock();
	cgrp = task_dfl_cgroup(current);
	cgrp_id = cgroup_id(cgrp);
	rcu_read_unlock();

	return cgrp_id;
}

const struct bpf_func_proto bpf_get_current_cgroup_id_proto = {
	.func		= bpf_get_current_cgroup_id,
	.gpl_only	= false,
	.ret_type	= RET_INTEGER,
};

BPF_CALL_1(bpf_get_current_ancestor_cgroup_id, int, ancestor_level)
{
	struct cgroup *cgrp;
	struct cgroup *ancestor;
	u64 cgrp_id;

	rcu_read_lock();
	cgrp = task_dfl_cgroup(current);
	ancestor = cgroup_ancestor(cgrp, ancestor_level);
	cgrp_id = ancestor ? cgroup_id(ancestor) : 0;
	rcu_read_unlock();

	return cgrp_id;
}

const struct bpf_func_proto bpf_get_current_ancestor_cgroup_id_proto = {
	.func		= bpf_get_current_ancestor_cgroup_id,
	.gpl_only	= false,
	.ret_type	= RET_INTEGER,
	.arg1_type	= ARG_ANYTHING,
};
#endif /* CONFIG_CGROUPS */

#define BPF_STRTOX_BASE_MASK 0x1F

static int __bpf_strtoull(const char *buf, size_t buf_len, u64 flags,
			  unsigned long long *res, bool *is_negative)
{
	unsigned int base = flags & BPF_STRTOX_BASE_MASK;
	const char *cur_buf = buf;
	size_t cur_len = buf_len;
	unsigned int consumed;
	size_t val_len;
	char str[64];

	if (!buf || !buf_len || !res || !is_negative)
		return -EINVAL;

	if (base != 0 && base != 8 && base != 10 && base != 16)
		return -EINVAL;

	if (flags & ~BPF_STRTOX_BASE_MASK)
		return -EINVAL;

	while (cur_buf < buf + buf_len && isspace(*cur_buf))
		++cur_buf;

	*is_negative = (cur_buf < buf + buf_len && *cur_buf == '-');
	if (*is_negative)
		++cur_buf;

	consumed = cur_buf - buf;
	cur_len -= consumed;
	if (!cur_len)
		return -EINVAL;

	cur_len = min(cur_len, sizeof(str) - 1);
	memcpy(str, cur_buf, cur_len);
	str[cur_len] = '\0';
	cur_buf = str;

	cur_buf = _parse_integer_fixup_radix(cur_buf, &base);
	val_len = _parse_integer(cur_buf, base, res);

	if (val_len & KSTRTOX_OVERFLOW)
		return -ERANGE;

	if (val_len == 0)
		return -EINVAL;

	cur_buf += val_len;
	consumed += cur_buf - str;

	return consumed;
}

static int __bpf_strtoll(const char *buf, size_t buf_len, u64 flags,
			 long long *res)
{
	unsigned long long _res;
	bool is_negative;
	int err;

	err = __bpf_strtoull(buf, buf_len, flags, &_res, &is_negative);
	if (err < 0)
		return err;
	if (is_negative) {
		if ((long long)-_res > 0)
			return -ERANGE;
		*res = -_res;
	} else {
		if ((long long)_res < 0)
			return -ERANGE;
		*res = _res;
	}
	return err;
}

BPF_CALL_4(bpf_strtol, const char *, buf, size_t, buf_len, u64, flags,
	   long *, res)
{
	long long _res;
	int err;

	err = __bpf_strtoll(buf, buf_len, flags, &_res);
	if (err < 0)
		return err;
	if (_res != (long)_res)
		return -ERANGE;
	*res = _res;
	return err;
}

const struct bpf_func_proto bpf_strtol_proto = {
	.func		= bpf_strtol,
	.gpl_only	= false,
	.ret_type	= RET_INTEGER,
	.arg1_type	= ARG_PTR_TO_MEM | MEM_RDONLY,
	.arg2_type	= ARG_CONST_SIZE,
	.arg3_type	= ARG_ANYTHING,
	.arg4_type	= ARG_PTR_TO_LONG,
};

BPF_CALL_4(bpf_strtoul, const char *, buf, size_t, buf_len, u64, flags,
	   unsigned long *, res)
{
	unsigned long long _res;
	bool is_negative;
	int err;

	err = __bpf_strtoull(buf, buf_len, flags, &_res, &is_negative);
	if (err < 0)
		return err;
	if (is_negative)
		return -EINVAL;
	if (_res != (unsigned long)_res)
		return -ERANGE;
	*res = _res;
	return err;
}

const struct bpf_func_proto bpf_strtoul_proto = {
	.func		= bpf_strtoul,
	.gpl_only	= false,
	.ret_type	= RET_INTEGER,
	.arg1_type	= ARG_PTR_TO_MEM | MEM_RDONLY,
	.arg2_type	= ARG_CONST_SIZE,
	.arg3_type	= ARG_ANYTHING,
	.arg4_type	= ARG_PTR_TO_LONG,
};

BPF_CALL_3(bpf_strncmp, const char *, s1, u32, s1_sz, const char *, s2)
{
	return strncmp(s1, s2, s1_sz);
}

static const struct bpf_func_proto bpf_strncmp_proto = {
	.func		= bpf_strncmp,
	.gpl_only	= false,
	.ret_type	= RET_INTEGER,
	.arg1_type	= ARG_PTR_TO_MEM | MEM_RDONLY,
	.arg2_type	= ARG_CONST_SIZE,
	.arg3_type	= ARG_PTR_TO_CONST_STR,
};

BPF_CALL_4(bpf_get_ns_current_pid_tgid, u64, dev, u64, ino,
	   struct bpf_pidns_info *, nsdata, u32, size)
{
	struct task_struct *task = current;
	struct pid_namespace *pidns;
	int err = -EINVAL;

	if (unlikely(size != sizeof(struct bpf_pidns_info)))
		goto clear;

	if (unlikely((u64)(dev_t)dev != dev))
		goto clear;

	if (unlikely(!task))
		goto clear;

	pidns = task_active_pid_ns(task);
	if (unlikely(!pidns)) {
		err = -ENOENT;
		goto clear;
	}

	if (!ns_match(&pidns->ns, (dev_t)dev, ino))
		goto clear;

	nsdata->pid = task_pid_nr_ns(task, pidns);
	nsdata->tgid = task_tgid_nr_ns(task, pidns);
	return 0;
clear:
	memset((void *)nsdata, 0, (size_t) size);
	return err;
}

const struct bpf_func_proto bpf_get_ns_current_pid_tgid_proto = {
	.func		= bpf_get_ns_current_pid_tgid,
	.gpl_only	= false,
	.ret_type	= RET_INTEGER,
	.arg1_type	= ARG_ANYTHING,
	.arg2_type	= ARG_ANYTHING,
	.arg3_type      = ARG_PTR_TO_UNINIT_MEM,
	.arg4_type      = ARG_CONST_SIZE,
};

static const struct bpf_func_proto bpf_get_raw_smp_processor_id_proto = {
	.func		= bpf_get_raw_cpu_id,
	.gpl_only	= false,
	.ret_type	= RET_INTEGER,
};

BPF_CALL_5(bpf_event_output_data, void *, ctx, struct bpf_map *, map,
	   u64, flags, void *, data, u64, size)
{
	if (unlikely(flags & ~(BPF_F_INDEX_MASK)))
		return -EINVAL;

	return bpf_event_output(map, flags, data, size, NULL, 0, NULL);
}

const struct bpf_func_proto bpf_event_output_data_proto =  {
	.func		= bpf_event_output_data,
	.gpl_only       = true,
	.ret_type       = RET_INTEGER,
	.arg1_type      = ARG_PTR_TO_CTX,
	.arg2_type      = ARG_CONST_MAP_PTR,
	.arg3_type      = ARG_ANYTHING,
	.arg4_type      = ARG_PTR_TO_MEM | MEM_RDONLY,
	.arg5_type      = ARG_CONST_SIZE_OR_ZERO,
};

BPF_CALL_3(bpf_copy_from_user, void *, dst, u32, size,
	   const void __user *, user_ptr)
{
	int ret = copy_from_user(dst, user_ptr, size);

	if (unlikely(ret)) {
		memset(dst, 0, size);
		ret = -EFAULT;
	}

	return ret;
}

const struct bpf_func_proto bpf_copy_from_user_proto = {
	.func		= bpf_copy_from_user,
	.gpl_only	= false,
	.might_sleep	= true,
	.ret_type	= RET_INTEGER,
	.arg1_type	= ARG_PTR_TO_UNINIT_MEM,
	.arg2_type	= ARG_CONST_SIZE_OR_ZERO,
	.arg3_type	= ARG_ANYTHING,
};

BPF_CALL_5(bpf_copy_from_user_task, void *, dst, u32, size,
	   const void __user *, user_ptr, struct task_struct *, tsk, u64, flags)
{
	int ret;

	/* flags is not used yet */
	if (unlikely(flags))
		return -EINVAL;

	if (unlikely(!size))
		return 0;

	ret = access_process_vm(tsk, (unsigned long)user_ptr, dst, size, 0);
	if (ret == size)
		return 0;

	memset(dst, 0, size);
	/* Return -EFAULT for partial read */
	return ret < 0 ? ret : -EFAULT;
}

const struct bpf_func_proto bpf_copy_from_user_task_proto = {
	.func		= bpf_copy_from_user_task,
	.gpl_only	= true,
	.might_sleep	= true,
	.ret_type	= RET_INTEGER,
	.arg1_type	= ARG_PTR_TO_UNINIT_MEM,
	.arg2_type	= ARG_CONST_SIZE_OR_ZERO,
	.arg3_type	= ARG_ANYTHING,
	.arg4_type	= ARG_PTR_TO_BTF_ID,
	.arg4_btf_id	= &btf_tracing_ids[BTF_TRACING_TYPE_TASK],
	.arg5_type	= ARG_ANYTHING
};

BPF_CALL_2(bpf_per_cpu_ptr, const void *, ptr, u32, cpu)
{
	if (cpu >= nr_cpu_ids)
		return (unsigned long)NULL;

	return (unsigned long)per_cpu_ptr((const void __percpu *)ptr, cpu);
}

const struct bpf_func_proto bpf_per_cpu_ptr_proto = {
	.func		= bpf_per_cpu_ptr,
	.gpl_only	= false,
	.ret_type	= RET_PTR_TO_MEM_OR_BTF_ID | PTR_MAYBE_NULL | MEM_RDONLY,
	.arg1_type	= ARG_PTR_TO_PERCPU_BTF_ID,
	.arg2_type	= ARG_ANYTHING,
};

BPF_CALL_1(bpf_this_cpu_ptr, const void *, percpu_ptr)
{
	return (unsigned long)this_cpu_ptr((const void __percpu *)percpu_ptr);
}

const struct bpf_func_proto bpf_this_cpu_ptr_proto = {
	.func		= bpf_this_cpu_ptr,
	.gpl_only	= false,
	.ret_type	= RET_PTR_TO_MEM_OR_BTF_ID | MEM_RDONLY,
	.arg1_type	= ARG_PTR_TO_PERCPU_BTF_ID,
};

static int bpf_trace_copy_string(char *buf, void *unsafe_ptr, char fmt_ptype,
		size_t bufsz)
{
	void __user *user_ptr = (__force void __user *)unsafe_ptr;

	buf[0] = 0;

	switch (fmt_ptype) {
	case 's':
#ifdef CONFIG_ARCH_HAS_NON_OVERLAPPING_ADDRESS_SPACE
		if ((unsigned long)unsafe_ptr < TASK_SIZE)
			return strncpy_from_user_nofault(buf, user_ptr, bufsz);
		fallthrough;
#endif
	case 'k':
		return strncpy_from_kernel_nofault(buf, unsafe_ptr, bufsz);
	case 'u':
		return strncpy_from_user_nofault(buf, user_ptr, bufsz);
	}

	return -EINVAL;
}

/* Per-cpu temp buffers used by printf-like helpers to store the bprintf binary
 * arguments representation.
 */
#define MAX_BPRINTF_BIN_ARGS	512

/* Support executing three nested bprintf helper calls on a given CPU */
#define MAX_BPRINTF_NEST_LEVEL	3
struct bpf_bprintf_buffers {
	char bin_args[MAX_BPRINTF_BIN_ARGS];
	char buf[MAX_BPRINTF_BUF];
};

static DEFINE_PER_CPU(struct bpf_bprintf_buffers[MAX_BPRINTF_NEST_LEVEL], bpf_bprintf_bufs);
static DEFINE_PER_CPU(int, bpf_bprintf_nest_level);

static int try_get_buffers(struct bpf_bprintf_buffers **bufs)
{
	int nest_level;

	preempt_disable();
	nest_level = this_cpu_inc_return(bpf_bprintf_nest_level);
	if (WARN_ON_ONCE(nest_level > MAX_BPRINTF_NEST_LEVEL)) {
		this_cpu_dec(bpf_bprintf_nest_level);
		preempt_enable();
		return -EBUSY;
	}
	*bufs = this_cpu_ptr(&bpf_bprintf_bufs[nest_level - 1]);

	return 0;
}

void bpf_bprintf_cleanup(struct bpf_bprintf_data *data)
{
	if (!data->bin_args && !data->buf)
		return;
	if (WARN_ON_ONCE(this_cpu_read(bpf_bprintf_nest_level) == 0))
		return;
	this_cpu_dec(bpf_bprintf_nest_level);
	preempt_enable();
}

/*
 * bpf_bprintf_prepare - Generic pass on format strings for bprintf-like helpers
 *
 * Returns a negative value if fmt is an invalid format string or 0 otherwise.
 *
 * This can be used in two ways:
 * - Format string verification only: when data->get_bin_args is false
 * - Arguments preparation: in addition to the above verification, it writes in
 *   data->bin_args a binary representation of arguments usable by bstr_printf
 *   where pointers from BPF have been sanitized.
 *
 * In argument preparation mode, if 0 is returned, safe temporary buffers are
 * allocated and bpf_bprintf_cleanup should be called to free them after use.
 */
int bpf_bprintf_prepare(char *fmt, u32 fmt_size, const u64 *raw_args,
			u32 num_args, struct bpf_bprintf_data *data)
{
	bool get_buffers = (data->get_bin_args && num_args) || data->get_buf;
	char *unsafe_ptr = NULL, *tmp_buf = NULL, *tmp_buf_end, *fmt_end;
	struct bpf_bprintf_buffers *buffers = NULL;
	size_t sizeof_cur_arg, sizeof_cur_ip;
	int err, i, num_spec = 0;
	u64 cur_arg;
	char fmt_ptype, cur_ip[16], ip_spec[] = "%pXX";

	fmt_end = strnchr(fmt, fmt_size, 0);
	if (!fmt_end)
		return -EINVAL;
	fmt_size = fmt_end - fmt;

	if (get_buffers && try_get_buffers(&buffers))
		return -EBUSY;

	if (data->get_bin_args) {
		if (num_args)
			tmp_buf = buffers->bin_args;
		tmp_buf_end = tmp_buf + MAX_BPRINTF_BIN_ARGS;
		data->bin_args = (u32 *)tmp_buf;
	}

	if (data->get_buf)
		data->buf = buffers->buf;

	for (i = 0; i < fmt_size; i++) {
		if ((!isprint(fmt[i]) && !isspace(fmt[i])) || !isascii(fmt[i])) {
			err = -EINVAL;
			goto out;
		}

		if (fmt[i] != '%')
			continue;

		if (fmt[i + 1] == '%') {
			i++;
			continue;
		}

		if (num_spec >= num_args) {
			err = -EINVAL;
			goto out;
		}

		/* The string is zero-terminated so if fmt[i] != 0, we can
		 * always access fmt[i + 1], in the worst case it will be a 0
		 */
		i++;

		/* skip optional "[0 +-][num]" width formatting field */
		while (fmt[i] == '0' || fmt[i] == '+'  || fmt[i] == '-' ||
		       fmt[i] == ' ')
			i++;
		if (fmt[i] >= '1' && fmt[i] <= '9') {
			i++;
			while (fmt[i] >= '0' && fmt[i] <= '9')
				i++;
		}

		if (fmt[i] == 'p') {
			sizeof_cur_arg = sizeof(long);

			if ((fmt[i + 1] == 'k' || fmt[i + 1] == 'u') &&
			    fmt[i + 2] == 's') {
				fmt_ptype = fmt[i + 1];
				i += 2;
				goto fmt_str;
			}

			if (fmt[i + 1] == 0 || isspace(fmt[i + 1]) ||
			    ispunct(fmt[i + 1]) || fmt[i + 1] == 'K' ||
			    fmt[i + 1] == 'x' || fmt[i + 1] == 's' ||
			    fmt[i + 1] == 'S') {
				/* just kernel pointers */
				if (tmp_buf)
					cur_arg = raw_args[num_spec];
				i++;
				goto nocopy_fmt;
			}

			if (fmt[i + 1] == 'B') {
				if (tmp_buf)  {
					err = snprintf(tmp_buf,
						       (tmp_buf_end - tmp_buf),
						       "%pB",
						       (void *)(long)raw_args[num_spec]);
					tmp_buf += (err + 1);
				}

				i++;
				num_spec++;
				continue;
			}

			/* only support "%pI4", "%pi4", "%pI6" and "%pi6". */
			if ((fmt[i + 1] != 'i' && fmt[i + 1] != 'I') ||
			    (fmt[i + 2] != '4' && fmt[i + 2] != '6')) {
				err = -EINVAL;
				goto out;
			}

			i += 2;
			if (!tmp_buf)
				goto nocopy_fmt;

			sizeof_cur_ip = (fmt[i] == '4') ? 4 : 16;
			if (tmp_buf_end - tmp_buf < sizeof_cur_ip) {
				err = -ENOSPC;
				goto out;
			}

			unsafe_ptr = (char *)(long)raw_args[num_spec];
			err = copy_from_kernel_nofault(cur_ip, unsafe_ptr,
						       sizeof_cur_ip);
			if (err < 0)
				memset(cur_ip, 0, sizeof_cur_ip);

			/* hack: bstr_printf expects IP addresses to be
			 * pre-formatted as strings, ironically, the easiest way
			 * to do that is to call snprintf.
			 */
			ip_spec[2] = fmt[i - 1];
			ip_spec[3] = fmt[i];
			err = snprintf(tmp_buf, tmp_buf_end - tmp_buf,
				       ip_spec, &cur_ip);

			tmp_buf += err + 1;
			num_spec++;

			continue;
		} else if (fmt[i] == 's') {
			fmt_ptype = fmt[i];
fmt_str:
			if (fmt[i + 1] != 0 &&
			    !isspace(fmt[i + 1]) &&
			    !ispunct(fmt[i + 1])) {
				err = -EINVAL;
				goto out;
			}

			if (!tmp_buf)
				goto nocopy_fmt;

			if (tmp_buf_end == tmp_buf) {
				err = -ENOSPC;
				goto out;
			}

			unsafe_ptr = (char *)(long)raw_args[num_spec];
			err = bpf_trace_copy_string(tmp_buf, unsafe_ptr,
						    fmt_ptype,
						    tmp_buf_end - tmp_buf);
			if (err < 0) {
				tmp_buf[0] = '\0';
				err = 1;
			}

			tmp_buf += err;
			num_spec++;

			continue;
		} else if (fmt[i] == 'c') {
			if (!tmp_buf)
				goto nocopy_fmt;

			if (tmp_buf_end == tmp_buf) {
				err = -ENOSPC;
				goto out;
			}

			*tmp_buf = raw_args[num_spec];
			tmp_buf++;
			num_spec++;

			continue;
		}

		sizeof_cur_arg = sizeof(int);

		if (fmt[i] == 'l') {
			sizeof_cur_arg = sizeof(long);
			i++;
		}
		if (fmt[i] == 'l') {
			sizeof_cur_arg = sizeof(long long);
			i++;
		}

		if (fmt[i] != 'i' && fmt[i] != 'd' && fmt[i] != 'u' &&
		    fmt[i] != 'x' && fmt[i] != 'X') {
			err = -EINVAL;
			goto out;
		}

		if (tmp_buf)
			cur_arg = raw_args[num_spec];
nocopy_fmt:
		if (tmp_buf) {
			tmp_buf = PTR_ALIGN(tmp_buf, sizeof(u32));
			if (tmp_buf_end - tmp_buf < sizeof_cur_arg) {
				err = -ENOSPC;
				goto out;
			}

			if (sizeof_cur_arg == 8) {
				*(u32 *)tmp_buf = *(u32 *)&cur_arg;
				*(u32 *)(tmp_buf + 4) = *((u32 *)&cur_arg + 1);
			} else {
				*(u32 *)tmp_buf = (u32)(long)cur_arg;
			}
			tmp_buf += sizeof_cur_arg;
		}
		num_spec++;
	}

	err = 0;
out:
	if (err)
		bpf_bprintf_cleanup(data);
	return err;
}

BPF_CALL_5(bpf_snprintf, char *, str, u32, str_size, char *, fmt,
	   const void *, args, u32, data_len)
{
	struct bpf_bprintf_data data = {
		.get_bin_args	= true,
	};
	int err, num_args;

	if (data_len % 8 || data_len > MAX_BPRINTF_VARARGS * 8 ||
	    (data_len && !args))
		return -EINVAL;
	num_args = data_len / 8;

	/* ARG_PTR_TO_CONST_STR guarantees that fmt is zero-terminated so we
	 * can safely give an unbounded size.
	 */
	err = bpf_bprintf_prepare(fmt, UINT_MAX, args, num_args, &data);
	if (err < 0)
		return err;

	err = bstr_printf(str, str_size, fmt, data.bin_args);

	bpf_bprintf_cleanup(&data);

	return err + 1;
}

const struct bpf_func_proto bpf_snprintf_proto = {
	.func		= bpf_snprintf,
	.gpl_only	= true,
	.ret_type	= RET_INTEGER,
	.arg1_type	= ARG_PTR_TO_MEM_OR_NULL,
	.arg2_type	= ARG_CONST_SIZE_OR_ZERO,
	.arg3_type	= ARG_PTR_TO_CONST_STR,
	.arg4_type	= ARG_PTR_TO_MEM | PTR_MAYBE_NULL | MEM_RDONLY,
	.arg5_type	= ARG_CONST_SIZE_OR_ZERO,
};

struct bpf_async_cb {
	struct bpf_map *map;
	struct bpf_prog *prog;
	void __rcu *callback_fn;
	void *value;
	union {
		struct rcu_head rcu;
		struct work_struct delete_work;
	};
	u64 flags;
};

/* BPF map elements can contain 'struct bpf_timer'.
 * Such map owns all of its BPF timers.
 * 'struct bpf_timer' is allocated as part of map element allocation
 * and it's zero initialized.
 * That space is used to keep 'struct bpf_async_kern'.
 * bpf_timer_init() allocates 'struct bpf_hrtimer', inits hrtimer, and
 * remembers 'struct bpf_map *' pointer it's part of.
 * bpf_timer_set_callback() increments prog refcnt and assign bpf callback_fn.
 * bpf_timer_start() arms the timer.
 * If user space reference to a map goes to zero at this point
 * ops->map_release_uref callback is responsible for cancelling the timers,
 * freeing their memory, and decrementing prog's refcnts.
 * bpf_timer_cancel() cancels the timer and decrements prog's refcnt.
 * Inner maps can contain bpf timers as well. ops->map_release_uref is
 * freeing the timers when inner map is replaced or deleted by user space.
 */
struct bpf_hrtimer {
	struct bpf_async_cb cb;
	struct hrtimer timer;
	atomic_t cancelling;
};

<<<<<<< HEAD
/* the actual struct hidden inside uapi struct bpf_timer */
=======
struct bpf_work {
	struct bpf_async_cb cb;
	struct work_struct work;
	struct work_struct delete_work;
};

/* the actual struct hidden inside uapi struct bpf_timer and bpf_wq */
>>>>>>> 2d002356
struct bpf_async_kern {
	union {
		struct bpf_async_cb *cb;
		struct bpf_hrtimer *timer;
<<<<<<< HEAD
=======
		struct bpf_work *work;
>>>>>>> 2d002356
	};
	/* bpf_spin_lock is used here instead of spinlock_t to make
	 * sure that it always fits into space reserved by struct bpf_timer
	 * regardless of LOCKDEP and spinlock debug flags.
	 */
	struct bpf_spin_lock lock;
} __attribute__((aligned(8)));

enum bpf_async_type {
	BPF_ASYNC_TYPE_TIMER = 0,
<<<<<<< HEAD
=======
	BPF_ASYNC_TYPE_WQ,
>>>>>>> 2d002356
};

static DEFINE_PER_CPU(struct bpf_hrtimer *, hrtimer_running);

static enum hrtimer_restart bpf_timer_cb(struct hrtimer *hrtimer)
{
	struct bpf_hrtimer *t = container_of(hrtimer, struct bpf_hrtimer, timer);
	struct bpf_map *map = t->cb.map;
	void *value = t->cb.value;
	bpf_callback_t callback_fn;
	void *key;
	u32 idx;

	BTF_TYPE_EMIT(struct bpf_timer);
	callback_fn = rcu_dereference_check(t->cb.callback_fn, rcu_read_lock_bh_held());
	if (!callback_fn)
		goto out;

	/* bpf_timer_cb() runs in hrtimer_run_softirq. It doesn't migrate and
	 * cannot be preempted by another bpf_timer_cb() on the same cpu.
	 * Remember the timer this callback is servicing to prevent
	 * deadlock if callback_fn() calls bpf_timer_cancel() or
	 * bpf_map_delete_elem() on the same timer.
	 */
	this_cpu_write(hrtimer_running, t);
	if (map->map_type == BPF_MAP_TYPE_ARRAY) {
		struct bpf_array *array = container_of(map, struct bpf_array, map);

		/* compute the key */
		idx = ((char *)value - array->value) / array->elem_size;
		key = &idx;
	} else { /* hash or lru */
		key = value - round_up(map->key_size, 8);
	}

	callback_fn((u64)(long)map, (u64)(long)key, (u64)(long)value, 0, 0);
	/* The verifier checked that return value is zero. */

	this_cpu_write(hrtimer_running, NULL);
out:
	return HRTIMER_NORESTART;
}

<<<<<<< HEAD
static void bpf_timer_delete_work(struct work_struct *work)
{
	struct bpf_hrtimer *t = container_of(work, struct bpf_hrtimer, cb.delete_work);

	/* Cancel the timer and wait for callback to complete if it was running.
	 * If hrtimer_cancel() can be safely called it's safe to call
	 * kfree_rcu(t) right after for both preallocated and non-preallocated
	 * maps.  The async->cb = NULL was already done and no code path can see
	 * address 't' anymore. Timer if armed for existing bpf_hrtimer before
	 * bpf_timer_cancel_and_free will have been cancelled.
	 */
	hrtimer_cancel(&t->timer);
	kfree_rcu(t, cb.rcu);
}

static int __bpf_async_init(struct bpf_async_kern *async, struct bpf_map *map, u64 flags,
			    enum bpf_async_type type)
{
	struct bpf_async_cb *cb;
	struct bpf_hrtimer *t;
=======
static void bpf_wq_work(struct work_struct *work)
{
	struct bpf_work *w = container_of(work, struct bpf_work, work);
	struct bpf_async_cb *cb = &w->cb;
	struct bpf_map *map = cb->map;
	bpf_callback_t callback_fn;
	void *value = cb->value;
	void *key;
	u32 idx;

	BTF_TYPE_EMIT(struct bpf_wq);

	callback_fn = READ_ONCE(cb->callback_fn);
	if (!callback_fn)
		return;

	if (map->map_type == BPF_MAP_TYPE_ARRAY) {
		struct bpf_array *array = container_of(map, struct bpf_array, map);

		/* compute the key */
		idx = ((char *)value - array->value) / array->elem_size;
		key = &idx;
	} else { /* hash or lru */
		key = value - round_up(map->key_size, 8);
	}

        rcu_read_lock_trace();
        migrate_disable();

	callback_fn((u64)(long)map, (u64)(long)key, (u64)(long)value, 0, 0);

	migrate_enable();
	rcu_read_unlock_trace();
}

static void bpf_wq_delete_work(struct work_struct *work)
{
	struct bpf_work *w = container_of(work, struct bpf_work, delete_work);

	cancel_work_sync(&w->work);

	kfree_rcu(w, cb.rcu);
}

static void bpf_timer_delete_work(struct work_struct *work)
{
	struct bpf_hrtimer *t = container_of(work, struct bpf_hrtimer, cb.delete_work);

	/* Cancel the timer and wait for callback to complete if it was running.
	 * If hrtimer_cancel() can be safely called it's safe to call
	 * kfree_rcu(t) right after for both preallocated and non-preallocated
	 * maps.  The async->cb = NULL was already done and no code path can see
	 * address 't' anymore. Timer if armed for existing bpf_hrtimer before
	 * bpf_timer_cancel_and_free will have been cancelled.
	 */
	hrtimer_cancel(&t->timer);
	kfree_rcu(t, cb.rcu);
}

static int __bpf_async_init(struct bpf_async_kern *async, struct bpf_map *map, u64 flags,
			    enum bpf_async_type type)
{
	struct bpf_async_cb *cb;
	struct bpf_hrtimer *t;
	struct bpf_work *w;
>>>>>>> 2d002356
	clockid_t clockid;
	size_t size;
	int ret = 0;

	if (in_nmi())
		return -EOPNOTSUPP;

	switch (type) {
	case BPF_ASYNC_TYPE_TIMER:
		size = sizeof(struct bpf_hrtimer);
		break;
<<<<<<< HEAD
=======
	case BPF_ASYNC_TYPE_WQ:
		size = sizeof(struct bpf_work);
		break;
>>>>>>> 2d002356
	default:
		return -EINVAL;
	}

	__bpf_spin_lock_irqsave(&async->lock);
	t = async->timer;
	if (t) {
		ret = -EBUSY;
		goto out;
	}

	/* allocate hrtimer via map_kmalloc to use memcg accounting */
	cb = bpf_map_kmalloc_node(map, size, GFP_ATOMIC, map->numa_node);
	if (!cb) {
		ret = -ENOMEM;
		goto out;
	}

<<<<<<< HEAD
	if (type == BPF_ASYNC_TYPE_TIMER) {
=======
	switch (type) {
	case BPF_ASYNC_TYPE_TIMER:
>>>>>>> 2d002356
		clockid = flags & (MAX_CLOCKS - 1);
		t = (struct bpf_hrtimer *)cb;

		atomic_set(&t->cancelling, 0);
		INIT_WORK(&t->cb.delete_work, bpf_timer_delete_work);
		hrtimer_init(&t->timer, clockid, HRTIMER_MODE_REL_SOFT);
		t->timer.function = bpf_timer_cb;
		cb->value = (void *)async - map->record->timer_off;
<<<<<<< HEAD
=======
		break;
	case BPF_ASYNC_TYPE_WQ:
		w = (struct bpf_work *)cb;

		INIT_WORK(&w->work, bpf_wq_work);
		INIT_WORK(&w->delete_work, bpf_wq_delete_work);
		cb->value = (void *)async - map->record->wq_off;
		break;
>>>>>>> 2d002356
	}
	cb->map = map;
	cb->prog = NULL;
	cb->flags = flags;
	rcu_assign_pointer(cb->callback_fn, NULL);

	WRITE_ONCE(async->cb, cb);
	/* Guarantee the order between async->cb and map->usercnt. So
	 * when there are concurrent uref release and bpf timer init, either
	 * bpf_timer_cancel_and_free() called by uref release reads a no-NULL
	 * timer or atomic64_read() below returns a zero usercnt.
	 */
	smp_mb();
	if (!atomic64_read(&map->usercnt)) {
		/* maps with timers must be either held by user space
		 * or pinned in bpffs.
		 */
		WRITE_ONCE(async->cb, NULL);
		kfree(cb);
		ret = -EPERM;
	}
out:
	__bpf_spin_unlock_irqrestore(&async->lock);
	return ret;
}

BPF_CALL_3(bpf_timer_init, struct bpf_async_kern *, timer, struct bpf_map *, map,
	   u64, flags)
{
	clock_t clockid = flags & (MAX_CLOCKS - 1);

	BUILD_BUG_ON(MAX_CLOCKS != 16);
	BUILD_BUG_ON(sizeof(struct bpf_async_kern) > sizeof(struct bpf_timer));
	BUILD_BUG_ON(__alignof__(struct bpf_async_kern) != __alignof__(struct bpf_timer));

	if (flags >= MAX_CLOCKS ||
	    /* similar to timerfd except _ALARM variants are not supported */
	    (clockid != CLOCK_MONOTONIC &&
	     clockid != CLOCK_REALTIME &&
	     clockid != CLOCK_BOOTTIME))
		return -EINVAL;

	return __bpf_async_init(timer, map, flags, BPF_ASYNC_TYPE_TIMER);
}

static const struct bpf_func_proto bpf_timer_init_proto = {
	.func		= bpf_timer_init,
	.gpl_only	= true,
	.ret_type	= RET_INTEGER,
	.arg1_type	= ARG_PTR_TO_TIMER,
	.arg2_type	= ARG_CONST_MAP_PTR,
	.arg3_type	= ARG_ANYTHING,
};

<<<<<<< HEAD
BPF_CALL_3(bpf_timer_set_callback, struct bpf_async_kern *, timer, void *, callback_fn,
	   struct bpf_prog_aux *, aux)
=======
static int __bpf_async_set_callback(struct bpf_async_kern *async, void *callback_fn,
				    struct bpf_prog_aux *aux, unsigned int flags,
				    enum bpf_async_type type)
>>>>>>> 2d002356
{
	struct bpf_prog *prev, *prog = aux->prog;
	struct bpf_async_cb *cb;
	int ret = 0;

	if (in_nmi())
		return -EOPNOTSUPP;
	__bpf_spin_lock_irqsave(&async->lock);
	cb = async->cb;
	if (!cb) {
		ret = -EINVAL;
		goto out;
	}
<<<<<<< HEAD
	if (!atomic64_read(&t->cb.map->usercnt)) {
=======
	if (!atomic64_read(&cb->map->usercnt)) {
>>>>>>> 2d002356
		/* maps with timers must be either held by user space
		 * or pinned in bpffs. Otherwise timer might still be
		 * running even when bpf prog is detached and user space
		 * is gone, since map_release_uref won't ever be called.
		 */
		ret = -EPERM;
		goto out;
	}
<<<<<<< HEAD
	prev = t->cb.prog;
=======
	prev = cb->prog;
>>>>>>> 2d002356
	if (prev != prog) {
		/* Bump prog refcnt once. Every bpf_timer_set_callback()
		 * can pick different callback_fn-s within the same prog.
		 */
		prog = bpf_prog_inc_not_zero(prog);
		if (IS_ERR(prog)) {
			ret = PTR_ERR(prog);
			goto out;
		}
		if (prev)
			/* Drop prev prog refcnt when swapping with new prog */
			bpf_prog_put(prev);
<<<<<<< HEAD
		t->cb.prog = prog;
	}
	rcu_assign_pointer(t->cb.callback_fn, callback_fn);
=======
		cb->prog = prog;
	}
	rcu_assign_pointer(cb->callback_fn, callback_fn);
>>>>>>> 2d002356
out:
	__bpf_spin_unlock_irqrestore(&async->lock);
	return ret;
}

BPF_CALL_3(bpf_timer_set_callback, struct bpf_async_kern *, timer, void *, callback_fn,
	   struct bpf_prog_aux *, aux)
{
	return __bpf_async_set_callback(timer, callback_fn, aux, 0, BPF_ASYNC_TYPE_TIMER);
}

static const struct bpf_func_proto bpf_timer_set_callback_proto = {
	.func		= bpf_timer_set_callback,
	.gpl_only	= true,
	.ret_type	= RET_INTEGER,
	.arg1_type	= ARG_PTR_TO_TIMER,
	.arg2_type	= ARG_PTR_TO_FUNC,
};

BPF_CALL_3(bpf_timer_start, struct bpf_async_kern *, timer, u64, nsecs, u64, flags)
{
	struct bpf_hrtimer *t;
	int ret = 0;
	enum hrtimer_mode mode;

	if (in_nmi())
		return -EOPNOTSUPP;
	if (flags & ~(BPF_F_TIMER_ABS | BPF_F_TIMER_CPU_PIN))
		return -EINVAL;
	__bpf_spin_lock_irqsave(&timer->lock);
	t = timer->timer;
	if (!t || !t->cb.prog) {
		ret = -EINVAL;
		goto out;
	}

	if (flags & BPF_F_TIMER_ABS)
		mode = HRTIMER_MODE_ABS_SOFT;
	else
		mode = HRTIMER_MODE_REL_SOFT;

	if (flags & BPF_F_TIMER_CPU_PIN)
		mode |= HRTIMER_MODE_PINNED;

	hrtimer_start(&t->timer, ns_to_ktime(nsecs), mode);
out:
	__bpf_spin_unlock_irqrestore(&timer->lock);
	return ret;
}

static const struct bpf_func_proto bpf_timer_start_proto = {
	.func		= bpf_timer_start,
	.gpl_only	= true,
	.ret_type	= RET_INTEGER,
	.arg1_type	= ARG_PTR_TO_TIMER,
	.arg2_type	= ARG_ANYTHING,
	.arg3_type	= ARG_ANYTHING,
};

static void drop_prog_refcnt(struct bpf_async_cb *async)
{
	struct bpf_prog *prog = async->prog;

	if (prog) {
		bpf_prog_put(prog);
		async->prog = NULL;
		rcu_assign_pointer(async->callback_fn, NULL);
	}
}

BPF_CALL_1(bpf_timer_cancel, struct bpf_async_kern *, timer)
{
	struct bpf_hrtimer *t, *cur_t;
	bool inc = false;
	int ret = 0;

	if (in_nmi())
		return -EOPNOTSUPP;
	rcu_read_lock();
	__bpf_spin_lock_irqsave(&timer->lock);
	t = timer->timer;
	if (!t) {
		ret = -EINVAL;
		goto out;
	}

	cur_t = this_cpu_read(hrtimer_running);
	if (cur_t == t) {
		/* If bpf callback_fn is trying to bpf_timer_cancel()
		 * its own timer the hrtimer_cancel() will deadlock
		 * since it waits for callback_fn to finish.
<<<<<<< HEAD
		 */
		ret = -EDEADLK;
		goto out;
	}

	/* Only account in-flight cancellations when invoked from a timer
	 * callback, since we want to avoid waiting only if other _callbacks_
	 * are waiting on us, to avoid introducing lockups. Non-callback paths
	 * are ok, since nobody would synchronously wait for their completion.
	 */
	if (!cur_t)
		goto drop;
	atomic_inc(&t->cancelling);
	/* Need full barrier after relaxed atomic_inc */
	smp_mb__after_atomic();
	inc = true;
	if (atomic_read(&cur_t->cancelling)) {
		/* We're cancelling timer t, while some other timer callback is
		 * attempting to cancel us. In such a case, it might be possible
		 * that timer t belongs to the other callback, or some other
		 * callback waiting upon it (creating transitive dependencies
		 * upon us), and we will enter a deadlock if we continue
		 * cancelling and waiting for it synchronously, since it might
		 * do the same. Bail!
=======
>>>>>>> 2d002356
		 */
		ret = -EDEADLK;
		goto out;
	}
<<<<<<< HEAD
=======

	/* Only account in-flight cancellations when invoked from a timer
	 * callback, since we want to avoid waiting only if other _callbacks_
	 * are waiting on us, to avoid introducing lockups. Non-callback paths
	 * are ok, since nobody would synchronously wait for their completion.
	 */
	if (!cur_t)
		goto drop;
	atomic_inc(&t->cancelling);
	/* Need full barrier after relaxed atomic_inc */
	smp_mb__after_atomic();
	inc = true;
	if (atomic_read(&cur_t->cancelling)) {
		/* We're cancelling timer t, while some other timer callback is
		 * attempting to cancel us. In such a case, it might be possible
		 * that timer t belongs to the other callback, or some other
		 * callback waiting upon it (creating transitive dependencies
		 * upon us), and we will enter a deadlock if we continue
		 * cancelling and waiting for it synchronously, since it might
		 * do the same. Bail!
		 */
		ret = -EDEADLK;
		goto out;
	}
>>>>>>> 2d002356
drop:
	drop_prog_refcnt(&t->cb);
out:
	__bpf_spin_unlock_irqrestore(&timer->lock);
	/* Cancel the timer and wait for associated callback to finish
	 * if it was running.
	 */
	ret = ret ?: hrtimer_cancel(&t->timer);
	if (inc)
		atomic_dec(&t->cancelling);
	rcu_read_unlock();
	return ret;
}

static const struct bpf_func_proto bpf_timer_cancel_proto = {
	.func		= bpf_timer_cancel,
	.gpl_only	= true,
	.ret_type	= RET_INTEGER,
	.arg1_type	= ARG_PTR_TO_TIMER,
};

static struct bpf_async_cb *__bpf_async_cancel_and_free(struct bpf_async_kern *async)
{
<<<<<<< HEAD
	struct bpf_async_kern *timer = val;
	struct bpf_hrtimer *t;
=======
	struct bpf_async_cb *cb;
>>>>>>> 2d002356

	/* Performance optimization: read async->cb without lock first. */
	if (!READ_ONCE(async->cb))
		return NULL;

	__bpf_spin_lock_irqsave(&async->lock);
	/* re-read it under lock */
	cb = async->cb;
	if (!cb)
		goto out;
<<<<<<< HEAD
	drop_prog_refcnt(&t->cb);
=======
	drop_prog_refcnt(cb);
>>>>>>> 2d002356
	/* The subsequent bpf_timer_start/cancel() helpers won't be able to use
	 * this timer, since it won't be initialized.
	 */
	WRITE_ONCE(async->cb, NULL);
out:
	__bpf_spin_unlock_irqrestore(&async->lock);
	return cb;
}

/* This function is called by map_delete/update_elem for individual element and
 * by ops->map_release_uref when the user space reference to a map reaches zero.
 */
void bpf_timer_cancel_and_free(void *val)
{
	struct bpf_hrtimer *t;

	t = (struct bpf_hrtimer *)__bpf_async_cancel_and_free(val);

	if (!t)
		return;
	/* We check that bpf_map_delete/update_elem() was called from timer
	 * callback_fn. In such case we don't call hrtimer_cancel() (since it
	 * will deadlock) and don't call hrtimer_try_to_cancel() (since it will
	 * just return -1). Though callback_fn is still running on this cpu it's
	 * safe to do kfree(t) because bpf_timer_cb() read everything it needed
	 * from 't'. The bpf subprog callback_fn won't be able to access 't',
	 * since async->cb = NULL was already done. The timer will be
	 * effectively cancelled because bpf_timer_cb() will return
	 * HRTIMER_NORESTART.
	 *
	 * However, it is possible the timer callback_fn calling us armed the
	 * timer _before_ calling us, such that failing to cancel it here will
	 * cause it to possibly use struct hrtimer after freeing bpf_hrtimer.
	 * Therefore, we _need_ to cancel any outstanding timers before we do
	 * kfree_rcu, even though no more timers can be armed.
	 *
	 * Moreover, we need to schedule work even if timer does not belong to
	 * the calling callback_fn, as on two different CPUs, we can end up in a
	 * situation where both sides run in parallel, try to cancel one
	 * another, and we end up waiting on both sides in hrtimer_cancel
	 * without making forward progress, since timer1 depends on time2
	 * callback to finish, and vice versa.
	 *
	 *  CPU 1 (timer1_cb)			CPU 2 (timer2_cb)
	 *  bpf_timer_cancel_and_free(timer2)	bpf_timer_cancel_and_free(timer1)
	 *
	 * To avoid these issues, punt to workqueue context when we are in a
	 * timer callback.
	 */
	if (this_cpu_read(hrtimer_running))
		queue_work(system_unbound_wq, &t->cb.delete_work);
	else
		bpf_timer_delete_work(&t->cb.delete_work);
<<<<<<< HEAD
=======
}

/* This function is called by map_delete/update_elem for individual element and
 * by ops->map_release_uref when the user space reference to a map reaches zero.
 */
void bpf_wq_cancel_and_free(void *val)
{
	struct bpf_work *work;

	BTF_TYPE_EMIT(struct bpf_wq);

	work = (struct bpf_work *)__bpf_async_cancel_and_free(val);
	if (!work)
		return;
	/* Trigger cancel of the sleepable work, but *do not* wait for
	 * it to finish if it was running as we might not be in a
	 * sleepable context.
	 * kfree will be called once the work has finished.
	 */
	schedule_work(&work->delete_work);
>>>>>>> 2d002356
}

BPF_CALL_2(bpf_kptr_xchg, void *, map_value, void *, ptr)
{
	unsigned long *kptr = map_value;

	/* This helper may be inlined by verifier. */
	return xchg(kptr, (unsigned long)ptr);
}

/* Unlike other PTR_TO_BTF_ID helpers the btf_id in bpf_kptr_xchg()
 * helper is determined dynamically by the verifier. Use BPF_PTR_POISON to
 * denote type that verifier will determine.
 */
static const struct bpf_func_proto bpf_kptr_xchg_proto = {
	.func         = bpf_kptr_xchg,
	.gpl_only     = false,
	.ret_type     = RET_PTR_TO_BTF_ID_OR_NULL,
	.ret_btf_id   = BPF_PTR_POISON,
	.arg1_type    = ARG_PTR_TO_KPTR,
	.arg2_type    = ARG_PTR_TO_BTF_ID_OR_NULL | OBJ_RELEASE,
	.arg2_btf_id  = BPF_PTR_POISON,
};

/* Since the upper 8 bits of dynptr->size is reserved, the
 * maximum supported size is 2^24 - 1.
 */
#define DYNPTR_MAX_SIZE	((1UL << 24) - 1)
#define DYNPTR_TYPE_SHIFT	28
#define DYNPTR_SIZE_MASK	0xFFFFFF
#define DYNPTR_RDONLY_BIT	BIT(31)

bool __bpf_dynptr_is_rdonly(const struct bpf_dynptr_kern *ptr)
{
	return ptr->size & DYNPTR_RDONLY_BIT;
}

void bpf_dynptr_set_rdonly(struct bpf_dynptr_kern *ptr)
{
	ptr->size |= DYNPTR_RDONLY_BIT;
}

static void bpf_dynptr_set_type(struct bpf_dynptr_kern *ptr, enum bpf_dynptr_type type)
{
	ptr->size |= type << DYNPTR_TYPE_SHIFT;
}

static enum bpf_dynptr_type bpf_dynptr_get_type(const struct bpf_dynptr_kern *ptr)
{
	return (ptr->size & ~(DYNPTR_RDONLY_BIT)) >> DYNPTR_TYPE_SHIFT;
}

u32 __bpf_dynptr_size(const struct bpf_dynptr_kern *ptr)
{
	return ptr->size & DYNPTR_SIZE_MASK;
}

static void bpf_dynptr_set_size(struct bpf_dynptr_kern *ptr, u32 new_size)
{
	u32 metadata = ptr->size & ~DYNPTR_SIZE_MASK;

	ptr->size = new_size | metadata;
}

int bpf_dynptr_check_size(u32 size)
{
	return size > DYNPTR_MAX_SIZE ? -E2BIG : 0;
}

void bpf_dynptr_init(struct bpf_dynptr_kern *ptr, void *data,
		     enum bpf_dynptr_type type, u32 offset, u32 size)
{
	ptr->data = data;
	ptr->offset = offset;
	ptr->size = size;
	bpf_dynptr_set_type(ptr, type);
}

void bpf_dynptr_set_null(struct bpf_dynptr_kern *ptr)
{
	memset(ptr, 0, sizeof(*ptr));
}

static int bpf_dynptr_check_off_len(const struct bpf_dynptr_kern *ptr, u32 offset, u32 len)
{
	u32 size = __bpf_dynptr_size(ptr);

	if (len > size || offset > size - len)
		return -E2BIG;

	return 0;
}

BPF_CALL_4(bpf_dynptr_from_mem, void *, data, u32, size, u64, flags, struct bpf_dynptr_kern *, ptr)
{
	int err;

	BTF_TYPE_EMIT(struct bpf_dynptr);

	err = bpf_dynptr_check_size(size);
	if (err)
		goto error;

	/* flags is currently unsupported */
	if (flags) {
		err = -EINVAL;
		goto error;
	}

	bpf_dynptr_init(ptr, data, BPF_DYNPTR_TYPE_LOCAL, 0, size);

	return 0;

error:
	bpf_dynptr_set_null(ptr);
	return err;
}

static const struct bpf_func_proto bpf_dynptr_from_mem_proto = {
	.func		= bpf_dynptr_from_mem,
	.gpl_only	= false,
	.ret_type	= RET_INTEGER,
	.arg1_type	= ARG_PTR_TO_UNINIT_MEM,
	.arg2_type	= ARG_CONST_SIZE_OR_ZERO,
	.arg3_type	= ARG_ANYTHING,
	.arg4_type	= ARG_PTR_TO_DYNPTR | DYNPTR_TYPE_LOCAL | MEM_UNINIT,
};

BPF_CALL_5(bpf_dynptr_read, void *, dst, u32, len, const struct bpf_dynptr_kern *, src,
	   u32, offset, u64, flags)
{
	enum bpf_dynptr_type type;
	int err;

	if (!src->data || flags)
		return -EINVAL;

	err = bpf_dynptr_check_off_len(src, offset, len);
	if (err)
		return err;

	type = bpf_dynptr_get_type(src);

	switch (type) {
	case BPF_DYNPTR_TYPE_LOCAL:
	case BPF_DYNPTR_TYPE_RINGBUF:
		/* Source and destination may possibly overlap, hence use memmove to
		 * copy the data. E.g. bpf_dynptr_from_mem may create two dynptr
		 * pointing to overlapping PTR_TO_MAP_VALUE regions.
		 */
		memmove(dst, src->data + src->offset + offset, len);
		return 0;
	case BPF_DYNPTR_TYPE_SKB:
		return __bpf_skb_load_bytes(src->data, src->offset + offset, dst, len);
	case BPF_DYNPTR_TYPE_XDP:
		return __bpf_xdp_load_bytes(src->data, src->offset + offset, dst, len);
	default:
		WARN_ONCE(true, "bpf_dynptr_read: unknown dynptr type %d\n", type);
		return -EFAULT;
	}
}

static const struct bpf_func_proto bpf_dynptr_read_proto = {
	.func		= bpf_dynptr_read,
	.gpl_only	= false,
	.ret_type	= RET_INTEGER,
	.arg1_type	= ARG_PTR_TO_UNINIT_MEM,
	.arg2_type	= ARG_CONST_SIZE_OR_ZERO,
	.arg3_type	= ARG_PTR_TO_DYNPTR | MEM_RDONLY,
	.arg4_type	= ARG_ANYTHING,
	.arg5_type	= ARG_ANYTHING,
};

BPF_CALL_5(bpf_dynptr_write, const struct bpf_dynptr_kern *, dst, u32, offset, void *, src,
	   u32, len, u64, flags)
{
	enum bpf_dynptr_type type;
	int err;

	if (!dst->data || __bpf_dynptr_is_rdonly(dst))
		return -EINVAL;

	err = bpf_dynptr_check_off_len(dst, offset, len);
	if (err)
		return err;

	type = bpf_dynptr_get_type(dst);

	switch (type) {
	case BPF_DYNPTR_TYPE_LOCAL:
	case BPF_DYNPTR_TYPE_RINGBUF:
		if (flags)
			return -EINVAL;
		/* Source and destination may possibly overlap, hence use memmove to
		 * copy the data. E.g. bpf_dynptr_from_mem may create two dynptr
		 * pointing to overlapping PTR_TO_MAP_VALUE regions.
		 */
		memmove(dst->data + dst->offset + offset, src, len);
		return 0;
	case BPF_DYNPTR_TYPE_SKB:
		return __bpf_skb_store_bytes(dst->data, dst->offset + offset, src, len,
					     flags);
	case BPF_DYNPTR_TYPE_XDP:
		if (flags)
			return -EINVAL;
		return __bpf_xdp_store_bytes(dst->data, dst->offset + offset, src, len);
	default:
		WARN_ONCE(true, "bpf_dynptr_write: unknown dynptr type %d\n", type);
		return -EFAULT;
	}
}

static const struct bpf_func_proto bpf_dynptr_write_proto = {
	.func		= bpf_dynptr_write,
	.gpl_only	= false,
	.ret_type	= RET_INTEGER,
	.arg1_type	= ARG_PTR_TO_DYNPTR | MEM_RDONLY,
	.arg2_type	= ARG_ANYTHING,
	.arg3_type	= ARG_PTR_TO_MEM | MEM_RDONLY,
	.arg4_type	= ARG_CONST_SIZE_OR_ZERO,
	.arg5_type	= ARG_ANYTHING,
};

BPF_CALL_3(bpf_dynptr_data, const struct bpf_dynptr_kern *, ptr, u32, offset, u32, len)
{
	enum bpf_dynptr_type type;
	int err;

	if (!ptr->data)
		return 0;

	err = bpf_dynptr_check_off_len(ptr, offset, len);
	if (err)
		return 0;

	if (__bpf_dynptr_is_rdonly(ptr))
		return 0;

	type = bpf_dynptr_get_type(ptr);

	switch (type) {
	case BPF_DYNPTR_TYPE_LOCAL:
	case BPF_DYNPTR_TYPE_RINGBUF:
		return (unsigned long)(ptr->data + ptr->offset + offset);
	case BPF_DYNPTR_TYPE_SKB:
	case BPF_DYNPTR_TYPE_XDP:
		/* skb and xdp dynptrs should use bpf_dynptr_slice / bpf_dynptr_slice_rdwr */
		return 0;
	default:
		WARN_ONCE(true, "bpf_dynptr_data: unknown dynptr type %d\n", type);
		return 0;
	}
}

static const struct bpf_func_proto bpf_dynptr_data_proto = {
	.func		= bpf_dynptr_data,
	.gpl_only	= false,
	.ret_type	= RET_PTR_TO_DYNPTR_MEM_OR_NULL,
	.arg1_type	= ARG_PTR_TO_DYNPTR | MEM_RDONLY,
	.arg2_type	= ARG_ANYTHING,
	.arg3_type	= ARG_CONST_ALLOC_SIZE_OR_ZERO,
};

const struct bpf_func_proto bpf_get_current_task_proto __weak;
const struct bpf_func_proto bpf_get_current_task_btf_proto __weak;
const struct bpf_func_proto bpf_probe_read_user_proto __weak;
const struct bpf_func_proto bpf_probe_read_user_str_proto __weak;
const struct bpf_func_proto bpf_probe_read_kernel_proto __weak;
const struct bpf_func_proto bpf_probe_read_kernel_str_proto __weak;
const struct bpf_func_proto bpf_task_pt_regs_proto __weak;

const struct bpf_func_proto *
bpf_base_func_proto(enum bpf_func_id func_id, const struct bpf_prog *prog)
{
	switch (func_id) {
	case BPF_FUNC_map_lookup_elem:
		return &bpf_map_lookup_elem_proto;
	case BPF_FUNC_map_update_elem:
		return &bpf_map_update_elem_proto;
	case BPF_FUNC_map_delete_elem:
		return &bpf_map_delete_elem_proto;
	case BPF_FUNC_map_push_elem:
		return &bpf_map_push_elem_proto;
	case BPF_FUNC_map_pop_elem:
		return &bpf_map_pop_elem_proto;
	case BPF_FUNC_map_peek_elem:
		return &bpf_map_peek_elem_proto;
	case BPF_FUNC_map_lookup_percpu_elem:
		return &bpf_map_lookup_percpu_elem_proto;
	case BPF_FUNC_get_prandom_u32:
		return &bpf_get_prandom_u32_proto;
	case BPF_FUNC_get_smp_processor_id:
		return &bpf_get_raw_smp_processor_id_proto;
	case BPF_FUNC_get_numa_node_id:
		return &bpf_get_numa_node_id_proto;
	case BPF_FUNC_tail_call:
		return &bpf_tail_call_proto;
	case BPF_FUNC_ktime_get_ns:
		return &bpf_ktime_get_ns_proto;
	case BPF_FUNC_ktime_get_boot_ns:
		return &bpf_ktime_get_boot_ns_proto;
	case BPF_FUNC_ktime_get_tai_ns:
		return &bpf_ktime_get_tai_ns_proto;
	case BPF_FUNC_ringbuf_output:
		return &bpf_ringbuf_output_proto;
	case BPF_FUNC_ringbuf_reserve:
		return &bpf_ringbuf_reserve_proto;
	case BPF_FUNC_ringbuf_submit:
		return &bpf_ringbuf_submit_proto;
	case BPF_FUNC_ringbuf_discard:
		return &bpf_ringbuf_discard_proto;
	case BPF_FUNC_ringbuf_query:
		return &bpf_ringbuf_query_proto;
	case BPF_FUNC_strncmp:
		return &bpf_strncmp_proto;
	case BPF_FUNC_strtol:
		return &bpf_strtol_proto;
	case BPF_FUNC_strtoul:
		return &bpf_strtoul_proto;
	case BPF_FUNC_get_current_pid_tgid:
		return &bpf_get_current_pid_tgid_proto;
	case BPF_FUNC_get_ns_current_pid_tgid:
		return &bpf_get_ns_current_pid_tgid_proto;
	default:
		break;
	}

	if (!bpf_token_capable(prog->aux->token, CAP_BPF))
		return NULL;

	switch (func_id) {
	case BPF_FUNC_spin_lock:
		return &bpf_spin_lock_proto;
	case BPF_FUNC_spin_unlock:
		return &bpf_spin_unlock_proto;
	case BPF_FUNC_jiffies64:
		return &bpf_jiffies64_proto;
	case BPF_FUNC_per_cpu_ptr:
		return &bpf_per_cpu_ptr_proto;
	case BPF_FUNC_this_cpu_ptr:
		return &bpf_this_cpu_ptr_proto;
	case BPF_FUNC_timer_init:
		return &bpf_timer_init_proto;
	case BPF_FUNC_timer_set_callback:
		return &bpf_timer_set_callback_proto;
	case BPF_FUNC_timer_start:
		return &bpf_timer_start_proto;
	case BPF_FUNC_timer_cancel:
		return &bpf_timer_cancel_proto;
	case BPF_FUNC_kptr_xchg:
		return &bpf_kptr_xchg_proto;
	case BPF_FUNC_for_each_map_elem:
		return &bpf_for_each_map_elem_proto;
	case BPF_FUNC_loop:
		return &bpf_loop_proto;
	case BPF_FUNC_user_ringbuf_drain:
		return &bpf_user_ringbuf_drain_proto;
	case BPF_FUNC_ringbuf_reserve_dynptr:
		return &bpf_ringbuf_reserve_dynptr_proto;
	case BPF_FUNC_ringbuf_submit_dynptr:
		return &bpf_ringbuf_submit_dynptr_proto;
	case BPF_FUNC_ringbuf_discard_dynptr:
		return &bpf_ringbuf_discard_dynptr_proto;
	case BPF_FUNC_dynptr_from_mem:
		return &bpf_dynptr_from_mem_proto;
	case BPF_FUNC_dynptr_read:
		return &bpf_dynptr_read_proto;
	case BPF_FUNC_dynptr_write:
		return &bpf_dynptr_write_proto;
	case BPF_FUNC_dynptr_data:
		return &bpf_dynptr_data_proto;
#ifdef CONFIG_CGROUPS
	case BPF_FUNC_cgrp_storage_get:
		return &bpf_cgrp_storage_get_proto;
	case BPF_FUNC_cgrp_storage_delete:
		return &bpf_cgrp_storage_delete_proto;
	case BPF_FUNC_get_current_cgroup_id:
		return &bpf_get_current_cgroup_id_proto;
	case BPF_FUNC_get_current_ancestor_cgroup_id:
		return &bpf_get_current_ancestor_cgroup_id_proto;
#endif
	default:
		break;
	}

	if (!bpf_token_capable(prog->aux->token, CAP_PERFMON))
		return NULL;

	switch (func_id) {
	case BPF_FUNC_trace_printk:
		return bpf_get_trace_printk_proto();
	case BPF_FUNC_get_current_task:
		return &bpf_get_current_task_proto;
	case BPF_FUNC_get_current_task_btf:
		return &bpf_get_current_task_btf_proto;
	case BPF_FUNC_probe_read_user:
		return &bpf_probe_read_user_proto;
	case BPF_FUNC_probe_read_kernel:
		return security_locked_down(LOCKDOWN_BPF_READ_KERNEL) < 0 ?
		       NULL : &bpf_probe_read_kernel_proto;
	case BPF_FUNC_probe_read_user_str:
		return &bpf_probe_read_user_str_proto;
	case BPF_FUNC_probe_read_kernel_str:
		return security_locked_down(LOCKDOWN_BPF_READ_KERNEL) < 0 ?
		       NULL : &bpf_probe_read_kernel_str_proto;
	case BPF_FUNC_snprintf_btf:
		return &bpf_snprintf_btf_proto;
	case BPF_FUNC_snprintf:
		return &bpf_snprintf_proto;
	case BPF_FUNC_task_pt_regs:
		return &bpf_task_pt_regs_proto;
	case BPF_FUNC_trace_vprintk:
		return bpf_get_trace_vprintk_proto();
	default:
		return NULL;
	}
}

void bpf_list_head_free(const struct btf_field *field, void *list_head,
			struct bpf_spin_lock *spin_lock)
{
	struct list_head *head = list_head, *orig_head = list_head;

	BUILD_BUG_ON(sizeof(struct list_head) > sizeof(struct bpf_list_head));
	BUILD_BUG_ON(__alignof__(struct list_head) > __alignof__(struct bpf_list_head));

	/* Do the actual list draining outside the lock to not hold the lock for
	 * too long, and also prevent deadlocks if tracing programs end up
	 * executing on entry/exit of functions called inside the critical
	 * section, and end up doing map ops that call bpf_list_head_free for
	 * the same map value again.
	 */
	__bpf_spin_lock_irqsave(spin_lock);
	if (!head->next || list_empty(head))
		goto unlock;
	head = head->next;
unlock:
	INIT_LIST_HEAD(orig_head);
	__bpf_spin_unlock_irqrestore(spin_lock);

	while (head != orig_head) {
		void *obj = head;

		obj -= field->graph_root.node_offset;
		head = head->next;
		/* The contained type can also have resources, including a
		 * bpf_list_head which needs to be freed.
		 */
		migrate_disable();
		__bpf_obj_drop_impl(obj, field->graph_root.value_rec, false);
		migrate_enable();
	}
}

/* Like rbtree_postorder_for_each_entry_safe, but 'pos' and 'n' are
 * 'rb_node *', so field name of rb_node within containing struct is not
 * needed.
 *
 * Since bpf_rb_tree's node type has a corresponding struct btf_field with
 * graph_root.node_offset, it's not necessary to know field name
 * or type of node struct
 */
#define bpf_rbtree_postorder_for_each_entry_safe(pos, n, root) \
	for (pos = rb_first_postorder(root); \
	    pos && ({ n = rb_next_postorder(pos); 1; }); \
	    pos = n)

void bpf_rb_root_free(const struct btf_field *field, void *rb_root,
		      struct bpf_spin_lock *spin_lock)
{
	struct rb_root_cached orig_root, *root = rb_root;
	struct rb_node *pos, *n;
	void *obj;

	BUILD_BUG_ON(sizeof(struct rb_root_cached) > sizeof(struct bpf_rb_root));
	BUILD_BUG_ON(__alignof__(struct rb_root_cached) > __alignof__(struct bpf_rb_root));

	__bpf_spin_lock_irqsave(spin_lock);
	orig_root = *root;
	*root = RB_ROOT_CACHED;
	__bpf_spin_unlock_irqrestore(spin_lock);

	bpf_rbtree_postorder_for_each_entry_safe(pos, n, &orig_root.rb_root) {
		obj = pos;
		obj -= field->graph_root.node_offset;


		migrate_disable();
		__bpf_obj_drop_impl(obj, field->graph_root.value_rec, false);
		migrate_enable();
	}
}

__bpf_kfunc_start_defs();

__bpf_kfunc void *bpf_obj_new_impl(u64 local_type_id__k, void *meta__ign)
{
	struct btf_struct_meta *meta = meta__ign;
	u64 size = local_type_id__k;
	void *p;

	p = bpf_mem_alloc(&bpf_global_ma, size);
	if (!p)
		return NULL;
	if (meta)
		bpf_obj_init(meta->record, p);
	return p;
}

__bpf_kfunc void *bpf_percpu_obj_new_impl(u64 local_type_id__k, void *meta__ign)
{
	u64 size = local_type_id__k;

	/* The verifier has ensured that meta__ign must be NULL */
	return bpf_mem_alloc(&bpf_global_percpu_ma, size);
}

/* Must be called under migrate_disable(), as required by bpf_mem_free */
void __bpf_obj_drop_impl(void *p, const struct btf_record *rec, bool percpu)
{
	struct bpf_mem_alloc *ma;

	if (rec && rec->refcount_off >= 0 &&
	    !refcount_dec_and_test((refcount_t *)(p + rec->refcount_off))) {
		/* Object is refcounted and refcount_dec didn't result in 0
		 * refcount. Return without freeing the object
		 */
		return;
	}

	if (rec)
		bpf_obj_free_fields(rec, p);

	if (percpu)
		ma = &bpf_global_percpu_ma;
	else
		ma = &bpf_global_ma;
	bpf_mem_free_rcu(ma, p);
}

__bpf_kfunc void bpf_obj_drop_impl(void *p__alloc, void *meta__ign)
{
	struct btf_struct_meta *meta = meta__ign;
	void *p = p__alloc;

	__bpf_obj_drop_impl(p, meta ? meta->record : NULL, false);
}

__bpf_kfunc void bpf_percpu_obj_drop_impl(void *p__alloc, void *meta__ign)
{
	/* The verifier has ensured that meta__ign must be NULL */
	bpf_mem_free_rcu(&bpf_global_percpu_ma, p__alloc);
}

__bpf_kfunc void *bpf_refcount_acquire_impl(void *p__refcounted_kptr, void *meta__ign)
{
	struct btf_struct_meta *meta = meta__ign;
	struct bpf_refcount *ref;

	/* Could just cast directly to refcount_t *, but need some code using
	 * bpf_refcount type so that it is emitted in vmlinux BTF
	 */
	ref = (struct bpf_refcount *)(p__refcounted_kptr + meta->record->refcount_off);
	if (!refcount_inc_not_zero((refcount_t *)ref))
		return NULL;

	/* Verifier strips KF_RET_NULL if input is owned ref, see is_kfunc_ret_null
	 * in verifier.c
	 */
	return (void *)p__refcounted_kptr;
}

static int __bpf_list_add(struct bpf_list_node_kern *node,
			  struct bpf_list_head *head,
			  bool tail, struct btf_record *rec, u64 off)
{
	struct list_head *n = &node->list_head, *h = (void *)head;

	/* If list_head was 0-initialized by map, bpf_obj_init_field wasn't
	 * called on its fields, so init here
	 */
	if (unlikely(!h->next))
		INIT_LIST_HEAD(h);

	/* node->owner != NULL implies !list_empty(n), no need to separately
	 * check the latter
	 */
	if (cmpxchg(&node->owner, NULL, BPF_PTR_POISON)) {
		/* Only called from BPF prog, no need to migrate_disable */
		__bpf_obj_drop_impl((void *)n - off, rec, false);
		return -EINVAL;
	}

	tail ? list_add_tail(n, h) : list_add(n, h);
	WRITE_ONCE(node->owner, head);

	return 0;
}

__bpf_kfunc int bpf_list_push_front_impl(struct bpf_list_head *head,
					 struct bpf_list_node *node,
					 void *meta__ign, u64 off)
{
	struct bpf_list_node_kern *n = (void *)node;
	struct btf_struct_meta *meta = meta__ign;

	return __bpf_list_add(n, head, false, meta ? meta->record : NULL, off);
}

__bpf_kfunc int bpf_list_push_back_impl(struct bpf_list_head *head,
					struct bpf_list_node *node,
					void *meta__ign, u64 off)
{
	struct bpf_list_node_kern *n = (void *)node;
	struct btf_struct_meta *meta = meta__ign;

	return __bpf_list_add(n, head, true, meta ? meta->record : NULL, off);
}

static struct bpf_list_node *__bpf_list_del(struct bpf_list_head *head, bool tail)
{
	struct list_head *n, *h = (void *)head;
	struct bpf_list_node_kern *node;

	/* If list_head was 0-initialized by map, bpf_obj_init_field wasn't
	 * called on its fields, so init here
	 */
	if (unlikely(!h->next))
		INIT_LIST_HEAD(h);
	if (list_empty(h))
		return NULL;

	n = tail ? h->prev : h->next;
	node = container_of(n, struct bpf_list_node_kern, list_head);
	if (WARN_ON_ONCE(READ_ONCE(node->owner) != head))
		return NULL;

	list_del_init(n);
	WRITE_ONCE(node->owner, NULL);
	return (struct bpf_list_node *)n;
}

__bpf_kfunc struct bpf_list_node *bpf_list_pop_front(struct bpf_list_head *head)
{
	return __bpf_list_del(head, false);
}

__bpf_kfunc struct bpf_list_node *bpf_list_pop_back(struct bpf_list_head *head)
{
	return __bpf_list_del(head, true);
}

__bpf_kfunc struct bpf_rb_node *bpf_rbtree_remove(struct bpf_rb_root *root,
						  struct bpf_rb_node *node)
{
	struct bpf_rb_node_kern *node_internal = (struct bpf_rb_node_kern *)node;
	struct rb_root_cached *r = (struct rb_root_cached *)root;
	struct rb_node *n = &node_internal->rb_node;

	/* node_internal->owner != root implies either RB_EMPTY_NODE(n) or
	 * n is owned by some other tree. No need to check RB_EMPTY_NODE(n)
	 */
	if (READ_ONCE(node_internal->owner) != root)
		return NULL;

	rb_erase_cached(n, r);
	RB_CLEAR_NODE(n);
	WRITE_ONCE(node_internal->owner, NULL);
	return (struct bpf_rb_node *)n;
}

/* Need to copy rbtree_add_cached's logic here because our 'less' is a BPF
 * program
 */
static int __bpf_rbtree_add(struct bpf_rb_root *root,
			    struct bpf_rb_node_kern *node,
			    void *less, struct btf_record *rec, u64 off)
{
	struct rb_node **link = &((struct rb_root_cached *)root)->rb_root.rb_node;
	struct rb_node *parent = NULL, *n = &node->rb_node;
	bpf_callback_t cb = (bpf_callback_t)less;
	bool leftmost = true;

	/* node->owner != NULL implies !RB_EMPTY_NODE(n), no need to separately
	 * check the latter
	 */
	if (cmpxchg(&node->owner, NULL, BPF_PTR_POISON)) {
		/* Only called from BPF prog, no need to migrate_disable */
		__bpf_obj_drop_impl((void *)n - off, rec, false);
		return -EINVAL;
	}

	while (*link) {
		parent = *link;
		if (cb((uintptr_t)node, (uintptr_t)parent, 0, 0, 0)) {
			link = &parent->rb_left;
		} else {
			link = &parent->rb_right;
			leftmost = false;
		}
	}

	rb_link_node(n, parent, link);
	rb_insert_color_cached(n, (struct rb_root_cached *)root, leftmost);
	WRITE_ONCE(node->owner, root);
	return 0;
}

__bpf_kfunc int bpf_rbtree_add_impl(struct bpf_rb_root *root, struct bpf_rb_node *node,
				    bool (less)(struct bpf_rb_node *a, const struct bpf_rb_node *b),
				    void *meta__ign, u64 off)
{
	struct btf_struct_meta *meta = meta__ign;
	struct bpf_rb_node_kern *n = (void *)node;

	return __bpf_rbtree_add(root, n, (void *)less, meta ? meta->record : NULL, off);
}

__bpf_kfunc struct bpf_rb_node *bpf_rbtree_first(struct bpf_rb_root *root)
{
	struct rb_root_cached *r = (struct rb_root_cached *)root;

	return (struct bpf_rb_node *)rb_first_cached(r);
}

/**
 * bpf_task_acquire - Acquire a reference to a task. A task acquired by this
 * kfunc which is not stored in a map as a kptr, must be released by calling
 * bpf_task_release().
 * @p: The task on which a reference is being acquired.
 */
__bpf_kfunc struct task_struct *bpf_task_acquire(struct task_struct *p)
{
	if (refcount_inc_not_zero(&p->rcu_users))
		return p;
	return NULL;
}

/**
 * bpf_task_release - Release the reference acquired on a task.
 * @p: The task on which a reference is being released.
 */
__bpf_kfunc void bpf_task_release(struct task_struct *p)
{
	put_task_struct_rcu_user(p);
}

__bpf_kfunc void bpf_task_release_dtor(void *p)
{
	put_task_struct_rcu_user(p);
}
CFI_NOSEAL(bpf_task_release_dtor);

#ifdef CONFIG_CGROUPS
/**
 * bpf_cgroup_acquire - Acquire a reference to a cgroup. A cgroup acquired by
 * this kfunc which is not stored in a map as a kptr, must be released by
 * calling bpf_cgroup_release().
 * @cgrp: The cgroup on which a reference is being acquired.
 */
__bpf_kfunc struct cgroup *bpf_cgroup_acquire(struct cgroup *cgrp)
{
	return cgroup_tryget(cgrp) ? cgrp : NULL;
}

/**
 * bpf_cgroup_release - Release the reference acquired on a cgroup.
 * If this kfunc is invoked in an RCU read region, the cgroup is guaranteed to
 * not be freed until the current grace period has ended, even if its refcount
 * drops to 0.
 * @cgrp: The cgroup on which a reference is being released.
 */
__bpf_kfunc void bpf_cgroup_release(struct cgroup *cgrp)
{
	cgroup_put(cgrp);
}

__bpf_kfunc void bpf_cgroup_release_dtor(void *cgrp)
{
	cgroup_put(cgrp);
}
CFI_NOSEAL(bpf_cgroup_release_dtor);

/**
 * bpf_cgroup_ancestor - Perform a lookup on an entry in a cgroup's ancestor
 * array. A cgroup returned by this kfunc which is not subsequently stored in a
 * map, must be released by calling bpf_cgroup_release().
 * @cgrp: The cgroup for which we're performing a lookup.
 * @level: The level of ancestor to look up.
 */
__bpf_kfunc struct cgroup *bpf_cgroup_ancestor(struct cgroup *cgrp, int level)
{
	struct cgroup *ancestor;

	if (level > cgrp->level || level < 0)
		return NULL;

	/* cgrp's refcnt could be 0 here, but ancestors can still be accessed */
	ancestor = cgrp->ancestors[level];
	if (!cgroup_tryget(ancestor))
		return NULL;
	return ancestor;
}

/**
 * bpf_cgroup_from_id - Find a cgroup from its ID. A cgroup returned by this
 * kfunc which is not subsequently stored in a map, must be released by calling
 * bpf_cgroup_release().
 * @cgid: cgroup id.
 */
__bpf_kfunc struct cgroup *bpf_cgroup_from_id(u64 cgid)
{
	struct cgroup *cgrp;

	cgrp = cgroup_get_from_id(cgid);
	if (IS_ERR(cgrp))
		return NULL;
	return cgrp;
}

/**
 * bpf_task_under_cgroup - wrap task_under_cgroup_hierarchy() as a kfunc, test
 * task's membership of cgroup ancestry.
 * @task: the task to be tested
 * @ancestor: possible ancestor of @task's cgroup
 *
 * Tests whether @task's default cgroup hierarchy is a descendant of @ancestor.
 * It follows all the same rules as cgroup_is_descendant, and only applies
 * to the default hierarchy.
 */
__bpf_kfunc long bpf_task_under_cgroup(struct task_struct *task,
				       struct cgroup *ancestor)
{
	long ret;

	rcu_read_lock();
	ret = task_under_cgroup_hierarchy(task, ancestor);
	rcu_read_unlock();
	return ret;
}

/**
 * bpf_task_get_cgroup1 - Acquires the associated cgroup of a task within a
 * specific cgroup1 hierarchy. The cgroup1 hierarchy is identified by its
 * hierarchy ID.
 * @task: The target task
 * @hierarchy_id: The ID of a cgroup1 hierarchy
 *
 * On success, the cgroup is returen. On failure, NULL is returned.
 */
__bpf_kfunc struct cgroup *
bpf_task_get_cgroup1(struct task_struct *task, int hierarchy_id)
{
	struct cgroup *cgrp = task_get_cgroup1(task, hierarchy_id);

	if (IS_ERR(cgrp))
		return NULL;
	return cgrp;
}
#endif /* CONFIG_CGROUPS */

/**
 * bpf_task_from_pid - Find a struct task_struct from its pid by looking it up
 * in the root pid namespace idr. If a task is returned, it must either be
 * stored in a map, or released with bpf_task_release().
 * @pid: The pid of the task being looked up.
 */
__bpf_kfunc struct task_struct *bpf_task_from_pid(s32 pid)
{
	struct task_struct *p;

	rcu_read_lock();
	p = find_task_by_pid_ns(pid, &init_pid_ns);
	if (p)
		p = bpf_task_acquire(p);
	rcu_read_unlock();

	return p;
}

/**
 * bpf_dynptr_slice() - Obtain a read-only pointer to the dynptr data.
 * @ptr: The dynptr whose data slice to retrieve
 * @offset: Offset into the dynptr
 * @buffer__opt: User-provided buffer to copy contents into.  May be NULL
 * @buffer__szk: Size (in bytes) of the buffer if present. This is the
 *               length of the requested slice. This must be a constant.
 *
 * For non-skb and non-xdp type dynptrs, there is no difference between
 * bpf_dynptr_slice and bpf_dynptr_data.
 *
 *  If buffer__opt is NULL, the call will fail if buffer_opt was needed.
 *
 * If the intention is to write to the data slice, please use
 * bpf_dynptr_slice_rdwr.
 *
 * The user must check that the returned pointer is not null before using it.
 *
 * Please note that in the case of skb and xdp dynptrs, bpf_dynptr_slice
 * does not change the underlying packet data pointers, so a call to
 * bpf_dynptr_slice will not invalidate any ctx->data/data_end pointers in
 * the bpf program.
 *
 * Return: NULL if the call failed (eg invalid dynptr), pointer to a read-only
 * data slice (can be either direct pointer to the data or a pointer to the user
 * provided buffer, with its contents containing the data, if unable to obtain
 * direct pointer)
 */
__bpf_kfunc void *bpf_dynptr_slice(const struct bpf_dynptr_kern *ptr, u32 offset,
				   void *buffer__opt, u32 buffer__szk)
{
	enum bpf_dynptr_type type;
	u32 len = buffer__szk;
	int err;

	if (!ptr->data)
		return NULL;

	err = bpf_dynptr_check_off_len(ptr, offset, len);
	if (err)
		return NULL;

	type = bpf_dynptr_get_type(ptr);

	switch (type) {
	case BPF_DYNPTR_TYPE_LOCAL:
	case BPF_DYNPTR_TYPE_RINGBUF:
		return ptr->data + ptr->offset + offset;
	case BPF_DYNPTR_TYPE_SKB:
		if (buffer__opt)
			return skb_header_pointer(ptr->data, ptr->offset + offset, len, buffer__opt);
		else
			return skb_pointer_if_linear(ptr->data, ptr->offset + offset, len);
	case BPF_DYNPTR_TYPE_XDP:
	{
		void *xdp_ptr = bpf_xdp_pointer(ptr->data, ptr->offset + offset, len);
		if (!IS_ERR_OR_NULL(xdp_ptr))
			return xdp_ptr;

		if (!buffer__opt)
			return NULL;
		bpf_xdp_copy_buf(ptr->data, ptr->offset + offset, buffer__opt, len, false);
		return buffer__opt;
	}
	default:
		WARN_ONCE(true, "unknown dynptr type %d\n", type);
		return NULL;
	}
}

/**
 * bpf_dynptr_slice_rdwr() - Obtain a writable pointer to the dynptr data.
 * @ptr: The dynptr whose data slice to retrieve
 * @offset: Offset into the dynptr
 * @buffer__opt: User-provided buffer to copy contents into. May be NULL
 * @buffer__szk: Size (in bytes) of the buffer if present. This is the
 *               length of the requested slice. This must be a constant.
 *
 * For non-skb and non-xdp type dynptrs, there is no difference between
 * bpf_dynptr_slice and bpf_dynptr_data.
 *
 * If buffer__opt is NULL, the call will fail if buffer_opt was needed.
 *
 * The returned pointer is writable and may point to either directly the dynptr
 * data at the requested offset or to the buffer if unable to obtain a direct
 * data pointer to (example: the requested slice is to the paged area of an skb
 * packet). In the case where the returned pointer is to the buffer, the user
 * is responsible for persisting writes through calling bpf_dynptr_write(). This
 * usually looks something like this pattern:
 *
 * struct eth_hdr *eth = bpf_dynptr_slice_rdwr(&dynptr, 0, buffer, sizeof(buffer));
 * if (!eth)
 *	return TC_ACT_SHOT;
 *
 * // mutate eth header //
 *
 * if (eth == buffer)
 *	bpf_dynptr_write(&ptr, 0, buffer, sizeof(buffer), 0);
 *
 * Please note that, as in the example above, the user must check that the
 * returned pointer is not null before using it.
 *
 * Please also note that in the case of skb and xdp dynptrs, bpf_dynptr_slice_rdwr
 * does not change the underlying packet data pointers, so a call to
 * bpf_dynptr_slice_rdwr will not invalidate any ctx->data/data_end pointers in
 * the bpf program.
 *
 * Return: NULL if the call failed (eg invalid dynptr), pointer to a
 * data slice (can be either direct pointer to the data or a pointer to the user
 * provided buffer, with its contents containing the data, if unable to obtain
 * direct pointer)
 */
__bpf_kfunc void *bpf_dynptr_slice_rdwr(const struct bpf_dynptr_kern *ptr, u32 offset,
					void *buffer__opt, u32 buffer__szk)
{
	if (!ptr->data || __bpf_dynptr_is_rdonly(ptr))
		return NULL;

	/* bpf_dynptr_slice_rdwr is the same logic as bpf_dynptr_slice.
	 *
	 * For skb-type dynptrs, it is safe to write into the returned pointer
	 * if the bpf program allows skb data writes. There are two possibilities
	 * that may occur when calling bpf_dynptr_slice_rdwr:
	 *
	 * 1) The requested slice is in the head of the skb. In this case, the
	 * returned pointer is directly to skb data, and if the skb is cloned, the
	 * verifier will have uncloned it (see bpf_unclone_prologue()) already.
	 * The pointer can be directly written into.
	 *
	 * 2) Some portion of the requested slice is in the paged buffer area.
	 * In this case, the requested data will be copied out into the buffer
	 * and the returned pointer will be a pointer to the buffer. The skb
	 * will not be pulled. To persist the write, the user will need to call
	 * bpf_dynptr_write(), which will pull the skb and commit the write.
	 *
	 * Similarly for xdp programs, if the requested slice is not across xdp
	 * fragments, then a direct pointer will be returned, otherwise the data
	 * will be copied out into the buffer and the user will need to call
	 * bpf_dynptr_write() to commit changes.
	 */
	return bpf_dynptr_slice(ptr, offset, buffer__opt, buffer__szk);
}

__bpf_kfunc int bpf_dynptr_adjust(struct bpf_dynptr_kern *ptr, u32 start, u32 end)
{
	u32 size;

	if (!ptr->data || start > end)
		return -EINVAL;

	size = __bpf_dynptr_size(ptr);

	if (start > size || end > size)
		return -ERANGE;

	ptr->offset += start;
	bpf_dynptr_set_size(ptr, end - start);

	return 0;
}

__bpf_kfunc bool bpf_dynptr_is_null(struct bpf_dynptr_kern *ptr)
{
	return !ptr->data;
}

__bpf_kfunc bool bpf_dynptr_is_rdonly(struct bpf_dynptr_kern *ptr)
{
	if (!ptr->data)
		return false;

	return __bpf_dynptr_is_rdonly(ptr);
}

__bpf_kfunc __u32 bpf_dynptr_size(const struct bpf_dynptr_kern *ptr)
{
	if (!ptr->data)
		return -EINVAL;

	return __bpf_dynptr_size(ptr);
}

__bpf_kfunc int bpf_dynptr_clone(struct bpf_dynptr_kern *ptr,
				 struct bpf_dynptr_kern *clone__uninit)
{
	if (!ptr->data) {
		bpf_dynptr_set_null(clone__uninit);
		return -EINVAL;
	}

	*clone__uninit = *ptr;

	return 0;
}

__bpf_kfunc void *bpf_cast_to_kern_ctx(void *obj)
{
	return obj;
}

__bpf_kfunc void *bpf_rdonly_cast(const void *obj__ign, u32 btf_id__k)
{
	return (void *)obj__ign;
}

__bpf_kfunc void bpf_rcu_read_lock(void)
{
	rcu_read_lock();
}

__bpf_kfunc void bpf_rcu_read_unlock(void)
{
	rcu_read_unlock();
}

struct bpf_throw_ctx {
	struct bpf_prog_aux *aux;
	u64 sp;
	u64 bp;
	int cnt;
};

static bool bpf_stack_walker(void *cookie, u64 ip, u64 sp, u64 bp)
{
	struct bpf_throw_ctx *ctx = cookie;
	struct bpf_prog *prog;

	if (!is_bpf_text_address(ip))
		return !ctx->cnt;
	prog = bpf_prog_ksym_find(ip);
	ctx->cnt++;
	if (bpf_is_subprog(prog))
		return true;
	ctx->aux = prog->aux;
	ctx->sp = sp;
	ctx->bp = bp;
	return false;
}

__bpf_kfunc void bpf_throw(u64 cookie)
{
	struct bpf_throw_ctx ctx = {};

	arch_bpf_stack_walk(bpf_stack_walker, &ctx);
	WARN_ON_ONCE(!ctx.aux);
	if (ctx.aux)
		WARN_ON_ONCE(!ctx.aux->exception_boundary);
	WARN_ON_ONCE(!ctx.bp);
	WARN_ON_ONCE(!ctx.cnt);
	/* Prevent KASAN false positives for CONFIG_KASAN_STACK by unpoisoning
	 * deeper stack depths than ctx.sp as we do not return from bpf_throw,
	 * which skips compiler generated instrumentation to do the same.
	 */
	kasan_unpoison_task_stack_below((void *)(long)ctx.sp);
	ctx.aux->bpf_exception_cb(cookie, ctx.sp, ctx.bp, 0, 0);
	WARN(1, "A call to BPF exception callback should never return\n");
}

__bpf_kfunc int bpf_wq_init(struct bpf_wq *wq, void *p__map, unsigned int flags)
{
	struct bpf_async_kern *async = (struct bpf_async_kern *)wq;
	struct bpf_map *map = p__map;

	BUILD_BUG_ON(sizeof(struct bpf_async_kern) > sizeof(struct bpf_wq));
	BUILD_BUG_ON(__alignof__(struct bpf_async_kern) != __alignof__(struct bpf_wq));

	if (flags)
		return -EINVAL;

	return __bpf_async_init(async, map, flags, BPF_ASYNC_TYPE_WQ);
}

__bpf_kfunc int bpf_wq_start(struct bpf_wq *wq, unsigned int flags)
{
	struct bpf_async_kern *async = (struct bpf_async_kern *)wq;
	struct bpf_work *w;

	if (in_nmi())
		return -EOPNOTSUPP;
	if (flags)
		return -EINVAL;
	w = READ_ONCE(async->work);
	if (!w || !READ_ONCE(w->cb.prog))
		return -EINVAL;

	schedule_work(&w->work);
	return 0;
}

__bpf_kfunc int bpf_wq_set_callback_impl(struct bpf_wq *wq,
					 int (callback_fn)(void *map, int *key, struct bpf_wq *wq),
					 unsigned int flags,
					 void *aux__ign)
{
	struct bpf_prog_aux *aux = (struct bpf_prog_aux *)aux__ign;
	struct bpf_async_kern *async = (struct bpf_async_kern *)wq;

	if (flags)
		return -EINVAL;

	return __bpf_async_set_callback(async, callback_fn, aux, flags, BPF_ASYNC_TYPE_WQ);
}

__bpf_kfunc void bpf_preempt_disable(void)
{
	preempt_disable();
}

__bpf_kfunc void bpf_preempt_enable(void)
{
	preempt_enable();
}

__bpf_kfunc_end_defs();

BTF_KFUNCS_START(generic_btf_ids)
#ifdef CONFIG_CRASH_DUMP
BTF_ID_FLAGS(func, crash_kexec, KF_DESTRUCTIVE)
#endif
BTF_ID_FLAGS(func, bpf_obj_new_impl, KF_ACQUIRE | KF_RET_NULL)
BTF_ID_FLAGS(func, bpf_percpu_obj_new_impl, KF_ACQUIRE | KF_RET_NULL)
BTF_ID_FLAGS(func, bpf_obj_drop_impl, KF_RELEASE)
BTF_ID_FLAGS(func, bpf_percpu_obj_drop_impl, KF_RELEASE)
BTF_ID_FLAGS(func, bpf_refcount_acquire_impl, KF_ACQUIRE | KF_RET_NULL | KF_RCU)
BTF_ID_FLAGS(func, bpf_list_push_front_impl)
BTF_ID_FLAGS(func, bpf_list_push_back_impl)
BTF_ID_FLAGS(func, bpf_list_pop_front, KF_ACQUIRE | KF_RET_NULL)
BTF_ID_FLAGS(func, bpf_list_pop_back, KF_ACQUIRE | KF_RET_NULL)
BTF_ID_FLAGS(func, bpf_task_acquire, KF_ACQUIRE | KF_RCU | KF_RET_NULL)
BTF_ID_FLAGS(func, bpf_task_release, KF_RELEASE)
BTF_ID_FLAGS(func, bpf_rbtree_remove, KF_ACQUIRE | KF_RET_NULL)
BTF_ID_FLAGS(func, bpf_rbtree_add_impl)
BTF_ID_FLAGS(func, bpf_rbtree_first, KF_RET_NULL)

#ifdef CONFIG_CGROUPS
BTF_ID_FLAGS(func, bpf_cgroup_acquire, KF_ACQUIRE | KF_RCU | KF_RET_NULL)
BTF_ID_FLAGS(func, bpf_cgroup_release, KF_RELEASE)
BTF_ID_FLAGS(func, bpf_cgroup_ancestor, KF_ACQUIRE | KF_RCU | KF_RET_NULL)
BTF_ID_FLAGS(func, bpf_cgroup_from_id, KF_ACQUIRE | KF_RET_NULL)
BTF_ID_FLAGS(func, bpf_task_under_cgroup, KF_RCU)
BTF_ID_FLAGS(func, bpf_task_get_cgroup1, KF_ACQUIRE | KF_RCU | KF_RET_NULL)
#endif
BTF_ID_FLAGS(func, bpf_task_from_pid, KF_ACQUIRE | KF_RET_NULL)
BTF_ID_FLAGS(func, bpf_throw)
BTF_KFUNCS_END(generic_btf_ids)

static const struct btf_kfunc_id_set generic_kfunc_set = {
	.owner = THIS_MODULE,
	.set   = &generic_btf_ids,
};


BTF_ID_LIST(generic_dtor_ids)
BTF_ID(struct, task_struct)
BTF_ID(func, bpf_task_release_dtor)
#ifdef CONFIG_CGROUPS
BTF_ID(struct, cgroup)
BTF_ID(func, bpf_cgroup_release_dtor)
#endif

BTF_KFUNCS_START(common_btf_ids)
BTF_ID_FLAGS(func, bpf_cast_to_kern_ctx)
BTF_ID_FLAGS(func, bpf_rdonly_cast)
BTF_ID_FLAGS(func, bpf_rcu_read_lock)
BTF_ID_FLAGS(func, bpf_rcu_read_unlock)
BTF_ID_FLAGS(func, bpf_dynptr_slice, KF_RET_NULL)
BTF_ID_FLAGS(func, bpf_dynptr_slice_rdwr, KF_RET_NULL)
BTF_ID_FLAGS(func, bpf_iter_num_new, KF_ITER_NEW)
BTF_ID_FLAGS(func, bpf_iter_num_next, KF_ITER_NEXT | KF_RET_NULL)
BTF_ID_FLAGS(func, bpf_iter_num_destroy, KF_ITER_DESTROY)
BTF_ID_FLAGS(func, bpf_iter_task_vma_new, KF_ITER_NEW | KF_RCU)
BTF_ID_FLAGS(func, bpf_iter_task_vma_next, KF_ITER_NEXT | KF_RET_NULL)
BTF_ID_FLAGS(func, bpf_iter_task_vma_destroy, KF_ITER_DESTROY)
#ifdef CONFIG_CGROUPS
BTF_ID_FLAGS(func, bpf_iter_css_task_new, KF_ITER_NEW | KF_TRUSTED_ARGS)
BTF_ID_FLAGS(func, bpf_iter_css_task_next, KF_ITER_NEXT | KF_RET_NULL)
BTF_ID_FLAGS(func, bpf_iter_css_task_destroy, KF_ITER_DESTROY)
BTF_ID_FLAGS(func, bpf_iter_css_new, KF_ITER_NEW | KF_TRUSTED_ARGS | KF_RCU_PROTECTED)
BTF_ID_FLAGS(func, bpf_iter_css_next, KF_ITER_NEXT | KF_RET_NULL)
BTF_ID_FLAGS(func, bpf_iter_css_destroy, KF_ITER_DESTROY)
#endif
BTF_ID_FLAGS(func, bpf_iter_task_new, KF_ITER_NEW | KF_TRUSTED_ARGS | KF_RCU_PROTECTED)
BTF_ID_FLAGS(func, bpf_iter_task_next, KF_ITER_NEXT | KF_RET_NULL)
BTF_ID_FLAGS(func, bpf_iter_task_destroy, KF_ITER_DESTROY)
BTF_ID_FLAGS(func, bpf_dynptr_adjust)
BTF_ID_FLAGS(func, bpf_dynptr_is_null)
BTF_ID_FLAGS(func, bpf_dynptr_is_rdonly)
BTF_ID_FLAGS(func, bpf_dynptr_size)
BTF_ID_FLAGS(func, bpf_dynptr_clone)
BTF_ID_FLAGS(func, bpf_modify_return_test_tp)
BTF_ID_FLAGS(func, bpf_wq_init)
BTF_ID_FLAGS(func, bpf_wq_set_callback_impl)
BTF_ID_FLAGS(func, bpf_wq_start)
BTF_ID_FLAGS(func, bpf_preempt_disable)
BTF_ID_FLAGS(func, bpf_preempt_enable)
BTF_KFUNCS_END(common_btf_ids)

static const struct btf_kfunc_id_set common_kfunc_set = {
	.owner = THIS_MODULE,
	.set   = &common_btf_ids,
};

static int __init kfunc_init(void)
{
	int ret;
	const struct btf_id_dtor_kfunc generic_dtors[] = {
		{
			.btf_id       = generic_dtor_ids[0],
			.kfunc_btf_id = generic_dtor_ids[1]
		},
#ifdef CONFIG_CGROUPS
		{
			.btf_id       = generic_dtor_ids[2],
			.kfunc_btf_id = generic_dtor_ids[3]
		},
#endif
	};

	ret = register_btf_kfunc_id_set(BPF_PROG_TYPE_TRACING, &generic_kfunc_set);
	ret = ret ?: register_btf_kfunc_id_set(BPF_PROG_TYPE_SCHED_CLS, &generic_kfunc_set);
	ret = ret ?: register_btf_kfunc_id_set(BPF_PROG_TYPE_XDP, &generic_kfunc_set);
	ret = ret ?: register_btf_kfunc_id_set(BPF_PROG_TYPE_STRUCT_OPS, &generic_kfunc_set);
	ret = ret ?: register_btf_kfunc_id_set(BPF_PROG_TYPE_SYSCALL, &generic_kfunc_set);
	ret = ret ?: register_btf_id_dtor_kfuncs(generic_dtors,
						  ARRAY_SIZE(generic_dtors),
						  THIS_MODULE);
	return ret ?: register_btf_kfunc_id_set(BPF_PROG_TYPE_UNSPEC, &common_kfunc_set);
}

late_initcall(kfunc_init);

/* Get a pointer to dynptr data up to len bytes for read only access. If
 * the dynptr doesn't have continuous data up to len bytes, return NULL.
 */
const void *__bpf_dynptr_data(const struct bpf_dynptr_kern *ptr, u32 len)
{
	return bpf_dynptr_slice(ptr, 0, NULL, len);
}

/* Get a pointer to dynptr data up to len bytes for read write access. If
 * the dynptr doesn't have continuous data up to len bytes, or the dynptr
 * is read only, return NULL.
 */
void *__bpf_dynptr_data_rw(const struct bpf_dynptr_kern *ptr, u32 len)
{
	if (__bpf_dynptr_is_rdonly(ptr))
		return NULL;
	return (void *)__bpf_dynptr_data(ptr, len);
}<|MERGE_RESOLUTION|>--- conflicted
+++ resolved
@@ -1113,9 +1113,6 @@
 	atomic_t cancelling;
 };
 
-<<<<<<< HEAD
-/* the actual struct hidden inside uapi struct bpf_timer */
-=======
 struct bpf_work {
 	struct bpf_async_cb cb;
 	struct work_struct work;
@@ -1123,15 +1120,11 @@
 };
 
 /* the actual struct hidden inside uapi struct bpf_timer and bpf_wq */
->>>>>>> 2d002356
 struct bpf_async_kern {
 	union {
 		struct bpf_async_cb *cb;
 		struct bpf_hrtimer *timer;
-<<<<<<< HEAD
-=======
 		struct bpf_work *work;
->>>>>>> 2d002356
 	};
 	/* bpf_spin_lock is used here instead of spinlock_t to make
 	 * sure that it always fits into space reserved by struct bpf_timer
@@ -1142,10 +1135,7 @@
 
 enum bpf_async_type {
 	BPF_ASYNC_TYPE_TIMER = 0,
-<<<<<<< HEAD
-=======
 	BPF_ASYNC_TYPE_WQ,
->>>>>>> 2d002356
 };
 
 static DEFINE_PER_CPU(struct bpf_hrtimer *, hrtimer_running);
@@ -1189,7 +1179,50 @@
 	return HRTIMER_NORESTART;
 }
 
-<<<<<<< HEAD
+static void bpf_wq_work(struct work_struct *work)
+{
+	struct bpf_work *w = container_of(work, struct bpf_work, work);
+	struct bpf_async_cb *cb = &w->cb;
+	struct bpf_map *map = cb->map;
+	bpf_callback_t callback_fn;
+	void *value = cb->value;
+	void *key;
+	u32 idx;
+
+	BTF_TYPE_EMIT(struct bpf_wq);
+
+	callback_fn = READ_ONCE(cb->callback_fn);
+	if (!callback_fn)
+		return;
+
+	if (map->map_type == BPF_MAP_TYPE_ARRAY) {
+		struct bpf_array *array = container_of(map, struct bpf_array, map);
+
+		/* compute the key */
+		idx = ((char *)value - array->value) / array->elem_size;
+		key = &idx;
+	} else { /* hash or lru */
+		key = value - round_up(map->key_size, 8);
+	}
+
+        rcu_read_lock_trace();
+        migrate_disable();
+
+	callback_fn((u64)(long)map, (u64)(long)key, (u64)(long)value, 0, 0);
+
+	migrate_enable();
+	rcu_read_unlock_trace();
+}
+
+static void bpf_wq_delete_work(struct work_struct *work)
+{
+	struct bpf_work *w = container_of(work, struct bpf_work, delete_work);
+
+	cancel_work_sync(&w->work);
+
+	kfree_rcu(w, cb.rcu);
+}
+
 static void bpf_timer_delete_work(struct work_struct *work)
 {
 	struct bpf_hrtimer *t = container_of(work, struct bpf_hrtimer, cb.delete_work);
@@ -1210,73 +1243,7 @@
 {
 	struct bpf_async_cb *cb;
 	struct bpf_hrtimer *t;
-=======
-static void bpf_wq_work(struct work_struct *work)
-{
-	struct bpf_work *w = container_of(work, struct bpf_work, work);
-	struct bpf_async_cb *cb = &w->cb;
-	struct bpf_map *map = cb->map;
-	bpf_callback_t callback_fn;
-	void *value = cb->value;
-	void *key;
-	u32 idx;
-
-	BTF_TYPE_EMIT(struct bpf_wq);
-
-	callback_fn = READ_ONCE(cb->callback_fn);
-	if (!callback_fn)
-		return;
-
-	if (map->map_type == BPF_MAP_TYPE_ARRAY) {
-		struct bpf_array *array = container_of(map, struct bpf_array, map);
-
-		/* compute the key */
-		idx = ((char *)value - array->value) / array->elem_size;
-		key = &idx;
-	} else { /* hash or lru */
-		key = value - round_up(map->key_size, 8);
-	}
-
-        rcu_read_lock_trace();
-        migrate_disable();
-
-	callback_fn((u64)(long)map, (u64)(long)key, (u64)(long)value, 0, 0);
-
-	migrate_enable();
-	rcu_read_unlock_trace();
-}
-
-static void bpf_wq_delete_work(struct work_struct *work)
-{
-	struct bpf_work *w = container_of(work, struct bpf_work, delete_work);
-
-	cancel_work_sync(&w->work);
-
-	kfree_rcu(w, cb.rcu);
-}
-
-static void bpf_timer_delete_work(struct work_struct *work)
-{
-	struct bpf_hrtimer *t = container_of(work, struct bpf_hrtimer, cb.delete_work);
-
-	/* Cancel the timer and wait for callback to complete if it was running.
-	 * If hrtimer_cancel() can be safely called it's safe to call
-	 * kfree_rcu(t) right after for both preallocated and non-preallocated
-	 * maps.  The async->cb = NULL was already done and no code path can see
-	 * address 't' anymore. Timer if armed for existing bpf_hrtimer before
-	 * bpf_timer_cancel_and_free will have been cancelled.
-	 */
-	hrtimer_cancel(&t->timer);
-	kfree_rcu(t, cb.rcu);
-}
-
-static int __bpf_async_init(struct bpf_async_kern *async, struct bpf_map *map, u64 flags,
-			    enum bpf_async_type type)
-{
-	struct bpf_async_cb *cb;
-	struct bpf_hrtimer *t;
 	struct bpf_work *w;
->>>>>>> 2d002356
 	clockid_t clockid;
 	size_t size;
 	int ret = 0;
@@ -1288,12 +1255,9 @@
 	case BPF_ASYNC_TYPE_TIMER:
 		size = sizeof(struct bpf_hrtimer);
 		break;
-<<<<<<< HEAD
-=======
 	case BPF_ASYNC_TYPE_WQ:
 		size = sizeof(struct bpf_work);
 		break;
->>>>>>> 2d002356
 	default:
 		return -EINVAL;
 	}
@@ -1312,12 +1276,8 @@
 		goto out;
 	}
 
-<<<<<<< HEAD
-	if (type == BPF_ASYNC_TYPE_TIMER) {
-=======
 	switch (type) {
 	case BPF_ASYNC_TYPE_TIMER:
->>>>>>> 2d002356
 		clockid = flags & (MAX_CLOCKS - 1);
 		t = (struct bpf_hrtimer *)cb;
 
@@ -1326,8 +1286,6 @@
 		hrtimer_init(&t->timer, clockid, HRTIMER_MODE_REL_SOFT);
 		t->timer.function = bpf_timer_cb;
 		cb->value = (void *)async - map->record->timer_off;
-<<<<<<< HEAD
-=======
 		break;
 	case BPF_ASYNC_TYPE_WQ:
 		w = (struct bpf_work *)cb;
@@ -1336,7 +1294,6 @@
 		INIT_WORK(&w->delete_work, bpf_wq_delete_work);
 		cb->value = (void *)async - map->record->wq_off;
 		break;
->>>>>>> 2d002356
 	}
 	cb->map = map;
 	cb->prog = NULL;
@@ -1391,14 +1348,9 @@
 	.arg3_type	= ARG_ANYTHING,
 };
 
-<<<<<<< HEAD
-BPF_CALL_3(bpf_timer_set_callback, struct bpf_async_kern *, timer, void *, callback_fn,
-	   struct bpf_prog_aux *, aux)
-=======
 static int __bpf_async_set_callback(struct bpf_async_kern *async, void *callback_fn,
 				    struct bpf_prog_aux *aux, unsigned int flags,
 				    enum bpf_async_type type)
->>>>>>> 2d002356
 {
 	struct bpf_prog *prev, *prog = aux->prog;
 	struct bpf_async_cb *cb;
@@ -1412,11 +1364,7 @@
 		ret = -EINVAL;
 		goto out;
 	}
-<<<<<<< HEAD
-	if (!atomic64_read(&t->cb.map->usercnt)) {
-=======
 	if (!atomic64_read(&cb->map->usercnt)) {
->>>>>>> 2d002356
 		/* maps with timers must be either held by user space
 		 * or pinned in bpffs. Otherwise timer might still be
 		 * running even when bpf prog is detached and user space
@@ -1425,11 +1373,7 @@
 		ret = -EPERM;
 		goto out;
 	}
-<<<<<<< HEAD
-	prev = t->cb.prog;
-=======
 	prev = cb->prog;
->>>>>>> 2d002356
 	if (prev != prog) {
 		/* Bump prog refcnt once. Every bpf_timer_set_callback()
 		 * can pick different callback_fn-s within the same prog.
@@ -1442,15 +1386,9 @@
 		if (prev)
 			/* Drop prev prog refcnt when swapping with new prog */
 			bpf_prog_put(prev);
-<<<<<<< HEAD
-		t->cb.prog = prog;
-	}
-	rcu_assign_pointer(t->cb.callback_fn, callback_fn);
-=======
 		cb->prog = prog;
 	}
 	rcu_assign_pointer(cb->callback_fn, callback_fn);
->>>>>>> 2d002356
 out:
 	__bpf_spin_unlock_irqrestore(&async->lock);
 	return ret;
@@ -1542,39 +1480,10 @@
 		/* If bpf callback_fn is trying to bpf_timer_cancel()
 		 * its own timer the hrtimer_cancel() will deadlock
 		 * since it waits for callback_fn to finish.
-<<<<<<< HEAD
 		 */
 		ret = -EDEADLK;
 		goto out;
 	}
-
-	/* Only account in-flight cancellations when invoked from a timer
-	 * callback, since we want to avoid waiting only if other _callbacks_
-	 * are waiting on us, to avoid introducing lockups. Non-callback paths
-	 * are ok, since nobody would synchronously wait for their completion.
-	 */
-	if (!cur_t)
-		goto drop;
-	atomic_inc(&t->cancelling);
-	/* Need full barrier after relaxed atomic_inc */
-	smp_mb__after_atomic();
-	inc = true;
-	if (atomic_read(&cur_t->cancelling)) {
-		/* We're cancelling timer t, while some other timer callback is
-		 * attempting to cancel us. In such a case, it might be possible
-		 * that timer t belongs to the other callback, or some other
-		 * callback waiting upon it (creating transitive dependencies
-		 * upon us), and we will enter a deadlock if we continue
-		 * cancelling and waiting for it synchronously, since it might
-		 * do the same. Bail!
-=======
->>>>>>> 2d002356
-		 */
-		ret = -EDEADLK;
-		goto out;
-	}
-<<<<<<< HEAD
-=======
 
 	/* Only account in-flight cancellations when invoked from a timer
 	 * callback, since we want to avoid waiting only if other _callbacks_
@@ -1599,7 +1508,6 @@
 		ret = -EDEADLK;
 		goto out;
 	}
->>>>>>> 2d002356
 drop:
 	drop_prog_refcnt(&t->cb);
 out:
@@ -1623,12 +1531,7 @@
 
 static struct bpf_async_cb *__bpf_async_cancel_and_free(struct bpf_async_kern *async)
 {
-<<<<<<< HEAD
-	struct bpf_async_kern *timer = val;
-	struct bpf_hrtimer *t;
-=======
 	struct bpf_async_cb *cb;
->>>>>>> 2d002356
 
 	/* Performance optimization: read async->cb without lock first. */
 	if (!READ_ONCE(async->cb))
@@ -1639,11 +1542,7 @@
 	cb = async->cb;
 	if (!cb)
 		goto out;
-<<<<<<< HEAD
-	drop_prog_refcnt(&t->cb);
-=======
 	drop_prog_refcnt(cb);
->>>>>>> 2d002356
 	/* The subsequent bpf_timer_start/cancel() helpers won't be able to use
 	 * this timer, since it won't be initialized.
 	 */
@@ -1697,8 +1596,6 @@
 		queue_work(system_unbound_wq, &t->cb.delete_work);
 	else
 		bpf_timer_delete_work(&t->cb.delete_work);
-<<<<<<< HEAD
-=======
 }
 
 /* This function is called by map_delete/update_elem for individual element and
@@ -1719,7 +1616,6 @@
 	 * kfree will be called once the work has finished.
 	 */
 	schedule_work(&work->delete_work);
->>>>>>> 2d002356
 }
 
 BPF_CALL_2(bpf_kptr_xchg, void *, map_value, void *, ptr)
