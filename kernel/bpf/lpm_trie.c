--- conflicted
+++ resolved
@@ -162,16 +162,10 @@
  *
  * Determine the longest prefix of @node that matches the bits in @key.
  */
-<<<<<<< HEAD
-static size_t longest_prefix_match(const struct lpm_trie *trie,
-				   const struct lpm_trie_node *node,
-				   const struct bpf_lpm_trie_key_u8 *key)
-=======
 static __always_inline
 size_t __longest_prefix_match(const struct lpm_trie *trie,
 			      const struct lpm_trie_node *node,
 			      const struct bpf_lpm_trie_key_u8 *key)
->>>>>>> a6ad5510
 {
 	u32 limit = min(node->prefixlen, key->prefixlen);
 	u32 prefixlen = 0, i = 0;
