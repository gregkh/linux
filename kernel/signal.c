// SPDX-License-Identifier: GPL-2.0-only
/*
 *  linux/kernel/signal.c
 *
 *  Copyright (C) 1991, 1992  Linus Torvalds
 *
 *  1997-11-02  Modified for POSIX.1b signals by Richard Henderson
 *
 *  2003-06-02  Jim Houston - Concurrent Computer Corp.
 *		Changes to use preallocated sigqueue structures
 *		to allow signals to be sent reliably.
 */

#include <linux/slab.h>
#include <linux/export.h>
#include <linux/init.h>
#include <linux/sched/mm.h>
#include <linux/sched/user.h>
#include <linux/sched/debug.h>
#include <linux/sched/task.h>
#include <linux/sched/task_stack.h>
#include <linux/sched/cputime.h>
#include <linux/file.h>
#include <linux/fs.h>
#include <linux/mm.h>
#include <linux/proc_fs.h>
#include <linux/tty.h>
#include <linux/binfmts.h>
#include <linux/coredump.h>
#include <linux/security.h>
#include <linux/syscalls.h>
#include <linux/ptrace.h>
#include <linux/signal.h>
#include <linux/signalfd.h>
#include <linux/ratelimit.h>
#include <linux/task_work.h>
#include <linux/capability.h>
#include <linux/freezer.h>
#include <linux/pid_namespace.h>
#include <linux/nsproxy.h>
#include <linux/user_namespace.h>
#include <linux/uprobes.h>
#include <linux/compat.h>
#include <linux/cn_proc.h>
#include <linux/compiler.h>
#include <linux/posix-timers.h>
#include <linux/cgroup.h>
#include <linux/audit.h>
#include <linux/sysctl.h>
#include <uapi/linux/pidfd.h>

#define CREATE_TRACE_POINTS
#include <trace/events/signal.h>

#include <asm/param.h>
#include <linux/uaccess.h>
#include <asm/unistd.h>
#include <asm/siginfo.h>
#include <asm/cacheflush.h>
#include <asm/syscall.h>	/* for syscall_get_* */

#include "time/posix-timers.h"

/*
 * SLAB caches for signal bits.
 */

static struct kmem_cache *sigqueue_cachep;

int print_fatal_signals __read_mostly;

static void __user *sig_handler(struct task_struct *t, int sig)
{
	return t->sighand->action[sig - 1].sa.sa_handler;
}

static inline bool sig_handler_ignored(void __user *handler, int sig)
{
	/* Is it explicitly or implicitly ignored? */
	return handler == SIG_IGN ||
	       (handler == SIG_DFL && sig_kernel_ignore(sig));
}

static bool sig_task_ignored(struct task_struct *t, int sig, bool force)
{
	void __user *handler;

	handler = sig_handler(t, sig);

	/* SIGKILL and SIGSTOP may not be sent to the global init */
	if (unlikely(is_global_init(t) && sig_kernel_only(sig)))
		return true;

	if (unlikely(t->signal->flags & SIGNAL_UNKILLABLE) &&
	    handler == SIG_DFL && !(force && sig_kernel_only(sig)))
		return true;

	/* Only allow kernel generated signals to this kthread */
	if (unlikely((t->flags & PF_KTHREAD) &&
		     (handler == SIG_KTHREAD_KERNEL) && !force))
		return true;

	return sig_handler_ignored(handler, sig);
}

static bool sig_ignored(struct task_struct *t, int sig, bool force)
{
	/*
	 * Blocked signals are never ignored, since the
	 * signal handler may change by the time it is
	 * unblocked.
	 */
	if (sigismember(&t->blocked, sig) || sigismember(&t->real_blocked, sig))
		return false;

	/*
	 * Tracers may want to know about even ignored signal unless it
	 * is SIGKILL which can't be reported anyway but can be ignored
	 * by SIGNAL_UNKILLABLE task.
	 */
	if (t->ptrace && sig != SIGKILL)
		return false;

	return sig_task_ignored(t, sig, force);
}

/*
 * Re-calculate pending state from the set of locally pending
 * signals, globally pending signals, and blocked signals.
 */
static inline bool has_pending_signals(sigset_t *signal, sigset_t *blocked)
{
	unsigned long ready;
	long i;

	switch (_NSIG_WORDS) {
	default:
		for (i = _NSIG_WORDS, ready = 0; --i >= 0 ;)
			ready |= signal->sig[i] &~ blocked->sig[i];
		break;

	case 4: ready  = signal->sig[3] &~ blocked->sig[3];
		ready |= signal->sig[2] &~ blocked->sig[2];
		ready |= signal->sig[1] &~ blocked->sig[1];
		ready |= signal->sig[0] &~ blocked->sig[0];
		break;

	case 2: ready  = signal->sig[1] &~ blocked->sig[1];
		ready |= signal->sig[0] &~ blocked->sig[0];
		break;

	case 1: ready  = signal->sig[0] &~ blocked->sig[0];
	}
	return ready !=	0;
}

#define PENDING(p,b) has_pending_signals(&(p)->signal, (b))

static bool recalc_sigpending_tsk(struct task_struct *t)
{
	if ((t->jobctl & (JOBCTL_PENDING_MASK | JOBCTL_TRAP_FREEZE)) ||
	    PENDING(&t->pending, &t->blocked) ||
	    PENDING(&t->signal->shared_pending, &t->blocked) ||
	    cgroup_task_frozen(t)) {
		set_tsk_thread_flag(t, TIF_SIGPENDING);
		return true;
	}

	/*
	 * We must never clear the flag in another thread, or in current
	 * when it's possible the current syscall is returning -ERESTART*.
	 * So we don't clear it here, and only callers who know they should do.
	 */
	return false;
}

void recalc_sigpending(void)
{
	if (!recalc_sigpending_tsk(current) && !freezing(current))
		clear_thread_flag(TIF_SIGPENDING);

}
EXPORT_SYMBOL(recalc_sigpending);

void calculate_sigpending(void)
{
	/* Have any signals or users of TIF_SIGPENDING been delayed
	 * until after fork?
	 */
	spin_lock_irq(&current->sighand->siglock);
	set_tsk_thread_flag(current, TIF_SIGPENDING);
	recalc_sigpending();
	spin_unlock_irq(&current->sighand->siglock);
}

/* Given the mask, find the first available signal that should be serviced. */

#define SYNCHRONOUS_MASK \
	(sigmask(SIGSEGV) | sigmask(SIGBUS) | sigmask(SIGILL) | \
	 sigmask(SIGTRAP) | sigmask(SIGFPE) | sigmask(SIGSYS))

int next_signal(struct sigpending *pending, sigset_t *mask)
{
	unsigned long i, *s, *m, x;
	int sig = 0;

	s = pending->signal.sig;
	m = mask->sig;

	/*
	 * Handle the first word specially: it contains the
	 * synchronous signals that need to be dequeued first.
	 */
	x = *s &~ *m;
	if (x) {
		if (x & SYNCHRONOUS_MASK)
			x &= SYNCHRONOUS_MASK;
		sig = ffz(~x) + 1;
		return sig;
	}

	switch (_NSIG_WORDS) {
	default:
		for (i = 1; i < _NSIG_WORDS; ++i) {
			x = *++s &~ *++m;
			if (!x)
				continue;
			sig = ffz(~x) + i*_NSIG_BPW + 1;
			break;
		}
		break;

	case 2:
		x = s[1] &~ m[1];
		if (!x)
			break;
		sig = ffz(~x) + _NSIG_BPW + 1;
		break;

	case 1:
		/* Nothing to do */
		break;
	}

	return sig;
}

static inline void print_dropped_signal(int sig)
{
	static DEFINE_RATELIMIT_STATE(ratelimit_state, 5 * HZ, 10);

	if (!print_fatal_signals)
		return;

	if (!__ratelimit(&ratelimit_state))
		return;

	pr_info("%s/%d: reached RLIMIT_SIGPENDING, dropped signal %d\n",
				current->comm, current->pid, sig);
}

/**
 * task_set_jobctl_pending - set jobctl pending bits
 * @task: target task
 * @mask: pending bits to set
 *
 * Clear @mask from @task->jobctl.  @mask must be subset of
 * %JOBCTL_PENDING_MASK | %JOBCTL_STOP_CONSUME | %JOBCTL_STOP_SIGMASK |
 * %JOBCTL_TRAPPING.  If stop signo is being set, the existing signo is
 * cleared.  If @task is already being killed or exiting, this function
 * becomes noop.
 *
 * CONTEXT:
 * Must be called with @task->sighand->siglock held.
 *
 * RETURNS:
 * %true if @mask is set, %false if made noop because @task was dying.
 */
bool task_set_jobctl_pending(struct task_struct *task, unsigned long mask)
{
	BUG_ON(mask & ~(JOBCTL_PENDING_MASK | JOBCTL_STOP_CONSUME |
			JOBCTL_STOP_SIGMASK | JOBCTL_TRAPPING));
	BUG_ON((mask & JOBCTL_TRAPPING) && !(mask & JOBCTL_PENDING_MASK));

	if (unlikely(fatal_signal_pending(task) || (task->flags & PF_EXITING)))
		return false;

	if (mask & JOBCTL_STOP_SIGMASK)
		task->jobctl &= ~JOBCTL_STOP_SIGMASK;

	task->jobctl |= mask;
	return true;
}

/**
 * task_clear_jobctl_trapping - clear jobctl trapping bit
 * @task: target task
 *
 * If JOBCTL_TRAPPING is set, a ptracer is waiting for us to enter TRACED.
 * Clear it and wake up the ptracer.  Note that we don't need any further
 * locking.  @task->siglock guarantees that @task->parent points to the
 * ptracer.
 *
 * CONTEXT:
 * Must be called with @task->sighand->siglock held.
 */
void task_clear_jobctl_trapping(struct task_struct *task)
{
	if (unlikely(task->jobctl & JOBCTL_TRAPPING)) {
		task->jobctl &= ~JOBCTL_TRAPPING;
		smp_mb();	/* advised by wake_up_bit() */
		wake_up_bit(&task->jobctl, JOBCTL_TRAPPING_BIT);
	}
}

/**
 * task_clear_jobctl_pending - clear jobctl pending bits
 * @task: target task
 * @mask: pending bits to clear
 *
 * Clear @mask from @task->jobctl.  @mask must be subset of
 * %JOBCTL_PENDING_MASK.  If %JOBCTL_STOP_PENDING is being cleared, other
 * STOP bits are cleared together.
 *
 * If clearing of @mask leaves no stop or trap pending, this function calls
 * task_clear_jobctl_trapping().
 *
 * CONTEXT:
 * Must be called with @task->sighand->siglock held.
 */
void task_clear_jobctl_pending(struct task_struct *task, unsigned long mask)
{
	BUG_ON(mask & ~JOBCTL_PENDING_MASK);

	if (mask & JOBCTL_STOP_PENDING)
		mask |= JOBCTL_STOP_CONSUME | JOBCTL_STOP_DEQUEUED;

	task->jobctl &= ~mask;

	if (!(task->jobctl & JOBCTL_PENDING_MASK))
		task_clear_jobctl_trapping(task);
}

/**
 * task_participate_group_stop - participate in a group stop
 * @task: task participating in a group stop
 *
 * @task has %JOBCTL_STOP_PENDING set and is participating in a group stop.
 * Group stop states are cleared and the group stop count is consumed if
 * %JOBCTL_STOP_CONSUME was set.  If the consumption completes the group
 * stop, the appropriate `SIGNAL_*` flags are set.
 *
 * CONTEXT:
 * Must be called with @task->sighand->siglock held.
 *
 * RETURNS:
 * %true if group stop completion should be notified to the parent, %false
 * otherwise.
 */
static bool task_participate_group_stop(struct task_struct *task)
{
	struct signal_struct *sig = task->signal;
	bool consume = task->jobctl & JOBCTL_STOP_CONSUME;

	WARN_ON_ONCE(!(task->jobctl & JOBCTL_STOP_PENDING));

	task_clear_jobctl_pending(task, JOBCTL_STOP_PENDING);

	if (!consume)
		return false;

	if (!WARN_ON_ONCE(sig->group_stop_count == 0))
		sig->group_stop_count--;

	/*
	 * Tell the caller to notify completion iff we are entering into a
	 * fresh group stop.  Read comment in do_signal_stop() for details.
	 */
	if (!sig->group_stop_count && !(sig->flags & SIGNAL_STOP_STOPPED)) {
		signal_set_stop_flags(sig, SIGNAL_STOP_STOPPED);
		return true;
	}
	return false;
}

void task_join_group_stop(struct task_struct *task)
{
	unsigned long mask = current->jobctl & JOBCTL_STOP_SIGMASK;
	struct signal_struct *sig = current->signal;

	if (sig->group_stop_count) {
		sig->group_stop_count++;
		mask |= JOBCTL_STOP_CONSUME;
	} else if (!(sig->flags & SIGNAL_STOP_STOPPED))
		return;

	/* Have the new thread join an on-going signal group stop */
	task_set_jobctl_pending(task, mask | JOBCTL_STOP_PENDING);
}

static struct ucounts *sig_get_ucounts(struct task_struct *t, int sig,
				       int override_rlimit)
{
	struct ucounts *ucounts;
	long sigpending;

	/*
	 * Protect access to @t credentials. This can go away when all
	 * callers hold rcu read lock.
	 *
	 * NOTE! A pending signal will hold on to the user refcount,
	 * and we get/put the refcount only when the sigpending count
	 * changes from/to zero.
	 */
	rcu_read_lock();
	ucounts = task_ucounts(t);
	sigpending = inc_rlimit_get_ucounts(ucounts, UCOUNT_RLIMIT_SIGPENDING,
					    override_rlimit);
	rcu_read_unlock();
	if (!sigpending)
		return NULL;

	if (unlikely(!override_rlimit && sigpending > task_rlimit(t, RLIMIT_SIGPENDING))) {
		dec_rlimit_put_ucounts(ucounts, UCOUNT_RLIMIT_SIGPENDING);
		print_dropped_signal(sig);
		return NULL;
	}

	return ucounts;
}

static void __sigqueue_init(struct sigqueue *q, struct ucounts *ucounts,
			    const unsigned int sigqueue_flags)
{
	INIT_LIST_HEAD(&q->list);
	q->flags = sigqueue_flags;
	q->ucounts = ucounts;
}

/*
 * allocate a new signal queue record
 * - this may be called without locks if and only if t == current, otherwise an
 *   appropriate lock must be held to stop the target task from exiting
 */
static struct sigqueue *sigqueue_alloc(int sig, struct task_struct *t, gfp_t gfp_flags,
				       int override_rlimit)
{
	struct ucounts *ucounts = sig_get_ucounts(t, sig, override_rlimit);
	struct sigqueue *q;

	if (!ucounts)
		return NULL;

	q = kmem_cache_alloc(sigqueue_cachep, gfp_flags);
	if (!q) {
		dec_rlimit_put_ucounts(ucounts, UCOUNT_RLIMIT_SIGPENDING);
		return NULL;
	}

	__sigqueue_init(q, ucounts, 0);
	return q;
}

static void __sigqueue_free(struct sigqueue *q)
{
	if (q->flags & SIGQUEUE_PREALLOC) {
		posixtimer_sigqueue_putref(q);
		return;
	}
	if (q->ucounts) {
		dec_rlimit_put_ucounts(q->ucounts, UCOUNT_RLIMIT_SIGPENDING);
		q->ucounts = NULL;
	}
	kmem_cache_free(sigqueue_cachep, q);
}

void flush_sigqueue(struct sigpending *queue)
{
	struct sigqueue *q;

	sigemptyset(&queue->signal);
	while (!list_empty(&queue->list)) {
		q = list_entry(queue->list.next, struct sigqueue , list);
		list_del_init(&q->list);
		__sigqueue_free(q);
	}
}

/*
 * Flush all pending signals for this kthread.
 */
void flush_signals(struct task_struct *t)
{
	unsigned long flags;

	spin_lock_irqsave(&t->sighand->siglock, flags);
	clear_tsk_thread_flag(t, TIF_SIGPENDING);
	flush_sigqueue(&t->pending);
	flush_sigqueue(&t->signal->shared_pending);
	spin_unlock_irqrestore(&t->sighand->siglock, flags);
}
EXPORT_SYMBOL(flush_signals);

void ignore_signals(struct task_struct *t)
{
	int i;

	for (i = 0; i < _NSIG; ++i)
		t->sighand->action[i].sa.sa_handler = SIG_IGN;

	flush_signals(t);
}

/*
 * Flush all handlers for a task.
 */

void
flush_signal_handlers(struct task_struct *t, int force_default)
{
	int i;
	struct k_sigaction *ka = &t->sighand->action[0];
	for (i = _NSIG ; i != 0 ; i--) {
		if (force_default || ka->sa.sa_handler != SIG_IGN)
			ka->sa.sa_handler = SIG_DFL;
		ka->sa.sa_flags = 0;
#ifdef __ARCH_HAS_SA_RESTORER
		ka->sa.sa_restorer = NULL;
#endif
		sigemptyset(&ka->sa.sa_mask);
		ka++;
	}
}

bool unhandled_signal(struct task_struct *tsk, int sig)
{
	void __user *handler = tsk->sighand->action[sig-1].sa.sa_handler;
	if (is_global_init(tsk))
		return true;

	if (handler != SIG_IGN && handler != SIG_DFL)
		return false;

	/* If dying, we handle all new signals by ignoring them */
	if (fatal_signal_pending(tsk))
		return false;

	/* if ptraced, let the tracer determine */
	return !tsk->ptrace;
}

static void collect_signal(int sig, struct sigpending *list, kernel_siginfo_t *info,
			   struct sigqueue **timer_sigq)
{
	struct sigqueue *q, *first = NULL;

	/*
	 * Collect the siginfo appropriate to this signal.  Check if
	 * there is another siginfo for the same signal.
	*/
	list_for_each_entry(q, &list->list, list) {
		if (q->info.si_signo == sig) {
			if (first)
				goto still_pending;
			first = q;
		}
	}

	sigdelset(&list->signal, sig);

	if (first) {
still_pending:
		list_del_init(&first->list);
		copy_siginfo(info, &first->info);

		/*
		 * posix-timer signals are preallocated and freed when the last
		 * reference count is dropped in posixtimer_deliver_signal() or
		 * immediately on timer deletion when the signal is not pending.
		 * Spare the extra round through __sigqueue_free() which is
		 * ignoring preallocated signals.
		 */
		if (unlikely((first->flags & SIGQUEUE_PREALLOC) && (info->si_code == SI_TIMER)))
			*timer_sigq = first;
		else
			__sigqueue_free(first);
	} else {
		/*
		 * Ok, it wasn't in the queue.  This must be
		 * a fast-pathed signal or we must have been
		 * out of queue space.  So zero out the info.
		 */
		clear_siginfo(info);
		info->si_signo = sig;
		info->si_errno = 0;
		info->si_code = SI_USER;
		info->si_pid = 0;
		info->si_uid = 0;
	}
}

static int __dequeue_signal(struct sigpending *pending, sigset_t *mask,
			    kernel_siginfo_t *info, struct sigqueue **timer_sigq)
{
	int sig = next_signal(pending, mask);

	if (sig)
		collect_signal(sig, pending, info, timer_sigq);
	return sig;
}

/*
 * Try to dequeue a signal. If a deliverable signal is found fill in the
 * caller provided siginfo and return the signal number. Otherwise return
 * 0.
 */
int dequeue_signal(sigset_t *mask, kernel_siginfo_t *info, enum pid_type *type)
{
	struct task_struct *tsk = current;
	struct sigqueue *timer_sigq;
	int signr;

	lockdep_assert_held(&tsk->sighand->siglock);

again:
	*type = PIDTYPE_PID;
	timer_sigq = NULL;
	signr = __dequeue_signal(&tsk->pending, mask, info, &timer_sigq);
	if (!signr) {
		*type = PIDTYPE_TGID;
		signr = __dequeue_signal(&tsk->signal->shared_pending,
					 mask, info, &timer_sigq);

		if (unlikely(signr == SIGALRM))
			posixtimer_rearm_itimer(tsk);
	}

	recalc_sigpending();
	if (!signr)
		return 0;

	if (unlikely(sig_kernel_stop(signr))) {
		/*
		 * Set a marker that we have dequeued a stop signal.  Our
		 * caller might release the siglock and then the pending
		 * stop signal it is about to process is no longer in the
		 * pending bitmasks, but must still be cleared by a SIGCONT
		 * (and overruled by a SIGKILL).  So those cases clear this
		 * shared flag after we've set it.  Note that this flag may
		 * remain set after the signal we return is ignored or
		 * handled.  That doesn't matter because its only purpose
		 * is to alert stop-signal processing code when another
		 * processor has come along and cleared the flag.
		 */
		current->jobctl |= JOBCTL_STOP_DEQUEUED;
	}

	if (IS_ENABLED(CONFIG_POSIX_TIMERS) && unlikely(timer_sigq)) {
		if (!posixtimer_deliver_signal(info, timer_sigq))
			goto again;
	}

	return signr;
}
EXPORT_SYMBOL_GPL(dequeue_signal);

static int dequeue_synchronous_signal(kernel_siginfo_t *info)
{
	struct task_struct *tsk = current;
	struct sigpending *pending = &tsk->pending;
	struct sigqueue *q, *sync = NULL;

	/*
	 * Might a synchronous signal be in the queue?
	 */
	if (!((pending->signal.sig[0] & ~tsk->blocked.sig[0]) & SYNCHRONOUS_MASK))
		return 0;

	/*
	 * Return the first synchronous signal in the queue.
	 */
	list_for_each_entry(q, &pending->list, list) {
		/* Synchronous signals have a positive si_code */
		if ((q->info.si_code > SI_USER) &&
		    (sigmask(q->info.si_signo) & SYNCHRONOUS_MASK)) {
			sync = q;
			goto next;
		}
	}
	return 0;
next:
	/*
	 * Check if there is another siginfo for the same signal.
	 */
	list_for_each_entry_continue(q, &pending->list, list) {
		if (q->info.si_signo == sync->info.si_signo)
			goto still_pending;
	}

	sigdelset(&pending->signal, sync->info.si_signo);
	recalc_sigpending();
still_pending:
	list_del_init(&sync->list);
	copy_siginfo(info, &sync->info);
	__sigqueue_free(sync);
	return info->si_signo;
}

/*
 * Tell a process that it has a new active signal..
 *
 * NOTE! we rely on the previous spin_lock to
 * lock interrupts for us! We can only be called with
 * "siglock" held, and the local interrupt must
 * have been disabled when that got acquired!
 *
 * No need to set need_resched since signal event passing
 * goes through ->blocked
 */
void signal_wake_up_state(struct task_struct *t, unsigned int state)
{
	lockdep_assert_held(&t->sighand->siglock);

	set_tsk_thread_flag(t, TIF_SIGPENDING);

	/*
	 * TASK_WAKEKILL also means wake it up in the stopped/traced/killable
	 * case. We don't check t->state here because there is a race with it
	 * executing another processor and just now entering stopped state.
	 * By using wake_up_state, we ensure the process will wake up and
	 * handle its death signal.
	 */
	if (!wake_up_state(t, state | TASK_INTERRUPTIBLE))
		kick_process(t);
}

static inline void posixtimer_sig_ignore(struct task_struct *tsk, struct sigqueue *q);

static void sigqueue_free_ignored(struct task_struct *tsk, struct sigqueue *q)
{
	if (likely(!(q->flags & SIGQUEUE_PREALLOC) || q->info.si_code != SI_TIMER))
		__sigqueue_free(q);
	else
		posixtimer_sig_ignore(tsk, q);
}

/* Remove signals in mask from the pending set and queue. */
static void flush_sigqueue_mask(struct task_struct *p, sigset_t *mask, struct sigpending *s)
{
	struct sigqueue *q, *n;
	sigset_t m;

	lockdep_assert_held(&p->sighand->siglock);

	sigandsets(&m, mask, &s->signal);
	if (sigisemptyset(&m))
		return;

	sigandnsets(&s->signal, &s->signal, mask);
	list_for_each_entry_safe(q, n, &s->list, list) {
		if (sigismember(mask, q->info.si_signo)) {
			list_del_init(&q->list);
			sigqueue_free_ignored(p, q);
		}
	}
}

static inline int is_si_special(const struct kernel_siginfo *info)
{
	return info <= SEND_SIG_PRIV;
}

static inline bool si_fromuser(const struct kernel_siginfo *info)
{
	return info == SEND_SIG_NOINFO ||
		(!is_si_special(info) && SI_FROMUSER(info));
}

/*
 * called with RCU read lock from check_kill_permission()
 */
static bool kill_ok_by_cred(struct task_struct *t)
{
	const struct cred *cred = current_cred();
	const struct cred *tcred = __task_cred(t);

	return uid_eq(cred->euid, tcred->suid) ||
	       uid_eq(cred->euid, tcred->uid) ||
	       uid_eq(cred->uid, tcred->suid) ||
	       uid_eq(cred->uid, tcred->uid) ||
	       ns_capable(tcred->user_ns, CAP_KILL);
}

/*
 * Bad permissions for sending the signal
 * - the caller must hold the RCU read lock
 */
static int check_kill_permission(int sig, struct kernel_siginfo *info,
				 struct task_struct *t)
{
	struct pid *sid;
	int error;

	if (!valid_signal(sig))
		return -EINVAL;

	if (!si_fromuser(info))
		return 0;

	error = audit_signal_info(sig, t); /* Let audit system see the signal */
	if (error)
		return error;

	if (!same_thread_group(current, t) &&
	    !kill_ok_by_cred(t)) {
		switch (sig) {
		case SIGCONT:
			sid = task_session(t);
			/*
			 * We don't return the error if sid == NULL. The
			 * task was unhashed, the caller must notice this.
			 */
			if (!sid || sid == task_session(current))
				break;
			fallthrough;
		default:
			return -EPERM;
		}
	}

	return security_task_kill(t, info, sig, NULL);
}

/**
 * ptrace_trap_notify - schedule trap to notify ptracer
 * @t: tracee wanting to notify tracer
 *
 * This function schedules sticky ptrace trap which is cleared on the next
 * TRAP_STOP to notify ptracer of an event.  @t must have been seized by
 * ptracer.
 *
 * If @t is running, STOP trap will be taken.  If trapped for STOP and
 * ptracer is listening for events, tracee is woken up so that it can
 * re-trap for the new event.  If trapped otherwise, STOP trap will be
 * eventually taken without returning to userland after the existing traps
 * are finished by PTRACE_CONT.
 *
 * CONTEXT:
 * Must be called with @task->sighand->siglock held.
 */
static void ptrace_trap_notify(struct task_struct *t)
{
	WARN_ON_ONCE(!(t->ptrace & PT_SEIZED));
	lockdep_assert_held(&t->sighand->siglock);

	task_set_jobctl_pending(t, JOBCTL_TRAP_NOTIFY);
	ptrace_signal_wake_up(t, t->jobctl & JOBCTL_LISTENING);
}

/*
 * Handle magic process-wide effects of stop/continue signals. Unlike
 * the signal actions, these happen immediately at signal-generation
 * time regardless of blocking, ignoring, or handling.  This does the
 * actual continuing for SIGCONT, but not the actual stopping for stop
 * signals. The process stop is done as a signal action for SIG_DFL.
 *
 * Returns true if the signal should be actually delivered, otherwise
 * it should be dropped.
 */
static bool prepare_signal(int sig, struct task_struct *p, bool force)
{
	struct signal_struct *signal = p->signal;
	struct task_struct *t;
	sigset_t flush;

	if (signal->flags & SIGNAL_GROUP_EXIT) {
		if (signal->core_state)
			return sig == SIGKILL;
		/*
		 * The process is in the middle of dying, drop the signal.
		 */
		return false;
	} else if (sig_kernel_stop(sig)) {
		/*
		 * This is a stop signal.  Remove SIGCONT from all queues.
		 */
		siginitset(&flush, sigmask(SIGCONT));
		flush_sigqueue_mask(p, &flush, &signal->shared_pending);
		for_each_thread(p, t)
			flush_sigqueue_mask(p, &flush, &t->pending);
	} else if (sig == SIGCONT) {
		unsigned int why;
		/*
		 * Remove all stop signals from all queues, wake all threads.
		 */
		siginitset(&flush, SIG_KERNEL_STOP_MASK);
		flush_sigqueue_mask(p, &flush, &signal->shared_pending);
		for_each_thread(p, t) {
			flush_sigqueue_mask(p, &flush, &t->pending);
			task_clear_jobctl_pending(t, JOBCTL_STOP_PENDING);
			if (likely(!(t->ptrace & PT_SEIZED))) {
				t->jobctl &= ~JOBCTL_STOPPED;
				wake_up_state(t, __TASK_STOPPED);
			} else
				ptrace_trap_notify(t);
		}

		/*
		 * Notify the parent with CLD_CONTINUED if we were stopped.
		 *
		 * If we were in the middle of a group stop, we pretend it
		 * was already finished, and then continued. Since SIGCHLD
		 * doesn't queue we report only CLD_STOPPED, as if the next
		 * CLD_CONTINUED was dropped.
		 */
		why = 0;
		if (signal->flags & SIGNAL_STOP_STOPPED)
			why |= SIGNAL_CLD_CONTINUED;
		else if (signal->group_stop_count)
			why |= SIGNAL_CLD_STOPPED;

		if (why) {
			/*
			 * The first thread which returns from do_signal_stop()
			 * will take ->siglock, notice SIGNAL_CLD_MASK, and
			 * notify its parent. See get_signal().
			 */
			signal_set_stop_flags(signal, why | SIGNAL_STOP_CONTINUED);
			signal->group_stop_count = 0;
			signal->group_exit_code = 0;
		}
	}

	return !sig_ignored(p, sig, force);
}

/*
 * Test if P wants to take SIG.  After we've checked all threads with this,
 * it's equivalent to finding no threads not blocking SIG.  Any threads not
 * blocking SIG were ruled out because they are not running and already
 * have pending signals.  Such threads will dequeue from the shared queue
 * as soon as they're available, so putting the signal on the shared queue
 * will be equivalent to sending it to one such thread.
 */
static inline bool wants_signal(int sig, struct task_struct *p)
{
	if (sigismember(&p->blocked, sig))
		return false;

	if (p->flags & PF_EXITING)
		return false;

	if (sig == SIGKILL)
		return true;

	if (task_is_stopped_or_traced(p))
		return false;

	return task_curr(p) || !task_sigpending(p);
}

static void complete_signal(int sig, struct task_struct *p, enum pid_type type)
{
	struct signal_struct *signal = p->signal;
	struct task_struct *t;

	/*
	 * Now find a thread we can wake up to take the signal off the queue.
	 *
	 * Try the suggested task first (may or may not be the main thread).
	 */
	if (wants_signal(sig, p))
		t = p;
	else if ((type == PIDTYPE_PID) || thread_group_empty(p))
		/*
		 * There is just one thread and it does not need to be woken.
		 * It will dequeue unblocked signals before it runs again.
		 */
		return;
	else {
		/*
		 * Otherwise try to find a suitable thread.
		 */
		t = signal->curr_target;
		while (!wants_signal(sig, t)) {
			t = next_thread(t);
			if (t == signal->curr_target)
				/*
				 * No thread needs to be woken.
				 * Any eligible threads will see
				 * the signal in the queue soon.
				 */
				return;
		}
		signal->curr_target = t;
	}

	/*
	 * Found a killable thread.  If the signal will be fatal,
	 * then start taking the whole group down immediately.
	 */
	if (sig_fatal(p, sig) &&
	    (signal->core_state || !(signal->flags & SIGNAL_GROUP_EXIT)) &&
	    !sigismember(&t->real_blocked, sig) &&
	    (sig == SIGKILL || !p->ptrace)) {
		/*
		 * This signal will be fatal to the whole group.
		 */
		if (!sig_kernel_coredump(sig)) {
			/*
			 * Start a group exit and wake everybody up.
			 * This way we don't have other threads
			 * running and doing things after a slower
			 * thread has the fatal signal pending.
			 */
			signal->flags = SIGNAL_GROUP_EXIT;
			signal->group_exit_code = sig;
			signal->group_stop_count = 0;
			__for_each_thread(signal, t) {
				task_clear_jobctl_pending(t, JOBCTL_PENDING_MASK);
				sigaddset(&t->pending.signal, SIGKILL);
				signal_wake_up(t, 1);
			}
			return;
		}
	}

	/*
	 * The signal is already in the shared-pending queue.
	 * Tell the chosen thread to wake up and dequeue it.
	 */
	signal_wake_up(t, sig == SIGKILL);
	return;
}

static inline bool legacy_queue(struct sigpending *signals, int sig)
{
	return (sig < SIGRTMIN) && sigismember(&signals->signal, sig);
}

static int __send_signal_locked(int sig, struct kernel_siginfo *info,
				struct task_struct *t, enum pid_type type, bool force)
{
	struct sigpending *pending;
	struct sigqueue *q;
	int override_rlimit;
	int ret = 0, result;

	lockdep_assert_held(&t->sighand->siglock);

	result = TRACE_SIGNAL_IGNORED;
	if (!prepare_signal(sig, t, force))
		goto ret;

	pending = (type != PIDTYPE_PID) ? &t->signal->shared_pending : &t->pending;
	/*
	 * Short-circuit ignored signals and support queuing
	 * exactly one non-rt signal, so that we can get more
	 * detailed information about the cause of the signal.
	 */
	result = TRACE_SIGNAL_ALREADY_PENDING;
	if (legacy_queue(pending, sig))
		goto ret;

	result = TRACE_SIGNAL_DELIVERED;
	/*
	 * Skip useless siginfo allocation for SIGKILL and kernel threads.
	 */
	if ((sig == SIGKILL) || (t->flags & PF_KTHREAD))
		goto out_set;

	/*
	 * Real-time signals must be queued if sent by sigqueue, or
	 * some other real-time mechanism.  It is implementation
	 * defined whether kill() does so.  We attempt to do so, on
	 * the principle of least surprise, but since kill is not
	 * allowed to fail with EAGAIN when low on memory we just
	 * make sure at least one signal gets delivered and don't
	 * pass on the info struct.
	 */
	if (sig < SIGRTMIN)
		override_rlimit = (is_si_special(info) || info->si_code >= 0);
	else
		override_rlimit = 0;

	q = sigqueue_alloc(sig, t, GFP_ATOMIC, override_rlimit);

	if (q) {
		list_add_tail(&q->list, &pending->list);
		switch ((unsigned long) info) {
		case (unsigned long) SEND_SIG_NOINFO:
			clear_siginfo(&q->info);
			q->info.si_signo = sig;
			q->info.si_errno = 0;
			q->info.si_code = SI_USER;
			q->info.si_pid = task_tgid_nr_ns(current,
							task_active_pid_ns(t));
			rcu_read_lock();
			q->info.si_uid =
				from_kuid_munged(task_cred_xxx(t, user_ns),
						 current_uid());
			rcu_read_unlock();
			break;
		case (unsigned long) SEND_SIG_PRIV:
			clear_siginfo(&q->info);
			q->info.si_signo = sig;
			q->info.si_errno = 0;
			q->info.si_code = SI_KERNEL;
			q->info.si_pid = 0;
			q->info.si_uid = 0;
			break;
		default:
			copy_siginfo(&q->info, info);
			break;
		}
	} else if (!is_si_special(info) &&
		   sig >= SIGRTMIN && info->si_code != SI_USER) {
		/*
		 * Queue overflow, abort.  We may abort if the
		 * signal was rt and sent by user using something
		 * other than kill().
		 */
		result = TRACE_SIGNAL_OVERFLOW_FAIL;
		ret = -EAGAIN;
		goto ret;
	} else {
		/*
		 * This is a silent loss of information.  We still
		 * send the signal, but the *info bits are lost.
		 */
		result = TRACE_SIGNAL_LOSE_INFO;
	}

out_set:
	signalfd_notify(t, sig);
	sigaddset(&pending->signal, sig);

	/* Let multiprocess signals appear after on-going forks */
	if (type > PIDTYPE_TGID) {
		struct multiprocess_signals *delayed;
		hlist_for_each_entry(delayed, &t->signal->multiprocess, node) {
			sigset_t *signal = &delayed->signal;
			/* Can't queue both a stop and a continue signal */
			if (sig == SIGCONT)
				sigdelsetmask(signal, SIG_KERNEL_STOP_MASK);
			else if (sig_kernel_stop(sig))
				sigdelset(signal, SIGCONT);
			sigaddset(signal, sig);
		}
	}

	complete_signal(sig, t, type);
ret:
	trace_signal_generate(sig, info, t, type != PIDTYPE_PID, result);
	return ret;
}

static inline bool has_si_pid_and_uid(struct kernel_siginfo *info)
{
	bool ret = false;
	switch (siginfo_layout(info->si_signo, info->si_code)) {
	case SIL_KILL:
	case SIL_CHLD:
	case SIL_RT:
		ret = true;
		break;
	case SIL_TIMER:
	case SIL_POLL:
	case SIL_FAULT:
	case SIL_FAULT_TRAPNO:
	case SIL_FAULT_MCEERR:
	case SIL_FAULT_BNDERR:
	case SIL_FAULT_PKUERR:
	case SIL_FAULT_PERF_EVENT:
	case SIL_SYS:
		ret = false;
		break;
	}
	return ret;
}

int send_signal_locked(int sig, struct kernel_siginfo *info,
		       struct task_struct *t, enum pid_type type)
{
	/* Should SIGKILL or SIGSTOP be received by a pid namespace init? */
	bool force = false;

	if (info == SEND_SIG_NOINFO) {
		/* Force if sent from an ancestor pid namespace */
		force = !task_pid_nr_ns(current, task_active_pid_ns(t));
	} else if (info == SEND_SIG_PRIV) {
		/* Don't ignore kernel generated signals */
		force = true;
	} else if (has_si_pid_and_uid(info)) {
		/* SIGKILL and SIGSTOP is special or has ids */
		struct user_namespace *t_user_ns;

		rcu_read_lock();
		t_user_ns = task_cred_xxx(t, user_ns);
		if (current_user_ns() != t_user_ns) {
			kuid_t uid = make_kuid(current_user_ns(), info->si_uid);
			info->si_uid = from_kuid_munged(t_user_ns, uid);
		}
		rcu_read_unlock();

		/* A kernel generated signal? */
		force = (info->si_code == SI_KERNEL);

		/* From an ancestor pid namespace? */
		if (!task_pid_nr_ns(current, task_active_pid_ns(t))) {
			info->si_pid = 0;
			force = true;
		}
	}
	return __send_signal_locked(sig, info, t, type, force);
}

static void print_fatal_signal(int signr)
{
	struct pt_regs *regs = task_pt_regs(current);
	struct file *exe_file;

	exe_file = get_task_exe_file(current);
	if (exe_file) {
		pr_info("%pD: %s: potentially unexpected fatal signal %d.\n",
			exe_file, current->comm, signr);
		fput(exe_file);
	} else {
		pr_info("%s: potentially unexpected fatal signal %d.\n",
			current->comm, signr);
	}

#if defined(__i386__) && !defined(__arch_um__)
	pr_info("code at %08lx: ", regs->ip);
	{
		int i;
		for (i = 0; i < 16; i++) {
			unsigned char insn;

			if (get_user(insn, (unsigned char *)(regs->ip + i)))
				break;
			pr_cont("%02x ", insn);
		}
	}
	pr_cont("\n");
#endif
	preempt_disable();
	show_regs(regs);
	preempt_enable();
}

static int __init setup_print_fatal_signals(char *str)
{
	get_option (&str, &print_fatal_signals);

	return 1;
}

__setup("print-fatal-signals=", setup_print_fatal_signals);

int do_send_sig_info(int sig, struct kernel_siginfo *info, struct task_struct *p,
			enum pid_type type)
{
	unsigned long flags;
	int ret = -ESRCH;

	if (lock_task_sighand(p, &flags)) {
		ret = send_signal_locked(sig, info, p, type);
		unlock_task_sighand(p, &flags);
	}

	return ret;
}

enum sig_handler {
	HANDLER_CURRENT, /* If reachable use the current handler */
	HANDLER_SIG_DFL, /* Always use SIG_DFL handler semantics */
	HANDLER_EXIT,	 /* Only visible as the process exit code */
};

/*
 * Force a signal that the process can't ignore: if necessary
 * we unblock the signal and change any SIG_IGN to SIG_DFL.
 *
 * Note: If we unblock the signal, we always reset it to SIG_DFL,
 * since we do not want to have a signal handler that was blocked
 * be invoked when user space had explicitly blocked it.
 *
 * We don't want to have recursive SIGSEGV's etc, for example,
 * that is why we also clear SIGNAL_UNKILLABLE.
 */
static int
force_sig_info_to_task(struct kernel_siginfo *info, struct task_struct *t,
	enum sig_handler handler)
{
	unsigned long int flags;
	int ret, blocked, ignored;
	struct k_sigaction *action;
	int sig = info->si_signo;

	spin_lock_irqsave(&t->sighand->siglock, flags);
	action = &t->sighand->action[sig-1];
	ignored = action->sa.sa_handler == SIG_IGN;
	blocked = sigismember(&t->blocked, sig);
	if (blocked || ignored || (handler != HANDLER_CURRENT)) {
		action->sa.sa_handler = SIG_DFL;
		if (handler == HANDLER_EXIT)
			action->sa.sa_flags |= SA_IMMUTABLE;
		if (blocked)
			sigdelset(&t->blocked, sig);
	}
	/*
	 * Don't clear SIGNAL_UNKILLABLE for traced tasks, users won't expect
	 * debugging to leave init killable. But HANDLER_EXIT is always fatal.
	 */
	if (action->sa.sa_handler == SIG_DFL &&
	    (!t->ptrace || (handler == HANDLER_EXIT)))
		t->signal->flags &= ~SIGNAL_UNKILLABLE;
	ret = send_signal_locked(sig, info, t, PIDTYPE_PID);
	/* This can happen if the signal was already pending and blocked */
	if (!task_sigpending(t))
		signal_wake_up(t, 0);
	spin_unlock_irqrestore(&t->sighand->siglock, flags);

	return ret;
}

int force_sig_info(struct kernel_siginfo *info)
{
	return force_sig_info_to_task(info, current, HANDLER_CURRENT);
}

/*
 * Nuke all other threads in the group.
 */
int zap_other_threads(struct task_struct *p)
{
	struct task_struct *t;
	int count = 0;

	p->signal->group_stop_count = 0;

	for_other_threads(p, t) {
		task_clear_jobctl_pending(t, JOBCTL_PENDING_MASK);
		count++;

		/* Don't bother with already dead threads */
		if (t->exit_state)
			continue;
		sigaddset(&t->pending.signal, SIGKILL);
		signal_wake_up(t, 1);
	}

	return count;
}

struct sighand_struct *__lock_task_sighand(struct task_struct *tsk,
					   unsigned long *flags)
{
	struct sighand_struct *sighand;

	rcu_read_lock();
	for (;;) {
		sighand = rcu_dereference(tsk->sighand);
		if (unlikely(sighand == NULL))
			break;

		/*
		 * This sighand can be already freed and even reused, but
		 * we rely on SLAB_TYPESAFE_BY_RCU and sighand_ctor() which
		 * initializes ->siglock: this slab can't go away, it has
		 * the same object type, ->siglock can't be reinitialized.
		 *
		 * We need to ensure that tsk->sighand is still the same
		 * after we take the lock, we can race with de_thread() or
		 * __exit_signal(). In the latter case the next iteration
		 * must see ->sighand == NULL.
		 */
		spin_lock_irqsave(&sighand->siglock, *flags);
		if (likely(sighand == rcu_access_pointer(tsk->sighand)))
			break;
		spin_unlock_irqrestore(&sighand->siglock, *flags);
	}
	rcu_read_unlock();

	return sighand;
}

#ifdef CONFIG_LOCKDEP
void lockdep_assert_task_sighand_held(struct task_struct *task)
{
	struct sighand_struct *sighand;

	rcu_read_lock();
	sighand = rcu_dereference(task->sighand);
	if (sighand)
		lockdep_assert_held(&sighand->siglock);
	else
		WARN_ON_ONCE(1);
	rcu_read_unlock();
}
#endif

/*
 * send signal info to all the members of a thread group or to the
 * individual thread if type == PIDTYPE_PID.
 */
int group_send_sig_info(int sig, struct kernel_siginfo *info,
			struct task_struct *p, enum pid_type type)
{
	int ret;

	rcu_read_lock();
	ret = check_kill_permission(sig, info, p);
	rcu_read_unlock();

	if (!ret && sig)
		ret = do_send_sig_info(sig, info, p, type);

	return ret;
}

/*
 * __kill_pgrp_info() sends a signal to a process group: this is what the tty
 * control characters do (^C, ^Z etc)
 * - the caller must hold at least a readlock on tasklist_lock
 */
int __kill_pgrp_info(int sig, struct kernel_siginfo *info, struct pid *pgrp)
{
	struct task_struct *p = NULL;
	int ret = -ESRCH;

	do_each_pid_task(pgrp, PIDTYPE_PGID, p) {
		int err = group_send_sig_info(sig, info, p, PIDTYPE_PGID);
		/*
		 * If group_send_sig_info() succeeds at least once ret
		 * becomes 0 and after that the code below has no effect.
		 * Otherwise we return the last err or -ESRCH if this
		 * process group is empty.
		 */
		if (ret)
			ret = err;
	} while_each_pid_task(pgrp, PIDTYPE_PGID, p);

	return ret;
}

static int kill_pid_info_type(int sig, struct kernel_siginfo *info,
				struct pid *pid, enum pid_type type)
{
	int error = -ESRCH;
	struct task_struct *p;

	for (;;) {
		rcu_read_lock();
		p = pid_task(pid, PIDTYPE_PID);
		if (p)
			error = group_send_sig_info(sig, info, p, type);
		rcu_read_unlock();
		if (likely(!p || error != -ESRCH))
			return error;
		/*
		 * The task was unhashed in between, try again.  If it
		 * is dead, pid_task() will return NULL, if we race with
		 * de_thread() it will find the new leader.
		 */
	}
}

int kill_pid_info(int sig, struct kernel_siginfo *info, struct pid *pid)
{
	return kill_pid_info_type(sig, info, pid, PIDTYPE_TGID);
}

static int kill_proc_info(int sig, struct kernel_siginfo *info, pid_t pid)
{
	int error;
	rcu_read_lock();
	error = kill_pid_info(sig, info, find_vpid(pid));
	rcu_read_unlock();
	return error;
}

static inline bool kill_as_cred_perm(const struct cred *cred,
				     struct task_struct *target)
{
	const struct cred *pcred = __task_cred(target);

	return uid_eq(cred->euid, pcred->suid) ||
	       uid_eq(cred->euid, pcred->uid) ||
	       uid_eq(cred->uid, pcred->suid) ||
	       uid_eq(cred->uid, pcred->uid);
}

/*
 * The usb asyncio usage of siginfo is wrong.  The glibc support
 * for asyncio which uses SI_ASYNCIO assumes the layout is SIL_RT.
 * AKA after the generic fields:
 *	kernel_pid_t	si_pid;
 *	kernel_uid32_t	si_uid;
 *	sigval_t	si_value;
 *
 * Unfortunately when usb generates SI_ASYNCIO it assumes the layout
 * after the generic fields is:
 *	void __user 	*si_addr;
 *
 * This is a practical problem when there is a 64bit big endian kernel
 * and a 32bit userspace.  As the 32bit address will encoded in the low
 * 32bits of the pointer.  Those low 32bits will be stored at higher
 * address than appear in a 32 bit pointer.  So userspace will not
 * see the address it was expecting for it's completions.
 *
 * There is nothing in the encoding that can allow
 * copy_siginfo_to_user32 to detect this confusion of formats, so
 * handle this by requiring the caller of kill_pid_usb_asyncio to
 * notice when this situration takes place and to store the 32bit
 * pointer in sival_int, instead of sival_addr of the sigval_t addr
 * parameter.
 */
int kill_pid_usb_asyncio(int sig, int errno, sigval_t addr,
			 struct pid *pid, const struct cred *cred)
{
	struct kernel_siginfo info;
	struct task_struct *p;
	unsigned long flags;
	int ret = -EINVAL;

	if (!valid_signal(sig))
		return ret;

	clear_siginfo(&info);
	info.si_signo = sig;
	info.si_errno = errno;
	info.si_code = SI_ASYNCIO;
	*((sigval_t *)&info.si_pid) = addr;

	rcu_read_lock();
	p = pid_task(pid, PIDTYPE_PID);
	if (!p) {
		ret = -ESRCH;
		goto out_unlock;
	}
	if (!kill_as_cred_perm(cred, p)) {
		ret = -EPERM;
		goto out_unlock;
	}
	ret = security_task_kill(p, &info, sig, cred);
	if (ret)
		goto out_unlock;

	if (sig) {
		if (lock_task_sighand(p, &flags)) {
			ret = __send_signal_locked(sig, &info, p, PIDTYPE_TGID, false);
			unlock_task_sighand(p, &flags);
		} else
			ret = -ESRCH;
	}
out_unlock:
	rcu_read_unlock();
	return ret;
}
EXPORT_SYMBOL_GPL(kill_pid_usb_asyncio);

/*
 * kill_something_info() interprets pid in interesting ways just like kill(2).
 *
 * POSIX specifies that kill(-1,sig) is unspecified, but what we have
 * is probably wrong.  Should make it like BSD or SYSV.
 */

static int kill_something_info(int sig, struct kernel_siginfo *info, pid_t pid)
{
	int ret;

	if (pid > 0)
		return kill_proc_info(sig, info, pid);

	/* -INT_MIN is undefined.  Exclude this case to avoid a UBSAN warning */
	if (pid == INT_MIN)
		return -ESRCH;

	read_lock(&tasklist_lock);
	if (pid != -1) {
		ret = __kill_pgrp_info(sig, info,
				pid ? find_vpid(-pid) : task_pgrp(current));
	} else {
		int retval = 0, count = 0;
		struct task_struct * p;

		for_each_process(p) {
			if (task_pid_vnr(p) > 1 &&
					!same_thread_group(p, current)) {
				int err = group_send_sig_info(sig, info, p,
							      PIDTYPE_MAX);
				++count;
				if (err != -EPERM)
					retval = err;
			}
		}
		ret = count ? retval : -ESRCH;
	}
	read_unlock(&tasklist_lock);

	return ret;
}

/*
 * These are for backward compatibility with the rest of the kernel source.
 */

int send_sig_info(int sig, struct kernel_siginfo *info, struct task_struct *p)
{
	/*
	 * Make sure legacy kernel users don't send in bad values
	 * (normal paths check this in check_kill_permission).
	 */
	if (!valid_signal(sig))
		return -EINVAL;

	return do_send_sig_info(sig, info, p, PIDTYPE_PID);
}
EXPORT_SYMBOL(send_sig_info);

#define __si_special(priv) \
	((priv) ? SEND_SIG_PRIV : SEND_SIG_NOINFO)

int
send_sig(int sig, struct task_struct *p, int priv)
{
	return send_sig_info(sig, __si_special(priv), p);
}
EXPORT_SYMBOL(send_sig);

void force_sig(int sig)
{
	struct kernel_siginfo info;

	clear_siginfo(&info);
	info.si_signo = sig;
	info.si_errno = 0;
	info.si_code = SI_KERNEL;
	info.si_pid = 0;
	info.si_uid = 0;
	force_sig_info(&info);
}
EXPORT_SYMBOL(force_sig);

void force_fatal_sig(int sig)
{
	struct kernel_siginfo info;

	clear_siginfo(&info);
	info.si_signo = sig;
	info.si_errno = 0;
	info.si_code = SI_KERNEL;
	info.si_pid = 0;
	info.si_uid = 0;
	force_sig_info_to_task(&info, current, HANDLER_SIG_DFL);
}

void force_exit_sig(int sig)
{
	struct kernel_siginfo info;

	clear_siginfo(&info);
	info.si_signo = sig;
	info.si_errno = 0;
	info.si_code = SI_KERNEL;
	info.si_pid = 0;
	info.si_uid = 0;
	force_sig_info_to_task(&info, current, HANDLER_EXIT);
}

/*
 * When things go south during signal handling, we
 * will force a SIGSEGV. And if the signal that caused
 * the problem was already a SIGSEGV, we'll want to
 * make sure we don't even try to deliver the signal..
 */
void force_sigsegv(int sig)
{
	if (sig == SIGSEGV)
		force_fatal_sig(SIGSEGV);
	else
		force_sig(SIGSEGV);
}

int force_sig_fault_to_task(int sig, int code, void __user *addr,
			    struct task_struct *t)
{
	struct kernel_siginfo info;

	clear_siginfo(&info);
	info.si_signo = sig;
	info.si_errno = 0;
	info.si_code  = code;
	info.si_addr  = addr;
	return force_sig_info_to_task(&info, t, HANDLER_CURRENT);
}

int force_sig_fault(int sig, int code, void __user *addr)
{
	return force_sig_fault_to_task(sig, code, addr, current);
}

int send_sig_fault(int sig, int code, void __user *addr, struct task_struct *t)
{
	struct kernel_siginfo info;

	clear_siginfo(&info);
	info.si_signo = sig;
	info.si_errno = 0;
	info.si_code  = code;
	info.si_addr  = addr;
	return send_sig_info(info.si_signo, &info, t);
}

int force_sig_mceerr(int code, void __user *addr, short lsb)
{
	struct kernel_siginfo info;

	WARN_ON((code != BUS_MCEERR_AO) && (code != BUS_MCEERR_AR));
	clear_siginfo(&info);
	info.si_signo = SIGBUS;
	info.si_errno = 0;
	info.si_code = code;
	info.si_addr = addr;
	info.si_addr_lsb = lsb;
	return force_sig_info(&info);
}

int send_sig_mceerr(int code, void __user *addr, short lsb, struct task_struct *t)
{
	struct kernel_siginfo info;

	WARN_ON((code != BUS_MCEERR_AO) && (code != BUS_MCEERR_AR));
	clear_siginfo(&info);
	info.si_signo = SIGBUS;
	info.si_errno = 0;
	info.si_code = code;
	info.si_addr = addr;
	info.si_addr_lsb = lsb;
	return send_sig_info(info.si_signo, &info, t);
}
EXPORT_SYMBOL(send_sig_mceerr);

int force_sig_bnderr(void __user *addr, void __user *lower, void __user *upper)
{
	struct kernel_siginfo info;

	clear_siginfo(&info);
	info.si_signo = SIGSEGV;
	info.si_errno = 0;
	info.si_code  = SEGV_BNDERR;
	info.si_addr  = addr;
	info.si_lower = lower;
	info.si_upper = upper;
	return force_sig_info(&info);
}

#ifdef SEGV_PKUERR
int force_sig_pkuerr(void __user *addr, u32 pkey)
{
	struct kernel_siginfo info;

	clear_siginfo(&info);
	info.si_signo = SIGSEGV;
	info.si_errno = 0;
	info.si_code  = SEGV_PKUERR;
	info.si_addr  = addr;
	info.si_pkey  = pkey;
	return force_sig_info(&info);
}
#endif

int send_sig_perf(void __user *addr, u32 type, u64 sig_data)
{
	struct kernel_siginfo info;

	clear_siginfo(&info);
	info.si_signo     = SIGTRAP;
	info.si_errno     = 0;
	info.si_code      = TRAP_PERF;
	info.si_addr      = addr;
	info.si_perf_data = sig_data;
	info.si_perf_type = type;

	/*
	 * Signals generated by perf events should not terminate the whole
	 * process if SIGTRAP is blocked, however, delivering the signal
	 * asynchronously is better than not delivering at all. But tell user
	 * space if the signal was asynchronous, so it can clearly be
	 * distinguished from normal synchronous ones.
	 */
	info.si_perf_flags = sigismember(&current->blocked, info.si_signo) ?
				     TRAP_PERF_FLAG_ASYNC :
				     0;

	return send_sig_info(info.si_signo, &info, current);
}

/**
 * force_sig_seccomp - signals the task to allow in-process syscall emulation
 * @syscall: syscall number to send to userland
 * @reason: filter-supplied reason code to send to userland (via si_errno)
 * @force_coredump: true to trigger a coredump
 *
 * Forces a SIGSYS with a code of SYS_SECCOMP and related sigsys info.
 */
int force_sig_seccomp(int syscall, int reason, bool force_coredump)
{
	struct kernel_siginfo info;

	clear_siginfo(&info);
	info.si_signo = SIGSYS;
	info.si_code = SYS_SECCOMP;
	info.si_call_addr = (void __user *)KSTK_EIP(current);
	info.si_errno = reason;
	info.si_arch = syscall_get_arch(current);
	info.si_syscall = syscall;
	return force_sig_info_to_task(&info, current,
		force_coredump ? HANDLER_EXIT : HANDLER_CURRENT);
}

/* For the crazy architectures that include trap information in
 * the errno field, instead of an actual errno value.
 */
int force_sig_ptrace_errno_trap(int errno, void __user *addr)
{
	struct kernel_siginfo info;

	clear_siginfo(&info);
	info.si_signo = SIGTRAP;
	info.si_errno = errno;
	info.si_code  = TRAP_HWBKPT;
	info.si_addr  = addr;
	return force_sig_info(&info);
}

/* For the rare architectures that include trap information using
 * si_trapno.
 */
int force_sig_fault_trapno(int sig, int code, void __user *addr, int trapno)
{
	struct kernel_siginfo info;

	clear_siginfo(&info);
	info.si_signo = sig;
	info.si_errno = 0;
	info.si_code  = code;
	info.si_addr  = addr;
	info.si_trapno = trapno;
	return force_sig_info(&info);
}

/* For the rare architectures that include trap information using
 * si_trapno.
 */
int send_sig_fault_trapno(int sig, int code, void __user *addr, int trapno,
			  struct task_struct *t)
{
	struct kernel_siginfo info;

	clear_siginfo(&info);
	info.si_signo = sig;
	info.si_errno = 0;
	info.si_code  = code;
	info.si_addr  = addr;
	info.si_trapno = trapno;
	return send_sig_info(info.si_signo, &info, t);
}

static int kill_pgrp_info(int sig, struct kernel_siginfo *info, struct pid *pgrp)
{
	int ret;
	read_lock(&tasklist_lock);
	ret = __kill_pgrp_info(sig, info, pgrp);
	read_unlock(&tasklist_lock);
	return ret;
}

int kill_pgrp(struct pid *pid, int sig, int priv)
{
	return kill_pgrp_info(sig, __si_special(priv), pid);
}
EXPORT_SYMBOL(kill_pgrp);

int kill_pid(struct pid *pid, int sig, int priv)
{
	return kill_pid_info(sig, __si_special(priv), pid);
}
EXPORT_SYMBOL(kill_pid);

#ifdef CONFIG_POSIX_TIMERS
/*
 * These functions handle POSIX timer signals. POSIX timers use
 * preallocated sigqueue structs for sending signals.
 */
static void __flush_itimer_signals(struct sigpending *pending)
{
	sigset_t signal, retain;
	struct sigqueue *q, *n;

	signal = pending->signal;
	sigemptyset(&retain);

	list_for_each_entry_safe(q, n, &pending->list, list) {
		int sig = q->info.si_signo;

		if (likely(q->info.si_code != SI_TIMER)) {
			sigaddset(&retain, sig);
		} else {
			sigdelset(&signal, sig);
			list_del_init(&q->list);
			__sigqueue_free(q);
		}
	}

	sigorsets(&pending->signal, &signal, &retain);
}

void flush_itimer_signals(void)
{
	struct task_struct *tsk = current;

	guard(spinlock_irqsave)(&tsk->sighand->siglock);
	__flush_itimer_signals(&tsk->pending);
	__flush_itimer_signals(&tsk->signal->shared_pending);
}

bool posixtimer_init_sigqueue(struct sigqueue *q)
{
	struct ucounts *ucounts = sig_get_ucounts(current, -1, 0);

	if (!ucounts)
		return false;
	clear_siginfo(&q->info);
	__sigqueue_init(q, ucounts, SIGQUEUE_PREALLOC);
	return true;
}

static void posixtimer_queue_sigqueue(struct sigqueue *q, struct task_struct *t, enum pid_type type)
{
	struct sigpending *pending;
	int sig = q->info.si_signo;

	signalfd_notify(t, sig);
	pending = (type != PIDTYPE_PID) ? &t->signal->shared_pending : &t->pending;
	list_add_tail(&q->list, &pending->list);
	sigaddset(&pending->signal, sig);
	complete_signal(sig, t, type);
}

/*
 * This function is used by POSIX timers to deliver a timer signal.
 * Where type is PIDTYPE_PID (such as for timers with SIGEV_THREAD_ID
 * set), the signal must be delivered to the specific thread (queues
 * into t->pending).
 *
 * Where type is not PIDTYPE_PID, signals must be delivered to the
 * process. In this case, prefer to deliver to current if it is in
 * the same thread group as the target process and its sighand is
 * stable, which avoids unnecessarily waking up a potentially idle task.
 */
static inline struct task_struct *posixtimer_get_target(struct k_itimer *tmr)
{
	struct task_struct *t = pid_task(tmr->it_pid, tmr->it_pid_type);

	if (t && tmr->it_pid_type != PIDTYPE_PID &&
	    same_thread_group(t, current) && !current->exit_state)
		t = current;
	return t;
}

void posixtimer_send_sigqueue(struct k_itimer *tmr)
{
	struct sigqueue *q = &tmr->sigq;
	int sig = q->info.si_signo;
	struct task_struct *t;
	unsigned long flags;
	int result;

	guard(rcu)();

	t = posixtimer_get_target(tmr);
	if (!t)
		return;

	if (!likely(lock_task_sighand(t, &flags)))
		return;

	/*
<<<<<<< HEAD
	 * This function is used by POSIX timers to deliver a timer signal.
	 * Where type is PIDTYPE_PID (such as for timers with SIGEV_THREAD_ID
	 * set), the signal must be delivered to the specific thread (queues
	 * into t->pending).
	 *
	 * Where type is not PIDTYPE_PID, signals must be delivered to the
	 * process. In this case, prefer to deliver to current if it is in the
	 * same thread group as the target process and its sighand is stable,
	 * which avoids unnecessarily waking up a potentially idle task.
	 */
	t = pid_task(pid, type);
	if (!t)
		goto ret;
	if (type != PIDTYPE_PID &&
	    same_thread_group(t, current) && !current->exit_state)
		t = current;
	if (!likely(lock_task_sighand(t, &flags)))
		goto ret;
=======
	 * Update @tmr::sigqueue_seq for posix timer signals with sighand
	 * locked to prevent a race against dequeue_signal().
	 */
	tmr->it_sigqueue_seq = tmr->it_signal_seq;
>>>>>>> 4e3ac415

	/*
	 * Set the signal delivery status under sighand lock, so that the
	 * ignored signal handling can distinguish between a periodic and a
	 * non-periodic timer.
	 */
	tmr->it_sig_periodic = tmr->it_status == POSIX_TIMER_REQUEUE_PENDING;

	if (!prepare_signal(sig, t, false)) {
		result = TRACE_SIGNAL_IGNORED;

		if (!list_empty(&q->list)) {
			/*
			 * The signal was ignored and blocked. The timer
			 * expiry queued it because blocked signals are
			 * queued independent of the ignored state.
			 *
			 * The unblocking set SIGPENDING, but the signal
			 * was not yet dequeued from the pending list.
			 * So prepare_signal() sees unblocked and ignored,
			 * which ends up here. Leave it queued like a
			 * regular signal.
			 *
			 * The same happens when the task group is exiting
			 * and the signal is already queued.
			 * prepare_signal() treats SIGNAL_GROUP_EXIT as
			 * ignored independent of its queued state. This
			 * gets cleaned up in __exit_signal().
			 */
			goto out;
		}

		/* Periodic timers with SIG_IGN are queued on the ignored list */
		if (tmr->it_sig_periodic) {
			/*
			 * Already queued means the timer was rearmed after
			 * the previous expiry got it on the ignore list.
			 * Nothing to do for that case.
			 */
			if (hlist_unhashed(&tmr->ignored_list)) {
				/*
				 * Take a signal reference and queue it on
				 * the ignored list.
				 */
				posixtimer_sigqueue_getref(q);
				posixtimer_sig_ignore(t, q);
			}
		} else if (!hlist_unhashed(&tmr->ignored_list)) {
			/*
			 * Covers the case where a timer was periodic and
			 * then the signal was ignored. Later it was rearmed
			 * as oneshot timer. The previous signal is invalid
			 * now, and this oneshot signal has to be dropped.
			 * Remove it from the ignored list and drop the
			 * reference count as the signal is not longer
			 * queued.
			 */
			hlist_del_init(&tmr->ignored_list);
			posixtimer_putref(tmr);
		}
		goto out;
	}

	if (unlikely(!list_empty(&q->list))) {
		/* This holds a reference count already */
		result = TRACE_SIGNAL_ALREADY_PENDING;
		goto out;
	}

	/*
	 * If the signal is on the ignore list, it got blocked after it was
	 * ignored earlier. But nothing lifted the ignore. Move it back to
	 * the pending list to be consistent with the regular signal
	 * handling. This already holds a reference count.
	 *
	 * If it's not on the ignore list acquire a reference count.
	 */
	if (likely(hlist_unhashed(&tmr->ignored_list)))
		posixtimer_sigqueue_getref(q);
	else
		hlist_del_init(&tmr->ignored_list);

	posixtimer_queue_sigqueue(q, t, tmr->it_pid_type);
	result = TRACE_SIGNAL_DELIVERED;
out:
	trace_signal_generate(sig, &q->info, t, tmr->it_pid_type != PIDTYPE_PID, result);
	unlock_task_sighand(t, &flags);
}

static inline void posixtimer_sig_ignore(struct task_struct *tsk, struct sigqueue *q)
{
	struct k_itimer *tmr = container_of(q, struct k_itimer, sigq);

	/*
	 * If the timer is marked deleted already or the signal originates
	 * from a non-periodic timer, then just drop the reference
	 * count. Otherwise queue it on the ignored list.
	 */
	if (tmr->it_signal && tmr->it_sig_periodic)
		hlist_add_head(&tmr->ignored_list, &tsk->signal->ignored_posix_timers);
	else
		posixtimer_putref(tmr);
}

static void posixtimer_sig_unignore(struct task_struct *tsk, int sig)
{
	struct hlist_head *head = &tsk->signal->ignored_posix_timers;
	struct hlist_node *tmp;
	struct k_itimer *tmr;

	if (likely(hlist_empty(head)))
		return;

	/*
	 * Rearming a timer with sighand lock held is not possible due to
	 * lock ordering vs. tmr::it_lock. Just stick the sigqueue back and
	 * let the signal delivery path deal with it whether it needs to be
	 * rearmed or not. This cannot be decided here w/o dropping sighand
	 * lock and creating a loop retry horror show.
	 */
	hlist_for_each_entry_safe(tmr, tmp , head, ignored_list) {
		struct task_struct *target;

		/*
		 * tmr::sigq.info.si_signo is immutable, so accessing it
		 * without holding tmr::it_lock is safe.
		 */
		if (tmr->sigq.info.si_signo != sig)
			continue;

		hlist_del_init(&tmr->ignored_list);

		/* This should never happen and leaks a reference count */
		if (WARN_ON_ONCE(!list_empty(&tmr->sigq.list)))
			continue;

		/*
		 * Get the target for the signal. If target is a thread and
		 * has exited by now, drop the reference count.
		 */
		guard(rcu)();
		target = posixtimer_get_target(tmr);
		if (target)
			posixtimer_queue_sigqueue(&tmr->sigq, target, tmr->it_pid_type);
		else
			posixtimer_putref(tmr);
	}
}
#else /* CONFIG_POSIX_TIMERS */
static inline void posixtimer_sig_ignore(struct task_struct *tsk, struct sigqueue *q) { }
static inline void posixtimer_sig_unignore(struct task_struct *tsk, int sig) { }
#endif /* !CONFIG_POSIX_TIMERS */

void do_notify_pidfd(struct task_struct *task)
{
	struct pid *pid = task_pid(task);

	WARN_ON(task->exit_state == 0);

	__wake_up(&pid->wait_pidfd, TASK_NORMAL, 0,
			poll_to_key(EPOLLIN | EPOLLRDNORM));
}

/*
 * Let a parent know about the death of a child.
 * For a stopped/continued status change, use do_notify_parent_cldstop instead.
 *
 * Returns true if our parent ignored us and so we've switched to
 * self-reaping.
 */
bool do_notify_parent(struct task_struct *tsk, int sig)
{
	struct kernel_siginfo info;
	unsigned long flags;
	struct sighand_struct *psig;
	bool autoreap = false;
	u64 utime, stime;

	WARN_ON_ONCE(sig == -1);

	/* do_notify_parent_cldstop should have been called instead.  */
	WARN_ON_ONCE(task_is_stopped_or_traced(tsk));

	WARN_ON_ONCE(!tsk->ptrace &&
	       (tsk->group_leader != tsk || !thread_group_empty(tsk)));
	/*
	 * tsk is a group leader and has no threads, wake up the
	 * non-PIDFD_THREAD waiters.
	 */
	if (thread_group_empty(tsk))
		do_notify_pidfd(tsk);

	if (sig != SIGCHLD) {
		/*
		 * This is only possible if parent == real_parent.
		 * Check if it has changed security domain.
		 */
		if (tsk->parent_exec_id != READ_ONCE(tsk->parent->self_exec_id))
			sig = SIGCHLD;
	}

	clear_siginfo(&info);
	info.si_signo = sig;
	info.si_errno = 0;
	/*
	 * We are under tasklist_lock here so our parent is tied to
	 * us and cannot change.
	 *
	 * task_active_pid_ns will always return the same pid namespace
	 * until a task passes through release_task.
	 *
	 * write_lock() currently calls preempt_disable() which is the
	 * same as rcu_read_lock(), but according to Oleg, this is not
	 * correct to rely on this
	 */
	rcu_read_lock();
	info.si_pid = task_pid_nr_ns(tsk, task_active_pid_ns(tsk->parent));
	info.si_uid = from_kuid_munged(task_cred_xxx(tsk->parent, user_ns),
				       task_uid(tsk));
	rcu_read_unlock();

	task_cputime(tsk, &utime, &stime);
	info.si_utime = nsec_to_clock_t(utime + tsk->signal->utime);
	info.si_stime = nsec_to_clock_t(stime + tsk->signal->stime);

	info.si_status = tsk->exit_code & 0x7f;
	if (tsk->exit_code & 0x80)
		info.si_code = CLD_DUMPED;
	else if (tsk->exit_code & 0x7f)
		info.si_code = CLD_KILLED;
	else {
		info.si_code = CLD_EXITED;
		info.si_status = tsk->exit_code >> 8;
	}

	psig = tsk->parent->sighand;
	spin_lock_irqsave(&psig->siglock, flags);
	if (!tsk->ptrace && sig == SIGCHLD &&
	    (psig->action[SIGCHLD-1].sa.sa_handler == SIG_IGN ||
	     (psig->action[SIGCHLD-1].sa.sa_flags & SA_NOCLDWAIT))) {
		/*
		 * We are exiting and our parent doesn't care.  POSIX.1
		 * defines special semantics for setting SIGCHLD to SIG_IGN
		 * or setting the SA_NOCLDWAIT flag: we should be reaped
		 * automatically and not left for our parent's wait4 call.
		 * Rather than having the parent do it as a magic kind of
		 * signal handler, we just set this to tell do_exit that we
		 * can be cleaned up without becoming a zombie.  Note that
		 * we still call __wake_up_parent in this case, because a
		 * blocked sys_wait4 might now return -ECHILD.
		 *
		 * Whether we send SIGCHLD or not for SA_NOCLDWAIT
		 * is implementation-defined: we do (if you don't want
		 * it, just use SIG_IGN instead).
		 */
		autoreap = true;
		if (psig->action[SIGCHLD-1].sa.sa_handler == SIG_IGN)
			sig = 0;
	}
	/*
	 * Send with __send_signal as si_pid and si_uid are in the
	 * parent's namespaces.
	 */
	if (valid_signal(sig) && sig)
		__send_signal_locked(sig, &info, tsk->parent, PIDTYPE_TGID, false);
	__wake_up_parent(tsk, tsk->parent);
	spin_unlock_irqrestore(&psig->siglock, flags);

	return autoreap;
}

/**
 * do_notify_parent_cldstop - notify parent of stopped/continued state change
 * @tsk: task reporting the state change
 * @for_ptracer: the notification is for ptracer
 * @why: CLD_{CONTINUED|STOPPED|TRAPPED} to report
 *
 * Notify @tsk's parent that the stopped/continued state has changed.  If
 * @for_ptracer is %false, @tsk's group leader notifies to its real parent.
 * If %true, @tsk reports to @tsk->parent which should be the ptracer.
 *
 * CONTEXT:
 * Must be called with tasklist_lock at least read locked.
 */
static void do_notify_parent_cldstop(struct task_struct *tsk,
				     bool for_ptracer, int why)
{
	struct kernel_siginfo info;
	unsigned long flags;
	struct task_struct *parent;
	struct sighand_struct *sighand;
	u64 utime, stime;

	if (for_ptracer) {
		parent = tsk->parent;
	} else {
		tsk = tsk->group_leader;
		parent = tsk->real_parent;
	}

	clear_siginfo(&info);
	info.si_signo = SIGCHLD;
	info.si_errno = 0;
	/*
	 * see comment in do_notify_parent() about the following 4 lines
	 */
	rcu_read_lock();
	info.si_pid = task_pid_nr_ns(tsk, task_active_pid_ns(parent));
	info.si_uid = from_kuid_munged(task_cred_xxx(parent, user_ns), task_uid(tsk));
	rcu_read_unlock();

	task_cputime(tsk, &utime, &stime);
	info.si_utime = nsec_to_clock_t(utime);
	info.si_stime = nsec_to_clock_t(stime);

 	info.si_code = why;
 	switch (why) {
 	case CLD_CONTINUED:
 		info.si_status = SIGCONT;
 		break;
 	case CLD_STOPPED:
 		info.si_status = tsk->signal->group_exit_code & 0x7f;
 		break;
 	case CLD_TRAPPED:
 		info.si_status = tsk->exit_code & 0x7f;
 		break;
 	default:
 		BUG();
 	}

	sighand = parent->sighand;
	spin_lock_irqsave(&sighand->siglock, flags);
	if (sighand->action[SIGCHLD-1].sa.sa_handler != SIG_IGN &&
	    !(sighand->action[SIGCHLD-1].sa.sa_flags & SA_NOCLDSTOP))
		send_signal_locked(SIGCHLD, &info, parent, PIDTYPE_TGID);
	/*
	 * Even if SIGCHLD is not generated, we must wake up wait4 calls.
	 */
	__wake_up_parent(tsk, parent);
	spin_unlock_irqrestore(&sighand->siglock, flags);
}

/*
 * This must be called with current->sighand->siglock held.
 *
 * This should be the path for all ptrace stops.
 * We always set current->last_siginfo while stopped here.
 * That makes it a way to test a stopped process for
 * being ptrace-stopped vs being job-control-stopped.
 *
 * Returns the signal the ptracer requested the code resume
 * with.  If the code did not stop because the tracer is gone,
 * the stop signal remains unchanged unless clear_code.
 */
static int ptrace_stop(int exit_code, int why, unsigned long message,
		       kernel_siginfo_t *info)
	__releases(&current->sighand->siglock)
	__acquires(&current->sighand->siglock)
{
	bool gstop_done = false;

	if (arch_ptrace_stop_needed()) {
		/*
		 * The arch code has something special to do before a
		 * ptrace stop.  This is allowed to block, e.g. for faults
		 * on user stack pages.  We can't keep the siglock while
		 * calling arch_ptrace_stop, so we must release it now.
		 * To preserve proper semantics, we must do this before
		 * any signal bookkeeping like checking group_stop_count.
		 */
		spin_unlock_irq(&current->sighand->siglock);
		arch_ptrace_stop();
		spin_lock_irq(&current->sighand->siglock);
	}

	/*
	 * After this point ptrace_signal_wake_up or signal_wake_up
	 * will clear TASK_TRACED if ptrace_unlink happens or a fatal
	 * signal comes in.  Handle previous ptrace_unlinks and fatal
	 * signals here to prevent ptrace_stop sleeping in schedule.
	 */
	if (!current->ptrace || __fatal_signal_pending(current))
		return exit_code;

	set_special_state(TASK_TRACED);
	current->jobctl |= JOBCTL_TRACED;

	/*
	 * We're committing to trapping.  TRACED should be visible before
	 * TRAPPING is cleared; otherwise, the tracer might fail do_wait().
	 * Also, transition to TRACED and updates to ->jobctl should be
	 * atomic with respect to siglock and should be done after the arch
	 * hook as siglock is released and regrabbed across it.
	 *
	 *     TRACER				    TRACEE
	 *
	 *     ptrace_attach()
	 * [L]   wait_on_bit(JOBCTL_TRAPPING)	[S] set_special_state(TRACED)
	 *     do_wait()
	 *       set_current_state()                smp_wmb();
	 *       ptrace_do_wait()
	 *         wait_task_stopped()
	 *           task_stopped_code()
	 * [L]         task_is_traced()		[S] task_clear_jobctl_trapping();
	 */
	smp_wmb();

	current->ptrace_message = message;
	current->last_siginfo = info;
	current->exit_code = exit_code;

	/*
	 * If @why is CLD_STOPPED, we're trapping to participate in a group
	 * stop.  Do the bookkeeping.  Note that if SIGCONT was delievered
	 * across siglock relocks since INTERRUPT was scheduled, PENDING
	 * could be clear now.  We act as if SIGCONT is received after
	 * TASK_TRACED is entered - ignore it.
	 */
	if (why == CLD_STOPPED && (current->jobctl & JOBCTL_STOP_PENDING))
		gstop_done = task_participate_group_stop(current);

	/* any trap clears pending STOP trap, STOP trap clears NOTIFY */
	task_clear_jobctl_pending(current, JOBCTL_TRAP_STOP);
	if (info && info->si_code >> 8 == PTRACE_EVENT_STOP)
		task_clear_jobctl_pending(current, JOBCTL_TRAP_NOTIFY);

	/* entering a trap, clear TRAPPING */
	task_clear_jobctl_trapping(current);

	spin_unlock_irq(&current->sighand->siglock);
	read_lock(&tasklist_lock);
	/*
	 * Notify parents of the stop.
	 *
	 * While ptraced, there are two parents - the ptracer and
	 * the real_parent of the group_leader.  The ptracer should
	 * know about every stop while the real parent is only
	 * interested in the completion of group stop.  The states
	 * for the two don't interact with each other.  Notify
	 * separately unless they're gonna be duplicates.
	 */
	if (current->ptrace)
		do_notify_parent_cldstop(current, true, why);
	if (gstop_done && (!current->ptrace || ptrace_reparented(current)))
		do_notify_parent_cldstop(current, false, why);

	/*
	 * The previous do_notify_parent_cldstop() invocation woke ptracer.
	 * One a PREEMPTION kernel this can result in preemption requirement
	 * which will be fulfilled after read_unlock() and the ptracer will be
	 * put on the CPU.
	 * The ptracer is in wait_task_inactive(, __TASK_TRACED) waiting for
	 * this task wait in schedule(). If this task gets preempted then it
	 * remains enqueued on the runqueue. The ptracer will observe this and
	 * then sleep for a delay of one HZ tick. In the meantime this task
	 * gets scheduled, enters schedule() and will wait for the ptracer.
	 *
	 * This preemption point is not bad from a correctness point of
	 * view but extends the runtime by one HZ tick time due to the
	 * ptracer's sleep.  The preempt-disable section ensures that there
	 * will be no preemption between unlock and schedule() and so
	 * improving the performance since the ptracer will observe that
	 * the tracee is scheduled out once it gets on the CPU.
	 *
	 * On PREEMPT_RT locking tasklist_lock does not disable preemption.
	 * Therefore the task can be preempted after do_notify_parent_cldstop()
	 * before unlocking tasklist_lock so there is no benefit in doing this.
	 *
	 * In fact disabling preemption is harmful on PREEMPT_RT because
	 * the spinlock_t in cgroup_enter_frozen() must not be acquired
	 * with preemption disabled due to the 'sleeping' spinlock
	 * substitution of RT.
	 */
	if (!IS_ENABLED(CONFIG_PREEMPT_RT))
		preempt_disable();
	read_unlock(&tasklist_lock);
	cgroup_enter_frozen();
	if (!IS_ENABLED(CONFIG_PREEMPT_RT))
		preempt_enable_no_resched();
	schedule();
	cgroup_leave_frozen(true);

	/*
	 * We are back.  Now reacquire the siglock before touching
	 * last_siginfo, so that we are sure to have synchronized with
	 * any signal-sending on another CPU that wants to examine it.
	 */
	spin_lock_irq(&current->sighand->siglock);
	exit_code = current->exit_code;
	current->last_siginfo = NULL;
	current->ptrace_message = 0;
	current->exit_code = 0;

	/* LISTENING can be set only during STOP traps, clear it */
	current->jobctl &= ~(JOBCTL_LISTENING | JOBCTL_PTRACE_FROZEN);

	/*
	 * Queued signals ignored us while we were stopped for tracing.
	 * So check for any that we should take before resuming user mode.
	 * This sets TIF_SIGPENDING, but never clears it.
	 */
	recalc_sigpending_tsk(current);
	return exit_code;
}

static int ptrace_do_notify(int signr, int exit_code, int why, unsigned long message)
{
	kernel_siginfo_t info;

	clear_siginfo(&info);
	info.si_signo = signr;
	info.si_code = exit_code;
	info.si_pid = task_pid_vnr(current);
	info.si_uid = from_kuid_munged(current_user_ns(), current_uid());

	/* Let the debugger run.  */
	return ptrace_stop(exit_code, why, message, &info);
}

int ptrace_notify(int exit_code, unsigned long message)
{
	int signr;

	BUG_ON((exit_code & (0x7f | ~0xffff)) != SIGTRAP);
	if (unlikely(task_work_pending(current)))
		task_work_run();

	spin_lock_irq(&current->sighand->siglock);
	signr = ptrace_do_notify(SIGTRAP, exit_code, CLD_TRAPPED, message);
	spin_unlock_irq(&current->sighand->siglock);
	return signr;
}

/**
 * do_signal_stop - handle group stop for SIGSTOP and other stop signals
 * @signr: signr causing group stop if initiating
 *
 * If %JOBCTL_STOP_PENDING is not set yet, initiate group stop with @signr
 * and participate in it.  If already set, participate in the existing
 * group stop.  If participated in a group stop (and thus slept), %true is
 * returned with siglock released.
 *
 * If ptraced, this function doesn't handle stop itself.  Instead,
 * %JOBCTL_TRAP_STOP is scheduled and %false is returned with siglock
 * untouched.  The caller must ensure that INTERRUPT trap handling takes
 * places afterwards.
 *
 * CONTEXT:
 * Must be called with @current->sighand->siglock held, which is released
 * on %true return.
 *
 * RETURNS:
 * %false if group stop is already cancelled or ptrace trap is scheduled.
 * %true if participated in group stop.
 */
static bool do_signal_stop(int signr)
	__releases(&current->sighand->siglock)
{
	struct signal_struct *sig = current->signal;

	if (!(current->jobctl & JOBCTL_STOP_PENDING)) {
		unsigned long gstop = JOBCTL_STOP_PENDING | JOBCTL_STOP_CONSUME;
		struct task_struct *t;

		/* signr will be recorded in task->jobctl for retries */
		WARN_ON_ONCE(signr & ~JOBCTL_STOP_SIGMASK);

		if (!likely(current->jobctl & JOBCTL_STOP_DEQUEUED) ||
		    unlikely(sig->flags & SIGNAL_GROUP_EXIT) ||
		    unlikely(sig->group_exec_task))
			return false;
		/*
		 * There is no group stop already in progress.  We must
		 * initiate one now.
		 *
		 * While ptraced, a task may be resumed while group stop is
		 * still in effect and then receive a stop signal and
		 * initiate another group stop.  This deviates from the
		 * usual behavior as two consecutive stop signals can't
		 * cause two group stops when !ptraced.  That is why we
		 * also check !task_is_stopped(t) below.
		 *
		 * The condition can be distinguished by testing whether
		 * SIGNAL_STOP_STOPPED is already set.  Don't generate
		 * group_exit_code in such case.
		 *
		 * This is not necessary for SIGNAL_STOP_CONTINUED because
		 * an intervening stop signal is required to cause two
		 * continued events regardless of ptrace.
		 */
		if (!(sig->flags & SIGNAL_STOP_STOPPED))
			sig->group_exit_code = signr;

		sig->group_stop_count = 0;
		if (task_set_jobctl_pending(current, signr | gstop))
			sig->group_stop_count++;

		for_other_threads(current, t) {
			/*
			 * Setting state to TASK_STOPPED for a group
			 * stop is always done with the siglock held,
			 * so this check has no races.
			 */
			if (!task_is_stopped(t) &&
			    task_set_jobctl_pending(t, signr | gstop)) {
				sig->group_stop_count++;
				if (likely(!(t->ptrace & PT_SEIZED)))
					signal_wake_up(t, 0);
				else
					ptrace_trap_notify(t);
			}
		}
	}

	if (likely(!current->ptrace)) {
		int notify = 0;

		/*
		 * If there are no other threads in the group, or if there
		 * is a group stop in progress and we are the last to stop,
		 * report to the parent.
		 */
		if (task_participate_group_stop(current))
			notify = CLD_STOPPED;

		current->jobctl |= JOBCTL_STOPPED;
		set_special_state(TASK_STOPPED);
		spin_unlock_irq(&current->sighand->siglock);

		/*
		 * Notify the parent of the group stop completion.  Because
		 * we're not holding either the siglock or tasklist_lock
		 * here, ptracer may attach inbetween; however, this is for
		 * group stop and should always be delivered to the real
		 * parent of the group leader.  The new ptracer will get
		 * its notification when this task transitions into
		 * TASK_TRACED.
		 */
		if (notify) {
			read_lock(&tasklist_lock);
			do_notify_parent_cldstop(current, false, notify);
			read_unlock(&tasklist_lock);
		}

		/* Now we don't run again until woken by SIGCONT or SIGKILL */
		cgroup_enter_frozen();
		schedule();
		return true;
	} else {
		/*
		 * While ptraced, group stop is handled by STOP trap.
		 * Schedule it and let the caller deal with it.
		 */
		task_set_jobctl_pending(current, JOBCTL_TRAP_STOP);
		return false;
	}
}

/**
 * do_jobctl_trap - take care of ptrace jobctl traps
 *
 * When PT_SEIZED, it's used for both group stop and explicit
 * SEIZE/INTERRUPT traps.  Both generate PTRACE_EVENT_STOP trap with
 * accompanying siginfo.  If stopped, lower eight bits of exit_code contain
 * the stop signal; otherwise, %SIGTRAP.
 *
 * When !PT_SEIZED, it's used only for group stop trap with stop signal
 * number as exit_code and no siginfo.
 *
 * CONTEXT:
 * Must be called with @current->sighand->siglock held, which may be
 * released and re-acquired before returning with intervening sleep.
 */
static void do_jobctl_trap(void)
{
	struct signal_struct *signal = current->signal;
	int signr = current->jobctl & JOBCTL_STOP_SIGMASK;

	if (current->ptrace & PT_SEIZED) {
		if (!signal->group_stop_count &&
		    !(signal->flags & SIGNAL_STOP_STOPPED))
			signr = SIGTRAP;
		WARN_ON_ONCE(!signr);
		ptrace_do_notify(signr, signr | (PTRACE_EVENT_STOP << 8),
				 CLD_STOPPED, 0);
	} else {
		WARN_ON_ONCE(!signr);
		ptrace_stop(signr, CLD_STOPPED, 0, NULL);
	}
}

/**
 * do_freezer_trap - handle the freezer jobctl trap
 *
 * Puts the task into frozen state, if only the task is not about to quit.
 * In this case it drops JOBCTL_TRAP_FREEZE.
 *
 * CONTEXT:
 * Must be called with @current->sighand->siglock held,
 * which is always released before returning.
 */
static void do_freezer_trap(void)
	__releases(&current->sighand->siglock)
{
	/*
	 * If there are other trap bits pending except JOBCTL_TRAP_FREEZE,
	 * let's make another loop to give it a chance to be handled.
	 * In any case, we'll return back.
	 */
	if ((current->jobctl & (JOBCTL_PENDING_MASK | JOBCTL_TRAP_FREEZE)) !=
	     JOBCTL_TRAP_FREEZE) {
		spin_unlock_irq(&current->sighand->siglock);
		return;
	}

	/*
	 * Now we're sure that there is no pending fatal signal and no
	 * pending traps. Clear TIF_SIGPENDING to not get out of schedule()
	 * immediately (if there is a non-fatal signal pending), and
	 * put the task into sleep.
	 */
	__set_current_state(TASK_INTERRUPTIBLE|TASK_FREEZABLE);
	clear_thread_flag(TIF_SIGPENDING);
	spin_unlock_irq(&current->sighand->siglock);
	cgroup_enter_frozen();
	schedule();

	/*
	 * We could've been woken by task_work, run it to clear
	 * TIF_NOTIFY_SIGNAL. The caller will retry if necessary.
	 */
	clear_notify_signal();
	if (unlikely(task_work_pending(current)))
		task_work_run();
}

static int ptrace_signal(int signr, kernel_siginfo_t *info, enum pid_type type)
{
	/*
	 * We do not check sig_kernel_stop(signr) but set this marker
	 * unconditionally because we do not know whether debugger will
	 * change signr. This flag has no meaning unless we are going
	 * to stop after return from ptrace_stop(). In this case it will
	 * be checked in do_signal_stop(), we should only stop if it was
	 * not cleared by SIGCONT while we were sleeping. See also the
	 * comment in dequeue_signal().
	 */
	current->jobctl |= JOBCTL_STOP_DEQUEUED;
	signr = ptrace_stop(signr, CLD_TRAPPED, 0, info);

	/* We're back.  Did the debugger cancel the sig?  */
	if (signr == 0)
		return signr;

	/*
	 * Update the siginfo structure if the signal has
	 * changed.  If the debugger wanted something
	 * specific in the siginfo structure then it should
	 * have updated *info via PTRACE_SETSIGINFO.
	 */
	if (signr != info->si_signo) {
		clear_siginfo(info);
		info->si_signo = signr;
		info->si_errno = 0;
		info->si_code = SI_USER;
		rcu_read_lock();
		info->si_pid = task_pid_vnr(current->parent);
		info->si_uid = from_kuid_munged(current_user_ns(),
						task_uid(current->parent));
		rcu_read_unlock();
	}

	/* If the (new) signal is now blocked, requeue it.  */
	if (sigismember(&current->blocked, signr) ||
	    fatal_signal_pending(current)) {
		send_signal_locked(signr, info, current, type);
		signr = 0;
	}

	return signr;
}

static void hide_si_addr_tag_bits(struct ksignal *ksig)
{
	switch (siginfo_layout(ksig->sig, ksig->info.si_code)) {
	case SIL_FAULT:
	case SIL_FAULT_TRAPNO:
	case SIL_FAULT_MCEERR:
	case SIL_FAULT_BNDERR:
	case SIL_FAULT_PKUERR:
	case SIL_FAULT_PERF_EVENT:
		ksig->info.si_addr = arch_untagged_si_addr(
			ksig->info.si_addr, ksig->sig, ksig->info.si_code);
		break;
	case SIL_KILL:
	case SIL_TIMER:
	case SIL_POLL:
	case SIL_CHLD:
	case SIL_RT:
	case SIL_SYS:
		break;
	}
}

bool get_signal(struct ksignal *ksig)
{
	struct sighand_struct *sighand = current->sighand;
	struct signal_struct *signal = current->signal;
	int signr;

	clear_notify_signal();
	if (unlikely(task_work_pending(current)))
		task_work_run();

	if (!task_sigpending(current))
		return false;

	if (unlikely(uprobe_deny_signal()))
		return false;

	/*
	 * Do this once, we can't return to user-mode if freezing() == T.
	 * do_signal_stop() and ptrace_stop() do freezable_schedule() and
	 * thus do not need another check after return.
	 */
	try_to_freeze();

relock:
	spin_lock_irq(&sighand->siglock);

	/*
	 * Every stopped thread goes here after wakeup. Check to see if
	 * we should notify the parent, prepare_signal(SIGCONT) encodes
	 * the CLD_ si_code into SIGNAL_CLD_MASK bits.
	 */
	if (unlikely(signal->flags & SIGNAL_CLD_MASK)) {
		int why;

		if (signal->flags & SIGNAL_CLD_CONTINUED)
			why = CLD_CONTINUED;
		else
			why = CLD_STOPPED;

		signal->flags &= ~SIGNAL_CLD_MASK;

		spin_unlock_irq(&sighand->siglock);

		/*
		 * Notify the parent that we're continuing.  This event is
		 * always per-process and doesn't make whole lot of sense
		 * for ptracers, who shouldn't consume the state via
		 * wait(2) either, but, for backward compatibility, notify
		 * the ptracer of the group leader too unless it's gonna be
		 * a duplicate.
		 */
		read_lock(&tasklist_lock);
		do_notify_parent_cldstop(current, false, why);

		if (ptrace_reparented(current->group_leader))
			do_notify_parent_cldstop(current->group_leader,
						true, why);
		read_unlock(&tasklist_lock);

		goto relock;
	}

	for (;;) {
		struct k_sigaction *ka;
		enum pid_type type;

		/* Has this task already been marked for death? */
		if ((signal->flags & SIGNAL_GROUP_EXIT) ||
		     signal->group_exec_task) {
			signr = SIGKILL;
			sigdelset(&current->pending.signal, SIGKILL);
			trace_signal_deliver(SIGKILL, SEND_SIG_NOINFO,
					     &sighand->action[SIGKILL-1]);
			recalc_sigpending();
			/*
			 * implies do_group_exit() or return to PF_USER_WORKER,
			 * no need to initialize ksig->info/etc.
			 */
			goto fatal;
		}

		if (unlikely(current->jobctl & JOBCTL_STOP_PENDING) &&
		    do_signal_stop(0))
			goto relock;

		if (unlikely(current->jobctl &
			     (JOBCTL_TRAP_MASK | JOBCTL_TRAP_FREEZE))) {
			if (current->jobctl & JOBCTL_TRAP_MASK) {
				do_jobctl_trap();
				spin_unlock_irq(&sighand->siglock);
			} else if (current->jobctl & JOBCTL_TRAP_FREEZE)
				do_freezer_trap();

			goto relock;
		}

		/*
		 * If the task is leaving the frozen state, let's update
		 * cgroup counters and reset the frozen bit.
		 */
		if (unlikely(cgroup_task_frozen(current))) {
			spin_unlock_irq(&sighand->siglock);
			cgroup_leave_frozen(false);
			goto relock;
		}

		/*
		 * Signals generated by the execution of an instruction
		 * need to be delivered before any other pending signals
		 * so that the instruction pointer in the signal stack
		 * frame points to the faulting instruction.
		 */
		type = PIDTYPE_PID;
		signr = dequeue_synchronous_signal(&ksig->info);
		if (!signr)
			signr = dequeue_signal(&current->blocked, &ksig->info, &type);

		if (!signr)
			break; /* will return 0 */

		if (unlikely(current->ptrace) && (signr != SIGKILL) &&
		    !(sighand->action[signr -1].sa.sa_flags & SA_IMMUTABLE)) {
			signr = ptrace_signal(signr, &ksig->info, type);
			if (!signr)
				continue;
		}

		ka = &sighand->action[signr-1];

		/* Trace actually delivered signals. */
		trace_signal_deliver(signr, &ksig->info, ka);

		if (ka->sa.sa_handler == SIG_IGN) /* Do nothing.  */
			continue;
		if (ka->sa.sa_handler != SIG_DFL) {
			/* Run the handler.  */
			ksig->ka = *ka;

			if (ka->sa.sa_flags & SA_ONESHOT)
				ka->sa.sa_handler = SIG_DFL;

			break; /* will return non-zero "signr" value */
		}

		/*
		 * Now we are doing the default action for this signal.
		 */
		if (sig_kernel_ignore(signr)) /* Default is nothing. */
			continue;

		/*
		 * Global init gets no signals it doesn't want.
		 * Container-init gets no signals it doesn't want from same
		 * container.
		 *
		 * Note that if global/container-init sees a sig_kernel_only()
		 * signal here, the signal must have been generated internally
		 * or must have come from an ancestor namespace. In either
		 * case, the signal cannot be dropped.
		 */
		if (unlikely(signal->flags & SIGNAL_UNKILLABLE) &&
				!sig_kernel_only(signr))
			continue;

		if (sig_kernel_stop(signr)) {
			/*
			 * The default action is to stop all threads in
			 * the thread group.  The job control signals
			 * do nothing in an orphaned pgrp, but SIGSTOP
			 * always works.  Note that siglock needs to be
			 * dropped during the call to is_orphaned_pgrp()
			 * because of lock ordering with tasklist_lock.
			 * This allows an intervening SIGCONT to be posted.
			 * We need to check for that and bail out if necessary.
			 */
			if (signr != SIGSTOP) {
				spin_unlock_irq(&sighand->siglock);

				/* signals can be posted during this window */

				if (is_current_pgrp_orphaned())
					goto relock;

				spin_lock_irq(&sighand->siglock);
			}

			if (likely(do_signal_stop(signr))) {
				/* It released the siglock.  */
				goto relock;
			}

			/*
			 * We didn't actually stop, due to a race
			 * with SIGCONT or something like that.
			 */
			continue;
		}

	fatal:
		spin_unlock_irq(&sighand->siglock);
		if (unlikely(cgroup_task_frozen(current)))
			cgroup_leave_frozen(true);

		/*
		 * Anything else is fatal, maybe with a core dump.
		 */
		current->flags |= PF_SIGNALED;

		if (sig_kernel_coredump(signr)) {
			if (print_fatal_signals)
				print_fatal_signal(signr);
			proc_coredump_connector(current);
			/*
			 * If it was able to dump core, this kills all
			 * other threads in the group and synchronizes with
			 * their demise.  If we lost the race with another
			 * thread getting here, it set group_exit_code
			 * first and our do_group_exit call below will use
			 * that value and ignore the one we pass it.
			 */
			do_coredump(&ksig->info);
		}

		/*
		 * PF_USER_WORKER threads will catch and exit on fatal signals
		 * themselves. They have cleanup that must be performed, so we
		 * cannot call do_exit() on their behalf. Note that ksig won't
		 * be properly initialized, PF_USER_WORKER's shouldn't use it.
		 */
		if (current->flags & PF_USER_WORKER)
			goto out;

		/*
		 * Death signals, no core dump.
		 */
		do_group_exit(signr);
		/* NOTREACHED */
	}
	spin_unlock_irq(&sighand->siglock);

	ksig->sig = signr;

	if (signr && !(ksig->ka.sa.sa_flags & SA_EXPOSE_TAGBITS))
		hide_si_addr_tag_bits(ksig);
out:
	return signr > 0;
}

/**
 * signal_delivered - called after signal delivery to update blocked signals
 * @ksig:		kernel signal struct
 * @stepping:		nonzero if debugger single-step or block-step in use
 *
 * This function should be called when a signal has successfully been
 * delivered. It updates the blocked signals accordingly (@ksig->ka.sa.sa_mask
 * is always blocked), and the signal itself is blocked unless %SA_NODEFER
 * is set in @ksig->ka.sa.sa_flags.  Tracing is notified.
 */
static void signal_delivered(struct ksignal *ksig, int stepping)
{
	sigset_t blocked;

	/* A signal was successfully delivered, and the
	   saved sigmask was stored on the signal frame,
	   and will be restored by sigreturn.  So we can
	   simply clear the restore sigmask flag.  */
	clear_restore_sigmask();

	sigorsets(&blocked, &current->blocked, &ksig->ka.sa.sa_mask);
	if (!(ksig->ka.sa.sa_flags & SA_NODEFER))
		sigaddset(&blocked, ksig->sig);
	set_current_blocked(&blocked);
	if (current->sas_ss_flags & SS_AUTODISARM)
		sas_ss_reset(current);
	if (stepping)
		ptrace_notify(SIGTRAP, 0);
}

void signal_setup_done(int failed, struct ksignal *ksig, int stepping)
{
	if (failed)
		force_sigsegv(ksig->sig);
	else
		signal_delivered(ksig, stepping);
}

/*
 * It could be that complete_signal() picked us to notify about the
 * group-wide signal. Other threads should be notified now to take
 * the shared signals in @which since we will not.
 */
static void retarget_shared_pending(struct task_struct *tsk, sigset_t *which)
{
	sigset_t retarget;
	struct task_struct *t;

	sigandsets(&retarget, &tsk->signal->shared_pending.signal, which);
	if (sigisemptyset(&retarget))
		return;

	for_other_threads(tsk, t) {
		if (t->flags & PF_EXITING)
			continue;

		if (!has_pending_signals(&retarget, &t->blocked))
			continue;
		/* Remove the signals this thread can handle. */
		sigandsets(&retarget, &retarget, &t->blocked);

		if (!task_sigpending(t))
			signal_wake_up(t, 0);

		if (sigisemptyset(&retarget))
			break;
	}
}

void exit_signals(struct task_struct *tsk)
{
	int group_stop = 0;
	sigset_t unblocked;

	/*
	 * @tsk is about to have PF_EXITING set - lock out users which
	 * expect stable threadgroup.
	 */
	cgroup_threadgroup_change_begin(tsk);

	if (thread_group_empty(tsk) || (tsk->signal->flags & SIGNAL_GROUP_EXIT)) {
		sched_mm_cid_exit_signals(tsk);
		tsk->flags |= PF_EXITING;
		cgroup_threadgroup_change_end(tsk);
		return;
	}

	spin_lock_irq(&tsk->sighand->siglock);
	/*
	 * From now this task is not visible for group-wide signals,
	 * see wants_signal(), do_signal_stop().
	 */
	sched_mm_cid_exit_signals(tsk);
	tsk->flags |= PF_EXITING;

	cgroup_threadgroup_change_end(tsk);

	if (!task_sigpending(tsk))
		goto out;

	unblocked = tsk->blocked;
	signotset(&unblocked);
	retarget_shared_pending(tsk, &unblocked);

	if (unlikely(tsk->jobctl & JOBCTL_STOP_PENDING) &&
	    task_participate_group_stop(tsk))
		group_stop = CLD_STOPPED;
out:
	spin_unlock_irq(&tsk->sighand->siglock);

	/*
	 * If group stop has completed, deliver the notification.  This
	 * should always go to the real parent of the group leader.
	 */
	if (unlikely(group_stop)) {
		read_lock(&tasklist_lock);
		do_notify_parent_cldstop(tsk, false, group_stop);
		read_unlock(&tasklist_lock);
	}
}

/*
 * System call entry points.
 */

/**
 *  sys_restart_syscall - restart a system call
 */
SYSCALL_DEFINE0(restart_syscall)
{
	struct restart_block *restart = &current->restart_block;
	return restart->fn(restart);
}

long do_no_restart_syscall(struct restart_block *param)
{
	return -EINTR;
}

static void __set_task_blocked(struct task_struct *tsk, const sigset_t *newset)
{
	if (task_sigpending(tsk) && !thread_group_empty(tsk)) {
		sigset_t newblocked;
		/* A set of now blocked but previously unblocked signals. */
		sigandnsets(&newblocked, newset, &current->blocked);
		retarget_shared_pending(tsk, &newblocked);
	}
	tsk->blocked = *newset;
	recalc_sigpending();
}

/**
 * set_current_blocked - change current->blocked mask
 * @newset: new mask
 *
 * It is wrong to change ->blocked directly, this helper should be used
 * to ensure the process can't miss a shared signal we are going to block.
 */
void set_current_blocked(sigset_t *newset)
{
	sigdelsetmask(newset, sigmask(SIGKILL) | sigmask(SIGSTOP));
	__set_current_blocked(newset);
}

void __set_current_blocked(const sigset_t *newset)
{
	struct task_struct *tsk = current;

	/*
	 * In case the signal mask hasn't changed, there is nothing we need
	 * to do. The current->blocked shouldn't be modified by other task.
	 */
	if (sigequalsets(&tsk->blocked, newset))
		return;

	spin_lock_irq(&tsk->sighand->siglock);
	__set_task_blocked(tsk, newset);
	spin_unlock_irq(&tsk->sighand->siglock);
}

/*
 * This is also useful for kernel threads that want to temporarily
 * (or permanently) block certain signals.
 *
 * NOTE! Unlike the user-mode sys_sigprocmask(), the kernel
 * interface happily blocks "unblockable" signals like SIGKILL
 * and friends.
 */
int sigprocmask(int how, sigset_t *set, sigset_t *oldset)
{
	struct task_struct *tsk = current;
	sigset_t newset;

	/* Lockless, only current can change ->blocked, never from irq */
	if (oldset)
		*oldset = tsk->blocked;

	switch (how) {
	case SIG_BLOCK:
		sigorsets(&newset, &tsk->blocked, set);
		break;
	case SIG_UNBLOCK:
		sigandnsets(&newset, &tsk->blocked, set);
		break;
	case SIG_SETMASK:
		newset = *set;
		break;
	default:
		return -EINVAL;
	}

	__set_current_blocked(&newset);
	return 0;
}
EXPORT_SYMBOL(sigprocmask);

/*
 * The api helps set app-provided sigmasks.
 *
 * This is useful for syscalls such as ppoll, pselect, io_pgetevents and
 * epoll_pwait where a new sigmask is passed from userland for the syscalls.
 *
 * Note that it does set_restore_sigmask() in advance, so it must be always
 * paired with restore_saved_sigmask_unless() before return from syscall.
 */
int set_user_sigmask(const sigset_t __user *umask, size_t sigsetsize)
{
	sigset_t kmask;

	if (!umask)
		return 0;
	if (sigsetsize != sizeof(sigset_t))
		return -EINVAL;
	if (copy_from_user(&kmask, umask, sizeof(sigset_t)))
		return -EFAULT;

	set_restore_sigmask();
	current->saved_sigmask = current->blocked;
	set_current_blocked(&kmask);

	return 0;
}

#ifdef CONFIG_COMPAT
int set_compat_user_sigmask(const compat_sigset_t __user *umask,
			    size_t sigsetsize)
{
	sigset_t kmask;

	if (!umask)
		return 0;
	if (sigsetsize != sizeof(compat_sigset_t))
		return -EINVAL;
	if (get_compat_sigset(&kmask, umask))
		return -EFAULT;

	set_restore_sigmask();
	current->saved_sigmask = current->blocked;
	set_current_blocked(&kmask);

	return 0;
}
#endif

/**
 *  sys_rt_sigprocmask - change the list of currently blocked signals
 *  @how: whether to add, remove, or set signals
 *  @nset: stores pending signals
 *  @oset: previous value of signal mask if non-null
 *  @sigsetsize: size of sigset_t type
 */
SYSCALL_DEFINE4(rt_sigprocmask, int, how, sigset_t __user *, nset,
		sigset_t __user *, oset, size_t, sigsetsize)
{
	sigset_t old_set, new_set;
	int error;

	/* XXX: Don't preclude handling different sized sigset_t's.  */
	if (sigsetsize != sizeof(sigset_t))
		return -EINVAL;

	old_set = current->blocked;

	if (nset) {
		if (copy_from_user(&new_set, nset, sizeof(sigset_t)))
			return -EFAULT;
		sigdelsetmask(&new_set, sigmask(SIGKILL)|sigmask(SIGSTOP));

		error = sigprocmask(how, &new_set, NULL);
		if (error)
			return error;
	}

	if (oset) {
		if (copy_to_user(oset, &old_set, sizeof(sigset_t)))
			return -EFAULT;
	}

	return 0;
}

#ifdef CONFIG_COMPAT
COMPAT_SYSCALL_DEFINE4(rt_sigprocmask, int, how, compat_sigset_t __user *, nset,
		compat_sigset_t __user *, oset, compat_size_t, sigsetsize)
{
	sigset_t old_set = current->blocked;

	/* XXX: Don't preclude handling different sized sigset_t's.  */
	if (sigsetsize != sizeof(sigset_t))
		return -EINVAL;

	if (nset) {
		sigset_t new_set;
		int error;
		if (get_compat_sigset(&new_set, nset))
			return -EFAULT;
		sigdelsetmask(&new_set, sigmask(SIGKILL)|sigmask(SIGSTOP));

		error = sigprocmask(how, &new_set, NULL);
		if (error)
			return error;
	}
	return oset ? put_compat_sigset(oset, &old_set, sizeof(*oset)) : 0;
}
#endif

static void do_sigpending(sigset_t *set)
{
	spin_lock_irq(&current->sighand->siglock);
	sigorsets(set, &current->pending.signal,
		  &current->signal->shared_pending.signal);
	spin_unlock_irq(&current->sighand->siglock);

	/* Outside the lock because only this thread touches it.  */
	sigandsets(set, &current->blocked, set);
}

/**
 *  sys_rt_sigpending - examine a pending signal that has been raised
 *			while blocked
 *  @uset: stores pending signals
 *  @sigsetsize: size of sigset_t type or larger
 */
SYSCALL_DEFINE2(rt_sigpending, sigset_t __user *, uset, size_t, sigsetsize)
{
	sigset_t set;

	if (sigsetsize > sizeof(*uset))
		return -EINVAL;

	do_sigpending(&set);

	if (copy_to_user(uset, &set, sigsetsize))
		return -EFAULT;

	return 0;
}

#ifdef CONFIG_COMPAT
COMPAT_SYSCALL_DEFINE2(rt_sigpending, compat_sigset_t __user *, uset,
		compat_size_t, sigsetsize)
{
	sigset_t set;

	if (sigsetsize > sizeof(*uset))
		return -EINVAL;

	do_sigpending(&set);

	return put_compat_sigset(uset, &set, sigsetsize);
}
#endif

static const struct {
	unsigned char limit, layout;
} sig_sicodes[] = {
	[SIGILL]  = { NSIGILL,  SIL_FAULT },
	[SIGFPE]  = { NSIGFPE,  SIL_FAULT },
	[SIGSEGV] = { NSIGSEGV, SIL_FAULT },
	[SIGBUS]  = { NSIGBUS,  SIL_FAULT },
	[SIGTRAP] = { NSIGTRAP, SIL_FAULT },
#if defined(SIGEMT)
	[SIGEMT]  = { NSIGEMT,  SIL_FAULT },
#endif
	[SIGCHLD] = { NSIGCHLD, SIL_CHLD },
	[SIGPOLL] = { NSIGPOLL, SIL_POLL },
	[SIGSYS]  = { NSIGSYS,  SIL_SYS },
};

static bool known_siginfo_layout(unsigned sig, int si_code)
{
	if (si_code == SI_KERNEL)
		return true;
	else if ((si_code > SI_USER)) {
		if (sig_specific_sicodes(sig)) {
			if (si_code <= sig_sicodes[sig].limit)
				return true;
		}
		else if (si_code <= NSIGPOLL)
			return true;
	}
	else if (si_code >= SI_DETHREAD)
		return true;
	else if (si_code == SI_ASYNCNL)
		return true;
	return false;
}

enum siginfo_layout siginfo_layout(unsigned sig, int si_code)
{
	enum siginfo_layout layout = SIL_KILL;
	if ((si_code > SI_USER) && (si_code < SI_KERNEL)) {
		if ((sig < ARRAY_SIZE(sig_sicodes)) &&
		    (si_code <= sig_sicodes[sig].limit)) {
			layout = sig_sicodes[sig].layout;
			/* Handle the exceptions */
			if ((sig == SIGBUS) &&
			    (si_code >= BUS_MCEERR_AR) && (si_code <= BUS_MCEERR_AO))
				layout = SIL_FAULT_MCEERR;
			else if ((sig == SIGSEGV) && (si_code == SEGV_BNDERR))
				layout = SIL_FAULT_BNDERR;
#ifdef SEGV_PKUERR
			else if ((sig == SIGSEGV) && (si_code == SEGV_PKUERR))
				layout = SIL_FAULT_PKUERR;
#endif
			else if ((sig == SIGTRAP) && (si_code == TRAP_PERF))
				layout = SIL_FAULT_PERF_EVENT;
			else if (IS_ENABLED(CONFIG_SPARC) &&
				 (sig == SIGILL) && (si_code == ILL_ILLTRP))
				layout = SIL_FAULT_TRAPNO;
			else if (IS_ENABLED(CONFIG_ALPHA) &&
				 ((sig == SIGFPE) ||
				  ((sig == SIGTRAP) && (si_code == TRAP_UNK))))
				layout = SIL_FAULT_TRAPNO;
		}
		else if (si_code <= NSIGPOLL)
			layout = SIL_POLL;
	} else {
		if (si_code == SI_TIMER)
			layout = SIL_TIMER;
		else if (si_code == SI_SIGIO)
			layout = SIL_POLL;
		else if (si_code < 0)
			layout = SIL_RT;
	}
	return layout;
}

static inline char __user *si_expansion(const siginfo_t __user *info)
{
	return ((char __user *)info) + sizeof(struct kernel_siginfo);
}

int copy_siginfo_to_user(siginfo_t __user *to, const kernel_siginfo_t *from)
{
	char __user *expansion = si_expansion(to);
	if (copy_to_user(to, from , sizeof(struct kernel_siginfo)))
		return -EFAULT;
	if (clear_user(expansion, SI_EXPANSION_SIZE))
		return -EFAULT;
	return 0;
}

static int post_copy_siginfo_from_user(kernel_siginfo_t *info,
				       const siginfo_t __user *from)
{
	if (unlikely(!known_siginfo_layout(info->si_signo, info->si_code))) {
		char __user *expansion = si_expansion(from);
		char buf[SI_EXPANSION_SIZE];
		int i;
		/*
		 * An unknown si_code might need more than
		 * sizeof(struct kernel_siginfo) bytes.  Verify all of the
		 * extra bytes are 0.  This guarantees copy_siginfo_to_user
		 * will return this data to userspace exactly.
		 */
		if (copy_from_user(&buf, expansion, SI_EXPANSION_SIZE))
			return -EFAULT;
		for (i = 0; i < SI_EXPANSION_SIZE; i++) {
			if (buf[i] != 0)
				return -E2BIG;
		}
	}
	return 0;
}

static int __copy_siginfo_from_user(int signo, kernel_siginfo_t *to,
				    const siginfo_t __user *from)
{
	if (copy_from_user(to, from, sizeof(struct kernel_siginfo)))
		return -EFAULT;
	to->si_signo = signo;
	return post_copy_siginfo_from_user(to, from);
}

int copy_siginfo_from_user(kernel_siginfo_t *to, const siginfo_t __user *from)
{
	if (copy_from_user(to, from, sizeof(struct kernel_siginfo)))
		return -EFAULT;
	return post_copy_siginfo_from_user(to, from);
}

#ifdef CONFIG_COMPAT
/**
 * copy_siginfo_to_external32 - copy a kernel siginfo into a compat user siginfo
 * @to: compat siginfo destination
 * @from: kernel siginfo source
 *
 * Note: This function does not work properly for the SIGCHLD on x32, but
 * fortunately it doesn't have to.  The only valid callers for this function are
 * copy_siginfo_to_user32, which is overriden for x32 and the coredump code.
 * The latter does not care because SIGCHLD will never cause a coredump.
 */
void copy_siginfo_to_external32(struct compat_siginfo *to,
		const struct kernel_siginfo *from)
{
	memset(to, 0, sizeof(*to));

	to->si_signo = from->si_signo;
	to->si_errno = from->si_errno;
	to->si_code  = from->si_code;
	switch(siginfo_layout(from->si_signo, from->si_code)) {
	case SIL_KILL:
		to->si_pid = from->si_pid;
		to->si_uid = from->si_uid;
		break;
	case SIL_TIMER:
		to->si_tid     = from->si_tid;
		to->si_overrun = from->si_overrun;
		to->si_int     = from->si_int;
		break;
	case SIL_POLL:
		to->si_band = from->si_band;
		to->si_fd   = from->si_fd;
		break;
	case SIL_FAULT:
		to->si_addr = ptr_to_compat(from->si_addr);
		break;
	case SIL_FAULT_TRAPNO:
		to->si_addr = ptr_to_compat(from->si_addr);
		to->si_trapno = from->si_trapno;
		break;
	case SIL_FAULT_MCEERR:
		to->si_addr = ptr_to_compat(from->si_addr);
		to->si_addr_lsb = from->si_addr_lsb;
		break;
	case SIL_FAULT_BNDERR:
		to->si_addr = ptr_to_compat(from->si_addr);
		to->si_lower = ptr_to_compat(from->si_lower);
		to->si_upper = ptr_to_compat(from->si_upper);
		break;
	case SIL_FAULT_PKUERR:
		to->si_addr = ptr_to_compat(from->si_addr);
		to->si_pkey = from->si_pkey;
		break;
	case SIL_FAULT_PERF_EVENT:
		to->si_addr = ptr_to_compat(from->si_addr);
		to->si_perf_data = from->si_perf_data;
		to->si_perf_type = from->si_perf_type;
		to->si_perf_flags = from->si_perf_flags;
		break;
	case SIL_CHLD:
		to->si_pid = from->si_pid;
		to->si_uid = from->si_uid;
		to->si_status = from->si_status;
		to->si_utime = from->si_utime;
		to->si_stime = from->si_stime;
		break;
	case SIL_RT:
		to->si_pid = from->si_pid;
		to->si_uid = from->si_uid;
		to->si_int = from->si_int;
		break;
	case SIL_SYS:
		to->si_call_addr = ptr_to_compat(from->si_call_addr);
		to->si_syscall   = from->si_syscall;
		to->si_arch      = from->si_arch;
		break;
	}
}

int __copy_siginfo_to_user32(struct compat_siginfo __user *to,
			   const struct kernel_siginfo *from)
{
	struct compat_siginfo new;

	copy_siginfo_to_external32(&new, from);
	if (copy_to_user(to, &new, sizeof(struct compat_siginfo)))
		return -EFAULT;
	return 0;
}

static int post_copy_siginfo_from_user32(kernel_siginfo_t *to,
					 const struct compat_siginfo *from)
{
	clear_siginfo(to);
	to->si_signo = from->si_signo;
	to->si_errno = from->si_errno;
	to->si_code  = from->si_code;
	switch(siginfo_layout(from->si_signo, from->si_code)) {
	case SIL_KILL:
		to->si_pid = from->si_pid;
		to->si_uid = from->si_uid;
		break;
	case SIL_TIMER:
		to->si_tid     = from->si_tid;
		to->si_overrun = from->si_overrun;
		to->si_int     = from->si_int;
		break;
	case SIL_POLL:
		to->si_band = from->si_band;
		to->si_fd   = from->si_fd;
		break;
	case SIL_FAULT:
		to->si_addr = compat_ptr(from->si_addr);
		break;
	case SIL_FAULT_TRAPNO:
		to->si_addr = compat_ptr(from->si_addr);
		to->si_trapno = from->si_trapno;
		break;
	case SIL_FAULT_MCEERR:
		to->si_addr = compat_ptr(from->si_addr);
		to->si_addr_lsb = from->si_addr_lsb;
		break;
	case SIL_FAULT_BNDERR:
		to->si_addr = compat_ptr(from->si_addr);
		to->si_lower = compat_ptr(from->si_lower);
		to->si_upper = compat_ptr(from->si_upper);
		break;
	case SIL_FAULT_PKUERR:
		to->si_addr = compat_ptr(from->si_addr);
		to->si_pkey = from->si_pkey;
		break;
	case SIL_FAULT_PERF_EVENT:
		to->si_addr = compat_ptr(from->si_addr);
		to->si_perf_data = from->si_perf_data;
		to->si_perf_type = from->si_perf_type;
		to->si_perf_flags = from->si_perf_flags;
		break;
	case SIL_CHLD:
		to->si_pid    = from->si_pid;
		to->si_uid    = from->si_uid;
		to->si_status = from->si_status;
#ifdef CONFIG_X86_X32_ABI
		if (in_x32_syscall()) {
			to->si_utime = from->_sifields._sigchld_x32._utime;
			to->si_stime = from->_sifields._sigchld_x32._stime;
		} else
#endif
		{
			to->si_utime = from->si_utime;
			to->si_stime = from->si_stime;
		}
		break;
	case SIL_RT:
		to->si_pid = from->si_pid;
		to->si_uid = from->si_uid;
		to->si_int = from->si_int;
		break;
	case SIL_SYS:
		to->si_call_addr = compat_ptr(from->si_call_addr);
		to->si_syscall   = from->si_syscall;
		to->si_arch      = from->si_arch;
		break;
	}
	return 0;
}

static int __copy_siginfo_from_user32(int signo, struct kernel_siginfo *to,
				      const struct compat_siginfo __user *ufrom)
{
	struct compat_siginfo from;

	if (copy_from_user(&from, ufrom, sizeof(struct compat_siginfo)))
		return -EFAULT;

	from.si_signo = signo;
	return post_copy_siginfo_from_user32(to, &from);
}

int copy_siginfo_from_user32(struct kernel_siginfo *to,
			     const struct compat_siginfo __user *ufrom)
{
	struct compat_siginfo from;

	if (copy_from_user(&from, ufrom, sizeof(struct compat_siginfo)))
		return -EFAULT;

	return post_copy_siginfo_from_user32(to, &from);
}
#endif /* CONFIG_COMPAT */

/**
 *  do_sigtimedwait - wait for queued signals specified in @which
 *  @which: queued signals to wait for
 *  @info: if non-null, the signal's siginfo is returned here
 *  @ts: upper bound on process time suspension
 */
static int do_sigtimedwait(const sigset_t *which, kernel_siginfo_t *info,
		    const struct timespec64 *ts)
{
	ktime_t *to = NULL, timeout = KTIME_MAX;
	struct task_struct *tsk = current;
	sigset_t mask = *which;
	enum pid_type type;
	int sig, ret = 0;

	if (ts) {
		if (!timespec64_valid(ts))
			return -EINVAL;
		timeout = timespec64_to_ktime(*ts);
		to = &timeout;
	}

	/*
	 * Invert the set of allowed signals to get those we want to block.
	 */
	sigdelsetmask(&mask, sigmask(SIGKILL) | sigmask(SIGSTOP));
	signotset(&mask);

	spin_lock_irq(&tsk->sighand->siglock);
	sig = dequeue_signal(&mask, info, &type);
	if (!sig && timeout) {
		/*
		 * None ready, temporarily unblock those we're interested
		 * while we are sleeping in so that we'll be awakened when
		 * they arrive. Unblocking is always fine, we can avoid
		 * set_current_blocked().
		 */
		tsk->real_blocked = tsk->blocked;
		sigandsets(&tsk->blocked, &tsk->blocked, &mask);
		recalc_sigpending();
		spin_unlock_irq(&tsk->sighand->siglock);

		__set_current_state(TASK_INTERRUPTIBLE|TASK_FREEZABLE);
		ret = schedule_hrtimeout_range(to, tsk->timer_slack_ns,
					       HRTIMER_MODE_REL);
		spin_lock_irq(&tsk->sighand->siglock);
		__set_task_blocked(tsk, &tsk->real_blocked);
		sigemptyset(&tsk->real_blocked);
		sig = dequeue_signal(&mask, info, &type);
	}
	spin_unlock_irq(&tsk->sighand->siglock);

	if (sig)
		return sig;
	return ret ? -EINTR : -EAGAIN;
}

/**
 *  sys_rt_sigtimedwait - synchronously wait for queued signals specified
 *			in @uthese
 *  @uthese: queued signals to wait for
 *  @uinfo: if non-null, the signal's siginfo is returned here
 *  @uts: upper bound on process time suspension
 *  @sigsetsize: size of sigset_t type
 */
SYSCALL_DEFINE4(rt_sigtimedwait, const sigset_t __user *, uthese,
		siginfo_t __user *, uinfo,
		const struct __kernel_timespec __user *, uts,
		size_t, sigsetsize)
{
	sigset_t these;
	struct timespec64 ts;
	kernel_siginfo_t info;
	int ret;

	/* XXX: Don't preclude handling different sized sigset_t's.  */
	if (sigsetsize != sizeof(sigset_t))
		return -EINVAL;

	if (copy_from_user(&these, uthese, sizeof(these)))
		return -EFAULT;

	if (uts) {
		if (get_timespec64(&ts, uts))
			return -EFAULT;
	}

	ret = do_sigtimedwait(&these, &info, uts ? &ts : NULL);

	if (ret > 0 && uinfo) {
		if (copy_siginfo_to_user(uinfo, &info))
			ret = -EFAULT;
	}

	return ret;
}

#ifdef CONFIG_COMPAT_32BIT_TIME
SYSCALL_DEFINE4(rt_sigtimedwait_time32, const sigset_t __user *, uthese,
		siginfo_t __user *, uinfo,
		const struct old_timespec32 __user *, uts,
		size_t, sigsetsize)
{
	sigset_t these;
	struct timespec64 ts;
	kernel_siginfo_t info;
	int ret;

	if (sigsetsize != sizeof(sigset_t))
		return -EINVAL;

	if (copy_from_user(&these, uthese, sizeof(these)))
		return -EFAULT;

	if (uts) {
		if (get_old_timespec32(&ts, uts))
			return -EFAULT;
	}

	ret = do_sigtimedwait(&these, &info, uts ? &ts : NULL);

	if (ret > 0 && uinfo) {
		if (copy_siginfo_to_user(uinfo, &info))
			ret = -EFAULT;
	}

	return ret;
}
#endif

#ifdef CONFIG_COMPAT
COMPAT_SYSCALL_DEFINE4(rt_sigtimedwait_time64, compat_sigset_t __user *, uthese,
		struct compat_siginfo __user *, uinfo,
		struct __kernel_timespec __user *, uts, compat_size_t, sigsetsize)
{
	sigset_t s;
	struct timespec64 t;
	kernel_siginfo_t info;
	long ret;

	if (sigsetsize != sizeof(sigset_t))
		return -EINVAL;

	if (get_compat_sigset(&s, uthese))
		return -EFAULT;

	if (uts) {
		if (get_timespec64(&t, uts))
			return -EFAULT;
	}

	ret = do_sigtimedwait(&s, &info, uts ? &t : NULL);

	if (ret > 0 && uinfo) {
		if (copy_siginfo_to_user32(uinfo, &info))
			ret = -EFAULT;
	}

	return ret;
}

#ifdef CONFIG_COMPAT_32BIT_TIME
COMPAT_SYSCALL_DEFINE4(rt_sigtimedwait_time32, compat_sigset_t __user *, uthese,
		struct compat_siginfo __user *, uinfo,
		struct old_timespec32 __user *, uts, compat_size_t, sigsetsize)
{
	sigset_t s;
	struct timespec64 t;
	kernel_siginfo_t info;
	long ret;

	if (sigsetsize != sizeof(sigset_t))
		return -EINVAL;

	if (get_compat_sigset(&s, uthese))
		return -EFAULT;

	if (uts) {
		if (get_old_timespec32(&t, uts))
			return -EFAULT;
	}

	ret = do_sigtimedwait(&s, &info, uts ? &t : NULL);

	if (ret > 0 && uinfo) {
		if (copy_siginfo_to_user32(uinfo, &info))
			ret = -EFAULT;
	}

	return ret;
}
#endif
#endif

static void prepare_kill_siginfo(int sig, struct kernel_siginfo *info,
				 enum pid_type type)
{
	clear_siginfo(info);
	info->si_signo = sig;
	info->si_errno = 0;
	info->si_code = (type == PIDTYPE_PID) ? SI_TKILL : SI_USER;
	info->si_pid = task_tgid_vnr(current);
	info->si_uid = from_kuid_munged(current_user_ns(), current_uid());
}

/**
 *  sys_kill - send a signal to a process
 *  @pid: the PID of the process
 *  @sig: signal to be sent
 */
SYSCALL_DEFINE2(kill, pid_t, pid, int, sig)
{
	struct kernel_siginfo info;

	prepare_kill_siginfo(sig, &info, PIDTYPE_TGID);

	return kill_something_info(sig, &info, pid);
}

/*
 * Verify that the signaler and signalee either are in the same pid namespace
 * or that the signaler's pid namespace is an ancestor of the signalee's pid
 * namespace.
 */
static bool access_pidfd_pidns(struct pid *pid)
{
	struct pid_namespace *active = task_active_pid_ns(current);
	struct pid_namespace *p = ns_of_pid(pid);

	for (;;) {
		if (!p)
			return false;
		if (p == active)
			break;
		p = p->parent;
	}

	return true;
}

static int copy_siginfo_from_user_any(kernel_siginfo_t *kinfo,
		siginfo_t __user *info)
{
#ifdef CONFIG_COMPAT
	/*
	 * Avoid hooking up compat syscalls and instead handle necessary
	 * conversions here. Note, this is a stop-gap measure and should not be
	 * considered a generic solution.
	 */
	if (in_compat_syscall())
		return copy_siginfo_from_user32(
			kinfo, (struct compat_siginfo __user *)info);
#endif
	return copy_siginfo_from_user(kinfo, info);
}

static struct pid *pidfd_to_pid(const struct file *file)
{
	struct pid *pid;

	pid = pidfd_pid(file);
	if (!IS_ERR(pid))
		return pid;

	return tgid_pidfd_to_pid(file);
}

#define PIDFD_SEND_SIGNAL_FLAGS                            \
	(PIDFD_SIGNAL_THREAD | PIDFD_SIGNAL_THREAD_GROUP | \
	 PIDFD_SIGNAL_PROCESS_GROUP)

/**
 * sys_pidfd_send_signal - Signal a process through a pidfd
 * @pidfd:  file descriptor of the process
 * @sig:    signal to send
 * @info:   signal info
 * @flags:  future flags
 *
 * Send the signal to the thread group or to the individual thread depending
 * on PIDFD_THREAD.
 * In the future extension to @flags may be used to override the default scope
 * of @pidfd.
 *
 * Return: 0 on success, negative errno on failure
 */
SYSCALL_DEFINE4(pidfd_send_signal, int, pidfd, int, sig,
		siginfo_t __user *, info, unsigned int, flags)
{
	int ret;
	struct pid *pid;
	kernel_siginfo_t kinfo;
	enum pid_type type;

	/* Enforce flags be set to 0 until we add an extension. */
	if (flags & ~PIDFD_SEND_SIGNAL_FLAGS)
		return -EINVAL;

	/* Ensure that only a single signal scope determining flag is set. */
	if (hweight32(flags & PIDFD_SEND_SIGNAL_FLAGS) > 1)
		return -EINVAL;

	CLASS(fd, f)(pidfd);
	if (fd_empty(f))
		return -EBADF;

	/* Is this a pidfd? */
	pid = pidfd_to_pid(fd_file(f));
	if (IS_ERR(pid))
		return PTR_ERR(pid);

	if (!access_pidfd_pidns(pid))
		return -EINVAL;

	switch (flags) {
	case 0:
		/* Infer scope from the type of pidfd. */
		if (fd_file(f)->f_flags & PIDFD_THREAD)
			type = PIDTYPE_PID;
		else
			type = PIDTYPE_TGID;
		break;
	case PIDFD_SIGNAL_THREAD:
		type = PIDTYPE_PID;
		break;
	case PIDFD_SIGNAL_THREAD_GROUP:
		type = PIDTYPE_TGID;
		break;
	case PIDFD_SIGNAL_PROCESS_GROUP:
		type = PIDTYPE_PGID;
		break;
	}

	if (info) {
		ret = copy_siginfo_from_user_any(&kinfo, info);
		if (unlikely(ret))
			return ret;

		if (unlikely(sig != kinfo.si_signo))
			return -EINVAL;

		/* Only allow sending arbitrary signals to yourself. */
		if ((task_pid(current) != pid || type > PIDTYPE_TGID) &&
		    (kinfo.si_code >= 0 || kinfo.si_code == SI_TKILL))
			return -EPERM;
	} else {
		prepare_kill_siginfo(sig, &kinfo, type);
	}

	if (type == PIDTYPE_PGID)
		return kill_pgrp_info(sig, &kinfo, pid);
	else
		return kill_pid_info_type(sig, &kinfo, pid, type);
}

static int
do_send_specific(pid_t tgid, pid_t pid, int sig, struct kernel_siginfo *info)
{
	struct task_struct *p;
	int error = -ESRCH;

	rcu_read_lock();
	p = find_task_by_vpid(pid);
	if (p && (tgid <= 0 || task_tgid_vnr(p) == tgid)) {
		error = check_kill_permission(sig, info, p);
		/*
		 * The null signal is a permissions and process existence
		 * probe.  No signal is actually delivered.
		 */
		if (!error && sig) {
			error = do_send_sig_info(sig, info, p, PIDTYPE_PID);
			/*
			 * If lock_task_sighand() failed we pretend the task
			 * dies after receiving the signal. The window is tiny,
			 * and the signal is private anyway.
			 */
			if (unlikely(error == -ESRCH))
				error = 0;
		}
	}
	rcu_read_unlock();

	return error;
}

static int do_tkill(pid_t tgid, pid_t pid, int sig)
{
	struct kernel_siginfo info;

	prepare_kill_siginfo(sig, &info, PIDTYPE_PID);

	return do_send_specific(tgid, pid, sig, &info);
}

/**
 *  sys_tgkill - send signal to one specific thread
 *  @tgid: the thread group ID of the thread
 *  @pid: the PID of the thread
 *  @sig: signal to be sent
 *
 *  This syscall also checks the @tgid and returns -ESRCH even if the PID
 *  exists but it's not belonging to the target process anymore. This
 *  method solves the problem of threads exiting and PIDs getting reused.
 */
SYSCALL_DEFINE3(tgkill, pid_t, tgid, pid_t, pid, int, sig)
{
	/* This is only valid for single tasks */
	if (pid <= 0 || tgid <= 0)
		return -EINVAL;

	return do_tkill(tgid, pid, sig);
}

/**
 *  sys_tkill - send signal to one specific task
 *  @pid: the PID of the task
 *  @sig: signal to be sent
 *
 *  Send a signal to only one task, even if it's a CLONE_THREAD task.
 */
SYSCALL_DEFINE2(tkill, pid_t, pid, int, sig)
{
	/* This is only valid for single tasks */
	if (pid <= 0)
		return -EINVAL;

	return do_tkill(0, pid, sig);
}

static int do_rt_sigqueueinfo(pid_t pid, int sig, kernel_siginfo_t *info)
{
	/* Not even root can pretend to send signals from the kernel.
	 * Nor can they impersonate a kill()/tgkill(), which adds source info.
	 */
	if ((info->si_code >= 0 || info->si_code == SI_TKILL) &&
	    (task_pid_vnr(current) != pid))
		return -EPERM;

	/* POSIX.1b doesn't mention process groups.  */
	return kill_proc_info(sig, info, pid);
}

/**
 *  sys_rt_sigqueueinfo - send signal information to a signal
 *  @pid: the PID of the thread
 *  @sig: signal to be sent
 *  @uinfo: signal info to be sent
 */
SYSCALL_DEFINE3(rt_sigqueueinfo, pid_t, pid, int, sig,
		siginfo_t __user *, uinfo)
{
	kernel_siginfo_t info;
	int ret = __copy_siginfo_from_user(sig, &info, uinfo);
	if (unlikely(ret))
		return ret;
	return do_rt_sigqueueinfo(pid, sig, &info);
}

#ifdef CONFIG_COMPAT
COMPAT_SYSCALL_DEFINE3(rt_sigqueueinfo,
			compat_pid_t, pid,
			int, sig,
			struct compat_siginfo __user *, uinfo)
{
	kernel_siginfo_t info;
	int ret = __copy_siginfo_from_user32(sig, &info, uinfo);
	if (unlikely(ret))
		return ret;
	return do_rt_sigqueueinfo(pid, sig, &info);
}
#endif

static int do_rt_tgsigqueueinfo(pid_t tgid, pid_t pid, int sig, kernel_siginfo_t *info)
{
	/* This is only valid for single tasks */
	if (pid <= 0 || tgid <= 0)
		return -EINVAL;

	/* Not even root can pretend to send signals from the kernel.
	 * Nor can they impersonate a kill()/tgkill(), which adds source info.
	 */
	if ((info->si_code >= 0 || info->si_code == SI_TKILL) &&
	    (task_pid_vnr(current) != pid))
		return -EPERM;

	return do_send_specific(tgid, pid, sig, info);
}

SYSCALL_DEFINE4(rt_tgsigqueueinfo, pid_t, tgid, pid_t, pid, int, sig,
		siginfo_t __user *, uinfo)
{
	kernel_siginfo_t info;
	int ret = __copy_siginfo_from_user(sig, &info, uinfo);
	if (unlikely(ret))
		return ret;
	return do_rt_tgsigqueueinfo(tgid, pid, sig, &info);
}

#ifdef CONFIG_COMPAT
COMPAT_SYSCALL_DEFINE4(rt_tgsigqueueinfo,
			compat_pid_t, tgid,
			compat_pid_t, pid,
			int, sig,
			struct compat_siginfo __user *, uinfo)
{
	kernel_siginfo_t info;
	int ret = __copy_siginfo_from_user32(sig, &info, uinfo);
	if (unlikely(ret))
		return ret;
	return do_rt_tgsigqueueinfo(tgid, pid, sig, &info);
}
#endif

/*
 * For kthreads only, must not be used if cloned with CLONE_SIGHAND
 */
void kernel_sigaction(int sig, __sighandler_t action)
{
	spin_lock_irq(&current->sighand->siglock);
	current->sighand->action[sig - 1].sa.sa_handler = action;
	if (action == SIG_IGN) {
		sigset_t mask;

		sigemptyset(&mask);
		sigaddset(&mask, sig);

		flush_sigqueue_mask(current, &mask, &current->signal->shared_pending);
		flush_sigqueue_mask(current, &mask, &current->pending);
		recalc_sigpending();
	}
	spin_unlock_irq(&current->sighand->siglock);
}
EXPORT_SYMBOL(kernel_sigaction);

void __weak sigaction_compat_abi(struct k_sigaction *act,
		struct k_sigaction *oact)
{
}

int do_sigaction(int sig, struct k_sigaction *act, struct k_sigaction *oact)
{
	struct task_struct *p = current, *t;
	struct k_sigaction *k;
	sigset_t mask;

	if (!valid_signal(sig) || sig < 1 || (act && sig_kernel_only(sig)))
		return -EINVAL;

	k = &p->sighand->action[sig-1];

	spin_lock_irq(&p->sighand->siglock);
	if (k->sa.sa_flags & SA_IMMUTABLE) {
		spin_unlock_irq(&p->sighand->siglock);
		return -EINVAL;
	}
	if (oact)
		*oact = *k;

	/*
	 * Make sure that we never accidentally claim to support SA_UNSUPPORTED,
	 * e.g. by having an architecture use the bit in their uapi.
	 */
	BUILD_BUG_ON(UAPI_SA_FLAGS & SA_UNSUPPORTED);

	/*
	 * Clear unknown flag bits in order to allow userspace to detect missing
	 * support for flag bits and to allow the kernel to use non-uapi bits
	 * internally.
	 */
	if (act)
		act->sa.sa_flags &= UAPI_SA_FLAGS;
	if (oact)
		oact->sa.sa_flags &= UAPI_SA_FLAGS;

	sigaction_compat_abi(act, oact);

	if (act) {
		bool was_ignored = k->sa.sa_handler == SIG_IGN;

		sigdelsetmask(&act->sa.sa_mask,
			      sigmask(SIGKILL) | sigmask(SIGSTOP));
		*k = *act;
		/*
		 * POSIX 3.3.1.3:
		 *  "Setting a signal action to SIG_IGN for a signal that is
		 *   pending shall cause the pending signal to be discarded,
		 *   whether or not it is blocked."
		 *
		 *  "Setting a signal action to SIG_DFL for a signal that is
		 *   pending and whose default action is to ignore the signal
		 *   (for example, SIGCHLD), shall cause the pending signal to
		 *   be discarded, whether or not it is blocked"
		 */
		if (sig_handler_ignored(sig_handler(p, sig), sig)) {
			sigemptyset(&mask);
			sigaddset(&mask, sig);
			flush_sigqueue_mask(p, &mask, &p->signal->shared_pending);
			for_each_thread(p, t)
				flush_sigqueue_mask(p, &mask, &t->pending);
		} else if (was_ignored) {
			posixtimer_sig_unignore(p, sig);
		}
	}

	spin_unlock_irq(&p->sighand->siglock);
	return 0;
}

#ifdef CONFIG_DYNAMIC_SIGFRAME
static inline void sigaltstack_lock(void)
	__acquires(&current->sighand->siglock)
{
	spin_lock_irq(&current->sighand->siglock);
}

static inline void sigaltstack_unlock(void)
	__releases(&current->sighand->siglock)
{
	spin_unlock_irq(&current->sighand->siglock);
}
#else
static inline void sigaltstack_lock(void) { }
static inline void sigaltstack_unlock(void) { }
#endif

static int
do_sigaltstack (const stack_t *ss, stack_t *oss, unsigned long sp,
		size_t min_ss_size)
{
	struct task_struct *t = current;
	int ret = 0;

	if (oss) {
		memset(oss, 0, sizeof(stack_t));
		oss->ss_sp = (void __user *) t->sas_ss_sp;
		oss->ss_size = t->sas_ss_size;
		oss->ss_flags = sas_ss_flags(sp) |
			(current->sas_ss_flags & SS_FLAG_BITS);
	}

	if (ss) {
		void __user *ss_sp = ss->ss_sp;
		size_t ss_size = ss->ss_size;
		unsigned ss_flags = ss->ss_flags;
		int ss_mode;

		if (unlikely(on_sig_stack(sp)))
			return -EPERM;

		ss_mode = ss_flags & ~SS_FLAG_BITS;
		if (unlikely(ss_mode != SS_DISABLE && ss_mode != SS_ONSTACK &&
				ss_mode != 0))
			return -EINVAL;

		/*
		 * Return before taking any locks if no actual
		 * sigaltstack changes were requested.
		 */
		if (t->sas_ss_sp == (unsigned long)ss_sp &&
		    t->sas_ss_size == ss_size &&
		    t->sas_ss_flags == ss_flags)
			return 0;

		sigaltstack_lock();
		if (ss_mode == SS_DISABLE) {
			ss_size = 0;
			ss_sp = NULL;
		} else {
			if (unlikely(ss_size < min_ss_size))
				ret = -ENOMEM;
			if (!sigaltstack_size_valid(ss_size))
				ret = -ENOMEM;
		}
		if (!ret) {
			t->sas_ss_sp = (unsigned long) ss_sp;
			t->sas_ss_size = ss_size;
			t->sas_ss_flags = ss_flags;
		}
		sigaltstack_unlock();
	}
	return ret;
}

SYSCALL_DEFINE2(sigaltstack,const stack_t __user *,uss, stack_t __user *,uoss)
{
	stack_t new, old;
	int err;
	if (uss && copy_from_user(&new, uss, sizeof(stack_t)))
		return -EFAULT;
	err = do_sigaltstack(uss ? &new : NULL, uoss ? &old : NULL,
			      current_user_stack_pointer(),
			      MINSIGSTKSZ);
	if (!err && uoss && copy_to_user(uoss, &old, sizeof(stack_t)))
		err = -EFAULT;
	return err;
}

int restore_altstack(const stack_t __user *uss)
{
	stack_t new;
	if (copy_from_user(&new, uss, sizeof(stack_t)))
		return -EFAULT;
	(void)do_sigaltstack(&new, NULL, current_user_stack_pointer(),
			     MINSIGSTKSZ);
	/* squash all but EFAULT for now */
	return 0;
}

int __save_altstack(stack_t __user *uss, unsigned long sp)
{
	struct task_struct *t = current;
	int err = __put_user((void __user *)t->sas_ss_sp, &uss->ss_sp) |
		__put_user(t->sas_ss_flags, &uss->ss_flags) |
		__put_user(t->sas_ss_size, &uss->ss_size);
	return err;
}

#ifdef CONFIG_COMPAT
static int do_compat_sigaltstack(const compat_stack_t __user *uss_ptr,
				 compat_stack_t __user *uoss_ptr)
{
	stack_t uss, uoss;
	int ret;

	if (uss_ptr) {
		compat_stack_t uss32;
		if (copy_from_user(&uss32, uss_ptr, sizeof(compat_stack_t)))
			return -EFAULT;
		uss.ss_sp = compat_ptr(uss32.ss_sp);
		uss.ss_flags = uss32.ss_flags;
		uss.ss_size = uss32.ss_size;
	}
	ret = do_sigaltstack(uss_ptr ? &uss : NULL, &uoss,
			     compat_user_stack_pointer(),
			     COMPAT_MINSIGSTKSZ);
	if (ret >= 0 && uoss_ptr)  {
		compat_stack_t old;
		memset(&old, 0, sizeof(old));
		old.ss_sp = ptr_to_compat(uoss.ss_sp);
		old.ss_flags = uoss.ss_flags;
		old.ss_size = uoss.ss_size;
		if (copy_to_user(uoss_ptr, &old, sizeof(compat_stack_t)))
			ret = -EFAULT;
	}
	return ret;
}

COMPAT_SYSCALL_DEFINE2(sigaltstack,
			const compat_stack_t __user *, uss_ptr,
			compat_stack_t __user *, uoss_ptr)
{
	return do_compat_sigaltstack(uss_ptr, uoss_ptr);
}

int compat_restore_altstack(const compat_stack_t __user *uss)
{
	int err = do_compat_sigaltstack(uss, NULL);
	/* squash all but -EFAULT for now */
	return err == -EFAULT ? err : 0;
}

int __compat_save_altstack(compat_stack_t __user *uss, unsigned long sp)
{
	int err;
	struct task_struct *t = current;
	err = __put_user(ptr_to_compat((void __user *)t->sas_ss_sp),
			 &uss->ss_sp) |
		__put_user(t->sas_ss_flags, &uss->ss_flags) |
		__put_user(t->sas_ss_size, &uss->ss_size);
	return err;
}
#endif

#ifdef __ARCH_WANT_SYS_SIGPENDING

/**
 *  sys_sigpending - examine pending signals
 *  @uset: where mask of pending signal is returned
 */
SYSCALL_DEFINE1(sigpending, old_sigset_t __user *, uset)
{
	sigset_t set;

	if (sizeof(old_sigset_t) > sizeof(*uset))
		return -EINVAL;

	do_sigpending(&set);

	if (copy_to_user(uset, &set, sizeof(old_sigset_t)))
		return -EFAULT;

	return 0;
}

#ifdef CONFIG_COMPAT
COMPAT_SYSCALL_DEFINE1(sigpending, compat_old_sigset_t __user *, set32)
{
	sigset_t set;

	do_sigpending(&set);

	return put_user(set.sig[0], set32);
}
#endif

#endif

#ifdef __ARCH_WANT_SYS_SIGPROCMASK
/**
 *  sys_sigprocmask - examine and change blocked signals
 *  @how: whether to add, remove, or set signals
 *  @nset: signals to add or remove (if non-null)
 *  @oset: previous value of signal mask if non-null
 *
 * Some platforms have their own version with special arguments;
 * others support only sys_rt_sigprocmask.
 */

SYSCALL_DEFINE3(sigprocmask, int, how, old_sigset_t __user *, nset,
		old_sigset_t __user *, oset)
{
	old_sigset_t old_set, new_set;
	sigset_t new_blocked;

	old_set = current->blocked.sig[0];

	if (nset) {
		if (copy_from_user(&new_set, nset, sizeof(*nset)))
			return -EFAULT;

		new_blocked = current->blocked;

		switch (how) {
		case SIG_BLOCK:
			sigaddsetmask(&new_blocked, new_set);
			break;
		case SIG_UNBLOCK:
			sigdelsetmask(&new_blocked, new_set);
			break;
		case SIG_SETMASK:
			new_blocked.sig[0] = new_set;
			break;
		default:
			return -EINVAL;
		}

		set_current_blocked(&new_blocked);
	}

	if (oset) {
		if (copy_to_user(oset, &old_set, sizeof(*oset)))
			return -EFAULT;
	}

	return 0;
}
#endif /* __ARCH_WANT_SYS_SIGPROCMASK */

#ifndef CONFIG_ODD_RT_SIGACTION
/**
 *  sys_rt_sigaction - alter an action taken by a process
 *  @sig: signal to be sent
 *  @act: new sigaction
 *  @oact: used to save the previous sigaction
 *  @sigsetsize: size of sigset_t type
 */
SYSCALL_DEFINE4(rt_sigaction, int, sig,
		const struct sigaction __user *, act,
		struct sigaction __user *, oact,
		size_t, sigsetsize)
{
	struct k_sigaction new_sa, old_sa;
	int ret;

	/* XXX: Don't preclude handling different sized sigset_t's.  */
	if (sigsetsize != sizeof(sigset_t))
		return -EINVAL;

	if (act && copy_from_user(&new_sa.sa, act, sizeof(new_sa.sa)))
		return -EFAULT;

	ret = do_sigaction(sig, act ? &new_sa : NULL, oact ? &old_sa : NULL);
	if (ret)
		return ret;

	if (oact && copy_to_user(oact, &old_sa.sa, sizeof(old_sa.sa)))
		return -EFAULT;

	return 0;
}
#ifdef CONFIG_COMPAT
COMPAT_SYSCALL_DEFINE4(rt_sigaction, int, sig,
		const struct compat_sigaction __user *, act,
		struct compat_sigaction __user *, oact,
		compat_size_t, sigsetsize)
{
	struct k_sigaction new_ka, old_ka;
#ifdef __ARCH_HAS_SA_RESTORER
	compat_uptr_t restorer;
#endif
	int ret;

	/* XXX: Don't preclude handling different sized sigset_t's.  */
	if (sigsetsize != sizeof(compat_sigset_t))
		return -EINVAL;

	if (act) {
		compat_uptr_t handler;
		ret = get_user(handler, &act->sa_handler);
		new_ka.sa.sa_handler = compat_ptr(handler);
#ifdef __ARCH_HAS_SA_RESTORER
		ret |= get_user(restorer, &act->sa_restorer);
		new_ka.sa.sa_restorer = compat_ptr(restorer);
#endif
		ret |= get_compat_sigset(&new_ka.sa.sa_mask, &act->sa_mask);
		ret |= get_user(new_ka.sa.sa_flags, &act->sa_flags);
		if (ret)
			return -EFAULT;
	}

	ret = do_sigaction(sig, act ? &new_ka : NULL, oact ? &old_ka : NULL);
	if (!ret && oact) {
		ret = put_user(ptr_to_compat(old_ka.sa.sa_handler), 
			       &oact->sa_handler);
		ret |= put_compat_sigset(&oact->sa_mask, &old_ka.sa.sa_mask,
					 sizeof(oact->sa_mask));
		ret |= put_user(old_ka.sa.sa_flags, &oact->sa_flags);
#ifdef __ARCH_HAS_SA_RESTORER
		ret |= put_user(ptr_to_compat(old_ka.sa.sa_restorer),
				&oact->sa_restorer);
#endif
	}
	return ret;
}
#endif
#endif /* !CONFIG_ODD_RT_SIGACTION */

#ifdef CONFIG_OLD_SIGACTION
SYSCALL_DEFINE3(sigaction, int, sig,
		const struct old_sigaction __user *, act,
	        struct old_sigaction __user *, oact)
{
	struct k_sigaction new_ka, old_ka;
	int ret;

	if (act) {
		old_sigset_t mask;
		if (!access_ok(act, sizeof(*act)) ||
		    __get_user(new_ka.sa.sa_handler, &act->sa_handler) ||
		    __get_user(new_ka.sa.sa_restorer, &act->sa_restorer) ||
		    __get_user(new_ka.sa.sa_flags, &act->sa_flags) ||
		    __get_user(mask, &act->sa_mask))
			return -EFAULT;
#ifdef __ARCH_HAS_KA_RESTORER
		new_ka.ka_restorer = NULL;
#endif
		siginitset(&new_ka.sa.sa_mask, mask);
	}

	ret = do_sigaction(sig, act ? &new_ka : NULL, oact ? &old_ka : NULL);

	if (!ret && oact) {
		if (!access_ok(oact, sizeof(*oact)) ||
		    __put_user(old_ka.sa.sa_handler, &oact->sa_handler) ||
		    __put_user(old_ka.sa.sa_restorer, &oact->sa_restorer) ||
		    __put_user(old_ka.sa.sa_flags, &oact->sa_flags) ||
		    __put_user(old_ka.sa.sa_mask.sig[0], &oact->sa_mask))
			return -EFAULT;
	}

	return ret;
}
#endif
#ifdef CONFIG_COMPAT_OLD_SIGACTION
COMPAT_SYSCALL_DEFINE3(sigaction, int, sig,
		const struct compat_old_sigaction __user *, act,
	        struct compat_old_sigaction __user *, oact)
{
	struct k_sigaction new_ka, old_ka;
	int ret;
	compat_old_sigset_t mask;
	compat_uptr_t handler, restorer;

	if (act) {
		if (!access_ok(act, sizeof(*act)) ||
		    __get_user(handler, &act->sa_handler) ||
		    __get_user(restorer, &act->sa_restorer) ||
		    __get_user(new_ka.sa.sa_flags, &act->sa_flags) ||
		    __get_user(mask, &act->sa_mask))
			return -EFAULT;

#ifdef __ARCH_HAS_KA_RESTORER
		new_ka.ka_restorer = NULL;
#endif
		new_ka.sa.sa_handler = compat_ptr(handler);
		new_ka.sa.sa_restorer = compat_ptr(restorer);
		siginitset(&new_ka.sa.sa_mask, mask);
	}

	ret = do_sigaction(sig, act ? &new_ka : NULL, oact ? &old_ka : NULL);

	if (!ret && oact) {
		if (!access_ok(oact, sizeof(*oact)) ||
		    __put_user(ptr_to_compat(old_ka.sa.sa_handler),
			       &oact->sa_handler) ||
		    __put_user(ptr_to_compat(old_ka.sa.sa_restorer),
			       &oact->sa_restorer) ||
		    __put_user(old_ka.sa.sa_flags, &oact->sa_flags) ||
		    __put_user(old_ka.sa.sa_mask.sig[0], &oact->sa_mask))
			return -EFAULT;
	}
	return ret;
}
#endif

#ifdef CONFIG_SGETMASK_SYSCALL

/*
 * For backwards compatibility.  Functionality superseded by sigprocmask.
 */
SYSCALL_DEFINE0(sgetmask)
{
	/* SMP safe */
	return current->blocked.sig[0];
}

SYSCALL_DEFINE1(ssetmask, int, newmask)
{
	int old = current->blocked.sig[0];
	sigset_t newset;

	siginitset(&newset, newmask);
	set_current_blocked(&newset);

	return old;
}
#endif /* CONFIG_SGETMASK_SYSCALL */

#ifdef __ARCH_WANT_SYS_SIGNAL
/*
 * For backwards compatibility.  Functionality superseded by sigaction.
 */
SYSCALL_DEFINE2(signal, int, sig, __sighandler_t, handler)
{
	struct k_sigaction new_sa, old_sa;
	int ret;

	new_sa.sa.sa_handler = handler;
	new_sa.sa.sa_flags = SA_ONESHOT | SA_NOMASK;
	sigemptyset(&new_sa.sa.sa_mask);

	ret = do_sigaction(sig, &new_sa, &old_sa);

	return ret ? ret : (unsigned long)old_sa.sa.sa_handler;
}
#endif /* __ARCH_WANT_SYS_SIGNAL */

#ifdef __ARCH_WANT_SYS_PAUSE

SYSCALL_DEFINE0(pause)
{
	while (!signal_pending(current)) {
		__set_current_state(TASK_INTERRUPTIBLE);
		schedule();
	}
	return -ERESTARTNOHAND;
}

#endif

static int sigsuspend(sigset_t *set)
{
	current->saved_sigmask = current->blocked;
	set_current_blocked(set);

	while (!signal_pending(current)) {
		__set_current_state(TASK_INTERRUPTIBLE);
		schedule();
	}
	set_restore_sigmask();
	return -ERESTARTNOHAND;
}

/**
 *  sys_rt_sigsuspend - replace the signal mask for a value with the
 *	@unewset value until a signal is received
 *  @unewset: new signal mask value
 *  @sigsetsize: size of sigset_t type
 */
SYSCALL_DEFINE2(rt_sigsuspend, sigset_t __user *, unewset, size_t, sigsetsize)
{
	sigset_t newset;

	/* XXX: Don't preclude handling different sized sigset_t's.  */
	if (sigsetsize != sizeof(sigset_t))
		return -EINVAL;

	if (copy_from_user(&newset, unewset, sizeof(newset)))
		return -EFAULT;
	return sigsuspend(&newset);
}
 
#ifdef CONFIG_COMPAT
COMPAT_SYSCALL_DEFINE2(rt_sigsuspend, compat_sigset_t __user *, unewset, compat_size_t, sigsetsize)
{
	sigset_t newset;

	/* XXX: Don't preclude handling different sized sigset_t's.  */
	if (sigsetsize != sizeof(sigset_t))
		return -EINVAL;

	if (get_compat_sigset(&newset, unewset))
		return -EFAULT;
	return sigsuspend(&newset);
}
#endif

#ifdef CONFIG_OLD_SIGSUSPEND
SYSCALL_DEFINE1(sigsuspend, old_sigset_t, mask)
{
	sigset_t blocked;
	siginitset(&blocked, mask);
	return sigsuspend(&blocked);
}
#endif
#ifdef CONFIG_OLD_SIGSUSPEND3
SYSCALL_DEFINE3(sigsuspend, int, unused1, int, unused2, old_sigset_t, mask)
{
	sigset_t blocked;
	siginitset(&blocked, mask);
	return sigsuspend(&blocked);
}
#endif

__weak const char *arch_vma_name(struct vm_area_struct *vma)
{
	return NULL;
}

static inline void siginfo_buildtime_checks(void)
{
	BUILD_BUG_ON(sizeof(struct siginfo) != SI_MAX_SIZE);

	/* Verify the offsets in the two siginfos match */
#define CHECK_OFFSET(field) \
	BUILD_BUG_ON(offsetof(siginfo_t, field) != offsetof(kernel_siginfo_t, field))

	/* kill */
	CHECK_OFFSET(si_pid);
	CHECK_OFFSET(si_uid);

	/* timer */
	CHECK_OFFSET(si_tid);
	CHECK_OFFSET(si_overrun);
	CHECK_OFFSET(si_value);

	/* rt */
	CHECK_OFFSET(si_pid);
	CHECK_OFFSET(si_uid);
	CHECK_OFFSET(si_value);

	/* sigchld */
	CHECK_OFFSET(si_pid);
	CHECK_OFFSET(si_uid);
	CHECK_OFFSET(si_status);
	CHECK_OFFSET(si_utime);
	CHECK_OFFSET(si_stime);

	/* sigfault */
	CHECK_OFFSET(si_addr);
	CHECK_OFFSET(si_trapno);
	CHECK_OFFSET(si_addr_lsb);
	CHECK_OFFSET(si_lower);
	CHECK_OFFSET(si_upper);
	CHECK_OFFSET(si_pkey);
	CHECK_OFFSET(si_perf_data);
	CHECK_OFFSET(si_perf_type);
	CHECK_OFFSET(si_perf_flags);

	/* sigpoll */
	CHECK_OFFSET(si_band);
	CHECK_OFFSET(si_fd);

	/* sigsys */
	CHECK_OFFSET(si_call_addr);
	CHECK_OFFSET(si_syscall);
	CHECK_OFFSET(si_arch);
#undef CHECK_OFFSET

	/* usb asyncio */
	BUILD_BUG_ON(offsetof(struct siginfo, si_pid) !=
		     offsetof(struct siginfo, si_addr));
	if (sizeof(int) == sizeof(void __user *)) {
		BUILD_BUG_ON(sizeof_field(struct siginfo, si_pid) !=
			     sizeof(void __user *));
	} else {
		BUILD_BUG_ON((sizeof_field(struct siginfo, si_pid) +
			      sizeof_field(struct siginfo, si_uid)) !=
			     sizeof(void __user *));
		BUILD_BUG_ON(offsetofend(struct siginfo, si_pid) !=
			     offsetof(struct siginfo, si_uid));
	}
#ifdef CONFIG_COMPAT
	BUILD_BUG_ON(offsetof(struct compat_siginfo, si_pid) !=
		     offsetof(struct compat_siginfo, si_addr));
	BUILD_BUG_ON(sizeof_field(struct compat_siginfo, si_pid) !=
		     sizeof(compat_uptr_t));
	BUILD_BUG_ON(sizeof_field(struct compat_siginfo, si_pid) !=
		     sizeof_field(struct siginfo, si_pid));
#endif
}

#if defined(CONFIG_SYSCTL)
static struct ctl_table signal_debug_table[] = {
#ifdef CONFIG_SYSCTL_EXCEPTION_TRACE
	{
		.procname	= "exception-trace",
		.data		= &show_unhandled_signals,
		.maxlen		= sizeof(int),
		.mode		= 0644,
		.proc_handler	= proc_dointvec
	},
#endif
};

static int __init init_signal_sysctls(void)
{
	register_sysctl_init("debug", signal_debug_table);
	return 0;
}
early_initcall(init_signal_sysctls);
#endif /* CONFIG_SYSCTL */

void __init signals_init(void)
{
	siginfo_buildtime_checks();

	sigqueue_cachep = KMEM_CACHE(sigqueue, SLAB_PANIC | SLAB_ACCOUNT);
}

#ifdef CONFIG_KGDB_KDB
#include <linux/kdb.h>
/*
 * kdb_send_sig - Allows kdb to send signals without exposing
 * signal internals.  This function checks if the required locks are
 * available before calling the main signal code, to avoid kdb
 * deadlocks.
 */
void kdb_send_sig(struct task_struct *t, int sig)
{
	static struct task_struct *kdb_prev_t;
	int new_t, ret;
	if (!spin_trylock(&t->sighand->siglock)) {
		kdb_printf("Can't do kill command now.\n"
			   "The sigmask lock is held somewhere else in "
			   "kernel, try again later\n");
		return;
	}
	new_t = kdb_prev_t != t;
	kdb_prev_t = t;
	if (!task_is_running(t) && new_t) {
		spin_unlock(&t->sighand->siglock);
		kdb_printf("Process is not RUNNING, sending a signal from "
			   "kdb risks deadlock\n"
			   "on the run queue locks. "
			   "The signal has _not_ been sent.\n"
			   "Reissue the kill command if you want to risk "
			   "the deadlock.\n");
		return;
	}
	ret = send_signal_locked(sig, SEND_SIG_PRIV, t, PIDTYPE_PID);
	spin_unlock(&t->sighand->siglock);
	if (ret)
		kdb_printf("Fail to deliver Signal %d to process %d.\n",
			   sig, t->pid);
	else
		kdb_printf("Signal %d is sent to process %d.\n", sig, t->pid);
}
#endif	/* CONFIG_KGDB_KDB */<|MERGE_RESOLUTION|>--- conflicted
+++ resolved
@@ -1990,31 +1990,10 @@
 		return;
 
 	/*
-<<<<<<< HEAD
-	 * This function is used by POSIX timers to deliver a timer signal.
-	 * Where type is PIDTYPE_PID (such as for timers with SIGEV_THREAD_ID
-	 * set), the signal must be delivered to the specific thread (queues
-	 * into t->pending).
-	 *
-	 * Where type is not PIDTYPE_PID, signals must be delivered to the
-	 * process. In this case, prefer to deliver to current if it is in the
-	 * same thread group as the target process and its sighand is stable,
-	 * which avoids unnecessarily waking up a potentially idle task.
-	 */
-	t = pid_task(pid, type);
-	if (!t)
-		goto ret;
-	if (type != PIDTYPE_PID &&
-	    same_thread_group(t, current) && !current->exit_state)
-		t = current;
-	if (!likely(lock_task_sighand(t, &flags)))
-		goto ret;
-=======
 	 * Update @tmr::sigqueue_seq for posix timer signals with sighand
 	 * locked to prevent a race against dequeue_signal().
 	 */
 	tmr->it_sigqueue_seq = tmr->it_signal_seq;
->>>>>>> 4e3ac415
 
 	/*
 	 * Set the signal delivery status under sighand lock, so that the
