// SPDX-License-Identifier: GPL-2.0-or-later
/*
 * Copyright (C) 2002 Richard Henderson
 * Copyright (C) 2001 Rusty Russell, 2002, 2010 Rusty Russell IBM.
 * Copyright (C) 2023 Luis Chamberlain <mcgrof@kernel.org>
 */

#define INCLUDE_VERMAGIC

#include <linux/export.h>
#include <linux/extable.h>
#include <linux/moduleloader.h>
#include <linux/module_signature.h>
#include <linux/trace_events.h>
#include <linux/init.h>
#include <linux/kallsyms.h>
#include <linux/buildid.h>
#include <linux/fs.h>
#include <linux/kernel.h>
#include <linux/kernel_read_file.h>
#include <linux/kstrtox.h>
#include <linux/slab.h>
#include <linux/vmalloc.h>
#include <linux/elf.h>
#include <linux/seq_file.h>
#include <linux/syscalls.h>
#include <linux/fcntl.h>
#include <linux/rcupdate.h>
#include <linux/capability.h>
#include <linux/cpu.h>
#include <linux/moduleparam.h>
#include <linux/errno.h>
#include <linux/err.h>
#include <linux/vermagic.h>
#include <linux/notifier.h>
#include <linux/sched.h>
#include <linux/device.h>
#include <linux/string.h>
#include <linux/mutex.h>
#include <linux/rculist.h>
#include <linux/uaccess.h>
#include <asm/cacheflush.h>
#include <linux/set_memory.h>
#include <asm/mmu_context.h>
#include <linux/license.h>
#include <asm/sections.h>
#include <linux/tracepoint.h>
#include <linux/ftrace.h>
#include <linux/livepatch.h>
#include <linux/async.h>
#include <linux/percpu.h>
#include <linux/kmemleak.h>
#include <linux/jump_label.h>
#include <linux/pfn.h>
#include <linux/bsearch.h>
#include <linux/dynamic_debug.h>
#include <linux/audit.h>
#include <linux/cfi.h>
#include <linux/codetag.h>
#include <linux/debugfs.h>
#include <linux/execmem.h>
#include <uapi/linux/module.h>
#include "internal.h"

#define CREATE_TRACE_POINTS
#include <trace/events/module.h>

/*
 * Mutex protects:
 * 1) List of modules (also safely readable within RCU read section),
 * 2) module_use links,
 * 3) mod_tree.addr_min/mod_tree.addr_max.
 * (delete and add uses RCU list operations).
 */
DEFINE_MUTEX(module_mutex);
LIST_HEAD(modules);

/* Work queue for freeing init sections in success case */
static void do_free_init(struct work_struct *w);
static DECLARE_WORK(init_free_wq, do_free_init);
static LLIST_HEAD(init_free_list);

struct mod_tree_root mod_tree __cacheline_aligned = {
	.addr_min = -1UL,
};

struct symsearch {
	const struct kernel_symbol *start, *stop;
	const u32 *crcs;
	enum mod_license license;
};

/*
 * Bounds of module memory, for speeding up __module_address.
 * Protected by module_mutex.
 */
static void __mod_update_bounds(enum mod_mem_type type __maybe_unused, void *base,
				unsigned int size, struct mod_tree_root *tree)
{
	unsigned long min = (unsigned long)base;
	unsigned long max = min + size;

#ifdef CONFIG_ARCH_WANTS_MODULES_DATA_IN_VMALLOC
	if (mod_mem_type_is_core_data(type)) {
		if (min < tree->data_addr_min)
			tree->data_addr_min = min;
		if (max > tree->data_addr_max)
			tree->data_addr_max = max;
		return;
	}
#endif
	if (min < tree->addr_min)
		tree->addr_min = min;
	if (max > tree->addr_max)
		tree->addr_max = max;
}

static void mod_update_bounds(struct module *mod)
{
	for_each_mod_mem_type(type) {
		struct module_memory *mod_mem = &mod->mem[type];

		if (mod_mem->size)
			__mod_update_bounds(type, mod_mem->base, mod_mem->size, &mod_tree);
	}
}

/* Block module loading/unloading? */
int modules_disabled;
core_param(nomodule, modules_disabled, bint, 0);

/* Waiting for a module to finish initializing? */
static DECLARE_WAIT_QUEUE_HEAD(module_wq);

static BLOCKING_NOTIFIER_HEAD(module_notify_list);

int register_module_notifier(struct notifier_block *nb)
{
	return blocking_notifier_chain_register(&module_notify_list, nb);
}
EXPORT_SYMBOL(register_module_notifier);

int unregister_module_notifier(struct notifier_block *nb)
{
	return blocking_notifier_chain_unregister(&module_notify_list, nb);
}
EXPORT_SYMBOL(unregister_module_notifier);

/*
 * We require a truly strong try_module_get(): 0 means success.
 * Otherwise an error is returned due to ongoing or failed
 * initialization etc.
 */
static inline int strong_try_module_get(struct module *mod)
{
	BUG_ON(mod && mod->state == MODULE_STATE_UNFORMED);
	if (mod && mod->state == MODULE_STATE_COMING)
		return -EBUSY;
	if (try_module_get(mod))
		return 0;
	else
		return -ENOENT;
}

static inline void add_taint_module(struct module *mod, unsigned flag,
				    enum lockdep_ok lockdep_ok)
{
	add_taint(flag, lockdep_ok);
	set_bit(flag, &mod->taints);
}

/*
 * Like strncmp(), except s/-/_/g as per scripts/Makefile.lib:name-fix-token rule.
 */
static int mod_strncmp(const char *str_a, const char *str_b, size_t n)
{
	for (int i = 0; i < n; i++) {
		char a = str_a[i];
		char b = str_b[i];
		int d;

		if (a == '-') a = '_';
		if (b == '-') b = '_';

		d = a - b;
		if (d)
			return d;

		if (!a)
			break;
	}

	return 0;
}

/*
 * A thread that wants to hold a reference to a module only while it
 * is running can call this to safely exit.
 */
void __noreturn __module_put_and_kthread_exit(struct module *mod, long code)
{
	module_put(mod);
	kthread_exit(code);
}
EXPORT_SYMBOL(__module_put_and_kthread_exit);

/* Find a module section: 0 means not found. */
static unsigned int find_sec(const struct load_info *info, const char *name)
{
	unsigned int i;

	for (i = 1; i < info->hdr->e_shnum; i++) {
		Elf_Shdr *shdr = &info->sechdrs[i];
		/* Alloc bit cleared means "ignore it." */
		if ((shdr->sh_flags & SHF_ALLOC)
		    && strcmp(info->secstrings + shdr->sh_name, name) == 0)
			return i;
	}
	return 0;
}

/**
 * find_any_unique_sec() - Find a unique section index by name
 * @info: Load info for the module to scan
 * @name: Name of the section we're looking for
 *
 * Locates a unique section by name. Ignores SHF_ALLOC.
 *
 * Return: Section index if found uniquely, zero if absent, negative count
 *         of total instances if multiple were found.
 */
static int find_any_unique_sec(const struct load_info *info, const char *name)
{
	unsigned int idx;
	unsigned int count = 0;
	int i;

	for (i = 1; i < info->hdr->e_shnum; i++) {
		if (strcmp(info->secstrings + info->sechdrs[i].sh_name,
			   name) == 0) {
			count++;
			idx = i;
		}
	}
	if (count == 1) {
		return idx;
	} else if (count == 0) {
		return 0;
	} else {
		return -count;
	}
}

/* Find a module section, or NULL. */
static void *section_addr(const struct load_info *info, const char *name)
{
	/* Section 0 has sh_addr 0. */
	return (void *)info->sechdrs[find_sec(info, name)].sh_addr;
}

/* Find a module section, or NULL.  Fill in number of "objects" in section. */
static void *section_objs(const struct load_info *info,
			  const char *name,
			  size_t object_size,
			  unsigned int *num)
{
	unsigned int sec = find_sec(info, name);

	/* Section 0 has sh_addr 0 and sh_size 0. */
	*num = info->sechdrs[sec].sh_size / object_size;
	return (void *)info->sechdrs[sec].sh_addr;
}

/* Find a module section: 0 means not found. Ignores SHF_ALLOC flag. */
static unsigned int find_any_sec(const struct load_info *info, const char *name)
{
	unsigned int i;

	for (i = 1; i < info->hdr->e_shnum; i++) {
		Elf_Shdr *shdr = &info->sechdrs[i];
		if (strcmp(info->secstrings + shdr->sh_name, name) == 0)
			return i;
	}
	return 0;
}

/*
 * Find a module section, or NULL. Fill in number of "objects" in section.
 * Ignores SHF_ALLOC flag.
 */
static __maybe_unused void *any_section_objs(const struct load_info *info,
					     const char *name,
					     size_t object_size,
					     unsigned int *num)
{
	unsigned int sec = find_any_sec(info, name);

	/* Section 0 has sh_addr 0 and sh_size 0. */
	*num = info->sechdrs[sec].sh_size / object_size;
	return (void *)info->sechdrs[sec].sh_addr;
}

#ifndef CONFIG_MODVERSIONS
#define symversion(base, idx) NULL
#else
#define symversion(base, idx) ((base != NULL) ? ((base) + (idx)) : NULL)
#endif

static const char *kernel_symbol_name(const struct kernel_symbol *sym)
{
#ifdef CONFIG_HAVE_ARCH_PREL32_RELOCATIONS
	return offset_to_ptr(&sym->name_offset);
#else
	return sym->name;
#endif
}

static const char *kernel_symbol_namespace(const struct kernel_symbol *sym)
{
#ifdef CONFIG_HAVE_ARCH_PREL32_RELOCATIONS
	if (!sym->namespace_offset)
		return NULL;
	return offset_to_ptr(&sym->namespace_offset);
#else
	return sym->namespace;
#endif
}

int cmp_name(const void *name, const void *sym)
{
	return strcmp(name, kernel_symbol_name(sym));
}

static bool find_exported_symbol_in_section(const struct symsearch *syms,
					    struct module *owner,
					    struct find_symbol_arg *fsa)
{
	struct kernel_symbol *sym;

	if (!fsa->gplok && syms->license == GPL_ONLY)
		return false;

	sym = bsearch(fsa->name, syms->start, syms->stop - syms->start,
			sizeof(struct kernel_symbol), cmp_name);
	if (!sym)
		return false;

	fsa->owner = owner;
	fsa->crc = symversion(syms->crcs, sym - syms->start);
	fsa->sym = sym;
	fsa->license = syms->license;

	return true;
}

/*
 * Find an exported symbol and return it, along with, (optional) crc and
 * (optional) module which owns it. Needs RCU or module_mutex.
 */
bool find_symbol(struct find_symbol_arg *fsa)
{
	static const struct symsearch arr[] = {
		{ __start___ksymtab, __stop___ksymtab, __start___kcrctab,
		  NOT_GPL_ONLY },
		{ __start___ksymtab_gpl, __stop___ksymtab_gpl,
		  __start___kcrctab_gpl,
		  GPL_ONLY },
	};
	struct module *mod;
	unsigned int i;

	for (i = 0; i < ARRAY_SIZE(arr); i++)
		if (find_exported_symbol_in_section(&arr[i], NULL, fsa))
			return true;

	list_for_each_entry_rcu(mod, &modules, list,
				lockdep_is_held(&module_mutex)) {
		struct symsearch arr[] = {
			{ mod->syms, mod->syms + mod->num_syms, mod->crcs,
			  NOT_GPL_ONLY },
			{ mod->gpl_syms, mod->gpl_syms + mod->num_gpl_syms,
			  mod->gpl_crcs,
			  GPL_ONLY },
		};

		if (mod->state == MODULE_STATE_UNFORMED)
			continue;

		for (i = 0; i < ARRAY_SIZE(arr); i++)
			if (find_exported_symbol_in_section(&arr[i], mod, fsa))
				return true;
	}

	pr_debug("Failed to find symbol %s\n", fsa->name);
	return false;
}

/*
 * Search for module by name: must hold module_mutex (or RCU for read-only
 * access).
 */
struct module *find_module_all(const char *name, size_t len,
			       bool even_unformed)
{
	struct module *mod;

	list_for_each_entry_rcu(mod, &modules, list,
				lockdep_is_held(&module_mutex)) {
		if (!even_unformed && mod->state == MODULE_STATE_UNFORMED)
			continue;
		if (strlen(mod->name) == len && !memcmp(mod->name, name, len))
			return mod;
	}
	return NULL;
}

struct module *find_module(const char *name)
{
	return find_module_all(name, strlen(name), false);
}

#ifdef CONFIG_SMP

static inline void __percpu *mod_percpu(struct module *mod)
{
	return mod->percpu;
}

static int percpu_modalloc(struct module *mod, struct load_info *info)
{
	Elf_Shdr *pcpusec = &info->sechdrs[info->index.pcpu];
	unsigned long align = pcpusec->sh_addralign;

	if (!pcpusec->sh_size)
		return 0;

	if (align > PAGE_SIZE) {
		pr_warn("%s: per-cpu alignment %li > %li\n",
			mod->name, align, PAGE_SIZE);
		align = PAGE_SIZE;
	}

	mod->percpu = __alloc_reserved_percpu(pcpusec->sh_size, align);
	if (!mod->percpu) {
		pr_warn("%s: Could not allocate %lu bytes percpu data\n",
			mod->name, (unsigned long)pcpusec->sh_size);
		return -ENOMEM;
	}
	mod->percpu_size = pcpusec->sh_size;
	return 0;
}

static void percpu_modfree(struct module *mod)
{
	free_percpu(mod->percpu);
}

static unsigned int find_pcpusec(struct load_info *info)
{
	return find_sec(info, ".data..percpu");
}

static void percpu_modcopy(struct module *mod,
			   const void *from, unsigned long size)
{
	int cpu;

	for_each_possible_cpu(cpu)
		memcpy(per_cpu_ptr(mod->percpu, cpu), from, size);
}

bool __is_module_percpu_address(unsigned long addr, unsigned long *can_addr)
{
	struct module *mod;
	unsigned int cpu;

	guard(rcu)();
	list_for_each_entry_rcu(mod, &modules, list) {
		if (mod->state == MODULE_STATE_UNFORMED)
			continue;
		if (!mod->percpu_size)
			continue;
		for_each_possible_cpu(cpu) {
			void *start = per_cpu_ptr(mod->percpu, cpu);
			void *va = (void *)addr;

			if (va >= start && va < start + mod->percpu_size) {
				if (can_addr) {
					*can_addr = (unsigned long) (va - start);
					*can_addr += (unsigned long)
						per_cpu_ptr(mod->percpu,
							    get_boot_cpu_id());
				}
				return true;
			}
		}
	}
	return false;
}

/**
 * is_module_percpu_address() - test whether address is from module static percpu
 * @addr: address to test
 *
 * Test whether @addr belongs to module static percpu area.
 *
 * Return: %true if @addr is from module static percpu area
 */
bool is_module_percpu_address(unsigned long addr)
{
	return __is_module_percpu_address(addr, NULL);
}

#else /* ... !CONFIG_SMP */

static inline void __percpu *mod_percpu(struct module *mod)
{
	return NULL;
}
static int percpu_modalloc(struct module *mod, struct load_info *info)
{
	/* UP modules shouldn't have this section: ENOMEM isn't quite right */
	if (info->sechdrs[info->index.pcpu].sh_size != 0)
		return -ENOMEM;
	return 0;
}
static inline void percpu_modfree(struct module *mod)
{
}
static unsigned int find_pcpusec(struct load_info *info)
{
	return 0;
}
static inline void percpu_modcopy(struct module *mod,
				  const void *from, unsigned long size)
{
	/* pcpusec should be 0, and size of that section should be 0. */
	BUG_ON(size != 0);
}
bool is_module_percpu_address(unsigned long addr)
{
	return false;
}

bool __is_module_percpu_address(unsigned long addr, unsigned long *can_addr)
{
	return false;
}

#endif /* CONFIG_SMP */

#define MODINFO_ATTR(field)	\
static void setup_modinfo_##field(struct module *mod, const char *s)  \
{                                                                     \
	mod->field = kstrdup(s, GFP_KERNEL);                          \
}                                                                     \
static ssize_t show_modinfo_##field(const struct module_attribute *mattr, \
			struct module_kobject *mk, char *buffer)      \
{                                                                     \
	return scnprintf(buffer, PAGE_SIZE, "%s\n", mk->mod->field);  \
}                                                                     \
static int modinfo_##field##_exists(struct module *mod)               \
{                                                                     \
	return mod->field != NULL;                                    \
}                                                                     \
static void free_modinfo_##field(struct module *mod)                  \
{                                                                     \
	kfree(mod->field);                                            \
	mod->field = NULL;                                            \
}                                                                     \
static const struct module_attribute modinfo_##field = {              \
	.attr = { .name = __stringify(field), .mode = 0444 },         \
	.show = show_modinfo_##field,                                 \
	.setup = setup_modinfo_##field,                               \
	.test = modinfo_##field##_exists,                             \
	.free = free_modinfo_##field,                                 \
};

MODINFO_ATTR(version);
MODINFO_ATTR(srcversion);

static struct {
	char name[MODULE_NAME_LEN + 1];
	char taints[MODULE_FLAGS_BUF_SIZE];
} last_unloaded_module;

#ifdef CONFIG_MODULE_UNLOAD

EXPORT_TRACEPOINT_SYMBOL(module_get);

/* MODULE_REF_BASE is the base reference count by kmodule loader. */
#define MODULE_REF_BASE	1

/* Init the unload section of the module. */
static int module_unload_init(struct module *mod)
{
	/*
	 * Initialize reference counter to MODULE_REF_BASE.
	 * refcnt == 0 means module is going.
	 */
	atomic_set(&mod->refcnt, MODULE_REF_BASE);

	INIT_LIST_HEAD(&mod->source_list);
	INIT_LIST_HEAD(&mod->target_list);

	/* Hold reference count during initialization. */
	atomic_inc(&mod->refcnt);

	return 0;
}

/* Does a already use b? */
static int already_uses(struct module *a, struct module *b)
{
	struct module_use *use;

	list_for_each_entry(use, &b->source_list, source_list) {
		if (use->source == a)
			return 1;
	}
	pr_debug("%s does not use %s!\n", a->name, b->name);
	return 0;
}

/*
 * Module a uses b
 *  - we add 'a' as a "source", 'b' as a "target" of module use
 *  - the module_use is added to the list of 'b' sources (so
 *    'b' can walk the list to see who sourced them), and of 'a'
 *    targets (so 'a' can see what modules it targets).
 */
static int add_module_usage(struct module *a, struct module *b)
{
	struct module_use *use;

	pr_debug("Allocating new usage for %s.\n", a->name);
	use = kmalloc(sizeof(*use), GFP_ATOMIC);
	if (!use)
		return -ENOMEM;

	use->source = a;
	use->target = b;
	list_add(&use->source_list, &b->source_list);
	list_add(&use->target_list, &a->target_list);
	return 0;
}

/* Module a uses b: caller needs module_mutex() */
static int ref_module(struct module *a, struct module *b)
{
	int err;

	if (b == NULL || already_uses(a, b))
		return 0;

	/* If module isn't available, we fail. */
	err = strong_try_module_get(b);
	if (err)
		return err;

	err = add_module_usage(a, b);
	if (err) {
		module_put(b);
		return err;
	}
	return 0;
}

/* Clear the unload stuff of the module. */
static void module_unload_free(struct module *mod)
{
	struct module_use *use, *tmp;

	mutex_lock(&module_mutex);
	list_for_each_entry_safe(use, tmp, &mod->target_list, target_list) {
		struct module *i = use->target;
		pr_debug("%s unusing %s\n", mod->name, i->name);
		module_put(i);
		list_del(&use->source_list);
		list_del(&use->target_list);
		kfree(use);
	}
	mutex_unlock(&module_mutex);
}

#ifdef CONFIG_MODULE_FORCE_UNLOAD
static inline int try_force_unload(unsigned int flags)
{
	int ret = (flags & O_TRUNC);
	if (ret)
		add_taint(TAINT_FORCED_RMMOD, LOCKDEP_NOW_UNRELIABLE);
	return ret;
}
#else
static inline int try_force_unload(unsigned int flags)
{
	return 0;
}
#endif /* CONFIG_MODULE_FORCE_UNLOAD */

/* Try to release refcount of module, 0 means success. */
static int try_release_module_ref(struct module *mod)
{
	int ret;

	/* Try to decrement refcnt which we set at loading */
	ret = atomic_sub_return(MODULE_REF_BASE, &mod->refcnt);
	BUG_ON(ret < 0);
	if (ret)
		/* Someone can put this right now, recover with checking */
		ret = atomic_add_unless(&mod->refcnt, MODULE_REF_BASE, 0);

	return ret;
}

static int try_stop_module(struct module *mod, int flags, int *forced)
{
	/* If it's not unused, quit unless we're forcing. */
	if (try_release_module_ref(mod) != 0) {
		*forced = try_force_unload(flags);
		if (!(*forced))
			return -EWOULDBLOCK;
	}

	/* Mark it as dying. */
	mod->state = MODULE_STATE_GOING;

	return 0;
}

/**
 * module_refcount() - return the refcount or -1 if unloading
 * @mod:	the module we're checking
 *
 * Return:
 *	-1 if the module is in the process of unloading
 *	otherwise the number of references in the kernel to the module
 */
int module_refcount(struct module *mod)
{
	return atomic_read(&mod->refcnt) - MODULE_REF_BASE;
}
EXPORT_SYMBOL(module_refcount);

/* This exists whether we can unload or not */
static void free_module(struct module *mod);

SYSCALL_DEFINE2(delete_module, const char __user *, name_user,
		unsigned int, flags)
{
	struct module *mod;
	char name[MODULE_NAME_LEN];
	char buf[MODULE_FLAGS_BUF_SIZE];
	int ret, len, forced = 0;

	if (!capable(CAP_SYS_MODULE) || modules_disabled)
		return -EPERM;

	len = strncpy_from_user(name, name_user, MODULE_NAME_LEN);
	if (len == 0 || len == MODULE_NAME_LEN)
		return -ENOENT;
	if (len < 0)
		return len;

	audit_log_kern_module(name);

	if (mutex_lock_interruptible(&module_mutex) != 0)
		return -EINTR;

	mod = find_module(name);
	if (!mod) {
		ret = -ENOENT;
		goto out;
	}

	if (!list_empty(&mod->source_list)) {
		/* Other modules depend on us: get rid of them first. */
		ret = -EWOULDBLOCK;
		goto out;
	}

	/* Doing init or already dying? */
	if (mod->state != MODULE_STATE_LIVE) {
		/* FIXME: if (force), slam module count damn the torpedoes */
		pr_debug("%s already dying\n", mod->name);
		ret = -EBUSY;
		goto out;
	}

	/* If it has an init func, it must have an exit func to unload */
	if (mod->init && !mod->exit) {
		forced = try_force_unload(flags);
		if (!forced) {
			/* This module can't be removed */
			ret = -EBUSY;
			goto out;
		}
	}

	ret = try_stop_module(mod, flags, &forced);
	if (ret != 0)
		goto out;

	mutex_unlock(&module_mutex);
	/* Final destruction now no one is using it. */
	if (mod->exit != NULL)
		mod->exit();
	blocking_notifier_call_chain(&module_notify_list,
				     MODULE_STATE_GOING, mod);
	klp_module_going(mod);
	ftrace_release_mod(mod);

	async_synchronize_full();

	/* Store the name and taints of the last unloaded module for diagnostic purposes */
	strscpy(last_unloaded_module.name, mod->name);
	strscpy(last_unloaded_module.taints, module_flags(mod, buf, false));

	free_module(mod);
	/* someone could wait for the module in add_unformed_module() */
	wake_up_all(&module_wq);
	return 0;
out:
	mutex_unlock(&module_mutex);
	return ret;
}

void __symbol_put(const char *symbol)
{
	struct find_symbol_arg fsa = {
		.name	= symbol,
		.gplok	= true,
	};

	guard(rcu)();
	BUG_ON(!find_symbol(&fsa));
	module_put(fsa.owner);
}
EXPORT_SYMBOL(__symbol_put);

/* Note this assumes addr is a function, which it currently always is. */
void symbol_put_addr(void *addr)
{
	struct module *modaddr;
	unsigned long a = (unsigned long)dereference_function_descriptor(addr);

	if (core_kernel_text(a))
		return;

	/*
	 * Even though we hold a reference on the module; we still need to
	 * RCU read section in order to safely traverse the data structure.
	 */
	guard(rcu)();
	modaddr = __module_text_address(a);
	BUG_ON(!modaddr);
	module_put(modaddr);
}
EXPORT_SYMBOL_GPL(symbol_put_addr);

static ssize_t show_refcnt(const struct module_attribute *mattr,
			   struct module_kobject *mk, char *buffer)
{
	return sprintf(buffer, "%i\n", module_refcount(mk->mod));
}

static const struct module_attribute modinfo_refcnt =
	__ATTR(refcnt, 0444, show_refcnt, NULL);

void __module_get(struct module *module)
{
	if (module) {
		atomic_inc(&module->refcnt);
		trace_module_get(module, _RET_IP_);
	}
}
EXPORT_SYMBOL(__module_get);

bool try_module_get(struct module *module)
{
	bool ret = true;

	if (module) {
		/* Note: here, we can fail to get a reference */
		if (likely(module_is_live(module) &&
			   atomic_inc_not_zero(&module->refcnt) != 0))
			trace_module_get(module, _RET_IP_);
		else
			ret = false;
	}
	return ret;
}
EXPORT_SYMBOL(try_module_get);

void module_put(struct module *module)
{
	int ret;

	if (module) {
		ret = atomic_dec_if_positive(&module->refcnt);
		WARN_ON(ret < 0);	/* Failed to put refcount */
		trace_module_put(module, _RET_IP_);
	}
}
EXPORT_SYMBOL(module_put);

#else /* !CONFIG_MODULE_UNLOAD */
static inline void module_unload_free(struct module *mod)
{
}

static int ref_module(struct module *a, struct module *b)
{
	return strong_try_module_get(b);
}

static inline int module_unload_init(struct module *mod)
{
	return 0;
}
#endif /* CONFIG_MODULE_UNLOAD */

size_t module_flags_taint(unsigned long taints, char *buf)
{
	size_t l = 0;
	int i;

	for (i = 0; i < TAINT_FLAGS_COUNT; i++) {
		if (taint_flags[i].module && test_bit(i, &taints))
			buf[l++] = taint_flags[i].c_true;
	}

	return l;
}

static ssize_t show_initstate(const struct module_attribute *mattr,
			      struct module_kobject *mk, char *buffer)
{
	const char *state = "unknown";

	switch (mk->mod->state) {
	case MODULE_STATE_LIVE:
		state = "live";
		break;
	case MODULE_STATE_COMING:
		state = "coming";
		break;
	case MODULE_STATE_GOING:
		state = "going";
		break;
	default:
		BUG();
	}
	return sprintf(buffer, "%s\n", state);
}

static const struct module_attribute modinfo_initstate =
	__ATTR(initstate, 0444, show_initstate, NULL);

static ssize_t store_uevent(const struct module_attribute *mattr,
			    struct module_kobject *mk,
			    const char *buffer, size_t count)
{
	int rc;

	rc = kobject_synth_uevent(&mk->kobj, buffer, count);
	return rc ? rc : count;
}

const struct module_attribute module_uevent =
	__ATTR(uevent, 0200, NULL, store_uevent);

static ssize_t show_coresize(const struct module_attribute *mattr,
			     struct module_kobject *mk, char *buffer)
{
	unsigned int size = mk->mod->mem[MOD_TEXT].size;

	if (!IS_ENABLED(CONFIG_ARCH_WANTS_MODULES_DATA_IN_VMALLOC)) {
		for_class_mod_mem_type(type, core_data)
			size += mk->mod->mem[type].size;
	}
	return sprintf(buffer, "%u\n", size);
}

static const struct module_attribute modinfo_coresize =
	__ATTR(coresize, 0444, show_coresize, NULL);

#ifdef CONFIG_ARCH_WANTS_MODULES_DATA_IN_VMALLOC
static ssize_t show_datasize(const struct module_attribute *mattr,
			     struct module_kobject *mk, char *buffer)
{
	unsigned int size = 0;

	for_class_mod_mem_type(type, core_data)
		size += mk->mod->mem[type].size;
	return sprintf(buffer, "%u\n", size);
}

static const struct module_attribute modinfo_datasize =
	__ATTR(datasize, 0444, show_datasize, NULL);
#endif

static ssize_t show_initsize(const struct module_attribute *mattr,
			     struct module_kobject *mk, char *buffer)
{
	unsigned int size = 0;

	for_class_mod_mem_type(type, init)
		size += mk->mod->mem[type].size;
	return sprintf(buffer, "%u\n", size);
}

static const struct module_attribute modinfo_initsize =
	__ATTR(initsize, 0444, show_initsize, NULL);

static ssize_t show_taint(const struct module_attribute *mattr,
			  struct module_kobject *mk, char *buffer)
{
	size_t l;

	l = module_flags_taint(mk->mod->taints, buffer);
	buffer[l++] = '\n';
	return l;
}

static const struct module_attribute modinfo_taint =
	__ATTR(taint, 0444, show_taint, NULL);

const struct module_attribute *const modinfo_attrs[] = {
	&module_uevent,
	&modinfo_version,
	&modinfo_srcversion,
	&modinfo_initstate,
	&modinfo_coresize,
#ifdef CONFIG_ARCH_WANTS_MODULES_DATA_IN_VMALLOC
	&modinfo_datasize,
#endif
	&modinfo_initsize,
	&modinfo_taint,
#ifdef CONFIG_MODULE_UNLOAD
	&modinfo_refcnt,
#endif
	NULL,
};

const size_t modinfo_attrs_count = ARRAY_SIZE(modinfo_attrs);

static const char vermagic[] = VERMAGIC_STRING;

int try_to_force_load(struct module *mod, const char *reason)
{
#ifdef CONFIG_MODULE_FORCE_LOAD
	if (!test_taint(TAINT_FORCED_MODULE))
		pr_warn("%s: %s: kernel tainted.\n", mod->name, reason);
	add_taint_module(mod, TAINT_FORCED_MODULE, LOCKDEP_NOW_UNRELIABLE);
	return 0;
#else
	return -ENOEXEC;
#endif
}

/* Parse tag=value strings from .modinfo section */
char *module_next_tag_pair(char *string, unsigned long *secsize)
{
	/* Skip non-zero chars */
	while (string[0]) {
		string++;
		if ((*secsize)-- <= 1)
			return NULL;
	}

	/* Skip any zero padding. */
	while (!string[0]) {
		string++;
		if ((*secsize)-- <= 1)
			return NULL;
	}
	return string;
}

static char *get_next_modinfo(const struct load_info *info, const char *tag,
			      char *prev)
{
	char *p;
	unsigned int taglen = strlen(tag);
	Elf_Shdr *infosec = &info->sechdrs[info->index.info];
	unsigned long size = infosec->sh_size;

	/*
	 * get_modinfo() calls made before rewrite_section_headers()
	 * must use sh_offset, as sh_addr isn't set!
	 */
	char *modinfo = (char *)info->hdr + infosec->sh_offset;

	if (prev) {
		size -= prev - modinfo;
		modinfo = module_next_tag_pair(prev, &size);
	}

	for (p = modinfo; p; p = module_next_tag_pair(p, &size)) {
		if (strncmp(p, tag, taglen) == 0 && p[taglen] == '=')
			return p + taglen + 1;
	}
	return NULL;
}

static char *get_modinfo(const struct load_info *info, const char *tag)
{
	return get_next_modinfo(info, tag, NULL);
}

/**
 * verify_module_namespace() - does @modname have access to this symbol's @namespace
 * @namespace: export symbol namespace
 * @modname: module name
 *
 * If @namespace is prefixed with "module:" to indicate it is a module namespace
 * then test if @modname matches any of the comma separated patterns.
 *
 * The patterns only support tail-glob.
 */
static bool verify_module_namespace(const char *namespace, const char *modname)
{
	size_t len, modlen = strlen(modname);
	const char *prefix = "module:";
	const char *sep;
	bool glob;

	if (!strstarts(namespace, prefix))
		return false;

	for (namespace += strlen(prefix); *namespace; namespace = sep) {
		sep = strchrnul(namespace, ',');
		len = sep - namespace;

		glob = false;
		if (sep[-1] == '*') {
			len--;
			glob = true;
		}

		if (*sep)
			sep++;

		if (mod_strncmp(namespace, modname, len) == 0 && (glob || len == modlen))
			return true;
	}

	return false;
}

static int verify_namespace_is_imported(const struct load_info *info,
					const struct kernel_symbol *sym,
					struct module *mod)
{
	const char *namespace;
	char *imported_namespace;

	namespace = kernel_symbol_namespace(sym);
	if (namespace && namespace[0]) {

		if (verify_module_namespace(namespace, mod->name))
			return 0;

		for_each_modinfo_entry(imported_namespace, info, "import_ns") {
			if (strcmp(namespace, imported_namespace) == 0)
				return 0;
		}
#ifdef CONFIG_MODULE_ALLOW_MISSING_NAMESPACE_IMPORTS
		pr_warn(
#else
		pr_err(
#endif
			"%s: module uses symbol (%s) from namespace %s, but does not import it.\n",
			mod->name, kernel_symbol_name(sym), namespace);
#ifndef CONFIG_MODULE_ALLOW_MISSING_NAMESPACE_IMPORTS
		return -EINVAL;
#endif
	}
	return 0;
}

static bool inherit_taint(struct module *mod, struct module *owner, const char *name)
{
	if (!owner || !test_bit(TAINT_PROPRIETARY_MODULE, &owner->taints))
		return true;

	if (mod->using_gplonly_symbols) {
		pr_err("%s: module using GPL-only symbols uses symbols %s from proprietary module %s.\n",
			mod->name, name, owner->name);
		return false;
	}

	if (!test_bit(TAINT_PROPRIETARY_MODULE, &mod->taints)) {
		pr_warn("%s: module uses symbols %s from proprietary module %s, inheriting taint.\n",
			mod->name, name, owner->name);
		set_bit(TAINT_PROPRIETARY_MODULE, &mod->taints);
	}
	return true;
}

/* Resolve a symbol for this module.  I.e. if we find one, record usage. */
static const struct kernel_symbol *resolve_symbol(struct module *mod,
						  const struct load_info *info,
						  const char *name,
						  char ownername[])
{
	struct find_symbol_arg fsa = {
		.name	= name,
		.gplok	= !(mod->taints & (1 << TAINT_PROPRIETARY_MODULE)),
		.warn	= true,
	};
	int err;

	/*
	 * The module_mutex should not be a heavily contended lock;
	 * if we get the occasional sleep here, we'll go an extra iteration
	 * in the wait_event_interruptible(), which is harmless.
	 */
	sched_annotate_sleep();
	mutex_lock(&module_mutex);
	if (!find_symbol(&fsa))
		goto unlock;

	if (fsa.license == GPL_ONLY)
		mod->using_gplonly_symbols = true;

	if (!inherit_taint(mod, fsa.owner, name)) {
		fsa.sym = NULL;
		goto getname;
	}

	if (!check_version(info, name, mod, fsa.crc)) {
		fsa.sym = ERR_PTR(-EINVAL);
		goto getname;
	}

	err = verify_namespace_is_imported(info, fsa.sym, mod);
	if (err) {
		fsa.sym = ERR_PTR(err);
		goto getname;
	}

	err = ref_module(mod, fsa.owner);
	if (err) {
		fsa.sym = ERR_PTR(err);
		goto getname;
	}

getname:
	/* We must make copy under the lock if we failed to get ref. */
	strscpy(ownername, module_name(fsa.owner), MODULE_NAME_LEN);
unlock:
	mutex_unlock(&module_mutex);
	return fsa.sym;
}

static const struct kernel_symbol *
resolve_symbol_wait(struct module *mod,
		    const struct load_info *info,
		    const char *name)
{
	const struct kernel_symbol *ksym;
	char owner[MODULE_NAME_LEN];

	if (wait_event_interruptible_timeout(module_wq,
			!IS_ERR(ksym = resolve_symbol(mod, info, name, owner))
			|| PTR_ERR(ksym) != -EBUSY,
					     30 * HZ) <= 0) {
		pr_warn("%s: gave up waiting for init of module %s.\n",
			mod->name, owner);
	}
	return ksym;
}

void __weak module_arch_cleanup(struct module *mod)
{
}

void __weak module_arch_freeing_init(struct module *mod)
{
}

static int module_memory_alloc(struct module *mod, enum mod_mem_type type)
{
	unsigned int size = PAGE_ALIGN(mod->mem[type].size);
	enum execmem_type execmem_type;
	void *ptr;

	mod->mem[type].size = size;

	if (mod_mem_type_is_data(type))
		execmem_type = EXECMEM_MODULE_DATA;
	else
		execmem_type = EXECMEM_MODULE_TEXT;

	ptr = execmem_alloc(execmem_type, size);
	if (!ptr)
		return -ENOMEM;

	if (execmem_is_rox(execmem_type)) {
		int err = execmem_make_temp_rw(ptr, size);

		if (err) {
			execmem_free(ptr);
			return -ENOMEM;
		}

		mod->mem[type].is_rox = true;
	}

	/*
	 * The pointer to these blocks of memory are stored on the module
	 * structure and we keep that around so long as the module is
	 * around. We only free that memory when we unload the module.
	 * Just mark them as not being a leak then. The .init* ELF
	 * sections *do* get freed after boot so we *could* treat them
	 * slightly differently with kmemleak_ignore() and only grey
	 * them out as they work as typical memory allocations which
	 * *do* eventually get freed, but let's just keep things simple
	 * and avoid *any* false positives.
	 */
	if (!mod->mem[type].is_rox)
		kmemleak_not_leak(ptr);

	memset(ptr, 0, size);
	mod->mem[type].base = ptr;

	return 0;
}

static void module_memory_restore_rox(struct module *mod)
{
	for_class_mod_mem_type(type, text) {
		struct module_memory *mem = &mod->mem[type];

		if (mem->is_rox)
			execmem_restore_rox(mem->base, mem->size);
	}
}

static void module_memory_free(struct module *mod, enum mod_mem_type type)
{
	struct module_memory *mem = &mod->mem[type];

	execmem_free(mem->base);
}

static void free_mod_mem(struct module *mod)
{
	for_each_mod_mem_type(type) {
		struct module_memory *mod_mem = &mod->mem[type];

		if (type == MOD_DATA)
			continue;

		/* Free lock-classes; relies on the preceding sync_rcu(). */
		lockdep_free_key_range(mod_mem->base, mod_mem->size);
		if (mod_mem->size)
			module_memory_free(mod, type);
	}

	/* MOD_DATA hosts mod, so free it at last */
	lockdep_free_key_range(mod->mem[MOD_DATA].base, mod->mem[MOD_DATA].size);
	module_memory_free(mod, MOD_DATA);
}

/* Free a module, remove from lists, etc. */
static void free_module(struct module *mod)
{
	trace_module_free(mod);

	codetag_unload_module(mod);

	mod_sysfs_teardown(mod);

	/*
	 * We leave it in list to prevent duplicate loads, but make sure
	 * that noone uses it while it's being deconstructed.
	 */
	mutex_lock(&module_mutex);
	mod->state = MODULE_STATE_UNFORMED;
	mutex_unlock(&module_mutex);

	/* Arch-specific cleanup. */
	module_arch_cleanup(mod);

	/* Module unload stuff */
	module_unload_free(mod);

	/* Free any allocated parameters. */
	destroy_params(mod->kp, mod->num_kp);

	if (is_livepatch_module(mod))
		free_module_elf(mod);

	/* Now we can delete it from the lists */
	mutex_lock(&module_mutex);
	/* Unlink carefully: kallsyms could be walking list. */
	list_del_rcu(&mod->list);
	mod_tree_remove(mod);
	/* Remove this module from bug list, this uses list_del_rcu */
	module_bug_cleanup(mod);
	/* Wait for RCU synchronizing before releasing mod->list and buglist. */
	synchronize_rcu();
	if (try_add_tainted_module(mod))
		pr_err("%s: adding tainted module to the unloaded tainted modules list failed.\n",
		       mod->name);
	mutex_unlock(&module_mutex);

	/* This may be empty, but that's OK */
	module_arch_freeing_init(mod);
	kfree(mod->args);
	percpu_modfree(mod);

	free_mod_mem(mod);
}

void *__symbol_get(const char *symbol)
{
	struct find_symbol_arg fsa = {
		.name	= symbol,
		.gplok	= true,
		.warn	= true,
	};

	scoped_guard(rcu) {
		if (!find_symbol(&fsa))
			return NULL;
		if (fsa.license != GPL_ONLY) {
			pr_warn("failing symbol_get of non-GPLONLY symbol %s.\n",
				symbol);
			return NULL;
		}
		if (strong_try_module_get(fsa.owner))
			return NULL;
	}
	return (void *)kernel_symbol_value(fsa.sym);
}
EXPORT_SYMBOL_GPL(__symbol_get);

/*
 * Ensure that an exported symbol [global namespace] does not already exist
 * in the kernel or in some other module's exported symbol table.
 *
 * You must hold the module_mutex.
 */
static int verify_exported_symbols(struct module *mod)
{
	unsigned int i;
	const struct kernel_symbol *s;
	struct {
		const struct kernel_symbol *sym;
		unsigned int num;
	} arr[] = {
		{ mod->syms, mod->num_syms },
		{ mod->gpl_syms, mod->num_gpl_syms },
	};

	for (i = 0; i < ARRAY_SIZE(arr); i++) {
		for (s = arr[i].sym; s < arr[i].sym + arr[i].num; s++) {
			struct find_symbol_arg fsa = {
				.name	= kernel_symbol_name(s),
				.gplok	= true,
			};
			if (find_symbol(&fsa)) {
				pr_err("%s: exports duplicate symbol %s"
				       " (owned by %s)\n",
				       mod->name, kernel_symbol_name(s),
				       module_name(fsa.owner));
				return -ENOEXEC;
			}
		}
	}
	return 0;
}

static bool ignore_undef_symbol(Elf_Half emachine, const char *name)
{
	/*
	 * On x86, PIC code and Clang non-PIC code may have call foo@PLT. GNU as
	 * before 2.37 produces an unreferenced _GLOBAL_OFFSET_TABLE_ on x86-64.
	 * i386 has a similar problem but may not deserve a fix.
	 *
	 * If we ever have to ignore many symbols, consider refactoring the code to
	 * only warn if referenced by a relocation.
	 */
	if (emachine == EM_386 || emachine == EM_X86_64)
		return !strcmp(name, "_GLOBAL_OFFSET_TABLE_");
	return false;
}

/* Change all symbols so that st_value encodes the pointer directly. */
static int simplify_symbols(struct module *mod, const struct load_info *info)
{
	Elf_Shdr *symsec = &info->sechdrs[info->index.sym];
	Elf_Sym *sym = (void *)symsec->sh_addr;
	unsigned long secbase;
	unsigned int i;
	int ret = 0;
	const struct kernel_symbol *ksym;

	for (i = 1; i < symsec->sh_size / sizeof(Elf_Sym); i++) {
		const char *name = info->strtab + sym[i].st_name;

		switch (sym[i].st_shndx) {
		case SHN_COMMON:
			/* Ignore common symbols */
			if (!strncmp(name, "__gnu_lto", 9))
				break;

			/*
			 * We compiled with -fno-common.  These are not
			 * supposed to happen.
			 */
			pr_debug("Common symbol: %s\n", name);
			pr_warn("%s: please compile with -fno-common\n",
			       mod->name);
			ret = -ENOEXEC;
			break;

		case SHN_ABS:
			/* Don't need to do anything */
			pr_debug("Absolute symbol: 0x%08lx %s\n",
				 (long)sym[i].st_value, name);
			break;

		case SHN_LIVEPATCH:
			/* Livepatch symbols are resolved by livepatch */
			break;

		case SHN_UNDEF:
			ksym = resolve_symbol_wait(mod, info, name);
			/* Ok if resolved.  */
			if (ksym && !IS_ERR(ksym)) {
				sym[i].st_value = kernel_symbol_value(ksym);
				break;
			}

			/* Ok if weak or ignored.  */
			if (!ksym &&
			    (ELF_ST_BIND(sym[i].st_info) == STB_WEAK ||
			     ignore_undef_symbol(info->hdr->e_machine, name)))
				break;

			ret = PTR_ERR(ksym) ?: -ENOENT;
			pr_warn("%s: Unknown symbol %s (err %d)\n",
				mod->name, name, ret);
			break;

		default:
			/* Divert to percpu allocation if a percpu var. */
			if (sym[i].st_shndx == info->index.pcpu)
				secbase = (unsigned long)mod_percpu(mod);
			else
				secbase = info->sechdrs[sym[i].st_shndx].sh_addr;
			sym[i].st_value += secbase;
			break;
		}
	}

	return ret;
}

static int apply_relocations(struct module *mod, const struct load_info *info)
{
	unsigned int i;
	int err = 0;

	/* Now do relocations. */
	for (i = 1; i < info->hdr->e_shnum; i++) {
		unsigned int infosec = info->sechdrs[i].sh_info;

		/* Not a valid relocation section? */
		if (infosec >= info->hdr->e_shnum)
			continue;

		/*
		 * Don't bother with non-allocated sections.
		 * An exception is the percpu section, which has separate allocations
		 * for individual CPUs. We relocate the percpu section in the initial
		 * ELF template and subsequently copy it to the per-CPU destinations.
		 */
		if (!(info->sechdrs[infosec].sh_flags & SHF_ALLOC) &&
		    (!infosec || infosec != info->index.pcpu))
			continue;

		if (info->sechdrs[i].sh_flags & SHF_RELA_LIVEPATCH)
			err = klp_apply_section_relocs(mod, info->sechdrs,
						       info->secstrings,
						       info->strtab,
						       info->index.sym, i,
						       NULL);
		else if (info->sechdrs[i].sh_type == SHT_REL)
			err = apply_relocate(info->sechdrs, info->strtab,
					     info->index.sym, i, mod);
		else if (info->sechdrs[i].sh_type == SHT_RELA)
			err = apply_relocate_add(info->sechdrs, info->strtab,
						 info->index.sym, i, mod);
		if (err < 0)
			break;
	}
	return err;
}

/* Additional bytes needed by arch in front of individual sections */
unsigned int __weak arch_mod_section_prepend(struct module *mod,
					     unsigned int section)
{
	/* default implementation just returns zero */
	return 0;
}

long module_get_offset_and_type(struct module *mod, enum mod_mem_type type,
				Elf_Shdr *sechdr, unsigned int section)
{
	long offset;
	long mask = ((unsigned long)(type) & SH_ENTSIZE_TYPE_MASK) << SH_ENTSIZE_TYPE_SHIFT;

	mod->mem[type].size += arch_mod_section_prepend(mod, section);
	offset = ALIGN(mod->mem[type].size, sechdr->sh_addralign ?: 1);
	mod->mem[type].size = offset + sechdr->sh_size;

	WARN_ON_ONCE(offset & mask);
	return offset | mask;
}

bool module_init_layout_section(const char *sname)
{
#ifndef CONFIG_MODULE_UNLOAD
	if (module_exit_section(sname))
		return true;
#endif
	return module_init_section(sname);
}

static void __layout_sections(struct module *mod, struct load_info *info, bool is_init)
{
	unsigned int m, i;

	/*
	 * { Mask of required section header flags,
	 *   Mask of excluded section header flags }
	 */
	static const unsigned long masks[][2] = {
		{ SHF_EXECINSTR | SHF_ALLOC, ARCH_SHF_SMALL },
		{ SHF_ALLOC, SHF_WRITE | ARCH_SHF_SMALL },
		{ SHF_RO_AFTER_INIT | SHF_ALLOC, ARCH_SHF_SMALL },
		{ SHF_WRITE | SHF_ALLOC, ARCH_SHF_SMALL },
		{ ARCH_SHF_SMALL | SHF_ALLOC, 0 }
	};
	static const int core_m_to_mem_type[] = {
		MOD_TEXT,
		MOD_RODATA,
		MOD_RO_AFTER_INIT,
		MOD_DATA,
		MOD_DATA,
	};
	static const int init_m_to_mem_type[] = {
		MOD_INIT_TEXT,
		MOD_INIT_RODATA,
		MOD_INVALID,
		MOD_INIT_DATA,
		MOD_INIT_DATA,
	};

	for (m = 0; m < ARRAY_SIZE(masks); ++m) {
		enum mod_mem_type type = is_init ? init_m_to_mem_type[m] : core_m_to_mem_type[m];

		for (i = 0; i < info->hdr->e_shnum; ++i) {
			Elf_Shdr *s = &info->sechdrs[i];
			const char *sname = info->secstrings + s->sh_name;

			if ((s->sh_flags & masks[m][0]) != masks[m][0]
			    || (s->sh_flags & masks[m][1])
			    || s->sh_entsize != ~0UL
			    || is_init != module_init_layout_section(sname))
				continue;

			if (WARN_ON_ONCE(type == MOD_INVALID))
				continue;

			/*
			 * Do not allocate codetag memory as we load it into
			 * preallocated contiguous memory.
			 */
			if (codetag_needs_module_section(mod, sname, s->sh_size)) {
				/*
				 * s->sh_entsize won't be used but populate the
				 * type field to avoid confusion.
				 */
				s->sh_entsize = ((unsigned long)(type) & SH_ENTSIZE_TYPE_MASK)
						<< SH_ENTSIZE_TYPE_SHIFT;
				continue;
			}

			s->sh_entsize = module_get_offset_and_type(mod, type, s, i);
			pr_debug("\t%s\n", sname);
		}
	}
}

/*
 * Lay out the SHF_ALLOC sections in a way not dissimilar to how ld
 * might -- code, read-only data, read-write data, small data.  Tally
 * sizes, and place the offsets into sh_entsize fields: high bit means it
 * belongs in init.
 */
static void layout_sections(struct module *mod, struct load_info *info)
{
	unsigned int i;

	for (i = 0; i < info->hdr->e_shnum; i++)
		info->sechdrs[i].sh_entsize = ~0UL;

	pr_debug("Core section allocation order for %s:\n", mod->name);
	__layout_sections(mod, info, false);

	pr_debug("Init section allocation order for %s:\n", mod->name);
	__layout_sections(mod, info, true);
}

static void module_license_taint_check(struct module *mod, const char *license)
{
	if (!license)
		license = "unspecified";

	if (!license_is_gpl_compatible(license)) {
		if (!test_taint(TAINT_PROPRIETARY_MODULE))
			pr_warn("%s: module license '%s' taints kernel.\n",
				mod->name, license);
		add_taint_module(mod, TAINT_PROPRIETARY_MODULE,
				 LOCKDEP_NOW_UNRELIABLE);
	}
}

static int setup_modinfo(struct module *mod, struct load_info *info)
{
	const struct module_attribute *attr;
	char *imported_namespace;
	int i;

	for (i = 0; (attr = modinfo_attrs[i]); i++) {
		if (attr->setup)
			attr->setup(mod, get_modinfo(info, attr->attr.name));
	}

	for_each_modinfo_entry(imported_namespace, info, "import_ns") {
		/*
		 * 'module:' prefixed namespaces are implicit, disallow
		 * explicit imports.
		 */
		if (strstarts(imported_namespace, "module:")) {
			pr_err("%s: module tries to import module namespace: %s\n",
			       mod->name, imported_namespace);
			return -EPERM;
		}
	}

	return 0;
}

static void free_modinfo(struct module *mod)
{
	const struct module_attribute *attr;
	int i;

	for (i = 0; (attr = modinfo_attrs[i]); i++) {
		if (attr->free)
			attr->free(mod);
	}
}

bool __weak module_init_section(const char *name)
{
	return strstarts(name, ".init");
}

bool __weak module_exit_section(const char *name)
{
	return strstarts(name, ".exit");
}

static int validate_section_offset(const struct load_info *info, Elf_Shdr *shdr)
{
#if defined(CONFIG_64BIT)
	unsigned long long secend;
#else
	unsigned long secend;
#endif

	/*
	 * Check for both overflow and offset/size being
	 * too large.
	 */
	secend = shdr->sh_offset + shdr->sh_size;
	if (secend < shdr->sh_offset || secend > info->len)
		return -ENOEXEC;

	return 0;
}

/**
 * elf_validity_ehdr() - Checks an ELF header for module validity
 * @info: Load info containing the ELF header to check
 *
 * Checks whether an ELF header could belong to a valid module. Checks:
 *
 * * ELF header is within the data the user provided
 * * ELF magic is present
 * * It is relocatable (not final linked, not core file, etc.)
 * * The header's machine type matches what the architecture expects.
 * * Optional arch-specific hook for other properties
 *   - module_elf_check_arch() is currently only used by PPC to check
 *   ELF ABI version, but may be used by others in the future.
 *
 * Return: %0 if valid, %-ENOEXEC on failure.
 */
static int elf_validity_ehdr(const struct load_info *info)
{
	if (info->len < sizeof(*(info->hdr))) {
		pr_err("Invalid ELF header len %lu\n", info->len);
		return -ENOEXEC;
	}
	if (memcmp(info->hdr->e_ident, ELFMAG, SELFMAG) != 0) {
		pr_err("Invalid ELF header magic: != %s\n", ELFMAG);
		return -ENOEXEC;
	}
	if (info->hdr->e_type != ET_REL) {
		pr_err("Invalid ELF header type: %u != %u\n",
		       info->hdr->e_type, ET_REL);
		return -ENOEXEC;
	}
	if (!elf_check_arch(info->hdr)) {
		pr_err("Invalid architecture in ELF header: %u\n",
		       info->hdr->e_machine);
		return -ENOEXEC;
	}
	if (!module_elf_check_arch(info->hdr)) {
		pr_err("Invalid module architecture in ELF header: %u\n",
		       info->hdr->e_machine);
		return -ENOEXEC;
	}
	return 0;
}

/**
 * elf_validity_cache_sechdrs() - Cache section headers if valid
 * @info: Load info to compute section headers from
 *
 * Checks:
 *
 * * ELF header is valid (see elf_validity_ehdr())
 * * Section headers are the size we expect
 * * Section array fits in the user provided data
 * * Section index 0 is NULL
 * * Section contents are inbounds
 *
 * Then updates @info with a &load_info->sechdrs pointer if valid.
 *
 * Return: %0 if valid, negative error code if validation failed.
 */
static int elf_validity_cache_sechdrs(struct load_info *info)
{
	Elf_Shdr *sechdrs;
	Elf_Shdr *shdr;
	int i;
	int err;

	err = elf_validity_ehdr(info);
	if (err < 0)
		return err;

	if (info->hdr->e_shentsize != sizeof(Elf_Shdr)) {
		pr_err("Invalid ELF section header size\n");
		return -ENOEXEC;
	}

	/*
	 * e_shnum is 16 bits, and sizeof(Elf_Shdr) is
	 * known and small. So e_shnum * sizeof(Elf_Shdr)
	 * will not overflow unsigned long on any platform.
	 */
	if (info->hdr->e_shoff >= info->len
	    || (info->hdr->e_shnum * sizeof(Elf_Shdr) >
		info->len - info->hdr->e_shoff)) {
		pr_err("Invalid ELF section header overflow\n");
		return -ENOEXEC;
	}

	sechdrs = (void *)info->hdr + info->hdr->e_shoff;

	/*
	 * The code assumes that section 0 has a length of zero and
	 * an addr of zero, so check for it.
	 */
	if (sechdrs[0].sh_type != SHT_NULL
	    || sechdrs[0].sh_size != 0
	    || sechdrs[0].sh_addr != 0) {
		pr_err("ELF Spec violation: section 0 type(%d)!=SH_NULL or non-zero len or addr\n",
		       sechdrs[0].sh_type);
		return -ENOEXEC;
	}

	/* Validate contents are inbounds */
	for (i = 1; i < info->hdr->e_shnum; i++) {
		shdr = &sechdrs[i];
		switch (shdr->sh_type) {
		case SHT_NULL:
		case SHT_NOBITS:
			/* No contents, offset/size don't mean anything */
			continue;
		default:
			err = validate_section_offset(info, shdr);
			if (err < 0) {
				pr_err("Invalid ELF section in module (section %u type %u)\n",
				       i, shdr->sh_type);
				return err;
			}
		}
	}

	info->sechdrs = sechdrs;

	return 0;
}

/**
 * elf_validity_cache_secstrings() - Caches section names if valid
 * @info: Load info to cache section names from. Must have valid sechdrs.
 *
 * Specifically checks:
 *
 * * Section name table index is inbounds of section headers
 * * Section name table is not empty
 * * Section name table is NUL terminated
 * * All section name offsets are inbounds of the section
 *
 * Then updates @info with a &load_info->secstrings pointer if valid.
 *
 * Return: %0 if valid, negative error code if validation failed.
 */
static int elf_validity_cache_secstrings(struct load_info *info)
{
	Elf_Shdr *strhdr, *shdr;
	char *secstrings;
	int i;

	/*
	 * Verify if the section name table index is valid.
	 */
	if (info->hdr->e_shstrndx == SHN_UNDEF
	    || info->hdr->e_shstrndx >= info->hdr->e_shnum) {
		pr_err("Invalid ELF section name index: %d || e_shstrndx (%d) >= e_shnum (%d)\n",
		       info->hdr->e_shstrndx, info->hdr->e_shstrndx,
		       info->hdr->e_shnum);
		return -ENOEXEC;
	}

	strhdr = &info->sechdrs[info->hdr->e_shstrndx];

	/*
	 * The section name table must be NUL-terminated, as required
	 * by the spec. This makes strcmp and pr_* calls that access
	 * strings in the section safe.
	 */
	secstrings = (void *)info->hdr + strhdr->sh_offset;
	if (strhdr->sh_size == 0) {
		pr_err("empty section name table\n");
		return -ENOEXEC;
	}
	if (secstrings[strhdr->sh_size - 1] != '\0') {
		pr_err("ELF Spec violation: section name table isn't null terminated\n");
		return -ENOEXEC;
	}

	for (i = 0; i < info->hdr->e_shnum; i++) {
		shdr = &info->sechdrs[i];
		/* SHT_NULL means sh_name has an undefined value */
		if (shdr->sh_type == SHT_NULL)
			continue;
		if (shdr->sh_name >= strhdr->sh_size) {
			pr_err("Invalid ELF section name in module (section %u type %u)\n",
			       i, shdr->sh_type);
			return -ENOEXEC;
		}
	}

	info->secstrings = secstrings;
	return 0;
}

/**
 * elf_validity_cache_index_info() - Validate and cache modinfo section
 * @info: Load info to populate the modinfo index on.
 *        Must have &load_info->sechdrs and &load_info->secstrings populated
 *
 * Checks that if there is a .modinfo section, it is unique.
 * Then, it caches its index in &load_info->index.info.
 * Finally, it tries to populate the name to improve error messages.
 *
 * Return: %0 if valid, %-ENOEXEC if multiple modinfo sections were found.
 */
static int elf_validity_cache_index_info(struct load_info *info)
{
	int info_idx;

	info_idx = find_any_unique_sec(info, ".modinfo");

	if (info_idx == 0)
		/* Early return, no .modinfo */
		return 0;

	if (info_idx < 0) {
		pr_err("Only one .modinfo section must exist.\n");
		return -ENOEXEC;
	}

	info->index.info = info_idx;
	/* Try to find a name early so we can log errors with a module name */
	info->name = get_modinfo(info, "name");

	return 0;
}

/**
 * elf_validity_cache_index_mod() - Validates and caches this_module section
 * @info: Load info to cache this_module on.
 *        Must have &load_info->sechdrs and &load_info->secstrings populated
 *
 * The ".gnu.linkonce.this_module" ELF section is special. It is what modpost
 * uses to refer to __this_module and let's use rely on THIS_MODULE to point
 * to &__this_module properly. The kernel's modpost declares it on each
 * modules's *.mod.c file. If the struct module of the kernel changes a full
 * kernel rebuild is required.
 *
 * We have a few expectations for this special section, this function
 * validates all this for us:
 *
 * * The section has contents
 * * The section is unique
 * * We expect the kernel to always have to allocate it: SHF_ALLOC
 * * The section size must match the kernel's run time's struct module
 *   size
 *
 * If all checks pass, the index will be cached in &load_info->index.mod
 *
 * Return: %0 on validation success, %-ENOEXEC on failure
 */
static int elf_validity_cache_index_mod(struct load_info *info)
{
	Elf_Shdr *shdr;
	int mod_idx;

	mod_idx = find_any_unique_sec(info, ".gnu.linkonce.this_module");
	if (mod_idx <= 0) {
		pr_err("module %s: Exactly one .gnu.linkonce.this_module section must exist.\n",
		       info->name ?: "(missing .modinfo section or name field)");
		return -ENOEXEC;
	}

	shdr = &info->sechdrs[mod_idx];

	if (shdr->sh_type == SHT_NOBITS) {
		pr_err("module %s: .gnu.linkonce.this_module section must have a size set\n",
		       info->name ?: "(missing .modinfo section or name field)");
		return -ENOEXEC;
	}

	if (!(shdr->sh_flags & SHF_ALLOC)) {
		pr_err("module %s: .gnu.linkonce.this_module must occupy memory during process execution\n",
		       info->name ?: "(missing .modinfo section or name field)");
		return -ENOEXEC;
	}

	if (shdr->sh_size != sizeof(struct module)) {
		pr_err("module %s: .gnu.linkonce.this_module section size must match the kernel's built struct module size at run time\n",
		       info->name ?: "(missing .modinfo section or name field)");
		return -ENOEXEC;
	}

	info->index.mod = mod_idx;

	return 0;
}

/**
 * elf_validity_cache_index_sym() - Validate and cache symtab index
 * @info: Load info to cache symtab index in.
 *        Must have &load_info->sechdrs and &load_info->secstrings populated.
 *
 * Checks that there is exactly one symbol table, then caches its index in
 * &load_info->index.sym.
 *
 * Return: %0 if valid, %-ENOEXEC on failure.
 */
static int elf_validity_cache_index_sym(struct load_info *info)
{
	unsigned int sym_idx;
	unsigned int num_sym_secs = 0;
	int i;

	for (i = 1; i < info->hdr->e_shnum; i++) {
		if (info->sechdrs[i].sh_type == SHT_SYMTAB) {
			num_sym_secs++;
			sym_idx = i;
		}
	}

	if (num_sym_secs != 1) {
		pr_warn("%s: module has no symbols (stripped?)\n",
			info->name ?: "(missing .modinfo section or name field)");
		return -ENOEXEC;
	}

	info->index.sym = sym_idx;

	return 0;
}

/**
 * elf_validity_cache_index_str() - Validate and cache strtab index
 * @info: Load info to cache strtab index in.
 *        Must have &load_info->sechdrs and &load_info->secstrings populated.
 *        Must have &load_info->index.sym populated.
 *
 * Looks at the symbol table's associated string table, makes sure it is
 * in-bounds, and caches it.
 *
 * Return: %0 if valid, %-ENOEXEC on failure.
 */
static int elf_validity_cache_index_str(struct load_info *info)
{
	unsigned int str_idx = info->sechdrs[info->index.sym].sh_link;

	if (str_idx == SHN_UNDEF || str_idx >= info->hdr->e_shnum) {
		pr_err("Invalid ELF sh_link!=SHN_UNDEF(%d) or (sh_link(%d) >= hdr->e_shnum(%d)\n",
		       str_idx, str_idx, info->hdr->e_shnum);
		return -ENOEXEC;
	}

	info->index.str = str_idx;
	return 0;
}

/**
 * elf_validity_cache_index_versions() - Validate and cache version indices
 * @info:  Load info to cache version indices in.
 *         Must have &load_info->sechdrs and &load_info->secstrings populated.
 * @flags: Load flags, relevant to suppress version loading, see
 *         uapi/linux/module.h
 *
 * If we're ignoring modversions based on @flags, zero all version indices
 * and return validity. Othewrise check:
 *
 * * If "__version_ext_crcs" is present, "__version_ext_names" is present
 * * There is a name present for every crc
 *
 * Then populate:
 *
 * * &load_info->index.vers
 * * &load_info->index.vers_ext_crc
 * * &load_info->index.vers_ext_names
 *
 * if present.
 *
 * Return: %0 if valid, %-ENOEXEC on failure.
 */
static int elf_validity_cache_index_versions(struct load_info *info, int flags)
{
	unsigned int vers_ext_crc;
	unsigned int vers_ext_name;
	size_t crc_count;
	size_t remaining_len;
	size_t name_size;
	char *name;

	/* If modversions were suppressed, pretend we didn't find any */
	if (flags & MODULE_INIT_IGNORE_MODVERSIONS) {
		info->index.vers = 0;
		info->index.vers_ext_crc = 0;
		info->index.vers_ext_name = 0;
		return 0;
	}

	vers_ext_crc = find_sec(info, "__version_ext_crcs");
	vers_ext_name = find_sec(info, "__version_ext_names");

	/* If we have one field, we must have the other */
	if (!!vers_ext_crc != !!vers_ext_name) {
		pr_err("extended version crc+name presence does not match");
		return -ENOEXEC;
	}

	/*
	 * If we have extended version information, we should have the same
	 * number of entries in every section.
	 */
	if (vers_ext_crc) {
		crc_count = info->sechdrs[vers_ext_crc].sh_size / sizeof(u32);
		name = (void *)info->hdr +
			info->sechdrs[vers_ext_name].sh_offset;
		remaining_len = info->sechdrs[vers_ext_name].sh_size;

		while (crc_count--) {
			name_size = strnlen(name, remaining_len) + 1;
			if (name_size > remaining_len) {
				pr_err("more extended version crcs than names");
				return -ENOEXEC;
			}
			remaining_len -= name_size;
			name += name_size;
		}
	}

	info->index.vers = find_sec(info, "__versions");
	info->index.vers_ext_crc = vers_ext_crc;
	info->index.vers_ext_name = vers_ext_name;
	return 0;
}

/**
 * elf_validity_cache_index() - Resolve, validate, cache section indices
 * @info:  Load info to read from and update.
 *         &load_info->sechdrs and &load_info->secstrings must be populated.
 * @flags: Load flags, relevant to suppress version loading, see
 *         uapi/linux/module.h
 *
 * Populates &load_info->index, validating as it goes.
 * See child functions for per-field validation:
 *
 * * elf_validity_cache_index_info()
 * * elf_validity_cache_index_mod()
 * * elf_validity_cache_index_sym()
 * * elf_validity_cache_index_str()
 * * elf_validity_cache_index_versions()
 *
 * If CONFIG_SMP is enabled, load the percpu section by name with no
 * validation.
 *
 * Return: 0 on success, negative error code if an index failed validation.
 */
static int elf_validity_cache_index(struct load_info *info, int flags)
{
	int err;

	err = elf_validity_cache_index_info(info);
	if (err < 0)
		return err;
	err = elf_validity_cache_index_mod(info);
	if (err < 0)
		return err;
	err = elf_validity_cache_index_sym(info);
	if (err < 0)
		return err;
	err = elf_validity_cache_index_str(info);
	if (err < 0)
		return err;
	err = elf_validity_cache_index_versions(info, flags);
	if (err < 0)
		return err;

	info->index.pcpu = find_pcpusec(info);

	return 0;
}

/**
 * elf_validity_cache_strtab() - Validate and cache symbol string table
 * @info: Load info to read from and update.
 *        Must have &load_info->sechdrs and &load_info->secstrings populated.
 *        Must have &load_info->index populated.
 *
 * Checks:
 *
 * * The string table is not empty.
 * * The string table starts and ends with NUL (required by ELF spec).
 * * Every &Elf_Sym->st_name offset in the symbol table is inbounds of the
 *   string table.
 *
 * And caches the pointer as &load_info->strtab in @info.
 *
 * Return: 0 on success, negative error code if a check failed.
 */
static int elf_validity_cache_strtab(struct load_info *info)
{
	Elf_Shdr *str_shdr = &info->sechdrs[info->index.str];
	Elf_Shdr *sym_shdr = &info->sechdrs[info->index.sym];
	char *strtab = (char *)info->hdr + str_shdr->sh_offset;
	Elf_Sym *syms = (void *)info->hdr + sym_shdr->sh_offset;
	int i;

	if (str_shdr->sh_size == 0) {
		pr_err("empty symbol string table\n");
		return -ENOEXEC;
	}
	if (strtab[0] != '\0') {
		pr_err("symbol string table missing leading NUL\n");
		return -ENOEXEC;
	}
	if (strtab[str_shdr->sh_size - 1] != '\0') {
		pr_err("symbol string table isn't NUL terminated\n");
		return -ENOEXEC;
	}

	/*
	 * Now that we know strtab is correctly structured, check symbol
	 * starts are inbounds before they're used later.
	 */
	for (i = 0; i < sym_shdr->sh_size / sizeof(*syms); i++) {
		if (syms[i].st_name >= str_shdr->sh_size) {
			pr_err("symbol name out of bounds in string table");
			return -ENOEXEC;
		}
	}

	info->strtab = strtab;
	return 0;
}

/*
 * Check userspace passed ELF module against our expectations, and cache
 * useful variables for further processing as we go.
 *
 * This does basic validity checks against section offsets and sizes, the
 * section name string table, and the indices used for it (sh_name).
 *
 * As a last step, since we're already checking the ELF sections we cache
 * useful variables which will be used later for our convenience:
 *
 * 	o pointers to section headers
 * 	o cache the modinfo symbol section
 * 	o cache the string symbol section
 * 	o cache the module section
 *
 * As a last step we set info->mod to the temporary copy of the module in
 * info->hdr. The final one will be allocated in move_module(). Any
 * modifications we make to our copy of the module will be carried over
 * to the final minted module.
 */
static int elf_validity_cache_copy(struct load_info *info, int flags)
{
	int err;

	err = elf_validity_cache_sechdrs(info);
	if (err < 0)
		return err;
	err = elf_validity_cache_secstrings(info);
	if (err < 0)
		return err;
	err = elf_validity_cache_index(info, flags);
	if (err < 0)
		return err;
	err = elf_validity_cache_strtab(info);
	if (err < 0)
		return err;

	/* This is temporary: point mod into copy of data. */
	info->mod = (void *)info->hdr + info->sechdrs[info->index.mod].sh_offset;

	/*
	 * If we didn't load the .modinfo 'name' field earlier, fall back to
	 * on-disk struct mod 'name' field.
	 */
	if (!info->name)
		info->name = info->mod->name;

	return 0;
}

#define COPY_CHUNK_SIZE (16*PAGE_SIZE)

static int copy_chunked_from_user(void *dst, const void __user *usrc, unsigned long len)
{
	do {
		unsigned long n = min(len, COPY_CHUNK_SIZE);

		if (copy_from_user(dst, usrc, n) != 0)
			return -EFAULT;
		cond_resched();
		dst += n;
		usrc += n;
		len -= n;
	} while (len);
	return 0;
}

static int check_modinfo_livepatch(struct module *mod, struct load_info *info)
{
	if (!get_modinfo(info, "livepatch"))
		/* Nothing more to do */
		return 0;

	if (set_livepatch_module(mod))
		return 0;

	pr_err("%s: module is marked as livepatch module, but livepatch support is disabled",
	       mod->name);
	return -ENOEXEC;
}

static void check_modinfo_retpoline(struct module *mod, struct load_info *info)
{
	if (retpoline_module_ok(get_modinfo(info, "retpoline")))
		return;

	pr_warn("%s: loading module not compiled with retpoline compiler.\n",
		mod->name);
}

/* Sets info->hdr and info->len. */
static int copy_module_from_user(const void __user *umod, unsigned long len,
				  struct load_info *info)
{
	int err;

	info->len = len;
	if (info->len < sizeof(*(info->hdr)))
		return -ENOEXEC;

	err = security_kernel_load_data(LOADING_MODULE, true);
	if (err)
		return err;

	/* Suck in entire file: we'll want most of it. */
	info->hdr = __vmalloc(info->len, GFP_KERNEL | __GFP_NOWARN);
	if (!info->hdr)
		return -ENOMEM;

	if (copy_chunked_from_user(info->hdr, umod, info->len) != 0) {
		err = -EFAULT;
		goto out;
	}

	err = security_kernel_post_load_data((char *)info->hdr, info->len,
					     LOADING_MODULE, "init_module");
out:
	if (err)
		vfree(info->hdr);

	return err;
}

static void free_copy(struct load_info *info, int flags)
{
	if (flags & MODULE_INIT_COMPRESSED_FILE)
		module_decompress_cleanup(info);
	else
		vfree(info->hdr);
}

static int rewrite_section_headers(struct load_info *info, int flags)
{
	unsigned int i;

	/* This should always be true, but let's be sure. */
	info->sechdrs[0].sh_addr = 0;

	for (i = 1; i < info->hdr->e_shnum; i++) {
		Elf_Shdr *shdr = &info->sechdrs[i];

		/*
		 * Mark all sections sh_addr with their address in the
		 * temporary image.
		 */
		shdr->sh_addr = (size_t)info->hdr + shdr->sh_offset;

	}

	/* Track but don't keep modinfo and version sections. */
	info->sechdrs[info->index.vers].sh_flags &= ~(unsigned long)SHF_ALLOC;
	info->sechdrs[info->index.vers_ext_crc].sh_flags &=
		~(unsigned long)SHF_ALLOC;
	info->sechdrs[info->index.vers_ext_name].sh_flags &=
		~(unsigned long)SHF_ALLOC;
	info->sechdrs[info->index.info].sh_flags &= ~(unsigned long)SHF_ALLOC;

	return 0;
}

static const char *const module_license_offenders[] = {
	/* driverloader was caught wrongly pretending to be under GPL */
	"driverloader",

	/* lve claims to be GPL but upstream won't provide source */
	"lve",
};

/*
 * These calls taint the kernel depending certain module circumstances */
static void module_augment_kernel_taints(struct module *mod, struct load_info *info)
{
	int prev_taint = test_taint(TAINT_PROPRIETARY_MODULE);
	size_t i;

	if (!get_modinfo(info, "intree")) {
		if (!test_taint(TAINT_OOT_MODULE))
			pr_warn("%s: loading out-of-tree module taints kernel.\n",
				mod->name);
		add_taint_module(mod, TAINT_OOT_MODULE, LOCKDEP_STILL_OK);
	}

	check_modinfo_retpoline(mod, info);

	if (get_modinfo(info, "staging")) {
		add_taint_module(mod, TAINT_CRAP, LOCKDEP_STILL_OK);
		pr_warn("%s: module is from the staging directory, the quality "
			"is unknown, you have been warned.\n", mod->name);
	}

	if (is_livepatch_module(mod)) {
		add_taint_module(mod, TAINT_LIVEPATCH, LOCKDEP_STILL_OK);
		pr_notice_once("%s: tainting kernel with TAINT_LIVEPATCH\n",
				mod->name);
	}

	module_license_taint_check(mod, get_modinfo(info, "license"));

	if (get_modinfo(info, "test")) {
		if (!test_taint(TAINT_TEST))
			pr_warn("%s: loading test module taints kernel.\n",
				mod->name);
		add_taint_module(mod, TAINT_TEST, LOCKDEP_STILL_OK);
	}
#ifdef CONFIG_MODULE_SIG
	mod->sig_ok = info->sig_ok;
	if (!mod->sig_ok) {
		pr_notice_once("%s: module verification failed: signature "
			       "and/or required key missing - tainting "
			       "kernel\n", mod->name);
		add_taint_module(mod, TAINT_UNSIGNED_MODULE, LOCKDEP_STILL_OK);
	}
#endif

	/*
	 * ndiswrapper is under GPL by itself, but loads proprietary modules.
	 * Don't use add_taint_module(), as it would prevent ndiswrapper from
	 * using GPL-only symbols it needs.
	 */
	if (strcmp(mod->name, "ndiswrapper") == 0)
		add_taint(TAINT_PROPRIETARY_MODULE, LOCKDEP_NOW_UNRELIABLE);

	for (i = 0; i < ARRAY_SIZE(module_license_offenders); ++i) {
		if (strcmp(mod->name, module_license_offenders[i]) == 0)
			add_taint_module(mod, TAINT_PROPRIETARY_MODULE,
					 LOCKDEP_NOW_UNRELIABLE);
	}

	if (!prev_taint && test_taint(TAINT_PROPRIETARY_MODULE))
		pr_warn("%s: module license taints kernel.\n", mod->name);

}

static int check_modinfo(struct module *mod, struct load_info *info, int flags)
{
	const char *modmagic = get_modinfo(info, "vermagic");
	int err;

	if (flags & MODULE_INIT_IGNORE_VERMAGIC)
		modmagic = NULL;

	/* This is allowed: modprobe --force will invalidate it. */
	if (!modmagic) {
		err = try_to_force_load(mod, "bad vermagic");
		if (err)
			return err;
	} else if (!same_magic(modmagic, vermagic, info->index.vers)) {
		pr_err("%s: version magic '%s' should be '%s'\n",
		       info->name, modmagic, vermagic);
		return -ENOEXEC;
	}

	err = check_modinfo_livepatch(mod, info);
	if (err)
		return err;

	return 0;
}

static int find_module_sections(struct module *mod, struct load_info *info)
{
	mod->kp = section_objs(info, "__param",
			       sizeof(*mod->kp), &mod->num_kp);
	mod->syms = section_objs(info, "__ksymtab",
				 sizeof(*mod->syms), &mod->num_syms);
	mod->crcs = section_addr(info, "__kcrctab");
	mod->gpl_syms = section_objs(info, "__ksymtab_gpl",
				     sizeof(*mod->gpl_syms),
				     &mod->num_gpl_syms);
	mod->gpl_crcs = section_addr(info, "__kcrctab_gpl");

#ifdef CONFIG_CONSTRUCTORS
	mod->ctors = section_objs(info, ".ctors",
				  sizeof(*mod->ctors), &mod->num_ctors);
	if (!mod->ctors)
		mod->ctors = section_objs(info, ".init_array",
				sizeof(*mod->ctors), &mod->num_ctors);
	else if (find_sec(info, ".init_array")) {
		/*
		 * This shouldn't happen with same compiler and binutils
		 * building all parts of the module.
		 */
		pr_warn("%s: has both .ctors and .init_array.\n",
		       mod->name);
		return -EINVAL;
	}
#endif

	mod->noinstr_text_start = section_objs(info, ".noinstr.text", 1,
						&mod->noinstr_text_size);

#ifdef CONFIG_TRACEPOINTS
	mod->tracepoints_ptrs = section_objs(info, "__tracepoints_ptrs",
					     sizeof(*mod->tracepoints_ptrs),
					     &mod->num_tracepoints);
#endif
#ifdef CONFIG_TREE_SRCU
	mod->srcu_struct_ptrs = section_objs(info, "___srcu_struct_ptrs",
					     sizeof(*mod->srcu_struct_ptrs),
					     &mod->num_srcu_structs);
#endif
#ifdef CONFIG_BPF_EVENTS
	mod->bpf_raw_events = section_objs(info, "__bpf_raw_tp_map",
					   sizeof(*mod->bpf_raw_events),
					   &mod->num_bpf_raw_events);
#endif
#ifdef CONFIG_DEBUG_INFO_BTF_MODULES
	mod->btf_data = any_section_objs(info, ".BTF", 1, &mod->btf_data_size);
	mod->btf_base_data = any_section_objs(info, ".BTF.base", 1,
					      &mod->btf_base_data_size);
#endif
#ifdef CONFIG_JUMP_LABEL
	mod->jump_entries = section_objs(info, "__jump_table",
					sizeof(*mod->jump_entries),
					&mod->num_jump_entries);
#endif
#ifdef CONFIG_EVENT_TRACING
	mod->trace_events = section_objs(info, "_ftrace_events",
					 sizeof(*mod->trace_events),
					 &mod->num_trace_events);
	mod->trace_evals = section_objs(info, "_ftrace_eval_map",
					sizeof(*mod->trace_evals),
					&mod->num_trace_evals);
#endif
#ifdef CONFIG_TRACING
	mod->trace_bprintk_fmt_start = section_objs(info, "__trace_printk_fmt",
					 sizeof(*mod->trace_bprintk_fmt_start),
					 &mod->num_trace_bprintk_fmt);
#endif
#ifdef CONFIG_FTRACE_MCOUNT_RECORD
	/* sechdrs[0].sh_size is always zero */
	mod->ftrace_callsites = section_objs(info, FTRACE_CALLSITE_SECTION,
					     sizeof(*mod->ftrace_callsites),
					     &mod->num_ftrace_callsites);
#endif
#ifdef CONFIG_FUNCTION_ERROR_INJECTION
	mod->ei_funcs = section_objs(info, "_error_injection_whitelist",
					    sizeof(*mod->ei_funcs),
					    &mod->num_ei_funcs);
#endif
#ifdef CONFIG_KPROBES
	mod->kprobes_text_start = section_objs(info, ".kprobes.text", 1,
						&mod->kprobes_text_size);
	mod->kprobe_blacklist = section_objs(info, "_kprobe_blacklist",
						sizeof(unsigned long),
						&mod->num_kprobe_blacklist);
#endif
#ifdef CONFIG_PRINTK_INDEX
	mod->printk_index_start = section_objs(info, ".printk_index",
					       sizeof(*mod->printk_index_start),
					       &mod->printk_index_size);
#endif
#ifdef CONFIG_HAVE_STATIC_CALL_INLINE
	mod->static_call_sites = section_objs(info, ".static_call_sites",
					      sizeof(*mod->static_call_sites),
					      &mod->num_static_call_sites);
#endif
#if IS_ENABLED(CONFIG_KUNIT)
	mod->kunit_suites = section_objs(info, ".kunit_test_suites",
					      sizeof(*mod->kunit_suites),
					      &mod->num_kunit_suites);
	mod->kunit_init_suites = section_objs(info, ".kunit_init_test_suites",
					      sizeof(*mod->kunit_init_suites),
					      &mod->num_kunit_init_suites);
#endif

	mod->extable = section_objs(info, "__ex_table",
				    sizeof(*mod->extable), &mod->num_exentries);

	if (section_addr(info, "__obsparm"))
		pr_warn("%s: Ignoring obsolete parameters\n", mod->name);

#ifdef CONFIG_DYNAMIC_DEBUG_CORE
	mod->dyndbg_info.descs = section_objs(info, "__dyndbg",
					      sizeof(*mod->dyndbg_info.descs),
					      &mod->dyndbg_info.num_descs);
	mod->dyndbg_info.classes = section_objs(info, "__dyndbg_classes",
						sizeof(*mod->dyndbg_info.classes),
						&mod->dyndbg_info.num_classes);
#endif

	return 0;
}

static int move_module(struct module *mod, struct load_info *info)
{
<<<<<<< HEAD
	int i;
	enum mod_mem_type t = MOD_MEM_NUM_TYPES;
	int ret = -ENOMEM;
=======
	int i, ret;
	enum mod_mem_type t = MOD_MEM_NUM_TYPES;
>>>>>>> 25bf10be
	bool codetag_section_found = false;

	for_each_mod_mem_type(type) {
		if (!mod->mem[type].size) {
			mod->mem[type].base = NULL;
			continue;
		}

		ret = module_memory_alloc(mod, type);
		if (ret) {
			t = type;
			goto out_err;
		}
	}

	/* Transfer each section which specifies SHF_ALLOC */
	pr_debug("Final section addresses for %s:\n", mod->name);
	for (i = 0; i < info->hdr->e_shnum; i++) {
		void *dest;
		Elf_Shdr *shdr = &info->sechdrs[i];
		const char *sname;

		if (!(shdr->sh_flags & SHF_ALLOC))
			continue;

		sname = info->secstrings + shdr->sh_name;
		/*
		 * Load codetag sections separately as they might still be used
		 * after module unload.
		 */
		if (codetag_needs_module_section(mod, sname, shdr->sh_size)) {
			dest = codetag_alloc_module_section(mod, sname, shdr->sh_size,
					arch_mod_section_prepend(mod, i), shdr->sh_addralign);
			if (WARN_ON(!dest)) {
				ret = -EINVAL;
				goto out_err;
			}
			if (IS_ERR(dest)) {
				ret = PTR_ERR(dest);
				goto out_err;
			}
			codetag_section_found = true;
		} else {
			enum mod_mem_type type = shdr->sh_entsize >> SH_ENTSIZE_TYPE_SHIFT;
			unsigned long offset = shdr->sh_entsize & SH_ENTSIZE_OFFSET_MASK;

			dest = mod->mem[type].base + offset;
		}

		if (shdr->sh_type != SHT_NOBITS) {
			/*
			 * Our ELF checker already validated this, but let's
			 * be pedantic and make the goal clearer. We actually
			 * end up copying over all modifications made to the
			 * userspace copy of the entire struct module.
			 */
			if (i == info->index.mod &&
			   (WARN_ON_ONCE(shdr->sh_size != sizeof(struct module)))) {
				ret = -ENOEXEC;
				goto out_err;
			}
			memcpy(dest, (void *)shdr->sh_addr, shdr->sh_size);
		}
		/*
		 * Update the userspace copy's ELF section address to point to
		 * our newly allocated memory as a pure convenience so that
		 * users of info can keep taking advantage and using the newly
		 * minted official memory area.
		 */
		shdr->sh_addr = (unsigned long)dest;
		pr_debug("\t0x%lx 0x%.8lx %s\n", (long)shdr->sh_addr,
			 (long)shdr->sh_size, info->secstrings + shdr->sh_name);
	}

	return 0;
out_err:
	module_memory_restore_rox(mod);
	while (t--)
		module_memory_free(mod, t);
	if (codetag_section_found)
		codetag_free_module_sections(mod);

	return ret;
}

static int check_export_symbol_versions(struct module *mod)
{
#ifdef CONFIG_MODVERSIONS
	if ((mod->num_syms && !mod->crcs) ||
	    (mod->num_gpl_syms && !mod->gpl_crcs)) {
		return try_to_force_load(mod,
					 "no versions for exported symbols");
	}
#endif
	return 0;
}

static void flush_module_icache(const struct module *mod)
{
	/*
	 * Flush the instruction cache, since we've played with text.
	 * Do it before processing of module parameters, so the module
	 * can provide parameter accessor functions of its own.
	 */
	for_each_mod_mem_type(type) {
		const struct module_memory *mod_mem = &mod->mem[type];

		if (mod_mem->size) {
			flush_icache_range((unsigned long)mod_mem->base,
					   (unsigned long)mod_mem->base + mod_mem->size);
		}
	}
}

bool __weak module_elf_check_arch(Elf_Ehdr *hdr)
{
	return true;
}

int __weak module_frob_arch_sections(Elf_Ehdr *hdr,
				     Elf_Shdr *sechdrs,
				     char *secstrings,
				     struct module *mod)
{
	return 0;
}

/* module_blacklist is a comma-separated list of module names */
static char *module_blacklist;
static bool blacklisted(const char *module_name)
{
	const char *p;
	size_t len;

	if (!module_blacklist)
		return false;

	for (p = module_blacklist; *p; p += len) {
		len = strcspn(p, ",");
		if (strlen(module_name) == len && !memcmp(module_name, p, len))
			return true;
		if (p[len] == ',')
			len++;
	}
	return false;
}
core_param(module_blacklist, module_blacklist, charp, 0400);

static struct module *layout_and_allocate(struct load_info *info, int flags)
{
	struct module *mod;
	int err;

	/* Allow arches to frob section contents and sizes.  */
	err = module_frob_arch_sections(info->hdr, info->sechdrs,
					info->secstrings, info->mod);
	if (err < 0)
		return ERR_PTR(err);

	err = module_enforce_rwx_sections(info->hdr, info->sechdrs,
					  info->secstrings, info->mod);
	if (err < 0)
		return ERR_PTR(err);

	/* We will do a special allocation for per-cpu sections later. */
	info->sechdrs[info->index.pcpu].sh_flags &= ~(unsigned long)SHF_ALLOC;

	/*
	 * Mark relevant sections as SHF_RO_AFTER_INIT so layout_sections() can
	 * put them in the right place.
	 * Note: ro_after_init sections also have SHF_{WRITE,ALLOC} set.
	 */
	module_mark_ro_after_init(info->hdr, info->sechdrs, info->secstrings);

	/*
	 * Determine total sizes, and put offsets in sh_entsize.  For now
	 * this is done generically; there doesn't appear to be any
	 * special cases for the architectures.
	 */
	layout_sections(info->mod, info);
	layout_symtab(info->mod, info);

	/* Allocate and move to the final place */
	err = move_module(info->mod, info);
	if (err)
		return ERR_PTR(err);

	/* Module has been copied to its final place now: return it. */
	mod = (void *)info->sechdrs[info->index.mod].sh_addr;
	kmemleak_load_module(mod, info);
	codetag_module_replaced(info->mod, mod);

	return mod;
}

/* mod is no longer valid after this! */
static void module_deallocate(struct module *mod, struct load_info *info)
{
	percpu_modfree(mod);
	module_arch_freeing_init(mod);
	codetag_free_module_sections(mod);

	free_mod_mem(mod);
}

int __weak module_finalize(const Elf_Ehdr *hdr,
			   const Elf_Shdr *sechdrs,
			   struct module *me)
{
	return 0;
}

static int post_relocation(struct module *mod, const struct load_info *info)
{
	/* Sort exception table now relocations are done. */
	sort_extable(mod->extable, mod->extable + mod->num_exentries);

	/* Copy relocated percpu area over. */
	percpu_modcopy(mod, (void *)info->sechdrs[info->index.pcpu].sh_addr,
		       info->sechdrs[info->index.pcpu].sh_size);

	/* Setup kallsyms-specific fields. */
	add_kallsyms(mod, info);

	/* Arch-specific module finalizing. */
	return module_finalize(info->hdr, info->sechdrs, mod);
}

/* Call module constructors. */
static void do_mod_ctors(struct module *mod)
{
#ifdef CONFIG_CONSTRUCTORS
	unsigned long i;

	for (i = 0; i < mod->num_ctors; i++)
		mod->ctors[i]();
#endif
}

/* For freeing module_init on success, in case kallsyms traversing */
struct mod_initfree {
	struct llist_node node;
	void *init_text;
	void *init_data;
	void *init_rodata;
};

static void do_free_init(struct work_struct *w)
{
	struct llist_node *pos, *n, *list;
	struct mod_initfree *initfree;

	list = llist_del_all(&init_free_list);

	synchronize_rcu();

	llist_for_each_safe(pos, n, list) {
		initfree = container_of(pos, struct mod_initfree, node);
		execmem_free(initfree->init_text);
		execmem_free(initfree->init_data);
		execmem_free(initfree->init_rodata);
		kfree(initfree);
	}
}

void flush_module_init_free_work(void)
{
	flush_work(&init_free_wq);
}

#undef MODULE_PARAM_PREFIX
#define MODULE_PARAM_PREFIX "module."
/* Default value for module->async_probe_requested */
static bool async_probe;
module_param(async_probe, bool, 0644);

/*
 * This is where the real work happens.
 *
 * Keep it uninlined to provide a reliable breakpoint target, e.g. for the gdb
 * helper command 'lx-symbols'.
 */
static noinline int do_init_module(struct module *mod)
{
	int ret = 0;
	struct mod_initfree *freeinit;
#if defined(CONFIG_MODULE_STATS)
	unsigned int text_size = 0, total_size = 0;

	for_each_mod_mem_type(type) {
		const struct module_memory *mod_mem = &mod->mem[type];
		if (mod_mem->size) {
			total_size += mod_mem->size;
			if (type == MOD_TEXT || type == MOD_INIT_TEXT)
				text_size += mod_mem->size;
		}
	}
#endif

	freeinit = kmalloc(sizeof(*freeinit), GFP_KERNEL);
	if (!freeinit) {
		ret = -ENOMEM;
		goto fail;
	}
	freeinit->init_text = mod->mem[MOD_INIT_TEXT].base;
	freeinit->init_data = mod->mem[MOD_INIT_DATA].base;
	freeinit->init_rodata = mod->mem[MOD_INIT_RODATA].base;

	do_mod_ctors(mod);
	/* Start the module */
	if (mod->init != NULL)
		ret = do_one_initcall(mod->init);
	if (ret < 0) {
		goto fail_free_freeinit;
	}
	if (ret > 0) {
		pr_warn("%s: '%s'->init suspiciously returned %d, it should "
			"follow 0/-E convention\n"
			"%s: loading module anyway...\n",
			__func__, mod->name, ret, __func__);
		dump_stack();
	}

	/* Now it's a first class citizen! */
	mod->state = MODULE_STATE_LIVE;
	blocking_notifier_call_chain(&module_notify_list,
				     MODULE_STATE_LIVE, mod);

	/* Delay uevent until module has finished its init routine */
	kobject_uevent(&mod->mkobj.kobj, KOBJ_ADD);

	/*
	 * We need to finish all async code before the module init sequence
	 * is done. This has potential to deadlock if synchronous module
	 * loading is requested from async (which is not allowed!).
	 *
	 * See commit 0fdff3ec6d87 ("async, kmod: warn on synchronous
	 * request_module() from async workers") for more details.
	 */
	if (!mod->async_probe_requested)
		async_synchronize_full();

	ftrace_free_mem(mod, mod->mem[MOD_INIT_TEXT].base,
			mod->mem[MOD_INIT_TEXT].base + mod->mem[MOD_INIT_TEXT].size);
	mutex_lock(&module_mutex);
	/* Drop initial reference. */
	module_put(mod);
	trim_init_extable(mod);
#ifdef CONFIG_KALLSYMS
	/* Switch to core kallsyms now init is done: kallsyms may be walking! */
	rcu_assign_pointer(mod->kallsyms, &mod->core_kallsyms);
#endif
	ret = module_enable_rodata_ro_after_init(mod);
	if (ret)
		pr_warn("%s: module_enable_rodata_ro_after_init() returned %d, "
			"ro_after_init data might still be writable\n",
			mod->name, ret);

	mod_tree_remove_init(mod);
	module_arch_freeing_init(mod);
	for_class_mod_mem_type(type, init) {
		mod->mem[type].base = NULL;
		mod->mem[type].size = 0;
	}

#ifdef CONFIG_DEBUG_INFO_BTF_MODULES
	/* .BTF is not SHF_ALLOC and will get removed, so sanitize pointers */
	mod->btf_data = NULL;
	mod->btf_base_data = NULL;
#endif
	/*
	 * We want to free module_init, but be aware that kallsyms may be
	 * walking this within an RCU read section. In all the failure paths, we
	 * call synchronize_rcu(), but we don't want to slow down the success
	 * path. execmem_free() cannot be called in an interrupt, so do the
	 * work and call synchronize_rcu() in a work queue.
	 *
	 * Note that execmem_alloc() on most architectures creates W+X page
	 * mappings which won't be cleaned up until do_free_init() runs.  Any
	 * code such as mark_rodata_ro() which depends on those mappings to
	 * be cleaned up needs to sync with the queued work by invoking
	 * flush_module_init_free_work().
	 */
	if (llist_add(&freeinit->node, &init_free_list))
		schedule_work(&init_free_wq);

	mutex_unlock(&module_mutex);
	wake_up_all(&module_wq);

	mod_stat_add_long(text_size, &total_text_size);
	mod_stat_add_long(total_size, &total_mod_size);

	mod_stat_inc(&modcount);

	return 0;

fail_free_freeinit:
	kfree(freeinit);
fail:
	/* Try to protect us from buggy refcounters. */
	mod->state = MODULE_STATE_GOING;
	synchronize_rcu();
	module_put(mod);
	blocking_notifier_call_chain(&module_notify_list,
				     MODULE_STATE_GOING, mod);
	klp_module_going(mod);
	ftrace_release_mod(mod);
	free_module(mod);
	wake_up_all(&module_wq);

	return ret;
}

static int may_init_module(void)
{
	if (!capable(CAP_SYS_MODULE) || modules_disabled)
		return -EPERM;

	return 0;
}

/* Is this module of this name done loading?  No locks held. */
static bool finished_loading(const char *name)
{
	struct module *mod;
	bool ret;

	/*
	 * The module_mutex should not be a heavily contended lock;
	 * if we get the occasional sleep here, we'll go an extra iteration
	 * in the wait_event_interruptible(), which is harmless.
	 */
	sched_annotate_sleep();
	mutex_lock(&module_mutex);
	mod = find_module_all(name, strlen(name), true);
	ret = !mod || mod->state == MODULE_STATE_LIVE
		|| mod->state == MODULE_STATE_GOING;
	mutex_unlock(&module_mutex);

	return ret;
}

/* Must be called with module_mutex held */
static int module_patient_check_exists(const char *name,
				       enum fail_dup_mod_reason reason)
{
	struct module *old;
	int err = 0;

	old = find_module_all(name, strlen(name), true);
	if (old == NULL)
		return 0;

	if (old->state == MODULE_STATE_COMING ||
	    old->state == MODULE_STATE_UNFORMED) {
		/* Wait in case it fails to load. */
		mutex_unlock(&module_mutex);
		err = wait_event_interruptible(module_wq,
				       finished_loading(name));
		mutex_lock(&module_mutex);
		if (err)
			return err;

		/* The module might have gone in the meantime. */
		old = find_module_all(name, strlen(name), true);
	}

	if (try_add_failed_module(name, reason))
		pr_warn("Could not add fail-tracking for module: %s\n", name);

	/*
	 * We are here only when the same module was being loaded. Do
	 * not try to load it again right now. It prevents long delays
	 * caused by serialized module load failures. It might happen
	 * when more devices of the same type trigger load of
	 * a particular module.
	 */
	if (old && old->state == MODULE_STATE_LIVE)
		return -EEXIST;
	return -EBUSY;
}

/*
 * We try to place it in the list now to make sure it's unique before
 * we dedicate too many resources.  In particular, temporary percpu
 * memory exhaustion.
 */
static int add_unformed_module(struct module *mod)
{
	int err;

	mod->state = MODULE_STATE_UNFORMED;

	mutex_lock(&module_mutex);
	err = module_patient_check_exists(mod->name, FAIL_DUP_MOD_LOAD);
	if (err)
		goto out;

	mod_update_bounds(mod);
	list_add_rcu(&mod->list, &modules);
	mod_tree_insert(mod);
	err = 0;

out:
	mutex_unlock(&module_mutex);
	return err;
}

static int complete_formation(struct module *mod, struct load_info *info)
{
	int err;

	mutex_lock(&module_mutex);

	/* Find duplicate symbols (must be called under lock). */
	err = verify_exported_symbols(mod);
	if (err < 0)
		goto out;

	/* These rely on module_mutex for list integrity. */
	module_bug_finalize(info->hdr, info->sechdrs, mod);
	module_cfi_finalize(info->hdr, info->sechdrs, mod);

	err = module_enable_rodata_ro(mod);
	if (err)
		goto out_strict_rwx;
	err = module_enable_data_nx(mod);
	if (err)
		goto out_strict_rwx;
	err = module_enable_text_rox(mod);
	if (err)
		goto out_strict_rwx;

	/*
	 * Mark state as coming so strong_try_module_get() ignores us,
	 * but kallsyms etc. can see us.
	 */
	mod->state = MODULE_STATE_COMING;
	mutex_unlock(&module_mutex);

	return 0;

out_strict_rwx:
	module_bug_cleanup(mod);
out:
	mutex_unlock(&module_mutex);
	return err;
}

static int prepare_coming_module(struct module *mod)
{
	int err;

	ftrace_module_enable(mod);
	err = klp_module_coming(mod);
	if (err)
		return err;

	err = blocking_notifier_call_chain_robust(&module_notify_list,
			MODULE_STATE_COMING, MODULE_STATE_GOING, mod);
	err = notifier_to_errno(err);
	if (err)
		klp_module_going(mod);

	return err;
}

static int unknown_module_param_cb(char *param, char *val, const char *modname,
				   void *arg)
{
	struct module *mod = arg;
	int ret;

	if (strcmp(param, "async_probe") == 0) {
		if (kstrtobool(val, &mod->async_probe_requested))
			mod->async_probe_requested = true;
		return 0;
	}

	/* Check for magic 'dyndbg' arg */
	ret = ddebug_dyndbg_module_param_cb(param, val, modname);
	if (ret != 0)
		pr_warn("%s: unknown parameter '%s' ignored\n", modname, param);
	return 0;
}

/* Module within temporary copy, this doesn't do any allocation  */
static int early_mod_check(struct load_info *info, int flags)
{
	int err;

	/*
	 * Now that we know we have the correct module name, check
	 * if it's blacklisted.
	 */
	if (blacklisted(info->name)) {
		pr_err("Module %s is blacklisted\n", info->name);
		return -EPERM;
	}

	err = rewrite_section_headers(info, flags);
	if (err)
		return err;

	/* Check module struct version now, before we try to use module. */
	if (!check_modstruct_version(info, info->mod))
		return -ENOEXEC;

	err = check_modinfo(info->mod, info, flags);
	if (err)
		return err;

	mutex_lock(&module_mutex);
	err = module_patient_check_exists(info->mod->name, FAIL_DUP_MOD_BECOMING);
	mutex_unlock(&module_mutex);

	return err;
}

/*
 * Allocate and load the module: note that size of section 0 is always
 * zero, and we rely on this for optional sections.
 */
static int load_module(struct load_info *info, const char __user *uargs,
		       int flags)
{
	struct module *mod;
	bool module_allocated = false;
	long err = 0;
	char *after_dashes;

	/*
	 * Do the signature check (if any) first. All that
	 * the signature check needs is info->len, it does
	 * not need any of the section info. That can be
	 * set up later. This will minimize the chances
	 * of a corrupt module causing problems before
	 * we even get to the signature check.
	 *
	 * The check will also adjust info->len by stripping
	 * off the sig length at the end of the module, making
	 * checks against info->len more correct.
	 */
	err = module_sig_check(info, flags);
	if (err)
		goto free_copy;

	/*
	 * Do basic sanity checks against the ELF header and
	 * sections. Cache useful sections and set the
	 * info->mod to the userspace passed struct module.
	 */
	err = elf_validity_cache_copy(info, flags);
	if (err)
		goto free_copy;

	err = early_mod_check(info, flags);
	if (err)
		goto free_copy;

	/* Figure out module layout, and allocate all the memory. */
	mod = layout_and_allocate(info, flags);
	if (IS_ERR(mod)) {
		err = PTR_ERR(mod);
		goto free_copy;
	}

	module_allocated = true;

	audit_log_kern_module(info->name);

	/* Reserve our place in the list. */
	err = add_unformed_module(mod);
	if (err)
		goto free_module;

	/*
	 * We are tainting your kernel if your module gets into
	 * the modules linked list somehow.
	 */
	module_augment_kernel_taints(mod, info);

	/* To avoid stressing percpu allocator, do this once we're unique. */
	err = percpu_modalloc(mod, info);
	if (err)
		goto unlink_mod;

	/* Now module is in final location, initialize linked lists, etc. */
	err = module_unload_init(mod);
	if (err)
		goto unlink_mod;

	init_param_lock(mod);

	/*
	 * Now we've got everything in the final locations, we can
	 * find optional sections.
	 */
	err = find_module_sections(mod, info);
	if (err)
		goto free_unload;

	err = check_export_symbol_versions(mod);
	if (err)
		goto free_unload;

	/* Set up MODINFO_ATTR fields */
	err = setup_modinfo(mod, info);
	if (err)
		goto free_modinfo;

	/* Fix up syms, so that st_value is a pointer to location. */
	err = simplify_symbols(mod, info);
	if (err < 0)
		goto free_modinfo;

	err = apply_relocations(mod, info);
	if (err < 0)
		goto free_modinfo;

	err = post_relocation(mod, info);
	if (err < 0)
		goto free_modinfo;

	flush_module_icache(mod);

	/* Now copy in args */
	mod->args = strndup_user(uargs, ~0UL >> 1);
	if (IS_ERR(mod->args)) {
		err = PTR_ERR(mod->args);
		goto free_arch_cleanup;
	}

	init_build_id(mod, info);

	/* Ftrace init must be called in the MODULE_STATE_UNFORMED state */
	ftrace_module_init(mod);

	/* Finally it's fully formed, ready to start executing. */
	err = complete_formation(mod, info);
	if (err)
		goto ddebug_cleanup;

	err = prepare_coming_module(mod);
	if (err)
		goto bug_cleanup;

	mod->async_probe_requested = async_probe;

	/* Module is ready to execute: parsing args may do that. */
	after_dashes = parse_args(mod->name, mod->args, mod->kp, mod->num_kp,
				  -32768, 32767, mod,
				  unknown_module_param_cb);
	if (IS_ERR(after_dashes)) {
		err = PTR_ERR(after_dashes);
		goto coming_cleanup;
	} else if (after_dashes) {
		pr_warn("%s: parameters '%s' after `--' ignored\n",
		       mod->name, after_dashes);
	}

	/* Link in to sysfs. */
	err = mod_sysfs_setup(mod, info, mod->kp, mod->num_kp);
	if (err < 0)
		goto coming_cleanup;

	if (is_livepatch_module(mod)) {
		err = copy_module_elf(mod, info);
		if (err < 0)
			goto sysfs_cleanup;
	}

	if (codetag_load_module(mod))
		goto sysfs_cleanup;

	/* Get rid of temporary copy. */
	free_copy(info, flags);

	/* Done! */
	trace_module_load(mod);

	return do_init_module(mod);

 sysfs_cleanup:
	mod_sysfs_teardown(mod);
 coming_cleanup:
	mod->state = MODULE_STATE_GOING;
	destroy_params(mod->kp, mod->num_kp);
	blocking_notifier_call_chain(&module_notify_list,
				     MODULE_STATE_GOING, mod);
	klp_module_going(mod);
 bug_cleanup:
	mod->state = MODULE_STATE_GOING;
	/* module_bug_cleanup needs module_mutex protection */
	mutex_lock(&module_mutex);
	module_bug_cleanup(mod);
	mutex_unlock(&module_mutex);

 ddebug_cleanup:
	ftrace_release_mod(mod);
	synchronize_rcu();
	kfree(mod->args);
 free_arch_cleanup:
	module_arch_cleanup(mod);
 free_modinfo:
	free_modinfo(mod);
 free_unload:
	module_unload_free(mod);
 unlink_mod:
	mutex_lock(&module_mutex);
	/* Unlink carefully: kallsyms could be walking list. */
	list_del_rcu(&mod->list);
	mod_tree_remove(mod);
	wake_up_all(&module_wq);
	/* Wait for RCU-sched synchronizing before releasing mod->list. */
	synchronize_rcu();
	mutex_unlock(&module_mutex);
 free_module:
	mod_stat_bump_invalid(info, flags);
	/* Free lock-classes; relies on the preceding sync_rcu() */
	for_class_mod_mem_type(type, core_data) {
		lockdep_free_key_range(mod->mem[type].base,
				       mod->mem[type].size);
	}

	module_memory_restore_rox(mod);
	module_deallocate(mod, info);
 free_copy:
	/*
	 * The info->len is always set. We distinguish between
	 * failures once the proper module was allocated and
	 * before that.
	 */
	if (!module_allocated) {
		audit_log_kern_module(info->name ? info->name : "?");
		mod_stat_bump_becoming(info, flags);
	}
	free_copy(info, flags);
	return err;
}

SYSCALL_DEFINE3(init_module, void __user *, umod,
		unsigned long, len, const char __user *, uargs)
{
	int err;
	struct load_info info = { };

	err = may_init_module();
	if (err)
		return err;

	pr_debug("init_module: umod=%p, len=%lu, uargs=%p\n",
	       umod, len, uargs);

	err = copy_module_from_user(umod, len, &info);
	if (err) {
		mod_stat_inc(&failed_kreads);
		mod_stat_add_long(len, &invalid_kread_bytes);
		return err;
	}

	return load_module(&info, uargs, 0);
}

struct idempotent {
	const void *cookie;
	struct hlist_node entry;
	struct completion complete;
	int ret;
};

#define IDEM_HASH_BITS 8
static struct hlist_head idem_hash[1 << IDEM_HASH_BITS];
static DEFINE_SPINLOCK(idem_lock);

static bool idempotent(struct idempotent *u, const void *cookie)
{
	int hash = hash_ptr(cookie, IDEM_HASH_BITS);
	struct hlist_head *head = idem_hash + hash;
	struct idempotent *existing;
	bool first;

	u->ret = -EINTR;
	u->cookie = cookie;
	init_completion(&u->complete);

	spin_lock(&idem_lock);
	first = true;
	hlist_for_each_entry(existing, head, entry) {
		if (existing->cookie != cookie)
			continue;
		first = false;
		break;
	}
	hlist_add_head(&u->entry, idem_hash + hash);
	spin_unlock(&idem_lock);

	return !first;
}

/*
 * We were the first one with 'cookie' on the list, and we ended
 * up completing the operation. We now need to walk the list,
 * remove everybody - which includes ourselves - fill in the return
 * value, and then complete the operation.
 */
static int idempotent_complete(struct idempotent *u, int ret)
{
	const void *cookie = u->cookie;
	int hash = hash_ptr(cookie, IDEM_HASH_BITS);
	struct hlist_head *head = idem_hash + hash;
	struct hlist_node *next;
	struct idempotent *pos;

	spin_lock(&idem_lock);
	hlist_for_each_entry_safe(pos, next, head, entry) {
		if (pos->cookie != cookie)
			continue;
		hlist_del_init(&pos->entry);
		pos->ret = ret;
		complete(&pos->complete);
	}
	spin_unlock(&idem_lock);
	return ret;
}

/*
 * Wait for the idempotent worker.
 *
 * If we get interrupted, we need to remove ourselves from the
 * the idempotent list, and the completion may still come in.
 *
 * The 'idem_lock' protects against the race, and 'idem.ret' was
 * initialized to -EINTR and is thus always the right return
 * value even if the idempotent work then completes between
 * the wait_for_completion and the cleanup.
 */
static int idempotent_wait_for_completion(struct idempotent *u)
{
	if (wait_for_completion_interruptible(&u->complete)) {
		spin_lock(&idem_lock);
		if (!hlist_unhashed(&u->entry))
			hlist_del(&u->entry);
		spin_unlock(&idem_lock);
	}
	return u->ret;
}

static int init_module_from_file(struct file *f, const char __user * uargs, int flags)
{
	struct load_info info = { };
	void *buf = NULL;
	int len;

	len = kernel_read_file(f, 0, &buf, INT_MAX, NULL, READING_MODULE);
	if (len < 0) {
		mod_stat_inc(&failed_kreads);
		return len;
	}

	if (flags & MODULE_INIT_COMPRESSED_FILE) {
		int err = module_decompress(&info, buf, len);
		vfree(buf); /* compressed data is no longer needed */
		if (err) {
			mod_stat_inc(&failed_decompress);
			mod_stat_add_long(len, &invalid_decompress_bytes);
			return err;
		}
	} else {
		info.hdr = buf;
		info.len = len;
	}

	return load_module(&info, uargs, flags);
}

static int idempotent_init_module(struct file *f, const char __user * uargs, int flags)
{
	struct idempotent idem;

	if (!(f->f_mode & FMODE_READ))
		return -EBADF;

	/* Are we the winners of the race and get to do this? */
	if (!idempotent(&idem, file_inode(f))) {
		int ret = init_module_from_file(f, uargs, flags);
		return idempotent_complete(&idem, ret);
	}

	/*
	 * Somebody else won the race and is loading the module.
	 */
	return idempotent_wait_for_completion(&idem);
}

SYSCALL_DEFINE3(finit_module, int, fd, const char __user *, uargs, int, flags)
{
	int err = may_init_module();
	if (err)
		return err;

	pr_debug("finit_module: fd=%d, uargs=%p, flags=%i\n", fd, uargs, flags);

	if (flags & ~(MODULE_INIT_IGNORE_MODVERSIONS
		      |MODULE_INIT_IGNORE_VERMAGIC
		      |MODULE_INIT_COMPRESSED_FILE))
		return -EINVAL;

	CLASS(fd, f)(fd);
	if (fd_empty(f))
		return -EBADF;
	return idempotent_init_module(fd_file(f), uargs, flags);
}

/* Keep in sync with MODULE_FLAGS_BUF_SIZE !!! */
char *module_flags(struct module *mod, char *buf, bool show_state)
{
	int bx = 0;

	BUG_ON(mod->state == MODULE_STATE_UNFORMED);
	if (!mod->taints && !show_state)
		goto out;
	if (mod->taints ||
	    mod->state == MODULE_STATE_GOING ||
	    mod->state == MODULE_STATE_COMING) {
		buf[bx++] = '(';
		bx += module_flags_taint(mod->taints, buf + bx);
		/* Show a - for module-is-being-unloaded */
		if (mod->state == MODULE_STATE_GOING && show_state)
			buf[bx++] = '-';
		/* Show a + for module-is-being-loaded */
		if (mod->state == MODULE_STATE_COMING && show_state)
			buf[bx++] = '+';
		buf[bx++] = ')';
	}
out:
	buf[bx] = '\0';

	return buf;
}

/* Given an address, look for it in the module exception tables. */
const struct exception_table_entry *search_module_extables(unsigned long addr)
{
	struct module *mod;

	guard(rcu)();
	mod = __module_address(addr);
	if (!mod)
		return NULL;

	if (!mod->num_exentries)
		return NULL;
	/*
	 * The address passed here belongs to a module that is currently
	 * invoked (we are running inside it). Therefore its module::refcnt
	 * needs already be >0 to ensure that it is not removed at this stage.
	 * All other user need to invoke this function within a RCU read
	 * section.
	 */
	return search_extable(mod->extable, mod->num_exentries, addr);
}

/**
 * is_module_address() - is this address inside a module?
 * @addr: the address to check.
 *
 * See is_module_text_address() if you simply want to see if the address
 * is code (not data).
 */
bool is_module_address(unsigned long addr)
{
	guard(rcu)();
	return __module_address(addr) != NULL;
}

/**
 * __module_address() - get the module which contains an address.
 * @addr: the address.
 *
 * Must be called within RCU read section or module mutex held so that
 * module doesn't get freed during this.
 */
struct module *__module_address(unsigned long addr)
{
	struct module *mod;

	if (addr >= mod_tree.addr_min && addr <= mod_tree.addr_max)
		goto lookup;

#ifdef CONFIG_ARCH_WANTS_MODULES_DATA_IN_VMALLOC
	if (addr >= mod_tree.data_addr_min && addr <= mod_tree.data_addr_max)
		goto lookup;
#endif

	return NULL;

lookup:
	mod = mod_find(addr, &mod_tree);
	if (mod) {
		BUG_ON(!within_module(addr, mod));
		if (mod->state == MODULE_STATE_UNFORMED)
			mod = NULL;
	}
	return mod;
}

/**
 * is_module_text_address() - is this address inside module code?
 * @addr: the address to check.
 *
 * See is_module_address() if you simply want to see if the address is
 * anywhere in a module.  See kernel_text_address() for testing if an
 * address corresponds to kernel or module code.
 */
bool is_module_text_address(unsigned long addr)
{
	guard(rcu)();
	return __module_text_address(addr) != NULL;
}

void module_for_each_mod(int(*func)(struct module *mod, void *data), void *data)
{
	struct module *mod;

	guard(rcu)();
	list_for_each_entry_rcu(mod, &modules, list) {
		if (mod->state == MODULE_STATE_UNFORMED)
			continue;
		if (func(mod, data))
			break;
	}
}

/**
 * __module_text_address() - get the module whose code contains an address.
 * @addr: the address.
 *
 * Must be called within RCU read section or module mutex held so that
 * module doesn't get freed during this.
 */
struct module *__module_text_address(unsigned long addr)
{
	struct module *mod = __module_address(addr);
	if (mod) {
		/* Make sure it's within the text section. */
		if (!within_module_mem_type(addr, mod, MOD_TEXT) &&
		    !within_module_mem_type(addr, mod, MOD_INIT_TEXT))
			mod = NULL;
	}
	return mod;
}

/* Don't grab lock, we're oopsing. */
void print_modules(void)
{
	struct module *mod;
	char buf[MODULE_FLAGS_BUF_SIZE];

	printk(KERN_DEFAULT "Modules linked in:");
	/* Most callers should already have preempt disabled, but make sure */
	guard(rcu)();
	list_for_each_entry_rcu(mod, &modules, list) {
		if (mod->state == MODULE_STATE_UNFORMED)
			continue;
		pr_cont(" %s%s", mod->name, module_flags(mod, buf, true));
	}

	print_unloaded_tainted_modules();
	if (last_unloaded_module.name[0])
		pr_cont(" [last unloaded: %s%s]", last_unloaded_module.name,
			last_unloaded_module.taints);
	pr_cont("\n");
}

#ifdef CONFIG_MODULE_DEBUGFS
struct dentry *mod_debugfs_root;

static int module_debugfs_init(void)
{
	mod_debugfs_root = debugfs_create_dir("modules", NULL);
	return 0;
}
module_init(module_debugfs_init);
#endif<|MERGE_RESOLUTION|>--- conflicted
+++ resolved
@@ -2704,14 +2704,8 @@
 
 static int move_module(struct module *mod, struct load_info *info)
 {
-<<<<<<< HEAD
-	int i;
-	enum mod_mem_type t = MOD_MEM_NUM_TYPES;
-	int ret = -ENOMEM;
-=======
 	int i, ret;
 	enum mod_mem_type t = MOD_MEM_NUM_TYPES;
->>>>>>> 25bf10be
 	bool codetag_section_found = false;
 
 	for_each_mod_mem_type(type) {
