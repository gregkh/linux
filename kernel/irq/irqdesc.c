--- conflicted
+++ resolved
@@ -609,20 +609,9 @@
 	count = ARRAY_SIZE(irq_desc);
 
 	for (i = 0; i < count; i++) {
-<<<<<<< HEAD
-		desc[i].kstat_irqs = alloc_percpu(unsigned int);
-		alloc_masks(&desc[i], node);
-		raw_spin_lock_init(&desc[i].lock);
-		lockdep_set_class(&desc[i].lock, &irq_desc_lock_class);
-		mutex_init(&desc[i].request_mutex);
-		init_waitqueue_head(&desc[i].wait_for_threads);
-		desc_set_defaults(i, &desc[i], node, NULL, NULL);
-		irq_resend_init(&desc[i]);
-=======
 		ret = init_desc(irq_desc + i, i, node, 0, NULL, NULL);
 		if (unlikely(ret))
 			goto __free_desc_res;
->>>>>>> a6ad5510
 	}
 
 	return arch_early_irq_init();
