--- conflicted
+++ resolved
@@ -468,14 +468,6 @@
 	return false;
 }
 #endif /* !CONFIG_GENERIC_PENDING_IRQ */
-<<<<<<< HEAD
-
-static inline bool handle_enforce_irqctx(struct irq_data *data)
-{
-	return irqd_is_handle_enforce_irqctx(data);
-}
-=======
->>>>>>> d12acd7b
 
 #if !defined(CONFIG_IRQ_DOMAIN) || !defined(CONFIG_IRQ_DOMAIN_HIERARCHY)
 static inline int irq_domain_activate_irq(struct irq_data *data, bool reserve)
