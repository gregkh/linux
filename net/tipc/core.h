/*
 * net/tipc/core.h: Include file for TIPC global declarations
 *
 * Copyright (c) 2005-2006, 2013-2018 Ericsson AB
 * Copyright (c) 2005-2007, 2010-2013, Wind River Systems
 * Copyright (c) 2020, Red Hat Inc
 * All rights reserved.
 *
 * Redistribution and use in source and binary forms, with or without
 * modification, are permitted provided that the following conditions are met:
 *
 * 1. Redistributions of source code must retain the above copyright
 *    notice, this list of conditions and the following disclaimer.
 * 2. Redistributions in binary form must reproduce the above copyright
 *    notice, this list of conditions and the following disclaimer in the
 *    documentation and/or other materials provided with the distribution.
 * 3. Neither the names of the copyright holders nor the names of its
 *    contributors may be used to endorse or promote products derived from
 *    this software without specific prior written permission.
 *
 * Alternatively, this software may be distributed under the terms of the
 * GNU General Public License ("GPL") version 2 as published by the Free
 * Software Foundation.
 *
 * THIS SOFTWARE IS PROVIDED BY THE COPYRIGHT HOLDERS AND CONTRIBUTORS "AS IS"
 * AND ANY EXPRESS OR IMPLIED WARRANTIES, INCLUDING, BUT NOT LIMITED TO, THE
 * IMPLIED WARRANTIES OF MERCHANTABILITY AND FITNESS FOR A PARTICULAR PURPOSE
 * ARE DISCLAIMED. IN NO EVENT SHALL THE COPYRIGHT OWNER OR CONTRIBUTORS BE
 * LIABLE FOR ANY DIRECT, INDIRECT, INCIDENTAL, SPECIAL, EXEMPLARY, OR
 * CONSEQUENTIAL DAMAGES (INCLUDING, BUT NOT LIMITED TO, PROCUREMENT OF
 * SUBSTITUTE GOODS OR SERVICES; LOSS OF USE, DATA, OR PROFITS; OR BUSINESS
 * INTERRUPTION) HOWEVER CAUSED AND ON ANY THEORY OF LIABILITY, WHETHER IN
 * CONTRACT, STRICT LIABILITY, OR TORT (INCLUDING NEGLIGENCE OR OTHERWISE)
 * ARISING IN ANY WAY OUT OF THE USE OF THIS SOFTWARE, EVEN IF ADVISED OF THE
 * POSSIBILITY OF SUCH DAMAGE.
 */

#ifndef _TIPC_CORE_H
#define _TIPC_CORE_H

#include <linux/tipc.h>
#include <linux/tipc_config.h>
#include <linux/tipc_netlink.h>
#include <linux/types.h>
#include <linux/kernel.h>
#include <linux/errno.h>
#include <linux/mm.h>
#include <linux/timer.h>
#include <linux/string.h>
#include <linux/uaccess.h>
#include <linux/interrupt.h>
#include <linux/atomic.h>
#include <linux/netdevice.h>
#include <linux/in.h>
#include <linux/list.h>
#include <linux/slab.h>
#include <linux/vmalloc.h>
#include <linux/rtnetlink.h>
#include <linux/etherdevice.h>
#include <net/netns/generic.h>
#include <linux/rhashtable.h>
#include <net/genetlink.h>
#include <net/netns/hash.h>

#ifdef pr_fmt
#undef pr_fmt
#endif

#define pr_fmt(fmt) KBUILD_MODNAME ": " fmt

struct tipc_node;
struct tipc_bearer;
struct tipc_bc_base;
struct tipc_link;
struct tipc_name_table;
struct tipc_topsrv;
struct tipc_monitor;
#ifdef CONFIG_TIPC_CRYPTO
struct tipc_crypto;
#endif

#define TIPC_MOD_VER "2.0.0"

#define NODE_HTABLE_SIZE       512
#define MAX_BEARERS	         3
#define TIPC_DEF_MON_THRESHOLD  32
#define NODE_ID_LEN             16
#define NODE_ID_STR_LEN        (NODE_ID_LEN * 2 + 1)

extern unsigned int tipc_net_id __read_mostly;
extern int sysctl_tipc_rmem[3] __read_mostly;
extern int sysctl_tipc_named_timeout __read_mostly;

struct tipc_net {
	u8  node_id[NODE_ID_LEN];
	u32 node_addr;
	u32 trial_addr;
	unsigned long addr_trial_end;
	char node_id_string[NODE_ID_STR_LEN];
	int net_id;
	int random;
	bool legacy_addr_format;

	/* Node table and node list */
	spinlock_t node_list_lock;
	struct hlist_head node_htable[NODE_HTABLE_SIZE];
	struct list_head node_list;
	u32 num_nodes;
	u32 num_links;

	/* Neighbor monitoring list */
	struct tipc_monitor *monitors[MAX_BEARERS];
	int mon_threshold;

	/* Bearer list */
	struct tipc_bearer __rcu *bearer_list[MAX_BEARERS + 1];

	/* Broadcast link */
	spinlock_t bclock;
	struct tipc_bc_base *bcbase;
	struct tipc_link *bcl;

	/* Socket hash table */
	struct rhashtable sk_rht;

	/* Name table */
	spinlock_t nametbl_lock;
	struct name_table *nametbl;

	/* Topology subscription server */
	struct tipc_topsrv *topsrv;
	atomic_t subscription_count;

	/* Cluster capabilities */
	u16 capabilities;

	/* Tracing of node internal messages */
	struct packet_type loopback_pt;

#ifdef CONFIG_TIPC_CRYPTO
	/* TX crypto handler */
	struct tipc_crypto *crypto_tx;
#endif
	/* Work item for net finalize */
<<<<<<< HEAD
	struct tipc_net_work final_work;
=======
	struct work_struct work;
>>>>>>> 25423f4b
	/* The numbers of work queues in schedule */
	atomic_t wq_count;
};

static inline struct tipc_net *tipc_net(struct net *net)
{
	return net_generic(net, tipc_net_id);
}

static inline int tipc_netid(struct net *net)
{
	return tipc_net(net)->net_id;
}

static inline struct list_head *tipc_nodes(struct net *net)
{
	return &tipc_net(net)->node_list;
}

static inline struct name_table *tipc_name_table(struct net *net)
{
	return tipc_net(net)->nametbl;
}

static inline struct tipc_topsrv *tipc_topsrv(struct net *net)
{
	return tipc_net(net)->topsrv;
}

static inline unsigned int tipc_hashfn(u32 addr)
{
	return addr & (NODE_HTABLE_SIZE - 1);
}

static inline u16 mod(u16 x)
{
	return x & 0xffffu;
}

static inline int less_eq(u16 left, u16 right)
{
	return mod(right - left) < 32768u;
}

static inline int more(u16 left, u16 right)
{
	return !less_eq(left, right);
}

static inline int less(u16 left, u16 right)
{
	return less_eq(left, right) && (mod(right) != mod(left));
}

static inline int in_range(u16 val, u16 min, u16 max)
{
	return !less(val, min) && !more(val, max);
}

static inline u32 tipc_net_hash_mixes(struct net *net, int tn_rand)
{
	return net_hash_mix(&init_net) ^ net_hash_mix(net) ^ tn_rand;
}

static inline u32 hash128to32(char *bytes)
{
	__be32 *tmp = (__be32 *)bytes;
	u32 res;

	res = ntohl(tmp[0] ^ tmp[1] ^ tmp[2] ^ tmp[3]);
	if (likely(res))
		return res;
	return  ntohl(tmp[0] | tmp[1] | tmp[2] | tmp[3]);
}

#ifdef CONFIG_SYSCTL
int tipc_register_sysctl(void);
void tipc_unregister_sysctl(void);
#else
#define tipc_register_sysctl() 0
#define tipc_unregister_sysctl()
#endif
#endif<|MERGE_RESOLUTION|>--- conflicted
+++ resolved
@@ -142,11 +142,7 @@
 	struct tipc_crypto *crypto_tx;
 #endif
 	/* Work item for net finalize */
-<<<<<<< HEAD
-	struct tipc_net_work final_work;
-=======
 	struct work_struct work;
->>>>>>> 25423f4b
 	/* The numbers of work queues in schedule */
 	atomic_t wq_count;
 };
