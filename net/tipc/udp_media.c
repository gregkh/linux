/* net/tipc/udp_media.c: IP bearer support for TIPC
 *
 * Copyright (c) 2015, Ericsson AB
 * All rights reserved.
 *
 * Redistribution and use in source and binary forms, with or without
 * modification, are permitted provided that the following conditions are met:
 *
 * 1. Redistributions of source code must retain the above copyright
 *    notice, this list of conditions and the following disclaimer.
 * 2. Redistributions in binary form must reproduce the above copyright
 *    notice, this list of conditions and the following disclaimer in the
 *    documentation and/or other materials provided with the distribution.
 * 3. Neither the names of the copyright holders nor the names of its
 *    contributors may be used to endorse or promote products derived from
 *    this software without specific prior written permission.
 *
 * Alternatively, this software may be distributed under the terms of the
 * GNU General Public License ("GPL") version 2 as published by the Free
 * Software Foundation.
 *
 * THIS SOFTWARE IS PROVIDED BY THE COPYRIGHT HOLDERS AND CONTRIBUTORS "AS IS"
 * AND ANY EXPRESS OR IMPLIED WARRANTIES, INCLUDING, BUT NOT LIMITED TO, THE
 * IMPLIED WARRANTIES OF MERCHANTABILITY AND FITNESS FOR A PARTICULAR PURPOSE
 * ARE DISCLAIMED. IN NO EVENT SHALL THE COPYRIGHT OWNER OR CONTRIBUTORS BE
 * LIABLE FOR ANY DIRECT, INDIRECT, INCIDENTAL, SPECIAL, EXEMPLARY, OR
 * CONSEQUENTIAL DAMAGES (INCLUDING, BUT NOT LIMITED TO, PROCUREMENT OF
 * SUBSTITUTE GOODS OR SERVICES; LOSS OF USE, DATA, OR PROFITS; OR BUSINESS
 * INTERRUPTION) HOWEVER CAUSED AND ON ANY THEORY OF LIABILITY, WHETHER IN
 * CONTRACT, STRICT LIABILITY, OR TORT (INCLUDING NEGLIGENCE OR OTHERWISE)
 * ARISING IN ANY WAY OUT OF THE USE OF THIS SOFTWARE, EVEN IF ADVISED OF THE
 * POSSIBILITY OF SUCH DAMAGE.
 */

#include <linux/socket.h>
#include <linux/ip.h>
#include <linux/udp.h>
#include <linux/inet.h>
#include <linux/inetdevice.h>
#include <linux/igmp.h>
#include <linux/kernel.h>
#include <linux/workqueue.h>
#include <linux/list.h>
#include <net/sock.h>
#include <net/ip.h>
#include <net/udp_tunnel.h>
#include <net/ipv6_stubs.h>
#include <linux/tipc_netlink.h>
#include "core.h"
#include "addr.h"
#include "net.h"
#include "bearer.h"
#include "netlink.h"
#include "msg.h"
#include "udp_media.h"

/* IANA assigned UDP port */
#define UDP_PORT_DEFAULT	6118

#define UDP_MIN_HEADROOM        48

/**
 * struct udp_media_addr - IP/UDP addressing information
 *
 * This is the bearer level originating address used in neighbor discovery
 * messages, and all fields should be in network byte order
 *
 * @proto: Ethernet protocol in use
 * @port: port being used
 * @ipv4: IPv4 address of neighbor
 * @ipv6: IPv6 address of neighbor
 */
struct udp_media_addr {
	__be16	proto;
	__be16	port;
	union {
		struct in_addr ipv4;
		struct in6_addr ipv6;
	};
};

/* struct udp_replicast - container for UDP remote addresses */
struct udp_replicast {
	struct udp_media_addr addr;
	struct dst_cache dst_cache;
	struct rcu_head rcu;
	struct list_head list;
};

/**
 * struct udp_bearer - ip/udp bearer data structure
 * @bearer:	associated generic tipc bearer
 * @ubsock:	bearer associated socket
 * @ifindex:	local address scope
 * @work:	used to schedule deferred work on a bearer
 * @rcast:	associated udp_replicast container
 */
struct udp_bearer {
	struct tipc_bearer __rcu *bearer;
	struct socket *ubsock;
	u32 ifindex;
	struct work_struct work;
	struct udp_replicast rcast;
};

static int tipc_udp_is_mcast_addr(struct udp_media_addr *addr)
{
	if (ntohs(addr->proto) == ETH_P_IP)
		return ipv4_is_multicast(addr->ipv4.s_addr);
#if IS_ENABLED(CONFIG_IPV6)
	else
		return ipv6_addr_is_multicast(&addr->ipv6);
#endif
	return 0;
}

/* udp_media_addr_set - convert a ip/udp address to a TIPC media address */
static void tipc_udp_media_addr_set(struct tipc_media_addr *addr,
				    struct udp_media_addr *ua)
{
	memset(addr, 0, sizeof(struct tipc_media_addr));
	addr->media_id = TIPC_MEDIA_TYPE_UDP;
	memcpy(addr->value, ua, sizeof(struct udp_media_addr));

	if (tipc_udp_is_mcast_addr(ua))
		addr->broadcast = TIPC_BROADCAST_SUPPORT;
}

/* tipc_udp_addr2str - convert ip/udp address to string */
static int tipc_udp_addr2str(struct tipc_media_addr *a, char *buf, int size)
{
	struct udp_media_addr *ua = (struct udp_media_addr *)&a->value;

	if (ntohs(ua->proto) == ETH_P_IP)
		snprintf(buf, size, "%pI4:%u", &ua->ipv4, ntohs(ua->port));
	else if (ntohs(ua->proto) == ETH_P_IPV6)
		snprintf(buf, size, "%pI6:%u", &ua->ipv6, ntohs(ua->port));
	else
		pr_err("Invalid UDP media address\n");
	return 0;
}

/* tipc_udp_msg2addr - extract an ip/udp address from a TIPC ndisc message */
static int tipc_udp_msg2addr(struct tipc_bearer *b, struct tipc_media_addr *a,
			     char *msg)
{
	struct udp_media_addr *ua;

	ua = (struct udp_media_addr *) (msg + TIPC_MEDIA_ADDR_OFFSET);
	if (msg[TIPC_MEDIA_TYPE_OFFSET] != TIPC_MEDIA_TYPE_UDP)
		return -EINVAL;
	tipc_udp_media_addr_set(a, ua);
	return 0;
}

/* tipc_udp_addr2msg - write an ip/udp address to a TIPC ndisc message */
static int tipc_udp_addr2msg(char *msg, struct tipc_media_addr *a)
{
	memset(msg, 0, TIPC_MEDIA_INFO_SIZE);
	msg[TIPC_MEDIA_TYPE_OFFSET] = TIPC_MEDIA_TYPE_UDP;
	memcpy(msg + TIPC_MEDIA_ADDR_OFFSET, a->value,
	       sizeof(struct udp_media_addr));
	return 0;
}

/* tipc_send_msg - enqueue a send request */
static int tipc_udp_xmit(struct net *net, struct sk_buff *skb,
			 struct udp_bearer *ub, struct udp_media_addr *src,
			 struct udp_media_addr *dst, struct dst_cache *cache)
{
	struct dst_entry *ndst;
	int ttl, err = 0;

	local_bh_disable();
	ndst = dst_cache_get(cache);
	if (dst->proto == htons(ETH_P_IP)) {
		struct rtable *rt = (struct rtable *)ndst;

		if (!rt) {
			struct flowi4 fl = {
				.daddr = dst->ipv4.s_addr,
				.saddr = src->ipv4.s_addr,
				.flowi4_mark = skb->mark,
				.flowi4_proto = IPPROTO_UDP
			};
			rt = ip_route_output_key(net, &fl);
			if (IS_ERR(rt)) {
				err = PTR_ERR(rt);
				goto tx_error;
			}
			dst_cache_set_ip4(cache, &rt->dst, fl.saddr);
		}

		ttl = ip4_dst_hoplimit(&rt->dst);
		udp_tunnel_xmit_skb(rt, ub->ubsock->sk, skb, src->ipv4.s_addr,
				    dst->ipv4.s_addr, 0, ttl, 0, src->port,
				    dst->port, false, true);
#if IS_ENABLED(CONFIG_IPV6)
	} else {
		if (!ndst) {
			struct flowi6 fl6 = {
				.flowi6_oif = ub->ifindex,
				.daddr = dst->ipv6,
				.saddr = src->ipv6,
				.flowi6_proto = IPPROTO_UDP
			};
			ndst = ipv6_stub->ipv6_dst_lookup_flow(net,
							       ub->ubsock->sk,
							       &fl6, NULL);
			if (IS_ERR(ndst)) {
				err = PTR_ERR(ndst);
				goto tx_error;
			}
			dst_cache_set_ip6(cache, ndst, &fl6.saddr);
		}
		ttl = ip6_dst_hoplimit(ndst);
		err = udp_tunnel6_xmit_skb(ndst, ub->ubsock->sk, skb, NULL,
					   &src->ipv6, &dst->ipv6, 0, ttl, 0,
					   src->port, dst->port, false);
#endif
	}
	local_bh_enable();
	return err;

tx_error:
	local_bh_enable();
	kfree_skb(skb);
	return err;
}

static int tipc_udp_send_msg(struct net *net, struct sk_buff *skb,
			     struct tipc_bearer *b,
			     struct tipc_media_addr *addr)
{
	struct udp_media_addr *src = (struct udp_media_addr *)&b->addr.value;
	struct udp_media_addr *dst = (struct udp_media_addr *)&addr->value;
	struct udp_replicast *rcast;
	struct udp_bearer *ub;
	int err = 0;

	if (skb_headroom(skb) < UDP_MIN_HEADROOM) {
		err = pskb_expand_head(skb, UDP_MIN_HEADROOM, 0, GFP_ATOMIC);
		if (err)
			goto out;
	}

	skb_set_inner_protocol(skb, htons(ETH_P_TIPC));
	ub = rcu_dereference(b->media_ptr);
	if (!ub) {
		err = -ENODEV;
		goto out;
	}

	if (addr->broadcast != TIPC_REPLICAST_SUPPORT)
		return tipc_udp_xmit(net, skb, ub, src, dst,
				     &ub->rcast.dst_cache);

	/* Replicast, send an skb to each configured IP address */
	list_for_each_entry_rcu(rcast, &ub->rcast.list, list) {
		struct sk_buff *_skb;

		_skb = pskb_copy(skb, GFP_ATOMIC);
		if (!_skb) {
			err = -ENOMEM;
			goto out;
		}

		err = tipc_udp_xmit(net, _skb, ub, src, &rcast->addr,
				    &rcast->dst_cache);
		if (err)
			goto out;
	}
	err = 0;
out:
	kfree_skb(skb);
	return err;
}

static bool tipc_udp_is_known_peer(struct tipc_bearer *b,
				   struct udp_media_addr *addr)
{
	struct udp_replicast *rcast, *tmp;
	struct udp_bearer *ub;

	ub = rcu_dereference_rtnl(b->media_ptr);
	if (!ub) {
		pr_err_ratelimited("UDP bearer instance not found\n");
		return false;
	}

	list_for_each_entry_safe(rcast, tmp, &ub->rcast.list, list) {
		if (!memcmp(&rcast->addr, addr, sizeof(struct udp_media_addr)))
			return true;
	}

	return false;
}

static int tipc_udp_rcast_add(struct tipc_bearer *b,
			      struct udp_media_addr *addr)
{
	struct udp_replicast *rcast;
	struct udp_bearer *ub;

	ub = rcu_dereference_rtnl(b->media_ptr);
	if (!ub)
		return -ENODEV;

	rcast = kmalloc(sizeof(*rcast), GFP_ATOMIC);
	if (!rcast)
		return -ENOMEM;

	if (dst_cache_init(&rcast->dst_cache, GFP_ATOMIC)) {
		kfree(rcast);
		return -ENOMEM;
	}

	memcpy(&rcast->addr, addr, sizeof(struct udp_media_addr));

	if (ntohs(addr->proto) == ETH_P_IP)
		pr_info("New replicast peer: %pI4\n", &rcast->addr.ipv4);
#if IS_ENABLED(CONFIG_IPV6)
	else if (ntohs(addr->proto) == ETH_P_IPV6)
		pr_info("New replicast peer: %pI6\n", &rcast->addr.ipv6);
#endif
	b->bcast_addr.broadcast = TIPC_REPLICAST_SUPPORT;
	list_add_rcu(&rcast->list, &ub->rcast.list);
	return 0;
}

static int tipc_udp_rcast_disc(struct tipc_bearer *b, struct sk_buff *skb)
{
	struct udp_media_addr src = {0};
	struct udp_media_addr *dst;

	dst = (struct udp_media_addr *)&b->bcast_addr.value;
	if (tipc_udp_is_mcast_addr(dst))
		return 0;

	src.port = udp_hdr(skb)->source;

	if (ip_hdr(skb)->version == 4) {
		struct iphdr *iphdr = ip_hdr(skb);

		src.proto = htons(ETH_P_IP);
		src.ipv4.s_addr = iphdr->saddr;
		if (ipv4_is_multicast(iphdr->daddr))
			return 0;
#if IS_ENABLED(CONFIG_IPV6)
	} else if (ip_hdr(skb)->version == 6) {
		struct ipv6hdr *iphdr = ipv6_hdr(skb);

		src.proto = htons(ETH_P_IPV6);
		src.ipv6 = iphdr->saddr;
		if (ipv6_addr_is_multicast(&iphdr->daddr))
			return 0;
#endif
	} else {
		return 0;
	}

	if (likely(tipc_udp_is_known_peer(b, &src)))
		return 0;

	return tipc_udp_rcast_add(b, &src);
}

/* tipc_udp_recv - read data from bearer socket */
static int tipc_udp_recv(struct sock *sk, struct sk_buff *skb)
{
	struct udp_bearer *ub;
	struct tipc_bearer *b;
	struct tipc_msg *hdr;
	int err;

	ub = rcu_dereference_sk_user_data(sk);
	if (!ub) {
		pr_err_ratelimited("Failed to get UDP bearer reference");
		goto out;
	}
	skb_pull(skb, sizeof(struct udphdr));
	hdr = buf_msg(skb);

	b = rcu_dereference(ub->bearer);
	if (!b)
		goto out;

	if (b && test_bit(0, &b->up)) {
		TIPC_SKB_CB(skb)->flags = 0;
		tipc_rcv(sock_net(sk), skb, b);
		return 0;
	}

	if (unlikely(msg_user(hdr) == LINK_CONFIG)) {
		err = tipc_udp_rcast_disc(b, skb);
		if (err)
			goto out;
	}

out:
	kfree_skb(skb);
	return 0;
}

static int enable_mcast(struct udp_bearer *ub, struct udp_media_addr *remote)
{
	int err = 0;
	struct ip_mreqn mreqn;
	struct sock *sk = ub->ubsock->sk;

	if (ntohs(remote->proto) == ETH_P_IP) {
		mreqn.imr_multiaddr = remote->ipv4;
		mreqn.imr_ifindex = ub->ifindex;
		err = ip_mc_join_group(sk, &mreqn);
#if IS_ENABLED(CONFIG_IPV6)
	} else {
		lock_sock(sk);
		err = ipv6_stub->ipv6_sock_mc_join(sk, ub->ifindex,
						   &remote->ipv6);
		release_sock(sk);
#endif
	}
	return err;
}

static int __tipc_nl_add_udp_addr(struct sk_buff *skb,
				  struct udp_media_addr *addr, int nla_t)
{
	if (ntohs(addr->proto) == ETH_P_IP) {
		struct sockaddr_in ip4;

		memset(&ip4, 0, sizeof(ip4));
		ip4.sin_family = AF_INET;
		ip4.sin_port = addr->port;
		ip4.sin_addr.s_addr = addr->ipv4.s_addr;
		if (nla_put(skb, nla_t, sizeof(ip4), &ip4))
			return -EMSGSIZE;

#if IS_ENABLED(CONFIG_IPV6)
	} else if (ntohs(addr->proto) == ETH_P_IPV6) {
		struct sockaddr_in6 ip6;

		memset(&ip6, 0, sizeof(ip6));
		ip6.sin6_family = AF_INET6;
		ip6.sin6_port  = addr->port;
		memcpy(&ip6.sin6_addr, &addr->ipv6, sizeof(struct in6_addr));
		if (nla_put(skb, nla_t, sizeof(ip6), &ip6))
			return -EMSGSIZE;
#endif
	}

	return 0;
}

int tipc_udp_nl_dump_remoteip(struct sk_buff *skb, struct netlink_callback *cb)
{
	u32 bid = cb->args[0];
	u32 skip_cnt = cb->args[1];
	u32 portid = NETLINK_CB(cb->skb).portid;
	struct udp_replicast *rcast, *tmp;
	struct tipc_bearer *b;
	struct udp_bearer *ub;
	void *hdr;
	int err;
	int i;

	if (!bid && !skip_cnt) {
		struct nlattr **attrs = genl_dumpit_info(cb)->info.attrs;
		struct net *net = sock_net(skb->sk);
		struct nlattr *battrs[TIPC_NLA_BEARER_MAX + 1];
		char *bname;

		if (!attrs[TIPC_NLA_BEARER])
			return -EINVAL;

		err = nla_parse_nested_deprecated(battrs, TIPC_NLA_BEARER_MAX,
						  attrs[TIPC_NLA_BEARER],
						  tipc_nl_bearer_policy, NULL);
		if (err)
			return err;

		if (!battrs[TIPC_NLA_BEARER_NAME])
			return -EINVAL;

		bname = nla_data(battrs[TIPC_NLA_BEARER_NAME]);

		rtnl_lock();
		b = tipc_bearer_find(net, bname);
		if (!b) {
			rtnl_unlock();
			return -EINVAL;
		}
		bid = b->identity;
	} else {
		struct net *net = sock_net(skb->sk);
		struct tipc_net *tn = net_generic(net, tipc_net_id);

		rtnl_lock();
		b = rtnl_dereference(tn->bearer_list[bid]);
		if (!b) {
			rtnl_unlock();
			return -EINVAL;
		}
	}

	ub = rtnl_dereference(b->media_ptr);
	if (!ub) {
		rtnl_unlock();
		return -EINVAL;
	}

	i = 0;
	list_for_each_entry_safe(rcast, tmp, &ub->rcast.list, list) {
		if (i < skip_cnt)
			goto count;

		hdr = genlmsg_put(skb, portid, cb->nlh->nlmsg_seq,
				  &tipc_genl_family, NLM_F_MULTI,
				  TIPC_NL_BEARER_GET);
		if (!hdr)
			goto done;

		err = __tipc_nl_add_udp_addr(skb, &rcast->addr,
					     TIPC_NLA_UDP_REMOTE);
		if (err) {
			genlmsg_cancel(skb, hdr);
			goto done;
		}
		genlmsg_end(skb, hdr);
count:
		i++;
	}
done:
	rtnl_unlock();
	cb->args[0] = bid;
	cb->args[1] = i;

	return skb->len;
}

int tipc_udp_nl_add_bearer_data(struct tipc_nl_msg *msg, struct tipc_bearer *b)
{
	struct udp_media_addr *src = (struct udp_media_addr *)&b->addr.value;
	struct udp_media_addr *dst;
	struct udp_bearer *ub;
	struct nlattr *nest;

	ub = rtnl_dereference(b->media_ptr);
	if (!ub)
		return -ENODEV;

	nest = nla_nest_start_noflag(msg->skb, TIPC_NLA_BEARER_UDP_OPTS);
	if (!nest)
		goto msg_full;

	if (__tipc_nl_add_udp_addr(msg->skb, src, TIPC_NLA_UDP_LOCAL))
		goto msg_full;

	dst = (struct udp_media_addr *)&b->bcast_addr.value;
	if (__tipc_nl_add_udp_addr(msg->skb, dst, TIPC_NLA_UDP_REMOTE))
		goto msg_full;

	if (!list_empty(&ub->rcast.list)) {
		if (nla_put_flag(msg->skb, TIPC_NLA_UDP_MULTI_REMOTEIP))
			goto msg_full;
	}

	nla_nest_end(msg->skb, nest);
	return 0;
msg_full:
	nla_nest_cancel(msg->skb, nest);
	return -EMSGSIZE;
}

/**
 * tipc_parse_udp_addr - build udp media address from netlink data
 * @nla:	netlink attribute containing sockaddr storage aligned address
 * @addr:	tipc media address to fill with address, port and protocol type
 * @scope_id:	IPv6 scope id pointer, not NULL indicates it's required
 */

static int tipc_parse_udp_addr(struct nlattr *nla, struct udp_media_addr *addr,
			       u32 *scope_id)
{
	struct sockaddr_storage sa;

	nla_memcpy(&sa, nla, sizeof(sa));
	if (sa.ss_family == AF_INET) {
		struct sockaddr_in *ip4 = (struct sockaddr_in *)&sa;

		addr->proto = htons(ETH_P_IP);
		addr->port = ip4->sin_port;
		addr->ipv4.s_addr = ip4->sin_addr.s_addr;
		return 0;

#if IS_ENABLED(CONFIG_IPV6)
	} else if (sa.ss_family == AF_INET6) {
		struct sockaddr_in6 *ip6 = (struct sockaddr_in6 *)&sa;

		addr->proto = htons(ETH_P_IPV6);
		addr->port = ip6->sin6_port;
		memcpy(&addr->ipv6, &ip6->sin6_addr, sizeof(struct in6_addr));

		/* Scope ID is only interesting for local addresses */
		if (scope_id) {
			int atype;

			atype = ipv6_addr_type(&ip6->sin6_addr);
			if (__ipv6_addr_needs_scope_id(atype) &&
			    !ip6->sin6_scope_id) {
				return -EINVAL;
			}

			*scope_id = ip6->sin6_scope_id ? : 0;
		}

		return 0;
#endif
	}
	return -EADDRNOTAVAIL;
}

int tipc_udp_nl_bearer_add(struct tipc_bearer *b, struct nlattr *attr)
{
	int err;
	struct udp_media_addr addr = {0};
	struct nlattr *opts[TIPC_NLA_UDP_MAX + 1];
	struct udp_media_addr *dst;

	if (nla_parse_nested_deprecated(opts, TIPC_NLA_UDP_MAX, attr, tipc_nl_udp_policy, NULL))
		return -EINVAL;

	if (!opts[TIPC_NLA_UDP_REMOTE])
		return -EINVAL;

	err = tipc_parse_udp_addr(opts[TIPC_NLA_UDP_REMOTE], &addr, NULL);
	if (err)
		return err;

	dst = (struct udp_media_addr *)&b->bcast_addr.value;
	if (tipc_udp_is_mcast_addr(dst)) {
		pr_err("Can't add remote ip to TIPC UDP multicast bearer\n");
		return -EINVAL;
	}

	if (tipc_udp_is_known_peer(b, &addr))
		return 0;

	return tipc_udp_rcast_add(b, &addr);
}

/**
 * tipc_udp_enable - callback to create a new udp bearer instance
 * @net:	network namespace
 * @b:		pointer to generic tipc_bearer
 * @attrs:	netlink bearer configuration
 *
 * validate the bearer parameters and initialize the udp bearer
 * rtnl_lock should be held
 */
static int tipc_udp_enable(struct net *net, struct tipc_bearer *b,
			   struct nlattr *attrs[])
{
	int err = -EINVAL;
	struct udp_bearer *ub;
	struct udp_media_addr remote = {0};
	struct udp_media_addr local = {0};
	struct udp_port_cfg udp_conf = {0};
	struct udp_tunnel_sock_cfg tuncfg = {NULL};
	struct nlattr *opts[TIPC_NLA_UDP_MAX + 1];
	u8 node_id[NODE_ID_LEN] = {0,};
	struct net_device *dev;
	int rmcast = 0;

	ub = kzalloc(sizeof(*ub), GFP_ATOMIC);
	if (!ub)
		return -ENOMEM;

	INIT_LIST_HEAD(&ub->rcast.list);

	if (!attrs[TIPC_NLA_BEARER_UDP_OPTS])
		goto err;

	if (nla_parse_nested_deprecated(opts, TIPC_NLA_UDP_MAX, attrs[TIPC_NLA_BEARER_UDP_OPTS], tipc_nl_udp_policy, NULL))
		goto err;

	if (!opts[TIPC_NLA_UDP_LOCAL] || !opts[TIPC_NLA_UDP_REMOTE]) {
		pr_err("Invalid UDP bearer configuration");
		err = -EINVAL;
		goto err;
	}

	err = tipc_parse_udp_addr(opts[TIPC_NLA_UDP_LOCAL], &local,
				  &ub->ifindex);
	if (err)
		goto err;

	err = tipc_parse_udp_addr(opts[TIPC_NLA_UDP_REMOTE], &remote, NULL);
	if (err)
		goto err;

	if (remote.proto != local.proto) {
		err = -EINVAL;
		goto err;
	}

	/* Checking remote ip address */
	rmcast = tipc_udp_is_mcast_addr(&remote);

	/* Autoconfigure own node identity if needed */
	if (!tipc_own_id(net)) {
		memcpy(node_id, local.ipv6.in6_u.u6_addr8, 16);
		tipc_net_init(net, node_id, 0);
	}
	if (!tipc_own_id(net)) {
		pr_warn("Failed to set node id, please configure manually\n");
		err = -EINVAL;
		goto err;
	}

	b->bcast_addr.media_id = TIPC_MEDIA_TYPE_UDP;
	b->bcast_addr.broadcast = TIPC_BROADCAST_SUPPORT;
	rcu_assign_pointer(b->media_ptr, ub);
	rcu_assign_pointer(ub->bearer, b);
	tipc_udp_media_addr_set(&b->addr, &local);
	if (local.proto == htons(ETH_P_IP)) {
		dev = __ip_dev_find(net, local.ipv4.s_addr, false);
		if (!dev) {
			err = -ENODEV;
			goto err;
		}
		udp_conf.family = AF_INET;

		/* Switch to use ANY to receive packets from group */
		if (rmcast)
			udp_conf.local_ip.s_addr = htonl(INADDR_ANY);
		else
			udp_conf.local_ip.s_addr = local.ipv4.s_addr;
		udp_conf.use_udp_checksums = false;
		ub->ifindex = dev->ifindex;
		b->encap_hlen = sizeof(struct iphdr) + sizeof(struct udphdr);
<<<<<<< HEAD
		if (tipc_mtu_bad(dev, b->encap_hlen)) {
			err = -EINVAL;
			goto err;
		}
=======
>>>>>>> 98817289
		b->mtu = b->media->mtu;
#if IS_ENABLED(CONFIG_IPV6)
	} else if (local.proto == htons(ETH_P_IPV6)) {
		dev = ub->ifindex ? __dev_get_by_index(net, ub->ifindex) : NULL;
		dev = ipv6_dev_find(net, &local.ipv6, dev);
		if (!dev) {
			err = -ENODEV;
			goto err;
		}
		udp_conf.family = AF_INET6;
		udp_conf.use_udp6_tx_checksums = true;
		udp_conf.use_udp6_rx_checksums = true;
		if (rmcast)
			udp_conf.local_ip6 = in6addr_any;
		else
			udp_conf.local_ip6 = local.ipv6;
		ub->ifindex = dev->ifindex;
		b->encap_hlen = sizeof(struct ipv6hdr) + sizeof(struct udphdr);
		b->mtu = 1280;
#endif
	} else {
		err = -EAFNOSUPPORT;
		goto err;
	}
	udp_conf.local_udp_port = local.port;
	err = udp_sock_create(net, &udp_conf, &ub->ubsock);
	if (err)
		goto err;
	tuncfg.sk_user_data = ub;
	tuncfg.encap_type = 1;
	tuncfg.encap_rcv = tipc_udp_recv;
	tuncfg.encap_destroy = NULL;
	setup_udp_tunnel_sock(net, ub->ubsock, &tuncfg);

	err = dst_cache_init(&ub->rcast.dst_cache, GFP_ATOMIC);
	if (err)
		goto free;

	/*
	 * The bcast media address port is used for all peers and the ip
	 * is used if it's a multicast address.
	 */
	memcpy(&b->bcast_addr.value, &remote, sizeof(remote));
	if (rmcast)
		err = enable_mcast(ub, &remote);
	else
		err = tipc_udp_rcast_add(b, &remote);
	if (err)
		goto free;

	return 0;

free:
	dst_cache_destroy(&ub->rcast.dst_cache);
	udp_tunnel_sock_release(ub->ubsock);
err:
	kfree(ub);
	return err;
}

/* cleanup_bearer - break the socket/bearer association */
static void cleanup_bearer(struct work_struct *work)
{
	struct udp_bearer *ub = container_of(work, struct udp_bearer, work);
	struct udp_replicast *rcast, *tmp;

	list_for_each_entry_safe(rcast, tmp, &ub->rcast.list, list) {
		dst_cache_destroy(&rcast->dst_cache);
		list_del_rcu(&rcast->list);
		kfree_rcu(rcast, rcu);
	}

	atomic_dec(&tipc_net(sock_net(ub->ubsock->sk))->wq_count);
	dst_cache_destroy(&ub->rcast.dst_cache);
	udp_tunnel_sock_release(ub->ubsock);
	synchronize_net();
	kfree(ub);
}

/* tipc_udp_disable - detach bearer from socket */
static void tipc_udp_disable(struct tipc_bearer *b)
{
	struct udp_bearer *ub;

	ub = rtnl_dereference(b->media_ptr);
	if (!ub) {
		pr_err("UDP bearer instance not found\n");
		return;
	}
	sock_set_flag(ub->ubsock->sk, SOCK_DEAD);
	RCU_INIT_POINTER(ub->bearer, NULL);

	/* sock_release need to be done outside of rtnl lock */
	atomic_inc(&tipc_net(sock_net(ub->ubsock->sk))->wq_count);
	INIT_WORK(&ub->work, cleanup_bearer);
	schedule_work(&ub->work);
}

struct tipc_media udp_media_info = {
	.send_msg	= tipc_udp_send_msg,
	.enable_media	= tipc_udp_enable,
	.disable_media	= tipc_udp_disable,
	.addr2str	= tipc_udp_addr2str,
	.addr2msg	= tipc_udp_addr2msg,
	.msg2addr	= tipc_udp_msg2addr,
	.priority	= TIPC_DEF_LINK_PRI,
	.tolerance	= TIPC_DEF_LINK_TOL,
	.min_win	= TIPC_DEF_LINK_WIN,
	.max_win	= TIPC_DEF_LINK_WIN,
	.mtu		= TIPC_DEF_LINK_UDP_MTU,
	.type_id	= TIPC_MEDIA_TYPE_UDP,
	.hwaddr_len	= 0,
	.name		= "udp"
};<|MERGE_RESOLUTION|>--- conflicted
+++ resolved
@@ -739,13 +739,6 @@
 		udp_conf.use_udp_checksums = false;
 		ub->ifindex = dev->ifindex;
 		b->encap_hlen = sizeof(struct iphdr) + sizeof(struct udphdr);
-<<<<<<< HEAD
-		if (tipc_mtu_bad(dev, b->encap_hlen)) {
-			err = -EINVAL;
-			goto err;
-		}
-=======
->>>>>>> 98817289
 		b->mtu = b->media->mtu;
 #if IS_ENABLED(CONFIG_IPV6)
 	} else if (local.proto == htons(ETH_P_IPV6)) {
