--- conflicted
+++ resolved
@@ -1696,19 +1696,11 @@
 	case SIOCKCMCLONE: {
 		struct kcm_clone info;
 		struct file *file;
-<<<<<<< HEAD
 
 		info.fd = get_unused_fd_flags(0);
 		if (unlikely(info.fd < 0))
 			return info.fd;
 
-=======
-
-		info.fd = get_unused_fd_flags(0);
-		if (unlikely(info.fd < 0))
-			return info.fd;
-
->>>>>>> 03a0dded
 		file = kcm_clone(sock);
 		if (IS_ERR(file)) {
 			put_unused_fd(info.fd);
