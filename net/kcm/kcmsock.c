// SPDX-License-Identifier: GPL-2.0-only
/*
 * Kernel Connection Multiplexor
 *
 * Copyright (c) 2016 Tom Herbert <tom@herbertland.com>
 */

#include <linux/bpf.h>
#include <linux/errno.h>
#include <linux/errqueue.h>
#include <linux/file.h>
#include <linux/filter.h>
#include <linux/in.h>
#include <linux/kernel.h>
#include <linux/module.h>
#include <linux/net.h>
#include <linux/netdevice.h>
#include <linux/poll.h>
#include <linux/rculist.h>
#include <linux/skbuff.h>
#include <linux/socket.h>
#include <linux/uaccess.h>
#include <linux/workqueue.h>
#include <linux/syscalls.h>
#include <linux/sched/signal.h>

#include <net/kcm.h>
#include <net/netns/generic.h>
#include <net/sock.h>
#include <uapi/linux/kcm.h>

unsigned int kcm_net_id;

static struct kmem_cache *kcm_psockp __read_mostly;
static struct kmem_cache *kcm_muxp __read_mostly;
static struct workqueue_struct *kcm_wq;

static inline struct kcm_sock *kcm_sk(const struct sock *sk)
{
	return (struct kcm_sock *)sk;
}

static inline struct kcm_tx_msg *kcm_tx_msg(struct sk_buff *skb)
{
	return (struct kcm_tx_msg *)skb->cb;
}

static void report_csk_error(struct sock *csk, int err)
{
	csk->sk_err = EPIPE;
	sk_error_report(csk);
}

static void kcm_abort_tx_psock(struct kcm_psock *psock, int err,
			       bool wakeup_kcm)
{
	struct sock *csk = psock->sk;
	struct kcm_mux *mux = psock->mux;

	/* Unrecoverable error in transmit */

	spin_lock_bh(&mux->lock);

	if (psock->tx_stopped) {
		spin_unlock_bh(&mux->lock);
		return;
	}

	psock->tx_stopped = 1;
	KCM_STATS_INCR(psock->stats.tx_aborts);

	if (!psock->tx_kcm) {
		/* Take off psocks_avail list */
		list_del(&psock->psock_avail_list);
	} else if (wakeup_kcm) {
		/* In this case psock is being aborted while outside of
		 * write_msgs and psock is reserved. Schedule tx_work
		 * to handle the failure there. Need to commit tx_stopped
		 * before queuing work.
		 */
		smp_mb();

		queue_work(kcm_wq, &psock->tx_kcm->tx_work);
	}

	spin_unlock_bh(&mux->lock);

	/* Report error on lower socket */
	report_csk_error(csk, err);
}

/* RX mux lock held. */
static void kcm_update_rx_mux_stats(struct kcm_mux *mux,
				    struct kcm_psock *psock)
{
	STRP_STATS_ADD(mux->stats.rx_bytes,
		       psock->strp.stats.bytes -
		       psock->saved_rx_bytes);
	mux->stats.rx_msgs +=
		psock->strp.stats.msgs - psock->saved_rx_msgs;
	psock->saved_rx_msgs = psock->strp.stats.msgs;
	psock->saved_rx_bytes = psock->strp.stats.bytes;
}

static void kcm_update_tx_mux_stats(struct kcm_mux *mux,
				    struct kcm_psock *psock)
{
	KCM_STATS_ADD(mux->stats.tx_bytes,
		      psock->stats.tx_bytes - psock->saved_tx_bytes);
	mux->stats.tx_msgs +=
		psock->stats.tx_msgs - psock->saved_tx_msgs;
	psock->saved_tx_msgs = psock->stats.tx_msgs;
	psock->saved_tx_bytes = psock->stats.tx_bytes;
}

static int kcm_queue_rcv_skb(struct sock *sk, struct sk_buff *skb);

/* KCM is ready to receive messages on its queue-- either the KCM is new or
 * has become unblocked after being blocked on full socket buffer. Queue any
 * pending ready messages on a psock. RX mux lock held.
 */
static void kcm_rcv_ready(struct kcm_sock *kcm)
{
	struct kcm_mux *mux = kcm->mux;
	struct kcm_psock *psock;
	struct sk_buff *skb;

	if (unlikely(kcm->rx_wait || kcm->rx_psock || kcm->rx_disabled))
		return;

	while (unlikely((skb = __skb_dequeue(&mux->rx_hold_queue)))) {
		if (kcm_queue_rcv_skb(&kcm->sk, skb)) {
			/* Assuming buffer limit has been reached */
			skb_queue_head(&mux->rx_hold_queue, skb);
			WARN_ON(!sk_rmem_alloc_get(&kcm->sk));
			return;
		}
	}

	while (!list_empty(&mux->psocks_ready)) {
		psock = list_first_entry(&mux->psocks_ready, struct kcm_psock,
					 psock_ready_list);

		if (kcm_queue_rcv_skb(&kcm->sk, psock->ready_rx_msg)) {
			/* Assuming buffer limit has been reached */
			WARN_ON(!sk_rmem_alloc_get(&kcm->sk));
			return;
		}

		/* Consumed the ready message on the psock. Schedule rx_work to
		 * get more messages.
		 */
		list_del(&psock->psock_ready_list);
		psock->ready_rx_msg = NULL;
		/* Commit clearing of ready_rx_msg for queuing work */
		smp_mb();

		strp_unpause(&psock->strp);
		strp_check_rcv(&psock->strp);
	}

	/* Buffer limit is okay now, add to ready list */
	list_add_tail(&kcm->wait_rx_list,
		      &kcm->mux->kcm_rx_waiters);
	/* paired with lockless reads in kcm_rfree() */
	WRITE_ONCE(kcm->rx_wait, true);
}

static void kcm_rfree(struct sk_buff *skb)
{
	struct sock *sk = skb->sk;
	struct kcm_sock *kcm = kcm_sk(sk);
	struct kcm_mux *mux = kcm->mux;
	unsigned int len = skb->truesize;

	sk_mem_uncharge(sk, len);
	atomic_sub(len, &sk->sk_rmem_alloc);

	/* For reading rx_wait and rx_psock without holding lock */
	smp_mb__after_atomic();

	if (!READ_ONCE(kcm->rx_wait) && !READ_ONCE(kcm->rx_psock) &&
	    sk_rmem_alloc_get(sk) < sk->sk_rcvlowat) {
		spin_lock_bh(&mux->rx_lock);
		kcm_rcv_ready(kcm);
		spin_unlock_bh(&mux->rx_lock);
	}
}

static int kcm_queue_rcv_skb(struct sock *sk, struct sk_buff *skb)
{
	struct sk_buff_head *list = &sk->sk_receive_queue;

	if (atomic_read(&sk->sk_rmem_alloc) >= sk->sk_rcvbuf)
		return -ENOMEM;

	if (!sk_rmem_schedule(sk, skb, skb->truesize))
		return -ENOBUFS;

	skb->dev = NULL;

	skb_orphan(skb);
	skb->sk = sk;
	skb->destructor = kcm_rfree;
	atomic_add(skb->truesize, &sk->sk_rmem_alloc);
	sk_mem_charge(sk, skb->truesize);

	skb_queue_tail(list, skb);

	if (!sock_flag(sk, SOCK_DEAD))
		sk->sk_data_ready(sk);

	return 0;
}

/* Requeue received messages for a kcm socket to other kcm sockets. This is
 * called with a kcm socket is receive disabled.
 * RX mux lock held.
 */
static void requeue_rx_msgs(struct kcm_mux *mux, struct sk_buff_head *head)
{
	struct sk_buff *skb;
	struct kcm_sock *kcm;

	while ((skb = skb_dequeue(head))) {
		/* Reset destructor to avoid calling kcm_rcv_ready */
		skb->destructor = sock_rfree;
		skb_orphan(skb);
try_again:
		if (list_empty(&mux->kcm_rx_waiters)) {
			skb_queue_tail(&mux->rx_hold_queue, skb);
			continue;
		}

		kcm = list_first_entry(&mux->kcm_rx_waiters,
				       struct kcm_sock, wait_rx_list);

		if (kcm_queue_rcv_skb(&kcm->sk, skb)) {
			/* Should mean socket buffer full */
			list_del(&kcm->wait_rx_list);
			/* paired with lockless reads in kcm_rfree() */
			WRITE_ONCE(kcm->rx_wait, false);

			/* Commit rx_wait to read in kcm_free */
			smp_wmb();

			goto try_again;
		}
	}
}

/* Lower sock lock held */
static struct kcm_sock *reserve_rx_kcm(struct kcm_psock *psock,
				       struct sk_buff *head)
{
	struct kcm_mux *mux = psock->mux;
	struct kcm_sock *kcm;

	WARN_ON(psock->ready_rx_msg);

	if (psock->rx_kcm)
		return psock->rx_kcm;

	spin_lock_bh(&mux->rx_lock);

	if (psock->rx_kcm) {
		spin_unlock_bh(&mux->rx_lock);
		return psock->rx_kcm;
	}

	kcm_update_rx_mux_stats(mux, psock);

	if (list_empty(&mux->kcm_rx_waiters)) {
		psock->ready_rx_msg = head;
		strp_pause(&psock->strp);
		list_add_tail(&psock->psock_ready_list,
			      &mux->psocks_ready);
		spin_unlock_bh(&mux->rx_lock);
		return NULL;
	}

	kcm = list_first_entry(&mux->kcm_rx_waiters,
			       struct kcm_sock, wait_rx_list);
	list_del(&kcm->wait_rx_list);
	/* paired with lockless reads in kcm_rfree() */
	WRITE_ONCE(kcm->rx_wait, false);

	psock->rx_kcm = kcm;
	/* paired with lockless reads in kcm_rfree() */
	WRITE_ONCE(kcm->rx_psock, psock);

	spin_unlock_bh(&mux->rx_lock);

	return kcm;
}

static void kcm_done(struct kcm_sock *kcm);

static void kcm_done_work(struct work_struct *w)
{
	kcm_done(container_of(w, struct kcm_sock, done_work));
}

/* Lower sock held */
static void unreserve_rx_kcm(struct kcm_psock *psock,
			     bool rcv_ready)
{
	struct kcm_sock *kcm = psock->rx_kcm;
	struct kcm_mux *mux = psock->mux;

	if (!kcm)
		return;

	spin_lock_bh(&mux->rx_lock);

	psock->rx_kcm = NULL;
	/* paired with lockless reads in kcm_rfree() */
	WRITE_ONCE(kcm->rx_psock, NULL);

	/* Commit kcm->rx_psock before sk_rmem_alloc_get to sync with
	 * kcm_rfree
	 */
	smp_mb();

	if (unlikely(kcm->done)) {
		spin_unlock_bh(&mux->rx_lock);

		/* Need to run kcm_done in a task since we need to qcquire
		 * callback locks which may already be held here.
		 */
		INIT_WORK(&kcm->done_work, kcm_done_work);
		schedule_work(&kcm->done_work);
		return;
	}

	if (unlikely(kcm->rx_disabled)) {
		requeue_rx_msgs(mux, &kcm->sk.sk_receive_queue);
	} else if (rcv_ready || unlikely(!sk_rmem_alloc_get(&kcm->sk))) {
		/* Check for degenerative race with rx_wait that all
		 * data was dequeued (accounted for in kcm_rfree).
		 */
		kcm_rcv_ready(kcm);
	}
	spin_unlock_bh(&mux->rx_lock);
}

/* Lower sock lock held */
static void psock_data_ready(struct sock *sk)
{
	struct kcm_psock *psock;

	read_lock_bh(&sk->sk_callback_lock);

	psock = (struct kcm_psock *)sk->sk_user_data;
	if (likely(psock))
		strp_data_ready(&psock->strp);

	read_unlock_bh(&sk->sk_callback_lock);
}

/* Called with lower sock held */
static void kcm_rcv_strparser(struct strparser *strp, struct sk_buff *skb)
{
	struct kcm_psock *psock = container_of(strp, struct kcm_psock, strp);
	struct kcm_sock *kcm;

try_queue:
	kcm = reserve_rx_kcm(psock, skb);
	if (!kcm) {
		 /* Unable to reserve a KCM, message is held in psock and strp
		  * is paused.
		  */
		return;
	}

	if (kcm_queue_rcv_skb(&kcm->sk, skb)) {
		/* Should mean socket buffer full */
		unreserve_rx_kcm(psock, false);
		goto try_queue;
	}
}

static int kcm_parse_func_strparser(struct strparser *strp, struct sk_buff *skb)
{
	struct kcm_psock *psock = container_of(strp, struct kcm_psock, strp);
	struct bpf_prog *prog = psock->bpf_prog;
	int res;

	res = bpf_prog_run_pin_on_cpu(prog, skb);
	return res;
}

static int kcm_read_sock_done(struct strparser *strp, int err)
{
	struct kcm_psock *psock = container_of(strp, struct kcm_psock, strp);

	unreserve_rx_kcm(psock, true);

	return err;
}

static void psock_state_change(struct sock *sk)
{
	/* TCP only does a EPOLLIN for a half close. Do a EPOLLHUP here
	 * since application will normally not poll with EPOLLIN
	 * on the TCP sockets.
	 */

	report_csk_error(sk, EPIPE);
}

static void psock_write_space(struct sock *sk)
{
	struct kcm_psock *psock;
	struct kcm_mux *mux;
	struct kcm_sock *kcm;

	read_lock_bh(&sk->sk_callback_lock);

	psock = (struct kcm_psock *)sk->sk_user_data;
	if (unlikely(!psock))
		goto out;
	mux = psock->mux;

	spin_lock_bh(&mux->lock);

	/* Check if the socket is reserved so someone is waiting for sending. */
	kcm = psock->tx_kcm;
	if (kcm && !unlikely(kcm->tx_stopped))
		queue_work(kcm_wq, &kcm->tx_work);

	spin_unlock_bh(&mux->lock);
out:
	read_unlock_bh(&sk->sk_callback_lock);
}

static void unreserve_psock(struct kcm_sock *kcm);

/* kcm sock is locked. */
static struct kcm_psock *reserve_psock(struct kcm_sock *kcm)
{
	struct kcm_mux *mux = kcm->mux;
	struct kcm_psock *psock;

	psock = kcm->tx_psock;

	smp_rmb(); /* Must read tx_psock before tx_wait */

	if (psock) {
		WARN_ON(kcm->tx_wait);
		if (unlikely(psock->tx_stopped))
			unreserve_psock(kcm);
		else
			return kcm->tx_psock;
	}

	spin_lock_bh(&mux->lock);

	/* Check again under lock to see if psock was reserved for this
	 * psock via psock_unreserve.
	 */
	psock = kcm->tx_psock;
	if (unlikely(psock)) {
		WARN_ON(kcm->tx_wait);
		spin_unlock_bh(&mux->lock);
		return kcm->tx_psock;
	}

	if (!list_empty(&mux->psocks_avail)) {
		psock = list_first_entry(&mux->psocks_avail,
					 struct kcm_psock,
					 psock_avail_list);
		list_del(&psock->psock_avail_list);
		if (kcm->tx_wait) {
			list_del(&kcm->wait_psock_list);
			kcm->tx_wait = false;
		}
		kcm->tx_psock = psock;
		psock->tx_kcm = kcm;
		KCM_STATS_INCR(psock->stats.reserved);
	} else if (!kcm->tx_wait) {
		list_add_tail(&kcm->wait_psock_list,
			      &mux->kcm_tx_waiters);
		kcm->tx_wait = true;
	}

	spin_unlock_bh(&mux->lock);

	return psock;
}

/* mux lock held */
static void psock_now_avail(struct kcm_psock *psock)
{
	struct kcm_mux *mux = psock->mux;
	struct kcm_sock *kcm;

	if (list_empty(&mux->kcm_tx_waiters)) {
		list_add_tail(&psock->psock_avail_list,
			      &mux->psocks_avail);
	} else {
		kcm = list_first_entry(&mux->kcm_tx_waiters,
				       struct kcm_sock,
				       wait_psock_list);
		list_del(&kcm->wait_psock_list);
		kcm->tx_wait = false;
		psock->tx_kcm = kcm;

		/* Commit before changing tx_psock since that is read in
		 * reserve_psock before queuing work.
		 */
		smp_mb();

		kcm->tx_psock = psock;
		KCM_STATS_INCR(psock->stats.reserved);
		queue_work(kcm_wq, &kcm->tx_work);
	}
}

/* kcm sock is locked. */
static void unreserve_psock(struct kcm_sock *kcm)
{
	struct kcm_psock *psock;
	struct kcm_mux *mux = kcm->mux;

	spin_lock_bh(&mux->lock);

	psock = kcm->tx_psock;

	if (WARN_ON(!psock)) {
		spin_unlock_bh(&mux->lock);
		return;
	}

	smp_rmb(); /* Read tx_psock before tx_wait */

	kcm_update_tx_mux_stats(mux, psock);

	WARN_ON(kcm->tx_wait);

	kcm->tx_psock = NULL;
	psock->tx_kcm = NULL;
	KCM_STATS_INCR(psock->stats.unreserved);

	if (unlikely(psock->tx_stopped)) {
		if (psock->done) {
			/* Deferred free */
			list_del(&psock->psock_list);
			mux->psocks_cnt--;
			sock_put(psock->sk);
			fput(psock->sk->sk_socket->file);
			kmem_cache_free(kcm_psockp, psock);
		}

		/* Don't put back on available list */

		spin_unlock_bh(&mux->lock);

		return;
	}

	psock_now_avail(psock);

	spin_unlock_bh(&mux->lock);
}

static void kcm_report_tx_retry(struct kcm_sock *kcm)
{
	struct kcm_mux *mux = kcm->mux;

	spin_lock_bh(&mux->lock);
	KCM_STATS_INCR(mux->stats.tx_retries);
	spin_unlock_bh(&mux->lock);
}

/* Write any messages ready on the kcm socket.  Called with kcm sock lock
 * held.  Return bytes actually sent or error.
 */
static int kcm_write_msgs(struct kcm_sock *kcm)
{
	struct sock *sk = &kcm->sk;
	struct kcm_psock *psock;
	struct sk_buff *skb, *head;
	struct kcm_tx_msg *txm;
	unsigned short fragidx, frag_offset;
	unsigned int sent, total_sent = 0;
	int ret = 0;

	kcm->tx_wait_more = false;
	psock = kcm->tx_psock;
	if (unlikely(psock && psock->tx_stopped)) {
		/* A reserved psock was aborted asynchronously. Unreserve
		 * it and we'll retry the message.
		 */
		unreserve_psock(kcm);
		kcm_report_tx_retry(kcm);
		if (skb_queue_empty(&sk->sk_write_queue))
			return 0;

		kcm_tx_msg(skb_peek(&sk->sk_write_queue))->sent = 0;

	} else if (skb_queue_empty(&sk->sk_write_queue)) {
		return 0;
	}

	head = skb_peek(&sk->sk_write_queue);
	txm = kcm_tx_msg(head);

	if (txm->sent) {
		/* Send of first skbuff in queue already in progress */
		if (WARN_ON(!psock)) {
			ret = -EINVAL;
			goto out;
		}
		sent = txm->sent;
		frag_offset = txm->frag_offset;
		fragidx = txm->fragidx;
		skb = txm->frag_skb;

		goto do_frag;
	}

try_again:
	psock = reserve_psock(kcm);
	if (!psock)
		goto out;

	do {
		skb = head;
		txm = kcm_tx_msg(head);
		sent = 0;

do_frag_list:
		if (WARN_ON(!skb_shinfo(skb)->nr_frags)) {
			ret = -EINVAL;
			goto out;
		}

		for (fragidx = 0; fragidx < skb_shinfo(skb)->nr_frags;
		     fragidx++) {
			skb_frag_t *frag;

			frag_offset = 0;
do_frag:
			frag = &skb_shinfo(skb)->frags[fragidx];
			if (WARN_ON(!skb_frag_size(frag))) {
				ret = -EINVAL;
				goto out;
			}

			ret = kernel_sendpage(psock->sk->sk_socket,
					      skb_frag_page(frag),
					      skb_frag_off(frag) + frag_offset,
					      skb_frag_size(frag) - frag_offset,
					      MSG_DONTWAIT);
			if (ret <= 0) {
				if (ret == -EAGAIN) {
					/* Save state to try again when there's
					 * write space on the socket
					 */
					txm->sent = sent;
					txm->frag_offset = frag_offset;
					txm->fragidx = fragidx;
					txm->frag_skb = skb;

					ret = 0;
					goto out;
				}

				/* Hard failure in sending message, abort this
				 * psock since it has lost framing
				 * synchronization and retry sending the
				 * message from the beginning.
				 */
				kcm_abort_tx_psock(psock, ret ? -ret : EPIPE,
						   true);
				unreserve_psock(kcm);

				txm->sent = 0;
				kcm_report_tx_retry(kcm);
				ret = 0;

				goto try_again;
			}

			sent += ret;
			frag_offset += ret;
			KCM_STATS_ADD(psock->stats.tx_bytes, ret);
			if (frag_offset < skb_frag_size(frag)) {
				/* Not finished with this frag */
				goto do_frag;
			}
		}

		if (skb == head) {
			if (skb_has_frag_list(skb)) {
				skb = skb_shinfo(skb)->frag_list;
				goto do_frag_list;
			}
		} else if (skb->next) {
			skb = skb->next;
			goto do_frag_list;
		}

		/* Successfully sent the whole packet, account for it. */
		skb_dequeue(&sk->sk_write_queue);
		kfree_skb(head);
		sk->sk_wmem_queued -= sent;
		total_sent += sent;
		KCM_STATS_INCR(psock->stats.tx_msgs);
	} while ((head = skb_peek(&sk->sk_write_queue)));
out:
	if (!head) {
		/* Done with all queued messages. */
		WARN_ON(!skb_queue_empty(&sk->sk_write_queue));
		unreserve_psock(kcm);
	}

	/* Check if write space is available */
	sk->sk_write_space(sk);

	return total_sent ? : ret;
}

static void kcm_tx_work(struct work_struct *w)
{
	struct kcm_sock *kcm = container_of(w, struct kcm_sock, tx_work);
	struct sock *sk = &kcm->sk;
	int err;

	lock_sock(sk);

	/* Primarily for SOCK_DGRAM sockets, also handle asynchronous tx
	 * aborts
	 */
	err = kcm_write_msgs(kcm);
	if (err < 0) {
		/* Hard failure in write, report error on KCM socket */
		pr_warn("KCM: Hard failure on kcm_write_msgs %d\n", err);
		report_csk_error(&kcm->sk, -err);
		goto out;
	}

	/* Primarily for SOCK_SEQPACKET sockets */
	if (likely(sk->sk_socket) &&
	    test_bit(SOCK_NOSPACE, &sk->sk_socket->flags)) {
		clear_bit(SOCK_NOSPACE, &sk->sk_socket->flags);
		sk->sk_write_space(sk);
	}

out:
	release_sock(sk);
}

static void kcm_push(struct kcm_sock *kcm)
{
	if (kcm->tx_wait_more)
		kcm_write_msgs(kcm);
}

static ssize_t kcm_sendpage(struct socket *sock, struct page *page,
			    int offset, size_t size, int flags)

{
	struct sock *sk = sock->sk;
	struct kcm_sock *kcm = kcm_sk(sk);
	struct sk_buff *skb = NULL, *head = NULL;
	long timeo = sock_sndtimeo(sk, flags & MSG_DONTWAIT);
	bool eor;
	int err = 0;
	int i;

	if (flags & MSG_SENDPAGE_NOTLAST)
		flags |= MSG_MORE;

	/* No MSG_EOR from splice, only look at MSG_MORE */
	eor = !(flags & MSG_MORE);

	lock_sock(sk);

	sk_clear_bit(SOCKWQ_ASYNC_NOSPACE, sk);

	err = -EPIPE;
	if (sk->sk_err)
		goto out_error;

	if (kcm->seq_skb) {
		/* Previously opened message */
		head = kcm->seq_skb;
		skb = kcm_tx_msg(head)->last_skb;
		i = skb_shinfo(skb)->nr_frags;

		if (skb_can_coalesce(skb, i, page, offset)) {
			skb_frag_size_add(&skb_shinfo(skb)->frags[i - 1], size);
			skb_shinfo(skb)->flags |= SKBFL_SHARED_FRAG;
			goto coalesced;
		}

		if (i >= MAX_SKB_FRAGS) {
			struct sk_buff *tskb;

			tskb = alloc_skb(0, sk->sk_allocation);
			while (!tskb) {
				kcm_push(kcm);
				err = sk_stream_wait_memory(sk, &timeo);
				if (err)
					goto out_error;
			}

			if (head == skb)
				skb_shinfo(head)->frag_list = tskb;
			else
				skb->next = tskb;

			skb = tskb;
			skb->ip_summed = CHECKSUM_UNNECESSARY;
			i = 0;
		}
	} else {
		/* Call the sk_stream functions to manage the sndbuf mem. */
		if (!sk_stream_memory_free(sk)) {
			kcm_push(kcm);
			set_bit(SOCK_NOSPACE, &sk->sk_socket->flags);
			err = sk_stream_wait_memory(sk, &timeo);
			if (err)
				goto out_error;
		}

		head = alloc_skb(0, sk->sk_allocation);
		while (!head) {
			kcm_push(kcm);
			err = sk_stream_wait_memory(sk, &timeo);
			if (err)
				goto out_error;
		}

		skb = head;
		i = 0;
	}

	get_page(page);
	skb_fill_page_desc_noacc(skb, i, page, offset, size);
	skb_shinfo(skb)->flags |= SKBFL_SHARED_FRAG;

coalesced:
	skb->len += size;
	skb->data_len += size;
	skb->truesize += size;
	sk->sk_wmem_queued += size;
	sk_mem_charge(sk, size);

	if (head != skb) {
		head->len += size;
		head->data_len += size;
		head->truesize += size;
	}

	if (eor) {
		bool not_busy = skb_queue_empty(&sk->sk_write_queue);

		/* Message complete, queue it on send buffer */
		__skb_queue_tail(&sk->sk_write_queue, head);
		kcm->seq_skb = NULL;
		KCM_STATS_INCR(kcm->stats.tx_msgs);

		if (flags & MSG_BATCH) {
			kcm->tx_wait_more = true;
		} else if (kcm->tx_wait_more || not_busy) {
			err = kcm_write_msgs(kcm);
			if (err < 0) {
				/* We got a hard error in write_msgs but have
				 * already queued this message. Report an error
				 * in the socket, but don't affect return value
				 * from sendmsg
				 */
				pr_warn("KCM: Hard failure on kcm_write_msgs\n");
				report_csk_error(&kcm->sk, -err);
			}
		}
	} else {
		/* Message not complete, save state */
		kcm->seq_skb = head;
		kcm_tx_msg(head)->last_skb = skb;
	}

	KCM_STATS_ADD(kcm->stats.tx_bytes, size);

	release_sock(sk);
	return size;

out_error:
	kcm_push(kcm);

	err = sk_stream_error(sk, flags, err);

	/* make sure we wake any epoll edge trigger waiter */
	if (unlikely(skb_queue_len(&sk->sk_write_queue) == 0 && err == -EAGAIN))
		sk->sk_write_space(sk);

	release_sock(sk);
	return err;
}

static int kcm_sendmsg(struct socket *sock, struct msghdr *msg, size_t len)
{
	struct sock *sk = sock->sk;
	struct kcm_sock *kcm = kcm_sk(sk);
	struct sk_buff *skb = NULL, *head = NULL;
	size_t copy, copied = 0;
	long timeo = sock_sndtimeo(sk, msg->msg_flags & MSG_DONTWAIT);
	int eor = (sock->type == SOCK_DGRAM) ?
		  !(msg->msg_flags & MSG_MORE) : !!(msg->msg_flags & MSG_EOR);
	int err = -EPIPE;

	lock_sock(sk);

	/* Per tcp_sendmsg this should be in poll */
	sk_clear_bit(SOCKWQ_ASYNC_NOSPACE, sk);

	if (sk->sk_err)
		goto out_error;

	if (kcm->seq_skb) {
		/* Previously opened message */
		head = kcm->seq_skb;
		skb = kcm_tx_msg(head)->last_skb;
		goto start;
	}

	/* Call the sk_stream functions to manage the sndbuf mem. */
	if (!sk_stream_memory_free(sk)) {
		kcm_push(kcm);
		set_bit(SOCK_NOSPACE, &sk->sk_socket->flags);
		err = sk_stream_wait_memory(sk, &timeo);
		if (err)
			goto out_error;
	}

	if (msg_data_left(msg)) {
		/* New message, alloc head skb */
		head = alloc_skb(0, sk->sk_allocation);
		while (!head) {
			kcm_push(kcm);
			err = sk_stream_wait_memory(sk, &timeo);
			if (err)
				goto out_error;

			head = alloc_skb(0, sk->sk_allocation);
		}

		skb = head;

		/* Set ip_summed to CHECKSUM_UNNECESSARY to avoid calling
		 * csum_and_copy_from_iter from skb_do_copy_data_nocache.
		 */
		skb->ip_summed = CHECKSUM_UNNECESSARY;
	}

start:
	while (msg_data_left(msg)) {
		bool merge = true;
		int i = skb_shinfo(skb)->nr_frags;
		struct page_frag *pfrag = sk_page_frag(sk);

		if (!sk_page_frag_refill(sk, pfrag))
			goto wait_for_memory;

		if (!skb_can_coalesce(skb, i, pfrag->page,
				      pfrag->offset)) {
			if (i == MAX_SKB_FRAGS) {
				struct sk_buff *tskb;

				tskb = alloc_skb(0, sk->sk_allocation);
				if (!tskb)
					goto wait_for_memory;

				if (head == skb)
					skb_shinfo(head)->frag_list = tskb;
				else
					skb->next = tskb;

				skb = tskb;
				skb->ip_summed = CHECKSUM_UNNECESSARY;
				continue;
			}
			merge = false;
		}

		copy = min_t(int, msg_data_left(msg),
			     pfrag->size - pfrag->offset);

		if (!sk_wmem_schedule(sk, copy))
			goto wait_for_memory;

		err = skb_copy_to_page_nocache(sk, &msg->msg_iter, skb,
					       pfrag->page,
					       pfrag->offset,
					       copy);
		if (err)
			goto out_error;

		/* Update the skb. */
		if (merge) {
			skb_frag_size_add(&skb_shinfo(skb)->frags[i - 1], copy);
		} else {
			skb_fill_page_desc(skb, i, pfrag->page,
					   pfrag->offset, copy);
			get_page(pfrag->page);
		}

		pfrag->offset += copy;
		copied += copy;
		if (head != skb) {
			head->len += copy;
			head->data_len += copy;
		}

		continue;

wait_for_memory:
		kcm_push(kcm);
		err = sk_stream_wait_memory(sk, &timeo);
		if (err)
			goto out_error;
	}

	if (eor) {
		bool not_busy = skb_queue_empty(&sk->sk_write_queue);

		if (head) {
			/* Message complete, queue it on send buffer */
			__skb_queue_tail(&sk->sk_write_queue, head);
			kcm->seq_skb = NULL;
			KCM_STATS_INCR(kcm->stats.tx_msgs);
		}

		if (msg->msg_flags & MSG_BATCH) {
			kcm->tx_wait_more = true;
		} else if (kcm->tx_wait_more || not_busy) {
			err = kcm_write_msgs(kcm);
			if (err < 0) {
				/* We got a hard error in write_msgs but have
				 * already queued this message. Report an error
				 * in the socket, but don't affect return value
				 * from sendmsg
				 */
				pr_warn("KCM: Hard failure on kcm_write_msgs\n");
				report_csk_error(&kcm->sk, -err);
			}
		}
	} else {
		/* Message not complete, save state */
partial_message:
		if (head) {
			kcm->seq_skb = head;
			kcm_tx_msg(head)->last_skb = skb;
		}
	}

	KCM_STATS_ADD(kcm->stats.tx_bytes, copied);

	release_sock(sk);
	return copied;

out_error:
	kcm_push(kcm);

	if (copied && sock->type == SOCK_SEQPACKET) {
		/* Wrote some bytes before encountering an
		 * error, return partial success.
		 */
		goto partial_message;
	}

	if (head != kcm->seq_skb)
		kfree_skb(head);

	err = sk_stream_error(sk, msg->msg_flags, err);

	/* make sure we wake any epoll edge trigger waiter */
	if (unlikely(skb_queue_len(&sk->sk_write_queue) == 0 && err == -EAGAIN))
		sk->sk_write_space(sk);

	release_sock(sk);
	return err;
}

static int kcm_recvmsg(struct socket *sock, struct msghdr *msg,
		       size_t len, int flags)
{
	int noblock = flags & MSG_DONTWAIT;
	struct sock *sk = sock->sk;
	struct kcm_sock *kcm = kcm_sk(sk);
	int err = 0;
	struct strp_msg *stm;
	int copied = 0;
	struct sk_buff *skb;

<<<<<<< HEAD
	skb = skb_recv_datagram(sk, flags, noblock, &err);
=======
	skb = skb_recv_datagram(sk, flags, &err);
>>>>>>> d60c95ef
	if (!skb)
		goto out;

	/* Okay, have a message on the receive queue */

	stm = strp_msg(skb);

	if (len > stm->full_len)
		len = stm->full_len;

	err = skb_copy_datagram_msg(skb, stm->offset, msg, len);
	if (err < 0)
		goto out;

	copied = len;
	if (likely(!(flags & MSG_PEEK))) {
		KCM_STATS_ADD(kcm->stats.rx_bytes, copied);
		if (copied < stm->full_len) {
			if (sock->type == SOCK_DGRAM) {
				/* Truncated message */
				msg->msg_flags |= MSG_TRUNC;
				goto msg_finished;
			}
			stm->offset += copied;
			stm->full_len -= copied;
		} else {
msg_finished:
			/* Finished with message */
			msg->msg_flags |= MSG_EOR;
			KCM_STATS_INCR(kcm->stats.rx_msgs);
		}
	}

out:
	skb_free_datagram(sk, skb);
	return copied ? : err;
}

static ssize_t kcm_splice_read(struct socket *sock, loff_t *ppos,
			       struct pipe_inode_info *pipe, size_t len,
			       unsigned int flags)
{
	int noblock = flags & MSG_DONTWAIT;
	struct sock *sk = sock->sk;
	struct kcm_sock *kcm = kcm_sk(sk);
	struct strp_msg *stm;
	int err = 0;
	ssize_t copied;
	struct sk_buff *skb;

	/* Only support splice for SOCKSEQPACKET */

<<<<<<< HEAD
	skb = skb_recv_datagram(sk, flags, noblock, &err);
=======
	skb = skb_recv_datagram(sk, flags, &err);
>>>>>>> d60c95ef
	if (!skb)
		goto err_out;

	/* Okay, have a message on the receive queue */

	stm = strp_msg(skb);

	if (len > stm->full_len)
		len = stm->full_len;

	copied = skb_splice_bits(skb, sk, stm->offset, pipe, len, flags);
	if (copied < 0) {
		err = copied;
		goto err_out;
	}

	KCM_STATS_ADD(kcm->stats.rx_bytes, copied);

	stm->offset += copied;
	stm->full_len -= copied;

	/* We have no way to return MSG_EOR. If all the bytes have been
	 * read we still leave the message in the receive socket buffer.
	 * A subsequent recvmsg needs to be done to return MSG_EOR and
	 * finish reading the message.
	 */

	skb_free_datagram(sk, skb);
	return copied;

err_out:
	skb_free_datagram(sk, skb);
	return err;
}

/* kcm sock lock held */
static void kcm_recv_disable(struct kcm_sock *kcm)
{
	struct kcm_mux *mux = kcm->mux;

	if (kcm->rx_disabled)
		return;

	spin_lock_bh(&mux->rx_lock);

	kcm->rx_disabled = 1;

	/* If a psock is reserved we'll do cleanup in unreserve */
	if (!kcm->rx_psock) {
		if (kcm->rx_wait) {
			list_del(&kcm->wait_rx_list);
			/* paired with lockless reads in kcm_rfree() */
			WRITE_ONCE(kcm->rx_wait, false);
		}

		requeue_rx_msgs(mux, &kcm->sk.sk_receive_queue);
	}

	spin_unlock_bh(&mux->rx_lock);
}

/* kcm sock lock held */
static void kcm_recv_enable(struct kcm_sock *kcm)
{
	struct kcm_mux *mux = kcm->mux;

	if (!kcm->rx_disabled)
		return;

	spin_lock_bh(&mux->rx_lock);

	kcm->rx_disabled = 0;
	kcm_rcv_ready(kcm);

	spin_unlock_bh(&mux->rx_lock);
}

static int kcm_setsockopt(struct socket *sock, int level, int optname,
			  sockptr_t optval, unsigned int optlen)
{
	struct kcm_sock *kcm = kcm_sk(sock->sk);
	int val, valbool;
	int err = 0;

	if (level != SOL_KCM)
		return -ENOPROTOOPT;

	if (optlen < sizeof(int))
		return -EINVAL;

	if (copy_from_sockptr(&val, optval, sizeof(int)))
		return -EFAULT;

	valbool = val ? 1 : 0;

	switch (optname) {
	case KCM_RECV_DISABLE:
		lock_sock(&kcm->sk);
		if (valbool)
			kcm_recv_disable(kcm);
		else
			kcm_recv_enable(kcm);
		release_sock(&kcm->sk);
		break;
	default:
		err = -ENOPROTOOPT;
	}

	return err;
}

static int kcm_getsockopt(struct socket *sock, int level, int optname,
			  char __user *optval, int __user *optlen)
{
	struct kcm_sock *kcm = kcm_sk(sock->sk);
	int val, len;

	if (level != SOL_KCM)
		return -ENOPROTOOPT;

	if (get_user(len, optlen))
		return -EFAULT;

	len = min_t(unsigned int, len, sizeof(int));
	if (len < 0)
		return -EINVAL;

	switch (optname) {
	case KCM_RECV_DISABLE:
		val = kcm->rx_disabled;
		break;
	default:
		return -ENOPROTOOPT;
	}

	if (put_user(len, optlen))
		return -EFAULT;
	if (copy_to_user(optval, &val, len))
		return -EFAULT;
	return 0;
}

static void init_kcm_sock(struct kcm_sock *kcm, struct kcm_mux *mux)
{
	struct kcm_sock *tkcm;
	struct list_head *head;
	int index = 0;

	/* For SOCK_SEQPACKET sock type, datagram_poll checks the sk_state, so
	 * we set sk_state, otherwise epoll_wait always returns right away with
	 * EPOLLHUP
	 */
	kcm->sk.sk_state = TCP_ESTABLISHED;

	/* Add to mux's kcm sockets list */
	kcm->mux = mux;
	spin_lock_bh(&mux->lock);

	head = &mux->kcm_socks;
	list_for_each_entry(tkcm, &mux->kcm_socks, kcm_sock_list) {
		if (tkcm->index != index)
			break;
		head = &tkcm->kcm_sock_list;
		index++;
	}

	list_add(&kcm->kcm_sock_list, head);
	kcm->index = index;

	mux->kcm_socks_cnt++;
	spin_unlock_bh(&mux->lock);

	INIT_WORK(&kcm->tx_work, kcm_tx_work);

	spin_lock_bh(&mux->rx_lock);
	kcm_rcv_ready(kcm);
	spin_unlock_bh(&mux->rx_lock);
}

static int kcm_attach(struct socket *sock, struct socket *csock,
		      struct bpf_prog *prog)
{
	struct kcm_sock *kcm = kcm_sk(sock->sk);
	struct kcm_mux *mux = kcm->mux;
	struct sock *csk;
	struct kcm_psock *psock = NULL, *tpsock;
	struct list_head *head;
	int index = 0;
	static const struct strp_callbacks cb = {
		.rcv_msg = kcm_rcv_strparser,
		.parse_msg = kcm_parse_func_strparser,
		.read_sock_done = kcm_read_sock_done,
	};
	int err = 0;

	csk = csock->sk;
	if (!csk)
		return -EINVAL;

	lock_sock(csk);

	/* Only allow TCP sockets to be attached for now */
	if ((csk->sk_family != AF_INET && csk->sk_family != AF_INET6) ||
	    csk->sk_protocol != IPPROTO_TCP) {
		err = -EOPNOTSUPP;
		goto out;
	}

	/* Don't allow listeners or closed sockets */
	if (csk->sk_state == TCP_LISTEN || csk->sk_state == TCP_CLOSE) {
		err = -EOPNOTSUPP;
		goto out;
	}

	psock = kmem_cache_zalloc(kcm_psockp, GFP_KERNEL);
	if (!psock) {
		err = -ENOMEM;
		goto out;
	}

	psock->mux = mux;
	psock->sk = csk;
	psock->bpf_prog = prog;

	write_lock_bh(&csk->sk_callback_lock);

	/* Check if sk_user_data is already by KCM or someone else.
	 * Must be done under lock to prevent race conditions.
	 */
	if (csk->sk_user_data) {
		write_unlock_bh(&csk->sk_callback_lock);
		kmem_cache_free(kcm_psockp, psock);
		err = -EALREADY;
		goto out;
	}

	err = strp_init(&psock->strp, csk, &cb);
	if (err) {
		write_unlock_bh(&csk->sk_callback_lock);
		kmem_cache_free(kcm_psockp, psock);
		goto out;
	}

	psock->save_data_ready = csk->sk_data_ready;
	psock->save_write_space = csk->sk_write_space;
	psock->save_state_change = csk->sk_state_change;
	csk->sk_user_data = psock;
	csk->sk_data_ready = psock_data_ready;
	csk->sk_write_space = psock_write_space;
	csk->sk_state_change = psock_state_change;

	write_unlock_bh(&csk->sk_callback_lock);

	sock_hold(csk);

	/* Finished initialization, now add the psock to the MUX. */
	spin_lock_bh(&mux->lock);
	head = &mux->psocks;
	list_for_each_entry(tpsock, &mux->psocks, psock_list) {
		if (tpsock->index != index)
			break;
		head = &tpsock->psock_list;
		index++;
	}

	list_add(&psock->psock_list, head);
	psock->index = index;

	KCM_STATS_INCR(mux->stats.psock_attach);
	mux->psocks_cnt++;
	psock_now_avail(psock);
	spin_unlock_bh(&mux->lock);

	/* Schedule RX work in case there are already bytes queued */
	strp_check_rcv(&psock->strp);

out:
	release_sock(csk);

	return err;
}

static int kcm_attach_ioctl(struct socket *sock, struct kcm_attach *info)
{
	struct socket *csock;
	struct bpf_prog *prog;
	int err;

	csock = sockfd_lookup(info->fd, &err);
	if (!csock)
		return -ENOENT;

	prog = bpf_prog_get_type(info->bpf_fd, BPF_PROG_TYPE_SOCKET_FILTER);
	if (IS_ERR(prog)) {
		err = PTR_ERR(prog);
		goto out;
	}

	err = kcm_attach(sock, csock, prog);
	if (err) {
		bpf_prog_put(prog);
		goto out;
	}

	/* Keep reference on file also */

	return 0;
out:
	sockfd_put(csock);
	return err;
}

static void kcm_unattach(struct kcm_psock *psock)
{
	struct sock *csk = psock->sk;
	struct kcm_mux *mux = psock->mux;

	lock_sock(csk);

	/* Stop getting callbacks from TCP socket. After this there should
	 * be no way to reserve a kcm for this psock.
	 */
	write_lock_bh(&csk->sk_callback_lock);
	csk->sk_user_data = NULL;
	csk->sk_data_ready = psock->save_data_ready;
	csk->sk_write_space = psock->save_write_space;
	csk->sk_state_change = psock->save_state_change;
	strp_stop(&psock->strp);

	if (WARN_ON(psock->rx_kcm)) {
		write_unlock_bh(&csk->sk_callback_lock);
		release_sock(csk);
		return;
	}

	spin_lock_bh(&mux->rx_lock);

	/* Stop receiver activities. After this point psock should not be
	 * able to get onto ready list either through callbacks or work.
	 */
	if (psock->ready_rx_msg) {
		list_del(&psock->psock_ready_list);
		kfree_skb(psock->ready_rx_msg);
		psock->ready_rx_msg = NULL;
		KCM_STATS_INCR(mux->stats.rx_ready_drops);
	}

	spin_unlock_bh(&mux->rx_lock);

	write_unlock_bh(&csk->sk_callback_lock);

	/* Call strp_done without sock lock */
	release_sock(csk);
	strp_done(&psock->strp);
	lock_sock(csk);

	bpf_prog_put(psock->bpf_prog);

	spin_lock_bh(&mux->lock);

	aggregate_psock_stats(&psock->stats, &mux->aggregate_psock_stats);
	save_strp_stats(&psock->strp, &mux->aggregate_strp_stats);

	KCM_STATS_INCR(mux->stats.psock_unattach);

	if (psock->tx_kcm) {
		/* psock was reserved.  Just mark it finished and we will clean
		 * up in the kcm paths, we need kcm lock which can not be
		 * acquired here.
		 */
		KCM_STATS_INCR(mux->stats.psock_unattach_rsvd);
		spin_unlock_bh(&mux->lock);

		/* We are unattaching a socket that is reserved. Abort the
		 * socket since we may be out of sync in sending on it. We need
		 * to do this without the mux lock.
		 */
		kcm_abort_tx_psock(psock, EPIPE, false);

		spin_lock_bh(&mux->lock);
		if (!psock->tx_kcm) {
			/* psock now unreserved in window mux was unlocked */
			goto no_reserved;
		}
		psock->done = 1;

		/* Commit done before queuing work to process it */
		smp_mb();

		/* Queue tx work to make sure psock->done is handled */
		queue_work(kcm_wq, &psock->tx_kcm->tx_work);
		spin_unlock_bh(&mux->lock);
	} else {
no_reserved:
		if (!psock->tx_stopped)
			list_del(&psock->psock_avail_list);
		list_del(&psock->psock_list);
		mux->psocks_cnt--;
		spin_unlock_bh(&mux->lock);

		sock_put(csk);
		fput(csk->sk_socket->file);
		kmem_cache_free(kcm_psockp, psock);
	}

	release_sock(csk);
}

static int kcm_unattach_ioctl(struct socket *sock, struct kcm_unattach *info)
{
	struct kcm_sock *kcm = kcm_sk(sock->sk);
	struct kcm_mux *mux = kcm->mux;
	struct kcm_psock *psock;
	struct socket *csock;
	struct sock *csk;
	int err;

	csock = sockfd_lookup(info->fd, &err);
	if (!csock)
		return -ENOENT;

	csk = csock->sk;
	if (!csk) {
		err = -EINVAL;
		goto out;
	}

	err = -ENOENT;

	spin_lock_bh(&mux->lock);

	list_for_each_entry(psock, &mux->psocks, psock_list) {
		if (psock->sk != csk)
			continue;

		/* Found the matching psock */

		if (psock->unattaching || WARN_ON(psock->done)) {
			err = -EALREADY;
			break;
		}

		psock->unattaching = 1;

		spin_unlock_bh(&mux->lock);

		/* Lower socket lock should already be held */
		kcm_unattach(psock);

		err = 0;
		goto out;
	}

	spin_unlock_bh(&mux->lock);

out:
	sockfd_put(csock);
	return err;
}

static struct proto kcm_proto = {
	.name	= "KCM",
	.owner	= THIS_MODULE,
	.obj_size = sizeof(struct kcm_sock),
};

/* Clone a kcm socket. */
static struct file *kcm_clone(struct socket *osock)
{
	struct socket *newsock;
	struct sock *newsk;

	newsock = sock_alloc();
	if (!newsock)
		return ERR_PTR(-ENFILE);

	newsock->type = osock->type;
	newsock->ops = osock->ops;

	__module_get(newsock->ops->owner);

	newsk = sk_alloc(sock_net(osock->sk), PF_KCM, GFP_KERNEL,
			 &kcm_proto, false);
	if (!newsk) {
		sock_release(newsock);
		return ERR_PTR(-ENOMEM);
	}
	sock_init_data(newsock, newsk);
	init_kcm_sock(kcm_sk(newsk), kcm_sk(osock->sk)->mux);

	return sock_alloc_file(newsock, 0, osock->sk->sk_prot_creator->name);
}

static int kcm_ioctl(struct socket *sock, unsigned int cmd, unsigned long arg)
{
	int err;

	switch (cmd) {
	case SIOCKCMATTACH: {
		struct kcm_attach info;

		if (copy_from_user(&info, (void __user *)arg, sizeof(info)))
			return -EFAULT;

		err = kcm_attach_ioctl(sock, &info);

		break;
	}
	case SIOCKCMUNATTACH: {
		struct kcm_unattach info;

		if (copy_from_user(&info, (void __user *)arg, sizeof(info)))
			return -EFAULT;

		err = kcm_unattach_ioctl(sock, &info);

		break;
	}
	case SIOCKCMCLONE: {
		struct kcm_clone info;
		struct file *file;

		info.fd = get_unused_fd_flags(0);
		if (unlikely(info.fd < 0))
			return info.fd;

		file = kcm_clone(sock);
		if (IS_ERR(file)) {
			put_unused_fd(info.fd);
			return PTR_ERR(file);
		}
		if (copy_to_user((void __user *)arg, &info,
				 sizeof(info))) {
			put_unused_fd(info.fd);
			fput(file);
			return -EFAULT;
		}
		fd_install(info.fd, file);
		err = 0;
		break;
	}
	default:
		err = -ENOIOCTLCMD;
		break;
	}

	return err;
}

static void free_mux(struct rcu_head *rcu)
{
	struct kcm_mux *mux = container_of(rcu,
	    struct kcm_mux, rcu);

	kmem_cache_free(kcm_muxp, mux);
}

static void release_mux(struct kcm_mux *mux)
{
	struct kcm_net *knet = mux->knet;
	struct kcm_psock *psock, *tmp_psock;

	/* Release psocks */
	list_for_each_entry_safe(psock, tmp_psock,
				 &mux->psocks, psock_list) {
		if (!WARN_ON(psock->unattaching))
			kcm_unattach(psock);
	}

	if (WARN_ON(mux->psocks_cnt))
		return;

	__skb_queue_purge(&mux->rx_hold_queue);

	mutex_lock(&knet->mutex);
	aggregate_mux_stats(&mux->stats, &knet->aggregate_mux_stats);
	aggregate_psock_stats(&mux->aggregate_psock_stats,
			      &knet->aggregate_psock_stats);
	aggregate_strp_stats(&mux->aggregate_strp_stats,
			     &knet->aggregate_strp_stats);
	list_del_rcu(&mux->kcm_mux_list);
	knet->count--;
	mutex_unlock(&knet->mutex);

	call_rcu(&mux->rcu, free_mux);
}

static void kcm_done(struct kcm_sock *kcm)
{
	struct kcm_mux *mux = kcm->mux;
	struct sock *sk = &kcm->sk;
	int socks_cnt;

	spin_lock_bh(&mux->rx_lock);
	if (kcm->rx_psock) {
		/* Cleanup in unreserve_rx_kcm */
		WARN_ON(kcm->done);
		kcm->rx_disabled = 1;
		kcm->done = 1;
		spin_unlock_bh(&mux->rx_lock);
		return;
	}

	if (kcm->rx_wait) {
		list_del(&kcm->wait_rx_list);
		/* paired with lockless reads in kcm_rfree() */
		WRITE_ONCE(kcm->rx_wait, false);
	}
	/* Move any pending receive messages to other kcm sockets */
	requeue_rx_msgs(mux, &sk->sk_receive_queue);

	spin_unlock_bh(&mux->rx_lock);

	if (WARN_ON(sk_rmem_alloc_get(sk)))
		return;

	/* Detach from MUX */
	spin_lock_bh(&mux->lock);

	list_del(&kcm->kcm_sock_list);
	mux->kcm_socks_cnt--;
	socks_cnt = mux->kcm_socks_cnt;

	spin_unlock_bh(&mux->lock);

	if (!socks_cnt) {
		/* We are done with the mux now. */
		release_mux(mux);
	}

	WARN_ON(kcm->rx_wait);

	sock_put(&kcm->sk);
}

/* Called by kcm_release to close a KCM socket.
 * If this is the last KCM socket on the MUX, destroy the MUX.
 */
static int kcm_release(struct socket *sock)
{
	struct sock *sk = sock->sk;
	struct kcm_sock *kcm;
	struct kcm_mux *mux;
	struct kcm_psock *psock;

	if (!sk)
		return 0;

	kcm = kcm_sk(sk);
	mux = kcm->mux;

	lock_sock(sk);
	sock_orphan(sk);
	kfree_skb(kcm->seq_skb);

	/* Purge queue under lock to avoid race condition with tx_work trying
	 * to act when queue is nonempty. If tx_work runs after this point
	 * it will just return.
	 */
	__skb_queue_purge(&sk->sk_write_queue);

	/* Set tx_stopped. This is checked when psock is bound to a kcm and we
	 * get a writespace callback. This prevents further work being queued
	 * from the callback (unbinding the psock occurs after canceling work.
	 */
	kcm->tx_stopped = 1;

	release_sock(sk);

	spin_lock_bh(&mux->lock);
	if (kcm->tx_wait) {
		/* Take of tx_wait list, after this point there should be no way
		 * that a psock will be assigned to this kcm.
		 */
		list_del(&kcm->wait_psock_list);
		kcm->tx_wait = false;
	}
	spin_unlock_bh(&mux->lock);

	/* Cancel work. After this point there should be no outside references
	 * to the kcm socket.
	 */
	cancel_work_sync(&kcm->tx_work);

	lock_sock(sk);
	psock = kcm->tx_psock;
	if (psock) {
		/* A psock was reserved, so we need to kill it since it
		 * may already have some bytes queued from a message. We
		 * need to do this after removing kcm from tx_wait list.
		 */
		kcm_abort_tx_psock(psock, EPIPE, false);
		unreserve_psock(kcm);
	}
	release_sock(sk);

	WARN_ON(kcm->tx_wait);
	WARN_ON(kcm->tx_psock);

	sock->sk = NULL;

	kcm_done(kcm);

	return 0;
}

static const struct proto_ops kcm_dgram_ops = {
	.family =	PF_KCM,
	.owner =	THIS_MODULE,
	.release =	kcm_release,
	.bind =		sock_no_bind,
	.connect =	sock_no_connect,
	.socketpair =	sock_no_socketpair,
	.accept =	sock_no_accept,
	.getname =	sock_no_getname,
	.poll =		datagram_poll,
	.ioctl =	kcm_ioctl,
	.listen =	sock_no_listen,
	.shutdown =	sock_no_shutdown,
	.setsockopt =	kcm_setsockopt,
	.getsockopt =	kcm_getsockopt,
	.sendmsg =	kcm_sendmsg,
	.recvmsg =	kcm_recvmsg,
	.mmap =		sock_no_mmap,
	.sendpage =	kcm_sendpage,
};

static const struct proto_ops kcm_seqpacket_ops = {
	.family =	PF_KCM,
	.owner =	THIS_MODULE,
	.release =	kcm_release,
	.bind =		sock_no_bind,
	.connect =	sock_no_connect,
	.socketpair =	sock_no_socketpair,
	.accept =	sock_no_accept,
	.getname =	sock_no_getname,
	.poll =		datagram_poll,
	.ioctl =	kcm_ioctl,
	.listen =	sock_no_listen,
	.shutdown =	sock_no_shutdown,
	.setsockopt =	kcm_setsockopt,
	.getsockopt =	kcm_getsockopt,
	.sendmsg =	kcm_sendmsg,
	.recvmsg =	kcm_recvmsg,
	.mmap =		sock_no_mmap,
	.sendpage =	kcm_sendpage,
	.splice_read =	kcm_splice_read,
};

/* Create proto operation for kcm sockets */
static int kcm_create(struct net *net, struct socket *sock,
		      int protocol, int kern)
{
	struct kcm_net *knet = net_generic(net, kcm_net_id);
	struct sock *sk;
	struct kcm_mux *mux;

	switch (sock->type) {
	case SOCK_DGRAM:
		sock->ops = &kcm_dgram_ops;
		break;
	case SOCK_SEQPACKET:
		sock->ops = &kcm_seqpacket_ops;
		break;
	default:
		return -ESOCKTNOSUPPORT;
	}

	if (protocol != KCMPROTO_CONNECTED)
		return -EPROTONOSUPPORT;

	sk = sk_alloc(net, PF_KCM, GFP_KERNEL, &kcm_proto, kern);
	if (!sk)
		return -ENOMEM;

	/* Allocate a kcm mux, shared between KCM sockets */
	mux = kmem_cache_zalloc(kcm_muxp, GFP_KERNEL);
	if (!mux) {
		sk_free(sk);
		return -ENOMEM;
	}

	spin_lock_init(&mux->lock);
	spin_lock_init(&mux->rx_lock);
	INIT_LIST_HEAD(&mux->kcm_socks);
	INIT_LIST_HEAD(&mux->kcm_rx_waiters);
	INIT_LIST_HEAD(&mux->kcm_tx_waiters);

	INIT_LIST_HEAD(&mux->psocks);
	INIT_LIST_HEAD(&mux->psocks_ready);
	INIT_LIST_HEAD(&mux->psocks_avail);

	mux->knet = knet;

	/* Add new MUX to list */
	mutex_lock(&knet->mutex);
	list_add_rcu(&mux->kcm_mux_list, &knet->mux_list);
	knet->count++;
	mutex_unlock(&knet->mutex);

	skb_queue_head_init(&mux->rx_hold_queue);

	/* Init KCM socket */
	sock_init_data(sock, sk);
	init_kcm_sock(kcm_sk(sk), mux);

	return 0;
}

static const struct net_proto_family kcm_family_ops = {
	.family = PF_KCM,
	.create = kcm_create,
	.owner  = THIS_MODULE,
};

static __net_init int kcm_init_net(struct net *net)
{
	struct kcm_net *knet = net_generic(net, kcm_net_id);

	INIT_LIST_HEAD_RCU(&knet->mux_list);
	mutex_init(&knet->mutex);

	return 0;
}

static __net_exit void kcm_exit_net(struct net *net)
{
	struct kcm_net *knet = net_generic(net, kcm_net_id);

	/* All KCM sockets should be closed at this point, which should mean
	 * that all multiplexors and psocks have been destroyed.
	 */
	WARN_ON(!list_empty(&knet->mux_list));
}

static struct pernet_operations kcm_net_ops = {
	.init = kcm_init_net,
	.exit = kcm_exit_net,
	.id   = &kcm_net_id,
	.size = sizeof(struct kcm_net),
};

static int __init kcm_init(void)
{
	int err = -ENOMEM;

	kcm_muxp = kmem_cache_create("kcm_mux_cache",
				     sizeof(struct kcm_mux), 0,
				     SLAB_HWCACHE_ALIGN, NULL);
	if (!kcm_muxp)
		goto fail;

	kcm_psockp = kmem_cache_create("kcm_psock_cache",
				       sizeof(struct kcm_psock), 0,
					SLAB_HWCACHE_ALIGN, NULL);
	if (!kcm_psockp)
		goto fail;

	kcm_wq = create_singlethread_workqueue("kkcmd");
	if (!kcm_wq)
		goto fail;

	err = proto_register(&kcm_proto, 1);
	if (err)
		goto fail;

	err = register_pernet_device(&kcm_net_ops);
	if (err)
		goto net_ops_fail;

	err = sock_register(&kcm_family_ops);
	if (err)
		goto sock_register_fail;

	err = kcm_proc_init();
	if (err)
		goto proc_init_fail;

	return 0;

proc_init_fail:
	sock_unregister(PF_KCM);

sock_register_fail:
	unregister_pernet_device(&kcm_net_ops);

net_ops_fail:
	proto_unregister(&kcm_proto);

fail:
	kmem_cache_destroy(kcm_muxp);
	kmem_cache_destroy(kcm_psockp);

	if (kcm_wq)
		destroy_workqueue(kcm_wq);

	return err;
}

static void __exit kcm_exit(void)
{
	kcm_proc_exit();
	sock_unregister(PF_KCM);
	unregister_pernet_device(&kcm_net_ops);
	proto_unregister(&kcm_proto);
	destroy_workqueue(kcm_wq);

	kmem_cache_destroy(kcm_muxp);
	kmem_cache_destroy(kcm_psockp);
}

module_init(kcm_init);
module_exit(kcm_exit);

MODULE_LICENSE("GPL");
MODULE_ALIAS_NETPROTO(PF_KCM);<|MERGE_RESOLUTION|>--- conflicted
+++ resolved
@@ -1088,7 +1088,6 @@
 static int kcm_recvmsg(struct socket *sock, struct msghdr *msg,
 		       size_t len, int flags)
 {
-	int noblock = flags & MSG_DONTWAIT;
 	struct sock *sk = sock->sk;
 	struct kcm_sock *kcm = kcm_sk(sk);
 	int err = 0;
@@ -1096,11 +1095,7 @@
 	int copied = 0;
 	struct sk_buff *skb;
 
-<<<<<<< HEAD
-	skb = skb_recv_datagram(sk, flags, noblock, &err);
-=======
 	skb = skb_recv_datagram(sk, flags, &err);
->>>>>>> d60c95ef
 	if (!skb)
 		goto out;
 
@@ -1143,7 +1138,6 @@
 			       struct pipe_inode_info *pipe, size_t len,
 			       unsigned int flags)
 {
-	int noblock = flags & MSG_DONTWAIT;
 	struct sock *sk = sock->sk;
 	struct kcm_sock *kcm = kcm_sk(sk);
 	struct strp_msg *stm;
@@ -1153,11 +1147,7 @@
 
 	/* Only support splice for SOCKSEQPACKET */
 
-<<<<<<< HEAD
-	skb = skb_recv_datagram(sk, flags, noblock, &err);
-=======
 	skb = skb_recv_datagram(sk, flags, &err);
->>>>>>> d60c95ef
 	if (!skb)
 		goto err_out;
 
