// SPDX-License-Identifier: GPL-2.0-or-later
/*
 *	PF_INET6 socket protocol family
 *	Linux INET6 implementation
 *
 *	Authors:
 *	Pedro Roque		<roque@di.fc.ul.pt>
 *
 *	Adapted from linux/net/ipv4/af_inet.c
 *
 *	Fixes:
 *	piggy, Karl Knutson	:	Socket protocol table
 *	Hideaki YOSHIFUJI	:	sin6_scope_id support
 *	Arnaldo Melo		:	check proc_net_create return, cleanups
 */

#define pr_fmt(fmt) "IPv6: " fmt

#include <linux/module.h>
#include <linux/capability.h>
#include <linux/errno.h>
#include <linux/types.h>
#include <linux/socket.h>
#include <linux/in.h>
#include <linux/kernel.h>
#include <linux/timer.h>
#include <linux/string.h>
#include <linux/sockios.h>
#include <linux/net.h>
#include <linux/fcntl.h>
#include <linux/mm.h>
#include <linux/interrupt.h>
#include <linux/proc_fs.h>
#include <linux/stat.h>
#include <linux/init.h>
#include <linux/slab.h>

#include <linux/inet.h>
#include <linux/netdevice.h>
#include <linux/icmpv6.h>
#include <linux/netfilter_ipv6.h>

#include <net/ip.h>
#include <net/ipv6.h>
#include <net/udp.h>
#include <net/udplite.h>
#include <net/tcp.h>
#include <net/ping.h>
#include <net/protocol.h>
#include <net/inet_common.h>
#include <net/route.h>
#include <net/transp_v6.h>
#include <net/ip6_route.h>
#include <net/addrconf.h>
#include <net/ipv6_stubs.h>
#include <net/ndisc.h>
#ifdef CONFIG_IPV6_TUNNEL
#include <net/ip6_tunnel.h>
#endif
#include <net/calipso.h>
#include <net/seg6.h>
#include <net/rpl.h>
#include <net/compat.h>
#include <net/xfrm.h>
#include <net/ioam6.h>
#include <net/rawv6.h>

#include <linux/uaccess.h>
#include <linux/mroute6.h>

#include "ip6_offload.h"

MODULE_AUTHOR("Cast of dozens");
MODULE_DESCRIPTION("IPv6 protocol stack for Linux");
MODULE_LICENSE("GPL");

/* The inetsw6 table contains everything that inet6_create needs to
 * build a new socket.
 */
static struct list_head inetsw6[SOCK_MAX];
static DEFINE_SPINLOCK(inetsw6_lock);

struct ipv6_params ipv6_defaults = {
	.disable_ipv6 = 0,
	.autoconf = 1,
};

static int disable_ipv6_mod;

module_param_named(disable, disable_ipv6_mod, int, 0444);
MODULE_PARM_DESC(disable, "Disable IPv6 module such that it is non-functional");

module_param_named(disable_ipv6, ipv6_defaults.disable_ipv6, int, 0444);
MODULE_PARM_DESC(disable_ipv6, "Disable IPv6 on all interfaces");

module_param_named(autoconf, ipv6_defaults.autoconf, int, 0444);
MODULE_PARM_DESC(autoconf, "Enable IPv6 address autoconfiguration on all interfaces");

bool ipv6_mod_enabled(void)
{
	return disable_ipv6_mod == 0;
}
EXPORT_SYMBOL_GPL(ipv6_mod_enabled);

static struct ipv6_pinfo *inet6_sk_generic(struct sock *sk)
{
	const int offset = sk->sk_prot->ipv6_pinfo_offset;

	return (struct ipv6_pinfo *)(((u8 *)sk) + offset);
}

void inet6_sock_destruct(struct sock *sk)
{
	inet6_cleanup_sock(sk);
	inet_sock_destruct(sk);
}
EXPORT_SYMBOL_GPL(inet6_sock_destruct);

static int inet6_create(struct net *net, struct socket *sock, int protocol,
			int kern)
{
	struct inet_sock *inet;
	struct ipv6_pinfo *np;
	struct sock *sk;
	struct inet_protosw *answer;
	struct proto *answer_prot;
	unsigned char answer_flags;
	int try_loading_module = 0;
	int err;

	if (protocol < 0 || protocol >= IPPROTO_MAX)
		return -EINVAL;

	/* Look for the requested type/protocol pair. */
lookup_protocol:
	err = -ESOCKTNOSUPPORT;
	rcu_read_lock();
	list_for_each_entry_rcu(answer, &inetsw6[sock->type], list) {

		err = 0;
		/* Check the non-wild match. */
		if (protocol == answer->protocol) {
			if (protocol != IPPROTO_IP)
				break;
		} else {
			/* Check for the two wild cases. */
			if (IPPROTO_IP == protocol) {
				protocol = answer->protocol;
				break;
			}
			if (IPPROTO_IP == answer->protocol)
				break;
		}
		err = -EPROTONOSUPPORT;
	}

	if (err) {
		if (try_loading_module < 2) {
			rcu_read_unlock();
			/*
			 * Be more specific, e.g. net-pf-10-proto-132-type-1
			 * (net-pf-PF_INET6-proto-IPPROTO_SCTP-type-SOCK_STREAM)
			 */
			if (++try_loading_module == 1)
				request_module("net-pf-%d-proto-%d-type-%d",
						PF_INET6, protocol, sock->type);
			/*
			 * Fall back to generic, e.g. net-pf-10-proto-132
			 * (net-pf-PF_INET6-proto-IPPROTO_SCTP)
			 */
			else
				request_module("net-pf-%d-proto-%d",
						PF_INET6, protocol);
			goto lookup_protocol;
		} else
			goto out_rcu_unlock;
	}

	err = -EPERM;
	if (sock->type == SOCK_RAW && !kern &&
	    !ns_capable(net->user_ns, CAP_NET_RAW))
		goto out_rcu_unlock;

	sock->ops = answer->ops;
	answer_prot = answer->prot;
	answer_flags = answer->flags;
	rcu_read_unlock();

	WARN_ON(!answer_prot->slab);

	err = -ENOBUFS;
	sk = sk_alloc(net, PF_INET6, GFP_KERNEL, answer_prot, kern);
	if (!sk)
		goto out;

	sock_init_data(sock, sk);

	err = 0;
	if (INET_PROTOSW_REUSE & answer_flags)
		sk->sk_reuse = SK_CAN_REUSE;

	inet = inet_sk(sk);
	inet_assign_bit(IS_ICSK, sk, INET_PROTOSW_ICSK & answer_flags);

	if (SOCK_RAW == sock->type) {
		inet->inet_num = protocol;
		if (IPPROTO_RAW == protocol)
			inet_set_bit(HDRINCL, sk);
	}

	sk->sk_destruct		= inet6_sock_destruct;
	sk->sk_family		= PF_INET6;
	sk->sk_protocol		= protocol;

	sk->sk_backlog_rcv	= answer->prot->backlog_rcv;

	inet_sk(sk)->pinet6 = np = inet6_sk_generic(sk);
	np->hop_limit	= -1;
	np->mcast_hops	= IPV6_DEFAULT_MCASTHOPS;
	np->mc_loop	= 1;
	np->mc_all	= 1;
	np->pmtudisc	= IPV6_PMTUDISC_WANT;
	np->repflow	= net->ipv6.sysctl.flowlabel_reflect & FLOWLABEL_REFLECT_ESTABLISHED;
	sk->sk_ipv6only	= net->ipv6.sysctl.bindv6only;
	sk->sk_txrehash = READ_ONCE(net->core.sysctl_txrehash);

	/* Init the ipv4 part of the socket since we can have sockets
	 * using v6 API for ipv4.
	 */
	inet->uc_ttl	= -1;

	inet_set_bit(MC_LOOP, sk);
	inet->mc_ttl	= 1;
	inet->mc_index	= 0;
	RCU_INIT_POINTER(inet->mc_list, NULL);
	inet->rcv_tos	= 0;

	if (READ_ONCE(net->ipv4.sysctl_ip_no_pmtu_disc))
		inet->pmtudisc = IP_PMTUDISC_DONT;
	else
		inet->pmtudisc = IP_PMTUDISC_WANT;

	if (inet->inet_num) {
		/* It assumes that any protocol which allows
		 * the user to assign a number at socket
		 * creation time automatically shares.
		 */
		inet->inet_sport = htons(inet->inet_num);
		err = sk->sk_prot->hash(sk);
		if (err) {
			sk_common_release(sk);
			goto out;
		}
	}
	if (sk->sk_prot->init) {
		err = sk->sk_prot->init(sk);
		if (err) {
			sk_common_release(sk);
			goto out;
		}
	}

	if (!kern) {
		err = BPF_CGROUP_RUN_PROG_INET_SOCK(sk);
		if (err) {
			sk_common_release(sk);
			goto out;
		}
	}
out:
	return err;
out_rcu_unlock:
	rcu_read_unlock();
	goto out;
}

static int __inet6_bind(struct sock *sk, struct sockaddr *uaddr, int addr_len,
			u32 flags)
{
	struct sockaddr_in6 *addr = (struct sockaddr_in6 *)uaddr;
	struct inet_sock *inet = inet_sk(sk);
	struct ipv6_pinfo *np = inet6_sk(sk);
	struct net *net = sock_net(sk);
	__be32 v4addr = 0;
	unsigned short snum;
	bool saved_ipv6only;
	int addr_type = 0;
	int err = 0;

	if (addr->sin6_family != AF_INET6)
		return -EAFNOSUPPORT;

	addr_type = ipv6_addr_type(&addr->sin6_addr);
	if ((addr_type & IPV6_ADDR_MULTICAST) && sk->sk_type == SOCK_STREAM)
		return -EINVAL;

	snum = ntohs(addr->sin6_port);
	if (!(flags & BIND_NO_CAP_NET_BIND_SERVICE) &&
	    snum && inet_port_requires_bind_service(net, snum) &&
	    !ns_capable(net->user_ns, CAP_NET_BIND_SERVICE))
		return -EACCES;

	if (flags & BIND_WITH_LOCK)
		lock_sock(sk);

	/* Check these errors (active socket, double bind). */
	if (sk->sk_state != TCP_CLOSE || inet->inet_num) {
		err = -EINVAL;
		goto out;
	}

	/* Check if the address belongs to the host. */
	if (addr_type == IPV6_ADDR_MAPPED) {
		struct net_device *dev = NULL;
		int chk_addr_ret;

		/* Binding to v4-mapped address on a v6-only socket
		 * makes no sense
		 */
		if (ipv6_only_sock(sk)) {
			err = -EINVAL;
			goto out;
		}

		rcu_read_lock();
		if (sk->sk_bound_dev_if) {
			dev = dev_get_by_index_rcu(net, sk->sk_bound_dev_if);
			if (!dev) {
				err = -ENODEV;
				goto out_unlock;
			}
		}

		/* Reproduce AF_INET checks to make the bindings consistent */
		v4addr = addr->sin6_addr.s6_addr32[3];
		chk_addr_ret = inet_addr_type_dev_table(net, dev, v4addr);
		rcu_read_unlock();

		if (!inet_addr_valid_or_nonlocal(net, inet, v4addr,
						 chk_addr_ret)) {
			err = -EADDRNOTAVAIL;
			goto out;
		}
	} else {
		if (addr_type != IPV6_ADDR_ANY) {
			struct net_device *dev = NULL;

			rcu_read_lock();
			if (__ipv6_addr_needs_scope_id(addr_type)) {
				if (addr_len >= sizeof(struct sockaddr_in6) &&
				    addr->sin6_scope_id) {
					/* Override any existing binding, if another one
					 * is supplied by user.
					 */
					sk->sk_bound_dev_if = addr->sin6_scope_id;
				}

				/* Binding to link-local address requires an interface */
				if (!sk->sk_bound_dev_if) {
					err = -EINVAL;
					goto out_unlock;
				}
			}

			if (sk->sk_bound_dev_if) {
				dev = dev_get_by_index_rcu(net, sk->sk_bound_dev_if);
				if (!dev) {
					err = -ENODEV;
					goto out_unlock;
				}
			}

			/* ipv4 addr of the socket is invalid.  Only the
			 * unspecified and mapped address have a v4 equivalent.
			 */
			v4addr = LOOPBACK4_IPV6;
			if (!(addr_type & IPV6_ADDR_MULTICAST))	{
				if (!ipv6_can_nonlocal_bind(net, inet) &&
				    !ipv6_chk_addr(net, &addr->sin6_addr,
						   dev, 0)) {
					err = -EADDRNOTAVAIL;
					goto out_unlock;
				}
			}
			rcu_read_unlock();
		}
	}

	inet->inet_rcv_saddr = v4addr;
	inet->inet_saddr = v4addr;

	sk->sk_v6_rcv_saddr = addr->sin6_addr;

	if (!(addr_type & IPV6_ADDR_MULTICAST))
		np->saddr = addr->sin6_addr;

	saved_ipv6only = sk->sk_ipv6only;
	if (addr_type != IPV6_ADDR_ANY && addr_type != IPV6_ADDR_MAPPED)
		sk->sk_ipv6only = 1;

	/* Make sure we are allowed to bind here. */
	if (snum || !(inet_test_bit(BIND_ADDRESS_NO_PORT, sk) ||
		      (flags & BIND_FORCE_ADDRESS_NO_PORT))) {
		err = sk->sk_prot->get_port(sk, snum);
		if (err) {
			sk->sk_ipv6only = saved_ipv6only;
			inet_reset_saddr(sk);
			goto out;
		}
		if (!(flags & BIND_FROM_BPF)) {
			err = BPF_CGROUP_RUN_PROG_INET6_POST_BIND(sk);
			if (err) {
				sk->sk_ipv6only = saved_ipv6only;
				inet_reset_saddr(sk);
				if (sk->sk_prot->put_port)
					sk->sk_prot->put_port(sk);
				goto out;
			}
		}
	}

	if (addr_type != IPV6_ADDR_ANY)
		sk->sk_userlocks |= SOCK_BINDADDR_LOCK;
	if (snum)
		sk->sk_userlocks |= SOCK_BINDPORT_LOCK;
	inet->inet_sport = htons(inet->inet_num);
	inet->inet_dport = 0;
	inet->inet_daddr = 0;
out:
	if (flags & BIND_WITH_LOCK)
		release_sock(sk);
	return err;
out_unlock:
	rcu_read_unlock();
	goto out;
}

int inet6_bind_sk(struct sock *sk, struct sockaddr *uaddr, int addr_len)
{
	u32 flags = BIND_WITH_LOCK;
	const struct proto *prot;
	int err = 0;

	/* IPV6_ADDRFORM can change sk->sk_prot under us. */
	prot = READ_ONCE(sk->sk_prot);
	/* If the socket has its own bind function then use it. */
	if (prot->bind)
		return prot->bind(sk, uaddr, addr_len);

	if (addr_len < SIN6_LEN_RFC2133)
		return -EINVAL;

	/* BPF prog is run before any checks are done so that if the prog
	 * changes context in a wrong way it will be caught.
	 */
	err = BPF_CGROUP_RUN_PROG_INET_BIND_LOCK(sk, uaddr,
						 CGROUP_INET6_BIND, &flags);
	if (err)
		return err;

	return __inet6_bind(sk, uaddr, addr_len, flags);
}

/* bind for INET6 API */
int inet6_bind(struct socket *sock, struct sockaddr *uaddr, int addr_len)
{
	return inet6_bind_sk(sock->sk, uaddr, addr_len);
}
EXPORT_SYMBOL(inet6_bind);

int inet6_release(struct socket *sock)
{
	struct sock *sk = sock->sk;

	if (!sk)
		return -EINVAL;

	/* Free mc lists */
	ipv6_sock_mc_close(sk);

	/* Free ac lists */
	ipv6_sock_ac_close(sk);

	return inet_release(sock);
}
EXPORT_SYMBOL(inet6_release);

void inet6_cleanup_sock(struct sock *sk)
{
	struct ipv6_pinfo *np = inet6_sk(sk);
	struct sk_buff *skb;
	struct ipv6_txoptions *opt;

	/* Release rx options */

	skb = xchg(&np->pktoptions, NULL);
	kfree_skb(skb);

	skb = xchg(&np->rxpmtu, NULL);
	kfree_skb(skb);

	/* Free flowlabels */
	fl6_free_socklist(sk);

	/* Free tx options */

	opt = xchg((__force struct ipv6_txoptions **)&np->opt, NULL);
	if (opt) {
		atomic_sub(opt->tot_len, &sk->sk_omem_alloc);
		txopt_put(opt);
	}
}
EXPORT_SYMBOL_GPL(inet6_cleanup_sock);

/*
 *	This does both peername and sockname.
 */
int inet6_getname(struct socket *sock, struct sockaddr *uaddr,
		  int peer)
{
	struct sockaddr_in6 *sin = (struct sockaddr_in6 *)uaddr;
	struct sock *sk = sock->sk;
	struct inet_sock *inet = inet_sk(sk);
	struct ipv6_pinfo *np = inet6_sk(sk);

	sin->sin6_family = AF_INET6;
	sin->sin6_flowinfo = 0;
	sin->sin6_scope_id = 0;
	lock_sock(sk);
	if (peer) {
		if (!inet->inet_dport ||
		    (((1 << sk->sk_state) & (TCPF_CLOSE | TCPF_SYN_SENT)) &&
		    peer == 1)) {
			release_sock(sk);
			return -ENOTCONN;
		}
		sin->sin6_port = inet->inet_dport;
		sin->sin6_addr = sk->sk_v6_daddr;
		if (np->sndflow)
			sin->sin6_flowinfo = np->flow_label;
		BPF_CGROUP_RUN_SA_PROG(sk, (struct sockaddr *)sin,
				       CGROUP_INET6_GETPEERNAME);
	} else {
		if (ipv6_addr_any(&sk->sk_v6_rcv_saddr))
			sin->sin6_addr = np->saddr;
		else
			sin->sin6_addr = sk->sk_v6_rcv_saddr;
		sin->sin6_port = inet->inet_sport;
		BPF_CGROUP_RUN_SA_PROG(sk, (struct sockaddr *)sin,
				       CGROUP_INET6_GETSOCKNAME);
	}
	sin->sin6_scope_id = ipv6_iface_scope_id(&sin->sin6_addr,
						 sk->sk_bound_dev_if);
	release_sock(sk);
	return sizeof(*sin);
}
EXPORT_SYMBOL(inet6_getname);

int inet6_ioctl(struct socket *sock, unsigned int cmd, unsigned long arg)
{
	void __user *argp = (void __user *)arg;
	struct sock *sk = sock->sk;
	struct net *net = sock_net(sk);
	const struct proto *prot;

	switch (cmd) {
	case SIOCADDRT:
	case SIOCDELRT: {
		struct in6_rtmsg rtmsg;

		if (copy_from_user(&rtmsg, argp, sizeof(rtmsg)))
			return -EFAULT;
		return ipv6_route_ioctl(net, cmd, &rtmsg);
	}
	case SIOCSIFADDR:
		return addrconf_add_ifaddr(net, argp);
	case SIOCDIFADDR:
		return addrconf_del_ifaddr(net, argp);
	case SIOCSIFDSTADDR:
		return addrconf_set_dstaddr(net, argp);
	default:
		/* IPV6_ADDRFORM can change sk->sk_prot under us. */
		prot = READ_ONCE(sk->sk_prot);
		if (!prot->ioctl)
			return -ENOIOCTLCMD;
		return sk_ioctl(sk, cmd, (void __user *)arg);
	}
	/*NOTREACHED*/
	return 0;
}
EXPORT_SYMBOL(inet6_ioctl);

#ifdef CONFIG_COMPAT
struct compat_in6_rtmsg {
	struct in6_addr		rtmsg_dst;
	struct in6_addr		rtmsg_src;
	struct in6_addr		rtmsg_gateway;
	u32			rtmsg_type;
	u16			rtmsg_dst_len;
	u16			rtmsg_src_len;
	u32			rtmsg_metric;
	u32			rtmsg_info;
	u32			rtmsg_flags;
	s32			rtmsg_ifindex;
};

static int inet6_compat_routing_ioctl(struct sock *sk, unsigned int cmd,
		struct compat_in6_rtmsg __user *ur)
{
	struct in6_rtmsg rt;

	if (copy_from_user(&rt.rtmsg_dst, &ur->rtmsg_dst,
			3 * sizeof(struct in6_addr)) ||
	    get_user(rt.rtmsg_type, &ur->rtmsg_type) ||
	    get_user(rt.rtmsg_dst_len, &ur->rtmsg_dst_len) ||
	    get_user(rt.rtmsg_src_len, &ur->rtmsg_src_len) ||
	    get_user(rt.rtmsg_metric, &ur->rtmsg_metric) ||
	    get_user(rt.rtmsg_info, &ur->rtmsg_info) ||
	    get_user(rt.rtmsg_flags, &ur->rtmsg_flags) ||
	    get_user(rt.rtmsg_ifindex, &ur->rtmsg_ifindex))
		return -EFAULT;


	return ipv6_route_ioctl(sock_net(sk), cmd, &rt);
}

int inet6_compat_ioctl(struct socket *sock, unsigned int cmd, unsigned long arg)
{
	void __user *argp = compat_ptr(arg);
	struct sock *sk = sock->sk;

	switch (cmd) {
	case SIOCADDRT:
	case SIOCDELRT:
		return inet6_compat_routing_ioctl(sk, cmd, argp);
	default:
		return -ENOIOCTLCMD;
	}
}
EXPORT_SYMBOL_GPL(inet6_compat_ioctl);
#endif /* CONFIG_COMPAT */

INDIRECT_CALLABLE_DECLARE(int udpv6_sendmsg(struct sock *, struct msghdr *,
					    size_t));
int inet6_sendmsg(struct socket *sock, struct msghdr *msg, size_t size)
{
	struct sock *sk = sock->sk;
	const struct proto *prot;

	if (unlikely(inet_send_prepare(sk)))
		return -EAGAIN;

	/* IPV6_ADDRFORM can change sk->sk_prot under us. */
	prot = READ_ONCE(sk->sk_prot);
	return INDIRECT_CALL_2(prot->sendmsg, tcp_sendmsg, udpv6_sendmsg,
			       sk, msg, size);
}

INDIRECT_CALLABLE_DECLARE(int udpv6_recvmsg(struct sock *, struct msghdr *,
					    size_t, int, int *));
int inet6_recvmsg(struct socket *sock, struct msghdr *msg, size_t size,
		  int flags)
{
	struct sock *sk = sock->sk;
	const struct proto *prot;
	int addr_len = 0;
	int err;

	if (likely(!(flags & MSG_ERRQUEUE)))
		sock_rps_record_flow(sk);

	/* IPV6_ADDRFORM can change sk->sk_prot under us. */
	prot = READ_ONCE(sk->sk_prot);
	err = INDIRECT_CALL_2(prot->recvmsg, tcp_recvmsg, udpv6_recvmsg,
			      sk, msg, size, flags, &addr_len);
	if (err >= 0)
		msg->msg_namelen = addr_len;
	return err;
}

const struct proto_ops inet6_stream_ops = {
	.family		   = PF_INET6,
	.owner		   = THIS_MODULE,
	.release	   = inet6_release,
	.bind		   = inet6_bind,
	.connect	   = inet_stream_connect,	/* ok		*/
	.socketpair	   = sock_no_socketpair,	/* a do nothing	*/
	.accept		   = inet_accept,		/* ok		*/
	.getname	   = inet6_getname,
	.poll		   = tcp_poll,			/* ok		*/
	.ioctl		   = inet6_ioctl,		/* must change  */
	.gettstamp	   = sock_gettstamp,
	.listen		   = inet_listen,		/* ok		*/
	.shutdown	   = inet_shutdown,		/* ok		*/
	.setsockopt	   = sock_common_setsockopt,	/* ok		*/
	.getsockopt	   = sock_common_getsockopt,	/* ok		*/
	.sendmsg	   = inet6_sendmsg,		/* retpoline's sake */
	.recvmsg	   = inet6_recvmsg,		/* retpoline's sake */
#ifdef CONFIG_MMU
	.mmap		   = tcp_mmap,
#endif
	.splice_eof	   = inet_splice_eof,
<<<<<<< HEAD
	.sendpage	   = inet_sendpage,
=======
>>>>>>> 98817289
	.sendmsg_locked    = tcp_sendmsg_locked,
	.splice_read	   = tcp_splice_read,
	.read_sock	   = tcp_read_sock,
	.read_skb	   = tcp_read_skb,
	.peek_len	   = tcp_peek_len,
#ifdef CONFIG_COMPAT
	.compat_ioctl	   = inet6_compat_ioctl,
#endif
	.set_rcvlowat	   = tcp_set_rcvlowat,
};

const struct proto_ops inet6_dgram_ops = {
	.family		   = PF_INET6,
	.owner		   = THIS_MODULE,
	.release	   = inet6_release,
	.bind		   = inet6_bind,
	.connect	   = inet_dgram_connect,	/* ok		*/
	.socketpair	   = sock_no_socketpair,	/* a do nothing	*/
	.accept		   = sock_no_accept,		/* a do nothing	*/
	.getname	   = inet6_getname,
	.poll		   = udp_poll,			/* ok		*/
	.ioctl		   = inet6_ioctl,		/* must change  */
	.gettstamp	   = sock_gettstamp,
	.listen		   = sock_no_listen,		/* ok		*/
	.shutdown	   = inet_shutdown,		/* ok		*/
	.setsockopt	   = sock_common_setsockopt,	/* ok		*/
	.getsockopt	   = sock_common_getsockopt,	/* ok		*/
	.sendmsg	   = inet6_sendmsg,		/* retpoline's sake */
	.recvmsg	   = inet6_recvmsg,		/* retpoline's sake */
	.read_skb	   = udp_read_skb,
	.mmap		   = sock_no_mmap,
	.set_peek_off	   = sk_set_peek_off,
#ifdef CONFIG_COMPAT
	.compat_ioctl	   = inet6_compat_ioctl,
#endif
};

static const struct net_proto_family inet6_family_ops = {
	.family = PF_INET6,
	.create = inet6_create,
	.owner	= THIS_MODULE,
};

int inet6_register_protosw(struct inet_protosw *p)
{
	struct list_head *lh;
	struct inet_protosw *answer;
	struct list_head *last_perm;
	int protocol = p->protocol;
	int ret;

	spin_lock_bh(&inetsw6_lock);

	ret = -EINVAL;
	if (p->type >= SOCK_MAX)
		goto out_illegal;

	/* If we are trying to override a permanent protocol, bail. */
	answer = NULL;
	ret = -EPERM;
	last_perm = &inetsw6[p->type];
	list_for_each(lh, &inetsw6[p->type]) {
		answer = list_entry(lh, struct inet_protosw, list);

		/* Check only the non-wild match. */
		if (INET_PROTOSW_PERMANENT & answer->flags) {
			if (protocol == answer->protocol)
				break;
			last_perm = lh;
		}

		answer = NULL;
	}
	if (answer)
		goto out_permanent;

	/* Add the new entry after the last permanent entry if any, so that
	 * the new entry does not override a permanent entry when matched with
	 * a wild-card protocol. But it is allowed to override any existing
	 * non-permanent entry.  This means that when we remove this entry, the
	 * system automatically returns to the old behavior.
	 */
	list_add_rcu(&p->list, last_perm);
	ret = 0;
out:
	spin_unlock_bh(&inetsw6_lock);
	return ret;

out_permanent:
	pr_err("Attempt to override permanent protocol %d\n", protocol);
	goto out;

out_illegal:
	pr_err("Ignoring attempt to register invalid socket type %d\n",
	       p->type);
	goto out;
}
EXPORT_SYMBOL(inet6_register_protosw);

void
inet6_unregister_protosw(struct inet_protosw *p)
{
	if (INET_PROTOSW_PERMANENT & p->flags) {
		pr_err("Attempt to unregister permanent protocol %d\n",
		       p->protocol);
	} else {
		spin_lock_bh(&inetsw6_lock);
		list_del_rcu(&p->list);
		spin_unlock_bh(&inetsw6_lock);

		synchronize_net();
	}
}
EXPORT_SYMBOL(inet6_unregister_protosw);

int inet6_sk_rebuild_header(struct sock *sk)
{
	struct ipv6_pinfo *np = inet6_sk(sk);
	struct dst_entry *dst;

	dst = __sk_dst_check(sk, np->dst_cookie);

	if (!dst) {
		struct inet_sock *inet = inet_sk(sk);
		struct in6_addr *final_p, final;
		struct flowi6 fl6;

		memset(&fl6, 0, sizeof(fl6));
		fl6.flowi6_proto = sk->sk_protocol;
		fl6.daddr = sk->sk_v6_daddr;
		fl6.saddr = np->saddr;
		fl6.flowlabel = np->flow_label;
		fl6.flowi6_oif = sk->sk_bound_dev_if;
		fl6.flowi6_mark = sk->sk_mark;
		fl6.fl6_dport = inet->inet_dport;
		fl6.fl6_sport = inet->inet_sport;
		fl6.flowi6_uid = sk->sk_uid;
		security_sk_classify_flow(sk, flowi6_to_flowi_common(&fl6));

		rcu_read_lock();
		final_p = fl6_update_dst(&fl6, rcu_dereference(np->opt),
					 &final);
		rcu_read_unlock();

		dst = ip6_dst_lookup_flow(sock_net(sk), sk, &fl6, final_p);
		if (IS_ERR(dst)) {
			sk->sk_route_caps = 0;
			WRITE_ONCE(sk->sk_err_soft, -PTR_ERR(dst));
			return PTR_ERR(dst);
		}

		ip6_dst_store(sk, dst, NULL, NULL);
	}

	return 0;
}
EXPORT_SYMBOL_GPL(inet6_sk_rebuild_header);

bool ipv6_opt_accepted(const struct sock *sk, const struct sk_buff *skb,
		       const struct inet6_skb_parm *opt)
{
	const struct ipv6_pinfo *np = inet6_sk(sk);

	if (np->rxopt.all) {
		if (((opt->flags & IP6SKB_HOPBYHOP) &&
		     (np->rxopt.bits.hopopts || np->rxopt.bits.ohopopts)) ||
		    (ip6_flowinfo((struct ipv6hdr *) skb_network_header(skb)) &&
		     np->rxopt.bits.rxflow) ||
		    (opt->srcrt && (np->rxopt.bits.srcrt ||
		     np->rxopt.bits.osrcrt)) ||
		    ((opt->dst1 || opt->dst0) &&
		     (np->rxopt.bits.dstopts || np->rxopt.bits.odstopts)))
			return true;
	}
	return false;
}
EXPORT_SYMBOL_GPL(ipv6_opt_accepted);

static struct packet_type ipv6_packet_type __read_mostly = {
	.type = cpu_to_be16(ETH_P_IPV6),
	.func = ipv6_rcv,
	.list_func = ipv6_list_rcv,
};

static int __init ipv6_packet_init(void)
{
	dev_add_pack(&ipv6_packet_type);
	return 0;
}

static void ipv6_packet_cleanup(void)
{
	dev_remove_pack(&ipv6_packet_type);
}

static int __net_init ipv6_init_mibs(struct net *net)
{
	int i;

	net->mib.udp_stats_in6 = alloc_percpu(struct udp_mib);
	if (!net->mib.udp_stats_in6)
		return -ENOMEM;
	net->mib.udplite_stats_in6 = alloc_percpu(struct udp_mib);
	if (!net->mib.udplite_stats_in6)
		goto err_udplite_mib;
	net->mib.ipv6_statistics = alloc_percpu(struct ipstats_mib);
	if (!net->mib.ipv6_statistics)
		goto err_ip_mib;

	for_each_possible_cpu(i) {
		struct ipstats_mib *af_inet6_stats;
		af_inet6_stats = per_cpu_ptr(net->mib.ipv6_statistics, i);
		u64_stats_init(&af_inet6_stats->syncp);
	}


	net->mib.icmpv6_statistics = alloc_percpu(struct icmpv6_mib);
	if (!net->mib.icmpv6_statistics)
		goto err_icmp_mib;
	net->mib.icmpv6msg_statistics = kzalloc(sizeof(struct icmpv6msg_mib),
						GFP_KERNEL);
	if (!net->mib.icmpv6msg_statistics)
		goto err_icmpmsg_mib;
	return 0;

err_icmpmsg_mib:
	free_percpu(net->mib.icmpv6_statistics);
err_icmp_mib:
	free_percpu(net->mib.ipv6_statistics);
err_ip_mib:
	free_percpu(net->mib.udplite_stats_in6);
err_udplite_mib:
	free_percpu(net->mib.udp_stats_in6);
	return -ENOMEM;
}

static void ipv6_cleanup_mibs(struct net *net)
{
	free_percpu(net->mib.udp_stats_in6);
	free_percpu(net->mib.udplite_stats_in6);
	free_percpu(net->mib.ipv6_statistics);
	free_percpu(net->mib.icmpv6_statistics);
	kfree(net->mib.icmpv6msg_statistics);
}

static int __net_init inet6_net_init(struct net *net)
{
	int err = 0;

	net->ipv6.sysctl.bindv6only = 0;
	net->ipv6.sysctl.icmpv6_time = 1*HZ;
	net->ipv6.sysctl.icmpv6_echo_ignore_all = 0;
	net->ipv6.sysctl.icmpv6_echo_ignore_multicast = 0;
	net->ipv6.sysctl.icmpv6_echo_ignore_anycast = 0;
	net->ipv6.sysctl.icmpv6_error_anycast_as_unicast = 0;

	/* By default, rate limit error messages.
	 * Except for pmtu discovery, it would break it.
	 * proc_do_large_bitmap needs pointer to the bitmap.
	 */
	bitmap_set(net->ipv6.sysctl.icmpv6_ratemask, 0, ICMPV6_ERRMSG_MAX + 1);
	bitmap_clear(net->ipv6.sysctl.icmpv6_ratemask, ICMPV6_PKT_TOOBIG, 1);
	net->ipv6.sysctl.icmpv6_ratemask_ptr = net->ipv6.sysctl.icmpv6_ratemask;

	net->ipv6.sysctl.flowlabel_consistency = 1;
	net->ipv6.sysctl.auto_flowlabels = IP6_DEFAULT_AUTO_FLOW_LABELS;
	net->ipv6.sysctl.idgen_retries = 3;
	net->ipv6.sysctl.idgen_delay = 1 * HZ;
	net->ipv6.sysctl.flowlabel_state_ranges = 0;
	net->ipv6.sysctl.max_dst_opts_cnt = IP6_DEFAULT_MAX_DST_OPTS_CNT;
	net->ipv6.sysctl.max_hbh_opts_cnt = IP6_DEFAULT_MAX_HBH_OPTS_CNT;
	net->ipv6.sysctl.max_dst_opts_len = IP6_DEFAULT_MAX_DST_OPTS_LEN;
	net->ipv6.sysctl.max_hbh_opts_len = IP6_DEFAULT_MAX_HBH_OPTS_LEN;
	net->ipv6.sysctl.fib_notify_on_flag_change = 0;
	atomic_set(&net->ipv6.fib6_sernum, 1);

	net->ipv6.sysctl.ioam6_id = IOAM6_DEFAULT_ID;
	net->ipv6.sysctl.ioam6_id_wide = IOAM6_DEFAULT_ID_WIDE;

	err = ipv6_init_mibs(net);
	if (err)
		return err;
#ifdef CONFIG_PROC_FS
	err = udp6_proc_init(net);
	if (err)
		goto out;
	err = tcp6_proc_init(net);
	if (err)
		goto proc_tcp6_fail;
	err = ac6_proc_init(net);
	if (err)
		goto proc_ac6_fail;
#endif
	return err;

#ifdef CONFIG_PROC_FS
proc_ac6_fail:
	tcp6_proc_exit(net);
proc_tcp6_fail:
	udp6_proc_exit(net);
out:
	ipv6_cleanup_mibs(net);
	return err;
#endif
}

static void __net_exit inet6_net_exit(struct net *net)
{
#ifdef CONFIG_PROC_FS
	udp6_proc_exit(net);
	tcp6_proc_exit(net);
	ac6_proc_exit(net);
#endif
	ipv6_cleanup_mibs(net);
}

static struct pernet_operations inet6_net_ops = {
	.init = inet6_net_init,
	.exit = inet6_net_exit,
};

static int ipv6_route_input(struct sk_buff *skb)
{
	ip6_route_input(skb);
	return skb_dst(skb)->error;
}

static const struct ipv6_stub ipv6_stub_impl = {
	.ipv6_sock_mc_join = ipv6_sock_mc_join,
	.ipv6_sock_mc_drop = ipv6_sock_mc_drop,
	.ipv6_dst_lookup_flow = ip6_dst_lookup_flow,
	.ipv6_route_input  = ipv6_route_input,
	.fib6_get_table	   = fib6_get_table,
	.fib6_table_lookup = fib6_table_lookup,
	.fib6_lookup       = fib6_lookup,
	.fib6_select_path  = fib6_select_path,
	.ip6_mtu_from_fib6 = ip6_mtu_from_fib6,
	.fib6_nh_init	   = fib6_nh_init,
	.fib6_nh_release   = fib6_nh_release,
	.fib6_nh_release_dsts = fib6_nh_release_dsts,
	.fib6_update_sernum = fib6_update_sernum_stub,
	.fib6_rt_update	   = fib6_rt_update,
	.ip6_del_rt	   = ip6_del_rt,
	.udpv6_encap_enable = udpv6_encap_enable,
	.ndisc_send_na = ndisc_send_na,
#if IS_ENABLED(CONFIG_XFRM)
	.xfrm6_local_rxpmtu = xfrm6_local_rxpmtu,
	.xfrm6_udp_encap_rcv = xfrm6_udp_encap_rcv,
	.xfrm6_rcv_encap = xfrm6_rcv_encap,
#endif
	.nd_tbl	= &nd_tbl,
	.ipv6_fragment = ip6_fragment,
	.ipv6_dev_find = ipv6_dev_find,
};

static const struct ipv6_bpf_stub ipv6_bpf_stub_impl = {
	.inet6_bind = __inet6_bind,
	.udp6_lib_lookup = __udp6_lib_lookup,
	.ipv6_setsockopt = do_ipv6_setsockopt,
	.ipv6_getsockopt = do_ipv6_getsockopt,
};

static int __init inet6_init(void)
{
	struct list_head *r;
	int err = 0;

	sock_skb_cb_check_size(sizeof(struct inet6_skb_parm));

	/* Register the socket-side information for inet6_create.  */
	for (r = &inetsw6[0]; r < &inetsw6[SOCK_MAX]; ++r)
		INIT_LIST_HEAD(r);

	raw_hashinfo_init(&raw_v6_hashinfo);

	if (disable_ipv6_mod) {
		pr_info("Loaded, but administratively disabled, reboot required to enable\n");
		goto out;
	}

	err = proto_register(&tcpv6_prot, 1);
	if (err)
		goto out;

	err = proto_register(&udpv6_prot, 1);
	if (err)
		goto out_unregister_tcp_proto;

	err = proto_register(&udplitev6_prot, 1);
	if (err)
		goto out_unregister_udp_proto;

	err = proto_register(&rawv6_prot, 1);
	if (err)
		goto out_unregister_udplite_proto;

	err = proto_register(&pingv6_prot, 1);
	if (err)
		goto out_unregister_raw_proto;

	/* We MUST register RAW sockets before we create the ICMP6,
	 * IGMP6, or NDISC control sockets.
	 */
	err = rawv6_init();
	if (err)
		goto out_unregister_ping_proto;

	/* Register the family here so that the init calls below will
	 * be able to create sockets. (?? is this dangerous ??)
	 */
	err = sock_register(&inet6_family_ops);
	if (err)
		goto out_sock_register_fail;

	/*
	 *	ipngwg API draft makes clear that the correct semantics
	 *	for TCP and UDP is to consider one TCP and UDP instance
	 *	in a host available by both INET and INET6 APIs and
	 *	able to communicate via both network protocols.
	 */

	err = register_pernet_subsys(&inet6_net_ops);
	if (err)
		goto register_pernet_fail;
	err = ip6_mr_init();
	if (err)
		goto ipmr_fail;
	err = icmpv6_init();
	if (err)
		goto icmp_fail;
	err = ndisc_init();
	if (err)
		goto ndisc_fail;
	err = igmp6_init();
	if (err)
		goto igmp_fail;

	err = ipv6_netfilter_init();
	if (err)
		goto netfilter_fail;
	/* Create /proc/foo6 entries. */
#ifdef CONFIG_PROC_FS
	err = -ENOMEM;
	if (raw6_proc_init())
		goto proc_raw6_fail;
	if (udplite6_proc_init())
		goto proc_udplite6_fail;
	if (ipv6_misc_proc_init())
		goto proc_misc6_fail;
	if (if6_proc_init())
		goto proc_if6_fail;
#endif
	err = ip6_route_init();
	if (err)
		goto ip6_route_fail;
	err = ndisc_late_init();
	if (err)
		goto ndisc_late_fail;
	err = ip6_flowlabel_init();
	if (err)
		goto ip6_flowlabel_fail;
	err = ipv6_anycast_init();
	if (err)
		goto ipv6_anycast_fail;
	err = addrconf_init();
	if (err)
		goto addrconf_fail;

	/* Init v6 extension headers. */
	err = ipv6_exthdrs_init();
	if (err)
		goto ipv6_exthdrs_fail;

	err = ipv6_frag_init();
	if (err)
		goto ipv6_frag_fail;

	/* Init v6 transport protocols. */
	err = udpv6_init();
	if (err)
		goto udpv6_fail;

	err = udplitev6_init();
	if (err)
		goto udplitev6_fail;

	err = udpv6_offload_init();
	if (err)
		goto udpv6_offload_fail;

	err = tcpv6_init();
	if (err)
		goto tcpv6_fail;

	err = ipv6_packet_init();
	if (err)
		goto ipv6_packet_fail;

	err = pingv6_init();
	if (err)
		goto pingv6_fail;

	err = calipso_init();
	if (err)
		goto calipso_fail;

	err = seg6_init();
	if (err)
		goto seg6_fail;

	err = rpl_init();
	if (err)
		goto rpl_fail;

	err = ioam6_init();
	if (err)
		goto ioam6_fail;

	err = igmp6_late_init();
	if (err)
		goto igmp6_late_err;

#ifdef CONFIG_SYSCTL
	err = ipv6_sysctl_register();
	if (err)
		goto sysctl_fail;
#endif

	/* ensure that ipv6 stubs are visible only after ipv6 is ready */
	wmb();
	ipv6_stub = &ipv6_stub_impl;
	ipv6_bpf_stub = &ipv6_bpf_stub_impl;
out:
	return err;

#ifdef CONFIG_SYSCTL
sysctl_fail:
	igmp6_late_cleanup();
#endif
igmp6_late_err:
	ioam6_exit();
ioam6_fail:
	rpl_exit();
rpl_fail:
	seg6_exit();
seg6_fail:
	calipso_exit();
calipso_fail:
	pingv6_exit();
pingv6_fail:
	ipv6_packet_cleanup();
ipv6_packet_fail:
	tcpv6_exit();
tcpv6_fail:
	udpv6_offload_exit();
udpv6_offload_fail:
	udplitev6_exit();
udplitev6_fail:
	udpv6_exit();
udpv6_fail:
	ipv6_frag_exit();
ipv6_frag_fail:
	ipv6_exthdrs_exit();
ipv6_exthdrs_fail:
	addrconf_cleanup();
addrconf_fail:
	ipv6_anycast_cleanup();
ipv6_anycast_fail:
	ip6_flowlabel_cleanup();
ip6_flowlabel_fail:
	ndisc_late_cleanup();
ndisc_late_fail:
	ip6_route_cleanup();
ip6_route_fail:
#ifdef CONFIG_PROC_FS
	if6_proc_exit();
proc_if6_fail:
	ipv6_misc_proc_exit();
proc_misc6_fail:
	udplite6_proc_exit();
proc_udplite6_fail:
	raw6_proc_exit();
proc_raw6_fail:
#endif
	ipv6_netfilter_fini();
netfilter_fail:
	igmp6_cleanup();
igmp_fail:
	ndisc_cleanup();
ndisc_fail:
	icmpv6_cleanup();
icmp_fail:
	ip6_mr_cleanup();
ipmr_fail:
	unregister_pernet_subsys(&inet6_net_ops);
register_pernet_fail:
	sock_unregister(PF_INET6);
	rtnl_unregister_all(PF_INET6);
out_sock_register_fail:
	rawv6_exit();
out_unregister_ping_proto:
	proto_unregister(&pingv6_prot);
out_unregister_raw_proto:
	proto_unregister(&rawv6_prot);
out_unregister_udplite_proto:
	proto_unregister(&udplitev6_prot);
out_unregister_udp_proto:
	proto_unregister(&udpv6_prot);
out_unregister_tcp_proto:
	proto_unregister(&tcpv6_prot);
	goto out;
}
module_init(inet6_init);

MODULE_ALIAS_NETPROTO(PF_INET6);<|MERGE_RESOLUTION|>--- conflicted
+++ resolved
@@ -700,10 +700,6 @@
 	.mmap		   = tcp_mmap,
 #endif
 	.splice_eof	   = inet_splice_eof,
-<<<<<<< HEAD
-	.sendpage	   = inet_sendpage,
-=======
->>>>>>> 98817289
 	.sendmsg_locked    = tcp_sendmsg_locked,
 	.splice_read	   = tcp_splice_read,
 	.read_sock	   = tcp_read_sock,
