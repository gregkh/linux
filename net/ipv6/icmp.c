// SPDX-License-Identifier: GPL-2.0-or-later
/*
 *	Internet Control Message Protocol (ICMPv6)
 *	Linux INET6 implementation
 *
 *	Authors:
 *	Pedro Roque		<roque@di.fc.ul.pt>
 *
 *	Based on net/ipv4/icmp.c
 *
 *	RFC 1885
 */

/*
 *	Changes:
 *
 *	Andi Kleen		:	exception handling
 *	Andi Kleen			add rate limits. never reply to a icmp.
 *					add more length checks and other fixes.
 *	yoshfuji		:	ensure to sent parameter problem for
 *					fragments.
 *	YOSHIFUJI Hideaki @USAGI:	added sysctl for icmp rate limit.
 *	Randy Dunlap and
 *	YOSHIFUJI Hideaki @USAGI:	Per-interface statistics support
 *	Kazunori MIYAZAWA @USAGI:       change output process to use ip6_append_data
 */

#define pr_fmt(fmt) "IPv6: " fmt

#include <linux/module.h>
#include <linux/errno.h>
#include <linux/types.h>
#include <linux/socket.h>
#include <linux/in.h>
#include <linux/kernel.h>
#include <linux/sockios.h>
#include <linux/net.h>
#include <linux/skbuff.h>
#include <linux/init.h>
#include <linux/netfilter.h>
#include <linux/slab.h>

#ifdef CONFIG_SYSCTL
#include <linux/sysctl.h>
#endif

#include <linux/inet.h>
#include <linux/netdevice.h>
#include <linux/icmpv6.h>

#include <net/ip.h>
#include <net/sock.h>

#include <net/ipv6.h>
#include <net/ip6_checksum.h>
#include <net/ping.h>
#include <net/protocol.h>
#include <net/raw.h>
#include <net/rawv6.h>
#include <net/seg6.h>
#include <net/transp_v6.h>
#include <net/ip6_route.h>
#include <net/addrconf.h>
#include <net/icmp.h>
#include <net/xfrm.h>
#include <net/inet_common.h>
#include <net/dsfield.h>
#include <net/l3mdev.h>

#include <linux/uaccess.h>

static DEFINE_PER_CPU(struct sock *, ipv6_icmp_sk);

static int icmpv6_err(struct sk_buff *skb, struct inet6_skb_parm *opt,
		       u8 type, u8 code, int offset, __be32 info)
{
	/* icmpv6_notify checks 8 bytes can be pulled, icmp6hdr is 8 bytes */
	struct icmp6hdr *icmp6 = (struct icmp6hdr *) (skb->data + offset);
	struct net *net = dev_net(skb->dev);

	if (type == ICMPV6_PKT_TOOBIG)
		ip6_update_pmtu(skb, net, info, skb->dev->ifindex, 0, sock_net_uid(net, NULL));
	else if (type == NDISC_REDIRECT)
		ip6_redirect(skb, net, skb->dev->ifindex, 0,
			     sock_net_uid(net, NULL));

	if (!(type & ICMPV6_INFOMSG_MASK))
		if (icmp6->icmp6_type == ICMPV6_ECHO_REQUEST)
			ping_err(skb, offset, ntohl(info));

	return 0;
}

static int icmpv6_rcv(struct sk_buff *skb);

static const struct inet6_protocol icmpv6_protocol = {
	.handler	=	icmpv6_rcv,
	.err_handler	=	icmpv6_err,
	.flags		=	INET6_PROTO_NOPOLICY|INET6_PROTO_FINAL,
};

/* Called with BH disabled */
static struct sock *icmpv6_xmit_lock(struct net *net)
{
	struct sock *sk;

	sk = this_cpu_read(ipv6_icmp_sk);
	if (unlikely(!spin_trylock(&sk->sk_lock.slock))) {
		/* This can happen if the output path (f.e. SIT or
		 * ip6ip6 tunnel) signals dst_link_failure() for an
		 * outgoing ICMP6 packet.
		 */
		return NULL;
	}
	sock_net_set(sk, net);
	return sk;
}

static void icmpv6_xmit_unlock(struct sock *sk)
{
	sock_net_set(sk, &init_net);
	spin_unlock(&sk->sk_lock.slock);
}

/*
 * Figure out, may we reply to this packet with icmp error.
 *
 * We do not reply, if:
 *	- it was icmp error message.
 *	- it is truncated, so that it is known, that protocol is ICMPV6
 *	  (i.e. in the middle of some exthdr)
 *
 *	--ANK (980726)
 */

static bool is_ineligible(const struct sk_buff *skb)
{
	int ptr = (u8 *)(ipv6_hdr(skb) + 1) - skb->data;
	int len = skb->len - ptr;
	__u8 nexthdr = ipv6_hdr(skb)->nexthdr;
	__be16 frag_off;

	if (len < 0)
		return true;

	ptr = ipv6_skip_exthdr(skb, ptr, &nexthdr, &frag_off);
	if (ptr < 0)
		return false;
	if (nexthdr == IPPROTO_ICMPV6) {
		u8 _type, *tp;
		tp = skb_header_pointer(skb,
			ptr+offsetof(struct icmp6hdr, icmp6_type),
			sizeof(_type), &_type);

		/* Based on RFC 8200, Section 4.5 Fragment Header, return
		 * false if this is a fragment packet with no icmp header info.
		 */
		if (!tp && frag_off != 0)
			return false;
		else if (!tp || !(*tp & ICMPV6_INFOMSG_MASK))
			return true;
	}
	return false;
}

static bool icmpv6_mask_allow(struct net *net, int type)
{
	if (type > ICMPV6_MSG_MAX)
		return true;

	/* Limit if icmp type is set in ratemask. */
	if (!test_bit(type, net->ipv6.sysctl.icmpv6_ratemask))
		return true;

	return false;
}

static bool icmpv6_global_allow(struct net *net, int type,
				bool *apply_ratelimit)
{
	if (icmpv6_mask_allow(net, type))
		return true;

<<<<<<< HEAD
	if (icmp_global_allow()) {
=======
	if (icmp_global_allow(net)) {
>>>>>>> a6ad5510
		*apply_ratelimit = true;
		return true;
	}
	__ICMP_INC_STATS(net, ICMP_MIB_RATELIMITGLOBAL);
	return false;
}

/*
 * Check the ICMP output rate limit
 */
static bool icmpv6_xrlim_allow(struct sock *sk, u8 type,
			       struct flowi6 *fl6, bool apply_ratelimit)
{
	struct net *net = sock_net(sk);
	struct dst_entry *dst;
	bool res = false;

	if (!apply_ratelimit)
		return true;

	/*
	 * Look up the output route.
	 * XXX: perhaps the expire for routing entries cloned by
	 * this lookup should be more aggressive (not longer than timeout).
	 */
	dst = ip6_route_output(net, sk, fl6);
	if (dst->error) {
		IP6_INC_STATS(net, ip6_dst_idev(dst),
			      IPSTATS_MIB_OUTNOROUTES);
	} else if (dst->dev && (dst->dev->flags&IFF_LOOPBACK)) {
		res = true;
	} else {
		struct rt6_info *rt = dst_rt6_info(dst);
		int tmo = net->ipv6.sysctl.icmpv6_time;
		struct inet_peer *peer;

		/* Give more bandwidth to wider prefixes. */
		if (rt->rt6i_dst.plen < 128)
			tmo >>= ((128 - rt->rt6i_dst.plen)>>5);

		peer = inet_getpeer_v6(net->ipv6.peers, &fl6->daddr, 1);
		res = inet_peer_xrlim_allow(peer, tmo);
		if (peer)
			inet_putpeer(peer);
	}
	if (!res)
		__ICMP6_INC_STATS(net, ip6_dst_idev(dst),
				  ICMP6_MIB_RATELIMITHOST);
	else
<<<<<<< HEAD
		icmp_global_consume();
=======
		icmp_global_consume(net);
>>>>>>> a6ad5510
	dst_release(dst);
	return res;
}

static bool icmpv6_rt_has_prefsrc(struct sock *sk, u8 type,
				  struct flowi6 *fl6)
{
	struct net *net = sock_net(sk);
	struct dst_entry *dst;
	bool res = false;

	dst = ip6_route_output(net, sk, fl6);
	if (!dst->error) {
		struct rt6_info *rt = dst_rt6_info(dst);
		struct in6_addr prefsrc;

		rt6_get_prefsrc(rt, &prefsrc);
		res = !ipv6_addr_any(&prefsrc);
	}
	dst_release(dst);
	return res;
}

/*
 *	an inline helper for the "simple" if statement below
 *	checks if parameter problem report is caused by an
 *	unrecognized IPv6 option that has the Option Type
 *	highest-order two bits set to 10
 */

static bool opt_unrec(struct sk_buff *skb, __u32 offset)
{
	u8 _optval, *op;

	offset += skb_network_offset(skb);
	op = skb_header_pointer(skb, offset, sizeof(_optval), &_optval);
	if (!op)
		return true;
	return (*op & 0xC0) == 0x80;
}

void icmpv6_push_pending_frames(struct sock *sk, struct flowi6 *fl6,
				struct icmp6hdr *thdr, int len)
{
	struct sk_buff *skb;
	struct icmp6hdr *icmp6h;

	skb = skb_peek(&sk->sk_write_queue);
	if (!skb)
		return;

	icmp6h = icmp6_hdr(skb);
	memcpy(icmp6h, thdr, sizeof(struct icmp6hdr));
	icmp6h->icmp6_cksum = 0;

	if (skb_queue_len(&sk->sk_write_queue) == 1) {
		skb->csum = csum_partial(icmp6h,
					sizeof(struct icmp6hdr), skb->csum);
		icmp6h->icmp6_cksum = csum_ipv6_magic(&fl6->saddr,
						      &fl6->daddr,
						      len, fl6->flowi6_proto,
						      skb->csum);
	} else {
		__wsum tmp_csum = 0;

		skb_queue_walk(&sk->sk_write_queue, skb) {
			tmp_csum = csum_add(tmp_csum, skb->csum);
		}

		tmp_csum = csum_partial(icmp6h,
					sizeof(struct icmp6hdr), tmp_csum);
		icmp6h->icmp6_cksum = csum_ipv6_magic(&fl6->saddr,
						      &fl6->daddr,
						      len, fl6->flowi6_proto,
						      tmp_csum);
	}
	ip6_push_pending_frames(sk);
}

struct icmpv6_msg {
	struct sk_buff	*skb;
	int		offset;
	uint8_t		type;
};

static int icmpv6_getfrag(void *from, char *to, int offset, int len, int odd, struct sk_buff *skb)
{
	struct icmpv6_msg *msg = (struct icmpv6_msg *) from;
	struct sk_buff *org_skb = msg->skb;
	__wsum csum;

	csum = skb_copy_and_csum_bits(org_skb, msg->offset + offset,
				      to, len);
	skb->csum = csum_block_add(skb->csum, csum, odd);
	if (!(msg->type & ICMPV6_INFOMSG_MASK))
		nf_ct_attach(skb, org_skb);
	return 0;
}

#if IS_ENABLED(CONFIG_IPV6_MIP6)
static void mip6_addr_swap(struct sk_buff *skb, const struct inet6_skb_parm *opt)
{
	struct ipv6hdr *iph = ipv6_hdr(skb);
	struct ipv6_destopt_hao *hao;
	int off;

	if (opt->dsthao) {
		off = ipv6_find_tlv(skb, opt->dsthao, IPV6_TLV_HAO);
		if (likely(off >= 0)) {
			hao = (struct ipv6_destopt_hao *)
					(skb_network_header(skb) + off);
			swap(iph->saddr, hao->addr);
		}
	}
}
#else
static inline void mip6_addr_swap(struct sk_buff *skb, const struct inet6_skb_parm *opt) {}
#endif

static struct dst_entry *icmpv6_route_lookup(struct net *net,
					     struct sk_buff *skb,
					     struct sock *sk,
					     struct flowi6 *fl6)
{
	struct dst_entry *dst, *dst2;
	struct flowi6 fl2;
	int err;

	err = ip6_dst_lookup(net, sk, &dst, fl6);
	if (err)
		return ERR_PTR(err);

	/*
	 * We won't send icmp if the destination is known
	 * anycast unless we need to treat anycast as unicast.
	 */
	if (!READ_ONCE(net->ipv6.sysctl.icmpv6_error_anycast_as_unicast) &&
	    ipv6_anycast_destination(dst, &fl6->daddr)) {
		net_dbg_ratelimited("icmp6_send: acast source\n");
		dst_release(dst);
		return ERR_PTR(-EINVAL);
	}

	/* No need to clone since we're just using its address. */
	dst2 = dst;

	dst = xfrm_lookup(net, dst, flowi6_to_flowi(fl6), sk, 0);
	if (!IS_ERR(dst)) {
		if (dst != dst2)
			return dst;
	} else {
		if (PTR_ERR(dst) == -EPERM)
			dst = NULL;
		else
			return dst;
	}

	err = xfrm_decode_session_reverse(net, skb, flowi6_to_flowi(&fl2), AF_INET6);
	if (err)
		goto relookup_failed;

	err = ip6_dst_lookup(net, sk, &dst2, &fl2);
	if (err)
		goto relookup_failed;

	dst2 = xfrm_lookup(net, dst2, flowi6_to_flowi(&fl2), sk, XFRM_LOOKUP_ICMP);
	if (!IS_ERR(dst2)) {
		dst_release(dst);
		dst = dst2;
	} else {
		err = PTR_ERR(dst2);
		if (err == -EPERM) {
			dst_release(dst);
			return dst2;
		} else
			goto relookup_failed;
	}

relookup_failed:
	if (dst)
		return dst;
	return ERR_PTR(err);
}

static struct net_device *icmp6_dev(const struct sk_buff *skb)
{
	struct net_device *dev = skb->dev;

	/* for local traffic to local address, skb dev is the loopback
	 * device. Check if there is a dst attached to the skb and if so
	 * get the real device index. Same is needed for replies to a link
	 * local address on a device enslaved to an L3 master device
	 */
	if (unlikely(dev->ifindex == LOOPBACK_IFINDEX || netif_is_l3_master(skb->dev))) {
		const struct rt6_info *rt6 = skb_rt6_info(skb);

		/* The destination could be an external IP in Ext Hdr (SRv6, RPL, etc.),
		 * and ip6_null_entry could be set to skb if no route is found.
		 */
		if (rt6 && rt6->rt6i_idev)
			dev = rt6->rt6i_idev->dev;
	}

	return dev;
}

static int icmp6_iif(const struct sk_buff *skb)
{
	return icmp6_dev(skb)->ifindex;
}

/*
 *	Send an ICMP message in response to a packet in error
 */
void icmp6_send(struct sk_buff *skb, u8 type, u8 code, __u32 info,
		const struct in6_addr *force_saddr,
		const struct inet6_skb_parm *parm)
{
	struct inet6_dev *idev = NULL;
	struct ipv6hdr *hdr = ipv6_hdr(skb);
	struct sock *sk;
	struct net *net;
	struct ipv6_pinfo *np;
	const struct in6_addr *saddr = NULL;
	bool apply_ratelimit = false;
	struct dst_entry *dst;
	struct icmp6hdr tmp_hdr;
	struct flowi6 fl6;
	struct icmpv6_msg msg;
	struct ipcm6_cookie ipc6;
	int iif = 0;
	int addr_type = 0;
	int len;
	u32 mark;

	if ((u8 *)hdr < skb->head ||
	    (skb_network_header(skb) + sizeof(*hdr)) > skb_tail_pointer(skb))
		return;

	if (!skb->dev)
		return;
	net = dev_net(skb->dev);
	mark = IP6_REPLY_MARK(net, skb->mark);
	/*
	 *	Make sure we respect the rules
	 *	i.e. RFC 1885 2.4(e)
	 *	Rule (e.1) is enforced by not using icmp6_send
	 *	in any code that processes icmp errors.
	 */
	addr_type = ipv6_addr_type(&hdr->daddr);

	if (ipv6_chk_addr(net, &hdr->daddr, skb->dev, 0) ||
	    ipv6_chk_acast_addr_src(net, skb->dev, &hdr->daddr))
		saddr = &hdr->daddr;

	/*
	 *	Dest addr check
	 */

	if (addr_type & IPV6_ADDR_MULTICAST || skb->pkt_type != PACKET_HOST) {
		if (type != ICMPV6_PKT_TOOBIG &&
		    !(type == ICMPV6_PARAMPROB &&
		      code == ICMPV6_UNK_OPTION &&
		      (opt_unrec(skb, info))))
			return;

		saddr = NULL;
	}

	addr_type = ipv6_addr_type(&hdr->saddr);

	/*
	 *	Source addr check
	 */

	if (__ipv6_addr_needs_scope_id(addr_type)) {
		iif = icmp6_iif(skb);
	} else {
		/*
		 * The source device is used for looking up which routing table
		 * to use for sending an ICMP error.
		 */
		iif = l3mdev_master_ifindex(skb->dev);
	}

	/*
	 *	Must not send error if the source does not uniquely
	 *	identify a single node (RFC2463 Section 2.4).
	 *	We check unspecified / multicast addresses here,
	 *	and anycast addresses will be checked later.
	 */
	if ((addr_type == IPV6_ADDR_ANY) || (addr_type & IPV6_ADDR_MULTICAST)) {
		net_dbg_ratelimited("icmp6_send: addr_any/mcast source [%pI6c > %pI6c]\n",
				    &hdr->saddr, &hdr->daddr);
		return;
	}

	/*
	 *	Never answer to a ICMP packet.
	 */
	if (is_ineligible(skb)) {
		net_dbg_ratelimited("icmp6_send: no reply to icmp error [%pI6c > %pI6c]\n",
				    &hdr->saddr, &hdr->daddr);
		return;
	}

	/* Needed by both icmpv6_global_allow and icmpv6_xmit_lock */
	local_bh_disable();

	/* Check global sysctl_icmp_msgs_per_sec ratelimit */
	if (!(skb->dev->flags & IFF_LOOPBACK) &&
	    !icmpv6_global_allow(net, type, &apply_ratelimit))
		goto out_bh_enable;

	mip6_addr_swap(skb, parm);

	sk = icmpv6_xmit_lock(net);
	if (!sk)
		goto out_bh_enable;

	memset(&fl6, 0, sizeof(fl6));
	fl6.flowi6_proto = IPPROTO_ICMPV6;
	fl6.daddr = hdr->saddr;
	if (force_saddr)
		saddr = force_saddr;
	if (saddr) {
		fl6.saddr = *saddr;
	} else if (!icmpv6_rt_has_prefsrc(sk, type, &fl6)) {
		/* select a more meaningful saddr from input if */
		struct net_device *in_netdev;

		in_netdev = dev_get_by_index(net, parm->iif);
		if (in_netdev) {
			ipv6_dev_get_saddr(net, in_netdev, &fl6.daddr,
					   inet6_sk(sk)->srcprefs,
					   &fl6.saddr);
			dev_put(in_netdev);
		}
	}
	fl6.flowi6_mark = mark;
	fl6.flowi6_oif = iif;
	fl6.fl6_icmp_type = type;
	fl6.fl6_icmp_code = code;
	fl6.flowi6_uid = sock_net_uid(net, NULL);
	fl6.mp_hash = rt6_multipath_hash(net, &fl6, skb, NULL);
	security_skb_classify_flow(skb, flowi6_to_flowi_common(&fl6));

	np = inet6_sk(sk);

	if (!icmpv6_xrlim_allow(sk, type, &fl6, apply_ratelimit))
		goto out;

	tmp_hdr.icmp6_type = type;
	tmp_hdr.icmp6_code = code;
	tmp_hdr.icmp6_cksum = 0;
	tmp_hdr.icmp6_pointer = htonl(info);

	if (!fl6.flowi6_oif && ipv6_addr_is_multicast(&fl6.daddr))
		fl6.flowi6_oif = READ_ONCE(np->mcast_oif);
	else if (!fl6.flowi6_oif)
		fl6.flowi6_oif = READ_ONCE(np->ucast_oif);

	ipcm6_init_sk(&ipc6, sk);
	ipc6.sockc.mark = mark;
	fl6.flowlabel = ip6_make_flowinfo(ipc6.tclass, fl6.flowlabel);

	dst = icmpv6_route_lookup(net, skb, sk, &fl6);
	if (IS_ERR(dst))
		goto out;

	ipc6.hlimit = ip6_sk_dst_hoplimit(np, &fl6, dst);

	msg.skb = skb;
	msg.offset = skb_network_offset(skb);
	msg.type = type;

	len = skb->len - msg.offset;
	len = min_t(unsigned int, len, IPV6_MIN_MTU - sizeof(struct ipv6hdr) - sizeof(struct icmp6hdr));
	if (len < 0) {
		net_dbg_ratelimited("icmp: len problem [%pI6c > %pI6c]\n",
				    &hdr->saddr, &hdr->daddr);
		goto out_dst_release;
	}

	rcu_read_lock();
	idev = __in6_dev_get(skb->dev);

	if (ip6_append_data(sk, icmpv6_getfrag, &msg,
			    len + sizeof(struct icmp6hdr),
			    sizeof(struct icmp6hdr),
			    &ipc6, &fl6, dst_rt6_info(dst),
			    MSG_DONTWAIT)) {
		ICMP6_INC_STATS(net, idev, ICMP6_MIB_OUTERRORS);
		ip6_flush_pending_frames(sk);
	} else {
		icmpv6_push_pending_frames(sk, &fl6, &tmp_hdr,
					   len + sizeof(struct icmp6hdr));
	}
	rcu_read_unlock();
out_dst_release:
	dst_release(dst);
out:
	icmpv6_xmit_unlock(sk);
out_bh_enable:
	local_bh_enable();
}
EXPORT_SYMBOL(icmp6_send);

/* Slightly more convenient version of icmp6_send with drop reasons.
 */
void icmpv6_param_prob_reason(struct sk_buff *skb, u8 code, int pos,
			      enum skb_drop_reason reason)
{
	icmp6_send(skb, ICMPV6_PARAMPROB, code, pos, NULL, IP6CB(skb));
	kfree_skb_reason(skb, reason);
}

/* Generate icmpv6 with type/code ICMPV6_DEST_UNREACH/ICMPV6_ADDR_UNREACH
 * if sufficient data bytes are available
 * @nhs is the size of the tunnel header(s) :
 *  Either an IPv4 header for SIT encap
 *         an IPv4 header + GRE header for GRE encap
 */
int ip6_err_gen_icmpv6_unreach(struct sk_buff *skb, int nhs, int type,
			       unsigned int data_len)
{
	struct in6_addr temp_saddr;
	struct rt6_info *rt;
	struct sk_buff *skb2;
	u32 info = 0;

	if (!pskb_may_pull(skb, nhs + sizeof(struct ipv6hdr) + 8))
		return 1;

	/* RFC 4884 (partial) support for ICMP extensions */
	if (data_len < 128 || (data_len & 7) || skb->len < data_len)
		data_len = 0;

	skb2 = data_len ? skb_copy(skb, GFP_ATOMIC) : skb_clone(skb, GFP_ATOMIC);

	if (!skb2)
		return 1;

	skb_dst_drop(skb2);
	skb_pull(skb2, nhs);
	skb_reset_network_header(skb2);

	rt = rt6_lookup(dev_net(skb->dev), &ipv6_hdr(skb2)->saddr, NULL, 0,
			skb, 0);

	if (rt && rt->dst.dev)
		skb2->dev = rt->dst.dev;

	ipv6_addr_set_v4mapped(ip_hdr(skb)->saddr, &temp_saddr);

	if (data_len) {
		/* RFC 4884 (partial) support :
		 * insert 0 padding at the end, before the extensions
		 */
		__skb_push(skb2, nhs);
		skb_reset_network_header(skb2);
		memmove(skb2->data, skb2->data + nhs, data_len - nhs);
		memset(skb2->data + data_len - nhs, 0, nhs);
		/* RFC 4884 4.5 : Length is measured in 64-bit words,
		 * and stored in reserved[0]
		 */
		info = (data_len/8) << 24;
	}
	if (type == ICMP_TIME_EXCEEDED)
		icmp6_send(skb2, ICMPV6_TIME_EXCEED, ICMPV6_EXC_HOPLIMIT,
			   info, &temp_saddr, IP6CB(skb2));
	else
		icmp6_send(skb2, ICMPV6_DEST_UNREACH, ICMPV6_ADDR_UNREACH,
			   info, &temp_saddr, IP6CB(skb2));
	if (rt)
		ip6_rt_put(rt);

	kfree_skb(skb2);

	return 0;
}
EXPORT_SYMBOL(ip6_err_gen_icmpv6_unreach);

static enum skb_drop_reason icmpv6_echo_reply(struct sk_buff *skb)
{
	struct net *net = dev_net(skb->dev);
	struct sock *sk;
	struct inet6_dev *idev;
	struct ipv6_pinfo *np;
	const struct in6_addr *saddr = NULL;
	struct icmp6hdr *icmph = icmp6_hdr(skb);
	bool apply_ratelimit = false;
	struct icmp6hdr tmp_hdr;
	struct flowi6 fl6;
	struct icmpv6_msg msg;
	struct dst_entry *dst;
	struct ipcm6_cookie ipc6;
	u32 mark = IP6_REPLY_MARK(net, skb->mark);
	SKB_DR(reason);
	bool acast;
	u8 type;

	if (ipv6_addr_is_multicast(&ipv6_hdr(skb)->daddr) &&
	    net->ipv6.sysctl.icmpv6_echo_ignore_multicast)
		return reason;

	saddr = &ipv6_hdr(skb)->daddr;

	acast = ipv6_anycast_destination(skb_dst(skb), saddr);
	if (acast && net->ipv6.sysctl.icmpv6_echo_ignore_anycast)
		return reason;

	if (!ipv6_unicast_destination(skb) &&
	    !(net->ipv6.sysctl.anycast_src_echo_reply && acast))
		saddr = NULL;

	if (icmph->icmp6_type == ICMPV6_EXT_ECHO_REQUEST)
		type = ICMPV6_EXT_ECHO_REPLY;
	else
		type = ICMPV6_ECHO_REPLY;

	memcpy(&tmp_hdr, icmph, sizeof(tmp_hdr));
	tmp_hdr.icmp6_type = type;

	memset(&fl6, 0, sizeof(fl6));
	if (net->ipv6.sysctl.flowlabel_reflect & FLOWLABEL_REFLECT_ICMPV6_ECHO_REPLIES)
		fl6.flowlabel = ip6_flowlabel(ipv6_hdr(skb));

	fl6.flowi6_proto = IPPROTO_ICMPV6;
	fl6.daddr = ipv6_hdr(skb)->saddr;
	if (saddr)
		fl6.saddr = *saddr;
	fl6.flowi6_oif = icmp6_iif(skb);
	fl6.fl6_icmp_type = type;
	fl6.flowi6_mark = mark;
	fl6.flowi6_uid = sock_net_uid(net, NULL);
	security_skb_classify_flow(skb, flowi6_to_flowi_common(&fl6));

	local_bh_disable();
	sk = icmpv6_xmit_lock(net);
	if (!sk)
		goto out_bh_enable;
	np = inet6_sk(sk);

	if (!fl6.flowi6_oif && ipv6_addr_is_multicast(&fl6.daddr))
		fl6.flowi6_oif = READ_ONCE(np->mcast_oif);
	else if (!fl6.flowi6_oif)
		fl6.flowi6_oif = READ_ONCE(np->ucast_oif);

	if (ip6_dst_lookup(net, sk, &dst, &fl6))
		goto out;
	dst = xfrm_lookup(net, dst, flowi6_to_flowi(&fl6), sk, 0);
	if (IS_ERR(dst))
		goto out;

	/* Check the ratelimit */
	if ((!(skb->dev->flags & IFF_LOOPBACK) &&
	    !icmpv6_global_allow(net, ICMPV6_ECHO_REPLY, &apply_ratelimit)) ||
	    !icmpv6_xrlim_allow(sk, ICMPV6_ECHO_REPLY, &fl6, apply_ratelimit))
		goto out_dst_release;

	idev = __in6_dev_get(skb->dev);

	msg.skb = skb;
	msg.offset = 0;
	msg.type = type;

	ipcm6_init_sk(&ipc6, sk);
	ipc6.hlimit = ip6_sk_dst_hoplimit(np, &fl6, dst);
	ipc6.tclass = ipv6_get_dsfield(ipv6_hdr(skb));
	ipc6.sockc.mark = mark;

	if (icmph->icmp6_type == ICMPV6_EXT_ECHO_REQUEST)
		if (!icmp_build_probe(skb, (struct icmphdr *)&tmp_hdr))
			goto out_dst_release;

	if (ip6_append_data(sk, icmpv6_getfrag, &msg,
			    skb->len + sizeof(struct icmp6hdr),
			    sizeof(struct icmp6hdr), &ipc6, &fl6,
			    dst_rt6_info(dst), MSG_DONTWAIT)) {
		__ICMP6_INC_STATS(net, idev, ICMP6_MIB_OUTERRORS);
		ip6_flush_pending_frames(sk);
	} else {
		icmpv6_push_pending_frames(sk, &fl6, &tmp_hdr,
					   skb->len + sizeof(struct icmp6hdr));
		reason = SKB_CONSUMED;
	}
out_dst_release:
	dst_release(dst);
out:
	icmpv6_xmit_unlock(sk);
out_bh_enable:
	local_bh_enable();
	return reason;
}

enum skb_drop_reason icmpv6_notify(struct sk_buff *skb, u8 type,
				   u8 code, __be32 info)
{
	struct inet6_skb_parm *opt = IP6CB(skb);
	struct net *net = dev_net(skb->dev);
	const struct inet6_protocol *ipprot;
	enum skb_drop_reason reason;
	int inner_offset;
	__be16 frag_off;
	u8 nexthdr;

	reason = pskb_may_pull_reason(skb, sizeof(struct ipv6hdr));
	if (reason != SKB_NOT_DROPPED_YET)
		goto out;

	seg6_icmp_srh(skb, opt);

	nexthdr = ((struct ipv6hdr *)skb->data)->nexthdr;
	if (ipv6_ext_hdr(nexthdr)) {
		/* now skip over extension headers */
		inner_offset = ipv6_skip_exthdr(skb, sizeof(struct ipv6hdr),
						&nexthdr, &frag_off);
		if (inner_offset < 0) {
			SKB_DR_SET(reason, IPV6_BAD_EXTHDR);
			goto out;
		}
	} else {
		inner_offset = sizeof(struct ipv6hdr);
	}

	/* Checkin header including 8 bytes of inner protocol header. */
	reason = pskb_may_pull_reason(skb, inner_offset + 8);
	if (reason != SKB_NOT_DROPPED_YET)
		goto out;

	/* BUGGG_FUTURE: we should try to parse exthdrs in this packet.
	   Without this we will not able f.e. to make source routed
	   pmtu discovery.
	   Corresponding argument (opt) to notifiers is already added.
	   --ANK (980726)
	 */

	ipprot = rcu_dereference(inet6_protos[nexthdr]);
	if (ipprot && ipprot->err_handler)
		ipprot->err_handler(skb, opt, type, code, inner_offset, info);

	raw6_icmp_error(skb, nexthdr, type, code, inner_offset, info);
	return SKB_CONSUMED;

out:
	__ICMP6_INC_STATS(net, __in6_dev_get(skb->dev), ICMP6_MIB_INERRORS);
	return reason;
}

/*
 *	Handle icmp messages
 */

static int icmpv6_rcv(struct sk_buff *skb)
{
	enum skb_drop_reason reason = SKB_DROP_REASON_NOT_SPECIFIED;
	struct net *net = dev_net(skb->dev);
	struct net_device *dev = icmp6_dev(skb);
	struct inet6_dev *idev = __in6_dev_get(dev);
	const struct in6_addr *saddr, *daddr;
	struct icmp6hdr *hdr;
	u8 type;

	if (!xfrm6_policy_check(NULL, XFRM_POLICY_IN, skb)) {
		struct sec_path *sp = skb_sec_path(skb);
		int nh;

		if (!(sp && sp->xvec[sp->len - 1]->props.flags &
				 XFRM_STATE_ICMP)) {
			reason = SKB_DROP_REASON_XFRM_POLICY;
			goto drop_no_count;
		}

		if (!pskb_may_pull(skb, sizeof(*hdr) + sizeof(struct ipv6hdr)))
			goto drop_no_count;

		nh = skb_network_offset(skb);
		skb_set_network_header(skb, sizeof(*hdr));

		if (!xfrm6_policy_check_reverse(NULL, XFRM_POLICY_IN,
						skb)) {
			reason = SKB_DROP_REASON_XFRM_POLICY;
			goto drop_no_count;
		}

		skb_set_network_header(skb, nh);
	}

	__ICMP6_INC_STATS(dev_net(dev), idev, ICMP6_MIB_INMSGS);

	saddr = &ipv6_hdr(skb)->saddr;
	daddr = &ipv6_hdr(skb)->daddr;

	if (skb_checksum_validate(skb, IPPROTO_ICMPV6, ip6_compute_pseudo)) {
		net_dbg_ratelimited("ICMPv6 checksum failed [%pI6c > %pI6c]\n",
				    saddr, daddr);
		goto csum_error;
	}

	if (!pskb_pull(skb, sizeof(*hdr)))
		goto discard_it;

	hdr = icmp6_hdr(skb);

	type = hdr->icmp6_type;

	ICMP6MSGIN_INC_STATS(dev_net(dev), idev, type);

	switch (type) {
	case ICMPV6_ECHO_REQUEST:
		if (!net->ipv6.sysctl.icmpv6_echo_ignore_all)
			reason = icmpv6_echo_reply(skb);
		break;
	case ICMPV6_EXT_ECHO_REQUEST:
		if (!net->ipv6.sysctl.icmpv6_echo_ignore_all &&
		    READ_ONCE(net->ipv4.sysctl_icmp_echo_enable_probe))
			reason = icmpv6_echo_reply(skb);
		break;

	case ICMPV6_ECHO_REPLY:
		reason = ping_rcv(skb);
		break;

	case ICMPV6_EXT_ECHO_REPLY:
		reason = ping_rcv(skb);
		break;

	case ICMPV6_PKT_TOOBIG:
		/* BUGGG_FUTURE: if packet contains rthdr, we cannot update
		   standard destination cache. Seems, only "advanced"
		   destination cache will allow to solve this problem
		   --ANK (980726)
		 */
		if (!pskb_may_pull(skb, sizeof(struct ipv6hdr)))
			goto discard_it;
		hdr = icmp6_hdr(skb);

		/* to notify */
		fallthrough;
	case ICMPV6_DEST_UNREACH:
	case ICMPV6_TIME_EXCEED:
	case ICMPV6_PARAMPROB:
		reason = icmpv6_notify(skb, type, hdr->icmp6_code,
				       hdr->icmp6_mtu);
		break;

	case NDISC_ROUTER_SOLICITATION:
	case NDISC_ROUTER_ADVERTISEMENT:
	case NDISC_NEIGHBOUR_SOLICITATION:
	case NDISC_NEIGHBOUR_ADVERTISEMENT:
	case NDISC_REDIRECT:
		reason = ndisc_rcv(skb);
		break;

	case ICMPV6_MGM_QUERY:
		igmp6_event_query(skb);
		return 0;

	case ICMPV6_MGM_REPORT:
		igmp6_event_report(skb);
		return 0;

	case ICMPV6_MGM_REDUCTION:
	case ICMPV6_NI_QUERY:
	case ICMPV6_NI_REPLY:
	case ICMPV6_MLD2_REPORT:
	case ICMPV6_DHAAD_REQUEST:
	case ICMPV6_DHAAD_REPLY:
	case ICMPV6_MOBILE_PREFIX_SOL:
	case ICMPV6_MOBILE_PREFIX_ADV:
		break;

	default:
		/* informational */
		if (type & ICMPV6_INFOMSG_MASK)
			break;

		net_dbg_ratelimited("icmpv6: msg of unknown type [%pI6c > %pI6c]\n",
				    saddr, daddr);

		/*
		 * error of unknown type.
		 * must pass to upper level
		 */

		reason = icmpv6_notify(skb, type, hdr->icmp6_code,
				       hdr->icmp6_mtu);
	}

	/* until the v6 path can be better sorted assume failure and
	 * preserve the status quo behaviour for the rest of the paths to here
	 */
	if (reason)
		kfree_skb_reason(skb, reason);
	else
		consume_skb(skb);

	return 0;

csum_error:
	reason = SKB_DROP_REASON_ICMP_CSUM;
	__ICMP6_INC_STATS(dev_net(dev), idev, ICMP6_MIB_CSUMERRORS);
discard_it:
	__ICMP6_INC_STATS(dev_net(dev), idev, ICMP6_MIB_INERRORS);
drop_no_count:
	kfree_skb_reason(skb, reason);
	return 0;
}

void icmpv6_flow_init(const struct sock *sk, struct flowi6 *fl6, u8 type,
		      const struct in6_addr *saddr,
		      const struct in6_addr *daddr, int oif)
{
	memset(fl6, 0, sizeof(*fl6));
	fl6->saddr = *saddr;
	fl6->daddr = *daddr;
	fl6->flowi6_proto	= IPPROTO_ICMPV6;
	fl6->fl6_icmp_type	= type;
	fl6->fl6_icmp_code	= 0;
	fl6->flowi6_oif		= oif;
	security_sk_classify_flow(sk, flowi6_to_flowi_common(fl6));
}

int __init icmpv6_init(void)
{
	struct sock *sk;
	int err, i;

	for_each_possible_cpu(i) {
		err = inet_ctl_sock_create(&sk, PF_INET6,
					   SOCK_RAW, IPPROTO_ICMPV6, &init_net);
		if (err < 0) {
			pr_err("Failed to initialize the ICMP6 control socket (err %d)\n",
			       err);
			return err;
		}

		per_cpu(ipv6_icmp_sk, i) = sk;

		/* Enough space for 2 64K ICMP packets, including
		 * sk_buff struct overhead.
		 */
		sk->sk_sndbuf = 2 * SKB_TRUESIZE(64 * 1024);
	}

	err = -EAGAIN;
	if (inet6_add_protocol(&icmpv6_protocol, IPPROTO_ICMPV6) < 0)
		goto fail;

	err = inet6_register_icmp_sender(icmp6_send);
	if (err)
		goto sender_reg_err;
	return 0;

sender_reg_err:
	inet6_del_protocol(&icmpv6_protocol, IPPROTO_ICMPV6);
fail:
	pr_err("Failed to register ICMP6 protocol\n");
	return err;
}

void icmpv6_cleanup(void)
{
	inet6_unregister_icmp_sender(icmp6_send);
	inet6_del_protocol(&icmpv6_protocol, IPPROTO_ICMPV6);
}


static const struct icmp6_err {
	int err;
	int fatal;
} tab_unreach[] = {
	{	/* NOROUTE */
		.err	= ENETUNREACH,
		.fatal	= 0,
	},
	{	/* ADM_PROHIBITED */
		.err	= EACCES,
		.fatal	= 1,
	},
	{	/* Was NOT_NEIGHBOUR, now reserved */
		.err	= EHOSTUNREACH,
		.fatal	= 0,
	},
	{	/* ADDR_UNREACH	*/
		.err	= EHOSTUNREACH,
		.fatal	= 0,
	},
	{	/* PORT_UNREACH	*/
		.err	= ECONNREFUSED,
		.fatal	= 1,
	},
	{	/* POLICY_FAIL */
		.err	= EACCES,
		.fatal	= 1,
	},
	{	/* REJECT_ROUTE	*/
		.err	= EACCES,
		.fatal	= 1,
	},
};

int icmpv6_err_convert(u8 type, u8 code, int *err)
{
	int fatal = 0;

	*err = EPROTO;

	switch (type) {
	case ICMPV6_DEST_UNREACH:
		fatal = 1;
		if (code < ARRAY_SIZE(tab_unreach)) {
			*err  = tab_unreach[code].err;
			fatal = tab_unreach[code].fatal;
		}
		break;

	case ICMPV6_PKT_TOOBIG:
		*err = EMSGSIZE;
		break;

	case ICMPV6_PARAMPROB:
		*err = EPROTO;
		fatal = 1;
		break;

	case ICMPV6_TIME_EXCEED:
		*err = EHOSTUNREACH;
		break;
	}

	return fatal;
}
EXPORT_SYMBOL(icmpv6_err_convert);

#ifdef CONFIG_SYSCTL
static struct ctl_table ipv6_icmp_table_template[] = {
	{
		.procname	= "ratelimit",
		.data		= &init_net.ipv6.sysctl.icmpv6_time,
		.maxlen		= sizeof(int),
		.mode		= 0644,
		.proc_handler	= proc_dointvec_ms_jiffies,
	},
	{
		.procname	= "echo_ignore_all",
		.data		= &init_net.ipv6.sysctl.icmpv6_echo_ignore_all,
		.maxlen		= sizeof(u8),
		.mode		= 0644,
		.proc_handler = proc_dou8vec_minmax,
	},
	{
		.procname	= "echo_ignore_multicast",
		.data		= &init_net.ipv6.sysctl.icmpv6_echo_ignore_multicast,
		.maxlen		= sizeof(u8),
		.mode		= 0644,
		.proc_handler = proc_dou8vec_minmax,
	},
	{
		.procname	= "echo_ignore_anycast",
		.data		= &init_net.ipv6.sysctl.icmpv6_echo_ignore_anycast,
		.maxlen		= sizeof(u8),
		.mode		= 0644,
		.proc_handler = proc_dou8vec_minmax,
	},
	{
		.procname	= "ratemask",
		.data		= &init_net.ipv6.sysctl.icmpv6_ratemask_ptr,
		.maxlen		= ICMPV6_MSG_MAX + 1,
		.mode		= 0644,
		.proc_handler = proc_do_large_bitmap,
	},
	{
		.procname	= "error_anycast_as_unicast",
		.data		= &init_net.ipv6.sysctl.icmpv6_error_anycast_as_unicast,
		.maxlen		= sizeof(u8),
		.mode		= 0644,
		.proc_handler	= proc_dou8vec_minmax,
		.extra1		= SYSCTL_ZERO,
		.extra2		= SYSCTL_ONE,
	},
};

struct ctl_table * __net_init ipv6_icmp_sysctl_init(struct net *net)
{
	struct ctl_table *table;

	table = kmemdup(ipv6_icmp_table_template,
			sizeof(ipv6_icmp_table_template),
			GFP_KERNEL);

	if (table) {
		table[0].data = &net->ipv6.sysctl.icmpv6_time;
		table[1].data = &net->ipv6.sysctl.icmpv6_echo_ignore_all;
		table[2].data = &net->ipv6.sysctl.icmpv6_echo_ignore_multicast;
		table[3].data = &net->ipv6.sysctl.icmpv6_echo_ignore_anycast;
		table[4].data = &net->ipv6.sysctl.icmpv6_ratemask_ptr;
		table[5].data = &net->ipv6.sysctl.icmpv6_error_anycast_as_unicast;
	}
	return table;
}

size_t ipv6_icmp_sysctl_table_size(void)
{
	return ARRAY_SIZE(ipv6_icmp_table_template);
}
#endif<|MERGE_RESOLUTION|>--- conflicted
+++ resolved
@@ -181,11 +181,7 @@
 	if (icmpv6_mask_allow(net, type))
 		return true;
 
-<<<<<<< HEAD
-	if (icmp_global_allow()) {
-=======
 	if (icmp_global_allow(net)) {
->>>>>>> a6ad5510
 		*apply_ratelimit = true;
 		return true;
 	}
@@ -235,11 +231,7 @@
 		__ICMP6_INC_STATS(net, ip6_dst_idev(dst),
 				  ICMP6_MIB_RATELIMITHOST);
 	else
-<<<<<<< HEAD
-		icmp_global_consume();
-=======
 		icmp_global_consume(net);
->>>>>>> a6ad5510
 	dst_release(dst);
 	return res;
 }
