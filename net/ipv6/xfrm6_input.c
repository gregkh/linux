// SPDX-License-Identifier: GPL-2.0
/*
 * xfrm6_input.c: based on net/ipv4/xfrm4_input.c
 *
 * Authors:
 *	Mitsuru KANDA @USAGI
 *	Kazunori MIYAZAWA @USAGI
 *	Kunihiro Ishiguro <kunihiro@ipinfusion.com>
 *	YOSHIFUJI Hideaki @USAGI
 *		IPv6 support
 */

#include <linux/module.h>
#include <linux/string.h>
#include <linux/netfilter.h>
#include <linux/netfilter_ipv6.h>
#include <net/ipv6.h>
#include <net/xfrm.h>
#include <net/protocol.h>
#include <net/gro.h>

int xfrm6_rcv_spi(struct sk_buff *skb, int nexthdr, __be32 spi,
		  struct ip6_tnl *t)
{
	XFRM_TUNNEL_SKB_CB(skb)->tunnel.ip6 = t;
	XFRM_SPI_SKB_CB(skb)->family = AF_INET6;
	XFRM_SPI_SKB_CB(skb)->daddroff = offsetof(struct ipv6hdr, daddr);
	return xfrm_input(skb, nexthdr, spi, 0);
}
EXPORT_SYMBOL(xfrm6_rcv_spi);

static int xfrm6_transport_finish2(struct net *net, struct sock *sk,
				   struct sk_buff *skb)
{
	if (xfrm_trans_queue(skb, ip6_rcv_finish)) {
		kfree_skb(skb);
		return NET_RX_DROP;
	}

	return 0;
}

int xfrm6_transport_finish(struct sk_buff *skb, int async)
{
	struct xfrm_offload *xo = xfrm_offload(skb);
	int nhlen = -skb_network_offset(skb);

	skb_network_header(skb)[IP6CB(skb)->nhoff] =
		XFRM_MODE_SKB_CB(skb)->protocol;

#ifndef CONFIG_NETFILTER
	if (!async)
		return 1;
#endif

	__skb_push(skb, nhlen);
	ipv6_hdr(skb)->payload_len = htons(skb->len - sizeof(struct ipv6hdr));
	skb_postpush_rcsum(skb, skb_network_header(skb), nhlen);

	if (xo && (xo->flags & XFRM_GRO)) {
		/* The full l2 header needs to be preserved so that re-injecting the packet at l2
		 * works correctly in the presence of vlan tags.
		 */
		skb_mac_header_rebuild_full(skb, xo->orig_mac_len);
		skb_reset_network_header(skb);
		skb_reset_transport_header(skb);
		return 0;
	}

	NF_HOOK(NFPROTO_IPV6, NF_INET_PRE_ROUTING,
		dev_net(skb->dev), NULL, skb, skb->dev, NULL,
		xfrm6_transport_finish2);
	return 0;
}

static int __xfrm6_udp_encap_rcv(struct sock *sk, struct sk_buff *skb, bool pull)
{
	struct udp_sock *up = udp_sk(sk);
	struct udphdr *uh;
	struct ipv6hdr *ip6h;
	int len;
	int ip6hlen = sizeof(struct ipv6hdr);
	__u8 *udpdata;
	__be32 *udpdata32;
	u16 encap_type;
<<<<<<< HEAD

	if (skb->protocol == htons(ETH_P_IP))
		return xfrm4_udp_encap_rcv(sk, skb);
=======
>>>>>>> a6ad5510

	encap_type = READ_ONCE(up->encap_type);
	/* if this is not encapsulated socket, then just return now */
	if (!encap_type)
		return 1;

	/* If this is a paged skb, make sure we pull up
	 * whatever data we need to look at. */
	len = skb->len - sizeof(struct udphdr);
	if (!pskb_may_pull(skb, sizeof(struct udphdr) + min(len, 8)))
		return 1;

	/* Now we can get the pointers */
	uh = udp_hdr(skb);
	udpdata = (__u8 *)uh + sizeof(struct udphdr);
	udpdata32 = (__be32 *)udpdata;

	switch (encap_type) {
	default:
	case UDP_ENCAP_ESPINUDP:
		/* Check if this is a keepalive packet.  If so, eat it. */
		if (len == 1 && udpdata[0] == 0xff) {
			return -EINVAL;
		} else if (len > sizeof(struct ip_esp_hdr) && udpdata32[0] != 0) {
			/* ESP Packet without Non-ESP header */
			len = sizeof(struct udphdr);
		} else
			/* Must be an IKE packet.. pass it through */
			return 1;
		break;
	}

	/* At this point we are sure that this is an ESPinUDP packet,
	 * so we need to remove 'len' bytes from the packet (the UDP
	 * header and optional ESP marker bytes) and then modify the
	 * protocol to ESP, and then call into the transform receiver.
	 */
	if (skb_unclone(skb, GFP_ATOMIC))
		return -EINVAL;

	/* Now we can update and verify the packet length... */
	ip6h = ipv6_hdr(skb);
	ip6h->payload_len = htons(ntohs(ip6h->payload_len) - len);
	if (skb->len < ip6hlen + len) {
		/* packet is too small!?! */
		return -EINVAL;
	}

	/* pull the data buffer up to the ESP header and set the
	 * transport header to point to ESP.  Keep UDP on the stack
	 * for later.
	 */
	if (pull) {
		__skb_pull(skb, len);
		skb_reset_transport_header(skb);
	} else {
		skb_set_transport_header(skb, len);
	}

	/* process ESP */
	return 0;
}

/* If it's a keepalive packet, then just eat it.
 * If it's an encapsulated packet, then pass it to the
 * IPsec xfrm input.
 * Returns 0 if skb passed to xfrm or was dropped.
 * Returns >0 if skb should be passed to UDP.
 * Returns <0 if skb should be resubmitted (-ret is protocol)
 */
int xfrm6_udp_encap_rcv(struct sock *sk, struct sk_buff *skb)
{
	int ret;

	if (skb->protocol == htons(ETH_P_IP))
		return xfrm4_udp_encap_rcv(sk, skb);

	ret = __xfrm6_udp_encap_rcv(sk, skb, true);
	if (!ret)
		return xfrm6_rcv_encap(skb, IPPROTO_ESP, 0,
				       udp_sk(sk)->encap_type);

	if (ret < 0) {
		kfree_skb(skb);
		return 0;
	}

	return ret;
}

struct sk_buff *xfrm6_gro_udp_encap_rcv(struct sock *sk, struct list_head *head,
					struct sk_buff *skb)
{
	int offset = skb_gro_offset(skb);
	const struct net_offload *ops;
	struct sk_buff *pp = NULL;
	int ret;

	if (skb->protocol == htons(ETH_P_IP))
		return xfrm4_gro_udp_encap_rcv(sk, head, skb);

	offset = offset - sizeof(struct udphdr);

	if (!pskb_pull(skb, offset))
		return NULL;

	rcu_read_lock();
	ops = rcu_dereference(inet6_offloads[IPPROTO_ESP]);
	if (!ops || !ops->callbacks.gro_receive)
		goto out;

	ret = __xfrm6_udp_encap_rcv(sk, skb, false);
	if (ret)
		goto out;

	skb_push(skb, offset);
	NAPI_GRO_CB(skb)->proto = IPPROTO_UDP;

	pp = call_gro_receive(ops->callbacks.gro_receive, head, skb);
	rcu_read_unlock();

	return pp;

out:
	rcu_read_unlock();
	skb_push(skb, offset);
	NAPI_GRO_CB(skb)->same_flow = 0;
	NAPI_GRO_CB(skb)->flush = 1;

	return NULL;
}

int xfrm6_rcv_tnl(struct sk_buff *skb, struct ip6_tnl *t)
{
	return xfrm6_rcv_spi(skb, skb_network_header(skb)[IP6CB(skb)->nhoff],
			     0, t);
}
EXPORT_SYMBOL(xfrm6_rcv_tnl);

int xfrm6_rcv(struct sk_buff *skb)
{
	return xfrm6_rcv_tnl(skb, NULL);
}
EXPORT_SYMBOL(xfrm6_rcv);
int xfrm6_input_addr(struct sk_buff *skb, xfrm_address_t *daddr,
		     xfrm_address_t *saddr, u8 proto)
{
	struct net *net = dev_net(skb->dev);
	struct xfrm_state *x = NULL;
	struct sec_path *sp;
	int i = 0;

	sp = secpath_set(skb);
	if (!sp) {
		XFRM_INC_STATS(net, LINUX_MIB_XFRMINERROR);
		goto drop;
	}

	if (1 + sp->len == XFRM_MAX_DEPTH) {
		XFRM_INC_STATS(net, LINUX_MIB_XFRMINBUFFERERROR);
		goto drop;
	}

	for (i = 0; i < 3; i++) {
		xfrm_address_t *dst, *src;

		switch (i) {
		case 0:
			dst = daddr;
			src = saddr;
			break;
		case 1:
			/* lookup state with wild-card source address */
			dst = daddr;
			src = (xfrm_address_t *)&in6addr_any;
			break;
		default:
			/* lookup state with wild-card addresses */
			dst = (xfrm_address_t *)&in6addr_any;
			src = (xfrm_address_t *)&in6addr_any;
			break;
		}

		x = xfrm_state_lookup_byaddr(net, skb->mark, dst, src, proto, AF_INET6);
		if (!x)
			continue;

		if (unlikely(x->dir && x->dir != XFRM_SA_DIR_IN)) {
			XFRM_INC_STATS(net, LINUX_MIB_XFRMINSTATEDIRERROR);
			xfrm_state_put(x);
			x = NULL;
			continue;
		}

		spin_lock(&x->lock);

		if ((!i || (x->props.flags & XFRM_STATE_WILDRECV)) &&
		    likely(x->km.state == XFRM_STATE_VALID) &&
		    !xfrm_state_check_expire(x)) {
			spin_unlock(&x->lock);
			if (x->type->input(x, skb) > 0) {
				/* found a valid state */
				break;
			}
		} else
			spin_unlock(&x->lock);

		xfrm_state_put(x);
		x = NULL;
	}

	if (!x) {
		XFRM_INC_STATS(net, LINUX_MIB_XFRMINNOSTATES);
		xfrm_audit_state_notfound_simple(skb, AF_INET6);
		goto drop;
	}

	sp->xvec[sp->len++] = x;

	spin_lock(&x->lock);

	x->curlft.bytes += skb->len;
	x->curlft.packets++;

	spin_unlock(&x->lock);

	return 1;

drop:
	return -1;
}
EXPORT_SYMBOL(xfrm6_input_addr);<|MERGE_RESOLUTION|>--- conflicted
+++ resolved
@@ -83,12 +83,6 @@
 	__u8 *udpdata;
 	__be32 *udpdata32;
 	u16 encap_type;
-<<<<<<< HEAD
-
-	if (skb->protocol == htons(ETH_P_IP))
-		return xfrm4_udp_encap_rcv(sk, skb);
-=======
->>>>>>> a6ad5510
 
 	encap_type = READ_ONCE(up->encap_type);
 	/* if this is not encapsulated socket, then just return now */
