--- conflicted
+++ resolved
@@ -90,11 +90,7 @@
 static struct dst_entry *ip6_negative_advice(struct dst_entry *);
 static void		ip6_dst_destroy(struct dst_entry *);
 static void		ip6_dst_ifdown(struct dst_entry *,
-<<<<<<< HEAD
-				       struct net_device *dev, int how);
-=======
 				       struct net_device *dev);
->>>>>>> 98817289
 static void		 ip6_dst_gc(struct dst_ops *ops);
 
 static int		ip6_pkt_discard(struct sk_buff *skb);
@@ -3300,13 +3296,6 @@
 	unsigned int val;
 	int entries;
 
-<<<<<<< HEAD
-	entries = dst_entries_get_fast(ops);
-	if (entries > ops->gc_thresh)
-		entries = dst_entries_get_slow(ops);
-
-=======
->>>>>>> 98817289
 	if (time_after(rt_last_gc + rt_min_interval, jiffies))
 		goto out;
 
