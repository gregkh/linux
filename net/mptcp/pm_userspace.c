--- conflicted
+++ resolved
@@ -578,14 +578,7 @@
 				    "invalid local address family");
 		ret = -EINVAL;
 		goto set_flags_err;
-<<<<<<< HEAD
-
-	ret = mptcp_pm_parse_entry(attr_rem, info, false, &rem);
-	if (ret < 0)
-		goto set_flags_err;
-=======
-	}
->>>>>>> fc85704c
+	}
 
 	attr_rem = info->attrs[MPTCP_PM_ATTR_ADDR_REMOTE];
 	ret = mptcp_pm_parse_addr(attr_rem, info, &rem);
