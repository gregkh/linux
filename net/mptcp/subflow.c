// SPDX-License-Identifier: GPL-2.0
/* Multipath TCP
 *
 * Copyright (c) 2017 - 2019, Intel Corporation.
 */

#define pr_fmt(fmt) "MPTCP: " fmt

#include <linux/kernel.h>
#include <linux/module.h>
#include <linux/netdevice.h>
#include <crypto/sha2.h>
#include <crypto/utils.h>
#include <net/sock.h>
#include <net/inet_common.h>
#include <net/inet_hashtables.h>
#include <net/protocol.h>
#if IS_ENABLED(CONFIG_MPTCP_IPV6)
#include <net/ip6_route.h>
#include <net/transp_v6.h>
#endif
#include <net/mptcp.h>

#include "protocol.h"
#include "mib.h"

#include <trace/events/mptcp.h>
#include <trace/events/sock.h>

static void mptcp_subflow_ops_undo_override(struct sock *ssk);

static void SUBFLOW_REQ_INC_STATS(struct request_sock *req,
				  enum linux_mptcp_mib_field field)
{
	MPTCP_INC_STATS(sock_net(req_to_sk(req)), field);
}

static void subflow_req_destructor(struct request_sock *req)
{
	struct mptcp_subflow_request_sock *subflow_req = mptcp_subflow_rsk(req);

	pr_debug("subflow_req=%p\n", subflow_req);

	if (subflow_req->msk)
		sock_put((struct sock *)subflow_req->msk);

	mptcp_token_destroy_request(req);
}

static void subflow_generate_hmac(u64 key1, u64 key2, u32 nonce1, u32 nonce2,
				  void *hmac)
{
	u8 msg[8];

	put_unaligned_be32(nonce1, &msg[0]);
	put_unaligned_be32(nonce2, &msg[4]);

	mptcp_crypto_hmac_sha(key1, key2, msg, 8, hmac);
}

static bool mptcp_can_accept_new_subflow(const struct mptcp_sock *msk)
{
	return mptcp_is_fully_established((void *)msk) &&
		((mptcp_pm_is_userspace(msk) &&
		  mptcp_userspace_pm_active(msk)) ||
		 READ_ONCE(msk->pm.accept_subflow));
}

/* validate received token and create truncated hmac and nonce for SYN-ACK */
static void subflow_req_create_thmac(struct mptcp_subflow_request_sock *subflow_req)
{
	struct mptcp_sock *msk = subflow_req->msk;
	u8 hmac[SHA256_DIGEST_SIZE];

	get_random_bytes(&subflow_req->local_nonce, sizeof(u32));

	subflow_generate_hmac(READ_ONCE(msk->local_key),
			      READ_ONCE(msk->remote_key),
			      subflow_req->local_nonce,
			      subflow_req->remote_nonce, hmac);

	subflow_req->thmac = get_unaligned_be64(hmac);
}

static struct mptcp_sock *subflow_token_join_request(struct request_sock *req)
{
	struct mptcp_subflow_request_sock *subflow_req = mptcp_subflow_rsk(req);
	struct mptcp_sock *msk;
	int local_id;

	msk = mptcp_token_get_sock(sock_net(req_to_sk(req)), subflow_req->token);
	if (!msk) {
		SUBFLOW_REQ_INC_STATS(req, MPTCP_MIB_JOINNOTOKEN);
		return NULL;
	}

	local_id = mptcp_pm_get_local_id(msk, (struct sock_common *)req);
	if (local_id < 0) {
		sock_put((struct sock *)msk);
		return NULL;
	}
	subflow_req->local_id = local_id;
	subflow_req->request_bkup = mptcp_pm_is_backup(msk, (struct sock_common *)req);

	return msk;
}

static void subflow_init_req(struct request_sock *req, const struct sock *sk_listener)
{
	struct mptcp_subflow_request_sock *subflow_req = mptcp_subflow_rsk(req);

	subflow_req->mp_capable = 0;
	subflow_req->mp_join = 0;
	subflow_req->csum_reqd = mptcp_is_checksum_enabled(sock_net(sk_listener));
	subflow_req->allow_join_id0 = mptcp_allow_join_id0(sock_net(sk_listener));
	subflow_req->msk = NULL;
	mptcp_token_init_request(req);
}

static bool subflow_use_different_sport(struct mptcp_sock *msk, const struct sock *sk)
{
	return inet_sk(sk)->inet_sport != inet_sk((struct sock *)msk)->inet_sport;
}

static void subflow_add_reset_reason(struct sk_buff *skb, u8 reason)
{
	struct mptcp_ext *mpext = skb_ext_add(skb, SKB_EXT_MPTCP);

	if (mpext) {
		memset(mpext, 0, sizeof(*mpext));
		mpext->reset_reason = reason;
	}
}

static int subflow_reset_req_endp(struct request_sock *req, struct sk_buff *skb)
{
	SUBFLOW_REQ_INC_STATS(req, MPTCP_MIB_MPCAPABLEENDPATTEMPT);
	subflow_add_reset_reason(skb, MPTCP_RST_EPROHIBIT);
	return -EPERM;
}

/* Init mptcp request socket.
 *
 * Returns an error code if a JOIN has failed and a TCP reset
 * should be sent.
 */
static int subflow_check_req(struct request_sock *req,
			     const struct sock *sk_listener,
			     struct sk_buff *skb)
{
	struct mptcp_subflow_context *listener = mptcp_subflow_ctx(sk_listener);
	struct mptcp_subflow_request_sock *subflow_req = mptcp_subflow_rsk(req);
	struct mptcp_options_received mp_opt;
	bool opt_mp_capable, opt_mp_join;

	pr_debug("subflow_req=%p, listener=%p\n", subflow_req, listener);

#ifdef CONFIG_TCP_MD5SIG
	/* no MPTCP if MD5SIG is enabled on this socket or we may run out of
	 * TCP option space.
	 */
	if (rcu_access_pointer(tcp_sk(sk_listener)->md5sig_info)) {
		subflow_add_reset_reason(skb, MPTCP_RST_EMPTCP);
		return -EINVAL;
	}
#endif

	mptcp_get_options(skb, &mp_opt);

	opt_mp_capable = !!(mp_opt.suboptions & OPTION_MPTCP_MPC_SYN);
	opt_mp_join = !!(mp_opt.suboptions & OPTION_MPTCP_MPJ_SYN);
	if (opt_mp_capable) {
		SUBFLOW_REQ_INC_STATS(req, MPTCP_MIB_MPCAPABLEPASSIVE);

		if (unlikely(listener->pm_listener))
			return subflow_reset_req_endp(req, skb);
		if (opt_mp_join)
			return 0;
	} else if (opt_mp_join) {
		SUBFLOW_REQ_INC_STATS(req, MPTCP_MIB_JOINSYNRX);

		if (mp_opt.backup)
			SUBFLOW_REQ_INC_STATS(req, MPTCP_MIB_JOINSYNBACKUPRX);
	} else if (unlikely(listener->pm_listener)) {
		return subflow_reset_req_endp(req, skb);
	}

	if (opt_mp_capable && listener->request_mptcp) {
		int err, retries = MPTCP_TOKEN_MAX_RETRIES;

		subflow_req->ssn_offset = TCP_SKB_CB(skb)->seq;
again:
		do {
			get_random_bytes(&subflow_req->local_key, sizeof(subflow_req->local_key));
		} while (subflow_req->local_key == 0);

		if (unlikely(req->syncookie)) {
			mptcp_crypto_key_sha(subflow_req->local_key,
					     &subflow_req->token,
					     &subflow_req->idsn);
			if (mptcp_token_exists(subflow_req->token)) {
				if (retries-- > 0)
					goto again;
				SUBFLOW_REQ_INC_STATS(req, MPTCP_MIB_TOKENFALLBACKINIT);
			} else {
				subflow_req->mp_capable = 1;
			}
			return 0;
		}

		err = mptcp_token_new_request(req);
		if (err == 0)
			subflow_req->mp_capable = 1;
		else if (retries-- > 0)
			goto again;
		else
			SUBFLOW_REQ_INC_STATS(req, MPTCP_MIB_TOKENFALLBACKINIT);

	} else if (opt_mp_join && listener->request_mptcp) {
		subflow_req->ssn_offset = TCP_SKB_CB(skb)->seq;
		subflow_req->mp_join = 1;
		subflow_req->backup = mp_opt.backup;
		subflow_req->remote_id = mp_opt.join_id;
		subflow_req->token = mp_opt.token;
		subflow_req->remote_nonce = mp_opt.nonce;
		subflow_req->msk = subflow_token_join_request(req);

		/* Can't fall back to TCP in this case. */
		if (!subflow_req->msk) {
			subflow_add_reset_reason(skb, MPTCP_RST_EMPTCP);
			return -EPERM;
		}

		if (subflow_use_different_sport(subflow_req->msk, sk_listener)) {
			pr_debug("syn inet_sport=%d %d\n",
				 ntohs(inet_sk(sk_listener)->inet_sport),
				 ntohs(inet_sk((struct sock *)subflow_req->msk)->inet_sport));
			if (!mptcp_pm_sport_in_anno_list(subflow_req->msk, sk_listener)) {
				SUBFLOW_REQ_INC_STATS(req, MPTCP_MIB_MISMATCHPORTSYNRX);
				subflow_add_reset_reason(skb, MPTCP_RST_EPROHIBIT);
				return -EPERM;
			}
			SUBFLOW_REQ_INC_STATS(req, MPTCP_MIB_JOINPORTSYNRX);
		}

		subflow_req_create_thmac(subflow_req);

		if (unlikely(req->syncookie)) {
			if (!mptcp_can_accept_new_subflow(subflow_req->msk)) {
				subflow_add_reset_reason(skb, MPTCP_RST_EPROHIBIT);
				return -EPERM;
			}

			subflow_init_req_cookie_join_save(subflow_req, skb);
		}

		pr_debug("token=%u, remote_nonce=%u msk=%p\n", subflow_req->token,
			 subflow_req->remote_nonce, subflow_req->msk);
	}

	return 0;
}

int mptcp_subflow_init_cookie_req(struct request_sock *req,
				  const struct sock *sk_listener,
				  struct sk_buff *skb)
{
	struct mptcp_subflow_context *listener = mptcp_subflow_ctx(sk_listener);
	struct mptcp_subflow_request_sock *subflow_req = mptcp_subflow_rsk(req);
	struct mptcp_options_received mp_opt;
	bool opt_mp_capable, opt_mp_join;
	int err;

	subflow_init_req(req, sk_listener);
	mptcp_get_options(skb, &mp_opt);

	opt_mp_capable = !!(mp_opt.suboptions & OPTION_MPTCP_MPC_ACK);
	opt_mp_join = !!(mp_opt.suboptions & OPTION_MPTCP_MPJ_ACK);
	if (opt_mp_capable && opt_mp_join)
		return -EINVAL;

	if (opt_mp_capable && listener->request_mptcp) {
		if (mp_opt.sndr_key == 0)
			return -EINVAL;

		subflow_req->local_key = mp_opt.rcvr_key;
		err = mptcp_token_new_request(req);
		if (err)
			return err;

		subflow_req->mp_capable = 1;
		subflow_req->ssn_offset = TCP_SKB_CB(skb)->seq - 1;
	} else if (opt_mp_join && listener->request_mptcp) {
		if (!mptcp_token_join_cookie_init_state(subflow_req, skb))
			return -EINVAL;

		subflow_req->mp_join = 1;
		subflow_req->ssn_offset = TCP_SKB_CB(skb)->seq - 1;
	}

	return 0;
}
EXPORT_SYMBOL_GPL(mptcp_subflow_init_cookie_req);

static enum sk_rst_reason mptcp_get_rst_reason(const struct sk_buff *skb)
{
	const struct mptcp_ext *mpext = mptcp_get_ext(skb);

	if (!mpext)
		return SK_RST_REASON_NOT_SPECIFIED;

	return sk_rst_convert_mptcp_reason(mpext->reset_reason);
}

static struct dst_entry *subflow_v4_route_req(const struct sock *sk,
					      struct sk_buff *skb,
					      struct flowi *fl,
					      struct request_sock *req,
					      u32 tw_isn)
{
	struct dst_entry *dst;
	int err;

	tcp_rsk(req)->is_mptcp = 1;
	subflow_init_req(req, sk);

	dst = tcp_request_sock_ipv4_ops.route_req(sk, skb, fl, req, tw_isn);
	if (!dst)
		return NULL;

	err = subflow_check_req(req, sk, skb);
	if (err == 0)
		return dst;

	dst_release(dst);
	if (!req->syncookie)
		tcp_request_sock_ops.send_reset(sk, skb,
						mptcp_get_rst_reason(skb));
	return NULL;
}

static void subflow_prep_synack(const struct sock *sk, struct request_sock *req,
				struct tcp_fastopen_cookie *foc,
				enum tcp_synack_type synack_type)
{
	struct mptcp_subflow_context *subflow = mptcp_subflow_ctx(sk);
	struct inet_request_sock *ireq = inet_rsk(req);

	/* clear tstamp_ok, as needed depending on cookie */
	if (foc && foc->len > -1)
		ireq->tstamp_ok = 0;

	if (synack_type == TCP_SYNACK_FASTOPEN)
		mptcp_fastopen_subflow_synack_set_params(subflow, req);
}

static int subflow_v4_send_synack(const struct sock *sk, struct dst_entry *dst,
				  struct flowi *fl,
				  struct request_sock *req,
				  struct tcp_fastopen_cookie *foc,
				  enum tcp_synack_type synack_type,
				  struct sk_buff *syn_skb)
{
	subflow_prep_synack(sk, req, foc, synack_type);

	return tcp_request_sock_ipv4_ops.send_synack(sk, dst, fl, req, foc,
						     synack_type, syn_skb);
}

#if IS_ENABLED(CONFIG_MPTCP_IPV6)
static int subflow_v6_send_synack(const struct sock *sk, struct dst_entry *dst,
				  struct flowi *fl,
				  struct request_sock *req,
				  struct tcp_fastopen_cookie *foc,
				  enum tcp_synack_type synack_type,
				  struct sk_buff *syn_skb)
{
	subflow_prep_synack(sk, req, foc, synack_type);

	return tcp_request_sock_ipv6_ops.send_synack(sk, dst, fl, req, foc,
						     synack_type, syn_skb);
}

static struct dst_entry *subflow_v6_route_req(const struct sock *sk,
					      struct sk_buff *skb,
					      struct flowi *fl,
					      struct request_sock *req,
					      u32 tw_isn)
{
	struct dst_entry *dst;
	int err;

	tcp_rsk(req)->is_mptcp = 1;
	subflow_init_req(req, sk);

	dst = tcp_request_sock_ipv6_ops.route_req(sk, skb, fl, req, tw_isn);
	if (!dst)
		return NULL;

	err = subflow_check_req(req, sk, skb);
	if (err == 0)
		return dst;

	dst_release(dst);
	if (!req->syncookie)
		tcp6_request_sock_ops.send_reset(sk, skb,
						 mptcp_get_rst_reason(skb));
	return NULL;
}
#endif

/* validate received truncated hmac and create hmac for third ACK */
static bool subflow_thmac_valid(struct mptcp_subflow_context *subflow)
{
	u8 hmac[SHA256_DIGEST_SIZE];
	u64 thmac;

	subflow_generate_hmac(subflow->remote_key, subflow->local_key,
			      subflow->remote_nonce, subflow->local_nonce,
			      hmac);

	thmac = get_unaligned_be64(hmac);
	pr_debug("subflow=%p, token=%u, thmac=%llu, subflow->thmac=%llu\n",
		 subflow, subflow->token, thmac, subflow->thmac);

	return thmac == subflow->thmac;
}

void mptcp_subflow_reset(struct sock *ssk)
{
	struct mptcp_subflow_context *subflow = mptcp_subflow_ctx(ssk);
	struct sock *sk = subflow->conn;

	/* mptcp_mp_fail_no_response() can reach here on an already closed
	 * socket
	 */
	if (ssk->sk_state == TCP_CLOSE)
		return;

	/* must hold: tcp_done() could drop last reference on parent */
	sock_hold(sk);

	mptcp_send_active_reset_reason(ssk);
	tcp_done(ssk);
	if (!test_and_set_bit(MPTCP_WORK_CLOSE_SUBFLOW, &mptcp_sk(sk)->flags))
		mptcp_schedule_work(sk);

	sock_put(sk);
}

static bool subflow_use_different_dport(struct mptcp_sock *msk, const struct sock *sk)
{
	return inet_sk(sk)->inet_dport != inet_sk((struct sock *)msk)->inet_dport;
}

void __mptcp_sync_state(struct sock *sk, int state)
{
	struct mptcp_subflow_context *subflow;
	struct mptcp_sock *msk = mptcp_sk(sk);
	struct sock *ssk = msk->first;

	subflow = mptcp_subflow_ctx(ssk);
	__mptcp_propagate_sndbuf(sk, ssk);
	if (!msk->rcvspace_init)
		mptcp_rcv_space_init(msk, ssk);

	if (sk->sk_state == TCP_SYN_SENT) {
		/* subflow->idsn is always available is TCP_SYN_SENT state,
		 * even for the FASTOPEN scenarios
		 */
		WRITE_ONCE(msk->write_seq, subflow->idsn + 1);
		WRITE_ONCE(msk->snd_nxt, msk->write_seq);
		mptcp_set_state(sk, state);
		sk->sk_state_change(sk);
	}
}

static void subflow_set_remote_key(struct mptcp_sock *msk,
				   struct mptcp_subflow_context *subflow,
				   const struct mptcp_options_received *mp_opt)
{
	/* active MPC subflow will reach here multiple times:
	 * at subflow_finish_connect() time and at 4th ack time
	 */
	if (subflow->remote_key_valid)
		return;

	subflow->remote_key_valid = 1;
	subflow->remote_key = mp_opt->sndr_key;
	mptcp_crypto_key_sha(subflow->remote_key, NULL, &subflow->iasn);
	subflow->iasn++;

	WRITE_ONCE(msk->remote_key, subflow->remote_key);
	WRITE_ONCE(msk->ack_seq, subflow->iasn);
	WRITE_ONCE(msk->can_ack, true);
	atomic64_set(&msk->rcv_wnd_sent, subflow->iasn);
}

static void mptcp_propagate_state(struct sock *sk, struct sock *ssk,
				  struct mptcp_subflow_context *subflow,
				  const struct mptcp_options_received *mp_opt)
{
	struct mptcp_sock *msk = mptcp_sk(sk);

	mptcp_data_lock(sk);
	if (mp_opt) {
		/* Options are available only in the non fallback cases
		 * avoid updating rx path fields otherwise
		 */
		WRITE_ONCE(msk->snd_una, subflow->idsn + 1);
		WRITE_ONCE(msk->wnd_end, subflow->idsn + 1 + tcp_sk(ssk)->snd_wnd);
		subflow_set_remote_key(msk, subflow, mp_opt);
	}

	if (!sock_owned_by_user(sk)) {
		__mptcp_sync_state(sk, ssk->sk_state);
	} else {
		msk->pending_state = ssk->sk_state;
		__set_bit(MPTCP_SYNC_STATE, &msk->cb_flags);
	}
	mptcp_data_unlock(sk);
}

static void subflow_finish_connect(struct sock *sk, const struct sk_buff *skb)
{
	struct mptcp_subflow_context *subflow = mptcp_subflow_ctx(sk);
	struct mptcp_options_received mp_opt;
	struct sock *parent = subflow->conn;
	struct mptcp_sock *msk;

	subflow->icsk_af_ops->sk_rx_dst_set(sk, skb);

	/* be sure no special action on any packet other than syn-ack */
	if (subflow->conn_finished)
		return;

	msk = mptcp_sk(parent);
	subflow->rel_write_seq = 1;
	subflow->conn_finished = 1;
	subflow->ssn_offset = TCP_SKB_CB(skb)->seq;
	pr_debug("subflow=%p synack seq=%x\n", subflow, subflow->ssn_offset);

	mptcp_get_options(skb, &mp_opt);
	if (subflow->request_mptcp) {
		if (!(mp_opt.suboptions & OPTION_MPTCP_MPC_SYNACK)) {
			MPTCP_INC_STATS(sock_net(sk),
					MPTCP_MIB_MPCAPABLEACTIVEFALLBACK);
			mptcp_do_fallback(sk);
			pr_fallback(msk);
			goto fallback;
		}

		if (mp_opt.suboptions & OPTION_MPTCP_CSUMREQD)
			WRITE_ONCE(msk->csum_enabled, true);
		if (mp_opt.deny_join_id0)
			WRITE_ONCE(msk->pm.remote_deny_join_id0, true);
		subflow->mp_capable = 1;
		MPTCP_INC_STATS(sock_net(sk), MPTCP_MIB_MPCAPABLEACTIVEACK);
		mptcp_finish_connect(sk);
<<<<<<< HEAD
=======
		mptcp_active_enable(parent);
>>>>>>> a6ad5510
		mptcp_propagate_state(parent, sk, subflow, &mp_opt);
	} else if (subflow->request_join) {
		u8 hmac[SHA256_DIGEST_SIZE];

		if (!(mp_opt.suboptions & OPTION_MPTCP_MPJ_SYNACK)) {
			subflow->reset_reason = MPTCP_RST_EMPTCP;
			goto do_reset;
		}

		subflow->backup = mp_opt.backup;
		subflow->thmac = mp_opt.thmac;
		subflow->remote_nonce = mp_opt.nonce;
		WRITE_ONCE(subflow->remote_id, mp_opt.join_id);
		pr_debug("subflow=%p, thmac=%llu, remote_nonce=%u backup=%d\n",
			 subflow, subflow->thmac, subflow->remote_nonce,
			 subflow->backup);

		if (!subflow_thmac_valid(subflow)) {
			MPTCP_INC_STATS(sock_net(sk), MPTCP_MIB_JOINACKMAC);
			subflow->reset_reason = MPTCP_RST_EMPTCP;
			goto do_reset;
		}

		if (!mptcp_finish_join(sk))
			goto do_reset;

		subflow_generate_hmac(subflow->local_key, subflow->remote_key,
				      subflow->local_nonce,
				      subflow->remote_nonce,
				      hmac);
		memcpy(subflow->hmac, hmac, MPTCPOPT_HMAC_LEN);

		subflow->mp_join = 1;
		MPTCP_INC_STATS(sock_net(sk), MPTCP_MIB_JOINSYNACKRX);

		if (subflow->backup)
			MPTCP_INC_STATS(sock_net(sk), MPTCP_MIB_JOINSYNACKBACKUPRX);

		if (subflow_use_different_dport(msk, sk)) {
			pr_debug("synack inet_dport=%d %d\n",
				 ntohs(inet_sk(sk)->inet_dport),
				 ntohs(inet_sk(parent)->inet_dport));
			MPTCP_INC_STATS(sock_net(sk), MPTCP_MIB_JOINPORTSYNACKRX);
		}
	} else if (mptcp_check_fallback(sk)) {
		/* It looks like MPTCP is blocked, while TCP is not */
		if (subflow->mpc_drop)
			mptcp_active_disable(parent);
fallback:
		mptcp_propagate_state(parent, sk, subflow, NULL);
	}
	return;

do_reset:
	subflow->reset_transient = 0;
	mptcp_subflow_reset(sk);
}

static void subflow_set_local_id(struct mptcp_subflow_context *subflow, int local_id)
{
	WARN_ON_ONCE(local_id < 0 || local_id > 255);
	WRITE_ONCE(subflow->local_id, local_id);
}

static int subflow_chk_local_id(struct sock *sk)
{
	struct mptcp_subflow_context *subflow = mptcp_subflow_ctx(sk);
	struct mptcp_sock *msk = mptcp_sk(subflow->conn);
	int err;

	if (likely(subflow->local_id >= 0))
		return 0;

	err = mptcp_pm_get_local_id(msk, (struct sock_common *)sk);
	if (err < 0)
		return err;

	subflow_set_local_id(subflow, err);
	subflow->request_bkup = mptcp_pm_is_backup(msk, (struct sock_common *)sk);

	return 0;
}

static int subflow_rebuild_header(struct sock *sk)
{
	int err = subflow_chk_local_id(sk);

	if (unlikely(err < 0))
		return err;

	return inet_sk_rebuild_header(sk);
}

#if IS_ENABLED(CONFIG_MPTCP_IPV6)
static int subflow_v6_rebuild_header(struct sock *sk)
{
	int err = subflow_chk_local_id(sk);

	if (unlikely(err < 0))
		return err;

	return inet6_sk_rebuild_header(sk);
}
#endif

static struct request_sock_ops mptcp_subflow_v4_request_sock_ops __ro_after_init;
static struct tcp_request_sock_ops subflow_request_sock_ipv4_ops __ro_after_init;

static int subflow_v4_conn_request(struct sock *sk, struct sk_buff *skb)
{
	struct mptcp_subflow_context *subflow = mptcp_subflow_ctx(sk);

	pr_debug("subflow=%p\n", subflow);

	/* Never answer to SYNs sent to broadcast or multicast */
	if (skb_rtable(skb)->rt_flags & (RTCF_BROADCAST | RTCF_MULTICAST))
		goto drop;

	return tcp_conn_request(&mptcp_subflow_v4_request_sock_ops,
				&subflow_request_sock_ipv4_ops,
				sk, skb);
drop:
	tcp_listendrop(sk);
	return 0;
}

static void subflow_v4_req_destructor(struct request_sock *req)
{
	subflow_req_destructor(req);
	tcp_request_sock_ops.destructor(req);
}

#if IS_ENABLED(CONFIG_MPTCP_IPV6)
static struct request_sock_ops mptcp_subflow_v6_request_sock_ops __ro_after_init;
static struct tcp_request_sock_ops subflow_request_sock_ipv6_ops __ro_after_init;
static struct inet_connection_sock_af_ops subflow_v6_specific __ro_after_init;
static struct inet_connection_sock_af_ops subflow_v6m_specific __ro_after_init;
static struct proto tcpv6_prot_override __ro_after_init;

static int subflow_v6_conn_request(struct sock *sk, struct sk_buff *skb)
{
	struct mptcp_subflow_context *subflow = mptcp_subflow_ctx(sk);

	pr_debug("subflow=%p\n", subflow);

	if (skb->protocol == htons(ETH_P_IP))
		return subflow_v4_conn_request(sk, skb);

	if (!ipv6_unicast_destination(skb))
		goto drop;

	if (ipv6_addr_v4mapped(&ipv6_hdr(skb)->saddr)) {
		__IP6_INC_STATS(sock_net(sk), NULL, IPSTATS_MIB_INHDRERRORS);
		return 0;
	}

	return tcp_conn_request(&mptcp_subflow_v6_request_sock_ops,
				&subflow_request_sock_ipv6_ops, sk, skb);

drop:
	tcp_listendrop(sk);
	return 0; /* don't send reset */
}

static void subflow_v6_req_destructor(struct request_sock *req)
{
	subflow_req_destructor(req);
	tcp6_request_sock_ops.destructor(req);
}
#endif

struct request_sock *mptcp_subflow_reqsk_alloc(const struct request_sock_ops *ops,
					       struct sock *sk_listener,
					       bool attach_listener)
{
	if (ops->family == AF_INET)
		ops = &mptcp_subflow_v4_request_sock_ops;
#if IS_ENABLED(CONFIG_MPTCP_IPV6)
	else if (ops->family == AF_INET6)
		ops = &mptcp_subflow_v6_request_sock_ops;
#endif

	return inet_reqsk_alloc(ops, sk_listener, attach_listener);
}
EXPORT_SYMBOL(mptcp_subflow_reqsk_alloc);

/* validate hmac received in third ACK */
static bool subflow_hmac_valid(const struct request_sock *req,
			       const struct mptcp_options_received *mp_opt)
{
	const struct mptcp_subflow_request_sock *subflow_req;
	u8 hmac[SHA256_DIGEST_SIZE];
	struct mptcp_sock *msk;

	subflow_req = mptcp_subflow_rsk(req);
	msk = subflow_req->msk;
	if (!msk)
		return false;

	subflow_generate_hmac(READ_ONCE(msk->remote_key),
			      READ_ONCE(msk->local_key),
			      subflow_req->remote_nonce,
			      subflow_req->local_nonce, hmac);

	return !crypto_memneq(hmac, mp_opt->hmac, MPTCPOPT_HMAC_LEN);
}

static void subflow_ulp_fallback(struct sock *sk,
				 struct mptcp_subflow_context *old_ctx)
{
	struct inet_connection_sock *icsk = inet_csk(sk);

	mptcp_subflow_tcp_fallback(sk, old_ctx);
	icsk->icsk_ulp_ops = NULL;
	rcu_assign_pointer(icsk->icsk_ulp_data, NULL);
	tcp_sk(sk)->is_mptcp = 0;

	mptcp_subflow_ops_undo_override(sk);
}

void mptcp_subflow_drop_ctx(struct sock *ssk)
{
	struct mptcp_subflow_context *ctx = mptcp_subflow_ctx(ssk);

	if (!ctx)
		return;

	list_del(&mptcp_subflow_ctx(ssk)->node);
	if (inet_csk(ssk)->icsk_ulp_ops) {
		subflow_ulp_fallback(ssk, ctx);
		if (ctx->conn)
			sock_put(ctx->conn);
	}

	kfree_rcu(ctx, rcu);
}

void __mptcp_subflow_fully_established(struct mptcp_sock *msk,
				       struct mptcp_subflow_context *subflow,
				       const struct mptcp_options_received *mp_opt)
{
	subflow_set_remote_key(msk, subflow, mp_opt);
	WRITE_ONCE(subflow->fully_established, true);
	WRITE_ONCE(msk->fully_established, true);

	if (subflow->is_mptfo)
		__mptcp_fastopen_gen_msk_ackseq(msk, subflow, mp_opt);
}

static struct sock *subflow_syn_recv_sock(const struct sock *sk,
					  struct sk_buff *skb,
					  struct request_sock *req,
					  struct dst_entry *dst,
					  struct request_sock *req_unhash,
					  bool *own_req)
{
	struct mptcp_subflow_context *listener = mptcp_subflow_ctx(sk);
	struct mptcp_subflow_request_sock *subflow_req;
	struct mptcp_options_received mp_opt;
	bool fallback, fallback_is_fatal;
	enum sk_rst_reason reason;
	struct mptcp_sock *owner;
	struct sock *child;

	pr_debug("listener=%p, req=%p, conn=%p\n", listener, req, listener->conn);

	/* After child creation we must look for MPC even when options
	 * are not parsed
	 */
	mp_opt.suboptions = 0;

	/* hopefully temporary handling for MP_JOIN+syncookie */
	subflow_req = mptcp_subflow_rsk(req);
	fallback_is_fatal = tcp_rsk(req)->is_mptcp && subflow_req->mp_join;
	fallback = !tcp_rsk(req)->is_mptcp;
	if (fallback)
		goto create_child;

	/* if the sk is MP_CAPABLE, we try to fetch the client key */
	if (subflow_req->mp_capable) {
		/* we can receive and accept an in-window, out-of-order pkt,
		 * which may not carry the MP_CAPABLE opt even on mptcp enabled
		 * paths: always try to extract the peer key, and fallback
		 * for packets missing it.
		 * Even OoO DSS packets coming legitly after dropped or
		 * reordered MPC will cause fallback, but we don't have other
		 * options.
		 */
		mptcp_get_options(skb, &mp_opt);
		if (!(mp_opt.suboptions &
		      (OPTION_MPTCP_MPC_SYN | OPTION_MPTCP_MPC_ACK)))
			fallback = true;

	} else if (subflow_req->mp_join) {
		mptcp_get_options(skb, &mp_opt);
		if (!(mp_opt.suboptions & OPTION_MPTCP_MPJ_ACK) ||
		    !subflow_hmac_valid(req, &mp_opt) ||
		    !mptcp_can_accept_new_subflow(subflow_req->msk)) {
			SUBFLOW_REQ_INC_STATS(req, MPTCP_MIB_JOINACKMAC);
			fallback = true;
		}
	}

create_child:
	child = listener->icsk_af_ops->syn_recv_sock(sk, skb, req, dst,
						     req_unhash, own_req);

	if (child && *own_req) {
		struct mptcp_subflow_context *ctx = mptcp_subflow_ctx(child);

		tcp_rsk(req)->drop_req = false;

		/* we need to fallback on ctx allocation failure and on pre-reqs
		 * checking above. In the latter scenario we additionally need
		 * to reset the context to non MPTCP status.
		 */
		if (!ctx || fallback) {
			if (fallback_is_fatal) {
				subflow_add_reset_reason(skb, MPTCP_RST_EMPTCP);
				goto dispose_child;
			}
			goto fallback;
		}

		/* ssk inherits options of listener sk */
		ctx->setsockopt_seq = listener->setsockopt_seq;

		if (ctx->mp_capable) {
			ctx->conn = mptcp_sk_clone_init(listener->conn, &mp_opt, child, req);
			if (!ctx->conn)
				goto fallback;

			ctx->subflow_id = 1;
			owner = mptcp_sk(ctx->conn);
			mptcp_pm_new_connection(owner, child, 1);

			/* with OoO packets we can reach here without ingress
			 * mpc option
			 */
			if (mp_opt.suboptions & OPTION_MPTCP_MPC_ACK) {
				mptcp_pm_fully_established(owner, child);
				ctx->pm_notified = 1;
			}
		} else if (ctx->mp_join) {
			owner = subflow_req->msk;
			if (!owner) {
				subflow_add_reset_reason(skb, MPTCP_RST_EPROHIBIT);
				goto dispose_child;
			}

			/* move the msk reference ownership to the subflow */
			subflow_req->msk = NULL;
			ctx->conn = (struct sock *)owner;

			if (subflow_use_different_sport(owner, sk)) {
				pr_debug("ack inet_sport=%d %d\n",
					 ntohs(inet_sk(sk)->inet_sport),
					 ntohs(inet_sk((struct sock *)owner)->inet_sport));
				if (!mptcp_pm_sport_in_anno_list(owner, sk)) {
					SUBFLOW_REQ_INC_STATS(req, MPTCP_MIB_MISMATCHPORTACKRX);
					subflow_add_reset_reason(skb, MPTCP_RST_EPROHIBIT);
					goto dispose_child;
				}
				SUBFLOW_REQ_INC_STATS(req, MPTCP_MIB_JOINPORTACKRX);
			}

			if (!mptcp_finish_join(child)) {
				struct mptcp_subflow_context *subflow = mptcp_subflow_ctx(child);

				subflow_add_reset_reason(skb, subflow->reset_reason);
				goto dispose_child;
			}

			SUBFLOW_REQ_INC_STATS(req, MPTCP_MIB_JOINACKRX);
			tcp_rsk(req)->drop_req = true;
		}
	}

	/* check for expected invariant - should never trigger, just help
	 * catching earlier subtle bugs
	 */
	WARN_ON_ONCE(child && *own_req && tcp_sk(child)->is_mptcp &&
		     (!mptcp_subflow_ctx(child) ||
		      !mptcp_subflow_ctx(child)->conn));
	return child;

dispose_child:
	mptcp_subflow_drop_ctx(child);
	tcp_rsk(req)->drop_req = true;
	inet_csk_prepare_for_destroy_sock(child);
	tcp_done(child);
	reason = mptcp_get_rst_reason(skb);
	req->rsk_ops->send_reset(sk, skb, reason);

	/* The last child reference will be released by the caller */
	return child;

fallback:
	if (fallback)
		SUBFLOW_REQ_INC_STATS(req, MPTCP_MIB_MPCAPABLEPASSIVEFALLBACK);
	mptcp_subflow_drop_ctx(child);
	return child;
}

static struct inet_connection_sock_af_ops subflow_specific __ro_after_init;
static struct proto tcp_prot_override __ro_after_init;

enum mapping_status {
	MAPPING_OK,
	MAPPING_INVALID,
	MAPPING_EMPTY,
	MAPPING_DATA_FIN,
	MAPPING_DUMMY,
	MAPPING_BAD_CSUM
};

static void dbg_bad_map(struct mptcp_subflow_context *subflow, u32 ssn)
{
	pr_debug("Bad mapping: ssn=%d map_seq=%d map_data_len=%d\n",
		 ssn, subflow->map_subflow_seq, subflow->map_data_len);
}

static bool skb_is_fully_mapped(struct sock *ssk, struct sk_buff *skb)
{
	struct mptcp_subflow_context *subflow = mptcp_subflow_ctx(ssk);
	unsigned int skb_consumed;

	skb_consumed = tcp_sk(ssk)->copied_seq - TCP_SKB_CB(skb)->seq;
	if (unlikely(skb_consumed >= skb->len)) {
		DEBUG_NET_WARN_ON_ONCE(1);
		return true;
	}

	return skb->len - skb_consumed <= subflow->map_data_len -
					  mptcp_subflow_get_map_offset(subflow);
}

static bool validate_mapping(struct sock *ssk, struct sk_buff *skb)
{
	struct mptcp_subflow_context *subflow = mptcp_subflow_ctx(ssk);
	u32 ssn = tcp_sk(ssk)->copied_seq - subflow->ssn_offset;

	if (unlikely(before(ssn, subflow->map_subflow_seq))) {
		/* Mapping covers data later in the subflow stream,
		 * currently unsupported.
		 */
		dbg_bad_map(subflow, ssn);
		return false;
	}
	if (unlikely(!before(ssn, subflow->map_subflow_seq +
				  subflow->map_data_len))) {
		/* Mapping does covers past subflow data, invalid */
		dbg_bad_map(subflow, ssn);
		return false;
	}
	return true;
}

static enum mapping_status validate_data_csum(struct sock *ssk, struct sk_buff *skb,
					      bool csum_reqd)
{
	struct mptcp_subflow_context *subflow = mptcp_subflow_ctx(ssk);
	u32 offset, seq, delta;
	__sum16 csum;
	int len;

	if (!csum_reqd)
		return MAPPING_OK;

	/* mapping already validated on previous traversal */
	if (subflow->map_csum_len == subflow->map_data_len)
		return MAPPING_OK;

	/* traverse the receive queue, ensuring it contains a full
	 * DSS mapping and accumulating the related csum.
	 * Preserve the accoumlate csum across multiple calls, to compute
	 * the csum only once
	 */
	delta = subflow->map_data_len - subflow->map_csum_len;
	for (;;) {
		seq = tcp_sk(ssk)->copied_seq + subflow->map_csum_len;
		offset = seq - TCP_SKB_CB(skb)->seq;

		/* if the current skb has not been accounted yet, csum its contents
		 * up to the amount covered by the current DSS
		 */
		if (offset < skb->len) {
			__wsum csum;

			len = min(skb->len - offset, delta);
			csum = skb_checksum(skb, offset, len, 0);
			subflow->map_data_csum = csum_block_add(subflow->map_data_csum, csum,
								subflow->map_csum_len);

			delta -= len;
			subflow->map_csum_len += len;
		}
		if (delta == 0)
			break;

		if (skb_queue_is_last(&ssk->sk_receive_queue, skb)) {
			/* if this subflow is closed, the partial mapping
			 * will be never completed; flush the pending skbs, so
			 * that subflow_sched_work_if_closed() can kick in
			 */
			if (unlikely(ssk->sk_state == TCP_CLOSE))
				while ((skb = skb_peek(&ssk->sk_receive_queue)))
					sk_eat_skb(ssk, skb);

			/* not enough data to validate the csum */
			return MAPPING_EMPTY;
		}

		/* the DSS mapping for next skbs will be validated later,
		 * when a get_mapping_status call will process such skb
		 */
		skb = skb->next;
	}

	/* note that 'map_data_len' accounts only for the carried data, does
	 * not include the eventual seq increment due to the data fin,
	 * while the pseudo header requires the original DSS data len,
	 * including that
	 */
	csum = __mptcp_make_csum(subflow->map_seq,
				 subflow->map_subflow_seq,
				 subflow->map_data_len + subflow->map_data_fin,
				 subflow->map_data_csum);
	if (unlikely(csum)) {
		MPTCP_INC_STATS(sock_net(ssk), MPTCP_MIB_DATACSUMERR);
		return MAPPING_BAD_CSUM;
	}

	subflow->valid_csum_seen = 1;
	return MAPPING_OK;
}

static enum mapping_status get_mapping_status(struct sock *ssk,
					      struct mptcp_sock *msk)
{
	struct mptcp_subflow_context *subflow = mptcp_subflow_ctx(ssk);
	bool csum_reqd = READ_ONCE(msk->csum_enabled);
	struct mptcp_ext *mpext;
	struct sk_buff *skb;
	u16 data_len;
	u64 map_seq;

	skb = skb_peek(&ssk->sk_receive_queue);
	if (!skb)
		return MAPPING_EMPTY;

	if (mptcp_check_fallback(ssk))
		return MAPPING_DUMMY;

	mpext = mptcp_get_ext(skb);
	if (!mpext || !mpext->use_map) {
		if (!subflow->map_valid && !skb->len) {
			/* the TCP stack deliver 0 len FIN pkt to the receive
			 * queue, that is the only 0len pkts ever expected here,
			 * and we can admit no mapping only for 0 len pkts
			 */
			if (!(TCP_SKB_CB(skb)->tcp_flags & TCPHDR_FIN))
				WARN_ONCE(1, "0len seq %d:%d flags %x",
					  TCP_SKB_CB(skb)->seq,
					  TCP_SKB_CB(skb)->end_seq,
					  TCP_SKB_CB(skb)->tcp_flags);
			sk_eat_skb(ssk, skb);
			return MAPPING_EMPTY;
		}

		if (!subflow->map_valid)
			return MAPPING_INVALID;

		goto validate_seq;
	}

	trace_get_mapping_status(mpext);

	data_len = mpext->data_len;
	if (data_len == 0) {
		pr_debug("infinite mapping received\n");
		MPTCP_INC_STATS(sock_net(ssk), MPTCP_MIB_INFINITEMAPRX);
		subflow->map_data_len = 0;
		return MAPPING_INVALID;
	}

	if (mpext->data_fin == 1) {
		u64 data_fin_seq;

		if (data_len == 1) {
			bool updated = mptcp_update_rcv_data_fin(msk, mpext->data_seq,
								 mpext->dsn64);
			pr_debug("DATA_FIN with no payload seq=%llu\n", mpext->data_seq);
			if (subflow->map_valid) {
				/* A DATA_FIN might arrive in a DSS
				 * option before the previous mapping
				 * has been fully consumed. Continue
				 * handling the existing mapping.
				 */
				skb_ext_del(skb, SKB_EXT_MPTCP);
				return MAPPING_OK;
			}

			if (updated)
				mptcp_schedule_work((struct sock *)msk);

<<<<<<< HEAD
			mptcp_update_rcv_data_fin(msk, data_fin_seq, mpext->dsn64);
			pr_debug("DATA_FIN with mapping seq=%llu dsn64=%d\n",
				 data_fin_seq, mpext->dsn64);
=======
			return MAPPING_DATA_FIN;
>>>>>>> a6ad5510
		}

		data_fin_seq = mpext->data_seq + data_len - 1;

		/* If mpext->data_seq is a 32-bit value, data_fin_seq must also
		 * be limited to 32 bits.
		 */
		if (!mpext->dsn64)
			data_fin_seq &= GENMASK_ULL(31, 0);

		mptcp_update_rcv_data_fin(msk, data_fin_seq, mpext->dsn64);
		pr_debug("DATA_FIN with mapping seq=%llu dsn64=%d\n",
			 data_fin_seq, mpext->dsn64);

		/* Adjust for DATA_FIN using 1 byte of sequence space */
		data_len--;
	}

	map_seq = mptcp_expand_seq(READ_ONCE(msk->ack_seq), mpext->data_seq, mpext->dsn64);
	WRITE_ONCE(mptcp_sk(subflow->conn)->use_64bit_ack, !!mpext->dsn64);

	if (subflow->map_valid) {
		/* Allow replacing only with an identical map */
		if (subflow->map_seq == map_seq &&
		    subflow->map_subflow_seq == mpext->subflow_seq &&
		    subflow->map_data_len == data_len &&
		    subflow->map_csum_reqd == mpext->csum_reqd) {
			skb_ext_del(skb, SKB_EXT_MPTCP);
			goto validate_csum;
		}

		/* If this skb data are fully covered by the current mapping,
		 * the new map would need caching, which is not supported
		 */
		if (skb_is_fully_mapped(ssk, skb)) {
			MPTCP_INC_STATS(sock_net(ssk), MPTCP_MIB_DSSNOMATCH);
			return MAPPING_INVALID;
		}

		/* will validate the next map after consuming the current one */
		goto validate_csum;
	}

	subflow->map_seq = map_seq;
	subflow->map_subflow_seq = mpext->subflow_seq;
	subflow->map_data_len = data_len;
	subflow->map_valid = 1;
	subflow->map_data_fin = mpext->data_fin;
	subflow->mpc_map = mpext->mpc_map;
	subflow->map_csum_reqd = mpext->csum_reqd;
	subflow->map_csum_len = 0;
	subflow->map_data_csum = csum_unfold(mpext->csum);

	/* Cfr RFC 8684 Section 3.3.0 */
	if (unlikely(subflow->map_csum_reqd != csum_reqd))
		return MAPPING_INVALID;

	pr_debug("new map seq=%llu subflow_seq=%u data_len=%u csum=%d:%u\n",
		 subflow->map_seq, subflow->map_subflow_seq,
		 subflow->map_data_len, subflow->map_csum_reqd,
		 subflow->map_data_csum);

validate_seq:
	/* we revalidate valid mapping on new skb, because we must ensure
	 * the current skb is completely covered by the available mapping
	 */
	if (!validate_mapping(ssk, skb)) {
		MPTCP_INC_STATS(sock_net(ssk), MPTCP_MIB_DSSTCPMISMATCH);
		return MAPPING_INVALID;
	}

	skb_ext_del(skb, SKB_EXT_MPTCP);

validate_csum:
	return validate_data_csum(ssk, skb, csum_reqd);
}

static void mptcp_subflow_discard_data(struct sock *ssk, struct sk_buff *skb,
				       u64 limit)
{
	struct mptcp_subflow_context *subflow = mptcp_subflow_ctx(ssk);
	bool fin = TCP_SKB_CB(skb)->tcp_flags & TCPHDR_FIN;
	struct tcp_sock *tp = tcp_sk(ssk);
	u32 offset, incr, avail_len;

	offset = tp->copied_seq - TCP_SKB_CB(skb)->seq;
	if (WARN_ON_ONCE(offset > skb->len))
		goto out;

	avail_len = skb->len - offset;
	incr = limit >= avail_len ? avail_len + fin : limit;

	pr_debug("discarding=%d len=%d offset=%d seq=%d\n", incr, skb->len,
		 offset, subflow->map_subflow_seq);
	MPTCP_INC_STATS(sock_net(ssk), MPTCP_MIB_DUPDATA);
	tcp_sk(ssk)->copied_seq += incr;

out:
	if (!before(tcp_sk(ssk)->copied_seq, TCP_SKB_CB(skb)->end_seq))
		sk_eat_skb(ssk, skb);
	if (mptcp_subflow_get_map_offset(subflow) >= subflow->map_data_len)
		subflow->map_valid = 0;
}

/* sched mptcp worker to remove the subflow if no more data is pending */
static void subflow_sched_work_if_closed(struct mptcp_sock *msk, struct sock *ssk)
{
	struct sock *sk = (struct sock *)msk;

	if (likely(ssk->sk_state != TCP_CLOSE &&
		   (ssk->sk_state != TCP_CLOSE_WAIT ||
		    inet_sk_state_load(sk) != TCP_ESTABLISHED)))
		return;

	if (skb_queue_empty(&ssk->sk_receive_queue) &&
	    !test_and_set_bit(MPTCP_WORK_CLOSE_SUBFLOW, &msk->flags))
		mptcp_schedule_work(sk);
}

static bool subflow_can_fallback(struct mptcp_subflow_context *subflow)
{
	struct mptcp_sock *msk = mptcp_sk(subflow->conn);

	if (subflow->mp_join)
		return false;
	else if (READ_ONCE(msk->csum_enabled))
		return !subflow->valid_csum_seen;
	else
		return READ_ONCE(msk->allow_infinite_fallback);
}

static void mptcp_subflow_fail(struct mptcp_sock *msk, struct sock *ssk)
{
	struct mptcp_subflow_context *subflow = mptcp_subflow_ctx(ssk);
	unsigned long fail_tout;

	/* graceful failure can happen only on the MPC subflow */
	if (WARN_ON_ONCE(ssk != READ_ONCE(msk->first)))
		return;

	/* since the close timeout take precedence on the fail one,
	 * no need to start the latter when the first is already set
	 */
	if (sock_flag((struct sock *)msk, SOCK_DEAD))
		return;

	/* we don't need extreme accuracy here, use a zero fail_tout as special
	 * value meaning no fail timeout at all;
	 */
	fail_tout = jiffies + TCP_RTO_MAX;
	if (!fail_tout)
		fail_tout = 1;
	WRITE_ONCE(subflow->fail_tout, fail_tout);
	tcp_send_ack(ssk);

	mptcp_reset_tout_timer(msk, subflow->fail_tout);
}

static bool subflow_check_data_avail(struct sock *ssk)
{
	struct mptcp_subflow_context *subflow = mptcp_subflow_ctx(ssk);
	enum mapping_status status;
	struct mptcp_sock *msk;
	struct sk_buff *skb;

	if (!skb_peek(&ssk->sk_receive_queue))
		WRITE_ONCE(subflow->data_avail, false);
	if (subflow->data_avail)
		return true;

	msk = mptcp_sk(subflow->conn);
	for (;;) {
		u64 ack_seq;
		u64 old_ack;

		status = get_mapping_status(ssk, msk);
		trace_subflow_check_data_avail(status, skb_peek(&ssk->sk_receive_queue));
		if (unlikely(status == MAPPING_INVALID || status == MAPPING_DUMMY ||
			     status == MAPPING_BAD_CSUM))
			goto fallback;

		if (status != MAPPING_OK)
			goto no_data;

		skb = skb_peek(&ssk->sk_receive_queue);
		if (WARN_ON_ONCE(!skb))
			goto no_data;

		if (unlikely(!READ_ONCE(msk->can_ack)))
			goto fallback;

		old_ack = READ_ONCE(msk->ack_seq);
		ack_seq = mptcp_subflow_get_mapped_dsn(subflow);
		pr_debug("msk ack_seq=%llx subflow ack_seq=%llx\n", old_ack,
			 ack_seq);
		if (unlikely(before64(ack_seq, old_ack))) {
			mptcp_subflow_discard_data(ssk, skb, old_ack - ack_seq);
			continue;
		}

		WRITE_ONCE(subflow->data_avail, true);
		break;
	}
	return true;

no_data:
	subflow_sched_work_if_closed(msk, ssk);
	return false;

fallback:
	if (!__mptcp_check_fallback(msk)) {
		/* RFC 8684 section 3.7. */
		if (status == MAPPING_BAD_CSUM &&
		    (subflow->mp_join || subflow->valid_csum_seen)) {
			subflow->send_mp_fail = 1;

			if (!READ_ONCE(msk->allow_infinite_fallback)) {
				subflow->reset_transient = 0;
				subflow->reset_reason = MPTCP_RST_EMIDDLEBOX;
				goto reset;
			}
			mptcp_subflow_fail(msk, ssk);
			WRITE_ONCE(subflow->data_avail, true);
			return true;
		}

		if (!subflow_can_fallback(subflow) && subflow->map_data_len) {
			/* fatal protocol error, close the socket.
			 * subflow_error_report() will introduce the appropriate barriers
			 */
			subflow->reset_transient = 0;
			subflow->reset_reason = MPTCP_RST_EMPTCP;

reset:
			WRITE_ONCE(ssk->sk_err, EBADMSG);
			tcp_set_state(ssk, TCP_CLOSE);
			while ((skb = skb_peek(&ssk->sk_receive_queue)))
				sk_eat_skb(ssk, skb);
			mptcp_send_active_reset_reason(ssk);
			WRITE_ONCE(subflow->data_avail, false);
			return false;
		}

		mptcp_do_fallback(ssk);
	}

	skb = skb_peek(&ssk->sk_receive_queue);
	subflow->map_valid = 1;
	subflow->map_seq = READ_ONCE(msk->ack_seq);
	subflow->map_data_len = skb->len;
	subflow->map_subflow_seq = tcp_sk(ssk)->copied_seq - subflow->ssn_offset;
	WRITE_ONCE(subflow->data_avail, true);
	return true;
}

bool mptcp_subflow_data_available(struct sock *sk)
{
	struct mptcp_subflow_context *subflow = mptcp_subflow_ctx(sk);

	/* check if current mapping is still valid */
	if (subflow->map_valid &&
	    mptcp_subflow_get_map_offset(subflow) >= subflow->map_data_len) {
		subflow->map_valid = 0;
		WRITE_ONCE(subflow->data_avail, false);

		pr_debug("Done with mapping: seq=%u data_len=%u\n",
			 subflow->map_subflow_seq,
			 subflow->map_data_len);
	}

	return subflow_check_data_avail(sk);
}

/* If ssk has an mptcp parent socket, use the mptcp rcvbuf occupancy,
 * not the ssk one.
 *
 * In mptcp, rwin is about the mptcp-level connection data.
 *
 * Data that is still on the ssk rx queue can thus be ignored,
 * as far as mptcp peer is concerned that data is still inflight.
 * DSS ACK is updated when skb is moved to the mptcp rx queue.
 */
void mptcp_space(const struct sock *ssk, int *space, int *full_space)
{
	const struct mptcp_subflow_context *subflow = mptcp_subflow_ctx(ssk);
	const struct sock *sk = subflow->conn;

	*space = __mptcp_space(sk);
	*full_space = mptcp_win_from_space(sk, READ_ONCE(sk->sk_rcvbuf));
}

static void subflow_error_report(struct sock *ssk)
{
	struct sock *sk = mptcp_subflow_ctx(ssk)->conn;

	/* bail early if this is a no-op, so that we avoid introducing a
	 * problematic lockdep dependency between TCP accept queue lock
	 * and msk socket spinlock
	 */
	if (!sk->sk_socket)
		return;

	mptcp_data_lock(sk);
	if (!sock_owned_by_user(sk))
		__mptcp_error_report(sk);
	else
		__set_bit(MPTCP_ERROR_REPORT,  &mptcp_sk(sk)->cb_flags);
	mptcp_data_unlock(sk);
}

static void subflow_data_ready(struct sock *sk)
{
	struct mptcp_subflow_context *subflow = mptcp_subflow_ctx(sk);
	u16 state = 1 << inet_sk_state_load(sk);
	struct sock *parent = subflow->conn;
	struct mptcp_sock *msk;

	trace_sk_data_ready(sk);

	msk = mptcp_sk(parent);
	if (state & TCPF_LISTEN) {
		/* MPJ subflow are removed from accept queue before reaching here,
		 * avoid stray wakeups
		 */
		if (reqsk_queue_empty(&inet_csk(sk)->icsk_accept_queue))
			return;

		parent->sk_data_ready(parent);
		return;
	}

	WARN_ON_ONCE(!__mptcp_check_fallback(msk) && !subflow->mp_capable &&
		     !subflow->mp_join && !(state & TCPF_CLOSE));

	if (mptcp_subflow_data_available(sk)) {
		mptcp_data_ready(parent, sk);

		/* subflow-level lowat test are not relevant.
		 * respect the msk-level threshold eventually mandating an immediate ack
		 */
		if (mptcp_data_avail(msk) < parent->sk_rcvlowat &&
		    (tcp_sk(sk)->rcv_nxt - tcp_sk(sk)->rcv_wup) > inet_csk(sk)->icsk_ack.rcv_mss)
			inet_csk(sk)->icsk_ack.pending |= ICSK_ACK_NOW;
	} else if (unlikely(sk->sk_err)) {
		subflow_error_report(sk);
	}
}

static void subflow_write_space(struct sock *ssk)
{
	struct sock *sk = mptcp_subflow_ctx(ssk)->conn;

	mptcp_propagate_sndbuf(sk, ssk);
	mptcp_write_space(sk);
}

static const struct inet_connection_sock_af_ops *
subflow_default_af_ops(struct sock *sk)
{
#if IS_ENABLED(CONFIG_MPTCP_IPV6)
	if (sk->sk_family == AF_INET6)
		return &subflow_v6_specific;
#endif
	return &subflow_specific;
}

#if IS_ENABLED(CONFIG_MPTCP_IPV6)
void mptcpv6_handle_mapped(struct sock *sk, bool mapped)
{
	struct mptcp_subflow_context *subflow = mptcp_subflow_ctx(sk);
	struct inet_connection_sock *icsk = inet_csk(sk);
	const struct inet_connection_sock_af_ops *target;

	target = mapped ? &subflow_v6m_specific : subflow_default_af_ops(sk);

	pr_debug("subflow=%p family=%d ops=%p target=%p mapped=%d\n",
		 subflow, sk->sk_family, icsk->icsk_af_ops, target, mapped);

	if (likely(icsk->icsk_af_ops == target))
		return;

	subflow->icsk_af_ops = icsk->icsk_af_ops;
	icsk->icsk_af_ops = target;
}
#endif

void mptcp_info2sockaddr(const struct mptcp_addr_info *info,
			 struct sockaddr_storage *addr,
			 unsigned short family)
{
	memset(addr, 0, sizeof(*addr));
	addr->ss_family = family;
	if (addr->ss_family == AF_INET) {
		struct sockaddr_in *in_addr = (struct sockaddr_in *)addr;

		if (info->family == AF_INET)
			in_addr->sin_addr = info->addr;
#if IS_ENABLED(CONFIG_MPTCP_IPV6)
		else if (ipv6_addr_v4mapped(&info->addr6))
			in_addr->sin_addr.s_addr = info->addr6.s6_addr32[3];
#endif
		in_addr->sin_port = info->port;
	}
#if IS_ENABLED(CONFIG_MPTCP_IPV6)
	else if (addr->ss_family == AF_INET6) {
		struct sockaddr_in6 *in6_addr = (struct sockaddr_in6 *)addr;

		if (info->family == AF_INET)
			ipv6_addr_set_v4mapped(info->addr.s_addr,
					       &in6_addr->sin6_addr);
		else
			in6_addr->sin6_addr = info->addr6;
		in6_addr->sin6_port = info->port;
	}
#endif
}

int __mptcp_subflow_connect(struct sock *sk, const struct mptcp_pm_local *local,
			    const struct mptcp_addr_info *remote)
{
	struct mptcp_sock *msk = mptcp_sk(sk);
	struct mptcp_subflow_context *subflow;
	int local_id = local->addr.id;
	struct sockaddr_storage addr;
	int remote_id = remote->id;
	int err = -ENOTCONN;
	struct socket *sf;
	struct sock *ssk;
	u32 remote_token;
	int addrlen;

	/* The userspace PM sent the request too early? */
	if (!mptcp_is_fully_established(sk))
		goto err_out;

	err = mptcp_subflow_create_socket(sk, local->addr.family, &sf);
	if (err) {
		MPTCP_INC_STATS(sock_net(sk), MPTCP_MIB_JOINSYNTXCREATSKERR);
		pr_debug("msk=%p local=%d remote=%d create sock error: %d\n",
			 msk, local_id, remote_id, err);
		goto err_out;
	}

	ssk = sf->sk;
	subflow = mptcp_subflow_ctx(ssk);
	do {
		get_random_bytes(&subflow->local_nonce, sizeof(u32));
	} while (!subflow->local_nonce);

	/* if 'IPADDRANY', the ID will be set later, after the routing */
	if (local->addr.family == AF_INET) {
		if (!local->addr.addr.s_addr)
			local_id = -1;
#if IS_ENABLED(CONFIG_MPTCP_IPV6)
	} else if (sk->sk_family == AF_INET6) {
		if (ipv6_addr_any(&local->addr.addr6))
			local_id = -1;
#endif
	}

	if (local_id >= 0)
		subflow_set_local_id(subflow, local_id);

	subflow->remote_key_valid = 1;
	subflow->remote_key = READ_ONCE(msk->remote_key);
	subflow->local_key = READ_ONCE(msk->local_key);
	subflow->token = msk->token;
	mptcp_info2sockaddr(&local->addr, &addr, ssk->sk_family);

	addrlen = sizeof(struct sockaddr_in);
#if IS_ENABLED(CONFIG_MPTCP_IPV6)
	if (addr.ss_family == AF_INET6)
		addrlen = sizeof(struct sockaddr_in6);
#endif
	ssk->sk_bound_dev_if = local->ifindex;
	err = kernel_bind(sf, (struct sockaddr *)&addr, addrlen);
	if (err) {
		MPTCP_INC_STATS(sock_net(sk), MPTCP_MIB_JOINSYNTXBINDERR);
		pr_debug("msk=%p local=%d remote=%d bind error: %d\n",
			 msk, local_id, remote_id, err);
		goto failed;
	}

	mptcp_crypto_key_sha(subflow->remote_key, &remote_token, NULL);
	pr_debug("msk=%p remote_token=%u local_id=%d remote_id=%d\n", msk,
		 remote_token, local_id, remote_id);
	subflow->remote_token = remote_token;
	WRITE_ONCE(subflow->remote_id, remote_id);
	subflow->request_join = 1;
	subflow->request_bkup = !!(local->flags & MPTCP_PM_ADDR_FLAG_BACKUP);
	subflow->subflow_id = msk->subflow_id++;
	mptcp_info2sockaddr(remote, &addr, ssk->sk_family);

	sock_hold(ssk);
	list_add_tail(&subflow->node, &msk->conn_list);
	err = kernel_connect(sf, (struct sockaddr *)&addr, addrlen, O_NONBLOCK);
	if (err && err != -EINPROGRESS) {
		MPTCP_INC_STATS(sock_net(sk), MPTCP_MIB_JOINSYNTXCONNECTERR);
		pr_debug("msk=%p local=%d remote=%d connect error: %d\n",
			 msk, local_id, remote_id, err);
		goto failed_unlink;
	}

	MPTCP_INC_STATS(sock_net(sk), MPTCP_MIB_JOINSYNTX);

	/* discard the subflow socket */
	mptcp_sock_graft(ssk, sk->sk_socket);
	iput(SOCK_INODE(sf));
	WRITE_ONCE(msk->allow_infinite_fallback, false);
	mptcp_stop_tout_timer(sk);
	return 0;

failed_unlink:
	list_del(&subflow->node);
	sock_put(mptcp_subflow_tcp_sock(subflow));

failed:
	subflow->disposable = 1;
	sock_release(sf);

err_out:
	/* we account subflows before the creation, and this failures will not
	 * be caught by sk_state_change()
	 */
	mptcp_pm_close_subflow(msk);
	return err;
}

static void mptcp_attach_cgroup(struct sock *parent, struct sock *child)
{
#ifdef CONFIG_SOCK_CGROUP_DATA
	struct sock_cgroup_data *parent_skcd = &parent->sk_cgrp_data,
				*child_skcd = &child->sk_cgrp_data;

	/* only the additional subflows created by kworkers have to be modified */
	if (cgroup_id(sock_cgroup_ptr(parent_skcd)) !=
	    cgroup_id(sock_cgroup_ptr(child_skcd))) {
#ifdef CONFIG_MEMCG
		struct mem_cgroup *memcg = parent->sk_memcg;

		mem_cgroup_sk_free(child);
		if (memcg && css_tryget(&memcg->css))
			child->sk_memcg = memcg;
#endif /* CONFIG_MEMCG */

		cgroup_sk_free(child_skcd);
		*child_skcd = *parent_skcd;
		cgroup_sk_clone(child_skcd);
	}
#endif /* CONFIG_SOCK_CGROUP_DATA */
}

static void mptcp_subflow_ops_override(struct sock *ssk)
{
#if IS_ENABLED(CONFIG_MPTCP_IPV6)
	if (ssk->sk_prot == &tcpv6_prot)
		ssk->sk_prot = &tcpv6_prot_override;
	else
#endif
		ssk->sk_prot = &tcp_prot_override;
}

static void mptcp_subflow_ops_undo_override(struct sock *ssk)
{
#if IS_ENABLED(CONFIG_MPTCP_IPV6)
	if (ssk->sk_prot == &tcpv6_prot_override)
		ssk->sk_prot = &tcpv6_prot;
	else
#endif
		ssk->sk_prot = &tcp_prot;
}

int mptcp_subflow_create_socket(struct sock *sk, unsigned short family,
				struct socket **new_sock)
{
	struct mptcp_subflow_context *subflow;
	struct net *net = sock_net(sk);
	struct socket *sf;
	int err;

	/* un-accepted server sockets can reach here - on bad configuration
	 * bail early to avoid greater trouble later
	 */
	if (unlikely(!sk->sk_socket))
		return -EINVAL;

	err = sock_create_kern(net, family, SOCK_STREAM, IPPROTO_TCP, &sf);
	if (err)
		return err;

	lock_sock_nested(sf->sk, SINGLE_DEPTH_NESTING);

	err = security_mptcp_add_subflow(sk, sf->sk);
	if (err)
		goto err_free;

	/* the newly created socket has to be in the same cgroup as its parent */
	mptcp_attach_cgroup(sk, sf->sk);

	/* kernel sockets do not by default acquire net ref, but TCP timer
	 * needs it.
	 * Update ns_tracker to current stack trace and refcounted tracker.
	 */
	__netns_tracker_free(net, &sf->sk->ns_tracker, false);
	sf->sk->sk_net_refcnt = 1;
	get_net_track(net, &sf->sk->ns_tracker, GFP_KERNEL);
	sock_inuse_add(net, 1);
	err = tcp_set_ulp(sf->sk, "mptcp");
	if (err)
		goto err_free;

	mptcp_sockopt_sync_locked(mptcp_sk(sk), sf->sk);
	release_sock(sf->sk);

	/* the newly created socket really belongs to the owning MPTCP
	 * socket, even if for additional subflows the allocation is performed
	 * by a kernel workqueue. Adjust inode references, so that the
	 * procfs/diag interfaces really show this one belonging to the correct
	 * user.
	 */
	SOCK_INODE(sf)->i_ino = SOCK_INODE(sk->sk_socket)->i_ino;
	SOCK_INODE(sf)->i_uid = SOCK_INODE(sk->sk_socket)->i_uid;
	SOCK_INODE(sf)->i_gid = SOCK_INODE(sk->sk_socket)->i_gid;

	subflow = mptcp_subflow_ctx(sf->sk);
	pr_debug("subflow=%p\n", subflow);

	*new_sock = sf;
	sock_hold(sk);
	subflow->conn = sk;
	mptcp_subflow_ops_override(sf->sk);

	return 0;

err_free:
	release_sock(sf->sk);
	sock_release(sf);
	return err;
}

static struct mptcp_subflow_context *subflow_create_ctx(struct sock *sk,
							gfp_t priority)
{
	struct inet_connection_sock *icsk = inet_csk(sk);
	struct mptcp_subflow_context *ctx;

	ctx = kzalloc(sizeof(*ctx), priority);
	if (!ctx)
		return NULL;

	rcu_assign_pointer(icsk->icsk_ulp_data, ctx);
	INIT_LIST_HEAD(&ctx->node);
	INIT_LIST_HEAD(&ctx->delegated_node);

	pr_debug("subflow=%p\n", ctx);

	ctx->tcp_sock = sk;
	WRITE_ONCE(ctx->local_id, -1);

	return ctx;
}

static void __subflow_state_change(struct sock *sk)
{
	struct socket_wq *wq;

	rcu_read_lock();
	wq = rcu_dereference(sk->sk_wq);
	if (skwq_has_sleeper(wq))
		wake_up_interruptible_all(&wq->wait);
	rcu_read_unlock();
}

static bool subflow_is_done(const struct sock *sk)
{
	return sk->sk_shutdown & RCV_SHUTDOWN || sk->sk_state == TCP_CLOSE;
}

static void subflow_state_change(struct sock *sk)
{
	struct mptcp_subflow_context *subflow = mptcp_subflow_ctx(sk);
	struct sock *parent = subflow->conn;
	struct mptcp_sock *msk;

	__subflow_state_change(sk);

	msk = mptcp_sk(parent);
	if (subflow_simultaneous_connect(sk)) {
		mptcp_do_fallback(sk);
		pr_fallback(msk);
		subflow->conn_finished = 1;
		mptcp_propagate_state(parent, sk, subflow, NULL);
	}

	/* as recvmsg() does not acquire the subflow socket for ssk selection
	 * a fin packet carrying a DSS can be unnoticed if we don't trigger
	 * the data available machinery here.
	 */
	if (mptcp_subflow_data_available(sk))
		mptcp_data_ready(parent, sk);
	else if (unlikely(sk->sk_err))
		subflow_error_report(sk);

	subflow_sched_work_if_closed(mptcp_sk(parent), sk);

	/* when the fallback subflow closes the rx side, trigger a 'dummy'
	 * ingress data fin, so that the msk state will follow along
	 */
	if (__mptcp_check_fallback(msk) && subflow_is_done(sk) && msk->first == sk &&
	    mptcp_update_rcv_data_fin(msk, READ_ONCE(msk->ack_seq), true))
		mptcp_schedule_work(parent);
}

void mptcp_subflow_queue_clean(struct sock *listener_sk, struct sock *listener_ssk)
{
	struct request_sock_queue *queue = &inet_csk(listener_ssk)->icsk_accept_queue;
	struct request_sock *req, *head, *tail;
	struct mptcp_subflow_context *subflow;
	struct sock *sk, *ssk;

	/* Due to lock dependencies no relevant lock can be acquired under rskq_lock.
	 * Splice the req list, so that accept() can not reach the pending ssk after
	 * the listener socket is released below.
	 */
	spin_lock_bh(&queue->rskq_lock);
	head = queue->rskq_accept_head;
	tail = queue->rskq_accept_tail;
	queue->rskq_accept_head = NULL;
	queue->rskq_accept_tail = NULL;
	spin_unlock_bh(&queue->rskq_lock);

	if (!head)
		return;

	/* can't acquire the msk socket lock under the subflow one,
	 * or will cause ABBA deadlock
	 */
	release_sock(listener_ssk);

	for (req = head; req; req = req->dl_next) {
		ssk = req->sk;
		if (!sk_is_mptcp(ssk))
			continue;

		subflow = mptcp_subflow_ctx(ssk);
		if (!subflow || !subflow->conn)
			continue;

		sk = subflow->conn;
		sock_hold(sk);

		lock_sock_nested(sk, SINGLE_DEPTH_NESTING);
		__mptcp_unaccepted_force_close(sk);
		release_sock(sk);

		/* lockdep will report a false positive ABBA deadlock
		 * between cancel_work_sync and the listener socket.
		 * The involved locks belong to different sockets WRT
		 * the existing AB chain.
		 * Using a per socket key is problematic as key
		 * deregistration requires process context and must be
		 * performed at socket disposal time, in atomic
		 * context.
		 * Just tell lockdep to consider the listener socket
		 * released here.
		 */
		mutex_release(&listener_sk->sk_lock.dep_map, _RET_IP_);
		mptcp_cancel_work(sk);
		mutex_acquire(&listener_sk->sk_lock.dep_map, 0, 0, _RET_IP_);

		sock_put(sk);
	}

	/* we are still under the listener msk socket lock */
	lock_sock_nested(listener_ssk, SINGLE_DEPTH_NESTING);

	/* restore the listener queue, to let the TCP code clean it up */
	spin_lock_bh(&queue->rskq_lock);
	WARN_ON_ONCE(queue->rskq_accept_head);
	queue->rskq_accept_head = head;
	queue->rskq_accept_tail = tail;
	spin_unlock_bh(&queue->rskq_lock);
}

static int subflow_ulp_init(struct sock *sk)
{
	struct inet_connection_sock *icsk = inet_csk(sk);
	struct mptcp_subflow_context *ctx;
	struct tcp_sock *tp = tcp_sk(sk);
	int err = 0;

	/* disallow attaching ULP to a socket unless it has been
	 * created with sock_create_kern()
	 */
	if (!sk->sk_kern_sock) {
		err = -EOPNOTSUPP;
		goto out;
	}

	ctx = subflow_create_ctx(sk, GFP_KERNEL);
	if (!ctx) {
		err = -ENOMEM;
		goto out;
	}

	pr_debug("subflow=%p, family=%d\n", ctx, sk->sk_family);

	tp->is_mptcp = 1;
	ctx->icsk_af_ops = icsk->icsk_af_ops;
	icsk->icsk_af_ops = subflow_default_af_ops(sk);
	ctx->tcp_state_change = sk->sk_state_change;
	ctx->tcp_error_report = sk->sk_error_report;

	WARN_ON_ONCE(sk->sk_data_ready != sock_def_readable);
	WARN_ON_ONCE(sk->sk_write_space != sk_stream_write_space);

	sk->sk_data_ready = subflow_data_ready;
	sk->sk_write_space = subflow_write_space;
	sk->sk_state_change = subflow_state_change;
	sk->sk_error_report = subflow_error_report;
out:
	return err;
}

static void subflow_ulp_release(struct sock *ssk)
{
	struct mptcp_subflow_context *ctx = mptcp_subflow_ctx(ssk);
	bool release = true;
	struct sock *sk;

	if (!ctx)
		return;

	sk = ctx->conn;
	if (sk) {
		/* if the msk has been orphaned, keep the ctx
		 * alive, will be freed by __mptcp_close_ssk(),
		 * when the subflow is still unaccepted
		 */
		release = ctx->disposable || list_empty(&ctx->node);

		/* inet_child_forget() does not call sk_state_change(),
		 * explicitly trigger the socket close machinery
		 */
		if (!release && !test_and_set_bit(MPTCP_WORK_CLOSE_SUBFLOW,
						  &mptcp_sk(sk)->flags))
			mptcp_schedule_work(sk);
		sock_put(sk);
	}

	mptcp_subflow_ops_undo_override(ssk);
	if (release)
		kfree_rcu(ctx, rcu);
}

static void subflow_ulp_clone(const struct request_sock *req,
			      struct sock *newsk,
			      const gfp_t priority)
{
	struct mptcp_subflow_request_sock *subflow_req = mptcp_subflow_rsk(req);
	struct mptcp_subflow_context *old_ctx = mptcp_subflow_ctx(newsk);
	struct mptcp_subflow_context *new_ctx;

	if (!tcp_rsk(req)->is_mptcp ||
	    (!subflow_req->mp_capable && !subflow_req->mp_join)) {
		subflow_ulp_fallback(newsk, old_ctx);
		return;
	}

	new_ctx = subflow_create_ctx(newsk, priority);
	if (!new_ctx) {
		subflow_ulp_fallback(newsk, old_ctx);
		return;
	}

	new_ctx->conn_finished = 1;
	new_ctx->icsk_af_ops = old_ctx->icsk_af_ops;
	new_ctx->tcp_state_change = old_ctx->tcp_state_change;
	new_ctx->tcp_error_report = old_ctx->tcp_error_report;
	new_ctx->rel_write_seq = 1;
	new_ctx->tcp_sock = newsk;

	if (subflow_req->mp_capable) {
		/* see comments in subflow_syn_recv_sock(), MPTCP connection
		 * is fully established only after we receive the remote key
		 */
		new_ctx->mp_capable = 1;
		new_ctx->local_key = subflow_req->local_key;
		new_ctx->token = subflow_req->token;
		new_ctx->ssn_offset = subflow_req->ssn_offset;
		new_ctx->idsn = subflow_req->idsn;

		/* this is the first subflow, id is always 0 */
		subflow_set_local_id(new_ctx, 0);
	} else if (subflow_req->mp_join) {
		new_ctx->ssn_offset = subflow_req->ssn_offset;
		new_ctx->mp_join = 1;
		WRITE_ONCE(new_ctx->fully_established, true);
		new_ctx->remote_key_valid = 1;
		new_ctx->backup = subflow_req->backup;
		new_ctx->request_bkup = subflow_req->request_bkup;
		WRITE_ONCE(new_ctx->remote_id, subflow_req->remote_id);
		new_ctx->token = subflow_req->token;
		new_ctx->thmac = subflow_req->thmac;

		/* the subflow req id is valid, fetched via subflow_check_req()
		 * and subflow_token_join_request()
		 */
		subflow_set_local_id(new_ctx, subflow_req->local_id);
	}
}

static void tcp_release_cb_override(struct sock *ssk)
{
	struct mptcp_subflow_context *subflow = mptcp_subflow_ctx(ssk);
	long status;

	/* process and clear all the pending actions, but leave the subflow into
	 * the napi queue. To respect locking, only the same CPU that originated
	 * the action can touch the list. mptcp_napi_poll will take care of it.
	 */
	status = set_mask_bits(&subflow->delegated_status, MPTCP_DELEGATE_ACTIONS_MASK, 0);
	if (status)
		mptcp_subflow_process_delegated(ssk, status);

	tcp_release_cb(ssk);
}

static int tcp_abort_override(struct sock *ssk, int err)
{
	/* closing a listener subflow requires a great deal of care.
	 * keep it simple and just prevent such operation
	 */
	if (inet_sk_state_load(ssk) == TCP_LISTEN)
		return -EINVAL;

	return tcp_abort(ssk, err);
}

static struct tcp_ulp_ops subflow_ulp_ops __read_mostly = {
	.name		= "mptcp",
	.owner		= THIS_MODULE,
	.init		= subflow_ulp_init,
	.release	= subflow_ulp_release,
	.clone		= subflow_ulp_clone,
};

static int subflow_ops_init(struct request_sock_ops *subflow_ops)
{
	subflow_ops->obj_size = sizeof(struct mptcp_subflow_request_sock);

	subflow_ops->slab = kmem_cache_create(subflow_ops->slab_name,
					      subflow_ops->obj_size, 0,
					      SLAB_ACCOUNT |
					      SLAB_TYPESAFE_BY_RCU,
					      NULL);
	if (!subflow_ops->slab)
		return -ENOMEM;

	return 0;
}

void __init mptcp_subflow_init(void)
{
	mptcp_subflow_v4_request_sock_ops = tcp_request_sock_ops;
	mptcp_subflow_v4_request_sock_ops.slab_name = "request_sock_subflow_v4";
	mptcp_subflow_v4_request_sock_ops.destructor = subflow_v4_req_destructor;

	if (subflow_ops_init(&mptcp_subflow_v4_request_sock_ops) != 0)
		panic("MPTCP: failed to init subflow v4 request sock ops\n");

	subflow_request_sock_ipv4_ops = tcp_request_sock_ipv4_ops;
	subflow_request_sock_ipv4_ops.route_req = subflow_v4_route_req;
	subflow_request_sock_ipv4_ops.send_synack = subflow_v4_send_synack;

	subflow_specific = ipv4_specific;
	subflow_specific.conn_request = subflow_v4_conn_request;
	subflow_specific.syn_recv_sock = subflow_syn_recv_sock;
	subflow_specific.sk_rx_dst_set = subflow_finish_connect;
	subflow_specific.rebuild_header = subflow_rebuild_header;

	tcp_prot_override = tcp_prot;
	tcp_prot_override.release_cb = tcp_release_cb_override;
	tcp_prot_override.diag_destroy = tcp_abort_override;

#if IS_ENABLED(CONFIG_MPTCP_IPV6)
	/* In struct mptcp_subflow_request_sock, we assume the TCP request sock
	 * structures for v4 and v6 have the same size. It should not changed in
	 * the future but better to make sure to be warned if it is no longer
	 * the case.
	 */
	BUILD_BUG_ON(sizeof(struct tcp_request_sock) != sizeof(struct tcp6_request_sock));

	mptcp_subflow_v6_request_sock_ops = tcp6_request_sock_ops;
	mptcp_subflow_v6_request_sock_ops.slab_name = "request_sock_subflow_v6";
	mptcp_subflow_v6_request_sock_ops.destructor = subflow_v6_req_destructor;

	if (subflow_ops_init(&mptcp_subflow_v6_request_sock_ops) != 0)
		panic("MPTCP: failed to init subflow v6 request sock ops\n");

	subflow_request_sock_ipv6_ops = tcp_request_sock_ipv6_ops;
	subflow_request_sock_ipv6_ops.route_req = subflow_v6_route_req;
	subflow_request_sock_ipv6_ops.send_synack = subflow_v6_send_synack;

	subflow_v6_specific = ipv6_specific;
	subflow_v6_specific.conn_request = subflow_v6_conn_request;
	subflow_v6_specific.syn_recv_sock = subflow_syn_recv_sock;
	subflow_v6_specific.sk_rx_dst_set = subflow_finish_connect;
	subflow_v6_specific.rebuild_header = subflow_v6_rebuild_header;

	subflow_v6m_specific = subflow_v6_specific;
	subflow_v6m_specific.queue_xmit = ipv4_specific.queue_xmit;
	subflow_v6m_specific.send_check = ipv4_specific.send_check;
	subflow_v6m_specific.net_header_len = ipv4_specific.net_header_len;
	subflow_v6m_specific.mtu_reduced = ipv4_specific.mtu_reduced;
	subflow_v6m_specific.rebuild_header = subflow_rebuild_header;

	tcpv6_prot_override = tcpv6_prot;
	tcpv6_prot_override.release_cb = tcp_release_cb_override;
	tcpv6_prot_override.diag_destroy = tcp_abort_override;
#endif

	mptcp_diag_subflow_init(&subflow_ulp_ops);

	if (tcp_register_ulp(&subflow_ulp_ops) != 0)
		panic("MPTCP: failed to register subflows to ULP\n");
}<|MERGE_RESOLUTION|>--- conflicted
+++ resolved
@@ -557,10 +557,7 @@
 		subflow->mp_capable = 1;
 		MPTCP_INC_STATS(sock_net(sk), MPTCP_MIB_MPCAPABLEACTIVEACK);
 		mptcp_finish_connect(sk);
-<<<<<<< HEAD
-=======
 		mptcp_active_enable(parent);
->>>>>>> a6ad5510
 		mptcp_propagate_state(parent, sk, subflow, &mp_opt);
 	} else if (subflow->request_join) {
 		u8 hmac[SHA256_DIGEST_SIZE];
@@ -1167,13 +1164,7 @@
 			if (updated)
 				mptcp_schedule_work((struct sock *)msk);
 
-<<<<<<< HEAD
-			mptcp_update_rcv_data_fin(msk, data_fin_seq, mpext->dsn64);
-			pr_debug("DATA_FIN with mapping seq=%llu dsn64=%d\n",
-				 data_fin_seq, mpext->dsn64);
-=======
 			return MAPPING_DATA_FIN;
->>>>>>> a6ad5510
 		}
 
 		data_fin_seq = mpext->data_seq + data_len - 1;
