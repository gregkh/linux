// SPDX-License-Identifier: GPL-2.0
/* Multipath TCP
 *
 * Copyright (c) 2019, Intel Corporation.
 */
#define pr_fmt(fmt) "MPTCP: " fmt

#include <linux/kernel.h>
#include <net/mptcp.h>
#include "protocol.h"

#include "mib.h"

/* path manager command handlers */

int mptcp_pm_announce_addr(struct mptcp_sock *msk,
			   const struct mptcp_addr_info *addr,
			   bool echo)
{
	u8 add_addr = READ_ONCE(msk->pm.addr_signal);

	pr_debug("msk=%p, local_id=%d, echo=%d\n", msk, addr->id, echo);

	lockdep_assert_held(&msk->pm.lock);

	if (add_addr &
	    (echo ? BIT(MPTCP_ADD_ADDR_ECHO) : BIT(MPTCP_ADD_ADDR_SIGNAL))) {
		MPTCP_INC_STATS(sock_net((struct sock *)msk),
				echo ? MPTCP_MIB_ECHOADDTXDROP : MPTCP_MIB_ADDADDRTXDROP);
		return -EINVAL;
	}

	if (echo) {
		msk->pm.remote = *addr;
		add_addr |= BIT(MPTCP_ADD_ADDR_ECHO);
	} else {
		msk->pm.local = *addr;
		add_addr |= BIT(MPTCP_ADD_ADDR_SIGNAL);
	}
	WRITE_ONCE(msk->pm.addr_signal, add_addr);
	return 0;
}

int mptcp_pm_remove_addr(struct mptcp_sock *msk, const struct mptcp_rm_list *rm_list)
{
	u8 rm_addr = READ_ONCE(msk->pm.addr_signal);

	pr_debug("msk=%p, rm_list_nr=%d\n", msk, rm_list->nr);

	if (rm_addr) {
		MPTCP_ADD_STATS(sock_net((struct sock *)msk),
				MPTCP_MIB_RMADDRTXDROP, rm_list->nr);
		return -EINVAL;
	}

	msk->pm.rm_list_tx = *rm_list;
	rm_addr |= BIT(MPTCP_RM_ADDR_SIGNAL);
	WRITE_ONCE(msk->pm.addr_signal, rm_addr);
	mptcp_pm_nl_addr_send_ack(msk);
	return 0;
}

/* path manager event handlers */

void mptcp_pm_new_connection(struct mptcp_sock *msk, const struct sock *ssk, int server_side)
{
	struct mptcp_pm_data *pm = &msk->pm;

<<<<<<< HEAD
	pr_debug("msk=%p, token=%u side=%d\n", msk, msk->token, server_side);
=======
	pr_debug("msk=%p, token=%u side=%d\n", msk, READ_ONCE(msk->token), server_side);
>>>>>>> a6ad5510

	WRITE_ONCE(pm->server_side, server_side);
	mptcp_event(MPTCP_EVENT_CREATED, msk, ssk, GFP_ATOMIC);
}

bool mptcp_pm_allow_new_subflow(struct mptcp_sock *msk)
{
	struct mptcp_pm_data *pm = &msk->pm;
	unsigned int subflows_max;
	int ret = 0;

	if (mptcp_pm_is_userspace(msk)) {
		if (mptcp_userspace_pm_active(msk)) {
			spin_lock_bh(&pm->lock);
			pm->subflows++;
			spin_unlock_bh(&pm->lock);
			return true;
		}
		return false;
	}

	subflows_max = mptcp_pm_get_subflows_max(msk);

	pr_debug("msk=%p subflows=%d max=%d allow=%d\n", msk, pm->subflows,
		 subflows_max, READ_ONCE(pm->accept_subflow));

	/* try to avoid acquiring the lock below */
	if (!READ_ONCE(pm->accept_subflow))
		return false;

	spin_lock_bh(&pm->lock);
	if (READ_ONCE(pm->accept_subflow)) {
		ret = pm->subflows < subflows_max;
		if (ret && ++pm->subflows == subflows_max)
			WRITE_ONCE(pm->accept_subflow, false);
	}
	spin_unlock_bh(&pm->lock);

	return ret;
}

/* return true if the new status bit is currently cleared, that is, this event
 * can be server, eventually by an already scheduled work
 */
static bool mptcp_pm_schedule_work(struct mptcp_sock *msk,
				   enum mptcp_pm_status new_status)
{
	pr_debug("msk=%p status=%x new=%lx\n", msk, msk->pm.status,
		 BIT(new_status));
	if (msk->pm.status & BIT(new_status))
		return false;

	msk->pm.status |= BIT(new_status);
	mptcp_schedule_work((struct sock *)msk);
	return true;
}

void mptcp_pm_fully_established(struct mptcp_sock *msk, const struct sock *ssk)
{
	struct mptcp_pm_data *pm = &msk->pm;
	bool announce = false;

	pr_debug("msk=%p\n", msk);

	spin_lock_bh(&pm->lock);

	/* mptcp_pm_fully_established() can be invoked by multiple
	 * racing paths - accept() and check_fully_established()
	 * be sure to serve this event only once.
	 */
	if (READ_ONCE(pm->work_pending) &&
	    !(msk->pm.status & BIT(MPTCP_PM_ALREADY_ESTABLISHED)))
		mptcp_pm_schedule_work(msk, MPTCP_PM_ESTABLISHED);

	if ((msk->pm.status & BIT(MPTCP_PM_ALREADY_ESTABLISHED)) == 0)
		announce = true;

	msk->pm.status |= BIT(MPTCP_PM_ALREADY_ESTABLISHED);
	spin_unlock_bh(&pm->lock);

	if (announce)
		mptcp_event(MPTCP_EVENT_ESTABLISHED, msk, ssk, GFP_ATOMIC);
}

void mptcp_pm_connection_closed(struct mptcp_sock *msk)
{
	pr_debug("msk=%p\n", msk);
}

void mptcp_pm_subflow_established(struct mptcp_sock *msk)
{
	struct mptcp_pm_data *pm = &msk->pm;

	pr_debug("msk=%p\n", msk);

	if (!READ_ONCE(pm->work_pending))
		return;

	spin_lock_bh(&pm->lock);

	if (READ_ONCE(pm->work_pending))
		mptcp_pm_schedule_work(msk, MPTCP_PM_SUBFLOW_ESTABLISHED);

	spin_unlock_bh(&pm->lock);
}

void mptcp_pm_subflow_check_next(struct mptcp_sock *msk,
				 const struct mptcp_subflow_context *subflow)
{
	struct mptcp_pm_data *pm = &msk->pm;
	bool update_subflows;

	update_subflows = subflow->request_join || subflow->mp_join;
	if (mptcp_pm_is_userspace(msk)) {
		if (update_subflows) {
			spin_lock_bh(&pm->lock);
			pm->subflows--;
			spin_unlock_bh(&pm->lock);
		}
		return;
	}

	if (!READ_ONCE(pm->work_pending) && !update_subflows)
		return;

	spin_lock_bh(&pm->lock);
	if (update_subflows)
		__mptcp_pm_close_subflow(msk);

	/* Even if this subflow is not really established, tell the PM to try
	 * to pick the next ones, if possible.
	 */
	if (mptcp_pm_nl_check_work_pending(msk))
		mptcp_pm_schedule_work(msk, MPTCP_PM_SUBFLOW_ESTABLISHED);

	spin_unlock_bh(&pm->lock);
}

void mptcp_pm_add_addr_received(const struct sock *ssk,
				const struct mptcp_addr_info *addr)
{
	struct mptcp_subflow_context *subflow = mptcp_subflow_ctx(ssk);
	struct mptcp_sock *msk = mptcp_sk(subflow->conn);
	struct mptcp_pm_data *pm = &msk->pm;

	pr_debug("msk=%p remote_id=%d accept=%d\n", msk, addr->id,
		 READ_ONCE(pm->accept_addr));

	mptcp_event_addr_announced(ssk, addr);

	spin_lock_bh(&pm->lock);

	if (mptcp_pm_is_userspace(msk)) {
		if (mptcp_userspace_pm_active(msk)) {
			mptcp_pm_announce_addr(msk, addr, true);
			mptcp_pm_add_addr_send_ack(msk);
		} else {
			__MPTCP_INC_STATS(sock_net((struct sock *)msk), MPTCP_MIB_ADDADDRDROP);
		}
	/* id0 should not have a different address */
	} else if ((addr->id == 0 && !mptcp_pm_nl_is_init_remote_addr(msk, addr)) ||
		   (addr->id > 0 && !READ_ONCE(pm->accept_addr))) {
		mptcp_pm_announce_addr(msk, addr, true);
		mptcp_pm_add_addr_send_ack(msk);
	} else if (mptcp_pm_schedule_work(msk, MPTCP_PM_ADD_ADDR_RECEIVED)) {
		pm->remote = *addr;
	} else {
		__MPTCP_INC_STATS(sock_net((struct sock *)msk), MPTCP_MIB_ADDADDRDROP);
	}

	spin_unlock_bh(&pm->lock);
}

void mptcp_pm_add_addr_echoed(struct mptcp_sock *msk,
			      const struct mptcp_addr_info *addr)
{
	struct mptcp_pm_data *pm = &msk->pm;

	pr_debug("msk=%p\n", msk);

	spin_lock_bh(&pm->lock);

	if (mptcp_lookup_anno_list_by_saddr(msk, addr) && READ_ONCE(pm->work_pending))
		mptcp_pm_schedule_work(msk, MPTCP_PM_SUBFLOW_ESTABLISHED);

	spin_unlock_bh(&pm->lock);
}

void mptcp_pm_add_addr_send_ack(struct mptcp_sock *msk)
{
	if (!mptcp_pm_should_add_signal(msk))
		return;

	mptcp_pm_schedule_work(msk, MPTCP_PM_ADD_ADDR_SEND_ACK);
}

void mptcp_pm_rm_addr_received(struct mptcp_sock *msk,
			       const struct mptcp_rm_list *rm_list)
{
	struct mptcp_pm_data *pm = &msk->pm;
	u8 i;

	pr_debug("msk=%p remote_ids_nr=%d\n", msk, rm_list->nr);

	for (i = 0; i < rm_list->nr; i++)
		mptcp_event_addr_removed(msk, rm_list->ids[i]);

	spin_lock_bh(&pm->lock);
	if (mptcp_pm_schedule_work(msk, MPTCP_PM_RM_ADDR_RECEIVED))
		pm->rm_list_rx = *rm_list;
	else
		__MPTCP_INC_STATS(sock_net((struct sock *)msk), MPTCP_MIB_RMADDRDROP);
	spin_unlock_bh(&pm->lock);
}

void mptcp_pm_mp_prio_received(struct sock *ssk, u8 bkup)
{
	struct mptcp_subflow_context *subflow = mptcp_subflow_ctx(ssk);
	struct sock *sk = subflow->conn;
	struct mptcp_sock *msk;

	pr_debug("subflow->backup=%d, bkup=%d\n", subflow->backup, bkup);
	msk = mptcp_sk(sk);
	if (subflow->backup != bkup)
		subflow->backup = bkup;

	mptcp_event(MPTCP_EVENT_SUB_PRIORITY, msk, ssk, GFP_ATOMIC);
}

void mptcp_pm_mp_fail_received(struct sock *sk, u64 fail_seq)
{
	struct mptcp_subflow_context *subflow = mptcp_subflow_ctx(sk);
	struct mptcp_sock *msk = mptcp_sk(subflow->conn);

	pr_debug("fail_seq=%llu\n", fail_seq);

	if (!READ_ONCE(msk->allow_infinite_fallback))
		return;

	if (!subflow->fail_tout) {
		pr_debug("send MP_FAIL response and infinite map\n");

		subflow->send_mp_fail = 1;
		subflow->send_infinite_map = 1;
		tcp_send_ack(sk);
	} else {
		pr_debug("MP_FAIL response received\n");
		WRITE_ONCE(subflow->fail_tout, 0);
	}
}

/* path manager helpers */

bool mptcp_pm_add_addr_signal(struct mptcp_sock *msk, const struct sk_buff *skb,
			      unsigned int opt_size, unsigned int remaining,
			      struct mptcp_addr_info *addr, bool *echo,
			      bool *drop_other_suboptions)
{
	int ret = false;
	u8 add_addr;
	u8 family;
	bool port;

	spin_lock_bh(&msk->pm.lock);

	/* double check after the lock is acquired */
	if (!mptcp_pm_should_add_signal(msk))
		goto out_unlock;

	/* always drop every other options for pure ack ADD_ADDR; this is a
	 * plain dup-ack from TCP perspective. The other MPTCP-relevant info,
	 * if any, will be carried by the 'original' TCP ack
	 */
	if (skb && skb_is_tcp_pure_ack(skb)) {
		remaining += opt_size;
		*drop_other_suboptions = true;
	}

	*echo = mptcp_pm_should_add_signal_echo(msk);
	port = !!(*echo ? msk->pm.remote.port : msk->pm.local.port);

	family = *echo ? msk->pm.remote.family : msk->pm.local.family;
	if (remaining < mptcp_add_addr_len(family, *echo, port))
		goto out_unlock;

	if (*echo) {
		*addr = msk->pm.remote;
		add_addr = msk->pm.addr_signal & ~BIT(MPTCP_ADD_ADDR_ECHO);
	} else {
		*addr = msk->pm.local;
		add_addr = msk->pm.addr_signal & ~BIT(MPTCP_ADD_ADDR_SIGNAL);
	}
	WRITE_ONCE(msk->pm.addr_signal, add_addr);
	ret = true;

out_unlock:
	spin_unlock_bh(&msk->pm.lock);
	return ret;
}

bool mptcp_pm_rm_addr_signal(struct mptcp_sock *msk, unsigned int remaining,
			     struct mptcp_rm_list *rm_list)
{
	int ret = false, len;
	u8 rm_addr;

	spin_lock_bh(&msk->pm.lock);

	/* double check after the lock is acquired */
	if (!mptcp_pm_should_rm_signal(msk))
		goto out_unlock;

	rm_addr = msk->pm.addr_signal & ~BIT(MPTCP_RM_ADDR_SIGNAL);
	len = mptcp_rm_addr_len(&msk->pm.rm_list_tx);
	if (len < 0) {
		WRITE_ONCE(msk->pm.addr_signal, rm_addr);
		goto out_unlock;
	}
	if (remaining < len)
		goto out_unlock;

	*rm_list = msk->pm.rm_list_tx;
	WRITE_ONCE(msk->pm.addr_signal, rm_addr);
	ret = true;

out_unlock:
	spin_unlock_bh(&msk->pm.lock);
	return ret;
}

int mptcp_pm_get_local_id(struct mptcp_sock *msk, struct sock_common *skc)
{
	struct mptcp_addr_info skc_local;
	struct mptcp_addr_info msk_local;

	if (WARN_ON_ONCE(!msk))
		return -1;

	/* The 0 ID mapping is defined by the first subflow, copied into the msk
	 * addr
	 */
	mptcp_local_address((struct sock_common *)msk, &msk_local);
	mptcp_local_address((struct sock_common *)skc, &skc_local);
	if (mptcp_addresses_equal(&msk_local, &skc_local, false))
		return 0;

	if (mptcp_pm_is_userspace(msk))
		return mptcp_userspace_pm_get_local_id(msk, &skc_local);
	return mptcp_pm_nl_get_local_id(msk, &skc_local);
}

bool mptcp_pm_is_backup(struct mptcp_sock *msk, struct sock_common *skc)
<<<<<<< HEAD
{
	struct mptcp_addr_info skc_local;

	mptcp_local_address((struct sock_common *)skc, &skc_local);

	if (mptcp_pm_is_userspace(msk))
		return mptcp_userspace_pm_is_backup(msk, &skc_local);

	return mptcp_pm_nl_is_backup(msk, &skc_local);
}

int mptcp_pm_get_flags_and_ifindex_by_id(struct mptcp_sock *msk, unsigned int id,
					 u8 *flags, int *ifindex)
=======
>>>>>>> a6ad5510
{
	struct mptcp_addr_info skc_local;

<<<<<<< HEAD
=======
	mptcp_local_address((struct sock_common *)skc, &skc_local);

>>>>>>> a6ad5510
	if (mptcp_pm_is_userspace(msk))
		return mptcp_userspace_pm_is_backup(msk, &skc_local);

	return mptcp_pm_nl_is_backup(msk, &skc_local);
}

int mptcp_pm_get_addr(struct sk_buff *skb, struct genl_info *info)
{
	if (info->attrs[MPTCP_PM_ATTR_TOKEN])
		return mptcp_userspace_pm_get_addr(skb, info);
	return mptcp_pm_nl_get_addr(skb, info);
}

int mptcp_pm_dump_addr(struct sk_buff *msg, struct netlink_callback *cb)
{
	const struct genl_info *info = genl_info_dump(cb);

	if (info->attrs[MPTCP_PM_ATTR_TOKEN])
		return mptcp_userspace_pm_dump_addr(msg, cb);
	return mptcp_pm_nl_dump_addr(msg, cb);
}

int mptcp_pm_set_flags(struct sk_buff *skb, struct genl_info *info)
{
	if (info->attrs[MPTCP_PM_ATTR_TOKEN])
		return mptcp_userspace_pm_set_flags(skb, info);
	return mptcp_pm_nl_set_flags(skb, info);
}

void mptcp_pm_subflow_chk_stale(const struct mptcp_sock *msk, struct sock *ssk)
{
	struct mptcp_subflow_context *subflow = mptcp_subflow_ctx(ssk);
	u32 rcv_tstamp = READ_ONCE(tcp_sk(ssk)->rcv_tstamp);

	/* keep track of rtx periods with no progress */
	if (!subflow->stale_count) {
		subflow->stale_rcv_tstamp = rcv_tstamp;
		subflow->stale_count++;
	} else if (subflow->stale_rcv_tstamp == rcv_tstamp) {
		if (subflow->stale_count < U8_MAX)
			subflow->stale_count++;
		mptcp_pm_nl_subflow_chk_stale(msk, ssk);
	} else {
		subflow->stale_count = 0;
		mptcp_subflow_set_active(subflow);
	}
}

/* if sk is ipv4 or ipv6_only allows only same-family local and remote addresses,
 * otherwise allow any matching local/remote pair
 */
bool mptcp_pm_addr_families_match(const struct sock *sk,
				  const struct mptcp_addr_info *loc,
				  const struct mptcp_addr_info *rem)
{
	bool mptcp_is_v4 = sk->sk_family == AF_INET;

#if IS_ENABLED(CONFIG_MPTCP_IPV6)
	bool loc_is_v4 = loc->family == AF_INET || ipv6_addr_v4mapped(&loc->addr6);
	bool rem_is_v4 = rem->family == AF_INET || ipv6_addr_v4mapped(&rem->addr6);

	if (mptcp_is_v4)
		return loc_is_v4 && rem_is_v4;

	if (ipv6_only_sock(sk))
		return !loc_is_v4 && !rem_is_v4;

	return loc_is_v4 == rem_is_v4;
#else
	return mptcp_is_v4 && loc->family == AF_INET && rem->family == AF_INET;
#endif
}

void mptcp_pm_data_reset(struct mptcp_sock *msk)
{
	u8 pm_type = mptcp_get_pm_type(sock_net((struct sock *)msk));
	struct mptcp_pm_data *pm = &msk->pm;

	pm->add_addr_signaled = 0;
	pm->add_addr_accepted = 0;
	pm->local_addr_used = 0;
	pm->subflows = 0;
	pm->rm_list_tx.nr = 0;
	pm->rm_list_rx.nr = 0;
	WRITE_ONCE(pm->pm_type, pm_type);

	if (pm_type == MPTCP_PM_TYPE_KERNEL) {
		bool subflows_allowed = !!mptcp_pm_get_subflows_max(msk);

		/* pm->work_pending must be only be set to 'true' when
		 * pm->pm_type is set to MPTCP_PM_TYPE_KERNEL
		 */
		WRITE_ONCE(pm->work_pending,
			   (!!mptcp_pm_get_local_addr_max(msk) &&
			    subflows_allowed) ||
			   !!mptcp_pm_get_add_addr_signal_max(msk));
		WRITE_ONCE(pm->accept_addr,
			   !!mptcp_pm_get_add_addr_accept_max(msk) &&
			   subflows_allowed);
		WRITE_ONCE(pm->accept_subflow, subflows_allowed);
	} else {
		WRITE_ONCE(pm->work_pending, 0);
		WRITE_ONCE(pm->accept_addr, 0);
		WRITE_ONCE(pm->accept_subflow, 0);
	}

	WRITE_ONCE(pm->addr_signal, 0);
	WRITE_ONCE(pm->remote_deny_join_id0, false);
	pm->status = 0;
	bitmap_fill(msk->pm.id_avail_bitmap, MPTCP_PM_MAX_ADDR_ID + 1);
}

void mptcp_pm_data_init(struct mptcp_sock *msk)
{
	spin_lock_init(&msk->pm.lock);
	INIT_LIST_HEAD(&msk->pm.anno_list);
	INIT_LIST_HEAD(&msk->pm.userspace_pm_local_addr_list);
	mptcp_pm_data_reset(msk);
}

void __init mptcp_pm_init(void)
{
	mptcp_pm_nl_init();
}<|MERGE_RESOLUTION|>--- conflicted
+++ resolved
@@ -66,11 +66,7 @@
 {
 	struct mptcp_pm_data *pm = &msk->pm;
 
-<<<<<<< HEAD
-	pr_debug("msk=%p, token=%u side=%d\n", msk, msk->token, server_side);
-=======
 	pr_debug("msk=%p, token=%u side=%d\n", msk, READ_ONCE(msk->token), server_side);
->>>>>>> a6ad5510
 
 	WRITE_ONCE(pm->server_side, server_side);
 	mptcp_event(MPTCP_EVENT_CREATED, msk, ssk, GFP_ATOMIC);
@@ -423,30 +419,11 @@
 }
 
 bool mptcp_pm_is_backup(struct mptcp_sock *msk, struct sock_common *skc)
-<<<<<<< HEAD
 {
 	struct mptcp_addr_info skc_local;
 
 	mptcp_local_address((struct sock_common *)skc, &skc_local);
 
-	if (mptcp_pm_is_userspace(msk))
-		return mptcp_userspace_pm_is_backup(msk, &skc_local);
-
-	return mptcp_pm_nl_is_backup(msk, &skc_local);
-}
-
-int mptcp_pm_get_flags_and_ifindex_by_id(struct mptcp_sock *msk, unsigned int id,
-					 u8 *flags, int *ifindex)
-=======
->>>>>>> a6ad5510
-{
-	struct mptcp_addr_info skc_local;
-
-<<<<<<< HEAD
-=======
-	mptcp_local_address((struct sock_common *)skc, &skc_local);
-
->>>>>>> a6ad5510
 	if (mptcp_pm_is_userspace(msk))
 		return mptcp_userspace_pm_is_backup(msk, &skc_local);
 
