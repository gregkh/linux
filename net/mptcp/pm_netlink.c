--- conflicted
+++ resolved
@@ -464,10 +464,6 @@
 	return i;
 }
 
-<<<<<<< HEAD
-static struct mptcp_pm_addr_entry *
-__lookup_addr(struct pm_nl_pernet *pernet, struct mptcp_addr_info *info)
-=======
 static void __mptcp_pm_send_ack(struct mptcp_sock *msk, struct mptcp_subflow_context *subflow,
 				bool prio, bool backup)
 {
@@ -514,18 +510,13 @@
 static struct mptcp_pm_addr_entry *
 __lookup_addr(struct pm_nl_pernet *pernet, const struct mptcp_addr_info *info,
 	      bool lookup_by_id)
->>>>>>> d60c95ef
 {
 	struct mptcp_pm_addr_entry *entry;
 
 	list_for_each_entry(entry, &pernet->local_addr_list, list) {
-<<<<<<< HEAD
-		if (addresses_equal(&entry->addr, info, true))
-=======
 		if ((!lookup_by_id &&
 		     mptcp_addresses_equal(&entry->addr, info, entry->addr.port)) ||
 		    (lookup_by_id && entry->addr.id == info->id))
->>>>>>> d60c95ef
 			return entry;
 	}
 	return NULL;
@@ -692,7 +683,6 @@
 	unsigned int add_addr_accept_max;
 	struct mptcp_addr_info remote;
 	unsigned int subflows_max;
-	bool reset_port = false;
 	int i, nr;
 
 	add_addr_accept_max = mptcp_pm_get_add_addr_accept_max(msk);
@@ -703,10 +693,6 @@
 		 msk->pm.remote.family);
 
 	remote = msk->pm.remote;
-<<<<<<< HEAD
-	if (lookup_subflow_by_daddr(&msk->conn_list, &remote))
-		goto add_addr_echo;
-=======
 	mptcp_pm_announce_addr(msk, &remote, true);
 	mptcp_pm_nl_addr_send_ack(msk);
 
@@ -716,13 +702,6 @@
 	/* pick id 0 port, if none is provided the remote address */
 	if (!remote.port)
 		remote.port = sk->sk_dport;
->>>>>>> d60c95ef
-
-	/* pick id 0 port, if none is provided the remote address */
-	if (!remote.port) {
-		reset_port = true;
-		remote.port = sk->sk_dport;
-	}
 
 	/* connect to the specified remote address, using whatever
 	 * local address the routing configuration will pick.
@@ -738,17 +717,6 @@
 	for (i = 0; i < nr; i++)
 		__mptcp_subflow_connect(sk, &addrs[i], &remote);
 	spin_lock_bh(&msk->pm.lock);
-<<<<<<< HEAD
-
-	/* be sure to echo exactly the received address */
-	if (reset_port)
-		remote.port = 0;
-
-add_addr_echo:
-	mptcp_pm_announce_addr(msk, &remote, true);
-	mptcp_pm_nl_addr_send_ack(msk);
-=======
->>>>>>> d60c95ef
 }
 
 void mptcp_pm_nl_addr_send_ack(struct mptcp_sock *msk)
@@ -784,25 +752,11 @@
 		if (!mptcp_addresses_equal(&local, addr, addr->port))
 			continue;
 
-<<<<<<< HEAD
-		if (subflow->backup != bkup)
-			msk->last_snd = NULL;
-		subflow->backup = bkup;
-		subflow->send_mp_prio = 1;
-		subflow->request_bkup = bkup;
-		__MPTCP_INC_STATS(sock_net(sk), MPTCP_MIB_MPPRIOTX);
-
-		spin_unlock_bh(&msk->pm.lock);
-		pr_debug("send ack for mp_prio");
-		mptcp_subflow_send_ack(ssk);
-		spin_lock_bh(&msk->pm.lock);
-=======
 		if (rem && rem->family != AF_UNSPEC) {
 			remote_address((struct sock_common *)ssk, &remote);
 			if (!mptcp_addresses_equal(&remote, rem, rem->port))
 				continue;
 		}
->>>>>>> d60c95ef
 
 		__mptcp_pm_send_ack(msk, subflow, true, bkup);
 		return 0;
@@ -839,16 +793,10 @@
 		return;
 
 	for (i = 0; i < rm_list->nr; i++) {
-<<<<<<< HEAD
-		bool removed = false;
-
-		list_for_each_entry_safe(subflow, tmp, &msk->conn_list, node) {
-=======
 		u8 rm_id = rm_list->ids[i];
 		bool removed = false;
 
 		mptcp_for_each_subflow_safe(msk, subflow, tmp) {
->>>>>>> d60c95ef
 			struct sock *ssk = mptcp_subflow_tcp_sock(subflow);
 			int how = RCV_SHUTDOWN | SEND_SHUTDOWN;
 			u8 id = subflow->local_id;
@@ -870,14 +818,6 @@
 			spin_lock_bh(&msk->pm.lock);
 
 			removed = true;
-<<<<<<< HEAD
-			msk->pm.subflows--;
-			__MPTCP_INC_STATS(sock_net(sk), rm_type);
-		}
-		if (!removed)
-			continue;
-
-=======
 			__MPTCP_INC_STATS(sock_net(sk), rm_type);
 		}
 		if (rm_type == MPTCP_MIB_RMSUBFLOW)
@@ -888,7 +828,6 @@
 		if (!mptcp_pm_is_kernel(msk))
 			continue;
 
->>>>>>> d60c95ef
 		if (rm_type == MPTCP_MIB_RMADDR) {
 			msk->pm.add_addr_accepted--;
 			WRITE_ONCE(msk->pm.accept_addr, true);
@@ -1968,23 +1907,6 @@
 			return -EOPNOTSUPP;
 	}
 
-<<<<<<< HEAD
-	spin_lock_bh(&pernet->lock);
-	entry = __lookup_addr(pernet, &addr.addr);
-	if (!entry) {
-		spin_unlock_bh(&pernet->lock);
-		return -EINVAL;
-	}
-
-	if (bkup)
-		entry->flags |= MPTCP_PM_ADDR_FLAG_BACKUP;
-	else
-		entry->flags &= ~MPTCP_PM_ADDR_FLAG_BACKUP;
-	addr = *entry;
-	spin_unlock_bh(&pernet->lock);
-
-	mptcp_nl_addr_backup(net, &addr.addr, bkup);
-=======
 	if (token)
 		return mptcp_userspace_pm_set_flags(sock_net(skb->sk),
 						    token, &addr, &remote, bkup);
@@ -2007,7 +1929,6 @@
 	spin_unlock_bh(&pernet->lock);
 
 	mptcp_nl_set_flags(net, &addr.addr, bkup, changed);
->>>>>>> d60c95ef
 	return 0;
 }
 
