/* SPDX-License-Identifier: GPL-2.0-or-later */

#include <net/inet_common.h>

enum linux_mptcp_mib_field {
	MPTCP_MIB_NUM = 0,
	MPTCP_MIB_MPCAPABLEPASSIVE,	/* Received SYN with MP_CAPABLE */
	MPTCP_MIB_MPCAPABLEACTIVE,	/* Sent SYN with MP_CAPABLE */
	MPTCP_MIB_MPCAPABLEACTIVEACK,	/* Received SYN/ACK with MP_CAPABLE */
	MPTCP_MIB_MPCAPABLEPASSIVEACK,	/* Received third ACK with MP_CAPABLE */
	MPTCP_MIB_MPCAPABLEPASSIVEFALLBACK,/* Server-side fallback during 3-way handshake */
	MPTCP_MIB_MPCAPABLEACTIVEFALLBACK, /* Client-side fallback during 3-way handshake */
<<<<<<< HEAD
=======
	MPTCP_MIB_MPCAPABLEACTIVEDROP,	/* Client-side fallback due to a MPC drop */
	MPTCP_MIB_MPCAPABLEACTIVEDISABLED, /* Client-side disabled due to past issues */
>>>>>>> a6ad5510
	MPTCP_MIB_MPCAPABLEENDPATTEMPT,	/* Prohibited MPC to port-based endp */
	MPTCP_MIB_TOKENFALLBACKINIT,	/* Could not init/allocate token */
	MPTCP_MIB_RETRANSSEGS,		/* Segments retransmitted at the MPTCP-level */
	MPTCP_MIB_JOINNOTOKEN,		/* Received MP_JOIN but the token was not found */
	MPTCP_MIB_JOINSYNRX,		/* Received a SYN + MP_JOIN */
	MPTCP_MIB_JOINSYNBACKUPRX,	/* Received a SYN + MP_JOIN + backup flag */
	MPTCP_MIB_JOINSYNACKRX,		/* Received a SYN/ACK + MP_JOIN */
	MPTCP_MIB_JOINSYNACKBACKUPRX,	/* Received a SYN/ACK + MP_JOIN + backup flag */
	MPTCP_MIB_JOINSYNACKMAC,	/* HMAC was wrong on SYN/ACK + MP_JOIN */
	MPTCP_MIB_JOINACKRX,		/* Received an ACK + MP_JOIN */
	MPTCP_MIB_JOINACKMAC,		/* HMAC was wrong on ACK + MP_JOIN */
	MPTCP_MIB_JOINSYNTX,		/* Sending a SYN + MP_JOIN */
	MPTCP_MIB_JOINSYNTXCREATSKERR,	/* Not able to create a socket when sending a SYN + MP_JOIN */
	MPTCP_MIB_JOINSYNTXBINDERR,	/* Not able to bind() the address when sending a SYN + MP_JOIN */
	MPTCP_MIB_JOINSYNTXCONNECTERR,	/* Not able to connect() when sending a SYN + MP_JOIN */
	MPTCP_MIB_DSSNOMATCH,		/* Received a new mapping that did not match the previous one */
	MPTCP_MIB_DSSCORRUPTIONFALLBACK,/* DSS corruption detected, fallback */
	MPTCP_MIB_DSSCORRUPTIONRESET,	/* DSS corruption detected, MPJ subflow reset */
	MPTCP_MIB_INFINITEMAPTX,	/* Sent an infinite mapping */
	MPTCP_MIB_INFINITEMAPRX,	/* Received an infinite mapping */
	MPTCP_MIB_DSSTCPMISMATCH,	/* DSS-mapping did not map with TCP's sequence numbers */
	MPTCP_MIB_DATACSUMERR,		/* The data checksum fail */
	MPTCP_MIB_OFOQUEUETAIL,	/* Segments inserted into OoO queue tail */
	MPTCP_MIB_OFOQUEUE,		/* Segments inserted into OoO queue */
	MPTCP_MIB_OFOMERGE,		/* Segments merged in OoO queue */
	MPTCP_MIB_NODSSWINDOW,		/* Segments not in MPTCP windows */
	MPTCP_MIB_DUPDATA,		/* Segments discarded due to duplicate DSS */
	MPTCP_MIB_ADDADDR,		/* Received ADD_ADDR with echo-flag=0 */
	MPTCP_MIB_ADDADDRTX,		/* Sent ADD_ADDR with echo-flag=0 */
	MPTCP_MIB_ADDADDRTXDROP,	/* ADD_ADDR with echo-flag=0 not send due to
					 * resource exhaustion
					 */
	MPTCP_MIB_ECHOADD,		/* Received ADD_ADDR with echo-flag=1 */
	MPTCP_MIB_ECHOADDTX,		/* Send ADD_ADDR with echo-flag=1 */
	MPTCP_MIB_ECHOADDTXDROP,	/* ADD_ADDR with echo-flag=1 not send due
					 * to resource exhaustion
					 */
	MPTCP_MIB_PORTADD,		/* Received ADD_ADDR with a port-number */
	MPTCP_MIB_ADDADDRDROP,		/* Dropped incoming ADD_ADDR */
	MPTCP_MIB_JOINPORTSYNRX,	/* Received a SYN MP_JOIN with a different port-number */
	MPTCP_MIB_JOINPORTSYNACKRX,	/* Received a SYNACK MP_JOIN with a different port-number */
	MPTCP_MIB_JOINPORTACKRX,	/* Received an ACK MP_JOIN with a different port-number */
	MPTCP_MIB_MISMATCHPORTSYNRX,	/* Received a SYN MP_JOIN with a mismatched port-number */
	MPTCP_MIB_MISMATCHPORTACKRX,	/* Received an ACK MP_JOIN with a mismatched port-number */
	MPTCP_MIB_RMADDR,		/* Received RM_ADDR */
	MPTCP_MIB_RMADDRDROP,		/* Dropped incoming RM_ADDR */
	MPTCP_MIB_RMADDRTX,		/* Sent RM_ADDR */
	MPTCP_MIB_RMADDRTXDROP,		/* RM_ADDR not sent due to resource exhaustion */
	MPTCP_MIB_RMSUBFLOW,		/* Remove a subflow */
	MPTCP_MIB_MPPRIOTX,		/* Transmit a MP_PRIO */
	MPTCP_MIB_MPPRIORX,		/* Received a MP_PRIO */
	MPTCP_MIB_MPFAILTX,		/* Transmit a MP_FAIL */
	MPTCP_MIB_MPFAILRX,		/* Received a MP_FAIL */
	MPTCP_MIB_MPFASTCLOSETX,	/* Transmit a MP_FASTCLOSE */
	MPTCP_MIB_MPFASTCLOSERX,	/* Received a MP_FASTCLOSE */
	MPTCP_MIB_MPRSTTX,		/* Transmit a MP_RST */
	MPTCP_MIB_MPRSTRX,		/* Received a MP_RST */
	MPTCP_MIB_RCVPRUNED,		/* Incoming packet dropped due to memory limit */
	MPTCP_MIB_SUBFLOWSTALE,		/* Subflows entered 'stale' status */
	MPTCP_MIB_SUBFLOWRECOVER,	/* Subflows returned to active status after being stale */
	MPTCP_MIB_SNDWNDSHARED,		/* Subflow snd wnd is overridden by msk's one */
	MPTCP_MIB_RCVWNDSHARED,		/* Subflow rcv wnd is overridden by msk's one */
	MPTCP_MIB_RCVWNDCONFLICTUPDATE,	/* subflow rcv wnd is overridden by msk's one due to
					 * conflict with another subflow while updating msk rcv wnd
					 */
	MPTCP_MIB_RCVWNDCONFLICT,	/* Conflict with while updating msk rcv wnd */
	MPTCP_MIB_CURRESTAB,		/* Current established MPTCP connections */
<<<<<<< HEAD
=======
	MPTCP_MIB_BLACKHOLE,		/* A blackhole has been detected */
>>>>>>> a6ad5510
	__MPTCP_MIB_MAX
};

#define LINUX_MIB_MPTCP_MAX	__MPTCP_MIB_MAX
struct mptcp_mib {
	unsigned long mibs[LINUX_MIB_MPTCP_MAX];
};

static inline void MPTCP_ADD_STATS(struct net *net,
				   enum linux_mptcp_mib_field field,
				   int val)
{
	if (likely(net->mib.mptcp_statistics))
		SNMP_ADD_STATS(net->mib.mptcp_statistics, field, val);
}

static inline void MPTCP_INC_STATS(struct net *net,
				   enum linux_mptcp_mib_field field)
{
	if (likely(net->mib.mptcp_statistics))
		SNMP_INC_STATS(net->mib.mptcp_statistics, field);
}

static inline void __MPTCP_INC_STATS(struct net *net,
				     enum linux_mptcp_mib_field field)
{
	if (likely(net->mib.mptcp_statistics))
		__SNMP_INC_STATS(net->mib.mptcp_statistics, field);
}

static inline void MPTCP_DEC_STATS(struct net *net,
				   enum linux_mptcp_mib_field field)
{
	if (likely(net->mib.mptcp_statistics))
		SNMP_DEC_STATS(net->mib.mptcp_statistics, field);
}

bool mptcp_mib_alloc(struct net *net);<|MERGE_RESOLUTION|>--- conflicted
+++ resolved
@@ -10,11 +10,8 @@
 	MPTCP_MIB_MPCAPABLEPASSIVEACK,	/* Received third ACK with MP_CAPABLE */
 	MPTCP_MIB_MPCAPABLEPASSIVEFALLBACK,/* Server-side fallback during 3-way handshake */
 	MPTCP_MIB_MPCAPABLEACTIVEFALLBACK, /* Client-side fallback during 3-way handshake */
-<<<<<<< HEAD
-=======
 	MPTCP_MIB_MPCAPABLEACTIVEDROP,	/* Client-side fallback due to a MPC drop */
 	MPTCP_MIB_MPCAPABLEACTIVEDISABLED, /* Client-side disabled due to past issues */
->>>>>>> a6ad5510
 	MPTCP_MIB_MPCAPABLEENDPATTEMPT,	/* Prohibited MPC to port-based endp */
 	MPTCP_MIB_TOKENFALLBACKINIT,	/* Could not init/allocate token */
 	MPTCP_MIB_RETRANSSEGS,		/* Segments retransmitted at the MPTCP-level */
@@ -82,10 +79,7 @@
 					 */
 	MPTCP_MIB_RCVWNDCONFLICT,	/* Conflict with while updating msk rcv wnd */
 	MPTCP_MIB_CURRESTAB,		/* Current established MPTCP connections */
-<<<<<<< HEAD
-=======
 	MPTCP_MIB_BLACKHOLE,		/* A blackhole has been detected */
->>>>>>> a6ad5510
 	__MPTCP_MIB_MAX
 };
 
