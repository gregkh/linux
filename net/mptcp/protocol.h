/* SPDX-License-Identifier: GPL-2.0 */
/* Multipath TCP
 *
 * Copyright (c) 2017 - 2019, Intel Corporation.
 */

#ifndef __MPTCP_PROTOCOL_H
#define __MPTCP_PROTOCOL_H

#include <linux/random.h>
#include <net/tcp.h>
#include <net/inet_connection_sock.h>
#include <uapi/linux/mptcp.h>
#include <net/genetlink.h>

#define MPTCP_SUPPORTED_VERSION	1

/* MPTCP option bits */
#define OPTION_MPTCP_MPC_SYN	BIT(0)
#define OPTION_MPTCP_MPC_SYNACK	BIT(1)
#define OPTION_MPTCP_MPC_ACK	BIT(2)
#define OPTION_MPTCP_MPJ_SYN	BIT(3)
#define OPTION_MPTCP_MPJ_SYNACK	BIT(4)
#define OPTION_MPTCP_MPJ_ACK	BIT(5)
#define OPTION_MPTCP_ADD_ADDR	BIT(6)
#define OPTION_MPTCP_RM_ADDR	BIT(7)
#define OPTION_MPTCP_FASTCLOSE	BIT(8)
#define OPTION_MPTCP_PRIO	BIT(9)
#define OPTION_MPTCP_RST	BIT(10)
#define OPTION_MPTCP_DSS	BIT(11)
#define OPTION_MPTCP_FAIL	BIT(12)

#define OPTION_MPTCP_CSUMREQD	BIT(13)

#define OPTIONS_MPTCP_MPC	(OPTION_MPTCP_MPC_SYN | OPTION_MPTCP_MPC_SYNACK | \
				 OPTION_MPTCP_MPC_ACK)
#define OPTIONS_MPTCP_MPJ	(OPTION_MPTCP_MPJ_SYN | OPTION_MPTCP_MPJ_SYNACK | \
				 OPTION_MPTCP_MPJ_ACK)

/* MPTCP option subtypes */
#define MPTCPOPT_MP_CAPABLE	0
#define MPTCPOPT_MP_JOIN	1
#define MPTCPOPT_DSS		2
#define MPTCPOPT_ADD_ADDR	3
#define MPTCPOPT_RM_ADDR	4
#define MPTCPOPT_MP_PRIO	5
#define MPTCPOPT_MP_FAIL	6
#define MPTCPOPT_MP_FASTCLOSE	7
#define MPTCPOPT_RST		8

/* MPTCP suboption lengths */
#define TCPOLEN_MPTCP_MPC_SYN		4
#define TCPOLEN_MPTCP_MPC_SYNACK	12
#define TCPOLEN_MPTCP_MPC_ACK		20
#define TCPOLEN_MPTCP_MPC_ACK_DATA	22
#define TCPOLEN_MPTCP_MPJ_SYN		12
#define TCPOLEN_MPTCP_MPJ_SYNACK	16
#define TCPOLEN_MPTCP_MPJ_ACK		24
#define TCPOLEN_MPTCP_DSS_BASE		4
#define TCPOLEN_MPTCP_DSS_ACK32		4
#define TCPOLEN_MPTCP_DSS_ACK64		8
#define TCPOLEN_MPTCP_DSS_MAP32		10
#define TCPOLEN_MPTCP_DSS_MAP64		14
#define TCPOLEN_MPTCP_DSS_CHECKSUM	2
#define TCPOLEN_MPTCP_ADD_ADDR		16
#define TCPOLEN_MPTCP_ADD_ADDR_PORT	18
#define TCPOLEN_MPTCP_ADD_ADDR_BASE	8
#define TCPOLEN_MPTCP_ADD_ADDR_BASE_PORT	10
#define TCPOLEN_MPTCP_ADD_ADDR6		28
#define TCPOLEN_MPTCP_ADD_ADDR6_PORT	30
#define TCPOLEN_MPTCP_ADD_ADDR6_BASE	20
#define TCPOLEN_MPTCP_ADD_ADDR6_BASE_PORT	22
#define TCPOLEN_MPTCP_PORT_LEN		2
#define TCPOLEN_MPTCP_PORT_ALIGN	2
#define TCPOLEN_MPTCP_RM_ADDR_BASE	3
#define TCPOLEN_MPTCP_PRIO		3
#define TCPOLEN_MPTCP_PRIO_ALIGN	4
#define TCPOLEN_MPTCP_FASTCLOSE		12
#define TCPOLEN_MPTCP_RST		4
#define TCPOLEN_MPTCP_FAIL		12

#define TCPOLEN_MPTCP_MPC_ACK_DATA_CSUM	(TCPOLEN_MPTCP_DSS_CHECKSUM + TCPOLEN_MPTCP_MPC_ACK_DATA)

/* MPTCP MP_JOIN flags */
#define MPTCPOPT_BACKUP		BIT(0)
#define MPTCPOPT_THMAC_LEN	8

/* MPTCP MP_CAPABLE flags */
#define MPTCP_VERSION_MASK	(0x0F)
#define MPTCP_CAP_CHECKSUM_REQD	BIT(7)
#define MPTCP_CAP_EXTENSIBILITY	BIT(6)
#define MPTCP_CAP_DENY_JOIN_ID0	BIT(5)
#define MPTCP_CAP_HMAC_SHA256	BIT(0)
#define MPTCP_CAP_FLAG_MASK	(0x1F)

/* MPTCP DSS flags */
#define MPTCP_DSS_DATA_FIN	BIT(4)
#define MPTCP_DSS_DSN64		BIT(3)
#define MPTCP_DSS_HAS_MAP	BIT(2)
#define MPTCP_DSS_ACK64		BIT(1)
#define MPTCP_DSS_HAS_ACK	BIT(0)
#define MPTCP_DSS_FLAG_MASK	(0x1F)

/* MPTCP ADD_ADDR flags */
#define MPTCP_ADDR_ECHO		BIT(0)

/* MPTCP MP_PRIO flags */
#define MPTCP_PRIO_BKUP		BIT(0)

/* MPTCP TCPRST flags */
#define MPTCP_RST_TRANSIENT	BIT(0)

/* MPTCP socket atomic flags */
#define MPTCP_NOSPACE		1
#define MPTCP_WORK_RTX		2
#define MPTCP_FALLBACK_DONE	4
#define MPTCP_WORK_CLOSE_SUBFLOW 5

/* MPTCP socket release cb flags */
#define MPTCP_PUSH_PENDING	1
#define MPTCP_CLEAN_UNA		2
#define MPTCP_ERROR_REPORT	3
#define MPTCP_RETRANSMIT	4
#define MPTCP_FLUSH_JOIN_LIST	5
#define MPTCP_SYNC_STATE	6
#define MPTCP_SYNC_SNDBUF	7

struct mptcp_skb_cb {
	u64 map_seq;
	u64 end_seq;
	u32 offset;
	u8  has_rxtstamp:1;
};

#define MPTCP_SKB_CB(__skb)	((struct mptcp_skb_cb *)&((__skb)->cb[0]))

static inline bool before64(__u64 seq1, __u64 seq2)
{
	return (__s64)(seq1 - seq2) < 0;
}

#define after64(seq2, seq1)	before64(seq1, seq2)

struct mptcp_options_received {
	u64	sndr_key;
	u64	rcvr_key;
	u64	data_ack;
	u64	data_seq;
	u32	subflow_seq;
	u16	data_len;
	__sum16	csum;
	u16	suboptions;
	u32	token;
	u32	nonce;
	u16	use_map:1,
		dsn64:1,
		data_fin:1,
		use_ack:1,
		ack64:1,
		mpc_map:1,
		reset_reason:4,
		reset_transient:1,
		echo:1,
		backup:1,
		deny_join_id0:1,
		__unused:2;
	u8	join_id;
	u64	thmac;
	u8	hmac[MPTCPOPT_HMAC_LEN];
	struct mptcp_addr_info addr;
	struct mptcp_rm_list rm_list;
	u64	ahmac;
	u64	fail_seq;
};

static inline __be32 mptcp_option(u8 subopt, u8 len, u8 nib, u8 field)
{
	return htonl((TCPOPT_MPTCP << 24) | (len << 16) | (subopt << 12) |
		     ((nib & 0xF) << 8) | field);
}

enum mptcp_pm_status {
	MPTCP_PM_ADD_ADDR_RECEIVED,
	MPTCP_PM_ADD_ADDR_SEND_ACK,
	MPTCP_PM_RM_ADDR_RECEIVED,
	MPTCP_PM_ESTABLISHED,
	MPTCP_PM_SUBFLOW_ESTABLISHED,
	MPTCP_PM_ALREADY_ESTABLISHED,	/* persistent status, set after ESTABLISHED event */
	MPTCP_PM_MPC_ENDPOINT_ACCOUNTED /* persistent status, set after MPC local address is
					 * accounted int id_avail_bitmap
					 */
};

enum mptcp_pm_type {
	MPTCP_PM_TYPE_KERNEL = 0,
	MPTCP_PM_TYPE_USERSPACE,

	__MPTCP_PM_TYPE_NR,
	__MPTCP_PM_TYPE_MAX = __MPTCP_PM_TYPE_NR - 1,
};

/* Status bits below MPTCP_PM_ALREADY_ESTABLISHED need pm worker actions */
#define MPTCP_PM_WORK_MASK ((1 << MPTCP_PM_ALREADY_ESTABLISHED) - 1)

enum mptcp_addr_signal_status {
	MPTCP_ADD_ADDR_SIGNAL,
	MPTCP_ADD_ADDR_ECHO,
	MPTCP_RM_ADDR_SIGNAL,
};

/* max value of mptcp_addr_info.id */
#define MPTCP_PM_MAX_ADDR_ID		U8_MAX

struct mptcp_pm_data {
	struct mptcp_addr_info local;
	struct mptcp_addr_info remote;
	struct list_head anno_list;
	struct list_head userspace_pm_local_addr_list;

	spinlock_t	lock;		/*protects the whole PM data */

	u8		addr_signal;
	bool		server_side;
	bool		work_pending;
	bool		accept_addr;
	bool		accept_subflow;
	bool		remote_deny_join_id0;
	u8		add_addr_signaled;
	u8		add_addr_accepted;
	u8		local_addr_used;
	u8		pm_type;
	u8		subflows;
	u8		status;
	DECLARE_BITMAP(id_avail_bitmap, MPTCP_PM_MAX_ADDR_ID + 1);
	struct mptcp_rm_list rm_list_tx;
	struct mptcp_rm_list rm_list_rx;
};

struct mptcp_pm_addr_entry {
	struct list_head	list;
	struct mptcp_addr_info	addr;
	u8			flags;
	int			ifindex;
	struct socket		*lsk;
};

struct mptcp_data_frag {
	struct list_head list;
	u64 data_seq;
	u16 data_len;
	u16 offset;
	u16 overhead;
	u16 already_sent;
	struct page *page;
};

/* MPTCP connection sock */
struct mptcp_sock {
	/* inet_connection_sock must be the first member */
	struct inet_connection_sock sk;
	u64		local_key;
	u64		remote_key;
	u64		write_seq;
	u64		bytes_sent;
	u64		snd_nxt;
	u64		bytes_received;
	u64		ack_seq;
	atomic64_t	rcv_wnd_sent;
	u64		rcv_data_fin_seq;
	u64		bytes_retrans;
	int		rmem_fwd_alloc;
	int		snd_burst;
	int		old_wspace;
	u64		recovery_snd_nxt;	/* in recovery mode accept up to this seq;
						 * recovery related fields are under data_lock
						 * protection
						 */
	u64		bytes_acked;
	u64		snd_una;
	u64		wnd_end;
	unsigned long	timer_ival;
	u32		token;
	int		rmem_released;
	unsigned long	flags;
	unsigned long	cb_flags;
	unsigned long	push_pending;
	bool		recovery;		/* closing subflow write queue reinjected */
	bool		can_ack;
	bool		fully_established;
	bool		rcv_data_fin;
	bool		snd_data_fin_enable;
	bool		rcv_fastclose;
	bool		use_64bit_ack; /* Set when we received a 64-bit DSN */
	bool		csum_enabled;
	bool		allow_infinite_fallback;
	u8		pending_state; /* A subflow asked to set this sk_state,
					* protected by the msk data lock
					*/
	u8		mpc_endpoint_id;
	u8		recvmsg_inq:1,
			cork:1,
			nodelay:1,
			fastopening:1,
<<<<<<< HEAD
			in_accept_queue:1;
=======
			in_accept_queue:1,
			free_first:1;
>>>>>>> 98817289
	struct work_struct work;
	struct sk_buff  *ooo_last_skb;
	struct rb_root  out_of_order_queue;
	struct sk_buff_head receive_queue;
	struct list_head conn_list;
	struct list_head rtx_queue;
	struct mptcp_data_frag *first_pending;
	struct list_head join_list;
<<<<<<< HEAD
	struct socket	*subflow; /* outgoing connect/listener/!mp_capable
				   * The mptcp ops can safely dereference, using suitable
				   * ONCE annotation, the subflow outside the socket
				   * lock as such sock is freed after close().
				   */
	struct sock	*first;
=======
	struct sock	*first; /* The mptcp ops can safely dereference, using suitable
				 * ONCE annotation, the subflow outside the socket
				 * lock as such sock is freed after close().
				 */
>>>>>>> 98817289
	struct mptcp_pm_data	pm;
	struct mptcp_sched_ops	*sched;
	struct {
		u32	space;	/* bytes copied in last measurement window */
		u32	copied; /* bytes copied in this measurement window */
		u64	time;	/* start time of measurement window */
		u64	rtt_us; /* last maximum rtt of subflows */
	} rcvq_space;
	u8		scaling_ratio;

	u32		subflow_id;
	u32		setsockopt_seq;
	char		ca_name[TCP_CA_NAME_MAX];
};

#define mptcp_data_lock(sk) spin_lock_bh(&(sk)->sk_lock.slock)
#define mptcp_data_unlock(sk) spin_unlock_bh(&(sk)->sk_lock.slock)

#define mptcp_for_each_subflow(__msk, __subflow)			\
	list_for_each_entry(__subflow, &((__msk)->conn_list), node)
#define mptcp_for_each_subflow_safe(__msk, __subflow, __tmp)			\
	list_for_each_entry_safe(__subflow, __tmp, &((__msk)->conn_list), node)

static inline void msk_owned_by_me(const struct mptcp_sock *msk)
{
	sock_owned_by_me((const struct sock *)msk);
}

#define mptcp_sk(ptr) container_of_const(ptr, struct mptcp_sock, sk.icsk_inet.sk)

/* the msk socket don't use the backlog, also account for the bulk
 * free memory
 */
static inline int __mptcp_rmem(const struct sock *sk)
{
	return atomic_read(&sk->sk_rmem_alloc) - READ_ONCE(mptcp_sk(sk)->rmem_released);
}

static inline int mptcp_win_from_space(const struct sock *sk, int space)
{
	return __tcp_win_from_space(mptcp_sk(sk)->scaling_ratio, space);
}

static inline int __mptcp_space(const struct sock *sk)
{
	return mptcp_win_from_space(sk, READ_ONCE(sk->sk_rcvbuf) - __mptcp_rmem(sk));
}

static inline struct mptcp_data_frag *mptcp_send_head(const struct sock *sk)
{
	const struct mptcp_sock *msk = mptcp_sk(sk);

	return READ_ONCE(msk->first_pending);
}

static inline struct mptcp_data_frag *mptcp_send_next(struct sock *sk)
{
	struct mptcp_sock *msk = mptcp_sk(sk);
	struct mptcp_data_frag *cur;

	cur = msk->first_pending;
	return list_is_last(&cur->list, &msk->rtx_queue) ? NULL :
						     list_next_entry(cur, list);
}

static inline struct mptcp_data_frag *mptcp_pending_tail(const struct sock *sk)
{
	const struct mptcp_sock *msk = mptcp_sk(sk);

	if (!msk->first_pending)
		return NULL;

	if (WARN_ON_ONCE(list_empty(&msk->rtx_queue)))
		return NULL;

	return list_last_entry(&msk->rtx_queue, struct mptcp_data_frag, list);
}

static inline struct mptcp_data_frag *mptcp_rtx_head(struct sock *sk)
{
	struct mptcp_sock *msk = mptcp_sk(sk);

	if (msk->snd_una == READ_ONCE(msk->snd_nxt))
		return NULL;

	return list_first_entry_or_null(&msk->rtx_queue, struct mptcp_data_frag, list);
}

struct csum_pseudo_header {
	__be64 data_seq;
	__be32 subflow_seq;
	__be16 data_len;
	__sum16 csum;
};

struct mptcp_subflow_request_sock {
	struct	tcp_request_sock sk;
	u16	mp_capable : 1,
		mp_join : 1,
		backup : 1,
		csum_reqd : 1,
		allow_join_id0 : 1;
	u8	local_id;
	u8	remote_id;
	u64	local_key;
	u64	idsn;
	u32	token;
	u32	ssn_offset;
	u64	thmac;
	u32	local_nonce;
	u32	remote_nonce;
	struct mptcp_sock	*msk;
	struct hlist_nulls_node token_node;
};

static inline struct mptcp_subflow_request_sock *
mptcp_subflow_rsk(const struct request_sock *rsk)
{
	return (struct mptcp_subflow_request_sock *)rsk;
}

enum mptcp_data_avail {
	MPTCP_SUBFLOW_NODATA,
	MPTCP_SUBFLOW_DATA_AVAIL,
};

struct mptcp_delegated_action {
	struct napi_struct napi;
	struct list_head head;
};

DECLARE_PER_CPU(struct mptcp_delegated_action, mptcp_delegated_actions);

#define MPTCP_DELEGATE_SCHEDULED	0
#define MPTCP_DELEGATE_SEND		1
#define MPTCP_DELEGATE_ACK		2
<<<<<<< HEAD
=======
#define MPTCP_DELEGATE_SNDBUF		3
>>>>>>> 98817289

#define MPTCP_DELEGATE_ACTIONS_MASK	(~BIT(MPTCP_DELEGATE_SCHEDULED))
/* MPTCP subflow context */
struct mptcp_subflow_context {
	struct	list_head node;/* conn_list of subflows */

	struct_group(reset,

	unsigned long avg_pacing_rate; /* protected by msk socket lock */
	u64	local_key;
	u64	remote_key;
	u64	idsn;
	u64	map_seq;
	u32	snd_isn;
	u32	token;
	u32	rel_write_seq;
	u32	map_subflow_seq;
	u32	ssn_offset;
	u32	map_data_len;
	__wsum	map_data_csum;
	u32	map_csum_len;
	u32	request_mptcp : 1,  /* send MP_CAPABLE */
		request_join : 1,   /* send MP_JOIN */
		request_bkup : 1,
		mp_capable : 1,	    /* remote is MPTCP capable */
		mp_join : 1,	    /* remote is JOINing */
		fully_established : 1,	    /* path validated */
		pm_notified : 1,    /* PM hook called for established status */
		conn_finished : 1,
		map_valid : 1,
		map_csum_reqd : 1,
		map_data_fin : 1,
		mpc_map : 1,
		backup : 1,
		send_mp_prio : 1,
		send_mp_fail : 1,
		send_fastclose : 1,
		send_infinite_map : 1,
		remote_key_valid : 1,        /* received the peer key from */
		disposable : 1,	    /* ctx can be free at ulp release time */
		stale : 1,	    /* unable to snd/rcv data, do not use for xmit */
		local_id_valid : 1, /* local_id is correctly initialized */
		valid_csum_seen : 1,        /* at least one csum validated */
		is_mptfo : 1,	    /* subflow is doing TFO */
		__unused : 9;
	enum mptcp_data_avail data_avail;
	bool	scheduled;
	u32	remote_nonce;
	u64	thmac;
	u32	local_nonce;
	u32	remote_token;
	union {
		u8	hmac[MPTCPOPT_HMAC_LEN]; /* MPJ subflow only */
		u64	iasn;	    /* initial ack sequence number, MPC subflows only */
	};
	u8	local_id;
	u8	remote_id;
	u8	reset_seen:1;
	u8	reset_transient:1;
	u8	reset_reason:4;
	u8	stale_count;

	u32	subflow_id;

	long	delegated_status;
	unsigned long	fail_tout;

	);

	struct	list_head delegated_node;   /* link into delegated_action, protected by local BH */

	u32	setsockopt_seq;
	u32	stale_rcv_tstamp;
	int     cached_sndbuf;	    /* sndbuf size when last synced with the msk sndbuf,
				     * protected by the msk socket lock
				     */

	struct	sock *tcp_sock;	    /* tcp sk backpointer */
	struct	sock *conn;	    /* parent mptcp_sock */
	const	struct inet_connection_sock_af_ops *icsk_af_ops;
	void	(*tcp_state_change)(struct sock *sk);
	void	(*tcp_error_report)(struct sock *sk);

	struct	rcu_head rcu;
};

static inline struct mptcp_subflow_context *
mptcp_subflow_ctx(const struct sock *sk)
{
	struct inet_connection_sock *icsk = inet_csk(sk);

	/* Use RCU on icsk_ulp_data only for sock diag code */
	return (__force struct mptcp_subflow_context *)icsk->icsk_ulp_data;
}

static inline struct sock *
mptcp_subflow_tcp_sock(const struct mptcp_subflow_context *subflow)
{
	return subflow->tcp_sock;
}

static inline void
mptcp_subflow_ctx_reset(struct mptcp_subflow_context *subflow)
{
	memset(&subflow->reset, 0, sizeof(subflow->reset));
	subflow->request_mptcp = 1;
}

static inline u64
mptcp_subflow_get_map_offset(const struct mptcp_subflow_context *subflow)
{
	return tcp_sk(mptcp_subflow_tcp_sock(subflow))->copied_seq -
		      subflow->ssn_offset -
		      subflow->map_subflow_seq;
}

static inline u64
mptcp_subflow_get_mapped_dsn(const struct mptcp_subflow_context *subflow)
{
	return subflow->map_seq + mptcp_subflow_get_map_offset(subflow);
}

void mptcp_subflow_process_delegated(struct sock *ssk, long actions);

static inline void mptcp_subflow_delegate(struct mptcp_subflow_context *subflow, int action)
{
	long old, set_bits = BIT(MPTCP_DELEGATE_SCHEDULED) | BIT(action);
	struct mptcp_delegated_action *delegated;
	bool schedule;

	/* the caller held the subflow bh socket lock */
	lockdep_assert_in_softirq();

	/* The implied barrier pairs with tcp_release_cb_override()
	 * mptcp_napi_poll(), and ensures the below list check sees list
	 * updates done prior to delegated status bits changes
	 */
	old = set_mask_bits(&subflow->delegated_status, 0, set_bits);
	if (!(old & BIT(MPTCP_DELEGATE_SCHEDULED))) {
		if (WARN_ON_ONCE(!list_empty(&subflow->delegated_node)))
			return;

		delegated = this_cpu_ptr(&mptcp_delegated_actions);
		schedule = list_empty(&delegated->head);
		list_add_tail(&subflow->delegated_node, &delegated->head);
		sock_hold(mptcp_subflow_tcp_sock(subflow));
		if (schedule)
			napi_schedule(&delegated->napi);
	}
}

static inline struct mptcp_subflow_context *
mptcp_subflow_delegated_next(struct mptcp_delegated_action *delegated)
{
	struct mptcp_subflow_context *ret;

	if (list_empty(&delegated->head))
		return NULL;

	ret = list_first_entry(&delegated->head, struct mptcp_subflow_context, delegated_node);
	list_del_init(&ret->delegated_node);
	return ret;
}

int mptcp_is_enabled(const struct net *net);
unsigned int mptcp_get_add_addr_timeout(const struct net *net);
int mptcp_is_checksum_enabled(const struct net *net);
int mptcp_allow_join_id0(const struct net *net);
unsigned int mptcp_stale_loss_cnt(const struct net *net);
int mptcp_get_pm_type(const struct net *net);
<<<<<<< HEAD
=======
const char *mptcp_get_scheduler(const struct net *net);
>>>>>>> 98817289
void mptcp_subflow_fully_established(struct mptcp_subflow_context *subflow,
				     const struct mptcp_options_received *mp_opt);
bool __mptcp_retransmit_pending_data(struct sock *sk);
void mptcp_check_and_set_pending(struct sock *sk);
void __mptcp_push_pending(struct sock *sk, unsigned int flags);
bool mptcp_subflow_data_available(struct sock *sk);
void __init mptcp_subflow_init(void);
void mptcp_subflow_shutdown(struct sock *sk, struct sock *ssk, int how);
void mptcp_close_ssk(struct sock *sk, struct sock *ssk,
		     struct mptcp_subflow_context *subflow);
void __mptcp_subflow_send_ack(struct sock *ssk);
void mptcp_subflow_reset(struct sock *ssk);
void mptcp_subflow_queue_clean(struct sock *sk, struct sock *ssk);
void mptcp_sock_graft(struct sock *sk, struct socket *parent);
struct sock *__mptcp_nmpc_sk(struct mptcp_sock *msk);
bool __mptcp_close(struct sock *sk, long timeout);
void mptcp_cancel_work(struct sock *sk);
void __mptcp_unaccepted_force_close(struct sock *sk);
<<<<<<< HEAD
=======
void mptcp_set_owner_r(struct sk_buff *skb, struct sock *sk);
>>>>>>> 98817289

bool mptcp_addresses_equal(const struct mptcp_addr_info *a,
			   const struct mptcp_addr_info *b, bool use_port);
void mptcp_local_address(const struct sock_common *skc, struct mptcp_addr_info *addr);

/* called with sk socket lock held */
int __mptcp_subflow_connect(struct sock *sk, const struct mptcp_addr_info *loc,
			    const struct mptcp_addr_info *remote);
int mptcp_subflow_create_socket(struct sock *sk, unsigned short family,
				struct socket **new_sock);
void mptcp_info2sockaddr(const struct mptcp_addr_info *info,
			 struct sockaddr_storage *addr,
			 unsigned short family);
struct mptcp_sched_ops *mptcp_sched_find(const char *name);
int mptcp_register_scheduler(struct mptcp_sched_ops *sched);
void mptcp_unregister_scheduler(struct mptcp_sched_ops *sched);
void mptcp_sched_init(void);
int mptcp_init_sched(struct mptcp_sock *msk,
		     struct mptcp_sched_ops *sched);
void mptcp_release_sched(struct mptcp_sock *msk);
void mptcp_subflow_set_scheduled(struct mptcp_subflow_context *subflow,
				 bool scheduled);
struct sock *mptcp_subflow_get_send(struct mptcp_sock *msk);
struct sock *mptcp_subflow_get_retrans(struct mptcp_sock *msk);
int mptcp_sched_get_send(struct mptcp_sock *msk);
int mptcp_sched_get_retrans(struct mptcp_sock *msk);

static inline bool __tcp_can_send(const struct sock *ssk)
{
	/* only send if our side has not closed yet */
	return ((1 << inet_sk_state_load(ssk)) & (TCPF_ESTABLISHED | TCPF_CLOSE_WAIT));
}

static inline bool __mptcp_subflow_active(struct mptcp_subflow_context *subflow)
{
	/* can't send if JOIN hasn't completed yet (i.e. is usable for mptcp) */
	if (subflow->request_join && !subflow->fully_established)
		return false;

	return __tcp_can_send(mptcp_subflow_tcp_sock(subflow));
}

void mptcp_subflow_set_active(struct mptcp_subflow_context *subflow);

bool mptcp_subflow_active(struct mptcp_subflow_context *subflow);

void mptcp_subflow_drop_ctx(struct sock *ssk);

static inline void mptcp_subflow_tcp_fallback(struct sock *sk,
					      struct mptcp_subflow_context *ctx)
{
	sk->sk_data_ready = sock_def_readable;
	sk->sk_state_change = ctx->tcp_state_change;
	sk->sk_write_space = sk_stream_write_space;
	sk->sk_error_report = ctx->tcp_error_report;

	inet_csk(sk)->icsk_af_ops = ctx->icsk_af_ops;
}

void __init mptcp_proto_init(void);
#if IS_ENABLED(CONFIG_MPTCP_IPV6)
int __init mptcp_proto_v6_init(void);
#endif

struct sock *mptcp_sk_clone_init(const struct sock *sk,
				 const struct mptcp_options_received *mp_opt,
				 struct sock *ssk,
				 struct request_sock *req);
void mptcp_get_options(const struct sk_buff *skb,
		       struct mptcp_options_received *mp_opt);

void mptcp_finish_connect(struct sock *sk);
<<<<<<< HEAD
void __mptcp_set_connected(struct sock *sk);
=======
void __mptcp_sync_state(struct sock *sk, int state);
>>>>>>> 98817289
void mptcp_reset_tout_timer(struct mptcp_sock *msk, unsigned long fail_tout);

static inline void mptcp_stop_tout_timer(struct sock *sk)
{
	if (!inet_csk(sk)->icsk_mtup.probe_timestamp)
		return;

	sk_stop_timer(sk, &sk->sk_timer);
	inet_csk(sk)->icsk_mtup.probe_timestamp = 0;
}

static inline void mptcp_set_close_tout(struct sock *sk, unsigned long tout)
{
	/* avoid 0 timestamp, as that means no close timeout */
	inet_csk(sk)->icsk_mtup.probe_timestamp = tout ? : 1;
}

static inline void mptcp_start_tout_timer(struct sock *sk)
{
	mptcp_set_close_tout(sk, tcp_jiffies32);
	mptcp_reset_tout_timer(mptcp_sk(sk), 0);
}

static inline bool mptcp_is_fully_established(struct sock *sk)
{
	return inet_sk_state_load(sk) == TCP_ESTABLISHED &&
	       READ_ONCE(mptcp_sk(sk)->fully_established);
}
void mptcp_rcv_space_init(struct mptcp_sock *msk, const struct sock *ssk);
void mptcp_data_ready(struct sock *sk, struct sock *ssk);
bool mptcp_finish_join(struct sock *sk);
bool mptcp_schedule_work(struct sock *sk);
int mptcp_setsockopt(struct sock *sk, int level, int optname,
		     sockptr_t optval, unsigned int optlen);
int mptcp_getsockopt(struct sock *sk, int level, int optname,
		     char __user *optval, int __user *option);

u64 __mptcp_expand_seq(u64 old_seq, u64 cur_seq);
static inline u64 mptcp_expand_seq(u64 old_seq, u64 cur_seq, bool use_64bit)
{
	if (use_64bit)
		return cur_seq;

	return __mptcp_expand_seq(old_seq, cur_seq);
}
void __mptcp_check_push(struct sock *sk, struct sock *ssk);
void __mptcp_data_acked(struct sock *sk);
void __mptcp_error_report(struct sock *sk);
bool mptcp_update_rcv_data_fin(struct mptcp_sock *msk, u64 data_fin_seq, bool use_64bit);
static inline bool mptcp_data_fin_enabled(const struct mptcp_sock *msk)
{
	return READ_ONCE(msk->snd_data_fin_enable) &&
	       READ_ONCE(msk->write_seq) == READ_ONCE(msk->snd_nxt);
}

static inline void __mptcp_sync_sndbuf(struct sock *sk)
{
	struct mptcp_subflow_context *subflow;
	int ssk_sndbuf, new_sndbuf;

	if (sk->sk_userlocks & SOCK_SNDBUF_LOCK)
		return;

	new_sndbuf = sock_net(sk)->ipv4.sysctl_tcp_wmem[0];
	mptcp_for_each_subflow(mptcp_sk(sk), subflow) {
		ssk_sndbuf =  READ_ONCE(mptcp_subflow_tcp_sock(subflow)->sk_sndbuf);

		subflow->cached_sndbuf = ssk_sndbuf;
		new_sndbuf += ssk_sndbuf;
	}

	/* the msk max wmem limit is <nr_subflows> * tcp wmem[2] */
	WRITE_ONCE(sk->sk_sndbuf, new_sndbuf);
}

/* The called held both the msk socket and the subflow socket locks,
 * possibly under BH
 */
static inline void __mptcp_propagate_sndbuf(struct sock *sk, struct sock *ssk)
{
	struct mptcp_subflow_context *subflow = mptcp_subflow_ctx(ssk);

	if (READ_ONCE(ssk->sk_sndbuf) != subflow->cached_sndbuf)
		__mptcp_sync_sndbuf(sk);
}

/* the caller held only the subflow socket lock, either in process or
 * BH context. Additionally this can be called under the msk data lock,
 * so we can't acquire such lock here: let the delegate action acquires
 * the needed locks in suitable order.
 */
static inline void mptcp_propagate_sndbuf(struct sock *sk, struct sock *ssk)
{
	struct mptcp_subflow_context *subflow = mptcp_subflow_ctx(ssk);

	if (likely(READ_ONCE(ssk->sk_sndbuf) == subflow->cached_sndbuf))
		return;

	local_bh_disable();
	mptcp_subflow_delegate(subflow, MPTCP_DELEGATE_SNDBUF);
	local_bh_enable();
}

static inline void mptcp_write_space(struct sock *sk)
{
	if (sk_stream_is_writeable(sk)) {
		/* pairs with memory barrier in mptcp_poll */
		smp_mb();
		if (test_and_clear_bit(MPTCP_NOSPACE, &mptcp_sk(sk)->flags))
			sk_stream_write_space(sk);
	}
}

void mptcp_destroy_common(struct mptcp_sock *msk, unsigned int flags);

#define MPTCP_TOKEN_MAX_RETRIES	4

void __init mptcp_token_init(void);
static inline void mptcp_token_init_request(struct request_sock *req)
{
	mptcp_subflow_rsk(req)->token_node.pprev = NULL;
}

int mptcp_token_new_request(struct request_sock *req);
void mptcp_token_destroy_request(struct request_sock *req);
int mptcp_token_new_connect(struct sock *ssk);
void mptcp_token_accept(struct mptcp_subflow_request_sock *r,
			struct mptcp_sock *msk);
bool mptcp_token_exists(u32 token);
struct mptcp_sock *mptcp_token_get_sock(struct net *net, u32 token);
struct mptcp_sock *mptcp_token_iter_next(const struct net *net, long *s_slot,
					 long *s_num);
void mptcp_token_destroy(struct mptcp_sock *msk);

void mptcp_crypto_key_sha(u64 key, u32 *token, u64 *idsn);

void mptcp_crypto_hmac_sha(u64 key1, u64 key2, u8 *msg, int len, void *hmac);
__sum16 __mptcp_make_csum(u64 data_seq, u32 subflow_seq, u16 data_len, __wsum sum);

void __init mptcp_pm_init(void);
void mptcp_pm_data_init(struct mptcp_sock *msk);
void mptcp_pm_data_reset(struct mptcp_sock *msk);
int mptcp_pm_parse_addr(struct nlattr *attr, struct genl_info *info,
			struct mptcp_addr_info *addr);
int mptcp_pm_parse_entry(struct nlattr *attr, struct genl_info *info,
			 bool require_family,
			 struct mptcp_pm_addr_entry *entry);
bool mptcp_pm_addr_families_match(const struct sock *sk,
				  const struct mptcp_addr_info *loc,
				  const struct mptcp_addr_info *rem);
void mptcp_pm_subflow_chk_stale(const struct mptcp_sock *msk, struct sock *ssk);
void mptcp_pm_nl_subflow_chk_stale(const struct mptcp_sock *msk, struct sock *ssk);
void mptcp_pm_new_connection(struct mptcp_sock *msk, const struct sock *ssk, int server_side);
void mptcp_pm_fully_established(struct mptcp_sock *msk, const struct sock *ssk);
bool mptcp_pm_allow_new_subflow(struct mptcp_sock *msk);
void mptcp_pm_connection_closed(struct mptcp_sock *msk);
void mptcp_pm_subflow_established(struct mptcp_sock *msk);
bool mptcp_pm_nl_check_work_pending(struct mptcp_sock *msk);
void mptcp_pm_subflow_check_next(struct mptcp_sock *msk, const struct sock *ssk,
				 const struct mptcp_subflow_context *subflow);
void mptcp_pm_add_addr_received(const struct sock *ssk,
				const struct mptcp_addr_info *addr);
void mptcp_pm_add_addr_echoed(struct mptcp_sock *msk,
			      const struct mptcp_addr_info *addr);
void mptcp_pm_add_addr_send_ack(struct mptcp_sock *msk);
void mptcp_pm_nl_addr_send_ack(struct mptcp_sock *msk);
void mptcp_pm_rm_addr_received(struct mptcp_sock *msk,
			       const struct mptcp_rm_list *rm_list);
void mptcp_pm_mp_prio_received(struct sock *sk, u8 bkup);
void mptcp_pm_mp_fail_received(struct sock *sk, u64 fail_seq);
int mptcp_pm_nl_mp_prio_send_ack(struct mptcp_sock *msk,
				 struct mptcp_addr_info *addr,
				 struct mptcp_addr_info *rem,
				 u8 bkup);
bool mptcp_pm_alloc_anno_list(struct mptcp_sock *msk,
			      const struct mptcp_addr_info *addr);
void mptcp_pm_free_anno_list(struct mptcp_sock *msk);
bool mptcp_pm_sport_in_anno_list(struct mptcp_sock *msk, const struct sock *sk);
struct mptcp_pm_add_entry *
mptcp_pm_del_add_timer(struct mptcp_sock *msk,
		       const struct mptcp_addr_info *addr, bool check_id);
struct mptcp_pm_add_entry *
mptcp_lookup_anno_list_by_saddr(const struct mptcp_sock *msk,
				const struct mptcp_addr_info *addr);
int mptcp_pm_get_flags_and_ifindex_by_id(struct mptcp_sock *msk,
					 unsigned int id,
					 u8 *flags, int *ifindex);
int mptcp_pm_nl_get_flags_and_ifindex_by_id(struct mptcp_sock *msk, unsigned int id,
					    u8 *flags, int *ifindex);
int mptcp_userspace_pm_get_flags_and_ifindex_by_id(struct mptcp_sock *msk,
						   unsigned int id,
						   u8 *flags, int *ifindex);
int mptcp_pm_set_flags(struct net *net, struct nlattr *token,
		       struct mptcp_pm_addr_entry *loc,
		       struct mptcp_pm_addr_entry *rem, u8 bkup);
int mptcp_pm_nl_set_flags(struct net *net, struct mptcp_pm_addr_entry *addr, u8 bkup);
int mptcp_userspace_pm_set_flags(struct net *net, struct nlattr *token,
				 struct mptcp_pm_addr_entry *loc,
				 struct mptcp_pm_addr_entry *rem, u8 bkup);
int mptcp_pm_announce_addr(struct mptcp_sock *msk,
			   const struct mptcp_addr_info *addr,
			   bool echo);
int mptcp_pm_remove_addr(struct mptcp_sock *msk, const struct mptcp_rm_list *rm_list);
int mptcp_pm_remove_subflow(struct mptcp_sock *msk, const struct mptcp_rm_list *rm_list);
void mptcp_pm_remove_addrs(struct mptcp_sock *msk, struct list_head *rm_list);
void mptcp_pm_remove_addrs_and_subflows(struct mptcp_sock *msk,
					struct list_head *rm_list);

void mptcp_free_local_addr_list(struct mptcp_sock *msk);
int mptcp_nl_cmd_announce(struct sk_buff *skb, struct genl_info *info);
int mptcp_nl_cmd_remove(struct sk_buff *skb, struct genl_info *info);
int mptcp_nl_cmd_sf_create(struct sk_buff *skb, struct genl_info *info);
int mptcp_nl_cmd_sf_destroy(struct sk_buff *skb, struct genl_info *info);

void mptcp_event(enum mptcp_event_type type, const struct mptcp_sock *msk,
		 const struct sock *ssk, gfp_t gfp);
void mptcp_event_addr_announced(const struct sock *ssk, const struct mptcp_addr_info *info);
void mptcp_event_addr_removed(const struct mptcp_sock *msk, u8 id);
void mptcp_event_pm_listener(const struct sock *ssk,
			     enum mptcp_event_type event);
bool mptcp_userspace_pm_active(const struct mptcp_sock *msk);

void mptcp_fastopen_gen_msk_ackseq(struct mptcp_sock *msk, struct mptcp_subflow_context *subflow,
				   const struct mptcp_options_received *mp_opt);
void mptcp_fastopen_subflow_synack_set_params(struct mptcp_subflow_context *subflow,
					      struct request_sock *req);

static inline bool mptcp_pm_should_add_signal(struct mptcp_sock *msk)
{
	return READ_ONCE(msk->pm.addr_signal) &
		(BIT(MPTCP_ADD_ADDR_SIGNAL) | BIT(MPTCP_ADD_ADDR_ECHO));
}

static inline bool mptcp_pm_should_add_signal_addr(struct mptcp_sock *msk)
{
	return READ_ONCE(msk->pm.addr_signal) & BIT(MPTCP_ADD_ADDR_SIGNAL);
}

static inline bool mptcp_pm_should_add_signal_echo(struct mptcp_sock *msk)
{
	return READ_ONCE(msk->pm.addr_signal) & BIT(MPTCP_ADD_ADDR_ECHO);
}

static inline bool mptcp_pm_should_rm_signal(struct mptcp_sock *msk)
{
	return READ_ONCE(msk->pm.addr_signal) & BIT(MPTCP_RM_ADDR_SIGNAL);
}

static inline bool mptcp_pm_is_userspace(const struct mptcp_sock *msk)
{
	return READ_ONCE(msk->pm.pm_type) == MPTCP_PM_TYPE_USERSPACE;
}

static inline bool mptcp_pm_is_kernel(const struct mptcp_sock *msk)
{
	return READ_ONCE(msk->pm.pm_type) == MPTCP_PM_TYPE_KERNEL;
}

static inline unsigned int mptcp_add_addr_len(int family, bool echo, bool port)
{
	u8 len = TCPOLEN_MPTCP_ADD_ADDR_BASE;

	if (family == AF_INET6)
		len = TCPOLEN_MPTCP_ADD_ADDR6_BASE;
	if (!echo)
		len += MPTCPOPT_THMAC_LEN;
	/* account for 2 trailing 'nop' options */
	if (port)
		len += TCPOLEN_MPTCP_PORT_LEN + TCPOLEN_MPTCP_PORT_ALIGN;

	return len;
}

static inline int mptcp_rm_addr_len(const struct mptcp_rm_list *rm_list)
{
	if (rm_list->nr == 0 || rm_list->nr > MPTCP_RM_IDS_MAX)
		return -EINVAL;

	return TCPOLEN_MPTCP_RM_ADDR_BASE + roundup(rm_list->nr - 1, 4) + 1;
}

bool mptcp_pm_add_addr_signal(struct mptcp_sock *msk, const struct sk_buff *skb,
			      unsigned int opt_size, unsigned int remaining,
			      struct mptcp_addr_info *addr, bool *echo,
			      bool *drop_other_suboptions);
bool mptcp_pm_rm_addr_signal(struct mptcp_sock *msk, unsigned int remaining,
			     struct mptcp_rm_list *rm_list);
int mptcp_pm_get_local_id(struct mptcp_sock *msk, struct sock_common *skc);
int mptcp_pm_nl_get_local_id(struct mptcp_sock *msk, struct mptcp_addr_info *skc);
int mptcp_userspace_pm_get_local_id(struct mptcp_sock *msk, struct mptcp_addr_info *skc);

void __init mptcp_pm_nl_init(void);
void mptcp_pm_nl_work(struct mptcp_sock *msk);
void mptcp_pm_nl_rm_subflow_received(struct mptcp_sock *msk,
				     const struct mptcp_rm_list *rm_list);
unsigned int mptcp_pm_get_add_addr_signal_max(const struct mptcp_sock *msk);
unsigned int mptcp_pm_get_add_addr_accept_max(const struct mptcp_sock *msk);
unsigned int mptcp_pm_get_subflows_max(const struct mptcp_sock *msk);
unsigned int mptcp_pm_get_local_addr_max(const struct mptcp_sock *msk);

/* called under PM lock */
static inline void __mptcp_pm_close_subflow(struct mptcp_sock *msk)
{
	if (--msk->pm.subflows < mptcp_pm_get_subflows_max(msk))
		WRITE_ONCE(msk->pm.accept_subflow, true);
}

static inline void mptcp_pm_close_subflow(struct mptcp_sock *msk)
{
	spin_lock_bh(&msk->pm.lock);
	__mptcp_pm_close_subflow(msk);
	spin_unlock_bh(&msk->pm.lock);
}

void mptcp_sockopt_sync(struct mptcp_sock *msk, struct sock *ssk);
void mptcp_sockopt_sync_locked(struct mptcp_sock *msk, struct sock *ssk);

static inline struct mptcp_ext *mptcp_get_ext(const struct sk_buff *skb)
{
	return (struct mptcp_ext *)skb_ext_find(skb, SKB_EXT_MPTCP);
}

void mptcp_diag_subflow_init(struct tcp_ulp_ops *ops);

static inline bool __mptcp_check_fallback(const struct mptcp_sock *msk)
{
	return test_bit(MPTCP_FALLBACK_DONE, &msk->flags);
}

static inline bool mptcp_check_fallback(const struct sock *sk)
{
	struct mptcp_subflow_context *subflow = mptcp_subflow_ctx(sk);
	struct mptcp_sock *msk = mptcp_sk(subflow->conn);

	return __mptcp_check_fallback(msk);
}

static inline void __mptcp_do_fallback(struct mptcp_sock *msk)
{
	if (test_bit(MPTCP_FALLBACK_DONE, &msk->flags)) {
		pr_debug("TCP fallback already done (msk=%p)", msk);
		return;
	}
	set_bit(MPTCP_FALLBACK_DONE, &msk->flags);
}

static inline void mptcp_do_fallback(struct sock *ssk)
{
	struct mptcp_subflow_context *subflow = mptcp_subflow_ctx(ssk);
	struct sock *sk = subflow->conn;
	struct mptcp_sock *msk;

	msk = mptcp_sk(sk);
	__mptcp_do_fallback(msk);
	if (READ_ONCE(msk->snd_data_fin_enable) && !(ssk->sk_shutdown & SEND_SHUTDOWN)) {
		gfp_t saved_allocation = ssk->sk_allocation;

		/* we are in a atomic (BH) scope, override ssk default for data
		 * fin allocation
		 */
		ssk->sk_allocation = GFP_ATOMIC;
		ssk->sk_shutdown |= SEND_SHUTDOWN;
		tcp_shutdown(ssk, SEND_SHUTDOWN);
		ssk->sk_allocation = saved_allocation;
	}
}

#define pr_fallback(a) pr_debug("%s:fallback to TCP (msk=%p)", __func__, a)

static inline bool mptcp_check_infinite_map(struct sk_buff *skb)
{
	struct mptcp_ext *mpext;

	mpext = skb ? mptcp_get_ext(skb) : NULL;
	if (mpext && mpext->infinite_map)
		return true;

	return false;
}

static inline bool is_active_ssk(struct mptcp_subflow_context *subflow)
{
	return (subflow->request_mptcp || subflow->request_join);
}

static inline bool subflow_simultaneous_connect(struct sock *sk)
{
	struct mptcp_subflow_context *subflow = mptcp_subflow_ctx(sk);

	return (1 << sk->sk_state) & (TCPF_ESTABLISHED | TCPF_FIN_WAIT1) &&
	       is_active_ssk(subflow) &&
	       !subflow->conn_finished;
}

#ifdef CONFIG_SYN_COOKIES
void subflow_init_req_cookie_join_save(const struct mptcp_subflow_request_sock *subflow_req,
				       struct sk_buff *skb);
bool mptcp_token_join_cookie_init_state(struct mptcp_subflow_request_sock *subflow_req,
					struct sk_buff *skb);
void __init mptcp_join_cookie_init(void);
#else
static inline void
subflow_init_req_cookie_join_save(const struct mptcp_subflow_request_sock *subflow_req,
				  struct sk_buff *skb) {}
static inline bool
mptcp_token_join_cookie_init_state(struct mptcp_subflow_request_sock *subflow_req,
				   struct sk_buff *skb)
{
	return false;
}

static inline void mptcp_join_cookie_init(void) {}
#endif

#endif /* __MPTCP_PROTOCOL_H */<|MERGE_RESOLUTION|>--- conflicted
+++ resolved
@@ -301,12 +301,8 @@
 			cork:1,
 			nodelay:1,
 			fastopening:1,
-<<<<<<< HEAD
-			in_accept_queue:1;
-=======
 			in_accept_queue:1,
 			free_first:1;
->>>>>>> 98817289
 	struct work_struct work;
 	struct sk_buff  *ooo_last_skb;
 	struct rb_root  out_of_order_queue;
@@ -315,19 +311,10 @@
 	struct list_head rtx_queue;
 	struct mptcp_data_frag *first_pending;
 	struct list_head join_list;
-<<<<<<< HEAD
-	struct socket	*subflow; /* outgoing connect/listener/!mp_capable
-				   * The mptcp ops can safely dereference, using suitable
-				   * ONCE annotation, the subflow outside the socket
-				   * lock as such sock is freed after close().
-				   */
-	struct sock	*first;
-=======
 	struct sock	*first; /* The mptcp ops can safely dereference, using suitable
 				 * ONCE annotation, the subflow outside the socket
 				 * lock as such sock is freed after close().
 				 */
->>>>>>> 98817289
 	struct mptcp_pm_data	pm;
 	struct mptcp_sched_ops	*sched;
 	struct {
@@ -464,10 +451,7 @@
 #define MPTCP_DELEGATE_SCHEDULED	0
 #define MPTCP_DELEGATE_SEND		1
 #define MPTCP_DELEGATE_ACK		2
-<<<<<<< HEAD
-=======
 #define MPTCP_DELEGATE_SNDBUF		3
->>>>>>> 98817289
 
 #define MPTCP_DELEGATE_ACTIONS_MASK	(~BIT(MPTCP_DELEGATE_SCHEDULED))
 /* MPTCP subflow context */
@@ -638,10 +622,7 @@
 int mptcp_allow_join_id0(const struct net *net);
 unsigned int mptcp_stale_loss_cnt(const struct net *net);
 int mptcp_get_pm_type(const struct net *net);
-<<<<<<< HEAD
-=======
 const char *mptcp_get_scheduler(const struct net *net);
->>>>>>> 98817289
 void mptcp_subflow_fully_established(struct mptcp_subflow_context *subflow,
 				     const struct mptcp_options_received *mp_opt);
 bool __mptcp_retransmit_pending_data(struct sock *sk);
@@ -660,10 +641,7 @@
 bool __mptcp_close(struct sock *sk, long timeout);
 void mptcp_cancel_work(struct sock *sk);
 void __mptcp_unaccepted_force_close(struct sock *sk);
-<<<<<<< HEAD
-=======
 void mptcp_set_owner_r(struct sk_buff *skb, struct sock *sk);
->>>>>>> 98817289
 
 bool mptcp_addresses_equal(const struct mptcp_addr_info *a,
 			   const struct mptcp_addr_info *b, bool use_port);
@@ -736,11 +714,7 @@
 		       struct mptcp_options_received *mp_opt);
 
 void mptcp_finish_connect(struct sock *sk);
-<<<<<<< HEAD
-void __mptcp_set_connected(struct sock *sk);
-=======
 void __mptcp_sync_state(struct sock *sk, int state);
->>>>>>> 98817289
 void mptcp_reset_tout_timer(struct mptcp_sock *msk, unsigned long fail_tout);
 
 static inline void mptcp_stop_tout_timer(struct sock *sk)
