// SPDX-License-Identifier: GPL-2.0-only
/*
 * common code for virtio vsock
 *
 * Copyright (C) 2013-2015 Red Hat, Inc.
 * Author: Asias He <asias@redhat.com>
 *         Stefan Hajnoczi <stefanha@redhat.com>
 */
#include <linux/spinlock.h>
#include <linux/module.h>
#include <linux/sched/signal.h>
#include <linux/ctype.h>
#include <linux/list.h>
#include <linux/virtio_vsock.h>
#include <uapi/linux/vsockmon.h>

#include <net/sock.h>
#include <net/af_vsock.h>

#define CREATE_TRACE_POINTS
#include <trace/events/vsock_virtio_transport_common.h>

/* How long to wait for graceful shutdown of a connection */
#define VSOCK_CLOSE_TIMEOUT (8 * HZ)

/* Threshold for detecting small packets to copy */
#define GOOD_COPY_LEN  128

static const struct virtio_transport *
virtio_transport_get_ops(struct vsock_sock *vsk)
{
	const struct vsock_transport *t = vsock_core_get_transport(vsk);

	if (WARN_ON(!t))
		return NULL;

	return container_of(t, struct virtio_transport, transport);
}

/* Returns a new packet on success, otherwise returns NULL.
 *
 * If NULL is returned, errp is set to a negative errno.
 */
static struct sk_buff *
virtio_transport_alloc_skb(struct virtio_vsock_pkt_info *info,
			   size_t len,
			   u32 src_cid,
			   u32 src_port,
			   u32 dst_cid,
			   u32 dst_port)
{
	const size_t skb_len = VIRTIO_VSOCK_SKB_HEADROOM + len;
	struct virtio_vsock_hdr *hdr;
	struct sk_buff *skb;
	void *payload;
	int err;

	skb = virtio_vsock_alloc_skb(skb_len, GFP_KERNEL);
	if (!skb)
		return NULL;

	hdr = virtio_vsock_hdr(skb);
	hdr->type	= cpu_to_le16(info->type);
	hdr->op		= cpu_to_le16(info->op);
	hdr->src_cid	= cpu_to_le64(src_cid);
	hdr->dst_cid	= cpu_to_le64(dst_cid);
	hdr->src_port	= cpu_to_le32(src_port);
	hdr->dst_port	= cpu_to_le32(dst_port);
	hdr->flags	= cpu_to_le32(info->flags);
	hdr->len	= cpu_to_le32(len);
	hdr->buf_alloc	= cpu_to_le32(0);
	hdr->fwd_cnt	= cpu_to_le32(0);

	if (info->msg && len > 0) {
		payload = skb_put(skb, len);
		err = memcpy_from_msg(payload, info->msg, len);
		if (err)
			goto out;

		if (msg_data_left(info->msg) == 0 &&
		    info->type == VIRTIO_VSOCK_TYPE_SEQPACKET) {
			hdr->flags |= cpu_to_le32(VIRTIO_VSOCK_SEQ_EOM);

			if (info->msg->msg_flags & MSG_EOR)
				hdr->flags |= cpu_to_le32(VIRTIO_VSOCK_SEQ_EOR);
		}
	}

	if (info->reply)
		virtio_vsock_skb_set_reply(skb);

	trace_virtio_transport_alloc_pkt(src_cid, src_port,
					 dst_cid, dst_port,
					 len,
					 info->type,
					 info->op,
					 info->flags);

	if (info->vsk && !skb_set_owner_sk_safe(skb, sk_vsock(info->vsk))) {
		WARN_ONCE(1, "failed to allocate skb on vsock socket with sk_refcnt == 0\n");
		goto out;
	}

	return skb;

out:
	kfree_skb(skb);
	return NULL;
}

/* Packet capture */
static struct sk_buff *virtio_transport_build_skb(void *opaque)
{
	struct virtio_vsock_hdr *pkt_hdr;
	struct sk_buff *pkt = opaque;
	struct af_vsockmon_hdr *hdr;
	struct sk_buff *skb;
	size_t payload_len;
	void *payload_buf;

	/* A packet could be split to fit the RX buffer, so we can retrieve
	 * the payload length from the header and the buffer pointer taking
	 * care of the offset in the original packet.
	 */
	pkt_hdr = virtio_vsock_hdr(pkt);
	payload_len = pkt->len;
	payload_buf = pkt->data;

	skb = alloc_skb(sizeof(*hdr) + sizeof(*pkt_hdr) + payload_len,
			GFP_ATOMIC);
	if (!skb)
		return NULL;

	hdr = skb_put(skb, sizeof(*hdr));

	/* pkt->hdr is little-endian so no need to byteswap here */
	hdr->src_cid = pkt_hdr->src_cid;
	hdr->src_port = pkt_hdr->src_port;
	hdr->dst_cid = pkt_hdr->dst_cid;
	hdr->dst_port = pkt_hdr->dst_port;

	hdr->transport = cpu_to_le16(AF_VSOCK_TRANSPORT_VIRTIO);
	hdr->len = cpu_to_le16(sizeof(*pkt_hdr));
	memset(hdr->reserved, 0, sizeof(hdr->reserved));

	switch (le16_to_cpu(pkt_hdr->op)) {
	case VIRTIO_VSOCK_OP_REQUEST:
	case VIRTIO_VSOCK_OP_RESPONSE:
		hdr->op = cpu_to_le16(AF_VSOCK_OP_CONNECT);
		break;
	case VIRTIO_VSOCK_OP_RST:
	case VIRTIO_VSOCK_OP_SHUTDOWN:
		hdr->op = cpu_to_le16(AF_VSOCK_OP_DISCONNECT);
		break;
	case VIRTIO_VSOCK_OP_RW:
		hdr->op = cpu_to_le16(AF_VSOCK_OP_PAYLOAD);
		break;
	case VIRTIO_VSOCK_OP_CREDIT_UPDATE:
	case VIRTIO_VSOCK_OP_CREDIT_REQUEST:
		hdr->op = cpu_to_le16(AF_VSOCK_OP_CONTROL);
		break;
	default:
		hdr->op = cpu_to_le16(AF_VSOCK_OP_UNKNOWN);
		break;
	}

	skb_put_data(skb, pkt_hdr, sizeof(*pkt_hdr));

	if (payload_len) {
		skb_put_data(skb, payload_buf, payload_len);
	}

	return skb;
}

void virtio_transport_deliver_tap_pkt(struct sk_buff *skb)
{
	if (virtio_vsock_skb_tap_delivered(skb))
		return;

	vsock_deliver_tap(virtio_transport_build_skb, skb);
	virtio_vsock_skb_set_tap_delivered(skb);
}
EXPORT_SYMBOL_GPL(virtio_transport_deliver_tap_pkt);

static u16 virtio_transport_get_type(struct sock *sk)
{
	if (sk->sk_type == SOCK_STREAM)
		return VIRTIO_VSOCK_TYPE_STREAM;
	else
		return VIRTIO_VSOCK_TYPE_SEQPACKET;
}

/* This function can only be used on connecting/connected sockets,
 * since a socket assigned to a transport is required.
 *
 * Do not use on listener sockets!
 */
static int virtio_transport_send_pkt_info(struct vsock_sock *vsk,
					  struct virtio_vsock_pkt_info *info)
{
	u32 src_cid, src_port, dst_cid, dst_port;
	const struct virtio_transport *t_ops;
	struct virtio_vsock_sock *vvs;
	u32 pkt_len = info->pkt_len;
<<<<<<< HEAD
	struct sk_buff *skb;
=======
	u32 rest_len;
	int ret;
>>>>>>> 98817289

	info->type = virtio_transport_get_type(sk_vsock(vsk));

	t_ops = virtio_transport_get_ops(vsk);
	if (unlikely(!t_ops))
		return -EFAULT;

	src_cid = t_ops->transport.get_local_cid();
	src_port = vsk->local_addr.svm_port;
	if (!info->remote_cid) {
		dst_cid	= vsk->remote_addr.svm_cid;
		dst_port = vsk->remote_addr.svm_port;
	} else {
		dst_cid = info->remote_cid;
		dst_port = info->remote_port;
	}

	vvs = vsk->trans;

	/* virtio_transport_get_credit might return less than pkt_len credit */
	pkt_len = virtio_transport_get_credit(vvs, pkt_len);

	/* Do not send zero length OP_RW pkt */
	if (pkt_len == 0 && info->op == VIRTIO_VSOCK_OP_RW)
		return pkt_len;

<<<<<<< HEAD
	skb = virtio_transport_alloc_skb(info, pkt_len,
					 src_cid, src_port,
					 dst_cid, dst_port);
	if (!skb) {
		virtio_transport_put_credit(vvs, pkt_len);
		return -ENOMEM;
	}

	virtio_transport_inc_tx_pkt(vvs, skb);

	return t_ops->send_pkt(skb);
=======
	rest_len = pkt_len;

	do {
		struct sk_buff *skb;
		size_t skb_len;

		skb_len = min_t(u32, VIRTIO_VSOCK_MAX_PKT_BUF_SIZE, rest_len);

		skb = virtio_transport_alloc_skb(info, skb_len,
						 src_cid, src_port,
						 dst_cid, dst_port);
		if (!skb) {
			ret = -ENOMEM;
			break;
		}

		virtio_transport_inc_tx_pkt(vvs, skb);

		ret = t_ops->send_pkt(skb);
		if (ret < 0)
			break;

		/* Both virtio and vhost 'send_pkt()' returns 'skb_len',
		 * but for reliability use 'ret' instead of 'skb_len'.
		 * Also if partial send happens (e.g. 'ret' != 'skb_len')
		 * somehow, we break this loop, but account such returned
		 * value in 'virtio_transport_put_credit()'.
		 */
		rest_len -= ret;

		if (WARN_ONCE(ret != skb_len,
			      "'send_pkt()' returns %i, but %zu expected\n",
			      ret, skb_len))
			break;
	} while (rest_len);

	virtio_transport_put_credit(vvs, rest_len);

	/* Return number of bytes, if any data has been sent. */
	if (rest_len != pkt_len)
		ret = pkt_len - rest_len;

	return ret;
>>>>>>> 98817289
}

static bool virtio_transport_inc_rx_pkt(struct virtio_vsock_sock *vvs,
					u32 len)
{
	if (vvs->rx_bytes + len > vvs->buf_alloc)
		return false;

	vvs->rx_bytes += len;
	return true;
}

static void virtio_transport_dec_rx_pkt(struct virtio_vsock_sock *vvs,
					u32 len)
{
	vvs->rx_bytes -= len;
	vvs->fwd_cnt += len;
}

void virtio_transport_inc_tx_pkt(struct virtio_vsock_sock *vvs, struct sk_buff *skb)
{
	struct virtio_vsock_hdr *hdr = virtio_vsock_hdr(skb);

	spin_lock_bh(&vvs->rx_lock);
	vvs->last_fwd_cnt = vvs->fwd_cnt;
	hdr->fwd_cnt = cpu_to_le32(vvs->fwd_cnt);
	hdr->buf_alloc = cpu_to_le32(vvs->buf_alloc);
	spin_unlock_bh(&vvs->rx_lock);
}
EXPORT_SYMBOL_GPL(virtio_transport_inc_tx_pkt);

u32 virtio_transport_get_credit(struct virtio_vsock_sock *vvs, u32 credit)
{
	u32 ret;

	if (!credit)
		return 0;

	spin_lock_bh(&vvs->tx_lock);
	ret = vvs->peer_buf_alloc - (vvs->tx_cnt - vvs->peer_fwd_cnt);
	if (ret > credit)
		ret = credit;
	vvs->tx_cnt += ret;
	spin_unlock_bh(&vvs->tx_lock);

	return ret;
}
EXPORT_SYMBOL_GPL(virtio_transport_get_credit);

void virtio_transport_put_credit(struct virtio_vsock_sock *vvs, u32 credit)
{
	if (!credit)
		return;

	spin_lock_bh(&vvs->tx_lock);
	vvs->tx_cnt -= credit;
	spin_unlock_bh(&vvs->tx_lock);
}
EXPORT_SYMBOL_GPL(virtio_transport_put_credit);

static int virtio_transport_send_credit_update(struct vsock_sock *vsk)
{
	struct virtio_vsock_pkt_info info = {
		.op = VIRTIO_VSOCK_OP_CREDIT_UPDATE,
		.vsk = vsk,
	};

	return virtio_transport_send_pkt_info(vsk, &info);
}

static ssize_t
virtio_transport_stream_do_peek(struct vsock_sock *vsk,
				struct msghdr *msg,
				size_t len)
{
	struct virtio_vsock_sock *vvs = vsk->trans;
<<<<<<< HEAD
	size_t bytes, total = 0, off;
	struct sk_buff *skb, *tmp;
	int err = -EFAULT;

	spin_lock_bh(&vvs->rx_lock);

	skb_queue_walk_safe(&vvs->rx_queue, skb,  tmp) {
		off = 0;
=======
	struct sk_buff *skb;
	size_t total = 0;
	int err;

	spin_lock_bh(&vvs->rx_lock);

	skb_queue_walk(&vvs->rx_queue, skb) {
		size_t bytes;
>>>>>>> 98817289

		bytes = len - total;
		if (bytes > skb->len)
			bytes = skb->len;

<<<<<<< HEAD
		while (total < len && off < skb->len) {
			bytes = len - total;
			if (bytes > skb->len - off)
				bytes = skb->len - off;
=======
		spin_unlock_bh(&vvs->rx_lock);
>>>>>>> 98817289

		/* sk_lock is held by caller so no one else can dequeue.
		 * Unlock rx_lock since memcpy_to_msg() may sleep.
		 */
		err = memcpy_to_msg(msg, skb->data, bytes);
		if (err)
			goto out;

<<<<<<< HEAD
			err = memcpy_to_msg(msg, skb->data + off, bytes);
			if (err)
				goto out;
=======
		total += bytes;
>>>>>>> 98817289

		spin_lock_bh(&vvs->rx_lock);

		if (total == len)
			break;
	}

	spin_unlock_bh(&vvs->rx_lock);

	return total;

out:
	if (total)
		err = total;
	return err;
}

static ssize_t
virtio_transport_stream_do_dequeue(struct vsock_sock *vsk,
				   struct msghdr *msg,
				   size_t len)
{
	struct virtio_vsock_sock *vvs = vsk->trans;
	size_t bytes, total = 0;
	struct sk_buff *skb;
	u32 fwd_cnt_delta;
	bool low_rx_bytes;
	int err = -EFAULT;
	u32 free_space;

	spin_lock_bh(&vvs->rx_lock);
<<<<<<< HEAD
=======

	if (WARN_ONCE(skb_queue_empty(&vvs->rx_queue) && vvs->rx_bytes,
		      "rx_queue is empty, but rx_bytes is non-zero\n")) {
		spin_unlock_bh(&vvs->rx_lock);
		return err;
	}

>>>>>>> 98817289
	while (total < len && !skb_queue_empty(&vvs->rx_queue)) {
		skb = skb_peek(&vvs->rx_queue);

		bytes = len - total;
		if (bytes > skb->len)
			bytes = skb->len;

		/* sk_lock is held by caller so no one else can dequeue.
		 * Unlock rx_lock since memcpy_to_msg() may sleep.
		 */
		spin_unlock_bh(&vvs->rx_lock);

		err = memcpy_to_msg(msg, skb->data, bytes);
		if (err)
			goto out;

		spin_lock_bh(&vvs->rx_lock);

		total += bytes;
		skb_pull(skb, bytes);

		if (skb->len == 0) {
			u32 pkt_len = le32_to_cpu(virtio_vsock_hdr(skb)->len);

			virtio_transport_dec_rx_pkt(vvs, pkt_len);
			__skb_unlink(skb, &vvs->rx_queue);
			consume_skb(skb);
		}
	}

	fwd_cnt_delta = vvs->fwd_cnt - vvs->last_fwd_cnt;
	free_space = vvs->buf_alloc - fwd_cnt_delta;
	low_rx_bytes = (vvs->rx_bytes <
			sock_rcvlowat(sk_vsock(vsk), 0, INT_MAX));

	spin_unlock_bh(&vvs->rx_lock);

	/* To reduce the number of credit update messages,
	 * don't update credits as long as lots of space is available.
	 * Note: the limit chosen here is arbitrary. Setting the limit
	 * too high causes extra messages. Too low causes transmitter
	 * stalls. As stalls are in theory more expensive than extra
	 * messages, we set the limit to a high value. TODO: experiment
	 * with different values. Also send credit update message when
	 * number of bytes in rx queue is not enough to wake up reader.
	 */
	if (fwd_cnt_delta &&
	    (free_space < VIRTIO_VSOCK_MAX_PKT_BUF_SIZE || low_rx_bytes))
		virtio_transport_send_credit_update(vsk);

	return total;

out:
	if (total)
		err = total;
	return err;
}

static ssize_t
virtio_transport_seqpacket_do_peek(struct vsock_sock *vsk,
				   struct msghdr *msg)
{
	struct virtio_vsock_sock *vvs = vsk->trans;
	struct sk_buff *skb;
	size_t total, len;

	spin_lock_bh(&vvs->rx_lock);

	if (!vvs->msg_count) {
		spin_unlock_bh(&vvs->rx_lock);
		return 0;
	}

	total = 0;
	len = msg_data_left(msg);

	skb_queue_walk(&vvs->rx_queue, skb) {
		struct virtio_vsock_hdr *hdr;

		if (total < len) {
			size_t bytes;
			int err;

			bytes = len - total;
			if (bytes > skb->len)
				bytes = skb->len;

			spin_unlock_bh(&vvs->rx_lock);

			/* sk_lock is held by caller so no one else can dequeue.
			 * Unlock rx_lock since memcpy_to_msg() may sleep.
			 */
			err = memcpy_to_msg(msg, skb->data, bytes);
			if (err)
				return err;

			spin_lock_bh(&vvs->rx_lock);
		}

		total += skb->len;
		hdr = virtio_vsock_hdr(skb);

		if (le32_to_cpu(hdr->flags) & VIRTIO_VSOCK_SEQ_EOM) {
			if (le32_to_cpu(hdr->flags) & VIRTIO_VSOCK_SEQ_EOR)
				msg->msg_flags |= MSG_EOR;

			break;
		}
	}

	spin_unlock_bh(&vvs->rx_lock);

	return total;
}

static int virtio_transport_seqpacket_do_dequeue(struct vsock_sock *vsk,
						 struct msghdr *msg,
						 int flags)
{
	struct virtio_vsock_sock *vvs = vsk->trans;
	int dequeued_len = 0;
	size_t user_buf_len = msg_data_left(msg);
	bool msg_ready = false;
	struct sk_buff *skb;

	spin_lock_bh(&vvs->rx_lock);

	if (vvs->msg_count == 0) {
		spin_unlock_bh(&vvs->rx_lock);
		return 0;
	}

	while (!msg_ready) {
		struct virtio_vsock_hdr *hdr;
		size_t pkt_len;

		skb = __skb_dequeue(&vvs->rx_queue);
		if (!skb)
			break;
		hdr = virtio_vsock_hdr(skb);
		pkt_len = (size_t)le32_to_cpu(hdr->len);

		if (dequeued_len >= 0) {
			size_t bytes_to_copy;

			bytes_to_copy = min(user_buf_len, pkt_len);

			if (bytes_to_copy) {
				int err;

				/* sk_lock is held by caller so no one else can dequeue.
				 * Unlock rx_lock since memcpy_to_msg() may sleep.
				 */
				spin_unlock_bh(&vvs->rx_lock);

				err = memcpy_to_msg(msg, skb->data, bytes_to_copy);
				if (err) {
					/* Copy of message failed. Rest of
					 * fragments will be freed without copy.
					 */
					dequeued_len = err;
				} else {
					user_buf_len -= bytes_to_copy;
				}

				spin_lock_bh(&vvs->rx_lock);
			}

			if (dequeued_len >= 0)
				dequeued_len += pkt_len;
		}

		if (le32_to_cpu(hdr->flags) & VIRTIO_VSOCK_SEQ_EOM) {
			msg_ready = true;
			vvs->msg_count--;

			if (le32_to_cpu(hdr->flags) & VIRTIO_VSOCK_SEQ_EOR)
				msg->msg_flags |= MSG_EOR;
		}

		virtio_transport_dec_rx_pkt(vvs, pkt_len);
		kfree_skb(skb);
	}

	spin_unlock_bh(&vvs->rx_lock);

	virtio_transport_send_credit_update(vsk);

	return dequeued_len;
}

ssize_t
virtio_transport_stream_dequeue(struct vsock_sock *vsk,
				struct msghdr *msg,
				size_t len, int flags)
{
	if (flags & MSG_PEEK)
		return virtio_transport_stream_do_peek(vsk, msg, len);
	else
		return virtio_transport_stream_do_dequeue(vsk, msg, len);
}
EXPORT_SYMBOL_GPL(virtio_transport_stream_dequeue);

ssize_t
virtio_transport_seqpacket_dequeue(struct vsock_sock *vsk,
				   struct msghdr *msg,
				   int flags)
{
	if (flags & MSG_PEEK)
		return virtio_transport_seqpacket_do_peek(vsk, msg);
	else
		return virtio_transport_seqpacket_do_dequeue(vsk, msg, flags);
}
EXPORT_SYMBOL_GPL(virtio_transport_seqpacket_dequeue);

int
virtio_transport_seqpacket_enqueue(struct vsock_sock *vsk,
				   struct msghdr *msg,
				   size_t len)
{
	struct virtio_vsock_sock *vvs = vsk->trans;

	spin_lock_bh(&vvs->tx_lock);

	if (len > vvs->peer_buf_alloc) {
		spin_unlock_bh(&vvs->tx_lock);
		return -EMSGSIZE;
	}

	spin_unlock_bh(&vvs->tx_lock);

	return virtio_transport_stream_enqueue(vsk, msg, len);
}
EXPORT_SYMBOL_GPL(virtio_transport_seqpacket_enqueue);

int
virtio_transport_dgram_dequeue(struct vsock_sock *vsk,
			       struct msghdr *msg,
			       size_t len, int flags)
{
	return -EOPNOTSUPP;
}
EXPORT_SYMBOL_GPL(virtio_transport_dgram_dequeue);

s64 virtio_transport_stream_has_data(struct vsock_sock *vsk)
{
	struct virtio_vsock_sock *vvs = vsk->trans;
	s64 bytes;

	spin_lock_bh(&vvs->rx_lock);
	bytes = vvs->rx_bytes;
	spin_unlock_bh(&vvs->rx_lock);

	return bytes;
}
EXPORT_SYMBOL_GPL(virtio_transport_stream_has_data);

u32 virtio_transport_seqpacket_has_data(struct vsock_sock *vsk)
{
	struct virtio_vsock_sock *vvs = vsk->trans;
	u32 msg_count;

	spin_lock_bh(&vvs->rx_lock);
	msg_count = vvs->msg_count;
	spin_unlock_bh(&vvs->rx_lock);

	return msg_count;
}
EXPORT_SYMBOL_GPL(virtio_transport_seqpacket_has_data);

static s64 virtio_transport_has_space(struct vsock_sock *vsk)
{
	struct virtio_vsock_sock *vvs = vsk->trans;
	s64 bytes;

	bytes = (s64)vvs->peer_buf_alloc - (vvs->tx_cnt - vvs->peer_fwd_cnt);
	if (bytes < 0)
		bytes = 0;

	return bytes;
}

s64 virtio_transport_stream_has_space(struct vsock_sock *vsk)
{
	struct virtio_vsock_sock *vvs = vsk->trans;
	s64 bytes;

	spin_lock_bh(&vvs->tx_lock);
	bytes = virtio_transport_has_space(vsk);
	spin_unlock_bh(&vvs->tx_lock);

	return bytes;
}
EXPORT_SYMBOL_GPL(virtio_transport_stream_has_space);

int virtio_transport_do_socket_init(struct vsock_sock *vsk,
				    struct vsock_sock *psk)
{
	struct virtio_vsock_sock *vvs;

	vvs = kzalloc(sizeof(*vvs), GFP_KERNEL);
	if (!vvs)
		return -ENOMEM;

	vsk->trans = vvs;
	vvs->vsk = vsk;
	if (psk && psk->trans) {
		struct virtio_vsock_sock *ptrans = psk->trans;

		vvs->peer_buf_alloc = ptrans->peer_buf_alloc;
	}

	if (vsk->buffer_size > VIRTIO_VSOCK_MAX_BUF_SIZE)
		vsk->buffer_size = VIRTIO_VSOCK_MAX_BUF_SIZE;

	vvs->buf_alloc = vsk->buffer_size;

	spin_lock_init(&vvs->rx_lock);
	spin_lock_init(&vvs->tx_lock);
	skb_queue_head_init(&vvs->rx_queue);

	return 0;
}
EXPORT_SYMBOL_GPL(virtio_transport_do_socket_init);

/* sk_lock held by the caller */
void virtio_transport_notify_buffer_size(struct vsock_sock *vsk, u64 *val)
{
	struct virtio_vsock_sock *vvs = vsk->trans;

	if (*val > VIRTIO_VSOCK_MAX_BUF_SIZE)
		*val = VIRTIO_VSOCK_MAX_BUF_SIZE;

	vvs->buf_alloc = *val;

	virtio_transport_send_credit_update(vsk);
}
EXPORT_SYMBOL_GPL(virtio_transport_notify_buffer_size);

int
virtio_transport_notify_poll_in(struct vsock_sock *vsk,
				size_t target,
				bool *data_ready_now)
{
	*data_ready_now = vsock_stream_has_data(vsk) >= target;

	return 0;
}
EXPORT_SYMBOL_GPL(virtio_transport_notify_poll_in);

int
virtio_transport_notify_poll_out(struct vsock_sock *vsk,
				 size_t target,
				 bool *space_avail_now)
{
	s64 free_space;

	free_space = vsock_stream_has_space(vsk);
	if (free_space > 0)
		*space_avail_now = true;
	else if (free_space == 0)
		*space_avail_now = false;

	return 0;
}
EXPORT_SYMBOL_GPL(virtio_transport_notify_poll_out);

int virtio_transport_notify_recv_init(struct vsock_sock *vsk,
	size_t target, struct vsock_transport_recv_notify_data *data)
{
	return 0;
}
EXPORT_SYMBOL_GPL(virtio_transport_notify_recv_init);

int virtio_transport_notify_recv_pre_block(struct vsock_sock *vsk,
	size_t target, struct vsock_transport_recv_notify_data *data)
{
	return 0;
}
EXPORT_SYMBOL_GPL(virtio_transport_notify_recv_pre_block);

int virtio_transport_notify_recv_pre_dequeue(struct vsock_sock *vsk,
	size_t target, struct vsock_transport_recv_notify_data *data)
{
	return 0;
}
EXPORT_SYMBOL_GPL(virtio_transport_notify_recv_pre_dequeue);

int virtio_transport_notify_recv_post_dequeue(struct vsock_sock *vsk,
	size_t target, ssize_t copied, bool data_read,
	struct vsock_transport_recv_notify_data *data)
{
	return 0;
}
EXPORT_SYMBOL_GPL(virtio_transport_notify_recv_post_dequeue);

int virtio_transport_notify_send_init(struct vsock_sock *vsk,
	struct vsock_transport_send_notify_data *data)
{
	return 0;
}
EXPORT_SYMBOL_GPL(virtio_transport_notify_send_init);

int virtio_transport_notify_send_pre_block(struct vsock_sock *vsk,
	struct vsock_transport_send_notify_data *data)
{
	return 0;
}
EXPORT_SYMBOL_GPL(virtio_transport_notify_send_pre_block);

int virtio_transport_notify_send_pre_enqueue(struct vsock_sock *vsk,
	struct vsock_transport_send_notify_data *data)
{
	return 0;
}
EXPORT_SYMBOL_GPL(virtio_transport_notify_send_pre_enqueue);

int virtio_transport_notify_send_post_enqueue(struct vsock_sock *vsk,
	ssize_t written, struct vsock_transport_send_notify_data *data)
{
	return 0;
}
EXPORT_SYMBOL_GPL(virtio_transport_notify_send_post_enqueue);

u64 virtio_transport_stream_rcvhiwat(struct vsock_sock *vsk)
{
	return vsk->buffer_size;
}
EXPORT_SYMBOL_GPL(virtio_transport_stream_rcvhiwat);

bool virtio_transport_stream_is_active(struct vsock_sock *vsk)
{
	return true;
}
EXPORT_SYMBOL_GPL(virtio_transport_stream_is_active);

bool virtio_transport_stream_allow(u32 cid, u32 port)
{
	return true;
}
EXPORT_SYMBOL_GPL(virtio_transport_stream_allow);

int virtio_transport_dgram_bind(struct vsock_sock *vsk,
				struct sockaddr_vm *addr)
{
	return -EOPNOTSUPP;
}
EXPORT_SYMBOL_GPL(virtio_transport_dgram_bind);

bool virtio_transport_dgram_allow(u32 cid, u32 port)
{
	return false;
}
EXPORT_SYMBOL_GPL(virtio_transport_dgram_allow);

int virtio_transport_connect(struct vsock_sock *vsk)
{
	struct virtio_vsock_pkt_info info = {
		.op = VIRTIO_VSOCK_OP_REQUEST,
		.vsk = vsk,
	};

	return virtio_transport_send_pkt_info(vsk, &info);
}
EXPORT_SYMBOL_GPL(virtio_transport_connect);

int virtio_transport_shutdown(struct vsock_sock *vsk, int mode)
{
	struct virtio_vsock_pkt_info info = {
		.op = VIRTIO_VSOCK_OP_SHUTDOWN,
		.flags = (mode & RCV_SHUTDOWN ?
			  VIRTIO_VSOCK_SHUTDOWN_RCV : 0) |
			 (mode & SEND_SHUTDOWN ?
			  VIRTIO_VSOCK_SHUTDOWN_SEND : 0),
		.vsk = vsk,
	};

	return virtio_transport_send_pkt_info(vsk, &info);
}
EXPORT_SYMBOL_GPL(virtio_transport_shutdown);

int
virtio_transport_dgram_enqueue(struct vsock_sock *vsk,
			       struct sockaddr_vm *remote_addr,
			       struct msghdr *msg,
			       size_t dgram_len)
{
	return -EOPNOTSUPP;
}
EXPORT_SYMBOL_GPL(virtio_transport_dgram_enqueue);

ssize_t
virtio_transport_stream_enqueue(struct vsock_sock *vsk,
				struct msghdr *msg,
				size_t len)
{
	struct virtio_vsock_pkt_info info = {
		.op = VIRTIO_VSOCK_OP_RW,
		.msg = msg,
		.pkt_len = len,
		.vsk = vsk,
	};

	return virtio_transport_send_pkt_info(vsk, &info);
}
EXPORT_SYMBOL_GPL(virtio_transport_stream_enqueue);

void virtio_transport_destruct(struct vsock_sock *vsk)
{
	struct virtio_vsock_sock *vvs = vsk->trans;

	kfree(vvs);
}
EXPORT_SYMBOL_GPL(virtio_transport_destruct);

static int virtio_transport_reset(struct vsock_sock *vsk,
				  struct sk_buff *skb)
{
	struct virtio_vsock_pkt_info info = {
		.op = VIRTIO_VSOCK_OP_RST,
		.reply = !!skb,
		.vsk = vsk,
	};

	/* Send RST only if the original pkt is not a RST pkt */
	if (skb && le16_to_cpu(virtio_vsock_hdr(skb)->op) == VIRTIO_VSOCK_OP_RST)
		return 0;

	return virtio_transport_send_pkt_info(vsk, &info);
}

/* Normally packets are associated with a socket.  There may be no socket if an
 * attempt was made to connect to a socket that does not exist.
 */
static int virtio_transport_reset_no_sock(const struct virtio_transport *t,
					  struct sk_buff *skb)
{
	struct virtio_vsock_hdr *hdr = virtio_vsock_hdr(skb);
	struct virtio_vsock_pkt_info info = {
		.op = VIRTIO_VSOCK_OP_RST,
		.type = le16_to_cpu(hdr->type),
		.reply = true,
	};
	struct sk_buff *reply;

	/* Send RST only if the original pkt is not a RST pkt */
	if (le16_to_cpu(hdr->op) == VIRTIO_VSOCK_OP_RST)
		return 0;

<<<<<<< HEAD
=======
	if (!t)
		return -ENOTCONN;

>>>>>>> 98817289
	reply = virtio_transport_alloc_skb(&info, 0,
					   le64_to_cpu(hdr->dst_cid),
					   le32_to_cpu(hdr->dst_port),
					   le64_to_cpu(hdr->src_cid),
					   le32_to_cpu(hdr->src_port));
	if (!reply)
		return -ENOMEM;

<<<<<<< HEAD
	if (!t) {
		kfree_skb(reply);
		return -ENOTCONN;
	}

=======
>>>>>>> 98817289
	return t->send_pkt(reply);
}

/* This function should be called with sk_lock held and SOCK_DONE set */
static void virtio_transport_remove_sock(struct vsock_sock *vsk)
{
	struct virtio_vsock_sock *vvs = vsk->trans;

	/* We don't need to take rx_lock, as the socket is closing and we are
	 * removing it.
	 */
	__skb_queue_purge(&vvs->rx_queue);
	vsock_remove_sock(vsk);
}

static void virtio_transport_wait_close(struct sock *sk, long timeout)
{
	if (timeout) {
		DEFINE_WAIT_FUNC(wait, woken_wake_function);

		add_wait_queue(sk_sleep(sk), &wait);

		do {
			if (sk_wait_event(sk, &timeout,
					  sock_flag(sk, SOCK_DONE), &wait))
				break;
		} while (!signal_pending(current) && timeout);

		remove_wait_queue(sk_sleep(sk), &wait);
	}
}

static void virtio_transport_do_close(struct vsock_sock *vsk,
				      bool cancel_timeout)
{
	struct sock *sk = sk_vsock(vsk);

	sock_set_flag(sk, SOCK_DONE);
	vsk->peer_shutdown = SHUTDOWN_MASK;
	if (vsock_stream_has_data(vsk) <= 0)
		sk->sk_state = TCP_CLOSING;
	sk->sk_state_change(sk);

	if (vsk->close_work_scheduled &&
	    (!cancel_timeout || cancel_delayed_work(&vsk->close_work))) {
		vsk->close_work_scheduled = false;

		virtio_transport_remove_sock(vsk);

		/* Release refcnt obtained when we scheduled the timeout */
		sock_put(sk);
	}
}

static void virtio_transport_close_timeout(struct work_struct *work)
{
	struct vsock_sock *vsk =
		container_of(work, struct vsock_sock, close_work.work);
	struct sock *sk = sk_vsock(vsk);

	sock_hold(sk);
	lock_sock(sk);

	if (!sock_flag(sk, SOCK_DONE)) {
		(void)virtio_transport_reset(vsk, NULL);

		virtio_transport_do_close(vsk, false);
	}

	vsk->close_work_scheduled = false;

	release_sock(sk);
	sock_put(sk);
}

/* User context, vsk->sk is locked */
static bool virtio_transport_close(struct vsock_sock *vsk)
{
	struct sock *sk = &vsk->sk;

	if (!(sk->sk_state == TCP_ESTABLISHED ||
	      sk->sk_state == TCP_CLOSING))
		return true;

	/* Already received SHUTDOWN from peer, reply with RST */
	if ((vsk->peer_shutdown & SHUTDOWN_MASK) == SHUTDOWN_MASK) {
		(void)virtio_transport_reset(vsk, NULL);
		return true;
	}

	if ((sk->sk_shutdown & SHUTDOWN_MASK) != SHUTDOWN_MASK)
		(void)virtio_transport_shutdown(vsk, SHUTDOWN_MASK);

	if (sock_flag(sk, SOCK_LINGER) && !(current->flags & PF_EXITING))
		virtio_transport_wait_close(sk, sk->sk_lingertime);

	if (sock_flag(sk, SOCK_DONE)) {
		return true;
	}

	sock_hold(sk);
	INIT_DELAYED_WORK(&vsk->close_work,
			  virtio_transport_close_timeout);
	vsk->close_work_scheduled = true;
	schedule_delayed_work(&vsk->close_work, VSOCK_CLOSE_TIMEOUT);
	return false;
}

void virtio_transport_release(struct vsock_sock *vsk)
{
	struct sock *sk = &vsk->sk;
	bool remove_sock = true;

	if (sk->sk_type == SOCK_STREAM || sk->sk_type == SOCK_SEQPACKET)
		remove_sock = virtio_transport_close(vsk);

	if (remove_sock) {
		sock_set_flag(sk, SOCK_DONE);
		virtio_transport_remove_sock(vsk);
	}
}
EXPORT_SYMBOL_GPL(virtio_transport_release);

static int
virtio_transport_recv_connecting(struct sock *sk,
				 struct sk_buff *skb)
{
	struct virtio_vsock_hdr *hdr = virtio_vsock_hdr(skb);
	struct vsock_sock *vsk = vsock_sk(sk);
	int skerr;
	int err;

	switch (le16_to_cpu(hdr->op)) {
	case VIRTIO_VSOCK_OP_RESPONSE:
		sk->sk_state = TCP_ESTABLISHED;
		sk->sk_socket->state = SS_CONNECTED;
		vsock_insert_connected(vsk);
		sk->sk_state_change(sk);
		break;
	case VIRTIO_VSOCK_OP_INVALID:
		break;
	case VIRTIO_VSOCK_OP_RST:
		skerr = ECONNRESET;
		err = 0;
		goto destroy;
	default:
		skerr = EPROTO;
		err = -EINVAL;
		goto destroy;
	}
	return 0;

destroy:
	virtio_transport_reset(vsk, skb);
	sk->sk_state = TCP_CLOSE;
	sk->sk_err = skerr;
	sk_error_report(sk);
	return err;
}

static void
virtio_transport_recv_enqueue(struct vsock_sock *vsk,
			      struct sk_buff *skb)
{
	struct virtio_vsock_sock *vvs = vsk->trans;
	bool can_enqueue, free_pkt = false;
	struct virtio_vsock_hdr *hdr;
	u32 len;

	hdr = virtio_vsock_hdr(skb);
	len = le32_to_cpu(hdr->len);

	spin_lock_bh(&vvs->rx_lock);

	can_enqueue = virtio_transport_inc_rx_pkt(vvs, len);
	if (!can_enqueue) {
		free_pkt = true;
		goto out;
	}

	if (le32_to_cpu(hdr->flags) & VIRTIO_VSOCK_SEQ_EOM)
		vvs->msg_count++;

	/* Try to copy small packets into the buffer of last packet queued,
	 * to avoid wasting memory queueing the entire buffer with a small
	 * payload.
	 */
	if (len <= GOOD_COPY_LEN && !skb_queue_empty(&vvs->rx_queue)) {
		struct virtio_vsock_hdr *last_hdr;
		struct sk_buff *last_skb;

		last_skb = skb_peek_tail(&vvs->rx_queue);
		last_hdr = virtio_vsock_hdr(last_skb);

		/* If there is space in the last packet queued, we copy the
		 * new packet in its buffer. We avoid this if the last packet
		 * queued has VIRTIO_VSOCK_SEQ_EOM set, because this is
		 * delimiter of SEQPACKET message, so 'pkt' is the first packet
		 * of a new message.
		 */
		if (skb->len < skb_tailroom(last_skb) &&
		    !(le32_to_cpu(last_hdr->flags) & VIRTIO_VSOCK_SEQ_EOM)) {
			memcpy(skb_put(last_skb, skb->len), skb->data, skb->len);
			free_pkt = true;
			last_hdr->flags |= hdr->flags;
			le32_add_cpu(&last_hdr->len, len);
			goto out;
		}
	}

	__skb_queue_tail(&vvs->rx_queue, skb);

out:
	spin_unlock_bh(&vvs->rx_lock);
	if (free_pkt)
		kfree_skb(skb);
}

static int
virtio_transport_recv_connected(struct sock *sk,
				struct sk_buff *skb)
{
	struct virtio_vsock_hdr *hdr = virtio_vsock_hdr(skb);
	struct vsock_sock *vsk = vsock_sk(sk);
	int err = 0;

	switch (le16_to_cpu(hdr->op)) {
	case VIRTIO_VSOCK_OP_RW:
		virtio_transport_recv_enqueue(vsk, skb);
		vsock_data_ready(sk);
		return err;
	case VIRTIO_VSOCK_OP_CREDIT_REQUEST:
		virtio_transport_send_credit_update(vsk);
		break;
	case VIRTIO_VSOCK_OP_CREDIT_UPDATE:
		sk->sk_write_space(sk);
		break;
	case VIRTIO_VSOCK_OP_SHUTDOWN:
		if (le32_to_cpu(hdr->flags) & VIRTIO_VSOCK_SHUTDOWN_RCV)
			vsk->peer_shutdown |= RCV_SHUTDOWN;
		if (le32_to_cpu(hdr->flags) & VIRTIO_VSOCK_SHUTDOWN_SEND)
			vsk->peer_shutdown |= SEND_SHUTDOWN;
		if (vsk->peer_shutdown == SHUTDOWN_MASK) {
			if (vsock_stream_has_data(vsk) <= 0 && !sock_flag(sk, SOCK_DONE)) {
				(void)virtio_transport_reset(vsk, NULL);
				virtio_transport_do_close(vsk, true);
			}
			/* Remove this socket anyway because the remote peer sent
			 * the shutdown. This way a new connection will succeed
			 * if the remote peer uses the same source port,
			 * even if the old socket is still unreleased, but now disconnected.
			 */
			vsock_remove_sock(vsk);
		}
		if (le32_to_cpu(virtio_vsock_hdr(skb)->flags))
			sk->sk_state_change(sk);
		break;
	case VIRTIO_VSOCK_OP_RST:
		virtio_transport_do_close(vsk, true);
		break;
	default:
		err = -EINVAL;
		break;
	}

	kfree_skb(skb);
	return err;
}

static void
virtio_transport_recv_disconnecting(struct sock *sk,
				    struct sk_buff *skb)
{
	struct virtio_vsock_hdr *hdr = virtio_vsock_hdr(skb);
	struct vsock_sock *vsk = vsock_sk(sk);

	if (le16_to_cpu(hdr->op) == VIRTIO_VSOCK_OP_RST)
		virtio_transport_do_close(vsk, true);
}

static int
virtio_transport_send_response(struct vsock_sock *vsk,
			       struct sk_buff *skb)
{
	struct virtio_vsock_hdr *hdr = virtio_vsock_hdr(skb);
	struct virtio_vsock_pkt_info info = {
		.op = VIRTIO_VSOCK_OP_RESPONSE,
		.remote_cid = le64_to_cpu(hdr->src_cid),
		.remote_port = le32_to_cpu(hdr->src_port),
		.reply = true,
		.vsk = vsk,
	};

	return virtio_transport_send_pkt_info(vsk, &info);
}

static bool virtio_transport_space_update(struct sock *sk,
					  struct sk_buff *skb)
{
	struct virtio_vsock_hdr *hdr = virtio_vsock_hdr(skb);
	struct vsock_sock *vsk = vsock_sk(sk);
	struct virtio_vsock_sock *vvs = vsk->trans;
	bool space_available;

	/* Listener sockets are not associated with any transport, so we are
	 * not able to take the state to see if there is space available in the
	 * remote peer, but since they are only used to receive requests, we
	 * can assume that there is always space available in the other peer.
	 */
	if (!vvs)
		return true;

	/* buf_alloc and fwd_cnt is always included in the hdr */
	spin_lock_bh(&vvs->tx_lock);
	vvs->peer_buf_alloc = le32_to_cpu(hdr->buf_alloc);
	vvs->peer_fwd_cnt = le32_to_cpu(hdr->fwd_cnt);
	space_available = virtio_transport_has_space(vsk);
	spin_unlock_bh(&vvs->tx_lock);
	return space_available;
}

/* Handle server socket */
static int
virtio_transport_recv_listen(struct sock *sk, struct sk_buff *skb,
			     struct virtio_transport *t)
{
	struct virtio_vsock_hdr *hdr = virtio_vsock_hdr(skb);
	struct vsock_sock *vsk = vsock_sk(sk);
	struct vsock_sock *vchild;
	struct sock *child;
	int ret;

	if (le16_to_cpu(hdr->op) != VIRTIO_VSOCK_OP_REQUEST) {
		virtio_transport_reset_no_sock(t, skb);
		return -EINVAL;
	}

	if (sk_acceptq_is_full(sk)) {
		virtio_transport_reset_no_sock(t, skb);
		return -ENOMEM;
	}

	child = vsock_create_connected(sk);
	if (!child) {
		virtio_transport_reset_no_sock(t, skb);
		return -ENOMEM;
	}

	sk_acceptq_added(sk);

	lock_sock_nested(child, SINGLE_DEPTH_NESTING);

	child->sk_state = TCP_ESTABLISHED;

	vchild = vsock_sk(child);
	vsock_addr_init(&vchild->local_addr, le64_to_cpu(hdr->dst_cid),
			le32_to_cpu(hdr->dst_port));
	vsock_addr_init(&vchild->remote_addr, le64_to_cpu(hdr->src_cid),
			le32_to_cpu(hdr->src_port));

	ret = vsock_assign_transport(vchild, vsk);
	/* Transport assigned (looking at remote_addr) must be the same
	 * where we received the request.
	 */
	if (ret || vchild->transport != &t->transport) {
		release_sock(child);
		virtio_transport_reset_no_sock(t, skb);
		sock_put(child);
		return ret;
	}

	if (virtio_transport_space_update(child, skb))
		child->sk_write_space(child);

	vsock_insert_connected(vchild);
	vsock_enqueue_accept(sk, child);
	virtio_transport_send_response(vchild, skb);

	release_sock(child);

	sk->sk_data_ready(sk);
	return 0;
}

static bool virtio_transport_valid_type(u16 type)
{
	return (type == VIRTIO_VSOCK_TYPE_STREAM) ||
	       (type == VIRTIO_VSOCK_TYPE_SEQPACKET);
}

/* We are under the virtio-vsock's vsock->rx_lock or vhost-vsock's vq->mutex
 * lock.
 */
void virtio_transport_recv_pkt(struct virtio_transport *t,
			       struct sk_buff *skb)
{
	struct virtio_vsock_hdr *hdr = virtio_vsock_hdr(skb);
	struct sockaddr_vm src, dst;
	struct vsock_sock *vsk;
	struct sock *sk;
	bool space_available;

	vsock_addr_init(&src, le64_to_cpu(hdr->src_cid),
			le32_to_cpu(hdr->src_port));
	vsock_addr_init(&dst, le64_to_cpu(hdr->dst_cid),
			le32_to_cpu(hdr->dst_port));

	trace_virtio_transport_recv_pkt(src.svm_cid, src.svm_port,
					dst.svm_cid, dst.svm_port,
					le32_to_cpu(hdr->len),
					le16_to_cpu(hdr->type),
					le16_to_cpu(hdr->op),
					le32_to_cpu(hdr->flags),
					le32_to_cpu(hdr->buf_alloc),
					le32_to_cpu(hdr->fwd_cnt));

	if (!virtio_transport_valid_type(le16_to_cpu(hdr->type))) {
		(void)virtio_transport_reset_no_sock(t, skb);
		goto free_pkt;
	}

	/* The socket must be in connected or bound table
	 * otherwise send reset back
	 */
	sk = vsock_find_connected_socket(&src, &dst);
	if (!sk) {
		sk = vsock_find_bound_socket(&dst);
		if (!sk) {
			(void)virtio_transport_reset_no_sock(t, skb);
			goto free_pkt;
		}
	}

	if (virtio_transport_get_type(sk) != le16_to_cpu(hdr->type)) {
		(void)virtio_transport_reset_no_sock(t, skb);
		sock_put(sk);
		goto free_pkt;
	}

	if (!skb_set_owner_sk_safe(skb, sk)) {
		WARN_ONCE(1, "receiving vsock socket has sk_refcnt == 0\n");
		goto free_pkt;
	}

	vsk = vsock_sk(sk);

	lock_sock(sk);

	/* Check if sk has been closed before lock_sock */
	if (sock_flag(sk, SOCK_DONE)) {
		(void)virtio_transport_reset_no_sock(t, skb);
		release_sock(sk);
		sock_put(sk);
		goto free_pkt;
	}

	space_available = virtio_transport_space_update(sk, skb);

	/* Update CID in case it has changed after a transport reset event */
	if (vsk->local_addr.svm_cid != VMADDR_CID_ANY)
		vsk->local_addr.svm_cid = dst.svm_cid;

	if (space_available)
		sk->sk_write_space(sk);

	switch (sk->sk_state) {
	case TCP_LISTEN:
		virtio_transport_recv_listen(sk, skb, t);
		kfree_skb(skb);
		break;
	case TCP_SYN_SENT:
		virtio_transport_recv_connecting(sk, skb);
		kfree_skb(skb);
		break;
	case TCP_ESTABLISHED:
		virtio_transport_recv_connected(sk, skb);
		break;
	case TCP_CLOSING:
		virtio_transport_recv_disconnecting(sk, skb);
		kfree_skb(skb);
		break;
	default:
		(void)virtio_transport_reset_no_sock(t, skb);
		kfree_skb(skb);
		break;
	}

	release_sock(sk);

	/* Release refcnt obtained when we fetched this socket out of the
	 * bound or connected list.
	 */
	sock_put(sk);
	return;

free_pkt:
	kfree_skb(skb);
}
EXPORT_SYMBOL_GPL(virtio_transport_recv_pkt);

/* Remove skbs found in a queue that have a vsk that matches.
 *
 * Each skb is freed.
 *
 * Returns the count of skbs that were reply packets.
 */
int virtio_transport_purge_skbs(void *vsk, struct sk_buff_head *queue)
{
	struct sk_buff_head freeme;
	struct sk_buff *skb, *tmp;
	int cnt = 0;

	skb_queue_head_init(&freeme);

	spin_lock_bh(&queue->lock);
	skb_queue_walk_safe(queue, skb, tmp) {
		if (vsock_sk(skb->sk) != vsk)
			continue;

		__skb_unlink(skb, queue);
		__skb_queue_tail(&freeme, skb);

		if (virtio_vsock_skb_reply(skb))
			cnt++;
	}
	spin_unlock_bh(&queue->lock);

	__skb_queue_purge(&freeme);

	return cnt;
<<<<<<< HEAD
}
EXPORT_SYMBOL_GPL(virtio_transport_purge_skbs);
=======
}
EXPORT_SYMBOL_GPL(virtio_transport_purge_skbs);

int virtio_transport_read_skb(struct vsock_sock *vsk, skb_read_actor_t recv_actor)
{
	struct virtio_vsock_sock *vvs = vsk->trans;
	struct sock *sk = sk_vsock(vsk);
	struct sk_buff *skb;
	int off = 0;
	int err;

	spin_lock_bh(&vvs->rx_lock);
	/* Use __skb_recv_datagram() for race-free handling of the receive. It
	 * works for types other than dgrams.
	 */
	skb = __skb_recv_datagram(sk, &vvs->rx_queue, MSG_DONTWAIT, &off, &err);
	spin_unlock_bh(&vvs->rx_lock);

	if (!skb)
		return err;

	return recv_actor(sk, skb);
}
EXPORT_SYMBOL_GPL(virtio_transport_read_skb);

int virtio_transport_notify_set_rcvlowat(struct vsock_sock *vsk, int val)
{
	struct virtio_vsock_sock *vvs = vsk->trans;
	bool send_update;

	spin_lock_bh(&vvs->rx_lock);

	/* If number of available bytes is less than new SO_RCVLOWAT value,
	 * kick sender to send more data, because sender may sleep in its
	 * 'send()' syscall waiting for enough space at our side. Also
	 * don't send credit update when peer already knows actual value -
	 * such transmission will be useless.
	 */
	send_update = (vvs->rx_bytes < val) &&
		      (vvs->fwd_cnt != vvs->last_fwd_cnt);

	spin_unlock_bh(&vvs->rx_lock);

	if (send_update) {
		int err;

		err = virtio_transport_send_credit_update(vsk);
		if (err < 0)
			return err;
	}

	return 0;
}
EXPORT_SYMBOL_GPL(virtio_transport_notify_set_rcvlowat);
>>>>>>> 98817289

MODULE_LICENSE("GPL v2");
MODULE_AUTHOR("Asias He");
MODULE_DESCRIPTION("common code for virtio vsock");<|MERGE_RESOLUTION|>--- conflicted
+++ resolved
@@ -203,12 +203,8 @@
 	const struct virtio_transport *t_ops;
 	struct virtio_vsock_sock *vvs;
 	u32 pkt_len = info->pkt_len;
-<<<<<<< HEAD
-	struct sk_buff *skb;
-=======
 	u32 rest_len;
 	int ret;
->>>>>>> 98817289
 
 	info->type = virtio_transport_get_type(sk_vsock(vsk));
 
@@ -235,19 +231,6 @@
 	if (pkt_len == 0 && info->op == VIRTIO_VSOCK_OP_RW)
 		return pkt_len;
 
-<<<<<<< HEAD
-	skb = virtio_transport_alloc_skb(info, pkt_len,
-					 src_cid, src_port,
-					 dst_cid, dst_port);
-	if (!skb) {
-		virtio_transport_put_credit(vvs, pkt_len);
-		return -ENOMEM;
-	}
-
-	virtio_transport_inc_tx_pkt(vvs, skb);
-
-	return t_ops->send_pkt(skb);
-=======
 	rest_len = pkt_len;
 
 	do {
@@ -291,7 +274,6 @@
 		ret = pkt_len - rest_len;
 
 	return ret;
->>>>>>> 98817289
 }
 
 static bool virtio_transport_inc_rx_pkt(struct virtio_vsock_sock *vvs,
@@ -368,16 +350,6 @@
 				size_t len)
 {
 	struct virtio_vsock_sock *vvs = vsk->trans;
-<<<<<<< HEAD
-	size_t bytes, total = 0, off;
-	struct sk_buff *skb, *tmp;
-	int err = -EFAULT;
-
-	spin_lock_bh(&vvs->rx_lock);
-
-	skb_queue_walk_safe(&vvs->rx_queue, skb,  tmp) {
-		off = 0;
-=======
 	struct sk_buff *skb;
 	size_t total = 0;
 	int err;
@@ -386,20 +358,12 @@
 
 	skb_queue_walk(&vvs->rx_queue, skb) {
 		size_t bytes;
->>>>>>> 98817289
 
 		bytes = len - total;
 		if (bytes > skb->len)
 			bytes = skb->len;
 
-<<<<<<< HEAD
-		while (total < len && off < skb->len) {
-			bytes = len - total;
-			if (bytes > skb->len - off)
-				bytes = skb->len - off;
-=======
 		spin_unlock_bh(&vvs->rx_lock);
->>>>>>> 98817289
 
 		/* sk_lock is held by caller so no one else can dequeue.
 		 * Unlock rx_lock since memcpy_to_msg() may sleep.
@@ -408,13 +372,7 @@
 		if (err)
 			goto out;
 
-<<<<<<< HEAD
-			err = memcpy_to_msg(msg, skb->data + off, bytes);
-			if (err)
-				goto out;
-=======
 		total += bytes;
->>>>>>> 98817289
 
 		spin_lock_bh(&vvs->rx_lock);
 
@@ -446,8 +404,6 @@
 	u32 free_space;
 
 	spin_lock_bh(&vvs->rx_lock);
-<<<<<<< HEAD
-=======
 
 	if (WARN_ONCE(skb_queue_empty(&vvs->rx_queue) && vvs->rx_bytes,
 		      "rx_queue is empty, but rx_bytes is non-zero\n")) {
@@ -455,7 +411,6 @@
 		return err;
 	}
 
->>>>>>> 98817289
 	while (total < len && !skb_queue_empty(&vvs->rx_queue)) {
 		skb = skb_peek(&vvs->rx_queue);
 
@@ -1005,12 +960,9 @@
 	if (le16_to_cpu(hdr->op) == VIRTIO_VSOCK_OP_RST)
 		return 0;
 
-<<<<<<< HEAD
-=======
 	if (!t)
 		return -ENOTCONN;
 
->>>>>>> 98817289
 	reply = virtio_transport_alloc_skb(&info, 0,
 					   le64_to_cpu(hdr->dst_cid),
 					   le32_to_cpu(hdr->dst_port),
@@ -1019,14 +971,6 @@
 	if (!reply)
 		return -ENOMEM;
 
-<<<<<<< HEAD
-	if (!t) {
-		kfree_skb(reply);
-		return -ENOTCONN;
-	}
-
-=======
->>>>>>> 98817289
 	return t->send_pkt(reply);
 }
 
@@ -1557,10 +1501,6 @@
 	__skb_queue_purge(&freeme);
 
 	return cnt;
-<<<<<<< HEAD
-}
-EXPORT_SYMBOL_GPL(virtio_transport_purge_skbs);
-=======
 }
 EXPORT_SYMBOL_GPL(virtio_transport_purge_skbs);
 
@@ -1615,7 +1555,6 @@
 	return 0;
 }
 EXPORT_SYMBOL_GPL(virtio_transport_notify_set_rcvlowat);
->>>>>>> 98817289
 
 MODULE_LICENSE("GPL v2");
 MODULE_AUTHOR("Asias He");
