--- conflicted
+++ resolved
@@ -974,11 +974,7 @@
 	lock_sock(sk);
 	if (sock->state == SS_UNCONNECTED) {
 		err = -ENOTCONN;
-<<<<<<< HEAD
-		if (sk->sk_type == SOCK_STREAM)
-=======
 		if (sock_type_connectible(sk->sk_type))
->>>>>>> 3b17187f
 			goto out;
 	} else {
 		sock->state = SS_DISCONNECTING;
@@ -1046,11 +1042,7 @@
 		if (!(sk->sk_shutdown & SEND_SHUTDOWN))
 			mask |= EPOLLOUT | EPOLLWRNORM | EPOLLWRBAND;
 
-<<<<<<< HEAD
-	} else if (sock->type == SOCK_STREAM) {
-=======
 	} else if (sock_type_connectible(sk->sk_type)) {
->>>>>>> 3b17187f
 		const struct vsock_transport *transport;
 
 		lock_sock(sk);
@@ -1289,11 +1281,7 @@
 	    (sk->sk_shutdown != SHUTDOWN_MASK)) {
 		sk->sk_state = TCP_CLOSE;
 		sk->sk_err = ETIMEDOUT;
-<<<<<<< HEAD
-		sk->sk_error_report(sk);
-=======
 		sk_error_report(sk);
->>>>>>> 3b17187f
 		vsock_transport_cancel_pkt(vsk);
 	}
 	release_sock(sk);
@@ -1752,13 +1740,9 @@
 
 	transport = vsk->transport;
 
-<<<<<<< HEAD
-	/* Callers should not provide a destination with stream sockets. */
-=======
 	/* Callers should not provide a destination with connection oriented
 	 * sockets.
 	 */
->>>>>>> 3b17187f
 	if (msg->msg_namelen) {
 		err = sk->sk_state == TCP_ESTABLISHED ? -EISCONN : -EOPNOTSUPP;
 		goto out;
@@ -1902,26 +1886,11 @@
 	while ((data = vsock_connectible_has_data(vsk)) == 0) {
 		prepare_to_wait(sk_sleep(sk), wait, TASK_INTERRUPTIBLE);
 
-<<<<<<< HEAD
-	transport = vsk->transport;
-
-	if (!transport || sk->sk_state != TCP_ESTABLISHED) {
-		/* Recvmsg is supposed to return 0 if a peer performs an
-		 * orderly shutdown. Differentiate between that case and when a
-		 * peer has not connected or a local shutdown occured with the
-		 * SOCK_DONE flag.
-		 */
-		if (sock_flag(sk, SOCK_DONE))
-			err = 0;
-		else
-			err = -ENOTCONN;
-=======
 		if (sk->sk_err != 0 ||
 		    (sk->sk_shutdown & RCV_SHUTDOWN) ||
 		    (vsk->peer_shutdown & SEND_SHUTDOWN)) {
 			break;
 		}
->>>>>>> 3b17187f
 
 		/* Don't wait for non-blocking sockets. */
 		if (timeout == 0) {
