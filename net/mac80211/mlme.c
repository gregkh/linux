--- conflicted
+++ resolved
@@ -6199,10 +6199,6 @@
 					 struct ieee802_11_elems *elems)
 {
 	const struct element *sub;
-<<<<<<< HEAD
-	ssize_t ml_len;
-=======
->>>>>>> a6ad5510
 	unsigned long removed_links = 0;
 	u16 link_removal_timeout[IEEE80211_MLD_MAX_NUM_LINKS] = {};
 	u8 link_id;
@@ -6211,23 +6207,6 @@
 	if (!ieee80211_vif_is_mld(&sdata->vif) || !elems->ml_reconf)
 		return;
 
-<<<<<<< HEAD
-	ml_len = cfg80211_defragment_element(elems->ml_reconf_elem,
-					     elems->ie_start,
-					     elems->total_len,
-					     elems->scratch_pos,
-					     elems->scratch + elems->scratch_len -
-					     elems->scratch_pos,
-					     WLAN_EID_FRAGMENT);
-	if (ml_len < 0)
-		return;
-
-	elems->ml_reconf = (const void *)elems->scratch_pos;
-	elems->ml_reconf_len = ml_len;
-	ml = elems->ml_reconf;
-
-=======
->>>>>>> a6ad5510
 	/* Directly parse the sub elements as the common information doesn't
 	 * hold any useful information.
 	 */
@@ -6635,13 +6614,6 @@
 			goto handle;
 		}
 
-<<<<<<< HEAD
-		if (link_removal_timeout[link_id] < 1)
-			link_delay = 0;
-		else
-			link_delay = link_conf->beacon_int *
-				(link_removal_timeout[link_id] - 1);
-=======
 		/* we can defragment in-place, won't use the buffer again */
 		len = cfg80211_defragment_element(sta_profiles[link_id],
 						  subelems, subelems_len,
@@ -6650,7 +6622,6 @@
 						  IEEE80211_MLE_SUBELEM_FRAGMENT);
 		if (WARN_ON(len != sta_profiles_len[link_id]))
 			continue;
->>>>>>> a6ad5510
 
 		prof = (void *)sta_profiles[link_id];
 		prof_elems = ieee802_11_parse_elems(prof->variable +
@@ -6781,11 +6752,7 @@
 		ifmgd->assoc_data->need_beacon = false;
 		if (ieee80211_hw_check(&local->hw, TIMING_BEACON_ONLY) &&
 		    !ieee80211_is_s1g_beacon(hdr->frame_control)) {
-<<<<<<< HEAD
-			link->conf->sync_tsf =
-=======
 			bss_conf->sync_tsf =
->>>>>>> a6ad5510
 				le64_to_cpu(mgmt->u.beacon.timestamp);
 			bss_conf->sync_device_ts =
 				rx_status->device_timestamp;
