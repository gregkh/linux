--- conflicted
+++ resolved
@@ -1,11 +1,7 @@
 // SPDX-License-Identifier: GPL-2.0-only
 /*
  * Copyright 2015 Intel Deutschland GmbH
-<<<<<<< HEAD
- * Copyright (C) 2022-2023 Intel Corporation
-=======
  * Copyright (C) 2022-2024 Intel Corporation
->>>>>>> a6ad5510
  */
 #include <net/mac80211.h>
 #include "ieee80211_i.h"
@@ -437,10 +433,7 @@
 	int ret = -EOPNOTSUPP;
 
 	might_sleep();
-<<<<<<< HEAD
-=======
-	lockdep_assert_wiphy(local->hw.wiphy);
->>>>>>> a6ad5510
+	lockdep_assert_wiphy(local->hw.wiphy);
 
 	sdata = get_bss_sdata(sdata);
 	if (!check_sdata_in_driver(sdata))
@@ -558,11 +551,7 @@
 	if (ret)
 		return ret;
 
-<<<<<<< HEAD
-	if (!local->in_reconfig) {
-=======
 	if (!local->in_reconfig && !local->resuming) {
->>>>>>> a6ad5510
 		for_each_set_bit(link_id, &links_to_add,
 				 IEEE80211_MLD_MAX_NUM_LINKS) {
 			link = rcu_access_pointer(sdata->link[link_id]);
@@ -618,11 +607,7 @@
 		return ret;
 
 	/* during reconfig don't add it to debugfs again */
-<<<<<<< HEAD
-	if (local->in_reconfig)
-=======
 	if (local->in_reconfig || local->resuming)
->>>>>>> a6ad5510
 		return 0;
 
 	for_each_set_bit(link_id, &links_to_add, IEEE80211_MLD_MAX_NUM_LINKS) {
