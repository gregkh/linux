// SPDX-License-Identifier: GPL-2.0-only
/*
 * mac80211 configuration hooks for cfg80211
 *
 * Copyright 2006-2010	Johannes Berg <johannes@sipsolutions.net>
 * Copyright 2013-2015  Intel Mobile Communications GmbH
 * Copyright (C) 2015-2017 Intel Deutschland GmbH
 * Copyright (C) 2018-2022 Intel Corporation
 */

#include <linux/ieee80211.h>
#include <linux/nl80211.h>
#include <linux/rtnetlink.h>
#include <linux/slab.h>
#include <net/net_namespace.h>
#include <linux/rcupdate.h>
#include <linux/fips.h>
#include <linux/if_ether.h>
#include <net/cfg80211.h>
#include "ieee80211_i.h"
#include "driver-ops.h"
#include "rate.h"
#include "mesh.h"
#include "wme.h"

static struct ieee80211_link_data *
ieee80211_link_or_deflink(struct ieee80211_sub_if_data *sdata, int link_id,
			  bool require_valid)
{
	struct ieee80211_link_data *link;

	if (link_id < 0) {
		/*
		 * For keys, if sdata is not an MLD, we might not use
		 * the return value at all (if it's not a pairwise key),
		 * so in that case (require_valid==false) don't error.
		 */
		if (require_valid && ieee80211_vif_is_mld(&sdata->vif))
			return ERR_PTR(-EINVAL);

		return &sdata->deflink;
	}

	link = sdata_dereference(sdata->link[link_id], sdata);
	if (!link)
		return ERR_PTR(-ENOLINK);
	return link;
}

static void ieee80211_set_mu_mimo_follow(struct ieee80211_sub_if_data *sdata,
					 struct vif_params *params)
{
	bool mu_mimo_groups = false;
	bool mu_mimo_follow = false;

	if (params->vht_mumimo_groups) {
		u64 membership;

		BUILD_BUG_ON(sizeof(membership) != WLAN_MEMBERSHIP_LEN);

		memcpy(sdata->vif.bss_conf.mu_group.membership,
		       params->vht_mumimo_groups, WLAN_MEMBERSHIP_LEN);
		memcpy(sdata->vif.bss_conf.mu_group.position,
		       params->vht_mumimo_groups + WLAN_MEMBERSHIP_LEN,
		       WLAN_USER_POSITION_LEN);
		ieee80211_link_info_change_notify(sdata, &sdata->deflink,
						  BSS_CHANGED_MU_GROUPS);
		/* don't care about endianness - just check for 0 */
		memcpy(&membership, params->vht_mumimo_groups,
		       WLAN_MEMBERSHIP_LEN);
		mu_mimo_groups = membership != 0;
	}

	if (params->vht_mumimo_follow_addr) {
		mu_mimo_follow =
			is_valid_ether_addr(params->vht_mumimo_follow_addr);
		ether_addr_copy(sdata->u.mntr.mu_follow_addr,
				params->vht_mumimo_follow_addr);
	}

	sdata->vif.bss_conf.mu_mimo_owner = mu_mimo_groups || mu_mimo_follow;
}

static int ieee80211_set_mon_options(struct ieee80211_sub_if_data *sdata,
				     struct vif_params *params)
{
	struct ieee80211_local *local = sdata->local;
	struct ieee80211_sub_if_data *monitor_sdata;

	/* check flags first */
	if (params->flags && ieee80211_sdata_running(sdata)) {
		u32 mask = MONITOR_FLAG_COOK_FRAMES | MONITOR_FLAG_ACTIVE;

		/*
		 * Prohibit MONITOR_FLAG_COOK_FRAMES and
		 * MONITOR_FLAG_ACTIVE to be changed while the
		 * interface is up.
		 * Else we would need to add a lot of cruft
		 * to update everything:
		 *	cooked_mntrs, monitor and all fif_* counters
		 *	reconfigure hardware
		 */
		if ((params->flags & mask) != (sdata->u.mntr.flags & mask))
			return -EBUSY;
	}

	/* also validate MU-MIMO change */
	monitor_sdata = wiphy_dereference(local->hw.wiphy,
					  local->monitor_sdata);

	if (!monitor_sdata &&
	    (params->vht_mumimo_groups || params->vht_mumimo_follow_addr))
		return -EOPNOTSUPP;

	/* apply all changes now - no failures allowed */

	if (monitor_sdata)
		ieee80211_set_mu_mimo_follow(monitor_sdata, params);

	if (params->flags) {
		if (ieee80211_sdata_running(sdata)) {
			ieee80211_adjust_monitor_flags(sdata, -1);
			sdata->u.mntr.flags = params->flags;
			ieee80211_adjust_monitor_flags(sdata, 1);

			ieee80211_configure_filter(local);
		} else {
			/*
			 * Because the interface is down, ieee80211_do_stop
			 * and ieee80211_do_open take care of "everything"
			 * mentioned in the comment above.
			 */
			sdata->u.mntr.flags = params->flags;
		}
	}

	return 0;
}

static int ieee80211_set_ap_mbssid_options(struct ieee80211_sub_if_data *sdata,
					   struct cfg80211_mbssid_config params,
					   struct ieee80211_bss_conf *link_conf)
{
	struct ieee80211_sub_if_data *tx_sdata;

	sdata->vif.mbssid_tx_vif = NULL;
	link_conf->bssid_index = 0;
	link_conf->nontransmitted = false;
	link_conf->ema_ap = false;
	link_conf->bssid_indicator = 0;

	if (sdata->vif.type != NL80211_IFTYPE_AP || !params.tx_wdev)
		return -EINVAL;

	tx_sdata = IEEE80211_WDEV_TO_SUB_IF(params.tx_wdev);
	if (!tx_sdata)
		return -EINVAL;

	if (tx_sdata == sdata) {
		sdata->vif.mbssid_tx_vif = &sdata->vif;
	} else {
		sdata->vif.mbssid_tx_vif = &tx_sdata->vif;
		link_conf->nontransmitted = true;
		link_conf->bssid_index = params.index;
	}
	if (params.ema)
		link_conf->ema_ap = true;

	return 0;
}

static struct wireless_dev *ieee80211_add_iface(struct wiphy *wiphy,
						const char *name,
						unsigned char name_assign_type,
						enum nl80211_iftype type,
						struct vif_params *params)
{
	struct ieee80211_local *local = wiphy_priv(wiphy);
	struct wireless_dev *wdev;
	struct ieee80211_sub_if_data *sdata;
	int err;

	err = ieee80211_if_add(local, name, name_assign_type, &wdev, type, params);
	if (err)
		return ERR_PTR(err);

	sdata = IEEE80211_WDEV_TO_SUB_IF(wdev);

	if (type == NL80211_IFTYPE_MONITOR) {
		err = ieee80211_set_mon_options(sdata, params);
		if (err) {
			ieee80211_if_remove(sdata);
			return NULL;
		}
	}

	return wdev;
}

static int ieee80211_del_iface(struct wiphy *wiphy, struct wireless_dev *wdev)
{
	ieee80211_if_remove(IEEE80211_WDEV_TO_SUB_IF(wdev));

	return 0;
}

static int ieee80211_change_iface(struct wiphy *wiphy,
				  struct net_device *dev,
				  enum nl80211_iftype type,
				  struct vif_params *params)
{
	struct ieee80211_sub_if_data *sdata = IEEE80211_DEV_TO_SUB_IF(dev);
	struct ieee80211_local *local = sdata->local;
	struct sta_info *sta;
	int ret;

	ret = ieee80211_if_change_type(sdata, type);
	if (ret)
		return ret;

	if (type == NL80211_IFTYPE_AP_VLAN && params->use_4addr == 0) {
		RCU_INIT_POINTER(sdata->u.vlan.sta, NULL);
		ieee80211_check_fast_rx_iface(sdata);
	} else if (type == NL80211_IFTYPE_STATION && params->use_4addr >= 0) {
		struct ieee80211_if_managed *ifmgd = &sdata->u.mgd;

		if (params->use_4addr == ifmgd->use_4addr)
			return 0;

		/* FIXME: no support for 4-addr MLO yet */
		if (ieee80211_vif_is_mld(&sdata->vif))
			return -EOPNOTSUPP;

		sdata->u.mgd.use_4addr = params->use_4addr;
		if (!ifmgd->associated)
			return 0;

		mutex_lock(&local->sta_mtx);
		sta = sta_info_get(sdata, sdata->deflink.u.mgd.bssid);
		if (sta)
			drv_sta_set_4addr(local, sdata, &sta->sta,
					  params->use_4addr);
		mutex_unlock(&local->sta_mtx);

		if (params->use_4addr)
			ieee80211_send_4addr_nullfunc(local, sdata);
	}

	if (sdata->vif.type == NL80211_IFTYPE_MONITOR) {
		ret = ieee80211_set_mon_options(sdata, params);
		if (ret)
			return ret;
	}

	return 0;
}

static int ieee80211_start_p2p_device(struct wiphy *wiphy,
				      struct wireless_dev *wdev)
{
	struct ieee80211_sub_if_data *sdata = IEEE80211_WDEV_TO_SUB_IF(wdev);
	int ret;

	mutex_lock(&sdata->local->chanctx_mtx);
	ret = ieee80211_check_combinations(sdata, NULL, 0, 0);
	mutex_unlock(&sdata->local->chanctx_mtx);
	if (ret < 0)
		return ret;

	return ieee80211_do_open(wdev, true);
}

static void ieee80211_stop_p2p_device(struct wiphy *wiphy,
				      struct wireless_dev *wdev)
{
	ieee80211_sdata_stop(IEEE80211_WDEV_TO_SUB_IF(wdev));
}

static int ieee80211_start_nan(struct wiphy *wiphy,
			       struct wireless_dev *wdev,
			       struct cfg80211_nan_conf *conf)
{
	struct ieee80211_sub_if_data *sdata = IEEE80211_WDEV_TO_SUB_IF(wdev);
	int ret;

	mutex_lock(&sdata->local->chanctx_mtx);
	ret = ieee80211_check_combinations(sdata, NULL, 0, 0);
	mutex_unlock(&sdata->local->chanctx_mtx);
	if (ret < 0)
		return ret;

	ret = ieee80211_do_open(wdev, true);
	if (ret)
		return ret;

	ret = drv_start_nan(sdata->local, sdata, conf);
	if (ret)
		ieee80211_sdata_stop(sdata);

	sdata->u.nan.conf = *conf;

	return ret;
}

static void ieee80211_stop_nan(struct wiphy *wiphy,
			       struct wireless_dev *wdev)
{
	struct ieee80211_sub_if_data *sdata = IEEE80211_WDEV_TO_SUB_IF(wdev);

	drv_stop_nan(sdata->local, sdata);
	ieee80211_sdata_stop(sdata);
}

static int ieee80211_nan_change_conf(struct wiphy *wiphy,
				     struct wireless_dev *wdev,
				     struct cfg80211_nan_conf *conf,
				     u32 changes)
{
	struct ieee80211_sub_if_data *sdata = IEEE80211_WDEV_TO_SUB_IF(wdev);
	struct cfg80211_nan_conf new_conf;
	int ret = 0;

	if (sdata->vif.type != NL80211_IFTYPE_NAN)
		return -EOPNOTSUPP;

	if (!ieee80211_sdata_running(sdata))
		return -ENETDOWN;

	new_conf = sdata->u.nan.conf;

	if (changes & CFG80211_NAN_CONF_CHANGED_PREF)
		new_conf.master_pref = conf->master_pref;

	if (changes & CFG80211_NAN_CONF_CHANGED_BANDS)
		new_conf.bands = conf->bands;

	ret = drv_nan_change_conf(sdata->local, sdata, &new_conf, changes);
	if (!ret)
		sdata->u.nan.conf = new_conf;

	return ret;
}

static int ieee80211_add_nan_func(struct wiphy *wiphy,
				  struct wireless_dev *wdev,
				  struct cfg80211_nan_func *nan_func)
{
	struct ieee80211_sub_if_data *sdata = IEEE80211_WDEV_TO_SUB_IF(wdev);
	int ret;

	if (sdata->vif.type != NL80211_IFTYPE_NAN)
		return -EOPNOTSUPP;

	if (!ieee80211_sdata_running(sdata))
		return -ENETDOWN;

	spin_lock_bh(&sdata->u.nan.func_lock);

	ret = idr_alloc(&sdata->u.nan.function_inst_ids,
			nan_func, 1, sdata->local->hw.max_nan_de_entries + 1,
			GFP_ATOMIC);
	spin_unlock_bh(&sdata->u.nan.func_lock);

	if (ret < 0)
		return ret;

	nan_func->instance_id = ret;

	WARN_ON(nan_func->instance_id == 0);

	ret = drv_add_nan_func(sdata->local, sdata, nan_func);
	if (ret) {
		spin_lock_bh(&sdata->u.nan.func_lock);
		idr_remove(&sdata->u.nan.function_inst_ids,
			   nan_func->instance_id);
		spin_unlock_bh(&sdata->u.nan.func_lock);
	}

	return ret;
}

static struct cfg80211_nan_func *
ieee80211_find_nan_func_by_cookie(struct ieee80211_sub_if_data *sdata,
				  u64 cookie)
{
	struct cfg80211_nan_func *func;
	int id;

	lockdep_assert_held(&sdata->u.nan.func_lock);

	idr_for_each_entry(&sdata->u.nan.function_inst_ids, func, id) {
		if (func->cookie == cookie)
			return func;
	}

	return NULL;
}

static void ieee80211_del_nan_func(struct wiphy *wiphy,
				  struct wireless_dev *wdev, u64 cookie)
{
	struct ieee80211_sub_if_data *sdata = IEEE80211_WDEV_TO_SUB_IF(wdev);
	struct cfg80211_nan_func *func;
	u8 instance_id = 0;

	if (sdata->vif.type != NL80211_IFTYPE_NAN ||
	    !ieee80211_sdata_running(sdata))
		return;

	spin_lock_bh(&sdata->u.nan.func_lock);

	func = ieee80211_find_nan_func_by_cookie(sdata, cookie);
	if (func)
		instance_id = func->instance_id;

	spin_unlock_bh(&sdata->u.nan.func_lock);

	if (instance_id)
		drv_del_nan_func(sdata->local, sdata, instance_id);
}

static int ieee80211_set_noack_map(struct wiphy *wiphy,
				  struct net_device *dev,
				  u16 noack_map)
{
	struct ieee80211_sub_if_data *sdata = IEEE80211_DEV_TO_SUB_IF(dev);

	sdata->noack_map = noack_map;

	ieee80211_check_fast_xmit_iface(sdata);

	return 0;
}

static int ieee80211_set_tx(struct ieee80211_sub_if_data *sdata,
			    const u8 *mac_addr, u8 key_idx)
{
	struct ieee80211_local *local = sdata->local;
	struct ieee80211_key *key;
	struct sta_info *sta;
	int ret = -EINVAL;

	if (!wiphy_ext_feature_isset(local->hw.wiphy,
				     NL80211_EXT_FEATURE_EXT_KEY_ID))
		return -EINVAL;

	sta = sta_info_get_bss(sdata, mac_addr);

	if (!sta)
		return -EINVAL;

	if (sta->ptk_idx == key_idx)
		return 0;

	mutex_lock(&local->key_mtx);
	key = key_mtx_dereference(local, sta->ptk[key_idx]);

	if (key && key->conf.flags & IEEE80211_KEY_FLAG_NO_AUTO_TX)
		ret = ieee80211_set_tx_key(key);

	mutex_unlock(&local->key_mtx);
	return ret;
}

static int ieee80211_add_key(struct wiphy *wiphy, struct net_device *dev,
			     int link_id, u8 key_idx, bool pairwise,
			     const u8 *mac_addr, struct key_params *params)
{
	struct ieee80211_sub_if_data *sdata = IEEE80211_DEV_TO_SUB_IF(dev);
	struct ieee80211_link_data *link =
		ieee80211_link_or_deflink(sdata, link_id, false);
	struct ieee80211_local *local = sdata->local;
	struct sta_info *sta = NULL;
	struct ieee80211_key *key;
	int err;

	if (!ieee80211_sdata_running(sdata))
		return -ENETDOWN;

	if (IS_ERR(link))
		return PTR_ERR(link);

	if (pairwise && params->mode == NL80211_KEY_SET_TX)
		return ieee80211_set_tx(sdata, mac_addr, key_idx);

	/* reject WEP and TKIP keys if WEP failed to initialize */
	switch (params->cipher) {
	case WLAN_CIPHER_SUITE_WEP40:
	case WLAN_CIPHER_SUITE_TKIP:
	case WLAN_CIPHER_SUITE_WEP104:
		if (link_id >= 0)
			return -EINVAL;
		if (WARN_ON_ONCE(fips_enabled))
			return -EINVAL;
		break;
	default:
		break;
	}

	key = ieee80211_key_alloc(params->cipher, key_idx, params->key_len,
				  params->key, params->seq_len, params->seq);
	if (IS_ERR(key))
		return PTR_ERR(key);

	key->conf.link_id = link_id;

	if (pairwise)
		key->conf.flags |= IEEE80211_KEY_FLAG_PAIRWISE;

	if (params->mode == NL80211_KEY_NO_TX)
		key->conf.flags |= IEEE80211_KEY_FLAG_NO_AUTO_TX;

	mutex_lock(&local->sta_mtx);

	if (mac_addr) {
		sta = sta_info_get_bss(sdata, mac_addr);
		/*
		 * The ASSOC test makes sure the driver is ready to
		 * receive the key. When wpa_supplicant has roamed
		 * using FT, it attempts to set the key before
		 * association has completed, this rejects that attempt
		 * so it will set the key again after association.
		 *
		 * TODO: accept the key if we have a station entry and
		 *       add it to the device after the station.
		 */
		if (!sta || !test_sta_flag(sta, WLAN_STA_ASSOC)) {
			ieee80211_key_free_unused(key);
			err = -ENOENT;
			goto out_unlock;
		}
	}

	switch (sdata->vif.type) {
	case NL80211_IFTYPE_STATION:
		if (sdata->u.mgd.mfp != IEEE80211_MFP_DISABLED)
			key->conf.flags |= IEEE80211_KEY_FLAG_RX_MGMT;
		break;
	case NL80211_IFTYPE_AP:
	case NL80211_IFTYPE_AP_VLAN:
		/* Keys without a station are used for TX only */
		if (sta && test_sta_flag(sta, WLAN_STA_MFP))
			key->conf.flags |= IEEE80211_KEY_FLAG_RX_MGMT;
		break;
	case NL80211_IFTYPE_ADHOC:
		/* no MFP (yet) */
		break;
	case NL80211_IFTYPE_MESH_POINT:
#ifdef CONFIG_MAC80211_MESH
		if (sdata->u.mesh.security != IEEE80211_MESH_SEC_NONE)
			key->conf.flags |= IEEE80211_KEY_FLAG_RX_MGMT;
		break;
#endif
	case NL80211_IFTYPE_WDS:
	case NL80211_IFTYPE_MONITOR:
	case NL80211_IFTYPE_P2P_DEVICE:
	case NL80211_IFTYPE_NAN:
	case NL80211_IFTYPE_UNSPECIFIED:
	case NUM_NL80211_IFTYPES:
	case NL80211_IFTYPE_P2P_CLIENT:
	case NL80211_IFTYPE_P2P_GO:
	case NL80211_IFTYPE_OCB:
		/* shouldn't happen */
		WARN_ON_ONCE(1);
		break;
	}

	err = ieee80211_key_link(key, link, sta);
	/* KRACK protection, shouldn't happen but just silently accept key */
	if (err == -EALREADY)
		err = 0;

 out_unlock:
	mutex_unlock(&local->sta_mtx);

	return err;
}

static struct ieee80211_key *
ieee80211_lookup_key(struct ieee80211_sub_if_data *sdata, int link_id,
		     u8 key_idx, bool pairwise, const u8 *mac_addr)
{
	struct ieee80211_local *local __maybe_unused = sdata->local;
	struct ieee80211_link_data *link = &sdata->deflink;
	struct ieee80211_key *key;

	if (link_id >= 0) {
		link = rcu_dereference_check(sdata->link[link_id],
					     lockdep_is_held(&sdata->wdev.mtx));
		if (!link)
			return NULL;
	}

	if (mac_addr) {
		struct sta_info *sta;
		struct link_sta_info *link_sta;

		sta = sta_info_get_bss(sdata, mac_addr);
		if (!sta)
			return NULL;

		if (link_id >= 0) {
			link_sta = rcu_dereference_check(sta->link[link_id],
							 lockdep_is_held(&local->sta_mtx));
			if (!link_sta)
				return NULL;
		} else {
			link_sta = &sta->deflink;
		}

		if (pairwise && key_idx < NUM_DEFAULT_KEYS)
			return rcu_dereference_check_key_mtx(local,
							     sta->ptk[key_idx]);

		if (!pairwise &&
		    key_idx < NUM_DEFAULT_KEYS +
			      NUM_DEFAULT_MGMT_KEYS +
			      NUM_DEFAULT_BEACON_KEYS)
			return rcu_dereference_check_key_mtx(local,
							     link_sta->gtk[key_idx]);

		return NULL;
	}

	if (pairwise && key_idx < NUM_DEFAULT_KEYS)
		return rcu_dereference_check_key_mtx(local,
						     sdata->keys[key_idx]);

	key = rcu_dereference_check_key_mtx(local, link->gtk[key_idx]);
	if (key)
		return key;

	/* or maybe it was a WEP key */
	if (key_idx < NUM_DEFAULT_KEYS)
		return rcu_dereference_check_key_mtx(local, sdata->keys[key_idx]);

	return NULL;
}

static int ieee80211_del_key(struct wiphy *wiphy, struct net_device *dev,
			     int link_id, u8 key_idx, bool pairwise,
			     const u8 *mac_addr)
{
	struct ieee80211_sub_if_data *sdata = IEEE80211_DEV_TO_SUB_IF(dev);
	struct ieee80211_local *local = sdata->local;
	struct ieee80211_key *key;
	int ret;

	mutex_lock(&local->sta_mtx);
	mutex_lock(&local->key_mtx);

	key = ieee80211_lookup_key(sdata, link_id, key_idx, pairwise, mac_addr);
	if (!key) {
		ret = -ENOENT;
		goto out_unlock;
	}

	ieee80211_key_free(key, sdata->vif.type == NL80211_IFTYPE_STATION);

	ret = 0;
 out_unlock:
	mutex_unlock(&local->key_mtx);
	mutex_unlock(&local->sta_mtx);

	return ret;
}

static int ieee80211_get_key(struct wiphy *wiphy, struct net_device *dev,
			     int link_id, u8 key_idx, bool pairwise,
			     const u8 *mac_addr, void *cookie,
			     void (*callback)(void *cookie,
					      struct key_params *params))
{
	struct ieee80211_sub_if_data *sdata;
	u8 seq[6] = {0};
	struct key_params params;
	struct ieee80211_key *key;
	u64 pn64;
	u32 iv32;
	u16 iv16;
	int err = -ENOENT;
	struct ieee80211_key_seq kseq = {};

	sdata = IEEE80211_DEV_TO_SUB_IF(dev);

	rcu_read_lock();

	key = ieee80211_lookup_key(sdata, link_id, key_idx, pairwise, mac_addr);
	if (!key)
		goto out;

	memset(&params, 0, sizeof(params));

	params.cipher = key->conf.cipher;

	switch (key->conf.cipher) {
	case WLAN_CIPHER_SUITE_TKIP:
		pn64 = atomic64_read(&key->conf.tx_pn);
		iv32 = TKIP_PN_TO_IV32(pn64);
		iv16 = TKIP_PN_TO_IV16(pn64);

		if (key->flags & KEY_FLAG_UPLOADED_TO_HARDWARE &&
		    !(key->conf.flags & IEEE80211_KEY_FLAG_GENERATE_IV)) {
			drv_get_key_seq(sdata->local, key, &kseq);
			iv32 = kseq.tkip.iv32;
			iv16 = kseq.tkip.iv16;
		}

		seq[0] = iv16 & 0xff;
		seq[1] = (iv16 >> 8) & 0xff;
		seq[2] = iv32 & 0xff;
		seq[3] = (iv32 >> 8) & 0xff;
		seq[4] = (iv32 >> 16) & 0xff;
		seq[5] = (iv32 >> 24) & 0xff;
		params.seq = seq;
		params.seq_len = 6;
		break;
	case WLAN_CIPHER_SUITE_CCMP:
	case WLAN_CIPHER_SUITE_CCMP_256:
	case WLAN_CIPHER_SUITE_AES_CMAC:
	case WLAN_CIPHER_SUITE_BIP_CMAC_256:
		BUILD_BUG_ON(offsetof(typeof(kseq), ccmp) !=
			     offsetof(typeof(kseq), aes_cmac));
		fallthrough;
	case WLAN_CIPHER_SUITE_BIP_GMAC_128:
	case WLAN_CIPHER_SUITE_BIP_GMAC_256:
		BUILD_BUG_ON(offsetof(typeof(kseq), ccmp) !=
			     offsetof(typeof(kseq), aes_gmac));
		fallthrough;
	case WLAN_CIPHER_SUITE_GCMP:
	case WLAN_CIPHER_SUITE_GCMP_256:
		BUILD_BUG_ON(offsetof(typeof(kseq), ccmp) !=
			     offsetof(typeof(kseq), gcmp));

		if (key->flags & KEY_FLAG_UPLOADED_TO_HARDWARE &&
		    !(key->conf.flags & IEEE80211_KEY_FLAG_GENERATE_IV)) {
			drv_get_key_seq(sdata->local, key, &kseq);
			memcpy(seq, kseq.ccmp.pn, 6);
		} else {
			pn64 = atomic64_read(&key->conf.tx_pn);
			seq[0] = pn64;
			seq[1] = pn64 >> 8;
			seq[2] = pn64 >> 16;
			seq[3] = pn64 >> 24;
			seq[4] = pn64 >> 32;
			seq[5] = pn64 >> 40;
		}
		params.seq = seq;
		params.seq_len = 6;
		break;
	default:
		if (!(key->flags & KEY_FLAG_UPLOADED_TO_HARDWARE))
			break;
		if (WARN_ON(key->conf.flags & IEEE80211_KEY_FLAG_GENERATE_IV))
			break;
		drv_get_key_seq(sdata->local, key, &kseq);
		params.seq = kseq.hw.seq;
		params.seq_len = kseq.hw.seq_len;
		break;
	}

	params.key = key->conf.key;
	params.key_len = key->conf.keylen;

	callback(cookie, &params);
	err = 0;

 out:
	rcu_read_unlock();
	return err;
}

static int ieee80211_config_default_key(struct wiphy *wiphy,
					struct net_device *dev,
					int link_id, u8 key_idx, bool uni,
					bool multi)
{
	struct ieee80211_sub_if_data *sdata = IEEE80211_DEV_TO_SUB_IF(dev);
	struct ieee80211_link_data *link =
		ieee80211_link_or_deflink(sdata, link_id, false);

	if (IS_ERR(link))
		return PTR_ERR(link);

	ieee80211_set_default_key(link, key_idx, uni, multi);

	return 0;
}

static int ieee80211_config_default_mgmt_key(struct wiphy *wiphy,
					     struct net_device *dev,
					     int link_id, u8 key_idx)
{
	struct ieee80211_sub_if_data *sdata = IEEE80211_DEV_TO_SUB_IF(dev);
	struct ieee80211_link_data *link =
		ieee80211_link_or_deflink(sdata, link_id, true);

	if (IS_ERR(link))
		return PTR_ERR(link);

	ieee80211_set_default_mgmt_key(link, key_idx);

	return 0;
}

static int ieee80211_config_default_beacon_key(struct wiphy *wiphy,
					       struct net_device *dev,
					       int link_id, u8 key_idx)
{
	struct ieee80211_sub_if_data *sdata = IEEE80211_DEV_TO_SUB_IF(dev);
	struct ieee80211_link_data *link =
		ieee80211_link_or_deflink(sdata, link_id, true);

	if (IS_ERR(link))
		return PTR_ERR(link);

	ieee80211_set_default_beacon_key(link, key_idx);

	return 0;
}

void sta_set_rate_info_tx(struct sta_info *sta,
			  const struct ieee80211_tx_rate *rate,
			  struct rate_info *rinfo)
{
	rinfo->flags = 0;
	if (rate->flags & IEEE80211_TX_RC_MCS) {
		rinfo->flags |= RATE_INFO_FLAGS_MCS;
		rinfo->mcs = rate->idx;
	} else if (rate->flags & IEEE80211_TX_RC_VHT_MCS) {
		rinfo->flags |= RATE_INFO_FLAGS_VHT_MCS;
		rinfo->mcs = ieee80211_rate_get_vht_mcs(rate);
		rinfo->nss = ieee80211_rate_get_vht_nss(rate);
	} else {
		struct ieee80211_supported_band *sband;
		int shift = ieee80211_vif_get_shift(&sta->sdata->vif);
		u16 brate;

		sband = ieee80211_get_sband(sta->sdata);
		WARN_ON_ONCE(sband && !sband->bitrates);
		if (sband && sband->bitrates) {
			brate = sband->bitrates[rate->idx].bitrate;
			rinfo->legacy = DIV_ROUND_UP(brate, 1 << shift);
		}
	}
	if (rate->flags & IEEE80211_TX_RC_40_MHZ_WIDTH)
		rinfo->bw = RATE_INFO_BW_40;
	else if (rate->flags & IEEE80211_TX_RC_80_MHZ_WIDTH)
		rinfo->bw = RATE_INFO_BW_80;
	else if (rate->flags & IEEE80211_TX_RC_160_MHZ_WIDTH)
		rinfo->bw = RATE_INFO_BW_160;
	else
		rinfo->bw = RATE_INFO_BW_20;
	if (rate->flags & IEEE80211_TX_RC_SHORT_GI)
		rinfo->flags |= RATE_INFO_FLAGS_SHORT_GI;
}

static int ieee80211_dump_station(struct wiphy *wiphy, struct net_device *dev,
				  int idx, u8 *mac, struct station_info *sinfo)
{
	struct ieee80211_sub_if_data *sdata = IEEE80211_DEV_TO_SUB_IF(dev);
	struct ieee80211_local *local = sdata->local;
	struct sta_info *sta;
	int ret = -ENOENT;

	mutex_lock(&local->sta_mtx);

	sta = sta_info_get_by_idx(sdata, idx);
	if (sta) {
		ret = 0;
		memcpy(mac, sta->sta.addr, ETH_ALEN);
		sta_set_sinfo(sta, sinfo, true);
	}

	mutex_unlock(&local->sta_mtx);

	return ret;
}

static int ieee80211_dump_survey(struct wiphy *wiphy, struct net_device *dev,
				 int idx, struct survey_info *survey)
{
	struct ieee80211_local *local = wdev_priv(dev->ieee80211_ptr);

	return drv_get_survey(local, idx, survey);
}

static int ieee80211_get_station(struct wiphy *wiphy, struct net_device *dev,
				 const u8 *mac, struct station_info *sinfo)
{
	struct ieee80211_sub_if_data *sdata = IEEE80211_DEV_TO_SUB_IF(dev);
	struct ieee80211_local *local = sdata->local;
	struct sta_info *sta;
	int ret = -ENOENT;

	mutex_lock(&local->sta_mtx);

	sta = sta_info_get_bss(sdata, mac);
	if (sta) {
		ret = 0;
		sta_set_sinfo(sta, sinfo, true);
	}

	mutex_unlock(&local->sta_mtx);

	return ret;
}

static int ieee80211_set_monitor_channel(struct wiphy *wiphy,
					 struct cfg80211_chan_def *chandef)
{
	struct ieee80211_local *local = wiphy_priv(wiphy);
	struct ieee80211_sub_if_data *sdata;
	int ret = 0;

	if (cfg80211_chandef_identical(&local->monitor_chandef, chandef))
		return 0;

	if (local->use_chanctx) {
		sdata = wiphy_dereference(local->hw.wiphy,
					  local->monitor_sdata);
		if (sdata) {
			sdata_lock(sdata);
			mutex_lock(&local->mtx);
			ieee80211_link_release_channel(&sdata->deflink);
			ret = ieee80211_link_use_channel(&sdata->deflink,
							 chandef,
							 IEEE80211_CHANCTX_EXCLUSIVE);
			mutex_unlock(&local->mtx);
			sdata_unlock(sdata);
		}
	} else {
		mutex_lock(&local->mtx);
		if (local->open_count == local->monitors) {
			local->_oper_chandef = *chandef;
			ieee80211_hw_config(local, 0);
		}
		mutex_unlock(&local->mtx);
	}

	if (ret == 0)
		local->monitor_chandef = *chandef;

	return ret;
}

static int
ieee80211_set_probe_resp(struct ieee80211_sub_if_data *sdata,
			 const u8 *resp, size_t resp_len,
			 const struct ieee80211_csa_settings *csa,
			 const struct ieee80211_color_change_settings *cca,
			 struct ieee80211_link_data *link)
{
	struct probe_resp *new, *old;

	if (!resp || !resp_len)
		return 1;

	old = sdata_dereference(link->u.ap.probe_resp, sdata);

	new = kzalloc(sizeof(struct probe_resp) + resp_len, GFP_KERNEL);
	if (!new)
		return -ENOMEM;

	new->len = resp_len;
	memcpy(new->data, resp, resp_len);

	if (csa)
		memcpy(new->cntdwn_counter_offsets, csa->counter_offsets_presp,
		       csa->n_counter_offsets_presp *
		       sizeof(new->cntdwn_counter_offsets[0]));
	else if (cca)
		new->cntdwn_counter_offsets[0] = cca->counter_offset_presp;

	rcu_assign_pointer(link->u.ap.probe_resp, new);
	if (old)
		kfree_rcu(old, rcu_head);

	return 0;
}

static int ieee80211_set_fils_discovery(struct ieee80211_sub_if_data *sdata,
					struct cfg80211_fils_discovery *params,
					struct ieee80211_link_data *link,
					struct ieee80211_bss_conf *link_conf)
{
	struct fils_discovery_data *new, *old = NULL;
	struct ieee80211_fils_discovery *fd;

	if (!params->tmpl || !params->tmpl_len)
		return -EINVAL;

	fd = &link_conf->fils_discovery;
	fd->min_interval = params->min_interval;
	fd->max_interval = params->max_interval;

	old = sdata_dereference(link->u.ap.fils_discovery, sdata);
	new = kzalloc(sizeof(*new) + params->tmpl_len, GFP_KERNEL);
	if (!new)
		return -ENOMEM;
	new->len = params->tmpl_len;
	memcpy(new->data, params->tmpl, params->tmpl_len);
	rcu_assign_pointer(link->u.ap.fils_discovery, new);

	if (old)
		kfree_rcu(old, rcu_head);

	return 0;
}

static int
ieee80211_set_unsol_bcast_probe_resp(struct ieee80211_sub_if_data *sdata,
				     struct cfg80211_unsol_bcast_probe_resp *params,
				     struct ieee80211_link_data *link,
				     struct ieee80211_bss_conf *link_conf)
{
	struct unsol_bcast_probe_resp_data *new, *old = NULL;

	if (!params->tmpl || !params->tmpl_len)
		return -EINVAL;

	old = sdata_dereference(link->u.ap.unsol_bcast_probe_resp, sdata);
	new = kzalloc(sizeof(*new) + params->tmpl_len, GFP_KERNEL);
	if (!new)
		return -ENOMEM;
	new->len = params->tmpl_len;
	memcpy(new->data, params->tmpl, params->tmpl_len);
	rcu_assign_pointer(link->u.ap.unsol_bcast_probe_resp, new);

	if (old)
		kfree_rcu(old, rcu_head);

	link_conf->unsol_bcast_probe_resp_interval = params->interval;

	return 0;
}

static int ieee80211_set_ftm_responder_params(
				struct ieee80211_sub_if_data *sdata,
				const u8 *lci, size_t lci_len,
				const u8 *civicloc, size_t civicloc_len,
				struct ieee80211_bss_conf *link_conf)
{
	struct ieee80211_ftm_responder_params *new, *old;
	u8 *pos;
	int len;

	if (!lci_len && !civicloc_len)
		return 0;

	old = link_conf->ftmr_params;
	len = lci_len + civicloc_len;

	new = kzalloc(sizeof(*new) + len, GFP_KERNEL);
	if (!new)
		return -ENOMEM;

	pos = (u8 *)(new + 1);
	if (lci_len) {
		new->lci_len = lci_len;
		new->lci = pos;
		memcpy(pos, lci, lci_len);
		pos += lci_len;
	}

	if (civicloc_len) {
		new->civicloc_len = civicloc_len;
		new->civicloc = pos;
		memcpy(pos, civicloc, civicloc_len);
		pos += civicloc_len;
	}

	link_conf->ftmr_params = new;
	kfree(old);

	return 0;
}

static int
ieee80211_copy_mbssid_beacon(u8 *pos, struct cfg80211_mbssid_elems *dst,
			     struct cfg80211_mbssid_elems *src)
{
	int i, offset = 0;

	for (i = 0; i < src->cnt; i++) {
		memcpy(pos + offset, src->elem[i].data, src->elem[i].len);
		dst->elem[i].len = src->elem[i].len;
		dst->elem[i].data = pos + offset;
		offset += dst->elem[i].len;
	}
	dst->cnt = src->cnt;

	return offset;
}

static int
ieee80211_copy_rnr_beacon(u8 *pos, struct cfg80211_rnr_elems *dst,
			  struct cfg80211_rnr_elems *src)
{
	int i, offset = 0;

	for (i = 0; i < src->cnt; i++) {
		memcpy(pos + offset, src->elem[i].data, src->elem[i].len);
		dst->elem[i].len = src->elem[i].len;
		dst->elem[i].data = pos + offset;
		offset += dst->elem[i].len;
	}
	dst->cnt = src->cnt;

	return offset;
}

static int
ieee80211_assign_beacon(struct ieee80211_sub_if_data *sdata,
			struct ieee80211_link_data *link,
			struct cfg80211_beacon_data *params,
			const struct ieee80211_csa_settings *csa,
			const struct ieee80211_color_change_settings *cca,
			u64 *changed)
{
	struct cfg80211_mbssid_elems *mbssid = NULL;
	struct cfg80211_rnr_elems *rnr = NULL;
	struct beacon_data *new, *old;
	int new_head_len, new_tail_len;
	int size, err;
	u64 _changed = BSS_CHANGED_BEACON;
	struct ieee80211_bss_conf *link_conf = link->conf;

	old = sdata_dereference(link->u.ap.beacon, sdata);

	/* Need to have a beacon head if we don't have one yet */
	if (!params->head && !old)
		return -EINVAL;

	/* new or old head? */
	if (params->head)
		new_head_len = params->head_len;
	else
		new_head_len = old->head_len;

	/* new or old tail? */
	if (params->tail || !old)
		/* params->tail_len will be zero for !params->tail */
		new_tail_len = params->tail_len;
	else
		new_tail_len = old->tail_len;

	size = sizeof(*new) + new_head_len + new_tail_len;

	/* new or old multiple BSSID elements? */
	if (params->mbssid_ies) {
		mbssid = params->mbssid_ies;
		size += struct_size(new->mbssid_ies, elem, mbssid->cnt);
		if (params->rnr_ies) {
			rnr = params->rnr_ies;
			size += struct_size(new->rnr_ies, elem, rnr->cnt);
		}
		size += ieee80211_get_mbssid_beacon_len(mbssid, rnr,
							mbssid->cnt);
	} else if (old && old->mbssid_ies) {
		mbssid = old->mbssid_ies;
		size += struct_size(new->mbssid_ies, elem, mbssid->cnt);
		if (old && old->rnr_ies) {
			rnr = old->rnr_ies;
			size += struct_size(new->rnr_ies, elem, rnr->cnt);
		}
		size += ieee80211_get_mbssid_beacon_len(mbssid, rnr,
							mbssid->cnt);
	}

	new = kzalloc(size, GFP_KERNEL);
	if (!new)
		return -ENOMEM;

	/* start filling the new info now */

	/*
	 * pointers go into the block we allocated,
	 * memory is | beacon_data | head | tail | mbssid_ies | rnr_ies
	 */
	new->head = ((u8 *) new) + sizeof(*new);
	new->tail = new->head + new_head_len;
	new->head_len = new_head_len;
	new->tail_len = new_tail_len;
	/* copy in optional mbssid_ies */
	if (mbssid) {
		u8 *pos = new->tail + new->tail_len;

		new->mbssid_ies = (void *)pos;
		pos += struct_size(new->mbssid_ies, elem, mbssid->cnt);
		pos += ieee80211_copy_mbssid_beacon(pos, new->mbssid_ies,
						    mbssid);
		if (rnr) {
			new->rnr_ies = (void *)pos;
			pos += struct_size(new->rnr_ies, elem, rnr->cnt);
			ieee80211_copy_rnr_beacon(pos, new->rnr_ies, rnr);
		}
		/* update bssid_indicator */
		link_conf->bssid_indicator =
			ilog2(__roundup_pow_of_two(mbssid->cnt + 1));
	}

	if (csa) {
		new->cntdwn_current_counter = csa->count;
		memcpy(new->cntdwn_counter_offsets, csa->counter_offsets_beacon,
		       csa->n_counter_offsets_beacon *
		       sizeof(new->cntdwn_counter_offsets[0]));
	} else if (cca) {
		new->cntdwn_current_counter = cca->count;
		new->cntdwn_counter_offsets[0] = cca->counter_offset_beacon;
	}

	/* copy in head */
	if (params->head)
		memcpy(new->head, params->head, new_head_len);
	else
		memcpy(new->head, old->head, new_head_len);

	/* copy in optional tail */
	if (params->tail)
		memcpy(new->tail, params->tail, new_tail_len);
	else
		if (old)
			memcpy(new->tail, old->tail, new_tail_len);

	err = ieee80211_set_probe_resp(sdata, params->probe_resp,
				       params->probe_resp_len, csa, cca, link);
	if (err < 0) {
		kfree(new);
		return err;
	}
	if (err == 0)
		_changed |= BSS_CHANGED_AP_PROBE_RESP;

	if (params->ftm_responder != -1) {
		link_conf->ftm_responder = params->ftm_responder;
		err = ieee80211_set_ftm_responder_params(sdata,
							 params->lci,
							 params->lci_len,
							 params->civicloc,
							 params->civicloc_len,
							 link_conf);

		if (err < 0) {
			kfree(new);
			return err;
		}

		_changed |= BSS_CHANGED_FTM_RESPONDER;
	}

	rcu_assign_pointer(link->u.ap.beacon, new);
	sdata->u.ap.active = true;

	if (old)
		kfree_rcu(old, rcu_head);

	*changed |= _changed;
	return 0;
}

static int ieee80211_start_ap(struct wiphy *wiphy, struct net_device *dev,
			      struct cfg80211_ap_settings *params)
{
	struct ieee80211_sub_if_data *sdata = IEEE80211_DEV_TO_SUB_IF(dev);
	struct ieee80211_local *local = sdata->local;
	struct beacon_data *old;
	struct ieee80211_sub_if_data *vlan;
	u64 changed = BSS_CHANGED_BEACON_INT |
		      BSS_CHANGED_BEACON_ENABLED |
		      BSS_CHANGED_BEACON |
		      BSS_CHANGED_P2P_PS |
		      BSS_CHANGED_TXPOWER |
		      BSS_CHANGED_TWT;
	int i, err;
	int prev_beacon_int;
	unsigned int link_id = params->beacon.link_id;
	struct ieee80211_link_data *link;
	struct ieee80211_bss_conf *link_conf;

	link = sdata_dereference(sdata->link[link_id], sdata);
	if (!link)
		return -ENOLINK;

	link_conf = link->conf;

	old = sdata_dereference(link->u.ap.beacon, sdata);
	if (old)
		return -EALREADY;

	if (params->smps_mode != NL80211_SMPS_OFF)
		return -ENOTSUPP;

	link->smps_mode = IEEE80211_SMPS_OFF;

	link->needed_rx_chains = sdata->local->rx_chains;

	prev_beacon_int = link_conf->beacon_int;
	link_conf->beacon_int = params->beacon_interval;

	if (params->ht_cap)
		link_conf->ht_ldpc =
			params->ht_cap->cap_info &
				cpu_to_le16(IEEE80211_HT_CAP_LDPC_CODING);

	if (params->vht_cap) {
		link_conf->vht_ldpc =
			params->vht_cap->vht_cap_info &
				cpu_to_le32(IEEE80211_VHT_CAP_RXLDPC);
		link_conf->vht_su_beamformer =
			params->vht_cap->vht_cap_info &
				cpu_to_le32(IEEE80211_VHT_CAP_SU_BEAMFORMER_CAPABLE);
		link_conf->vht_su_beamformee =
			params->vht_cap->vht_cap_info &
				cpu_to_le32(IEEE80211_VHT_CAP_SU_BEAMFORMEE_CAPABLE);
		link_conf->vht_mu_beamformer =
			params->vht_cap->vht_cap_info &
				cpu_to_le32(IEEE80211_VHT_CAP_MU_BEAMFORMER_CAPABLE);
		link_conf->vht_mu_beamformee =
			params->vht_cap->vht_cap_info &
				cpu_to_le32(IEEE80211_VHT_CAP_MU_BEAMFORMEE_CAPABLE);
	}

	if (params->he_cap && params->he_oper) {
		link_conf->he_support = true;
		link_conf->htc_trig_based_pkt_ext =
			le32_get_bits(params->he_oper->he_oper_params,
			      IEEE80211_HE_OPERATION_DFLT_PE_DURATION_MASK);
		link_conf->frame_time_rts_th =
			le32_get_bits(params->he_oper->he_oper_params,
			      IEEE80211_HE_OPERATION_RTS_THRESHOLD_MASK);
		changed |= BSS_CHANGED_HE_OBSS_PD;

		if (params->beacon.he_bss_color.enabled)
			changed |= BSS_CHANGED_HE_BSS_COLOR;
	}

	if (params->he_cap) {
		link_conf->he_ldpc =
			params->he_cap->phy_cap_info[1] &
				IEEE80211_HE_PHY_CAP1_LDPC_CODING_IN_PAYLOAD;
		link_conf->he_su_beamformer =
			params->he_cap->phy_cap_info[3] &
				IEEE80211_HE_PHY_CAP3_SU_BEAMFORMER;
		link_conf->he_su_beamformee =
			params->he_cap->phy_cap_info[4] &
				IEEE80211_HE_PHY_CAP4_SU_BEAMFORMEE;
		link_conf->he_mu_beamformer =
			params->he_cap->phy_cap_info[4] &
				IEEE80211_HE_PHY_CAP4_MU_BEAMFORMER;
		link_conf->he_full_ul_mumimo =
			params->he_cap->phy_cap_info[2] &
				IEEE80211_HE_PHY_CAP2_UL_MU_FULL_MU_MIMO;
	}

	if (params->eht_cap) {
		if (!link_conf->he_support)
			return -EOPNOTSUPP;

		link_conf->eht_support = true;
		link_conf->eht_puncturing = params->punct_bitmap;
		changed |= BSS_CHANGED_EHT_PUNCTURING;

		link_conf->eht_su_beamformer =
			params->eht_cap->fixed.phy_cap_info[0] &
				IEEE80211_EHT_PHY_CAP0_SU_BEAMFORMER;
		link_conf->eht_su_beamformee =
			params->eht_cap->fixed.phy_cap_info[0] &
				IEEE80211_EHT_PHY_CAP0_SU_BEAMFORMEE;
		link_conf->eht_mu_beamformer =
			params->eht_cap->fixed.phy_cap_info[7] &
				(IEEE80211_EHT_PHY_CAP7_MU_BEAMFORMER_80MHZ |
				 IEEE80211_EHT_PHY_CAP7_MU_BEAMFORMER_160MHZ |
				 IEEE80211_EHT_PHY_CAP7_MU_BEAMFORMER_320MHZ);
	} else {
		link_conf->eht_su_beamformer = false;
		link_conf->eht_su_beamformee = false;
		link_conf->eht_mu_beamformer = false;
	}

	if (sdata->vif.type == NL80211_IFTYPE_AP &&
	    params->mbssid_config.tx_wdev) {
		err = ieee80211_set_ap_mbssid_options(sdata,
						      params->mbssid_config,
						      link_conf);
		if (err)
			return err;
	}

	mutex_lock(&local->mtx);
	err = ieee80211_link_use_channel(link, &params->chandef,
					 IEEE80211_CHANCTX_SHARED);
	if (!err)
		ieee80211_link_copy_chanctx_to_vlans(link, false);
	mutex_unlock(&local->mtx);
	if (err) {
		link_conf->beacon_int = prev_beacon_int;
		return err;
	}

	/*
	 * Apply control port protocol, this allows us to
	 * not encrypt dynamic WEP control frames.
	 */
	sdata->control_port_protocol = params->crypto.control_port_ethertype;
	sdata->control_port_no_encrypt = params->crypto.control_port_no_encrypt;
	sdata->control_port_over_nl80211 =
				params->crypto.control_port_over_nl80211;
	sdata->control_port_no_preauth =
				params->crypto.control_port_no_preauth;

	list_for_each_entry(vlan, &sdata->u.ap.vlans, u.vlan.list) {
		vlan->control_port_protocol =
			params->crypto.control_port_ethertype;
		vlan->control_port_no_encrypt =
			params->crypto.control_port_no_encrypt;
		vlan->control_port_over_nl80211 =
			params->crypto.control_port_over_nl80211;
		vlan->control_port_no_preauth =
			params->crypto.control_port_no_preauth;
	}

	link_conf->dtim_period = params->dtim_period;
	link_conf->enable_beacon = true;
	link_conf->allow_p2p_go_ps = sdata->vif.p2p;
	link_conf->twt_responder = params->twt_responder;
	link_conf->he_obss_pd = params->he_obss_pd;
	link_conf->he_bss_color = params->beacon.he_bss_color;
	sdata->vif.cfg.s1g = params->chandef.chan->band ==
				  NL80211_BAND_S1GHZ;

	sdata->vif.cfg.ssid_len = params->ssid_len;
	if (params->ssid_len)
		memcpy(sdata->vif.cfg.ssid, params->ssid,
		       params->ssid_len);
	link_conf->hidden_ssid =
		(params->hidden_ssid != NL80211_HIDDEN_SSID_NOT_IN_USE);

	memset(&link_conf->p2p_noa_attr, 0,
	       sizeof(link_conf->p2p_noa_attr));
	link_conf->p2p_noa_attr.oppps_ctwindow =
		params->p2p_ctwindow & IEEE80211_P2P_OPPPS_CTWINDOW_MASK;
	if (params->p2p_opp_ps)
		link_conf->p2p_noa_attr.oppps_ctwindow |=
					IEEE80211_P2P_OPPPS_ENABLE_BIT;

	sdata->beacon_rate_set = false;
	if (wiphy_ext_feature_isset(local->hw.wiphy,
				    NL80211_EXT_FEATURE_BEACON_RATE_LEGACY)) {
		for (i = 0; i < NUM_NL80211_BANDS; i++) {
			sdata->beacon_rateidx_mask[i] =
				params->beacon_rate.control[i].legacy;
			if (sdata->beacon_rateidx_mask[i])
				sdata->beacon_rate_set = true;
		}
	}

	if (ieee80211_hw_check(&local->hw, HAS_RATE_CONTROL))
		link_conf->beacon_tx_rate = params->beacon_rate;

	err = ieee80211_assign_beacon(sdata, link, &params->beacon, NULL, NULL,
				      &changed);
	if (err < 0)
		goto error;

	if (params->fils_discovery.max_interval) {
		err = ieee80211_set_fils_discovery(sdata,
						   &params->fils_discovery,
						   link, link_conf);
		if (err < 0)
			goto error;
		changed |= BSS_CHANGED_FILS_DISCOVERY;
	}

	if (params->unsol_bcast_probe_resp.interval) {
		err = ieee80211_set_unsol_bcast_probe_resp(sdata,
							   &params->unsol_bcast_probe_resp,
							   link, link_conf);
		if (err < 0)
			goto error;
		changed |= BSS_CHANGED_UNSOL_BCAST_PROBE_RESP;
	}

	err = drv_start_ap(sdata->local, sdata, link_conf);
	if (err) {
		old = sdata_dereference(link->u.ap.beacon, sdata);

		if (old)
			kfree_rcu(old, rcu_head);
		RCU_INIT_POINTER(link->u.ap.beacon, NULL);
		sdata->u.ap.active = false;
		goto error;
	}

	ieee80211_recalc_dtim(local, sdata);
	ieee80211_vif_cfg_change_notify(sdata, BSS_CHANGED_SSID);
	ieee80211_link_info_change_notify(sdata, link, changed);

	netif_carrier_on(dev);
	list_for_each_entry(vlan, &sdata->u.ap.vlans, u.vlan.list)
		netif_carrier_on(vlan->dev);

	return 0;

error:
	mutex_lock(&local->mtx);
	ieee80211_link_release_channel(link);
	mutex_unlock(&local->mtx);

	return err;
}

static int ieee80211_change_beacon(struct wiphy *wiphy, struct net_device *dev,
				   struct cfg80211_beacon_data *params)
{
	struct ieee80211_sub_if_data *sdata = IEEE80211_DEV_TO_SUB_IF(dev);
	struct ieee80211_link_data *link;
	struct beacon_data *old;
	int err;
	struct ieee80211_bss_conf *link_conf;
	u64 changed = 0;

	sdata_assert_lock(sdata);

	link = sdata_dereference(sdata->link[params->link_id], sdata);
	if (!link)
		return -ENOLINK;

	link_conf = link->conf;

	/* don't allow changing the beacon while a countdown is in place - offset
	 * of channel switch counter may change
	 */
	if (link_conf->csa_active || link_conf->color_change_active)
		return -EBUSY;

	old = sdata_dereference(link->u.ap.beacon, sdata);
	if (!old)
		return -ENOENT;

	err = ieee80211_assign_beacon(sdata, link, params, NULL, NULL,
				      &changed);
	if (err < 0)
		return err;

	if (params->he_bss_color_valid &&
	    params->he_bss_color.enabled != link_conf->he_bss_color.enabled) {
		link_conf->he_bss_color.enabled = params->he_bss_color.enabled;
		changed |= BSS_CHANGED_HE_BSS_COLOR;
	}

	ieee80211_link_info_change_notify(sdata, link, changed);
	return 0;
}

static void ieee80211_free_next_beacon(struct ieee80211_link_data *link)
{
	if (!link->u.ap.next_beacon)
		return;

	kfree(link->u.ap.next_beacon->mbssid_ies);
	kfree(link->u.ap.next_beacon->rnr_ies);
	kfree(link->u.ap.next_beacon);
	link->u.ap.next_beacon = NULL;
}

static int ieee80211_stop_ap(struct wiphy *wiphy, struct net_device *dev,
			     unsigned int link_id)
{
	struct ieee80211_sub_if_data *sdata = IEEE80211_DEV_TO_SUB_IF(dev);
	struct ieee80211_sub_if_data *vlan;
	struct ieee80211_local *local = sdata->local;
	struct beacon_data *old_beacon;
	struct probe_resp *old_probe_resp;
	struct fils_discovery_data *old_fils_discovery;
	struct unsol_bcast_probe_resp_data *old_unsol_bcast_probe_resp;
	struct cfg80211_chan_def chandef;
	struct ieee80211_link_data *link =
		sdata_dereference(sdata->link[link_id], sdata);
	struct ieee80211_bss_conf *link_conf = link->conf;

	sdata_assert_lock(sdata);

	old_beacon = sdata_dereference(link->u.ap.beacon, sdata);
	if (!old_beacon)
		return -ENOENT;
	old_probe_resp = sdata_dereference(link->u.ap.probe_resp,
					   sdata);
	old_fils_discovery = sdata_dereference(link->u.ap.fils_discovery,
					       sdata);
	old_unsol_bcast_probe_resp =
		sdata_dereference(link->u.ap.unsol_bcast_probe_resp,
				  sdata);

	/* abort any running channel switch or color change */
	mutex_lock(&local->mtx);
	link_conf->csa_active = false;
	link_conf->color_change_active = false;
	if (link->csa_block_tx) {
		ieee80211_wake_vif_queues(local, sdata,
					  IEEE80211_QUEUE_STOP_REASON_CSA);
		link->csa_block_tx = false;
	}

	mutex_unlock(&local->mtx);

	ieee80211_free_next_beacon(link);

	/* turn off carrier for this interface and dependent VLANs */
	list_for_each_entry(vlan, &sdata->u.ap.vlans, u.vlan.list)
		netif_carrier_off(vlan->dev);
	netif_carrier_off(dev);

	/* remove beacon and probe response */
	sdata->u.ap.active = false;
	RCU_INIT_POINTER(link->u.ap.beacon, NULL);
	RCU_INIT_POINTER(link->u.ap.probe_resp, NULL);
	RCU_INIT_POINTER(link->u.ap.fils_discovery, NULL);
	RCU_INIT_POINTER(link->u.ap.unsol_bcast_probe_resp, NULL);
	kfree_rcu(old_beacon, rcu_head);
	if (old_probe_resp)
		kfree_rcu(old_probe_resp, rcu_head);
	if (old_fils_discovery)
		kfree_rcu(old_fils_discovery, rcu_head);
	if (old_unsol_bcast_probe_resp)
		kfree_rcu(old_unsol_bcast_probe_resp, rcu_head);

	kfree(link_conf->ftmr_params);
	link_conf->ftmr_params = NULL;

	sdata->vif.mbssid_tx_vif = NULL;
	link_conf->bssid_index = 0;
	link_conf->nontransmitted = false;
	link_conf->ema_ap = false;
	link_conf->bssid_indicator = 0;

	__sta_info_flush(sdata, true);
	ieee80211_free_keys(sdata, true);

	link_conf->enable_beacon = false;
	sdata->beacon_rate_set = false;
	sdata->vif.cfg.ssid_len = 0;
	clear_bit(SDATA_STATE_OFFCHANNEL_BEACON_STOPPED, &sdata->state);
	ieee80211_link_info_change_notify(sdata, link,
					  BSS_CHANGED_BEACON_ENABLED);

	if (sdata->wdev.cac_started) {
		chandef = link_conf->chandef;
		cancel_delayed_work_sync(&link->dfs_cac_timer_work);
		cfg80211_cac_event(sdata->dev, &chandef,
				   NL80211_RADAR_CAC_ABORTED,
				   GFP_KERNEL);
	}

	drv_stop_ap(sdata->local, sdata, link_conf);

	/* free all potentially still buffered bcast frames */
	local->total_ps_buffered -= skb_queue_len(&sdata->u.ap.ps.bc_buf);
	ieee80211_purge_tx_queue(&local->hw, &sdata->u.ap.ps.bc_buf);

	mutex_lock(&local->mtx);
	ieee80211_link_copy_chanctx_to_vlans(link, true);
	ieee80211_link_release_channel(link);
	mutex_unlock(&local->mtx);

	return 0;
}

static int sta_apply_auth_flags(struct ieee80211_local *local,
				struct sta_info *sta,
				u32 mask, u32 set)
{
	int ret;

	if (mask & BIT(NL80211_STA_FLAG_AUTHENTICATED) &&
	    set & BIT(NL80211_STA_FLAG_AUTHENTICATED) &&
	    !test_sta_flag(sta, WLAN_STA_AUTH)) {
		ret = sta_info_move_state(sta, IEEE80211_STA_AUTH);
		if (ret)
			return ret;
	}

	if (mask & BIT(NL80211_STA_FLAG_ASSOCIATED) &&
	    set & BIT(NL80211_STA_FLAG_ASSOCIATED) &&
	    !test_sta_flag(sta, WLAN_STA_ASSOC)) {
		/*
		 * When peer becomes associated, init rate control as
		 * well. Some drivers require rate control initialized
		 * before drv_sta_state() is called.
		 */
		if (!test_sta_flag(sta, WLAN_STA_RATE_CONTROL))
			rate_control_rate_init(sta);

		ret = sta_info_move_state(sta, IEEE80211_STA_ASSOC);
		if (ret)
			return ret;
	}

	if (mask & BIT(NL80211_STA_FLAG_AUTHORIZED)) {
		if (set & BIT(NL80211_STA_FLAG_AUTHORIZED))
			ret = sta_info_move_state(sta, IEEE80211_STA_AUTHORIZED);
		else if (test_sta_flag(sta, WLAN_STA_AUTHORIZED))
			ret = sta_info_move_state(sta, IEEE80211_STA_ASSOC);
		else
			ret = 0;
		if (ret)
			return ret;
	}

	if (mask & BIT(NL80211_STA_FLAG_ASSOCIATED) &&
	    !(set & BIT(NL80211_STA_FLAG_ASSOCIATED)) &&
	    test_sta_flag(sta, WLAN_STA_ASSOC)) {
		ret = sta_info_move_state(sta, IEEE80211_STA_AUTH);
		if (ret)
			return ret;
	}

	if (mask & BIT(NL80211_STA_FLAG_AUTHENTICATED) &&
	    !(set & BIT(NL80211_STA_FLAG_AUTHENTICATED)) &&
	    test_sta_flag(sta, WLAN_STA_AUTH)) {
		ret = sta_info_move_state(sta, IEEE80211_STA_NONE);
		if (ret)
			return ret;
	}

	return 0;
}

static void sta_apply_mesh_params(struct ieee80211_local *local,
				  struct sta_info *sta,
				  struct station_parameters *params)
{
#ifdef CONFIG_MAC80211_MESH
	struct ieee80211_sub_if_data *sdata = sta->sdata;
	u64 changed = 0;

	if (params->sta_modify_mask & STATION_PARAM_APPLY_PLINK_STATE) {
		switch (params->plink_state) {
		case NL80211_PLINK_ESTAB:
			if (sta->mesh->plink_state != NL80211_PLINK_ESTAB)
				changed = mesh_plink_inc_estab_count(sdata);
			sta->mesh->plink_state = params->plink_state;
			sta->mesh->aid = params->peer_aid;

			ieee80211_mps_sta_status_update(sta);
			changed |= ieee80211_mps_set_sta_local_pm(sta,
				      sdata->u.mesh.mshcfg.power_mode);

			ewma_mesh_tx_rate_avg_init(&sta->mesh->tx_rate_avg);
			/* init at low value */
			ewma_mesh_tx_rate_avg_add(&sta->mesh->tx_rate_avg, 10);

			break;
		case NL80211_PLINK_LISTEN:
		case NL80211_PLINK_BLOCKED:
		case NL80211_PLINK_OPN_SNT:
		case NL80211_PLINK_OPN_RCVD:
		case NL80211_PLINK_CNF_RCVD:
		case NL80211_PLINK_HOLDING:
			if (sta->mesh->plink_state == NL80211_PLINK_ESTAB)
				changed = mesh_plink_dec_estab_count(sdata);
			sta->mesh->plink_state = params->plink_state;

			ieee80211_mps_sta_status_update(sta);
			changed |= ieee80211_mps_set_sta_local_pm(sta,
					NL80211_MESH_POWER_UNKNOWN);
			break;
		default:
			/*  nothing  */
			break;
		}
	}

	switch (params->plink_action) {
	case NL80211_PLINK_ACTION_NO_ACTION:
		/* nothing */
		break;
	case NL80211_PLINK_ACTION_OPEN:
		changed |= mesh_plink_open(sta);
		break;
	case NL80211_PLINK_ACTION_BLOCK:
		changed |= mesh_plink_block(sta);
		break;
	}

	if (params->local_pm)
		changed |= ieee80211_mps_set_sta_local_pm(sta,
							  params->local_pm);

	ieee80211_mbss_info_change_notify(sdata, changed);
#endif
}

static int sta_link_apply_parameters(struct ieee80211_local *local,
				     struct sta_info *sta, bool new_link,
				     struct link_station_parameters *params)
{
	int ret = 0;
	struct ieee80211_supported_band *sband;
	struct ieee80211_sub_if_data *sdata = sta->sdata;
	u32 link_id = params->link_id < 0 ? 0 : params->link_id;
	struct ieee80211_link_data *link =
		sdata_dereference(sdata->link[link_id], sdata);
	struct link_sta_info *link_sta =
		rcu_dereference_protected(sta->link[link_id],
					  lockdep_is_held(&local->sta_mtx));

	/*
	 * If there are no changes, then accept a link that exist,
	 * unless it's a new link.
	 */
	if (params->link_id >= 0 && !new_link &&
	    !params->link_mac && !params->txpwr_set &&
	    !params->supported_rates_len &&
	    !params->ht_capa && !params->vht_capa &&
	    !params->he_capa && !params->eht_capa &&
	    !params->opmode_notif_used)
		return 0;

	if (!link || !link_sta)
		return -EINVAL;

	sband = ieee80211_get_link_sband(link);
	if (!sband)
		return -EINVAL;

	if (params->link_mac) {
		if (new_link) {
			memcpy(link_sta->addr, params->link_mac, ETH_ALEN);
			memcpy(link_sta->pub->addr, params->link_mac, ETH_ALEN);
		} else if (!ether_addr_equal(link_sta->addr,
					     params->link_mac)) {
			return -EINVAL;
		}
	} else if (new_link) {
		return -EINVAL;
	}

	if (params->txpwr_set) {
		link_sta->pub->txpwr.type = params->txpwr.type;
		if (params->txpwr.type == NL80211_TX_POWER_LIMITED)
			link_sta->pub->txpwr.power = params->txpwr.power;
		ret = drv_sta_set_txpwr(local, sdata, sta);
		if (ret)
			return ret;
	}

	if (params->supported_rates &&
	    params->supported_rates_len) {
		ieee80211_parse_bitrates(link->conf->chandef.width,
					 sband, params->supported_rates,
					 params->supported_rates_len,
					 &link_sta->pub->supp_rates[sband->band]);
	}

	if (params->ht_capa)
		ieee80211_ht_cap_ie_to_sta_ht_cap(sdata, sband,
						  params->ht_capa, link_sta);

	/* VHT can override some HT caps such as the A-MSDU max length */
	if (params->vht_capa)
		ieee80211_vht_cap_ie_to_sta_vht_cap(sdata, sband,
						    params->vht_capa, NULL,
						    link_sta);

	if (params->he_capa)
		ieee80211_he_cap_ie_to_sta_he_cap(sdata, sband,
						  (void *)params->he_capa,
						  params->he_capa_len,
						  (void *)params->he_6ghz_capa,
						  link_sta);

	if (params->he_capa && params->eht_capa)
		ieee80211_eht_cap_ie_to_sta_eht_cap(sdata, sband,
						    (u8 *)params->he_capa,
						    params->he_capa_len,
						    params->eht_capa,
						    params->eht_capa_len,
						    link_sta);

	if (params->opmode_notif_used) {
		/* returned value is only needed for rc update, but the
		 * rc isn't initialized here yet, so ignore it
		 */
		__ieee80211_vht_handle_opmode(sdata, link_sta,
					      params->opmode_notif,
					      sband->band);
	}

	return ret;
}

static int sta_apply_parameters(struct ieee80211_local *local,
				struct sta_info *sta,
				struct station_parameters *params)
{
	struct ieee80211_sub_if_data *sdata = sta->sdata;
	u32 mask, set;
	int ret = 0;

	mask = params->sta_flags_mask;
	set = params->sta_flags_set;

	if (ieee80211_vif_is_mesh(&sdata->vif)) {
		/*
		 * In mesh mode, ASSOCIATED isn't part of the nl80211
		 * API but must follow AUTHENTICATED for driver state.
		 */
		if (mask & BIT(NL80211_STA_FLAG_AUTHENTICATED))
			mask |= BIT(NL80211_STA_FLAG_ASSOCIATED);
		if (set & BIT(NL80211_STA_FLAG_AUTHENTICATED))
			set |= BIT(NL80211_STA_FLAG_ASSOCIATED);
	} else if (test_sta_flag(sta, WLAN_STA_TDLS_PEER)) {
		/*
		 * TDLS -- everything follows authorized, but
		 * only becoming authorized is possible, not
		 * going back
		 */
		if (set & BIT(NL80211_STA_FLAG_AUTHORIZED)) {
			set |= BIT(NL80211_STA_FLAG_AUTHENTICATED) |
			       BIT(NL80211_STA_FLAG_ASSOCIATED);
			mask |= BIT(NL80211_STA_FLAG_AUTHENTICATED) |
				BIT(NL80211_STA_FLAG_ASSOCIATED);
		}
	}

	if (mask & BIT(NL80211_STA_FLAG_WME) &&
	    local->hw.queues >= IEEE80211_NUM_ACS)
		sta->sta.wme = set & BIT(NL80211_STA_FLAG_WME);

	/* auth flags will be set later for TDLS,
	 * and for unassociated stations that move to associated */
	if (!test_sta_flag(sta, WLAN_STA_TDLS_PEER) &&
	    !((mask & BIT(NL80211_STA_FLAG_ASSOCIATED)) &&
	      (set & BIT(NL80211_STA_FLAG_ASSOCIATED)))) {
		ret = sta_apply_auth_flags(local, sta, mask, set);
		if (ret)
			return ret;
	}

	if (mask & BIT(NL80211_STA_FLAG_SHORT_PREAMBLE)) {
		if (set & BIT(NL80211_STA_FLAG_SHORT_PREAMBLE))
			set_sta_flag(sta, WLAN_STA_SHORT_PREAMBLE);
		else
			clear_sta_flag(sta, WLAN_STA_SHORT_PREAMBLE);
	}

	if (mask & BIT(NL80211_STA_FLAG_MFP)) {
		sta->sta.mfp = !!(set & BIT(NL80211_STA_FLAG_MFP));
		if (set & BIT(NL80211_STA_FLAG_MFP))
			set_sta_flag(sta, WLAN_STA_MFP);
		else
			clear_sta_flag(sta, WLAN_STA_MFP);
	}

	if (mask & BIT(NL80211_STA_FLAG_TDLS_PEER)) {
		if (set & BIT(NL80211_STA_FLAG_TDLS_PEER))
			set_sta_flag(sta, WLAN_STA_TDLS_PEER);
		else
			clear_sta_flag(sta, WLAN_STA_TDLS_PEER);
	}

	/* mark TDLS channel switch support, if the AP allows it */
	if (test_sta_flag(sta, WLAN_STA_TDLS_PEER) &&
	    !sdata->deflink.u.mgd.tdls_chan_switch_prohibited &&
	    params->ext_capab_len >= 4 &&
	    params->ext_capab[3] & WLAN_EXT_CAPA4_TDLS_CHAN_SWITCH)
		set_sta_flag(sta, WLAN_STA_TDLS_CHAN_SWITCH);

	if (test_sta_flag(sta, WLAN_STA_TDLS_PEER) &&
	    !sdata->u.mgd.tdls_wider_bw_prohibited &&
	    ieee80211_hw_check(&local->hw, TDLS_WIDER_BW) &&
	    params->ext_capab_len >= 8 &&
	    params->ext_capab[7] & WLAN_EXT_CAPA8_TDLS_WIDE_BW_ENABLED)
		set_sta_flag(sta, WLAN_STA_TDLS_WIDER_BW);

	if (params->sta_modify_mask & STATION_PARAM_APPLY_UAPSD) {
		sta->sta.uapsd_queues = params->uapsd_queues;
		sta->sta.max_sp = params->max_sp;
	}

	ieee80211_sta_set_max_amsdu_subframes(sta, params->ext_capab,
					      params->ext_capab_len);

	/*
	 * cfg80211 validates this (1-2007) and allows setting the AID
	 * only when creating a new station entry
	 */
	if (params->aid)
		sta->sta.aid = params->aid;

	/*
	 * Some of the following updates would be racy if called on an
	 * existing station, via ieee80211_change_station(). However,
	 * all such changes are rejected by cfg80211 except for updates
	 * changing the supported rates on an existing but not yet used
	 * TDLS peer.
	 */

	if (params->listen_interval >= 0)
		sta->listen_interval = params->listen_interval;

	ret = sta_link_apply_parameters(local, sta, false,
					&params->link_sta_params);
	if (ret)
		return ret;

	if (params->support_p2p_ps >= 0)
		sta->sta.support_p2p_ps = params->support_p2p_ps;

	if (ieee80211_vif_is_mesh(&sdata->vif))
		sta_apply_mesh_params(local, sta, params);

	if (params->airtime_weight)
		sta->airtime_weight = params->airtime_weight;

	/* set the STA state after all sta info from usermode has been set */
	if (test_sta_flag(sta, WLAN_STA_TDLS_PEER) ||
	    set & BIT(NL80211_STA_FLAG_ASSOCIATED)) {
		ret = sta_apply_auth_flags(local, sta, mask, set);
		if (ret)
			return ret;
	}

	/* Mark the STA as MLO if MLD MAC address is available */
	if (params->link_sta_params.mld_mac)
		sta->sta.mlo = true;

	return 0;
}

static int ieee80211_add_station(struct wiphy *wiphy, struct net_device *dev,
				 const u8 *mac,
				 struct station_parameters *params)
{
	struct ieee80211_local *local = wiphy_priv(wiphy);
	struct sta_info *sta;
	struct ieee80211_sub_if_data *sdata;
	int err;

	if (params->vlan) {
		sdata = IEEE80211_DEV_TO_SUB_IF(params->vlan);

		if (sdata->vif.type != NL80211_IFTYPE_AP_VLAN &&
		    sdata->vif.type != NL80211_IFTYPE_AP)
			return -EINVAL;
	} else
		sdata = IEEE80211_DEV_TO_SUB_IF(dev);

	if (ether_addr_equal(mac, sdata->vif.addr))
		return -EINVAL;

	if (!is_valid_ether_addr(mac))
		return -EINVAL;

	if (params->sta_flags_set & BIT(NL80211_STA_FLAG_TDLS_PEER) &&
	    sdata->vif.type == NL80211_IFTYPE_STATION &&
	    !sdata->u.mgd.associated)
		return -EINVAL;

	/*
	 * If we have a link ID, it can be a non-MLO station on an AP MLD,
	 * but we need to have a link_mac in that case as well, so use the
	 * STA's MAC address in that case.
	 */
	if (params->link_sta_params.link_id >= 0)
		sta = sta_info_alloc_with_link(sdata, mac,
					       params->link_sta_params.link_id,
					       params->link_sta_params.link_mac ?: mac,
					       GFP_KERNEL);
	else
		sta = sta_info_alloc(sdata, mac, GFP_KERNEL);

	if (!sta)
		return -ENOMEM;

	if (params->sta_flags_set & BIT(NL80211_STA_FLAG_TDLS_PEER))
		sta->sta.tdls = true;

	/* Though the mutex is not needed here (since the station is not
	 * visible yet), sta_apply_parameters (and inner functions) require
	 * the mutex due to other paths.
	 */
	mutex_lock(&local->sta_mtx);
	err = sta_apply_parameters(local, sta, params);
	mutex_unlock(&local->sta_mtx);
	if (err) {
		sta_info_free(local, sta);
		return err;
	}

	/*
	 * for TDLS and for unassociated station, rate control should be
	 * initialized only when rates are known and station is marked
	 * authorized/associated
	 */
	if (!test_sta_flag(sta, WLAN_STA_TDLS_PEER) &&
	    test_sta_flag(sta, WLAN_STA_ASSOC))
		rate_control_rate_init(sta);

	return sta_info_insert(sta);
}

static int ieee80211_del_station(struct wiphy *wiphy, struct net_device *dev,
				 struct station_del_parameters *params)
{
	struct ieee80211_sub_if_data *sdata;

	sdata = IEEE80211_DEV_TO_SUB_IF(dev);

	if (params->mac)
		return sta_info_destroy_addr_bss(sdata, params->mac);

	sta_info_flush(sdata);
	return 0;
}

static int ieee80211_change_station(struct wiphy *wiphy,
				    struct net_device *dev, const u8 *mac,
				    struct station_parameters *params)
{
	struct ieee80211_sub_if_data *sdata = IEEE80211_DEV_TO_SUB_IF(dev);
	struct ieee80211_local *local = wiphy_priv(wiphy);
	struct sta_info *sta;
	struct ieee80211_sub_if_data *vlansdata;
	enum cfg80211_station_type statype;
	int err;

	mutex_lock(&local->sta_mtx);

	sta = sta_info_get_bss(sdata, mac);
	if (!sta) {
		err = -ENOENT;
		goto out_err;
	}

	switch (sdata->vif.type) {
	case NL80211_IFTYPE_MESH_POINT:
		if (sdata->u.mesh.user_mpm)
			statype = CFG80211_STA_MESH_PEER_USER;
		else
			statype = CFG80211_STA_MESH_PEER_KERNEL;
		break;
	case NL80211_IFTYPE_ADHOC:
		statype = CFG80211_STA_IBSS;
		break;
	case NL80211_IFTYPE_STATION:
		if (!test_sta_flag(sta, WLAN_STA_TDLS_PEER)) {
			statype = CFG80211_STA_AP_STA;
			break;
		}
		if (test_sta_flag(sta, WLAN_STA_AUTHORIZED))
			statype = CFG80211_STA_TDLS_PEER_ACTIVE;
		else
			statype = CFG80211_STA_TDLS_PEER_SETUP;
		break;
	case NL80211_IFTYPE_AP:
	case NL80211_IFTYPE_AP_VLAN:
		if (test_sta_flag(sta, WLAN_STA_ASSOC))
			statype = CFG80211_STA_AP_CLIENT;
		else
			statype = CFG80211_STA_AP_CLIENT_UNASSOC;
		break;
	default:
		err = -EOPNOTSUPP;
		goto out_err;
	}

	err = cfg80211_check_station_change(wiphy, params, statype);
	if (err)
		goto out_err;

	if (params->vlan && params->vlan != sta->sdata->dev) {
		vlansdata = IEEE80211_DEV_TO_SUB_IF(params->vlan);

		if (params->vlan->ieee80211_ptr->use_4addr) {
			if (vlansdata->u.vlan.sta) {
				err = -EBUSY;
				goto out_err;
			}

			rcu_assign_pointer(vlansdata->u.vlan.sta, sta);
			__ieee80211_check_fast_rx_iface(vlansdata);
			drv_sta_set_4addr(local, sta->sdata, &sta->sta, true);
		}

		if (sta->sdata->vif.type == NL80211_IFTYPE_AP_VLAN &&
		    sta->sdata->u.vlan.sta) {
			ieee80211_clear_fast_rx(sta);
			RCU_INIT_POINTER(sta->sdata->u.vlan.sta, NULL);
		}

		if (test_sta_flag(sta, WLAN_STA_AUTHORIZED))
			ieee80211_vif_dec_num_mcast(sta->sdata);

		sta->sdata = vlansdata;
		ieee80211_check_fast_xmit(sta);

		if (test_sta_flag(sta, WLAN_STA_AUTHORIZED)) {
			ieee80211_vif_inc_num_mcast(sta->sdata);
			cfg80211_send_layer2_update(sta->sdata->dev,
						    sta->sta.addr);
		}
	}

	/* we use sta_info_get_bss() so this might be different */
	if (sdata != sta->sdata) {
		mutex_lock_nested(&sta->sdata->wdev.mtx, 1);
		err = sta_apply_parameters(local, sta, params);
		mutex_unlock(&sta->sdata->wdev.mtx);
	} else {
		err = sta_apply_parameters(local, sta, params);
	}
	if (err)
		goto out_err;

	mutex_unlock(&local->sta_mtx);

	if (sdata->vif.type == NL80211_IFTYPE_STATION &&
	    params->sta_flags_mask & BIT(NL80211_STA_FLAG_AUTHORIZED)) {
		ieee80211_recalc_ps(local);
		ieee80211_recalc_ps_vif(sdata);
	}

	return 0;
out_err:
	mutex_unlock(&local->sta_mtx);
	return err;
}

#ifdef CONFIG_MAC80211_MESH
static int ieee80211_add_mpath(struct wiphy *wiphy, struct net_device *dev,
			       const u8 *dst, const u8 *next_hop)
{
	struct ieee80211_sub_if_data *sdata;
	struct mesh_path *mpath;
	struct sta_info *sta;

	sdata = IEEE80211_DEV_TO_SUB_IF(dev);

	rcu_read_lock();
	sta = sta_info_get(sdata, next_hop);
	if (!sta) {
		rcu_read_unlock();
		return -ENOENT;
	}

	mpath = mesh_path_add(sdata, dst);
	if (IS_ERR(mpath)) {
		rcu_read_unlock();
		return PTR_ERR(mpath);
	}

	mesh_path_fix_nexthop(mpath, sta);

	rcu_read_unlock();
	return 0;
}

static int ieee80211_del_mpath(struct wiphy *wiphy, struct net_device *dev,
			       const u8 *dst)
{
	struct ieee80211_sub_if_data *sdata = IEEE80211_DEV_TO_SUB_IF(dev);

	if (dst)
		return mesh_path_del(sdata, dst);

	mesh_path_flush_by_iface(sdata);
	return 0;
}

static int ieee80211_change_mpath(struct wiphy *wiphy, struct net_device *dev,
				  const u8 *dst, const u8 *next_hop)
{
	struct ieee80211_sub_if_data *sdata;
	struct mesh_path *mpath;
	struct sta_info *sta;

	sdata = IEEE80211_DEV_TO_SUB_IF(dev);

	rcu_read_lock();

	sta = sta_info_get(sdata, next_hop);
	if (!sta) {
		rcu_read_unlock();
		return -ENOENT;
	}

	mpath = mesh_path_lookup(sdata, dst);
	if (!mpath) {
		rcu_read_unlock();
		return -ENOENT;
	}

	mesh_path_fix_nexthop(mpath, sta);

	rcu_read_unlock();
	return 0;
}

static void mpath_set_pinfo(struct mesh_path *mpath, u8 *next_hop,
			    struct mpath_info *pinfo)
{
	struct sta_info *next_hop_sta = rcu_dereference(mpath->next_hop);

	if (next_hop_sta)
		memcpy(next_hop, next_hop_sta->sta.addr, ETH_ALEN);
	else
		eth_zero_addr(next_hop);

	memset(pinfo, 0, sizeof(*pinfo));

	pinfo->generation = mpath->sdata->u.mesh.mesh_paths_generation;

	pinfo->filled = MPATH_INFO_FRAME_QLEN |
			MPATH_INFO_SN |
			MPATH_INFO_METRIC |
			MPATH_INFO_EXPTIME |
			MPATH_INFO_DISCOVERY_TIMEOUT |
			MPATH_INFO_DISCOVERY_RETRIES |
			MPATH_INFO_FLAGS |
			MPATH_INFO_HOP_COUNT |
			MPATH_INFO_PATH_CHANGE;

	pinfo->frame_qlen = mpath->frame_queue.qlen;
	pinfo->sn = mpath->sn;
	pinfo->metric = mpath->metric;
	if (time_before(jiffies, mpath->exp_time))
		pinfo->exptime = jiffies_to_msecs(mpath->exp_time - jiffies);
	pinfo->discovery_timeout =
			jiffies_to_msecs(mpath->discovery_timeout);
	pinfo->discovery_retries = mpath->discovery_retries;
	if (mpath->flags & MESH_PATH_ACTIVE)
		pinfo->flags |= NL80211_MPATH_FLAG_ACTIVE;
	if (mpath->flags & MESH_PATH_RESOLVING)
		pinfo->flags |= NL80211_MPATH_FLAG_RESOLVING;
	if (mpath->flags & MESH_PATH_SN_VALID)
		pinfo->flags |= NL80211_MPATH_FLAG_SN_VALID;
	if (mpath->flags & MESH_PATH_FIXED)
		pinfo->flags |= NL80211_MPATH_FLAG_FIXED;
	if (mpath->flags & MESH_PATH_RESOLVED)
		pinfo->flags |= NL80211_MPATH_FLAG_RESOLVED;
	pinfo->hop_count = mpath->hop_count;
	pinfo->path_change_count = mpath->path_change_count;
}

static int ieee80211_get_mpath(struct wiphy *wiphy, struct net_device *dev,
			       u8 *dst, u8 *next_hop, struct mpath_info *pinfo)

{
	struct ieee80211_sub_if_data *sdata;
	struct mesh_path *mpath;

	sdata = IEEE80211_DEV_TO_SUB_IF(dev);

	rcu_read_lock();
	mpath = mesh_path_lookup(sdata, dst);
	if (!mpath) {
		rcu_read_unlock();
		return -ENOENT;
	}
	memcpy(dst, mpath->dst, ETH_ALEN);
	mpath_set_pinfo(mpath, next_hop, pinfo);
	rcu_read_unlock();
	return 0;
}

static int ieee80211_dump_mpath(struct wiphy *wiphy, struct net_device *dev,
				int idx, u8 *dst, u8 *next_hop,
				struct mpath_info *pinfo)
{
	struct ieee80211_sub_if_data *sdata;
	struct mesh_path *mpath;

	sdata = IEEE80211_DEV_TO_SUB_IF(dev);

	rcu_read_lock();
	mpath = mesh_path_lookup_by_idx(sdata, idx);
	if (!mpath) {
		rcu_read_unlock();
		return -ENOENT;
	}
	memcpy(dst, mpath->dst, ETH_ALEN);
	mpath_set_pinfo(mpath, next_hop, pinfo);
	rcu_read_unlock();
	return 0;
}

static void mpp_set_pinfo(struct mesh_path *mpath, u8 *mpp,
			  struct mpath_info *pinfo)
{
	memset(pinfo, 0, sizeof(*pinfo));
	memcpy(mpp, mpath->mpp, ETH_ALEN);

	pinfo->generation = mpath->sdata->u.mesh.mpp_paths_generation;
}

static int ieee80211_get_mpp(struct wiphy *wiphy, struct net_device *dev,
			     u8 *dst, u8 *mpp, struct mpath_info *pinfo)

{
	struct ieee80211_sub_if_data *sdata;
	struct mesh_path *mpath;

	sdata = IEEE80211_DEV_TO_SUB_IF(dev);

	rcu_read_lock();
	mpath = mpp_path_lookup(sdata, dst);
	if (!mpath) {
		rcu_read_unlock();
		return -ENOENT;
	}
	memcpy(dst, mpath->dst, ETH_ALEN);
	mpp_set_pinfo(mpath, mpp, pinfo);
	rcu_read_unlock();
	return 0;
}

static int ieee80211_dump_mpp(struct wiphy *wiphy, struct net_device *dev,
			      int idx, u8 *dst, u8 *mpp,
			      struct mpath_info *pinfo)
{
	struct ieee80211_sub_if_data *sdata;
	struct mesh_path *mpath;

	sdata = IEEE80211_DEV_TO_SUB_IF(dev);

	rcu_read_lock();
	mpath = mpp_path_lookup_by_idx(sdata, idx);
	if (!mpath) {
		rcu_read_unlock();
		return -ENOENT;
	}
	memcpy(dst, mpath->dst, ETH_ALEN);
	mpp_set_pinfo(mpath, mpp, pinfo);
	rcu_read_unlock();
	return 0;
}

static int ieee80211_get_mesh_config(struct wiphy *wiphy,
				struct net_device *dev,
				struct mesh_config *conf)
{
	struct ieee80211_sub_if_data *sdata;
	sdata = IEEE80211_DEV_TO_SUB_IF(dev);

	memcpy(conf, &(sdata->u.mesh.mshcfg), sizeof(struct mesh_config));
	return 0;
}

static inline bool _chg_mesh_attr(enum nl80211_meshconf_params parm, u32 mask)
{
	return (mask >> (parm-1)) & 0x1;
}

static int copy_mesh_setup(struct ieee80211_if_mesh *ifmsh,
		const struct mesh_setup *setup)
{
	u8 *new_ie;
	struct ieee80211_sub_if_data *sdata = container_of(ifmsh,
					struct ieee80211_sub_if_data, u.mesh);
	int i;

	/* allocate information elements */
	new_ie = NULL;

	if (setup->ie_len) {
		new_ie = kmemdup(setup->ie, setup->ie_len,
				GFP_KERNEL);
		if (!new_ie)
			return -ENOMEM;
	}
	ifmsh->ie_len = setup->ie_len;
	ifmsh->ie = new_ie;

	/* now copy the rest of the setup parameters */
	ifmsh->mesh_id_len = setup->mesh_id_len;
	memcpy(ifmsh->mesh_id, setup->mesh_id, ifmsh->mesh_id_len);
	ifmsh->mesh_sp_id = setup->sync_method;
	ifmsh->mesh_pp_id = setup->path_sel_proto;
	ifmsh->mesh_pm_id = setup->path_metric;
	ifmsh->user_mpm = setup->user_mpm;
	ifmsh->mesh_auth_id = setup->auth_id;
	ifmsh->security = IEEE80211_MESH_SEC_NONE;
	ifmsh->userspace_handles_dfs = setup->userspace_handles_dfs;
	if (setup->is_authenticated)
		ifmsh->security |= IEEE80211_MESH_SEC_AUTHED;
	if (setup->is_secure)
		ifmsh->security |= IEEE80211_MESH_SEC_SECURED;

	/* mcast rate setting in Mesh Node */
	memcpy(sdata->vif.bss_conf.mcast_rate, setup->mcast_rate,
						sizeof(setup->mcast_rate));
	sdata->vif.bss_conf.basic_rates = setup->basic_rates;

	sdata->vif.bss_conf.beacon_int = setup->beacon_interval;
	sdata->vif.bss_conf.dtim_period = setup->dtim_period;

	sdata->beacon_rate_set = false;
	if (wiphy_ext_feature_isset(sdata->local->hw.wiphy,
				    NL80211_EXT_FEATURE_BEACON_RATE_LEGACY)) {
		for (i = 0; i < NUM_NL80211_BANDS; i++) {
			sdata->beacon_rateidx_mask[i] =
				setup->beacon_rate.control[i].legacy;
			if (sdata->beacon_rateidx_mask[i])
				sdata->beacon_rate_set = true;
		}
	}

	return 0;
}

static int ieee80211_update_mesh_config(struct wiphy *wiphy,
					struct net_device *dev, u32 mask,
					const struct mesh_config *nconf)
{
	struct mesh_config *conf;
	struct ieee80211_sub_if_data *sdata;
	struct ieee80211_if_mesh *ifmsh;

	sdata = IEEE80211_DEV_TO_SUB_IF(dev);
	ifmsh = &sdata->u.mesh;

	/* Set the config options which we are interested in setting */
	conf = &(sdata->u.mesh.mshcfg);
	if (_chg_mesh_attr(NL80211_MESHCONF_RETRY_TIMEOUT, mask))
		conf->dot11MeshRetryTimeout = nconf->dot11MeshRetryTimeout;
	if (_chg_mesh_attr(NL80211_MESHCONF_CONFIRM_TIMEOUT, mask))
		conf->dot11MeshConfirmTimeout = nconf->dot11MeshConfirmTimeout;
	if (_chg_mesh_attr(NL80211_MESHCONF_HOLDING_TIMEOUT, mask))
		conf->dot11MeshHoldingTimeout = nconf->dot11MeshHoldingTimeout;
	if (_chg_mesh_attr(NL80211_MESHCONF_MAX_PEER_LINKS, mask))
		conf->dot11MeshMaxPeerLinks = nconf->dot11MeshMaxPeerLinks;
	if (_chg_mesh_attr(NL80211_MESHCONF_MAX_RETRIES, mask))
		conf->dot11MeshMaxRetries = nconf->dot11MeshMaxRetries;
	if (_chg_mesh_attr(NL80211_MESHCONF_TTL, mask))
		conf->dot11MeshTTL = nconf->dot11MeshTTL;
	if (_chg_mesh_attr(NL80211_MESHCONF_ELEMENT_TTL, mask))
		conf->element_ttl = nconf->element_ttl;
	if (_chg_mesh_attr(NL80211_MESHCONF_AUTO_OPEN_PLINKS, mask)) {
		if (ifmsh->user_mpm)
			return -EBUSY;
		conf->auto_open_plinks = nconf->auto_open_plinks;
	}
	if (_chg_mesh_attr(NL80211_MESHCONF_SYNC_OFFSET_MAX_NEIGHBOR, mask))
		conf->dot11MeshNbrOffsetMaxNeighbor =
			nconf->dot11MeshNbrOffsetMaxNeighbor;
	if (_chg_mesh_attr(NL80211_MESHCONF_HWMP_MAX_PREQ_RETRIES, mask))
		conf->dot11MeshHWMPmaxPREQretries =
			nconf->dot11MeshHWMPmaxPREQretries;
	if (_chg_mesh_attr(NL80211_MESHCONF_PATH_REFRESH_TIME, mask))
		conf->path_refresh_time = nconf->path_refresh_time;
	if (_chg_mesh_attr(NL80211_MESHCONF_MIN_DISCOVERY_TIMEOUT, mask))
		conf->min_discovery_timeout = nconf->min_discovery_timeout;
	if (_chg_mesh_attr(NL80211_MESHCONF_HWMP_ACTIVE_PATH_TIMEOUT, mask))
		conf->dot11MeshHWMPactivePathTimeout =
			nconf->dot11MeshHWMPactivePathTimeout;
	if (_chg_mesh_attr(NL80211_MESHCONF_HWMP_PREQ_MIN_INTERVAL, mask))
		conf->dot11MeshHWMPpreqMinInterval =
			nconf->dot11MeshHWMPpreqMinInterval;
	if (_chg_mesh_attr(NL80211_MESHCONF_HWMP_PERR_MIN_INTERVAL, mask))
		conf->dot11MeshHWMPperrMinInterval =
			nconf->dot11MeshHWMPperrMinInterval;
	if (_chg_mesh_attr(NL80211_MESHCONF_HWMP_NET_DIAM_TRVS_TIME,
			   mask))
		conf->dot11MeshHWMPnetDiameterTraversalTime =
			nconf->dot11MeshHWMPnetDiameterTraversalTime;
	if (_chg_mesh_attr(NL80211_MESHCONF_HWMP_ROOTMODE, mask)) {
		conf->dot11MeshHWMPRootMode = nconf->dot11MeshHWMPRootMode;
		ieee80211_mesh_root_setup(ifmsh);
	}
	if (_chg_mesh_attr(NL80211_MESHCONF_GATE_ANNOUNCEMENTS, mask)) {
		/* our current gate announcement implementation rides on root
		 * announcements, so require this ifmsh to also be a root node
		 * */
		if (nconf->dot11MeshGateAnnouncementProtocol &&
		    !(conf->dot11MeshHWMPRootMode > IEEE80211_ROOTMODE_ROOT)) {
			conf->dot11MeshHWMPRootMode = IEEE80211_PROACTIVE_RANN;
			ieee80211_mesh_root_setup(ifmsh);
		}
		conf->dot11MeshGateAnnouncementProtocol =
			nconf->dot11MeshGateAnnouncementProtocol;
	}
	if (_chg_mesh_attr(NL80211_MESHCONF_HWMP_RANN_INTERVAL, mask))
		conf->dot11MeshHWMPRannInterval =
			nconf->dot11MeshHWMPRannInterval;
	if (_chg_mesh_attr(NL80211_MESHCONF_FORWARDING, mask))
		conf->dot11MeshForwarding = nconf->dot11MeshForwarding;
	if (_chg_mesh_attr(NL80211_MESHCONF_RSSI_THRESHOLD, mask)) {
		/* our RSSI threshold implementation is supported only for
		 * devices that report signal in dBm.
		 */
		if (!ieee80211_hw_check(&sdata->local->hw, SIGNAL_DBM))
			return -ENOTSUPP;
		conf->rssi_threshold = nconf->rssi_threshold;
	}
	if (_chg_mesh_attr(NL80211_MESHCONF_HT_OPMODE, mask)) {
		conf->ht_opmode = nconf->ht_opmode;
		sdata->vif.bss_conf.ht_operation_mode = nconf->ht_opmode;
		ieee80211_link_info_change_notify(sdata, &sdata->deflink,
						  BSS_CHANGED_HT);
	}
	if (_chg_mesh_attr(NL80211_MESHCONF_HWMP_PATH_TO_ROOT_TIMEOUT, mask))
		conf->dot11MeshHWMPactivePathToRootTimeout =
			nconf->dot11MeshHWMPactivePathToRootTimeout;
	if (_chg_mesh_attr(NL80211_MESHCONF_HWMP_ROOT_INTERVAL, mask))
		conf->dot11MeshHWMProotInterval =
			nconf->dot11MeshHWMProotInterval;
	if (_chg_mesh_attr(NL80211_MESHCONF_HWMP_CONFIRMATION_INTERVAL, mask))
		conf->dot11MeshHWMPconfirmationInterval =
			nconf->dot11MeshHWMPconfirmationInterval;
	if (_chg_mesh_attr(NL80211_MESHCONF_POWER_MODE, mask)) {
		conf->power_mode = nconf->power_mode;
		ieee80211_mps_local_status_update(sdata);
	}
	if (_chg_mesh_attr(NL80211_MESHCONF_AWAKE_WINDOW, mask))
		conf->dot11MeshAwakeWindowDuration =
			nconf->dot11MeshAwakeWindowDuration;
	if (_chg_mesh_attr(NL80211_MESHCONF_PLINK_TIMEOUT, mask))
		conf->plink_timeout = nconf->plink_timeout;
	if (_chg_mesh_attr(NL80211_MESHCONF_CONNECTED_TO_GATE, mask))
		conf->dot11MeshConnectedToMeshGate =
			nconf->dot11MeshConnectedToMeshGate;
	if (_chg_mesh_attr(NL80211_MESHCONF_NOLEARN, mask))
		conf->dot11MeshNolearn = nconf->dot11MeshNolearn;
	if (_chg_mesh_attr(NL80211_MESHCONF_CONNECTED_TO_AS, mask))
		conf->dot11MeshConnectedToAuthServer =
			nconf->dot11MeshConnectedToAuthServer;
	ieee80211_mbss_info_change_notify(sdata, BSS_CHANGED_BEACON);
	return 0;
}

static int ieee80211_join_mesh(struct wiphy *wiphy, struct net_device *dev,
			       const struct mesh_config *conf,
			       const struct mesh_setup *setup)
{
	struct ieee80211_sub_if_data *sdata = IEEE80211_DEV_TO_SUB_IF(dev);
	struct ieee80211_if_mesh *ifmsh = &sdata->u.mesh;
	int err;

	memcpy(&ifmsh->mshcfg, conf, sizeof(struct mesh_config));
	err = copy_mesh_setup(ifmsh, setup);
	if (err)
		return err;

	sdata->control_port_over_nl80211 = setup->control_port_over_nl80211;

	/* can mesh use other SMPS modes? */
	sdata->deflink.smps_mode = IEEE80211_SMPS_OFF;
	sdata->deflink.needed_rx_chains = sdata->local->rx_chains;

	mutex_lock(&sdata->local->mtx);
	err = ieee80211_link_use_channel(&sdata->deflink, &setup->chandef,
					 IEEE80211_CHANCTX_SHARED);
	mutex_unlock(&sdata->local->mtx);
	if (err)
		return err;

	return ieee80211_start_mesh(sdata);
}

static int ieee80211_leave_mesh(struct wiphy *wiphy, struct net_device *dev)
{
	struct ieee80211_sub_if_data *sdata = IEEE80211_DEV_TO_SUB_IF(dev);

	ieee80211_stop_mesh(sdata);
	mutex_lock(&sdata->local->mtx);
	ieee80211_link_release_channel(&sdata->deflink);
	kfree(sdata->u.mesh.ie);
	mutex_unlock(&sdata->local->mtx);

	return 0;
}
#endif

static int ieee80211_change_bss(struct wiphy *wiphy,
				struct net_device *dev,
				struct bss_parameters *params)
{
	struct ieee80211_sub_if_data *sdata = IEEE80211_DEV_TO_SUB_IF(dev);
	struct ieee80211_link_data *link;
	struct ieee80211_supported_band *sband;
	u64 changed = 0;

	link = ieee80211_link_or_deflink(sdata, params->link_id, true);
	if (IS_ERR(link))
		return PTR_ERR(link);

	if (!sdata_dereference(link->u.ap.beacon, sdata))
		return -ENOENT;

	sband = ieee80211_get_link_sband(link);
	if (!sband)
		return -EINVAL;

	if (params->basic_rates) {
		if (!ieee80211_parse_bitrates(link->conf->chandef.width,
					      wiphy->bands[sband->band],
					      params->basic_rates,
					      params->basic_rates_len,
					      &link->conf->basic_rates))
			return -EINVAL;
		changed |= BSS_CHANGED_BASIC_RATES;
		ieee80211_check_rate_mask(link);
	}

	if (params->use_cts_prot >= 0) {
		link->conf->use_cts_prot = params->use_cts_prot;
		changed |= BSS_CHANGED_ERP_CTS_PROT;
	}
	if (params->use_short_preamble >= 0) {
		link->conf->use_short_preamble = params->use_short_preamble;
		changed |= BSS_CHANGED_ERP_PREAMBLE;
	}

	if (!link->conf->use_short_slot &&
	    (sband->band == NL80211_BAND_5GHZ ||
	     sband->band == NL80211_BAND_6GHZ)) {
		link->conf->use_short_slot = true;
		changed |= BSS_CHANGED_ERP_SLOT;
	}

	if (params->use_short_slot_time >= 0) {
		link->conf->use_short_slot = params->use_short_slot_time;
		changed |= BSS_CHANGED_ERP_SLOT;
	}

	if (params->ap_isolate >= 0) {
		if (params->ap_isolate)
			sdata->flags |= IEEE80211_SDATA_DONT_BRIDGE_PACKETS;
		else
			sdata->flags &= ~IEEE80211_SDATA_DONT_BRIDGE_PACKETS;
		ieee80211_check_fast_rx_iface(sdata);
	}

	if (params->ht_opmode >= 0) {
		link->conf->ht_operation_mode = (u16)params->ht_opmode;
		changed |= BSS_CHANGED_HT;
	}

	if (params->p2p_ctwindow >= 0) {
		link->conf->p2p_noa_attr.oppps_ctwindow &=
					~IEEE80211_P2P_OPPPS_CTWINDOW_MASK;
		link->conf->p2p_noa_attr.oppps_ctwindow |=
			params->p2p_ctwindow & IEEE80211_P2P_OPPPS_CTWINDOW_MASK;
		changed |= BSS_CHANGED_P2P_PS;
	}

	if (params->p2p_opp_ps > 0) {
		link->conf->p2p_noa_attr.oppps_ctwindow |=
					IEEE80211_P2P_OPPPS_ENABLE_BIT;
		changed |= BSS_CHANGED_P2P_PS;
	} else if (params->p2p_opp_ps == 0) {
		link->conf->p2p_noa_attr.oppps_ctwindow &=
					~IEEE80211_P2P_OPPPS_ENABLE_BIT;
		changed |= BSS_CHANGED_P2P_PS;
	}

	ieee80211_link_info_change_notify(sdata, link, changed);

	return 0;
}

static int ieee80211_set_txq_params(struct wiphy *wiphy,
				    struct net_device *dev,
				    struct ieee80211_txq_params *params)
{
	struct ieee80211_local *local = wiphy_priv(wiphy);
	struct ieee80211_sub_if_data *sdata = IEEE80211_DEV_TO_SUB_IF(dev);
	struct ieee80211_link_data *link =
		ieee80211_link_or_deflink(sdata, params->link_id, true);
	struct ieee80211_tx_queue_params p;

	if (!local->ops->conf_tx)
		return -EOPNOTSUPP;

	if (local->hw.queues < IEEE80211_NUM_ACS)
		return -EOPNOTSUPP;

	if (IS_ERR(link))
		return PTR_ERR(link);

	memset(&p, 0, sizeof(p));
	p.aifs = params->aifs;
	p.cw_max = params->cwmax;
	p.cw_min = params->cwmin;
	p.txop = params->txop;

	/*
	 * Setting tx queue params disables u-apsd because it's only
	 * called in master mode.
	 */
	p.uapsd = false;

	ieee80211_regulatory_limit_wmm_params(sdata, &p, params->ac);

	link->tx_conf[params->ac] = p;
	if (drv_conf_tx(local, link, params->ac, &p)) {
		wiphy_debug(local->hw.wiphy,
			    "failed to set TX queue parameters for AC %d\n",
			    params->ac);
		return -EINVAL;
	}

	ieee80211_link_info_change_notify(sdata, link,
					  BSS_CHANGED_QOS);

	return 0;
}

#ifdef CONFIG_PM
static int ieee80211_suspend(struct wiphy *wiphy,
			     struct cfg80211_wowlan *wowlan)
{
	return __ieee80211_suspend(wiphy_priv(wiphy), wowlan);
}

static int ieee80211_resume(struct wiphy *wiphy)
{
	return __ieee80211_resume(wiphy_priv(wiphy));
}
#else
#define ieee80211_suspend NULL
#define ieee80211_resume NULL
#endif

static int ieee80211_scan(struct wiphy *wiphy,
			  struct cfg80211_scan_request *req)
{
	struct ieee80211_sub_if_data *sdata;

	sdata = IEEE80211_WDEV_TO_SUB_IF(req->wdev);

	switch (ieee80211_vif_type_p2p(&sdata->vif)) {
	case NL80211_IFTYPE_STATION:
	case NL80211_IFTYPE_ADHOC:
	case NL80211_IFTYPE_MESH_POINT:
	case NL80211_IFTYPE_P2P_CLIENT:
	case NL80211_IFTYPE_P2P_DEVICE:
		break;
	case NL80211_IFTYPE_P2P_GO:
		if (sdata->local->ops->hw_scan)
			break;
		/*
		 * FIXME: implement NoA while scanning in software,
		 * for now fall through to allow scanning only when
		 * beaconing hasn't been configured yet
		 */
		fallthrough;
	case NL80211_IFTYPE_AP:
		/*
		 * If the scan has been forced (and the driver supports
		 * forcing), don't care about being beaconing already.
		 * This will create problems to the attached stations (e.g. all
		 * the frames sent while scanning on other channel will be
		 * lost)
		 */
		if (sdata->deflink.u.ap.beacon &&
		    (!(wiphy->features & NL80211_FEATURE_AP_SCAN) ||
		     !(req->flags & NL80211_SCAN_FLAG_AP)))
			return -EOPNOTSUPP;
		break;
	case NL80211_IFTYPE_NAN:
	default:
		return -EOPNOTSUPP;
	}

	return ieee80211_request_scan(sdata, req);
}

static void ieee80211_abort_scan(struct wiphy *wiphy, struct wireless_dev *wdev)
{
	ieee80211_scan_cancel(wiphy_priv(wiphy));
}

static int
ieee80211_sched_scan_start(struct wiphy *wiphy,
			   struct net_device *dev,
			   struct cfg80211_sched_scan_request *req)
{
	struct ieee80211_sub_if_data *sdata = IEEE80211_DEV_TO_SUB_IF(dev);

	if (!sdata->local->ops->sched_scan_start)
		return -EOPNOTSUPP;

	return ieee80211_request_sched_scan_start(sdata, req);
}

static int
ieee80211_sched_scan_stop(struct wiphy *wiphy, struct net_device *dev,
			  u64 reqid)
{
	struct ieee80211_local *local = wiphy_priv(wiphy);

	if (!local->ops->sched_scan_stop)
		return -EOPNOTSUPP;

	return ieee80211_request_sched_scan_stop(local);
}

static int ieee80211_auth(struct wiphy *wiphy, struct net_device *dev,
			  struct cfg80211_auth_request *req)
{
	return ieee80211_mgd_auth(IEEE80211_DEV_TO_SUB_IF(dev), req);
}

static int ieee80211_assoc(struct wiphy *wiphy, struct net_device *dev,
			   struct cfg80211_assoc_request *req)
{
	return ieee80211_mgd_assoc(IEEE80211_DEV_TO_SUB_IF(dev), req);
}

static int ieee80211_deauth(struct wiphy *wiphy, struct net_device *dev,
			    struct cfg80211_deauth_request *req)
{
	return ieee80211_mgd_deauth(IEEE80211_DEV_TO_SUB_IF(dev), req);
}

static int ieee80211_disassoc(struct wiphy *wiphy, struct net_device *dev,
			      struct cfg80211_disassoc_request *req)
{
	return ieee80211_mgd_disassoc(IEEE80211_DEV_TO_SUB_IF(dev), req);
}

static int ieee80211_join_ibss(struct wiphy *wiphy, struct net_device *dev,
			       struct cfg80211_ibss_params *params)
{
	return ieee80211_ibss_join(IEEE80211_DEV_TO_SUB_IF(dev), params);
}

static int ieee80211_leave_ibss(struct wiphy *wiphy, struct net_device *dev)
{
	return ieee80211_ibss_leave(IEEE80211_DEV_TO_SUB_IF(dev));
}

static int ieee80211_join_ocb(struct wiphy *wiphy, struct net_device *dev,
			      struct ocb_setup *setup)
{
	return ieee80211_ocb_join(IEEE80211_DEV_TO_SUB_IF(dev), setup);
}

static int ieee80211_leave_ocb(struct wiphy *wiphy, struct net_device *dev)
{
	return ieee80211_ocb_leave(IEEE80211_DEV_TO_SUB_IF(dev));
}

static int ieee80211_set_mcast_rate(struct wiphy *wiphy, struct net_device *dev,
				    int rate[NUM_NL80211_BANDS])
{
	struct ieee80211_sub_if_data *sdata = IEEE80211_DEV_TO_SUB_IF(dev);

	memcpy(sdata->vif.bss_conf.mcast_rate, rate,
	       sizeof(int) * NUM_NL80211_BANDS);

	ieee80211_link_info_change_notify(sdata, &sdata->deflink,
					  BSS_CHANGED_MCAST_RATE);

	return 0;
}

static int ieee80211_set_wiphy_params(struct wiphy *wiphy, u32 changed)
{
	struct ieee80211_local *local = wiphy_priv(wiphy);
	int err;

	if (changed & WIPHY_PARAM_FRAG_THRESHOLD) {
		ieee80211_check_fast_xmit_all(local);

		err = drv_set_frag_threshold(local, wiphy->frag_threshold);

		if (err) {
			ieee80211_check_fast_xmit_all(local);
			return err;
		}
	}

	if ((changed & WIPHY_PARAM_COVERAGE_CLASS) ||
	    (changed & WIPHY_PARAM_DYN_ACK)) {
		s16 coverage_class;

		coverage_class = changed & WIPHY_PARAM_COVERAGE_CLASS ?
					wiphy->coverage_class : -1;
		err = drv_set_coverage_class(local, coverage_class);

		if (err)
			return err;
	}

	if (changed & WIPHY_PARAM_RTS_THRESHOLD) {
		err = drv_set_rts_threshold(local, wiphy->rts_threshold);

		if (err)
			return err;
	}

	if (changed & WIPHY_PARAM_RETRY_SHORT) {
		if (wiphy->retry_short > IEEE80211_MAX_TX_RETRY)
			return -EINVAL;
		local->hw.conf.short_frame_max_tx_count = wiphy->retry_short;
	}
	if (changed & WIPHY_PARAM_RETRY_LONG) {
		if (wiphy->retry_long > IEEE80211_MAX_TX_RETRY)
			return -EINVAL;
		local->hw.conf.long_frame_max_tx_count = wiphy->retry_long;
	}
	if (changed &
	    (WIPHY_PARAM_RETRY_SHORT | WIPHY_PARAM_RETRY_LONG))
		ieee80211_hw_config(local, IEEE80211_CONF_CHANGE_RETRY_LIMITS);

	if (changed & (WIPHY_PARAM_TXQ_LIMIT |
		       WIPHY_PARAM_TXQ_MEMORY_LIMIT |
		       WIPHY_PARAM_TXQ_QUANTUM))
		ieee80211_txq_set_params(local);

	return 0;
}

static int ieee80211_set_tx_power(struct wiphy *wiphy,
				  struct wireless_dev *wdev,
				  enum nl80211_tx_power_setting type, int mbm)
{
	struct ieee80211_local *local = wiphy_priv(wiphy);
	struct ieee80211_sub_if_data *sdata;
	enum nl80211_tx_power_setting txp_type = type;
	bool update_txp_type = false;
	bool has_monitor = false;

	if (wdev) {
		sdata = IEEE80211_WDEV_TO_SUB_IF(wdev);

		if (sdata->vif.type == NL80211_IFTYPE_MONITOR) {
			sdata = wiphy_dereference(local->hw.wiphy,
						  local->monitor_sdata);
			if (!sdata)
				return -EOPNOTSUPP;
		}

		switch (type) {
		case NL80211_TX_POWER_AUTOMATIC:
			sdata->deflink.user_power_level =
				IEEE80211_UNSET_POWER_LEVEL;
			txp_type = NL80211_TX_POWER_LIMITED;
			break;
		case NL80211_TX_POWER_LIMITED:
		case NL80211_TX_POWER_FIXED:
			if (mbm < 0 || (mbm % 100))
				return -EOPNOTSUPP;
			sdata->deflink.user_power_level = MBM_TO_DBM(mbm);
			break;
		}

		if (txp_type != sdata->vif.bss_conf.txpower_type) {
			update_txp_type = true;
			sdata->vif.bss_conf.txpower_type = txp_type;
		}

		ieee80211_recalc_txpower(sdata, update_txp_type);

		return 0;
	}

	switch (type) {
	case NL80211_TX_POWER_AUTOMATIC:
		local->user_power_level = IEEE80211_UNSET_POWER_LEVEL;
		txp_type = NL80211_TX_POWER_LIMITED;
		break;
	case NL80211_TX_POWER_LIMITED:
	case NL80211_TX_POWER_FIXED:
		if (mbm < 0 || (mbm % 100))
			return -EOPNOTSUPP;
		local->user_power_level = MBM_TO_DBM(mbm);
		break;
	}

	mutex_lock(&local->iflist_mtx);
	list_for_each_entry(sdata, &local->interfaces, list) {
		if (sdata->vif.type == NL80211_IFTYPE_MONITOR) {
			has_monitor = true;
			continue;
		}
		sdata->deflink.user_power_level = local->user_power_level;
		if (txp_type != sdata->vif.bss_conf.txpower_type)
			update_txp_type = true;
		sdata->vif.bss_conf.txpower_type = txp_type;
	}
	list_for_each_entry(sdata, &local->interfaces, list) {
		if (sdata->vif.type == NL80211_IFTYPE_MONITOR)
			continue;
		ieee80211_recalc_txpower(sdata, update_txp_type);
	}
	mutex_unlock(&local->iflist_mtx);

	if (has_monitor) {
		sdata = wiphy_dereference(local->hw.wiphy,
					  local->monitor_sdata);
		if (sdata) {
			sdata->deflink.user_power_level = local->user_power_level;
			if (txp_type != sdata->vif.bss_conf.txpower_type)
				update_txp_type = true;
			sdata->vif.bss_conf.txpower_type = txp_type;

			ieee80211_recalc_txpower(sdata, update_txp_type);
		}
	}

	return 0;
}

static int ieee80211_get_tx_power(struct wiphy *wiphy,
				  struct wireless_dev *wdev,
				  int *dbm)
{
	struct ieee80211_local *local = wiphy_priv(wiphy);
	struct ieee80211_sub_if_data *sdata = IEEE80211_WDEV_TO_SUB_IF(wdev);

	if (local->ops->get_txpower)
		return drv_get_txpower(local, sdata, dbm);

	if (!local->use_chanctx)
		*dbm = local->hw.conf.power_level;
	else
		*dbm = sdata->vif.bss_conf.txpower;

	/* INT_MIN indicates no power level was set yet */
	if (*dbm == INT_MIN)
		return -EINVAL;

	return 0;
}

static void ieee80211_rfkill_poll(struct wiphy *wiphy)
{
	struct ieee80211_local *local = wiphy_priv(wiphy);

	drv_rfkill_poll(local);
}

#ifdef CONFIG_NL80211_TESTMODE
static int ieee80211_testmode_cmd(struct wiphy *wiphy,
				  struct wireless_dev *wdev,
				  void *data, int len)
{
	struct ieee80211_local *local = wiphy_priv(wiphy);
	struct ieee80211_vif *vif = NULL;

	if (!local->ops->testmode_cmd)
		return -EOPNOTSUPP;

	if (wdev) {
		struct ieee80211_sub_if_data *sdata;

		sdata = IEEE80211_WDEV_TO_SUB_IF(wdev);
		if (sdata->flags & IEEE80211_SDATA_IN_DRIVER)
			vif = &sdata->vif;
	}

	return local->ops->testmode_cmd(&local->hw, vif, data, len);
}

static int ieee80211_testmode_dump(struct wiphy *wiphy,
				   struct sk_buff *skb,
				   struct netlink_callback *cb,
				   void *data, int len)
{
	struct ieee80211_local *local = wiphy_priv(wiphy);

	if (!local->ops->testmode_dump)
		return -EOPNOTSUPP;

	return local->ops->testmode_dump(&local->hw, skb, cb, data, len);
}
#endif

int __ieee80211_request_smps_mgd(struct ieee80211_sub_if_data *sdata,
				 struct ieee80211_link_data *link,
				 enum ieee80211_smps_mode smps_mode)
{
	const u8 *ap;
	enum ieee80211_smps_mode old_req;
	int err;
	struct sta_info *sta;
	bool tdls_peer_found = false;

	lockdep_assert_held(&sdata->wdev.mtx);

	if (WARN_ON_ONCE(sdata->vif.type != NL80211_IFTYPE_STATION))
		return -EINVAL;

	old_req = link->u.mgd.req_smps;
	link->u.mgd.req_smps = smps_mode;

	if (old_req == smps_mode &&
	    smps_mode != IEEE80211_SMPS_AUTOMATIC)
		return 0;

	/*
	 * If not associated, or current association is not an HT
	 * association, there's no need to do anything, just store
	 * the new value until we associate.
	 */
	if (!sdata->u.mgd.associated ||
	    link->conf->chandef.width == NL80211_CHAN_WIDTH_20_NOHT)
		return 0;

	ap = link->u.mgd.bssid;

	rcu_read_lock();
	list_for_each_entry_rcu(sta, &sdata->local->sta_list, list) {
		if (!sta->sta.tdls || sta->sdata != sdata || !sta->uploaded ||
		    !test_sta_flag(sta, WLAN_STA_AUTHORIZED))
			continue;

		tdls_peer_found = true;
		break;
	}
	rcu_read_unlock();

	if (smps_mode == IEEE80211_SMPS_AUTOMATIC) {
		if (tdls_peer_found || !sdata->u.mgd.powersave)
			smps_mode = IEEE80211_SMPS_OFF;
		else
			smps_mode = IEEE80211_SMPS_DYNAMIC;
	}

	/* send SM PS frame to AP */
	err = ieee80211_send_smps_action(sdata, smps_mode,
					 ap, ap);
	if (err)
		link->u.mgd.req_smps = old_req;
	else if (smps_mode != IEEE80211_SMPS_OFF && tdls_peer_found)
		ieee80211_teardown_tdls_peers(sdata);

	return err;
}

static int ieee80211_set_power_mgmt(struct wiphy *wiphy, struct net_device *dev,
				    bool enabled, int timeout)
{
	struct ieee80211_sub_if_data *sdata = IEEE80211_DEV_TO_SUB_IF(dev);
	struct ieee80211_local *local = wdev_priv(dev->ieee80211_ptr);
	unsigned int link_id;

	if (sdata->vif.type != NL80211_IFTYPE_STATION)
		return -EOPNOTSUPP;

	if (!ieee80211_hw_check(&local->hw, SUPPORTS_PS))
		return -EOPNOTSUPP;

	if (enabled == sdata->u.mgd.powersave &&
	    timeout == local->dynamic_ps_forced_timeout)
		return 0;

	sdata->u.mgd.powersave = enabled;
	local->dynamic_ps_forced_timeout = timeout;

	/* no change, but if automatic follow powersave */
	sdata_lock(sdata);
	for (link_id = 0; link_id < ARRAY_SIZE(sdata->link); link_id++) {
		struct ieee80211_link_data *link;

		link = sdata_dereference(sdata->link[link_id], sdata);

		if (!link)
			continue;
		__ieee80211_request_smps_mgd(sdata, link,
					     link->u.mgd.req_smps);
	}
	sdata_unlock(sdata);

	if (ieee80211_hw_check(&local->hw, SUPPORTS_DYNAMIC_PS))
		ieee80211_hw_config(local, IEEE80211_CONF_CHANGE_PS);

	ieee80211_recalc_ps(local);
	ieee80211_recalc_ps_vif(sdata);
	ieee80211_check_fast_rx_iface(sdata);

	return 0;
}

static int ieee80211_set_cqm_rssi_config(struct wiphy *wiphy,
					 struct net_device *dev,
					 s32 rssi_thold, u32 rssi_hyst)
{
	struct ieee80211_sub_if_data *sdata = IEEE80211_DEV_TO_SUB_IF(dev);
	struct ieee80211_vif *vif = &sdata->vif;
	struct ieee80211_bss_conf *bss_conf = &vif->bss_conf;

	if (rssi_thold == bss_conf->cqm_rssi_thold &&
	    rssi_hyst == bss_conf->cqm_rssi_hyst)
		return 0;

	if (sdata->vif.driver_flags & IEEE80211_VIF_BEACON_FILTER &&
	    !(sdata->vif.driver_flags & IEEE80211_VIF_SUPPORTS_CQM_RSSI))
		return -EOPNOTSUPP;

	bss_conf->cqm_rssi_thold = rssi_thold;
	bss_conf->cqm_rssi_hyst = rssi_hyst;
	bss_conf->cqm_rssi_low = 0;
	bss_conf->cqm_rssi_high = 0;
	sdata->deflink.u.mgd.last_cqm_event_signal = 0;

	/* tell the driver upon association, unless already associated */
	if (sdata->u.mgd.associated &&
	    sdata->vif.driver_flags & IEEE80211_VIF_SUPPORTS_CQM_RSSI)
		ieee80211_link_info_change_notify(sdata, &sdata->deflink,
						  BSS_CHANGED_CQM);

	return 0;
}

static int ieee80211_set_cqm_rssi_range_config(struct wiphy *wiphy,
					       struct net_device *dev,
					       s32 rssi_low, s32 rssi_high)
{
	struct ieee80211_sub_if_data *sdata = IEEE80211_DEV_TO_SUB_IF(dev);
	struct ieee80211_vif *vif = &sdata->vif;
	struct ieee80211_bss_conf *bss_conf = &vif->bss_conf;

	if (sdata->vif.driver_flags & IEEE80211_VIF_BEACON_FILTER)
		return -EOPNOTSUPP;

	bss_conf->cqm_rssi_low = rssi_low;
	bss_conf->cqm_rssi_high = rssi_high;
	bss_conf->cqm_rssi_thold = 0;
	bss_conf->cqm_rssi_hyst = 0;
	sdata->deflink.u.mgd.last_cqm_event_signal = 0;

	/* tell the driver upon association, unless already associated */
	if (sdata->u.mgd.associated &&
	    sdata->vif.driver_flags & IEEE80211_VIF_SUPPORTS_CQM_RSSI)
		ieee80211_link_info_change_notify(sdata, &sdata->deflink,
						  BSS_CHANGED_CQM);

	return 0;
}

static int ieee80211_set_bitrate_mask(struct wiphy *wiphy,
				      struct net_device *dev,
				      unsigned int link_id,
				      const u8 *addr,
				      const struct cfg80211_bitrate_mask *mask)
{
	struct ieee80211_sub_if_data *sdata = IEEE80211_DEV_TO_SUB_IF(dev);
	struct ieee80211_local *local = wdev_priv(dev->ieee80211_ptr);
	int i, ret;

	if (!ieee80211_sdata_running(sdata))
		return -ENETDOWN;

	/*
	 * If active validate the setting and reject it if it doesn't leave
	 * at least one basic rate usable, since we really have to be able
	 * to send something, and if we're an AP we have to be able to do
	 * so at a basic rate so that all clients can receive it.
	 */
	if (rcu_access_pointer(sdata->vif.bss_conf.chanctx_conf) &&
	    sdata->vif.bss_conf.chandef.chan) {
		u32 basic_rates = sdata->vif.bss_conf.basic_rates;
		enum nl80211_band band = sdata->vif.bss_conf.chandef.chan->band;

		if (!(mask->control[band].legacy & basic_rates))
			return -EINVAL;
	}

	if (ieee80211_hw_check(&local->hw, HAS_RATE_CONTROL)) {
		ret = drv_set_bitrate_mask(local, sdata, mask);
		if (ret)
			return ret;
	}

	for (i = 0; i < NUM_NL80211_BANDS; i++) {
		struct ieee80211_supported_band *sband = wiphy->bands[i];
		int j;

		sdata->rc_rateidx_mask[i] = mask->control[i].legacy;
		memcpy(sdata->rc_rateidx_mcs_mask[i], mask->control[i].ht_mcs,
		       sizeof(mask->control[i].ht_mcs));
		memcpy(sdata->rc_rateidx_vht_mcs_mask[i],
		       mask->control[i].vht_mcs,
		       sizeof(mask->control[i].vht_mcs));

		sdata->rc_has_mcs_mask[i] = false;
		sdata->rc_has_vht_mcs_mask[i] = false;
		if (!sband)
			continue;

		for (j = 0; j < IEEE80211_HT_MCS_MASK_LEN; j++) {
			if (sdata->rc_rateidx_mcs_mask[i][j] != 0xff) {
				sdata->rc_has_mcs_mask[i] = true;
				break;
			}
		}

		for (j = 0; j < NL80211_VHT_NSS_MAX; j++) {
			if (sdata->rc_rateidx_vht_mcs_mask[i][j] != 0xffff) {
				sdata->rc_has_vht_mcs_mask[i] = true;
				break;
			}
		}
	}

	return 0;
}

static int ieee80211_start_radar_detection(struct wiphy *wiphy,
					   struct net_device *dev,
					   struct cfg80211_chan_def *chandef,
					   u32 cac_time_ms)
{
	struct ieee80211_sub_if_data *sdata = IEEE80211_DEV_TO_SUB_IF(dev);
	struct ieee80211_local *local = sdata->local;
	int err;

	mutex_lock(&local->mtx);
	if (!list_empty(&local->roc_list) || local->scanning) {
		err = -EBUSY;
		goto out_unlock;
	}

	/* whatever, but channel contexts should not complain about that one */
	sdata->deflink.smps_mode = IEEE80211_SMPS_OFF;
	sdata->deflink.needed_rx_chains = local->rx_chains;

	err = ieee80211_link_use_channel(&sdata->deflink, chandef,
					 IEEE80211_CHANCTX_SHARED);
	if (err)
		goto out_unlock;

	ieee80211_queue_delayed_work(&sdata->local->hw,
				     &sdata->deflink.dfs_cac_timer_work,
				     msecs_to_jiffies(cac_time_ms));

 out_unlock:
	mutex_unlock(&local->mtx);
	return err;
}

static void ieee80211_end_cac(struct wiphy *wiphy,
			      struct net_device *dev)
{
	struct ieee80211_sub_if_data *sdata = IEEE80211_DEV_TO_SUB_IF(dev);
	struct ieee80211_local *local = sdata->local;

	mutex_lock(&local->mtx);
	list_for_each_entry(sdata, &local->interfaces, list) {
		/* it might be waiting for the local->mtx, but then
		 * by the time it gets it, sdata->wdev.cac_started
		 * will no longer be true
		 */
		cancel_delayed_work(&sdata->deflink.dfs_cac_timer_work);

		if (sdata->wdev.cac_started) {
			ieee80211_link_release_channel(&sdata->deflink);
			sdata->wdev.cac_started = false;
		}
	}
	mutex_unlock(&local->mtx);
}

static struct cfg80211_beacon_data *
cfg80211_beacon_dup(struct cfg80211_beacon_data *beacon)
{
	struct cfg80211_beacon_data *new_beacon;
	u8 *pos;
	int len;

	len = beacon->head_len + beacon->tail_len + beacon->beacon_ies_len +
	      beacon->proberesp_ies_len + beacon->assocresp_ies_len +
	      beacon->probe_resp_len + beacon->lci_len + beacon->civicloc_len;

	if (beacon->mbssid_ies)
		len += ieee80211_get_mbssid_beacon_len(beacon->mbssid_ies,
						       beacon->rnr_ies,
						       beacon->mbssid_ies->cnt);

	new_beacon = kzalloc(sizeof(*new_beacon) + len, GFP_KERNEL);
	if (!new_beacon)
		return NULL;

	if (beacon->mbssid_ies && beacon->mbssid_ies->cnt) {
		new_beacon->mbssid_ies =
			kzalloc(struct_size(new_beacon->mbssid_ies,
					    elem, beacon->mbssid_ies->cnt),
				GFP_KERNEL);
		if (!new_beacon->mbssid_ies) {
			kfree(new_beacon);
			return NULL;
		}

		if (beacon->rnr_ies && beacon->rnr_ies->cnt) {
			new_beacon->rnr_ies =
				kzalloc(struct_size(new_beacon->rnr_ies,
						    elem, beacon->rnr_ies->cnt),
					GFP_KERNEL);
			if (!new_beacon->rnr_ies) {
				kfree(new_beacon->mbssid_ies);
				kfree(new_beacon);
				return NULL;
			}
		}
	}

	pos = (u8 *)(new_beacon + 1);
	if (beacon->head_len) {
		new_beacon->head_len = beacon->head_len;
		new_beacon->head = pos;
		memcpy(pos, beacon->head, beacon->head_len);
		pos += beacon->head_len;
	}
	if (beacon->tail_len) {
		new_beacon->tail_len = beacon->tail_len;
		new_beacon->tail = pos;
		memcpy(pos, beacon->tail, beacon->tail_len);
		pos += beacon->tail_len;
	}
	if (beacon->beacon_ies_len) {
		new_beacon->beacon_ies_len = beacon->beacon_ies_len;
		new_beacon->beacon_ies = pos;
		memcpy(pos, beacon->beacon_ies, beacon->beacon_ies_len);
		pos += beacon->beacon_ies_len;
	}
	if (beacon->proberesp_ies_len) {
		new_beacon->proberesp_ies_len = beacon->proberesp_ies_len;
		new_beacon->proberesp_ies = pos;
		memcpy(pos, beacon->proberesp_ies, beacon->proberesp_ies_len);
		pos += beacon->proberesp_ies_len;
	}
	if (beacon->assocresp_ies_len) {
		new_beacon->assocresp_ies_len = beacon->assocresp_ies_len;
		new_beacon->assocresp_ies = pos;
		memcpy(pos, beacon->assocresp_ies, beacon->assocresp_ies_len);
		pos += beacon->assocresp_ies_len;
	}
	if (beacon->probe_resp_len) {
		new_beacon->probe_resp_len = beacon->probe_resp_len;
		new_beacon->probe_resp = pos;
		memcpy(pos, beacon->probe_resp, beacon->probe_resp_len);
		pos += beacon->probe_resp_len;
	}
	if (beacon->mbssid_ies && beacon->mbssid_ies->cnt) {
		pos += ieee80211_copy_mbssid_beacon(pos,
						    new_beacon->mbssid_ies,
						    beacon->mbssid_ies);
		if (beacon->rnr_ies && beacon->rnr_ies->cnt)
			pos += ieee80211_copy_rnr_beacon(pos,
							 new_beacon->rnr_ies,
							 beacon->rnr_ies);
	}

	/* might copy -1, meaning no changes requested */
	new_beacon->ftm_responder = beacon->ftm_responder;
	if (beacon->lci) {
		new_beacon->lci_len = beacon->lci_len;
		new_beacon->lci = pos;
		memcpy(pos, beacon->lci, beacon->lci_len);
		pos += beacon->lci_len;
	}
	if (beacon->civicloc) {
		new_beacon->civicloc_len = beacon->civicloc_len;
		new_beacon->civicloc = pos;
		memcpy(pos, beacon->civicloc, beacon->civicloc_len);
		pos += beacon->civicloc_len;
	}

	return new_beacon;
}

void ieee80211_csa_finish(struct ieee80211_vif *vif)
{
	struct ieee80211_sub_if_data *sdata = vif_to_sdata(vif);
	struct ieee80211_local *local = sdata->local;

	rcu_read_lock();

	if (vif->mbssid_tx_vif == vif) {
		/* Trigger ieee80211_csa_finish() on the non-transmitting
		 * interfaces when channel switch is received on
		 * transmitting interface
		 */
		struct ieee80211_sub_if_data *iter;

		list_for_each_entry_rcu(iter, &local->interfaces, list) {
			if (!ieee80211_sdata_running(iter))
				continue;

			if (iter == sdata || iter->vif.mbssid_tx_vif != vif)
				continue;

			ieee80211_queue_work(&iter->local->hw,
					     &iter->deflink.csa_finalize_work);
		}
	}
	ieee80211_queue_work(&local->hw, &sdata->deflink.csa_finalize_work);

	rcu_read_unlock();
}
EXPORT_SYMBOL(ieee80211_csa_finish);

void ieee80211_channel_switch_disconnect(struct ieee80211_vif *vif, bool block_tx)
{
	struct ieee80211_sub_if_data *sdata = vif_to_sdata(vif);
	struct ieee80211_if_managed *ifmgd = &sdata->u.mgd;
	struct ieee80211_local *local = sdata->local;

	sdata->deflink.csa_block_tx = block_tx;
	sdata_info(sdata, "channel switch failed, disconnecting\n");
	wiphy_work_queue(local->hw.wiphy, &ifmgd->csa_connection_drop_work);
}
EXPORT_SYMBOL(ieee80211_channel_switch_disconnect);

static int ieee80211_set_after_csa_beacon(struct ieee80211_sub_if_data *sdata,
					  u64 *changed)
{
	int err;

	switch (sdata->vif.type) {
	case NL80211_IFTYPE_AP:
		if (!sdata->deflink.u.ap.next_beacon)
			return -EINVAL;

		err = ieee80211_assign_beacon(sdata, &sdata->deflink,
					      sdata->deflink.u.ap.next_beacon,
					      NULL, NULL, changed);
		ieee80211_free_next_beacon(&sdata->deflink);

		if (err < 0)
			return err;
		break;
	case NL80211_IFTYPE_ADHOC:
		err = ieee80211_ibss_finish_csa(sdata, changed);
		if (err < 0)
			return err;
		break;
#ifdef CONFIG_MAC80211_MESH
	case NL80211_IFTYPE_MESH_POINT:
		err = ieee80211_mesh_finish_csa(sdata, changed);
		if (err < 0)
			return err;
		break;
#endif
	default:
		WARN_ON(1);
		return -EINVAL;
	}

	return 0;
}

static int __ieee80211_csa_finalize(struct ieee80211_sub_if_data *sdata)
{
	struct ieee80211_local *local = sdata->local;
	u64 changed = 0;
	int err;

	sdata_assert_lock(sdata);
	lockdep_assert_held(&local->mtx);
	lockdep_assert_held(&local->chanctx_mtx);

	/*
	 * using reservation isn't immediate as it may be deferred until later
	 * with multi-vif. once reservation is complete it will re-schedule the
	 * work with no reserved_chanctx so verify chandef to check if it
	 * completed successfully
	 */

	if (sdata->deflink.reserved_chanctx) {
		/*
		 * with multi-vif csa driver may call ieee80211_csa_finish()
		 * many times while waiting for other interfaces to use their
		 * reservations
		 */
		if (sdata->deflink.reserved_ready)
			return 0;

		return ieee80211_link_use_reserved_context(&sdata->deflink);
	}

	if (!cfg80211_chandef_identical(&sdata->vif.bss_conf.chandef,
					&sdata->deflink.csa_chandef))
		return -EINVAL;

	sdata->vif.bss_conf.csa_active = false;

	err = ieee80211_set_after_csa_beacon(sdata, &changed);
	if (err)
		return err;

	if (sdata->vif.bss_conf.eht_puncturing != sdata->vif.bss_conf.csa_punct_bitmap) {
		sdata->vif.bss_conf.eht_puncturing =
					sdata->vif.bss_conf.csa_punct_bitmap;
		changed |= BSS_CHANGED_EHT_PUNCTURING;
	}

	ieee80211_link_info_change_notify(sdata, &sdata->deflink, changed);

	if (sdata->deflink.csa_block_tx) {
		ieee80211_wake_vif_queues(local, sdata,
					  IEEE80211_QUEUE_STOP_REASON_CSA);
		sdata->deflink.csa_block_tx = false;
	}

	err = drv_post_channel_switch(sdata);
	if (err)
		return err;

	cfg80211_ch_switch_notify(sdata->dev, &sdata->deflink.csa_chandef, 0,
				  sdata->vif.bss_conf.eht_puncturing);

	return 0;
}

static void ieee80211_csa_finalize(struct ieee80211_sub_if_data *sdata)
{
	if (__ieee80211_csa_finalize(sdata)) {
		sdata_info(sdata, "failed to finalize CSA, disconnecting\n");
		cfg80211_stop_iface(sdata->local->hw.wiphy, &sdata->wdev,
				    GFP_KERNEL);
	}
}

void ieee80211_csa_finalize_work(struct work_struct *work)
{
	struct ieee80211_sub_if_data *sdata =
		container_of(work, struct ieee80211_sub_if_data,
			     deflink.csa_finalize_work);
	struct ieee80211_local *local = sdata->local;

	sdata_lock(sdata);
	mutex_lock(&local->mtx);
	mutex_lock(&local->chanctx_mtx);

	/* AP might have been stopped while waiting for the lock. */
	if (!sdata->vif.bss_conf.csa_active)
		goto unlock;

	if (!ieee80211_sdata_running(sdata))
		goto unlock;

	ieee80211_csa_finalize(sdata);

unlock:
	mutex_unlock(&local->chanctx_mtx);
	mutex_unlock(&local->mtx);
	sdata_unlock(sdata);
}

static int ieee80211_set_csa_beacon(struct ieee80211_sub_if_data *sdata,
				    struct cfg80211_csa_settings *params,
				    u64 *changed)
{
	struct ieee80211_csa_settings csa = {};
	int err;

	switch (sdata->vif.type) {
	case NL80211_IFTYPE_AP:
		sdata->deflink.u.ap.next_beacon =
			cfg80211_beacon_dup(&params->beacon_after);
		if (!sdata->deflink.u.ap.next_beacon)
			return -ENOMEM;

		/*
		 * With a count of 0, we don't have to wait for any
		 * TBTT before switching, so complete the CSA
		 * immediately.  In theory, with a count == 1 we
		 * should delay the switch until just before the next
		 * TBTT, but that would complicate things so we switch
		 * immediately too.  If we would delay the switch
		 * until the next TBTT, we would have to set the probe
		 * response here.
		 *
		 * TODO: A channel switch with count <= 1 without
		 * sending a CSA action frame is kind of useless,
		 * because the clients won't know we're changing
		 * channels.  The action frame must be implemented
		 * either here or in the userspace.
		 */
		if (params->count <= 1)
			break;

		if ((params->n_counter_offsets_beacon >
		     IEEE80211_MAX_CNTDWN_COUNTERS_NUM) ||
		    (params->n_counter_offsets_presp >
		     IEEE80211_MAX_CNTDWN_COUNTERS_NUM)) {
			ieee80211_free_next_beacon(&sdata->deflink);
			return -EINVAL;
		}

		csa.counter_offsets_beacon = params->counter_offsets_beacon;
		csa.counter_offsets_presp = params->counter_offsets_presp;
		csa.n_counter_offsets_beacon = params->n_counter_offsets_beacon;
		csa.n_counter_offsets_presp = params->n_counter_offsets_presp;
		csa.count = params->count;

		err = ieee80211_assign_beacon(sdata, &sdata->deflink,
					      &params->beacon_csa, &csa,
					      NULL, changed);
		if (err < 0) {
			ieee80211_free_next_beacon(&sdata->deflink);
			return err;
		}

		break;
	case NL80211_IFTYPE_ADHOC:
		if (!sdata->vif.cfg.ibss_joined)
			return -EINVAL;

		if (params->chandef.width != sdata->u.ibss.chandef.width)
			return -EINVAL;

		switch (params->chandef.width) {
		case NL80211_CHAN_WIDTH_40:
			if (cfg80211_get_chandef_type(&params->chandef) !=
			    cfg80211_get_chandef_type(&sdata->u.ibss.chandef))
				return -EINVAL;
			break;
		case NL80211_CHAN_WIDTH_5:
		case NL80211_CHAN_WIDTH_10:
		case NL80211_CHAN_WIDTH_20_NOHT:
		case NL80211_CHAN_WIDTH_20:
			break;
		default:
			return -EINVAL;
		}

		/* changes into another band are not supported */
		if (sdata->u.ibss.chandef.chan->band !=
		    params->chandef.chan->band)
			return -EINVAL;

		/* see comments in the NL80211_IFTYPE_AP block */
		if (params->count > 1) {
			err = ieee80211_ibss_csa_beacon(sdata, params, changed);
			if (err < 0)
				return err;
		}

		ieee80211_send_action_csa(sdata, params);

		break;
#ifdef CONFIG_MAC80211_MESH
	case NL80211_IFTYPE_MESH_POINT: {
		struct ieee80211_if_mesh *ifmsh = &sdata->u.mesh;

		/* changes into another band are not supported */
		if (sdata->vif.bss_conf.chandef.chan->band !=
		    params->chandef.chan->band)
			return -EINVAL;

		if (ifmsh->csa_role == IEEE80211_MESH_CSA_ROLE_NONE) {
			ifmsh->csa_role = IEEE80211_MESH_CSA_ROLE_INIT;
			if (!ifmsh->pre_value)
				ifmsh->pre_value = 1;
			else
				ifmsh->pre_value++;
		}

		/* see comments in the NL80211_IFTYPE_AP block */
		if (params->count > 1) {
			err = ieee80211_mesh_csa_beacon(sdata, params, changed);
			if (err < 0) {
				ifmsh->csa_role = IEEE80211_MESH_CSA_ROLE_NONE;
				return err;
			}
		}

		if (ifmsh->csa_role == IEEE80211_MESH_CSA_ROLE_INIT)
			ieee80211_send_action_csa(sdata, params);

		break;
		}
#endif
	default:
		return -EOPNOTSUPP;
	}

	return 0;
}

static void ieee80211_color_change_abort(struct ieee80211_sub_if_data  *sdata)
{
	sdata->vif.bss_conf.color_change_active = false;

	ieee80211_free_next_beacon(&sdata->deflink);

	cfg80211_color_change_aborted_notify(sdata->dev);
}

static int
__ieee80211_channel_switch(struct wiphy *wiphy, struct net_device *dev,
			   struct cfg80211_csa_settings *params)
{
	struct ieee80211_sub_if_data *sdata = IEEE80211_DEV_TO_SUB_IF(dev);
	struct ieee80211_local *local = sdata->local;
	struct ieee80211_channel_switch ch_switch;
	struct ieee80211_chanctx_conf *conf;
	struct ieee80211_chanctx *chanctx;
	u64 changed = 0;
	int err;

	sdata_assert_lock(sdata);
	lockdep_assert_held(&local->mtx);

	if (!list_empty(&local->roc_list) || local->scanning)
		return -EBUSY;

	if (sdata->wdev.cac_started)
		return -EBUSY;

	if (cfg80211_chandef_identical(&params->chandef,
				       &sdata->vif.bss_conf.chandef))
		return -EINVAL;

	/* don't allow another channel switch if one is already active. */
	if (sdata->vif.bss_conf.csa_active)
		return -EBUSY;

	mutex_lock(&local->chanctx_mtx);
	conf = rcu_dereference_protected(sdata->vif.bss_conf.chanctx_conf,
					 lockdep_is_held(&local->chanctx_mtx));
	if (!conf) {
		err = -EBUSY;
		goto out;
	}

	if (params->chandef.chan->freq_offset) {
		/* this may work, but is untested */
		err = -EOPNOTSUPP;
		goto out;
	}

	chanctx = container_of(conf, struct ieee80211_chanctx, conf);

	ch_switch.timestamp = 0;
	ch_switch.device_timestamp = 0;
	ch_switch.block_tx = params->block_tx;
	ch_switch.chandef = params->chandef;
	ch_switch.count = params->count;

	err = drv_pre_channel_switch(sdata, &ch_switch);
	if (err)
		goto out;

	err = ieee80211_link_reserve_chanctx(&sdata->deflink, &params->chandef,
					     chanctx->mode,
					     params->radar_required);
	if (err)
		goto out;

	/* if reservation is invalid then this will fail */
	err = ieee80211_check_combinations(sdata, NULL, chanctx->mode, 0);
	if (err) {
		ieee80211_link_unreserve_chanctx(&sdata->deflink);
		goto out;
	}

	/* if there is a color change in progress, abort it */
	if (sdata->vif.bss_conf.color_change_active)
		ieee80211_color_change_abort(sdata);

	err = ieee80211_set_csa_beacon(sdata, params, &changed);
	if (err) {
		ieee80211_link_unreserve_chanctx(&sdata->deflink);
		goto out;
	}

	if (params->punct_bitmap && !sdata->vif.bss_conf.eht_support)
		goto out;

	sdata->deflink.csa_chandef = params->chandef;
	sdata->deflink.csa_block_tx = params->block_tx;
	sdata->vif.bss_conf.csa_active = true;
	sdata->vif.bss_conf.csa_punct_bitmap = params->punct_bitmap;

	if (sdata->deflink.csa_block_tx)
		ieee80211_stop_vif_queues(local, sdata,
					  IEEE80211_QUEUE_STOP_REASON_CSA);

	cfg80211_ch_switch_started_notify(sdata->dev,
					  &sdata->deflink.csa_chandef, 0,
					  params->count, params->block_tx,
					  sdata->vif.bss_conf.csa_punct_bitmap);

	if (changed) {
		ieee80211_link_info_change_notify(sdata, &sdata->deflink,
						  changed);
		drv_channel_switch_beacon(sdata, &params->chandef);
	} else {
		/* if the beacon didn't change, we can finalize immediately */
		ieee80211_csa_finalize(sdata);
	}

out:
	mutex_unlock(&local->chanctx_mtx);
	return err;
}

int ieee80211_channel_switch(struct wiphy *wiphy, struct net_device *dev,
			     struct cfg80211_csa_settings *params)
{
	struct ieee80211_sub_if_data *sdata = IEEE80211_DEV_TO_SUB_IF(dev);
	struct ieee80211_local *local = sdata->local;
	int err;

	mutex_lock(&local->mtx);
	err = __ieee80211_channel_switch(wiphy, dev, params);
	mutex_unlock(&local->mtx);

	return err;
}

u64 ieee80211_mgmt_tx_cookie(struct ieee80211_local *local)
{
	lockdep_assert_held(&local->mtx);

	local->roc_cookie_counter++;

	/* wow, you wrapped 64 bits ... more likely a bug */
	if (WARN_ON(local->roc_cookie_counter == 0))
		local->roc_cookie_counter++;

	return local->roc_cookie_counter;
}

int ieee80211_attach_ack_skb(struct ieee80211_local *local, struct sk_buff *skb,
			     u64 *cookie, gfp_t gfp)
{
	unsigned long spin_flags;
	struct sk_buff *ack_skb;
	int id;

	ack_skb = skb_copy(skb, gfp);
	if (!ack_skb)
		return -ENOMEM;

	spin_lock_irqsave(&local->ack_status_lock, spin_flags);
	id = idr_alloc(&local->ack_status_frames, ack_skb,
		       1, 0x2000, GFP_ATOMIC);
	spin_unlock_irqrestore(&local->ack_status_lock, spin_flags);

	if (id < 0) {
		kfree_skb(ack_skb);
		return -ENOMEM;
	}

	IEEE80211_SKB_CB(skb)->ack_frame_id = id;

	*cookie = ieee80211_mgmt_tx_cookie(local);
	IEEE80211_SKB_CB(ack_skb)->ack.cookie = *cookie;

	return 0;
}

static void
ieee80211_update_mgmt_frame_registrations(struct wiphy *wiphy,
					  struct wireless_dev *wdev,
					  struct mgmt_frame_regs *upd)
{
	struct ieee80211_local *local = wiphy_priv(wiphy);
	struct ieee80211_sub_if_data *sdata = IEEE80211_WDEV_TO_SUB_IF(wdev);
	u32 preq_mask = BIT(IEEE80211_STYPE_PROBE_REQ >> 4);
	u32 action_mask = BIT(IEEE80211_STYPE_ACTION >> 4);
	bool global_change, intf_change;

	global_change =
		(local->probe_req_reg != !!(upd->global_stypes & preq_mask)) ||
		(local->rx_mcast_action_reg !=
		 !!(upd->global_mcast_stypes & action_mask));
	local->probe_req_reg = upd->global_stypes & preq_mask;
	local->rx_mcast_action_reg = upd->global_mcast_stypes & action_mask;

	intf_change = (sdata->vif.probe_req_reg !=
		       !!(upd->interface_stypes & preq_mask)) ||
		(sdata->vif.rx_mcast_action_reg !=
		 !!(upd->interface_mcast_stypes & action_mask));
	sdata->vif.probe_req_reg = upd->interface_stypes & preq_mask;
	sdata->vif.rx_mcast_action_reg =
		upd->interface_mcast_stypes & action_mask;

	if (!local->open_count)
		return;

	if (intf_change && ieee80211_sdata_running(sdata))
		drv_config_iface_filter(local, sdata,
					sdata->vif.probe_req_reg ?
						FIF_PROBE_REQ : 0,
					FIF_PROBE_REQ);

	if (global_change)
		ieee80211_configure_filter(local);
}

static int ieee80211_set_antenna(struct wiphy *wiphy, u32 tx_ant, u32 rx_ant)
{
	struct ieee80211_local *local = wiphy_priv(wiphy);

	if (local->started)
		return -EOPNOTSUPP;

	return drv_set_antenna(local, tx_ant, rx_ant);
}

static int ieee80211_get_antenna(struct wiphy *wiphy, u32 *tx_ant, u32 *rx_ant)
{
	struct ieee80211_local *local = wiphy_priv(wiphy);

	return drv_get_antenna(local, tx_ant, rx_ant);
}

static int ieee80211_set_rekey_data(struct wiphy *wiphy,
				    struct net_device *dev,
				    struct cfg80211_gtk_rekey_data *data)
{
	struct ieee80211_local *local = wiphy_priv(wiphy);
	struct ieee80211_sub_if_data *sdata = IEEE80211_DEV_TO_SUB_IF(dev);

	if (!local->ops->set_rekey_data)
		return -EOPNOTSUPP;

	drv_set_rekey_data(local, sdata, data);

	return 0;
}

static int ieee80211_probe_client(struct wiphy *wiphy, struct net_device *dev,
				  const u8 *peer, u64 *cookie)
{
	struct ieee80211_sub_if_data *sdata = IEEE80211_DEV_TO_SUB_IF(dev);
	struct ieee80211_local *local = sdata->local;
	struct ieee80211_qos_hdr *nullfunc;
	struct sk_buff *skb;
	int size = sizeof(*nullfunc);
	__le16 fc;
	bool qos;
	struct ieee80211_tx_info *info;
	struct sta_info *sta;
	struct ieee80211_chanctx_conf *chanctx_conf;
	enum nl80211_band band;
	int ret;

	/* the lock is needed to assign the cookie later */
	mutex_lock(&local->mtx);

	rcu_read_lock();
	sta = sta_info_get_bss(sdata, peer);
	if (!sta) {
		ret = -ENOLINK;
		goto unlock;
	}

	qos = sta->sta.wme;

	chanctx_conf = rcu_dereference(sdata->vif.bss_conf.chanctx_conf);
	if (WARN_ON(!chanctx_conf)) {
		ret = -EINVAL;
		goto unlock;
	}
	band = chanctx_conf->def.chan->band;

	if (qos) {
		fc = cpu_to_le16(IEEE80211_FTYPE_DATA |
				 IEEE80211_STYPE_QOS_NULLFUNC |
				 IEEE80211_FCTL_FROMDS);
	} else {
		size -= 2;
		fc = cpu_to_le16(IEEE80211_FTYPE_DATA |
				 IEEE80211_STYPE_NULLFUNC |
				 IEEE80211_FCTL_FROMDS);
	}

	skb = dev_alloc_skb(local->hw.extra_tx_headroom + size);
	if (!skb) {
		ret = -ENOMEM;
		goto unlock;
	}

	skb->dev = dev;

	skb_reserve(skb, local->hw.extra_tx_headroom);

	nullfunc = skb_put(skb, size);
	nullfunc->frame_control = fc;
	nullfunc->duration_id = 0;
	memcpy(nullfunc->addr1, sta->sta.addr, ETH_ALEN);
	memcpy(nullfunc->addr2, sdata->vif.addr, ETH_ALEN);
	memcpy(nullfunc->addr3, sdata->vif.addr, ETH_ALEN);
	nullfunc->seq_ctrl = 0;

	info = IEEE80211_SKB_CB(skb);

	info->flags |= IEEE80211_TX_CTL_REQ_TX_STATUS |
		       IEEE80211_TX_INTFL_NL80211_FRAME_TX;
	info->band = band;

	skb_set_queue_mapping(skb, IEEE80211_AC_VO);
	skb->priority = 7;
	if (qos)
		nullfunc->qos_ctrl = cpu_to_le16(7);

	ret = ieee80211_attach_ack_skb(local, skb, cookie, GFP_ATOMIC);
	if (ret) {
		kfree_skb(skb);
		goto unlock;
	}

	local_bh_disable();
	ieee80211_xmit(sdata, sta, skb);
	local_bh_enable();

	ret = 0;
unlock:
	rcu_read_unlock();
	mutex_unlock(&local->mtx);

	return ret;
}

static int ieee80211_cfg_get_channel(struct wiphy *wiphy,
				     struct wireless_dev *wdev,
				     unsigned int link_id,
				     struct cfg80211_chan_def *chandef)
{
	struct ieee80211_sub_if_data *sdata = IEEE80211_WDEV_TO_SUB_IF(wdev);
	struct ieee80211_local *local = wiphy_priv(wiphy);
	struct ieee80211_chanctx_conf *chanctx_conf;
	struct ieee80211_link_data *link;
	int ret = -ENODATA;

	rcu_read_lock();
	link = rcu_dereference(sdata->link[link_id]);
	if (!link) {
		ret = -ENOLINK;
		goto out;
	}

	chanctx_conf = rcu_dereference(link->conf->chanctx_conf);
	if (chanctx_conf) {
		*chandef = link->conf->chandef;
		ret = 0;
	} else if (local->open_count > 0 &&
		   local->open_count == local->monitors &&
		   sdata->vif.type == NL80211_IFTYPE_MONITOR) {
		if (local->use_chanctx)
			*chandef = local->monitor_chandef;
		else
			*chandef = local->_oper_chandef;
		ret = 0;
	}
out:
	rcu_read_unlock();

	return ret;
}

#ifdef CONFIG_PM
static void ieee80211_set_wakeup(struct wiphy *wiphy, bool enabled)
{
	drv_set_wakeup(wiphy_priv(wiphy), enabled);
}
#endif

static int ieee80211_set_qos_map(struct wiphy *wiphy,
				 struct net_device *dev,
				 struct cfg80211_qos_map *qos_map)
{
	struct ieee80211_sub_if_data *sdata = IEEE80211_DEV_TO_SUB_IF(dev);
	struct mac80211_qos_map *new_qos_map, *old_qos_map;

	if (qos_map) {
		new_qos_map = kzalloc(sizeof(*new_qos_map), GFP_KERNEL);
		if (!new_qos_map)
			return -ENOMEM;
		memcpy(&new_qos_map->qos_map, qos_map, sizeof(*qos_map));
	} else {
		/* A NULL qos_map was passed to disable QoS mapping */
		new_qos_map = NULL;
	}

	old_qos_map = sdata_dereference(sdata->qos_map, sdata);
	rcu_assign_pointer(sdata->qos_map, new_qos_map);
	if (old_qos_map)
		kfree_rcu(old_qos_map, rcu_head);

	return 0;
}

static int ieee80211_set_ap_chanwidth(struct wiphy *wiphy,
				      struct net_device *dev,
				      unsigned int link_id,
				      struct cfg80211_chan_def *chandef)
{
	struct ieee80211_sub_if_data *sdata = IEEE80211_DEV_TO_SUB_IF(dev);
	struct ieee80211_link_data *link;
	int ret;
	u64 changed = 0;

	link = sdata_dereference(sdata->link[link_id], sdata);

	ret = ieee80211_link_change_bandwidth(link, chandef, &changed);
	if (ret == 0)
		ieee80211_link_info_change_notify(sdata, link, changed);

	return ret;
}

static int ieee80211_add_tx_ts(struct wiphy *wiphy, struct net_device *dev,
			       u8 tsid, const u8 *peer, u8 up,
			       u16 admitted_time)
{
	struct ieee80211_sub_if_data *sdata = IEEE80211_DEV_TO_SUB_IF(dev);
	struct ieee80211_if_managed *ifmgd = &sdata->u.mgd;
	int ac = ieee802_1d_to_ac[up];

	if (sdata->vif.type != NL80211_IFTYPE_STATION)
		return -EOPNOTSUPP;

	if (!(sdata->wmm_acm & BIT(up)))
		return -EINVAL;

	if (ifmgd->tx_tspec[ac].admitted_time)
		return -EBUSY;

	if (admitted_time) {
		ifmgd->tx_tspec[ac].admitted_time = 32 * admitted_time;
		ifmgd->tx_tspec[ac].tsid = tsid;
		ifmgd->tx_tspec[ac].up = up;
	}

	return 0;
}

static int ieee80211_del_tx_ts(struct wiphy *wiphy, struct net_device *dev,
			       u8 tsid, const u8 *peer)
{
	struct ieee80211_sub_if_data *sdata = IEEE80211_DEV_TO_SUB_IF(dev);
	struct ieee80211_if_managed *ifmgd = &sdata->u.mgd;
	struct ieee80211_local *local = wiphy_priv(wiphy);
	int ac;

	for (ac = 0; ac < IEEE80211_NUM_ACS; ac++) {
		struct ieee80211_sta_tx_tspec *tx_tspec = &ifmgd->tx_tspec[ac];

		/* skip unused entries */
		if (!tx_tspec->admitted_time)
			continue;

		if (tx_tspec->tsid != tsid)
			continue;

		/* due to this new packets will be reassigned to non-ACM ACs */
		tx_tspec->up = -1;

		/* Make sure that all packets have been sent to avoid to
		 * restore the QoS params on packets that are still on the
		 * queues.
		 */
		synchronize_net();
		ieee80211_flush_queues(local, sdata, false);

		/* restore the normal QoS parameters
		 * (unconditionally to avoid races)
		 */
		tx_tspec->action = TX_TSPEC_ACTION_STOP_DOWNGRADE;
		tx_tspec->downgraded = false;
		ieee80211_sta_handle_tspec_ac_params(sdata);

		/* finally clear all the data */
		memset(tx_tspec, 0, sizeof(*tx_tspec));

		return 0;
	}

	return -ENOENT;
}

void ieee80211_nan_func_terminated(struct ieee80211_vif *vif,
				   u8 inst_id,
				   enum nl80211_nan_func_term_reason reason,
				   gfp_t gfp)
{
	struct ieee80211_sub_if_data *sdata = vif_to_sdata(vif);
	struct cfg80211_nan_func *func;
	u64 cookie;

	if (WARN_ON(vif->type != NL80211_IFTYPE_NAN))
		return;

	spin_lock_bh(&sdata->u.nan.func_lock);

	func = idr_find(&sdata->u.nan.function_inst_ids, inst_id);
	if (WARN_ON(!func)) {
		spin_unlock_bh(&sdata->u.nan.func_lock);
		return;
	}

	cookie = func->cookie;
	idr_remove(&sdata->u.nan.function_inst_ids, inst_id);

	spin_unlock_bh(&sdata->u.nan.func_lock);

	cfg80211_free_nan_func(func);

	cfg80211_nan_func_terminated(ieee80211_vif_to_wdev(vif), inst_id,
				     reason, cookie, gfp);
}
EXPORT_SYMBOL(ieee80211_nan_func_terminated);

void ieee80211_nan_func_match(struct ieee80211_vif *vif,
			      struct cfg80211_nan_match_params *match,
			      gfp_t gfp)
{
	struct ieee80211_sub_if_data *sdata = vif_to_sdata(vif);
	struct cfg80211_nan_func *func;

	if (WARN_ON(vif->type != NL80211_IFTYPE_NAN))
		return;

	spin_lock_bh(&sdata->u.nan.func_lock);

	func = idr_find(&sdata->u.nan.function_inst_ids,  match->inst_id);
	if (WARN_ON(!func)) {
		spin_unlock_bh(&sdata->u.nan.func_lock);
		return;
	}
	match->cookie = func->cookie;

	spin_unlock_bh(&sdata->u.nan.func_lock);

	cfg80211_nan_match(ieee80211_vif_to_wdev(vif), match, gfp);
}
EXPORT_SYMBOL(ieee80211_nan_func_match);

static int ieee80211_set_multicast_to_unicast(struct wiphy *wiphy,
					      struct net_device *dev,
					      const bool enabled)
{
	struct ieee80211_sub_if_data *sdata = IEEE80211_DEV_TO_SUB_IF(dev);

	sdata->u.ap.multicast_to_unicast = enabled;

	return 0;
}

void ieee80211_fill_txq_stats(struct cfg80211_txq_stats *txqstats,
			      struct txq_info *txqi)
{
	if (!(txqstats->filled & BIT(NL80211_TXQ_STATS_BACKLOG_BYTES))) {
		txqstats->filled |= BIT(NL80211_TXQ_STATS_BACKLOG_BYTES);
		txqstats->backlog_bytes = txqi->tin.backlog_bytes;
	}

	if (!(txqstats->filled & BIT(NL80211_TXQ_STATS_BACKLOG_PACKETS))) {
		txqstats->filled |= BIT(NL80211_TXQ_STATS_BACKLOG_PACKETS);
		txqstats->backlog_packets = txqi->tin.backlog_packets;
	}

	if (!(txqstats->filled & BIT(NL80211_TXQ_STATS_FLOWS))) {
		txqstats->filled |= BIT(NL80211_TXQ_STATS_FLOWS);
		txqstats->flows = txqi->tin.flows;
	}

	if (!(txqstats->filled & BIT(NL80211_TXQ_STATS_DROPS))) {
		txqstats->filled |= BIT(NL80211_TXQ_STATS_DROPS);
		txqstats->drops = txqi->cstats.drop_count;
	}

	if (!(txqstats->filled & BIT(NL80211_TXQ_STATS_ECN_MARKS))) {
		txqstats->filled |= BIT(NL80211_TXQ_STATS_ECN_MARKS);
		txqstats->ecn_marks = txqi->cstats.ecn_mark;
	}

	if (!(txqstats->filled & BIT(NL80211_TXQ_STATS_OVERLIMIT))) {
		txqstats->filled |= BIT(NL80211_TXQ_STATS_OVERLIMIT);
		txqstats->overlimit = txqi->tin.overlimit;
	}

	if (!(txqstats->filled & BIT(NL80211_TXQ_STATS_COLLISIONS))) {
		txqstats->filled |= BIT(NL80211_TXQ_STATS_COLLISIONS);
		txqstats->collisions = txqi->tin.collisions;
	}

	if (!(txqstats->filled & BIT(NL80211_TXQ_STATS_TX_BYTES))) {
		txqstats->filled |= BIT(NL80211_TXQ_STATS_TX_BYTES);
		txqstats->tx_bytes = txqi->tin.tx_bytes;
	}

	if (!(txqstats->filled & BIT(NL80211_TXQ_STATS_TX_PACKETS))) {
		txqstats->filled |= BIT(NL80211_TXQ_STATS_TX_PACKETS);
		txqstats->tx_packets = txqi->tin.tx_packets;
	}
}

static int ieee80211_get_txq_stats(struct wiphy *wiphy,
				   struct wireless_dev *wdev,
				   struct cfg80211_txq_stats *txqstats)
{
	struct ieee80211_local *local = wiphy_priv(wiphy);
	struct ieee80211_sub_if_data *sdata;
	int ret = 0;

	spin_lock_bh(&local->fq.lock);
	rcu_read_lock();

	if (wdev) {
		sdata = IEEE80211_WDEV_TO_SUB_IF(wdev);
		if (!sdata->vif.txq) {
			ret = 1;
			goto out;
		}
		ieee80211_fill_txq_stats(txqstats, to_txq_info(sdata->vif.txq));
	} else {
		/* phy stats */
		txqstats->filled |= BIT(NL80211_TXQ_STATS_BACKLOG_PACKETS) |
				    BIT(NL80211_TXQ_STATS_BACKLOG_BYTES) |
				    BIT(NL80211_TXQ_STATS_OVERLIMIT) |
				    BIT(NL80211_TXQ_STATS_OVERMEMORY) |
				    BIT(NL80211_TXQ_STATS_COLLISIONS) |
				    BIT(NL80211_TXQ_STATS_MAX_FLOWS);
		txqstats->backlog_packets = local->fq.backlog;
		txqstats->backlog_bytes = local->fq.memory_usage;
		txqstats->overlimit = local->fq.overlimit;
		txqstats->overmemory = local->fq.overmemory;
		txqstats->collisions = local->fq.collisions;
		txqstats->max_flows = local->fq.flows_cnt;
	}

out:
	rcu_read_unlock();
	spin_unlock_bh(&local->fq.lock);

	return ret;
}

static int
ieee80211_get_ftm_responder_stats(struct wiphy *wiphy,
				  struct net_device *dev,
				  struct cfg80211_ftm_responder_stats *ftm_stats)
{
	struct ieee80211_local *local = wiphy_priv(wiphy);
	struct ieee80211_sub_if_data *sdata = IEEE80211_DEV_TO_SUB_IF(dev);

	return drv_get_ftm_responder_stats(local, sdata, ftm_stats);
}

static int
ieee80211_start_pmsr(struct wiphy *wiphy, struct wireless_dev *dev,
		     struct cfg80211_pmsr_request *request)
{
	struct ieee80211_local *local = wiphy_priv(wiphy);
	struct ieee80211_sub_if_data *sdata = IEEE80211_WDEV_TO_SUB_IF(dev);

	return drv_start_pmsr(local, sdata, request);
}

static void
ieee80211_abort_pmsr(struct wiphy *wiphy, struct wireless_dev *dev,
		     struct cfg80211_pmsr_request *request)
{
	struct ieee80211_local *local = wiphy_priv(wiphy);
	struct ieee80211_sub_if_data *sdata = IEEE80211_WDEV_TO_SUB_IF(dev);

	return drv_abort_pmsr(local, sdata, request);
}

static int ieee80211_set_tid_config(struct wiphy *wiphy,
				    struct net_device *dev,
				    struct cfg80211_tid_config *tid_conf)
{
	struct ieee80211_sub_if_data *sdata = IEEE80211_DEV_TO_SUB_IF(dev);
	struct sta_info *sta;
	int ret;

	if (!sdata->local->ops->set_tid_config)
		return -EOPNOTSUPP;

	if (!tid_conf->peer)
		return drv_set_tid_config(sdata->local, sdata, NULL, tid_conf);

	mutex_lock(&sdata->local->sta_mtx);
	sta = sta_info_get_bss(sdata, tid_conf->peer);
	if (!sta) {
		mutex_unlock(&sdata->local->sta_mtx);
		return -ENOENT;
	}

	ret = drv_set_tid_config(sdata->local, sdata, &sta->sta, tid_conf);
	mutex_unlock(&sdata->local->sta_mtx);

	return ret;
}

static int ieee80211_reset_tid_config(struct wiphy *wiphy,
				      struct net_device *dev,
				      const u8 *peer, u8 tids)
{
	struct ieee80211_sub_if_data *sdata = IEEE80211_DEV_TO_SUB_IF(dev);
	struct sta_info *sta;
	int ret;

	if (!sdata->local->ops->reset_tid_config)
		return -EOPNOTSUPP;

	if (!peer)
		return drv_reset_tid_config(sdata->local, sdata, NULL, tids);

	mutex_lock(&sdata->local->sta_mtx);
	sta = sta_info_get_bss(sdata, peer);
	if (!sta) {
		mutex_unlock(&sdata->local->sta_mtx);
		return -ENOENT;
	}

	ret = drv_reset_tid_config(sdata->local, sdata, &sta->sta, tids);
	mutex_unlock(&sdata->local->sta_mtx);

	return ret;
}

static int ieee80211_set_sar_specs(struct wiphy *wiphy,
				   struct cfg80211_sar_specs *sar)
{
	struct ieee80211_local *local = wiphy_priv(wiphy);

	if (!local->ops->set_sar_specs)
		return -EOPNOTSUPP;

	return local->ops->set_sar_specs(&local->hw, sar);
}

static int
ieee80211_set_after_color_change_beacon(struct ieee80211_sub_if_data *sdata,
					u64 *changed)
{
	switch (sdata->vif.type) {
	case NL80211_IFTYPE_AP: {
		int ret;

		if (!sdata->deflink.u.ap.next_beacon)
			return -EINVAL;

		ret = ieee80211_assign_beacon(sdata, &sdata->deflink,
					      sdata->deflink.u.ap.next_beacon,
					      NULL, NULL, changed);
		ieee80211_free_next_beacon(&sdata->deflink);

		if (ret < 0)
			return ret;

		break;
	}
	default:
		WARN_ON_ONCE(1);
		return -EINVAL;
	}

	return 0;
}

static int
ieee80211_set_color_change_beacon(struct ieee80211_sub_if_data *sdata,
				  struct cfg80211_color_change_settings *params,
				  u64 *changed)
{
	struct ieee80211_color_change_settings color_change = {};
	int err;

	switch (sdata->vif.type) {
	case NL80211_IFTYPE_AP:
		sdata->deflink.u.ap.next_beacon =
			cfg80211_beacon_dup(&params->beacon_next);
		if (!sdata->deflink.u.ap.next_beacon)
			return -ENOMEM;

		if (params->count <= 1)
			break;

		color_change.counter_offset_beacon =
			params->counter_offset_beacon;
		color_change.counter_offset_presp =
			params->counter_offset_presp;
		color_change.count = params->count;

		err = ieee80211_assign_beacon(sdata, &sdata->deflink,
					      &params->beacon_color_change,
					      NULL, &color_change, changed);
		if (err < 0) {
			ieee80211_free_next_beacon(&sdata->deflink);
			return err;
		}
		break;
	default:
		return -EOPNOTSUPP;
	}

	return 0;
}

static void
ieee80211_color_change_bss_config_notify(struct ieee80211_sub_if_data *sdata,
					 u8 color, int enable, u64 changed)
{
	sdata->vif.bss_conf.he_bss_color.color = color;
	sdata->vif.bss_conf.he_bss_color.enabled = enable;
	changed |= BSS_CHANGED_HE_BSS_COLOR;

	ieee80211_link_info_change_notify(sdata, &sdata->deflink, changed);

	if (!sdata->vif.bss_conf.nontransmitted && sdata->vif.mbssid_tx_vif) {
		struct ieee80211_sub_if_data *child;

		mutex_lock(&sdata->local->iflist_mtx);
		list_for_each_entry(child, &sdata->local->interfaces, list) {
			if (child != sdata && child->vif.mbssid_tx_vif == &sdata->vif) {
				child->vif.bss_conf.he_bss_color.color = color;
				child->vif.bss_conf.he_bss_color.enabled = enable;
				ieee80211_link_info_change_notify(child,
								  &child->deflink,
								  BSS_CHANGED_HE_BSS_COLOR);
			}
		}
		mutex_unlock(&sdata->local->iflist_mtx);
	}
}

static int ieee80211_color_change_finalize(struct ieee80211_sub_if_data *sdata)
{
	struct ieee80211_local *local = sdata->local;
	u64 changed = 0;
	int err;

	sdata_assert_lock(sdata);
	lockdep_assert_held(&local->mtx);

	sdata->vif.bss_conf.color_change_active = false;

	err = ieee80211_set_after_color_change_beacon(sdata, &changed);
	if (err) {
		cfg80211_color_change_aborted_notify(sdata->dev);
		return err;
	}

	ieee80211_color_change_bss_config_notify(sdata,
						 sdata->vif.bss_conf.color_change_color,
						 1, changed);
	cfg80211_color_change_notify(sdata->dev);

	return 0;
}

void ieee80211_color_change_finalize_work(struct work_struct *work)
{
	struct ieee80211_sub_if_data *sdata =
		container_of(work, struct ieee80211_sub_if_data,
			     deflink.color_change_finalize_work);
	struct ieee80211_local *local = sdata->local;

	sdata_lock(sdata);
	mutex_lock(&local->mtx);

	/* AP might have been stopped while waiting for the lock. */
	if (!sdata->vif.bss_conf.color_change_active)
		goto unlock;

	if (!ieee80211_sdata_running(sdata))
		goto unlock;

	ieee80211_color_change_finalize(sdata);

unlock:
	mutex_unlock(&local->mtx);
	sdata_unlock(sdata);
}

void ieee80211_color_collision_detection_work(struct work_struct *work)
{
	struct delayed_work *delayed_work = to_delayed_work(work);
	struct ieee80211_link_data *link =
		container_of(delayed_work, struct ieee80211_link_data,
			     color_collision_detect_work);
	struct ieee80211_sub_if_data *sdata = link->sdata;

	sdata_lock(sdata);
<<<<<<< HEAD
	cfg80211_obss_color_collision_notify(sdata->dev, link->color_bitmap,
					     GFP_KERNEL);
=======
	cfg80211_obss_color_collision_notify(sdata->dev, link->color_bitmap);
>>>>>>> 98817289
	sdata_unlock(sdata);
}

void ieee80211_color_change_finish(struct ieee80211_vif *vif)
{
	struct ieee80211_sub_if_data *sdata = vif_to_sdata(vif);

	ieee80211_queue_work(&sdata->local->hw,
			     &sdata->deflink.color_change_finalize_work);
}
EXPORT_SYMBOL_GPL(ieee80211_color_change_finish);

void
ieee80211_obss_color_collision_notify(struct ieee80211_vif *vif,
				       u64 color_bitmap, gfp_t gfp)
{
	struct ieee80211_sub_if_data *sdata = vif_to_sdata(vif);
	struct ieee80211_link_data *link = &sdata->deflink;

	if (sdata->vif.bss_conf.color_change_active || sdata->vif.bss_conf.csa_active)
		return;

	if (delayed_work_pending(&link->color_collision_detect_work))
		return;

	link->color_bitmap = color_bitmap;
	/* queue the color collision detection event every 500 ms in order to
	 * avoid sending too much netlink messages to userspace.
	 */
	ieee80211_queue_delayed_work(&sdata->local->hw,
				     &link->color_collision_detect_work,
				     msecs_to_jiffies(500));
}
EXPORT_SYMBOL_GPL(ieee80211_obss_color_collision_notify);

static int
ieee80211_color_change(struct wiphy *wiphy, struct net_device *dev,
		       struct cfg80211_color_change_settings *params)
{
	struct ieee80211_sub_if_data *sdata = IEEE80211_DEV_TO_SUB_IF(dev);
	struct ieee80211_local *local = sdata->local;
	u64 changed = 0;
	int err;

	sdata_assert_lock(sdata);

	if (sdata->vif.bss_conf.nontransmitted)
		return -EINVAL;

	mutex_lock(&local->mtx);

	/* don't allow another color change if one is already active or if csa
	 * is active
	 */
	if (sdata->vif.bss_conf.color_change_active || sdata->vif.bss_conf.csa_active) {
		err = -EBUSY;
		goto out;
	}

	err = ieee80211_set_color_change_beacon(sdata, params, &changed);
	if (err)
		goto out;

	sdata->vif.bss_conf.color_change_active = true;
	sdata->vif.bss_conf.color_change_color = params->color;

	cfg80211_color_change_started_notify(sdata->dev, params->count);

	if (changed)
		ieee80211_color_change_bss_config_notify(sdata, 0, 0, changed);
	else
		/* if the beacon didn't change, we can finalize immediately */
		ieee80211_color_change_finalize(sdata);

out:
	mutex_unlock(&local->mtx);

	return err;
}

static int
ieee80211_set_radar_background(struct wiphy *wiphy,
			       struct cfg80211_chan_def *chandef)
{
	struct ieee80211_local *local = wiphy_priv(wiphy);

	if (!local->ops->set_radar_background)
		return -EOPNOTSUPP;

	return local->ops->set_radar_background(&local->hw, chandef);
}

static int ieee80211_add_intf_link(struct wiphy *wiphy,
				   struct wireless_dev *wdev,
				   unsigned int link_id)
{
	struct ieee80211_sub_if_data *sdata = IEEE80211_WDEV_TO_SUB_IF(wdev);
	int res;

	if (wdev->use_4addr)
		return -EOPNOTSUPP;

	mutex_lock(&sdata->local->mtx);
<<<<<<< HEAD
	res = ieee80211_vif_set_links(sdata, wdev->valid_links);
=======
	res = ieee80211_vif_set_links(sdata, wdev->valid_links, 0);
>>>>>>> 98817289
	mutex_unlock(&sdata->local->mtx);

	return res;
}

static void ieee80211_del_intf_link(struct wiphy *wiphy,
				    struct wireless_dev *wdev,
				    unsigned int link_id)
{
	struct ieee80211_sub_if_data *sdata = IEEE80211_WDEV_TO_SUB_IF(wdev);

	mutex_lock(&sdata->local->mtx);
<<<<<<< HEAD
	ieee80211_vif_set_links(sdata, wdev->valid_links);
=======
	ieee80211_vif_set_links(sdata, wdev->valid_links, 0);
>>>>>>> 98817289
	mutex_unlock(&sdata->local->mtx);
}

static int sta_add_link_station(struct ieee80211_local *local,
				struct ieee80211_sub_if_data *sdata,
				struct link_station_parameters *params)
{
	struct sta_info *sta;
	int ret;

	sta = sta_info_get_bss(sdata, params->mld_mac);
	if (!sta)
		return -ENOENT;

	if (!sta->sta.valid_links)
		return -EINVAL;

	if (sta->sta.valid_links & BIT(params->link_id))
		return -EALREADY;

	ret = ieee80211_sta_allocate_link(sta, params->link_id);
	if (ret)
		return ret;

	ret = sta_link_apply_parameters(local, sta, true, params);
	if (ret) {
		ieee80211_sta_free_link(sta, params->link_id);
		return ret;
	}

	/* ieee80211_sta_activate_link frees the link upon failure */
	return ieee80211_sta_activate_link(sta, params->link_id);
}

static int
ieee80211_add_link_station(struct wiphy *wiphy, struct net_device *dev,
			   struct link_station_parameters *params)
{
	struct ieee80211_sub_if_data *sdata = IEEE80211_DEV_TO_SUB_IF(dev);
	struct ieee80211_local *local = wiphy_priv(wiphy);
	int ret;

	mutex_lock(&sdata->local->sta_mtx);
	ret = sta_add_link_station(local, sdata, params);
	mutex_unlock(&sdata->local->sta_mtx);

	return ret;
}

static int sta_mod_link_station(struct ieee80211_local *local,
				struct ieee80211_sub_if_data *sdata,
				struct link_station_parameters *params)
{
	struct sta_info *sta;

	sta = sta_info_get_bss(sdata, params->mld_mac);
	if (!sta)
		return -ENOENT;

	if (!(sta->sta.valid_links & BIT(params->link_id)))
		return -EINVAL;

	return sta_link_apply_parameters(local, sta, false, params);
}

static int
ieee80211_mod_link_station(struct wiphy *wiphy, struct net_device *dev,
			   struct link_station_parameters *params)
{
	struct ieee80211_sub_if_data *sdata = IEEE80211_DEV_TO_SUB_IF(dev);
	struct ieee80211_local *local = wiphy_priv(wiphy);
	int ret;

	mutex_lock(&sdata->local->sta_mtx);
	ret = sta_mod_link_station(local, sdata, params);
	mutex_unlock(&sdata->local->sta_mtx);

	return ret;
}

static int sta_del_link_station(struct ieee80211_sub_if_data *sdata,
				struct link_station_del_parameters *params)
{
	struct sta_info *sta;

	sta = sta_info_get_bss(sdata, params->mld_mac);
	if (!sta)
		return -ENOENT;

	if (!(sta->sta.valid_links & BIT(params->link_id)))
		return -EINVAL;

	/* must not create a STA without links */
	if (sta->sta.valid_links == BIT(params->link_id))
		return -EINVAL;

	ieee80211_sta_remove_link(sta, params->link_id);

	return 0;
}

static int
ieee80211_del_link_station(struct wiphy *wiphy, struct net_device *dev,
			   struct link_station_del_parameters *params)
{
	struct ieee80211_sub_if_data *sdata = IEEE80211_DEV_TO_SUB_IF(dev);
	int ret;

	mutex_lock(&sdata->local->sta_mtx);
	ret = sta_del_link_station(sdata, params);
	mutex_unlock(&sdata->local->sta_mtx);

	return ret;
}

static int ieee80211_set_hw_timestamp(struct wiphy *wiphy,
				      struct net_device *dev,
				      struct cfg80211_set_hw_timestamp *hwts)
{
	struct ieee80211_sub_if_data *sdata = IEEE80211_DEV_TO_SUB_IF(dev);
	struct ieee80211_local *local = sdata->local;

	if (!local->ops->set_hw_timestamp)
		return -EOPNOTSUPP;

	if (!check_sdata_in_driver(sdata))
		return -EIO;

	return local->ops->set_hw_timestamp(&local->hw, &sdata->vif, hwts);
}

const struct cfg80211_ops mac80211_config_ops = {
	.add_virtual_intf = ieee80211_add_iface,
	.del_virtual_intf = ieee80211_del_iface,
	.change_virtual_intf = ieee80211_change_iface,
	.start_p2p_device = ieee80211_start_p2p_device,
	.stop_p2p_device = ieee80211_stop_p2p_device,
	.add_key = ieee80211_add_key,
	.del_key = ieee80211_del_key,
	.get_key = ieee80211_get_key,
	.set_default_key = ieee80211_config_default_key,
	.set_default_mgmt_key = ieee80211_config_default_mgmt_key,
	.set_default_beacon_key = ieee80211_config_default_beacon_key,
	.start_ap = ieee80211_start_ap,
	.change_beacon = ieee80211_change_beacon,
	.stop_ap = ieee80211_stop_ap,
	.add_station = ieee80211_add_station,
	.del_station = ieee80211_del_station,
	.change_station = ieee80211_change_station,
	.get_station = ieee80211_get_station,
	.dump_station = ieee80211_dump_station,
	.dump_survey = ieee80211_dump_survey,
#ifdef CONFIG_MAC80211_MESH
	.add_mpath = ieee80211_add_mpath,
	.del_mpath = ieee80211_del_mpath,
	.change_mpath = ieee80211_change_mpath,
	.get_mpath = ieee80211_get_mpath,
	.dump_mpath = ieee80211_dump_mpath,
	.get_mpp = ieee80211_get_mpp,
	.dump_mpp = ieee80211_dump_mpp,
	.update_mesh_config = ieee80211_update_mesh_config,
	.get_mesh_config = ieee80211_get_mesh_config,
	.join_mesh = ieee80211_join_mesh,
	.leave_mesh = ieee80211_leave_mesh,
#endif
	.join_ocb = ieee80211_join_ocb,
	.leave_ocb = ieee80211_leave_ocb,
	.change_bss = ieee80211_change_bss,
	.inform_bss = ieee80211_inform_bss,
	.set_txq_params = ieee80211_set_txq_params,
	.set_monitor_channel = ieee80211_set_monitor_channel,
	.suspend = ieee80211_suspend,
	.resume = ieee80211_resume,
	.scan = ieee80211_scan,
	.abort_scan = ieee80211_abort_scan,
	.sched_scan_start = ieee80211_sched_scan_start,
	.sched_scan_stop = ieee80211_sched_scan_stop,
	.auth = ieee80211_auth,
	.assoc = ieee80211_assoc,
	.deauth = ieee80211_deauth,
	.disassoc = ieee80211_disassoc,
	.join_ibss = ieee80211_join_ibss,
	.leave_ibss = ieee80211_leave_ibss,
	.set_mcast_rate = ieee80211_set_mcast_rate,
	.set_wiphy_params = ieee80211_set_wiphy_params,
	.set_tx_power = ieee80211_set_tx_power,
	.get_tx_power = ieee80211_get_tx_power,
	.rfkill_poll = ieee80211_rfkill_poll,
	CFG80211_TESTMODE_CMD(ieee80211_testmode_cmd)
	CFG80211_TESTMODE_DUMP(ieee80211_testmode_dump)
	.set_power_mgmt = ieee80211_set_power_mgmt,
	.set_bitrate_mask = ieee80211_set_bitrate_mask,
	.remain_on_channel = ieee80211_remain_on_channel,
	.cancel_remain_on_channel = ieee80211_cancel_remain_on_channel,
	.mgmt_tx = ieee80211_mgmt_tx,
	.mgmt_tx_cancel_wait = ieee80211_mgmt_tx_cancel_wait,
	.set_cqm_rssi_config = ieee80211_set_cqm_rssi_config,
	.set_cqm_rssi_range_config = ieee80211_set_cqm_rssi_range_config,
	.update_mgmt_frame_registrations =
		ieee80211_update_mgmt_frame_registrations,
	.set_antenna = ieee80211_set_antenna,
	.get_antenna = ieee80211_get_antenna,
	.set_rekey_data = ieee80211_set_rekey_data,
	.tdls_oper = ieee80211_tdls_oper,
	.tdls_mgmt = ieee80211_tdls_mgmt,
	.tdls_channel_switch = ieee80211_tdls_channel_switch,
	.tdls_cancel_channel_switch = ieee80211_tdls_cancel_channel_switch,
	.probe_client = ieee80211_probe_client,
	.set_noack_map = ieee80211_set_noack_map,
#ifdef CONFIG_PM
	.set_wakeup = ieee80211_set_wakeup,
#endif
	.get_channel = ieee80211_cfg_get_channel,
	.start_radar_detection = ieee80211_start_radar_detection,
	.end_cac = ieee80211_end_cac,
	.channel_switch = ieee80211_channel_switch,
	.set_qos_map = ieee80211_set_qos_map,
	.set_ap_chanwidth = ieee80211_set_ap_chanwidth,
	.add_tx_ts = ieee80211_add_tx_ts,
	.del_tx_ts = ieee80211_del_tx_ts,
	.start_nan = ieee80211_start_nan,
	.stop_nan = ieee80211_stop_nan,
	.nan_change_conf = ieee80211_nan_change_conf,
	.add_nan_func = ieee80211_add_nan_func,
	.del_nan_func = ieee80211_del_nan_func,
	.set_multicast_to_unicast = ieee80211_set_multicast_to_unicast,
	.tx_control_port = ieee80211_tx_control_port,
	.get_txq_stats = ieee80211_get_txq_stats,
	.get_ftm_responder_stats = ieee80211_get_ftm_responder_stats,
	.start_pmsr = ieee80211_start_pmsr,
	.abort_pmsr = ieee80211_abort_pmsr,
	.probe_mesh_link = ieee80211_probe_mesh_link,
	.set_tid_config = ieee80211_set_tid_config,
	.reset_tid_config = ieee80211_reset_tid_config,
	.set_sar_specs = ieee80211_set_sar_specs,
	.color_change = ieee80211_color_change,
	.set_radar_background = ieee80211_set_radar_background,
	.add_intf_link = ieee80211_add_intf_link,
	.del_intf_link = ieee80211_del_intf_link,
	.add_link_station = ieee80211_add_link_station,
	.mod_link_station = ieee80211_mod_link_station,
	.del_link_station = ieee80211_del_link_station,
	.set_hw_timestamp = ieee80211_set_hw_timestamp,
};<|MERGE_RESOLUTION|>--- conflicted
+++ resolved
@@ -4779,12 +4779,7 @@
 	struct ieee80211_sub_if_data *sdata = link->sdata;
 
 	sdata_lock(sdata);
-<<<<<<< HEAD
-	cfg80211_obss_color_collision_notify(sdata->dev, link->color_bitmap,
-					     GFP_KERNEL);
-=======
 	cfg80211_obss_color_collision_notify(sdata->dev, link->color_bitmap);
->>>>>>> 98817289
 	sdata_unlock(sdata);
 }
 
@@ -4888,11 +4883,7 @@
 		return -EOPNOTSUPP;
 
 	mutex_lock(&sdata->local->mtx);
-<<<<<<< HEAD
-	res = ieee80211_vif_set_links(sdata, wdev->valid_links);
-=======
 	res = ieee80211_vif_set_links(sdata, wdev->valid_links, 0);
->>>>>>> 98817289
 	mutex_unlock(&sdata->local->mtx);
 
 	return res;
@@ -4905,11 +4896,7 @@
 	struct ieee80211_sub_if_data *sdata = IEEE80211_WDEV_TO_SUB_IF(wdev);
 
 	mutex_lock(&sdata->local->mtx);
-<<<<<<< HEAD
-	ieee80211_vif_set_links(sdata, wdev->valid_links);
-=======
 	ieee80211_vif_set_links(sdata, wdev->valid_links, 0);
->>>>>>> 98817289
 	mutex_unlock(&sdata->local->mtx);
 }
 
