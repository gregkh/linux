// SPDX-License-Identifier: GPL-2.0-only
/*
 * mac80211 configuration hooks for cfg80211
 *
 * Copyright 2006-2010	Johannes Berg <johannes@sipsolutions.net>
 * Copyright 2013-2015  Intel Mobile Communications GmbH
 * Copyright (C) 2015-2017 Intel Deutschland GmbH
 * Copyright (C) 2018-2024 Intel Corporation
 */

#include <linux/ieee80211.h>
#include <linux/nl80211.h>
#include <linux/rtnetlink.h>
#include <linux/slab.h>
#include <net/net_namespace.h>
#include <linux/rcupdate.h>
#include <linux/fips.h>
#include <linux/if_ether.h>
#include <net/cfg80211.h>
#include "ieee80211_i.h"
#include "driver-ops.h"
#include "rate.h"
#include "mesh.h"
#include "wme.h"

static struct ieee80211_link_data *
ieee80211_link_or_deflink(struct ieee80211_sub_if_data *sdata, int link_id,
			  bool require_valid)
{
	struct ieee80211_link_data *link;

	if (link_id < 0) {
		/*
		 * For keys, if sdata is not an MLD, we might not use
		 * the return value at all (if it's not a pairwise key),
		 * so in that case (require_valid==false) don't error.
		 */
		if (require_valid && ieee80211_vif_is_mld(&sdata->vif))
			return ERR_PTR(-EINVAL);

		return &sdata->deflink;
	}

	link = sdata_dereference(sdata->link[link_id], sdata);
	if (!link)
		return ERR_PTR(-ENOLINK);
	return link;
}

static void ieee80211_set_mu_mimo_follow(struct ieee80211_sub_if_data *sdata,
					 struct vif_params *params)
{
	bool mu_mimo_groups = false;
	bool mu_mimo_follow = false;

	if (params->vht_mumimo_groups) {
		u64 membership;

		BUILD_BUG_ON(sizeof(membership) != WLAN_MEMBERSHIP_LEN);

		memcpy(sdata->vif.bss_conf.mu_group.membership,
		       params->vht_mumimo_groups, WLAN_MEMBERSHIP_LEN);
		memcpy(sdata->vif.bss_conf.mu_group.position,
		       params->vht_mumimo_groups + WLAN_MEMBERSHIP_LEN,
		       WLAN_USER_POSITION_LEN);
		ieee80211_link_info_change_notify(sdata, &sdata->deflink,
						  BSS_CHANGED_MU_GROUPS);
		/* don't care about endianness - just check for 0 */
		memcpy(&membership, params->vht_mumimo_groups,
		       WLAN_MEMBERSHIP_LEN);
		mu_mimo_groups = membership != 0;
	}

	if (params->vht_mumimo_follow_addr) {
		mu_mimo_follow =
			is_valid_ether_addr(params->vht_mumimo_follow_addr);
		ether_addr_copy(sdata->u.mntr.mu_follow_addr,
				params->vht_mumimo_follow_addr);
	}

	sdata->vif.bss_conf.mu_mimo_owner = mu_mimo_groups || mu_mimo_follow;
}

static int ieee80211_set_mon_options(struct ieee80211_sub_if_data *sdata,
				     struct vif_params *params)
{
	struct ieee80211_local *local = sdata->local;
	struct ieee80211_sub_if_data *monitor_sdata;

	/* check flags first */
	if (params->flags && ieee80211_sdata_running(sdata)) {
		u32 mask = MONITOR_FLAG_COOK_FRAMES | MONITOR_FLAG_ACTIVE;

		/*
		 * Prohibit MONITOR_FLAG_COOK_FRAMES and
		 * MONITOR_FLAG_ACTIVE to be changed while the
		 * interface is up.
		 * Else we would need to add a lot of cruft
		 * to update everything:
		 *	cooked_mntrs, monitor and all fif_* counters
		 *	reconfigure hardware
		 */
		if ((params->flags & mask) != (sdata->u.mntr.flags & mask))
			return -EBUSY;
	}

	/* also validate MU-MIMO change */
	monitor_sdata = wiphy_dereference(local->hw.wiphy,
					  local->monitor_sdata);

	if (!monitor_sdata &&
	    (params->vht_mumimo_groups || params->vht_mumimo_follow_addr))
		return -EOPNOTSUPP;

	/* apply all changes now - no failures allowed */

	if (monitor_sdata && ieee80211_hw_check(&local->hw, WANT_MONITOR_VIF))
		ieee80211_set_mu_mimo_follow(monitor_sdata, params);

	if (params->flags) {
		if (ieee80211_sdata_running(sdata)) {
			ieee80211_adjust_monitor_flags(sdata, -1);
			sdata->u.mntr.flags = params->flags;
			ieee80211_adjust_monitor_flags(sdata, 1);

			ieee80211_configure_filter(local);
		} else {
			/*
			 * Because the interface is down, ieee80211_do_stop
			 * and ieee80211_do_open take care of "everything"
			 * mentioned in the comment above.
			 */
			sdata->u.mntr.flags = params->flags;
		}
	}

	return 0;
}

static int ieee80211_set_ap_mbssid_options(struct ieee80211_sub_if_data *sdata,
					   struct cfg80211_mbssid_config params,
					   struct ieee80211_bss_conf *link_conf)
{
	struct ieee80211_sub_if_data *tx_sdata;

	sdata->vif.mbssid_tx_vif = NULL;
	link_conf->bssid_index = 0;
	link_conf->nontransmitted = false;
	link_conf->ema_ap = false;
	link_conf->bssid_indicator = 0;

	if (sdata->vif.type != NL80211_IFTYPE_AP || !params.tx_wdev)
		return -EINVAL;

	tx_sdata = IEEE80211_WDEV_TO_SUB_IF(params.tx_wdev);
	if (!tx_sdata)
		return -EINVAL;

	if (tx_sdata == sdata) {
		sdata->vif.mbssid_tx_vif = &sdata->vif;
	} else {
		sdata->vif.mbssid_tx_vif = &tx_sdata->vif;
		link_conf->nontransmitted = true;
		link_conf->bssid_index = params.index;
	}
	if (params.ema)
		link_conf->ema_ap = true;

	return 0;
}

static struct wireless_dev *ieee80211_add_iface(struct wiphy *wiphy,
						const char *name,
						unsigned char name_assign_type,
						enum nl80211_iftype type,
						struct vif_params *params)
{
	struct ieee80211_local *local = wiphy_priv(wiphy);
	struct wireless_dev *wdev;
	struct ieee80211_sub_if_data *sdata;
	int err;

	err = ieee80211_if_add(local, name, name_assign_type, &wdev, type, params);
	if (err)
		return ERR_PTR(err);

	sdata = IEEE80211_WDEV_TO_SUB_IF(wdev);

	if (type == NL80211_IFTYPE_MONITOR) {
		err = ieee80211_set_mon_options(sdata, params);
		if (err) {
			ieee80211_if_remove(sdata);
			return NULL;
		}
	}

	return wdev;
}

static int ieee80211_del_iface(struct wiphy *wiphy, struct wireless_dev *wdev)
{
	ieee80211_if_remove(IEEE80211_WDEV_TO_SUB_IF(wdev));

	return 0;
}

static int ieee80211_change_iface(struct wiphy *wiphy,
				  struct net_device *dev,
				  enum nl80211_iftype type,
				  struct vif_params *params)
{
	struct ieee80211_sub_if_data *sdata = IEEE80211_DEV_TO_SUB_IF(dev);
	struct ieee80211_local *local = sdata->local;
	struct sta_info *sta;
	int ret;

	lockdep_assert_wiphy(local->hw.wiphy);

	ret = ieee80211_if_change_type(sdata, type);
	if (ret)
		return ret;

	if (type == NL80211_IFTYPE_AP_VLAN && params->use_4addr == 0) {
		RCU_INIT_POINTER(sdata->u.vlan.sta, NULL);
		ieee80211_check_fast_rx_iface(sdata);
	} else if (type == NL80211_IFTYPE_STATION && params->use_4addr >= 0) {
		struct ieee80211_if_managed *ifmgd = &sdata->u.mgd;

		if (params->use_4addr == ifmgd->use_4addr)
			return 0;

		/* FIXME: no support for 4-addr MLO yet */
		if (ieee80211_vif_is_mld(&sdata->vif))
			return -EOPNOTSUPP;

		sdata->u.mgd.use_4addr = params->use_4addr;
		if (!ifmgd->associated)
			return 0;

		sta = sta_info_get(sdata, sdata->deflink.u.mgd.bssid);
		if (sta)
			drv_sta_set_4addr(local, sdata, &sta->sta,
					  params->use_4addr);

		if (params->use_4addr)
			ieee80211_send_4addr_nullfunc(local, sdata);
	}

	if (sdata->vif.type == NL80211_IFTYPE_MONITOR) {
		ret = ieee80211_set_mon_options(sdata, params);
		if (ret)
			return ret;
	}

	return 0;
}

static int ieee80211_start_p2p_device(struct wiphy *wiphy,
				      struct wireless_dev *wdev)
{
	struct ieee80211_sub_if_data *sdata = IEEE80211_WDEV_TO_SUB_IF(wdev);
	int ret;

	lockdep_assert_wiphy(sdata->local->hw.wiphy);

	ret = ieee80211_check_combinations(sdata, NULL, 0, 0, -1);
	if (ret < 0)
		return ret;

	return ieee80211_do_open(wdev, true);
}

static void ieee80211_stop_p2p_device(struct wiphy *wiphy,
				      struct wireless_dev *wdev)
{
	ieee80211_sdata_stop(IEEE80211_WDEV_TO_SUB_IF(wdev));
}

static int ieee80211_start_nan(struct wiphy *wiphy,
			       struct wireless_dev *wdev,
			       struct cfg80211_nan_conf *conf)
{
	struct ieee80211_sub_if_data *sdata = IEEE80211_WDEV_TO_SUB_IF(wdev);
	int ret;

	lockdep_assert_wiphy(sdata->local->hw.wiphy);

	ret = ieee80211_check_combinations(sdata, NULL, 0, 0, -1);
	if (ret < 0)
		return ret;

	ret = ieee80211_do_open(wdev, true);
	if (ret)
		return ret;

	ret = drv_start_nan(sdata->local, sdata, conf);
	if (ret)
		ieee80211_sdata_stop(sdata);

	sdata->u.nan.conf = *conf;

	return ret;
}

static void ieee80211_stop_nan(struct wiphy *wiphy,
			       struct wireless_dev *wdev)
{
	struct ieee80211_sub_if_data *sdata = IEEE80211_WDEV_TO_SUB_IF(wdev);

	drv_stop_nan(sdata->local, sdata);
	ieee80211_sdata_stop(sdata);
}

static int ieee80211_nan_change_conf(struct wiphy *wiphy,
				     struct wireless_dev *wdev,
				     struct cfg80211_nan_conf *conf,
				     u32 changes)
{
	struct ieee80211_sub_if_data *sdata = IEEE80211_WDEV_TO_SUB_IF(wdev);
	struct cfg80211_nan_conf new_conf;
	int ret = 0;

	if (sdata->vif.type != NL80211_IFTYPE_NAN)
		return -EOPNOTSUPP;

	if (!ieee80211_sdata_running(sdata))
		return -ENETDOWN;

	new_conf = sdata->u.nan.conf;

	if (changes & CFG80211_NAN_CONF_CHANGED_PREF)
		new_conf.master_pref = conf->master_pref;

	if (changes & CFG80211_NAN_CONF_CHANGED_BANDS)
		new_conf.bands = conf->bands;

	ret = drv_nan_change_conf(sdata->local, sdata, &new_conf, changes);
	if (!ret)
		sdata->u.nan.conf = new_conf;

	return ret;
}

static int ieee80211_add_nan_func(struct wiphy *wiphy,
				  struct wireless_dev *wdev,
				  struct cfg80211_nan_func *nan_func)
{
	struct ieee80211_sub_if_data *sdata = IEEE80211_WDEV_TO_SUB_IF(wdev);
	int ret;

	if (sdata->vif.type != NL80211_IFTYPE_NAN)
		return -EOPNOTSUPP;

	if (!ieee80211_sdata_running(sdata))
		return -ENETDOWN;

	spin_lock_bh(&sdata->u.nan.func_lock);

	ret = idr_alloc(&sdata->u.nan.function_inst_ids,
			nan_func, 1, sdata->local->hw.max_nan_de_entries + 1,
			GFP_ATOMIC);
	spin_unlock_bh(&sdata->u.nan.func_lock);

	if (ret < 0)
		return ret;

	nan_func->instance_id = ret;

	WARN_ON(nan_func->instance_id == 0);

	ret = drv_add_nan_func(sdata->local, sdata, nan_func);
	if (ret) {
		spin_lock_bh(&sdata->u.nan.func_lock);
		idr_remove(&sdata->u.nan.function_inst_ids,
			   nan_func->instance_id);
		spin_unlock_bh(&sdata->u.nan.func_lock);
	}

	return ret;
}

static struct cfg80211_nan_func *
ieee80211_find_nan_func_by_cookie(struct ieee80211_sub_if_data *sdata,
				  u64 cookie)
{
	struct cfg80211_nan_func *func;
	int id;

	lockdep_assert_held(&sdata->u.nan.func_lock);

	idr_for_each_entry(&sdata->u.nan.function_inst_ids, func, id) {
		if (func->cookie == cookie)
			return func;
	}

	return NULL;
}

static void ieee80211_del_nan_func(struct wiphy *wiphy,
				  struct wireless_dev *wdev, u64 cookie)
{
	struct ieee80211_sub_if_data *sdata = IEEE80211_WDEV_TO_SUB_IF(wdev);
	struct cfg80211_nan_func *func;
	u8 instance_id = 0;

	if (sdata->vif.type != NL80211_IFTYPE_NAN ||
	    !ieee80211_sdata_running(sdata))
		return;

	spin_lock_bh(&sdata->u.nan.func_lock);

	func = ieee80211_find_nan_func_by_cookie(sdata, cookie);
	if (func)
		instance_id = func->instance_id;

	spin_unlock_bh(&sdata->u.nan.func_lock);

	if (instance_id)
		drv_del_nan_func(sdata->local, sdata, instance_id);
}

static int ieee80211_set_noack_map(struct wiphy *wiphy,
				  struct net_device *dev,
				  u16 noack_map)
{
	struct ieee80211_sub_if_data *sdata = IEEE80211_DEV_TO_SUB_IF(dev);

	sdata->noack_map = noack_map;

	ieee80211_check_fast_xmit_iface(sdata);

	return 0;
}

static int ieee80211_set_tx(struct ieee80211_sub_if_data *sdata,
			    const u8 *mac_addr, u8 key_idx)
{
	struct ieee80211_local *local = sdata->local;
	struct ieee80211_key *key;
	struct sta_info *sta;
	int ret = -EINVAL;

	if (!wiphy_ext_feature_isset(local->hw.wiphy,
				     NL80211_EXT_FEATURE_EXT_KEY_ID))
		return -EINVAL;

	sta = sta_info_get_bss(sdata, mac_addr);

	if (!sta)
		return -EINVAL;

	if (sta->ptk_idx == key_idx)
		return 0;

	key = wiphy_dereference(local->hw.wiphy, sta->ptk[key_idx]);

	if (key && key->conf.flags & IEEE80211_KEY_FLAG_NO_AUTO_TX)
		ret = ieee80211_set_tx_key(key);

	return ret;
}

static int ieee80211_add_key(struct wiphy *wiphy, struct net_device *dev,
			     int link_id, u8 key_idx, bool pairwise,
			     const u8 *mac_addr, struct key_params *params)
{
	struct ieee80211_sub_if_data *sdata = IEEE80211_DEV_TO_SUB_IF(dev);
	struct ieee80211_link_data *link =
		ieee80211_link_or_deflink(sdata, link_id, false);
	struct ieee80211_local *local = sdata->local;
	struct sta_info *sta = NULL;
	struct ieee80211_key *key;
	int err;

	lockdep_assert_wiphy(local->hw.wiphy);

	if (!ieee80211_sdata_running(sdata))
		return -ENETDOWN;

	if (IS_ERR(link))
		return PTR_ERR(link);

	if (pairwise && params->mode == NL80211_KEY_SET_TX)
		return ieee80211_set_tx(sdata, mac_addr, key_idx);

	/* reject WEP and TKIP keys if WEP failed to initialize */
	switch (params->cipher) {
	case WLAN_CIPHER_SUITE_WEP40:
	case WLAN_CIPHER_SUITE_TKIP:
	case WLAN_CIPHER_SUITE_WEP104:
		if (link_id >= 0)
			return -EINVAL;
		if (WARN_ON_ONCE(fips_enabled))
			return -EINVAL;
		break;
	default:
		break;
	}

	key = ieee80211_key_alloc(params->cipher, key_idx, params->key_len,
				  params->key, params->seq_len, params->seq);
	if (IS_ERR(key))
		return PTR_ERR(key);

	key->conf.link_id = link_id;

	if (pairwise)
		key->conf.flags |= IEEE80211_KEY_FLAG_PAIRWISE;

	if (params->mode == NL80211_KEY_NO_TX)
		key->conf.flags |= IEEE80211_KEY_FLAG_NO_AUTO_TX;

	if (mac_addr) {
		sta = sta_info_get_bss(sdata, mac_addr);
		/*
		 * The ASSOC test makes sure the driver is ready to
		 * receive the key. When wpa_supplicant has roamed
		 * using FT, it attempts to set the key before
		 * association has completed, this rejects that attempt
		 * so it will set the key again after association.
		 *
		 * TODO: accept the key if we have a station entry and
		 *       add it to the device after the station.
		 */
		if (!sta || !test_sta_flag(sta, WLAN_STA_ASSOC)) {
			ieee80211_key_free_unused(key);
			return -ENOENT;
		}
	}

	switch (sdata->vif.type) {
	case NL80211_IFTYPE_STATION:
		if (sdata->u.mgd.mfp != IEEE80211_MFP_DISABLED)
			key->conf.flags |= IEEE80211_KEY_FLAG_RX_MGMT;
		break;
	case NL80211_IFTYPE_AP:
	case NL80211_IFTYPE_AP_VLAN:
		/* Keys without a station are used for TX only */
		if (sta && test_sta_flag(sta, WLAN_STA_MFP))
			key->conf.flags |= IEEE80211_KEY_FLAG_RX_MGMT;
		break;
	case NL80211_IFTYPE_ADHOC:
		/* no MFP (yet) */
		break;
	case NL80211_IFTYPE_MESH_POINT:
#ifdef CONFIG_MAC80211_MESH
		if (sdata->u.mesh.security != IEEE80211_MESH_SEC_NONE)
			key->conf.flags |= IEEE80211_KEY_FLAG_RX_MGMT;
		break;
#endif
	case NL80211_IFTYPE_WDS:
	case NL80211_IFTYPE_MONITOR:
	case NL80211_IFTYPE_P2P_DEVICE:
	case NL80211_IFTYPE_NAN:
	case NL80211_IFTYPE_UNSPECIFIED:
	case NUM_NL80211_IFTYPES:
	case NL80211_IFTYPE_P2P_CLIENT:
	case NL80211_IFTYPE_P2P_GO:
	case NL80211_IFTYPE_OCB:
		/* shouldn't happen */
		WARN_ON_ONCE(1);
		break;
	}

	err = ieee80211_key_link(key, link, sta);
	/* KRACK protection, shouldn't happen but just silently accept key */
	if (err == -EALREADY)
		err = 0;

	return err;
}

static struct ieee80211_key *
ieee80211_lookup_key(struct ieee80211_sub_if_data *sdata, int link_id,
		     u8 key_idx, bool pairwise, const u8 *mac_addr)
{
	struct ieee80211_local *local __maybe_unused = sdata->local;
	struct ieee80211_link_data *link = &sdata->deflink;
	struct ieee80211_key *key;

	if (link_id >= 0) {
		link = sdata_dereference(sdata->link[link_id], sdata);
		if (!link)
			return NULL;
	}

	if (mac_addr) {
		struct sta_info *sta;
		struct link_sta_info *link_sta;

		sta = sta_info_get_bss(sdata, mac_addr);
		if (!sta)
			return NULL;

		if (link_id >= 0) {
			link_sta = rcu_dereference_check(sta->link[link_id],
							 lockdep_is_held(&local->hw.wiphy->mtx));
			if (!link_sta)
				return NULL;
		} else {
			link_sta = &sta->deflink;
		}

		if (pairwise && key_idx < NUM_DEFAULT_KEYS)
			return wiphy_dereference(local->hw.wiphy,
						 sta->ptk[key_idx]);

		if (!pairwise &&
		    key_idx < NUM_DEFAULT_KEYS +
			      NUM_DEFAULT_MGMT_KEYS +
			      NUM_DEFAULT_BEACON_KEYS)
			return wiphy_dereference(local->hw.wiphy,
						 link_sta->gtk[key_idx]);

		return NULL;
	}

	if (pairwise && key_idx < NUM_DEFAULT_KEYS)
		return wiphy_dereference(local->hw.wiphy, sdata->keys[key_idx]);

	key = wiphy_dereference(local->hw.wiphy, link->gtk[key_idx]);
	if (key)
		return key;

	/* or maybe it was a WEP key */
	if (key_idx < NUM_DEFAULT_KEYS)
		return wiphy_dereference(local->hw.wiphy, sdata->keys[key_idx]);

	return NULL;
}

static int ieee80211_del_key(struct wiphy *wiphy, struct net_device *dev,
			     int link_id, u8 key_idx, bool pairwise,
			     const u8 *mac_addr)
{
	struct ieee80211_sub_if_data *sdata = IEEE80211_DEV_TO_SUB_IF(dev);
	struct ieee80211_local *local = sdata->local;
	struct ieee80211_key *key;

	lockdep_assert_wiphy(local->hw.wiphy);

	key = ieee80211_lookup_key(sdata, link_id, key_idx, pairwise, mac_addr);
	if (!key)
		return -ENOENT;

	ieee80211_key_free(key, sdata->vif.type == NL80211_IFTYPE_STATION);

	return 0;
}

static int ieee80211_get_key(struct wiphy *wiphy, struct net_device *dev,
			     int link_id, u8 key_idx, bool pairwise,
			     const u8 *mac_addr, void *cookie,
			     void (*callback)(void *cookie,
					      struct key_params *params))
{
	struct ieee80211_sub_if_data *sdata;
	u8 seq[6] = {0};
	struct key_params params;
	struct ieee80211_key *key;
	u64 pn64;
	u32 iv32;
	u16 iv16;
	int err = -ENOENT;
	struct ieee80211_key_seq kseq = {};

	sdata = IEEE80211_DEV_TO_SUB_IF(dev);

	rcu_read_lock();

	key = ieee80211_lookup_key(sdata, link_id, key_idx, pairwise, mac_addr);
	if (!key)
		goto out;

	memset(&params, 0, sizeof(params));

	params.cipher = key->conf.cipher;

	switch (key->conf.cipher) {
	case WLAN_CIPHER_SUITE_TKIP:
		pn64 = atomic64_read(&key->conf.tx_pn);
		iv32 = TKIP_PN_TO_IV32(pn64);
		iv16 = TKIP_PN_TO_IV16(pn64);

		if (key->flags & KEY_FLAG_UPLOADED_TO_HARDWARE &&
		    !(key->conf.flags & IEEE80211_KEY_FLAG_GENERATE_IV)) {
			drv_get_key_seq(sdata->local, key, &kseq);
			iv32 = kseq.tkip.iv32;
			iv16 = kseq.tkip.iv16;
		}

		seq[0] = iv16 & 0xff;
		seq[1] = (iv16 >> 8) & 0xff;
		seq[2] = iv32 & 0xff;
		seq[3] = (iv32 >> 8) & 0xff;
		seq[4] = (iv32 >> 16) & 0xff;
		seq[5] = (iv32 >> 24) & 0xff;
		params.seq = seq;
		params.seq_len = 6;
		break;
	case WLAN_CIPHER_SUITE_CCMP:
	case WLAN_CIPHER_SUITE_CCMP_256:
	case WLAN_CIPHER_SUITE_AES_CMAC:
	case WLAN_CIPHER_SUITE_BIP_CMAC_256:
		BUILD_BUG_ON(offsetof(typeof(kseq), ccmp) !=
			     offsetof(typeof(kseq), aes_cmac));
		fallthrough;
	case WLAN_CIPHER_SUITE_BIP_GMAC_128:
	case WLAN_CIPHER_SUITE_BIP_GMAC_256:
		BUILD_BUG_ON(offsetof(typeof(kseq), ccmp) !=
			     offsetof(typeof(kseq), aes_gmac));
		fallthrough;
	case WLAN_CIPHER_SUITE_GCMP:
	case WLAN_CIPHER_SUITE_GCMP_256:
		BUILD_BUG_ON(offsetof(typeof(kseq), ccmp) !=
			     offsetof(typeof(kseq), gcmp));

		if (key->flags & KEY_FLAG_UPLOADED_TO_HARDWARE &&
		    !(key->conf.flags & IEEE80211_KEY_FLAG_GENERATE_IV)) {
			drv_get_key_seq(sdata->local, key, &kseq);
			memcpy(seq, kseq.ccmp.pn, 6);
		} else {
			pn64 = atomic64_read(&key->conf.tx_pn);
			seq[0] = pn64;
			seq[1] = pn64 >> 8;
			seq[2] = pn64 >> 16;
			seq[3] = pn64 >> 24;
			seq[4] = pn64 >> 32;
			seq[5] = pn64 >> 40;
		}
		params.seq = seq;
		params.seq_len = 6;
		break;
	default:
		if (!(key->flags & KEY_FLAG_UPLOADED_TO_HARDWARE))
			break;
		if (WARN_ON(key->conf.flags & IEEE80211_KEY_FLAG_GENERATE_IV))
			break;
		drv_get_key_seq(sdata->local, key, &kseq);
		params.seq = kseq.hw.seq;
		params.seq_len = kseq.hw.seq_len;
		break;
	}

	callback(cookie, &params);
	err = 0;

 out:
	rcu_read_unlock();
	return err;
}

static int ieee80211_config_default_key(struct wiphy *wiphy,
					struct net_device *dev,
					int link_id, u8 key_idx, bool uni,
					bool multi)
{
	struct ieee80211_sub_if_data *sdata = IEEE80211_DEV_TO_SUB_IF(dev);
	struct ieee80211_link_data *link =
		ieee80211_link_or_deflink(sdata, link_id, false);

	if (IS_ERR(link))
		return PTR_ERR(link);

	ieee80211_set_default_key(link, key_idx, uni, multi);

	return 0;
}

static int ieee80211_config_default_mgmt_key(struct wiphy *wiphy,
					     struct net_device *dev,
					     int link_id, u8 key_idx)
{
	struct ieee80211_sub_if_data *sdata = IEEE80211_DEV_TO_SUB_IF(dev);
	struct ieee80211_link_data *link =
		ieee80211_link_or_deflink(sdata, link_id, true);

	if (IS_ERR(link))
		return PTR_ERR(link);

	ieee80211_set_default_mgmt_key(link, key_idx);

	return 0;
}

static int ieee80211_config_default_beacon_key(struct wiphy *wiphy,
					       struct net_device *dev,
					       int link_id, u8 key_idx)
{
	struct ieee80211_sub_if_data *sdata = IEEE80211_DEV_TO_SUB_IF(dev);
	struct ieee80211_link_data *link =
		ieee80211_link_or_deflink(sdata, link_id, true);

	if (IS_ERR(link))
		return PTR_ERR(link);

	ieee80211_set_default_beacon_key(link, key_idx);

	return 0;
}

void sta_set_rate_info_tx(struct sta_info *sta,
			  const struct ieee80211_tx_rate *rate,
			  struct rate_info *rinfo)
{
	rinfo->flags = 0;
	if (rate->flags & IEEE80211_TX_RC_MCS) {
		rinfo->flags |= RATE_INFO_FLAGS_MCS;
		rinfo->mcs = rate->idx;
	} else if (rate->flags & IEEE80211_TX_RC_VHT_MCS) {
		rinfo->flags |= RATE_INFO_FLAGS_VHT_MCS;
		rinfo->mcs = ieee80211_rate_get_vht_mcs(rate);
		rinfo->nss = ieee80211_rate_get_vht_nss(rate);
	} else {
		struct ieee80211_supported_band *sband;

		sband = ieee80211_get_sband(sta->sdata);
		WARN_ON_ONCE(sband && !sband->bitrates);
		if (sband && sband->bitrates)
			rinfo->legacy = sband->bitrates[rate->idx].bitrate;
	}
	if (rate->flags & IEEE80211_TX_RC_40_MHZ_WIDTH)
		rinfo->bw = RATE_INFO_BW_40;
	else if (rate->flags & IEEE80211_TX_RC_80_MHZ_WIDTH)
		rinfo->bw = RATE_INFO_BW_80;
	else if (rate->flags & IEEE80211_TX_RC_160_MHZ_WIDTH)
		rinfo->bw = RATE_INFO_BW_160;
	else
		rinfo->bw = RATE_INFO_BW_20;
	if (rate->flags & IEEE80211_TX_RC_SHORT_GI)
		rinfo->flags |= RATE_INFO_FLAGS_SHORT_GI;
}

static int ieee80211_dump_station(struct wiphy *wiphy, struct net_device *dev,
				  int idx, u8 *mac, struct station_info *sinfo)
{
	struct ieee80211_sub_if_data *sdata = IEEE80211_DEV_TO_SUB_IF(dev);
	struct ieee80211_local *local = sdata->local;
	struct sta_info *sta;
	int ret = -ENOENT;

	lockdep_assert_wiphy(local->hw.wiphy);

	sta = sta_info_get_by_idx(sdata, idx);
	if (sta) {
		ret = 0;
		memcpy(mac, sta->sta.addr, ETH_ALEN);
		sta_set_sinfo(sta, sinfo, true);
	}

	return ret;
}

static int ieee80211_dump_survey(struct wiphy *wiphy, struct net_device *dev,
				 int idx, struct survey_info *survey)
{
	struct ieee80211_local *local = wdev_priv(dev->ieee80211_ptr);

	return drv_get_survey(local, idx, survey);
}

static int ieee80211_get_station(struct wiphy *wiphy, struct net_device *dev,
				 const u8 *mac, struct station_info *sinfo)
{
	struct ieee80211_sub_if_data *sdata = IEEE80211_DEV_TO_SUB_IF(dev);
	struct ieee80211_local *local = sdata->local;
	struct sta_info *sta;
	int ret = -ENOENT;

	lockdep_assert_wiphy(local->hw.wiphy);

	sta = sta_info_get_bss(sdata, mac);
	if (sta) {
		ret = 0;
		sta_set_sinfo(sta, sinfo, true);
	}

	return ret;
}

static int ieee80211_set_monitor_channel(struct wiphy *wiphy,
					 struct cfg80211_chan_def *chandef)
{
	struct ieee80211_local *local = wiphy_priv(wiphy);
	struct ieee80211_sub_if_data *sdata;
	struct ieee80211_chan_req chanreq = { .oper = *chandef };
	int ret;

	lockdep_assert_wiphy(local->hw.wiphy);

	if (cfg80211_chandef_identical(&local->monitor_chanreq.oper,
				       &chanreq.oper))
		return 0;

	sdata = wiphy_dereference(local->hw.wiphy,
				  local->monitor_sdata);
	if (!sdata)
		goto done;

	if (cfg80211_chandef_identical(&sdata->vif.bss_conf.chanreq.oper,
				       &chanreq.oper))
		return 0;

	ieee80211_link_release_channel(&sdata->deflink);
	ret = ieee80211_link_use_channel(&sdata->deflink, &chanreq,
					 IEEE80211_CHANCTX_EXCLUSIVE);
	if (ret)
		return ret;
done:
	local->monitor_chanreq = chanreq;
	return 0;
}

static int
ieee80211_set_probe_resp(struct ieee80211_sub_if_data *sdata,
			 const u8 *resp, size_t resp_len,
			 const struct ieee80211_csa_settings *csa,
			 const struct ieee80211_color_change_settings *cca,
			 struct ieee80211_link_data *link)
{
	struct probe_resp *new, *old;

	if (!resp || !resp_len)
		return 1;

	old = sdata_dereference(link->u.ap.probe_resp, sdata);

	new = kzalloc(sizeof(struct probe_resp) + resp_len, GFP_KERNEL);
	if (!new)
		return -ENOMEM;

	new->len = resp_len;
	memcpy(new->data, resp, resp_len);

	if (csa)
		memcpy(new->cntdwn_counter_offsets, csa->counter_offsets_presp,
		       csa->n_counter_offsets_presp *
		       sizeof(new->cntdwn_counter_offsets[0]));
	else if (cca)
		new->cntdwn_counter_offsets[0] = cca->counter_offset_presp;

	rcu_assign_pointer(link->u.ap.probe_resp, new);
	if (old)
		kfree_rcu(old, rcu_head);

	return 0;
}

static int ieee80211_set_fils_discovery(struct ieee80211_sub_if_data *sdata,
					struct cfg80211_fils_discovery *params,
					struct ieee80211_link_data *link,
					struct ieee80211_bss_conf *link_conf,
					u64 *changed)
{
	struct fils_discovery_data *new, *old = NULL;
	struct ieee80211_fils_discovery *fd;

	if (!params->update)
		return 0;

	fd = &link_conf->fils_discovery;
	fd->min_interval = params->min_interval;
	fd->max_interval = params->max_interval;

	old = sdata_dereference(link->u.ap.fils_discovery, sdata);
	if (old)
		kfree_rcu(old, rcu_head);

	if (params->tmpl && params->tmpl_len) {
		new = kzalloc(sizeof(*new) + params->tmpl_len, GFP_KERNEL);
		if (!new)
			return -ENOMEM;
		new->len = params->tmpl_len;
		memcpy(new->data, params->tmpl, params->tmpl_len);
		rcu_assign_pointer(link->u.ap.fils_discovery, new);
	} else {
		RCU_INIT_POINTER(link->u.ap.fils_discovery, NULL);
	}

	*changed |= BSS_CHANGED_FILS_DISCOVERY;
	return 0;
}

static int
ieee80211_set_unsol_bcast_probe_resp(struct ieee80211_sub_if_data *sdata,
				     struct cfg80211_unsol_bcast_probe_resp *params,
				     struct ieee80211_link_data *link,
				     struct ieee80211_bss_conf *link_conf,
				     u64 *changed)
{
	struct unsol_bcast_probe_resp_data *new, *old = NULL;

	if (!params->update)
		return 0;

	link_conf->unsol_bcast_probe_resp_interval = params->interval;

	old = sdata_dereference(link->u.ap.unsol_bcast_probe_resp, sdata);
	if (old)
		kfree_rcu(old, rcu_head);

	if (params->tmpl && params->tmpl_len) {
		new = kzalloc(sizeof(*new) + params->tmpl_len, GFP_KERNEL);
		if (!new)
			return -ENOMEM;
		new->len = params->tmpl_len;
		memcpy(new->data, params->tmpl, params->tmpl_len);
		rcu_assign_pointer(link->u.ap.unsol_bcast_probe_resp, new);
	} else {
		RCU_INIT_POINTER(link->u.ap.unsol_bcast_probe_resp, NULL);
	}

	*changed |= BSS_CHANGED_UNSOL_BCAST_PROBE_RESP;
	return 0;
}

static int ieee80211_set_ftm_responder_params(
				struct ieee80211_sub_if_data *sdata,
				const u8 *lci, size_t lci_len,
				const u8 *civicloc, size_t civicloc_len,
				struct ieee80211_bss_conf *link_conf)
{
	struct ieee80211_ftm_responder_params *new, *old;
	u8 *pos;
	int len;

	if (!lci_len && !civicloc_len)
		return 0;

	old = link_conf->ftmr_params;
	len = lci_len + civicloc_len;

	new = kzalloc(sizeof(*new) + len, GFP_KERNEL);
	if (!new)
		return -ENOMEM;

	pos = (u8 *)(new + 1);
	if (lci_len) {
		new->lci_len = lci_len;
		new->lci = pos;
		memcpy(pos, lci, lci_len);
		pos += lci_len;
	}

	if (civicloc_len) {
		new->civicloc_len = civicloc_len;
		new->civicloc = pos;
		memcpy(pos, civicloc, civicloc_len);
		pos += civicloc_len;
	}

	link_conf->ftmr_params = new;
	kfree(old);

	return 0;
}

static int
ieee80211_copy_mbssid_beacon(u8 *pos, struct cfg80211_mbssid_elems *dst,
			     struct cfg80211_mbssid_elems *src)
{
	int i, offset = 0;

	dst->cnt = src->cnt;
	for (i = 0; i < src->cnt; i++) {
		memcpy(pos + offset, src->elem[i].data, src->elem[i].len);
		dst->elem[i].len = src->elem[i].len;
		dst->elem[i].data = pos + offset;
		offset += dst->elem[i].len;
	}

	return offset;
}

static int
ieee80211_copy_rnr_beacon(u8 *pos, struct cfg80211_rnr_elems *dst,
			  struct cfg80211_rnr_elems *src)
{
	int i, offset = 0;

	for (i = 0; i < src->cnt; i++) {
		memcpy(pos + offset, src->elem[i].data, src->elem[i].len);
		dst->elem[i].len = src->elem[i].len;
		dst->elem[i].data = pos + offset;
		offset += dst->elem[i].len;
	}
	dst->cnt = src->cnt;

	return offset;
}

static int
ieee80211_assign_beacon(struct ieee80211_sub_if_data *sdata,
			struct ieee80211_link_data *link,
			struct cfg80211_beacon_data *params,
			const struct ieee80211_csa_settings *csa,
			const struct ieee80211_color_change_settings *cca,
			u64 *changed)
{
	struct cfg80211_mbssid_elems *mbssid = NULL;
	struct cfg80211_rnr_elems *rnr = NULL;
	struct beacon_data *new, *old;
	int new_head_len, new_tail_len;
	int size, err;
	u64 _changed = BSS_CHANGED_BEACON;
	struct ieee80211_bss_conf *link_conf = link->conf;

	old = sdata_dereference(link->u.ap.beacon, sdata);

	/* Need to have a beacon head if we don't have one yet */
	if (!params->head && !old)
		return -EINVAL;

	/* new or old head? */
	if (params->head)
		new_head_len = params->head_len;
	else
		new_head_len = old->head_len;

	/* new or old tail? */
	if (params->tail || !old)
		/* params->tail_len will be zero for !params->tail */
		new_tail_len = params->tail_len;
	else
		new_tail_len = old->tail_len;

	size = sizeof(*new) + new_head_len + new_tail_len;

	/* new or old multiple BSSID elements? */
	if (params->mbssid_ies) {
		mbssid = params->mbssid_ies;
		size += struct_size(new->mbssid_ies, elem, mbssid->cnt);
		if (params->rnr_ies) {
			rnr = params->rnr_ies;
			size += struct_size(new->rnr_ies, elem, rnr->cnt);
		}
		size += ieee80211_get_mbssid_beacon_len(mbssid, rnr,
							mbssid->cnt);
	} else if (old && old->mbssid_ies) {
		mbssid = old->mbssid_ies;
		size += struct_size(new->mbssid_ies, elem, mbssid->cnt);
		if (old && old->rnr_ies) {
			rnr = old->rnr_ies;
			size += struct_size(new->rnr_ies, elem, rnr->cnt);
		}
		size += ieee80211_get_mbssid_beacon_len(mbssid, rnr,
							mbssid->cnt);
	}

	new = kzalloc(size, GFP_KERNEL);
	if (!new)
		return -ENOMEM;

	/* start filling the new info now */

	/*
	 * pointers go into the block we allocated,
	 * memory is | beacon_data | head | tail | mbssid_ies | rnr_ies
	 */
	new->head = ((u8 *) new) + sizeof(*new);
	new->tail = new->head + new_head_len;
	new->head_len = new_head_len;
	new->tail_len = new_tail_len;
	/* copy in optional mbssid_ies */
	if (mbssid) {
		u8 *pos = new->tail + new->tail_len;

		new->mbssid_ies = (void *)pos;
		pos += struct_size(new->mbssid_ies, elem, mbssid->cnt);
		pos += ieee80211_copy_mbssid_beacon(pos, new->mbssid_ies,
						    mbssid);
		if (rnr) {
			new->rnr_ies = (void *)pos;
			pos += struct_size(new->rnr_ies, elem, rnr->cnt);
			ieee80211_copy_rnr_beacon(pos, new->rnr_ies, rnr);
		}
		/* update bssid_indicator */
		link_conf->bssid_indicator =
			ilog2(__roundup_pow_of_two(mbssid->cnt + 1));
	}

	if (csa) {
		new->cntdwn_current_counter = csa->count;
		memcpy(new->cntdwn_counter_offsets, csa->counter_offsets_beacon,
		       csa->n_counter_offsets_beacon *
		       sizeof(new->cntdwn_counter_offsets[0]));
	} else if (cca) {
		new->cntdwn_current_counter = cca->count;
		new->cntdwn_counter_offsets[0] = cca->counter_offset_beacon;
	}

	/* copy in head */
	if (params->head)
		memcpy(new->head, params->head, new_head_len);
	else
		memcpy(new->head, old->head, new_head_len);

	/* copy in optional tail */
	if (params->tail)
		memcpy(new->tail, params->tail, new_tail_len);
	else
		if (old)
			memcpy(new->tail, old->tail, new_tail_len);

	err = ieee80211_set_probe_resp(sdata, params->probe_resp,
				       params->probe_resp_len, csa, cca, link);
	if (err < 0) {
		kfree(new);
		return err;
	}
	if (err == 0)
		_changed |= BSS_CHANGED_AP_PROBE_RESP;

	if (params->ftm_responder != -1) {
		link_conf->ftm_responder = params->ftm_responder;
		err = ieee80211_set_ftm_responder_params(sdata,
							 params->lci,
							 params->lci_len,
							 params->civicloc,
							 params->civicloc_len,
							 link_conf);

		if (err < 0) {
			kfree(new);
			return err;
		}

		_changed |= BSS_CHANGED_FTM_RESPONDER;
	}

	rcu_assign_pointer(link->u.ap.beacon, new);
	sdata->u.ap.active = true;

	if (old)
		kfree_rcu(old, rcu_head);

	*changed |= _changed;
	return 0;
}

static u8 ieee80211_num_beaconing_links(struct ieee80211_sub_if_data *sdata)
{
	struct ieee80211_link_data *link;
	u8 link_id, num = 0;

	if (sdata->vif.type != NL80211_IFTYPE_AP &&
	    sdata->vif.type != NL80211_IFTYPE_P2P_GO)
		return num;

	if (!sdata->vif.valid_links)
		return num;

	for (link_id = 0; link_id < IEEE80211_MLD_MAX_NUM_LINKS; link_id++) {
		link = sdata_dereference(sdata->link[link_id], sdata);
		if (!link)
			continue;

		if (sdata_dereference(link->u.ap.beacon, sdata))
			num++;
	}

	return num;
}

static int ieee80211_start_ap(struct wiphy *wiphy, struct net_device *dev,
			      struct cfg80211_ap_settings *params)
{
	struct ieee80211_sub_if_data *sdata = IEEE80211_DEV_TO_SUB_IF(dev);
	struct ieee80211_local *local = sdata->local;
	struct beacon_data *old;
	struct ieee80211_sub_if_data *vlan;
	u64 changed = BSS_CHANGED_BEACON_INT |
		      BSS_CHANGED_BEACON_ENABLED |
		      BSS_CHANGED_BEACON |
		      BSS_CHANGED_P2P_PS |
		      BSS_CHANGED_TXPOWER |
		      BSS_CHANGED_TWT;
	int i, err;
	int prev_beacon_int;
	unsigned int link_id = params->beacon.link_id;
	struct ieee80211_link_data *link;
	struct ieee80211_bss_conf *link_conf;
	struct ieee80211_chan_req chanreq = { .oper = params->chandef };

	lockdep_assert_wiphy(local->hw.wiphy);

	link = sdata_dereference(sdata->link[link_id], sdata);
	if (!link)
		return -ENOLINK;

	link_conf = link->conf;

	old = sdata_dereference(link->u.ap.beacon, sdata);
	if (old)
		return -EALREADY;

	if (params->smps_mode != NL80211_SMPS_OFF)
		return -EOPNOTSUPP;

	link->smps_mode = IEEE80211_SMPS_OFF;

	link->needed_rx_chains = sdata->local->rx_chains;

	prev_beacon_int = link_conf->beacon_int;
	link_conf->beacon_int = params->beacon_interval;

	if (params->ht_cap)
		link_conf->ht_ldpc =
			params->ht_cap->cap_info &
				cpu_to_le16(IEEE80211_HT_CAP_LDPC_CODING);

	if (params->vht_cap) {
		link_conf->vht_ldpc =
			params->vht_cap->vht_cap_info &
				cpu_to_le32(IEEE80211_VHT_CAP_RXLDPC);
		link_conf->vht_su_beamformer =
			params->vht_cap->vht_cap_info &
				cpu_to_le32(IEEE80211_VHT_CAP_SU_BEAMFORMER_CAPABLE);
		link_conf->vht_su_beamformee =
			params->vht_cap->vht_cap_info &
				cpu_to_le32(IEEE80211_VHT_CAP_SU_BEAMFORMEE_CAPABLE);
		link_conf->vht_mu_beamformer =
			params->vht_cap->vht_cap_info &
				cpu_to_le32(IEEE80211_VHT_CAP_MU_BEAMFORMER_CAPABLE);
		link_conf->vht_mu_beamformee =
			params->vht_cap->vht_cap_info &
				cpu_to_le32(IEEE80211_VHT_CAP_MU_BEAMFORMEE_CAPABLE);
	}

	if (params->he_cap && params->he_oper) {
		link_conf->he_support = true;
		link_conf->htc_trig_based_pkt_ext =
			le32_get_bits(params->he_oper->he_oper_params,
			      IEEE80211_HE_OPERATION_DFLT_PE_DURATION_MASK);
		link_conf->frame_time_rts_th =
			le32_get_bits(params->he_oper->he_oper_params,
			      IEEE80211_HE_OPERATION_RTS_THRESHOLD_MASK);
		changed |= BSS_CHANGED_HE_OBSS_PD;

		if (params->beacon.he_bss_color.enabled)
			changed |= BSS_CHANGED_HE_BSS_COLOR;
	}

	if (params->he_cap) {
		link_conf->he_ldpc =
			params->he_cap->phy_cap_info[1] &
				IEEE80211_HE_PHY_CAP1_LDPC_CODING_IN_PAYLOAD;
		link_conf->he_su_beamformer =
			params->he_cap->phy_cap_info[3] &
				IEEE80211_HE_PHY_CAP3_SU_BEAMFORMER;
		link_conf->he_su_beamformee =
			params->he_cap->phy_cap_info[4] &
				IEEE80211_HE_PHY_CAP4_SU_BEAMFORMEE;
		link_conf->he_mu_beamformer =
			params->he_cap->phy_cap_info[4] &
				IEEE80211_HE_PHY_CAP4_MU_BEAMFORMER;
		link_conf->he_full_ul_mumimo =
			params->he_cap->phy_cap_info[2] &
				IEEE80211_HE_PHY_CAP2_UL_MU_FULL_MU_MIMO;
	}

	if (params->eht_cap) {
		if (!link_conf->he_support)
			return -EOPNOTSUPP;

		link_conf->eht_support = true;

		link_conf->eht_su_beamformer =
			params->eht_cap->fixed.phy_cap_info[0] &
				IEEE80211_EHT_PHY_CAP0_SU_BEAMFORMER;
		link_conf->eht_su_beamformee =
			params->eht_cap->fixed.phy_cap_info[0] &
				IEEE80211_EHT_PHY_CAP0_SU_BEAMFORMEE;
		link_conf->eht_mu_beamformer =
			params->eht_cap->fixed.phy_cap_info[7] &
				(IEEE80211_EHT_PHY_CAP7_MU_BEAMFORMER_80MHZ |
				 IEEE80211_EHT_PHY_CAP7_MU_BEAMFORMER_160MHZ |
				 IEEE80211_EHT_PHY_CAP7_MU_BEAMFORMER_320MHZ);
		link_conf->eht_80mhz_full_bw_ul_mumimo =
			params->eht_cap->fixed.phy_cap_info[7] &
				(IEEE80211_EHT_PHY_CAP7_NON_OFDMA_UL_MU_MIMO_80MHZ |
				 IEEE80211_EHT_PHY_CAP7_NON_OFDMA_UL_MU_MIMO_160MHZ |
				 IEEE80211_EHT_PHY_CAP7_NON_OFDMA_UL_MU_MIMO_320MHZ);
	} else {
		link_conf->eht_su_beamformer = false;
		link_conf->eht_su_beamformee = false;
		link_conf->eht_mu_beamformer = false;
	}

	if (sdata->vif.type == NL80211_IFTYPE_AP &&
	    params->mbssid_config.tx_wdev) {
		err = ieee80211_set_ap_mbssid_options(sdata,
						      params->mbssid_config,
						      link_conf);
		if (err)
			return err;
	}

	err = ieee80211_link_use_channel(link, &chanreq,
					 IEEE80211_CHANCTX_SHARED);
	if (!err)
		ieee80211_link_copy_chanctx_to_vlans(link, false);
	if (err) {
		link_conf->beacon_int = prev_beacon_int;
		return err;
	}

	/*
	 * Apply control port protocol, this allows us to
	 * not encrypt dynamic WEP control frames.
	 */
	sdata->control_port_protocol = params->crypto.control_port_ethertype;
	sdata->control_port_no_encrypt = params->crypto.control_port_no_encrypt;
	sdata->control_port_over_nl80211 =
				params->crypto.control_port_over_nl80211;
	sdata->control_port_no_preauth =
				params->crypto.control_port_no_preauth;

	list_for_each_entry(vlan, &sdata->u.ap.vlans, u.vlan.list) {
		vlan->control_port_protocol =
			params->crypto.control_port_ethertype;
		vlan->control_port_no_encrypt =
			params->crypto.control_port_no_encrypt;
		vlan->control_port_over_nl80211 =
			params->crypto.control_port_over_nl80211;
		vlan->control_port_no_preauth =
			params->crypto.control_port_no_preauth;
	}

	link_conf->dtim_period = params->dtim_period;
	link_conf->enable_beacon = true;
	link_conf->allow_p2p_go_ps = sdata->vif.p2p;
	link_conf->twt_responder = params->twt_responder;
	link_conf->he_obss_pd = params->he_obss_pd;
	link_conf->he_bss_color = params->beacon.he_bss_color;
	sdata->vif.cfg.s1g = params->chandef.chan->band ==
				  NL80211_BAND_S1GHZ;

	sdata->vif.cfg.ssid_len = params->ssid_len;
	if (params->ssid_len)
		memcpy(sdata->vif.cfg.ssid, params->ssid,
		       params->ssid_len);
	link_conf->hidden_ssid =
		(params->hidden_ssid != NL80211_HIDDEN_SSID_NOT_IN_USE);

	memset(&link_conf->p2p_noa_attr, 0,
	       sizeof(link_conf->p2p_noa_attr));
	link_conf->p2p_noa_attr.oppps_ctwindow =
		params->p2p_ctwindow & IEEE80211_P2P_OPPPS_CTWINDOW_MASK;
	if (params->p2p_opp_ps)
		link_conf->p2p_noa_attr.oppps_ctwindow |=
					IEEE80211_P2P_OPPPS_ENABLE_BIT;

	sdata->beacon_rate_set = false;
	if (wiphy_ext_feature_isset(local->hw.wiphy,
				    NL80211_EXT_FEATURE_BEACON_RATE_LEGACY)) {
		for (i = 0; i < NUM_NL80211_BANDS; i++) {
			sdata->beacon_rateidx_mask[i] =
				params->beacon_rate.control[i].legacy;
			if (sdata->beacon_rateidx_mask[i])
				sdata->beacon_rate_set = true;
		}
	}

	if (ieee80211_hw_check(&local->hw, HAS_RATE_CONTROL))
		link_conf->beacon_tx_rate = params->beacon_rate;

	err = ieee80211_assign_beacon(sdata, link, &params->beacon, NULL, NULL,
				      &changed);
	if (err < 0)
		goto error;

	err = ieee80211_set_fils_discovery(sdata, &params->fils_discovery,
					   link, link_conf, &changed);
	if (err < 0)
		goto error;

	err = ieee80211_set_unsol_bcast_probe_resp(sdata,
						   &params->unsol_bcast_probe_resp,
						   link, link_conf, &changed);
	if (err < 0)
		goto error;

	err = drv_start_ap(sdata->local, sdata, link_conf);
	if (err) {
		old = sdata_dereference(link->u.ap.beacon, sdata);

		if (old)
			kfree_rcu(old, rcu_head);
		RCU_INIT_POINTER(link->u.ap.beacon, NULL);

		if (ieee80211_num_beaconing_links(sdata) == 0)
			sdata->u.ap.active = false;

		goto error;
	}

	ieee80211_recalc_dtim(local, sdata);
	ieee80211_vif_cfg_change_notify(sdata, BSS_CHANGED_SSID);
	ieee80211_link_info_change_notify(sdata, link, changed);

	if (ieee80211_num_beaconing_links(sdata) <= 1)
		netif_carrier_on(dev);

	list_for_each_entry(vlan, &sdata->u.ap.vlans, u.vlan.list)
		netif_carrier_on(vlan->dev);

	return 0;

error:
	ieee80211_link_release_channel(link);

	return err;
}

static int ieee80211_change_beacon(struct wiphy *wiphy, struct net_device *dev,
				   struct cfg80211_ap_update *params)

{
	struct ieee80211_sub_if_data *sdata = IEEE80211_DEV_TO_SUB_IF(dev);
	struct ieee80211_link_data *link;
	struct cfg80211_beacon_data *beacon = &params->beacon;
	struct beacon_data *old;
	int err;
	struct ieee80211_bss_conf *link_conf;
	u64 changed = 0;

	lockdep_assert_wiphy(wiphy);

	link = sdata_dereference(sdata->link[beacon->link_id], sdata);
	if (!link)
		return -ENOLINK;

	link_conf = link->conf;

	/* don't allow changing the beacon while a countdown is in place - offset
	 * of channel switch counter may change
	 */
	if (link_conf->csa_active || link_conf->color_change_active)
		return -EBUSY;

	old = sdata_dereference(link->u.ap.beacon, sdata);
	if (!old)
		return -ENOENT;

	err = ieee80211_assign_beacon(sdata, link, beacon, NULL, NULL,
				      &changed);
	if (err < 0)
		return err;

	err = ieee80211_set_fils_discovery(sdata, &params->fils_discovery,
					   link, link_conf, &changed);
	if (err < 0)
		return err;

	err = ieee80211_set_unsol_bcast_probe_resp(sdata,
						   &params->unsol_bcast_probe_resp,
						   link, link_conf, &changed);
	if (err < 0)
		return err;

	if (beacon->he_bss_color_valid &&
	    beacon->he_bss_color.enabled != link_conf->he_bss_color.enabled) {
		link_conf->he_bss_color.enabled = beacon->he_bss_color.enabled;
		changed |= BSS_CHANGED_HE_BSS_COLOR;
	}

	ieee80211_link_info_change_notify(sdata, link, changed);
	return 0;
}

static void ieee80211_free_next_beacon(struct ieee80211_link_data *link)
{
	if (!link->u.ap.next_beacon)
		return;

	kfree(link->u.ap.next_beacon->mbssid_ies);
	kfree(link->u.ap.next_beacon->rnr_ies);
	kfree(link->u.ap.next_beacon);
	link->u.ap.next_beacon = NULL;
}

static int ieee80211_stop_ap(struct wiphy *wiphy, struct net_device *dev,
			     unsigned int link_id)
{
	struct ieee80211_sub_if_data *sdata = IEEE80211_DEV_TO_SUB_IF(dev);
	struct ieee80211_sub_if_data *vlan;
	struct ieee80211_local *local = sdata->local;
	struct beacon_data *old_beacon;
	struct probe_resp *old_probe_resp;
	struct fils_discovery_data *old_fils_discovery;
	struct unsol_bcast_probe_resp_data *old_unsol_bcast_probe_resp;
	struct cfg80211_chan_def chandef;
	struct ieee80211_link_data *link =
		sdata_dereference(sdata->link[link_id], sdata);
	struct ieee80211_bss_conf *link_conf = link->conf;
	LIST_HEAD(keys);

	lockdep_assert_wiphy(local->hw.wiphy);

	old_beacon = sdata_dereference(link->u.ap.beacon, sdata);
	if (!old_beacon)
		return -ENOENT;
	old_probe_resp = sdata_dereference(link->u.ap.probe_resp,
					   sdata);
	old_fils_discovery = sdata_dereference(link->u.ap.fils_discovery,
					       sdata);
	old_unsol_bcast_probe_resp =
		sdata_dereference(link->u.ap.unsol_bcast_probe_resp,
				  sdata);

	/* abort any running channel switch or color change */
	link_conf->csa_active = false;
	link_conf->color_change_active = false;
	ieee80211_vif_unblock_queues_csa(sdata);

	ieee80211_free_next_beacon(link);

	/* turn off carrier for this interface and dependent VLANs */
	list_for_each_entry(vlan, &sdata->u.ap.vlans, u.vlan.list)
		netif_carrier_off(vlan->dev);

	if (ieee80211_num_beaconing_links(sdata) <= 1) {
		netif_carrier_off(dev);
		sdata->u.ap.active = false;
	}

	/* remove beacon and probe response */
	RCU_INIT_POINTER(link->u.ap.beacon, NULL);
	RCU_INIT_POINTER(link->u.ap.probe_resp, NULL);
	RCU_INIT_POINTER(link->u.ap.fils_discovery, NULL);
	RCU_INIT_POINTER(link->u.ap.unsol_bcast_probe_resp, NULL);
	kfree_rcu(old_beacon, rcu_head);
	if (old_probe_resp)
		kfree_rcu(old_probe_resp, rcu_head);
	if (old_fils_discovery)
		kfree_rcu(old_fils_discovery, rcu_head);
	if (old_unsol_bcast_probe_resp)
		kfree_rcu(old_unsol_bcast_probe_resp, rcu_head);

	kfree(link_conf->ftmr_params);
	link_conf->ftmr_params = NULL;

	sdata->vif.mbssid_tx_vif = NULL;
	link_conf->bssid_index = 0;
	link_conf->nontransmitted = false;
	link_conf->ema_ap = false;
	link_conf->bssid_indicator = 0;

	__sta_info_flush(sdata, true, link_id);

	ieee80211_remove_link_keys(link, &keys);
	if (!list_empty(&keys)) {
		synchronize_net();
		ieee80211_free_key_list(local, &keys);
	}

	link_conf->enable_beacon = false;
	sdata->beacon_rate_set = false;
	sdata->vif.cfg.ssid_len = 0;
	clear_bit(SDATA_STATE_OFFCHANNEL_BEACON_STOPPED, &sdata->state);
	ieee80211_link_info_change_notify(sdata, link,
					  BSS_CHANGED_BEACON_ENABLED);

	if (sdata->wdev.links[link_id].cac_started) {
		chandef = link_conf->chanreq.oper;
		wiphy_delayed_work_cancel(wiphy, &link->dfs_cac_timer_work);
		cfg80211_cac_event(sdata->dev, &chandef,
				   NL80211_RADAR_CAC_ABORTED,
				   GFP_KERNEL, link_id);
	}

	drv_stop_ap(sdata->local, sdata, link_conf);

	/* free all potentially still buffered bcast frames */
	local->total_ps_buffered -= skb_queue_len(&sdata->u.ap.ps.bc_buf);
	ieee80211_purge_tx_queue(&local->hw, &sdata->u.ap.ps.bc_buf);

	ieee80211_link_copy_chanctx_to_vlans(link, true);
	ieee80211_link_release_channel(link);

	return 0;
}

static int sta_apply_auth_flags(struct ieee80211_local *local,
				struct sta_info *sta,
				u32 mask, u32 set)
{
	int ret;

	if (mask & BIT(NL80211_STA_FLAG_AUTHENTICATED) &&
	    set & BIT(NL80211_STA_FLAG_AUTHENTICATED) &&
	    !test_sta_flag(sta, WLAN_STA_AUTH)) {
		ret = sta_info_move_state(sta, IEEE80211_STA_AUTH);
		if (ret)
			return ret;
	}

	if (mask & BIT(NL80211_STA_FLAG_ASSOCIATED) &&
	    set & BIT(NL80211_STA_FLAG_ASSOCIATED) &&
	    !test_sta_flag(sta, WLAN_STA_ASSOC)) {
		/*
		 * When peer becomes associated, init rate control as
		 * well. Some drivers require rate control initialized
		 * before drv_sta_state() is called.
		 */
		if (!test_sta_flag(sta, WLAN_STA_RATE_CONTROL))
			rate_control_rate_init(sta);

		ret = sta_info_move_state(sta, IEEE80211_STA_ASSOC);
		if (ret)
			return ret;
	}

	if (mask & BIT(NL80211_STA_FLAG_AUTHORIZED)) {
		if (set & BIT(NL80211_STA_FLAG_AUTHORIZED))
			ret = sta_info_move_state(sta, IEEE80211_STA_AUTHORIZED);
		else if (test_sta_flag(sta, WLAN_STA_AUTHORIZED))
			ret = sta_info_move_state(sta, IEEE80211_STA_ASSOC);
		else
			ret = 0;
		if (ret)
			return ret;
	}

	if (mask & BIT(NL80211_STA_FLAG_ASSOCIATED) &&
	    !(set & BIT(NL80211_STA_FLAG_ASSOCIATED)) &&
	    test_sta_flag(sta, WLAN_STA_ASSOC)) {
		ret = sta_info_move_state(sta, IEEE80211_STA_AUTH);
		if (ret)
			return ret;
	}

	if (mask & BIT(NL80211_STA_FLAG_AUTHENTICATED) &&
	    !(set & BIT(NL80211_STA_FLAG_AUTHENTICATED)) &&
	    test_sta_flag(sta, WLAN_STA_AUTH)) {
		ret = sta_info_move_state(sta, IEEE80211_STA_NONE);
		if (ret)
			return ret;
	}

	return 0;
}

static void sta_apply_mesh_params(struct ieee80211_local *local,
				  struct sta_info *sta,
				  struct station_parameters *params)
{
#ifdef CONFIG_MAC80211_MESH
	struct ieee80211_sub_if_data *sdata = sta->sdata;
	u64 changed = 0;

	if (params->sta_modify_mask & STATION_PARAM_APPLY_PLINK_STATE) {
		switch (params->plink_state) {
		case NL80211_PLINK_ESTAB:
			if (sta->mesh->plink_state != NL80211_PLINK_ESTAB)
				changed = mesh_plink_inc_estab_count(sdata);
			sta->mesh->plink_state = params->plink_state;
			sta->mesh->aid = params->peer_aid;

			ieee80211_mps_sta_status_update(sta);
			changed |= ieee80211_mps_set_sta_local_pm(sta,
				      sdata->u.mesh.mshcfg.power_mode);

			ewma_mesh_tx_rate_avg_init(&sta->mesh->tx_rate_avg);
			/* init at low value */
			ewma_mesh_tx_rate_avg_add(&sta->mesh->tx_rate_avg, 10);

			break;
		case NL80211_PLINK_LISTEN:
		case NL80211_PLINK_BLOCKED:
		case NL80211_PLINK_OPN_SNT:
		case NL80211_PLINK_OPN_RCVD:
		case NL80211_PLINK_CNF_RCVD:
		case NL80211_PLINK_HOLDING:
			if (sta->mesh->plink_state == NL80211_PLINK_ESTAB)
				changed = mesh_plink_dec_estab_count(sdata);
			sta->mesh->plink_state = params->plink_state;

			ieee80211_mps_sta_status_update(sta);
			changed |= ieee80211_mps_set_sta_local_pm(sta,
					NL80211_MESH_POWER_UNKNOWN);
			break;
		default:
			/*  nothing  */
			break;
		}
	}

	switch (params->plink_action) {
	case NL80211_PLINK_ACTION_NO_ACTION:
		/* nothing */
		break;
	case NL80211_PLINK_ACTION_OPEN:
		changed |= mesh_plink_open(sta);
		break;
	case NL80211_PLINK_ACTION_BLOCK:
		changed |= mesh_plink_block(sta);
		break;
	}

	if (params->local_pm)
		changed |= ieee80211_mps_set_sta_local_pm(sta,
							  params->local_pm);

	ieee80211_mbss_info_change_notify(sdata, changed);
#endif
}

enum sta_link_apply_mode {
	STA_LINK_MODE_NEW,
	STA_LINK_MODE_STA_MODIFY,
	STA_LINK_MODE_LINK_MODIFY,
};

static int sta_link_apply_parameters(struct ieee80211_local *local,
				     struct sta_info *sta,
				     enum sta_link_apply_mode mode,
				     struct link_station_parameters *params)
{
	struct ieee80211_supported_band *sband;
	struct ieee80211_sub_if_data *sdata = sta->sdata;
	u32 link_id = params->link_id < 0 ? 0 : params->link_id;
	struct ieee80211_link_data *link =
		sdata_dereference(sdata->link[link_id], sdata);
	struct link_sta_info *link_sta =
		rcu_dereference_protected(sta->link[link_id],
<<<<<<< HEAD
					  lockdep_is_held(&local->sta_mtx));

	/*
	 * If there are no changes, then accept a link that exist,
	 * unless it's a new link.
	 */
	if (params->link_id >= 0 && !new_link &&
	    !params->link_mac && !params->txpwr_set &&
	    !params->supported_rates_len &&
	    !params->ht_capa && !params->vht_capa &&
	    !params->he_capa && !params->eht_capa &&
	    !params->opmode_notif_used)
		return 0;
=======
					  lockdep_is_held(&local->hw.wiphy->mtx));
	bool changes = params->link_mac ||
		       params->txpwr_set ||
		       params->supported_rates_len ||
		       params->ht_capa ||
		       params->vht_capa ||
		       params->he_capa ||
		       params->eht_capa ||
		       params->opmode_notif_used;

	switch (mode) {
	case STA_LINK_MODE_NEW:
		if (!params->link_mac)
			return -EINVAL;
		break;
	case STA_LINK_MODE_LINK_MODIFY:
		break;
	case STA_LINK_MODE_STA_MODIFY:
		if (params->link_id >= 0)
			break;
		if (!changes)
			return 0;
		break;
	}
>>>>>>> a6ad5510

	if (!link || !link_sta)
		return -EINVAL;

	sband = ieee80211_get_link_sband(link);
	if (!sband)
		return -EINVAL;

	if (params->link_mac) {
		if (mode == STA_LINK_MODE_NEW) {
			memcpy(link_sta->addr, params->link_mac, ETH_ALEN);
			memcpy(link_sta->pub->addr, params->link_mac, ETH_ALEN);
		} else if (!ether_addr_equal(link_sta->addr,
					     params->link_mac)) {
			return -EINVAL;
		}
	}

	if (params->txpwr_set) {
		int ret;

		link_sta->pub->txpwr.type = params->txpwr.type;
		if (params->txpwr.type == NL80211_TX_POWER_LIMITED)
			link_sta->pub->txpwr.power = params->txpwr.power;
		ret = drv_sta_set_txpwr(local, sdata, sta);
		if (ret)
			return ret;
	}

	if (params->supported_rates &&
	    params->supported_rates_len) {
		ieee80211_parse_bitrates(link->conf->chanreq.oper.width,
					 sband, params->supported_rates,
					 params->supported_rates_len,
					 &link_sta->pub->supp_rates[sband->band]);
	}

	if (params->ht_capa)
		ieee80211_ht_cap_ie_to_sta_ht_cap(sdata, sband,
						  params->ht_capa, link_sta);

	/* VHT can override some HT caps such as the A-MSDU max length */
	if (params->vht_capa)
		ieee80211_vht_cap_ie_to_sta_vht_cap(sdata, sband,
						    params->vht_capa, NULL,
						    link_sta);

	if (params->he_capa)
		ieee80211_he_cap_ie_to_sta_he_cap(sdata, sband,
						  (void *)params->he_capa,
						  params->he_capa_len,
						  (void *)params->he_6ghz_capa,
						  link_sta);

	if (params->he_capa && params->eht_capa)
		ieee80211_eht_cap_ie_to_sta_eht_cap(sdata, sband,
						    (u8 *)params->he_capa,
						    params->he_capa_len,
						    params->eht_capa,
						    params->eht_capa_len,
						    link_sta);

	ieee80211_sta_init_nss(link_sta);

	if (params->opmode_notif_used) {
		/* returned value is only needed for rc update, but the
		 * rc isn't initialized here yet, so ignore it
		 */
		__ieee80211_vht_handle_opmode(sdata, link_sta,
					      params->opmode_notif,
					      sband->band);
	}

	return 0;
}

static int sta_apply_parameters(struct ieee80211_local *local,
				struct sta_info *sta,
				struct station_parameters *params)
{
	struct ieee80211_sub_if_data *sdata = sta->sdata;
	u32 mask, set;
	int ret = 0;

	mask = params->sta_flags_mask;
	set = params->sta_flags_set;

	if (ieee80211_vif_is_mesh(&sdata->vif)) {
		/*
		 * In mesh mode, ASSOCIATED isn't part of the nl80211
		 * API but must follow AUTHENTICATED for driver state.
		 */
		if (mask & BIT(NL80211_STA_FLAG_AUTHENTICATED))
			mask |= BIT(NL80211_STA_FLAG_ASSOCIATED);
		if (set & BIT(NL80211_STA_FLAG_AUTHENTICATED))
			set |= BIT(NL80211_STA_FLAG_ASSOCIATED);
	} else if (test_sta_flag(sta, WLAN_STA_TDLS_PEER)) {
		/*
		 * TDLS -- everything follows authorized, but
		 * only becoming authorized is possible, not
		 * going back
		 */
		if (set & BIT(NL80211_STA_FLAG_AUTHORIZED)) {
			set |= BIT(NL80211_STA_FLAG_AUTHENTICATED) |
			       BIT(NL80211_STA_FLAG_ASSOCIATED);
			mask |= BIT(NL80211_STA_FLAG_AUTHENTICATED) |
				BIT(NL80211_STA_FLAG_ASSOCIATED);
		}
	}

	if (mask & BIT(NL80211_STA_FLAG_WME) &&
	    local->hw.queues >= IEEE80211_NUM_ACS)
		sta->sta.wme = set & BIT(NL80211_STA_FLAG_WME);

	/* auth flags will be set later for TDLS,
	 * and for unassociated stations that move to associated */
	if (!test_sta_flag(sta, WLAN_STA_TDLS_PEER) &&
	    !((mask & BIT(NL80211_STA_FLAG_ASSOCIATED)) &&
	      (set & BIT(NL80211_STA_FLAG_ASSOCIATED)))) {
		ret = sta_apply_auth_flags(local, sta, mask, set);
		if (ret)
			return ret;
	}

	if (mask & BIT(NL80211_STA_FLAG_SHORT_PREAMBLE)) {
		if (set & BIT(NL80211_STA_FLAG_SHORT_PREAMBLE))
			set_sta_flag(sta, WLAN_STA_SHORT_PREAMBLE);
		else
			clear_sta_flag(sta, WLAN_STA_SHORT_PREAMBLE);
	}

	if (mask & BIT(NL80211_STA_FLAG_MFP)) {
		sta->sta.mfp = !!(set & BIT(NL80211_STA_FLAG_MFP));
		if (set & BIT(NL80211_STA_FLAG_MFP))
			set_sta_flag(sta, WLAN_STA_MFP);
		else
			clear_sta_flag(sta, WLAN_STA_MFP);
	}

	if (mask & BIT(NL80211_STA_FLAG_TDLS_PEER)) {
		if (set & BIT(NL80211_STA_FLAG_TDLS_PEER))
			set_sta_flag(sta, WLAN_STA_TDLS_PEER);
		else
			clear_sta_flag(sta, WLAN_STA_TDLS_PEER);
	}

	if (mask & BIT(NL80211_STA_FLAG_SPP_AMSDU))
		sta->sta.spp_amsdu = set & BIT(NL80211_STA_FLAG_SPP_AMSDU);

	/* mark TDLS channel switch support, if the AP allows it */
	if (test_sta_flag(sta, WLAN_STA_TDLS_PEER) &&
	    !sdata->deflink.u.mgd.tdls_chan_switch_prohibited &&
	    params->ext_capab_len >= 4 &&
	    params->ext_capab[3] & WLAN_EXT_CAPA4_TDLS_CHAN_SWITCH)
		set_sta_flag(sta, WLAN_STA_TDLS_CHAN_SWITCH);

	if (test_sta_flag(sta, WLAN_STA_TDLS_PEER) &&
	    !sdata->u.mgd.tdls_wider_bw_prohibited &&
	    ieee80211_hw_check(&local->hw, TDLS_WIDER_BW) &&
	    params->ext_capab_len >= 8 &&
	    params->ext_capab[7] & WLAN_EXT_CAPA8_TDLS_WIDE_BW_ENABLED)
		set_sta_flag(sta, WLAN_STA_TDLS_WIDER_BW);

	if (params->sta_modify_mask & STATION_PARAM_APPLY_UAPSD) {
		sta->sta.uapsd_queues = params->uapsd_queues;
		sta->sta.max_sp = params->max_sp;
	}

	ieee80211_sta_set_max_amsdu_subframes(sta, params->ext_capab,
					      params->ext_capab_len);

	/*
	 * cfg80211 validates this (1-2007) and allows setting the AID
	 * only when creating a new station entry
	 */
	if (params->aid)
		sta->sta.aid = params->aid;

	/*
	 * Some of the following updates would be racy if called on an
	 * existing station, via ieee80211_change_station(). However,
	 * all such changes are rejected by cfg80211 except for updates
	 * changing the supported rates on an existing but not yet used
	 * TDLS peer.
	 */

	if (params->listen_interval >= 0)
		sta->listen_interval = params->listen_interval;

	ret = sta_link_apply_parameters(local, sta, STA_LINK_MODE_STA_MODIFY,
					&params->link_sta_params);
	if (ret)
		return ret;

	if (params->support_p2p_ps >= 0)
		sta->sta.support_p2p_ps = params->support_p2p_ps;

	if (ieee80211_vif_is_mesh(&sdata->vif))
		sta_apply_mesh_params(local, sta, params);

	if (params->airtime_weight)
		sta->airtime_weight = params->airtime_weight;

	/* set the STA state after all sta info from usermode has been set */
	if (test_sta_flag(sta, WLAN_STA_TDLS_PEER) ||
	    set & BIT(NL80211_STA_FLAG_ASSOCIATED)) {
		ret = sta_apply_auth_flags(local, sta, mask, set);
		if (ret)
			return ret;
	}

	/* Mark the STA as MLO if MLD MAC address is available */
	if (params->link_sta_params.mld_mac)
		sta->sta.mlo = true;

	return 0;
}

static int ieee80211_add_station(struct wiphy *wiphy, struct net_device *dev,
				 const u8 *mac,
				 struct station_parameters *params)
{
	struct ieee80211_local *local = wiphy_priv(wiphy);
	struct sta_info *sta;
	struct ieee80211_sub_if_data *sdata;
	int err;

	lockdep_assert_wiphy(local->hw.wiphy);

	if (params->vlan) {
		sdata = IEEE80211_DEV_TO_SUB_IF(params->vlan);

		if (sdata->vif.type != NL80211_IFTYPE_AP_VLAN &&
		    sdata->vif.type != NL80211_IFTYPE_AP)
			return -EINVAL;
	} else
		sdata = IEEE80211_DEV_TO_SUB_IF(dev);

	if (ether_addr_equal(mac, sdata->vif.addr))
		return -EINVAL;

	if (!is_valid_ether_addr(mac))
		return -EINVAL;

	if (params->sta_flags_set & BIT(NL80211_STA_FLAG_TDLS_PEER) &&
	    sdata->vif.type == NL80211_IFTYPE_STATION &&
	    !sdata->u.mgd.associated)
		return -EINVAL;

	/*
	 * If we have a link ID, it can be a non-MLO station on an AP MLD,
	 * but we need to have a link_mac in that case as well, so use the
	 * STA's MAC address in that case.
	 */
	if (params->link_sta_params.link_id >= 0)
		sta = sta_info_alloc_with_link(sdata, mac,
					       params->link_sta_params.link_id,
					       params->link_sta_params.link_mac ?: mac,
					       GFP_KERNEL);
	else
		sta = sta_info_alloc(sdata, mac, GFP_KERNEL);

	if (!sta)
		return -ENOMEM;

	if (params->sta_flags_set & BIT(NL80211_STA_FLAG_TDLS_PEER))
		sta->sta.tdls = true;

	/* Though the mutex is not needed here (since the station is not
	 * visible yet), sta_apply_parameters (and inner functions) require
	 * the mutex due to other paths.
	 */
	err = sta_apply_parameters(local, sta, params);
	if (err) {
		sta_info_free(local, sta);
		return err;
	}

	/*
	 * for TDLS and for unassociated station, rate control should be
	 * initialized only when rates are known and station is marked
	 * authorized/associated
	 */
	if (!test_sta_flag(sta, WLAN_STA_TDLS_PEER) &&
	    test_sta_flag(sta, WLAN_STA_ASSOC))
		rate_control_rate_init(sta);

	return sta_info_insert(sta);
}

static int ieee80211_del_station(struct wiphy *wiphy, struct net_device *dev,
				 struct station_del_parameters *params)
{
	struct ieee80211_sub_if_data *sdata;

	sdata = IEEE80211_DEV_TO_SUB_IF(dev);

	if (params->mac)
		return sta_info_destroy_addr_bss(sdata, params->mac);

	sta_info_flush(sdata, params->link_id);
	return 0;
}

static int ieee80211_change_station(struct wiphy *wiphy,
				    struct net_device *dev, const u8 *mac,
				    struct station_parameters *params)
{
	struct ieee80211_sub_if_data *sdata = IEEE80211_DEV_TO_SUB_IF(dev);
	struct ieee80211_local *local = wiphy_priv(wiphy);
	struct sta_info *sta;
	struct ieee80211_sub_if_data *vlansdata;
	enum cfg80211_station_type statype;
	int err;

	lockdep_assert_wiphy(local->hw.wiphy);

	sta = sta_info_get_bss(sdata, mac);
	if (!sta)
		return -ENOENT;

	switch (sdata->vif.type) {
	case NL80211_IFTYPE_MESH_POINT:
		if (sdata->u.mesh.user_mpm)
			statype = CFG80211_STA_MESH_PEER_USER;
		else
			statype = CFG80211_STA_MESH_PEER_KERNEL;
		break;
	case NL80211_IFTYPE_ADHOC:
		statype = CFG80211_STA_IBSS;
		break;
	case NL80211_IFTYPE_STATION:
		if (!test_sta_flag(sta, WLAN_STA_TDLS_PEER)) {
			statype = CFG80211_STA_AP_STA;
			break;
		}
		if (test_sta_flag(sta, WLAN_STA_AUTHORIZED))
			statype = CFG80211_STA_TDLS_PEER_ACTIVE;
		else
			statype = CFG80211_STA_TDLS_PEER_SETUP;
		break;
	case NL80211_IFTYPE_AP:
	case NL80211_IFTYPE_AP_VLAN:
		if (test_sta_flag(sta, WLAN_STA_ASSOC))
			statype = CFG80211_STA_AP_CLIENT;
		else
			statype = CFG80211_STA_AP_CLIENT_UNASSOC;
		break;
	default:
		return -EOPNOTSUPP;
	}

	err = cfg80211_check_station_change(wiphy, params, statype);
	if (err)
		return err;

	if (params->vlan && params->vlan != sta->sdata->dev) {
		vlansdata = IEEE80211_DEV_TO_SUB_IF(params->vlan);

		if (params->vlan->ieee80211_ptr->use_4addr) {
			if (vlansdata->u.vlan.sta)
				return -EBUSY;

			rcu_assign_pointer(vlansdata->u.vlan.sta, sta);
			__ieee80211_check_fast_rx_iface(vlansdata);
			drv_sta_set_4addr(local, sta->sdata, &sta->sta, true);
		}

		if (sta->sdata->vif.type == NL80211_IFTYPE_AP_VLAN &&
		    sta->sdata->u.vlan.sta)
			RCU_INIT_POINTER(sta->sdata->u.vlan.sta, NULL);

		if (test_sta_flag(sta, WLAN_STA_AUTHORIZED))
			ieee80211_vif_dec_num_mcast(sta->sdata);

		sta->sdata = vlansdata;
		ieee80211_check_fast_rx(sta);
		ieee80211_check_fast_xmit(sta);

		if (test_sta_flag(sta, WLAN_STA_AUTHORIZED)) {
			ieee80211_vif_inc_num_mcast(sta->sdata);
			cfg80211_send_layer2_update(sta->sdata->dev,
						    sta->sta.addr);
		}
	}

	err = sta_apply_parameters(local, sta, params);
	if (err)
		return err;

	if (sdata->vif.type == NL80211_IFTYPE_STATION &&
	    params->sta_flags_mask & BIT(NL80211_STA_FLAG_AUTHORIZED)) {
		ieee80211_recalc_ps(local);
		ieee80211_recalc_ps_vif(sdata);
	}

	return 0;
}

#ifdef CONFIG_MAC80211_MESH
static int ieee80211_add_mpath(struct wiphy *wiphy, struct net_device *dev,
			       const u8 *dst, const u8 *next_hop)
{
	struct ieee80211_sub_if_data *sdata;
	struct mesh_path *mpath;
	struct sta_info *sta;

	sdata = IEEE80211_DEV_TO_SUB_IF(dev);

	rcu_read_lock();
	sta = sta_info_get(sdata, next_hop);
	if (!sta) {
		rcu_read_unlock();
		return -ENOENT;
	}

	mpath = mesh_path_add(sdata, dst);
	if (IS_ERR(mpath)) {
		rcu_read_unlock();
		return PTR_ERR(mpath);
	}

	mesh_path_fix_nexthop(mpath, sta);

	rcu_read_unlock();
	return 0;
}

static int ieee80211_del_mpath(struct wiphy *wiphy, struct net_device *dev,
			       const u8 *dst)
{
	struct ieee80211_sub_if_data *sdata = IEEE80211_DEV_TO_SUB_IF(dev);

	if (dst)
		return mesh_path_del(sdata, dst);

	mesh_path_flush_by_iface(sdata);
	return 0;
}

static int ieee80211_change_mpath(struct wiphy *wiphy, struct net_device *dev,
				  const u8 *dst, const u8 *next_hop)
{
	struct ieee80211_sub_if_data *sdata;
	struct mesh_path *mpath;
	struct sta_info *sta;

	sdata = IEEE80211_DEV_TO_SUB_IF(dev);

	rcu_read_lock();

	sta = sta_info_get(sdata, next_hop);
	if (!sta) {
		rcu_read_unlock();
		return -ENOENT;
	}

	mpath = mesh_path_lookup(sdata, dst);
	if (!mpath) {
		rcu_read_unlock();
		return -ENOENT;
	}

	mesh_path_fix_nexthop(mpath, sta);

	rcu_read_unlock();
	return 0;
}

static void mpath_set_pinfo(struct mesh_path *mpath, u8 *next_hop,
			    struct mpath_info *pinfo)
{
	struct sta_info *next_hop_sta = rcu_dereference(mpath->next_hop);

	if (next_hop_sta)
		memcpy(next_hop, next_hop_sta->sta.addr, ETH_ALEN);
	else
		eth_zero_addr(next_hop);

	memset(pinfo, 0, sizeof(*pinfo));

	pinfo->generation = mpath->sdata->u.mesh.mesh_paths_generation;

	pinfo->filled = MPATH_INFO_FRAME_QLEN |
			MPATH_INFO_SN |
			MPATH_INFO_METRIC |
			MPATH_INFO_EXPTIME |
			MPATH_INFO_DISCOVERY_TIMEOUT |
			MPATH_INFO_DISCOVERY_RETRIES |
			MPATH_INFO_FLAGS |
			MPATH_INFO_HOP_COUNT |
			MPATH_INFO_PATH_CHANGE;

	pinfo->frame_qlen = mpath->frame_queue.qlen;
	pinfo->sn = mpath->sn;
	pinfo->metric = mpath->metric;
	if (time_before(jiffies, mpath->exp_time))
		pinfo->exptime = jiffies_to_msecs(mpath->exp_time - jiffies);
	pinfo->discovery_timeout =
			jiffies_to_msecs(mpath->discovery_timeout);
	pinfo->discovery_retries = mpath->discovery_retries;
	if (mpath->flags & MESH_PATH_ACTIVE)
		pinfo->flags |= NL80211_MPATH_FLAG_ACTIVE;
	if (mpath->flags & MESH_PATH_RESOLVING)
		pinfo->flags |= NL80211_MPATH_FLAG_RESOLVING;
	if (mpath->flags & MESH_PATH_SN_VALID)
		pinfo->flags |= NL80211_MPATH_FLAG_SN_VALID;
	if (mpath->flags & MESH_PATH_FIXED)
		pinfo->flags |= NL80211_MPATH_FLAG_FIXED;
	if (mpath->flags & MESH_PATH_RESOLVED)
		pinfo->flags |= NL80211_MPATH_FLAG_RESOLVED;
	pinfo->hop_count = mpath->hop_count;
	pinfo->path_change_count = mpath->path_change_count;
}

static int ieee80211_get_mpath(struct wiphy *wiphy, struct net_device *dev,
			       u8 *dst, u8 *next_hop, struct mpath_info *pinfo)

{
	struct ieee80211_sub_if_data *sdata;
	struct mesh_path *mpath;

	sdata = IEEE80211_DEV_TO_SUB_IF(dev);

	rcu_read_lock();
	mpath = mesh_path_lookup(sdata, dst);
	if (!mpath) {
		rcu_read_unlock();
		return -ENOENT;
	}
	memcpy(dst, mpath->dst, ETH_ALEN);
	mpath_set_pinfo(mpath, next_hop, pinfo);
	rcu_read_unlock();
	return 0;
}

static int ieee80211_dump_mpath(struct wiphy *wiphy, struct net_device *dev,
				int idx, u8 *dst, u8 *next_hop,
				struct mpath_info *pinfo)
{
	struct ieee80211_sub_if_data *sdata;
	struct mesh_path *mpath;

	sdata = IEEE80211_DEV_TO_SUB_IF(dev);

	rcu_read_lock();
	mpath = mesh_path_lookup_by_idx(sdata, idx);
	if (!mpath) {
		rcu_read_unlock();
		return -ENOENT;
	}
	memcpy(dst, mpath->dst, ETH_ALEN);
	mpath_set_pinfo(mpath, next_hop, pinfo);
	rcu_read_unlock();
	return 0;
}

static void mpp_set_pinfo(struct mesh_path *mpath, u8 *mpp,
			  struct mpath_info *pinfo)
{
	memset(pinfo, 0, sizeof(*pinfo));
	memcpy(mpp, mpath->mpp, ETH_ALEN);

	pinfo->generation = mpath->sdata->u.mesh.mpp_paths_generation;
}

static int ieee80211_get_mpp(struct wiphy *wiphy, struct net_device *dev,
			     u8 *dst, u8 *mpp, struct mpath_info *pinfo)

{
	struct ieee80211_sub_if_data *sdata;
	struct mesh_path *mpath;

	sdata = IEEE80211_DEV_TO_SUB_IF(dev);

	rcu_read_lock();
	mpath = mpp_path_lookup(sdata, dst);
	if (!mpath) {
		rcu_read_unlock();
		return -ENOENT;
	}
	memcpy(dst, mpath->dst, ETH_ALEN);
	mpp_set_pinfo(mpath, mpp, pinfo);
	rcu_read_unlock();
	return 0;
}

static int ieee80211_dump_mpp(struct wiphy *wiphy, struct net_device *dev,
			      int idx, u8 *dst, u8 *mpp,
			      struct mpath_info *pinfo)
{
	struct ieee80211_sub_if_data *sdata;
	struct mesh_path *mpath;

	sdata = IEEE80211_DEV_TO_SUB_IF(dev);

	rcu_read_lock();
	mpath = mpp_path_lookup_by_idx(sdata, idx);
	if (!mpath) {
		rcu_read_unlock();
		return -ENOENT;
	}
	memcpy(dst, mpath->dst, ETH_ALEN);
	mpp_set_pinfo(mpath, mpp, pinfo);
	rcu_read_unlock();
	return 0;
}

static int ieee80211_get_mesh_config(struct wiphy *wiphy,
				struct net_device *dev,
				struct mesh_config *conf)
{
	struct ieee80211_sub_if_data *sdata;
	sdata = IEEE80211_DEV_TO_SUB_IF(dev);

	memcpy(conf, &(sdata->u.mesh.mshcfg), sizeof(struct mesh_config));
	return 0;
}

static inline bool _chg_mesh_attr(enum nl80211_meshconf_params parm, u32 mask)
{
	return (mask >> (parm-1)) & 0x1;
}

static int copy_mesh_setup(struct ieee80211_if_mesh *ifmsh,
		const struct mesh_setup *setup)
{
	u8 *new_ie;
	struct ieee80211_sub_if_data *sdata = container_of(ifmsh,
					struct ieee80211_sub_if_data, u.mesh);
	int i;

	/* allocate information elements */
	new_ie = NULL;

	if (setup->ie_len) {
		new_ie = kmemdup(setup->ie, setup->ie_len,
				GFP_KERNEL);
		if (!new_ie)
			return -ENOMEM;
	}
	ifmsh->ie_len = setup->ie_len;
	ifmsh->ie = new_ie;

	/* now copy the rest of the setup parameters */
	ifmsh->mesh_id_len = setup->mesh_id_len;
	memcpy(ifmsh->mesh_id, setup->mesh_id, ifmsh->mesh_id_len);
	ifmsh->mesh_sp_id = setup->sync_method;
	ifmsh->mesh_pp_id = setup->path_sel_proto;
	ifmsh->mesh_pm_id = setup->path_metric;
	ifmsh->user_mpm = setup->user_mpm;
	ifmsh->mesh_auth_id = setup->auth_id;
	ifmsh->security = IEEE80211_MESH_SEC_NONE;
	ifmsh->userspace_handles_dfs = setup->userspace_handles_dfs;
	if (setup->is_authenticated)
		ifmsh->security |= IEEE80211_MESH_SEC_AUTHED;
	if (setup->is_secure)
		ifmsh->security |= IEEE80211_MESH_SEC_SECURED;

	/* mcast rate setting in Mesh Node */
	memcpy(sdata->vif.bss_conf.mcast_rate, setup->mcast_rate,
						sizeof(setup->mcast_rate));
	sdata->vif.bss_conf.basic_rates = setup->basic_rates;

	sdata->vif.bss_conf.beacon_int = setup->beacon_interval;
	sdata->vif.bss_conf.dtim_period = setup->dtim_period;

	sdata->beacon_rate_set = false;
	if (wiphy_ext_feature_isset(sdata->local->hw.wiphy,
				    NL80211_EXT_FEATURE_BEACON_RATE_LEGACY)) {
		for (i = 0; i < NUM_NL80211_BANDS; i++) {
			sdata->beacon_rateidx_mask[i] =
				setup->beacon_rate.control[i].legacy;
			if (sdata->beacon_rateidx_mask[i])
				sdata->beacon_rate_set = true;
		}
	}

	return 0;
}

static int ieee80211_update_mesh_config(struct wiphy *wiphy,
					struct net_device *dev, u32 mask,
					const struct mesh_config *nconf)
{
	struct mesh_config *conf;
	struct ieee80211_sub_if_data *sdata;
	struct ieee80211_if_mesh *ifmsh;

	sdata = IEEE80211_DEV_TO_SUB_IF(dev);
	ifmsh = &sdata->u.mesh;

	/* Set the config options which we are interested in setting */
	conf = &(sdata->u.mesh.mshcfg);
	if (_chg_mesh_attr(NL80211_MESHCONF_RETRY_TIMEOUT, mask))
		conf->dot11MeshRetryTimeout = nconf->dot11MeshRetryTimeout;
	if (_chg_mesh_attr(NL80211_MESHCONF_CONFIRM_TIMEOUT, mask))
		conf->dot11MeshConfirmTimeout = nconf->dot11MeshConfirmTimeout;
	if (_chg_mesh_attr(NL80211_MESHCONF_HOLDING_TIMEOUT, mask))
		conf->dot11MeshHoldingTimeout = nconf->dot11MeshHoldingTimeout;
	if (_chg_mesh_attr(NL80211_MESHCONF_MAX_PEER_LINKS, mask))
		conf->dot11MeshMaxPeerLinks = nconf->dot11MeshMaxPeerLinks;
	if (_chg_mesh_attr(NL80211_MESHCONF_MAX_RETRIES, mask))
		conf->dot11MeshMaxRetries = nconf->dot11MeshMaxRetries;
	if (_chg_mesh_attr(NL80211_MESHCONF_TTL, mask))
		conf->dot11MeshTTL = nconf->dot11MeshTTL;
	if (_chg_mesh_attr(NL80211_MESHCONF_ELEMENT_TTL, mask))
		conf->element_ttl = nconf->element_ttl;
	if (_chg_mesh_attr(NL80211_MESHCONF_AUTO_OPEN_PLINKS, mask)) {
		if (ifmsh->user_mpm)
			return -EBUSY;
		conf->auto_open_plinks = nconf->auto_open_plinks;
	}
	if (_chg_mesh_attr(NL80211_MESHCONF_SYNC_OFFSET_MAX_NEIGHBOR, mask))
		conf->dot11MeshNbrOffsetMaxNeighbor =
			nconf->dot11MeshNbrOffsetMaxNeighbor;
	if (_chg_mesh_attr(NL80211_MESHCONF_HWMP_MAX_PREQ_RETRIES, mask))
		conf->dot11MeshHWMPmaxPREQretries =
			nconf->dot11MeshHWMPmaxPREQretries;
	if (_chg_mesh_attr(NL80211_MESHCONF_PATH_REFRESH_TIME, mask))
		conf->path_refresh_time = nconf->path_refresh_time;
	if (_chg_mesh_attr(NL80211_MESHCONF_MIN_DISCOVERY_TIMEOUT, mask))
		conf->min_discovery_timeout = nconf->min_discovery_timeout;
	if (_chg_mesh_attr(NL80211_MESHCONF_HWMP_ACTIVE_PATH_TIMEOUT, mask))
		conf->dot11MeshHWMPactivePathTimeout =
			nconf->dot11MeshHWMPactivePathTimeout;
	if (_chg_mesh_attr(NL80211_MESHCONF_HWMP_PREQ_MIN_INTERVAL, mask))
		conf->dot11MeshHWMPpreqMinInterval =
			nconf->dot11MeshHWMPpreqMinInterval;
	if (_chg_mesh_attr(NL80211_MESHCONF_HWMP_PERR_MIN_INTERVAL, mask))
		conf->dot11MeshHWMPperrMinInterval =
			nconf->dot11MeshHWMPperrMinInterval;
	if (_chg_mesh_attr(NL80211_MESHCONF_HWMP_NET_DIAM_TRVS_TIME,
			   mask))
		conf->dot11MeshHWMPnetDiameterTraversalTime =
			nconf->dot11MeshHWMPnetDiameterTraversalTime;
	if (_chg_mesh_attr(NL80211_MESHCONF_HWMP_ROOTMODE, mask)) {
		conf->dot11MeshHWMPRootMode = nconf->dot11MeshHWMPRootMode;
		ieee80211_mesh_root_setup(ifmsh);
	}
	if (_chg_mesh_attr(NL80211_MESHCONF_GATE_ANNOUNCEMENTS, mask)) {
		/* our current gate announcement implementation rides on root
		 * announcements, so require this ifmsh to also be a root node
		 * */
		if (nconf->dot11MeshGateAnnouncementProtocol &&
		    !(conf->dot11MeshHWMPRootMode > IEEE80211_ROOTMODE_ROOT)) {
			conf->dot11MeshHWMPRootMode = IEEE80211_PROACTIVE_RANN;
			ieee80211_mesh_root_setup(ifmsh);
		}
		conf->dot11MeshGateAnnouncementProtocol =
			nconf->dot11MeshGateAnnouncementProtocol;
	}
	if (_chg_mesh_attr(NL80211_MESHCONF_HWMP_RANN_INTERVAL, mask))
		conf->dot11MeshHWMPRannInterval =
			nconf->dot11MeshHWMPRannInterval;
	if (_chg_mesh_attr(NL80211_MESHCONF_FORWARDING, mask))
		conf->dot11MeshForwarding = nconf->dot11MeshForwarding;
	if (_chg_mesh_attr(NL80211_MESHCONF_RSSI_THRESHOLD, mask)) {
		/* our RSSI threshold implementation is supported only for
		 * devices that report signal in dBm.
		 */
		if (!ieee80211_hw_check(&sdata->local->hw, SIGNAL_DBM))
			return -EOPNOTSUPP;
		conf->rssi_threshold = nconf->rssi_threshold;
	}
	if (_chg_mesh_attr(NL80211_MESHCONF_HT_OPMODE, mask)) {
		conf->ht_opmode = nconf->ht_opmode;
		sdata->vif.bss_conf.ht_operation_mode = nconf->ht_opmode;
		ieee80211_link_info_change_notify(sdata, &sdata->deflink,
						  BSS_CHANGED_HT);
	}
	if (_chg_mesh_attr(NL80211_MESHCONF_HWMP_PATH_TO_ROOT_TIMEOUT, mask))
		conf->dot11MeshHWMPactivePathToRootTimeout =
			nconf->dot11MeshHWMPactivePathToRootTimeout;
	if (_chg_mesh_attr(NL80211_MESHCONF_HWMP_ROOT_INTERVAL, mask))
		conf->dot11MeshHWMProotInterval =
			nconf->dot11MeshHWMProotInterval;
	if (_chg_mesh_attr(NL80211_MESHCONF_HWMP_CONFIRMATION_INTERVAL, mask))
		conf->dot11MeshHWMPconfirmationInterval =
			nconf->dot11MeshHWMPconfirmationInterval;
	if (_chg_mesh_attr(NL80211_MESHCONF_POWER_MODE, mask)) {
		conf->power_mode = nconf->power_mode;
		ieee80211_mps_local_status_update(sdata);
	}
	if (_chg_mesh_attr(NL80211_MESHCONF_AWAKE_WINDOW, mask))
		conf->dot11MeshAwakeWindowDuration =
			nconf->dot11MeshAwakeWindowDuration;
	if (_chg_mesh_attr(NL80211_MESHCONF_PLINK_TIMEOUT, mask))
		conf->plink_timeout = nconf->plink_timeout;
	if (_chg_mesh_attr(NL80211_MESHCONF_CONNECTED_TO_GATE, mask))
		conf->dot11MeshConnectedToMeshGate =
			nconf->dot11MeshConnectedToMeshGate;
	if (_chg_mesh_attr(NL80211_MESHCONF_NOLEARN, mask))
		conf->dot11MeshNolearn = nconf->dot11MeshNolearn;
	if (_chg_mesh_attr(NL80211_MESHCONF_CONNECTED_TO_AS, mask))
		conf->dot11MeshConnectedToAuthServer =
			nconf->dot11MeshConnectedToAuthServer;
	ieee80211_mbss_info_change_notify(sdata, BSS_CHANGED_BEACON);
	return 0;
}

static int ieee80211_join_mesh(struct wiphy *wiphy, struct net_device *dev,
			       const struct mesh_config *conf,
			       const struct mesh_setup *setup)
{
	struct ieee80211_sub_if_data *sdata = IEEE80211_DEV_TO_SUB_IF(dev);
	struct ieee80211_chan_req chanreq = { .oper = setup->chandef };
	struct ieee80211_if_mesh *ifmsh = &sdata->u.mesh;
	int err;

	lockdep_assert_wiphy(sdata->local->hw.wiphy);

	memcpy(&ifmsh->mshcfg, conf, sizeof(struct mesh_config));
	err = copy_mesh_setup(ifmsh, setup);
	if (err)
		return err;

	sdata->control_port_over_nl80211 = setup->control_port_over_nl80211;

	/* can mesh use other SMPS modes? */
	sdata->deflink.smps_mode = IEEE80211_SMPS_OFF;
	sdata->deflink.needed_rx_chains = sdata->local->rx_chains;

	err = ieee80211_link_use_channel(&sdata->deflink, &chanreq,
					 IEEE80211_CHANCTX_SHARED);
	if (err)
		return err;

	return ieee80211_start_mesh(sdata);
}

static int ieee80211_leave_mesh(struct wiphy *wiphy, struct net_device *dev)
{
	struct ieee80211_sub_if_data *sdata = IEEE80211_DEV_TO_SUB_IF(dev);

	lockdep_assert_wiphy(sdata->local->hw.wiphy);

	ieee80211_stop_mesh(sdata);
	ieee80211_link_release_channel(&sdata->deflink);
	kfree(sdata->u.mesh.ie);

	return 0;
}
#endif

static int ieee80211_change_bss(struct wiphy *wiphy,
				struct net_device *dev,
				struct bss_parameters *params)
{
	struct ieee80211_sub_if_data *sdata = IEEE80211_DEV_TO_SUB_IF(dev);
	struct ieee80211_link_data *link;
	struct ieee80211_supported_band *sband;
	u64 changed = 0;

	link = ieee80211_link_or_deflink(sdata, params->link_id, true);
	if (IS_ERR(link))
		return PTR_ERR(link);

	if (!sdata_dereference(link->u.ap.beacon, sdata))
		return -ENOENT;

	sband = ieee80211_get_link_sband(link);
	if (!sband)
		return -EINVAL;

	if (params->basic_rates) {
		if (!ieee80211_parse_bitrates(link->conf->chanreq.oper.width,
					      wiphy->bands[sband->band],
					      params->basic_rates,
					      params->basic_rates_len,
					      &link->conf->basic_rates))
			return -EINVAL;
		changed |= BSS_CHANGED_BASIC_RATES;
		ieee80211_check_rate_mask(link);
	}

	if (params->use_cts_prot >= 0) {
		link->conf->use_cts_prot = params->use_cts_prot;
		changed |= BSS_CHANGED_ERP_CTS_PROT;
	}
	if (params->use_short_preamble >= 0) {
		link->conf->use_short_preamble = params->use_short_preamble;
		changed |= BSS_CHANGED_ERP_PREAMBLE;
	}

	if (!link->conf->use_short_slot &&
	    (sband->band == NL80211_BAND_5GHZ ||
	     sband->band == NL80211_BAND_6GHZ)) {
		link->conf->use_short_slot = true;
		changed |= BSS_CHANGED_ERP_SLOT;
	}

	if (params->use_short_slot_time >= 0) {
		link->conf->use_short_slot = params->use_short_slot_time;
		changed |= BSS_CHANGED_ERP_SLOT;
	}

	if (params->ap_isolate >= 0) {
		if (params->ap_isolate)
			sdata->flags |= IEEE80211_SDATA_DONT_BRIDGE_PACKETS;
		else
			sdata->flags &= ~IEEE80211_SDATA_DONT_BRIDGE_PACKETS;
		ieee80211_check_fast_rx_iface(sdata);
	}

	if (params->ht_opmode >= 0) {
		link->conf->ht_operation_mode = (u16)params->ht_opmode;
		changed |= BSS_CHANGED_HT;
	}

	if (params->p2p_ctwindow >= 0) {
		link->conf->p2p_noa_attr.oppps_ctwindow &=
					~IEEE80211_P2P_OPPPS_CTWINDOW_MASK;
		link->conf->p2p_noa_attr.oppps_ctwindow |=
			params->p2p_ctwindow & IEEE80211_P2P_OPPPS_CTWINDOW_MASK;
		changed |= BSS_CHANGED_P2P_PS;
	}

	if (params->p2p_opp_ps > 0) {
		link->conf->p2p_noa_attr.oppps_ctwindow |=
					IEEE80211_P2P_OPPPS_ENABLE_BIT;
		changed |= BSS_CHANGED_P2P_PS;
	} else if (params->p2p_opp_ps == 0) {
		link->conf->p2p_noa_attr.oppps_ctwindow &=
					~IEEE80211_P2P_OPPPS_ENABLE_BIT;
		changed |= BSS_CHANGED_P2P_PS;
	}

	ieee80211_link_info_change_notify(sdata, link, changed);

	return 0;
}

static int ieee80211_set_txq_params(struct wiphy *wiphy,
				    struct net_device *dev,
				    struct ieee80211_txq_params *params)
{
	struct ieee80211_local *local = wiphy_priv(wiphy);
	struct ieee80211_sub_if_data *sdata = IEEE80211_DEV_TO_SUB_IF(dev);
	struct ieee80211_link_data *link =
		ieee80211_link_or_deflink(sdata, params->link_id, true);
	struct ieee80211_tx_queue_params p;

	if (!local->ops->conf_tx)
		return -EOPNOTSUPP;

	if (local->hw.queues < IEEE80211_NUM_ACS)
		return -EOPNOTSUPP;

	if (IS_ERR(link))
		return PTR_ERR(link);

	memset(&p, 0, sizeof(p));
	p.aifs = params->aifs;
	p.cw_max = params->cwmax;
	p.cw_min = params->cwmin;
	p.txop = params->txop;

	/*
	 * Setting tx queue params disables u-apsd because it's only
	 * called in master mode.
	 */
	p.uapsd = false;

	ieee80211_regulatory_limit_wmm_params(sdata, &p, params->ac);

	link->tx_conf[params->ac] = p;
	if (drv_conf_tx(local, link, params->ac, &p)) {
		wiphy_debug(local->hw.wiphy,
			    "failed to set TX queue parameters for AC %d\n",
			    params->ac);
		return -EINVAL;
	}

	ieee80211_link_info_change_notify(sdata, link,
					  BSS_CHANGED_QOS);

	return 0;
}

#ifdef CONFIG_PM
static int ieee80211_suspend(struct wiphy *wiphy,
			     struct cfg80211_wowlan *wowlan)
{
	return __ieee80211_suspend(wiphy_priv(wiphy), wowlan);
}

static int ieee80211_resume(struct wiphy *wiphy)
{
	return __ieee80211_resume(wiphy_priv(wiphy));
}
#else
#define ieee80211_suspend NULL
#define ieee80211_resume NULL
#endif

static int ieee80211_scan(struct wiphy *wiphy,
			  struct cfg80211_scan_request *req)
{
	struct ieee80211_sub_if_data *sdata;

	sdata = IEEE80211_WDEV_TO_SUB_IF(req->wdev);

	switch (ieee80211_vif_type_p2p(&sdata->vif)) {
	case NL80211_IFTYPE_STATION:
	case NL80211_IFTYPE_ADHOC:
	case NL80211_IFTYPE_MESH_POINT:
	case NL80211_IFTYPE_P2P_CLIENT:
	case NL80211_IFTYPE_P2P_DEVICE:
		break;
	case NL80211_IFTYPE_P2P_GO:
		if (sdata->local->ops->hw_scan)
			break;
		/*
		 * FIXME: implement NoA while scanning in software,
		 * for now fall through to allow scanning only when
		 * beaconing hasn't been configured yet
		 */
		fallthrough;
	case NL80211_IFTYPE_AP:
		/*
		 * If the scan has been forced (and the driver supports
		 * forcing), don't care about being beaconing already.
		 * This will create problems to the attached stations (e.g. all
		 * the frames sent while scanning on other channel will be
		 * lost)
		 */
		if (sdata->deflink.u.ap.beacon &&
		    (!(wiphy->features & NL80211_FEATURE_AP_SCAN) ||
		     !(req->flags & NL80211_SCAN_FLAG_AP)))
			return -EOPNOTSUPP;
		break;
	case NL80211_IFTYPE_NAN:
	default:
		return -EOPNOTSUPP;
	}

	return ieee80211_request_scan(sdata, req);
}

static void ieee80211_abort_scan(struct wiphy *wiphy, struct wireless_dev *wdev)
{
	ieee80211_scan_cancel(wiphy_priv(wiphy));
}

static int
ieee80211_sched_scan_start(struct wiphy *wiphy,
			   struct net_device *dev,
			   struct cfg80211_sched_scan_request *req)
{
	struct ieee80211_sub_if_data *sdata = IEEE80211_DEV_TO_SUB_IF(dev);

	if (!sdata->local->ops->sched_scan_start)
		return -EOPNOTSUPP;

	return ieee80211_request_sched_scan_start(sdata, req);
}

static int
ieee80211_sched_scan_stop(struct wiphy *wiphy, struct net_device *dev,
			  u64 reqid)
{
	struct ieee80211_local *local = wiphy_priv(wiphy);

	if (!local->ops->sched_scan_stop)
		return -EOPNOTSUPP;

	return ieee80211_request_sched_scan_stop(local);
}

static int ieee80211_auth(struct wiphy *wiphy, struct net_device *dev,
			  struct cfg80211_auth_request *req)
{
	return ieee80211_mgd_auth(IEEE80211_DEV_TO_SUB_IF(dev), req);
}

static int ieee80211_assoc(struct wiphy *wiphy, struct net_device *dev,
			   struct cfg80211_assoc_request *req)
{
	return ieee80211_mgd_assoc(IEEE80211_DEV_TO_SUB_IF(dev), req);
}

static int ieee80211_deauth(struct wiphy *wiphy, struct net_device *dev,
			    struct cfg80211_deauth_request *req)
{
	return ieee80211_mgd_deauth(IEEE80211_DEV_TO_SUB_IF(dev), req);
}

static int ieee80211_disassoc(struct wiphy *wiphy, struct net_device *dev,
			      struct cfg80211_disassoc_request *req)
{
	return ieee80211_mgd_disassoc(IEEE80211_DEV_TO_SUB_IF(dev), req);
}

static int ieee80211_join_ibss(struct wiphy *wiphy, struct net_device *dev,
			       struct cfg80211_ibss_params *params)
{
	return ieee80211_ibss_join(IEEE80211_DEV_TO_SUB_IF(dev), params);
}

static int ieee80211_leave_ibss(struct wiphy *wiphy, struct net_device *dev)
{
	return ieee80211_ibss_leave(IEEE80211_DEV_TO_SUB_IF(dev));
}

static int ieee80211_join_ocb(struct wiphy *wiphy, struct net_device *dev,
			      struct ocb_setup *setup)
{
	return ieee80211_ocb_join(IEEE80211_DEV_TO_SUB_IF(dev), setup);
}

static int ieee80211_leave_ocb(struct wiphy *wiphy, struct net_device *dev)
{
	return ieee80211_ocb_leave(IEEE80211_DEV_TO_SUB_IF(dev));
}

static int ieee80211_set_mcast_rate(struct wiphy *wiphy, struct net_device *dev,
				    int rate[NUM_NL80211_BANDS])
{
	struct ieee80211_sub_if_data *sdata = IEEE80211_DEV_TO_SUB_IF(dev);

	memcpy(sdata->vif.bss_conf.mcast_rate, rate,
	       sizeof(int) * NUM_NL80211_BANDS);

	if (ieee80211_sdata_running(sdata))
		ieee80211_link_info_change_notify(sdata, &sdata->deflink,
						  BSS_CHANGED_MCAST_RATE);

	return 0;
}

static int ieee80211_set_wiphy_params(struct wiphy *wiphy, u32 changed)
{
	struct ieee80211_local *local = wiphy_priv(wiphy);
	int err;

	if (changed & WIPHY_PARAM_FRAG_THRESHOLD) {
		ieee80211_check_fast_xmit_all(local);

		err = drv_set_frag_threshold(local, wiphy->frag_threshold);

		if (err) {
			ieee80211_check_fast_xmit_all(local);
			return err;
		}
	}

	if ((changed & WIPHY_PARAM_COVERAGE_CLASS) ||
	    (changed & WIPHY_PARAM_DYN_ACK)) {
		s16 coverage_class;

		coverage_class = changed & WIPHY_PARAM_COVERAGE_CLASS ?
					wiphy->coverage_class : -1;
		err = drv_set_coverage_class(local, coverage_class);

		if (err)
			return err;
	}

	if (changed & WIPHY_PARAM_RTS_THRESHOLD) {
		err = drv_set_rts_threshold(local, wiphy->rts_threshold);

		if (err)
			return err;
	}

	if (changed & WIPHY_PARAM_RETRY_SHORT) {
		if (wiphy->retry_short > IEEE80211_MAX_TX_RETRY)
			return -EINVAL;
		local->hw.conf.short_frame_max_tx_count = wiphy->retry_short;
	}
	if (changed & WIPHY_PARAM_RETRY_LONG) {
		if (wiphy->retry_long > IEEE80211_MAX_TX_RETRY)
			return -EINVAL;
		local->hw.conf.long_frame_max_tx_count = wiphy->retry_long;
	}
	if (changed &
	    (WIPHY_PARAM_RETRY_SHORT | WIPHY_PARAM_RETRY_LONG))
		ieee80211_hw_config(local, IEEE80211_CONF_CHANGE_RETRY_LIMITS);

	if (changed & (WIPHY_PARAM_TXQ_LIMIT |
		       WIPHY_PARAM_TXQ_MEMORY_LIMIT |
		       WIPHY_PARAM_TXQ_QUANTUM))
		ieee80211_txq_set_params(local);

	return 0;
}

static int ieee80211_set_tx_power(struct wiphy *wiphy,
				  struct wireless_dev *wdev,
				  enum nl80211_tx_power_setting type, int mbm)
{
	struct ieee80211_local *local = wiphy_priv(wiphy);
	struct ieee80211_sub_if_data *sdata;
	enum nl80211_tx_power_setting txp_type = type;
	bool update_txp_type = false;
	bool has_monitor = false;
	int old_power = local->user_power_level;

	lockdep_assert_wiphy(local->hw.wiphy);

	if (wdev) {
		sdata = IEEE80211_WDEV_TO_SUB_IF(wdev);

		if (sdata->vif.type == NL80211_IFTYPE_MONITOR) {
			if (!ieee80211_hw_check(&local->hw, WANT_MONITOR_VIF))
				return -EOPNOTSUPP;

			sdata = wiphy_dereference(local->hw.wiphy,
						  local->monitor_sdata);
			if (!sdata)
				return -EOPNOTSUPP;
		}

		switch (type) {
		case NL80211_TX_POWER_AUTOMATIC:
			sdata->deflink.user_power_level =
				IEEE80211_UNSET_POWER_LEVEL;
			txp_type = NL80211_TX_POWER_LIMITED;
			break;
		case NL80211_TX_POWER_LIMITED:
		case NL80211_TX_POWER_FIXED:
			if (mbm < 0 || (mbm % 100))
				return -EOPNOTSUPP;
			sdata->deflink.user_power_level = MBM_TO_DBM(mbm);
			break;
		}

		if (txp_type != sdata->vif.bss_conf.txpower_type) {
			update_txp_type = true;
			sdata->vif.bss_conf.txpower_type = txp_type;
		}

		ieee80211_recalc_txpower(sdata, update_txp_type);

		return 0;
	}

	switch (type) {
	case NL80211_TX_POWER_AUTOMATIC:
		local->user_power_level = IEEE80211_UNSET_POWER_LEVEL;
		txp_type = NL80211_TX_POWER_LIMITED;
		break;
	case NL80211_TX_POWER_LIMITED:
	case NL80211_TX_POWER_FIXED:
		if (mbm < 0 || (mbm % 100))
			return -EOPNOTSUPP;
		local->user_power_level = MBM_TO_DBM(mbm);
		break;
	}

	list_for_each_entry(sdata, &local->interfaces, list) {
		if (sdata->vif.type == NL80211_IFTYPE_MONITOR) {
			has_monitor = true;
			continue;
		}
		sdata->deflink.user_power_level = local->user_power_level;
		if (txp_type != sdata->vif.bss_conf.txpower_type)
			update_txp_type = true;
		sdata->vif.bss_conf.txpower_type = txp_type;
	}
	list_for_each_entry(sdata, &local->interfaces, list) {
		if (sdata->vif.type == NL80211_IFTYPE_MONITOR)
			continue;
		ieee80211_recalc_txpower(sdata, update_txp_type);
	}

	if (has_monitor) {
		sdata = wiphy_dereference(local->hw.wiphy,
					  local->monitor_sdata);
		if (sdata && ieee80211_hw_check(&local->hw, WANT_MONITOR_VIF)) {
			sdata->deflink.user_power_level = local->user_power_level;
			if (txp_type != sdata->vif.bss_conf.txpower_type)
				update_txp_type = true;
			sdata->vif.bss_conf.txpower_type = txp_type;

			ieee80211_recalc_txpower(sdata, update_txp_type);
		}
	}

	if (local->emulate_chanctx &&
	    (old_power != local->user_power_level))
		ieee80211_hw_conf_chan(local);

	return 0;
}

static int ieee80211_get_tx_power(struct wiphy *wiphy,
				  struct wireless_dev *wdev,
				  int *dbm)
{
	struct ieee80211_local *local = wiphy_priv(wiphy);
	struct ieee80211_sub_if_data *sdata = IEEE80211_WDEV_TO_SUB_IF(wdev);

	if (local->ops->get_txpower &&
	    (sdata->flags & IEEE80211_SDATA_IN_DRIVER))
		return drv_get_txpower(local, sdata, dbm);

	if (local->emulate_chanctx)
		*dbm = local->hw.conf.power_level;
	else
		*dbm = sdata->vif.bss_conf.txpower;

	/* INT_MIN indicates no power level was set yet */
	if (*dbm == INT_MIN)
		return -EINVAL;

	return 0;
}

static void ieee80211_rfkill_poll(struct wiphy *wiphy)
{
	struct ieee80211_local *local = wiphy_priv(wiphy);

	drv_rfkill_poll(local);
}

#ifdef CONFIG_NL80211_TESTMODE
static int ieee80211_testmode_cmd(struct wiphy *wiphy,
				  struct wireless_dev *wdev,
				  void *data, int len)
{
	struct ieee80211_local *local = wiphy_priv(wiphy);
	struct ieee80211_vif *vif = NULL;

	if (!local->ops->testmode_cmd)
		return -EOPNOTSUPP;

	if (wdev) {
		struct ieee80211_sub_if_data *sdata;

		sdata = IEEE80211_WDEV_TO_SUB_IF(wdev);
		if (sdata->flags & IEEE80211_SDATA_IN_DRIVER)
			vif = &sdata->vif;
	}

	return local->ops->testmode_cmd(&local->hw, vif, data, len);
}

static int ieee80211_testmode_dump(struct wiphy *wiphy,
				   struct sk_buff *skb,
				   struct netlink_callback *cb,
				   void *data, int len)
{
	struct ieee80211_local *local = wiphy_priv(wiphy);

	if (!local->ops->testmode_dump)
		return -EOPNOTSUPP;

	return local->ops->testmode_dump(&local->hw, skb, cb, data, len);
}
#endif

int __ieee80211_request_smps_mgd(struct ieee80211_sub_if_data *sdata,
				 struct ieee80211_link_data *link,
				 enum ieee80211_smps_mode smps_mode)
{
	const u8 *ap;
	enum ieee80211_smps_mode old_req;
	int err;
	struct sta_info *sta;
	bool tdls_peer_found = false;

	lockdep_assert_wiphy(sdata->local->hw.wiphy);

	if (WARN_ON_ONCE(sdata->vif.type != NL80211_IFTYPE_STATION))
		return -EINVAL;

	if (!ieee80211_vif_link_active(&sdata->vif, link->link_id))
		return 0;

	old_req = link->u.mgd.req_smps;
	link->u.mgd.req_smps = smps_mode;

	/* The driver indicated that EML is enabled for the interface, which
	 * implies that SMPS flows towards the AP should be stopped.
	 */
	if (sdata->vif.driver_flags & IEEE80211_VIF_EML_ACTIVE)
		return 0;

	if (old_req == smps_mode &&
	    smps_mode != IEEE80211_SMPS_AUTOMATIC)
		return 0;

	/*
	 * If not associated, or current association is not an HT
	 * association, there's no need to do anything, just store
	 * the new value until we associate.
	 */
	if (!sdata->u.mgd.associated ||
	    link->conf->chanreq.oper.width == NL80211_CHAN_WIDTH_20_NOHT)
		return 0;

	ap = sdata->vif.cfg.ap_addr;

	rcu_read_lock();
	list_for_each_entry_rcu(sta, &sdata->local->sta_list, list) {
		if (!sta->sta.tdls || sta->sdata != sdata || !sta->uploaded ||
		    !test_sta_flag(sta, WLAN_STA_AUTHORIZED))
			continue;

		tdls_peer_found = true;
		break;
	}
	rcu_read_unlock();

	if (smps_mode == IEEE80211_SMPS_AUTOMATIC) {
		if (tdls_peer_found || !sdata->u.mgd.powersave)
			smps_mode = IEEE80211_SMPS_OFF;
		else
			smps_mode = IEEE80211_SMPS_DYNAMIC;
	}

	/* send SM PS frame to AP */
	err = ieee80211_send_smps_action(sdata, smps_mode,
					 ap, ap,
					 ieee80211_vif_is_mld(&sdata->vif) ?
					 link->link_id : -1);
	if (err)
		link->u.mgd.req_smps = old_req;
	else if (smps_mode != IEEE80211_SMPS_OFF && tdls_peer_found)
		ieee80211_teardown_tdls_peers(link);

	return err;
}

static int ieee80211_set_power_mgmt(struct wiphy *wiphy, struct net_device *dev,
				    bool enabled, int timeout)
{
	struct ieee80211_sub_if_data *sdata = IEEE80211_DEV_TO_SUB_IF(dev);
	struct ieee80211_local *local = wdev_priv(dev->ieee80211_ptr);
	unsigned int link_id;

	if (sdata->vif.type != NL80211_IFTYPE_STATION)
		return -EOPNOTSUPP;

	if (!ieee80211_hw_check(&local->hw, SUPPORTS_PS))
		return -EOPNOTSUPP;

	if (enabled == sdata->u.mgd.powersave &&
	    timeout == local->dynamic_ps_forced_timeout)
		return 0;

	sdata->u.mgd.powersave = enabled;
	local->dynamic_ps_forced_timeout = timeout;

	/* no change, but if automatic follow powersave */
	for (link_id = 0; link_id < ARRAY_SIZE(sdata->link); link_id++) {
		struct ieee80211_link_data *link;

		link = sdata_dereference(sdata->link[link_id], sdata);

		if (!link)
			continue;
		__ieee80211_request_smps_mgd(sdata, link,
					     link->u.mgd.req_smps);
	}

	if (ieee80211_hw_check(&local->hw, SUPPORTS_DYNAMIC_PS))
		ieee80211_hw_config(local, IEEE80211_CONF_CHANGE_PS);

	ieee80211_recalc_ps(local);
	ieee80211_recalc_ps_vif(sdata);
	ieee80211_check_fast_rx_iface(sdata);

	return 0;
}

static void ieee80211_set_cqm_rssi_link(struct ieee80211_sub_if_data *sdata,
					struct ieee80211_link_data *link,
					s32 rssi_thold, u32 rssi_hyst,
					s32 rssi_low, s32 rssi_high)
{
	struct ieee80211_bss_conf *conf;

	if (!link || !link->conf)
		return;

	conf = link->conf;

	if (rssi_thold && rssi_hyst &&
	    rssi_thold == conf->cqm_rssi_thold &&
	    rssi_hyst == conf->cqm_rssi_hyst)
		return;

	conf->cqm_rssi_thold = rssi_thold;
	conf->cqm_rssi_hyst = rssi_hyst;
	conf->cqm_rssi_low = rssi_low;
	conf->cqm_rssi_high = rssi_high;
	link->u.mgd.last_cqm_event_signal = 0;

	if (!ieee80211_vif_link_active(&sdata->vif, link->link_id))
		return;

	if (sdata->u.mgd.associated &&
	    (sdata->vif.driver_flags & IEEE80211_VIF_SUPPORTS_CQM_RSSI))
		ieee80211_link_info_change_notify(sdata, link, BSS_CHANGED_CQM);
}

static int ieee80211_set_cqm_rssi_config(struct wiphy *wiphy,
					 struct net_device *dev,
					 s32 rssi_thold, u32 rssi_hyst)
{
	struct ieee80211_sub_if_data *sdata = IEEE80211_DEV_TO_SUB_IF(dev);
	struct ieee80211_vif *vif = &sdata->vif;
	int link_id;

	if (vif->driver_flags & IEEE80211_VIF_BEACON_FILTER &&
	    !(vif->driver_flags & IEEE80211_VIF_SUPPORTS_CQM_RSSI))
		return -EOPNOTSUPP;

	/* For MLD, handle CQM change on all the active links */
	for (link_id = 0; link_id < IEEE80211_MLD_MAX_NUM_LINKS; link_id++) {
		struct ieee80211_link_data *link =
			sdata_dereference(sdata->link[link_id], sdata);

		ieee80211_set_cqm_rssi_link(sdata, link, rssi_thold, rssi_hyst,
					    0, 0);
	}

	return 0;
}

static int ieee80211_set_cqm_rssi_range_config(struct wiphy *wiphy,
					       struct net_device *dev,
					       s32 rssi_low, s32 rssi_high)
{
	struct ieee80211_sub_if_data *sdata = IEEE80211_DEV_TO_SUB_IF(dev);
	struct ieee80211_vif *vif = &sdata->vif;
	int link_id;

	if (vif->driver_flags & IEEE80211_VIF_BEACON_FILTER)
		return -EOPNOTSUPP;

	/* For MLD, handle CQM change on all the active links */
	for (link_id = 0; link_id < IEEE80211_MLD_MAX_NUM_LINKS; link_id++) {
		struct ieee80211_link_data *link =
			sdata_dereference(sdata->link[link_id], sdata);

		ieee80211_set_cqm_rssi_link(sdata, link, 0, 0,
					    rssi_low, rssi_high);
	}

	return 0;
}

static int ieee80211_set_bitrate_mask(struct wiphy *wiphy,
				      struct net_device *dev,
				      unsigned int link_id,
				      const u8 *addr,
				      const struct cfg80211_bitrate_mask *mask)
{
	struct ieee80211_sub_if_data *sdata = IEEE80211_DEV_TO_SUB_IF(dev);
	struct ieee80211_local *local = wdev_priv(dev->ieee80211_ptr);
	int i, ret;

	if (!ieee80211_sdata_running(sdata))
		return -ENETDOWN;

	/*
	 * If active validate the setting and reject it if it doesn't leave
	 * at least one basic rate usable, since we really have to be able
	 * to send something, and if we're an AP we have to be able to do
	 * so at a basic rate so that all clients can receive it.
	 */
	if (rcu_access_pointer(sdata->vif.bss_conf.chanctx_conf) &&
	    sdata->vif.bss_conf.chanreq.oper.chan) {
		u32 basic_rates = sdata->vif.bss_conf.basic_rates;
		enum nl80211_band band;

		band = sdata->vif.bss_conf.chanreq.oper.chan->band;

		if (!(mask->control[band].legacy & basic_rates))
			return -EINVAL;
	}

	if (ieee80211_hw_check(&local->hw, HAS_RATE_CONTROL)) {
		ret = drv_set_bitrate_mask(local, sdata, mask);
		if (ret)
			return ret;
	}

	for (i = 0; i < NUM_NL80211_BANDS; i++) {
		struct ieee80211_supported_band *sband = wiphy->bands[i];
		int j;

		sdata->rc_rateidx_mask[i] = mask->control[i].legacy;
		memcpy(sdata->rc_rateidx_mcs_mask[i], mask->control[i].ht_mcs,
		       sizeof(mask->control[i].ht_mcs));
		memcpy(sdata->rc_rateidx_vht_mcs_mask[i],
		       mask->control[i].vht_mcs,
		       sizeof(mask->control[i].vht_mcs));

		sdata->rc_has_mcs_mask[i] = false;
		sdata->rc_has_vht_mcs_mask[i] = false;
		if (!sband)
			continue;

		for (j = 0; j < IEEE80211_HT_MCS_MASK_LEN; j++) {
			if (sdata->rc_rateidx_mcs_mask[i][j] != 0xff) {
				sdata->rc_has_mcs_mask[i] = true;
				break;
			}
		}

		for (j = 0; j < NL80211_VHT_NSS_MAX; j++) {
			if (sdata->rc_rateidx_vht_mcs_mask[i][j] != 0xffff) {
				sdata->rc_has_vht_mcs_mask[i] = true;
				break;
			}
		}
	}

	return 0;
}

static int ieee80211_start_radar_detection(struct wiphy *wiphy,
					   struct net_device *dev,
					   struct cfg80211_chan_def *chandef,
					   u32 cac_time_ms, int link_id)
{
	struct ieee80211_sub_if_data *sdata = IEEE80211_DEV_TO_SUB_IF(dev);
	struct ieee80211_chan_req chanreq = { .oper = *chandef };
	struct ieee80211_local *local = sdata->local;
	struct ieee80211_link_data *link_data;
	int err;

	lockdep_assert_wiphy(local->hw.wiphy);

	if (!list_empty(&local->roc_list) || local->scanning)
		return -EBUSY;

	link_data = sdata_dereference(sdata->link[link_id], sdata);
	if (!link_data)
		return -ENOLINK;

	/* whatever, but channel contexts should not complain about that one */
	link_data->smps_mode = IEEE80211_SMPS_OFF;
	link_data->needed_rx_chains = local->rx_chains;

	err = ieee80211_link_use_channel(link_data, &chanreq,
					 IEEE80211_CHANCTX_SHARED);
	if (err)
		return err;

	wiphy_delayed_work_queue(wiphy, &link_data->dfs_cac_timer_work,
				 msecs_to_jiffies(cac_time_ms));

	return 0;
}

static void ieee80211_end_cac(struct wiphy *wiphy,
			      struct net_device *dev, unsigned int link_id)
{
	struct ieee80211_sub_if_data *sdata = IEEE80211_DEV_TO_SUB_IF(dev);
	struct ieee80211_local *local = sdata->local;
	struct ieee80211_link_data *link_data;

	lockdep_assert_wiphy(local->hw.wiphy);

	list_for_each_entry(sdata, &local->interfaces, list) {
		link_data = sdata_dereference(sdata->link[link_id], sdata);
		if (!link_data)
			continue;

		wiphy_delayed_work_cancel(wiphy,
					  &link_data->dfs_cac_timer_work);

		if (sdata->wdev.links[link_id].cac_started) {
			ieee80211_link_release_channel(link_data);
			sdata->wdev.links[link_id].cac_started = false;
		}
	}
}

static struct cfg80211_beacon_data *
cfg80211_beacon_dup(struct cfg80211_beacon_data *beacon)
{
	struct cfg80211_beacon_data *new_beacon;
	u8 *pos;
	int len;

	len = beacon->head_len + beacon->tail_len + beacon->beacon_ies_len +
	      beacon->proberesp_ies_len + beacon->assocresp_ies_len +
	      beacon->probe_resp_len + beacon->lci_len + beacon->civicloc_len;

	if (beacon->mbssid_ies)
		len += ieee80211_get_mbssid_beacon_len(beacon->mbssid_ies,
						       beacon->rnr_ies,
						       beacon->mbssid_ies->cnt);

	new_beacon = kzalloc(sizeof(*new_beacon) + len, GFP_KERNEL);
	if (!new_beacon)
		return NULL;

	if (beacon->mbssid_ies && beacon->mbssid_ies->cnt) {
		new_beacon->mbssid_ies =
			kzalloc(struct_size(new_beacon->mbssid_ies,
					    elem, beacon->mbssid_ies->cnt),
				GFP_KERNEL);
		if (!new_beacon->mbssid_ies) {
			kfree(new_beacon);
			return NULL;
		}

		if (beacon->rnr_ies && beacon->rnr_ies->cnt) {
			new_beacon->rnr_ies =
				kzalloc(struct_size(new_beacon->rnr_ies,
						    elem, beacon->rnr_ies->cnt),
					GFP_KERNEL);
			if (!new_beacon->rnr_ies) {
				kfree(new_beacon->mbssid_ies);
				kfree(new_beacon);
				return NULL;
			}
		}
	}

	pos = (u8 *)(new_beacon + 1);
	if (beacon->head_len) {
		new_beacon->head_len = beacon->head_len;
		new_beacon->head = pos;
		memcpy(pos, beacon->head, beacon->head_len);
		pos += beacon->head_len;
	}
	if (beacon->tail_len) {
		new_beacon->tail_len = beacon->tail_len;
		new_beacon->tail = pos;
		memcpy(pos, beacon->tail, beacon->tail_len);
		pos += beacon->tail_len;
	}
	if (beacon->beacon_ies_len) {
		new_beacon->beacon_ies_len = beacon->beacon_ies_len;
		new_beacon->beacon_ies = pos;
		memcpy(pos, beacon->beacon_ies, beacon->beacon_ies_len);
		pos += beacon->beacon_ies_len;
	}
	if (beacon->proberesp_ies_len) {
		new_beacon->proberesp_ies_len = beacon->proberesp_ies_len;
		new_beacon->proberesp_ies = pos;
		memcpy(pos, beacon->proberesp_ies, beacon->proberesp_ies_len);
		pos += beacon->proberesp_ies_len;
	}
	if (beacon->assocresp_ies_len) {
		new_beacon->assocresp_ies_len = beacon->assocresp_ies_len;
		new_beacon->assocresp_ies = pos;
		memcpy(pos, beacon->assocresp_ies, beacon->assocresp_ies_len);
		pos += beacon->assocresp_ies_len;
	}
	if (beacon->probe_resp_len) {
		new_beacon->probe_resp_len = beacon->probe_resp_len;
		new_beacon->probe_resp = pos;
		memcpy(pos, beacon->probe_resp, beacon->probe_resp_len);
		pos += beacon->probe_resp_len;
	}
	if (beacon->mbssid_ies && beacon->mbssid_ies->cnt) {
		pos += ieee80211_copy_mbssid_beacon(pos,
						    new_beacon->mbssid_ies,
						    beacon->mbssid_ies);
		if (beacon->rnr_ies && beacon->rnr_ies->cnt)
			pos += ieee80211_copy_rnr_beacon(pos,
							 new_beacon->rnr_ies,
							 beacon->rnr_ies);
	}

	/* might copy -1, meaning no changes requested */
	new_beacon->ftm_responder = beacon->ftm_responder;
	if (beacon->lci) {
		new_beacon->lci_len = beacon->lci_len;
		new_beacon->lci = pos;
		memcpy(pos, beacon->lci, beacon->lci_len);
		pos += beacon->lci_len;
	}
	if (beacon->civicloc) {
		new_beacon->civicloc_len = beacon->civicloc_len;
		new_beacon->civicloc = pos;
		memcpy(pos, beacon->civicloc, beacon->civicloc_len);
		pos += beacon->civicloc_len;
	}

	return new_beacon;
}

void ieee80211_csa_finish(struct ieee80211_vif *vif, unsigned int link_id)
{
	struct ieee80211_sub_if_data *sdata = vif_to_sdata(vif);
	struct ieee80211_local *local = sdata->local;
	struct ieee80211_link_data *link_data;

	if (WARN_ON(link_id >= IEEE80211_MLD_MAX_NUM_LINKS))
		return;

	rcu_read_lock();

	link_data = rcu_dereference(sdata->link[link_id]);
	if (WARN_ON(!link_data)) {
		rcu_read_unlock();
		return;
	}

	/* TODO: MBSSID with MLO changes */
	if (vif->mbssid_tx_vif == vif) {
		/* Trigger ieee80211_csa_finish() on the non-transmitting
		 * interfaces when channel switch is received on
		 * transmitting interface
		 */
		struct ieee80211_sub_if_data *iter;

		list_for_each_entry_rcu(iter, &local->interfaces, list) {
			if (!ieee80211_sdata_running(iter))
				continue;

			if (iter == sdata || iter->vif.mbssid_tx_vif != vif)
				continue;

			wiphy_work_queue(iter->local->hw.wiphy,
					 &iter->deflink.csa.finalize_work);
		}
	}
	wiphy_work_queue(local->hw.wiphy, &link_data->csa.finalize_work);

	rcu_read_unlock();
}
EXPORT_SYMBOL(ieee80211_csa_finish);

void ieee80211_channel_switch_disconnect(struct ieee80211_vif *vif)
{
	struct ieee80211_sub_if_data *sdata = vif_to_sdata(vif);
	struct ieee80211_if_managed *ifmgd = &sdata->u.mgd;
	struct ieee80211_local *local = sdata->local;

	sdata_info(sdata, "channel switch failed, disconnecting\n");
	wiphy_work_queue(local->hw.wiphy, &ifmgd->csa_connection_drop_work);
}
EXPORT_SYMBOL(ieee80211_channel_switch_disconnect);

static int ieee80211_set_after_csa_beacon(struct ieee80211_link_data *link_data,
					  u64 *changed)
{
	struct ieee80211_sub_if_data *sdata = link_data->sdata;
	int err;

	switch (sdata->vif.type) {
	case NL80211_IFTYPE_AP:
		if (!link_data->u.ap.next_beacon)
			return -EINVAL;

		err = ieee80211_assign_beacon(sdata, link_data,
					      link_data->u.ap.next_beacon,
					      NULL, NULL, changed);
		ieee80211_free_next_beacon(link_data);

		if (err < 0)
			return err;
		break;
	case NL80211_IFTYPE_ADHOC:
		err = ieee80211_ibss_finish_csa(sdata, changed);
		if (err < 0)
			return err;
		break;
#ifdef CONFIG_MAC80211_MESH
	case NL80211_IFTYPE_MESH_POINT:
		err = ieee80211_mesh_finish_csa(sdata, changed);
		if (err < 0)
			return err;
		break;
#endif
	default:
		WARN_ON(1);
		return -EINVAL;
	}

	return 0;
}

static int __ieee80211_csa_finalize(struct ieee80211_link_data *link_data)
{
	struct ieee80211_sub_if_data *sdata = link_data->sdata;
	struct ieee80211_local *local = sdata->local;
	struct ieee80211_bss_conf *link_conf = link_data->conf;
	u64 changed = 0;
	int err;

	lockdep_assert_wiphy(local->hw.wiphy);

	/*
	 * using reservation isn't immediate as it may be deferred until later
	 * with multi-vif. once reservation is complete it will re-schedule the
	 * work with no reserved_chanctx so verify chandef to check if it
	 * completed successfully
	 */

	if (link_data->reserved_chanctx) {
		/*
		 * with multi-vif csa driver may call ieee80211_csa_finish()
		 * many times while waiting for other interfaces to use their
		 * reservations
		 */
		if (link_data->reserved_ready)
			return 0;

		return ieee80211_link_use_reserved_context(link_data);
	}

	if (!cfg80211_chandef_identical(&link_conf->chanreq.oper,
					&link_data->csa.chanreq.oper))
		return -EINVAL;

	link_conf->csa_active = false;

	err = ieee80211_set_after_csa_beacon(link_data, &changed);
	if (err)
		return err;

	ieee80211_link_info_change_notify(sdata, link_data, changed);

	ieee80211_vif_unblock_queues_csa(sdata);

	err = drv_post_channel_switch(link_data);
	if (err)
		return err;

	cfg80211_ch_switch_notify(sdata->dev, &link_data->csa.chanreq.oper,
				  link_data->link_id);

	return 0;
}

static void ieee80211_csa_finalize(struct ieee80211_link_data *link_data)
{
	struct ieee80211_sub_if_data *sdata = link_data->sdata;

	if (__ieee80211_csa_finalize(link_data)) {
		sdata_info(sdata, "failed to finalize CSA on link %d, disconnecting\n",
			   link_data->link_id);
		cfg80211_stop_iface(sdata->local->hw.wiphy, &sdata->wdev,
				    GFP_KERNEL);
	}
}

void ieee80211_csa_finalize_work(struct wiphy *wiphy, struct wiphy_work *work)
{
	struct ieee80211_link_data *link =
		container_of(work, struct ieee80211_link_data, csa.finalize_work);
	struct ieee80211_sub_if_data *sdata = link->sdata;
	struct ieee80211_local *local = sdata->local;

	lockdep_assert_wiphy(local->hw.wiphy);

	/* AP might have been stopped while waiting for the lock. */
	if (!link->conf->csa_active)
		return;

	if (!ieee80211_sdata_running(sdata))
		return;

	ieee80211_csa_finalize(link);
}

static int ieee80211_set_csa_beacon(struct ieee80211_link_data *link_data,
				    struct cfg80211_csa_settings *params,
				    u64 *changed)
{
	struct ieee80211_sub_if_data *sdata = link_data->sdata;
	struct ieee80211_csa_settings csa = {};
	int err;

	switch (sdata->vif.type) {
	case NL80211_IFTYPE_AP:
		link_data->u.ap.next_beacon =
			cfg80211_beacon_dup(&params->beacon_after);
		if (!link_data->u.ap.next_beacon)
			return -ENOMEM;

		/*
		 * With a count of 0, we don't have to wait for any
		 * TBTT before switching, so complete the CSA
		 * immediately.  In theory, with a count == 1 we
		 * should delay the switch until just before the next
		 * TBTT, but that would complicate things so we switch
		 * immediately too.  If we would delay the switch
		 * until the next TBTT, we would have to set the probe
		 * response here.
		 *
		 * TODO: A channel switch with count <= 1 without
		 * sending a CSA action frame is kind of useless,
		 * because the clients won't know we're changing
		 * channels.  The action frame must be implemented
		 * either here or in the userspace.
		 */
		if (params->count <= 1)
			break;

		if ((params->n_counter_offsets_beacon >
		     IEEE80211_MAX_CNTDWN_COUNTERS_NUM) ||
		    (params->n_counter_offsets_presp >
		     IEEE80211_MAX_CNTDWN_COUNTERS_NUM)) {
			ieee80211_free_next_beacon(link_data);
			return -EINVAL;
		}

		csa.counter_offsets_beacon = params->counter_offsets_beacon;
		csa.counter_offsets_presp = params->counter_offsets_presp;
		csa.n_counter_offsets_beacon = params->n_counter_offsets_beacon;
		csa.n_counter_offsets_presp = params->n_counter_offsets_presp;
		csa.count = params->count;

		err = ieee80211_assign_beacon(sdata, link_data,
					      &params->beacon_csa, &csa,
					      NULL, changed);
		if (err < 0) {
			ieee80211_free_next_beacon(link_data);
			return err;
		}

		break;
	case NL80211_IFTYPE_ADHOC:
		if (!sdata->vif.cfg.ibss_joined)
			return -EINVAL;

		if (params->chandef.width != sdata->u.ibss.chandef.width)
			return -EINVAL;

		switch (params->chandef.width) {
		case NL80211_CHAN_WIDTH_40:
			if (cfg80211_get_chandef_type(&params->chandef) !=
			    cfg80211_get_chandef_type(&sdata->u.ibss.chandef))
				return -EINVAL;
			break;
		case NL80211_CHAN_WIDTH_5:
		case NL80211_CHAN_WIDTH_10:
		case NL80211_CHAN_WIDTH_20_NOHT:
		case NL80211_CHAN_WIDTH_20:
			break;
		default:
			return -EINVAL;
		}

		/* changes into another band are not supported */
		if (sdata->u.ibss.chandef.chan->band !=
		    params->chandef.chan->band)
			return -EINVAL;

		/* see comments in the NL80211_IFTYPE_AP block */
		if (params->count > 1) {
			err = ieee80211_ibss_csa_beacon(sdata, params, changed);
			if (err < 0)
				return err;
		}

		ieee80211_send_action_csa(sdata, params);

		break;
#ifdef CONFIG_MAC80211_MESH
	case NL80211_IFTYPE_MESH_POINT: {
		struct ieee80211_if_mesh *ifmsh = &sdata->u.mesh;

		/* changes into another band are not supported */
		if (sdata->vif.bss_conf.chanreq.oper.chan->band !=
		    params->chandef.chan->band)
			return -EINVAL;

		if (ifmsh->csa_role == IEEE80211_MESH_CSA_ROLE_NONE) {
			ifmsh->csa_role = IEEE80211_MESH_CSA_ROLE_INIT;
			if (!ifmsh->pre_value)
				ifmsh->pre_value = 1;
			else
				ifmsh->pre_value++;
		}

		/* see comments in the NL80211_IFTYPE_AP block */
		if (params->count > 1) {
			err = ieee80211_mesh_csa_beacon(sdata, params, changed);
			if (err < 0) {
				ifmsh->csa_role = IEEE80211_MESH_CSA_ROLE_NONE;
				return err;
			}
		}

		if (ifmsh->csa_role == IEEE80211_MESH_CSA_ROLE_INIT)
			ieee80211_send_action_csa(sdata, params);

		break;
		}
#endif
	default:
		return -EOPNOTSUPP;
	}

	return 0;
}

static void ieee80211_color_change_abort(struct ieee80211_link_data *link)
{
	link->conf->color_change_active = false;

	ieee80211_free_next_beacon(link);

	cfg80211_color_change_aborted_notify(link->sdata->dev, link->link_id);
}

static int
__ieee80211_channel_switch(struct wiphy *wiphy, struct net_device *dev,
			   struct cfg80211_csa_settings *params)
{
	struct ieee80211_sub_if_data *sdata = IEEE80211_DEV_TO_SUB_IF(dev);
	struct ieee80211_chan_req chanreq = { .oper = params->chandef };
	struct ieee80211_local *local = sdata->local;
	struct ieee80211_channel_switch ch_switch = {
		.link_id = params->link_id,
	};
	struct ieee80211_chanctx_conf *conf;
	struct ieee80211_chanctx *chanctx;
	struct ieee80211_bss_conf *link_conf;
	struct ieee80211_link_data *link_data;
	u64 changed = 0;
	u8 link_id = params->link_id;
	int err;

	lockdep_assert_wiphy(local->hw.wiphy);

	if (!list_empty(&local->roc_list) || local->scanning)
		return -EBUSY;

	if (sdata->wdev.links[link_id].cac_started)
		return -EBUSY;

	if (WARN_ON(link_id >= IEEE80211_MLD_MAX_NUM_LINKS))
		return -EINVAL;

	link_data = wiphy_dereference(wiphy, sdata->link[link_id]);
	if (!link_data)
		return -ENOLINK;

	link_conf = link_data->conf;

	if (chanreq.oper.punctured && !link_conf->eht_support)
		return -EINVAL;

	/* don't allow another channel switch if one is already active. */
	if (link_conf->csa_active)
		return -EBUSY;

	conf = wiphy_dereference(wiphy, link_conf->chanctx_conf);
	if (!conf) {
		err = -EBUSY;
		goto out;
	}

	if (params->chandef.chan->freq_offset) {
		/* this may work, but is untested */
		err = -EOPNOTSUPP;
		goto out;
	}

	chanctx = container_of(conf, struct ieee80211_chanctx, conf);

	ch_switch.timestamp = 0;
	ch_switch.device_timestamp = 0;
	ch_switch.block_tx = params->block_tx;
	ch_switch.chandef = chanreq.oper;
	ch_switch.count = params->count;

	err = drv_pre_channel_switch(sdata, &ch_switch);
	if (err)
		goto out;

	err = ieee80211_link_reserve_chanctx(link_data, &chanreq,
					     chanctx->mode,
					     params->radar_required);
	if (err)
		goto out;

	/* if reservation is invalid then this will fail */
	err = ieee80211_check_combinations(sdata, NULL, chanctx->mode, 0, -1);
	if (err) {
		ieee80211_link_unreserve_chanctx(link_data);
		goto out;
	}

	/* if there is a color change in progress, abort it */
	if (link_conf->color_change_active)
		ieee80211_color_change_abort(link_data);

	err = ieee80211_set_csa_beacon(link_data, params, &changed);
	if (err) {
		ieee80211_link_unreserve_chanctx(link_data);
		goto out;
	}

	link_data->csa.chanreq = chanreq;
	link_conf->csa_active = true;

	if (params->block_tx)
		ieee80211_vif_block_queues_csa(sdata);

	cfg80211_ch_switch_started_notify(sdata->dev,
					  &link_data->csa.chanreq.oper, link_id,
					  params->count, params->block_tx);

	if (changed) {
		ieee80211_link_info_change_notify(sdata, link_data, changed);
		drv_channel_switch_beacon(sdata, &link_data->csa.chanreq.oper);
	} else {
		/* if the beacon didn't change, we can finalize immediately */
		ieee80211_csa_finalize(link_data);
	}

out:
	return err;
}

int ieee80211_channel_switch(struct wiphy *wiphy, struct net_device *dev,
			     struct cfg80211_csa_settings *params)
{
	struct ieee80211_sub_if_data *sdata = IEEE80211_DEV_TO_SUB_IF(dev);
	struct ieee80211_local *local = sdata->local;

	lockdep_assert_wiphy(local->hw.wiphy);

	return __ieee80211_channel_switch(wiphy, dev, params);
}

u64 ieee80211_mgmt_tx_cookie(struct ieee80211_local *local)
{
	lockdep_assert_wiphy(local->hw.wiphy);

	local->roc_cookie_counter++;

	/* wow, you wrapped 64 bits ... more likely a bug */
	if (WARN_ON(local->roc_cookie_counter == 0))
		local->roc_cookie_counter++;

	return local->roc_cookie_counter;
}

int ieee80211_attach_ack_skb(struct ieee80211_local *local, struct sk_buff *skb,
			     u64 *cookie, gfp_t gfp)
{
	unsigned long spin_flags;
	struct sk_buff *ack_skb;
	int id;

	ack_skb = skb_copy(skb, gfp);
	if (!ack_skb)
		return -ENOMEM;

	spin_lock_irqsave(&local->ack_status_lock, spin_flags);
	id = idr_alloc(&local->ack_status_frames, ack_skb,
		       1, 0x2000, GFP_ATOMIC);
	spin_unlock_irqrestore(&local->ack_status_lock, spin_flags);

	if (id < 0) {
		kfree_skb(ack_skb);
		return -ENOMEM;
	}

	IEEE80211_SKB_CB(skb)->status_data_idr = 1;
	IEEE80211_SKB_CB(skb)->status_data = id;

	*cookie = ieee80211_mgmt_tx_cookie(local);
	IEEE80211_SKB_CB(ack_skb)->ack.cookie = *cookie;

	return 0;
}

static void
ieee80211_update_mgmt_frame_registrations(struct wiphy *wiphy,
					  struct wireless_dev *wdev,
					  struct mgmt_frame_regs *upd)
{
	struct ieee80211_local *local = wiphy_priv(wiphy);
	struct ieee80211_sub_if_data *sdata = IEEE80211_WDEV_TO_SUB_IF(wdev);
	u32 preq_mask = BIT(IEEE80211_STYPE_PROBE_REQ >> 4);
	u32 action_mask = BIT(IEEE80211_STYPE_ACTION >> 4);
	bool global_change, intf_change;

	global_change =
		(local->probe_req_reg != !!(upd->global_stypes & preq_mask)) ||
		(local->rx_mcast_action_reg !=
		 !!(upd->global_mcast_stypes & action_mask));
	local->probe_req_reg = upd->global_stypes & preq_mask;
	local->rx_mcast_action_reg = upd->global_mcast_stypes & action_mask;

	intf_change = (sdata->vif.probe_req_reg !=
		       !!(upd->interface_stypes & preq_mask)) ||
		(sdata->vif.rx_mcast_action_reg !=
		 !!(upd->interface_mcast_stypes & action_mask));
	sdata->vif.probe_req_reg = upd->interface_stypes & preq_mask;
	sdata->vif.rx_mcast_action_reg =
		upd->interface_mcast_stypes & action_mask;

	if (!local->open_count)
		return;

	if (intf_change && ieee80211_sdata_running(sdata))
		drv_config_iface_filter(local, sdata,
					sdata->vif.probe_req_reg ?
						FIF_PROBE_REQ : 0,
					FIF_PROBE_REQ);

	if (global_change)
		ieee80211_configure_filter(local);
}

static int ieee80211_set_antenna(struct wiphy *wiphy, u32 tx_ant, u32 rx_ant)
{
	struct ieee80211_local *local = wiphy_priv(wiphy);
	int ret;

	if (local->started)
		return -EOPNOTSUPP;

	ret = drv_set_antenna(local, tx_ant, rx_ant);
	if (ret)
		return ret;

	local->rx_chains = hweight8(rx_ant);
	return 0;
}

static int ieee80211_get_antenna(struct wiphy *wiphy, u32 *tx_ant, u32 *rx_ant)
{
	struct ieee80211_local *local = wiphy_priv(wiphy);

	return drv_get_antenna(local, tx_ant, rx_ant);
}

static int ieee80211_set_rekey_data(struct wiphy *wiphy,
				    struct net_device *dev,
				    struct cfg80211_gtk_rekey_data *data)
{
	struct ieee80211_local *local = wiphy_priv(wiphy);
	struct ieee80211_sub_if_data *sdata = IEEE80211_DEV_TO_SUB_IF(dev);

	if (!local->ops->set_rekey_data)
		return -EOPNOTSUPP;

	drv_set_rekey_data(local, sdata, data);

	return 0;
}

static int ieee80211_probe_client(struct wiphy *wiphy, struct net_device *dev,
				  const u8 *peer, u64 *cookie)
{
	struct ieee80211_sub_if_data *sdata = IEEE80211_DEV_TO_SUB_IF(dev);
	struct ieee80211_local *local = sdata->local;
	struct ieee80211_qos_hdr *nullfunc;
	struct sk_buff *skb;
	int size = sizeof(*nullfunc);
	__le16 fc;
	bool qos;
	struct ieee80211_tx_info *info;
	struct sta_info *sta;
	struct ieee80211_chanctx_conf *chanctx_conf;
	enum nl80211_band band;
	int ret;

	/* the lock is needed to assign the cookie later */
	lockdep_assert_wiphy(local->hw.wiphy);

	rcu_read_lock();
	sta = sta_info_get_bss(sdata, peer);
	if (!sta) {
		ret = -ENOLINK;
		goto unlock;
	}

	qos = sta->sta.wme;

	chanctx_conf = rcu_dereference(sdata->vif.bss_conf.chanctx_conf);
	if (WARN_ON(!chanctx_conf)) {
		ret = -EINVAL;
		goto unlock;
	}
	band = chanctx_conf->def.chan->band;

	if (qos) {
		fc = cpu_to_le16(IEEE80211_FTYPE_DATA |
				 IEEE80211_STYPE_QOS_NULLFUNC |
				 IEEE80211_FCTL_FROMDS);
	} else {
		size -= 2;
		fc = cpu_to_le16(IEEE80211_FTYPE_DATA |
				 IEEE80211_STYPE_NULLFUNC |
				 IEEE80211_FCTL_FROMDS);
	}

	skb = dev_alloc_skb(local->hw.extra_tx_headroom + size);
	if (!skb) {
		ret = -ENOMEM;
		goto unlock;
	}

	skb->dev = dev;

	skb_reserve(skb, local->hw.extra_tx_headroom);

	nullfunc = skb_put(skb, size);
	nullfunc->frame_control = fc;
	nullfunc->duration_id = 0;
	memcpy(nullfunc->addr1, sta->sta.addr, ETH_ALEN);
	memcpy(nullfunc->addr2, sdata->vif.addr, ETH_ALEN);
	memcpy(nullfunc->addr3, sdata->vif.addr, ETH_ALEN);
	nullfunc->seq_ctrl = 0;

	info = IEEE80211_SKB_CB(skb);

	info->flags |= IEEE80211_TX_CTL_REQ_TX_STATUS |
		       IEEE80211_TX_INTFL_NL80211_FRAME_TX;
	info->band = band;

	skb_set_queue_mapping(skb, IEEE80211_AC_VO);
	skb->priority = 7;
	if (qos)
		nullfunc->qos_ctrl = cpu_to_le16(7);

	ret = ieee80211_attach_ack_skb(local, skb, cookie, GFP_ATOMIC);
	if (ret) {
		kfree_skb(skb);
		goto unlock;
	}

	local_bh_disable();
	ieee80211_xmit(sdata, sta, skb);
	local_bh_enable();

	ret = 0;
unlock:
	rcu_read_unlock();

	return ret;
}

static int ieee80211_cfg_get_channel(struct wiphy *wiphy,
				     struct wireless_dev *wdev,
				     unsigned int link_id,
				     struct cfg80211_chan_def *chandef)
{
	struct ieee80211_sub_if_data *sdata = IEEE80211_WDEV_TO_SUB_IF(wdev);
	struct ieee80211_local *local = wiphy_priv(wiphy);
	struct ieee80211_chanctx_conf *chanctx_conf;
	struct ieee80211_link_data *link;
	int ret = -ENODATA;

	rcu_read_lock();
	link = rcu_dereference(sdata->link[link_id]);
	if (!link) {
		ret = -ENOLINK;
		goto out;
	}

	chanctx_conf = rcu_dereference(link->conf->chanctx_conf);
	if (chanctx_conf) {
		*chandef = link->conf->chanreq.oper;
		ret = 0;
	} else if (local->open_count > 0 &&
		   local->open_count == local->monitors &&
		   sdata->vif.type == NL80211_IFTYPE_MONITOR) {
		*chandef = local->monitor_chanreq.oper;
		ret = 0;
	}
out:
	rcu_read_unlock();

	return ret;
}

#ifdef CONFIG_PM
static void ieee80211_set_wakeup(struct wiphy *wiphy, bool enabled)
{
	drv_set_wakeup(wiphy_priv(wiphy), enabled);
}
#endif

static int ieee80211_set_qos_map(struct wiphy *wiphy,
				 struct net_device *dev,
				 struct cfg80211_qos_map *qos_map)
{
	struct ieee80211_sub_if_data *sdata = IEEE80211_DEV_TO_SUB_IF(dev);
	struct mac80211_qos_map *new_qos_map, *old_qos_map;

	if (qos_map) {
		new_qos_map = kzalloc(sizeof(*new_qos_map), GFP_KERNEL);
		if (!new_qos_map)
			return -ENOMEM;
		memcpy(&new_qos_map->qos_map, qos_map, sizeof(*qos_map));
	} else {
		/* A NULL qos_map was passed to disable QoS mapping */
		new_qos_map = NULL;
	}

	old_qos_map = sdata_dereference(sdata->qos_map, sdata);
	rcu_assign_pointer(sdata->qos_map, new_qos_map);
	if (old_qos_map)
		kfree_rcu(old_qos_map, rcu_head);

	return 0;
}

static int ieee80211_set_ap_chanwidth(struct wiphy *wiphy,
				      struct net_device *dev,
				      unsigned int link_id,
				      struct cfg80211_chan_def *chandef)
{
	struct ieee80211_sub_if_data *sdata = IEEE80211_DEV_TO_SUB_IF(dev);
	struct ieee80211_link_data *link;
	struct ieee80211_chan_req chanreq = { .oper = *chandef };
	int ret;
	u64 changed = 0;

	link = sdata_dereference(sdata->link[link_id], sdata);

	ret = ieee80211_link_change_chanreq(link, &chanreq, &changed);
	if (ret == 0)
		ieee80211_link_info_change_notify(sdata, link, changed);

	return ret;
}

static int ieee80211_add_tx_ts(struct wiphy *wiphy, struct net_device *dev,
			       u8 tsid, const u8 *peer, u8 up,
			       u16 admitted_time)
{
	struct ieee80211_sub_if_data *sdata = IEEE80211_DEV_TO_SUB_IF(dev);
	struct ieee80211_if_managed *ifmgd = &sdata->u.mgd;
	int ac = ieee802_1d_to_ac[up];

	if (sdata->vif.type != NL80211_IFTYPE_STATION)
		return -EOPNOTSUPP;

	if (!(sdata->wmm_acm & BIT(up)))
		return -EINVAL;

	if (ifmgd->tx_tspec[ac].admitted_time)
		return -EBUSY;

	if (admitted_time) {
		ifmgd->tx_tspec[ac].admitted_time = 32 * admitted_time;
		ifmgd->tx_tspec[ac].tsid = tsid;
		ifmgd->tx_tspec[ac].up = up;
	}

	return 0;
}

static int ieee80211_del_tx_ts(struct wiphy *wiphy, struct net_device *dev,
			       u8 tsid, const u8 *peer)
{
	struct ieee80211_sub_if_data *sdata = IEEE80211_DEV_TO_SUB_IF(dev);
	struct ieee80211_if_managed *ifmgd = &sdata->u.mgd;
	struct ieee80211_local *local = wiphy_priv(wiphy);
	int ac;

	for (ac = 0; ac < IEEE80211_NUM_ACS; ac++) {
		struct ieee80211_sta_tx_tspec *tx_tspec = &ifmgd->tx_tspec[ac];

		/* skip unused entries */
		if (!tx_tspec->admitted_time)
			continue;

		if (tx_tspec->tsid != tsid)
			continue;

		/* due to this new packets will be reassigned to non-ACM ACs */
		tx_tspec->up = -1;

		/* Make sure that all packets have been sent to avoid to
		 * restore the QoS params on packets that are still on the
		 * queues.
		 */
		synchronize_net();
		ieee80211_flush_queues(local, sdata, false);

		/* restore the normal QoS parameters
		 * (unconditionally to avoid races)
		 */
		tx_tspec->action = TX_TSPEC_ACTION_STOP_DOWNGRADE;
		tx_tspec->downgraded = false;
		ieee80211_sta_handle_tspec_ac_params(sdata);

		/* finally clear all the data */
		memset(tx_tspec, 0, sizeof(*tx_tspec));

		return 0;
	}

	return -ENOENT;
}

void ieee80211_nan_func_terminated(struct ieee80211_vif *vif,
				   u8 inst_id,
				   enum nl80211_nan_func_term_reason reason,
				   gfp_t gfp)
{
	struct ieee80211_sub_if_data *sdata = vif_to_sdata(vif);
	struct cfg80211_nan_func *func;
	u64 cookie;

	if (WARN_ON(vif->type != NL80211_IFTYPE_NAN))
		return;

	spin_lock_bh(&sdata->u.nan.func_lock);

	func = idr_find(&sdata->u.nan.function_inst_ids, inst_id);
	if (WARN_ON(!func)) {
		spin_unlock_bh(&sdata->u.nan.func_lock);
		return;
	}

	cookie = func->cookie;
	idr_remove(&sdata->u.nan.function_inst_ids, inst_id);

	spin_unlock_bh(&sdata->u.nan.func_lock);

	cfg80211_free_nan_func(func);

	cfg80211_nan_func_terminated(ieee80211_vif_to_wdev(vif), inst_id,
				     reason, cookie, gfp);
}
EXPORT_SYMBOL(ieee80211_nan_func_terminated);

void ieee80211_nan_func_match(struct ieee80211_vif *vif,
			      struct cfg80211_nan_match_params *match,
			      gfp_t gfp)
{
	struct ieee80211_sub_if_data *sdata = vif_to_sdata(vif);
	struct cfg80211_nan_func *func;

	if (WARN_ON(vif->type != NL80211_IFTYPE_NAN))
		return;

	spin_lock_bh(&sdata->u.nan.func_lock);

	func = idr_find(&sdata->u.nan.function_inst_ids,  match->inst_id);
	if (WARN_ON(!func)) {
		spin_unlock_bh(&sdata->u.nan.func_lock);
		return;
	}
	match->cookie = func->cookie;

	spin_unlock_bh(&sdata->u.nan.func_lock);

	cfg80211_nan_match(ieee80211_vif_to_wdev(vif), match, gfp);
}
EXPORT_SYMBOL(ieee80211_nan_func_match);

static int ieee80211_set_multicast_to_unicast(struct wiphy *wiphy,
					      struct net_device *dev,
					      const bool enabled)
{
	struct ieee80211_sub_if_data *sdata = IEEE80211_DEV_TO_SUB_IF(dev);

	sdata->u.ap.multicast_to_unicast = enabled;

	return 0;
}

void ieee80211_fill_txq_stats(struct cfg80211_txq_stats *txqstats,
			      struct txq_info *txqi)
{
	if (!(txqstats->filled & BIT(NL80211_TXQ_STATS_BACKLOG_BYTES))) {
		txqstats->filled |= BIT(NL80211_TXQ_STATS_BACKLOG_BYTES);
		txqstats->backlog_bytes = txqi->tin.backlog_bytes;
	}

	if (!(txqstats->filled & BIT(NL80211_TXQ_STATS_BACKLOG_PACKETS))) {
		txqstats->filled |= BIT(NL80211_TXQ_STATS_BACKLOG_PACKETS);
		txqstats->backlog_packets = txqi->tin.backlog_packets;
	}

	if (!(txqstats->filled & BIT(NL80211_TXQ_STATS_FLOWS))) {
		txqstats->filled |= BIT(NL80211_TXQ_STATS_FLOWS);
		txqstats->flows = txqi->tin.flows;
	}

	if (!(txqstats->filled & BIT(NL80211_TXQ_STATS_DROPS))) {
		txqstats->filled |= BIT(NL80211_TXQ_STATS_DROPS);
		txqstats->drops = txqi->cstats.drop_count;
	}

	if (!(txqstats->filled & BIT(NL80211_TXQ_STATS_ECN_MARKS))) {
		txqstats->filled |= BIT(NL80211_TXQ_STATS_ECN_MARKS);
		txqstats->ecn_marks = txqi->cstats.ecn_mark;
	}

	if (!(txqstats->filled & BIT(NL80211_TXQ_STATS_OVERLIMIT))) {
		txqstats->filled |= BIT(NL80211_TXQ_STATS_OVERLIMIT);
		txqstats->overlimit = txqi->tin.overlimit;
	}

	if (!(txqstats->filled & BIT(NL80211_TXQ_STATS_COLLISIONS))) {
		txqstats->filled |= BIT(NL80211_TXQ_STATS_COLLISIONS);
		txqstats->collisions = txqi->tin.collisions;
	}

	if (!(txqstats->filled & BIT(NL80211_TXQ_STATS_TX_BYTES))) {
		txqstats->filled |= BIT(NL80211_TXQ_STATS_TX_BYTES);
		txqstats->tx_bytes = txqi->tin.tx_bytes;
	}

	if (!(txqstats->filled & BIT(NL80211_TXQ_STATS_TX_PACKETS))) {
		txqstats->filled |= BIT(NL80211_TXQ_STATS_TX_PACKETS);
		txqstats->tx_packets = txqi->tin.tx_packets;
	}
}

static int ieee80211_get_txq_stats(struct wiphy *wiphy,
				   struct wireless_dev *wdev,
				   struct cfg80211_txq_stats *txqstats)
{
	struct ieee80211_local *local = wiphy_priv(wiphy);
	struct ieee80211_sub_if_data *sdata;
	int ret = 0;

	spin_lock_bh(&local->fq.lock);
	rcu_read_lock();

	if (wdev) {
		sdata = IEEE80211_WDEV_TO_SUB_IF(wdev);
		if (!sdata->vif.txq) {
			ret = 1;
			goto out;
		}
		ieee80211_fill_txq_stats(txqstats, to_txq_info(sdata->vif.txq));
	} else {
		/* phy stats */
		txqstats->filled |= BIT(NL80211_TXQ_STATS_BACKLOG_PACKETS) |
				    BIT(NL80211_TXQ_STATS_BACKLOG_BYTES) |
				    BIT(NL80211_TXQ_STATS_OVERLIMIT) |
				    BIT(NL80211_TXQ_STATS_OVERMEMORY) |
				    BIT(NL80211_TXQ_STATS_COLLISIONS) |
				    BIT(NL80211_TXQ_STATS_MAX_FLOWS);
		txqstats->backlog_packets = local->fq.backlog;
		txqstats->backlog_bytes = local->fq.memory_usage;
		txqstats->overlimit = local->fq.overlimit;
		txqstats->overmemory = local->fq.overmemory;
		txqstats->collisions = local->fq.collisions;
		txqstats->max_flows = local->fq.flows_cnt;
	}

out:
	rcu_read_unlock();
	spin_unlock_bh(&local->fq.lock);

	return ret;
}

static int
ieee80211_get_ftm_responder_stats(struct wiphy *wiphy,
				  struct net_device *dev,
				  struct cfg80211_ftm_responder_stats *ftm_stats)
{
	struct ieee80211_local *local = wiphy_priv(wiphy);
	struct ieee80211_sub_if_data *sdata = IEEE80211_DEV_TO_SUB_IF(dev);

	return drv_get_ftm_responder_stats(local, sdata, ftm_stats);
}

static int
ieee80211_start_pmsr(struct wiphy *wiphy, struct wireless_dev *dev,
		     struct cfg80211_pmsr_request *request)
{
	struct ieee80211_local *local = wiphy_priv(wiphy);
	struct ieee80211_sub_if_data *sdata = IEEE80211_WDEV_TO_SUB_IF(dev);

	return drv_start_pmsr(local, sdata, request);
}

static void
ieee80211_abort_pmsr(struct wiphy *wiphy, struct wireless_dev *dev,
		     struct cfg80211_pmsr_request *request)
{
	struct ieee80211_local *local = wiphy_priv(wiphy);
	struct ieee80211_sub_if_data *sdata = IEEE80211_WDEV_TO_SUB_IF(dev);

	return drv_abort_pmsr(local, sdata, request);
}

static int ieee80211_set_tid_config(struct wiphy *wiphy,
				    struct net_device *dev,
				    struct cfg80211_tid_config *tid_conf)
{
	struct ieee80211_sub_if_data *sdata = IEEE80211_DEV_TO_SUB_IF(dev);
	struct sta_info *sta;

	lockdep_assert_wiphy(sdata->local->hw.wiphy);

	if (!sdata->local->ops->set_tid_config)
		return -EOPNOTSUPP;

	if (!tid_conf->peer)
		return drv_set_tid_config(sdata->local, sdata, NULL, tid_conf);

	sta = sta_info_get_bss(sdata, tid_conf->peer);
	if (!sta)
		return -ENOENT;

	return drv_set_tid_config(sdata->local, sdata, &sta->sta, tid_conf);
}

static int ieee80211_reset_tid_config(struct wiphy *wiphy,
				      struct net_device *dev,
				      const u8 *peer, u8 tids)
{
	struct ieee80211_sub_if_data *sdata = IEEE80211_DEV_TO_SUB_IF(dev);
	struct sta_info *sta;

	lockdep_assert_wiphy(sdata->local->hw.wiphy);

	if (!sdata->local->ops->reset_tid_config)
		return -EOPNOTSUPP;

	if (!peer)
		return drv_reset_tid_config(sdata->local, sdata, NULL, tids);

	sta = sta_info_get_bss(sdata, peer);
	if (!sta)
		return -ENOENT;

	return drv_reset_tid_config(sdata->local, sdata, &sta->sta, tids);
}

static int ieee80211_set_sar_specs(struct wiphy *wiphy,
				   struct cfg80211_sar_specs *sar)
{
	struct ieee80211_local *local = wiphy_priv(wiphy);

	if (!local->ops->set_sar_specs)
		return -EOPNOTSUPP;

	return local->ops->set_sar_specs(&local->hw, sar);
}

static int
ieee80211_set_after_color_change_beacon(struct ieee80211_link_data *link,
					u64 *changed)
{
	struct ieee80211_sub_if_data *sdata = link->sdata;

	switch (sdata->vif.type) {
	case NL80211_IFTYPE_AP: {
		int ret;

		if (!link->u.ap.next_beacon)
			return -EINVAL;

		ret = ieee80211_assign_beacon(sdata, link,
					      link->u.ap.next_beacon,
					      NULL, NULL, changed);
		ieee80211_free_next_beacon(link);

		if (ret < 0)
			return ret;

		break;
	}
	default:
		WARN_ON_ONCE(1);
		return -EINVAL;
	}

	return 0;
}

static int
ieee80211_set_color_change_beacon(struct ieee80211_link_data *link,
				  struct cfg80211_color_change_settings *params,
				  u64 *changed)
{
	struct ieee80211_sub_if_data *sdata = link->sdata;
	struct ieee80211_color_change_settings color_change = {};
	int err;

	switch (sdata->vif.type) {
	case NL80211_IFTYPE_AP:
		link->u.ap.next_beacon =
			cfg80211_beacon_dup(&params->beacon_next);
		if (!link->u.ap.next_beacon)
			return -ENOMEM;

		if (params->count <= 1)
			break;

		color_change.counter_offset_beacon =
			params->counter_offset_beacon;
		color_change.counter_offset_presp =
			params->counter_offset_presp;
		color_change.count = params->count;

		err = ieee80211_assign_beacon(sdata, link,
					      &params->beacon_color_change,
					      NULL, &color_change, changed);
		if (err < 0) {
			ieee80211_free_next_beacon(link);
			return err;
		}
		break;
	default:
		return -EOPNOTSUPP;
	}

	return 0;
}

static void
ieee80211_color_change_bss_config_notify(struct ieee80211_link_data *link,
					 u8 color, int enable, u64 changed)
{
	struct ieee80211_sub_if_data *sdata = link->sdata;

	lockdep_assert_wiphy(sdata->local->hw.wiphy);

	link->conf->he_bss_color.color = color;
	link->conf->he_bss_color.enabled = enable;
	changed |= BSS_CHANGED_HE_BSS_COLOR;

	ieee80211_link_info_change_notify(sdata, link, changed);

	if (!sdata->vif.bss_conf.nontransmitted && sdata->vif.mbssid_tx_vif) {
		struct ieee80211_sub_if_data *child;

		list_for_each_entry(child, &sdata->local->interfaces, list) {
			if (child != sdata && child->vif.mbssid_tx_vif == &sdata->vif) {
				child->vif.bss_conf.he_bss_color.color = color;
				child->vif.bss_conf.he_bss_color.enabled = enable;
				ieee80211_link_info_change_notify(child,
								  &child->deflink,
								  BSS_CHANGED_HE_BSS_COLOR);
			}
		}
	}
}

static int ieee80211_color_change_finalize(struct ieee80211_link_data *link)
{
	struct ieee80211_sub_if_data *sdata = link->sdata;
	struct ieee80211_local *local = sdata->local;
	u64 changed = 0;
	int err;

	lockdep_assert_wiphy(local->hw.wiphy);

	link->conf->color_change_active = false;

	err = ieee80211_set_after_color_change_beacon(link, &changed);
	if (err) {
		cfg80211_color_change_aborted_notify(sdata->dev, link->link_id);
		return err;
	}

	ieee80211_color_change_bss_config_notify(link,
						 link->conf->color_change_color,
						 1, changed);
	cfg80211_color_change_notify(sdata->dev, link->link_id);

	return 0;
}

void ieee80211_color_change_finalize_work(struct wiphy *wiphy,
					  struct wiphy_work *work)
{
	struct ieee80211_link_data *link =
		container_of(work, struct ieee80211_link_data,
			     color_change_finalize_work);
	struct ieee80211_sub_if_data *sdata = link->sdata;
	struct ieee80211_bss_conf *link_conf = link->conf;
	struct ieee80211_local *local = sdata->local;

	lockdep_assert_wiphy(local->hw.wiphy);

	/* AP might have been stopped while waiting for the lock. */
	if (!link_conf->color_change_active)
		return;

	if (!ieee80211_sdata_running(sdata))
		return;

	ieee80211_color_change_finalize(link);
}

void ieee80211_color_collision_detection_work(struct wiphy *wiphy,
					      struct wiphy_work *work)
{
	struct ieee80211_link_data *link =
		container_of(work, struct ieee80211_link_data,
			     color_collision_detect_work.work);
	struct ieee80211_sub_if_data *sdata = link->sdata;

	cfg80211_obss_color_collision_notify(sdata->dev, link->color_bitmap,
					     link->link_id);
}

void ieee80211_color_change_finish(struct ieee80211_vif *vif, u8 link_id)
{
	struct ieee80211_sub_if_data *sdata = vif_to_sdata(vif);
	struct ieee80211_link_data *link;

	if (WARN_ON(link_id >= IEEE80211_MLD_MAX_NUM_LINKS))
		return;

	rcu_read_lock();

	link = rcu_dereference(sdata->link[link_id]);
	if (WARN_ON(!link)) {
		rcu_read_unlock();
		return;
	}

	wiphy_work_queue(sdata->local->hw.wiphy,
			 &link->color_change_finalize_work);

	rcu_read_unlock();
}
EXPORT_SYMBOL_GPL(ieee80211_color_change_finish);

void
ieee80211_obss_color_collision_notify(struct ieee80211_vif *vif,
				      u64 color_bitmap, u8 link_id)
{
	struct ieee80211_sub_if_data *sdata = vif_to_sdata(vif);
	struct ieee80211_link_data *link;

	if (WARN_ON(link_id >= IEEE80211_MLD_MAX_NUM_LINKS))
		return;

	rcu_read_lock();

	link = rcu_dereference(sdata->link[link_id]);
	if (WARN_ON(!link)) {
		rcu_read_unlock();
		return;
	}

	if (link->conf->color_change_active || link->conf->csa_active) {
		rcu_read_unlock();
		return;
	}

	if (wiphy_delayed_work_pending(sdata->local->hw.wiphy,
				       &link->color_collision_detect_work)) {
		rcu_read_unlock();
		return;
	}

	link->color_bitmap = color_bitmap;
	/* queue the color collision detection event every 500 ms in order to
	 * avoid sending too much netlink messages to userspace.
	 */
	wiphy_delayed_work_queue(sdata->local->hw.wiphy,
				 &link->color_collision_detect_work,
				 msecs_to_jiffies(500));

	rcu_read_unlock();
}
EXPORT_SYMBOL_GPL(ieee80211_obss_color_collision_notify);

static int
ieee80211_color_change(struct wiphy *wiphy, struct net_device *dev,
		       struct cfg80211_color_change_settings *params)
{
	struct ieee80211_sub_if_data *sdata = IEEE80211_DEV_TO_SUB_IF(dev);
	struct ieee80211_local *local = sdata->local;
	struct ieee80211_bss_conf *link_conf;
	struct ieee80211_link_data *link;
	u8 link_id = params->link_id;
	u64 changed = 0;
	int err;

	lockdep_assert_wiphy(local->hw.wiphy);

	if (WARN_ON(link_id >= IEEE80211_MLD_MAX_NUM_LINKS))
		return -EINVAL;

	link = wiphy_dereference(wiphy, sdata->link[link_id]);
	if (!link)
		return -ENOLINK;

	link_conf = link->conf;

	if (link_conf->nontransmitted)
		return -EINVAL;

	/* don't allow another color change if one is already active or if csa
	 * is active
	 */
	if (link_conf->color_change_active || link_conf->csa_active) {
		err = -EBUSY;
		goto out;
	}

	err = ieee80211_set_color_change_beacon(link, params, &changed);
	if (err)
		goto out;

	link_conf->color_change_active = true;
	link_conf->color_change_color = params->color;

	cfg80211_color_change_started_notify(sdata->dev, params->count, link_id);

	if (changed)
		ieee80211_color_change_bss_config_notify(link, 0, 0, changed);
	else
		/* if the beacon didn't change, we can finalize immediately */
		ieee80211_color_change_finalize(link);

out:

	return err;
}

static int
ieee80211_set_radar_background(struct wiphy *wiphy,
			       struct cfg80211_chan_def *chandef)
{
	struct ieee80211_local *local = wiphy_priv(wiphy);

	if (!local->ops->set_radar_background)
		return -EOPNOTSUPP;

	return local->ops->set_radar_background(&local->hw, chandef);
}

static int ieee80211_add_intf_link(struct wiphy *wiphy,
				   struct wireless_dev *wdev,
				   unsigned int link_id)
{
	struct ieee80211_sub_if_data *sdata = IEEE80211_WDEV_TO_SUB_IF(wdev);

	lockdep_assert_wiphy(sdata->local->hw.wiphy);

	if (wdev->use_4addr)
		return -EOPNOTSUPP;

	return ieee80211_vif_set_links(sdata, wdev->valid_links, 0);
}

static void ieee80211_del_intf_link(struct wiphy *wiphy,
				    struct wireless_dev *wdev,
				    unsigned int link_id)
{
	struct ieee80211_sub_if_data *sdata = IEEE80211_WDEV_TO_SUB_IF(wdev);
	u16 new_links = wdev->valid_links & ~BIT(link_id);

	lockdep_assert_wiphy(sdata->local->hw.wiphy);

	/* During the link teardown process, certain functions require the
	 * link_id to remain in the valid_links bitmap. Therefore, instead
	 * of removing the link_id from the bitmap, pass a masked value to
	 * simulate as if link_id does not exist anymore.
	 */
	ieee80211_vif_set_links(sdata, new_links, 0);
}

static int
ieee80211_add_link_station(struct wiphy *wiphy, struct net_device *dev,
			   struct link_station_parameters *params)
{
	struct ieee80211_sub_if_data *sdata = IEEE80211_DEV_TO_SUB_IF(dev);
	struct ieee80211_local *local = wiphy_priv(wiphy);
	struct sta_info *sta;
	int ret;

	lockdep_assert_wiphy(local->hw.wiphy);

	sta = sta_info_get_bss(sdata, params->mld_mac);
	if (!sta)
		return -ENOENT;

	if (!sta->sta.valid_links)
		return -EINVAL;

	if (sta->sta.valid_links & BIT(params->link_id))
		return -EALREADY;

	ret = ieee80211_sta_allocate_link(sta, params->link_id);
	if (ret)
		return ret;

	ret = sta_link_apply_parameters(local, sta, STA_LINK_MODE_NEW, params);
	if (ret) {
		ieee80211_sta_free_link(sta, params->link_id);
		return ret;
	}

	/* ieee80211_sta_activate_link frees the link upon failure */
	return ieee80211_sta_activate_link(sta, params->link_id);
}

static int
ieee80211_mod_link_station(struct wiphy *wiphy, struct net_device *dev,
			   struct link_station_parameters *params)
{
	struct ieee80211_sub_if_data *sdata = IEEE80211_DEV_TO_SUB_IF(dev);
	struct ieee80211_local *local = wiphy_priv(wiphy);
	struct sta_info *sta;

	lockdep_assert_wiphy(local->hw.wiphy);

	sta = sta_info_get_bss(sdata, params->mld_mac);
	if (!sta)
		return -ENOENT;

	if (!(sta->sta.valid_links & BIT(params->link_id)))
		return -EINVAL;

	return sta_link_apply_parameters(local, sta, STA_LINK_MODE_LINK_MODIFY,
					 params);
}

static int
ieee80211_del_link_station(struct wiphy *wiphy, struct net_device *dev,
			   struct link_station_del_parameters *params)
{
	struct ieee80211_sub_if_data *sdata = IEEE80211_DEV_TO_SUB_IF(dev);
	struct sta_info *sta;

	lockdep_assert_wiphy(sdata->local->hw.wiphy);

	sta = sta_info_get_bss(sdata, params->mld_mac);
	if (!sta)
		return -ENOENT;

	if (!(sta->sta.valid_links & BIT(params->link_id)))
		return -EINVAL;

	/* must not create a STA without links */
	if (sta->sta.valid_links == BIT(params->link_id))
		return -EINVAL;

	ieee80211_sta_remove_link(sta, params->link_id);

	return 0;
}

static int ieee80211_set_hw_timestamp(struct wiphy *wiphy,
				      struct net_device *dev,
				      struct cfg80211_set_hw_timestamp *hwts)
{
	struct ieee80211_sub_if_data *sdata = IEEE80211_DEV_TO_SUB_IF(dev);
	struct ieee80211_local *local = sdata->local;

	if (!local->ops->set_hw_timestamp)
		return -EOPNOTSUPP;

	if (!check_sdata_in_driver(sdata))
		return -EIO;

	return local->ops->set_hw_timestamp(&local->hw, &sdata->vif, hwts);
}

static int
ieee80211_set_ttlm(struct wiphy *wiphy, struct net_device *dev,
		   struct cfg80211_ttlm_params *params)
{
	struct ieee80211_sub_if_data *sdata = IEEE80211_DEV_TO_SUB_IF(dev);

	lockdep_assert_wiphy(sdata->local->hw.wiphy);

	return ieee80211_req_neg_ttlm(sdata, params);
}

const struct cfg80211_ops mac80211_config_ops = {
	.add_virtual_intf = ieee80211_add_iface,
	.del_virtual_intf = ieee80211_del_iface,
	.change_virtual_intf = ieee80211_change_iface,
	.start_p2p_device = ieee80211_start_p2p_device,
	.stop_p2p_device = ieee80211_stop_p2p_device,
	.add_key = ieee80211_add_key,
	.del_key = ieee80211_del_key,
	.get_key = ieee80211_get_key,
	.set_default_key = ieee80211_config_default_key,
	.set_default_mgmt_key = ieee80211_config_default_mgmt_key,
	.set_default_beacon_key = ieee80211_config_default_beacon_key,
	.start_ap = ieee80211_start_ap,
	.change_beacon = ieee80211_change_beacon,
	.stop_ap = ieee80211_stop_ap,
	.add_station = ieee80211_add_station,
	.del_station = ieee80211_del_station,
	.change_station = ieee80211_change_station,
	.get_station = ieee80211_get_station,
	.dump_station = ieee80211_dump_station,
	.dump_survey = ieee80211_dump_survey,
#ifdef CONFIG_MAC80211_MESH
	.add_mpath = ieee80211_add_mpath,
	.del_mpath = ieee80211_del_mpath,
	.change_mpath = ieee80211_change_mpath,
	.get_mpath = ieee80211_get_mpath,
	.dump_mpath = ieee80211_dump_mpath,
	.get_mpp = ieee80211_get_mpp,
	.dump_mpp = ieee80211_dump_mpp,
	.update_mesh_config = ieee80211_update_mesh_config,
	.get_mesh_config = ieee80211_get_mesh_config,
	.join_mesh = ieee80211_join_mesh,
	.leave_mesh = ieee80211_leave_mesh,
#endif
	.join_ocb = ieee80211_join_ocb,
	.leave_ocb = ieee80211_leave_ocb,
	.change_bss = ieee80211_change_bss,
	.inform_bss = ieee80211_inform_bss,
	.set_txq_params = ieee80211_set_txq_params,
	.set_monitor_channel = ieee80211_set_monitor_channel,
	.suspend = ieee80211_suspend,
	.resume = ieee80211_resume,
	.scan = ieee80211_scan,
	.abort_scan = ieee80211_abort_scan,
	.sched_scan_start = ieee80211_sched_scan_start,
	.sched_scan_stop = ieee80211_sched_scan_stop,
	.auth = ieee80211_auth,
	.assoc = ieee80211_assoc,
	.deauth = ieee80211_deauth,
	.disassoc = ieee80211_disassoc,
	.join_ibss = ieee80211_join_ibss,
	.leave_ibss = ieee80211_leave_ibss,
	.set_mcast_rate = ieee80211_set_mcast_rate,
	.set_wiphy_params = ieee80211_set_wiphy_params,
	.set_tx_power = ieee80211_set_tx_power,
	.get_tx_power = ieee80211_get_tx_power,
	.rfkill_poll = ieee80211_rfkill_poll,
	CFG80211_TESTMODE_CMD(ieee80211_testmode_cmd)
	CFG80211_TESTMODE_DUMP(ieee80211_testmode_dump)
	.set_power_mgmt = ieee80211_set_power_mgmt,
	.set_bitrate_mask = ieee80211_set_bitrate_mask,
	.remain_on_channel = ieee80211_remain_on_channel,
	.cancel_remain_on_channel = ieee80211_cancel_remain_on_channel,
	.mgmt_tx = ieee80211_mgmt_tx,
	.mgmt_tx_cancel_wait = ieee80211_mgmt_tx_cancel_wait,
	.set_cqm_rssi_config = ieee80211_set_cqm_rssi_config,
	.set_cqm_rssi_range_config = ieee80211_set_cqm_rssi_range_config,
	.update_mgmt_frame_registrations =
		ieee80211_update_mgmt_frame_registrations,
	.set_antenna = ieee80211_set_antenna,
	.get_antenna = ieee80211_get_antenna,
	.set_rekey_data = ieee80211_set_rekey_data,
	.tdls_oper = ieee80211_tdls_oper,
	.tdls_mgmt = ieee80211_tdls_mgmt,
	.tdls_channel_switch = ieee80211_tdls_channel_switch,
	.tdls_cancel_channel_switch = ieee80211_tdls_cancel_channel_switch,
	.probe_client = ieee80211_probe_client,
	.set_noack_map = ieee80211_set_noack_map,
#ifdef CONFIG_PM
	.set_wakeup = ieee80211_set_wakeup,
#endif
	.get_channel = ieee80211_cfg_get_channel,
	.start_radar_detection = ieee80211_start_radar_detection,
	.end_cac = ieee80211_end_cac,
	.channel_switch = ieee80211_channel_switch,
	.set_qos_map = ieee80211_set_qos_map,
	.set_ap_chanwidth = ieee80211_set_ap_chanwidth,
	.add_tx_ts = ieee80211_add_tx_ts,
	.del_tx_ts = ieee80211_del_tx_ts,
	.start_nan = ieee80211_start_nan,
	.stop_nan = ieee80211_stop_nan,
	.nan_change_conf = ieee80211_nan_change_conf,
	.add_nan_func = ieee80211_add_nan_func,
	.del_nan_func = ieee80211_del_nan_func,
	.set_multicast_to_unicast = ieee80211_set_multicast_to_unicast,
	.tx_control_port = ieee80211_tx_control_port,
	.get_txq_stats = ieee80211_get_txq_stats,
	.get_ftm_responder_stats = ieee80211_get_ftm_responder_stats,
	.start_pmsr = ieee80211_start_pmsr,
	.abort_pmsr = ieee80211_abort_pmsr,
	.probe_mesh_link = ieee80211_probe_mesh_link,
	.set_tid_config = ieee80211_set_tid_config,
	.reset_tid_config = ieee80211_reset_tid_config,
	.set_sar_specs = ieee80211_set_sar_specs,
	.color_change = ieee80211_color_change,
	.set_radar_background = ieee80211_set_radar_background,
	.add_intf_link = ieee80211_add_intf_link,
	.del_intf_link = ieee80211_del_intf_link,
	.add_link_station = ieee80211_add_link_station,
	.mod_link_station = ieee80211_mod_link_station,
	.del_link_station = ieee80211_del_link_station,
	.set_hw_timestamp = ieee80211_set_hw_timestamp,
	.set_ttlm = ieee80211_set_ttlm,
	.get_radio_mask = ieee80211_get_radio_mask,
};<|MERGE_RESOLUTION|>--- conflicted
+++ resolved
@@ -1825,21 +1825,6 @@
 		sdata_dereference(sdata->link[link_id], sdata);
 	struct link_sta_info *link_sta =
 		rcu_dereference_protected(sta->link[link_id],
-<<<<<<< HEAD
-					  lockdep_is_held(&local->sta_mtx));
-
-	/*
-	 * If there are no changes, then accept a link that exist,
-	 * unless it's a new link.
-	 */
-	if (params->link_id >= 0 && !new_link &&
-	    !params->link_mac && !params->txpwr_set &&
-	    !params->supported_rates_len &&
-	    !params->ht_capa && !params->vht_capa &&
-	    !params->he_capa && !params->eht_capa &&
-	    !params->opmode_notif_used)
-		return 0;
-=======
 					  lockdep_is_held(&local->hw.wiphy->mtx));
 	bool changes = params->link_mac ||
 		       params->txpwr_set ||
@@ -1864,7 +1849,6 @@
 			return 0;
 		break;
 	}
->>>>>>> a6ad5510
 
 	if (!link || !link_sta)
 		return -EINVAL;
