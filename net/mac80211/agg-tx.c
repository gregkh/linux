--- conflicted
+++ resolved
@@ -464,12 +464,8 @@
 	sta->ampdu_mlme.addba_req_num[tid]++;
 	spin_unlock_bh(&sta->lock);
 
-<<<<<<< HEAD
-	if (sta->sta.deflink.eht_cap.has_eht ||
-=======
 	if (sta->sta.valid_links ||
 	    sta->sta.deflink.eht_cap.has_eht ||
->>>>>>> fc85704c
 	    ieee80211_hw_check(&local->hw, STRICT)) {
 		buf_size = local->hw.max_tx_aggregation_subframes;
 	} else if (sta->sta.deflink.he_cap.has_he) {
