--- conflicted
+++ resolved
@@ -2188,9 +2188,6 @@
 	return _ieee80211_sta_cap_rx_bw(link_sta, NULL);
 }
 enum ieee80211_sta_rx_bandwidth
-<<<<<<< HEAD
-ieee80211_sta_cur_vht_bw(struct link_sta_info *link_sta);
-=======
 _ieee80211_sta_cur_vht_bw(struct link_sta_info *link_sta,
 			  struct cfg80211_chan_def *chandef);
 static inline enum ieee80211_sta_rx_bandwidth
@@ -2198,7 +2195,6 @@
 {
 	return _ieee80211_sta_cur_vht_bw(link_sta, NULL);
 }
->>>>>>> a6ad5510
 void ieee80211_sta_init_nss(struct link_sta_info *link_sta);
 enum ieee80211_sta_rx_bandwidth
 ieee80211_chan_width_to_rx_bw(enum nl80211_chan_width width);
@@ -2687,14 +2683,9 @@
 				      bool check_reserved);
 bool ieee80211_is_radar_required(struct ieee80211_local *local);
 
-<<<<<<< HEAD
-void ieee80211_dfs_cac_timer_work(struct work_struct *work);
-void ieee80211_dfs_cac_cancel(struct ieee80211_local *local);
-=======
 void ieee80211_dfs_cac_timer_work(struct wiphy *wiphy, struct wiphy_work *work);
 void ieee80211_dfs_cac_cancel(struct ieee80211_local *local,
 			      struct ieee80211_chanctx *chanctx);
->>>>>>> a6ad5510
 void ieee80211_dfs_radar_detected_work(struct wiphy *wiphy,
 				       struct wiphy_work *work);
 int ieee80211_send_action_csa(struct ieee80211_sub_if_data *sdata,
