--- conflicted
+++ resolved
@@ -1226,8 +1226,6 @@
 	if ((_link = wiphy_dereference((_local)->hw.wiphy,		\
 				       ___sdata->link[___link_id])))
 
-<<<<<<< HEAD
-=======
 /*
  * for_each_sdata_link_rcu() must be used under RCU read lock.
  */
@@ -1243,7 +1241,6 @@
 	     ___link_id++)								\
 	if ((_link = rcu_dereference((___sdata)->link[___link_id])))
 
->>>>>>> 25bf10be
 #define for_each_link_data(sdata, __link)					\
 	struct ieee80211_sub_if_data *__sdata = sdata;				\
 	for (int __link_id = 0;							\
