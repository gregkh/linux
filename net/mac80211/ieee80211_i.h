--- conflicted
+++ resolved
@@ -459,11 +459,8 @@
 	bool spp_amsdu;
 
 	s8 assoc_link_id;
-<<<<<<< HEAD
-=======
 
 	__le16 ext_mld_capa_ops;
->>>>>>> fc85704c
 
 	u8 fils_nonces[2 * FILS_NONCE_LEN];
 	u8 fils_kek[FILS_MAX_KEK_LEN];
