--- conflicted
+++ resolved
@@ -866,8 +866,6 @@
 	mutex_unlock(&hard_iface->bat_iv.ogm_buff_mutex);
 }
 
-<<<<<<< HEAD
-=======
 /**
  * batadv_iv_orig_ifinfo_sum() - Get bcast_own sum for originator over iterface
  * @orig_node: originator which reproadcasted the OGMs directly
@@ -897,7 +895,6 @@
 	return sum;
 }
 
->>>>>>> f7688b48
 /**
  * batadv_iv_ogm_orig_update() - use OGM to update corresponding data in an
  *  originator
