--- conflicted
+++ resolved
@@ -22,69 +22,6 @@
 #include <net/sctp/sm.h>
 #include <net/sctp/stream_sched.h>
 
-<<<<<<< HEAD
-static struct flex_array *fa_alloc(size_t elem_size, size_t elem_count,
-				   gfp_t gfp)
-{
-	struct flex_array *result;
-	int err;
-
-	result = flex_array_alloc(elem_size, elem_count, gfp);
-	if (result) {
-		err = flex_array_prealloc(result, 0, elem_count, gfp);
-		if (err) {
-			flex_array_free(result);
-			result = NULL;
-		}
-	}
-
-	return result;
-}
-
-static void fa_free(struct flex_array *fa)
-{
-	if (fa)
-		flex_array_free(fa);
-}
-
-static void fa_copy(struct flex_array *fa, struct flex_array *from,
-		    size_t index, size_t count)
-{
-	void *elem;
-
-	while (count--) {
-		elem = flex_array_get(from, index);
-		flex_array_put(fa, index, elem, 0);
-		index++;
-	}
-}
-
-static void fa_zero(struct flex_array *fa, size_t index, size_t count)
-{
-	void *elem;
-
-	while (count--) {
-		elem = flex_array_get(fa, index);
-		memset(elem, 0, fa->element_size);
-		index++;
-	}
-}
-
-static size_t fa_index(struct flex_array *fa, void *elem, size_t count)
-{
-	size_t index = 0;
-
-	while (count--) {
-		if (elem == flex_array_get(fa, index))
-			break;
-		index++;
-	}
-
-	return index;
-}
-
-=======
->>>>>>> f7688b48
 /* Migrates chunks from stream queues to new stream queues if needed,
  * but not across associations. Also, removes those chunks to streams
  * higher than the new max.
@@ -141,28 +78,7 @@
 static int sctp_stream_alloc_out(struct sctp_stream *stream, __u16 outcnt,
 				 gfp_t gfp)
 {
-<<<<<<< HEAD
-	struct flex_array *out;
-	size_t elem_size = sizeof(struct sctp_stream_out);
-
-	out = fa_alloc(elem_size, outcnt, gfp);
-	if (!out)
-		return -ENOMEM;
-
-	if (stream->out) {
-		fa_copy(out, stream->out, 0, min(outcnt, stream->outcnt));
-		if (stream->out_curr) {
-			size_t index = fa_index(stream->out, stream->out_curr,
-						stream->outcnt);
-
-			BUG_ON(index == stream->outcnt);
-			stream->out_curr = flex_array_get(out, index);
-		}
-		fa_free(stream->out);
-	}
-=======
 	int ret;
->>>>>>> f7688b48
 
 	if (outcnt <= stream->outcnt)
 		return 0;
@@ -547,11 +463,6 @@
 		goto out;
 	}
 
-<<<<<<< HEAD
-	stream->outcnt = outcnt;
-
-=======
->>>>>>> f7688b48
 	asoc->strreset_outstanding = !!out + !!in;
 
 out:
