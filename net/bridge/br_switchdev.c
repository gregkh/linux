// SPDX-License-Identifier: GPL-2.0
#include <linux/kernel.h>
#include <linux/list.h>
#include <linux/netdevice.h>
#include <linux/rtnetlink.h>
#include <linux/skbuff.h>
#include <net/ip.h>
#include <net/switchdev.h>

#include "br_private.h"

static struct static_key_false br_switchdev_tx_fwd_offload;

static bool nbp_switchdev_can_offload_tx_fwd(const struct net_bridge_port *p,
					     const struct sk_buff *skb)
{
	if (!static_branch_unlikely(&br_switchdev_tx_fwd_offload))
		return false;

	return (p->flags & BR_TX_FWD_OFFLOAD) &&
	       (p->hwdom != BR_INPUT_SKB_CB(skb)->src_hwdom);
}

bool br_switchdev_frame_uses_tx_fwd_offload(struct sk_buff *skb)
{
	if (!static_branch_unlikely(&br_switchdev_tx_fwd_offload))
		return false;

	return BR_INPUT_SKB_CB(skb)->tx_fwd_offload;
}

void br_switchdev_frame_set_offload_fwd_mark(struct sk_buff *skb)
{
	skb->offload_fwd_mark = br_switchdev_frame_uses_tx_fwd_offload(skb);
}

/* Mark the frame for TX forwarding offload if this egress port supports it */
void nbp_switchdev_frame_mark_tx_fwd_offload(const struct net_bridge_port *p,
					     struct sk_buff *skb)
{
	if (nbp_switchdev_can_offload_tx_fwd(p, skb))
		BR_INPUT_SKB_CB(skb)->tx_fwd_offload = true;
}

/* Lazily adds the hwdom of the egress bridge port to the bit mask of hwdoms
 * that the skb has been already forwarded to, to avoid further cloning to
 * other ports in the same hwdom by making nbp_switchdev_allowed_egress()
 * return false.
 */
void nbp_switchdev_frame_mark_tx_fwd_to_hwdom(const struct net_bridge_port *p,
					      struct sk_buff *skb)
{
	if (nbp_switchdev_can_offload_tx_fwd(p, skb))
		set_bit(p->hwdom, &BR_INPUT_SKB_CB(skb)->fwd_hwdoms);
}

void nbp_switchdev_frame_mark(const struct net_bridge_port *p,
			      struct sk_buff *skb)
{
	if (p->hwdom)
		BR_INPUT_SKB_CB(skb)->src_hwdom = p->hwdom;
}

bool nbp_switchdev_allowed_egress(const struct net_bridge_port *p,
				  const struct sk_buff *skb)
{
	struct br_input_skb_cb *cb = BR_INPUT_SKB_CB(skb);

	return !test_bit(p->hwdom, &cb->fwd_hwdoms) &&
		(!skb->offload_fwd_mark || cb->src_hwdom != p->hwdom);
}

/* Flags that can be offloaded to hardware */
#define BR_PORT_FLAGS_HW_OFFLOAD (BR_LEARNING | BR_FLOOD | BR_PORT_MAB | \
				  BR_MCAST_FLOOD | BR_BCAST_FLOOD | BR_PORT_LOCKED | \
				  BR_HAIRPIN_MODE | BR_ISOLATED | BR_MULTICAST_TO_UNICAST)

int br_switchdev_set_port_flag(struct net_bridge_port *p,
			       unsigned long flags,
			       unsigned long mask,
			       struct netlink_ext_ack *extack)
{
	struct switchdev_attr attr = {
		.orig_dev = p->dev,
	};
	struct switchdev_notifier_port_attr_info info = {
		.attr = &attr,
	};
	int err;

	mask &= BR_PORT_FLAGS_HW_OFFLOAD;
	if (!mask)
		return 0;

	attr.id = SWITCHDEV_ATTR_ID_PORT_PRE_BRIDGE_FLAGS;
	attr.u.brport_flags.val = flags;
	attr.u.brport_flags.mask = mask;

	/* We run from atomic context here */
	err = call_switchdev_notifiers(SWITCHDEV_PORT_ATTR_SET, p->dev,
				       &info.info, extack);
	err = notifier_to_errno(err);
	if (err == -EOPNOTSUPP)
		return 0;

	if (err) {
		NL_SET_ERR_MSG_WEAK_MOD(extack,
					"bridge flag offload is not supported");
		return -EOPNOTSUPP;
	}

	attr.id = SWITCHDEV_ATTR_ID_PORT_BRIDGE_FLAGS;
	attr.flags = SWITCHDEV_F_DEFER;

	err = switchdev_port_attr_set(p->dev, &attr, extack);
	if (err) {
		NL_SET_ERR_MSG_WEAK_MOD(extack,
					"error setting offload flag on port");
		return err;
	}

	return 0;
}

static void br_switchdev_fdb_populate(struct net_bridge *br,
				      struct switchdev_notifier_fdb_info *item,
				      const struct net_bridge_fdb_entry *fdb,
				      const void *ctx)
{
	const struct net_bridge_port *p = READ_ONCE(fdb->dst);

	item->addr = fdb->key.addr.addr;
	item->vid = fdb->key.vlan_id;
	item->added_by_user = test_bit(BR_FDB_ADDED_BY_USER, &fdb->flags);
	item->offloaded = test_bit(BR_FDB_OFFLOADED, &fdb->flags);
	item->is_local = test_bit(BR_FDB_LOCAL, &fdb->flags);
	item->locked = false;
	item->info.dev = (!p || item->is_local) ? br->dev : p->dev;
	item->info.ctx = ctx;
}

void
br_switchdev_fdb_notify(struct net_bridge *br,
			const struct net_bridge_fdb_entry *fdb, int type)
{
	struct switchdev_notifier_fdb_info item;

<<<<<<< HEAD
=======
	if (test_bit(BR_FDB_LOCKED, &fdb->flags))
		return;

>>>>>>> 98817289
	/* Entries with these flags were created using ndm_state == NUD_REACHABLE,
	 * ndm_flags == NTF_MASTER( | NTF_STICKY), ext_flags == 0 by something
	 * equivalent to 'bridge fdb add ... master dynamic (sticky)'.
	 * Drivers don't know how to deal with these, so don't notify them to
	 * avoid confusing them.
	 */
	if (test_bit(BR_FDB_ADDED_BY_USER, &fdb->flags) &&
	    !test_bit(BR_FDB_STATIC, &fdb->flags) &&
	    !test_bit(BR_FDB_ADDED_BY_EXT_LEARN, &fdb->flags))
		return;

	br_switchdev_fdb_populate(br, &item, fdb, NULL);

	switch (type) {
	case RTM_DELNEIGH:
		call_switchdev_notifiers(SWITCHDEV_FDB_DEL_TO_DEVICE,
					 item.info.dev, &item.info, NULL);
		break;
	case RTM_NEWNEIGH:
		call_switchdev_notifiers(SWITCHDEV_FDB_ADD_TO_DEVICE,
					 item.info.dev, &item.info, NULL);
		break;
	}
}

int br_switchdev_port_vlan_add(struct net_device *dev, u16 vid, u16 flags,
			       bool changed, struct netlink_ext_ack *extack)
{
	struct switchdev_obj_port_vlan v = {
		.obj.orig_dev = dev,
		.obj.id = SWITCHDEV_OBJ_ID_PORT_VLAN,
		.flags = flags,
		.vid = vid,
		.changed = changed,
	};

	return switchdev_port_obj_add(dev, &v.obj, extack);
}

int br_switchdev_port_vlan_del(struct net_device *dev, u16 vid)
{
	struct switchdev_obj_port_vlan v = {
		.obj.orig_dev = dev,
		.obj.id = SWITCHDEV_OBJ_ID_PORT_VLAN,
		.vid = vid,
	};

	return switchdev_port_obj_del(dev, &v.obj);
}

static int nbp_switchdev_hwdom_set(struct net_bridge_port *joining)
{
	struct net_bridge *br = joining->br;
	struct net_bridge_port *p;
	int hwdom;

	/* joining is yet to be added to the port list. */
	list_for_each_entry(p, &br->port_list, list) {
		if (netdev_phys_item_id_same(&joining->ppid, &p->ppid)) {
			joining->hwdom = p->hwdom;
			return 0;
		}
	}

	hwdom = find_next_zero_bit(&br->busy_hwdoms, BR_HWDOM_MAX, 1);
	if (hwdom >= BR_HWDOM_MAX)
		return -EBUSY;

	set_bit(hwdom, &br->busy_hwdoms);
	joining->hwdom = hwdom;
	return 0;
}

static void nbp_switchdev_hwdom_put(struct net_bridge_port *leaving)
{
	struct net_bridge *br = leaving->br;
	struct net_bridge_port *p;

	/* leaving is no longer in the port list. */
	list_for_each_entry(p, &br->port_list, list) {
		if (p->hwdom == leaving->hwdom)
			return;
	}

	clear_bit(leaving->hwdom, &br->busy_hwdoms);
}

static int nbp_switchdev_add(struct net_bridge_port *p,
			     struct netdev_phys_item_id ppid,
			     bool tx_fwd_offload,
			     struct netlink_ext_ack *extack)
{
	int err;

	if (p->offload_count) {
		/* Prevent unsupported configurations such as a bridge port
		 * which is a bonding interface, and the member ports are from
		 * different hardware switches.
		 */
		if (!netdev_phys_item_id_same(&p->ppid, &ppid)) {
			NL_SET_ERR_MSG_MOD(extack,
					   "Same bridge port cannot be offloaded by two physical switches");
			return -EBUSY;
		}

		/* Tolerate drivers that call switchdev_bridge_port_offload()
		 * more than once for the same bridge port, such as when the
		 * bridge port is an offloaded bonding/team interface.
		 */
		p->offload_count++;

		return 0;
	}

	p->ppid = ppid;
	p->offload_count = 1;

	err = nbp_switchdev_hwdom_set(p);
	if (err)
		return err;

	if (tx_fwd_offload) {
		p->flags |= BR_TX_FWD_OFFLOAD;
		static_branch_inc(&br_switchdev_tx_fwd_offload);
	}

	return 0;
}

static void nbp_switchdev_del(struct net_bridge_port *p)
{
	if (WARN_ON(!p->offload_count))
		return;

	p->offload_count--;

	if (p->offload_count)
		return;

	if (p->hwdom)
		nbp_switchdev_hwdom_put(p);

	if (p->flags & BR_TX_FWD_OFFLOAD) {
		p->flags &= ~BR_TX_FWD_OFFLOAD;
		static_branch_dec(&br_switchdev_tx_fwd_offload);
	}
}

static int
br_switchdev_fdb_replay_one(struct net_bridge *br, struct notifier_block *nb,
			    const struct net_bridge_fdb_entry *fdb,
			    unsigned long action, const void *ctx)
{
	struct switchdev_notifier_fdb_info item;
	int err;

	br_switchdev_fdb_populate(br, &item, fdb, ctx);

	err = nb->notifier_call(nb, action, &item);
	return notifier_to_errno(err);
}

static int
br_switchdev_fdb_replay(const struct net_device *br_dev, const void *ctx,
			bool adding, struct notifier_block *nb)
{
	struct net_bridge_fdb_entry *fdb;
	struct net_bridge *br;
	unsigned long action;
	int err = 0;

	if (!nb)
		return 0;

	if (!netif_is_bridge_master(br_dev))
		return -EINVAL;

	br = netdev_priv(br_dev);

	if (adding)
		action = SWITCHDEV_FDB_ADD_TO_DEVICE;
	else
		action = SWITCHDEV_FDB_DEL_TO_DEVICE;

	rcu_read_lock();

	hlist_for_each_entry_rcu(fdb, &br->fdb_list, fdb_node) {
		err = br_switchdev_fdb_replay_one(br, nb, fdb, action, ctx);
		if (err)
			break;
	}

	rcu_read_unlock();

	return err;
}

static int br_switchdev_vlan_attr_replay(struct net_device *br_dev,
					 const void *ctx,
					 struct notifier_block *nb,
					 struct netlink_ext_ack *extack)
{
	struct switchdev_notifier_port_attr_info attr_info = {
		.info = {
			.dev = br_dev,
			.extack = extack,
			.ctx = ctx,
		},
	};
	struct net_bridge *br = netdev_priv(br_dev);
	struct net_bridge_vlan_group *vg;
	struct switchdev_attr attr;
	struct net_bridge_vlan *v;
	int err;

	attr_info.attr = &attr;
	attr.orig_dev = br_dev;

	vg = br_vlan_group(br);
	if (!vg)
		return 0;

	list_for_each_entry(v, &vg->vlan_list, vlist) {
		if (v->msti) {
			attr.id = SWITCHDEV_ATTR_ID_VLAN_MSTI;
			attr.u.vlan_msti.vid = v->vid;
			attr.u.vlan_msti.msti = v->msti;

			err = nb->notifier_call(nb, SWITCHDEV_PORT_ATTR_SET,
						&attr_info);
			err = notifier_to_errno(err);
			if (err)
				return err;
		}
	}

	return 0;
}

static int
br_switchdev_vlan_replay_one(struct notifier_block *nb,
			     struct net_device *dev,
			     struct switchdev_obj_port_vlan *vlan,
			     const void *ctx, unsigned long action,
			     struct netlink_ext_ack *extack)
{
	struct switchdev_notifier_port_obj_info obj_info = {
		.info = {
			.dev = dev,
			.extack = extack,
			.ctx = ctx,
		},
		.obj = &vlan->obj,
	};
	int err;

	err = nb->notifier_call(nb, action, &obj_info);
	return notifier_to_errno(err);
}

static int br_switchdev_vlan_replay_group(struct notifier_block *nb,
					  struct net_device *dev,
					  struct net_bridge_vlan_group *vg,
					  const void *ctx, unsigned long action,
					  struct netlink_ext_ack *extack)
{
	struct net_bridge_vlan *v;
	int err = 0;
	u16 pvid;

	if (!vg)
		return 0;

	pvid = br_get_pvid(vg);

	list_for_each_entry(v, &vg->vlan_list, vlist) {
		struct switchdev_obj_port_vlan vlan = {
			.obj.orig_dev = dev,
			.obj.id = SWITCHDEV_OBJ_ID_PORT_VLAN,
			.flags = br_vlan_flags(v, pvid),
			.vid = v->vid,
		};

		if (!br_vlan_should_use(v))
			continue;

		err = br_switchdev_vlan_replay_one(nb, dev, &vlan, ctx,
						   action, extack);
		if (err)
			return err;
	}

	return 0;
}

static int br_switchdev_vlan_replay(struct net_device *br_dev,
				    const void *ctx, bool adding,
				    struct notifier_block *nb,
				    struct netlink_ext_ack *extack)
{
	struct net_bridge *br = netdev_priv(br_dev);
	struct net_bridge_port *p;
	unsigned long action;
	int err;

	ASSERT_RTNL();

	if (!nb)
		return 0;

	if (!netif_is_bridge_master(br_dev))
		return -EINVAL;

	if (adding)
		action = SWITCHDEV_PORT_OBJ_ADD;
	else
		action = SWITCHDEV_PORT_OBJ_DEL;

	err = br_switchdev_vlan_replay_group(nb, br_dev, br_vlan_group(br),
					     ctx, action, extack);
	if (err)
		return err;

	list_for_each_entry(p, &br->port_list, list) {
		struct net_device *dev = p->dev;

		err = br_switchdev_vlan_replay_group(nb, dev,
						     nbp_vlan_group(p),
						     ctx, action, extack);
		if (err)
			return err;
	}

	if (adding) {
		err = br_switchdev_vlan_attr_replay(br_dev, ctx, nb, extack);
		if (err)
			return err;
	}

	return 0;
}

#ifdef CONFIG_BRIDGE_IGMP_SNOOPING
struct br_switchdev_mdb_complete_info {
	struct net_bridge_port *port;
	struct br_ip ip;
};

static void br_switchdev_mdb_complete(struct net_device *dev, int err, void *priv)
{
	struct br_switchdev_mdb_complete_info *data = priv;
	struct net_bridge_port_group __rcu **pp;
	struct net_bridge_port_group *p;
	struct net_bridge_mdb_entry *mp;
	struct net_bridge_port *port = data->port;
	struct net_bridge *br = port->br;

	if (err)
		goto err;

	spin_lock_bh(&br->multicast_lock);
	mp = br_mdb_ip_get(br, &data->ip);
	if (!mp)
		goto out;
	for (pp = &mp->ports; (p = mlock_dereference(*pp, br)) != NULL;
	     pp = &p->next) {
		if (p->key.port != port)
			continue;
		p->flags |= MDB_PG_FLAGS_OFFLOAD;
	}
out:
	spin_unlock_bh(&br->multicast_lock);
err:
	kfree(priv);
}

static void br_switchdev_mdb_populate(struct switchdev_obj_port_mdb *mdb,
				      const struct net_bridge_mdb_entry *mp)
{
	if (mp->addr.proto == htons(ETH_P_IP))
		ip_eth_mc_map(mp->addr.dst.ip4, mdb->addr);
#if IS_ENABLED(CONFIG_IPV6)
	else if (mp->addr.proto == htons(ETH_P_IPV6))
		ipv6_eth_mc_map(&mp->addr.dst.ip6, mdb->addr);
#endif
	else
		ether_addr_copy(mdb->addr, mp->addr.dst.mac_addr);

	mdb->vid = mp->addr.vid;
}

static void br_switchdev_host_mdb_one(struct net_device *dev,
				      struct net_device *lower_dev,
				      struct net_bridge_mdb_entry *mp,
				      int type)
{
	struct switchdev_obj_port_mdb mdb = {
		.obj = {
			.id = SWITCHDEV_OBJ_ID_HOST_MDB,
			.flags = SWITCHDEV_F_DEFER,
			.orig_dev = dev,
		},
	};

	br_switchdev_mdb_populate(&mdb, mp);

	switch (type) {
	case RTM_NEWMDB:
		switchdev_port_obj_add(lower_dev, &mdb.obj, NULL);
		break;
	case RTM_DELMDB:
		switchdev_port_obj_del(lower_dev, &mdb.obj);
		break;
	}
}

static void br_switchdev_host_mdb(struct net_device *dev,
				  struct net_bridge_mdb_entry *mp, int type)
{
	struct net_device *lower_dev;
	struct list_head *iter;

	netdev_for_each_lower_dev(dev, lower_dev, iter)
		br_switchdev_host_mdb_one(dev, lower_dev, mp, type);
}

static int
br_switchdev_mdb_replay_one(struct notifier_block *nb, struct net_device *dev,
			    const struct switchdev_obj_port_mdb *mdb,
			    unsigned long action, const void *ctx,
			    struct netlink_ext_ack *extack)
{
	struct switchdev_notifier_port_obj_info obj_info = {
		.info = {
			.dev = dev,
			.extack = extack,
			.ctx = ctx,
		},
		.obj = &mdb->obj,
	};
	int err;

	err = nb->notifier_call(nb, action, &obj_info);
	return notifier_to_errno(err);
}

static int br_switchdev_mdb_queue_one(struct list_head *mdb_list,
				      enum switchdev_obj_id id,
				      const struct net_bridge_mdb_entry *mp,
				      struct net_device *orig_dev)
{
	struct switchdev_obj_port_mdb *mdb;

	mdb = kzalloc(sizeof(*mdb), GFP_ATOMIC);
	if (!mdb)
		return -ENOMEM;

	mdb->obj.id = id;
	mdb->obj.orig_dev = orig_dev;
	br_switchdev_mdb_populate(mdb, mp);
	list_add_tail(&mdb->obj.list, mdb_list);

	return 0;
}

void br_switchdev_mdb_notify(struct net_device *dev,
			     struct net_bridge_mdb_entry *mp,
			     struct net_bridge_port_group *pg,
			     int type)
{
	struct br_switchdev_mdb_complete_info *complete_info;
	struct switchdev_obj_port_mdb mdb = {
		.obj = {
			.id = SWITCHDEV_OBJ_ID_PORT_MDB,
			.flags = SWITCHDEV_F_DEFER,
		},
	};

	if (!pg)
		return br_switchdev_host_mdb(dev, mp, type);

	br_switchdev_mdb_populate(&mdb, mp);

	mdb.obj.orig_dev = pg->key.port->dev;
	switch (type) {
	case RTM_NEWMDB:
		complete_info = kmalloc(sizeof(*complete_info), GFP_ATOMIC);
		if (!complete_info)
			break;
		complete_info->port = pg->key.port;
		complete_info->ip = mp->addr;
		mdb.obj.complete_priv = complete_info;
		mdb.obj.complete = br_switchdev_mdb_complete;
		if (switchdev_port_obj_add(pg->key.port->dev, &mdb.obj, NULL))
			kfree(complete_info);
		break;
	case RTM_DELMDB:
		switchdev_port_obj_del(pg->key.port->dev, &mdb.obj);
		break;
	}
}
#endif

static int
br_switchdev_mdb_replay(struct net_device *br_dev, struct net_device *dev,
			const void *ctx, bool adding, struct notifier_block *nb,
			struct netlink_ext_ack *extack)
{
#ifdef CONFIG_BRIDGE_IGMP_SNOOPING
	const struct net_bridge_mdb_entry *mp;
	struct switchdev_obj *obj, *tmp;
	struct net_bridge *br;
	unsigned long action;
	LIST_HEAD(mdb_list);
	int err = 0;

	ASSERT_RTNL();

	if (!nb)
		return 0;

	if (!netif_is_bridge_master(br_dev) || !netif_is_bridge_port(dev))
		return -EINVAL;

	br = netdev_priv(br_dev);

	if (!br_opt_get(br, BROPT_MULTICAST_ENABLED))
		return 0;

	/* We cannot walk over br->mdb_list protected just by the rtnl_mutex,
	 * because the write-side protection is br->multicast_lock. But we
	 * need to emulate the [ blocking ] calling context of a regular
	 * switchdev event, so since both br->multicast_lock and RCU read side
	 * critical sections are atomic, we have no choice but to pick the RCU
	 * read side lock, queue up all our events, leave the critical section
	 * and notify switchdev from blocking context.
	 */
	rcu_read_lock();

	hlist_for_each_entry_rcu(mp, &br->mdb_list, mdb_node) {
		struct net_bridge_port_group __rcu * const *pp;
		const struct net_bridge_port_group *p;

		if (mp->host_joined) {
			err = br_switchdev_mdb_queue_one(&mdb_list,
							 SWITCHDEV_OBJ_ID_HOST_MDB,
							 mp, br_dev);
			if (err) {
				rcu_read_unlock();
				goto out_free_mdb;
			}
		}

		for (pp = &mp->ports; (p = rcu_dereference(*pp)) != NULL;
		     pp = &p->next) {
			if (p->key.port->dev != dev)
				continue;

			err = br_switchdev_mdb_queue_one(&mdb_list,
							 SWITCHDEV_OBJ_ID_PORT_MDB,
							 mp, dev);
			if (err) {
				rcu_read_unlock();
				goto out_free_mdb;
			}
		}
	}

	rcu_read_unlock();

	if (adding)
		action = SWITCHDEV_PORT_OBJ_ADD;
	else
		action = SWITCHDEV_PORT_OBJ_DEL;

	list_for_each_entry(obj, &mdb_list, list) {
		err = br_switchdev_mdb_replay_one(nb, dev,
						  SWITCHDEV_OBJ_PORT_MDB(obj),
						  action, ctx, extack);
		if (err == -EOPNOTSUPP)
			err = 0;
		if (err)
			goto out_free_mdb;
	}

out_free_mdb:
	list_for_each_entry_safe(obj, tmp, &mdb_list, list) {
		list_del(&obj->list);
		kfree(SWITCHDEV_OBJ_PORT_MDB(obj));
	}

	if (err)
		return err;
#endif

	return 0;
}

static int nbp_switchdev_sync_objs(struct net_bridge_port *p, const void *ctx,
				   struct notifier_block *atomic_nb,
				   struct notifier_block *blocking_nb,
				   struct netlink_ext_ack *extack)
{
	struct net_device *br_dev = p->br->dev;
	struct net_device *dev = p->dev;
	int err;

	err = br_switchdev_vlan_replay(br_dev, ctx, true, blocking_nb, extack);
	if (err && err != -EOPNOTSUPP)
		return err;

	err = br_switchdev_mdb_replay(br_dev, dev, ctx, true, blocking_nb,
				      extack);
	if (err) {
		/* -EOPNOTSUPP not propagated from MDB replay. */
		return err;
	}

	err = br_switchdev_fdb_replay(br_dev, ctx, true, atomic_nb);
	if (err && err != -EOPNOTSUPP)
		return err;

	return 0;
}

static void nbp_switchdev_unsync_objs(struct net_bridge_port *p,
				      const void *ctx,
				      struct notifier_block *atomic_nb,
				      struct notifier_block *blocking_nb)
{
	struct net_device *br_dev = p->br->dev;
	struct net_device *dev = p->dev;

	br_switchdev_fdb_replay(br_dev, ctx, false, atomic_nb);

	br_switchdev_mdb_replay(br_dev, dev, ctx, false, blocking_nb, NULL);

	br_switchdev_vlan_replay(br_dev, ctx, false, blocking_nb, NULL);
}

/* Let the bridge know that this port is offloaded, so that it can assign a
 * switchdev hardware domain to it.
 */
int br_switchdev_port_offload(struct net_bridge_port *p,
			      struct net_device *dev, const void *ctx,
			      struct notifier_block *atomic_nb,
			      struct notifier_block *blocking_nb,
			      bool tx_fwd_offload,
			      struct netlink_ext_ack *extack)
{
	struct netdev_phys_item_id ppid;
	int err;

	err = dev_get_port_parent_id(dev, &ppid, false);
	if (err)
		return err;

	err = nbp_switchdev_add(p, ppid, tx_fwd_offload, extack);
	if (err)
		return err;

	err = nbp_switchdev_sync_objs(p, ctx, atomic_nb, blocking_nb, extack);
	if (err)
		goto out_switchdev_del;

	return 0;

out_switchdev_del:
	nbp_switchdev_del(p);

	return err;
}

void br_switchdev_port_unoffload(struct net_bridge_port *p, const void *ctx,
				 struct notifier_block *atomic_nb,
				 struct notifier_block *blocking_nb)
{
	nbp_switchdev_unsync_objs(p, ctx, atomic_nb, blocking_nb);

	nbp_switchdev_del(p);
}

int br_switchdev_port_replay(struct net_bridge_port *p,
			     struct net_device *dev, const void *ctx,
			     struct notifier_block *atomic_nb,
			     struct notifier_block *blocking_nb,
			     struct netlink_ext_ack *extack)
{
	return nbp_switchdev_sync_objs(p, ctx, atomic_nb, blocking_nb, extack);
}<|MERGE_RESOLUTION|>--- conflicted
+++ resolved
@@ -145,12 +145,9 @@
 {
 	struct switchdev_notifier_fdb_info item;
 
-<<<<<<< HEAD
-=======
 	if (test_bit(BR_FDB_LOCKED, &fdb->flags))
 		return;
 
->>>>>>> 98817289
 	/* Entries with these flags were created using ndm_state == NUD_REACHABLE,
 	 * ndm_flags == NTF_MASTER( | NTF_STICKY), ext_flags == 0 by something
 	 * equivalent to 'bridge fdb add ... master dynamic (sticky)'.
