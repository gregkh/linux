// SPDX-License-Identifier: GPL-2.0
/*
 * Management Component Transport Protocol (MCTP)
 *
 * Copyright (c) 2021 Code Construct
 * Copyright (c) 2021 Google
 */

#include <linux/compat.h>
#include <linux/if_arp.h>
#include <linux/net.h>
#include <linux/mctp.h>
#include <linux/module.h>
#include <linux/socket.h>

#include <net/mctp.h>
#include <net/mctpdevice.h>
#include <net/sock.h>

#define CREATE_TRACE_POINTS
#include <trace/events/mctp.h>

/* socket implementation */

static void mctp_sk_expire_keys(struct timer_list *timer);

static int mctp_release(struct socket *sock)
{
	struct sock *sk = sock->sk;

	if (sk) {
		sock->sk = NULL;
		sk->sk_prot->close(sk, 0);
	}

	return 0;
}

/* Generic sockaddr checks, padding checks only so far */
static bool mctp_sockaddr_is_ok(const struct sockaddr_mctp *addr)
{
	return !addr->__smctp_pad0 && !addr->__smctp_pad1;
}

<<<<<<< HEAD
=======
static bool mctp_sockaddr_ext_is_ok(const struct sockaddr_mctp_ext *addr)
{
	return !addr->__smctp_pad0[0] &&
	       !addr->__smctp_pad0[1] &&
	       !addr->__smctp_pad0[2];
}

>>>>>>> d60c95ef
static int mctp_bind(struct socket *sock, struct sockaddr *addr, int addrlen)
{
	struct sock *sk = sock->sk;
	struct mctp_sock *msk = container_of(sk, struct mctp_sock, sk);
	struct sockaddr_mctp *smctp;
	int rc;

	if (addrlen < sizeof(*smctp))
		return -EINVAL;

	if (addr->sa_family != AF_MCTP)
		return -EAFNOSUPPORT;

	if (!capable(CAP_NET_BIND_SERVICE))
		return -EACCES;

	/* it's a valid sockaddr for MCTP, cast and do protocol checks */
	smctp = (struct sockaddr_mctp *)addr;

	if (!mctp_sockaddr_is_ok(smctp))
		return -EINVAL;

	lock_sock(sk);

	/* TODO: allow rebind */
	if (sk_hashed(sk)) {
		rc = -EADDRINUSE;
		goto out_release;
	}
	msk->bind_net = smctp->smctp_network;
	msk->bind_addr = smctp->smctp_addr.s_addr;
	msk->bind_type = smctp->smctp_type & 0x7f; /* ignore the IC bit */

	rc = sk->sk_prot->hash(sk);

out_release:
	release_sock(sk);

	return rc;
}

static int mctp_sendmsg(struct socket *sock, struct msghdr *msg, size_t len)
{
	DECLARE_SOCKADDR(struct sockaddr_mctp *, addr, msg->msg_name);
	int rc, addrlen = msg->msg_namelen;
	struct sock *sk = sock->sk;
	struct mctp_sock *msk = container_of(sk, struct mctp_sock, sk);
	struct mctp_skb_cb *cb;
	struct mctp_route *rt;
	struct sk_buff *skb = NULL;
	int hlen;

	if (addr) {
		const u8 tagbits = MCTP_TAG_MASK | MCTP_TAG_OWNER |
			MCTP_TAG_PREALLOC;

		if (addrlen < sizeof(struct sockaddr_mctp))
			return -EINVAL;
		if (addr->smctp_family != AF_MCTP)
			return -EINVAL;
		if (!mctp_sockaddr_is_ok(addr))
			return -EINVAL;
<<<<<<< HEAD
		if (addr->smctp_tag & ~(MCTP_TAG_MASK | MCTP_TAG_OWNER))
=======
		if (addr->smctp_tag & ~tagbits)
			return -EINVAL;
		/* can't preallocate a non-owned tag */
		if (addr->smctp_tag & MCTP_TAG_PREALLOC &&
		    !(addr->smctp_tag & MCTP_TAG_OWNER))
>>>>>>> d60c95ef
			return -EINVAL;

	} else {
		/* TODO: connect()ed sockets */
		return -EDESTADDRREQ;
	}

	if (!capable(CAP_NET_RAW))
		return -EACCES;

	if (addr->smctp_network == MCTP_NET_ANY)
		addr->smctp_network = mctp_default_net(sock_net(sk));

	/* direct addressing */
	if (msk->addr_ext && addrlen >= sizeof(struct sockaddr_mctp_ext)) {
		DECLARE_SOCKADDR(struct sockaddr_mctp_ext *,
				 extaddr, msg->msg_name);
		struct net_device *dev;

		rc = -EINVAL;
		rcu_read_lock();
		dev = dev_get_by_index_rcu(sock_net(sk), extaddr->smctp_ifindex);
		/* check for correct halen */
		if (dev && extaddr->smctp_halen == dev->addr_len) {
			hlen = LL_RESERVED_SPACE(dev) + sizeof(struct mctp_hdr);
			rc = 0;
		}
		rcu_read_unlock();
		if (rc)
			goto err_free;
		rt = NULL;
	} else {
		rt = mctp_route_lookup(sock_net(sk), addr->smctp_network,
				       addr->smctp_addr.s_addr);
		if (!rt) {
			rc = -EHOSTUNREACH;
			goto err_free;
		}
		hlen = LL_RESERVED_SPACE(rt->dev->dev) + sizeof(struct mctp_hdr);
	}

	skb = sock_alloc_send_skb(sk, hlen + 1 + len,
				  msg->msg_flags & MSG_DONTWAIT, &rc);
	if (!skb)
		return rc;

	skb_reserve(skb, hlen);

	/* set type as fist byte in payload */
	*(u8 *)skb_put(skb, 1) = addr->smctp_type;

	rc = memcpy_from_msg((void *)skb_put(skb, len), msg, len);
	if (rc < 0)
		goto err_free;

	/* set up cb */
	cb = __mctp_cb(skb);
	cb->net = addr->smctp_network;

	if (!rt) {
		/* fill extended address in cb */
		DECLARE_SOCKADDR(struct sockaddr_mctp_ext *,
				 extaddr, msg->msg_name);

		if (!mctp_sockaddr_ext_is_ok(extaddr) ||
		    extaddr->smctp_halen > sizeof(cb->haddr)) {
			rc = -EINVAL;
			goto err_free;
		}

		cb->ifindex = extaddr->smctp_ifindex;
		/* smctp_halen is checked above */
		cb->halen = extaddr->smctp_halen;
		memcpy(cb->haddr, extaddr->smctp_haddr, cb->halen);
	}

	rc = mctp_local_output(sk, rt, skb, addr->smctp_addr.s_addr,
			       addr->smctp_tag);

	return rc ? : len;

err_free:
	kfree_skb(skb);
	return rc;
}

static int mctp_recvmsg(struct socket *sock, struct msghdr *msg, size_t len,
			int flags)
{
	DECLARE_SOCKADDR(struct sockaddr_mctp *, addr, msg->msg_name);
	struct sock *sk = sock->sk;
	struct mctp_sock *msk = container_of(sk, struct mctp_sock, sk);
	struct sk_buff *skb;
	size_t msglen;
	u8 type;
	int rc;

	if (flags & ~(MSG_DONTWAIT | MSG_TRUNC | MSG_PEEK))
		return -EOPNOTSUPP;

	skb = skb_recv_datagram(sk, flags, &rc);
	if (!skb)
		return rc;

	if (!skb->len) {
		rc = 0;
		goto out_free;
	}

	/* extract message type, remove from data */
	type = *((u8 *)skb->data);
	msglen = skb->len - 1;

	if (len < msglen)
		msg->msg_flags |= MSG_TRUNC;
	else
		len = msglen;

	rc = skb_copy_datagram_msg(skb, 1, msg, len);
	if (rc < 0)
		goto out_free;

	sock_recv_cmsgs(msg, sk, skb);

	if (addr) {
		struct mctp_skb_cb *cb = mctp_cb(skb);
		/* TODO: expand mctp_skb_cb for header fields? */
		struct mctp_hdr *hdr = mctp_hdr(skb);

		addr = msg->msg_name;
		addr->smctp_family = AF_MCTP;
		addr->__smctp_pad0 = 0;
		addr->smctp_network = cb->net;
		addr->smctp_addr.s_addr = hdr->src;
		addr->smctp_type = type;
		addr->smctp_tag = hdr->flags_seq_tag &
					(MCTP_HDR_TAG_MASK | MCTP_HDR_FLAG_TO);
		addr->__smctp_pad1 = 0;
		msg->msg_namelen = sizeof(*addr);

		if (msk->addr_ext) {
			DECLARE_SOCKADDR(struct sockaddr_mctp_ext *, ae,
					 msg->msg_name);
			msg->msg_namelen = sizeof(*ae);
			ae->smctp_ifindex = cb->ifindex;
			ae->smctp_halen = cb->halen;
			memset(ae->__smctp_pad0, 0x0, sizeof(ae->__smctp_pad0));
			memset(ae->smctp_haddr, 0x0, sizeof(ae->smctp_haddr));
			memcpy(ae->smctp_haddr, cb->haddr, cb->halen);
		}
	}

	rc = len;

	if (flags & MSG_TRUNC)
		rc = msglen;

out_free:
	skb_free_datagram(sk, skb);
	return rc;
}

/* We're done with the key; invalidate, stop reassembly, and remove from lists.
 */
static void __mctp_key_remove(struct mctp_sk_key *key, struct net *net,
			      unsigned long flags, unsigned long reason)
__releases(&key->lock)
__must_hold(&net->mctp.keys_lock)
{
	struct sk_buff *skb;

	trace_mctp_key_release(key, reason);
	skb = key->reasm_head;
	key->reasm_head = NULL;
	key->reasm_dead = true;
	key->valid = false;
	mctp_dev_release_key(key->dev, key);
	spin_unlock_irqrestore(&key->lock, flags);

	if (!hlist_unhashed(&key->hlist)) {
		hlist_del_init(&key->hlist);
		hlist_del_init(&key->sklist);
		/* unref for the lists */
		mctp_key_unref(key);
	}

	kfree_skb(skb);
}

static int mctp_setsockopt(struct socket *sock, int level, int optname,
			   sockptr_t optval, unsigned int optlen)
{
	struct mctp_sock *msk = container_of(sock->sk, struct mctp_sock, sk);
	int val;

	if (level != SOL_MCTP)
		return -EINVAL;

	if (optname == MCTP_OPT_ADDR_EXT) {
		if (optlen != sizeof(int))
			return -EINVAL;
		if (copy_from_sockptr(&val, optval, sizeof(int)))
			return -EFAULT;
		msk->addr_ext = val;
		return 0;
	}

	return -ENOPROTOOPT;
}

static int mctp_getsockopt(struct socket *sock, int level, int optname,
			   char __user *optval, int __user *optlen)
{
	struct mctp_sock *msk = container_of(sock->sk, struct mctp_sock, sk);
	int len, val;

	if (level != SOL_MCTP)
		return -EINVAL;

	if (get_user(len, optlen))
		return -EFAULT;

	if (optname == MCTP_OPT_ADDR_EXT) {
		if (len != sizeof(int))
			return -EINVAL;
		val = !!msk->addr_ext;
		if (copy_to_user(optval, &val, len))
			return -EFAULT;
		return 0;
	}

	return -EINVAL;
}

static int mctp_ioctl_alloctag(struct mctp_sock *msk, unsigned long arg)
{
	struct net *net = sock_net(&msk->sk);
	struct mctp_sk_key *key = NULL;
	struct mctp_ioc_tag_ctl ctl;
	unsigned long flags;
	u8 tag;

	if (copy_from_user(&ctl, (void __user *)arg, sizeof(ctl)))
		return -EFAULT;

	if (ctl.tag)
		return -EINVAL;

	if (ctl.flags)
		return -EINVAL;

	key = mctp_alloc_local_tag(msk, ctl.peer_addr, MCTP_ADDR_ANY,
				   true, &tag);
	if (IS_ERR(key))
		return PTR_ERR(key);

	ctl.tag = tag | MCTP_TAG_OWNER | MCTP_TAG_PREALLOC;
	if (copy_to_user((void __user *)arg, &ctl, sizeof(ctl))) {
		unsigned long fl2;
		/* Unwind our key allocation: the keys list lock needs to be
		 * taken before the individual key locks, and we need a valid
		 * flags value (fl2) to pass to __mctp_key_remove, hence the
		 * second spin_lock_irqsave() rather than a plain spin_lock().
		 */
		spin_lock_irqsave(&net->mctp.keys_lock, flags);
		spin_lock_irqsave(&key->lock, fl2);
		__mctp_key_remove(key, net, fl2, MCTP_TRACE_KEY_DROPPED);
		mctp_key_unref(key);
		spin_unlock_irqrestore(&net->mctp.keys_lock, flags);
		return -EFAULT;
	}

	mctp_key_unref(key);
	return 0;
}

static int mctp_ioctl_droptag(struct mctp_sock *msk, unsigned long arg)
{
	struct net *net = sock_net(&msk->sk);
	struct mctp_ioc_tag_ctl ctl;
	unsigned long flags, fl2;
	struct mctp_sk_key *key;
	struct hlist_node *tmp;
	int rc;
	u8 tag;

	if (copy_from_user(&ctl, (void __user *)arg, sizeof(ctl)))
		return -EFAULT;

	if (ctl.flags)
		return -EINVAL;

	/* Must be a local tag, TO set, preallocated */
	if ((ctl.tag & ~MCTP_TAG_MASK) != (MCTP_TAG_OWNER | MCTP_TAG_PREALLOC))
		return -EINVAL;

	tag = ctl.tag & MCTP_TAG_MASK;
	rc = -EINVAL;

	spin_lock_irqsave(&net->mctp.keys_lock, flags);
	hlist_for_each_entry_safe(key, tmp, &msk->keys, sklist) {
		/* we do an irqsave here, even though we know the irq state,
		 * so we have the flags to pass to __mctp_key_remove
		 */
		spin_lock_irqsave(&key->lock, fl2);
		if (key->manual_alloc &&
		    ctl.peer_addr == key->peer_addr &&
		    tag == key->tag) {
			__mctp_key_remove(key, net, fl2,
					  MCTP_TRACE_KEY_DROPPED);
			rc = 0;
		} else {
			spin_unlock_irqrestore(&key->lock, fl2);
		}
	}
	spin_unlock_irqrestore(&net->mctp.keys_lock, flags);

	return rc;
}

static int mctp_ioctl(struct socket *sock, unsigned int cmd, unsigned long arg)
{
	struct mctp_sock *msk = container_of(sock->sk, struct mctp_sock, sk);

	switch (cmd) {
	case SIOCMCTPALLOCTAG:
		return mctp_ioctl_alloctag(msk, arg);
	case SIOCMCTPDROPTAG:
		return mctp_ioctl_droptag(msk, arg);
	}

	return -EINVAL;
}

#ifdef CONFIG_COMPAT
static int mctp_compat_ioctl(struct socket *sock, unsigned int cmd,
			     unsigned long arg)
{
	void __user *argp = compat_ptr(arg);

	switch (cmd) {
	/* These have compatible ptr layouts */
	case SIOCMCTPALLOCTAG:
	case SIOCMCTPDROPTAG:
		return mctp_ioctl(sock, cmd, (unsigned long)argp);
	}

	return -ENOIOCTLCMD;
}
#endif

static const struct proto_ops mctp_dgram_ops = {
	.family		= PF_MCTP,
	.release	= mctp_release,
	.bind		= mctp_bind,
	.connect	= sock_no_connect,
	.socketpair	= sock_no_socketpair,
	.accept		= sock_no_accept,
	.getname	= sock_no_getname,
	.poll		= datagram_poll,
	.ioctl		= mctp_ioctl,
	.gettstamp	= sock_gettstamp,
	.listen		= sock_no_listen,
	.shutdown	= sock_no_shutdown,
	.setsockopt	= mctp_setsockopt,
	.getsockopt	= mctp_getsockopt,
	.sendmsg	= mctp_sendmsg,
	.recvmsg	= mctp_recvmsg,
	.mmap		= sock_no_mmap,
	.sendpage	= sock_no_sendpage,
#ifdef CONFIG_COMPAT
	.compat_ioctl	= mctp_compat_ioctl,
#endif
};

static void mctp_sk_expire_keys(struct timer_list *timer)
{
	struct mctp_sock *msk = container_of(timer, struct mctp_sock,
					     key_expiry);
	struct net *net = sock_net(&msk->sk);
	unsigned long next_expiry, flags, fl2;
	struct mctp_sk_key *key;
	struct hlist_node *tmp;
	bool next_expiry_valid = false;

	spin_lock_irqsave(&net->mctp.keys_lock, flags);

	hlist_for_each_entry_safe(key, tmp, &msk->keys, sklist) {
		/* don't expire. manual_alloc is immutable, no locking
		 * required.
		 */
		if (key->manual_alloc)
			continue;

		spin_lock_irqsave(&key->lock, fl2);
		if (!time_after_eq(key->expiry, jiffies)) {
			__mctp_key_remove(key, net, fl2,
					  MCTP_TRACE_KEY_TIMEOUT);
			continue;
		}

		if (next_expiry_valid) {
			if (time_before(key->expiry, next_expiry))
				next_expiry = key->expiry;
		} else {
			next_expiry = key->expiry;
			next_expiry_valid = true;
		}
		spin_unlock_irqrestore(&key->lock, fl2);
	}

	spin_unlock_irqrestore(&net->mctp.keys_lock, flags);

	if (next_expiry_valid)
		mod_timer(timer, next_expiry);
}

static int mctp_sk_init(struct sock *sk)
{
	struct mctp_sock *msk = container_of(sk, struct mctp_sock, sk);

	INIT_HLIST_HEAD(&msk->keys);
	timer_setup(&msk->key_expiry, mctp_sk_expire_keys, 0);
	return 0;
}

static void mctp_sk_close(struct sock *sk, long timeout)
{
	sk_common_release(sk);
}

static int mctp_sk_hash(struct sock *sk)
{
	struct net *net = sock_net(sk);

	mutex_lock(&net->mctp.bind_lock);
	sk_add_node_rcu(sk, &net->mctp.binds);
	mutex_unlock(&net->mctp.bind_lock);

	return 0;
}

static void mctp_sk_unhash(struct sock *sk)
{
	struct mctp_sock *msk = container_of(sk, struct mctp_sock, sk);
	struct net *net = sock_net(sk);
	unsigned long flags, fl2;
	struct mctp_sk_key *key;
	struct hlist_node *tmp;

	/* remove from any type-based binds */
	mutex_lock(&net->mctp.bind_lock);
	sk_del_node_init_rcu(sk);
	mutex_unlock(&net->mctp.bind_lock);

	/* remove tag allocations */
	spin_lock_irqsave(&net->mctp.keys_lock, flags);
	hlist_for_each_entry_safe(key, tmp, &msk->keys, sklist) {
		spin_lock_irqsave(&key->lock, fl2);
		__mctp_key_remove(key, net, fl2, MCTP_TRACE_KEY_CLOSED);
	}
	sock_set_flag(sk, SOCK_DEAD);
	spin_unlock_irqrestore(&net->mctp.keys_lock, flags);

	/* Since there are no more tag allocations (we have removed all of the
	 * keys), stop any pending expiry events. the timer cannot be re-queued
	 * as the sk is no longer observable
	 */
	del_timer_sync(&msk->key_expiry);
}

static void mctp_sk_destruct(struct sock *sk)
{
	skb_queue_purge(&sk->sk_receive_queue);
}

static void mctp_sk_destruct(struct sock *sk)
{
	skb_queue_purge(&sk->sk_receive_queue);
}

static struct proto mctp_proto = {
	.name		= "MCTP",
	.owner		= THIS_MODULE,
	.obj_size	= sizeof(struct mctp_sock),
	.init		= mctp_sk_init,
	.close		= mctp_sk_close,
	.hash		= mctp_sk_hash,
	.unhash		= mctp_sk_unhash,
};

static int mctp_pf_create(struct net *net, struct socket *sock,
			  int protocol, int kern)
{
	const struct proto_ops *ops;
	struct proto *proto;
	struct sock *sk;
	int rc;

	if (protocol)
		return -EPROTONOSUPPORT;

	/* only datagram sockets are supported */
	if (sock->type != SOCK_DGRAM)
		return -ESOCKTNOSUPPORT;

	proto = &mctp_proto;
	ops = &mctp_dgram_ops;

	sock->state = SS_UNCONNECTED;
	sock->ops = ops;

	sk = sk_alloc(net, PF_MCTP, GFP_KERNEL, proto, kern);
	if (!sk)
		return -ENOMEM;

	sock_init_data(sock, sk);
	sk->sk_destruct = mctp_sk_destruct;

	rc = 0;
	if (sk->sk_prot->init)
		rc = sk->sk_prot->init(sk);

	if (rc)
		goto err_sk_put;

	return 0;

err_sk_put:
	sock_orphan(sk);
	sock_put(sk);
	return rc;
}

static struct net_proto_family mctp_pf = {
	.family = PF_MCTP,
	.create = mctp_pf_create,
	.owner = THIS_MODULE,
};

static __init int mctp_init(void)
{
	int rc;

	/* ensure our uapi tag definitions match the header format */
	BUILD_BUG_ON(MCTP_TAG_OWNER != MCTP_HDR_FLAG_TO);
	BUILD_BUG_ON(MCTP_TAG_MASK != MCTP_HDR_TAG_MASK);

	pr_info("mctp: management component transport protocol core\n");

	rc = sock_register(&mctp_pf);
	if (rc)
		return rc;

	rc = proto_register(&mctp_proto, 0);
	if (rc)
		goto err_unreg_sock;

	rc = mctp_routes_init();
	if (rc)
		goto err_unreg_proto;

	rc = mctp_neigh_init();
	if (rc)
		goto err_unreg_routes;

	mctp_device_init();

	return 0;

err_unreg_routes:
	mctp_routes_exit();
err_unreg_proto:
	proto_unregister(&mctp_proto);
err_unreg_sock:
	sock_unregister(PF_MCTP);

	return rc;
}

static __exit void mctp_exit(void)
{
	mctp_device_exit();
	mctp_neigh_exit();
	mctp_routes_exit();
	proto_unregister(&mctp_proto);
	sock_unregister(PF_MCTP);
}

subsys_initcall(mctp_init);
module_exit(mctp_exit);

MODULE_DESCRIPTION("MCTP core");
MODULE_LICENSE("GPL v2");
MODULE_AUTHOR("Jeremy Kerr <jk@codeconstruct.com.au>");

MODULE_ALIAS_NETPROTO(PF_MCTP);<|MERGE_RESOLUTION|>--- conflicted
+++ resolved
@@ -42,8 +42,6 @@
 	return !addr->__smctp_pad0 && !addr->__smctp_pad1;
 }
 
-<<<<<<< HEAD
-=======
 static bool mctp_sockaddr_ext_is_ok(const struct sockaddr_mctp_ext *addr)
 {
 	return !addr->__smctp_pad0[0] &&
@@ -51,7 +49,6 @@
 	       !addr->__smctp_pad0[2];
 }
 
->>>>>>> d60c95ef
 static int mctp_bind(struct socket *sock, struct sockaddr *addr, int addrlen)
 {
 	struct sock *sk = sock->sk;
@@ -114,15 +111,11 @@
 			return -EINVAL;
 		if (!mctp_sockaddr_is_ok(addr))
 			return -EINVAL;
-<<<<<<< HEAD
-		if (addr->smctp_tag & ~(MCTP_TAG_MASK | MCTP_TAG_OWNER))
-=======
 		if (addr->smctp_tag & ~tagbits)
 			return -EINVAL;
 		/* can't preallocate a non-owned tag */
 		if (addr->smctp_tag & MCTP_TAG_PREALLOC &&
 		    !(addr->smctp_tag & MCTP_TAG_OWNER))
->>>>>>> d60c95ef
 			return -EINVAL;
 
 	} else {
@@ -599,11 +592,6 @@
 	skb_queue_purge(&sk->sk_receive_queue);
 }
 
-static void mctp_sk_destruct(struct sock *sk)
-{
-	skb_queue_purge(&sk->sk_receive_queue);
-}
-
 static struct proto mctp_proto = {
 	.name		= "MCTP",
 	.owner		= THIS_MODULE,
