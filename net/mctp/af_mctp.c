// SPDX-License-Identifier: GPL-2.0
/*
 * Management Component Transport Protocol (MCTP)
 *
 * Copyright (c) 2021 Code Construct
 * Copyright (c) 2021 Google
 */

#include <linux/compat.h>
#include <linux/if_arp.h>
#include <linux/net.h>
#include <linux/mctp.h>
#include <linux/module.h>
#include <linux/socket.h>

#include <net/mctp.h>
#include <net/mctpdevice.h>
#include <net/sock.h>

#define CREATE_TRACE_POINTS
#include <trace/events/mctp.h>

/* socket implementation */

static void mctp_sk_expire_keys(struct timer_list *timer);

static int mctp_release(struct socket *sock)
{
	struct sock *sk = sock->sk;

	if (sk) {
		sock->sk = NULL;
		sk->sk_prot->close(sk, 0);
	}

	return 0;
}

/* Generic sockaddr checks, padding checks only so far */
static bool mctp_sockaddr_is_ok(const struct sockaddr_mctp *addr)
{
	return !addr->__smctp_pad0 && !addr->__smctp_pad1;
}

static bool mctp_sockaddr_ext_is_ok(const struct sockaddr_mctp_ext *addr)
{
	return !addr->__smctp_pad0[0] &&
	       !addr->__smctp_pad0[1] &&
	       !addr->__smctp_pad0[2];
}

static int mctp_bind(struct socket *sock, struct sockaddr *addr, int addrlen)
{
	struct sock *sk = sock->sk;
	struct mctp_sock *msk = container_of(sk, struct mctp_sock, sk);
	struct net *net = sock_net(&msk->sk);
	struct sockaddr_mctp *smctp;
	int rc;

	if (addrlen < sizeof(*smctp))
		return -EINVAL;

	if (addr->sa_family != AF_MCTP)
		return -EAFNOSUPPORT;

	if (!capable(CAP_NET_BIND_SERVICE))
		return -EACCES;

	/* it's a valid sockaddr for MCTP, cast and do protocol checks */
	smctp = (struct sockaddr_mctp *)addr;

	if (!mctp_sockaddr_is_ok(smctp))
		return -EINVAL;

	lock_sock(sk);

	if (sk_hashed(sk)) {
		rc = -EADDRINUSE;
		goto out_release;
	}

	msk->bind_local_addr = smctp->smctp_addr.s_addr;

	/* MCTP_NET_ANY with a specific EID is resolved to the default net
	 * at bind() time.
	 * For bind_addr=MCTP_ADDR_ANY it is handled specially at route
	 * lookup time.
	 */
	if (smctp->smctp_network == MCTP_NET_ANY &&
	    msk->bind_local_addr != MCTP_ADDR_ANY) {
		msk->bind_net = mctp_default_net(net);
	} else {
		msk->bind_net = smctp->smctp_network;
	}

	/* ignore the IC bit */
	smctp->smctp_type &= 0x7f;

	if (msk->bind_peer_set) {
		if (msk->bind_type != smctp->smctp_type) {
			/* Prior connect() had a different type */
			rc = -EINVAL;
			goto out_release;
		}

		if (msk->bind_net == MCTP_NET_ANY) {
			/* Restrict to the network passed to connect() */
			msk->bind_net = msk->bind_peer_net;
		}

		if (msk->bind_net != msk->bind_peer_net) {
			/* connect() had a different net to bind() */
			rc = -EINVAL;
			goto out_release;
		}
	} else {
		msk->bind_type = smctp->smctp_type;
	}

	rc = sk->sk_prot->hash(sk);

out_release:
	release_sock(sk);

	return rc;
}

/* Used to set a specific peer prior to bind. Not used for outbound
 * connections (Tag Owner set) since MCTP is a datagram protocol.
 */
static int mctp_connect(struct socket *sock, struct sockaddr *addr,
			int addrlen, int flags)
{
	struct sock *sk = sock->sk;
	struct mctp_sock *msk = container_of(sk, struct mctp_sock, sk);
	struct net *net = sock_net(&msk->sk);
	struct sockaddr_mctp *smctp;
	int rc;

	if (addrlen != sizeof(*smctp))
		return -EINVAL;

	if (addr->sa_family != AF_MCTP)
		return -EAFNOSUPPORT;

	/* It's a valid sockaddr for MCTP, cast and do protocol checks */
	smctp = (struct sockaddr_mctp *)addr;

	if (!mctp_sockaddr_is_ok(smctp))
		return -EINVAL;

	/* Can't bind by tag */
	if (smctp->smctp_tag)
		return -EINVAL;

	/* IC bit must be unset */
	if (smctp->smctp_type & 0x80)
		return -EINVAL;

	lock_sock(sk);

	if (sk_hashed(sk)) {
		/* bind() already */
		rc = -EADDRINUSE;
		goto out_release;
	}

	if (msk->bind_peer_set) {
		/* connect() already */
		rc = -EADDRINUSE;
		goto out_release;
	}

	msk->bind_peer_set = true;
	msk->bind_peer_addr = smctp->smctp_addr.s_addr;
	msk->bind_type = smctp->smctp_type;
	if (smctp->smctp_network == MCTP_NET_ANY)
		msk->bind_peer_net = mctp_default_net(net);
	else
		msk->bind_peer_net = smctp->smctp_network;

	rc = 0;

out_release:
	release_sock(sk);
	return rc;
}

static int mctp_sendmsg(struct socket *sock, struct msghdr *msg, size_t len)
{
	DECLARE_SOCKADDR(struct sockaddr_mctp *, addr, msg->msg_name);
	int rc, addrlen = msg->msg_namelen;
	struct sock *sk = sock->sk;
	struct mctp_sock *msk = container_of(sk, struct mctp_sock, sk);
	struct mctp_skb_cb *cb;
	struct sk_buff *skb = NULL;
	struct mctp_dst dst;
	int hlen;

	if (addr) {
		const u8 tagbits = MCTP_TAG_MASK | MCTP_TAG_OWNER |
			MCTP_TAG_PREALLOC;

		if (addrlen < sizeof(struct sockaddr_mctp))
			return -EINVAL;
		if (addr->smctp_family != AF_MCTP)
			return -EINVAL;
		if (!mctp_sockaddr_is_ok(addr))
			return -EINVAL;
		if (addr->smctp_tag & ~tagbits)
			return -EINVAL;
		/* can't preallocate a non-owned tag */
		if (addr->smctp_tag & MCTP_TAG_PREALLOC &&
		    !(addr->smctp_tag & MCTP_TAG_OWNER))
			return -EINVAL;

	} else {
		/* TODO: connect()ed sockets */
		return -EDESTADDRREQ;
	}

	if (!capable(CAP_NET_RAW))
		return -EACCES;

	if (addr->smctp_network == MCTP_NET_ANY)
		addr->smctp_network = mctp_default_net(sock_net(sk));

	/* direct addressing */
	if (msk->addr_ext && addrlen >= sizeof(struct sockaddr_mctp_ext)) {
		DECLARE_SOCKADDR(struct sockaddr_mctp_ext *,
				 extaddr, msg->msg_name);

		if (!mctp_sockaddr_ext_is_ok(extaddr))
			return -EINVAL;

		rc = mctp_dst_from_extaddr(&dst, sock_net(sk),
					   extaddr->smctp_ifindex,
					   extaddr->smctp_halen,
					   extaddr->smctp_haddr);
		if (rc)
			return rc;

	} else {
		rc = mctp_route_lookup(sock_net(sk), addr->smctp_network,
				       addr->smctp_addr.s_addr, &dst);
		if (rc)
			return rc;
	}

	hlen = LL_RESERVED_SPACE(dst.dev->dev) + sizeof(struct mctp_hdr);

	skb = sock_alloc_send_skb(sk, hlen + 1 + len,
				  msg->msg_flags & MSG_DONTWAIT, &rc);
	if (!skb)
		goto err_release_dst;

	skb_reserve(skb, hlen);

	/* set type as fist byte in payload */
	*(u8 *)skb_put(skb, 1) = addr->smctp_type;

	rc = memcpy_from_msg((void *)skb_put(skb, len), msg, len);
	if (rc < 0)
		goto err_free;

	/* set up cb */
	cb = __mctp_cb(skb);
	cb->net = addr->smctp_network;

	rc = mctp_local_output(sk, &dst, skb, addr->smctp_addr.s_addr,
			       addr->smctp_tag);

	mctp_dst_release(&dst);
	return rc ? : len;

err_free:
	kfree_skb(skb);
err_release_dst:
	mctp_dst_release(&dst);
	return rc;
}

static int mctp_recvmsg(struct socket *sock, struct msghdr *msg, size_t len,
			int flags)
{
	DECLARE_SOCKADDR(struct sockaddr_mctp *, addr, msg->msg_name);
	struct sock *sk = sock->sk;
	struct mctp_sock *msk = container_of(sk, struct mctp_sock, sk);
	struct sk_buff *skb;
	size_t msglen;
	u8 type;
	int rc;

	if (flags & ~(MSG_DONTWAIT | MSG_TRUNC | MSG_PEEK))
		return -EOPNOTSUPP;

	skb = skb_recv_datagram(sk, flags, &rc);
	if (!skb)
		return rc;

	if (!skb->len) {
		rc = 0;
		goto out_free;
	}

	/* extract message type, remove from data */
	type = *((u8 *)skb->data);
	msglen = skb->len - 1;

	if (len < msglen)
		msg->msg_flags |= MSG_TRUNC;
	else
		len = msglen;

	rc = skb_copy_datagram_msg(skb, 1, msg, len);
	if (rc < 0)
		goto out_free;

	sock_recv_cmsgs(msg, sk, skb);

	if (addr) {
		struct mctp_skb_cb *cb = mctp_cb(skb);
		/* TODO: expand mctp_skb_cb for header fields? */
		struct mctp_hdr *hdr = mctp_hdr(skb);

		addr = msg->msg_name;
		addr->smctp_family = AF_MCTP;
		addr->__smctp_pad0 = 0;
		addr->smctp_network = cb->net;
		addr->smctp_addr.s_addr = hdr->src;
		addr->smctp_type = type;
		addr->smctp_tag = hdr->flags_seq_tag &
					(MCTP_HDR_TAG_MASK | MCTP_HDR_FLAG_TO);
		addr->__smctp_pad1 = 0;
		msg->msg_namelen = sizeof(*addr);

		if (msk->addr_ext) {
			DECLARE_SOCKADDR(struct sockaddr_mctp_ext *, ae,
					 msg->msg_name);
			msg->msg_namelen = sizeof(*ae);
			ae->smctp_ifindex = cb->ifindex;
			ae->smctp_halen = cb->halen;
			memset(ae->__smctp_pad0, 0x0, sizeof(ae->__smctp_pad0));
			memset(ae->smctp_haddr, 0x0, sizeof(ae->smctp_haddr));
			memcpy(ae->smctp_haddr, cb->haddr, cb->halen);
		}
	}

	rc = len;

	if (flags & MSG_TRUNC)
		rc = msglen;

out_free:
	skb_free_datagram(sk, skb);
	return rc;
}

/* We're done with the key; invalidate, stop reassembly, and remove from lists.
 */
static void __mctp_key_remove(struct mctp_sk_key *key, struct net *net,
			      unsigned long flags, unsigned long reason)
__releases(&key->lock)
__must_hold(&net->mctp.keys_lock)
{
	struct sk_buff *skb;

	trace_mctp_key_release(key, reason);
	skb = key->reasm_head;
	key->reasm_head = NULL;
	key->reasm_dead = true;
	key->valid = false;
	mctp_dev_release_key(key->dev, key);
	spin_unlock_irqrestore(&key->lock, flags);

	if (!hlist_unhashed(&key->hlist)) {
		hlist_del_init(&key->hlist);
		hlist_del_init(&key->sklist);
		/* unref for the lists */
		mctp_key_unref(key);
	}

	kfree_skb(skb);
}

static int mctp_setsockopt(struct socket *sock, int level, int optname,
			   sockptr_t optval, unsigned int optlen)
{
	struct mctp_sock *msk = container_of(sock->sk, struct mctp_sock, sk);
	int val;

	if (level != SOL_MCTP)
		return -EINVAL;

	if (optname == MCTP_OPT_ADDR_EXT) {
		if (optlen != sizeof(int))
			return -EINVAL;
		if (copy_from_sockptr(&val, optval, sizeof(int)))
			return -EFAULT;
		msk->addr_ext = val;
		return 0;
	}

	return -ENOPROTOOPT;
}

static int mctp_getsockopt(struct socket *sock, int level, int optname,
			   char __user *optval, int __user *optlen)
{
	struct mctp_sock *msk = container_of(sock->sk, struct mctp_sock, sk);
	int len, val;

	if (level != SOL_MCTP)
		return -EINVAL;

	if (get_user(len, optlen))
		return -EFAULT;

	if (optname == MCTP_OPT_ADDR_EXT) {
		if (len != sizeof(int))
			return -EINVAL;
		val = !!msk->addr_ext;
		if (copy_to_user(optval, &val, len))
			return -EFAULT;
		return 0;
	}

	return -ENOPROTOOPT;
}

/* helpers for reading/writing the tag ioc, handling compatibility across the
 * two versions, and some basic API error checking
 */
static int mctp_ioctl_tag_copy_from_user(unsigned long arg,
					 struct mctp_ioc_tag_ctl2 *ctl,
					 bool tagv2)
{
	struct mctp_ioc_tag_ctl ctl_compat;
	unsigned long size;
	void *ptr;
	int rc;

	if (tagv2) {
		size = sizeof(*ctl);
		ptr = ctl;
	} else {
		size = sizeof(ctl_compat);
		ptr = &ctl_compat;
	}

	rc = copy_from_user(ptr, (void __user *)arg, size);
	if (rc)
		return -EFAULT;

	if (!tagv2) {
		/* compat, using defaults for new fields */
		ctl->net = MCTP_INITIAL_DEFAULT_NET;
		ctl->peer_addr = ctl_compat.peer_addr;
		ctl->local_addr = MCTP_ADDR_ANY;
		ctl->flags = ctl_compat.flags;
		ctl->tag = ctl_compat.tag;
	}

	if (ctl->flags)
		return -EINVAL;

	if (ctl->local_addr != MCTP_ADDR_ANY &&
	    ctl->local_addr != MCTP_ADDR_NULL)
		return -EINVAL;

	return 0;
}

static int mctp_ioctl_tag_copy_to_user(unsigned long arg,
				       struct mctp_ioc_tag_ctl2 *ctl,
				       bool tagv2)
{
	struct mctp_ioc_tag_ctl ctl_compat;
	unsigned long size;
	void *ptr;
	int rc;

	if (tagv2) {
		ptr = ctl;
		size = sizeof(*ctl);
	} else {
		ctl_compat.peer_addr = ctl->peer_addr;
		ctl_compat.tag = ctl->tag;
		ctl_compat.flags = ctl->flags;

		ptr = &ctl_compat;
		size = sizeof(ctl_compat);
	}

	rc = copy_to_user((void __user *)arg, ptr, size);
	if (rc)
		return -EFAULT;

	return 0;
}

static int mctp_ioctl_alloctag(struct mctp_sock *msk, bool tagv2,
			       unsigned long arg)
{
	struct net *net = sock_net(&msk->sk);
	struct mctp_sk_key *key = NULL;
	struct mctp_ioc_tag_ctl2 ctl;
	unsigned long flags;
	u8 tag;
	int rc;

	rc = mctp_ioctl_tag_copy_from_user(arg, &ctl, tagv2);
	if (rc)
		return rc;

	if (ctl.tag)
		return -EINVAL;

	key = mctp_alloc_local_tag(msk, ctl.net, MCTP_ADDR_ANY,
				   ctl.peer_addr, true, &tag);
	if (IS_ERR(key))
		return PTR_ERR(key);

	ctl.tag = tag | MCTP_TAG_OWNER | MCTP_TAG_PREALLOC;
	rc = mctp_ioctl_tag_copy_to_user(arg, &ctl, tagv2);
	if (rc) {
		unsigned long fl2;
		/* Unwind our key allocation: the keys list lock needs to be
		 * taken before the individual key locks, and we need a valid
		 * flags value (fl2) to pass to __mctp_key_remove, hence the
		 * second spin_lock_irqsave() rather than a plain spin_lock().
		 */
		spin_lock_irqsave(&net->mctp.keys_lock, flags);
		spin_lock_irqsave(&key->lock, fl2);
		__mctp_key_remove(key, net, fl2, MCTP_TRACE_KEY_DROPPED);
		mctp_key_unref(key);
		spin_unlock_irqrestore(&net->mctp.keys_lock, flags);
		return rc;
	}

	mctp_key_unref(key);
	return 0;
}

static int mctp_ioctl_droptag(struct mctp_sock *msk, bool tagv2,
			      unsigned long arg)
{
	struct net *net = sock_net(&msk->sk);
	struct mctp_ioc_tag_ctl2 ctl;
	unsigned long flags, fl2;
	struct mctp_sk_key *key;
	struct hlist_node *tmp;
	int rc;
	u8 tag;

	rc = mctp_ioctl_tag_copy_from_user(arg, &ctl, tagv2);
	if (rc)
		return rc;

	/* Must be a local tag, TO set, preallocated */
	if ((ctl.tag & ~MCTP_TAG_MASK) != (MCTP_TAG_OWNER | MCTP_TAG_PREALLOC))
		return -EINVAL;

	tag = ctl.tag & MCTP_TAG_MASK;
	rc = -EINVAL;

	if (ctl.peer_addr == MCTP_ADDR_NULL)
		ctl.peer_addr = MCTP_ADDR_ANY;

	spin_lock_irqsave(&net->mctp.keys_lock, flags);
	hlist_for_each_entry_safe(key, tmp, &msk->keys, sklist) {
		/* we do an irqsave here, even though we know the irq state,
		 * so we have the flags to pass to __mctp_key_remove
		 */
		spin_lock_irqsave(&key->lock, fl2);
		if (key->manual_alloc &&
		    ctl.net == key->net &&
		    ctl.peer_addr == key->peer_addr &&
		    tag == key->tag) {
			__mctp_key_remove(key, net, fl2,
					  MCTP_TRACE_KEY_DROPPED);
			rc = 0;
		} else {
			spin_unlock_irqrestore(&key->lock, fl2);
		}
	}
	spin_unlock_irqrestore(&net->mctp.keys_lock, flags);

	return rc;
}

static int mctp_ioctl(struct socket *sock, unsigned int cmd, unsigned long arg)
{
	struct mctp_sock *msk = container_of(sock->sk, struct mctp_sock, sk);
	bool tagv2 = false;

	switch (cmd) {
	case SIOCMCTPALLOCTAG2:
	case SIOCMCTPALLOCTAG:
		tagv2 = cmd == SIOCMCTPALLOCTAG2;
		return mctp_ioctl_alloctag(msk, tagv2, arg);
	case SIOCMCTPDROPTAG:
	case SIOCMCTPDROPTAG2:
		tagv2 = cmd == SIOCMCTPDROPTAG2;
		return mctp_ioctl_droptag(msk, tagv2, arg);
	}

	return -EINVAL;
}

#ifdef CONFIG_COMPAT
static int mctp_compat_ioctl(struct socket *sock, unsigned int cmd,
			     unsigned long arg)
{
	void __user *argp = compat_ptr(arg);

	switch (cmd) {
	/* These have compatible ptr layouts */
	case SIOCMCTPALLOCTAG:
	case SIOCMCTPDROPTAG:
		return mctp_ioctl(sock, cmd, (unsigned long)argp);
	}

	return -ENOIOCTLCMD;
}
#endif

static const struct proto_ops mctp_dgram_ops = {
	.family		= PF_MCTP,
	.release	= mctp_release,
	.bind		= mctp_bind,
	.connect	= mctp_connect,
	.socketpair	= sock_no_socketpair,
	.accept		= sock_no_accept,
	.getname	= sock_no_getname,
	.poll		= datagram_poll,
	.ioctl		= mctp_ioctl,
	.gettstamp	= sock_gettstamp,
	.listen		= sock_no_listen,
	.shutdown	= sock_no_shutdown,
	.setsockopt	= mctp_setsockopt,
	.getsockopt	= mctp_getsockopt,
	.sendmsg	= mctp_sendmsg,
	.recvmsg	= mctp_recvmsg,
	.mmap		= sock_no_mmap,
#ifdef CONFIG_COMPAT
	.compat_ioctl	= mctp_compat_ioctl,
#endif
};

static void mctp_sk_expire_keys(struct timer_list *timer)
{
	struct mctp_sock *msk = container_of(timer, struct mctp_sock,
					     key_expiry);
	struct net *net = sock_net(&msk->sk);
	unsigned long next_expiry, flags, fl2;
	struct mctp_sk_key *key;
	struct hlist_node *tmp;
	bool next_expiry_valid = false;

	spin_lock_irqsave(&net->mctp.keys_lock, flags);

	hlist_for_each_entry_safe(key, tmp, &msk->keys, sklist) {
		/* don't expire. manual_alloc is immutable, no locking
		 * required.
		 */
		if (key->manual_alloc)
			continue;

		spin_lock_irqsave(&key->lock, fl2);
		if (!time_after_eq(key->expiry, jiffies)) {
			__mctp_key_remove(key, net, fl2,
					  MCTP_TRACE_KEY_TIMEOUT);
			continue;
		}

		if (next_expiry_valid) {
			if (time_before(key->expiry, next_expiry))
				next_expiry = key->expiry;
		} else {
			next_expiry = key->expiry;
			next_expiry_valid = true;
		}
		spin_unlock_irqrestore(&key->lock, fl2);
	}

	spin_unlock_irqrestore(&net->mctp.keys_lock, flags);

	if (next_expiry_valid)
		mod_timer(timer, next_expiry);
}

static int mctp_sk_init(struct sock *sk)
{
	struct mctp_sock *msk = container_of(sk, struct mctp_sock, sk);

	INIT_HLIST_HEAD(&msk->keys);
	timer_setup(&msk->key_expiry, mctp_sk_expire_keys, 0);
	msk->bind_peer_set = false;
	return 0;
}

static void mctp_sk_close(struct sock *sk, long timeout)
{
	sk_common_release(sk);
}

static int mctp_sk_hash(struct sock *sk)
{
	struct net *net = sock_net(sk);
	struct sock *existing;
	struct mctp_sock *msk;
<<<<<<< HEAD
	int rc;

	msk = container_of(sk, struct mctp_sock, sk);
=======
	mctp_eid_t remote;
	u32 hash;
	int rc;

	msk = container_of(sk, struct mctp_sock, sk);

	if (msk->bind_peer_set)
		remote = msk->bind_peer_addr;
	else
		remote = MCTP_ADDR_ANY;
	hash = mctp_bind_hash(msk->bind_type, msk->bind_local_addr, remote);

	mutex_lock(&net->mctp.bind_lock);

	/* Prevent duplicate binds. */
	sk_for_each(existing, &net->mctp.binds[hash]) {
		struct mctp_sock *mex =
			container_of(existing, struct mctp_sock, sk);

		bool same_peer = (mex->bind_peer_set && msk->bind_peer_set &&
				  mex->bind_peer_addr == msk->bind_peer_addr) ||
				 (!mex->bind_peer_set && !msk->bind_peer_set);

		if (mex->bind_type == msk->bind_type &&
		    mex->bind_local_addr == msk->bind_local_addr && same_peer &&
		    mex->bind_net == msk->bind_net) {
			rc = -EADDRINUSE;
			goto out;
		}
	}
>>>>>>> 449d48b1

	/* Bind lookup runs under RCU, remain live during that. */
	sock_set_flag(sk, SOCK_RCU_FREE);

<<<<<<< HEAD
	mutex_lock(&net->mctp.bind_lock);

	/* Prevent duplicate binds. */
	sk_for_each(existing, &net->mctp.binds) {
		struct mctp_sock *mex =
			container_of(existing, struct mctp_sock, sk);

		if (mex->bind_type == msk->bind_type &&
		    mex->bind_addr == msk->bind_addr &&
		    mex->bind_net == msk->bind_net) {
			rc = -EADDRINUSE;
			goto out;
		}
	}

	sk_add_node_rcu(sk, &net->mctp.binds);
=======
	sk_add_node_rcu(sk, &net->mctp.binds[hash]);
>>>>>>> 449d48b1
	rc = 0;

out:
	mutex_unlock(&net->mctp.bind_lock);
	return rc;
}

static void mctp_sk_unhash(struct sock *sk)
{
	struct mctp_sock *msk = container_of(sk, struct mctp_sock, sk);
	struct net *net = sock_net(sk);
	unsigned long flags, fl2;
	struct mctp_sk_key *key;
	struct hlist_node *tmp;

	/* remove from any type-based binds */
	mutex_lock(&net->mctp.bind_lock);
	sk_del_node_init_rcu(sk);
	mutex_unlock(&net->mctp.bind_lock);

	/* remove tag allocations */
	spin_lock_irqsave(&net->mctp.keys_lock, flags);
	hlist_for_each_entry_safe(key, tmp, &msk->keys, sklist) {
		spin_lock_irqsave(&key->lock, fl2);
		__mctp_key_remove(key, net, fl2, MCTP_TRACE_KEY_CLOSED);
	}
	sock_set_flag(sk, SOCK_DEAD);
	spin_unlock_irqrestore(&net->mctp.keys_lock, flags);

	/* Since there are no more tag allocations (we have removed all of the
	 * keys), stop any pending expiry events. the timer cannot be re-queued
	 * as the sk is no longer observable
	 */
	timer_delete_sync(&msk->key_expiry);
}

static void mctp_sk_destruct(struct sock *sk)
{
	skb_queue_purge(&sk->sk_receive_queue);
}

static struct proto mctp_proto = {
	.name		= "MCTP",
	.owner		= THIS_MODULE,
	.obj_size	= sizeof(struct mctp_sock),
	.init		= mctp_sk_init,
	.close		= mctp_sk_close,
	.hash		= mctp_sk_hash,
	.unhash		= mctp_sk_unhash,
};

static int mctp_pf_create(struct net *net, struct socket *sock,
			  int protocol, int kern)
{
	const struct proto_ops *ops;
	struct proto *proto;
	struct sock *sk;
	int rc;

	if (protocol)
		return -EPROTONOSUPPORT;

	/* only datagram sockets are supported */
	if (sock->type != SOCK_DGRAM)
		return -ESOCKTNOSUPPORT;

	proto = &mctp_proto;
	ops = &mctp_dgram_ops;

	sock->state = SS_UNCONNECTED;
	sock->ops = ops;

	sk = sk_alloc(net, PF_MCTP, GFP_KERNEL, proto, kern);
	if (!sk)
		return -ENOMEM;

	sock_init_data(sock, sk);
	sk->sk_destruct = mctp_sk_destruct;

	rc = 0;
	if (sk->sk_prot->init)
		rc = sk->sk_prot->init(sk);

	if (rc)
		goto err_sk_put;

	return 0;

err_sk_put:
	sock_orphan(sk);
	sock_put(sk);
	return rc;
}

static struct net_proto_family mctp_pf = {
	.family = PF_MCTP,
	.create = mctp_pf_create,
	.owner = THIS_MODULE,
};

static __init int mctp_init(void)
{
	int rc;

	/* ensure our uapi tag definitions match the header format */
	BUILD_BUG_ON(MCTP_TAG_OWNER != MCTP_HDR_FLAG_TO);
	BUILD_BUG_ON(MCTP_TAG_MASK != MCTP_HDR_TAG_MASK);

	pr_info("mctp: management component transport protocol core\n");

	rc = sock_register(&mctp_pf);
	if (rc)
		return rc;

	rc = proto_register(&mctp_proto, 0);
	if (rc)
		goto err_unreg_sock;

	rc = mctp_routes_init();
	if (rc)
		goto err_unreg_proto;

	rc = mctp_neigh_init();
	if (rc)
		goto err_unreg_routes;

	rc = mctp_device_init();
	if (rc)
		goto err_unreg_neigh;

	return 0;

err_unreg_neigh:
	mctp_neigh_exit();
err_unreg_routes:
	mctp_routes_exit();
err_unreg_proto:
	proto_unregister(&mctp_proto);
err_unreg_sock:
	sock_unregister(PF_MCTP);

	return rc;
}

static __exit void mctp_exit(void)
{
	mctp_device_exit();
	mctp_neigh_exit();
	mctp_routes_exit();
	proto_unregister(&mctp_proto);
	sock_unregister(PF_MCTP);
}

subsys_initcall(mctp_init);
module_exit(mctp_exit);

MODULE_DESCRIPTION("MCTP core");
MODULE_AUTHOR("Jeremy Kerr <jk@codeconstruct.com.au>");

MODULE_ALIAS_NETPROTO(PF_MCTP);

#if IS_ENABLED(CONFIG_MCTP_TEST)
#include "test/sock-test.c"
#endif<|MERGE_RESOLUTION|>--- conflicted
+++ resolved
@@ -710,11 +710,6 @@
 	struct net *net = sock_net(sk);
 	struct sock *existing;
 	struct mctp_sock *msk;
-<<<<<<< HEAD
-	int rc;
-
-	msk = container_of(sk, struct mctp_sock, sk);
-=======
 	mctp_eid_t remote;
 	u32 hash;
 	int rc;
@@ -745,31 +740,11 @@
 			goto out;
 		}
 	}
->>>>>>> 449d48b1
 
 	/* Bind lookup runs under RCU, remain live during that. */
 	sock_set_flag(sk, SOCK_RCU_FREE);
 
-<<<<<<< HEAD
-	mutex_lock(&net->mctp.bind_lock);
-
-	/* Prevent duplicate binds. */
-	sk_for_each(existing, &net->mctp.binds) {
-		struct mctp_sock *mex =
-			container_of(existing, struct mctp_sock, sk);
-
-		if (mex->bind_type == msk->bind_type &&
-		    mex->bind_addr == msk->bind_addr &&
-		    mex->bind_net == msk->bind_net) {
-			rc = -EADDRINUSE;
-			goto out;
-		}
-	}
-
-	sk_add_node_rcu(sk, &net->mctp.binds);
-=======
 	sk_add_node_rcu(sk, &net->mctp.binds[hash]);
->>>>>>> 449d48b1
 	rc = 0;
 
 out:
