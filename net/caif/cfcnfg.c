// SPDX-License-Identifier: GPL-2.0-only
/*
 * Copyright (C) ST-Ericsson AB 2010
 * Author:	Sjur Brendeland
 */

#define pr_fmt(fmt) KBUILD_MODNAME ":%s(): " fmt, __func__

#include <linux/kernel.h>
#include <linux/stddef.h>
#include <linux/slab.h>
#include <linux/netdevice.h>
#include <linux/module.h>
#include <net/caif/caif_layer.h>
#include <net/caif/cfpkt.h>
#include <net/caif/cfcnfg.h>
#include <net/caif/cfctrl.h>
#include <net/caif/cfmuxl.h>
#include <net/caif/cffrml.h>
#include <net/caif/cfserl.h>
#include <net/caif/cfsrvl.h>
#include <net/caif/caif_dev.h>

#define container_obj(layr) container_of(layr, struct cfcnfg, layer)

/* Information about CAIF physical interfaces held by Config Module in order
 * to manage physical interfaces
 */
struct cfcnfg_phyinfo {
	struct list_head node;
	bool up;

	/* Pointer to the layer below the MUX (framing layer) */
	struct cflayer *frm_layer;
	/* Pointer to the lowest actual physical layer */
	struct cflayer *phy_layer;
	/* Unique identifier of the physical interface */
	unsigned int id;
	/* Preference of the physical in interface */
	enum cfcnfg_phy_preference pref;

	/* Information about the physical device */
	struct dev_info dev_info;

	/* Interface index */
	int ifindex;

	/* Protocol head room added for CAIF link layer */
	int head_room;

	/* Use Start of frame checksum */
	bool use_fcs;
};

struct cfcnfg {
	struct cflayer layer;
	struct cflayer *ctrl;
	struct cflayer *mux;
	struct list_head phys;
	struct mutex lock;
};

static void cfcnfg_linkup_rsp(struct cflayer *layer, u8 channel_id,
			      enum cfctrl_srv serv, u8 phyid,
			      struct cflayer *adapt_layer);
static void cfcnfg_linkdestroy_rsp(struct cflayer *layer, u8 channel_id);
static void cfcnfg_reject_rsp(struct cflayer *layer, u8 channel_id,
			      struct cflayer *adapt_layer);
static void cfctrl_resp_func(void);
static void cfctrl_enum_resp(void);

struct cfcnfg *cfcnfg_create(void)
{
	struct cfcnfg *this;
	struct cfctrl_rsp *resp;

	might_sleep();

	/* Initiate this layer */
	this = kzalloc(sizeof(struct cfcnfg), GFP_ATOMIC);
	if (!this)
		return NULL;
	this->mux = cfmuxl_create();
	if (!this->mux)
		goto out_of_mem;
	this->ctrl = cfctrl_create();
	if (!this->ctrl)
		goto out_of_mem;
	/* Initiate response functions */
	resp = cfctrl_get_respfuncs(this->ctrl);
	resp->enum_rsp = cfctrl_enum_resp;
	resp->linkerror_ind = cfctrl_resp_func;
	resp->linkdestroy_rsp = cfcnfg_linkdestroy_rsp;
	resp->sleep_rsp = cfctrl_resp_func;
	resp->wake_rsp = cfctrl_resp_func;
	resp->restart_rsp = cfctrl_resp_func;
	resp->radioset_rsp = cfctrl_resp_func;
	resp->linksetup_rsp = cfcnfg_linkup_rsp;
	resp->reject_rsp = cfcnfg_reject_rsp;
	INIT_LIST_HEAD(&this->phys);

	cfmuxl_set_uplayer(this->mux, this->ctrl, 0);
	layer_set_dn(this->ctrl, this->mux);
	layer_set_up(this->ctrl, this);
	mutex_init(&this->lock);

	return this;
out_of_mem:
	synchronize_rcu();

	kfree(this->mux);
	kfree(this->ctrl);
	kfree(this);
	return NULL;
}

void cfcnfg_remove(struct cfcnfg *cfg)
{
	might_sleep();
	if (cfg) {
		synchronize_rcu();

		kfree(cfg->mux);
		cfctrl_remove(cfg->ctrl);
		kfree(cfg);
	}
}

static void cfctrl_resp_func(void)
{
}

static struct cfcnfg_phyinfo *cfcnfg_get_phyinfo_rcu(struct cfcnfg *cnfg,
						     u8 phyid)
{
	struct cfcnfg_phyinfo *phy;

	list_for_each_entry_rcu(phy, &cnfg->phys, node)
		if (phy->id == phyid)
			return phy;
	return NULL;
}

static void cfctrl_enum_resp(void)
{
}

static struct dev_info *cfcnfg_get_phyid(struct cfcnfg *cnfg,
				  enum cfcnfg_phy_preference phy_pref)
{
	/* Try to match with specified preference */
	struct cfcnfg_phyinfo *phy;

	list_for_each_entry_rcu(phy, &cnfg->phys, node) {
		if (phy->up && phy->pref == phy_pref &&
				phy->frm_layer != NULL)

			return &phy->dev_info;
	}

	/* Otherwise just return something */
	list_for_each_entry_rcu(phy, &cnfg->phys, node)
		if (phy->up)
			return &phy->dev_info;

	return NULL;
}

static int cfcnfg_get_id_from_ifi(struct cfcnfg *cnfg, int ifi)
{
	struct cfcnfg_phyinfo *phy;

	list_for_each_entry_rcu(phy, &cnfg->phys, node)
		if (phy->ifindex == ifi && phy->up)
			return phy->id;
	return -ENODEV;
}

int caif_disconnect_client(struct net *net, struct cflayer *adap_layer)
{
	u8 channel_id;
	struct cfcnfg *cfg = get_cfcnfg(net);

	caif_assert(adap_layer != NULL);
	cfctrl_cancel_req(cfg->ctrl, adap_layer);
	channel_id = adap_layer->id;
	if (channel_id != 0) {
		struct cflayer *servl;
		servl = cfmuxl_remove_uplayer(cfg->mux, channel_id);
		cfctrl_linkdown_req(cfg->ctrl, channel_id, adap_layer);
		if (servl != NULL)
			layer_set_up(servl, NULL);
	} else
		pr_debug("nothing to disconnect\n");

	/* Do RCU sync before initiating cleanup */
	synchronize_rcu();
	if (adap_layer->ctrlcmd != NULL)
		adap_layer->ctrlcmd(adap_layer, CAIF_CTRLCMD_DEINIT_RSP, 0);
	return 0;

}
EXPORT_SYMBOL(caif_disconnect_client);

static void cfcnfg_linkdestroy_rsp(struct cflayer *layer, u8 channel_id)
{
}

static const int protohead[CFCTRL_SRV_MASK] = {
	[CFCTRL_SRV_VEI] = 4,
	[CFCTRL_SRV_DATAGRAM] = 7,
	[CFCTRL_SRV_UTIL] = 4,
	[CFCTRL_SRV_RFM] = 3,
	[CFCTRL_SRV_DBG] = 3,
};


static int caif_connect_req_to_link_param(struct cfcnfg *cnfg,
					  struct caif_connect_request *s,
					  struct cfctrl_link_param *l)
{
	struct dev_info *dev_info;
	enum cfcnfg_phy_preference pref;
	int res;

	memset(l, 0, sizeof(*l));
	/* In caif protocol low value is high priority */
	l->priority = CAIF_PRIO_MAX - s->priority + 1;

	if (s->ifindex != 0) {
		res = cfcnfg_get_id_from_ifi(cnfg, s->ifindex);
		if (res < 0)
			return res;
		l->phyid = res;
	} else {
		switch (s->link_selector) {
		case CAIF_LINK_HIGH_BANDW:
			pref = CFPHYPREF_HIGH_BW;
			break;
		case CAIF_LINK_LOW_LATENCY:
			pref = CFPHYPREF_LOW_LAT;
			break;
		default:
			return -EINVAL;
		}
		dev_info = cfcnfg_get_phyid(cnfg, pref);
		if (dev_info == NULL)
			return -ENODEV;
		l->phyid = dev_info->id;
	}
	switch (s->protocol) {
	case CAIFPROTO_AT:
		l->linktype = CFCTRL_SRV_VEI;
		l->endpoint = (s->sockaddr.u.at.type >> 2) & 0x3;
		l->chtype = s->sockaddr.u.at.type & 0x3;
		break;
	case CAIFPROTO_DATAGRAM:
		l->linktype = CFCTRL_SRV_DATAGRAM;
		l->chtype = 0x00;
		l->u.datagram.connid = s->sockaddr.u.dgm.connection_id;
		break;
	case CAIFPROTO_DATAGRAM_LOOP:
		l->linktype = CFCTRL_SRV_DATAGRAM;
		l->chtype = 0x03;
		l->endpoint = 0x00;
		l->u.datagram.connid = s->sockaddr.u.dgm.connection_id;
		break;
	case CAIFPROTO_RFM:
		l->linktype = CFCTRL_SRV_RFM;
		l->u.datagram.connid = s->sockaddr.u.rfm.connection_id;
		strlcpy(l->u.rfm.volume, s->sockaddr.u.rfm.volume,
			sizeof(l->u.rfm.volume));
		break;
	case CAIFPROTO_UTIL:
		l->linktype = CFCTRL_SRV_UTIL;
		l->endpoint = 0x00;
		l->chtype = 0x00;
		strlcpy(l->u.utility.name, s->sockaddr.u.util.service,
			sizeof(l->u.utility.name));
		caif_assert(sizeof(l->u.utility.name) > 10);
		l->u.utility.paramlen = s->param.size;
		if (l->u.utility.paramlen > sizeof(l->u.utility.params))
			l->u.utility.paramlen = sizeof(l->u.utility.params);

		memcpy(l->u.utility.params, s->param.data,
		       l->u.utility.paramlen);

		break;
	case CAIFPROTO_DEBUG:
		l->linktype = CFCTRL_SRV_DBG;
		l->endpoint = s->sockaddr.u.dbg.service;
		l->chtype = s->sockaddr.u.dbg.type;
		break;
	default:
		return -EINVAL;
	}
	return 0;
}

int caif_connect_client(struct net *net, struct caif_connect_request *conn_req,
			struct cflayer *adap_layer, int *ifindex,
			int *proto_head, int *proto_tail)
{
	struct cflayer *frml;
	struct cfcnfg_phyinfo *phy;
	int err;
	struct cfctrl_link_param param;
	struct cfcnfg *cfg = get_cfcnfg(net);

	rcu_read_lock();
	err = caif_connect_req_to_link_param(cfg, conn_req, &param);
	if (err)
		goto unlock;

	phy = cfcnfg_get_phyinfo_rcu(cfg, param.phyid);
	if (!phy) {
		err = -ENODEV;
		goto unlock;
	}
	err = -EINVAL;

	if (adap_layer == NULL) {
		pr_err("adap_layer is zero\n");
		goto unlock;
	}
	if (adap_layer->receive == NULL) {
		pr_err("adap_layer->receive is NULL\n");
		goto unlock;
	}
	if (adap_layer->ctrlcmd == NULL) {
		pr_err("adap_layer->ctrlcmd == NULL\n");
		goto unlock;
	}

	err = -ENODEV;
	frml = phy->frm_layer;
	if (frml == NULL) {
		pr_err("Specified PHY type does not exist!\n");
		goto unlock;
	}
	caif_assert(param.phyid == phy->id);
	caif_assert(phy->frm_layer->id ==
		     param.phyid);
	caif_assert(phy->phy_layer->id ==
		     param.phyid);

	*ifindex = phy->ifindex;
	*proto_tail = 2;
	*proto_head = protohead[param.linktype] + phy->head_room;

	rcu_read_unlock();

	/* FIXME: ENUMERATE INITIALLY WHEN ACTIVATING PHYSICAL INTERFACE */
	cfctrl_enum_req(cfg->ctrl, param.phyid);
	return cfctrl_linkup_request(cfg->ctrl, &param, adap_layer);

unlock:
	rcu_read_unlock();
	return err;
}
EXPORT_SYMBOL(caif_connect_client);

static void cfcnfg_reject_rsp(struct cflayer *layer, u8 channel_id,
			      struct cflayer *adapt_layer)
{
	if (adapt_layer != NULL && adapt_layer->ctrlcmd != NULL)
		adapt_layer->ctrlcmd(adapt_layer,
				     CAIF_CTRLCMD_INIT_FAIL_RSP, 0);
}

static void
cfcnfg_linkup_rsp(struct cflayer *layer, u8 channel_id, enum cfctrl_srv serv,
		  u8 phyid, struct cflayer *adapt_layer)
{
	struct cfcnfg *cnfg = container_obj(layer);
	struct cflayer *servicel = NULL;
	struct cfcnfg_phyinfo *phyinfo;
	struct net_device *netdev;

	if (channel_id == 0) {
		pr_warn("received channel_id zero\n");
		if (adapt_layer != NULL && adapt_layer->ctrlcmd != NULL)
			adapt_layer->ctrlcmd(adapt_layer,
						CAIF_CTRLCMD_INIT_FAIL_RSP, 0);
		return;
	}

	rcu_read_lock();

	if (adapt_layer == NULL) {
		pr_debug("link setup response but no client exist, send linkdown back\n");
		cfctrl_linkdown_req(cnfg->ctrl, channel_id, NULL);
		goto unlock;
	}

	caif_assert(cnfg != NULL);
	caif_assert(phyid != 0);

	phyinfo = cfcnfg_get_phyinfo_rcu(cnfg, phyid);
	if (phyinfo == NULL) {
		pr_err("ERROR: Link Layer Device disappeared while connecting\n");
		goto unlock;
	}

	caif_assert(phyinfo != NULL);
	caif_assert(phyinfo->id == phyid);
	caif_assert(phyinfo->phy_layer != NULL);
	caif_assert(phyinfo->phy_layer->id == phyid);

	adapt_layer->id = channel_id;

	switch (serv) {
	case CFCTRL_SRV_VEI:
		servicel = cfvei_create(channel_id, &phyinfo->dev_info);
		break;
	case CFCTRL_SRV_DATAGRAM:
		servicel = cfdgml_create(channel_id,
					&phyinfo->dev_info);
		break;
	case CFCTRL_SRV_RFM:
		netdev = phyinfo->dev_info.dev;
		servicel = cfrfml_create(channel_id, &phyinfo->dev_info,
						netdev->mtu);
		break;
	case CFCTRL_SRV_UTIL:
		servicel = cfutill_create(channel_id, &phyinfo->dev_info);
		break;
	case CFCTRL_SRV_VIDEO:
		servicel = cfvidl_create(channel_id, &phyinfo->dev_info);
		break;
	case CFCTRL_SRV_DBG:
		servicel = cfdbgl_create(channel_id, &phyinfo->dev_info);
		break;
	default:
		pr_err("Protocol error. Link setup response - unknown channel type\n");
		goto unlock;
	}
	if (!servicel)
		goto unlock;
	layer_set_dn(servicel, cnfg->mux);
	cfmuxl_set_uplayer(cnfg->mux, servicel, channel_id);
	layer_set_up(servicel, adapt_layer);
	layer_set_dn(adapt_layer, servicel);

	rcu_read_unlock();

	servicel->ctrlcmd(servicel, CAIF_CTRLCMD_INIT_RSP, 0);
	return;
unlock:
	rcu_read_unlock();
}

int
cfcnfg_add_phy_layer(struct cfcnfg *cnfg,
		     struct net_device *dev, struct cflayer *phy_layer,
		     enum cfcnfg_phy_preference pref,
		     struct cflayer *link_support,
		     bool fcs, int head_room)
{
	struct cflayer *frml;
	struct cfcnfg_phyinfo *phyinfo = NULL;
	int i, res = 0;
	u8 phyid;

	mutex_lock(&cnfg->lock);

	/* CAIF protocol allow maximum 6 link-layers */
	for (i = 0; i < 7; i++) {
		phyid = (dev->ifindex + i) & 0x7;
		if (phyid == 0)
			continue;
		if (cfcnfg_get_phyinfo_rcu(cnfg, phyid) == NULL)
			goto got_phyid;
	}
	pr_warn("Too many CAIF Link Layers (max 6)\n");
	res = -EEXIST;
	goto out;

got_phyid:
	phyinfo = kzalloc(sizeof(struct cfcnfg_phyinfo), GFP_ATOMIC);
	if (!phyinfo) {
		res = -ENOMEM;
<<<<<<< HEAD
		goto out_err;
=======
		goto out;
>>>>>>> 3b17187f
	}

	phy_layer->id = phyid;
	phyinfo->pref = pref;
	phyinfo->id = phyid;
	phyinfo->dev_info.id = phyid;
	phyinfo->dev_info.dev = dev;
	phyinfo->phy_layer = phy_layer;
	phyinfo->ifindex = dev->ifindex;
	phyinfo->head_room = head_room;
	phyinfo->use_fcs = fcs;

	frml = cffrml_create(phyid, fcs);

	if (!frml) {
		res = -ENOMEM;
		goto out_err;
	}
	phyinfo->frm_layer = frml;
	layer_set_up(frml, cnfg->mux);

	if (link_support != NULL) {
		link_support->id = phyid;
		layer_set_dn(frml, link_support);
		layer_set_up(link_support, frml);
		layer_set_dn(link_support, phy_layer);
		layer_set_up(phy_layer, link_support);
	} else {
		layer_set_dn(frml, phy_layer);
		layer_set_up(phy_layer, frml);
	}

	list_add_rcu(&phyinfo->node, &cnfg->phys);
out:
	mutex_unlock(&cnfg->lock);
	return res;

out_err:
	kfree(phyinfo);
	mutex_unlock(&cnfg->lock);
	return res;
}
EXPORT_SYMBOL(cfcnfg_add_phy_layer);

int cfcnfg_set_phy_state(struct cfcnfg *cnfg, struct cflayer *phy_layer,
			 bool up)
{
	struct cfcnfg_phyinfo *phyinfo;

	rcu_read_lock();
	phyinfo = cfcnfg_get_phyinfo_rcu(cnfg, phy_layer->id);
	if (phyinfo == NULL) {
		rcu_read_unlock();
		return -ENODEV;
	}

	if (phyinfo->up == up) {
		rcu_read_unlock();
		return 0;
	}
	phyinfo->up = up;

	if (up) {
		cffrml_hold(phyinfo->frm_layer);
		cfmuxl_set_dnlayer(cnfg->mux, phyinfo->frm_layer,
					phy_layer->id);
	} else {
		cfmuxl_remove_dnlayer(cnfg->mux, phy_layer->id);
		cffrml_put(phyinfo->frm_layer);
	}

	rcu_read_unlock();
	return 0;
}
EXPORT_SYMBOL(cfcnfg_set_phy_state);

int cfcnfg_del_phy_layer(struct cfcnfg *cnfg, struct cflayer *phy_layer)
{
	struct cflayer *frml, *frml_dn;
	u16 phyid;
	struct cfcnfg_phyinfo *phyinfo;

	might_sleep();

	mutex_lock(&cnfg->lock);

	phyid = phy_layer->id;
	phyinfo = cfcnfg_get_phyinfo_rcu(cnfg, phyid);

	if (phyinfo == NULL) {
		mutex_unlock(&cnfg->lock);
		return 0;
	}
	caif_assert(phyid == phyinfo->id);
	caif_assert(phy_layer == phyinfo->phy_layer);
	caif_assert(phy_layer->id == phyid);
	caif_assert(phyinfo->frm_layer->id == phyid);

	list_del_rcu(&phyinfo->node);
	synchronize_rcu();

	/* Fail if reference count is not zero */
	if (cffrml_refcnt_read(phyinfo->frm_layer) != 0) {
		pr_info("Wait for device inuse\n");
		list_add_rcu(&phyinfo->node, &cnfg->phys);
		mutex_unlock(&cnfg->lock);
		return -EAGAIN;
	}

	frml = phyinfo->frm_layer;
	frml_dn = frml->dn;
	cffrml_set_uplayer(frml, NULL);
	cffrml_set_dnlayer(frml, NULL);
	if (phy_layer != frml_dn) {
		layer_set_up(frml_dn, NULL);
		layer_set_dn(frml_dn, NULL);
	}
	layer_set_up(phy_layer, NULL);

	if (phyinfo->phy_layer != frml_dn)
		kfree(frml_dn);

	cffrml_free(frml);
	kfree(phyinfo);
	mutex_unlock(&cnfg->lock);

	return 0;
}
EXPORT_SYMBOL(cfcnfg_del_phy_layer);<|MERGE_RESOLUTION|>--- conflicted
+++ resolved
@@ -480,11 +480,7 @@
 	phyinfo = kzalloc(sizeof(struct cfcnfg_phyinfo), GFP_ATOMIC);
 	if (!phyinfo) {
 		res = -ENOMEM;
-<<<<<<< HEAD
-		goto out_err;
-=======
 		goto out;
->>>>>>> 3b17187f
 	}
 
 	phy_layer->id = phyid;
