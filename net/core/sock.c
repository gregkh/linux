// SPDX-License-Identifier: GPL-2.0-or-later
/*
 * INET		An implementation of the TCP/IP protocol suite for the LINUX
 *		operating system.  INET is implemented using the  BSD Socket
 *		interface as the means of communication with the user level.
 *
 *		Generic socket support routines. Memory allocators, socket lock/release
 *		handler for protocols to use and generic option handler.
 *
 * Authors:	Ross Biro
 *		Fred N. van Kempen, <waltje@uWalt.NL.Mugnet.ORG>
 *		Florian La Roche, <flla@stud.uni-sb.de>
 *		Alan Cox, <A.Cox@swansea.ac.uk>
 *
 * Fixes:
 *		Alan Cox	: 	Numerous verify_area() problems
 *		Alan Cox	:	Connecting on a connecting socket
 *					now returns an error for tcp.
 *		Alan Cox	:	sock->protocol is set correctly.
 *					and is not sometimes left as 0.
 *		Alan Cox	:	connect handles icmp errors on a
 *					connect properly. Unfortunately there
 *					is a restart syscall nasty there. I
 *					can't match BSD without hacking the C
 *					library. Ideas urgently sought!
 *		Alan Cox	:	Disallow bind() to addresses that are
 *					not ours - especially broadcast ones!!
 *		Alan Cox	:	Socket 1024 _IS_ ok for users. (fencepost)
 *		Alan Cox	:	sock_wfree/sock_rfree don't destroy sockets,
 *					instead they leave that for the DESTROY timer.
 *		Alan Cox	:	Clean up error flag in accept
 *		Alan Cox	:	TCP ack handling is buggy, the DESTROY timer
 *					was buggy. Put a remove_sock() in the handler
 *					for memory when we hit 0. Also altered the timer
 *					code. The ACK stuff can wait and needs major
 *					TCP layer surgery.
 *		Alan Cox	:	Fixed TCP ack bug, removed remove sock
 *					and fixed timer/inet_bh race.
 *		Alan Cox	:	Added zapped flag for TCP
 *		Alan Cox	:	Move kfree_skb into skbuff.c and tidied up surplus code
 *		Alan Cox	:	for new sk_buff allocations wmalloc/rmalloc now call alloc_skb
 *		Alan Cox	:	kfree_s calls now are kfree_skbmem so we can track skb resources
 *		Alan Cox	:	Supports socket option broadcast now as does udp. Packet and raw need fixing.
 *		Alan Cox	:	Added RCVBUF,SNDBUF size setting. It suddenly occurred to me how easy it was so...
 *		Rick Sladkey	:	Relaxed UDP rules for matching packets.
 *		C.E.Hawkins	:	IFF_PROMISC/SIOCGHWADDR support
 *	Pauline Middelink	:	identd support
 *		Alan Cox	:	Fixed connect() taking signals I think.
 *		Alan Cox	:	SO_LINGER supported
 *		Alan Cox	:	Error reporting fixes
 *		Anonymous	:	inet_create tidied up (sk->reuse setting)
 *		Alan Cox	:	inet sockets don't set sk->type!
 *		Alan Cox	:	Split socket option code
 *		Alan Cox	:	Callbacks
 *		Alan Cox	:	Nagle flag for Charles & Johannes stuff
 *		Alex		:	Removed restriction on inet fioctl
 *		Alan Cox	:	Splitting INET from NET core
 *		Alan Cox	:	Fixed bogus SO_TYPE handling in getsockopt()
 *		Adam Caldwell	:	Missing return in SO_DONTROUTE/SO_DEBUG code
 *		Alan Cox	:	Split IP from generic code
 *		Alan Cox	:	New kfree_skbmem()
 *		Alan Cox	:	Make SO_DEBUG superuser only.
 *		Alan Cox	:	Allow anyone to clear SO_DEBUG
 *					(compatibility fix)
 *		Alan Cox	:	Added optimistic memory grabbing for AF_UNIX throughput.
 *		Alan Cox	:	Allocator for a socket is settable.
 *		Alan Cox	:	SO_ERROR includes soft errors.
 *		Alan Cox	:	Allow NULL arguments on some SO_ opts
 *		Alan Cox	: 	Generic socket allocation to make hooks
 *					easier (suggested by Craig Metz).
 *		Michael Pall	:	SO_ERROR returns positive errno again
 *              Steve Whitehouse:       Added default destructor to free
 *                                      protocol private data.
 *              Steve Whitehouse:       Added various other default routines
 *                                      common to several socket families.
 *              Chris Evans     :       Call suser() check last on F_SETOWN
 *		Jay Schulist	:	Added SO_ATTACH_FILTER and SO_DETACH_FILTER.
 *		Andi Kleen	:	Add sock_kmalloc()/sock_kfree_s()
 *		Andi Kleen	:	Fix write_space callback
 *		Chris Evans	:	Security fixes - signedness again
 *		Arnaldo C. Melo :       cleanups, use skb_queue_purge
 *
 * To Fix:
 */

#define pr_fmt(fmt) KBUILD_MODNAME ": " fmt

#include <asm/unaligned.h>
#include <linux/capability.h>
#include <linux/errno.h>
#include <linux/errqueue.h>
#include <linux/types.h>
#include <linux/socket.h>
#include <linux/in.h>
#include <linux/kernel.h>
#include <linux/module.h>
#include <linux/proc_fs.h>
#include <linux/seq_file.h>
#include <linux/sched.h>
#include <linux/sched/mm.h>
#include <linux/timer.h>
#include <linux/string.h>
#include <linux/sockios.h>
#include <linux/net.h>
#include <linux/mm.h>
#include <linux/slab.h>
#include <linux/interrupt.h>
#include <linux/poll.h>
#include <linux/tcp.h>
#include <linux/init.h>
#include <linux/highmem.h>
#include <linux/user_namespace.h>
#include <linux/static_key.h>
#include <linux/memcontrol.h>
#include <linux/prefetch.h>
#include <linux/compat.h>
#include <linux/mroute.h>
#include <linux/mroute6.h>
#include <linux/icmpv6.h>

#include <linux/uaccess.h>

#include <linux/netdevice.h>
#include <net/protocol.h>
#include <linux/skbuff.h>
#include <net/net_namespace.h>
#include <net/request_sock.h>
#include <net/sock.h>
#include <linux/net_tstamp.h>
#include <net/xfrm.h>
#include <linux/ipsec.h>
#include <net/cls_cgroup.h>
#include <net/netprio_cgroup.h>
#include <linux/sock_diag.h>

#include <linux/filter.h>
#include <net/sock_reuseport.h>
#include <net/bpf_sk_storage.h>

#include <trace/events/sock.h>

#include <net/tcp.h>
#include <net/busy_poll.h>
#include <net/phonet/phonet.h>

#include <linux/ethtool.h>

#include "dev.h"

static DEFINE_MUTEX(proto_list_mutex);
static LIST_HEAD(proto_list);

static void sock_def_write_space_wfree(struct sock *sk);
static void sock_def_write_space(struct sock *sk);

/**
 * sk_ns_capable - General socket capability test
 * @sk: Socket to use a capability on or through
 * @user_ns: The user namespace of the capability to use
 * @cap: The capability to use
 *
 * Test to see if the opener of the socket had when the socket was
 * created and the current process has the capability @cap in the user
 * namespace @user_ns.
 */
bool sk_ns_capable(const struct sock *sk,
		   struct user_namespace *user_ns, int cap)
{
	return file_ns_capable(sk->sk_socket->file, user_ns, cap) &&
		ns_capable(user_ns, cap);
}
EXPORT_SYMBOL(sk_ns_capable);

/**
 * sk_capable - Socket global capability test
 * @sk: Socket to use a capability on or through
 * @cap: The global capability to use
 *
 * Test to see if the opener of the socket had when the socket was
 * created and the current process has the capability @cap in all user
 * namespaces.
 */
bool sk_capable(const struct sock *sk, int cap)
{
	return sk_ns_capable(sk, &init_user_ns, cap);
}
EXPORT_SYMBOL(sk_capable);

/**
 * sk_net_capable - Network namespace socket capability test
 * @sk: Socket to use a capability on or through
 * @cap: The capability to use
 *
 * Test to see if the opener of the socket had when the socket was created
 * and the current process has the capability @cap over the network namespace
 * the socket is a member of.
 */
bool sk_net_capable(const struct sock *sk, int cap)
{
	return sk_ns_capable(sk, sock_net(sk)->user_ns, cap);
}
EXPORT_SYMBOL(sk_net_capable);

/*
 * Each address family might have different locking rules, so we have
 * one slock key per address family and separate keys for internal and
 * userspace sockets.
 */
static struct lock_class_key af_family_keys[AF_MAX];
static struct lock_class_key af_family_kern_keys[AF_MAX];
static struct lock_class_key af_family_slock_keys[AF_MAX];
static struct lock_class_key af_family_kern_slock_keys[AF_MAX];

/*
 * Make lock validator output more readable. (we pre-construct these
 * strings build-time, so that runtime initialization of socket
 * locks is fast):
 */

#define _sock_locks(x)						  \
  x "AF_UNSPEC",	x "AF_UNIX"     ,	x "AF_INET"     , \
  x "AF_AX25"  ,	x "AF_IPX"      ,	x "AF_APPLETALK", \
  x "AF_NETROM",	x "AF_BRIDGE"   ,	x "AF_ATMPVC"   , \
  x "AF_X25"   ,	x "AF_INET6"    ,	x "AF_ROSE"     , \
  x "AF_DECnet",	x "AF_NETBEUI"  ,	x "AF_SECURITY" , \
  x "AF_KEY"   ,	x "AF_NETLINK"  ,	x "AF_PACKET"   , \
  x "AF_ASH"   ,	x "AF_ECONET"   ,	x "AF_ATMSVC"   , \
  x "AF_RDS"   ,	x "AF_SNA"      ,	x "AF_IRDA"     , \
  x "AF_PPPOX" ,	x "AF_WANPIPE"  ,	x "AF_LLC"      , \
  x "27"       ,	x "28"          ,	x "AF_CAN"      , \
  x "AF_TIPC"  ,	x "AF_BLUETOOTH",	x "IUCV"        , \
  x "AF_RXRPC" ,	x "AF_ISDN"     ,	x "AF_PHONET"   , \
  x "AF_IEEE802154",	x "AF_CAIF"	,	x "AF_ALG"      , \
  x "AF_NFC"   ,	x "AF_VSOCK"    ,	x "AF_KCM"      , \
  x "AF_QIPCRTR",	x "AF_SMC"	,	x "AF_XDP"	, \
  x "AF_MCTP"  , \
  x "AF_MAX"

static const char *const af_family_key_strings[AF_MAX+1] = {
	_sock_locks("sk_lock-")
};
static const char *const af_family_slock_key_strings[AF_MAX+1] = {
	_sock_locks("slock-")
};
static const char *const af_family_clock_key_strings[AF_MAX+1] = {
	_sock_locks("clock-")
};

static const char *const af_family_kern_key_strings[AF_MAX+1] = {
	_sock_locks("k-sk_lock-")
};
static const char *const af_family_kern_slock_key_strings[AF_MAX+1] = {
	_sock_locks("k-slock-")
};
static const char *const af_family_kern_clock_key_strings[AF_MAX+1] = {
	_sock_locks("k-clock-")
};
static const char *const af_family_rlock_key_strings[AF_MAX+1] = {
	_sock_locks("rlock-")
};
static const char *const af_family_wlock_key_strings[AF_MAX+1] = {
	_sock_locks("wlock-")
};
static const char *const af_family_elock_key_strings[AF_MAX+1] = {
	_sock_locks("elock-")
};

/*
 * sk_callback_lock and sk queues locking rules are per-address-family,
 * so split the lock classes by using a per-AF key:
 */
static struct lock_class_key af_callback_keys[AF_MAX];
static struct lock_class_key af_rlock_keys[AF_MAX];
static struct lock_class_key af_wlock_keys[AF_MAX];
static struct lock_class_key af_elock_keys[AF_MAX];
static struct lock_class_key af_kern_callback_keys[AF_MAX];

/* Run time adjustable parameters. */
__u32 sysctl_wmem_max __read_mostly = SK_WMEM_MAX;
EXPORT_SYMBOL(sysctl_wmem_max);
__u32 sysctl_rmem_max __read_mostly = SK_RMEM_MAX;
EXPORT_SYMBOL(sysctl_rmem_max);
__u32 sysctl_wmem_default __read_mostly = SK_WMEM_MAX;
__u32 sysctl_rmem_default __read_mostly = SK_RMEM_MAX;

/* Maximal space eaten by iovec or ancillary data plus some space */
int sysctl_optmem_max __read_mostly = sizeof(unsigned long)*(2*UIO_MAXIOV+512);
EXPORT_SYMBOL(sysctl_optmem_max);

int sysctl_tstamp_allow_data __read_mostly = 1;

DEFINE_STATIC_KEY_FALSE(memalloc_socks_key);
EXPORT_SYMBOL_GPL(memalloc_socks_key);

/**
 * sk_set_memalloc - sets %SOCK_MEMALLOC
 * @sk: socket to set it on
 *
 * Set %SOCK_MEMALLOC on a socket for access to emergency reserves.
 * It's the responsibility of the admin to adjust min_free_kbytes
 * to meet the requirements
 */
void sk_set_memalloc(struct sock *sk)
{
	sock_set_flag(sk, SOCK_MEMALLOC);
	sk->sk_allocation |= __GFP_MEMALLOC;
	static_branch_inc(&memalloc_socks_key);
}
EXPORT_SYMBOL_GPL(sk_set_memalloc);

void sk_clear_memalloc(struct sock *sk)
{
	sock_reset_flag(sk, SOCK_MEMALLOC);
	sk->sk_allocation &= ~__GFP_MEMALLOC;
	static_branch_dec(&memalloc_socks_key);

	/*
	 * SOCK_MEMALLOC is allowed to ignore rmem limits to ensure forward
	 * progress of swapping. SOCK_MEMALLOC may be cleared while
	 * it has rmem allocations due to the last swapfile being deactivated
	 * but there is a risk that the socket is unusable due to exceeding
	 * the rmem limits. Reclaim the reserves and obey rmem limits again.
	 */
	sk_mem_reclaim(sk);
}
EXPORT_SYMBOL_GPL(sk_clear_memalloc);

int __sk_backlog_rcv(struct sock *sk, struct sk_buff *skb)
{
	int ret;
	unsigned int noreclaim_flag;

	/* these should have been dropped before queueing */
	BUG_ON(!sock_flag(sk, SOCK_MEMALLOC));

	noreclaim_flag = memalloc_noreclaim_save();
	ret = INDIRECT_CALL_INET(sk->sk_backlog_rcv,
				 tcp_v6_do_rcv,
				 tcp_v4_do_rcv,
				 sk, skb);
	memalloc_noreclaim_restore(noreclaim_flag);

	return ret;
}
EXPORT_SYMBOL(__sk_backlog_rcv);

void sk_error_report(struct sock *sk)
{
	sk->sk_error_report(sk);

	switch (sk->sk_family) {
	case AF_INET:
		fallthrough;
	case AF_INET6:
		trace_inet_sk_error_report(sk);
		break;
	default:
		break;
	}
}
EXPORT_SYMBOL(sk_error_report);

int sock_get_timeout(long timeo, void *optval, bool old_timeval)
{
	struct __kernel_sock_timeval tv;

	if (timeo == MAX_SCHEDULE_TIMEOUT) {
		tv.tv_sec = 0;
		tv.tv_usec = 0;
	} else {
		tv.tv_sec = timeo / HZ;
		tv.tv_usec = ((timeo % HZ) * USEC_PER_SEC) / HZ;
	}

	if (old_timeval && in_compat_syscall() && !COMPAT_USE_64BIT_TIME) {
		struct old_timeval32 tv32 = { tv.tv_sec, tv.tv_usec };
		*(struct old_timeval32 *)optval = tv32;
		return sizeof(tv32);
	}

	if (old_timeval) {
		struct __kernel_old_timeval old_tv;
		old_tv.tv_sec = tv.tv_sec;
		old_tv.tv_usec = tv.tv_usec;
		*(struct __kernel_old_timeval *)optval = old_tv;
		return sizeof(old_tv);
	}

	*(struct __kernel_sock_timeval *)optval = tv;
	return sizeof(tv);
}
EXPORT_SYMBOL(sock_get_timeout);

int sock_copy_user_timeval(struct __kernel_sock_timeval *tv,
			   sockptr_t optval, int optlen, bool old_timeval)
{
	if (old_timeval && in_compat_syscall() && !COMPAT_USE_64BIT_TIME) {
		struct old_timeval32 tv32;

		if (optlen < sizeof(tv32))
			return -EINVAL;

		if (copy_from_sockptr(&tv32, optval, sizeof(tv32)))
			return -EFAULT;
		tv->tv_sec = tv32.tv_sec;
		tv->tv_usec = tv32.tv_usec;
	} else if (old_timeval) {
		struct __kernel_old_timeval old_tv;

		if (optlen < sizeof(old_tv))
			return -EINVAL;
		if (copy_from_sockptr(&old_tv, optval, sizeof(old_tv)))
			return -EFAULT;
		tv->tv_sec = old_tv.tv_sec;
		tv->tv_usec = old_tv.tv_usec;
	} else {
		if (optlen < sizeof(*tv))
			return -EINVAL;
		if (copy_from_sockptr(tv, optval, sizeof(*tv)))
			return -EFAULT;
	}

	return 0;
}
EXPORT_SYMBOL(sock_copy_user_timeval);

static int sock_set_timeout(long *timeo_p, sockptr_t optval, int optlen,
			    bool old_timeval)
{
	struct __kernel_sock_timeval tv;
	int err = sock_copy_user_timeval(&tv, optval, optlen, old_timeval);
	long val;

	if (err)
		return err;

	if (tv.tv_usec < 0 || tv.tv_usec >= USEC_PER_SEC)
		return -EDOM;

	if (tv.tv_sec < 0) {
		static int warned __read_mostly;

		WRITE_ONCE(*timeo_p, 0);
		if (warned < 10 && net_ratelimit()) {
			warned++;
			pr_info("%s: `%s' (pid %d) tries to set negative timeout\n",
				__func__, current->comm, task_pid_nr(current));
		}
		return 0;
	}
	val = MAX_SCHEDULE_TIMEOUT;
	if ((tv.tv_sec || tv.tv_usec) &&
	    (tv.tv_sec < (MAX_SCHEDULE_TIMEOUT / HZ - 1)))
		val = tv.tv_sec * HZ + DIV_ROUND_UP((unsigned long)tv.tv_usec,
						    USEC_PER_SEC / HZ);
	WRITE_ONCE(*timeo_p, val);
	return 0;
}

static bool sock_needs_netstamp(const struct sock *sk)
{
	switch (sk->sk_family) {
	case AF_UNSPEC:
	case AF_UNIX:
		return false;
	default:
		return true;
	}
}

static void sock_disable_timestamp(struct sock *sk, unsigned long flags)
{
	if (sk->sk_flags & flags) {
		sk->sk_flags &= ~flags;
		if (sock_needs_netstamp(sk) &&
		    !(sk->sk_flags & SK_FLAGS_TIMESTAMP))
			net_disable_timestamp();
	}
}


int __sock_queue_rcv_skb(struct sock *sk, struct sk_buff *skb)
{
	unsigned long flags;
	struct sk_buff_head *list = &sk->sk_receive_queue;

	if (atomic_read(&sk->sk_rmem_alloc) >= sk->sk_rcvbuf) {
		atomic_inc(&sk->sk_drops);
		trace_sock_rcvqueue_full(sk, skb);
		return -ENOMEM;
	}

	if (!sk_rmem_schedule(sk, skb, skb->truesize)) {
		atomic_inc(&sk->sk_drops);
		return -ENOBUFS;
	}

	skb->dev = NULL;
	skb_set_owner_r(skb, sk);

	/* we escape from rcu protected region, make sure we dont leak
	 * a norefcounted dst
	 */
	skb_dst_force(skb);

	spin_lock_irqsave(&list->lock, flags);
	sock_skb_set_dropcount(sk, skb);
	__skb_queue_tail(list, skb);
	spin_unlock_irqrestore(&list->lock, flags);

	if (!sock_flag(sk, SOCK_DEAD))
		sk->sk_data_ready(sk);
	return 0;
}
EXPORT_SYMBOL(__sock_queue_rcv_skb);

int sock_queue_rcv_skb_reason(struct sock *sk, struct sk_buff *skb,
			      enum skb_drop_reason *reason)
{
	enum skb_drop_reason drop_reason;
	int err;

	err = sk_filter(sk, skb);
	if (err) {
		drop_reason = SKB_DROP_REASON_SOCKET_FILTER;
		goto out;
	}
	err = __sock_queue_rcv_skb(sk, skb);
	switch (err) {
	case -ENOMEM:
		drop_reason = SKB_DROP_REASON_SOCKET_RCVBUFF;
		break;
	case -ENOBUFS:
		drop_reason = SKB_DROP_REASON_PROTO_MEM;
		break;
	default:
		drop_reason = SKB_NOT_DROPPED_YET;
		break;
	}
out:
	if (reason)
		*reason = drop_reason;
	return err;
}
EXPORT_SYMBOL(sock_queue_rcv_skb_reason);

int __sk_receive_skb(struct sock *sk, struct sk_buff *skb,
		     const int nested, unsigned int trim_cap, bool refcounted)
{
	int rc = NET_RX_SUCCESS;

	if (sk_filter_trim_cap(sk, skb, trim_cap))
		goto discard_and_relse;

	skb->dev = NULL;

	if (sk_rcvqueues_full(sk, sk->sk_rcvbuf)) {
		atomic_inc(&sk->sk_drops);
		goto discard_and_relse;
	}
	if (nested)
		bh_lock_sock_nested(sk);
	else
		bh_lock_sock(sk);
	if (!sock_owned_by_user(sk)) {
		/*
		 * trylock + unlock semantics:
		 */
		mutex_acquire(&sk->sk_lock.dep_map, 0, 1, _RET_IP_);

		rc = sk_backlog_rcv(sk, skb);

		mutex_release(&sk->sk_lock.dep_map, _RET_IP_);
	} else if (sk_add_backlog(sk, skb, READ_ONCE(sk->sk_rcvbuf))) {
		bh_unlock_sock(sk);
		atomic_inc(&sk->sk_drops);
		goto discard_and_relse;
	}

	bh_unlock_sock(sk);
out:
	if (refcounted)
		sock_put(sk);
	return rc;
discard_and_relse:
	kfree_skb(skb);
	goto out;
}
EXPORT_SYMBOL(__sk_receive_skb);

INDIRECT_CALLABLE_DECLARE(struct dst_entry *ip6_dst_check(struct dst_entry *,
							  u32));
INDIRECT_CALLABLE_DECLARE(struct dst_entry *ipv4_dst_check(struct dst_entry *,
							   u32));
struct dst_entry *__sk_dst_check(struct sock *sk, u32 cookie)
{
	struct dst_entry *dst = __sk_dst_get(sk);

	if (dst && dst->obsolete &&
	    INDIRECT_CALL_INET(dst->ops->check, ip6_dst_check, ipv4_dst_check,
			       dst, cookie) == NULL) {
		sk_tx_queue_clear(sk);
		WRITE_ONCE(sk->sk_dst_pending_confirm, 0);
		RCU_INIT_POINTER(sk->sk_dst_cache, NULL);
		dst_release(dst);
		return NULL;
	}

	return dst;
}
EXPORT_SYMBOL(__sk_dst_check);

struct dst_entry *sk_dst_check(struct sock *sk, u32 cookie)
{
	struct dst_entry *dst = sk_dst_get(sk);

	if (dst && dst->obsolete &&
	    INDIRECT_CALL_INET(dst->ops->check, ip6_dst_check, ipv4_dst_check,
			       dst, cookie) == NULL) {
		sk_dst_reset(sk);
		dst_release(dst);
		return NULL;
	}

	return dst;
}
EXPORT_SYMBOL(sk_dst_check);

static int sock_bindtoindex_locked(struct sock *sk, int ifindex)
{
	int ret = -ENOPROTOOPT;
#ifdef CONFIG_NETDEVICES
	struct net *net = sock_net(sk);

	/* Sorry... */
	ret = -EPERM;
	if (sk->sk_bound_dev_if && !ns_capable(net->user_ns, CAP_NET_RAW))
		goto out;

	ret = -EINVAL;
	if (ifindex < 0)
		goto out;

	/* Paired with all READ_ONCE() done locklessly. */
	WRITE_ONCE(sk->sk_bound_dev_if, ifindex);

	if (sk->sk_prot->rehash)
		sk->sk_prot->rehash(sk);
	sk_dst_reset(sk);

	ret = 0;

out:
#endif

	return ret;
}

int sock_bindtoindex(struct sock *sk, int ifindex, bool lock_sk)
{
	int ret;

	if (lock_sk)
		lock_sock(sk);
	ret = sock_bindtoindex_locked(sk, ifindex);
	if (lock_sk)
		release_sock(sk);

	return ret;
}
EXPORT_SYMBOL(sock_bindtoindex);

static int sock_setbindtodevice(struct sock *sk, sockptr_t optval, int optlen)
{
	int ret = -ENOPROTOOPT;
#ifdef CONFIG_NETDEVICES
	struct net *net = sock_net(sk);
	char devname[IFNAMSIZ];
	int index;

	ret = -EINVAL;
	if (optlen < 0)
		goto out;

	/* Bind this socket to a particular device like "eth0",
	 * as specified in the passed interface name. If the
	 * name is "" or the option length is zero the socket
	 * is not bound.
	 */
	if (optlen > IFNAMSIZ - 1)
		optlen = IFNAMSIZ - 1;
	memset(devname, 0, sizeof(devname));

	ret = -EFAULT;
	if (copy_from_sockptr(devname, optval, optlen))
		goto out;

	index = 0;
	if (devname[0] != '\0') {
		struct net_device *dev;

		rcu_read_lock();
		dev = dev_get_by_name_rcu(net, devname);
		if (dev)
			index = dev->ifindex;
		rcu_read_unlock();
		ret = -ENODEV;
		if (!dev)
			goto out;
	}

	sockopt_lock_sock(sk);
	ret = sock_bindtoindex_locked(sk, index);
	sockopt_release_sock(sk);
out:
#endif

	return ret;
}

static int sock_getbindtodevice(struct sock *sk, sockptr_t optval,
				sockptr_t optlen, int len)
{
	int ret = -ENOPROTOOPT;
#ifdef CONFIG_NETDEVICES
	int bound_dev_if = READ_ONCE(sk->sk_bound_dev_if);
	struct net *net = sock_net(sk);
	char devname[IFNAMSIZ];

	if (bound_dev_if == 0) {
		len = 0;
		goto zero;
	}

	ret = -EINVAL;
	if (len < IFNAMSIZ)
		goto out;

	ret = netdev_get_name(net, devname, bound_dev_if);
	if (ret)
		goto out;

	len = strlen(devname) + 1;

	ret = -EFAULT;
	if (copy_to_sockptr(optval, devname, len))
		goto out;

zero:
	ret = -EFAULT;
	if (copy_to_sockptr(optlen, &len, sizeof(int)))
		goto out;

	ret = 0;

out:
#endif

	return ret;
}

bool sk_mc_loop(struct sock *sk)
{
	if (dev_recursion_level())
		return false;
	if (!sk)
		return true;
	/* IPV6_ADDRFORM can change sk->sk_family under us. */
	switch (READ_ONCE(sk->sk_family)) {
	case AF_INET:
		return inet_test_bit(MC_LOOP, sk);
#if IS_ENABLED(CONFIG_IPV6)
	case AF_INET6:
		return inet6_sk(sk)->mc_loop;
#endif
	}
	WARN_ON_ONCE(1);
	return true;
}
EXPORT_SYMBOL(sk_mc_loop);

void sock_set_reuseaddr(struct sock *sk)
{
	lock_sock(sk);
	sk->sk_reuse = SK_CAN_REUSE;
	release_sock(sk);
}
EXPORT_SYMBOL(sock_set_reuseaddr);

void sock_set_reuseport(struct sock *sk)
{
	lock_sock(sk);
	sk->sk_reuseport = true;
	release_sock(sk);
}
EXPORT_SYMBOL(sock_set_reuseport);

void sock_no_linger(struct sock *sk)
{
	lock_sock(sk);
	WRITE_ONCE(sk->sk_lingertime, 0);
	sock_set_flag(sk, SOCK_LINGER);
	release_sock(sk);
}
EXPORT_SYMBOL(sock_no_linger);

void sock_set_priority(struct sock *sk, u32 priority)
{
	lock_sock(sk);
	WRITE_ONCE(sk->sk_priority, priority);
	release_sock(sk);
}
EXPORT_SYMBOL(sock_set_priority);

void sock_set_sndtimeo(struct sock *sk, s64 secs)
{
	lock_sock(sk);
	if (secs && secs < MAX_SCHEDULE_TIMEOUT / HZ - 1)
		WRITE_ONCE(sk->sk_sndtimeo, secs * HZ);
	else
		WRITE_ONCE(sk->sk_sndtimeo, MAX_SCHEDULE_TIMEOUT);
	release_sock(sk);
}
EXPORT_SYMBOL(sock_set_sndtimeo);

static void __sock_set_timestamps(struct sock *sk, bool val, bool new, bool ns)
{
	if (val)  {
		sock_valbool_flag(sk, SOCK_TSTAMP_NEW, new);
		sock_valbool_flag(sk, SOCK_RCVTSTAMPNS, ns);
		sock_set_flag(sk, SOCK_RCVTSTAMP);
		sock_enable_timestamp(sk, SOCK_TIMESTAMP);
	} else {
		sock_reset_flag(sk, SOCK_RCVTSTAMP);
		sock_reset_flag(sk, SOCK_RCVTSTAMPNS);
	}
}

void sock_enable_timestamps(struct sock *sk)
{
	lock_sock(sk);
	__sock_set_timestamps(sk, true, false, true);
	release_sock(sk);
}
EXPORT_SYMBOL(sock_enable_timestamps);

void sock_set_timestamp(struct sock *sk, int optname, bool valbool)
{
	switch (optname) {
	case SO_TIMESTAMP_OLD:
		__sock_set_timestamps(sk, valbool, false, false);
		break;
	case SO_TIMESTAMP_NEW:
		__sock_set_timestamps(sk, valbool, true, false);
		break;
	case SO_TIMESTAMPNS_OLD:
		__sock_set_timestamps(sk, valbool, false, true);
		break;
	case SO_TIMESTAMPNS_NEW:
		__sock_set_timestamps(sk, valbool, true, true);
		break;
	}
}

static int sock_timestamping_bind_phc(struct sock *sk, int phc_index)
{
	struct net *net = sock_net(sk);
	struct net_device *dev = NULL;
	bool match = false;
	int *vclock_index;
	int i, num;

	if (sk->sk_bound_dev_if)
		dev = dev_get_by_index(net, sk->sk_bound_dev_if);

	if (!dev) {
		pr_err("%s: sock not bind to device\n", __func__);
		return -EOPNOTSUPP;
	}

	num = ethtool_get_phc_vclocks(dev, &vclock_index);
	dev_put(dev);

	for (i = 0; i < num; i++) {
		if (*(vclock_index + i) == phc_index) {
			match = true;
			break;
		}
	}

	if (num > 0)
		kfree(vclock_index);

	if (!match)
		return -EINVAL;

	WRITE_ONCE(sk->sk_bind_phc, phc_index);

	return 0;
}

int sock_set_timestamping(struct sock *sk, int optname,
			  struct so_timestamping timestamping)
{
	int val = timestamping.flags;
	int ret;

	if (val & ~SOF_TIMESTAMPING_MASK)
		return -EINVAL;

	if (val & SOF_TIMESTAMPING_OPT_ID_TCP &&
	    !(val & SOF_TIMESTAMPING_OPT_ID))
		return -EINVAL;

	if (val & SOF_TIMESTAMPING_OPT_ID &&
	    !(sk->sk_tsflags & SOF_TIMESTAMPING_OPT_ID)) {
		if (sk_is_tcp(sk)) {
			if ((1 << sk->sk_state) &
			    (TCPF_CLOSE | TCPF_LISTEN))
				return -EINVAL;
			if (val & SOF_TIMESTAMPING_OPT_ID_TCP)
				atomic_set(&sk->sk_tskey, tcp_sk(sk)->write_seq);
			else
				atomic_set(&sk->sk_tskey, tcp_sk(sk)->snd_una);
		} else {
			atomic_set(&sk->sk_tskey, 0);
		}
	}

	if (val & SOF_TIMESTAMPING_OPT_STATS &&
	    !(val & SOF_TIMESTAMPING_OPT_TSONLY))
		return -EINVAL;

	if (val & SOF_TIMESTAMPING_BIND_PHC) {
		ret = sock_timestamping_bind_phc(sk, timestamping.bind_phc);
		if (ret)
			return ret;
	}

	WRITE_ONCE(sk->sk_tsflags, val);
	sock_valbool_flag(sk, SOCK_TSTAMP_NEW, optname == SO_TIMESTAMPING_NEW);

	if (val & SOF_TIMESTAMPING_RX_SOFTWARE)
		sock_enable_timestamp(sk,
				      SOCK_TIMESTAMPING_RX_SOFTWARE);
	else
		sock_disable_timestamp(sk,
				       (1UL << SOCK_TIMESTAMPING_RX_SOFTWARE));
	return 0;
}

void sock_set_keepalive(struct sock *sk)
{
	lock_sock(sk);
	if (sk->sk_prot->keepalive)
		sk->sk_prot->keepalive(sk, true);
	sock_valbool_flag(sk, SOCK_KEEPOPEN, true);
	release_sock(sk);
}
EXPORT_SYMBOL(sock_set_keepalive);

static void __sock_set_rcvbuf(struct sock *sk, int val)
{
	/* Ensure val * 2 fits into an int, to prevent max_t() from treating it
	 * as a negative value.
	 */
	val = min_t(int, val, INT_MAX / 2);
	sk->sk_userlocks |= SOCK_RCVBUF_LOCK;

	/* We double it on the way in to account for "struct sk_buff" etc.
	 * overhead.   Applications assume that the SO_RCVBUF setting they make
	 * will allow that much actual data to be received on that socket.
	 *
	 * Applications are unaware that "struct sk_buff" and other overheads
	 * allocate from the receive buffer during socket buffer allocation.
	 *
	 * And after considering the possible alternatives, returning the value
	 * we actually used in getsockopt is the most desirable behavior.
	 */
	WRITE_ONCE(sk->sk_rcvbuf, max_t(int, val * 2, SOCK_MIN_RCVBUF));
}

void sock_set_rcvbuf(struct sock *sk, int val)
{
	lock_sock(sk);
	__sock_set_rcvbuf(sk, val);
	release_sock(sk);
}
EXPORT_SYMBOL(sock_set_rcvbuf);

static void __sock_set_mark(struct sock *sk, u32 val)
{
	if (val != sk->sk_mark) {
		WRITE_ONCE(sk->sk_mark, val);
		sk_dst_reset(sk);
	}
}

void sock_set_mark(struct sock *sk, u32 val)
{
	lock_sock(sk);
	__sock_set_mark(sk, val);
	release_sock(sk);
}
EXPORT_SYMBOL(sock_set_mark);

static void sock_release_reserved_memory(struct sock *sk, int bytes)
{
	/* Round down bytes to multiple of pages */
	bytes = round_down(bytes, PAGE_SIZE);

	WARN_ON(bytes > sk->sk_reserved_mem);
	WRITE_ONCE(sk->sk_reserved_mem, sk->sk_reserved_mem - bytes);
	sk_mem_reclaim(sk);
}

static int sock_reserve_memory(struct sock *sk, int bytes)
{
	long allocated;
	bool charged;
	int pages;

	if (!mem_cgroup_sockets_enabled || !sk->sk_memcg || !sk_has_account(sk))
		return -EOPNOTSUPP;

	if (!bytes)
		return 0;

	pages = sk_mem_pages(bytes);

	/* pre-charge to memcg */
	charged = mem_cgroup_charge_skmem(sk->sk_memcg, pages,
					  GFP_KERNEL | __GFP_RETRY_MAYFAIL);
	if (!charged)
		return -ENOMEM;

	/* pre-charge to forward_alloc */
	sk_memory_allocated_add(sk, pages);
	allocated = sk_memory_allocated(sk);
	/* If the system goes into memory pressure with this
	 * precharge, give up and return error.
	 */
	if (allocated > sk_prot_mem_limits(sk, 1)) {
		sk_memory_allocated_sub(sk, pages);
		mem_cgroup_uncharge_skmem(sk->sk_memcg, pages);
		return -ENOMEM;
	}
	sk_forward_alloc_add(sk, pages << PAGE_SHIFT);

	WRITE_ONCE(sk->sk_reserved_mem,
		   sk->sk_reserved_mem + (pages << PAGE_SHIFT));

	return 0;
}

void sockopt_lock_sock(struct sock *sk)
{
	/* When current->bpf_ctx is set, the setsockopt is called from
	 * a bpf prog.  bpf has ensured the sk lock has been
	 * acquired before calling setsockopt().
	 */
	if (has_current_bpf_ctx())
		return;

	lock_sock(sk);
}
EXPORT_SYMBOL(sockopt_lock_sock);

void sockopt_release_sock(struct sock *sk)
{
	if (has_current_bpf_ctx())
		return;

	release_sock(sk);
}
EXPORT_SYMBOL(sockopt_release_sock);

bool sockopt_ns_capable(struct user_namespace *ns, int cap)
{
	return has_current_bpf_ctx() || ns_capable(ns, cap);
}
EXPORT_SYMBOL(sockopt_ns_capable);

bool sockopt_capable(int cap)
{
	return has_current_bpf_ctx() || capable(cap);
}
EXPORT_SYMBOL(sockopt_capable);

/*
 *	This is meant for all protocols to use and covers goings on
 *	at the socket level. Everything here is generic.
 */

int sk_setsockopt(struct sock *sk, int level, int optname,
		  sockptr_t optval, unsigned int optlen)
{
	struct so_timestamping timestamping;
	struct socket *sock = sk->sk_socket;
	struct sock_txtime sk_txtime;
	int val;
	int valbool;
	struct linger ling;
	int ret = 0;

	/*
	 *	Options without arguments
	 */

	if (optname == SO_BINDTODEVICE)
		return sock_setbindtodevice(sk, optval, optlen);

	if (optlen < sizeof(int))
		return -EINVAL;

	if (copy_from_sockptr(&val, optval, sizeof(val)))
		return -EFAULT;

	valbool = val ? 1 : 0;

	sockopt_lock_sock(sk);

	switch (optname) {
	case SO_DEBUG:
		if (val && !sockopt_capable(CAP_NET_ADMIN))
			ret = -EACCES;
		else
			sock_valbool_flag(sk, SOCK_DBG, valbool);
		break;
	case SO_REUSEADDR:
		sk->sk_reuse = (valbool ? SK_CAN_REUSE : SK_NO_REUSE);
		break;
	case SO_REUSEPORT:
		sk->sk_reuseport = valbool;
		break;
	case SO_TYPE:
	case SO_PROTOCOL:
	case SO_DOMAIN:
	case SO_ERROR:
		ret = -ENOPROTOOPT;
		break;
	case SO_DONTROUTE:
		sock_valbool_flag(sk, SOCK_LOCALROUTE, valbool);
		sk_dst_reset(sk);
		break;
	case SO_BROADCAST:
		sock_valbool_flag(sk, SOCK_BROADCAST, valbool);
		break;
	case SO_SNDBUF:
		/* Don't error on this BSD doesn't and if you think
		 * about it this is right. Otherwise apps have to
		 * play 'guess the biggest size' games. RCVBUF/SNDBUF
		 * are treated in BSD as hints
		 */
		val = min_t(u32, val, READ_ONCE(sysctl_wmem_max));
set_sndbuf:
		/* Ensure val * 2 fits into an int, to prevent max_t()
		 * from treating it as a negative value.
		 */
		val = min_t(int, val, INT_MAX / 2);
		sk->sk_userlocks |= SOCK_SNDBUF_LOCK;
		WRITE_ONCE(sk->sk_sndbuf,
			   max_t(int, val * 2, SOCK_MIN_SNDBUF));
		/* Wake up sending tasks if we upped the value. */
		sk->sk_write_space(sk);
		break;

	case SO_SNDBUFFORCE:
		if (!sockopt_capable(CAP_NET_ADMIN)) {
			ret = -EPERM;
			break;
		}

		/* No negative values (to prevent underflow, as val will be
		 * multiplied by 2).
		 */
		if (val < 0)
			val = 0;
		goto set_sndbuf;

	case SO_RCVBUF:
		/* Don't error on this BSD doesn't and if you think
		 * about it this is right. Otherwise apps have to
		 * play 'guess the biggest size' games. RCVBUF/SNDBUF
		 * are treated in BSD as hints
		 */
		__sock_set_rcvbuf(sk, min_t(u32, val, READ_ONCE(sysctl_rmem_max)));
		break;

	case SO_RCVBUFFORCE:
		if (!sockopt_capable(CAP_NET_ADMIN)) {
			ret = -EPERM;
			break;
		}

		/* No negative values (to prevent underflow, as val will be
		 * multiplied by 2).
		 */
		__sock_set_rcvbuf(sk, max(val, 0));
		break;

	case SO_KEEPALIVE:
		if (sk->sk_prot->keepalive)
			sk->sk_prot->keepalive(sk, valbool);
		sock_valbool_flag(sk, SOCK_KEEPOPEN, valbool);
		break;

	case SO_OOBINLINE:
		sock_valbool_flag(sk, SOCK_URGINLINE, valbool);
		break;

	case SO_NO_CHECK:
		sk->sk_no_check_tx = valbool;
		break;

	case SO_PRIORITY:
		if ((val >= 0 && val <= 6) ||
		    sockopt_ns_capable(sock_net(sk)->user_ns, CAP_NET_RAW) ||
		    sockopt_ns_capable(sock_net(sk)->user_ns, CAP_NET_ADMIN))
			WRITE_ONCE(sk->sk_priority, val);
		else
			ret = -EPERM;
		break;

	case SO_LINGER:
		if (optlen < sizeof(ling)) {
			ret = -EINVAL;	/* 1003.1g */
			break;
		}
		if (copy_from_sockptr(&ling, optval, sizeof(ling))) {
			ret = -EFAULT;
			break;
		}
		if (!ling.l_onoff) {
			sock_reset_flag(sk, SOCK_LINGER);
		} else {
			unsigned long t_sec = ling.l_linger;

			if (t_sec >= MAX_SCHEDULE_TIMEOUT / HZ)
				WRITE_ONCE(sk->sk_lingertime, MAX_SCHEDULE_TIMEOUT);
			else
				WRITE_ONCE(sk->sk_lingertime, t_sec * HZ);
			sock_set_flag(sk, SOCK_LINGER);
		}
		break;

	case SO_BSDCOMPAT:
		break;

	case SO_PASSCRED:
		assign_bit(SOCK_PASSCRED, &sock->flags, valbool);
		break;

	case SO_PASSPIDFD:
		assign_bit(SOCK_PASSPIDFD, &sock->flags, valbool);
		break;

	case SO_TIMESTAMP_OLD:
	case SO_TIMESTAMP_NEW:
	case SO_TIMESTAMPNS_OLD:
	case SO_TIMESTAMPNS_NEW:
		sock_set_timestamp(sk, optname, valbool);
		break;

	case SO_TIMESTAMPING_NEW:
	case SO_TIMESTAMPING_OLD:
		if (optlen == sizeof(timestamping)) {
			if (copy_from_sockptr(&timestamping, optval,
					      sizeof(timestamping))) {
				ret = -EFAULT;
				break;
			}
		} else {
			memset(&timestamping, 0, sizeof(timestamping));
			timestamping.flags = val;
		}
		ret = sock_set_timestamping(sk, optname, timestamping);
		break;

	case SO_RCVLOWAT:
		{
		int (*set_rcvlowat)(struct sock *sk, int val) = NULL;

		if (val < 0)
			val = INT_MAX;
		if (sock)
			set_rcvlowat = READ_ONCE(sock->ops)->set_rcvlowat;
		if (set_rcvlowat)
			ret = set_rcvlowat(sk, val);
		else
			WRITE_ONCE(sk->sk_rcvlowat, val ? : 1);
		break;
		}
	case SO_RCVTIMEO_OLD:
	case SO_RCVTIMEO_NEW:
		ret = sock_set_timeout(&sk->sk_rcvtimeo, optval,
				       optlen, optname == SO_RCVTIMEO_OLD);
		break;

	case SO_SNDTIMEO_OLD:
	case SO_SNDTIMEO_NEW:
		ret = sock_set_timeout(&sk->sk_sndtimeo, optval,
				       optlen, optname == SO_SNDTIMEO_OLD);
		break;

	case SO_ATTACH_FILTER: {
		struct sock_fprog fprog;

		ret = copy_bpf_fprog_from_user(&fprog, optval, optlen);
		if (!ret)
			ret = sk_attach_filter(&fprog, sk);
		break;
	}
	case SO_ATTACH_BPF:
		ret = -EINVAL;
		if (optlen == sizeof(u32)) {
			u32 ufd;

			ret = -EFAULT;
			if (copy_from_sockptr(&ufd, optval, sizeof(ufd)))
				break;

			ret = sk_attach_bpf(ufd, sk);
		}
		break;

	case SO_ATTACH_REUSEPORT_CBPF: {
		struct sock_fprog fprog;

		ret = copy_bpf_fprog_from_user(&fprog, optval, optlen);
		if (!ret)
			ret = sk_reuseport_attach_filter(&fprog, sk);
		break;
	}
	case SO_ATTACH_REUSEPORT_EBPF:
		ret = -EINVAL;
		if (optlen == sizeof(u32)) {
			u32 ufd;

			ret = -EFAULT;
			if (copy_from_sockptr(&ufd, optval, sizeof(ufd)))
				break;

			ret = sk_reuseport_attach_bpf(ufd, sk);
		}
		break;

	case SO_DETACH_REUSEPORT_BPF:
		ret = reuseport_detach_prog(sk);
		break;

	case SO_DETACH_FILTER:
		ret = sk_detach_filter(sk);
		break;

	case SO_LOCK_FILTER:
		if (sock_flag(sk, SOCK_FILTER_LOCKED) && !valbool)
			ret = -EPERM;
		else
			sock_valbool_flag(sk, SOCK_FILTER_LOCKED, valbool);
		break;

	case SO_PASSSEC:
		assign_bit(SOCK_PASSSEC, &sock->flags, valbool);
		break;
	case SO_MARK:
		if (!sockopt_ns_capable(sock_net(sk)->user_ns, CAP_NET_RAW) &&
		    !sockopt_ns_capable(sock_net(sk)->user_ns, CAP_NET_ADMIN)) {
			ret = -EPERM;
			break;
		}

		__sock_set_mark(sk, val);
		break;
	case SO_RCVMARK:
		sock_valbool_flag(sk, SOCK_RCVMARK, valbool);
		break;

	case SO_RXQ_OVFL:
		sock_valbool_flag(sk, SOCK_RXQ_OVFL, valbool);
		break;

	case SO_WIFI_STATUS:
		sock_valbool_flag(sk, SOCK_WIFI_STATUS, valbool);
		break;

	case SO_PEEK_OFF:
		{
		int (*set_peek_off)(struct sock *sk, int val);

		set_peek_off = READ_ONCE(sock->ops)->set_peek_off;
		if (set_peek_off)
			ret = set_peek_off(sk, val);
		else
			ret = -EOPNOTSUPP;
		break;
		}

	case SO_NOFCS:
		sock_valbool_flag(sk, SOCK_NOFCS, valbool);
		break;

	case SO_SELECT_ERR_QUEUE:
		sock_valbool_flag(sk, SOCK_SELECT_ERR_QUEUE, valbool);
		break;

#ifdef CONFIG_NET_RX_BUSY_POLL
	case SO_BUSY_POLL:
		if (val < 0)
			ret = -EINVAL;
		else
			WRITE_ONCE(sk->sk_ll_usec, val);
		break;
	case SO_PREFER_BUSY_POLL:
		if (valbool && !sockopt_capable(CAP_NET_ADMIN))
			ret = -EPERM;
		else
			WRITE_ONCE(sk->sk_prefer_busy_poll, valbool);
		break;
	case SO_BUSY_POLL_BUDGET:
		if (val > READ_ONCE(sk->sk_busy_poll_budget) && !sockopt_capable(CAP_NET_ADMIN)) {
			ret = -EPERM;
		} else {
			if (val < 0 || val > U16_MAX)
				ret = -EINVAL;
			else
				WRITE_ONCE(sk->sk_busy_poll_budget, val);
		}
		break;
#endif

	case SO_MAX_PACING_RATE:
		{
		unsigned long ulval = (val == ~0U) ? ~0UL : (unsigned int)val;

		if (sizeof(ulval) != sizeof(val) &&
		    optlen >= sizeof(ulval) &&
		    copy_from_sockptr(&ulval, optval, sizeof(ulval))) {
			ret = -EFAULT;
			break;
		}
		if (ulval != ~0UL)
			cmpxchg(&sk->sk_pacing_status,
				SK_PACING_NONE,
				SK_PACING_NEEDED);
		/* Pairs with READ_ONCE() from sk_getsockopt() */
		WRITE_ONCE(sk->sk_max_pacing_rate, ulval);
		sk->sk_pacing_rate = min(sk->sk_pacing_rate, ulval);
		break;
		}
	case SO_INCOMING_CPU:
		reuseport_update_incoming_cpu(sk, val);
		break;

	case SO_CNX_ADVICE:
		if (val == 1)
			dst_negative_advice(sk);
		break;

	case SO_ZEROCOPY:
		if (sk->sk_family == PF_INET || sk->sk_family == PF_INET6) {
			if (!(sk_is_tcp(sk) ||
			      (sk->sk_type == SOCK_DGRAM &&
			       sk->sk_protocol == IPPROTO_UDP)))
				ret = -EOPNOTSUPP;
		} else if (sk->sk_family != PF_RDS) {
			ret = -EOPNOTSUPP;
		}
		if (!ret) {
			if (val < 0 || val > 1)
				ret = -EINVAL;
			else
				sock_valbool_flag(sk, SOCK_ZEROCOPY, valbool);
		}
		break;

	case SO_TXTIME:
		if (optlen != sizeof(struct sock_txtime)) {
			ret = -EINVAL;
			break;
		} else if (copy_from_sockptr(&sk_txtime, optval,
			   sizeof(struct sock_txtime))) {
			ret = -EFAULT;
			break;
		} else if (sk_txtime.flags & ~SOF_TXTIME_FLAGS_MASK) {
			ret = -EINVAL;
			break;
		}
		/* CLOCK_MONOTONIC is only used by sch_fq, and this packet
		 * scheduler has enough safe guards.
		 */
		if (sk_txtime.clockid != CLOCK_MONOTONIC &&
		    !sockopt_ns_capable(sock_net(sk)->user_ns, CAP_NET_ADMIN)) {
			ret = -EPERM;
			break;
		}
		sock_valbool_flag(sk, SOCK_TXTIME, true);
		sk->sk_clockid = sk_txtime.clockid;
		sk->sk_txtime_deadline_mode =
			!!(sk_txtime.flags & SOF_TXTIME_DEADLINE_MODE);
		sk->sk_txtime_report_errors =
			!!(sk_txtime.flags & SOF_TXTIME_REPORT_ERRORS);
		break;

	case SO_BINDTOIFINDEX:
		ret = sock_bindtoindex_locked(sk, val);
		break;

	case SO_BUF_LOCK:
		if (val & ~SOCK_BUF_LOCK_MASK) {
			ret = -EINVAL;
			break;
		}
		sk->sk_userlocks = val | (sk->sk_userlocks &
					  ~SOCK_BUF_LOCK_MASK);
		break;

	case SO_RESERVE_MEM:
	{
		int delta;

		if (val < 0) {
			ret = -EINVAL;
			break;
		}

		delta = val - sk->sk_reserved_mem;
		if (delta < 0)
			sock_release_reserved_memory(sk, -delta);
		else
			ret = sock_reserve_memory(sk, delta);
		break;
	}

	case SO_TXREHASH:
		if (val < -1 || val > 1) {
			ret = -EINVAL;
			break;
		}
		if ((u8)val == SOCK_TXREHASH_DEFAULT)
			val = READ_ONCE(sock_net(sk)->core.sysctl_txrehash);
		/* Paired with READ_ONCE() in tcp_rtx_synack()
		 * and sk_getsockopt().
		 */
		WRITE_ONCE(sk->sk_txrehash, (u8)val);
		break;

	default:
		ret = -ENOPROTOOPT;
		break;
	}
	sockopt_release_sock(sk);
	return ret;
}

int sock_setsockopt(struct socket *sock, int level, int optname,
		    sockptr_t optval, unsigned int optlen)
{
	return sk_setsockopt(sock->sk, level, optname,
			     optval, optlen);
}
EXPORT_SYMBOL(sock_setsockopt);

static const struct cred *sk_get_peer_cred(struct sock *sk)
{
	const struct cred *cred;

	spin_lock(&sk->sk_peer_lock);
	cred = get_cred(sk->sk_peer_cred);
	spin_unlock(&sk->sk_peer_lock);

	return cred;
}

static void cred_to_ucred(struct pid *pid, const struct cred *cred,
			  struct ucred *ucred)
{
	ucred->pid = pid_vnr(pid);
	ucred->uid = ucred->gid = -1;
	if (cred) {
		struct user_namespace *current_ns = current_user_ns();

		ucred->uid = from_kuid_munged(current_ns, cred->euid);
		ucred->gid = from_kgid_munged(current_ns, cred->egid);
	}
}

static int groups_to_user(sockptr_t dst, const struct group_info *src)
{
	struct user_namespace *user_ns = current_user_ns();
	int i;

	for (i = 0; i < src->ngroups; i++) {
		gid_t gid = from_kgid_munged(user_ns, src->gid[i]);

		if (copy_to_sockptr_offset(dst, i * sizeof(gid), &gid, sizeof(gid)))
			return -EFAULT;
	}

	return 0;
}

int sk_getsockopt(struct sock *sk, int level, int optname,
		  sockptr_t optval, sockptr_t optlen)
{
	struct socket *sock = sk->sk_socket;

	union {
		int val;
		u64 val64;
		unsigned long ulval;
		struct linger ling;
		struct old_timeval32 tm32;
		struct __kernel_old_timeval tm;
		struct  __kernel_sock_timeval stm;
		struct sock_txtime txtime;
		struct so_timestamping timestamping;
	} v;

	int lv = sizeof(int);
	int len;

	if (copy_from_sockptr(&len, optlen, sizeof(int)))
		return -EFAULT;
	if (len < 0)
		return -EINVAL;

	memset(&v, 0, sizeof(v));

	switch (optname) {
	case SO_DEBUG:
		v.val = sock_flag(sk, SOCK_DBG);
		break;

	case SO_DONTROUTE:
		v.val = sock_flag(sk, SOCK_LOCALROUTE);
		break;

	case SO_BROADCAST:
		v.val = sock_flag(sk, SOCK_BROADCAST);
		break;

	case SO_SNDBUF:
		v.val = READ_ONCE(sk->sk_sndbuf);
		break;

	case SO_RCVBUF:
		v.val = READ_ONCE(sk->sk_rcvbuf);
		break;

	case SO_REUSEADDR:
		v.val = sk->sk_reuse;
		break;

	case SO_REUSEPORT:
		v.val = sk->sk_reuseport;
		break;

	case SO_KEEPALIVE:
		v.val = sock_flag(sk, SOCK_KEEPOPEN);
		break;

	case SO_TYPE:
		v.val = sk->sk_type;
		break;

	case SO_PROTOCOL:
		v.val = sk->sk_protocol;
		break;

	case SO_DOMAIN:
		v.val = sk->sk_family;
		break;

	case SO_ERROR:
		v.val = -sock_error(sk);
		if (v.val == 0)
			v.val = xchg(&sk->sk_err_soft, 0);
		break;

	case SO_OOBINLINE:
		v.val = sock_flag(sk, SOCK_URGINLINE);
		break;

	case SO_NO_CHECK:
		v.val = sk->sk_no_check_tx;
		break;

	case SO_PRIORITY:
		v.val = READ_ONCE(sk->sk_priority);
		break;

	case SO_LINGER:
		lv		= sizeof(v.ling);
		v.ling.l_onoff	= sock_flag(sk, SOCK_LINGER);
		v.ling.l_linger	= READ_ONCE(sk->sk_lingertime) / HZ;
		break;

	case SO_BSDCOMPAT:
		break;

	case SO_TIMESTAMP_OLD:
		v.val = sock_flag(sk, SOCK_RCVTSTAMP) &&
				!sock_flag(sk, SOCK_TSTAMP_NEW) &&
				!sock_flag(sk, SOCK_RCVTSTAMPNS);
		break;

	case SO_TIMESTAMPNS_OLD:
		v.val = sock_flag(sk, SOCK_RCVTSTAMPNS) && !sock_flag(sk, SOCK_TSTAMP_NEW);
		break;

	case SO_TIMESTAMP_NEW:
		v.val = sock_flag(sk, SOCK_RCVTSTAMP) && sock_flag(sk, SOCK_TSTAMP_NEW);
		break;

	case SO_TIMESTAMPNS_NEW:
		v.val = sock_flag(sk, SOCK_RCVTSTAMPNS) && sock_flag(sk, SOCK_TSTAMP_NEW);
		break;

	case SO_TIMESTAMPING_OLD:
	case SO_TIMESTAMPING_NEW:
		lv = sizeof(v.timestamping);
		/* For the later-added case SO_TIMESTAMPING_NEW: Be strict about only
		 * returning the flags when they were set through the same option.
		 * Don't change the beviour for the old case SO_TIMESTAMPING_OLD.
		 */
		if (optname == SO_TIMESTAMPING_OLD || sock_flag(sk, SOCK_TSTAMP_NEW)) {
			v.timestamping.flags = READ_ONCE(sk->sk_tsflags);
			v.timestamping.bind_phc = READ_ONCE(sk->sk_bind_phc);
		}
		break;

	case SO_RCVTIMEO_OLD:
	case SO_RCVTIMEO_NEW:
		lv = sock_get_timeout(READ_ONCE(sk->sk_rcvtimeo), &v,
				      SO_RCVTIMEO_OLD == optname);
		break;

	case SO_SNDTIMEO_OLD:
	case SO_SNDTIMEO_NEW:
		lv = sock_get_timeout(READ_ONCE(sk->sk_sndtimeo), &v,
				      SO_SNDTIMEO_OLD == optname);
		break;

	case SO_RCVLOWAT:
		v.val = READ_ONCE(sk->sk_rcvlowat);
		break;

	case SO_SNDLOWAT:
		v.val = 1;
		break;

	case SO_PASSCRED:
		v.val = !!test_bit(SOCK_PASSCRED, &sock->flags);
		break;

	case SO_PASSPIDFD:
		v.val = !!test_bit(SOCK_PASSPIDFD, &sock->flags);
		break;

	case SO_PEERCRED:
	{
		struct ucred peercred;
		if (len > sizeof(peercred))
			len = sizeof(peercred);

		spin_lock(&sk->sk_peer_lock);
		cred_to_ucred(sk->sk_peer_pid, sk->sk_peer_cred, &peercred);
		spin_unlock(&sk->sk_peer_lock);

		if (copy_to_sockptr(optval, &peercred, len))
			return -EFAULT;
		goto lenout;
	}

	case SO_PEERPIDFD:
	{
		struct pid *peer_pid;
		struct file *pidfd_file = NULL;
		int pidfd;

		if (len > sizeof(pidfd))
			len = sizeof(pidfd);

		spin_lock(&sk->sk_peer_lock);
		peer_pid = get_pid(sk->sk_peer_pid);
		spin_unlock(&sk->sk_peer_lock);

		if (!peer_pid)
			return -ENODATA;

		pidfd = pidfd_prepare(peer_pid, 0, &pidfd_file);
		put_pid(peer_pid);
		if (pidfd < 0)
			return pidfd;

		if (copy_to_sockptr(optval, &pidfd, len) ||
		    copy_to_sockptr(optlen, &len, sizeof(int))) {
			put_unused_fd(pidfd);
			fput(pidfd_file);

			return -EFAULT;
		}

		fd_install(pidfd, pidfd_file);
		return 0;
	}

	case SO_PEERGROUPS:
	{
		const struct cred *cred;
		int ret, n;

		cred = sk_get_peer_cred(sk);
		if (!cred)
			return -ENODATA;

		n = cred->group_info->ngroups;
		if (len < n * sizeof(gid_t)) {
			len = n * sizeof(gid_t);
			put_cred(cred);
			return copy_to_sockptr(optlen, &len, sizeof(int)) ? -EFAULT : -ERANGE;
		}
		len = n * sizeof(gid_t);

		ret = groups_to_user(optval, cred->group_info);
		put_cred(cred);
		if (ret)
			return ret;
		goto lenout;
	}

	case SO_PEERNAME:
	{
		struct sockaddr_storage address;

<<<<<<< HEAD
		lv = sock->ops->getname(sock, (struct sockaddr *)&address, 2);
=======
		lv = READ_ONCE(sock->ops)->getname(sock, (struct sockaddr *)&address, 2);
>>>>>>> 98817289
		if (lv < 0)
			return -ENOTCONN;
		if (lv < len)
			return -EINVAL;
		if (copy_to_sockptr(optval, &address, len))
			return -EFAULT;
		goto lenout;
	}

	/* Dubious BSD thing... Probably nobody even uses it, but
	 * the UNIX standard wants it for whatever reason... -DaveM
	 */
	case SO_ACCEPTCONN:
		v.val = sk->sk_state == TCP_LISTEN;
		break;

	case SO_PASSSEC:
		v.val = !!test_bit(SOCK_PASSSEC, &sock->flags);
		break;

	case SO_PEERSEC:
		return security_socket_getpeersec_stream(sock,
							 optval, optlen, len);

	case SO_MARK:
		v.val = READ_ONCE(sk->sk_mark);
		break;

	case SO_RCVMARK:
		v.val = sock_flag(sk, SOCK_RCVMARK);
		break;

	case SO_RXQ_OVFL:
		v.val = sock_flag(sk, SOCK_RXQ_OVFL);
		break;

	case SO_WIFI_STATUS:
		v.val = sock_flag(sk, SOCK_WIFI_STATUS);
		break;

	case SO_PEEK_OFF:
		if (!READ_ONCE(sock->ops)->set_peek_off)
			return -EOPNOTSUPP;

		v.val = READ_ONCE(sk->sk_peek_off);
		break;
	case SO_NOFCS:
		v.val = sock_flag(sk, SOCK_NOFCS);
		break;

	case SO_BINDTODEVICE:
		return sock_getbindtodevice(sk, optval, optlen, len);

	case SO_GET_FILTER:
		len = sk_get_filter(sk, optval, len);
		if (len < 0)
			return len;

		goto lenout;

	case SO_LOCK_FILTER:
		v.val = sock_flag(sk, SOCK_FILTER_LOCKED);
		break;

	case SO_BPF_EXTENSIONS:
		v.val = bpf_tell_extensions();
		break;

	case SO_SELECT_ERR_QUEUE:
		v.val = sock_flag(sk, SOCK_SELECT_ERR_QUEUE);
		break;

#ifdef CONFIG_NET_RX_BUSY_POLL
	case SO_BUSY_POLL:
		v.val = READ_ONCE(sk->sk_ll_usec);
		break;
	case SO_PREFER_BUSY_POLL:
		v.val = READ_ONCE(sk->sk_prefer_busy_poll);
		break;
#endif

	case SO_MAX_PACING_RATE:
		/* The READ_ONCE() pair with the WRITE_ONCE() in sk_setsockopt() */
		if (sizeof(v.ulval) != sizeof(v.val) && len >= sizeof(v.ulval)) {
			lv = sizeof(v.ulval);
			v.ulval = READ_ONCE(sk->sk_max_pacing_rate);
		} else {
			/* 32bit version */
			v.val = min_t(unsigned long, ~0U,
				      READ_ONCE(sk->sk_max_pacing_rate));
		}
		break;

	case SO_INCOMING_CPU:
		v.val = READ_ONCE(sk->sk_incoming_cpu);
		break;

	case SO_MEMINFO:
	{
		u32 meminfo[SK_MEMINFO_VARS];

		sk_get_meminfo(sk, meminfo);

		len = min_t(unsigned int, len, sizeof(meminfo));
		if (copy_to_sockptr(optval, &meminfo, len))
			return -EFAULT;

		goto lenout;
	}

#ifdef CONFIG_NET_RX_BUSY_POLL
	case SO_INCOMING_NAPI_ID:
		v.val = READ_ONCE(sk->sk_napi_id);

		/* aggregate non-NAPI IDs down to 0 */
		if (v.val < MIN_NAPI_ID)
			v.val = 0;

		break;
#endif

	case SO_COOKIE:
		lv = sizeof(u64);
		if (len < lv)
			return -EINVAL;
		v.val64 = sock_gen_cookie(sk);
		break;

	case SO_ZEROCOPY:
		v.val = sock_flag(sk, SOCK_ZEROCOPY);
		break;

	case SO_TXTIME:
		lv = sizeof(v.txtime);
		v.txtime.clockid = sk->sk_clockid;
		v.txtime.flags |= sk->sk_txtime_deadline_mode ?
				  SOF_TXTIME_DEADLINE_MODE : 0;
		v.txtime.flags |= sk->sk_txtime_report_errors ?
				  SOF_TXTIME_REPORT_ERRORS : 0;
		break;

	case SO_BINDTOIFINDEX:
		v.val = READ_ONCE(sk->sk_bound_dev_if);
		break;

	case SO_NETNS_COOKIE:
		lv = sizeof(u64);
		if (len != lv)
			return -EINVAL;
		v.val64 = sock_net(sk)->net_cookie;
		break;

	case SO_BUF_LOCK:
		v.val = sk->sk_userlocks & SOCK_BUF_LOCK_MASK;
		break;

	case SO_RESERVE_MEM:
		v.val = READ_ONCE(sk->sk_reserved_mem);
		break;

	case SO_TXREHASH:
		/* Paired with WRITE_ONCE() in sk_setsockopt() */
		v.val = READ_ONCE(sk->sk_txrehash);
		break;

	default:
		/* We implement the SO_SNDLOWAT etc to not be settable
		 * (1003.1g 7).
		 */
		return -ENOPROTOOPT;
	}

	if (len > lv)
		len = lv;
	if (copy_to_sockptr(optval, &v, len))
		return -EFAULT;
lenout:
	if (copy_to_sockptr(optlen, &len, sizeof(int)))
		return -EFAULT;
	return 0;
}

int sock_getsockopt(struct socket *sock, int level, int optname,
		    char __user *optval, int __user *optlen)
{
	return sk_getsockopt(sock->sk, level, optname,
			     USER_SOCKPTR(optval),
			     USER_SOCKPTR(optlen));
}

/*
 * Initialize an sk_lock.
 *
 * (We also register the sk_lock with the lock validator.)
 */
static inline void sock_lock_init(struct sock *sk)
{
	if (sk->sk_kern_sock)
		sock_lock_init_class_and_name(
			sk,
			af_family_kern_slock_key_strings[sk->sk_family],
			af_family_kern_slock_keys + sk->sk_family,
			af_family_kern_key_strings[sk->sk_family],
			af_family_kern_keys + sk->sk_family);
	else
		sock_lock_init_class_and_name(
			sk,
			af_family_slock_key_strings[sk->sk_family],
			af_family_slock_keys + sk->sk_family,
			af_family_key_strings[sk->sk_family],
			af_family_keys + sk->sk_family);
}

/*
 * Copy all fields from osk to nsk but nsk->sk_refcnt must not change yet,
 * even temporarly, because of RCU lookups. sk_node should also be left as is.
 * We must not copy fields between sk_dontcopy_begin and sk_dontcopy_end
 */
static void sock_copy(struct sock *nsk, const struct sock *osk)
{
	const struct proto *prot = READ_ONCE(osk->sk_prot);
#ifdef CONFIG_SECURITY_NETWORK
	void *sptr = nsk->sk_security;
#endif

	/* If we move sk_tx_queue_mapping out of the private section,
	 * we must check if sk_tx_queue_clear() is called after
	 * sock_copy() in sk_clone_lock().
	 */
	BUILD_BUG_ON(offsetof(struct sock, sk_tx_queue_mapping) <
		     offsetof(struct sock, sk_dontcopy_begin) ||
		     offsetof(struct sock, sk_tx_queue_mapping) >=
		     offsetof(struct sock, sk_dontcopy_end));

	memcpy(nsk, osk, offsetof(struct sock, sk_dontcopy_begin));

	memcpy(&nsk->sk_dontcopy_end, &osk->sk_dontcopy_end,
	       prot->obj_size - offsetof(struct sock, sk_dontcopy_end));

#ifdef CONFIG_SECURITY_NETWORK
	nsk->sk_security = sptr;
	security_sk_clone(osk, nsk);
#endif
}

static struct sock *sk_prot_alloc(struct proto *prot, gfp_t priority,
		int family)
{
	struct sock *sk;
	struct kmem_cache *slab;

	slab = prot->slab;
	if (slab != NULL) {
		sk = kmem_cache_alloc(slab, priority & ~__GFP_ZERO);
		if (!sk)
			return sk;
		if (want_init_on_alloc(priority))
			sk_prot_clear_nulls(sk, prot->obj_size);
	} else
		sk = kmalloc(prot->obj_size, priority);

	if (sk != NULL) {
		if (security_sk_alloc(sk, family, priority))
			goto out_free;

		if (!try_module_get(prot->owner))
			goto out_free_sec;
	}

	return sk;

out_free_sec:
	security_sk_free(sk);
out_free:
	if (slab != NULL)
		kmem_cache_free(slab, sk);
	else
		kfree(sk);
	return NULL;
}

static void sk_prot_free(struct proto *prot, struct sock *sk)
{
	struct kmem_cache *slab;
	struct module *owner;

	owner = prot->owner;
	slab = prot->slab;

	cgroup_sk_free(&sk->sk_cgrp_data);
	mem_cgroup_sk_free(sk);
	security_sk_free(sk);
	if (slab != NULL)
		kmem_cache_free(slab, sk);
	else
		kfree(sk);
	module_put(owner);
}

/**
 *	sk_alloc - All socket objects are allocated here
 *	@net: the applicable net namespace
 *	@family: protocol family
 *	@priority: for allocation (%GFP_KERNEL, %GFP_ATOMIC, etc)
 *	@prot: struct proto associated with this new sock instance
 *	@kern: is this to be a kernel socket?
 */
struct sock *sk_alloc(struct net *net, int family, gfp_t priority,
		      struct proto *prot, int kern)
{
	struct sock *sk;

	sk = sk_prot_alloc(prot, priority | __GFP_ZERO, family);
	if (sk) {
		sk->sk_family = family;
		/*
		 * See comment in struct sock definition to understand
		 * why we need sk_prot_creator -acme
		 */
		sk->sk_prot = sk->sk_prot_creator = prot;
		sk->sk_kern_sock = kern;
		sock_lock_init(sk);
		sk->sk_net_refcnt = kern ? 0 : 1;
		if (likely(sk->sk_net_refcnt)) {
			get_net_track(net, &sk->ns_tracker, priority);
			sock_inuse_add(net, 1);
		} else {
			__netns_tracker_alloc(net, &sk->ns_tracker,
					      false, priority);
		}

		sock_net_set(sk, net);
		refcount_set(&sk->sk_wmem_alloc, 1);

		mem_cgroup_sk_alloc(sk);
		cgroup_sk_alloc(&sk->sk_cgrp_data);
		sock_update_classid(&sk->sk_cgrp_data);
		sock_update_netprioidx(&sk->sk_cgrp_data);
		sk_tx_queue_clear(sk);
	}

	return sk;
}
EXPORT_SYMBOL(sk_alloc);

/* Sockets having SOCK_RCU_FREE will call this function after one RCU
 * grace period. This is the case for UDP sockets and TCP listeners.
 */
static void __sk_destruct(struct rcu_head *head)
{
	struct sock *sk = container_of(head, struct sock, sk_rcu);
	struct sk_filter *filter;

	if (sk->sk_destruct)
		sk->sk_destruct(sk);

	filter = rcu_dereference_check(sk->sk_filter,
				       refcount_read(&sk->sk_wmem_alloc) == 0);
	if (filter) {
		sk_filter_uncharge(sk, filter);
		RCU_INIT_POINTER(sk->sk_filter, NULL);
	}

	sock_disable_timestamp(sk, SK_FLAGS_TIMESTAMP);

#ifdef CONFIG_BPF_SYSCALL
	bpf_sk_storage_free(sk);
#endif

	if (atomic_read(&sk->sk_omem_alloc))
		pr_debug("%s: optmem leakage (%d bytes) detected\n",
			 __func__, atomic_read(&sk->sk_omem_alloc));

	if (sk->sk_frag.page) {
		put_page(sk->sk_frag.page);
		sk->sk_frag.page = NULL;
	}

	/* We do not need to acquire sk->sk_peer_lock, we are the last user. */
	put_cred(sk->sk_peer_cred);
	put_pid(sk->sk_peer_pid);

	if (likely(sk->sk_net_refcnt))
		put_net_track(sock_net(sk), &sk->ns_tracker);
	else
		__netns_tracker_free(sock_net(sk), &sk->ns_tracker, false);

	sk_prot_free(sk->sk_prot_creator, sk);
}

void sk_destruct(struct sock *sk)
{
	bool use_call_rcu = sock_flag(sk, SOCK_RCU_FREE);

	if (rcu_access_pointer(sk->sk_reuseport_cb)) {
		reuseport_detach_sock(sk);
		use_call_rcu = true;
	}

	if (use_call_rcu)
		call_rcu(&sk->sk_rcu, __sk_destruct);
	else
		__sk_destruct(&sk->sk_rcu);
}

static void __sk_free(struct sock *sk)
{
	if (likely(sk->sk_net_refcnt))
		sock_inuse_add(sock_net(sk), -1);

	if (unlikely(sk->sk_net_refcnt && sock_diag_has_destroy_listeners(sk)))
		sock_diag_broadcast_destroy(sk);
	else
		sk_destruct(sk);
}

void sk_free(struct sock *sk)
{
	/*
	 * We subtract one from sk_wmem_alloc and can know if
	 * some packets are still in some tx queue.
	 * If not null, sock_wfree() will call __sk_free(sk) later
	 */
	if (refcount_dec_and_test(&sk->sk_wmem_alloc))
		__sk_free(sk);
}
EXPORT_SYMBOL(sk_free);

static void sk_init_common(struct sock *sk)
{
	skb_queue_head_init(&sk->sk_receive_queue);
	skb_queue_head_init(&sk->sk_write_queue);
	skb_queue_head_init(&sk->sk_error_queue);

	rwlock_init(&sk->sk_callback_lock);
	lockdep_set_class_and_name(&sk->sk_receive_queue.lock,
			af_rlock_keys + sk->sk_family,
			af_family_rlock_key_strings[sk->sk_family]);
	lockdep_set_class_and_name(&sk->sk_write_queue.lock,
			af_wlock_keys + sk->sk_family,
			af_family_wlock_key_strings[sk->sk_family]);
	lockdep_set_class_and_name(&sk->sk_error_queue.lock,
			af_elock_keys + sk->sk_family,
			af_family_elock_key_strings[sk->sk_family]);
	lockdep_set_class_and_name(&sk->sk_callback_lock,
			af_callback_keys + sk->sk_family,
			af_family_clock_key_strings[sk->sk_family]);
}

/**
 *	sk_clone_lock - clone a socket, and lock its clone
 *	@sk: the socket to clone
 *	@priority: for allocation (%GFP_KERNEL, %GFP_ATOMIC, etc)
 *
 *	Caller must unlock socket even in error path (bh_unlock_sock(newsk))
 */
struct sock *sk_clone_lock(const struct sock *sk, const gfp_t priority)
{
	struct proto *prot = READ_ONCE(sk->sk_prot);
	struct sk_filter *filter;
	bool is_charged = true;
	struct sock *newsk;

	newsk = sk_prot_alloc(prot, priority, sk->sk_family);
	if (!newsk)
		goto out;

	sock_copy(newsk, sk);

	newsk->sk_prot_creator = prot;

	/* SANITY */
	if (likely(newsk->sk_net_refcnt)) {
		get_net_track(sock_net(newsk), &newsk->ns_tracker, priority);
		sock_inuse_add(sock_net(newsk), 1);
	} else {
		/* Kernel sockets are not elevating the struct net refcount.
		 * Instead, use a tracker to more easily detect if a layer
		 * is not properly dismantling its kernel sockets at netns
		 * destroy time.
		 */
		__netns_tracker_alloc(sock_net(newsk), &newsk->ns_tracker,
				      false, priority);
	}
	sk_node_init(&newsk->sk_node);
	sock_lock_init(newsk);
	bh_lock_sock(newsk);
	newsk->sk_backlog.head	= newsk->sk_backlog.tail = NULL;
	newsk->sk_backlog.len = 0;

	atomic_set(&newsk->sk_rmem_alloc, 0);

	/* sk_wmem_alloc set to one (see sk_free() and sock_wfree()) */
	refcount_set(&newsk->sk_wmem_alloc, 1);

	atomic_set(&newsk->sk_omem_alloc, 0);
	sk_init_common(newsk);

	newsk->sk_dst_cache	= NULL;
	newsk->sk_dst_pending_confirm = 0;
	newsk->sk_wmem_queued	= 0;
	newsk->sk_forward_alloc = 0;
	newsk->sk_reserved_mem  = 0;
	atomic_set(&newsk->sk_drops, 0);
	newsk->sk_send_head	= NULL;
	newsk->sk_userlocks	= sk->sk_userlocks & ~SOCK_BINDPORT_LOCK;
	atomic_set(&newsk->sk_zckey, 0);

	sock_reset_flag(newsk, SOCK_DONE);

	/* sk->sk_memcg will be populated at accept() time */
	newsk->sk_memcg = NULL;

	cgroup_sk_clone(&newsk->sk_cgrp_data);

	rcu_read_lock();
	filter = rcu_dereference(sk->sk_filter);
	if (filter != NULL)
		/* though it's an empty new sock, the charging may fail
		 * if sysctl_optmem_max was changed between creation of
		 * original socket and cloning
		 */
		is_charged = sk_filter_charge(newsk, filter);
	RCU_INIT_POINTER(newsk->sk_filter, filter);
	rcu_read_unlock();

	if (unlikely(!is_charged || xfrm_sk_clone_policy(newsk, sk))) {
		/* We need to make sure that we don't uncharge the new
		 * socket if we couldn't charge it in the first place
		 * as otherwise we uncharge the parent's filter.
		 */
		if (!is_charged)
			RCU_INIT_POINTER(newsk->sk_filter, NULL);
		sk_free_unlock_clone(newsk);
		newsk = NULL;
		goto out;
	}
	RCU_INIT_POINTER(newsk->sk_reuseport_cb, NULL);

	if (bpf_sk_storage_clone(sk, newsk)) {
		sk_free_unlock_clone(newsk);
		newsk = NULL;
		goto out;
	}

	/* Clear sk_user_data if parent had the pointer tagged
	 * as not suitable for copying when cloning.
	 */
	if (sk_user_data_is_nocopy(newsk))
		newsk->sk_user_data = NULL;

	newsk->sk_err	   = 0;
	newsk->sk_err_soft = 0;
	newsk->sk_priority = 0;
	newsk->sk_incoming_cpu = raw_smp_processor_id();

	/* Before updating sk_refcnt, we must commit prior changes to memory
	 * (Documentation/RCU/rculist_nulls.rst for details)
	 */
	smp_wmb();
	refcount_set(&newsk->sk_refcnt, 2);

	sk_set_socket(newsk, NULL);
	sk_tx_queue_clear(newsk);
	RCU_INIT_POINTER(newsk->sk_wq, NULL);

	if (newsk->sk_prot->sockets_allocated)
		sk_sockets_allocated_inc(newsk);

	if (sock_needs_netstamp(sk) && newsk->sk_flags & SK_FLAGS_TIMESTAMP)
		net_enable_timestamp();
out:
	return newsk;
}
EXPORT_SYMBOL_GPL(sk_clone_lock);

void sk_free_unlock_clone(struct sock *sk)
{
	/* It is still raw copy of parent, so invalidate
	 * destructor and make plain sk_free() */
	sk->sk_destruct = NULL;
	bh_unlock_sock(sk);
	sk_free(sk);
}
EXPORT_SYMBOL_GPL(sk_free_unlock_clone);

static u32 sk_dst_gso_max_size(struct sock *sk, struct dst_entry *dst)
{
	bool is_ipv6 = false;
	u32 max_size;

#if IS_ENABLED(CONFIG_IPV6)
	is_ipv6 = (sk->sk_family == AF_INET6 &&
		   !ipv6_addr_v4mapped(&sk->sk_v6_rcv_saddr));
#endif
	/* pairs with the WRITE_ONCE() in netif_set_gso(_ipv4)_max_size() */
	max_size = is_ipv6 ? READ_ONCE(dst->dev->gso_max_size) :
			READ_ONCE(dst->dev->gso_ipv4_max_size);
	if (max_size > GSO_LEGACY_MAX_SIZE && !sk_is_tcp(sk))
		max_size = GSO_LEGACY_MAX_SIZE;

	return max_size - (MAX_TCP_HEADER + 1);
}

void sk_setup_caps(struct sock *sk, struct dst_entry *dst)
{
	u32 max_segs = 1;

	sk->sk_route_caps = dst->dev->features;
	if (sk_is_tcp(sk))
		sk->sk_route_caps |= NETIF_F_GSO;
	if (sk->sk_route_caps & NETIF_F_GSO)
		sk->sk_route_caps |= NETIF_F_GSO_SOFTWARE;
	if (unlikely(sk->sk_gso_disabled))
		sk->sk_route_caps &= ~NETIF_F_GSO_MASK;
	if (sk_can_gso(sk)) {
		if (dst->header_len && !xfrm_dst_offload_ok(dst)) {
			sk->sk_route_caps &= ~NETIF_F_GSO_MASK;
		} else {
			sk->sk_route_caps |= NETIF_F_SG | NETIF_F_HW_CSUM;
			sk->sk_gso_max_size = sk_dst_gso_max_size(sk, dst);
			/* pairs with the WRITE_ONCE() in netif_set_gso_max_segs() */
			max_segs = max_t(u32, READ_ONCE(dst->dev->gso_max_segs), 1);
		}
	}
	sk->sk_gso_max_segs = max_segs;
	sk_dst_set(sk, dst);
}
EXPORT_SYMBOL_GPL(sk_setup_caps);

/*
 *	Simple resource managers for sockets.
 */


/*
 * Write buffer destructor automatically called from kfree_skb.
 */
void sock_wfree(struct sk_buff *skb)
{
	struct sock *sk = skb->sk;
	unsigned int len = skb->truesize;
	bool free;

	if (!sock_flag(sk, SOCK_USE_WRITE_QUEUE)) {
		if (sock_flag(sk, SOCK_RCU_FREE) &&
		    sk->sk_write_space == sock_def_write_space) {
			rcu_read_lock();
			free = refcount_sub_and_test(len, &sk->sk_wmem_alloc);
			sock_def_write_space_wfree(sk);
			rcu_read_unlock();
			if (unlikely(free))
				__sk_free(sk);
			return;
		}

		/*
		 * Keep a reference on sk_wmem_alloc, this will be released
		 * after sk_write_space() call
		 */
		WARN_ON(refcount_sub_and_test(len - 1, &sk->sk_wmem_alloc));
		sk->sk_write_space(sk);
		len = 1;
	}
	/*
	 * if sk_wmem_alloc reaches 0, we must finish what sk_free()
	 * could not do because of in-flight packets
	 */
	if (refcount_sub_and_test(len, &sk->sk_wmem_alloc))
		__sk_free(sk);
}
EXPORT_SYMBOL(sock_wfree);

/* This variant of sock_wfree() is used by TCP,
 * since it sets SOCK_USE_WRITE_QUEUE.
 */
void __sock_wfree(struct sk_buff *skb)
{
	struct sock *sk = skb->sk;

	if (refcount_sub_and_test(skb->truesize, &sk->sk_wmem_alloc))
		__sk_free(sk);
}

void skb_set_owner_w(struct sk_buff *skb, struct sock *sk)
{
	skb_orphan(skb);
	skb->sk = sk;
#ifdef CONFIG_INET
	if (unlikely(!sk_fullsock(sk))) {
		skb->destructor = sock_edemux;
		sock_hold(sk);
		return;
	}
#endif
	skb->destructor = sock_wfree;
	skb_set_hash_from_sk(skb, sk);
	/*
	 * We used to take a refcount on sk, but following operation
	 * is enough to guarantee sk_free() wont free this sock until
	 * all in-flight packets are completed
	 */
	refcount_add(skb->truesize, &sk->sk_wmem_alloc);
}
EXPORT_SYMBOL(skb_set_owner_w);

static bool can_skb_orphan_partial(const struct sk_buff *skb)
{
#ifdef CONFIG_TLS_DEVICE
	/* Drivers depend on in-order delivery for crypto offload,
	 * partial orphan breaks out-of-order-OK logic.
	 */
	if (skb->decrypted)
		return false;
#endif
	return (skb->destructor == sock_wfree ||
		(IS_ENABLED(CONFIG_INET) && skb->destructor == tcp_wfree));
}

/* This helper is used by netem, as it can hold packets in its
 * delay queue. We want to allow the owner socket to send more
 * packets, as if they were already TX completed by a typical driver.
 * But we also want to keep skb->sk set because some packet schedulers
 * rely on it (sch_fq for example).
 */
void skb_orphan_partial(struct sk_buff *skb)
{
	if (skb_is_tcp_pure_ack(skb))
		return;

	if (can_skb_orphan_partial(skb) && skb_set_owner_sk_safe(skb, skb->sk))
		return;

	skb_orphan(skb);
}
EXPORT_SYMBOL(skb_orphan_partial);

/*
 * Read buffer destructor automatically called from kfree_skb.
 */
void sock_rfree(struct sk_buff *skb)
{
	struct sock *sk = skb->sk;
	unsigned int len = skb->truesize;

	atomic_sub(len, &sk->sk_rmem_alloc);
	sk_mem_uncharge(sk, len);
}
EXPORT_SYMBOL(sock_rfree);

/*
 * Buffer destructor for skbs that are not used directly in read or write
 * path, e.g. for error handler skbs. Automatically called from kfree_skb.
 */
void sock_efree(struct sk_buff *skb)
{
	sock_put(skb->sk);
}
EXPORT_SYMBOL(sock_efree);

/* Buffer destructor for prefetch/receive path where reference count may
 * not be held, e.g. for listen sockets.
 */
#ifdef CONFIG_INET
void sock_pfree(struct sk_buff *skb)
{
	if (sk_is_refcounted(skb->sk))
		sock_gen_put(skb->sk);
}
EXPORT_SYMBOL(sock_pfree);
#endif /* CONFIG_INET */

kuid_t sock_i_uid(struct sock *sk)
{
	kuid_t uid;

	read_lock_bh(&sk->sk_callback_lock);
	uid = sk->sk_socket ? SOCK_INODE(sk->sk_socket)->i_uid : GLOBAL_ROOT_UID;
	read_unlock_bh(&sk->sk_callback_lock);
	return uid;
}
EXPORT_SYMBOL(sock_i_uid);

unsigned long __sock_i_ino(struct sock *sk)
{
	unsigned long ino;

	read_lock(&sk->sk_callback_lock);
	ino = sk->sk_socket ? SOCK_INODE(sk->sk_socket)->i_ino : 0;
	read_unlock(&sk->sk_callback_lock);
	return ino;
}
EXPORT_SYMBOL(__sock_i_ino);

unsigned long sock_i_ino(struct sock *sk)
{
	unsigned long ino;

	local_bh_disable();
	ino = __sock_i_ino(sk);
	local_bh_enable();
	return ino;
}
EXPORT_SYMBOL(sock_i_ino);

/*
 * Allocate a skb from the socket's send buffer.
 */
struct sk_buff *sock_wmalloc(struct sock *sk, unsigned long size, int force,
			     gfp_t priority)
{
	if (force ||
	    refcount_read(&sk->sk_wmem_alloc) < READ_ONCE(sk->sk_sndbuf)) {
		struct sk_buff *skb = alloc_skb(size, priority);

		if (skb) {
			skb_set_owner_w(skb, sk);
			return skb;
		}
	}
	return NULL;
}
EXPORT_SYMBOL(sock_wmalloc);

static void sock_ofree(struct sk_buff *skb)
{
	struct sock *sk = skb->sk;

	atomic_sub(skb->truesize, &sk->sk_omem_alloc);
}

struct sk_buff *sock_omalloc(struct sock *sk, unsigned long size,
			     gfp_t priority)
{
	struct sk_buff *skb;

	/* small safe race: SKB_TRUESIZE may differ from final skb->truesize */
	if (atomic_read(&sk->sk_omem_alloc) + SKB_TRUESIZE(size) >
	    READ_ONCE(sysctl_optmem_max))
		return NULL;

	skb = alloc_skb(size, priority);
	if (!skb)
		return NULL;

	atomic_add(skb->truesize, &sk->sk_omem_alloc);
	skb->sk = sk;
	skb->destructor = sock_ofree;
	return skb;
}

/*
 * Allocate a memory block from the socket's option memory buffer.
 */
void *sock_kmalloc(struct sock *sk, int size, gfp_t priority)
{
	int optmem_max = READ_ONCE(sysctl_optmem_max);

	if ((unsigned int)size <= optmem_max &&
	    atomic_read(&sk->sk_omem_alloc) + size < optmem_max) {
		void *mem;
		/* First do the add, to avoid the race if kmalloc
		 * might sleep.
		 */
		atomic_add(size, &sk->sk_omem_alloc);
		mem = kmalloc(size, priority);
		if (mem)
			return mem;
		atomic_sub(size, &sk->sk_omem_alloc);
	}
	return NULL;
}
EXPORT_SYMBOL(sock_kmalloc);

/* Free an option memory block. Note, we actually want the inline
 * here as this allows gcc to detect the nullify and fold away the
 * condition entirely.
 */
static inline void __sock_kfree_s(struct sock *sk, void *mem, int size,
				  const bool nullify)
{
	if (WARN_ON_ONCE(!mem))
		return;
	if (nullify)
		kfree_sensitive(mem);
	else
		kfree(mem);
	atomic_sub(size, &sk->sk_omem_alloc);
}

void sock_kfree_s(struct sock *sk, void *mem, int size)
{
	__sock_kfree_s(sk, mem, size, false);
}
EXPORT_SYMBOL(sock_kfree_s);

void sock_kzfree_s(struct sock *sk, void *mem, int size)
{
	__sock_kfree_s(sk, mem, size, true);
}
EXPORT_SYMBOL(sock_kzfree_s);

/* It is almost wait_for_tcp_memory minus release_sock/lock_sock.
   I think, these locks should be removed for datagram sockets.
 */
static long sock_wait_for_wmem(struct sock *sk, long timeo)
{
	DEFINE_WAIT(wait);

	sk_clear_bit(SOCKWQ_ASYNC_NOSPACE, sk);
	for (;;) {
		if (!timeo)
			break;
		if (signal_pending(current))
			break;
		set_bit(SOCK_NOSPACE, &sk->sk_socket->flags);
		prepare_to_wait(sk_sleep(sk), &wait, TASK_INTERRUPTIBLE);
		if (refcount_read(&sk->sk_wmem_alloc) < READ_ONCE(sk->sk_sndbuf))
			break;
		if (READ_ONCE(sk->sk_shutdown) & SEND_SHUTDOWN)
			break;
		if (READ_ONCE(sk->sk_err))
			break;
		timeo = schedule_timeout(timeo);
	}
	finish_wait(sk_sleep(sk), &wait);
	return timeo;
}


/*
 *	Generic send/receive buffer handlers
 */

struct sk_buff *sock_alloc_send_pskb(struct sock *sk, unsigned long header_len,
				     unsigned long data_len, int noblock,
				     int *errcode, int max_page_order)
{
	struct sk_buff *skb;
	long timeo;
	int err;

	timeo = sock_sndtimeo(sk, noblock);
	for (;;) {
		err = sock_error(sk);
		if (err != 0)
			goto failure;

		err = -EPIPE;
		if (READ_ONCE(sk->sk_shutdown) & SEND_SHUTDOWN)
			goto failure;

		if (sk_wmem_alloc_get(sk) < READ_ONCE(sk->sk_sndbuf))
			break;

		sk_set_bit(SOCKWQ_ASYNC_NOSPACE, sk);
		set_bit(SOCK_NOSPACE, &sk->sk_socket->flags);
		err = -EAGAIN;
		if (!timeo)
			goto failure;
		if (signal_pending(current))
			goto interrupted;
		timeo = sock_wait_for_wmem(sk, timeo);
	}
	skb = alloc_skb_with_frags(header_len, data_len, max_page_order,
				   errcode, sk->sk_allocation);
	if (skb)
		skb_set_owner_w(skb, sk);
	return skb;

interrupted:
	err = sock_intr_errno(timeo);
failure:
	*errcode = err;
	return NULL;
}
EXPORT_SYMBOL(sock_alloc_send_pskb);

int __sock_cmsg_send(struct sock *sk, struct cmsghdr *cmsg,
		     struct sockcm_cookie *sockc)
{
	u32 tsflags;

	switch (cmsg->cmsg_type) {
	case SO_MARK:
		if (!ns_capable(sock_net(sk)->user_ns, CAP_NET_RAW) &&
		    !ns_capable(sock_net(sk)->user_ns, CAP_NET_ADMIN))
			return -EPERM;
		if (cmsg->cmsg_len != CMSG_LEN(sizeof(u32)))
			return -EINVAL;
		sockc->mark = *(u32 *)CMSG_DATA(cmsg);
		break;
	case SO_TIMESTAMPING_OLD:
	case SO_TIMESTAMPING_NEW:
		if (cmsg->cmsg_len != CMSG_LEN(sizeof(u32)))
			return -EINVAL;

		tsflags = *(u32 *)CMSG_DATA(cmsg);
		if (tsflags & ~SOF_TIMESTAMPING_TX_RECORD_MASK)
			return -EINVAL;

		sockc->tsflags &= ~SOF_TIMESTAMPING_TX_RECORD_MASK;
		sockc->tsflags |= tsflags;
		break;
	case SCM_TXTIME:
		if (!sock_flag(sk, SOCK_TXTIME))
			return -EINVAL;
		if (cmsg->cmsg_len != CMSG_LEN(sizeof(u64)))
			return -EINVAL;
		sockc->transmit_time = get_unaligned((u64 *)CMSG_DATA(cmsg));
		break;
	/* SCM_RIGHTS and SCM_CREDENTIALS are semantically in SOL_UNIX. */
	case SCM_RIGHTS:
	case SCM_CREDENTIALS:
		break;
	default:
		return -EINVAL;
	}
	return 0;
}
EXPORT_SYMBOL(__sock_cmsg_send);

int sock_cmsg_send(struct sock *sk, struct msghdr *msg,
		   struct sockcm_cookie *sockc)
{
	struct cmsghdr *cmsg;
	int ret;

	for_each_cmsghdr(cmsg, msg) {
		if (!CMSG_OK(msg, cmsg))
			return -EINVAL;
		if (cmsg->cmsg_level != SOL_SOCKET)
			continue;
		ret = __sock_cmsg_send(sk, cmsg, sockc);
		if (ret)
			return ret;
	}
	return 0;
}
EXPORT_SYMBOL(sock_cmsg_send);

static void sk_enter_memory_pressure(struct sock *sk)
{
	if (!sk->sk_prot->enter_memory_pressure)
		return;

	sk->sk_prot->enter_memory_pressure(sk);
}

static void sk_leave_memory_pressure(struct sock *sk)
{
	if (sk->sk_prot->leave_memory_pressure) {
		INDIRECT_CALL_INET_1(sk->sk_prot->leave_memory_pressure,
				     tcp_leave_memory_pressure, sk);
	} else {
		unsigned long *memory_pressure = sk->sk_prot->memory_pressure;

		if (memory_pressure && READ_ONCE(*memory_pressure))
			WRITE_ONCE(*memory_pressure, 0);
	}
}

DEFINE_STATIC_KEY_FALSE(net_high_order_alloc_disable_key);

/**
 * skb_page_frag_refill - check that a page_frag contains enough room
 * @sz: minimum size of the fragment we want to get
 * @pfrag: pointer to page_frag
 * @gfp: priority for memory allocation
 *
 * Note: While this allocator tries to use high order pages, there is
 * no guarantee that allocations succeed. Therefore, @sz MUST be
 * less or equal than PAGE_SIZE.
 */
bool skb_page_frag_refill(unsigned int sz, struct page_frag *pfrag, gfp_t gfp)
{
	if (pfrag->page) {
		if (page_ref_count(pfrag->page) == 1) {
			pfrag->offset = 0;
			return true;
		}
		if (pfrag->offset + sz <= pfrag->size)
			return true;
		put_page(pfrag->page);
	}

	pfrag->offset = 0;
	if (SKB_FRAG_PAGE_ORDER &&
	    !static_branch_unlikely(&net_high_order_alloc_disable_key)) {
		/* Avoid direct reclaim but allow kswapd to wake */
		pfrag->page = alloc_pages((gfp & ~__GFP_DIRECT_RECLAIM) |
					  __GFP_COMP | __GFP_NOWARN |
					  __GFP_NORETRY,
					  SKB_FRAG_PAGE_ORDER);
		if (likely(pfrag->page)) {
			pfrag->size = PAGE_SIZE << SKB_FRAG_PAGE_ORDER;
			return true;
		}
	}
	pfrag->page = alloc_page(gfp);
	if (likely(pfrag->page)) {
		pfrag->size = PAGE_SIZE;
		return true;
	}
	return false;
}
EXPORT_SYMBOL(skb_page_frag_refill);

bool sk_page_frag_refill(struct sock *sk, struct page_frag *pfrag)
{
	if (likely(skb_page_frag_refill(32U, pfrag, sk->sk_allocation)))
		return true;

	sk_enter_memory_pressure(sk);
	sk_stream_moderate_sndbuf(sk);
	return false;
}
EXPORT_SYMBOL(sk_page_frag_refill);

void __lock_sock(struct sock *sk)
	__releases(&sk->sk_lock.slock)
	__acquires(&sk->sk_lock.slock)
{
	DEFINE_WAIT(wait);

	for (;;) {
		prepare_to_wait_exclusive(&sk->sk_lock.wq, &wait,
					TASK_UNINTERRUPTIBLE);
		spin_unlock_bh(&sk->sk_lock.slock);
		schedule();
		spin_lock_bh(&sk->sk_lock.slock);
		if (!sock_owned_by_user(sk))
			break;
	}
	finish_wait(&sk->sk_lock.wq, &wait);
}

void __release_sock(struct sock *sk)
	__releases(&sk->sk_lock.slock)
	__acquires(&sk->sk_lock.slock)
{
	struct sk_buff *skb, *next;

	while ((skb = sk->sk_backlog.head) != NULL) {
		sk->sk_backlog.head = sk->sk_backlog.tail = NULL;

		spin_unlock_bh(&sk->sk_lock.slock);

		do {
			next = skb->next;
			prefetch(next);
			DEBUG_NET_WARN_ON_ONCE(skb_dst_is_noref(skb));
			skb_mark_not_on_list(skb);
			sk_backlog_rcv(sk, skb);

			cond_resched();

			skb = next;
		} while (skb != NULL);

		spin_lock_bh(&sk->sk_lock.slock);
	}

	/*
	 * Doing the zeroing here guarantee we can not loop forever
	 * while a wild producer attempts to flood us.
	 */
	sk->sk_backlog.len = 0;
}

void __sk_flush_backlog(struct sock *sk)
{
	spin_lock_bh(&sk->sk_lock.slock);
	__release_sock(sk);
	spin_unlock_bh(&sk->sk_lock.slock);
}
EXPORT_SYMBOL_GPL(__sk_flush_backlog);

/**
 * sk_wait_data - wait for data to arrive at sk_receive_queue
 * @sk:    sock to wait on
 * @timeo: for how long
 * @skb:   last skb seen on sk_receive_queue
 *
 * Now socket state including sk->sk_err is changed only under lock,
 * hence we may omit checks after joining wait queue.
 * We check receive queue before schedule() only as optimization;
 * it is very likely that release_sock() added new data.
 */
int sk_wait_data(struct sock *sk, long *timeo, const struct sk_buff *skb)
{
	DEFINE_WAIT_FUNC(wait, woken_wake_function);
	int rc;

	add_wait_queue(sk_sleep(sk), &wait);
	sk_set_bit(SOCKWQ_ASYNC_WAITDATA, sk);
	rc = sk_wait_event(sk, timeo, skb_peek_tail(&sk->sk_receive_queue) != skb, &wait);
	sk_clear_bit(SOCKWQ_ASYNC_WAITDATA, sk);
	remove_wait_queue(sk_sleep(sk), &wait);
	return rc;
}
EXPORT_SYMBOL(sk_wait_data);

/**
 *	__sk_mem_raise_allocated - increase memory_allocated
 *	@sk: socket
 *	@size: memory size to allocate
 *	@amt: pages to allocate
 *	@kind: allocation type
 *
 *	Similar to __sk_mem_schedule(), but does not update sk_forward_alloc
 */
int __sk_mem_raise_allocated(struct sock *sk, int size, int amt, int kind)
{
	bool memcg_charge = mem_cgroup_sockets_enabled && sk->sk_memcg;
	struct proto *prot = sk->sk_prot;
	bool charged = true;
	long allocated;

	sk_memory_allocated_add(sk, amt);
	allocated = sk_memory_allocated(sk);
	if (memcg_charge &&
	    !(charged = mem_cgroup_charge_skmem(sk->sk_memcg, amt,
						gfp_memcg_charge())))
		goto suppress_allocation;

	/* Under limit. */
	if (allocated <= sk_prot_mem_limits(sk, 0)) {
		sk_leave_memory_pressure(sk);
		return 1;
	}

	/* Under pressure. */
	if (allocated > sk_prot_mem_limits(sk, 1))
		sk_enter_memory_pressure(sk);

	/* Over hard limit. */
	if (allocated > sk_prot_mem_limits(sk, 2))
		goto suppress_allocation;

	/* guarantee minimum buffer size under pressure */
	if (kind == SK_MEM_RECV) {
		if (atomic_read(&sk->sk_rmem_alloc) < sk_get_rmem0(sk, prot))
			return 1;

	} else { /* SK_MEM_SEND */
		int wmem0 = sk_get_wmem0(sk, prot);

		if (sk->sk_type == SOCK_STREAM) {
			if (sk->sk_wmem_queued < wmem0)
				return 1;
		} else if (refcount_read(&sk->sk_wmem_alloc) < wmem0) {
				return 1;
		}
	}

	if (sk_has_memory_pressure(sk)) {
		u64 alloc;

		if (!sk_under_memory_pressure(sk))
			return 1;
		alloc = sk_sockets_allocated_read_positive(sk);
		if (sk_prot_mem_limits(sk, 2) > alloc *
		    sk_mem_pages(sk->sk_wmem_queued +
				 atomic_read(&sk->sk_rmem_alloc) +
				 sk->sk_forward_alloc))
			return 1;
	}

suppress_allocation:

	if (kind == SK_MEM_SEND && sk->sk_type == SOCK_STREAM) {
		sk_stream_moderate_sndbuf(sk);

		/* Fail only if socket is _under_ its sndbuf.
		 * In this case we cannot block, so that we have to fail.
		 */
		if (sk->sk_wmem_queued + size >= sk->sk_sndbuf) {
			/* Force charge with __GFP_NOFAIL */
			if (memcg_charge && !charged) {
				mem_cgroup_charge_skmem(sk->sk_memcg, amt,
					gfp_memcg_charge() | __GFP_NOFAIL);
			}
			return 1;
		}
	}

	if (kind == SK_MEM_SEND || (kind == SK_MEM_RECV && charged))
		trace_sock_exceed_buf_limit(sk, prot, allocated, kind);

	sk_memory_allocated_sub(sk, amt);

	if (memcg_charge && charged)
		mem_cgroup_uncharge_skmem(sk->sk_memcg, amt);

	return 0;
}

/**
 *	__sk_mem_schedule - increase sk_forward_alloc and memory_allocated
 *	@sk: socket
 *	@size: memory size to allocate
 *	@kind: allocation type
 *
 *	If kind is SK_MEM_SEND, it means wmem allocation. Otherwise it means
 *	rmem allocation. This function assumes that protocols which have
 *	memory_pressure use sk_wmem_queued as write buffer accounting.
 */
int __sk_mem_schedule(struct sock *sk, int size, int kind)
{
	int ret, amt = sk_mem_pages(size);

	sk_forward_alloc_add(sk, amt << PAGE_SHIFT);
	ret = __sk_mem_raise_allocated(sk, size, amt, kind);
	if (!ret)
		sk_forward_alloc_add(sk, -(amt << PAGE_SHIFT));
	return ret;
}
EXPORT_SYMBOL(__sk_mem_schedule);

/**
 *	__sk_mem_reduce_allocated - reclaim memory_allocated
 *	@sk: socket
 *	@amount: number of quanta
 *
 *	Similar to __sk_mem_reclaim(), but does not update sk_forward_alloc
 */
void __sk_mem_reduce_allocated(struct sock *sk, int amount)
{
	sk_memory_allocated_sub(sk, amount);

	if (mem_cgroup_sockets_enabled && sk->sk_memcg)
		mem_cgroup_uncharge_skmem(sk->sk_memcg, amount);

	if (sk_under_global_memory_pressure(sk) &&
	    (sk_memory_allocated(sk) < sk_prot_mem_limits(sk, 0)))
		sk_leave_memory_pressure(sk);
}

/**
 *	__sk_mem_reclaim - reclaim sk_forward_alloc and memory_allocated
 *	@sk: socket
 *	@amount: number of bytes (rounded down to a PAGE_SIZE multiple)
 */
void __sk_mem_reclaim(struct sock *sk, int amount)
{
	amount >>= PAGE_SHIFT;
	sk_forward_alloc_add(sk, -(amount << PAGE_SHIFT));
	__sk_mem_reduce_allocated(sk, amount);
}
EXPORT_SYMBOL(__sk_mem_reclaim);

int sk_set_peek_off(struct sock *sk, int val)
{
	WRITE_ONCE(sk->sk_peek_off, val);
	return 0;
}
EXPORT_SYMBOL_GPL(sk_set_peek_off);

/*
 * Set of default routines for initialising struct proto_ops when
 * the protocol does not support a particular function. In certain
 * cases where it makes no sense for a protocol to have a "do nothing"
 * function, some default processing is provided.
 */

int sock_no_bind(struct socket *sock, struct sockaddr *saddr, int len)
{
	return -EOPNOTSUPP;
}
EXPORT_SYMBOL(sock_no_bind);

int sock_no_connect(struct socket *sock, struct sockaddr *saddr,
		    int len, int flags)
{
	return -EOPNOTSUPP;
}
EXPORT_SYMBOL(sock_no_connect);

int sock_no_socketpair(struct socket *sock1, struct socket *sock2)
{
	return -EOPNOTSUPP;
}
EXPORT_SYMBOL(sock_no_socketpair);

int sock_no_accept(struct socket *sock, struct socket *newsock, int flags,
		   bool kern)
{
	return -EOPNOTSUPP;
}
EXPORT_SYMBOL(sock_no_accept);

int sock_no_getname(struct socket *sock, struct sockaddr *saddr,
		    int peer)
{
	return -EOPNOTSUPP;
}
EXPORT_SYMBOL(sock_no_getname);

int sock_no_ioctl(struct socket *sock, unsigned int cmd, unsigned long arg)
{
	return -EOPNOTSUPP;
}
EXPORT_SYMBOL(sock_no_ioctl);

int sock_no_listen(struct socket *sock, int backlog)
{
	return -EOPNOTSUPP;
}
EXPORT_SYMBOL(sock_no_listen);

int sock_no_shutdown(struct socket *sock, int how)
{
	return -EOPNOTSUPP;
}
EXPORT_SYMBOL(sock_no_shutdown);

int sock_no_sendmsg(struct socket *sock, struct msghdr *m, size_t len)
{
	return -EOPNOTSUPP;
}
EXPORT_SYMBOL(sock_no_sendmsg);

int sock_no_sendmsg_locked(struct sock *sk, struct msghdr *m, size_t len)
{
	return -EOPNOTSUPP;
}
EXPORT_SYMBOL(sock_no_sendmsg_locked);

int sock_no_recvmsg(struct socket *sock, struct msghdr *m, size_t len,
		    int flags)
{
	return -EOPNOTSUPP;
}
EXPORT_SYMBOL(sock_no_recvmsg);

int sock_no_mmap(struct file *file, struct socket *sock, struct vm_area_struct *vma)
{
	/* Mirror missing mmap method error code */
	return -ENODEV;
}
EXPORT_SYMBOL(sock_no_mmap);

/*
 * When a file is received (via SCM_RIGHTS, etc), we must bump the
 * various sock-based usage counts.
 */
void __receive_sock(struct file *file)
{
	struct socket *sock;

	sock = sock_from_file(file);
	if (sock) {
		sock_update_netprioidx(&sock->sk->sk_cgrp_data);
		sock_update_classid(&sock->sk->sk_cgrp_data);
	}
}

/*
 *	Default Socket Callbacks
 */

static void sock_def_wakeup(struct sock *sk)
{
	struct socket_wq *wq;

	rcu_read_lock();
	wq = rcu_dereference(sk->sk_wq);
	if (skwq_has_sleeper(wq))
		wake_up_interruptible_all(&wq->wait);
	rcu_read_unlock();
}

static void sock_def_error_report(struct sock *sk)
{
	struct socket_wq *wq;

	rcu_read_lock();
	wq = rcu_dereference(sk->sk_wq);
	if (skwq_has_sleeper(wq))
		wake_up_interruptible_poll(&wq->wait, EPOLLERR);
	sk_wake_async(sk, SOCK_WAKE_IO, POLL_ERR);
	rcu_read_unlock();
}

void sock_def_readable(struct sock *sk)
{
	struct socket_wq *wq;

	trace_sk_data_ready(sk);

	rcu_read_lock();
	wq = rcu_dereference(sk->sk_wq);
	if (skwq_has_sleeper(wq))
		wake_up_interruptible_sync_poll(&wq->wait, EPOLLIN | EPOLLPRI |
						EPOLLRDNORM | EPOLLRDBAND);
	sk_wake_async(sk, SOCK_WAKE_WAITD, POLL_IN);
	rcu_read_unlock();
}

static void sock_def_write_space(struct sock *sk)
{
	struct socket_wq *wq;

	rcu_read_lock();

	/* Do not wake up a writer until he can make "significant"
	 * progress.  --DaveM
	 */
	if (sock_writeable(sk)) {
		wq = rcu_dereference(sk->sk_wq);
		if (skwq_has_sleeper(wq))
			wake_up_interruptible_sync_poll(&wq->wait, EPOLLOUT |
						EPOLLWRNORM | EPOLLWRBAND);

		/* Should agree with poll, otherwise some programs break */
		sk_wake_async(sk, SOCK_WAKE_SPACE, POLL_OUT);
	}

	rcu_read_unlock();
}

/* An optimised version of sock_def_write_space(), should only be called
 * for SOCK_RCU_FREE sockets under RCU read section and after putting
 * ->sk_wmem_alloc.
 */
static void sock_def_write_space_wfree(struct sock *sk)
{
	/* Do not wake up a writer until he can make "significant"
	 * progress.  --DaveM
	 */
	if (sock_writeable(sk)) {
		struct socket_wq *wq = rcu_dereference(sk->sk_wq);

		/* rely on refcount_sub from sock_wfree() */
		smp_mb__after_atomic();
		if (wq && waitqueue_active(&wq->wait))
			wake_up_interruptible_sync_poll(&wq->wait, EPOLLOUT |
						EPOLLWRNORM | EPOLLWRBAND);

		/* Should agree with poll, otherwise some programs break */
		sk_wake_async(sk, SOCK_WAKE_SPACE, POLL_OUT);
	}
}

static void sock_def_destruct(struct sock *sk)
{
}

void sk_send_sigurg(struct sock *sk)
{
	if (sk->sk_socket && sk->sk_socket->file)
		if (send_sigurg(&sk->sk_socket->file->f_owner))
			sk_wake_async(sk, SOCK_WAKE_URG, POLL_PRI);
}
EXPORT_SYMBOL(sk_send_sigurg);

void sk_reset_timer(struct sock *sk, struct timer_list* timer,
		    unsigned long expires)
{
	if (!mod_timer(timer, expires))
		sock_hold(sk);
}
EXPORT_SYMBOL(sk_reset_timer);

void sk_stop_timer(struct sock *sk, struct timer_list* timer)
{
	if (del_timer(timer))
		__sock_put(sk);
}
EXPORT_SYMBOL(sk_stop_timer);

void sk_stop_timer_sync(struct sock *sk, struct timer_list *timer)
{
	if (del_timer_sync(timer))
		__sock_put(sk);
}
EXPORT_SYMBOL(sk_stop_timer_sync);

void sock_init_data_uid(struct socket *sock, struct sock *sk, kuid_t uid)
{
	sk_init_common(sk);
	sk->sk_send_head	=	NULL;

	timer_setup(&sk->sk_timer, NULL, 0);

	sk->sk_allocation	=	GFP_KERNEL;
	sk->sk_rcvbuf		=	READ_ONCE(sysctl_rmem_default);
	sk->sk_sndbuf		=	READ_ONCE(sysctl_wmem_default);
	sk->sk_state		=	TCP_CLOSE;
	sk->sk_use_task_frag	=	true;
	sk_set_socket(sk, sock);

	sock_set_flag(sk, SOCK_ZAPPED);

	if (sock) {
		sk->sk_type	=	sock->type;
		RCU_INIT_POINTER(sk->sk_wq, &sock->wq);
		sock->sk	=	sk;
	} else {
		RCU_INIT_POINTER(sk->sk_wq, NULL);
	}
	sk->sk_uid	=	uid;

	rwlock_init(&sk->sk_callback_lock);
	if (sk->sk_kern_sock)
		lockdep_set_class_and_name(
			&sk->sk_callback_lock,
			af_kern_callback_keys + sk->sk_family,
			af_family_kern_clock_key_strings[sk->sk_family]);
	else
		lockdep_set_class_and_name(
			&sk->sk_callback_lock,
			af_callback_keys + sk->sk_family,
			af_family_clock_key_strings[sk->sk_family]);

	sk->sk_state_change	=	sock_def_wakeup;
	sk->sk_data_ready	=	sock_def_readable;
	sk->sk_write_space	=	sock_def_write_space;
	sk->sk_error_report	=	sock_def_error_report;
	sk->sk_destruct		=	sock_def_destruct;

	sk->sk_frag.page	=	NULL;
	sk->sk_frag.offset	=	0;
	sk->sk_peek_off		=	-1;

	sk->sk_peer_pid 	=	NULL;
	sk->sk_peer_cred	=	NULL;
	spin_lock_init(&sk->sk_peer_lock);

	sk->sk_write_pending	=	0;
	sk->sk_rcvlowat		=	1;
	sk->sk_rcvtimeo		=	MAX_SCHEDULE_TIMEOUT;
	sk->sk_sndtimeo		=	MAX_SCHEDULE_TIMEOUT;

	sk->sk_stamp = SK_DEFAULT_STAMP;
#if BITS_PER_LONG==32
	seqlock_init(&sk->sk_stamp_seq);
#endif
	atomic_set(&sk->sk_zckey, 0);

#ifdef CONFIG_NET_RX_BUSY_POLL
	sk->sk_napi_id		=	0;
	sk->sk_ll_usec		=	READ_ONCE(sysctl_net_busy_read);
#endif

	sk->sk_max_pacing_rate = ~0UL;
	sk->sk_pacing_rate = ~0UL;
	WRITE_ONCE(sk->sk_pacing_shift, 10);
	sk->sk_incoming_cpu = -1;

	sk_rx_queue_clear(sk);
	/*
	 * Before updating sk_refcnt, we must commit prior changes to memory
	 * (Documentation/RCU/rculist_nulls.rst for details)
	 */
	smp_wmb();
	refcount_set(&sk->sk_refcnt, 1);
	atomic_set(&sk->sk_drops, 0);
}
EXPORT_SYMBOL(sock_init_data_uid);

void sock_init_data(struct socket *sock, struct sock *sk)
{
	kuid_t uid = sock ?
		SOCK_INODE(sock)->i_uid :
		make_kuid(sock_net(sk)->user_ns, 0);

	sock_init_data_uid(sock, sk, uid);
}
EXPORT_SYMBOL(sock_init_data);

void lock_sock_nested(struct sock *sk, int subclass)
{
	/* The sk_lock has mutex_lock() semantics here. */
	mutex_acquire(&sk->sk_lock.dep_map, subclass, 0, _RET_IP_);

	might_sleep();
	spin_lock_bh(&sk->sk_lock.slock);
	if (sock_owned_by_user_nocheck(sk))
		__lock_sock(sk);
	sk->sk_lock.owned = 1;
	spin_unlock_bh(&sk->sk_lock.slock);
}
EXPORT_SYMBOL(lock_sock_nested);

void release_sock(struct sock *sk)
{
	spin_lock_bh(&sk->sk_lock.slock);
	if (sk->sk_backlog.tail)
		__release_sock(sk);

	/* Warning : release_cb() might need to release sk ownership,
	 * ie call sock_release_ownership(sk) before us.
	 */
	if (sk->sk_prot->release_cb)
		sk->sk_prot->release_cb(sk);

	sock_release_ownership(sk);
	if (waitqueue_active(&sk->sk_lock.wq))
		wake_up(&sk->sk_lock.wq);
	spin_unlock_bh(&sk->sk_lock.slock);
}
EXPORT_SYMBOL(release_sock);

bool __lock_sock_fast(struct sock *sk) __acquires(&sk->sk_lock.slock)
{
	might_sleep();
	spin_lock_bh(&sk->sk_lock.slock);

	if (!sock_owned_by_user_nocheck(sk)) {
		/*
		 * Fast path return with bottom halves disabled and
		 * sock::sk_lock.slock held.
		 *
		 * The 'mutex' is not contended and holding
		 * sock::sk_lock.slock prevents all other lockers to
		 * proceed so the corresponding unlock_sock_fast() can
		 * avoid the slow path of release_sock() completely and
		 * just release slock.
		 *
		 * From a semantical POV this is equivalent to 'acquiring'
		 * the 'mutex', hence the corresponding lockdep
		 * mutex_release() has to happen in the fast path of
		 * unlock_sock_fast().
		 */
		return false;
	}

	__lock_sock(sk);
	sk->sk_lock.owned = 1;
	__acquire(&sk->sk_lock.slock);
	spin_unlock_bh(&sk->sk_lock.slock);
	return true;
}
EXPORT_SYMBOL(__lock_sock_fast);

int sock_gettstamp(struct socket *sock, void __user *userstamp,
		   bool timeval, bool time32)
{
	struct sock *sk = sock->sk;
	struct timespec64 ts;

	sock_enable_timestamp(sk, SOCK_TIMESTAMP);
	ts = ktime_to_timespec64(sock_read_timestamp(sk));
	if (ts.tv_sec == -1)
		return -ENOENT;
	if (ts.tv_sec == 0) {
		ktime_t kt = ktime_get_real();
		sock_write_timestamp(sk, kt);
		ts = ktime_to_timespec64(kt);
	}

	if (timeval)
		ts.tv_nsec /= 1000;

#ifdef CONFIG_COMPAT_32BIT_TIME
	if (time32)
		return put_old_timespec32(&ts, userstamp);
#endif
#ifdef CONFIG_SPARC64
	/* beware of padding in sparc64 timeval */
	if (timeval && !in_compat_syscall()) {
		struct __kernel_old_timeval __user tv = {
			.tv_sec = ts.tv_sec,
			.tv_usec = ts.tv_nsec,
		};
		if (copy_to_user(userstamp, &tv, sizeof(tv)))
			return -EFAULT;
		return 0;
	}
#endif
	return put_timespec64(&ts, userstamp);
}
EXPORT_SYMBOL(sock_gettstamp);

void sock_enable_timestamp(struct sock *sk, enum sock_flags flag)
{
	if (!sock_flag(sk, flag)) {
		unsigned long previous_flags = sk->sk_flags;

		sock_set_flag(sk, flag);
		/*
		 * we just set one of the two flags which require net
		 * time stamping, but time stamping might have been on
		 * already because of the other one
		 */
		if (sock_needs_netstamp(sk) &&
		    !(previous_flags & SK_FLAGS_TIMESTAMP))
			net_enable_timestamp();
	}
}

int sock_recv_errqueue(struct sock *sk, struct msghdr *msg, int len,
		       int level, int type)
{
	struct sock_exterr_skb *serr;
	struct sk_buff *skb;
	int copied, err;

	err = -EAGAIN;
	skb = sock_dequeue_err_skb(sk);
	if (skb == NULL)
		goto out;

	copied = skb->len;
	if (copied > len) {
		msg->msg_flags |= MSG_TRUNC;
		copied = len;
	}
	err = skb_copy_datagram_msg(skb, 0, msg, copied);
	if (err)
		goto out_free_skb;

	sock_recv_timestamp(msg, sk, skb);

	serr = SKB_EXT_ERR(skb);
	put_cmsg(msg, level, type, sizeof(serr->ee), &serr->ee);

	msg->msg_flags |= MSG_ERRQUEUE;
	err = copied;

out_free_skb:
	kfree_skb(skb);
out:
	return err;
}
EXPORT_SYMBOL(sock_recv_errqueue);

/*
 *	Get a socket option on an socket.
 *
 *	FIX: POSIX 1003.1g is very ambiguous here. It states that
 *	asynchronous errors should be reported by getsockopt. We assume
 *	this means if you specify SO_ERROR (otherwise whats the point of it).
 */
int sock_common_getsockopt(struct socket *sock, int level, int optname,
			   char __user *optval, int __user *optlen)
{
	struct sock *sk = sock->sk;

	/* IPV6_ADDRFORM can change sk->sk_prot under us. */
	return READ_ONCE(sk->sk_prot)->getsockopt(sk, level, optname, optval, optlen);
}
EXPORT_SYMBOL(sock_common_getsockopt);

int sock_common_recvmsg(struct socket *sock, struct msghdr *msg, size_t size,
			int flags)
{
	struct sock *sk = sock->sk;
	int addr_len = 0;
	int err;

	err = sk->sk_prot->recvmsg(sk, msg, size, flags, &addr_len);
	if (err >= 0)
		msg->msg_namelen = addr_len;
	return err;
}
EXPORT_SYMBOL(sock_common_recvmsg);

/*
 *	Set socket options on an inet socket.
 */
int sock_common_setsockopt(struct socket *sock, int level, int optname,
			   sockptr_t optval, unsigned int optlen)
{
	struct sock *sk = sock->sk;

	/* IPV6_ADDRFORM can change sk->sk_prot under us. */
	return READ_ONCE(sk->sk_prot)->setsockopt(sk, level, optname, optval, optlen);
}
EXPORT_SYMBOL(sock_common_setsockopt);

void sk_common_release(struct sock *sk)
{
	if (sk->sk_prot->destroy)
		sk->sk_prot->destroy(sk);

	/*
	 * Observation: when sk_common_release is called, processes have
	 * no access to socket. But net still has.
	 * Step one, detach it from networking:
	 *
	 * A. Remove from hash tables.
	 */

	sk->sk_prot->unhash(sk);

	/*
	 * In this point socket cannot receive new packets, but it is possible
	 * that some packets are in flight because some CPU runs receiver and
	 * did hash table lookup before we unhashed socket. They will achieve
	 * receive queue and will be purged by socket destructor.
	 *
	 * Also we still have packets pending on receive queue and probably,
	 * our own packets waiting in device queues. sock_destroy will drain
	 * receive queue, but transmitted packets will delay socket destruction
	 * until the last reference will be released.
	 */

	sock_orphan(sk);

	xfrm_sk_free_policy(sk);

	sock_put(sk);
}
EXPORT_SYMBOL(sk_common_release);

void sk_get_meminfo(const struct sock *sk, u32 *mem)
{
	memset(mem, 0, sizeof(*mem) * SK_MEMINFO_VARS);

	mem[SK_MEMINFO_RMEM_ALLOC] = sk_rmem_alloc_get(sk);
	mem[SK_MEMINFO_RCVBUF] = READ_ONCE(sk->sk_rcvbuf);
	mem[SK_MEMINFO_WMEM_ALLOC] = sk_wmem_alloc_get(sk);
	mem[SK_MEMINFO_SNDBUF] = READ_ONCE(sk->sk_sndbuf);
	mem[SK_MEMINFO_FWD_ALLOC] = sk_forward_alloc_get(sk);
	mem[SK_MEMINFO_WMEM_QUEUED] = READ_ONCE(sk->sk_wmem_queued);
	mem[SK_MEMINFO_OPTMEM] = atomic_read(&sk->sk_omem_alloc);
	mem[SK_MEMINFO_BACKLOG] = READ_ONCE(sk->sk_backlog.len);
	mem[SK_MEMINFO_DROPS] = atomic_read(&sk->sk_drops);
}

#ifdef CONFIG_PROC_FS
static DECLARE_BITMAP(proto_inuse_idx, PROTO_INUSE_NR);

int sock_prot_inuse_get(struct net *net, struct proto *prot)
{
	int cpu, idx = prot->inuse_idx;
	int res = 0;

	for_each_possible_cpu(cpu)
		res += per_cpu_ptr(net->core.prot_inuse, cpu)->val[idx];

	return res >= 0 ? res : 0;
}
EXPORT_SYMBOL_GPL(sock_prot_inuse_get);

int sock_inuse_get(struct net *net)
{
	int cpu, res = 0;

	for_each_possible_cpu(cpu)
		res += per_cpu_ptr(net->core.prot_inuse, cpu)->all;

	return res;
}

EXPORT_SYMBOL_GPL(sock_inuse_get);

static int __net_init sock_inuse_init_net(struct net *net)
{
	net->core.prot_inuse = alloc_percpu(struct prot_inuse);
	if (net->core.prot_inuse == NULL)
		return -ENOMEM;
	return 0;
}

static void __net_exit sock_inuse_exit_net(struct net *net)
{
	free_percpu(net->core.prot_inuse);
}

static struct pernet_operations net_inuse_ops = {
	.init = sock_inuse_init_net,
	.exit = sock_inuse_exit_net,
};

static __init int net_inuse_init(void)
{
	if (register_pernet_subsys(&net_inuse_ops))
		panic("Cannot initialize net inuse counters");

	return 0;
}

core_initcall(net_inuse_init);

static int assign_proto_idx(struct proto *prot)
{
	prot->inuse_idx = find_first_zero_bit(proto_inuse_idx, PROTO_INUSE_NR);

	if (unlikely(prot->inuse_idx == PROTO_INUSE_NR - 1)) {
		pr_err("PROTO_INUSE_NR exhausted\n");
		return -ENOSPC;
	}

	set_bit(prot->inuse_idx, proto_inuse_idx);
	return 0;
}

static void release_proto_idx(struct proto *prot)
{
	if (prot->inuse_idx != PROTO_INUSE_NR - 1)
		clear_bit(prot->inuse_idx, proto_inuse_idx);
}
#else
static inline int assign_proto_idx(struct proto *prot)
{
	return 0;
}

static inline void release_proto_idx(struct proto *prot)
{
}

#endif

static void tw_prot_cleanup(struct timewait_sock_ops *twsk_prot)
{
	if (!twsk_prot)
		return;
	kfree(twsk_prot->twsk_slab_name);
	twsk_prot->twsk_slab_name = NULL;
	kmem_cache_destroy(twsk_prot->twsk_slab);
	twsk_prot->twsk_slab = NULL;
}

static int tw_prot_init(const struct proto *prot)
{
	struct timewait_sock_ops *twsk_prot = prot->twsk_prot;

	if (!twsk_prot)
		return 0;

	twsk_prot->twsk_slab_name = kasprintf(GFP_KERNEL, "tw_sock_%s",
					      prot->name);
	if (!twsk_prot->twsk_slab_name)
		return -ENOMEM;

	twsk_prot->twsk_slab =
		kmem_cache_create(twsk_prot->twsk_slab_name,
				  twsk_prot->twsk_obj_size, 0,
				  SLAB_ACCOUNT | prot->slab_flags,
				  NULL);
	if (!twsk_prot->twsk_slab) {
		pr_crit("%s: Can't create timewait sock SLAB cache!\n",
			prot->name);
		return -ENOMEM;
	}

	return 0;
}

static void req_prot_cleanup(struct request_sock_ops *rsk_prot)
{
	if (!rsk_prot)
		return;
	kfree(rsk_prot->slab_name);
	rsk_prot->slab_name = NULL;
	kmem_cache_destroy(rsk_prot->slab);
	rsk_prot->slab = NULL;
}

static int req_prot_init(const struct proto *prot)
{
	struct request_sock_ops *rsk_prot = prot->rsk_prot;

	if (!rsk_prot)
		return 0;

	rsk_prot->slab_name = kasprintf(GFP_KERNEL, "request_sock_%s",
					prot->name);
	if (!rsk_prot->slab_name)
		return -ENOMEM;

	rsk_prot->slab = kmem_cache_create(rsk_prot->slab_name,
					   rsk_prot->obj_size, 0,
					   SLAB_ACCOUNT | prot->slab_flags,
					   NULL);

	if (!rsk_prot->slab) {
		pr_crit("%s: Can't create request sock SLAB cache!\n",
			prot->name);
		return -ENOMEM;
	}
	return 0;
}

int proto_register(struct proto *prot, int alloc_slab)
{
	int ret = -ENOBUFS;

	if (prot->memory_allocated && !prot->sysctl_mem) {
		pr_err("%s: missing sysctl_mem\n", prot->name);
		return -EINVAL;
	}
	if (prot->memory_allocated && !prot->per_cpu_fw_alloc) {
		pr_err("%s: missing per_cpu_fw_alloc\n", prot->name);
		return -EINVAL;
	}
	if (alloc_slab) {
		prot->slab = kmem_cache_create_usercopy(prot->name,
					prot->obj_size, 0,
					SLAB_HWCACHE_ALIGN | SLAB_ACCOUNT |
					prot->slab_flags,
					prot->useroffset, prot->usersize,
					NULL);

		if (prot->slab == NULL) {
			pr_crit("%s: Can't create sock SLAB cache!\n",
				prot->name);
			goto out;
		}

		if (req_prot_init(prot))
			goto out_free_request_sock_slab;

		if (tw_prot_init(prot))
			goto out_free_timewait_sock_slab;
	}

	mutex_lock(&proto_list_mutex);
	ret = assign_proto_idx(prot);
	if (ret) {
		mutex_unlock(&proto_list_mutex);
		goto out_free_timewait_sock_slab;
	}
	list_add(&prot->node, &proto_list);
	mutex_unlock(&proto_list_mutex);
	return ret;

out_free_timewait_sock_slab:
	if (alloc_slab)
		tw_prot_cleanup(prot->twsk_prot);
out_free_request_sock_slab:
	if (alloc_slab) {
		req_prot_cleanup(prot->rsk_prot);

		kmem_cache_destroy(prot->slab);
		prot->slab = NULL;
	}
out:
	return ret;
}
EXPORT_SYMBOL(proto_register);

void proto_unregister(struct proto *prot)
{
	mutex_lock(&proto_list_mutex);
	release_proto_idx(prot);
	list_del(&prot->node);
	mutex_unlock(&proto_list_mutex);

	kmem_cache_destroy(prot->slab);
	prot->slab = NULL;

	req_prot_cleanup(prot->rsk_prot);
	tw_prot_cleanup(prot->twsk_prot);
}
EXPORT_SYMBOL(proto_unregister);

int sock_load_diag_module(int family, int protocol)
{
	if (!protocol) {
		if (!sock_is_registered(family))
			return -ENOENT;

		return request_module("net-pf-%d-proto-%d-type-%d", PF_NETLINK,
				      NETLINK_SOCK_DIAG, family);
	}

#ifdef CONFIG_INET
	if (family == AF_INET &&
	    protocol != IPPROTO_RAW &&
	    protocol < MAX_INET_PROTOS &&
	    !rcu_access_pointer(inet_protos[protocol]))
		return -ENOENT;
#endif

	return request_module("net-pf-%d-proto-%d-type-%d-%d", PF_NETLINK,
			      NETLINK_SOCK_DIAG, family, protocol);
}
EXPORT_SYMBOL(sock_load_diag_module);

#ifdef CONFIG_PROC_FS
static void *proto_seq_start(struct seq_file *seq, loff_t *pos)
	__acquires(proto_list_mutex)
{
	mutex_lock(&proto_list_mutex);
	return seq_list_start_head(&proto_list, *pos);
}

static void *proto_seq_next(struct seq_file *seq, void *v, loff_t *pos)
{
	return seq_list_next(v, &proto_list, pos);
}

static void proto_seq_stop(struct seq_file *seq, void *v)
	__releases(proto_list_mutex)
{
	mutex_unlock(&proto_list_mutex);
}

static char proto_method_implemented(const void *method)
{
	return method == NULL ? 'n' : 'y';
}
static long sock_prot_memory_allocated(struct proto *proto)
{
	return proto->memory_allocated != NULL ? proto_memory_allocated(proto) : -1L;
}

static const char *sock_prot_memory_pressure(struct proto *proto)
{
	return proto->memory_pressure != NULL ?
	proto_memory_pressure(proto) ? "yes" : "no" : "NI";
}

static void proto_seq_printf(struct seq_file *seq, struct proto *proto)
{

	seq_printf(seq, "%-9s %4u %6d  %6ld   %-3s %6u   %-3s  %-10s "
			"%2c %2c %2c %2c %2c %2c %2c %2c %2c %2c %2c %2c %2c %2c %2c %2c %2c %2c\n",
		   proto->name,
		   proto->obj_size,
		   sock_prot_inuse_get(seq_file_net(seq), proto),
		   sock_prot_memory_allocated(proto),
		   sock_prot_memory_pressure(proto),
		   proto->max_header,
		   proto->slab == NULL ? "no" : "yes",
		   module_name(proto->owner),
		   proto_method_implemented(proto->close),
		   proto_method_implemented(proto->connect),
		   proto_method_implemented(proto->disconnect),
		   proto_method_implemented(proto->accept),
		   proto_method_implemented(proto->ioctl),
		   proto_method_implemented(proto->init),
		   proto_method_implemented(proto->destroy),
		   proto_method_implemented(proto->shutdown),
		   proto_method_implemented(proto->setsockopt),
		   proto_method_implemented(proto->getsockopt),
		   proto_method_implemented(proto->sendmsg),
		   proto_method_implemented(proto->recvmsg),
		   proto_method_implemented(proto->bind),
		   proto_method_implemented(proto->backlog_rcv),
		   proto_method_implemented(proto->hash),
		   proto_method_implemented(proto->unhash),
		   proto_method_implemented(proto->get_port),
		   proto_method_implemented(proto->enter_memory_pressure));
}

static int proto_seq_show(struct seq_file *seq, void *v)
{
	if (v == &proto_list)
		seq_printf(seq, "%-9s %-4s %-8s %-6s %-5s %-7s %-4s %-10s %s",
			   "protocol",
			   "size",
			   "sockets",
			   "memory",
			   "press",
			   "maxhdr",
			   "slab",
			   "module",
			   "cl co di ac io in de sh ss gs se re bi br ha uh gp em\n");
	else
		proto_seq_printf(seq, list_entry(v, struct proto, node));
	return 0;
}

static const struct seq_operations proto_seq_ops = {
	.start  = proto_seq_start,
	.next   = proto_seq_next,
	.stop   = proto_seq_stop,
	.show   = proto_seq_show,
};

static __net_init int proto_init_net(struct net *net)
{
	if (!proc_create_net("protocols", 0444, net->proc_net, &proto_seq_ops,
			sizeof(struct seq_net_private)))
		return -ENOMEM;

	return 0;
}

static __net_exit void proto_exit_net(struct net *net)
{
	remove_proc_entry("protocols", net->proc_net);
}


static __net_initdata struct pernet_operations proto_net_ops = {
	.init = proto_init_net,
	.exit = proto_exit_net,
};

static int __init proto_init(void)
{
	return register_pernet_subsys(&proto_net_ops);
}

subsys_initcall(proto_init);

#endif /* PROC_FS */

#ifdef CONFIG_NET_RX_BUSY_POLL
bool sk_busy_loop_end(void *p, unsigned long start_time)
{
	struct sock *sk = p;

	return !skb_queue_empty_lockless(&sk->sk_receive_queue) ||
	       sk_busy_loop_timeout(sk, start_time);
}
EXPORT_SYMBOL(sk_busy_loop_end);
#endif /* CONFIG_NET_RX_BUSY_POLL */

int sock_bind_add(struct sock *sk, struct sockaddr *addr, int addr_len)
{
	if (!sk->sk_prot->bind_add)
		return -EOPNOTSUPP;
	return sk->sk_prot->bind_add(sk, addr, addr_len);
}
EXPORT_SYMBOL(sock_bind_add);

/* Copy 'size' bytes from userspace and return `size` back to userspace */
int sock_ioctl_inout(struct sock *sk, unsigned int cmd,
		     void __user *arg, void *karg, size_t size)
{
	int ret;

	if (copy_from_user(karg, arg, size))
		return -EFAULT;

	ret = READ_ONCE(sk->sk_prot)->ioctl(sk, cmd, karg);
	if (ret)
		return ret;

	if (copy_to_user(arg, karg, size))
		return -EFAULT;

	return 0;
}
EXPORT_SYMBOL(sock_ioctl_inout);

/* This is the most common ioctl prep function, where the result (4 bytes) is
 * copied back to userspace if the ioctl() returns successfully. No input is
 * copied from userspace as input argument.
 */
static int sock_ioctl_out(struct sock *sk, unsigned int cmd, void __user *arg)
{
	int ret, karg = 0;

	ret = READ_ONCE(sk->sk_prot)->ioctl(sk, cmd, &karg);
	if (ret)
		return ret;

	return put_user(karg, (int __user *)arg);
}

/* A wrapper around sock ioctls, which copies the data from userspace
 * (depending on the protocol/ioctl), and copies back the result to userspace.
 * The main motivation for this function is to pass kernel memory to the
 * protocol ioctl callbacks, instead of userspace memory.
 */
int sk_ioctl(struct sock *sk, unsigned int cmd, void __user *arg)
{
	int rc = 1;

	if (sk->sk_type == SOCK_RAW && sk->sk_family == AF_INET)
		rc = ipmr_sk_ioctl(sk, cmd, arg);
	else if (sk->sk_type == SOCK_RAW && sk->sk_family == AF_INET6)
		rc = ip6mr_sk_ioctl(sk, cmd, arg);
	else if (sk_is_phonet(sk))
		rc = phonet_sk_ioctl(sk, cmd, arg);

	/* If ioctl was processed, returns its value */
	if (rc <= 0)
		return rc;

	/* Otherwise call the default handler */
	return sock_ioctl_out(sk, cmd, arg);
}
EXPORT_SYMBOL(sk_ioctl);<|MERGE_RESOLUTION|>--- conflicted
+++ resolved
@@ -1834,11 +1834,7 @@
 	{
 		struct sockaddr_storage address;
 
-<<<<<<< HEAD
-		lv = sock->ops->getname(sock, (struct sockaddr *)&address, 2);
-=======
 		lv = READ_ONCE(sock->ops)->getname(sock, (struct sockaddr *)&address, 2);
->>>>>>> 98817289
 		if (lv < 0)
 			return -ENOTCONN;
 		if (lv < len)
