// SPDX-License-Identifier: GPL-2.0-or-later
/*
 * Linux Socket Filter - Kernel level socket filtering
 *
 * Based on the design of the Berkeley Packet Filter. The new
 * internal format has been designed by PLUMgrid:
 *
 *	Copyright (c) 2011 - 2014 PLUMgrid, http://plumgrid.com
 *
 * Authors:
 *
 *	Jay Schulist <jschlst@samba.org>
 *	Alexei Starovoitov <ast@plumgrid.com>
 *	Daniel Borkmann <dborkman@redhat.com>
 *
 * Andi Kleen - Fix a few bad bugs and races.
 * Kris Katterjohn - Added many additional checks in bpf_check_classic()
 */

#include <linux/atomic.h>
#include <linux/bpf_verifier.h>
#include <linux/module.h>
#include <linux/types.h>
#include <linux/mm.h>
#include <linux/fcntl.h>
#include <linux/socket.h>
#include <linux/sock_diag.h>
#include <linux/in.h>
#include <linux/inet.h>
#include <linux/netdevice.h>
#include <linux/if_packet.h>
#include <linux/if_arp.h>
#include <linux/gfp.h>
#include <net/inet_common.h>
#include <net/ip.h>
#include <net/protocol.h>
#include <net/netlink.h>
#include <linux/skbuff.h>
#include <linux/skmsg.h>
#include <net/sock.h>
#include <net/flow_dissector.h>
#include <linux/errno.h>
#include <linux/timer.h>
#include <linux/uaccess.h>
#include <asm/unaligned.h>
#include <linux/filter.h>
#include <linux/ratelimit.h>
#include <linux/seccomp.h>
#include <linux/if_vlan.h>
#include <linux/bpf.h>
#include <linux/btf.h>
#include <net/sch_generic.h>
#include <net/cls_cgroup.h>
#include <net/dst_metadata.h>
#include <net/dst.h>
#include <net/sock_reuseport.h>
#include <net/busy_poll.h>
#include <net/tcp.h>
#include <net/xfrm.h>
#include <net/udp.h>
#include <linux/bpf_trace.h>
#include <net/xdp_sock.h>
#include <linux/inetdevice.h>
#include <net/inet_hashtables.h>
#include <net/inet6_hashtables.h>
#include <net/ip_fib.h>
#include <net/nexthop.h>
#include <net/flow.h>
#include <net/arp.h>
#include <net/ipv6.h>
#include <net/net_namespace.h>
#include <linux/seg6_local.h>
#include <net/seg6.h>
#include <net/seg6_local.h>
#include <net/lwtunnel.h>
#include <net/ipv6_stubs.h>
#include <net/bpf_sk_storage.h>
#include <net/transp_v6.h>
#include <linux/btf_ids.h>
#include <net/tls.h>
#include <net/xdp.h>
#include <net/mptcp.h>
#include <net/netfilter/nf_conntrack_bpf.h>

static const struct bpf_func_proto *
bpf_sk_base_func_proto(enum bpf_func_id func_id);

int copy_bpf_fprog_from_user(struct sock_fprog *dst, sockptr_t src, int len)
{
	if (in_compat_syscall()) {
		struct compat_sock_fprog f32;

		if (len != sizeof(f32))
			return -EINVAL;
		if (copy_from_sockptr(&f32, src, sizeof(f32)))
			return -EFAULT;
		memset(dst, 0, sizeof(*dst));
		dst->len = f32.len;
		dst->filter = compat_ptr(f32.filter);
	} else {
		if (len != sizeof(*dst))
			return -EINVAL;
		if (copy_from_sockptr(dst, src, sizeof(*dst)))
			return -EFAULT;
	}

	return 0;
}
EXPORT_SYMBOL_GPL(copy_bpf_fprog_from_user);

/**
 *	sk_filter_trim_cap - run a packet through a socket filter
 *	@sk: sock associated with &sk_buff
 *	@skb: buffer to filter
 *	@cap: limit on how short the eBPF program may trim the packet
 *
 * Run the eBPF program and then cut skb->data to correct size returned by
 * the program. If pkt_len is 0 we toss packet. If skb->len is smaller
 * than pkt_len we keep whole skb->data. This is the socket level
 * wrapper to bpf_prog_run. It returns 0 if the packet should
 * be accepted or -EPERM if the packet should be tossed.
 *
 */
int sk_filter_trim_cap(struct sock *sk, struct sk_buff *skb, unsigned int cap)
{
	int err;
	struct sk_filter *filter;

	/*
	 * If the skb was allocated from pfmemalloc reserves, only
	 * allow SOCK_MEMALLOC sockets to use it as this socket is
	 * helping free memory
	 */
	if (skb_pfmemalloc(skb) && !sock_flag(sk, SOCK_MEMALLOC)) {
		NET_INC_STATS(sock_net(sk), LINUX_MIB_PFMEMALLOCDROP);
		return -ENOMEM;
	}
	err = BPF_CGROUP_RUN_PROG_INET_INGRESS(sk, skb);
	if (err)
		return err;

	err = security_sock_rcv_skb(sk, skb);
	if (err)
		return err;

	rcu_read_lock();
	filter = rcu_dereference(sk->sk_filter);
	if (filter) {
		struct sock *save_sk = skb->sk;
		unsigned int pkt_len;

		skb->sk = sk;
		pkt_len = bpf_prog_run_save_cb(filter->prog, skb);
		skb->sk = save_sk;
		err = pkt_len ? pskb_trim(skb, max(cap, pkt_len)) : -EPERM;
	}
	rcu_read_unlock();

	return err;
}
EXPORT_SYMBOL(sk_filter_trim_cap);

BPF_CALL_1(bpf_skb_get_pay_offset, struct sk_buff *, skb)
{
	return skb_get_poff(skb);
}

BPF_CALL_3(bpf_skb_get_nlattr, struct sk_buff *, skb, u32, a, u32, x)
{
	struct nlattr *nla;

	if (skb_is_nonlinear(skb))
		return 0;

	if (skb->len < sizeof(struct nlattr))
		return 0;

	if (a > skb->len - sizeof(struct nlattr))
		return 0;

	nla = nla_find((struct nlattr *) &skb->data[a], skb->len - a, x);
	if (nla)
		return (void *) nla - (void *) skb->data;

	return 0;
}

BPF_CALL_3(bpf_skb_get_nlattr_nest, struct sk_buff *, skb, u32, a, u32, x)
{
	struct nlattr *nla;

	if (skb_is_nonlinear(skb))
		return 0;

	if (skb->len < sizeof(struct nlattr))
		return 0;

	if (a > skb->len - sizeof(struct nlattr))
		return 0;

	nla = (struct nlattr *) &skb->data[a];
	if (nla->nla_len > skb->len - a)
		return 0;

	nla = nla_find_nested(nla, x);
	if (nla)
		return (void *) nla - (void *) skb->data;

	return 0;
}

BPF_CALL_4(bpf_skb_load_helper_8, const struct sk_buff *, skb, const void *,
	   data, int, headlen, int, offset)
{
	u8 tmp, *ptr;
	const int len = sizeof(tmp);

	if (offset >= 0) {
		if (headlen - offset >= len)
			return *(u8 *)(data + offset);
		if (!skb_copy_bits(skb, offset, &tmp, sizeof(tmp)))
			return tmp;
	} else {
		ptr = bpf_internal_load_pointer_neg_helper(skb, offset, len);
		if (likely(ptr))
			return *(u8 *)ptr;
	}

	return -EFAULT;
}

BPF_CALL_2(bpf_skb_load_helper_8_no_cache, const struct sk_buff *, skb,
	   int, offset)
{
	return ____bpf_skb_load_helper_8(skb, skb->data, skb->len - skb->data_len,
					 offset);
}

BPF_CALL_4(bpf_skb_load_helper_16, const struct sk_buff *, skb, const void *,
	   data, int, headlen, int, offset)
{
	__be16 tmp, *ptr;
	const int len = sizeof(tmp);

	if (offset >= 0) {
		if (headlen - offset >= len)
			return get_unaligned_be16(data + offset);
		if (!skb_copy_bits(skb, offset, &tmp, sizeof(tmp)))
			return be16_to_cpu(tmp);
	} else {
		ptr = bpf_internal_load_pointer_neg_helper(skb, offset, len);
		if (likely(ptr))
			return get_unaligned_be16(ptr);
	}

	return -EFAULT;
}

BPF_CALL_2(bpf_skb_load_helper_16_no_cache, const struct sk_buff *, skb,
	   int, offset)
{
	return ____bpf_skb_load_helper_16(skb, skb->data, skb->len - skb->data_len,
					  offset);
}

BPF_CALL_4(bpf_skb_load_helper_32, const struct sk_buff *, skb, const void *,
	   data, int, headlen, int, offset)
{
	__be32 tmp, *ptr;
	const int len = sizeof(tmp);

	if (likely(offset >= 0)) {
		if (headlen - offset >= len)
			return get_unaligned_be32(data + offset);
		if (!skb_copy_bits(skb, offset, &tmp, sizeof(tmp)))
			return be32_to_cpu(tmp);
	} else {
		ptr = bpf_internal_load_pointer_neg_helper(skb, offset, len);
		if (likely(ptr))
			return get_unaligned_be32(ptr);
	}

	return -EFAULT;
}

BPF_CALL_2(bpf_skb_load_helper_32_no_cache, const struct sk_buff *, skb,
	   int, offset)
{
	return ____bpf_skb_load_helper_32(skb, skb->data, skb->len - skb->data_len,
					  offset);
}

static u32 convert_skb_access(int skb_field, int dst_reg, int src_reg,
			      struct bpf_insn *insn_buf)
{
	struct bpf_insn *insn = insn_buf;

	switch (skb_field) {
	case SKF_AD_MARK:
		BUILD_BUG_ON(sizeof_field(struct sk_buff, mark) != 4);

		*insn++ = BPF_LDX_MEM(BPF_W, dst_reg, src_reg,
				      offsetof(struct sk_buff, mark));
		break;

	case SKF_AD_PKTTYPE:
		*insn++ = BPF_LDX_MEM(BPF_B, dst_reg, src_reg, PKT_TYPE_OFFSET);
		*insn++ = BPF_ALU32_IMM(BPF_AND, dst_reg, PKT_TYPE_MAX);
#ifdef __BIG_ENDIAN_BITFIELD
		*insn++ = BPF_ALU32_IMM(BPF_RSH, dst_reg, 5);
#endif
		break;

	case SKF_AD_QUEUE:
		BUILD_BUG_ON(sizeof_field(struct sk_buff, queue_mapping) != 2);

		*insn++ = BPF_LDX_MEM(BPF_H, dst_reg, src_reg,
				      offsetof(struct sk_buff, queue_mapping));
		break;

	case SKF_AD_VLAN_TAG:
		BUILD_BUG_ON(sizeof_field(struct sk_buff, vlan_tci) != 2);

		/* dst_reg = *(u16 *) (src_reg + offsetof(vlan_tci)) */
		*insn++ = BPF_LDX_MEM(BPF_H, dst_reg, src_reg,
				      offsetof(struct sk_buff, vlan_tci));
		break;
	case SKF_AD_VLAN_TAG_PRESENT:
		BUILD_BUG_ON(sizeof_field(struct sk_buff, vlan_all) != 4);
		*insn++ = BPF_LDX_MEM(BPF_W, dst_reg, src_reg,
				      offsetof(struct sk_buff, vlan_all));
		*insn++ = BPF_JMP_IMM(BPF_JEQ, dst_reg, 0, 1);
		*insn++ = BPF_ALU32_IMM(BPF_MOV, dst_reg, 1);
		break;
	}

	return insn - insn_buf;
}

static bool convert_bpf_extensions(struct sock_filter *fp,
				   struct bpf_insn **insnp)
{
	struct bpf_insn *insn = *insnp;
	u32 cnt;

	switch (fp->k) {
	case SKF_AD_OFF + SKF_AD_PROTOCOL:
		BUILD_BUG_ON(sizeof_field(struct sk_buff, protocol) != 2);

		/* A = *(u16 *) (CTX + offsetof(protocol)) */
		*insn++ = BPF_LDX_MEM(BPF_H, BPF_REG_A, BPF_REG_CTX,
				      offsetof(struct sk_buff, protocol));
		/* A = ntohs(A) [emitting a nop or swap16] */
		*insn = BPF_ENDIAN(BPF_FROM_BE, BPF_REG_A, 16);
		break;

	case SKF_AD_OFF + SKF_AD_PKTTYPE:
		cnt = convert_skb_access(SKF_AD_PKTTYPE, BPF_REG_A, BPF_REG_CTX, insn);
		insn += cnt - 1;
		break;

	case SKF_AD_OFF + SKF_AD_IFINDEX:
	case SKF_AD_OFF + SKF_AD_HATYPE:
		BUILD_BUG_ON(sizeof_field(struct net_device, ifindex) != 4);
		BUILD_BUG_ON(sizeof_field(struct net_device, type) != 2);

		*insn++ = BPF_LDX_MEM(BPF_FIELD_SIZEOF(struct sk_buff, dev),
				      BPF_REG_TMP, BPF_REG_CTX,
				      offsetof(struct sk_buff, dev));
		/* if (tmp != 0) goto pc + 1 */
		*insn++ = BPF_JMP_IMM(BPF_JNE, BPF_REG_TMP, 0, 1);
		*insn++ = BPF_EXIT_INSN();
		if (fp->k == SKF_AD_OFF + SKF_AD_IFINDEX)
			*insn = BPF_LDX_MEM(BPF_W, BPF_REG_A, BPF_REG_TMP,
					    offsetof(struct net_device, ifindex));
		else
			*insn = BPF_LDX_MEM(BPF_H, BPF_REG_A, BPF_REG_TMP,
					    offsetof(struct net_device, type));
		break;

	case SKF_AD_OFF + SKF_AD_MARK:
		cnt = convert_skb_access(SKF_AD_MARK, BPF_REG_A, BPF_REG_CTX, insn);
		insn += cnt - 1;
		break;

	case SKF_AD_OFF + SKF_AD_RXHASH:
		BUILD_BUG_ON(sizeof_field(struct sk_buff, hash) != 4);

		*insn = BPF_LDX_MEM(BPF_W, BPF_REG_A, BPF_REG_CTX,
				    offsetof(struct sk_buff, hash));
		break;

	case SKF_AD_OFF + SKF_AD_QUEUE:
		cnt = convert_skb_access(SKF_AD_QUEUE, BPF_REG_A, BPF_REG_CTX, insn);
		insn += cnt - 1;
		break;

	case SKF_AD_OFF + SKF_AD_VLAN_TAG:
		cnt = convert_skb_access(SKF_AD_VLAN_TAG,
					 BPF_REG_A, BPF_REG_CTX, insn);
		insn += cnt - 1;
		break;

	case SKF_AD_OFF + SKF_AD_VLAN_TAG_PRESENT:
		cnt = convert_skb_access(SKF_AD_VLAN_TAG_PRESENT,
					 BPF_REG_A, BPF_REG_CTX, insn);
		insn += cnt - 1;
		break;

	case SKF_AD_OFF + SKF_AD_VLAN_TPID:
		BUILD_BUG_ON(sizeof_field(struct sk_buff, vlan_proto) != 2);

		/* A = *(u16 *) (CTX + offsetof(vlan_proto)) */
		*insn++ = BPF_LDX_MEM(BPF_H, BPF_REG_A, BPF_REG_CTX,
				      offsetof(struct sk_buff, vlan_proto));
		/* A = ntohs(A) [emitting a nop or swap16] */
		*insn = BPF_ENDIAN(BPF_FROM_BE, BPF_REG_A, 16);
		break;

	case SKF_AD_OFF + SKF_AD_PAY_OFFSET:
	case SKF_AD_OFF + SKF_AD_NLATTR:
	case SKF_AD_OFF + SKF_AD_NLATTR_NEST:
	case SKF_AD_OFF + SKF_AD_CPU:
	case SKF_AD_OFF + SKF_AD_RANDOM:
		/* arg1 = CTX */
		*insn++ = BPF_MOV64_REG(BPF_REG_ARG1, BPF_REG_CTX);
		/* arg2 = A */
		*insn++ = BPF_MOV64_REG(BPF_REG_ARG2, BPF_REG_A);
		/* arg3 = X */
		*insn++ = BPF_MOV64_REG(BPF_REG_ARG3, BPF_REG_X);
		/* Emit call(arg1=CTX, arg2=A, arg3=X) */
		switch (fp->k) {
		case SKF_AD_OFF + SKF_AD_PAY_OFFSET:
			*insn = BPF_EMIT_CALL(bpf_skb_get_pay_offset);
			break;
		case SKF_AD_OFF + SKF_AD_NLATTR:
			*insn = BPF_EMIT_CALL(bpf_skb_get_nlattr);
			break;
		case SKF_AD_OFF + SKF_AD_NLATTR_NEST:
			*insn = BPF_EMIT_CALL(bpf_skb_get_nlattr_nest);
			break;
		case SKF_AD_OFF + SKF_AD_CPU:
			*insn = BPF_EMIT_CALL(bpf_get_raw_cpu_id);
			break;
		case SKF_AD_OFF + SKF_AD_RANDOM:
			*insn = BPF_EMIT_CALL(bpf_user_rnd_u32);
			bpf_user_rnd_init_once();
			break;
		}
		break;

	case SKF_AD_OFF + SKF_AD_ALU_XOR_X:
		/* A ^= X */
		*insn = BPF_ALU32_REG(BPF_XOR, BPF_REG_A, BPF_REG_X);
		break;

	default:
		/* This is just a dummy call to avoid letting the compiler
		 * evict __bpf_call_base() as an optimization. Placed here
		 * where no-one bothers.
		 */
		BUG_ON(__bpf_call_base(0, 0, 0, 0, 0) != 0);
		return false;
	}

	*insnp = insn;
	return true;
}

static bool convert_bpf_ld_abs(struct sock_filter *fp, struct bpf_insn **insnp)
{
	const bool unaligned_ok = IS_BUILTIN(CONFIG_HAVE_EFFICIENT_UNALIGNED_ACCESS);
	int size = bpf_size_to_bytes(BPF_SIZE(fp->code));
	bool endian = BPF_SIZE(fp->code) == BPF_H ||
		      BPF_SIZE(fp->code) == BPF_W;
	bool indirect = BPF_MODE(fp->code) == BPF_IND;
	const int ip_align = NET_IP_ALIGN;
	struct bpf_insn *insn = *insnp;
	int offset = fp->k;

	if (!indirect &&
	    ((unaligned_ok && offset >= 0) ||
	     (!unaligned_ok && offset >= 0 &&
	      offset + ip_align >= 0 &&
	      offset + ip_align % size == 0))) {
		bool ldx_off_ok = offset <= S16_MAX;

		*insn++ = BPF_MOV64_REG(BPF_REG_TMP, BPF_REG_H);
		if (offset)
			*insn++ = BPF_ALU64_IMM(BPF_SUB, BPF_REG_TMP, offset);
		*insn++ = BPF_JMP_IMM(BPF_JSLT, BPF_REG_TMP,
				      size, 2 + endian + (!ldx_off_ok * 2));
		if (ldx_off_ok) {
			*insn++ = BPF_LDX_MEM(BPF_SIZE(fp->code), BPF_REG_A,
					      BPF_REG_D, offset);
		} else {
			*insn++ = BPF_MOV64_REG(BPF_REG_TMP, BPF_REG_D);
			*insn++ = BPF_ALU64_IMM(BPF_ADD, BPF_REG_TMP, offset);
			*insn++ = BPF_LDX_MEM(BPF_SIZE(fp->code), BPF_REG_A,
					      BPF_REG_TMP, 0);
		}
		if (endian)
			*insn++ = BPF_ENDIAN(BPF_FROM_BE, BPF_REG_A, size * 8);
		*insn++ = BPF_JMP_A(8);
	}

	*insn++ = BPF_MOV64_REG(BPF_REG_ARG1, BPF_REG_CTX);
	*insn++ = BPF_MOV64_REG(BPF_REG_ARG2, BPF_REG_D);
	*insn++ = BPF_MOV64_REG(BPF_REG_ARG3, BPF_REG_H);
	if (!indirect) {
		*insn++ = BPF_MOV64_IMM(BPF_REG_ARG4, offset);
	} else {
		*insn++ = BPF_MOV64_REG(BPF_REG_ARG4, BPF_REG_X);
		if (fp->k)
			*insn++ = BPF_ALU64_IMM(BPF_ADD, BPF_REG_ARG4, offset);
	}

	switch (BPF_SIZE(fp->code)) {
	case BPF_B:
		*insn++ = BPF_EMIT_CALL(bpf_skb_load_helper_8);
		break;
	case BPF_H:
		*insn++ = BPF_EMIT_CALL(bpf_skb_load_helper_16);
		break;
	case BPF_W:
		*insn++ = BPF_EMIT_CALL(bpf_skb_load_helper_32);
		break;
	default:
		return false;
	}

	*insn++ = BPF_JMP_IMM(BPF_JSGE, BPF_REG_A, 0, 2);
	*insn++ = BPF_ALU32_REG(BPF_XOR, BPF_REG_A, BPF_REG_A);
	*insn   = BPF_EXIT_INSN();

	*insnp = insn;
	return true;
}

/**
 *	bpf_convert_filter - convert filter program
 *	@prog: the user passed filter program
 *	@len: the length of the user passed filter program
 *	@new_prog: allocated 'struct bpf_prog' or NULL
 *	@new_len: pointer to store length of converted program
 *	@seen_ld_abs: bool whether we've seen ld_abs/ind
 *
 * Remap 'sock_filter' style classic BPF (cBPF) instruction set to 'bpf_insn'
 * style extended BPF (eBPF).
 * Conversion workflow:
 *
 * 1) First pass for calculating the new program length:
 *   bpf_convert_filter(old_prog, old_len, NULL, &new_len, &seen_ld_abs)
 *
 * 2) 2nd pass to remap in two passes: 1st pass finds new
 *    jump offsets, 2nd pass remapping:
 *   bpf_convert_filter(old_prog, old_len, new_prog, &new_len, &seen_ld_abs)
 */
static int bpf_convert_filter(struct sock_filter *prog, int len,
			      struct bpf_prog *new_prog, int *new_len,
			      bool *seen_ld_abs)
{
	int new_flen = 0, pass = 0, target, i, stack_off;
	struct bpf_insn *new_insn, *first_insn = NULL;
	struct sock_filter *fp;
	int *addrs = NULL;
	u8 bpf_src;

	BUILD_BUG_ON(BPF_MEMWORDS * sizeof(u32) > MAX_BPF_STACK);
	BUILD_BUG_ON(BPF_REG_FP + 1 != MAX_BPF_REG);

	if (len <= 0 || len > BPF_MAXINSNS)
		return -EINVAL;

	if (new_prog) {
		first_insn = new_prog->insnsi;
		addrs = kcalloc(len, sizeof(*addrs),
				GFP_KERNEL | __GFP_NOWARN);
		if (!addrs)
			return -ENOMEM;
	}

do_pass:
	new_insn = first_insn;
	fp = prog;

	/* Classic BPF related prologue emission. */
	if (new_prog) {
		/* Classic BPF expects A and X to be reset first. These need
		 * to be guaranteed to be the first two instructions.
		 */
		*new_insn++ = BPF_ALU32_REG(BPF_XOR, BPF_REG_A, BPF_REG_A);
		*new_insn++ = BPF_ALU32_REG(BPF_XOR, BPF_REG_X, BPF_REG_X);

		/* All programs must keep CTX in callee saved BPF_REG_CTX.
		 * In eBPF case it's done by the compiler, here we need to
		 * do this ourself. Initial CTX is present in BPF_REG_ARG1.
		 */
		*new_insn++ = BPF_MOV64_REG(BPF_REG_CTX, BPF_REG_ARG1);
		if (*seen_ld_abs) {
			/* For packet access in classic BPF, cache skb->data
			 * in callee-saved BPF R8 and skb->len - skb->data_len
			 * (headlen) in BPF R9. Since classic BPF is read-only
			 * on CTX, we only need to cache it once.
			 */
			*new_insn++ = BPF_LDX_MEM(BPF_FIELD_SIZEOF(struct sk_buff, data),
						  BPF_REG_D, BPF_REG_CTX,
						  offsetof(struct sk_buff, data));
			*new_insn++ = BPF_LDX_MEM(BPF_W, BPF_REG_H, BPF_REG_CTX,
						  offsetof(struct sk_buff, len));
			*new_insn++ = BPF_LDX_MEM(BPF_W, BPF_REG_TMP, BPF_REG_CTX,
						  offsetof(struct sk_buff, data_len));
			*new_insn++ = BPF_ALU32_REG(BPF_SUB, BPF_REG_H, BPF_REG_TMP);
		}
	} else {
		new_insn += 3;
	}

	for (i = 0; i < len; fp++, i++) {
		struct bpf_insn tmp_insns[32] = { };
		struct bpf_insn *insn = tmp_insns;

		if (addrs)
			addrs[i] = new_insn - first_insn;

		switch (fp->code) {
		/* All arithmetic insns and skb loads map as-is. */
		case BPF_ALU | BPF_ADD | BPF_X:
		case BPF_ALU | BPF_ADD | BPF_K:
		case BPF_ALU | BPF_SUB | BPF_X:
		case BPF_ALU | BPF_SUB | BPF_K:
		case BPF_ALU | BPF_AND | BPF_X:
		case BPF_ALU | BPF_AND | BPF_K:
		case BPF_ALU | BPF_OR | BPF_X:
		case BPF_ALU | BPF_OR | BPF_K:
		case BPF_ALU | BPF_LSH | BPF_X:
		case BPF_ALU | BPF_LSH | BPF_K:
		case BPF_ALU | BPF_RSH | BPF_X:
		case BPF_ALU | BPF_RSH | BPF_K:
		case BPF_ALU | BPF_XOR | BPF_X:
		case BPF_ALU | BPF_XOR | BPF_K:
		case BPF_ALU | BPF_MUL | BPF_X:
		case BPF_ALU | BPF_MUL | BPF_K:
		case BPF_ALU | BPF_DIV | BPF_X:
		case BPF_ALU | BPF_DIV | BPF_K:
		case BPF_ALU | BPF_MOD | BPF_X:
		case BPF_ALU | BPF_MOD | BPF_K:
		case BPF_ALU | BPF_NEG:
		case BPF_LD | BPF_ABS | BPF_W:
		case BPF_LD | BPF_ABS | BPF_H:
		case BPF_LD | BPF_ABS | BPF_B:
		case BPF_LD | BPF_IND | BPF_W:
		case BPF_LD | BPF_IND | BPF_H:
		case BPF_LD | BPF_IND | BPF_B:
			/* Check for overloaded BPF extension and
			 * directly convert it if found, otherwise
			 * just move on with mapping.
			 */
			if (BPF_CLASS(fp->code) == BPF_LD &&
			    BPF_MODE(fp->code) == BPF_ABS &&
			    convert_bpf_extensions(fp, &insn))
				break;
			if (BPF_CLASS(fp->code) == BPF_LD &&
			    convert_bpf_ld_abs(fp, &insn)) {
				*seen_ld_abs = true;
				break;
			}

			if (fp->code == (BPF_ALU | BPF_DIV | BPF_X) ||
			    fp->code == (BPF_ALU | BPF_MOD | BPF_X)) {
				*insn++ = BPF_MOV32_REG(BPF_REG_X, BPF_REG_X);
				/* Error with exception code on div/mod by 0.
				 * For cBPF programs, this was always return 0.
				 */
				*insn++ = BPF_JMP_IMM(BPF_JNE, BPF_REG_X, 0, 2);
				*insn++ = BPF_ALU32_REG(BPF_XOR, BPF_REG_A, BPF_REG_A);
				*insn++ = BPF_EXIT_INSN();
			}

			*insn = BPF_RAW_INSN(fp->code, BPF_REG_A, BPF_REG_X, 0, fp->k);
			break;

		/* Jump transformation cannot use BPF block macros
		 * everywhere as offset calculation and target updates
		 * require a bit more work than the rest, i.e. jump
		 * opcodes map as-is, but offsets need adjustment.
		 */

#define BPF_EMIT_JMP							\
	do {								\
		const s32 off_min = S16_MIN, off_max = S16_MAX;		\
		s32 off;						\
									\
		if (target >= len || target < 0)			\
			goto err;					\
		off = addrs ? addrs[target] - addrs[i] - 1 : 0;		\
		/* Adjust pc relative offset for 2nd or 3rd insn. */	\
		off -= insn - tmp_insns;				\
		/* Reject anything not fitting into insn->off. */	\
		if (off < off_min || off > off_max)			\
			goto err;					\
		insn->off = off;					\
	} while (0)

		case BPF_JMP | BPF_JA:
			target = i + fp->k + 1;
			insn->code = fp->code;
			BPF_EMIT_JMP;
			break;

		case BPF_JMP | BPF_JEQ | BPF_K:
		case BPF_JMP | BPF_JEQ | BPF_X:
		case BPF_JMP | BPF_JSET | BPF_K:
		case BPF_JMP | BPF_JSET | BPF_X:
		case BPF_JMP | BPF_JGT | BPF_K:
		case BPF_JMP | BPF_JGT | BPF_X:
		case BPF_JMP | BPF_JGE | BPF_K:
		case BPF_JMP | BPF_JGE | BPF_X:
			if (BPF_SRC(fp->code) == BPF_K && (int) fp->k < 0) {
				/* BPF immediates are signed, zero extend
				 * immediate into tmp register and use it
				 * in compare insn.
				 */
				*insn++ = BPF_MOV32_IMM(BPF_REG_TMP, fp->k);

				insn->dst_reg = BPF_REG_A;
				insn->src_reg = BPF_REG_TMP;
				bpf_src = BPF_X;
			} else {
				insn->dst_reg = BPF_REG_A;
				insn->imm = fp->k;
				bpf_src = BPF_SRC(fp->code);
				insn->src_reg = bpf_src == BPF_X ? BPF_REG_X : 0;
			}

			/* Common case where 'jump_false' is next insn. */
			if (fp->jf == 0) {
				insn->code = BPF_JMP | BPF_OP(fp->code) | bpf_src;
				target = i + fp->jt + 1;
				BPF_EMIT_JMP;
				break;
			}

			/* Convert some jumps when 'jump_true' is next insn. */
			if (fp->jt == 0) {
				switch (BPF_OP(fp->code)) {
				case BPF_JEQ:
					insn->code = BPF_JMP | BPF_JNE | bpf_src;
					break;
				case BPF_JGT:
					insn->code = BPF_JMP | BPF_JLE | bpf_src;
					break;
				case BPF_JGE:
					insn->code = BPF_JMP | BPF_JLT | bpf_src;
					break;
				default:
					goto jmp_rest;
				}

				target = i + fp->jf + 1;
				BPF_EMIT_JMP;
				break;
			}
jmp_rest:
			/* Other jumps are mapped into two insns: Jxx and JA. */
			target = i + fp->jt + 1;
			insn->code = BPF_JMP | BPF_OP(fp->code) | bpf_src;
			BPF_EMIT_JMP;
			insn++;

			insn->code = BPF_JMP | BPF_JA;
			target = i + fp->jf + 1;
			BPF_EMIT_JMP;
			break;

		/* ldxb 4 * ([14] & 0xf) is remaped into 6 insns. */
		case BPF_LDX | BPF_MSH | BPF_B: {
			struct sock_filter tmp = {
				.code	= BPF_LD | BPF_ABS | BPF_B,
				.k	= fp->k,
			};

			*seen_ld_abs = true;

			/* X = A */
			*insn++ = BPF_MOV64_REG(BPF_REG_X, BPF_REG_A);
			/* A = BPF_R0 = *(u8 *) (skb->data + K) */
			convert_bpf_ld_abs(&tmp, &insn);
			insn++;
			/* A &= 0xf */
			*insn++ = BPF_ALU32_IMM(BPF_AND, BPF_REG_A, 0xf);
			/* A <<= 2 */
			*insn++ = BPF_ALU32_IMM(BPF_LSH, BPF_REG_A, 2);
			/* tmp = X */
			*insn++ = BPF_MOV64_REG(BPF_REG_TMP, BPF_REG_X);
			/* X = A */
			*insn++ = BPF_MOV64_REG(BPF_REG_X, BPF_REG_A);
			/* A = tmp */
			*insn = BPF_MOV64_REG(BPF_REG_A, BPF_REG_TMP);
			break;
		}
		/* RET_K is remaped into 2 insns. RET_A case doesn't need an
		 * extra mov as BPF_REG_0 is already mapped into BPF_REG_A.
		 */
		case BPF_RET | BPF_A:
		case BPF_RET | BPF_K:
			if (BPF_RVAL(fp->code) == BPF_K)
				*insn++ = BPF_MOV32_RAW(BPF_K, BPF_REG_0,
							0, fp->k);
			*insn = BPF_EXIT_INSN();
			break;

		/* Store to stack. */
		case BPF_ST:
		case BPF_STX:
			stack_off = fp->k * 4  + 4;
			*insn = BPF_STX_MEM(BPF_W, BPF_REG_FP, BPF_CLASS(fp->code) ==
					    BPF_ST ? BPF_REG_A : BPF_REG_X,
					    -stack_off);
			/* check_load_and_stores() verifies that classic BPF can
			 * load from stack only after write, so tracking
			 * stack_depth for ST|STX insns is enough
			 */
			if (new_prog && new_prog->aux->stack_depth < stack_off)
				new_prog->aux->stack_depth = stack_off;
			break;

		/* Load from stack. */
		case BPF_LD | BPF_MEM:
		case BPF_LDX | BPF_MEM:
			stack_off = fp->k * 4  + 4;
			*insn = BPF_LDX_MEM(BPF_W, BPF_CLASS(fp->code) == BPF_LD  ?
					    BPF_REG_A : BPF_REG_X, BPF_REG_FP,
					    -stack_off);
			break;

		/* A = K or X = K */
		case BPF_LD | BPF_IMM:
		case BPF_LDX | BPF_IMM:
			*insn = BPF_MOV32_IMM(BPF_CLASS(fp->code) == BPF_LD ?
					      BPF_REG_A : BPF_REG_X, fp->k);
			break;

		/* X = A */
		case BPF_MISC | BPF_TAX:
			*insn = BPF_MOV64_REG(BPF_REG_X, BPF_REG_A);
			break;

		/* A = X */
		case BPF_MISC | BPF_TXA:
			*insn = BPF_MOV64_REG(BPF_REG_A, BPF_REG_X);
			break;

		/* A = skb->len or X = skb->len */
		case BPF_LD | BPF_W | BPF_LEN:
		case BPF_LDX | BPF_W | BPF_LEN:
			*insn = BPF_LDX_MEM(BPF_W, BPF_CLASS(fp->code) == BPF_LD ?
					    BPF_REG_A : BPF_REG_X, BPF_REG_CTX,
					    offsetof(struct sk_buff, len));
			break;

		/* Access seccomp_data fields. */
		case BPF_LDX | BPF_ABS | BPF_W:
			/* A = *(u32 *) (ctx + K) */
			*insn = BPF_LDX_MEM(BPF_W, BPF_REG_A, BPF_REG_CTX, fp->k);
			break;

		/* Unknown instruction. */
		default:
			goto err;
		}

		insn++;
		if (new_prog)
			memcpy(new_insn, tmp_insns,
			       sizeof(*insn) * (insn - tmp_insns));
		new_insn += insn - tmp_insns;
	}

	if (!new_prog) {
		/* Only calculating new length. */
		*new_len = new_insn - first_insn;
		if (*seen_ld_abs)
			*new_len += 4; /* Prologue bits. */
		return 0;
	}

	pass++;
	if (new_flen != new_insn - first_insn) {
		new_flen = new_insn - first_insn;
		if (pass > 2)
			goto err;
		goto do_pass;
	}

	kfree(addrs);
	BUG_ON(*new_len != new_flen);
	return 0;
err:
	kfree(addrs);
	return -EINVAL;
}

/* Security:
 *
 * As we dont want to clear mem[] array for each packet going through
 * __bpf_prog_run(), we check that filter loaded by user never try to read
 * a cell if not previously written, and we check all branches to be sure
 * a malicious user doesn't try to abuse us.
 */
static int check_load_and_stores(const struct sock_filter *filter, int flen)
{
	u16 *masks, memvalid = 0; /* One bit per cell, 16 cells */
	int pc, ret = 0;

	BUILD_BUG_ON(BPF_MEMWORDS > 16);

	masks = kmalloc_array(flen, sizeof(*masks), GFP_KERNEL);
	if (!masks)
		return -ENOMEM;

	memset(masks, 0xff, flen * sizeof(*masks));

	for (pc = 0; pc < flen; pc++) {
		memvalid &= masks[pc];

		switch (filter[pc].code) {
		case BPF_ST:
		case BPF_STX:
			memvalid |= (1 << filter[pc].k);
			break;
		case BPF_LD | BPF_MEM:
		case BPF_LDX | BPF_MEM:
			if (!(memvalid & (1 << filter[pc].k))) {
				ret = -EINVAL;
				goto error;
			}
			break;
		case BPF_JMP | BPF_JA:
			/* A jump must set masks on target */
			masks[pc + 1 + filter[pc].k] &= memvalid;
			memvalid = ~0;
			break;
		case BPF_JMP | BPF_JEQ | BPF_K:
		case BPF_JMP | BPF_JEQ | BPF_X:
		case BPF_JMP | BPF_JGE | BPF_K:
		case BPF_JMP | BPF_JGE | BPF_X:
		case BPF_JMP | BPF_JGT | BPF_K:
		case BPF_JMP | BPF_JGT | BPF_X:
		case BPF_JMP | BPF_JSET | BPF_K:
		case BPF_JMP | BPF_JSET | BPF_X:
			/* A jump must set masks on targets */
			masks[pc + 1 + filter[pc].jt] &= memvalid;
			masks[pc + 1 + filter[pc].jf] &= memvalid;
			memvalid = ~0;
			break;
		}
	}
error:
	kfree(masks);
	return ret;
}

static bool chk_code_allowed(u16 code_to_probe)
{
	static const bool codes[] = {
		/* 32 bit ALU operations */
		[BPF_ALU | BPF_ADD | BPF_K] = true,
		[BPF_ALU | BPF_ADD | BPF_X] = true,
		[BPF_ALU | BPF_SUB | BPF_K] = true,
		[BPF_ALU | BPF_SUB | BPF_X] = true,
		[BPF_ALU | BPF_MUL | BPF_K] = true,
		[BPF_ALU | BPF_MUL | BPF_X] = true,
		[BPF_ALU | BPF_DIV | BPF_K] = true,
		[BPF_ALU | BPF_DIV | BPF_X] = true,
		[BPF_ALU | BPF_MOD | BPF_K] = true,
		[BPF_ALU | BPF_MOD | BPF_X] = true,
		[BPF_ALU | BPF_AND | BPF_K] = true,
		[BPF_ALU | BPF_AND | BPF_X] = true,
		[BPF_ALU | BPF_OR | BPF_K] = true,
		[BPF_ALU | BPF_OR | BPF_X] = true,
		[BPF_ALU | BPF_XOR | BPF_K] = true,
		[BPF_ALU | BPF_XOR | BPF_X] = true,
		[BPF_ALU | BPF_LSH | BPF_K] = true,
		[BPF_ALU | BPF_LSH | BPF_X] = true,
		[BPF_ALU | BPF_RSH | BPF_K] = true,
		[BPF_ALU | BPF_RSH | BPF_X] = true,
		[BPF_ALU | BPF_NEG] = true,
		/* Load instructions */
		[BPF_LD | BPF_W | BPF_ABS] = true,
		[BPF_LD | BPF_H | BPF_ABS] = true,
		[BPF_LD | BPF_B | BPF_ABS] = true,
		[BPF_LD | BPF_W | BPF_LEN] = true,
		[BPF_LD | BPF_W | BPF_IND] = true,
		[BPF_LD | BPF_H | BPF_IND] = true,
		[BPF_LD | BPF_B | BPF_IND] = true,
		[BPF_LD | BPF_IMM] = true,
		[BPF_LD | BPF_MEM] = true,
		[BPF_LDX | BPF_W | BPF_LEN] = true,
		[BPF_LDX | BPF_B | BPF_MSH] = true,
		[BPF_LDX | BPF_IMM] = true,
		[BPF_LDX | BPF_MEM] = true,
		/* Store instructions */
		[BPF_ST] = true,
		[BPF_STX] = true,
		/* Misc instructions */
		[BPF_MISC | BPF_TAX] = true,
		[BPF_MISC | BPF_TXA] = true,
		/* Return instructions */
		[BPF_RET | BPF_K] = true,
		[BPF_RET | BPF_A] = true,
		/* Jump instructions */
		[BPF_JMP | BPF_JA] = true,
		[BPF_JMP | BPF_JEQ | BPF_K] = true,
		[BPF_JMP | BPF_JEQ | BPF_X] = true,
		[BPF_JMP | BPF_JGE | BPF_K] = true,
		[BPF_JMP | BPF_JGE | BPF_X] = true,
		[BPF_JMP | BPF_JGT | BPF_K] = true,
		[BPF_JMP | BPF_JGT | BPF_X] = true,
		[BPF_JMP | BPF_JSET | BPF_K] = true,
		[BPF_JMP | BPF_JSET | BPF_X] = true,
	};

	if (code_to_probe >= ARRAY_SIZE(codes))
		return false;

	return codes[code_to_probe];
}

static bool bpf_check_basics_ok(const struct sock_filter *filter,
				unsigned int flen)
{
	if (filter == NULL)
		return false;
	if (flen == 0 || flen > BPF_MAXINSNS)
		return false;

	return true;
}

/**
 *	bpf_check_classic - verify socket filter code
 *	@filter: filter to verify
 *	@flen: length of filter
 *
 * Check the user's filter code. If we let some ugly
 * filter code slip through kaboom! The filter must contain
 * no references or jumps that are out of range, no illegal
 * instructions, and must end with a RET instruction.
 *
 * All jumps are forward as they are not signed.
 *
 * Returns 0 if the rule set is legal or -EINVAL if not.
 */
static int bpf_check_classic(const struct sock_filter *filter,
			     unsigned int flen)
{
	bool anc_found;
	int pc;

	/* Check the filter code now */
	for (pc = 0; pc < flen; pc++) {
		const struct sock_filter *ftest = &filter[pc];

		/* May we actually operate on this code? */
		if (!chk_code_allowed(ftest->code))
			return -EINVAL;

		/* Some instructions need special checks */
		switch (ftest->code) {
		case BPF_ALU | BPF_DIV | BPF_K:
		case BPF_ALU | BPF_MOD | BPF_K:
			/* Check for division by zero */
			if (ftest->k == 0)
				return -EINVAL;
			break;
		case BPF_ALU | BPF_LSH | BPF_K:
		case BPF_ALU | BPF_RSH | BPF_K:
			if (ftest->k >= 32)
				return -EINVAL;
			break;
		case BPF_LD | BPF_MEM:
		case BPF_LDX | BPF_MEM:
		case BPF_ST:
		case BPF_STX:
			/* Check for invalid memory addresses */
			if (ftest->k >= BPF_MEMWORDS)
				return -EINVAL;
			break;
		case BPF_JMP | BPF_JA:
			/* Note, the large ftest->k might cause loops.
			 * Compare this with conditional jumps below,
			 * where offsets are limited. --ANK (981016)
			 */
			if (ftest->k >= (unsigned int)(flen - pc - 1))
				return -EINVAL;
			break;
		case BPF_JMP | BPF_JEQ | BPF_K:
		case BPF_JMP | BPF_JEQ | BPF_X:
		case BPF_JMP | BPF_JGE | BPF_K:
		case BPF_JMP | BPF_JGE | BPF_X:
		case BPF_JMP | BPF_JGT | BPF_K:
		case BPF_JMP | BPF_JGT | BPF_X:
		case BPF_JMP | BPF_JSET | BPF_K:
		case BPF_JMP | BPF_JSET | BPF_X:
			/* Both conditionals must be safe */
			if (pc + ftest->jt + 1 >= flen ||
			    pc + ftest->jf + 1 >= flen)
				return -EINVAL;
			break;
		case BPF_LD | BPF_W | BPF_ABS:
		case BPF_LD | BPF_H | BPF_ABS:
		case BPF_LD | BPF_B | BPF_ABS:
			anc_found = false;
			if (bpf_anc_helper(ftest) & BPF_ANC)
				anc_found = true;
			/* Ancillary operation unknown or unsupported */
			if (anc_found == false && ftest->k >= SKF_AD_OFF)
				return -EINVAL;
		}
	}

	/* Last instruction must be a RET code */
	switch (filter[flen - 1].code) {
	case BPF_RET | BPF_K:
	case BPF_RET | BPF_A:
		return check_load_and_stores(filter, flen);
	}

	return -EINVAL;
}

static int bpf_prog_store_orig_filter(struct bpf_prog *fp,
				      const struct sock_fprog *fprog)
{
	unsigned int fsize = bpf_classic_proglen(fprog);
	struct sock_fprog_kern *fkprog;

	fp->orig_prog = kmalloc(sizeof(*fkprog), GFP_KERNEL);
	if (!fp->orig_prog)
		return -ENOMEM;

	fkprog = fp->orig_prog;
	fkprog->len = fprog->len;

	fkprog->filter = kmemdup(fp->insns, fsize,
				 GFP_KERNEL | __GFP_NOWARN);
	if (!fkprog->filter) {
		kfree(fp->orig_prog);
		return -ENOMEM;
	}

	return 0;
}

static void bpf_release_orig_filter(struct bpf_prog *fp)
{
	struct sock_fprog_kern *fprog = fp->orig_prog;

	if (fprog) {
		kfree(fprog->filter);
		kfree(fprog);
	}
}

static void __bpf_prog_release(struct bpf_prog *prog)
{
	if (prog->type == BPF_PROG_TYPE_SOCKET_FILTER) {
		bpf_prog_put(prog);
	} else {
		bpf_release_orig_filter(prog);
		bpf_prog_free(prog);
	}
}

static void __sk_filter_release(struct sk_filter *fp)
{
	__bpf_prog_release(fp->prog);
	kfree(fp);
}

/**
 * 	sk_filter_release_rcu - Release a socket filter by rcu_head
 *	@rcu: rcu_head that contains the sk_filter to free
 */
static void sk_filter_release_rcu(struct rcu_head *rcu)
{
	struct sk_filter *fp = container_of(rcu, struct sk_filter, rcu);

	__sk_filter_release(fp);
}

/**
 *	sk_filter_release - release a socket filter
 *	@fp: filter to remove
 *
 *	Remove a filter from a socket and release its resources.
 */
static void sk_filter_release(struct sk_filter *fp)
{
	if (refcount_dec_and_test(&fp->refcnt))
		call_rcu(&fp->rcu, sk_filter_release_rcu);
}

void sk_filter_uncharge(struct sock *sk, struct sk_filter *fp)
{
	u32 filter_size = bpf_prog_size(fp->prog->len);

	atomic_sub(filter_size, &sk->sk_omem_alloc);
	sk_filter_release(fp);
}

/* try to charge the socket memory if there is space available
 * return true on success
 */
static bool __sk_filter_charge(struct sock *sk, struct sk_filter *fp)
{
	u32 filter_size = bpf_prog_size(fp->prog->len);
	int optmem_max = READ_ONCE(sysctl_optmem_max);

	/* same check as in sock_kmalloc() */
	if (filter_size <= optmem_max &&
	    atomic_read(&sk->sk_omem_alloc) + filter_size < optmem_max) {
		atomic_add(filter_size, &sk->sk_omem_alloc);
		return true;
	}
	return false;
}

bool sk_filter_charge(struct sock *sk, struct sk_filter *fp)
{
	if (!refcount_inc_not_zero(&fp->refcnt))
		return false;

	if (!__sk_filter_charge(sk, fp)) {
		sk_filter_release(fp);
		return false;
	}
	return true;
}

static struct bpf_prog *bpf_migrate_filter(struct bpf_prog *fp)
{
	struct sock_filter *old_prog;
	struct bpf_prog *old_fp;
	int err, new_len, old_len = fp->len;
	bool seen_ld_abs = false;

	/* We are free to overwrite insns et al right here as it won't be used at
	 * this point in time anymore internally after the migration to the eBPF
	 * instruction representation.
	 */
	BUILD_BUG_ON(sizeof(struct sock_filter) !=
		     sizeof(struct bpf_insn));

	/* Conversion cannot happen on overlapping memory areas,
	 * so we need to keep the user BPF around until the 2nd
	 * pass. At this time, the user BPF is stored in fp->insns.
	 */
	old_prog = kmemdup(fp->insns, old_len * sizeof(struct sock_filter),
			   GFP_KERNEL | __GFP_NOWARN);
	if (!old_prog) {
		err = -ENOMEM;
		goto out_err;
	}

	/* 1st pass: calculate the new program length. */
	err = bpf_convert_filter(old_prog, old_len, NULL, &new_len,
				 &seen_ld_abs);
	if (err)
		goto out_err_free;

	/* Expand fp for appending the new filter representation. */
	old_fp = fp;
	fp = bpf_prog_realloc(old_fp, bpf_prog_size(new_len), 0);
	if (!fp) {
		/* The old_fp is still around in case we couldn't
		 * allocate new memory, so uncharge on that one.
		 */
		fp = old_fp;
		err = -ENOMEM;
		goto out_err_free;
	}

	fp->len = new_len;

	/* 2nd pass: remap sock_filter insns into bpf_insn insns. */
	err = bpf_convert_filter(old_prog, old_len, fp, &new_len,
				 &seen_ld_abs);
	if (err)
		/* 2nd bpf_convert_filter() can fail only if it fails
		 * to allocate memory, remapping must succeed. Note,
		 * that at this time old_fp has already been released
		 * by krealloc().
		 */
		goto out_err_free;

	fp = bpf_prog_select_runtime(fp, &err);
	if (err)
		goto out_err_free;

	kfree(old_prog);
	return fp;

out_err_free:
	kfree(old_prog);
out_err:
	__bpf_prog_release(fp);
	return ERR_PTR(err);
}

static struct bpf_prog *bpf_prepare_filter(struct bpf_prog *fp,
					   bpf_aux_classic_check_t trans)
{
	int err;

	fp->bpf_func = NULL;
	fp->jited = 0;

	err = bpf_check_classic(fp->insns, fp->len);
	if (err) {
		__bpf_prog_release(fp);
		return ERR_PTR(err);
	}

	/* There might be additional checks and transformations
	 * needed on classic filters, f.e. in case of seccomp.
	 */
	if (trans) {
		err = trans(fp->insns, fp->len);
		if (err) {
			__bpf_prog_release(fp);
			return ERR_PTR(err);
		}
	}

	/* Probe if we can JIT compile the filter and if so, do
	 * the compilation of the filter.
	 */
	bpf_jit_compile(fp);

	/* JIT compiler couldn't process this filter, so do the eBPF translation
	 * for the optimized interpreter.
	 */
	if (!fp->jited)
		fp = bpf_migrate_filter(fp);

	return fp;
}

/**
 *	bpf_prog_create - create an unattached filter
 *	@pfp: the unattached filter that is created
 *	@fprog: the filter program
 *
 * Create a filter independent of any socket. We first run some
 * sanity checks on it to make sure it does not explode on us later.
 * If an error occurs or there is insufficient memory for the filter
 * a negative errno code is returned. On success the return is zero.
 */
int bpf_prog_create(struct bpf_prog **pfp, struct sock_fprog_kern *fprog)
{
	unsigned int fsize = bpf_classic_proglen(fprog);
	struct bpf_prog *fp;

	/* Make sure new filter is there and in the right amounts. */
	if (!bpf_check_basics_ok(fprog->filter, fprog->len))
		return -EINVAL;

	fp = bpf_prog_alloc(bpf_prog_size(fprog->len), 0);
	if (!fp)
		return -ENOMEM;

	memcpy(fp->insns, fprog->filter, fsize);

	fp->len = fprog->len;
	/* Since unattached filters are not copied back to user
	 * space through sk_get_filter(), we do not need to hold
	 * a copy here, and can spare us the work.
	 */
	fp->orig_prog = NULL;

	/* bpf_prepare_filter() already takes care of freeing
	 * memory in case something goes wrong.
	 */
	fp = bpf_prepare_filter(fp, NULL);
	if (IS_ERR(fp))
		return PTR_ERR(fp);

	*pfp = fp;
	return 0;
}
EXPORT_SYMBOL_GPL(bpf_prog_create);

/**
 *	bpf_prog_create_from_user - create an unattached filter from user buffer
 *	@pfp: the unattached filter that is created
 *	@fprog: the filter program
 *	@trans: post-classic verifier transformation handler
 *	@save_orig: save classic BPF program
 *
 * This function effectively does the same as bpf_prog_create(), only
 * that it builds up its insns buffer from user space provided buffer.
 * It also allows for passing a bpf_aux_classic_check_t handler.
 */
int bpf_prog_create_from_user(struct bpf_prog **pfp, struct sock_fprog *fprog,
			      bpf_aux_classic_check_t trans, bool save_orig)
{
	unsigned int fsize = bpf_classic_proglen(fprog);
	struct bpf_prog *fp;
	int err;

	/* Make sure new filter is there and in the right amounts. */
	if (!bpf_check_basics_ok(fprog->filter, fprog->len))
		return -EINVAL;

	fp = bpf_prog_alloc(bpf_prog_size(fprog->len), 0);
	if (!fp)
		return -ENOMEM;

	if (copy_from_user(fp->insns, fprog->filter, fsize)) {
		__bpf_prog_free(fp);
		return -EFAULT;
	}

	fp->len = fprog->len;
	fp->orig_prog = NULL;

	if (save_orig) {
		err = bpf_prog_store_orig_filter(fp, fprog);
		if (err) {
			__bpf_prog_free(fp);
			return -ENOMEM;
		}
	}

	/* bpf_prepare_filter() already takes care of freeing
	 * memory in case something goes wrong.
	 */
	fp = bpf_prepare_filter(fp, trans);
	if (IS_ERR(fp))
		return PTR_ERR(fp);

	*pfp = fp;
	return 0;
}
EXPORT_SYMBOL_GPL(bpf_prog_create_from_user);

void bpf_prog_destroy(struct bpf_prog *fp)
{
	__bpf_prog_release(fp);
}
EXPORT_SYMBOL_GPL(bpf_prog_destroy);

static int __sk_attach_prog(struct bpf_prog *prog, struct sock *sk)
{
	struct sk_filter *fp, *old_fp;

	fp = kmalloc(sizeof(*fp), GFP_KERNEL);
	if (!fp)
		return -ENOMEM;

	fp->prog = prog;

	if (!__sk_filter_charge(sk, fp)) {
		kfree(fp);
		return -ENOMEM;
	}
	refcount_set(&fp->refcnt, 1);

	old_fp = rcu_dereference_protected(sk->sk_filter,
					   lockdep_sock_is_held(sk));
	rcu_assign_pointer(sk->sk_filter, fp);

	if (old_fp)
		sk_filter_uncharge(sk, old_fp);

	return 0;
}

static
struct bpf_prog *__get_filter(struct sock_fprog *fprog, struct sock *sk)
{
	unsigned int fsize = bpf_classic_proglen(fprog);
	struct bpf_prog *prog;
	int err;

	if (sock_flag(sk, SOCK_FILTER_LOCKED))
		return ERR_PTR(-EPERM);

	/* Make sure new filter is there and in the right amounts. */
	if (!bpf_check_basics_ok(fprog->filter, fprog->len))
		return ERR_PTR(-EINVAL);

	prog = bpf_prog_alloc(bpf_prog_size(fprog->len), 0);
	if (!prog)
		return ERR_PTR(-ENOMEM);

	if (copy_from_user(prog->insns, fprog->filter, fsize)) {
		__bpf_prog_free(prog);
		return ERR_PTR(-EFAULT);
	}

	prog->len = fprog->len;

	err = bpf_prog_store_orig_filter(prog, fprog);
	if (err) {
		__bpf_prog_free(prog);
		return ERR_PTR(-ENOMEM);
	}

	/* bpf_prepare_filter() already takes care of freeing
	 * memory in case something goes wrong.
	 */
	return bpf_prepare_filter(prog, NULL);
}

/**
 *	sk_attach_filter - attach a socket filter
 *	@fprog: the filter program
 *	@sk: the socket to use
 *
 * Attach the user's filter code. We first run some sanity checks on
 * it to make sure it does not explode on us later. If an error
 * occurs or there is insufficient memory for the filter a negative
 * errno code is returned. On success the return is zero.
 */
int sk_attach_filter(struct sock_fprog *fprog, struct sock *sk)
{
	struct bpf_prog *prog = __get_filter(fprog, sk);
	int err;

	if (IS_ERR(prog))
		return PTR_ERR(prog);

	err = __sk_attach_prog(prog, sk);
	if (err < 0) {
		__bpf_prog_release(prog);
		return err;
	}

	return 0;
}
EXPORT_SYMBOL_GPL(sk_attach_filter);

int sk_reuseport_attach_filter(struct sock_fprog *fprog, struct sock *sk)
{
	struct bpf_prog *prog = __get_filter(fprog, sk);
	int err;

	if (IS_ERR(prog))
		return PTR_ERR(prog);

	if (bpf_prog_size(prog->len) > READ_ONCE(sysctl_optmem_max))
		err = -ENOMEM;
	else
		err = reuseport_attach_prog(sk, prog);

	if (err)
		__bpf_prog_release(prog);

	return err;
}

static struct bpf_prog *__get_bpf(u32 ufd, struct sock *sk)
{
	if (sock_flag(sk, SOCK_FILTER_LOCKED))
		return ERR_PTR(-EPERM);

	return bpf_prog_get_type(ufd, BPF_PROG_TYPE_SOCKET_FILTER);
}

int sk_attach_bpf(u32 ufd, struct sock *sk)
{
	struct bpf_prog *prog = __get_bpf(ufd, sk);
	int err;

	if (IS_ERR(prog))
		return PTR_ERR(prog);

	err = __sk_attach_prog(prog, sk);
	if (err < 0) {
		bpf_prog_put(prog);
		return err;
	}

	return 0;
}

int sk_reuseport_attach_bpf(u32 ufd, struct sock *sk)
{
	struct bpf_prog *prog;
	int err;

	if (sock_flag(sk, SOCK_FILTER_LOCKED))
		return -EPERM;

	prog = bpf_prog_get_type(ufd, BPF_PROG_TYPE_SOCKET_FILTER);
	if (PTR_ERR(prog) == -EINVAL)
		prog = bpf_prog_get_type(ufd, BPF_PROG_TYPE_SK_REUSEPORT);
	if (IS_ERR(prog))
		return PTR_ERR(prog);

	if (prog->type == BPF_PROG_TYPE_SK_REUSEPORT) {
		/* Like other non BPF_PROG_TYPE_SOCKET_FILTER
		 * bpf prog (e.g. sockmap).  It depends on the
		 * limitation imposed by bpf_prog_load().
		 * Hence, sysctl_optmem_max is not checked.
		 */
		if ((sk->sk_type != SOCK_STREAM &&
		     sk->sk_type != SOCK_DGRAM) ||
		    (sk->sk_protocol != IPPROTO_UDP &&
		     sk->sk_protocol != IPPROTO_TCP) ||
		    (sk->sk_family != AF_INET &&
		     sk->sk_family != AF_INET6)) {
			err = -ENOTSUPP;
			goto err_prog_put;
		}
	} else {
		/* BPF_PROG_TYPE_SOCKET_FILTER */
		if (bpf_prog_size(prog->len) > READ_ONCE(sysctl_optmem_max)) {
			err = -ENOMEM;
			goto err_prog_put;
		}
	}

	err = reuseport_attach_prog(sk, prog);
err_prog_put:
	if (err)
		bpf_prog_put(prog);

	return err;
}

void sk_reuseport_prog_free(struct bpf_prog *prog)
{
	if (!prog)
		return;

	if (prog->type == BPF_PROG_TYPE_SK_REUSEPORT)
		bpf_prog_put(prog);
	else
		bpf_prog_destroy(prog);
}

struct bpf_scratchpad {
	union {
		__be32 diff[MAX_BPF_STACK / sizeof(__be32)];
		u8     buff[MAX_BPF_STACK];
	};
};

static DEFINE_PER_CPU(struct bpf_scratchpad, bpf_sp);

static inline int __bpf_try_make_writable(struct sk_buff *skb,
					  unsigned int write_len)
{
	return skb_ensure_writable(skb, write_len);
}

static inline int bpf_try_make_writable(struct sk_buff *skb,
					unsigned int write_len)
{
	int err = __bpf_try_make_writable(skb, write_len);

	bpf_compute_data_pointers(skb);
	return err;
}

static int bpf_try_make_head_writable(struct sk_buff *skb)
{
	return bpf_try_make_writable(skb, skb_headlen(skb));
}

static inline void bpf_push_mac_rcsum(struct sk_buff *skb)
{
	if (skb_at_tc_ingress(skb))
		skb_postpush_rcsum(skb, skb_mac_header(skb), skb->mac_len);
}

static inline void bpf_pull_mac_rcsum(struct sk_buff *skb)
{
	if (skb_at_tc_ingress(skb))
		skb_postpull_rcsum(skb, skb_mac_header(skb), skb->mac_len);
}

BPF_CALL_5(bpf_skb_store_bytes, struct sk_buff *, skb, u32, offset,
	   const void *, from, u32, len, u64, flags)
{
	void *ptr;

	if (unlikely(flags & ~(BPF_F_RECOMPUTE_CSUM | BPF_F_INVALIDATE_HASH)))
		return -EINVAL;
	if (unlikely(offset > INT_MAX))
		return -EFAULT;
	if (unlikely(bpf_try_make_writable(skb, offset + len)))
		return -EFAULT;

	ptr = skb->data + offset;
	if (flags & BPF_F_RECOMPUTE_CSUM)
		__skb_postpull_rcsum(skb, ptr, len, offset);

	memcpy(ptr, from, len);

	if (flags & BPF_F_RECOMPUTE_CSUM)
		__skb_postpush_rcsum(skb, ptr, len, offset);
	if (flags & BPF_F_INVALIDATE_HASH)
		skb_clear_hash(skb);

	return 0;
}

static const struct bpf_func_proto bpf_skb_store_bytes_proto = {
	.func		= bpf_skb_store_bytes,
	.gpl_only	= false,
	.ret_type	= RET_INTEGER,
	.arg1_type	= ARG_PTR_TO_CTX,
	.arg2_type	= ARG_ANYTHING,
	.arg3_type	= ARG_PTR_TO_MEM | MEM_RDONLY,
	.arg4_type	= ARG_CONST_SIZE,
	.arg5_type	= ARG_ANYTHING,
};

int __bpf_skb_store_bytes(struct sk_buff *skb, u32 offset, const void *from,
			  u32 len, u64 flags)
{
	return ____bpf_skb_store_bytes(skb, offset, from, len, flags);
}

BPF_CALL_4(bpf_skb_load_bytes, const struct sk_buff *, skb, u32, offset,
	   void *, to, u32, len)
{
	void *ptr;

	if (unlikely(offset > INT_MAX))
		goto err_clear;

	ptr = skb_header_pointer(skb, offset, len, to);
	if (unlikely(!ptr))
		goto err_clear;
	if (ptr != to)
		memcpy(to, ptr, len);

	return 0;
err_clear:
	memset(to, 0, len);
	return -EFAULT;
}

static const struct bpf_func_proto bpf_skb_load_bytes_proto = {
	.func		= bpf_skb_load_bytes,
	.gpl_only	= false,
	.ret_type	= RET_INTEGER,
	.arg1_type	= ARG_PTR_TO_CTX,
	.arg2_type	= ARG_ANYTHING,
	.arg3_type	= ARG_PTR_TO_UNINIT_MEM,
	.arg4_type	= ARG_CONST_SIZE,
};

int __bpf_skb_load_bytes(const struct sk_buff *skb, u32 offset, void *to, u32 len)
{
	return ____bpf_skb_load_bytes(skb, offset, to, len);
}

BPF_CALL_4(bpf_flow_dissector_load_bytes,
	   const struct bpf_flow_dissector *, ctx, u32, offset,
	   void *, to, u32, len)
{
	void *ptr;

	if (unlikely(offset > 0xffff))
		goto err_clear;

	if (unlikely(!ctx->skb))
		goto err_clear;

	ptr = skb_header_pointer(ctx->skb, offset, len, to);
	if (unlikely(!ptr))
		goto err_clear;
	if (ptr != to)
		memcpy(to, ptr, len);

	return 0;
err_clear:
	memset(to, 0, len);
	return -EFAULT;
}

static const struct bpf_func_proto bpf_flow_dissector_load_bytes_proto = {
	.func		= bpf_flow_dissector_load_bytes,
	.gpl_only	= false,
	.ret_type	= RET_INTEGER,
	.arg1_type	= ARG_PTR_TO_CTX,
	.arg2_type	= ARG_ANYTHING,
	.arg3_type	= ARG_PTR_TO_UNINIT_MEM,
	.arg4_type	= ARG_CONST_SIZE,
};

BPF_CALL_5(bpf_skb_load_bytes_relative, const struct sk_buff *, skb,
	   u32, offset, void *, to, u32, len, u32, start_header)
{
	u8 *end = skb_tail_pointer(skb);
	u8 *start, *ptr;

	if (unlikely(offset > 0xffff))
		goto err_clear;

	switch (start_header) {
	case BPF_HDR_START_MAC:
		if (unlikely(!skb_mac_header_was_set(skb)))
			goto err_clear;
		start = skb_mac_header(skb);
		break;
	case BPF_HDR_START_NET:
		start = skb_network_header(skb);
		break;
	default:
		goto err_clear;
	}

	ptr = start + offset;

	if (likely(ptr + len <= end)) {
		memcpy(to, ptr, len);
		return 0;
	}

err_clear:
	memset(to, 0, len);
	return -EFAULT;
}

static const struct bpf_func_proto bpf_skb_load_bytes_relative_proto = {
	.func		= bpf_skb_load_bytes_relative,
	.gpl_only	= false,
	.ret_type	= RET_INTEGER,
	.arg1_type	= ARG_PTR_TO_CTX,
	.arg2_type	= ARG_ANYTHING,
	.arg3_type	= ARG_PTR_TO_UNINIT_MEM,
	.arg4_type	= ARG_CONST_SIZE,
	.arg5_type	= ARG_ANYTHING,
};

BPF_CALL_2(bpf_skb_pull_data, struct sk_buff *, skb, u32, len)
{
	/* Idea is the following: should the needed direct read/write
	 * test fail during runtime, we can pull in more data and redo
	 * again, since implicitly, we invalidate previous checks here.
	 *
	 * Or, since we know how much we need to make read/writeable,
	 * this can be done once at the program beginning for direct
	 * access case. By this we overcome limitations of only current
	 * headroom being accessible.
	 */
	return bpf_try_make_writable(skb, len ? : skb_headlen(skb));
}

static const struct bpf_func_proto bpf_skb_pull_data_proto = {
	.func		= bpf_skb_pull_data,
	.gpl_only	= false,
	.ret_type	= RET_INTEGER,
	.arg1_type	= ARG_PTR_TO_CTX,
	.arg2_type	= ARG_ANYTHING,
};

BPF_CALL_1(bpf_sk_fullsock, struct sock *, sk)
{
	return sk_fullsock(sk) ? (unsigned long)sk : (unsigned long)NULL;
}

static const struct bpf_func_proto bpf_sk_fullsock_proto = {
	.func		= bpf_sk_fullsock,
	.gpl_only	= false,
	.ret_type	= RET_PTR_TO_SOCKET_OR_NULL,
	.arg1_type	= ARG_PTR_TO_SOCK_COMMON,
};

static inline int sk_skb_try_make_writable(struct sk_buff *skb,
					   unsigned int write_len)
{
	return __bpf_try_make_writable(skb, write_len);
}

BPF_CALL_2(sk_skb_pull_data, struct sk_buff *, skb, u32, len)
{
	/* Idea is the following: should the needed direct read/write
	 * test fail during runtime, we can pull in more data and redo
	 * again, since implicitly, we invalidate previous checks here.
	 *
	 * Or, since we know how much we need to make read/writeable,
	 * this can be done once at the program beginning for direct
	 * access case. By this we overcome limitations of only current
	 * headroom being accessible.
	 */
	return sk_skb_try_make_writable(skb, len ? : skb_headlen(skb));
}

static const struct bpf_func_proto sk_skb_pull_data_proto = {
	.func		= sk_skb_pull_data,
	.gpl_only	= false,
	.ret_type	= RET_INTEGER,
	.arg1_type	= ARG_PTR_TO_CTX,
	.arg2_type	= ARG_ANYTHING,
};

BPF_CALL_5(bpf_l3_csum_replace, struct sk_buff *, skb, u32, offset,
	   u64, from, u64, to, u64, flags)
{
	__sum16 *ptr;

	if (unlikely(flags & ~(BPF_F_HDR_FIELD_MASK)))
		return -EINVAL;
	if (unlikely(offset > 0xffff || offset & 1))
		return -EFAULT;
	if (unlikely(bpf_try_make_writable(skb, offset + sizeof(*ptr))))
		return -EFAULT;

	ptr = (__sum16 *)(skb->data + offset);
	switch (flags & BPF_F_HDR_FIELD_MASK) {
	case 0:
		if (unlikely(from != 0))
			return -EINVAL;

		csum_replace_by_diff(ptr, to);
		break;
	case 2:
		csum_replace2(ptr, from, to);
		break;
	case 4:
		csum_replace4(ptr, from, to);
		break;
	default:
		return -EINVAL;
	}

	return 0;
}

static const struct bpf_func_proto bpf_l3_csum_replace_proto = {
	.func		= bpf_l3_csum_replace,
	.gpl_only	= false,
	.ret_type	= RET_INTEGER,
	.arg1_type	= ARG_PTR_TO_CTX,
	.arg2_type	= ARG_ANYTHING,
	.arg3_type	= ARG_ANYTHING,
	.arg4_type	= ARG_ANYTHING,
	.arg5_type	= ARG_ANYTHING,
};

BPF_CALL_5(bpf_l4_csum_replace, struct sk_buff *, skb, u32, offset,
	   u64, from, u64, to, u64, flags)
{
	bool is_pseudo = flags & BPF_F_PSEUDO_HDR;
	bool is_mmzero = flags & BPF_F_MARK_MANGLED_0;
	bool do_mforce = flags & BPF_F_MARK_ENFORCE;
	__sum16 *ptr;

	if (unlikely(flags & ~(BPF_F_MARK_MANGLED_0 | BPF_F_MARK_ENFORCE |
			       BPF_F_PSEUDO_HDR | BPF_F_HDR_FIELD_MASK)))
		return -EINVAL;
	if (unlikely(offset > 0xffff || offset & 1))
		return -EFAULT;
	if (unlikely(bpf_try_make_writable(skb, offset + sizeof(*ptr))))
		return -EFAULT;

	ptr = (__sum16 *)(skb->data + offset);
	if (is_mmzero && !do_mforce && !*ptr)
		return 0;

	switch (flags & BPF_F_HDR_FIELD_MASK) {
	case 0:
		if (unlikely(from != 0))
			return -EINVAL;

		inet_proto_csum_replace_by_diff(ptr, skb, to, is_pseudo);
		break;
	case 2:
		inet_proto_csum_replace2(ptr, skb, from, to, is_pseudo);
		break;
	case 4:
		inet_proto_csum_replace4(ptr, skb, from, to, is_pseudo);
		break;
	default:
		return -EINVAL;
	}

	if (is_mmzero && !*ptr)
		*ptr = CSUM_MANGLED_0;
	return 0;
}

static const struct bpf_func_proto bpf_l4_csum_replace_proto = {
	.func		= bpf_l4_csum_replace,
	.gpl_only	= false,
	.ret_type	= RET_INTEGER,
	.arg1_type	= ARG_PTR_TO_CTX,
	.arg2_type	= ARG_ANYTHING,
	.arg3_type	= ARG_ANYTHING,
	.arg4_type	= ARG_ANYTHING,
	.arg5_type	= ARG_ANYTHING,
};

BPF_CALL_5(bpf_csum_diff, __be32 *, from, u32, from_size,
	   __be32 *, to, u32, to_size, __wsum, seed)
{
	struct bpf_scratchpad *sp = this_cpu_ptr(&bpf_sp);
	u32 diff_size = from_size + to_size;
	int i, j = 0;

	/* This is quite flexible, some examples:
	 *
	 * from_size == 0, to_size > 0,  seed := csum --> pushing data
	 * from_size > 0,  to_size == 0, seed := csum --> pulling data
	 * from_size > 0,  to_size > 0,  seed := 0    --> diffing data
	 *
	 * Even for diffing, from_size and to_size don't need to be equal.
	 */
	if (unlikely(((from_size | to_size) & (sizeof(__be32) - 1)) ||
		     diff_size > sizeof(sp->diff)))
		return -EINVAL;

	for (i = 0; i < from_size / sizeof(__be32); i++, j++)
		sp->diff[j] = ~from[i];
	for (i = 0; i <   to_size / sizeof(__be32); i++, j++)
		sp->diff[j] = to[i];

	return csum_partial(sp->diff, diff_size, seed);
}

static const struct bpf_func_proto bpf_csum_diff_proto = {
	.func		= bpf_csum_diff,
	.gpl_only	= false,
	.pkt_access	= true,
	.ret_type	= RET_INTEGER,
	.arg1_type	= ARG_PTR_TO_MEM | PTR_MAYBE_NULL | MEM_RDONLY,
	.arg2_type	= ARG_CONST_SIZE_OR_ZERO,
	.arg3_type	= ARG_PTR_TO_MEM | PTR_MAYBE_NULL | MEM_RDONLY,
	.arg4_type	= ARG_CONST_SIZE_OR_ZERO,
	.arg5_type	= ARG_ANYTHING,
};

BPF_CALL_2(bpf_csum_update, struct sk_buff *, skb, __wsum, csum)
{
	/* The interface is to be used in combination with bpf_csum_diff()
	 * for direct packet writes. csum rotation for alignment as well
	 * as emulating csum_sub() can be done from the eBPF program.
	 */
	if (skb->ip_summed == CHECKSUM_COMPLETE)
		return (skb->csum = csum_add(skb->csum, csum));

	return -ENOTSUPP;
}

static const struct bpf_func_proto bpf_csum_update_proto = {
	.func		= bpf_csum_update,
	.gpl_only	= false,
	.ret_type	= RET_INTEGER,
	.arg1_type	= ARG_PTR_TO_CTX,
	.arg2_type	= ARG_ANYTHING,
};

BPF_CALL_2(bpf_csum_level, struct sk_buff *, skb, u64, level)
{
	/* The interface is to be used in combination with bpf_skb_adjust_room()
	 * for encap/decap of packet headers when BPF_F_ADJ_ROOM_NO_CSUM_RESET
	 * is passed as flags, for example.
	 */
	switch (level) {
	case BPF_CSUM_LEVEL_INC:
		__skb_incr_checksum_unnecessary(skb);
		break;
	case BPF_CSUM_LEVEL_DEC:
		__skb_decr_checksum_unnecessary(skb);
		break;
	case BPF_CSUM_LEVEL_RESET:
		__skb_reset_checksum_unnecessary(skb);
		break;
	case BPF_CSUM_LEVEL_QUERY:
		return skb->ip_summed == CHECKSUM_UNNECESSARY ?
		       skb->csum_level : -EACCES;
	default:
		return -EINVAL;
	}

	return 0;
}

static const struct bpf_func_proto bpf_csum_level_proto = {
	.func		= bpf_csum_level,
	.gpl_only	= false,
	.ret_type	= RET_INTEGER,
	.arg1_type	= ARG_PTR_TO_CTX,
	.arg2_type	= ARG_ANYTHING,
};

static inline int __bpf_rx_skb(struct net_device *dev, struct sk_buff *skb)
{
	return dev_forward_skb_nomtu(dev, skb);
}

static inline int __bpf_rx_skb_no_mac(struct net_device *dev,
				      struct sk_buff *skb)
{
	int ret = ____dev_forward_skb(dev, skb, false);

	if (likely(!ret)) {
		skb->dev = dev;
		ret = netif_rx(skb);
	}

	return ret;
}

static inline int __bpf_tx_skb(struct net_device *dev, struct sk_buff *skb)
{
	int ret;

	if (dev_xmit_recursion()) {
		net_crit_ratelimited("bpf: recursion limit reached on datapath, buggy bpf program?\n");
		kfree_skb(skb);
		return -ENETDOWN;
	}

	skb->dev = dev;
	skb_set_redirected_noclear(skb, skb_at_tc_ingress(skb));
	skb_clear_tstamp(skb);

	dev_xmit_recursion_inc();
	ret = dev_queue_xmit(skb);
	dev_xmit_recursion_dec();

	return ret;
}

static int __bpf_redirect_no_mac(struct sk_buff *skb, struct net_device *dev,
				 u32 flags)
{
	unsigned int mlen = skb_network_offset(skb);

	if (unlikely(skb->len <= mlen)) {
		kfree_skb(skb);
		return -ERANGE;
	}

	if (mlen) {
		__skb_pull(skb, mlen);

		/* At ingress, the mac header has already been pulled once.
		 * At egress, skb_pospull_rcsum has to be done in case that
		 * the skb is originated from ingress (i.e. a forwarded skb)
		 * to ensure that rcsum starts at net header.
		 */
		if (!skb_at_tc_ingress(skb))
			skb_postpull_rcsum(skb, skb_mac_header(skb), mlen);
	}
	skb_pop_mac_header(skb);
	skb_reset_mac_len(skb);
	return flags & BPF_F_INGRESS ?
	       __bpf_rx_skb_no_mac(dev, skb) : __bpf_tx_skb(dev, skb);
}

static int __bpf_redirect_common(struct sk_buff *skb, struct net_device *dev,
				 u32 flags)
{
	/* Verify that a link layer header is carried */
	if (unlikely(skb->mac_header >= skb->network_header || skb->len == 0)) {
		kfree_skb(skb);
		return -ERANGE;
	}

	bpf_push_mac_rcsum(skb);
	return flags & BPF_F_INGRESS ?
	       __bpf_rx_skb(dev, skb) : __bpf_tx_skb(dev, skb);
}

static int __bpf_redirect(struct sk_buff *skb, struct net_device *dev,
			  u32 flags)
{
	if (dev_is_mac_header_xmit(dev))
		return __bpf_redirect_common(skb, dev, flags);
	else
		return __bpf_redirect_no_mac(skb, dev, flags);
}

#if IS_ENABLED(CONFIG_IPV6)
static int bpf_out_neigh_v6(struct net *net, struct sk_buff *skb,
			    struct net_device *dev, struct bpf_nh_params *nh)
{
	u32 hh_len = LL_RESERVED_SPACE(dev);
	const struct in6_addr *nexthop;
	struct dst_entry *dst = NULL;
	struct neighbour *neigh;

	if (dev_xmit_recursion()) {
		net_crit_ratelimited("bpf: recursion limit reached on datapath, buggy bpf program?\n");
		goto out_drop;
	}

	skb->dev = dev;
	skb_clear_tstamp(skb);

	if (unlikely(skb_headroom(skb) < hh_len && dev->header_ops)) {
		skb = skb_expand_head(skb, hh_len);
		if (!skb)
			return -ENOMEM;
	}

	rcu_read_lock();
	if (!nh) {
		dst = skb_dst(skb);
		nexthop = rt6_nexthop(container_of(dst, struct rt6_info, dst),
				      &ipv6_hdr(skb)->daddr);
	} else {
		nexthop = &nh->ipv6_nh;
	}
	neigh = ip_neigh_gw6(dev, nexthop);
	if (likely(!IS_ERR(neigh))) {
		int ret;

		sock_confirm_neigh(skb, neigh);
		local_bh_disable();
		dev_xmit_recursion_inc();
		ret = neigh_output(neigh, skb, false);
		dev_xmit_recursion_dec();
		local_bh_enable();
		rcu_read_unlock();
		return ret;
	}
	rcu_read_unlock_bh();
	if (dst)
		IP6_INC_STATS(net, ip6_dst_idev(dst), IPSTATS_MIB_OUTNOROUTES);
out_drop:
	kfree_skb(skb);
	return -ENETDOWN;
}

static int __bpf_redirect_neigh_v6(struct sk_buff *skb, struct net_device *dev,
				   struct bpf_nh_params *nh)
{
	const struct ipv6hdr *ip6h = ipv6_hdr(skb);
	struct net *net = dev_net(dev);
	int err, ret = NET_XMIT_DROP;

	if (!nh) {
		struct dst_entry *dst;
		struct flowi6 fl6 = {
			.flowi6_flags = FLOWI_FLAG_ANYSRC,
			.flowi6_mark  = skb->mark,
			.flowlabel    = ip6_flowinfo(ip6h),
			.flowi6_oif   = dev->ifindex,
			.flowi6_proto = ip6h->nexthdr,
			.daddr	      = ip6h->daddr,
			.saddr	      = ip6h->saddr,
		};

		dst = ipv6_stub->ipv6_dst_lookup_flow(net, NULL, &fl6, NULL);
		if (IS_ERR(dst))
			goto out_drop;

		skb_dst_set(skb, dst);
	} else if (nh->nh_family != AF_INET6) {
		goto out_drop;
	}

	err = bpf_out_neigh_v6(net, skb, dev, nh);
	if (unlikely(net_xmit_eval(err)))
		dev->stats.tx_errors++;
	else
		ret = NET_XMIT_SUCCESS;
	goto out_xmit;
out_drop:
	dev->stats.tx_errors++;
	kfree_skb(skb);
out_xmit:
	return ret;
}
#else
static int __bpf_redirect_neigh_v6(struct sk_buff *skb, struct net_device *dev,
				   struct bpf_nh_params *nh)
{
	kfree_skb(skb);
	return NET_XMIT_DROP;
}
#endif /* CONFIG_IPV6 */

#if IS_ENABLED(CONFIG_INET)
static int bpf_out_neigh_v4(struct net *net, struct sk_buff *skb,
			    struct net_device *dev, struct bpf_nh_params *nh)
{
	u32 hh_len = LL_RESERVED_SPACE(dev);
	struct neighbour *neigh;
	bool is_v6gw = false;

	if (dev_xmit_recursion()) {
		net_crit_ratelimited("bpf: recursion limit reached on datapath, buggy bpf program?\n");
		goto out_drop;
	}

	skb->dev = dev;
	skb_clear_tstamp(skb);

	if (unlikely(skb_headroom(skb) < hh_len && dev->header_ops)) {
		skb = skb_expand_head(skb, hh_len);
		if (!skb)
			return -ENOMEM;
	}

	rcu_read_lock();
	if (!nh) {
		struct dst_entry *dst = skb_dst(skb);
		struct rtable *rt = container_of(dst, struct rtable, dst);

		neigh = ip_neigh_for_gw(rt, skb, &is_v6gw);
	} else if (nh->nh_family == AF_INET6) {
		neigh = ip_neigh_gw6(dev, &nh->ipv6_nh);
		is_v6gw = true;
	} else if (nh->nh_family == AF_INET) {
		neigh = ip_neigh_gw4(dev, nh->ipv4_nh);
	} else {
		rcu_read_unlock();
		goto out_drop;
	}

	if (likely(!IS_ERR(neigh))) {
		int ret;

		sock_confirm_neigh(skb, neigh);
		local_bh_disable();
		dev_xmit_recursion_inc();
		ret = neigh_output(neigh, skb, is_v6gw);
		dev_xmit_recursion_dec();
		local_bh_enable();
		rcu_read_unlock();
		return ret;
	}
	rcu_read_unlock();
out_drop:
	kfree_skb(skb);
	return -ENETDOWN;
}

static int __bpf_redirect_neigh_v4(struct sk_buff *skb, struct net_device *dev,
				   struct bpf_nh_params *nh)
{
	const struct iphdr *ip4h = ip_hdr(skb);
	struct net *net = dev_net(dev);
	int err, ret = NET_XMIT_DROP;

	if (!nh) {
		struct flowi4 fl4 = {
			.flowi4_flags = FLOWI_FLAG_ANYSRC,
			.flowi4_mark  = skb->mark,
			.flowi4_tos   = RT_TOS(ip4h->tos),
			.flowi4_oif   = dev->ifindex,
			.flowi4_proto = ip4h->protocol,
			.daddr	      = ip4h->daddr,
			.saddr	      = ip4h->saddr,
		};
		struct rtable *rt;

		rt = ip_route_output_flow(net, &fl4, NULL);
		if (IS_ERR(rt))
			goto out_drop;
		if (rt->rt_type != RTN_UNICAST && rt->rt_type != RTN_LOCAL) {
			ip_rt_put(rt);
			goto out_drop;
		}

		skb_dst_set(skb, &rt->dst);
	}

	err = bpf_out_neigh_v4(net, skb, dev, nh);
	if (unlikely(net_xmit_eval(err)))
		dev->stats.tx_errors++;
	else
		ret = NET_XMIT_SUCCESS;
	goto out_xmit;
out_drop:
	dev->stats.tx_errors++;
	kfree_skb(skb);
out_xmit:
	return ret;
}
#else
static int __bpf_redirect_neigh_v4(struct sk_buff *skb, struct net_device *dev,
				   struct bpf_nh_params *nh)
{
	kfree_skb(skb);
	return NET_XMIT_DROP;
}
#endif /* CONFIG_INET */

static int __bpf_redirect_neigh(struct sk_buff *skb, struct net_device *dev,
				struct bpf_nh_params *nh)
{
	struct ethhdr *ethh = eth_hdr(skb);

	if (unlikely(skb->mac_header >= skb->network_header))
		goto out;
	bpf_push_mac_rcsum(skb);
	if (is_multicast_ether_addr(ethh->h_dest))
		goto out;

	skb_pull(skb, sizeof(*ethh));
	skb_unset_mac_header(skb);
	skb_reset_network_header(skb);

	if (skb->protocol == htons(ETH_P_IP))
		return __bpf_redirect_neigh_v4(skb, dev, nh);
	else if (skb->protocol == htons(ETH_P_IPV6))
		return __bpf_redirect_neigh_v6(skb, dev, nh);
out:
	kfree_skb(skb);
	return -ENOTSUPP;
}

/* Internal, non-exposed redirect flags. */
enum {
	BPF_F_NEIGH	= (1ULL << 1),
	BPF_F_PEER	= (1ULL << 2),
	BPF_F_NEXTHOP	= (1ULL << 3),
#define BPF_F_REDIRECT_INTERNAL	(BPF_F_NEIGH | BPF_F_PEER | BPF_F_NEXTHOP)
};

BPF_CALL_3(bpf_clone_redirect, struct sk_buff *, skb, u32, ifindex, u64, flags)
{
	struct net_device *dev;
	struct sk_buff *clone;
	int ret;

	if (unlikely(flags & (~(BPF_F_INGRESS) | BPF_F_REDIRECT_INTERNAL)))
		return -EINVAL;

	dev = dev_get_by_index_rcu(dev_net(skb->dev), ifindex);
	if (unlikely(!dev))
		return -EINVAL;

	clone = skb_clone(skb, GFP_ATOMIC);
	if (unlikely(!clone))
		return -ENOMEM;

	/* For direct write, we need to keep the invariant that the skbs
	 * we're dealing with need to be uncloned. Should uncloning fail
	 * here, we need to free the just generated clone to unclone once
	 * again.
	 */
	ret = bpf_try_make_head_writable(skb);
	if (unlikely(ret)) {
		kfree_skb(clone);
		return -ENOMEM;
	}

	return __bpf_redirect(clone, dev, flags);
}

static const struct bpf_func_proto bpf_clone_redirect_proto = {
	.func           = bpf_clone_redirect,
	.gpl_only       = false,
	.ret_type       = RET_INTEGER,
	.arg1_type      = ARG_PTR_TO_CTX,
	.arg2_type      = ARG_ANYTHING,
	.arg3_type      = ARG_ANYTHING,
};

DEFINE_PER_CPU(struct bpf_redirect_info, bpf_redirect_info);
EXPORT_PER_CPU_SYMBOL_GPL(bpf_redirect_info);

int skb_do_redirect(struct sk_buff *skb)
{
	struct bpf_redirect_info *ri = this_cpu_ptr(&bpf_redirect_info);
	struct net *net = dev_net(skb->dev);
	struct net_device *dev;
	u32 flags = ri->flags;

	dev = dev_get_by_index_rcu(net, ri->tgt_index);
	ri->tgt_index = 0;
	ri->flags = 0;
	if (unlikely(!dev))
		goto out_drop;
	if (flags & BPF_F_PEER) {
		const struct net_device_ops *ops = dev->netdev_ops;

		if (unlikely(!ops->ndo_get_peer_dev ||
			     !skb_at_tc_ingress(skb)))
			goto out_drop;
		dev = ops->ndo_get_peer_dev(dev);
		if (unlikely(!dev ||
			     !(dev->flags & IFF_UP) ||
			     net_eq(net, dev_net(dev))))
			goto out_drop;
		skb->dev = dev;
		return -EAGAIN;
	}
	return flags & BPF_F_NEIGH ?
	       __bpf_redirect_neigh(skb, dev, flags & BPF_F_NEXTHOP ?
				    &ri->nh : NULL) :
	       __bpf_redirect(skb, dev, flags);
out_drop:
	kfree_skb(skb);
	return -EINVAL;
}

BPF_CALL_2(bpf_redirect, u32, ifindex, u64, flags)
{
	struct bpf_redirect_info *ri = this_cpu_ptr(&bpf_redirect_info);

	if (unlikely(flags & (~(BPF_F_INGRESS) | BPF_F_REDIRECT_INTERNAL)))
		return TC_ACT_SHOT;

	ri->flags = flags;
	ri->tgt_index = ifindex;

	return TC_ACT_REDIRECT;
}

static const struct bpf_func_proto bpf_redirect_proto = {
	.func           = bpf_redirect,
	.gpl_only       = false,
	.ret_type       = RET_INTEGER,
	.arg1_type      = ARG_ANYTHING,
	.arg2_type      = ARG_ANYTHING,
};

BPF_CALL_2(bpf_redirect_peer, u32, ifindex, u64, flags)
{
	struct bpf_redirect_info *ri = this_cpu_ptr(&bpf_redirect_info);

	if (unlikely(flags))
		return TC_ACT_SHOT;

	ri->flags = BPF_F_PEER;
	ri->tgt_index = ifindex;

	return TC_ACT_REDIRECT;
}

static const struct bpf_func_proto bpf_redirect_peer_proto = {
	.func           = bpf_redirect_peer,
	.gpl_only       = false,
	.ret_type       = RET_INTEGER,
	.arg1_type      = ARG_ANYTHING,
	.arg2_type      = ARG_ANYTHING,
};

BPF_CALL_4(bpf_redirect_neigh, u32, ifindex, struct bpf_redir_neigh *, params,
	   int, plen, u64, flags)
{
	struct bpf_redirect_info *ri = this_cpu_ptr(&bpf_redirect_info);

	if (unlikely((plen && plen < sizeof(*params)) || flags))
		return TC_ACT_SHOT;

	ri->flags = BPF_F_NEIGH | (plen ? BPF_F_NEXTHOP : 0);
	ri->tgt_index = ifindex;

	BUILD_BUG_ON(sizeof(struct bpf_redir_neigh) != sizeof(struct bpf_nh_params));
	if (plen)
		memcpy(&ri->nh, params, sizeof(ri->nh));

	return TC_ACT_REDIRECT;
}

static const struct bpf_func_proto bpf_redirect_neigh_proto = {
	.func		= bpf_redirect_neigh,
	.gpl_only	= false,
	.ret_type	= RET_INTEGER,
	.arg1_type	= ARG_ANYTHING,
	.arg2_type      = ARG_PTR_TO_MEM | PTR_MAYBE_NULL | MEM_RDONLY,
	.arg3_type      = ARG_CONST_SIZE_OR_ZERO,
	.arg4_type	= ARG_ANYTHING,
};

BPF_CALL_2(bpf_msg_apply_bytes, struct sk_msg *, msg, u32, bytes)
{
	msg->apply_bytes = bytes;
	return 0;
}

static const struct bpf_func_proto bpf_msg_apply_bytes_proto = {
	.func           = bpf_msg_apply_bytes,
	.gpl_only       = false,
	.ret_type       = RET_INTEGER,
	.arg1_type	= ARG_PTR_TO_CTX,
	.arg2_type      = ARG_ANYTHING,
};

BPF_CALL_2(bpf_msg_cork_bytes, struct sk_msg *, msg, u32, bytes)
{
	msg->cork_bytes = bytes;
	return 0;
}

static const struct bpf_func_proto bpf_msg_cork_bytes_proto = {
	.func           = bpf_msg_cork_bytes,
	.gpl_only       = false,
	.ret_type       = RET_INTEGER,
	.arg1_type	= ARG_PTR_TO_CTX,
	.arg2_type      = ARG_ANYTHING,
};

BPF_CALL_4(bpf_msg_pull_data, struct sk_msg *, msg, u32, start,
	   u32, end, u64, flags)
{
	u32 len = 0, offset = 0, copy = 0, poffset = 0, bytes = end - start;
	u32 first_sge, last_sge, i, shift, bytes_sg_total;
	struct scatterlist *sge;
	u8 *raw, *to, *from;
	struct page *page;

	if (unlikely(flags || end <= start))
		return -EINVAL;

	/* First find the starting scatterlist element */
	i = msg->sg.start;
	do {
		offset += len;
		len = sk_msg_elem(msg, i)->length;
		if (start < offset + len)
			break;
		sk_msg_iter_var_next(i);
	} while (i != msg->sg.end);

	if (unlikely(start >= offset + len))
		return -EINVAL;

	first_sge = i;
	/* The start may point into the sg element so we need to also
	 * account for the headroom.
	 */
	bytes_sg_total = start - offset + bytes;
	if (!test_bit(i, msg->sg.copy) && bytes_sg_total <= len)
		goto out;

	/* At this point we need to linearize multiple scatterlist
	 * elements or a single shared page. Either way we need to
	 * copy into a linear buffer exclusively owned by BPF. Then
	 * place the buffer in the scatterlist and fixup the original
	 * entries by removing the entries now in the linear buffer
	 * and shifting the remaining entries. For now we do not try
	 * to copy partial entries to avoid complexity of running out
	 * of sg_entry slots. The downside is reading a single byte
	 * will copy the entire sg entry.
	 */
	do {
		copy += sk_msg_elem(msg, i)->length;
		sk_msg_iter_var_next(i);
		if (bytes_sg_total <= copy)
			break;
	} while (i != msg->sg.end);
	last_sge = i;

	if (unlikely(bytes_sg_total > copy))
		return -EINVAL;

	page = alloc_pages(__GFP_NOWARN | GFP_ATOMIC | __GFP_COMP,
			   get_order(copy));
	if (unlikely(!page))
		return -ENOMEM;

	raw = page_address(page);
	i = first_sge;
	do {
		sge = sk_msg_elem(msg, i);
		from = sg_virt(sge);
		len = sge->length;
		to = raw + poffset;

		memcpy(to, from, len);
		poffset += len;
		sge->length = 0;
		put_page(sg_page(sge));

		sk_msg_iter_var_next(i);
	} while (i != last_sge);

	sg_set_page(&msg->sg.data[first_sge], page, copy, 0);

	/* To repair sg ring we need to shift entries. If we only
	 * had a single entry though we can just replace it and
	 * be done. Otherwise walk the ring and shift the entries.
	 */
	WARN_ON_ONCE(last_sge == first_sge);
	shift = last_sge > first_sge ?
		last_sge - first_sge - 1 :
		NR_MSG_FRAG_IDS - first_sge + last_sge - 1;
	if (!shift)
		goto out;

	i = first_sge;
	sk_msg_iter_var_next(i);
	do {
		u32 move_from;

		if (i + shift >= NR_MSG_FRAG_IDS)
			move_from = i + shift - NR_MSG_FRAG_IDS;
		else
			move_from = i + shift;
		if (move_from == msg->sg.end)
			break;

		msg->sg.data[i] = msg->sg.data[move_from];
		msg->sg.data[move_from].length = 0;
		msg->sg.data[move_from].page_link = 0;
		msg->sg.data[move_from].offset = 0;
		sk_msg_iter_var_next(i);
	} while (1);

	msg->sg.end = msg->sg.end - shift > msg->sg.end ?
		      msg->sg.end - shift + NR_MSG_FRAG_IDS :
		      msg->sg.end - shift;
out:
	msg->data = sg_virt(&msg->sg.data[first_sge]) + start - offset;
	msg->data_end = msg->data + bytes;
	return 0;
}

static const struct bpf_func_proto bpf_msg_pull_data_proto = {
	.func		= bpf_msg_pull_data,
	.gpl_only	= false,
	.ret_type	= RET_INTEGER,
	.arg1_type	= ARG_PTR_TO_CTX,
	.arg2_type	= ARG_ANYTHING,
	.arg3_type	= ARG_ANYTHING,
	.arg4_type	= ARG_ANYTHING,
};

BPF_CALL_4(bpf_msg_push_data, struct sk_msg *, msg, u32, start,
	   u32, len, u64, flags)
{
	struct scatterlist sge, nsge, nnsge, rsge = {0}, *psge;
	u32 new, i = 0, l = 0, space, copy = 0, offset = 0;
	u8 *raw, *to, *from;
	struct page *page;

	if (unlikely(flags))
		return -EINVAL;

	if (unlikely(len == 0))
		return 0;

	/* First find the starting scatterlist element */
	i = msg->sg.start;
	do {
		offset += l;
		l = sk_msg_elem(msg, i)->length;

		if (start < offset + l)
			break;
		sk_msg_iter_var_next(i);
	} while (i != msg->sg.end);

	if (start >= offset + l)
		return -EINVAL;

	space = MAX_MSG_FRAGS - sk_msg_elem_used(msg);

	/* If no space available will fallback to copy, we need at
	 * least one scatterlist elem available to push data into
	 * when start aligns to the beginning of an element or two
	 * when it falls inside an element. We handle the start equals
	 * offset case because its the common case for inserting a
	 * header.
	 */
	if (!space || (space == 1 && start != offset))
		copy = msg->sg.data[i].length;

	page = alloc_pages(__GFP_NOWARN | GFP_ATOMIC | __GFP_COMP,
			   get_order(copy + len));
	if (unlikely(!page))
		return -ENOMEM;

	if (copy) {
		int front, back;

		raw = page_address(page);

		psge = sk_msg_elem(msg, i);
		front = start - offset;
		back = psge->length - front;
		from = sg_virt(psge);

		if (front)
			memcpy(raw, from, front);

		if (back) {
			from += front;
			to = raw + front + len;

			memcpy(to, from, back);
		}

		put_page(sg_page(psge));
	} else if (start - offset) {
		psge = sk_msg_elem(msg, i);
		rsge = sk_msg_elem_cpy(msg, i);

		psge->length = start - offset;
		rsge.length -= psge->length;
		rsge.offset += start;

		sk_msg_iter_var_next(i);
		sg_unmark_end(psge);
		sg_unmark_end(&rsge);
		sk_msg_iter_next(msg, end);
	}

	/* Slot(s) to place newly allocated data */
	new = i;

	/* Shift one or two slots as needed */
	if (!copy) {
		sge = sk_msg_elem_cpy(msg, i);

		sk_msg_iter_var_next(i);
		sg_unmark_end(&sge);
		sk_msg_iter_next(msg, end);

		nsge = sk_msg_elem_cpy(msg, i);
		if (rsge.length) {
			sk_msg_iter_var_next(i);
			nnsge = sk_msg_elem_cpy(msg, i);
		}

		while (i != msg->sg.end) {
			msg->sg.data[i] = sge;
			sge = nsge;
			sk_msg_iter_var_next(i);
			if (rsge.length) {
				nsge = nnsge;
				nnsge = sk_msg_elem_cpy(msg, i);
			} else {
				nsge = sk_msg_elem_cpy(msg, i);
			}
		}
	}

	/* Place newly allocated data buffer */
	sk_mem_charge(msg->sk, len);
	msg->sg.size += len;
	__clear_bit(new, msg->sg.copy);
	sg_set_page(&msg->sg.data[new], page, len + copy, 0);
	if (rsge.length) {
		get_page(sg_page(&rsge));
		sk_msg_iter_var_next(new);
		msg->sg.data[new] = rsge;
	}

	sk_msg_compute_data_pointers(msg);
	return 0;
}

static const struct bpf_func_proto bpf_msg_push_data_proto = {
	.func		= bpf_msg_push_data,
	.gpl_only	= false,
	.ret_type	= RET_INTEGER,
	.arg1_type	= ARG_PTR_TO_CTX,
	.arg2_type	= ARG_ANYTHING,
	.arg3_type	= ARG_ANYTHING,
	.arg4_type	= ARG_ANYTHING,
};

static void sk_msg_shift_left(struct sk_msg *msg, int i)
{
	int prev;

	do {
		prev = i;
		sk_msg_iter_var_next(i);
		msg->sg.data[prev] = msg->sg.data[i];
	} while (i != msg->sg.end);

	sk_msg_iter_prev(msg, end);
}

static void sk_msg_shift_right(struct sk_msg *msg, int i)
{
	struct scatterlist tmp, sge;

	sk_msg_iter_next(msg, end);
	sge = sk_msg_elem_cpy(msg, i);
	sk_msg_iter_var_next(i);
	tmp = sk_msg_elem_cpy(msg, i);

	while (i != msg->sg.end) {
		msg->sg.data[i] = sge;
		sk_msg_iter_var_next(i);
		sge = tmp;
		tmp = sk_msg_elem_cpy(msg, i);
	}
}

BPF_CALL_4(bpf_msg_pop_data, struct sk_msg *, msg, u32, start,
	   u32, len, u64, flags)
{
	u32 i = 0, l = 0, space, offset = 0;
	u64 last = start + len;
	int pop;

	if (unlikely(flags))
		return -EINVAL;

	/* First find the starting scatterlist element */
	i = msg->sg.start;
	do {
		offset += l;
		l = sk_msg_elem(msg, i)->length;

		if (start < offset + l)
			break;
		sk_msg_iter_var_next(i);
	} while (i != msg->sg.end);

	/* Bounds checks: start and pop must be inside message */
	if (start >= offset + l || last >= msg->sg.size)
		return -EINVAL;

	space = MAX_MSG_FRAGS - sk_msg_elem_used(msg);

	pop = len;
	/* --------------| offset
	 * -| start      |-------- len -------|
	 *
	 *  |----- a ----|-------- pop -------|----- b ----|
	 *  |______________________________________________| length
	 *
	 *
	 * a:   region at front of scatter element to save
	 * b:   region at back of scatter element to save when length > A + pop
	 * pop: region to pop from element, same as input 'pop' here will be
	 *      decremented below per iteration.
	 *
	 * Two top-level cases to handle when start != offset, first B is non
	 * zero and second B is zero corresponding to when a pop includes more
	 * than one element.
	 *
	 * Then if B is non-zero AND there is no space allocate space and
	 * compact A, B regions into page. If there is space shift ring to
	 * the rigth free'ing the next element in ring to place B, leaving
	 * A untouched except to reduce length.
	 */
	if (start != offset) {
		struct scatterlist *nsge, *sge = sk_msg_elem(msg, i);
		int a = start;
		int b = sge->length - pop - a;

		sk_msg_iter_var_next(i);

		if (pop < sge->length - a) {
			if (space) {
				sge->length = a;
				sk_msg_shift_right(msg, i);
				nsge = sk_msg_elem(msg, i);
				get_page(sg_page(sge));
				sg_set_page(nsge,
					    sg_page(sge),
					    b, sge->offset + pop + a);
			} else {
				struct page *page, *orig;
				u8 *to, *from;

				page = alloc_pages(__GFP_NOWARN |
						   __GFP_COMP   | GFP_ATOMIC,
						   get_order(a + b));
				if (unlikely(!page))
					return -ENOMEM;

				sge->length = a;
				orig = sg_page(sge);
				from = sg_virt(sge);
				to = page_address(page);
				memcpy(to, from, a);
				memcpy(to + a, from + a + pop, b);
				sg_set_page(sge, page, a + b, 0);
				put_page(orig);
			}
			pop = 0;
		} else if (pop >= sge->length - a) {
			pop -= (sge->length - a);
			sge->length = a;
		}
	}

	/* From above the current layout _must_ be as follows,
	 *
	 * -| offset
	 * -| start
	 *
	 *  |---- pop ---|---------------- b ------------|
	 *  |____________________________________________| length
	 *
	 * Offset and start of the current msg elem are equal because in the
	 * previous case we handled offset != start and either consumed the
	 * entire element and advanced to the next element OR pop == 0.
	 *
	 * Two cases to handle here are first pop is less than the length
	 * leaving some remainder b above. Simply adjust the element's layout
	 * in this case. Or pop >= length of the element so that b = 0. In this
	 * case advance to next element decrementing pop.
	 */
	while (pop) {
		struct scatterlist *sge = sk_msg_elem(msg, i);

		if (pop < sge->length) {
			sge->length -= pop;
			sge->offset += pop;
			pop = 0;
		} else {
			pop -= sge->length;
			sk_msg_shift_left(msg, i);
		}
		sk_msg_iter_var_next(i);
	}

	sk_mem_uncharge(msg->sk, len - pop);
	msg->sg.size -= (len - pop);
	sk_msg_compute_data_pointers(msg);
	return 0;
}

static const struct bpf_func_proto bpf_msg_pop_data_proto = {
	.func		= bpf_msg_pop_data,
	.gpl_only	= false,
	.ret_type	= RET_INTEGER,
	.arg1_type	= ARG_PTR_TO_CTX,
	.arg2_type	= ARG_ANYTHING,
	.arg3_type	= ARG_ANYTHING,
	.arg4_type	= ARG_ANYTHING,
};

#ifdef CONFIG_CGROUP_NET_CLASSID
BPF_CALL_0(bpf_get_cgroup_classid_curr)
{
	return __task_get_classid(current);
}

const struct bpf_func_proto bpf_get_cgroup_classid_curr_proto = {
	.func		= bpf_get_cgroup_classid_curr,
	.gpl_only	= false,
	.ret_type	= RET_INTEGER,
};

BPF_CALL_1(bpf_skb_cgroup_classid, const struct sk_buff *, skb)
{
	struct sock *sk = skb_to_full_sk(skb);

	if (!sk || !sk_fullsock(sk))
		return 0;

	return sock_cgroup_classid(&sk->sk_cgrp_data);
}

static const struct bpf_func_proto bpf_skb_cgroup_classid_proto = {
	.func		= bpf_skb_cgroup_classid,
	.gpl_only	= false,
	.ret_type	= RET_INTEGER,
	.arg1_type	= ARG_PTR_TO_CTX,
};
#endif

BPF_CALL_1(bpf_get_cgroup_classid, const struct sk_buff *, skb)
{
	return task_get_classid(skb);
}

static const struct bpf_func_proto bpf_get_cgroup_classid_proto = {
	.func           = bpf_get_cgroup_classid,
	.gpl_only       = false,
	.ret_type       = RET_INTEGER,
	.arg1_type      = ARG_PTR_TO_CTX,
};

BPF_CALL_1(bpf_get_route_realm, const struct sk_buff *, skb)
{
	return dst_tclassid(skb);
}

static const struct bpf_func_proto bpf_get_route_realm_proto = {
	.func           = bpf_get_route_realm,
	.gpl_only       = false,
	.ret_type       = RET_INTEGER,
	.arg1_type      = ARG_PTR_TO_CTX,
};

BPF_CALL_1(bpf_get_hash_recalc, struct sk_buff *, skb)
{
	/* If skb_clear_hash() was called due to mangling, we can
	 * trigger SW recalculation here. Later access to hash
	 * can then use the inline skb->hash via context directly
	 * instead of calling this helper again.
	 */
	return skb_get_hash(skb);
}

static const struct bpf_func_proto bpf_get_hash_recalc_proto = {
	.func		= bpf_get_hash_recalc,
	.gpl_only	= false,
	.ret_type	= RET_INTEGER,
	.arg1_type	= ARG_PTR_TO_CTX,
};

BPF_CALL_1(bpf_set_hash_invalid, struct sk_buff *, skb)
{
	/* After all direct packet write, this can be used once for
	 * triggering a lazy recalc on next skb_get_hash() invocation.
	 */
	skb_clear_hash(skb);
	return 0;
}

static const struct bpf_func_proto bpf_set_hash_invalid_proto = {
	.func		= bpf_set_hash_invalid,
	.gpl_only	= false,
	.ret_type	= RET_INTEGER,
	.arg1_type	= ARG_PTR_TO_CTX,
};

BPF_CALL_2(bpf_set_hash, struct sk_buff *, skb, u32, hash)
{
	/* Set user specified hash as L4(+), so that it gets returned
	 * on skb_get_hash() call unless BPF prog later on triggers a
	 * skb_clear_hash().
	 */
	__skb_set_sw_hash(skb, hash, true);
	return 0;
}

static const struct bpf_func_proto bpf_set_hash_proto = {
	.func		= bpf_set_hash,
	.gpl_only	= false,
	.ret_type	= RET_INTEGER,
	.arg1_type	= ARG_PTR_TO_CTX,
	.arg2_type	= ARG_ANYTHING,
};

BPF_CALL_3(bpf_skb_vlan_push, struct sk_buff *, skb, __be16, vlan_proto,
	   u16, vlan_tci)
{
	int ret;

	if (unlikely(vlan_proto != htons(ETH_P_8021Q) &&
		     vlan_proto != htons(ETH_P_8021AD)))
		vlan_proto = htons(ETH_P_8021Q);

	bpf_push_mac_rcsum(skb);
	ret = skb_vlan_push(skb, vlan_proto, vlan_tci);
	bpf_pull_mac_rcsum(skb);

	bpf_compute_data_pointers(skb);
	return ret;
}

static const struct bpf_func_proto bpf_skb_vlan_push_proto = {
	.func           = bpf_skb_vlan_push,
	.gpl_only       = false,
	.ret_type       = RET_INTEGER,
	.arg1_type      = ARG_PTR_TO_CTX,
	.arg2_type      = ARG_ANYTHING,
	.arg3_type      = ARG_ANYTHING,
};

BPF_CALL_1(bpf_skb_vlan_pop, struct sk_buff *, skb)
{
	int ret;

	bpf_push_mac_rcsum(skb);
	ret = skb_vlan_pop(skb);
	bpf_pull_mac_rcsum(skb);

	bpf_compute_data_pointers(skb);
	return ret;
}

static const struct bpf_func_proto bpf_skb_vlan_pop_proto = {
	.func           = bpf_skb_vlan_pop,
	.gpl_only       = false,
	.ret_type       = RET_INTEGER,
	.arg1_type      = ARG_PTR_TO_CTX,
};

static int bpf_skb_generic_push(struct sk_buff *skb, u32 off, u32 len)
{
	/* Caller already did skb_cow() with len as headroom,
	 * so no need to do it here.
	 */
	skb_push(skb, len);
	memmove(skb->data, skb->data + len, off);
	memset(skb->data + off, 0, len);

	/* No skb_postpush_rcsum(skb, skb->data + off, len)
	 * needed here as it does not change the skb->csum
	 * result for checksum complete when summing over
	 * zeroed blocks.
	 */
	return 0;
}

static int bpf_skb_generic_pop(struct sk_buff *skb, u32 off, u32 len)
{
	void *old_data;

	/* skb_ensure_writable() is not needed here, as we're
	 * already working on an uncloned skb.
	 */
	if (unlikely(!pskb_may_pull(skb, off + len)))
		return -ENOMEM;

	old_data = skb->data;
	__skb_pull(skb, len);
	skb_postpull_rcsum(skb, old_data + off, len);
	memmove(skb->data, old_data, off);

	return 0;
}

static int bpf_skb_net_hdr_push(struct sk_buff *skb, u32 off, u32 len)
{
	bool trans_same = skb->transport_header == skb->network_header;
	int ret;

	/* There's no need for __skb_push()/__skb_pull() pair to
	 * get to the start of the mac header as we're guaranteed
	 * to always start from here under eBPF.
	 */
	ret = bpf_skb_generic_push(skb, off, len);
	if (likely(!ret)) {
		skb->mac_header -= len;
		skb->network_header -= len;
		if (trans_same)
			skb->transport_header = skb->network_header;
	}

	return ret;
}

static int bpf_skb_net_hdr_pop(struct sk_buff *skb, u32 off, u32 len)
{
	bool trans_same = skb->transport_header == skb->network_header;
	int ret;

	/* Same here, __skb_push()/__skb_pull() pair not needed. */
	ret = bpf_skb_generic_pop(skb, off, len);
	if (likely(!ret)) {
		skb->mac_header += len;
		skb->network_header += len;
		if (trans_same)
			skb->transport_header = skb->network_header;
	}

	return ret;
}

static int bpf_skb_proto_4_to_6(struct sk_buff *skb)
{
	const u32 len_diff = sizeof(struct ipv6hdr) - sizeof(struct iphdr);
	u32 off = skb_mac_header_len(skb);
	int ret;

	ret = skb_cow(skb, len_diff);
	if (unlikely(ret < 0))
		return ret;

	ret = bpf_skb_net_hdr_push(skb, off, len_diff);
	if (unlikely(ret < 0))
		return ret;

	if (skb_is_gso(skb)) {
		struct skb_shared_info *shinfo = skb_shinfo(skb);

		/* SKB_GSO_TCPV4 needs to be changed into SKB_GSO_TCPV6. */
		if (shinfo->gso_type & SKB_GSO_TCPV4) {
			shinfo->gso_type &= ~SKB_GSO_TCPV4;
			shinfo->gso_type |=  SKB_GSO_TCPV6;
		}
	}

	skb->protocol = htons(ETH_P_IPV6);
	skb_clear_hash(skb);

	return 0;
}

static int bpf_skb_proto_6_to_4(struct sk_buff *skb)
{
	const u32 len_diff = sizeof(struct ipv6hdr) - sizeof(struct iphdr);
	u32 off = skb_mac_header_len(skb);
	int ret;

	ret = skb_unclone(skb, GFP_ATOMIC);
	if (unlikely(ret < 0))
		return ret;

	ret = bpf_skb_net_hdr_pop(skb, off, len_diff);
	if (unlikely(ret < 0))
		return ret;

	if (skb_is_gso(skb)) {
		struct skb_shared_info *shinfo = skb_shinfo(skb);

		/* SKB_GSO_TCPV6 needs to be changed into SKB_GSO_TCPV4. */
		if (shinfo->gso_type & SKB_GSO_TCPV6) {
			shinfo->gso_type &= ~SKB_GSO_TCPV6;
			shinfo->gso_type |=  SKB_GSO_TCPV4;
		}
	}

	skb->protocol = htons(ETH_P_IP);
	skb_clear_hash(skb);

	return 0;
}

static int bpf_skb_proto_xlat(struct sk_buff *skb, __be16 to_proto)
{
	__be16 from_proto = skb->protocol;

	if (from_proto == htons(ETH_P_IP) &&
	      to_proto == htons(ETH_P_IPV6))
		return bpf_skb_proto_4_to_6(skb);

	if (from_proto == htons(ETH_P_IPV6) &&
	      to_proto == htons(ETH_P_IP))
		return bpf_skb_proto_6_to_4(skb);

	return -ENOTSUPP;
}

BPF_CALL_3(bpf_skb_change_proto, struct sk_buff *, skb, __be16, proto,
	   u64, flags)
{
	int ret;

	if (unlikely(flags))
		return -EINVAL;

	/* General idea is that this helper does the basic groundwork
	 * needed for changing the protocol, and eBPF program fills the
	 * rest through bpf_skb_store_bytes(), bpf_lX_csum_replace()
	 * and other helpers, rather than passing a raw buffer here.
	 *
	 * The rationale is to keep this minimal and without a need to
	 * deal with raw packet data. F.e. even if we would pass buffers
	 * here, the program still needs to call the bpf_lX_csum_replace()
	 * helpers anyway. Plus, this way we keep also separation of
	 * concerns, since f.e. bpf_skb_store_bytes() should only take
	 * care of stores.
	 *
	 * Currently, additional options and extension header space are
	 * not supported, but flags register is reserved so we can adapt
	 * that. For offloads, we mark packet as dodgy, so that headers
	 * need to be verified first.
	 */
	ret = bpf_skb_proto_xlat(skb, proto);
	bpf_compute_data_pointers(skb);
	return ret;
}

static const struct bpf_func_proto bpf_skb_change_proto_proto = {
	.func		= bpf_skb_change_proto,
	.gpl_only	= false,
	.ret_type	= RET_INTEGER,
	.arg1_type	= ARG_PTR_TO_CTX,
	.arg2_type	= ARG_ANYTHING,
	.arg3_type	= ARG_ANYTHING,
};

BPF_CALL_2(bpf_skb_change_type, struct sk_buff *, skb, u32, pkt_type)
{
	/* We only allow a restricted subset to be changed for now. */
	if (unlikely(!skb_pkt_type_ok(skb->pkt_type) ||
		     !skb_pkt_type_ok(pkt_type)))
		return -EINVAL;

	skb->pkt_type = pkt_type;
	return 0;
}

static const struct bpf_func_proto bpf_skb_change_type_proto = {
	.func		= bpf_skb_change_type,
	.gpl_only	= false,
	.ret_type	= RET_INTEGER,
	.arg1_type	= ARG_PTR_TO_CTX,
	.arg2_type	= ARG_ANYTHING,
};

static u32 bpf_skb_net_base_len(const struct sk_buff *skb)
{
	switch (skb->protocol) {
	case htons(ETH_P_IP):
		return sizeof(struct iphdr);
	case htons(ETH_P_IPV6):
		return sizeof(struct ipv6hdr);
	default:
		return ~0U;
	}
}

#define BPF_F_ADJ_ROOM_ENCAP_L3_MASK	(BPF_F_ADJ_ROOM_ENCAP_L3_IPV4 | \
					 BPF_F_ADJ_ROOM_ENCAP_L3_IPV6)

#define BPF_F_ADJ_ROOM_DECAP_L3_MASK	(BPF_F_ADJ_ROOM_DECAP_L3_IPV4 | \
					 BPF_F_ADJ_ROOM_DECAP_L3_IPV6)

#define BPF_F_ADJ_ROOM_MASK		(BPF_F_ADJ_ROOM_FIXED_GSO | \
					 BPF_F_ADJ_ROOM_ENCAP_L3_MASK | \
					 BPF_F_ADJ_ROOM_ENCAP_L4_GRE | \
					 BPF_F_ADJ_ROOM_ENCAP_L4_UDP | \
					 BPF_F_ADJ_ROOM_ENCAP_L2_ETH | \
					 BPF_F_ADJ_ROOM_ENCAP_L2( \
					  BPF_ADJ_ROOM_ENCAP_L2_MASK) | \
					 BPF_F_ADJ_ROOM_DECAP_L3_MASK)

static int bpf_skb_net_grow(struct sk_buff *skb, u32 off, u32 len_diff,
			    u64 flags)
{
	u8 inner_mac_len = flags >> BPF_ADJ_ROOM_ENCAP_L2_SHIFT;
	bool encap = flags & BPF_F_ADJ_ROOM_ENCAP_L3_MASK;
	u16 mac_len = 0, inner_net = 0, inner_trans = 0;
	unsigned int gso_type = SKB_GSO_DODGY;
	int ret;

	if (skb_is_gso(skb) && !skb_is_gso_tcp(skb)) {
		/* udp gso_size delineates datagrams, only allow if fixed */
		if (!(skb_shinfo(skb)->gso_type & SKB_GSO_UDP_L4) ||
		    !(flags & BPF_F_ADJ_ROOM_FIXED_GSO))
			return -ENOTSUPP;
	}

	ret = skb_cow_head(skb, len_diff);
	if (unlikely(ret < 0))
		return ret;

	if (encap) {
		if (skb->protocol != htons(ETH_P_IP) &&
		    skb->protocol != htons(ETH_P_IPV6))
			return -ENOTSUPP;

		if (flags & BPF_F_ADJ_ROOM_ENCAP_L3_IPV4 &&
		    flags & BPF_F_ADJ_ROOM_ENCAP_L3_IPV6)
			return -EINVAL;

		if (flags & BPF_F_ADJ_ROOM_ENCAP_L4_GRE &&
		    flags & BPF_F_ADJ_ROOM_ENCAP_L4_UDP)
			return -EINVAL;

		if (flags & BPF_F_ADJ_ROOM_ENCAP_L2_ETH &&
		    inner_mac_len < ETH_HLEN)
			return -EINVAL;

		if (skb->encapsulation)
			return -EALREADY;

		mac_len = skb->network_header - skb->mac_header;
		inner_net = skb->network_header;
		if (inner_mac_len > len_diff)
			return -EINVAL;
		inner_trans = skb->transport_header;
	}

	ret = bpf_skb_net_hdr_push(skb, off, len_diff);
	if (unlikely(ret < 0))
		return ret;

	if (encap) {
		skb->inner_mac_header = inner_net - inner_mac_len;
		skb->inner_network_header = inner_net;
		skb->inner_transport_header = inner_trans;

		if (flags & BPF_F_ADJ_ROOM_ENCAP_L2_ETH)
			skb_set_inner_protocol(skb, htons(ETH_P_TEB));
		else
			skb_set_inner_protocol(skb, skb->protocol);

		skb->encapsulation = 1;
		skb_set_network_header(skb, mac_len);

		if (flags & BPF_F_ADJ_ROOM_ENCAP_L4_UDP)
			gso_type |= SKB_GSO_UDP_TUNNEL;
		else if (flags & BPF_F_ADJ_ROOM_ENCAP_L4_GRE)
			gso_type |= SKB_GSO_GRE;
		else if (flags & BPF_F_ADJ_ROOM_ENCAP_L3_IPV6)
			gso_type |= SKB_GSO_IPXIP6;
		else if (flags & BPF_F_ADJ_ROOM_ENCAP_L3_IPV4)
			gso_type |= SKB_GSO_IPXIP4;

		if (flags & BPF_F_ADJ_ROOM_ENCAP_L4_GRE ||
		    flags & BPF_F_ADJ_ROOM_ENCAP_L4_UDP) {
			int nh_len = flags & BPF_F_ADJ_ROOM_ENCAP_L3_IPV6 ?
					sizeof(struct ipv6hdr) :
					sizeof(struct iphdr);

			skb_set_transport_header(skb, mac_len + nh_len);
		}

		/* Match skb->protocol to new outer l3 protocol */
		if (skb->protocol == htons(ETH_P_IP) &&
		    flags & BPF_F_ADJ_ROOM_ENCAP_L3_IPV6)
			skb->protocol = htons(ETH_P_IPV6);
		else if (skb->protocol == htons(ETH_P_IPV6) &&
			 flags & BPF_F_ADJ_ROOM_ENCAP_L3_IPV4)
			skb->protocol = htons(ETH_P_IP);
	}

	if (skb_is_gso(skb)) {
		struct skb_shared_info *shinfo = skb_shinfo(skb);

		/* Due to header grow, MSS needs to be downgraded. */
		if (!(flags & BPF_F_ADJ_ROOM_FIXED_GSO))
			skb_decrease_gso_size(shinfo, len_diff);

		/* Header must be checked, and gso_segs recomputed. */
		shinfo->gso_type |= gso_type;
		shinfo->gso_segs = 0;
	}

	return 0;
}

static int bpf_skb_net_shrink(struct sk_buff *skb, u32 off, u32 len_diff,
			      u64 flags)
{
	int ret;

	if (unlikely(flags & ~(BPF_F_ADJ_ROOM_FIXED_GSO |
			       BPF_F_ADJ_ROOM_DECAP_L3_MASK |
			       BPF_F_ADJ_ROOM_NO_CSUM_RESET)))
		return -EINVAL;

	if (skb_is_gso(skb) && !skb_is_gso_tcp(skb)) {
		/* udp gso_size delineates datagrams, only allow if fixed */
		if (!(skb_shinfo(skb)->gso_type & SKB_GSO_UDP_L4) ||
		    !(flags & BPF_F_ADJ_ROOM_FIXED_GSO))
			return -ENOTSUPP;
	}

	ret = skb_unclone(skb, GFP_ATOMIC);
	if (unlikely(ret < 0))
		return ret;

	ret = bpf_skb_net_hdr_pop(skb, off, len_diff);
	if (unlikely(ret < 0))
		return ret;

	/* Match skb->protocol to new outer l3 protocol */
	if (skb->protocol == htons(ETH_P_IP) &&
	    flags & BPF_F_ADJ_ROOM_DECAP_L3_IPV6)
		skb->protocol = htons(ETH_P_IPV6);
	else if (skb->protocol == htons(ETH_P_IPV6) &&
		 flags & BPF_F_ADJ_ROOM_DECAP_L3_IPV4)
		skb->protocol = htons(ETH_P_IP);

	if (skb_is_gso(skb)) {
		struct skb_shared_info *shinfo = skb_shinfo(skb);

		/* Due to header shrink, MSS can be upgraded. */
		if (!(flags & BPF_F_ADJ_ROOM_FIXED_GSO))
			skb_increase_gso_size(shinfo, len_diff);

		/* Header must be checked, and gso_segs recomputed. */
		shinfo->gso_type |= SKB_GSO_DODGY;
		shinfo->gso_segs = 0;
	}

	return 0;
}

#define BPF_SKB_MAX_LEN SKB_MAX_ALLOC

BPF_CALL_4(sk_skb_adjust_room, struct sk_buff *, skb, s32, len_diff,
	   u32, mode, u64, flags)
{
	u32 len_diff_abs = abs(len_diff);
	bool shrink = len_diff < 0;
	int ret = 0;

	if (unlikely(flags || mode))
		return -EINVAL;
	if (unlikely(len_diff_abs > 0xfffU))
		return -EFAULT;

	if (!shrink) {
		ret = skb_cow(skb, len_diff);
		if (unlikely(ret < 0))
			return ret;
		__skb_push(skb, len_diff_abs);
		memset(skb->data, 0, len_diff_abs);
	} else {
		if (unlikely(!pskb_may_pull(skb, len_diff_abs)))
			return -ENOMEM;
		__skb_pull(skb, len_diff_abs);
	}
	if (tls_sw_has_ctx_rx(skb->sk)) {
		struct strp_msg *rxm = strp_msg(skb);

		rxm->full_len += len_diff;
	}
	return ret;
}

static const struct bpf_func_proto sk_skb_adjust_room_proto = {
	.func		= sk_skb_adjust_room,
	.gpl_only	= false,
	.ret_type	= RET_INTEGER,
	.arg1_type	= ARG_PTR_TO_CTX,
	.arg2_type	= ARG_ANYTHING,
	.arg3_type	= ARG_ANYTHING,
	.arg4_type	= ARG_ANYTHING,
};

BPF_CALL_4(bpf_skb_adjust_room, struct sk_buff *, skb, s32, len_diff,
	   u32, mode, u64, flags)
{
	u32 len_cur, len_diff_abs = abs(len_diff);
	u32 len_min = bpf_skb_net_base_len(skb);
	u32 len_max = BPF_SKB_MAX_LEN;
	__be16 proto = skb->protocol;
	bool shrink = len_diff < 0;
	u32 off;
	int ret;

	if (unlikely(flags & ~(BPF_F_ADJ_ROOM_MASK |
			       BPF_F_ADJ_ROOM_NO_CSUM_RESET)))
		return -EINVAL;
	if (unlikely(len_diff_abs > 0xfffU))
		return -EFAULT;
	if (unlikely(proto != htons(ETH_P_IP) &&
		     proto != htons(ETH_P_IPV6)))
		return -ENOTSUPP;

	off = skb_mac_header_len(skb);
	switch (mode) {
	case BPF_ADJ_ROOM_NET:
		off += bpf_skb_net_base_len(skb);
		break;
	case BPF_ADJ_ROOM_MAC:
		break;
	default:
		return -ENOTSUPP;
	}

	if (flags & BPF_F_ADJ_ROOM_DECAP_L3_MASK) {
		if (!shrink)
			return -EINVAL;

		switch (flags & BPF_F_ADJ_ROOM_DECAP_L3_MASK) {
		case BPF_F_ADJ_ROOM_DECAP_L3_IPV4:
			len_min = sizeof(struct iphdr);
			break;
		case BPF_F_ADJ_ROOM_DECAP_L3_IPV6:
			len_min = sizeof(struct ipv6hdr);
			break;
		default:
			return -EINVAL;
		}
	}

	len_cur = skb->len - skb_network_offset(skb);
	if ((shrink && (len_diff_abs >= len_cur ||
			len_cur - len_diff_abs < len_min)) ||
	    (!shrink && (skb->len + len_diff_abs > len_max &&
			 !skb_is_gso(skb))))
		return -ENOTSUPP;

	ret = shrink ? bpf_skb_net_shrink(skb, off, len_diff_abs, flags) :
		       bpf_skb_net_grow(skb, off, len_diff_abs, flags);
	if (!ret && !(flags & BPF_F_ADJ_ROOM_NO_CSUM_RESET))
		__skb_reset_checksum_unnecessary(skb);

	bpf_compute_data_pointers(skb);
	return ret;
}

static const struct bpf_func_proto bpf_skb_adjust_room_proto = {
	.func		= bpf_skb_adjust_room,
	.gpl_only	= false,
	.ret_type	= RET_INTEGER,
	.arg1_type	= ARG_PTR_TO_CTX,
	.arg2_type	= ARG_ANYTHING,
	.arg3_type	= ARG_ANYTHING,
	.arg4_type	= ARG_ANYTHING,
};

static u32 __bpf_skb_min_len(const struct sk_buff *skb)
{
	u32 min_len = skb_network_offset(skb);

	if (skb_transport_header_was_set(skb))
		min_len = skb_transport_offset(skb);
	if (skb->ip_summed == CHECKSUM_PARTIAL)
		min_len = skb_checksum_start_offset(skb) +
			  skb->csum_offset + sizeof(__sum16);
	return min_len;
}

static int bpf_skb_grow_rcsum(struct sk_buff *skb, unsigned int new_len)
{
	unsigned int old_len = skb->len;
	int ret;

	ret = __skb_grow_rcsum(skb, new_len);
	if (!ret)
		memset(skb->data + old_len, 0, new_len - old_len);
	return ret;
}

static int bpf_skb_trim_rcsum(struct sk_buff *skb, unsigned int new_len)
{
	return __skb_trim_rcsum(skb, new_len);
}

static inline int __bpf_skb_change_tail(struct sk_buff *skb, u32 new_len,
					u64 flags)
{
	u32 max_len = BPF_SKB_MAX_LEN;
	u32 min_len = __bpf_skb_min_len(skb);
	int ret;

	if (unlikely(flags || new_len > max_len || new_len < min_len))
		return -EINVAL;
	if (skb->encapsulation)
		return -ENOTSUPP;

	/* The basic idea of this helper is that it's performing the
	 * needed work to either grow or trim an skb, and eBPF program
	 * rewrites the rest via helpers like bpf_skb_store_bytes(),
	 * bpf_lX_csum_replace() and others rather than passing a raw
	 * buffer here. This one is a slow path helper and intended
	 * for replies with control messages.
	 *
	 * Like in bpf_skb_change_proto(), we want to keep this rather
	 * minimal and without protocol specifics so that we are able
	 * to separate concerns as in bpf_skb_store_bytes() should only
	 * be the one responsible for writing buffers.
	 *
	 * It's really expected to be a slow path operation here for
	 * control message replies, so we're implicitly linearizing,
	 * uncloning and drop offloads from the skb by this.
	 */
	ret = __bpf_try_make_writable(skb, skb->len);
	if (!ret) {
		if (new_len > skb->len)
			ret = bpf_skb_grow_rcsum(skb, new_len);
		else if (new_len < skb->len)
			ret = bpf_skb_trim_rcsum(skb, new_len);
		if (!ret && skb_is_gso(skb))
			skb_gso_reset(skb);
	}
	return ret;
}

BPF_CALL_3(bpf_skb_change_tail, struct sk_buff *, skb, u32, new_len,
	   u64, flags)
{
	int ret = __bpf_skb_change_tail(skb, new_len, flags);

	bpf_compute_data_pointers(skb);
	return ret;
}

static const struct bpf_func_proto bpf_skb_change_tail_proto = {
	.func		= bpf_skb_change_tail,
	.gpl_only	= false,
	.ret_type	= RET_INTEGER,
	.arg1_type	= ARG_PTR_TO_CTX,
	.arg2_type	= ARG_ANYTHING,
	.arg3_type	= ARG_ANYTHING,
};

BPF_CALL_3(sk_skb_change_tail, struct sk_buff *, skb, u32, new_len,
	   u64, flags)
{
	return __bpf_skb_change_tail(skb, new_len, flags);
}

static const struct bpf_func_proto sk_skb_change_tail_proto = {
	.func		= sk_skb_change_tail,
	.gpl_only	= false,
	.ret_type	= RET_INTEGER,
	.arg1_type	= ARG_PTR_TO_CTX,
	.arg2_type	= ARG_ANYTHING,
	.arg3_type	= ARG_ANYTHING,
};

static inline int __bpf_skb_change_head(struct sk_buff *skb, u32 head_room,
					u64 flags)
{
	u32 max_len = BPF_SKB_MAX_LEN;
	u32 new_len = skb->len + head_room;
	int ret;

	if (unlikely(flags || (!skb_is_gso(skb) && new_len > max_len) ||
		     new_len < skb->len))
		return -EINVAL;

	ret = skb_cow(skb, head_room);
	if (likely(!ret)) {
		/* Idea for this helper is that we currently only
		 * allow to expand on mac header. This means that
		 * skb->protocol network header, etc, stay as is.
		 * Compared to bpf_skb_change_tail(), we're more
		 * flexible due to not needing to linearize or
		 * reset GSO. Intention for this helper is to be
		 * used by an L3 skb that needs to push mac header
		 * for redirection into L2 device.
		 */
		__skb_push(skb, head_room);
		memset(skb->data, 0, head_room);
		skb_reset_mac_header(skb);
		skb_reset_mac_len(skb);
	}

	return ret;
}

BPF_CALL_3(bpf_skb_change_head, struct sk_buff *, skb, u32, head_room,
	   u64, flags)
{
	int ret = __bpf_skb_change_head(skb, head_room, flags);

	bpf_compute_data_pointers(skb);
	return ret;
}

static const struct bpf_func_proto bpf_skb_change_head_proto = {
	.func		= bpf_skb_change_head,
	.gpl_only	= false,
	.ret_type	= RET_INTEGER,
	.arg1_type	= ARG_PTR_TO_CTX,
	.arg2_type	= ARG_ANYTHING,
	.arg3_type	= ARG_ANYTHING,
};

BPF_CALL_3(sk_skb_change_head, struct sk_buff *, skb, u32, head_room,
	   u64, flags)
{
	return __bpf_skb_change_head(skb, head_room, flags);
}

static const struct bpf_func_proto sk_skb_change_head_proto = {
	.func		= sk_skb_change_head,
	.gpl_only	= false,
	.ret_type	= RET_INTEGER,
	.arg1_type	= ARG_PTR_TO_CTX,
	.arg2_type	= ARG_ANYTHING,
	.arg3_type	= ARG_ANYTHING,
};

BPF_CALL_1(bpf_xdp_get_buff_len, struct xdp_buff*, xdp)
{
	return xdp_get_buff_len(xdp);
}

static const struct bpf_func_proto bpf_xdp_get_buff_len_proto = {
	.func		= bpf_xdp_get_buff_len,
	.gpl_only	= false,
	.ret_type	= RET_INTEGER,
	.arg1_type	= ARG_PTR_TO_CTX,
};

BTF_ID_LIST_SINGLE(bpf_xdp_get_buff_len_bpf_ids, struct, xdp_buff)

const struct bpf_func_proto bpf_xdp_get_buff_len_trace_proto = {
	.func		= bpf_xdp_get_buff_len,
	.gpl_only	= false,
	.arg1_type	= ARG_PTR_TO_BTF_ID,
	.arg1_btf_id	= &bpf_xdp_get_buff_len_bpf_ids[0],
};

static unsigned long xdp_get_metalen(const struct xdp_buff *xdp)
{
	return xdp_data_meta_unsupported(xdp) ? 0 :
	       xdp->data - xdp->data_meta;
}

BPF_CALL_2(bpf_xdp_adjust_head, struct xdp_buff *, xdp, int, offset)
{
	void *xdp_frame_end = xdp->data_hard_start + sizeof(struct xdp_frame);
	unsigned long metalen = xdp_get_metalen(xdp);
	void *data_start = xdp_frame_end + metalen;
	void *data = xdp->data + offset;

	if (unlikely(data < data_start ||
		     data > xdp->data_end - ETH_HLEN))
		return -EINVAL;

	if (metalen)
		memmove(xdp->data_meta + offset,
			xdp->data_meta, metalen);
	xdp->data_meta += offset;
	xdp->data = data;

	return 0;
}

static const struct bpf_func_proto bpf_xdp_adjust_head_proto = {
	.func		= bpf_xdp_adjust_head,
	.gpl_only	= false,
	.ret_type	= RET_INTEGER,
	.arg1_type	= ARG_PTR_TO_CTX,
	.arg2_type	= ARG_ANYTHING,
};

void bpf_xdp_copy_buf(struct xdp_buff *xdp, unsigned long off,
		      void *buf, unsigned long len, bool flush)
{
	unsigned long ptr_len, ptr_off = 0;
	skb_frag_t *next_frag, *end_frag;
	struct skb_shared_info *sinfo;
	void *src, *dst;
	u8 *ptr_buf;

	if (likely(xdp->data_end - xdp->data >= off + len)) {
		src = flush ? buf : xdp->data + off;
		dst = flush ? xdp->data + off : buf;
		memcpy(dst, src, len);
		return;
	}

	sinfo = xdp_get_shared_info_from_buff(xdp);
	end_frag = &sinfo->frags[sinfo->nr_frags];
	next_frag = &sinfo->frags[0];

	ptr_len = xdp->data_end - xdp->data;
	ptr_buf = xdp->data;

	while (true) {
		if (off < ptr_off + ptr_len) {
			unsigned long copy_off = off - ptr_off;
			unsigned long copy_len = min(len, ptr_len - copy_off);

			src = flush ? buf : ptr_buf + copy_off;
			dst = flush ? ptr_buf + copy_off : buf;
			memcpy(dst, src, copy_len);

			off += copy_len;
			len -= copy_len;
			buf += copy_len;
		}

		if (!len || next_frag == end_frag)
			break;

		ptr_off += ptr_len;
		ptr_buf = skb_frag_address(next_frag);
		ptr_len = skb_frag_size(next_frag);
		next_frag++;
	}
}

void *bpf_xdp_pointer(struct xdp_buff *xdp, u32 offset, u32 len)
{
	u32 size = xdp->data_end - xdp->data;
	struct skb_shared_info *sinfo;
	void *addr = xdp->data;
	int i;

	if (unlikely(offset > 0xffff || len > 0xffff))
		return ERR_PTR(-EFAULT);

	if (unlikely(offset + len > xdp_get_buff_len(xdp)))
		return ERR_PTR(-EINVAL);

	if (likely(offset < size)) /* linear area */
		goto out;

	sinfo = xdp_get_shared_info_from_buff(xdp);
	offset -= size;
	for (i = 0; i < sinfo->nr_frags; i++) { /* paged area */
		u32 frag_size = skb_frag_size(&sinfo->frags[i]);

		if  (offset < frag_size) {
			addr = skb_frag_address(&sinfo->frags[i]);
			size = frag_size;
			break;
		}
		offset -= frag_size;
	}
out:
	return offset + len <= size ? addr + offset : NULL;
}

BPF_CALL_4(bpf_xdp_load_bytes, struct xdp_buff *, xdp, u32, offset,
	   void *, buf, u32, len)
{
	void *ptr;

	ptr = bpf_xdp_pointer(xdp, offset, len);
	if (IS_ERR(ptr))
		return PTR_ERR(ptr);

	if (!ptr)
		bpf_xdp_copy_buf(xdp, offset, buf, len, false);
	else
		memcpy(buf, ptr, len);

	return 0;
}

static const struct bpf_func_proto bpf_xdp_load_bytes_proto = {
	.func		= bpf_xdp_load_bytes,
	.gpl_only	= false,
	.ret_type	= RET_INTEGER,
	.arg1_type	= ARG_PTR_TO_CTX,
	.arg2_type	= ARG_ANYTHING,
	.arg3_type	= ARG_PTR_TO_UNINIT_MEM,
	.arg4_type	= ARG_CONST_SIZE,
};

int __bpf_xdp_load_bytes(struct xdp_buff *xdp, u32 offset, void *buf, u32 len)
{
	return ____bpf_xdp_load_bytes(xdp, offset, buf, len);
}

BPF_CALL_4(bpf_xdp_store_bytes, struct xdp_buff *, xdp, u32, offset,
	   void *, buf, u32, len)
{
	void *ptr;

	ptr = bpf_xdp_pointer(xdp, offset, len);
	if (IS_ERR(ptr))
		return PTR_ERR(ptr);

	if (!ptr)
		bpf_xdp_copy_buf(xdp, offset, buf, len, true);
	else
		memcpy(ptr, buf, len);

	return 0;
}

static const struct bpf_func_proto bpf_xdp_store_bytes_proto = {
	.func		= bpf_xdp_store_bytes,
	.gpl_only	= false,
	.ret_type	= RET_INTEGER,
	.arg1_type	= ARG_PTR_TO_CTX,
	.arg2_type	= ARG_ANYTHING,
	.arg3_type	= ARG_PTR_TO_UNINIT_MEM,
	.arg4_type	= ARG_CONST_SIZE,
};

int __bpf_xdp_store_bytes(struct xdp_buff *xdp, u32 offset, void *buf, u32 len)
{
	return ____bpf_xdp_store_bytes(xdp, offset, buf, len);
}

static int bpf_xdp_frags_increase_tail(struct xdp_buff *xdp, int offset)
{
	struct skb_shared_info *sinfo = xdp_get_shared_info_from_buff(xdp);
	skb_frag_t *frag = &sinfo->frags[sinfo->nr_frags - 1];
	struct xdp_rxq_info *rxq = xdp->rxq;
	unsigned int tailroom;

	if (!rxq->frag_size || rxq->frag_size > xdp->frame_sz)
		return -EOPNOTSUPP;

	tailroom = rxq->frag_size - skb_frag_size(frag) - skb_frag_off(frag);
	if (unlikely(offset > tailroom))
		return -EINVAL;

	memset(skb_frag_address(frag) + skb_frag_size(frag), 0, offset);
	skb_frag_size_add(frag, offset);
	sinfo->xdp_frags_size += offset;

	return 0;
}

static int bpf_xdp_frags_shrink_tail(struct xdp_buff *xdp, int offset)
{
	struct skb_shared_info *sinfo = xdp_get_shared_info_from_buff(xdp);
	int i, n_frags_free = 0, len_free = 0;

	if (unlikely(offset > (int)xdp_get_buff_len(xdp) - ETH_HLEN))
		return -EINVAL;

	for (i = sinfo->nr_frags - 1; i >= 0 && offset > 0; i--) {
		skb_frag_t *frag = &sinfo->frags[i];
		int shrink = min_t(int, offset, skb_frag_size(frag));

		len_free += shrink;
		offset -= shrink;

		if (skb_frag_size(frag) == shrink) {
			struct page *page = skb_frag_page(frag);

			__xdp_return(page_address(page), &xdp->rxq->mem,
				     false, NULL);
			n_frags_free++;
		} else {
			skb_frag_size_sub(frag, shrink);
			break;
		}
	}
	sinfo->nr_frags -= n_frags_free;
	sinfo->xdp_frags_size -= len_free;

	if (unlikely(!sinfo->nr_frags)) {
		xdp_buff_clear_frags_flag(xdp);
		xdp->data_end -= offset;
	}

	return 0;
}

BPF_CALL_2(bpf_xdp_adjust_tail, struct xdp_buff *, xdp, int, offset)
{
	void *data_hard_end = xdp_data_hard_end(xdp); /* use xdp->frame_sz */
	void *data_end = xdp->data_end + offset;

	if (unlikely(xdp_buff_has_frags(xdp))) { /* non-linear xdp buff */
		if (offset < 0)
			return bpf_xdp_frags_shrink_tail(xdp, -offset);

		return bpf_xdp_frags_increase_tail(xdp, offset);
	}

	/* Notice that xdp_data_hard_end have reserved some tailroom */
	if (unlikely(data_end > data_hard_end))
		return -EINVAL;

	if (unlikely(data_end < xdp->data + ETH_HLEN))
		return -EINVAL;

	/* Clear memory area on grow, can contain uninit kernel memory */
	if (offset > 0)
		memset(xdp->data_end, 0, offset);

	xdp->data_end = data_end;

	return 0;
}

static const struct bpf_func_proto bpf_xdp_adjust_tail_proto = {
	.func		= bpf_xdp_adjust_tail,
	.gpl_only	= false,
	.ret_type	= RET_INTEGER,
	.arg1_type	= ARG_PTR_TO_CTX,
	.arg2_type	= ARG_ANYTHING,
};

BPF_CALL_2(bpf_xdp_adjust_meta, struct xdp_buff *, xdp, int, offset)
{
	void *xdp_frame_end = xdp->data_hard_start + sizeof(struct xdp_frame);
	void *meta = xdp->data_meta + offset;
	unsigned long metalen = xdp->data - meta;

	if (xdp_data_meta_unsupported(xdp))
		return -ENOTSUPP;
	if (unlikely(meta < xdp_frame_end ||
		     meta > xdp->data))
		return -EINVAL;
	if (unlikely(xdp_metalen_invalid(metalen)))
		return -EACCES;

	xdp->data_meta = meta;

	return 0;
}

static const struct bpf_func_proto bpf_xdp_adjust_meta_proto = {
	.func		= bpf_xdp_adjust_meta,
	.gpl_only	= false,
	.ret_type	= RET_INTEGER,
	.arg1_type	= ARG_PTR_TO_CTX,
	.arg2_type	= ARG_ANYTHING,
};

/**
 * DOC: xdp redirect
 *
 * XDP_REDIRECT works by a three-step process, implemented in the functions
 * below:
 *
 * 1. The bpf_redirect() and bpf_redirect_map() helpers will lookup the target
 *    of the redirect and store it (along with some other metadata) in a per-CPU
 *    struct bpf_redirect_info.
 *
 * 2. When the program returns the XDP_REDIRECT return code, the driver will
 *    call xdp_do_redirect() which will use the information in struct
 *    bpf_redirect_info to actually enqueue the frame into a map type-specific
 *    bulk queue structure.
 *
 * 3. Before exiting its NAPI poll loop, the driver will call
 *    xdp_do_flush(), which will flush all the different bulk queues,
 *    thus completing the redirect. Note that xdp_do_flush() must be
 *    called before napi_complete_done() in the driver, as the
 *    XDP_REDIRECT logic relies on being inside a single NAPI instance
 *    through to the xdp_do_flush() call for RCU protection of all
 *    in-kernel data structures.
 */
/*
 * Pointers to the map entries will be kept around for this whole sequence of
 * steps, protected by RCU. However, there is no top-level rcu_read_lock() in
 * the core code; instead, the RCU protection relies on everything happening
 * inside a single NAPI poll sequence, which means it's between a pair of calls
 * to local_bh_disable()/local_bh_enable().
 *
 * The map entries are marked as __rcu and the map code makes sure to
 * dereference those pointers with rcu_dereference_check() in a way that works
 * for both sections that to hold an rcu_read_lock() and sections that are
 * called from NAPI without a separate rcu_read_lock(). The code below does not
 * use RCU annotations, but relies on those in the map code.
 */
void xdp_do_flush(void)
{
	__dev_flush();
	__cpu_map_flush();
	__xsk_map_flush();
}
EXPORT_SYMBOL_GPL(xdp_do_flush);

void bpf_clear_redirect_map(struct bpf_map *map)
{
	struct bpf_redirect_info *ri;
	int cpu;

	for_each_possible_cpu(cpu) {
		ri = per_cpu_ptr(&bpf_redirect_info, cpu);
		/* Avoid polluting remote cacheline due to writes if
		 * not needed. Once we pass this test, we need the
		 * cmpxchg() to make sure it hasn't been changed in
		 * the meantime by remote CPU.
		 */
		if (unlikely(READ_ONCE(ri->map) == map))
			cmpxchg(&ri->map, map, NULL);
	}
}

DEFINE_STATIC_KEY_FALSE(bpf_master_redirect_enabled_key);
EXPORT_SYMBOL_GPL(bpf_master_redirect_enabled_key);

u32 xdp_master_redirect(struct xdp_buff *xdp)
{
	struct net_device *master, *slave;
	struct bpf_redirect_info *ri = this_cpu_ptr(&bpf_redirect_info);

	master = netdev_master_upper_dev_get_rcu(xdp->rxq->dev);
	slave = master->netdev_ops->ndo_xdp_get_xmit_slave(master, xdp);
	if (slave && slave != xdp->rxq->dev) {
		/* The target device is different from the receiving device, so
		 * redirect it to the new device.
		 * Using XDP_REDIRECT gets the correct behaviour from XDP enabled
		 * drivers to unmap the packet from their rx ring.
		 */
		ri->tgt_index = slave->ifindex;
		ri->map_id = INT_MAX;
		ri->map_type = BPF_MAP_TYPE_UNSPEC;
		return XDP_REDIRECT;
	}
	return XDP_TX;
}
EXPORT_SYMBOL_GPL(xdp_master_redirect);

static inline int __xdp_do_redirect_xsk(struct bpf_redirect_info *ri,
					struct net_device *dev,
					struct xdp_buff *xdp,
					struct bpf_prog *xdp_prog)
{
	enum bpf_map_type map_type = ri->map_type;
	void *fwd = ri->tgt_value;
	u32 map_id = ri->map_id;
	int err;

	ri->map_id = 0; /* Valid map id idr range: [1,INT_MAX[ */
	ri->map_type = BPF_MAP_TYPE_UNSPEC;

	err = __xsk_map_redirect(fwd, xdp);
	if (unlikely(err))
		goto err;

	_trace_xdp_redirect_map(dev, xdp_prog, fwd, map_type, map_id, ri->tgt_index);
	return 0;
err:
	_trace_xdp_redirect_map_err(dev, xdp_prog, fwd, map_type, map_id, ri->tgt_index, err);
	return err;
}

static __always_inline int __xdp_do_redirect_frame(struct bpf_redirect_info *ri,
						   struct net_device *dev,
						   struct xdp_frame *xdpf,
						   struct bpf_prog *xdp_prog)
{
	enum bpf_map_type map_type = ri->map_type;
	void *fwd = ri->tgt_value;
	u32 map_id = ri->map_id;
	struct bpf_map *map;
	int err;

	ri->map_id = 0; /* Valid map id idr range: [1,INT_MAX[ */
	ri->map_type = BPF_MAP_TYPE_UNSPEC;

	if (unlikely(!xdpf)) {
		err = -EOVERFLOW;
		goto err;
	}

	switch (map_type) {
	case BPF_MAP_TYPE_DEVMAP:
		fallthrough;
	case BPF_MAP_TYPE_DEVMAP_HASH:
		map = READ_ONCE(ri->map);
		if (unlikely(map)) {
			WRITE_ONCE(ri->map, NULL);
			err = dev_map_enqueue_multi(xdpf, dev, map,
						    ri->flags & BPF_F_EXCLUDE_INGRESS);
		} else {
			err = dev_map_enqueue(fwd, xdpf, dev);
		}
		break;
	case BPF_MAP_TYPE_CPUMAP:
		err = cpu_map_enqueue(fwd, xdpf, dev);
		break;
	case BPF_MAP_TYPE_UNSPEC:
		if (map_id == INT_MAX) {
			fwd = dev_get_by_index_rcu(dev_net(dev), ri->tgt_index);
			if (unlikely(!fwd)) {
				err = -EINVAL;
				break;
			}
			err = dev_xdp_enqueue(fwd, xdpf, dev);
			break;
		}
		fallthrough;
	default:
		err = -EBADRQC;
	}

	if (unlikely(err))
		goto err;

	_trace_xdp_redirect_map(dev, xdp_prog, fwd, map_type, map_id, ri->tgt_index);
	return 0;
err:
	_trace_xdp_redirect_map_err(dev, xdp_prog, fwd, map_type, map_id, ri->tgt_index, err);
	return err;
}

int xdp_do_redirect(struct net_device *dev, struct xdp_buff *xdp,
		    struct bpf_prog *xdp_prog)
{
	struct bpf_redirect_info *ri = this_cpu_ptr(&bpf_redirect_info);
	enum bpf_map_type map_type = ri->map_type;

	if (map_type == BPF_MAP_TYPE_XSKMAP)
		return __xdp_do_redirect_xsk(ri, dev, xdp, xdp_prog);

	return __xdp_do_redirect_frame(ri, dev, xdp_convert_buff_to_frame(xdp),
				       xdp_prog);
}
EXPORT_SYMBOL_GPL(xdp_do_redirect);

int xdp_do_redirect_frame(struct net_device *dev, struct xdp_buff *xdp,
			  struct xdp_frame *xdpf, struct bpf_prog *xdp_prog)
{
	struct bpf_redirect_info *ri = this_cpu_ptr(&bpf_redirect_info);
	enum bpf_map_type map_type = ri->map_type;

	if (map_type == BPF_MAP_TYPE_XSKMAP)
		return __xdp_do_redirect_xsk(ri, dev, xdp, xdp_prog);

	return __xdp_do_redirect_frame(ri, dev, xdpf, xdp_prog);
}
EXPORT_SYMBOL_GPL(xdp_do_redirect_frame);

static int xdp_do_generic_redirect_map(struct net_device *dev,
				       struct sk_buff *skb,
				       struct xdp_buff *xdp,
				       struct bpf_prog *xdp_prog,
				       void *fwd,
				       enum bpf_map_type map_type, u32 map_id)
{
	struct bpf_redirect_info *ri = this_cpu_ptr(&bpf_redirect_info);
	struct bpf_map *map;
	int err;

	switch (map_type) {
	case BPF_MAP_TYPE_DEVMAP:
		fallthrough;
	case BPF_MAP_TYPE_DEVMAP_HASH:
		map = READ_ONCE(ri->map);
		if (unlikely(map)) {
			WRITE_ONCE(ri->map, NULL);
			err = dev_map_redirect_multi(dev, skb, xdp_prog, map,
						     ri->flags & BPF_F_EXCLUDE_INGRESS);
		} else {
			err = dev_map_generic_redirect(fwd, skb, xdp_prog);
		}
		if (unlikely(err))
			goto err;
		break;
	case BPF_MAP_TYPE_XSKMAP:
		err = xsk_generic_rcv(fwd, xdp);
		if (err)
			goto err;
		consume_skb(skb);
		break;
	case BPF_MAP_TYPE_CPUMAP:
		err = cpu_map_generic_redirect(fwd, skb);
		if (unlikely(err))
			goto err;
		break;
	default:
		err = -EBADRQC;
		goto err;
	}

	_trace_xdp_redirect_map(dev, xdp_prog, fwd, map_type, map_id, ri->tgt_index);
	return 0;
err:
	_trace_xdp_redirect_map_err(dev, xdp_prog, fwd, map_type, map_id, ri->tgt_index, err);
	return err;
}

int xdp_do_generic_redirect(struct net_device *dev, struct sk_buff *skb,
			    struct xdp_buff *xdp, struct bpf_prog *xdp_prog)
{
	struct bpf_redirect_info *ri = this_cpu_ptr(&bpf_redirect_info);
	enum bpf_map_type map_type = ri->map_type;
	void *fwd = ri->tgt_value;
	u32 map_id = ri->map_id;
	int err;

	ri->map_id = 0; /* Valid map id idr range: [1,INT_MAX[ */
	ri->map_type = BPF_MAP_TYPE_UNSPEC;

	if (map_type == BPF_MAP_TYPE_UNSPEC && map_id == INT_MAX) {
		fwd = dev_get_by_index_rcu(dev_net(dev), ri->tgt_index);
		if (unlikely(!fwd)) {
			err = -EINVAL;
			goto err;
		}

		err = xdp_ok_fwd_dev(fwd, skb->len);
		if (unlikely(err))
			goto err;

		skb->dev = fwd;
		_trace_xdp_redirect(dev, xdp_prog, ri->tgt_index);
		generic_xdp_tx(skb, xdp_prog);
		return 0;
	}

	return xdp_do_generic_redirect_map(dev, skb, xdp, xdp_prog, fwd, map_type, map_id);
err:
	_trace_xdp_redirect_err(dev, xdp_prog, ri->tgt_index, err);
	return err;
}

BPF_CALL_2(bpf_xdp_redirect, u32, ifindex, u64, flags)
{
	struct bpf_redirect_info *ri = this_cpu_ptr(&bpf_redirect_info);

	if (unlikely(flags))
		return XDP_ABORTED;

	/* NB! Map type UNSPEC and map_id == INT_MAX (never generated
	 * by map_idr) is used for ifindex based XDP redirect.
	 */
	ri->tgt_index = ifindex;
	ri->map_id = INT_MAX;
	ri->map_type = BPF_MAP_TYPE_UNSPEC;

	return XDP_REDIRECT;
}

static const struct bpf_func_proto bpf_xdp_redirect_proto = {
	.func           = bpf_xdp_redirect,
	.gpl_only       = false,
	.ret_type       = RET_INTEGER,
	.arg1_type      = ARG_ANYTHING,
	.arg2_type      = ARG_ANYTHING,
};

BPF_CALL_3(bpf_xdp_redirect_map, struct bpf_map *, map, u64, key,
	   u64, flags)
{
	return map->ops->map_redirect(map, key, flags);
}

static const struct bpf_func_proto bpf_xdp_redirect_map_proto = {
	.func           = bpf_xdp_redirect_map,
	.gpl_only       = false,
	.ret_type       = RET_INTEGER,
	.arg1_type      = ARG_CONST_MAP_PTR,
	.arg2_type      = ARG_ANYTHING,
	.arg3_type      = ARG_ANYTHING,
};

static unsigned long bpf_skb_copy(void *dst_buff, const void *skb,
				  unsigned long off, unsigned long len)
{
	void *ptr = skb_header_pointer(skb, off, len, dst_buff);

	if (unlikely(!ptr))
		return len;
	if (ptr != dst_buff)
		memcpy(dst_buff, ptr, len);

	return 0;
}

BPF_CALL_5(bpf_skb_event_output, struct sk_buff *, skb, struct bpf_map *, map,
	   u64, flags, void *, meta, u64, meta_size)
{
	u64 skb_size = (flags & BPF_F_CTXLEN_MASK) >> 32;

	if (unlikely(flags & ~(BPF_F_CTXLEN_MASK | BPF_F_INDEX_MASK)))
		return -EINVAL;
	if (unlikely(!skb || skb_size > skb->len))
		return -EFAULT;

	return bpf_event_output(map, flags, meta, meta_size, skb, skb_size,
				bpf_skb_copy);
}

static const struct bpf_func_proto bpf_skb_event_output_proto = {
	.func		= bpf_skb_event_output,
	.gpl_only	= true,
	.ret_type	= RET_INTEGER,
	.arg1_type	= ARG_PTR_TO_CTX,
	.arg2_type	= ARG_CONST_MAP_PTR,
	.arg3_type	= ARG_ANYTHING,
	.arg4_type	= ARG_PTR_TO_MEM | MEM_RDONLY,
	.arg5_type	= ARG_CONST_SIZE_OR_ZERO,
};

BTF_ID_LIST_SINGLE(bpf_skb_output_btf_ids, struct, sk_buff)

const struct bpf_func_proto bpf_skb_output_proto = {
	.func		= bpf_skb_event_output,
	.gpl_only	= true,
	.ret_type	= RET_INTEGER,
	.arg1_type	= ARG_PTR_TO_BTF_ID,
	.arg1_btf_id	= &bpf_skb_output_btf_ids[0],
	.arg2_type	= ARG_CONST_MAP_PTR,
	.arg3_type	= ARG_ANYTHING,
	.arg4_type	= ARG_PTR_TO_MEM | MEM_RDONLY,
	.arg5_type	= ARG_CONST_SIZE_OR_ZERO,
};

static unsigned short bpf_tunnel_key_af(u64 flags)
{
	return flags & BPF_F_TUNINFO_IPV6 ? AF_INET6 : AF_INET;
}

BPF_CALL_4(bpf_skb_get_tunnel_key, struct sk_buff *, skb, struct bpf_tunnel_key *, to,
	   u32, size, u64, flags)
{
	const struct ip_tunnel_info *info = skb_tunnel_info(skb);
	u8 compat[sizeof(struct bpf_tunnel_key)];
	void *to_orig = to;
	int err;

	if (unlikely(!info || (flags & ~(BPF_F_TUNINFO_IPV6 |
					 BPF_F_TUNINFO_FLAGS)))) {
		err = -EINVAL;
		goto err_clear;
	}
	if (ip_tunnel_info_af(info) != bpf_tunnel_key_af(flags)) {
		err = -EPROTO;
		goto err_clear;
	}
	if (unlikely(size != sizeof(struct bpf_tunnel_key))) {
		err = -EINVAL;
		switch (size) {
		case offsetof(struct bpf_tunnel_key, local_ipv6[0]):
		case offsetof(struct bpf_tunnel_key, tunnel_label):
		case offsetof(struct bpf_tunnel_key, tunnel_ext):
			goto set_compat;
		case offsetof(struct bpf_tunnel_key, remote_ipv6[1]):
			/* Fixup deprecated structure layouts here, so we have
			 * a common path later on.
			 */
			if (ip_tunnel_info_af(info) != AF_INET)
				goto err_clear;
set_compat:
			to = (struct bpf_tunnel_key *)compat;
			break;
		default:
			goto err_clear;
		}
	}

	to->tunnel_id = be64_to_cpu(info->key.tun_id);
	to->tunnel_tos = info->key.tos;
	to->tunnel_ttl = info->key.ttl;
	if (flags & BPF_F_TUNINFO_FLAGS)
		to->tunnel_flags = info->key.tun_flags;
	else
		to->tunnel_ext = 0;

	if (flags & BPF_F_TUNINFO_IPV6) {
		memcpy(to->remote_ipv6, &info->key.u.ipv6.src,
		       sizeof(to->remote_ipv6));
		memcpy(to->local_ipv6, &info->key.u.ipv6.dst,
		       sizeof(to->local_ipv6));
		to->tunnel_label = be32_to_cpu(info->key.label);
	} else {
		to->remote_ipv4 = be32_to_cpu(info->key.u.ipv4.src);
		memset(&to->remote_ipv6[1], 0, sizeof(__u32) * 3);
		to->local_ipv4 = be32_to_cpu(info->key.u.ipv4.dst);
		memset(&to->local_ipv6[1], 0, sizeof(__u32) * 3);
		to->tunnel_label = 0;
	}

	if (unlikely(size != sizeof(struct bpf_tunnel_key)))
		memcpy(to_orig, to, size);

	return 0;
err_clear:
	memset(to_orig, 0, size);
	return err;
}

static const struct bpf_func_proto bpf_skb_get_tunnel_key_proto = {
	.func		= bpf_skb_get_tunnel_key,
	.gpl_only	= false,
	.ret_type	= RET_INTEGER,
	.arg1_type	= ARG_PTR_TO_CTX,
	.arg2_type	= ARG_PTR_TO_UNINIT_MEM,
	.arg3_type	= ARG_CONST_SIZE,
	.arg4_type	= ARG_ANYTHING,
};

BPF_CALL_3(bpf_skb_get_tunnel_opt, struct sk_buff *, skb, u8 *, to, u32, size)
{
	const struct ip_tunnel_info *info = skb_tunnel_info(skb);
	int err;

	if (unlikely(!info ||
		     !(info->key.tun_flags & TUNNEL_OPTIONS_PRESENT))) {
		err = -ENOENT;
		goto err_clear;
	}
	if (unlikely(size < info->options_len)) {
		err = -ENOMEM;
		goto err_clear;
	}

	ip_tunnel_info_opts_get(to, info);
	if (size > info->options_len)
		memset(to + info->options_len, 0, size - info->options_len);

	return info->options_len;
err_clear:
	memset(to, 0, size);
	return err;
}

static const struct bpf_func_proto bpf_skb_get_tunnel_opt_proto = {
	.func		= bpf_skb_get_tunnel_opt,
	.gpl_only	= false,
	.ret_type	= RET_INTEGER,
	.arg1_type	= ARG_PTR_TO_CTX,
	.arg2_type	= ARG_PTR_TO_UNINIT_MEM,
	.arg3_type	= ARG_CONST_SIZE,
};

static struct metadata_dst __percpu *md_dst;

BPF_CALL_4(bpf_skb_set_tunnel_key, struct sk_buff *, skb,
	   const struct bpf_tunnel_key *, from, u32, size, u64, flags)
{
	struct metadata_dst *md = this_cpu_ptr(md_dst);
	u8 compat[sizeof(struct bpf_tunnel_key)];
	struct ip_tunnel_info *info;

	if (unlikely(flags & ~(BPF_F_TUNINFO_IPV6 | BPF_F_ZERO_CSUM_TX |
			       BPF_F_DONT_FRAGMENT | BPF_F_SEQ_NUMBER |
			       BPF_F_NO_TUNNEL_KEY)))
		return -EINVAL;
	if (unlikely(size != sizeof(struct bpf_tunnel_key))) {
		switch (size) {
		case offsetof(struct bpf_tunnel_key, local_ipv6[0]):
		case offsetof(struct bpf_tunnel_key, tunnel_label):
		case offsetof(struct bpf_tunnel_key, tunnel_ext):
		case offsetof(struct bpf_tunnel_key, remote_ipv6[1]):
			/* Fixup deprecated structure layouts here, so we have
			 * a common path later on.
			 */
			memcpy(compat, from, size);
			memset(compat + size, 0, sizeof(compat) - size);
			from = (const struct bpf_tunnel_key *) compat;
			break;
		default:
			return -EINVAL;
		}
	}
	if (unlikely((!(flags & BPF_F_TUNINFO_IPV6) && from->tunnel_label) ||
		     from->tunnel_ext))
		return -EINVAL;

	skb_dst_drop(skb);
	dst_hold((struct dst_entry *) md);
	skb_dst_set(skb, (struct dst_entry *) md);

	info = &md->u.tun_info;
	memset(info, 0, sizeof(*info));
	info->mode = IP_TUNNEL_INFO_TX;

	info->key.tun_flags = TUNNEL_KEY | TUNNEL_CSUM | TUNNEL_NOCACHE;
	if (flags & BPF_F_DONT_FRAGMENT)
		info->key.tun_flags |= TUNNEL_DONT_FRAGMENT;
	if (flags & BPF_F_ZERO_CSUM_TX)
		info->key.tun_flags &= ~TUNNEL_CSUM;
	if (flags & BPF_F_SEQ_NUMBER)
		info->key.tun_flags |= TUNNEL_SEQ;
	if (flags & BPF_F_NO_TUNNEL_KEY)
		info->key.tun_flags &= ~TUNNEL_KEY;

	info->key.tun_id = cpu_to_be64(from->tunnel_id);
	info->key.tos = from->tunnel_tos;
	info->key.ttl = from->tunnel_ttl;

	if (flags & BPF_F_TUNINFO_IPV6) {
		info->mode |= IP_TUNNEL_INFO_IPV6;
		memcpy(&info->key.u.ipv6.dst, from->remote_ipv6,
		       sizeof(from->remote_ipv6));
		memcpy(&info->key.u.ipv6.src, from->local_ipv6,
		       sizeof(from->local_ipv6));
		info->key.label = cpu_to_be32(from->tunnel_label) &
				  IPV6_FLOWLABEL_MASK;
	} else {
		info->key.u.ipv4.dst = cpu_to_be32(from->remote_ipv4);
		info->key.u.ipv4.src = cpu_to_be32(from->local_ipv4);
		info->key.flow_flags = FLOWI_FLAG_ANYSRC;
	}

	return 0;
}

static const struct bpf_func_proto bpf_skb_set_tunnel_key_proto = {
	.func		= bpf_skb_set_tunnel_key,
	.gpl_only	= false,
	.ret_type	= RET_INTEGER,
	.arg1_type	= ARG_PTR_TO_CTX,
	.arg2_type	= ARG_PTR_TO_MEM | MEM_RDONLY,
	.arg3_type	= ARG_CONST_SIZE,
	.arg4_type	= ARG_ANYTHING,
};

BPF_CALL_3(bpf_skb_set_tunnel_opt, struct sk_buff *, skb,
	   const u8 *, from, u32, size)
{
	struct ip_tunnel_info *info = skb_tunnel_info(skb);
	const struct metadata_dst *md = this_cpu_ptr(md_dst);

	if (unlikely(info != &md->u.tun_info || (size & (sizeof(u32) - 1))))
		return -EINVAL;
	if (unlikely(size > IP_TUNNEL_OPTS_MAX))
		return -ENOMEM;

	ip_tunnel_info_opts_set(info, from, size, TUNNEL_OPTIONS_PRESENT);

	return 0;
}

static const struct bpf_func_proto bpf_skb_set_tunnel_opt_proto = {
	.func		= bpf_skb_set_tunnel_opt,
	.gpl_only	= false,
	.ret_type	= RET_INTEGER,
	.arg1_type	= ARG_PTR_TO_CTX,
	.arg2_type	= ARG_PTR_TO_MEM | MEM_RDONLY,
	.arg3_type	= ARG_CONST_SIZE,
};

static const struct bpf_func_proto *
bpf_get_skb_set_tunnel_proto(enum bpf_func_id which)
{
	if (!md_dst) {
		struct metadata_dst __percpu *tmp;

		tmp = metadata_dst_alloc_percpu(IP_TUNNEL_OPTS_MAX,
						METADATA_IP_TUNNEL,
						GFP_KERNEL);
		if (!tmp)
			return NULL;
		if (cmpxchg(&md_dst, NULL, tmp))
			metadata_dst_free_percpu(tmp);
	}

	switch (which) {
	case BPF_FUNC_skb_set_tunnel_key:
		return &bpf_skb_set_tunnel_key_proto;
	case BPF_FUNC_skb_set_tunnel_opt:
		return &bpf_skb_set_tunnel_opt_proto;
	default:
		return NULL;
	}
}

BPF_CALL_3(bpf_skb_under_cgroup, struct sk_buff *, skb, struct bpf_map *, map,
	   u32, idx)
{
	struct bpf_array *array = container_of(map, struct bpf_array, map);
	struct cgroup *cgrp;
	struct sock *sk;

	sk = skb_to_full_sk(skb);
	if (!sk || !sk_fullsock(sk))
		return -ENOENT;
	if (unlikely(idx >= array->map.max_entries))
		return -E2BIG;

	cgrp = READ_ONCE(array->ptrs[idx]);
	if (unlikely(!cgrp))
		return -EAGAIN;

	return sk_under_cgroup_hierarchy(sk, cgrp);
}

static const struct bpf_func_proto bpf_skb_under_cgroup_proto = {
	.func		= bpf_skb_under_cgroup,
	.gpl_only	= false,
	.ret_type	= RET_INTEGER,
	.arg1_type	= ARG_PTR_TO_CTX,
	.arg2_type	= ARG_CONST_MAP_PTR,
	.arg3_type	= ARG_ANYTHING,
};

#ifdef CONFIG_SOCK_CGROUP_DATA
static inline u64 __bpf_sk_cgroup_id(struct sock *sk)
{
	struct cgroup *cgrp;

	sk = sk_to_full_sk(sk);
	if (!sk || !sk_fullsock(sk))
		return 0;

	cgrp = sock_cgroup_ptr(&sk->sk_cgrp_data);
	return cgroup_id(cgrp);
}

BPF_CALL_1(bpf_skb_cgroup_id, const struct sk_buff *, skb)
{
	return __bpf_sk_cgroup_id(skb->sk);
}

static const struct bpf_func_proto bpf_skb_cgroup_id_proto = {
	.func           = bpf_skb_cgroup_id,
	.gpl_only       = false,
	.ret_type       = RET_INTEGER,
	.arg1_type      = ARG_PTR_TO_CTX,
};

static inline u64 __bpf_sk_ancestor_cgroup_id(struct sock *sk,
					      int ancestor_level)
{
	struct cgroup *ancestor;
	struct cgroup *cgrp;

	sk = sk_to_full_sk(sk);
	if (!sk || !sk_fullsock(sk))
		return 0;

	cgrp = sock_cgroup_ptr(&sk->sk_cgrp_data);
	ancestor = cgroup_ancestor(cgrp, ancestor_level);
	if (!ancestor)
		return 0;

	return cgroup_id(ancestor);
}

BPF_CALL_2(bpf_skb_ancestor_cgroup_id, const struct sk_buff *, skb, int,
	   ancestor_level)
{
	return __bpf_sk_ancestor_cgroup_id(skb->sk, ancestor_level);
}

static const struct bpf_func_proto bpf_skb_ancestor_cgroup_id_proto = {
	.func           = bpf_skb_ancestor_cgroup_id,
	.gpl_only       = false,
	.ret_type       = RET_INTEGER,
	.arg1_type      = ARG_PTR_TO_CTX,
	.arg2_type      = ARG_ANYTHING,
};

BPF_CALL_1(bpf_sk_cgroup_id, struct sock *, sk)
{
	return __bpf_sk_cgroup_id(sk);
}

static const struct bpf_func_proto bpf_sk_cgroup_id_proto = {
	.func           = bpf_sk_cgroup_id,
	.gpl_only       = false,
	.ret_type       = RET_INTEGER,
	.arg1_type      = ARG_PTR_TO_BTF_ID_SOCK_COMMON,
};

BPF_CALL_2(bpf_sk_ancestor_cgroup_id, struct sock *, sk, int, ancestor_level)
{
	return __bpf_sk_ancestor_cgroup_id(sk, ancestor_level);
}

static const struct bpf_func_proto bpf_sk_ancestor_cgroup_id_proto = {
	.func           = bpf_sk_ancestor_cgroup_id,
	.gpl_only       = false,
	.ret_type       = RET_INTEGER,
	.arg1_type      = ARG_PTR_TO_BTF_ID_SOCK_COMMON,
	.arg2_type      = ARG_ANYTHING,
};
#endif

static unsigned long bpf_xdp_copy(void *dst, const void *ctx,
				  unsigned long off, unsigned long len)
{
	struct xdp_buff *xdp = (struct xdp_buff *)ctx;

	bpf_xdp_copy_buf(xdp, off, dst, len, false);
	return 0;
}

BPF_CALL_5(bpf_xdp_event_output, struct xdp_buff *, xdp, struct bpf_map *, map,
	   u64, flags, void *, meta, u64, meta_size)
{
	u64 xdp_size = (flags & BPF_F_CTXLEN_MASK) >> 32;

	if (unlikely(flags & ~(BPF_F_CTXLEN_MASK | BPF_F_INDEX_MASK)))
		return -EINVAL;

	if (unlikely(!xdp || xdp_size > xdp_get_buff_len(xdp)))
		return -EFAULT;

	return bpf_event_output(map, flags, meta, meta_size, xdp,
				xdp_size, bpf_xdp_copy);
}

static const struct bpf_func_proto bpf_xdp_event_output_proto = {
	.func		= bpf_xdp_event_output,
	.gpl_only	= true,
	.ret_type	= RET_INTEGER,
	.arg1_type	= ARG_PTR_TO_CTX,
	.arg2_type	= ARG_CONST_MAP_PTR,
	.arg3_type	= ARG_ANYTHING,
	.arg4_type	= ARG_PTR_TO_MEM | MEM_RDONLY,
	.arg5_type	= ARG_CONST_SIZE_OR_ZERO,
};

BTF_ID_LIST_SINGLE(bpf_xdp_output_btf_ids, struct, xdp_buff)

const struct bpf_func_proto bpf_xdp_output_proto = {
	.func		= bpf_xdp_event_output,
	.gpl_only	= true,
	.ret_type	= RET_INTEGER,
	.arg1_type	= ARG_PTR_TO_BTF_ID,
	.arg1_btf_id	= &bpf_xdp_output_btf_ids[0],
	.arg2_type	= ARG_CONST_MAP_PTR,
	.arg3_type	= ARG_ANYTHING,
	.arg4_type	= ARG_PTR_TO_MEM | MEM_RDONLY,
	.arg5_type	= ARG_CONST_SIZE_OR_ZERO,
};

BPF_CALL_1(bpf_get_socket_cookie, struct sk_buff *, skb)
{
	return skb->sk ? __sock_gen_cookie(skb->sk) : 0;
}

static const struct bpf_func_proto bpf_get_socket_cookie_proto = {
	.func           = bpf_get_socket_cookie,
	.gpl_only       = false,
	.ret_type       = RET_INTEGER,
	.arg1_type      = ARG_PTR_TO_CTX,
};

BPF_CALL_1(bpf_get_socket_cookie_sock_addr, struct bpf_sock_addr_kern *, ctx)
{
	return __sock_gen_cookie(ctx->sk);
}

static const struct bpf_func_proto bpf_get_socket_cookie_sock_addr_proto = {
	.func		= bpf_get_socket_cookie_sock_addr,
	.gpl_only	= false,
	.ret_type	= RET_INTEGER,
	.arg1_type	= ARG_PTR_TO_CTX,
};

BPF_CALL_1(bpf_get_socket_cookie_sock, struct sock *, ctx)
{
	return __sock_gen_cookie(ctx);
}

static const struct bpf_func_proto bpf_get_socket_cookie_sock_proto = {
	.func		= bpf_get_socket_cookie_sock,
	.gpl_only	= false,
	.ret_type	= RET_INTEGER,
	.arg1_type	= ARG_PTR_TO_CTX,
};

BPF_CALL_1(bpf_get_socket_ptr_cookie, struct sock *, sk)
{
	return sk ? sock_gen_cookie(sk) : 0;
}

const struct bpf_func_proto bpf_get_socket_ptr_cookie_proto = {
	.func		= bpf_get_socket_ptr_cookie,
	.gpl_only	= false,
	.ret_type	= RET_INTEGER,
	.arg1_type	= ARG_PTR_TO_BTF_ID_SOCK_COMMON | PTR_MAYBE_NULL,
};

BPF_CALL_1(bpf_get_socket_cookie_sock_ops, struct bpf_sock_ops_kern *, ctx)
{
	return __sock_gen_cookie(ctx->sk);
}

static const struct bpf_func_proto bpf_get_socket_cookie_sock_ops_proto = {
	.func		= bpf_get_socket_cookie_sock_ops,
	.gpl_only	= false,
	.ret_type	= RET_INTEGER,
	.arg1_type	= ARG_PTR_TO_CTX,
};

static u64 __bpf_get_netns_cookie(struct sock *sk)
{
	const struct net *net = sk ? sock_net(sk) : &init_net;

	return net->net_cookie;
}

BPF_CALL_1(bpf_get_netns_cookie_sock, struct sock *, ctx)
{
	return __bpf_get_netns_cookie(ctx);
}

static const struct bpf_func_proto bpf_get_netns_cookie_sock_proto = {
	.func		= bpf_get_netns_cookie_sock,
	.gpl_only	= false,
	.ret_type	= RET_INTEGER,
	.arg1_type	= ARG_PTR_TO_CTX_OR_NULL,
};

BPF_CALL_1(bpf_get_netns_cookie_sock_addr, struct bpf_sock_addr_kern *, ctx)
{
	return __bpf_get_netns_cookie(ctx ? ctx->sk : NULL);
}

static const struct bpf_func_proto bpf_get_netns_cookie_sock_addr_proto = {
	.func		= bpf_get_netns_cookie_sock_addr,
	.gpl_only	= false,
	.ret_type	= RET_INTEGER,
	.arg1_type	= ARG_PTR_TO_CTX_OR_NULL,
};

BPF_CALL_1(bpf_get_netns_cookie_sock_ops, struct bpf_sock_ops_kern *, ctx)
{
	return __bpf_get_netns_cookie(ctx ? ctx->sk : NULL);
}

static const struct bpf_func_proto bpf_get_netns_cookie_sock_ops_proto = {
	.func		= bpf_get_netns_cookie_sock_ops,
	.gpl_only	= false,
	.ret_type	= RET_INTEGER,
	.arg1_type	= ARG_PTR_TO_CTX_OR_NULL,
};

BPF_CALL_1(bpf_get_netns_cookie_sk_msg, struct sk_msg *, ctx)
{
	return __bpf_get_netns_cookie(ctx ? ctx->sk : NULL);
}

static const struct bpf_func_proto bpf_get_netns_cookie_sk_msg_proto = {
	.func		= bpf_get_netns_cookie_sk_msg,
	.gpl_only	= false,
	.ret_type	= RET_INTEGER,
	.arg1_type	= ARG_PTR_TO_CTX_OR_NULL,
};

BPF_CALL_1(bpf_get_socket_uid, struct sk_buff *, skb)
{
	struct sock *sk = sk_to_full_sk(skb->sk);
	kuid_t kuid;

	if (!sk || !sk_fullsock(sk))
		return overflowuid;
	kuid = sock_net_uid(sock_net(sk), sk);
	return from_kuid_munged(sock_net(sk)->user_ns, kuid);
}

static const struct bpf_func_proto bpf_get_socket_uid_proto = {
	.func           = bpf_get_socket_uid,
	.gpl_only       = false,
	.ret_type       = RET_INTEGER,
	.arg1_type      = ARG_PTR_TO_CTX,
};

static int sol_socket_sockopt(struct sock *sk, int optname,
			      char *optval, int *optlen,
			      bool getopt)
{
	switch (optname) {
	case SO_REUSEADDR:
	case SO_SNDBUF:
	case SO_RCVBUF:
	case SO_KEEPALIVE:
	case SO_PRIORITY:
	case SO_REUSEPORT:
	case SO_RCVLOWAT:
	case SO_MARK:
	case SO_MAX_PACING_RATE:
	case SO_BINDTOIFINDEX:
	case SO_TXREHASH:
		if (*optlen != sizeof(int))
			return -EINVAL;
		break;
	case SO_BINDTODEVICE:
		break;
	default:
		return -EINVAL;
	}

	if (getopt) {
		if (optname == SO_BINDTODEVICE)
			return -EINVAL;
		return sk_getsockopt(sk, SOL_SOCKET, optname,
				     KERNEL_SOCKPTR(optval),
				     KERNEL_SOCKPTR(optlen));
	}

	return sk_setsockopt(sk, SOL_SOCKET, optname,
			     KERNEL_SOCKPTR(optval), *optlen);
}

static int bpf_sol_tcp_setsockopt(struct sock *sk, int optname,
				  char *optval, int optlen)
{
	struct tcp_sock *tp = tcp_sk(sk);
	unsigned long timeout;
	int val;

	if (optlen != sizeof(int))
		return -EINVAL;

	val = *(int *)optval;

	/* Only some options are supported */
	switch (optname) {
	case TCP_BPF_IW:
		if (val <= 0 || tp->data_segs_out > tp->syn_data)
			return -EINVAL;
		tcp_snd_cwnd_set(tp, val);
		break;
	case TCP_BPF_SNDCWND_CLAMP:
		if (val <= 0)
			return -EINVAL;
		tp->snd_cwnd_clamp = val;
		tp->snd_ssthresh = val;
		break;
	case TCP_BPF_DELACK_MAX:
		timeout = usecs_to_jiffies(val);
		if (timeout > TCP_DELACK_MAX ||
		    timeout < TCP_TIMEOUT_MIN)
			return -EINVAL;
		inet_csk(sk)->icsk_delack_max = timeout;
		break;
	case TCP_BPF_RTO_MIN:
		timeout = usecs_to_jiffies(val);
		if (timeout > TCP_RTO_MIN ||
		    timeout < TCP_TIMEOUT_MIN)
			return -EINVAL;
		inet_csk(sk)->icsk_rto_min = timeout;
		break;
	default:
		return -EINVAL;
	}

	return 0;
}

static int sol_tcp_sockopt_congestion(struct sock *sk, char *optval,
				      int *optlen, bool getopt)
{
	struct tcp_sock *tp;
	int ret;

	if (*optlen < 2)
		return -EINVAL;

	if (getopt) {
		if (!inet_csk(sk)->icsk_ca_ops)
			return -EINVAL;
		/* BPF expects NULL-terminated tcp-cc string */
		optval[--(*optlen)] = '\0';
		return do_tcp_getsockopt(sk, SOL_TCP, TCP_CONGESTION,
					 KERNEL_SOCKPTR(optval),
					 KERNEL_SOCKPTR(optlen));
	}

	/* "cdg" is the only cc that alloc a ptr
	 * in inet_csk_ca area.  The bpf-tcp-cc may
	 * overwrite this ptr after switching to cdg.
	 */
	if (*optlen >= sizeof("cdg") - 1 && !strncmp("cdg", optval, *optlen))
		return -ENOTSUPP;

	/* It stops this looping
	 *
	 * .init => bpf_setsockopt(tcp_cc) => .init =>
	 * bpf_setsockopt(tcp_cc)" => .init => ....
	 *
	 * The second bpf_setsockopt(tcp_cc) is not allowed
	 * in order to break the loop when both .init
	 * are the same bpf prog.
	 *
	 * This applies even the second bpf_setsockopt(tcp_cc)
	 * does not cause a loop.  This limits only the first
	 * '.init' can call bpf_setsockopt(TCP_CONGESTION) to
	 * pick a fallback cc (eg. peer does not support ECN)
	 * and the second '.init' cannot fallback to
	 * another.
	 */
	tp = tcp_sk(sk);
	if (tp->bpf_chg_cc_inprogress)
		return -EBUSY;

	tp->bpf_chg_cc_inprogress = 1;
	ret = do_tcp_setsockopt(sk, SOL_TCP, TCP_CONGESTION,
				KERNEL_SOCKPTR(optval), *optlen);
	tp->bpf_chg_cc_inprogress = 0;
	return ret;
}

static int sol_tcp_sockopt(struct sock *sk, int optname,
			   char *optval, int *optlen,
			   bool getopt)
{
	if (sk->sk_protocol != IPPROTO_TCP)
		return -EINVAL;

	switch (optname) {
	case TCP_NODELAY:
	case TCP_MAXSEG:
	case TCP_KEEPIDLE:
	case TCP_KEEPINTVL:
	case TCP_KEEPCNT:
	case TCP_SYNCNT:
	case TCP_WINDOW_CLAMP:
	case TCP_THIN_LINEAR_TIMEOUTS:
	case TCP_USER_TIMEOUT:
	case TCP_NOTSENT_LOWAT:
	case TCP_SAVE_SYN:
		if (*optlen != sizeof(int))
			return -EINVAL;
		break;
	case TCP_CONGESTION:
		return sol_tcp_sockopt_congestion(sk, optval, optlen, getopt);
	case TCP_SAVED_SYN:
		if (*optlen < 1)
			return -EINVAL;
		break;
	default:
		if (getopt)
			return -EINVAL;
		return bpf_sol_tcp_setsockopt(sk, optname, optval, *optlen);
	}

	if (getopt) {
		if (optname == TCP_SAVED_SYN) {
			struct tcp_sock *tp = tcp_sk(sk);

			if (!tp->saved_syn ||
			    *optlen > tcp_saved_syn_len(tp->saved_syn))
				return -EINVAL;
			memcpy(optval, tp->saved_syn->data, *optlen);
			/* It cannot free tp->saved_syn here because it
			 * does not know if the user space still needs it.
			 */
			return 0;
		}

		return do_tcp_getsockopt(sk, SOL_TCP, optname,
					 KERNEL_SOCKPTR(optval),
					 KERNEL_SOCKPTR(optlen));
	}

	return do_tcp_setsockopt(sk, SOL_TCP, optname,
				 KERNEL_SOCKPTR(optval), *optlen);
}

static int sol_ip_sockopt(struct sock *sk, int optname,
			  char *optval, int *optlen,
			  bool getopt)
{
	if (sk->sk_family != AF_INET)
		return -EINVAL;

	switch (optname) {
	case IP_TOS:
		if (*optlen != sizeof(int))
			return -EINVAL;
		break;
	default:
		return -EINVAL;
	}

	if (getopt)
		return do_ip_getsockopt(sk, SOL_IP, optname,
					KERNEL_SOCKPTR(optval),
					KERNEL_SOCKPTR(optlen));

	return do_ip_setsockopt(sk, SOL_IP, optname,
				KERNEL_SOCKPTR(optval), *optlen);
}

static int sol_ipv6_sockopt(struct sock *sk, int optname,
			    char *optval, int *optlen,
			    bool getopt)
{
	if (sk->sk_family != AF_INET6)
		return -EINVAL;

	switch (optname) {
	case IPV6_TCLASS:
	case IPV6_AUTOFLOWLABEL:
		if (*optlen != sizeof(int))
			return -EINVAL;
		break;
	default:
		return -EINVAL;
	}

	if (getopt)
		return ipv6_bpf_stub->ipv6_getsockopt(sk, SOL_IPV6, optname,
						      KERNEL_SOCKPTR(optval),
						      KERNEL_SOCKPTR(optlen));

	return ipv6_bpf_stub->ipv6_setsockopt(sk, SOL_IPV6, optname,
					      KERNEL_SOCKPTR(optval), *optlen);
}

static int __bpf_setsockopt(struct sock *sk, int level, int optname,
			    char *optval, int optlen)
{
	if (!sk_fullsock(sk))
		return -EINVAL;

	if (level == SOL_SOCKET)
		return sol_socket_sockopt(sk, optname, optval, &optlen, false);
	else if (IS_ENABLED(CONFIG_INET) && level == SOL_IP)
		return sol_ip_sockopt(sk, optname, optval, &optlen, false);
	else if (IS_ENABLED(CONFIG_IPV6) && level == SOL_IPV6)
		return sol_ipv6_sockopt(sk, optname, optval, &optlen, false);
	else if (IS_ENABLED(CONFIG_INET) && level == SOL_TCP)
		return sol_tcp_sockopt(sk, optname, optval, &optlen, false);

	return -EINVAL;
}

static int _bpf_setsockopt(struct sock *sk, int level, int optname,
			   char *optval, int optlen)
{
	if (sk_fullsock(sk))
		sock_owned_by_me(sk);
	return __bpf_setsockopt(sk, level, optname, optval, optlen);
}

static int __bpf_getsockopt(struct sock *sk, int level, int optname,
			    char *optval, int optlen)
{
	int err, saved_optlen = optlen;

	if (!sk_fullsock(sk)) {
		err = -EINVAL;
		goto done;
	}

	if (level == SOL_SOCKET)
		err = sol_socket_sockopt(sk, optname, optval, &optlen, true);
	else if (IS_ENABLED(CONFIG_INET) && level == SOL_TCP)
		err = sol_tcp_sockopt(sk, optname, optval, &optlen, true);
	else if (IS_ENABLED(CONFIG_INET) && level == SOL_IP)
		err = sol_ip_sockopt(sk, optname, optval, &optlen, true);
	else if (IS_ENABLED(CONFIG_IPV6) && level == SOL_IPV6)
		err = sol_ipv6_sockopt(sk, optname, optval, &optlen, true);
	else
		err = -EINVAL;

done:
	if (err)
		optlen = 0;
	if (optlen < saved_optlen)
		memset(optval + optlen, 0, saved_optlen - optlen);
	return err;
}

static int _bpf_getsockopt(struct sock *sk, int level, int optname,
			   char *optval, int optlen)
{
	if (sk_fullsock(sk))
		sock_owned_by_me(sk);
	return __bpf_getsockopt(sk, level, optname, optval, optlen);
}

BPF_CALL_5(bpf_sk_setsockopt, struct sock *, sk, int, level,
	   int, optname, char *, optval, int, optlen)
{
	return _bpf_setsockopt(sk, level, optname, optval, optlen);
}

const struct bpf_func_proto bpf_sk_setsockopt_proto = {
	.func		= bpf_sk_setsockopt,
	.gpl_only	= false,
	.ret_type	= RET_INTEGER,
	.arg1_type	= ARG_PTR_TO_BTF_ID_SOCK_COMMON,
	.arg2_type	= ARG_ANYTHING,
	.arg3_type	= ARG_ANYTHING,
	.arg4_type	= ARG_PTR_TO_MEM | MEM_RDONLY,
	.arg5_type	= ARG_CONST_SIZE,
};

BPF_CALL_5(bpf_sk_getsockopt, struct sock *, sk, int, level,
	   int, optname, char *, optval, int, optlen)
{
	return _bpf_getsockopt(sk, level, optname, optval, optlen);
}

const struct bpf_func_proto bpf_sk_getsockopt_proto = {
	.func		= bpf_sk_getsockopt,
	.gpl_only	= false,
	.ret_type	= RET_INTEGER,
	.arg1_type	= ARG_PTR_TO_BTF_ID_SOCK_COMMON,
	.arg2_type	= ARG_ANYTHING,
	.arg3_type	= ARG_ANYTHING,
	.arg4_type	= ARG_PTR_TO_UNINIT_MEM,
	.arg5_type	= ARG_CONST_SIZE,
};

BPF_CALL_5(bpf_unlocked_sk_setsockopt, struct sock *, sk, int, level,
	   int, optname, char *, optval, int, optlen)
{
	return __bpf_setsockopt(sk, level, optname, optval, optlen);
}

const struct bpf_func_proto bpf_unlocked_sk_setsockopt_proto = {
	.func		= bpf_unlocked_sk_setsockopt,
	.gpl_only	= false,
	.ret_type	= RET_INTEGER,
	.arg1_type	= ARG_PTR_TO_BTF_ID_SOCK_COMMON,
	.arg2_type	= ARG_ANYTHING,
	.arg3_type	= ARG_ANYTHING,
	.arg4_type	= ARG_PTR_TO_MEM | MEM_RDONLY,
	.arg5_type	= ARG_CONST_SIZE,
};

BPF_CALL_5(bpf_unlocked_sk_getsockopt, struct sock *, sk, int, level,
	   int, optname, char *, optval, int, optlen)
{
	return __bpf_getsockopt(sk, level, optname, optval, optlen);
}

const struct bpf_func_proto bpf_unlocked_sk_getsockopt_proto = {
	.func		= bpf_unlocked_sk_getsockopt,
	.gpl_only	= false,
	.ret_type	= RET_INTEGER,
	.arg1_type	= ARG_PTR_TO_BTF_ID_SOCK_COMMON,
	.arg2_type	= ARG_ANYTHING,
	.arg3_type	= ARG_ANYTHING,
	.arg4_type	= ARG_PTR_TO_UNINIT_MEM,
	.arg5_type	= ARG_CONST_SIZE,
};

BPF_CALL_5(bpf_sock_addr_setsockopt, struct bpf_sock_addr_kern *, ctx,
	   int, level, int, optname, char *, optval, int, optlen)
{
	return _bpf_setsockopt(ctx->sk, level, optname, optval, optlen);
}

static const struct bpf_func_proto bpf_sock_addr_setsockopt_proto = {
	.func		= bpf_sock_addr_setsockopt,
	.gpl_only	= false,
	.ret_type	= RET_INTEGER,
	.arg1_type	= ARG_PTR_TO_CTX,
	.arg2_type	= ARG_ANYTHING,
	.arg3_type	= ARG_ANYTHING,
	.arg4_type	= ARG_PTR_TO_MEM | MEM_RDONLY,
	.arg5_type	= ARG_CONST_SIZE,
};

BPF_CALL_5(bpf_sock_addr_getsockopt, struct bpf_sock_addr_kern *, ctx,
	   int, level, int, optname, char *, optval, int, optlen)
{
	return _bpf_getsockopt(ctx->sk, level, optname, optval, optlen);
}

static const struct bpf_func_proto bpf_sock_addr_getsockopt_proto = {
	.func		= bpf_sock_addr_getsockopt,
	.gpl_only	= false,
	.ret_type	= RET_INTEGER,
	.arg1_type	= ARG_PTR_TO_CTX,
	.arg2_type	= ARG_ANYTHING,
	.arg3_type	= ARG_ANYTHING,
	.arg4_type	= ARG_PTR_TO_UNINIT_MEM,
	.arg5_type	= ARG_CONST_SIZE,
};

BPF_CALL_5(bpf_sock_ops_setsockopt, struct bpf_sock_ops_kern *, bpf_sock,
	   int, level, int, optname, char *, optval, int, optlen)
{
	return _bpf_setsockopt(bpf_sock->sk, level, optname, optval, optlen);
}

static const struct bpf_func_proto bpf_sock_ops_setsockopt_proto = {
	.func		= bpf_sock_ops_setsockopt,
	.gpl_only	= false,
	.ret_type	= RET_INTEGER,
	.arg1_type	= ARG_PTR_TO_CTX,
	.arg2_type	= ARG_ANYTHING,
	.arg3_type	= ARG_ANYTHING,
	.arg4_type	= ARG_PTR_TO_MEM | MEM_RDONLY,
	.arg5_type	= ARG_CONST_SIZE,
};

static int bpf_sock_ops_get_syn(struct bpf_sock_ops_kern *bpf_sock,
				int optname, const u8 **start)
{
	struct sk_buff *syn_skb = bpf_sock->syn_skb;
	const u8 *hdr_start;
	int ret;

	if (syn_skb) {
		/* sk is a request_sock here */

		if (optname == TCP_BPF_SYN) {
			hdr_start = syn_skb->data;
			ret = tcp_hdrlen(syn_skb);
		} else if (optname == TCP_BPF_SYN_IP) {
			hdr_start = skb_network_header(syn_skb);
			ret = skb_network_header_len(syn_skb) +
				tcp_hdrlen(syn_skb);
		} else {
			/* optname == TCP_BPF_SYN_MAC */
			hdr_start = skb_mac_header(syn_skb);
			ret = skb_mac_header_len(syn_skb) +
				skb_network_header_len(syn_skb) +
				tcp_hdrlen(syn_skb);
		}
	} else {
		struct sock *sk = bpf_sock->sk;
		struct saved_syn *saved_syn;

		if (sk->sk_state == TCP_NEW_SYN_RECV)
			/* synack retransmit. bpf_sock->syn_skb will
			 * not be available.  It has to resort to
			 * saved_syn (if it is saved).
			 */
			saved_syn = inet_reqsk(sk)->saved_syn;
		else
			saved_syn = tcp_sk(sk)->saved_syn;

		if (!saved_syn)
			return -ENOENT;

		if (optname == TCP_BPF_SYN) {
			hdr_start = saved_syn->data +
				saved_syn->mac_hdrlen +
				saved_syn->network_hdrlen;
			ret = saved_syn->tcp_hdrlen;
		} else if (optname == TCP_BPF_SYN_IP) {
			hdr_start = saved_syn->data +
				saved_syn->mac_hdrlen;
			ret = saved_syn->network_hdrlen +
				saved_syn->tcp_hdrlen;
		} else {
			/* optname == TCP_BPF_SYN_MAC */

			/* TCP_SAVE_SYN may not have saved the mac hdr */
			if (!saved_syn->mac_hdrlen)
				return -ENOENT;

			hdr_start = saved_syn->data;
			ret = saved_syn->mac_hdrlen +
				saved_syn->network_hdrlen +
				saved_syn->tcp_hdrlen;
		}
	}

	*start = hdr_start;
	return ret;
}

BPF_CALL_5(bpf_sock_ops_getsockopt, struct bpf_sock_ops_kern *, bpf_sock,
	   int, level, int, optname, char *, optval, int, optlen)
{
	if (IS_ENABLED(CONFIG_INET) && level == SOL_TCP &&
	    optname >= TCP_BPF_SYN && optname <= TCP_BPF_SYN_MAC) {
		int ret, copy_len = 0;
		const u8 *start;

		ret = bpf_sock_ops_get_syn(bpf_sock, optname, &start);
		if (ret > 0) {
			copy_len = ret;
			if (optlen < copy_len) {
				copy_len = optlen;
				ret = -ENOSPC;
			}

			memcpy(optval, start, copy_len);
		}

		/* Zero out unused buffer at the end */
		memset(optval + copy_len, 0, optlen - copy_len);

		return ret;
	}

	return _bpf_getsockopt(bpf_sock->sk, level, optname, optval, optlen);
}

static const struct bpf_func_proto bpf_sock_ops_getsockopt_proto = {
	.func		= bpf_sock_ops_getsockopt,
	.gpl_only	= false,
	.ret_type	= RET_INTEGER,
	.arg1_type	= ARG_PTR_TO_CTX,
	.arg2_type	= ARG_ANYTHING,
	.arg3_type	= ARG_ANYTHING,
	.arg4_type	= ARG_PTR_TO_UNINIT_MEM,
	.arg5_type	= ARG_CONST_SIZE,
};

BPF_CALL_2(bpf_sock_ops_cb_flags_set, struct bpf_sock_ops_kern *, bpf_sock,
	   int, argval)
{
	struct sock *sk = bpf_sock->sk;
	int val = argval & BPF_SOCK_OPS_ALL_CB_FLAGS;

	if (!IS_ENABLED(CONFIG_INET) || !sk_fullsock(sk))
		return -EINVAL;

	tcp_sk(sk)->bpf_sock_ops_cb_flags = val;

	return argval & (~BPF_SOCK_OPS_ALL_CB_FLAGS);
}

static const struct bpf_func_proto bpf_sock_ops_cb_flags_set_proto = {
	.func		= bpf_sock_ops_cb_flags_set,
	.gpl_only	= false,
	.ret_type	= RET_INTEGER,
	.arg1_type	= ARG_PTR_TO_CTX,
	.arg2_type	= ARG_ANYTHING,
};

const struct ipv6_bpf_stub *ipv6_bpf_stub __read_mostly;
EXPORT_SYMBOL_GPL(ipv6_bpf_stub);

BPF_CALL_3(bpf_bind, struct bpf_sock_addr_kern *, ctx, struct sockaddr *, addr,
	   int, addr_len)
{
#ifdef CONFIG_INET
	struct sock *sk = ctx->sk;
	u32 flags = BIND_FROM_BPF;
	int err;

	err = -EINVAL;
	if (addr_len < offsetofend(struct sockaddr, sa_family))
		return err;
	if (addr->sa_family == AF_INET) {
		if (addr_len < sizeof(struct sockaddr_in))
			return err;
		if (((struct sockaddr_in *)addr)->sin_port == htons(0))
			flags |= BIND_FORCE_ADDRESS_NO_PORT;
		return __inet_bind(sk, addr, addr_len, flags);
#if IS_ENABLED(CONFIG_IPV6)
	} else if (addr->sa_family == AF_INET6) {
		if (addr_len < SIN6_LEN_RFC2133)
			return err;
		if (((struct sockaddr_in6 *)addr)->sin6_port == htons(0))
			flags |= BIND_FORCE_ADDRESS_NO_PORT;
		/* ipv6_bpf_stub cannot be NULL, since it's called from
		 * bpf_cgroup_inet6_connect hook and ipv6 is already loaded
		 */
		return ipv6_bpf_stub->inet6_bind(sk, addr, addr_len, flags);
#endif /* CONFIG_IPV6 */
	}
#endif /* CONFIG_INET */

	return -EAFNOSUPPORT;
}

static const struct bpf_func_proto bpf_bind_proto = {
	.func		= bpf_bind,
	.gpl_only	= false,
	.ret_type	= RET_INTEGER,
	.arg1_type	= ARG_PTR_TO_CTX,
	.arg2_type	= ARG_PTR_TO_MEM | MEM_RDONLY,
	.arg3_type	= ARG_CONST_SIZE,
};

#ifdef CONFIG_XFRM

#if (IS_BUILTIN(CONFIG_XFRM_INTERFACE) && IS_ENABLED(CONFIG_DEBUG_INFO_BTF)) || \
    (IS_MODULE(CONFIG_XFRM_INTERFACE) && IS_ENABLED(CONFIG_DEBUG_INFO_BTF_MODULES))

struct metadata_dst __percpu *xfrm_bpf_md_dst;
EXPORT_SYMBOL_GPL(xfrm_bpf_md_dst);

#endif

BPF_CALL_5(bpf_skb_get_xfrm_state, struct sk_buff *, skb, u32, index,
	   struct bpf_xfrm_state *, to, u32, size, u64, flags)
{
	const struct sec_path *sp = skb_sec_path(skb);
	const struct xfrm_state *x;

	if (!sp || unlikely(index >= sp->len || flags))
		goto err_clear;

	x = sp->xvec[index];

	if (unlikely(size != sizeof(struct bpf_xfrm_state)))
		goto err_clear;

	to->reqid = x->props.reqid;
	to->spi = x->id.spi;
	to->family = x->props.family;
	to->ext = 0;

	if (to->family == AF_INET6) {
		memcpy(to->remote_ipv6, x->props.saddr.a6,
		       sizeof(to->remote_ipv6));
	} else {
		to->remote_ipv4 = x->props.saddr.a4;
		memset(&to->remote_ipv6[1], 0, sizeof(__u32) * 3);
	}

	return 0;
err_clear:
	memset(to, 0, size);
	return -EINVAL;
}

static const struct bpf_func_proto bpf_skb_get_xfrm_state_proto = {
	.func		= bpf_skb_get_xfrm_state,
	.gpl_only	= false,
	.ret_type	= RET_INTEGER,
	.arg1_type	= ARG_PTR_TO_CTX,
	.arg2_type	= ARG_ANYTHING,
	.arg3_type	= ARG_PTR_TO_UNINIT_MEM,
	.arg4_type	= ARG_CONST_SIZE,
	.arg5_type	= ARG_ANYTHING,
};
#endif

#if IS_ENABLED(CONFIG_INET) || IS_ENABLED(CONFIG_IPV6)
static int bpf_fib_set_fwd_params(struct bpf_fib_lookup *params, u32 mtu)
{
	params->h_vlan_TCI = 0;
	params->h_vlan_proto = 0;
	if (mtu)
		params->mtu_result = mtu; /* union with tot_len */

	return 0;
}
#endif

#if IS_ENABLED(CONFIG_INET)
static int bpf_ipv4_fib_lookup(struct net *net, struct bpf_fib_lookup *params,
			       u32 flags, bool check_mtu)
{
	struct fib_nh_common *nhc;
	struct in_device *in_dev;
	struct neighbour *neigh;
	struct net_device *dev;
	struct fib_result res;
	struct flowi4 fl4;
	u32 mtu = 0;
	int err;

	dev = dev_get_by_index_rcu(net, params->ifindex);
	if (unlikely(!dev))
		return -ENODEV;

	/* verify forwarding is enabled on this interface */
	in_dev = __in_dev_get_rcu(dev);
	if (unlikely(!in_dev || !IN_DEV_FORWARD(in_dev)))
		return BPF_FIB_LKUP_RET_FWD_DISABLED;

	if (flags & BPF_FIB_LOOKUP_OUTPUT) {
		fl4.flowi4_iif = 1;
		fl4.flowi4_oif = params->ifindex;
	} else {
		fl4.flowi4_iif = params->ifindex;
		fl4.flowi4_oif = 0;
	}
	fl4.flowi4_tos = params->tos & IPTOS_RT_MASK;
	fl4.flowi4_scope = RT_SCOPE_UNIVERSE;
	fl4.flowi4_flags = 0;

	fl4.flowi4_proto = params->l4_protocol;
	fl4.daddr = params->ipv4_dst;
	fl4.saddr = params->ipv4_src;
	fl4.fl4_sport = params->sport;
	fl4.fl4_dport = params->dport;
	fl4.flowi4_multipath_hash = 0;

	if (flags & BPF_FIB_LOOKUP_DIRECT) {
		u32 tbid = l3mdev_fib_table_rcu(dev) ? : RT_TABLE_MAIN;
		struct fib_table *tb;

		if (flags & BPF_FIB_LOOKUP_TBID) {
			tbid = params->tbid;
			/* zero out for vlan output */
			params->tbid = 0;
		}

		tb = fib_get_table(net, tbid);
		if (unlikely(!tb))
			return BPF_FIB_LKUP_RET_NOT_FWDED;

		err = fib_table_lookup(tb, &fl4, &res, FIB_LOOKUP_NOREF);
	} else {
		fl4.flowi4_mark = 0;
		fl4.flowi4_secid = 0;
		fl4.flowi4_tun_key.tun_id = 0;
		fl4.flowi4_uid = sock_net_uid(net, NULL);

		err = fib_lookup(net, &fl4, &res, FIB_LOOKUP_NOREF);
	}

	if (err) {
		/* map fib lookup errors to RTN_ type */
		if (err == -EINVAL)
			return BPF_FIB_LKUP_RET_BLACKHOLE;
		if (err == -EHOSTUNREACH)
			return BPF_FIB_LKUP_RET_UNREACHABLE;
		if (err == -EACCES)
			return BPF_FIB_LKUP_RET_PROHIBIT;

		return BPF_FIB_LKUP_RET_NOT_FWDED;
	}

	if (res.type != RTN_UNICAST)
		return BPF_FIB_LKUP_RET_NOT_FWDED;

	if (fib_info_num_path(res.fi) > 1)
		fib_select_path(net, &res, &fl4, NULL);

	if (check_mtu) {
		mtu = ip_mtu_from_fib_result(&res, params->ipv4_dst);
		if (params->tot_len > mtu) {
			params->mtu_result = mtu; /* union with tot_len */
			return BPF_FIB_LKUP_RET_FRAG_NEEDED;
		}
	}

	nhc = res.nhc;

	/* do not handle lwt encaps right now */
	if (nhc->nhc_lwtstate)
		return BPF_FIB_LKUP_RET_UNSUPP_LWT;

	dev = nhc->nhc_dev;

	params->rt_metric = res.fi->fib_priority;
	params->ifindex = dev->ifindex;

	/* xdp and cls_bpf programs are run in RCU-bh so
	 * rcu_read_lock_bh is not needed here
	 */
	if (likely(nhc->nhc_gw_family != AF_INET6)) {
		if (nhc->nhc_gw_family)
			params->ipv4_dst = nhc->nhc_gw.ipv4;
	} else {
		struct in6_addr *dst = (struct in6_addr *)params->ipv6_dst;

		params->family = AF_INET6;
		*dst = nhc->nhc_gw.ipv6;
	}

	if (flags & BPF_FIB_LOOKUP_SKIP_NEIGH)
		goto set_fwd_params;

	if (likely(nhc->nhc_gw_family != AF_INET6))
		neigh = __ipv4_neigh_lookup_noref(dev,
						  (__force u32)params->ipv4_dst);
	else
		neigh = __ipv6_neigh_lookup_noref_stub(dev, params->ipv6_dst);

	if (!neigh || !(READ_ONCE(neigh->nud_state) & NUD_VALID))
		return BPF_FIB_LKUP_RET_NO_NEIGH;
	memcpy(params->dmac, neigh->ha, ETH_ALEN);
	memcpy(params->smac, dev->dev_addr, ETH_ALEN);

set_fwd_params:
	return bpf_fib_set_fwd_params(params, mtu);
}
#endif

#if IS_ENABLED(CONFIG_IPV6)
static int bpf_ipv6_fib_lookup(struct net *net, struct bpf_fib_lookup *params,
			       u32 flags, bool check_mtu)
{
	struct in6_addr *src = (struct in6_addr *) params->ipv6_src;
	struct in6_addr *dst = (struct in6_addr *) params->ipv6_dst;
	struct fib6_result res = {};
	struct neighbour *neigh;
	struct net_device *dev;
	struct inet6_dev *idev;
	struct flowi6 fl6;
	int strict = 0;
	int oif, err;
	u32 mtu = 0;

	/* link local addresses are never forwarded */
	if (rt6_need_strict(dst) || rt6_need_strict(src))
		return BPF_FIB_LKUP_RET_NOT_FWDED;

	dev = dev_get_by_index_rcu(net, params->ifindex);
	if (unlikely(!dev))
		return -ENODEV;

	idev = __in6_dev_get_safely(dev);
	if (unlikely(!idev || !idev->cnf.forwarding))
		return BPF_FIB_LKUP_RET_FWD_DISABLED;

	if (flags & BPF_FIB_LOOKUP_OUTPUT) {
		fl6.flowi6_iif = 1;
		oif = fl6.flowi6_oif = params->ifindex;
	} else {
		oif = fl6.flowi6_iif = params->ifindex;
		fl6.flowi6_oif = 0;
		strict = RT6_LOOKUP_F_HAS_SADDR;
	}
	fl6.flowlabel = params->flowinfo;
	fl6.flowi6_scope = 0;
	fl6.flowi6_flags = 0;
	fl6.mp_hash = 0;

	fl6.flowi6_proto = params->l4_protocol;
	fl6.daddr = *dst;
	fl6.saddr = *src;
	fl6.fl6_sport = params->sport;
	fl6.fl6_dport = params->dport;

	if (flags & BPF_FIB_LOOKUP_DIRECT) {
		u32 tbid = l3mdev_fib_table_rcu(dev) ? : RT_TABLE_MAIN;
		struct fib6_table *tb;

		if (flags & BPF_FIB_LOOKUP_TBID) {
			tbid = params->tbid;
			/* zero out for vlan output */
			params->tbid = 0;
		}

		tb = ipv6_stub->fib6_get_table(net, tbid);
		if (unlikely(!tb))
			return BPF_FIB_LKUP_RET_NOT_FWDED;

		err = ipv6_stub->fib6_table_lookup(net, tb, oif, &fl6, &res,
						   strict);
	} else {
		fl6.flowi6_mark = 0;
		fl6.flowi6_secid = 0;
		fl6.flowi6_tun_key.tun_id = 0;
		fl6.flowi6_uid = sock_net_uid(net, NULL);

		err = ipv6_stub->fib6_lookup(net, oif, &fl6, &res, strict);
	}

	if (unlikely(err || IS_ERR_OR_NULL(res.f6i) ||
		     res.f6i == net->ipv6.fib6_null_entry))
		return BPF_FIB_LKUP_RET_NOT_FWDED;

	switch (res.fib6_type) {
	/* only unicast is forwarded */
	case RTN_UNICAST:
		break;
	case RTN_BLACKHOLE:
		return BPF_FIB_LKUP_RET_BLACKHOLE;
	case RTN_UNREACHABLE:
		return BPF_FIB_LKUP_RET_UNREACHABLE;
	case RTN_PROHIBIT:
		return BPF_FIB_LKUP_RET_PROHIBIT;
	default:
		return BPF_FIB_LKUP_RET_NOT_FWDED;
	}

	ipv6_stub->fib6_select_path(net, &res, &fl6, fl6.flowi6_oif,
				    fl6.flowi6_oif != 0, NULL, strict);

	if (check_mtu) {
		mtu = ipv6_stub->ip6_mtu_from_fib6(&res, dst, src);
		if (params->tot_len > mtu) {
			params->mtu_result = mtu; /* union with tot_len */
			return BPF_FIB_LKUP_RET_FRAG_NEEDED;
		}
	}

	if (res.nh->fib_nh_lws)
		return BPF_FIB_LKUP_RET_UNSUPP_LWT;

	if (res.nh->fib_nh_gw_family)
		*dst = res.nh->fib_nh_gw6;

	dev = res.nh->fib_nh_dev;
	params->rt_metric = res.f6i->fib6_metric;
	params->ifindex = dev->ifindex;

	if (flags & BPF_FIB_LOOKUP_SKIP_NEIGH)
		goto set_fwd_params;

	/* xdp and cls_bpf programs are run in RCU-bh so rcu_read_lock_bh is
	 * not needed here.
	 */
	neigh = __ipv6_neigh_lookup_noref_stub(dev, dst);
	if (!neigh || !(READ_ONCE(neigh->nud_state) & NUD_VALID))
		return BPF_FIB_LKUP_RET_NO_NEIGH;
	memcpy(params->dmac, neigh->ha, ETH_ALEN);
	memcpy(params->smac, dev->dev_addr, ETH_ALEN);

set_fwd_params:
	return bpf_fib_set_fwd_params(params, mtu);
}
#endif

#define BPF_FIB_LOOKUP_MASK (BPF_FIB_LOOKUP_DIRECT | BPF_FIB_LOOKUP_OUTPUT | \
			     BPF_FIB_LOOKUP_SKIP_NEIGH | BPF_FIB_LOOKUP_TBID)

BPF_CALL_4(bpf_xdp_fib_lookup, struct xdp_buff *, ctx,
	   struct bpf_fib_lookup *, params, int, plen, u32, flags)
{
	if (plen < sizeof(*params))
		return -EINVAL;

	if (flags & ~BPF_FIB_LOOKUP_MASK)
		return -EINVAL;

	switch (params->family) {
#if IS_ENABLED(CONFIG_INET)
	case AF_INET:
		return bpf_ipv4_fib_lookup(dev_net(ctx->rxq->dev), params,
					   flags, true);
#endif
#if IS_ENABLED(CONFIG_IPV6)
	case AF_INET6:
		return bpf_ipv6_fib_lookup(dev_net(ctx->rxq->dev), params,
					   flags, true);
#endif
	}
	return -EAFNOSUPPORT;
}

static const struct bpf_func_proto bpf_xdp_fib_lookup_proto = {
	.func		= bpf_xdp_fib_lookup,
	.gpl_only	= true,
	.ret_type	= RET_INTEGER,
	.arg1_type      = ARG_PTR_TO_CTX,
	.arg2_type      = ARG_PTR_TO_MEM,
	.arg3_type      = ARG_CONST_SIZE,
	.arg4_type	= ARG_ANYTHING,
};

BPF_CALL_4(bpf_skb_fib_lookup, struct sk_buff *, skb,
	   struct bpf_fib_lookup *, params, int, plen, u32, flags)
{
	struct net *net = dev_net(skb->dev);
	int rc = -EAFNOSUPPORT;
	bool check_mtu = false;

	if (plen < sizeof(*params))
		return -EINVAL;

	if (flags & ~BPF_FIB_LOOKUP_MASK)
		return -EINVAL;

	if (params->tot_len)
		check_mtu = true;

	switch (params->family) {
#if IS_ENABLED(CONFIG_INET)
	case AF_INET:
		rc = bpf_ipv4_fib_lookup(net, params, flags, check_mtu);
		break;
#endif
#if IS_ENABLED(CONFIG_IPV6)
	case AF_INET6:
		rc = bpf_ipv6_fib_lookup(net, params, flags, check_mtu);
		break;
#endif
	}

	if (rc == BPF_FIB_LKUP_RET_SUCCESS && !check_mtu) {
		struct net_device *dev;

		/* When tot_len isn't provided by user, check skb
		 * against MTU of FIB lookup resulting net_device
		 */
		dev = dev_get_by_index_rcu(net, params->ifindex);
		if (!is_skb_forwardable(dev, skb))
			rc = BPF_FIB_LKUP_RET_FRAG_NEEDED;

		params->mtu_result = dev->mtu; /* union with tot_len */
	}

	return rc;
}

static const struct bpf_func_proto bpf_skb_fib_lookup_proto = {
	.func		= bpf_skb_fib_lookup,
	.gpl_only	= true,
	.ret_type	= RET_INTEGER,
	.arg1_type      = ARG_PTR_TO_CTX,
	.arg2_type      = ARG_PTR_TO_MEM,
	.arg3_type      = ARG_CONST_SIZE,
	.arg4_type	= ARG_ANYTHING,
};

static struct net_device *__dev_via_ifindex(struct net_device *dev_curr,
					    u32 ifindex)
{
	struct net *netns = dev_net(dev_curr);

	/* Non-redirect use-cases can use ifindex=0 and save ifindex lookup */
	if (ifindex == 0)
		return dev_curr;

	return dev_get_by_index_rcu(netns, ifindex);
}

BPF_CALL_5(bpf_skb_check_mtu, struct sk_buff *, skb,
	   u32, ifindex, u32 *, mtu_len, s32, len_diff, u64, flags)
{
	int ret = BPF_MTU_CHK_RET_FRAG_NEEDED;
	struct net_device *dev = skb->dev;
	int skb_len, dev_len;
	int mtu;

	if (unlikely(flags & ~(BPF_MTU_CHK_SEGS)))
		return -EINVAL;

	if (unlikely(flags & BPF_MTU_CHK_SEGS && (len_diff || *mtu_len)))
		return -EINVAL;

	dev = __dev_via_ifindex(dev, ifindex);
	if (unlikely(!dev))
		return -ENODEV;

	mtu = READ_ONCE(dev->mtu);

	dev_len = mtu + dev->hard_header_len;

	/* If set use *mtu_len as input, L3 as iph->tot_len (like fib_lookup) */
	skb_len = *mtu_len ? *mtu_len + dev->hard_header_len : skb->len;

	skb_len += len_diff; /* minus result pass check */
	if (skb_len <= dev_len) {
		ret = BPF_MTU_CHK_RET_SUCCESS;
		goto out;
	}
	/* At this point, skb->len exceed MTU, but as it include length of all
	 * segments, it can still be below MTU.  The SKB can possibly get
	 * re-segmented in transmit path (see validate_xmit_skb).  Thus, user
	 * must choose if segs are to be MTU checked.
	 */
	if (skb_is_gso(skb)) {
		ret = BPF_MTU_CHK_RET_SUCCESS;

		if (flags & BPF_MTU_CHK_SEGS &&
		    !skb_gso_validate_network_len(skb, mtu))
			ret = BPF_MTU_CHK_RET_SEGS_TOOBIG;
	}
out:
	/* BPF verifier guarantees valid pointer */
	*mtu_len = mtu;

	return ret;
}

BPF_CALL_5(bpf_xdp_check_mtu, struct xdp_buff *, xdp,
	   u32, ifindex, u32 *, mtu_len, s32, len_diff, u64, flags)
{
	struct net_device *dev = xdp->rxq->dev;
	int xdp_len = xdp->data_end - xdp->data;
	int ret = BPF_MTU_CHK_RET_SUCCESS;
	int mtu, dev_len;

	/* XDP variant doesn't support multi-buffer segment check (yet) */
	if (unlikely(flags))
		return -EINVAL;

	dev = __dev_via_ifindex(dev, ifindex);
	if (unlikely(!dev))
		return -ENODEV;

	mtu = READ_ONCE(dev->mtu);

	/* Add L2-header as dev MTU is L3 size */
	dev_len = mtu + dev->hard_header_len;

	/* Use *mtu_len as input, L3 as iph->tot_len (like fib_lookup) */
	if (*mtu_len)
		xdp_len = *mtu_len + dev->hard_header_len;

	xdp_len += len_diff; /* minus result pass check */
	if (xdp_len > dev_len)
		ret = BPF_MTU_CHK_RET_FRAG_NEEDED;

	/* BPF verifier guarantees valid pointer */
	*mtu_len = mtu;

	return ret;
}

static const struct bpf_func_proto bpf_skb_check_mtu_proto = {
	.func		= bpf_skb_check_mtu,
	.gpl_only	= true,
	.ret_type	= RET_INTEGER,
	.arg1_type      = ARG_PTR_TO_CTX,
	.arg2_type      = ARG_ANYTHING,
	.arg3_type      = ARG_PTR_TO_INT,
	.arg4_type      = ARG_ANYTHING,
	.arg5_type      = ARG_ANYTHING,
};

static const struct bpf_func_proto bpf_xdp_check_mtu_proto = {
	.func		= bpf_xdp_check_mtu,
	.gpl_only	= true,
	.ret_type	= RET_INTEGER,
	.arg1_type      = ARG_PTR_TO_CTX,
	.arg2_type      = ARG_ANYTHING,
	.arg3_type      = ARG_PTR_TO_INT,
	.arg4_type      = ARG_ANYTHING,
	.arg5_type      = ARG_ANYTHING,
};

#if IS_ENABLED(CONFIG_IPV6_SEG6_BPF)
static int bpf_push_seg6_encap(struct sk_buff *skb, u32 type, void *hdr, u32 len)
{
	int err;
	struct ipv6_sr_hdr *srh = (struct ipv6_sr_hdr *)hdr;

	if (!seg6_validate_srh(srh, len, false))
		return -EINVAL;

	switch (type) {
	case BPF_LWT_ENCAP_SEG6_INLINE:
		if (skb->protocol != htons(ETH_P_IPV6))
			return -EBADMSG;

		err = seg6_do_srh_inline(skb, srh);
		break;
	case BPF_LWT_ENCAP_SEG6:
		skb_reset_inner_headers(skb);
		skb->encapsulation = 1;
		err = seg6_do_srh_encap(skb, srh, IPPROTO_IPV6);
		break;
	default:
		return -EINVAL;
	}

	bpf_compute_data_pointers(skb);
	if (err)
		return err;

	skb_set_transport_header(skb, sizeof(struct ipv6hdr));

	return seg6_lookup_nexthop(skb, NULL, 0);
}
#endif /* CONFIG_IPV6_SEG6_BPF */

#if IS_ENABLED(CONFIG_LWTUNNEL_BPF)
static int bpf_push_ip_encap(struct sk_buff *skb, void *hdr, u32 len,
			     bool ingress)
{
	return bpf_lwt_push_ip_encap(skb, hdr, len, ingress);
}
#endif

BPF_CALL_4(bpf_lwt_in_push_encap, struct sk_buff *, skb, u32, type, void *, hdr,
	   u32, len)
{
	switch (type) {
#if IS_ENABLED(CONFIG_IPV6_SEG6_BPF)
	case BPF_LWT_ENCAP_SEG6:
	case BPF_LWT_ENCAP_SEG6_INLINE:
		return bpf_push_seg6_encap(skb, type, hdr, len);
#endif
#if IS_ENABLED(CONFIG_LWTUNNEL_BPF)
	case BPF_LWT_ENCAP_IP:
		return bpf_push_ip_encap(skb, hdr, len, true /* ingress */);
#endif
	default:
		return -EINVAL;
	}
}

BPF_CALL_4(bpf_lwt_xmit_push_encap, struct sk_buff *, skb, u32, type,
	   void *, hdr, u32, len)
{
	switch (type) {
#if IS_ENABLED(CONFIG_LWTUNNEL_BPF)
	case BPF_LWT_ENCAP_IP:
		return bpf_push_ip_encap(skb, hdr, len, false /* egress */);
#endif
	default:
		return -EINVAL;
	}
}

static const struct bpf_func_proto bpf_lwt_in_push_encap_proto = {
	.func		= bpf_lwt_in_push_encap,
	.gpl_only	= false,
	.ret_type	= RET_INTEGER,
	.arg1_type	= ARG_PTR_TO_CTX,
	.arg2_type	= ARG_ANYTHING,
	.arg3_type	= ARG_PTR_TO_MEM | MEM_RDONLY,
	.arg4_type	= ARG_CONST_SIZE
};

static const struct bpf_func_proto bpf_lwt_xmit_push_encap_proto = {
	.func		= bpf_lwt_xmit_push_encap,
	.gpl_only	= false,
	.ret_type	= RET_INTEGER,
	.arg1_type	= ARG_PTR_TO_CTX,
	.arg2_type	= ARG_ANYTHING,
	.arg3_type	= ARG_PTR_TO_MEM | MEM_RDONLY,
	.arg4_type	= ARG_CONST_SIZE
};

#if IS_ENABLED(CONFIG_IPV6_SEG6_BPF)
BPF_CALL_4(bpf_lwt_seg6_store_bytes, struct sk_buff *, skb, u32, offset,
	   const void *, from, u32, len)
{
	struct seg6_bpf_srh_state *srh_state =
		this_cpu_ptr(&seg6_bpf_srh_states);
	struct ipv6_sr_hdr *srh = srh_state->srh;
	void *srh_tlvs, *srh_end, *ptr;
	int srhoff = 0;

	if (srh == NULL)
		return -EINVAL;

	srh_tlvs = (void *)((char *)srh + ((srh->first_segment + 1) << 4));
	srh_end = (void *)((char *)srh + sizeof(*srh) + srh_state->hdrlen);

	ptr = skb->data + offset;
	if (ptr >= srh_tlvs && ptr + len <= srh_end)
		srh_state->valid = false;
	else if (ptr < (void *)&srh->flags ||
		 ptr + len > (void *)&srh->segments)
		return -EFAULT;

	if (unlikely(bpf_try_make_writable(skb, offset + len)))
		return -EFAULT;
	if (ipv6_find_hdr(skb, &srhoff, IPPROTO_ROUTING, NULL, NULL) < 0)
		return -EINVAL;
	srh_state->srh = (struct ipv6_sr_hdr *)(skb->data + srhoff);

	memcpy(skb->data + offset, from, len);
	return 0;
}

static const struct bpf_func_proto bpf_lwt_seg6_store_bytes_proto = {
	.func		= bpf_lwt_seg6_store_bytes,
	.gpl_only	= false,
	.ret_type	= RET_INTEGER,
	.arg1_type	= ARG_PTR_TO_CTX,
	.arg2_type	= ARG_ANYTHING,
	.arg3_type	= ARG_PTR_TO_MEM | MEM_RDONLY,
	.arg4_type	= ARG_CONST_SIZE
};

static void bpf_update_srh_state(struct sk_buff *skb)
{
	struct seg6_bpf_srh_state *srh_state =
		this_cpu_ptr(&seg6_bpf_srh_states);
	int srhoff = 0;

	if (ipv6_find_hdr(skb, &srhoff, IPPROTO_ROUTING, NULL, NULL) < 0) {
		srh_state->srh = NULL;
	} else {
		srh_state->srh = (struct ipv6_sr_hdr *)(skb->data + srhoff);
		srh_state->hdrlen = srh_state->srh->hdrlen << 3;
		srh_state->valid = true;
	}
}

BPF_CALL_4(bpf_lwt_seg6_action, struct sk_buff *, skb,
	   u32, action, void *, param, u32, param_len)
{
	struct seg6_bpf_srh_state *srh_state =
		this_cpu_ptr(&seg6_bpf_srh_states);
	int hdroff = 0;
	int err;

	switch (action) {
	case SEG6_LOCAL_ACTION_END_X:
		if (!seg6_bpf_has_valid_srh(skb))
			return -EBADMSG;
		if (param_len != sizeof(struct in6_addr))
			return -EINVAL;
		return seg6_lookup_nexthop(skb, (struct in6_addr *)param, 0);
	case SEG6_LOCAL_ACTION_END_T:
		if (!seg6_bpf_has_valid_srh(skb))
			return -EBADMSG;
		if (param_len != sizeof(int))
			return -EINVAL;
		return seg6_lookup_nexthop(skb, NULL, *(int *)param);
	case SEG6_LOCAL_ACTION_END_DT6:
		if (!seg6_bpf_has_valid_srh(skb))
			return -EBADMSG;
		if (param_len != sizeof(int))
			return -EINVAL;

		if (ipv6_find_hdr(skb, &hdroff, IPPROTO_IPV6, NULL, NULL) < 0)
			return -EBADMSG;
		if (!pskb_pull(skb, hdroff))
			return -EBADMSG;

		skb_postpull_rcsum(skb, skb_network_header(skb), hdroff);
		skb_reset_network_header(skb);
		skb_reset_transport_header(skb);
		skb->encapsulation = 0;

		bpf_compute_data_pointers(skb);
		bpf_update_srh_state(skb);
		return seg6_lookup_nexthop(skb, NULL, *(int *)param);
	case SEG6_LOCAL_ACTION_END_B6:
		if (srh_state->srh && !seg6_bpf_has_valid_srh(skb))
			return -EBADMSG;
		err = bpf_push_seg6_encap(skb, BPF_LWT_ENCAP_SEG6_INLINE,
					  param, param_len);
		if (!err)
			bpf_update_srh_state(skb);

		return err;
	case SEG6_LOCAL_ACTION_END_B6_ENCAP:
		if (srh_state->srh && !seg6_bpf_has_valid_srh(skb))
			return -EBADMSG;
		err = bpf_push_seg6_encap(skb, BPF_LWT_ENCAP_SEG6,
					  param, param_len);
		if (!err)
			bpf_update_srh_state(skb);

		return err;
	default:
		return -EINVAL;
	}
}

static const struct bpf_func_proto bpf_lwt_seg6_action_proto = {
	.func		= bpf_lwt_seg6_action,
	.gpl_only	= false,
	.ret_type	= RET_INTEGER,
	.arg1_type	= ARG_PTR_TO_CTX,
	.arg2_type	= ARG_ANYTHING,
	.arg3_type	= ARG_PTR_TO_MEM | MEM_RDONLY,
	.arg4_type	= ARG_CONST_SIZE
};

BPF_CALL_3(bpf_lwt_seg6_adjust_srh, struct sk_buff *, skb, u32, offset,
	   s32, len)
{
	struct seg6_bpf_srh_state *srh_state =
		this_cpu_ptr(&seg6_bpf_srh_states);
	struct ipv6_sr_hdr *srh = srh_state->srh;
	void *srh_end, *srh_tlvs, *ptr;
	struct ipv6hdr *hdr;
	int srhoff = 0;
	int ret;

	if (unlikely(srh == NULL))
		return -EINVAL;

	srh_tlvs = (void *)((unsigned char *)srh + sizeof(*srh) +
			((srh->first_segment + 1) << 4));
	srh_end = (void *)((unsigned char *)srh + sizeof(*srh) +
			srh_state->hdrlen);
	ptr = skb->data + offset;

	if (unlikely(ptr < srh_tlvs || ptr > srh_end))
		return -EFAULT;
	if (unlikely(len < 0 && (void *)((char *)ptr - len) > srh_end))
		return -EFAULT;

	if (len > 0) {
		ret = skb_cow_head(skb, len);
		if (unlikely(ret < 0))
			return ret;

		ret = bpf_skb_net_hdr_push(skb, offset, len);
	} else {
		ret = bpf_skb_net_hdr_pop(skb, offset, -1 * len);
	}

	bpf_compute_data_pointers(skb);
	if (unlikely(ret < 0))
		return ret;

	hdr = (struct ipv6hdr *)skb->data;
	hdr->payload_len = htons(skb->len - sizeof(struct ipv6hdr));

	if (ipv6_find_hdr(skb, &srhoff, IPPROTO_ROUTING, NULL, NULL) < 0)
		return -EINVAL;
	srh_state->srh = (struct ipv6_sr_hdr *)(skb->data + srhoff);
	srh_state->hdrlen += len;
	srh_state->valid = false;
	return 0;
}

static const struct bpf_func_proto bpf_lwt_seg6_adjust_srh_proto = {
	.func		= bpf_lwt_seg6_adjust_srh,
	.gpl_only	= false,
	.ret_type	= RET_INTEGER,
	.arg1_type	= ARG_PTR_TO_CTX,
	.arg2_type	= ARG_ANYTHING,
	.arg3_type	= ARG_ANYTHING,
};
#endif /* CONFIG_IPV6_SEG6_BPF */

#ifdef CONFIG_INET
static struct sock *sk_lookup(struct net *net, struct bpf_sock_tuple *tuple,
			      int dif, int sdif, u8 family, u8 proto)
{
	struct inet_hashinfo *hinfo = net->ipv4.tcp_death_row.hashinfo;
	bool refcounted = false;
	struct sock *sk = NULL;

	if (family == AF_INET) {
		__be32 src4 = tuple->ipv4.saddr;
		__be32 dst4 = tuple->ipv4.daddr;

		if (proto == IPPROTO_TCP)
			sk = __inet_lookup(net, hinfo, NULL, 0,
					   src4, tuple->ipv4.sport,
					   dst4, tuple->ipv4.dport,
					   dif, sdif, &refcounted);
		else
			sk = __udp4_lib_lookup(net, src4, tuple->ipv4.sport,
					       dst4, tuple->ipv4.dport,
					       dif, sdif, net->ipv4.udp_table, NULL);
#if IS_ENABLED(CONFIG_IPV6)
	} else {
		struct in6_addr *src6 = (struct in6_addr *)&tuple->ipv6.saddr;
		struct in6_addr *dst6 = (struct in6_addr *)&tuple->ipv6.daddr;

		if (proto == IPPROTO_TCP)
			sk = __inet6_lookup(net, hinfo, NULL, 0,
					    src6, tuple->ipv6.sport,
					    dst6, ntohs(tuple->ipv6.dport),
					    dif, sdif, &refcounted);
		else if (likely(ipv6_bpf_stub))
			sk = ipv6_bpf_stub->udp6_lib_lookup(net,
							    src6, tuple->ipv6.sport,
							    dst6, tuple->ipv6.dport,
							    dif, sdif,
							    net->ipv4.udp_table, NULL);
#endif
	}

	if (unlikely(sk && !refcounted && !sock_flag(sk, SOCK_RCU_FREE))) {
		WARN_ONCE(1, "Found non-RCU, unreferenced socket!");
		sk = NULL;
	}
	return sk;
}

/* bpf_skc_lookup performs the core lookup for different types of sockets,
 * taking a reference on the socket if it doesn't have the flag SOCK_RCU_FREE.
 */
static struct sock *
__bpf_skc_lookup(struct sk_buff *skb, struct bpf_sock_tuple *tuple, u32 len,
		 struct net *caller_net, u32 ifindex, u8 proto, u64 netns_id,
		 u64 flags, int sdif)
{
	struct sock *sk = NULL;
	struct net *net;
	u8 family;

	if (len == sizeof(tuple->ipv4))
		family = AF_INET;
	else if (len == sizeof(tuple->ipv6))
		family = AF_INET6;
	else
		return NULL;

	if (unlikely(flags || !((s32)netns_id < 0 || netns_id <= S32_MAX)))
		goto out;

	if (sdif < 0) {
		if (family == AF_INET)
			sdif = inet_sdif(skb);
		else
			sdif = inet6_sdif(skb);
	}

	if ((s32)netns_id < 0) {
		net = caller_net;
		sk = sk_lookup(net, tuple, ifindex, sdif, family, proto);
	} else {
		net = get_net_ns_by_id(caller_net, netns_id);
		if (unlikely(!net))
			goto out;
		sk = sk_lookup(net, tuple, ifindex, sdif, family, proto);
		put_net(net);
	}

out:
	return sk;
}

static struct sock *
__bpf_sk_lookup(struct sk_buff *skb, struct bpf_sock_tuple *tuple, u32 len,
		struct net *caller_net, u32 ifindex, u8 proto, u64 netns_id,
		u64 flags, int sdif)
{
	struct sock *sk = __bpf_skc_lookup(skb, tuple, len, caller_net,
					   ifindex, proto, netns_id, flags,
					   sdif);

	if (sk) {
		struct sock *sk2 = sk_to_full_sk(sk);

		/* sk_to_full_sk() may return (sk)->rsk_listener, so make sure the original sk
		 * sock refcnt is decremented to prevent a request_sock leak.
		 */
		if (!sk_fullsock(sk2))
			sk2 = NULL;
		if (sk2 != sk) {
			sock_gen_put(sk);
			/* Ensure there is no need to bump sk2 refcnt */
			if (unlikely(sk2 && !sock_flag(sk2, SOCK_RCU_FREE))) {
				WARN_ONCE(1, "Found non-RCU, unreferenced socket!");
				return NULL;
			}
			sk = sk2;
		}
	}

	return sk;
}

static struct sock *
bpf_skc_lookup(struct sk_buff *skb, struct bpf_sock_tuple *tuple, u32 len,
	       u8 proto, u64 netns_id, u64 flags)
{
	struct net *caller_net;
	int ifindex;

	if (skb->dev) {
		caller_net = dev_net(skb->dev);
		ifindex = skb->dev->ifindex;
	} else {
		caller_net = sock_net(skb->sk);
		ifindex = 0;
	}

	return __bpf_skc_lookup(skb, tuple, len, caller_net, ifindex, proto,
				netns_id, flags, -1);
}

static struct sock *
bpf_sk_lookup(struct sk_buff *skb, struct bpf_sock_tuple *tuple, u32 len,
	      u8 proto, u64 netns_id, u64 flags)
{
	struct sock *sk = bpf_skc_lookup(skb, tuple, len, proto, netns_id,
					 flags);

	if (sk) {
		struct sock *sk2 = sk_to_full_sk(sk);

		/* sk_to_full_sk() may return (sk)->rsk_listener, so make sure the original sk
		 * sock refcnt is decremented to prevent a request_sock leak.
		 */
		if (!sk_fullsock(sk2))
			sk2 = NULL;
		if (sk2 != sk) {
			sock_gen_put(sk);
			/* Ensure there is no need to bump sk2 refcnt */
			if (unlikely(sk2 && !sock_flag(sk2, SOCK_RCU_FREE))) {
				WARN_ONCE(1, "Found non-RCU, unreferenced socket!");
				return NULL;
			}
			sk = sk2;
		}
	}

	return sk;
}

BPF_CALL_5(bpf_skc_lookup_tcp, struct sk_buff *, skb,
	   struct bpf_sock_tuple *, tuple, u32, len, u64, netns_id, u64, flags)
{
	return (unsigned long)bpf_skc_lookup(skb, tuple, len, IPPROTO_TCP,
					     netns_id, flags);
}

static const struct bpf_func_proto bpf_skc_lookup_tcp_proto = {
	.func		= bpf_skc_lookup_tcp,
	.gpl_only	= false,
	.pkt_access	= true,
	.ret_type	= RET_PTR_TO_SOCK_COMMON_OR_NULL,
	.arg1_type	= ARG_PTR_TO_CTX,
	.arg2_type	= ARG_PTR_TO_MEM | MEM_RDONLY,
	.arg3_type	= ARG_CONST_SIZE,
	.arg4_type	= ARG_ANYTHING,
	.arg5_type	= ARG_ANYTHING,
};

BPF_CALL_5(bpf_sk_lookup_tcp, struct sk_buff *, skb,
	   struct bpf_sock_tuple *, tuple, u32, len, u64, netns_id, u64, flags)
{
	return (unsigned long)bpf_sk_lookup(skb, tuple, len, IPPROTO_TCP,
					    netns_id, flags);
}

static const struct bpf_func_proto bpf_sk_lookup_tcp_proto = {
	.func		= bpf_sk_lookup_tcp,
	.gpl_only	= false,
	.pkt_access	= true,
	.ret_type	= RET_PTR_TO_SOCKET_OR_NULL,
	.arg1_type	= ARG_PTR_TO_CTX,
	.arg2_type	= ARG_PTR_TO_MEM | MEM_RDONLY,
	.arg3_type	= ARG_CONST_SIZE,
	.arg4_type	= ARG_ANYTHING,
	.arg5_type	= ARG_ANYTHING,
};

BPF_CALL_5(bpf_sk_lookup_udp, struct sk_buff *, skb,
	   struct bpf_sock_tuple *, tuple, u32, len, u64, netns_id, u64, flags)
{
	return (unsigned long)bpf_sk_lookup(skb, tuple, len, IPPROTO_UDP,
					    netns_id, flags);
}

static const struct bpf_func_proto bpf_sk_lookup_udp_proto = {
	.func		= bpf_sk_lookup_udp,
	.gpl_only	= false,
	.pkt_access	= true,
	.ret_type	= RET_PTR_TO_SOCKET_OR_NULL,
	.arg1_type	= ARG_PTR_TO_CTX,
	.arg2_type	= ARG_PTR_TO_MEM | MEM_RDONLY,
	.arg3_type	= ARG_CONST_SIZE,
	.arg4_type	= ARG_ANYTHING,
	.arg5_type	= ARG_ANYTHING,
};

BPF_CALL_5(bpf_tc_skc_lookup_tcp, struct sk_buff *, skb,
	   struct bpf_sock_tuple *, tuple, u32, len, u64, netns_id, u64, flags)
{
	struct net_device *dev = skb->dev;
	int ifindex = dev->ifindex, sdif = dev_sdif(dev);
	struct net *caller_net = dev_net(dev);

	return (unsigned long)__bpf_skc_lookup(skb, tuple, len, caller_net,
					       ifindex, IPPROTO_TCP, netns_id,
					       flags, sdif);
}

static const struct bpf_func_proto bpf_tc_skc_lookup_tcp_proto = {
	.func		= bpf_tc_skc_lookup_tcp,
	.gpl_only	= false,
	.pkt_access	= true,
	.ret_type	= RET_PTR_TO_SOCK_COMMON_OR_NULL,
	.arg1_type	= ARG_PTR_TO_CTX,
	.arg2_type	= ARG_PTR_TO_MEM | MEM_RDONLY,
	.arg3_type	= ARG_CONST_SIZE,
	.arg4_type	= ARG_ANYTHING,
	.arg5_type	= ARG_ANYTHING,
};

BPF_CALL_5(bpf_tc_sk_lookup_tcp, struct sk_buff *, skb,
	   struct bpf_sock_tuple *, tuple, u32, len, u64, netns_id, u64, flags)
{
	struct net_device *dev = skb->dev;
	int ifindex = dev->ifindex, sdif = dev_sdif(dev);
	struct net *caller_net = dev_net(dev);

	return (unsigned long)__bpf_sk_lookup(skb, tuple, len, caller_net,
					      ifindex, IPPROTO_TCP, netns_id,
					      flags, sdif);
}

static const struct bpf_func_proto bpf_tc_sk_lookup_tcp_proto = {
	.func		= bpf_tc_sk_lookup_tcp,
	.gpl_only	= false,
	.pkt_access	= true,
	.ret_type	= RET_PTR_TO_SOCKET_OR_NULL,
	.arg1_type	= ARG_PTR_TO_CTX,
	.arg2_type	= ARG_PTR_TO_MEM | MEM_RDONLY,
	.arg3_type	= ARG_CONST_SIZE,
	.arg4_type	= ARG_ANYTHING,
	.arg5_type	= ARG_ANYTHING,
};

BPF_CALL_5(bpf_tc_sk_lookup_udp, struct sk_buff *, skb,
	   struct bpf_sock_tuple *, tuple, u32, len, u64, netns_id, u64, flags)
{
	struct net_device *dev = skb->dev;
	int ifindex = dev->ifindex, sdif = dev_sdif(dev);
	struct net *caller_net = dev_net(dev);

	return (unsigned long)__bpf_sk_lookup(skb, tuple, len, caller_net,
					      ifindex, IPPROTO_UDP, netns_id,
					      flags, sdif);
}

static const struct bpf_func_proto bpf_tc_sk_lookup_udp_proto = {
	.func		= bpf_tc_sk_lookup_udp,
	.gpl_only	= false,
	.pkt_access	= true,
	.ret_type	= RET_PTR_TO_SOCKET_OR_NULL,
	.arg1_type	= ARG_PTR_TO_CTX,
	.arg2_type	= ARG_PTR_TO_MEM | MEM_RDONLY,
	.arg3_type	= ARG_CONST_SIZE,
	.arg4_type	= ARG_ANYTHING,
	.arg5_type	= ARG_ANYTHING,
};

BPF_CALL_1(bpf_sk_release, struct sock *, sk)
{
	if (sk && sk_is_refcounted(sk))
		sock_gen_put(sk);
	return 0;
}

static const struct bpf_func_proto bpf_sk_release_proto = {
	.func		= bpf_sk_release,
	.gpl_only	= false,
	.ret_type	= RET_INTEGER,
	.arg1_type	= ARG_PTR_TO_BTF_ID_SOCK_COMMON | OBJ_RELEASE,
};

BPF_CALL_5(bpf_xdp_sk_lookup_udp, struct xdp_buff *, ctx,
	   struct bpf_sock_tuple *, tuple, u32, len, u32, netns_id, u64, flags)
{
	struct net_device *dev = ctx->rxq->dev;
	int ifindex = dev->ifindex, sdif = dev_sdif(dev);
	struct net *caller_net = dev_net(dev);

	return (unsigned long)__bpf_sk_lookup(NULL, tuple, len, caller_net,
					      ifindex, IPPROTO_UDP, netns_id,
					      flags, sdif);
}

static const struct bpf_func_proto bpf_xdp_sk_lookup_udp_proto = {
	.func           = bpf_xdp_sk_lookup_udp,
	.gpl_only       = false,
	.pkt_access     = true,
	.ret_type       = RET_PTR_TO_SOCKET_OR_NULL,
	.arg1_type      = ARG_PTR_TO_CTX,
	.arg2_type      = ARG_PTR_TO_MEM | MEM_RDONLY,
	.arg3_type      = ARG_CONST_SIZE,
	.arg4_type      = ARG_ANYTHING,
	.arg5_type      = ARG_ANYTHING,
};

BPF_CALL_5(bpf_xdp_skc_lookup_tcp, struct xdp_buff *, ctx,
	   struct bpf_sock_tuple *, tuple, u32, len, u32, netns_id, u64, flags)
{
	struct net_device *dev = ctx->rxq->dev;
	int ifindex = dev->ifindex, sdif = dev_sdif(dev);
	struct net *caller_net = dev_net(dev);

	return (unsigned long)__bpf_skc_lookup(NULL, tuple, len, caller_net,
					       ifindex, IPPROTO_TCP, netns_id,
					       flags, sdif);
}

static const struct bpf_func_proto bpf_xdp_skc_lookup_tcp_proto = {
	.func           = bpf_xdp_skc_lookup_tcp,
	.gpl_only       = false,
	.pkt_access     = true,
	.ret_type       = RET_PTR_TO_SOCK_COMMON_OR_NULL,
	.arg1_type      = ARG_PTR_TO_CTX,
	.arg2_type      = ARG_PTR_TO_MEM | MEM_RDONLY,
	.arg3_type      = ARG_CONST_SIZE,
	.arg4_type      = ARG_ANYTHING,
	.arg5_type      = ARG_ANYTHING,
};

BPF_CALL_5(bpf_xdp_sk_lookup_tcp, struct xdp_buff *, ctx,
	   struct bpf_sock_tuple *, tuple, u32, len, u32, netns_id, u64, flags)
{
	struct net_device *dev = ctx->rxq->dev;
	int ifindex = dev->ifindex, sdif = dev_sdif(dev);
	struct net *caller_net = dev_net(dev);

	return (unsigned long)__bpf_sk_lookup(NULL, tuple, len, caller_net,
					      ifindex, IPPROTO_TCP, netns_id,
					      flags, sdif);
}

static const struct bpf_func_proto bpf_xdp_sk_lookup_tcp_proto = {
	.func           = bpf_xdp_sk_lookup_tcp,
	.gpl_only       = false,
	.pkt_access     = true,
	.ret_type       = RET_PTR_TO_SOCKET_OR_NULL,
	.arg1_type      = ARG_PTR_TO_CTX,
	.arg2_type      = ARG_PTR_TO_MEM | MEM_RDONLY,
	.arg3_type      = ARG_CONST_SIZE,
	.arg4_type      = ARG_ANYTHING,
	.arg5_type      = ARG_ANYTHING,
};

BPF_CALL_5(bpf_sock_addr_skc_lookup_tcp, struct bpf_sock_addr_kern *, ctx,
	   struct bpf_sock_tuple *, tuple, u32, len, u64, netns_id, u64, flags)
{
	return (unsigned long)__bpf_skc_lookup(NULL, tuple, len,
					       sock_net(ctx->sk), 0,
					       IPPROTO_TCP, netns_id, flags,
					       -1);
}

static const struct bpf_func_proto bpf_sock_addr_skc_lookup_tcp_proto = {
	.func		= bpf_sock_addr_skc_lookup_tcp,
	.gpl_only	= false,
	.ret_type	= RET_PTR_TO_SOCK_COMMON_OR_NULL,
	.arg1_type	= ARG_PTR_TO_CTX,
	.arg2_type	= ARG_PTR_TO_MEM | MEM_RDONLY,
	.arg3_type	= ARG_CONST_SIZE,
	.arg4_type	= ARG_ANYTHING,
	.arg5_type	= ARG_ANYTHING,
};

BPF_CALL_5(bpf_sock_addr_sk_lookup_tcp, struct bpf_sock_addr_kern *, ctx,
	   struct bpf_sock_tuple *, tuple, u32, len, u64, netns_id, u64, flags)
{
	return (unsigned long)__bpf_sk_lookup(NULL, tuple, len,
					      sock_net(ctx->sk), 0, IPPROTO_TCP,
					      netns_id, flags, -1);
}

static const struct bpf_func_proto bpf_sock_addr_sk_lookup_tcp_proto = {
	.func		= bpf_sock_addr_sk_lookup_tcp,
	.gpl_only	= false,
	.ret_type	= RET_PTR_TO_SOCKET_OR_NULL,
	.arg1_type	= ARG_PTR_TO_CTX,
	.arg2_type	= ARG_PTR_TO_MEM | MEM_RDONLY,
	.arg3_type	= ARG_CONST_SIZE,
	.arg4_type	= ARG_ANYTHING,
	.arg5_type	= ARG_ANYTHING,
};

BPF_CALL_5(bpf_sock_addr_sk_lookup_udp, struct bpf_sock_addr_kern *, ctx,
	   struct bpf_sock_tuple *, tuple, u32, len, u64, netns_id, u64, flags)
{
	return (unsigned long)__bpf_sk_lookup(NULL, tuple, len,
					      sock_net(ctx->sk), 0, IPPROTO_UDP,
					      netns_id, flags, -1);
}

static const struct bpf_func_proto bpf_sock_addr_sk_lookup_udp_proto = {
	.func		= bpf_sock_addr_sk_lookup_udp,
	.gpl_only	= false,
	.ret_type	= RET_PTR_TO_SOCKET_OR_NULL,
	.arg1_type	= ARG_PTR_TO_CTX,
	.arg2_type	= ARG_PTR_TO_MEM | MEM_RDONLY,
	.arg3_type	= ARG_CONST_SIZE,
	.arg4_type	= ARG_ANYTHING,
	.arg5_type	= ARG_ANYTHING,
};

bool bpf_tcp_sock_is_valid_access(int off, int size, enum bpf_access_type type,
				  struct bpf_insn_access_aux *info)
{
	if (off < 0 || off >= offsetofend(struct bpf_tcp_sock,
					  icsk_retransmits))
		return false;

	if (off % size != 0)
		return false;

	switch (off) {
	case offsetof(struct bpf_tcp_sock, bytes_received):
	case offsetof(struct bpf_tcp_sock, bytes_acked):
		return size == sizeof(__u64);
	default:
		return size == sizeof(__u32);
	}
}

u32 bpf_tcp_sock_convert_ctx_access(enum bpf_access_type type,
				    const struct bpf_insn *si,
				    struct bpf_insn *insn_buf,
				    struct bpf_prog *prog, u32 *target_size)
{
	struct bpf_insn *insn = insn_buf;

#define BPF_TCP_SOCK_GET_COMMON(FIELD)					\
	do {								\
		BUILD_BUG_ON(sizeof_field(struct tcp_sock, FIELD) >	\
			     sizeof_field(struct bpf_tcp_sock, FIELD));	\
		*insn++ = BPF_LDX_MEM(BPF_FIELD_SIZEOF(struct tcp_sock, FIELD),\
				      si->dst_reg, si->src_reg,		\
				      offsetof(struct tcp_sock, FIELD)); \
	} while (0)

#define BPF_INET_SOCK_GET_COMMON(FIELD)					\
	do {								\
		BUILD_BUG_ON(sizeof_field(struct inet_connection_sock,	\
					  FIELD) >			\
			     sizeof_field(struct bpf_tcp_sock, FIELD));	\
		*insn++ = BPF_LDX_MEM(BPF_FIELD_SIZEOF(			\
					struct inet_connection_sock,	\
					FIELD),				\
				      si->dst_reg, si->src_reg,		\
				      offsetof(				\
					struct inet_connection_sock,	\
					FIELD));			\
	} while (0)

	BTF_TYPE_EMIT(struct bpf_tcp_sock);

	switch (si->off) {
	case offsetof(struct bpf_tcp_sock, rtt_min):
		BUILD_BUG_ON(sizeof_field(struct tcp_sock, rtt_min) !=
			     sizeof(struct minmax));
		BUILD_BUG_ON(sizeof(struct minmax) <
			     sizeof(struct minmax_sample));

		*insn++ = BPF_LDX_MEM(BPF_W, si->dst_reg, si->src_reg,
				      offsetof(struct tcp_sock, rtt_min) +
				      offsetof(struct minmax_sample, v));
		break;
	case offsetof(struct bpf_tcp_sock, snd_cwnd):
		BPF_TCP_SOCK_GET_COMMON(snd_cwnd);
		break;
	case offsetof(struct bpf_tcp_sock, srtt_us):
		BPF_TCP_SOCK_GET_COMMON(srtt_us);
		break;
	case offsetof(struct bpf_tcp_sock, snd_ssthresh):
		BPF_TCP_SOCK_GET_COMMON(snd_ssthresh);
		break;
	case offsetof(struct bpf_tcp_sock, rcv_nxt):
		BPF_TCP_SOCK_GET_COMMON(rcv_nxt);
		break;
	case offsetof(struct bpf_tcp_sock, snd_nxt):
		BPF_TCP_SOCK_GET_COMMON(snd_nxt);
		break;
	case offsetof(struct bpf_tcp_sock, snd_una):
		BPF_TCP_SOCK_GET_COMMON(snd_una);
		break;
	case offsetof(struct bpf_tcp_sock, mss_cache):
		BPF_TCP_SOCK_GET_COMMON(mss_cache);
		break;
	case offsetof(struct bpf_tcp_sock, ecn_flags):
		BPF_TCP_SOCK_GET_COMMON(ecn_flags);
		break;
	case offsetof(struct bpf_tcp_sock, rate_delivered):
		BPF_TCP_SOCK_GET_COMMON(rate_delivered);
		break;
	case offsetof(struct bpf_tcp_sock, rate_interval_us):
		BPF_TCP_SOCK_GET_COMMON(rate_interval_us);
		break;
	case offsetof(struct bpf_tcp_sock, packets_out):
		BPF_TCP_SOCK_GET_COMMON(packets_out);
		break;
	case offsetof(struct bpf_tcp_sock, retrans_out):
		BPF_TCP_SOCK_GET_COMMON(retrans_out);
		break;
	case offsetof(struct bpf_tcp_sock, total_retrans):
		BPF_TCP_SOCK_GET_COMMON(total_retrans);
		break;
	case offsetof(struct bpf_tcp_sock, segs_in):
		BPF_TCP_SOCK_GET_COMMON(segs_in);
		break;
	case offsetof(struct bpf_tcp_sock, data_segs_in):
		BPF_TCP_SOCK_GET_COMMON(data_segs_in);
		break;
	case offsetof(struct bpf_tcp_sock, segs_out):
		BPF_TCP_SOCK_GET_COMMON(segs_out);
		break;
	case offsetof(struct bpf_tcp_sock, data_segs_out):
		BPF_TCP_SOCK_GET_COMMON(data_segs_out);
		break;
	case offsetof(struct bpf_tcp_sock, lost_out):
		BPF_TCP_SOCK_GET_COMMON(lost_out);
		break;
	case offsetof(struct bpf_tcp_sock, sacked_out):
		BPF_TCP_SOCK_GET_COMMON(sacked_out);
		break;
	case offsetof(struct bpf_tcp_sock, bytes_received):
		BPF_TCP_SOCK_GET_COMMON(bytes_received);
		break;
	case offsetof(struct bpf_tcp_sock, bytes_acked):
		BPF_TCP_SOCK_GET_COMMON(bytes_acked);
		break;
	case offsetof(struct bpf_tcp_sock, dsack_dups):
		BPF_TCP_SOCK_GET_COMMON(dsack_dups);
		break;
	case offsetof(struct bpf_tcp_sock, delivered):
		BPF_TCP_SOCK_GET_COMMON(delivered);
		break;
	case offsetof(struct bpf_tcp_sock, delivered_ce):
		BPF_TCP_SOCK_GET_COMMON(delivered_ce);
		break;
	case offsetof(struct bpf_tcp_sock, icsk_retransmits):
		BPF_INET_SOCK_GET_COMMON(icsk_retransmits);
		break;
	}

	return insn - insn_buf;
}

BPF_CALL_1(bpf_tcp_sock, struct sock *, sk)
{
	if (sk_fullsock(sk) && sk->sk_protocol == IPPROTO_TCP)
		return (unsigned long)sk;

	return (unsigned long)NULL;
}

const struct bpf_func_proto bpf_tcp_sock_proto = {
	.func		= bpf_tcp_sock,
	.gpl_only	= false,
	.ret_type	= RET_PTR_TO_TCP_SOCK_OR_NULL,
	.arg1_type	= ARG_PTR_TO_SOCK_COMMON,
};

BPF_CALL_1(bpf_get_listener_sock, struct sock *, sk)
{
	sk = sk_to_full_sk(sk);

	if (sk->sk_state == TCP_LISTEN && sock_flag(sk, SOCK_RCU_FREE))
		return (unsigned long)sk;

	return (unsigned long)NULL;
}

static const struct bpf_func_proto bpf_get_listener_sock_proto = {
	.func		= bpf_get_listener_sock,
	.gpl_only	= false,
	.ret_type	= RET_PTR_TO_SOCKET_OR_NULL,
	.arg1_type	= ARG_PTR_TO_SOCK_COMMON,
};

BPF_CALL_1(bpf_skb_ecn_set_ce, struct sk_buff *, skb)
{
	unsigned int iphdr_len;

	switch (skb_protocol(skb, true)) {
	case cpu_to_be16(ETH_P_IP):
		iphdr_len = sizeof(struct iphdr);
		break;
	case cpu_to_be16(ETH_P_IPV6):
		iphdr_len = sizeof(struct ipv6hdr);
		break;
	default:
		return 0;
	}

	if (skb_headlen(skb) < iphdr_len)
		return 0;

	if (skb_cloned(skb) && !skb_clone_writable(skb, iphdr_len))
		return 0;

	return INET_ECN_set_ce(skb);
}

bool bpf_xdp_sock_is_valid_access(int off, int size, enum bpf_access_type type,
				  struct bpf_insn_access_aux *info)
{
	if (off < 0 || off >= offsetofend(struct bpf_xdp_sock, queue_id))
		return false;

	if (off % size != 0)
		return false;

	switch (off) {
	default:
		return size == sizeof(__u32);
	}
}

u32 bpf_xdp_sock_convert_ctx_access(enum bpf_access_type type,
				    const struct bpf_insn *si,
				    struct bpf_insn *insn_buf,
				    struct bpf_prog *prog, u32 *target_size)
{
	struct bpf_insn *insn = insn_buf;

#define BPF_XDP_SOCK_GET(FIELD)						\
	do {								\
		BUILD_BUG_ON(sizeof_field(struct xdp_sock, FIELD) >	\
			     sizeof_field(struct bpf_xdp_sock, FIELD));	\
		*insn++ = BPF_LDX_MEM(BPF_FIELD_SIZEOF(struct xdp_sock, FIELD),\
				      si->dst_reg, si->src_reg,		\
				      offsetof(struct xdp_sock, FIELD)); \
	} while (0)

	switch (si->off) {
	case offsetof(struct bpf_xdp_sock, queue_id):
		BPF_XDP_SOCK_GET(queue_id);
		break;
	}

	return insn - insn_buf;
}

static const struct bpf_func_proto bpf_skb_ecn_set_ce_proto = {
	.func           = bpf_skb_ecn_set_ce,
	.gpl_only       = false,
	.ret_type       = RET_INTEGER,
	.arg1_type      = ARG_PTR_TO_CTX,
};

BPF_CALL_5(bpf_tcp_check_syncookie, struct sock *, sk, void *, iph, u32, iph_len,
	   struct tcphdr *, th, u32, th_len)
{
#ifdef CONFIG_SYN_COOKIES
	u32 cookie;
	int ret;

	if (unlikely(!sk || th_len < sizeof(*th)))
		return -EINVAL;

	/* sk_listener() allows TCP_NEW_SYN_RECV, which makes no sense here. */
	if (sk->sk_protocol != IPPROTO_TCP || sk->sk_state != TCP_LISTEN)
		return -EINVAL;

	if (!READ_ONCE(sock_net(sk)->ipv4.sysctl_tcp_syncookies))
		return -EINVAL;

	if (!th->ack || th->rst || th->syn)
		return -ENOENT;

	if (unlikely(iph_len < sizeof(struct iphdr)))
		return -EINVAL;

	if (tcp_synq_no_recent_overflow(sk))
		return -ENOENT;

	cookie = ntohl(th->ack_seq) - 1;

	/* Both struct iphdr and struct ipv6hdr have the version field at the
	 * same offset so we can cast to the shorter header (struct iphdr).
	 */
	switch (((struct iphdr *)iph)->version) {
	case 4:
		if (sk->sk_family == AF_INET6 && ipv6_only_sock(sk))
			return -EINVAL;

		ret = __cookie_v4_check((struct iphdr *)iph, th, cookie);
		break;

#if IS_BUILTIN(CONFIG_IPV6)
	case 6:
		if (unlikely(iph_len < sizeof(struct ipv6hdr)))
			return -EINVAL;

		if (sk->sk_family != AF_INET6)
			return -EINVAL;

		ret = __cookie_v6_check((struct ipv6hdr *)iph, th, cookie);
		break;
#endif /* CONFIG_IPV6 */

	default:
		return -EPROTONOSUPPORT;
	}

	if (ret > 0)
		return 0;

	return -ENOENT;
#else
	return -ENOTSUPP;
#endif
}

static const struct bpf_func_proto bpf_tcp_check_syncookie_proto = {
	.func		= bpf_tcp_check_syncookie,
	.gpl_only	= true,
	.pkt_access	= true,
	.ret_type	= RET_INTEGER,
	.arg1_type	= ARG_PTR_TO_BTF_ID_SOCK_COMMON,
	.arg2_type	= ARG_PTR_TO_MEM | MEM_RDONLY,
	.arg3_type	= ARG_CONST_SIZE,
	.arg4_type	= ARG_PTR_TO_MEM | MEM_RDONLY,
	.arg5_type	= ARG_CONST_SIZE,
};

BPF_CALL_5(bpf_tcp_gen_syncookie, struct sock *, sk, void *, iph, u32, iph_len,
	   struct tcphdr *, th, u32, th_len)
{
#ifdef CONFIG_SYN_COOKIES
	u32 cookie;
	u16 mss;

	if (unlikely(!sk || th_len < sizeof(*th) || th_len != th->doff * 4))
		return -EINVAL;

	if (sk->sk_protocol != IPPROTO_TCP || sk->sk_state != TCP_LISTEN)
		return -EINVAL;

	if (!READ_ONCE(sock_net(sk)->ipv4.sysctl_tcp_syncookies))
		return -ENOENT;

	if (!th->syn || th->ack || th->fin || th->rst)
		return -EINVAL;

	if (unlikely(iph_len < sizeof(struct iphdr)))
		return -EINVAL;

	/* Both struct iphdr and struct ipv6hdr have the version field at the
	 * same offset so we can cast to the shorter header (struct iphdr).
	 */
	switch (((struct iphdr *)iph)->version) {
	case 4:
		if (sk->sk_family == AF_INET6 && ipv6_only_sock(sk))
			return -EINVAL;

		mss = tcp_v4_get_syncookie(sk, iph, th, &cookie);
		break;

#if IS_BUILTIN(CONFIG_IPV6)
	case 6:
		if (unlikely(iph_len < sizeof(struct ipv6hdr)))
			return -EINVAL;

		if (sk->sk_family != AF_INET6)
			return -EINVAL;

		mss = tcp_v6_get_syncookie(sk, iph, th, &cookie);
		break;
#endif /* CONFIG_IPV6 */

	default:
		return -EPROTONOSUPPORT;
	}
	if (mss == 0)
		return -ENOENT;

	return cookie | ((u64)mss << 32);
#else
	return -EOPNOTSUPP;
#endif /* CONFIG_SYN_COOKIES */
}

static const struct bpf_func_proto bpf_tcp_gen_syncookie_proto = {
	.func		= bpf_tcp_gen_syncookie,
	.gpl_only	= true, /* __cookie_v*_init_sequence() is GPL */
	.pkt_access	= true,
	.ret_type	= RET_INTEGER,
	.arg1_type	= ARG_PTR_TO_BTF_ID_SOCK_COMMON,
	.arg2_type	= ARG_PTR_TO_MEM | MEM_RDONLY,
	.arg3_type	= ARG_CONST_SIZE,
	.arg4_type	= ARG_PTR_TO_MEM | MEM_RDONLY,
	.arg5_type	= ARG_CONST_SIZE,
};

BPF_CALL_3(bpf_sk_assign, struct sk_buff *, skb, struct sock *, sk, u64, flags)
{
	if (!sk || flags != 0)
		return -EINVAL;
	if (!skb_at_tc_ingress(skb))
		return -EOPNOTSUPP;
	if (unlikely(dev_net(skb->dev) != sock_net(sk)))
		return -ENETUNREACH;
<<<<<<< HEAD
	if (unlikely(sk_fullsock(sk) && sk->sk_reuseport))
		return -ESOCKTNOSUPPORT;
=======
>>>>>>> bd3a9e57
	if (sk_unhashed(sk))
		return -EOPNOTSUPP;
	if (sk_is_refcounted(sk) &&
	    unlikely(!refcount_inc_not_zero(&sk->sk_refcnt)))
		return -ENOENT;

	skb_orphan(skb);
	skb->sk = sk;
	skb->destructor = sock_pfree;

	return 0;
}

static const struct bpf_func_proto bpf_sk_assign_proto = {
	.func		= bpf_sk_assign,
	.gpl_only	= false,
	.ret_type	= RET_INTEGER,
	.arg1_type      = ARG_PTR_TO_CTX,
	.arg2_type      = ARG_PTR_TO_BTF_ID_SOCK_COMMON,
	.arg3_type	= ARG_ANYTHING,
};

static const u8 *bpf_search_tcp_opt(const u8 *op, const u8 *opend,
				    u8 search_kind, const u8 *magic,
				    u8 magic_len, bool *eol)
{
	u8 kind, kind_len;

	*eol = false;

	while (op < opend) {
		kind = op[0];

		if (kind == TCPOPT_EOL) {
			*eol = true;
			return ERR_PTR(-ENOMSG);
		} else if (kind == TCPOPT_NOP) {
			op++;
			continue;
		}

		if (opend - op < 2 || opend - op < op[1] || op[1] < 2)
			/* Something is wrong in the received header.
			 * Follow the TCP stack's tcp_parse_options()
			 * and just bail here.
			 */
			return ERR_PTR(-EFAULT);

		kind_len = op[1];
		if (search_kind == kind) {
			if (!magic_len)
				return op;

			if (magic_len > kind_len - 2)
				return ERR_PTR(-ENOMSG);

			if (!memcmp(&op[2], magic, magic_len))
				return op;
		}

		op += kind_len;
	}

	return ERR_PTR(-ENOMSG);
}

BPF_CALL_4(bpf_sock_ops_load_hdr_opt, struct bpf_sock_ops_kern *, bpf_sock,
	   void *, search_res, u32, len, u64, flags)
{
	bool eol, load_syn = flags & BPF_LOAD_HDR_OPT_TCP_SYN;
	const u8 *op, *opend, *magic, *search = search_res;
	u8 search_kind, search_len, copy_len, magic_len;
	int ret;

	/* 2 byte is the minimal option len except TCPOPT_NOP and
	 * TCPOPT_EOL which are useless for the bpf prog to learn
	 * and this helper disallow loading them also.
	 */
	if (len < 2 || flags & ~BPF_LOAD_HDR_OPT_TCP_SYN)
		return -EINVAL;

	search_kind = search[0];
	search_len = search[1];

	if (search_len > len || search_kind == TCPOPT_NOP ||
	    search_kind == TCPOPT_EOL)
		return -EINVAL;

	if (search_kind == TCPOPT_EXP || search_kind == 253) {
		/* 16 or 32 bit magic.  +2 for kind and kind length */
		if (search_len != 4 && search_len != 6)
			return -EINVAL;
		magic = &search[2];
		magic_len = search_len - 2;
	} else {
		if (search_len)
			return -EINVAL;
		magic = NULL;
		magic_len = 0;
	}

	if (load_syn) {
		ret = bpf_sock_ops_get_syn(bpf_sock, TCP_BPF_SYN, &op);
		if (ret < 0)
			return ret;

		opend = op + ret;
		op += sizeof(struct tcphdr);
	} else {
		if (!bpf_sock->skb ||
		    bpf_sock->op == BPF_SOCK_OPS_HDR_OPT_LEN_CB)
			/* This bpf_sock->op cannot call this helper */
			return -EPERM;

		opend = bpf_sock->skb_data_end;
		op = bpf_sock->skb->data + sizeof(struct tcphdr);
	}

	op = bpf_search_tcp_opt(op, opend, search_kind, magic, magic_len,
				&eol);
	if (IS_ERR(op))
		return PTR_ERR(op);

	copy_len = op[1];
	ret = copy_len;
	if (copy_len > len) {
		ret = -ENOSPC;
		copy_len = len;
	}

	memcpy(search_res, op, copy_len);
	return ret;
}

static const struct bpf_func_proto bpf_sock_ops_load_hdr_opt_proto = {
	.func		= bpf_sock_ops_load_hdr_opt,
	.gpl_only	= false,
	.ret_type	= RET_INTEGER,
	.arg1_type	= ARG_PTR_TO_CTX,
	.arg2_type	= ARG_PTR_TO_MEM,
	.arg3_type	= ARG_CONST_SIZE,
	.arg4_type	= ARG_ANYTHING,
};

BPF_CALL_4(bpf_sock_ops_store_hdr_opt, struct bpf_sock_ops_kern *, bpf_sock,
	   const void *, from, u32, len, u64, flags)
{
	u8 new_kind, new_kind_len, magic_len = 0, *opend;
	const u8 *op, *new_op, *magic = NULL;
	struct sk_buff *skb;
	bool eol;

	if (bpf_sock->op != BPF_SOCK_OPS_WRITE_HDR_OPT_CB)
		return -EPERM;

	if (len < 2 || flags)
		return -EINVAL;

	new_op = from;
	new_kind = new_op[0];
	new_kind_len = new_op[1];

	if (new_kind_len > len || new_kind == TCPOPT_NOP ||
	    new_kind == TCPOPT_EOL)
		return -EINVAL;

	if (new_kind_len > bpf_sock->remaining_opt_len)
		return -ENOSPC;

	/* 253 is another experimental kind */
	if (new_kind == TCPOPT_EXP || new_kind == 253)  {
		if (new_kind_len < 4)
			return -EINVAL;
		/* Match for the 2 byte magic also.
		 * RFC 6994: the magic could be 2 or 4 bytes.
		 * Hence, matching by 2 byte only is on the
		 * conservative side but it is the right
		 * thing to do for the 'search-for-duplication'
		 * purpose.
		 */
		magic = &new_op[2];
		magic_len = 2;
	}

	/* Check for duplication */
	skb = bpf_sock->skb;
	op = skb->data + sizeof(struct tcphdr);
	opend = bpf_sock->skb_data_end;

	op = bpf_search_tcp_opt(op, opend, new_kind, magic, magic_len,
				&eol);
	if (!IS_ERR(op))
		return -EEXIST;

	if (PTR_ERR(op) != -ENOMSG)
		return PTR_ERR(op);

	if (eol)
		/* The option has been ended.  Treat it as no more
		 * header option can be written.
		 */
		return -ENOSPC;

	/* No duplication found.  Store the header option. */
	memcpy(opend, from, new_kind_len);

	bpf_sock->remaining_opt_len -= new_kind_len;
	bpf_sock->skb_data_end += new_kind_len;

	return 0;
}

static const struct bpf_func_proto bpf_sock_ops_store_hdr_opt_proto = {
	.func		= bpf_sock_ops_store_hdr_opt,
	.gpl_only	= false,
	.ret_type	= RET_INTEGER,
	.arg1_type	= ARG_PTR_TO_CTX,
	.arg2_type	= ARG_PTR_TO_MEM | MEM_RDONLY,
	.arg3_type	= ARG_CONST_SIZE,
	.arg4_type	= ARG_ANYTHING,
};

BPF_CALL_3(bpf_sock_ops_reserve_hdr_opt, struct bpf_sock_ops_kern *, bpf_sock,
	   u32, len, u64, flags)
{
	if (bpf_sock->op != BPF_SOCK_OPS_HDR_OPT_LEN_CB)
		return -EPERM;

	if (flags || len < 2)
		return -EINVAL;

	if (len > bpf_sock->remaining_opt_len)
		return -ENOSPC;

	bpf_sock->remaining_opt_len -= len;

	return 0;
}

static const struct bpf_func_proto bpf_sock_ops_reserve_hdr_opt_proto = {
	.func		= bpf_sock_ops_reserve_hdr_opt,
	.gpl_only	= false,
	.ret_type	= RET_INTEGER,
	.arg1_type	= ARG_PTR_TO_CTX,
	.arg2_type	= ARG_ANYTHING,
	.arg3_type	= ARG_ANYTHING,
};

BPF_CALL_3(bpf_skb_set_tstamp, struct sk_buff *, skb,
	   u64, tstamp, u32, tstamp_type)
{
	/* skb_clear_delivery_time() is done for inet protocol */
	if (skb->protocol != htons(ETH_P_IP) &&
	    skb->protocol != htons(ETH_P_IPV6))
		return -EOPNOTSUPP;

	switch (tstamp_type) {
	case BPF_SKB_TSTAMP_DELIVERY_MONO:
		if (!tstamp)
			return -EINVAL;
		skb->tstamp = tstamp;
		skb->mono_delivery_time = 1;
		break;
	case BPF_SKB_TSTAMP_UNSPEC:
		if (tstamp)
			return -EINVAL;
		skb->tstamp = 0;
		skb->mono_delivery_time = 0;
		break;
	default:
		return -EINVAL;
	}

	return 0;
}

static const struct bpf_func_proto bpf_skb_set_tstamp_proto = {
	.func           = bpf_skb_set_tstamp,
	.gpl_only       = false,
	.ret_type       = RET_INTEGER,
	.arg1_type      = ARG_PTR_TO_CTX,
	.arg2_type      = ARG_ANYTHING,
	.arg3_type      = ARG_ANYTHING,
};

#ifdef CONFIG_SYN_COOKIES
BPF_CALL_3(bpf_tcp_raw_gen_syncookie_ipv4, struct iphdr *, iph,
	   struct tcphdr *, th, u32, th_len)
{
	u32 cookie;
	u16 mss;

	if (unlikely(th_len < sizeof(*th) || th_len != th->doff * 4))
		return -EINVAL;

	mss = tcp_parse_mss_option(th, 0) ?: TCP_MSS_DEFAULT;
	cookie = __cookie_v4_init_sequence(iph, th, &mss);

	return cookie | ((u64)mss << 32);
}

static const struct bpf_func_proto bpf_tcp_raw_gen_syncookie_ipv4_proto = {
	.func		= bpf_tcp_raw_gen_syncookie_ipv4,
	.gpl_only	= true, /* __cookie_v4_init_sequence() is GPL */
	.pkt_access	= true,
	.ret_type	= RET_INTEGER,
	.arg1_type	= ARG_PTR_TO_FIXED_SIZE_MEM,
	.arg1_size	= sizeof(struct iphdr),
	.arg2_type	= ARG_PTR_TO_MEM,
	.arg3_type	= ARG_CONST_SIZE_OR_ZERO,
};

BPF_CALL_3(bpf_tcp_raw_gen_syncookie_ipv6, struct ipv6hdr *, iph,
	   struct tcphdr *, th, u32, th_len)
{
#if IS_BUILTIN(CONFIG_IPV6)
	const u16 mss_clamp = IPV6_MIN_MTU - sizeof(struct tcphdr) -
		sizeof(struct ipv6hdr);
	u32 cookie;
	u16 mss;

	if (unlikely(th_len < sizeof(*th) || th_len != th->doff * 4))
		return -EINVAL;

	mss = tcp_parse_mss_option(th, 0) ?: mss_clamp;
	cookie = __cookie_v6_init_sequence(iph, th, &mss);

	return cookie | ((u64)mss << 32);
#else
	return -EPROTONOSUPPORT;
#endif
}

static const struct bpf_func_proto bpf_tcp_raw_gen_syncookie_ipv6_proto = {
	.func		= bpf_tcp_raw_gen_syncookie_ipv6,
	.gpl_only	= true, /* __cookie_v6_init_sequence() is GPL */
	.pkt_access	= true,
	.ret_type	= RET_INTEGER,
	.arg1_type	= ARG_PTR_TO_FIXED_SIZE_MEM,
	.arg1_size	= sizeof(struct ipv6hdr),
	.arg2_type	= ARG_PTR_TO_MEM,
	.arg3_type	= ARG_CONST_SIZE_OR_ZERO,
};

BPF_CALL_2(bpf_tcp_raw_check_syncookie_ipv4, struct iphdr *, iph,
	   struct tcphdr *, th)
{
	u32 cookie = ntohl(th->ack_seq) - 1;

	if (__cookie_v4_check(iph, th, cookie) > 0)
		return 0;

	return -EACCES;
}

static const struct bpf_func_proto bpf_tcp_raw_check_syncookie_ipv4_proto = {
	.func		= bpf_tcp_raw_check_syncookie_ipv4,
	.gpl_only	= true, /* __cookie_v4_check is GPL */
	.pkt_access	= true,
	.ret_type	= RET_INTEGER,
	.arg1_type	= ARG_PTR_TO_FIXED_SIZE_MEM,
	.arg1_size	= sizeof(struct iphdr),
	.arg2_type	= ARG_PTR_TO_FIXED_SIZE_MEM,
	.arg2_size	= sizeof(struct tcphdr),
};

BPF_CALL_2(bpf_tcp_raw_check_syncookie_ipv6, struct ipv6hdr *, iph,
	   struct tcphdr *, th)
{
#if IS_BUILTIN(CONFIG_IPV6)
	u32 cookie = ntohl(th->ack_seq) - 1;

	if (__cookie_v6_check(iph, th, cookie) > 0)
		return 0;

	return -EACCES;
#else
	return -EPROTONOSUPPORT;
#endif
}

static const struct bpf_func_proto bpf_tcp_raw_check_syncookie_ipv6_proto = {
	.func		= bpf_tcp_raw_check_syncookie_ipv6,
	.gpl_only	= true, /* __cookie_v6_check is GPL */
	.pkt_access	= true,
	.ret_type	= RET_INTEGER,
	.arg1_type	= ARG_PTR_TO_FIXED_SIZE_MEM,
	.arg1_size	= sizeof(struct ipv6hdr),
	.arg2_type	= ARG_PTR_TO_FIXED_SIZE_MEM,
	.arg2_size	= sizeof(struct tcphdr),
};
#endif /* CONFIG_SYN_COOKIES */

#endif /* CONFIG_INET */

bool bpf_helper_changes_pkt_data(void *func)
{
	if (func == bpf_skb_vlan_push ||
	    func == bpf_skb_vlan_pop ||
	    func == bpf_skb_store_bytes ||
	    func == bpf_skb_change_proto ||
	    func == bpf_skb_change_head ||
	    func == sk_skb_change_head ||
	    func == bpf_skb_change_tail ||
	    func == sk_skb_change_tail ||
	    func == bpf_skb_adjust_room ||
	    func == sk_skb_adjust_room ||
	    func == bpf_skb_pull_data ||
	    func == sk_skb_pull_data ||
	    func == bpf_clone_redirect ||
	    func == bpf_l3_csum_replace ||
	    func == bpf_l4_csum_replace ||
	    func == bpf_xdp_adjust_head ||
	    func == bpf_xdp_adjust_meta ||
	    func == bpf_msg_pull_data ||
	    func == bpf_msg_push_data ||
	    func == bpf_msg_pop_data ||
	    func == bpf_xdp_adjust_tail ||
#if IS_ENABLED(CONFIG_IPV6_SEG6_BPF)
	    func == bpf_lwt_seg6_store_bytes ||
	    func == bpf_lwt_seg6_adjust_srh ||
	    func == bpf_lwt_seg6_action ||
#endif
#ifdef CONFIG_INET
	    func == bpf_sock_ops_store_hdr_opt ||
#endif
	    func == bpf_lwt_in_push_encap ||
	    func == bpf_lwt_xmit_push_encap)
		return true;

	return false;
}

const struct bpf_func_proto bpf_event_output_data_proto __weak;
const struct bpf_func_proto bpf_sk_storage_get_cg_sock_proto __weak;

static const struct bpf_func_proto *
sock_filter_func_proto(enum bpf_func_id func_id, const struct bpf_prog *prog)
{
	const struct bpf_func_proto *func_proto;

	func_proto = cgroup_common_func_proto(func_id, prog);
	if (func_proto)
		return func_proto;

	func_proto = cgroup_current_func_proto(func_id, prog);
	if (func_proto)
		return func_proto;

	switch (func_id) {
	case BPF_FUNC_get_socket_cookie:
		return &bpf_get_socket_cookie_sock_proto;
	case BPF_FUNC_get_netns_cookie:
		return &bpf_get_netns_cookie_sock_proto;
	case BPF_FUNC_perf_event_output:
		return &bpf_event_output_data_proto;
	case BPF_FUNC_sk_storage_get:
		return &bpf_sk_storage_get_cg_sock_proto;
	case BPF_FUNC_ktime_get_coarse_ns:
		return &bpf_ktime_get_coarse_ns_proto;
	default:
		return bpf_base_func_proto(func_id);
	}
}

static const struct bpf_func_proto *
sock_addr_func_proto(enum bpf_func_id func_id, const struct bpf_prog *prog)
{
	const struct bpf_func_proto *func_proto;

	func_proto = cgroup_common_func_proto(func_id, prog);
	if (func_proto)
		return func_proto;

	func_proto = cgroup_current_func_proto(func_id, prog);
	if (func_proto)
		return func_proto;

	switch (func_id) {
	case BPF_FUNC_bind:
		switch (prog->expected_attach_type) {
		case BPF_CGROUP_INET4_CONNECT:
		case BPF_CGROUP_INET6_CONNECT:
			return &bpf_bind_proto;
		default:
			return NULL;
		}
	case BPF_FUNC_get_socket_cookie:
		return &bpf_get_socket_cookie_sock_addr_proto;
	case BPF_FUNC_get_netns_cookie:
		return &bpf_get_netns_cookie_sock_addr_proto;
	case BPF_FUNC_perf_event_output:
		return &bpf_event_output_data_proto;
#ifdef CONFIG_INET
	case BPF_FUNC_sk_lookup_tcp:
		return &bpf_sock_addr_sk_lookup_tcp_proto;
	case BPF_FUNC_sk_lookup_udp:
		return &bpf_sock_addr_sk_lookup_udp_proto;
	case BPF_FUNC_sk_release:
		return &bpf_sk_release_proto;
	case BPF_FUNC_skc_lookup_tcp:
		return &bpf_sock_addr_skc_lookup_tcp_proto;
#endif /* CONFIG_INET */
	case BPF_FUNC_sk_storage_get:
		return &bpf_sk_storage_get_proto;
	case BPF_FUNC_sk_storage_delete:
		return &bpf_sk_storage_delete_proto;
	case BPF_FUNC_setsockopt:
		switch (prog->expected_attach_type) {
		case BPF_CGROUP_INET4_BIND:
		case BPF_CGROUP_INET6_BIND:
		case BPF_CGROUP_INET4_CONNECT:
		case BPF_CGROUP_INET6_CONNECT:
		case BPF_CGROUP_UDP4_RECVMSG:
		case BPF_CGROUP_UDP6_RECVMSG:
		case BPF_CGROUP_UDP4_SENDMSG:
		case BPF_CGROUP_UDP6_SENDMSG:
		case BPF_CGROUP_INET4_GETPEERNAME:
		case BPF_CGROUP_INET6_GETPEERNAME:
		case BPF_CGROUP_INET4_GETSOCKNAME:
		case BPF_CGROUP_INET6_GETSOCKNAME:
			return &bpf_sock_addr_setsockopt_proto;
		default:
			return NULL;
		}
	case BPF_FUNC_getsockopt:
		switch (prog->expected_attach_type) {
		case BPF_CGROUP_INET4_BIND:
		case BPF_CGROUP_INET6_BIND:
		case BPF_CGROUP_INET4_CONNECT:
		case BPF_CGROUP_INET6_CONNECT:
		case BPF_CGROUP_UDP4_RECVMSG:
		case BPF_CGROUP_UDP6_RECVMSG:
		case BPF_CGROUP_UDP4_SENDMSG:
		case BPF_CGROUP_UDP6_SENDMSG:
		case BPF_CGROUP_INET4_GETPEERNAME:
		case BPF_CGROUP_INET6_GETPEERNAME:
		case BPF_CGROUP_INET4_GETSOCKNAME:
		case BPF_CGROUP_INET6_GETSOCKNAME:
			return &bpf_sock_addr_getsockopt_proto;
		default:
			return NULL;
		}
	default:
		return bpf_sk_base_func_proto(func_id);
	}
}

static const struct bpf_func_proto *
sk_filter_func_proto(enum bpf_func_id func_id, const struct bpf_prog *prog)
{
	switch (func_id) {
	case BPF_FUNC_skb_load_bytes:
		return &bpf_skb_load_bytes_proto;
	case BPF_FUNC_skb_load_bytes_relative:
		return &bpf_skb_load_bytes_relative_proto;
	case BPF_FUNC_get_socket_cookie:
		return &bpf_get_socket_cookie_proto;
	case BPF_FUNC_get_socket_uid:
		return &bpf_get_socket_uid_proto;
	case BPF_FUNC_perf_event_output:
		return &bpf_skb_event_output_proto;
	default:
		return bpf_sk_base_func_proto(func_id);
	}
}

const struct bpf_func_proto bpf_sk_storage_get_proto __weak;
const struct bpf_func_proto bpf_sk_storage_delete_proto __weak;

static const struct bpf_func_proto *
cg_skb_func_proto(enum bpf_func_id func_id, const struct bpf_prog *prog)
{
	const struct bpf_func_proto *func_proto;

	func_proto = cgroup_common_func_proto(func_id, prog);
	if (func_proto)
		return func_proto;

	switch (func_id) {
	case BPF_FUNC_sk_fullsock:
		return &bpf_sk_fullsock_proto;
	case BPF_FUNC_sk_storage_get:
		return &bpf_sk_storage_get_proto;
	case BPF_FUNC_sk_storage_delete:
		return &bpf_sk_storage_delete_proto;
	case BPF_FUNC_perf_event_output:
		return &bpf_skb_event_output_proto;
#ifdef CONFIG_SOCK_CGROUP_DATA
	case BPF_FUNC_skb_cgroup_id:
		return &bpf_skb_cgroup_id_proto;
	case BPF_FUNC_skb_ancestor_cgroup_id:
		return &bpf_skb_ancestor_cgroup_id_proto;
	case BPF_FUNC_sk_cgroup_id:
		return &bpf_sk_cgroup_id_proto;
	case BPF_FUNC_sk_ancestor_cgroup_id:
		return &bpf_sk_ancestor_cgroup_id_proto;
#endif
#ifdef CONFIG_INET
	case BPF_FUNC_sk_lookup_tcp:
		return &bpf_sk_lookup_tcp_proto;
	case BPF_FUNC_sk_lookup_udp:
		return &bpf_sk_lookup_udp_proto;
	case BPF_FUNC_sk_release:
		return &bpf_sk_release_proto;
	case BPF_FUNC_skc_lookup_tcp:
		return &bpf_skc_lookup_tcp_proto;
	case BPF_FUNC_tcp_sock:
		return &bpf_tcp_sock_proto;
	case BPF_FUNC_get_listener_sock:
		return &bpf_get_listener_sock_proto;
	case BPF_FUNC_skb_ecn_set_ce:
		return &bpf_skb_ecn_set_ce_proto;
#endif
	default:
		return sk_filter_func_proto(func_id, prog);
	}
}

static const struct bpf_func_proto *
tc_cls_act_func_proto(enum bpf_func_id func_id, const struct bpf_prog *prog)
{
	switch (func_id) {
	case BPF_FUNC_skb_store_bytes:
		return &bpf_skb_store_bytes_proto;
	case BPF_FUNC_skb_load_bytes:
		return &bpf_skb_load_bytes_proto;
	case BPF_FUNC_skb_load_bytes_relative:
		return &bpf_skb_load_bytes_relative_proto;
	case BPF_FUNC_skb_pull_data:
		return &bpf_skb_pull_data_proto;
	case BPF_FUNC_csum_diff:
		return &bpf_csum_diff_proto;
	case BPF_FUNC_csum_update:
		return &bpf_csum_update_proto;
	case BPF_FUNC_csum_level:
		return &bpf_csum_level_proto;
	case BPF_FUNC_l3_csum_replace:
		return &bpf_l3_csum_replace_proto;
	case BPF_FUNC_l4_csum_replace:
		return &bpf_l4_csum_replace_proto;
	case BPF_FUNC_clone_redirect:
		return &bpf_clone_redirect_proto;
	case BPF_FUNC_get_cgroup_classid:
		return &bpf_get_cgroup_classid_proto;
	case BPF_FUNC_skb_vlan_push:
		return &bpf_skb_vlan_push_proto;
	case BPF_FUNC_skb_vlan_pop:
		return &bpf_skb_vlan_pop_proto;
	case BPF_FUNC_skb_change_proto:
		return &bpf_skb_change_proto_proto;
	case BPF_FUNC_skb_change_type:
		return &bpf_skb_change_type_proto;
	case BPF_FUNC_skb_adjust_room:
		return &bpf_skb_adjust_room_proto;
	case BPF_FUNC_skb_change_tail:
		return &bpf_skb_change_tail_proto;
	case BPF_FUNC_skb_change_head:
		return &bpf_skb_change_head_proto;
	case BPF_FUNC_skb_get_tunnel_key:
		return &bpf_skb_get_tunnel_key_proto;
	case BPF_FUNC_skb_set_tunnel_key:
		return bpf_get_skb_set_tunnel_proto(func_id);
	case BPF_FUNC_skb_get_tunnel_opt:
		return &bpf_skb_get_tunnel_opt_proto;
	case BPF_FUNC_skb_set_tunnel_opt:
		return bpf_get_skb_set_tunnel_proto(func_id);
	case BPF_FUNC_redirect:
		return &bpf_redirect_proto;
	case BPF_FUNC_redirect_neigh:
		return &bpf_redirect_neigh_proto;
	case BPF_FUNC_redirect_peer:
		return &bpf_redirect_peer_proto;
	case BPF_FUNC_get_route_realm:
		return &bpf_get_route_realm_proto;
	case BPF_FUNC_get_hash_recalc:
		return &bpf_get_hash_recalc_proto;
	case BPF_FUNC_set_hash_invalid:
		return &bpf_set_hash_invalid_proto;
	case BPF_FUNC_set_hash:
		return &bpf_set_hash_proto;
	case BPF_FUNC_perf_event_output:
		return &bpf_skb_event_output_proto;
	case BPF_FUNC_get_smp_processor_id:
		return &bpf_get_smp_processor_id_proto;
	case BPF_FUNC_skb_under_cgroup:
		return &bpf_skb_under_cgroup_proto;
	case BPF_FUNC_get_socket_cookie:
		return &bpf_get_socket_cookie_proto;
	case BPF_FUNC_get_socket_uid:
		return &bpf_get_socket_uid_proto;
	case BPF_FUNC_fib_lookup:
		return &bpf_skb_fib_lookup_proto;
	case BPF_FUNC_check_mtu:
		return &bpf_skb_check_mtu_proto;
	case BPF_FUNC_sk_fullsock:
		return &bpf_sk_fullsock_proto;
	case BPF_FUNC_sk_storage_get:
		return &bpf_sk_storage_get_proto;
	case BPF_FUNC_sk_storage_delete:
		return &bpf_sk_storage_delete_proto;
#ifdef CONFIG_XFRM
	case BPF_FUNC_skb_get_xfrm_state:
		return &bpf_skb_get_xfrm_state_proto;
#endif
#ifdef CONFIG_CGROUP_NET_CLASSID
	case BPF_FUNC_skb_cgroup_classid:
		return &bpf_skb_cgroup_classid_proto;
#endif
#ifdef CONFIG_SOCK_CGROUP_DATA
	case BPF_FUNC_skb_cgroup_id:
		return &bpf_skb_cgroup_id_proto;
	case BPF_FUNC_skb_ancestor_cgroup_id:
		return &bpf_skb_ancestor_cgroup_id_proto;
#endif
#ifdef CONFIG_INET
	case BPF_FUNC_sk_lookup_tcp:
		return &bpf_tc_sk_lookup_tcp_proto;
	case BPF_FUNC_sk_lookup_udp:
		return &bpf_tc_sk_lookup_udp_proto;
	case BPF_FUNC_sk_release:
		return &bpf_sk_release_proto;
	case BPF_FUNC_tcp_sock:
		return &bpf_tcp_sock_proto;
	case BPF_FUNC_get_listener_sock:
		return &bpf_get_listener_sock_proto;
	case BPF_FUNC_skc_lookup_tcp:
		return &bpf_tc_skc_lookup_tcp_proto;
	case BPF_FUNC_tcp_check_syncookie:
		return &bpf_tcp_check_syncookie_proto;
	case BPF_FUNC_skb_ecn_set_ce:
		return &bpf_skb_ecn_set_ce_proto;
	case BPF_FUNC_tcp_gen_syncookie:
		return &bpf_tcp_gen_syncookie_proto;
	case BPF_FUNC_sk_assign:
		return &bpf_sk_assign_proto;
	case BPF_FUNC_skb_set_tstamp:
		return &bpf_skb_set_tstamp_proto;
#ifdef CONFIG_SYN_COOKIES
	case BPF_FUNC_tcp_raw_gen_syncookie_ipv4:
		return &bpf_tcp_raw_gen_syncookie_ipv4_proto;
	case BPF_FUNC_tcp_raw_gen_syncookie_ipv6:
		return &bpf_tcp_raw_gen_syncookie_ipv6_proto;
	case BPF_FUNC_tcp_raw_check_syncookie_ipv4:
		return &bpf_tcp_raw_check_syncookie_ipv4_proto;
	case BPF_FUNC_tcp_raw_check_syncookie_ipv6:
		return &bpf_tcp_raw_check_syncookie_ipv6_proto;
#endif
#endif
	default:
		return bpf_sk_base_func_proto(func_id);
	}
}

static const struct bpf_func_proto *
xdp_func_proto(enum bpf_func_id func_id, const struct bpf_prog *prog)
{
	switch (func_id) {
	case BPF_FUNC_perf_event_output:
		return &bpf_xdp_event_output_proto;
	case BPF_FUNC_get_smp_processor_id:
		return &bpf_get_smp_processor_id_proto;
	case BPF_FUNC_csum_diff:
		return &bpf_csum_diff_proto;
	case BPF_FUNC_xdp_adjust_head:
		return &bpf_xdp_adjust_head_proto;
	case BPF_FUNC_xdp_adjust_meta:
		return &bpf_xdp_adjust_meta_proto;
	case BPF_FUNC_redirect:
		return &bpf_xdp_redirect_proto;
	case BPF_FUNC_redirect_map:
		return &bpf_xdp_redirect_map_proto;
	case BPF_FUNC_xdp_adjust_tail:
		return &bpf_xdp_adjust_tail_proto;
	case BPF_FUNC_xdp_get_buff_len:
		return &bpf_xdp_get_buff_len_proto;
	case BPF_FUNC_xdp_load_bytes:
		return &bpf_xdp_load_bytes_proto;
	case BPF_FUNC_xdp_store_bytes:
		return &bpf_xdp_store_bytes_proto;
	case BPF_FUNC_fib_lookup:
		return &bpf_xdp_fib_lookup_proto;
	case BPF_FUNC_check_mtu:
		return &bpf_xdp_check_mtu_proto;
#ifdef CONFIG_INET
	case BPF_FUNC_sk_lookup_udp:
		return &bpf_xdp_sk_lookup_udp_proto;
	case BPF_FUNC_sk_lookup_tcp:
		return &bpf_xdp_sk_lookup_tcp_proto;
	case BPF_FUNC_sk_release:
		return &bpf_sk_release_proto;
	case BPF_FUNC_skc_lookup_tcp:
		return &bpf_xdp_skc_lookup_tcp_proto;
	case BPF_FUNC_tcp_check_syncookie:
		return &bpf_tcp_check_syncookie_proto;
	case BPF_FUNC_tcp_gen_syncookie:
		return &bpf_tcp_gen_syncookie_proto;
#ifdef CONFIG_SYN_COOKIES
	case BPF_FUNC_tcp_raw_gen_syncookie_ipv4:
		return &bpf_tcp_raw_gen_syncookie_ipv4_proto;
	case BPF_FUNC_tcp_raw_gen_syncookie_ipv6:
		return &bpf_tcp_raw_gen_syncookie_ipv6_proto;
	case BPF_FUNC_tcp_raw_check_syncookie_ipv4:
		return &bpf_tcp_raw_check_syncookie_ipv4_proto;
	case BPF_FUNC_tcp_raw_check_syncookie_ipv6:
		return &bpf_tcp_raw_check_syncookie_ipv6_proto;
#endif
#endif
	default:
		return bpf_sk_base_func_proto(func_id);
	}

#if IS_MODULE(CONFIG_NF_CONNTRACK) && IS_ENABLED(CONFIG_DEBUG_INFO_BTF_MODULES)
	/* The nf_conn___init type is used in the NF_CONNTRACK kfuncs. The
	 * kfuncs are defined in two different modules, and we want to be able
	 * to use them interchangably with the same BTF type ID. Because modules
	 * can't de-duplicate BTF IDs between each other, we need the type to be
	 * referenced in the vmlinux BTF or the verifier will get confused about
	 * the different types. So we add this dummy type reference which will
	 * be included in vmlinux BTF, allowing both modules to refer to the
	 * same type ID.
	 */
	BTF_TYPE_EMIT(struct nf_conn___init);
#endif
}

const struct bpf_func_proto bpf_sock_map_update_proto __weak;
const struct bpf_func_proto bpf_sock_hash_update_proto __weak;

static const struct bpf_func_proto *
sock_ops_func_proto(enum bpf_func_id func_id, const struct bpf_prog *prog)
{
	const struct bpf_func_proto *func_proto;

	func_proto = cgroup_common_func_proto(func_id, prog);
	if (func_proto)
		return func_proto;

	switch (func_id) {
	case BPF_FUNC_setsockopt:
		return &bpf_sock_ops_setsockopt_proto;
	case BPF_FUNC_getsockopt:
		return &bpf_sock_ops_getsockopt_proto;
	case BPF_FUNC_sock_ops_cb_flags_set:
		return &bpf_sock_ops_cb_flags_set_proto;
	case BPF_FUNC_sock_map_update:
		return &bpf_sock_map_update_proto;
	case BPF_FUNC_sock_hash_update:
		return &bpf_sock_hash_update_proto;
	case BPF_FUNC_get_socket_cookie:
		return &bpf_get_socket_cookie_sock_ops_proto;
	case BPF_FUNC_perf_event_output:
		return &bpf_event_output_data_proto;
	case BPF_FUNC_sk_storage_get:
		return &bpf_sk_storage_get_proto;
	case BPF_FUNC_sk_storage_delete:
		return &bpf_sk_storage_delete_proto;
	case BPF_FUNC_get_netns_cookie:
		return &bpf_get_netns_cookie_sock_ops_proto;
#ifdef CONFIG_INET
	case BPF_FUNC_load_hdr_opt:
		return &bpf_sock_ops_load_hdr_opt_proto;
	case BPF_FUNC_store_hdr_opt:
		return &bpf_sock_ops_store_hdr_opt_proto;
	case BPF_FUNC_reserve_hdr_opt:
		return &bpf_sock_ops_reserve_hdr_opt_proto;
	case BPF_FUNC_tcp_sock:
		return &bpf_tcp_sock_proto;
#endif /* CONFIG_INET */
	default:
		return bpf_sk_base_func_proto(func_id);
	}
}

const struct bpf_func_proto bpf_msg_redirect_map_proto __weak;
const struct bpf_func_proto bpf_msg_redirect_hash_proto __weak;

static const struct bpf_func_proto *
sk_msg_func_proto(enum bpf_func_id func_id, const struct bpf_prog *prog)
{
	switch (func_id) {
	case BPF_FUNC_msg_redirect_map:
		return &bpf_msg_redirect_map_proto;
	case BPF_FUNC_msg_redirect_hash:
		return &bpf_msg_redirect_hash_proto;
	case BPF_FUNC_msg_apply_bytes:
		return &bpf_msg_apply_bytes_proto;
	case BPF_FUNC_msg_cork_bytes:
		return &bpf_msg_cork_bytes_proto;
	case BPF_FUNC_msg_pull_data:
		return &bpf_msg_pull_data_proto;
	case BPF_FUNC_msg_push_data:
		return &bpf_msg_push_data_proto;
	case BPF_FUNC_msg_pop_data:
		return &bpf_msg_pop_data_proto;
	case BPF_FUNC_perf_event_output:
		return &bpf_event_output_data_proto;
	case BPF_FUNC_get_current_uid_gid:
		return &bpf_get_current_uid_gid_proto;
	case BPF_FUNC_get_current_pid_tgid:
		return &bpf_get_current_pid_tgid_proto;
	case BPF_FUNC_sk_storage_get:
		return &bpf_sk_storage_get_proto;
	case BPF_FUNC_sk_storage_delete:
		return &bpf_sk_storage_delete_proto;
	case BPF_FUNC_get_netns_cookie:
		return &bpf_get_netns_cookie_sk_msg_proto;
#ifdef CONFIG_CGROUP_NET_CLASSID
	case BPF_FUNC_get_cgroup_classid:
		return &bpf_get_cgroup_classid_curr_proto;
#endif
	default:
		return bpf_sk_base_func_proto(func_id);
	}
}

const struct bpf_func_proto bpf_sk_redirect_map_proto __weak;
const struct bpf_func_proto bpf_sk_redirect_hash_proto __weak;

static const struct bpf_func_proto *
sk_skb_func_proto(enum bpf_func_id func_id, const struct bpf_prog *prog)
{
	switch (func_id) {
	case BPF_FUNC_skb_store_bytes:
		return &bpf_skb_store_bytes_proto;
	case BPF_FUNC_skb_load_bytes:
		return &bpf_skb_load_bytes_proto;
	case BPF_FUNC_skb_pull_data:
		return &sk_skb_pull_data_proto;
	case BPF_FUNC_skb_change_tail:
		return &sk_skb_change_tail_proto;
	case BPF_FUNC_skb_change_head:
		return &sk_skb_change_head_proto;
	case BPF_FUNC_skb_adjust_room:
		return &sk_skb_adjust_room_proto;
	case BPF_FUNC_get_socket_cookie:
		return &bpf_get_socket_cookie_proto;
	case BPF_FUNC_get_socket_uid:
		return &bpf_get_socket_uid_proto;
	case BPF_FUNC_sk_redirect_map:
		return &bpf_sk_redirect_map_proto;
	case BPF_FUNC_sk_redirect_hash:
		return &bpf_sk_redirect_hash_proto;
	case BPF_FUNC_perf_event_output:
		return &bpf_skb_event_output_proto;
#ifdef CONFIG_INET
	case BPF_FUNC_sk_lookup_tcp:
		return &bpf_sk_lookup_tcp_proto;
	case BPF_FUNC_sk_lookup_udp:
		return &bpf_sk_lookup_udp_proto;
	case BPF_FUNC_sk_release:
		return &bpf_sk_release_proto;
	case BPF_FUNC_skc_lookup_tcp:
		return &bpf_skc_lookup_tcp_proto;
#endif
	default:
		return bpf_sk_base_func_proto(func_id);
	}
}

static const struct bpf_func_proto *
flow_dissector_func_proto(enum bpf_func_id func_id, const struct bpf_prog *prog)
{
	switch (func_id) {
	case BPF_FUNC_skb_load_bytes:
		return &bpf_flow_dissector_load_bytes_proto;
	default:
		return bpf_sk_base_func_proto(func_id);
	}
}

static const struct bpf_func_proto *
lwt_out_func_proto(enum bpf_func_id func_id, const struct bpf_prog *prog)
{
	switch (func_id) {
	case BPF_FUNC_skb_load_bytes:
		return &bpf_skb_load_bytes_proto;
	case BPF_FUNC_skb_pull_data:
		return &bpf_skb_pull_data_proto;
	case BPF_FUNC_csum_diff:
		return &bpf_csum_diff_proto;
	case BPF_FUNC_get_cgroup_classid:
		return &bpf_get_cgroup_classid_proto;
	case BPF_FUNC_get_route_realm:
		return &bpf_get_route_realm_proto;
	case BPF_FUNC_get_hash_recalc:
		return &bpf_get_hash_recalc_proto;
	case BPF_FUNC_perf_event_output:
		return &bpf_skb_event_output_proto;
	case BPF_FUNC_get_smp_processor_id:
		return &bpf_get_smp_processor_id_proto;
	case BPF_FUNC_skb_under_cgroup:
		return &bpf_skb_under_cgroup_proto;
	default:
		return bpf_sk_base_func_proto(func_id);
	}
}

static const struct bpf_func_proto *
lwt_in_func_proto(enum bpf_func_id func_id, const struct bpf_prog *prog)
{
	switch (func_id) {
	case BPF_FUNC_lwt_push_encap:
		return &bpf_lwt_in_push_encap_proto;
	default:
		return lwt_out_func_proto(func_id, prog);
	}
}

static const struct bpf_func_proto *
lwt_xmit_func_proto(enum bpf_func_id func_id, const struct bpf_prog *prog)
{
	switch (func_id) {
	case BPF_FUNC_skb_get_tunnel_key:
		return &bpf_skb_get_tunnel_key_proto;
	case BPF_FUNC_skb_set_tunnel_key:
		return bpf_get_skb_set_tunnel_proto(func_id);
	case BPF_FUNC_skb_get_tunnel_opt:
		return &bpf_skb_get_tunnel_opt_proto;
	case BPF_FUNC_skb_set_tunnel_opt:
		return bpf_get_skb_set_tunnel_proto(func_id);
	case BPF_FUNC_redirect:
		return &bpf_redirect_proto;
	case BPF_FUNC_clone_redirect:
		return &bpf_clone_redirect_proto;
	case BPF_FUNC_skb_change_tail:
		return &bpf_skb_change_tail_proto;
	case BPF_FUNC_skb_change_head:
		return &bpf_skb_change_head_proto;
	case BPF_FUNC_skb_store_bytes:
		return &bpf_skb_store_bytes_proto;
	case BPF_FUNC_csum_update:
		return &bpf_csum_update_proto;
	case BPF_FUNC_csum_level:
		return &bpf_csum_level_proto;
	case BPF_FUNC_l3_csum_replace:
		return &bpf_l3_csum_replace_proto;
	case BPF_FUNC_l4_csum_replace:
		return &bpf_l4_csum_replace_proto;
	case BPF_FUNC_set_hash_invalid:
		return &bpf_set_hash_invalid_proto;
	case BPF_FUNC_lwt_push_encap:
		return &bpf_lwt_xmit_push_encap_proto;
	default:
		return lwt_out_func_proto(func_id, prog);
	}
}

static const struct bpf_func_proto *
lwt_seg6local_func_proto(enum bpf_func_id func_id, const struct bpf_prog *prog)
{
	switch (func_id) {
#if IS_ENABLED(CONFIG_IPV6_SEG6_BPF)
	case BPF_FUNC_lwt_seg6_store_bytes:
		return &bpf_lwt_seg6_store_bytes_proto;
	case BPF_FUNC_lwt_seg6_action:
		return &bpf_lwt_seg6_action_proto;
	case BPF_FUNC_lwt_seg6_adjust_srh:
		return &bpf_lwt_seg6_adjust_srh_proto;
#endif
	default:
		return lwt_out_func_proto(func_id, prog);
	}
}

static bool bpf_skb_is_valid_access(int off, int size, enum bpf_access_type type,
				    const struct bpf_prog *prog,
				    struct bpf_insn_access_aux *info)
{
	const int size_default = sizeof(__u32);

	if (off < 0 || off >= sizeof(struct __sk_buff))
		return false;

	/* The verifier guarantees that size > 0. */
	if (off % size != 0)
		return false;

	switch (off) {
	case bpf_ctx_range_till(struct __sk_buff, cb[0], cb[4]):
		if (off + size > offsetofend(struct __sk_buff, cb[4]))
			return false;
		break;
	case bpf_ctx_range_till(struct __sk_buff, remote_ip6[0], remote_ip6[3]):
	case bpf_ctx_range_till(struct __sk_buff, local_ip6[0], local_ip6[3]):
	case bpf_ctx_range_till(struct __sk_buff, remote_ip4, remote_ip4):
	case bpf_ctx_range_till(struct __sk_buff, local_ip4, local_ip4):
	case bpf_ctx_range(struct __sk_buff, data):
	case bpf_ctx_range(struct __sk_buff, data_meta):
	case bpf_ctx_range(struct __sk_buff, data_end):
		if (size != size_default)
			return false;
		break;
	case bpf_ctx_range_ptr(struct __sk_buff, flow_keys):
		return false;
	case bpf_ctx_range(struct __sk_buff, hwtstamp):
		if (type == BPF_WRITE || size != sizeof(__u64))
			return false;
		break;
	case bpf_ctx_range(struct __sk_buff, tstamp):
		if (size != sizeof(__u64))
			return false;
		break;
	case offsetof(struct __sk_buff, sk):
		if (type == BPF_WRITE || size != sizeof(__u64))
			return false;
		info->reg_type = PTR_TO_SOCK_COMMON_OR_NULL;
		break;
	case offsetof(struct __sk_buff, tstamp_type):
		return false;
	case offsetofend(struct __sk_buff, tstamp_type) ... offsetof(struct __sk_buff, hwtstamp) - 1:
		/* Explicitly prohibit access to padding in __sk_buff. */
		return false;
	default:
		/* Only narrow read access allowed for now. */
		if (type == BPF_WRITE) {
			if (size != size_default)
				return false;
		} else {
			bpf_ctx_record_field_size(info, size_default);
			if (!bpf_ctx_narrow_access_ok(off, size, size_default))
				return false;
		}
	}

	return true;
}

static bool sk_filter_is_valid_access(int off, int size,
				      enum bpf_access_type type,
				      const struct bpf_prog *prog,
				      struct bpf_insn_access_aux *info)
{
	switch (off) {
	case bpf_ctx_range(struct __sk_buff, tc_classid):
	case bpf_ctx_range(struct __sk_buff, data):
	case bpf_ctx_range(struct __sk_buff, data_meta):
	case bpf_ctx_range(struct __sk_buff, data_end):
	case bpf_ctx_range_till(struct __sk_buff, family, local_port):
	case bpf_ctx_range(struct __sk_buff, tstamp):
	case bpf_ctx_range(struct __sk_buff, wire_len):
	case bpf_ctx_range(struct __sk_buff, hwtstamp):
		return false;
	}

	if (type == BPF_WRITE) {
		switch (off) {
		case bpf_ctx_range_till(struct __sk_buff, cb[0], cb[4]):
			break;
		default:
			return false;
		}
	}

	return bpf_skb_is_valid_access(off, size, type, prog, info);
}

static bool cg_skb_is_valid_access(int off, int size,
				   enum bpf_access_type type,
				   const struct bpf_prog *prog,
				   struct bpf_insn_access_aux *info)
{
	switch (off) {
	case bpf_ctx_range(struct __sk_buff, tc_classid):
	case bpf_ctx_range(struct __sk_buff, data_meta):
	case bpf_ctx_range(struct __sk_buff, wire_len):
		return false;
	case bpf_ctx_range(struct __sk_buff, data):
	case bpf_ctx_range(struct __sk_buff, data_end):
		if (!bpf_capable())
			return false;
		break;
	}

	if (type == BPF_WRITE) {
		switch (off) {
		case bpf_ctx_range(struct __sk_buff, mark):
		case bpf_ctx_range(struct __sk_buff, priority):
		case bpf_ctx_range_till(struct __sk_buff, cb[0], cb[4]):
			break;
		case bpf_ctx_range(struct __sk_buff, tstamp):
			if (!bpf_capable())
				return false;
			break;
		default:
			return false;
		}
	}

	switch (off) {
	case bpf_ctx_range(struct __sk_buff, data):
		info->reg_type = PTR_TO_PACKET;
		break;
	case bpf_ctx_range(struct __sk_buff, data_end):
		info->reg_type = PTR_TO_PACKET_END;
		break;
	}

	return bpf_skb_is_valid_access(off, size, type, prog, info);
}

static bool lwt_is_valid_access(int off, int size,
				enum bpf_access_type type,
				const struct bpf_prog *prog,
				struct bpf_insn_access_aux *info)
{
	switch (off) {
	case bpf_ctx_range(struct __sk_buff, tc_classid):
	case bpf_ctx_range_till(struct __sk_buff, family, local_port):
	case bpf_ctx_range(struct __sk_buff, data_meta):
	case bpf_ctx_range(struct __sk_buff, tstamp):
	case bpf_ctx_range(struct __sk_buff, wire_len):
	case bpf_ctx_range(struct __sk_buff, hwtstamp):
		return false;
	}

	if (type == BPF_WRITE) {
		switch (off) {
		case bpf_ctx_range(struct __sk_buff, mark):
		case bpf_ctx_range(struct __sk_buff, priority):
		case bpf_ctx_range_till(struct __sk_buff, cb[0], cb[4]):
			break;
		default:
			return false;
		}
	}

	switch (off) {
	case bpf_ctx_range(struct __sk_buff, data):
		info->reg_type = PTR_TO_PACKET;
		break;
	case bpf_ctx_range(struct __sk_buff, data_end):
		info->reg_type = PTR_TO_PACKET_END;
		break;
	}

	return bpf_skb_is_valid_access(off, size, type, prog, info);
}

/* Attach type specific accesses */
static bool __sock_filter_check_attach_type(int off,
					    enum bpf_access_type access_type,
					    enum bpf_attach_type attach_type)
{
	switch (off) {
	case offsetof(struct bpf_sock, bound_dev_if):
	case offsetof(struct bpf_sock, mark):
	case offsetof(struct bpf_sock, priority):
		switch (attach_type) {
		case BPF_CGROUP_INET_SOCK_CREATE:
		case BPF_CGROUP_INET_SOCK_RELEASE:
			goto full_access;
		default:
			return false;
		}
	case bpf_ctx_range(struct bpf_sock, src_ip4):
		switch (attach_type) {
		case BPF_CGROUP_INET4_POST_BIND:
			goto read_only;
		default:
			return false;
		}
	case bpf_ctx_range_till(struct bpf_sock, src_ip6[0], src_ip6[3]):
		switch (attach_type) {
		case BPF_CGROUP_INET6_POST_BIND:
			goto read_only;
		default:
			return false;
		}
	case bpf_ctx_range(struct bpf_sock, src_port):
		switch (attach_type) {
		case BPF_CGROUP_INET4_POST_BIND:
		case BPF_CGROUP_INET6_POST_BIND:
			goto read_only;
		default:
			return false;
		}
	}
read_only:
	return access_type == BPF_READ;
full_access:
	return true;
}

bool bpf_sock_common_is_valid_access(int off, int size,
				     enum bpf_access_type type,
				     struct bpf_insn_access_aux *info)
{
	switch (off) {
	case bpf_ctx_range_till(struct bpf_sock, type, priority):
		return false;
	default:
		return bpf_sock_is_valid_access(off, size, type, info);
	}
}

bool bpf_sock_is_valid_access(int off, int size, enum bpf_access_type type,
			      struct bpf_insn_access_aux *info)
{
	const int size_default = sizeof(__u32);
	int field_size;

	if (off < 0 || off >= sizeof(struct bpf_sock))
		return false;
	if (off % size != 0)
		return false;

	switch (off) {
	case offsetof(struct bpf_sock, state):
	case offsetof(struct bpf_sock, family):
	case offsetof(struct bpf_sock, type):
	case offsetof(struct bpf_sock, protocol):
	case offsetof(struct bpf_sock, src_port):
	case offsetof(struct bpf_sock, rx_queue_mapping):
	case bpf_ctx_range(struct bpf_sock, src_ip4):
	case bpf_ctx_range_till(struct bpf_sock, src_ip6[0], src_ip6[3]):
	case bpf_ctx_range(struct bpf_sock, dst_ip4):
	case bpf_ctx_range_till(struct bpf_sock, dst_ip6[0], dst_ip6[3]):
		bpf_ctx_record_field_size(info, size_default);
		return bpf_ctx_narrow_access_ok(off, size, size_default);
	case bpf_ctx_range(struct bpf_sock, dst_port):
		field_size = size == size_default ?
			size_default : sizeof_field(struct bpf_sock, dst_port);
		bpf_ctx_record_field_size(info, field_size);
		return bpf_ctx_narrow_access_ok(off, size, field_size);
	case offsetofend(struct bpf_sock, dst_port) ...
	     offsetof(struct bpf_sock, dst_ip4) - 1:
		return false;
	}

	return size == size_default;
}

static bool sock_filter_is_valid_access(int off, int size,
					enum bpf_access_type type,
					const struct bpf_prog *prog,
					struct bpf_insn_access_aux *info)
{
	if (!bpf_sock_is_valid_access(off, size, type, info))
		return false;
	return __sock_filter_check_attach_type(off, type,
					       prog->expected_attach_type);
}

static int bpf_noop_prologue(struct bpf_insn *insn_buf, bool direct_write,
			     const struct bpf_prog *prog)
{
	/* Neither direct read nor direct write requires any preliminary
	 * action.
	 */
	return 0;
}

static int bpf_unclone_prologue(struct bpf_insn *insn_buf, bool direct_write,
				const struct bpf_prog *prog, int drop_verdict)
{
	struct bpf_insn *insn = insn_buf;

	if (!direct_write)
		return 0;

	/* if (!skb->cloned)
	 *       goto start;
	 *
	 * (Fast-path, otherwise approximation that we might be
	 *  a clone, do the rest in helper.)
	 */
	*insn++ = BPF_LDX_MEM(BPF_B, BPF_REG_6, BPF_REG_1, CLONED_OFFSET);
	*insn++ = BPF_ALU32_IMM(BPF_AND, BPF_REG_6, CLONED_MASK);
	*insn++ = BPF_JMP_IMM(BPF_JEQ, BPF_REG_6, 0, 7);

	/* ret = bpf_skb_pull_data(skb, 0); */
	*insn++ = BPF_MOV64_REG(BPF_REG_6, BPF_REG_1);
	*insn++ = BPF_ALU64_REG(BPF_XOR, BPF_REG_2, BPF_REG_2);
	*insn++ = BPF_RAW_INSN(BPF_JMP | BPF_CALL, 0, 0, 0,
			       BPF_FUNC_skb_pull_data);
	/* if (!ret)
	 *      goto restore;
	 * return TC_ACT_SHOT;
	 */
	*insn++ = BPF_JMP_IMM(BPF_JEQ, BPF_REG_0, 0, 2);
	*insn++ = BPF_ALU32_IMM(BPF_MOV, BPF_REG_0, drop_verdict);
	*insn++ = BPF_EXIT_INSN();

	/* restore: */
	*insn++ = BPF_MOV64_REG(BPF_REG_1, BPF_REG_6);
	/* start: */
	*insn++ = prog->insnsi[0];

	return insn - insn_buf;
}

static int bpf_gen_ld_abs(const struct bpf_insn *orig,
			  struct bpf_insn *insn_buf)
{
	bool indirect = BPF_MODE(orig->code) == BPF_IND;
	struct bpf_insn *insn = insn_buf;

	if (!indirect) {
		*insn++ = BPF_MOV64_IMM(BPF_REG_2, orig->imm);
	} else {
		*insn++ = BPF_MOV64_REG(BPF_REG_2, orig->src_reg);
		if (orig->imm)
			*insn++ = BPF_ALU64_IMM(BPF_ADD, BPF_REG_2, orig->imm);
	}
	/* We're guaranteed here that CTX is in R6. */
	*insn++ = BPF_MOV64_REG(BPF_REG_1, BPF_REG_CTX);

	switch (BPF_SIZE(orig->code)) {
	case BPF_B:
		*insn++ = BPF_EMIT_CALL(bpf_skb_load_helper_8_no_cache);
		break;
	case BPF_H:
		*insn++ = BPF_EMIT_CALL(bpf_skb_load_helper_16_no_cache);
		break;
	case BPF_W:
		*insn++ = BPF_EMIT_CALL(bpf_skb_load_helper_32_no_cache);
		break;
	}

	*insn++ = BPF_JMP_IMM(BPF_JSGE, BPF_REG_0, 0, 2);
	*insn++ = BPF_ALU32_REG(BPF_XOR, BPF_REG_0, BPF_REG_0);
	*insn++ = BPF_EXIT_INSN();

	return insn - insn_buf;
}

static int tc_cls_act_prologue(struct bpf_insn *insn_buf, bool direct_write,
			       const struct bpf_prog *prog)
{
	return bpf_unclone_prologue(insn_buf, direct_write, prog, TC_ACT_SHOT);
}

static bool tc_cls_act_is_valid_access(int off, int size,
				       enum bpf_access_type type,
				       const struct bpf_prog *prog,
				       struct bpf_insn_access_aux *info)
{
	if (type == BPF_WRITE) {
		switch (off) {
		case bpf_ctx_range(struct __sk_buff, mark):
		case bpf_ctx_range(struct __sk_buff, tc_index):
		case bpf_ctx_range(struct __sk_buff, priority):
		case bpf_ctx_range(struct __sk_buff, tc_classid):
		case bpf_ctx_range_till(struct __sk_buff, cb[0], cb[4]):
		case bpf_ctx_range(struct __sk_buff, tstamp):
		case bpf_ctx_range(struct __sk_buff, queue_mapping):
			break;
		default:
			return false;
		}
	}

	switch (off) {
	case bpf_ctx_range(struct __sk_buff, data):
		info->reg_type = PTR_TO_PACKET;
		break;
	case bpf_ctx_range(struct __sk_buff, data_meta):
		info->reg_type = PTR_TO_PACKET_META;
		break;
	case bpf_ctx_range(struct __sk_buff, data_end):
		info->reg_type = PTR_TO_PACKET_END;
		break;
	case bpf_ctx_range_till(struct __sk_buff, family, local_port):
		return false;
	case offsetof(struct __sk_buff, tstamp_type):
		/* The convert_ctx_access() on reading and writing
		 * __sk_buff->tstamp depends on whether the bpf prog
		 * has used __sk_buff->tstamp_type or not.
		 * Thus, we need to set prog->tstamp_type_access
		 * earlier during is_valid_access() here.
		 */
		((struct bpf_prog *)prog)->tstamp_type_access = 1;
		return size == sizeof(__u8);
	}

	return bpf_skb_is_valid_access(off, size, type, prog, info);
}

DEFINE_MUTEX(nf_conn_btf_access_lock);
EXPORT_SYMBOL_GPL(nf_conn_btf_access_lock);

int (*nfct_btf_struct_access)(struct bpf_verifier_log *log,
			      const struct bpf_reg_state *reg,
			      int off, int size);
EXPORT_SYMBOL_GPL(nfct_btf_struct_access);

static int tc_cls_act_btf_struct_access(struct bpf_verifier_log *log,
					const struct bpf_reg_state *reg,
					int off, int size)
{
	int ret = -EACCES;

	mutex_lock(&nf_conn_btf_access_lock);
	if (nfct_btf_struct_access)
		ret = nfct_btf_struct_access(log, reg, off, size);
	mutex_unlock(&nf_conn_btf_access_lock);

	return ret;
}

static bool __is_valid_xdp_access(int off, int size)
{
	if (off < 0 || off >= sizeof(struct xdp_md))
		return false;
	if (off % size != 0)
		return false;
	if (size != sizeof(__u32))
		return false;

	return true;
}

static bool xdp_is_valid_access(int off, int size,
				enum bpf_access_type type,
				const struct bpf_prog *prog,
				struct bpf_insn_access_aux *info)
{
	if (prog->expected_attach_type != BPF_XDP_DEVMAP) {
		switch (off) {
		case offsetof(struct xdp_md, egress_ifindex):
			return false;
		}
	}

	if (type == BPF_WRITE) {
		if (bpf_prog_is_offloaded(prog->aux)) {
			switch (off) {
			case offsetof(struct xdp_md, rx_queue_index):
				return __is_valid_xdp_access(off, size);
			}
		}
		return false;
	}

	switch (off) {
	case offsetof(struct xdp_md, data):
		info->reg_type = PTR_TO_PACKET;
		break;
	case offsetof(struct xdp_md, data_meta):
		info->reg_type = PTR_TO_PACKET_META;
		break;
	case offsetof(struct xdp_md, data_end):
		info->reg_type = PTR_TO_PACKET_END;
		break;
	}

	return __is_valid_xdp_access(off, size);
}

void bpf_warn_invalid_xdp_action(struct net_device *dev, struct bpf_prog *prog, u32 act)
{
	const u32 act_max = XDP_REDIRECT;

	pr_warn_once("%s XDP return value %u on prog %s (id %d) dev %s, expect packet loss!\n",
		     act > act_max ? "Illegal" : "Driver unsupported",
		     act, prog->aux->name, prog->aux->id, dev ? dev->name : "N/A");
}
EXPORT_SYMBOL_GPL(bpf_warn_invalid_xdp_action);

static int xdp_btf_struct_access(struct bpf_verifier_log *log,
				 const struct bpf_reg_state *reg,
				 int off, int size)
{
	int ret = -EACCES;

	mutex_lock(&nf_conn_btf_access_lock);
	if (nfct_btf_struct_access)
		ret = nfct_btf_struct_access(log, reg, off, size);
	mutex_unlock(&nf_conn_btf_access_lock);

	return ret;
}

static bool sock_addr_is_valid_access(int off, int size,
				      enum bpf_access_type type,
				      const struct bpf_prog *prog,
				      struct bpf_insn_access_aux *info)
{
	const int size_default = sizeof(__u32);

	if (off < 0 || off >= sizeof(struct bpf_sock_addr))
		return false;
	if (off % size != 0)
		return false;

	/* Disallow access to IPv6 fields from IPv4 contex and vise
	 * versa.
	 */
	switch (off) {
	case bpf_ctx_range(struct bpf_sock_addr, user_ip4):
		switch (prog->expected_attach_type) {
		case BPF_CGROUP_INET4_BIND:
		case BPF_CGROUP_INET4_CONNECT:
		case BPF_CGROUP_INET4_GETPEERNAME:
		case BPF_CGROUP_INET4_GETSOCKNAME:
		case BPF_CGROUP_UDP4_SENDMSG:
		case BPF_CGROUP_UDP4_RECVMSG:
			break;
		default:
			return false;
		}
		break;
	case bpf_ctx_range_till(struct bpf_sock_addr, user_ip6[0], user_ip6[3]):
		switch (prog->expected_attach_type) {
		case BPF_CGROUP_INET6_BIND:
		case BPF_CGROUP_INET6_CONNECT:
		case BPF_CGROUP_INET6_GETPEERNAME:
		case BPF_CGROUP_INET6_GETSOCKNAME:
		case BPF_CGROUP_UDP6_SENDMSG:
		case BPF_CGROUP_UDP6_RECVMSG:
			break;
		default:
			return false;
		}
		break;
	case bpf_ctx_range(struct bpf_sock_addr, msg_src_ip4):
		switch (prog->expected_attach_type) {
		case BPF_CGROUP_UDP4_SENDMSG:
			break;
		default:
			return false;
		}
		break;
	case bpf_ctx_range_till(struct bpf_sock_addr, msg_src_ip6[0],
				msg_src_ip6[3]):
		switch (prog->expected_attach_type) {
		case BPF_CGROUP_UDP6_SENDMSG:
			break;
		default:
			return false;
		}
		break;
	}

	switch (off) {
	case bpf_ctx_range(struct bpf_sock_addr, user_ip4):
	case bpf_ctx_range_till(struct bpf_sock_addr, user_ip6[0], user_ip6[3]):
	case bpf_ctx_range(struct bpf_sock_addr, msg_src_ip4):
	case bpf_ctx_range_till(struct bpf_sock_addr, msg_src_ip6[0],
				msg_src_ip6[3]):
	case bpf_ctx_range(struct bpf_sock_addr, user_port):
		if (type == BPF_READ) {
			bpf_ctx_record_field_size(info, size_default);

			if (bpf_ctx_wide_access_ok(off, size,
						   struct bpf_sock_addr,
						   user_ip6))
				return true;

			if (bpf_ctx_wide_access_ok(off, size,
						   struct bpf_sock_addr,
						   msg_src_ip6))
				return true;

			if (!bpf_ctx_narrow_access_ok(off, size, size_default))
				return false;
		} else {
			if (bpf_ctx_wide_access_ok(off, size,
						   struct bpf_sock_addr,
						   user_ip6))
				return true;

			if (bpf_ctx_wide_access_ok(off, size,
						   struct bpf_sock_addr,
						   msg_src_ip6))
				return true;

			if (size != size_default)
				return false;
		}
		break;
	case offsetof(struct bpf_sock_addr, sk):
		if (type != BPF_READ)
			return false;
		if (size != sizeof(__u64))
			return false;
		info->reg_type = PTR_TO_SOCKET;
		break;
	default:
		if (type == BPF_READ) {
			if (size != size_default)
				return false;
		} else {
			return false;
		}
	}

	return true;
}

static bool sock_ops_is_valid_access(int off, int size,
				     enum bpf_access_type type,
				     const struct bpf_prog *prog,
				     struct bpf_insn_access_aux *info)
{
	const int size_default = sizeof(__u32);

	if (off < 0 || off >= sizeof(struct bpf_sock_ops))
		return false;

	/* The verifier guarantees that size > 0. */
	if (off % size != 0)
		return false;

	if (type == BPF_WRITE) {
		switch (off) {
		case offsetof(struct bpf_sock_ops, reply):
		case offsetof(struct bpf_sock_ops, sk_txhash):
			if (size != size_default)
				return false;
			break;
		default:
			return false;
		}
	} else {
		switch (off) {
		case bpf_ctx_range_till(struct bpf_sock_ops, bytes_received,
					bytes_acked):
			if (size != sizeof(__u64))
				return false;
			break;
		case offsetof(struct bpf_sock_ops, sk):
			if (size != sizeof(__u64))
				return false;
			info->reg_type = PTR_TO_SOCKET_OR_NULL;
			break;
		case offsetof(struct bpf_sock_ops, skb_data):
			if (size != sizeof(__u64))
				return false;
			info->reg_type = PTR_TO_PACKET;
			break;
		case offsetof(struct bpf_sock_ops, skb_data_end):
			if (size != sizeof(__u64))
				return false;
			info->reg_type = PTR_TO_PACKET_END;
			break;
		case offsetof(struct bpf_sock_ops, skb_tcp_flags):
			bpf_ctx_record_field_size(info, size_default);
			return bpf_ctx_narrow_access_ok(off, size,
							size_default);
		case offsetof(struct bpf_sock_ops, skb_hwtstamp):
			if (size != sizeof(__u64))
				return false;
			break;
		default:
			if (size != size_default)
				return false;
			break;
		}
	}

	return true;
}

static int sk_skb_prologue(struct bpf_insn *insn_buf, bool direct_write,
			   const struct bpf_prog *prog)
{
	return bpf_unclone_prologue(insn_buf, direct_write, prog, SK_DROP);
}

static bool sk_skb_is_valid_access(int off, int size,
				   enum bpf_access_type type,
				   const struct bpf_prog *prog,
				   struct bpf_insn_access_aux *info)
{
	switch (off) {
	case bpf_ctx_range(struct __sk_buff, tc_classid):
	case bpf_ctx_range(struct __sk_buff, data_meta):
	case bpf_ctx_range(struct __sk_buff, tstamp):
	case bpf_ctx_range(struct __sk_buff, wire_len):
	case bpf_ctx_range(struct __sk_buff, hwtstamp):
		return false;
	}

	if (type == BPF_WRITE) {
		switch (off) {
		case bpf_ctx_range(struct __sk_buff, tc_index):
		case bpf_ctx_range(struct __sk_buff, priority):
			break;
		default:
			return false;
		}
	}

	switch (off) {
	case bpf_ctx_range(struct __sk_buff, mark):
		return false;
	case bpf_ctx_range(struct __sk_buff, data):
		info->reg_type = PTR_TO_PACKET;
		break;
	case bpf_ctx_range(struct __sk_buff, data_end):
		info->reg_type = PTR_TO_PACKET_END;
		break;
	}

	return bpf_skb_is_valid_access(off, size, type, prog, info);
}

static bool sk_msg_is_valid_access(int off, int size,
				   enum bpf_access_type type,
				   const struct bpf_prog *prog,
				   struct bpf_insn_access_aux *info)
{
	if (type == BPF_WRITE)
		return false;

	if (off % size != 0)
		return false;

	switch (off) {
	case offsetof(struct sk_msg_md, data):
		info->reg_type = PTR_TO_PACKET;
		if (size != sizeof(__u64))
			return false;
		break;
	case offsetof(struct sk_msg_md, data_end):
		info->reg_type = PTR_TO_PACKET_END;
		if (size != sizeof(__u64))
			return false;
		break;
	case offsetof(struct sk_msg_md, sk):
		if (size != sizeof(__u64))
			return false;
		info->reg_type = PTR_TO_SOCKET;
		break;
	case bpf_ctx_range(struct sk_msg_md, family):
	case bpf_ctx_range(struct sk_msg_md, remote_ip4):
	case bpf_ctx_range(struct sk_msg_md, local_ip4):
	case bpf_ctx_range_till(struct sk_msg_md, remote_ip6[0], remote_ip6[3]):
	case bpf_ctx_range_till(struct sk_msg_md, local_ip6[0], local_ip6[3]):
	case bpf_ctx_range(struct sk_msg_md, remote_port):
	case bpf_ctx_range(struct sk_msg_md, local_port):
	case bpf_ctx_range(struct sk_msg_md, size):
		if (size != sizeof(__u32))
			return false;
		break;
	default:
		return false;
	}
	return true;
}

static bool flow_dissector_is_valid_access(int off, int size,
					   enum bpf_access_type type,
					   const struct bpf_prog *prog,
					   struct bpf_insn_access_aux *info)
{
	const int size_default = sizeof(__u32);

	if (off < 0 || off >= sizeof(struct __sk_buff))
		return false;

	if (type == BPF_WRITE)
		return false;

	switch (off) {
	case bpf_ctx_range(struct __sk_buff, data):
		if (size != size_default)
			return false;
		info->reg_type = PTR_TO_PACKET;
		return true;
	case bpf_ctx_range(struct __sk_buff, data_end):
		if (size != size_default)
			return false;
		info->reg_type = PTR_TO_PACKET_END;
		return true;
	case bpf_ctx_range_ptr(struct __sk_buff, flow_keys):
		if (size != sizeof(__u64))
			return false;
		info->reg_type = PTR_TO_FLOW_KEYS;
		return true;
	default:
		return false;
	}
}

static u32 flow_dissector_convert_ctx_access(enum bpf_access_type type,
					     const struct bpf_insn *si,
					     struct bpf_insn *insn_buf,
					     struct bpf_prog *prog,
					     u32 *target_size)

{
	struct bpf_insn *insn = insn_buf;

	switch (si->off) {
	case offsetof(struct __sk_buff, data):
		*insn++ = BPF_LDX_MEM(BPF_FIELD_SIZEOF(struct bpf_flow_dissector, data),
				      si->dst_reg, si->src_reg,
				      offsetof(struct bpf_flow_dissector, data));
		break;

	case offsetof(struct __sk_buff, data_end):
		*insn++ = BPF_LDX_MEM(BPF_FIELD_SIZEOF(struct bpf_flow_dissector, data_end),
				      si->dst_reg, si->src_reg,
				      offsetof(struct bpf_flow_dissector, data_end));
		break;

	case offsetof(struct __sk_buff, flow_keys):
		*insn++ = BPF_LDX_MEM(BPF_FIELD_SIZEOF(struct bpf_flow_dissector, flow_keys),
				      si->dst_reg, si->src_reg,
				      offsetof(struct bpf_flow_dissector, flow_keys));
		break;
	}

	return insn - insn_buf;
}

static struct bpf_insn *bpf_convert_tstamp_type_read(const struct bpf_insn *si,
						     struct bpf_insn *insn)
{
	__u8 value_reg = si->dst_reg;
	__u8 skb_reg = si->src_reg;
	/* AX is needed because src_reg and dst_reg could be the same */
	__u8 tmp_reg = BPF_REG_AX;

	*insn++ = BPF_LDX_MEM(BPF_B, tmp_reg, skb_reg,
			      SKB_BF_MONO_TC_OFFSET);
	*insn++ = BPF_JMP32_IMM(BPF_JSET, tmp_reg,
				SKB_MONO_DELIVERY_TIME_MASK, 2);
	*insn++ = BPF_MOV32_IMM(value_reg, BPF_SKB_TSTAMP_UNSPEC);
	*insn++ = BPF_JMP_A(1);
	*insn++ = BPF_MOV32_IMM(value_reg, BPF_SKB_TSTAMP_DELIVERY_MONO);

	return insn;
}

static struct bpf_insn *bpf_convert_shinfo_access(__u8 dst_reg, __u8 skb_reg,
						  struct bpf_insn *insn)
{
	/* si->dst_reg = skb_shinfo(SKB); */
#ifdef NET_SKBUFF_DATA_USES_OFFSET
	*insn++ = BPF_LDX_MEM(BPF_FIELD_SIZEOF(struct sk_buff, end),
			      BPF_REG_AX, skb_reg,
			      offsetof(struct sk_buff, end));
	*insn++ = BPF_LDX_MEM(BPF_FIELD_SIZEOF(struct sk_buff, head),
			      dst_reg, skb_reg,
			      offsetof(struct sk_buff, head));
	*insn++ = BPF_ALU64_REG(BPF_ADD, dst_reg, BPF_REG_AX);
#else
	*insn++ = BPF_LDX_MEM(BPF_FIELD_SIZEOF(struct sk_buff, end),
			      dst_reg, skb_reg,
			      offsetof(struct sk_buff, end));
#endif

	return insn;
}

static struct bpf_insn *bpf_convert_tstamp_read(const struct bpf_prog *prog,
						const struct bpf_insn *si,
						struct bpf_insn *insn)
{
	__u8 value_reg = si->dst_reg;
	__u8 skb_reg = si->src_reg;

#ifdef CONFIG_NET_XGRESS
	/* If the tstamp_type is read,
	 * the bpf prog is aware the tstamp could have delivery time.
	 * Thus, read skb->tstamp as is if tstamp_type_access is true.
	 */
	if (!prog->tstamp_type_access) {
		/* AX is needed because src_reg and dst_reg could be the same */
		__u8 tmp_reg = BPF_REG_AX;

		*insn++ = BPF_LDX_MEM(BPF_B, tmp_reg, skb_reg, SKB_BF_MONO_TC_OFFSET);
		*insn++ = BPF_ALU32_IMM(BPF_AND, tmp_reg,
					TC_AT_INGRESS_MASK | SKB_MONO_DELIVERY_TIME_MASK);
		*insn++ = BPF_JMP32_IMM(BPF_JNE, tmp_reg,
					TC_AT_INGRESS_MASK | SKB_MONO_DELIVERY_TIME_MASK, 2);
		/* skb->tc_at_ingress && skb->mono_delivery_time,
		 * read 0 as the (rcv) timestamp.
		 */
		*insn++ = BPF_MOV64_IMM(value_reg, 0);
		*insn++ = BPF_JMP_A(1);
	}
#endif

	*insn++ = BPF_LDX_MEM(BPF_DW, value_reg, skb_reg,
			      offsetof(struct sk_buff, tstamp));
	return insn;
}

static struct bpf_insn *bpf_convert_tstamp_write(const struct bpf_prog *prog,
						 const struct bpf_insn *si,
						 struct bpf_insn *insn)
{
	__u8 value_reg = si->src_reg;
	__u8 skb_reg = si->dst_reg;

#ifdef CONFIG_NET_XGRESS
	/* If the tstamp_type is read,
	 * the bpf prog is aware the tstamp could have delivery time.
	 * Thus, write skb->tstamp as is if tstamp_type_access is true.
	 * Otherwise, writing at ingress will have to clear the
	 * mono_delivery_time bit also.
	 */
	if (!prog->tstamp_type_access) {
		__u8 tmp_reg = BPF_REG_AX;

		*insn++ = BPF_LDX_MEM(BPF_B, tmp_reg, skb_reg, SKB_BF_MONO_TC_OFFSET);
		/* Writing __sk_buff->tstamp as ingress, goto <clear> */
		*insn++ = BPF_JMP32_IMM(BPF_JSET, tmp_reg, TC_AT_INGRESS_MASK, 1);
		/* goto <store> */
		*insn++ = BPF_JMP_A(2);
		/* <clear>: mono_delivery_time */
		*insn++ = BPF_ALU32_IMM(BPF_AND, tmp_reg, ~SKB_MONO_DELIVERY_TIME_MASK);
		*insn++ = BPF_STX_MEM(BPF_B, skb_reg, tmp_reg, SKB_BF_MONO_TC_OFFSET);
	}
#endif

	/* <store>: skb->tstamp = tstamp */
	*insn++ = BPF_RAW_INSN(BPF_CLASS(si->code) | BPF_DW | BPF_MEM,
			       skb_reg, value_reg, offsetof(struct sk_buff, tstamp), si->imm);
	return insn;
}

#define BPF_EMIT_STORE(size, si, off)					\
	BPF_RAW_INSN(BPF_CLASS((si)->code) | (size) | BPF_MEM,		\
		     (si)->dst_reg, (si)->src_reg, (off), (si)->imm)

static u32 bpf_convert_ctx_access(enum bpf_access_type type,
				  const struct bpf_insn *si,
				  struct bpf_insn *insn_buf,
				  struct bpf_prog *prog, u32 *target_size)
{
	struct bpf_insn *insn = insn_buf;
	int off;

	switch (si->off) {
	case offsetof(struct __sk_buff, len):
		*insn++ = BPF_LDX_MEM(BPF_W, si->dst_reg, si->src_reg,
				      bpf_target_off(struct sk_buff, len, 4,
						     target_size));
		break;

	case offsetof(struct __sk_buff, protocol):
		*insn++ = BPF_LDX_MEM(BPF_H, si->dst_reg, si->src_reg,
				      bpf_target_off(struct sk_buff, protocol, 2,
						     target_size));
		break;

	case offsetof(struct __sk_buff, vlan_proto):
		*insn++ = BPF_LDX_MEM(BPF_H, si->dst_reg, si->src_reg,
				      bpf_target_off(struct sk_buff, vlan_proto, 2,
						     target_size));
		break;

	case offsetof(struct __sk_buff, priority):
		if (type == BPF_WRITE)
			*insn++ = BPF_EMIT_STORE(BPF_W, si,
						 bpf_target_off(struct sk_buff, priority, 4,
								target_size));
		else
			*insn++ = BPF_LDX_MEM(BPF_W, si->dst_reg, si->src_reg,
					      bpf_target_off(struct sk_buff, priority, 4,
							     target_size));
		break;

	case offsetof(struct __sk_buff, ingress_ifindex):
		*insn++ = BPF_LDX_MEM(BPF_W, si->dst_reg, si->src_reg,
				      bpf_target_off(struct sk_buff, skb_iif, 4,
						     target_size));
		break;

	case offsetof(struct __sk_buff, ifindex):
		*insn++ = BPF_LDX_MEM(BPF_FIELD_SIZEOF(struct sk_buff, dev),
				      si->dst_reg, si->src_reg,
				      offsetof(struct sk_buff, dev));
		*insn++ = BPF_JMP_IMM(BPF_JEQ, si->dst_reg, 0, 1);
		*insn++ = BPF_LDX_MEM(BPF_W, si->dst_reg, si->dst_reg,
				      bpf_target_off(struct net_device, ifindex, 4,
						     target_size));
		break;

	case offsetof(struct __sk_buff, hash):
		*insn++ = BPF_LDX_MEM(BPF_W, si->dst_reg, si->src_reg,
				      bpf_target_off(struct sk_buff, hash, 4,
						     target_size));
		break;

	case offsetof(struct __sk_buff, mark):
		if (type == BPF_WRITE)
			*insn++ = BPF_EMIT_STORE(BPF_W, si,
						 bpf_target_off(struct sk_buff, mark, 4,
								target_size));
		else
			*insn++ = BPF_LDX_MEM(BPF_W, si->dst_reg, si->src_reg,
					      bpf_target_off(struct sk_buff, mark, 4,
							     target_size));
		break;

	case offsetof(struct __sk_buff, pkt_type):
		*target_size = 1;
		*insn++ = BPF_LDX_MEM(BPF_B, si->dst_reg, si->src_reg,
				      PKT_TYPE_OFFSET);
		*insn++ = BPF_ALU32_IMM(BPF_AND, si->dst_reg, PKT_TYPE_MAX);
#ifdef __BIG_ENDIAN_BITFIELD
		*insn++ = BPF_ALU32_IMM(BPF_RSH, si->dst_reg, 5);
#endif
		break;

	case offsetof(struct __sk_buff, queue_mapping):
		if (type == BPF_WRITE) {
			u32 off = bpf_target_off(struct sk_buff, queue_mapping, 2, target_size);

			if (BPF_CLASS(si->code) == BPF_ST && si->imm >= NO_QUEUE_MAPPING) {
				*insn++ = BPF_JMP_A(0); /* noop */
				break;
			}

			if (BPF_CLASS(si->code) == BPF_STX)
				*insn++ = BPF_JMP_IMM(BPF_JGE, si->src_reg, NO_QUEUE_MAPPING, 1);
			*insn++ = BPF_EMIT_STORE(BPF_H, si, off);
		} else {
			*insn++ = BPF_LDX_MEM(BPF_H, si->dst_reg, si->src_reg,
					      bpf_target_off(struct sk_buff,
							     queue_mapping,
							     2, target_size));
		}
		break;

	case offsetof(struct __sk_buff, vlan_present):
		*insn++ = BPF_LDX_MEM(BPF_W, si->dst_reg, si->src_reg,
				      bpf_target_off(struct sk_buff,
						     vlan_all, 4, target_size));
		*insn++ = BPF_JMP_IMM(BPF_JEQ, si->dst_reg, 0, 1);
		*insn++ = BPF_ALU32_IMM(BPF_MOV, si->dst_reg, 1);
		break;

	case offsetof(struct __sk_buff, vlan_tci):
		*insn++ = BPF_LDX_MEM(BPF_H, si->dst_reg, si->src_reg,
				      bpf_target_off(struct sk_buff, vlan_tci, 2,
						     target_size));
		break;

	case offsetof(struct __sk_buff, cb[0]) ...
	     offsetofend(struct __sk_buff, cb[4]) - 1:
		BUILD_BUG_ON(sizeof_field(struct qdisc_skb_cb, data) < 20);
		BUILD_BUG_ON((offsetof(struct sk_buff, cb) +
			      offsetof(struct qdisc_skb_cb, data)) %
			     sizeof(__u64));

		prog->cb_access = 1;
		off  = si->off;
		off -= offsetof(struct __sk_buff, cb[0]);
		off += offsetof(struct sk_buff, cb);
		off += offsetof(struct qdisc_skb_cb, data);
		if (type == BPF_WRITE)
			*insn++ = BPF_EMIT_STORE(BPF_SIZE(si->code), si, off);
		else
			*insn++ = BPF_LDX_MEM(BPF_SIZE(si->code), si->dst_reg,
					      si->src_reg, off);
		break;

	case offsetof(struct __sk_buff, tc_classid):
		BUILD_BUG_ON(sizeof_field(struct qdisc_skb_cb, tc_classid) != 2);

		off  = si->off;
		off -= offsetof(struct __sk_buff, tc_classid);
		off += offsetof(struct sk_buff, cb);
		off += offsetof(struct qdisc_skb_cb, tc_classid);
		*target_size = 2;
		if (type == BPF_WRITE)
			*insn++ = BPF_EMIT_STORE(BPF_H, si, off);
		else
			*insn++ = BPF_LDX_MEM(BPF_H, si->dst_reg,
					      si->src_reg, off);
		break;

	case offsetof(struct __sk_buff, data):
		*insn++ = BPF_LDX_MEM(BPF_FIELD_SIZEOF(struct sk_buff, data),
				      si->dst_reg, si->src_reg,
				      offsetof(struct sk_buff, data));
		break;

	case offsetof(struct __sk_buff, data_meta):
		off  = si->off;
		off -= offsetof(struct __sk_buff, data_meta);
		off += offsetof(struct sk_buff, cb);
		off += offsetof(struct bpf_skb_data_end, data_meta);
		*insn++ = BPF_LDX_MEM(BPF_SIZEOF(void *), si->dst_reg,
				      si->src_reg, off);
		break;

	case offsetof(struct __sk_buff, data_end):
		off  = si->off;
		off -= offsetof(struct __sk_buff, data_end);
		off += offsetof(struct sk_buff, cb);
		off += offsetof(struct bpf_skb_data_end, data_end);
		*insn++ = BPF_LDX_MEM(BPF_SIZEOF(void *), si->dst_reg,
				      si->src_reg, off);
		break;

	case offsetof(struct __sk_buff, tc_index):
#ifdef CONFIG_NET_SCHED
		if (type == BPF_WRITE)
			*insn++ = BPF_EMIT_STORE(BPF_H, si,
						 bpf_target_off(struct sk_buff, tc_index, 2,
								target_size));
		else
			*insn++ = BPF_LDX_MEM(BPF_H, si->dst_reg, si->src_reg,
					      bpf_target_off(struct sk_buff, tc_index, 2,
							     target_size));
#else
		*target_size = 2;
		if (type == BPF_WRITE)
			*insn++ = BPF_MOV64_REG(si->dst_reg, si->dst_reg);
		else
			*insn++ = BPF_MOV64_IMM(si->dst_reg, 0);
#endif
		break;

	case offsetof(struct __sk_buff, napi_id):
#if defined(CONFIG_NET_RX_BUSY_POLL)
		*insn++ = BPF_LDX_MEM(BPF_W, si->dst_reg, si->src_reg,
				      bpf_target_off(struct sk_buff, napi_id, 4,
						     target_size));
		*insn++ = BPF_JMP_IMM(BPF_JGE, si->dst_reg, MIN_NAPI_ID, 1);
		*insn++ = BPF_MOV64_IMM(si->dst_reg, 0);
#else
		*target_size = 4;
		*insn++ = BPF_MOV64_IMM(si->dst_reg, 0);
#endif
		break;
	case offsetof(struct __sk_buff, family):
		BUILD_BUG_ON(sizeof_field(struct sock_common, skc_family) != 2);

		*insn++ = BPF_LDX_MEM(BPF_FIELD_SIZEOF(struct sk_buff, sk),
				      si->dst_reg, si->src_reg,
				      offsetof(struct sk_buff, sk));
		*insn++ = BPF_LDX_MEM(BPF_H, si->dst_reg, si->dst_reg,
				      bpf_target_off(struct sock_common,
						     skc_family,
						     2, target_size));
		break;
	case offsetof(struct __sk_buff, remote_ip4):
		BUILD_BUG_ON(sizeof_field(struct sock_common, skc_daddr) != 4);

		*insn++ = BPF_LDX_MEM(BPF_FIELD_SIZEOF(struct sk_buff, sk),
				      si->dst_reg, si->src_reg,
				      offsetof(struct sk_buff, sk));
		*insn++ = BPF_LDX_MEM(BPF_W, si->dst_reg, si->dst_reg,
				      bpf_target_off(struct sock_common,
						     skc_daddr,
						     4, target_size));
		break;
	case offsetof(struct __sk_buff, local_ip4):
		BUILD_BUG_ON(sizeof_field(struct sock_common,
					  skc_rcv_saddr) != 4);

		*insn++ = BPF_LDX_MEM(BPF_FIELD_SIZEOF(struct sk_buff, sk),
				      si->dst_reg, si->src_reg,
				      offsetof(struct sk_buff, sk));
		*insn++ = BPF_LDX_MEM(BPF_W, si->dst_reg, si->dst_reg,
				      bpf_target_off(struct sock_common,
						     skc_rcv_saddr,
						     4, target_size));
		break;
	case offsetof(struct __sk_buff, remote_ip6[0]) ...
	     offsetof(struct __sk_buff, remote_ip6[3]):
#if IS_ENABLED(CONFIG_IPV6)
		BUILD_BUG_ON(sizeof_field(struct sock_common,
					  skc_v6_daddr.s6_addr32[0]) != 4);

		off = si->off;
		off -= offsetof(struct __sk_buff, remote_ip6[0]);

		*insn++ = BPF_LDX_MEM(BPF_FIELD_SIZEOF(struct sk_buff, sk),
				      si->dst_reg, si->src_reg,
				      offsetof(struct sk_buff, sk));
		*insn++ = BPF_LDX_MEM(BPF_W, si->dst_reg, si->dst_reg,
				      offsetof(struct sock_common,
					       skc_v6_daddr.s6_addr32[0]) +
				      off);
#else
		*insn++ = BPF_MOV32_IMM(si->dst_reg, 0);
#endif
		break;
	case offsetof(struct __sk_buff, local_ip6[0]) ...
	     offsetof(struct __sk_buff, local_ip6[3]):
#if IS_ENABLED(CONFIG_IPV6)
		BUILD_BUG_ON(sizeof_field(struct sock_common,
					  skc_v6_rcv_saddr.s6_addr32[0]) != 4);

		off = si->off;
		off -= offsetof(struct __sk_buff, local_ip6[0]);

		*insn++ = BPF_LDX_MEM(BPF_FIELD_SIZEOF(struct sk_buff, sk),
				      si->dst_reg, si->src_reg,
				      offsetof(struct sk_buff, sk));
		*insn++ = BPF_LDX_MEM(BPF_W, si->dst_reg, si->dst_reg,
				      offsetof(struct sock_common,
					       skc_v6_rcv_saddr.s6_addr32[0]) +
				      off);
#else
		*insn++ = BPF_MOV32_IMM(si->dst_reg, 0);
#endif
		break;

	case offsetof(struct __sk_buff, remote_port):
		BUILD_BUG_ON(sizeof_field(struct sock_common, skc_dport) != 2);

		*insn++ = BPF_LDX_MEM(BPF_FIELD_SIZEOF(struct sk_buff, sk),
				      si->dst_reg, si->src_reg,
				      offsetof(struct sk_buff, sk));
		*insn++ = BPF_LDX_MEM(BPF_H, si->dst_reg, si->dst_reg,
				      bpf_target_off(struct sock_common,
						     skc_dport,
						     2, target_size));
#ifndef __BIG_ENDIAN_BITFIELD
		*insn++ = BPF_ALU32_IMM(BPF_LSH, si->dst_reg, 16);
#endif
		break;

	case offsetof(struct __sk_buff, local_port):
		BUILD_BUG_ON(sizeof_field(struct sock_common, skc_num) != 2);

		*insn++ = BPF_LDX_MEM(BPF_FIELD_SIZEOF(struct sk_buff, sk),
				      si->dst_reg, si->src_reg,
				      offsetof(struct sk_buff, sk));
		*insn++ = BPF_LDX_MEM(BPF_H, si->dst_reg, si->dst_reg,
				      bpf_target_off(struct sock_common,
						     skc_num, 2, target_size));
		break;

	case offsetof(struct __sk_buff, tstamp):
		BUILD_BUG_ON(sizeof_field(struct sk_buff, tstamp) != 8);

		if (type == BPF_WRITE)
			insn = bpf_convert_tstamp_write(prog, si, insn);
		else
			insn = bpf_convert_tstamp_read(prog, si, insn);
		break;

	case offsetof(struct __sk_buff, tstamp_type):
		insn = bpf_convert_tstamp_type_read(si, insn);
		break;

	case offsetof(struct __sk_buff, gso_segs):
		insn = bpf_convert_shinfo_access(si->dst_reg, si->src_reg, insn);
		*insn++ = BPF_LDX_MEM(BPF_FIELD_SIZEOF(struct skb_shared_info, gso_segs),
				      si->dst_reg, si->dst_reg,
				      bpf_target_off(struct skb_shared_info,
						     gso_segs, 2,
						     target_size));
		break;
	case offsetof(struct __sk_buff, gso_size):
		insn = bpf_convert_shinfo_access(si->dst_reg, si->src_reg, insn);
		*insn++ = BPF_LDX_MEM(BPF_FIELD_SIZEOF(struct skb_shared_info, gso_size),
				      si->dst_reg, si->dst_reg,
				      bpf_target_off(struct skb_shared_info,
						     gso_size, 2,
						     target_size));
		break;
	case offsetof(struct __sk_buff, wire_len):
		BUILD_BUG_ON(sizeof_field(struct qdisc_skb_cb, pkt_len) != 4);

		off = si->off;
		off -= offsetof(struct __sk_buff, wire_len);
		off += offsetof(struct sk_buff, cb);
		off += offsetof(struct qdisc_skb_cb, pkt_len);
		*target_size = 4;
		*insn++ = BPF_LDX_MEM(BPF_W, si->dst_reg, si->src_reg, off);
		break;

	case offsetof(struct __sk_buff, sk):
		*insn++ = BPF_LDX_MEM(BPF_FIELD_SIZEOF(struct sk_buff, sk),
				      si->dst_reg, si->src_reg,
				      offsetof(struct sk_buff, sk));
		break;
	case offsetof(struct __sk_buff, hwtstamp):
		BUILD_BUG_ON(sizeof_field(struct skb_shared_hwtstamps, hwtstamp) != 8);
		BUILD_BUG_ON(offsetof(struct skb_shared_hwtstamps, hwtstamp) != 0);

		insn = bpf_convert_shinfo_access(si->dst_reg, si->src_reg, insn);
		*insn++ = BPF_LDX_MEM(BPF_DW,
				      si->dst_reg, si->dst_reg,
				      bpf_target_off(struct skb_shared_info,
						     hwtstamps, 8,
						     target_size));
		break;
	}

	return insn - insn_buf;
}

u32 bpf_sock_convert_ctx_access(enum bpf_access_type type,
				const struct bpf_insn *si,
				struct bpf_insn *insn_buf,
				struct bpf_prog *prog, u32 *target_size)
{
	struct bpf_insn *insn = insn_buf;
	int off;

	switch (si->off) {
	case offsetof(struct bpf_sock, bound_dev_if):
		BUILD_BUG_ON(sizeof_field(struct sock, sk_bound_dev_if) != 4);

		if (type == BPF_WRITE)
			*insn++ = BPF_EMIT_STORE(BPF_W, si,
						 offsetof(struct sock, sk_bound_dev_if));
		else
			*insn++ = BPF_LDX_MEM(BPF_W, si->dst_reg, si->src_reg,
				      offsetof(struct sock, sk_bound_dev_if));
		break;

	case offsetof(struct bpf_sock, mark):
		BUILD_BUG_ON(sizeof_field(struct sock, sk_mark) != 4);

		if (type == BPF_WRITE)
			*insn++ = BPF_EMIT_STORE(BPF_W, si,
						 offsetof(struct sock, sk_mark));
		else
			*insn++ = BPF_LDX_MEM(BPF_W, si->dst_reg, si->src_reg,
				      offsetof(struct sock, sk_mark));
		break;

	case offsetof(struct bpf_sock, priority):
		BUILD_BUG_ON(sizeof_field(struct sock, sk_priority) != 4);

		if (type == BPF_WRITE)
			*insn++ = BPF_EMIT_STORE(BPF_W, si,
						 offsetof(struct sock, sk_priority));
		else
			*insn++ = BPF_LDX_MEM(BPF_W, si->dst_reg, si->src_reg,
				      offsetof(struct sock, sk_priority));
		break;

	case offsetof(struct bpf_sock, family):
		*insn++ = BPF_LDX_MEM(
			BPF_FIELD_SIZEOF(struct sock_common, skc_family),
			si->dst_reg, si->src_reg,
			bpf_target_off(struct sock_common,
				       skc_family,
				       sizeof_field(struct sock_common,
						    skc_family),
				       target_size));
		break;

	case offsetof(struct bpf_sock, type):
		*insn++ = BPF_LDX_MEM(
			BPF_FIELD_SIZEOF(struct sock, sk_type),
			si->dst_reg, si->src_reg,
			bpf_target_off(struct sock, sk_type,
				       sizeof_field(struct sock, sk_type),
				       target_size));
		break;

	case offsetof(struct bpf_sock, protocol):
		*insn++ = BPF_LDX_MEM(
			BPF_FIELD_SIZEOF(struct sock, sk_protocol),
			si->dst_reg, si->src_reg,
			bpf_target_off(struct sock, sk_protocol,
				       sizeof_field(struct sock, sk_protocol),
				       target_size));
		break;

	case offsetof(struct bpf_sock, src_ip4):
		*insn++ = BPF_LDX_MEM(
			BPF_SIZE(si->code), si->dst_reg, si->src_reg,
			bpf_target_off(struct sock_common, skc_rcv_saddr,
				       sizeof_field(struct sock_common,
						    skc_rcv_saddr),
				       target_size));
		break;

	case offsetof(struct bpf_sock, dst_ip4):
		*insn++ = BPF_LDX_MEM(
			BPF_SIZE(si->code), si->dst_reg, si->src_reg,
			bpf_target_off(struct sock_common, skc_daddr,
				       sizeof_field(struct sock_common,
						    skc_daddr),
				       target_size));
		break;

	case bpf_ctx_range_till(struct bpf_sock, src_ip6[0], src_ip6[3]):
#if IS_ENABLED(CONFIG_IPV6)
		off = si->off;
		off -= offsetof(struct bpf_sock, src_ip6[0]);
		*insn++ = BPF_LDX_MEM(
			BPF_SIZE(si->code), si->dst_reg, si->src_reg,
			bpf_target_off(
				struct sock_common,
				skc_v6_rcv_saddr.s6_addr32[0],
				sizeof_field(struct sock_common,
					     skc_v6_rcv_saddr.s6_addr32[0]),
				target_size) + off);
#else
		(void)off;
		*insn++ = BPF_MOV32_IMM(si->dst_reg, 0);
#endif
		break;

	case bpf_ctx_range_till(struct bpf_sock, dst_ip6[0], dst_ip6[3]):
#if IS_ENABLED(CONFIG_IPV6)
		off = si->off;
		off -= offsetof(struct bpf_sock, dst_ip6[0]);
		*insn++ = BPF_LDX_MEM(
			BPF_SIZE(si->code), si->dst_reg, si->src_reg,
			bpf_target_off(struct sock_common,
				       skc_v6_daddr.s6_addr32[0],
				       sizeof_field(struct sock_common,
						    skc_v6_daddr.s6_addr32[0]),
				       target_size) + off);
#else
		*insn++ = BPF_MOV32_IMM(si->dst_reg, 0);
		*target_size = 4;
#endif
		break;

	case offsetof(struct bpf_sock, src_port):
		*insn++ = BPF_LDX_MEM(
			BPF_FIELD_SIZEOF(struct sock_common, skc_num),
			si->dst_reg, si->src_reg,
			bpf_target_off(struct sock_common, skc_num,
				       sizeof_field(struct sock_common,
						    skc_num),
				       target_size));
		break;

	case offsetof(struct bpf_sock, dst_port):
		*insn++ = BPF_LDX_MEM(
			BPF_FIELD_SIZEOF(struct sock_common, skc_dport),
			si->dst_reg, si->src_reg,
			bpf_target_off(struct sock_common, skc_dport,
				       sizeof_field(struct sock_common,
						    skc_dport),
				       target_size));
		break;

	case offsetof(struct bpf_sock, state):
		*insn++ = BPF_LDX_MEM(
			BPF_FIELD_SIZEOF(struct sock_common, skc_state),
			si->dst_reg, si->src_reg,
			bpf_target_off(struct sock_common, skc_state,
				       sizeof_field(struct sock_common,
						    skc_state),
				       target_size));
		break;
	case offsetof(struct bpf_sock, rx_queue_mapping):
#ifdef CONFIG_SOCK_RX_QUEUE_MAPPING
		*insn++ = BPF_LDX_MEM(
			BPF_FIELD_SIZEOF(struct sock, sk_rx_queue_mapping),
			si->dst_reg, si->src_reg,
			bpf_target_off(struct sock, sk_rx_queue_mapping,
				       sizeof_field(struct sock,
						    sk_rx_queue_mapping),
				       target_size));
		*insn++ = BPF_JMP_IMM(BPF_JNE, si->dst_reg, NO_QUEUE_MAPPING,
				      1);
		*insn++ = BPF_MOV64_IMM(si->dst_reg, -1);
#else
		*insn++ = BPF_MOV64_IMM(si->dst_reg, -1);
		*target_size = 2;
#endif
		break;
	}

	return insn - insn_buf;
}

static u32 tc_cls_act_convert_ctx_access(enum bpf_access_type type,
					 const struct bpf_insn *si,
					 struct bpf_insn *insn_buf,
					 struct bpf_prog *prog, u32 *target_size)
{
	struct bpf_insn *insn = insn_buf;

	switch (si->off) {
	case offsetof(struct __sk_buff, ifindex):
		*insn++ = BPF_LDX_MEM(BPF_FIELD_SIZEOF(struct sk_buff, dev),
				      si->dst_reg, si->src_reg,
				      offsetof(struct sk_buff, dev));
		*insn++ = BPF_LDX_MEM(BPF_W, si->dst_reg, si->dst_reg,
				      bpf_target_off(struct net_device, ifindex, 4,
						     target_size));
		break;
	default:
		return bpf_convert_ctx_access(type, si, insn_buf, prog,
					      target_size);
	}

	return insn - insn_buf;
}

static u32 xdp_convert_ctx_access(enum bpf_access_type type,
				  const struct bpf_insn *si,
				  struct bpf_insn *insn_buf,
				  struct bpf_prog *prog, u32 *target_size)
{
	struct bpf_insn *insn = insn_buf;

	switch (si->off) {
	case offsetof(struct xdp_md, data):
		*insn++ = BPF_LDX_MEM(BPF_FIELD_SIZEOF(struct xdp_buff, data),
				      si->dst_reg, si->src_reg,
				      offsetof(struct xdp_buff, data));
		break;
	case offsetof(struct xdp_md, data_meta):
		*insn++ = BPF_LDX_MEM(BPF_FIELD_SIZEOF(struct xdp_buff, data_meta),
				      si->dst_reg, si->src_reg,
				      offsetof(struct xdp_buff, data_meta));
		break;
	case offsetof(struct xdp_md, data_end):
		*insn++ = BPF_LDX_MEM(BPF_FIELD_SIZEOF(struct xdp_buff, data_end),
				      si->dst_reg, si->src_reg,
				      offsetof(struct xdp_buff, data_end));
		break;
	case offsetof(struct xdp_md, ingress_ifindex):
		*insn++ = BPF_LDX_MEM(BPF_FIELD_SIZEOF(struct xdp_buff, rxq),
				      si->dst_reg, si->src_reg,
				      offsetof(struct xdp_buff, rxq));
		*insn++ = BPF_LDX_MEM(BPF_FIELD_SIZEOF(struct xdp_rxq_info, dev),
				      si->dst_reg, si->dst_reg,
				      offsetof(struct xdp_rxq_info, dev));
		*insn++ = BPF_LDX_MEM(BPF_W, si->dst_reg, si->dst_reg,
				      offsetof(struct net_device, ifindex));
		break;
	case offsetof(struct xdp_md, rx_queue_index):
		*insn++ = BPF_LDX_MEM(BPF_FIELD_SIZEOF(struct xdp_buff, rxq),
				      si->dst_reg, si->src_reg,
				      offsetof(struct xdp_buff, rxq));
		*insn++ = BPF_LDX_MEM(BPF_W, si->dst_reg, si->dst_reg,
				      offsetof(struct xdp_rxq_info,
					       queue_index));
		break;
	case offsetof(struct xdp_md, egress_ifindex):
		*insn++ = BPF_LDX_MEM(BPF_FIELD_SIZEOF(struct xdp_buff, txq),
				      si->dst_reg, si->src_reg,
				      offsetof(struct xdp_buff, txq));
		*insn++ = BPF_LDX_MEM(BPF_FIELD_SIZEOF(struct xdp_txq_info, dev),
				      si->dst_reg, si->dst_reg,
				      offsetof(struct xdp_txq_info, dev));
		*insn++ = BPF_LDX_MEM(BPF_W, si->dst_reg, si->dst_reg,
				      offsetof(struct net_device, ifindex));
		break;
	}

	return insn - insn_buf;
}

/* SOCK_ADDR_LOAD_NESTED_FIELD() loads Nested Field S.F.NF where S is type of
 * context Structure, F is Field in context structure that contains a pointer
 * to Nested Structure of type NS that has the field NF.
 *
 * SIZE encodes the load size (BPF_B, BPF_H, etc). It's up to caller to make
 * sure that SIZE is not greater than actual size of S.F.NF.
 *
 * If offset OFF is provided, the load happens from that offset relative to
 * offset of NF.
 */
#define SOCK_ADDR_LOAD_NESTED_FIELD_SIZE_OFF(S, NS, F, NF, SIZE, OFF)	       \
	do {								       \
		*insn++ = BPF_LDX_MEM(BPF_FIELD_SIZEOF(S, F), si->dst_reg,     \
				      si->src_reg, offsetof(S, F));	       \
		*insn++ = BPF_LDX_MEM(					       \
			SIZE, si->dst_reg, si->dst_reg,			       \
			bpf_target_off(NS, NF, sizeof_field(NS, NF),	       \
				       target_size)			       \
				+ OFF);					       \
	} while (0)

#define SOCK_ADDR_LOAD_NESTED_FIELD(S, NS, F, NF)			       \
	SOCK_ADDR_LOAD_NESTED_FIELD_SIZE_OFF(S, NS, F, NF,		       \
					     BPF_FIELD_SIZEOF(NS, NF), 0)

/* SOCK_ADDR_STORE_NESTED_FIELD_OFF() has semantic similar to
 * SOCK_ADDR_LOAD_NESTED_FIELD_SIZE_OFF() but for store operation.
 *
 * In addition it uses Temporary Field TF (member of struct S) as the 3rd
 * "register" since two registers available in convert_ctx_access are not
 * enough: we can't override neither SRC, since it contains value to store, nor
 * DST since it contains pointer to context that may be used by later
 * instructions. But we need a temporary place to save pointer to nested
 * structure whose field we want to store to.
 */
#define SOCK_ADDR_STORE_NESTED_FIELD_OFF(S, NS, F, NF, SIZE, OFF, TF)	       \
	do {								       \
		int tmp_reg = BPF_REG_9;				       \
		if (si->src_reg == tmp_reg || si->dst_reg == tmp_reg)	       \
			--tmp_reg;					       \
		if (si->src_reg == tmp_reg || si->dst_reg == tmp_reg)	       \
			--tmp_reg;					       \
		*insn++ = BPF_STX_MEM(BPF_DW, si->dst_reg, tmp_reg,	       \
				      offsetof(S, TF));			       \
		*insn++ = BPF_LDX_MEM(BPF_FIELD_SIZEOF(S, F), tmp_reg,	       \
				      si->dst_reg, offsetof(S, F));	       \
		*insn++ = BPF_RAW_INSN(SIZE | BPF_MEM | BPF_CLASS(si->code),   \
				       tmp_reg, si->src_reg,		       \
			bpf_target_off(NS, NF, sizeof_field(NS, NF),	       \
				       target_size)			       \
				       + OFF,				       \
				       si->imm);			       \
		*insn++ = BPF_LDX_MEM(BPF_DW, tmp_reg, si->dst_reg,	       \
				      offsetof(S, TF));			       \
	} while (0)

#define SOCK_ADDR_LOAD_OR_STORE_NESTED_FIELD_SIZE_OFF(S, NS, F, NF, SIZE, OFF, \
						      TF)		       \
	do {								       \
		if (type == BPF_WRITE) {				       \
			SOCK_ADDR_STORE_NESTED_FIELD_OFF(S, NS, F, NF, SIZE,   \
							 OFF, TF);	       \
		} else {						       \
			SOCK_ADDR_LOAD_NESTED_FIELD_SIZE_OFF(		       \
				S, NS, F, NF, SIZE, OFF);  \
		}							       \
	} while (0)

#define SOCK_ADDR_LOAD_OR_STORE_NESTED_FIELD(S, NS, F, NF, TF)		       \
	SOCK_ADDR_LOAD_OR_STORE_NESTED_FIELD_SIZE_OFF(			       \
		S, NS, F, NF, BPF_FIELD_SIZEOF(NS, NF), 0, TF)

static u32 sock_addr_convert_ctx_access(enum bpf_access_type type,
					const struct bpf_insn *si,
					struct bpf_insn *insn_buf,
					struct bpf_prog *prog, u32 *target_size)
{
	int off, port_size = sizeof_field(struct sockaddr_in6, sin6_port);
	struct bpf_insn *insn = insn_buf;

	switch (si->off) {
	case offsetof(struct bpf_sock_addr, user_family):
		SOCK_ADDR_LOAD_NESTED_FIELD(struct bpf_sock_addr_kern,
					    struct sockaddr, uaddr, sa_family);
		break;

	case offsetof(struct bpf_sock_addr, user_ip4):
		SOCK_ADDR_LOAD_OR_STORE_NESTED_FIELD_SIZE_OFF(
			struct bpf_sock_addr_kern, struct sockaddr_in, uaddr,
			sin_addr, BPF_SIZE(si->code), 0, tmp_reg);
		break;

	case bpf_ctx_range_till(struct bpf_sock_addr, user_ip6[0], user_ip6[3]):
		off = si->off;
		off -= offsetof(struct bpf_sock_addr, user_ip6[0]);
		SOCK_ADDR_LOAD_OR_STORE_NESTED_FIELD_SIZE_OFF(
			struct bpf_sock_addr_kern, struct sockaddr_in6, uaddr,
			sin6_addr.s6_addr32[0], BPF_SIZE(si->code), off,
			tmp_reg);
		break;

	case offsetof(struct bpf_sock_addr, user_port):
		/* To get port we need to know sa_family first and then treat
		 * sockaddr as either sockaddr_in or sockaddr_in6.
		 * Though we can simplify since port field has same offset and
		 * size in both structures.
		 * Here we check this invariant and use just one of the
		 * structures if it's true.
		 */
		BUILD_BUG_ON(offsetof(struct sockaddr_in, sin_port) !=
			     offsetof(struct sockaddr_in6, sin6_port));
		BUILD_BUG_ON(sizeof_field(struct sockaddr_in, sin_port) !=
			     sizeof_field(struct sockaddr_in6, sin6_port));
		/* Account for sin6_port being smaller than user_port. */
		port_size = min(port_size, BPF_LDST_BYTES(si));
		SOCK_ADDR_LOAD_OR_STORE_NESTED_FIELD_SIZE_OFF(
			struct bpf_sock_addr_kern, struct sockaddr_in6, uaddr,
			sin6_port, bytes_to_bpf_size(port_size), 0, tmp_reg);
		break;

	case offsetof(struct bpf_sock_addr, family):
		SOCK_ADDR_LOAD_NESTED_FIELD(struct bpf_sock_addr_kern,
					    struct sock, sk, sk_family);
		break;

	case offsetof(struct bpf_sock_addr, type):
		SOCK_ADDR_LOAD_NESTED_FIELD(struct bpf_sock_addr_kern,
					    struct sock, sk, sk_type);
		break;

	case offsetof(struct bpf_sock_addr, protocol):
		SOCK_ADDR_LOAD_NESTED_FIELD(struct bpf_sock_addr_kern,
					    struct sock, sk, sk_protocol);
		break;

	case offsetof(struct bpf_sock_addr, msg_src_ip4):
		/* Treat t_ctx as struct in_addr for msg_src_ip4. */
		SOCK_ADDR_LOAD_OR_STORE_NESTED_FIELD_SIZE_OFF(
			struct bpf_sock_addr_kern, struct in_addr, t_ctx,
			s_addr, BPF_SIZE(si->code), 0, tmp_reg);
		break;

	case bpf_ctx_range_till(struct bpf_sock_addr, msg_src_ip6[0],
				msg_src_ip6[3]):
		off = si->off;
		off -= offsetof(struct bpf_sock_addr, msg_src_ip6[0]);
		/* Treat t_ctx as struct in6_addr for msg_src_ip6. */
		SOCK_ADDR_LOAD_OR_STORE_NESTED_FIELD_SIZE_OFF(
			struct bpf_sock_addr_kern, struct in6_addr, t_ctx,
			s6_addr32[0], BPF_SIZE(si->code), off, tmp_reg);
		break;
	case offsetof(struct bpf_sock_addr, sk):
		*insn++ = BPF_LDX_MEM(BPF_FIELD_SIZEOF(struct bpf_sock_addr_kern, sk),
				      si->dst_reg, si->src_reg,
				      offsetof(struct bpf_sock_addr_kern, sk));
		break;
	}

	return insn - insn_buf;
}

static u32 sock_ops_convert_ctx_access(enum bpf_access_type type,
				       const struct bpf_insn *si,
				       struct bpf_insn *insn_buf,
				       struct bpf_prog *prog,
				       u32 *target_size)
{
	struct bpf_insn *insn = insn_buf;
	int off;

/* Helper macro for adding read access to tcp_sock or sock fields. */
#define SOCK_OPS_GET_FIELD(BPF_FIELD, OBJ_FIELD, OBJ)			      \
	do {								      \
		int fullsock_reg = si->dst_reg, reg = BPF_REG_9, jmp = 2;     \
		BUILD_BUG_ON(sizeof_field(OBJ, OBJ_FIELD) >		      \
			     sizeof_field(struct bpf_sock_ops, BPF_FIELD));   \
		if (si->dst_reg == reg || si->src_reg == reg)		      \
			reg--;						      \
		if (si->dst_reg == reg || si->src_reg == reg)		      \
			reg--;						      \
		if (si->dst_reg == si->src_reg) {			      \
			*insn++ = BPF_STX_MEM(BPF_DW, si->src_reg, reg,	      \
					  offsetof(struct bpf_sock_ops_kern,  \
					  temp));			      \
			fullsock_reg = reg;				      \
			jmp += 2;					      \
		}							      \
		*insn++ = BPF_LDX_MEM(BPF_FIELD_SIZEOF(			      \
						struct bpf_sock_ops_kern,     \
						is_fullsock),		      \
				      fullsock_reg, si->src_reg,	      \
				      offsetof(struct bpf_sock_ops_kern,      \
					       is_fullsock));		      \
		*insn++ = BPF_JMP_IMM(BPF_JEQ, fullsock_reg, 0, jmp);	      \
		if (si->dst_reg == si->src_reg)				      \
			*insn++ = BPF_LDX_MEM(BPF_DW, reg, si->src_reg,	      \
				      offsetof(struct bpf_sock_ops_kern,      \
				      temp));				      \
		*insn++ = BPF_LDX_MEM(BPF_FIELD_SIZEOF(			      \
						struct bpf_sock_ops_kern, sk),\
				      si->dst_reg, si->src_reg,		      \
				      offsetof(struct bpf_sock_ops_kern, sk));\
		*insn++ = BPF_LDX_MEM(BPF_FIELD_SIZEOF(OBJ,		      \
						       OBJ_FIELD),	      \
				      si->dst_reg, si->dst_reg,		      \
				      offsetof(OBJ, OBJ_FIELD));	      \
		if (si->dst_reg == si->src_reg)	{			      \
			*insn++ = BPF_JMP_A(1);				      \
			*insn++ = BPF_LDX_MEM(BPF_DW, reg, si->src_reg,	      \
				      offsetof(struct bpf_sock_ops_kern,      \
				      temp));				      \
		}							      \
	} while (0)

#define SOCK_OPS_GET_SK()							      \
	do {								      \
		int fullsock_reg = si->dst_reg, reg = BPF_REG_9, jmp = 1;     \
		if (si->dst_reg == reg || si->src_reg == reg)		      \
			reg--;						      \
		if (si->dst_reg == reg || si->src_reg == reg)		      \
			reg--;						      \
		if (si->dst_reg == si->src_reg) {			      \
			*insn++ = BPF_STX_MEM(BPF_DW, si->src_reg, reg,	      \
					  offsetof(struct bpf_sock_ops_kern,  \
					  temp));			      \
			fullsock_reg = reg;				      \
			jmp += 2;					      \
		}							      \
		*insn++ = BPF_LDX_MEM(BPF_FIELD_SIZEOF(			      \
						struct bpf_sock_ops_kern,     \
						is_fullsock),		      \
				      fullsock_reg, si->src_reg,	      \
				      offsetof(struct bpf_sock_ops_kern,      \
					       is_fullsock));		      \
		*insn++ = BPF_JMP_IMM(BPF_JEQ, fullsock_reg, 0, jmp);	      \
		if (si->dst_reg == si->src_reg)				      \
			*insn++ = BPF_LDX_MEM(BPF_DW, reg, si->src_reg,	      \
				      offsetof(struct bpf_sock_ops_kern,      \
				      temp));				      \
		*insn++ = BPF_LDX_MEM(BPF_FIELD_SIZEOF(			      \
						struct bpf_sock_ops_kern, sk),\
				      si->dst_reg, si->src_reg,		      \
				      offsetof(struct bpf_sock_ops_kern, sk));\
		if (si->dst_reg == si->src_reg)	{			      \
			*insn++ = BPF_JMP_A(1);				      \
			*insn++ = BPF_LDX_MEM(BPF_DW, reg, si->src_reg,	      \
				      offsetof(struct bpf_sock_ops_kern,      \
				      temp));				      \
		}							      \
	} while (0)

#define SOCK_OPS_GET_TCP_SOCK_FIELD(FIELD) \
		SOCK_OPS_GET_FIELD(FIELD, FIELD, struct tcp_sock)

/* Helper macro for adding write access to tcp_sock or sock fields.
 * The macro is called with two registers, dst_reg which contains a pointer
 * to ctx (context) and src_reg which contains the value that should be
 * stored. However, we need an additional register since we cannot overwrite
 * dst_reg because it may be used later in the program.
 * Instead we "borrow" one of the other register. We first save its value
 * into a new (temp) field in bpf_sock_ops_kern, use it, and then restore
 * it at the end of the macro.
 */
#define SOCK_OPS_SET_FIELD(BPF_FIELD, OBJ_FIELD, OBJ)			      \
	do {								      \
		int reg = BPF_REG_9;					      \
		BUILD_BUG_ON(sizeof_field(OBJ, OBJ_FIELD) >		      \
			     sizeof_field(struct bpf_sock_ops, BPF_FIELD));   \
		if (si->dst_reg == reg || si->src_reg == reg)		      \
			reg--;						      \
		if (si->dst_reg == reg || si->src_reg == reg)		      \
			reg--;						      \
		*insn++ = BPF_STX_MEM(BPF_DW, si->dst_reg, reg,		      \
				      offsetof(struct bpf_sock_ops_kern,      \
					       temp));			      \
		*insn++ = BPF_LDX_MEM(BPF_FIELD_SIZEOF(			      \
						struct bpf_sock_ops_kern,     \
						is_fullsock),		      \
				      reg, si->dst_reg,			      \
				      offsetof(struct bpf_sock_ops_kern,      \
					       is_fullsock));		      \
		*insn++ = BPF_JMP_IMM(BPF_JEQ, reg, 0, 2);		      \
		*insn++ = BPF_LDX_MEM(BPF_FIELD_SIZEOF(			      \
						struct bpf_sock_ops_kern, sk),\
				      reg, si->dst_reg,			      \
				      offsetof(struct bpf_sock_ops_kern, sk));\
		*insn++ = BPF_RAW_INSN(BPF_FIELD_SIZEOF(OBJ, OBJ_FIELD) |     \
				       BPF_MEM | BPF_CLASS(si->code),	      \
				       reg, si->src_reg,		      \
				       offsetof(OBJ, OBJ_FIELD),	      \
				       si->imm);			      \
		*insn++ = BPF_LDX_MEM(BPF_DW, reg, si->dst_reg,		      \
				      offsetof(struct bpf_sock_ops_kern,      \
					       temp));			      \
	} while (0)

#define SOCK_OPS_GET_OR_SET_FIELD(BPF_FIELD, OBJ_FIELD, OBJ, TYPE)	      \
	do {								      \
		if (TYPE == BPF_WRITE)					      \
			SOCK_OPS_SET_FIELD(BPF_FIELD, OBJ_FIELD, OBJ);	      \
		else							      \
			SOCK_OPS_GET_FIELD(BPF_FIELD, OBJ_FIELD, OBJ);	      \
	} while (0)

	switch (si->off) {
	case offsetof(struct bpf_sock_ops, op):
		*insn++ = BPF_LDX_MEM(BPF_FIELD_SIZEOF(struct bpf_sock_ops_kern,
						       op),
				      si->dst_reg, si->src_reg,
				      offsetof(struct bpf_sock_ops_kern, op));
		break;

	case offsetof(struct bpf_sock_ops, replylong[0]) ...
	     offsetof(struct bpf_sock_ops, replylong[3]):
		BUILD_BUG_ON(sizeof_field(struct bpf_sock_ops, reply) !=
			     sizeof_field(struct bpf_sock_ops_kern, reply));
		BUILD_BUG_ON(sizeof_field(struct bpf_sock_ops, replylong) !=
			     sizeof_field(struct bpf_sock_ops_kern, replylong));
		off = si->off;
		off -= offsetof(struct bpf_sock_ops, replylong[0]);
		off += offsetof(struct bpf_sock_ops_kern, replylong[0]);
		if (type == BPF_WRITE)
			*insn++ = BPF_EMIT_STORE(BPF_W, si, off);
		else
			*insn++ = BPF_LDX_MEM(BPF_W, si->dst_reg, si->src_reg,
					      off);
		break;

	case offsetof(struct bpf_sock_ops, family):
		BUILD_BUG_ON(sizeof_field(struct sock_common, skc_family) != 2);

		*insn++ = BPF_LDX_MEM(BPF_FIELD_SIZEOF(
					      struct bpf_sock_ops_kern, sk),
				      si->dst_reg, si->src_reg,
				      offsetof(struct bpf_sock_ops_kern, sk));
		*insn++ = BPF_LDX_MEM(BPF_H, si->dst_reg, si->dst_reg,
				      offsetof(struct sock_common, skc_family));
		break;

	case offsetof(struct bpf_sock_ops, remote_ip4):
		BUILD_BUG_ON(sizeof_field(struct sock_common, skc_daddr) != 4);

		*insn++ = BPF_LDX_MEM(BPF_FIELD_SIZEOF(
						struct bpf_sock_ops_kern, sk),
				      si->dst_reg, si->src_reg,
				      offsetof(struct bpf_sock_ops_kern, sk));
		*insn++ = BPF_LDX_MEM(BPF_W, si->dst_reg, si->dst_reg,
				      offsetof(struct sock_common, skc_daddr));
		break;

	case offsetof(struct bpf_sock_ops, local_ip4):
		BUILD_BUG_ON(sizeof_field(struct sock_common,
					  skc_rcv_saddr) != 4);

		*insn++ = BPF_LDX_MEM(BPF_FIELD_SIZEOF(
					      struct bpf_sock_ops_kern, sk),
				      si->dst_reg, si->src_reg,
				      offsetof(struct bpf_sock_ops_kern, sk));
		*insn++ = BPF_LDX_MEM(BPF_W, si->dst_reg, si->dst_reg,
				      offsetof(struct sock_common,
					       skc_rcv_saddr));
		break;

	case offsetof(struct bpf_sock_ops, remote_ip6[0]) ...
	     offsetof(struct bpf_sock_ops, remote_ip6[3]):
#if IS_ENABLED(CONFIG_IPV6)
		BUILD_BUG_ON(sizeof_field(struct sock_common,
					  skc_v6_daddr.s6_addr32[0]) != 4);

		off = si->off;
		off -= offsetof(struct bpf_sock_ops, remote_ip6[0]);
		*insn++ = BPF_LDX_MEM(BPF_FIELD_SIZEOF(
						struct bpf_sock_ops_kern, sk),
				      si->dst_reg, si->src_reg,
				      offsetof(struct bpf_sock_ops_kern, sk));
		*insn++ = BPF_LDX_MEM(BPF_W, si->dst_reg, si->dst_reg,
				      offsetof(struct sock_common,
					       skc_v6_daddr.s6_addr32[0]) +
				      off);
#else
		*insn++ = BPF_MOV32_IMM(si->dst_reg, 0);
#endif
		break;

	case offsetof(struct bpf_sock_ops, local_ip6[0]) ...
	     offsetof(struct bpf_sock_ops, local_ip6[3]):
#if IS_ENABLED(CONFIG_IPV6)
		BUILD_BUG_ON(sizeof_field(struct sock_common,
					  skc_v6_rcv_saddr.s6_addr32[0]) != 4);

		off = si->off;
		off -= offsetof(struct bpf_sock_ops, local_ip6[0]);
		*insn++ = BPF_LDX_MEM(BPF_FIELD_SIZEOF(
						struct bpf_sock_ops_kern, sk),
				      si->dst_reg, si->src_reg,
				      offsetof(struct bpf_sock_ops_kern, sk));
		*insn++ = BPF_LDX_MEM(BPF_W, si->dst_reg, si->dst_reg,
				      offsetof(struct sock_common,
					       skc_v6_rcv_saddr.s6_addr32[0]) +
				      off);
#else
		*insn++ = BPF_MOV32_IMM(si->dst_reg, 0);
#endif
		break;

	case offsetof(struct bpf_sock_ops, remote_port):
		BUILD_BUG_ON(sizeof_field(struct sock_common, skc_dport) != 2);

		*insn++ = BPF_LDX_MEM(BPF_FIELD_SIZEOF(
						struct bpf_sock_ops_kern, sk),
				      si->dst_reg, si->src_reg,
				      offsetof(struct bpf_sock_ops_kern, sk));
		*insn++ = BPF_LDX_MEM(BPF_H, si->dst_reg, si->dst_reg,
				      offsetof(struct sock_common, skc_dport));
#ifndef __BIG_ENDIAN_BITFIELD
		*insn++ = BPF_ALU32_IMM(BPF_LSH, si->dst_reg, 16);
#endif
		break;

	case offsetof(struct bpf_sock_ops, local_port):
		BUILD_BUG_ON(sizeof_field(struct sock_common, skc_num) != 2);

		*insn++ = BPF_LDX_MEM(BPF_FIELD_SIZEOF(
						struct bpf_sock_ops_kern, sk),
				      si->dst_reg, si->src_reg,
				      offsetof(struct bpf_sock_ops_kern, sk));
		*insn++ = BPF_LDX_MEM(BPF_H, si->dst_reg, si->dst_reg,
				      offsetof(struct sock_common, skc_num));
		break;

	case offsetof(struct bpf_sock_ops, is_fullsock):
		*insn++ = BPF_LDX_MEM(BPF_FIELD_SIZEOF(
						struct bpf_sock_ops_kern,
						is_fullsock),
				      si->dst_reg, si->src_reg,
				      offsetof(struct bpf_sock_ops_kern,
					       is_fullsock));
		break;

	case offsetof(struct bpf_sock_ops, state):
		BUILD_BUG_ON(sizeof_field(struct sock_common, skc_state) != 1);

		*insn++ = BPF_LDX_MEM(BPF_FIELD_SIZEOF(
						struct bpf_sock_ops_kern, sk),
				      si->dst_reg, si->src_reg,
				      offsetof(struct bpf_sock_ops_kern, sk));
		*insn++ = BPF_LDX_MEM(BPF_B, si->dst_reg, si->dst_reg,
				      offsetof(struct sock_common, skc_state));
		break;

	case offsetof(struct bpf_sock_ops, rtt_min):
		BUILD_BUG_ON(sizeof_field(struct tcp_sock, rtt_min) !=
			     sizeof(struct minmax));
		BUILD_BUG_ON(sizeof(struct minmax) <
			     sizeof(struct minmax_sample));

		*insn++ = BPF_LDX_MEM(BPF_FIELD_SIZEOF(
						struct bpf_sock_ops_kern, sk),
				      si->dst_reg, si->src_reg,
				      offsetof(struct bpf_sock_ops_kern, sk));
		*insn++ = BPF_LDX_MEM(BPF_W, si->dst_reg, si->dst_reg,
				      offsetof(struct tcp_sock, rtt_min) +
				      sizeof_field(struct minmax_sample, t));
		break;

	case offsetof(struct bpf_sock_ops, bpf_sock_ops_cb_flags):
		SOCK_OPS_GET_FIELD(bpf_sock_ops_cb_flags, bpf_sock_ops_cb_flags,
				   struct tcp_sock);
		break;

	case offsetof(struct bpf_sock_ops, sk_txhash):
		SOCK_OPS_GET_OR_SET_FIELD(sk_txhash, sk_txhash,
					  struct sock, type);
		break;
	case offsetof(struct bpf_sock_ops, snd_cwnd):
		SOCK_OPS_GET_TCP_SOCK_FIELD(snd_cwnd);
		break;
	case offsetof(struct bpf_sock_ops, srtt_us):
		SOCK_OPS_GET_TCP_SOCK_FIELD(srtt_us);
		break;
	case offsetof(struct bpf_sock_ops, snd_ssthresh):
		SOCK_OPS_GET_TCP_SOCK_FIELD(snd_ssthresh);
		break;
	case offsetof(struct bpf_sock_ops, rcv_nxt):
		SOCK_OPS_GET_TCP_SOCK_FIELD(rcv_nxt);
		break;
	case offsetof(struct bpf_sock_ops, snd_nxt):
		SOCK_OPS_GET_TCP_SOCK_FIELD(snd_nxt);
		break;
	case offsetof(struct bpf_sock_ops, snd_una):
		SOCK_OPS_GET_TCP_SOCK_FIELD(snd_una);
		break;
	case offsetof(struct bpf_sock_ops, mss_cache):
		SOCK_OPS_GET_TCP_SOCK_FIELD(mss_cache);
		break;
	case offsetof(struct bpf_sock_ops, ecn_flags):
		SOCK_OPS_GET_TCP_SOCK_FIELD(ecn_flags);
		break;
	case offsetof(struct bpf_sock_ops, rate_delivered):
		SOCK_OPS_GET_TCP_SOCK_FIELD(rate_delivered);
		break;
	case offsetof(struct bpf_sock_ops, rate_interval_us):
		SOCK_OPS_GET_TCP_SOCK_FIELD(rate_interval_us);
		break;
	case offsetof(struct bpf_sock_ops, packets_out):
		SOCK_OPS_GET_TCP_SOCK_FIELD(packets_out);
		break;
	case offsetof(struct bpf_sock_ops, retrans_out):
		SOCK_OPS_GET_TCP_SOCK_FIELD(retrans_out);
		break;
	case offsetof(struct bpf_sock_ops, total_retrans):
		SOCK_OPS_GET_TCP_SOCK_FIELD(total_retrans);
		break;
	case offsetof(struct bpf_sock_ops, segs_in):
		SOCK_OPS_GET_TCP_SOCK_FIELD(segs_in);
		break;
	case offsetof(struct bpf_sock_ops, data_segs_in):
		SOCK_OPS_GET_TCP_SOCK_FIELD(data_segs_in);
		break;
	case offsetof(struct bpf_sock_ops, segs_out):
		SOCK_OPS_GET_TCP_SOCK_FIELD(segs_out);
		break;
	case offsetof(struct bpf_sock_ops, data_segs_out):
		SOCK_OPS_GET_TCP_SOCK_FIELD(data_segs_out);
		break;
	case offsetof(struct bpf_sock_ops, lost_out):
		SOCK_OPS_GET_TCP_SOCK_FIELD(lost_out);
		break;
	case offsetof(struct bpf_sock_ops, sacked_out):
		SOCK_OPS_GET_TCP_SOCK_FIELD(sacked_out);
		break;
	case offsetof(struct bpf_sock_ops, bytes_received):
		SOCK_OPS_GET_TCP_SOCK_FIELD(bytes_received);
		break;
	case offsetof(struct bpf_sock_ops, bytes_acked):
		SOCK_OPS_GET_TCP_SOCK_FIELD(bytes_acked);
		break;
	case offsetof(struct bpf_sock_ops, sk):
		SOCK_OPS_GET_SK();
		break;
	case offsetof(struct bpf_sock_ops, skb_data_end):
		*insn++ = BPF_LDX_MEM(BPF_FIELD_SIZEOF(struct bpf_sock_ops_kern,
						       skb_data_end),
				      si->dst_reg, si->src_reg,
				      offsetof(struct bpf_sock_ops_kern,
					       skb_data_end));
		break;
	case offsetof(struct bpf_sock_ops, skb_data):
		*insn++ = BPF_LDX_MEM(BPF_FIELD_SIZEOF(struct bpf_sock_ops_kern,
						       skb),
				      si->dst_reg, si->src_reg,
				      offsetof(struct bpf_sock_ops_kern,
					       skb));
		*insn++ = BPF_JMP_IMM(BPF_JEQ, si->dst_reg, 0, 1);
		*insn++ = BPF_LDX_MEM(BPF_FIELD_SIZEOF(struct sk_buff, data),
				      si->dst_reg, si->dst_reg,
				      offsetof(struct sk_buff, data));
		break;
	case offsetof(struct bpf_sock_ops, skb_len):
		*insn++ = BPF_LDX_MEM(BPF_FIELD_SIZEOF(struct bpf_sock_ops_kern,
						       skb),
				      si->dst_reg, si->src_reg,
				      offsetof(struct bpf_sock_ops_kern,
					       skb));
		*insn++ = BPF_JMP_IMM(BPF_JEQ, si->dst_reg, 0, 1);
		*insn++ = BPF_LDX_MEM(BPF_FIELD_SIZEOF(struct sk_buff, len),
				      si->dst_reg, si->dst_reg,
				      offsetof(struct sk_buff, len));
		break;
	case offsetof(struct bpf_sock_ops, skb_tcp_flags):
		off = offsetof(struct sk_buff, cb);
		off += offsetof(struct tcp_skb_cb, tcp_flags);
		*target_size = sizeof_field(struct tcp_skb_cb, tcp_flags);
		*insn++ = BPF_LDX_MEM(BPF_FIELD_SIZEOF(struct bpf_sock_ops_kern,
						       skb),
				      si->dst_reg, si->src_reg,
				      offsetof(struct bpf_sock_ops_kern,
					       skb));
		*insn++ = BPF_JMP_IMM(BPF_JEQ, si->dst_reg, 0, 1);
		*insn++ = BPF_LDX_MEM(BPF_FIELD_SIZEOF(struct tcp_skb_cb,
						       tcp_flags),
				      si->dst_reg, si->dst_reg, off);
		break;
	case offsetof(struct bpf_sock_ops, skb_hwtstamp): {
		struct bpf_insn *jmp_on_null_skb;

		*insn++ = BPF_LDX_MEM(BPF_FIELD_SIZEOF(struct bpf_sock_ops_kern,
						       skb),
				      si->dst_reg, si->src_reg,
				      offsetof(struct bpf_sock_ops_kern,
					       skb));
		/* Reserve one insn to test skb == NULL */
		jmp_on_null_skb = insn++;
		insn = bpf_convert_shinfo_access(si->dst_reg, si->dst_reg, insn);
		*insn++ = BPF_LDX_MEM(BPF_DW, si->dst_reg, si->dst_reg,
				      bpf_target_off(struct skb_shared_info,
						     hwtstamps, 8,
						     target_size));
		*jmp_on_null_skb = BPF_JMP_IMM(BPF_JEQ, si->dst_reg, 0,
					       insn - jmp_on_null_skb - 1);
		break;
	}
	}
	return insn - insn_buf;
}

/* data_end = skb->data + skb_headlen() */
static struct bpf_insn *bpf_convert_data_end_access(const struct bpf_insn *si,
						    struct bpf_insn *insn)
{
	int reg;
	int temp_reg_off = offsetof(struct sk_buff, cb) +
			   offsetof(struct sk_skb_cb, temp_reg);

	if (si->src_reg == si->dst_reg) {
		/* We need an extra register, choose and save a register. */
		reg = BPF_REG_9;
		if (si->src_reg == reg || si->dst_reg == reg)
			reg--;
		if (si->src_reg == reg || si->dst_reg == reg)
			reg--;
		*insn++ = BPF_STX_MEM(BPF_DW, si->src_reg, reg, temp_reg_off);
	} else {
		reg = si->dst_reg;
	}

	/* reg = skb->data */
	*insn++ = BPF_LDX_MEM(BPF_FIELD_SIZEOF(struct sk_buff, data),
			      reg, si->src_reg,
			      offsetof(struct sk_buff, data));
	/* AX = skb->len */
	*insn++ = BPF_LDX_MEM(BPF_FIELD_SIZEOF(struct sk_buff, len),
			      BPF_REG_AX, si->src_reg,
			      offsetof(struct sk_buff, len));
	/* reg = skb->data + skb->len */
	*insn++ = BPF_ALU64_REG(BPF_ADD, reg, BPF_REG_AX);
	/* AX = skb->data_len */
	*insn++ = BPF_LDX_MEM(BPF_FIELD_SIZEOF(struct sk_buff, data_len),
			      BPF_REG_AX, si->src_reg,
			      offsetof(struct sk_buff, data_len));

	/* reg = skb->data + skb->len - skb->data_len */
	*insn++ = BPF_ALU64_REG(BPF_SUB, reg, BPF_REG_AX);

	if (si->src_reg == si->dst_reg) {
		/* Restore the saved register */
		*insn++ = BPF_MOV64_REG(BPF_REG_AX, si->src_reg);
		*insn++ = BPF_MOV64_REG(si->dst_reg, reg);
		*insn++ = BPF_LDX_MEM(BPF_DW, reg, BPF_REG_AX, temp_reg_off);
	}

	return insn;
}

static u32 sk_skb_convert_ctx_access(enum bpf_access_type type,
				     const struct bpf_insn *si,
				     struct bpf_insn *insn_buf,
				     struct bpf_prog *prog, u32 *target_size)
{
	struct bpf_insn *insn = insn_buf;
	int off;

	switch (si->off) {
	case offsetof(struct __sk_buff, data_end):
		insn = bpf_convert_data_end_access(si, insn);
		break;
	case offsetof(struct __sk_buff, cb[0]) ...
	     offsetofend(struct __sk_buff, cb[4]) - 1:
		BUILD_BUG_ON(sizeof_field(struct sk_skb_cb, data) < 20);
		BUILD_BUG_ON((offsetof(struct sk_buff, cb) +
			      offsetof(struct sk_skb_cb, data)) %
			     sizeof(__u64));

		prog->cb_access = 1;
		off  = si->off;
		off -= offsetof(struct __sk_buff, cb[0]);
		off += offsetof(struct sk_buff, cb);
		off += offsetof(struct sk_skb_cb, data);
		if (type == BPF_WRITE)
			*insn++ = BPF_EMIT_STORE(BPF_SIZE(si->code), si, off);
		else
			*insn++ = BPF_LDX_MEM(BPF_SIZE(si->code), si->dst_reg,
					      si->src_reg, off);
		break;


	default:
		return bpf_convert_ctx_access(type, si, insn_buf, prog,
					      target_size);
	}

	return insn - insn_buf;
}

static u32 sk_msg_convert_ctx_access(enum bpf_access_type type,
				     const struct bpf_insn *si,
				     struct bpf_insn *insn_buf,
				     struct bpf_prog *prog, u32 *target_size)
{
	struct bpf_insn *insn = insn_buf;
#if IS_ENABLED(CONFIG_IPV6)
	int off;
#endif

	/* convert ctx uses the fact sg element is first in struct */
	BUILD_BUG_ON(offsetof(struct sk_msg, sg) != 0);

	switch (si->off) {
	case offsetof(struct sk_msg_md, data):
		*insn++ = BPF_LDX_MEM(BPF_FIELD_SIZEOF(struct sk_msg, data),
				      si->dst_reg, si->src_reg,
				      offsetof(struct sk_msg, data));
		break;
	case offsetof(struct sk_msg_md, data_end):
		*insn++ = BPF_LDX_MEM(BPF_FIELD_SIZEOF(struct sk_msg, data_end),
				      si->dst_reg, si->src_reg,
				      offsetof(struct sk_msg, data_end));
		break;
	case offsetof(struct sk_msg_md, family):
		BUILD_BUG_ON(sizeof_field(struct sock_common, skc_family) != 2);

		*insn++ = BPF_LDX_MEM(BPF_FIELD_SIZEOF(
					      struct sk_msg, sk),
				      si->dst_reg, si->src_reg,
				      offsetof(struct sk_msg, sk));
		*insn++ = BPF_LDX_MEM(BPF_H, si->dst_reg, si->dst_reg,
				      offsetof(struct sock_common, skc_family));
		break;

	case offsetof(struct sk_msg_md, remote_ip4):
		BUILD_BUG_ON(sizeof_field(struct sock_common, skc_daddr) != 4);

		*insn++ = BPF_LDX_MEM(BPF_FIELD_SIZEOF(
						struct sk_msg, sk),
				      si->dst_reg, si->src_reg,
				      offsetof(struct sk_msg, sk));
		*insn++ = BPF_LDX_MEM(BPF_W, si->dst_reg, si->dst_reg,
				      offsetof(struct sock_common, skc_daddr));
		break;

	case offsetof(struct sk_msg_md, local_ip4):
		BUILD_BUG_ON(sizeof_field(struct sock_common,
					  skc_rcv_saddr) != 4);

		*insn++ = BPF_LDX_MEM(BPF_FIELD_SIZEOF(
					      struct sk_msg, sk),
				      si->dst_reg, si->src_reg,
				      offsetof(struct sk_msg, sk));
		*insn++ = BPF_LDX_MEM(BPF_W, si->dst_reg, si->dst_reg,
				      offsetof(struct sock_common,
					       skc_rcv_saddr));
		break;

	case offsetof(struct sk_msg_md, remote_ip6[0]) ...
	     offsetof(struct sk_msg_md, remote_ip6[3]):
#if IS_ENABLED(CONFIG_IPV6)
		BUILD_BUG_ON(sizeof_field(struct sock_common,
					  skc_v6_daddr.s6_addr32[0]) != 4);

		off = si->off;
		off -= offsetof(struct sk_msg_md, remote_ip6[0]);
		*insn++ = BPF_LDX_MEM(BPF_FIELD_SIZEOF(
						struct sk_msg, sk),
				      si->dst_reg, si->src_reg,
				      offsetof(struct sk_msg, sk));
		*insn++ = BPF_LDX_MEM(BPF_W, si->dst_reg, si->dst_reg,
				      offsetof(struct sock_common,
					       skc_v6_daddr.s6_addr32[0]) +
				      off);
#else
		*insn++ = BPF_MOV32_IMM(si->dst_reg, 0);
#endif
		break;

	case offsetof(struct sk_msg_md, local_ip6[0]) ...
	     offsetof(struct sk_msg_md, local_ip6[3]):
#if IS_ENABLED(CONFIG_IPV6)
		BUILD_BUG_ON(sizeof_field(struct sock_common,
					  skc_v6_rcv_saddr.s6_addr32[0]) != 4);

		off = si->off;
		off -= offsetof(struct sk_msg_md, local_ip6[0]);
		*insn++ = BPF_LDX_MEM(BPF_FIELD_SIZEOF(
						struct sk_msg, sk),
				      si->dst_reg, si->src_reg,
				      offsetof(struct sk_msg, sk));
		*insn++ = BPF_LDX_MEM(BPF_W, si->dst_reg, si->dst_reg,
				      offsetof(struct sock_common,
					       skc_v6_rcv_saddr.s6_addr32[0]) +
				      off);
#else
		*insn++ = BPF_MOV32_IMM(si->dst_reg, 0);
#endif
		break;

	case offsetof(struct sk_msg_md, remote_port):
		BUILD_BUG_ON(sizeof_field(struct sock_common, skc_dport) != 2);

		*insn++ = BPF_LDX_MEM(BPF_FIELD_SIZEOF(
						struct sk_msg, sk),
				      si->dst_reg, si->src_reg,
				      offsetof(struct sk_msg, sk));
		*insn++ = BPF_LDX_MEM(BPF_H, si->dst_reg, si->dst_reg,
				      offsetof(struct sock_common, skc_dport));
#ifndef __BIG_ENDIAN_BITFIELD
		*insn++ = BPF_ALU32_IMM(BPF_LSH, si->dst_reg, 16);
#endif
		break;

	case offsetof(struct sk_msg_md, local_port):
		BUILD_BUG_ON(sizeof_field(struct sock_common, skc_num) != 2);

		*insn++ = BPF_LDX_MEM(BPF_FIELD_SIZEOF(
						struct sk_msg, sk),
				      si->dst_reg, si->src_reg,
				      offsetof(struct sk_msg, sk));
		*insn++ = BPF_LDX_MEM(BPF_H, si->dst_reg, si->dst_reg,
				      offsetof(struct sock_common, skc_num));
		break;

	case offsetof(struct sk_msg_md, size):
		*insn++ = BPF_LDX_MEM(BPF_FIELD_SIZEOF(struct sk_msg_sg, size),
				      si->dst_reg, si->src_reg,
				      offsetof(struct sk_msg_sg, size));
		break;

	case offsetof(struct sk_msg_md, sk):
		*insn++ = BPF_LDX_MEM(BPF_FIELD_SIZEOF(struct sk_msg, sk),
				      si->dst_reg, si->src_reg,
				      offsetof(struct sk_msg, sk));
		break;
	}

	return insn - insn_buf;
}

const struct bpf_verifier_ops sk_filter_verifier_ops = {
	.get_func_proto		= sk_filter_func_proto,
	.is_valid_access	= sk_filter_is_valid_access,
	.convert_ctx_access	= bpf_convert_ctx_access,
	.gen_ld_abs		= bpf_gen_ld_abs,
};

const struct bpf_prog_ops sk_filter_prog_ops = {
	.test_run		= bpf_prog_test_run_skb,
};

const struct bpf_verifier_ops tc_cls_act_verifier_ops = {
	.get_func_proto		= tc_cls_act_func_proto,
	.is_valid_access	= tc_cls_act_is_valid_access,
	.convert_ctx_access	= tc_cls_act_convert_ctx_access,
	.gen_prologue		= tc_cls_act_prologue,
	.gen_ld_abs		= bpf_gen_ld_abs,
	.btf_struct_access	= tc_cls_act_btf_struct_access,
};

const struct bpf_prog_ops tc_cls_act_prog_ops = {
	.test_run		= bpf_prog_test_run_skb,
};

const struct bpf_verifier_ops xdp_verifier_ops = {
	.get_func_proto		= xdp_func_proto,
	.is_valid_access	= xdp_is_valid_access,
	.convert_ctx_access	= xdp_convert_ctx_access,
	.gen_prologue		= bpf_noop_prologue,
	.btf_struct_access	= xdp_btf_struct_access,
};

const struct bpf_prog_ops xdp_prog_ops = {
	.test_run		= bpf_prog_test_run_xdp,
};

const struct bpf_verifier_ops cg_skb_verifier_ops = {
	.get_func_proto		= cg_skb_func_proto,
	.is_valid_access	= cg_skb_is_valid_access,
	.convert_ctx_access	= bpf_convert_ctx_access,
};

const struct bpf_prog_ops cg_skb_prog_ops = {
	.test_run		= bpf_prog_test_run_skb,
};

const struct bpf_verifier_ops lwt_in_verifier_ops = {
	.get_func_proto		= lwt_in_func_proto,
	.is_valid_access	= lwt_is_valid_access,
	.convert_ctx_access	= bpf_convert_ctx_access,
};

const struct bpf_prog_ops lwt_in_prog_ops = {
	.test_run		= bpf_prog_test_run_skb,
};

const struct bpf_verifier_ops lwt_out_verifier_ops = {
	.get_func_proto		= lwt_out_func_proto,
	.is_valid_access	= lwt_is_valid_access,
	.convert_ctx_access	= bpf_convert_ctx_access,
};

const struct bpf_prog_ops lwt_out_prog_ops = {
	.test_run		= bpf_prog_test_run_skb,
};

const struct bpf_verifier_ops lwt_xmit_verifier_ops = {
	.get_func_proto		= lwt_xmit_func_proto,
	.is_valid_access	= lwt_is_valid_access,
	.convert_ctx_access	= bpf_convert_ctx_access,
	.gen_prologue		= tc_cls_act_prologue,
};

const struct bpf_prog_ops lwt_xmit_prog_ops = {
	.test_run		= bpf_prog_test_run_skb,
};

const struct bpf_verifier_ops lwt_seg6local_verifier_ops = {
	.get_func_proto		= lwt_seg6local_func_proto,
	.is_valid_access	= lwt_is_valid_access,
	.convert_ctx_access	= bpf_convert_ctx_access,
};

const struct bpf_prog_ops lwt_seg6local_prog_ops = {
	.test_run		= bpf_prog_test_run_skb,
};

const struct bpf_verifier_ops cg_sock_verifier_ops = {
	.get_func_proto		= sock_filter_func_proto,
	.is_valid_access	= sock_filter_is_valid_access,
	.convert_ctx_access	= bpf_sock_convert_ctx_access,
};

const struct bpf_prog_ops cg_sock_prog_ops = {
};

const struct bpf_verifier_ops cg_sock_addr_verifier_ops = {
	.get_func_proto		= sock_addr_func_proto,
	.is_valid_access	= sock_addr_is_valid_access,
	.convert_ctx_access	= sock_addr_convert_ctx_access,
};

const struct bpf_prog_ops cg_sock_addr_prog_ops = {
};

const struct bpf_verifier_ops sock_ops_verifier_ops = {
	.get_func_proto		= sock_ops_func_proto,
	.is_valid_access	= sock_ops_is_valid_access,
	.convert_ctx_access	= sock_ops_convert_ctx_access,
};

const struct bpf_prog_ops sock_ops_prog_ops = {
};

const struct bpf_verifier_ops sk_skb_verifier_ops = {
	.get_func_proto		= sk_skb_func_proto,
	.is_valid_access	= sk_skb_is_valid_access,
	.convert_ctx_access	= sk_skb_convert_ctx_access,
	.gen_prologue		= sk_skb_prologue,
};

const struct bpf_prog_ops sk_skb_prog_ops = {
};

const struct bpf_verifier_ops sk_msg_verifier_ops = {
	.get_func_proto		= sk_msg_func_proto,
	.is_valid_access	= sk_msg_is_valid_access,
	.convert_ctx_access	= sk_msg_convert_ctx_access,
	.gen_prologue		= bpf_noop_prologue,
};

const struct bpf_prog_ops sk_msg_prog_ops = {
};

const struct bpf_verifier_ops flow_dissector_verifier_ops = {
	.get_func_proto		= flow_dissector_func_proto,
	.is_valid_access	= flow_dissector_is_valid_access,
	.convert_ctx_access	= flow_dissector_convert_ctx_access,
};

const struct bpf_prog_ops flow_dissector_prog_ops = {
	.test_run		= bpf_prog_test_run_flow_dissector,
};

int sk_detach_filter(struct sock *sk)
{
	int ret = -ENOENT;
	struct sk_filter *filter;

	if (sock_flag(sk, SOCK_FILTER_LOCKED))
		return -EPERM;

	filter = rcu_dereference_protected(sk->sk_filter,
					   lockdep_sock_is_held(sk));
	if (filter) {
		RCU_INIT_POINTER(sk->sk_filter, NULL);
		sk_filter_uncharge(sk, filter);
		ret = 0;
	}

	return ret;
}
EXPORT_SYMBOL_GPL(sk_detach_filter);

int sk_get_filter(struct sock *sk, sockptr_t optval, unsigned int len)
{
	struct sock_fprog_kern *fprog;
	struct sk_filter *filter;
	int ret = 0;

	sockopt_lock_sock(sk);
	filter = rcu_dereference_protected(sk->sk_filter,
					   lockdep_sock_is_held(sk));
	if (!filter)
		goto out;

	/* We're copying the filter that has been originally attached,
	 * so no conversion/decode needed anymore. eBPF programs that
	 * have no original program cannot be dumped through this.
	 */
	ret = -EACCES;
	fprog = filter->prog->orig_prog;
	if (!fprog)
		goto out;

	ret = fprog->len;
	if (!len)
		/* User space only enquires number of filter blocks. */
		goto out;

	ret = -EINVAL;
	if (len < fprog->len)
		goto out;

	ret = -EFAULT;
	if (copy_to_sockptr(optval, fprog->filter, bpf_classic_proglen(fprog)))
		goto out;

	/* Instead of bytes, the API requests to return the number
	 * of filter blocks.
	 */
	ret = fprog->len;
out:
	sockopt_release_sock(sk);
	return ret;
}

#ifdef CONFIG_INET
static void bpf_init_reuseport_kern(struct sk_reuseport_kern *reuse_kern,
				    struct sock_reuseport *reuse,
				    struct sock *sk, struct sk_buff *skb,
				    struct sock *migrating_sk,
				    u32 hash)
{
	reuse_kern->skb = skb;
	reuse_kern->sk = sk;
	reuse_kern->selected_sk = NULL;
	reuse_kern->migrating_sk = migrating_sk;
	reuse_kern->data_end = skb->data + skb_headlen(skb);
	reuse_kern->hash = hash;
	reuse_kern->reuseport_id = reuse->reuseport_id;
	reuse_kern->bind_inany = reuse->bind_inany;
}

struct sock *bpf_run_sk_reuseport(struct sock_reuseport *reuse, struct sock *sk,
				  struct bpf_prog *prog, struct sk_buff *skb,
				  struct sock *migrating_sk,
				  u32 hash)
{
	struct sk_reuseport_kern reuse_kern;
	enum sk_action action;

	bpf_init_reuseport_kern(&reuse_kern, reuse, sk, skb, migrating_sk, hash);
	action = bpf_prog_run(prog, &reuse_kern);

	if (action == SK_PASS)
		return reuse_kern.selected_sk;
	else
		return ERR_PTR(-ECONNREFUSED);
}

BPF_CALL_4(sk_select_reuseport, struct sk_reuseport_kern *, reuse_kern,
	   struct bpf_map *, map, void *, key, u32, flags)
{
	bool is_sockarray = map->map_type == BPF_MAP_TYPE_REUSEPORT_SOCKARRAY;
	struct sock_reuseport *reuse;
	struct sock *selected_sk;

	selected_sk = map->ops->map_lookup_elem(map, key);
	if (!selected_sk)
		return -ENOENT;

	reuse = rcu_dereference(selected_sk->sk_reuseport_cb);
	if (!reuse) {
		/* Lookup in sock_map can return TCP ESTABLISHED sockets. */
		if (sk_is_refcounted(selected_sk))
			sock_put(selected_sk);

		/* reuseport_array has only sk with non NULL sk_reuseport_cb.
		 * The only (!reuse) case here is - the sk has already been
		 * unhashed (e.g. by close()), so treat it as -ENOENT.
		 *
		 * Other maps (e.g. sock_map) do not provide this guarantee and
		 * the sk may never be in the reuseport group to begin with.
		 */
		return is_sockarray ? -ENOENT : -EINVAL;
	}

	if (unlikely(reuse->reuseport_id != reuse_kern->reuseport_id)) {
		struct sock *sk = reuse_kern->sk;

		if (sk->sk_protocol != selected_sk->sk_protocol)
			return -EPROTOTYPE;
		else if (sk->sk_family != selected_sk->sk_family)
			return -EAFNOSUPPORT;

		/* Catch all. Likely bound to a different sockaddr. */
		return -EBADFD;
	}

	reuse_kern->selected_sk = selected_sk;

	return 0;
}

static const struct bpf_func_proto sk_select_reuseport_proto = {
	.func           = sk_select_reuseport,
	.gpl_only       = false,
	.ret_type       = RET_INTEGER,
	.arg1_type	= ARG_PTR_TO_CTX,
	.arg2_type      = ARG_CONST_MAP_PTR,
	.arg3_type      = ARG_PTR_TO_MAP_KEY,
	.arg4_type	= ARG_ANYTHING,
};

BPF_CALL_4(sk_reuseport_load_bytes,
	   const struct sk_reuseport_kern *, reuse_kern, u32, offset,
	   void *, to, u32, len)
{
	return ____bpf_skb_load_bytes(reuse_kern->skb, offset, to, len);
}

static const struct bpf_func_proto sk_reuseport_load_bytes_proto = {
	.func		= sk_reuseport_load_bytes,
	.gpl_only	= false,
	.ret_type	= RET_INTEGER,
	.arg1_type	= ARG_PTR_TO_CTX,
	.arg2_type	= ARG_ANYTHING,
	.arg3_type	= ARG_PTR_TO_UNINIT_MEM,
	.arg4_type	= ARG_CONST_SIZE,
};

BPF_CALL_5(sk_reuseport_load_bytes_relative,
	   const struct sk_reuseport_kern *, reuse_kern, u32, offset,
	   void *, to, u32, len, u32, start_header)
{
	return ____bpf_skb_load_bytes_relative(reuse_kern->skb, offset, to,
					       len, start_header);
}

static const struct bpf_func_proto sk_reuseport_load_bytes_relative_proto = {
	.func		= sk_reuseport_load_bytes_relative,
	.gpl_only	= false,
	.ret_type	= RET_INTEGER,
	.arg1_type	= ARG_PTR_TO_CTX,
	.arg2_type	= ARG_ANYTHING,
	.arg3_type	= ARG_PTR_TO_UNINIT_MEM,
	.arg4_type	= ARG_CONST_SIZE,
	.arg5_type	= ARG_ANYTHING,
};

static const struct bpf_func_proto *
sk_reuseport_func_proto(enum bpf_func_id func_id,
			const struct bpf_prog *prog)
{
	switch (func_id) {
	case BPF_FUNC_sk_select_reuseport:
		return &sk_select_reuseport_proto;
	case BPF_FUNC_skb_load_bytes:
		return &sk_reuseport_load_bytes_proto;
	case BPF_FUNC_skb_load_bytes_relative:
		return &sk_reuseport_load_bytes_relative_proto;
	case BPF_FUNC_get_socket_cookie:
		return &bpf_get_socket_ptr_cookie_proto;
	case BPF_FUNC_ktime_get_coarse_ns:
		return &bpf_ktime_get_coarse_ns_proto;
	default:
		return bpf_base_func_proto(func_id);
	}
}

static bool
sk_reuseport_is_valid_access(int off, int size,
			     enum bpf_access_type type,
			     const struct bpf_prog *prog,
			     struct bpf_insn_access_aux *info)
{
	const u32 size_default = sizeof(__u32);

	if (off < 0 || off >= sizeof(struct sk_reuseport_md) ||
	    off % size || type != BPF_READ)
		return false;

	switch (off) {
	case offsetof(struct sk_reuseport_md, data):
		info->reg_type = PTR_TO_PACKET;
		return size == sizeof(__u64);

	case offsetof(struct sk_reuseport_md, data_end):
		info->reg_type = PTR_TO_PACKET_END;
		return size == sizeof(__u64);

	case offsetof(struct sk_reuseport_md, hash):
		return size == size_default;

	case offsetof(struct sk_reuseport_md, sk):
		info->reg_type = PTR_TO_SOCKET;
		return size == sizeof(__u64);

	case offsetof(struct sk_reuseport_md, migrating_sk):
		info->reg_type = PTR_TO_SOCK_COMMON_OR_NULL;
		return size == sizeof(__u64);

	/* Fields that allow narrowing */
	case bpf_ctx_range(struct sk_reuseport_md, eth_protocol):
		if (size < sizeof_field(struct sk_buff, protocol))
			return false;
		fallthrough;
	case bpf_ctx_range(struct sk_reuseport_md, ip_protocol):
	case bpf_ctx_range(struct sk_reuseport_md, bind_inany):
	case bpf_ctx_range(struct sk_reuseport_md, len):
		bpf_ctx_record_field_size(info, size_default);
		return bpf_ctx_narrow_access_ok(off, size, size_default);

	default:
		return false;
	}
}

#define SK_REUSEPORT_LOAD_FIELD(F) ({					\
	*insn++ = BPF_LDX_MEM(BPF_FIELD_SIZEOF(struct sk_reuseport_kern, F), \
			      si->dst_reg, si->src_reg,			\
			      bpf_target_off(struct sk_reuseport_kern, F, \
					     sizeof_field(struct sk_reuseport_kern, F), \
					     target_size));		\
	})

#define SK_REUSEPORT_LOAD_SKB_FIELD(SKB_FIELD)				\
	SOCK_ADDR_LOAD_NESTED_FIELD(struct sk_reuseport_kern,		\
				    struct sk_buff,			\
				    skb,				\
				    SKB_FIELD)

#define SK_REUSEPORT_LOAD_SK_FIELD(SK_FIELD)				\
	SOCK_ADDR_LOAD_NESTED_FIELD(struct sk_reuseport_kern,		\
				    struct sock,			\
				    sk,					\
				    SK_FIELD)

static u32 sk_reuseport_convert_ctx_access(enum bpf_access_type type,
					   const struct bpf_insn *si,
					   struct bpf_insn *insn_buf,
					   struct bpf_prog *prog,
					   u32 *target_size)
{
	struct bpf_insn *insn = insn_buf;

	switch (si->off) {
	case offsetof(struct sk_reuseport_md, data):
		SK_REUSEPORT_LOAD_SKB_FIELD(data);
		break;

	case offsetof(struct sk_reuseport_md, len):
		SK_REUSEPORT_LOAD_SKB_FIELD(len);
		break;

	case offsetof(struct sk_reuseport_md, eth_protocol):
		SK_REUSEPORT_LOAD_SKB_FIELD(protocol);
		break;

	case offsetof(struct sk_reuseport_md, ip_protocol):
		SK_REUSEPORT_LOAD_SK_FIELD(sk_protocol);
		break;

	case offsetof(struct sk_reuseport_md, data_end):
		SK_REUSEPORT_LOAD_FIELD(data_end);
		break;

	case offsetof(struct sk_reuseport_md, hash):
		SK_REUSEPORT_LOAD_FIELD(hash);
		break;

	case offsetof(struct sk_reuseport_md, bind_inany):
		SK_REUSEPORT_LOAD_FIELD(bind_inany);
		break;

	case offsetof(struct sk_reuseport_md, sk):
		SK_REUSEPORT_LOAD_FIELD(sk);
		break;

	case offsetof(struct sk_reuseport_md, migrating_sk):
		SK_REUSEPORT_LOAD_FIELD(migrating_sk);
		break;
	}

	return insn - insn_buf;
}

const struct bpf_verifier_ops sk_reuseport_verifier_ops = {
	.get_func_proto		= sk_reuseport_func_proto,
	.is_valid_access	= sk_reuseport_is_valid_access,
	.convert_ctx_access	= sk_reuseport_convert_ctx_access,
};

const struct bpf_prog_ops sk_reuseport_prog_ops = {
};

DEFINE_STATIC_KEY_FALSE(bpf_sk_lookup_enabled);
EXPORT_SYMBOL(bpf_sk_lookup_enabled);

BPF_CALL_3(bpf_sk_lookup_assign, struct bpf_sk_lookup_kern *, ctx,
	   struct sock *, sk, u64, flags)
{
	if (unlikely(flags & ~(BPF_SK_LOOKUP_F_REPLACE |
			       BPF_SK_LOOKUP_F_NO_REUSEPORT)))
		return -EINVAL;
	if (unlikely(sk && sk_is_refcounted(sk)))
		return -ESOCKTNOSUPPORT; /* reject non-RCU freed sockets */
	if (unlikely(sk && sk_is_tcp(sk) && sk->sk_state != TCP_LISTEN))
		return -ESOCKTNOSUPPORT; /* only accept TCP socket in LISTEN */
	if (unlikely(sk && sk_is_udp(sk) && sk->sk_state != TCP_CLOSE))
		return -ESOCKTNOSUPPORT; /* only accept UDP socket in CLOSE */

	/* Check if socket is suitable for packet L3/L4 protocol */
	if (sk && sk->sk_protocol != ctx->protocol)
		return -EPROTOTYPE;
	if (sk && sk->sk_family != ctx->family &&
	    (sk->sk_family == AF_INET || ipv6_only_sock(sk)))
		return -EAFNOSUPPORT;

	if (ctx->selected_sk && !(flags & BPF_SK_LOOKUP_F_REPLACE))
		return -EEXIST;

	/* Select socket as lookup result */
	ctx->selected_sk = sk;
	ctx->no_reuseport = flags & BPF_SK_LOOKUP_F_NO_REUSEPORT;
	return 0;
}

static const struct bpf_func_proto bpf_sk_lookup_assign_proto = {
	.func		= bpf_sk_lookup_assign,
	.gpl_only	= false,
	.ret_type	= RET_INTEGER,
	.arg1_type	= ARG_PTR_TO_CTX,
	.arg2_type	= ARG_PTR_TO_SOCKET_OR_NULL,
	.arg3_type	= ARG_ANYTHING,
};

static const struct bpf_func_proto *
sk_lookup_func_proto(enum bpf_func_id func_id, const struct bpf_prog *prog)
{
	switch (func_id) {
	case BPF_FUNC_perf_event_output:
		return &bpf_event_output_data_proto;
	case BPF_FUNC_sk_assign:
		return &bpf_sk_lookup_assign_proto;
	case BPF_FUNC_sk_release:
		return &bpf_sk_release_proto;
	default:
		return bpf_sk_base_func_proto(func_id);
	}
}

static bool sk_lookup_is_valid_access(int off, int size,
				      enum bpf_access_type type,
				      const struct bpf_prog *prog,
				      struct bpf_insn_access_aux *info)
{
	if (off < 0 || off >= sizeof(struct bpf_sk_lookup))
		return false;
	if (off % size != 0)
		return false;
	if (type != BPF_READ)
		return false;

	switch (off) {
	case offsetof(struct bpf_sk_lookup, sk):
		info->reg_type = PTR_TO_SOCKET_OR_NULL;
		return size == sizeof(__u64);

	case bpf_ctx_range(struct bpf_sk_lookup, family):
	case bpf_ctx_range(struct bpf_sk_lookup, protocol):
	case bpf_ctx_range(struct bpf_sk_lookup, remote_ip4):
	case bpf_ctx_range(struct bpf_sk_lookup, local_ip4):
	case bpf_ctx_range_till(struct bpf_sk_lookup, remote_ip6[0], remote_ip6[3]):
	case bpf_ctx_range_till(struct bpf_sk_lookup, local_ip6[0], local_ip6[3]):
	case bpf_ctx_range(struct bpf_sk_lookup, local_port):
	case bpf_ctx_range(struct bpf_sk_lookup, ingress_ifindex):
		bpf_ctx_record_field_size(info, sizeof(__u32));
		return bpf_ctx_narrow_access_ok(off, size, sizeof(__u32));

	case bpf_ctx_range(struct bpf_sk_lookup, remote_port):
		/* Allow 4-byte access to 2-byte field for backward compatibility */
		if (size == sizeof(__u32))
			return true;
		bpf_ctx_record_field_size(info, sizeof(__be16));
		return bpf_ctx_narrow_access_ok(off, size, sizeof(__be16));

	case offsetofend(struct bpf_sk_lookup, remote_port) ...
	     offsetof(struct bpf_sk_lookup, local_ip4) - 1:
		/* Allow access to zero padding for backward compatibility */
		bpf_ctx_record_field_size(info, sizeof(__u16));
		return bpf_ctx_narrow_access_ok(off, size, sizeof(__u16));

	default:
		return false;
	}
}

static u32 sk_lookup_convert_ctx_access(enum bpf_access_type type,
					const struct bpf_insn *si,
					struct bpf_insn *insn_buf,
					struct bpf_prog *prog,
					u32 *target_size)
{
	struct bpf_insn *insn = insn_buf;

	switch (si->off) {
	case offsetof(struct bpf_sk_lookup, sk):
		*insn++ = BPF_LDX_MEM(BPF_SIZEOF(void *), si->dst_reg, si->src_reg,
				      offsetof(struct bpf_sk_lookup_kern, selected_sk));
		break;

	case offsetof(struct bpf_sk_lookup, family):
		*insn++ = BPF_LDX_MEM(BPF_H, si->dst_reg, si->src_reg,
				      bpf_target_off(struct bpf_sk_lookup_kern,
						     family, 2, target_size));
		break;

	case offsetof(struct bpf_sk_lookup, protocol):
		*insn++ = BPF_LDX_MEM(BPF_H, si->dst_reg, si->src_reg,
				      bpf_target_off(struct bpf_sk_lookup_kern,
						     protocol, 2, target_size));
		break;

	case offsetof(struct bpf_sk_lookup, remote_ip4):
		*insn++ = BPF_LDX_MEM(BPF_W, si->dst_reg, si->src_reg,
				      bpf_target_off(struct bpf_sk_lookup_kern,
						     v4.saddr, 4, target_size));
		break;

	case offsetof(struct bpf_sk_lookup, local_ip4):
		*insn++ = BPF_LDX_MEM(BPF_W, si->dst_reg, si->src_reg,
				      bpf_target_off(struct bpf_sk_lookup_kern,
						     v4.daddr, 4, target_size));
		break;

	case bpf_ctx_range_till(struct bpf_sk_lookup,
				remote_ip6[0], remote_ip6[3]): {
#if IS_ENABLED(CONFIG_IPV6)
		int off = si->off;

		off -= offsetof(struct bpf_sk_lookup, remote_ip6[0]);
		off += bpf_target_off(struct in6_addr, s6_addr32[0], 4, target_size);
		*insn++ = BPF_LDX_MEM(BPF_SIZEOF(void *), si->dst_reg, si->src_reg,
				      offsetof(struct bpf_sk_lookup_kern, v6.saddr));
		*insn++ = BPF_JMP_IMM(BPF_JEQ, si->dst_reg, 0, 1);
		*insn++ = BPF_LDX_MEM(BPF_W, si->dst_reg, si->dst_reg, off);
#else
		*insn++ = BPF_MOV32_IMM(si->dst_reg, 0);
#endif
		break;
	}
	case bpf_ctx_range_till(struct bpf_sk_lookup,
				local_ip6[0], local_ip6[3]): {
#if IS_ENABLED(CONFIG_IPV6)
		int off = si->off;

		off -= offsetof(struct bpf_sk_lookup, local_ip6[0]);
		off += bpf_target_off(struct in6_addr, s6_addr32[0], 4, target_size);
		*insn++ = BPF_LDX_MEM(BPF_SIZEOF(void *), si->dst_reg, si->src_reg,
				      offsetof(struct bpf_sk_lookup_kern, v6.daddr));
		*insn++ = BPF_JMP_IMM(BPF_JEQ, si->dst_reg, 0, 1);
		*insn++ = BPF_LDX_MEM(BPF_W, si->dst_reg, si->dst_reg, off);
#else
		*insn++ = BPF_MOV32_IMM(si->dst_reg, 0);
#endif
		break;
	}
	case offsetof(struct bpf_sk_lookup, remote_port):
		*insn++ = BPF_LDX_MEM(BPF_H, si->dst_reg, si->src_reg,
				      bpf_target_off(struct bpf_sk_lookup_kern,
						     sport, 2, target_size));
		break;

	case offsetofend(struct bpf_sk_lookup, remote_port):
		*target_size = 2;
		*insn++ = BPF_MOV32_IMM(si->dst_reg, 0);
		break;

	case offsetof(struct bpf_sk_lookup, local_port):
		*insn++ = BPF_LDX_MEM(BPF_H, si->dst_reg, si->src_reg,
				      bpf_target_off(struct bpf_sk_lookup_kern,
						     dport, 2, target_size));
		break;

	case offsetof(struct bpf_sk_lookup, ingress_ifindex):
		*insn++ = BPF_LDX_MEM(BPF_W, si->dst_reg, si->src_reg,
				      bpf_target_off(struct bpf_sk_lookup_kern,
						     ingress_ifindex, 4, target_size));
		break;
	}

	return insn - insn_buf;
}

const struct bpf_prog_ops sk_lookup_prog_ops = {
	.test_run = bpf_prog_test_run_sk_lookup,
};

const struct bpf_verifier_ops sk_lookup_verifier_ops = {
	.get_func_proto		= sk_lookup_func_proto,
	.is_valid_access	= sk_lookup_is_valid_access,
	.convert_ctx_access	= sk_lookup_convert_ctx_access,
};

#endif /* CONFIG_INET */

DEFINE_BPF_DISPATCHER(xdp)

void bpf_prog_change_xdp(struct bpf_prog *prev_prog, struct bpf_prog *prog)
{
	bpf_dispatcher_change_prog(BPF_DISPATCHER_PTR(xdp), prev_prog, prog);
}

BTF_ID_LIST_GLOBAL(btf_sock_ids, MAX_BTF_SOCK_TYPE)
#define BTF_SOCK_TYPE(name, type) BTF_ID(struct, type)
BTF_SOCK_TYPE_xxx
#undef BTF_SOCK_TYPE

BPF_CALL_1(bpf_skc_to_tcp6_sock, struct sock *, sk)
{
	/* tcp6_sock type is not generated in dwarf and hence btf,
	 * trigger an explicit type generation here.
	 */
	BTF_TYPE_EMIT(struct tcp6_sock);
	if (sk && sk_fullsock(sk) && sk->sk_protocol == IPPROTO_TCP &&
	    sk->sk_family == AF_INET6)
		return (unsigned long)sk;

	return (unsigned long)NULL;
}

const struct bpf_func_proto bpf_skc_to_tcp6_sock_proto = {
	.func			= bpf_skc_to_tcp6_sock,
	.gpl_only		= false,
	.ret_type		= RET_PTR_TO_BTF_ID_OR_NULL,
	.arg1_type		= ARG_PTR_TO_BTF_ID_SOCK_COMMON,
	.ret_btf_id		= &btf_sock_ids[BTF_SOCK_TYPE_TCP6],
};

BPF_CALL_1(bpf_skc_to_tcp_sock, struct sock *, sk)
{
	if (sk && sk_fullsock(sk) && sk->sk_protocol == IPPROTO_TCP)
		return (unsigned long)sk;

	return (unsigned long)NULL;
}

const struct bpf_func_proto bpf_skc_to_tcp_sock_proto = {
	.func			= bpf_skc_to_tcp_sock,
	.gpl_only		= false,
	.ret_type		= RET_PTR_TO_BTF_ID_OR_NULL,
	.arg1_type		= ARG_PTR_TO_BTF_ID_SOCK_COMMON,
	.ret_btf_id		= &btf_sock_ids[BTF_SOCK_TYPE_TCP],
};

BPF_CALL_1(bpf_skc_to_tcp_timewait_sock, struct sock *, sk)
{
	/* BTF types for tcp_timewait_sock and inet_timewait_sock are not
	 * generated if CONFIG_INET=n. Trigger an explicit generation here.
	 */
	BTF_TYPE_EMIT(struct inet_timewait_sock);
	BTF_TYPE_EMIT(struct tcp_timewait_sock);

#ifdef CONFIG_INET
	if (sk && sk->sk_prot == &tcp_prot && sk->sk_state == TCP_TIME_WAIT)
		return (unsigned long)sk;
#endif

#if IS_BUILTIN(CONFIG_IPV6)
	if (sk && sk->sk_prot == &tcpv6_prot && sk->sk_state == TCP_TIME_WAIT)
		return (unsigned long)sk;
#endif

	return (unsigned long)NULL;
}

const struct bpf_func_proto bpf_skc_to_tcp_timewait_sock_proto = {
	.func			= bpf_skc_to_tcp_timewait_sock,
	.gpl_only		= false,
	.ret_type		= RET_PTR_TO_BTF_ID_OR_NULL,
	.arg1_type		= ARG_PTR_TO_BTF_ID_SOCK_COMMON,
	.ret_btf_id		= &btf_sock_ids[BTF_SOCK_TYPE_TCP_TW],
};

BPF_CALL_1(bpf_skc_to_tcp_request_sock, struct sock *, sk)
{
#ifdef CONFIG_INET
	if (sk && sk->sk_prot == &tcp_prot && sk->sk_state == TCP_NEW_SYN_RECV)
		return (unsigned long)sk;
#endif

#if IS_BUILTIN(CONFIG_IPV6)
	if (sk && sk->sk_prot == &tcpv6_prot && sk->sk_state == TCP_NEW_SYN_RECV)
		return (unsigned long)sk;
#endif

	return (unsigned long)NULL;
}

const struct bpf_func_proto bpf_skc_to_tcp_request_sock_proto = {
	.func			= bpf_skc_to_tcp_request_sock,
	.gpl_only		= false,
	.ret_type		= RET_PTR_TO_BTF_ID_OR_NULL,
	.arg1_type		= ARG_PTR_TO_BTF_ID_SOCK_COMMON,
	.ret_btf_id		= &btf_sock_ids[BTF_SOCK_TYPE_TCP_REQ],
};

BPF_CALL_1(bpf_skc_to_udp6_sock, struct sock *, sk)
{
	/* udp6_sock type is not generated in dwarf and hence btf,
	 * trigger an explicit type generation here.
	 */
	BTF_TYPE_EMIT(struct udp6_sock);
	if (sk && sk_fullsock(sk) && sk->sk_protocol == IPPROTO_UDP &&
	    sk->sk_type == SOCK_DGRAM && sk->sk_family == AF_INET6)
		return (unsigned long)sk;

	return (unsigned long)NULL;
}

const struct bpf_func_proto bpf_skc_to_udp6_sock_proto = {
	.func			= bpf_skc_to_udp6_sock,
	.gpl_only		= false,
	.ret_type		= RET_PTR_TO_BTF_ID_OR_NULL,
	.arg1_type		= ARG_PTR_TO_BTF_ID_SOCK_COMMON,
	.ret_btf_id		= &btf_sock_ids[BTF_SOCK_TYPE_UDP6],
};

BPF_CALL_1(bpf_skc_to_unix_sock, struct sock *, sk)
{
	/* unix_sock type is not generated in dwarf and hence btf,
	 * trigger an explicit type generation here.
	 */
	BTF_TYPE_EMIT(struct unix_sock);
	if (sk && sk_fullsock(sk) && sk->sk_family == AF_UNIX)
		return (unsigned long)sk;

	return (unsigned long)NULL;
}

const struct bpf_func_proto bpf_skc_to_unix_sock_proto = {
	.func			= bpf_skc_to_unix_sock,
	.gpl_only		= false,
	.ret_type		= RET_PTR_TO_BTF_ID_OR_NULL,
	.arg1_type		= ARG_PTR_TO_BTF_ID_SOCK_COMMON,
	.ret_btf_id		= &btf_sock_ids[BTF_SOCK_TYPE_UNIX],
};

BPF_CALL_1(bpf_skc_to_mptcp_sock, struct sock *, sk)
{
	BTF_TYPE_EMIT(struct mptcp_sock);
	return (unsigned long)bpf_mptcp_sock_from_subflow(sk);
}

const struct bpf_func_proto bpf_skc_to_mptcp_sock_proto = {
	.func		= bpf_skc_to_mptcp_sock,
	.gpl_only	= false,
	.ret_type	= RET_PTR_TO_BTF_ID_OR_NULL,
	.arg1_type	= ARG_PTR_TO_SOCK_COMMON,
	.ret_btf_id	= &btf_sock_ids[BTF_SOCK_TYPE_MPTCP],
};

BPF_CALL_1(bpf_sock_from_file, struct file *, file)
{
	return (unsigned long)sock_from_file(file);
}

BTF_ID_LIST(bpf_sock_from_file_btf_ids)
BTF_ID(struct, socket)
BTF_ID(struct, file)

const struct bpf_func_proto bpf_sock_from_file_proto = {
	.func		= bpf_sock_from_file,
	.gpl_only	= false,
	.ret_type	= RET_PTR_TO_BTF_ID_OR_NULL,
	.ret_btf_id	= &bpf_sock_from_file_btf_ids[0],
	.arg1_type	= ARG_PTR_TO_BTF_ID,
	.arg1_btf_id	= &bpf_sock_from_file_btf_ids[1],
};

static const struct bpf_func_proto *
bpf_sk_base_func_proto(enum bpf_func_id func_id)
{
	const struct bpf_func_proto *func;

	switch (func_id) {
	case BPF_FUNC_skc_to_tcp6_sock:
		func = &bpf_skc_to_tcp6_sock_proto;
		break;
	case BPF_FUNC_skc_to_tcp_sock:
		func = &bpf_skc_to_tcp_sock_proto;
		break;
	case BPF_FUNC_skc_to_tcp_timewait_sock:
		func = &bpf_skc_to_tcp_timewait_sock_proto;
		break;
	case BPF_FUNC_skc_to_tcp_request_sock:
		func = &bpf_skc_to_tcp_request_sock_proto;
		break;
	case BPF_FUNC_skc_to_udp6_sock:
		func = &bpf_skc_to_udp6_sock_proto;
		break;
	case BPF_FUNC_skc_to_unix_sock:
		func = &bpf_skc_to_unix_sock_proto;
		break;
	case BPF_FUNC_skc_to_mptcp_sock:
		func = &bpf_skc_to_mptcp_sock_proto;
		break;
	case BPF_FUNC_ktime_get_coarse_ns:
		return &bpf_ktime_get_coarse_ns_proto;
	default:
		return bpf_base_func_proto(func_id);
	}

	if (!perfmon_capable())
		return NULL;

	return func;
}

__diag_push();
__diag_ignore_all("-Wmissing-prototypes",
		  "Global functions as their definitions will be in vmlinux BTF");
__bpf_kfunc int bpf_dynptr_from_skb(struct sk_buff *skb, u64 flags,
				    struct bpf_dynptr_kern *ptr__uninit)
{
	if (flags) {
		bpf_dynptr_set_null(ptr__uninit);
		return -EINVAL;
	}

	bpf_dynptr_init(ptr__uninit, skb, BPF_DYNPTR_TYPE_SKB, 0, skb->len);

	return 0;
}

__bpf_kfunc int bpf_dynptr_from_xdp(struct xdp_buff *xdp, u64 flags,
				    struct bpf_dynptr_kern *ptr__uninit)
{
	if (flags) {
		bpf_dynptr_set_null(ptr__uninit);
		return -EINVAL;
	}

	bpf_dynptr_init(ptr__uninit, xdp, BPF_DYNPTR_TYPE_XDP, 0, xdp_get_buff_len(xdp));

	return 0;
}
__diag_pop();

int bpf_dynptr_from_skb_rdonly(struct sk_buff *skb, u64 flags,
			       struct bpf_dynptr_kern *ptr__uninit)
{
	int err;

	err = bpf_dynptr_from_skb(skb, flags, ptr__uninit);
	if (err)
		return err;

	bpf_dynptr_set_rdonly(ptr__uninit);

	return 0;
}

BTF_SET8_START(bpf_kfunc_check_set_skb)
BTF_ID_FLAGS(func, bpf_dynptr_from_skb)
BTF_SET8_END(bpf_kfunc_check_set_skb)

BTF_SET8_START(bpf_kfunc_check_set_xdp)
BTF_ID_FLAGS(func, bpf_dynptr_from_xdp)
BTF_SET8_END(bpf_kfunc_check_set_xdp)

static const struct btf_kfunc_id_set bpf_kfunc_set_skb = {
	.owner = THIS_MODULE,
	.set = &bpf_kfunc_check_set_skb,
};

static const struct btf_kfunc_id_set bpf_kfunc_set_xdp = {
	.owner = THIS_MODULE,
	.set = &bpf_kfunc_check_set_xdp,
};

static int __init bpf_kfunc_init(void)
{
	int ret;

	ret = register_btf_kfunc_id_set(BPF_PROG_TYPE_SCHED_CLS, &bpf_kfunc_set_skb);
	ret = ret ?: register_btf_kfunc_id_set(BPF_PROG_TYPE_SCHED_ACT, &bpf_kfunc_set_skb);
	ret = ret ?: register_btf_kfunc_id_set(BPF_PROG_TYPE_SK_SKB, &bpf_kfunc_set_skb);
	ret = ret ?: register_btf_kfunc_id_set(BPF_PROG_TYPE_SOCKET_FILTER, &bpf_kfunc_set_skb);
	ret = ret ?: register_btf_kfunc_id_set(BPF_PROG_TYPE_CGROUP_SKB, &bpf_kfunc_set_skb);
	ret = ret ?: register_btf_kfunc_id_set(BPF_PROG_TYPE_LWT_OUT, &bpf_kfunc_set_skb);
	ret = ret ?: register_btf_kfunc_id_set(BPF_PROG_TYPE_LWT_IN, &bpf_kfunc_set_skb);
	ret = ret ?: register_btf_kfunc_id_set(BPF_PROG_TYPE_LWT_XMIT, &bpf_kfunc_set_skb);
	ret = ret ?: register_btf_kfunc_id_set(BPF_PROG_TYPE_LWT_SEG6LOCAL, &bpf_kfunc_set_skb);
	ret = ret ?: register_btf_kfunc_id_set(BPF_PROG_TYPE_NETFILTER, &bpf_kfunc_set_skb);
	return ret ?: register_btf_kfunc_id_set(BPF_PROG_TYPE_XDP, &bpf_kfunc_set_xdp);
}
late_initcall(bpf_kfunc_init);

/* Disables missing prototype warnings */
__diag_push();
__diag_ignore_all("-Wmissing-prototypes",
		  "Global functions as their definitions will be in vmlinux BTF");

/* bpf_sock_destroy: Destroy the given socket with ECONNABORTED error code.
 *
 * The function expects a non-NULL pointer to a socket, and invokes the
 * protocol specific socket destroy handlers.
 *
 * The helper can only be called from BPF contexts that have acquired the socket
 * locks.
 *
 * Parameters:
 * @sock: Pointer to socket to be destroyed
 *
 * Return:
 * On error, may return EPROTONOSUPPORT, EINVAL.
 * EPROTONOSUPPORT if protocol specific destroy handler is not supported.
 * 0 otherwise
 */
__bpf_kfunc int bpf_sock_destroy(struct sock_common *sock)
{
	struct sock *sk = (struct sock *)sock;

	/* The locking semantics that allow for synchronous execution of the
	 * destroy handlers are only supported for TCP and UDP.
	 * Supporting protocols will need to acquire sock lock in the BPF context
	 * prior to invoking this kfunc.
	 */
	if (!sk->sk_prot->diag_destroy || (sk->sk_protocol != IPPROTO_TCP &&
					   sk->sk_protocol != IPPROTO_UDP))
		return -EOPNOTSUPP;

	return sk->sk_prot->diag_destroy(sk, ECONNABORTED);
}

__diag_pop()

BTF_SET8_START(bpf_sk_iter_kfunc_ids)
BTF_ID_FLAGS(func, bpf_sock_destroy, KF_TRUSTED_ARGS)
BTF_SET8_END(bpf_sk_iter_kfunc_ids)

static int tracing_iter_filter(const struct bpf_prog *prog, u32 kfunc_id)
{
	if (btf_id_set8_contains(&bpf_sk_iter_kfunc_ids, kfunc_id) &&
	    prog->expected_attach_type != BPF_TRACE_ITER)
		return -EACCES;
	return 0;
}

static const struct btf_kfunc_id_set bpf_sk_iter_kfunc_set = {
	.owner = THIS_MODULE,
	.set   = &bpf_sk_iter_kfunc_ids,
	.filter = tracing_iter_filter,
};

static int init_subsystem(void)
{
	return register_btf_kfunc_id_set(BPF_PROG_TYPE_TRACING, &bpf_sk_iter_kfunc_set);
}
late_initcall(init_subsystem);<|MERGE_RESOLUTION|>--- conflicted
+++ resolved
@@ -7345,11 +7345,6 @@
 		return -EOPNOTSUPP;
 	if (unlikely(dev_net(skb->dev) != sock_net(sk)))
 		return -ENETUNREACH;
-<<<<<<< HEAD
-	if (unlikely(sk_fullsock(sk) && sk->sk_reuseport))
-		return -ESOCKTNOSUPPORT;
-=======
->>>>>>> bd3a9e57
 	if (sk_unhashed(sk))
 		return -EOPNOTSUPP;
 	if (sk_is_refcounted(sk) &&
