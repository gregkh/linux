--- conflicted
+++ resolved
@@ -81,10 +81,6 @@
 #include <net/xdp.h>
 #include <net/mptcp.h>
 #include <net/netfilter/nf_conntrack_bpf.h>
-<<<<<<< HEAD
-#include <linux/un.h>
-#include <net/xdp_sock_drv.h>
-=======
 #include <net/netkit.h>
 #include <linux/un.h>
 #include <net/xdp_sock_drv.h>
@@ -94,7 +90,6 @@
 
 /* Keep the struct bpf_fib_lookup small so that it fits into a cacheline */
 static_assert(sizeof(struct bpf_fib_lookup) == 64, "struct bpf_fib_lookup size check");
->>>>>>> a6ad5510
 
 static const struct bpf_func_proto *
 bpf_sk_base_func_proto(enum bpf_func_id func_id, const struct bpf_prog *prog);
@@ -4431,11 +4426,7 @@
 			map = READ_ONCE(ri->map);
 
 			/* The map pointer is cleared when the map is being torn
-<<<<<<< HEAD
-			 * down by bpf_clear_redirect_map()
-=======
 			 * down by dev_map_free()
->>>>>>> a6ad5510
 			 */
 			if (unlikely(!map)) {
 				err = -ENOENT;
@@ -4523,11 +4514,7 @@
 			map = READ_ONCE(ri->map);
 
 			/* The map pointer is cleared when the map is being torn
-<<<<<<< HEAD
-			 * down by bpf_clear_redirect_map()
-=======
 			 * down by dev_map_free()
->>>>>>> a6ad5510
 			 */
 			if (unlikely(!map)) {
 				err = -ENOENT;
@@ -6209,11 +6196,7 @@
 
 #define BPF_FIB_LOOKUP_MASK (BPF_FIB_LOOKUP_DIRECT | BPF_FIB_LOOKUP_OUTPUT | \
 			     BPF_FIB_LOOKUP_SKIP_NEIGH | BPF_FIB_LOOKUP_TBID | \
-<<<<<<< HEAD
-			     BPF_FIB_LOOKUP_SRC)
-=======
 			     BPF_FIB_LOOKUP_SRC | BPF_FIB_LOOKUP_MARK)
->>>>>>> a6ad5510
 
 BPF_CALL_4(bpf_xdp_fib_lookup, struct xdp_buff *, ctx,
 	   struct bpf_fib_lookup *, params, int, plen, u32, flags)
@@ -11966,31 +11949,6 @@
 
 	return 0;
 }
-<<<<<<< HEAD
-
-__bpf_kfunc int bpf_sock_addr_set_sun_path(struct bpf_sock_addr_kern *sa_kern,
-					   const u8 *sun_path, u32 sun_path__sz)
-{
-	struct sockaddr_un *un;
-
-	if (sa_kern->sk->sk_family != AF_UNIX)
-		return -EINVAL;
-
-	/* We do not allow changing the address to unnamed or larger than the
-	 * maximum allowed address size for a unix sockaddr.
-	 */
-	if (sun_path__sz == 0 || sun_path__sz > UNIX_PATH_MAX)
-		return -EINVAL;
-
-	un = (struct sockaddr_un *)sa_kern->uaddr;
-	memcpy(un->sun_path, sun_path, sun_path__sz);
-	sa_kern->uaddrlen = offsetof(struct sockaddr_un, sun_path) + sun_path__sz;
-
-	return 0;
-}
-__diag_pop();
-=======
->>>>>>> a6ad5510
 
 __bpf_kfunc int bpf_sock_addr_set_sun_path(struct bpf_sock_addr_kern *sa_kern,
 					   const u8 *sun_path, u32 sun_path__sz)
@@ -12143,10 +12101,6 @@
 BTF_ID_FLAGS(func, bpf_sk_assign_tcp_reqsk, KF_TRUSTED_ARGS)
 BTF_KFUNCS_END(bpf_kfunc_check_set_tcp_reqsk)
 
-BTF_SET8_START(bpf_kfunc_check_set_sock_addr)
-BTF_ID_FLAGS(func, bpf_sock_addr_set_sun_path)
-BTF_SET8_END(bpf_kfunc_check_set_sock_addr)
-
 static const struct btf_kfunc_id_set bpf_kfunc_set_skb = {
 	.owner = THIS_MODULE,
 	.set = &bpf_kfunc_check_set_skb,
@@ -12162,14 +12116,11 @@
 	.set = &bpf_kfunc_check_set_sock_addr,
 };
 
-<<<<<<< HEAD
-=======
 static const struct btf_kfunc_id_set bpf_kfunc_set_tcp_reqsk = {
 	.owner = THIS_MODULE,
 	.set = &bpf_kfunc_check_set_tcp_reqsk,
 };
 
->>>>>>> a6ad5510
 static int __init bpf_kfunc_init(void)
 {
 	int ret;
@@ -12184,17 +12135,11 @@
 	ret = ret ?: register_btf_kfunc_id_set(BPF_PROG_TYPE_LWT_XMIT, &bpf_kfunc_set_skb);
 	ret = ret ?: register_btf_kfunc_id_set(BPF_PROG_TYPE_LWT_SEG6LOCAL, &bpf_kfunc_set_skb);
 	ret = ret ?: register_btf_kfunc_id_set(BPF_PROG_TYPE_NETFILTER, &bpf_kfunc_set_skb);
-<<<<<<< HEAD
-	ret = ret ?: register_btf_kfunc_id_set(BPF_PROG_TYPE_XDP, &bpf_kfunc_set_xdp);
-	return ret ?: register_btf_kfunc_id_set(BPF_PROG_TYPE_CGROUP_SOCK_ADDR,
-						&bpf_kfunc_set_sock_addr);
-=======
 	ret = ret ?: register_btf_kfunc_id_set(BPF_PROG_TYPE_TRACING, &bpf_kfunc_set_skb);
 	ret = ret ?: register_btf_kfunc_id_set(BPF_PROG_TYPE_XDP, &bpf_kfunc_set_xdp);
 	ret = ret ?: register_btf_kfunc_id_set(BPF_PROG_TYPE_CGROUP_SOCK_ADDR,
 					       &bpf_kfunc_set_sock_addr);
 	return ret ?: register_btf_kfunc_id_set(BPF_PROG_TYPE_SCHED_CLS, &bpf_kfunc_set_tcp_reqsk);
->>>>>>> a6ad5510
 }
 late_initcall(bpf_kfunc_init);
 
