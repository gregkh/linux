--- conflicted
+++ resolved
@@ -1066,11 +1066,8 @@
 		NL_SET_ERR_MSG_MOD(extack, "Hardware monitoring already disabled");
 		return;
 	}
-<<<<<<< HEAD
-=======
 
 	ops = net_dm_alert_ops_arr[net_dm_alert_mode];
->>>>>>> d1988041
 
 	monitor_hw = false;
 
