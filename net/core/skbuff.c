--- conflicted
+++ resolved
@@ -742,12 +742,7 @@
 	/* If requested length is either too small or too big,
 	 * we use kmalloc() for skb->head allocation.
 	 */
-<<<<<<< HEAD
-	if ((!NAPI_HAS_SMALL_PAGE_FRAG &&
-	     len <= SKB_WITH_OVERHEAD(SKB_SMALL_HEAD_CACHE_SIZE)) ||
-=======
 	if (len <= SKB_WITH_OVERHEAD(SKB_SMALL_HEAD_CACHE_SIZE) ||
->>>>>>> d12acd7b
 	    len > SKB_WITH_OVERHEAD(PAGE_SIZE) ||
 	    (gfp_mask & (__GFP_DIRECT_RECLAIM | GFP_DMA))) {
 		skb = __alloc_skb(len, gfp_mask, SKB_ALLOC_RX | SKB_ALLOC_NAPI,
