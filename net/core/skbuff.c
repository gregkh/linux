--- conflicted
+++ resolved
@@ -2147,20 +2147,13 @@
 	struct sk_buff *n;
 	unsigned int size;
 	int headerlen;
-<<<<<<< HEAD
+
+	if (!skb_frags_readable(skb))
+		return NULL;
 
 	if (WARN_ON_ONCE(skb_shinfo(skb)->gso_type & SKB_GSO_FRAGLIST))
 		return NULL;
 
-=======
-
-	if (!skb_frags_readable(skb))
-		return NULL;
-
-	if (WARN_ON_ONCE(skb_shinfo(skb)->gso_type & SKB_GSO_FRAGLIST))
-		return NULL;
-
->>>>>>> a6ad5510
 	headerlen = skb_headroom(skb);
 	size = skb_end_offset(skb) + skb->data_len;
 	n = __alloc_skb(size, gfp_mask,
@@ -2495,20 +2488,13 @@
 	int head_copy_len, head_copy_off;
 	struct sk_buff *n;
 	int oldheadroom;
-<<<<<<< HEAD
+
+	if (!skb_frags_readable(skb))
+		return NULL;
 
 	if (WARN_ON_ONCE(skb_shinfo(skb)->gso_type & SKB_GSO_FRAGLIST))
 		return NULL;
 
-=======
-
-	if (!skb_frags_readable(skb))
-		return NULL;
-
-	if (WARN_ON_ONCE(skb_shinfo(skb)->gso_type & SKB_GSO_FRAGLIST))
-		return NULL;
-
->>>>>>> a6ad5510
 	oldheadroom = skb_headroom(skb);
 	n = __alloc_skb(newheadroom + skb->len + newtailroom,
 			gfp_mask, skb_alloc_rx_flag(skb),
@@ -4788,11 +4774,7 @@
 		 * now.
 		 * Cap len to not accidentally hit GSO_BY_FRAGS.
 		 */
-<<<<<<< HEAD
-		partial_segs = min(len, GSO_BY_FRAGS - 1U) / mss;
-=======
 		partial_segs = min(len, GSO_BY_FRAGS - 1) / mss;
->>>>>>> a6ad5510
 		if (partial_segs > 1)
 			mss *= partial_segs;
 		else
