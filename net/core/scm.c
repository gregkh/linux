// SPDX-License-Identifier: GPL-2.0-or-later
/* scm.c - Socket level control messages processing.
 *
 * Author:	Alexey Kuznetsov, <kuznet@ms2.inr.ac.ru>
 *              Alignment and value checking mods by Craig Metz
 */

#include <linux/module.h>
#include <linux/signal.h>
#include <linux/capability.h>
#include <linux/errno.h>
#include <linux/sched.h>
#include <linux/sched/user.h>
#include <linux/mm.h>
#include <linux/kernel.h>
#include <linux/stat.h>
#include <linux/socket.h>
#include <linux/file.h>
#include <linux/fcntl.h>
#include <linux/net.h>
#include <linux/interrupt.h>
#include <linux/netdevice.h>
#include <linux/security.h>
#include <linux/pid_namespace.h>
#include <linux/pid.h>
#include <linux/nsproxy.h>
#include <linux/slab.h>
#include <linux/errqueue.h>
#include <linux/io_uring.h>

#include <linux/uaccess.h>

#include <net/protocol.h>
#include <linux/skbuff.h>
#include <net/sock.h>
#include <net/compat.h>
#include <net/scm.h>
#include <net/cls_cgroup.h>
#include <net/af_unix.h>


/*
 *	Only allow a user to send credentials, that they could set with
 *	setu(g)id.
 */

static __inline__ int scm_check_creds(struct ucred *creds)
{
	const struct cred *cred = current_cred();
	kuid_t uid = make_kuid(cred->user_ns, creds->uid);
	kgid_t gid = make_kgid(cred->user_ns, creds->gid);

	if (!uid_valid(uid) || !gid_valid(gid))
		return -EINVAL;

	if ((creds->pid == task_tgid_vnr(current) ||
	     ns_capable(task_active_pid_ns(current)->user_ns, CAP_SYS_ADMIN)) &&
	    ((uid_eq(uid, cred->uid)   || uid_eq(uid, cred->euid) ||
	      uid_eq(uid, cred->suid)) || ns_capable(cred->user_ns, CAP_SETUID)) &&
	    ((gid_eq(gid, cred->gid)   || gid_eq(gid, cred->egid) ||
	      gid_eq(gid, cred->sgid)) || ns_capable(cred->user_ns, CAP_SETGID))) {
	       return 0;
	}
	return -EPERM;
}

static int scm_fp_copy(struct cmsghdr *cmsg, struct scm_fp_list **fplp)
{
	int *fdp = (int*)CMSG_DATA(cmsg);
	struct scm_fp_list *fpl = *fplp;
	struct file **fpp;
	int i, num;

	num = (cmsg->cmsg_len - sizeof(struct cmsghdr))/sizeof(int);

	if (num <= 0)
		return 0;

	if (num > SCM_MAX_FD)
		return -EINVAL;

	if (!fpl)
	{
		fpl = kmalloc(sizeof(struct scm_fp_list), GFP_KERNEL_ACCOUNT);
		if (!fpl)
			return -ENOMEM;
		*fplp = fpl;
		fpl->count = 0;
		fpl->count_unix = 0;
		fpl->max = SCM_MAX_FD;
		fpl->user = NULL;
#if IS_ENABLED(CONFIG_UNIX)
		fpl->inflight = false;
		fpl->dead = false;
		fpl->edges = NULL;
		INIT_LIST_HEAD(&fpl->vertices);
#endif
	}
	fpp = &fpl->fp[fpl->count];

	if (fpl->count + num > fpl->max)
		return -EINVAL;

	/*
	 *	Verify the descriptors and increment the usage count.
	 */

	for (i=0; i< num; i++)
	{
		int fd = fdp[i];
		struct file *file;

		if (fd < 0 || !(file = fget_raw(fd)))
			return -EBADF;
		/* don't allow io_uring files */
		if (io_is_uring_fops(file)) {
			fput(file);
			return -EINVAL;
		}
<<<<<<< HEAD
=======
		if (unix_get_socket(file))
			fpl->count_unix++;

>>>>>>> a6ad5510
		*fpp++ = file;
		fpl->count++;
	}

	if (!fpl->user)
		fpl->user = get_uid(current_user());

	return num;
}

void __scm_destroy(struct scm_cookie *scm)
{
	struct scm_fp_list *fpl = scm->fp;
	int i;

	if (fpl) {
		scm->fp = NULL;
		for (i=fpl->count-1; i>=0; i--)
			fput(fpl->fp[i]);
		free_uid(fpl->user);
		kfree(fpl);
	}
}
EXPORT_SYMBOL(__scm_destroy);

int __scm_send(struct socket *sock, struct msghdr *msg, struct scm_cookie *p)
{
	const struct proto_ops *ops = READ_ONCE(sock->ops);
	struct cmsghdr *cmsg;
	int err;

	for_each_cmsghdr(cmsg, msg) {
		err = -EINVAL;

		/* Verify that cmsg_len is at least sizeof(struct cmsghdr) */
		/* The first check was omitted in <= 2.2.5. The reasoning was
		   that parser checks cmsg_len in any case, so that
		   additional check would be work duplication.
		   But if cmsg_level is not SOL_SOCKET, we do not check
		   for too short ancillary data object at all! Oops.
		   OK, let's add it...
		 */
		if (!CMSG_OK(msg, cmsg))
			goto error;

		if (cmsg->cmsg_level != SOL_SOCKET)
			continue;

		switch (cmsg->cmsg_type)
		{
		case SCM_RIGHTS:
			if (!ops || ops->family != PF_UNIX)
				goto error;
			err=scm_fp_copy(cmsg, &p->fp);
			if (err<0)
				goto error;
			break;
		case SCM_CREDENTIALS:
		{
			struct ucred creds;
			kuid_t uid;
			kgid_t gid;
			if (cmsg->cmsg_len != CMSG_LEN(sizeof(struct ucred)))
				goto error;
			memcpy(&creds, CMSG_DATA(cmsg), sizeof(struct ucred));
			err = scm_check_creds(&creds);
			if (err)
				goto error;

			p->creds.pid = creds.pid;
			if (!p->pid || pid_vnr(p->pid) != creds.pid) {
				struct pid *pid;
				err = -ESRCH;
				pid = find_get_pid(creds.pid);
				if (!pid)
					goto error;
				put_pid(p->pid);
				p->pid = pid;
			}

			err = -EINVAL;
			uid = make_kuid(current_user_ns(), creds.uid);
			gid = make_kgid(current_user_ns(), creds.gid);
			if (!uid_valid(uid) || !gid_valid(gid))
				goto error;

			p->creds.uid = uid;
			p->creds.gid = gid;
			break;
		}
		default:
			goto error;
		}
	}

	if (p->fp && !p->fp->count)
	{
		kfree(p->fp);
		p->fp = NULL;
	}
	return 0;

error:
	scm_destroy(p);
	return err;
}
EXPORT_SYMBOL(__scm_send);

int put_cmsg(struct msghdr * msg, int level, int type, int len, void *data)
{
	int cmlen = CMSG_LEN(len);

	if (msg->msg_flags & MSG_CMSG_COMPAT)
		return put_cmsg_compat(msg, level, type, len, data);

	if (!msg->msg_control || msg->msg_controllen < sizeof(struct cmsghdr)) {
		msg->msg_flags |= MSG_CTRUNC;
		return 0; /* XXX: return error? check spec. */
	}
	if (msg->msg_controllen < cmlen) {
		msg->msg_flags |= MSG_CTRUNC;
		cmlen = msg->msg_controllen;
	}

	if (msg->msg_control_is_user) {
		struct cmsghdr __user *cm = msg->msg_control_user;

		check_object_size(data, cmlen - sizeof(*cm), true);

		if (!user_write_access_begin(cm, cmlen))
			goto efault;

		unsafe_put_user(cmlen, &cm->cmsg_len, efault_end);
		unsafe_put_user(level, &cm->cmsg_level, efault_end);
		unsafe_put_user(type, &cm->cmsg_type, efault_end);
		unsafe_copy_to_user(CMSG_USER_DATA(cm), data,
				    cmlen - sizeof(*cm), efault_end);
		user_write_access_end();
	} else {
		struct cmsghdr *cm = msg->msg_control;

		cm->cmsg_level = level;
		cm->cmsg_type = type;
		cm->cmsg_len = cmlen;
		memcpy(CMSG_DATA(cm), data, cmlen - sizeof(*cm));
	}

	cmlen = min(CMSG_SPACE(len), msg->msg_controllen);
	if (msg->msg_control_is_user)
		msg->msg_control_user += cmlen;
	else
		msg->msg_control += cmlen;
	msg->msg_controllen -= cmlen;
	return 0;

efault_end:
	user_write_access_end();
efault:
	return -EFAULT;
}
EXPORT_SYMBOL(put_cmsg);

void put_cmsg_scm_timestamping64(struct msghdr *msg, struct scm_timestamping_internal *tss_internal)
{
	struct scm_timestamping64 tss;
	int i;

	for (i = 0; i < ARRAY_SIZE(tss.ts); i++) {
		tss.ts[i].tv_sec = tss_internal->ts[i].tv_sec;
		tss.ts[i].tv_nsec = tss_internal->ts[i].tv_nsec;
	}

	put_cmsg(msg, SOL_SOCKET, SO_TIMESTAMPING_NEW, sizeof(tss), &tss);
}
EXPORT_SYMBOL(put_cmsg_scm_timestamping64);

void put_cmsg_scm_timestamping(struct msghdr *msg, struct scm_timestamping_internal *tss_internal)
{
	struct scm_timestamping tss;
	int i;

	for (i = 0; i < ARRAY_SIZE(tss.ts); i++) {
		tss.ts[i].tv_sec = tss_internal->ts[i].tv_sec;
		tss.ts[i].tv_nsec = tss_internal->ts[i].tv_nsec;
	}

	put_cmsg(msg, SOL_SOCKET, SO_TIMESTAMPING_OLD, sizeof(tss), &tss);
}
EXPORT_SYMBOL(put_cmsg_scm_timestamping);

static int scm_max_fds(struct msghdr *msg)
{
	if (msg->msg_controllen <= sizeof(struct cmsghdr))
		return 0;
	return (msg->msg_controllen - sizeof(struct cmsghdr)) / sizeof(int);
}

void scm_detach_fds(struct msghdr *msg, struct scm_cookie *scm)
{
	struct cmsghdr __user *cm =
		(__force struct cmsghdr __user *)msg->msg_control_user;
	unsigned int o_flags = (msg->msg_flags & MSG_CMSG_CLOEXEC) ? O_CLOEXEC : 0;
	int fdmax = min_t(int, scm_max_fds(msg), scm->fp->count);
	int __user *cmsg_data = CMSG_USER_DATA(cm);
	int err = 0, i;

	/* no use for FD passing from kernel space callers */
	if (WARN_ON_ONCE(!msg->msg_control_is_user))
		return;

	if (msg->msg_flags & MSG_CMSG_COMPAT) {
		scm_detach_fds_compat(msg, scm);
		return;
	}

	for (i = 0; i < fdmax; i++) {
		err = scm_recv_one_fd(scm->fp->fp[i], cmsg_data + i, o_flags);
		if (err < 0)
			break;
	}

	if (i > 0) {
		int cmlen = CMSG_LEN(i * sizeof(int));

		err = put_user(SOL_SOCKET, &cm->cmsg_level);
		if (!err)
			err = put_user(SCM_RIGHTS, &cm->cmsg_type);
		if (!err)
			err = put_user(cmlen, &cm->cmsg_len);
		if (!err) {
			cmlen = CMSG_SPACE(i * sizeof(int));
			if (msg->msg_controllen < cmlen)
				cmlen = msg->msg_controllen;
			msg->msg_control_user += cmlen;
			msg->msg_controllen -= cmlen;
		}
	}

	if (i < scm->fp->count || (scm->fp->count && fdmax <= 0))
		msg->msg_flags |= MSG_CTRUNC;

	/*
	 * All of the files that fit in the message have had their usage counts
	 * incremented, so we just free the list.
	 */
	__scm_destroy(scm);
}
EXPORT_SYMBOL(scm_detach_fds);

struct scm_fp_list *scm_fp_dup(struct scm_fp_list *fpl)
{
	struct scm_fp_list *new_fpl;
	int i;

	if (!fpl)
		return NULL;

	new_fpl = kmemdup(fpl, offsetof(struct scm_fp_list, fp[fpl->count]),
			  GFP_KERNEL_ACCOUNT);
	if (new_fpl) {
		for (i = 0; i < fpl->count; i++)
			get_file(fpl->fp[i]);

		new_fpl->max = new_fpl->count;
		new_fpl->user = get_uid(fpl->user);
#if IS_ENABLED(CONFIG_UNIX)
		new_fpl->inflight = false;
		new_fpl->edges = NULL;
		INIT_LIST_HEAD(&new_fpl->vertices);
#endif
	}
	return new_fpl;
}
EXPORT_SYMBOL(scm_fp_dup);<|MERGE_RESOLUTION|>--- conflicted
+++ resolved
@@ -117,12 +117,9 @@
 			fput(file);
 			return -EINVAL;
 		}
-<<<<<<< HEAD
-=======
 		if (unix_get_socket(file))
 			fpl->count_unix++;
 
->>>>>>> a6ad5510
 		*fpp++ = file;
 		fpl->count++;
 	}
