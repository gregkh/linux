--- conflicted
+++ resolved
@@ -470,13 +470,9 @@
 		DEBUG_NET_WARN_ON_ONCE(skip_perm);
 		neigh_flush_table(tbl);
 	}
-<<<<<<< HEAD
-	pneigh_ifdown_and_unlock(tbl, dev);
-=======
 	write_unlock_bh(&tbl->lock);
 
 	pneigh_ifdown(tbl, dev, skip_perm);
->>>>>>> 449d48b1
 	pneigh_queue_purge(&tbl->proxy_queue, dev ? dev_net(dev) : NULL,
 			   tbl->family);
 	if (skb_queue_empty_lockless(&tbl->proxy_queue))
