// SPDX-License-Identifier: GPL-2.0
/* Copyright 2011-2014 Autronica Fire and Security AS
 *
 * Author(s):
 *	2011-2014 Arvid Brodin, arvid.brodin@alten.se
 *
 * The HSR spec says never to forward the same frame twice on the same
 * interface. A frame is identified by its source MAC address and its HSR
 * sequence number. This code keeps track of senders and their sequence numbers
 * to allow filtering of duplicate frames, and to detect HSR ring errors.
 * Same code handles filtering of duplicates for PRP as well.
 */

#include <linux/if_ether.h>
#include <linux/etherdevice.h>
#include <linux/slab.h>
#include <linux/rculist.h>
#include "hsr_main.h"
#include "hsr_framereg.h"
#include "hsr_netlink.h"

/* seq_nr_after(a, b) - return true if a is after (higher in sequence than) b,
 * false otherwise.
 */
static bool seq_nr_after(u16 a, u16 b)
{
	/* Remove inconsistency where
	 * seq_nr_after(a, b) == seq_nr_before(a, b)
	 */
	if ((int)b - a == 32768)
		return false;

	return (((s16)(b - a)) < 0);
}

#define seq_nr_before(a, b)		seq_nr_after((b), (a))
#define seq_nr_before_or_eq(a, b)	(!seq_nr_after((a), (b)))
#define PRP_DROP_WINDOW_LEN 32768

bool hsr_addr_is_redbox(struct hsr_priv *hsr, unsigned char *addr)
{
	if (!hsr->redbox || !is_valid_ether_addr(hsr->macaddress_redbox))
		return false;

	return ether_addr_equal(addr, hsr->macaddress_redbox);
}

bool hsr_addr_is_self(struct hsr_priv *hsr, unsigned char *addr)
{
	struct hsr_self_node *sn;
	bool ret = false;

	rcu_read_lock();
	sn = rcu_dereference(hsr->self_node);
	if (!sn) {
		WARN_ONCE(1, "HSR: No self node\n");
		goto out;
	}

	if (ether_addr_equal(addr, sn->macaddress_A) ||
	    ether_addr_equal(addr, sn->macaddress_B))
		ret = true;
out:
	rcu_read_unlock();
	return ret;
}

/* Search for mac entry. Caller must hold rcu read lock.
 */
static struct hsr_node *find_node_by_addr_A(struct list_head *node_db,
					    const unsigned char addr[ETH_ALEN])
{
	struct hsr_node *node;

	list_for_each_entry_rcu(node, node_db, mac_list) {
		if (ether_addr_equal(node->macaddress_A, addr))
			return node;
	}

	return NULL;
}

/* Check if node for a given MAC address is already present in data base
 */
bool hsr_is_node_in_db(struct list_head *node_db,
		       const unsigned char addr[ETH_ALEN])
{
	return !!find_node_by_addr_A(node_db, addr);
}

/* Helper for device init; the self_node is used in hsr_rcv() to recognize
 * frames from self that's been looped over the HSR ring.
 */
int hsr_create_self_node(struct hsr_priv *hsr,
			 const unsigned char addr_a[ETH_ALEN],
			 const unsigned char addr_b[ETH_ALEN])
{
	struct hsr_self_node *sn, *old;

	sn = kmalloc(sizeof(*sn), GFP_KERNEL);
	if (!sn)
		return -ENOMEM;

	ether_addr_copy(sn->macaddress_A, addr_a);
	ether_addr_copy(sn->macaddress_B, addr_b);

	spin_lock_bh(&hsr->list_lock);
	old = rcu_replace_pointer(hsr->self_node, sn,
				  lockdep_is_held(&hsr->list_lock));
	spin_unlock_bh(&hsr->list_lock);

	if (old)
		kfree_rcu(old, rcu_head);
	return 0;
}

void hsr_del_self_node(struct hsr_priv *hsr)
{
	struct hsr_self_node *old;

	spin_lock_bh(&hsr->list_lock);
	old = rcu_replace_pointer(hsr->self_node, NULL,
				  lockdep_is_held(&hsr->list_lock));
	spin_unlock_bh(&hsr->list_lock);
	if (old)
		kfree_rcu(old, rcu_head);
}

void hsr_del_nodes(struct list_head *node_db)
{
	struct hsr_node *node;
	struct hsr_node *tmp;

	list_for_each_entry_safe(node, tmp, node_db, mac_list)
		kfree(node);
}

void prp_handle_san_frame(bool san, enum hsr_port_type port,
			  struct hsr_node *node)
{
	/* Mark if the SAN node is over LAN_A or LAN_B */
	if (port == HSR_PT_SLAVE_A) {
		node->san_a = true;
		return;
	}

	if (port == HSR_PT_SLAVE_B)
		node->san_b = true;
}

/* Allocate an hsr_node and add it to node_db. 'addr' is the node's address_A;
 * seq_out is used to initialize filtering of outgoing duplicate frames
 * originating from the newly added node.
 */
static struct hsr_node *hsr_add_node(struct hsr_priv *hsr,
				     struct list_head *node_db,
				     unsigned char addr[],
				     u16 seq_out, bool san,
				     enum hsr_port_type rx_port)
{
	struct hsr_node *new_node, *node;
	unsigned long now;
	int i;

	new_node = kzalloc(sizeof(*new_node), GFP_ATOMIC);
	if (!new_node)
		return NULL;

	ether_addr_copy(new_node->macaddress_A, addr);
	spin_lock_init(&new_node->seq_out_lock);

	/* We are only interested in time diffs here, so use current jiffies
	 * as initialization. (0 could trigger an spurious ring error warning).
	 */
	now = jiffies;
	for (i = 0; i < HSR_PT_PORTS; i++) {
		new_node->time_in[i] = now;
		new_node->time_out[i] = now;
	}
	for (i = 0; i < HSR_PT_PORTS; i++) {
		new_node->seq_out[i] = seq_out;
		new_node->seq_expected[i] = seq_out + 1;
		new_node->seq_start[i] = seq_out + 1;
	}

	if (san && hsr->proto_ops->handle_san_frame)
		hsr->proto_ops->handle_san_frame(san, rx_port, new_node);

	spin_lock_bh(&hsr->list_lock);
	list_for_each_entry_rcu(node, node_db, mac_list,
				lockdep_is_held(&hsr->list_lock)) {
		if (ether_addr_equal(node->macaddress_A, addr))
			goto out;
		if (ether_addr_equal(node->macaddress_B, addr))
			goto out;
	}
	list_add_tail_rcu(&new_node->mac_list, node_db);
	spin_unlock_bh(&hsr->list_lock);
	return new_node;
out:
	spin_unlock_bh(&hsr->list_lock);
	kfree(new_node);
	return node;
}

void prp_update_san_info(struct hsr_node *node, bool is_sup)
{
	if (!is_sup)
		return;

	node->san_a = false;
	node->san_b = false;
}

/* Get the hsr_node from which 'skb' was sent.
 */
struct hsr_node *hsr_get_node(struct hsr_port *port, struct list_head *node_db,
			      struct sk_buff *skb, bool is_sup,
			      enum hsr_port_type rx_port)
{
	struct hsr_priv *hsr = port->hsr;
	struct hsr_node *node;
	struct ethhdr *ethhdr;
	struct prp_rct *rct;
	bool san = false;
	u16 seq_out;

	if (!skb_mac_header_was_set(skb))
		return NULL;

	ethhdr = (struct ethhdr *)skb_mac_header(skb);

	list_for_each_entry_rcu(node, node_db, mac_list) {
		if (ether_addr_equal(node->macaddress_A, ethhdr->h_source)) {
			if (hsr->proto_ops->update_san_info)
				hsr->proto_ops->update_san_info(node, is_sup);
			return node;
		}
		if (ether_addr_equal(node->macaddress_B, ethhdr->h_source)) {
			if (hsr->proto_ops->update_san_info)
				hsr->proto_ops->update_san_info(node, is_sup);
			return node;
		}
	}

	/* Check if required node is not in proxy nodes table */
	list_for_each_entry_rcu(node, &hsr->proxy_node_db, mac_list) {
		if (ether_addr_equal(node->macaddress_A, ethhdr->h_source)) {
			if (hsr->proto_ops->update_san_info)
				hsr->proto_ops->update_san_info(node, is_sup);
			return node;
		}
	}

	/* Everyone may create a node entry, connected node to a HSR/PRP
	 * device.
	 */
	if (ethhdr->h_proto == htons(ETH_P_PRP) ||
	    ethhdr->h_proto == htons(ETH_P_HSR)) {
		/* Check if skb contains hsr_ethhdr */
		if (skb->mac_len < sizeof(struct hsr_ethhdr))
			return NULL;

		/* Use the existing sequence_nr from the tag as starting point
		 * for filtering duplicate frames.
		 */
		seq_out = hsr_get_skb_sequence_nr(skb) - 1;
	} else {
		rct = skb_get_PRP_rct(skb);
		if (rct && prp_check_lsdu_size(skb, rct, is_sup)) {
			seq_out = prp_get_skb_sequence_nr(rct);
		} else {
			if (rx_port != HSR_PT_MASTER)
				san = true;
			seq_out = HSR_SEQNR_START;
		}
	}

	return hsr_add_node(hsr, node_db, ethhdr->h_source, seq_out,
			    san, rx_port);
}

/* Use the Supervision frame's info about an eventual macaddress_B for merging
 * nodes that has previously had their macaddress_B registered as a separate
 * node.
 */
void hsr_handle_sup_frame(struct hsr_frame_info *frame)
{
	struct hsr_node *node_curr = frame->node_src;
	struct hsr_port *port_rcv = frame->port_rcv;
	struct hsr_priv *hsr = port_rcv->hsr;
	struct hsr_sup_payload *hsr_sp;
	struct hsr_sup_tlv *hsr_sup_tlv;
	struct hsr_node *node_real;
	struct sk_buff *skb = NULL;
	struct list_head *node_db;
	struct ethhdr *ethhdr;
	int i;
	unsigned int pull_size = 0;
	unsigned int total_pull_size = 0;

	/* Here either frame->skb_hsr or frame->skb_prp should be
	 * valid as supervision frame always will have protocol
	 * header info.
	 */
	if (frame->skb_hsr)
		skb = frame->skb_hsr;
	else if (frame->skb_prp)
		skb = frame->skb_prp;
	else if (frame->skb_std)
		skb = frame->skb_std;
	if (!skb)
		return;

	/* Leave the ethernet header. */
	pull_size = sizeof(struct ethhdr);
	skb_pull(skb, pull_size);
	total_pull_size += pull_size;

	ethhdr = (struct ethhdr *)skb_mac_header(skb);

	/* And leave the HSR tag. */
	if (ethhdr->h_proto == htons(ETH_P_HSR)) {
		pull_size = sizeof(struct hsr_tag);
		skb_pull(skb, pull_size);
		total_pull_size += pull_size;
	}

	/* And leave the HSR sup tag. */
	pull_size = sizeof(struct hsr_sup_tag);
	skb_pull(skb, pull_size);
	total_pull_size += pull_size;

	/* get HSR sup payload */
	hsr_sp = (struct hsr_sup_payload *)skb->data;

	/* Merge node_curr (registered on macaddress_B) into node_real */
	node_db = &port_rcv->hsr->node_db;
	node_real = find_node_by_addr_A(node_db, hsr_sp->macaddress_A);
	if (!node_real)
		/* No frame received from AddrA of this node yet */
		node_real = hsr_add_node(hsr, node_db, hsr_sp->macaddress_A,
					 HSR_SEQNR_START - 1, true,
					 port_rcv->type);
	if (!node_real)
		goto done; /* No mem */
	if (node_real == node_curr)
		/* Node has already been merged */
		goto done;

	/* Leave the first HSR sup payload. */
	pull_size = sizeof(struct hsr_sup_payload);
	skb_pull(skb, pull_size);
	total_pull_size += pull_size;

	/* Get second supervision tlv */
	hsr_sup_tlv = (struct hsr_sup_tlv *)skb->data;
	/* And check if it is a redbox mac TLV */
	if (hsr_sup_tlv->HSR_TLV_type == PRP_TLV_REDBOX_MAC) {
		/* We could stop here after pushing hsr_sup_payload,
		 * or proceed and allow macaddress_B and for redboxes.
		 */
		/* Sanity check length */
		if (hsr_sup_tlv->HSR_TLV_length != 6)
			goto done;

		/* Leave the second HSR sup tlv. */
		pull_size = sizeof(struct hsr_sup_tlv);
		skb_pull(skb, pull_size);
		total_pull_size += pull_size;

		/* Get redbox mac address. */
		hsr_sp = (struct hsr_sup_payload *)skb->data;

		/* Check if redbox mac and node mac are equal. */
		if (!ether_addr_equal(node_real->macaddress_A, hsr_sp->macaddress_A)) {
			/* This is a redbox supervision frame for a VDAN! */
			goto done;
		}
	}

	ether_addr_copy(node_real->macaddress_B, ethhdr->h_source);
	spin_lock_bh(&node_real->seq_out_lock);
	for (i = 0; i < HSR_PT_PORTS; i++) {
		if (!node_curr->time_in_stale[i] &&
		    time_after(node_curr->time_in[i], node_real->time_in[i])) {
			node_real->time_in[i] = node_curr->time_in[i];
			node_real->time_in_stale[i] =
						node_curr->time_in_stale[i];
		}
		if (seq_nr_after(node_curr->seq_out[i], node_real->seq_out[i]))
			node_real->seq_out[i] = node_curr->seq_out[i];
	}
	spin_unlock_bh(&node_real->seq_out_lock);
	node_real->addr_B_port = port_rcv->type;

	spin_lock_bh(&hsr->list_lock);
	if (!node_curr->removed) {
		list_del_rcu(&node_curr->mac_list);
		node_curr->removed = true;
		kfree_rcu(node_curr, rcu_head);
	}
	spin_unlock_bh(&hsr->list_lock);

done:
	/* Push back here */
	skb_push(skb, total_pull_size);
}

/* 'skb' is a frame meant for this host, that is to be passed to upper layers.
 *
 * If the frame was sent by a node's B interface, replace the source
 * address with that node's "official" address (macaddress_A) so that upper
 * layers recognize where it came from.
 */
void hsr_addr_subst_source(struct hsr_node *node, struct sk_buff *skb)
{
	if (!skb_mac_header_was_set(skb)) {
		WARN_ONCE(1, "%s: Mac header not set\n", __func__);
		return;
	}

	memcpy(&eth_hdr(skb)->h_source, node->macaddress_A, ETH_ALEN);
}

/* 'skb' is a frame meant for another host.
 * 'port' is the outgoing interface
 *
 * Substitute the target (dest) MAC address if necessary, so the it matches the
 * recipient interface MAC address, regardless of whether that is the
 * recipient's A or B interface.
 * This is needed to keep the packets flowing through switches that learn on
 * which "side" the different interfaces are.
 */
void hsr_addr_subst_dest(struct hsr_node *node_src, struct sk_buff *skb,
			 struct hsr_port *port)
{
	struct hsr_node *node_dst;

	if (!skb_mac_header_was_set(skb)) {
		WARN_ONCE(1, "%s: Mac header not set\n", __func__);
		return;
	}

	if (!is_unicast_ether_addr(eth_hdr(skb)->h_dest))
		return;

	node_dst = find_node_by_addr_A(&port->hsr->node_db,
				       eth_hdr(skb)->h_dest);
	if (!node_dst && port->hsr->redbox)
		node_dst = find_node_by_addr_A(&port->hsr->proxy_node_db,
					       eth_hdr(skb)->h_dest);

	if (!node_dst) {
		if (port->hsr->prot_version != PRP_V1 && net_ratelimit())
			netdev_err(skb->dev, "%s: Unknown node\n", __func__);
		return;
	}
	if (port->type != node_dst->addr_B_port)
		return;

	if (is_valid_ether_addr(node_dst->macaddress_B))
		ether_addr_copy(eth_hdr(skb)->h_dest, node_dst->macaddress_B);
}

void hsr_register_frame_in(struct hsr_node *node, struct hsr_port *port,
			   u16 sequence_nr)
{
	/* Don't register incoming frames without a valid sequence number. This
	 * ensures entries of restarted nodes gets pruned so that they can
	 * re-register and resume communications.
	 */
	if (!(port->dev->features & NETIF_F_HW_HSR_TAG_RM) &&
	    seq_nr_before(sequence_nr, node->seq_out[port->type]))
		return;

	node->time_in[port->type] = jiffies;
	node->time_in_stale[port->type] = false;
}

/* 'skb' is a HSR Ethernet frame (with a HSR tag inserted), with a valid
 * ethhdr->h_source address and skb->mac_header set.
 *
 * Return:
 *	 1 if frame can be shown to have been sent recently on this interface,
 *	 0 otherwise, or
 *	 negative error code on error
 */
int hsr_register_frame_out(struct hsr_port *port, struct hsr_frame_info *frame)
{
	struct hsr_node *node = frame->node_src;
	u16 sequence_nr = frame->sequence_nr;

	spin_lock_bh(&node->seq_out_lock);
	if (seq_nr_before_or_eq(sequence_nr, node->seq_out[port->type]) &&
	    time_is_after_jiffies(node->time_out[port->type] +
	    msecs_to_jiffies(HSR_ENTRY_FORGET_TIME))) {
		spin_unlock_bh(&node->seq_out_lock);
		return 1;
	}

	node->time_out[port->type] = jiffies;
	node->seq_out[port->type] = sequence_nr;
	spin_unlock_bh(&node->seq_out_lock);
	return 0;
}

/* Adaptation of the PRP duplicate discard algorithm described in wireshark
 * wiki (https://wiki.wireshark.org/PRP)
 *
 * A drop window is maintained for both LANs with start sequence set to the
 * first sequence accepted on the LAN that has not been seen on the other LAN,
 * and expected sequence set to the latest received sequence number plus one.
 *
 * When a frame is received on either LAN it is compared against the received
 * frames on the other LAN. If it is outside the drop window of the other LAN
 * the frame is accepted and the drop window is updated.
 * The drop window for the other LAN is reset.
 *
 * 'port' is the outgoing interface
 * 'frame' is the frame to be sent
 *
 * Return:
 *	 1 if frame can be shown to have been sent recently on this interface,
 *	 0 otherwise
 */
int prp_register_frame_out(struct hsr_port *port, struct hsr_frame_info *frame)
{
	enum hsr_port_type other_port;
	enum hsr_port_type rcv_port;
	struct hsr_node *node;
	u16 sequence_diff;
	u16 sequence_exp;
	u16 sequence_nr;

	/* out-going frames are always in order
	 * and can be checked the same way as for HSR
	 */
	if (frame->port_rcv->type == HSR_PT_MASTER)
		return hsr_register_frame_out(port, frame);

	/* for PRP we should only forward frames from the slave ports
	 * to the master port
	 */
	if (port->type != HSR_PT_MASTER)
		return 1;

	node = frame->node_src;
	sequence_nr = frame->sequence_nr;
	sequence_exp = sequence_nr + 1;
	rcv_port = frame->port_rcv->type;
	other_port = rcv_port == HSR_PT_SLAVE_A ? HSR_PT_SLAVE_B :
				 HSR_PT_SLAVE_A;

	spin_lock_bh(&node->seq_out_lock);
	if (time_is_before_jiffies(node->time_out[port->type] +
	    msecs_to_jiffies(HSR_ENTRY_FORGET_TIME)) ||
	    (node->seq_start[rcv_port] == node->seq_expected[rcv_port] &&
	     node->seq_start[other_port] == node->seq_expected[other_port])) {
		/* the node hasn't been sending for a while
		 * or both drop windows are empty, forward the frame
		 */
		node->seq_start[rcv_port] = sequence_nr;
	} else if (seq_nr_before(sequence_nr, node->seq_expected[other_port]) &&
		   seq_nr_before_or_eq(node->seq_start[other_port], sequence_nr)) {
		/* drop the frame, update the drop window for the other port
		 * and reset our drop window
		 */
		node->seq_start[other_port] = sequence_exp;
		node->seq_expected[rcv_port] = sequence_exp;
		node->seq_start[rcv_port] = node->seq_expected[rcv_port];
		spin_unlock_bh(&node->seq_out_lock);
		return 1;
	}

	/* update the drop window for the port where this frame was received
	 * and clear the drop window for the other port
	 */
	node->seq_start[other_port] = node->seq_expected[other_port];
	node->seq_expected[rcv_port] = sequence_exp;
	sequence_diff = sequence_exp - node->seq_start[rcv_port];
	if (sequence_diff > PRP_DROP_WINDOW_LEN)
		node->seq_start[rcv_port] = sequence_exp - PRP_DROP_WINDOW_LEN;

	node->time_out[port->type] = jiffies;
	node->seq_out[port->type] = sequence_nr;
	spin_unlock_bh(&node->seq_out_lock);
	return 0;
}

<<<<<<< HEAD
=======
#if IS_MODULE(CONFIG_PRP_DUP_DISCARD_KUNIT_TEST)
EXPORT_SYMBOL(prp_register_frame_out);
#endif

>>>>>>> fc85704c
static struct hsr_port *get_late_port(struct hsr_priv *hsr,
				      struct hsr_node *node)
{
	if (node->time_in_stale[HSR_PT_SLAVE_A])
		return hsr_port_get_hsr(hsr, HSR_PT_SLAVE_A);
	if (node->time_in_stale[HSR_PT_SLAVE_B])
		return hsr_port_get_hsr(hsr, HSR_PT_SLAVE_B);

	if (time_after(node->time_in[HSR_PT_SLAVE_B],
		       node->time_in[HSR_PT_SLAVE_A] +
					msecs_to_jiffies(MAX_SLAVE_DIFF)))
		return hsr_port_get_hsr(hsr, HSR_PT_SLAVE_A);
	if (time_after(node->time_in[HSR_PT_SLAVE_A],
		       node->time_in[HSR_PT_SLAVE_B] +
					msecs_to_jiffies(MAX_SLAVE_DIFF)))
		return hsr_port_get_hsr(hsr, HSR_PT_SLAVE_B);

	return NULL;
}

/* Remove stale sequence_nr records. Called by timer every
 * HSR_LIFE_CHECK_INTERVAL (two seconds or so).
 */
void hsr_prune_nodes(struct timer_list *t)
{
	struct hsr_priv *hsr = from_timer(hsr, t, prune_timer);
	struct hsr_node *node;
	struct hsr_node *tmp;
	struct hsr_port *port;
	unsigned long timestamp;
	unsigned long time_a, time_b;

	spin_lock_bh(&hsr->list_lock);
	list_for_each_entry_safe(node, tmp, &hsr->node_db, mac_list) {
		/* Don't prune own node. Neither time_in[HSR_PT_SLAVE_A]
		 * nor time_in[HSR_PT_SLAVE_B], will ever be updated for
		 * the master port. Thus the master node will be repeatedly
		 * pruned leading to packet loss.
		 */
		if (hsr_addr_is_self(hsr, node->macaddress_A))
			continue;

		/* Shorthand */
		time_a = node->time_in[HSR_PT_SLAVE_A];
		time_b = node->time_in[HSR_PT_SLAVE_B];

		/* Check for timestamps old enough to risk wrap-around */
		if (time_after(jiffies, time_a + MAX_JIFFY_OFFSET / 2))
			node->time_in_stale[HSR_PT_SLAVE_A] = true;
		if (time_after(jiffies, time_b + MAX_JIFFY_OFFSET / 2))
			node->time_in_stale[HSR_PT_SLAVE_B] = true;

		/* Get age of newest frame from node.
		 * At least one time_in is OK here; nodes get pruned long
		 * before both time_ins can get stale
		 */
		timestamp = time_a;
		if (node->time_in_stale[HSR_PT_SLAVE_A] ||
		    (!node->time_in_stale[HSR_PT_SLAVE_B] &&
		    time_after(time_b, time_a)))
			timestamp = time_b;

		/* Warn of ring error only as long as we get frames at all */
		if (time_is_after_jiffies(timestamp +
				msecs_to_jiffies(1.5 * MAX_SLAVE_DIFF))) {
			rcu_read_lock();
			port = get_late_port(hsr, node);
			if (port)
				hsr_nl_ringerror(hsr, node->macaddress_A, port);
			rcu_read_unlock();
		}

		/* Prune old entries */
		if (time_is_before_jiffies(timestamp +
				msecs_to_jiffies(HSR_NODE_FORGET_TIME))) {
			hsr_nl_nodedown(hsr, node->macaddress_A);
			if (!node->removed) {
				list_del_rcu(&node->mac_list);
				node->removed = true;
				/* Note that we need to free this entry later: */
				kfree_rcu(node, rcu_head);
			}
		}
	}
	spin_unlock_bh(&hsr->list_lock);

	/* Restart timer */
	mod_timer(&hsr->prune_timer,
		  jiffies + msecs_to_jiffies(PRUNE_PERIOD));
}

void hsr_prune_proxy_nodes(struct timer_list *t)
{
	struct hsr_priv *hsr = from_timer(hsr, t, prune_proxy_timer);
	unsigned long timestamp;
	struct hsr_node *node;
	struct hsr_node *tmp;

	spin_lock_bh(&hsr->list_lock);
	list_for_each_entry_safe(node, tmp, &hsr->proxy_node_db, mac_list) {
		/* Don't prune RedBox node. */
		if (hsr_addr_is_redbox(hsr, node->macaddress_A))
			continue;

		timestamp = node->time_in[HSR_PT_INTERLINK];

		/* Prune old entries */
		if (time_is_before_jiffies(timestamp +
				msecs_to_jiffies(HSR_PROXY_NODE_FORGET_TIME))) {
			hsr_nl_nodedown(hsr, node->macaddress_A);
			if (!node->removed) {
				list_del_rcu(&node->mac_list);
				node->removed = true;
				/* Note that we need to free this entry later: */
				kfree_rcu(node, rcu_head);
			}
		}
	}

	spin_unlock_bh(&hsr->list_lock);

	/* Restart timer */
	mod_timer(&hsr->prune_proxy_timer,
		  jiffies + msecs_to_jiffies(PRUNE_PROXY_PERIOD));
}

void *hsr_get_next_node(struct hsr_priv *hsr, void *_pos,
			unsigned char addr[ETH_ALEN])
{
	struct hsr_node *node;

	if (!_pos) {
		node = list_first_or_null_rcu(&hsr->node_db,
					      struct hsr_node, mac_list);
		if (node)
			ether_addr_copy(addr, node->macaddress_A);
		return node;
	}

	node = _pos;
	list_for_each_entry_continue_rcu(node, &hsr->node_db, mac_list) {
		ether_addr_copy(addr, node->macaddress_A);
		return node;
	}

	return NULL;
}

int hsr_get_node_data(struct hsr_priv *hsr,
		      const unsigned char *addr,
		      unsigned char addr_b[ETH_ALEN],
		      unsigned int *addr_b_ifindex,
		      int *if1_age,
		      u16 *if1_seq,
		      int *if2_age,
		      u16 *if2_seq)
{
	struct hsr_node *node;
	struct hsr_port *port;
	unsigned long tdiff;

	node = find_node_by_addr_A(&hsr->node_db, addr);
	if (!node)
		return -ENOENT;

	ether_addr_copy(addr_b, node->macaddress_B);

	tdiff = jiffies - node->time_in[HSR_PT_SLAVE_A];
	if (node->time_in_stale[HSR_PT_SLAVE_A])
		*if1_age = INT_MAX;
#if HZ <= MSEC_PER_SEC
	else if (tdiff > msecs_to_jiffies(INT_MAX))
		*if1_age = INT_MAX;
#endif
	else
		*if1_age = jiffies_to_msecs(tdiff);

	tdiff = jiffies - node->time_in[HSR_PT_SLAVE_B];
	if (node->time_in_stale[HSR_PT_SLAVE_B])
		*if2_age = INT_MAX;
#if HZ <= MSEC_PER_SEC
	else if (tdiff > msecs_to_jiffies(INT_MAX))
		*if2_age = INT_MAX;
#endif
	else
		*if2_age = jiffies_to_msecs(tdiff);

	/* Present sequence numbers as if they were incoming on interface */
	*if1_seq = node->seq_out[HSR_PT_SLAVE_B];
	*if2_seq = node->seq_out[HSR_PT_SLAVE_A];

	if (node->addr_B_port != HSR_PT_NONE) {
		port = hsr_port_get_hsr(hsr, node->addr_B_port);
		*addr_b_ifindex = port->dev->ifindex;
	} else {
		*addr_b_ifindex = -1;
	}

	return 0;
}<|MERGE_RESOLUTION|>--- conflicted
+++ resolved
@@ -588,13 +588,10 @@
 	return 0;
 }
 
-<<<<<<< HEAD
-=======
 #if IS_MODULE(CONFIG_PRP_DUP_DISCARD_KUNIT_TEST)
 EXPORT_SYMBOL(prp_register_frame_out);
 #endif
 
->>>>>>> fc85704c
 static struct hsr_port *get_late_port(struct hsr_priv *hsr,
 				      struct hsr_node *node)
 {
