/* SPDX-License-Identifier: GPL-2.0 */
/*
 * Shared Memory Communications over RDMA (SMC-R) and RoCE
 *
 * Connection Data Control (CDC)
 *
 * Copyright IBM Corp. 2016
 *
 * Author(s):  Ursula Braun <ubraun@linux.vnet.ibm.com>
 */

#ifndef SMC_CDC_H
#define SMC_CDC_H

#include <linux/kernel.h> /* max_t */
#include <linux/atomic.h>
#include <linux/in.h>
#include <linux/compiler.h>

#include "smc.h"
#include "smc_core.h"
#include "smc_wr.h"

#define	SMC_CDC_MSG_TYPE		0xFE

/* in network byte order */
union smc_cdc_cursor {		/* SMC cursor */
	struct {
		__be16	reserved;
		__be16	wrap;
		__be32	count;
	};
#ifdef KERNEL_HAS_ATOMIC64
	atomic64_t	acurs;		/* for atomic processing */
#else
	u64		acurs;		/* for atomic processing */
#endif
} __aligned(8);

/* in network byte order */
struct smc_cdc_msg {
	struct smc_wr_rx_hdr		common; /* .type = 0xFE */
	u8				len;	/* 44 */
	__be16				seqno;
	__be32				token;
	union smc_cdc_cursor		prod;
	union smc_cdc_cursor		cons;	/* piggy backed "ack" */
	struct smc_cdc_producer_flags	prod_flags;
	struct smc_cdc_conn_state_flags	conn_state_flags;
	u8				reserved[18];
};

/* SMC-D cursor format */
union smcd_cdc_cursor {
	struct {
		u16	wrap;
		u32	count;
		struct smc_cdc_producer_flags	prod_flags;
		struct smc_cdc_conn_state_flags	conn_state_flags;
	} __packed;
#ifdef KERNEL_HAS_ATOMIC64
	atomic64_t		acurs;		/* for atomic processing */
#else
	u64			acurs;		/* for atomic processing */
#endif
} __aligned(8);

/* CDC message for SMC-D */
struct smcd_cdc_msg {
	struct smc_wr_rx_hdr common;	/* Type = 0xFE */
	u8 res1[7];
	union smcd_cdc_cursor	prod;
	union smcd_cdc_cursor	cons;
	u8 res3[8];
} __aligned(8);

static inline bool smc_cdc_rxed_any_close(struct smc_connection *conn)
{
	return conn->local_rx_ctrl.conn_state_flags.peer_conn_abort ||
	       conn->local_rx_ctrl.conn_state_flags.peer_conn_closed;
}

static inline bool smc_cdc_rxed_any_close_or_senddone(
	struct smc_connection *conn)
{
	return smc_cdc_rxed_any_close(conn) ||
	       conn->local_rx_ctrl.conn_state_flags.peer_done_writing;
}

static inline void smc_curs_add(int size, union smc_host_cursor *curs,
				int value)
{
	curs->count += value;
	if (curs->count >= size) {
		curs->wrap++;
		curs->count -= size;
	}
}

/* SMC cursors are 8 bytes long and require atomic reading and writing */
static inline u64 smc_curs_read(union smc_host_cursor *curs,
				struct smc_connection *conn)
{
#ifndef KERNEL_HAS_ATOMIC64
	unsigned long flags;
	u64 ret;

	spin_lock_irqsave(&conn->acurs_lock, flags);
	ret = curs->acurs;
	spin_unlock_irqrestore(&conn->acurs_lock, flags);
	return ret;
#else
	return atomic64_read(&curs->acurs);
#endif
}

/* Copy cursor src into tgt */
static inline void smc_curs_copy(union smc_host_cursor *tgt,
				 union smc_host_cursor *src,
				 struct smc_connection *conn)
{
#ifndef KERNEL_HAS_ATOMIC64
	unsigned long flags;

	spin_lock_irqsave(&conn->acurs_lock, flags);
	tgt->acurs = src->acurs;
	spin_unlock_irqrestore(&conn->acurs_lock, flags);
#else
	atomic64_set(&tgt->acurs, atomic64_read(&src->acurs));
#endif
}

static inline void smc_curs_copy_net(union smc_cdc_cursor *tgt,
				     union smc_cdc_cursor *src,
				     struct smc_connection *conn)
{
#ifndef KERNEL_HAS_ATOMIC64
	unsigned long flags;

	spin_lock_irqsave(&conn->acurs_lock, flags);
	tgt->acurs = src->acurs;
	spin_unlock_irqrestore(&conn->acurs_lock, flags);
#else
	atomic64_set(&tgt->acurs, atomic64_read(&src->acurs));
#endif
}

<<<<<<< HEAD
=======
static inline void smcd_curs_copy(union smcd_cdc_cursor *tgt,
				  union smcd_cdc_cursor *src,
				  struct smc_connection *conn)
{
#ifndef KERNEL_HAS_ATOMIC64
	unsigned long flags;

	spin_lock_irqsave(&conn->acurs_lock, flags);
	tgt->acurs = src->acurs;
	spin_unlock_irqrestore(&conn->acurs_lock, flags);
#else
	atomic64_set(&tgt->acurs, atomic64_read(&src->acurs));
#endif
}

>>>>>>> f7688b48
/* calculate cursor difference between old and new, where old <= new and
 * difference cannot exceed size
 */
static inline int smc_curs_diff(unsigned int size,
				union smc_host_cursor *old,
				union smc_host_cursor *new)
{
	if (old->wrap != new->wrap)
		return max_t(int, 0,
			     ((size - old->count) + new->count));

	return max_t(int, 0, (new->count - old->count));
}

/* calculate cursor difference between old and new - returns negative
 * value in case old > new
 */
static inline int smc_curs_comp(unsigned int size,
				union smc_host_cursor *old,
				union smc_host_cursor *new)
{
	if (old->wrap > new->wrap ||
	    (old->wrap == new->wrap && old->count > new->count))
		return -smc_curs_diff(size, new, old);
	return smc_curs_diff(size, old, new);
}

/* calculate cursor difference between old and new, where old <= new and
 * difference may exceed size
 */
static inline int smc_curs_diff_large(unsigned int size,
				      union smc_host_cursor *old,
				      union smc_host_cursor *new)
{
	if (old->wrap < new->wrap)
		return min_t(int,
			     (size - old->count) + new->count +
			     (new->wrap - old->wrap - 1) * size,
			     size);

	if (old->wrap > new->wrap) /* wrap has switched from 0xffff to 0x0000 */
		return min_t(int,
			     (size - old->count) + new->count +
			     (new->wrap + 0xffff - old->wrap) * size,
			     size);

	return max_t(int, 0, (new->count - old->count));
}

static inline void smc_host_cursor_to_cdc(union smc_cdc_cursor *peer,
					  union smc_host_cursor *local,
					  union smc_host_cursor *save,
					  struct smc_connection *conn)
{
	smc_curs_copy(save, local, conn);
	peer->count = htonl(save->count);
	peer->wrap = htons(save->wrap);
	/* peer->reserved = htons(0); must be ensured by caller */
}

static inline void smc_host_msg_to_cdc(struct smc_cdc_msg *peer,
				       struct smc_connection *conn,
				       union smc_host_cursor *save)
{
	struct smc_host_cdc_msg *local = &conn->local_tx_ctrl;

	peer->common.type = local->common.type;
	peer->len = local->len;
	peer->seqno = htons(local->seqno);
	peer->token = htonl(local->token);
	smc_host_cursor_to_cdc(&peer->prod, &local->prod, save, conn);
	smc_host_cursor_to_cdc(&peer->cons, &local->cons, save, conn);
	peer->prod_flags = local->prod_flags;
	peer->conn_state_flags = local->conn_state_flags;
}

static inline void smc_cdc_cursor_to_host(union smc_host_cursor *local,
					  union smc_cdc_cursor *peer,
					  struct smc_connection *conn)
{
	union smc_host_cursor temp, old;
	union smc_cdc_cursor net;

	smc_curs_copy(&old, local, conn);
	smc_curs_copy_net(&net, peer, conn);
	temp.count = ntohl(net.count);
	temp.wrap = ntohs(net.wrap);
	if ((old.wrap > temp.wrap) && temp.wrap)
		return;
	if ((old.wrap == temp.wrap) &&
	    (old.count > temp.count))
		return;
	smc_curs_copy(local, &temp, conn);
}

static inline void smcr_cdc_msg_to_host(struct smc_host_cdc_msg *local,
					struct smc_cdc_msg *peer,
					struct smc_connection *conn)
{
	local->common.type = peer->common.type;
	local->len = peer->len;
	local->seqno = ntohs(peer->seqno);
	local->token = ntohl(peer->token);
	smc_cdc_cursor_to_host(&local->prod, &peer->prod, conn);
	smc_cdc_cursor_to_host(&local->cons, &peer->cons, conn);
	local->prod_flags = peer->prod_flags;
	local->conn_state_flags = peer->conn_state_flags;
}

static inline void smcd_cdc_msg_to_host(struct smc_host_cdc_msg *local,
					struct smcd_cdc_msg *peer,
					struct smc_connection *conn)
{
	union smc_host_cursor temp;

	temp.wrap = peer->prod.wrap;
	temp.count = peer->prod.count;
	smc_curs_copy(&local->prod, &temp, conn);

	temp.wrap = peer->cons.wrap;
	temp.count = peer->cons.count;
	smc_curs_copy(&local->cons, &temp, conn);
	local->prod_flags = peer->cons.prod_flags;
	local->conn_state_flags = peer->cons.conn_state_flags;
}

static inline void smc_cdc_msg_to_host(struct smc_host_cdc_msg *local,
				       struct smc_cdc_msg *peer,
				       struct smc_connection *conn)
{
	if (conn->lgr->is_smcd)
		smcd_cdc_msg_to_host(local, (struct smcd_cdc_msg *)peer, conn);
	else
		smcr_cdc_msg_to_host(local, peer, conn);
}

struct smc_cdc_tx_pend {
	struct smc_connection	*conn;		/* socket connection */
	union smc_host_cursor	cursor;		/* tx sndbuf cursor sent */
	union smc_host_cursor	p_cursor;	/* rx RMBE cursor produced */
	u16			ctrl_seq;	/* conn. tx sequence # */
};

int smc_cdc_get_free_slot(struct smc_connection *conn,
			  struct smc_wr_buf **wr_buf,
			  struct smc_rdma_wr **wr_rdma_buf,
			  struct smc_cdc_tx_pend **pend);
void smc_cdc_tx_dismiss_slots(struct smc_connection *conn);
int smc_cdc_msg_send(struct smc_connection *conn, struct smc_wr_buf *wr_buf,
		     struct smc_cdc_tx_pend *pend);
int smc_cdc_get_slot_and_msg_send(struct smc_connection *conn);
int smcd_cdc_msg_send(struct smc_connection *conn);
int smc_cdc_init(void) __init;
void smcd_cdc_rx_init(struct smc_connection *conn);

#endif /* SMC_CDC_H */<|MERGE_RESOLUTION|>--- conflicted
+++ resolved
@@ -145,8 +145,6 @@
 #endif
 }
 
-<<<<<<< HEAD
-=======
 static inline void smcd_curs_copy(union smcd_cdc_cursor *tgt,
 				  union smcd_cdc_cursor *src,
 				  struct smc_connection *conn)
@@ -162,7 +160,6 @@
 #endif
 }
 
->>>>>>> f7688b48
 /* calculate cursor difference between old and new, where old <= new and
  * difference cannot exceed size
  */
