--- conflicted
+++ resolved
@@ -1037,11 +1037,7 @@
 	int rc = SMC_CLC_DECL_NOSMCDDEV;
 	struct smcd_dev *smcd;
 	int i = 1, entry = 1;
-<<<<<<< HEAD
-	bool is_virtual;
-=======
 	bool is_emulated;
->>>>>>> a6ad5510
 	u16 chid;
 
 	if (smcd_indicated(ini->smc_type_v1))
@@ -1053,21 +1049,12 @@
 		chid = smc_ism_get_chid(smcd);
 		if (!smc_find_ism_v2_is_unique_chid(chid, ini, i))
 			continue;
-<<<<<<< HEAD
-		is_virtual = __smc_ism_is_virtual(chid);
-		if (!smc_pnet_is_pnetid_set(smcd->pnetid) ||
-		    smc_pnet_is_ndev_pnetid(sock_net(&smc->sk), smcd->pnetid)) {
-			if (is_virtual && entry == SMCD_CLC_MAX_V2_GID_ENTRIES)
-				/* It's the last GID-CHID entry left in CLC
-				 * Proposal SMC-Dv2 extension, but a virtual
-=======
 		is_emulated = __smc_ism_is_emulated(chid);
 		if (!smc_pnet_is_pnetid_set(smcd->pnetid) ||
 		    smc_pnet_is_ndev_pnetid(sock_net(&smc->sk), smcd->pnetid)) {
 			if (is_emulated && entry == SMCD_CLC_MAX_V2_GID_ENTRIES)
 				/* It's the last GID-CHID entry left in CLC
 				 * Proposal SMC-Dv2 extension, but an Emulated-
->>>>>>> a6ad5510
 				 * ISM device will take two entries. So give
 				 * up it and try the next potential ISM device.
 				 */
@@ -1077,11 +1064,7 @@
 			ini->is_smcd = true;
 			rc = 0;
 			i++;
-<<<<<<< HEAD
-			entry = is_virtual ? entry + 2 : entry + 1;
-=======
 			entry = is_emulated ? entry + 2 : entry + 1;
->>>>>>> a6ad5510
 			if (entry > SMCD_CLC_MAX_V2_GID_ENTRIES)
 				break;
 		}
@@ -1421,17 +1404,10 @@
 		if (rc)
 			return rc;
 
-<<<<<<< HEAD
-		if (__smc_ism_is_virtual(ini->ism_chid[ini->ism_selected]))
-			ini->ism_peer_gid[ini->ism_selected].gid_ext =
-						ntohll(aclc->d1.gid_ext);
-		/* for non-virtual ISM devices, peer gid_ext remains 0. */
-=======
 		if (__smc_ism_is_emulated(ini->ism_chid[ini->ism_selected]))
 			ini->ism_peer_gid[ini->ism_selected].gid_ext =
 						ntohll(aclc->d1.gid_ext);
 		/* for non-Emulated-ISM devices, peer gid_ext remains 0. */
->>>>>>> a6ad5510
 	}
 	ini->ism_peer_gid[ini->ism_selected].gid = ntohll(aclc->d0.gid);
 
@@ -2134,17 +2110,10 @@
 		if (smc_ism_get_chid(smcd) == proposed_chid &&
 		    !smc_ism_cantalk(proposed_gid, ISM_RESERVED_VLANID, smcd)) {
 			ini->ism_peer_gid[*matches].gid = proposed_gid->gid;
-<<<<<<< HEAD
-			if (__smc_ism_is_virtual(proposed_chid))
-				ini->ism_peer_gid[*matches].gid_ext =
-							proposed_gid->gid_ext;
-				/* non-virtual ISM's peer gid_ext remains 0. */
-=======
 			if (__smc_ism_is_emulated(proposed_chid))
 				ini->ism_peer_gid[*matches].gid_ext =
 							proposed_gid->gid_ext;
 				/* non-Emulated-ISM's peer gid_ext remains 0. */
->>>>>>> a6ad5510
 			ini->ism_dev[*matches] = smcd;
 			(*matches)++;
 			break;
@@ -2196,17 +2165,10 @@
 		smcd_gid.gid = ntohll(smcd_v2_ext->gidchid[i].gid);
 		smcd_gid.gid_ext = 0;
 		chid = ntohs(smcd_v2_ext->gidchid[i].chid);
-<<<<<<< HEAD
-		if (__smc_ism_is_virtual(chid)) {
-			if ((i + 1) == smc_v2_ext->hdr.ism_gid_cnt ||
-			    chid != ntohs(smcd_v2_ext->gidchid[i + 1].chid))
-				/* each virtual ISM device takes two GID-CHID
-=======
 		if (__smc_ism_is_emulated(chid)) {
 			if ((i + 1) == smc_v2_ext->hdr.ism_gid_cnt ||
 			    chid != ntohs(smcd_v2_ext->gidchid[i + 1].chid))
 				/* each Emulated-ISM device takes two GID-CHID
->>>>>>> a6ad5510
 				 * entries and CHID of the second entry repeats
 				 * that of the first entry.
 				 *
@@ -3363,15 +3325,8 @@
 
 	rc = sock_create_kern(net, family, SOCK_STREAM, IPPROTO_TCP,
 			      &smc->clcsock);
-<<<<<<< HEAD
-	if (rc) {
-		sk_common_release(sk);
-		return rc;
-	}
-=======
 	if (rc)
 		return rc;
->>>>>>> a6ad5510
 
 	/* smc_clcsock_release() does not wait smc->clcsock->sk's
 	 * destruction;  its sk_state might not be TCP_CLOSE after
@@ -3417,14 +3372,11 @@
 		smc->clcsock = clcsock;
 	else
 		rc = smc_create_clcsk(net, sk, family);
-<<<<<<< HEAD
-=======
 
 	if (rc) {
 		sk_common_release(sk);
 		sock->sk = NULL;
 	}
->>>>>>> a6ad5510
 out:
 	return rc;
 }
