/* SPDX-License-Identifier: GPL-2.0 */
/*
 *  Shared Memory Communications over RDMA (SMC-R) and RoCE
 *
 *  Definitions for the SMC module (socket related)
 *
 *  Copyright IBM Corp. 2016
 *
 *  Author(s):  Ursula Braun <ubraun@linux.vnet.ibm.com>
 */
#ifndef __SMC_H
#define __SMC_H

#include <linux/socket.h>
#include <linux/types.h>
#include <linux/compiler.h> /* __aligned */
#include <net/genetlink.h>
#include <net/sock.h>

#include "smc_ib.h"

#define SMC_V1		1		/* SMC version V1 */
#define SMC_V2		2		/* SMC version V2 */

#define SMC_RELEASE_0 0
#define SMC_RELEASE_1 1
#define SMC_RELEASE	SMC_RELEASE_1 /* the latest release version */

#define SMCPROTO_SMC		0	/* SMC protocol, IPv4 */
#define SMCPROTO_SMC6		1	/* SMC protocol, IPv6 */

#define SMC_AUTOCORKING_DEFAULT_SIZE	0x10000	/* 64K by default */

extern struct proto smc_proto;
extern struct proto smc_proto6;

<<<<<<< HEAD
=======
extern struct smc_hashinfo smc_v4_hashinfo;
extern struct smc_hashinfo smc_v6_hashinfo;

int smc_hash_sk(struct sock *sk);
void smc_unhash_sk(struct sock *sk);
void smc_release_cb(struct sock *sk);

int smc_release(struct socket *sock);
int smc_bind(struct socket *sock, struct sockaddr *uaddr,
	     int addr_len);
int smc_connect(struct socket *sock, struct sockaddr *addr,
		int alen, int flags);
int smc_accept(struct socket *sock, struct socket *new_sock,
	       struct proto_accept_arg *arg);
int smc_getname(struct socket *sock, struct sockaddr *addr,
		int peer);
__poll_t smc_poll(struct file *file, struct socket *sock,
		  poll_table *wait);
int smc_ioctl(struct socket *sock, unsigned int cmd,
	      unsigned long arg);
int smc_listen(struct socket *sock, int backlog);
int smc_shutdown(struct socket *sock, int how);
int smc_setsockopt(struct socket *sock, int level, int optname,
		   sockptr_t optval, unsigned int optlen);
int smc_getsockopt(struct socket *sock, int level, int optname,
		   char __user *optval, int __user *optlen);
int smc_sendmsg(struct socket *sock, struct msghdr *msg, size_t len);
int smc_recvmsg(struct socket *sock, struct msghdr *msg, size_t len,
		int flags);
ssize_t smc_splice_read(struct socket *sock, loff_t *ppos,
			struct pipe_inode_info *pipe, size_t len,
			unsigned int flags);

>>>>>>> a6ad5510
/* smc sock initialization */
void smc_sk_init(struct net *net, struct sock *sk, int protocol);
/* clcsock initialization */
int smc_create_clcsk(struct net *net, struct sock *sk, int family);

#ifdef ATOMIC64_INIT
#define KERNEL_HAS_ATOMIC64
#endif

enum smc_state {		/* possible states of an SMC socket */
	SMC_ACTIVE	= 1,
	SMC_INIT	= 2,
	SMC_CLOSED	= 7,
	SMC_LISTEN	= 10,
	/* normal close */
	SMC_PEERCLOSEWAIT1	= 20,
	SMC_PEERCLOSEWAIT2	= 21,
	SMC_APPFINCLOSEWAIT	= 24,
	SMC_APPCLOSEWAIT1	= 22,
	SMC_APPCLOSEWAIT2	= 23,
	SMC_PEERFINCLOSEWAIT	= 25,
	/* abnormal close */
	SMC_PEERABORTWAIT	= 26,
	SMC_PROCESSABORT	= 27,
};

enum smc_supplemental_features {
	SMC_SPF_EMULATED_ISM_DEV	= 0,
};

#define SMC_FEATURE_MASK \
	(BIT(SMC_SPF_EMULATED_ISM_DEV))

struct smc_link_group;

struct smc_wr_rx_hdr {	/* common prefix part of LLC and CDC to demultiplex */
	union {
		u8 type;
#if defined(__BIG_ENDIAN_BITFIELD)
		struct {
			u8 llc_version:4,
			   llc_type:4;
		};
#elif defined(__LITTLE_ENDIAN_BITFIELD)
		struct {
			u8 llc_type:4,
			   llc_version:4;
		};
#endif
	};
} __aligned(1);

struct smc_cdc_conn_state_flags {
#if defined(__BIG_ENDIAN_BITFIELD)
	u8	peer_done_writing : 1;	/* Sending done indicator */
	u8	peer_conn_closed : 1;	/* Peer connection closed indicator */
	u8	peer_conn_abort : 1;	/* Abnormal close indicator */
	u8	reserved : 5;
#elif defined(__LITTLE_ENDIAN_BITFIELD)
	u8	reserved : 5;
	u8	peer_conn_abort : 1;
	u8	peer_conn_closed : 1;
	u8	peer_done_writing : 1;
#endif
};

struct smc_cdc_producer_flags {
#if defined(__BIG_ENDIAN_BITFIELD)
	u8	write_blocked : 1;	/* Writing Blocked, no rx buf space */
	u8	urg_data_pending : 1;	/* Urgent Data Pending */
	u8	urg_data_present : 1;	/* Urgent Data Present */
	u8	cons_curs_upd_req : 1;	/* cursor update requested */
	u8	failover_validation : 1;/* message replay due to failover */
	u8	reserved : 3;
#elif defined(__LITTLE_ENDIAN_BITFIELD)
	u8	reserved : 3;
	u8	failover_validation : 1;
	u8	cons_curs_upd_req : 1;
	u8	urg_data_present : 1;
	u8	urg_data_pending : 1;
	u8	write_blocked : 1;
#endif
};

/* in host byte order */
union smc_host_cursor {	/* SMC cursor - an offset in an RMBE */
	struct {
		u16	reserved;
		u16	wrap;		/* window wrap sequence number */
		u32	count;		/* cursor (= offset) part */
	};
#ifdef KERNEL_HAS_ATOMIC64
	atomic64_t		acurs;	/* for atomic processing */
#else
	u64			acurs;	/* for atomic processing */
#endif
} __aligned(8);

/* in host byte order, except for flag bitfields in network byte order */
struct smc_host_cdc_msg {		/* Connection Data Control message */
	struct smc_wr_rx_hdr		common; /* .type = 0xFE */
	u8				len;	/* length = 44 */
	u16				seqno;	/* connection seq # */
	u32				token;	/* alert_token */
	union smc_host_cursor		prod;		/* producer cursor */
	union smc_host_cursor		cons;		/* consumer cursor,
							 * piggy backed "ack"
							 */
	struct smc_cdc_producer_flags	prod_flags;	/* conn. tx/rx status */
	struct smc_cdc_conn_state_flags	conn_state_flags; /* peer conn. status*/
	u8				reserved[18];
} __aligned(8);

enum smc_urg_state {
	SMC_URG_VALID	= 1,			/* data present */
	SMC_URG_NOTYET	= 2,			/* data pending */
	SMC_URG_READ	= 3,			/* data was already read */
};

struct smc_mark_woken {
	bool woken;
	void *key;
	wait_queue_entry_t wait_entry;
};

struct smc_connection {
	struct rb_node		alert_node;
	struct smc_link_group	*lgr;		/* link group of connection */
	struct smc_link		*lnk;		/* assigned SMC-R link */
	u32			alert_token_local; /* unique conn. id */
	u8			peer_rmbe_idx;	/* from tcp handshake */
	int			peer_rmbe_size;	/* size of peer rx buffer */
	atomic_t		peer_rmbe_space;/* remaining free bytes in peer
						 * rmbe
						 */
	int			rtoken_idx;	/* idx to peer RMB rkey/addr */

	struct smc_buf_desc	*sndbuf_desc;	/* send buffer descriptor */
	struct smc_buf_desc	*rmb_desc;	/* RMBE descriptor */
	int                     rmbe_size_comp; /* compressed notation */
	int			rmbe_update_limit;
						/* lower limit for consumer
						 * cursor update
						 */

	struct smc_host_cdc_msg	local_tx_ctrl;	/* host byte order staging
						 * buffer for CDC msg send
						 * .prod cf. TCP snd_nxt
						 * .cons cf. TCP sends ack
						 */
	union smc_host_cursor	local_tx_ctrl_fin;
						/* prod crsr - confirmed by peer
						 */
	union smc_host_cursor	tx_curs_prep;	/* tx - prepared data
						 * snd_max..wmem_alloc
						 */
	union smc_host_cursor	tx_curs_sent;	/* tx - sent data
						 * snd_nxt ?
						 */
	union smc_host_cursor	tx_curs_fin;	/* tx - confirmed by peer
						 * snd-wnd-begin ?
						 */
	atomic_t		sndbuf_space;	/* remaining space in sndbuf */
	u16			tx_cdc_seq;	/* sequence # for CDC send */
	u16			tx_cdc_seq_fin;	/* sequence # - tx completed */
	spinlock_t		send_lock;	/* protect wr_sends */
	atomic_t		cdc_pend_tx_wr; /* number of pending tx CDC wqe
						 * - inc when post wqe,
						 * - dec on polled tx cqe
						 */
	wait_queue_head_t	cdc_pend_tx_wq; /* wakeup on no cdc_pend_tx_wr*/
	struct delayed_work	tx_work;	/* retry of smc_cdc_msg_send */
	u32			tx_off;		/* base offset in peer rmb */

	struct smc_host_cdc_msg	local_rx_ctrl;	/* filled during event_handl.
						 * .prod cf. TCP rcv_nxt
						 * .cons cf. TCP snd_una
						 */
	union smc_host_cursor	rx_curs_confirmed; /* confirmed to peer
						    * source of snd_una ?
						    */
	union smc_host_cursor	urg_curs;	/* points at urgent byte */
	enum smc_urg_state	urg_state;
	bool			urg_tx_pend;	/* urgent data staged */
	bool			urg_rx_skip_pend;
						/* indicate urgent oob data
						 * read, but previous regular
						 * data still pending
						 */
	char			urg_rx_byte;	/* urgent byte */
	bool			tx_in_release_sock;
						/* flush pending tx data in
						 * sock release_cb()
						 */
	atomic_t		bytes_to_rcv;	/* arrived data,
						 * not yet received
						 */
	atomic_t		splice_pending;	/* number of spliced bytes
						 * pending processing
						 */
#ifndef KERNEL_HAS_ATOMIC64
	spinlock_t		acurs_lock;	/* protect cursors */
#endif
	struct work_struct	close_work;	/* peer sent some closing */
	struct work_struct	abort_work;	/* abort the connection */
	struct tasklet_struct	rx_tsklet;	/* Receiver tasklet for SMC-D */
	u8			rx_off;		/* receive offset:
						 * 0 for SMC-R, 32 for SMC-D
						 */
	u64			peer_token;	/* SMC-D token of peer */
	u8			killed : 1;	/* abnormal termination */
	u8			freed : 1;	/* normal termiation */
	u8			out_of_sync : 1; /* out of sync with peer */
};

struct smc_sock {				/* smc sock container */
	struct sock		sk;
#if IS_ENABLED(CONFIG_IPV6)
	struct ipv6_pinfo	*pinet6;
#endif
	struct socket		*clcsock;	/* internal tcp socket */
	void			(*clcsk_state_change)(struct sock *sk);
						/* original stat_change fct. */
	void			(*clcsk_data_ready)(struct sock *sk);
						/* original data_ready fct. */
	void			(*clcsk_write_space)(struct sock *sk);
						/* original write_space fct. */
	void			(*clcsk_error_report)(struct sock *sk);
						/* original error_report fct. */
	struct smc_connection	conn;		/* smc connection */
	struct smc_sock		*listen_smc;	/* listen parent */
	struct work_struct	connect_work;	/* handle non-blocking connect*/
	struct work_struct	tcp_listen_work;/* handle tcp socket accepts */
	struct work_struct	smc_listen_work;/* prepare new accept socket */
	struct list_head	accept_q;	/* sockets to be accepted */
	spinlock_t		accept_q_lock;	/* protects accept_q */
	bool			limit_smc_hs;	/* put constraint on handshake */
	bool			use_fallback;	/* fallback to tcp */
	int			fallback_rsn;	/* reason for fallback */
	u32			peer_diagnosis; /* decline reason from peer */
	atomic_t                queued_smc_hs;  /* queued smc handshakes */
	struct inet_connection_sock_af_ops		af_ops;
	const struct inet_connection_sock_af_ops	*ori_af_ops;
						/* original af ops */
	int			sockopt_defer_accept;
						/* sockopt TCP_DEFER_ACCEPT
						 * value
						 */
	u8			wait_close_tx_prepared : 1;
						/* shutdown wr or close
						 * started, waiting for unsent
						 * data to be sent
						 */
	u8			connect_nonblock : 1;
						/* non-blocking connect in
						 * flight
						 */
	struct mutex            clcsock_release_lock;
						/* protects clcsock of a listen
						 * socket
						 * */
};

#define smc_sk(ptr) container_of_const(ptr, struct smc_sock, sk)

static inline void smc_init_saved_callbacks(struct smc_sock *smc)
{
	smc->clcsk_state_change	= NULL;
	smc->clcsk_data_ready	= NULL;
	smc->clcsk_write_space	= NULL;
	smc->clcsk_error_report	= NULL;
}

static inline struct smc_sock *smc_clcsock_user_data(const struct sock *clcsk)
{
	return (struct smc_sock *)
	       ((uintptr_t)clcsk->sk_user_data & ~SK_USER_DATA_NOCOPY);
}

/* save target_cb in saved_cb, and replace target_cb with new_cb */
static inline void smc_clcsock_replace_cb(void (**target_cb)(struct sock *),
					  void (*new_cb)(struct sock *),
					  void (**saved_cb)(struct sock *))
{
	/* only save once */
	if (!*saved_cb)
		*saved_cb = *target_cb;
	*target_cb = new_cb;
}

/* restore target_cb to saved_cb, and reset saved_cb to NULL */
static inline void smc_clcsock_restore_cb(void (**target_cb)(struct sock *),
					  void (**saved_cb)(struct sock *))
{
	if (!*saved_cb)
		return;
	*target_cb = *saved_cb;
	*saved_cb = NULL;
}

extern struct workqueue_struct	*smc_hs_wq;	/* wq for handshake work */
extern struct workqueue_struct	*smc_close_wq;	/* wq for close work */

#define SMC_SYSTEMID_LEN		8

extern u8	local_systemid[SMC_SYSTEMID_LEN]; /* unique system identifier */

#define ntohll(x) be64_to_cpu(x)
#define htonll(x) cpu_to_be64(x)

/* convert an u32 value into network byte order, store it into a 3 byte field */
static inline void hton24(u8 *net, u32 host)
{
	__be32 t;

	t = cpu_to_be32(host);
	memcpy(net, ((u8 *)&t) + 1, 3);
}

/* convert a received 3 byte field into host byte order*/
static inline u32 ntoh24(u8 *net)
{
	__be32 t = 0;

	memcpy(((u8 *)&t) + 1, net, 3);
	return be32_to_cpu(t);
}

#ifdef CONFIG_XFRM
static inline bool using_ipsec(struct smc_sock *smc)
{
	return (smc->clcsock->sk->sk_policy[0] ||
		smc->clcsock->sk->sk_policy[1]) ? true : false;
}
#else
static inline bool using_ipsec(struct smc_sock *smc)
{
	return false;
}
#endif

struct smc_gidlist;

struct sock *smc_accept_dequeue(struct sock *parent, struct socket *new_sock);
void smc_close_non_accepted(struct sock *sk);
void smc_fill_gid_list(struct smc_link_group *lgr,
		       struct smc_gidlist *gidlist,
		       struct smc_ib_device *known_dev, u8 *known_gid);

/* smc handshake limitation interface for netlink  */
int smc_nl_dump_hs_limitation(struct sk_buff *skb, struct netlink_callback *cb);
int smc_nl_enable_hs_limitation(struct sk_buff *skb, struct genl_info *info);
int smc_nl_disable_hs_limitation(struct sk_buff *skb, struct genl_info *info);

static inline void smc_sock_set_flag(struct sock *sk, enum sock_flags flag)
{
	set_bit(flag, &sk->sk_flags);
}

#endif	/* __SMC_H */<|MERGE_RESOLUTION|>--- conflicted
+++ resolved
@@ -34,8 +34,6 @@
 extern struct proto smc_proto;
 extern struct proto smc_proto6;
 
-<<<<<<< HEAD
-=======
 extern struct smc_hashinfo smc_v4_hashinfo;
 extern struct smc_hashinfo smc_v6_hashinfo;
 
@@ -69,7 +67,6 @@
 			struct pipe_inode_info *pipe, size_t len,
 			unsigned int flags);
 
->>>>>>> a6ad5510
 /* smc sock initialization */
 void smc_sk_init(struct net *net, struct sock *sk, int protocol);
 /* clcsock initialization */
