--- conflicted
+++ resolved
@@ -969,13 +969,8 @@
 				gidchids[entry].chid =
 					htons(smc_ism_get_chid(ini->ism_dev[i]));
 				gidchids[entry].gid = htonll(smcd_gid.gid);
-<<<<<<< HEAD
-				if (smc_ism_is_virtual(smcd)) {
-					/* a virtual ISM device takes two
-=======
 				if (smc_ism_is_emulated(smcd)) {
 					/* an Emulated-ISM device takes two
->>>>>>> a6ad5510
 					 * entries. CHID of the second entry
 					 * repeats that of the first entry.
 					 */
@@ -1077,11 +1072,7 @@
 		clc->d1.chid = htons(chid);
 		if (eid && eid[0])
 			memcpy(clc->d1.eid, eid, SMC_MAX_EID_LEN);
-<<<<<<< HEAD
-		if (__smc_ism_is_virtual(chid))
-=======
 		if (__smc_ism_is_emulated(chid))
->>>>>>> a6ad5510
 			clc->d1.gid_ext = htonll(smcd_gid.gid_ext);
 		len = SMCD_CLC_ACCEPT_CONFIRM_LEN_V2;
 		if (first_contact) {
