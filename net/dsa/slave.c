--- conflicted
+++ resolved
@@ -782,11 +782,8 @@
 		}
 
 		return count + 4;
-<<<<<<< HEAD
-=======
 	} else if (sset ==  ETH_SS_TEST) {
 		return net_selftest_get_count();
->>>>>>> 3b17187f
 	}
 
 	return -EOPNOTSUPP;
@@ -1856,11 +1853,7 @@
 		/* We could not connect to a designated PHY or SFP, so try to
 		 * use the switch internal MDIO bus instead
 		 */
-<<<<<<< HEAD
-		ret = dsa_slave_phy_connect(slave_dev, dp->index);
-=======
 		ret = dsa_slave_phy_connect(slave_dev, dp->index, phy_flags);
->>>>>>> 3b17187f
 	}
 	if (ret) {
 		netdev_err(slave_dev, "failed to connect to PHY: %pe\n",
@@ -1968,16 +1961,6 @@
 	slave_dev->netdev_ops = &dsa_slave_netdev_ops;
 	if (ds->ops->port_max_mtu)
 		slave_dev->max_mtu = ds->ops->port_max_mtu(ds, port->index);
-	if (cpu_dp->tag_ops->tail_tag)
-		slave_dev->needed_tailroom = cpu_dp->tag_ops->overhead;
-	else
-		slave_dev->needed_headroom = cpu_dp->tag_ops->overhead;
-	/* Try to save one extra realloc later in the TX path (in the master)
-	 * by also inheriting the master's needed headroom and tailroom.
-	 * The 8021q driver also does this.
-	 */
-	slave_dev->needed_headroom += master->needed_headroom;
-	slave_dev->needed_tailroom += master->needed_tailroom;
 	SET_NETDEV_DEVTYPE(slave_dev, &dsa_type);
 
 	netdev_for_each_tx_queue(slave_dev, dsa_slave_set_lockdep_class_one,
