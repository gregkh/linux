--- conflicted
+++ resolved
@@ -196,51 +196,11 @@
 		case NFT_MSG_NEWSETELEM:
 			if (nft_trans_elem_set(trans) == set)
 				nft_trans_elem_set_bound(trans) = bind;
-<<<<<<< HEAD
 			break;
 		}
 	}
 }
 
-static void nft_set_trans_bind(const struct nft_ctx *ctx, struct nft_set *set)
-{
-	return __nft_set_trans_bind(ctx, set, true);
-}
-
-static void nft_set_trans_unbind(const struct nft_ctx *ctx, struct nft_set *set)
-{
-	return __nft_set_trans_bind(ctx, set, false);
-}
-
-static void __nft_chain_trans_bind(const struct nft_ctx *ctx,
-				   struct nft_chain *chain, bool bind)
-{
-	struct nftables_pernet *nft_net;
-	struct net *net = ctx->net;
-	struct nft_trans *trans;
-
-	if (!nft_chain_binding(chain))
-		return;
-
-	nft_net = nft_pernet(net);
-	list_for_each_entry_reverse(trans, &nft_net->commit_list, list) {
-		switch (trans->msg_type) {
-		case NFT_MSG_NEWCHAIN:
-			if (nft_trans_chain(trans) == chain)
-				nft_trans_chain_bound(trans) = bind;
-			break;
-		case NFT_MSG_NEWRULE:
-			if (trans->ctx.chain == chain)
-				nft_trans_rule_bound(trans) = bind;
-=======
->>>>>>> 160f4124
-			break;
-		}
-	}
-}
-
-<<<<<<< HEAD
-=======
 static void nft_set_trans_bind(const struct nft_ctx *ctx, struct nft_set *set)
 {
 	return __nft_set_trans_bind(ctx, set, true);
@@ -276,7 +236,6 @@
 	}
 }
 
->>>>>>> 160f4124
 static void nft_chain_trans_bind(const struct nft_ctx *ctx,
 				 struct nft_chain *chain)
 {
@@ -2205,16 +2164,9 @@
 	struct list_head		list;
 };
 
-<<<<<<< HEAD
-static int nft_chain_parse_netdev(struct net *net,
-				  struct nlattr *tb[],
-				  struct list_head *hook_list,
-				  struct netlink_ext_ack *extack)
-=======
 static int nft_chain_parse_netdev(struct net *net, struct nlattr *tb[],
 				  struct list_head *hook_list,
 				  struct netlink_ext_ack *extack, u32 flags)
->>>>>>> 160f4124
 {
 	struct nft_hook *hook;
 	int err;
@@ -2246,11 +2198,7 @@
 				struct nft_base_chain *basechain,
 				const struct nlattr * const nla[],
 				struct nft_chain_hook *hook, u8 family,
-<<<<<<< HEAD
-				struct netlink_ext_ack *extack)
-=======
 				u32 flags, struct netlink_ext_ack *extack)
->>>>>>> 160f4124
 {
 	struct nftables_pernet *nft_net = nft_pernet(net);
 	struct nlattr *ha[NFTA_HOOK_MAX + 1];
@@ -2319,11 +2267,7 @@
 
 	INIT_LIST_HEAD(&hook->list);
 	if (nft_base_chain_netdev(family, hook->num)) {
-<<<<<<< HEAD
-		err = nft_chain_parse_netdev(net, ha, &hook->list, extack);
-=======
 		err = nft_chain_parse_netdev(net, ha, &hook->list, extack, flags);
->>>>>>> 160f4124
 		if (err < 0) {
 			module_put(type->owner);
 			return err;
@@ -2461,11 +2405,7 @@
 		if (flags & NFT_CHAIN_BINDING)
 			return -EOPNOTSUPP;
 
-<<<<<<< HEAD
-		err = nft_chain_parse_hook(net, NULL, nla, &hook, family,
-=======
 		err = nft_chain_parse_hook(net, NULL, nla, &hook, family, flags,
->>>>>>> 160f4124
 					   extack);
 		if (err < 0)
 			return err;
@@ -2609,11 +2549,7 @@
 
 		basechain = nft_base_chain(chain);
 		err = nft_chain_parse_hook(ctx->net, basechain, nla, &hook,
-<<<<<<< HEAD
-					   ctx->family, extack);
-=======
 					   ctx->family, flags, extack);
->>>>>>> 160f4124
 		if (err < 0)
 			return err;
 
@@ -6833,12 +6769,6 @@
 err_element_clash:
 	kfree(trans);
 err_elem_free:
-<<<<<<< HEAD
-	if (obj)
-		obj->use--;
-err_elem_userdata:
-=======
->>>>>>> 160f4124
 	nft_set_elem_destroy(set, elem.priv, true);
 err_parse_data:
 	if (nla[NFTA_SET_ELEM_DATA] != NULL)
@@ -9078,10 +9008,6 @@
 			nft_validate_state_update(table, NFT_VALIDATE_SKIP);
 		}
 
-<<<<<<< HEAD
-		nft_validate_state_update(net, NFT_VALIDATE_SKIP);
-=======
->>>>>>> 160f4124
 		break;
 	}
 
@@ -9697,13 +9623,6 @@
 			break;
 		case NFT_MSG_DELCHAIN:
 		case NFT_MSG_DESTROYCHAIN:
-<<<<<<< HEAD
-			nft_chain_del(trans->ctx.chain);
-			nf_tables_chain_notify(&trans->ctx, trans->msg_type, NULL);
-			nf_tables_unregister_hook(trans->ctx.net,
-						  trans->ctx.table,
-						  trans->ctx.chain);
-=======
 			if (nft_trans_chain_update(trans)) {
 				nf_tables_chain_notify(&trans->ctx, NFT_MSG_DELCHAIN,
 						       &nft_trans_chain_hooks(trans));
@@ -9718,7 +9637,6 @@
 							  trans->ctx.table,
 							  trans->ctx.chain);
 			}
->>>>>>> 160f4124
 			break;
 		case NFT_MSG_NEWRULE:
 			nft_clear(trans->ctx.net, nft_trans_rule(trans));
