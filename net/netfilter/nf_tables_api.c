// SPDX-License-Identifier: GPL-2.0-only
/*
 * Copyright (c) 2007-2009 Patrick McHardy <kaber@trash.net>
 *
 * Development of this code funded by Astaro AG (http://www.astaro.com/)
 */

#include <linux/module.h>
#include <linux/init.h>
#include <linux/list.h>
#include <linux/skbuff.h>
#include <linux/netlink.h>
#include <linux/vmalloc.h>
#include <linux/rhashtable.h>
#include <linux/audit.h>
#include <linux/netfilter.h>
#include <linux/netfilter/nfnetlink.h>
#include <linux/netfilter/nf_tables.h>
#include <net/netfilter/nf_flow_table.h>
#include <net/netfilter/nf_tables_core.h>
#include <net/netfilter/nf_tables.h>
#include <net/netfilter/nf_tables_offload.h>
#include <net/net_namespace.h>
#include <net/sock.h>

#define NFT_MODULE_AUTOLOAD_LIMIT (MODULE_NAME_LEN - sizeof("nft-expr-255-"))
#define NFT_SET_MAX_ANONLEN 16

unsigned int nf_tables_net_id __read_mostly;

static LIST_HEAD(nf_tables_expressions);
static LIST_HEAD(nf_tables_objects);
static LIST_HEAD(nf_tables_flowtables);
static LIST_HEAD(nf_tables_destroy_list);
static LIST_HEAD(nf_tables_gc_list);
static DEFINE_SPINLOCK(nf_tables_destroy_list_lock);
static DEFINE_SPINLOCK(nf_tables_gc_list_lock);

enum {
	NFT_VALIDATE_SKIP	= 0,
	NFT_VALIDATE_NEED,
	NFT_VALIDATE_DO,
};

static struct rhltable nft_objname_ht;

static u32 nft_chain_hash(const void *data, u32 len, u32 seed);
static u32 nft_chain_hash_obj(const void *data, u32 len, u32 seed);
static int nft_chain_hash_cmp(struct rhashtable_compare_arg *, const void *);

static u32 nft_objname_hash(const void *data, u32 len, u32 seed);
static u32 nft_objname_hash_obj(const void *data, u32 len, u32 seed);
static int nft_objname_hash_cmp(struct rhashtable_compare_arg *, const void *);

static const struct rhashtable_params nft_chain_ht_params = {
	.head_offset		= offsetof(struct nft_chain, rhlhead),
	.key_offset		= offsetof(struct nft_chain, name),
	.hashfn			= nft_chain_hash,
	.obj_hashfn		= nft_chain_hash_obj,
	.obj_cmpfn		= nft_chain_hash_cmp,
	.automatic_shrinking	= true,
};

static const struct rhashtable_params nft_objname_ht_params = {
	.head_offset		= offsetof(struct nft_object, rhlhead),
	.key_offset		= offsetof(struct nft_object, key),
	.hashfn			= nft_objname_hash,
	.obj_hashfn		= nft_objname_hash_obj,
	.obj_cmpfn		= nft_objname_hash_cmp,
	.automatic_shrinking	= true,
};

struct nft_audit_data {
	struct nft_table *table;
	int entries;
	int op;
	struct list_head list;
};

static const u8 nft2audit_op[NFT_MSG_MAX] = { // enum nf_tables_msg_types
	[NFT_MSG_NEWTABLE]	= AUDIT_NFT_OP_TABLE_REGISTER,
	[NFT_MSG_GETTABLE]	= AUDIT_NFT_OP_INVALID,
	[NFT_MSG_DELTABLE]	= AUDIT_NFT_OP_TABLE_UNREGISTER,
	[NFT_MSG_NEWCHAIN]	= AUDIT_NFT_OP_CHAIN_REGISTER,
	[NFT_MSG_GETCHAIN]	= AUDIT_NFT_OP_INVALID,
	[NFT_MSG_DELCHAIN]	= AUDIT_NFT_OP_CHAIN_UNREGISTER,
	[NFT_MSG_NEWRULE]	= AUDIT_NFT_OP_RULE_REGISTER,
	[NFT_MSG_GETRULE]	= AUDIT_NFT_OP_INVALID,
	[NFT_MSG_DELRULE]	= AUDIT_NFT_OP_RULE_UNREGISTER,
	[NFT_MSG_NEWSET]	= AUDIT_NFT_OP_SET_REGISTER,
	[NFT_MSG_GETSET]	= AUDIT_NFT_OP_INVALID,
	[NFT_MSG_DELSET]	= AUDIT_NFT_OP_SET_UNREGISTER,
	[NFT_MSG_NEWSETELEM]	= AUDIT_NFT_OP_SETELEM_REGISTER,
	[NFT_MSG_GETSETELEM]	= AUDIT_NFT_OP_INVALID,
	[NFT_MSG_DELSETELEM]	= AUDIT_NFT_OP_SETELEM_UNREGISTER,
	[NFT_MSG_NEWGEN]	= AUDIT_NFT_OP_GEN_REGISTER,
	[NFT_MSG_GETGEN]	= AUDIT_NFT_OP_INVALID,
	[NFT_MSG_TRACE]		= AUDIT_NFT_OP_INVALID,
	[NFT_MSG_NEWOBJ]	= AUDIT_NFT_OP_OBJ_REGISTER,
	[NFT_MSG_GETOBJ]	= AUDIT_NFT_OP_INVALID,
	[NFT_MSG_DELOBJ]	= AUDIT_NFT_OP_OBJ_UNREGISTER,
	[NFT_MSG_GETOBJ_RESET]	= AUDIT_NFT_OP_OBJ_RESET,
	[NFT_MSG_NEWFLOWTABLE]	= AUDIT_NFT_OP_FLOWTABLE_REGISTER,
	[NFT_MSG_GETFLOWTABLE]	= AUDIT_NFT_OP_INVALID,
	[NFT_MSG_DELFLOWTABLE]	= AUDIT_NFT_OP_FLOWTABLE_UNREGISTER,
	[NFT_MSG_GETSETELEM_RESET] = AUDIT_NFT_OP_SETELEM_RESET,
};

static void nft_validate_state_update(struct nft_table *table, u8 new_validate_state)
{
	switch (table->validate_state) {
	case NFT_VALIDATE_SKIP:
		WARN_ON_ONCE(new_validate_state == NFT_VALIDATE_DO);
		break;
	case NFT_VALIDATE_NEED:
		break;
	case NFT_VALIDATE_DO:
		if (new_validate_state == NFT_VALIDATE_NEED)
			return;
	}

	table->validate_state = new_validate_state;
}
static void nf_tables_trans_destroy_work(struct work_struct *w);
static DECLARE_WORK(trans_destroy_work, nf_tables_trans_destroy_work);

static void nft_trans_gc_work(struct work_struct *work);
static DECLARE_WORK(trans_gc_work, nft_trans_gc_work);

static void nft_ctx_init(struct nft_ctx *ctx,
			 struct net *net,
			 const struct sk_buff *skb,
			 const struct nlmsghdr *nlh,
			 u8 family,
			 struct nft_table *table,
			 struct nft_chain *chain,
			 const struct nlattr * const *nla)
{
	ctx->net	= net;
	ctx->family	= family;
	ctx->level	= 0;
	ctx->table	= table;
	ctx->chain	= chain;
	ctx->nla   	= nla;
	ctx->portid	= NETLINK_CB(skb).portid;
	ctx->report	= nlmsg_report(nlh);
	ctx->flags	= nlh->nlmsg_flags;
	ctx->seq	= nlh->nlmsg_seq;
}

static struct nft_trans *nft_trans_alloc_gfp(const struct nft_ctx *ctx,
					     int msg_type, u32 size, gfp_t gfp)
{
	struct nft_trans *trans;

	trans = kzalloc(size, gfp);
	if (trans == NULL)
		return NULL;

	INIT_LIST_HEAD(&trans->list);
	trans->msg_type = msg_type;

	trans->net = ctx->net;
	trans->table = ctx->table;
	trans->seq = ctx->seq;
	trans->flags = ctx->flags;
	trans->report = ctx->report;

	return trans;
}

static struct nft_trans *nft_trans_alloc(const struct nft_ctx *ctx,
					 int msg_type, u32 size)
{
	return nft_trans_alloc_gfp(ctx, msg_type, size, GFP_KERNEL);
}

static struct nft_trans_binding *nft_trans_get_binding(struct nft_trans *trans)
{
	switch (trans->msg_type) {
	case NFT_MSG_NEWCHAIN:
	case NFT_MSG_NEWSET:
		return container_of(trans, struct nft_trans_binding, nft_trans);
	}

	return NULL;
}

static void nft_trans_list_del(struct nft_trans *trans)
{
	struct nft_trans_binding *trans_binding;

	list_del(&trans->list);

	trans_binding = nft_trans_get_binding(trans);
	if (trans_binding)
		list_del(&trans_binding->binding_list);
}

static void nft_trans_destroy(struct nft_trans *trans)
{
	nft_trans_list_del(trans);
	kfree(trans);
}

static void __nft_set_trans_bind(const struct nft_ctx *ctx, struct nft_set *set,
				 bool bind)
{
	struct nftables_pernet *nft_net;
	struct net *net = ctx->net;
	struct nft_trans *trans;

	if (!nft_set_is_anonymous(set))
		return;

	nft_net = nft_pernet(net);
	list_for_each_entry_reverse(trans, &nft_net->commit_list, list) {
		switch (trans->msg_type) {
		case NFT_MSG_NEWSET:
			if (nft_trans_set(trans) == set)
				nft_trans_set_bound(trans) = bind;
			break;
		case NFT_MSG_NEWSETELEM:
			if (nft_trans_elem_set(trans) == set)
				nft_trans_elem_set_bound(trans) = bind;
			break;
		}
	}
}

static void nft_set_trans_bind(const struct nft_ctx *ctx, struct nft_set *set)
{
	return __nft_set_trans_bind(ctx, set, true);
}

static void nft_set_trans_unbind(const struct nft_ctx *ctx, struct nft_set *set)
{
	return __nft_set_trans_bind(ctx, set, false);
}

static void __nft_chain_trans_bind(const struct nft_ctx *ctx,
				   struct nft_chain *chain, bool bind)
{
	struct nftables_pernet *nft_net;
	struct net *net = ctx->net;
	struct nft_trans *trans;

	if (!nft_chain_binding(chain))
		return;

	nft_net = nft_pernet(net);
	list_for_each_entry_reverse(trans, &nft_net->commit_list, list) {
		switch (trans->msg_type) {
		case NFT_MSG_NEWCHAIN:
			if (nft_trans_chain(trans) == chain)
				nft_trans_chain_bound(trans) = bind;
			break;
		case NFT_MSG_NEWRULE:
			if (nft_trans_rule_chain(trans) == chain)
				nft_trans_rule_bound(trans) = bind;
			break;
		}
	}
}

static void nft_chain_trans_bind(const struct nft_ctx *ctx,
				 struct nft_chain *chain)
{
	__nft_chain_trans_bind(ctx, chain, true);
}

int nf_tables_bind_chain(const struct nft_ctx *ctx, struct nft_chain *chain)
{
	if (!nft_chain_binding(chain))
		return 0;

	if (nft_chain_binding(ctx->chain))
		return -EOPNOTSUPP;

	if (chain->bound)
		return -EBUSY;

	if (!nft_use_inc(&chain->use))
		return -EMFILE;

	chain->bound = true;
	nft_chain_trans_bind(ctx, chain);

	return 0;
}

void nf_tables_unbind_chain(const struct nft_ctx *ctx, struct nft_chain *chain)
{
	__nft_chain_trans_bind(ctx, chain, false);
}

static int nft_netdev_register_hooks(struct net *net,
				     struct list_head *hook_list)
{
	struct nft_hook *hook;
	int err, j;

	j = 0;
	list_for_each_entry(hook, hook_list, list) {
		err = nf_register_net_hook(net, &hook->ops);
		if (err < 0)
			goto err_register;

		j++;
	}
	return 0;

err_register:
	list_for_each_entry(hook, hook_list, list) {
		if (j-- <= 0)
			break;

		nf_unregister_net_hook(net, &hook->ops);
	}
	return err;
}

static void nft_netdev_unregister_hooks(struct net *net,
					struct list_head *hook_list,
					bool release_netdev)
{
	struct nft_hook *hook, *next;

	list_for_each_entry_safe(hook, next, hook_list, list) {
		nf_unregister_net_hook(net, &hook->ops);
		if (release_netdev) {
			list_del(&hook->list);
			kfree_rcu(hook, rcu);
		}
	}
}

static int nf_tables_register_hook(struct net *net,
				   const struct nft_table *table,
				   struct nft_chain *chain)
{
	struct nft_base_chain *basechain;
	const struct nf_hook_ops *ops;

	if (table->flags & NFT_TABLE_F_DORMANT ||
	    !nft_is_base_chain(chain))
		return 0;

	basechain = nft_base_chain(chain);
	ops = &basechain->ops;

	if (basechain->type->ops_register)
		return basechain->type->ops_register(net, ops);

	if (nft_base_chain_netdev(table->family, basechain->ops.hooknum))
		return nft_netdev_register_hooks(net, &basechain->hook_list);

	return nf_register_net_hook(net, &basechain->ops);
}

static void __nf_tables_unregister_hook(struct net *net,
					const struct nft_table *table,
					struct nft_chain *chain,
					bool release_netdev)
{
	struct nft_base_chain *basechain;
	const struct nf_hook_ops *ops;

	if (table->flags & NFT_TABLE_F_DORMANT ||
	    !nft_is_base_chain(chain))
		return;
	basechain = nft_base_chain(chain);
	ops = &basechain->ops;

	if (basechain->type->ops_unregister)
		return basechain->type->ops_unregister(net, ops);

	if (nft_base_chain_netdev(table->family, basechain->ops.hooknum))
		nft_netdev_unregister_hooks(net, &basechain->hook_list,
					    release_netdev);
	else
		nf_unregister_net_hook(net, &basechain->ops);
}

static void nf_tables_unregister_hook(struct net *net,
				      const struct nft_table *table,
				      struct nft_chain *chain)
{
	return __nf_tables_unregister_hook(net, table, chain, false);
}

static void nft_trans_commit_list_add_tail(struct net *net, struct nft_trans *trans)
{
	struct nftables_pernet *nft_net = nft_pernet(net);
	struct nft_trans_binding *binding;
	struct nft_trans_set *trans_set;

	list_add_tail(&trans->list, &nft_net->commit_list);

	binding = nft_trans_get_binding(trans);
	if (!binding)
		return;

	switch (trans->msg_type) {
	case NFT_MSG_NEWSET:
		trans_set = nft_trans_container_set(trans);

		if (!nft_trans_set_update(trans) &&
		    nft_set_is_anonymous(nft_trans_set(trans)))
			list_add_tail(&binding->binding_list, &nft_net->binding_list);

		list_add_tail(&trans_set->list_trans_newset, &nft_net->commit_set_list);
		break;
	case NFT_MSG_NEWCHAIN:
		if (!nft_trans_chain_update(trans) &&
		    nft_chain_binding(nft_trans_chain(trans)))
			list_add_tail(&binding->binding_list, &nft_net->binding_list);
		break;
	}
}

static int nft_trans_table_add(struct nft_ctx *ctx, int msg_type)
{
	struct nft_trans *trans;

	trans = nft_trans_alloc(ctx, msg_type, sizeof(struct nft_trans_table));
	if (trans == NULL)
		return -ENOMEM;

	if (msg_type == NFT_MSG_NEWTABLE)
		nft_activate_next(ctx->net, ctx->table);

	nft_trans_commit_list_add_tail(ctx->net, trans);
	return 0;
}

static int nft_deltable(struct nft_ctx *ctx)
{
	int err;

	err = nft_trans_table_add(ctx, NFT_MSG_DELTABLE);
	if (err < 0)
		return err;

	nft_deactivate_next(ctx->net, ctx->table);
	return err;
}

static struct nft_trans *
nft_trans_alloc_chain(const struct nft_ctx *ctx, int msg_type)
{
	struct nft_trans_chain *trans_chain;
	struct nft_trans *trans;

	trans = nft_trans_alloc(ctx, msg_type, sizeof(struct nft_trans_chain));
	if (!trans)
		return NULL;

	trans_chain = nft_trans_container_chain(trans);
	INIT_LIST_HEAD(&trans_chain->nft_trans_binding.binding_list);
	trans_chain->chain = ctx->chain;

	return trans;
}

static struct nft_trans *nft_trans_chain_add(struct nft_ctx *ctx, int msg_type)
{
	struct nft_trans *trans;

	trans = nft_trans_alloc_chain(ctx, msg_type);
	if (trans == NULL)
		return ERR_PTR(-ENOMEM);

	if (msg_type == NFT_MSG_NEWCHAIN) {
		nft_activate_next(ctx->net, ctx->chain);

		if (ctx->nla[NFTA_CHAIN_ID]) {
			nft_trans_chain_id(trans) =
				ntohl(nla_get_be32(ctx->nla[NFTA_CHAIN_ID]));
		}
	}
	nft_trans_commit_list_add_tail(ctx->net, trans);

	return trans;
}

static int nft_delchain(struct nft_ctx *ctx)
{
	struct nft_trans *trans;

	trans = nft_trans_chain_add(ctx, NFT_MSG_DELCHAIN);
	if (IS_ERR(trans))
		return PTR_ERR(trans);

	nft_use_dec(&ctx->table->use);
	nft_deactivate_next(ctx->net, ctx->chain);

	return 0;
}

void nft_rule_expr_activate(const struct nft_ctx *ctx, struct nft_rule *rule)
{
	struct nft_expr *expr;

	expr = nft_expr_first(rule);
	while (nft_expr_more(rule, expr)) {
		if (expr->ops->activate)
			expr->ops->activate(ctx, expr);

		expr = nft_expr_next(expr);
	}
}

void nft_rule_expr_deactivate(const struct nft_ctx *ctx, struct nft_rule *rule,
			      enum nft_trans_phase phase)
{
	struct nft_expr *expr;

	expr = nft_expr_first(rule);
	while (nft_expr_more(rule, expr)) {
		if (expr->ops->deactivate)
			expr->ops->deactivate(ctx, expr, phase);

		expr = nft_expr_next(expr);
	}
}

static int
nf_tables_delrule_deactivate(struct nft_ctx *ctx, struct nft_rule *rule)
{
	/* You cannot delete the same rule twice */
	if (nft_is_active_next(ctx->net, rule)) {
		nft_deactivate_next(ctx->net, rule);
		nft_use_dec(&ctx->chain->use);
		return 0;
	}
	return -ENOENT;
}

static struct nft_trans *nft_trans_rule_add(struct nft_ctx *ctx, int msg_type,
					    struct nft_rule *rule)
{
	struct nft_trans *trans;

	trans = nft_trans_alloc(ctx, msg_type, sizeof(struct nft_trans_rule));
	if (trans == NULL)
		return NULL;

	if (msg_type == NFT_MSG_NEWRULE && ctx->nla[NFTA_RULE_ID] != NULL) {
		nft_trans_rule_id(trans) =
			ntohl(nla_get_be32(ctx->nla[NFTA_RULE_ID]));
	}
	nft_trans_rule(trans) = rule;
	nft_trans_rule_chain(trans) = ctx->chain;
	nft_trans_commit_list_add_tail(ctx->net, trans);

	return trans;
}

static int nft_delrule(struct nft_ctx *ctx, struct nft_rule *rule)
{
	struct nft_flow_rule *flow;
	struct nft_trans *trans;
	int err;

	trans = nft_trans_rule_add(ctx, NFT_MSG_DELRULE, rule);
	if (trans == NULL)
		return -ENOMEM;

	if (ctx->chain->flags & NFT_CHAIN_HW_OFFLOAD) {
		flow = nft_flow_rule_create(ctx->net, rule);
		if (IS_ERR(flow)) {
			nft_trans_destroy(trans);
			return PTR_ERR(flow);
		}

		nft_trans_flow_rule(trans) = flow;
	}

	err = nf_tables_delrule_deactivate(ctx, rule);
	if (err < 0) {
		nft_trans_destroy(trans);
		return err;
	}
	nft_rule_expr_deactivate(ctx, rule, NFT_TRANS_PREPARE);

	return 0;
}

static int nft_delrule_by_chain(struct nft_ctx *ctx)
{
	struct nft_rule *rule;
	int err;

	list_for_each_entry(rule, &ctx->chain->rules, list) {
		if (!nft_is_active_next(ctx->net, rule))
			continue;

		err = nft_delrule(ctx, rule);
		if (err < 0)
			return err;
	}
	return 0;
}

static int __nft_trans_set_add(const struct nft_ctx *ctx, int msg_type,
			       struct nft_set *set,
			       const struct nft_set_desc *desc)
{
	struct nft_trans_set *trans_set;
	struct nft_trans *trans;

	trans = nft_trans_alloc(ctx, msg_type, sizeof(struct nft_trans_set));
	if (trans == NULL)
		return -ENOMEM;

	trans_set = nft_trans_container_set(trans);
	INIT_LIST_HEAD(&trans_set->nft_trans_binding.binding_list);
	INIT_LIST_HEAD(&trans_set->list_trans_newset);

	if (msg_type == NFT_MSG_NEWSET && ctx->nla[NFTA_SET_ID] && !desc) {
		nft_trans_set_id(trans) =
			ntohl(nla_get_be32(ctx->nla[NFTA_SET_ID]));
		nft_activate_next(ctx->net, set);
	}
	nft_trans_set(trans) = set;
	if (desc) {
		nft_trans_set_update(trans) = true;
		nft_trans_set_gc_int(trans) = desc->gc_int;
		nft_trans_set_timeout(trans) = desc->timeout;
		nft_trans_set_size(trans) = desc->size;
	}
	nft_trans_commit_list_add_tail(ctx->net, trans);

	return 0;
}

static int nft_trans_set_add(const struct nft_ctx *ctx, int msg_type,
			     struct nft_set *set)
{
	return __nft_trans_set_add(ctx, msg_type, set, NULL);
}

static int nft_mapelem_deactivate(const struct nft_ctx *ctx,
				  struct nft_set *set,
				  const struct nft_set_iter *iter,
				  struct nft_elem_priv *elem_priv)
{
	struct nft_set_ext *ext = nft_set_elem_ext(set, elem_priv);

	if (!nft_set_elem_active(ext, iter->genmask))
		return 0;

	nft_set_elem_change_active(ctx->net, set, ext);
	nft_setelem_data_deactivate(ctx->net, set, elem_priv);

	return 0;
}

struct nft_set_elem_catchall {
	struct list_head	list;
	struct rcu_head		rcu;
	struct nft_elem_priv	*elem;
};

static void nft_map_catchall_deactivate(const struct nft_ctx *ctx,
					struct nft_set *set)
{
	u8 genmask = nft_genmask_next(ctx->net);
	struct nft_set_elem_catchall *catchall;
	struct nft_set_ext *ext;

	list_for_each_entry(catchall, &set->catchall_list, list) {
		ext = nft_set_elem_ext(set, catchall->elem);
		if (!nft_set_elem_active(ext, genmask))
			continue;

		nft_set_elem_change_active(ctx->net, set, ext);
		nft_setelem_data_deactivate(ctx->net, set, catchall->elem);
		break;
	}
}

static void nft_map_deactivate(const struct nft_ctx *ctx, struct nft_set *set)
{
	struct nft_set_iter iter = {
		.genmask	= nft_genmask_next(ctx->net),
		.type		= NFT_ITER_UPDATE,
		.fn		= nft_mapelem_deactivate,
	};

	set->ops->walk(ctx, set, &iter);
	WARN_ON_ONCE(iter.err);

	nft_map_catchall_deactivate(ctx, set);
}

static int nft_delset(const struct nft_ctx *ctx, struct nft_set *set)
{
	int err;

	err = nft_trans_set_add(ctx, NFT_MSG_DELSET, set);
	if (err < 0)
		return err;

	if (set->flags & (NFT_SET_MAP | NFT_SET_OBJECT))
		nft_map_deactivate(ctx, set);

	nft_deactivate_next(ctx->net, set);
	nft_use_dec(&ctx->table->use);

	return err;
}

static int nft_trans_obj_add(struct nft_ctx *ctx, int msg_type,
			     struct nft_object *obj)
{
	struct nft_trans *trans;

	trans = nft_trans_alloc(ctx, msg_type, sizeof(struct nft_trans_obj));
	if (trans == NULL)
		return -ENOMEM;

	if (msg_type == NFT_MSG_NEWOBJ)
		nft_activate_next(ctx->net, obj);

	nft_trans_obj(trans) = obj;
	nft_trans_commit_list_add_tail(ctx->net, trans);

	return 0;
}

static int nft_delobj(struct nft_ctx *ctx, struct nft_object *obj)
{
	int err;

	err = nft_trans_obj_add(ctx, NFT_MSG_DELOBJ, obj);
	if (err < 0)
		return err;

	nft_deactivate_next(ctx->net, obj);
	nft_use_dec(&ctx->table->use);

	return err;
}

static struct nft_trans *
nft_trans_flowtable_add(struct nft_ctx *ctx, int msg_type,
		        struct nft_flowtable *flowtable)
{
	struct nft_trans *trans;

	trans = nft_trans_alloc(ctx, msg_type,
				sizeof(struct nft_trans_flowtable));
	if (trans == NULL)
		return ERR_PTR(-ENOMEM);

	if (msg_type == NFT_MSG_NEWFLOWTABLE)
		nft_activate_next(ctx->net, flowtable);

	INIT_LIST_HEAD(&nft_trans_flowtable_hooks(trans));
	nft_trans_flowtable(trans) = flowtable;
	nft_trans_commit_list_add_tail(ctx->net, trans);

	return trans;
}

static int nft_delflowtable(struct nft_ctx *ctx,
			    struct nft_flowtable *flowtable)
{
	struct nft_trans *trans;

	trans = nft_trans_flowtable_add(ctx, NFT_MSG_DELFLOWTABLE, flowtable);
	if (IS_ERR(trans))
		return PTR_ERR(trans);

	nft_deactivate_next(ctx->net, flowtable);
	nft_use_dec(&ctx->table->use);

	return 0;
}

static void __nft_reg_track_clobber(struct nft_regs_track *track, u8 dreg)
{
	int i;

	for (i = track->regs[dreg].num_reg; i > 0; i--)
		__nft_reg_track_cancel(track, dreg - i);
}

static void __nft_reg_track_update(struct nft_regs_track *track,
				   const struct nft_expr *expr,
				   u8 dreg, u8 num_reg)
{
	track->regs[dreg].selector = expr;
	track->regs[dreg].bitwise = NULL;
	track->regs[dreg].num_reg = num_reg;
}

void nft_reg_track_update(struct nft_regs_track *track,
			  const struct nft_expr *expr, u8 dreg, u8 len)
{
	unsigned int regcount;
	int i;

	__nft_reg_track_clobber(track, dreg);

	regcount = DIV_ROUND_UP(len, NFT_REG32_SIZE);
	for (i = 0; i < regcount; i++, dreg++)
		__nft_reg_track_update(track, expr, dreg, i);
}
EXPORT_SYMBOL_GPL(nft_reg_track_update);

void nft_reg_track_cancel(struct nft_regs_track *track, u8 dreg, u8 len)
{
	unsigned int regcount;
	int i;

	__nft_reg_track_clobber(track, dreg);

	regcount = DIV_ROUND_UP(len, NFT_REG32_SIZE);
	for (i = 0; i < regcount; i++, dreg++)
		__nft_reg_track_cancel(track, dreg);
}
EXPORT_SYMBOL_GPL(nft_reg_track_cancel);

void __nft_reg_track_cancel(struct nft_regs_track *track, u8 dreg)
{
	track->regs[dreg].selector = NULL;
	track->regs[dreg].bitwise = NULL;
	track->regs[dreg].num_reg = 0;
}
EXPORT_SYMBOL_GPL(__nft_reg_track_cancel);

/*
 * Tables
 */

static struct nft_table *nft_table_lookup(const struct net *net,
					  const struct nlattr *nla,
					  u8 family, u8 genmask, u32 nlpid)
{
	struct nftables_pernet *nft_net;
	struct nft_table *table;

	if (nla == NULL)
		return ERR_PTR(-EINVAL);

	nft_net = nft_pernet(net);
	list_for_each_entry_rcu(table, &nft_net->tables, list,
				lockdep_is_held(&nft_net->commit_mutex)) {
		if (!nla_strcmp(nla, table->name) &&
		    table->family == family &&
		    nft_active_genmask(table, genmask)) {
			if (nft_table_has_owner(table) &&
			    nlpid && table->nlpid != nlpid)
				return ERR_PTR(-EPERM);

			return table;
		}
	}

	return ERR_PTR(-ENOENT);
}

static struct nft_table *nft_table_lookup_byhandle(const struct net *net,
						   const struct nlattr *nla,
						   int family, u8 genmask, u32 nlpid)
{
	struct nftables_pernet *nft_net;
	struct nft_table *table;

	nft_net = nft_pernet(net);
	list_for_each_entry(table, &nft_net->tables, list) {
		if (be64_to_cpu(nla_get_be64(nla)) == table->handle &&
		    table->family == family &&
		    nft_active_genmask(table, genmask)) {
			if (nft_table_has_owner(table) &&
			    nlpid && table->nlpid != nlpid)
				return ERR_PTR(-EPERM);

			return table;
		}
	}

	return ERR_PTR(-ENOENT);
}

static inline u64 nf_tables_alloc_handle(struct nft_table *table)
{
	return ++table->hgenerator;
}

static const struct nft_chain_type *chain_type[NFPROTO_NUMPROTO][NFT_CHAIN_T_MAX];

static const struct nft_chain_type *
__nft_chain_type_get(u8 family, enum nft_chain_types type)
{
	if (family >= NFPROTO_NUMPROTO ||
	    type >= NFT_CHAIN_T_MAX)
		return NULL;

	return chain_type[family][type];
}

static const struct nft_chain_type *
__nf_tables_chain_type_lookup(const struct nlattr *nla, u8 family)
{
	const struct nft_chain_type *type;
	int i;

	for (i = 0; i < NFT_CHAIN_T_MAX; i++) {
		type = __nft_chain_type_get(family, i);
		if (!type)
			continue;
		if (!nla_strcmp(nla, type->name))
			return type;
	}
	return NULL;
}

struct nft_module_request {
	struct list_head	list;
	char			module[MODULE_NAME_LEN];
	bool			done;
};

#ifdef CONFIG_MODULES
__printf(2, 3) int nft_request_module(struct net *net, const char *fmt,
				      ...)
{
	char module_name[MODULE_NAME_LEN];
	struct nftables_pernet *nft_net;
	struct nft_module_request *req;
	va_list args;
	int ret;

	va_start(args, fmt);
	ret = vsnprintf(module_name, MODULE_NAME_LEN, fmt, args);
	va_end(args);
	if (ret >= MODULE_NAME_LEN)
		return 0;

	nft_net = nft_pernet(net);
	list_for_each_entry(req, &nft_net->module_list, list) {
		if (!strcmp(req->module, module_name)) {
			if (req->done)
				return 0;

			/* A request to load this module already exists. */
			return -EAGAIN;
		}
	}

	req = kmalloc(sizeof(*req), GFP_KERNEL);
	if (!req)
		return -ENOMEM;

	req->done = false;
	strscpy(req->module, module_name, MODULE_NAME_LEN);
	list_add_tail(&req->list, &nft_net->module_list);

	return -EAGAIN;
}
EXPORT_SYMBOL_GPL(nft_request_module);
#endif

static void lockdep_nfnl_nft_mutex_not_held(void)
{
#ifdef CONFIG_PROVE_LOCKING
	if (debug_locks)
		WARN_ON_ONCE(lockdep_nfnl_is_held(NFNL_SUBSYS_NFTABLES));
#endif
}

static const struct nft_chain_type *
nf_tables_chain_type_lookup(struct net *net, const struct nlattr *nla,
			    u8 family, bool autoload)
{
	const struct nft_chain_type *type;

	type = __nf_tables_chain_type_lookup(nla, family);
	if (type != NULL)
		return type;

	lockdep_nfnl_nft_mutex_not_held();
#ifdef CONFIG_MODULES
	if (autoload) {
		if (nft_request_module(net, "nft-chain-%u-%.*s", family,
				       nla_len(nla),
				       (const char *)nla_data(nla)) == -EAGAIN)
			return ERR_PTR(-EAGAIN);
	}
#endif
	return ERR_PTR(-ENOENT);
}

static __be16 nft_base_seq(const struct net *net)
{
	struct nftables_pernet *nft_net = nft_pernet(net);

	return htons(nft_net->base_seq & 0xffff);
}

static const struct nla_policy nft_table_policy[NFTA_TABLE_MAX + 1] = {
	[NFTA_TABLE_NAME]	= { .type = NLA_STRING,
				    .len = NFT_TABLE_MAXNAMELEN - 1 },
	[NFTA_TABLE_FLAGS]	= { .type = NLA_U32 },
	[NFTA_TABLE_HANDLE]	= { .type = NLA_U64 },
	[NFTA_TABLE_USERDATA]	= { .type = NLA_BINARY,
				    .len = NFT_USERDATA_MAXLEN }
};

static int nf_tables_fill_table_info(struct sk_buff *skb, struct net *net,
				     u32 portid, u32 seq, int event, u32 flags,
				     int family, const struct nft_table *table)
{
	struct nlmsghdr *nlh;

	event = nfnl_msg_type(NFNL_SUBSYS_NFTABLES, event);
	nlh = nfnl_msg_put(skb, portid, seq, event, flags, family,
			   NFNETLINK_V0, nft_base_seq(net));
	if (!nlh)
		goto nla_put_failure;

	if (nla_put_string(skb, NFTA_TABLE_NAME, table->name) ||
	    nla_put_be32(skb, NFTA_TABLE_USE, htonl(table->use)) ||
	    nla_put_be64(skb, NFTA_TABLE_HANDLE, cpu_to_be64(table->handle),
			 NFTA_TABLE_PAD))
		goto nla_put_failure;

	if (event == NFT_MSG_DELTABLE) {
		nlmsg_end(skb, nlh);
		return 0;
	}

	if (nla_put_be32(skb, NFTA_TABLE_FLAGS,
			 htonl(table->flags & NFT_TABLE_F_MASK)))
		goto nla_put_failure;

	if (nft_table_has_owner(table) &&
	    nla_put_be32(skb, NFTA_TABLE_OWNER, htonl(table->nlpid)))
		goto nla_put_failure;

	if (table->udata) {
		if (nla_put(skb, NFTA_TABLE_USERDATA, table->udlen, table->udata))
			goto nla_put_failure;
	}

	nlmsg_end(skb, nlh);
	return 0;

nla_put_failure:
	nlmsg_trim(skb, nlh);
	return -1;
}

struct nftnl_skb_parms {
	bool report;
};
#define NFT_CB(skb)	(*(struct nftnl_skb_parms*)&((skb)->cb))

static void nft_notify_enqueue(struct sk_buff *skb, bool report,
			       struct list_head *notify_list)
{
	NFT_CB(skb).report = report;
	list_add_tail(&skb->list, notify_list);
}

static void nf_tables_table_notify(const struct nft_ctx *ctx, int event)
{
	struct nftables_pernet *nft_net;
	struct sk_buff *skb;
	u16 flags = 0;
	int err;

	if (!ctx->report &&
	    !nfnetlink_has_listeners(ctx->net, NFNLGRP_NFTABLES))
		return;

	skb = nlmsg_new(NLMSG_GOODSIZE, GFP_KERNEL);
	if (skb == NULL)
		goto err;

	if (ctx->flags & (NLM_F_CREATE | NLM_F_EXCL))
		flags |= ctx->flags & (NLM_F_CREATE | NLM_F_EXCL);

	err = nf_tables_fill_table_info(skb, ctx->net, ctx->portid, ctx->seq,
					event, flags, ctx->family, ctx->table);
	if (err < 0) {
		kfree_skb(skb);
		goto err;
	}

	nft_net = nft_pernet(ctx->net);
	nft_notify_enqueue(skb, ctx->report, &nft_net->notify_list);
	return;
err:
	nfnetlink_set_err(ctx->net, ctx->portid, NFNLGRP_NFTABLES, -ENOBUFS);
}

static int nf_tables_dump_tables(struct sk_buff *skb,
				 struct netlink_callback *cb)
{
	const struct nfgenmsg *nfmsg = nlmsg_data(cb->nlh);
	struct nftables_pernet *nft_net;
	const struct nft_table *table;
	unsigned int idx = 0, s_idx = cb->args[0];
	struct net *net = sock_net(skb->sk);
	int family = nfmsg->nfgen_family;

	rcu_read_lock();
	nft_net = nft_pernet(net);
	cb->seq = READ_ONCE(nft_net->base_seq);

	list_for_each_entry_rcu(table, &nft_net->tables, list) {
		if (family != NFPROTO_UNSPEC && family != table->family)
			continue;

		if (idx < s_idx)
			goto cont;
		if (idx > s_idx)
			memset(&cb->args[1], 0,
			       sizeof(cb->args) - sizeof(cb->args[0]));
		if (!nft_is_active(net, table))
			continue;
		if (nf_tables_fill_table_info(skb, net,
					      NETLINK_CB(cb->skb).portid,
					      cb->nlh->nlmsg_seq,
					      NFT_MSG_NEWTABLE, NLM_F_MULTI,
					      table->family, table) < 0)
			goto done;

		nl_dump_check_consistent(cb, nlmsg_hdr(skb));
cont:
		idx++;
	}
done:
	rcu_read_unlock();
	cb->args[0] = idx;
	return skb->len;
}

static int nft_netlink_dump_start_rcu(struct sock *nlsk, struct sk_buff *skb,
				      const struct nlmsghdr *nlh,
				      struct netlink_dump_control *c)
{
	int err;

	if (!try_module_get(THIS_MODULE))
		return -EINVAL;

	rcu_read_unlock();
	err = netlink_dump_start(nlsk, skb, nlh, c);
	rcu_read_lock();
	module_put(THIS_MODULE);

	return err;
}

/* called with rcu_read_lock held */
static int nf_tables_gettable(struct sk_buff *skb, const struct nfnl_info *info,
			      const struct nlattr * const nla[])
{
	struct netlink_ext_ack *extack = info->extack;
	u8 genmask = nft_genmask_cur(info->net);
	u8 family = info->nfmsg->nfgen_family;
	const struct nft_table *table;
	struct net *net = info->net;
	struct sk_buff *skb2;
	int err;

	if (info->nlh->nlmsg_flags & NLM_F_DUMP) {
		struct netlink_dump_control c = {
			.dump = nf_tables_dump_tables,
			.module = THIS_MODULE,
		};

		return nft_netlink_dump_start_rcu(info->sk, skb, info->nlh, &c);
	}

	table = nft_table_lookup(net, nla[NFTA_TABLE_NAME], family, genmask, 0);
	if (IS_ERR(table)) {
		NL_SET_BAD_ATTR(extack, nla[NFTA_TABLE_NAME]);
		return PTR_ERR(table);
	}

	skb2 = alloc_skb(NLMSG_GOODSIZE, GFP_ATOMIC);
	if (!skb2)
		return -ENOMEM;

	err = nf_tables_fill_table_info(skb2, net, NETLINK_CB(skb).portid,
					info->nlh->nlmsg_seq, NFT_MSG_NEWTABLE,
					0, family, table);
	if (err < 0)
		goto err_fill_table_info;

	return nfnetlink_unicast(skb2, net, NETLINK_CB(skb).portid);

err_fill_table_info:
	kfree_skb(skb2);
	return err;
}

static void nft_table_disable(struct net *net, struct nft_table *table, u32 cnt)
{
	struct nft_chain *chain;
	u32 i = 0;

	list_for_each_entry(chain, &table->chains, list) {
		if (!nft_is_active_next(net, chain))
			continue;
		if (!nft_is_base_chain(chain))
			continue;

		if (cnt && i++ == cnt)
			break;

		nf_tables_unregister_hook(net, table, chain);
	}
}

static int nf_tables_table_enable(struct net *net, struct nft_table *table)
{
	struct nft_chain *chain;
	int err, i = 0;

	list_for_each_entry(chain, &table->chains, list) {
		if (!nft_is_active_next(net, chain))
			continue;
		if (!nft_is_base_chain(chain))
			continue;

		err = nf_tables_register_hook(net, table, chain);
		if (err < 0)
			goto err_register_hooks;

		i++;
	}
	return 0;

err_register_hooks:
	if (i)
		nft_table_disable(net, table, i);
	return err;
}

static void nf_tables_table_disable(struct net *net, struct nft_table *table)
{
	table->flags &= ~NFT_TABLE_F_DORMANT;
	nft_table_disable(net, table, 0);
	table->flags |= NFT_TABLE_F_DORMANT;
}

#define __NFT_TABLE_F_INTERNAL		(NFT_TABLE_F_MASK + 1)
#define __NFT_TABLE_F_WAS_DORMANT	(__NFT_TABLE_F_INTERNAL << 0)
#define __NFT_TABLE_F_WAS_AWAKEN	(__NFT_TABLE_F_INTERNAL << 1)
#define __NFT_TABLE_F_WAS_ORPHAN	(__NFT_TABLE_F_INTERNAL << 2)
#define __NFT_TABLE_F_UPDATE		(__NFT_TABLE_F_WAS_DORMANT | \
					 __NFT_TABLE_F_WAS_AWAKEN | \
					 __NFT_TABLE_F_WAS_ORPHAN)

static bool nft_table_pending_update(const struct nft_ctx *ctx)
{
	struct nftables_pernet *nft_net = nft_pernet(ctx->net);
	struct nft_trans *trans;

	if (ctx->table->flags & __NFT_TABLE_F_UPDATE)
		return true;

	list_for_each_entry(trans, &nft_net->commit_list, list) {
		if (trans->table == ctx->table &&
		    ((trans->msg_type == NFT_MSG_NEWCHAIN &&
		      nft_trans_chain_update(trans)) ||
		     (trans->msg_type == NFT_MSG_DELCHAIN &&
		      nft_is_base_chain(nft_trans_chain(trans)))))
			return true;
	}

	return false;
}

static int nf_tables_updtable(struct nft_ctx *ctx)
{
	struct nft_trans *trans;
	u32 flags;
	int ret;

	if (!ctx->nla[NFTA_TABLE_FLAGS])
		return 0;

	flags = ntohl(nla_get_be32(ctx->nla[NFTA_TABLE_FLAGS]));
	if (flags & ~NFT_TABLE_F_MASK)
		return -EOPNOTSUPP;

	if (flags == (ctx->table->flags & NFT_TABLE_F_MASK))
		return 0;

	if ((nft_table_has_owner(ctx->table) &&
	     !(flags & NFT_TABLE_F_OWNER)) ||
	    (flags & NFT_TABLE_F_OWNER &&
	     !nft_table_is_orphan(ctx->table)))
		return -EOPNOTSUPP;

	if ((flags ^ ctx->table->flags) & NFT_TABLE_F_PERSIST)
		return -EOPNOTSUPP;

	/* No dormant off/on/off/on games in single transaction */
	if (nft_table_pending_update(ctx))
		return -EINVAL;

	trans = nft_trans_alloc(ctx, NFT_MSG_NEWTABLE,
				sizeof(struct nft_trans_table));
	if (trans == NULL)
		return -ENOMEM;

	if ((flags & NFT_TABLE_F_DORMANT) &&
	    !(ctx->table->flags & NFT_TABLE_F_DORMANT)) {
		ctx->table->flags |= NFT_TABLE_F_DORMANT;
		if (!(ctx->table->flags & __NFT_TABLE_F_UPDATE))
			ctx->table->flags |= __NFT_TABLE_F_WAS_AWAKEN;
	} else if (!(flags & NFT_TABLE_F_DORMANT) &&
		   ctx->table->flags & NFT_TABLE_F_DORMANT) {
		ctx->table->flags &= ~NFT_TABLE_F_DORMANT;
		if (!(ctx->table->flags & __NFT_TABLE_F_UPDATE)) {
			ret = nf_tables_table_enable(ctx->net, ctx->table);
			if (ret < 0)
				goto err_register_hooks;

			ctx->table->flags |= __NFT_TABLE_F_WAS_DORMANT;
		}
	}

	if ((flags & NFT_TABLE_F_OWNER) &&
	    !nft_table_has_owner(ctx->table)) {
		ctx->table->nlpid = ctx->portid;
		ctx->table->flags |= NFT_TABLE_F_OWNER |
				     __NFT_TABLE_F_WAS_ORPHAN;
	}

	nft_trans_table_update(trans) = true;
	nft_trans_commit_list_add_tail(ctx->net, trans);

	return 0;

err_register_hooks:
	ctx->table->flags |= NFT_TABLE_F_DORMANT;
	nft_trans_destroy(trans);
	return ret;
}

static u32 nft_chain_hash(const void *data, u32 len, u32 seed)
{
	const char *name = data;

	return jhash(name, strlen(name), seed);
}

static u32 nft_chain_hash_obj(const void *data, u32 len, u32 seed)
{
	const struct nft_chain *chain = data;

	return nft_chain_hash(chain->name, 0, seed);
}

static int nft_chain_hash_cmp(struct rhashtable_compare_arg *arg,
			      const void *ptr)
{
	const struct nft_chain *chain = ptr;
	const char *name = arg->key;

	return strcmp(chain->name, name);
}

static u32 nft_objname_hash(const void *data, u32 len, u32 seed)
{
	const struct nft_object_hash_key *k = data;

	seed ^= hash_ptr(k->table, 32);

	return jhash(k->name, strlen(k->name), seed);
}

static u32 nft_objname_hash_obj(const void *data, u32 len, u32 seed)
{
	const struct nft_object *obj = data;

	return nft_objname_hash(&obj->key, 0, seed);
}

static int nft_objname_hash_cmp(struct rhashtable_compare_arg *arg,
				const void *ptr)
{
	const struct nft_object_hash_key *k = arg->key;
	const struct nft_object *obj = ptr;

	if (obj->key.table != k->table)
		return -1;

	return strcmp(obj->key.name, k->name);
}

static bool nft_supported_family(u8 family)
{
	return false
#ifdef CONFIG_NF_TABLES_INET
		|| family == NFPROTO_INET
#endif
#ifdef CONFIG_NF_TABLES_IPV4
		|| family == NFPROTO_IPV4
#endif
#ifdef CONFIG_NF_TABLES_ARP
		|| family == NFPROTO_ARP
#endif
#ifdef CONFIG_NF_TABLES_NETDEV
		|| family == NFPROTO_NETDEV
#endif
#if IS_ENABLED(CONFIG_NF_TABLES_BRIDGE)
		|| family == NFPROTO_BRIDGE
#endif
#ifdef CONFIG_NF_TABLES_IPV6
		|| family == NFPROTO_IPV6
#endif
		;
}

static int nf_tables_newtable(struct sk_buff *skb, const struct nfnl_info *info,
			      const struct nlattr * const nla[])
{
	struct nftables_pernet *nft_net = nft_pernet(info->net);
	struct netlink_ext_ack *extack = info->extack;
	u8 genmask = nft_genmask_next(info->net);
	u8 family = info->nfmsg->nfgen_family;
	struct net *net = info->net;
	const struct nlattr *attr;
	struct nft_table *table;
	struct nft_ctx ctx;
	u32 flags = 0;
	int err;

	if (!nft_supported_family(family))
		return -EOPNOTSUPP;

	lockdep_assert_held(&nft_net->commit_mutex);
	attr = nla[NFTA_TABLE_NAME];
	table = nft_table_lookup(net, attr, family, genmask,
				 NETLINK_CB(skb).portid);
	if (IS_ERR(table)) {
		if (PTR_ERR(table) != -ENOENT)
			return PTR_ERR(table);
	} else {
		if (info->nlh->nlmsg_flags & NLM_F_EXCL) {
			NL_SET_BAD_ATTR(extack, attr);
			return -EEXIST;
		}
		if (info->nlh->nlmsg_flags & NLM_F_REPLACE)
			return -EOPNOTSUPP;

		nft_ctx_init(&ctx, net, skb, info->nlh, family, table, NULL, nla);

		return nf_tables_updtable(&ctx);
	}

	if (nla[NFTA_TABLE_FLAGS]) {
		flags = ntohl(nla_get_be32(nla[NFTA_TABLE_FLAGS]));
		if (flags & ~NFT_TABLE_F_MASK)
			return -EOPNOTSUPP;
	}

	err = -ENOMEM;
	table = kzalloc(sizeof(*table), GFP_KERNEL_ACCOUNT);
	if (table == NULL)
		goto err_kzalloc;

	table->validate_state = nft_net->validate_state;
	table->name = nla_strdup(attr, GFP_KERNEL_ACCOUNT);
	if (table->name == NULL)
		goto err_strdup;

	if (nla[NFTA_TABLE_USERDATA]) {
		table->udata = nla_memdup(nla[NFTA_TABLE_USERDATA], GFP_KERNEL_ACCOUNT);
		if (table->udata == NULL)
			goto err_table_udata;

		table->udlen = nla_len(nla[NFTA_TABLE_USERDATA]);
	}

	err = rhltable_init(&table->chains_ht, &nft_chain_ht_params);
	if (err)
		goto err_chain_ht;

	INIT_LIST_HEAD(&table->chains);
	INIT_LIST_HEAD(&table->sets);
	INIT_LIST_HEAD(&table->objects);
	INIT_LIST_HEAD(&table->flowtables);
	table->family = family;
	table->flags = flags;
	table->handle = ++nft_net->table_handle;
	if (table->flags & NFT_TABLE_F_OWNER)
		table->nlpid = NETLINK_CB(skb).portid;

	nft_ctx_init(&ctx, net, skb, info->nlh, family, table, NULL, nla);
	err = nft_trans_table_add(&ctx, NFT_MSG_NEWTABLE);
	if (err < 0)
		goto err_trans;

	list_add_tail_rcu(&table->list, &nft_net->tables);
	return 0;
err_trans:
	rhltable_destroy(&table->chains_ht);
err_chain_ht:
	kfree(table->udata);
err_table_udata:
	kfree(table->name);
err_strdup:
	kfree(table);
err_kzalloc:
	return err;
}

static int nft_flush_table(struct nft_ctx *ctx)
{
	struct nft_flowtable *flowtable, *nft;
	struct nft_chain *chain, *nc;
	struct nft_object *obj, *ne;
	struct nft_set *set, *ns;
	int err;

	list_for_each_entry(chain, &ctx->table->chains, list) {
		if (!nft_is_active_next(ctx->net, chain))
			continue;

		if (nft_chain_binding(chain))
			continue;

		ctx->chain = chain;

		err = nft_delrule_by_chain(ctx);
		if (err < 0)
			goto out;
	}

	list_for_each_entry_safe(set, ns, &ctx->table->sets, list) {
		if (!nft_is_active_next(ctx->net, set))
			continue;

		if (nft_set_is_anonymous(set))
			continue;

		err = nft_delset(ctx, set);
		if (err < 0)
			goto out;
	}

	list_for_each_entry_safe(flowtable, nft, &ctx->table->flowtables, list) {
		if (!nft_is_active_next(ctx->net, flowtable))
			continue;

		err = nft_delflowtable(ctx, flowtable);
		if (err < 0)
			goto out;
	}

	list_for_each_entry_safe(obj, ne, &ctx->table->objects, list) {
		if (!nft_is_active_next(ctx->net, obj))
			continue;

		err = nft_delobj(ctx, obj);
		if (err < 0)
			goto out;
	}

	list_for_each_entry_safe(chain, nc, &ctx->table->chains, list) {
		if (!nft_is_active_next(ctx->net, chain))
			continue;

		if (nft_chain_binding(chain))
			continue;

		ctx->chain = chain;

		err = nft_delchain(ctx);
		if (err < 0)
			goto out;
	}

	err = nft_deltable(ctx);
out:
	return err;
}

static int nft_flush(struct nft_ctx *ctx, int family)
{
	struct nftables_pernet *nft_net = nft_pernet(ctx->net);
	const struct nlattr * const *nla = ctx->nla;
	struct nft_table *table, *nt;
	int err = 0;

	list_for_each_entry_safe(table, nt, &nft_net->tables, list) {
		if (family != AF_UNSPEC && table->family != family)
			continue;

		ctx->family = table->family;

		if (!nft_is_active_next(ctx->net, table))
			continue;

		if (nft_table_has_owner(table) && table->nlpid != ctx->portid)
			continue;

		if (nla[NFTA_TABLE_NAME] &&
		    nla_strcmp(nla[NFTA_TABLE_NAME], table->name) != 0)
			continue;

		ctx->table = table;

		err = nft_flush_table(ctx);
		if (err < 0)
			goto out;
	}
out:
	return err;
}

static int nf_tables_deltable(struct sk_buff *skb, const struct nfnl_info *info,
			      const struct nlattr * const nla[])
{
	struct netlink_ext_ack *extack = info->extack;
	u8 genmask = nft_genmask_next(info->net);
	u8 family = info->nfmsg->nfgen_family;
	struct net *net = info->net;
	const struct nlattr *attr;
	struct nft_table *table;
	struct nft_ctx ctx;

	nft_ctx_init(&ctx, net, skb, info->nlh, 0, NULL, NULL, nla);
	if (family == AF_UNSPEC ||
	    (!nla[NFTA_TABLE_NAME] && !nla[NFTA_TABLE_HANDLE]))
		return nft_flush(&ctx, family);

	if (nla[NFTA_TABLE_HANDLE]) {
		attr = nla[NFTA_TABLE_HANDLE];
		table = nft_table_lookup_byhandle(net, attr, family, genmask,
						  NETLINK_CB(skb).portid);
	} else {
		attr = nla[NFTA_TABLE_NAME];
		table = nft_table_lookup(net, attr, family, genmask,
					 NETLINK_CB(skb).portid);
	}

	if (IS_ERR(table)) {
		if (PTR_ERR(table) == -ENOENT &&
		    NFNL_MSG_TYPE(info->nlh->nlmsg_type) == NFT_MSG_DESTROYTABLE)
			return 0;

		NL_SET_BAD_ATTR(extack, attr);
		return PTR_ERR(table);
	}

	if (info->nlh->nlmsg_flags & NLM_F_NONREC &&
	    table->use > 0)
		return -EBUSY;

	ctx.family = family;
	ctx.table = table;

	return nft_flush_table(&ctx);
}

static void nf_tables_table_destroy(struct nft_table *table)
{
	if (WARN_ON(table->use > 0))
		return;

	rhltable_destroy(&table->chains_ht);
	kfree(table->name);
	kfree(table->udata);
	kfree(table);
}

void nft_register_chain_type(const struct nft_chain_type *ctype)
{
	nfnl_lock(NFNL_SUBSYS_NFTABLES);
	if (WARN_ON(__nft_chain_type_get(ctype->family, ctype->type))) {
		nfnl_unlock(NFNL_SUBSYS_NFTABLES);
		return;
	}
	chain_type[ctype->family][ctype->type] = ctype;
	nfnl_unlock(NFNL_SUBSYS_NFTABLES);
}
EXPORT_SYMBOL_GPL(nft_register_chain_type);

void nft_unregister_chain_type(const struct nft_chain_type *ctype)
{
	nfnl_lock(NFNL_SUBSYS_NFTABLES);
	chain_type[ctype->family][ctype->type] = NULL;
	nfnl_unlock(NFNL_SUBSYS_NFTABLES);
}
EXPORT_SYMBOL_GPL(nft_unregister_chain_type);

/*
 * Chains
 */

static struct nft_chain *
nft_chain_lookup_byhandle(const struct nft_table *table, u64 handle, u8 genmask)
{
	struct nft_chain *chain;

	list_for_each_entry(chain, &table->chains, list) {
		if (chain->handle == handle &&
		    nft_active_genmask(chain, genmask))
			return chain;
	}

	return ERR_PTR(-ENOENT);
}

static bool lockdep_commit_lock_is_held(const struct net *net)
{
#ifdef CONFIG_PROVE_LOCKING
	struct nftables_pernet *nft_net = nft_pernet(net);

	return lockdep_is_held(&nft_net->commit_mutex);
#else
	return true;
#endif
}

static struct nft_chain *nft_chain_lookup(struct net *net,
					  struct nft_table *table,
					  const struct nlattr *nla, u8 genmask)
{
	char search[NFT_CHAIN_MAXNAMELEN + 1];
	struct rhlist_head *tmp, *list;
	struct nft_chain *chain;

	if (nla == NULL)
		return ERR_PTR(-EINVAL);

	nla_strscpy(search, nla, sizeof(search));

	WARN_ON(!rcu_read_lock_held() &&
		!lockdep_commit_lock_is_held(net));

	chain = ERR_PTR(-ENOENT);
	rcu_read_lock();
	list = rhltable_lookup(&table->chains_ht, search, nft_chain_ht_params);
	if (!list)
		goto out_unlock;

	rhl_for_each_entry_rcu(chain, tmp, list, rhlhead) {
		if (nft_active_genmask(chain, genmask))
			goto out_unlock;
	}
	chain = ERR_PTR(-ENOENT);
out_unlock:
	rcu_read_unlock();
	return chain;
}

static const struct nla_policy nft_chain_policy[NFTA_CHAIN_MAX + 1] = {
	[NFTA_CHAIN_TABLE]	= { .type = NLA_STRING,
				    .len = NFT_TABLE_MAXNAMELEN - 1 },
	[NFTA_CHAIN_HANDLE]	= { .type = NLA_U64 },
	[NFTA_CHAIN_NAME]	= { .type = NLA_STRING,
				    .len = NFT_CHAIN_MAXNAMELEN - 1 },
	[NFTA_CHAIN_HOOK]	= { .type = NLA_NESTED },
	[NFTA_CHAIN_POLICY]	= { .type = NLA_U32 },
	[NFTA_CHAIN_TYPE]	= { .type = NLA_STRING,
				    .len = NFT_MODULE_AUTOLOAD_LIMIT },
	[NFTA_CHAIN_COUNTERS]	= { .type = NLA_NESTED },
	[NFTA_CHAIN_FLAGS]	= { .type = NLA_U32 },
	[NFTA_CHAIN_ID]		= { .type = NLA_U32 },
	[NFTA_CHAIN_USERDATA]	= { .type = NLA_BINARY,
				    .len = NFT_USERDATA_MAXLEN },
};

static const struct nla_policy nft_hook_policy[NFTA_HOOK_MAX + 1] = {
	[NFTA_HOOK_HOOKNUM]	= { .type = NLA_U32 },
	[NFTA_HOOK_PRIORITY]	= { .type = NLA_U32 },
	[NFTA_HOOK_DEV]		= { .type = NLA_STRING,
				    .len = IFNAMSIZ - 1 },
};

static int nft_dump_stats(struct sk_buff *skb, struct nft_stats __percpu *stats)
{
	struct nft_stats *cpu_stats, total;
	struct nlattr *nest;
	unsigned int seq;
	u64 pkts, bytes;
	int cpu;

	if (!stats)
		return 0;

	memset(&total, 0, sizeof(total));
	for_each_possible_cpu(cpu) {
		cpu_stats = per_cpu_ptr(stats, cpu);
		do {
			seq = u64_stats_fetch_begin(&cpu_stats->syncp);
			pkts = cpu_stats->pkts;
			bytes = cpu_stats->bytes;
		} while (u64_stats_fetch_retry(&cpu_stats->syncp, seq));
		total.pkts += pkts;
		total.bytes += bytes;
	}
	nest = nla_nest_start_noflag(skb, NFTA_CHAIN_COUNTERS);
	if (nest == NULL)
		goto nla_put_failure;

	if (nla_put_be64(skb, NFTA_COUNTER_PACKETS, cpu_to_be64(total.pkts),
			 NFTA_COUNTER_PAD) ||
	    nla_put_be64(skb, NFTA_COUNTER_BYTES, cpu_to_be64(total.bytes),
			 NFTA_COUNTER_PAD))
		goto nla_put_failure;

	nla_nest_end(skb, nest);
	return 0;

nla_put_failure:
	return -ENOSPC;
}

static int nft_dump_basechain_hook(struct sk_buff *skb, int family,
				   const struct nft_base_chain *basechain,
				   const struct list_head *hook_list)
{
	const struct nf_hook_ops *ops = &basechain->ops;
	struct nft_hook *hook, *first = NULL;
	struct nlattr *nest, *nest_devs;
	int n = 0;

	nest = nla_nest_start_noflag(skb, NFTA_CHAIN_HOOK);
	if (nest == NULL)
		goto nla_put_failure;
	if (nla_put_be32(skb, NFTA_HOOK_HOOKNUM, htonl(ops->hooknum)))
		goto nla_put_failure;
	if (nla_put_be32(skb, NFTA_HOOK_PRIORITY, htonl(ops->priority)))
		goto nla_put_failure;

	if (nft_base_chain_netdev(family, ops->hooknum)) {
		nest_devs = nla_nest_start_noflag(skb, NFTA_HOOK_DEVS);
		if (!nest_devs)
			goto nla_put_failure;

		if (!hook_list)
			hook_list = &basechain->hook_list;

		list_for_each_entry_rcu(hook, hook_list, list) {
			if (!first)
				first = hook;

			if (nla_put_string(skb, NFTA_DEVICE_NAME,
					   hook->ops.dev->name))
				goto nla_put_failure;
			n++;
		}
		nla_nest_end(skb, nest_devs);

		if (n == 1 &&
		    nla_put_string(skb, NFTA_HOOK_DEV, first->ops.dev->name))
			goto nla_put_failure;
	}
	nla_nest_end(skb, nest);

	return 0;
nla_put_failure:
	return -1;
}

static int nf_tables_fill_chain_info(struct sk_buff *skb, struct net *net,
				     u32 portid, u32 seq, int event, u32 flags,
				     int family, const struct nft_table *table,
				     const struct nft_chain *chain,
				     const struct list_head *hook_list)
{
	struct nlmsghdr *nlh;

	event = nfnl_msg_type(NFNL_SUBSYS_NFTABLES, event);
	nlh = nfnl_msg_put(skb, portid, seq, event, flags, family,
			   NFNETLINK_V0, nft_base_seq(net));
	if (!nlh)
		goto nla_put_failure;

	if (nla_put_string(skb, NFTA_CHAIN_TABLE, table->name) ||
	    nla_put_string(skb, NFTA_CHAIN_NAME, chain->name) ||
	    nla_put_be64(skb, NFTA_CHAIN_HANDLE, cpu_to_be64(chain->handle),
			 NFTA_CHAIN_PAD))
		goto nla_put_failure;

	if (event == NFT_MSG_DELCHAIN && !hook_list) {
		nlmsg_end(skb, nlh);
		return 0;
	}

	if (nft_is_base_chain(chain)) {
		const struct nft_base_chain *basechain = nft_base_chain(chain);
		struct nft_stats __percpu *stats;

		if (nft_dump_basechain_hook(skb, family, basechain, hook_list))
			goto nla_put_failure;

		if (nla_put_be32(skb, NFTA_CHAIN_POLICY,
				 htonl(basechain->policy)))
			goto nla_put_failure;

		if (nla_put_string(skb, NFTA_CHAIN_TYPE, basechain->type->name))
			goto nla_put_failure;

		stats = rcu_dereference_check(basechain->stats,
					      lockdep_commit_lock_is_held(net));
		if (nft_dump_stats(skb, stats))
			goto nla_put_failure;
	}

	if (chain->flags &&
	    nla_put_be32(skb, NFTA_CHAIN_FLAGS, htonl(chain->flags)))
		goto nla_put_failure;

	if (nla_put_be32(skb, NFTA_CHAIN_USE, htonl(chain->use)))
		goto nla_put_failure;

	if (chain->udata &&
	    nla_put(skb, NFTA_CHAIN_USERDATA, chain->udlen, chain->udata))
		goto nla_put_failure;

	nlmsg_end(skb, nlh);
	return 0;

nla_put_failure:
	nlmsg_trim(skb, nlh);
	return -1;
}

static void nf_tables_chain_notify(const struct nft_ctx *ctx, int event,
				   const struct list_head *hook_list)
{
	struct nftables_pernet *nft_net;
	struct sk_buff *skb;
	u16 flags = 0;
	int err;

	if (!ctx->report &&
	    !nfnetlink_has_listeners(ctx->net, NFNLGRP_NFTABLES))
		return;

	skb = nlmsg_new(NLMSG_GOODSIZE, GFP_KERNEL);
	if (skb == NULL)
		goto err;

	if (ctx->flags & (NLM_F_CREATE | NLM_F_EXCL))
		flags |= ctx->flags & (NLM_F_CREATE | NLM_F_EXCL);

	err = nf_tables_fill_chain_info(skb, ctx->net, ctx->portid, ctx->seq,
					event, flags, ctx->family, ctx->table,
					ctx->chain, hook_list);
	if (err < 0) {
		kfree_skb(skb);
		goto err;
	}

	nft_net = nft_pernet(ctx->net);
	nft_notify_enqueue(skb, ctx->report, &nft_net->notify_list);
	return;
err:
	nfnetlink_set_err(ctx->net, ctx->portid, NFNLGRP_NFTABLES, -ENOBUFS);
}

static int nf_tables_dump_chains(struct sk_buff *skb,
				 struct netlink_callback *cb)
{
	const struct nfgenmsg *nfmsg = nlmsg_data(cb->nlh);
	unsigned int idx = 0, s_idx = cb->args[0];
	struct net *net = sock_net(skb->sk);
	int family = nfmsg->nfgen_family;
	struct nftables_pernet *nft_net;
	const struct nft_table *table;
	const struct nft_chain *chain;

	rcu_read_lock();
	nft_net = nft_pernet(net);
	cb->seq = READ_ONCE(nft_net->base_seq);

	list_for_each_entry_rcu(table, &nft_net->tables, list) {
		if (family != NFPROTO_UNSPEC && family != table->family)
			continue;

		list_for_each_entry_rcu(chain, &table->chains, list) {
			if (idx < s_idx)
				goto cont;
			if (idx > s_idx)
				memset(&cb->args[1], 0,
				       sizeof(cb->args) - sizeof(cb->args[0]));
			if (!nft_is_active(net, chain))
				continue;
			if (nf_tables_fill_chain_info(skb, net,
						      NETLINK_CB(cb->skb).portid,
						      cb->nlh->nlmsg_seq,
						      NFT_MSG_NEWCHAIN,
						      NLM_F_MULTI,
						      table->family, table,
						      chain, NULL) < 0)
				goto done;

			nl_dump_check_consistent(cb, nlmsg_hdr(skb));
cont:
			idx++;
		}
	}
done:
	rcu_read_unlock();
	cb->args[0] = idx;
	return skb->len;
}

/* called with rcu_read_lock held */
static int nf_tables_getchain(struct sk_buff *skb, const struct nfnl_info *info,
			      const struct nlattr * const nla[])
{
	struct netlink_ext_ack *extack = info->extack;
	u8 genmask = nft_genmask_cur(info->net);
	u8 family = info->nfmsg->nfgen_family;
	const struct nft_chain *chain;
	struct net *net = info->net;
	struct nft_table *table;
	struct sk_buff *skb2;
	int err;

	if (info->nlh->nlmsg_flags & NLM_F_DUMP) {
		struct netlink_dump_control c = {
			.dump = nf_tables_dump_chains,
			.module = THIS_MODULE,
		};

		return nft_netlink_dump_start_rcu(info->sk, skb, info->nlh, &c);
	}

	table = nft_table_lookup(net, nla[NFTA_CHAIN_TABLE], family, genmask, 0);
	if (IS_ERR(table)) {
		NL_SET_BAD_ATTR(extack, nla[NFTA_CHAIN_TABLE]);
		return PTR_ERR(table);
	}

	chain = nft_chain_lookup(net, table, nla[NFTA_CHAIN_NAME], genmask);
	if (IS_ERR(chain)) {
		NL_SET_BAD_ATTR(extack, nla[NFTA_CHAIN_NAME]);
		return PTR_ERR(chain);
	}

	skb2 = alloc_skb(NLMSG_GOODSIZE, GFP_ATOMIC);
	if (!skb2)
		return -ENOMEM;

	err = nf_tables_fill_chain_info(skb2, net, NETLINK_CB(skb).portid,
					info->nlh->nlmsg_seq, NFT_MSG_NEWCHAIN,
					0, family, table, chain, NULL);
	if (err < 0)
		goto err_fill_chain_info;

	return nfnetlink_unicast(skb2, net, NETLINK_CB(skb).portid);

err_fill_chain_info:
	kfree_skb(skb2);
	return err;
}

static const struct nla_policy nft_counter_policy[NFTA_COUNTER_MAX + 1] = {
	[NFTA_COUNTER_PACKETS]	= { .type = NLA_U64 },
	[NFTA_COUNTER_BYTES]	= { .type = NLA_U64 },
};

static struct nft_stats __percpu *nft_stats_alloc(const struct nlattr *attr)
{
	struct nlattr *tb[NFTA_COUNTER_MAX+1];
	struct nft_stats __percpu *newstats;
	struct nft_stats *stats;
	int err;

	err = nla_parse_nested_deprecated(tb, NFTA_COUNTER_MAX, attr,
					  nft_counter_policy, NULL);
	if (err < 0)
		return ERR_PTR(err);

	if (!tb[NFTA_COUNTER_BYTES] || !tb[NFTA_COUNTER_PACKETS])
		return ERR_PTR(-EINVAL);

	newstats = netdev_alloc_pcpu_stats(struct nft_stats);
	if (newstats == NULL)
		return ERR_PTR(-ENOMEM);

	/* Restore old counters on this cpu, no problem. Per-cpu statistics
	 * are not exposed to userspace.
	 */
	preempt_disable();
	stats = this_cpu_ptr(newstats);
	stats->bytes = be64_to_cpu(nla_get_be64(tb[NFTA_COUNTER_BYTES]));
	stats->pkts = be64_to_cpu(nla_get_be64(tb[NFTA_COUNTER_PACKETS]));
	preempt_enable();

	return newstats;
}

static void nft_chain_stats_replace(struct nft_trans_chain *trans)
{
	const struct nft_trans *t = &trans->nft_trans_binding.nft_trans;
	struct nft_base_chain *chain = nft_base_chain(trans->chain);

	if (!trans->stats)
		return;

	trans->stats =
		rcu_replace_pointer(chain->stats, trans->stats,
				    lockdep_commit_lock_is_held(t->net));

	if (!trans->stats)
		static_branch_inc(&nft_counters_enabled);
}

static void nf_tables_chain_free_chain_rules(struct nft_chain *chain)
{
	struct nft_rule_blob *g0 = rcu_dereference_raw(chain->blob_gen_0);
	struct nft_rule_blob *g1 = rcu_dereference_raw(chain->blob_gen_1);

	if (g0 != g1)
		kvfree(g1);
	kvfree(g0);

	/* should be NULL either via abort or via successful commit */
	WARN_ON_ONCE(chain->blob_next);
	kvfree(chain->blob_next);
}

void nf_tables_chain_destroy(struct nft_chain *chain)
{
	const struct nft_table *table = chain->table;
	struct nft_hook *hook, *next;

	if (WARN_ON(chain->use > 0))
		return;

	/* no concurrent access possible anymore */
	nf_tables_chain_free_chain_rules(chain);

	if (nft_is_base_chain(chain)) {
		struct nft_base_chain *basechain = nft_base_chain(chain);

		if (nft_base_chain_netdev(table->family, basechain->ops.hooknum)) {
			list_for_each_entry_safe(hook, next,
						 &basechain->hook_list, list) {
				list_del_rcu(&hook->list);
				kfree_rcu(hook, rcu);
			}
		}
		module_put(basechain->type->owner);
		if (rcu_access_pointer(basechain->stats)) {
			static_branch_dec(&nft_counters_enabled);
			free_percpu(rcu_dereference_raw(basechain->stats));
		}
		kfree(chain->name);
		kfree(chain->udata);
		kfree(basechain);
	} else {
		kfree(chain->name);
		kfree(chain->udata);
		kfree(chain);
	}
}

static struct nft_hook *nft_netdev_hook_alloc(struct net *net,
					      const struct nlattr *attr)
{
	struct net_device *dev;
	char ifname[IFNAMSIZ];
	struct nft_hook *hook;
	int err;

	hook = kzalloc(sizeof(struct nft_hook), GFP_KERNEL_ACCOUNT);
	if (!hook) {
		err = -ENOMEM;
		goto err_hook_alloc;
	}

	nla_strscpy(ifname, attr, IFNAMSIZ);
	/* nf_tables_netdev_event() is called under rtnl_mutex, this is
	 * indirectly serializing all the other holders of the commit_mutex with
	 * the rtnl_mutex.
	 */
	dev = __dev_get_by_name(net, ifname);
	if (!dev) {
		err = -ENOENT;
		goto err_hook_dev;
	}
	hook->ops.dev = dev;

	return hook;

err_hook_dev:
	kfree(hook);
err_hook_alloc:
	return ERR_PTR(err);
}

static struct nft_hook *nft_hook_list_find(struct list_head *hook_list,
					   const struct nft_hook *this)
{
	struct nft_hook *hook;

	list_for_each_entry(hook, hook_list, list) {
		if (this->ops.dev == hook->ops.dev)
			return hook;
	}

	return NULL;
}

static int nf_tables_parse_netdev_hooks(struct net *net,
					const struct nlattr *attr,
					struct list_head *hook_list,
					struct netlink_ext_ack *extack)
{
	struct nft_hook *hook, *next;
	const struct nlattr *tmp;
	int rem, n = 0, err;

	nla_for_each_nested(tmp, attr, rem) {
		if (nla_type(tmp) != NFTA_DEVICE_NAME) {
			err = -EINVAL;
			goto err_hook;
		}

		hook = nft_netdev_hook_alloc(net, tmp);
		if (IS_ERR(hook)) {
			NL_SET_BAD_ATTR(extack, tmp);
			err = PTR_ERR(hook);
			goto err_hook;
		}
		if (nft_hook_list_find(hook_list, hook)) {
			NL_SET_BAD_ATTR(extack, tmp);
			kfree(hook);
			err = -EEXIST;
			goto err_hook;
		}
		list_add_tail(&hook->list, hook_list);
		n++;

		if (n == NFT_NETDEVICE_MAX) {
			err = -EFBIG;
			goto err_hook;
		}
	}

	return 0;

err_hook:
	list_for_each_entry_safe(hook, next, hook_list, list) {
		list_del(&hook->list);
		kfree(hook);
	}
	return err;
}

struct nft_chain_hook {
	u32				num;
	s32				priority;
	const struct nft_chain_type	*type;
	struct list_head		list;
};

static int nft_chain_parse_netdev(struct net *net, struct nlattr *tb[],
				  struct list_head *hook_list,
				  struct netlink_ext_ack *extack, u32 flags)
{
	struct nft_hook *hook;
	int err;

	if (tb[NFTA_HOOK_DEV]) {
		hook = nft_netdev_hook_alloc(net, tb[NFTA_HOOK_DEV]);
		if (IS_ERR(hook)) {
			NL_SET_BAD_ATTR(extack, tb[NFTA_HOOK_DEV]);
			return PTR_ERR(hook);
		}

		list_add_tail(&hook->list, hook_list);
	} else if (tb[NFTA_HOOK_DEVS]) {
		err = nf_tables_parse_netdev_hooks(net, tb[NFTA_HOOK_DEVS],
						   hook_list, extack);
		if (err < 0)
			return err;

	}

	if (flags & NFT_CHAIN_HW_OFFLOAD &&
	    list_empty(hook_list))
		return -EINVAL;

	return 0;
}

static int nft_chain_parse_hook(struct net *net,
				struct nft_base_chain *basechain,
				const struct nlattr * const nla[],
				struct nft_chain_hook *hook, u8 family,
				u32 flags, struct netlink_ext_ack *extack)
{
	struct nftables_pernet *nft_net = nft_pernet(net);
	struct nlattr *ha[NFTA_HOOK_MAX + 1];
	const struct nft_chain_type *type;
	int err;

	lockdep_assert_held(&nft_net->commit_mutex);
	lockdep_nfnl_nft_mutex_not_held();

	err = nla_parse_nested_deprecated(ha, NFTA_HOOK_MAX,
					  nla[NFTA_CHAIN_HOOK],
					  nft_hook_policy, NULL);
	if (err < 0)
		return err;

	if (!basechain) {
		if (!ha[NFTA_HOOK_HOOKNUM] ||
		    !ha[NFTA_HOOK_PRIORITY]) {
			NL_SET_BAD_ATTR(extack, nla[NFTA_CHAIN_NAME]);
			return -ENOENT;
		}

		hook->num = ntohl(nla_get_be32(ha[NFTA_HOOK_HOOKNUM]));
		hook->priority = ntohl(nla_get_be32(ha[NFTA_HOOK_PRIORITY]));

		type = __nft_chain_type_get(family, NFT_CHAIN_T_DEFAULT);
		if (!type)
			return -EOPNOTSUPP;

		if (nla[NFTA_CHAIN_TYPE]) {
			type = nf_tables_chain_type_lookup(net, nla[NFTA_CHAIN_TYPE],
							   family, true);
			if (IS_ERR(type)) {
				NL_SET_BAD_ATTR(extack, nla[NFTA_CHAIN_TYPE]);
				return PTR_ERR(type);
			}
		}
		if (hook->num >= NFT_MAX_HOOKS || !(type->hook_mask & (1 << hook->num)))
			return -EOPNOTSUPP;

		if (type->type == NFT_CHAIN_T_NAT &&
		    hook->priority <= NF_IP_PRI_CONNTRACK)
			return -EOPNOTSUPP;
	} else {
		if (ha[NFTA_HOOK_HOOKNUM]) {
			hook->num = ntohl(nla_get_be32(ha[NFTA_HOOK_HOOKNUM]));
			if (hook->num != basechain->ops.hooknum)
				return -EOPNOTSUPP;
		}
		if (ha[NFTA_HOOK_PRIORITY]) {
			hook->priority = ntohl(nla_get_be32(ha[NFTA_HOOK_PRIORITY]));
			if (hook->priority != basechain->ops.priority)
				return -EOPNOTSUPP;
		}

		if (nla[NFTA_CHAIN_TYPE]) {
			type = __nf_tables_chain_type_lookup(nla[NFTA_CHAIN_TYPE],
							     family);
			if (!type) {
				NL_SET_BAD_ATTR(extack, nla[NFTA_CHAIN_TYPE]);
				return -ENOENT;
			}
		} else {
			type = basechain->type;
		}
	}

	if (!try_module_get(type->owner)) {
		if (nla[NFTA_CHAIN_TYPE])
			NL_SET_BAD_ATTR(extack, nla[NFTA_CHAIN_TYPE]);
		return -ENOENT;
	}

	hook->type = type;

	INIT_LIST_HEAD(&hook->list);
	if (nft_base_chain_netdev(family, hook->num)) {
		err = nft_chain_parse_netdev(net, ha, &hook->list, extack, flags);
		if (err < 0) {
			module_put(type->owner);
			return err;
		}
	} else if (ha[NFTA_HOOK_DEV] || ha[NFTA_HOOK_DEVS]) {
		module_put(type->owner);
		return -EOPNOTSUPP;
	}

	return 0;
}

static void nft_chain_release_hook(struct nft_chain_hook *hook)
{
	struct nft_hook *h, *next;

	list_for_each_entry_safe(h, next, &hook->list, list) {
		list_del(&h->list);
		kfree(h);
	}
	module_put(hook->type->owner);
}

static void nft_last_rule(const struct nft_chain *chain, const void *ptr)
{
	struct nft_rule_dp_last *lrule;

	BUILD_BUG_ON(offsetof(struct nft_rule_dp_last, end) != 0);

	lrule = (struct nft_rule_dp_last *)ptr;
	lrule->end.is_last = 1;
	lrule->chain = chain;
	/* blob size does not include the trailer rule */
}

static struct nft_rule_blob *nf_tables_chain_alloc_rules(const struct nft_chain *chain,
							 unsigned int size)
{
	struct nft_rule_blob *blob;

	if (size > INT_MAX)
		return NULL;

	size += sizeof(struct nft_rule_blob) + sizeof(struct nft_rule_dp_last);

	blob = kvmalloc(size, GFP_KERNEL_ACCOUNT);
	if (!blob)
		return NULL;

	blob->size = 0;
	nft_last_rule(chain, blob->data);

	return blob;
}

static void nft_basechain_hook_init(struct nf_hook_ops *ops, u8 family,
				    const struct nft_chain_hook *hook,
				    struct nft_chain *chain)
{
	ops->pf			= family;
	ops->hooknum		= hook->num;
	ops->priority		= hook->priority;
	ops->priv		= chain;
	ops->hook		= hook->type->hooks[ops->hooknum];
	ops->hook_ops_type	= NF_HOOK_OP_NF_TABLES;
}

static int nft_basechain_init(struct nft_base_chain *basechain, u8 family,
			      struct nft_chain_hook *hook, u32 flags)
{
	struct nft_chain *chain;
	struct nft_hook *h;

	basechain->type = hook->type;
	INIT_LIST_HEAD(&basechain->hook_list);
	chain = &basechain->chain;

	if (nft_base_chain_netdev(family, hook->num)) {
		list_splice_init(&hook->list, &basechain->hook_list);
		list_for_each_entry(h, &basechain->hook_list, list)
			nft_basechain_hook_init(&h->ops, family, hook, chain);
	}
	nft_basechain_hook_init(&basechain->ops, family, hook, chain);

	chain->flags |= NFT_CHAIN_BASE | flags;
	basechain->policy = NF_ACCEPT;
	if (chain->flags & NFT_CHAIN_HW_OFFLOAD &&
	    !nft_chain_offload_support(basechain)) {
		list_splice_init(&basechain->hook_list, &hook->list);
		return -EOPNOTSUPP;
	}

	flow_block_init(&basechain->flow_block);

	return 0;
}

int nft_chain_add(struct nft_table *table, struct nft_chain *chain)
{
	int err;

	err = rhltable_insert_key(&table->chains_ht, chain->name,
				  &chain->rhlhead, nft_chain_ht_params);
	if (err)
		return err;

	list_add_tail_rcu(&chain->list, &table->chains);

	return 0;
}

static u64 chain_id;

static int nf_tables_addchain(struct nft_ctx *ctx, u8 family, u8 genmask,
			      u8 policy, u32 flags,
			      struct netlink_ext_ack *extack)
{
	const struct nlattr * const *nla = ctx->nla;
	struct nft_table *table = ctx->table;
	struct nft_base_chain *basechain;
	struct net *net = ctx->net;
	char name[NFT_NAME_MAXLEN];
	struct nft_rule_blob *blob;
	struct nft_trans *trans;
	struct nft_chain *chain;
	int err;

	if (nla[NFTA_CHAIN_HOOK]) {
		struct nft_stats __percpu *stats = NULL;
		struct nft_chain_hook hook = {};

		if (table->flags & __NFT_TABLE_F_UPDATE)
			return -EINVAL;

		if (flags & NFT_CHAIN_BINDING)
			return -EOPNOTSUPP;

		err = nft_chain_parse_hook(net, NULL, nla, &hook, family, flags,
					   extack);
		if (err < 0)
			return err;

		basechain = kzalloc(sizeof(*basechain), GFP_KERNEL_ACCOUNT);
		if (basechain == NULL) {
			nft_chain_release_hook(&hook);
			return -ENOMEM;
		}
		chain = &basechain->chain;

		if (nla[NFTA_CHAIN_COUNTERS]) {
			stats = nft_stats_alloc(nla[NFTA_CHAIN_COUNTERS]);
			if (IS_ERR(stats)) {
				nft_chain_release_hook(&hook);
				kfree(basechain);
				return PTR_ERR(stats);
			}
			rcu_assign_pointer(basechain->stats, stats);
		}

		err = nft_basechain_init(basechain, family, &hook, flags);
		if (err < 0) {
			nft_chain_release_hook(&hook);
			kfree(basechain);
			free_percpu(stats);
			return err;
		}
		if (stats)
			static_branch_inc(&nft_counters_enabled);
	} else {
		if (flags & NFT_CHAIN_BASE)
			return -EINVAL;
		if (flags & NFT_CHAIN_HW_OFFLOAD)
			return -EOPNOTSUPP;

		chain = kzalloc(sizeof(*chain), GFP_KERNEL_ACCOUNT);
		if (chain == NULL)
			return -ENOMEM;

		chain->flags = flags;
	}
	ctx->chain = chain;

	INIT_LIST_HEAD(&chain->rules);
	chain->handle = nf_tables_alloc_handle(table);
	chain->table = table;

	if (nla[NFTA_CHAIN_NAME]) {
		chain->name = nla_strdup(nla[NFTA_CHAIN_NAME], GFP_KERNEL_ACCOUNT);
	} else {
		if (!(flags & NFT_CHAIN_BINDING)) {
			err = -EINVAL;
			goto err_destroy_chain;
		}

		snprintf(name, sizeof(name), "__chain%llu", ++chain_id);
		chain->name = kstrdup(name, GFP_KERNEL_ACCOUNT);
	}

	if (!chain->name) {
		err = -ENOMEM;
		goto err_destroy_chain;
	}

	if (nla[NFTA_CHAIN_USERDATA]) {
		chain->udata = nla_memdup(nla[NFTA_CHAIN_USERDATA], GFP_KERNEL_ACCOUNT);
		if (chain->udata == NULL) {
			err = -ENOMEM;
			goto err_destroy_chain;
		}
		chain->udlen = nla_len(nla[NFTA_CHAIN_USERDATA]);
	}

	blob = nf_tables_chain_alloc_rules(chain, 0);
	if (!blob) {
		err = -ENOMEM;
		goto err_destroy_chain;
	}

	RCU_INIT_POINTER(chain->blob_gen_0, blob);
	RCU_INIT_POINTER(chain->blob_gen_1, blob);

	if (!nft_use_inc(&table->use)) {
		err = -EMFILE;
		goto err_destroy_chain;
	}

	trans = nft_trans_chain_add(ctx, NFT_MSG_NEWCHAIN);
	if (IS_ERR(trans)) {
		err = PTR_ERR(trans);
		goto err_trans;
	}

	nft_trans_chain_policy(trans) = NFT_CHAIN_POLICY_UNSET;
	if (nft_is_base_chain(chain))
		nft_trans_chain_policy(trans) = policy;

	err = nft_chain_add(table, chain);
	if (err < 0)
		goto err_chain_add;

	/* This must be LAST to ensure no packets are walking over this chain. */
	err = nf_tables_register_hook(net, table, chain);
	if (err < 0)
		goto err_register_hook;

	return 0;

err_register_hook:
	nft_chain_del(chain);
err_chain_add:
	nft_trans_destroy(trans);
err_trans:
	nft_use_dec_restore(&table->use);
err_destroy_chain:
	nf_tables_chain_destroy(chain);

	return err;
}

static int nf_tables_updchain(struct nft_ctx *ctx, u8 genmask, u8 policy,
			      u32 flags, const struct nlattr *attr,
			      struct netlink_ext_ack *extack)
{
	const struct nlattr * const *nla = ctx->nla;
	struct nft_base_chain *basechain = NULL;
	struct nft_table *table = ctx->table;
	struct nft_chain *chain = ctx->chain;
	struct nft_chain_hook hook = {};
	struct nft_stats *stats = NULL;
	struct nft_hook *h, *next;
	struct nf_hook_ops *ops;
	struct nft_trans *trans;
	bool unregister = false;
	int err;

	if (chain->flags ^ flags)
		return -EOPNOTSUPP;

	INIT_LIST_HEAD(&hook.list);

	if (nla[NFTA_CHAIN_HOOK]) {
		if (!nft_is_base_chain(chain)) {
			NL_SET_BAD_ATTR(extack, attr);
			return -EEXIST;
		}

		basechain = nft_base_chain(chain);
		err = nft_chain_parse_hook(ctx->net, basechain, nla, &hook,
					   ctx->family, flags, extack);
		if (err < 0)
			return err;

		if (basechain->type != hook.type) {
			nft_chain_release_hook(&hook);
			NL_SET_BAD_ATTR(extack, attr);
			return -EEXIST;
		}

		if (nft_base_chain_netdev(ctx->family, basechain->ops.hooknum)) {
			list_for_each_entry_safe(h, next, &hook.list, list) {
				h->ops.pf	= basechain->ops.pf;
				h->ops.hooknum	= basechain->ops.hooknum;
				h->ops.priority	= basechain->ops.priority;
				h->ops.priv	= basechain->ops.priv;
				h->ops.hook	= basechain->ops.hook;

				if (nft_hook_list_find(&basechain->hook_list, h)) {
					list_del(&h->list);
					kfree(h);
				}
			}
		} else {
			ops = &basechain->ops;
			if (ops->hooknum != hook.num ||
			    ops->priority != hook.priority) {
				nft_chain_release_hook(&hook);
				NL_SET_BAD_ATTR(extack, attr);
				return -EEXIST;
			}
		}
	}

	if (nla[NFTA_CHAIN_HANDLE] &&
	    nla[NFTA_CHAIN_NAME]) {
		struct nft_chain *chain2;

		chain2 = nft_chain_lookup(ctx->net, table,
					  nla[NFTA_CHAIN_NAME], genmask);
		if (!IS_ERR(chain2)) {
			NL_SET_BAD_ATTR(extack, nla[NFTA_CHAIN_NAME]);
			err = -EEXIST;
			goto err_hooks;
		}
	}

	if (table->flags & __NFT_TABLE_F_UPDATE &&
	    !list_empty(&hook.list)) {
		NL_SET_BAD_ATTR(extack, attr);
		err = -EOPNOTSUPP;
		goto err_hooks;
	}

	if (!(table->flags & NFT_TABLE_F_DORMANT) &&
	    nft_is_base_chain(chain) &&
	    !list_empty(&hook.list)) {
		basechain = nft_base_chain(chain);
		ops = &basechain->ops;

		if (nft_base_chain_netdev(table->family, basechain->ops.hooknum)) {
			err = nft_netdev_register_hooks(ctx->net, &hook.list);
			if (err < 0)
				goto err_hooks;
		}
	}

	unregister = true;

	if (nla[NFTA_CHAIN_COUNTERS]) {
		if (!nft_is_base_chain(chain)) {
			err = -EOPNOTSUPP;
			goto err_hooks;
		}

		stats = nft_stats_alloc(nla[NFTA_CHAIN_COUNTERS]);
		if (IS_ERR(stats)) {
			err = PTR_ERR(stats);
			goto err_hooks;
		}
	}

	err = -ENOMEM;
	trans = nft_trans_alloc_chain(ctx, NFT_MSG_NEWCHAIN);
	if (trans == NULL)
		goto err_trans;

	nft_trans_chain_stats(trans) = stats;
	nft_trans_chain_update(trans) = true;

	if (nla[NFTA_CHAIN_POLICY])
		nft_trans_chain_policy(trans) = policy;
	else
		nft_trans_chain_policy(trans) = -1;

	if (nla[NFTA_CHAIN_HANDLE] &&
	    nla[NFTA_CHAIN_NAME]) {
		struct nftables_pernet *nft_net = nft_pernet(ctx->net);
		struct nft_trans *tmp;
		char *name;

		err = -ENOMEM;
		name = nla_strdup(nla[NFTA_CHAIN_NAME], GFP_KERNEL_ACCOUNT);
		if (!name)
			goto err_trans;

		err = -EEXIST;
		list_for_each_entry(tmp, &nft_net->commit_list, list) {
			if (tmp->msg_type == NFT_MSG_NEWCHAIN &&
			    tmp->table == table &&
			    nft_trans_chain_update(tmp) &&
			    nft_trans_chain_name(tmp) &&
			    strcmp(name, nft_trans_chain_name(tmp)) == 0) {
				NL_SET_BAD_ATTR(extack, nla[NFTA_CHAIN_NAME]);
				kfree(name);
				goto err_trans;
			}
		}

		nft_trans_chain_name(trans) = name;
	}

	nft_trans_basechain(trans) = basechain;
	INIT_LIST_HEAD(&nft_trans_chain_hooks(trans));
	list_splice(&hook.list, &nft_trans_chain_hooks(trans));
	if (nla[NFTA_CHAIN_HOOK])
		module_put(hook.type->owner);

	nft_trans_commit_list_add_tail(ctx->net, trans);

	return 0;

err_trans:
	free_percpu(stats);
	kfree(trans);
err_hooks:
	if (nla[NFTA_CHAIN_HOOK]) {
		list_for_each_entry_safe(h, next, &hook.list, list) {
			if (unregister)
				nf_unregister_net_hook(ctx->net, &h->ops);
			list_del(&h->list);
			kfree_rcu(h, rcu);
		}
		module_put(hook.type->owner);
	}

	return err;
}

static struct nft_chain *nft_chain_lookup_byid(const struct net *net,
					       const struct nft_table *table,
					       const struct nlattr *nla, u8 genmask)
{
	struct nftables_pernet *nft_net = nft_pernet(net);
	u32 id = ntohl(nla_get_be32(nla));
	struct nft_trans *trans;

	list_for_each_entry(trans, &nft_net->commit_list, list) {
		if (trans->msg_type == NFT_MSG_NEWCHAIN &&
		    nft_trans_chain(trans)->table == table &&
		    id == nft_trans_chain_id(trans) &&
		    nft_active_genmask(nft_trans_chain(trans), genmask))
			return nft_trans_chain(trans);
	}
	return ERR_PTR(-ENOENT);
}

static int nf_tables_newchain(struct sk_buff *skb, const struct nfnl_info *info,
			      const struct nlattr * const nla[])
{
	struct nftables_pernet *nft_net = nft_pernet(info->net);
	struct netlink_ext_ack *extack = info->extack;
	u8 genmask = nft_genmask_next(info->net);
	u8 family = info->nfmsg->nfgen_family;
	struct nft_chain *chain = NULL;
	struct net *net = info->net;
	const struct nlattr *attr;
	struct nft_table *table;
	u8 policy = NF_ACCEPT;
	struct nft_ctx ctx;
	u64 handle = 0;
	u32 flags = 0;

	lockdep_assert_held(&nft_net->commit_mutex);

	table = nft_table_lookup(net, nla[NFTA_CHAIN_TABLE], family, genmask,
				 NETLINK_CB(skb).portid);
	if (IS_ERR(table)) {
		NL_SET_BAD_ATTR(extack, nla[NFTA_CHAIN_TABLE]);
		return PTR_ERR(table);
	}

	chain = NULL;
	attr = nla[NFTA_CHAIN_NAME];

	if (nla[NFTA_CHAIN_HANDLE]) {
		handle = be64_to_cpu(nla_get_be64(nla[NFTA_CHAIN_HANDLE]));
		chain = nft_chain_lookup_byhandle(table, handle, genmask);
		if (IS_ERR(chain)) {
			NL_SET_BAD_ATTR(extack, nla[NFTA_CHAIN_HANDLE]);
			return PTR_ERR(chain);
		}
		attr = nla[NFTA_CHAIN_HANDLE];
	} else if (nla[NFTA_CHAIN_NAME]) {
		chain = nft_chain_lookup(net, table, attr, genmask);
		if (IS_ERR(chain)) {
			if (PTR_ERR(chain) != -ENOENT) {
				NL_SET_BAD_ATTR(extack, attr);
				return PTR_ERR(chain);
			}
			chain = NULL;
		}
	} else if (!nla[NFTA_CHAIN_ID]) {
		return -EINVAL;
	}

	if (nla[NFTA_CHAIN_POLICY]) {
		if (chain != NULL &&
		    !nft_is_base_chain(chain)) {
			NL_SET_BAD_ATTR(extack, nla[NFTA_CHAIN_POLICY]);
			return -EOPNOTSUPP;
		}

		if (chain == NULL &&
		    nla[NFTA_CHAIN_HOOK] == NULL) {
			NL_SET_BAD_ATTR(extack, nla[NFTA_CHAIN_POLICY]);
			return -EOPNOTSUPP;
		}

		policy = ntohl(nla_get_be32(nla[NFTA_CHAIN_POLICY]));
		switch (policy) {
		case NF_DROP:
		case NF_ACCEPT:
			break;
		default:
			return -EINVAL;
		}
	}

	if (nla[NFTA_CHAIN_FLAGS])
		flags = ntohl(nla_get_be32(nla[NFTA_CHAIN_FLAGS]));
	else if (chain)
		flags = chain->flags;

	if (flags & ~NFT_CHAIN_FLAGS)
		return -EOPNOTSUPP;

	nft_ctx_init(&ctx, net, skb, info->nlh, family, table, chain, nla);

	if (chain != NULL) {
		if (chain->flags & NFT_CHAIN_BINDING)
			return -EINVAL;

		if (info->nlh->nlmsg_flags & NLM_F_EXCL) {
			NL_SET_BAD_ATTR(extack, attr);
			return -EEXIST;
		}
		if (info->nlh->nlmsg_flags & NLM_F_REPLACE)
			return -EOPNOTSUPP;

		flags |= chain->flags & NFT_CHAIN_BASE;
		return nf_tables_updchain(&ctx, genmask, policy, flags, attr,
					  extack);
	}

	return nf_tables_addchain(&ctx, family, genmask, policy, flags, extack);
}

static int nft_delchain_hook(struct nft_ctx *ctx,
			     struct nft_base_chain *basechain,
			     struct netlink_ext_ack *extack)
{
	const struct nft_chain *chain = &basechain->chain;
	const struct nlattr * const *nla = ctx->nla;
	struct nft_chain_hook chain_hook = {};
	struct nft_hook *this, *hook;
	LIST_HEAD(chain_del_list);
	struct nft_trans *trans;
	int err;

	if (ctx->table->flags & __NFT_TABLE_F_UPDATE)
		return -EOPNOTSUPP;

	err = nft_chain_parse_hook(ctx->net, basechain, nla, &chain_hook,
				   ctx->family, chain->flags, extack);
	if (err < 0)
		return err;

	list_for_each_entry(this, &chain_hook.list, list) {
		hook = nft_hook_list_find(&basechain->hook_list, this);
		if (!hook) {
			err = -ENOENT;
			goto err_chain_del_hook;
		}
		list_move(&hook->list, &chain_del_list);
	}

	trans = nft_trans_alloc_chain(ctx, NFT_MSG_DELCHAIN);
	if (!trans) {
		err = -ENOMEM;
		goto err_chain_del_hook;
	}

	nft_trans_basechain(trans) = basechain;
	nft_trans_chain_update(trans) = true;
	INIT_LIST_HEAD(&nft_trans_chain_hooks(trans));
	list_splice(&chain_del_list, &nft_trans_chain_hooks(trans));
	nft_chain_release_hook(&chain_hook);

	nft_trans_commit_list_add_tail(ctx->net, trans);

	return 0;

err_chain_del_hook:
	list_splice(&chain_del_list, &basechain->hook_list);
	nft_chain_release_hook(&chain_hook);

	return err;
}

static int nf_tables_delchain(struct sk_buff *skb, const struct nfnl_info *info,
			      const struct nlattr * const nla[])
{
	struct netlink_ext_ack *extack = info->extack;
	u8 genmask = nft_genmask_next(info->net);
	u8 family = info->nfmsg->nfgen_family;
	struct net *net = info->net;
	const struct nlattr *attr;
	struct nft_table *table;
	struct nft_chain *chain;
	struct nft_rule *rule;
	struct nft_ctx ctx;
	u64 handle;
	u32 use;
	int err;

	table = nft_table_lookup(net, nla[NFTA_CHAIN_TABLE], family, genmask,
				 NETLINK_CB(skb).portid);
	if (IS_ERR(table)) {
		NL_SET_BAD_ATTR(extack, nla[NFTA_CHAIN_TABLE]);
		return PTR_ERR(table);
	}

	if (nla[NFTA_CHAIN_HANDLE]) {
		attr = nla[NFTA_CHAIN_HANDLE];
		handle = be64_to_cpu(nla_get_be64(attr));
		chain = nft_chain_lookup_byhandle(table, handle, genmask);
	} else {
		attr = nla[NFTA_CHAIN_NAME];
		chain = nft_chain_lookup(net, table, attr, genmask);
	}
	if (IS_ERR(chain)) {
		if (PTR_ERR(chain) == -ENOENT &&
		    NFNL_MSG_TYPE(info->nlh->nlmsg_type) == NFT_MSG_DESTROYCHAIN)
			return 0;

		NL_SET_BAD_ATTR(extack, attr);
		return PTR_ERR(chain);
	}

	if (nft_chain_binding(chain))
		return -EOPNOTSUPP;

	nft_ctx_init(&ctx, net, skb, info->nlh, family, table, chain, nla);

	if (nla[NFTA_CHAIN_HOOK]) {
		if (NFNL_MSG_TYPE(info->nlh->nlmsg_type) == NFT_MSG_DESTROYCHAIN ||
		    chain->flags & NFT_CHAIN_HW_OFFLOAD)
			return -EOPNOTSUPP;

		if (nft_is_base_chain(chain)) {
			struct nft_base_chain *basechain = nft_base_chain(chain);

			if (nft_base_chain_netdev(table->family, basechain->ops.hooknum))
				return nft_delchain_hook(&ctx, basechain, extack);
		}
	}

	if (info->nlh->nlmsg_flags & NLM_F_NONREC &&
	    chain->use > 0)
		return -EBUSY;

	use = chain->use;
	list_for_each_entry(rule, &chain->rules, list) {
		if (!nft_is_active_next(net, rule))
			continue;
		use--;

		err = nft_delrule(&ctx, rule);
		if (err < 0)
			return err;
	}

	/* There are rules and elements that are still holding references to us,
	 * we cannot do a recursive removal in this case.
	 */
	if (use > 0) {
		NL_SET_BAD_ATTR(extack, attr);
		return -EBUSY;
	}

	return nft_delchain(&ctx);
}

/*
 * Expressions
 */

/**
 *	nft_register_expr - register nf_tables expr type
 *	@type: expr type
 *
 *	Registers the expr type for use with nf_tables. Returns zero on
 *	success or a negative errno code otherwise.
 */
int nft_register_expr(struct nft_expr_type *type)
{
	if (WARN_ON_ONCE(type->maxattr > NFT_EXPR_MAXATTR))
		return -ENOMEM;

	nfnl_lock(NFNL_SUBSYS_NFTABLES);
	if (type->family == NFPROTO_UNSPEC)
		list_add_tail_rcu(&type->list, &nf_tables_expressions);
	else
		list_add_rcu(&type->list, &nf_tables_expressions);
	nfnl_unlock(NFNL_SUBSYS_NFTABLES);
	return 0;
}
EXPORT_SYMBOL_GPL(nft_register_expr);

/**
 *	nft_unregister_expr - unregister nf_tables expr type
 *	@type: expr type
 *
 * 	Unregisters the expr typefor use with nf_tables.
 */
void nft_unregister_expr(struct nft_expr_type *type)
{
	nfnl_lock(NFNL_SUBSYS_NFTABLES);
	list_del_rcu(&type->list);
	nfnl_unlock(NFNL_SUBSYS_NFTABLES);
}
EXPORT_SYMBOL_GPL(nft_unregister_expr);

static const struct nft_expr_type *__nft_expr_type_get(u8 family,
						       struct nlattr *nla)
{
	const struct nft_expr_type *type, *candidate = NULL;

	list_for_each_entry_rcu(type, &nf_tables_expressions, list) {
		if (!nla_strcmp(nla, type->name)) {
			if (!type->family && !candidate)
				candidate = type;
			else if (type->family == family)
				candidate = type;
		}
	}
	return candidate;
}

#ifdef CONFIG_MODULES
static int nft_expr_type_request_module(struct net *net, u8 family,
					struct nlattr *nla)
{
	if (nft_request_module(net, "nft-expr-%u-%.*s", family,
			       nla_len(nla), (char *)nla_data(nla)) == -EAGAIN)
		return -EAGAIN;

	return 0;
}
#endif

static const struct nft_expr_type *nft_expr_type_get(struct net *net,
						     u8 family,
						     struct nlattr *nla)
{
	const struct nft_expr_type *type;

	if (nla == NULL)
		return ERR_PTR(-EINVAL);

	rcu_read_lock();
	type = __nft_expr_type_get(family, nla);
	if (type != NULL && try_module_get(type->owner)) {
		rcu_read_unlock();
		return type;
	}
	rcu_read_unlock();

	lockdep_nfnl_nft_mutex_not_held();
#ifdef CONFIG_MODULES
	if (type == NULL) {
		if (nft_expr_type_request_module(net, family, nla) == -EAGAIN)
			return ERR_PTR(-EAGAIN);

		if (nft_request_module(net, "nft-expr-%.*s",
				       nla_len(nla),
				       (char *)nla_data(nla)) == -EAGAIN)
			return ERR_PTR(-EAGAIN);
	}
#endif
	return ERR_PTR(-ENOENT);
}

static const struct nla_policy nft_expr_policy[NFTA_EXPR_MAX + 1] = {
	[NFTA_EXPR_NAME]	= { .type = NLA_STRING,
				    .len = NFT_MODULE_AUTOLOAD_LIMIT },
	[NFTA_EXPR_DATA]	= { .type = NLA_NESTED },
};

static int nf_tables_fill_expr_info(struct sk_buff *skb,
				    const struct nft_expr *expr, bool reset)
{
	if (nla_put_string(skb, NFTA_EXPR_NAME, expr->ops->type->name))
		goto nla_put_failure;

	if (expr->ops->dump) {
		struct nlattr *data = nla_nest_start_noflag(skb,
							    NFTA_EXPR_DATA);
		if (data == NULL)
			goto nla_put_failure;
		if (expr->ops->dump(skb, expr, reset) < 0)
			goto nla_put_failure;
		nla_nest_end(skb, data);
	}

	return skb->len;

nla_put_failure:
	return -1;
};

int nft_expr_dump(struct sk_buff *skb, unsigned int attr,
		  const struct nft_expr *expr, bool reset)
{
	struct nlattr *nest;

	nest = nla_nest_start_noflag(skb, attr);
	if (!nest)
		goto nla_put_failure;
	if (nf_tables_fill_expr_info(skb, expr, reset) < 0)
		goto nla_put_failure;
	nla_nest_end(skb, nest);
	return 0;

nla_put_failure:
	return -1;
}

struct nft_expr_info {
	const struct nft_expr_ops	*ops;
	const struct nlattr		*attr;
	struct nlattr			*tb[NFT_EXPR_MAXATTR + 1];
};

static int nf_tables_expr_parse(const struct nft_ctx *ctx,
				const struct nlattr *nla,
				struct nft_expr_info *info)
{
	const struct nft_expr_type *type;
	const struct nft_expr_ops *ops;
	struct nlattr *tb[NFTA_EXPR_MAX + 1];
	int err;

	err = nla_parse_nested_deprecated(tb, NFTA_EXPR_MAX, nla,
					  nft_expr_policy, NULL);
	if (err < 0)
		return err;

	type = nft_expr_type_get(ctx->net, ctx->family, tb[NFTA_EXPR_NAME]);
	if (IS_ERR(type))
		return PTR_ERR(type);

	if (tb[NFTA_EXPR_DATA]) {
		err = nla_parse_nested_deprecated(info->tb, type->maxattr,
						  tb[NFTA_EXPR_DATA],
						  type->policy, NULL);
		if (err < 0)
			goto err1;
	} else
		memset(info->tb, 0, sizeof(info->tb[0]) * (type->maxattr + 1));

	if (type->select_ops != NULL) {
		ops = type->select_ops(ctx,
				       (const struct nlattr * const *)info->tb);
		if (IS_ERR(ops)) {
			err = PTR_ERR(ops);
#ifdef CONFIG_MODULES
			if (err == -EAGAIN)
				if (nft_expr_type_request_module(ctx->net,
								 ctx->family,
								 tb[NFTA_EXPR_NAME]) != -EAGAIN)
					err = -ENOENT;
#endif
			goto err1;
		}
	} else
		ops = type->ops;

	info->attr = nla;
	info->ops = ops;

	return 0;

err1:
	module_put(type->owner);
	return err;
}

int nft_expr_inner_parse(const struct nft_ctx *ctx, const struct nlattr *nla,
			 struct nft_expr_info *info)
{
	struct nlattr *tb[NFTA_EXPR_MAX + 1];
	const struct nft_expr_type *type;
	int err;

	err = nla_parse_nested_deprecated(tb, NFTA_EXPR_MAX, nla,
					  nft_expr_policy, NULL);
	if (err < 0)
		return err;

	if (!tb[NFTA_EXPR_DATA] || !tb[NFTA_EXPR_NAME])
		return -EINVAL;

	type = __nft_expr_type_get(ctx->family, tb[NFTA_EXPR_NAME]);
	if (!type)
		return -ENOENT;

	if (!type->inner_ops)
		return -EOPNOTSUPP;

	err = nla_parse_nested_deprecated(info->tb, type->maxattr,
					  tb[NFTA_EXPR_DATA],
					  type->policy, NULL);
	if (err < 0)
		goto err_nla_parse;

	info->attr = nla;
	info->ops = type->inner_ops;

	return 0;

err_nla_parse:
	return err;
}

static int nf_tables_newexpr(const struct nft_ctx *ctx,
			     const struct nft_expr_info *expr_info,
			     struct nft_expr *expr)
{
	const struct nft_expr_ops *ops = expr_info->ops;
	int err;

	expr->ops = ops;
	if (ops->init) {
		err = ops->init(ctx, expr, (const struct nlattr **)expr_info->tb);
		if (err < 0)
			goto err1;
	}

	return 0;
err1:
	expr->ops = NULL;
	return err;
}

static void nf_tables_expr_destroy(const struct nft_ctx *ctx,
				   struct nft_expr *expr)
{
	const struct nft_expr_type *type = expr->ops->type;

	if (expr->ops->destroy)
		expr->ops->destroy(ctx, expr);
	module_put(type->owner);
}

static struct nft_expr *nft_expr_init(const struct nft_ctx *ctx,
				      const struct nlattr *nla)
{
	struct nft_expr_info expr_info;
	struct nft_expr *expr;
	struct module *owner;
	int err;

	err = nf_tables_expr_parse(ctx, nla, &expr_info);
	if (err < 0)
		goto err_expr_parse;

	err = -EOPNOTSUPP;
	if (!(expr_info.ops->type->flags & NFT_EXPR_STATEFUL))
		goto err_expr_stateful;

	err = -ENOMEM;
	expr = kzalloc(expr_info.ops->size, GFP_KERNEL_ACCOUNT);
	if (expr == NULL)
		goto err_expr_stateful;

	err = nf_tables_newexpr(ctx, &expr_info, expr);
	if (err < 0)
		goto err_expr_new;

	return expr;
err_expr_new:
	kfree(expr);
err_expr_stateful:
	owner = expr_info.ops->type->owner;
	if (expr_info.ops->type->release_ops)
		expr_info.ops->type->release_ops(expr_info.ops);

	module_put(owner);
err_expr_parse:
	return ERR_PTR(err);
}

int nft_expr_clone(struct nft_expr *dst, struct nft_expr *src, gfp_t gfp)
{
	int err;

	if (WARN_ON_ONCE(!src->ops->clone))
		return -EINVAL;

	dst->ops = src->ops;
	err = src->ops->clone(dst, src, gfp);
	if (err < 0)
		return err;

	__module_get(src->ops->type->owner);

	return 0;
}

void nft_expr_destroy(const struct nft_ctx *ctx, struct nft_expr *expr)
{
	nf_tables_expr_destroy(ctx, expr);
	kfree(expr);
}

/*
 * Rules
 */

static struct nft_rule *__nft_rule_lookup(const struct nft_chain *chain,
					  u64 handle)
{
	struct nft_rule *rule;

	// FIXME: this sucks
	list_for_each_entry_rcu(rule, &chain->rules, list) {
		if (handle == rule->handle)
			return rule;
	}

	return ERR_PTR(-ENOENT);
}

static struct nft_rule *nft_rule_lookup(const struct nft_chain *chain,
					const struct nlattr *nla)
{
	if (nla == NULL)
		return ERR_PTR(-EINVAL);

	return __nft_rule_lookup(chain, be64_to_cpu(nla_get_be64(nla)));
}

static const struct nla_policy nft_rule_policy[NFTA_RULE_MAX + 1] = {
	[NFTA_RULE_TABLE]	= { .type = NLA_STRING,
				    .len = NFT_TABLE_MAXNAMELEN - 1 },
	[NFTA_RULE_CHAIN]	= { .type = NLA_STRING,
				    .len = NFT_CHAIN_MAXNAMELEN - 1 },
	[NFTA_RULE_HANDLE]	= { .type = NLA_U64 },
	[NFTA_RULE_EXPRESSIONS]	= NLA_POLICY_NESTED_ARRAY(nft_expr_policy),
	[NFTA_RULE_COMPAT]	= { .type = NLA_NESTED },
	[NFTA_RULE_POSITION]	= { .type = NLA_U64 },
	[NFTA_RULE_USERDATA]	= { .type = NLA_BINARY,
				    .len = NFT_USERDATA_MAXLEN },
	[NFTA_RULE_ID]		= { .type = NLA_U32 },
	[NFTA_RULE_POSITION_ID]	= { .type = NLA_U32 },
	[NFTA_RULE_CHAIN_ID]	= { .type = NLA_U32 },
};

static int nf_tables_fill_rule_info(struct sk_buff *skb, struct net *net,
				    u32 portid, u32 seq, int event,
				    u32 flags, int family,
				    const struct nft_table *table,
				    const struct nft_chain *chain,
				    const struct nft_rule *rule, u64 handle,
				    bool reset)
{
	struct nlmsghdr *nlh;
	const struct nft_expr *expr, *next;
	struct nlattr *list;
	u16 type = nfnl_msg_type(NFNL_SUBSYS_NFTABLES, event);

	nlh = nfnl_msg_put(skb, portid, seq, type, flags, family, NFNETLINK_V0,
			   nft_base_seq(net));
	if (!nlh)
		goto nla_put_failure;

	if (nla_put_string(skb, NFTA_RULE_TABLE, table->name))
		goto nla_put_failure;
	if (nla_put_string(skb, NFTA_RULE_CHAIN, chain->name))
		goto nla_put_failure;
	if (nla_put_be64(skb, NFTA_RULE_HANDLE, cpu_to_be64(rule->handle),
			 NFTA_RULE_PAD))
		goto nla_put_failure;

	if (event != NFT_MSG_DELRULE && handle) {
		if (nla_put_be64(skb, NFTA_RULE_POSITION, cpu_to_be64(handle),
				 NFTA_RULE_PAD))
			goto nla_put_failure;
	}

	if (chain->flags & NFT_CHAIN_HW_OFFLOAD)
		nft_flow_rule_stats(chain, rule);

	list = nla_nest_start_noflag(skb, NFTA_RULE_EXPRESSIONS);
	if (list == NULL)
		goto nla_put_failure;
	nft_rule_for_each_expr(expr, next, rule) {
		if (nft_expr_dump(skb, NFTA_LIST_ELEM, expr, reset) < 0)
			goto nla_put_failure;
	}
	nla_nest_end(skb, list);

	if (rule->udata) {
		struct nft_userdata *udata = nft_userdata(rule);
		if (nla_put(skb, NFTA_RULE_USERDATA, udata->len + 1,
			    udata->data) < 0)
			goto nla_put_failure;
	}

	nlmsg_end(skb, nlh);
	return 0;

nla_put_failure:
	nlmsg_trim(skb, nlh);
	return -1;
}

static void nf_tables_rule_notify(const struct nft_ctx *ctx,
				  const struct nft_rule *rule, int event)
{
	struct nftables_pernet *nft_net = nft_pernet(ctx->net);
	const struct nft_rule *prule;
	struct sk_buff *skb;
	u64 handle = 0;
	u16 flags = 0;
	int err;

	if (!ctx->report &&
	    !nfnetlink_has_listeners(ctx->net, NFNLGRP_NFTABLES))
		return;

	skb = nlmsg_new(NLMSG_GOODSIZE, GFP_KERNEL);
	if (skb == NULL)
		goto err;

	if (event == NFT_MSG_NEWRULE &&
	    !list_is_first(&rule->list, &ctx->chain->rules) &&
	    !list_is_last(&rule->list, &ctx->chain->rules)) {
		prule = list_prev_entry(rule, list);
		handle = prule->handle;
	}
	if (ctx->flags & (NLM_F_APPEND | NLM_F_REPLACE))
		flags |= NLM_F_APPEND;
	if (ctx->flags & (NLM_F_CREATE | NLM_F_EXCL))
		flags |= ctx->flags & (NLM_F_CREATE | NLM_F_EXCL);

	err = nf_tables_fill_rule_info(skb, ctx->net, ctx->portid, ctx->seq,
				       event, flags, ctx->family, ctx->table,
				       ctx->chain, rule, handle, false);
	if (err < 0) {
		kfree_skb(skb);
		goto err;
	}

	nft_notify_enqueue(skb, ctx->report, &nft_net->notify_list);
	return;
err:
	nfnetlink_set_err(ctx->net, ctx->portid, NFNLGRP_NFTABLES, -ENOBUFS);
}

static void audit_log_rule_reset(const struct nft_table *table,
				 unsigned int base_seq,
				 unsigned int nentries)
{
	char *buf = kasprintf(GFP_ATOMIC, "%s:%u",
			      table->name, base_seq);

	audit_log_nfcfg(buf, table->family, nentries,
			AUDIT_NFT_OP_RULE_RESET, GFP_ATOMIC);
	kfree(buf);
}

struct nft_rule_dump_ctx {
	unsigned int s_idx;
	char *table;
	char *chain;
	bool reset;
};

static int __nf_tables_dump_rules(struct sk_buff *skb,
				  unsigned int *idx,
				  struct netlink_callback *cb,
				  const struct nft_table *table,
				  const struct nft_chain *chain)
{
	struct nft_rule_dump_ctx *ctx = (void *)cb->ctx;
	struct net *net = sock_net(skb->sk);
	const struct nft_rule *rule, *prule;
	unsigned int entries = 0;
	int ret = 0;
	u64 handle;

	prule = NULL;
	list_for_each_entry_rcu(rule, &chain->rules, list) {
		if (!nft_is_active(net, rule))
			goto cont_skip;
		if (*idx < ctx->s_idx)
			goto cont;
		if (prule)
			handle = prule->handle;
		else
			handle = 0;

		if (nf_tables_fill_rule_info(skb, net, NETLINK_CB(cb->skb).portid,
					cb->nlh->nlmsg_seq,
					NFT_MSG_NEWRULE,
					NLM_F_MULTI | NLM_F_APPEND,
					table->family,
					table, chain, rule, handle, ctx->reset) < 0) {
			ret = 1;
			break;
		}
		entries++;
		nl_dump_check_consistent(cb, nlmsg_hdr(skb));
cont:
		prule = rule;
cont_skip:
		(*idx)++;
	}

	if (ctx->reset && entries)
		audit_log_rule_reset(table, cb->seq, entries);

	return ret;
}

static int nf_tables_dump_rules(struct sk_buff *skb,
				struct netlink_callback *cb)
{
	const struct nfgenmsg *nfmsg = nlmsg_data(cb->nlh);
	struct nft_rule_dump_ctx *ctx = (void *)cb->ctx;
	struct nft_table *table;
	const struct nft_chain *chain;
	unsigned int idx = 0;
	struct net *net = sock_net(skb->sk);
	int family = nfmsg->nfgen_family;
	struct nftables_pernet *nft_net;

	rcu_read_lock();
	nft_net = nft_pernet(net);
	cb->seq = READ_ONCE(nft_net->base_seq);

	list_for_each_entry_rcu(table, &nft_net->tables, list) {
		if (family != NFPROTO_UNSPEC && family != table->family)
			continue;

		if (ctx->table && strcmp(ctx->table, table->name) != 0)
			continue;

		if (ctx->table && ctx->chain) {
			struct rhlist_head *list, *tmp;

			list = rhltable_lookup(&table->chains_ht, ctx->chain,
					       nft_chain_ht_params);
			if (!list)
				goto done;

			rhl_for_each_entry_rcu(chain, tmp, list, rhlhead) {
				if (!nft_is_active(net, chain))
					continue;
				__nf_tables_dump_rules(skb, &idx,
						       cb, table, chain);
				break;
			}
			goto done;
		}

		list_for_each_entry_rcu(chain, &table->chains, list) {
			if (__nf_tables_dump_rules(skb, &idx,
						   cb, table, chain))
				goto done;
		}

		if (ctx->table)
			break;
	}
done:
	rcu_read_unlock();

	ctx->s_idx = idx;
	return skb->len;
}

static int nf_tables_dumpreset_rules(struct sk_buff *skb,
				     struct netlink_callback *cb)
{
	struct nftables_pernet *nft_net = nft_pernet(sock_net(skb->sk));
	int ret;

	/* Mutex is held is to prevent that two concurrent dump-and-reset calls
	 * do not underrun counters and quotas. The commit_mutex is used for
	 * the lack a better lock, this is not transaction path.
	 */
	mutex_lock(&nft_net->commit_mutex);
	ret = nf_tables_dump_rules(skb, cb);
	mutex_unlock(&nft_net->commit_mutex);

	return ret;
}

static int nf_tables_dump_rules_start(struct netlink_callback *cb)
{
	struct nft_rule_dump_ctx *ctx = (void *)cb->ctx;
	const struct nlattr * const *nla = cb->data;

	BUILD_BUG_ON(sizeof(*ctx) > sizeof(cb->ctx));

	if (nla[NFTA_RULE_TABLE]) {
		ctx->table = nla_strdup(nla[NFTA_RULE_TABLE], GFP_ATOMIC);
		if (!ctx->table)
			return -ENOMEM;
	}
	if (nla[NFTA_RULE_CHAIN]) {
		ctx->chain = nla_strdup(nla[NFTA_RULE_CHAIN], GFP_ATOMIC);
		if (!ctx->chain) {
			kfree(ctx->table);
			return -ENOMEM;
		}
	}
	return 0;
}

static int nf_tables_dumpreset_rules_start(struct netlink_callback *cb)
{
	struct nft_rule_dump_ctx *ctx = (void *)cb->ctx;

	ctx->reset = true;

	return nf_tables_dump_rules_start(cb);
}

static int nf_tables_dump_rules_done(struct netlink_callback *cb)
{
	struct nft_rule_dump_ctx *ctx = (void *)cb->ctx;

	kfree(ctx->table);
	kfree(ctx->chain);
	return 0;
}

/* called with rcu_read_lock held */
static struct sk_buff *
nf_tables_getrule_single(u32 portid, const struct nfnl_info *info,
			 const struct nlattr * const nla[], bool reset)
{
	struct netlink_ext_ack *extack = info->extack;
	u8 genmask = nft_genmask_cur(info->net);
	u8 family = info->nfmsg->nfgen_family;
	const struct nft_chain *chain;
	const struct nft_rule *rule;
	struct net *net = info->net;
	struct nft_table *table;
	struct sk_buff *skb2;
	int err;

	table = nft_table_lookup(net, nla[NFTA_RULE_TABLE], family, genmask, 0);
	if (IS_ERR(table)) {
		NL_SET_BAD_ATTR(extack, nla[NFTA_RULE_TABLE]);
		return ERR_CAST(table);
	}

	chain = nft_chain_lookup(net, table, nla[NFTA_RULE_CHAIN], genmask);
	if (IS_ERR(chain)) {
		NL_SET_BAD_ATTR(extack, nla[NFTA_RULE_CHAIN]);
		return ERR_CAST(chain);
	}

	rule = nft_rule_lookup(chain, nla[NFTA_RULE_HANDLE]);
	if (IS_ERR(rule)) {
		NL_SET_BAD_ATTR(extack, nla[NFTA_RULE_HANDLE]);
		return ERR_CAST(rule);
	}

	skb2 = alloc_skb(NLMSG_GOODSIZE, GFP_ATOMIC);
	if (!skb2)
		return ERR_PTR(-ENOMEM);

	err = nf_tables_fill_rule_info(skb2, net, portid,
				       info->nlh->nlmsg_seq, NFT_MSG_NEWRULE, 0,
				       family, table, chain, rule, 0, reset);
	if (err < 0) {
		kfree_skb(skb2);
		return ERR_PTR(err);
	}

	return skb2;
}

static int nf_tables_getrule(struct sk_buff *skb, const struct nfnl_info *info,
			     const struct nlattr * const nla[])
{
	u32 portid = NETLINK_CB(skb).portid;
	struct net *net = info->net;
	struct sk_buff *skb2;

	if (info->nlh->nlmsg_flags & NLM_F_DUMP) {
		struct netlink_dump_control c = {
			.start= nf_tables_dump_rules_start,
			.dump = nf_tables_dump_rules,
			.done = nf_tables_dump_rules_done,
			.module = THIS_MODULE,
			.data = (void *)nla,
		};

		return nft_netlink_dump_start_rcu(info->sk, skb, info->nlh, &c);
	}

	skb2 = nf_tables_getrule_single(portid, info, nla, false);
	if (IS_ERR(skb2))
		return PTR_ERR(skb2);

	return nfnetlink_unicast(skb2, net, portid);
}

static int nf_tables_getrule_reset(struct sk_buff *skb,
				   const struct nfnl_info *info,
				   const struct nlattr * const nla[])
{
	struct nftables_pernet *nft_net = nft_pernet(info->net);
	u32 portid = NETLINK_CB(skb).portid;
	struct net *net = info->net;
	struct sk_buff *skb2;
	char *buf;

	if (info->nlh->nlmsg_flags & NLM_F_DUMP) {
		struct netlink_dump_control c = {
			.start= nf_tables_dumpreset_rules_start,
			.dump = nf_tables_dumpreset_rules,
			.done = nf_tables_dump_rules_done,
			.module = THIS_MODULE,
			.data = (void *)nla,
		};

		return nft_netlink_dump_start_rcu(info->sk, skb, info->nlh, &c);
	}

	if (!try_module_get(THIS_MODULE))
		return -EINVAL;
	rcu_read_unlock();
	mutex_lock(&nft_net->commit_mutex);
	skb2 = nf_tables_getrule_single(portid, info, nla, true);
	mutex_unlock(&nft_net->commit_mutex);
	rcu_read_lock();
	module_put(THIS_MODULE);

	if (IS_ERR(skb2))
		return PTR_ERR(skb2);

	buf = kasprintf(GFP_ATOMIC, "%.*s:%u",
			nla_len(nla[NFTA_RULE_TABLE]),
			(char *)nla_data(nla[NFTA_RULE_TABLE]),
			nft_net->base_seq);
	audit_log_nfcfg(buf, info->nfmsg->nfgen_family, 1,
			AUDIT_NFT_OP_RULE_RESET, GFP_ATOMIC);
	kfree(buf);

	return nfnetlink_unicast(skb2, net, portid);
}

void nf_tables_rule_destroy(const struct nft_ctx *ctx, struct nft_rule *rule)
{
	struct nft_expr *expr, *next;

	/*
	 * Careful: some expressions might not be initialized in case this
	 * is called on error from nf_tables_newrule().
	 */
	expr = nft_expr_first(rule);
	while (nft_expr_more(rule, expr)) {
		next = nft_expr_next(expr);
		nf_tables_expr_destroy(ctx, expr);
		expr = next;
	}
	kfree(rule);
}

static void nf_tables_rule_release(const struct nft_ctx *ctx, struct nft_rule *rule)
{
	nft_rule_expr_deactivate(ctx, rule, NFT_TRANS_RELEASE);
	nf_tables_rule_destroy(ctx, rule);
}

/** nft_chain_validate - loop detection and hook validation
 *
 * @ctx: context containing call depth and base chain
 * @chain: chain to validate
 *
 * Walk through the rules of the given chain and chase all jumps/gotos
 * and set lookups until either the jump limit is hit or all reachable
 * chains have been validated.
 */
int nft_chain_validate(const struct nft_ctx *ctx, const struct nft_chain *chain)
{
	struct nft_expr *expr, *last;
	const struct nft_data *data;
	struct nft_rule *rule;
	int err;

	if (ctx->level == NFT_JUMP_STACK_SIZE)
		return -EMLINK;

	list_for_each_entry(rule, &chain->rules, list) {
		if (fatal_signal_pending(current))
			return -EINTR;

		if (!nft_is_active_next(ctx->net, rule))
			continue;

		nft_rule_for_each_expr(expr, last, rule) {
			if (!expr->ops->validate)
				continue;

			/* This may call nft_chain_validate() recursively,
			 * callers that do so must increment ctx->level.
			 */
			err = expr->ops->validate(ctx, expr, &data);
			if (err < 0)
				return err;
		}
	}

	return 0;
}
EXPORT_SYMBOL_GPL(nft_chain_validate);

static int nft_table_validate(struct net *net, const struct nft_table *table)
{
	struct nft_chain *chain;
	struct nft_ctx ctx = {
		.net	= net,
		.family	= table->family,
	};
	int err;

	list_for_each_entry(chain, &table->chains, list) {
		if (!nft_is_base_chain(chain))
			continue;

		ctx.chain = chain;
		err = nft_chain_validate(&ctx, chain);
		if (err < 0)
			return err;

		cond_resched();
	}

	return 0;
}

int nft_setelem_validate(const struct nft_ctx *ctx, struct nft_set *set,
			 const struct nft_set_iter *iter,
			 struct nft_elem_priv *elem_priv)
{
	const struct nft_set_ext *ext = nft_set_elem_ext(set, elem_priv);
	struct nft_ctx *pctx = (struct nft_ctx *)ctx;
	const struct nft_data *data;
	int err;

	if (!nft_set_elem_active(ext, iter->genmask))
		return 0;

	if (nft_set_ext_exists(ext, NFT_SET_EXT_FLAGS) &&
	    *nft_set_ext_flags(ext) & NFT_SET_ELEM_INTERVAL_END)
		return 0;

	data = nft_set_ext_data(ext);
	switch (data->verdict.code) {
	case NFT_JUMP:
	case NFT_GOTO:
		pctx->level++;
		err = nft_chain_validate(ctx, data->verdict.chain);
		if (err < 0)
			return err;
		pctx->level--;
		break;
	default:
		break;
	}

	return 0;
}

int nft_set_catchall_validate(const struct nft_ctx *ctx, struct nft_set *set)
{
	struct nft_set_iter dummy_iter = {
		.genmask	= nft_genmask_next(ctx->net),
	};
	struct nft_set_elem_catchall *catchall;

	struct nft_set_ext *ext;
	int ret = 0;

	list_for_each_entry_rcu(catchall, &set->catchall_list, list) {
		ext = nft_set_elem_ext(set, catchall->elem);
		if (!nft_set_elem_active(ext, dummy_iter.genmask))
			continue;

		ret = nft_setelem_validate(ctx, set, &dummy_iter, catchall->elem);
		if (ret < 0)
			return ret;
	}

	return ret;
}

static struct nft_rule *nft_rule_lookup_byid(const struct net *net,
					     const struct nft_chain *chain,
					     const struct nlattr *nla);

#define NFT_RULE_MAXEXPRS	128

static int nf_tables_newrule(struct sk_buff *skb, const struct nfnl_info *info,
			     const struct nlattr * const nla[])
{
	struct nftables_pernet *nft_net = nft_pernet(info->net);
	struct netlink_ext_ack *extack = info->extack;
	unsigned int size, i, n, ulen = 0, usize = 0;
	u8 genmask = nft_genmask_next(info->net);
	struct nft_rule *rule, *old_rule = NULL;
	struct nft_expr_info *expr_info = NULL;
	u8 family = info->nfmsg->nfgen_family;
	struct nft_flow_rule *flow = NULL;
	struct net *net = info->net;
	struct nft_userdata *udata;
	struct nft_table *table;
	struct nft_chain *chain;
	struct nft_trans *trans;
	u64 handle, pos_handle;
	struct nft_expr *expr;
	struct nft_ctx ctx;
	struct nlattr *tmp;
	int err, rem;

	lockdep_assert_held(&nft_net->commit_mutex);

	table = nft_table_lookup(net, nla[NFTA_RULE_TABLE], family, genmask,
				 NETLINK_CB(skb).portid);
	if (IS_ERR(table)) {
		NL_SET_BAD_ATTR(extack, nla[NFTA_RULE_TABLE]);
		return PTR_ERR(table);
	}

	if (nla[NFTA_RULE_CHAIN]) {
		chain = nft_chain_lookup(net, table, nla[NFTA_RULE_CHAIN],
					 genmask);
		if (IS_ERR(chain)) {
			NL_SET_BAD_ATTR(extack, nla[NFTA_RULE_CHAIN]);
			return PTR_ERR(chain);
		}

	} else if (nla[NFTA_RULE_CHAIN_ID]) {
		chain = nft_chain_lookup_byid(net, table, nla[NFTA_RULE_CHAIN_ID],
					      genmask);
		if (IS_ERR(chain)) {
			NL_SET_BAD_ATTR(extack, nla[NFTA_RULE_CHAIN_ID]);
			return PTR_ERR(chain);
		}
	} else {
		return -EINVAL;
	}

	if (nft_chain_is_bound(chain))
		return -EOPNOTSUPP;

	if (nla[NFTA_RULE_HANDLE]) {
		handle = be64_to_cpu(nla_get_be64(nla[NFTA_RULE_HANDLE]));
		rule = __nft_rule_lookup(chain, handle);
		if (IS_ERR(rule)) {
			NL_SET_BAD_ATTR(extack, nla[NFTA_RULE_HANDLE]);
			return PTR_ERR(rule);
		}

		if (info->nlh->nlmsg_flags & NLM_F_EXCL) {
			NL_SET_BAD_ATTR(extack, nla[NFTA_RULE_HANDLE]);
			return -EEXIST;
		}
		if (info->nlh->nlmsg_flags & NLM_F_REPLACE)
			old_rule = rule;
		else
			return -EOPNOTSUPP;
	} else {
		if (!(info->nlh->nlmsg_flags & NLM_F_CREATE) ||
		    info->nlh->nlmsg_flags & NLM_F_REPLACE)
			return -EINVAL;
		handle = nf_tables_alloc_handle(table);

		if (nla[NFTA_RULE_POSITION]) {
			pos_handle = be64_to_cpu(nla_get_be64(nla[NFTA_RULE_POSITION]));
			old_rule = __nft_rule_lookup(chain, pos_handle);
			if (IS_ERR(old_rule)) {
				NL_SET_BAD_ATTR(extack, nla[NFTA_RULE_POSITION]);
				return PTR_ERR(old_rule);
			}
		} else if (nla[NFTA_RULE_POSITION_ID]) {
			old_rule = nft_rule_lookup_byid(net, chain, nla[NFTA_RULE_POSITION_ID]);
			if (IS_ERR(old_rule)) {
				NL_SET_BAD_ATTR(extack, nla[NFTA_RULE_POSITION_ID]);
				return PTR_ERR(old_rule);
			}
		}
	}

	nft_ctx_init(&ctx, net, skb, info->nlh, family, table, chain, nla);

	n = 0;
	size = 0;
	if (nla[NFTA_RULE_EXPRESSIONS]) {
		expr_info = kvmalloc_array(NFT_RULE_MAXEXPRS,
					   sizeof(struct nft_expr_info),
					   GFP_KERNEL);
		if (!expr_info)
			return -ENOMEM;

		nla_for_each_nested(tmp, nla[NFTA_RULE_EXPRESSIONS], rem) {
			err = -EINVAL;
			if (nla_type(tmp) != NFTA_LIST_ELEM)
				goto err_release_expr;
			if (n == NFT_RULE_MAXEXPRS)
				goto err_release_expr;
			err = nf_tables_expr_parse(&ctx, tmp, &expr_info[n]);
			if (err < 0) {
				NL_SET_BAD_ATTR(extack, tmp);
				goto err_release_expr;
			}
			size += expr_info[n].ops->size;
			n++;
		}
	}
	/* Check for overflow of dlen field */
	err = -EFBIG;
	if (size >= 1 << 12)
		goto err_release_expr;

	if (nla[NFTA_RULE_USERDATA]) {
		ulen = nla_len(nla[NFTA_RULE_USERDATA]);
		if (ulen > 0)
			usize = sizeof(struct nft_userdata) + ulen;
	}

	err = -ENOMEM;
	rule = kzalloc(sizeof(*rule) + size + usize, GFP_KERNEL_ACCOUNT);
	if (rule == NULL)
		goto err_release_expr;

	nft_activate_next(net, rule);

	rule->handle = handle;
	rule->dlen   = size;
	rule->udata  = ulen ? 1 : 0;

	if (ulen) {
		udata = nft_userdata(rule);
		udata->len = ulen - 1;
		nla_memcpy(udata->data, nla[NFTA_RULE_USERDATA], ulen);
	}

	expr = nft_expr_first(rule);
	for (i = 0; i < n; i++) {
		err = nf_tables_newexpr(&ctx, &expr_info[i], expr);
		if (err < 0) {
			NL_SET_BAD_ATTR(extack, expr_info[i].attr);
			goto err_release_rule;
		}

		if (expr_info[i].ops->validate)
			nft_validate_state_update(table, NFT_VALIDATE_NEED);

		expr_info[i].ops = NULL;
		expr = nft_expr_next(expr);
	}

	if (chain->flags & NFT_CHAIN_HW_OFFLOAD) {
		flow = nft_flow_rule_create(net, rule);
		if (IS_ERR(flow)) {
			err = PTR_ERR(flow);
			goto err_release_rule;
		}
	}

	if (!nft_use_inc(&chain->use)) {
		err = -EMFILE;
		goto err_release_rule;
	}

	if (info->nlh->nlmsg_flags & NLM_F_REPLACE) {
		if (nft_chain_binding(chain)) {
			err = -EOPNOTSUPP;
			goto err_destroy_flow_rule;
		}

		err = nft_delrule(&ctx, old_rule);
		if (err < 0)
			goto err_destroy_flow_rule;

		trans = nft_trans_rule_add(&ctx, NFT_MSG_NEWRULE, rule);
		if (trans == NULL) {
			err = -ENOMEM;
			goto err_destroy_flow_rule;
		}
		list_add_tail_rcu(&rule->list, &old_rule->list);
	} else {
		trans = nft_trans_rule_add(&ctx, NFT_MSG_NEWRULE, rule);
		if (!trans) {
			err = -ENOMEM;
			goto err_destroy_flow_rule;
		}

		if (info->nlh->nlmsg_flags & NLM_F_APPEND) {
			if (old_rule)
				list_add_rcu(&rule->list, &old_rule->list);
			else
				list_add_tail_rcu(&rule->list, &chain->rules);
		 } else {
			if (old_rule)
				list_add_tail_rcu(&rule->list, &old_rule->list);
			else
				list_add_rcu(&rule->list, &chain->rules);
		}
	}
	kvfree(expr_info);

	if (flow)
		nft_trans_flow_rule(trans) = flow;

	if (table->validate_state == NFT_VALIDATE_DO)
		return nft_table_validate(net, table);

	return 0;

err_destroy_flow_rule:
	nft_use_dec_restore(&chain->use);
	if (flow)
		nft_flow_rule_destroy(flow);
err_release_rule:
	nft_rule_expr_deactivate(&ctx, rule, NFT_TRANS_PREPARE_ERROR);
	nf_tables_rule_destroy(&ctx, rule);
err_release_expr:
	for (i = 0; i < n; i++) {
		if (expr_info[i].ops) {
			module_put(expr_info[i].ops->type->owner);
			if (expr_info[i].ops->type->release_ops)
				expr_info[i].ops->type->release_ops(expr_info[i].ops);
		}
	}
	kvfree(expr_info);

	return err;
}

static struct nft_rule *nft_rule_lookup_byid(const struct net *net,
					     const struct nft_chain *chain,
					     const struct nlattr *nla)
{
	struct nftables_pernet *nft_net = nft_pernet(net);
	u32 id = ntohl(nla_get_be32(nla));
	struct nft_trans *trans;

	list_for_each_entry(trans, &nft_net->commit_list, list) {
		if (trans->msg_type == NFT_MSG_NEWRULE &&
		    nft_trans_rule_chain(trans) == chain &&
		    id == nft_trans_rule_id(trans))
			return nft_trans_rule(trans);
	}
	return ERR_PTR(-ENOENT);
}

static int nf_tables_delrule(struct sk_buff *skb, const struct nfnl_info *info,
			     const struct nlattr * const nla[])
{
	struct netlink_ext_ack *extack = info->extack;
	u8 genmask = nft_genmask_next(info->net);
	u8 family = info->nfmsg->nfgen_family;
	struct nft_chain *chain = NULL;
	struct net *net = info->net;
	struct nft_table *table;
	struct nft_rule *rule;
	struct nft_ctx ctx;
	int err = 0;

	table = nft_table_lookup(net, nla[NFTA_RULE_TABLE], family, genmask,
				 NETLINK_CB(skb).portid);
	if (IS_ERR(table)) {
		NL_SET_BAD_ATTR(extack, nla[NFTA_RULE_TABLE]);
		return PTR_ERR(table);
	}

	if (nla[NFTA_RULE_CHAIN]) {
		chain = nft_chain_lookup(net, table, nla[NFTA_RULE_CHAIN],
					 genmask);
		if (IS_ERR(chain)) {
			if (PTR_ERR(chain) == -ENOENT &&
			    NFNL_MSG_TYPE(info->nlh->nlmsg_type) == NFT_MSG_DESTROYRULE)
				return 0;

			NL_SET_BAD_ATTR(extack, nla[NFTA_RULE_CHAIN]);
			return PTR_ERR(chain);
		}
		if (nft_chain_binding(chain))
			return -EOPNOTSUPP;
	}

	nft_ctx_init(&ctx, net, skb, info->nlh, family, table, chain, nla);

	if (chain) {
		if (nla[NFTA_RULE_HANDLE]) {
			rule = nft_rule_lookup(chain, nla[NFTA_RULE_HANDLE]);
			if (IS_ERR(rule)) {
				if (PTR_ERR(rule) == -ENOENT &&
				    NFNL_MSG_TYPE(info->nlh->nlmsg_type) == NFT_MSG_DESTROYRULE)
					return 0;

				NL_SET_BAD_ATTR(extack, nla[NFTA_RULE_HANDLE]);
				return PTR_ERR(rule);
			}

			err = nft_delrule(&ctx, rule);
		} else if (nla[NFTA_RULE_ID]) {
			rule = nft_rule_lookup_byid(net, chain, nla[NFTA_RULE_ID]);
			if (IS_ERR(rule)) {
				NL_SET_BAD_ATTR(extack, nla[NFTA_RULE_ID]);
				return PTR_ERR(rule);
			}

			err = nft_delrule(&ctx, rule);
		} else {
			err = nft_delrule_by_chain(&ctx);
		}
	} else {
		list_for_each_entry(chain, &table->chains, list) {
			if (!nft_is_active_next(net, chain))
				continue;
			if (nft_chain_binding(chain))
				continue;

			ctx.chain = chain;
			err = nft_delrule_by_chain(&ctx);
			if (err < 0)
				break;
		}
	}

	return err;
}

/*
 * Sets
 */
static const struct nft_set_type *nft_set_types[] = {
	&nft_set_hash_fast_type,
	&nft_set_hash_type,
	&nft_set_rhash_type,
	&nft_set_bitmap_type,
	&nft_set_rbtree_type,
#if defined(CONFIG_X86_64) && !defined(CONFIG_UML)
	&nft_set_pipapo_avx2_type,
#endif
	&nft_set_pipapo_type,
};

#define NFT_SET_FEATURES	(NFT_SET_INTERVAL | NFT_SET_MAP | \
				 NFT_SET_TIMEOUT | NFT_SET_OBJECT | \
				 NFT_SET_EVAL)

static bool nft_set_ops_candidate(const struct nft_set_type *type, u32 flags)
{
	return (flags & type->features) == (flags & NFT_SET_FEATURES);
}

/*
 * Select a set implementation based on the data characteristics and the
 * given policy. The total memory use might not be known if no size is
 * given, in that case the amount of memory per element is used.
 */
static const struct nft_set_ops *
nft_select_set_ops(const struct nft_ctx *ctx, u32 flags,
		   const struct nft_set_desc *desc)
{
	struct nftables_pernet *nft_net = nft_pernet(ctx->net);
	const struct nft_set_ops *ops, *bops;
	struct nft_set_estimate est, best;
	const struct nft_set_type *type;
	int i;

	lockdep_assert_held(&nft_net->commit_mutex);
	lockdep_nfnl_nft_mutex_not_held();

	bops	    = NULL;
	best.size   = ~0;
	best.lookup = ~0;
	best.space  = ~0;

	for (i = 0; i < ARRAY_SIZE(nft_set_types); i++) {
		type = nft_set_types[i];
		ops = &type->ops;

		if (!nft_set_ops_candidate(type, flags))
			continue;
		if (!ops->estimate(desc, flags, &est))
			continue;

		switch (desc->policy) {
		case NFT_SET_POL_PERFORMANCE:
			if (est.lookup < best.lookup)
				break;
			if (est.lookup == best.lookup &&
			    est.space < best.space)
				break;
			continue;
		case NFT_SET_POL_MEMORY:
			if (!desc->size) {
				if (est.space < best.space)
					break;
				if (est.space == best.space &&
				    est.lookup < best.lookup)
					break;
			} else if (est.size < best.size || !bops) {
				break;
			}
			continue;
		default:
			break;
		}

		bops = ops;
		best = est;
	}

	if (bops != NULL)
		return bops;

	return ERR_PTR(-EOPNOTSUPP);
}

static const struct nla_policy nft_set_policy[NFTA_SET_MAX + 1] = {
	[NFTA_SET_TABLE]		= { .type = NLA_STRING,
					    .len = NFT_TABLE_MAXNAMELEN - 1 },
	[NFTA_SET_NAME]			= { .type = NLA_STRING,
					    .len = NFT_SET_MAXNAMELEN - 1 },
	[NFTA_SET_FLAGS]		= { .type = NLA_U32 },
	[NFTA_SET_KEY_TYPE]		= { .type = NLA_U32 },
	[NFTA_SET_KEY_LEN]		= { .type = NLA_U32 },
	[NFTA_SET_DATA_TYPE]		= { .type = NLA_U32 },
	[NFTA_SET_DATA_LEN]		= { .type = NLA_U32 },
	[NFTA_SET_POLICY]		= { .type = NLA_U32 },
	[NFTA_SET_DESC]			= { .type = NLA_NESTED },
	[NFTA_SET_ID]			= { .type = NLA_U32 },
	[NFTA_SET_TIMEOUT]		= { .type = NLA_U64 },
	[NFTA_SET_GC_INTERVAL]		= { .type = NLA_U32 },
	[NFTA_SET_USERDATA]		= { .type = NLA_BINARY,
					    .len  = NFT_USERDATA_MAXLEN },
	[NFTA_SET_OBJ_TYPE]		= { .type = NLA_U32 },
	[NFTA_SET_HANDLE]		= { .type = NLA_U64 },
	[NFTA_SET_EXPR]			= { .type = NLA_NESTED },
	[NFTA_SET_EXPRESSIONS]		= NLA_POLICY_NESTED_ARRAY(nft_expr_policy),
};

static const struct nla_policy nft_concat_policy[NFTA_SET_FIELD_MAX + 1] = {
	[NFTA_SET_FIELD_LEN]	= { .type = NLA_U32 },
};

static const struct nla_policy nft_set_desc_policy[NFTA_SET_DESC_MAX + 1] = {
	[NFTA_SET_DESC_SIZE]		= { .type = NLA_U32 },
	[NFTA_SET_DESC_CONCAT]		= NLA_POLICY_NESTED_ARRAY(nft_concat_policy),
};

static struct nft_set *nft_set_lookup(const struct nft_table *table,
				      const struct nlattr *nla, u8 genmask)
{
	struct nft_set *set;

	if (nla == NULL)
		return ERR_PTR(-EINVAL);

	list_for_each_entry_rcu(set, &table->sets, list) {
		if (!nla_strcmp(nla, set->name) &&
		    nft_active_genmask(set, genmask))
			return set;
	}
	return ERR_PTR(-ENOENT);
}

static struct nft_set *nft_set_lookup_byhandle(const struct nft_table *table,
					       const struct nlattr *nla,
					       u8 genmask)
{
	struct nft_set *set;

	list_for_each_entry(set, &table->sets, list) {
		if (be64_to_cpu(nla_get_be64(nla)) == set->handle &&
		    nft_active_genmask(set, genmask))
			return set;
	}
	return ERR_PTR(-ENOENT);
}

static struct nft_set *nft_set_lookup_byid(const struct net *net,
					   const struct nft_table *table,
					   const struct nlattr *nla, u8 genmask)
{
	struct nftables_pernet *nft_net = nft_pernet(net);
	u32 id = ntohl(nla_get_be32(nla));
	struct nft_trans_set *trans;

	/* its likely the id we need is at the tail, not at start */
	list_for_each_entry_reverse(trans, &nft_net->commit_set_list, list_trans_newset) {
		struct nft_set *set = trans->set;

		if (id == trans->set_id &&
		    set->table == table &&
		    nft_active_genmask(set, genmask))
			return set;
	}
	return ERR_PTR(-ENOENT);
}

struct nft_set *nft_set_lookup_global(const struct net *net,
				      const struct nft_table *table,
				      const struct nlattr *nla_set_name,
				      const struct nlattr *nla_set_id,
				      u8 genmask)
{
	struct nft_set *set;

	set = nft_set_lookup(table, nla_set_name, genmask);
	if (IS_ERR(set)) {
		if (!nla_set_id)
			return set;

		set = nft_set_lookup_byid(net, table, nla_set_id, genmask);
	}
	return set;
}
EXPORT_SYMBOL_GPL(nft_set_lookup_global);

static int nf_tables_set_alloc_name(struct nft_ctx *ctx, struct nft_set *set,
				    const char *name)
{
	const struct nft_set *i;
	const char *p;
	unsigned long *inuse;
	unsigned int n = 0, min = 0;

	p = strchr(name, '%');
	if (p != NULL) {
		if (p[1] != 'd' || strchr(p + 2, '%'))
			return -EINVAL;

		if (strnlen(name, NFT_SET_MAX_ANONLEN) >= NFT_SET_MAX_ANONLEN)
			return -EINVAL;

		inuse = (unsigned long *)get_zeroed_page(GFP_KERNEL);
		if (inuse == NULL)
			return -ENOMEM;
cont:
		list_for_each_entry(i, &ctx->table->sets, list) {
			int tmp;

			if (!nft_is_active_next(ctx->net, i))
				continue;
			if (!sscanf(i->name, name, &tmp))
				continue;
			if (tmp < min || tmp >= min + BITS_PER_BYTE * PAGE_SIZE)
				continue;

			set_bit(tmp - min, inuse);
		}

		n = find_first_zero_bit(inuse, BITS_PER_BYTE * PAGE_SIZE);
		if (n >= BITS_PER_BYTE * PAGE_SIZE) {
			min += BITS_PER_BYTE * PAGE_SIZE;
			memset(inuse, 0, PAGE_SIZE);
			goto cont;
		}
		free_page((unsigned long)inuse);
	}

	set->name = kasprintf(GFP_KERNEL_ACCOUNT, name, min + n);
	if (!set->name)
		return -ENOMEM;

	list_for_each_entry(i, &ctx->table->sets, list) {
		if (!nft_is_active_next(ctx->net, i))
			continue;
		if (!strcmp(set->name, i->name)) {
			kfree(set->name);
			set->name = NULL;
			return -ENFILE;
		}
	}
	return 0;
}

int nf_msecs_to_jiffies64(const struct nlattr *nla, u64 *result)
{
	u64 ms = be64_to_cpu(nla_get_be64(nla));
	u64 max = (u64)(~((u64)0));

	max = div_u64(max, NSEC_PER_MSEC);
	if (ms >= max)
		return -ERANGE;

	ms *= NSEC_PER_MSEC;
	*result = nsecs_to_jiffies64(ms) ? : !!ms;
	return 0;
}

__be64 nf_jiffies64_to_msecs(u64 input)
{
	return cpu_to_be64(jiffies64_to_msecs(input));
}

static int nf_tables_fill_set_concat(struct sk_buff *skb,
				     const struct nft_set *set)
{
	struct nlattr *concat, *field;
	int i;

	concat = nla_nest_start_noflag(skb, NFTA_SET_DESC_CONCAT);
	if (!concat)
		return -ENOMEM;

	for (i = 0; i < set->field_count; i++) {
		field = nla_nest_start_noflag(skb, NFTA_LIST_ELEM);
		if (!field)
			return -ENOMEM;

		if (nla_put_be32(skb, NFTA_SET_FIELD_LEN,
				 htonl(set->field_len[i])))
			return -ENOMEM;

		nla_nest_end(skb, field);
	}

	nla_nest_end(skb, concat);

	return 0;
}

static int nf_tables_fill_set(struct sk_buff *skb, const struct nft_ctx *ctx,
			      const struct nft_set *set, u16 event, u16 flags)
{
	u64 timeout = READ_ONCE(set->timeout);
	u32 gc_int = READ_ONCE(set->gc_int);
	u32 portid = ctx->portid;
	struct nlmsghdr *nlh;
	struct nlattr *nest;
	u32 seq = ctx->seq;
	int i;

	event = nfnl_msg_type(NFNL_SUBSYS_NFTABLES, event);
	nlh = nfnl_msg_put(skb, portid, seq, event, flags, ctx->family,
			   NFNETLINK_V0, nft_base_seq(ctx->net));
	if (!nlh)
		goto nla_put_failure;

	if (nla_put_string(skb, NFTA_SET_TABLE, ctx->table->name))
		goto nla_put_failure;
	if (nla_put_string(skb, NFTA_SET_NAME, set->name))
		goto nla_put_failure;
	if (nla_put_be64(skb, NFTA_SET_HANDLE, cpu_to_be64(set->handle),
			 NFTA_SET_PAD))
		goto nla_put_failure;

	if (event == NFT_MSG_DELSET) {
		nlmsg_end(skb, nlh);
		return 0;
	}

	if (set->flags != 0)
		if (nla_put_be32(skb, NFTA_SET_FLAGS, htonl(set->flags)))
			goto nla_put_failure;

	if (nla_put_be32(skb, NFTA_SET_KEY_TYPE, htonl(set->ktype)))
		goto nla_put_failure;
	if (nla_put_be32(skb, NFTA_SET_KEY_LEN, htonl(set->klen)))
		goto nla_put_failure;
	if (set->flags & NFT_SET_MAP) {
		if (nla_put_be32(skb, NFTA_SET_DATA_TYPE, htonl(set->dtype)))
			goto nla_put_failure;
		if (nla_put_be32(skb, NFTA_SET_DATA_LEN, htonl(set->dlen)))
			goto nla_put_failure;
	}
	if (set->flags & NFT_SET_OBJECT &&
	    nla_put_be32(skb, NFTA_SET_OBJ_TYPE, htonl(set->objtype)))
		goto nla_put_failure;

	if (timeout &&
	    nla_put_be64(skb, NFTA_SET_TIMEOUT,
			 nf_jiffies64_to_msecs(timeout),
			 NFTA_SET_PAD))
		goto nla_put_failure;
	if (gc_int &&
	    nla_put_be32(skb, NFTA_SET_GC_INTERVAL, htonl(gc_int)))
		goto nla_put_failure;

	if (set->policy != NFT_SET_POL_PERFORMANCE) {
		if (nla_put_be32(skb, NFTA_SET_POLICY, htonl(set->policy)))
			goto nla_put_failure;
	}

	if (set->udata &&
	    nla_put(skb, NFTA_SET_USERDATA, set->udlen, set->udata))
		goto nla_put_failure;

	nest = nla_nest_start_noflag(skb, NFTA_SET_DESC);
	if (!nest)
		goto nla_put_failure;
	if (set->size &&
	    nla_put_be32(skb, NFTA_SET_DESC_SIZE, htonl(set->size)))
		goto nla_put_failure;

	if (set->field_count > 1 &&
	    nf_tables_fill_set_concat(skb, set))
		goto nla_put_failure;

	nla_nest_end(skb, nest);

	if (set->num_exprs == 1) {
		nest = nla_nest_start_noflag(skb, NFTA_SET_EXPR);
		if (nf_tables_fill_expr_info(skb, set->exprs[0], false) < 0)
			goto nla_put_failure;

		nla_nest_end(skb, nest);
	} else if (set->num_exprs > 1) {
		nest = nla_nest_start_noflag(skb, NFTA_SET_EXPRESSIONS);
		if (nest == NULL)
			goto nla_put_failure;

		for (i = 0; i < set->num_exprs; i++) {
			if (nft_expr_dump(skb, NFTA_LIST_ELEM,
					  set->exprs[i], false) < 0)
				goto nla_put_failure;
		}
		nla_nest_end(skb, nest);
	}

	nlmsg_end(skb, nlh);
	return 0;

nla_put_failure:
	nlmsg_trim(skb, nlh);
	return -1;
}

static void nf_tables_set_notify(const struct nft_ctx *ctx,
				 const struct nft_set *set, int event,
			         gfp_t gfp_flags)
{
	struct nftables_pernet *nft_net = nft_pernet(ctx->net);
	u32 portid = ctx->portid;
	struct sk_buff *skb;
	u16 flags = 0;
	int err;

	if (!ctx->report &&
	    !nfnetlink_has_listeners(ctx->net, NFNLGRP_NFTABLES))
		return;

	skb = nlmsg_new(NLMSG_GOODSIZE, gfp_flags);
	if (skb == NULL)
		goto err;

	if (ctx->flags & (NLM_F_CREATE | NLM_F_EXCL))
		flags |= ctx->flags & (NLM_F_CREATE | NLM_F_EXCL);

	err = nf_tables_fill_set(skb, ctx, set, event, flags);
	if (err < 0) {
		kfree_skb(skb);
		goto err;
	}

	nft_notify_enqueue(skb, ctx->report, &nft_net->notify_list);
	return;
err:
	nfnetlink_set_err(ctx->net, portid, NFNLGRP_NFTABLES, -ENOBUFS);
}

static int nf_tables_dump_sets(struct sk_buff *skb, struct netlink_callback *cb)
{
	const struct nft_set *set;
	unsigned int idx, s_idx = cb->args[0];
	struct nft_table *table, *cur_table = (struct nft_table *)cb->args[2];
	struct net *net = sock_net(skb->sk);
	struct nft_ctx *ctx = cb->data, ctx_set;
	struct nftables_pernet *nft_net;

	if (cb->args[1])
		return skb->len;

	rcu_read_lock();
	nft_net = nft_pernet(net);
	cb->seq = READ_ONCE(nft_net->base_seq);

	list_for_each_entry_rcu(table, &nft_net->tables, list) {
		if (ctx->family != NFPROTO_UNSPEC &&
		    ctx->family != table->family)
			continue;

		if (ctx->table && ctx->table != table)
			continue;

		if (cur_table) {
			if (cur_table != table)
				continue;

			cur_table = NULL;
		}
		idx = 0;
		list_for_each_entry_rcu(set, &table->sets, list) {
			if (idx < s_idx)
				goto cont;
			if (!nft_is_active(net, set))
				goto cont;

			ctx_set = *ctx;
			ctx_set.table = table;
			ctx_set.family = table->family;

			if (nf_tables_fill_set(skb, &ctx_set, set,
					       NFT_MSG_NEWSET,
					       NLM_F_MULTI) < 0) {
				cb->args[0] = idx;
				cb->args[2] = (unsigned long) table;
				goto done;
			}
			nl_dump_check_consistent(cb, nlmsg_hdr(skb));
cont:
			idx++;
		}
		if (s_idx)
			s_idx = 0;
	}
	cb->args[1] = 1;
done:
	rcu_read_unlock();
	return skb->len;
}

static int nf_tables_dump_sets_start(struct netlink_callback *cb)
{
	struct nft_ctx *ctx_dump = NULL;

	ctx_dump = kmemdup(cb->data, sizeof(*ctx_dump), GFP_ATOMIC);
	if (ctx_dump == NULL)
		return -ENOMEM;

	cb->data = ctx_dump;
	return 0;
}

static int nf_tables_dump_sets_done(struct netlink_callback *cb)
{
	kfree(cb->data);
	return 0;
}

/* called with rcu_read_lock held */
static int nf_tables_getset(struct sk_buff *skb, const struct nfnl_info *info,
			    const struct nlattr * const nla[])
{
	struct netlink_ext_ack *extack = info->extack;
	u8 genmask = nft_genmask_cur(info->net);
	u8 family = info->nfmsg->nfgen_family;
	struct nft_table *table = NULL;
	struct net *net = info->net;
	const struct nft_set *set;
	struct sk_buff *skb2;
	struct nft_ctx ctx;
	int err;

	if (nla[NFTA_SET_TABLE]) {
		table = nft_table_lookup(net, nla[NFTA_SET_TABLE], family,
					 genmask, 0);
		if (IS_ERR(table)) {
			NL_SET_BAD_ATTR(extack, nla[NFTA_SET_TABLE]);
			return PTR_ERR(table);
		}
	}

	nft_ctx_init(&ctx, net, skb, info->nlh, family, table, NULL, nla);

	if (info->nlh->nlmsg_flags & NLM_F_DUMP) {
		struct netlink_dump_control c = {
			.start = nf_tables_dump_sets_start,
			.dump = nf_tables_dump_sets,
			.done = nf_tables_dump_sets_done,
			.data = &ctx,
			.module = THIS_MODULE,
		};

		return nft_netlink_dump_start_rcu(info->sk, skb, info->nlh, &c);
	}

	/* Only accept unspec with dump */
	if (info->nfmsg->nfgen_family == NFPROTO_UNSPEC)
		return -EAFNOSUPPORT;
	if (!nla[NFTA_SET_TABLE])
		return -EINVAL;

	set = nft_set_lookup(table, nla[NFTA_SET_NAME], genmask);
	if (IS_ERR(set)) {
		NL_SET_BAD_ATTR(extack, nla[NFTA_SET_NAME]);
		return PTR_ERR(set);
	}

	skb2 = alloc_skb(NLMSG_GOODSIZE, GFP_ATOMIC);
	if (skb2 == NULL)
		return -ENOMEM;

	err = nf_tables_fill_set(skb2, &ctx, set, NFT_MSG_NEWSET, 0);
	if (err < 0)
		goto err_fill_set_info;

	return nfnetlink_unicast(skb2, net, NETLINK_CB(skb).portid);

err_fill_set_info:
	kfree_skb(skb2);
	return err;
}

static int nft_set_desc_concat_parse(const struct nlattr *attr,
				     struct nft_set_desc *desc)
{
	struct nlattr *tb[NFTA_SET_FIELD_MAX + 1];
	u32 len;
	int err;

	if (desc->field_count >= ARRAY_SIZE(desc->field_len))
		return -E2BIG;

	err = nla_parse_nested_deprecated(tb, NFTA_SET_FIELD_MAX, attr,
					  nft_concat_policy, NULL);
	if (err < 0)
		return err;

	if (!tb[NFTA_SET_FIELD_LEN])
		return -EINVAL;

	len = ntohl(nla_get_be32(tb[NFTA_SET_FIELD_LEN]));
	if (!len || len > U8_MAX)
		return -EINVAL;

	desc->field_len[desc->field_count++] = len;

	return 0;
}

static int nft_set_desc_concat(struct nft_set_desc *desc,
			       const struct nlattr *nla)
{
	u32 num_regs = 0, key_num_regs = 0;
	struct nlattr *attr;
	int rem, err, i;

	nla_for_each_nested(attr, nla, rem) {
		if (nla_type(attr) != NFTA_LIST_ELEM)
			return -EINVAL;

		err = nft_set_desc_concat_parse(attr, desc);
		if (err < 0)
			return err;
	}

	for (i = 0; i < desc->field_count; i++)
		num_regs += DIV_ROUND_UP(desc->field_len[i], sizeof(u32));

	key_num_regs = DIV_ROUND_UP(desc->klen, sizeof(u32));
	if (key_num_regs != num_regs)
		return -EINVAL;

	if (num_regs > NFT_REG32_COUNT)
		return -E2BIG;

	return 0;
}

static int nf_tables_set_desc_parse(struct nft_set_desc *desc,
				    const struct nlattr *nla)
{
	struct nlattr *da[NFTA_SET_DESC_MAX + 1];
	int err;

	err = nla_parse_nested_deprecated(da, NFTA_SET_DESC_MAX, nla,
					  nft_set_desc_policy, NULL);
	if (err < 0)
		return err;

	if (da[NFTA_SET_DESC_SIZE] != NULL)
		desc->size = ntohl(nla_get_be32(da[NFTA_SET_DESC_SIZE]));
	if (da[NFTA_SET_DESC_CONCAT])
		err = nft_set_desc_concat(desc, da[NFTA_SET_DESC_CONCAT]);

	return err;
}

static int nft_set_expr_alloc(struct nft_ctx *ctx, struct nft_set *set,
			      const struct nlattr * const *nla,
			      struct nft_expr **exprs, int *num_exprs,
			      u32 flags)
{
	struct nft_expr *expr;
	int err, i;

	if (nla[NFTA_SET_EXPR]) {
		expr = nft_set_elem_expr_alloc(ctx, set, nla[NFTA_SET_EXPR]);
		if (IS_ERR(expr)) {
			err = PTR_ERR(expr);
			goto err_set_expr_alloc;
		}
		exprs[0] = expr;
		(*num_exprs)++;
	} else if (nla[NFTA_SET_EXPRESSIONS]) {
		struct nlattr *tmp;
		int left;

		if (!(flags & NFT_SET_EXPR)) {
			err = -EINVAL;
			goto err_set_expr_alloc;
		}
		i = 0;
		nla_for_each_nested(tmp, nla[NFTA_SET_EXPRESSIONS], left) {
			if (i == NFT_SET_EXPR_MAX) {
				err = -E2BIG;
				goto err_set_expr_alloc;
			}
			if (nla_type(tmp) != NFTA_LIST_ELEM) {
				err = -EINVAL;
				goto err_set_expr_alloc;
			}
			expr = nft_set_elem_expr_alloc(ctx, set, tmp);
			if (IS_ERR(expr)) {
				err = PTR_ERR(expr);
				goto err_set_expr_alloc;
			}
			exprs[i++] = expr;
			(*num_exprs)++;
		}
	}

	return 0;

err_set_expr_alloc:
	for (i = 0; i < *num_exprs; i++)
		nft_expr_destroy(ctx, exprs[i]);

	return err;
}

static bool nft_set_is_same(const struct nft_set *set,
			    const struct nft_set_desc *desc,
			    struct nft_expr *exprs[], u32 num_exprs, u32 flags)
{
	int i;

	if (set->ktype != desc->ktype ||
	    set->dtype != desc->dtype ||
	    set->flags != flags ||
	    set->klen != desc->klen ||
	    set->dlen != desc->dlen ||
	    set->field_count != desc->field_count ||
	    set->num_exprs != num_exprs)
		return false;

	for (i = 0; i < desc->field_count; i++) {
		if (set->field_len[i] != desc->field_len[i])
			return false;
	}

	for (i = 0; i < num_exprs; i++) {
		if (set->exprs[i]->ops != exprs[i]->ops)
			return false;
	}

	return true;
}

static int nf_tables_newset(struct sk_buff *skb, const struct nfnl_info *info,
			    const struct nlattr * const nla[])
{
	struct netlink_ext_ack *extack = info->extack;
	u8 genmask = nft_genmask_next(info->net);
	u8 family = info->nfmsg->nfgen_family;
	const struct nft_set_ops *ops;
	struct net *net = info->net;
	struct nft_set_desc desc;
	struct nft_table *table;
	unsigned char *udata;
	struct nft_set *set;
	struct nft_ctx ctx;
	size_t alloc_size;
	int num_exprs = 0;
	char *name;
	int err, i;
	u16 udlen;
	u32 flags;
	u64 size;

	if (nla[NFTA_SET_TABLE] == NULL ||
	    nla[NFTA_SET_NAME] == NULL ||
	    nla[NFTA_SET_KEY_LEN] == NULL ||
	    nla[NFTA_SET_ID] == NULL)
		return -EINVAL;

	memset(&desc, 0, sizeof(desc));

	desc.ktype = NFT_DATA_VALUE;
	if (nla[NFTA_SET_KEY_TYPE] != NULL) {
		desc.ktype = ntohl(nla_get_be32(nla[NFTA_SET_KEY_TYPE]));
		if ((desc.ktype & NFT_DATA_RESERVED_MASK) == NFT_DATA_RESERVED_MASK)
			return -EINVAL;
	}

	desc.klen = ntohl(nla_get_be32(nla[NFTA_SET_KEY_LEN]));
	if (desc.klen == 0 || desc.klen > NFT_DATA_VALUE_MAXLEN)
		return -EINVAL;

	flags = 0;
	if (nla[NFTA_SET_FLAGS] != NULL) {
		flags = ntohl(nla_get_be32(nla[NFTA_SET_FLAGS]));
		if (flags & ~(NFT_SET_ANONYMOUS | NFT_SET_CONSTANT |
			      NFT_SET_INTERVAL | NFT_SET_TIMEOUT |
			      NFT_SET_MAP | NFT_SET_EVAL |
			      NFT_SET_OBJECT | NFT_SET_CONCAT | NFT_SET_EXPR))
			return -EOPNOTSUPP;
		/* Only one of these operations is supported */
		if ((flags & (NFT_SET_MAP | NFT_SET_OBJECT)) ==
			     (NFT_SET_MAP | NFT_SET_OBJECT))
			return -EOPNOTSUPP;
		if ((flags & (NFT_SET_EVAL | NFT_SET_OBJECT)) ==
			     (NFT_SET_EVAL | NFT_SET_OBJECT))
			return -EOPNOTSUPP;
		if ((flags & (NFT_SET_ANONYMOUS | NFT_SET_TIMEOUT | NFT_SET_EVAL)) ==
			     (NFT_SET_ANONYMOUS | NFT_SET_TIMEOUT))
			return -EOPNOTSUPP;
		if ((flags & (NFT_SET_CONSTANT | NFT_SET_TIMEOUT)) ==
			     (NFT_SET_CONSTANT | NFT_SET_TIMEOUT))
			return -EOPNOTSUPP;
	}

	desc.dtype = 0;
	if (nla[NFTA_SET_DATA_TYPE] != NULL) {
		if (!(flags & NFT_SET_MAP))
			return -EINVAL;

		desc.dtype = ntohl(nla_get_be32(nla[NFTA_SET_DATA_TYPE]));
		if ((desc.dtype & NFT_DATA_RESERVED_MASK) == NFT_DATA_RESERVED_MASK &&
		    desc.dtype != NFT_DATA_VERDICT)
			return -EINVAL;

		if (desc.dtype != NFT_DATA_VERDICT) {
			if (nla[NFTA_SET_DATA_LEN] == NULL)
				return -EINVAL;
			desc.dlen = ntohl(nla_get_be32(nla[NFTA_SET_DATA_LEN]));
			if (desc.dlen == 0 || desc.dlen > NFT_DATA_VALUE_MAXLEN)
				return -EINVAL;
		} else
			desc.dlen = sizeof(struct nft_verdict);
	} else if (flags & NFT_SET_MAP)
		return -EINVAL;

	if (nla[NFTA_SET_OBJ_TYPE] != NULL) {
		if (!(flags & NFT_SET_OBJECT))
			return -EINVAL;

		desc.objtype = ntohl(nla_get_be32(nla[NFTA_SET_OBJ_TYPE]));
		if (desc.objtype == NFT_OBJECT_UNSPEC ||
		    desc.objtype > NFT_OBJECT_MAX)
			return -EOPNOTSUPP;
	} else if (flags & NFT_SET_OBJECT)
		return -EINVAL;
	else
		desc.objtype = NFT_OBJECT_UNSPEC;

	desc.timeout = 0;
	if (nla[NFTA_SET_TIMEOUT] != NULL) {
		if (!(flags & NFT_SET_TIMEOUT))
			return -EINVAL;

		if (flags & NFT_SET_ANONYMOUS)
			return -EOPNOTSUPP;

		err = nf_msecs_to_jiffies64(nla[NFTA_SET_TIMEOUT], &desc.timeout);
		if (err)
			return err;
	}
	desc.gc_int = 0;
	if (nla[NFTA_SET_GC_INTERVAL] != NULL) {
		if (!(flags & NFT_SET_TIMEOUT))
			return -EINVAL;

		if (flags & NFT_SET_ANONYMOUS)
			return -EOPNOTSUPP;

		desc.gc_int = ntohl(nla_get_be32(nla[NFTA_SET_GC_INTERVAL]));
	}

	desc.policy = NFT_SET_POL_PERFORMANCE;
	if (nla[NFTA_SET_POLICY] != NULL) {
		desc.policy = ntohl(nla_get_be32(nla[NFTA_SET_POLICY]));
		switch (desc.policy) {
		case NFT_SET_POL_PERFORMANCE:
		case NFT_SET_POL_MEMORY:
			break;
		default:
			return -EOPNOTSUPP;
		}
	}

	if (nla[NFTA_SET_DESC] != NULL) {
		err = nf_tables_set_desc_parse(&desc, nla[NFTA_SET_DESC]);
		if (err < 0)
			return err;

		if (desc.field_count > 1) {
			if (!(flags & NFT_SET_CONCAT))
				return -EINVAL;
		} else if (flags & NFT_SET_CONCAT) {
			return -EINVAL;
		}
	} else if (flags & NFT_SET_CONCAT) {
		return -EINVAL;
	}

	if (nla[NFTA_SET_EXPR] || nla[NFTA_SET_EXPRESSIONS])
		desc.expr = true;

	table = nft_table_lookup(net, nla[NFTA_SET_TABLE], family, genmask,
				 NETLINK_CB(skb).portid);
	if (IS_ERR(table)) {
		NL_SET_BAD_ATTR(extack, nla[NFTA_SET_TABLE]);
		return PTR_ERR(table);
	}

	nft_ctx_init(&ctx, net, skb, info->nlh, family, table, NULL, nla);

	set = nft_set_lookup(table, nla[NFTA_SET_NAME], genmask);
	if (IS_ERR(set)) {
		if (PTR_ERR(set) != -ENOENT) {
			NL_SET_BAD_ATTR(extack, nla[NFTA_SET_NAME]);
			return PTR_ERR(set);
		}
	} else {
		struct nft_expr *exprs[NFT_SET_EXPR_MAX] = {};

		if (info->nlh->nlmsg_flags & NLM_F_EXCL) {
			NL_SET_BAD_ATTR(extack, nla[NFTA_SET_NAME]);
			return -EEXIST;
		}
		if (info->nlh->nlmsg_flags & NLM_F_REPLACE)
			return -EOPNOTSUPP;

		if (nft_set_is_anonymous(set))
			return -EOPNOTSUPP;

		err = nft_set_expr_alloc(&ctx, set, nla, exprs, &num_exprs, flags);
		if (err < 0)
			return err;

		err = 0;
		if (!nft_set_is_same(set, &desc, exprs, num_exprs, flags)) {
			NL_SET_BAD_ATTR(extack, nla[NFTA_SET_NAME]);
			err = -EEXIST;
		}

		for (i = 0; i < num_exprs; i++)
			nft_expr_destroy(&ctx, exprs[i]);

		if (err < 0)
			return err;

		return __nft_trans_set_add(&ctx, NFT_MSG_NEWSET, set, &desc);
	}

	if (!(info->nlh->nlmsg_flags & NLM_F_CREATE))
		return -ENOENT;

	ops = nft_select_set_ops(&ctx, flags, &desc);
	if (IS_ERR(ops))
		return PTR_ERR(ops);

	udlen = 0;
	if (nla[NFTA_SET_USERDATA])
		udlen = nla_len(nla[NFTA_SET_USERDATA]);

	size = 0;
	if (ops->privsize != NULL)
		size = ops->privsize(nla, &desc);
	alloc_size = sizeof(*set) + size + udlen;
	if (alloc_size < size || alloc_size > INT_MAX)
		return -ENOMEM;

	if (!nft_use_inc(&table->use))
		return -EMFILE;

	set = kvzalloc(alloc_size, GFP_KERNEL_ACCOUNT);
	if (!set) {
		err = -ENOMEM;
		goto err_alloc;
	}

	name = nla_strdup(nla[NFTA_SET_NAME], GFP_KERNEL_ACCOUNT);
	if (!name) {
		err = -ENOMEM;
		goto err_set_name;
	}

	err = nf_tables_set_alloc_name(&ctx, set, name);
	kfree(name);
	if (err < 0)
		goto err_set_name;

	udata = NULL;
	if (udlen) {
		udata = set->data + size;
		nla_memcpy(udata, nla[NFTA_SET_USERDATA], udlen);
	}

	INIT_LIST_HEAD(&set->bindings);
	INIT_LIST_HEAD(&set->catchall_list);
	refcount_set(&set->refs, 1);
	set->table = table;
	write_pnet(&set->net, net);
	set->ops = ops;
	set->ktype = desc.ktype;
	set->klen = desc.klen;
	set->dtype = desc.dtype;
	set->objtype = desc.objtype;
	set->dlen = desc.dlen;
	set->flags = flags;
	set->size = desc.size;
	set->policy = desc.policy;
	set->udlen = udlen;
	set->udata = udata;
	set->timeout = desc.timeout;
	set->gc_int = desc.gc_int;

	set->field_count = desc.field_count;
	for (i = 0; i < desc.field_count; i++)
		set->field_len[i] = desc.field_len[i];

	err = ops->init(set, &desc, nla);
	if (err < 0)
		goto err_set_init;

	err = nft_set_expr_alloc(&ctx, set, nla, set->exprs, &num_exprs, flags);
	if (err < 0)
		goto err_set_destroy;

	set->num_exprs = num_exprs;
	set->handle = nf_tables_alloc_handle(table);
	INIT_LIST_HEAD(&set->pending_update);

	err = nft_trans_set_add(&ctx, NFT_MSG_NEWSET, set);
	if (err < 0)
		goto err_set_expr_alloc;

	list_add_tail_rcu(&set->list, &table->sets);

	return 0;

err_set_expr_alloc:
	for (i = 0; i < set->num_exprs; i++)
		nft_expr_destroy(&ctx, set->exprs[i]);
err_set_destroy:
	ops->destroy(&ctx, set);
err_set_init:
	kfree(set->name);
err_set_name:
	kvfree(set);
err_alloc:
	nft_use_dec_restore(&table->use);

	return err;
}

static void nft_set_catchall_destroy(const struct nft_ctx *ctx,
				     struct nft_set *set)
{
	struct nft_set_elem_catchall *next, *catchall;

	list_for_each_entry_safe(catchall, next, &set->catchall_list, list) {
		list_del_rcu(&catchall->list);
		nf_tables_set_elem_destroy(ctx, set, catchall->elem);
		kfree_rcu(catchall, rcu);
	}
}

static void nft_set_put(struct nft_set *set)
{
	if (refcount_dec_and_test(&set->refs)) {
		kfree(set->name);
		kvfree(set);
	}
}

static void nft_set_destroy(const struct nft_ctx *ctx, struct nft_set *set)
{
	int i;

	if (WARN_ON(set->use > 0))
		return;

	for (i = 0; i < set->num_exprs; i++)
		nft_expr_destroy(ctx, set->exprs[i]);

	set->ops->destroy(ctx, set);
	nft_set_catchall_destroy(ctx, set);
	nft_set_put(set);
}

static int nf_tables_delset(struct sk_buff *skb, const struct nfnl_info *info,
			    const struct nlattr * const nla[])
{
	struct netlink_ext_ack *extack = info->extack;
	u8 genmask = nft_genmask_next(info->net);
	u8 family = info->nfmsg->nfgen_family;
	struct net *net = info->net;
	const struct nlattr *attr;
	struct nft_table *table;
	struct nft_set *set;
	struct nft_ctx ctx;

	if (info->nfmsg->nfgen_family == NFPROTO_UNSPEC)
		return -EAFNOSUPPORT;

	table = nft_table_lookup(net, nla[NFTA_SET_TABLE], family,
				 genmask, NETLINK_CB(skb).portid);
	if (IS_ERR(table)) {
		NL_SET_BAD_ATTR(extack, nla[NFTA_SET_TABLE]);
		return PTR_ERR(table);
	}

	if (nla[NFTA_SET_HANDLE]) {
		attr = nla[NFTA_SET_HANDLE];
		set = nft_set_lookup_byhandle(table, attr, genmask);
	} else {
		attr = nla[NFTA_SET_NAME];
		set = nft_set_lookup(table, attr, genmask);
	}

	if (IS_ERR(set)) {
		if (PTR_ERR(set) == -ENOENT &&
		    NFNL_MSG_TYPE(info->nlh->nlmsg_type) == NFT_MSG_DESTROYSET)
			return 0;

		NL_SET_BAD_ATTR(extack, attr);
		return PTR_ERR(set);
	}
	if (set->use ||
	    (info->nlh->nlmsg_flags & NLM_F_NONREC &&
	     atomic_read(&set->nelems) > 0)) {
		NL_SET_BAD_ATTR(extack, attr);
		return -EBUSY;
	}

	nft_ctx_init(&ctx, net, skb, info->nlh, family, table, NULL, nla);

	return nft_delset(&ctx, set);
}

static int nft_validate_register_store(const struct nft_ctx *ctx,
				       enum nft_registers reg,
				       const struct nft_data *data,
				       enum nft_data_types type,
				       unsigned int len);

static int nft_setelem_data_validate(const struct nft_ctx *ctx,
				     struct nft_set *set,
				     struct nft_elem_priv *elem_priv)
{
	const struct nft_set_ext *ext = nft_set_elem_ext(set, elem_priv);
	enum nft_registers dreg;

	dreg = nft_type_to_reg(set->dtype);
	return nft_validate_register_store(ctx, dreg, nft_set_ext_data(ext),
					   set->dtype == NFT_DATA_VERDICT ?
					   NFT_DATA_VERDICT : NFT_DATA_VALUE,
					   set->dlen);
}

static int nf_tables_bind_check_setelem(const struct nft_ctx *ctx,
					struct nft_set *set,
					const struct nft_set_iter *iter,
					struct nft_elem_priv *elem_priv)
{
	const struct nft_set_ext *ext = nft_set_elem_ext(set, elem_priv);

	if (!nft_set_elem_active(ext, iter->genmask))
		return 0;

	return nft_setelem_data_validate(ctx, set, elem_priv);
}

static int nft_set_catchall_bind_check(const struct nft_ctx *ctx,
				       struct nft_set *set)
{
	u8 genmask = nft_genmask_next(ctx->net);
	struct nft_set_elem_catchall *catchall;
	struct nft_set_ext *ext;
	int ret = 0;

	list_for_each_entry_rcu(catchall, &set->catchall_list, list) {
		ext = nft_set_elem_ext(set, catchall->elem);
		if (!nft_set_elem_active(ext, genmask))
			continue;

		ret = nft_setelem_data_validate(ctx, set, catchall->elem);
		if (ret < 0)
			break;
	}

	return ret;
}

int nf_tables_bind_set(const struct nft_ctx *ctx, struct nft_set *set,
		       struct nft_set_binding *binding)
{
	struct nft_set_binding *i;
	struct nft_set_iter iter;

	if (!list_empty(&set->bindings) && nft_set_is_anonymous(set))
		return -EBUSY;

	if (binding->flags & NFT_SET_MAP) {
		/* If the set is already bound to the same chain all
		 * jumps are already validated for that chain.
		 */
		list_for_each_entry(i, &set->bindings, list) {
			if (i->flags & NFT_SET_MAP &&
			    i->chain == binding->chain)
				goto bind;
		}

		iter.genmask	= nft_genmask_next(ctx->net);
		iter.type	= NFT_ITER_UPDATE;
		iter.skip 	= 0;
		iter.count	= 0;
		iter.err	= 0;
		iter.fn		= nf_tables_bind_check_setelem;

		set->ops->walk(ctx, set, &iter);
		if (!iter.err)
			iter.err = nft_set_catchall_bind_check(ctx, set);

		if (iter.err < 0)
			return iter.err;
	}
bind:
	if (!nft_use_inc(&set->use))
		return -EMFILE;

	binding->chain = ctx->chain;
	list_add_tail_rcu(&binding->list, &set->bindings);
	nft_set_trans_bind(ctx, set);

	return 0;
}
EXPORT_SYMBOL_GPL(nf_tables_bind_set);

static void nf_tables_unbind_set(const struct nft_ctx *ctx, struct nft_set *set,
				 struct nft_set_binding *binding, bool event)
{
	list_del_rcu(&binding->list);

	if (list_empty(&set->bindings) && nft_set_is_anonymous(set)) {
		list_del_rcu(&set->list);
		set->dead = 1;
		if (event)
			nf_tables_set_notify(ctx, set, NFT_MSG_DELSET,
					     GFP_KERNEL);
	}
}

static void nft_setelem_data_activate(const struct net *net,
				      const struct nft_set *set,
				      struct nft_elem_priv *elem_priv);

static int nft_mapelem_activate(const struct nft_ctx *ctx,
				struct nft_set *set,
				const struct nft_set_iter *iter,
				struct nft_elem_priv *elem_priv)
{
	struct nft_set_ext *ext = nft_set_elem_ext(set, elem_priv);

	/* called from abort path, reverse check to undo changes. */
	if (nft_set_elem_active(ext, iter->genmask))
		return 0;

	nft_clear(ctx->net, ext);
	nft_setelem_data_activate(ctx->net, set, elem_priv);

	return 0;
}

static void nft_map_catchall_activate(const struct nft_ctx *ctx,
				      struct nft_set *set)
{
	u8 genmask = nft_genmask_next(ctx->net);
	struct nft_set_elem_catchall *catchall;
	struct nft_set_ext *ext;

	list_for_each_entry(catchall, &set->catchall_list, list) {
		ext = nft_set_elem_ext(set, catchall->elem);
		if (!nft_set_elem_active(ext, genmask))
			continue;

		nft_clear(ctx->net, ext);
		nft_setelem_data_activate(ctx->net, set, catchall->elem);
		break;
	}
}

static void nft_map_activate(const struct nft_ctx *ctx, struct nft_set *set)
{
	struct nft_set_iter iter = {
		.genmask	= nft_genmask_next(ctx->net),
		.type		= NFT_ITER_UPDATE,
		.fn		= nft_mapelem_activate,
	};

	set->ops->walk(ctx, set, &iter);
	WARN_ON_ONCE(iter.err);

	nft_map_catchall_activate(ctx, set);
}

void nf_tables_activate_set(const struct nft_ctx *ctx, struct nft_set *set)
{
	if (nft_set_is_anonymous(set)) {
		if (set->flags & (NFT_SET_MAP | NFT_SET_OBJECT))
			nft_map_activate(ctx, set);

		nft_clear(ctx->net, set);
	}

	nft_use_inc_restore(&set->use);
}
EXPORT_SYMBOL_GPL(nf_tables_activate_set);

void nf_tables_deactivate_set(const struct nft_ctx *ctx, struct nft_set *set,
			      struct nft_set_binding *binding,
			      enum nft_trans_phase phase)
{
	switch (phase) {
	case NFT_TRANS_PREPARE_ERROR:
		nft_set_trans_unbind(ctx, set);
		if (nft_set_is_anonymous(set))
			nft_deactivate_next(ctx->net, set);
		else
			list_del_rcu(&binding->list);

		nft_use_dec(&set->use);
		break;
	case NFT_TRANS_PREPARE:
		if (nft_set_is_anonymous(set)) {
			if (set->flags & (NFT_SET_MAP | NFT_SET_OBJECT))
				nft_map_deactivate(ctx, set);

			nft_deactivate_next(ctx->net, set);
		}
		nft_use_dec(&set->use);
		return;
	case NFT_TRANS_ABORT:
	case NFT_TRANS_RELEASE:
		if (nft_set_is_anonymous(set) &&
		    set->flags & (NFT_SET_MAP | NFT_SET_OBJECT))
			nft_map_deactivate(ctx, set);

		nft_use_dec(&set->use);
		fallthrough;
	default:
		nf_tables_unbind_set(ctx, set, binding,
				     phase == NFT_TRANS_COMMIT);
	}
}
EXPORT_SYMBOL_GPL(nf_tables_deactivate_set);

void nf_tables_destroy_set(const struct nft_ctx *ctx, struct nft_set *set)
{
	if (list_empty(&set->bindings) && nft_set_is_anonymous(set))
		nft_set_destroy(ctx, set);
}
EXPORT_SYMBOL_GPL(nf_tables_destroy_set);

const struct nft_set_ext_type nft_set_ext_types[] = {
	[NFT_SET_EXT_KEY]		= {
		.align	= __alignof__(u32),
	},
	[NFT_SET_EXT_DATA]		= {
		.align	= __alignof__(u32),
	},
	[NFT_SET_EXT_EXPRESSIONS]	= {
		.align	= __alignof__(struct nft_set_elem_expr),
	},
	[NFT_SET_EXT_OBJREF]		= {
		.len	= sizeof(struct nft_object *),
		.align	= __alignof__(struct nft_object *),
	},
	[NFT_SET_EXT_FLAGS]		= {
		.len	= sizeof(u8),
		.align	= __alignof__(u8),
	},
	[NFT_SET_EXT_TIMEOUT]		= {
		.len	= sizeof(u64),
		.align	= __alignof__(u64),
	},
	[NFT_SET_EXT_EXPIRATION]	= {
		.len	= sizeof(u64),
		.align	= __alignof__(u64),
	},
	[NFT_SET_EXT_USERDATA]		= {
		.len	= sizeof(struct nft_userdata),
		.align	= __alignof__(struct nft_userdata),
	},
	[NFT_SET_EXT_KEY_END]		= {
		.align	= __alignof__(u32),
	},
};

/*
 * Set elements
 */

static const struct nla_policy nft_set_elem_policy[NFTA_SET_ELEM_MAX + 1] = {
	[NFTA_SET_ELEM_KEY]		= { .type = NLA_NESTED },
	[NFTA_SET_ELEM_DATA]		= { .type = NLA_NESTED },
	[NFTA_SET_ELEM_FLAGS]		= { .type = NLA_U32 },
	[NFTA_SET_ELEM_TIMEOUT]		= { .type = NLA_U64 },
	[NFTA_SET_ELEM_EXPIRATION]	= { .type = NLA_U64 },
	[NFTA_SET_ELEM_USERDATA]	= { .type = NLA_BINARY,
					    .len = NFT_USERDATA_MAXLEN },
	[NFTA_SET_ELEM_EXPR]		= { .type = NLA_NESTED },
	[NFTA_SET_ELEM_OBJREF]		= { .type = NLA_STRING,
					    .len = NFT_OBJ_MAXNAMELEN - 1 },
	[NFTA_SET_ELEM_KEY_END]		= { .type = NLA_NESTED },
	[NFTA_SET_ELEM_EXPRESSIONS]	= NLA_POLICY_NESTED_ARRAY(nft_expr_policy),
};

static const struct nla_policy nft_set_elem_list_policy[NFTA_SET_ELEM_LIST_MAX + 1] = {
	[NFTA_SET_ELEM_LIST_TABLE]	= { .type = NLA_STRING,
					    .len = NFT_TABLE_MAXNAMELEN - 1 },
	[NFTA_SET_ELEM_LIST_SET]	= { .type = NLA_STRING,
					    .len = NFT_SET_MAXNAMELEN - 1 },
	[NFTA_SET_ELEM_LIST_ELEMENTS]	= NLA_POLICY_NESTED_ARRAY(nft_set_elem_policy),
	[NFTA_SET_ELEM_LIST_SET_ID]	= { .type = NLA_U32 },
};

static int nft_set_elem_expr_dump(struct sk_buff *skb,
				  const struct nft_set *set,
				  const struct nft_set_ext *ext,
				  bool reset)
{
	struct nft_set_elem_expr *elem_expr;
	u32 size, num_exprs = 0;
	struct nft_expr *expr;
	struct nlattr *nest;

	elem_expr = nft_set_ext_expr(ext);
	nft_setelem_expr_foreach(expr, elem_expr, size)
		num_exprs++;

	if (num_exprs == 1) {
		expr = nft_setelem_expr_at(elem_expr, 0);
		if (nft_expr_dump(skb, NFTA_SET_ELEM_EXPR, expr, reset) < 0)
			return -1;

		return 0;
	} else if (num_exprs > 1) {
		nest = nla_nest_start_noflag(skb, NFTA_SET_ELEM_EXPRESSIONS);
		if (nest == NULL)
			goto nla_put_failure;

		nft_setelem_expr_foreach(expr, elem_expr, size) {
			expr = nft_setelem_expr_at(elem_expr, size);
			if (nft_expr_dump(skb, NFTA_LIST_ELEM, expr, reset) < 0)
				goto nla_put_failure;
		}
		nla_nest_end(skb, nest);
	}
	return 0;

nla_put_failure:
	return -1;
}

static int nf_tables_fill_setelem(struct sk_buff *skb,
				  const struct nft_set *set,
				  const struct nft_elem_priv *elem_priv,
				  bool reset)
{
	const struct nft_set_ext *ext = nft_set_elem_ext(set, elem_priv);
	unsigned char *b = skb_tail_pointer(skb);
	struct nlattr *nest;

	nest = nla_nest_start_noflag(skb, NFTA_LIST_ELEM);
	if (nest == NULL)
		goto nla_put_failure;

	if (nft_set_ext_exists(ext, NFT_SET_EXT_KEY) &&
	    nft_data_dump(skb, NFTA_SET_ELEM_KEY, nft_set_ext_key(ext),
			  NFT_DATA_VALUE, set->klen) < 0)
		goto nla_put_failure;

	if (nft_set_ext_exists(ext, NFT_SET_EXT_KEY_END) &&
	    nft_data_dump(skb, NFTA_SET_ELEM_KEY_END, nft_set_ext_key_end(ext),
			  NFT_DATA_VALUE, set->klen) < 0)
		goto nla_put_failure;

	if (nft_set_ext_exists(ext, NFT_SET_EXT_DATA) &&
	    nft_data_dump(skb, NFTA_SET_ELEM_DATA, nft_set_ext_data(ext),
			  nft_set_datatype(set), set->dlen) < 0)
		goto nla_put_failure;

	if (nft_set_ext_exists(ext, NFT_SET_EXT_EXPRESSIONS) &&
	    nft_set_elem_expr_dump(skb, set, ext, reset))
		goto nla_put_failure;

	if (nft_set_ext_exists(ext, NFT_SET_EXT_OBJREF) &&
	    nla_put_string(skb, NFTA_SET_ELEM_OBJREF,
			   (*nft_set_ext_obj(ext))->key.name) < 0)
		goto nla_put_failure;

	if (nft_set_ext_exists(ext, NFT_SET_EXT_FLAGS) &&
	    nla_put_be32(skb, NFTA_SET_ELEM_FLAGS,
		         htonl(*nft_set_ext_flags(ext))))
		goto nla_put_failure;

	if (nft_set_ext_exists(ext, NFT_SET_EXT_TIMEOUT) &&
	    nla_put_be64(skb, NFTA_SET_ELEM_TIMEOUT,
			 nf_jiffies64_to_msecs(*nft_set_ext_timeout(ext)),
			 NFTA_SET_ELEM_PAD))
		goto nla_put_failure;

	if (nft_set_ext_exists(ext, NFT_SET_EXT_EXPIRATION)) {
		u64 expires, now = get_jiffies_64();

		expires = *nft_set_ext_expiration(ext);
		if (time_before64(now, expires))
			expires -= now;
		else
			expires = 0;

		if (nla_put_be64(skb, NFTA_SET_ELEM_EXPIRATION,
				 nf_jiffies64_to_msecs(expires),
				 NFTA_SET_ELEM_PAD))
			goto nla_put_failure;
	}

	if (nft_set_ext_exists(ext, NFT_SET_EXT_USERDATA)) {
		struct nft_userdata *udata;

		udata = nft_set_ext_userdata(ext);
		if (nla_put(skb, NFTA_SET_ELEM_USERDATA,
			    udata->len + 1, udata->data))
			goto nla_put_failure;
	}

	nla_nest_end(skb, nest);
	return 0;

nla_put_failure:
	nlmsg_trim(skb, b);
	return -EMSGSIZE;
}

struct nft_set_dump_args {
	const struct netlink_callback	*cb;
	struct nft_set_iter		iter;
	struct sk_buff			*skb;
	bool				reset;
};

static int nf_tables_dump_setelem(const struct nft_ctx *ctx,
				  struct nft_set *set,
				  const struct nft_set_iter *iter,
				  struct nft_elem_priv *elem_priv)
{
	const struct nft_set_ext *ext = nft_set_elem_ext(set, elem_priv);
	struct nft_set_dump_args *args;

	if (!nft_set_elem_active(ext, iter->genmask))
		return 0;

	if (nft_set_elem_expired(ext) || nft_set_elem_is_dead(ext))
		return 0;

	args = container_of(iter, struct nft_set_dump_args, iter);
	return nf_tables_fill_setelem(args->skb, set, elem_priv, args->reset);
}

static void audit_log_nft_set_reset(const struct nft_table *table,
				    unsigned int base_seq,
				    unsigned int nentries)
{
	char *buf = kasprintf(GFP_ATOMIC, "%s:%u", table->name, base_seq);

	audit_log_nfcfg(buf, table->family, nentries,
			AUDIT_NFT_OP_SETELEM_RESET, GFP_ATOMIC);
	kfree(buf);
}

struct nft_set_dump_ctx {
	const struct nft_set	*set;
	struct nft_ctx		ctx;
	bool			reset;
};

static int nft_set_catchall_dump(struct net *net, struct sk_buff *skb,
				 const struct nft_set *set, bool reset,
				 unsigned int base_seq)
{
	struct nft_set_elem_catchall *catchall;
	u8 genmask = nft_genmask_cur(net);
	struct nft_set_ext *ext;
	int ret = 0;

	list_for_each_entry_rcu(catchall, &set->catchall_list, list) {
		ext = nft_set_elem_ext(set, catchall->elem);
		if (!nft_set_elem_active(ext, genmask) ||
		    nft_set_elem_expired(ext))
			continue;

		ret = nf_tables_fill_setelem(skb, set, catchall->elem, reset);
		if (reset && !ret)
			audit_log_nft_set_reset(set->table, base_seq, 1);
		break;
	}

	return ret;
}

static int nf_tables_dump_set(struct sk_buff *skb, struct netlink_callback *cb)
{
	struct nft_set_dump_ctx *dump_ctx = cb->data;
	struct net *net = sock_net(skb->sk);
	struct nftables_pernet *nft_net;
	struct nft_table *table;
	struct nft_set *set;
	struct nft_set_dump_args args;
	bool set_found = false;
	struct nlmsghdr *nlh;
	struct nlattr *nest;
	u32 portid, seq;
	int event;

	rcu_read_lock();
	nft_net = nft_pernet(net);
	cb->seq = READ_ONCE(nft_net->base_seq);

	list_for_each_entry_rcu(table, &nft_net->tables, list) {
		if (dump_ctx->ctx.family != NFPROTO_UNSPEC &&
		    dump_ctx->ctx.family != table->family)
			continue;

		if (table != dump_ctx->ctx.table)
			continue;

		list_for_each_entry_rcu(set, &table->sets, list) {
			if (set == dump_ctx->set) {
				set_found = true;
				break;
			}
		}
		break;
	}

	if (!set_found) {
		rcu_read_unlock();
		return -ENOENT;
	}

	event  = nfnl_msg_type(NFNL_SUBSYS_NFTABLES, NFT_MSG_NEWSETELEM);
	portid = NETLINK_CB(cb->skb).portid;
	seq    = cb->nlh->nlmsg_seq;

	nlh = nfnl_msg_put(skb, portid, seq, event, NLM_F_MULTI,
			   table->family, NFNETLINK_V0, nft_base_seq(net));
	if (!nlh)
		goto nla_put_failure;

	if (nla_put_string(skb, NFTA_SET_ELEM_LIST_TABLE, table->name))
		goto nla_put_failure;
	if (nla_put_string(skb, NFTA_SET_ELEM_LIST_SET, set->name))
		goto nla_put_failure;

	nest = nla_nest_start_noflag(skb, NFTA_SET_ELEM_LIST_ELEMENTS);
	if (nest == NULL)
		goto nla_put_failure;

	args.cb			= cb;
	args.skb		= skb;
	args.reset		= dump_ctx->reset;
	args.iter.genmask	= nft_genmask_cur(net);
	args.iter.type		= NFT_ITER_READ;
	args.iter.skip		= cb->args[0];
	args.iter.count		= 0;
	args.iter.err		= 0;
	args.iter.fn		= nf_tables_dump_setelem;
	set->ops->walk(&dump_ctx->ctx, set, &args.iter);

	if (!args.iter.err && args.iter.count == cb->args[0])
		args.iter.err = nft_set_catchall_dump(net, skb, set,
						      dump_ctx->reset, cb->seq);
	nla_nest_end(skb, nest);
	nlmsg_end(skb, nlh);

	rcu_read_unlock();

	if (args.iter.err && args.iter.err != -EMSGSIZE)
		return args.iter.err;
	if (args.iter.count == cb->args[0])
		return 0;

	cb->args[0] = args.iter.count;
	return skb->len;

nla_put_failure:
	rcu_read_unlock();
	return -ENOSPC;
}

static int nf_tables_dumpreset_set(struct sk_buff *skb,
				   struct netlink_callback *cb)
{
	struct nftables_pernet *nft_net = nft_pernet(sock_net(skb->sk));
	struct nft_set_dump_ctx *dump_ctx = cb->data;
	int ret, skip = cb->args[0];

	mutex_lock(&nft_net->commit_mutex);

	ret = nf_tables_dump_set(skb, cb);

	if (cb->args[0] > skip)
		audit_log_nft_set_reset(dump_ctx->ctx.table, cb->seq,
					cb->args[0] - skip);

	mutex_unlock(&nft_net->commit_mutex);

	return ret;
}

static int nf_tables_dump_set_start(struct netlink_callback *cb)
{
	struct nft_set_dump_ctx *dump_ctx = cb->data;

	cb->data = kmemdup(dump_ctx, sizeof(*dump_ctx), GFP_ATOMIC);

	return cb->data ? 0 : -ENOMEM;
}

static int nf_tables_dump_set_done(struct netlink_callback *cb)
{
	kfree(cb->data);
	return 0;
}

static int nf_tables_fill_setelem_info(struct sk_buff *skb,
				       const struct nft_ctx *ctx, u32 seq,
				       u32 portid, int event, u16 flags,
				       const struct nft_set *set,
				       const struct nft_elem_priv *elem_priv,
				       bool reset)
{
	struct nlmsghdr *nlh;
	struct nlattr *nest;
	int err;

	event = nfnl_msg_type(NFNL_SUBSYS_NFTABLES, event);
	nlh = nfnl_msg_put(skb, portid, seq, event, flags, ctx->family,
			   NFNETLINK_V0, nft_base_seq(ctx->net));
	if (!nlh)
		goto nla_put_failure;

	if (nla_put_string(skb, NFTA_SET_TABLE, ctx->table->name))
		goto nla_put_failure;
	if (nla_put_string(skb, NFTA_SET_NAME, set->name))
		goto nla_put_failure;

	nest = nla_nest_start_noflag(skb, NFTA_SET_ELEM_LIST_ELEMENTS);
	if (nest == NULL)
		goto nla_put_failure;

	err = nf_tables_fill_setelem(skb, set, elem_priv, reset);
	if (err < 0)
		goto nla_put_failure;

	nla_nest_end(skb, nest);

	nlmsg_end(skb, nlh);
	return 0;

nla_put_failure:
	nlmsg_trim(skb, nlh);
	return -1;
}

static int nft_setelem_parse_flags(const struct nft_set *set,
				   const struct nlattr *attr, u32 *flags)
{
	if (attr == NULL)
		return 0;

	*flags = ntohl(nla_get_be32(attr));
	if (*flags & ~(NFT_SET_ELEM_INTERVAL_END | NFT_SET_ELEM_CATCHALL))
		return -EOPNOTSUPP;
	if (!(set->flags & NFT_SET_INTERVAL) &&
	    *flags & NFT_SET_ELEM_INTERVAL_END)
		return -EINVAL;
	if ((*flags & (NFT_SET_ELEM_INTERVAL_END | NFT_SET_ELEM_CATCHALL)) ==
	    (NFT_SET_ELEM_INTERVAL_END | NFT_SET_ELEM_CATCHALL))
		return -EINVAL;

	return 0;
}

static int nft_setelem_parse_key(struct nft_ctx *ctx, const struct nft_set *set,
				 struct nft_data *key, struct nlattr *attr)
{
	struct nft_data_desc desc = {
		.type	= NFT_DATA_VALUE,
		.size	= NFT_DATA_VALUE_MAXLEN,
		.len	= set->klen,
	};

	return nft_data_init(ctx, key, &desc, attr);
}

static int nft_setelem_parse_data(struct nft_ctx *ctx, struct nft_set *set,
				  struct nft_data_desc *desc,
				  struct nft_data *data,
				  struct nlattr *attr)
{
	u32 dtype;

	if (set->dtype == NFT_DATA_VERDICT)
		dtype = NFT_DATA_VERDICT;
	else
		dtype = NFT_DATA_VALUE;

	desc->type = dtype;
	desc->size = NFT_DATA_VALUE_MAXLEN;
	desc->len = set->dlen;
	desc->flags = NFT_DATA_DESC_SETELEM;

	return nft_data_init(ctx, data, desc, attr);
}

static void *nft_setelem_catchall_get(const struct net *net,
				      const struct nft_set *set)
{
	struct nft_set_elem_catchall *catchall;
	u8 genmask = nft_genmask_cur(net);
	struct nft_set_ext *ext;
	void *priv = NULL;

	list_for_each_entry_rcu(catchall, &set->catchall_list, list) {
		ext = nft_set_elem_ext(set, catchall->elem);
		if (!nft_set_elem_active(ext, genmask) ||
		    nft_set_elem_expired(ext))
			continue;

		priv = catchall->elem;
		break;
	}

	return priv;
}

static int nft_setelem_get(struct nft_ctx *ctx, const struct nft_set *set,
			   struct nft_set_elem *elem, u32 flags)
{
	void *priv;

	if (!(flags & NFT_SET_ELEM_CATCHALL)) {
		priv = set->ops->get(ctx->net, set, elem, flags);
		if (IS_ERR(priv))
			return PTR_ERR(priv);
	} else {
		priv = nft_setelem_catchall_get(ctx->net, set);
		if (!priv)
			return -ENOENT;
	}
	elem->priv = priv;

	return 0;
}

static int nft_get_set_elem(struct nft_ctx *ctx, const struct nft_set *set,
			    const struct nlattr *attr, bool reset)
{
	struct nlattr *nla[NFTA_SET_ELEM_MAX + 1];
	struct nft_set_elem elem;
	struct sk_buff *skb;
	uint32_t flags = 0;
	int err;

	err = nla_parse_nested_deprecated(nla, NFTA_SET_ELEM_MAX, attr,
					  nft_set_elem_policy, NULL);
	if (err < 0)
		return err;

	err = nft_setelem_parse_flags(set, nla[NFTA_SET_ELEM_FLAGS], &flags);
	if (err < 0)
		return err;

	if (!nla[NFTA_SET_ELEM_KEY] && !(flags & NFT_SET_ELEM_CATCHALL))
		return -EINVAL;

	if (nla[NFTA_SET_ELEM_KEY]) {
		err = nft_setelem_parse_key(ctx, set, &elem.key.val,
					    nla[NFTA_SET_ELEM_KEY]);
		if (err < 0)
			return err;
	}

	if (nla[NFTA_SET_ELEM_KEY_END]) {
		err = nft_setelem_parse_key(ctx, set, &elem.key_end.val,
					    nla[NFTA_SET_ELEM_KEY_END]);
		if (err < 0)
			return err;
	}

	err = nft_setelem_get(ctx, set, &elem, flags);
	if (err < 0)
		return err;

	err = -ENOMEM;
	skb = nlmsg_new(NLMSG_GOODSIZE, GFP_ATOMIC);
	if (skb == NULL)
		return err;

	err = nf_tables_fill_setelem_info(skb, ctx, ctx->seq, ctx->portid,
					  NFT_MSG_NEWSETELEM, 0, set, elem.priv,
					  reset);
	if (err < 0)
		goto err_fill_setelem;

	return nfnetlink_unicast(skb, ctx->net, ctx->portid);

err_fill_setelem:
	kfree_skb(skb);
	return err;
}

static int nft_set_dump_ctx_init(struct nft_set_dump_ctx *dump_ctx,
				 const struct sk_buff *skb,
				 const struct nfnl_info *info,
				 const struct nlattr * const nla[],
				 bool reset)
{
	struct netlink_ext_ack *extack = info->extack;
	u8 genmask = nft_genmask_cur(info->net);
	u8 family = info->nfmsg->nfgen_family;
	struct net *net = info->net;
	struct nft_table *table;
	struct nft_set *set;

	table = nft_table_lookup(net, nla[NFTA_SET_ELEM_LIST_TABLE], family,
				 genmask, 0);
	if (IS_ERR(table)) {
		NL_SET_BAD_ATTR(extack, nla[NFTA_SET_ELEM_LIST_TABLE]);
		return PTR_ERR(table);
	}

	set = nft_set_lookup(table, nla[NFTA_SET_ELEM_LIST_SET], genmask);
	if (IS_ERR(set)) {
		NL_SET_BAD_ATTR(extack, nla[NFTA_SET_ELEM_LIST_SET]);
		return PTR_ERR(set);
	}

	nft_ctx_init(&dump_ctx->ctx, net, skb,
		     info->nlh, family, table, NULL, nla);
	dump_ctx->set = set;
	dump_ctx->reset = reset;
	return 0;
}

/* called with rcu_read_lock held */
static int nf_tables_getsetelem(struct sk_buff *skb,
				const struct nfnl_info *info,
				const struct nlattr * const nla[])
{
	struct netlink_ext_ack *extack = info->extack;
	struct nft_set_dump_ctx dump_ctx;
	struct nlattr *attr;
	int rem, err = 0;

	if (info->nlh->nlmsg_flags & NLM_F_DUMP) {
		struct netlink_dump_control c = {
			.start = nf_tables_dump_set_start,
			.dump = nf_tables_dump_set,
			.done = nf_tables_dump_set_done,
			.module = THIS_MODULE,
		};

		err = nft_set_dump_ctx_init(&dump_ctx, skb, info, nla, false);
		if (err)
			return err;

		c.data = &dump_ctx;
		return nft_netlink_dump_start_rcu(info->sk, skb, info->nlh, &c);
	}

	if (!nla[NFTA_SET_ELEM_LIST_ELEMENTS])
		return -EINVAL;

	err = nft_set_dump_ctx_init(&dump_ctx, skb, info, nla, false);
	if (err)
		return err;

	nla_for_each_nested(attr, nla[NFTA_SET_ELEM_LIST_ELEMENTS], rem) {
		err = nft_get_set_elem(&dump_ctx.ctx, dump_ctx.set, attr, false);
		if (err < 0) {
			NL_SET_BAD_ATTR(extack, attr);
			break;
		}
	}

	return err;
}

static int nf_tables_getsetelem_reset(struct sk_buff *skb,
				      const struct nfnl_info *info,
				      const struct nlattr * const nla[])
{
	struct nftables_pernet *nft_net = nft_pernet(info->net);
	struct netlink_ext_ack *extack = info->extack;
	struct nft_set_dump_ctx dump_ctx;
	int rem, err = 0, nelems = 0;
	struct nlattr *attr;

	if (info->nlh->nlmsg_flags & NLM_F_DUMP) {
		struct netlink_dump_control c = {
			.start = nf_tables_dump_set_start,
			.dump = nf_tables_dumpreset_set,
			.done = nf_tables_dump_set_done,
			.module = THIS_MODULE,
		};

		err = nft_set_dump_ctx_init(&dump_ctx, skb, info, nla, true);
		if (err)
			return err;

		c.data = &dump_ctx;
		return nft_netlink_dump_start_rcu(info->sk, skb, info->nlh, &c);
	}

	if (!nla[NFTA_SET_ELEM_LIST_ELEMENTS])
		return -EINVAL;

	if (!try_module_get(THIS_MODULE))
		return -EINVAL;
	rcu_read_unlock();
	mutex_lock(&nft_net->commit_mutex);
	rcu_read_lock();

	err = nft_set_dump_ctx_init(&dump_ctx, skb, info, nla, true);
	if (err)
		goto out_unlock;

	nla_for_each_nested(attr, nla[NFTA_SET_ELEM_LIST_ELEMENTS], rem) {
		err = nft_get_set_elem(&dump_ctx.ctx, dump_ctx.set, attr, true);
		if (err < 0) {
			NL_SET_BAD_ATTR(extack, attr);
			break;
		}
		nelems++;
	}
	audit_log_nft_set_reset(dump_ctx.ctx.table, nft_net->base_seq, nelems);

out_unlock:
	rcu_read_unlock();
	mutex_unlock(&nft_net->commit_mutex);
	rcu_read_lock();
	module_put(THIS_MODULE);

	return err;
}

static void nf_tables_setelem_notify(const struct nft_ctx *ctx,
				     const struct nft_set *set,
				     const struct nft_elem_priv *elem_priv,
				     int event)
{
	struct nftables_pernet *nft_net;
	struct net *net = ctx->net;
	u32 portid = ctx->portid;
	struct sk_buff *skb;
	u16 flags = 0;
	int err;

	if (!ctx->report && !nfnetlink_has_listeners(net, NFNLGRP_NFTABLES))
		return;

	skb = nlmsg_new(NLMSG_GOODSIZE, GFP_KERNEL);
	if (skb == NULL)
		goto err;

	if (ctx->flags & (NLM_F_CREATE | NLM_F_EXCL))
		flags |= ctx->flags & (NLM_F_CREATE | NLM_F_EXCL);

	err = nf_tables_fill_setelem_info(skb, ctx, 0, portid, event, flags,
					  set, elem_priv, false);
	if (err < 0) {
		kfree_skb(skb);
		goto err;
	}

	nft_net = nft_pernet(net);
	nft_notify_enqueue(skb, ctx->report, &nft_net->notify_list);
	return;
err:
	nfnetlink_set_err(net, portid, NFNLGRP_NFTABLES, -ENOBUFS);
}

static struct nft_trans *nft_trans_elem_alloc(struct nft_ctx *ctx,
					      int msg_type,
					      struct nft_set *set)
{
	struct nft_trans *trans;

	trans = nft_trans_alloc(ctx, msg_type, sizeof(struct nft_trans_elem));
	if (trans == NULL)
		return NULL;

	nft_trans_elem_set(trans) = set;
	return trans;
}

struct nft_expr *nft_set_elem_expr_alloc(const struct nft_ctx *ctx,
					 const struct nft_set *set,
					 const struct nlattr *attr)
{
	struct nft_expr *expr;
	int err;

	expr = nft_expr_init(ctx, attr);
	if (IS_ERR(expr))
		return expr;

	err = -EOPNOTSUPP;
	if (expr->ops->type->flags & NFT_EXPR_GC) {
		if (set->flags & NFT_SET_TIMEOUT)
			goto err_set_elem_expr;
		if (!set->ops->gc_init)
			goto err_set_elem_expr;
		set->ops->gc_init(set);
	}

	return expr;

err_set_elem_expr:
	nft_expr_destroy(ctx, expr);
	return ERR_PTR(err);
}

static int nft_set_ext_check(const struct nft_set_ext_tmpl *tmpl, u8 id, u32 len)
{
	len += nft_set_ext_types[id].len;
	if (len > tmpl->ext_len[id] ||
	    len > U8_MAX)
		return -1;

	return 0;
}

static int nft_set_ext_memcpy(const struct nft_set_ext_tmpl *tmpl, u8 id,
			      void *to, const void *from, u32 len)
{
	if (nft_set_ext_check(tmpl, id, len) < 0)
		return -1;

	memcpy(to, from, len);

	return 0;
}

struct nft_elem_priv *nft_set_elem_init(const struct nft_set *set,
					const struct nft_set_ext_tmpl *tmpl,
					const u32 *key, const u32 *key_end,
					const u32 *data,
					u64 timeout, u64 expiration, gfp_t gfp)
{
	struct nft_set_ext *ext;
	void *elem;

	elem = kzalloc(set->ops->elemsize + tmpl->len, gfp);
	if (elem == NULL)
		return ERR_PTR(-ENOMEM);

	ext = nft_set_elem_ext(set, elem);
	nft_set_ext_init(ext, tmpl);

	if (nft_set_ext_exists(ext, NFT_SET_EXT_KEY) &&
	    nft_set_ext_memcpy(tmpl, NFT_SET_EXT_KEY,
			       nft_set_ext_key(ext), key, set->klen) < 0)
		goto err_ext_check;

	if (nft_set_ext_exists(ext, NFT_SET_EXT_KEY_END) &&
	    nft_set_ext_memcpy(tmpl, NFT_SET_EXT_KEY_END,
			       nft_set_ext_key_end(ext), key_end, set->klen) < 0)
		goto err_ext_check;

	if (nft_set_ext_exists(ext, NFT_SET_EXT_DATA) &&
	    nft_set_ext_memcpy(tmpl, NFT_SET_EXT_DATA,
			       nft_set_ext_data(ext), data, set->dlen) < 0)
		goto err_ext_check;

	if (nft_set_ext_exists(ext, NFT_SET_EXT_EXPIRATION)) {
		*nft_set_ext_expiration(ext) = get_jiffies_64() + expiration;
		if (expiration == 0)
			*nft_set_ext_expiration(ext) += timeout;
	}
	if (nft_set_ext_exists(ext, NFT_SET_EXT_TIMEOUT))
		*nft_set_ext_timeout(ext) = timeout;

	return elem;

err_ext_check:
	kfree(elem);

	return ERR_PTR(-EINVAL);
}

static void __nft_set_elem_expr_destroy(const struct nft_ctx *ctx,
					struct nft_expr *expr)
{
	if (expr->ops->destroy_clone) {
		expr->ops->destroy_clone(ctx, expr);
		module_put(expr->ops->type->owner);
	} else {
		nf_tables_expr_destroy(ctx, expr);
	}
}

static void nft_set_elem_expr_destroy(const struct nft_ctx *ctx,
				      struct nft_set_elem_expr *elem_expr)
{
	struct nft_expr *expr;
	u32 size;

	nft_setelem_expr_foreach(expr, elem_expr, size)
		__nft_set_elem_expr_destroy(ctx, expr);
}

/* Drop references and destroy. Called from gc, dynset and abort path. */
void nft_set_elem_destroy(const struct nft_set *set,
			  const struct nft_elem_priv *elem_priv,
			  bool destroy_expr)
{
	struct nft_set_ext *ext = nft_set_elem_ext(set, elem_priv);
	struct nft_ctx ctx = {
		.net	= read_pnet(&set->net),
		.family	= set->table->family,
	};

	nft_data_release(nft_set_ext_key(ext), NFT_DATA_VALUE);
	if (nft_set_ext_exists(ext, NFT_SET_EXT_DATA))
		nft_data_release(nft_set_ext_data(ext), set->dtype);
	if (destroy_expr && nft_set_ext_exists(ext, NFT_SET_EXT_EXPRESSIONS))
		nft_set_elem_expr_destroy(&ctx, nft_set_ext_expr(ext));
	if (nft_set_ext_exists(ext, NFT_SET_EXT_OBJREF))
		nft_use_dec(&(*nft_set_ext_obj(ext))->use);

	kfree(elem_priv);
}
EXPORT_SYMBOL_GPL(nft_set_elem_destroy);

/* Destroy element. References have been already dropped in the preparation
 * path via nft_setelem_data_deactivate().
 */
void nf_tables_set_elem_destroy(const struct nft_ctx *ctx,
				const struct nft_set *set,
				const struct nft_elem_priv *elem_priv)
{
	struct nft_set_ext *ext = nft_set_elem_ext(set, elem_priv);

	if (nft_set_ext_exists(ext, NFT_SET_EXT_EXPRESSIONS))
		nft_set_elem_expr_destroy(ctx, nft_set_ext_expr(ext));

	kfree(elem_priv);
}

int nft_set_elem_expr_clone(const struct nft_ctx *ctx, struct nft_set *set,
			    struct nft_expr *expr_array[])
{
	struct nft_expr *expr;
	int err, i, k;

	for (i = 0; i < set->num_exprs; i++) {
		expr = kzalloc(set->exprs[i]->ops->size, GFP_KERNEL_ACCOUNT);
		if (!expr)
			goto err_expr;

		err = nft_expr_clone(expr, set->exprs[i], GFP_KERNEL_ACCOUNT);
		if (err < 0) {
			kfree(expr);
			goto err_expr;
		}
		expr_array[i] = expr;
	}

	return 0;

err_expr:
	for (k = i - 1; k >= 0; k--)
		nft_expr_destroy(ctx, expr_array[k]);

	return -ENOMEM;
}

static int nft_set_elem_expr_setup(struct nft_ctx *ctx,
				   const struct nft_set_ext_tmpl *tmpl,
				   const struct nft_set_ext *ext,
				   struct nft_expr *expr_array[],
				   u32 num_exprs)
{
	struct nft_set_elem_expr *elem_expr = nft_set_ext_expr(ext);
	u32 len = sizeof(struct nft_set_elem_expr);
	struct nft_expr *expr;
	int i, err;

	if (num_exprs == 0)
		return 0;

	for (i = 0; i < num_exprs; i++)
		len += expr_array[i]->ops->size;

	if (nft_set_ext_check(tmpl, NFT_SET_EXT_EXPRESSIONS, len) < 0)
		return -EINVAL;

	for (i = 0; i < num_exprs; i++) {
		expr = nft_setelem_expr_at(elem_expr, elem_expr->size);
		err = nft_expr_clone(expr, expr_array[i], GFP_KERNEL_ACCOUNT);
		if (err < 0)
			goto err_elem_expr_setup;

		elem_expr->size += expr_array[i]->ops->size;
		nft_expr_destroy(ctx, expr_array[i]);
		expr_array[i] = NULL;
	}

	return 0;

err_elem_expr_setup:
	for (; i < num_exprs; i++) {
		nft_expr_destroy(ctx, expr_array[i]);
		expr_array[i] = NULL;
	}

	return -ENOMEM;
}

struct nft_set_ext *nft_set_catchall_lookup(const struct net *net,
					    const struct nft_set *set)
{
	struct nft_set_elem_catchall *catchall;
	u8 genmask = nft_genmask_cur(net);
	struct nft_set_ext *ext;

	list_for_each_entry_rcu(catchall, &set->catchall_list, list) {
		ext = nft_set_elem_ext(set, catchall->elem);
		if (nft_set_elem_active(ext, genmask) &&
		    !nft_set_elem_expired(ext) &&
		    !nft_set_elem_is_dead(ext))
			return ext;
	}

	return NULL;
}
EXPORT_SYMBOL_GPL(nft_set_catchall_lookup);

static int nft_setelem_catchall_insert(const struct net *net,
				       struct nft_set *set,
				       const struct nft_set_elem *elem,
				       struct nft_elem_priv **priv)
{
	struct nft_set_elem_catchall *catchall;
	u8 genmask = nft_genmask_next(net);
	struct nft_set_ext *ext;

	list_for_each_entry(catchall, &set->catchall_list, list) {
		ext = nft_set_elem_ext(set, catchall->elem);
		if (nft_set_elem_active(ext, genmask)) {
			*priv = catchall->elem;
			return -EEXIST;
		}
	}

	catchall = kmalloc(sizeof(*catchall), GFP_KERNEL_ACCOUNT);
	if (!catchall)
		return -ENOMEM;

	catchall->elem = elem->priv;
	list_add_tail_rcu(&catchall->list, &set->catchall_list);

	return 0;
}

static int nft_setelem_insert(const struct net *net,
			      struct nft_set *set,
			      const struct nft_set_elem *elem,
			      struct nft_elem_priv **elem_priv,
			      unsigned int flags)
{
	int ret;

	if (flags & NFT_SET_ELEM_CATCHALL)
		ret = nft_setelem_catchall_insert(net, set, elem, elem_priv);
	else
		ret = set->ops->insert(net, set, elem, elem_priv);

	return ret;
}

static bool nft_setelem_is_catchall(const struct nft_set *set,
				    const struct nft_elem_priv *elem_priv)
{
	struct nft_set_ext *ext = nft_set_elem_ext(set, elem_priv);

	if (nft_set_ext_exists(ext, NFT_SET_EXT_FLAGS) &&
	    *nft_set_ext_flags(ext) & NFT_SET_ELEM_CATCHALL)
		return true;

	return false;
}

static void nft_setelem_activate(struct net *net, struct nft_set *set,
				 struct nft_elem_priv *elem_priv)
{
	struct nft_set_ext *ext = nft_set_elem_ext(set, elem_priv);

	if (nft_setelem_is_catchall(set, elem_priv)) {
		nft_clear(net, ext);
	} else {
		set->ops->activate(net, set, elem_priv);
	}
}

static int nft_setelem_catchall_deactivate(const struct net *net,
					   struct nft_set *set,
					   struct nft_set_elem *elem)
{
	struct nft_set_elem_catchall *catchall;
	struct nft_set_ext *ext;

	list_for_each_entry(catchall, &set->catchall_list, list) {
		ext = nft_set_elem_ext(set, catchall->elem);
		if (!nft_is_active_next(net, ext))
			continue;

		kfree(elem->priv);
		elem->priv = catchall->elem;
		nft_set_elem_change_active(net, set, ext);
		return 0;
	}

	return -ENOENT;
}

static int __nft_setelem_deactivate(const struct net *net,
				    struct nft_set *set,
				    struct nft_set_elem *elem)
{
	void *priv;

	priv = set->ops->deactivate(net, set, elem);
	if (!priv)
		return -ENOENT;

	kfree(elem->priv);
	elem->priv = priv;
	set->ndeact++;

	return 0;
}

static int nft_setelem_deactivate(const struct net *net,
				  struct nft_set *set,
				  struct nft_set_elem *elem, u32 flags)
{
	int ret;

	if (flags & NFT_SET_ELEM_CATCHALL)
		ret = nft_setelem_catchall_deactivate(net, set, elem);
	else
		ret = __nft_setelem_deactivate(net, set, elem);

	return ret;
}

static void nft_setelem_catchall_destroy(struct nft_set_elem_catchall *catchall)
{
	list_del_rcu(&catchall->list);
	kfree_rcu(catchall, rcu);
}

static void nft_setelem_catchall_remove(const struct net *net,
					const struct nft_set *set,
					struct nft_elem_priv *elem_priv)
{
	struct nft_set_elem_catchall *catchall, *next;

	list_for_each_entry_safe(catchall, next, &set->catchall_list, list) {
		if (catchall->elem == elem_priv) {
			nft_setelem_catchall_destroy(catchall);
			break;
		}
	}
}

static void nft_setelem_remove(const struct net *net,
			       const struct nft_set *set,
			       struct nft_elem_priv *elem_priv)
{
	if (nft_setelem_is_catchall(set, elem_priv))
		nft_setelem_catchall_remove(net, set, elem_priv);
	else
		set->ops->remove(net, set, elem_priv);
}

static bool nft_setelem_valid_key_end(const struct nft_set *set,
				      struct nlattr **nla, u32 flags)
{
	if ((set->flags & (NFT_SET_CONCAT | NFT_SET_INTERVAL)) ==
			  (NFT_SET_CONCAT | NFT_SET_INTERVAL)) {
		if (flags & NFT_SET_ELEM_INTERVAL_END)
			return false;

		if (nla[NFTA_SET_ELEM_KEY_END] &&
		    flags & NFT_SET_ELEM_CATCHALL)
			return false;
	} else {
		if (nla[NFTA_SET_ELEM_KEY_END])
			return false;
	}

	return true;
}

static int nft_add_set_elem(struct nft_ctx *ctx, struct nft_set *set,
			    const struct nlattr *attr, u32 nlmsg_flags)
{
	struct nft_expr *expr_array[NFT_SET_EXPR_MAX] = {};
	struct nlattr *nla[NFTA_SET_ELEM_MAX + 1];
	u8 genmask = nft_genmask_next(ctx->net);
	u32 flags = 0, size = 0, num_exprs = 0;
	struct nft_set_ext_tmpl tmpl;
	struct nft_set_ext *ext, *ext2;
	struct nft_set_elem elem;
	struct nft_set_binding *binding;
	struct nft_elem_priv *elem_priv;
	struct nft_object *obj = NULL;
	struct nft_userdata *udata;
	struct nft_data_desc desc;
	enum nft_registers dreg;
	struct nft_trans *trans;
	u64 expiration;
	u64 timeout;
	int err, i;
	u8 ulen;

	err = nla_parse_nested_deprecated(nla, NFTA_SET_ELEM_MAX, attr,
					  nft_set_elem_policy, NULL);
	if (err < 0)
		return err;

	nft_set_ext_prepare(&tmpl);

	err = nft_setelem_parse_flags(set, nla[NFTA_SET_ELEM_FLAGS], &flags);
	if (err < 0)
		return err;

	if (((flags & NFT_SET_ELEM_CATCHALL) && nla[NFTA_SET_ELEM_KEY]) ||
	    (!(flags & NFT_SET_ELEM_CATCHALL) && !nla[NFTA_SET_ELEM_KEY]))
		return -EINVAL;

	if (flags != 0) {
		err = nft_set_ext_add(&tmpl, NFT_SET_EXT_FLAGS);
		if (err < 0)
			return err;
	}

	if (set->flags & NFT_SET_MAP) {
		if (nla[NFTA_SET_ELEM_DATA] == NULL &&
		    !(flags & NFT_SET_ELEM_INTERVAL_END))
			return -EINVAL;
	} else {
		if (nla[NFTA_SET_ELEM_DATA] != NULL)
			return -EINVAL;
	}

	if (set->flags & NFT_SET_OBJECT) {
		if (!nla[NFTA_SET_ELEM_OBJREF] &&
		    !(flags & NFT_SET_ELEM_INTERVAL_END))
			return -EINVAL;
	} else {
		if (nla[NFTA_SET_ELEM_OBJREF])
			return -EINVAL;
	}

	if (!nft_setelem_valid_key_end(set, nla, flags))
		return -EINVAL;

	if ((flags & NFT_SET_ELEM_INTERVAL_END) &&
	     (nla[NFTA_SET_ELEM_DATA] ||
	      nla[NFTA_SET_ELEM_OBJREF] ||
	      nla[NFTA_SET_ELEM_TIMEOUT] ||
	      nla[NFTA_SET_ELEM_EXPIRATION] ||
	      nla[NFTA_SET_ELEM_USERDATA] ||
	      nla[NFTA_SET_ELEM_EXPR] ||
	      nla[NFTA_SET_ELEM_KEY_END] ||
	      nla[NFTA_SET_ELEM_EXPRESSIONS]))
		return -EINVAL;

	timeout = 0;
	if (nla[NFTA_SET_ELEM_TIMEOUT] != NULL) {
		if (!(set->flags & NFT_SET_TIMEOUT))
			return -EINVAL;
		err = nf_msecs_to_jiffies64(nla[NFTA_SET_ELEM_TIMEOUT],
					    &timeout);
		if (err)
			return err;
	} else if (set->flags & NFT_SET_TIMEOUT &&
		   !(flags & NFT_SET_ELEM_INTERVAL_END)) {
		timeout = set->timeout;
	}

	expiration = 0;
	if (nla[NFTA_SET_ELEM_EXPIRATION] != NULL) {
		if (!(set->flags & NFT_SET_TIMEOUT))
			return -EINVAL;
		if (timeout == 0)
			return -EOPNOTSUPP;

		err = nf_msecs_to_jiffies64(nla[NFTA_SET_ELEM_EXPIRATION],
					    &expiration);
		if (err)
			return err;

		if (expiration > timeout)
			return -ERANGE;
	}

	if (nla[NFTA_SET_ELEM_EXPR]) {
		struct nft_expr *expr;

		if (set->num_exprs && set->num_exprs != 1)
			return -EOPNOTSUPP;

		expr = nft_set_elem_expr_alloc(ctx, set,
					       nla[NFTA_SET_ELEM_EXPR]);
		if (IS_ERR(expr))
			return PTR_ERR(expr);

		expr_array[0] = expr;
		num_exprs = 1;

		if (set->num_exprs && set->exprs[0]->ops != expr->ops) {
			err = -EOPNOTSUPP;
			goto err_set_elem_expr;
		}
	} else if (nla[NFTA_SET_ELEM_EXPRESSIONS]) {
		struct nft_expr *expr;
		struct nlattr *tmp;
		int left;

		i = 0;
		nla_for_each_nested(tmp, nla[NFTA_SET_ELEM_EXPRESSIONS], left) {
			if (i == NFT_SET_EXPR_MAX ||
			    (set->num_exprs && set->num_exprs == i)) {
				err = -E2BIG;
				goto err_set_elem_expr;
			}
			if (nla_type(tmp) != NFTA_LIST_ELEM) {
				err = -EINVAL;
				goto err_set_elem_expr;
			}
			expr = nft_set_elem_expr_alloc(ctx, set, tmp);
			if (IS_ERR(expr)) {
				err = PTR_ERR(expr);
				goto err_set_elem_expr;
			}
			expr_array[i] = expr;
			num_exprs++;

			if (set->num_exprs && expr->ops != set->exprs[i]->ops) {
				err = -EOPNOTSUPP;
				goto err_set_elem_expr;
			}
			i++;
		}
		if (set->num_exprs && set->num_exprs != i) {
			err = -EOPNOTSUPP;
			goto err_set_elem_expr;
		}
	} else if (set->num_exprs > 0 &&
		   !(flags & NFT_SET_ELEM_INTERVAL_END)) {
		err = nft_set_elem_expr_clone(ctx, set, expr_array);
		if (err < 0)
			goto err_set_elem_expr_clone;

		num_exprs = set->num_exprs;
	}

	if (nla[NFTA_SET_ELEM_KEY]) {
		err = nft_setelem_parse_key(ctx, set, &elem.key.val,
					    nla[NFTA_SET_ELEM_KEY]);
		if (err < 0)
			goto err_set_elem_expr;

		err = nft_set_ext_add_length(&tmpl, NFT_SET_EXT_KEY, set->klen);
		if (err < 0)
			goto err_parse_key;
	}

	if (nla[NFTA_SET_ELEM_KEY_END]) {
		err = nft_setelem_parse_key(ctx, set, &elem.key_end.val,
					    nla[NFTA_SET_ELEM_KEY_END]);
		if (err < 0)
			goto err_parse_key;

		err = nft_set_ext_add_length(&tmpl, NFT_SET_EXT_KEY_END, set->klen);
		if (err < 0)
			goto err_parse_key_end;
	}

	if (timeout > 0) {
		err = nft_set_ext_add(&tmpl, NFT_SET_EXT_EXPIRATION);
		if (err < 0)
			goto err_parse_key_end;

		if (timeout != set->timeout) {
			err = nft_set_ext_add(&tmpl, NFT_SET_EXT_TIMEOUT);
			if (err < 0)
				goto err_parse_key_end;
		}
	}

	if (num_exprs) {
		for (i = 0; i < num_exprs; i++)
			size += expr_array[i]->ops->size;

		err = nft_set_ext_add_length(&tmpl, NFT_SET_EXT_EXPRESSIONS,
					     sizeof(struct nft_set_elem_expr) + size);
		if (err < 0)
			goto err_parse_key_end;
	}

	if (nla[NFTA_SET_ELEM_OBJREF] != NULL) {
		obj = nft_obj_lookup(ctx->net, ctx->table,
				     nla[NFTA_SET_ELEM_OBJREF],
				     set->objtype, genmask);
		if (IS_ERR(obj)) {
			err = PTR_ERR(obj);
			obj = NULL;
			goto err_parse_key_end;
		}

		if (!nft_use_inc(&obj->use)) {
			err = -EMFILE;
			obj = NULL;
			goto err_parse_key_end;
		}

		err = nft_set_ext_add(&tmpl, NFT_SET_EXT_OBJREF);
		if (err < 0)
			goto err_parse_key_end;
	}

	if (nla[NFTA_SET_ELEM_DATA] != NULL) {
		err = nft_setelem_parse_data(ctx, set, &desc, &elem.data.val,
					     nla[NFTA_SET_ELEM_DATA]);
		if (err < 0)
			goto err_parse_key_end;

		dreg = nft_type_to_reg(set->dtype);
		list_for_each_entry(binding, &set->bindings, list) {
			struct nft_ctx bind_ctx = {
				.net	= ctx->net,
				.family	= ctx->family,
				.table	= ctx->table,
				.chain	= (struct nft_chain *)binding->chain,
			};

			if (!(binding->flags & NFT_SET_MAP))
				continue;

			err = nft_validate_register_store(&bind_ctx, dreg,
							  &elem.data.val,
							  desc.type, desc.len);
			if (err < 0)
				goto err_parse_data;

			if (desc.type == NFT_DATA_VERDICT &&
			    (elem.data.val.verdict.code == NFT_GOTO ||
			     elem.data.val.verdict.code == NFT_JUMP))
				nft_validate_state_update(ctx->table,
							  NFT_VALIDATE_NEED);
		}

		err = nft_set_ext_add_length(&tmpl, NFT_SET_EXT_DATA, desc.len);
		if (err < 0)
			goto err_parse_data;
	}

	/* The full maximum length of userdata can exceed the maximum
	 * offset value (U8_MAX) for following extensions, therefor it
	 * must be the last extension added.
	 */
	ulen = 0;
	if (nla[NFTA_SET_ELEM_USERDATA] != NULL) {
		ulen = nla_len(nla[NFTA_SET_ELEM_USERDATA]);
		if (ulen > 0) {
			err = nft_set_ext_add_length(&tmpl, NFT_SET_EXT_USERDATA,
						     ulen);
			if (err < 0)
				goto err_parse_data;
		}
	}

	elem.priv = nft_set_elem_init(set, &tmpl, elem.key.val.data,
				      elem.key_end.val.data, elem.data.val.data,
				      timeout, expiration, GFP_KERNEL_ACCOUNT);
	if (IS_ERR(elem.priv)) {
		err = PTR_ERR(elem.priv);
		goto err_parse_data;
	}

	ext = nft_set_elem_ext(set, elem.priv);
	if (flags)
		*nft_set_ext_flags(ext) = flags;

	if (obj)
		*nft_set_ext_obj(ext) = obj;

	if (ulen > 0) {
		if (nft_set_ext_check(&tmpl, NFT_SET_EXT_USERDATA, ulen) < 0) {
			err = -EINVAL;
			goto err_elem_free;
		}
		udata = nft_set_ext_userdata(ext);
		udata->len = ulen - 1;
		nla_memcpy(&udata->data, nla[NFTA_SET_ELEM_USERDATA], ulen);
	}
	err = nft_set_elem_expr_setup(ctx, &tmpl, ext, expr_array, num_exprs);
	if (err < 0)
		goto err_elem_free;

	trans = nft_trans_elem_alloc(ctx, NFT_MSG_NEWSETELEM, set);
	if (trans == NULL) {
		err = -ENOMEM;
		goto err_elem_free;
	}

	ext->genmask = nft_genmask_cur(ctx->net);

	err = nft_setelem_insert(ctx->net, set, &elem, &elem_priv, flags);
	if (err) {
		if (err == -EEXIST) {
			ext2 = nft_set_elem_ext(set, elem_priv);
			if (nft_set_ext_exists(ext, NFT_SET_EXT_DATA) ^
			    nft_set_ext_exists(ext2, NFT_SET_EXT_DATA) ||
			    nft_set_ext_exists(ext, NFT_SET_EXT_OBJREF) ^
			    nft_set_ext_exists(ext2, NFT_SET_EXT_OBJREF))
				goto err_element_clash;
			if ((nft_set_ext_exists(ext, NFT_SET_EXT_DATA) &&
			     nft_set_ext_exists(ext2, NFT_SET_EXT_DATA) &&
			     memcmp(nft_set_ext_data(ext),
				    nft_set_ext_data(ext2), set->dlen) != 0) ||
			    (nft_set_ext_exists(ext, NFT_SET_EXT_OBJREF) &&
			     nft_set_ext_exists(ext2, NFT_SET_EXT_OBJREF) &&
			     *nft_set_ext_obj(ext) != *nft_set_ext_obj(ext2)))
				goto err_element_clash;
			else if (!(nlmsg_flags & NLM_F_EXCL))
				err = 0;
		} else if (err == -ENOTEMPTY) {
			/* ENOTEMPTY reports overlapping between this element
			 * and an existing one.
			 */
			err = -EEXIST;
		}
		goto err_element_clash;
	}

	if (!(flags & NFT_SET_ELEM_CATCHALL)) {
		unsigned int max = set->size ? set->size + set->ndeact : UINT_MAX;

		if (!atomic_add_unless(&set->nelems, 1, max)) {
			err = -ENFILE;
			goto err_set_full;
		}
	}

	nft_trans_elem_priv(trans) = elem.priv;
	nft_trans_commit_list_add_tail(ctx->net, trans);
	return 0;

err_set_full:
	nft_setelem_remove(ctx->net, set, elem.priv);
err_element_clash:
	kfree(trans);
err_elem_free:
	nf_tables_set_elem_destroy(ctx, set, elem.priv);
err_parse_data:
	if (nla[NFTA_SET_ELEM_DATA] != NULL)
		nft_data_release(&elem.data.val, desc.type);
err_parse_key_end:
	if (obj)
		nft_use_dec_restore(&obj->use);

	nft_data_release(&elem.key_end.val, NFT_DATA_VALUE);
err_parse_key:
	nft_data_release(&elem.key.val, NFT_DATA_VALUE);
err_set_elem_expr:
	for (i = 0; i < num_exprs && expr_array[i]; i++)
		nft_expr_destroy(ctx, expr_array[i]);
err_set_elem_expr_clone:
	return err;
}

static int nf_tables_newsetelem(struct sk_buff *skb,
				const struct nfnl_info *info,
				const struct nlattr * const nla[])
{
	struct netlink_ext_ack *extack = info->extack;
	u8 genmask = nft_genmask_next(info->net);
	u8 family = info->nfmsg->nfgen_family;
	struct net *net = info->net;
	const struct nlattr *attr;
	struct nft_table *table;
	struct nft_set *set;
	struct nft_ctx ctx;
	int rem, err;

	if (nla[NFTA_SET_ELEM_LIST_ELEMENTS] == NULL)
		return -EINVAL;

	table = nft_table_lookup(net, nla[NFTA_SET_ELEM_LIST_TABLE], family,
				 genmask, NETLINK_CB(skb).portid);
	if (IS_ERR(table)) {
		NL_SET_BAD_ATTR(extack, nla[NFTA_SET_ELEM_LIST_TABLE]);
		return PTR_ERR(table);
	}

	set = nft_set_lookup_global(net, table, nla[NFTA_SET_ELEM_LIST_SET],
				    nla[NFTA_SET_ELEM_LIST_SET_ID], genmask);
	if (IS_ERR(set)) {
		NL_SET_BAD_ATTR(extack, nla[NFTA_SET_ELEM_LIST_SET]);
		return PTR_ERR(set);
	}

	if (!list_empty(&set->bindings) &&
	    (set->flags & (NFT_SET_CONSTANT | NFT_SET_ANONYMOUS)))
		return -EBUSY;

	nft_ctx_init(&ctx, net, skb, info->nlh, family, table, NULL, nla);

	nla_for_each_nested(attr, nla[NFTA_SET_ELEM_LIST_ELEMENTS], rem) {
		err = nft_add_set_elem(&ctx, set, attr, info->nlh->nlmsg_flags);
		if (err < 0) {
			NL_SET_BAD_ATTR(extack, attr);
			return err;
		}
	}

	if (table->validate_state == NFT_VALIDATE_DO)
		return nft_table_validate(net, table);

	return 0;
}

/**
 *	nft_data_hold - hold a nft_data item
 *
 *	@data: struct nft_data to release
 *	@type: type of data
 *
 *	Hold a nft_data item. NFT_DATA_VALUE types can be silently discarded,
 *	NFT_DATA_VERDICT bumps the reference to chains in case of NFT_JUMP and
 *	NFT_GOTO verdicts. This function must be called on active data objects
 *	from the second phase of the commit protocol.
 */
void nft_data_hold(const struct nft_data *data, enum nft_data_types type)
{
	struct nft_chain *chain;

	if (type == NFT_DATA_VERDICT) {
		switch (data->verdict.code) {
		case NFT_JUMP:
		case NFT_GOTO:
			chain = data->verdict.chain;
			nft_use_inc_restore(&chain->use);
			break;
		}
	}
}

static int nft_setelem_active_next(const struct net *net,
				   const struct nft_set *set,
				   struct nft_elem_priv *elem_priv)
{
	const struct nft_set_ext *ext = nft_set_elem_ext(set, elem_priv);
	u8 genmask = nft_genmask_next(net);

	return nft_set_elem_active(ext, genmask);
}

static void nft_setelem_data_activate(const struct net *net,
				      const struct nft_set *set,
				      struct nft_elem_priv *elem_priv)
{
	const struct nft_set_ext *ext = nft_set_elem_ext(set, elem_priv);

	if (nft_set_ext_exists(ext, NFT_SET_EXT_DATA))
		nft_data_hold(nft_set_ext_data(ext), set->dtype);
	if (nft_set_ext_exists(ext, NFT_SET_EXT_OBJREF))
		nft_use_inc_restore(&(*nft_set_ext_obj(ext))->use);
}

void nft_setelem_data_deactivate(const struct net *net,
				 const struct nft_set *set,
				 struct nft_elem_priv *elem_priv)
{
	const struct nft_set_ext *ext = nft_set_elem_ext(set, elem_priv);

	if (nft_set_ext_exists(ext, NFT_SET_EXT_DATA))
		nft_data_release(nft_set_ext_data(ext), set->dtype);
	if (nft_set_ext_exists(ext, NFT_SET_EXT_OBJREF))
		nft_use_dec(&(*nft_set_ext_obj(ext))->use);
}

static int nft_del_setelem(struct nft_ctx *ctx, struct nft_set *set,
			   const struct nlattr *attr)
{
	struct nlattr *nla[NFTA_SET_ELEM_MAX + 1];
	struct nft_set_ext_tmpl tmpl;
	struct nft_set_elem elem;
	struct nft_set_ext *ext;
	struct nft_trans *trans;
	u32 flags = 0;
	int err;

	err = nla_parse_nested_deprecated(nla, NFTA_SET_ELEM_MAX, attr,
					  nft_set_elem_policy, NULL);
	if (err < 0)
		return err;

	err = nft_setelem_parse_flags(set, nla[NFTA_SET_ELEM_FLAGS], &flags);
	if (err < 0)
		return err;

	if (!nla[NFTA_SET_ELEM_KEY] && !(flags & NFT_SET_ELEM_CATCHALL))
		return -EINVAL;

	if (!nft_setelem_valid_key_end(set, nla, flags))
		return -EINVAL;

	nft_set_ext_prepare(&tmpl);

	if (flags != 0) {
		err = nft_set_ext_add(&tmpl, NFT_SET_EXT_FLAGS);
		if (err < 0)
			return err;
	}

	if (nla[NFTA_SET_ELEM_KEY]) {
		err = nft_setelem_parse_key(ctx, set, &elem.key.val,
					    nla[NFTA_SET_ELEM_KEY]);
		if (err < 0)
			return err;

		err = nft_set_ext_add_length(&tmpl, NFT_SET_EXT_KEY, set->klen);
		if (err < 0)
			goto fail_elem;
	}

	if (nla[NFTA_SET_ELEM_KEY_END]) {
		err = nft_setelem_parse_key(ctx, set, &elem.key_end.val,
					    nla[NFTA_SET_ELEM_KEY_END]);
		if (err < 0)
			goto fail_elem;

		err = nft_set_ext_add_length(&tmpl, NFT_SET_EXT_KEY_END, set->klen);
		if (err < 0)
			goto fail_elem_key_end;
	}

	err = -ENOMEM;
	elem.priv = nft_set_elem_init(set, &tmpl, elem.key.val.data,
				      elem.key_end.val.data, NULL, 0, 0,
				      GFP_KERNEL_ACCOUNT);
	if (IS_ERR(elem.priv)) {
		err = PTR_ERR(elem.priv);
		goto fail_elem_key_end;
	}

	ext = nft_set_elem_ext(set, elem.priv);
	if (flags)
		*nft_set_ext_flags(ext) = flags;

	trans = nft_trans_elem_alloc(ctx, NFT_MSG_DELSETELEM, set);
	if (trans == NULL)
		goto fail_trans;

	err = nft_setelem_deactivate(ctx->net, set, &elem, flags);
	if (err < 0)
		goto fail_ops;

	nft_setelem_data_deactivate(ctx->net, set, elem.priv);

	nft_trans_elem_priv(trans) = elem.priv;
	nft_trans_commit_list_add_tail(ctx->net, trans);
	return 0;

fail_ops:
	kfree(trans);
fail_trans:
	kfree(elem.priv);
fail_elem_key_end:
	nft_data_release(&elem.key_end.val, NFT_DATA_VALUE);
fail_elem:
	nft_data_release(&elem.key.val, NFT_DATA_VALUE);
	return err;
}

static int nft_setelem_flush(const struct nft_ctx *ctx,
			     struct nft_set *set,
			     const struct nft_set_iter *iter,
			     struct nft_elem_priv *elem_priv)
{
	const struct nft_set_ext *ext = nft_set_elem_ext(set, elem_priv);
	struct nft_trans *trans;

	if (!nft_set_elem_active(ext, iter->genmask))
		return 0;

	trans = nft_trans_alloc_gfp(ctx, NFT_MSG_DELSETELEM,
				    sizeof(struct nft_trans_elem), GFP_ATOMIC);
	if (!trans)
		return -ENOMEM;

	set->ops->flush(ctx->net, set, elem_priv);
	set->ndeact++;

	nft_setelem_data_deactivate(ctx->net, set, elem_priv);
	nft_trans_elem_set(trans) = set;
	nft_trans_elem_priv(trans) = elem_priv;
	nft_trans_commit_list_add_tail(ctx->net, trans);

	return 0;
}

static int __nft_set_catchall_flush(const struct nft_ctx *ctx,
				    struct nft_set *set,
				    struct nft_elem_priv *elem_priv)
{
	struct nft_trans *trans;

	trans = nft_trans_alloc_gfp(ctx, NFT_MSG_DELSETELEM,
				    sizeof(struct nft_trans_elem), GFP_KERNEL);
	if (!trans)
		return -ENOMEM;

	nft_setelem_data_deactivate(ctx->net, set, elem_priv);
	nft_trans_elem_set(trans) = set;
	nft_trans_elem_priv(trans) = elem_priv;
	nft_trans_commit_list_add_tail(ctx->net, trans);

	return 0;
}

static int nft_set_catchall_flush(const struct nft_ctx *ctx,
				  struct nft_set *set)
{
	u8 genmask = nft_genmask_next(ctx->net);
	struct nft_set_elem_catchall *catchall;
	struct nft_set_ext *ext;
	int ret = 0;

	list_for_each_entry_rcu(catchall, &set->catchall_list, list) {
		ext = nft_set_elem_ext(set, catchall->elem);
		if (!nft_set_elem_active(ext, genmask))
			continue;

		ret = __nft_set_catchall_flush(ctx, set, catchall->elem);
		if (ret < 0)
			break;
		nft_set_elem_change_active(ctx->net, set, ext);
	}

	return ret;
}

static int nft_set_flush(struct nft_ctx *ctx, struct nft_set *set, u8 genmask)
{
	struct nft_set_iter iter = {
		.genmask	= genmask,
		.type		= NFT_ITER_UPDATE,
		.fn		= nft_setelem_flush,
	};

	set->ops->walk(ctx, set, &iter);
	if (!iter.err)
		iter.err = nft_set_catchall_flush(ctx, set);

	return iter.err;
}

static int nf_tables_delsetelem(struct sk_buff *skb,
				const struct nfnl_info *info,
				const struct nlattr * const nla[])
{
	struct netlink_ext_ack *extack = info->extack;
	u8 genmask = nft_genmask_next(info->net);
	u8 family = info->nfmsg->nfgen_family;
	struct net *net = info->net;
	const struct nlattr *attr;
	struct nft_table *table;
	struct nft_set *set;
	struct nft_ctx ctx;
	int rem, err = 0;

	table = nft_table_lookup(net, nla[NFTA_SET_ELEM_LIST_TABLE], family,
				 genmask, NETLINK_CB(skb).portid);
	if (IS_ERR(table)) {
		NL_SET_BAD_ATTR(extack, nla[NFTA_SET_ELEM_LIST_TABLE]);
		return PTR_ERR(table);
	}

	set = nft_set_lookup(table, nla[NFTA_SET_ELEM_LIST_SET], genmask);
	if (IS_ERR(set)) {
		NL_SET_BAD_ATTR(extack, nla[NFTA_SET_ELEM_LIST_SET]);
		return PTR_ERR(set);
	}

	if (nft_set_is_anonymous(set))
		return -EOPNOTSUPP;

	if (!list_empty(&set->bindings) && (set->flags & NFT_SET_CONSTANT))
		return -EBUSY;

	nft_ctx_init(&ctx, net, skb, info->nlh, family, table, NULL, nla);

	if (!nla[NFTA_SET_ELEM_LIST_ELEMENTS])
		return nft_set_flush(&ctx, set, genmask);

	nla_for_each_nested(attr, nla[NFTA_SET_ELEM_LIST_ELEMENTS], rem) {
		err = nft_del_setelem(&ctx, set, attr);
		if (err == -ENOENT &&
		    NFNL_MSG_TYPE(info->nlh->nlmsg_type) == NFT_MSG_DESTROYSETELEM)
			continue;

		if (err < 0) {
			NL_SET_BAD_ATTR(extack, attr);
			return err;
		}
	}

	return 0;
}

/*
 * Stateful objects
 */

/**
 *	nft_register_obj- register nf_tables stateful object type
 *	@obj_type: object type
 *
 *	Registers the object type for use with nf_tables. Returns zero on
 *	success or a negative errno code otherwise.
 */
int nft_register_obj(struct nft_object_type *obj_type)
{
	if (obj_type->type == NFT_OBJECT_UNSPEC)
		return -EINVAL;

	nfnl_lock(NFNL_SUBSYS_NFTABLES);
	list_add_rcu(&obj_type->list, &nf_tables_objects);
	nfnl_unlock(NFNL_SUBSYS_NFTABLES);
	return 0;
}
EXPORT_SYMBOL_GPL(nft_register_obj);

/**
 *	nft_unregister_obj - unregister nf_tables object type
 *	@obj_type: object type
 *
 * 	Unregisters the object type for use with nf_tables.
 */
void nft_unregister_obj(struct nft_object_type *obj_type)
{
	nfnl_lock(NFNL_SUBSYS_NFTABLES);
	list_del_rcu(&obj_type->list);
	nfnl_unlock(NFNL_SUBSYS_NFTABLES);
}
EXPORT_SYMBOL_GPL(nft_unregister_obj);

struct nft_object *nft_obj_lookup(const struct net *net,
				  const struct nft_table *table,
				  const struct nlattr *nla, u32 objtype,
				  u8 genmask)
{
	struct nft_object_hash_key k = { .table = table };
	char search[NFT_OBJ_MAXNAMELEN];
	struct rhlist_head *tmp, *list;
	struct nft_object *obj;

	nla_strscpy(search, nla, sizeof(search));
	k.name = search;

	WARN_ON_ONCE(!rcu_read_lock_held() &&
		     !lockdep_commit_lock_is_held(net));

	rcu_read_lock();
	list = rhltable_lookup(&nft_objname_ht, &k, nft_objname_ht_params);
	if (!list)
		goto out;

	rhl_for_each_entry_rcu(obj, tmp, list, rhlhead) {
		if (objtype == obj->ops->type->type &&
		    nft_active_genmask(obj, genmask)) {
			rcu_read_unlock();
			return obj;
		}
	}
out:
	rcu_read_unlock();
	return ERR_PTR(-ENOENT);
}
EXPORT_SYMBOL_GPL(nft_obj_lookup);

static struct nft_object *nft_obj_lookup_byhandle(const struct nft_table *table,
						  const struct nlattr *nla,
						  u32 objtype, u8 genmask)
{
	struct nft_object *obj;

	list_for_each_entry(obj, &table->objects, list) {
		if (be64_to_cpu(nla_get_be64(nla)) == obj->handle &&
		    objtype == obj->ops->type->type &&
		    nft_active_genmask(obj, genmask))
			return obj;
	}
	return ERR_PTR(-ENOENT);
}

static const struct nla_policy nft_obj_policy[NFTA_OBJ_MAX + 1] = {
	[NFTA_OBJ_TABLE]	= { .type = NLA_STRING,
				    .len = NFT_TABLE_MAXNAMELEN - 1 },
	[NFTA_OBJ_NAME]		= { .type = NLA_STRING,
				    .len = NFT_OBJ_MAXNAMELEN - 1 },
	[NFTA_OBJ_TYPE]		= { .type = NLA_U32 },
	[NFTA_OBJ_DATA]		= { .type = NLA_NESTED },
	[NFTA_OBJ_HANDLE]	= { .type = NLA_U64},
	[NFTA_OBJ_USERDATA]	= { .type = NLA_BINARY,
				    .len = NFT_USERDATA_MAXLEN },
};

static struct nft_object *nft_obj_init(const struct nft_ctx *ctx,
				       const struct nft_object_type *type,
				       const struct nlattr *attr)
{
	struct nlattr **tb;
	const struct nft_object_ops *ops;
	struct nft_object *obj;
	int err = -ENOMEM;

	tb = kmalloc_array(type->maxattr + 1, sizeof(*tb), GFP_KERNEL);
	if (!tb)
		goto err1;

	if (attr) {
		err = nla_parse_nested_deprecated(tb, type->maxattr, attr,
						  type->policy, NULL);
		if (err < 0)
			goto err2;
	} else {
		memset(tb, 0, sizeof(tb[0]) * (type->maxattr + 1));
	}

	if (type->select_ops) {
		ops = type->select_ops(ctx, (const struct nlattr * const *)tb);
		if (IS_ERR(ops)) {
			err = PTR_ERR(ops);
			goto err2;
		}
	} else {
		ops = type->ops;
	}

	err = -ENOMEM;
	obj = kzalloc(sizeof(*obj) + ops->size, GFP_KERNEL_ACCOUNT);
	if (!obj)
		goto err2;

	err = ops->init(ctx, (const struct nlattr * const *)tb, obj);
	if (err < 0)
		goto err3;

	obj->ops = ops;

	kfree(tb);
	return obj;
err3:
	kfree(obj);
err2:
	kfree(tb);
err1:
	return ERR_PTR(err);
}

static int nft_object_dump(struct sk_buff *skb, unsigned int attr,
			   struct nft_object *obj, bool reset)
{
	struct nlattr *nest;

	nest = nla_nest_start_noflag(skb, attr);
	if (!nest)
		goto nla_put_failure;
	if (obj->ops->dump(skb, obj, reset) < 0)
		goto nla_put_failure;
	nla_nest_end(skb, nest);
	return 0;

nla_put_failure:
	return -1;
}

static const struct nft_object_type *__nft_obj_type_get(u32 objtype, u8 family)
{
	const struct nft_object_type *type;

	list_for_each_entry_rcu(type, &nf_tables_objects, list) {
		if (type->family != NFPROTO_UNSPEC &&
		    type->family != family)
			continue;

		if (objtype == type->type)
			return type;
	}
	return NULL;
}

static const struct nft_object_type *
nft_obj_type_get(struct net *net, u32 objtype, u8 family)
{
	const struct nft_object_type *type;

	rcu_read_lock();
	type = __nft_obj_type_get(objtype, family);
	if (type != NULL && try_module_get(type->owner)) {
		rcu_read_unlock();
		return type;
	}
	rcu_read_unlock();

	lockdep_nfnl_nft_mutex_not_held();
#ifdef CONFIG_MODULES
	if (type == NULL) {
		if (nft_request_module(net, "nft-obj-%u", objtype) == -EAGAIN)
			return ERR_PTR(-EAGAIN);
	}
#endif
	return ERR_PTR(-ENOENT);
}

static int nf_tables_updobj(const struct nft_ctx *ctx,
			    const struct nft_object_type *type,
			    const struct nlattr *attr,
			    struct nft_object *obj)
{
	struct nft_object *newobj;
	struct nft_trans *trans;
	int err = -ENOMEM;

	if (!try_module_get(type->owner))
		return -ENOENT;

	trans = nft_trans_alloc(ctx, NFT_MSG_NEWOBJ,
				sizeof(struct nft_trans_obj));
	if (!trans)
		goto err_trans;

	newobj = nft_obj_init(ctx, type, attr);
	if (IS_ERR(newobj)) {
		err = PTR_ERR(newobj);
		goto err_free_trans;
	}

	nft_trans_obj(trans) = obj;
	nft_trans_obj_update(trans) = true;
	nft_trans_obj_newobj(trans) = newobj;
	nft_trans_commit_list_add_tail(ctx->net, trans);

	return 0;

err_free_trans:
	kfree(trans);
err_trans:
	module_put(type->owner);
	return err;
}

static int nf_tables_newobj(struct sk_buff *skb, const struct nfnl_info *info,
			    const struct nlattr * const nla[])
{
	struct netlink_ext_ack *extack = info->extack;
	u8 genmask = nft_genmask_next(info->net);
	u8 family = info->nfmsg->nfgen_family;
	const struct nft_object_type *type;
	struct net *net = info->net;
	struct nft_table *table;
	struct nft_object *obj;
	struct nft_ctx ctx;
	u32 objtype;
	int err;

	if (!nla[NFTA_OBJ_TYPE] ||
	    !nla[NFTA_OBJ_NAME] ||
	    !nla[NFTA_OBJ_DATA])
		return -EINVAL;

	table = nft_table_lookup(net, nla[NFTA_OBJ_TABLE], family, genmask,
				 NETLINK_CB(skb).portid);
	if (IS_ERR(table)) {
		NL_SET_BAD_ATTR(extack, nla[NFTA_OBJ_TABLE]);
		return PTR_ERR(table);
	}

	objtype = ntohl(nla_get_be32(nla[NFTA_OBJ_TYPE]));
	obj = nft_obj_lookup(net, table, nla[NFTA_OBJ_NAME], objtype, genmask);
	if (IS_ERR(obj)) {
		err = PTR_ERR(obj);
		if (err != -ENOENT) {
			NL_SET_BAD_ATTR(extack, nla[NFTA_OBJ_NAME]);
			return err;
		}
	} else {
		if (info->nlh->nlmsg_flags & NLM_F_EXCL) {
			NL_SET_BAD_ATTR(extack, nla[NFTA_OBJ_NAME]);
			return -EEXIST;
		}
		if (info->nlh->nlmsg_flags & NLM_F_REPLACE)
			return -EOPNOTSUPP;

		type = __nft_obj_type_get(objtype, family);
		if (WARN_ON_ONCE(!type))
			return -ENOENT;

		if (!obj->ops->update)
			return 0;

		nft_ctx_init(&ctx, net, skb, info->nlh, family, table, NULL, nla);

		return nf_tables_updobj(&ctx, type, nla[NFTA_OBJ_DATA], obj);
	}

	nft_ctx_init(&ctx, net, skb, info->nlh, family, table, NULL, nla);

	if (!nft_use_inc(&table->use))
		return -EMFILE;

	type = nft_obj_type_get(net, objtype, family);
	if (IS_ERR(type)) {
		err = PTR_ERR(type);
		goto err_type;
	}

	obj = nft_obj_init(&ctx, type, nla[NFTA_OBJ_DATA]);
	if (IS_ERR(obj)) {
		err = PTR_ERR(obj);
		goto err_init;
	}
	obj->key.table = table;
	obj->handle = nf_tables_alloc_handle(table);

	obj->key.name = nla_strdup(nla[NFTA_OBJ_NAME], GFP_KERNEL_ACCOUNT);
	if (!obj->key.name) {
		err = -ENOMEM;
		goto err_strdup;
	}

	if (nla[NFTA_OBJ_USERDATA]) {
		obj->udata = nla_memdup(nla[NFTA_OBJ_USERDATA], GFP_KERNEL_ACCOUNT);
		if (obj->udata == NULL)
			goto err_userdata;

		obj->udlen = nla_len(nla[NFTA_OBJ_USERDATA]);
	}

	err = nft_trans_obj_add(&ctx, NFT_MSG_NEWOBJ, obj);
	if (err < 0)
		goto err_trans;

	err = rhltable_insert(&nft_objname_ht, &obj->rhlhead,
			      nft_objname_ht_params);
	if (err < 0)
		goto err_obj_ht;

	list_add_tail_rcu(&obj->list, &table->objects);

	return 0;
err_obj_ht:
	/* queued in transaction log */
	INIT_LIST_HEAD(&obj->list);
	return err;
err_trans:
	kfree(obj->udata);
err_userdata:
	kfree(obj->key.name);
err_strdup:
	if (obj->ops->destroy)
		obj->ops->destroy(&ctx, obj);
	kfree(obj);
err_init:
	module_put(type->owner);
err_type:
	nft_use_dec_restore(&table->use);

	return err;
}

static int nf_tables_fill_obj_info(struct sk_buff *skb, struct net *net,
				   u32 portid, u32 seq, int event, u32 flags,
				   int family, const struct nft_table *table,
				   struct nft_object *obj, bool reset)
{
	struct nlmsghdr *nlh;

	event = nfnl_msg_type(NFNL_SUBSYS_NFTABLES, event);
	nlh = nfnl_msg_put(skb, portid, seq, event, flags, family,
			   NFNETLINK_V0, nft_base_seq(net));
	if (!nlh)
		goto nla_put_failure;

	if (nla_put_string(skb, NFTA_OBJ_TABLE, table->name) ||
	    nla_put_string(skb, NFTA_OBJ_NAME, obj->key.name) ||
	    nla_put_be64(skb, NFTA_OBJ_HANDLE, cpu_to_be64(obj->handle),
			 NFTA_OBJ_PAD))
		goto nla_put_failure;

	if (event == NFT_MSG_DELOBJ) {
		nlmsg_end(skb, nlh);
		return 0;
	}

	if (nla_put_be32(skb, NFTA_OBJ_TYPE, htonl(obj->ops->type->type)) ||
	    nla_put_be32(skb, NFTA_OBJ_USE, htonl(obj->use)) ||
	    nft_object_dump(skb, NFTA_OBJ_DATA, obj, reset))
		goto nla_put_failure;

	if (obj->udata &&
	    nla_put(skb, NFTA_OBJ_USERDATA, obj->udlen, obj->udata))
		goto nla_put_failure;

	nlmsg_end(skb, nlh);
	return 0;

nla_put_failure:
	nlmsg_trim(skb, nlh);
	return -1;
}

static void audit_log_obj_reset(const struct nft_table *table,
				unsigned int base_seq, unsigned int nentries)
{
	char *buf = kasprintf(GFP_ATOMIC, "%s:%u", table->name, base_seq);

	audit_log_nfcfg(buf, table->family, nentries,
			AUDIT_NFT_OP_OBJ_RESET, GFP_ATOMIC);
	kfree(buf);
}

struct nft_obj_dump_ctx {
	unsigned int	s_idx;
	char		*table;
	u32		type;
	bool		reset;
};

static int nf_tables_dump_obj(struct sk_buff *skb, struct netlink_callback *cb)
{
	const struct nfgenmsg *nfmsg = nlmsg_data(cb->nlh);
	struct nft_obj_dump_ctx *ctx = (void *)cb->ctx;
	struct net *net = sock_net(skb->sk);
	int family = nfmsg->nfgen_family;
	struct nftables_pernet *nft_net;
	const struct nft_table *table;
	unsigned int entries = 0;
	struct nft_object *obj;
	unsigned int idx = 0;
	int rc = 0;

	rcu_read_lock();
	nft_net = nft_pernet(net);
	cb->seq = READ_ONCE(nft_net->base_seq);

	list_for_each_entry_rcu(table, &nft_net->tables, list) {
		if (family != NFPROTO_UNSPEC && family != table->family)
			continue;

		entries = 0;
		list_for_each_entry_rcu(obj, &table->objects, list) {
			if (!nft_is_active(net, obj))
				goto cont;
			if (idx < ctx->s_idx)
				goto cont;
			if (ctx->table && strcmp(ctx->table, table->name))
				goto cont;
			if (ctx->type != NFT_OBJECT_UNSPEC &&
			    obj->ops->type->type != ctx->type)
				goto cont;

			rc = nf_tables_fill_obj_info(skb, net,
						     NETLINK_CB(cb->skb).portid,
						     cb->nlh->nlmsg_seq,
						     NFT_MSG_NEWOBJ,
						     NLM_F_MULTI | NLM_F_APPEND,
						     table->family, table,
						     obj, ctx->reset);
			if (rc < 0)
				break;

			entries++;
			nl_dump_check_consistent(cb, nlmsg_hdr(skb));
cont:
			idx++;
		}
		if (ctx->reset && entries)
			audit_log_obj_reset(table, nft_net->base_seq, entries);
		if (rc < 0)
			break;
	}
	rcu_read_unlock();

	ctx->s_idx = idx;
	return skb->len;
}

static int nf_tables_dumpreset_obj(struct sk_buff *skb,
				   struct netlink_callback *cb)
{
	struct nftables_pernet *nft_net = nft_pernet(sock_net(skb->sk));
	int ret;

	mutex_lock(&nft_net->commit_mutex);
	ret = nf_tables_dump_obj(skb, cb);
	mutex_unlock(&nft_net->commit_mutex);

	return ret;
}

static int nf_tables_dump_obj_start(struct netlink_callback *cb)
{
	struct nft_obj_dump_ctx *ctx = (void *)cb->ctx;
	const struct nlattr * const *nla = cb->data;

	BUILD_BUG_ON(sizeof(*ctx) > sizeof(cb->ctx));

	if (nla[NFTA_OBJ_TABLE]) {
		ctx->table = nla_strdup(nla[NFTA_OBJ_TABLE], GFP_ATOMIC);
		if (!ctx->table)
			return -ENOMEM;
	}

	if (nla[NFTA_OBJ_TYPE])
		ctx->type = ntohl(nla_get_be32(nla[NFTA_OBJ_TYPE]));

	return 0;
}

static int nf_tables_dumpreset_obj_start(struct netlink_callback *cb)
{
	struct nft_obj_dump_ctx *ctx = (void *)cb->ctx;

	ctx->reset = true;

	return nf_tables_dump_obj_start(cb);
}

static int nf_tables_dump_obj_done(struct netlink_callback *cb)
{
	struct nft_obj_dump_ctx *ctx = (void *)cb->ctx;

	kfree(ctx->table);

	return 0;
}

/* called with rcu_read_lock held */
static struct sk_buff *
nf_tables_getobj_single(u32 portid, const struct nfnl_info *info,
			const struct nlattr * const nla[], bool reset)
{
	struct netlink_ext_ack *extack = info->extack;
	u8 genmask = nft_genmask_cur(info->net);
	u8 family = info->nfmsg->nfgen_family;
	const struct nft_table *table;
	struct net *net = info->net;
	struct nft_object *obj;
	struct sk_buff *skb2;
	u32 objtype;
	int err;

	if (!nla[NFTA_OBJ_NAME] ||
	    !nla[NFTA_OBJ_TYPE])
		return ERR_PTR(-EINVAL);

	table = nft_table_lookup(net, nla[NFTA_OBJ_TABLE], family, genmask, 0);
	if (IS_ERR(table)) {
		NL_SET_BAD_ATTR(extack, nla[NFTA_OBJ_TABLE]);
		return ERR_CAST(table);
	}

	objtype = ntohl(nla_get_be32(nla[NFTA_OBJ_TYPE]));
	obj = nft_obj_lookup(net, table, nla[NFTA_OBJ_NAME], objtype, genmask);
	if (IS_ERR(obj)) {
		NL_SET_BAD_ATTR(extack, nla[NFTA_OBJ_NAME]);
		return ERR_CAST(obj);
	}

	skb2 = alloc_skb(NLMSG_GOODSIZE, GFP_ATOMIC);
	if (!skb2)
		return ERR_PTR(-ENOMEM);

	err = nf_tables_fill_obj_info(skb2, net, portid,
				      info->nlh->nlmsg_seq, NFT_MSG_NEWOBJ, 0,
				      family, table, obj, reset);
	if (err < 0) {
		kfree_skb(skb2);
		return ERR_PTR(err);
	}

	return skb2;
}
<<<<<<< HEAD

static int nf_tables_getobj(struct sk_buff *skb, const struct nfnl_info *info,
			    const struct nlattr * const nla[])
{
	u32 portid = NETLINK_CB(skb).portid;
	struct sk_buff *skb2;

	if (info->nlh->nlmsg_flags & NLM_F_DUMP) {
		struct netlink_dump_control c = {
			.start = nf_tables_dump_obj_start,
			.dump = nf_tables_dump_obj,
			.done = nf_tables_dump_obj_done,
			.module = THIS_MODULE,
			.data = (void *)nla,
		};

=======

static int nf_tables_getobj(struct sk_buff *skb, const struct nfnl_info *info,
			    const struct nlattr * const nla[])
{
	u32 portid = NETLINK_CB(skb).portid;
	struct sk_buff *skb2;

	if (info->nlh->nlmsg_flags & NLM_F_DUMP) {
		struct netlink_dump_control c = {
			.start = nf_tables_dump_obj_start,
			.dump = nf_tables_dump_obj,
			.done = nf_tables_dump_obj_done,
			.module = THIS_MODULE,
			.data = (void *)nla,
		};

>>>>>>> 7aa21fec
		return nft_netlink_dump_start_rcu(info->sk, skb, info->nlh, &c);
	}

	skb2 = nf_tables_getobj_single(portid, info, nla, false);
	if (IS_ERR(skb2))
		return PTR_ERR(skb2);

	return nfnetlink_unicast(skb2, info->net, portid);
}

static int nf_tables_getobj_reset(struct sk_buff *skb,
				  const struct nfnl_info *info,
				  const struct nlattr * const nla[])
{
	struct nftables_pernet *nft_net = nft_pernet(info->net);
	u32 portid = NETLINK_CB(skb).portid;
	struct net *net = info->net;
	struct sk_buff *skb2;
	char *buf;

	if (info->nlh->nlmsg_flags & NLM_F_DUMP) {
		struct netlink_dump_control c = {
			.start = nf_tables_dumpreset_obj_start,
			.dump = nf_tables_dumpreset_obj,
			.done = nf_tables_dump_obj_done,
			.module = THIS_MODULE,
			.data = (void *)nla,
		};

		return nft_netlink_dump_start_rcu(info->sk, skb, info->nlh, &c);
	}

	if (!try_module_get(THIS_MODULE))
		return -EINVAL;
	rcu_read_unlock();
	mutex_lock(&nft_net->commit_mutex);
	skb2 = nf_tables_getobj_single(portid, info, nla, true);
	mutex_unlock(&nft_net->commit_mutex);
	rcu_read_lock();
	module_put(THIS_MODULE);

	if (IS_ERR(skb2))
		return PTR_ERR(skb2);

	buf = kasprintf(GFP_ATOMIC, "%.*s:%u",
			nla_len(nla[NFTA_OBJ_TABLE]),
			(char *)nla_data(nla[NFTA_OBJ_TABLE]),
			nft_net->base_seq);
	audit_log_nfcfg(buf, info->nfmsg->nfgen_family, 1,
			AUDIT_NFT_OP_OBJ_RESET, GFP_ATOMIC);
	kfree(buf);

	return nfnetlink_unicast(skb2, net, portid);
}

static void nft_obj_destroy(const struct nft_ctx *ctx, struct nft_object *obj)
{
	if (obj->ops->destroy)
		obj->ops->destroy(ctx, obj);

	module_put(obj->ops->type->owner);
	kfree(obj->key.name);
	kfree(obj->udata);
	kfree(obj);
}

static int nf_tables_delobj(struct sk_buff *skb, const struct nfnl_info *info,
			    const struct nlattr * const nla[])
{
	struct netlink_ext_ack *extack = info->extack;
	u8 genmask = nft_genmask_next(info->net);
	u8 family = info->nfmsg->nfgen_family;
	struct net *net = info->net;
	const struct nlattr *attr;
	struct nft_table *table;
	struct nft_object *obj;
	struct nft_ctx ctx;
	u32 objtype;

	if (!nla[NFTA_OBJ_TYPE] ||
	    (!nla[NFTA_OBJ_NAME] && !nla[NFTA_OBJ_HANDLE]))
		return -EINVAL;

	table = nft_table_lookup(net, nla[NFTA_OBJ_TABLE], family, genmask,
				 NETLINK_CB(skb).portid);
	if (IS_ERR(table)) {
		NL_SET_BAD_ATTR(extack, nla[NFTA_OBJ_TABLE]);
		return PTR_ERR(table);
	}

	objtype = ntohl(nla_get_be32(nla[NFTA_OBJ_TYPE]));
	if (nla[NFTA_OBJ_HANDLE]) {
		attr = nla[NFTA_OBJ_HANDLE];
		obj = nft_obj_lookup_byhandle(table, attr, objtype, genmask);
	} else {
		attr = nla[NFTA_OBJ_NAME];
		obj = nft_obj_lookup(net, table, attr, objtype, genmask);
	}

	if (IS_ERR(obj)) {
		if (PTR_ERR(obj) == -ENOENT &&
		    NFNL_MSG_TYPE(info->nlh->nlmsg_type) == NFT_MSG_DESTROYOBJ)
			return 0;

		NL_SET_BAD_ATTR(extack, attr);
		return PTR_ERR(obj);
	}
	if (obj->use > 0) {
		NL_SET_BAD_ATTR(extack, attr);
		return -EBUSY;
	}

	nft_ctx_init(&ctx, net, skb, info->nlh, family, table, NULL, nla);

	return nft_delobj(&ctx, obj);
}

static void
__nft_obj_notify(struct net *net, const struct nft_table *table,
		 struct nft_object *obj, u32 portid, u32 seq, int event,
		 u16 flags, int family, int report, gfp_t gfp)
{
	struct nftables_pernet *nft_net = nft_pernet(net);
	struct sk_buff *skb;
	int err;

	if (!report &&
	    !nfnetlink_has_listeners(net, NFNLGRP_NFTABLES))
		return;

	skb = nlmsg_new(NLMSG_GOODSIZE, gfp);
	if (skb == NULL)
		goto err;

	err = nf_tables_fill_obj_info(skb, net, portid, seq, event,
				      flags & (NLM_F_CREATE | NLM_F_EXCL),
				      family, table, obj, false);
	if (err < 0) {
		kfree_skb(skb);
		goto err;
	}

	nft_notify_enqueue(skb, report, &nft_net->notify_list);
	return;
err:
	nfnetlink_set_err(net, portid, NFNLGRP_NFTABLES, -ENOBUFS);
}

void nft_obj_notify(struct net *net, const struct nft_table *table,
		    struct nft_object *obj, u32 portid, u32 seq, int event,
		    u16 flags, int family, int report, gfp_t gfp)
{
	struct nftables_pernet *nft_net = nft_pernet(net);
	char *buf = kasprintf(gfp, "%s:%u",
			      table->name, nft_net->base_seq);

	audit_log_nfcfg(buf,
			family,
			obj->handle,
			event == NFT_MSG_NEWOBJ ?
				 AUDIT_NFT_OP_OBJ_REGISTER :
				 AUDIT_NFT_OP_OBJ_UNREGISTER,
			gfp);
	kfree(buf);

	__nft_obj_notify(net, table, obj, portid, seq, event,
			 flags, family, report, gfp);
}
EXPORT_SYMBOL_GPL(nft_obj_notify);

static void nf_tables_obj_notify(const struct nft_ctx *ctx,
				 struct nft_object *obj, int event)
{
	__nft_obj_notify(ctx->net, ctx->table, obj, ctx->portid,
			 ctx->seq, event, ctx->flags, ctx->family,
			 ctx->report, GFP_KERNEL);
}

/*
 * Flow tables
 */
void nft_register_flowtable_type(struct nf_flowtable_type *type)
{
	nfnl_lock(NFNL_SUBSYS_NFTABLES);
	list_add_tail_rcu(&type->list, &nf_tables_flowtables);
	nfnl_unlock(NFNL_SUBSYS_NFTABLES);
}
EXPORT_SYMBOL_GPL(nft_register_flowtable_type);

void nft_unregister_flowtable_type(struct nf_flowtable_type *type)
{
	nfnl_lock(NFNL_SUBSYS_NFTABLES);
	list_del_rcu(&type->list);
	nfnl_unlock(NFNL_SUBSYS_NFTABLES);
}
EXPORT_SYMBOL_GPL(nft_unregister_flowtable_type);

static const struct nla_policy nft_flowtable_policy[NFTA_FLOWTABLE_MAX + 1] = {
	[NFTA_FLOWTABLE_TABLE]		= { .type = NLA_STRING,
					    .len = NFT_NAME_MAXLEN - 1 },
	[NFTA_FLOWTABLE_NAME]		= { .type = NLA_STRING,
					    .len = NFT_NAME_MAXLEN - 1 },
	[NFTA_FLOWTABLE_HOOK]		= { .type = NLA_NESTED },
	[NFTA_FLOWTABLE_HANDLE]		= { .type = NLA_U64 },
	[NFTA_FLOWTABLE_FLAGS]		= { .type = NLA_U32 },
};

struct nft_flowtable *nft_flowtable_lookup(const struct nft_table *table,
					   const struct nlattr *nla, u8 genmask)
{
	struct nft_flowtable *flowtable;

	list_for_each_entry_rcu(flowtable, &table->flowtables, list) {
		if (!nla_strcmp(nla, flowtable->name) &&
		    nft_active_genmask(flowtable, genmask))
			return flowtable;
	}
	return ERR_PTR(-ENOENT);
}
EXPORT_SYMBOL_GPL(nft_flowtable_lookup);

void nf_tables_deactivate_flowtable(const struct nft_ctx *ctx,
				    struct nft_flowtable *flowtable,
				    enum nft_trans_phase phase)
{
	switch (phase) {
	case NFT_TRANS_PREPARE_ERROR:
	case NFT_TRANS_PREPARE:
	case NFT_TRANS_ABORT:
	case NFT_TRANS_RELEASE:
		nft_use_dec(&flowtable->use);
		fallthrough;
	default:
		return;
	}
}
EXPORT_SYMBOL_GPL(nf_tables_deactivate_flowtable);

static struct nft_flowtable *
nft_flowtable_lookup_byhandle(const struct nft_table *table,
			      const struct nlattr *nla, u8 genmask)
{
       struct nft_flowtable *flowtable;

       list_for_each_entry(flowtable, &table->flowtables, list) {
               if (be64_to_cpu(nla_get_be64(nla)) == flowtable->handle &&
                   nft_active_genmask(flowtable, genmask))
                       return flowtable;
       }
       return ERR_PTR(-ENOENT);
}

struct nft_flowtable_hook {
	u32			num;
	int			priority;
	struct list_head	list;
};

static const struct nla_policy nft_flowtable_hook_policy[NFTA_FLOWTABLE_HOOK_MAX + 1] = {
	[NFTA_FLOWTABLE_HOOK_NUM]	= { .type = NLA_U32 },
	[NFTA_FLOWTABLE_HOOK_PRIORITY]	= { .type = NLA_U32 },
	[NFTA_FLOWTABLE_HOOK_DEVS]	= { .type = NLA_NESTED },
};

static int nft_flowtable_parse_hook(const struct nft_ctx *ctx,
				    const struct nlattr * const nla[],
				    struct nft_flowtable_hook *flowtable_hook,
				    struct nft_flowtable *flowtable,
				    struct netlink_ext_ack *extack, bool add)
{
	struct nlattr *tb[NFTA_FLOWTABLE_HOOK_MAX + 1];
	struct nft_hook *hook;
	int hooknum, priority;
	int err;

	INIT_LIST_HEAD(&flowtable_hook->list);

	err = nla_parse_nested_deprecated(tb, NFTA_FLOWTABLE_HOOK_MAX,
					  nla[NFTA_FLOWTABLE_HOOK],
					  nft_flowtable_hook_policy, NULL);
	if (err < 0)
		return err;

	if (add) {
		if (!tb[NFTA_FLOWTABLE_HOOK_NUM] ||
		    !tb[NFTA_FLOWTABLE_HOOK_PRIORITY]) {
			NL_SET_BAD_ATTR(extack, nla[NFTA_FLOWTABLE_NAME]);
			return -ENOENT;
		}

		hooknum = ntohl(nla_get_be32(tb[NFTA_FLOWTABLE_HOOK_NUM]));
		if (hooknum != NF_NETDEV_INGRESS)
			return -EOPNOTSUPP;

		priority = ntohl(nla_get_be32(tb[NFTA_FLOWTABLE_HOOK_PRIORITY]));

		flowtable_hook->priority	= priority;
		flowtable_hook->num		= hooknum;
	} else {
		if (tb[NFTA_FLOWTABLE_HOOK_NUM]) {
			hooknum = ntohl(nla_get_be32(tb[NFTA_FLOWTABLE_HOOK_NUM]));
			if (hooknum != flowtable->hooknum)
				return -EOPNOTSUPP;
		}

		if (tb[NFTA_FLOWTABLE_HOOK_PRIORITY]) {
			priority = ntohl(nla_get_be32(tb[NFTA_FLOWTABLE_HOOK_PRIORITY]));
			if (priority != flowtable->data.priority)
				return -EOPNOTSUPP;
		}

		flowtable_hook->priority	= flowtable->data.priority;
		flowtable_hook->num		= flowtable->hooknum;
	}

	if (tb[NFTA_FLOWTABLE_HOOK_DEVS]) {
		err = nf_tables_parse_netdev_hooks(ctx->net,
						   tb[NFTA_FLOWTABLE_HOOK_DEVS],
						   &flowtable_hook->list,
						   extack);
		if (err < 0)
			return err;
	}

	list_for_each_entry(hook, &flowtable_hook->list, list) {
		hook->ops.pf		= NFPROTO_NETDEV;
		hook->ops.hooknum	= flowtable_hook->num;
		hook->ops.priority	= flowtable_hook->priority;
		hook->ops.priv		= &flowtable->data;
		hook->ops.hook		= flowtable->data.type->hook;
	}

	return err;
}

/* call under rcu_read_lock */
static const struct nf_flowtable_type *__nft_flowtable_type_get(u8 family)
{
	const struct nf_flowtable_type *type;

	list_for_each_entry_rcu(type, &nf_tables_flowtables, list) {
		if (family == type->family)
			return type;
	}
	return NULL;
}

static const struct nf_flowtable_type *
nft_flowtable_type_get(struct net *net, u8 family)
{
	const struct nf_flowtable_type *type;

	rcu_read_lock();
	type = __nft_flowtable_type_get(family);
	if (type != NULL && try_module_get(type->owner)) {
		rcu_read_unlock();
		return type;
	}
	rcu_read_unlock();

	lockdep_nfnl_nft_mutex_not_held();
#ifdef CONFIG_MODULES
	if (type == NULL) {
		if (nft_request_module(net, "nf-flowtable-%u", family) == -EAGAIN)
			return ERR_PTR(-EAGAIN);
	}
#endif
	return ERR_PTR(-ENOENT);
}

/* Only called from error and netdev event paths. */
static void nft_unregister_flowtable_hook(struct net *net,
					  struct nft_flowtable *flowtable,
					  struct nft_hook *hook)
{
	nf_unregister_net_hook(net, &hook->ops);
	flowtable->data.type->setup(&flowtable->data, hook->ops.dev,
				    FLOW_BLOCK_UNBIND);
}

static void __nft_unregister_flowtable_net_hooks(struct net *net,
						 struct list_head *hook_list,
					         bool release_netdev)
{
	struct nft_hook *hook, *next;

	list_for_each_entry_safe(hook, next, hook_list, list) {
		nf_unregister_net_hook(net, &hook->ops);
		if (release_netdev) {
			list_del(&hook->list);
			kfree_rcu(hook, rcu);
		}
	}
}

static void nft_unregister_flowtable_net_hooks(struct net *net,
					       struct list_head *hook_list)
{
	__nft_unregister_flowtable_net_hooks(net, hook_list, false);
}

static int nft_register_flowtable_net_hooks(struct net *net,
					    struct nft_table *table,
					    struct list_head *hook_list,
					    struct nft_flowtable *flowtable)
{
	struct nft_hook *hook, *hook2, *next;
	struct nft_flowtable *ft;
	int err, i = 0;

	list_for_each_entry(hook, hook_list, list) {
		list_for_each_entry(ft, &table->flowtables, list) {
			if (!nft_is_active_next(net, ft))
				continue;

			list_for_each_entry(hook2, &ft->hook_list, list) {
				if (hook->ops.dev == hook2->ops.dev &&
				    hook->ops.pf == hook2->ops.pf) {
					err = -EEXIST;
					goto err_unregister_net_hooks;
				}
			}
		}

		err = flowtable->data.type->setup(&flowtable->data,
						  hook->ops.dev,
						  FLOW_BLOCK_BIND);
		if (err < 0)
			goto err_unregister_net_hooks;

		err = nf_register_net_hook(net, &hook->ops);
		if (err < 0) {
			flowtable->data.type->setup(&flowtable->data,
						    hook->ops.dev,
						    FLOW_BLOCK_UNBIND);
			goto err_unregister_net_hooks;
		}

		i++;
	}

	return 0;

err_unregister_net_hooks:
	list_for_each_entry_safe(hook, next, hook_list, list) {
		if (i-- <= 0)
			break;

		nft_unregister_flowtable_hook(net, flowtable, hook);
		list_del_rcu(&hook->list);
		kfree_rcu(hook, rcu);
	}

	return err;
}

static void nft_hooks_destroy(struct list_head *hook_list)
{
	struct nft_hook *hook, *next;

	list_for_each_entry_safe(hook, next, hook_list, list) {
		list_del_rcu(&hook->list);
		kfree_rcu(hook, rcu);
	}
}

static int nft_flowtable_update(struct nft_ctx *ctx, const struct nlmsghdr *nlh,
				struct nft_flowtable *flowtable,
				struct netlink_ext_ack *extack)
{
	const struct nlattr * const *nla = ctx->nla;
	struct nft_flowtable_hook flowtable_hook;
	struct nft_hook *hook, *next;
	struct nft_trans *trans;
	bool unregister = false;
	u32 flags;
	int err;

	err = nft_flowtable_parse_hook(ctx, nla, &flowtable_hook, flowtable,
				       extack, false);
	if (err < 0)
		return err;

	list_for_each_entry_safe(hook, next, &flowtable_hook.list, list) {
		if (nft_hook_list_find(&flowtable->hook_list, hook)) {
			list_del(&hook->list);
			kfree(hook);
		}
	}

	if (nla[NFTA_FLOWTABLE_FLAGS]) {
		flags = ntohl(nla_get_be32(nla[NFTA_FLOWTABLE_FLAGS]));
		if (flags & ~NFT_FLOWTABLE_MASK) {
			err = -EOPNOTSUPP;
			goto err_flowtable_update_hook;
		}
		if ((flowtable->data.flags & NFT_FLOWTABLE_HW_OFFLOAD) ^
		    (flags & NFT_FLOWTABLE_HW_OFFLOAD)) {
			err = -EOPNOTSUPP;
			goto err_flowtable_update_hook;
		}
	} else {
		flags = flowtable->data.flags;
	}

	err = nft_register_flowtable_net_hooks(ctx->net, ctx->table,
					       &flowtable_hook.list, flowtable);
	if (err < 0)
		goto err_flowtable_update_hook;

	trans = nft_trans_alloc(ctx, NFT_MSG_NEWFLOWTABLE,
				sizeof(struct nft_trans_flowtable));
	if (!trans) {
		unregister = true;
		err = -ENOMEM;
		goto err_flowtable_update_hook;
	}

	nft_trans_flowtable_flags(trans) = flags;
	nft_trans_flowtable(trans) = flowtable;
	nft_trans_flowtable_update(trans) = true;
	INIT_LIST_HEAD(&nft_trans_flowtable_hooks(trans));
	list_splice(&flowtable_hook.list, &nft_trans_flowtable_hooks(trans));

	nft_trans_commit_list_add_tail(ctx->net, trans);

	return 0;

err_flowtable_update_hook:
	list_for_each_entry_safe(hook, next, &flowtable_hook.list, list) {
		if (unregister)
			nft_unregister_flowtable_hook(ctx->net, flowtable, hook);
		list_del_rcu(&hook->list);
		kfree_rcu(hook, rcu);
	}

	return err;

}

static int nf_tables_newflowtable(struct sk_buff *skb,
				  const struct nfnl_info *info,
				  const struct nlattr * const nla[])
{
	struct netlink_ext_ack *extack = info->extack;
	struct nft_flowtable_hook flowtable_hook;
	u8 genmask = nft_genmask_next(info->net);
	u8 family = info->nfmsg->nfgen_family;
	const struct nf_flowtable_type *type;
	struct nft_flowtable *flowtable;
	struct net *net = info->net;
	struct nft_table *table;
	struct nft_trans *trans;
	struct nft_ctx ctx;
	int err;

	if (!nla[NFTA_FLOWTABLE_TABLE] ||
	    !nla[NFTA_FLOWTABLE_NAME] ||
	    !nla[NFTA_FLOWTABLE_HOOK])
		return -EINVAL;

	table = nft_table_lookup(net, nla[NFTA_FLOWTABLE_TABLE], family,
				 genmask, NETLINK_CB(skb).portid);
	if (IS_ERR(table)) {
		NL_SET_BAD_ATTR(extack, nla[NFTA_FLOWTABLE_TABLE]);
		return PTR_ERR(table);
	}

	flowtable = nft_flowtable_lookup(table, nla[NFTA_FLOWTABLE_NAME],
					 genmask);
	if (IS_ERR(flowtable)) {
		err = PTR_ERR(flowtable);
		if (err != -ENOENT) {
			NL_SET_BAD_ATTR(extack, nla[NFTA_FLOWTABLE_NAME]);
			return err;
		}
	} else {
		if (info->nlh->nlmsg_flags & NLM_F_EXCL) {
			NL_SET_BAD_ATTR(extack, nla[NFTA_FLOWTABLE_NAME]);
			return -EEXIST;
		}

		nft_ctx_init(&ctx, net, skb, info->nlh, family, table, NULL, nla);

		return nft_flowtable_update(&ctx, info->nlh, flowtable, extack);
	}

	nft_ctx_init(&ctx, net, skb, info->nlh, family, table, NULL, nla);

	if (!nft_use_inc(&table->use))
		return -EMFILE;

	flowtable = kzalloc(sizeof(*flowtable), GFP_KERNEL_ACCOUNT);
	if (!flowtable) {
		err = -ENOMEM;
		goto flowtable_alloc;
	}

	flowtable->table = table;
	flowtable->handle = nf_tables_alloc_handle(table);
	INIT_LIST_HEAD(&flowtable->hook_list);

	flowtable->name = nla_strdup(nla[NFTA_FLOWTABLE_NAME], GFP_KERNEL_ACCOUNT);
	if (!flowtable->name) {
		err = -ENOMEM;
		goto err1;
	}

	type = nft_flowtable_type_get(net, family);
	if (IS_ERR(type)) {
		err = PTR_ERR(type);
		goto err2;
	}

	if (nla[NFTA_FLOWTABLE_FLAGS]) {
		flowtable->data.flags =
			ntohl(nla_get_be32(nla[NFTA_FLOWTABLE_FLAGS]));
		if (flowtable->data.flags & ~NFT_FLOWTABLE_MASK) {
			err = -EOPNOTSUPP;
			goto err3;
		}
	}

	write_pnet(&flowtable->data.net, net);
	flowtable->data.type = type;
	err = type->init(&flowtable->data);
	if (err < 0)
		goto err3;

	err = nft_flowtable_parse_hook(&ctx, nla, &flowtable_hook, flowtable,
				       extack, true);
	if (err < 0)
		goto err_flowtable_parse_hooks;

	list_splice(&flowtable_hook.list, &flowtable->hook_list);
	flowtable->data.priority = flowtable_hook.priority;
	flowtable->hooknum = flowtable_hook.num;

	trans = nft_trans_flowtable_add(&ctx, NFT_MSG_NEWFLOWTABLE, flowtable);
	if (IS_ERR(trans)) {
		err = PTR_ERR(trans);
		goto err_flowtable_trans;
	}

	/* This must be LAST to ensure no packets are walking over this flowtable. */
	err = nft_register_flowtable_net_hooks(ctx.net, table,
					       &flowtable->hook_list,
					       flowtable);
	if (err < 0)
		goto err_flowtable_hooks;

	list_add_tail_rcu(&flowtable->list, &table->flowtables);

	return 0;

err_flowtable_hooks:
	nft_trans_destroy(trans);
err_flowtable_trans:
	nft_hooks_destroy(&flowtable->hook_list);
err_flowtable_parse_hooks:
	flowtable->data.type->free(&flowtable->data);
err3:
	module_put(type->owner);
err2:
	kfree(flowtable->name);
err1:
	kfree(flowtable);
flowtable_alloc:
	nft_use_dec_restore(&table->use);

	return err;
}

static void nft_flowtable_hook_release(struct nft_flowtable_hook *flowtable_hook)
{
	struct nft_hook *this, *next;

	list_for_each_entry_safe(this, next, &flowtable_hook->list, list) {
		list_del(&this->list);
		kfree(this);
	}
}

static int nft_delflowtable_hook(struct nft_ctx *ctx,
				 struct nft_flowtable *flowtable,
				 struct netlink_ext_ack *extack)
{
	const struct nlattr * const *nla = ctx->nla;
	struct nft_flowtable_hook flowtable_hook;
	LIST_HEAD(flowtable_del_list);
	struct nft_hook *this, *hook;
	struct nft_trans *trans;
	int err;

	err = nft_flowtable_parse_hook(ctx, nla, &flowtable_hook, flowtable,
				       extack, false);
	if (err < 0)
		return err;

	list_for_each_entry(this, &flowtable_hook.list, list) {
		hook = nft_hook_list_find(&flowtable->hook_list, this);
		if (!hook) {
			err = -ENOENT;
			goto err_flowtable_del_hook;
		}
		list_move(&hook->list, &flowtable_del_list);
	}

	trans = nft_trans_alloc(ctx, NFT_MSG_DELFLOWTABLE,
				sizeof(struct nft_trans_flowtable));
	if (!trans) {
		err = -ENOMEM;
		goto err_flowtable_del_hook;
	}

	nft_trans_flowtable(trans) = flowtable;
	nft_trans_flowtable_update(trans) = true;
	INIT_LIST_HEAD(&nft_trans_flowtable_hooks(trans));
	list_splice(&flowtable_del_list, &nft_trans_flowtable_hooks(trans));
	nft_flowtable_hook_release(&flowtable_hook);

	nft_trans_commit_list_add_tail(ctx->net, trans);

	return 0;

err_flowtable_del_hook:
	list_splice(&flowtable_del_list, &flowtable->hook_list);
	nft_flowtable_hook_release(&flowtable_hook);

	return err;
}

static int nf_tables_delflowtable(struct sk_buff *skb,
				  const struct nfnl_info *info,
				  const struct nlattr * const nla[])
{
	struct netlink_ext_ack *extack = info->extack;
	u8 genmask = nft_genmask_next(info->net);
	u8 family = info->nfmsg->nfgen_family;
	struct nft_flowtable *flowtable;
	struct net *net = info->net;
	const struct nlattr *attr;
	struct nft_table *table;
	struct nft_ctx ctx;

	if (!nla[NFTA_FLOWTABLE_TABLE] ||
	    (!nla[NFTA_FLOWTABLE_NAME] &&
	     !nla[NFTA_FLOWTABLE_HANDLE]))
		return -EINVAL;

	table = nft_table_lookup(net, nla[NFTA_FLOWTABLE_TABLE], family,
				 genmask, NETLINK_CB(skb).portid);
	if (IS_ERR(table)) {
		NL_SET_BAD_ATTR(extack, nla[NFTA_FLOWTABLE_TABLE]);
		return PTR_ERR(table);
	}

	if (nla[NFTA_FLOWTABLE_HANDLE]) {
		attr = nla[NFTA_FLOWTABLE_HANDLE];
		flowtable = nft_flowtable_lookup_byhandle(table, attr, genmask);
	} else {
		attr = nla[NFTA_FLOWTABLE_NAME];
		flowtable = nft_flowtable_lookup(table, attr, genmask);
	}

	if (IS_ERR(flowtable)) {
		if (PTR_ERR(flowtable) == -ENOENT &&
		    NFNL_MSG_TYPE(info->nlh->nlmsg_type) == NFT_MSG_DESTROYFLOWTABLE)
			return 0;

		NL_SET_BAD_ATTR(extack, attr);
		return PTR_ERR(flowtable);
	}

	nft_ctx_init(&ctx, net, skb, info->nlh, family, table, NULL, nla);

	if (nla[NFTA_FLOWTABLE_HOOK])
		return nft_delflowtable_hook(&ctx, flowtable, extack);

	if (flowtable->use > 0) {
		NL_SET_BAD_ATTR(extack, attr);
		return -EBUSY;
	}

	return nft_delflowtable(&ctx, flowtable);
}

static int nf_tables_fill_flowtable_info(struct sk_buff *skb, struct net *net,
					 u32 portid, u32 seq, int event,
					 u32 flags, int family,
					 struct nft_flowtable *flowtable,
					 struct list_head *hook_list)
{
	struct nlattr *nest, *nest_devs;
	struct nft_hook *hook;
	struct nlmsghdr *nlh;

	event = nfnl_msg_type(NFNL_SUBSYS_NFTABLES, event);
	nlh = nfnl_msg_put(skb, portid, seq, event, flags, family,
			   NFNETLINK_V0, nft_base_seq(net));
	if (!nlh)
		goto nla_put_failure;

	if (nla_put_string(skb, NFTA_FLOWTABLE_TABLE, flowtable->table->name) ||
	    nla_put_string(skb, NFTA_FLOWTABLE_NAME, flowtable->name) ||
	    nla_put_be64(skb, NFTA_FLOWTABLE_HANDLE, cpu_to_be64(flowtable->handle),
			 NFTA_FLOWTABLE_PAD))
		goto nla_put_failure;

	if (event == NFT_MSG_DELFLOWTABLE && !hook_list) {
		nlmsg_end(skb, nlh);
		return 0;
	}

	if (nla_put_be32(skb, NFTA_FLOWTABLE_USE, htonl(flowtable->use)) ||
	    nla_put_be32(skb, NFTA_FLOWTABLE_FLAGS, htonl(flowtable->data.flags)))
		goto nla_put_failure;

	nest = nla_nest_start_noflag(skb, NFTA_FLOWTABLE_HOOK);
	if (!nest)
		goto nla_put_failure;
	if (nla_put_be32(skb, NFTA_FLOWTABLE_HOOK_NUM, htonl(flowtable->hooknum)) ||
	    nla_put_be32(skb, NFTA_FLOWTABLE_HOOK_PRIORITY, htonl(flowtable->data.priority)))
		goto nla_put_failure;

	nest_devs = nla_nest_start_noflag(skb, NFTA_FLOWTABLE_HOOK_DEVS);
	if (!nest_devs)
		goto nla_put_failure;

	if (!hook_list)
		hook_list = &flowtable->hook_list;

	list_for_each_entry_rcu(hook, hook_list, list) {
		if (nla_put_string(skb, NFTA_DEVICE_NAME, hook->ops.dev->name))
			goto nla_put_failure;
	}
	nla_nest_end(skb, nest_devs);
	nla_nest_end(skb, nest);

	nlmsg_end(skb, nlh);
	return 0;

nla_put_failure:
	nlmsg_trim(skb, nlh);
	return -1;
}

struct nft_flowtable_filter {
	char		*table;
};

static int nf_tables_dump_flowtable(struct sk_buff *skb,
				    struct netlink_callback *cb)
{
	const struct nfgenmsg *nfmsg = nlmsg_data(cb->nlh);
	struct nft_flowtable_filter *filter = cb->data;
	unsigned int idx = 0, s_idx = cb->args[0];
	struct net *net = sock_net(skb->sk);
	int family = nfmsg->nfgen_family;
	struct nft_flowtable *flowtable;
	struct nftables_pernet *nft_net;
	const struct nft_table *table;

	rcu_read_lock();
	nft_net = nft_pernet(net);
	cb->seq = READ_ONCE(nft_net->base_seq);

	list_for_each_entry_rcu(table, &nft_net->tables, list) {
		if (family != NFPROTO_UNSPEC && family != table->family)
			continue;

		list_for_each_entry_rcu(flowtable, &table->flowtables, list) {
			if (!nft_is_active(net, flowtable))
				goto cont;
			if (idx < s_idx)
				goto cont;
			if (idx > s_idx)
				memset(&cb->args[1], 0,
				       sizeof(cb->args) - sizeof(cb->args[0]));
			if (filter && filter->table &&
			    strcmp(filter->table, table->name))
				goto cont;

			if (nf_tables_fill_flowtable_info(skb, net, NETLINK_CB(cb->skb).portid,
							  cb->nlh->nlmsg_seq,
							  NFT_MSG_NEWFLOWTABLE,
							  NLM_F_MULTI | NLM_F_APPEND,
							  table->family,
							  flowtable, NULL) < 0)
				goto done;

			nl_dump_check_consistent(cb, nlmsg_hdr(skb));
cont:
			idx++;
		}
	}
done:
	rcu_read_unlock();

	cb->args[0] = idx;
	return skb->len;
}

static int nf_tables_dump_flowtable_start(struct netlink_callback *cb)
{
	const struct nlattr * const *nla = cb->data;
	struct nft_flowtable_filter *filter = NULL;

	if (nla[NFTA_FLOWTABLE_TABLE]) {
		filter = kzalloc(sizeof(*filter), GFP_ATOMIC);
		if (!filter)
			return -ENOMEM;

		filter->table = nla_strdup(nla[NFTA_FLOWTABLE_TABLE],
					   GFP_ATOMIC);
		if (!filter->table) {
			kfree(filter);
			return -ENOMEM;
		}
	}

	cb->data = filter;
	return 0;
}

static int nf_tables_dump_flowtable_done(struct netlink_callback *cb)
{
	struct nft_flowtable_filter *filter = cb->data;

	if (!filter)
		return 0;

	kfree(filter->table);
	kfree(filter);

	return 0;
}

/* called with rcu_read_lock held */
static int nf_tables_getflowtable(struct sk_buff *skb,
				  const struct nfnl_info *info,
				  const struct nlattr * const nla[])
{
	struct netlink_ext_ack *extack = info->extack;
	u8 genmask = nft_genmask_cur(info->net);
	u8 family = info->nfmsg->nfgen_family;
	struct nft_flowtable *flowtable;
	const struct nft_table *table;
	struct net *net = info->net;
	struct sk_buff *skb2;
	int err;

	if (info->nlh->nlmsg_flags & NLM_F_DUMP) {
		struct netlink_dump_control c = {
			.start = nf_tables_dump_flowtable_start,
			.dump = nf_tables_dump_flowtable,
			.done = nf_tables_dump_flowtable_done,
			.module = THIS_MODULE,
			.data = (void *)nla,
		};

		return nft_netlink_dump_start_rcu(info->sk, skb, info->nlh, &c);
	}

	if (!nla[NFTA_FLOWTABLE_NAME])
		return -EINVAL;

	table = nft_table_lookup(net, nla[NFTA_FLOWTABLE_TABLE], family,
				 genmask, 0);
	if (IS_ERR(table)) {
		NL_SET_BAD_ATTR(extack, nla[NFTA_FLOWTABLE_TABLE]);
		return PTR_ERR(table);
	}

	flowtable = nft_flowtable_lookup(table, nla[NFTA_FLOWTABLE_NAME],
					 genmask);
	if (IS_ERR(flowtable)) {
		NL_SET_BAD_ATTR(extack, nla[NFTA_FLOWTABLE_NAME]);
		return PTR_ERR(flowtable);
	}

	skb2 = alloc_skb(NLMSG_GOODSIZE, GFP_ATOMIC);
	if (!skb2)
		return -ENOMEM;

	err = nf_tables_fill_flowtable_info(skb2, net, NETLINK_CB(skb).portid,
					    info->nlh->nlmsg_seq,
					    NFT_MSG_NEWFLOWTABLE, 0, family,
					    flowtable, NULL);
	if (err < 0)
		goto err_fill_flowtable_info;

	return nfnetlink_unicast(skb2, net, NETLINK_CB(skb).portid);

err_fill_flowtable_info:
	kfree_skb(skb2);
	return err;
}

static void nf_tables_flowtable_notify(struct nft_ctx *ctx,
				       struct nft_flowtable *flowtable,
				       struct list_head *hook_list, int event)
{
	struct nftables_pernet *nft_net = nft_pernet(ctx->net);
	struct sk_buff *skb;
	u16 flags = 0;
	int err;

	if (!ctx->report &&
	    !nfnetlink_has_listeners(ctx->net, NFNLGRP_NFTABLES))
		return;

	skb = nlmsg_new(NLMSG_GOODSIZE, GFP_KERNEL);
	if (skb == NULL)
		goto err;

	if (ctx->flags & (NLM_F_CREATE | NLM_F_EXCL))
		flags |= ctx->flags & (NLM_F_CREATE | NLM_F_EXCL);

	err = nf_tables_fill_flowtable_info(skb, ctx->net, ctx->portid,
					    ctx->seq, event, flags,
					    ctx->family, flowtable, hook_list);
	if (err < 0) {
		kfree_skb(skb);
		goto err;
	}

	nft_notify_enqueue(skb, ctx->report, &nft_net->notify_list);
	return;
err:
	nfnetlink_set_err(ctx->net, ctx->portid, NFNLGRP_NFTABLES, -ENOBUFS);
}

static void nf_tables_flowtable_destroy(struct nft_flowtable *flowtable)
{
	struct nft_hook *hook, *next;

	flowtable->data.type->free(&flowtable->data);
	list_for_each_entry_safe(hook, next, &flowtable->hook_list, list) {
		flowtable->data.type->setup(&flowtable->data, hook->ops.dev,
					    FLOW_BLOCK_UNBIND);
		list_del_rcu(&hook->list);
		kfree_rcu(hook, rcu);
	}
	kfree(flowtable->name);
	module_put(flowtable->data.type->owner);
	kfree(flowtable);
}

static int nf_tables_fill_gen_info(struct sk_buff *skb, struct net *net,
				   u32 portid, u32 seq)
{
	struct nftables_pernet *nft_net = nft_pernet(net);
	struct nlmsghdr *nlh;
	char buf[TASK_COMM_LEN];
	int event = nfnl_msg_type(NFNL_SUBSYS_NFTABLES, NFT_MSG_NEWGEN);

	nlh = nfnl_msg_put(skb, portid, seq, event, 0, AF_UNSPEC,
			   NFNETLINK_V0, nft_base_seq(net));
	if (!nlh)
		goto nla_put_failure;

	if (nla_put_be32(skb, NFTA_GEN_ID, htonl(nft_net->base_seq)) ||
	    nla_put_be32(skb, NFTA_GEN_PROC_PID, htonl(task_pid_nr(current))) ||
	    nla_put_string(skb, NFTA_GEN_PROC_NAME, get_task_comm(buf, current)))
		goto nla_put_failure;

	nlmsg_end(skb, nlh);
	return 0;

nla_put_failure:
	nlmsg_trim(skb, nlh);
	return -EMSGSIZE;
}

static void nft_flowtable_event(unsigned long event, struct net_device *dev,
				struct nft_flowtable *flowtable)
{
	struct nft_hook *hook;

	list_for_each_entry(hook, &flowtable->hook_list, list) {
		if (hook->ops.dev != dev)
			continue;

		/* flow_offload_netdev_event() cleans up entries for us. */
		nft_unregister_flowtable_hook(dev_net(dev), flowtable, hook);
		list_del_rcu(&hook->list);
		kfree_rcu(hook, rcu);
		break;
	}
}

static int nf_tables_flowtable_event(struct notifier_block *this,
				     unsigned long event, void *ptr)
{
	struct net_device *dev = netdev_notifier_info_to_dev(ptr);
	struct nft_flowtable *flowtable;
	struct nftables_pernet *nft_net;
	struct nft_table *table;
	struct net *net;

	if (event != NETDEV_UNREGISTER)
		return 0;

	net = dev_net(dev);
	nft_net = nft_pernet(net);
	mutex_lock(&nft_net->commit_mutex);
	list_for_each_entry(table, &nft_net->tables, list) {
		list_for_each_entry(flowtable, &table->flowtables, list) {
			nft_flowtable_event(event, dev, flowtable);
		}
	}
	mutex_unlock(&nft_net->commit_mutex);

	return NOTIFY_DONE;
}

static struct notifier_block nf_tables_flowtable_notifier = {
	.notifier_call	= nf_tables_flowtable_event,
};

static void nf_tables_gen_notify(struct net *net, struct sk_buff *skb,
				 int event)
{
	struct nlmsghdr *nlh = nlmsg_hdr(skb);
	struct sk_buff *skb2;
	int err;

	if (!nlmsg_report(nlh) &&
	    !nfnetlink_has_listeners(net, NFNLGRP_NFTABLES))
		return;

	skb2 = nlmsg_new(NLMSG_GOODSIZE, GFP_KERNEL);
	if (skb2 == NULL)
		goto err;

	err = nf_tables_fill_gen_info(skb2, net, NETLINK_CB(skb).portid,
				      nlh->nlmsg_seq);
	if (err < 0) {
		kfree_skb(skb2);
		goto err;
	}

	nfnetlink_send(skb2, net, NETLINK_CB(skb).portid, NFNLGRP_NFTABLES,
		       nlmsg_report(nlh), GFP_KERNEL);
	return;
err:
	nfnetlink_set_err(net, NETLINK_CB(skb).portid, NFNLGRP_NFTABLES,
			  -ENOBUFS);
}

static int nf_tables_getgen(struct sk_buff *skb, const struct nfnl_info *info,
			    const struct nlattr * const nla[])
{
	struct sk_buff *skb2;
	int err;

	skb2 = alloc_skb(NLMSG_GOODSIZE, GFP_ATOMIC);
	if (skb2 == NULL)
		return -ENOMEM;

	err = nf_tables_fill_gen_info(skb2, info->net, NETLINK_CB(skb).portid,
				      info->nlh->nlmsg_seq);
	if (err < 0)
		goto err_fill_gen_info;

	return nfnetlink_unicast(skb2, info->net, NETLINK_CB(skb).portid);

err_fill_gen_info:
	kfree_skb(skb2);
	return err;
}

static const struct nfnl_callback nf_tables_cb[NFT_MSG_MAX] = {
	[NFT_MSG_NEWTABLE] = {
		.call		= nf_tables_newtable,
		.type		= NFNL_CB_BATCH,
		.attr_count	= NFTA_TABLE_MAX,
		.policy		= nft_table_policy,
	},
	[NFT_MSG_GETTABLE] = {
		.call		= nf_tables_gettable,
		.type		= NFNL_CB_RCU,
		.attr_count	= NFTA_TABLE_MAX,
		.policy		= nft_table_policy,
	},
	[NFT_MSG_DELTABLE] = {
		.call		= nf_tables_deltable,
		.type		= NFNL_CB_BATCH,
		.attr_count	= NFTA_TABLE_MAX,
		.policy		= nft_table_policy,
	},
	[NFT_MSG_DESTROYTABLE] = {
		.call		= nf_tables_deltable,
		.type		= NFNL_CB_BATCH,
		.attr_count	= NFTA_TABLE_MAX,
		.policy		= nft_table_policy,
	},
	[NFT_MSG_NEWCHAIN] = {
		.call		= nf_tables_newchain,
		.type		= NFNL_CB_BATCH,
		.attr_count	= NFTA_CHAIN_MAX,
		.policy		= nft_chain_policy,
	},
	[NFT_MSG_GETCHAIN] = {
		.call		= nf_tables_getchain,
		.type		= NFNL_CB_RCU,
		.attr_count	= NFTA_CHAIN_MAX,
		.policy		= nft_chain_policy,
	},
	[NFT_MSG_DELCHAIN] = {
		.call		= nf_tables_delchain,
		.type		= NFNL_CB_BATCH,
		.attr_count	= NFTA_CHAIN_MAX,
		.policy		= nft_chain_policy,
	},
	[NFT_MSG_DESTROYCHAIN] = {
		.call		= nf_tables_delchain,
		.type		= NFNL_CB_BATCH,
		.attr_count	= NFTA_CHAIN_MAX,
		.policy		= nft_chain_policy,
	},
	[NFT_MSG_NEWRULE] = {
		.call		= nf_tables_newrule,
		.type		= NFNL_CB_BATCH,
		.attr_count	= NFTA_RULE_MAX,
		.policy		= nft_rule_policy,
	},
	[NFT_MSG_GETRULE] = {
		.call		= nf_tables_getrule,
		.type		= NFNL_CB_RCU,
		.attr_count	= NFTA_RULE_MAX,
		.policy		= nft_rule_policy,
	},
	[NFT_MSG_GETRULE_RESET] = {
		.call		= nf_tables_getrule_reset,
		.type		= NFNL_CB_RCU,
		.attr_count	= NFTA_RULE_MAX,
		.policy		= nft_rule_policy,
	},
	[NFT_MSG_DELRULE] = {
		.call		= nf_tables_delrule,
		.type		= NFNL_CB_BATCH,
		.attr_count	= NFTA_RULE_MAX,
		.policy		= nft_rule_policy,
	},
	[NFT_MSG_DESTROYRULE] = {
		.call		= nf_tables_delrule,
		.type		= NFNL_CB_BATCH,
		.attr_count	= NFTA_RULE_MAX,
		.policy		= nft_rule_policy,
	},
	[NFT_MSG_NEWSET] = {
		.call		= nf_tables_newset,
		.type		= NFNL_CB_BATCH,
		.attr_count	= NFTA_SET_MAX,
		.policy		= nft_set_policy,
	},
	[NFT_MSG_GETSET] = {
		.call		= nf_tables_getset,
		.type		= NFNL_CB_RCU,
		.attr_count	= NFTA_SET_MAX,
		.policy		= nft_set_policy,
	},
	[NFT_MSG_DELSET] = {
		.call		= nf_tables_delset,
		.type		= NFNL_CB_BATCH,
		.attr_count	= NFTA_SET_MAX,
		.policy		= nft_set_policy,
	},
	[NFT_MSG_DESTROYSET] = {
		.call		= nf_tables_delset,
		.type		= NFNL_CB_BATCH,
		.attr_count	= NFTA_SET_MAX,
		.policy		= nft_set_policy,
	},
	[NFT_MSG_NEWSETELEM] = {
		.call		= nf_tables_newsetelem,
		.type		= NFNL_CB_BATCH,
		.attr_count	= NFTA_SET_ELEM_LIST_MAX,
		.policy		= nft_set_elem_list_policy,
	},
	[NFT_MSG_GETSETELEM] = {
		.call		= nf_tables_getsetelem,
		.type		= NFNL_CB_RCU,
		.attr_count	= NFTA_SET_ELEM_LIST_MAX,
		.policy		= nft_set_elem_list_policy,
	},
	[NFT_MSG_GETSETELEM_RESET] = {
		.call		= nf_tables_getsetelem_reset,
		.type		= NFNL_CB_RCU,
		.attr_count	= NFTA_SET_ELEM_LIST_MAX,
		.policy		= nft_set_elem_list_policy,
	},
	[NFT_MSG_DELSETELEM] = {
		.call		= nf_tables_delsetelem,
		.type		= NFNL_CB_BATCH,
		.attr_count	= NFTA_SET_ELEM_LIST_MAX,
		.policy		= nft_set_elem_list_policy,
	},
	[NFT_MSG_DESTROYSETELEM] = {
		.call		= nf_tables_delsetelem,
		.type		= NFNL_CB_BATCH,
		.attr_count	= NFTA_SET_ELEM_LIST_MAX,
		.policy		= nft_set_elem_list_policy,
	},
	[NFT_MSG_GETGEN] = {
		.call		= nf_tables_getgen,
		.type		= NFNL_CB_RCU,
	},
	[NFT_MSG_NEWOBJ] = {
		.call		= nf_tables_newobj,
		.type		= NFNL_CB_BATCH,
		.attr_count	= NFTA_OBJ_MAX,
		.policy		= nft_obj_policy,
	},
	[NFT_MSG_GETOBJ] = {
		.call		= nf_tables_getobj,
		.type		= NFNL_CB_RCU,
		.attr_count	= NFTA_OBJ_MAX,
		.policy		= nft_obj_policy,
	},
	[NFT_MSG_DELOBJ] = {
		.call		= nf_tables_delobj,
		.type		= NFNL_CB_BATCH,
		.attr_count	= NFTA_OBJ_MAX,
		.policy		= nft_obj_policy,
	},
	[NFT_MSG_DESTROYOBJ] = {
		.call		= nf_tables_delobj,
		.type		= NFNL_CB_BATCH,
		.attr_count	= NFTA_OBJ_MAX,
		.policy		= nft_obj_policy,
	},
	[NFT_MSG_GETOBJ_RESET] = {
		.call		= nf_tables_getobj_reset,
		.type		= NFNL_CB_RCU,
		.attr_count	= NFTA_OBJ_MAX,
		.policy		= nft_obj_policy,
	},
	[NFT_MSG_NEWFLOWTABLE] = {
		.call		= nf_tables_newflowtable,
		.type		= NFNL_CB_BATCH,
		.attr_count	= NFTA_FLOWTABLE_MAX,
		.policy		= nft_flowtable_policy,
	},
	[NFT_MSG_GETFLOWTABLE] = {
		.call		= nf_tables_getflowtable,
		.type		= NFNL_CB_RCU,
		.attr_count	= NFTA_FLOWTABLE_MAX,
		.policy		= nft_flowtable_policy,
	},
	[NFT_MSG_DELFLOWTABLE] = {
		.call		= nf_tables_delflowtable,
		.type		= NFNL_CB_BATCH,
		.attr_count	= NFTA_FLOWTABLE_MAX,
		.policy		= nft_flowtable_policy,
	},
	[NFT_MSG_DESTROYFLOWTABLE] = {
		.call		= nf_tables_delflowtable,
		.type		= NFNL_CB_BATCH,
		.attr_count	= NFTA_FLOWTABLE_MAX,
		.policy		= nft_flowtable_policy,
	},
};

static int nf_tables_validate(struct net *net)
{
	struct nftables_pernet *nft_net = nft_pernet(net);
	struct nft_table *table;

	list_for_each_entry(table, &nft_net->tables, list) {
		switch (table->validate_state) {
		case NFT_VALIDATE_SKIP:
			continue;
		case NFT_VALIDATE_NEED:
			nft_validate_state_update(table, NFT_VALIDATE_DO);
			fallthrough;
		case NFT_VALIDATE_DO:
			if (nft_table_validate(net, table) < 0)
				return -EAGAIN;

			nft_validate_state_update(table, NFT_VALIDATE_SKIP);
			break;
		}
	}

	return 0;
}

/* a drop policy has to be deferred until all rules have been activated,
 * otherwise a large ruleset that contains a drop-policy base chain will
 * cause all packets to get dropped until the full transaction has been
 * processed.
 *
 * We defer the drop policy until the transaction has been finalized.
 */
static void nft_chain_commit_drop_policy(struct nft_trans_chain *trans)
{
	struct nft_base_chain *basechain;

	if (trans->policy != NF_DROP)
		return;

	if (!nft_is_base_chain(trans->chain))
		return;

	basechain = nft_base_chain(trans->chain);
	basechain->policy = NF_DROP;
}

static void nft_chain_commit_update(struct nft_trans_chain *trans)
{
	struct nft_table *table = trans->nft_trans_binding.nft_trans.table;
	struct nft_base_chain *basechain;

	if (trans->name) {
		rhltable_remove(&table->chains_ht,
				&trans->chain->rhlhead,
				nft_chain_ht_params);
		swap(trans->chain->name, trans->name);
		rhltable_insert_key(&table->chains_ht,
				    trans->chain->name,
				    &trans->chain->rhlhead,
				    nft_chain_ht_params);
	}

	if (!nft_is_base_chain(trans->chain))
		return;

	nft_chain_stats_replace(trans);

	basechain = nft_base_chain(trans->chain);

	switch (trans->policy) {
	case NF_DROP:
	case NF_ACCEPT:
		basechain->policy = trans->policy;
		break;
	}
}

static void nft_obj_commit_update(const struct nft_ctx *ctx,
				  struct nft_trans *trans)
{
	struct nft_object *newobj;
	struct nft_object *obj;

	obj = nft_trans_obj(trans);
	newobj = nft_trans_obj_newobj(trans);

	if (WARN_ON_ONCE(!obj->ops->update))
		return;

	obj->ops->update(obj, newobj);
	nft_obj_destroy(ctx, newobj);
}

static void nft_commit_release(struct nft_trans *trans)
{
	struct nft_ctx ctx = {
		.net = trans->net,
	};

	nft_ctx_update(&ctx, trans);

	switch (trans->msg_type) {
	case NFT_MSG_DELTABLE:
	case NFT_MSG_DESTROYTABLE:
		nf_tables_table_destroy(trans->table);
		break;
	case NFT_MSG_NEWCHAIN:
		free_percpu(nft_trans_chain_stats(trans));
		kfree(nft_trans_chain_name(trans));
		break;
	case NFT_MSG_DELCHAIN:
	case NFT_MSG_DESTROYCHAIN:
		if (nft_trans_chain_update(trans))
			nft_hooks_destroy(&nft_trans_chain_hooks(trans));
		else
			nf_tables_chain_destroy(nft_trans_chain(trans));
		break;
	case NFT_MSG_DELRULE:
	case NFT_MSG_DESTROYRULE:
		nf_tables_rule_destroy(&ctx, nft_trans_rule(trans));
		break;
	case NFT_MSG_DELSET:
	case NFT_MSG_DESTROYSET:
		nft_set_destroy(&ctx, nft_trans_set(trans));
		break;
	case NFT_MSG_DELSETELEM:
	case NFT_MSG_DESTROYSETELEM:
		nf_tables_set_elem_destroy(&ctx,
					   nft_trans_elem_set(trans),
					   nft_trans_elem_priv(trans));
		break;
	case NFT_MSG_DELOBJ:
	case NFT_MSG_DESTROYOBJ:
		nft_obj_destroy(&ctx, nft_trans_obj(trans));
		break;
	case NFT_MSG_DELFLOWTABLE:
	case NFT_MSG_DESTROYFLOWTABLE:
		if (nft_trans_flowtable_update(trans))
			nft_hooks_destroy(&nft_trans_flowtable_hooks(trans));
		else
			nf_tables_flowtable_destroy(nft_trans_flowtable(trans));
		break;
	}

	if (trans->put_net)
		put_net(trans->net);

	kfree(trans);
}

static void nf_tables_trans_destroy_work(struct work_struct *w)
{
	struct nft_trans *trans, *next;
	LIST_HEAD(head);

	spin_lock(&nf_tables_destroy_list_lock);
	list_splice_init(&nf_tables_destroy_list, &head);
	spin_unlock(&nf_tables_destroy_list_lock);

	if (list_empty(&head))
		return;

	synchronize_rcu();

	list_for_each_entry_safe(trans, next, &head, list) {
		nft_trans_list_del(trans);
		nft_commit_release(trans);
	}
}

void nf_tables_trans_destroy_flush_work(void)
{
	flush_work(&trans_destroy_work);
}
EXPORT_SYMBOL_GPL(nf_tables_trans_destroy_flush_work);

static bool nft_expr_reduce(struct nft_regs_track *track,
			    const struct nft_expr *expr)
{
	return false;
}

static int nf_tables_commit_chain_prepare(struct net *net, struct nft_chain *chain)
{
	const struct nft_expr *expr, *last;
	struct nft_regs_track track = {};
	unsigned int size, data_size;
	void *data, *data_boundary;
	struct nft_rule_dp *prule;
	struct nft_rule *rule;

	/* already handled or inactive chain? */
	if (chain->blob_next || !nft_is_active_next(net, chain))
		return 0;

	data_size = 0;
	list_for_each_entry(rule, &chain->rules, list) {
		if (nft_is_active_next(net, rule)) {
			data_size += sizeof(*prule) + rule->dlen;
			if (data_size > INT_MAX)
				return -ENOMEM;
		}
	}

	chain->blob_next = nf_tables_chain_alloc_rules(chain, data_size);
	if (!chain->blob_next)
		return -ENOMEM;

	data = (void *)chain->blob_next->data;
	data_boundary = data + data_size;
	size = 0;

	list_for_each_entry(rule, &chain->rules, list) {
		if (!nft_is_active_next(net, rule))
			continue;

		prule = (struct nft_rule_dp *)data;
		data += offsetof(struct nft_rule_dp, data);
		if (WARN_ON_ONCE(data > data_boundary))
			return -ENOMEM;

		size = 0;
		track.last = nft_expr_last(rule);
		nft_rule_for_each_expr(expr, last, rule) {
			track.cur = expr;

			if (nft_expr_reduce(&track, expr)) {
				expr = track.cur;
				continue;
			}

			if (WARN_ON_ONCE(data + size + expr->ops->size > data_boundary))
				return -ENOMEM;

			memcpy(data + size, expr, expr->ops->size);
			size += expr->ops->size;
		}
		if (WARN_ON_ONCE(size >= 1 << 12))
			return -ENOMEM;

		prule->handle = rule->handle;
		prule->dlen = size;
		prule->is_last = 0;

		data += size;
		size = 0;
		chain->blob_next->size += (unsigned long)(data - (void *)prule);
	}

	if (WARN_ON_ONCE(data > data_boundary))
		return -ENOMEM;

	prule = (struct nft_rule_dp *)data;
	nft_last_rule(chain, prule);

	return 0;
}

static void nf_tables_commit_chain_prepare_cancel(struct net *net)
{
	struct nftables_pernet *nft_net = nft_pernet(net);
	struct nft_trans *trans, *next;

	list_for_each_entry_safe(trans, next, &nft_net->commit_list, list) {
		if (trans->msg_type == NFT_MSG_NEWRULE ||
		    trans->msg_type == NFT_MSG_DELRULE) {
			struct nft_chain *chain = nft_trans_rule_chain(trans);

			kvfree(chain->blob_next);
			chain->blob_next = NULL;
		}
	}
}

static void __nf_tables_commit_chain_free_rules(struct rcu_head *h)
{
	struct nft_rule_dp_last *l = container_of(h, struct nft_rule_dp_last, h);

	kvfree(l->blob);
}

static void nf_tables_commit_chain_free_rules_old(struct nft_rule_blob *blob)
{
	struct nft_rule_dp_last *last;

	/* last rule trailer is after end marker */
	last = (void *)blob + sizeof(*blob) + blob->size;
	last->blob = blob;

	call_rcu(&last->h, __nf_tables_commit_chain_free_rules);
}

static void nf_tables_commit_chain(struct net *net, struct nft_chain *chain)
{
	struct nft_rule_blob *g0, *g1;
	bool next_genbit;

	next_genbit = nft_gencursor_next(net);

	g0 = rcu_dereference_protected(chain->blob_gen_0,
				       lockdep_commit_lock_is_held(net));
	g1 = rcu_dereference_protected(chain->blob_gen_1,
				       lockdep_commit_lock_is_held(net));

	/* No changes to this chain? */
	if (chain->blob_next == NULL) {
		/* chain had no change in last or next generation */
		if (g0 == g1)
			return;
		/*
		 * chain had no change in this generation; make sure next
		 * one uses same rules as current generation.
		 */
		if (next_genbit) {
			rcu_assign_pointer(chain->blob_gen_1, g0);
			nf_tables_commit_chain_free_rules_old(g1);
		} else {
			rcu_assign_pointer(chain->blob_gen_0, g1);
			nf_tables_commit_chain_free_rules_old(g0);
		}

		return;
	}

	if (next_genbit)
		rcu_assign_pointer(chain->blob_gen_1, chain->blob_next);
	else
		rcu_assign_pointer(chain->blob_gen_0, chain->blob_next);

	chain->blob_next = NULL;

	if (g0 == g1)
		return;

	if (next_genbit)
		nf_tables_commit_chain_free_rules_old(g1);
	else
		nf_tables_commit_chain_free_rules_old(g0);
}

static void nft_obj_del(struct nft_object *obj)
{
	rhltable_remove(&nft_objname_ht, &obj->rhlhead, nft_objname_ht_params);
	list_del_rcu(&obj->list);
}

void nft_chain_del(struct nft_chain *chain)
{
	struct nft_table *table = chain->table;

	WARN_ON_ONCE(rhltable_remove(&table->chains_ht, &chain->rhlhead,
				     nft_chain_ht_params));
	list_del_rcu(&chain->list);
}

static void nft_trans_gc_setelem_remove(struct nft_ctx *ctx,
					struct nft_trans_gc *trans)
{
	struct nft_elem_priv **priv = trans->priv;
	unsigned int i;

	for (i = 0; i < trans->count; i++) {
		nft_setelem_data_deactivate(ctx->net, trans->set, priv[i]);
		nft_setelem_remove(ctx->net, trans->set, priv[i]);
	}
}

void nft_trans_gc_destroy(struct nft_trans_gc *trans)
{
	nft_set_put(trans->set);
	put_net(trans->net);
	kfree(trans);
}

static void nft_trans_gc_trans_free(struct rcu_head *rcu)
{
	struct nft_elem_priv *elem_priv;
	struct nft_trans_gc *trans;
	struct nft_ctx ctx = {};
	unsigned int i;

	trans = container_of(rcu, struct nft_trans_gc, rcu);
	ctx.net	= read_pnet(&trans->set->net);

	for (i = 0; i < trans->count; i++) {
		elem_priv = trans->priv[i];
		if (!nft_setelem_is_catchall(trans->set, elem_priv))
			atomic_dec(&trans->set->nelems);

		nf_tables_set_elem_destroy(&ctx, trans->set, elem_priv);
	}

	nft_trans_gc_destroy(trans);
}

static bool nft_trans_gc_work_done(struct nft_trans_gc *trans)
{
	struct nftables_pernet *nft_net;
	struct nft_ctx ctx = {};

	nft_net = nft_pernet(trans->net);

	mutex_lock(&nft_net->commit_mutex);

	/* Check for race with transaction, otherwise this batch refers to
	 * stale objects that might not be there anymore. Skip transaction if
	 * set has been destroyed from control plane transaction in case gc
	 * worker loses race.
	 */
	if (READ_ONCE(nft_net->gc_seq) != trans->seq || trans->set->dead) {
		mutex_unlock(&nft_net->commit_mutex);
		return false;
	}

	ctx.net = trans->net;
	ctx.table = trans->set->table;

	nft_trans_gc_setelem_remove(&ctx, trans);
	mutex_unlock(&nft_net->commit_mutex);

	return true;
}

static void nft_trans_gc_work(struct work_struct *work)
{
	struct nft_trans_gc *trans, *next;
	LIST_HEAD(trans_gc_list);

	spin_lock(&nf_tables_gc_list_lock);
	list_splice_init(&nf_tables_gc_list, &trans_gc_list);
	spin_unlock(&nf_tables_gc_list_lock);

	list_for_each_entry_safe(trans, next, &trans_gc_list, list) {
		list_del(&trans->list);
		if (!nft_trans_gc_work_done(trans)) {
			nft_trans_gc_destroy(trans);
			continue;
		}
		call_rcu(&trans->rcu, nft_trans_gc_trans_free);
	}
}

struct nft_trans_gc *nft_trans_gc_alloc(struct nft_set *set,
					unsigned int gc_seq, gfp_t gfp)
{
	struct net *net = read_pnet(&set->net);
	struct nft_trans_gc *trans;

	trans = kzalloc(sizeof(*trans), gfp);
	if (!trans)
		return NULL;

	trans->net = maybe_get_net(net);
	if (!trans->net) {
		kfree(trans);
		return NULL;
	}

	refcount_inc(&set->refs);
	trans->set = set;
	trans->seq = gc_seq;

	return trans;
}

void nft_trans_gc_elem_add(struct nft_trans_gc *trans, void *priv)
{
	trans->priv[trans->count++] = priv;
}

static void nft_trans_gc_queue_work(struct nft_trans_gc *trans)
{
	spin_lock(&nf_tables_gc_list_lock);
	list_add_tail(&trans->list, &nf_tables_gc_list);
	spin_unlock(&nf_tables_gc_list_lock);

	schedule_work(&trans_gc_work);
}

static int nft_trans_gc_space(struct nft_trans_gc *trans)
{
	return NFT_TRANS_GC_BATCHCOUNT - trans->count;
}

struct nft_trans_gc *nft_trans_gc_queue_async(struct nft_trans_gc *gc,
					      unsigned int gc_seq, gfp_t gfp)
{
	struct nft_set *set;

	if (nft_trans_gc_space(gc))
		return gc;

	set = gc->set;
	nft_trans_gc_queue_work(gc);

	return nft_trans_gc_alloc(set, gc_seq, gfp);
}

void nft_trans_gc_queue_async_done(struct nft_trans_gc *trans)
{
	if (trans->count == 0) {
		nft_trans_gc_destroy(trans);
		return;
	}

	nft_trans_gc_queue_work(trans);
}

struct nft_trans_gc *nft_trans_gc_queue_sync(struct nft_trans_gc *gc, gfp_t gfp)
{
	struct nft_set *set;

	if (WARN_ON_ONCE(!lockdep_commit_lock_is_held(gc->net)))
		return NULL;

	if (nft_trans_gc_space(gc))
		return gc;

	set = gc->set;
	call_rcu(&gc->rcu, nft_trans_gc_trans_free);

	return nft_trans_gc_alloc(set, 0, gfp);
}

void nft_trans_gc_queue_sync_done(struct nft_trans_gc *trans)
{
	WARN_ON_ONCE(!lockdep_commit_lock_is_held(trans->net));

	if (trans->count == 0) {
		nft_trans_gc_destroy(trans);
		return;
	}

	call_rcu(&trans->rcu, nft_trans_gc_trans_free);
}

struct nft_trans_gc *nft_trans_gc_catchall_async(struct nft_trans_gc *gc,
						 unsigned int gc_seq)
{
	struct nft_set_elem_catchall *catchall;
	const struct nft_set *set = gc->set;
	struct nft_set_ext *ext;

	list_for_each_entry_rcu(catchall, &set->catchall_list, list) {
		ext = nft_set_elem_ext(set, catchall->elem);

		if (!nft_set_elem_expired(ext))
			continue;
		if (nft_set_elem_is_dead(ext))
			goto dead_elem;

		nft_set_elem_dead(ext);
dead_elem:
		gc = nft_trans_gc_queue_async(gc, gc_seq, GFP_ATOMIC);
		if (!gc)
			return NULL;

		nft_trans_gc_elem_add(gc, catchall->elem);
	}

	return gc;
}

struct nft_trans_gc *nft_trans_gc_catchall_sync(struct nft_trans_gc *gc)
{
	struct nft_set_elem_catchall *catchall, *next;
	u64 tstamp = nft_net_tstamp(gc->net);
	const struct nft_set *set = gc->set;
	struct nft_elem_priv *elem_priv;
	struct nft_set_ext *ext;

	WARN_ON_ONCE(!lockdep_commit_lock_is_held(gc->net));

	list_for_each_entry_safe(catchall, next, &set->catchall_list, list) {
		ext = nft_set_elem_ext(set, catchall->elem);

		if (!__nft_set_elem_expired(ext, tstamp))
			continue;

		gc = nft_trans_gc_queue_sync(gc, GFP_KERNEL);
		if (!gc)
			return NULL;

		elem_priv = catchall->elem;
		nft_setelem_data_deactivate(gc->net, gc->set, elem_priv);
		nft_setelem_catchall_destroy(catchall);
		nft_trans_gc_elem_add(gc, elem_priv);
	}

	return gc;
}

static void nf_tables_module_autoload_cleanup(struct net *net)
{
	struct nftables_pernet *nft_net = nft_pernet(net);
	struct nft_module_request *req, *next;

	WARN_ON_ONCE(!list_empty(&nft_net->commit_list));
	list_for_each_entry_safe(req, next, &nft_net->module_list, list) {
		WARN_ON_ONCE(!req->done);
		list_del(&req->list);
		kfree(req);
	}
}

static void nf_tables_commit_release(struct net *net)
{
	struct nftables_pernet *nft_net = nft_pernet(net);
	struct nft_trans *trans;

	/* all side effects have to be made visible.
	 * For example, if a chain named 'foo' has been deleted, a
	 * new transaction must not find it anymore.
	 *
	 * Memory reclaim happens asynchronously from work queue
	 * to prevent expensive synchronize_rcu() in commit phase.
	 */
	if (list_empty(&nft_net->commit_list)) {
		nf_tables_module_autoload_cleanup(net);
		mutex_unlock(&nft_net->commit_mutex);
		return;
	}

	trans = list_last_entry(&nft_net->commit_list,
				struct nft_trans, list);
	get_net(trans->net);
	WARN_ON_ONCE(trans->put_net);

	trans->put_net = true;
	spin_lock(&nf_tables_destroy_list_lock);
	list_splice_tail_init(&nft_net->commit_list, &nf_tables_destroy_list);
	spin_unlock(&nf_tables_destroy_list_lock);

	nf_tables_module_autoload_cleanup(net);
	schedule_work(&trans_destroy_work);

	mutex_unlock(&nft_net->commit_mutex);
}

static void nft_commit_notify(struct net *net, u32 portid)
{
	struct nftables_pernet *nft_net = nft_pernet(net);
	struct sk_buff *batch_skb = NULL, *nskb, *skb;
	unsigned char *data;
	int len;

	list_for_each_entry_safe(skb, nskb, &nft_net->notify_list, list) {
		if (!batch_skb) {
new_batch:
			batch_skb = skb;
			len = NLMSG_GOODSIZE - skb->len;
			list_del(&skb->list);
			continue;
		}
		len -= skb->len;
		if (len > 0 && NFT_CB(skb).report == NFT_CB(batch_skb).report) {
			data = skb_put(batch_skb, skb->len);
			memcpy(data, skb->data, skb->len);
			list_del(&skb->list);
			kfree_skb(skb);
			continue;
		}
		nfnetlink_send(batch_skb, net, portid, NFNLGRP_NFTABLES,
			       NFT_CB(batch_skb).report, GFP_KERNEL);
		goto new_batch;
	}

	if (batch_skb) {
		nfnetlink_send(batch_skb, net, portid, NFNLGRP_NFTABLES,
			       NFT_CB(batch_skb).report, GFP_KERNEL);
	}

	WARN_ON_ONCE(!list_empty(&nft_net->notify_list));
}

static int nf_tables_commit_audit_alloc(struct list_head *adl,
					struct nft_table *table)
{
	struct nft_audit_data *adp;

	list_for_each_entry(adp, adl, list) {
		if (adp->table == table)
			return 0;
	}
	adp = kzalloc(sizeof(*adp), GFP_KERNEL);
	if (!adp)
		return -ENOMEM;
	adp->table = table;
	list_add(&adp->list, adl);
	return 0;
}

static void nf_tables_commit_audit_free(struct list_head *adl)
{
	struct nft_audit_data *adp, *adn;

	list_for_each_entry_safe(adp, adn, adl, list) {
		list_del(&adp->list);
		kfree(adp);
	}
}

static void nf_tables_commit_audit_collect(struct list_head *adl,
					   struct nft_table *table, u32 op)
{
	struct nft_audit_data *adp;

	list_for_each_entry(adp, adl, list) {
		if (adp->table == table)
			goto found;
	}
	WARN_ONCE(1, "table=%s not expected in commit list", table->name);
	return;
found:
	adp->entries++;
	if (!adp->op || adp->op > op)
		adp->op = op;
}

#define AUNFTABLENAMELEN (NFT_TABLE_MAXNAMELEN + 22)

static void nf_tables_commit_audit_log(struct list_head *adl, u32 generation)
{
	struct nft_audit_data *adp, *adn;
	char aubuf[AUNFTABLENAMELEN];

	list_for_each_entry_safe(adp, adn, adl, list) {
		snprintf(aubuf, AUNFTABLENAMELEN, "%s:%u", adp->table->name,
			 generation);
		audit_log_nfcfg(aubuf, adp->table->family, adp->entries,
				nft2audit_op[adp->op], GFP_KERNEL);
		list_del(&adp->list);
		kfree(adp);
	}
}

static void nft_set_commit_update(struct list_head *set_update_list)
{
	struct nft_set *set, *next;

	list_for_each_entry_safe(set, next, set_update_list, pending_update) {
		list_del_init(&set->pending_update);

		if (!set->ops->commit || set->dead)
			continue;

		set->ops->commit(set);
	}
}

static unsigned int nft_gc_seq_begin(struct nftables_pernet *nft_net)
{
	unsigned int gc_seq;

	/* Bump gc counter, it becomes odd, this is the busy mark. */
	gc_seq = READ_ONCE(nft_net->gc_seq);
	WRITE_ONCE(nft_net->gc_seq, ++gc_seq);

	return gc_seq;
}

static void nft_gc_seq_end(struct nftables_pernet *nft_net, unsigned int gc_seq)
{
	WRITE_ONCE(nft_net->gc_seq, ++gc_seq);
}

static int nf_tables_commit(struct net *net, struct sk_buff *skb)
{
	struct nftables_pernet *nft_net = nft_pernet(net);
	const struct nlmsghdr *nlh = nlmsg_hdr(skb);
	struct nft_trans_binding *trans_binding;
	struct nft_trans *trans, *next;
	unsigned int base_seq, gc_seq;
	LIST_HEAD(set_update_list);
	struct nft_trans_elem *te;
	struct nft_chain *chain;
	struct nft_table *table;
	struct nft_ctx ctx;
	LIST_HEAD(adl);
	int err;

	if (list_empty(&nft_net->commit_list)) {
		mutex_unlock(&nft_net->commit_mutex);
		return 0;
	}

	nft_ctx_init(&ctx, net, skb, nlh, NFPROTO_UNSPEC, NULL, NULL, NULL);

	list_for_each_entry(trans_binding, &nft_net->binding_list, binding_list) {
		trans = &trans_binding->nft_trans;
		switch (trans->msg_type) {
		case NFT_MSG_NEWSET:
			if (!nft_trans_set_update(trans) &&
			    nft_set_is_anonymous(nft_trans_set(trans)) &&
			    !nft_trans_set_bound(trans)) {
				pr_warn_once("nftables ruleset with unbound set\n");
				return -EINVAL;
			}
			break;
		case NFT_MSG_NEWCHAIN:
			if (!nft_trans_chain_update(trans) &&
			    nft_chain_binding(nft_trans_chain(trans)) &&
			    !nft_trans_chain_bound(trans)) {
				pr_warn_once("nftables ruleset with unbound chain\n");
				return -EINVAL;
			}
			break;
		default:
			WARN_ONCE(1, "Unhandled bind type %d", trans->msg_type);
			break;
		}
	}

	/* 0. Validate ruleset, otherwise roll back for error reporting. */
	if (nf_tables_validate(net) < 0) {
		nft_net->validate_state = NFT_VALIDATE_DO;
		return -EAGAIN;
	}

	err = nft_flow_rule_offload_commit(net);
	if (err < 0)
		return err;

	/* 1.  Allocate space for next generation rules_gen_X[] */
	list_for_each_entry_safe(trans, next, &nft_net->commit_list, list) {
		struct nft_table *table = trans->table;
		int ret;

		ret = nf_tables_commit_audit_alloc(&adl, table);
		if (ret) {
			nf_tables_commit_chain_prepare_cancel(net);
			nf_tables_commit_audit_free(&adl);
			return ret;
		}
		if (trans->msg_type == NFT_MSG_NEWRULE ||
		    trans->msg_type == NFT_MSG_DELRULE) {
			chain = nft_trans_rule_chain(trans);

			ret = nf_tables_commit_chain_prepare(net, chain);
			if (ret < 0) {
				nf_tables_commit_chain_prepare_cancel(net);
				nf_tables_commit_audit_free(&adl);
				return ret;
			}
		}
	}

	/* step 2.  Make rules_gen_X visible to packet path */
	list_for_each_entry(table, &nft_net->tables, list) {
		list_for_each_entry(chain, &table->chains, list)
			nf_tables_commit_chain(net, chain);
	}

	/*
	 * Bump generation counter, invalidate any dump in progress.
	 * Cannot fail after this point.
	 */
	base_seq = READ_ONCE(nft_net->base_seq);
	while (++base_seq == 0)
		;

	WRITE_ONCE(nft_net->base_seq, base_seq);

	gc_seq = nft_gc_seq_begin(nft_net);

	/* step 3. Start new generation, rules_gen_X now in use. */
	net->nft.gencursor = nft_gencursor_next(net);

	list_for_each_entry_safe(trans, next, &nft_net->commit_list, list) {
		struct nft_table *table = trans->table;

		nft_ctx_update(&ctx, trans);

		nf_tables_commit_audit_collect(&adl, table, trans->msg_type);
		switch (trans->msg_type) {
		case NFT_MSG_NEWTABLE:
			if (nft_trans_table_update(trans)) {
				if (!(table->flags & __NFT_TABLE_F_UPDATE)) {
					nft_trans_destroy(trans);
					break;
				}
				if (table->flags & NFT_TABLE_F_DORMANT)
					nf_tables_table_disable(net, table);

				table->flags &= ~__NFT_TABLE_F_UPDATE;
			} else {
				nft_clear(net, table);
			}
			nf_tables_table_notify(&ctx, NFT_MSG_NEWTABLE);
			nft_trans_destroy(trans);
			break;
		case NFT_MSG_DELTABLE:
		case NFT_MSG_DESTROYTABLE:
			list_del_rcu(&table->list);
			nf_tables_table_notify(&ctx, trans->msg_type);
			break;
		case NFT_MSG_NEWCHAIN:
			if (nft_trans_chain_update(trans)) {
				nft_chain_commit_update(nft_trans_container_chain(trans));
				nf_tables_chain_notify(&ctx, NFT_MSG_NEWCHAIN,
						       &nft_trans_chain_hooks(trans));
				list_splice(&nft_trans_chain_hooks(trans),
					    &nft_trans_basechain(trans)->hook_list);
				/* trans destroyed after rcu grace period */
			} else {
				nft_chain_commit_drop_policy(nft_trans_container_chain(trans));
				nft_clear(net, nft_trans_chain(trans));
				nf_tables_chain_notify(&ctx, NFT_MSG_NEWCHAIN, NULL);
				nft_trans_destroy(trans);
			}
			break;
		case NFT_MSG_DELCHAIN:
		case NFT_MSG_DESTROYCHAIN:
			if (nft_trans_chain_update(trans)) {
				nf_tables_chain_notify(&ctx, NFT_MSG_DELCHAIN,
						       &nft_trans_chain_hooks(trans));
				if (!(table->flags & NFT_TABLE_F_DORMANT)) {
					nft_netdev_unregister_hooks(net,
								    &nft_trans_chain_hooks(trans),
								    true);
				}
			} else {
				nft_chain_del(nft_trans_chain(trans));
				nf_tables_chain_notify(&ctx, NFT_MSG_DELCHAIN,
						       NULL);
				nf_tables_unregister_hook(ctx.net, ctx.table,
							  nft_trans_chain(trans));
			}
			break;
		case NFT_MSG_NEWRULE:
			nft_clear(net, nft_trans_rule(trans));
			nf_tables_rule_notify(&ctx, nft_trans_rule(trans),
					      NFT_MSG_NEWRULE);
			if (nft_trans_rule_chain(trans)->flags & NFT_CHAIN_HW_OFFLOAD)
				nft_flow_rule_destroy(nft_trans_flow_rule(trans));

			nft_trans_destroy(trans);
			break;
		case NFT_MSG_DELRULE:
		case NFT_MSG_DESTROYRULE:
			list_del_rcu(&nft_trans_rule(trans)->list);
			nf_tables_rule_notify(&ctx, nft_trans_rule(trans),
					      trans->msg_type);
			nft_rule_expr_deactivate(&ctx, nft_trans_rule(trans),
						 NFT_TRANS_COMMIT);

			if (nft_trans_rule_chain(trans)->flags & NFT_CHAIN_HW_OFFLOAD)
				nft_flow_rule_destroy(nft_trans_flow_rule(trans));
			break;
		case NFT_MSG_NEWSET:
			list_del(&nft_trans_container_set(trans)->list_trans_newset);
			if (nft_trans_set_update(trans)) {
				struct nft_set *set = nft_trans_set(trans);

				WRITE_ONCE(set->timeout, nft_trans_set_timeout(trans));
				WRITE_ONCE(set->gc_int, nft_trans_set_gc_int(trans));

				if (nft_trans_set_size(trans))
					WRITE_ONCE(set->size, nft_trans_set_size(trans));
			} else {
				nft_clear(net, nft_trans_set(trans));
				/* This avoids hitting -EBUSY when deleting the table
				 * from the transaction.
				 */
				if (nft_set_is_anonymous(nft_trans_set(trans)) &&
				    !list_empty(&nft_trans_set(trans)->bindings))
					nft_use_dec(&table->use);
			}
			nf_tables_set_notify(&ctx, nft_trans_set(trans),
					     NFT_MSG_NEWSET, GFP_KERNEL);
			nft_trans_destroy(trans);
			break;
		case NFT_MSG_DELSET:
		case NFT_MSG_DESTROYSET:
			nft_trans_set(trans)->dead = 1;
			list_del_rcu(&nft_trans_set(trans)->list);
			nf_tables_set_notify(&ctx, nft_trans_set(trans),
					     trans->msg_type, GFP_KERNEL);
			break;
		case NFT_MSG_NEWSETELEM:
			te = nft_trans_container_elem(trans);

			nft_setelem_activate(net, te->set, te->elem_priv);
			nf_tables_setelem_notify(&ctx, te->set,
						 te->elem_priv,
						 NFT_MSG_NEWSETELEM);
			if (te->set->ops->commit &&
			    list_empty(&te->set->pending_update)) {
				list_add_tail(&te->set->pending_update,
					      &set_update_list);
			}
			nft_trans_destroy(trans);
			break;
		case NFT_MSG_DELSETELEM:
		case NFT_MSG_DESTROYSETELEM:
			te = nft_trans_container_elem(trans);

			nf_tables_setelem_notify(&ctx, te->set,
						 te->elem_priv,
						 trans->msg_type);
			nft_setelem_remove(net, te->set, te->elem_priv);
			if (!nft_setelem_is_catchall(te->set, te->elem_priv)) {
				atomic_dec(&te->set->nelems);
				te->set->ndeact--;
			}
			if (te->set->ops->commit &&
			    list_empty(&te->set->pending_update)) {
				list_add_tail(&te->set->pending_update,
					      &set_update_list);
			}
			break;
		case NFT_MSG_NEWOBJ:
			if (nft_trans_obj_update(trans)) {
				nft_obj_commit_update(&ctx, trans);
				nf_tables_obj_notify(&ctx,
						     nft_trans_obj(trans),
						     NFT_MSG_NEWOBJ);
			} else {
				nft_clear(net, nft_trans_obj(trans));
				nf_tables_obj_notify(&ctx,
						     nft_trans_obj(trans),
						     NFT_MSG_NEWOBJ);
				nft_trans_destroy(trans);
			}
			break;
		case NFT_MSG_DELOBJ:
		case NFT_MSG_DESTROYOBJ:
			nft_obj_del(nft_trans_obj(trans));
			nf_tables_obj_notify(&ctx, nft_trans_obj(trans),
					     trans->msg_type);
			break;
		case NFT_MSG_NEWFLOWTABLE:
			if (nft_trans_flowtable_update(trans)) {
				nft_trans_flowtable(trans)->data.flags =
					nft_trans_flowtable_flags(trans);
				nf_tables_flowtable_notify(&ctx,
							   nft_trans_flowtable(trans),
							   &nft_trans_flowtable_hooks(trans),
							   NFT_MSG_NEWFLOWTABLE);
				list_splice(&nft_trans_flowtable_hooks(trans),
					    &nft_trans_flowtable(trans)->hook_list);
			} else {
				nft_clear(net, nft_trans_flowtable(trans));
				nf_tables_flowtable_notify(&ctx,
							   nft_trans_flowtable(trans),
							   NULL,
							   NFT_MSG_NEWFLOWTABLE);
			}
			nft_trans_destroy(trans);
			break;
		case NFT_MSG_DELFLOWTABLE:
		case NFT_MSG_DESTROYFLOWTABLE:
			if (nft_trans_flowtable_update(trans)) {
				nf_tables_flowtable_notify(&ctx,
							   nft_trans_flowtable(trans),
							   &nft_trans_flowtable_hooks(trans),
							   trans->msg_type);
				nft_unregister_flowtable_net_hooks(net,
								   &nft_trans_flowtable_hooks(trans));
			} else {
				list_del_rcu(&nft_trans_flowtable(trans)->list);
				nf_tables_flowtable_notify(&ctx,
							   nft_trans_flowtable(trans),
							   NULL,
							   trans->msg_type);
				nft_unregister_flowtable_net_hooks(net,
						&nft_trans_flowtable(trans)->hook_list);
			}
			break;
		}
	}

	nft_set_commit_update(&set_update_list);

	nft_commit_notify(net, NETLINK_CB(skb).portid);
	nf_tables_gen_notify(net, skb, NFT_MSG_NEWGEN);
	nf_tables_commit_audit_log(&adl, nft_net->base_seq);

	nft_gc_seq_end(nft_net, gc_seq);
	nft_net->validate_state = NFT_VALIDATE_SKIP;
	nf_tables_commit_release(net);

	return 0;
}

static void nf_tables_module_autoload(struct net *net)
{
	struct nftables_pernet *nft_net = nft_pernet(net);
	struct nft_module_request *req, *next;
	LIST_HEAD(module_list);

	list_splice_init(&nft_net->module_list, &module_list);
	mutex_unlock(&nft_net->commit_mutex);
	list_for_each_entry_safe(req, next, &module_list, list) {
		request_module("%s", req->module);
		req->done = true;
	}
	mutex_lock(&nft_net->commit_mutex);
	list_splice(&module_list, &nft_net->module_list);
}

static void nf_tables_abort_release(struct nft_trans *trans)
{
	struct nft_ctx ctx = { };

	nft_ctx_update(&ctx, trans);

	switch (trans->msg_type) {
	case NFT_MSG_NEWTABLE:
		nf_tables_table_destroy(trans->table);
		break;
	case NFT_MSG_NEWCHAIN:
		if (nft_trans_chain_update(trans))
			nft_hooks_destroy(&nft_trans_chain_hooks(trans));
		else
			nf_tables_chain_destroy(nft_trans_chain(trans));
		break;
	case NFT_MSG_NEWRULE:
		nf_tables_rule_destroy(&ctx, nft_trans_rule(trans));
		break;
	case NFT_MSG_NEWSET:
		nft_set_destroy(&ctx, nft_trans_set(trans));
		break;
	case NFT_MSG_NEWSETELEM:
		nft_set_elem_destroy(nft_trans_elem_set(trans),
				     nft_trans_elem_priv(trans), true);
		break;
	case NFT_MSG_NEWOBJ:
		nft_obj_destroy(&ctx, nft_trans_obj(trans));
		break;
	case NFT_MSG_NEWFLOWTABLE:
		if (nft_trans_flowtable_update(trans))
			nft_hooks_destroy(&nft_trans_flowtable_hooks(trans));
		else
			nf_tables_flowtable_destroy(nft_trans_flowtable(trans));
		break;
	}
	kfree(trans);
}

static void nft_set_abort_update(struct list_head *set_update_list)
{
	struct nft_set *set, *next;

	list_for_each_entry_safe(set, next, set_update_list, pending_update) {
		list_del_init(&set->pending_update);

		if (!set->ops->abort)
			continue;

		set->ops->abort(set);
	}
}

static int __nf_tables_abort(struct net *net, enum nfnl_abort_action action)
{
	struct nftables_pernet *nft_net = nft_pernet(net);
	struct nft_trans *trans, *next;
	LIST_HEAD(set_update_list);
	struct nft_trans_elem *te;
	struct nft_ctx ctx = {
		.net = net,
	};
	int err = 0;

	if (action == NFNL_ABORT_VALIDATE &&
	    nf_tables_validate(net) < 0)
		err = -EAGAIN;

	list_for_each_entry_safe_reverse(trans, next, &nft_net->commit_list,
					 list) {
		struct nft_table *table = trans->table;

		nft_ctx_update(&ctx, trans);

		switch (trans->msg_type) {
		case NFT_MSG_NEWTABLE:
			if (nft_trans_table_update(trans)) {
				if (!(table->flags & __NFT_TABLE_F_UPDATE)) {
					nft_trans_destroy(trans);
					break;
				}
				if (table->flags & __NFT_TABLE_F_WAS_DORMANT) {
					nf_tables_table_disable(net, table);
					table->flags |= NFT_TABLE_F_DORMANT;
				} else if (table->flags & __NFT_TABLE_F_WAS_AWAKEN) {
					table->flags &= ~NFT_TABLE_F_DORMANT;
				}
				if (table->flags & __NFT_TABLE_F_WAS_ORPHAN) {
					table->flags &= ~NFT_TABLE_F_OWNER;
					table->nlpid = 0;
				}
				table->flags &= ~__NFT_TABLE_F_UPDATE;
				nft_trans_destroy(trans);
			} else {
				list_del_rcu(&table->list);
			}
			break;
		case NFT_MSG_DELTABLE:
		case NFT_MSG_DESTROYTABLE:
			nft_clear(trans->net, table);
			nft_trans_destroy(trans);
			break;
		case NFT_MSG_NEWCHAIN:
			if (nft_trans_chain_update(trans)) {
				if (!(table->flags & NFT_TABLE_F_DORMANT)) {
					nft_netdev_unregister_hooks(net,
								    &nft_trans_chain_hooks(trans),
								    true);
				}
				free_percpu(nft_trans_chain_stats(trans));
				kfree(nft_trans_chain_name(trans));
				nft_trans_destroy(trans);
			} else {
				if (nft_trans_chain_bound(trans)) {
					nft_trans_destroy(trans);
					break;
				}
				nft_use_dec_restore(&table->use);
				nft_chain_del(nft_trans_chain(trans));
				nf_tables_unregister_hook(trans->net, table,
							  nft_trans_chain(trans));
			}
			break;
		case NFT_MSG_DELCHAIN:
		case NFT_MSG_DESTROYCHAIN:
			if (nft_trans_chain_update(trans)) {
				list_splice(&nft_trans_chain_hooks(trans),
					    &nft_trans_basechain(trans)->hook_list);
			} else {
				nft_use_inc_restore(&table->use);
				nft_clear(trans->net, nft_trans_chain(trans));
			}
			nft_trans_destroy(trans);
			break;
		case NFT_MSG_NEWRULE:
			if (nft_trans_rule_bound(trans)) {
				nft_trans_destroy(trans);
				break;
			}
			nft_use_dec_restore(&nft_trans_rule_chain(trans)->use);
			list_del_rcu(&nft_trans_rule(trans)->list);
			nft_rule_expr_deactivate(&ctx,
						 nft_trans_rule(trans),
						 NFT_TRANS_ABORT);
			if (nft_trans_rule_chain(trans)->flags & NFT_CHAIN_HW_OFFLOAD)
				nft_flow_rule_destroy(nft_trans_flow_rule(trans));
			break;
		case NFT_MSG_DELRULE:
		case NFT_MSG_DESTROYRULE:
			nft_use_inc_restore(&nft_trans_rule_chain(trans)->use);
			nft_clear(trans->net, nft_trans_rule(trans));
			nft_rule_expr_activate(&ctx, nft_trans_rule(trans));
			if (nft_trans_rule_chain(trans)->flags & NFT_CHAIN_HW_OFFLOAD)
				nft_flow_rule_destroy(nft_trans_flow_rule(trans));

			nft_trans_destroy(trans);
			break;
		case NFT_MSG_NEWSET:
			list_del(&nft_trans_container_set(trans)->list_trans_newset);
			if (nft_trans_set_update(trans)) {
				nft_trans_destroy(trans);
				break;
			}
			nft_use_dec_restore(&table->use);
			if (nft_trans_set_bound(trans)) {
				nft_trans_destroy(trans);
				break;
			}
			nft_trans_set(trans)->dead = 1;
			list_del_rcu(&nft_trans_set(trans)->list);
			break;
		case NFT_MSG_DELSET:
		case NFT_MSG_DESTROYSET:
			nft_use_inc_restore(&table->use);
			nft_clear(trans->net, nft_trans_set(trans));
			if (nft_trans_set(trans)->flags & (NFT_SET_MAP | NFT_SET_OBJECT))
				nft_map_activate(&ctx, nft_trans_set(trans));

			nft_trans_destroy(trans);
			break;
		case NFT_MSG_NEWSETELEM:
			if (nft_trans_elem_set_bound(trans)) {
				nft_trans_destroy(trans);
				break;
			}
			te = nft_trans_container_elem(trans);
			nft_setelem_remove(net, te->set, te->elem_priv);
			if (!nft_setelem_is_catchall(te->set, te->elem_priv))
				atomic_dec(&te->set->nelems);

			if (te->set->ops->abort &&
			    list_empty(&te->set->pending_update)) {
				list_add_tail(&te->set->pending_update,
					      &set_update_list);
			}
			break;
		case NFT_MSG_DELSETELEM:
		case NFT_MSG_DESTROYSETELEM:
			te = nft_trans_container_elem(trans);

			if (!nft_setelem_active_next(net, te->set, te->elem_priv)) {
				nft_setelem_data_activate(net, te->set, te->elem_priv);
				nft_setelem_activate(net, te->set, te->elem_priv);
			}
			if (!nft_setelem_is_catchall(te->set, te->elem_priv))
				te->set->ndeact--;

			if (te->set->ops->abort &&
			    list_empty(&te->set->pending_update)) {
				list_add_tail(&te->set->pending_update,
					      &set_update_list);
			}
			nft_trans_destroy(trans);
			break;
		case NFT_MSG_NEWOBJ:
			if (nft_trans_obj_update(trans)) {
				nft_obj_destroy(&ctx, nft_trans_obj_newobj(trans));
				nft_trans_destroy(trans);
			} else {
				nft_use_dec_restore(&table->use);
				nft_obj_del(nft_trans_obj(trans));
			}
			break;
		case NFT_MSG_DELOBJ:
		case NFT_MSG_DESTROYOBJ:
			nft_use_inc_restore(&table->use);
			nft_clear(trans->net, nft_trans_obj(trans));
			nft_trans_destroy(trans);
			break;
		case NFT_MSG_NEWFLOWTABLE:
			if (nft_trans_flowtable_update(trans)) {
				nft_unregister_flowtable_net_hooks(net,
						&nft_trans_flowtable_hooks(trans));
			} else {
				nft_use_dec_restore(&table->use);
				list_del_rcu(&nft_trans_flowtable(trans)->list);
				nft_unregister_flowtable_net_hooks(net,
						&nft_trans_flowtable(trans)->hook_list);
			}
			break;
		case NFT_MSG_DELFLOWTABLE:
		case NFT_MSG_DESTROYFLOWTABLE:
			if (nft_trans_flowtable_update(trans)) {
				list_splice(&nft_trans_flowtable_hooks(trans),
					    &nft_trans_flowtable(trans)->hook_list);
			} else {
				nft_use_inc_restore(&table->use);
				nft_clear(trans->net, nft_trans_flowtable(trans));
			}
			nft_trans_destroy(trans);
			break;
		}
	}

	WARN_ON_ONCE(!list_empty(&nft_net->commit_set_list));

	nft_set_abort_update(&set_update_list);

	synchronize_rcu();

	list_for_each_entry_safe_reverse(trans, next,
					 &nft_net->commit_list, list) {
		nft_trans_list_del(trans);
		nf_tables_abort_release(trans);
	}

	return err;
}

static int nf_tables_abort(struct net *net, struct sk_buff *skb,
			   enum nfnl_abort_action action)
{
	struct nftables_pernet *nft_net = nft_pernet(net);
	unsigned int gc_seq;
	int ret;

	gc_seq = nft_gc_seq_begin(nft_net);
	ret = __nf_tables_abort(net, action);
	nft_gc_seq_end(nft_net, gc_seq);

	WARN_ON_ONCE(!list_empty(&nft_net->commit_list));

	/* module autoload needs to happen after GC sequence update because it
	 * temporarily releases and grabs mutex again.
	 */
	if (action == NFNL_ABORT_AUTOLOAD)
		nf_tables_module_autoload(net);
	else
		nf_tables_module_autoload_cleanup(net);

	mutex_unlock(&nft_net->commit_mutex);

	return ret;
}

static bool nf_tables_valid_genid(struct net *net, u32 genid)
{
	struct nftables_pernet *nft_net = nft_pernet(net);
	bool genid_ok;

	mutex_lock(&nft_net->commit_mutex);
	nft_net->tstamp = get_jiffies_64();

	genid_ok = genid == 0 || nft_net->base_seq == genid;
	if (!genid_ok)
		mutex_unlock(&nft_net->commit_mutex);

	/* else, commit mutex has to be released by commit or abort function */
	return genid_ok;
}

static const struct nfnetlink_subsystem nf_tables_subsys = {
	.name		= "nf_tables",
	.subsys_id	= NFNL_SUBSYS_NFTABLES,
	.cb_count	= NFT_MSG_MAX,
	.cb		= nf_tables_cb,
	.commit		= nf_tables_commit,
	.abort		= nf_tables_abort,
	.valid_genid	= nf_tables_valid_genid,
	.owner		= THIS_MODULE,
};

int nft_chain_validate_dependency(const struct nft_chain *chain,
				  enum nft_chain_types type)
{
	const struct nft_base_chain *basechain;

	if (nft_is_base_chain(chain)) {
		basechain = nft_base_chain(chain);
		if (basechain->type->type != type)
			return -EOPNOTSUPP;
	}
	return 0;
}
EXPORT_SYMBOL_GPL(nft_chain_validate_dependency);

int nft_chain_validate_hooks(const struct nft_chain *chain,
			     unsigned int hook_flags)
{
	struct nft_base_chain *basechain;

	if (nft_is_base_chain(chain)) {
		basechain = nft_base_chain(chain);

		if ((1 << basechain->ops.hooknum) & hook_flags)
			return 0;

		return -EOPNOTSUPP;
	}

	return 0;
}
EXPORT_SYMBOL_GPL(nft_chain_validate_hooks);

/**
 *	nft_parse_u32_check - fetch u32 attribute and check for maximum value
 *
 *	@attr: netlink attribute to fetch value from
 *	@max: maximum value to be stored in dest
 *	@dest: pointer to the variable
 *
 *	Parse, check and store a given u32 netlink attribute into variable.
 *	This function returns -ERANGE if the value goes over maximum value.
 *	Otherwise a 0 is returned and the attribute value is stored in the
 *	destination variable.
 */
int nft_parse_u32_check(const struct nlattr *attr, int max, u32 *dest)
{
	u32 val;

	val = ntohl(nla_get_be32(attr));
	if (val > max)
		return -ERANGE;

	*dest = val;
	return 0;
}
EXPORT_SYMBOL_GPL(nft_parse_u32_check);

static int nft_parse_register(const struct nlattr *attr, u32 *preg)
{
	unsigned int reg;

	reg = ntohl(nla_get_be32(attr));
	switch (reg) {
	case NFT_REG_VERDICT...NFT_REG_4:
		*preg = reg * NFT_REG_SIZE / NFT_REG32_SIZE;
		break;
	case NFT_REG32_00...NFT_REG32_15:
		*preg = reg + NFT_REG_SIZE / NFT_REG32_SIZE - NFT_REG32_00;
		break;
	default:
		return -ERANGE;
	}

	return 0;
}

/**
 *	nft_dump_register - dump a register value to a netlink attribute
 *
 *	@skb: socket buffer
 *	@attr: attribute number
 *	@reg: register number
 *
 *	Construct a netlink attribute containing the register number. For
 *	compatibility reasons, register numbers being a multiple of 4 are
 *	translated to the corresponding 128 bit register numbers.
 */
int nft_dump_register(struct sk_buff *skb, unsigned int attr, unsigned int reg)
{
	if (reg % (NFT_REG_SIZE / NFT_REG32_SIZE) == 0)
		reg = reg / (NFT_REG_SIZE / NFT_REG32_SIZE);
	else
		reg = reg - NFT_REG_SIZE / NFT_REG32_SIZE + NFT_REG32_00;

	return nla_put_be32(skb, attr, htonl(reg));
}
EXPORT_SYMBOL_GPL(nft_dump_register);

static int nft_validate_register_load(enum nft_registers reg, unsigned int len)
{
	if (reg < NFT_REG_1 * NFT_REG_SIZE / NFT_REG32_SIZE)
		return -EINVAL;
	if (len == 0)
		return -EINVAL;
	if (reg * NFT_REG32_SIZE + len > sizeof_field(struct nft_regs, data))
		return -ERANGE;

	return 0;
}

int nft_parse_register_load(const struct nlattr *attr, u8 *sreg, u32 len)
{
	u32 reg;
	int err;

	err = nft_parse_register(attr, &reg);
	if (err < 0)
		return err;

	err = nft_validate_register_load(reg, len);
	if (err < 0)
		return err;

	*sreg = reg;
	return 0;
}
EXPORT_SYMBOL_GPL(nft_parse_register_load);

static int nft_validate_register_store(const struct nft_ctx *ctx,
				       enum nft_registers reg,
				       const struct nft_data *data,
				       enum nft_data_types type,
				       unsigned int len)
{
	int err;

	switch (reg) {
	case NFT_REG_VERDICT:
		if (type != NFT_DATA_VERDICT)
			return -EINVAL;

		if (data != NULL &&
		    (data->verdict.code == NFT_GOTO ||
		     data->verdict.code == NFT_JUMP)) {
			err = nft_chain_validate(ctx, data->verdict.chain);
			if (err < 0)
				return err;
		}

		return 0;
	default:
		if (type != NFT_DATA_VALUE)
			return -EINVAL;

		if (reg < NFT_REG_1 * NFT_REG_SIZE / NFT_REG32_SIZE)
			return -EINVAL;
		if (len == 0)
			return -EINVAL;
		if (reg * NFT_REG32_SIZE + len >
		    sizeof_field(struct nft_regs, data))
			return -ERANGE;

		return 0;
	}
}

int nft_parse_register_store(const struct nft_ctx *ctx,
			     const struct nlattr *attr, u8 *dreg,
			     const struct nft_data *data,
			     enum nft_data_types type, unsigned int len)
{
	int err;
	u32 reg;

	err = nft_parse_register(attr, &reg);
	if (err < 0)
		return err;

	err = nft_validate_register_store(ctx, reg, data, type, len);
	if (err < 0)
		return err;

	*dreg = reg;
	return 0;
}
EXPORT_SYMBOL_GPL(nft_parse_register_store);

static const struct nla_policy nft_verdict_policy[NFTA_VERDICT_MAX + 1] = {
	[NFTA_VERDICT_CODE]	= { .type = NLA_U32 },
	[NFTA_VERDICT_CHAIN]	= { .type = NLA_STRING,
				    .len = NFT_CHAIN_MAXNAMELEN - 1 },
	[NFTA_VERDICT_CHAIN_ID]	= { .type = NLA_U32 },
};

static int nft_verdict_init(const struct nft_ctx *ctx, struct nft_data *data,
			    struct nft_data_desc *desc, const struct nlattr *nla)
{
	u8 genmask = nft_genmask_next(ctx->net);
	struct nlattr *tb[NFTA_VERDICT_MAX + 1];
	struct nft_chain *chain;
	int err;

	err = nla_parse_nested_deprecated(tb, NFTA_VERDICT_MAX, nla,
					  nft_verdict_policy, NULL);
	if (err < 0)
		return err;

	if (!tb[NFTA_VERDICT_CODE])
		return -EINVAL;

	/* zero padding hole for memcmp */
	memset(data, 0, sizeof(*data));
	data->verdict.code = ntohl(nla_get_be32(tb[NFTA_VERDICT_CODE]));

	switch (data->verdict.code) {
	case NF_ACCEPT:
	case NF_DROP:
	case NF_QUEUE:
		break;
	case NFT_CONTINUE:
	case NFT_BREAK:
	case NFT_RETURN:
		break;
	case NFT_JUMP:
	case NFT_GOTO:
		if (tb[NFTA_VERDICT_CHAIN]) {
			chain = nft_chain_lookup(ctx->net, ctx->table,
						 tb[NFTA_VERDICT_CHAIN],
						 genmask);
		} else if (tb[NFTA_VERDICT_CHAIN_ID]) {
			chain = nft_chain_lookup_byid(ctx->net, ctx->table,
						      tb[NFTA_VERDICT_CHAIN_ID],
						      genmask);
			if (IS_ERR(chain))
				return PTR_ERR(chain);
		} else {
			return -EINVAL;
		}

		if (IS_ERR(chain))
			return PTR_ERR(chain);
		if (nft_is_base_chain(chain))
			return -EOPNOTSUPP;
		if (nft_chain_is_bound(chain))
			return -EINVAL;
		if (desc->flags & NFT_DATA_DESC_SETELEM &&
		    chain->flags & NFT_CHAIN_BINDING)
			return -EINVAL;
		if (!nft_use_inc(&chain->use))
			return -EMFILE;

		data->verdict.chain = chain;
		break;
	default:
		return -EINVAL;
	}

	desc->len = sizeof(data->verdict);

	return 0;
}

static void nft_verdict_uninit(const struct nft_data *data)
{
	struct nft_chain *chain;

	switch (data->verdict.code) {
	case NFT_JUMP:
	case NFT_GOTO:
		chain = data->verdict.chain;
		nft_use_dec(&chain->use);
		break;
	}
}

int nft_verdict_dump(struct sk_buff *skb, int type, const struct nft_verdict *v)
{
	struct nlattr *nest;

	nest = nla_nest_start_noflag(skb, type);
	if (!nest)
		goto nla_put_failure;

	if (nla_put_be32(skb, NFTA_VERDICT_CODE, htonl(v->code)))
		goto nla_put_failure;

	switch (v->code) {
	case NFT_JUMP:
	case NFT_GOTO:
		if (nla_put_string(skb, NFTA_VERDICT_CHAIN,
				   v->chain->name))
			goto nla_put_failure;
	}
	nla_nest_end(skb, nest);
	return 0;

nla_put_failure:
	return -1;
}

static int nft_value_init(const struct nft_ctx *ctx,
			  struct nft_data *data, struct nft_data_desc *desc,
			  const struct nlattr *nla)
{
	unsigned int len;

	len = nla_len(nla);
	if (len == 0)
		return -EINVAL;
	if (len > desc->size)
		return -EOVERFLOW;
	if (desc->len) {
		if (len != desc->len)
			return -EINVAL;
	} else {
		desc->len = len;
	}

	nla_memcpy(data->data, nla, len);

	return 0;
}

static int nft_value_dump(struct sk_buff *skb, const struct nft_data *data,
			  unsigned int len)
{
	return nla_put(skb, NFTA_DATA_VALUE, len, data->data);
}

static const struct nla_policy nft_data_policy[NFTA_DATA_MAX + 1] = {
	[NFTA_DATA_VALUE]	= { .type = NLA_BINARY },
	[NFTA_DATA_VERDICT]	= { .type = NLA_NESTED },
};

/**
 *	nft_data_init - parse nf_tables data netlink attributes
 *
 *	@ctx: context of the expression using the data
 *	@data: destination struct nft_data
 *	@desc: data description
 *	@nla: netlink attribute containing data
 *
 *	Parse the netlink data attributes and initialize a struct nft_data.
 *	The type and length of data are returned in the data description.
 *
 *	The caller can indicate that it only wants to accept data of type
 *	NFT_DATA_VALUE by passing NULL for the ctx argument.
 */
int nft_data_init(const struct nft_ctx *ctx, struct nft_data *data,
		  struct nft_data_desc *desc, const struct nlattr *nla)
{
	struct nlattr *tb[NFTA_DATA_MAX + 1];
	int err;

	if (WARN_ON_ONCE(!desc->size))
		return -EINVAL;

	err = nla_parse_nested_deprecated(tb, NFTA_DATA_MAX, nla,
					  nft_data_policy, NULL);
	if (err < 0)
		return err;

	if (tb[NFTA_DATA_VALUE]) {
		if (desc->type != NFT_DATA_VALUE)
			return -EINVAL;

		err = nft_value_init(ctx, data, desc, tb[NFTA_DATA_VALUE]);
	} else if (tb[NFTA_DATA_VERDICT] && ctx != NULL) {
		if (desc->type != NFT_DATA_VERDICT)
			return -EINVAL;

		err = nft_verdict_init(ctx, data, desc, tb[NFTA_DATA_VERDICT]);
	} else {
		err = -EINVAL;
	}

	return err;
}
EXPORT_SYMBOL_GPL(nft_data_init);

/**
 *	nft_data_release - release a nft_data item
 *
 *	@data: struct nft_data to release
 *	@type: type of data
 *
 *	Release a nft_data item. NFT_DATA_VALUE types can be silently discarded,
 *	all others need to be released by calling this function.
 */
void nft_data_release(const struct nft_data *data, enum nft_data_types type)
{
	if (type < NFT_DATA_VERDICT)
		return;
	switch (type) {
	case NFT_DATA_VERDICT:
		return nft_verdict_uninit(data);
	default:
		WARN_ON(1);
	}
}
EXPORT_SYMBOL_GPL(nft_data_release);

int nft_data_dump(struct sk_buff *skb, int attr, const struct nft_data *data,
		  enum nft_data_types type, unsigned int len)
{
	struct nlattr *nest;
	int err;

	nest = nla_nest_start_noflag(skb, attr);
	if (nest == NULL)
		return -1;

	switch (type) {
	case NFT_DATA_VALUE:
		err = nft_value_dump(skb, data, len);
		break;
	case NFT_DATA_VERDICT:
		err = nft_verdict_dump(skb, NFTA_DATA_VERDICT, &data->verdict);
		break;
	default:
		err = -EINVAL;
		WARN_ON(1);
	}

	nla_nest_end(skb, nest);
	return err;
}
EXPORT_SYMBOL_GPL(nft_data_dump);

int __nft_release_basechain(struct nft_ctx *ctx)
{
	struct nft_rule *rule, *nr;

	if (WARN_ON(!nft_is_base_chain(ctx->chain)))
		return 0;

	nf_tables_unregister_hook(ctx->net, ctx->chain->table, ctx->chain);
	list_for_each_entry_safe(rule, nr, &ctx->chain->rules, list) {
		list_del(&rule->list);
		nft_use_dec(&ctx->chain->use);
		nf_tables_rule_release(ctx, rule);
	}
	nft_chain_del(ctx->chain);
	nft_use_dec(&ctx->table->use);
	nf_tables_chain_destroy(ctx->chain);

	return 0;
}
EXPORT_SYMBOL_GPL(__nft_release_basechain);

static void __nft_release_hook(struct net *net, struct nft_table *table)
{
	struct nft_flowtable *flowtable;
	struct nft_chain *chain;

	list_for_each_entry(chain, &table->chains, list)
		__nf_tables_unregister_hook(net, table, chain, true);
	list_for_each_entry(flowtable, &table->flowtables, list)
		__nft_unregister_flowtable_net_hooks(net, &flowtable->hook_list,
						     true);
}

static void __nft_release_hooks(struct net *net)
{
	struct nftables_pernet *nft_net = nft_pernet(net);
	struct nft_table *table;

	list_for_each_entry(table, &nft_net->tables, list) {
		if (nft_table_has_owner(table))
			continue;

		__nft_release_hook(net, table);
	}
}

static void __nft_release_table(struct net *net, struct nft_table *table)
{
	struct nft_flowtable *flowtable, *nf;
	struct nft_chain *chain, *nc;
	struct nft_object *obj, *ne;
	struct nft_rule *rule, *nr;
	struct nft_set *set, *ns;
	struct nft_ctx ctx = {
		.net	= net,
		.family	= NFPROTO_NETDEV,
	};

	ctx.family = table->family;
	ctx.table = table;
	list_for_each_entry(chain, &table->chains, list) {
		if (nft_chain_binding(chain))
			continue;

		ctx.chain = chain;
		list_for_each_entry_safe(rule, nr, &chain->rules, list) {
			list_del(&rule->list);
			nft_use_dec(&chain->use);
			nf_tables_rule_release(&ctx, rule);
		}
	}
	list_for_each_entry_safe(flowtable, nf, &table->flowtables, list) {
		list_del(&flowtable->list);
		nft_use_dec(&table->use);
		nf_tables_flowtable_destroy(flowtable);
	}
	list_for_each_entry_safe(set, ns, &table->sets, list) {
		list_del(&set->list);
		nft_use_dec(&table->use);
		if (set->flags & (NFT_SET_MAP | NFT_SET_OBJECT))
			nft_map_deactivate(&ctx, set);

		nft_set_destroy(&ctx, set);
	}
	list_for_each_entry_safe(obj, ne, &table->objects, list) {
		nft_obj_del(obj);
		nft_use_dec(&table->use);
		nft_obj_destroy(&ctx, obj);
	}
	list_for_each_entry_safe(chain, nc, &table->chains, list) {
		nft_chain_del(chain);
		nft_use_dec(&table->use);
		nf_tables_chain_destroy(chain);
	}
	nf_tables_table_destroy(table);
}

static void __nft_release_tables(struct net *net)
{
	struct nftables_pernet *nft_net = nft_pernet(net);
	struct nft_table *table, *nt;

	list_for_each_entry_safe(table, nt, &nft_net->tables, list) {
		if (nft_table_has_owner(table))
			continue;

		list_del(&table->list);

		__nft_release_table(net, table);
	}
}

static int nft_rcv_nl_event(struct notifier_block *this, unsigned long event,
			    void *ptr)
{
	struct nft_table *table, *to_delete[8];
	struct nftables_pernet *nft_net;
	struct netlink_notify *n = ptr;
	struct net *net = n->net;
	unsigned int deleted;
	bool restart = false;
	unsigned int gc_seq;

	if (event != NETLINK_URELEASE || n->protocol != NETLINK_NETFILTER)
		return NOTIFY_DONE;

	nft_net = nft_pernet(net);
	deleted = 0;
	mutex_lock(&nft_net->commit_mutex);

	gc_seq = nft_gc_seq_begin(nft_net);

	nf_tables_trans_destroy_flush_work();
again:
	list_for_each_entry(table, &nft_net->tables, list) {
		if (nft_table_has_owner(table) &&
		    n->portid == table->nlpid) {
			if (table->flags & NFT_TABLE_F_PERSIST) {
				table->flags &= ~NFT_TABLE_F_OWNER;
				continue;
			}
			__nft_release_hook(net, table);
			list_del_rcu(&table->list);
			to_delete[deleted++] = table;
			if (deleted >= ARRAY_SIZE(to_delete))
				break;
		}
	}
	if (deleted) {
		restart = deleted >= ARRAY_SIZE(to_delete);
		synchronize_rcu();
		while (deleted)
			__nft_release_table(net, to_delete[--deleted]);

		if (restart)
			goto again;
	}
	nft_gc_seq_end(nft_net, gc_seq);

	mutex_unlock(&nft_net->commit_mutex);

	return NOTIFY_DONE;
}

static struct notifier_block nft_nl_notifier = {
	.notifier_call  = nft_rcv_nl_event,
};

static int __net_init nf_tables_init_net(struct net *net)
{
	struct nftables_pernet *nft_net = nft_pernet(net);

	INIT_LIST_HEAD(&nft_net->tables);
	INIT_LIST_HEAD(&nft_net->commit_list);
	INIT_LIST_HEAD(&nft_net->commit_set_list);
	INIT_LIST_HEAD(&nft_net->binding_list);
	INIT_LIST_HEAD(&nft_net->module_list);
	INIT_LIST_HEAD(&nft_net->notify_list);
	mutex_init(&nft_net->commit_mutex);
	nft_net->base_seq = 1;
	nft_net->gc_seq = 0;
	nft_net->validate_state = NFT_VALIDATE_SKIP;

	return 0;
}

static void __net_exit nf_tables_pre_exit_net(struct net *net)
{
	struct nftables_pernet *nft_net = nft_pernet(net);

	mutex_lock(&nft_net->commit_mutex);
	__nft_release_hooks(net);
	mutex_unlock(&nft_net->commit_mutex);
}

static void __net_exit nf_tables_exit_net(struct net *net)
{
	struct nftables_pernet *nft_net = nft_pernet(net);
	unsigned int gc_seq;

	mutex_lock(&nft_net->commit_mutex);

	gc_seq = nft_gc_seq_begin(nft_net);

	WARN_ON_ONCE(!list_empty(&nft_net->commit_list));
	WARN_ON_ONCE(!list_empty(&nft_net->commit_set_list));

	if (!list_empty(&nft_net->module_list))
		nf_tables_module_autoload_cleanup(net);

	__nft_release_tables(net);

	nft_gc_seq_end(nft_net, gc_seq);

	mutex_unlock(&nft_net->commit_mutex);
	WARN_ON_ONCE(!list_empty(&nft_net->tables));
	WARN_ON_ONCE(!list_empty(&nft_net->module_list));
	WARN_ON_ONCE(!list_empty(&nft_net->notify_list));
}

static void nf_tables_exit_batch(struct list_head *net_exit_list)
{
	flush_work(&trans_gc_work);
}

static struct pernet_operations nf_tables_net_ops = {
	.init		= nf_tables_init_net,
	.pre_exit	= nf_tables_pre_exit_net,
	.exit		= nf_tables_exit_net,
	.exit_batch	= nf_tables_exit_batch,
	.id		= &nf_tables_net_id,
	.size		= sizeof(struct nftables_pernet),
};

static int __init nf_tables_module_init(void)
{
	int err;

	BUILD_BUG_ON(offsetof(struct nft_trans_table, nft_trans) != 0);
	BUILD_BUG_ON(offsetof(struct nft_trans_chain, nft_trans_binding.nft_trans) != 0);
	BUILD_BUG_ON(offsetof(struct nft_trans_rule, nft_trans) != 0);
	BUILD_BUG_ON(offsetof(struct nft_trans_set, nft_trans_binding.nft_trans) != 0);
	BUILD_BUG_ON(offsetof(struct nft_trans_elem, nft_trans) != 0);
	BUILD_BUG_ON(offsetof(struct nft_trans_obj, nft_trans) != 0);
	BUILD_BUG_ON(offsetof(struct nft_trans_flowtable, nft_trans) != 0);

	err = register_pernet_subsys(&nf_tables_net_ops);
	if (err < 0)
		return err;

	err = nft_chain_filter_init();
	if (err < 0)
		goto err_chain_filter;

	err = nf_tables_core_module_init();
	if (err < 0)
		goto err_core_module;

	err = register_netdevice_notifier(&nf_tables_flowtable_notifier);
	if (err < 0)
		goto err_netdev_notifier;

	err = rhltable_init(&nft_objname_ht, &nft_objname_ht_params);
	if (err < 0)
		goto err_rht_objname;

	err = nft_offload_init();
	if (err < 0)
		goto err_offload;

	err = netlink_register_notifier(&nft_nl_notifier);
	if (err < 0)
		goto err_netlink_notifier;

	/* must be last */
	err = nfnetlink_subsys_register(&nf_tables_subsys);
	if (err < 0)
		goto err_nfnl_subsys;

	nft_chain_route_init();

	return err;

err_nfnl_subsys:
	netlink_unregister_notifier(&nft_nl_notifier);
err_netlink_notifier:
	nft_offload_exit();
err_offload:
	rhltable_destroy(&nft_objname_ht);
err_rht_objname:
	unregister_netdevice_notifier(&nf_tables_flowtable_notifier);
err_netdev_notifier:
	nf_tables_core_module_exit();
err_core_module:
	nft_chain_filter_fini();
err_chain_filter:
	unregister_pernet_subsys(&nf_tables_net_ops);
	return err;
}

static void __exit nf_tables_module_exit(void)
{
	nfnetlink_subsys_unregister(&nf_tables_subsys);
	netlink_unregister_notifier(&nft_nl_notifier);
	nft_offload_exit();
	unregister_netdevice_notifier(&nf_tables_flowtable_notifier);
	nft_chain_filter_fini();
	nft_chain_route_fini();
	nf_tables_trans_destroy_flush_work();
	unregister_pernet_subsys(&nf_tables_net_ops);
	cancel_work_sync(&trans_gc_work);
	cancel_work_sync(&trans_destroy_work);
	rcu_barrier();
	rhltable_destroy(&nft_objname_ht);
	nf_tables_core_module_exit();
}

module_init(nf_tables_module_init);
module_exit(nf_tables_module_exit);

MODULE_LICENSE("GPL");
MODULE_AUTHOR("Patrick McHardy <kaber@trash.net>");
MODULE_DESCRIPTION("Framework for packet filtering and classification");
MODULE_ALIAS_NFNL_SUBSYS(NFNL_SUBSYS_NFTABLES);<|MERGE_RESOLUTION|>--- conflicted
+++ resolved
@@ -8127,7 +8127,6 @@
 
 	return skb2;
 }
-<<<<<<< HEAD
 
 static int nf_tables_getobj(struct sk_buff *skb, const struct nfnl_info *info,
 			    const struct nlattr * const nla[])
@@ -8144,24 +8143,6 @@
 			.data = (void *)nla,
 		};
 
-=======
-
-static int nf_tables_getobj(struct sk_buff *skb, const struct nfnl_info *info,
-			    const struct nlattr * const nla[])
-{
-	u32 portid = NETLINK_CB(skb).portid;
-	struct sk_buff *skb2;
-
-	if (info->nlh->nlmsg_flags & NLM_F_DUMP) {
-		struct netlink_dump_control c = {
-			.start = nf_tables_dump_obj_start,
-			.dump = nf_tables_dump_obj,
-			.done = nf_tables_dump_obj_done,
-			.module = THIS_MODULE,
-			.data = (void *)nla,
-		};
-
->>>>>>> 7aa21fec
 		return nft_netlink_dump_start_rcu(info->sk, skb, info->nlh, &c);
 	}
 
