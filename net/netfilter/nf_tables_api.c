--- conflicted
+++ resolved
@@ -648,21 +648,13 @@
 				  const struct nft_set_iter *iter,
 				  struct nft_elem_priv *elem_priv)
 {
-<<<<<<< HEAD
-	struct nft_set_ext *ext = nft_set_elem_ext(set, elem->priv);
-=======
 	struct nft_set_ext *ext = nft_set_elem_ext(set, elem_priv);
->>>>>>> a6ad5510
 
 	if (!nft_set_elem_active(ext, iter->genmask))
 		return 0;
 
 	nft_set_elem_change_active(ctx->net, set, ext);
-<<<<<<< HEAD
-	nft_setelem_data_deactivate(ctx->net, set, elem);
-=======
 	nft_setelem_data_deactivate(ctx->net, set, elem_priv);
->>>>>>> a6ad5510
 
 	return 0;
 }
@@ -685,14 +677,8 @@
 		if (!nft_set_elem_active(ext, genmask))
 			continue;
 
-<<<<<<< HEAD
-		elem.priv = catchall->elem;
-		nft_set_elem_change_active(ctx->net, set, ext);
-		nft_setelem_data_deactivate(ctx->net, set, &elem);
-=======
 		nft_set_elem_change_active(ctx->net, set, ext);
 		nft_setelem_data_deactivate(ctx->net, set, catchall->elem);
->>>>>>> a6ad5510
 		break;
 	}
 }
@@ -1290,26 +1276,6 @@
 		      nft_trans_chain_update(trans)) ||
 		     (trans->msg_type == NFT_MSG_DELCHAIN &&
 		      nft_is_base_chain(nft_trans_chain(trans)))))
-			return true;
-	}
-
-	return false;
-}
-
-static bool nft_table_pending_update(const struct nft_ctx *ctx)
-{
-	struct nftables_pernet *nft_net = nft_pernet(ctx->net);
-	struct nft_trans *trans;
-
-	if (ctx->table->flags & __NFT_TABLE_F_UPDATE)
-		return true;
-
-	list_for_each_entry(trans, &nft_net->commit_list, list) {
-		if (trans->ctx.table == ctx->table &&
-		    ((trans->msg_type == NFT_MSG_NEWCHAIN &&
-		      nft_trans_chain_update(trans)) ||
-		     (trans->msg_type == NFT_MSG_DELCHAIN &&
-		      nft_is_base_chain(trans->ctx.chain))))
 			return true;
 	}
 
@@ -3817,7 +3783,6 @@
 	skb2 = alloc_skb(NLMSG_GOODSIZE, GFP_ATOMIC);
 	if (!skb2)
 		return ERR_PTR(-ENOMEM);
-<<<<<<< HEAD
 
 	err = nf_tables_fill_rule_info(skb2, net, portid,
 				       info->nlh->nlmsg_seq, NFT_MSG_NEWRULE, 0,
@@ -3833,12 +3798,9 @@
 static int nf_tables_getrule(struct sk_buff *skb, const struct nfnl_info *info,
 			     const struct nlattr * const nla[])
 {
-	struct nftables_pernet *nft_net = nft_pernet(info->net);
 	u32 portid = NETLINK_CB(skb).portid;
 	struct net *net = info->net;
 	struct sk_buff *skb2;
-	bool reset = false;
-	char *buf;
 
 	if (info->nlh->nlmsg_flags & NLM_F_DUMP) {
 		struct netlink_dump_control c = {
@@ -3852,58 +3814,6 @@
 		return nft_netlink_dump_start_rcu(info->sk, skb, info->nlh, &c);
 	}
 
-	if (NFNL_MSG_TYPE(info->nlh->nlmsg_type) == NFT_MSG_GETRULE_RESET)
-		reset = true;
-
-	skb2 = nf_tables_getrule_single(portid, info, nla, reset);
-	if (IS_ERR(skb2))
-		return PTR_ERR(skb2);
-
-	if (!reset)
-		return nfnetlink_unicast(skb2, net, portid);
-
-	buf = kasprintf(GFP_ATOMIC, "%.*s:%u",
-			nla_len(nla[NFTA_RULE_TABLE]),
-			(char *)nla_data(nla[NFTA_RULE_TABLE]),
-			nft_net->base_seq);
-	audit_log_nfcfg(buf, info->nfmsg->nfgen_family, 1,
-			AUDIT_NFT_OP_RULE_RESET, GFP_ATOMIC);
-	kfree(buf);
-
-	return nfnetlink_unicast(skb2, net, portid);
-=======
-
-	err = nf_tables_fill_rule_info(skb2, net, portid,
-				       info->nlh->nlmsg_seq, NFT_MSG_NEWRULE, 0,
-				       family, table, chain, rule, 0, reset);
-	if (err < 0) {
-		kfree_skb(skb2);
-		return ERR_PTR(err);
-	}
-
-	return skb2;
->>>>>>> a6ad5510
-}
-
-static int nf_tables_getrule(struct sk_buff *skb, const struct nfnl_info *info,
-			     const struct nlattr * const nla[])
-{
-	u32 portid = NETLINK_CB(skb).portid;
-	struct net *net = info->net;
-	struct sk_buff *skb2;
-
-	if (info->nlh->nlmsg_flags & NLM_F_DUMP) {
-		struct netlink_dump_control c = {
-			.start= nf_tables_dump_rules_start,
-			.dump = nf_tables_dump_rules,
-			.done = nf_tables_dump_rules_done,
-			.module = THIS_MODULE,
-			.data = (void *)nla,
-		};
-
-		return nft_netlink_dump_start_rcu(info->sk, skb, info->nlh, &c);
-	}
-
 	skb2 = nf_tables_getrule_single(portid, info, nla, false);
 	if (IS_ERR(skb2))
 		return PTR_ERR(skb2);
@@ -3911,11 +3821,6 @@
 	return nfnetlink_unicast(skb2, net, portid);
 }
 
-<<<<<<< HEAD
-/* can only be used if rule is no longer visible to dumps */
-static void nf_tables_rule_release(const struct nft_ctx *ctx, struct nft_rule *rule)
-{
-=======
 static int nf_tables_getrule_reset(struct sk_buff *skb,
 				   const struct nfnl_info *info,
 				   const struct nlattr * const nla[])
@@ -3981,7 +3886,6 @@
 /* can only be used if rule is no longer visible to dumps */
 static void nf_tables_rule_release(const struct nft_ctx *ctx, struct nft_rule *rule)
 {
->>>>>>> a6ad5510
 	lockdep_commit_lock_is_held(ctx->net);
 
 	nft_rule_expr_deactivate(ctx, rule, NFT_TRANS_RELEASE);
@@ -4020,11 +3924,7 @@
 			/* This may call nft_chain_validate() recursively,
 			 * callers that do so must increment ctx->level.
 			 */
-<<<<<<< HEAD
-			err = expr->ops->validate(ctx, expr, &data);
-=======
 			err = expr->ops->validate(ctx, expr);
->>>>>>> a6ad5510
 			if (err < 0)
 				return err;
 		}
@@ -4097,10 +3997,6 @@
 		.genmask	= nft_genmask_next(ctx->net),
 	};
 	struct nft_set_elem_catchall *catchall;
-<<<<<<< HEAD
-	struct nft_set_elem elem;
-=======
->>>>>>> a6ad5510
 
 	struct nft_set_ext *ext;
 	int ret = 0;
@@ -4110,12 +4006,7 @@
 		if (!nft_set_elem_active(ext, dummy_iter.genmask))
 			continue;
 
-<<<<<<< HEAD
-		elem.priv = catchall->elem;
-		ret = nft_setelem_validate(ctx, set, &dummy_iter, &elem);
-=======
 		ret = nft_setelem_validate(ctx, set, &dummy_iter, catchall->elem);
->>>>>>> a6ad5510
 		if (ret < 0)
 			return ret;
 	}
@@ -5603,20 +5494,12 @@
 					const struct nft_set_iter *iter,
 					struct nft_elem_priv *elem_priv)
 {
-<<<<<<< HEAD
-	const struct nft_set_ext *ext = nft_set_elem_ext(set, elem->priv);
-=======
 	const struct nft_set_ext *ext = nft_set_elem_ext(set, elem_priv);
->>>>>>> a6ad5510
 
 	if (!nft_set_elem_active(ext, iter->genmask))
 		return 0;
 
-<<<<<<< HEAD
-	return nft_setelem_data_validate(ctx, set, elem);
-=======
 	return nft_setelem_data_validate(ctx, set, elem_priv);
->>>>>>> a6ad5510
 }
 
 static int nft_set_catchall_bind_check(const struct nft_ctx *ctx,
@@ -5708,22 +5591,14 @@
 				const struct nft_set_iter *iter,
 				struct nft_elem_priv *elem_priv)
 {
-<<<<<<< HEAD
-	struct nft_set_ext *ext = nft_set_elem_ext(set, elem->priv);
-=======
 	struct nft_set_ext *ext = nft_set_elem_ext(set, elem_priv);
->>>>>>> a6ad5510
 
 	/* called from abort path, reverse check to undo changes. */
 	if (nft_set_elem_active(ext, iter->genmask))
 		return 0;
 
 	nft_clear(ctx->net, ext);
-<<<<<<< HEAD
-	nft_setelem_data_activate(ctx->net, set, elem);
-=======
 	nft_setelem_data_activate(ctx->net, set, elem_priv);
->>>>>>> a6ad5510
 
 	return 0;
 }
@@ -5741,12 +5616,7 @@
 			continue;
 
 		nft_clear(ctx->net, ext);
-<<<<<<< HEAD
-		elem.priv = catchall->elem;
-		nft_setelem_data_activate(ctx->net, set, &elem);
-=======
 		nft_setelem_data_activate(ctx->net, set, catchall->elem);
->>>>>>> a6ad5510
 		break;
 	}
 }
@@ -6877,11 +6747,7 @@
 {
 	struct nft_set_ext *ext = nft_set_elem_ext(set, elem_priv);
 
-<<<<<<< HEAD
-	if (nft_setelem_is_catchall(set, elem)) {
-=======
 	if (nft_setelem_is_catchall(set, elem_priv)) {
->>>>>>> a6ad5510
 		nft_clear(net, ext);
 	} else {
 		set->ops->activate(net, set, elem_priv);
@@ -6953,11 +6819,7 @@
 	struct nft_set_elem_catchall *catchall, *next;
 
 	list_for_each_entry_safe(catchall, next, &set->catchall_list, list) {
-<<<<<<< HEAD
-		if (catchall->elem == elem->priv) {
-=======
 		if (catchall->elem == elem_priv) {
->>>>>>> a6ad5510
 			nft_setelem_catchall_destroy(catchall);
 			break;
 		}
@@ -7185,15 +7047,6 @@
 		err = nft_set_ext_add(&tmpl, NFT_SET_EXT_TIMEOUT);
 		if (err < 0)
 			goto err_parse_key_end;
-<<<<<<< HEAD
-
-		if (timeout != set->timeout) {
-			err = nft_set_ext_add(&tmpl, NFT_SET_EXT_TIMEOUT);
-			if (err < 0)
-				goto err_parse_key_end;
-		}
-=======
->>>>>>> a6ad5510
 	}
 
 	if (num_exprs) {
@@ -7479,15 +7332,9 @@
 
 static int nft_setelem_active_next(const struct net *net,
 				   const struct nft_set *set,
-<<<<<<< HEAD
-				   struct nft_set_elem *elem)
-{
-	const struct nft_set_ext *ext = nft_set_elem_ext(set, elem->priv);
-=======
 				   struct nft_elem_priv *elem_priv)
 {
 	const struct nft_set_ext *ext = nft_set_elem_ext(set, elem_priv);
->>>>>>> a6ad5510
 	u8 genmask = nft_genmask_next(net);
 
 	return nft_set_elem_active(ext, genmask);
@@ -7616,15 +7463,8 @@
 			     const struct nft_set_iter *iter,
 			     struct nft_elem_priv *elem_priv)
 {
-<<<<<<< HEAD
-	const struct nft_set_ext *ext = nft_set_elem_ext(set, elem->priv);
-=======
 	const struct nft_set_ext *ext = nft_set_elem_ext(set, elem_priv);
->>>>>>> a6ad5510
 	struct nft_trans *trans;
-
-	if (!nft_set_elem_active(ext, iter->genmask))
-		return 0;
 
 	if (!nft_set_elem_active(ext, iter->genmask))
 		return 0;
@@ -8234,7 +8074,6 @@
 
 static int nf_tables_dumpreset_obj(struct sk_buff *skb,
 				   struct netlink_callback *cb)
-<<<<<<< HEAD
 {
 	struct nftables_pernet *nft_net = nft_pernet(sock_net(skb->sk));
 	int ret;
@@ -8251,24 +8090,6 @@
 	struct nft_obj_dump_ctx *ctx = (void *)cb->ctx;
 	const struct nlattr * const *nla = cb->data;
 
-=======
-{
-	struct nftables_pernet *nft_net = nft_pernet(sock_net(skb->sk));
-	int ret;
-
-	mutex_lock(&nft_net->commit_mutex);
-	ret = nf_tables_dump_obj(skb, cb);
-	mutex_unlock(&nft_net->commit_mutex);
-
-	return ret;
-}
-
-static int nf_tables_dump_obj_start(struct netlink_callback *cb)
-{
-	struct nft_obj_dump_ctx *ctx = (void *)cb->ctx;
-	const struct nlattr * const *nla = cb->data;
-
->>>>>>> a6ad5510
 	BUILD_BUG_ON(sizeof(*ctx) > sizeof(cb->ctx));
 
 	if (nla[NFTA_OBJ_TABLE]) {
@@ -8353,7 +8174,6 @@
 {
 	u32 portid = NETLINK_CB(skb).portid;
 	struct sk_buff *skb2;
-<<<<<<< HEAD
 
 	if (info->nlh->nlmsg_flags & NLM_F_DUMP) {
 		struct netlink_dump_control c = {
@@ -8364,18 +8184,6 @@
 			.data = (void *)nla,
 		};
 
-=======
-
-	if (info->nlh->nlmsg_flags & NLM_F_DUMP) {
-		struct netlink_dump_control c = {
-			.start = nf_tables_dump_obj_start,
-			.dump = nf_tables_dump_obj,
-			.done = nf_tables_dump_obj_done,
-			.module = THIS_MODULE,
-			.data = (void *)nla,
-		};
-
->>>>>>> a6ad5510
 		return nft_netlink_dump_start_rcu(info->sk, skb, info->nlh, &c);
 	}
 
@@ -9833,11 +9641,7 @@
 		return;
 
 	obj->ops->update(obj, newobj);
-<<<<<<< HEAD
-	nft_obj_destroy(&trans->ctx, newobj);
-=======
 	nft_obj_destroy(ctx, newobj);
->>>>>>> a6ad5510
 }
 
 static void nft_commit_release(struct nft_trans *trans)
@@ -10313,14 +10117,9 @@
 struct nft_trans_gc *nft_trans_gc_catchall_sync(struct nft_trans_gc *gc)
 {
 	struct nft_set_elem_catchall *catchall, *next;
-<<<<<<< HEAD
-	const struct nft_set *set = gc->set;
-	struct nft_set_elem elem;
-=======
 	u64 tstamp = nft_net_tstamp(gc->net);
 	const struct nft_set *set = gc->set;
 	struct nft_elem_priv *elem_priv;
->>>>>>> a6ad5510
 	struct nft_set_ext *ext;
 
 	WARN_ON_ONCE(!lockdep_commit_lock_is_held(gc->net));
@@ -10328,30 +10127,17 @@
 	list_for_each_entry_safe(catchall, next, &set->catchall_list, list) {
 		ext = nft_set_elem_ext(set, catchall->elem);
 
-<<<<<<< HEAD
-		if (!nft_set_elem_expired(ext))
-=======
 		if (!__nft_set_elem_expired(ext, tstamp))
->>>>>>> a6ad5510
 			continue;
 
 		gc = nft_trans_gc_queue_sync(gc, GFP_KERNEL);
 		if (!gc)
 			return NULL;
 
-<<<<<<< HEAD
-		memset(&elem, 0, sizeof(elem));
-		elem.priv = catchall->elem;
-
-		nft_setelem_data_deactivate(gc->net, gc->set, &elem);
-		nft_setelem_catchall_destroy(catchall);
-		nft_trans_gc_elem_add(gc, elem.priv);
-=======
 		elem_priv = catchall->elem;
 		nft_setelem_data_deactivate(gc->net, gc->set, elem_priv);
 		nft_setelem_catchall_destroy(catchall);
 		nft_trans_gc_elem_add(gc, elem_priv);
->>>>>>> a6ad5510
 	}
 
 	return gc;
@@ -10681,11 +10467,7 @@
 			if (nft_trans_chain_update(trans)) {
 				nf_tables_chain_notify(&ctx, NFT_MSG_DELCHAIN,
 						       &nft_trans_chain_hooks(trans));
-<<<<<<< HEAD
-				if (!(trans->ctx.table->flags & NFT_TABLE_F_DORMANT)) {
-=======
 				if (!(table->flags & NFT_TABLE_F_DORMANT)) {
->>>>>>> a6ad5510
 					nft_netdev_unregister_hooks(net,
 								    &nft_trans_chain_hooks(trans),
 								    true);
@@ -10946,12 +10728,9 @@
 	struct nft_trans *trans, *next;
 	LIST_HEAD(set_update_list);
 	struct nft_trans_elem *te;
-<<<<<<< HEAD
-=======
 	struct nft_ctx ctx = {
 		.net = net,
 	};
->>>>>>> a6ad5510
 	int err = 0;
 
 	if (action == NFNL_ABORT_VALIDATE &&
@@ -10994,11 +10773,7 @@
 			break;
 		case NFT_MSG_NEWCHAIN:
 			if (nft_trans_chain_update(trans)) {
-<<<<<<< HEAD
-				if (!(trans->ctx.table->flags & NFT_TABLE_F_DORMANT)) {
-=======
 				if (!(table->flags & NFT_TABLE_F_DORMANT)) {
->>>>>>> a6ad5510
 					nft_netdev_unregister_hooks(net,
 								    &nft_trans_chain_hooks(trans),
 								    true);
@@ -11098,19 +10873,11 @@
 		case NFT_MSG_DESTROYSETELEM:
 			te = nft_trans_container_elem(trans);
 
-<<<<<<< HEAD
-			if (!nft_setelem_active_next(net, te->set, &te->elem)) {
-				nft_setelem_data_activate(net, te->set, &te->elem);
-				nft_setelem_activate(net, te->set, &te->elem);
-			}
-			if (!nft_setelem_is_catchall(te->set, &te->elem))
-=======
 			if (!nft_setelem_active_next(net, te->set, te->elem_priv)) {
 				nft_setelem_data_activate(net, te->set, te->elem_priv);
 				nft_setelem_activate(net, te->set, te->elem_priv);
 			}
 			if (!nft_setelem_is_catchall(te->set, te->elem_priv))
->>>>>>> a6ad5510
 				te->set->ndeact--;
 
 			if (te->set->ops->abort &&
@@ -11418,11 +11185,7 @@
 		    sizeof_field(struct nft_regs, data))
 			return -ERANGE;
 
-<<<<<<< HEAD
-		return 0;
-=======
 		break;
->>>>>>> a6ad5510
 	}
 
 	nft_saw_register_store(ctx, reg, len);
@@ -11918,10 +11681,7 @@
 	gc_seq = nft_gc_seq_begin(nft_net);
 
 	WARN_ON_ONCE(!list_empty(&nft_net->commit_list));
-<<<<<<< HEAD
-=======
 	WARN_ON_ONCE(!list_empty(&nft_net->commit_set_list));
->>>>>>> a6ad5510
 
 	if (!list_empty(&nft_net->module_list))
 		nf_tables_module_autoload_cleanup(net);
