// SPDX-License-Identifier: GPL-2.0
#include <linux/types.h>
#include <linux/netfilter.h>
#include <linux/slab.h>
#include <linux/module.h>
#include <linux/skbuff.h>
#include <linux/proc_fs.h>
#include <linux/seq_file.h>
#include <linux/percpu.h>
#include <linux/netdevice.h>
#include <linux/security.h>
#include <net/net_namespace.h>
#ifdef CONFIG_SYSCTL
#include <linux/sysctl.h>
#endif

#include <net/netfilter/nf_conntrack.h>
#include <net/netfilter/nf_conntrack_core.h>
#include <net/netfilter/nf_conntrack_l4proto.h>
#include <net/netfilter/nf_conntrack_expect.h>
#include <net/netfilter/nf_conntrack_helper.h>
#include <net/netfilter/nf_conntrack_acct.h>
#include <net/netfilter/nf_conntrack_zones.h>
#include <net/netfilter/nf_conntrack_timestamp.h>
#include <linux/rculist_nulls.h>

static bool enable_hooks __read_mostly;
MODULE_PARM_DESC(enable_hooks, "Always enable conntrack hooks");
module_param(enable_hooks, bool, 0000);

unsigned int nf_conntrack_net_id __read_mostly;

#ifdef CONFIG_NF_CONNTRACK_PROCFS
void
print_tuple(struct seq_file *s, const struct nf_conntrack_tuple *tuple,
            const struct nf_conntrack_l4proto *l4proto)
{
	switch (tuple->src.l3num) {
	case NFPROTO_IPV4:
		seq_printf(s, "src=%pI4 dst=%pI4 ",
			   &tuple->src.u3.ip, &tuple->dst.u3.ip);
		break;
	case NFPROTO_IPV6:
		seq_printf(s, "src=%pI6 dst=%pI6 ",
			   tuple->src.u3.ip6, tuple->dst.u3.ip6);
		break;
	default:
		break;
	}

	switch (l4proto->l4proto) {
	case IPPROTO_ICMP:
		seq_printf(s, "type=%u code=%u id=%u ",
			   tuple->dst.u.icmp.type,
			   tuple->dst.u.icmp.code,
			   ntohs(tuple->src.u.icmp.id));
		break;
	case IPPROTO_TCP:
		seq_printf(s, "sport=%hu dport=%hu ",
			   ntohs(tuple->src.u.tcp.port),
			   ntohs(tuple->dst.u.tcp.port));
		break;
	case IPPROTO_UDPLITE:
	case IPPROTO_UDP:
		seq_printf(s, "sport=%hu dport=%hu ",
			   ntohs(tuple->src.u.udp.port),
			   ntohs(tuple->dst.u.udp.port));

		break;
	case IPPROTO_DCCP:
		seq_printf(s, "sport=%hu dport=%hu ",
			   ntohs(tuple->src.u.dccp.port),
			   ntohs(tuple->dst.u.dccp.port));
		break;
	case IPPROTO_SCTP:
		seq_printf(s, "sport=%hu dport=%hu ",
			   ntohs(tuple->src.u.sctp.port),
			   ntohs(tuple->dst.u.sctp.port));
		break;
	case IPPROTO_ICMPV6:
		seq_printf(s, "type=%u code=%u id=%u ",
			   tuple->dst.u.icmp.type,
			   tuple->dst.u.icmp.code,
			   ntohs(tuple->src.u.icmp.id));
		break;
	case IPPROTO_GRE:
		seq_printf(s, "srckey=0x%x dstkey=0x%x ",
			   ntohs(tuple->src.u.gre.key),
			   ntohs(tuple->dst.u.gre.key));
		break;
	default:
		break;
	}
}
EXPORT_SYMBOL_GPL(print_tuple);

struct ct_iter_state {
	struct seq_net_private p;
	struct hlist_nulls_head *hash;
	unsigned int htable_size;
	unsigned int bucket;
	u_int64_t time_now;
};

static struct hlist_nulls_node *ct_get_first(struct seq_file *seq)
{
	struct ct_iter_state *st = seq->private;
	struct hlist_nulls_node *n;

	for (st->bucket = 0;
	     st->bucket < st->htable_size;
	     st->bucket++) {
		n = rcu_dereference(
			hlist_nulls_first_rcu(&st->hash[st->bucket]));
		if (!is_a_nulls(n))
			return n;
	}
	return NULL;
}

static struct hlist_nulls_node *ct_get_next(struct seq_file *seq,
				      struct hlist_nulls_node *head)
{
	struct ct_iter_state *st = seq->private;

	head = rcu_dereference(hlist_nulls_next_rcu(head));
	while (is_a_nulls(head)) {
		if (likely(get_nulls_value(head) == st->bucket)) {
			if (++st->bucket >= st->htable_size)
				return NULL;
		}
		head = rcu_dereference(
			hlist_nulls_first_rcu(&st->hash[st->bucket]));
	}
	return head;
}

static struct hlist_nulls_node *ct_get_idx(struct seq_file *seq, loff_t pos)
{
	struct hlist_nulls_node *head = ct_get_first(seq);

	if (head)
		while (pos && (head = ct_get_next(seq, head)))
			pos--;
	return pos ? NULL : head;
}

static void *ct_seq_start(struct seq_file *seq, loff_t *pos)
	__acquires(RCU)
{
	struct ct_iter_state *st = seq->private;

	st->time_now = ktime_get_real_ns();
	rcu_read_lock();

	nf_conntrack_get_ht(&st->hash, &st->htable_size);
	return ct_get_idx(seq, *pos);
}

static void *ct_seq_next(struct seq_file *s, void *v, loff_t *pos)
{
	(*pos)++;
	return ct_get_next(s, v);
}

static void ct_seq_stop(struct seq_file *s, void *v)
	__releases(RCU)
{
	rcu_read_unlock();
}

#ifdef CONFIG_NF_CONNTRACK_SECMARK
static void ct_show_secctx(struct seq_file *s, const struct nf_conn *ct)
{
	int ret;
	u32 len;
	char *secctx;

	ret = security_secid_to_secctx(ct->secmark, &secctx, &len);
	if (ret)
		return;

	seq_printf(s, "secctx=%s ", secctx);

	security_release_secctx(secctx, len);
}
#else
static inline void ct_show_secctx(struct seq_file *s, const struct nf_conn *ct)
{
}
#endif

#ifdef CONFIG_NF_CONNTRACK_ZONES
static void ct_show_zone(struct seq_file *s, const struct nf_conn *ct,
			 int dir)
{
	const struct nf_conntrack_zone *zone = nf_ct_zone(ct);

	if (zone->dir != dir)
		return;
	switch (zone->dir) {
	case NF_CT_DEFAULT_ZONE_DIR:
		seq_printf(s, "zone=%u ", zone->id);
		break;
	case NF_CT_ZONE_DIR_ORIG:
		seq_printf(s, "zone-orig=%u ", zone->id);
		break;
	case NF_CT_ZONE_DIR_REPL:
		seq_printf(s, "zone-reply=%u ", zone->id);
		break;
	default:
		break;
	}
}
#else
static inline void ct_show_zone(struct seq_file *s, const struct nf_conn *ct,
				int dir)
{
}
#endif

#ifdef CONFIG_NF_CONNTRACK_TIMESTAMP
static void ct_show_delta_time(struct seq_file *s, const struct nf_conn *ct)
{
	struct ct_iter_state *st = s->private;
	struct nf_conn_tstamp *tstamp;
	s64 delta_time;

	tstamp = nf_conn_tstamp_find(ct);
	if (tstamp) {
		delta_time = st->time_now - tstamp->start;
		if (delta_time > 0)
			delta_time = div_s64(delta_time, NSEC_PER_SEC);
		else
			delta_time = 0;

		seq_printf(s, "delta-time=%llu ",
			   (unsigned long long)delta_time);
	}
	return;
}
#else
static inline void
ct_show_delta_time(struct seq_file *s, const struct nf_conn *ct)
{
}
#endif

static const char* l3proto_name(u16 proto)
{
	switch (proto) {
	case AF_INET: return "ipv4";
	case AF_INET6: return "ipv6";
	}

	return "unknown";
}

static const char* l4proto_name(u16 proto)
{
	switch (proto) {
	case IPPROTO_ICMP: return "icmp";
	case IPPROTO_TCP: return "tcp";
	case IPPROTO_UDP: return "udp";
	case IPPROTO_DCCP: return "dccp";
	case IPPROTO_GRE: return "gre";
	case IPPROTO_SCTP: return "sctp";
	case IPPROTO_UDPLITE: return "udplite";
	case IPPROTO_ICMPV6: return "icmpv6";
	}

	return "unknown";
}

static void
seq_print_acct(struct seq_file *s, const struct nf_conn *ct, int dir)
{
	struct nf_conn_acct *acct;
	struct nf_conn_counter *counter;

	acct = nf_conn_acct_find(ct);
	if (!acct)
		return;

	counter = acct->counter;
	seq_printf(s, "packets=%llu bytes=%llu ",
		   (unsigned long long)atomic64_read(&counter[dir].packets),
		   (unsigned long long)atomic64_read(&counter[dir].bytes));
}

/* return 0 on success, 1 in case of error */
static int ct_seq_show(struct seq_file *s, void *v)
{
	struct nf_conntrack_tuple_hash *hash = v;
	struct nf_conn *ct = nf_ct_tuplehash_to_ctrack(hash);
	const struct nf_conntrack_l4proto *l4proto;
	struct net *net = seq_file_net(s);
	int ret = 0;

	WARN_ON(!ct);
	if (unlikely(!refcount_inc_not_zero(&ct->ct_general.use)))
		return 0;

	/* load ->status after refcount increase */
	smp_acquire__after_ctrl_dep();

	if (nf_ct_should_gc(ct)) {
		nf_ct_kill(ct);
		goto release;
	}

	/* we only want to print DIR_ORIGINAL */
	if (NF_CT_DIRECTION(hash))
		goto release;

	if (!net_eq(nf_ct_net(ct), net))
		goto release;

	l4proto = nf_ct_l4proto_find(nf_ct_protonum(ct));

	ret = -ENOSPC;
	seq_printf(s, "%-8s %u %-8s %u ",
		   l3proto_name(nf_ct_l3num(ct)), nf_ct_l3num(ct),
		   l4proto_name(l4proto->l4proto), nf_ct_protonum(ct));

	if (!test_bit(IPS_OFFLOAD_BIT, &ct->status))
		seq_printf(s, "%ld ", nf_ct_expires(ct)  / HZ);

	if (l4proto->print_conntrack)
		l4proto->print_conntrack(s, ct);

	print_tuple(s, &ct->tuplehash[IP_CT_DIR_ORIGINAL].tuple,
		    l4proto);

	ct_show_zone(s, ct, NF_CT_ZONE_DIR_ORIG);

	if (seq_has_overflowed(s))
		goto release;

	seq_print_acct(s, ct, IP_CT_DIR_ORIGINAL);

	if (!(test_bit(IPS_SEEN_REPLY_BIT, &ct->status)))
		seq_puts(s, "[UNREPLIED] ");

	print_tuple(s, &ct->tuplehash[IP_CT_DIR_REPLY].tuple, l4proto);

	ct_show_zone(s, ct, NF_CT_ZONE_DIR_REPL);

	seq_print_acct(s, ct, IP_CT_DIR_REPLY);

	if (test_bit(IPS_HW_OFFLOAD_BIT, &ct->status))
		seq_puts(s, "[HW_OFFLOAD] ");
	else if (test_bit(IPS_OFFLOAD_BIT, &ct->status))
		seq_puts(s, "[OFFLOAD] ");
	else if (test_bit(IPS_ASSURED_BIT, &ct->status))
		seq_puts(s, "[ASSURED] ");

	if (seq_has_overflowed(s))
		goto release;

#if defined(CONFIG_NF_CONNTRACK_MARK)
	seq_printf(s, "mark=%u ", READ_ONCE(ct->mark));
#endif

	ct_show_secctx(s, ct);
	ct_show_zone(s, ct, NF_CT_DEFAULT_ZONE_DIR);
	ct_show_delta_time(s, ct);

	seq_printf(s, "use=%u\n", refcount_read(&ct->ct_general.use));

	if (seq_has_overflowed(s))
		goto release;

	ret = 0;
release:
	nf_ct_put(ct);
	return ret;
}

static const struct seq_operations ct_seq_ops = {
	.start = ct_seq_start,
	.next  = ct_seq_next,
	.stop  = ct_seq_stop,
	.show  = ct_seq_show
};

static void *ct_cpu_seq_start(struct seq_file *seq, loff_t *pos)
{
	struct net *net = seq_file_net(seq);
	int cpu;

	if (*pos == 0)
		return SEQ_START_TOKEN;

	for (cpu = *pos-1; cpu < nr_cpu_ids; ++cpu) {
		if (!cpu_possible(cpu))
			continue;
		*pos = cpu + 1;
		return per_cpu_ptr(net->ct.stat, cpu);
	}

	return NULL;
}

static void *ct_cpu_seq_next(struct seq_file *seq, void *v, loff_t *pos)
{
	struct net *net = seq_file_net(seq);
	int cpu;

	for (cpu = *pos; cpu < nr_cpu_ids; ++cpu) {
		if (!cpu_possible(cpu))
			continue;
		*pos = cpu + 1;
		return per_cpu_ptr(net->ct.stat, cpu);
	}
	(*pos)++;
	return NULL;
}

static void ct_cpu_seq_stop(struct seq_file *seq, void *v)
{
}

static int ct_cpu_seq_show(struct seq_file *seq, void *v)
{
	struct net *net = seq_file_net(seq);
	const struct ip_conntrack_stat *st = v;
	unsigned int nr_conntracks;

	if (v == SEQ_START_TOKEN) {
		seq_puts(seq, "entries  clashres found new invalid ignore delete chainlength insert insert_failed drop early_drop icmp_error  expect_new expect_create expect_delete search_restart\n");
		return 0;
	}

	nr_conntracks = nf_conntrack_count(net);

	seq_printf(seq, "%08x  %08x %08x %08x %08x %08x %08x %08x "
			"%08x %08x %08x %08x %08x  %08x %08x %08x %08x\n",
		   nr_conntracks,
		   st->clash_resolve,
		   st->found,
		   0,
		   st->invalid,
		   0,
		   0,
		   st->chaintoolong,
		   st->insert,
		   st->insert_failed,
		   st->drop,
		   st->early_drop,
		   st->error,

		   st->expect_new,
		   st->expect_create,
		   st->expect_delete,
		   st->search_restart
		);
	return 0;
}

static const struct seq_operations ct_cpu_seq_ops = {
	.start	= ct_cpu_seq_start,
	.next	= ct_cpu_seq_next,
	.stop	= ct_cpu_seq_stop,
	.show	= ct_cpu_seq_show,
};

static int nf_conntrack_standalone_init_proc(struct net *net)
{
	struct proc_dir_entry *pde;
	kuid_t root_uid;
	kgid_t root_gid;

	pde = proc_create_net("nf_conntrack", 0440, net->proc_net, &ct_seq_ops,
			sizeof(struct ct_iter_state));
	if (!pde)
		goto out_nf_conntrack;

	root_uid = make_kuid(net->user_ns, 0);
	root_gid = make_kgid(net->user_ns, 0);
	if (uid_valid(root_uid) && gid_valid(root_gid))
		proc_set_user(pde, root_uid, root_gid);

	pde = proc_create_net("nf_conntrack", 0444, net->proc_net_stat,
			&ct_cpu_seq_ops, sizeof(struct seq_net_private));
	if (!pde)
		goto out_stat_nf_conntrack;
	return 0;

out_stat_nf_conntrack:
	remove_proc_entry("nf_conntrack", net->proc_net);
out_nf_conntrack:
	return -ENOMEM;
}

static void nf_conntrack_standalone_fini_proc(struct net *net)
{
	remove_proc_entry("nf_conntrack", net->proc_net_stat);
	remove_proc_entry("nf_conntrack", net->proc_net);
}
#else
static int nf_conntrack_standalone_init_proc(struct net *net)
{
	return 0;
}

static void nf_conntrack_standalone_fini_proc(struct net *net)
{
}
#endif /* CONFIG_NF_CONNTRACK_PROCFS */

u32 nf_conntrack_count(const struct net *net)
{
	const struct nf_conntrack_net *cnet = nf_ct_pernet(net);

	return atomic_read(&cnet->count);
}
EXPORT_SYMBOL_GPL(nf_conntrack_count);

/* Sysctl support */

#ifdef CONFIG_SYSCTL
/* size the user *wants to set */
static unsigned int nf_conntrack_htable_size_user __read_mostly;

static int
nf_conntrack_hash_sysctl(const struct ctl_table *table, int write,
			 void *buffer, size_t *lenp, loff_t *ppos)
{
	int ret;

	/* module_param hashsize could have changed value */
	nf_conntrack_htable_size_user = nf_conntrack_htable_size;

	ret = proc_dointvec(table, write, buffer, lenp, ppos);
	if (ret < 0 || !write)
		return ret;

	/* update ret, we might not be able to satisfy request */
	ret = nf_conntrack_hash_resize(nf_conntrack_htable_size_user);

	/* update it to the actual value used by conntrack */
	nf_conntrack_htable_size_user = nf_conntrack_htable_size;
	return ret;
}

static struct ctl_table_header *nf_ct_netfilter_header;

enum nf_ct_sysctl_index {
	NF_SYSCTL_CT_MAX,
	NF_SYSCTL_CT_COUNT,
	NF_SYSCTL_CT_BUCKETS,
	NF_SYSCTL_CT_CHECKSUM,
	NF_SYSCTL_CT_LOG_INVALID,
	NF_SYSCTL_CT_EXPECT_MAX,
	NF_SYSCTL_CT_ACCT,
#ifdef CONFIG_NF_CONNTRACK_EVENTS
	NF_SYSCTL_CT_EVENTS,
#endif
#ifdef CONFIG_NF_CONNTRACK_TIMESTAMP
	NF_SYSCTL_CT_TIMESTAMP,
#endif
	NF_SYSCTL_CT_PROTO_TIMEOUT_GENERIC,
	NF_SYSCTL_CT_PROTO_TIMEOUT_TCP_SYN_SENT,
	NF_SYSCTL_CT_PROTO_TIMEOUT_TCP_SYN_RECV,
	NF_SYSCTL_CT_PROTO_TIMEOUT_TCP_ESTABLISHED,
	NF_SYSCTL_CT_PROTO_TIMEOUT_TCP_FIN_WAIT,
	NF_SYSCTL_CT_PROTO_TIMEOUT_TCP_CLOSE_WAIT,
	NF_SYSCTL_CT_PROTO_TIMEOUT_TCP_LAST_ACK,
	NF_SYSCTL_CT_PROTO_TIMEOUT_TCP_TIME_WAIT,
	NF_SYSCTL_CT_PROTO_TIMEOUT_TCP_CLOSE,
	NF_SYSCTL_CT_PROTO_TIMEOUT_TCP_RETRANS,
	NF_SYSCTL_CT_PROTO_TIMEOUT_TCP_UNACK,
#if IS_ENABLED(CONFIG_NF_FLOW_TABLE)
	NF_SYSCTL_CT_PROTO_TIMEOUT_TCP_OFFLOAD,
#endif
	NF_SYSCTL_CT_PROTO_TCP_LOOSE,
	NF_SYSCTL_CT_PROTO_TCP_LIBERAL,
	NF_SYSCTL_CT_PROTO_TCP_IGNORE_INVALID_RST,
	NF_SYSCTL_CT_PROTO_TCP_MAX_RETRANS,
	NF_SYSCTL_CT_PROTO_TIMEOUT_UDP,
	NF_SYSCTL_CT_PROTO_TIMEOUT_UDP_STREAM,
#if IS_ENABLED(CONFIG_NF_FLOW_TABLE)
	NF_SYSCTL_CT_PROTO_TIMEOUT_UDP_OFFLOAD,
#endif
	NF_SYSCTL_CT_PROTO_TIMEOUT_ICMP,
	NF_SYSCTL_CT_PROTO_TIMEOUT_ICMPV6,
#ifdef CONFIG_NF_CT_PROTO_SCTP
	NF_SYSCTL_CT_PROTO_TIMEOUT_SCTP_CLOSED,
	NF_SYSCTL_CT_PROTO_TIMEOUT_SCTP_COOKIE_WAIT,
	NF_SYSCTL_CT_PROTO_TIMEOUT_SCTP_COOKIE_ECHOED,
	NF_SYSCTL_CT_PROTO_TIMEOUT_SCTP_ESTABLISHED,
	NF_SYSCTL_CT_PROTO_TIMEOUT_SCTP_SHUTDOWN_SENT,
	NF_SYSCTL_CT_PROTO_TIMEOUT_SCTP_SHUTDOWN_RECD,
	NF_SYSCTL_CT_PROTO_TIMEOUT_SCTP_SHUTDOWN_ACK_SENT,
	NF_SYSCTL_CT_PROTO_TIMEOUT_SCTP_HEARTBEAT_SENT,
#endif
#ifdef CONFIG_NF_CT_PROTO_DCCP
	NF_SYSCTL_CT_PROTO_TIMEOUT_DCCP_REQUEST,
	NF_SYSCTL_CT_PROTO_TIMEOUT_DCCP_RESPOND,
	NF_SYSCTL_CT_PROTO_TIMEOUT_DCCP_PARTOPEN,
	NF_SYSCTL_CT_PROTO_TIMEOUT_DCCP_OPEN,
	NF_SYSCTL_CT_PROTO_TIMEOUT_DCCP_CLOSEREQ,
	NF_SYSCTL_CT_PROTO_TIMEOUT_DCCP_CLOSING,
	NF_SYSCTL_CT_PROTO_TIMEOUT_DCCP_TIMEWAIT,
	NF_SYSCTL_CT_PROTO_DCCP_LOOSE,
#endif
#ifdef CONFIG_NF_CT_PROTO_GRE
	NF_SYSCTL_CT_PROTO_TIMEOUT_GRE,
	NF_SYSCTL_CT_PROTO_TIMEOUT_GRE_STREAM,
#endif

	NF_SYSCTL_CT_LAST_SYSCTL,
};

static struct ctl_table nf_ct_sysctl_table[] = {
	[NF_SYSCTL_CT_MAX] = {
		.procname	= "nf_conntrack_max",
		.data		= &nf_conntrack_max,
		.maxlen		= sizeof(int),
		.mode		= 0644,
		.proc_handler	= proc_dointvec,
	},
	[NF_SYSCTL_CT_COUNT] = {
		.procname	= "nf_conntrack_count",
		.maxlen		= sizeof(int),
		.mode		= 0444,
		.proc_handler	= proc_dointvec,
	},
	[NF_SYSCTL_CT_BUCKETS] = {
		.procname       = "nf_conntrack_buckets",
		.data           = &nf_conntrack_htable_size_user,
		.maxlen         = sizeof(unsigned int),
		.mode           = 0644,
		.proc_handler   = nf_conntrack_hash_sysctl,
	},
	[NF_SYSCTL_CT_CHECKSUM] = {
		.procname	= "nf_conntrack_checksum",
		.data		= &init_net.ct.sysctl_checksum,
		.maxlen		= sizeof(u8),
		.mode		= 0644,
		.proc_handler	= proc_dou8vec_minmax,
		.extra1 	= SYSCTL_ZERO,
		.extra2 	= SYSCTL_ONE,
	},
	[NF_SYSCTL_CT_LOG_INVALID] = {
		.procname	= "nf_conntrack_log_invalid",
		.data		= &init_net.ct.sysctl_log_invalid,
		.maxlen		= sizeof(u8),
		.mode		= 0644,
		.proc_handler	= proc_dou8vec_minmax,
	},
	[NF_SYSCTL_CT_EXPECT_MAX] = {
		.procname	= "nf_conntrack_expect_max",
		.data		= &nf_ct_expect_max,
		.maxlen		= sizeof(int),
		.mode		= 0644,
		.proc_handler	= proc_dointvec,
	},
	[NF_SYSCTL_CT_ACCT] = {
		.procname	= "nf_conntrack_acct",
		.data		= &init_net.ct.sysctl_acct,
		.maxlen		= sizeof(u8),
		.mode		= 0644,
		.proc_handler	= proc_dou8vec_minmax,
		.extra1 	= SYSCTL_ZERO,
		.extra2 	= SYSCTL_ONE,
	},
#ifdef CONFIG_NF_CONNTRACK_EVENTS
	[NF_SYSCTL_CT_EVENTS] = {
		.procname	= "nf_conntrack_events",
		.data		= &init_net.ct.sysctl_events,
		.maxlen		= sizeof(u8),
		.mode		= 0644,
		.proc_handler	= proc_dou8vec_minmax,
		.extra1 	= SYSCTL_ZERO,
		.extra2		= SYSCTL_TWO,
	},
#endif
#ifdef CONFIG_NF_CONNTRACK_TIMESTAMP
	[NF_SYSCTL_CT_TIMESTAMP] = {
		.procname	= "nf_conntrack_timestamp",
		.data		= &init_net.ct.sysctl_tstamp,
		.maxlen		= sizeof(u8),
		.mode		= 0644,
		.proc_handler	= proc_dou8vec_minmax,
		.extra1 	= SYSCTL_ZERO,
		.extra2 	= SYSCTL_ONE,
	},
#endif
	[NF_SYSCTL_CT_PROTO_TIMEOUT_GENERIC] = {
		.procname	= "nf_conntrack_generic_timeout",
		.maxlen		= sizeof(unsigned int),
		.mode		= 0644,
		.proc_handler	= proc_dointvec_jiffies,
	},
	[NF_SYSCTL_CT_PROTO_TIMEOUT_TCP_SYN_SENT] = {
		.procname	= "nf_conntrack_tcp_timeout_syn_sent",
		.maxlen		= sizeof(unsigned int),
		.mode		= 0644,
		.proc_handler	= proc_dointvec_jiffies,
	},
	[NF_SYSCTL_CT_PROTO_TIMEOUT_TCP_SYN_RECV] = {
		.procname	= "nf_conntrack_tcp_timeout_syn_recv",
		.maxlen		= sizeof(unsigned int),
		.mode		= 0644,
		.proc_handler	= proc_dointvec_jiffies,
	},
	[NF_SYSCTL_CT_PROTO_TIMEOUT_TCP_ESTABLISHED] = {
		.procname	= "nf_conntrack_tcp_timeout_established",
		.maxlen		= sizeof(unsigned int),
		.mode		= 0644,
		.proc_handler	= proc_dointvec_jiffies,
	},
	[NF_SYSCTL_CT_PROTO_TIMEOUT_TCP_FIN_WAIT] = {
		.procname	= "nf_conntrack_tcp_timeout_fin_wait",
		.maxlen		= sizeof(unsigned int),
		.mode		= 0644,
		.proc_handler	= proc_dointvec_jiffies,
	},
	[NF_SYSCTL_CT_PROTO_TIMEOUT_TCP_CLOSE_WAIT] = {
		.procname	= "nf_conntrack_tcp_timeout_close_wait",
		.maxlen		= sizeof(unsigned int),
		.mode		= 0644,
		.proc_handler	= proc_dointvec_jiffies,
	},
	[NF_SYSCTL_CT_PROTO_TIMEOUT_TCP_LAST_ACK] = {
		.procname	= "nf_conntrack_tcp_timeout_last_ack",
		.maxlen		= sizeof(unsigned int),
		.mode		= 0644,
		.proc_handler	= proc_dointvec_jiffies,
	},
	[NF_SYSCTL_CT_PROTO_TIMEOUT_TCP_TIME_WAIT] = {
		.procname	= "nf_conntrack_tcp_timeout_time_wait",
		.maxlen		= sizeof(unsigned int),
		.mode		= 0644,
		.proc_handler	= proc_dointvec_jiffies,
	},
	[NF_SYSCTL_CT_PROTO_TIMEOUT_TCP_CLOSE] = {
		.procname	= "nf_conntrack_tcp_timeout_close",
		.maxlen		= sizeof(unsigned int),
		.mode		= 0644,
		.proc_handler	= proc_dointvec_jiffies,
	},
	[NF_SYSCTL_CT_PROTO_TIMEOUT_TCP_RETRANS] = {
		.procname	= "nf_conntrack_tcp_timeout_max_retrans",
		.maxlen		= sizeof(unsigned int),
		.mode		= 0644,
		.proc_handler	= proc_dointvec_jiffies,
	},
	[NF_SYSCTL_CT_PROTO_TIMEOUT_TCP_UNACK] = {
		.procname	= "nf_conntrack_tcp_timeout_unacknowledged",
		.maxlen		= sizeof(unsigned int),
		.mode		= 0644,
		.proc_handler	= proc_dointvec_jiffies,
	},
#if IS_ENABLED(CONFIG_NF_FLOW_TABLE)
	[NF_SYSCTL_CT_PROTO_TIMEOUT_TCP_OFFLOAD] = {
		.procname	= "nf_flowtable_tcp_timeout",
		.maxlen		= sizeof(unsigned int),
		.mode		= 0644,
		.proc_handler	= proc_dointvec_jiffies,
	},
#endif
	[NF_SYSCTL_CT_PROTO_TCP_LOOSE] = {
		.procname	= "nf_conntrack_tcp_loose",
		.maxlen		= sizeof(u8),
		.mode		= 0644,
		.proc_handler	= proc_dou8vec_minmax,
		.extra1 	= SYSCTL_ZERO,
		.extra2 	= SYSCTL_ONE,
	},
	[NF_SYSCTL_CT_PROTO_TCP_LIBERAL] = {
		.procname       = "nf_conntrack_tcp_be_liberal",
		.maxlen		= sizeof(u8),
		.mode           = 0644,
		.proc_handler	= proc_dou8vec_minmax,
		.extra1 	= SYSCTL_ZERO,
		.extra2 	= SYSCTL_ONE,
	},
	[NF_SYSCTL_CT_PROTO_TCP_IGNORE_INVALID_RST] = {
		.procname	= "nf_conntrack_tcp_ignore_invalid_rst",
		.maxlen		= sizeof(u8),
		.mode		= 0644,
		.proc_handler	= proc_dou8vec_minmax,
		.extra1		= SYSCTL_ZERO,
		.extra2		= SYSCTL_ONE,
	},
	[NF_SYSCTL_CT_PROTO_TCP_MAX_RETRANS] = {
		.procname	= "nf_conntrack_tcp_max_retrans",
		.maxlen		= sizeof(u8),
		.mode		= 0644,
		.proc_handler	= proc_dou8vec_minmax,
	},
	[NF_SYSCTL_CT_PROTO_TIMEOUT_UDP] = {
		.procname	= "nf_conntrack_udp_timeout",
		.maxlen		= sizeof(unsigned int),
		.mode		= 0644,
		.proc_handler	= proc_dointvec_jiffies,
	},
	[NF_SYSCTL_CT_PROTO_TIMEOUT_UDP_STREAM] = {
		.procname	= "nf_conntrack_udp_timeout_stream",
		.maxlen		= sizeof(unsigned int),
		.mode		= 0644,
		.proc_handler	= proc_dointvec_jiffies,
	},
#if IS_ENABLED(CONFIG_NF_FLOW_TABLE)
	[NF_SYSCTL_CT_PROTO_TIMEOUT_UDP_OFFLOAD] = {
		.procname	= "nf_flowtable_udp_timeout",
		.maxlen		= sizeof(unsigned int),
		.mode		= 0644,
		.proc_handler	= proc_dointvec_jiffies,
	},
#endif
	[NF_SYSCTL_CT_PROTO_TIMEOUT_ICMP] = {
		.procname	= "nf_conntrack_icmp_timeout",
		.maxlen		= sizeof(unsigned int),
		.mode		= 0644,
		.proc_handler	= proc_dointvec_jiffies,
	},
	[NF_SYSCTL_CT_PROTO_TIMEOUT_ICMPV6] = {
		.procname	= "nf_conntrack_icmpv6_timeout",
		.maxlen		= sizeof(unsigned int),
		.mode		= 0644,
		.proc_handler	= proc_dointvec_jiffies,
	},
#ifdef CONFIG_NF_CT_PROTO_SCTP
	[NF_SYSCTL_CT_PROTO_TIMEOUT_SCTP_CLOSED] = {
		.procname	= "nf_conntrack_sctp_timeout_closed",
		.maxlen		= sizeof(unsigned int),
		.mode		= 0644,
		.proc_handler	= proc_dointvec_jiffies,
	},
	[NF_SYSCTL_CT_PROTO_TIMEOUT_SCTP_COOKIE_WAIT] = {
		.procname	= "nf_conntrack_sctp_timeout_cookie_wait",
		.maxlen		= sizeof(unsigned int),
		.mode		= 0644,
		.proc_handler	= proc_dointvec_jiffies,
	},
	[NF_SYSCTL_CT_PROTO_TIMEOUT_SCTP_COOKIE_ECHOED] = {
		.procname	= "nf_conntrack_sctp_timeout_cookie_echoed",
		.maxlen		= sizeof(unsigned int),
		.mode		= 0644,
		.proc_handler	= proc_dointvec_jiffies,
	},
	[NF_SYSCTL_CT_PROTO_TIMEOUT_SCTP_ESTABLISHED] = {
		.procname	= "nf_conntrack_sctp_timeout_established",
		.maxlen		= sizeof(unsigned int),
		.mode		= 0644,
		.proc_handler	= proc_dointvec_jiffies,
	},
	[NF_SYSCTL_CT_PROTO_TIMEOUT_SCTP_SHUTDOWN_SENT] = {
		.procname	= "nf_conntrack_sctp_timeout_shutdown_sent",
		.maxlen		= sizeof(unsigned int),
		.mode		= 0644,
		.proc_handler	= proc_dointvec_jiffies,
	},
	[NF_SYSCTL_CT_PROTO_TIMEOUT_SCTP_SHUTDOWN_RECD] = {
		.procname	= "nf_conntrack_sctp_timeout_shutdown_recd",
		.maxlen		= sizeof(unsigned int),
		.mode		= 0644,
		.proc_handler	= proc_dointvec_jiffies,
	},
	[NF_SYSCTL_CT_PROTO_TIMEOUT_SCTP_SHUTDOWN_ACK_SENT] = {
		.procname	= "nf_conntrack_sctp_timeout_shutdown_ack_sent",
		.maxlen		= sizeof(unsigned int),
		.mode		= 0644,
		.proc_handler	= proc_dointvec_jiffies,
	},
	[NF_SYSCTL_CT_PROTO_TIMEOUT_SCTP_HEARTBEAT_SENT] = {
		.procname	= "nf_conntrack_sctp_timeout_heartbeat_sent",
		.maxlen		= sizeof(unsigned int),
		.mode		= 0644,
		.proc_handler	= proc_dointvec_jiffies,
	},
#endif
#ifdef CONFIG_NF_CT_PROTO_DCCP
	[NF_SYSCTL_CT_PROTO_TIMEOUT_DCCP_REQUEST] = {
		.procname	= "nf_conntrack_dccp_timeout_request",
		.maxlen		= sizeof(unsigned int),
		.mode		= 0644,
		.proc_handler	= proc_dointvec_jiffies,
	},
	[NF_SYSCTL_CT_PROTO_TIMEOUT_DCCP_RESPOND] = {
		.procname	= "nf_conntrack_dccp_timeout_respond",
		.maxlen		= sizeof(unsigned int),
		.mode		= 0644,
		.proc_handler	= proc_dointvec_jiffies,
	},
	[NF_SYSCTL_CT_PROTO_TIMEOUT_DCCP_PARTOPEN] = {
		.procname	= "nf_conntrack_dccp_timeout_partopen",
		.maxlen		= sizeof(unsigned int),
		.mode		= 0644,
		.proc_handler	= proc_dointvec_jiffies,
	},
	[NF_SYSCTL_CT_PROTO_TIMEOUT_DCCP_OPEN] = {
		.procname	= "nf_conntrack_dccp_timeout_open",
		.maxlen		= sizeof(unsigned int),
		.mode		= 0644,
		.proc_handler	= proc_dointvec_jiffies,
	},
	[NF_SYSCTL_CT_PROTO_TIMEOUT_DCCP_CLOSEREQ] = {
		.procname	= "nf_conntrack_dccp_timeout_closereq",
		.maxlen		= sizeof(unsigned int),
		.mode		= 0644,
		.proc_handler	= proc_dointvec_jiffies,
	},
	[NF_SYSCTL_CT_PROTO_TIMEOUT_DCCP_CLOSING] = {
		.procname	= "nf_conntrack_dccp_timeout_closing",
		.maxlen		= sizeof(unsigned int),
		.mode		= 0644,
		.proc_handler	= proc_dointvec_jiffies,
	},
	[NF_SYSCTL_CT_PROTO_TIMEOUT_DCCP_TIMEWAIT] = {
		.procname	= "nf_conntrack_dccp_timeout_timewait",
		.maxlen		= sizeof(unsigned int),
		.mode		= 0644,
		.proc_handler	= proc_dointvec_jiffies,
	},
	[NF_SYSCTL_CT_PROTO_DCCP_LOOSE] = {
		.procname	= "nf_conntrack_dccp_loose",
		.maxlen		= sizeof(u8),
		.mode		= 0644,
		.proc_handler	= proc_dou8vec_minmax,
		.extra1 	= SYSCTL_ZERO,
		.extra2 	= SYSCTL_ONE,
	},
#endif
#ifdef CONFIG_NF_CT_PROTO_GRE
	[NF_SYSCTL_CT_PROTO_TIMEOUT_GRE] = {
		.procname       = "nf_conntrack_gre_timeout",
		.maxlen         = sizeof(unsigned int),
		.mode           = 0644,
		.proc_handler   = proc_dointvec_jiffies,
	},
	[NF_SYSCTL_CT_PROTO_TIMEOUT_GRE_STREAM] = {
		.procname       = "nf_conntrack_gre_timeout_stream",
		.maxlen         = sizeof(unsigned int),
		.mode           = 0644,
		.proc_handler   = proc_dointvec_jiffies,
	},
#endif
<<<<<<< HEAD
	{}
=======
>>>>>>> a6ad5510
};

static struct ctl_table nf_ct_netfilter_table[] = {
	{
		.procname	= "nf_conntrack_max",
		.data		= &nf_conntrack_max,
		.maxlen		= sizeof(int),
		.mode		= 0644,
		.proc_handler	= proc_dointvec,
	},
};

static void nf_conntrack_standalone_init_tcp_sysctl(struct net *net,
						    struct ctl_table *table)
{
	struct nf_tcp_net *tn = nf_tcp_pernet(net);

#define XASSIGN(XNAME, tn) \
	table[NF_SYSCTL_CT_PROTO_TIMEOUT_TCP_ ## XNAME].data = \
			&(tn)->timeouts[TCP_CONNTRACK_ ## XNAME]

	XASSIGN(SYN_SENT, tn);
	XASSIGN(SYN_RECV, tn);
	XASSIGN(ESTABLISHED, tn);
	XASSIGN(FIN_WAIT, tn);
	XASSIGN(CLOSE_WAIT, tn);
	XASSIGN(LAST_ACK, tn);
	XASSIGN(TIME_WAIT, tn);
	XASSIGN(CLOSE, tn);
	XASSIGN(RETRANS, tn);
	XASSIGN(UNACK, tn);
#undef XASSIGN
#define XASSIGN(XNAME, rval) \
	table[NF_SYSCTL_CT_PROTO_TCP_ ## XNAME].data = (rval)

	XASSIGN(LOOSE, &tn->tcp_loose);
	XASSIGN(LIBERAL, &tn->tcp_be_liberal);
	XASSIGN(MAX_RETRANS, &tn->tcp_max_retrans);
	XASSIGN(IGNORE_INVALID_RST, &tn->tcp_ignore_invalid_rst);
#undef XASSIGN

#if IS_ENABLED(CONFIG_NF_FLOW_TABLE)
	table[NF_SYSCTL_CT_PROTO_TIMEOUT_TCP_OFFLOAD].data = &tn->offload_timeout;
#endif

}

static void nf_conntrack_standalone_init_sctp_sysctl(struct net *net,
						     struct ctl_table *table)
{
#ifdef CONFIG_NF_CT_PROTO_SCTP
	struct nf_sctp_net *sn = nf_sctp_pernet(net);

#define XASSIGN(XNAME, sn) \
	table[NF_SYSCTL_CT_PROTO_TIMEOUT_SCTP_ ## XNAME].data = \
			&(sn)->timeouts[SCTP_CONNTRACK_ ## XNAME]

	XASSIGN(CLOSED, sn);
	XASSIGN(COOKIE_WAIT, sn);
	XASSIGN(COOKIE_ECHOED, sn);
	XASSIGN(ESTABLISHED, sn);
	XASSIGN(SHUTDOWN_SENT, sn);
	XASSIGN(SHUTDOWN_RECD, sn);
	XASSIGN(SHUTDOWN_ACK_SENT, sn);
	XASSIGN(HEARTBEAT_SENT, sn);
#undef XASSIGN
#endif
}

static void nf_conntrack_standalone_init_dccp_sysctl(struct net *net,
						     struct ctl_table *table)
{
#ifdef CONFIG_NF_CT_PROTO_DCCP
	struct nf_dccp_net *dn = nf_dccp_pernet(net);

#define XASSIGN(XNAME, dn) \
	table[NF_SYSCTL_CT_PROTO_TIMEOUT_DCCP_ ## XNAME].data = \
			&(dn)->dccp_timeout[CT_DCCP_ ## XNAME]

	XASSIGN(REQUEST, dn);
	XASSIGN(RESPOND, dn);
	XASSIGN(PARTOPEN, dn);
	XASSIGN(OPEN, dn);
	XASSIGN(CLOSEREQ, dn);
	XASSIGN(CLOSING, dn);
	XASSIGN(TIMEWAIT, dn);
#undef XASSIGN

	table[NF_SYSCTL_CT_PROTO_DCCP_LOOSE].data = &dn->dccp_loose;
#endif
}

static void nf_conntrack_standalone_init_gre_sysctl(struct net *net,
						    struct ctl_table *table)
{
#ifdef CONFIG_NF_CT_PROTO_GRE
	struct nf_gre_net *gn = nf_gre_pernet(net);

	table[NF_SYSCTL_CT_PROTO_TIMEOUT_GRE].data = &gn->timeouts[GRE_CT_UNREPLIED];
	table[NF_SYSCTL_CT_PROTO_TIMEOUT_GRE_STREAM].data = &gn->timeouts[GRE_CT_REPLIED];
#endif
}

static int nf_conntrack_standalone_init_sysctl(struct net *net)
{
	struct nf_conntrack_net *cnet = nf_ct_pernet(net);
	struct nf_udp_net *un = nf_udp_pernet(net);
	struct ctl_table *table;

	BUILD_BUG_ON(ARRAY_SIZE(nf_ct_sysctl_table) != NF_SYSCTL_CT_LAST_SYSCTL);

	table = kmemdup(nf_ct_sysctl_table, sizeof(nf_ct_sysctl_table),
			GFP_KERNEL);
	if (!table)
		return -ENOMEM;

	table[NF_SYSCTL_CT_COUNT].data = &cnet->count;
	table[NF_SYSCTL_CT_CHECKSUM].data = &net->ct.sysctl_checksum;
	table[NF_SYSCTL_CT_LOG_INVALID].data = &net->ct.sysctl_log_invalid;
	table[NF_SYSCTL_CT_ACCT].data = &net->ct.sysctl_acct;
#ifdef CONFIG_NF_CONNTRACK_EVENTS
	table[NF_SYSCTL_CT_EVENTS].data = &net->ct.sysctl_events;
#endif
#ifdef CONFIG_NF_CONNTRACK_TIMESTAMP
	table[NF_SYSCTL_CT_TIMESTAMP].data = &net->ct.sysctl_tstamp;
#endif
	table[NF_SYSCTL_CT_PROTO_TIMEOUT_GENERIC].data = &nf_generic_pernet(net)->timeout;
	table[NF_SYSCTL_CT_PROTO_TIMEOUT_ICMP].data = &nf_icmp_pernet(net)->timeout;
	table[NF_SYSCTL_CT_PROTO_TIMEOUT_ICMPV6].data = &nf_icmpv6_pernet(net)->timeout;
	table[NF_SYSCTL_CT_PROTO_TIMEOUT_UDP].data = &un->timeouts[UDP_CT_UNREPLIED];
	table[NF_SYSCTL_CT_PROTO_TIMEOUT_UDP_STREAM].data = &un->timeouts[UDP_CT_REPLIED];
#if IS_ENABLED(CONFIG_NF_FLOW_TABLE)
	table[NF_SYSCTL_CT_PROTO_TIMEOUT_UDP_OFFLOAD].data = &un->offload_timeout;
#endif

	nf_conntrack_standalone_init_tcp_sysctl(net, table);
	nf_conntrack_standalone_init_sctp_sysctl(net, table);
	nf_conntrack_standalone_init_dccp_sysctl(net, table);
	nf_conntrack_standalone_init_gre_sysctl(net, table);

	/* Don't allow non-init_net ns to alter global sysctls */
	if (!net_eq(&init_net, net)) {
		table[NF_SYSCTL_CT_MAX].mode = 0444;
		table[NF_SYSCTL_CT_EXPECT_MAX].mode = 0444;
		table[NF_SYSCTL_CT_BUCKETS].mode = 0444;
	}

	cnet->sysctl_header = register_net_sysctl_sz(net, "net/netfilter",
						     table,
						     ARRAY_SIZE(nf_ct_sysctl_table));
	if (!cnet->sysctl_header)
		goto out_unregister_netfilter;

	return 0;

out_unregister_netfilter:
	kfree(table);
	return -ENOMEM;
}

static void nf_conntrack_standalone_fini_sysctl(struct net *net)
{
	struct nf_conntrack_net *cnet = nf_ct_pernet(net);
	const struct ctl_table *table;

	table = cnet->sysctl_header->ctl_table_arg;
	unregister_net_sysctl_table(cnet->sysctl_header);
	kfree(table);
}
#else
static int nf_conntrack_standalone_init_sysctl(struct net *net)
{
	return 0;
}

static void nf_conntrack_standalone_fini_sysctl(struct net *net)
{
}
#endif /* CONFIG_SYSCTL */

static void nf_conntrack_fini_net(struct net *net)
{
	if (enable_hooks)
		nf_ct_netns_put(net, NFPROTO_INET);

	nf_conntrack_standalone_fini_proc(net);
	nf_conntrack_standalone_fini_sysctl(net);
}

static int nf_conntrack_pernet_init(struct net *net)
{
	int ret;

	net->ct.sysctl_checksum = 1;

	ret = nf_conntrack_standalone_init_sysctl(net);
	if (ret < 0)
		return ret;

	ret = nf_conntrack_standalone_init_proc(net);
	if (ret < 0)
		goto out_proc;

	ret = nf_conntrack_init_net(net);
	if (ret < 0)
		goto out_init_net;

	if (enable_hooks) {
		ret = nf_ct_netns_get(net, NFPROTO_INET);
		if (ret < 0)
			goto out_hooks;
	}

	return 0;

out_hooks:
	nf_conntrack_cleanup_net(net);
out_init_net:
	nf_conntrack_standalone_fini_proc(net);
out_proc:
	nf_conntrack_standalone_fini_sysctl(net);
	return ret;
}

static void nf_conntrack_pernet_exit(struct list_head *net_exit_list)
{
	struct net *net;

	list_for_each_entry(net, net_exit_list, exit_list)
		nf_conntrack_fini_net(net);

	nf_conntrack_cleanup_net_list(net_exit_list);
}

static struct pernet_operations nf_conntrack_net_ops = {
	.init		= nf_conntrack_pernet_init,
	.exit_batch	= nf_conntrack_pernet_exit,
	.id		= &nf_conntrack_net_id,
	.size = sizeof(struct nf_conntrack_net),
};

static int __init nf_conntrack_standalone_init(void)
{
	int ret = nf_conntrack_init_start();
	if (ret < 0)
		goto out_start;

	BUILD_BUG_ON(NFCT_INFOMASK <= IP_CT_NUMBER);

#ifdef CONFIG_SYSCTL
	nf_ct_netfilter_header =
		register_net_sysctl(&init_net, "net", nf_ct_netfilter_table);
	if (!nf_ct_netfilter_header) {
		pr_err("nf_conntrack: can't register to sysctl.\n");
		ret = -ENOMEM;
		goto out_sysctl;
	}

	nf_conntrack_htable_size_user = nf_conntrack_htable_size;
#endif

	nf_conntrack_init_end();

	ret = register_pernet_subsys(&nf_conntrack_net_ops);
	if (ret < 0)
		goto out_pernet;

	return 0;

out_pernet:
#ifdef CONFIG_SYSCTL
	unregister_net_sysctl_table(nf_ct_netfilter_header);
out_sysctl:
#endif
	nf_conntrack_cleanup_end();
out_start:
	return ret;
}

static void __exit nf_conntrack_standalone_fini(void)
{
	nf_conntrack_cleanup_start();
	unregister_pernet_subsys(&nf_conntrack_net_ops);
#ifdef CONFIG_SYSCTL
	unregister_net_sysctl_table(nf_ct_netfilter_header);
#endif
	nf_conntrack_cleanup_end();
}

module_init(nf_conntrack_standalone_init);
module_exit(nf_conntrack_standalone_fini);<|MERGE_RESOLUTION|>--- conflicted
+++ resolved
@@ -940,10 +940,6 @@
 		.proc_handler   = proc_dointvec_jiffies,
 	},
 #endif
-<<<<<<< HEAD
-	{}
-=======
->>>>>>> a6ad5510
 };
 
 static struct ctl_table nf_ct_netfilter_table[] = {
