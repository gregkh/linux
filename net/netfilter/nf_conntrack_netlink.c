--- conflicted
+++ resolved
@@ -1715,10 +1715,7 @@
 	return 0;
 }
 
-<<<<<<< HEAD
-=======
 #ifdef CONFIG_NF_CONNTRACK_EVENTS
->>>>>>> bf44eed7
 static int ctnetlink_dump_one_entry(struct sk_buff *skb,
 				    struct netlink_callback *cb,
 				    struct nf_conn *ct,
@@ -1759,22 +1756,16 @@
 
 	return res;
 }
-<<<<<<< HEAD
+#endif
 
 static int
 ctnetlink_dump_unconfirmed(struct sk_buff *skb, struct netlink_callback *cb)
-=======
-#endif
-
-static int
-ctnetlink_dump_unconfirmed(struct sk_buff *skb, struct netlink_callback *cb)
 {
 	return 0;
 }
 
 static int
 ctnetlink_dump_dying(struct sk_buff *skb, struct netlink_callback *cb)
->>>>>>> bf44eed7
 {
 	struct ctnetlink_list_dump_ctx *ctx = (void *)cb->ctx;
 	struct nf_conn *last = ctx->last;
@@ -1783,79 +1774,6 @@
 	struct nf_conntrack_net_ecache *ecache_net;
 	struct nf_conntrack_tuple_hash *h;
 	struct hlist_nulls_node *n;
-<<<<<<< HEAD
-	struct net *net = sock_net(skb->sk);
-	int res, cpu;
-=======
-#endif
->>>>>>> bf44eed7
-
-	if (ctx->done)
-		return 0;
-
-	ctx->last = NULL;
-
-#ifdef CONFIG_NF_CONNTRACK_EVENTS
-	ecache_net = nf_conn_pernet_ecache(net);
-	spin_lock_bh(&ecache_net->dying_lock);
-
-	hlist_nulls_for_each_entry(h, n, &ecache_net->dying_list, hnnode) {
-		struct nf_conn *ct;
-		int res;
-
-<<<<<<< HEAD
-		pcpu = per_cpu_ptr(net->ct.pcpu_lists, cpu);
-		spin_lock_bh(&pcpu->lock);
-restart:
-		hlist_nulls_for_each_entry(h, n, &pcpu->unconfirmed, hnnode) {
-			ct = nf_ct_tuplehash_to_ctrack(h);
-
-			res = ctnetlink_dump_one_entry(skb, cb, ct, false);
-			if (res < 0) {
-				ctx->cpu = cpu;
-				spin_unlock_bh(&pcpu->lock);
-				goto out;
-			}
-		}
-		if (ctx->last) {
-			ctx->last = NULL;
-			goto restart;
-=======
-		ct = nf_ct_tuplehash_to_ctrack(h);
-		if (last && last != ct)
-			continue;
-
-		res = ctnetlink_dump_one_entry(skb, cb, ct, true);
-		if (res < 0) {
-			spin_unlock_bh(&ecache_net->dying_lock);
-			nf_ct_put(last);
-			return skb->len;
->>>>>>> bf44eed7
-		}
-
-		nf_ct_put(last);
-		last = NULL;
-	}
-
-	spin_unlock_bh(&ecache_net->dying_lock);
-#endif
-	ctx->done = true;
-	nf_ct_put(last);
-
-	return skb->len;
-}
-
-<<<<<<< HEAD
-static int
-ctnetlink_dump_dying(struct sk_buff *skb, struct netlink_callback *cb)
-{
-	struct ctnetlink_list_dump_ctx *ctx = (void *)cb->ctx;
-	struct nf_conn *last = ctx->last;
-#ifdef CONFIG_NF_CONNTRACK_EVENTS
-	const struct net *net = sock_net(skb->sk);
-	struct nf_conntrack_net_ecache *ecache_net;
-	struct nf_conntrack_tuple_hash *h;
-	struct hlist_nulls_node *n;
 #endif
 
 	if (ctx->done)
@@ -1894,8 +1812,6 @@
 	return skb->len;
 }
 
-=======
->>>>>>> bf44eed7
 static int ctnetlink_get_ct_dying(struct sk_buff *skb,
 				  const struct nfnl_info *info,
 				  const struct nlattr * const cda[])
