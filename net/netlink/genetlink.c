--- conflicted
+++ resolved
@@ -1832,18 +1832,12 @@
 		if ((grp->flags & GENL_MCAST_CAP_NET_ADMIN) &&
 		    !ns_capable(net->user_ns, CAP_NET_ADMIN))
 			ret = -EPERM;
-<<<<<<< HEAD
-		if (grp->cap_sys_admin &&
-		    !ns_capable(net->user_ns, CAP_SYS_ADMIN))
-			ret = -EPERM;
-=======
 		if ((grp->flags & GENL_MCAST_CAP_SYS_ADMIN) &&
 		    !ns_capable(net->user_ns, CAP_SYS_ADMIN))
 			ret = -EPERM;
 
 		if (family->bind)
 			family->bind(i);
->>>>>>> a6ad5510
 
 		break;
 	}
