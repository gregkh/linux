--- conflicted
+++ resolved
@@ -40,10 +40,6 @@
 	struct netlink_callback	cb;
 	struct mutex		nl_cb_mutex;
 
-<<<<<<< HEAD
-	struct mutex		*dump_cb_mutex;
-=======
->>>>>>> a6ad5510
 	void			(*netlink_rcv)(struct sk_buff *skb);
 	int			(*netlink_bind)(struct net *net, int group);
 	void			(*netlink_unbind)(struct net *net, int group);
