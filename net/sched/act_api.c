// SPDX-License-Identifier: GPL-2.0-or-later
/*
 * net/sched/act_api.c	Packet action API.
 *
 * Author:	Jamal Hadi Salim
 */

#include <linux/types.h>
#include <linux/kernel.h>
#include <linux/string.h>
#include <linux/errno.h>
#include <linux/slab.h>
#include <linux/skbuff.h>
#include <linux/init.h>
#include <linux/kmod.h>
#include <linux/err.h>
#include <linux/module.h>
#include <net/net_namespace.h>
#include <net/sock.h>
#include <net/sch_generic.h>
#include <net/pkt_cls.h>
#include <net/tc_act/tc_pedit.h>
#include <net/act_api.h>
#include <net/netlink.h>
#include <net/flow_offload.h>

#ifdef CONFIG_INET
DEFINE_STATIC_KEY_FALSE(tcf_frag_xmit_count);
EXPORT_SYMBOL_GPL(tcf_frag_xmit_count);
#endif

int tcf_dev_queue_xmit(struct sk_buff *skb, int (*xmit)(struct sk_buff *skb))
{
#ifdef CONFIG_INET
	if (static_branch_unlikely(&tcf_frag_xmit_count))
		return sch_frag_xmit_hook(skb, xmit);
#endif

	return xmit(skb);
}
EXPORT_SYMBOL_GPL(tcf_dev_queue_xmit);

static void tcf_action_goto_chain_exec(const struct tc_action *a,
				       struct tcf_result *res)
{
	const struct tcf_chain *chain = rcu_dereference_bh(a->goto_chain);

	res->goto_tp = rcu_dereference_bh(chain->filter_chain);
}

static void tcf_free_cookie_rcu(struct rcu_head *p)
{
	struct tc_cookie *cookie = container_of(p, struct tc_cookie, rcu);

	kfree(cookie->data);
	kfree(cookie);
}

static void tcf_set_action_cookie(struct tc_cookie __rcu **old_cookie,
				  struct tc_cookie *new_cookie)
{
	struct tc_cookie *old;

	old = xchg((__force struct tc_cookie **)old_cookie, new_cookie);
	if (old)
		call_rcu(&old->rcu, tcf_free_cookie_rcu);
}

int tcf_action_check_ctrlact(int action, struct tcf_proto *tp,
			     struct tcf_chain **newchain,
			     struct netlink_ext_ack *extack)
{
	int opcode = TC_ACT_EXT_OPCODE(action), ret = -EINVAL;
	u32 chain_index;

	if (!opcode)
		ret = action > TC_ACT_VALUE_MAX ? -EINVAL : 0;
	else if (opcode <= TC_ACT_EXT_OPCODE_MAX || action == TC_ACT_UNSPEC)
		ret = 0;
	if (ret) {
		NL_SET_ERR_MSG(extack, "invalid control action");
		goto end;
	}

	if (TC_ACT_EXT_CMP(action, TC_ACT_GOTO_CHAIN)) {
		chain_index = action & TC_ACT_EXT_VAL_MASK;
		if (!tp || !newchain) {
			ret = -EINVAL;
			NL_SET_ERR_MSG(extack,
				       "can't goto NULL proto/chain");
			goto end;
		}
		*newchain = tcf_chain_get_by_act(tp->chain->block, chain_index);
		if (!*newchain) {
			ret = -ENOMEM;
			NL_SET_ERR_MSG(extack,
				       "can't allocate goto_chain");
		}
	}
end:
	return ret;
}
EXPORT_SYMBOL(tcf_action_check_ctrlact);

struct tcf_chain *tcf_action_set_ctrlact(struct tc_action *a, int action,
					 struct tcf_chain *goto_chain)
{
	a->tcfa_action = action;
	goto_chain = rcu_replace_pointer(a->goto_chain, goto_chain, 1);
	return goto_chain;
}
EXPORT_SYMBOL(tcf_action_set_ctrlact);

/* XXX: For standalone actions, we don't need a RCU grace period either, because
 * actions are always connected to filters and filters are already destroyed in
 * RCU callbacks, so after a RCU grace period actions are already disconnected
 * from filters. Readers later can not find us.
 */
static void free_tcf(struct tc_action *p)
{
	struct tcf_chain *chain = rcu_dereference_protected(p->goto_chain, 1);

	free_percpu(p->cpu_bstats);
	free_percpu(p->cpu_bstats_hw);
	free_percpu(p->cpu_qstats);

	tcf_set_action_cookie(&p->act_cookie, NULL);
	if (chain)
		tcf_chain_put_by_act(chain);

	kfree(p);
}

static void offload_action_hw_count_set(struct tc_action *act,
					u32 hw_count)
{
	act->in_hw_count = hw_count;
}

static void offload_action_hw_count_inc(struct tc_action *act,
					u32 hw_count)
{
	act->in_hw_count += hw_count;
}

static void offload_action_hw_count_dec(struct tc_action *act,
					u32 hw_count)
{
	act->in_hw_count = act->in_hw_count > hw_count ?
			   act->in_hw_count - hw_count : 0;
}

static unsigned int tcf_offload_act_num_actions_single(struct tc_action *act)
{
	if (is_tcf_pedit(act))
		return tcf_pedit_nkeys(act);
	else
		return 1;
}

static bool tc_act_skip_hw(u32 flags)
{
	return (flags & TCA_ACT_FLAGS_SKIP_HW) ? true : false;
}

static bool tc_act_skip_sw(u32 flags)
{
	return (flags & TCA_ACT_FLAGS_SKIP_SW) ? true : false;
}

static bool tc_act_in_hw(struct tc_action *act)
{
	return !!act->in_hw_count;
}

/* SKIP_HW and SKIP_SW are mutually exclusive flags. */
static bool tc_act_flags_valid(u32 flags)
{
	flags &= TCA_ACT_FLAGS_SKIP_HW | TCA_ACT_FLAGS_SKIP_SW;

	return flags ^ (TCA_ACT_FLAGS_SKIP_HW | TCA_ACT_FLAGS_SKIP_SW);
}

static int offload_action_init(struct flow_offload_action *fl_action,
			       struct tc_action *act,
			       enum offload_act_command  cmd,
			       struct netlink_ext_ack *extack)
{
	int err;

	fl_action->extack = extack;
	fl_action->command = cmd;
	fl_action->index = act->tcfa_index;

	if (act->ops->offload_act_setup) {
		spin_lock_bh(&act->tcfa_lock);
		err = act->ops->offload_act_setup(act, fl_action, NULL,
						  false);
		spin_unlock_bh(&act->tcfa_lock);
		return err;
	}

	return -EOPNOTSUPP;
}

static int tcf_action_offload_cmd_ex(struct flow_offload_action *fl_act,
				     u32 *hw_count)
{
	int err;

	err = flow_indr_dev_setup_offload(NULL, NULL, TC_SETUP_ACT,
					  fl_act, NULL, NULL);
	if (err < 0)
		return err;

	if (hw_count)
		*hw_count = err;

	return 0;
}

static int tcf_action_offload_cmd_cb_ex(struct flow_offload_action *fl_act,
					u32 *hw_count,
					flow_indr_block_bind_cb_t *cb,
					void *cb_priv)
{
	int err;

	err = cb(NULL, NULL, cb_priv, TC_SETUP_ACT, NULL, fl_act, NULL);
	if (err < 0)
		return err;

	if (hw_count)
		*hw_count = 1;

	return 0;
}

static int tcf_action_offload_cmd(struct flow_offload_action *fl_act,
				  u32 *hw_count,
				  flow_indr_block_bind_cb_t *cb,
				  void *cb_priv)
{
	return cb ? tcf_action_offload_cmd_cb_ex(fl_act, hw_count,
						 cb, cb_priv) :
		    tcf_action_offload_cmd_ex(fl_act, hw_count);
}

static int tcf_action_offload_add_ex(struct tc_action *action,
				     struct netlink_ext_ack *extack,
				     flow_indr_block_bind_cb_t *cb,
				     void *cb_priv)
{
	bool skip_sw = tc_act_skip_sw(action->tcfa_flags);
	struct tc_action *actions[TCA_ACT_MAX_PRIO] = {
		[0] = action,
	};
	struct flow_offload_action *fl_action;
	u32 in_hw_count = 0;
	int num, err = 0;

	if (tc_act_skip_hw(action->tcfa_flags))
		return 0;

	num = tcf_offload_act_num_actions_single(action);
	fl_action = offload_action_alloc(num);
	if (!fl_action)
		return -ENOMEM;

	err = offload_action_init(fl_action, action, FLOW_ACT_REPLACE, extack);
	if (err)
		goto fl_err;

	err = tc_setup_action(&fl_action->action, actions);
	if (err) {
		NL_SET_ERR_MSG_MOD(extack,
				   "Failed to setup tc actions for offload");
		goto fl_err;
	}

	err = tcf_action_offload_cmd(fl_action, &in_hw_count, cb, cb_priv);
	if (!err)
		cb ? offload_action_hw_count_inc(action, in_hw_count) :
		     offload_action_hw_count_set(action, in_hw_count);

	if (skip_sw && !tc_act_in_hw(action))
		err = -EINVAL;

	tc_cleanup_offload_action(&fl_action->action);

fl_err:
	kfree(fl_action);

	return err;
}

/* offload the tc action after it is inserted */
static int tcf_action_offload_add(struct tc_action *action,
				  struct netlink_ext_ack *extack)
{
	return tcf_action_offload_add_ex(action, extack, NULL, NULL);
}

int tcf_action_update_hw_stats(struct tc_action *action)
{
	struct flow_offload_action fl_act = {};
	int err;

	if (!tc_act_in_hw(action))
		return -EOPNOTSUPP;

	err = offload_action_init(&fl_act, action, FLOW_ACT_STATS, NULL);
	if (err)
		return err;

	err = tcf_action_offload_cmd(&fl_act, NULL, NULL, NULL);
	if (!err) {
		preempt_disable();
		tcf_action_stats_update(action, fl_act.stats.bytes,
					fl_act.stats.pkts,
					fl_act.stats.drops,
					fl_act.stats.lastused,
					true);
		preempt_enable();
		action->used_hw_stats = fl_act.stats.used_hw_stats;
		action->used_hw_stats_valid = true;
	} else {
		return -EOPNOTSUPP;
	}

	return 0;
}
EXPORT_SYMBOL(tcf_action_update_hw_stats);

static int tcf_action_offload_del_ex(struct tc_action *action,
				     flow_indr_block_bind_cb_t *cb,
				     void *cb_priv)
{
	struct flow_offload_action fl_act = {};
	u32 in_hw_count = 0;
	int err = 0;

	if (!tc_act_in_hw(action))
		return 0;

	err = offload_action_init(&fl_act, action, FLOW_ACT_DESTROY, NULL);
	if (err)
		return err;

	err = tcf_action_offload_cmd(&fl_act, &in_hw_count, cb, cb_priv);
	if (err < 0)
		return err;

	if (!cb && action->in_hw_count != in_hw_count)
		return -EINVAL;

	/* do not need to update hw state when deleting action */
	if (cb && in_hw_count)
		offload_action_hw_count_dec(action, in_hw_count);

	return 0;
}

static int tcf_action_offload_del(struct tc_action *action)
{
	return tcf_action_offload_del_ex(action, NULL, NULL);
}

static void tcf_action_cleanup(struct tc_action *p)
{
	tcf_action_offload_del(p);
	if (p->ops->cleanup)
		p->ops->cleanup(p);

	gen_kill_estimator(&p->tcfa_rate_est);
	free_tcf(p);
}

static int __tcf_action_put(struct tc_action *p, bool bind)
{
	struct tcf_idrinfo *idrinfo = p->idrinfo;

	if (refcount_dec_and_mutex_lock(&p->tcfa_refcnt, &idrinfo->lock)) {
		if (bind)
			atomic_dec(&p->tcfa_bindcnt);
		idr_remove(&idrinfo->action_idr, p->tcfa_index);
		mutex_unlock(&idrinfo->lock);

		tcf_action_cleanup(p);
		return 1;
	}

	if (bind)
		atomic_dec(&p->tcfa_bindcnt);

	return 0;
}

static int __tcf_idr_release(struct tc_action *p, bool bind, bool strict)
{
	int ret = 0;

	/* Release with strict==1 and bind==0 is only called through act API
	 * interface (classifiers always bind). Only case when action with
	 * positive reference count and zero bind count can exist is when it was
	 * also created with act API (unbinding last classifier will destroy the
	 * action if it was created by classifier). So only case when bind count
	 * can be changed after initial check is when unbound action is
	 * destroyed by act API while classifier binds to action with same id
	 * concurrently. This result either creation of new action(same behavior
	 * as before), or reusing existing action if concurrent process
	 * increments reference count before action is deleted. Both scenarios
	 * are acceptable.
	 */
	if (p) {
		if (!bind && strict && atomic_read(&p->tcfa_bindcnt) > 0)
			return -EPERM;

		if (__tcf_action_put(p, bind))
			ret = ACT_P_DELETED;
	}

	return ret;
}

int tcf_idr_release(struct tc_action *a, bool bind)
{
	const struct tc_action_ops *ops = a->ops;
	int ret;

	ret = __tcf_idr_release(a, bind, false);
	if (ret == ACT_P_DELETED)
		module_put(ops->owner);
	return ret;
}
EXPORT_SYMBOL(tcf_idr_release);

static size_t tcf_action_shared_attrs_size(const struct tc_action *act)
{
	struct tc_cookie *act_cookie;
	u32 cookie_len = 0;

	rcu_read_lock();
	act_cookie = rcu_dereference(act->act_cookie);

	if (act_cookie)
		cookie_len = nla_total_size(act_cookie->len);
	rcu_read_unlock();

	return  nla_total_size(0) /* action number nested */
		+ nla_total_size(IFNAMSIZ) /* TCA_ACT_KIND */
		+ cookie_len /* TCA_ACT_COOKIE */
		+ nla_total_size(sizeof(struct nla_bitfield32)) /* TCA_ACT_HW_STATS */
		+ nla_total_size(0) /* TCA_ACT_STATS nested */
		+ nla_total_size(sizeof(struct nla_bitfield32)) /* TCA_ACT_FLAGS */
		/* TCA_STATS_BASIC */
		+ nla_total_size_64bit(sizeof(struct gnet_stats_basic))
		/* TCA_STATS_PKT64 */
		+ nla_total_size_64bit(sizeof(u64))
		/* TCA_STATS_QUEUE */
		+ nla_total_size_64bit(sizeof(struct gnet_stats_queue))
		+ nla_total_size(0) /* TCA_OPTIONS nested */
		+ nla_total_size(sizeof(struct tcf_t)); /* TCA_GACT_TM */
}

static size_t tcf_action_full_attrs_size(size_t sz)
{
	return NLMSG_HDRLEN                     /* struct nlmsghdr */
		+ sizeof(struct tcamsg)
		+ nla_total_size(0)             /* TCA_ACT_TAB nested */
		+ sz;
}

static size_t tcf_action_fill_size(const struct tc_action *act)
{
	size_t sz = tcf_action_shared_attrs_size(act);

	if (act->ops->get_fill_size)
		return act->ops->get_fill_size(act) + sz;
	return sz;
}

static int
tcf_action_dump_terse(struct sk_buff *skb, struct tc_action *a, bool from_act)
{
	unsigned char *b = skb_tail_pointer(skb);
	struct tc_cookie *cookie;

	if (nla_put_string(skb, TCA_KIND, a->ops->kind))
		goto nla_put_failure;
	if (tcf_action_copy_stats(skb, a, 0))
		goto nla_put_failure;
	if (from_act && nla_put_u32(skb, TCA_ACT_INDEX, a->tcfa_index))
		goto nla_put_failure;

	rcu_read_lock();
	cookie = rcu_dereference(a->act_cookie);
	if (cookie) {
		if (nla_put(skb, TCA_ACT_COOKIE, cookie->len, cookie->data)) {
			rcu_read_unlock();
			goto nla_put_failure;
		}
	}
	rcu_read_unlock();

	return 0;

nla_put_failure:
	nlmsg_trim(skb, b);
	return -1;
}

static int tcf_dump_walker(struct tcf_idrinfo *idrinfo, struct sk_buff *skb,
			   struct netlink_callback *cb)
{
	int err = 0, index = -1, s_i = 0, n_i = 0;
	u32 act_flags = cb->args[2];
	unsigned long jiffy_since = cb->args[3];
	struct nlattr *nest;
	struct idr *idr = &idrinfo->action_idr;
	struct tc_action *p;
	unsigned long id = 1;
	unsigned long tmp;

	mutex_lock(&idrinfo->lock);

	s_i = cb->args[0];

	idr_for_each_entry_ul(idr, p, tmp, id) {
		index++;
		if (index < s_i)
			continue;
		if (IS_ERR(p))
			continue;

		if (jiffy_since &&
		    time_after(jiffy_since,
			       (unsigned long)p->tcfa_tm.lastuse))
			continue;

		nest = nla_nest_start_noflag(skb, n_i);
		if (!nest) {
			index--;
			goto nla_put_failure;
		}
		err = (act_flags & TCA_ACT_FLAG_TERSE_DUMP) ?
			tcf_action_dump_terse(skb, p, true) :
			tcf_action_dump_1(skb, p, 0, 0);
		if (err < 0) {
			index--;
			nlmsg_trim(skb, nest);
			goto done;
		}
		nla_nest_end(skb, nest);
		n_i++;
		if (!(act_flags & TCA_ACT_FLAG_LARGE_DUMP_ON) &&
		    n_i >= TCA_ACT_MAX_PRIO)
			goto done;
	}
done:
	if (index >= 0)
		cb->args[0] = index + 1;

	mutex_unlock(&idrinfo->lock);
	if (n_i) {
		if (act_flags & TCA_ACT_FLAG_LARGE_DUMP_ON)
			cb->args[1] = n_i;
	}
	return n_i;

nla_put_failure:
	nla_nest_cancel(skb, nest);
	goto done;
}

static int tcf_idr_release_unsafe(struct tc_action *p)
{
	if (atomic_read(&p->tcfa_bindcnt) > 0)
		return -EPERM;

	if (refcount_dec_and_test(&p->tcfa_refcnt)) {
		idr_remove(&p->idrinfo->action_idr, p->tcfa_index);
		tcf_action_cleanup(p);
		return ACT_P_DELETED;
	}

	return 0;
}

static int tcf_del_walker(struct tcf_idrinfo *idrinfo, struct sk_buff *skb,
			  const struct tc_action_ops *ops)
{
	struct nlattr *nest;
	int n_i = 0;
	int ret = -EINVAL;
	struct idr *idr = &idrinfo->action_idr;
	struct tc_action *p;
	unsigned long id = 1;
	unsigned long tmp;

	nest = nla_nest_start_noflag(skb, 0);
	if (nest == NULL)
		goto nla_put_failure;
	if (nla_put_string(skb, TCA_KIND, ops->kind))
		goto nla_put_failure;

	mutex_lock(&idrinfo->lock);
	idr_for_each_entry_ul(idr, p, tmp, id) {
		if (IS_ERR(p))
			continue;
		ret = tcf_idr_release_unsafe(p);
		if (ret == ACT_P_DELETED) {
			module_put(ops->owner);
			n_i++;
		} else if (ret < 0) {
			mutex_unlock(&idrinfo->lock);
			goto nla_put_failure;
		}
	}
	mutex_unlock(&idrinfo->lock);

	ret = nla_put_u32(skb, TCA_FCNT, n_i);
	if (ret)
		goto nla_put_failure;
	nla_nest_end(skb, nest);

	return n_i;
nla_put_failure:
	nla_nest_cancel(skb, nest);
	return ret;
}

int tcf_generic_walker(struct tc_action_net *tn, struct sk_buff *skb,
		       struct netlink_callback *cb, int type,
		       const struct tc_action_ops *ops,
		       struct netlink_ext_ack *extack)
{
	struct tcf_idrinfo *idrinfo = tn->idrinfo;

	if (type == RTM_DELACTION) {
		return tcf_del_walker(idrinfo, skb, ops);
	} else if (type == RTM_GETACTION) {
		return tcf_dump_walker(idrinfo, skb, cb);
	} else {
		WARN(1, "tcf_generic_walker: unknown command %d\n", type);
		NL_SET_ERR_MSG(extack, "tcf_generic_walker: unknown command");
		return -EINVAL;
	}
}
EXPORT_SYMBOL(tcf_generic_walker);

int tcf_idr_search(struct tc_action_net *tn, struct tc_action **a, u32 index)
{
	struct tcf_idrinfo *idrinfo = tn->idrinfo;
	struct tc_action *p;

	mutex_lock(&idrinfo->lock);
	p = idr_find(&idrinfo->action_idr, index);
	if (IS_ERR(p))
		p = NULL;
	else if (p)
		refcount_inc(&p->tcfa_refcnt);
	mutex_unlock(&idrinfo->lock);

	if (p) {
		*a = p;
		return true;
	}
	return false;
}
EXPORT_SYMBOL(tcf_idr_search);

static int tcf_idr_delete_index(struct tcf_idrinfo *idrinfo, u32 index)
{
	struct tc_action *p;
	int ret = 0;

	mutex_lock(&idrinfo->lock);
	p = idr_find(&idrinfo->action_idr, index);
	if (!p) {
		mutex_unlock(&idrinfo->lock);
		return -ENOENT;
	}

	if (!atomic_read(&p->tcfa_bindcnt)) {
		if (refcount_dec_and_test(&p->tcfa_refcnt)) {
			struct module *owner = p->ops->owner;

			WARN_ON(p != idr_remove(&idrinfo->action_idr,
						p->tcfa_index));
			mutex_unlock(&idrinfo->lock);

			tcf_action_cleanup(p);
			module_put(owner);
			return 0;
		}
		ret = 0;
	} else {
		ret = -EPERM;
	}

	mutex_unlock(&idrinfo->lock);
	return ret;
}

int tcf_idr_create(struct tc_action_net *tn, u32 index, struct nlattr *est,
		   struct tc_action **a, const struct tc_action_ops *ops,
		   int bind, bool cpustats, u32 flags)
{
	struct tc_action *p = kzalloc(ops->size, GFP_KERNEL);
	struct tcf_idrinfo *idrinfo = tn->idrinfo;
	int err = -ENOMEM;

	if (unlikely(!p))
		return -ENOMEM;
	refcount_set(&p->tcfa_refcnt, 1);
	if (bind)
		atomic_set(&p->tcfa_bindcnt, 1);

	if (cpustats) {
		p->cpu_bstats = netdev_alloc_pcpu_stats(struct gnet_stats_basic_sync);
		if (!p->cpu_bstats)
			goto err1;
		p->cpu_bstats_hw = netdev_alloc_pcpu_stats(struct gnet_stats_basic_sync);
		if (!p->cpu_bstats_hw)
			goto err2;
		p->cpu_qstats = alloc_percpu(struct gnet_stats_queue);
		if (!p->cpu_qstats)
			goto err3;
	}
	gnet_stats_basic_sync_init(&p->tcfa_bstats);
	gnet_stats_basic_sync_init(&p->tcfa_bstats_hw);
	spin_lock_init(&p->tcfa_lock);
	p->tcfa_index = index;
	p->tcfa_tm.install = jiffies;
	p->tcfa_tm.lastuse = jiffies;
	p->tcfa_tm.firstuse = 0;
	p->tcfa_flags = flags;
	if (est) {
		err = gen_new_estimator(&p->tcfa_bstats, p->cpu_bstats,
					&p->tcfa_rate_est,
					&p->tcfa_lock, false, est);
		if (err)
			goto err4;
	}

	p->idrinfo = idrinfo;
	__module_get(ops->owner);
	p->ops = ops;
	*a = p;
	return 0;
err4:
	free_percpu(p->cpu_qstats);
err3:
	free_percpu(p->cpu_bstats_hw);
err2:
	free_percpu(p->cpu_bstats);
err1:
	kfree(p);
	return err;
}
EXPORT_SYMBOL(tcf_idr_create);

int tcf_idr_create_from_flags(struct tc_action_net *tn, u32 index,
			      struct nlattr *est, struct tc_action **a,
			      const struct tc_action_ops *ops, int bind,
			      u32 flags)
{
	/* Set cpustats according to actions flags. */
	return tcf_idr_create(tn, index, est, a, ops, bind,
			      !(flags & TCA_ACT_FLAGS_NO_PERCPU_STATS), flags);
}
EXPORT_SYMBOL(tcf_idr_create_from_flags);

/* Cleanup idr index that was allocated but not initialized. */

void tcf_idr_cleanup(struct tc_action_net *tn, u32 index)
{
	struct tcf_idrinfo *idrinfo = tn->idrinfo;

	mutex_lock(&idrinfo->lock);
	/* Remove ERR_PTR(-EBUSY) allocated by tcf_idr_check_alloc */
	WARN_ON(!IS_ERR(idr_remove(&idrinfo->action_idr, index)));
	mutex_unlock(&idrinfo->lock);
}
EXPORT_SYMBOL(tcf_idr_cleanup);

/* Check if action with specified index exists. If actions is found, increments
 * its reference and bind counters, and return 1. Otherwise insert temporary
 * error pointer (to prevent concurrent users from inserting actions with same
 * index) and return 0.
 */

int tcf_idr_check_alloc(struct tc_action_net *tn, u32 *index,
			struct tc_action **a, int bind)
{
	struct tcf_idrinfo *idrinfo = tn->idrinfo;
	struct tc_action *p;
	int ret;

again:
	mutex_lock(&idrinfo->lock);
	if (*index) {
		p = idr_find(&idrinfo->action_idr, *index);
		if (IS_ERR(p)) {
			/* This means that another process allocated
			 * index but did not assign the pointer yet.
			 */
			mutex_unlock(&idrinfo->lock);
			goto again;
		}

		if (p) {
			refcount_inc(&p->tcfa_refcnt);
			if (bind)
				atomic_inc(&p->tcfa_bindcnt);
			*a = p;
			ret = 1;
		} else {
			*a = NULL;
			ret = idr_alloc_u32(&idrinfo->action_idr, NULL, index,
					    *index, GFP_KERNEL);
			if (!ret)
				idr_replace(&idrinfo->action_idr,
					    ERR_PTR(-EBUSY), *index);
		}
	} else {
		*index = 1;
		*a = NULL;
		ret = idr_alloc_u32(&idrinfo->action_idr, NULL, index,
				    UINT_MAX, GFP_KERNEL);
		if (!ret)
			idr_replace(&idrinfo->action_idr, ERR_PTR(-EBUSY),
				    *index);
	}
	mutex_unlock(&idrinfo->lock);
	return ret;
}
EXPORT_SYMBOL(tcf_idr_check_alloc);

void tcf_idrinfo_destroy(const struct tc_action_ops *ops,
			 struct tcf_idrinfo *idrinfo)
{
	struct idr *idr = &idrinfo->action_idr;
	struct tc_action *p;
	int ret;
	unsigned long id = 1;
	unsigned long tmp;

	idr_for_each_entry_ul(idr, p, tmp, id) {
		ret = __tcf_idr_release(p, false, true);
		if (ret == ACT_P_DELETED)
			module_put(ops->owner);
		else if (ret < 0)
			return;
	}
	idr_destroy(&idrinfo->action_idr);
}
EXPORT_SYMBOL(tcf_idrinfo_destroy);

static LIST_HEAD(act_base);
static DEFINE_RWLOCK(act_mod_lock);
/* since act ops id is stored in pernet subsystem list,
 * then there is no way to walk through only all the action
 * subsystem, so we keep tc action pernet ops id for
 * reoffload to walk through.
 */
static LIST_HEAD(act_pernet_id_list);
static DEFINE_MUTEX(act_id_mutex);
struct tc_act_pernet_id {
	struct list_head list;
	unsigned int id;
};

static int tcf_pernet_add_id_list(unsigned int id)
{
	struct tc_act_pernet_id *id_ptr;
	int ret = 0;

	mutex_lock(&act_id_mutex);
	list_for_each_entry(id_ptr, &act_pernet_id_list, list) {
		if (id_ptr->id == id) {
			ret = -EEXIST;
			goto err_out;
		}
	}

	id_ptr = kzalloc(sizeof(*id_ptr), GFP_KERNEL);
	if (!id_ptr) {
		ret = -ENOMEM;
		goto err_out;
	}
	id_ptr->id = id;

	list_add_tail(&id_ptr->list, &act_pernet_id_list);

err_out:
	mutex_unlock(&act_id_mutex);
	return ret;
}

static void tcf_pernet_del_id_list(unsigned int id)
{
	struct tc_act_pernet_id *id_ptr;

	mutex_lock(&act_id_mutex);
	list_for_each_entry(id_ptr, &act_pernet_id_list, list) {
		if (id_ptr->id == id) {
			list_del(&id_ptr->list);
			kfree(id_ptr);
			break;
		}
	}
	mutex_unlock(&act_id_mutex);
}

int tcf_register_action(struct tc_action_ops *act,
			struct pernet_operations *ops)
{
	struct tc_action_ops *a;
	int ret;

	if (!act->act || !act->dump || !act->init || !act->walk || !act->lookup)
		return -EINVAL;

	/* We have to register pernet ops before making the action ops visible,
	 * otherwise tcf_action_init_1() could get a partially initialized
	 * netns.
	 */
	ret = register_pernet_subsys(ops);
	if (ret)
		return ret;

	if (ops->id) {
		ret = tcf_pernet_add_id_list(*ops->id);
		if (ret)
			goto err_id;
	}

	write_lock(&act_mod_lock);
	list_for_each_entry(a, &act_base, head) {
		if (act->id == a->id || (strcmp(act->kind, a->kind) == 0)) {
			ret = -EEXIST;
			goto err_out;
		}
	}
	list_add_tail(&act->head, &act_base);
	write_unlock(&act_mod_lock);

	return 0;

err_out:
	write_unlock(&act_mod_lock);
	if (ops->id)
		tcf_pernet_del_id_list(*ops->id);
err_id:
	unregister_pernet_subsys(ops);
	return ret;
}
EXPORT_SYMBOL(tcf_register_action);

int tcf_unregister_action(struct tc_action_ops *act,
			  struct pernet_operations *ops)
{
	struct tc_action_ops *a;
	int err = -ENOENT;

	write_lock(&act_mod_lock);
	list_for_each_entry(a, &act_base, head) {
		if (a == act) {
			list_del(&act->head);
			err = 0;
			break;
		}
	}
	write_unlock(&act_mod_lock);
	if (!err) {
		unregister_pernet_subsys(ops);
		if (ops->id)
			tcf_pernet_del_id_list(*ops->id);
	}
	return err;
}
EXPORT_SYMBOL(tcf_unregister_action);

/* lookup by name */
static struct tc_action_ops *tc_lookup_action_n(char *kind)
{
	struct tc_action_ops *a, *res = NULL;

	if (kind) {
		read_lock(&act_mod_lock);
		list_for_each_entry(a, &act_base, head) {
			if (strcmp(kind, a->kind) == 0) {
				if (try_module_get(a->owner))
					res = a;
				break;
			}
		}
		read_unlock(&act_mod_lock);
	}
	return res;
}

/* lookup by nlattr */
static struct tc_action_ops *tc_lookup_action(struct nlattr *kind)
{
	struct tc_action_ops *a, *res = NULL;

	if (kind) {
		read_lock(&act_mod_lock);
		list_for_each_entry(a, &act_base, head) {
			if (nla_strcmp(kind, a->kind) == 0) {
				if (try_module_get(a->owner))
					res = a;
				break;
			}
		}
		read_unlock(&act_mod_lock);
	}
	return res;
}

/*TCA_ACT_MAX_PRIO is 32, there count up to 32 */
#define TCA_ACT_MAX_PRIO_MASK 0x1FF
int tcf_action_exec(struct sk_buff *skb, struct tc_action **actions,
		    int nr_actions, struct tcf_result *res)
{
	u32 jmp_prgcnt = 0;
	u32 jmp_ttl = TCA_ACT_MAX_PRIO; /*matches actions per filter */
	int i;
	int ret = TC_ACT_OK;

	if (skb_skip_tc_classify(skb))
		return TC_ACT_OK;

restart_act_graph:
	for (i = 0; i < nr_actions; i++) {
		const struct tc_action *a = actions[i];
		int repeat_ttl;

		if (jmp_prgcnt > 0) {
			jmp_prgcnt -= 1;
			continue;
		}

<<<<<<< HEAD
		repeat_ttl = 32;
repeat:
		ret = a->ops->act(skb, a, res);

=======
		if (tc_act_skip_sw(a->tcfa_flags))
			continue;

		repeat_ttl = 32;
repeat:
		ret = a->ops->act(skb, a, res);
>>>>>>> 77b5472d
		if (unlikely(ret == TC_ACT_REPEAT)) {
			if (--repeat_ttl != 0)
				goto repeat;
			/* suspicious opcode, stop pipeline */
			net_warn_ratelimited("TC_ACT_REPEAT abuse ?\n");
			return TC_ACT_OK;
		}
<<<<<<< HEAD

=======
>>>>>>> 77b5472d
		if (TC_ACT_EXT_CMP(ret, TC_ACT_JUMP)) {
			jmp_prgcnt = ret & TCA_ACT_MAX_PRIO_MASK;
			if (!jmp_prgcnt || (jmp_prgcnt > nr_actions)) {
				/* faulty opcode, stop pipeline */
				return TC_ACT_OK;
			} else {
				jmp_ttl -= 1;
				if (jmp_ttl > 0)
					goto restart_act_graph;
				else /* faulty graph, stop pipeline */
					return TC_ACT_OK;
			}
		} else if (TC_ACT_EXT_CMP(ret, TC_ACT_GOTO_CHAIN)) {
			if (unlikely(!rcu_access_pointer(a->goto_chain))) {
				net_warn_ratelimited("can't go to NULL chain!\n");
				return TC_ACT_SHOT;
			}
			tcf_action_goto_chain_exec(a, res);
		}

		if (ret != TC_ACT_PIPE)
			break;
	}

	return ret;
}
EXPORT_SYMBOL(tcf_action_exec);

int tcf_action_destroy(struct tc_action *actions[], int bind)
{
	const struct tc_action_ops *ops;
	struct tc_action *a;
	int ret = 0, i;

	for (i = 0; i < TCA_ACT_MAX_PRIO && actions[i]; i++) {
		a = actions[i];
		actions[i] = NULL;
		ops = a->ops;
		ret = __tcf_idr_release(a, bind, true);
		if (ret == ACT_P_DELETED)
			module_put(ops->owner);
		else if (ret < 0)
			return ret;
	}
	return ret;
}

static int tcf_action_put(struct tc_action *p)
{
	return __tcf_action_put(p, false);
}

/* Put all actions in this array, skip those NULL's. */
static void tcf_action_put_many(struct tc_action *actions[])
{
	int i;

	for (i = 0; i < TCA_ACT_MAX_PRIO; i++) {
		struct tc_action *a = actions[i];
		const struct tc_action_ops *ops;

		if (!a)
			continue;
		ops = a->ops;
		if (tcf_action_put(a))
			module_put(ops->owner);
	}
}

int
tcf_action_dump_old(struct sk_buff *skb, struct tc_action *a, int bind, int ref)
{
	return a->ops->dump(skb, a, bind, ref);
}

int
tcf_action_dump_1(struct sk_buff *skb, struct tc_action *a, int bind, int ref)
{
	int err = -EINVAL;
	unsigned char *b = skb_tail_pointer(skb);
	struct nlattr *nest;
	u32 flags;

	if (tcf_action_dump_terse(skb, a, false))
		goto nla_put_failure;

	if (a->hw_stats != TCA_ACT_HW_STATS_ANY &&
	    nla_put_bitfield32(skb, TCA_ACT_HW_STATS,
			       a->hw_stats, TCA_ACT_HW_STATS_ANY))
		goto nla_put_failure;

	if (a->used_hw_stats_valid &&
	    nla_put_bitfield32(skb, TCA_ACT_USED_HW_STATS,
			       a->used_hw_stats, TCA_ACT_HW_STATS_ANY))
		goto nla_put_failure;

	flags = a->tcfa_flags & TCA_ACT_FLAGS_USER_MASK;
	if (flags &&
	    nla_put_bitfield32(skb, TCA_ACT_FLAGS,
			       flags, flags))
		goto nla_put_failure;

	if (nla_put_u32(skb, TCA_ACT_IN_HW_COUNT, a->in_hw_count))
		goto nla_put_failure;

	nest = nla_nest_start_noflag(skb, TCA_OPTIONS);
	if (nest == NULL)
		goto nla_put_failure;
	err = tcf_action_dump_old(skb, a, bind, ref);
	if (err > 0) {
		nla_nest_end(skb, nest);
		return err;
	}

nla_put_failure:
	nlmsg_trim(skb, b);
	return -1;
}
EXPORT_SYMBOL(tcf_action_dump_1);

int tcf_action_dump(struct sk_buff *skb, struct tc_action *actions[],
		    int bind, int ref, bool terse)
{
	struct tc_action *a;
	int err = -EINVAL, i;
	struct nlattr *nest;

	for (i = 0; i < TCA_ACT_MAX_PRIO && actions[i]; i++) {
		a = actions[i];
		nest = nla_nest_start_noflag(skb, i + 1);
		if (nest == NULL)
			goto nla_put_failure;
		err = terse ? tcf_action_dump_terse(skb, a, false) :
			tcf_action_dump_1(skb, a, bind, ref);
		if (err < 0)
			goto errout;
		nla_nest_end(skb, nest);
	}

	return 0;

nla_put_failure:
	err = -EINVAL;
errout:
	nla_nest_cancel(skb, nest);
	return err;
}

static struct tc_cookie *nla_memdup_cookie(struct nlattr **tb)
{
	struct tc_cookie *c = kzalloc(sizeof(*c), GFP_KERNEL);
	if (!c)
		return NULL;

	c->data = nla_memdup(tb[TCA_ACT_COOKIE], GFP_KERNEL);
	if (!c->data) {
		kfree(c);
		return NULL;
	}
	c->len = nla_len(tb[TCA_ACT_COOKIE]);

	return c;
}

static u8 tcf_action_hw_stats_get(struct nlattr *hw_stats_attr)
{
	struct nla_bitfield32 hw_stats_bf;

	/* If the user did not pass the attr, that means he does
	 * not care about the type. Return "any" in that case
	 * which is setting on all supported types.
	 */
	if (!hw_stats_attr)
		return TCA_ACT_HW_STATS_ANY;
	hw_stats_bf = nla_get_bitfield32(hw_stats_attr);
	return hw_stats_bf.value;
}

static const struct nla_policy tcf_action_policy[TCA_ACT_MAX + 1] = {
	[TCA_ACT_KIND]		= { .type = NLA_STRING },
	[TCA_ACT_INDEX]		= { .type = NLA_U32 },
	[TCA_ACT_COOKIE]	= { .type = NLA_BINARY,
				    .len = TC_COOKIE_MAX_SIZE },
	[TCA_ACT_OPTIONS]	= { .type = NLA_NESTED },
	[TCA_ACT_FLAGS]		= NLA_POLICY_BITFIELD32(TCA_ACT_FLAGS_NO_PERCPU_STATS |
							TCA_ACT_FLAGS_SKIP_HW |
							TCA_ACT_FLAGS_SKIP_SW),
	[TCA_ACT_HW_STATS]	= NLA_POLICY_BITFIELD32(TCA_ACT_HW_STATS_ANY),
};

void tcf_idr_insert_many(struct tc_action *actions[])
{
	int i;

	for (i = 0; i < TCA_ACT_MAX_PRIO; i++) {
		struct tc_action *a = actions[i];
		struct tcf_idrinfo *idrinfo;

		if (!a)
			continue;
		idrinfo = a->idrinfo;
		mutex_lock(&idrinfo->lock);
		/* Replace ERR_PTR(-EBUSY) allocated by tcf_idr_check_alloc if
		 * it is just created, otherwise this is just a nop.
		 */
		idr_replace(&idrinfo->action_idr, a, a->tcfa_index);
		mutex_unlock(&idrinfo->lock);
	}
}

struct tc_action_ops *tc_action_load_ops(struct nlattr *nla, bool police,
					 bool rtnl_held,
					 struct netlink_ext_ack *extack)
{
	struct nlattr *tb[TCA_ACT_MAX + 1];
	struct tc_action_ops *a_o;
	char act_name[IFNAMSIZ];
	struct nlattr *kind;
	int err;

	if (!police) {
		err = nla_parse_nested_deprecated(tb, TCA_ACT_MAX, nla,
						  tcf_action_policy, extack);
		if (err < 0)
			return ERR_PTR(err);
		err = -EINVAL;
		kind = tb[TCA_ACT_KIND];
		if (!kind) {
			NL_SET_ERR_MSG(extack, "TC action kind must be specified");
			return ERR_PTR(err);
		}
		if (nla_strscpy(act_name, kind, IFNAMSIZ) < 0) {
			NL_SET_ERR_MSG(extack, "TC action name too long");
			return ERR_PTR(err);
		}
	} else {
		if (strlcpy(act_name, "police", IFNAMSIZ) >= IFNAMSIZ) {
			NL_SET_ERR_MSG(extack, "TC action name too long");
			return ERR_PTR(-EINVAL);
		}
	}

	a_o = tc_lookup_action_n(act_name);
	if (a_o == NULL) {
#ifdef CONFIG_MODULES
		if (rtnl_held)
			rtnl_unlock();
		request_module("act_%s", act_name);
		if (rtnl_held)
			rtnl_lock();

		a_o = tc_lookup_action_n(act_name);

		/* We dropped the RTNL semaphore in order to
		 * perform the module load.  So, even if we
		 * succeeded in loading the module we have to
		 * tell the caller to replay the request.  We
		 * indicate this using -EAGAIN.
		 */
		if (a_o != NULL) {
			module_put(a_o->owner);
			return ERR_PTR(-EAGAIN);
		}
#endif
		NL_SET_ERR_MSG(extack, "Failed to load TC action module");
		return ERR_PTR(-ENOENT);
	}

	return a_o;
}

struct tc_action *tcf_action_init_1(struct net *net, struct tcf_proto *tp,
				    struct nlattr *nla, struct nlattr *est,
				    struct tc_action_ops *a_o, int *init_res,
				    u32 flags, struct netlink_ext_ack *extack)
{
	bool police = flags & TCA_ACT_FLAGS_POLICE;
	struct nla_bitfield32 userflags = { 0, 0 };
	u8 hw_stats = TCA_ACT_HW_STATS_ANY;
	struct nlattr *tb[TCA_ACT_MAX + 1];
	struct tc_cookie *cookie = NULL;
	struct tc_action *a;
	int err;

	/* backward compatibility for policer */
	if (!police) {
		err = nla_parse_nested_deprecated(tb, TCA_ACT_MAX, nla,
						  tcf_action_policy, extack);
		if (err < 0)
			return ERR_PTR(err);
		if (tb[TCA_ACT_COOKIE]) {
			cookie = nla_memdup_cookie(tb);
			if (!cookie) {
				NL_SET_ERR_MSG(extack, "No memory to generate TC cookie");
				err = -ENOMEM;
				goto err_out;
			}
		}
		hw_stats = tcf_action_hw_stats_get(tb[TCA_ACT_HW_STATS]);
		if (tb[TCA_ACT_FLAGS]) {
			userflags = nla_get_bitfield32(tb[TCA_ACT_FLAGS]);
			if (!tc_act_flags_valid(userflags.value)) {
				err = -EINVAL;
				goto err_out;
			}
		}

		err = a_o->init(net, tb[TCA_ACT_OPTIONS], est, &a, tp,
				userflags.value | flags, extack);
	} else {
		err = a_o->init(net, nla, est, &a, tp, userflags.value | flags,
				extack);
	}
	if (err < 0)
		goto err_out;
	*init_res = err;

	if (!police && tb[TCA_ACT_COOKIE])
		tcf_set_action_cookie(&a->act_cookie, cookie);

	if (!police)
		a->hw_stats = hw_stats;

	return a;

err_out:
	if (cookie) {
		kfree(cookie->data);
		kfree(cookie);
	}
	return ERR_PTR(err);
}

static bool tc_act_bind(u32 flags)
{
	return !!(flags & TCA_ACT_FLAGS_BIND);
}

/* Returns numbers of initialized actions or negative error. */

int tcf_action_init(struct net *net, struct tcf_proto *tp, struct nlattr *nla,
		    struct nlattr *est, struct tc_action *actions[],
		    int init_res[], size_t *attr_size,
		    u32 flags, u32 fl_flags,
		    struct netlink_ext_ack *extack)
{
	struct tc_action_ops *ops[TCA_ACT_MAX_PRIO] = {};
	struct nlattr *tb[TCA_ACT_MAX_PRIO + 1];
	struct tc_action *act;
	size_t sz = 0;
	int err;
	int i;

	err = nla_parse_nested_deprecated(tb, TCA_ACT_MAX_PRIO, nla, NULL,
					  extack);
	if (err < 0)
		return err;

	for (i = 1; i <= TCA_ACT_MAX_PRIO && tb[i]; i++) {
		struct tc_action_ops *a_o;

		a_o = tc_action_load_ops(tb[i], flags & TCA_ACT_FLAGS_POLICE,
					 !(flags & TCA_ACT_FLAGS_NO_RTNL),
					 extack);
		if (IS_ERR(a_o)) {
			err = PTR_ERR(a_o);
			goto err_mod;
		}
		ops[i - 1] = a_o;
	}

	for (i = 1; i <= TCA_ACT_MAX_PRIO && tb[i]; i++) {
		act = tcf_action_init_1(net, tp, tb[i], est, ops[i - 1],
					&init_res[i - 1], flags, extack);
		if (IS_ERR(act)) {
			err = PTR_ERR(act);
			goto err;
		}
		sz += tcf_action_fill_size(act);
		/* Start from index 0 */
		actions[i - 1] = act;
		if (tc_act_bind(flags)) {
			bool skip_sw = tc_skip_sw(fl_flags);
			bool skip_hw = tc_skip_hw(fl_flags);

			if (tc_act_bind(act->tcfa_flags))
				continue;
			if (skip_sw != tc_act_skip_sw(act->tcfa_flags) ||
			    skip_hw != tc_act_skip_hw(act->tcfa_flags)) {
				err = -EINVAL;
				goto err;
			}
		} else {
			err = tcf_action_offload_add(act, extack);
			if (tc_act_skip_sw(act->tcfa_flags) && err)
				goto err;
		}
	}

	/* We have to commit them all together, because if any error happened in
	 * between, we could not handle the failure gracefully.
	 */
	tcf_idr_insert_many(actions);

	*attr_size = tcf_action_full_attrs_size(sz);
	err = i - 1;
	goto err_mod;

err:
	tcf_action_destroy(actions, flags & TCA_ACT_FLAGS_BIND);
err_mod:
	for (i = 0; i < TCA_ACT_MAX_PRIO; i++) {
		if (ops[i])
			module_put(ops[i]->owner);
	}
	return err;
}

void tcf_action_update_stats(struct tc_action *a, u64 bytes, u64 packets,
			     u64 drops, bool hw)
{
	if (a->cpu_bstats) {
		_bstats_update(this_cpu_ptr(a->cpu_bstats), bytes, packets);

		this_cpu_ptr(a->cpu_qstats)->drops += drops;

		if (hw)
			_bstats_update(this_cpu_ptr(a->cpu_bstats_hw),
				       bytes, packets);
		return;
	}

	_bstats_update(&a->tcfa_bstats, bytes, packets);
	a->tcfa_qstats.drops += drops;
	if (hw)
		_bstats_update(&a->tcfa_bstats_hw, bytes, packets);
}
EXPORT_SYMBOL(tcf_action_update_stats);

int tcf_action_copy_stats(struct sk_buff *skb, struct tc_action *p,
			  int compat_mode)
{
	int err = 0;
	struct gnet_dump d;

	if (p == NULL)
		goto errout;

	/* update hw stats for this action */
	tcf_action_update_hw_stats(p);

	/* compat_mode being true specifies a call that is supposed
	 * to add additional backward compatibility statistic TLVs.
	 */
	if (compat_mode) {
		if (p->type == TCA_OLD_COMPAT)
			err = gnet_stats_start_copy_compat(skb, 0,
							   TCA_STATS,
							   TCA_XSTATS,
							   &p->tcfa_lock, &d,
							   TCA_PAD);
		else
			return 0;
	} else
		err = gnet_stats_start_copy(skb, TCA_ACT_STATS,
					    &p->tcfa_lock, &d, TCA_ACT_PAD);

	if (err < 0)
		goto errout;

	if (gnet_stats_copy_basic(&d, p->cpu_bstats,
				  &p->tcfa_bstats, false) < 0 ||
	    gnet_stats_copy_basic_hw(&d, p->cpu_bstats_hw,
				     &p->tcfa_bstats_hw, false) < 0 ||
	    gnet_stats_copy_rate_est(&d, &p->tcfa_rate_est) < 0 ||
	    gnet_stats_copy_queue(&d, p->cpu_qstats,
				  &p->tcfa_qstats,
				  p->tcfa_qstats.qlen) < 0)
		goto errout;

	if (gnet_stats_finish_copy(&d) < 0)
		goto errout;

	return 0;

errout:
	return -1;
}

static int tca_get_fill(struct sk_buff *skb, struct tc_action *actions[],
			u32 portid, u32 seq, u16 flags, int event, int bind,
			int ref)
{
	struct tcamsg *t;
	struct nlmsghdr *nlh;
	unsigned char *b = skb_tail_pointer(skb);
	struct nlattr *nest;

	nlh = nlmsg_put(skb, portid, seq, event, sizeof(*t), flags);
	if (!nlh)
		goto out_nlmsg_trim;
	t = nlmsg_data(nlh);
	t->tca_family = AF_UNSPEC;
	t->tca__pad1 = 0;
	t->tca__pad2 = 0;

	nest = nla_nest_start_noflag(skb, TCA_ACT_TAB);
	if (!nest)
		goto out_nlmsg_trim;

	if (tcf_action_dump(skb, actions, bind, ref, false) < 0)
		goto out_nlmsg_trim;

	nla_nest_end(skb, nest);

	nlh->nlmsg_len = skb_tail_pointer(skb) - b;
	return skb->len;

out_nlmsg_trim:
	nlmsg_trim(skb, b);
	return -1;
}

static int
tcf_get_notify(struct net *net, u32 portid, struct nlmsghdr *n,
	       struct tc_action *actions[], int event,
	       struct netlink_ext_ack *extack)
{
	struct sk_buff *skb;

	skb = alloc_skb(NLMSG_GOODSIZE, GFP_KERNEL);
	if (!skb)
		return -ENOBUFS;
	if (tca_get_fill(skb, actions, portid, n->nlmsg_seq, 0, event,
			 0, 1) <= 0) {
		NL_SET_ERR_MSG(extack, "Failed to fill netlink attributes while adding TC action");
		kfree_skb(skb);
		return -EINVAL;
	}

	return rtnl_unicast(skb, net, portid);
}

static struct tc_action *tcf_action_get_1(struct net *net, struct nlattr *nla,
					  struct nlmsghdr *n, u32 portid,
					  struct netlink_ext_ack *extack)
{
	struct nlattr *tb[TCA_ACT_MAX + 1];
	const struct tc_action_ops *ops;
	struct tc_action *a;
	int index;
	int err;

	err = nla_parse_nested_deprecated(tb, TCA_ACT_MAX, nla,
					  tcf_action_policy, extack);
	if (err < 0)
		goto err_out;

	err = -EINVAL;
	if (tb[TCA_ACT_INDEX] == NULL ||
	    nla_len(tb[TCA_ACT_INDEX]) < sizeof(index)) {
		NL_SET_ERR_MSG(extack, "Invalid TC action index value");
		goto err_out;
	}
	index = nla_get_u32(tb[TCA_ACT_INDEX]);

	err = -EINVAL;
	ops = tc_lookup_action(tb[TCA_ACT_KIND]);
	if (!ops) { /* could happen in batch of actions */
		NL_SET_ERR_MSG(extack, "Specified TC action kind not found");
		goto err_out;
	}
	err = -ENOENT;
	if (ops->lookup(net, &a, index) == 0) {
		NL_SET_ERR_MSG(extack, "TC action with specified index not found");
		goto err_mod;
	}

	module_put(ops->owner);
	return a;

err_mod:
	module_put(ops->owner);
err_out:
	return ERR_PTR(err);
}

static int tca_action_flush(struct net *net, struct nlattr *nla,
			    struct nlmsghdr *n, u32 portid,
			    struct netlink_ext_ack *extack)
{
	struct sk_buff *skb;
	unsigned char *b;
	struct nlmsghdr *nlh;
	struct tcamsg *t;
	struct netlink_callback dcb;
	struct nlattr *nest;
	struct nlattr *tb[TCA_ACT_MAX + 1];
	const struct tc_action_ops *ops;
	struct nlattr *kind;
	int err = -ENOMEM;

	skb = alloc_skb(NLMSG_GOODSIZE, GFP_KERNEL);
	if (!skb)
		return err;

	b = skb_tail_pointer(skb);

	err = nla_parse_nested_deprecated(tb, TCA_ACT_MAX, nla,
					  tcf_action_policy, extack);
	if (err < 0)
		goto err_out;

	err = -EINVAL;
	kind = tb[TCA_ACT_KIND];
	ops = tc_lookup_action(kind);
	if (!ops) { /*some idjot trying to flush unknown action */
		NL_SET_ERR_MSG(extack, "Cannot flush unknown TC action");
		goto err_out;
	}

	nlh = nlmsg_put(skb, portid, n->nlmsg_seq, RTM_DELACTION,
			sizeof(*t), 0);
	if (!nlh) {
		NL_SET_ERR_MSG(extack, "Failed to create TC action flush notification");
		goto out_module_put;
	}
	t = nlmsg_data(nlh);
	t->tca_family = AF_UNSPEC;
	t->tca__pad1 = 0;
	t->tca__pad2 = 0;

	nest = nla_nest_start_noflag(skb, TCA_ACT_TAB);
	if (!nest) {
		NL_SET_ERR_MSG(extack, "Failed to add new netlink message");
		goto out_module_put;
	}

	err = ops->walk(net, skb, &dcb, RTM_DELACTION, ops, extack);
	if (err <= 0) {
		nla_nest_cancel(skb, nest);
		goto out_module_put;
	}

	nla_nest_end(skb, nest);

	nlh->nlmsg_len = skb_tail_pointer(skb) - b;
	nlh->nlmsg_flags |= NLM_F_ROOT;
	module_put(ops->owner);
	err = rtnetlink_send(skb, net, portid, RTNLGRP_TC,
			     n->nlmsg_flags & NLM_F_ECHO);
	if (err < 0)
		NL_SET_ERR_MSG(extack, "Failed to send TC action flush notification");

	return err;

out_module_put:
	module_put(ops->owner);
err_out:
	kfree_skb(skb);
	return err;
}

static int tcf_action_delete(struct net *net, struct tc_action *actions[])
{
	int i;

	for (i = 0; i < TCA_ACT_MAX_PRIO && actions[i]; i++) {
		struct tc_action *a = actions[i];
		const struct tc_action_ops *ops = a->ops;
		/* Actions can be deleted concurrently so we must save their
		 * type and id to search again after reference is released.
		 */
		struct tcf_idrinfo *idrinfo = a->idrinfo;
		u32 act_index = a->tcfa_index;

		actions[i] = NULL;
		if (tcf_action_put(a)) {
			/* last reference, action was deleted concurrently */
			module_put(ops->owner);
		} else  {
			int ret;

			/* now do the delete */
			ret = tcf_idr_delete_index(idrinfo, act_index);
			if (ret < 0)
				return ret;
		}
	}
	return 0;
}

static int
tcf_reoffload_del_notify(struct net *net, struct tc_action *action)
{
	size_t attr_size = tcf_action_fill_size(action);
	struct tc_action *actions[TCA_ACT_MAX_PRIO] = {
		[0] = action,
	};
	const struct tc_action_ops *ops = action->ops;
	struct sk_buff *skb;
	int ret;

	skb = alloc_skb(attr_size <= NLMSG_GOODSIZE ? NLMSG_GOODSIZE : attr_size,
			GFP_KERNEL);
	if (!skb)
		return -ENOBUFS;

	if (tca_get_fill(skb, actions, 0, 0, 0, RTM_DELACTION, 0, 1) <= 0) {
		kfree_skb(skb);
		return -EINVAL;
	}

	ret = tcf_idr_release_unsafe(action);
	if (ret == ACT_P_DELETED) {
		module_put(ops->owner);
		ret = rtnetlink_send(skb, net, 0, RTNLGRP_TC, 0);
	} else {
		kfree_skb(skb);
	}

	return ret;
}

int tcf_action_reoffload_cb(flow_indr_block_bind_cb_t *cb,
			    void *cb_priv, bool add)
{
	struct tc_act_pernet_id *id_ptr;
	struct tcf_idrinfo *idrinfo;
	struct tc_action_net *tn;
	struct tc_action *p;
	unsigned int act_id;
	unsigned long tmp;
	unsigned long id;
	struct idr *idr;
	struct net *net;
	int ret;

	if (!cb)
		return -EINVAL;

	down_read(&net_rwsem);
	mutex_lock(&act_id_mutex);

	for_each_net(net) {
		list_for_each_entry(id_ptr, &act_pernet_id_list, list) {
			act_id = id_ptr->id;
			tn = net_generic(net, act_id);
			if (!tn)
				continue;
			idrinfo = tn->idrinfo;
			if (!idrinfo)
				continue;

			mutex_lock(&idrinfo->lock);
			idr = &idrinfo->action_idr;
			idr_for_each_entry_ul(idr, p, tmp, id) {
				if (IS_ERR(p) || tc_act_bind(p->tcfa_flags))
					continue;
				if (add) {
					tcf_action_offload_add_ex(p, NULL, cb,
								  cb_priv);
					continue;
				}

				/* cb unregister to update hw count */
				ret = tcf_action_offload_del_ex(p, cb, cb_priv);
				if (ret < 0)
					continue;
				if (tc_act_skip_sw(p->tcfa_flags) &&
				    !tc_act_in_hw(p))
					tcf_reoffload_del_notify(net, p);
			}
			mutex_unlock(&idrinfo->lock);
		}
	}
	mutex_unlock(&act_id_mutex);
	up_read(&net_rwsem);

	return 0;
}

static int
tcf_del_notify(struct net *net, struct nlmsghdr *n, struct tc_action *actions[],
	       u32 portid, size_t attr_size, struct netlink_ext_ack *extack)
{
	int ret;
	struct sk_buff *skb;

	skb = alloc_skb(attr_size <= NLMSG_GOODSIZE ? NLMSG_GOODSIZE : attr_size,
			GFP_KERNEL);
	if (!skb)
		return -ENOBUFS;

	if (tca_get_fill(skb, actions, portid, n->nlmsg_seq, 0, RTM_DELACTION,
			 0, 2) <= 0) {
		NL_SET_ERR_MSG(extack, "Failed to fill netlink TC action attributes");
		kfree_skb(skb);
		return -EINVAL;
	}

	/* now do the delete */
	ret = tcf_action_delete(net, actions);
	if (ret < 0) {
		NL_SET_ERR_MSG(extack, "Failed to delete TC action");
		kfree_skb(skb);
		return ret;
	}

	ret = rtnetlink_send(skb, net, portid, RTNLGRP_TC,
			     n->nlmsg_flags & NLM_F_ECHO);
	return ret;
}

static int
tca_action_gd(struct net *net, struct nlattr *nla, struct nlmsghdr *n,
	      u32 portid, int event, struct netlink_ext_ack *extack)
{
	int i, ret;
	struct nlattr *tb[TCA_ACT_MAX_PRIO + 1];
	struct tc_action *act;
	size_t attr_size = 0;
	struct tc_action *actions[TCA_ACT_MAX_PRIO] = {};

	ret = nla_parse_nested_deprecated(tb, TCA_ACT_MAX_PRIO, nla, NULL,
					  extack);
	if (ret < 0)
		return ret;

	if (event == RTM_DELACTION && n->nlmsg_flags & NLM_F_ROOT) {
		if (tb[1])
			return tca_action_flush(net, tb[1], n, portid, extack);

		NL_SET_ERR_MSG(extack, "Invalid netlink attributes while flushing TC action");
		return -EINVAL;
	}

	for (i = 1; i <= TCA_ACT_MAX_PRIO && tb[i]; i++) {
		act = tcf_action_get_1(net, tb[i], n, portid, extack);
		if (IS_ERR(act)) {
			ret = PTR_ERR(act);
			goto err;
		}
		attr_size += tcf_action_fill_size(act);
		actions[i - 1] = act;
	}

	attr_size = tcf_action_full_attrs_size(attr_size);

	if (event == RTM_GETACTION)
		ret = tcf_get_notify(net, portid, n, actions, event, extack);
	else { /* delete */
		ret = tcf_del_notify(net, n, actions, portid, attr_size, extack);
		if (ret)
			goto err;
		return 0;
	}
err:
	tcf_action_put_many(actions);
	return ret;
}

static int
tcf_add_notify(struct net *net, struct nlmsghdr *n, struct tc_action *actions[],
	       u32 portid, size_t attr_size, struct netlink_ext_ack *extack)
{
	struct sk_buff *skb;

	skb = alloc_skb(attr_size <= NLMSG_GOODSIZE ? NLMSG_GOODSIZE : attr_size,
			GFP_KERNEL);
	if (!skb)
		return -ENOBUFS;

	if (tca_get_fill(skb, actions, portid, n->nlmsg_seq, n->nlmsg_flags,
			 RTM_NEWACTION, 0, 0) <= 0) {
		NL_SET_ERR_MSG(extack, "Failed to fill netlink attributes while adding TC action");
		kfree_skb(skb);
		return -EINVAL;
	}

	return rtnetlink_send(skb, net, portid, RTNLGRP_TC,
			      n->nlmsg_flags & NLM_F_ECHO);
}

static int tcf_action_add(struct net *net, struct nlattr *nla,
			  struct nlmsghdr *n, u32 portid, u32 flags,
			  struct netlink_ext_ack *extack)
{
	size_t attr_size = 0;
	int loop, ret, i;
	struct tc_action *actions[TCA_ACT_MAX_PRIO] = {};
	int init_res[TCA_ACT_MAX_PRIO] = {};

	for (loop = 0; loop < 10; loop++) {
		ret = tcf_action_init(net, NULL, nla, NULL, actions, init_res,
				      &attr_size, flags, 0, extack);
		if (ret != -EAGAIN)
			break;
	}

	if (ret < 0)
		return ret;
	ret = tcf_add_notify(net, n, actions, portid, attr_size, extack);

	/* only put existing actions */
	for (i = 0; i < TCA_ACT_MAX_PRIO; i++)
		if (init_res[i] == ACT_P_CREATED)
			actions[i] = NULL;
	tcf_action_put_many(actions);

	return ret;
}

static const struct nla_policy tcaa_policy[TCA_ROOT_MAX + 1] = {
	[TCA_ROOT_FLAGS] = NLA_POLICY_BITFIELD32(TCA_ACT_FLAG_LARGE_DUMP_ON |
						 TCA_ACT_FLAG_TERSE_DUMP),
	[TCA_ROOT_TIME_DELTA]      = { .type = NLA_U32 },
};

static int tc_ctl_action(struct sk_buff *skb, struct nlmsghdr *n,
			 struct netlink_ext_ack *extack)
{
	struct net *net = sock_net(skb->sk);
	struct nlattr *tca[TCA_ROOT_MAX + 1];
	u32 portid = NETLINK_CB(skb).portid;
	u32 flags = 0;
	int ret = 0;

	if ((n->nlmsg_type != RTM_GETACTION) &&
	    !netlink_capable(skb, CAP_NET_ADMIN))
		return -EPERM;

	ret = nlmsg_parse_deprecated(n, sizeof(struct tcamsg), tca,
				     TCA_ROOT_MAX, NULL, extack);
	if (ret < 0)
		return ret;

	if (tca[TCA_ACT_TAB] == NULL) {
		NL_SET_ERR_MSG(extack, "Netlink action attributes missing");
		return -EINVAL;
	}

	/* n->nlmsg_flags & NLM_F_CREATE */
	switch (n->nlmsg_type) {
	case RTM_NEWACTION:
		/* we are going to assume all other flags
		 * imply create only if it doesn't exist
		 * Note that CREATE | EXCL implies that
		 * but since we want avoid ambiguity (eg when flags
		 * is zero) then just set this
		 */
		if (n->nlmsg_flags & NLM_F_REPLACE)
			flags = TCA_ACT_FLAGS_REPLACE;
		ret = tcf_action_add(net, tca[TCA_ACT_TAB], n, portid, flags,
				     extack);
		break;
	case RTM_DELACTION:
		ret = tca_action_gd(net, tca[TCA_ACT_TAB], n,
				    portid, RTM_DELACTION, extack);
		break;
	case RTM_GETACTION:
		ret = tca_action_gd(net, tca[TCA_ACT_TAB], n,
				    portid, RTM_GETACTION, extack);
		break;
	default:
		BUG();
	}

	return ret;
}

static struct nlattr *find_dump_kind(struct nlattr **nla)
{
	struct nlattr *tb1, *tb2[TCA_ACT_MAX + 1];
	struct nlattr *tb[TCA_ACT_MAX_PRIO + 1];
	struct nlattr *kind;

	tb1 = nla[TCA_ACT_TAB];
	if (tb1 == NULL)
		return NULL;

	if (nla_parse_deprecated(tb, TCA_ACT_MAX_PRIO, nla_data(tb1), NLMSG_ALIGN(nla_len(tb1)), NULL, NULL) < 0)
		return NULL;

	if (tb[1] == NULL)
		return NULL;
	if (nla_parse_nested_deprecated(tb2, TCA_ACT_MAX, tb[1], tcf_action_policy, NULL) < 0)
		return NULL;
	kind = tb2[TCA_ACT_KIND];

	return kind;
}

static int tc_dump_action(struct sk_buff *skb, struct netlink_callback *cb)
{
	struct net *net = sock_net(skb->sk);
	struct nlmsghdr *nlh;
	unsigned char *b = skb_tail_pointer(skb);
	struct nlattr *nest;
	struct tc_action_ops *a_o;
	int ret = 0;
	struct tcamsg *t = (struct tcamsg *) nlmsg_data(cb->nlh);
	struct nlattr *tb[TCA_ROOT_MAX + 1];
	struct nlattr *count_attr = NULL;
	unsigned long jiffy_since = 0;
	struct nlattr *kind = NULL;
	struct nla_bitfield32 bf;
	u32 msecs_since = 0;
	u32 act_count = 0;

	ret = nlmsg_parse_deprecated(cb->nlh, sizeof(struct tcamsg), tb,
				     TCA_ROOT_MAX, tcaa_policy, cb->extack);
	if (ret < 0)
		return ret;

	kind = find_dump_kind(tb);
	if (kind == NULL) {
		pr_info("tc_dump_action: action bad kind\n");
		return 0;
	}

	a_o = tc_lookup_action(kind);
	if (a_o == NULL)
		return 0;

	cb->args[2] = 0;
	if (tb[TCA_ROOT_FLAGS]) {
		bf = nla_get_bitfield32(tb[TCA_ROOT_FLAGS]);
		cb->args[2] = bf.value;
	}

	if (tb[TCA_ROOT_TIME_DELTA]) {
		msecs_since = nla_get_u32(tb[TCA_ROOT_TIME_DELTA]);
	}

	nlh = nlmsg_put(skb, NETLINK_CB(cb->skb).portid, cb->nlh->nlmsg_seq,
			cb->nlh->nlmsg_type, sizeof(*t), 0);
	if (!nlh)
		goto out_module_put;

	if (msecs_since)
		jiffy_since = jiffies - msecs_to_jiffies(msecs_since);

	t = nlmsg_data(nlh);
	t->tca_family = AF_UNSPEC;
	t->tca__pad1 = 0;
	t->tca__pad2 = 0;
	cb->args[3] = jiffy_since;
	count_attr = nla_reserve(skb, TCA_ROOT_COUNT, sizeof(u32));
	if (!count_attr)
		goto out_module_put;

	nest = nla_nest_start_noflag(skb, TCA_ACT_TAB);
	if (nest == NULL)
		goto out_module_put;

	ret = a_o->walk(net, skb, cb, RTM_GETACTION, a_o, NULL);
	if (ret < 0)
		goto out_module_put;

	if (ret > 0) {
		nla_nest_end(skb, nest);
		ret = skb->len;
		act_count = cb->args[1];
		memcpy(nla_data(count_attr), &act_count, sizeof(u32));
		cb->args[1] = 0;
	} else
		nlmsg_trim(skb, b);

	nlh->nlmsg_len = skb_tail_pointer(skb) - b;
	if (NETLINK_CB(cb->skb).portid && ret)
		nlh->nlmsg_flags |= NLM_F_MULTI;
	module_put(a_o->owner);
	return skb->len;

out_module_put:
	module_put(a_o->owner);
	nlmsg_trim(skb, b);
	return skb->len;
}

static int __init tc_action_init(void)
{
	rtnl_register(PF_UNSPEC, RTM_NEWACTION, tc_ctl_action, NULL, 0);
	rtnl_register(PF_UNSPEC, RTM_DELACTION, tc_ctl_action, NULL, 0);
	rtnl_register(PF_UNSPEC, RTM_GETACTION, tc_ctl_action, tc_dump_action,
		      0);

	return 0;
}

subsys_initcall(tc_action_init);<|MERGE_RESOLUTION|>--- conflicted
+++ resolved
@@ -1044,19 +1044,12 @@
 			continue;
 		}
 
-<<<<<<< HEAD
+		if (tc_act_skip_sw(a->tcfa_flags))
+			continue;
+
 		repeat_ttl = 32;
 repeat:
 		ret = a->ops->act(skb, a, res);
-
-=======
-		if (tc_act_skip_sw(a->tcfa_flags))
-			continue;
-
-		repeat_ttl = 32;
-repeat:
-		ret = a->ops->act(skb, a, res);
->>>>>>> 77b5472d
 		if (unlikely(ret == TC_ACT_REPEAT)) {
 			if (--repeat_ttl != 0)
 				goto repeat;
@@ -1064,10 +1057,6 @@
 			net_warn_ratelimited("TC_ACT_REPEAT abuse ?\n");
 			return TC_ACT_OK;
 		}
-<<<<<<< HEAD
-
-=======
->>>>>>> 77b5472d
 		if (TC_ACT_EXT_CMP(ret, TC_ACT_JUMP)) {
 			jmp_prgcnt = ret & TCA_ACT_MAX_PRIO_MASK;
 			if (!jmp_prgcnt || (jmp_prgcnt > nr_actions)) {
