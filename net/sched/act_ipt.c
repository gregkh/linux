// SPDX-License-Identifier: GPL-2.0-or-later
/*
 * net/sched/act_ipt.c		iptables target interface
 *
 *TODO: Add other tables. For now we only support the ipv4 table targets
 *
 * Copyright:	Jamal Hadi Salim (2002-13)
 */

#include <linux/types.h>
#include <linux/kernel.h>
#include <linux/string.h>
#include <linux/errno.h>
#include <linux/skbuff.h>
#include <linux/rtnetlink.h>
#include <linux/module.h>
#include <linux/init.h>
#include <linux/slab.h>
#include <net/netlink.h>
#include <net/pkt_sched.h>
#include <linux/tc_act/tc_ipt.h>
#include <net/tc_act/tc_ipt.h>
#include <net/tc_wrapper.h>
#include <net/ip.h>

#include <linux/netfilter_ipv4/ip_tables.h>


static struct tc_action_ops act_ipt_ops;
static struct tc_action_ops act_xt_ops;

static int ipt_init_target(struct net *net, struct xt_entry_target *t,
			   char *table, unsigned int hook)
{
	struct xt_tgchk_param par;
	struct xt_target *target;
	struct ipt_entry e = {};
	int ret = 0;

	target = xt_request_find_target(AF_INET, t->u.user.name,
					t->u.user.revision);
	if (IS_ERR(target))
		return PTR_ERR(target);

	t->u.kernel.target = target;
	memset(&par, 0, sizeof(par));
	par.net       = net;
	par.table     = table;
	par.entryinfo = &e;
	par.target    = target;
	par.targinfo  = t->data;
	par.hook_mask = 1 << hook;
	par.family    = NFPROTO_IPV4;

	ret = xt_check_target(&par, t->u.target_size - sizeof(*t), 0, false);
	if (ret < 0) {
		module_put(t->u.kernel.target->me);
		return ret;
	}
	return 0;
}

static void ipt_destroy_target(struct xt_entry_target *t, struct net *net)
{
	struct xt_tgdtor_param par = {
		.target   = t->u.kernel.target,
		.targinfo = t->data,
		.family   = NFPROTO_IPV4,
		.net      = net,
	};
	if (par.target->destroy != NULL)
		par.target->destroy(&par);
	module_put(par.target->me);
}

static void tcf_ipt_release(struct tc_action *a)
{
	struct tcf_ipt *ipt = to_ipt(a);

	if (ipt->tcfi_t) {
		ipt_destroy_target(ipt->tcfi_t, a->idrinfo->net);
		kfree(ipt->tcfi_t);
	}
	kfree(ipt->tcfi_tname);
}

static const struct nla_policy ipt_policy[TCA_IPT_MAX + 1] = {
	[TCA_IPT_TABLE]	= { .type = NLA_STRING, .len = IFNAMSIZ },
	[TCA_IPT_HOOK]	= NLA_POLICY_RANGE(NLA_U32, NF_INET_PRE_ROUTING,
					   NF_INET_NUMHOOKS),
	[TCA_IPT_INDEX]	= { .type = NLA_U32 },
	[TCA_IPT_TARG]	= { .len = sizeof(struct xt_entry_target) },
};

static int __tcf_ipt_init(struct net *net, unsigned int id, struct nlattr *nla,
			  struct nlattr *est, struct tc_action **a,
			  const struct tc_action_ops *ops,
			  struct tcf_proto *tp, u32 flags)
{
	struct tc_action_net *tn = net_generic(net, id);
	bool bind = flags & TCA_ACT_FLAGS_BIND;
	struct nlattr *tb[TCA_IPT_MAX + 1];
	struct tcf_ipt *ipt;
	struct xt_entry_target *td, *t;
	char *tname;
	bool exists = false;
	int ret = 0, err;
	u32 hook = 0;
	u32 index = 0;

	if (nla == NULL)
		return -EINVAL;

	err = nla_parse_nested_deprecated(tb, TCA_IPT_MAX, nla, ipt_policy,
					  NULL);
	if (err < 0)
		return err;

	if (tb[TCA_IPT_INDEX] != NULL)
		index = nla_get_u32(tb[TCA_IPT_INDEX]);

	err = tcf_idr_check_alloc(tn, &index, a, bind);
	if (err < 0)
		return err;
	exists = err;
	if (exists && bind)
		return 0;

	if (tb[TCA_IPT_HOOK] == NULL || tb[TCA_IPT_TARG] == NULL) {
		if (exists)
			tcf_idr_release(*a, bind);
		else
			tcf_idr_cleanup(tn, index);
		return -EINVAL;
	}

	td = (struct xt_entry_target *)nla_data(tb[TCA_IPT_TARG]);
	if (nla_len(tb[TCA_IPT_TARG]) != td->u.target_size) {
		if (exists)
			tcf_idr_release(*a, bind);
		else
			tcf_idr_cleanup(tn, index);
		return -EINVAL;
	}

	if (!exists) {
		ret = tcf_idr_create(tn, index, est, a, ops, bind,
				     false, flags);
		if (ret) {
			tcf_idr_cleanup(tn, index);
			return ret;
		}
		ret = ACT_P_CREATED;
	} else {
		if (bind)/* dont override defaults */
			return 0;

		if (!(flags & TCA_ACT_FLAGS_REPLACE)) {
			tcf_idr_release(*a, bind);
			return -EEXIST;
		}
	}

	err = -EINVAL;
	hook = nla_get_u32(tb[TCA_IPT_HOOK]);
	switch (hook) {
	case NF_INET_PRE_ROUTING:
		break;
	case NF_INET_POST_ROUTING:
		break;
	default:
		goto err1;
	}
<<<<<<< HEAD

	if (tb[TCA_IPT_TABLE]) {
		/* mangle only for now */
		if (nla_strcmp(tb[TCA_IPT_TABLE], "mangle"))
			goto err1;
	}

=======

	if (tb[TCA_IPT_TABLE]) {
		/* mangle only for now */
		if (nla_strcmp(tb[TCA_IPT_TABLE], "mangle"))
			goto err1;
	}

>>>>>>> 98817289
	tname = kstrdup("mangle", GFP_KERNEL);
	if (unlikely(!tname))
		goto err1;

	t = kmemdup(td, td->u.target_size, GFP_KERNEL);
	if (unlikely(!t))
		goto err2;

	err = ipt_init_target(net, t, tname, hook);
	if (err < 0)
		goto err3;

	ipt = to_ipt(*a);

	spin_lock_bh(&ipt->tcf_lock);
	if (ret != ACT_P_CREATED) {
		ipt_destroy_target(ipt->tcfi_t, net);
		kfree(ipt->tcfi_tname);
		kfree(ipt->tcfi_t);
	}
	ipt->tcfi_tname = tname;
	ipt->tcfi_t     = t;
	ipt->tcfi_hook  = hook;
	spin_unlock_bh(&ipt->tcf_lock);
	return ret;

err3:
	kfree(t);
err2:
	kfree(tname);
err1:
	tcf_idr_release(*a, bind);
	return err;
}

static int tcf_ipt_init(struct net *net, struct nlattr *nla,
			struct nlattr *est, struct tc_action **a,
			struct tcf_proto *tp,
			u32 flags, struct netlink_ext_ack *extack)
{
	return __tcf_ipt_init(net, act_ipt_ops.net_id, nla, est,
			      a, &act_ipt_ops, tp, flags);
}

static int tcf_xt_init(struct net *net, struct nlattr *nla,
		       struct nlattr *est, struct tc_action **a,
		       struct tcf_proto *tp,
		       u32 flags, struct netlink_ext_ack *extack)
{
	return __tcf_ipt_init(net, act_xt_ops.net_id, nla, est,
			      a, &act_xt_ops, tp, flags);
}

static bool tcf_ipt_act_check(struct sk_buff *skb)
<<<<<<< HEAD
{
	const struct iphdr *iph;
	unsigned int nhoff, len;

	if (!pskb_may_pull(skb, sizeof(struct iphdr)))
		return false;

	nhoff = skb_network_offset(skb);
	iph = ip_hdr(skb);
	if (iph->ihl < 5 || iph->version != 4)
		return false;

	len = skb_ip_totlen(skb);
	if (skb->len < nhoff + len || len < (iph->ihl * 4u))
		return false;

	return pskb_may_pull(skb, iph->ihl * 4u);
}

static int tcf_ipt_act(struct sk_buff *skb, const struct tc_action *a,
		       struct tcf_result *res)
=======
>>>>>>> 98817289
{
	const struct iphdr *iph;
	unsigned int nhoff, len;

	if (!pskb_may_pull(skb, sizeof(struct iphdr)))
		return false;

	nhoff = skb_network_offset(skb);
	iph = ip_hdr(skb);
	if (iph->ihl < 5 || iph->version != 4)
		return false;

	len = skb_ip_totlen(skb);
	if (skb->len < nhoff + len || len < (iph->ihl * 4u))
		return false;

	return pskb_may_pull(skb, iph->ihl * 4u);
}

TC_INDIRECT_SCOPE int tcf_ipt_act(struct sk_buff *skb,
				  const struct tc_action *a,
				  struct tcf_result *res)
{
	char saved_cb[sizeof_field(struct sk_buff, cb)];
	int ret = 0, result = 0;
	struct tcf_ipt *ipt = to_ipt(a);
	struct xt_action_param par;
	struct nf_hook_state state = {
		.net	= dev_net(skb->dev),
		.in	= skb->dev,
		.hook	= ipt->tcfi_hook,
		.pf	= NFPROTO_IPV4,
	};

	if (skb_protocol(skb, false) != htons(ETH_P_IP))
		return TC_ACT_UNSPEC;

	if (skb_unclone(skb, GFP_ATOMIC))
		return TC_ACT_UNSPEC;

	if (!tcf_ipt_act_check(skb))
		return TC_ACT_UNSPEC;

	if (state.hook == NF_INET_POST_ROUTING) {
		if (!skb_dst(skb))
			return TC_ACT_UNSPEC;

		state.out = skb->dev;
	}

<<<<<<< HEAD
=======
	memcpy(saved_cb, skb->cb, sizeof(saved_cb));

>>>>>>> 98817289
	spin_lock(&ipt->tcf_lock);

	tcf_lastuse_update(&ipt->tcf_tm);
	bstats_update(&ipt->tcf_bstats, skb);

	/* yes, we have to worry about both in and out dev
	 * worry later - danger - this API seems to have changed
	 * from earlier kernels
	 */
	par.state    = &state;
	par.target   = ipt->tcfi_t->u.kernel.target;
	par.targinfo = ipt->tcfi_t->data;

	memset(IPCB(skb), 0, sizeof(struct inet_skb_parm));

	ret = par.target->target(skb, &par);

	switch (ret) {
	case NF_ACCEPT:
		result = TC_ACT_OK;
		break;
	case NF_DROP:
		result = TC_ACT_SHOT;
		ipt->tcf_qstats.drops++;
		break;
	case XT_CONTINUE:
		result = TC_ACT_PIPE;
		break;
	default:
		net_notice_ratelimited("tc filter: Bogus netfilter code %d assume ACCEPT\n",
				       ret);
		result = TC_ACT_OK;
		break;
	}
	spin_unlock(&ipt->tcf_lock);

	memcpy(skb->cb, saved_cb, sizeof(skb->cb));

	return result;

}

static int tcf_ipt_dump(struct sk_buff *skb, struct tc_action *a, int bind,
			int ref)
{
	unsigned char *b = skb_tail_pointer(skb);
	struct tcf_ipt *ipt = to_ipt(a);
	struct xt_entry_target *t;
	struct tcf_t tm;
	struct tc_cnt c;

	/* for simple targets kernel size == user size
	 * user name = target name
	 * for foolproof you need to not assume this
	 */

	spin_lock_bh(&ipt->tcf_lock);
	t = kmemdup(ipt->tcfi_t, ipt->tcfi_t->u.user.target_size, GFP_ATOMIC);
	if (unlikely(!t))
		goto nla_put_failure;

	c.bindcnt = atomic_read(&ipt->tcf_bindcnt) - bind;
	c.refcnt = refcount_read(&ipt->tcf_refcnt) - ref;
	strcpy(t->u.user.name, ipt->tcfi_t->u.kernel.target->name);

	if (nla_put(skb, TCA_IPT_TARG, ipt->tcfi_t->u.user.target_size, t) ||
	    nla_put_u32(skb, TCA_IPT_INDEX, ipt->tcf_index) ||
	    nla_put_u32(skb, TCA_IPT_HOOK, ipt->tcfi_hook) ||
	    nla_put(skb, TCA_IPT_CNT, sizeof(struct tc_cnt), &c) ||
	    nla_put_string(skb, TCA_IPT_TABLE, ipt->tcfi_tname))
		goto nla_put_failure;

	tcf_tm_dump(&tm, &ipt->tcf_tm);
	if (nla_put_64bit(skb, TCA_IPT_TM, sizeof(tm), &tm, TCA_IPT_PAD))
		goto nla_put_failure;

	spin_unlock_bh(&ipt->tcf_lock);
	kfree(t);
	return skb->len;

nla_put_failure:
	spin_unlock_bh(&ipt->tcf_lock);
	nlmsg_trim(skb, b);
	kfree(t);
	return -1;
}

static struct tc_action_ops act_ipt_ops = {
	.kind		=	"ipt",
	.id		=	TCA_ID_IPT,
	.owner		=	THIS_MODULE,
	.act		=	tcf_ipt_act,
	.dump		=	tcf_ipt_dump,
	.cleanup	=	tcf_ipt_release,
	.init		=	tcf_ipt_init,
	.size		=	sizeof(struct tcf_ipt),
};

static __net_init int ipt_init_net(struct net *net)
{
	struct tc_action_net *tn = net_generic(net, act_ipt_ops.net_id);

	return tc_action_net_init(net, tn, &act_ipt_ops);
}

static void __net_exit ipt_exit_net(struct list_head *net_list)
{
	tc_action_net_exit(net_list, act_ipt_ops.net_id);
}

static struct pernet_operations ipt_net_ops = {
	.init = ipt_init_net,
	.exit_batch = ipt_exit_net,
	.id   = &act_ipt_ops.net_id,
	.size = sizeof(struct tc_action_net),
};

static struct tc_action_ops act_xt_ops = {
	.kind		=	"xt",
	.id		=	TCA_ID_XT,
	.owner		=	THIS_MODULE,
	.act		=	tcf_ipt_act,
	.dump		=	tcf_ipt_dump,
	.cleanup	=	tcf_ipt_release,
	.init		=	tcf_xt_init,
	.size		=	sizeof(struct tcf_ipt),
};

static __net_init int xt_init_net(struct net *net)
{
	struct tc_action_net *tn = net_generic(net, act_xt_ops.net_id);

	return tc_action_net_init(net, tn, &act_xt_ops);
}

static void __net_exit xt_exit_net(struct list_head *net_list)
{
	tc_action_net_exit(net_list, act_xt_ops.net_id);
}

static struct pernet_operations xt_net_ops = {
	.init = xt_init_net,
	.exit_batch = xt_exit_net,
	.id   = &act_xt_ops.net_id,
	.size = sizeof(struct tc_action_net),
};

MODULE_AUTHOR("Jamal Hadi Salim(2002-13)");
MODULE_DESCRIPTION("Iptables target actions");
MODULE_LICENSE("GPL");
MODULE_ALIAS("act_xt");

static int __init ipt_init_module(void)
{
	int ret1, ret2;

	ret1 = tcf_register_action(&act_xt_ops, &xt_net_ops);
	if (ret1 < 0)
		pr_err("Failed to load xt action\n");

	ret2 = tcf_register_action(&act_ipt_ops, &ipt_net_ops);
	if (ret2 < 0)
		pr_err("Failed to load ipt action\n");

	if (ret1 < 0 && ret2 < 0) {
		return ret1;
	} else
		return 0;
}

static void __exit ipt_cleanup_module(void)
{
	tcf_unregister_action(&act_ipt_ops, &ipt_net_ops);
	tcf_unregister_action(&act_xt_ops, &xt_net_ops);
}

module_init(ipt_init_module);
module_exit(ipt_cleanup_module);<|MERGE_RESOLUTION|>--- conflicted
+++ resolved
@@ -171,7 +171,6 @@
 	default:
 		goto err1;
 	}
-<<<<<<< HEAD
 
 	if (tb[TCA_IPT_TABLE]) {
 		/* mangle only for now */
@@ -179,15 +178,6 @@
 			goto err1;
 	}
 
-=======
-
-	if (tb[TCA_IPT_TABLE]) {
-		/* mangle only for now */
-		if (nla_strcmp(tb[TCA_IPT_TABLE], "mangle"))
-			goto err1;
-	}
-
->>>>>>> 98817289
 	tname = kstrdup("mangle", GFP_KERNEL);
 	if (unlikely(!tname))
 		goto err1;
@@ -242,30 +232,6 @@
 }
 
 static bool tcf_ipt_act_check(struct sk_buff *skb)
-<<<<<<< HEAD
-{
-	const struct iphdr *iph;
-	unsigned int nhoff, len;
-
-	if (!pskb_may_pull(skb, sizeof(struct iphdr)))
-		return false;
-
-	nhoff = skb_network_offset(skb);
-	iph = ip_hdr(skb);
-	if (iph->ihl < 5 || iph->version != 4)
-		return false;
-
-	len = skb_ip_totlen(skb);
-	if (skb->len < nhoff + len || len < (iph->ihl * 4u))
-		return false;
-
-	return pskb_may_pull(skb, iph->ihl * 4u);
-}
-
-static int tcf_ipt_act(struct sk_buff *skb, const struct tc_action *a,
-		       struct tcf_result *res)
-=======
->>>>>>> 98817289
 {
 	const struct iphdr *iph;
 	unsigned int nhoff, len;
@@ -316,11 +282,8 @@
 		state.out = skb->dev;
 	}
 
-<<<<<<< HEAD
-=======
 	memcpy(saved_cb, skb->cb, sizeof(saved_cb));
 
->>>>>>> 98817289
 	spin_lock(&ipt->tcf_lock);
 
 	tcf_lastuse_update(&ipt->tcf_tm);
