// SPDX-License-Identifier: GPL-2.0-only
/*
 * Copyright (c) 2007-2017 Nicira, Inc.
 */

#define pr_fmt(fmt) KBUILD_MODNAME ": " fmt

#include <linux/skbuff.h>
#include <linux/in.h>
#include <linux/ip.h>
#include <linux/openvswitch.h>
#include <linux/sctp.h>
#include <linux/tcp.h>
#include <linux/udp.h>
#include <linux/in6.h>
#include <linux/if_arp.h>
#include <linux/if_vlan.h>

#include <net/dst.h>
#include <net/ip.h>
#include <net/ipv6.h>
#include <net/ip6_fib.h>
#include <net/checksum.h>
#include <net/dsfield.h>
#include <net/mpls.h>
#include <net/sctp/checksum.h>

#include "datapath.h"
#include "flow.h"
#include "conntrack.h"
#include "vport.h"
#include "flow_netlink.h"
#include "openvswitch_trace.h"

struct deferred_action {
	struct sk_buff *skb;
	const struct nlattr *actions;
	int actions_len;

	/* Store pkt_key clone when creating deferred action. */
	struct sw_flow_key pkt_key;
};

#define MAX_L2_LEN	(VLAN_ETH_HLEN + 3 * MPLS_HLEN)
struct ovs_frag_data {
	unsigned long dst;
	struct vport *vport;
	struct ovs_skb_cb cb;
	__be16 inner_protocol;
	u16 network_offset;	/* valid only for MPLS */
	u16 vlan_tci;
	__be16 vlan_proto;
	unsigned int l2_len;
	u8 mac_proto;
	u8 l2_data[MAX_L2_LEN];
};

static DEFINE_PER_CPU(struct ovs_frag_data, ovs_frag_data_storage);

#define DEFERRED_ACTION_FIFO_SIZE 10
#define OVS_RECURSION_LIMIT 5
#define OVS_DEFERRED_ACTION_THRESHOLD (OVS_RECURSION_LIMIT - 2)
struct action_fifo {
	int head;
	int tail;
	/* Deferred action fifo queue storage. */
	struct deferred_action fifo[DEFERRED_ACTION_FIFO_SIZE];
};

struct action_flow_keys {
	struct sw_flow_key key[OVS_DEFERRED_ACTION_THRESHOLD];
};

static struct action_fifo __percpu *action_fifos;
static struct action_flow_keys __percpu *flow_keys;
static DEFINE_PER_CPU(int, exec_actions_level);

/* Make a clone of the 'key', using the pre-allocated percpu 'flow_keys'
 * space. Return NULL if out of key spaces.
 */
static struct sw_flow_key *clone_key(const struct sw_flow_key *key_)
{
	struct action_flow_keys *keys = this_cpu_ptr(flow_keys);
	int level = this_cpu_read(exec_actions_level);
	struct sw_flow_key *key = NULL;

	if (level <= OVS_DEFERRED_ACTION_THRESHOLD) {
		key = &keys->key[level - 1];
		*key = *key_;
	}

	return key;
}

static void action_fifo_init(struct action_fifo *fifo)
{
	fifo->head = 0;
	fifo->tail = 0;
}

static bool action_fifo_is_empty(const struct action_fifo *fifo)
{
	return (fifo->head == fifo->tail);
}

static struct deferred_action *action_fifo_get(struct action_fifo *fifo)
{
	if (action_fifo_is_empty(fifo))
		return NULL;

	return &fifo->fifo[fifo->tail++];
}

static struct deferred_action *action_fifo_put(struct action_fifo *fifo)
{
	if (fifo->head >= DEFERRED_ACTION_FIFO_SIZE - 1)
		return NULL;

	return &fifo->fifo[fifo->head++];
}

/* Return true if fifo is not full */
static struct deferred_action *add_deferred_actions(struct sk_buff *skb,
				    const struct sw_flow_key *key,
				    const struct nlattr *actions,
				    const int actions_len)
{
	struct action_fifo *fifo;
	struct deferred_action *da;

	fifo = this_cpu_ptr(action_fifos);
	da = action_fifo_put(fifo);
	if (da) {
		da->skb = skb;
		da->actions = actions;
		da->actions_len = actions_len;
		da->pkt_key = *key;
	}

	return da;
}

static void invalidate_flow_key(struct sw_flow_key *key)
{
	key->mac_proto |= SW_FLOW_KEY_INVALID;
}

static bool is_flow_key_valid(const struct sw_flow_key *key)
{
	return !(key->mac_proto & SW_FLOW_KEY_INVALID);
}

static int clone_execute(struct datapath *dp, struct sk_buff *skb,
			 struct sw_flow_key *key,
			 u32 recirc_id,
			 const struct nlattr *actions, int len,
			 bool last, bool clone_flow_key);

static int do_execute_actions(struct datapath *dp, struct sk_buff *skb,
			      struct sw_flow_key *key,
			      const struct nlattr *attr, int len);

static int push_mpls(struct sk_buff *skb, struct sw_flow_key *key,
		     __be32 mpls_lse, __be16 mpls_ethertype, __u16 mac_len)
{
	int err;

	err = skb_mpls_push(skb, mpls_lse, mpls_ethertype, mac_len, !!mac_len);
	if (err)
		return err;

	if (!mac_len)
		key->mac_proto = MAC_PROTO_NONE;

	invalidate_flow_key(key);
	return 0;
}

static int pop_mpls(struct sk_buff *skb, struct sw_flow_key *key,
		    const __be16 ethertype)
{
	int err;

	err = skb_mpls_pop(skb, ethertype, skb->mac_len,
			   ovs_key_mac_proto(key) == MAC_PROTO_ETHERNET);
	if (err)
		return err;

	if (ethertype == htons(ETH_P_TEB))
		key->mac_proto = MAC_PROTO_ETHERNET;

	invalidate_flow_key(key);
	return 0;
}

static int set_mpls(struct sk_buff *skb, struct sw_flow_key *flow_key,
		    const __be32 *mpls_lse, const __be32 *mask)
{
	struct mpls_shim_hdr *stack;
	__be32 lse;
	int err;

	if (!pskb_may_pull(skb, skb_network_offset(skb) + MPLS_HLEN))
		return -ENOMEM;

	stack = mpls_hdr(skb);
	lse = OVS_MASKED(stack->label_stack_entry, *mpls_lse, *mask);
	err = skb_mpls_update_lse(skb, lse);
	if (err)
		return err;

	flow_key->mpls.lse[0] = lse;
	return 0;
}

static int pop_vlan(struct sk_buff *skb, struct sw_flow_key *key)
{
	int err;

	err = skb_vlan_pop(skb);
	if (skb_vlan_tag_present(skb)) {
		invalidate_flow_key(key);
	} else {
		key->eth.vlan.tci = 0;
		key->eth.vlan.tpid = 0;
	}
	return err;
}

static int push_vlan(struct sk_buff *skb, struct sw_flow_key *key,
		     const struct ovs_action_push_vlan *vlan)
{
	if (skb_vlan_tag_present(skb)) {
		invalidate_flow_key(key);
	} else {
		key->eth.vlan.tci = vlan->vlan_tci;
		key->eth.vlan.tpid = vlan->vlan_tpid;
	}
	return skb_vlan_push(skb, vlan->vlan_tpid,
			     ntohs(vlan->vlan_tci) & ~VLAN_CFI_MASK);
}

/* 'src' is already properly masked. */
static void ether_addr_copy_masked(u8 *dst_, const u8 *src_, const u8 *mask_)
{
	u16 *dst = (u16 *)dst_;
	const u16 *src = (const u16 *)src_;
	const u16 *mask = (const u16 *)mask_;

	OVS_SET_MASKED(dst[0], src[0], mask[0]);
	OVS_SET_MASKED(dst[1], src[1], mask[1]);
	OVS_SET_MASKED(dst[2], src[2], mask[2]);
}

static int set_eth_addr(struct sk_buff *skb, struct sw_flow_key *flow_key,
			const struct ovs_key_ethernet *key,
			const struct ovs_key_ethernet *mask)
{
	int err;

	err = skb_ensure_writable(skb, ETH_HLEN);
	if (unlikely(err))
		return err;

	skb_postpull_rcsum(skb, eth_hdr(skb), ETH_ALEN * 2);

	ether_addr_copy_masked(eth_hdr(skb)->h_source, key->eth_src,
			       mask->eth_src);
	ether_addr_copy_masked(eth_hdr(skb)->h_dest, key->eth_dst,
			       mask->eth_dst);

	skb_postpush_rcsum(skb, eth_hdr(skb), ETH_ALEN * 2);

	ether_addr_copy(flow_key->eth.src, eth_hdr(skb)->h_source);
	ether_addr_copy(flow_key->eth.dst, eth_hdr(skb)->h_dest);
	return 0;
}

/* pop_eth does not support VLAN packets as this action is never called
 * for them.
 */
static int pop_eth(struct sk_buff *skb, struct sw_flow_key *key)
{
	int err;

	err = skb_eth_pop(skb);
	if (err)
		return err;

	/* safe right before invalidate_flow_key */
	key->mac_proto = MAC_PROTO_NONE;
	invalidate_flow_key(key);
	return 0;
}

static int push_eth(struct sk_buff *skb, struct sw_flow_key *key,
		    const struct ovs_action_push_eth *ethh)
{
	int err;

	err = skb_eth_push(skb, ethh->addresses.eth_dst,
			   ethh->addresses.eth_src);
	if (err)
		return err;

	/* safe right before invalidate_flow_key */
	key->mac_proto = MAC_PROTO_ETHERNET;
	invalidate_flow_key(key);
	return 0;
}

static int push_nsh(struct sk_buff *skb, struct sw_flow_key *key,
		    const struct nshhdr *nh)
{
	int err;

	err = nsh_push(skb, nh);
	if (err)
		return err;

	/* safe right before invalidate_flow_key */
	key->mac_proto = MAC_PROTO_NONE;
	invalidate_flow_key(key);
	return 0;
}

static int pop_nsh(struct sk_buff *skb, struct sw_flow_key *key)
{
	int err;

	err = nsh_pop(skb);
	if (err)
		return err;

	/* safe right before invalidate_flow_key */
	if (skb->protocol == htons(ETH_P_TEB))
		key->mac_proto = MAC_PROTO_ETHERNET;
	else
		key->mac_proto = MAC_PROTO_NONE;
	invalidate_flow_key(key);
	return 0;
}

static void update_ip_l4_checksum(struct sk_buff *skb, struct iphdr *nh,
				  __be32 addr, __be32 new_addr)
{
	int transport_len = skb->len - skb_transport_offset(skb);

	if (nh->frag_off & htons(IP_OFFSET))
		return;

	if (nh->protocol == IPPROTO_TCP) {
		if (likely(transport_len >= sizeof(struct tcphdr)))
			inet_proto_csum_replace4(&tcp_hdr(skb)->check, skb,
						 addr, new_addr, true);
	} else if (nh->protocol == IPPROTO_UDP) {
		if (likely(transport_len >= sizeof(struct udphdr))) {
			struct udphdr *uh = udp_hdr(skb);

			if (uh->check || skb->ip_summed == CHECKSUM_PARTIAL) {
				inet_proto_csum_replace4(&uh->check, skb,
							 addr, new_addr, true);
				if (!uh->check)
					uh->check = CSUM_MANGLED_0;
			}
		}
	}
}

static void set_ip_addr(struct sk_buff *skb, struct iphdr *nh,
			__be32 *addr, __be32 new_addr)
{
	update_ip_l4_checksum(skb, nh, *addr, new_addr);
	csum_replace4(&nh->check, *addr, new_addr);
	skb_clear_hash(skb);
	*addr = new_addr;
}

static void update_ipv6_checksum(struct sk_buff *skb, u8 l4_proto,
				 __be32 addr[4], const __be32 new_addr[4])
{
	int transport_len = skb->len - skb_transport_offset(skb);

	if (l4_proto == NEXTHDR_TCP) {
		if (likely(transport_len >= sizeof(struct tcphdr)))
			inet_proto_csum_replace16(&tcp_hdr(skb)->check, skb,
						  addr, new_addr, true);
	} else if (l4_proto == NEXTHDR_UDP) {
		if (likely(transport_len >= sizeof(struct udphdr))) {
			struct udphdr *uh = udp_hdr(skb);

			if (uh->check || skb->ip_summed == CHECKSUM_PARTIAL) {
				inet_proto_csum_replace16(&uh->check, skb,
							  addr, new_addr, true);
				if (!uh->check)
					uh->check = CSUM_MANGLED_0;
			}
		}
	} else if (l4_proto == NEXTHDR_ICMP) {
		if (likely(transport_len >= sizeof(struct icmp6hdr)))
			inet_proto_csum_replace16(&icmp6_hdr(skb)->icmp6_cksum,
						  skb, addr, new_addr, true);
	}
}

static void mask_ipv6_addr(const __be32 old[4], const __be32 addr[4],
			   const __be32 mask[4], __be32 masked[4])
{
	masked[0] = OVS_MASKED(old[0], addr[0], mask[0]);
	masked[1] = OVS_MASKED(old[1], addr[1], mask[1]);
	masked[2] = OVS_MASKED(old[2], addr[2], mask[2]);
	masked[3] = OVS_MASKED(old[3], addr[3], mask[3]);
}

static void set_ipv6_addr(struct sk_buff *skb, u8 l4_proto,
			  __be32 addr[4], const __be32 new_addr[4],
			  bool recalculate_csum)
{
	if (recalculate_csum)
		update_ipv6_checksum(skb, l4_proto, addr, new_addr);

	skb_clear_hash(skb);
	memcpy(addr, new_addr, sizeof(__be32[4]));
}

static void set_ipv6_fl(struct ipv6hdr *nh, u32 fl, u32 mask)
{
	/* Bits 21-24 are always unmasked, so this retains their values. */
	OVS_SET_MASKED(nh->flow_lbl[0], (u8)(fl >> 16), (u8)(mask >> 16));
	OVS_SET_MASKED(nh->flow_lbl[1], (u8)(fl >> 8), (u8)(mask >> 8));
	OVS_SET_MASKED(nh->flow_lbl[2], (u8)fl, (u8)mask);
}

static void set_ip_ttl(struct sk_buff *skb, struct iphdr *nh, u8 new_ttl,
		       u8 mask)
{
	new_ttl = OVS_MASKED(nh->ttl, new_ttl, mask);

	csum_replace2(&nh->check, htons(nh->ttl << 8), htons(new_ttl << 8));
	nh->ttl = new_ttl;
}

static int set_ipv4(struct sk_buff *skb, struct sw_flow_key *flow_key,
		    const struct ovs_key_ipv4 *key,
		    const struct ovs_key_ipv4 *mask)
{
	struct iphdr *nh;
	__be32 new_addr;
	int err;

	err = skb_ensure_writable(skb, skb_network_offset(skb) +
				  sizeof(struct iphdr));
	if (unlikely(err))
		return err;

	nh = ip_hdr(skb);

	/* Setting an IP addresses is typically only a side effect of
	 * matching on them in the current userspace implementation, so it
	 * makes sense to check if the value actually changed.
	 */
	if (mask->ipv4_src) {
		new_addr = OVS_MASKED(nh->saddr, key->ipv4_src, mask->ipv4_src);

		if (unlikely(new_addr != nh->saddr)) {
			set_ip_addr(skb, nh, &nh->saddr, new_addr);
			flow_key->ipv4.addr.src = new_addr;
		}
	}
	if (mask->ipv4_dst) {
		new_addr = OVS_MASKED(nh->daddr, key->ipv4_dst, mask->ipv4_dst);

		if (unlikely(new_addr != nh->daddr)) {
			set_ip_addr(skb, nh, &nh->daddr, new_addr);
			flow_key->ipv4.addr.dst = new_addr;
		}
	}
	if (mask->ipv4_tos) {
		ipv4_change_dsfield(nh, ~mask->ipv4_tos, key->ipv4_tos);
		flow_key->ip.tos = nh->tos;
	}
	if (mask->ipv4_ttl) {
		set_ip_ttl(skb, nh, key->ipv4_ttl, mask->ipv4_ttl);
		flow_key->ip.ttl = nh->ttl;
	}

	return 0;
}

static bool is_ipv6_mask_nonzero(const __be32 addr[4])
{
	return !!(addr[0] | addr[1] | addr[2] | addr[3]);
}

static int set_ipv6(struct sk_buff *skb, struct sw_flow_key *flow_key,
		    const struct ovs_key_ipv6 *key,
		    const struct ovs_key_ipv6 *mask)
{
	struct ipv6hdr *nh;
	int err;

	err = skb_ensure_writable(skb, skb_network_offset(skb) +
				  sizeof(struct ipv6hdr));
	if (unlikely(err))
		return err;

	nh = ipv6_hdr(skb);

	/* Setting an IP addresses is typically only a side effect of
	 * matching on them in the current userspace implementation, so it
	 * makes sense to check if the value actually changed.
	 */
	if (is_ipv6_mask_nonzero(mask->ipv6_src)) {
		__be32 *saddr = (__be32 *)&nh->saddr;
		__be32 masked[4];

		mask_ipv6_addr(saddr, key->ipv6_src, mask->ipv6_src, masked);

		if (unlikely(memcmp(saddr, masked, sizeof(masked)))) {
			set_ipv6_addr(skb, flow_key->ip.proto, saddr, masked,
				      true);
			memcpy(&flow_key->ipv6.addr.src, masked,
			       sizeof(flow_key->ipv6.addr.src));
		}
	}
	if (is_ipv6_mask_nonzero(mask->ipv6_dst)) {
		unsigned int offset = 0;
		int flags = IP6_FH_F_SKIP_RH;
		bool recalc_csum = true;
		__be32 *daddr = (__be32 *)&nh->daddr;
		__be32 masked[4];

		mask_ipv6_addr(daddr, key->ipv6_dst, mask->ipv6_dst, masked);

		if (unlikely(memcmp(daddr, masked, sizeof(masked)))) {
			if (ipv6_ext_hdr(nh->nexthdr))
				recalc_csum = (ipv6_find_hdr(skb, &offset,
							     NEXTHDR_ROUTING,
							     NULL, &flags)
					       != NEXTHDR_ROUTING);

			set_ipv6_addr(skb, flow_key->ip.proto, daddr, masked,
				      recalc_csum);
			memcpy(&flow_key->ipv6.addr.dst, masked,
			       sizeof(flow_key->ipv6.addr.dst));
		}
	}
	if (mask->ipv6_tclass) {
		ipv6_change_dsfield(nh, ~mask->ipv6_tclass, key->ipv6_tclass);
		flow_key->ip.tos = ipv6_get_dsfield(nh);
	}
	if (mask->ipv6_label) {
		set_ipv6_fl(nh, ntohl(key->ipv6_label),
			    ntohl(mask->ipv6_label));
		flow_key->ipv6.label =
		    *(__be32 *)nh & htonl(IPV6_FLOWINFO_FLOWLABEL);
	}
	if (mask->ipv6_hlimit) {
		OVS_SET_MASKED(nh->hop_limit, key->ipv6_hlimit,
			       mask->ipv6_hlimit);
		flow_key->ip.ttl = nh->hop_limit;
	}
	return 0;
}

static int set_nsh(struct sk_buff *skb, struct sw_flow_key *flow_key,
		   const struct nlattr *a)
{
	struct nshhdr *nh;
	size_t length;
	int err;
	u8 flags;
	u8 ttl;
	int i;

	struct ovs_key_nsh key;
	struct ovs_key_nsh mask;

	err = nsh_key_from_nlattr(a, &key, &mask);
	if (err)
		return err;

	/* Make sure the NSH base header is there */
	if (!pskb_may_pull(skb, skb_network_offset(skb) + NSH_BASE_HDR_LEN))
		return -ENOMEM;

	nh = nsh_hdr(skb);
	length = nsh_hdr_len(nh);

	/* Make sure the whole NSH header is there */
	err = skb_ensure_writable(skb, skb_network_offset(skb) +
				       length);
	if (unlikely(err))
		return err;

	nh = nsh_hdr(skb);
	skb_postpull_rcsum(skb, nh, length);
	flags = nsh_get_flags(nh);
	flags = OVS_MASKED(flags, key.base.flags, mask.base.flags);
	flow_key->nsh.base.flags = flags;
	ttl = nsh_get_ttl(nh);
	ttl = OVS_MASKED(ttl, key.base.ttl, mask.base.ttl);
	flow_key->nsh.base.ttl = ttl;
	nsh_set_flags_and_ttl(nh, flags, ttl);
	nh->path_hdr = OVS_MASKED(nh->path_hdr, key.base.path_hdr,
				  mask.base.path_hdr);
	flow_key->nsh.base.path_hdr = nh->path_hdr;
	switch (nh->mdtype) {
	case NSH_M_TYPE1:
		for (i = 0; i < NSH_MD1_CONTEXT_SIZE; i++) {
			nh->md1.context[i] =
			    OVS_MASKED(nh->md1.context[i], key.context[i],
				       mask.context[i]);
		}
		memcpy(flow_key->nsh.context, nh->md1.context,
		       sizeof(nh->md1.context));
		break;
	case NSH_M_TYPE2:
		memset(flow_key->nsh.context, 0,
		       sizeof(flow_key->nsh.context));
		break;
	default:
		return -EINVAL;
	}
	skb_postpush_rcsum(skb, nh, length);
	return 0;
}

/* Must follow skb_ensure_writable() since that can move the skb data. */
static void set_tp_port(struct sk_buff *skb, __be16 *port,
			__be16 new_port, __sum16 *check)
{
	inet_proto_csum_replace2(check, skb, *port, new_port, false);
	*port = new_port;
}

static int set_udp(struct sk_buff *skb, struct sw_flow_key *flow_key,
		   const struct ovs_key_udp *key,
		   const struct ovs_key_udp *mask)
{
	struct udphdr *uh;
	__be16 src, dst;
	int err;

	err = skb_ensure_writable(skb, skb_transport_offset(skb) +
				  sizeof(struct udphdr));
	if (unlikely(err))
		return err;

	uh = udp_hdr(skb);
	/* Either of the masks is non-zero, so do not bother checking them. */
	src = OVS_MASKED(uh->source, key->udp_src, mask->udp_src);
	dst = OVS_MASKED(uh->dest, key->udp_dst, mask->udp_dst);

	if (uh->check && skb->ip_summed != CHECKSUM_PARTIAL) {
		if (likely(src != uh->source)) {
			set_tp_port(skb, &uh->source, src, &uh->check);
			flow_key->tp.src = src;
		}
		if (likely(dst != uh->dest)) {
			set_tp_port(skb, &uh->dest, dst, &uh->check);
			flow_key->tp.dst = dst;
		}

		if (unlikely(!uh->check))
			uh->check = CSUM_MANGLED_0;
	} else {
		uh->source = src;
		uh->dest = dst;
		flow_key->tp.src = src;
		flow_key->tp.dst = dst;
	}

	skb_clear_hash(skb);

	return 0;
}

static int set_tcp(struct sk_buff *skb, struct sw_flow_key *flow_key,
		   const struct ovs_key_tcp *key,
		   const struct ovs_key_tcp *mask)
{
	struct tcphdr *th;
	__be16 src, dst;
	int err;

	err = skb_ensure_writable(skb, skb_transport_offset(skb) +
				  sizeof(struct tcphdr));
	if (unlikely(err))
		return err;

	th = tcp_hdr(skb);
	src = OVS_MASKED(th->source, key->tcp_src, mask->tcp_src);
	if (likely(src != th->source)) {
		set_tp_port(skb, &th->source, src, &th->check);
		flow_key->tp.src = src;
	}
	dst = OVS_MASKED(th->dest, key->tcp_dst, mask->tcp_dst);
	if (likely(dst != th->dest)) {
		set_tp_port(skb, &th->dest, dst, &th->check);
		flow_key->tp.dst = dst;
	}
	skb_clear_hash(skb);

	return 0;
}

static int set_sctp(struct sk_buff *skb, struct sw_flow_key *flow_key,
		    const struct ovs_key_sctp *key,
		    const struct ovs_key_sctp *mask)
{
	unsigned int sctphoff = skb_transport_offset(skb);
	struct sctphdr *sh;
	__le32 old_correct_csum, new_csum, old_csum;
	int err;

	err = skb_ensure_writable(skb, sctphoff + sizeof(struct sctphdr));
	if (unlikely(err))
		return err;

	sh = sctp_hdr(skb);
	old_csum = sh->checksum;
	old_correct_csum = sctp_compute_cksum(skb, sctphoff);

	sh->source = OVS_MASKED(sh->source, key->sctp_src, mask->sctp_src);
	sh->dest = OVS_MASKED(sh->dest, key->sctp_dst, mask->sctp_dst);

	new_csum = sctp_compute_cksum(skb, sctphoff);

	/* Carry any checksum errors through. */
	sh->checksum = old_csum ^ old_correct_csum ^ new_csum;

	skb_clear_hash(skb);
	flow_key->tp.src = sh->source;
	flow_key->tp.dst = sh->dest;

	return 0;
}

static int ovs_vport_output(struct net *net, struct sock *sk,
			    struct sk_buff *skb)
{
	struct ovs_frag_data *data = this_cpu_ptr(&ovs_frag_data_storage);
	struct vport *vport = data->vport;

	if (skb_cow_head(skb, data->l2_len) < 0) {
		kfree_skb(skb);
		return -ENOMEM;
	}

	__skb_dst_copy(skb, data->dst);
	*OVS_CB(skb) = data->cb;
	skb->inner_protocol = data->inner_protocol;
	if (data->vlan_tci & VLAN_CFI_MASK)
		__vlan_hwaccel_put_tag(skb, data->vlan_proto, data->vlan_tci & ~VLAN_CFI_MASK);
	else
		__vlan_hwaccel_clear_tag(skb);

	/* Reconstruct the MAC header.  */
	skb_push(skb, data->l2_len);
	memcpy(skb->data, &data->l2_data, data->l2_len);
	skb_postpush_rcsum(skb, skb->data, data->l2_len);
	skb_reset_mac_header(skb);

	if (eth_p_mpls(skb->protocol)) {
		skb->inner_network_header = skb->network_header;
		skb_set_network_header(skb, data->network_offset);
		skb_reset_mac_len(skb);
	}

	ovs_vport_send(vport, skb, data->mac_proto);
	return 0;
}

static unsigned int
ovs_dst_get_mtu(const struct dst_entry *dst)
{
	return dst->dev->mtu;
}

static struct dst_ops ovs_dst_ops = {
	.family = AF_UNSPEC,
	.mtu = ovs_dst_get_mtu,
};

/* prepare_frag() is called once per (larger-than-MTU) frame; its inverse is
 * ovs_vport_output(), which is called once per fragmented packet.
 */
static void prepare_frag(struct vport *vport, struct sk_buff *skb,
			 u16 orig_network_offset, u8 mac_proto)
{
	unsigned int hlen = skb_network_offset(skb);
	struct ovs_frag_data *data;

	data = this_cpu_ptr(&ovs_frag_data_storage);
	data->dst = skb->_skb_refdst;
	data->vport = vport;
	data->cb = *OVS_CB(skb);
	data->inner_protocol = skb->inner_protocol;
	data->network_offset = orig_network_offset;
	if (skb_vlan_tag_present(skb))
		data->vlan_tci = skb_vlan_tag_get(skb) | VLAN_CFI_MASK;
	else
		data->vlan_tci = 0;
	data->vlan_proto = skb->vlan_proto;
	data->mac_proto = mac_proto;
	data->l2_len = hlen;
	memcpy(&data->l2_data, skb->data, hlen);

	memset(IPCB(skb), 0, sizeof(struct inet_skb_parm));
	skb_pull(skb, hlen);
}

static void ovs_fragment(struct net *net, struct vport *vport,
			 struct sk_buff *skb, u16 mru,
			 struct sw_flow_key *key)
{
	u16 orig_network_offset = 0;

	if (eth_p_mpls(skb->protocol)) {
		orig_network_offset = skb_network_offset(skb);
		skb->network_header = skb->inner_network_header;
	}

	if (skb_network_offset(skb) > MAX_L2_LEN) {
		OVS_NLERR(1, "L2 header too long to fragment");
		goto err;
	}

	if (key->eth.type == htons(ETH_P_IP)) {
		struct rtable ovs_rt = { 0 };
		unsigned long orig_dst;

		prepare_frag(vport, skb, orig_network_offset,
			     ovs_key_mac_proto(key));
		dst_init(&ovs_rt.dst, &ovs_dst_ops, NULL, 1,
			 DST_OBSOLETE_NONE, DST_NOCOUNT);
		ovs_rt.dst.dev = vport->dev;

		orig_dst = skb->_skb_refdst;
		skb_dst_set_noref(skb, &ovs_rt.dst);
		IPCB(skb)->frag_max_size = mru;

		ip_do_fragment(net, skb->sk, skb, ovs_vport_output);
		refdst_drop(orig_dst);
	} else if (key->eth.type == htons(ETH_P_IPV6)) {
		unsigned long orig_dst;
		struct rt6_info ovs_rt;

		prepare_frag(vport, skb, orig_network_offset,
			     ovs_key_mac_proto(key));
		memset(&ovs_rt, 0, sizeof(ovs_rt));
		dst_init(&ovs_rt.dst, &ovs_dst_ops, NULL, 1,
			 DST_OBSOLETE_NONE, DST_NOCOUNT);
		ovs_rt.dst.dev = vport->dev;

		orig_dst = skb->_skb_refdst;
		skb_dst_set_noref(skb, &ovs_rt.dst);
		IP6CB(skb)->frag_max_size = mru;

		ipv6_stub->ipv6_fragment(net, skb->sk, skb, ovs_vport_output);
		refdst_drop(orig_dst);
	} else {
		WARN_ONCE(1, "Failed fragment ->%s: eth=%04x, MRU=%d, MTU=%d.",
			  ovs_vport_name(vport), ntohs(key->eth.type), mru,
			  vport->dev->mtu);
		goto err;
	}

	return;
err:
	kfree_skb(skb);
}

static void do_output(struct datapath *dp, struct sk_buff *skb, int out_port,
		      struct sw_flow_key *key)
{
	struct vport *vport = ovs_vport_rcu(dp, out_port);

	if (likely(vport)) {
		u16 mru = OVS_CB(skb)->mru;
		u32 cutlen = OVS_CB(skb)->cutlen;

		if (unlikely(cutlen > 0)) {
			if (skb->len - cutlen > ovs_mac_header_len(key))
				pskb_trim(skb, skb->len - cutlen);
			else
				pskb_trim(skb, ovs_mac_header_len(key));
		}

		if (likely(!mru ||
		           (skb->len <= mru + vport->dev->hard_header_len))) {
			ovs_vport_send(vport, skb, ovs_key_mac_proto(key));
		} else if (mru <= vport->dev->mtu) {
			struct net *net = read_pnet(&dp->net);

			ovs_fragment(net, vport, skb, mru, key);
		} else {
			kfree_skb(skb);
		}
	} else {
		kfree_skb(skb);
	}
}

static int output_userspace(struct datapath *dp, struct sk_buff *skb,
			    struct sw_flow_key *key, const struct nlattr *attr,
			    const struct nlattr *actions, int actions_len,
			    uint32_t cutlen)
{
	struct dp_upcall_info upcall;
	const struct nlattr *a;
	int rem;

	memset(&upcall, 0, sizeof(upcall));
	upcall.cmd = OVS_PACKET_CMD_ACTION;
	upcall.mru = OVS_CB(skb)->mru;

	for (a = nla_data(attr), rem = nla_len(attr); rem > 0;
	     a = nla_next(a, &rem)) {
		switch (nla_type(a)) {
		case OVS_USERSPACE_ATTR_USERDATA:
			upcall.userdata = a;
			break;

		case OVS_USERSPACE_ATTR_PID:
			if (dp->user_features &
			    OVS_DP_F_DISPATCH_UPCALL_PER_CPU)
				upcall.portid =
				  ovs_dp_get_upcall_portid(dp,
							   smp_processor_id());
			else
				upcall.portid = nla_get_u32(a);
			break;

		case OVS_USERSPACE_ATTR_EGRESS_TUN_PORT: {
			/* Get out tunnel info. */
			struct vport *vport;

			vport = ovs_vport_rcu(dp, nla_get_u32(a));
			if (vport) {
				int err;

				err = dev_fill_metadata_dst(vport->dev, skb);
				if (!err)
					upcall.egress_tun_info = skb_tunnel_info(skb);
			}

			break;
		}

		case OVS_USERSPACE_ATTR_ACTIONS: {
			/* Include actions. */
			upcall.actions = actions;
			upcall.actions_len = actions_len;
			break;
		}

		} /* End of switch. */
	}

	return ovs_dp_upcall(dp, skb, key, &upcall, cutlen);
}

static int dec_ttl_exception_handler(struct datapath *dp, struct sk_buff *skb,
				     struct sw_flow_key *key,
				     const struct nlattr *attr)
{
	/* The first attribute is always 'OVS_DEC_TTL_ATTR_ACTION'. */
	struct nlattr *actions = nla_data(attr);

	if (nla_len(actions))
		return clone_execute(dp, skb, key, 0, nla_data(actions),
<<<<<<< HEAD
				     nla_len(actions), last, false);
=======
				     nla_len(actions), true, false);
>>>>>>> 3b17187f

	consume_skb(skb);
	return 0;
}

/* When 'last' is true, sample() should always consume the 'skb'.
 * Otherwise, sample() should keep 'skb' intact regardless what
 * actions are executed within sample().
 */
static int sample(struct datapath *dp, struct sk_buff *skb,
		  struct sw_flow_key *key, const struct nlattr *attr,
		  bool last)
{
	struct nlattr *actions;
	struct nlattr *sample_arg;
	int rem = nla_len(attr);
	const struct sample_arg *arg;
	bool clone_flow_key;

	/* The first action is always 'OVS_SAMPLE_ATTR_ARG'. */
	sample_arg = nla_data(attr);
	arg = nla_data(sample_arg);
	actions = nla_next(sample_arg, &rem);

	if ((arg->probability != U32_MAX) &&
	    (!arg->probability || prandom_u32() > arg->probability)) {
		if (last)
			consume_skb(skb);
		return 0;
	}

	clone_flow_key = !arg->exec;
	return clone_execute(dp, skb, key, 0, actions, rem, last,
			     clone_flow_key);
}

/* When 'last' is true, clone() should always consume the 'skb'.
 * Otherwise, clone() should keep 'skb' intact regardless what
 * actions are executed within clone().
 */
static int clone(struct datapath *dp, struct sk_buff *skb,
		 struct sw_flow_key *key, const struct nlattr *attr,
		 bool last)
{
	struct nlattr *actions;
	struct nlattr *clone_arg;
	int rem = nla_len(attr);
	bool dont_clone_flow_key;

	/* The first action is always 'OVS_CLONE_ATTR_ARG'. */
	clone_arg = nla_data(attr);
	dont_clone_flow_key = nla_get_u32(clone_arg);
	actions = nla_next(clone_arg, &rem);

	return clone_execute(dp, skb, key, 0, actions, rem, last,
			     !dont_clone_flow_key);
}

static void execute_hash(struct sk_buff *skb, struct sw_flow_key *key,
			 const struct nlattr *attr)
{
	struct ovs_action_hash *hash_act = nla_data(attr);
	u32 hash = 0;

	/* OVS_HASH_ALG_L4 is the only possible hash algorithm.  */
	hash = skb_get_hash(skb);
	hash = jhash_1word(hash, hash_act->hash_basis);
	if (!hash)
		hash = 0x1;

	key->ovs_flow_hash = hash;
}

static int execute_set_action(struct sk_buff *skb,
			      struct sw_flow_key *flow_key,
			      const struct nlattr *a)
{
	/* Only tunnel set execution is supported without a mask. */
	if (nla_type(a) == OVS_KEY_ATTR_TUNNEL_INFO) {
		struct ovs_tunnel_info *tun = nla_data(a);

		skb_dst_drop(skb);
		dst_hold((struct dst_entry *)tun->tun_dst);
		skb_dst_set(skb, (struct dst_entry *)tun->tun_dst);
		return 0;
	}

	return -EINVAL;
}

/* Mask is at the midpoint of the data. */
#define get_mask(a, type) ((const type)nla_data(a) + 1)

static int execute_masked_set_action(struct sk_buff *skb,
				     struct sw_flow_key *flow_key,
				     const struct nlattr *a)
{
	int err = 0;

	switch (nla_type(a)) {
	case OVS_KEY_ATTR_PRIORITY:
		OVS_SET_MASKED(skb->priority, nla_get_u32(a),
			       *get_mask(a, u32 *));
		flow_key->phy.priority = skb->priority;
		break;

	case OVS_KEY_ATTR_SKB_MARK:
		OVS_SET_MASKED(skb->mark, nla_get_u32(a), *get_mask(a, u32 *));
		flow_key->phy.skb_mark = skb->mark;
		break;

	case OVS_KEY_ATTR_TUNNEL_INFO:
		/* Masked data not supported for tunnel. */
		err = -EINVAL;
		break;

	case OVS_KEY_ATTR_ETHERNET:
		err = set_eth_addr(skb, flow_key, nla_data(a),
				   get_mask(a, struct ovs_key_ethernet *));
		break;

	case OVS_KEY_ATTR_NSH:
		err = set_nsh(skb, flow_key, a);
		break;

	case OVS_KEY_ATTR_IPV4:
		err = set_ipv4(skb, flow_key, nla_data(a),
			       get_mask(a, struct ovs_key_ipv4 *));
		break;

	case OVS_KEY_ATTR_IPV6:
		err = set_ipv6(skb, flow_key, nla_data(a),
			       get_mask(a, struct ovs_key_ipv6 *));
		break;

	case OVS_KEY_ATTR_TCP:
		err = set_tcp(skb, flow_key, nla_data(a),
			      get_mask(a, struct ovs_key_tcp *));
		break;

	case OVS_KEY_ATTR_UDP:
		err = set_udp(skb, flow_key, nla_data(a),
			      get_mask(a, struct ovs_key_udp *));
		break;

	case OVS_KEY_ATTR_SCTP:
		err = set_sctp(skb, flow_key, nla_data(a),
			       get_mask(a, struct ovs_key_sctp *));
		break;

	case OVS_KEY_ATTR_MPLS:
		err = set_mpls(skb, flow_key, nla_data(a), get_mask(a,
								    __be32 *));
		break;

	case OVS_KEY_ATTR_CT_STATE:
	case OVS_KEY_ATTR_CT_ZONE:
	case OVS_KEY_ATTR_CT_MARK:
	case OVS_KEY_ATTR_CT_LABELS:
	case OVS_KEY_ATTR_CT_ORIG_TUPLE_IPV4:
	case OVS_KEY_ATTR_CT_ORIG_TUPLE_IPV6:
		err = -EINVAL;
		break;
	}

	return err;
}

static int execute_recirc(struct datapath *dp, struct sk_buff *skb,
			  struct sw_flow_key *key,
			  const struct nlattr *a, bool last)
{
	u32 recirc_id;

	if (!is_flow_key_valid(key)) {
		int err;

		err = ovs_flow_key_update(skb, key);
		if (err)
			return err;
	}
	BUG_ON(!is_flow_key_valid(key));

	recirc_id = nla_get_u32(a);
	return clone_execute(dp, skb, key, recirc_id, NULL, 0, last, true);
}

static int execute_check_pkt_len(struct datapath *dp, struct sk_buff *skb,
				 struct sw_flow_key *key,
				 const struct nlattr *attr, bool last)
{
	struct ovs_skb_cb *ovs_cb = OVS_CB(skb);
	const struct nlattr *actions, *cpl_arg;
	int len, max_len, rem = nla_len(attr);
	const struct check_pkt_len_arg *arg;
	bool clone_flow_key;

	/* The first netlink attribute in 'attr' is always
	 * 'OVS_CHECK_PKT_LEN_ATTR_ARG'.
	 */
	cpl_arg = nla_data(attr);
	arg = nla_data(cpl_arg);

	len = ovs_cb->mru ? ovs_cb->mru + skb->mac_len : skb->len;
	max_len = arg->pkt_len;

	if ((skb_is_gso(skb) && skb_gso_validate_mac_len(skb, max_len)) ||
	    len <= max_len) {
		/* Second netlink attribute in 'attr' is always
		 * 'OVS_CHECK_PKT_LEN_ATTR_ACTIONS_IF_LESS_EQUAL'.
		 */
		actions = nla_next(cpl_arg, &rem);
		clone_flow_key = !arg->exec_for_lesser_equal;
	} else {
		/* Third netlink attribute in 'attr' is always
		 * 'OVS_CHECK_PKT_LEN_ATTR_ACTIONS_IF_GREATER'.
		 */
		actions = nla_next(cpl_arg, &rem);
		actions = nla_next(actions, &rem);
		clone_flow_key = !arg->exec_for_greater;
	}

	return clone_execute(dp, skb, key, 0, nla_data(actions),
			     nla_len(actions), last, clone_flow_key);
}

static int execute_dec_ttl(struct sk_buff *skb, struct sw_flow_key *key)
{
	int err;

	if (skb->protocol == htons(ETH_P_IPV6)) {
		struct ipv6hdr *nh;

		err = skb_ensure_writable(skb, skb_network_offset(skb) +
					  sizeof(*nh));
		if (unlikely(err))
			return err;

		nh = ipv6_hdr(skb);

		if (nh->hop_limit <= 1)
			return -EHOSTUNREACH;

		key->ip.ttl = --nh->hop_limit;
	} else if (skb->protocol == htons(ETH_P_IP)) {
		struct iphdr *nh;
		u8 old_ttl;

		err = skb_ensure_writable(skb, skb_network_offset(skb) +
					  sizeof(*nh));
		if (unlikely(err))
			return err;

		nh = ip_hdr(skb);
		if (nh->ttl <= 1)
			return -EHOSTUNREACH;

		old_ttl = nh->ttl--;
		csum_replace2(&nh->check, htons(old_ttl << 8),
			      htons(nh->ttl << 8));
		key->ip.ttl = nh->ttl;
	}
	return 0;
}

/* Execute a list of actions against 'skb'. */
static int do_execute_actions(struct datapath *dp, struct sk_buff *skb,
			      struct sw_flow_key *key,
			      const struct nlattr *attr, int len)
{
	const struct nlattr *a;
	int rem;

	for (a = attr, rem = len; rem > 0;
	     a = nla_next(a, &rem)) {
		int err = 0;

		if (trace_ovs_do_execute_action_enabled())
			trace_ovs_do_execute_action(dp, skb, key, a, rem);

		switch (nla_type(a)) {
		case OVS_ACTION_ATTR_OUTPUT: {
			int port = nla_get_u32(a);
			struct sk_buff *clone;

			/* Every output action needs a separate clone
			 * of 'skb', In case the output action is the
			 * last action, cloning can be avoided.
			 */
			if (nla_is_last(a, rem)) {
				do_output(dp, skb, port, key);
				/* 'skb' has been used for output.
				 */
				return 0;
			}

			clone = skb_clone(skb, GFP_ATOMIC);
			if (clone)
				do_output(dp, clone, port, key);
			OVS_CB(skb)->cutlen = 0;
			break;
		}

		case OVS_ACTION_ATTR_TRUNC: {
			struct ovs_action_trunc *trunc = nla_data(a);

			if (skb->len > trunc->max_len)
				OVS_CB(skb)->cutlen = skb->len - trunc->max_len;
			break;
		}

		case OVS_ACTION_ATTR_USERSPACE:
			output_userspace(dp, skb, key, a, attr,
						     len, OVS_CB(skb)->cutlen);
			OVS_CB(skb)->cutlen = 0;
			break;

		case OVS_ACTION_ATTR_HASH:
			execute_hash(skb, key, a);
			break;

		case OVS_ACTION_ATTR_PUSH_MPLS: {
			struct ovs_action_push_mpls *mpls = nla_data(a);

			err = push_mpls(skb, key, mpls->mpls_lse,
					mpls->mpls_ethertype, skb->mac_len);
			break;
		}
		case OVS_ACTION_ATTR_ADD_MPLS: {
			struct ovs_action_add_mpls *mpls = nla_data(a);
			__u16 mac_len = 0;

			if (mpls->tun_flags & OVS_MPLS_L3_TUNNEL_FLAG_MASK)
				mac_len = skb->mac_len;

			err = push_mpls(skb, key, mpls->mpls_lse,
					mpls->mpls_ethertype, mac_len);
			break;
		}
		case OVS_ACTION_ATTR_POP_MPLS:
			err = pop_mpls(skb, key, nla_get_be16(a));
			break;

		case OVS_ACTION_ATTR_PUSH_VLAN:
			err = push_vlan(skb, key, nla_data(a));
			break;

		case OVS_ACTION_ATTR_POP_VLAN:
			err = pop_vlan(skb, key);
			break;

		case OVS_ACTION_ATTR_RECIRC: {
			bool last = nla_is_last(a, rem);

			err = execute_recirc(dp, skb, key, a, last);
			if (last) {
				/* If this is the last action, the skb has
				 * been consumed or freed.
				 * Return immediately.
				 */
				return err;
			}
			break;
		}

		case OVS_ACTION_ATTR_SET:
			err = execute_set_action(skb, key, nla_data(a));
			break;

		case OVS_ACTION_ATTR_SET_MASKED:
		case OVS_ACTION_ATTR_SET_TO_MASKED:
			err = execute_masked_set_action(skb, key, nla_data(a));
			break;

		case OVS_ACTION_ATTR_SAMPLE: {
			bool last = nla_is_last(a, rem);

			err = sample(dp, skb, key, a, last);
			if (last)
				return err;

			break;
		}

		case OVS_ACTION_ATTR_CT:
			if (!is_flow_key_valid(key)) {
				err = ovs_flow_key_update(skb, key);
				if (err)
					return err;
			}

			err = ovs_ct_execute(ovs_dp_get_net(dp), skb, key,
					     nla_data(a));

			/* Hide stolen IP fragments from user space. */
			if (err)
				return err == -EINPROGRESS ? 0 : err;
			break;

		case OVS_ACTION_ATTR_CT_CLEAR:
			err = ovs_ct_clear(skb, key);
			break;

		case OVS_ACTION_ATTR_PUSH_ETH:
			err = push_eth(skb, key, nla_data(a));
			break;

		case OVS_ACTION_ATTR_POP_ETH:
			err = pop_eth(skb, key);
			break;

		case OVS_ACTION_ATTR_PUSH_NSH: {
			u8 buffer[NSH_HDR_MAX_LEN];
			struct nshhdr *nh = (struct nshhdr *)buffer;

			err = nsh_hdr_from_nlattr(nla_data(a), nh,
						  NSH_HDR_MAX_LEN);
			if (unlikely(err))
				break;
			err = push_nsh(skb, key, nh);
			break;
		}

		case OVS_ACTION_ATTR_POP_NSH:
			err = pop_nsh(skb, key);
			break;

		case OVS_ACTION_ATTR_METER:
			if (ovs_meter_execute(dp, skb, key, nla_get_u32(a))) {
				consume_skb(skb);
				return 0;
			}
			break;

		case OVS_ACTION_ATTR_CLONE: {
			bool last = nla_is_last(a, rem);

			err = clone(dp, skb, key, a, last);
			if (last)
				return err;

			break;
		}

		case OVS_ACTION_ATTR_CHECK_PKT_LEN: {
			bool last = nla_is_last(a, rem);

			err = execute_check_pkt_len(dp, skb, key, a, last);
			if (last)
				return err;

			break;
		}

		case OVS_ACTION_ATTR_DEC_TTL:
			err = execute_dec_ttl(skb, key);
			if (err == -EHOSTUNREACH)
				return dec_ttl_exception_handler(dp, skb,
								 key, a);
			break;
		}

		if (unlikely(err)) {
			kfree_skb(skb);
			return err;
		}
	}

	consume_skb(skb);
	return 0;
}

/* Execute the actions on the clone of the packet. The effect of the
 * execution does not affect the original 'skb' nor the original 'key'.
 *
 * The execution may be deferred in case the actions can not be executed
 * immediately.
 */
static int clone_execute(struct datapath *dp, struct sk_buff *skb,
			 struct sw_flow_key *key, u32 recirc_id,
			 const struct nlattr *actions, int len,
			 bool last, bool clone_flow_key)
{
	struct deferred_action *da;
	struct sw_flow_key *clone;

	skb = last ? skb : skb_clone(skb, GFP_ATOMIC);
	if (!skb) {
		/* Out of memory, skip this action.
		 */
		return 0;
	}

	/* When clone_flow_key is false, the 'key' will not be change
	 * by the actions, then the 'key' can be used directly.
	 * Otherwise, try to clone key from the next recursion level of
	 * 'flow_keys'. If clone is successful, execute the actions
	 * without deferring.
	 */
	clone = clone_flow_key ? clone_key(key) : key;
	if (clone) {
		int err = 0;

		if (actions) { /* Sample action */
			if (clone_flow_key)
				__this_cpu_inc(exec_actions_level);

			err = do_execute_actions(dp, skb, clone,
						 actions, len);

			if (clone_flow_key)
				__this_cpu_dec(exec_actions_level);
		} else { /* Recirc action */
			clone->recirc_id = recirc_id;
			ovs_dp_process_packet(skb, clone);
		}
		return err;
	}

	/* Out of 'flow_keys' space. Defer actions */
	da = add_deferred_actions(skb, key, actions, len);
	if (da) {
		if (!actions) { /* Recirc action */
			key = &da->pkt_key;
			key->recirc_id = recirc_id;
		}
	} else {
		/* Out of per CPU action FIFO space. Drop the 'skb' and
		 * log an error.
		 */
		kfree_skb(skb);

		if (net_ratelimit()) {
			if (actions) { /* Sample action */
				pr_warn("%s: deferred action limit reached, drop sample action\n",
					ovs_dp_name(dp));
			} else {  /* Recirc action */
				pr_warn("%s: deferred action limit reached, drop recirc action\n",
					ovs_dp_name(dp));
			}
		}
	}
	return 0;
}

static void process_deferred_actions(struct datapath *dp)
{
	struct action_fifo *fifo = this_cpu_ptr(action_fifos);

	/* Do not touch the FIFO in case there is no deferred actions. */
	if (action_fifo_is_empty(fifo))
		return;

	/* Finishing executing all deferred actions. */
	do {
		struct deferred_action *da = action_fifo_get(fifo);
		struct sk_buff *skb = da->skb;
		struct sw_flow_key *key = &da->pkt_key;
		const struct nlattr *actions = da->actions;
		int actions_len = da->actions_len;

		if (actions)
			do_execute_actions(dp, skb, key, actions, actions_len);
		else
			ovs_dp_process_packet(skb, key);
	} while (!action_fifo_is_empty(fifo));

	/* Reset FIFO for the next packet.  */
	action_fifo_init(fifo);
}

/* Execute a list of actions against 'skb'. */
int ovs_execute_actions(struct datapath *dp, struct sk_buff *skb,
			const struct sw_flow_actions *acts,
			struct sw_flow_key *key)
{
	int err, level;

	level = __this_cpu_inc_return(exec_actions_level);
	if (unlikely(level > OVS_RECURSION_LIMIT)) {
		net_crit_ratelimited("ovs: recursion limit reached on datapath %s, probable configuration error\n",
				     ovs_dp_name(dp));
		kfree_skb(skb);
		err = -ENETDOWN;
		goto out;
	}

	OVS_CB(skb)->acts_origlen = acts->orig_len;
	err = do_execute_actions(dp, skb, key,
				 acts->actions, acts->actions_len);

	if (level == 1)
		process_deferred_actions(dp);

out:
	__this_cpu_dec(exec_actions_level);
	return err;
}

int action_fifos_init(void)
{
	action_fifos = alloc_percpu(struct action_fifo);
	if (!action_fifos)
		return -ENOMEM;

	flow_keys = alloc_percpu(struct action_flow_keys);
	if (!flow_keys) {
		free_percpu(action_fifos);
		return -ENOMEM;
	}

	return 0;
}

void action_fifos_exit(void)
{
	free_percpu(action_fifos);
	free_percpu(flow_keys);
}<|MERGE_RESOLUTION|>--- conflicted
+++ resolved
@@ -971,11 +971,7 @@
 
 	if (nla_len(actions))
 		return clone_execute(dp, skb, key, 0, nla_data(actions),
-<<<<<<< HEAD
-				     nla_len(actions), last, false);
-=======
 				     nla_len(actions), true, false);
->>>>>>> 3b17187f
 
 	consume_skb(skb);
 	return 0;
