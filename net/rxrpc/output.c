--- conflicted
+++ resolved
@@ -79,13 +79,9 @@
 			       u8 ack_reason,
 			       rxrpc_serial_t serial)
 {
-<<<<<<< HEAD
-	struct rxrpc_acktrailer trailer;
-=======
 	struct rxrpc_wire_header *whdr = txb->kvec[0].iov_base;
 	struct rxrpc_acktrailer *trailer = txb->kvec[2].iov_base + 3;
 	struct rxrpc_ackpacket *ack = (struct rxrpc_ackpacket *)(whdr + 1);
->>>>>>> a6ad5510
 	unsigned int qsize, sack, wrap, to;
 	rxrpc_seq_t window, wtop;
 	int rsize;
@@ -141,25 +137,11 @@
 	jmax = rxrpc_rx_jumbo_max;
 	qsize = (window - 1) - call->rx_consumed;
 	rsize = max_t(int, call->rx_winsize - qsize, 0);
-<<<<<<< HEAD
-	*_rwind = rsize;
-	trailer.maxMTU		= htonl(rxrpc_rx_mtu);
-	trailer.ifMTU		= htonl(mtu);
-	trailer.rwind		= htonl(rsize);
-	trailer.jumbo_max	= htonl(jmax);
-
-	*ackp++ = 0;
-	*ackp++ = 0;
-	*ackp++ = 0;
-	memcpy(ackp, &trailer, sizeof(trailer));
-	return txb->ack.nAcks + 3 + sizeof(trailer);
-=======
 	txb->ack_rwind = rsize;
 	trailer->maxMTU		= htonl(rxrpc_rx_mtu);
 	trailer->ifMTU		= htonl(mtu);
 	trailer->rwind		= htonl(rsize);
 	trailer->jumbo_max	= htonl(jmax);
->>>>>>> a6ad5510
 }
 
 /*
@@ -215,24 +197,12 @@
 
 	whdr->flags = txb->flags & RXRPC_TXBUF_WIRE_FLAGS;
 
-<<<<<<< HEAD
-	serial = rxrpc_get_next_serial(conn);
-	txb->wire.serial = htonl(serial);
-	trace_rxrpc_tx_ack(call->debug_id, serial,
-			   ntohl(txb->ack.firstPacket),
-			   ntohl(txb->ack.serial), txb->ack.reason, txb->ack.nAcks,
-			   rwind);
-
-	if (txb->ack.reason == RXRPC_ACK_PING)
-		rtt_slot = rxrpc_begin_rtt_probe(call, serial, rxrpc_rtt_tx_ping);
-=======
 	txb->serial = rxrpc_get_next_serial(conn);
 	whdr->serial = htonl(txb->serial);
 	trace_rxrpc_tx_ack(call->debug_id, txb->serial,
 			   ntohl(ack->firstPacket),
 			   ntohl(ack->serial), ack->reason, ack->nAcks,
 			   txb->ack_rwind);
->>>>>>> a6ad5510
 
 	rxrpc_inc_stat(call->rxnet, stat_tx_ack_send);
 
@@ -363,13 +333,7 @@
 
 	_enter("%x,{%d}", txb->seq, txb->len);
 
-<<<<<<< HEAD
-	/* Each transmission of a Tx packet needs a new serial number */
-	serial = rxrpc_get_next_serial(conn);
-	txb->wire.serial = htonl(serial);
-=======
 	txb->serial = serial;
->>>>>>> a6ad5510
 
 	if (test_bit(RXRPC_CONN_PROBING_FOR_UPGRADE, &conn->flags) &&
 	    txb->seq == 1)
@@ -554,44 +518,6 @@
 
 	_leave(" = %d [%u]", ret, call->peer->maxdata);
 	return ret;
-<<<<<<< HEAD
-
-send_fragmentable:
-	/* attempt to send this message with fragmentation enabled */
-	_debug("send fragment");
-
-	txb->last_sent = ktime_get_real();
-	if (txb->wire.flags & RXRPC_REQUEST_ACK)
-		rtt_slot = rxrpc_begin_rtt_probe(call, serial, rxrpc_rtt_tx_data);
-
-	switch (conn->local->srx.transport.family) {
-	case AF_INET6:
-	case AF_INET:
-		rxrpc_local_dont_fragment(conn->local, false);
-		rxrpc_inc_stat(call->rxnet, stat_tx_data_send_frag);
-		ret = do_udp_sendmsg(conn->local->socket, &msg, len);
-		conn->peer->last_tx_at = ktime_get_seconds();
-
-		rxrpc_local_dont_fragment(conn->local, true);
-		break;
-
-	default:
-		BUG();
-	}
-
-	if (ret < 0) {
-		rxrpc_inc_stat(call->rxnet, stat_tx_data_send_fail);
-		rxrpc_cancel_rtt_probe(call, serial, rtt_slot);
-		trace_rxrpc_tx_fail(call->debug_id, serial, ret,
-				    rxrpc_tx_point_call_data_frag);
-	} else {
-		trace_rxrpc_tx_packet(call->debug_id, &txb->wire,
-				      rxrpc_tx_point_call_data_frag);
-	}
-	rxrpc_tx_backoff(call, ret);
-	goto done;
-=======
->>>>>>> a6ad5510
 }
 
 /*
