--- conflicted
+++ resolved
@@ -223,11 +223,7 @@
 	list_for_each_entry_rcu(txb, &call->tx_buffer, call_link, false) {
 		if (before_eq(txb->seq, call->acks_hard_ack))
 			continue;
-<<<<<<< HEAD
-		if (test_bit(RXRPC_TXBUF_LAST, &txb->flags)) {
-=======
 		if (txb->flags & RXRPC_LAST_PACKET) {
->>>>>>> a6ad5510
 			set_bit(RXRPC_CALL_TX_LAST, &call->flags);
 			rot_last = true;
 		}
@@ -267,12 +263,9 @@
 {
 	ASSERT(test_bit(RXRPC_CALL_TX_LAST, &call->flags));
 
-<<<<<<< HEAD
-=======
 	call->resend_at = KTIME_MAX;
 	trace_rxrpc_timer_can(call, rxrpc_timer_trace_resend);
 
->>>>>>> a6ad5510
 	if (unlikely(call->cong_last_nack)) {
 		rxrpc_free_skb(call->cong_last_nack, rxrpc_skb_put_last_nack);
 		call->cong_last_nack = NULL;
@@ -738,22 +731,6 @@
 					      rxrpc_seq_t seq)
 {
 	struct sk_buff *skb = call->cong_last_nack;
-<<<<<<< HEAD
-	struct rxrpc_ackpacket ack;
-	struct rxrpc_skb_priv *sp = rxrpc_skb(skb);
-	unsigned int i, new_acks = 0, retained_nacks = 0;
-	rxrpc_seq_t old_seq = sp->first_ack;
-	u8 *acks = skb->data + sizeof(struct rxrpc_wire_header) + sizeof(ack);
-
-	if (after_eq(seq, old_seq + sp->nr_acks)) {
-		summary->nr_new_acks += sp->nr_nacks;
-		summary->nr_new_acks += seq - (old_seq + sp->nr_acks);
-		summary->nr_retained_nacks = 0;
-	} else if (seq == old_seq) {
-		summary->nr_retained_nacks = sp->nr_nacks;
-	} else {
-		for (i = 0; i < sp->nr_acks; i++) {
-=======
 	struct rxrpc_skb_priv *sp = rxrpc_skb(skb);
 	unsigned int i, new_acks = 0, retained_nacks = 0;
 	rxrpc_seq_t old_seq = sp->ack.first_ack;
@@ -767,7 +744,6 @@
 		summary->nr_retained_nacks = sp->ack.nr_nacks;
 	} else {
 		for (i = 0; i < sp->ack.nr_acks; i++) {
->>>>>>> a6ad5510
 			if (acks[i] == RXRPC_ACK_TYPE_NACK) {
 				if (before(old_seq + i, seq))
 					new_acks++;
@@ -780,11 +756,7 @@
 		summary->nr_retained_nacks = retained_nacks;
 	}
 
-<<<<<<< HEAD
-	return old_seq + sp->nr_acks;
-=======
 	return old_seq + sp->ack.nr_acks;
->>>>>>> a6ad5510
 }
 
 /*
@@ -804,17 +776,10 @@
 {
 	struct rxrpc_skb_priv *sp = rxrpc_skb(skb);
 	unsigned int i, old_nacks = 0;
-<<<<<<< HEAD
-	rxrpc_seq_t lowest_nak = seq + sp->nr_acks;
-	u8 *acks = skb->data + sizeof(struct rxrpc_wire_header) + sizeof(struct rxrpc_ackpacket);
-
-	for (i = 0; i < sp->nr_acks; i++) {
-=======
 	rxrpc_seq_t lowest_nak = seq + sp->ack.nr_acks;
 	u8 *acks = skb->data + sizeof(struct rxrpc_wire_header) + sizeof(struct rxrpc_ackpacket);
 
 	for (i = 0; i < sp->ack.nr_acks; i++) {
->>>>>>> a6ad5510
 		if (acks[i] == RXRPC_ACK_TYPE_ACK) {
 			summary->nr_acks++;
 			if (after_eq(seq, since))
@@ -826,11 +791,7 @@
 				old_nacks++;
 			} else {
 				summary->nr_new_nacks++;
-<<<<<<< HEAD
-				sp->nr_nacks++;
-=======
 				sp->ack.nr_nacks++;
->>>>>>> a6ad5510
 			}
 
 			if (before(seq, lowest_nak))
@@ -901,18 +862,6 @@
 
 	offset = sizeof(struct rxrpc_wire_header) + sizeof(struct rxrpc_ackpacket);
 
-<<<<<<< HEAD
-	ack_serial = sp->hdr.serial;
-	acked_serial = ntohl(ack.serial);
-	first_soft_ack = ntohl(ack.firstPacket);
-	prev_pkt = ntohl(ack.previousPacket);
-	hard_ack = first_soft_ack - 1;
-	nr_acks = ack.nAcks;
-	sp->first_ack = first_soft_ack;
-	sp->nr_acks = nr_acks;
-	summary.ack_reason = (ack.reason < RXRPC_ACK__INVALID ?
-			      ack.reason : RXRPC_ACK__INVALID);
-=======
 	ack_serial	= sp->hdr.serial;
 	acked_serial	= sp->ack.acked_serial;
 	first_soft_ack	= sp->ack.first_ack;
@@ -921,7 +870,6 @@
 	hard_ack	= first_soft_ack - 1;
 	summary.ack_reason = (sp->ack.reason < RXRPC_ACK__INVALID ?
 			      sp->ack.reason : RXRPC_ACK__INVALID);
->>>>>>> a6ad5510
 
 	trace_rxrpc_rx_ack(call, ack_serial, acked_serial,
 			   first_soft_ack, prev_pkt,
@@ -929,11 +877,7 @@
 	rxrpc_inc_stat(call->rxnet, stat_rx_acks[summary.ack_reason]);
 
 	if (acked_serial != 0) {
-<<<<<<< HEAD
-		switch (ack.reason) {
-=======
 		switch (summary.ack_reason) {
->>>>>>> a6ad5510
 		case RXRPC_ACK_PING_RESPONSE:
 			rxrpc_complete_rtt_probe(call, skb->tstamp, acked_serial, ack_serial,
 						 rxrpc_rtt_rx_ping_response);
@@ -1064,11 +1008,7 @@
 	rxrpc_congestion_management(call, skb, &summary, acked_serial);
 
 send_response:
-<<<<<<< HEAD
-	if (ack.reason == RXRPC_ACK_PING)
-=======
 	if (summary.ack_reason == RXRPC_ACK_PING)
->>>>>>> a6ad5510
 		rxrpc_send_ACK(call, RXRPC_ACK_PING_RESPONSE, ack_serial,
 			       rxrpc_propose_ack_respond_to_ping);
 	else if (sp->hdr.flags & RXRPC_REQUEST_ACK)
