// SPDX-License-Identifier: GPL-2.0-or-later
/* RxRPC recvmsg() implementation
 *
 * Copyright (C) 2007 Red Hat, Inc. All Rights Reserved.
 * Written by David Howells (dhowells@redhat.com)
 */

#define pr_fmt(fmt) KBUILD_MODNAME ": " fmt

#include <linux/net.h>
#include <linux/skbuff.h>
#include <linux/export.h>
#include <linux/sched/signal.h>

#include <net/sock.h>
#include <net/af_rxrpc.h>
#include "ar-internal.h"

/*
 * Post a call for attention by the socket or kernel service.  Further
 * notifications are suppressed by putting recvmsg_link on a dummy queue.
 */
void rxrpc_notify_socket(struct rxrpc_call *call)
{
	struct rxrpc_sock *rx;
	struct sock *sk;

	_enter("%d", call->debug_id);

	if (!list_empty(&call->recvmsg_link))
		return;
	if (test_bit(RXRPC_CALL_RELEASED, &call->flags)) {
		rxrpc_see_call(call, rxrpc_call_see_notify_released);
		return;
	}

	rcu_read_lock();

	rx = rcu_dereference(call->socket);
	sk = &rx->sk;
	if (rx && sk->sk_state < RXRPC_CLOSE) {
		if (call->notify_rx) {
			spin_lock_irq(&call->notify_lock);
			call->notify_rx(sk, call, call->user_call_ID);
			spin_unlock_irq(&call->notify_lock);
		} else {
			spin_lock_irq(&rx->recvmsg_lock);
			if (list_empty(&call->recvmsg_link)) {
				rxrpc_get_call(call, rxrpc_call_get_notify_socket);
				list_add_tail(&call->recvmsg_link, &rx->recvmsg_q);
			}
			spin_unlock_irq(&rx->recvmsg_lock);

			if (!sock_flag(sk, SOCK_DEAD)) {
				_debug("call %ps", sk->sk_data_ready);
				sk->sk_data_ready(sk);
			}
		}
	}

	rcu_read_unlock();
	_leave("");
}

/*
 * Pass a call terminating message to userspace.
 */
static int rxrpc_recvmsg_term(struct rxrpc_call *call, struct msghdr *msg)
{
	u32 tmp = 0;
	int ret;

	switch (call->completion) {
	case RXRPC_CALL_SUCCEEDED:
		ret = 0;
		if (rxrpc_is_service_call(call))
			ret = put_cmsg(msg, SOL_RXRPC, RXRPC_ACK, 0, &tmp);
		break;
	case RXRPC_CALL_REMOTELY_ABORTED:
		tmp = call->abort_code;
		ret = put_cmsg(msg, SOL_RXRPC, RXRPC_ABORT, 4, &tmp);
		break;
	case RXRPC_CALL_LOCALLY_ABORTED:
		tmp = call->abort_code;
		ret = put_cmsg(msg, SOL_RXRPC, RXRPC_ABORT, 4, &tmp);
		break;
	case RXRPC_CALL_NETWORK_ERROR:
		tmp = -call->error;
		ret = put_cmsg(msg, SOL_RXRPC, RXRPC_NET_ERROR, 4, &tmp);
		break;
	case RXRPC_CALL_LOCAL_ERROR:
		tmp = -call->error;
		ret = put_cmsg(msg, SOL_RXRPC, RXRPC_LOCAL_ERROR, 4, &tmp);
		break;
	default:
		pr_err("Invalid terminal call state %u\n", call->completion);
		BUG();
		break;
	}

	trace_rxrpc_recvdata(call, rxrpc_recvmsg_terminal,
			     call->ackr_window - 1,
			     call->rx_pkt_offset, call->rx_pkt_len, ret);
	return ret;
}

/*
 * Discard a packet we've used up and advance the Rx window by one.
 */
static void rxrpc_rotate_rx_window(struct rxrpc_call *call)
{
	struct rxrpc_skb_priv *sp;
	struct sk_buff *skb;
	rxrpc_serial_t serial;
	rxrpc_seq_t old_consumed = call->rx_consumed, tseq;
	bool last;
	int acked;

	_enter("%d", call->debug_id);

	skb = skb_dequeue(&call->recvmsg_queue);
	rxrpc_see_skb(skb, rxrpc_skb_see_rotate);

	sp = rxrpc_skb(skb);
	tseq   = sp->hdr.seq;
	serial = sp->hdr.serial;
	last   = sp->hdr.flags & RXRPC_LAST_PACKET;

	/* Barrier against rxrpc_input_data(). */
	if (after(tseq, call->rx_consumed))
		smp_store_release(&call->rx_consumed, tseq);

	rxrpc_free_skb(skb, rxrpc_skb_put_rotate);

	trace_rxrpc_receive(call, last ? rxrpc_receive_rotate_last : rxrpc_receive_rotate,
			    serial, call->rx_consumed);

	if (last)
		set_bit(RXRPC_CALL_RECVMSG_READ_ALL, &call->flags);

	/* Check to see if there's an ACK that needs sending. */
	acked = atomic_add_return(call->rx_consumed - old_consumed,
				  &call->ackr_nr_consumed);
	if (acked > 8 &&
	    !test_and_set_bit(RXRPC_CALL_RX_IS_IDLE, &call->flags))
		rxrpc_poke_call(call, rxrpc_call_poke_idle);
}

/*
 * Decrypt and verify a DATA packet.
 */
static int rxrpc_verify_data(struct rxrpc_call *call, struct sk_buff *skb)
{
	struct rxrpc_skb_priv *sp = rxrpc_skb(skb);

	if (sp->flags & RXRPC_RX_VERIFIED)
		return 0;
	return call->security->verify_packet(call, skb);
}

/*
 * Transcribe a call's user ID to a control message.
 */
static int rxrpc_recvmsg_user_id(struct rxrpc_call *call, struct msghdr *msg,
				 int flags)
{
	if (!test_bit(RXRPC_CALL_HAS_USERID, &call->flags))
		return 0;

	if (flags & MSG_CMSG_COMPAT) {
		unsigned int id32 = call->user_call_ID;

		return put_cmsg(msg, SOL_RXRPC, RXRPC_USER_CALL_ID,
				sizeof(unsigned int), &id32);
	} else {
		unsigned long idl = call->user_call_ID;

		return put_cmsg(msg, SOL_RXRPC, RXRPC_USER_CALL_ID,
				sizeof(unsigned long), &idl);
	}
}

/*
 * Deal with a CHALLENGE packet.
 */
static int rxrpc_recvmsg_challenge(struct socket *sock, struct msghdr *msg,
				   struct sk_buff *challenge, unsigned int flags)
{
	struct rxrpc_skb_priv *sp = rxrpc_skb(challenge);
	struct rxrpc_connection *conn = sp->chall.conn;

	return conn->security->challenge_to_recvmsg(conn, challenge, msg);
}

/*
 * Process OOB packets.  Called with the socket locked.
 */
static int rxrpc_recvmsg_oob(struct socket *sock, struct msghdr *msg,
			     unsigned int flags)
{
	struct rxrpc_sock *rx = rxrpc_sk(sock->sk);
	struct sk_buff *skb;
	bool need_response = false;
	int ret;

	skb = skb_peek(&rx->recvmsg_oobq);
	if (!skb)
		return -EAGAIN;
	rxrpc_see_skb(skb, rxrpc_skb_see_recvmsg);

	ret = put_cmsg(msg, SOL_RXRPC, RXRPC_OOB_ID, sizeof(u64),
		       &skb->skb_mstamp_ns);
	if (ret < 0)
		return ret;

	switch ((enum rxrpc_oob_type)skb->mark) {
	case RXRPC_OOB_CHALLENGE:
		need_response = true;
		ret = rxrpc_recvmsg_challenge(sock, msg, skb, flags);
		break;
	default:
		WARN_ONCE(1, "recvmsg() can't process unknown OOB type %u\n",
			  skb->mark);
		ret = -EIO;
		break;
	}

	if (!(flags & MSG_PEEK))
		skb_unlink(skb, &rx->recvmsg_oobq);
	if (need_response)
		rxrpc_add_pending_oob(rx, skb);
	else
		rxrpc_free_skb(skb, rxrpc_skb_put_oob);
	return ret;
}

/*
 * Deliver messages to a call.  This keeps processing packets until the buffer
 * is filled and we find either more DATA (returns 0) or the end of the DATA
 * (returns 1).  If more packets are required, it returns -EAGAIN and if the
 * call has failed it returns -EIO.
 */
static int rxrpc_recvmsg_data(struct socket *sock, struct rxrpc_call *call,
			      struct msghdr *msg, struct iov_iter *iter,
			      size_t len, int flags, size_t *_offset)
{
	struct rxrpc_skb_priv *sp;
	struct rxrpc_sock *rx = rxrpc_sk(sock->sk);
	struct sk_buff *skb;
	rxrpc_seq_t seq = 0;
	size_t remain;
	unsigned int rx_pkt_offset, rx_pkt_len;
	int copy, ret = -EAGAIN, ret2;

	rx_pkt_offset = call->rx_pkt_offset;
	rx_pkt_len = call->rx_pkt_len;

	if (rxrpc_call_has_failed(call)) {
		seq = call->ackr_window - 1;
		ret = -EIO;
		goto done;
	}

	if (test_bit(RXRPC_CALL_RECVMSG_READ_ALL, &call->flags)) {
		seq = call->ackr_window - 1;
		ret = 1;
		goto done;
	}

	/* No one else can be removing stuff from the queue, so we shouldn't
	 * need the Rx lock to walk it.
	 */
	skb = skb_peek(&call->recvmsg_queue);
	while (skb) {
		rxrpc_see_skb(skb, rxrpc_skb_see_recvmsg);
		sp = rxrpc_skb(skb);
		seq = sp->hdr.seq;

		if (!(flags & MSG_PEEK))
			trace_rxrpc_receive(call, rxrpc_receive_front,
					    sp->hdr.serial, seq);

		if (msg)
			sock_recv_timestamp(msg, sock->sk, skb);

		if (rx_pkt_offset == 0) {
			ret2 = rxrpc_verify_data(call, skb);
			trace_rxrpc_recvdata(call, rxrpc_recvmsg_next, seq,
					     sp->offset, sp->len, ret2);
			if (ret2 < 0) {
				ret = ret2;
				goto out;
			}
			rx_pkt_offset = sp->offset;
			rx_pkt_len = sp->len;
		} else {
			trace_rxrpc_recvdata(call, rxrpc_recvmsg_cont, seq,
					     rx_pkt_offset, rx_pkt_len, 0);
		}

		/* We have to handle short, empty and used-up DATA packets. */
		remain = len - *_offset;
		copy = rx_pkt_len;
		if (copy > remain)
			copy = remain;
		if (copy > 0) {
			ret2 = skb_copy_datagram_iter(skb, rx_pkt_offset, iter,
						      copy);
			if (ret2 < 0) {
				ret = ret2;
				goto out;
			}

			/* handle piecemeal consumption of data packets */
			rx_pkt_offset += copy;
			rx_pkt_len -= copy;
			*_offset += copy;
		}

		if (rx_pkt_len > 0) {
			trace_rxrpc_recvdata(call, rxrpc_recvmsg_full, seq,
					     rx_pkt_offset, rx_pkt_len, 0);
			ASSERTCMP(*_offset, ==, len);
			ret = 0;
			break;
		}

		/* The whole packet has been transferred. */
		if (sp->hdr.flags & RXRPC_LAST_PACKET)
			ret = 1;
		rx_pkt_offset = 0;
		rx_pkt_len = 0;

		skb = skb_peek_next(skb, &call->recvmsg_queue);

		if (!(flags & MSG_PEEK))
			rxrpc_rotate_rx_window(call);

		if (!rx->app_ops &&
		    !skb_queue_empty_lockless(&rx->recvmsg_oobq)) {
			trace_rxrpc_recvdata(call, rxrpc_recvmsg_oobq, seq,
					     rx_pkt_offset, rx_pkt_len, ret);
			break;
		}
	}

out:
	if (!(flags & MSG_PEEK)) {
		call->rx_pkt_offset = rx_pkt_offset;
		call->rx_pkt_len = rx_pkt_len;
	}

done:
	trace_rxrpc_recvdata(call, rxrpc_recvmsg_data_return, seq,
			     rx_pkt_offset, rx_pkt_len, ret);
	if (ret == -EAGAIN)
		set_bit(RXRPC_CALL_RX_IS_IDLE, &call->flags);
	return ret;
}

/*
 * Receive a message from an RxRPC socket
 * - we need to be careful about two or more threads calling recvmsg
 *   simultaneously
 */
int rxrpc_recvmsg(struct socket *sock, struct msghdr *msg, size_t len,
		  int flags)
{
	struct rxrpc_call *call;
	struct rxrpc_sock *rx = rxrpc_sk(sock->sk);
	struct list_head *l;
	unsigned int call_debug_id = 0;
	size_t copied = 0;
	long timeo;
	int ret;

	DEFINE_WAIT(wait);

	trace_rxrpc_recvmsg(0, rxrpc_recvmsg_enter, 0);

	if (flags & (MSG_OOB | MSG_TRUNC))
		return -EOPNOTSUPP;

	timeo = sock_rcvtimeo(&rx->sk, flags & MSG_DONTWAIT);

try_again:
	lock_sock(&rx->sk);

	/* Return immediately if a client socket has no outstanding calls */
	if (RB_EMPTY_ROOT(&rx->calls) &&
	    list_empty(&rx->recvmsg_q) &&
	    skb_queue_empty_lockless(&rx->recvmsg_oobq) &&
	    rx->sk.sk_state != RXRPC_SERVER_LISTENING) {
		release_sock(&rx->sk);
		return -EAGAIN;
	}

	if (list_empty(&rx->recvmsg_q)) {
		ret = -EWOULDBLOCK;
		if (timeo == 0) {
			call = NULL;
			goto error_no_call;
		}

		release_sock(&rx->sk);

		/* Wait for something to happen */
		prepare_to_wait_exclusive(sk_sleep(&rx->sk), &wait,
					  TASK_INTERRUPTIBLE);
		ret = sock_error(&rx->sk);
		if (ret)
			goto wait_error;

		if (list_empty(&rx->recvmsg_q) &&
		    skb_queue_empty_lockless(&rx->recvmsg_oobq)) {
			if (signal_pending(current))
				goto wait_interrupted;
			trace_rxrpc_recvmsg(0, rxrpc_recvmsg_wait, 0);
			timeo = schedule_timeout(timeo);
		}
		finish_wait(sk_sleep(&rx->sk), &wait);
		goto try_again;
	}

	/* Deal with OOB messages before we consider getting normal data. */
	if (!skb_queue_empty_lockless(&rx->recvmsg_oobq)) {
		ret = rxrpc_recvmsg_oob(sock, msg, flags);
		release_sock(&rx->sk);
		if (ret == -EAGAIN)
			goto try_again;
		goto error_no_call;
	}

	/* Find the next call and dequeue it if we're not just peeking.  If we
	 * do dequeue it, that comes with a ref that we will need to release.
	 * We also want to weed out calls that got requeued whilst we were
	 * shovelling data out.
	 */
	spin_lock_irq(&rx->recvmsg_lock);
	l = rx->recvmsg_q.next;
	call = list_entry(l, struct rxrpc_call, recvmsg_link);

	if (!rxrpc_call_is_complete(call) &&
	    skb_queue_empty(&call->recvmsg_queue) &&
	    skb_queue_empty(&rx->recvmsg_oobq)) {
		list_del_init(&call->recvmsg_link);
		spin_unlock_irq(&rx->recvmsg_lock);
		release_sock(&rx->sk);
		trace_rxrpc_recvmsg(call->debug_id, rxrpc_recvmsg_unqueue, 0);
		rxrpc_put_call(call, rxrpc_call_put_recvmsg);
		goto try_again;
	}

	rxrpc_see_call(call, rxrpc_call_see_recvmsg);
	if (test_bit(RXRPC_CALL_RELEASED, &call->flags)) {
		rxrpc_see_call(call, rxrpc_call_see_already_released);
		list_del_init(&call->recvmsg_link);
		spin_unlock_irq(&rx->recvmsg_lock);
		release_sock(&rx->sk);
		trace_rxrpc_recvmsg(call->debug_id, rxrpc_recvmsg_unqueue, 0);
		rxrpc_put_call(call, rxrpc_call_put_recvmsg);
		goto try_again;
	}
	if (!(flags & MSG_PEEK))
		list_del_init(&call->recvmsg_link);
	else
		rxrpc_get_call(call, rxrpc_call_get_recvmsg);
	spin_unlock_irq(&rx->recvmsg_lock);

	call_debug_id = call->debug_id;
	trace_rxrpc_recvmsg(call_debug_id, rxrpc_recvmsg_dequeue, 0);

	/* We're going to drop the socket lock, so we need to lock the call
	 * against interference by sendmsg.
	 */
	if (!mutex_trylock(&call->user_mutex)) {
		ret = -EWOULDBLOCK;
		if (flags & MSG_DONTWAIT)
			goto error_requeue_call;
		ret = -ERESTARTSYS;
		if (mutex_lock_interruptible(&call->user_mutex) < 0)
			goto error_requeue_call;
	}

	release_sock(&rx->sk);

	if (test_bit(RXRPC_CALL_RELEASED, &call->flags)) {
		rxrpc_see_call(call, rxrpc_call_see_already_released);
		mutex_unlock(&call->user_mutex);
		if (!(flags & MSG_PEEK))
			rxrpc_put_call(call, rxrpc_call_put_recvmsg);
		goto try_again;
<<<<<<< HEAD
	}

	if (test_bit(RXRPC_CALL_HAS_USERID, &call->flags)) {
		if (flags & MSG_CMSG_COMPAT) {
			unsigned int id32 = call->user_call_ID;

			ret = put_cmsg(msg, SOL_RXRPC, RXRPC_USER_CALL_ID,
				       sizeof(unsigned int), &id32);
		} else {
			unsigned long idl = call->user_call_ID;

			ret = put_cmsg(msg, SOL_RXRPC, RXRPC_USER_CALL_ID,
				       sizeof(unsigned long), &idl);
		}
		if (ret < 0)
			goto error_unlock_call;
=======
>>>>>>> 25bf10be
	}

	ret = rxrpc_recvmsg_user_id(call, msg, flags);
	if (ret < 0)
		goto error_unlock_call;

	if (msg->msg_name && call->peer) {
		size_t len = sizeof(call->dest_srx);

		memcpy(msg->msg_name, &call->dest_srx, len);
		msg->msg_namelen = len;
	}

	ret = rxrpc_recvmsg_data(sock, call, msg, &msg->msg_iter, len,
				 flags, &copied);
	if (ret == -EAGAIN)
		ret = 0;
	if (ret == -EIO)
		goto call_failed;
	if (ret < 0)
		goto error_unlock_call;

	if (rxrpc_call_is_complete(call) &&
	    skb_queue_empty(&call->recvmsg_queue))
		goto call_complete;
	if (rxrpc_call_has_failed(call))
		goto call_failed;

	if (!skb_queue_empty(&call->recvmsg_queue))
		rxrpc_notify_socket(call);
	goto not_yet_complete;

call_failed:
	rxrpc_purge_queue(&call->recvmsg_queue);
call_complete:
	ret = rxrpc_recvmsg_term(call, msg);
	if (ret < 0)
		goto error_unlock_call;
	if (!(flags & MSG_PEEK))
		rxrpc_release_call(rx, call);
	msg->msg_flags |= MSG_EOR;
	ret = 1;

not_yet_complete:
	if (ret == 0)
		msg->msg_flags |= MSG_MORE;
	else
		msg->msg_flags &= ~MSG_MORE;
	ret = copied;

error_unlock_call:
	mutex_unlock(&call->user_mutex);
	rxrpc_put_call(call, rxrpc_call_put_recvmsg);
	trace_rxrpc_recvmsg(call_debug_id, rxrpc_recvmsg_return, ret);
	return ret;

error_requeue_call:
	if (!(flags & MSG_PEEK)) {
		spin_lock_irq(&rx->recvmsg_lock);
		list_add(&call->recvmsg_link, &rx->recvmsg_q);
		spin_unlock_irq(&rx->recvmsg_lock);
		trace_rxrpc_recvmsg(call_debug_id, rxrpc_recvmsg_requeue, 0);
	} else {
		rxrpc_put_call(call, rxrpc_call_put_recvmsg);
	}
error_no_call:
	release_sock(&rx->sk);
error_trace:
	trace_rxrpc_recvmsg(call_debug_id, rxrpc_recvmsg_return, ret);
	return ret;

wait_interrupted:
	ret = sock_intr_errno(timeo);
wait_error:
	finish_wait(sk_sleep(&rx->sk), &wait);
	call = NULL;
	goto error_trace;
}

/**
 * rxrpc_kernel_recv_data - Allow a kernel service to receive data/info
 * @sock: The socket that the call exists on
 * @call: The call to send data through
 * @iter: The buffer to receive into
 * @_len: The amount of data we want to receive (decreased on return)
 * @want_more: True if more data is expected to be read
 * @_abort: Where the abort code is stored if -ECONNABORTED is returned
 * @_service: Where to store the actual service ID (may be upgraded)
 *
 * Allow a kernel service to receive data and pick up information about the
 * state of a call.  Note that *@_abort should also be initialised to %0.
 *
 * Note that we may return %-EAGAIN to drain empty packets at the end
 * of the data, even if we've already copied over the requested data.
 *
 * Return: %0 if got what was asked for and there's more available, %1
 * if we got what was asked for and we're at the end of the data and
 * %-EAGAIN if we need more data.
 */
int rxrpc_kernel_recv_data(struct socket *sock, struct rxrpc_call *call,
			   struct iov_iter *iter, size_t *_len,
			   bool want_more, u32 *_abort, u16 *_service)
{
	size_t offset = 0;
	int ret;

	_enter("{%d},%zu,%d", call->debug_id, *_len, want_more);

	mutex_lock(&call->user_mutex);

	ret = rxrpc_recvmsg_data(sock, call, NULL, iter, *_len, 0, &offset);
	*_len -= offset;
	if (ret == -EIO)
		goto call_failed;
	if (ret < 0)
		goto out;

	/* We can only reach here with a partially full buffer if we have
	 * reached the end of the data.  We must otherwise have a full buffer
	 * or have been given -EAGAIN.
	 */
	if (ret == 1) {
		if (iov_iter_count(iter) > 0)
			goto short_data;
		if (!want_more)
			goto read_phase_complete;
		ret = 0;
		goto out;
	}

	if (!want_more)
		goto excess_data;
	goto out;

read_phase_complete:
	ret = 1;
out:
	if (_service)
		*_service = call->dest_srx.srx_service;
	mutex_unlock(&call->user_mutex);
	_leave(" = %d [%zu,%d]", ret, iov_iter_count(iter), *_abort);
	return ret;

short_data:
	trace_rxrpc_abort(call->debug_id, rxrpc_recvmsg_short_data,
			  call->cid, call->call_id, call->rx_consumed,
			  0, -EBADMSG);
	ret = -EBADMSG;
	goto out;
excess_data:
	trace_rxrpc_abort(call->debug_id, rxrpc_recvmsg_excess_data,
			  call->cid, call->call_id, call->rx_consumed,
			  0, -EMSGSIZE);
	ret = -EMSGSIZE;
	goto out;
call_failed:
	*_abort = call->abort_code;
	ret = call->error;
	if (call->completion == RXRPC_CALL_SUCCEEDED) {
		ret = 1;
		if (iov_iter_count(iter) > 0)
			ret = -ECONNRESET;
	}
	goto out;
}
EXPORT_SYMBOL(rxrpc_kernel_recv_data);<|MERGE_RESOLUTION|>--- conflicted
+++ resolved
@@ -490,25 +490,6 @@
 		if (!(flags & MSG_PEEK))
 			rxrpc_put_call(call, rxrpc_call_put_recvmsg);
 		goto try_again;
-<<<<<<< HEAD
-	}
-
-	if (test_bit(RXRPC_CALL_HAS_USERID, &call->flags)) {
-		if (flags & MSG_CMSG_COMPAT) {
-			unsigned int id32 = call->user_call_ID;
-
-			ret = put_cmsg(msg, SOL_RXRPC, RXRPC_USER_CALL_ID,
-				       sizeof(unsigned int), &id32);
-		} else {
-			unsigned long idl = call->user_call_ID;
-
-			ret = put_cmsg(msg, SOL_RXRPC, RXRPC_USER_CALL_ID,
-				       sizeof(unsigned long), &idl);
-		}
-		if (ret < 0)
-			goto error_unlock_call;
-=======
->>>>>>> 25bf10be
 	}
 
 	ret = rxrpc_recvmsg_user_id(call, msg, flags);
