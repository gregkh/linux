// SPDX-License-Identifier: GPL-2.0
/* XDP sockets
 *
 * AF_XDP sockets allows a channel between XDP programs and userspace
 * applications.
 * Copyright(c) 2018 Intel Corporation.
 *
 * Author(s): Björn Töpel <bjorn.topel@intel.com>
 *	      Magnus Karlsson <magnus.karlsson@intel.com>
 */

#define pr_fmt(fmt) "AF_XDP: %s: " fmt, __func__

#include <linux/if_xdp.h>
#include <linux/init.h>
#include <linux/sched/mm.h>
#include <linux/sched/signal.h>
#include <linux/sched/task.h>
#include <linux/socket.h>
#include <linux/file.h>
#include <linux/uaccess.h>
#include <linux/net.h>
#include <linux/netdevice.h>
#include <linux/rculist.h>
#include <linux/vmalloc.h>
#include <net/xdp_sock_drv.h>
#include <net/busy_poll.h>
#include <net/netdev_rx_queue.h>
#include <net/xdp.h>

#include "xsk_queue.h"
#include "xdp_umem.h"
#include "xsk.h"

#define TX_BATCH_SIZE 32
#define MAX_PER_SOCKET_BUDGET (TX_BATCH_SIZE)

static DEFINE_PER_CPU(struct list_head, xskmap_flush_list);

void xsk_set_rx_need_wakeup(struct xsk_buff_pool *pool)
{
	if (pool->cached_need_wakeup & XDP_WAKEUP_RX)
		return;

	pool->fq->ring->flags |= XDP_RING_NEED_WAKEUP;
	pool->cached_need_wakeup |= XDP_WAKEUP_RX;
}
EXPORT_SYMBOL(xsk_set_rx_need_wakeup);

void xsk_set_tx_need_wakeup(struct xsk_buff_pool *pool)
{
	struct xdp_sock *xs;

	if (pool->cached_need_wakeup & XDP_WAKEUP_TX)
		return;

	rcu_read_lock();
	list_for_each_entry_rcu(xs, &pool->xsk_tx_list, tx_list) {
		xs->tx->ring->flags |= XDP_RING_NEED_WAKEUP;
	}
	rcu_read_unlock();

	pool->cached_need_wakeup |= XDP_WAKEUP_TX;
}
EXPORT_SYMBOL(xsk_set_tx_need_wakeup);

void xsk_clear_rx_need_wakeup(struct xsk_buff_pool *pool)
{
	if (!(pool->cached_need_wakeup & XDP_WAKEUP_RX))
		return;

	pool->fq->ring->flags &= ~XDP_RING_NEED_WAKEUP;
	pool->cached_need_wakeup &= ~XDP_WAKEUP_RX;
}
EXPORT_SYMBOL(xsk_clear_rx_need_wakeup);

void xsk_clear_tx_need_wakeup(struct xsk_buff_pool *pool)
{
	struct xdp_sock *xs;

	if (!(pool->cached_need_wakeup & XDP_WAKEUP_TX))
		return;

	rcu_read_lock();
	list_for_each_entry_rcu(xs, &pool->xsk_tx_list, tx_list) {
		xs->tx->ring->flags &= ~XDP_RING_NEED_WAKEUP;
	}
	rcu_read_unlock();

	pool->cached_need_wakeup &= ~XDP_WAKEUP_TX;
}
EXPORT_SYMBOL(xsk_clear_tx_need_wakeup);

bool xsk_uses_need_wakeup(struct xsk_buff_pool *pool)
{
	return pool->uses_need_wakeup;
}
EXPORT_SYMBOL(xsk_uses_need_wakeup);

struct xsk_buff_pool *xsk_get_pool_from_qid(struct net_device *dev,
					    u16 queue_id)
{
	if (queue_id < dev->real_num_rx_queues)
		return dev->_rx[queue_id].pool;
	if (queue_id < dev->real_num_tx_queues)
		return dev->_tx[queue_id].pool;

	return NULL;
}
EXPORT_SYMBOL(xsk_get_pool_from_qid);

void xsk_clear_pool_at_qid(struct net_device *dev, u16 queue_id)
{
	if (queue_id < dev->num_rx_queues)
		dev->_rx[queue_id].pool = NULL;
	if (queue_id < dev->num_tx_queues)
		dev->_tx[queue_id].pool = NULL;
}

/* The buffer pool is stored both in the _rx struct and the _tx struct as we do
 * not know if the device has more tx queues than rx, or the opposite.
 * This might also change during run time.
 */
int xsk_reg_pool_at_qid(struct net_device *dev, struct xsk_buff_pool *pool,
			u16 queue_id)
{
	if (queue_id >= max_t(unsigned int,
			      dev->real_num_rx_queues,
			      dev->real_num_tx_queues))
		return -EINVAL;

	if (queue_id < dev->real_num_rx_queues)
		dev->_rx[queue_id].pool = pool;
	if (queue_id < dev->real_num_tx_queues)
		dev->_tx[queue_id].pool = pool;

	return 0;
}

static int __xsk_rcv_zc(struct xdp_sock *xs, struct xdp_buff_xsk *xskb, u32 len,
			u32 flags)
{
	u64 addr;
	int err;

	addr = xp_get_handle(xskb);
	err = xskq_prod_reserve_desc(xs->rx, addr, len, flags);
	if (err) {
		xs->rx_queue_full++;
		return err;
	}

	xp_release(xskb);
	return 0;
}

static int xsk_rcv_zc(struct xdp_sock *xs, struct xdp_buff *xdp, u32 len)
{
	struct xdp_buff_xsk *xskb = container_of(xdp, struct xdp_buff_xsk, xdp);
	u32 frags = xdp_buff_has_frags(xdp);
	struct xdp_buff_xsk *pos, *tmp;
	struct list_head *xskb_list;
	u32 contd = 0;
	int err;

	if (frags)
		contd = XDP_PKT_CONTD;

	err = __xsk_rcv_zc(xs, xskb, len, contd);
	if (err)
		goto err;
	if (likely(!frags))
		return 0;

	xskb_list = &xskb->pool->xskb_list;
	list_for_each_entry_safe(pos, tmp, xskb_list, xskb_list_node) {
		if (list_is_singular(xskb_list))
			contd = 0;
		len = pos->xdp.data_end - pos->xdp.data;
		err = __xsk_rcv_zc(xs, pos, len, contd);
		if (err)
			goto err;
		list_del(&pos->xskb_list_node);
	}

	return 0;
err:
	xsk_buff_free(xdp);
	return err;
}

static void *xsk_copy_xdp_start(struct xdp_buff *from)
{
	if (unlikely(xdp_data_meta_unsupported(from)))
		return from->data;
	else
		return from->data_meta;
}

static u32 xsk_copy_xdp(void *to, void **from, u32 to_len,
			u32 *from_len, skb_frag_t **frag, u32 rem)
{
	u32 copied = 0;

	while (1) {
		u32 copy_len = min_t(u32, *from_len, to_len);

		memcpy(to, *from, copy_len);
		copied += copy_len;
		if (rem == copied)
			return copied;

		if (*from_len == copy_len) {
			*from = skb_frag_address(*frag);
			*from_len = skb_frag_size((*frag)++);
		} else {
			*from += copy_len;
			*from_len -= copy_len;
		}
		if (to_len == copy_len)
			return copied;

		to_len -= copy_len;
		to += copy_len;
	}
}

static int __xsk_rcv(struct xdp_sock *xs, struct xdp_buff *xdp, u32 len)
{
	u32 frame_size = xsk_pool_get_rx_frame_size(xs->pool);
	void *copy_from = xsk_copy_xdp_start(xdp), *copy_to;
	u32 from_len, meta_len, rem, num_desc;
	struct xdp_buff_xsk *xskb;
	struct xdp_buff *xsk_xdp;
	skb_frag_t *frag;

	from_len = xdp->data_end - copy_from;
	meta_len = xdp->data - copy_from;
	rem = len + meta_len;

	if (len <= frame_size && !xdp_buff_has_frags(xdp)) {
		int err;

		xsk_xdp = xsk_buff_alloc(xs->pool);
		if (!xsk_xdp) {
			xs->rx_dropped++;
			return -ENOMEM;
		}
		memcpy(xsk_xdp->data - meta_len, copy_from, rem);
		xskb = container_of(xsk_xdp, struct xdp_buff_xsk, xdp);
		err = __xsk_rcv_zc(xs, xskb, len, 0);
		if (err) {
			xsk_buff_free(xsk_xdp);
			return err;
		}

		return 0;
	}

	num_desc = (len - 1) / frame_size + 1;

	if (!xsk_buff_can_alloc(xs->pool, num_desc)) {
		xs->rx_dropped++;
		return -ENOMEM;
	}
	if (xskq_prod_nb_free(xs->rx, num_desc) < num_desc) {
		xs->rx_queue_full++;
		return -ENOBUFS;
	}

	if (xdp_buff_has_frags(xdp)) {
		struct skb_shared_info *sinfo;

		sinfo = xdp_get_shared_info_from_buff(xdp);
		frag =  &sinfo->frags[0];
	}

	do {
		u32 to_len = frame_size + meta_len;
		u32 copied;

		xsk_xdp = xsk_buff_alloc(xs->pool);
		copy_to = xsk_xdp->data - meta_len;

		copied = xsk_copy_xdp(copy_to, &copy_from, to_len, &from_len, &frag, rem);
		rem -= copied;

		xskb = container_of(xsk_xdp, struct xdp_buff_xsk, xdp);
		__xsk_rcv_zc(xs, xskb, copied - meta_len, rem ? XDP_PKT_CONTD : 0);
		meta_len = 0;
	} while (rem);

	return 0;
}

static bool xsk_tx_writeable(struct xdp_sock *xs)
{
	if (xskq_cons_present_entries(xs->tx) > xs->tx->nentries / 2)
		return false;

	return true;
}

static bool xsk_is_bound(struct xdp_sock *xs)
{
	if (READ_ONCE(xs->state) == XSK_BOUND) {
		/* Matches smp_wmb() in bind(). */
		smp_rmb();
		return true;
	}
	return false;
}

static int xsk_rcv_check(struct xdp_sock *xs, struct xdp_buff *xdp, u32 len)
{
	if (!xsk_is_bound(xs))
		return -ENXIO;

	if (xs->dev != xdp->rxq->dev || xs->queue_id != xdp->rxq->queue_index)
		return -EINVAL;

	if (len > xsk_pool_get_rx_frame_size(xs->pool) && !xs->sg) {
		xs->rx_dropped++;
		return -ENOSPC;
	}

	sk_mark_napi_id_once_xdp(&xs->sk, xdp);
	return 0;
}

static void xsk_flush(struct xdp_sock *xs)
{
	xskq_prod_submit(xs->rx);
	__xskq_cons_release(xs->pool->fq);
	sock_def_readable(&xs->sk);
}

int xsk_generic_rcv(struct xdp_sock *xs, struct xdp_buff *xdp)
{
	u32 len = xdp_get_buff_len(xdp);
	int err;

	spin_lock_bh(&xs->rx_lock);
	err = xsk_rcv_check(xs, xdp, len);
	if (!err) {
		err = __xsk_rcv(xs, xdp, len);
		xsk_flush(xs);
	}
	spin_unlock_bh(&xs->rx_lock);
	return err;
}

static int xsk_rcv(struct xdp_sock *xs, struct xdp_buff *xdp)
{
	u32 len = xdp_get_buff_len(xdp);
	int err;

	err = xsk_rcv_check(xs, xdp, len);
	if (err)
		return err;

	if (xdp->rxq->mem.type == MEM_TYPE_XSK_BUFF_POOL) {
		len = xdp->data_end - xdp->data;
		return xsk_rcv_zc(xs, xdp, len);
	}

	err = __xsk_rcv(xs, xdp, len);
	if (!err)
		xdp_return_buff(xdp);
	return err;
}

int __xsk_map_redirect(struct xdp_sock *xs, struct xdp_buff *xdp)
{
	struct list_head *flush_list = this_cpu_ptr(&xskmap_flush_list);
	int err;

	err = xsk_rcv(xs, xdp);
	if (err)
		return err;

	if (!xs->flush_node.prev)
		list_add(&xs->flush_node, flush_list);

	return 0;
}

void __xsk_map_flush(void)
{
	struct list_head *flush_list = this_cpu_ptr(&xskmap_flush_list);
	struct xdp_sock *xs, *tmp;

	list_for_each_entry_safe(xs, tmp, flush_list, flush_node) {
		xsk_flush(xs);
		__list_del_clearprev(&xs->flush_node);
	}
}

#ifdef CONFIG_DEBUG_NET
bool xsk_map_check_flush(void)
{
	if (list_empty(this_cpu_ptr(&xskmap_flush_list)))
		return false;
	__xsk_map_flush();
	return true;
}
#endif

void xsk_tx_completed(struct xsk_buff_pool *pool, u32 nb_entries)
{
	xskq_prod_submit_n(pool->cq, nb_entries);
}
EXPORT_SYMBOL(xsk_tx_completed);

void xsk_tx_release(struct xsk_buff_pool *pool)
{
	struct xdp_sock *xs;

	rcu_read_lock();
	list_for_each_entry_rcu(xs, &pool->xsk_tx_list, tx_list) {
		__xskq_cons_release(xs->tx);
		if (xsk_tx_writeable(xs))
			xs->sk.sk_write_space(&xs->sk);
	}
	rcu_read_unlock();
}
EXPORT_SYMBOL(xsk_tx_release);

bool xsk_tx_peek_desc(struct xsk_buff_pool *pool, struct xdp_desc *desc)
{
	bool budget_exhausted = false;
	struct xdp_sock *xs;

	rcu_read_lock();
again:
	list_for_each_entry_rcu(xs, &pool->xsk_tx_list, tx_list) {
		if (xs->tx_budget_spent >= MAX_PER_SOCKET_BUDGET) {
			budget_exhausted = true;
			continue;
		}

		if (!xskq_cons_peek_desc(xs->tx, desc, pool)) {
			if (xskq_has_descs(xs->tx))
				xskq_cons_release(xs->tx);
			continue;
		}

		xs->tx_budget_spent++;

		/* This is the backpressure mechanism for the Tx path.
		 * Reserve space in the completion queue and only proceed
		 * if there is space in it. This avoids having to implement
		 * any buffering in the Tx path.
		 */
		if (xskq_prod_reserve_addr(pool->cq, desc->addr))
			goto out;

		xskq_cons_release(xs->tx);
		rcu_read_unlock();
		return true;
	}

	if (budget_exhausted) {
		list_for_each_entry_rcu(xs, &pool->xsk_tx_list, tx_list)
			xs->tx_budget_spent = 0;

		budget_exhausted = false;
		goto again;
	}

out:
	rcu_read_unlock();
	return false;
}
EXPORT_SYMBOL(xsk_tx_peek_desc);

static u32 xsk_tx_peek_release_fallback(struct xsk_buff_pool *pool, u32 max_entries)
{
	struct xdp_desc *descs = pool->tx_descs;
	u32 nb_pkts = 0;

	while (nb_pkts < max_entries && xsk_tx_peek_desc(pool, &descs[nb_pkts]))
		nb_pkts++;

	xsk_tx_release(pool);
	return nb_pkts;
}

u32 xsk_tx_peek_release_desc_batch(struct xsk_buff_pool *pool, u32 nb_pkts)
{
	struct xdp_sock *xs;

	rcu_read_lock();
	if (!list_is_singular(&pool->xsk_tx_list)) {
		/* Fallback to the non-batched version */
		rcu_read_unlock();
		return xsk_tx_peek_release_fallback(pool, nb_pkts);
	}

	xs = list_first_or_null_rcu(&pool->xsk_tx_list, struct xdp_sock, tx_list);
	if (!xs) {
		nb_pkts = 0;
		goto out;
	}

	nb_pkts = xskq_cons_nb_entries(xs->tx, nb_pkts);

	/* This is the backpressure mechanism for the Tx path. Try to
	 * reserve space in the completion queue for all packets, but
	 * if there are fewer slots available, just process that many
	 * packets. This avoids having to implement any buffering in
	 * the Tx path.
	 */
	nb_pkts = xskq_prod_nb_free(pool->cq, nb_pkts);
	if (!nb_pkts)
		goto out;

	nb_pkts = xskq_cons_read_desc_batch(xs->tx, pool, nb_pkts);
	if (!nb_pkts) {
		xs->tx->queue_empty_descs++;
		goto out;
	}

	__xskq_cons_release(xs->tx);
	xskq_prod_write_addr_batch(pool->cq, pool->tx_descs, nb_pkts);
	xs->sk.sk_write_space(&xs->sk);

out:
	rcu_read_unlock();
	return nb_pkts;
}
EXPORT_SYMBOL(xsk_tx_peek_release_desc_batch);

static int xsk_wakeup(struct xdp_sock *xs, u8 flags)
{
	struct net_device *dev = xs->dev;

	return dev->netdev_ops->ndo_xsk_wakeup(dev, xs->queue_id, flags);
}

static int xsk_cq_reserve_addr_locked(struct xdp_sock *xs, u64 addr)
{
	unsigned long flags;
	int ret;

	spin_lock_irqsave(&xs->pool->cq_lock, flags);
	ret = xskq_prod_reserve_addr(xs->pool->cq, addr);
	spin_unlock_irqrestore(&xs->pool->cq_lock, flags);

	return ret;
}

static void xsk_cq_submit_locked(struct xdp_sock *xs, u32 n)
{
	unsigned long flags;

	spin_lock_irqsave(&xs->pool->cq_lock, flags);
	xskq_prod_submit_n(xs->pool->cq, n);
	spin_unlock_irqrestore(&xs->pool->cq_lock, flags);
}

static void xsk_cq_cancel_locked(struct xdp_sock *xs, u32 n)
{
	unsigned long flags;

	spin_lock_irqsave(&xs->pool->cq_lock, flags);
	xskq_prod_cancel_n(xs->pool->cq, n);
	spin_unlock_irqrestore(&xs->pool->cq_lock, flags);
}

static u32 xsk_get_num_desc(struct sk_buff *skb)
{
	return skb ? (long)skb_shinfo(skb)->destructor_arg : 0;
}

static void xsk_destruct_skb(struct sk_buff *skb)
{
	struct xsk_tx_metadata_compl *compl = &skb_shinfo(skb)->xsk_meta;

	if (compl->tx_timestamp) {
		/* sw completion timestamp, not a real one */
		*compl->tx_timestamp = ktime_get_tai_fast_ns();
	}

	xsk_cq_submit_locked(xdp_sk(skb->sk), xsk_get_num_desc(skb));
	sock_wfree(skb);
}

static void xsk_set_destructor_arg(struct sk_buff *skb)
{
	long num = xsk_get_num_desc(xdp_sk(skb->sk)->skb) + 1;

	skb_shinfo(skb)->destructor_arg = (void *)num;
}

static void xsk_consume_skb(struct sk_buff *skb)
{
	struct xdp_sock *xs = xdp_sk(skb->sk);

	skb->destructor = sock_wfree;
	xsk_cq_cancel_locked(xs, xsk_get_num_desc(skb));
	/* Free skb without triggering the perf drop trace */
	consume_skb(skb);
	xs->skb = NULL;
}

static void xsk_drop_skb(struct sk_buff *skb)
{
	xdp_sk(skb->sk)->tx->invalid_descs += xsk_get_num_desc(skb);
	xsk_consume_skb(skb);
}

static struct sk_buff *xsk_build_skb_zerocopy(struct xdp_sock *xs,
					      struct xdp_desc *desc)
{
	struct xsk_buff_pool *pool = xs->pool;
	u32 hr, len, ts, offset, copy, copied;
	struct sk_buff *skb = xs->skb;
	struct page *page;
	void *buffer;
	int err, i;
	u64 addr;

	if (!skb) {
		hr = max(NET_SKB_PAD, L1_CACHE_ALIGN(xs->dev->needed_headroom));

		skb = sock_alloc_send_skb(&xs->sk, hr, 1, &err);
		if (unlikely(!skb))
			return ERR_PTR(err);

		skb_reserve(skb, hr);
	}

	addr = desc->addr;
	len = desc->len;
	ts = pool->unaligned ? len : pool->chunk_size;

	buffer = xsk_buff_raw_get_data(pool, addr);
	offset = offset_in_page(buffer);
	addr = buffer - pool->addrs;

	for (copied = 0, i = skb_shinfo(skb)->nr_frags; copied < len; i++) {
		if (unlikely(i >= MAX_SKB_FRAGS))
			return ERR_PTR(-EOVERFLOW);

		page = pool->umem->pgs[addr >> PAGE_SHIFT];
		get_page(page);

		copy = min_t(u32, PAGE_SIZE - offset, len - copied);
		skb_fill_page_desc(skb, i, page, offset, copy);

		copied += copy;
		addr += copy;
		offset = 0;
	}

	skb->len += len;
	skb->data_len += len;
	skb->truesize += ts;

	refcount_add(ts, &xs->sk.sk_wmem_alloc);

	return skb;
}

static struct sk_buff *xsk_build_skb(struct xdp_sock *xs,
				     struct xdp_desc *desc)
{
	struct xsk_tx_metadata *meta = NULL;
	struct net_device *dev = xs->dev;
	struct sk_buff *skb = xs->skb;
	bool first_frag = false;
	int err;

	if (dev->priv_flags & IFF_TX_SKB_NO_LINEAR) {
		skb = xsk_build_skb_zerocopy(xs, desc);
		if (IS_ERR(skb)) {
			err = PTR_ERR(skb);
			goto free_err;
		}
	} else {
		u32 hr, tr, len;
		void *buffer;

		buffer = xsk_buff_raw_get_data(xs->pool, desc->addr);
		len = desc->len;

		if (!skb) {
			hr = max(NET_SKB_PAD, L1_CACHE_ALIGN(dev->needed_headroom));
			tr = dev->needed_tailroom;
			skb = sock_alloc_send_skb(&xs->sk, hr + len + tr, 1, &err);
			if (unlikely(!skb))
				goto free_err;

			skb_reserve(skb, hr);
			skb_put(skb, len);

			err = skb_store_bits(skb, 0, buffer, len);
			if (unlikely(err)) {
				kfree_skb(skb);
				goto free_err;
			}

			first_frag = true;
		} else {
			int nr_frags = skb_shinfo(skb)->nr_frags;
			struct page *page;
			u8 *vaddr;

			if (unlikely(nr_frags == (MAX_SKB_FRAGS - 1) && xp_mb_desc(desc))) {
				err = -EOVERFLOW;
				goto free_err;
			}

			page = alloc_page(xs->sk.sk_allocation);
			if (unlikely(!page)) {
				err = -EAGAIN;
				goto free_err;
			}

			vaddr = kmap_local_page(page);
			memcpy(vaddr, buffer, len);
			kunmap_local(vaddr);

			skb_add_rx_frag(skb, nr_frags, page, 0, len, PAGE_SIZE);
			refcount_add(PAGE_SIZE, &xs->sk.sk_wmem_alloc);
<<<<<<< HEAD
=======
		}

		if (first_frag && desc->options & XDP_TX_METADATA) {
			if (unlikely(xs->pool->tx_metadata_len == 0)) {
				err = -EINVAL;
				goto free_err;
			}

			meta = buffer - xs->pool->tx_metadata_len;
			if (unlikely(!xsk_buff_valid_tx_metadata(meta))) {
				err = -EINVAL;
				goto free_err;
			}

			if (meta->flags & XDP_TXMD_FLAGS_CHECKSUM) {
				if (unlikely(meta->request.csum_start +
					     meta->request.csum_offset +
					     sizeof(__sum16) > len)) {
					err = -EINVAL;
					goto free_err;
				}

				skb->csum_start = hr + meta->request.csum_start;
				skb->csum_offset = meta->request.csum_offset;
				skb->ip_summed = CHECKSUM_PARTIAL;

				if (unlikely(xs->pool->tx_sw_csum)) {
					err = skb_checksum_help(skb);
					if (err)
						goto free_err;
				}
			}
>>>>>>> 03a22b59
		}
	}

	skb->dev = dev;
	skb->priority = READ_ONCE(xs->sk.sk_priority);
	skb->mark = READ_ONCE(xs->sk.sk_mark);
	skb->destructor = xsk_destruct_skb;
	xsk_tx_metadata_to_compl(meta, &skb_shinfo(skb)->xsk_meta);
	xsk_set_destructor_arg(skb);

	return skb;

free_err:
	if (err == -EOVERFLOW) {
		/* Drop the packet */
		xsk_set_destructor_arg(xs->skb);
		xsk_drop_skb(xs->skb);
		xskq_cons_release(xs->tx);
	} else {
		/* Let application retry */
		xsk_cq_cancel_locked(xs, 1);
	}

	return ERR_PTR(err);
}

static int __xsk_generic_xmit(struct sock *sk)
{
	struct xdp_sock *xs = xdp_sk(sk);
	u32 max_batch = TX_BATCH_SIZE;
	bool sent_frame = false;
	struct xdp_desc desc;
	struct sk_buff *skb;
	int err = 0;

	mutex_lock(&xs->mutex);

	/* Since we dropped the RCU read lock, the socket state might have changed. */
	if (unlikely(!xsk_is_bound(xs))) {
		err = -ENXIO;
		goto out;
	}

	if (xs->queue_id >= xs->dev->real_num_tx_queues)
		goto out;

	while (xskq_cons_peek_desc(xs->tx, &desc, xs->pool)) {
		if (max_batch-- == 0) {
			err = -EAGAIN;
			goto out;
		}

		/* This is the backpressure mechanism for the Tx path.
		 * Reserve space in the completion queue and only proceed
		 * if there is space in it. This avoids having to implement
		 * any buffering in the Tx path.
		 */
		if (xsk_cq_reserve_addr_locked(xs, desc.addr))
			goto out;

		skb = xsk_build_skb(xs, &desc);
		if (IS_ERR(skb)) {
			err = PTR_ERR(skb);
			if (err != -EOVERFLOW)
				goto out;
			err = 0;
			continue;
		}

		xskq_cons_release(xs->tx);

		if (xp_mb_desc(&desc)) {
			xs->skb = skb;
			continue;
		}

		err = __dev_direct_xmit(skb, xs->queue_id);
		if  (err == NETDEV_TX_BUSY) {
			/* Tell user-space to retry the send */
			xskq_cons_cancel_n(xs->tx, xsk_get_num_desc(skb));
			xsk_consume_skb(skb);
			err = -EAGAIN;
			goto out;
		}

		/* Ignore NET_XMIT_CN as packet might have been sent */
		if (err == NET_XMIT_DROP) {
			/* SKB completed but not sent */
			err = -EBUSY;
			xs->skb = NULL;
			goto out;
		}

		sent_frame = true;
		xs->skb = NULL;
	}

	if (xskq_has_descs(xs->tx)) {
		if (xs->skb)
			xsk_drop_skb(xs->skb);
		xskq_cons_release(xs->tx);
	}

out:
	if (sent_frame)
		if (xsk_tx_writeable(xs))
			sk->sk_write_space(sk);

	mutex_unlock(&xs->mutex);
	return err;
}

static int xsk_generic_xmit(struct sock *sk)
{
	int ret;

	/* Drop the RCU lock since the SKB path might sleep. */
	rcu_read_unlock();
	ret = __xsk_generic_xmit(sk);
	/* Reaquire RCU lock before going into common code. */
	rcu_read_lock();

	return ret;
}

static bool xsk_no_wakeup(struct sock *sk)
{
#ifdef CONFIG_NET_RX_BUSY_POLL
	/* Prefer busy-polling, skip the wakeup. */
	return READ_ONCE(sk->sk_prefer_busy_poll) && READ_ONCE(sk->sk_ll_usec) &&
		READ_ONCE(sk->sk_napi_id) >= MIN_NAPI_ID;
#else
	return false;
#endif
}

static int xsk_check_common(struct xdp_sock *xs)
{
	if (unlikely(!xsk_is_bound(xs)))
		return -ENXIO;
	if (unlikely(!(xs->dev->flags & IFF_UP)))
		return -ENETDOWN;

	return 0;
}

static int __xsk_sendmsg(struct socket *sock, struct msghdr *m, size_t total_len)
{
	bool need_wait = !(m->msg_flags & MSG_DONTWAIT);
	struct sock *sk = sock->sk;
	struct xdp_sock *xs = xdp_sk(sk);
	struct xsk_buff_pool *pool;
	int err;

	err = xsk_check_common(xs);
	if (err)
		return err;
	if (unlikely(need_wait))
		return -EOPNOTSUPP;
	if (unlikely(!xs->tx))
		return -ENOBUFS;

	if (sk_can_busy_loop(sk)) {
		if (xs->zc)
			__sk_mark_napi_id_once(sk, xsk_pool_get_napi_id(xs->pool));
		sk_busy_loop(sk, 1); /* only support non-blocking sockets */
	}

	if (xs->zc && xsk_no_wakeup(sk))
		return 0;

	pool = xs->pool;
	if (pool->cached_need_wakeup & XDP_WAKEUP_TX) {
		if (xs->zc)
			return xsk_wakeup(xs, XDP_WAKEUP_TX);
		return xsk_generic_xmit(sk);
	}
	return 0;
}

static int xsk_sendmsg(struct socket *sock, struct msghdr *m, size_t total_len)
{
	int ret;

	rcu_read_lock();
	ret = __xsk_sendmsg(sock, m, total_len);
	rcu_read_unlock();

	return ret;
}

static int __xsk_recvmsg(struct socket *sock, struct msghdr *m, size_t len, int flags)
{
	bool need_wait = !(flags & MSG_DONTWAIT);
	struct sock *sk = sock->sk;
	struct xdp_sock *xs = xdp_sk(sk);
	int err;

	err = xsk_check_common(xs);
	if (err)
		return err;
	if (unlikely(!xs->rx))
		return -ENOBUFS;
	if (unlikely(need_wait))
		return -EOPNOTSUPP;

	if (sk_can_busy_loop(sk))
		sk_busy_loop(sk, 1); /* only support non-blocking sockets */

	if (xsk_no_wakeup(sk))
		return 0;

	if (xs->pool->cached_need_wakeup & XDP_WAKEUP_RX && xs->zc)
		return xsk_wakeup(xs, XDP_WAKEUP_RX);
	return 0;
}

static int xsk_recvmsg(struct socket *sock, struct msghdr *m, size_t len, int flags)
{
	int ret;

	rcu_read_lock();
	ret = __xsk_recvmsg(sock, m, len, flags);
	rcu_read_unlock();

	return ret;
}

static __poll_t xsk_poll(struct file *file, struct socket *sock,
			     struct poll_table_struct *wait)
{
	__poll_t mask = 0;
	struct sock *sk = sock->sk;
	struct xdp_sock *xs = xdp_sk(sk);
	struct xsk_buff_pool *pool;

	sock_poll_wait(file, sock, wait);

	rcu_read_lock();
	if (xsk_check_common(xs))
		goto out;

	pool = xs->pool;

	if (pool->cached_need_wakeup) {
		if (xs->zc)
			xsk_wakeup(xs, pool->cached_need_wakeup);
		else if (xs->tx)
			/* Poll needs to drive Tx also in copy mode */
			xsk_generic_xmit(sk);
	}

	if (xs->rx && !xskq_prod_is_empty(xs->rx))
		mask |= EPOLLIN | EPOLLRDNORM;
	if (xs->tx && xsk_tx_writeable(xs))
		mask |= EPOLLOUT | EPOLLWRNORM;
out:
	rcu_read_unlock();
	return mask;
}

static int xsk_init_queue(u32 entries, struct xsk_queue **queue,
			  bool umem_queue)
{
	struct xsk_queue *q;

	if (entries == 0 || *queue || !is_power_of_2(entries))
		return -EINVAL;

	q = xskq_create(entries, umem_queue);
	if (!q)
		return -ENOMEM;

	/* Make sure queue is ready before it can be seen by others */
	smp_wmb();
	WRITE_ONCE(*queue, q);
	return 0;
}

static void xsk_unbind_dev(struct xdp_sock *xs)
{
	struct net_device *dev = xs->dev;

	if (xs->state != XSK_BOUND)
		return;
	WRITE_ONCE(xs->state, XSK_UNBOUND);

	/* Wait for driver to stop using the xdp socket. */
	xp_del_xsk(xs->pool, xs);
	synchronize_net();
	dev_put(dev);
}

static struct xsk_map *xsk_get_map_list_entry(struct xdp_sock *xs,
					      struct xdp_sock __rcu ***map_entry)
{
	struct xsk_map *map = NULL;
	struct xsk_map_node *node;

	*map_entry = NULL;

	spin_lock_bh(&xs->map_list_lock);
	node = list_first_entry_or_null(&xs->map_list, struct xsk_map_node,
					node);
	if (node) {
		bpf_map_inc(&node->map->map);
		map = node->map;
		*map_entry = node->map_entry;
	}
	spin_unlock_bh(&xs->map_list_lock);
	return map;
}

static void xsk_delete_from_maps(struct xdp_sock *xs)
{
	/* This function removes the current XDP socket from all the
	 * maps it resides in. We need to take extra care here, due to
	 * the two locks involved. Each map has a lock synchronizing
	 * updates to the entries, and each socket has a lock that
	 * synchronizes access to the list of maps (map_list). For
	 * deadlock avoidance the locks need to be taken in the order
	 * "map lock"->"socket map list lock". We start off by
	 * accessing the socket map list, and take a reference to the
	 * map to guarantee existence between the
	 * xsk_get_map_list_entry() and xsk_map_try_sock_delete()
	 * calls. Then we ask the map to remove the socket, which
	 * tries to remove the socket from the map. Note that there
	 * might be updates to the map between
	 * xsk_get_map_list_entry() and xsk_map_try_sock_delete().
	 */
	struct xdp_sock __rcu **map_entry = NULL;
	struct xsk_map *map;

	while ((map = xsk_get_map_list_entry(xs, &map_entry))) {
		xsk_map_try_sock_delete(map, xs, map_entry);
		bpf_map_put(&map->map);
	}
}

static int xsk_release(struct socket *sock)
{
	struct sock *sk = sock->sk;
	struct xdp_sock *xs = xdp_sk(sk);
	struct net *net;

	if (!sk)
		return 0;

	net = sock_net(sk);

	if (xs->skb)
		xsk_drop_skb(xs->skb);

	mutex_lock(&net->xdp.lock);
	sk_del_node_init_rcu(sk);
	mutex_unlock(&net->xdp.lock);

	sock_prot_inuse_add(net, sk->sk_prot, -1);

	xsk_delete_from_maps(xs);
	mutex_lock(&xs->mutex);
	xsk_unbind_dev(xs);
	mutex_unlock(&xs->mutex);

	xskq_destroy(xs->rx);
	xskq_destroy(xs->tx);
	xskq_destroy(xs->fq_tmp);
	xskq_destroy(xs->cq_tmp);

	sock_orphan(sk);
	sock->sk = NULL;

	sock_put(sk);

	return 0;
}

static struct socket *xsk_lookup_xsk_from_fd(int fd)
{
	struct socket *sock;
	int err;

	sock = sockfd_lookup(fd, &err);
	if (!sock)
		return ERR_PTR(-ENOTSOCK);

	if (sock->sk->sk_family != PF_XDP) {
		sockfd_put(sock);
		return ERR_PTR(-ENOPROTOOPT);
	}

	return sock;
}

static bool xsk_validate_queues(struct xdp_sock *xs)
{
	return xs->fq_tmp && xs->cq_tmp;
}

static int xsk_bind(struct socket *sock, struct sockaddr *addr, int addr_len)
{
	struct sockaddr_xdp *sxdp = (struct sockaddr_xdp *)addr;
	struct sock *sk = sock->sk;
	struct xdp_sock *xs = xdp_sk(sk);
	struct net_device *dev;
	int bound_dev_if;
	u32 flags, qid;
	int err = 0;

	if (addr_len < sizeof(struct sockaddr_xdp))
		return -EINVAL;
	if (sxdp->sxdp_family != AF_XDP)
		return -EINVAL;

	flags = sxdp->sxdp_flags;
	if (flags & ~(XDP_SHARED_UMEM | XDP_COPY | XDP_ZEROCOPY |
		      XDP_USE_NEED_WAKEUP | XDP_USE_SG))
		return -EINVAL;

	bound_dev_if = READ_ONCE(sk->sk_bound_dev_if);
	if (bound_dev_if && bound_dev_if != sxdp->sxdp_ifindex)
		return -EINVAL;

	rtnl_lock();
	mutex_lock(&xs->mutex);
	if (xs->state != XSK_READY) {
		err = -EBUSY;
		goto out_release;
	}

	dev = dev_get_by_index(sock_net(sk), sxdp->sxdp_ifindex);
	if (!dev) {
		err = -ENODEV;
		goto out_release;
	}

	if (!xs->rx && !xs->tx) {
		err = -EINVAL;
		goto out_unlock;
	}

	qid = sxdp->sxdp_queue_id;

	if (flags & XDP_SHARED_UMEM) {
		struct xdp_sock *umem_xs;
		struct socket *sock;

		if ((flags & XDP_COPY) || (flags & XDP_ZEROCOPY) ||
		    (flags & XDP_USE_NEED_WAKEUP) || (flags & XDP_USE_SG)) {
			/* Cannot specify flags for shared sockets. */
			err = -EINVAL;
			goto out_unlock;
		}

		if (xs->umem) {
			/* We have already our own. */
			err = -EINVAL;
			goto out_unlock;
		}

		sock = xsk_lookup_xsk_from_fd(sxdp->sxdp_shared_umem_fd);
		if (IS_ERR(sock)) {
			err = PTR_ERR(sock);
			goto out_unlock;
		}

		umem_xs = xdp_sk(sock->sk);
		if (!xsk_is_bound(umem_xs)) {
			err = -EBADF;
			sockfd_put(sock);
			goto out_unlock;
		}

		if (umem_xs->queue_id != qid || umem_xs->dev != dev) {
			/* Share the umem with another socket on another qid
			 * and/or device.
			 */
			xs->pool = xp_create_and_assign_umem(xs,
							     umem_xs->umem);
			if (!xs->pool) {
				err = -ENOMEM;
				sockfd_put(sock);
				goto out_unlock;
			}

			err = xp_assign_dev_shared(xs->pool, umem_xs, dev,
						   qid);
			if (err) {
				xp_destroy(xs->pool);
				xs->pool = NULL;
				sockfd_put(sock);
				goto out_unlock;
			}
		} else {
			/* Share the buffer pool with the other socket. */
			if (xs->fq_tmp || xs->cq_tmp) {
				/* Do not allow setting your own fq or cq. */
				err = -EINVAL;
				sockfd_put(sock);
				goto out_unlock;
			}

			xp_get_pool(umem_xs->pool);
			xs->pool = umem_xs->pool;

			/* If underlying shared umem was created without Tx
			 * ring, allocate Tx descs array that Tx batching API
			 * utilizes
			 */
			if (xs->tx && !xs->pool->tx_descs) {
				err = xp_alloc_tx_descs(xs->pool, xs);
				if (err) {
					xp_put_pool(xs->pool);
					xs->pool = NULL;
					sockfd_put(sock);
					goto out_unlock;
				}
			}
		}

		xdp_get_umem(umem_xs->umem);
		WRITE_ONCE(xs->umem, umem_xs->umem);
		sockfd_put(sock);
	} else if (!xs->umem || !xsk_validate_queues(xs)) {
		err = -EINVAL;
		goto out_unlock;
	} else {
		/* This xsk has its own umem. */
		xs->pool = xp_create_and_assign_umem(xs, xs->umem);
		if (!xs->pool) {
			err = -ENOMEM;
			goto out_unlock;
		}

		err = xp_assign_dev(xs->pool, dev, qid, flags);
		if (err) {
			xp_destroy(xs->pool);
			xs->pool = NULL;
			goto out_unlock;
		}
	}

	/* FQ and CQ are now owned by the buffer pool and cleaned up with it. */
	xs->fq_tmp = NULL;
	xs->cq_tmp = NULL;

	xs->dev = dev;
	xs->zc = xs->umem->zc;
	xs->sg = !!(xs->umem->flags & XDP_UMEM_SG_FLAG);
	xs->queue_id = qid;
	xp_add_xsk(xs->pool, xs);

out_unlock:
	if (err) {
		dev_put(dev);
	} else {
		/* Matches smp_rmb() in bind() for shared umem
		 * sockets, and xsk_is_bound().
		 */
		smp_wmb();
		WRITE_ONCE(xs->state, XSK_BOUND);
	}
out_release:
	mutex_unlock(&xs->mutex);
	rtnl_unlock();
	return err;
}

struct xdp_umem_reg_v1 {
	__u64 addr; /* Start of packet data area */
	__u64 len; /* Length of packet data area */
	__u32 chunk_size;
	__u32 headroom;
};

struct xdp_umem_reg_v2 {
	__u64 addr; /* Start of packet data area */
	__u64 len; /* Length of packet data area */
	__u32 chunk_size;
	__u32 headroom;
	__u32 flags;
};

static int xsk_setsockopt(struct socket *sock, int level, int optname,
			  sockptr_t optval, unsigned int optlen)
{
	struct sock *sk = sock->sk;
	struct xdp_sock *xs = xdp_sk(sk);
	int err;

	if (level != SOL_XDP)
		return -ENOPROTOOPT;

	switch (optname) {
	case XDP_RX_RING:
	case XDP_TX_RING:
	{
		struct xsk_queue **q;
		int entries;

		if (optlen < sizeof(entries))
			return -EINVAL;
		if (copy_from_sockptr(&entries, optval, sizeof(entries)))
			return -EFAULT;

		mutex_lock(&xs->mutex);
		if (xs->state != XSK_READY) {
			mutex_unlock(&xs->mutex);
			return -EBUSY;
		}
		q = (optname == XDP_TX_RING) ? &xs->tx : &xs->rx;
		err = xsk_init_queue(entries, q, false);
		if (!err && optname == XDP_TX_RING)
			/* Tx needs to be explicitly woken up the first time */
			xs->tx->ring->flags |= XDP_RING_NEED_WAKEUP;
		mutex_unlock(&xs->mutex);
		return err;
	}
	case XDP_UMEM_REG:
	{
		size_t mr_size = sizeof(struct xdp_umem_reg);
		struct xdp_umem_reg mr = {};
		struct xdp_umem *umem;

		if (optlen < sizeof(struct xdp_umem_reg_v1))
			return -EINVAL;
		else if (optlen < sizeof(struct xdp_umem_reg_v2))
			mr_size = sizeof(struct xdp_umem_reg_v1);
		else if (optlen < sizeof(mr))
			mr_size = sizeof(struct xdp_umem_reg_v2);

		if (copy_from_sockptr(&mr, optval, mr_size))
			return -EFAULT;

		mutex_lock(&xs->mutex);
		if (xs->state != XSK_READY || xs->umem) {
			mutex_unlock(&xs->mutex);
			return -EBUSY;
		}

		umem = xdp_umem_create(&mr);
		if (IS_ERR(umem)) {
			mutex_unlock(&xs->mutex);
			return PTR_ERR(umem);
		}

		/* Make sure umem is ready before it can be seen by others */
		smp_wmb();
		WRITE_ONCE(xs->umem, umem);
		mutex_unlock(&xs->mutex);
		return 0;
	}
	case XDP_UMEM_FILL_RING:
	case XDP_UMEM_COMPLETION_RING:
	{
		struct xsk_queue **q;
		int entries;

		if (copy_from_sockptr(&entries, optval, sizeof(entries)))
			return -EFAULT;

		mutex_lock(&xs->mutex);
		if (xs->state != XSK_READY) {
			mutex_unlock(&xs->mutex);
			return -EBUSY;
		}

		q = (optname == XDP_UMEM_FILL_RING) ? &xs->fq_tmp :
			&xs->cq_tmp;
		err = xsk_init_queue(entries, q, true);
		mutex_unlock(&xs->mutex);
		return err;
	}
	default:
		break;
	}

	return -ENOPROTOOPT;
}

static void xsk_enter_rxtx_offsets(struct xdp_ring_offset_v1 *ring)
{
	ring->producer = offsetof(struct xdp_rxtx_ring, ptrs.producer);
	ring->consumer = offsetof(struct xdp_rxtx_ring, ptrs.consumer);
	ring->desc = offsetof(struct xdp_rxtx_ring, desc);
}

static void xsk_enter_umem_offsets(struct xdp_ring_offset_v1 *ring)
{
	ring->producer = offsetof(struct xdp_umem_ring, ptrs.producer);
	ring->consumer = offsetof(struct xdp_umem_ring, ptrs.consumer);
	ring->desc = offsetof(struct xdp_umem_ring, desc);
}

struct xdp_statistics_v1 {
	__u64 rx_dropped;
	__u64 rx_invalid_descs;
	__u64 tx_invalid_descs;
};

static int xsk_getsockopt(struct socket *sock, int level, int optname,
			  char __user *optval, int __user *optlen)
{
	struct sock *sk = sock->sk;
	struct xdp_sock *xs = xdp_sk(sk);
	int len;

	if (level != SOL_XDP)
		return -ENOPROTOOPT;

	if (get_user(len, optlen))
		return -EFAULT;
	if (len < 0)
		return -EINVAL;

	switch (optname) {
	case XDP_STATISTICS:
	{
		struct xdp_statistics stats = {};
		bool extra_stats = true;
		size_t stats_size;

		if (len < sizeof(struct xdp_statistics_v1)) {
			return -EINVAL;
		} else if (len < sizeof(stats)) {
			extra_stats = false;
			stats_size = sizeof(struct xdp_statistics_v1);
		} else {
			stats_size = sizeof(stats);
		}

		mutex_lock(&xs->mutex);
		stats.rx_dropped = xs->rx_dropped;
		if (extra_stats) {
			stats.rx_ring_full = xs->rx_queue_full;
			stats.rx_fill_ring_empty_descs =
				xs->pool ? xskq_nb_queue_empty_descs(xs->pool->fq) : 0;
			stats.tx_ring_empty_descs = xskq_nb_queue_empty_descs(xs->tx);
		} else {
			stats.rx_dropped += xs->rx_queue_full;
		}
		stats.rx_invalid_descs = xskq_nb_invalid_descs(xs->rx);
		stats.tx_invalid_descs = xskq_nb_invalid_descs(xs->tx);
		mutex_unlock(&xs->mutex);

		if (copy_to_user(optval, &stats, stats_size))
			return -EFAULT;
		if (put_user(stats_size, optlen))
			return -EFAULT;

		return 0;
	}
	case XDP_MMAP_OFFSETS:
	{
		struct xdp_mmap_offsets off;
		struct xdp_mmap_offsets_v1 off_v1;
		bool flags_supported = true;
		void *to_copy;

		if (len < sizeof(off_v1))
			return -EINVAL;
		else if (len < sizeof(off))
			flags_supported = false;

		if (flags_supported) {
			/* xdp_ring_offset is identical to xdp_ring_offset_v1
			 * except for the flags field added to the end.
			 */
			xsk_enter_rxtx_offsets((struct xdp_ring_offset_v1 *)
					       &off.rx);
			xsk_enter_rxtx_offsets((struct xdp_ring_offset_v1 *)
					       &off.tx);
			xsk_enter_umem_offsets((struct xdp_ring_offset_v1 *)
					       &off.fr);
			xsk_enter_umem_offsets((struct xdp_ring_offset_v1 *)
					       &off.cr);
			off.rx.flags = offsetof(struct xdp_rxtx_ring,
						ptrs.flags);
			off.tx.flags = offsetof(struct xdp_rxtx_ring,
						ptrs.flags);
			off.fr.flags = offsetof(struct xdp_umem_ring,
						ptrs.flags);
			off.cr.flags = offsetof(struct xdp_umem_ring,
						ptrs.flags);

			len = sizeof(off);
			to_copy = &off;
		} else {
			xsk_enter_rxtx_offsets(&off_v1.rx);
			xsk_enter_rxtx_offsets(&off_v1.tx);
			xsk_enter_umem_offsets(&off_v1.fr);
			xsk_enter_umem_offsets(&off_v1.cr);

			len = sizeof(off_v1);
			to_copy = &off_v1;
		}

		if (copy_to_user(optval, to_copy, len))
			return -EFAULT;
		if (put_user(len, optlen))
			return -EFAULT;

		return 0;
	}
	case XDP_OPTIONS:
	{
		struct xdp_options opts = {};

		if (len < sizeof(opts))
			return -EINVAL;

		mutex_lock(&xs->mutex);
		if (xs->zc)
			opts.flags |= XDP_OPTIONS_ZEROCOPY;
		mutex_unlock(&xs->mutex);

		len = sizeof(opts);
		if (copy_to_user(optval, &opts, len))
			return -EFAULT;
		if (put_user(len, optlen))
			return -EFAULT;

		return 0;
	}
	default:
		break;
	}

	return -EOPNOTSUPP;
}

static int xsk_mmap(struct file *file, struct socket *sock,
		    struct vm_area_struct *vma)
{
	loff_t offset = (loff_t)vma->vm_pgoff << PAGE_SHIFT;
	unsigned long size = vma->vm_end - vma->vm_start;
	struct xdp_sock *xs = xdp_sk(sock->sk);
	int state = READ_ONCE(xs->state);
	struct xsk_queue *q = NULL;

	if (state != XSK_READY && state != XSK_BOUND)
		return -EBUSY;

	if (offset == XDP_PGOFF_RX_RING) {
		q = READ_ONCE(xs->rx);
	} else if (offset == XDP_PGOFF_TX_RING) {
		q = READ_ONCE(xs->tx);
	} else {
		/* Matches the smp_wmb() in XDP_UMEM_REG */
		smp_rmb();
		if (offset == XDP_UMEM_PGOFF_FILL_RING)
			q = state == XSK_READY ? READ_ONCE(xs->fq_tmp) :
						 READ_ONCE(xs->pool->fq);
		else if (offset == XDP_UMEM_PGOFF_COMPLETION_RING)
			q = state == XSK_READY ? READ_ONCE(xs->cq_tmp) :
						 READ_ONCE(xs->pool->cq);
	}

	if (!q)
		return -EINVAL;

	/* Matches the smp_wmb() in xsk_init_queue */
	smp_rmb();
	if (size > q->ring_vmalloc_size)
		return -EINVAL;

	return remap_vmalloc_range(vma, q->ring, 0);
}

static int xsk_notifier(struct notifier_block *this,
			unsigned long msg, void *ptr)
{
	struct net_device *dev = netdev_notifier_info_to_dev(ptr);
	struct net *net = dev_net(dev);
	struct sock *sk;

	switch (msg) {
	case NETDEV_UNREGISTER:
		mutex_lock(&net->xdp.lock);
		sk_for_each(sk, &net->xdp.list) {
			struct xdp_sock *xs = xdp_sk(sk);

			mutex_lock(&xs->mutex);
			if (xs->dev == dev) {
				sk->sk_err = ENETDOWN;
				if (!sock_flag(sk, SOCK_DEAD))
					sk_error_report(sk);

				xsk_unbind_dev(xs);

				/* Clear device references. */
				xp_clear_dev(xs->pool);
			}
			mutex_unlock(&xs->mutex);
		}
		mutex_unlock(&net->xdp.lock);
		break;
	}
	return NOTIFY_DONE;
}

static struct proto xsk_proto = {
	.name =		"XDP",
	.owner =	THIS_MODULE,
	.obj_size =	sizeof(struct xdp_sock),
};

static const struct proto_ops xsk_proto_ops = {
	.family		= PF_XDP,
	.owner		= THIS_MODULE,
	.release	= xsk_release,
	.bind		= xsk_bind,
	.connect	= sock_no_connect,
	.socketpair	= sock_no_socketpair,
	.accept		= sock_no_accept,
	.getname	= sock_no_getname,
	.poll		= xsk_poll,
	.ioctl		= sock_no_ioctl,
	.listen		= sock_no_listen,
	.shutdown	= sock_no_shutdown,
	.setsockopt	= xsk_setsockopt,
	.getsockopt	= xsk_getsockopt,
	.sendmsg	= xsk_sendmsg,
	.recvmsg	= xsk_recvmsg,
	.mmap		= xsk_mmap,
};

static void xsk_destruct(struct sock *sk)
{
	struct xdp_sock *xs = xdp_sk(sk);

	if (!sock_flag(sk, SOCK_DEAD))
		return;

	if (!xp_put_pool(xs->pool))
		xdp_put_umem(xs->umem, !xs->pool);
}

static int xsk_create(struct net *net, struct socket *sock, int protocol,
		      int kern)
{
	struct xdp_sock *xs;
	struct sock *sk;

	if (!ns_capable(net->user_ns, CAP_NET_RAW))
		return -EPERM;
	if (sock->type != SOCK_RAW)
		return -ESOCKTNOSUPPORT;

	if (protocol)
		return -EPROTONOSUPPORT;

	sock->state = SS_UNCONNECTED;

	sk = sk_alloc(net, PF_XDP, GFP_KERNEL, &xsk_proto, kern);
	if (!sk)
		return -ENOBUFS;

	sock->ops = &xsk_proto_ops;

	sock_init_data(sock, sk);

	sk->sk_family = PF_XDP;

	sk->sk_destruct = xsk_destruct;

	sock_set_flag(sk, SOCK_RCU_FREE);

	xs = xdp_sk(sk);
	xs->state = XSK_READY;
	mutex_init(&xs->mutex);
	spin_lock_init(&xs->rx_lock);

	INIT_LIST_HEAD(&xs->map_list);
	spin_lock_init(&xs->map_list_lock);

	mutex_lock(&net->xdp.lock);
	sk_add_node_rcu(sk, &net->xdp.list);
	mutex_unlock(&net->xdp.lock);

	sock_prot_inuse_add(net, &xsk_proto, 1);

	return 0;
}

static const struct net_proto_family xsk_family_ops = {
	.family = PF_XDP,
	.create = xsk_create,
	.owner	= THIS_MODULE,
};

static struct notifier_block xsk_netdev_notifier = {
	.notifier_call	= xsk_notifier,
};

static int __net_init xsk_net_init(struct net *net)
{
	mutex_init(&net->xdp.lock);
	INIT_HLIST_HEAD(&net->xdp.list);
	return 0;
}

static void __net_exit xsk_net_exit(struct net *net)
{
	WARN_ON_ONCE(!hlist_empty(&net->xdp.list));
}

static struct pernet_operations xsk_net_ops = {
	.init = xsk_net_init,
	.exit = xsk_net_exit,
};

static int __init xsk_init(void)
{
	int err, cpu;

	err = proto_register(&xsk_proto, 0 /* no slab */);
	if (err)
		goto out;

	err = sock_register(&xsk_family_ops);
	if (err)
		goto out_proto;

	err = register_pernet_subsys(&xsk_net_ops);
	if (err)
		goto out_sk;

	err = register_netdevice_notifier(&xsk_netdev_notifier);
	if (err)
		goto out_pernet;

	for_each_possible_cpu(cpu)
		INIT_LIST_HEAD(&per_cpu(xskmap_flush_list, cpu));
	return 0;

out_pernet:
	unregister_pernet_subsys(&xsk_net_ops);
out_sk:
	sock_unregister(PF_XDP);
out_proto:
	proto_unregister(&xsk_proto);
out:
	return err;
}

fs_initcall(xsk_init);<|MERGE_RESOLUTION|>--- conflicted
+++ resolved
@@ -724,8 +724,6 @@
 
 			skb_add_rx_frag(skb, nr_frags, page, 0, len, PAGE_SIZE);
 			refcount_add(PAGE_SIZE, &xs->sk.sk_wmem_alloc);
-<<<<<<< HEAD
-=======
 		}
 
 		if (first_frag && desc->options & XDP_TX_METADATA) {
@@ -758,7 +756,6 @@
 						goto free_err;
 				}
 			}
->>>>>>> 03a22b59
 		}
 	}
 
