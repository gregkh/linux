--- conflicted
+++ resolved
@@ -170,12 +170,7 @@
 	if (desc->len > pool->chunk_size)
 		return false;
 
-<<<<<<< HEAD
-	if (base_addr >= pool->addrs_cnt || addr >= pool->addrs_cnt ||
-	    addr + desc->len > pool->addrs_cnt ||
-=======
 	if (addr >= pool->addrs_cnt || addr + desc->len > pool->addrs_cnt ||
->>>>>>> 98817289
 	    xp_desc_crosses_non_contig_pg(pool, addr, desc->len))
 		return false;
 
