--- conflicted
+++ resolved
@@ -83,11 +83,7 @@
 		skb = skb_peek(&sk->sk_receive_queue);
 		amount = skb ? skb->len : 0;
 		spin_unlock_irq(&sk->sk_receive_queue.lock);
-<<<<<<< HEAD
-		error = put_user(amount, (int __user *)argp) ? -EFAULT : 0;
-=======
 		error = put_user(amount, (int __user *)argp);
->>>>>>> a6ad5510
 		goto done;
 	}
 	case ATM_SETSC:
