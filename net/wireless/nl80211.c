--- conflicted
+++ resolved
@@ -231,17 +231,10 @@
 	const struct ieee80211_mgmt *mgmt = (void *)data;
 	unsigned int fixedlen, hdrlen;
 	bool s1g_bcn;
-<<<<<<< HEAD
 
 	if (len < offsetofend(typeof(*mgmt), frame_control))
 		goto err;
 
-=======
-
-	if (len < offsetofend(typeof(*mgmt), frame_control))
-		goto err;
-
->>>>>>> 4bcf3b75
 	s1g_bcn = ieee80211_is_s1g_beacon(mgmt->frame_control);
 	if (s1g_bcn) {
 		fixedlen = offsetof(struct ieee80211_ext,
