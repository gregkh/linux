// SPDX-License-Identifier: GPL-2.0-only
/*
 * This is the linux wireless configuration interface.
 *
 * Copyright 2006-2010		Johannes Berg <johannes@sipsolutions.net>
 * Copyright 2013-2014  Intel Mobile Communications GmbH
 * Copyright 2015-2017	Intel Deutschland GmbH
 * Copyright (C) 2018-2024 Intel Corporation
 */

#define pr_fmt(fmt) KBUILD_MODNAME ": " fmt

#include <linux/if.h>
#include <linux/module.h>
#include <linux/err.h>
#include <linux/list.h>
#include <linux/slab.h>
#include <linux/nl80211.h>
#include <linux/debugfs.h>
#include <linux/notifier.h>
#include <linux/device.h>
#include <linux/etherdevice.h>
#include <linux/rtnetlink.h>
#include <linux/sched.h>
#include <net/genetlink.h>
#include <net/cfg80211.h>
#include "nl80211.h"
#include "core.h"
#include "sysfs.h"
#include "debugfs.h"
#include "wext-compat.h"
#include "rdev-ops.h"

/* name for sysfs, %d is appended */
#define PHY_NAME "phy"

MODULE_AUTHOR("Johannes Berg");
MODULE_LICENSE("GPL");
MODULE_DESCRIPTION("wireless configuration support");
MODULE_ALIAS_GENL_FAMILY(NL80211_GENL_NAME);

/* RCU-protected (and RTNL for writers) */
LIST_HEAD(cfg80211_rdev_list);
int cfg80211_rdev_list_generation;

/* for debugfs */
static struct dentry *ieee80211_debugfs_dir;

/* for the cleanup, scan and event works */
struct workqueue_struct *cfg80211_wq;

static bool cfg80211_disable_40mhz_24ghz;
module_param(cfg80211_disable_40mhz_24ghz, bool, 0644);
MODULE_PARM_DESC(cfg80211_disable_40mhz_24ghz,
		 "Disable 40MHz support in the 2.4GHz band");

struct cfg80211_registered_device *cfg80211_rdev_by_wiphy_idx(int wiphy_idx)
{
	struct cfg80211_registered_device *result = NULL, *rdev;

	ASSERT_RTNL();

	for_each_rdev(rdev) {
		if (rdev->wiphy_idx == wiphy_idx) {
			result = rdev;
			break;
		}
	}

	return result;
}

int get_wiphy_idx(struct wiphy *wiphy)
{
	struct cfg80211_registered_device *rdev = wiphy_to_rdev(wiphy);

	return rdev->wiphy_idx;
}

struct wiphy *wiphy_idx_to_wiphy(int wiphy_idx)
{
	struct cfg80211_registered_device *rdev;

	ASSERT_RTNL();

	rdev = cfg80211_rdev_by_wiphy_idx(wiphy_idx);
	if (!rdev)
		return NULL;
	return &rdev->wiphy;
}

static int cfg80211_dev_check_name(struct cfg80211_registered_device *rdev,
				   const char *newname)
{
	struct cfg80211_registered_device *rdev2;
	int wiphy_idx, taken = -1, digits;

	ASSERT_RTNL();

	if (strlen(newname) > NL80211_WIPHY_NAME_MAXLEN)
		return -EINVAL;

	/* prohibit calling the thing phy%d when %d is not its number */
	sscanf(newname, PHY_NAME "%d%n", &wiphy_idx, &taken);
	if (taken == strlen(newname) && wiphy_idx != rdev->wiphy_idx) {
		/* count number of places needed to print wiphy_idx */
		digits = 1;
		while (wiphy_idx /= 10)
			digits++;
		/*
		 * deny the name if it is phy<idx> where <idx> is printed
		 * without leading zeroes. taken == strlen(newname) here
		 */
		if (taken == strlen(PHY_NAME) + digits)
			return -EINVAL;
	}

	/* Ensure another device does not already have this name. */
	for_each_rdev(rdev2)
		if (strcmp(newname, wiphy_name(&rdev2->wiphy)) == 0)
			return -EINVAL;

	return 0;
}

int cfg80211_dev_rename(struct cfg80211_registered_device *rdev,
			char *newname)
{
	int result;

	ASSERT_RTNL();
	lockdep_assert_wiphy(&rdev->wiphy);

	/* Ignore nop renames */
	if (strcmp(newname, wiphy_name(&rdev->wiphy)) == 0)
		return 0;

	result = cfg80211_dev_check_name(rdev, newname);
	if (result < 0)
		return result;

	result = device_rename(&rdev->wiphy.dev, newname);
	if (result)
		return result;

	if (!IS_ERR_OR_NULL(rdev->wiphy.debugfsdir))
		debugfs_rename(rdev->wiphy.debugfsdir->d_parent,
			       rdev->wiphy.debugfsdir,
			       rdev->wiphy.debugfsdir->d_parent, newname);

	nl80211_notify_wiphy(rdev, NL80211_CMD_NEW_WIPHY);

	return 0;
}

int cfg80211_switch_netns(struct cfg80211_registered_device *rdev,
			  struct net *net)
{
	struct wireless_dev *wdev;
	int err = 0;

	if (!(rdev->wiphy.flags & WIPHY_FLAG_NETNS_OK))
		return -EOPNOTSUPP;

	list_for_each_entry(wdev, &rdev->wiphy.wdev_list, list) {
		if (!wdev->netdev)
			continue;
		wdev->netdev->netns_local = false;
		err = dev_change_net_namespace(wdev->netdev, net, "wlan%d");
		if (err)
			break;
		wdev->netdev->netns_local = true;
	}

	if (err) {
		/* failed -- clean up to old netns */
		net = wiphy_net(&rdev->wiphy);

		list_for_each_entry_continue_reverse(wdev,
						     &rdev->wiphy.wdev_list,
						     list) {
			if (!wdev->netdev)
				continue;
			wdev->netdev->netns_local = false;
			err = dev_change_net_namespace(wdev->netdev, net,
							"wlan%d");
			WARN_ON(err);
			wdev->netdev->netns_local = true;
		}

		return err;
	}

	wiphy_lock(&rdev->wiphy);
	list_for_each_entry(wdev, &rdev->wiphy.wdev_list, list) {
		if (!wdev->netdev)
			continue;
		nl80211_notify_iface(rdev, wdev, NL80211_CMD_DEL_INTERFACE);
	}

	nl80211_notify_wiphy(rdev, NL80211_CMD_DEL_WIPHY);

	wiphy_net_set(&rdev->wiphy, net);

	err = device_rename(&rdev->wiphy.dev, dev_name(&rdev->wiphy.dev));
	WARN_ON(err);

	nl80211_notify_wiphy(rdev, NL80211_CMD_NEW_WIPHY);

	list_for_each_entry(wdev, &rdev->wiphy.wdev_list, list) {
		if (!wdev->netdev)
			continue;
		nl80211_notify_iface(rdev, wdev, NL80211_CMD_NEW_INTERFACE);
	}
	wiphy_unlock(&rdev->wiphy);

	return 0;
}

static void cfg80211_rfkill_poll(struct rfkill *rfkill, void *data)
{
	struct cfg80211_registered_device *rdev = data;

	wiphy_lock(&rdev->wiphy);
	rdev_rfkill_poll(rdev);
	wiphy_unlock(&rdev->wiphy);
}

void cfg80211_stop_p2p_device(struct cfg80211_registered_device *rdev,
			      struct wireless_dev *wdev)
{
	lockdep_assert_held(&rdev->wiphy.mtx);

	if (WARN_ON(wdev->iftype != NL80211_IFTYPE_P2P_DEVICE))
		return;

	if (!wdev_running(wdev))
		return;

	rdev_stop_p2p_device(rdev, wdev);
	wdev->is_running = false;

	rdev->opencount--;

	if (rdev->scan_req && rdev->scan_req->wdev == wdev) {
		if (WARN_ON(!rdev->scan_req->notified &&
			    (!rdev->int_scan_req ||
			     !rdev->int_scan_req->notified)))
			rdev->scan_req->info.aborted = true;
		___cfg80211_scan_done(rdev, false);
	}
}

void cfg80211_stop_nan(struct cfg80211_registered_device *rdev,
		       struct wireless_dev *wdev)
{
	lockdep_assert_held(&rdev->wiphy.mtx);

	if (WARN_ON(wdev->iftype != NL80211_IFTYPE_NAN))
		return;

	if (!wdev_running(wdev))
		return;

	rdev_stop_nan(rdev, wdev);
	wdev->is_running = false;

	rdev->opencount--;
}

void cfg80211_shutdown_all_interfaces(struct wiphy *wiphy)
{
	struct cfg80211_registered_device *rdev = wiphy_to_rdev(wiphy);
	struct wireless_dev *wdev;

	ASSERT_RTNL();

	list_for_each_entry(wdev, &rdev->wiphy.wdev_list, list) {
		if (wdev->netdev) {
			dev_close(wdev->netdev);
			continue;
		}

		/* otherwise, check iftype */

		wiphy_lock(wiphy);

		switch (wdev->iftype) {
		case NL80211_IFTYPE_P2P_DEVICE:
			cfg80211_stop_p2p_device(rdev, wdev);
			break;
		case NL80211_IFTYPE_NAN:
			cfg80211_stop_nan(rdev, wdev);
			break;
		default:
			break;
		}

		wiphy_unlock(wiphy);
	}
}
EXPORT_SYMBOL_GPL(cfg80211_shutdown_all_interfaces);

static int cfg80211_rfkill_set_block(void *data, bool blocked)
{
	struct cfg80211_registered_device *rdev = data;

	if (!blocked)
		return 0;

	rtnl_lock();
	cfg80211_shutdown_all_interfaces(&rdev->wiphy);
	rtnl_unlock();

	return 0;
}

static void cfg80211_rfkill_block_work(struct work_struct *work)
{
	struct cfg80211_registered_device *rdev;

	rdev = container_of(work, struct cfg80211_registered_device,
			    rfkill_block);
	cfg80211_rfkill_set_block(rdev, true);
}

static void cfg80211_event_work(struct work_struct *work)
{
	struct cfg80211_registered_device *rdev;

	rdev = container_of(work, struct cfg80211_registered_device,
			    event_work);

	wiphy_lock(&rdev->wiphy);
	cfg80211_process_rdev_events(rdev);
	wiphy_unlock(&rdev->wiphy);
}

void cfg80211_destroy_ifaces(struct cfg80211_registered_device *rdev)
{
	struct wireless_dev *wdev, *tmp;

	ASSERT_RTNL();

	list_for_each_entry_safe(wdev, tmp, &rdev->wiphy.wdev_list, list) {
		if (wdev->nl_owner_dead) {
			if (wdev->netdev)
				dev_close(wdev->netdev);

			wiphy_lock(&rdev->wiphy);
			cfg80211_leave(rdev, wdev);
			cfg80211_remove_virtual_intf(rdev, wdev);
			wiphy_unlock(&rdev->wiphy);
		}
	}
}

static void cfg80211_destroy_iface_wk(struct work_struct *work)
{
	struct cfg80211_registered_device *rdev;

	rdev = container_of(work, struct cfg80211_registered_device,
			    destroy_work);

	rtnl_lock();
	cfg80211_destroy_ifaces(rdev);
	rtnl_unlock();
}

static void cfg80211_sched_scan_stop_wk(struct wiphy *wiphy,
					struct wiphy_work *work)
{
	struct cfg80211_registered_device *rdev;
	struct cfg80211_sched_scan_request *req, *tmp;

	rdev = container_of(work, struct cfg80211_registered_device,
			   sched_scan_stop_wk);

	list_for_each_entry_safe(req, tmp, &rdev->sched_scan_req_list, list) {
		if (req->nl_owner_dead)
			cfg80211_stop_sched_scan_req(rdev, req, false);
	}
}

static void cfg80211_propagate_radar_detect_wk(struct work_struct *work)
{
	struct cfg80211_registered_device *rdev;

	rdev = container_of(work, struct cfg80211_registered_device,
			    propagate_radar_detect_wk);

	rtnl_lock();

	regulatory_propagate_dfs_state(&rdev->wiphy, &rdev->radar_chandef,
				       NL80211_DFS_UNAVAILABLE,
				       NL80211_RADAR_DETECTED);

	rtnl_unlock();
}

static void cfg80211_propagate_cac_done_wk(struct work_struct *work)
{
	struct cfg80211_registered_device *rdev;

	rdev = container_of(work, struct cfg80211_registered_device,
			    propagate_cac_done_wk);

	rtnl_lock();

	regulatory_propagate_dfs_state(&rdev->wiphy, &rdev->cac_done_chandef,
				       NL80211_DFS_AVAILABLE,
				       NL80211_RADAR_CAC_FINISHED);

	rtnl_unlock();
}

static void cfg80211_wiphy_work(struct work_struct *work)
{
	struct cfg80211_registered_device *rdev;
	struct wiphy_work *wk;

	rdev = container_of(work, struct cfg80211_registered_device, wiphy_work);

	trace_wiphy_work_worker_start(&rdev->wiphy);

	wiphy_lock(&rdev->wiphy);
	if (rdev->suspended)
		goto out;

	spin_lock_irq(&rdev->wiphy_work_lock);
	wk = list_first_entry_or_null(&rdev->wiphy_work_list,
				      struct wiphy_work, entry);
	if (wk) {
		list_del_init(&wk->entry);
		if (!list_empty(&rdev->wiphy_work_list))
			queue_work(system_unbound_wq, work);
		spin_unlock_irq(&rdev->wiphy_work_lock);

		trace_wiphy_work_run(&rdev->wiphy, wk);
		wk->func(&rdev->wiphy, wk);
	} else {
		spin_unlock_irq(&rdev->wiphy_work_lock);
	}
out:
	wiphy_unlock(&rdev->wiphy);
}

/* exported functions */

struct wiphy *wiphy_new_nm(const struct cfg80211_ops *ops, int sizeof_priv,
			   const char *requested_name)
{
	static atomic_t wiphy_counter = ATOMIC_INIT(0);

	struct cfg80211_registered_device *rdev;
	int alloc_size;

	WARN_ON(ops->add_key && (!ops->del_key || !ops->set_default_key));
	WARN_ON(ops->auth && (!ops->assoc || !ops->deauth || !ops->disassoc));
	WARN_ON(ops->connect && !ops->disconnect);
	WARN_ON(ops->join_ibss && !ops->leave_ibss);
	WARN_ON(ops->add_virtual_intf && !ops->del_virtual_intf);
	WARN_ON(ops->add_station && !ops->del_station);
	WARN_ON(ops->add_mpath && !ops->del_mpath);
	WARN_ON(ops->join_mesh && !ops->leave_mesh);
	WARN_ON(ops->start_p2p_device && !ops->stop_p2p_device);
	WARN_ON(ops->start_ap && !ops->stop_ap);
	WARN_ON(ops->join_ocb && !ops->leave_ocb);
	WARN_ON(ops->suspend && !ops->resume);
	WARN_ON(ops->sched_scan_start && !ops->sched_scan_stop);
	WARN_ON(ops->remain_on_channel && !ops->cancel_remain_on_channel);
	WARN_ON(ops->tdls_channel_switch && !ops->tdls_cancel_channel_switch);
	WARN_ON(ops->add_tx_ts && !ops->del_tx_ts);

	alloc_size = sizeof(*rdev) + sizeof_priv;

	rdev = kzalloc(alloc_size, GFP_KERNEL);
	if (!rdev)
		return NULL;

	rdev->ops = ops;

	rdev->wiphy_idx = atomic_inc_return(&wiphy_counter);

	if (unlikely(rdev->wiphy_idx < 0)) {
		/* ugh, wrapped! */
		atomic_dec(&wiphy_counter);
		kfree(rdev);
		return NULL;
	}

	/* atomic_inc_return makes it start at 1, make it start at 0 */
	rdev->wiphy_idx--;

	/* give it a proper name */
	if (requested_name && requested_name[0]) {
		int rv;

		rtnl_lock();
		rv = cfg80211_dev_check_name(rdev, requested_name);

		if (rv < 0) {
			rtnl_unlock();
			goto use_default_name;
		}

		rv = dev_set_name(&rdev->wiphy.dev, "%s", requested_name);
		rtnl_unlock();
		if (rv)
			goto use_default_name;
	} else {
		int rv;

use_default_name:
		/* NOTE:  This is *probably* safe w/out holding rtnl because of
		 * the restrictions on phy names.  Probably this call could
		 * fail if some other part of the kernel (re)named a device
		 * phyX.  But, might should add some locking and check return
		 * value, and use a different name if this one exists?
		 */
		rv = dev_set_name(&rdev->wiphy.dev, PHY_NAME "%d", rdev->wiphy_idx);
		if (rv < 0) {
			kfree(rdev);
			return NULL;
		}
	}

	mutex_init(&rdev->wiphy.mtx);
	INIT_LIST_HEAD(&rdev->wiphy.wdev_list);
	INIT_LIST_HEAD(&rdev->beacon_registrations);
	spin_lock_init(&rdev->beacon_registrations_lock);
	spin_lock_init(&rdev->bss_lock);
	INIT_LIST_HEAD(&rdev->bss_list);
	INIT_LIST_HEAD(&rdev->sched_scan_req_list);
	wiphy_work_init(&rdev->scan_done_wk, __cfg80211_scan_done);
	INIT_DELAYED_WORK(&rdev->dfs_update_channels_wk,
			  cfg80211_dfs_channels_update_work);
#ifdef CONFIG_CFG80211_WEXT
	rdev->wiphy.wext = &cfg80211_wext_handler;
#endif

	device_initialize(&rdev->wiphy.dev);
	rdev->wiphy.dev.class = &ieee80211_class;
	rdev->wiphy.dev.platform_data = rdev;
	device_enable_async_suspend(&rdev->wiphy.dev);

	INIT_WORK(&rdev->destroy_work, cfg80211_destroy_iface_wk);
	wiphy_work_init(&rdev->sched_scan_stop_wk, cfg80211_sched_scan_stop_wk);
	INIT_WORK(&rdev->sched_scan_res_wk, cfg80211_sched_scan_results_wk);
	INIT_WORK(&rdev->propagate_radar_detect_wk,
		  cfg80211_propagate_radar_detect_wk);
	INIT_WORK(&rdev->propagate_cac_done_wk, cfg80211_propagate_cac_done_wk);
	INIT_WORK(&rdev->mgmt_registrations_update_wk,
		  cfg80211_mgmt_registrations_update_wk);
	spin_lock_init(&rdev->mgmt_registrations_lock);

#ifdef CONFIG_CFG80211_DEFAULT_PS
	rdev->wiphy.flags |= WIPHY_FLAG_PS_ON_BY_DEFAULT;
#endif

	wiphy_net_set(&rdev->wiphy, &init_net);

	rdev->rfkill_ops.set_block = cfg80211_rfkill_set_block;
	rdev->wiphy.rfkill = rfkill_alloc(dev_name(&rdev->wiphy.dev),
					  &rdev->wiphy.dev, RFKILL_TYPE_WLAN,
					  &rdev->rfkill_ops, rdev);

	if (!rdev->wiphy.rfkill) {
		wiphy_free(&rdev->wiphy);
		return NULL;
	}

	INIT_WORK(&rdev->wiphy_work, cfg80211_wiphy_work);
	INIT_LIST_HEAD(&rdev->wiphy_work_list);
	spin_lock_init(&rdev->wiphy_work_lock);
	INIT_WORK(&rdev->rfkill_block, cfg80211_rfkill_block_work);
	INIT_WORK(&rdev->conn_work, cfg80211_conn_work);
	INIT_WORK(&rdev->event_work, cfg80211_event_work);
	INIT_WORK(&rdev->background_cac_abort_wk,
		  cfg80211_background_cac_abort_wk);
	INIT_DELAYED_WORK(&rdev->background_cac_done_wk,
			  cfg80211_background_cac_done_wk);

	init_waitqueue_head(&rdev->dev_wait);

	/*
	 * Initialize wiphy parameters to IEEE 802.11 MIB default values.
	 * Fragmentation and RTS threshold are disabled by default with the
	 * special -1 value.
	 */
	rdev->wiphy.retry_short = 7;
	rdev->wiphy.retry_long = 4;
	rdev->wiphy.frag_threshold = (u32) -1;
	rdev->wiphy.rts_threshold = (u32) -1;
	rdev->wiphy.coverage_class = 0;

	rdev->wiphy.max_num_csa_counters = 1;

	rdev->wiphy.max_sched_scan_plans = 1;
	rdev->wiphy.max_sched_scan_plan_interval = U32_MAX;

	return &rdev->wiphy;
}
EXPORT_SYMBOL(wiphy_new_nm);

static
int wiphy_verify_iface_combinations(struct wiphy *wiphy,
				    const struct ieee80211_iface_combination *iface_comb,
				    int n_iface_comb,
				    bool combined_radio)
{
	const struct ieee80211_iface_combination *c;
	int i, j;

	for (i = 0; i < n_iface_comb; i++) {
		u32 cnt = 0;
		u16 all_iftypes = 0;

		c = &iface_comb[i];

		/*
		 * Combinations with just one interface aren't real,
		 * however we make an exception for DFS.
		 */
		if (WARN_ON((c->max_interfaces < 2) && !c->radar_detect_widths))
			return -EINVAL;

		/* Need at least one channel */
		if (WARN_ON(!c->num_different_channels))
			return -EINVAL;

		/* DFS only works on one channel. Avoid this check
		 * for multi-radio global combination, since it hold
		 * the capabilities of all radio combinations.
		 */
		if (!combined_radio &&
		    WARN_ON(c->radar_detect_widths &&
			    c->num_different_channels > 1))
			return -EINVAL;

		if (WARN_ON(!c->n_limits))
			return -EINVAL;

		for (j = 0; j < c->n_limits; j++) {
			u16 types = c->limits[j].types;

			/* interface types shouldn't overlap */
			if (WARN_ON(types & all_iftypes))
				return -EINVAL;
			all_iftypes |= types;

			if (WARN_ON(!c->limits[j].max))
				return -EINVAL;

			/* Shouldn't list software iftypes in combinations! */
			if (WARN_ON(wiphy->software_iftypes & types))
				return -EINVAL;

			/* Only a single P2P_DEVICE can be allowed, avoid this
			 * check for multi-radio global combination, since it
			 * hold the capabilities of all radio combinations.
			 */
			if (!combined_radio &&
			    WARN_ON(types & BIT(NL80211_IFTYPE_P2P_DEVICE) &&
				    c->limits[j].max > 1))
				return -EINVAL;

			/* Only a single NAN can be allowed, avoid this
			 * check for multi-radio global combination, since it
			 * hold the capabilities of all radio combinations.
			 */
			if (!combined_radio &&
			    WARN_ON(types & BIT(NL80211_IFTYPE_NAN) &&
				    c->limits[j].max > 1))
				return -EINVAL;

			/*
			 * This isn't well-defined right now. If you have an
			 * IBSS interface, then its beacon interval may change
			 * by joining other networks, and nothing prevents it
			 * from doing that.
			 * So technically we probably shouldn't even allow AP
			 * and IBSS in the same interface, but it seems that
			 * some drivers support that, possibly only with fixed
			 * beacon intervals for IBSS.
			 */
			if (WARN_ON(types & BIT(NL80211_IFTYPE_ADHOC) &&
				    c->beacon_int_min_gcd)) {
				return -EINVAL;
			}

			cnt += c->limits[j].max;
			/*
			 * Don't advertise an unsupported type
			 * in a combination.
			 */
			if (WARN_ON((wiphy->interface_modes & types) != types))
				return -EINVAL;
		}

		if (WARN_ON(all_iftypes & BIT(NL80211_IFTYPE_WDS)))
			return -EINVAL;

		/* You can't even choose that many! */
		if (WARN_ON(cnt < c->max_interfaces))
			return -EINVAL;
	}

	return 0;
}

static int wiphy_verify_combinations(struct wiphy *wiphy)
{
	int i, ret;
	bool combined_radio = false;

	if (wiphy->n_radio) {
		for (i = 0; i < wiphy->n_radio; i++) {
			const struct wiphy_radio *radio = &wiphy->radio[i];

			ret = wiphy_verify_iface_combinations(wiphy,
							      radio->iface_combinations,
							      radio->n_iface_combinations,
							      false);
			if (ret)
				return ret;
		}

		combined_radio = true;
	}

	ret = wiphy_verify_iface_combinations(wiphy,
					      wiphy->iface_combinations,
					      wiphy->n_iface_combinations,
					      combined_radio);

	return ret;
}

int wiphy_register(struct wiphy *wiphy)
{
	struct cfg80211_registered_device *rdev = wiphy_to_rdev(wiphy);
	int res;
	enum nl80211_band band;
	struct ieee80211_supported_band *sband;
	bool have_band = false;
	int i;
	u16 ifmodes = wiphy->interface_modes;

#ifdef CONFIG_PM
	if (WARN_ON(wiphy->wowlan &&
		    (wiphy->wowlan->flags & WIPHY_WOWLAN_GTK_REKEY_FAILURE) &&
		    !(wiphy->wowlan->flags & WIPHY_WOWLAN_SUPPORTS_GTK_REKEY)))
		return -EINVAL;
	if (WARN_ON(wiphy->wowlan &&
		    !wiphy->wowlan->flags && !wiphy->wowlan->n_patterns &&
		    !wiphy->wowlan->tcp))
		return -EINVAL;
#endif
	if (WARN_ON((wiphy->features & NL80211_FEATURE_TDLS_CHANNEL_SWITCH) &&
		    (!rdev->ops->tdls_channel_switch ||
		     !rdev->ops->tdls_cancel_channel_switch)))
		return -EINVAL;

	if (WARN_ON((wiphy->interface_modes & BIT(NL80211_IFTYPE_NAN)) &&
		    (!rdev->ops->start_nan || !rdev->ops->stop_nan ||
		     !rdev->ops->add_nan_func || !rdev->ops->del_nan_func ||
		     !(wiphy->nan_supported_bands & BIT(NL80211_BAND_2GHZ)))))
		return -EINVAL;

	if (WARN_ON(wiphy->interface_modes & BIT(NL80211_IFTYPE_WDS)))
		return -EINVAL;

	if (WARN_ON(wiphy->pmsr_capa && !wiphy->pmsr_capa->ftm.supported))
		return -EINVAL;

	if (wiphy->pmsr_capa && wiphy->pmsr_capa->ftm.supported) {
		if (WARN_ON(!wiphy->pmsr_capa->ftm.asap &&
			    !wiphy->pmsr_capa->ftm.non_asap))
			return -EINVAL;
		if (WARN_ON(!wiphy->pmsr_capa->ftm.preambles ||
			    !wiphy->pmsr_capa->ftm.bandwidths))
			return -EINVAL;
		if (WARN_ON(wiphy->pmsr_capa->ftm.preambles &
				~(BIT(NL80211_PREAMBLE_LEGACY) |
				  BIT(NL80211_PREAMBLE_HT) |
				  BIT(NL80211_PREAMBLE_VHT) |
				  BIT(NL80211_PREAMBLE_HE) |
				  BIT(NL80211_PREAMBLE_DMG))))
			return -EINVAL;
		if (WARN_ON((wiphy->pmsr_capa->ftm.trigger_based ||
			     wiphy->pmsr_capa->ftm.non_trigger_based) &&
			    !(wiphy->pmsr_capa->ftm.preambles &
			      BIT(NL80211_PREAMBLE_HE))))
			return -EINVAL;
		if (WARN_ON(wiphy->pmsr_capa->ftm.bandwidths &
				~(BIT(NL80211_CHAN_WIDTH_20_NOHT) |
				  BIT(NL80211_CHAN_WIDTH_20) |
				  BIT(NL80211_CHAN_WIDTH_40) |
				  BIT(NL80211_CHAN_WIDTH_80) |
				  BIT(NL80211_CHAN_WIDTH_80P80) |
				  BIT(NL80211_CHAN_WIDTH_160) |
				  BIT(NL80211_CHAN_WIDTH_5) |
				  BIT(NL80211_CHAN_WIDTH_10))))
			return -EINVAL;
	}

	if (WARN_ON((wiphy->regulatory_flags & REGULATORY_WIPHY_SELF_MANAGED) &&
		    (wiphy->regulatory_flags &
					(REGULATORY_CUSTOM_REG |
					 REGULATORY_STRICT_REG |
					 REGULATORY_COUNTRY_IE_FOLLOW_POWER |
					 REGULATORY_COUNTRY_IE_IGNORE))))
		return -EINVAL;

	if (WARN_ON(wiphy->coalesce &&
		    (!wiphy->coalesce->n_rules ||
		     !wiphy->coalesce->n_patterns) &&
		    (!wiphy->coalesce->pattern_min_len ||
		     wiphy->coalesce->pattern_min_len >
			wiphy->coalesce->pattern_max_len)))
		return -EINVAL;

	if (WARN_ON(wiphy->ap_sme_capa &&
		    !(wiphy->flags & WIPHY_FLAG_HAVE_AP_SME)))
		return -EINVAL;

	if (WARN_ON(wiphy->addresses && !wiphy->n_addresses))
		return -EINVAL;

	if (WARN_ON(wiphy->addresses &&
		    !is_zero_ether_addr(wiphy->perm_addr) &&
		    memcmp(wiphy->perm_addr, wiphy->addresses[0].addr,
			   ETH_ALEN)))
		return -EINVAL;

	if (WARN_ON(wiphy->max_acl_mac_addrs &&
		    (!(wiphy->flags & WIPHY_FLAG_HAVE_AP_SME) ||
		     !rdev->ops->set_mac_acl)))
		return -EINVAL;

	/* assure only valid behaviours are flagged by driver
	 * hence subtract 2 as bit 0 is invalid.
	 */
	if (WARN_ON(wiphy->bss_select_support &&
		    (wiphy->bss_select_support & ~(BIT(__NL80211_BSS_SELECT_ATTR_AFTER_LAST) - 2))))
		return -EINVAL;

	if (WARN_ON(wiphy_ext_feature_isset(&rdev->wiphy,
					    NL80211_EXT_FEATURE_4WAY_HANDSHAKE_STA_1X) &&
		    (!rdev->ops->set_pmk || !rdev->ops->del_pmk)))
		return -EINVAL;

	if (WARN_ON(!(rdev->wiphy.flags & WIPHY_FLAG_SUPPORTS_FW_ROAM) &&
		    rdev->ops->update_connect_params))
		return -EINVAL;

	if (wiphy->addresses)
		memcpy(wiphy->perm_addr, wiphy->addresses[0].addr, ETH_ALEN);

	/* sanity check ifmodes */
	WARN_ON(!ifmodes);
	ifmodes &= ((1 << NUM_NL80211_IFTYPES) - 1) & ~1;
	if (WARN_ON(ifmodes != wiphy->interface_modes))
		wiphy->interface_modes = ifmodes;

	res = wiphy_verify_combinations(wiphy);
	if (res)
		return res;

	/* sanity check supported bands/channels */
	for (band = 0; band < NUM_NL80211_BANDS; band++) {
		const struct ieee80211_sband_iftype_data *iftd;
		u16 types = 0;
		bool have_he = false;

		sband = wiphy->bands[band];
		if (!sband)
			continue;

		sband->band = band;
		if (WARN_ON(!sband->n_channels))
			return -EINVAL;
		/*
		 * on 60GHz or sub-1Ghz band, there are no legacy rates, so
		 * n_bitrates is 0
		 */
		if (WARN_ON((band != NL80211_BAND_60GHZ &&
			     band != NL80211_BAND_S1GHZ) &&
			    !sband->n_bitrates))
			return -EINVAL;

		if (WARN_ON(band == NL80211_BAND_6GHZ &&
			    (sband->ht_cap.ht_supported ||
			     sband->vht_cap.vht_supported)))
			return -EINVAL;

		/*
		 * Since cfg80211_disable_40mhz_24ghz is global, we can
		 * modify the sband's ht data even if the driver uses a
		 * global structure for that.
		 */
		if (cfg80211_disable_40mhz_24ghz &&
		    band == NL80211_BAND_2GHZ &&
		    sband->ht_cap.ht_supported) {
			sband->ht_cap.cap &= ~IEEE80211_HT_CAP_SUP_WIDTH_20_40;
			sband->ht_cap.cap &= ~IEEE80211_HT_CAP_SGI_40;
		}

		/*
		 * Since we use a u32 for rate bitmaps in
		 * ieee80211_get_response_rate, we cannot
		 * have more than 32 legacy rates.
		 */
		if (WARN_ON(sband->n_bitrates > 32))
			return -EINVAL;

		for (i = 0; i < sband->n_channels; i++) {
			sband->channels[i].orig_flags =
				sband->channels[i].flags;
			sband->channels[i].orig_mag = INT_MAX;
			sband->channels[i].orig_mpwr =
				sband->channels[i].max_power;
			sband->channels[i].band = band;

			if (WARN_ON(sband->channels[i].freq_offset >= 1000))
				return -EINVAL;
		}

		for_each_sband_iftype_data(sband, i, iftd) {
			bool has_ap, has_non_ap;
			u32 ap_bits = BIT(NL80211_IFTYPE_AP) |
				      BIT(NL80211_IFTYPE_P2P_GO);

			if (WARN_ON(!iftd->types_mask))
				return -EINVAL;
			if (WARN_ON(types & iftd->types_mask))
				return -EINVAL;

			/* at least one piece of information must be present */
			if (WARN_ON(!iftd->he_cap.has_he))
				return -EINVAL;

			types |= iftd->types_mask;

			if (i == 0)
				have_he = iftd->he_cap.has_he;
			else
				have_he = have_he &&
					  iftd->he_cap.has_he;

			has_ap = iftd->types_mask & ap_bits;
			has_non_ap = iftd->types_mask & ~ap_bits;

			/*
			 * For EHT 20 MHz STA, the capabilities format differs
			 * but to simplify, don't check 20 MHz but rather check
			 * only if AP and non-AP were mentioned at the same time,
			 * reject if so.
			 */
			if (WARN_ON(iftd->eht_cap.has_eht &&
				    has_ap && has_non_ap))
				return -EINVAL;
		}

		if (WARN_ON(!have_he && band == NL80211_BAND_6GHZ))
			return -EINVAL;

		have_band = true;
	}

	if (!have_band) {
		WARN_ON(1);
		return -EINVAL;
	}

	for (i = 0; i < rdev->wiphy.n_vendor_commands; i++) {
		/*
		 * Validate we have a policy (can be explicitly set to
		 * VENDOR_CMD_RAW_DATA which is non-NULL) and also that
		 * we have at least one of doit/dumpit.
		 */
		if (WARN_ON(!rdev->wiphy.vendor_commands[i].policy))
			return -EINVAL;
		if (WARN_ON(!rdev->wiphy.vendor_commands[i].doit &&
			    !rdev->wiphy.vendor_commands[i].dumpit))
			return -EINVAL;
	}

#ifdef CONFIG_PM
	if (WARN_ON(rdev->wiphy.wowlan && rdev->wiphy.wowlan->n_patterns &&
		    (!rdev->wiphy.wowlan->pattern_min_len ||
		     rdev->wiphy.wowlan->pattern_min_len >
				rdev->wiphy.wowlan->pattern_max_len)))
		return -EINVAL;
#endif

	if (!wiphy->max_num_akm_suites)
		wiphy->max_num_akm_suites = NL80211_MAX_NR_AKM_SUITES;
	else if (wiphy->max_num_akm_suites < NL80211_MAX_NR_AKM_SUITES ||
		 wiphy->max_num_akm_suites > CFG80211_MAX_NUM_AKM_SUITES)
		return -EINVAL;

	/* check and set up bitrates */
	ieee80211_set_bitrate_flags(wiphy);

	rdev->wiphy.features |= NL80211_FEATURE_SCAN_FLUSH;

	rtnl_lock();
	wiphy_lock(&rdev->wiphy);
	res = device_add(&rdev->wiphy.dev);
	if (res) {
		wiphy_unlock(&rdev->wiphy);
		rtnl_unlock();
		return res;
	}

	list_add_rcu(&rdev->list, &cfg80211_rdev_list);
	cfg80211_rdev_list_generation++;

	/* add to debugfs */
	rdev->wiphy.debugfsdir = debugfs_create_dir(wiphy_name(&rdev->wiphy),
						    ieee80211_debugfs_dir);

	cfg80211_debugfs_rdev_add(rdev);
	nl80211_notify_wiphy(rdev, NL80211_CMD_NEW_WIPHY);
	wiphy_unlock(&rdev->wiphy);

	/* set up regulatory info */
	wiphy_regulatory_register(wiphy);

	if (wiphy->regulatory_flags & REGULATORY_CUSTOM_REG) {
		struct regulatory_request request;

		request.wiphy_idx = get_wiphy_idx(wiphy);
		request.initiator = NL80211_REGDOM_SET_BY_DRIVER;
		request.alpha2[0] = '9';
		request.alpha2[1] = '9';

		nl80211_send_reg_change_event(&request);
	}

	/* Check that nobody globally advertises any capabilities they do not
	 * advertise on all possible interface types.
	 */
	if (wiphy->extended_capabilities_len &&
	    wiphy->num_iftype_ext_capab &&
	    wiphy->iftype_ext_capab) {
		u8 supported_on_all, j;
		const struct wiphy_iftype_ext_capab *capab;

		capab = wiphy->iftype_ext_capab;
		for (j = 0; j < wiphy->extended_capabilities_len; j++) {
			if (capab[0].extended_capabilities_len > j)
				supported_on_all =
					capab[0].extended_capabilities[j];
			else
				supported_on_all = 0x00;
			for (i = 1; i < wiphy->num_iftype_ext_capab; i++) {
				if (j >= capab[i].extended_capabilities_len) {
					supported_on_all = 0x00;
					break;
				}
				supported_on_all &=
					capab[i].extended_capabilities[j];
			}
			if (WARN_ON(wiphy->extended_capabilities[j] &
				    ~supported_on_all))
				break;
		}
	}

	rdev->wiphy.registered = true;
	rtnl_unlock();

	res = rfkill_register(rdev->wiphy.rfkill);
	if (res) {
		rfkill_destroy(rdev->wiphy.rfkill);
		rdev->wiphy.rfkill = NULL;
		wiphy_unregister(&rdev->wiphy);
		return res;
	}

	return 0;
}
EXPORT_SYMBOL(wiphy_register);

void wiphy_rfkill_start_polling(struct wiphy *wiphy)
{
	struct cfg80211_registered_device *rdev = wiphy_to_rdev(wiphy);

	if (!rdev->ops->rfkill_poll)
		return;
	rdev->rfkill_ops.poll = cfg80211_rfkill_poll;
	rfkill_resume_polling(wiphy->rfkill);
}
EXPORT_SYMBOL(wiphy_rfkill_start_polling);

void cfg80211_process_wiphy_works(struct cfg80211_registered_device *rdev,
				  struct wiphy_work *end)
{
	unsigned int runaway_limit = 100;
	unsigned long flags;

	lockdep_assert_held(&rdev->wiphy.mtx);

	spin_lock_irqsave(&rdev->wiphy_work_lock, flags);
	while (!list_empty(&rdev->wiphy_work_list)) {
		struct wiphy_work *wk;

		wk = list_first_entry(&rdev->wiphy_work_list,
				      struct wiphy_work, entry);
		list_del_init(&wk->entry);
		spin_unlock_irqrestore(&rdev->wiphy_work_lock, flags);

		trace_wiphy_work_run(&rdev->wiphy, wk);
		wk->func(&rdev->wiphy, wk);

		spin_lock_irqsave(&rdev->wiphy_work_lock, flags);

		if (wk == end)
			break;

		if (WARN_ON(--runaway_limit == 0))
			INIT_LIST_HEAD(&rdev->wiphy_work_list);
	}
	spin_unlock_irqrestore(&rdev->wiphy_work_lock, flags);
}

void wiphy_unregister(struct wiphy *wiphy)
{
	struct cfg80211_registered_device *rdev = wiphy_to_rdev(wiphy);

	wait_event(rdev->dev_wait, ({
		int __count;
		wiphy_lock(&rdev->wiphy);
		__count = rdev->opencount;
		wiphy_unlock(&rdev->wiphy);
		__count == 0; }));

	if (rdev->wiphy.rfkill)
		rfkill_unregister(rdev->wiphy.rfkill);

	rtnl_lock();
	wiphy_lock(&rdev->wiphy);
	nl80211_notify_wiphy(rdev, NL80211_CMD_DEL_WIPHY);
	rdev->wiphy.registered = false;

	WARN_ON(!list_empty(&rdev->wiphy.wdev_list));

	/*
	 * First remove the hardware from everywhere, this makes
	 * it impossible to find from userspace.
	 */
	debugfs_remove_recursive(rdev->wiphy.debugfsdir);
	list_del_rcu(&rdev->list);
	synchronize_rcu();

	/*
	 * If this device got a regulatory hint tell core its
	 * free to listen now to a new shiny device regulatory hint
	 */
	wiphy_regulatory_deregister(wiphy);

	cfg80211_rdev_list_generation++;
	device_del(&rdev->wiphy.dev);

#ifdef CONFIG_PM
	if (rdev->wiphy.wowlan_config && rdev->ops->set_wakeup)
		rdev_set_wakeup(rdev, false);
#endif

	/* surely nothing is reachable now, clean up work */
	cfg80211_process_wiphy_works(rdev, NULL);
	wiphy_unlock(&rdev->wiphy);
	rtnl_unlock();

	/* this has nothing to do now but make sure it's gone */
	cancel_work_sync(&rdev->wiphy_work);

	cancel_work_sync(&rdev->conn_work);
	flush_work(&rdev->event_work);
	cancel_delayed_work_sync(&rdev->dfs_update_channels_wk);
	cancel_delayed_work_sync(&rdev->background_cac_done_wk);
	flush_work(&rdev->destroy_work);
	flush_work(&rdev->propagate_radar_detect_wk);
	flush_work(&rdev->propagate_cac_done_wk);
	flush_work(&rdev->mgmt_registrations_update_wk);
	flush_work(&rdev->background_cac_abort_wk);

	cfg80211_rdev_free_wowlan(rdev);
	cfg80211_free_coalesce(rdev->coalesce);
	rdev->coalesce = NULL;
}
EXPORT_SYMBOL(wiphy_unregister);

void cfg80211_dev_free(struct cfg80211_registered_device *rdev)
{
	struct cfg80211_internal_bss *scan, *tmp;
	struct cfg80211_beacon_registration *reg, *treg;
	rfkill_destroy(rdev->wiphy.rfkill);
	list_for_each_entry_safe(reg, treg, &rdev->beacon_registrations, list) {
		list_del(&reg->list);
		kfree(reg);
	}
	list_for_each_entry_safe(scan, tmp, &rdev->bss_list, list)
		cfg80211_put_bss(&rdev->wiphy, &scan->pub);
	mutex_destroy(&rdev->wiphy.mtx);

	/*
	 * The 'regd' can only be non-NULL if we never finished
	 * initializing the wiphy and thus never went through the
	 * unregister path - e.g. in failure scenarios. Thus, it
	 * cannot have been visible to anyone if non-NULL, so we
	 * can just free it here.
	 */
	kfree(rcu_dereference_raw(rdev->wiphy.regd));

	kfree(rdev);
}

void wiphy_free(struct wiphy *wiphy)
{
	put_device(&wiphy->dev);
}
EXPORT_SYMBOL(wiphy_free);

void wiphy_rfkill_set_hw_state_reason(struct wiphy *wiphy, bool blocked,
				      enum rfkill_hard_block_reasons reason)
{
	struct cfg80211_registered_device *rdev = wiphy_to_rdev(wiphy);

	if (rfkill_set_hw_state_reason(wiphy->rfkill, blocked, reason))
		schedule_work(&rdev->rfkill_block);
}
EXPORT_SYMBOL(wiphy_rfkill_set_hw_state_reason);

static void _cfg80211_unregister_wdev(struct wireless_dev *wdev,
				      bool unregister_netdev)
{
	struct cfg80211_registered_device *rdev = wiphy_to_rdev(wdev->wiphy);
	struct cfg80211_cqm_config *cqm_config;
	unsigned int link_id;

	ASSERT_RTNL();
	lockdep_assert_held(&rdev->wiphy.mtx);

	nl80211_notify_iface(rdev, wdev, NL80211_CMD_DEL_INTERFACE);

	wdev->registered = false;

	if (wdev->netdev) {
		sysfs_remove_link(&wdev->netdev->dev.kobj, "phy80211");
		if (unregister_netdev)
			unregister_netdevice(wdev->netdev);
	}

	list_del_rcu(&wdev->list);
	synchronize_net();
	rdev->devlist_generation++;

	cfg80211_mlme_purge_registrations(wdev);

	switch (wdev->iftype) {
	case NL80211_IFTYPE_P2P_DEVICE:
		cfg80211_stop_p2p_device(rdev, wdev);
		break;
	case NL80211_IFTYPE_NAN:
		cfg80211_stop_nan(rdev, wdev);
		break;
	default:
		break;
	}

#ifdef CONFIG_CFG80211_WEXT
	kfree_sensitive(wdev->wext.keys);
	wdev->wext.keys = NULL;
#endif
	wiphy_work_cancel(wdev->wiphy, &wdev->cqm_rssi_work);
	/* deleted from the list, so can't be found from nl80211 any more */
	cqm_config = rcu_access_pointer(wdev->cqm_config);
	kfree_rcu(cqm_config, rcu_head);
	RCU_INIT_POINTER(wdev->cqm_config, NULL);

	/*
	 * Ensure that all events have been processed and
	 * freed.
	 */
	cfg80211_process_wdev_events(wdev);

	if (wdev->iftype == NL80211_IFTYPE_STATION ||
	    wdev->iftype == NL80211_IFTYPE_P2P_CLIENT) {
		for (link_id = 0; link_id < ARRAY_SIZE(wdev->links); link_id++) {
			struct cfg80211_internal_bss *curbss;

			curbss = wdev->links[link_id].client.current_bss;

			if (WARN_ON(curbss)) {
				cfg80211_unhold_bss(curbss);
				cfg80211_put_bss(wdev->wiphy, &curbss->pub);
				wdev->links[link_id].client.current_bss = NULL;
			}
		}
	}

	wdev->connected = false;
}

void cfg80211_unregister_wdev(struct wireless_dev *wdev)
{
	_cfg80211_unregister_wdev(wdev, true);
}
EXPORT_SYMBOL(cfg80211_unregister_wdev);

static const struct device_type wiphy_type = {
	.name	= "wlan",
};

void cfg80211_update_iface_num(struct cfg80211_registered_device *rdev,
			       enum nl80211_iftype iftype, int num)
{
	lockdep_assert_held(&rdev->wiphy.mtx);

	rdev->num_running_ifaces += num;
	if (iftype == NL80211_IFTYPE_MONITOR)
		rdev->num_running_monitor_ifaces += num;
}

void cfg80211_leave(struct cfg80211_registered_device *rdev,
		    struct wireless_dev *wdev)
{
	struct net_device *dev = wdev->netdev;
	struct cfg80211_sched_scan_request *pos, *tmp;

	lockdep_assert_held(&rdev->wiphy.mtx);

	cfg80211_pmsr_wdev_down(wdev);

	cfg80211_stop_background_radar_detection(wdev);

	switch (wdev->iftype) {
	case NL80211_IFTYPE_ADHOC:
		cfg80211_leave_ibss(rdev, dev, true);
		break;
	case NL80211_IFTYPE_P2P_CLIENT:
	case NL80211_IFTYPE_STATION:
		list_for_each_entry_safe(pos, tmp, &rdev->sched_scan_req_list,
					 list) {
			if (dev == pos->dev)
				cfg80211_stop_sched_scan_req(rdev, pos, false);
		}

#ifdef CONFIG_CFG80211_WEXT
		kfree(wdev->wext.ie);
		wdev->wext.ie = NULL;
		wdev->wext.ie_len = 0;
		wdev->wext.connect.auth_type = NL80211_AUTHTYPE_AUTOMATIC;
#endif
		cfg80211_disconnect(rdev, dev,
				    WLAN_REASON_DEAUTH_LEAVING, true);
		break;
	case NL80211_IFTYPE_MESH_POINT:
		cfg80211_leave_mesh(rdev, dev);
		break;
	case NL80211_IFTYPE_AP:
	case NL80211_IFTYPE_P2P_GO:
		cfg80211_stop_ap(rdev, dev, -1, true);
		break;
	case NL80211_IFTYPE_OCB:
		cfg80211_leave_ocb(rdev, dev);
		break;
	case NL80211_IFTYPE_P2P_DEVICE:
	case NL80211_IFTYPE_NAN:
		/* cannot happen, has no netdev */
		break;
	case NL80211_IFTYPE_AP_VLAN:
	case NL80211_IFTYPE_MONITOR:
		/* nothing to do */
		break;
	case NL80211_IFTYPE_UNSPECIFIED:
	case NL80211_IFTYPE_WDS:
	case NUM_NL80211_IFTYPES:
		/* invalid */
		break;
	}
}

void cfg80211_stop_iface(struct wiphy *wiphy, struct wireless_dev *wdev,
			 gfp_t gfp)
{
	struct cfg80211_registered_device *rdev = wiphy_to_rdev(wiphy);
	struct cfg80211_event *ev;
	unsigned long flags;

	trace_cfg80211_stop_iface(wiphy, wdev);

	ev = kzalloc(sizeof(*ev), gfp);
	if (!ev)
		return;

	ev->type = EVENT_STOPPED;

	spin_lock_irqsave(&wdev->event_lock, flags);
	list_add_tail(&ev->list, &wdev->event_list);
	spin_unlock_irqrestore(&wdev->event_lock, flags);
	queue_work(cfg80211_wq, &rdev->event_work);
}
EXPORT_SYMBOL(cfg80211_stop_iface);

void cfg80211_init_wdev(struct wireless_dev *wdev)
{
	INIT_LIST_HEAD(&wdev->event_list);
	spin_lock_init(&wdev->event_lock);
	INIT_LIST_HEAD(&wdev->mgmt_registrations);
	INIT_LIST_HEAD(&wdev->pmsr_list);
	spin_lock_init(&wdev->pmsr_lock);
	INIT_WORK(&wdev->pmsr_free_wk, cfg80211_pmsr_free_wk);

#ifdef CONFIG_CFG80211_WEXT
	wdev->wext.default_key = -1;
	wdev->wext.default_mgmt_key = -1;
	wdev->wext.connect.auth_type = NL80211_AUTHTYPE_AUTOMATIC;
#endif

	wiphy_work_init(&wdev->cqm_rssi_work, cfg80211_cqm_rssi_notify_work);

	if (wdev->wiphy->flags & WIPHY_FLAG_PS_ON_BY_DEFAULT)
		wdev->ps = true;
	else
		wdev->ps = false;
	/* allow mac80211 to determine the timeout */
	wdev->ps_timeout = -1;

	if ((wdev->iftype == NL80211_IFTYPE_STATION ||
	     wdev->iftype == NL80211_IFTYPE_P2P_CLIENT ||
	     wdev->iftype == NL80211_IFTYPE_ADHOC) && !wdev->use_4addr)
		wdev->netdev->priv_flags |= IFF_DONT_BRIDGE;

	INIT_WORK(&wdev->disconnect_wk, cfg80211_autodisconnect_wk);
}

void cfg80211_register_wdev(struct cfg80211_registered_device *rdev,
			    struct wireless_dev *wdev)
{
	ASSERT_RTNL();
	lockdep_assert_held(&rdev->wiphy.mtx);

	/*
	 * We get here also when the interface changes network namespaces,
	 * as it's registered into the new one, but we don't want it to
	 * change ID in that case. Checking if the ID is already assigned
	 * works, because 0 isn't considered a valid ID and the memory is
	 * 0-initialized.
	 */
	if (!wdev->identifier)
		wdev->identifier = ++rdev->wdev_id;
	list_add_rcu(&wdev->list, &rdev->wiphy.wdev_list);
	rdev->devlist_generation++;
	wdev->registered = true;

	if (wdev->netdev &&
	    sysfs_create_link(&wdev->netdev->dev.kobj, &rdev->wiphy.dev.kobj,
			      "phy80211"))
		pr_err("failed to add phy80211 symlink to netdev!\n");

	nl80211_notify_iface(rdev, wdev, NL80211_CMD_NEW_INTERFACE);
}

int cfg80211_register_netdevice(struct net_device *dev)
{
	struct wireless_dev *wdev = dev->ieee80211_ptr;
	struct cfg80211_registered_device *rdev;
	int ret;

	ASSERT_RTNL();

	if (WARN_ON(!wdev))
		return -EINVAL;

	rdev = wiphy_to_rdev(wdev->wiphy);

	lockdep_assert_held(&rdev->wiphy.mtx);

	/* we'll take care of this */
	wdev->registered = true;
	wdev->registering = true;
	ret = register_netdevice(dev);
	if (ret)
		goto out;

	cfg80211_register_wdev(rdev, wdev);
	ret = 0;
out:
	wdev->registering = false;
	if (ret)
		wdev->registered = false;
	return ret;
}
EXPORT_SYMBOL(cfg80211_register_netdevice);

static int cfg80211_netdev_notifier_call(struct notifier_block *nb,
					 unsigned long state, void *ptr)
{
	struct net_device *dev = netdev_notifier_info_to_dev(ptr);
	struct wireless_dev *wdev = dev->ieee80211_ptr;
	struct cfg80211_registered_device *rdev;
	struct cfg80211_sched_scan_request *pos, *tmp;

	if (!wdev)
		return NOTIFY_DONE;

	rdev = wiphy_to_rdev(wdev->wiphy);

	WARN_ON(wdev->iftype == NL80211_IFTYPE_UNSPECIFIED);

	switch (state) {
	case NETDEV_POST_INIT:
		SET_NETDEV_DEVTYPE(dev, &wiphy_type);
		wdev->netdev = dev;
		/* can only change netns with wiphy */
		dev->netns_local = true;

		cfg80211_init_wdev(wdev);
		break;
	case NETDEV_REGISTER:
		if (!wdev->registered) {
			wiphy_lock(&rdev->wiphy);
			cfg80211_register_wdev(rdev, wdev);
			wiphy_unlock(&rdev->wiphy);
		}
		break;
	case NETDEV_UNREGISTER:
		/*
		 * It is possible to get NETDEV_UNREGISTER multiple times,
		 * so check wdev->registered.
		 */
		if (wdev->registered && !wdev->registering) {
			wiphy_lock(&rdev->wiphy);
			_cfg80211_unregister_wdev(wdev, false);
			wiphy_unlock(&rdev->wiphy);
		}
		break;
	case NETDEV_GOING_DOWN:
		wiphy_lock(&rdev->wiphy);
		cfg80211_leave(rdev, wdev);
		cfg80211_remove_links(wdev);
		wiphy_unlock(&rdev->wiphy);
		/* since we just did cfg80211_leave() nothing to do there */
		cancel_work_sync(&wdev->disconnect_wk);
		cancel_work_sync(&wdev->pmsr_free_wk);
		break;
	case NETDEV_DOWN:
		wiphy_lock(&rdev->wiphy);
		cfg80211_update_iface_num(rdev, wdev->iftype, -1);
		if (rdev->scan_req && rdev->scan_req->wdev == wdev) {
			if (WARN_ON(!rdev->scan_req->notified &&
				    (!rdev->int_scan_req ||
				     !rdev->int_scan_req->notified)))
				rdev->scan_req->info.aborted = true;
			___cfg80211_scan_done(rdev, false);
		}

		list_for_each_entry_safe(pos, tmp,
					 &rdev->sched_scan_req_list, list) {
			if (WARN_ON(pos->dev == wdev->netdev))
				cfg80211_stop_sched_scan_req(rdev, pos, false);
		}

		rdev->opencount--;
		wiphy_unlock(&rdev->wiphy);
		wake_up(&rdev->dev_wait);
		break;
	case NETDEV_UP:
		wiphy_lock(&rdev->wiphy);
		cfg80211_update_iface_num(rdev, wdev->iftype, 1);
		switch (wdev->iftype) {
#ifdef CONFIG_CFG80211_WEXT
		case NL80211_IFTYPE_ADHOC:
			cfg80211_ibss_wext_join(rdev, wdev);
			break;
		case NL80211_IFTYPE_STATION:
			cfg80211_mgd_wext_connect(rdev, wdev);
			break;
#endif
#ifdef CONFIG_MAC80211_MESH
		case NL80211_IFTYPE_MESH_POINT:
			{
				/* backward compat code... */
				struct mesh_setup setup;
				memcpy(&setup, &default_mesh_setup,
						sizeof(setup));
				 /* back compat only needed for mesh_id */
				setup.mesh_id = wdev->u.mesh.id;
				setup.mesh_id_len = wdev->u.mesh.id_up_len;
				if (wdev->u.mesh.id_up_len)
					__cfg80211_join_mesh(rdev, dev,
							&setup,
							&default_mesh_config);
				break;
			}
#endif
		default:
			break;
		}
		rdev->opencount++;

		/*
		 * Configure power management to the driver here so that its
		 * correctly set also after interface type changes etc.
		 */
		if ((wdev->iftype == NL80211_IFTYPE_STATION ||
		     wdev->iftype == NL80211_IFTYPE_P2P_CLIENT) &&
		    rdev->ops->set_power_mgmt &&
		    rdev_set_power_mgmt(rdev, dev, wdev->ps,
					wdev->ps_timeout)) {
			/* assume this means it's off */
			wdev->ps = false;
		}
		wiphy_unlock(&rdev->wiphy);
		break;
	case NETDEV_PRE_UP:
		if (!cfg80211_iftype_allowed(wdev->wiphy, wdev->iftype,
					     wdev->use_4addr, 0))
			return notifier_from_errno(-EOPNOTSUPP);

		if (rfkill_blocked(rdev->wiphy.rfkill))
			return notifier_from_errno(-ERFKILL);
		break;
	default:
		return NOTIFY_DONE;
	}

	wireless_nlevent_flush();

	return NOTIFY_OK;
}

static struct notifier_block cfg80211_netdev_notifier = {
	.notifier_call = cfg80211_netdev_notifier_call,
};

static void __net_exit cfg80211_pernet_exit(struct net *net)
{
	struct cfg80211_registered_device *rdev;

	rtnl_lock();
	for_each_rdev(rdev) {
		if (net_eq(wiphy_net(&rdev->wiphy), net))
			WARN_ON(cfg80211_switch_netns(rdev, &init_net));
	}
	rtnl_unlock();
}

static struct pernet_operations cfg80211_pernet_ops = {
	.exit = cfg80211_pernet_exit,
};

void wiphy_work_queue(struct wiphy *wiphy, struct wiphy_work *work)
{
	struct cfg80211_registered_device *rdev = wiphy_to_rdev(wiphy);
	unsigned long flags;

	trace_wiphy_work_queue(wiphy, work);

	spin_lock_irqsave(&rdev->wiphy_work_lock, flags);
	if (list_empty(&work->entry))
		list_add_tail(&work->entry, &rdev->wiphy_work_list);
	spin_unlock_irqrestore(&rdev->wiphy_work_lock, flags);

	queue_work(system_unbound_wq, &rdev->wiphy_work);
}
EXPORT_SYMBOL_GPL(wiphy_work_queue);

void wiphy_work_cancel(struct wiphy *wiphy, struct wiphy_work *work)
{
	struct cfg80211_registered_device *rdev = wiphy_to_rdev(wiphy);
	unsigned long flags;

	lockdep_assert_held(&wiphy->mtx);

	trace_wiphy_work_cancel(wiphy, work);

	spin_lock_irqsave(&rdev->wiphy_work_lock, flags);
	if (!list_empty(&work->entry))
		list_del_init(&work->entry);
	spin_unlock_irqrestore(&rdev->wiphy_work_lock, flags);
}
EXPORT_SYMBOL_GPL(wiphy_work_cancel);

void wiphy_work_flush(struct wiphy *wiphy, struct wiphy_work *work)
{
	struct cfg80211_registered_device *rdev = wiphy_to_rdev(wiphy);
	unsigned long flags;
	bool run;

<<<<<<< HEAD
=======
	trace_wiphy_work_flush(wiphy, work);

>>>>>>> a6ad5510
	spin_lock_irqsave(&rdev->wiphy_work_lock, flags);
	run = !work || !list_empty(&work->entry);
	spin_unlock_irqrestore(&rdev->wiphy_work_lock, flags);

	if (run)
		cfg80211_process_wiphy_works(rdev, work);
}
EXPORT_SYMBOL_GPL(wiphy_work_flush);

void wiphy_delayed_work_timer(struct timer_list *t)
{
	struct wiphy_delayed_work *dwork = from_timer(dwork, t, timer);

	wiphy_work_queue(dwork->wiphy, &dwork->work);
}
EXPORT_SYMBOL(wiphy_delayed_work_timer);

void wiphy_delayed_work_queue(struct wiphy *wiphy,
			      struct wiphy_delayed_work *dwork,
			      unsigned long delay)
{
	trace_wiphy_delayed_work_queue(wiphy, &dwork->work, delay);

	if (!delay) {
		del_timer(&dwork->timer);
		wiphy_work_queue(wiphy, &dwork->work);
		return;
	}

	dwork->wiphy = wiphy;
	mod_timer(&dwork->timer, jiffies + delay);
}
EXPORT_SYMBOL_GPL(wiphy_delayed_work_queue);

void wiphy_delayed_work_cancel(struct wiphy *wiphy,
			       struct wiphy_delayed_work *dwork)
{
	lockdep_assert_held(&wiphy->mtx);

	del_timer_sync(&dwork->timer);
	wiphy_work_cancel(wiphy, &dwork->work);
}
EXPORT_SYMBOL_GPL(wiphy_delayed_work_cancel);

void wiphy_delayed_work_flush(struct wiphy *wiphy,
			      struct wiphy_delayed_work *dwork)
{
	lockdep_assert_held(&wiphy->mtx);

	del_timer_sync(&dwork->timer);
	wiphy_work_flush(wiphy, &dwork->work);
}
EXPORT_SYMBOL_GPL(wiphy_delayed_work_flush);

<<<<<<< HEAD
=======
bool wiphy_delayed_work_pending(struct wiphy *wiphy,
				struct wiphy_delayed_work *dwork)
{
	return timer_pending(&dwork->timer);
}
EXPORT_SYMBOL_GPL(wiphy_delayed_work_pending);

>>>>>>> a6ad5510
static int __init cfg80211_init(void)
{
	int err;

	err = register_pernet_device(&cfg80211_pernet_ops);
	if (err)
		goto out_fail_pernet;

	err = wiphy_sysfs_init();
	if (err)
		goto out_fail_sysfs;

	err = register_netdevice_notifier(&cfg80211_netdev_notifier);
	if (err)
		goto out_fail_notifier;

	err = nl80211_init();
	if (err)
		goto out_fail_nl80211;

	ieee80211_debugfs_dir = debugfs_create_dir("ieee80211", NULL);

	err = regulatory_init();
	if (err)
		goto out_fail_reg;

	cfg80211_wq = alloc_ordered_workqueue("cfg80211", WQ_MEM_RECLAIM);
	if (!cfg80211_wq) {
		err = -ENOMEM;
		goto out_fail_wq;
	}

	return 0;

out_fail_wq:
	regulatory_exit();
out_fail_reg:
	debugfs_remove(ieee80211_debugfs_dir);
	nl80211_exit();
out_fail_nl80211:
	unregister_netdevice_notifier(&cfg80211_netdev_notifier);
out_fail_notifier:
	wiphy_sysfs_exit();
out_fail_sysfs:
	unregister_pernet_device(&cfg80211_pernet_ops);
out_fail_pernet:
	return err;
}
fs_initcall(cfg80211_init);

static void __exit cfg80211_exit(void)
{
	debugfs_remove(ieee80211_debugfs_dir);
	nl80211_exit();
	unregister_netdevice_notifier(&cfg80211_netdev_notifier);
	wiphy_sysfs_exit();
	regulatory_exit();
	unregister_pernet_device(&cfg80211_pernet_ops);
	destroy_workqueue(cfg80211_wq);
}
module_exit(cfg80211_exit);<|MERGE_RESOLUTION|>--- conflicted
+++ resolved
@@ -1693,11 +1693,8 @@
 	unsigned long flags;
 	bool run;
 
-<<<<<<< HEAD
-=======
 	trace_wiphy_work_flush(wiphy, work);
 
->>>>>>> a6ad5510
 	spin_lock_irqsave(&rdev->wiphy_work_lock, flags);
 	run = !work || !list_empty(&work->entry);
 	spin_unlock_irqrestore(&rdev->wiphy_work_lock, flags);
@@ -1752,8 +1749,6 @@
 }
 EXPORT_SYMBOL_GPL(wiphy_delayed_work_flush);
 
-<<<<<<< HEAD
-=======
 bool wiphy_delayed_work_pending(struct wiphy *wiphy,
 				struct wiphy_delayed_work *dwork)
 {
@@ -1761,7 +1756,6 @@
 }
 EXPORT_SYMBOL_GPL(wiphy_delayed_work_pending);
 
->>>>>>> a6ad5510
 static int __init cfg80211_init(void)
 {
 	int err;
