/* Copyright (c) 2018, Mellanox Technologies All rights reserved.
 *
 * This software is available to you under a choice of one of two
 * licenses.  You may choose to be licensed under the terms of the GNU
 * General Public License (GPL) Version 2, available from the file
 * COPYING in the main directory of this source tree, or the
 * OpenIB.org BSD license below:
 *
 *     Redistribution and use in source and binary forms, with or
 *     without modification, are permitted provided that the following
 *     conditions are met:
 *
 *      - Redistributions of source code must retain the above
 *        copyright notice, this list of conditions and the following
 *        disclaimer.
 *
 *      - Redistributions in binary form must reproduce the above
 *        copyright notice, this list of conditions and the following
 *        disclaimer in the documentation and/or other materials
 *        provided with the distribution.
 *
 * THE SOFTWARE IS PROVIDED "AS IS", WITHOUT WARRANTY OF ANY KIND,
 * EXPRESS OR IMPLIED, INCLUDING BUT NOT LIMITED TO THE WARRANTIES OF
 * MERCHANTABILITY, FITNESS FOR A PARTICULAR PURPOSE AND
 * NONINFRINGEMENT. IN NO EVENT SHALL THE AUTHORS OR COPYRIGHT HOLDERS
 * BE LIABLE FOR ANY CLAIM, DAMAGES OR OTHER LIABILITY, WHETHER IN AN
 * ACTION OF CONTRACT, TORT OR OTHERWISE, ARISING FROM, OUT OF OR IN
 * CONNECTION WITH THE SOFTWARE OR THE USE OR OTHER DEALINGS IN THE
 * SOFTWARE.
 */

#include <crypto/aead.h>
#include <linux/highmem.h>
#include <linux/module.h>
#include <linux/netdevice.h>
#include <net/dst.h>
#include <net/inet_connection_sock.h>
#include <net/tcp.h>
#include <net/tls.h>

#include "tls.h"
#include "trace.h"

/* device_offload_lock is used to synchronize tls_dev_add
 * against NETDEV_DOWN notifications.
 */
static DECLARE_RWSEM(device_offload_lock);

static struct workqueue_struct *destruct_wq __read_mostly;

static LIST_HEAD(tls_device_list);
static LIST_HEAD(tls_device_down_list);
static DEFINE_SPINLOCK(tls_device_lock);

static struct page *dummy_page;

static void tls_device_free_ctx(struct tls_context *ctx)
{
	if (ctx->tx_conf == TLS_HW) {
		kfree(tls_offload_ctx_tx(ctx));
		kfree(ctx->tx.rec_seq);
		kfree(ctx->tx.iv);
	}

	if (ctx->rx_conf == TLS_HW)
		kfree(tls_offload_ctx_rx(ctx));

	tls_ctx_free(NULL, ctx);
}

static void tls_device_tx_del_task(struct work_struct *work)
{
	struct tls_offload_context_tx *offload_ctx =
		container_of(work, struct tls_offload_context_tx, destruct_work);
	struct tls_context *ctx = offload_ctx->ctx;
	struct net_device *netdev;

	/* Safe, because this is the destroy flow, refcount is 0, so
	 * tls_device_down can't store this field in parallel.
	 */
	netdev = rcu_dereference_protected(ctx->netdev,
					   !refcount_read(&ctx->refcount));

	netdev->tlsdev_ops->tls_dev_del(netdev, ctx, TLS_OFFLOAD_CTX_DIR_TX);
	dev_put(netdev);
	ctx->netdev = NULL;
	tls_device_free_ctx(ctx);
}

static void tls_device_queue_ctx_destruction(struct tls_context *ctx)
{
	struct net_device *netdev;
	unsigned long flags;
	bool async_cleanup;

	spin_lock_irqsave(&tls_device_lock, flags);
	if (unlikely(!refcount_dec_and_test(&ctx->refcount))) {
		spin_unlock_irqrestore(&tls_device_lock, flags);
		return;
	}

	list_del(&ctx->list); /* Remove from tls_device_list / tls_device_down_list */

	/* Safe, because this is the destroy flow, refcount is 0, so
	 * tls_device_down can't store this field in parallel.
	 */
	netdev = rcu_dereference_protected(ctx->netdev,
					   !refcount_read(&ctx->refcount));

	async_cleanup = netdev && ctx->tx_conf == TLS_HW;
	if (async_cleanup) {
		struct tls_offload_context_tx *offload_ctx = tls_offload_ctx_tx(ctx);

		/* queue_work inside the spinlock
		 * to make sure tls_device_down waits for that work.
		 */
		queue_work(destruct_wq, &offload_ctx->destruct_work);
	}
	spin_unlock_irqrestore(&tls_device_lock, flags);

	if (!async_cleanup)
		tls_device_free_ctx(ctx);
}

/* We assume that the socket is already connected */
static struct net_device *get_netdev_for_sock(struct sock *sk)
{
	struct dst_entry *dst = sk_dst_get(sk);
	struct net_device *netdev = NULL;

	if (likely(dst)) {
		netdev = netdev_sk_get_lowest_dev(dst->dev, sk);
		dev_hold(netdev);
	}

	dst_release(dst);

	return netdev;
}

static void destroy_record(struct tls_record_info *record)
{
	int i;

	for (i = 0; i < record->num_frags; i++)
		__skb_frag_unref(&record->frags[i], false);
	kfree(record);
}

static void delete_all_records(struct tls_offload_context_tx *offload_ctx)
{
	struct tls_record_info *info, *temp;

	list_for_each_entry_safe(info, temp, &offload_ctx->records_list, list) {
		list_del(&info->list);
		destroy_record(info);
	}

	offload_ctx->retransmit_hint = NULL;
}

static void tls_icsk_clean_acked(struct sock *sk, u32 acked_seq)
{
	struct tls_context *tls_ctx = tls_get_ctx(sk);
	struct tls_record_info *info, *temp;
	struct tls_offload_context_tx *ctx;
	u64 deleted_records = 0;
	unsigned long flags;

	if (!tls_ctx)
		return;

	ctx = tls_offload_ctx_tx(tls_ctx);

	spin_lock_irqsave(&ctx->lock, flags);
	info = ctx->retransmit_hint;
	if (info && !before(acked_seq, info->end_seq))
		ctx->retransmit_hint = NULL;

	list_for_each_entry_safe(info, temp, &ctx->records_list, list) {
		if (before(acked_seq, info->end_seq))
			break;
		list_del(&info->list);

		destroy_record(info);
		deleted_records++;
	}

	ctx->unacked_record_sn += deleted_records;
	spin_unlock_irqrestore(&ctx->lock, flags);
}

/* At this point, there should be no references on this
 * socket and no in-flight SKBs associated with this
 * socket, so it is safe to free all the resources.
 */
void tls_device_sk_destruct(struct sock *sk)
{
	struct tls_context *tls_ctx = tls_get_ctx(sk);
	struct tls_offload_context_tx *ctx = tls_offload_ctx_tx(tls_ctx);

	tls_ctx->sk_destruct(sk);

	if (tls_ctx->tx_conf == TLS_HW) {
		if (ctx->open_record)
			destroy_record(ctx->open_record);
		delete_all_records(ctx);
		crypto_free_aead(ctx->aead_send);
		clean_acked_data_disable(inet_csk(sk));
	}

	tls_device_queue_ctx_destruction(tls_ctx);
}
EXPORT_SYMBOL_GPL(tls_device_sk_destruct);

void tls_device_free_resources_tx(struct sock *sk)
{
	struct tls_context *tls_ctx = tls_get_ctx(sk);

	tls_free_partial_record(sk, tls_ctx);
}

void tls_offload_tx_resync_request(struct sock *sk, u32 got_seq, u32 exp_seq)
{
	struct tls_context *tls_ctx = tls_get_ctx(sk);

	trace_tls_device_tx_resync_req(sk, got_seq, exp_seq);
	WARN_ON(test_and_set_bit(TLS_TX_SYNC_SCHED, &tls_ctx->flags));
}
EXPORT_SYMBOL_GPL(tls_offload_tx_resync_request);

static void tls_device_resync_tx(struct sock *sk, struct tls_context *tls_ctx,
				 u32 seq)
{
	struct net_device *netdev;
	struct sk_buff *skb;
	int err = 0;
	u8 *rcd_sn;

	skb = tcp_write_queue_tail(sk);
	if (skb)
		TCP_SKB_CB(skb)->eor = 1;

	rcd_sn = tls_ctx->tx.rec_seq;

	trace_tls_device_tx_resync_send(sk, seq, rcd_sn);
	down_read(&device_offload_lock);
	netdev = rcu_dereference_protected(tls_ctx->netdev,
					   lockdep_is_held(&device_offload_lock));
	if (netdev)
		err = netdev->tlsdev_ops->tls_dev_resync(netdev, sk, seq,
							 rcd_sn,
							 TLS_OFFLOAD_CTX_DIR_TX);
	up_read(&device_offload_lock);
	if (err)
		return;

	clear_bit_unlock(TLS_TX_SYNC_SCHED, &tls_ctx->flags);
}

static void tls_append_frag(struct tls_record_info *record,
			    struct page_frag *pfrag,
			    int size)
{
	skb_frag_t *frag;

	frag = &record->frags[record->num_frags - 1];
	if (skb_frag_page(frag) == pfrag->page &&
	    skb_frag_off(frag) + skb_frag_size(frag) == pfrag->offset) {
		skb_frag_size_add(frag, size);
	} else {
		++frag;
		skb_frag_fill_page_desc(frag, pfrag->page, pfrag->offset,
					size);
		++record->num_frags;
		get_page(pfrag->page);
	}

	pfrag->offset += size;
	record->len += size;
}

static int tls_push_record(struct sock *sk,
			   struct tls_context *ctx,
			   struct tls_offload_context_tx *offload_ctx,
			   struct tls_record_info *record,
			   int flags)
{
	struct tls_prot_info *prot = &ctx->prot_info;
	struct tcp_sock *tp = tcp_sk(sk);
	skb_frag_t *frag;
	int i;

	record->end_seq = tp->write_seq + record->len;
	list_add_tail_rcu(&record->list, &offload_ctx->records_list);
	offload_ctx->open_record = NULL;

	if (test_bit(TLS_TX_SYNC_SCHED, &ctx->flags))
		tls_device_resync_tx(sk, ctx, tp->write_seq);

	tls_advance_record_sn(sk, prot, &ctx->tx);

	for (i = 0; i < record->num_frags; i++) {
		frag = &record->frags[i];
		sg_unmark_end(&offload_ctx->sg_tx_data[i]);
		sg_set_page(&offload_ctx->sg_tx_data[i], skb_frag_page(frag),
			    skb_frag_size(frag), skb_frag_off(frag));
		sk_mem_charge(sk, skb_frag_size(frag));
		get_page(skb_frag_page(frag));
	}
	sg_mark_end(&offload_ctx->sg_tx_data[record->num_frags - 1]);

	/* all ready, send */
	return tls_push_sg(sk, ctx, offload_ctx->sg_tx_data, 0, flags);
}

static void tls_device_record_close(struct sock *sk,
				    struct tls_context *ctx,
				    struct tls_record_info *record,
				    struct page_frag *pfrag,
				    unsigned char record_type)
{
	struct tls_prot_info *prot = &ctx->prot_info;
	struct page_frag dummy_tag_frag;

	/* append tag
	 * device will fill in the tag, we just need to append a placeholder
	 * use socket memory to improve coalescing (re-using a single buffer
	 * increases frag count)
	 * if we can't allocate memory now use the dummy page
	 */
	if (unlikely(pfrag->size - pfrag->offset < prot->tag_size) &&
	    !skb_page_frag_refill(prot->tag_size, pfrag, sk->sk_allocation)) {
		dummy_tag_frag.page = dummy_page;
		dummy_tag_frag.offset = 0;
		pfrag = &dummy_tag_frag;
	}
	tls_append_frag(record, pfrag, prot->tag_size);

	/* fill prepend */
	tls_fill_prepend(ctx, skb_frag_address(&record->frags[0]),
			 record->len - prot->overhead_size,
			 record_type);
}

static int tls_create_new_record(struct tls_offload_context_tx *offload_ctx,
				 struct page_frag *pfrag,
				 size_t prepend_size)
{
	struct tls_record_info *record;
	skb_frag_t *frag;

	record = kmalloc(sizeof(*record), GFP_KERNEL);
	if (!record)
		return -ENOMEM;

	frag = &record->frags[0];
	skb_frag_fill_page_desc(frag, pfrag->page, pfrag->offset,
				prepend_size);

	get_page(pfrag->page);
	pfrag->offset += prepend_size;

	record->num_frags = 1;
	record->len = prepend_size;
	offload_ctx->open_record = record;
	return 0;
}

static int tls_do_allocation(struct sock *sk,
			     struct tls_offload_context_tx *offload_ctx,
			     struct page_frag *pfrag,
			     size_t prepend_size)
{
	int ret;

	if (!offload_ctx->open_record) {
		if (unlikely(!skb_page_frag_refill(prepend_size, pfrag,
						   sk->sk_allocation))) {
			READ_ONCE(sk->sk_prot)->enter_memory_pressure(sk);
			sk_stream_moderate_sndbuf(sk);
			return -ENOMEM;
		}

		ret = tls_create_new_record(offload_ctx, pfrag, prepend_size);
		if (ret)
			return ret;

		if (pfrag->size > pfrag->offset)
			return 0;
	}

	if (!sk_page_frag_refill(sk, pfrag))
		return -ENOMEM;

	return 0;
}

static int tls_device_copy_data(void *addr, size_t bytes, struct iov_iter *i)
{
	size_t pre_copy, nocache;

	pre_copy = ~((unsigned long)addr - 1) & (SMP_CACHE_BYTES - 1);
	if (pre_copy) {
		pre_copy = min(pre_copy, bytes);
		if (copy_from_iter(addr, pre_copy, i) != pre_copy)
			return -EFAULT;
		bytes -= pre_copy;
		addr += pre_copy;
	}

	nocache = round_down(bytes, SMP_CACHE_BYTES);
	if (copy_from_iter_nocache(addr, nocache, i) != nocache)
		return -EFAULT;
	bytes -= nocache;
	addr += nocache;

	if (bytes && copy_from_iter(addr, bytes, i) != bytes)
		return -EFAULT;

	return 0;
}

static int tls_push_data(struct sock *sk,
			 struct iov_iter *iter,
			 size_t size, int flags,
			 unsigned char record_type)
{
	struct tls_context *tls_ctx = tls_get_ctx(sk);
	struct tls_prot_info *prot = &tls_ctx->prot_info;
	struct tls_offload_context_tx *ctx = tls_offload_ctx_tx(tls_ctx);
	struct tls_record_info *record;
	int tls_push_record_flags;
	struct page_frag *pfrag;
	size_t orig_size = size;
	u32 max_open_record_len;
	bool more = false;
	bool done = false;
	int copy, rc = 0;
	long timeo;

	if (flags &
	    ~(MSG_MORE | MSG_DONTWAIT | MSG_NOSIGNAL | MSG_SPLICE_PAGES))
		return -EOPNOTSUPP;

	if (unlikely(sk->sk_err))
		return -sk->sk_err;

	flags |= MSG_SENDPAGE_DECRYPTED;
	tls_push_record_flags = flags | MSG_MORE;

	timeo = sock_sndtimeo(sk, flags & MSG_DONTWAIT);
	if (tls_is_partially_sent_record(tls_ctx)) {
		rc = tls_push_partial_record(sk, tls_ctx, flags);
		if (rc < 0)
			return rc;
	}

	pfrag = sk_page_frag(sk);

	/* TLS_HEADER_SIZE is not counted as part of the TLS record, and
	 * we need to leave room for an authentication tag.
	 */
	max_open_record_len = TLS_MAX_PAYLOAD_SIZE +
			      prot->prepend_size;
	do {
		rc = tls_do_allocation(sk, ctx, pfrag, prot->prepend_size);
		if (unlikely(rc)) {
			rc = sk_stream_wait_memory(sk, &timeo);
			if (!rc)
				continue;

			record = ctx->open_record;
			if (!record)
				break;
handle_error:
			if (record_type != TLS_RECORD_TYPE_DATA) {
				/* avoid sending partial
				 * record with type !=
				 * application_data
				 */
				size = orig_size;
				destroy_record(record);
				ctx->open_record = NULL;
			} else if (record->len > prot->prepend_size) {
				goto last_record;
			}

			break;
		}

		record = ctx->open_record;

		copy = min_t(size_t, size, max_open_record_len - record->len);
		if (copy && (flags & MSG_SPLICE_PAGES)) {
			struct page_frag zc_pfrag;
			struct page **pages = &zc_pfrag.page;
			size_t off;

			rc = iov_iter_extract_pages(iter, &pages,
						    copy, 1, 0, &off);
			if (rc <= 0) {
				if (rc == 0)
					rc = -EIO;
				goto handle_error;
			}
			copy = rc;

			if (WARN_ON_ONCE(!sendpage_ok(zc_pfrag.page))) {
				iov_iter_revert(iter, copy);
				rc = -EIO;
				goto handle_error;
			}

			zc_pfrag.offset = off;
			zc_pfrag.size = copy;
			tls_append_frag(record, &zc_pfrag, copy);
		} else if (copy) {
			copy = min_t(size_t, copy, pfrag->size - pfrag->offset);

			rc = tls_device_copy_data(page_address(pfrag->page) +
						  pfrag->offset, copy,
						  iter);
			if (rc)
				goto handle_error;
			tls_append_frag(record, pfrag, copy);
		}

		size -= copy;
		if (!size) {
last_record:
			tls_push_record_flags = flags;
			if (flags & MSG_MORE) {
				more = true;
				break;
			}

			done = true;
		}

		if (done || record->len >= max_open_record_len ||
		    (record->num_frags >= MAX_SKB_FRAGS - 1)) {
			tls_device_record_close(sk, tls_ctx, record,
						pfrag, record_type);

			rc = tls_push_record(sk,
					     tls_ctx,
					     ctx,
					     record,
					     tls_push_record_flags);
			if (rc < 0)
				break;
		}
	} while (!done);

	tls_ctx->pending_open_record_frags = more;

	if (orig_size - size > 0)
		rc = orig_size - size;

	return rc;
}

int tls_device_sendmsg(struct sock *sk, struct msghdr *msg, size_t size)
{
	unsigned char record_type = TLS_RECORD_TYPE_DATA;
	struct tls_context *tls_ctx = tls_get_ctx(sk);
	int rc;

	if (!tls_ctx->zerocopy_sendfile)
		msg->msg_flags &= ~MSG_SPLICE_PAGES;

	mutex_lock(&tls_ctx->tx_lock);
	lock_sock(sk);

	if (unlikely(msg->msg_controllen)) {
		rc = tls_process_cmsg(sk, msg, &record_type);
		if (rc)
			goto out;
	}

	rc = tls_push_data(sk, &msg->msg_iter, size, msg->msg_flags,
			   record_type);

out:
	release_sock(sk);
	mutex_unlock(&tls_ctx->tx_lock);
	return rc;
}

void tls_device_splice_eof(struct socket *sock)
{
	struct sock *sk = sock->sk;
	struct tls_context *tls_ctx = tls_get_ctx(sk);
	struct iov_iter iter = {};

	if (!tls_is_partially_sent_record(tls_ctx))
		return;

	mutex_lock(&tls_ctx->tx_lock);
	lock_sock(sk);

	if (tls_is_partially_sent_record(tls_ctx)) {
		iov_iter_bvec(&iter, ITER_SOURCE, NULL, 0, 0);
		tls_push_data(sk, &iter, 0, 0, TLS_RECORD_TYPE_DATA);
	}

	release_sock(sk);
	mutex_unlock(&tls_ctx->tx_lock);
}

struct tls_record_info *tls_get_record(struct tls_offload_context_tx *context,
				       u32 seq, u64 *p_record_sn)
{
	u64 record_sn = context->hint_record_sn;
	struct tls_record_info *info, *last;

	info = context->retransmit_hint;
	if (!info ||
	    before(seq, info->end_seq - info->len)) {
		/* if retransmit_hint is irrelevant start
		 * from the beginning of the list
		 */
		info = list_first_entry_or_null(&context->records_list,
						struct tls_record_info, list);
		if (!info)
			return NULL;
		/* send the start_marker record if seq number is before the
		 * tls offload start marker sequence number. This record is
		 * required to handle TCP packets which are before TLS offload
		 * started.
		 *  And if it's not start marker, look if this seq number
		 * belongs to the list.
		 */
		if (likely(!tls_record_is_start_marker(info))) {
			/* we have the first record, get the last record to see
			 * if this seq number belongs to the list.
			 */
			last = list_last_entry(&context->records_list,
					       struct tls_record_info, list);

			if (!between(seq, tls_record_start_seq(info),
				     last->end_seq))
				return NULL;
		}
		record_sn = context->unacked_record_sn;
	}

	/* We just need the _rcu for the READ_ONCE() */
	rcu_read_lock();
	list_for_each_entry_from_rcu(info, &context->records_list, list) {
		if (before(seq, info->end_seq)) {
			if (!context->retransmit_hint ||
			    after(info->end_seq,
				  context->retransmit_hint->end_seq)) {
				context->hint_record_sn = record_sn;
				context->retransmit_hint = info;
			}
			*p_record_sn = record_sn;
			goto exit_rcu_unlock;
		}
		record_sn++;
	}
	info = NULL;

exit_rcu_unlock:
	rcu_read_unlock();
	return info;
}
EXPORT_SYMBOL(tls_get_record);

static int tls_device_push_pending_record(struct sock *sk, int flags)
{
	struct iov_iter iter;

	iov_iter_kvec(&iter, ITER_SOURCE, NULL, 0, 0);
	return tls_push_data(sk, &iter, 0, flags, TLS_RECORD_TYPE_DATA);
}

void tls_device_write_space(struct sock *sk, struct tls_context *ctx)
{
	if (tls_is_partially_sent_record(ctx)) {
		gfp_t sk_allocation = sk->sk_allocation;

		WARN_ON_ONCE(sk->sk_write_pending);

		sk->sk_allocation = GFP_ATOMIC;
		tls_push_partial_record(sk, ctx,
					MSG_DONTWAIT | MSG_NOSIGNAL |
					MSG_SENDPAGE_DECRYPTED);
		sk->sk_allocation = sk_allocation;
	}
}

static void tls_device_resync_rx(struct tls_context *tls_ctx,
				 struct sock *sk, u32 seq, u8 *rcd_sn)
{
	struct tls_offload_context_rx *rx_ctx = tls_offload_ctx_rx(tls_ctx);
	struct net_device *netdev;

	trace_tls_device_rx_resync_send(sk, seq, rcd_sn, rx_ctx->resync_type);
	rcu_read_lock();
	netdev = rcu_dereference(tls_ctx->netdev);
	if (netdev)
		netdev->tlsdev_ops->tls_dev_resync(netdev, sk, seq, rcd_sn,
						   TLS_OFFLOAD_CTX_DIR_RX);
	rcu_read_unlock();
	TLS_INC_STATS(sock_net(sk), LINUX_MIB_TLSRXDEVICERESYNC);
}

static bool
tls_device_rx_resync_async(struct tls_offload_resync_async *resync_async,
			   s64 resync_req, u32 *seq, u16 *rcd_delta)
{
	u32 is_async = resync_req & RESYNC_REQ_ASYNC;
	u32 req_seq = resync_req >> 32;
	u32 req_end = req_seq + ((resync_req >> 16) & 0xffff);
	u16 i;

	*rcd_delta = 0;

	if (is_async) {
		/* shouldn't get to wraparound:
		 * too long in async stage, something bad happened
		 */
		if (WARN_ON_ONCE(resync_async->rcd_delta == USHRT_MAX))
			return false;

		/* asynchronous stage: log all headers seq such that
		 * req_seq <= seq <= end_seq, and wait for real resync request
		 */
		if (before(*seq, req_seq))
			return false;
		if (!after(*seq, req_end) &&
		    resync_async->loglen < TLS_DEVICE_RESYNC_ASYNC_LOGMAX)
			resync_async->log[resync_async->loglen++] = *seq;

		resync_async->rcd_delta++;

		return false;
	}

	/* synchronous stage: check against the logged entries and
	 * proceed to check the next entries if no match was found
	 */
	for (i = 0; i < resync_async->loglen; i++)
		if (req_seq == resync_async->log[i] &&
		    atomic64_try_cmpxchg(&resync_async->req, &resync_req, 0)) {
			*rcd_delta = resync_async->rcd_delta - i;
			*seq = req_seq;
			resync_async->loglen = 0;
			resync_async->rcd_delta = 0;
			return true;
		}

	resync_async->loglen = 0;
	resync_async->rcd_delta = 0;

	if (req_seq == *seq &&
	    atomic64_try_cmpxchg(&resync_async->req,
				 &resync_req, 0))
		return true;

	return false;
}

void tls_device_rx_resync_new_rec(struct sock *sk, u32 rcd_len, u32 seq)
{
	struct tls_context *tls_ctx = tls_get_ctx(sk);
	struct tls_offload_context_rx *rx_ctx;
	u8 rcd_sn[TLS_MAX_REC_SEQ_SIZE];
	u32 sock_data, is_req_pending;
	struct tls_prot_info *prot;
	s64 resync_req;
	u16 rcd_delta;
	u32 req_seq;

	if (tls_ctx->rx_conf != TLS_HW)
		return;
	if (unlikely(test_bit(TLS_RX_DEV_DEGRADED, &tls_ctx->flags)))
		return;

	prot = &tls_ctx->prot_info;
	rx_ctx = tls_offload_ctx_rx(tls_ctx);
	memcpy(rcd_sn, tls_ctx->rx.rec_seq, prot->rec_seq_size);

	switch (rx_ctx->resync_type) {
	case TLS_OFFLOAD_SYNC_TYPE_DRIVER_REQ:
		resync_req = atomic64_read(&rx_ctx->resync_req);
		req_seq = resync_req >> 32;
		seq += TLS_HEADER_SIZE - 1;
		is_req_pending = resync_req;

		if (likely(!is_req_pending) || req_seq != seq ||
		    !atomic64_try_cmpxchg(&rx_ctx->resync_req, &resync_req, 0))
			return;
		break;
	case TLS_OFFLOAD_SYNC_TYPE_CORE_NEXT_HINT:
		if (likely(!rx_ctx->resync_nh_do_now))
			return;

		/* head of next rec is already in, note that the sock_inq will
		 * include the currently parsed message when called from parser
		 */
		sock_data = tcp_inq(sk);
		if (sock_data > rcd_len) {
			trace_tls_device_rx_resync_nh_delay(sk, sock_data,
							    rcd_len);
			return;
		}

		rx_ctx->resync_nh_do_now = 0;
		seq += rcd_len;
		tls_bigint_increment(rcd_sn, prot->rec_seq_size);
		break;
	case TLS_OFFLOAD_SYNC_TYPE_DRIVER_REQ_ASYNC:
		resync_req = atomic64_read(&rx_ctx->resync_async->req);
		is_req_pending = resync_req;
		if (likely(!is_req_pending))
			return;

		if (!tls_device_rx_resync_async(rx_ctx->resync_async,
						resync_req, &seq, &rcd_delta))
			return;
		tls_bigint_subtract(rcd_sn, rcd_delta);
		break;
	}

	tls_device_resync_rx(tls_ctx, sk, seq, rcd_sn);
}

static void tls_device_core_ctrl_rx_resync(struct tls_context *tls_ctx,
					   struct tls_offload_context_rx *ctx,
					   struct sock *sk, struct sk_buff *skb)
{
	struct strp_msg *rxm;

	/* device will request resyncs by itself based on stream scan */
	if (ctx->resync_type != TLS_OFFLOAD_SYNC_TYPE_CORE_NEXT_HINT)
		return;
	/* already scheduled */
	if (ctx->resync_nh_do_now)
		return;
	/* seen decrypted fragments since last fully-failed record */
	if (ctx->resync_nh_reset) {
		ctx->resync_nh_reset = 0;
		ctx->resync_nh.decrypted_failed = 1;
		ctx->resync_nh.decrypted_tgt = TLS_DEVICE_RESYNC_NH_START_IVAL;
		return;
	}

	if (++ctx->resync_nh.decrypted_failed <= ctx->resync_nh.decrypted_tgt)
		return;

	/* doing resync, bump the next target in case it fails */
	if (ctx->resync_nh.decrypted_tgt < TLS_DEVICE_RESYNC_NH_MAX_IVAL)
		ctx->resync_nh.decrypted_tgt *= 2;
	else
		ctx->resync_nh.decrypted_tgt += TLS_DEVICE_RESYNC_NH_MAX_IVAL;

	rxm = strp_msg(skb);

	/* head of next rec is already in, parser will sync for us */
	if (tcp_inq(sk) > rxm->full_len) {
		trace_tls_device_rx_resync_nh_schedule(sk);
		ctx->resync_nh_do_now = 1;
	} else {
		struct tls_prot_info *prot = &tls_ctx->prot_info;
		u8 rcd_sn[TLS_MAX_REC_SEQ_SIZE];

		memcpy(rcd_sn, tls_ctx->rx.rec_seq, prot->rec_seq_size);
		tls_bigint_increment(rcd_sn, prot->rec_seq_size);

		tls_device_resync_rx(tls_ctx, sk, tcp_sk(sk)->copied_seq,
				     rcd_sn);
	}
}

static int
tls_device_reencrypt(struct sock *sk, struct tls_context *tls_ctx)
{
	struct tls_sw_context_rx *sw_ctx = tls_sw_ctx_rx(tls_ctx);
	const struct tls_cipher_size_desc *cipher_sz;
	int err, offset, copy, data_len, pos;
	struct sk_buff *skb, *skb_iter;
	struct scatterlist sg[1];
	struct strp_msg *rxm;
	char *orig_buf, *buf;

	switch (tls_ctx->crypto_recv.info.cipher_type) {
	case TLS_CIPHER_AES_GCM_128:
	case TLS_CIPHER_AES_GCM_256:
		break;
	default:
		return -EINVAL;
	}
	cipher_sz = &tls_cipher_size_desc[tls_ctx->crypto_recv.info.cipher_type];

	rxm = strp_msg(tls_strp_msg(sw_ctx));
	orig_buf = kmalloc(rxm->full_len + TLS_HEADER_SIZE + cipher_sz->iv,
			   sk->sk_allocation);
	if (!orig_buf)
		return -ENOMEM;
	buf = orig_buf;

	err = tls_strp_msg_cow(sw_ctx);
	if (unlikely(err))
		goto free_buf;

	skb = tls_strp_msg(sw_ctx);
	rxm = strp_msg(skb);
	offset = rxm->offset;

	sg_init_table(sg, 1);
	sg_set_buf(&sg[0], buf,
		   rxm->full_len + TLS_HEADER_SIZE + cipher_sz->iv);
	err = skb_copy_bits(skb, offset, buf, TLS_HEADER_SIZE + cipher_sz->iv);
	if (err)
		goto free_buf;

	/* We are interested only in the decrypted data not the auth */
	err = decrypt_skb(sk, sg);
	if (err != -EBADMSG)
		goto free_buf;
	else
		err = 0;

	data_len = rxm->full_len - cipher_sz->tag;

	if (skb_pagelen(skb) > offset) {
		copy = min_t(int, skb_pagelen(skb) - offset, data_len);

		if (skb->decrypted) {
			err = skb_store_bits(skb, offset, buf, copy);
			if (err)
				goto free_buf;
		}

		offset += copy;
		buf += copy;
	}

	pos = skb_pagelen(skb);
	skb_walk_frags(skb, skb_iter) {
		int frag_pos;

		/* Practically all frags must belong to msg if reencrypt
		 * is needed with current strparser and coalescing logic,
		 * but strparser may "get optimized", so let's be safe.
		 */
		if (pos + skb_iter->len <= offset)
			goto done_with_frag;
		if (pos >= data_len + rxm->offset)
			break;

		frag_pos = offset - pos;
		copy = min_t(int, skb_iter->len - frag_pos,
			     data_len + rxm->offset - offset);

		if (skb_iter->decrypted) {
			err = skb_store_bits(skb_iter, frag_pos, buf, copy);
			if (err)
				goto free_buf;
		}

		offset += copy;
		buf += copy;
done_with_frag:
		pos += skb_iter->len;
	}

free_buf:
	kfree(orig_buf);
	return err;
}

int tls_device_decrypted(struct sock *sk, struct tls_context *tls_ctx)
{
	struct tls_offload_context_rx *ctx = tls_offload_ctx_rx(tls_ctx);
	struct tls_sw_context_rx *sw_ctx = tls_sw_ctx_rx(tls_ctx);
	struct sk_buff *skb = tls_strp_msg(sw_ctx);
	struct strp_msg *rxm = strp_msg(skb);
	int is_decrypted, is_encrypted;

	if (!tls_strp_msg_mixed_decrypted(sw_ctx)) {
		is_decrypted = skb->decrypted;
		is_encrypted = !is_decrypted;
	} else {
		is_decrypted = 0;
		is_encrypted = 0;
	}

	trace_tls_device_decrypted(sk, tcp_sk(sk)->copied_seq - rxm->full_len,
				   tls_ctx->rx.rec_seq, rxm->full_len,
				   is_encrypted, is_decrypted);

	if (unlikely(test_bit(TLS_RX_DEV_DEGRADED, &tls_ctx->flags))) {
		if (likely(is_encrypted || is_decrypted))
			return is_decrypted;

		/* After tls_device_down disables the offload, the next SKB will
		 * likely have initial fragments decrypted, and final ones not
		 * decrypted. We need to reencrypt that single SKB.
		 */
		return tls_device_reencrypt(sk, tls_ctx);
	}

	/* Return immediately if the record is either entirely plaintext or
	 * entirely ciphertext. Otherwise handle reencrypt partially decrypted
	 * record.
	 */
	if (is_decrypted) {
		ctx->resync_nh_reset = 1;
		return is_decrypted;
	}
	if (is_encrypted) {
		tls_device_core_ctrl_rx_resync(tls_ctx, ctx, sk, skb);
		return 0;
	}

	ctx->resync_nh_reset = 1;
	return tls_device_reencrypt(sk, tls_ctx);
}

static void tls_device_attach(struct tls_context *ctx, struct sock *sk,
			      struct net_device *netdev)
{
	if (sk->sk_destruct != tls_device_sk_destruct) {
		refcount_set(&ctx->refcount, 1);
		dev_hold(netdev);
		RCU_INIT_POINTER(ctx->netdev, netdev);
		spin_lock_irq(&tls_device_lock);
		list_add_tail(&ctx->list, &tls_device_list);
		spin_unlock_irq(&tls_device_lock);

		ctx->sk_destruct = sk->sk_destruct;
		smp_store_release(&sk->sk_destruct, tls_device_sk_destruct);
	}
}

int tls_set_device_offload(struct sock *sk, struct tls_context *ctx)
{
	struct tls_context *tls_ctx = tls_get_ctx(sk);
	struct tls_prot_info *prot = &tls_ctx->prot_info;
	const struct tls_cipher_size_desc *cipher_sz;
	struct tls_record_info *start_marker_record;
	struct tls_offload_context_tx *offload_ctx;
	struct tls_crypto_info *crypto_info;
	struct net_device *netdev;
	char *iv, *rec_seq;
	struct sk_buff *skb;
	__be64 rcd_sn;
	int rc;

	if (!ctx)
		return -EINVAL;

	if (ctx->priv_ctx_tx)
		return -EEXIST;

	netdev = get_netdev_for_sock(sk);
	if (!netdev) {
		pr_err_ratelimited("%s: netdev not found\n", __func__);
		return -EINVAL;
	}

	if (!(netdev->features & NETIF_F_HW_TLS_TX)) {
		rc = -EOPNOTSUPP;
		goto release_netdev;
	}

	crypto_info = &ctx->crypto_send.info;
	if (crypto_info->version != TLS_1_2_VERSION) {
		rc = -EOPNOTSUPP;
		goto release_netdev;
	}

	switch (crypto_info->cipher_type) {
	case TLS_CIPHER_AES_GCM_128:
		iv = ((struct tls12_crypto_info_aes_gcm_128 *)crypto_info)->iv;
		rec_seq =
		 ((struct tls12_crypto_info_aes_gcm_128 *)crypto_info)->rec_seq;
		break;
	case TLS_CIPHER_AES_GCM_256:
		iv = ((struct tls12_crypto_info_aes_gcm_256 *)crypto_info)->iv;
		rec_seq =
		 ((struct tls12_crypto_info_aes_gcm_256 *)crypto_info)->rec_seq;
		break;
	default:
		rc = -EINVAL;
		goto release_netdev;
	}
	cipher_sz = &tls_cipher_size_desc[crypto_info->cipher_type];

	/* Sanity-check the rec_seq_size for stack allocations */
	if (cipher_sz->rec_seq > TLS_MAX_REC_SEQ_SIZE) {
		rc = -EINVAL;
		goto release_netdev;
	}

	prot->version = crypto_info->version;
	prot->cipher_type = crypto_info->cipher_type;
	prot->prepend_size = TLS_HEADER_SIZE + cipher_sz->iv;
	prot->tag_size = cipher_sz->tag;
	prot->overhead_size = prot->prepend_size + prot->tag_size;
	prot->iv_size = cipher_sz->iv;
	prot->salt_size = cipher_sz->salt;
	ctx->tx.iv = kmalloc(cipher_sz->iv + cipher_sz->salt, GFP_KERNEL);
	if (!ctx->tx.iv) {
		rc = -ENOMEM;
		goto release_netdev;
	}

	memcpy(ctx->tx.iv + cipher_sz->salt, iv, cipher_sz->iv);

	prot->rec_seq_size = cipher_sz->rec_seq;
	ctx->tx.rec_seq = kmemdup(rec_seq, cipher_sz->rec_seq, GFP_KERNEL);
	if (!ctx->tx.rec_seq) {
		rc = -ENOMEM;
		goto free_iv;
	}

	start_marker_record = kmalloc(sizeof(*start_marker_record), GFP_KERNEL);
	if (!start_marker_record) {
		rc = -ENOMEM;
		goto free_rec_seq;
	}

	offload_ctx = kzalloc(TLS_OFFLOAD_CONTEXT_SIZE_TX, GFP_KERNEL);
	if (!offload_ctx) {
		rc = -ENOMEM;
		goto free_marker_record;
	}

	rc = tls_sw_fallback_init(sk, offload_ctx, crypto_info);
	if (rc)
		goto free_offload_ctx;

	/* start at rec_seq - 1 to account for the start marker record */
	memcpy(&rcd_sn, ctx->tx.rec_seq, sizeof(rcd_sn));
	offload_ctx->unacked_record_sn = be64_to_cpu(rcd_sn) - 1;

	start_marker_record->end_seq = tcp_sk(sk)->write_seq;
	start_marker_record->len = 0;
	start_marker_record->num_frags = 0;

	INIT_WORK(&offload_ctx->destruct_work, tls_device_tx_del_task);
	offload_ctx->ctx = ctx;

	INIT_LIST_HEAD(&offload_ctx->records_list);
	list_add_tail(&start_marker_record->list, &offload_ctx->records_list);
	spin_lock_init(&offload_ctx->lock);
	sg_init_table(offload_ctx->sg_tx_data,
		      ARRAY_SIZE(offload_ctx->sg_tx_data));

	clean_acked_data_enable(inet_csk(sk), &tls_icsk_clean_acked);
	ctx->push_pending_record = tls_device_push_pending_record;

	/* TLS offload is greatly simplified if we don't send
	 * SKBs where only part of the payload needs to be encrypted.
	 * So mark the last skb in the write queue as end of record.
	 */
	skb = tcp_write_queue_tail(sk);
	if (skb)
		TCP_SKB_CB(skb)->eor = 1;

	/* Avoid offloading if the device is down
	 * We don't want to offload new flows after
	 * the NETDEV_DOWN event
	 *
	 * device_offload_lock is taken in tls_devices's NETDEV_DOWN
	 * handler thus protecting from the device going down before
	 * ctx was added to tls_device_list.
	 */
	down_read(&device_offload_lock);
	if (!(netdev->flags & IFF_UP)) {
		rc = -EINVAL;
		goto release_lock;
	}

	ctx->priv_ctx_tx = offload_ctx;
	rc = netdev->tlsdev_ops->tls_dev_add(netdev, sk, TLS_OFFLOAD_CTX_DIR_TX,
					     &ctx->crypto_send.info,
					     tcp_sk(sk)->write_seq);
	trace_tls_device_offload_set(sk, TLS_OFFLOAD_CTX_DIR_TX,
				     tcp_sk(sk)->write_seq, rec_seq, rc);
	if (rc)
		goto release_lock;

	tls_device_attach(ctx, sk, netdev);
	up_read(&device_offload_lock);

	/* following this assignment tls_is_skb_tx_device_offloaded
	 * will return true and the context might be accessed
	 * by the netdev's xmit function.
	 */
	smp_store_release(&sk->sk_validate_xmit_skb, tls_validate_xmit_skb);
	dev_put(netdev);

	return 0;

release_lock:
	up_read(&device_offload_lock);
	clean_acked_data_disable(inet_csk(sk));
	crypto_free_aead(offload_ctx->aead_send);
free_offload_ctx:
	kfree(offload_ctx);
	ctx->priv_ctx_tx = NULL;
free_marker_record:
	kfree(start_marker_record);
free_rec_seq:
	kfree(ctx->tx.rec_seq);
free_iv:
	kfree(ctx->tx.iv);
release_netdev:
	dev_put(netdev);
	return rc;
}

int tls_set_device_offload_rx(struct sock *sk, struct tls_context *ctx)
{
	struct tls12_crypto_info_aes_gcm_128 *info;
	struct tls_offload_context_rx *context;
	struct net_device *netdev;
	int rc = 0;

	if (ctx->crypto_recv.info.version != TLS_1_2_VERSION)
		return -EOPNOTSUPP;

	netdev = get_netdev_for_sock(sk);
	if (!netdev) {
		pr_err_ratelimited("%s: netdev not found\n", __func__);
		return -EINVAL;
	}

	if (!(netdev->features & NETIF_F_HW_TLS_RX)) {
		rc = -EOPNOTSUPP;
		goto release_netdev;
	}

	/* Avoid offloading if the device is down
	 * We don't want to offload new flows after
	 * the NETDEV_DOWN event
	 *
	 * device_offload_lock is taken in tls_devices's NETDEV_DOWN
	 * handler thus protecting from the device going down before
	 * ctx was added to tls_device_list.
	 */
	down_read(&device_offload_lock);
	if (!(netdev->flags & IFF_UP)) {
		rc = -EINVAL;
		goto release_lock;
	}

	context = kzalloc(TLS_OFFLOAD_CONTEXT_SIZE_RX, GFP_KERNEL);
	if (!context) {
		rc = -ENOMEM;
		goto release_lock;
	}
	context->resync_nh_reset = 1;

	ctx->priv_ctx_rx = context;
	rc = tls_set_sw_offload(sk, ctx, 0);
	if (rc)
		goto release_ctx;

	rc = netdev->tlsdev_ops->tls_dev_add(netdev, sk, TLS_OFFLOAD_CTX_DIR_RX,
					     &ctx->crypto_recv.info,
					     tcp_sk(sk)->copied_seq);
	info = (void *)&ctx->crypto_recv.info;
	trace_tls_device_offload_set(sk, TLS_OFFLOAD_CTX_DIR_RX,
				     tcp_sk(sk)->copied_seq, info->rec_seq, rc);
	if (rc)
		goto free_sw_resources;

	tls_device_attach(ctx, sk, netdev);
	up_read(&device_offload_lock);

	dev_put(netdev);

	return 0;

free_sw_resources:
	up_read(&device_offload_lock);
	tls_sw_free_resources_rx(sk);
	down_read(&device_offload_lock);
release_ctx:
	ctx->priv_ctx_rx = NULL;
release_lock:
	up_read(&device_offload_lock);
release_netdev:
	dev_put(netdev);
	return rc;
}

void tls_device_offload_cleanup_rx(struct sock *sk)
{
	struct tls_context *tls_ctx = tls_get_ctx(sk);
	struct net_device *netdev;

	down_read(&device_offload_lock);
	netdev = rcu_dereference_protected(tls_ctx->netdev,
					   lockdep_is_held(&device_offload_lock));
	if (!netdev)
		goto out;

	netdev->tlsdev_ops->tls_dev_del(netdev, tls_ctx,
					TLS_OFFLOAD_CTX_DIR_RX);

	if (tls_ctx->tx_conf != TLS_HW) {
		dev_put(netdev);
		rcu_assign_pointer(tls_ctx->netdev, NULL);
	} else {
		set_bit(TLS_RX_DEV_CLOSED, &tls_ctx->flags);
	}
out:
	up_read(&device_offload_lock);
	tls_sw_release_resources_rx(sk);
}

static int tls_device_down(struct net_device *netdev)
{
	struct tls_context *ctx, *tmp;
	unsigned long flags;
	LIST_HEAD(list);

	/* Request a write lock to block new offload attempts */
	down_write(&device_offload_lock);

	spin_lock_irqsave(&tls_device_lock, flags);
	list_for_each_entry_safe(ctx, tmp, &tls_device_list, list) {
		struct net_device *ctx_netdev =
			rcu_dereference_protected(ctx->netdev,
						  lockdep_is_held(&device_offload_lock));

		if (ctx_netdev != netdev ||
		    !refcount_inc_not_zero(&ctx->refcount))
			continue;

		list_move(&ctx->list, &list);
	}
	spin_unlock_irqrestore(&tls_device_lock, flags);

	list_for_each_entry_safe(ctx, tmp, &list, list)	{
		/* Stop offloaded TX and switch to the fallback.
		 * tls_is_skb_tx_device_offloaded will return false.
		 */
		WRITE_ONCE(ctx->sk->sk_validate_xmit_skb, tls_validate_xmit_skb_sw);

		/* Stop the RX and TX resync.
		 * tls_dev_resync must not be called after tls_dev_del.
		 */
		rcu_assign_pointer(ctx->netdev, NULL);

		/* Start skipping the RX resync logic completely. */
		set_bit(TLS_RX_DEV_DEGRADED, &ctx->flags);

		/* Sync with inflight packets. After this point:
		 * TX: no non-encrypted packets will be passed to the driver.
		 * RX: resync requests from the driver will be ignored.
		 */
		synchronize_net();

		/* Release the offload context on the driver side. */
		if (ctx->tx_conf == TLS_HW)
			netdev->tlsdev_ops->tls_dev_del(netdev, ctx,
							TLS_OFFLOAD_CTX_DIR_TX);
		if (ctx->rx_conf == TLS_HW &&
		    !test_bit(TLS_RX_DEV_CLOSED, &ctx->flags))
			netdev->tlsdev_ops->tls_dev_del(netdev, ctx,
							TLS_OFFLOAD_CTX_DIR_RX);

		dev_put(netdev);

		/* Move the context to a separate list for two reasons:
		 * 1. When the context is deallocated, list_del is called.
		 * 2. It's no longer an offloaded context, so we don't want to
		 *    run offload-specific code on this context.
		 */
		spin_lock_irqsave(&tls_device_lock, flags);
		list_move_tail(&ctx->list, &tls_device_down_list);
		spin_unlock_irqrestore(&tls_device_lock, flags);

		/* Device contexts for RX and TX will be freed in on sk_destruct
		 * by tls_device_free_ctx. rx_conf and tx_conf stay in TLS_HW.
		 * Now release the ref taken above.
		 */
		if (refcount_dec_and_test(&ctx->refcount)) {
			/* sk_destruct ran after tls_device_down took a ref, and
			 * it returned early. Complete the destruction here.
			 */
			list_del(&ctx->list);
			tls_device_free_ctx(ctx);
		}
	}

	up_write(&device_offload_lock);

	flush_workqueue(destruct_wq);

	return NOTIFY_DONE;
}

static int tls_dev_event(struct notifier_block *this, unsigned long event,
			 void *ptr)
{
	struct net_device *dev = netdev_notifier_info_to_dev(ptr);

	if (!dev->tlsdev_ops &&
	    !(dev->features & (NETIF_F_HW_TLS_RX | NETIF_F_HW_TLS_TX)))
		return NOTIFY_DONE;

	switch (event) {
	case NETDEV_REGISTER:
	case NETDEV_FEAT_CHANGE:
		if (netif_is_bond_master(dev))
			return NOTIFY_DONE;
		if ((dev->features & NETIF_F_HW_TLS_RX) &&
		    !dev->tlsdev_ops->tls_dev_resync)
			return NOTIFY_BAD;

		if  (dev->tlsdev_ops &&
		     dev->tlsdev_ops->tls_dev_add &&
		     dev->tlsdev_ops->tls_dev_del)
			return NOTIFY_DONE;
		else
			return NOTIFY_BAD;
	case NETDEV_DOWN:
		return tls_device_down(dev);
	}
	return NOTIFY_DONE;
}

static struct notifier_block tls_dev_notifier = {
	.notifier_call	= tls_dev_event,
};

int __init tls_device_init(void)
{
	int err;

	dummy_page = alloc_page(GFP_KERNEL);
	if (!dummy_page)
		return -ENOMEM;

	destruct_wq = alloc_workqueue("ktls_device_destruct", 0, 0);
	if (!destruct_wq) {
		err = -ENOMEM;
		goto err_free_dummy;
	}

	err = register_netdevice_notifier(&tls_dev_notifier);
	if (err)
		goto err_destroy_wq;
<<<<<<< HEAD

	return 0;

=======

	return 0;

>>>>>>> 238589d0
err_destroy_wq:
	destroy_workqueue(destruct_wq);
err_free_dummy:
	put_page(dummy_page);
	return err;
}

void __exit tls_device_cleanup(void)
{
	unregister_netdevice_notifier(&tls_dev_notifier);
	destroy_workqueue(destruct_wq);
	clean_acked_data_flush();
	put_page(dummy_page);
}<|MERGE_RESOLUTION|>--- conflicted
+++ resolved
@@ -1452,15 +1452,9 @@
 	err = register_netdevice_notifier(&tls_dev_notifier);
 	if (err)
 		goto err_destroy_wq;
-<<<<<<< HEAD
 
 	return 0;
 
-=======
-
-	return 0;
-
->>>>>>> 238589d0
 err_destroy_wq:
 	destroy_workqueue(destruct_wq);
 err_free_dummy:
