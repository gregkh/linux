/*
 * Copyright (c) 2016-2017, Mellanox Technologies. All rights reserved.
 * Copyright (c) 2016-2017, Dave Watson <davejwatson@fb.com>. All rights reserved.
 * Copyright (c) 2016-2017, Lance Chao <lancerchao@fb.com>. All rights reserved.
 * Copyright (c) 2016, Fridolin Pokorny <fridolin.pokorny@gmail.com>. All rights reserved.
 * Copyright (c) 2016, Nikos Mavrogiannopoulos <nmav@gnutls.org>. All rights reserved.
 * Copyright (c) 2018, Covalent IO, Inc. http://covalent.io
 *
 * This software is available to you under a choice of one of two
 * licenses.  You may choose to be licensed under the terms of the GNU
 * General Public License (GPL) Version 2, available from the file
 * COPYING in the main directory of this source tree, or the
 * OpenIB.org BSD license below:
 *
 *     Redistribution and use in source and binary forms, with or
 *     without modification, are permitted provided that the following
 *     conditions are met:
 *
 *      - Redistributions of source code must retain the above
 *        copyright notice, this list of conditions and the following
 *        disclaimer.
 *
 *      - Redistributions in binary form must reproduce the above
 *        copyright notice, this list of conditions and the following
 *        disclaimer in the documentation and/or other materials
 *        provided with the distribution.
 *
 * THE SOFTWARE IS PROVIDED "AS IS", WITHOUT WARRANTY OF ANY KIND,
 * EXPRESS OR IMPLIED, INCLUDING BUT NOT LIMITED TO THE WARRANTIES OF
 * MERCHANTABILITY, FITNESS FOR A PARTICULAR PURPOSE AND
 * NONINFRINGEMENT. IN NO EVENT SHALL THE AUTHORS OR COPYRIGHT HOLDERS
 * BE LIABLE FOR ANY CLAIM, DAMAGES OR OTHER LIABILITY, WHETHER IN AN
 * ACTION OF CONTRACT, TORT OR OTHERWISE, ARISING FROM, OUT OF OR IN
 * CONNECTION WITH THE SOFTWARE OR THE USE OR OTHER DEALINGS IN THE
 * SOFTWARE.
 */

#include <linux/bug.h>
#include <linux/sched/signal.h>
#include <linux/module.h>
#include <linux/splice.h>
#include <crypto/aead.h>

#include <net/strparser.h>
#include <net/tls.h>

#include "tls.h"

struct tls_decrypt_arg {
	struct_group(inargs,
	bool zc;
	bool async;
	u8 tail;
	);

	struct sk_buff *skb;
};

struct tls_decrypt_ctx {
	u8 iv[MAX_IV_SIZE];
	u8 aad[TLS_MAX_AAD_SIZE];
	u8 tail;
	struct scatterlist sg[];
};

noinline void tls_err_abort(struct sock *sk, int err)
{
	WARN_ON_ONCE(err >= 0);
	/* sk->sk_err should contain a positive error code. */
	sk->sk_err = -err;
	sk_error_report(sk);
}

static int __skb_nsg(struct sk_buff *skb, int offset, int len,
                     unsigned int recursion_level)
{
        int start = skb_headlen(skb);
        int i, chunk = start - offset;
        struct sk_buff *frag_iter;
        int elt = 0;

        if (unlikely(recursion_level >= 24))
                return -EMSGSIZE;

        if (chunk > 0) {
                if (chunk > len)
                        chunk = len;
                elt++;
                len -= chunk;
                if (len == 0)
                        return elt;
                offset += chunk;
        }

        for (i = 0; i < skb_shinfo(skb)->nr_frags; i++) {
                int end;

                WARN_ON(start > offset + len);

                end = start + skb_frag_size(&skb_shinfo(skb)->frags[i]);
                chunk = end - offset;
                if (chunk > 0) {
                        if (chunk > len)
                                chunk = len;
                        elt++;
                        len -= chunk;
                        if (len == 0)
                                return elt;
                        offset += chunk;
                }
                start = end;
        }

        if (unlikely(skb_has_frag_list(skb))) {
                skb_walk_frags(skb, frag_iter) {
                        int end, ret;

                        WARN_ON(start > offset + len);

                        end = start + frag_iter->len;
                        chunk = end - offset;
                        if (chunk > 0) {
                                if (chunk > len)
                                        chunk = len;
                                ret = __skb_nsg(frag_iter, offset - start, chunk,
                                                recursion_level + 1);
                                if (unlikely(ret < 0))
                                        return ret;
                                elt += ret;
                                len -= chunk;
                                if (len == 0)
                                        return elt;
                                offset += chunk;
                        }
                        start = end;
                }
        }
        BUG_ON(len);
        return elt;
}

/* Return the number of scatterlist elements required to completely map the
 * skb, or -EMSGSIZE if the recursion depth is exceeded.
 */
static int skb_nsg(struct sk_buff *skb, int offset, int len)
{
        return __skb_nsg(skb, offset, len, 0);
}

static int tls_padding_length(struct tls_prot_info *prot, struct sk_buff *skb,
			      struct tls_decrypt_arg *darg)
{
	struct strp_msg *rxm = strp_msg(skb);
	struct tls_msg *tlm = tls_msg(skb);
	int sub = 0;

	/* Determine zero-padding length */
	if (prot->version == TLS_1_3_VERSION) {
		int offset = rxm->full_len - TLS_TAG_SIZE - 1;
		char content_type = darg->zc ? darg->tail : 0;
		int err;

		while (content_type == 0) {
			if (offset < prot->prepend_size)
				return -EBADMSG;
			err = skb_copy_bits(skb, rxm->offset + offset,
					    &content_type, 1);
			if (err)
				return err;
			if (content_type)
				break;
			sub++;
			offset--;
		}
		tlm->control = content_type;
	}
	return sub;
}

static void tls_decrypt_done(struct crypto_async_request *req, int err)
{
	struct aead_request *aead_req = (struct aead_request *)req;
	struct scatterlist *sgout = aead_req->dst;
	struct scatterlist *sgin = aead_req->src;
	struct tls_sw_context_rx *ctx;
	struct tls_context *tls_ctx;
	struct scatterlist *sg;
	unsigned int pages;
	struct sock *sk;

	sk = (struct sock *)req->data;
	tls_ctx = tls_get_ctx(sk);
	ctx = tls_sw_ctx_rx(tls_ctx);

	/* Propagate if there was an err */
	if (err) {
		if (err == -EBADMSG)
			TLS_INC_STATS(sock_net(sk), LINUX_MIB_TLSDECRYPTERROR);
		ctx->async_wait.err = err;
		tls_err_abort(sk, err);
	}

	/* Free the destination pages if skb was not decrypted inplace */
	if (sgout != sgin) {
		/* Skip the first S/G entry as it points to AAD */
		for_each_sg(sg_next(sgout), sg, UINT_MAX, pages) {
			if (!sg)
				break;
			put_page(sg_page(sg));
		}
	}

	kfree(aead_req);

	spin_lock_bh(&ctx->decrypt_compl_lock);
	if (!atomic_dec_return(&ctx->decrypt_pending))
		complete(&ctx->async_wait.completion);
	spin_unlock_bh(&ctx->decrypt_compl_lock);
}

static int tls_do_decryption(struct sock *sk,
			     struct scatterlist *sgin,
			     struct scatterlist *sgout,
			     char *iv_recv,
			     size_t data_len,
			     struct aead_request *aead_req,
			     struct tls_decrypt_arg *darg)
{
	struct tls_context *tls_ctx = tls_get_ctx(sk);
	struct tls_prot_info *prot = &tls_ctx->prot_info;
	struct tls_sw_context_rx *ctx = tls_sw_ctx_rx(tls_ctx);
	int ret;

	aead_request_set_tfm(aead_req, ctx->aead_recv);
	aead_request_set_ad(aead_req, prot->aad_size);
	aead_request_set_crypt(aead_req, sgin, sgout,
			       data_len + prot->tag_size,
			       (u8 *)iv_recv);

	if (darg->async) {
		aead_request_set_callback(aead_req,
					  CRYPTO_TFM_REQ_MAY_BACKLOG,
					  tls_decrypt_done, sk);
		atomic_inc(&ctx->decrypt_pending);
	} else {
		aead_request_set_callback(aead_req,
					  CRYPTO_TFM_REQ_MAY_BACKLOG,
					  crypto_req_done, &ctx->async_wait);
	}

	ret = crypto_aead_decrypt(aead_req);
	if (ret == -EINPROGRESS) {
		if (darg->async)
			return 0;

		ret = crypto_wait_req(ret, &ctx->async_wait);
	}
	darg->async = false;

	return ret;
}

static void tls_trim_both_msgs(struct sock *sk, int target_size)
{
	struct tls_context *tls_ctx = tls_get_ctx(sk);
	struct tls_prot_info *prot = &tls_ctx->prot_info;
	struct tls_sw_context_tx *ctx = tls_sw_ctx_tx(tls_ctx);
	struct tls_rec *rec = ctx->open_rec;

	sk_msg_trim(sk, &rec->msg_plaintext, target_size);
	if (target_size > 0)
		target_size += prot->overhead_size;
	sk_msg_trim(sk, &rec->msg_encrypted, target_size);
}

static int tls_alloc_encrypted_msg(struct sock *sk, int len)
{
	struct tls_context *tls_ctx = tls_get_ctx(sk);
	struct tls_sw_context_tx *ctx = tls_sw_ctx_tx(tls_ctx);
	struct tls_rec *rec = ctx->open_rec;
	struct sk_msg *msg_en = &rec->msg_encrypted;

	return sk_msg_alloc(sk, msg_en, len, 0);
}

static int tls_clone_plaintext_msg(struct sock *sk, int required)
{
	struct tls_context *tls_ctx = tls_get_ctx(sk);
	struct tls_prot_info *prot = &tls_ctx->prot_info;
	struct tls_sw_context_tx *ctx = tls_sw_ctx_tx(tls_ctx);
	struct tls_rec *rec = ctx->open_rec;
	struct sk_msg *msg_pl = &rec->msg_plaintext;
	struct sk_msg *msg_en = &rec->msg_encrypted;
	int skip, len;

	/* We add page references worth len bytes from encrypted sg
	 * at the end of plaintext sg. It is guaranteed that msg_en
	 * has enough required room (ensured by caller).
	 */
	len = required - msg_pl->sg.size;

	/* Skip initial bytes in msg_en's data to be able to use
	 * same offset of both plain and encrypted data.
	 */
	skip = prot->prepend_size + msg_pl->sg.size;

	return sk_msg_clone(sk, msg_pl, msg_en, skip, len);
}

static struct tls_rec *tls_get_rec(struct sock *sk)
{
	struct tls_context *tls_ctx = tls_get_ctx(sk);
	struct tls_prot_info *prot = &tls_ctx->prot_info;
	struct tls_sw_context_tx *ctx = tls_sw_ctx_tx(tls_ctx);
	struct sk_msg *msg_pl, *msg_en;
	struct tls_rec *rec;
	int mem_size;

	mem_size = sizeof(struct tls_rec) + crypto_aead_reqsize(ctx->aead_send);

	rec = kzalloc(mem_size, sk->sk_allocation);
	if (!rec)
		return NULL;

	msg_pl = &rec->msg_plaintext;
	msg_en = &rec->msg_encrypted;

	sk_msg_init(msg_pl);
	sk_msg_init(msg_en);

	sg_init_table(rec->sg_aead_in, 2);
	sg_set_buf(&rec->sg_aead_in[0], rec->aad_space, prot->aad_size);
	sg_unmark_end(&rec->sg_aead_in[1]);

	sg_init_table(rec->sg_aead_out, 2);
	sg_set_buf(&rec->sg_aead_out[0], rec->aad_space, prot->aad_size);
	sg_unmark_end(&rec->sg_aead_out[1]);

	return rec;
}

static void tls_free_rec(struct sock *sk, struct tls_rec *rec)
{
	sk_msg_free(sk, &rec->msg_encrypted);
	sk_msg_free(sk, &rec->msg_plaintext);
	kfree(rec);
}

static void tls_free_open_rec(struct sock *sk)
{
	struct tls_context *tls_ctx = tls_get_ctx(sk);
	struct tls_sw_context_tx *ctx = tls_sw_ctx_tx(tls_ctx);
	struct tls_rec *rec = ctx->open_rec;

	if (rec) {
		tls_free_rec(sk, rec);
		ctx->open_rec = NULL;
	}
}

int tls_tx_records(struct sock *sk, int flags)
{
	struct tls_context *tls_ctx = tls_get_ctx(sk);
	struct tls_sw_context_tx *ctx = tls_sw_ctx_tx(tls_ctx);
	struct tls_rec *rec, *tmp;
	struct sk_msg *msg_en;
	int tx_flags, rc = 0;

	if (tls_is_partially_sent_record(tls_ctx)) {
		rec = list_first_entry(&ctx->tx_list,
				       struct tls_rec, list);

		if (flags == -1)
			tx_flags = rec->tx_flags;
		else
			tx_flags = flags;

		rc = tls_push_partial_record(sk, tls_ctx, tx_flags);
		if (rc)
			goto tx_err;

		/* Full record has been transmitted.
		 * Remove the head of tx_list
		 */
		list_del(&rec->list);
		sk_msg_free(sk, &rec->msg_plaintext);
		kfree(rec);
	}

	/* Tx all ready records */
	list_for_each_entry_safe(rec, tmp, &ctx->tx_list, list) {
		if (READ_ONCE(rec->tx_ready)) {
			if (flags == -1)
				tx_flags = rec->tx_flags;
			else
				tx_flags = flags;

			msg_en = &rec->msg_encrypted;
			rc = tls_push_sg(sk, tls_ctx,
					 &msg_en->sg.data[msg_en->sg.curr],
					 0, tx_flags);
			if (rc)
				goto tx_err;

			list_del(&rec->list);
			sk_msg_free(sk, &rec->msg_plaintext);
			kfree(rec);
		} else {
			break;
		}
	}

tx_err:
	if (rc < 0 && rc != -EAGAIN)
		tls_err_abort(sk, -EBADMSG);

	return rc;
}

static void tls_encrypt_done(struct crypto_async_request *req, int err)
{
	struct aead_request *aead_req = (struct aead_request *)req;
	struct sock *sk = req->data;
	struct tls_context *tls_ctx = tls_get_ctx(sk);
	struct tls_prot_info *prot = &tls_ctx->prot_info;
	struct tls_sw_context_tx *ctx = tls_sw_ctx_tx(tls_ctx);
	struct scatterlist *sge;
	struct sk_msg *msg_en;
	struct tls_rec *rec;
	bool ready = false;
	int pending;

	rec = container_of(aead_req, struct tls_rec, aead_req);
	msg_en = &rec->msg_encrypted;

	sge = sk_msg_elem(msg_en, msg_en->sg.curr);
	sge->offset -= prot->prepend_size;
	sge->length += prot->prepend_size;

	/* Check if error is previously set on socket */
	if (err || sk->sk_err) {
		rec = NULL;

		/* If err is already set on socket, return the same code */
		if (sk->sk_err) {
			ctx->async_wait.err = -sk->sk_err;
		} else {
			ctx->async_wait.err = err;
			tls_err_abort(sk, err);
		}
	}

	if (rec) {
		struct tls_rec *first_rec;

		/* Mark the record as ready for transmission */
		smp_store_mb(rec->tx_ready, true);

		/* If received record is at head of tx_list, schedule tx */
		first_rec = list_first_entry(&ctx->tx_list,
					     struct tls_rec, list);
		if (rec == first_rec)
			ready = true;
	}

	spin_lock_bh(&ctx->encrypt_compl_lock);
	pending = atomic_dec_return(&ctx->encrypt_pending);

	if (!pending && ctx->async_notify)
		complete(&ctx->async_wait.completion);
	spin_unlock_bh(&ctx->encrypt_compl_lock);

	if (!ready)
		return;

	/* Schedule the transmission */
	if (!test_and_set_bit(BIT_TX_SCHEDULED, &ctx->tx_bitmask))
		schedule_delayed_work(&ctx->tx_work.work, 1);
}

static int tls_do_encryption(struct sock *sk,
			     struct tls_context *tls_ctx,
			     struct tls_sw_context_tx *ctx,
			     struct aead_request *aead_req,
			     size_t data_len, u32 start)
{
	struct tls_prot_info *prot = &tls_ctx->prot_info;
	struct tls_rec *rec = ctx->open_rec;
	struct sk_msg *msg_en = &rec->msg_encrypted;
	struct scatterlist *sge = sk_msg_elem(msg_en, start);
	int rc, iv_offset = 0;

	/* For CCM based ciphers, first byte of IV is a constant */
	switch (prot->cipher_type) {
	case TLS_CIPHER_AES_CCM_128:
		rec->iv_data[0] = TLS_AES_CCM_IV_B0_BYTE;
		iv_offset = 1;
		break;
	case TLS_CIPHER_SM4_CCM:
		rec->iv_data[0] = TLS_SM4_CCM_IV_B0_BYTE;
		iv_offset = 1;
		break;
	}

	memcpy(&rec->iv_data[iv_offset], tls_ctx->tx.iv,
	       prot->iv_size + prot->salt_size);

<<<<<<< HEAD
	xor_iv_with_seq(prot, rec->iv_data + iv_offset, tls_ctx->tx.rec_seq);
=======
	tls_xor_iv_with_seq(prot, rec->iv_data + iv_offset,
			    tls_ctx->tx.rec_seq);
>>>>>>> d60c95ef

	sge->offset += prot->prepend_size;
	sge->length -= prot->prepend_size;

	msg_en->sg.curr = start;

	aead_request_set_tfm(aead_req, ctx->aead_send);
	aead_request_set_ad(aead_req, prot->aad_size);
	aead_request_set_crypt(aead_req, rec->sg_aead_in,
			       rec->sg_aead_out,
			       data_len, rec->iv_data);

	aead_request_set_callback(aead_req, CRYPTO_TFM_REQ_MAY_BACKLOG,
				  tls_encrypt_done, sk);

	/* Add the record in tx_list */
	list_add_tail((struct list_head *)&rec->list, &ctx->tx_list);
	atomic_inc(&ctx->encrypt_pending);

	rc = crypto_aead_encrypt(aead_req);
	if (!rc || rc != -EINPROGRESS) {
		atomic_dec(&ctx->encrypt_pending);
		sge->offset -= prot->prepend_size;
		sge->length += prot->prepend_size;
	}

	if (!rc) {
		WRITE_ONCE(rec->tx_ready, true);
	} else if (rc != -EINPROGRESS) {
		list_del(&rec->list);
		return rc;
	}

	/* Unhook the record from context if encryption is not failure */
	ctx->open_rec = NULL;
	tls_advance_record_sn(sk, prot, &tls_ctx->tx);
	return rc;
}

static int tls_split_open_record(struct sock *sk, struct tls_rec *from,
				 struct tls_rec **to, struct sk_msg *msg_opl,
				 struct sk_msg *msg_oen, u32 split_point,
				 u32 tx_overhead_size, u32 *orig_end)
{
	u32 i, j, bytes = 0, apply = msg_opl->apply_bytes;
	struct scatterlist *sge, *osge, *nsge;
	u32 orig_size = msg_opl->sg.size;
	struct scatterlist tmp = { };
	struct sk_msg *msg_npl;
	struct tls_rec *new;
	int ret;

	new = tls_get_rec(sk);
	if (!new)
		return -ENOMEM;
	ret = sk_msg_alloc(sk, &new->msg_encrypted, msg_opl->sg.size +
			   tx_overhead_size, 0);
	if (ret < 0) {
		tls_free_rec(sk, new);
		return ret;
	}

	*orig_end = msg_opl->sg.end;
	i = msg_opl->sg.start;
	sge = sk_msg_elem(msg_opl, i);
	while (apply && sge->length) {
		if (sge->length > apply) {
			u32 len = sge->length - apply;

			get_page(sg_page(sge));
			sg_set_page(&tmp, sg_page(sge), len,
				    sge->offset + apply);
			sge->length = apply;
			bytes += apply;
			apply = 0;
		} else {
			apply -= sge->length;
			bytes += sge->length;
		}

		sk_msg_iter_var_next(i);
		if (i == msg_opl->sg.end)
			break;
		sge = sk_msg_elem(msg_opl, i);
	}

	msg_opl->sg.end = i;
	msg_opl->sg.curr = i;
	msg_opl->sg.copybreak = 0;
	msg_opl->apply_bytes = 0;
	msg_opl->sg.size = bytes;

	msg_npl = &new->msg_plaintext;
	msg_npl->apply_bytes = apply;
	msg_npl->sg.size = orig_size - bytes;

	j = msg_npl->sg.start;
	nsge = sk_msg_elem(msg_npl, j);
	if (tmp.length) {
		memcpy(nsge, &tmp, sizeof(*nsge));
		sk_msg_iter_var_next(j);
		nsge = sk_msg_elem(msg_npl, j);
	}

	osge = sk_msg_elem(msg_opl, i);
	while (osge->length) {
		memcpy(nsge, osge, sizeof(*nsge));
		sg_unmark_end(nsge);
		sk_msg_iter_var_next(i);
		sk_msg_iter_var_next(j);
		if (i == *orig_end)
			break;
		osge = sk_msg_elem(msg_opl, i);
		nsge = sk_msg_elem(msg_npl, j);
	}

	msg_npl->sg.end = j;
	msg_npl->sg.curr = j;
	msg_npl->sg.copybreak = 0;

	*to = new;
	return 0;
}

static void tls_merge_open_record(struct sock *sk, struct tls_rec *to,
				  struct tls_rec *from, u32 orig_end)
{
	struct sk_msg *msg_npl = &from->msg_plaintext;
	struct sk_msg *msg_opl = &to->msg_plaintext;
	struct scatterlist *osge, *nsge;
	u32 i, j;

	i = msg_opl->sg.end;
	sk_msg_iter_var_prev(i);
	j = msg_npl->sg.start;

	osge = sk_msg_elem(msg_opl, i);
	nsge = sk_msg_elem(msg_npl, j);

	if (sg_page(osge) == sg_page(nsge) &&
	    osge->offset + osge->length == nsge->offset) {
		osge->length += nsge->length;
		put_page(sg_page(nsge));
	}

	msg_opl->sg.end = orig_end;
	msg_opl->sg.curr = orig_end;
	msg_opl->sg.copybreak = 0;
	msg_opl->apply_bytes = msg_opl->sg.size + msg_npl->sg.size;
	msg_opl->sg.size += msg_npl->sg.size;

	sk_msg_free(sk, &to->msg_encrypted);
	sk_msg_xfer_full(&to->msg_encrypted, &from->msg_encrypted);

	kfree(from);
}

static int tls_push_record(struct sock *sk, int flags,
			   unsigned char record_type)
{
	struct tls_context *tls_ctx = tls_get_ctx(sk);
	struct tls_prot_info *prot = &tls_ctx->prot_info;
	struct tls_sw_context_tx *ctx = tls_sw_ctx_tx(tls_ctx);
	struct tls_rec *rec = ctx->open_rec, *tmp = NULL;
	u32 i, split_point, orig_end;
	struct sk_msg *msg_pl, *msg_en;
	struct aead_request *req;
	bool split;
	int rc;

	if (!rec)
		return 0;

	msg_pl = &rec->msg_plaintext;
	msg_en = &rec->msg_encrypted;

	split_point = msg_pl->apply_bytes;
	split = split_point && split_point < msg_pl->sg.size;
	if (unlikely((!split &&
		      msg_pl->sg.size +
		      prot->overhead_size > msg_en->sg.size) ||
		     (split &&
		      split_point +
		      prot->overhead_size > msg_en->sg.size))) {
		split = true;
		split_point = msg_en->sg.size;
	}
	if (split) {
		rc = tls_split_open_record(sk, rec, &tmp, msg_pl, msg_en,
					   split_point, prot->overhead_size,
					   &orig_end);
		if (rc < 0)
			return rc;
		/* This can happen if above tls_split_open_record allocates
		 * a single large encryption buffer instead of two smaller
		 * ones. In this case adjust pointers and continue without
		 * split.
		 */
		if (!msg_pl->sg.size) {
			tls_merge_open_record(sk, rec, tmp, orig_end);
			msg_pl = &rec->msg_plaintext;
			msg_en = &rec->msg_encrypted;
			split = false;
		}
		sk_msg_trim(sk, msg_en, msg_pl->sg.size +
			    prot->overhead_size);
	}

	rec->tx_flags = flags;
	req = &rec->aead_req;

	i = msg_pl->sg.end;
	sk_msg_iter_var_prev(i);

	rec->content_type = record_type;
	if (prot->version == TLS_1_3_VERSION) {
		/* Add content type to end of message.  No padding added */
		sg_set_buf(&rec->sg_content_type, &rec->content_type, 1);
		sg_mark_end(&rec->sg_content_type);
		sg_chain(msg_pl->sg.data, msg_pl->sg.end + 1,
			 &rec->sg_content_type);
	} else {
		sg_mark_end(sk_msg_elem(msg_pl, i));
	}

	if (msg_pl->sg.end < msg_pl->sg.start) {
		sg_chain(&msg_pl->sg.data[msg_pl->sg.start],
			 MAX_SKB_FRAGS - msg_pl->sg.start + 1,
			 msg_pl->sg.data);
	}

	i = msg_pl->sg.start;
	sg_chain(rec->sg_aead_in, 2, &msg_pl->sg.data[i]);

	i = msg_en->sg.end;
	sk_msg_iter_var_prev(i);
	sg_mark_end(sk_msg_elem(msg_en, i));

	i = msg_en->sg.start;
	sg_chain(rec->sg_aead_out, 2, &msg_en->sg.data[i]);

	tls_make_aad(rec->aad_space, msg_pl->sg.size + prot->tail_size,
		     tls_ctx->tx.rec_seq, record_type, prot);

	tls_fill_prepend(tls_ctx,
			 page_address(sg_page(&msg_en->sg.data[i])) +
			 msg_en->sg.data[i].offset,
			 msg_pl->sg.size + prot->tail_size,
			 record_type);

	tls_ctx->pending_open_record_frags = false;

	rc = tls_do_encryption(sk, tls_ctx, ctx, req,
			       msg_pl->sg.size + prot->tail_size, i);
	if (rc < 0) {
		if (rc != -EINPROGRESS) {
			tls_err_abort(sk, -EBADMSG);
			if (split) {
				tls_ctx->pending_open_record_frags = true;
				tls_merge_open_record(sk, rec, tmp, orig_end);
			}
		}
		ctx->async_capable = 1;
		return rc;
	} else if (split) {
		msg_pl = &tmp->msg_plaintext;
		msg_en = &tmp->msg_encrypted;
		sk_msg_trim(sk, msg_en, msg_pl->sg.size + prot->overhead_size);
		tls_ctx->pending_open_record_frags = true;
		ctx->open_rec = tmp;
	}

	return tls_tx_records(sk, flags);
}

static int bpf_exec_tx_verdict(struct sk_msg *msg, struct sock *sk,
			       bool full_record, u8 record_type,
			       ssize_t *copied, int flags)
{
	struct tls_context *tls_ctx = tls_get_ctx(sk);
	struct tls_sw_context_tx *ctx = tls_sw_ctx_tx(tls_ctx);
	struct sk_msg msg_redir = { };
	struct sk_psock *psock;
	struct sock *sk_redir;
	struct tls_rec *rec;
	bool enospc, policy, redir_ingress;
	int err = 0, send;
	u32 delta = 0;

	policy = !(flags & MSG_SENDPAGE_NOPOLICY);
	psock = sk_psock_get(sk);
	if (!psock || !policy) {
		err = tls_push_record(sk, flags, record_type);
		if (err && sk->sk_err == EBADMSG) {
			*copied -= sk_msg_free(sk, msg);
			tls_free_open_rec(sk);
			err = -sk->sk_err;
		}
		if (psock)
			sk_psock_put(sk, psock);
		return err;
	}
more_data:
	enospc = sk_msg_full(msg);
	if (psock->eval == __SK_NONE) {
		delta = msg->sg.size;
		psock->eval = sk_psock_msg_verdict(sk, psock, msg);
		delta -= msg->sg.size;
	}
	if (msg->cork_bytes && msg->cork_bytes > msg->sg.size &&
	    !enospc && !full_record) {
		err = -ENOSPC;
		goto out_err;
	}
	msg->cork_bytes = 0;
	send = msg->sg.size;
	if (msg->apply_bytes && msg->apply_bytes < send)
		send = msg->apply_bytes;

	switch (psock->eval) {
	case __SK_PASS:
		err = tls_push_record(sk, flags, record_type);
		if (err && sk->sk_err == EBADMSG) {
			*copied -= sk_msg_free(sk, msg);
			tls_free_open_rec(sk);
			err = -sk->sk_err;
			goto out_err;
		}
		break;
	case __SK_REDIRECT:
		redir_ingress = psock->redir_ingress;
		sk_redir = psock->sk_redir;
		memcpy(&msg_redir, msg, sizeof(*msg));
		if (msg->apply_bytes < send)
			msg->apply_bytes = 0;
		else
			msg->apply_bytes -= send;
		sk_msg_return_zero(sk, msg, send);
		msg->sg.size -= send;
		release_sock(sk);
		err = tcp_bpf_sendmsg_redir(sk_redir, redir_ingress,
					    &msg_redir, send, flags);
		lock_sock(sk);
		if (err < 0) {
			*copied -= sk_msg_free_nocharge(sk, &msg_redir);
			msg->sg.size = 0;
		}
		if (msg->sg.size == 0)
			tls_free_open_rec(sk);
		break;
	case __SK_DROP:
	default:
		sk_msg_free_partial(sk, msg, send);
		if (msg->apply_bytes < send)
			msg->apply_bytes = 0;
		else
			msg->apply_bytes -= send;
		if (msg->sg.size == 0)
			tls_free_open_rec(sk);
		*copied -= (send + delta);
		err = -EACCES;
	}

	if (likely(!err)) {
		bool reset_eval = !ctx->open_rec;

		rec = ctx->open_rec;
		if (rec) {
			msg = &rec->msg_plaintext;
			if (!msg->apply_bytes)
				reset_eval = true;
		}
		if (reset_eval) {
			psock->eval = __SK_NONE;
			if (psock->sk_redir) {
				sock_put(psock->sk_redir);
				psock->sk_redir = NULL;
			}
		}
		if (rec)
			goto more_data;
	}
 out_err:
	sk_psock_put(sk, psock);
	return err;
}

static int tls_sw_push_pending_record(struct sock *sk, int flags)
{
	struct tls_context *tls_ctx = tls_get_ctx(sk);
	struct tls_sw_context_tx *ctx = tls_sw_ctx_tx(tls_ctx);
	struct tls_rec *rec = ctx->open_rec;
	struct sk_msg *msg_pl;
	size_t copied;

	if (!rec)
		return 0;

	msg_pl = &rec->msg_plaintext;
	copied = msg_pl->sg.size;
	if (!copied)
		return 0;

	return bpf_exec_tx_verdict(msg_pl, sk, true, TLS_RECORD_TYPE_DATA,
				   &copied, flags);
}

int tls_sw_sendmsg(struct sock *sk, struct msghdr *msg, size_t size)
{
	long timeo = sock_sndtimeo(sk, msg->msg_flags & MSG_DONTWAIT);
	struct tls_context *tls_ctx = tls_get_ctx(sk);
	struct tls_prot_info *prot = &tls_ctx->prot_info;
	struct tls_sw_context_tx *ctx = tls_sw_ctx_tx(tls_ctx);
	bool async_capable = ctx->async_capable;
	unsigned char record_type = TLS_RECORD_TYPE_DATA;
	bool is_kvec = iov_iter_is_kvec(&msg->msg_iter);
	bool eor = !(msg->msg_flags & MSG_MORE);
	size_t try_to_copy;
	ssize_t copied = 0;
	struct sk_msg *msg_pl, *msg_en;
	struct tls_rec *rec;
	int required_size;
	int num_async = 0;
	bool full_record;
	int record_room;
	int num_zc = 0;
	int orig_size;
	int ret = 0;
	int pending;

	if (msg->msg_flags & ~(MSG_MORE | MSG_DONTWAIT | MSG_NOSIGNAL |
			       MSG_CMSG_COMPAT))
		return -EOPNOTSUPP;

	mutex_lock(&tls_ctx->tx_lock);
	lock_sock(sk);

	if (unlikely(msg->msg_controllen)) {
		ret = tls_process_cmsg(sk, msg, &record_type);
		if (ret) {
			if (ret == -EINPROGRESS)
				num_async++;
			else if (ret != -EAGAIN)
				goto send_end;
		}
	}

	while (msg_data_left(msg)) {
		if (sk->sk_err) {
			ret = -sk->sk_err;
			goto send_end;
		}

		if (ctx->open_rec)
			rec = ctx->open_rec;
		else
			rec = ctx->open_rec = tls_get_rec(sk);
		if (!rec) {
			ret = -ENOMEM;
			goto send_end;
		}

		msg_pl = &rec->msg_plaintext;
		msg_en = &rec->msg_encrypted;

		orig_size = msg_pl->sg.size;
		full_record = false;
		try_to_copy = msg_data_left(msg);
		record_room = TLS_MAX_PAYLOAD_SIZE - msg_pl->sg.size;
		if (try_to_copy >= record_room) {
			try_to_copy = record_room;
			full_record = true;
		}

		required_size = msg_pl->sg.size + try_to_copy +
				prot->overhead_size;

		if (!sk_stream_memory_free(sk))
			goto wait_for_sndbuf;

alloc_encrypted:
		ret = tls_alloc_encrypted_msg(sk, required_size);
		if (ret) {
			if (ret != -ENOSPC)
				goto wait_for_memory;

			/* Adjust try_to_copy according to the amount that was
			 * actually allocated. The difference is due
			 * to max sg elements limit
			 */
			try_to_copy -= required_size - msg_en->sg.size;
			full_record = true;
		}

		if (!is_kvec && (full_record || eor) && !async_capable) {
			u32 first = msg_pl->sg.end;

			ret = sk_msg_zerocopy_from_iter(sk, &msg->msg_iter,
							msg_pl, try_to_copy);
			if (ret)
				goto fallback_to_reg_send;

			num_zc++;
			copied += try_to_copy;

			sk_msg_sg_copy_set(msg_pl, first);
			ret = bpf_exec_tx_verdict(msg_pl, sk, full_record,
						  record_type, &copied,
						  msg->msg_flags);
			if (ret) {
				if (ret == -EINPROGRESS)
					num_async++;
				else if (ret == -ENOMEM)
					goto wait_for_memory;
				else if (ctx->open_rec && ret == -ENOSPC)
					goto rollback_iter;
				else if (ret != -EAGAIN)
					goto send_end;
			}
			continue;
rollback_iter:
			copied -= try_to_copy;
			sk_msg_sg_copy_clear(msg_pl, first);
			iov_iter_revert(&msg->msg_iter,
					msg_pl->sg.size - orig_size);
fallback_to_reg_send:
			sk_msg_trim(sk, msg_pl, orig_size);
		}

		required_size = msg_pl->sg.size + try_to_copy;

		ret = tls_clone_plaintext_msg(sk, required_size);
		if (ret) {
			if (ret != -ENOSPC)
				goto send_end;

			/* Adjust try_to_copy according to the amount that was
			 * actually allocated. The difference is due
			 * to max sg elements limit
			 */
			try_to_copy -= required_size - msg_pl->sg.size;
			full_record = true;
			sk_msg_trim(sk, msg_en,
				    msg_pl->sg.size + prot->overhead_size);
		}

		if (try_to_copy) {
			ret = sk_msg_memcopy_from_iter(sk, &msg->msg_iter,
						       msg_pl, try_to_copy);
			if (ret < 0)
				goto trim_sgl;
		}

		/* Open records defined only if successfully copied, otherwise
		 * we would trim the sg but not reset the open record frags.
		 */
		tls_ctx->pending_open_record_frags = true;
		copied += try_to_copy;
		if (full_record || eor) {
			ret = bpf_exec_tx_verdict(msg_pl, sk, full_record,
						  record_type, &copied,
						  msg->msg_flags);
			if (ret) {
				if (ret == -EINPROGRESS)
					num_async++;
				else if (ret == -ENOMEM)
					goto wait_for_memory;
				else if (ret != -EAGAIN) {
					if (ret == -ENOSPC)
						ret = 0;
					goto send_end;
				}
			}
		}

		continue;

wait_for_sndbuf:
		set_bit(SOCK_NOSPACE, &sk->sk_socket->flags);
wait_for_memory:
		ret = sk_stream_wait_memory(sk, &timeo);
		if (ret) {
trim_sgl:
			if (ctx->open_rec)
				tls_trim_both_msgs(sk, orig_size);
			goto send_end;
		}

		if (ctx->open_rec && msg_en->sg.size < required_size)
			goto alloc_encrypted;
	}

	if (!num_async) {
		goto send_end;
	} else if (num_zc) {
		/* Wait for pending encryptions to get completed */
		spin_lock_bh(&ctx->encrypt_compl_lock);
		ctx->async_notify = true;

		pending = atomic_read(&ctx->encrypt_pending);
		spin_unlock_bh(&ctx->encrypt_compl_lock);
		if (pending)
			crypto_wait_req(-EINPROGRESS, &ctx->async_wait);
		else
			reinit_completion(&ctx->async_wait.completion);

		/* There can be no concurrent accesses, since we have no
		 * pending encrypt operations
		 */
		WRITE_ONCE(ctx->async_notify, false);

		if (ctx->async_wait.err) {
			ret = ctx->async_wait.err;
			copied = 0;
		}
	}

	/* Transmit if any encryptions have completed */
	if (test_and_clear_bit(BIT_TX_SCHEDULED, &ctx->tx_bitmask)) {
		cancel_delayed_work(&ctx->tx_work.work);
		tls_tx_records(sk, msg->msg_flags);
	}

send_end:
	ret = sk_stream_error(sk, msg->msg_flags, ret);

	release_sock(sk);
	mutex_unlock(&tls_ctx->tx_lock);
	return copied > 0 ? copied : ret;
}

static int tls_sw_do_sendpage(struct sock *sk, struct page *page,
			      int offset, size_t size, int flags)
{
	long timeo = sock_sndtimeo(sk, flags & MSG_DONTWAIT);
	struct tls_context *tls_ctx = tls_get_ctx(sk);
	struct tls_sw_context_tx *ctx = tls_sw_ctx_tx(tls_ctx);
	struct tls_prot_info *prot = &tls_ctx->prot_info;
	unsigned char record_type = TLS_RECORD_TYPE_DATA;
	struct sk_msg *msg_pl;
	struct tls_rec *rec;
	int num_async = 0;
	ssize_t copied = 0;
	bool full_record;
	int record_room;
	int ret = 0;
	bool eor;

	eor = !(flags & MSG_SENDPAGE_NOTLAST);
	sk_clear_bit(SOCKWQ_ASYNC_NOSPACE, sk);

	/* Call the sk_stream functions to manage the sndbuf mem. */
	while (size > 0) {
		size_t copy, required_size;

		if (sk->sk_err) {
			ret = -sk->sk_err;
			goto sendpage_end;
		}

		if (ctx->open_rec)
			rec = ctx->open_rec;
		else
			rec = ctx->open_rec = tls_get_rec(sk);
		if (!rec) {
			ret = -ENOMEM;
			goto sendpage_end;
		}

		msg_pl = &rec->msg_plaintext;

		full_record = false;
		record_room = TLS_MAX_PAYLOAD_SIZE - msg_pl->sg.size;
		copy = size;
		if (copy >= record_room) {
			copy = record_room;
			full_record = true;
		}

		required_size = msg_pl->sg.size + copy + prot->overhead_size;

		if (!sk_stream_memory_free(sk))
			goto wait_for_sndbuf;
alloc_payload:
		ret = tls_alloc_encrypted_msg(sk, required_size);
		if (ret) {
			if (ret != -ENOSPC)
				goto wait_for_memory;

			/* Adjust copy according to the amount that was
			 * actually allocated. The difference is due
			 * to max sg elements limit
			 */
			copy -= required_size - msg_pl->sg.size;
			full_record = true;
		}

		sk_msg_page_add(msg_pl, page, copy, offset);
		sk_mem_charge(sk, copy);

		offset += copy;
		size -= copy;
		copied += copy;

		tls_ctx->pending_open_record_frags = true;
		if (full_record || eor || sk_msg_full(msg_pl)) {
			ret = bpf_exec_tx_verdict(msg_pl, sk, full_record,
						  record_type, &copied, flags);
			if (ret) {
				if (ret == -EINPROGRESS)
					num_async++;
				else if (ret == -ENOMEM)
					goto wait_for_memory;
				else if (ret != -EAGAIN) {
					if (ret == -ENOSPC)
						ret = 0;
					goto sendpage_end;
				}
			}
		}
		continue;
wait_for_sndbuf:
		set_bit(SOCK_NOSPACE, &sk->sk_socket->flags);
wait_for_memory:
		ret = sk_stream_wait_memory(sk, &timeo);
		if (ret) {
			if (ctx->open_rec)
				tls_trim_both_msgs(sk, msg_pl->sg.size);
			goto sendpage_end;
		}

		if (ctx->open_rec)
			goto alloc_payload;
	}

	if (num_async) {
		/* Transmit if any encryptions have completed */
		if (test_and_clear_bit(BIT_TX_SCHEDULED, &ctx->tx_bitmask)) {
			cancel_delayed_work(&ctx->tx_work.work);
			tls_tx_records(sk, flags);
		}
	}
sendpage_end:
	ret = sk_stream_error(sk, flags, ret);
	return copied > 0 ? copied : ret;
}

int tls_sw_sendpage_locked(struct sock *sk, struct page *page,
			   int offset, size_t size, int flags)
{
	if (flags & ~(MSG_MORE | MSG_DONTWAIT | MSG_NOSIGNAL |
		      MSG_SENDPAGE_NOTLAST | MSG_SENDPAGE_NOPOLICY |
		      MSG_NO_SHARED_FRAGS))
		return -EOPNOTSUPP;

	return tls_sw_do_sendpage(sk, page, offset, size, flags);
}

int tls_sw_sendpage(struct sock *sk, struct page *page,
		    int offset, size_t size, int flags)
{
	struct tls_context *tls_ctx = tls_get_ctx(sk);
	int ret;

	if (flags & ~(MSG_MORE | MSG_DONTWAIT | MSG_NOSIGNAL |
		      MSG_SENDPAGE_NOTLAST | MSG_SENDPAGE_NOPOLICY))
		return -EOPNOTSUPP;

	mutex_lock(&tls_ctx->tx_lock);
	lock_sock(sk);
	ret = tls_sw_do_sendpage(sk, page, offset, size, flags);
	release_sock(sk);
	mutex_unlock(&tls_ctx->tx_lock);
	return ret;
}

static int
tls_rx_rec_wait(struct sock *sk, struct sk_psock *psock, bool nonblock,
		bool released)
{
	struct tls_context *tls_ctx = tls_get_ctx(sk);
	struct tls_sw_context_rx *ctx = tls_sw_ctx_rx(tls_ctx);
	DEFINE_WAIT_FUNC(wait, woken_wake_function);
	long timeo;

	timeo = sock_rcvtimeo(sk, nonblock);

	while (!tls_strp_msg_ready(ctx)) {
		if (!sk_psock_queue_empty(psock))
			return 0;

		if (sk->sk_err)
			return sock_error(sk);

		if (!skb_queue_empty(&sk->sk_receive_queue)) {
			tls_strp_check_rcv(&ctx->strp);
			if (tls_strp_msg_ready(ctx))
				break;
		}

		if (sk->sk_shutdown & RCV_SHUTDOWN)
			return 0;

		if (sock_flag(sk, SOCK_DONE))
			return 0;

		if (!timeo)
			return -EAGAIN;

		released = true;
		add_wait_queue(sk_sleep(sk), &wait);
		sk_set_bit(SOCKWQ_ASYNC_WAITDATA, sk);
		sk_wait_event(sk, &timeo,
			      tls_strp_msg_ready(ctx) ||
			      !sk_psock_queue_empty(psock),
			      &wait);
		sk_clear_bit(SOCKWQ_ASYNC_WAITDATA, sk);
		remove_wait_queue(sk_sleep(sk), &wait);

		/* Handle signals */
		if (signal_pending(current))
			return sock_intr_errno(timeo);
	}

	tls_strp_msg_load(&ctx->strp, released);

	return 1;
}

static int tls_setup_from_iter(struct iov_iter *from,
			       int length, int *pages_used,
			       struct scatterlist *to,
			       int to_max_pages)
{
	int rc = 0, i = 0, num_elem = *pages_used, maxpages;
	struct page *pages[MAX_SKB_FRAGS];
	unsigned int size = 0;
	ssize_t copied, use;
	size_t offset;

	while (length > 0) {
		i = 0;
		maxpages = to_max_pages - num_elem;
		if (maxpages == 0) {
			rc = -EFAULT;
			goto out;
		}
		copied = iov_iter_get_pages2(from, pages,
					    length,
					    maxpages, &offset);
		if (copied <= 0) {
			rc = -EFAULT;
			goto out;
		}

		length -= copied;
		size += copied;
		while (copied) {
			use = min_t(int, copied, PAGE_SIZE - offset);

			sg_set_page(&to[num_elem],
				    pages[i], use, offset);
			sg_unmark_end(&to[num_elem]);
			/* We do not uncharge memory from this API */

			offset = 0;
			copied -= use;

			i++;
			num_elem++;
		}
	}
	/* Mark the end in the last sg entry if newly added */
	if (num_elem > *pages_used)
		sg_mark_end(&to[num_elem - 1]);
out:
	if (rc)
		iov_iter_revert(from, size);
	*pages_used = num_elem;

	return rc;
}

static struct sk_buff *
tls_alloc_clrtxt_skb(struct sock *sk, struct sk_buff *skb,
		     unsigned int full_len)
{
	struct strp_msg *clr_rxm;
	struct sk_buff *clr_skb;
	int err;

	clr_skb = alloc_skb_with_frags(0, full_len, TLS_PAGE_ORDER,
				       &err, sk->sk_allocation);
	if (!clr_skb)
		return NULL;

	skb_copy_header(clr_skb, skb);
	clr_skb->len = full_len;
	clr_skb->data_len = full_len;

	clr_rxm = strp_msg(clr_skb);
	clr_rxm->offset = 0;

	return clr_skb;
}

/* Decrypt handlers
 *
 * tls_decrypt_sw() and tls_decrypt_device() are decrypt handlers.
 * They must transform the darg in/out argument are as follows:
 *       |          Input            |         Output
 * -------------------------------------------------------------------
 *    zc | Zero-copy decrypt allowed | Zero-copy performed
 * async | Async decrypt allowed     | Async crypto used / in progress
 *   skb |            *              | Output skb
 *
 * If ZC decryption was performed darg.skb will point to the input skb.
 */

/* This function decrypts the input skb into either out_iov or in out_sg
 * or in skb buffers itself. The input parameter 'darg->zc' indicates if
 * zero-copy mode needs to be tried or not. With zero-copy mode, either
 * out_iov or out_sg must be non-NULL. In case both out_iov and out_sg are
 * NULL, then the decryption happens inside skb buffers itself, i.e.
 * zero-copy gets disabled and 'darg->zc' is updated.
 */
static int tls_decrypt_sg(struct sock *sk, struct iov_iter *out_iov,
			  struct scatterlist *out_sg,
			  struct tls_decrypt_arg *darg)
{
	struct tls_context *tls_ctx = tls_get_ctx(sk);
	struct tls_sw_context_rx *ctx = tls_sw_ctx_rx(tls_ctx);
	struct tls_prot_info *prot = &tls_ctx->prot_info;
	int n_sgin, n_sgout, aead_size, err, pages = 0;
	struct sk_buff *skb = tls_strp_msg(ctx);
	const struct strp_msg *rxm = strp_msg(skb);
	const struct tls_msg *tlm = tls_msg(skb);
	struct aead_request *aead_req;
	struct scatterlist *sgin = NULL;
	struct scatterlist *sgout = NULL;
	const int data_len = rxm->full_len - prot->overhead_size;
	int tail_pages = !!prot->tail_size;
	struct tls_decrypt_ctx *dctx;
	struct sk_buff *clear_skb;
	int iv_offset = 0;
	u8 *mem;

	n_sgin = skb_nsg(skb, rxm->offset + prot->prepend_size,
			 rxm->full_len - prot->prepend_size);
	if (n_sgin < 1)
		return n_sgin ?: -EBADMSG;

	if (darg->zc && (out_iov || out_sg)) {
		clear_skb = NULL;

		if (out_iov)
			n_sgout = 1 + tail_pages +
				iov_iter_npages_cap(out_iov, INT_MAX, data_len);
		else
			n_sgout = sg_nents(out_sg);
	} else {
		darg->zc = false;

		clear_skb = tls_alloc_clrtxt_skb(sk, skb, rxm->full_len);
		if (!clear_skb)
			return -ENOMEM;

		n_sgout = 1 + skb_shinfo(clear_skb)->nr_frags;
	}

	/* Increment to accommodate AAD */
	n_sgin = n_sgin + 1;

	/* Allocate a single block of memory which contains
	 *   aead_req || tls_decrypt_ctx.
	 * Both structs are variable length.
	 */
	aead_size = sizeof(*aead_req) + crypto_aead_reqsize(ctx->aead_recv);
	mem = kmalloc(aead_size + struct_size(dctx, sg, n_sgin + n_sgout),
		      sk->sk_allocation);
	if (!mem) {
		err = -ENOMEM;
		goto exit_free_skb;
	}

	/* Segment the allocated memory */
	aead_req = (struct aead_request *)mem;
	dctx = (struct tls_decrypt_ctx *)(mem + aead_size);
	sgin = &dctx->sg[0];
	sgout = &dctx->sg[n_sgin];

	/* For CCM based ciphers, first byte of nonce+iv is a constant */
	switch (prot->cipher_type) {
	case TLS_CIPHER_AES_CCM_128:
		dctx->iv[0] = TLS_AES_CCM_IV_B0_BYTE;
		iv_offset = 1;
		break;
	case TLS_CIPHER_SM4_CCM:
		dctx->iv[0] = TLS_SM4_CCM_IV_B0_BYTE;
		iv_offset = 1;
		break;
	}

	/* Prepare IV */
	if (prot->version == TLS_1_3_VERSION ||
<<<<<<< HEAD
	    prot->cipher_type == TLS_CIPHER_CHACHA20_POLY1305)
		memcpy(iv + iv_offset, tls_ctx->rx.iv,
		       prot->iv_size + prot->salt_size);
	else
		memcpy(iv + iv_offset, tls_ctx->rx.iv, prot->salt_size);

	xor_iv_with_seq(prot, iv + iv_offset, tls_ctx->rx.rec_seq);
=======
	    prot->cipher_type == TLS_CIPHER_CHACHA20_POLY1305) {
		memcpy(&dctx->iv[iv_offset], tls_ctx->rx.iv,
		       prot->iv_size + prot->salt_size);
	} else {
		err = skb_copy_bits(skb, rxm->offset + TLS_HEADER_SIZE,
				    &dctx->iv[iv_offset] + prot->salt_size,
				    prot->iv_size);
		if (err < 0)
			goto exit_free;
		memcpy(&dctx->iv[iv_offset], tls_ctx->rx.iv, prot->salt_size);
	}
	tls_xor_iv_with_seq(prot, &dctx->iv[iv_offset], tls_ctx->rx.rec_seq);
>>>>>>> d60c95ef

	/* Prepare AAD */
	tls_make_aad(dctx->aad, rxm->full_len - prot->overhead_size +
		     prot->tail_size,
		     tls_ctx->rx.rec_seq, tlm->control, prot);

	/* Prepare sgin */
	sg_init_table(sgin, n_sgin);
	sg_set_buf(&sgin[0], dctx->aad, prot->aad_size);
	err = skb_to_sgvec(skb, &sgin[1],
			   rxm->offset + prot->prepend_size,
			   rxm->full_len - prot->prepend_size);
	if (err < 0)
		goto exit_free;

	if (clear_skb) {
		sg_init_table(sgout, n_sgout);
		sg_set_buf(&sgout[0], dctx->aad, prot->aad_size);

		err = skb_to_sgvec(clear_skb, &sgout[1], prot->prepend_size,
				   data_len + prot->tail_size);
		if (err < 0)
			goto exit_free;
	} else if (out_iov) {
		sg_init_table(sgout, n_sgout);
		sg_set_buf(&sgout[0], dctx->aad, prot->aad_size);

		err = tls_setup_from_iter(out_iov, data_len, &pages, &sgout[1],
					  (n_sgout - 1 - tail_pages));
		if (err < 0)
			goto exit_free_pages;

		if (prot->tail_size) {
			sg_unmark_end(&sgout[pages]);
			sg_set_buf(&sgout[pages + 1], &dctx->tail,
				   prot->tail_size);
			sg_mark_end(&sgout[pages + 1]);
		}
	} else if (out_sg) {
		memcpy(sgout, out_sg, n_sgout * sizeof(*sgout));
	}

	/* Prepare and submit AEAD request */
	err = tls_do_decryption(sk, sgin, sgout, dctx->iv,
				data_len + prot->tail_size, aead_req, darg);
	if (err)
		goto exit_free_pages;

	darg->skb = clear_skb ?: tls_strp_msg(ctx);
	clear_skb = NULL;

	if (unlikely(darg->async)) {
		err = tls_strp_msg_hold(&ctx->strp, &ctx->async_hold);
		if (err)
			__skb_queue_tail(&ctx->async_hold, darg->skb);
		return err;
	}

	if (prot->tail_size)
		darg->tail = dctx->tail;

exit_free_pages:
	/* Release the pages in case iov was mapped to pages */
	for (; pages > 0; pages--)
		put_page(sg_page(&sgout[pages]));
exit_free:
	kfree(mem);
exit_free_skb:
	consume_skb(clear_skb);
	return err;
}

static int
tls_decrypt_sw(struct sock *sk, struct tls_context *tls_ctx,
	       struct msghdr *msg, struct tls_decrypt_arg *darg)
{
	struct tls_sw_context_rx *ctx = tls_sw_ctx_rx(tls_ctx);
	struct tls_prot_info *prot = &tls_ctx->prot_info;
	struct strp_msg *rxm;
	int pad, err;

	err = tls_decrypt_sg(sk, &msg->msg_iter, NULL, darg);
	if (err < 0) {
		if (err == -EBADMSG)
			TLS_INC_STATS(sock_net(sk), LINUX_MIB_TLSDECRYPTERROR);
		return err;
	}
	/* keep going even for ->async, the code below is TLS 1.3 */

	/* If opportunistic TLS 1.3 ZC failed retry without ZC */
	if (unlikely(darg->zc && prot->version == TLS_1_3_VERSION &&
		     darg->tail != TLS_RECORD_TYPE_DATA)) {
		darg->zc = false;
		if (!darg->tail)
			TLS_INC_STATS(sock_net(sk), LINUX_MIB_TLSRXNOPADVIOL);
		TLS_INC_STATS(sock_net(sk), LINUX_MIB_TLSDECRYPTRETRY);
		return tls_decrypt_sw(sk, tls_ctx, msg, darg);
	}

	pad = tls_padding_length(prot, darg->skb, darg);
	if (pad < 0) {
		if (darg->skb != tls_strp_msg(ctx))
			consume_skb(darg->skb);
		return pad;
	}

	rxm = strp_msg(darg->skb);
	rxm->full_len -= pad;

	return 0;
}

static int
tls_decrypt_device(struct sock *sk, struct msghdr *msg,
		   struct tls_context *tls_ctx, struct tls_decrypt_arg *darg)
{
	struct tls_sw_context_rx *ctx = tls_sw_ctx_rx(tls_ctx);
	struct tls_prot_info *prot = &tls_ctx->prot_info;
	struct strp_msg *rxm;
	int pad, err;

	if (tls_ctx->rx_conf != TLS_HW)
		return 0;

	err = tls_device_decrypted(sk, tls_ctx);
	if (err <= 0)
		return err;

	pad = tls_padding_length(prot, tls_strp_msg(ctx), darg);
	if (pad < 0)
		return pad;

	darg->async = false;
	darg->skb = tls_strp_msg(ctx);
	/* ->zc downgrade check, in case TLS 1.3 gets here */
	darg->zc &= !(prot->version == TLS_1_3_VERSION &&
		      tls_msg(darg->skb)->control != TLS_RECORD_TYPE_DATA);

	rxm = strp_msg(darg->skb);
	rxm->full_len -= pad;

	if (!darg->zc) {
		/* Non-ZC case needs a real skb */
		darg->skb = tls_strp_msg_detach(ctx);
		if (!darg->skb)
			return -ENOMEM;
	} else {
		unsigned int off, len;

		/* In ZC case nobody cares about the output skb.
		 * Just copy the data here. Note the skb is not fully trimmed.
		 */
		off = rxm->offset + prot->prepend_size;
		len = rxm->full_len - prot->overhead_size;

		err = skb_copy_datagram_msg(darg->skb, off, msg, len);
		if (err)
			return err;
	}
	return 1;
}

static int tls_rx_one_record(struct sock *sk, struct msghdr *msg,
			     struct tls_decrypt_arg *darg)
{
	struct tls_context *tls_ctx = tls_get_ctx(sk);
	struct tls_prot_info *prot = &tls_ctx->prot_info;
	struct strp_msg *rxm;
	int err;

	err = tls_decrypt_device(sk, msg, tls_ctx, darg);
	if (!err)
		err = tls_decrypt_sw(sk, tls_ctx, msg, darg);
	if (err < 0)
		return err;

	rxm = strp_msg(darg->skb);
	rxm->offset += prot->prepend_size;
	rxm->full_len -= prot->overhead_size;
	tls_advance_record_sn(sk, prot, &tls_ctx->rx);

	return 0;
}

int decrypt_skb(struct sock *sk, struct scatterlist *sgout)
{
	struct tls_decrypt_arg darg = { .zc = true, };

	return tls_decrypt_sg(sk, NULL, sgout, &darg);
}

static int tls_record_content_type(struct msghdr *msg, struct tls_msg *tlm,
				   u8 *control)
{
	int err;

	if (!*control) {
		*control = tlm->control;
		if (!*control)
			return -EBADMSG;

		err = put_cmsg(msg, SOL_TLS, TLS_GET_RECORD_TYPE,
			       sizeof(*control), control);
		if (*control != TLS_RECORD_TYPE_DATA) {
			if (err || msg->msg_flags & MSG_CTRUNC)
				return -EIO;
		}
	} else if (*control != tlm->control) {
		return 0;
	}

	return 1;
}

static void tls_rx_rec_done(struct tls_sw_context_rx *ctx)
{
	tls_strp_msg_done(&ctx->strp);
}

/* This function traverses the rx_list in tls receive context to copies the
 * decrypted records into the buffer provided by caller zero copy is not
 * true. Further, the records are removed from the rx_list if it is not a peek
 * case and the record has been consumed completely.
 */
static int process_rx_list(struct tls_sw_context_rx *ctx,
			   struct msghdr *msg,
			   u8 *control,
			   size_t skip,
			   size_t len,
			   bool is_peek)
{
	struct sk_buff *skb = skb_peek(&ctx->rx_list);
	struct tls_msg *tlm;
	ssize_t copied = 0;
	int err;

	while (skip && skb) {
		struct strp_msg *rxm = strp_msg(skb);
		tlm = tls_msg(skb);

		err = tls_record_content_type(msg, tlm, control);
		if (err <= 0)
			goto out;

		if (skip < rxm->full_len)
			break;

		skip = skip - rxm->full_len;
		skb = skb_peek_next(skb, &ctx->rx_list);
	}

	while (len && skb) {
		struct sk_buff *next_skb;
		struct strp_msg *rxm = strp_msg(skb);
		int chunk = min_t(unsigned int, rxm->full_len - skip, len);

		tlm = tls_msg(skb);

		err = tls_record_content_type(msg, tlm, control);
		if (err <= 0)
			goto out;

		err = skb_copy_datagram_msg(skb, rxm->offset + skip,
					    msg, chunk);
		if (err < 0)
			goto out;

		len = len - chunk;
		copied = copied + chunk;

		/* Consume the data from record if it is non-peek case*/
		if (!is_peek) {
			rxm->offset = rxm->offset + chunk;
			rxm->full_len = rxm->full_len - chunk;

			/* Return if there is unconsumed data in the record */
			if (rxm->full_len - skip)
				break;
		}

		/* The remaining skip-bytes must lie in 1st record in rx_list.
		 * So from the 2nd record, 'skip' should be 0.
		 */
		skip = 0;

		if (msg)
			msg->msg_flags |= MSG_EOR;

		next_skb = skb_peek_next(skb, &ctx->rx_list);

		if (!is_peek) {
			__skb_unlink(skb, &ctx->rx_list);
			consume_skb(skb);
		}

		skb = next_skb;
	}
	err = 0;

out:
	return copied ? : err;
}

static bool
tls_read_flush_backlog(struct sock *sk, struct tls_prot_info *prot,
		       size_t len_left, size_t decrypted, ssize_t done,
		       size_t *flushed_at)
{
	size_t max_rec;

	if (len_left <= decrypted)
		return false;

	max_rec = prot->overhead_size - prot->tail_size + TLS_MAX_PAYLOAD_SIZE;
	if (done - *flushed_at < SZ_128K && tcp_inq(sk) > max_rec)
		return false;

	*flushed_at = done;
	return sk_flush_backlog(sk);
}

static int tls_rx_reader_lock(struct sock *sk, struct tls_sw_context_rx *ctx,
			      bool nonblock)
{
	long timeo;
	int err;

	lock_sock(sk);

	timeo = sock_rcvtimeo(sk, nonblock);

	while (unlikely(ctx->reader_present)) {
		DEFINE_WAIT_FUNC(wait, woken_wake_function);

		ctx->reader_contended = 1;

		add_wait_queue(&ctx->wq, &wait);
		sk_wait_event(sk, &timeo,
			      !READ_ONCE(ctx->reader_present), &wait);
		remove_wait_queue(&ctx->wq, &wait);

		if (timeo <= 0) {
			err = -EAGAIN;
			goto err_unlock;
		}
		if (signal_pending(current)) {
			err = sock_intr_errno(timeo);
			goto err_unlock;
		}
	}

	WRITE_ONCE(ctx->reader_present, 1);

	return 0;

err_unlock:
	release_sock(sk);
	return err;
}

static void tls_rx_reader_unlock(struct sock *sk, struct tls_sw_context_rx *ctx)
{
	if (unlikely(ctx->reader_contended)) {
		if (wq_has_sleeper(&ctx->wq))
			wake_up(&ctx->wq);
		else
			ctx->reader_contended = 0;

		WARN_ON_ONCE(!ctx->reader_present);
	}

	WRITE_ONCE(ctx->reader_present, 0);
	release_sock(sk);
}

int tls_sw_recvmsg(struct sock *sk,
		   struct msghdr *msg,
		   size_t len,
		   int flags,
		   int *addr_len)
{
	struct tls_context *tls_ctx = tls_get_ctx(sk);
	struct tls_sw_context_rx *ctx = tls_sw_ctx_rx(tls_ctx);
	struct tls_prot_info *prot = &tls_ctx->prot_info;
	ssize_t decrypted = 0, async_copy_bytes = 0;
	struct sk_psock *psock;
	unsigned char control = 0;
	size_t flushed_at = 0;
	struct strp_msg *rxm;
	struct tls_msg *tlm;
	ssize_t copied = 0;
	bool async = false;
	int target, err;
	bool is_kvec = iov_iter_is_kvec(&msg->msg_iter);
	bool is_peek = flags & MSG_PEEK;
	bool released = true;
	bool bpf_strp_enabled;
	bool zc_capable;

	if (unlikely(flags & MSG_ERRQUEUE))
		return sock_recv_errqueue(sk, msg, len, SOL_IP, IP_RECVERR);

	psock = sk_psock_get(sk);
	err = tls_rx_reader_lock(sk, ctx, flags & MSG_DONTWAIT);
	if (err < 0)
		return err;
	bpf_strp_enabled = sk_psock_strp_enabled(psock);

	/* If crypto failed the connection is broken */
	err = ctx->async_wait.err;
	if (err)
		goto end;

	/* Process pending decrypted records. It must be non-zero-copy */
	err = process_rx_list(ctx, msg, &control, 0, len, is_peek);
	if (err < 0)
		goto end;

	copied = err;
	if (len <= copied)
		goto end;

	target = sock_rcvlowat(sk, flags & MSG_WAITALL, len);
	len = len - copied;

	zc_capable = !bpf_strp_enabled && !is_kvec && !is_peek &&
		ctx->zc_capable;
	decrypted = 0;
	while (len && (decrypted + copied < target || tls_strp_msg_ready(ctx))) {
		struct tls_decrypt_arg darg;
		int to_decrypt, chunk;

		err = tls_rx_rec_wait(sk, psock, flags & MSG_DONTWAIT,
				      released);
		if (err <= 0) {
			if (psock) {
				chunk = sk_msg_recvmsg(sk, psock, msg, len,
						       flags);
				if (chunk > 0) {
					decrypted += chunk;
					len -= chunk;
					continue;
				}
			}
			goto recv_end;
		}

		memset(&darg.inargs, 0, sizeof(darg.inargs));

		rxm = strp_msg(tls_strp_msg(ctx));
		tlm = tls_msg(tls_strp_msg(ctx));

		to_decrypt = rxm->full_len - prot->overhead_size;

		if (zc_capable && to_decrypt <= len &&
		    tlm->control == TLS_RECORD_TYPE_DATA)
			darg.zc = true;

		/* Do not use async mode if record is non-data */
		if (tlm->control == TLS_RECORD_TYPE_DATA && !bpf_strp_enabled)
			darg.async = ctx->async_capable;
		else
			darg.async = false;

		err = tls_rx_one_record(sk, msg, &darg);
		if (err < 0) {
			tls_err_abort(sk, -EBADMSG);
			goto recv_end;
		}

		async |= darg.async;

		/* If the type of records being processed is not known yet,
		 * set it to record type just dequeued. If it is already known,
		 * but does not match the record type just dequeued, go to end.
		 * We always get record type here since for tls1.2, record type
		 * is known just after record is dequeued from stream parser.
		 * For tls1.3, we disable async.
		 */
		err = tls_record_content_type(msg, tls_msg(darg.skb), &control);
		if (err <= 0) {
			DEBUG_NET_WARN_ON_ONCE(darg.zc);
			tls_rx_rec_done(ctx);
put_on_rx_list_err:
			__skb_queue_tail(&ctx->rx_list, darg.skb);
			goto recv_end;
		}

		/* periodically flush backlog, and feed strparser */
		released = tls_read_flush_backlog(sk, prot, len, to_decrypt,
						  decrypted + copied,
						  &flushed_at);

		/* TLS 1.3 may have updated the length by more than overhead */
		rxm = strp_msg(darg.skb);
		chunk = rxm->full_len;
		tls_rx_rec_done(ctx);

		if (!darg.zc) {
			bool partially_consumed = chunk > len;
			struct sk_buff *skb = darg.skb;

			DEBUG_NET_WARN_ON_ONCE(darg.skb == ctx->strp.anchor);

			if (async) {
				/* TLS 1.2-only, to_decrypt must be text len */
				chunk = min_t(int, to_decrypt, len);
				async_copy_bytes += chunk;
put_on_rx_list:
				decrypted += chunk;
				len -= chunk;
				__skb_queue_tail(&ctx->rx_list, skb);
				continue;
			}

			if (bpf_strp_enabled) {
				released = true;
				err = sk_psock_tls_strp_read(psock, skb);
				if (err != __SK_PASS) {
					rxm->offset = rxm->offset + rxm->full_len;
					rxm->full_len = 0;
					if (err == __SK_DROP)
						consume_skb(skb);
					continue;
				}
			}

			if (partially_consumed)
				chunk = len;

			err = skb_copy_datagram_msg(skb, rxm->offset,
						    msg, chunk);
			if (err < 0)
				goto put_on_rx_list_err;

			if (is_peek)
				goto put_on_rx_list;

			if (partially_consumed) {
				rxm->offset += chunk;
				rxm->full_len -= chunk;
				goto put_on_rx_list;
			}

			consume_skb(skb);
		}

		decrypted += chunk;
		len -= chunk;

		/* Return full control message to userspace before trying
		 * to parse another message type
		 */
		msg->msg_flags |= MSG_EOR;
		if (control != TLS_RECORD_TYPE_DATA)
			break;
	}

recv_end:
	if (async) {
		int ret, pending;

		/* Wait for all previously submitted records to be decrypted */
		spin_lock_bh(&ctx->decrypt_compl_lock);
		reinit_completion(&ctx->async_wait.completion);
		pending = atomic_read(&ctx->decrypt_pending);
		spin_unlock_bh(&ctx->decrypt_compl_lock);
		ret = 0;
		if (pending)
			ret = crypto_wait_req(-EINPROGRESS, &ctx->async_wait);
		__skb_queue_purge(&ctx->async_hold);

		if (ret) {
			if (err >= 0 || err == -EINPROGRESS)
				err = ret;
			decrypted = 0;
			goto end;
		}

		/* Drain records from the rx_list & copy if required */
		if (is_peek || is_kvec)
			err = process_rx_list(ctx, msg, &control, copied,
					      decrypted, is_peek);
		else
			err = process_rx_list(ctx, msg, &control, 0,
					      async_copy_bytes, is_peek);
		decrypted = max(err, 0);
	}

	copied += decrypted;

end:
	tls_rx_reader_unlock(sk, ctx);
	if (psock)
		sk_psock_put(sk, psock);
	return copied ? : err;
}

ssize_t tls_sw_splice_read(struct socket *sock,  loff_t *ppos,
			   struct pipe_inode_info *pipe,
			   size_t len, unsigned int flags)
{
	struct tls_context *tls_ctx = tls_get_ctx(sock->sk);
	struct tls_sw_context_rx *ctx = tls_sw_ctx_rx(tls_ctx);
	struct strp_msg *rxm = NULL;
	struct sock *sk = sock->sk;
	struct tls_msg *tlm;
	struct sk_buff *skb;
	ssize_t copied = 0;
<<<<<<< HEAD
	bool from_queue;
	int err = 0;
	long timeo;
=======
>>>>>>> d60c95ef
	int chunk;
	int err;

<<<<<<< HEAD
	from_queue = !skb_queue_empty(&ctx->rx_list);
	if (from_queue) {
		skb = __skb_dequeue(&ctx->rx_list);
	} else {
		skb = tls_wait_data(sk, NULL, flags & SPLICE_F_NONBLOCK, timeo,
				    &err);
		if (!skb)
			goto splice_read_end;

		err = decrypt_skb_update(sk, skb, NULL, &chunk, &zc, false);
=======
	err = tls_rx_reader_lock(sk, ctx, flags & SPLICE_F_NONBLOCK);
	if (err < 0)
		return err;

	if (!skb_queue_empty(&ctx->rx_list)) {
		skb = __skb_dequeue(&ctx->rx_list);
	} else {
		struct tls_decrypt_arg darg;

		err = tls_rx_rec_wait(sk, NULL, flags & SPLICE_F_NONBLOCK,
				      true);
		if (err <= 0)
			goto splice_read_end;

		memset(&darg.inargs, 0, sizeof(darg.inargs));

		err = tls_rx_one_record(sk, NULL, &darg);
>>>>>>> d60c95ef
		if (err < 0) {
			tls_err_abort(sk, -EBADMSG);
			goto splice_read_end;
		}
<<<<<<< HEAD
	}

	/* splice does not support reading control messages */
	if (ctx->control != TLS_RECORD_TYPE_DATA) {
		err = -EINVAL;
		goto splice_read_end;
	}

=======

		tls_rx_rec_done(ctx);
		skb = darg.skb;
	}

>>>>>>> d60c95ef
	rxm = strp_msg(skb);
	tlm = tls_msg(skb);

	/* splice does not support reading control messages */
	if (tlm->control != TLS_RECORD_TYPE_DATA) {
		err = -EINVAL;
		goto splice_requeue;
	}

	chunk = min_t(unsigned int, rxm->full_len, len);
	copied = skb_splice_bits(skb, sk, rxm->offset, pipe, chunk, flags);
	if (copied < 0)
		goto splice_requeue;

	if (chunk < rxm->full_len) {
		rxm->offset += len;
		rxm->full_len -= len;
		goto splice_requeue;
	}

<<<<<<< HEAD
	if (!from_queue) {
		ctx->recv_pkt = NULL;
		__strp_unpause(&ctx->strp);
	}
	if (chunk < rxm->full_len) {
		__skb_queue_head(&ctx->rx_list, skb);
		rxm->offset += len;
		rxm->full_len -= len;
	} else {
		consume_skb(skb);
	}
=======
	consume_skb(skb);
>>>>>>> d60c95ef

splice_read_end:
	tls_rx_reader_unlock(sk, ctx);
	return copied ? : err;

splice_requeue:
	__skb_queue_head(&ctx->rx_list, skb);
	goto splice_read_end;
}

bool tls_sw_sock_is_readable(struct sock *sk)
{
	struct tls_context *tls_ctx = tls_get_ctx(sk);
	struct tls_sw_context_rx *ctx = tls_sw_ctx_rx(tls_ctx);
	bool ingress_empty = true;
	struct sk_psock *psock;

	rcu_read_lock();
	psock = sk_psock(sk);
	if (psock)
		ingress_empty = list_empty(&psock->ingress_msg);
	rcu_read_unlock();

	return !ingress_empty || tls_strp_msg_ready(ctx) ||
		!skb_queue_empty(&ctx->rx_list);
}

int tls_rx_msg_size(struct tls_strparser *strp, struct sk_buff *skb)
{
	struct tls_context *tls_ctx = tls_get_ctx(strp->sk);
	struct tls_prot_info *prot = &tls_ctx->prot_info;
	char header[TLS_HEADER_SIZE + MAX_IV_SIZE];
	size_t cipher_overhead;
	size_t data_len = 0;
	int ret;

	/* Verify that we have a full TLS header, or wait for more data */
	if (strp->stm.offset + prot->prepend_size > skb->len)
		return 0;

	/* Sanity-check size of on-stack buffer. */
	if (WARN_ON(prot->prepend_size > sizeof(header))) {
		ret = -EINVAL;
		goto read_failure;
	}

	/* Linearize header to local buffer */
	ret = skb_copy_bits(skb, strp->stm.offset, header, prot->prepend_size);
	if (ret < 0)
		goto read_failure;

	strp->mark = header[0];

	data_len = ((header[4] & 0xFF) | (header[3] << 8));

	cipher_overhead = prot->tag_size;
	if (prot->version != TLS_1_3_VERSION &&
	    prot->cipher_type != TLS_CIPHER_CHACHA20_POLY1305)
		cipher_overhead += prot->iv_size;

	if (data_len > TLS_MAX_PAYLOAD_SIZE + cipher_overhead +
	    prot->tail_size) {
		ret = -EMSGSIZE;
		goto read_failure;
	}
	if (data_len < cipher_overhead) {
		ret = -EBADMSG;
		goto read_failure;
	}

	/* Note that both TLS1.3 and TLS1.2 use TLS_1_2 version here */
	if (header[1] != TLS_1_2_VERSION_MINOR ||
	    header[2] != TLS_1_2_VERSION_MAJOR) {
		ret = -EINVAL;
		goto read_failure;
	}

	tls_device_rx_resync_new_rec(strp->sk, data_len + TLS_HEADER_SIZE,
				     TCP_SKB_CB(skb)->seq + strp->stm.offset);
	return data_len + TLS_HEADER_SIZE;

read_failure:
	tls_err_abort(strp->sk, ret);

	return ret;
}

void tls_rx_msg_ready(struct tls_strparser *strp)
{
	struct tls_sw_context_rx *ctx;

	ctx = container_of(strp, struct tls_sw_context_rx, strp);
	ctx->saved_data_ready(strp->sk);
}

static void tls_data_ready(struct sock *sk)
{
	struct tls_context *tls_ctx = tls_get_ctx(sk);
	struct tls_sw_context_rx *ctx = tls_sw_ctx_rx(tls_ctx);
	struct sk_psock *psock;

	tls_strp_data_ready(&ctx->strp);

	psock = sk_psock_get(sk);
	if (psock) {
		if (!list_empty(&psock->ingress_msg))
			ctx->saved_data_ready(sk);
		sk_psock_put(sk, psock);
	}
}

void tls_sw_cancel_work_tx(struct tls_context *tls_ctx)
{
	struct tls_sw_context_tx *ctx = tls_sw_ctx_tx(tls_ctx);

	set_bit(BIT_TX_CLOSING, &ctx->tx_bitmask);
	set_bit(BIT_TX_SCHEDULED, &ctx->tx_bitmask);
	cancel_delayed_work_sync(&ctx->tx_work.work);
}

void tls_sw_release_resources_tx(struct sock *sk)
{
	struct tls_context *tls_ctx = tls_get_ctx(sk);
	struct tls_sw_context_tx *ctx = tls_sw_ctx_tx(tls_ctx);
	struct tls_rec *rec, *tmp;
	int pending;

	/* Wait for any pending async encryptions to complete */
	spin_lock_bh(&ctx->encrypt_compl_lock);
	ctx->async_notify = true;
	pending = atomic_read(&ctx->encrypt_pending);
	spin_unlock_bh(&ctx->encrypt_compl_lock);

	if (pending)
		crypto_wait_req(-EINPROGRESS, &ctx->async_wait);

	tls_tx_records(sk, -1);

	/* Free up un-sent records in tx_list. First, free
	 * the partially sent record if any at head of tx_list.
	 */
	if (tls_ctx->partially_sent_record) {
		tls_free_partial_record(sk, tls_ctx);
		rec = list_first_entry(&ctx->tx_list,
				       struct tls_rec, list);
		list_del(&rec->list);
		sk_msg_free(sk, &rec->msg_plaintext);
		kfree(rec);
	}

	list_for_each_entry_safe(rec, tmp, &ctx->tx_list, list) {
		list_del(&rec->list);
		sk_msg_free(sk, &rec->msg_encrypted);
		sk_msg_free(sk, &rec->msg_plaintext);
		kfree(rec);
	}

	crypto_free_aead(ctx->aead_send);
	tls_free_open_rec(sk);
}

void tls_sw_free_ctx_tx(struct tls_context *tls_ctx)
{
	struct tls_sw_context_tx *ctx = tls_sw_ctx_tx(tls_ctx);

	kfree(ctx);
}

void tls_sw_release_resources_rx(struct sock *sk)
{
	struct tls_context *tls_ctx = tls_get_ctx(sk);
	struct tls_sw_context_rx *ctx = tls_sw_ctx_rx(tls_ctx);

	kfree(tls_ctx->rx.rec_seq);
	kfree(tls_ctx->rx.iv);

	if (ctx->aead_recv) {
		__skb_queue_purge(&ctx->rx_list);
		crypto_free_aead(ctx->aead_recv);
		tls_strp_stop(&ctx->strp);
		/* If tls_sw_strparser_arm() was not called (cleanup paths)
		 * we still want to tls_strp_stop(), but sk->sk_data_ready was
		 * never swapped.
		 */
		if (ctx->saved_data_ready) {
			write_lock_bh(&sk->sk_callback_lock);
			sk->sk_data_ready = ctx->saved_data_ready;
			write_unlock_bh(&sk->sk_callback_lock);
		}
	}
}

void tls_sw_strparser_done(struct tls_context *tls_ctx)
{
	struct tls_sw_context_rx *ctx = tls_sw_ctx_rx(tls_ctx);

	tls_strp_done(&ctx->strp);
}

void tls_sw_free_ctx_rx(struct tls_context *tls_ctx)
{
	struct tls_sw_context_rx *ctx = tls_sw_ctx_rx(tls_ctx);

	kfree(ctx);
}

void tls_sw_free_resources_rx(struct sock *sk)
{
	struct tls_context *tls_ctx = tls_get_ctx(sk);

	tls_sw_release_resources_rx(sk);
	tls_sw_free_ctx_rx(tls_ctx);
}

/* The work handler to transmitt the encrypted records in tx_list */
static void tx_work_handler(struct work_struct *work)
{
	struct delayed_work *delayed_work = to_delayed_work(work);
	struct tx_work *tx_work = container_of(delayed_work,
					       struct tx_work, work);
	struct sock *sk = tx_work->sk;
	struct tls_context *tls_ctx = tls_get_ctx(sk);
	struct tls_sw_context_tx *ctx;

	if (unlikely(!tls_ctx))
		return;

	ctx = tls_sw_ctx_tx(tls_ctx);
	if (test_bit(BIT_TX_CLOSING, &ctx->tx_bitmask))
		return;

	if (!test_and_clear_bit(BIT_TX_SCHEDULED, &ctx->tx_bitmask))
		return;
	mutex_lock(&tls_ctx->tx_lock);
	lock_sock(sk);
	tls_tx_records(sk, -1);
	release_sock(sk);
	mutex_unlock(&tls_ctx->tx_lock);
}

static bool tls_is_tx_ready(struct tls_sw_context_tx *ctx)
{
	struct tls_rec *rec;

	rec = list_first_entry_or_null(&ctx->tx_list, struct tls_rec, list);
	if (!rec)
		return false;

	return READ_ONCE(rec->tx_ready);
}

void tls_sw_write_space(struct sock *sk, struct tls_context *ctx)
{
	struct tls_sw_context_tx *tx_ctx = tls_sw_ctx_tx(ctx);

	/* Schedule the transmission if tx list is ready */
	if (tls_is_tx_ready(tx_ctx) &&
	    !test_and_set_bit(BIT_TX_SCHEDULED, &tx_ctx->tx_bitmask))
		schedule_delayed_work(&tx_ctx->tx_work.work, 0);
}

void tls_sw_strparser_arm(struct sock *sk, struct tls_context *tls_ctx)
{
	struct tls_sw_context_rx *rx_ctx = tls_sw_ctx_rx(tls_ctx);

	write_lock_bh(&sk->sk_callback_lock);
	rx_ctx->saved_data_ready = sk->sk_data_ready;
	sk->sk_data_ready = tls_data_ready;
	write_unlock_bh(&sk->sk_callback_lock);
}

void tls_update_rx_zc_capable(struct tls_context *tls_ctx)
{
	struct tls_sw_context_rx *rx_ctx = tls_sw_ctx_rx(tls_ctx);

	rx_ctx->zc_capable = tls_ctx->rx_no_pad ||
		tls_ctx->prot_info.version != TLS_1_3_VERSION;
}

int tls_set_sw_offload(struct sock *sk, struct tls_context *ctx, int tx)
{
	struct tls_context *tls_ctx = tls_get_ctx(sk);
	struct tls_prot_info *prot = &tls_ctx->prot_info;
	struct tls_crypto_info *crypto_info;
	struct tls_sw_context_tx *sw_ctx_tx = NULL;
	struct tls_sw_context_rx *sw_ctx_rx = NULL;
	struct cipher_context *cctx;
	struct crypto_aead **aead;
	u16 nonce_size, tag_size, iv_size, rec_seq_size, salt_size;
	struct crypto_tfm *tfm;
	char *iv, *rec_seq, *key, *salt, *cipher_name;
	size_t keysize;
	int rc = 0;

	if (!ctx) {
		rc = -EINVAL;
		goto out;
	}

	if (tx) {
		if (!ctx->priv_ctx_tx) {
			sw_ctx_tx = kzalloc(sizeof(*sw_ctx_tx), GFP_KERNEL);
			if (!sw_ctx_tx) {
				rc = -ENOMEM;
				goto out;
			}
			ctx->priv_ctx_tx = sw_ctx_tx;
		} else {
			sw_ctx_tx =
				(struct tls_sw_context_tx *)ctx->priv_ctx_tx;
		}
	} else {
		if (!ctx->priv_ctx_rx) {
			sw_ctx_rx = kzalloc(sizeof(*sw_ctx_rx), GFP_KERNEL);
			if (!sw_ctx_rx) {
				rc = -ENOMEM;
				goto out;
			}
			ctx->priv_ctx_rx = sw_ctx_rx;
		} else {
			sw_ctx_rx =
				(struct tls_sw_context_rx *)ctx->priv_ctx_rx;
		}
	}

	if (tx) {
		crypto_init_wait(&sw_ctx_tx->async_wait);
		spin_lock_init(&sw_ctx_tx->encrypt_compl_lock);
		crypto_info = &ctx->crypto_send.info;
		cctx = &ctx->tx;
		aead = &sw_ctx_tx->aead_send;
		INIT_LIST_HEAD(&sw_ctx_tx->tx_list);
		INIT_DELAYED_WORK(&sw_ctx_tx->tx_work.work, tx_work_handler);
		sw_ctx_tx->tx_work.sk = sk;
	} else {
		crypto_init_wait(&sw_ctx_rx->async_wait);
		spin_lock_init(&sw_ctx_rx->decrypt_compl_lock);
		init_waitqueue_head(&sw_ctx_rx->wq);
		crypto_info = &ctx->crypto_recv.info;
		cctx = &ctx->rx;
		skb_queue_head_init(&sw_ctx_rx->rx_list);
		skb_queue_head_init(&sw_ctx_rx->async_hold);
		aead = &sw_ctx_rx->aead_recv;
	}

	switch (crypto_info->cipher_type) {
	case TLS_CIPHER_AES_GCM_128: {
		struct tls12_crypto_info_aes_gcm_128 *gcm_128_info;

		gcm_128_info = (void *)crypto_info;
		nonce_size = TLS_CIPHER_AES_GCM_128_IV_SIZE;
		tag_size = TLS_CIPHER_AES_GCM_128_TAG_SIZE;
		iv_size = TLS_CIPHER_AES_GCM_128_IV_SIZE;
		iv = gcm_128_info->iv;
		rec_seq_size = TLS_CIPHER_AES_GCM_128_REC_SEQ_SIZE;
		rec_seq = gcm_128_info->rec_seq;
		keysize = TLS_CIPHER_AES_GCM_128_KEY_SIZE;
		key = gcm_128_info->key;
		salt = gcm_128_info->salt;
		salt_size = TLS_CIPHER_AES_GCM_128_SALT_SIZE;
		cipher_name = "gcm(aes)";
		break;
	}
	case TLS_CIPHER_AES_GCM_256: {
		struct tls12_crypto_info_aes_gcm_256 *gcm_256_info;

		gcm_256_info = (void *)crypto_info;
		nonce_size = TLS_CIPHER_AES_GCM_256_IV_SIZE;
		tag_size = TLS_CIPHER_AES_GCM_256_TAG_SIZE;
		iv_size = TLS_CIPHER_AES_GCM_256_IV_SIZE;
		iv = gcm_256_info->iv;
		rec_seq_size = TLS_CIPHER_AES_GCM_256_REC_SEQ_SIZE;
		rec_seq = gcm_256_info->rec_seq;
		keysize = TLS_CIPHER_AES_GCM_256_KEY_SIZE;
		key = gcm_256_info->key;
		salt = gcm_256_info->salt;
		salt_size = TLS_CIPHER_AES_GCM_256_SALT_SIZE;
		cipher_name = "gcm(aes)";
		break;
	}
	case TLS_CIPHER_AES_CCM_128: {
		struct tls12_crypto_info_aes_ccm_128 *ccm_128_info;

		ccm_128_info = (void *)crypto_info;
		nonce_size = TLS_CIPHER_AES_CCM_128_IV_SIZE;
		tag_size = TLS_CIPHER_AES_CCM_128_TAG_SIZE;
		iv_size = TLS_CIPHER_AES_CCM_128_IV_SIZE;
		iv = ccm_128_info->iv;
		rec_seq_size = TLS_CIPHER_AES_CCM_128_REC_SEQ_SIZE;
		rec_seq = ccm_128_info->rec_seq;
		keysize = TLS_CIPHER_AES_CCM_128_KEY_SIZE;
		key = ccm_128_info->key;
		salt = ccm_128_info->salt;
		salt_size = TLS_CIPHER_AES_CCM_128_SALT_SIZE;
		cipher_name = "ccm(aes)";
		break;
	}
	case TLS_CIPHER_CHACHA20_POLY1305: {
		struct tls12_crypto_info_chacha20_poly1305 *chacha20_poly1305_info;

		chacha20_poly1305_info = (void *)crypto_info;
		nonce_size = 0;
		tag_size = TLS_CIPHER_CHACHA20_POLY1305_TAG_SIZE;
		iv_size = TLS_CIPHER_CHACHA20_POLY1305_IV_SIZE;
		iv = chacha20_poly1305_info->iv;
		rec_seq_size = TLS_CIPHER_CHACHA20_POLY1305_REC_SEQ_SIZE;
		rec_seq = chacha20_poly1305_info->rec_seq;
		keysize = TLS_CIPHER_CHACHA20_POLY1305_KEY_SIZE;
		key = chacha20_poly1305_info->key;
		salt = chacha20_poly1305_info->salt;
		salt_size = TLS_CIPHER_CHACHA20_POLY1305_SALT_SIZE;
		cipher_name = "rfc7539(chacha20,poly1305)";
		break;
	}
	case TLS_CIPHER_SM4_GCM: {
		struct tls12_crypto_info_sm4_gcm *sm4_gcm_info;

		sm4_gcm_info = (void *)crypto_info;
		nonce_size = TLS_CIPHER_SM4_GCM_IV_SIZE;
		tag_size = TLS_CIPHER_SM4_GCM_TAG_SIZE;
		iv_size = TLS_CIPHER_SM4_GCM_IV_SIZE;
		iv = sm4_gcm_info->iv;
		rec_seq_size = TLS_CIPHER_SM4_GCM_REC_SEQ_SIZE;
		rec_seq = sm4_gcm_info->rec_seq;
		keysize = TLS_CIPHER_SM4_GCM_KEY_SIZE;
		key = sm4_gcm_info->key;
		salt = sm4_gcm_info->salt;
		salt_size = TLS_CIPHER_SM4_GCM_SALT_SIZE;
		cipher_name = "gcm(sm4)";
		break;
	}
	case TLS_CIPHER_SM4_CCM: {
		struct tls12_crypto_info_sm4_ccm *sm4_ccm_info;

		sm4_ccm_info = (void *)crypto_info;
		nonce_size = TLS_CIPHER_SM4_CCM_IV_SIZE;
		tag_size = TLS_CIPHER_SM4_CCM_TAG_SIZE;
		iv_size = TLS_CIPHER_SM4_CCM_IV_SIZE;
		iv = sm4_ccm_info->iv;
		rec_seq_size = TLS_CIPHER_SM4_CCM_REC_SEQ_SIZE;
		rec_seq = sm4_ccm_info->rec_seq;
		keysize = TLS_CIPHER_SM4_CCM_KEY_SIZE;
		key = sm4_ccm_info->key;
		salt = sm4_ccm_info->salt;
		salt_size = TLS_CIPHER_SM4_CCM_SALT_SIZE;
		cipher_name = "ccm(sm4)";
		break;
	}
	case TLS_CIPHER_ARIA_GCM_128: {
		struct tls12_crypto_info_aria_gcm_128 *aria_gcm_128_info;

		aria_gcm_128_info = (void *)crypto_info;
		nonce_size = TLS_CIPHER_ARIA_GCM_128_IV_SIZE;
		tag_size = TLS_CIPHER_ARIA_GCM_128_TAG_SIZE;
		iv_size = TLS_CIPHER_ARIA_GCM_128_IV_SIZE;
		iv = aria_gcm_128_info->iv;
		rec_seq_size = TLS_CIPHER_ARIA_GCM_128_REC_SEQ_SIZE;
		rec_seq = aria_gcm_128_info->rec_seq;
		keysize = TLS_CIPHER_ARIA_GCM_128_KEY_SIZE;
		key = aria_gcm_128_info->key;
		salt = aria_gcm_128_info->salt;
		salt_size = TLS_CIPHER_ARIA_GCM_128_SALT_SIZE;
		cipher_name = "gcm(aria)";
		break;
	}
	case TLS_CIPHER_ARIA_GCM_256: {
		struct tls12_crypto_info_aria_gcm_256 *gcm_256_info;

		gcm_256_info = (void *)crypto_info;
		nonce_size = TLS_CIPHER_ARIA_GCM_256_IV_SIZE;
		tag_size = TLS_CIPHER_ARIA_GCM_256_TAG_SIZE;
		iv_size = TLS_CIPHER_ARIA_GCM_256_IV_SIZE;
		iv = gcm_256_info->iv;
		rec_seq_size = TLS_CIPHER_ARIA_GCM_256_REC_SEQ_SIZE;
		rec_seq = gcm_256_info->rec_seq;
		keysize = TLS_CIPHER_ARIA_GCM_256_KEY_SIZE;
		key = gcm_256_info->key;
		salt = gcm_256_info->salt;
		salt_size = TLS_CIPHER_ARIA_GCM_256_SALT_SIZE;
		cipher_name = "gcm(aria)";
		break;
	}
	default:
		rc = -EINVAL;
		goto free_priv;
	}

	if (crypto_info->version == TLS_1_3_VERSION) {
		nonce_size = 0;
		prot->aad_size = TLS_HEADER_SIZE;
		prot->tail_size = 1;
	} else {
		prot->aad_size = TLS_AAD_SPACE_SIZE;
		prot->tail_size = 0;
	}

	/* Sanity-check the sizes for stack allocations. */
	if (iv_size > MAX_IV_SIZE || nonce_size > MAX_IV_SIZE ||
	    rec_seq_size > TLS_MAX_REC_SEQ_SIZE || tag_size != TLS_TAG_SIZE ||
	    prot->aad_size > TLS_MAX_AAD_SIZE) {
		rc = -EINVAL;
		goto free_priv;
	}

	prot->version = crypto_info->version;
	prot->cipher_type = crypto_info->cipher_type;
	prot->prepend_size = TLS_HEADER_SIZE + nonce_size;
	prot->tag_size = tag_size;
	prot->overhead_size = prot->prepend_size +
			      prot->tag_size + prot->tail_size;
	prot->iv_size = iv_size;
	prot->salt_size = salt_size;
	cctx->iv = kmalloc(iv_size + salt_size, GFP_KERNEL);
	if (!cctx->iv) {
		rc = -ENOMEM;
		goto free_priv;
	}
	/* Note: 128 & 256 bit salt are the same size */
	prot->rec_seq_size = rec_seq_size;
	memcpy(cctx->iv, salt, salt_size);
	memcpy(cctx->iv + salt_size, iv, iv_size);
	cctx->rec_seq = kmemdup(rec_seq, rec_seq_size, GFP_KERNEL);
	if (!cctx->rec_seq) {
		rc = -ENOMEM;
		goto free_iv;
	}

	if (!*aead) {
		*aead = crypto_alloc_aead(cipher_name, 0, 0);
		if (IS_ERR(*aead)) {
			rc = PTR_ERR(*aead);
			*aead = NULL;
			goto free_rec_seq;
		}
	}

	ctx->push_pending_record = tls_sw_push_pending_record;

	rc = crypto_aead_setkey(*aead, key, keysize);

	if (rc)
		goto free_aead;

	rc = crypto_aead_setauthsize(*aead, prot->tag_size);
	if (rc)
		goto free_aead;

	if (sw_ctx_rx) {
		tfm = crypto_aead_tfm(sw_ctx_rx->aead_recv);

		tls_update_rx_zc_capable(ctx);
		sw_ctx_rx->async_capable =
			crypto_info->version != TLS_1_3_VERSION &&
			!!(tfm->__crt_alg->cra_flags & CRYPTO_ALG_ASYNC);

		rc = tls_strp_init(&sw_ctx_rx->strp, sk);
		if (rc)
			goto free_aead;
	}

	goto out;

free_aead:
	crypto_free_aead(*aead);
	*aead = NULL;
free_rec_seq:
	kfree(cctx->rec_seq);
	cctx->rec_seq = NULL;
free_iv:
	kfree(cctx->iv);
	cctx->iv = NULL;
free_priv:
	if (tx) {
		kfree(ctx->priv_ctx_tx);
		ctx->priv_ctx_tx = NULL;
	} else {
		kfree(ctx->priv_ctx_rx);
		ctx->priv_ctx_rx = NULL;
	}
out:
	return rc;
}<|MERGE_RESOLUTION|>--- conflicted
+++ resolved
@@ -505,12 +505,8 @@
 	memcpy(&rec->iv_data[iv_offset], tls_ctx->tx.iv,
 	       prot->iv_size + prot->salt_size);
 
-<<<<<<< HEAD
-	xor_iv_with_seq(prot, rec->iv_data + iv_offset, tls_ctx->tx.rec_seq);
-=======
 	tls_xor_iv_with_seq(prot, rec->iv_data + iv_offset,
 			    tls_ctx->tx.rec_seq);
->>>>>>> d60c95ef
 
 	sge->offset += prot->prepend_size;
 	sge->length -= prot->prepend_size;
@@ -1516,15 +1512,6 @@
 
 	/* Prepare IV */
 	if (prot->version == TLS_1_3_VERSION ||
-<<<<<<< HEAD
-	    prot->cipher_type == TLS_CIPHER_CHACHA20_POLY1305)
-		memcpy(iv + iv_offset, tls_ctx->rx.iv,
-		       prot->iv_size + prot->salt_size);
-	else
-		memcpy(iv + iv_offset, tls_ctx->rx.iv, prot->salt_size);
-
-	xor_iv_with_seq(prot, iv + iv_offset, tls_ctx->rx.rec_seq);
-=======
 	    prot->cipher_type == TLS_CIPHER_CHACHA20_POLY1305) {
 		memcpy(&dctx->iv[iv_offset], tls_ctx->rx.iv,
 		       prot->iv_size + prot->salt_size);
@@ -1537,7 +1524,6 @@
 		memcpy(&dctx->iv[iv_offset], tls_ctx->rx.iv, prot->salt_size);
 	}
 	tls_xor_iv_with_seq(prot, &dctx->iv[iv_offset], tls_ctx->rx.rec_seq);
->>>>>>> d60c95ef
 
 	/* Prepare AAD */
 	tls_make_aad(dctx->aad, rxm->full_len - prot->overhead_size +
@@ -2147,27 +2133,9 @@
 	struct tls_msg *tlm;
 	struct sk_buff *skb;
 	ssize_t copied = 0;
-<<<<<<< HEAD
-	bool from_queue;
-	int err = 0;
-	long timeo;
-=======
->>>>>>> d60c95ef
 	int chunk;
 	int err;
 
-<<<<<<< HEAD
-	from_queue = !skb_queue_empty(&ctx->rx_list);
-	if (from_queue) {
-		skb = __skb_dequeue(&ctx->rx_list);
-	} else {
-		skb = tls_wait_data(sk, NULL, flags & SPLICE_F_NONBLOCK, timeo,
-				    &err);
-		if (!skb)
-			goto splice_read_end;
-
-		err = decrypt_skb_update(sk, skb, NULL, &chunk, &zc, false);
-=======
 	err = tls_rx_reader_lock(sk, ctx, flags & SPLICE_F_NONBLOCK);
 	if (err < 0)
 		return err;
@@ -2185,27 +2153,15 @@
 		memset(&darg.inargs, 0, sizeof(darg.inargs));
 
 		err = tls_rx_one_record(sk, NULL, &darg);
->>>>>>> d60c95ef
 		if (err < 0) {
 			tls_err_abort(sk, -EBADMSG);
 			goto splice_read_end;
 		}
-<<<<<<< HEAD
-	}
-
-	/* splice does not support reading control messages */
-	if (ctx->control != TLS_RECORD_TYPE_DATA) {
-		err = -EINVAL;
-		goto splice_read_end;
-	}
-
-=======
 
 		tls_rx_rec_done(ctx);
 		skb = darg.skb;
 	}
 
->>>>>>> d60c95ef
 	rxm = strp_msg(skb);
 	tlm = tls_msg(skb);
 
@@ -2226,21 +2182,7 @@
 		goto splice_requeue;
 	}
 
-<<<<<<< HEAD
-	if (!from_queue) {
-		ctx->recv_pkt = NULL;
-		__strp_unpause(&ctx->strp);
-	}
-	if (chunk < rxm->full_len) {
-		__skb_queue_head(&ctx->rx_list, skb);
-		rxm->offset += len;
-		rxm->full_len -= len;
-	} else {
-		consume_skb(skb);
-	}
-=======
 	consume_skb(skb);
->>>>>>> d60c95ef
 
 splice_read_end:
 	tls_rx_reader_unlock(sk, ctx);
