// SPDX-License-Identifier: GPL-2.0
/*
 * INET		An implementation of the TCP/IP protocol suite for the LINUX
 *		operating system.  INET is implemented using the  BSD Socket
 *		interface as the means of communication with the user level.
 *
 *		Implementation of the Transmission Control Protocol(TCP).
 *
 * Authors:	Ross Biro
 *		Fred N. van Kempen, <waltje@uWalt.NL.Mugnet.ORG>
 *		Mark Evans, <evansmp@uhura.aston.ac.uk>
 *		Corey Minyard <wf-rch!minyard@relay.EU.net>
 *		Florian La Roche, <flla@stud.uni-sb.de>
 *		Charles Hedrick, <hedrick@klinzhai.rutgers.edu>
 *		Linus Torvalds, <torvalds@cs.helsinki.fi>
 *		Alan Cox, <gw4pts@gw4pts.ampr.org>
 *		Matthew Dillon, <dillon@apollo.west.oic.com>
 *		Arnt Gulbrandsen, <agulbra@nvg.unit.no>
 *		Jorge Cwik, <jorge@laser.satlink.net>
 */

/*
 * Changes:
 *		Pedro Roque	:	Fast Retransmit/Recovery.
 *					Two receive queues.
 *					Retransmit queue handled by TCP.
 *					Better retransmit timer handling.
 *					New congestion avoidance.
 *					Header prediction.
 *					Variable renaming.
 *
 *		Eric		:	Fast Retransmit.
 *		Randy Scott	:	MSS option defines.
 *		Eric Schenk	:	Fixes to slow start algorithm.
 *		Eric Schenk	:	Yet another double ACK bug.
 *		Eric Schenk	:	Delayed ACK bug fixes.
 *		Eric Schenk	:	Floyd style fast retrans war avoidance.
 *		David S. Miller	:	Don't allow zero congestion window.
 *		Eric Schenk	:	Fix retransmitter so that it sends
 *					next packet on ack of previous packet.
 *		Andi Kleen	:	Moved open_request checking here
 *					and process RSTs for open_requests.
 *		Andi Kleen	:	Better prune_queue, and other fixes.
 *		Andrey Savochkin:	Fix RTT measurements in the presence of
 *					timestamps.
 *		Andrey Savochkin:	Check sequence numbers correctly when
 *					removing SACKs due to in sequence incoming
 *					data segments.
 *		Andi Kleen:		Make sure we never ack data there is not
 *					enough room for. Also make this condition
 *					a fatal error if it might still happen.
 *		Andi Kleen:		Add tcp_measure_rcv_mss to make
 *					connections with MSS<min(MTU,ann. MSS)
 *					work without delayed acks.
 *		Andi Kleen:		Process packets with PSH set in the
 *					fast path.
 *		J Hadi Salim:		ECN support
 *	 	Andrei Gurtov,
 *		Pasi Sarolahti,
 *		Panu Kuhlberg:		Experimental audit of TCP (re)transmission
 *					engine. Lots of bugs are found.
 *		Pasi Sarolahti:		F-RTO for dealing with spurious RTOs
 */

#define pr_fmt(fmt) "TCP: " fmt

#include <linux/mm.h>
#include <linux/slab.h>
#include <linux/module.h>
#include <linux/sysctl.h>
#include <linux/kernel.h>
#include <linux/prefetch.h>
#include <net/dst.h>
#include <net/tcp.h>
#include <net/proto_memory.h>
#include <net/inet_common.h>
#include <linux/ipsec.h>
#include <linux/unaligned.h>
#include <linux/errqueue.h>
#include <trace/events/tcp.h>
#include <linux/jump_label_ratelimit.h>
#include <net/busy_poll.h>
#include <net/mptcp.h>

int sysctl_tcp_max_orphans __read_mostly = NR_FILE;

#define FLAG_DATA		0x01 /* Incoming frame contained data.		*/
#define FLAG_WIN_UPDATE		0x02 /* Incoming ACK was a window update.	*/
#define FLAG_DATA_ACKED		0x04 /* This ACK acknowledged new data.		*/
#define FLAG_RETRANS_DATA_ACKED	0x08 /* "" "" some of which was retransmitted.	*/
#define FLAG_SYN_ACKED		0x10 /* This ACK acknowledged SYN.		*/
#define FLAG_DATA_SACKED	0x20 /* New SACK.				*/
#define FLAG_ECE		0x40 /* ECE in this ACK				*/
#define FLAG_LOST_RETRANS	0x80 /* This ACK marks some retransmission lost */
#define FLAG_SLOWPATH		0x100 /* Do not skip RFC checks for window update.*/
#define FLAG_ORIG_SACK_ACKED	0x200 /* Never retransmitted data are (s)acked	*/
#define FLAG_SND_UNA_ADVANCED	0x400 /* Snd_una was changed (!= FLAG_DATA_ACKED) */
#define FLAG_DSACKING_ACK	0x800 /* SACK blocks contained D-SACK info */
#define FLAG_SET_XMIT_TIMER	0x1000 /* Set TLP or RTO timer */
#define FLAG_SACK_RENEGING	0x2000 /* snd_una advanced to a sacked seq */
#define FLAG_UPDATE_TS_RECENT	0x4000 /* tcp_replace_ts_recent() */
#define FLAG_NO_CHALLENGE_ACK	0x8000 /* do not call tcp_send_challenge_ack()	*/
#define FLAG_ACK_MAYBE_DELAYED	0x10000 /* Likely a delayed ACK */
#define FLAG_DSACK_TLP		0x20000 /* DSACK for tail loss probe */

#define FLAG_ACKED		(FLAG_DATA_ACKED|FLAG_SYN_ACKED)
#define FLAG_NOT_DUP		(FLAG_DATA|FLAG_WIN_UPDATE|FLAG_ACKED)
#define FLAG_CA_ALERT		(FLAG_DATA_SACKED|FLAG_ECE|FLAG_DSACKING_ACK)
#define FLAG_FORWARD_PROGRESS	(FLAG_ACKED|FLAG_DATA_SACKED)

#define TCP_REMNANT (TCP_FLAG_FIN|TCP_FLAG_URG|TCP_FLAG_SYN|TCP_FLAG_PSH)
#define TCP_HP_BITS (~(TCP_RESERVED_BITS|TCP_FLAG_PSH))

#define REXMIT_NONE	0 /* no loss recovery to do */
#define REXMIT_LOST	1 /* retransmit packets marked lost */
#define REXMIT_NEW	2 /* FRTO-style transmit of unsent/new packets */

#if IS_ENABLED(CONFIG_TLS_DEVICE)
static DEFINE_STATIC_KEY_DEFERRED_FALSE(clean_acked_data_enabled, HZ);

void clean_acked_data_enable(struct inet_connection_sock *icsk,
			     void (*cad)(struct sock *sk, u32 ack_seq))
{
	icsk->icsk_clean_acked = cad;
	static_branch_deferred_inc(&clean_acked_data_enabled);
}
EXPORT_SYMBOL_GPL(clean_acked_data_enable);

void clean_acked_data_disable(struct inet_connection_sock *icsk)
{
	static_branch_slow_dec_deferred(&clean_acked_data_enabled);
	icsk->icsk_clean_acked = NULL;
}
EXPORT_SYMBOL_GPL(clean_acked_data_disable);

void clean_acked_data_flush(void)
{
	static_key_deferred_flush(&clean_acked_data_enabled);
}
EXPORT_SYMBOL_GPL(clean_acked_data_flush);
#endif

#ifdef CONFIG_CGROUP_BPF
static void bpf_skops_parse_hdr(struct sock *sk, struct sk_buff *skb)
{
	bool unknown_opt = tcp_sk(sk)->rx_opt.saw_unknown &&
		BPF_SOCK_OPS_TEST_FLAG(tcp_sk(sk),
				       BPF_SOCK_OPS_PARSE_UNKNOWN_HDR_OPT_CB_FLAG);
	bool parse_all_opt = BPF_SOCK_OPS_TEST_FLAG(tcp_sk(sk),
						    BPF_SOCK_OPS_PARSE_ALL_HDR_OPT_CB_FLAG);
	struct bpf_sock_ops_kern sock_ops;

	if (likely(!unknown_opt && !parse_all_opt))
		return;

	/* The skb will be handled in the
	 * bpf_skops_established() or
	 * bpf_skops_write_hdr_opt().
	 */
	switch (sk->sk_state) {
	case TCP_SYN_RECV:
	case TCP_SYN_SENT:
	case TCP_LISTEN:
		return;
	}

	sock_owned_by_me(sk);

	memset(&sock_ops, 0, offsetof(struct bpf_sock_ops_kern, temp));
	sock_ops.op = BPF_SOCK_OPS_PARSE_HDR_OPT_CB;
	sock_ops.is_fullsock = 1;
	sock_ops.sk = sk;
	bpf_skops_init_skb(&sock_ops, skb, tcp_hdrlen(skb));

	BPF_CGROUP_RUN_PROG_SOCK_OPS(&sock_ops);
}

static void bpf_skops_established(struct sock *sk, int bpf_op,
				  struct sk_buff *skb)
{
	struct bpf_sock_ops_kern sock_ops;

	sock_owned_by_me(sk);

	memset(&sock_ops, 0, offsetof(struct bpf_sock_ops_kern, temp));
	sock_ops.op = bpf_op;
	sock_ops.is_fullsock = 1;
	sock_ops.sk = sk;
	/* sk with TCP_REPAIR_ON does not have skb in tcp_finish_connect */
	if (skb)
		bpf_skops_init_skb(&sock_ops, skb, tcp_hdrlen(skb));

	BPF_CGROUP_RUN_PROG_SOCK_OPS(&sock_ops);
}
#else
static void bpf_skops_parse_hdr(struct sock *sk, struct sk_buff *skb)
{
}

static void bpf_skops_established(struct sock *sk, int bpf_op,
				  struct sk_buff *skb)
{
}
#endif

static __cold void tcp_gro_dev_warn(const struct sock *sk, const struct sk_buff *skb,
				    unsigned int len)
{
	struct net_device *dev;

	rcu_read_lock();
	dev = dev_get_by_index_rcu(sock_net(sk), skb->skb_iif);
	if (!dev || len >= READ_ONCE(dev->mtu))
		pr_warn("%s: Driver has suspect GRO implementation, TCP performance may be compromised.\n",
			dev ? dev->name : "Unknown driver");
	rcu_read_unlock();
}

/* Adapt the MSS value used to make delayed ack decision to the
 * real world.
 */
static void tcp_measure_rcv_mss(struct sock *sk, const struct sk_buff *skb)
{
	struct inet_connection_sock *icsk = inet_csk(sk);
	const unsigned int lss = icsk->icsk_ack.last_seg_size;
	unsigned int len;

	icsk->icsk_ack.last_seg_size = 0;

	/* skb->len may jitter because of SACKs, even if peer
	 * sends good full-sized frames.
	 */
	len = skb_shinfo(skb)->gso_size ? : skb->len;
	if (len >= icsk->icsk_ack.rcv_mss) {
		/* Note: divides are still a bit expensive.
		 * For the moment, only adjust scaling_ratio
		 * when we update icsk_ack.rcv_mss.
		 */
		if (unlikely(len != icsk->icsk_ack.rcv_mss)) {
			u64 val = (u64)skb->len << TCP_RMEM_TO_WIN_SCALE;
			u8 old_ratio = tcp_sk(sk)->scaling_ratio;

			do_div(val, skb->truesize);
			tcp_sk(sk)->scaling_ratio = val ? val : 1;

			if (old_ratio != tcp_sk(sk)->scaling_ratio)
				WRITE_ONCE(tcp_sk(sk)->window_clamp,
					   tcp_win_from_space(sk, sk->sk_rcvbuf));
		}
		icsk->icsk_ack.rcv_mss = min_t(unsigned int, len,
					       tcp_sk(sk)->advmss);
		/* Account for possibly-removed options */
		DO_ONCE_LITE_IF(len > icsk->icsk_ack.rcv_mss + MAX_TCP_OPTION_SPACE,
				tcp_gro_dev_warn, sk, skb, len);
		/* If the skb has a len of exactly 1*MSS and has the PSH bit
		 * set then it is likely the end of an application write. So
		 * more data may not be arriving soon, and yet the data sender
		 * may be waiting for an ACK if cwnd-bound or using TX zero
		 * copy. So we set ICSK_ACK_PUSHED here so that
		 * tcp_cleanup_rbuf() will send an ACK immediately if the app
		 * reads all of the data and is not ping-pong. If len > MSS
		 * then this logic does not matter (and does not hurt) because
		 * tcp_cleanup_rbuf() will always ACK immediately if the app
		 * reads data and there is more than an MSS of unACKed data.
		 */
		if (TCP_SKB_CB(skb)->tcp_flags & TCPHDR_PSH)
			icsk->icsk_ack.pending |= ICSK_ACK_PUSHED;
	} else {
		/* Otherwise, we make more careful check taking into account,
		 * that SACKs block is variable.
		 *
		 * "len" is invariant segment length, including TCP header.
		 */
		len += skb->data - skb_transport_header(skb);
		if (len >= TCP_MSS_DEFAULT + sizeof(struct tcphdr) ||
		    /* If PSH is not set, packet should be
		     * full sized, provided peer TCP is not badly broken.
		     * This observation (if it is correct 8)) allows
		     * to handle super-low mtu links fairly.
		     */
		    (len >= TCP_MIN_MSS + sizeof(struct tcphdr) &&
		     !(tcp_flag_word(tcp_hdr(skb)) & TCP_REMNANT))) {
			/* Subtract also invariant (if peer is RFC compliant),
			 * tcp header plus fixed timestamp option length.
			 * Resulting "len" is MSS free of SACK jitter.
			 */
			len -= tcp_sk(sk)->tcp_header_len;
			icsk->icsk_ack.last_seg_size = len;
			if (len == lss) {
				icsk->icsk_ack.rcv_mss = len;
				return;
			}
		}
		if (icsk->icsk_ack.pending & ICSK_ACK_PUSHED)
			icsk->icsk_ack.pending |= ICSK_ACK_PUSHED2;
		icsk->icsk_ack.pending |= ICSK_ACK_PUSHED;
	}
}

static void tcp_incr_quickack(struct sock *sk, unsigned int max_quickacks)
{
	struct inet_connection_sock *icsk = inet_csk(sk);
	unsigned int quickacks = tcp_sk(sk)->rcv_wnd / (2 * icsk->icsk_ack.rcv_mss);

	if (quickacks == 0)
		quickacks = 2;
	quickacks = min(quickacks, max_quickacks);
	if (quickacks > icsk->icsk_ack.quick)
		icsk->icsk_ack.quick = quickacks;
}

static void tcp_enter_quickack_mode(struct sock *sk, unsigned int max_quickacks)
{
	struct inet_connection_sock *icsk = inet_csk(sk);

	tcp_incr_quickack(sk, max_quickacks);
	inet_csk_exit_pingpong_mode(sk);
	icsk->icsk_ack.ato = TCP_ATO_MIN;
}

/* Send ACKs quickly, if "quick" count is not exhausted
 * and the session is not interactive.
 */

static bool tcp_in_quickack_mode(struct sock *sk)
{
	const struct inet_connection_sock *icsk = inet_csk(sk);
	const struct dst_entry *dst = __sk_dst_get(sk);

	return (dst && dst_metric(dst, RTAX_QUICKACK)) ||
		(icsk->icsk_ack.quick && !inet_csk_in_pingpong_mode(sk));
}

static void tcp_ecn_queue_cwr(struct tcp_sock *tp)
{
	if (tp->ecn_flags & TCP_ECN_OK)
		tp->ecn_flags |= TCP_ECN_QUEUE_CWR;
}

static void tcp_ecn_accept_cwr(struct sock *sk, const struct sk_buff *skb)
{
	if (tcp_hdr(skb)->cwr) {
		tcp_sk(sk)->ecn_flags &= ~TCP_ECN_DEMAND_CWR;

		/* If the sender is telling us it has entered CWR, then its
		 * cwnd may be very low (even just 1 packet), so we should ACK
		 * immediately.
		 */
		if (TCP_SKB_CB(skb)->seq != TCP_SKB_CB(skb)->end_seq)
			inet_csk(sk)->icsk_ack.pending |= ICSK_ACK_NOW;
	}
}

static void tcp_ecn_withdraw_cwr(struct tcp_sock *tp)
{
	tp->ecn_flags &= ~TCP_ECN_QUEUE_CWR;
}

static void __tcp_ecn_check_ce(struct sock *sk, const struct sk_buff *skb)
{
	struct tcp_sock *tp = tcp_sk(sk);

	switch (TCP_SKB_CB(skb)->ip_dsfield & INET_ECN_MASK) {
	case INET_ECN_NOT_ECT:
		/* Funny extension: if ECT is not set on a segment,
		 * and we already seen ECT on a previous segment,
		 * it is probably a retransmit.
		 */
		if (tp->ecn_flags & TCP_ECN_SEEN)
			tcp_enter_quickack_mode(sk, 2);
		break;
	case INET_ECN_CE:
		if (tcp_ca_needs_ecn(sk))
			tcp_ca_event(sk, CA_EVENT_ECN_IS_CE);

		if (!(tp->ecn_flags & TCP_ECN_DEMAND_CWR)) {
			/* Better not delay acks, sender can have a very low cwnd */
			tcp_enter_quickack_mode(sk, 2);
			tp->ecn_flags |= TCP_ECN_DEMAND_CWR;
		}
		tp->ecn_flags |= TCP_ECN_SEEN;
		break;
	default:
		if (tcp_ca_needs_ecn(sk))
			tcp_ca_event(sk, CA_EVENT_ECN_NO_CE);
		tp->ecn_flags |= TCP_ECN_SEEN;
		break;
	}
}

static void tcp_ecn_check_ce(struct sock *sk, const struct sk_buff *skb)
{
	if (tcp_sk(sk)->ecn_flags & TCP_ECN_OK)
		__tcp_ecn_check_ce(sk, skb);
}

static void tcp_ecn_rcv_synack(struct tcp_sock *tp, const struct tcphdr *th)
{
	if ((tp->ecn_flags & TCP_ECN_OK) && (!th->ece || th->cwr))
		tp->ecn_flags &= ~TCP_ECN_OK;
}

static void tcp_ecn_rcv_syn(struct tcp_sock *tp, const struct tcphdr *th)
{
	if ((tp->ecn_flags & TCP_ECN_OK) && (!th->ece || !th->cwr))
		tp->ecn_flags &= ~TCP_ECN_OK;
}

static bool tcp_ecn_rcv_ecn_echo(const struct tcp_sock *tp, const struct tcphdr *th)
{
	if (th->ece && !th->syn && (tp->ecn_flags & TCP_ECN_OK))
		return true;
	return false;
}

/* Buffer size and advertised window tuning.
 *
 * 1. Tuning sk->sk_sndbuf, when connection enters established state.
 */

static void tcp_sndbuf_expand(struct sock *sk)
{
	const struct tcp_sock *tp = tcp_sk(sk);
	const struct tcp_congestion_ops *ca_ops = inet_csk(sk)->icsk_ca_ops;
	int sndmem, per_mss;
	u32 nr_segs;

	/* Worst case is non GSO/TSO : each frame consumes one skb
	 * and skb->head is kmalloced using power of two area of memory
	 */
	per_mss = max_t(u32, tp->rx_opt.mss_clamp, tp->mss_cache) +
		  MAX_TCP_HEADER +
		  SKB_DATA_ALIGN(sizeof(struct skb_shared_info));

	per_mss = roundup_pow_of_two(per_mss) +
		  SKB_DATA_ALIGN(sizeof(struct sk_buff));

	nr_segs = max_t(u32, TCP_INIT_CWND, tcp_snd_cwnd(tp));
	nr_segs = max_t(u32, nr_segs, tp->reordering + 1);

	/* Fast Recovery (RFC 5681 3.2) :
	 * Cubic needs 1.7 factor, rounded to 2 to include
	 * extra cushion (application might react slowly to EPOLLOUT)
	 */
	sndmem = ca_ops->sndbuf_expand ? ca_ops->sndbuf_expand(sk) : 2;
	sndmem *= nr_segs * per_mss;

	if (sk->sk_sndbuf < sndmem)
		WRITE_ONCE(sk->sk_sndbuf,
			   min(sndmem, READ_ONCE(sock_net(sk)->ipv4.sysctl_tcp_wmem[2])));
}

/* 2. Tuning advertised window (window_clamp, rcv_ssthresh)
 *
 * All tcp_full_space() is split to two parts: "network" buffer, allocated
 * forward and advertised in receiver window (tp->rcv_wnd) and
 * "application buffer", required to isolate scheduling/application
 * latencies from network.
 * window_clamp is maximal advertised window. It can be less than
 * tcp_full_space(), in this case tcp_full_space() - window_clamp
 * is reserved for "application" buffer. The less window_clamp is
 * the smoother our behaviour from viewpoint of network, but the lower
 * throughput and the higher sensitivity of the connection to losses. 8)
 *
 * rcv_ssthresh is more strict window_clamp used at "slow start"
 * phase to predict further behaviour of this connection.
 * It is used for two goals:
 * - to enforce header prediction at sender, even when application
 *   requires some significant "application buffer". It is check #1.
 * - to prevent pruning of receive queue because of misprediction
 *   of receiver window. Check #2.
 *
 * The scheme does not work when sender sends good segments opening
 * window and then starts to feed us spaghetti. But it should work
 * in common situations. Otherwise, we have to rely on queue collapsing.
 */

/* Slow part of check#2. */
static int __tcp_grow_window(const struct sock *sk, const struct sk_buff *skb,
			     unsigned int skbtruesize)
{
	const struct tcp_sock *tp = tcp_sk(sk);
	/* Optimize this! */
	int truesize = tcp_win_from_space(sk, skbtruesize) >> 1;
	int window = tcp_win_from_space(sk, READ_ONCE(sock_net(sk)->ipv4.sysctl_tcp_rmem[2])) >> 1;

	while (tp->rcv_ssthresh <= window) {
		if (truesize <= skb->len)
			return 2 * inet_csk(sk)->icsk_ack.rcv_mss;

		truesize >>= 1;
		window >>= 1;
	}
	return 0;
}

/* Even if skb appears to have a bad len/truesize ratio, TCP coalescing
 * can play nice with us, as sk_buff and skb->head might be either
 * freed or shared with up to MAX_SKB_FRAGS segments.
 * Only give a boost to drivers using page frag(s) to hold the frame(s),
 * and if no payload was pulled in skb->head before reaching us.
 */
static u32 truesize_adjust(bool adjust, const struct sk_buff *skb)
{
	u32 truesize = skb->truesize;

	if (adjust && !skb_headlen(skb)) {
		truesize -= SKB_TRUESIZE(skb_end_offset(skb));
		/* paranoid check, some drivers might be buggy */
		if (unlikely((int)truesize < (int)skb->len))
			truesize = skb->truesize;
	}
	return truesize;
}

static void tcp_grow_window(struct sock *sk, const struct sk_buff *skb,
			    bool adjust)
{
	struct tcp_sock *tp = tcp_sk(sk);
	int room;

	room = min_t(int, tp->window_clamp, tcp_space(sk)) - tp->rcv_ssthresh;

	if (room <= 0)
		return;

	/* Check #1 */
	if (!tcp_under_memory_pressure(sk)) {
		unsigned int truesize = truesize_adjust(adjust, skb);
		int incr;

		/* Check #2. Increase window, if skb with such overhead
		 * will fit to rcvbuf in future.
		 */
		if (tcp_win_from_space(sk, truesize) <= skb->len)
			incr = 2 * tp->advmss;
		else
			incr = __tcp_grow_window(sk, skb, truesize);

		if (incr) {
			incr = max_t(int, incr, 2 * skb->len);
			tp->rcv_ssthresh += min(room, incr);
			inet_csk(sk)->icsk_ack.quick |= 1;
		}
	} else {
		/* Under pressure:
		 * Adjust rcv_ssthresh according to reserved mem
		 */
		tcp_adjust_rcv_ssthresh(sk);
	}
}

/* 3. Try to fixup all. It is made immediately after connection enters
 *    established state.
 */
static void tcp_init_buffer_space(struct sock *sk)
{
	int tcp_app_win = READ_ONCE(sock_net(sk)->ipv4.sysctl_tcp_app_win);
	struct tcp_sock *tp = tcp_sk(sk);
	int maxwin;

	if (!(sk->sk_userlocks & SOCK_SNDBUF_LOCK))
		tcp_sndbuf_expand(sk);

	tcp_mstamp_refresh(tp);
	tp->rcvq_space.time = tp->tcp_mstamp;
	tp->rcvq_space.seq = tp->copied_seq;

	maxwin = tcp_full_space(sk);

	if (tp->window_clamp >= maxwin) {
		WRITE_ONCE(tp->window_clamp, maxwin);

		if (tcp_app_win && maxwin > 4 * tp->advmss)
			WRITE_ONCE(tp->window_clamp,
				   max(maxwin - (maxwin >> tcp_app_win),
				       4 * tp->advmss));
	}

	/* Force reservation of one segment. */
	if (tcp_app_win &&
	    tp->window_clamp > 2 * tp->advmss &&
	    tp->window_clamp + tp->advmss > maxwin)
		WRITE_ONCE(tp->window_clamp,
			   max(2 * tp->advmss, maxwin - tp->advmss));

	tp->rcv_ssthresh = min(tp->rcv_ssthresh, tp->window_clamp);
	tp->snd_cwnd_stamp = tcp_jiffies32;
	tp->rcvq_space.space = min3(tp->rcv_ssthresh, tp->rcv_wnd,
				    (u32)TCP_INIT_CWND * tp->advmss);
}

/* 4. Recalculate window clamp after socket hit its memory bounds. */
static void tcp_clamp_window(struct sock *sk)
{
	struct tcp_sock *tp = tcp_sk(sk);
	struct inet_connection_sock *icsk = inet_csk(sk);
	struct net *net = sock_net(sk);
	int rmem2;

	icsk->icsk_ack.quick = 0;
	rmem2 = READ_ONCE(net->ipv4.sysctl_tcp_rmem[2]);

	if (sk->sk_rcvbuf < rmem2 &&
	    !(sk->sk_userlocks & SOCK_RCVBUF_LOCK) &&
	    !tcp_under_memory_pressure(sk) &&
	    sk_memory_allocated(sk) < sk_prot_mem_limits(sk, 0)) {
		WRITE_ONCE(sk->sk_rcvbuf,
			   min(atomic_read(&sk->sk_rmem_alloc), rmem2));
	}
	if (atomic_read(&sk->sk_rmem_alloc) > sk->sk_rcvbuf)
		tp->rcv_ssthresh = min(tp->window_clamp, 2U * tp->advmss);
}

/* Initialize RCV_MSS value.
 * RCV_MSS is an our guess about MSS used by the peer.
 * We haven't any direct information about the MSS.
 * It's better to underestimate the RCV_MSS rather than overestimate.
 * Overestimations make us ACKing less frequently than needed.
 * Underestimations are more easy to detect and fix by tcp_measure_rcv_mss().
 */
void tcp_initialize_rcv_mss(struct sock *sk)
{
	const struct tcp_sock *tp = tcp_sk(sk);
	unsigned int hint = min_t(unsigned int, tp->advmss, tp->mss_cache);

	hint = min(hint, tp->rcv_wnd / 2);
	hint = min(hint, TCP_MSS_DEFAULT);
	hint = max(hint, TCP_MIN_MSS);

	inet_csk(sk)->icsk_ack.rcv_mss = hint;
}
EXPORT_SYMBOL(tcp_initialize_rcv_mss);

/* Receiver "autotuning" code.
 *
 * The algorithm for RTT estimation w/o timestamps is based on
 * Dynamic Right-Sizing (DRS) by Wu Feng and Mike Fisk of LANL.
 * <https://public.lanl.gov/radiant/pubs.html#DRS>
 *
 * More detail on this code can be found at
 * <http://staff.psc.edu/jheffner/>,
 * though this reference is out of date.  A new paper
 * is pending.
 */
static void tcp_rcv_rtt_update(struct tcp_sock *tp, u32 sample, int win_dep)
{
	u32 new_sample = tp->rcv_rtt_est.rtt_us;
	long m = sample;

	if (new_sample != 0) {
		/* If we sample in larger samples in the non-timestamp
		 * case, we could grossly overestimate the RTT especially
		 * with chatty applications or bulk transfer apps which
		 * are stalled on filesystem I/O.
		 *
		 * Also, since we are only going for a minimum in the
		 * non-timestamp case, we do not smooth things out
		 * else with timestamps disabled convergence takes too
		 * long.
		 */
		if (!win_dep) {
			m -= (new_sample >> 3);
			new_sample += m;
		} else {
			m <<= 3;
			if (m < new_sample)
				new_sample = m;
		}
	} else {
		/* No previous measure. */
		new_sample = m << 3;
	}

	tp->rcv_rtt_est.rtt_us = new_sample;
}

static inline void tcp_rcv_rtt_measure(struct tcp_sock *tp)
{
	u32 delta_us;

	if (tp->rcv_rtt_est.time == 0)
		goto new_measure;
	if (before(tp->rcv_nxt, tp->rcv_rtt_est.seq))
		return;
	delta_us = tcp_stamp_us_delta(tp->tcp_mstamp, tp->rcv_rtt_est.time);
	if (!delta_us)
		delta_us = 1;
	tcp_rcv_rtt_update(tp, delta_us, 1);

new_measure:
	tp->rcv_rtt_est.seq = tp->rcv_nxt + tp->rcv_wnd;
	tp->rcv_rtt_est.time = tp->tcp_mstamp;
}

static s32 tcp_rtt_tsopt_us(const struct tcp_sock *tp)
{
	u32 delta, delta_us;

	delta = tcp_time_stamp_ts(tp) - tp->rx_opt.rcv_tsecr;
	if (tp->tcp_usec_ts)
		return delta;

	if (likely(delta < INT_MAX / (USEC_PER_SEC / TCP_TS_HZ))) {
		if (!delta)
			delta = 1;
		delta_us = delta * (USEC_PER_SEC / TCP_TS_HZ);
		return delta_us;
	}
	return -1;
}

static inline void tcp_rcv_rtt_measure_ts(struct sock *sk,
					  const struct sk_buff *skb)
{
	struct tcp_sock *tp = tcp_sk(sk);

	if (tp->rx_opt.rcv_tsecr == tp->rcv_rtt_last_tsecr)
		return;
	tp->rcv_rtt_last_tsecr = tp->rx_opt.rcv_tsecr;

	if (TCP_SKB_CB(skb)->end_seq -
	    TCP_SKB_CB(skb)->seq >= inet_csk(sk)->icsk_ack.rcv_mss) {
		s32 delta = tcp_rtt_tsopt_us(tp);

		if (delta >= 0)
			tcp_rcv_rtt_update(tp, delta, 0);
	}
}

/*
 * This function should be called every time data is copied to user space.
 * It calculates the appropriate TCP receive buffer space.
 */
void tcp_rcv_space_adjust(struct sock *sk)
{
	struct tcp_sock *tp = tcp_sk(sk);
	u32 copied;
	int time;

	trace_tcp_rcv_space_adjust(sk);

	tcp_mstamp_refresh(tp);
	time = tcp_stamp_us_delta(tp->tcp_mstamp, tp->rcvq_space.time);
	if (time < (tp->rcv_rtt_est.rtt_us >> 3) || tp->rcv_rtt_est.rtt_us == 0)
		return;

	/* Number of bytes copied to user in last RTT */
	copied = tp->copied_seq - tp->rcvq_space.seq;
	if (copied <= tp->rcvq_space.space)
		goto new_measure;

	/* A bit of theory :
	 * copied = bytes received in previous RTT, our base window
	 * To cope with packet losses, we need a 2x factor
	 * To cope with slow start, and sender growing its cwin by 100 %
	 * every RTT, we need a 4x factor, because the ACK we are sending
	 * now is for the next RTT, not the current one :
	 * <prev RTT . ><current RTT .. ><next RTT .... >
	 */

	if (READ_ONCE(sock_net(sk)->ipv4.sysctl_tcp_moderate_rcvbuf) &&
	    !(sk->sk_userlocks & SOCK_RCVBUF_LOCK)) {
		u64 rcvwin, grow;
		int rcvbuf;

		/* minimal window to cope with packet losses, assuming
		 * steady state. Add some cushion because of small variations.
		 */
		rcvwin = ((u64)copied << 1) + 16 * tp->advmss;

		/* Accommodate for sender rate increase (eg. slow start) */
		grow = rcvwin * (copied - tp->rcvq_space.space);
		do_div(grow, tp->rcvq_space.space);
		rcvwin += (grow << 1);

		rcvbuf = min_t(u64, tcp_space_from_win(sk, rcvwin),
			       READ_ONCE(sock_net(sk)->ipv4.sysctl_tcp_rmem[2]));
		if (rcvbuf > sk->sk_rcvbuf) {
			WRITE_ONCE(sk->sk_rcvbuf, rcvbuf);

			/* Make the window clamp follow along.  */
			WRITE_ONCE(tp->window_clamp,
				   tcp_win_from_space(sk, rcvbuf));
		}
	}
	tp->rcvq_space.space = copied;

new_measure:
	tp->rcvq_space.seq = tp->copied_seq;
	tp->rcvq_space.time = tp->tcp_mstamp;
}

static void tcp_save_lrcv_flowlabel(struct sock *sk, const struct sk_buff *skb)
{
#if IS_ENABLED(CONFIG_IPV6)
	struct inet_connection_sock *icsk = inet_csk(sk);

	if (skb->protocol == htons(ETH_P_IPV6))
		icsk->icsk_ack.lrcv_flowlabel = ntohl(ip6_flowlabel(ipv6_hdr(skb)));
#endif
}

/* There is something which you must keep in mind when you analyze the
 * behavior of the tp->ato delayed ack timeout interval.  When a
 * connection starts up, we want to ack as quickly as possible.  The
 * problem is that "good" TCP's do slow start at the beginning of data
 * transmission.  The means that until we send the first few ACK's the
 * sender will sit on his end and only queue most of his data, because
 * he can only send snd_cwnd unacked packets at any given time.  For
 * each ACK we send, he increments snd_cwnd and transmits more of his
 * queue.  -DaveM
 */
static void tcp_event_data_recv(struct sock *sk, struct sk_buff *skb)
{
	struct tcp_sock *tp = tcp_sk(sk);
	struct inet_connection_sock *icsk = inet_csk(sk);
	u32 now;

	inet_csk_schedule_ack(sk);

	tcp_measure_rcv_mss(sk, skb);

	tcp_rcv_rtt_measure(tp);

	now = tcp_jiffies32;

	if (!icsk->icsk_ack.ato) {
		/* The _first_ data packet received, initialize
		 * delayed ACK engine.
		 */
		tcp_incr_quickack(sk, TCP_MAX_QUICKACKS);
		icsk->icsk_ack.ato = TCP_ATO_MIN;
	} else {
		int m = now - icsk->icsk_ack.lrcvtime;

		if (m <= TCP_ATO_MIN / 2) {
			/* The fastest case is the first. */
			icsk->icsk_ack.ato = (icsk->icsk_ack.ato >> 1) + TCP_ATO_MIN / 2;
		} else if (m < icsk->icsk_ack.ato) {
			icsk->icsk_ack.ato = (icsk->icsk_ack.ato >> 1) + m;
			if (icsk->icsk_ack.ato > icsk->icsk_rto)
				icsk->icsk_ack.ato = icsk->icsk_rto;
		} else if (m > icsk->icsk_rto) {
			/* Too long gap. Apparently sender failed to
			 * restart window, so that we send ACKs quickly.
			 */
			tcp_incr_quickack(sk, TCP_MAX_QUICKACKS);
		}
	}
	icsk->icsk_ack.lrcvtime = now;
	tcp_save_lrcv_flowlabel(sk, skb);

	tcp_ecn_check_ce(sk, skb);

	if (skb->len >= 128)
		tcp_grow_window(sk, skb, true);
}

/* Called to compute a smoothed rtt estimate. The data fed to this
 * routine either comes from timestamps, or from segments that were
 * known _not_ to have been retransmitted [see Karn/Partridge
 * Proceedings SIGCOMM 87]. The algorithm is from the SIGCOMM 88
 * piece by Van Jacobson.
 * NOTE: the next three routines used to be one big routine.
 * To save cycles in the RFC 1323 implementation it was better to break
 * it up into three procedures. -- erics
 */
static void tcp_rtt_estimator(struct sock *sk, long mrtt_us)
{
	struct tcp_sock *tp = tcp_sk(sk);
	long m = mrtt_us; /* RTT */
	u32 srtt = tp->srtt_us;

	/*	The following amusing code comes from Jacobson's
	 *	article in SIGCOMM '88.  Note that rtt and mdev
	 *	are scaled versions of rtt and mean deviation.
	 *	This is designed to be as fast as possible
	 *	m stands for "measurement".
	 *
	 *	On a 1990 paper the rto value is changed to:
	 *	RTO = rtt + 4 * mdev
	 *
	 * Funny. This algorithm seems to be very broken.
	 * These formulae increase RTO, when it should be decreased, increase
	 * too slowly, when it should be increased quickly, decrease too quickly
	 * etc. I guess in BSD RTO takes ONE value, so that it is absolutely
	 * does not matter how to _calculate_ it. Seems, it was trap
	 * that VJ failed to avoid. 8)
	 */
	if (srtt != 0) {
		m -= (srtt >> 3);	/* m is now error in rtt est */
		srtt += m;		/* rtt = 7/8 rtt + 1/8 new */
		if (m < 0) {
			m = -m;		/* m is now abs(error) */
			m -= (tp->mdev_us >> 2);   /* similar update on mdev */
			/* This is similar to one of Eifel findings.
			 * Eifel blocks mdev updates when rtt decreases.
			 * This solution is a bit different: we use finer gain
			 * for mdev in this case (alpha*beta).
			 * Like Eifel it also prevents growth of rto,
			 * but also it limits too fast rto decreases,
			 * happening in pure Eifel.
			 */
			if (m > 0)
				m >>= 3;
		} else {
			m -= (tp->mdev_us >> 2);   /* similar update on mdev */
		}
		tp->mdev_us += m;		/* mdev = 3/4 mdev + 1/4 new */
		if (tp->mdev_us > tp->mdev_max_us) {
			tp->mdev_max_us = tp->mdev_us;
			if (tp->mdev_max_us > tp->rttvar_us)
				tp->rttvar_us = tp->mdev_max_us;
		}
		if (after(tp->snd_una, tp->rtt_seq)) {
			if (tp->mdev_max_us < tp->rttvar_us)
				tp->rttvar_us -= (tp->rttvar_us - tp->mdev_max_us) >> 2;
			tp->rtt_seq = tp->snd_nxt;
			tp->mdev_max_us = tcp_rto_min_us(sk);

			tcp_bpf_rtt(sk, mrtt_us, srtt);
		}
	} else {
		/* no previous measure. */
		srtt = m << 3;		/* take the measured time to be rtt */
		tp->mdev_us = m << 1;	/* make sure rto = 3*rtt */
		tp->rttvar_us = max(tp->mdev_us, tcp_rto_min_us(sk));
		tp->mdev_max_us = tp->rttvar_us;
		tp->rtt_seq = tp->snd_nxt;

		tcp_bpf_rtt(sk, mrtt_us, srtt);
	}
	tp->srtt_us = max(1U, srtt);
}

static void tcp_update_pacing_rate(struct sock *sk)
{
	const struct tcp_sock *tp = tcp_sk(sk);
	u64 rate;

	/* set sk_pacing_rate to 200 % of current rate (mss * cwnd / srtt) */
	rate = (u64)tp->mss_cache * ((USEC_PER_SEC / 100) << 3);

	/* current rate is (cwnd * mss) / srtt
	 * In Slow Start [1], set sk_pacing_rate to 200 % the current rate.
	 * In Congestion Avoidance phase, set it to 120 % the current rate.
	 *
	 * [1] : Normal Slow Start condition is (tp->snd_cwnd < tp->snd_ssthresh)
	 *	 If snd_cwnd >= (tp->snd_ssthresh / 2), we are approaching
	 *	 end of slow start and should slow down.
	 */
	if (tcp_snd_cwnd(tp) < tp->snd_ssthresh / 2)
		rate *= READ_ONCE(sock_net(sk)->ipv4.sysctl_tcp_pacing_ss_ratio);
	else
		rate *= READ_ONCE(sock_net(sk)->ipv4.sysctl_tcp_pacing_ca_ratio);

	rate *= max(tcp_snd_cwnd(tp), tp->packets_out);

	if (likely(tp->srtt_us))
		do_div(rate, tp->srtt_us);

	/* WRITE_ONCE() is needed because sch_fq fetches sk_pacing_rate
	 * without any lock. We want to make sure compiler wont store
	 * intermediate values in this location.
	 */
	WRITE_ONCE(sk->sk_pacing_rate,
		   min_t(u64, rate, READ_ONCE(sk->sk_max_pacing_rate)));
}

/* Calculate rto without backoff.  This is the second half of Van Jacobson's
 * routine referred to above.
 */
static void tcp_set_rto(struct sock *sk)
{
	const struct tcp_sock *tp = tcp_sk(sk);
	/* Old crap is replaced with new one. 8)
	 *
	 * More seriously:
	 * 1. If rtt variance happened to be less 50msec, it is hallucination.
	 *    It cannot be less due to utterly erratic ACK generation made
	 *    at least by solaris and freebsd. "Erratic ACKs" has _nothing_
	 *    to do with delayed acks, because at cwnd>2 true delack timeout
	 *    is invisible. Actually, Linux-2.4 also generates erratic
	 *    ACKs in some circumstances.
	 */
	inet_csk(sk)->icsk_rto = __tcp_set_rto(tp);

	/* 2. Fixups made earlier cannot be right.
	 *    If we do not estimate RTO correctly without them,
	 *    all the algo is pure shit and should be replaced
	 *    with correct one. It is exactly, which we pretend to do.
	 */

	/* NOTE: clamping at TCP_RTO_MIN is not required, current algo
	 * guarantees that rto is higher.
	 */
	tcp_bound_rto(sk);
}

__u32 tcp_init_cwnd(const struct tcp_sock *tp, const struct dst_entry *dst)
{
	__u32 cwnd = (dst ? dst_metric(dst, RTAX_INITCWND) : 0);

	if (!cwnd)
		cwnd = TCP_INIT_CWND;
	return min_t(__u32, cwnd, tp->snd_cwnd_clamp);
}

struct tcp_sacktag_state {
	/* Timestamps for earliest and latest never-retransmitted segment
	 * that was SACKed. RTO needs the earliest RTT to stay conservative,
	 * but congestion control should still get an accurate delay signal.
	 */
	u64	first_sackt;
	u64	last_sackt;
	u32	reord;
	u32	sack_delivered;
	int	flag;
	unsigned int mss_now;
	struct rate_sample *rate;
};

/* Take a notice that peer is sending D-SACKs. Skip update of data delivery
 * and spurious retransmission information if this DSACK is unlikely caused by
 * sender's action:
 * - DSACKed sequence range is larger than maximum receiver's window.
 * - Total no. of DSACKed segments exceed the total no. of retransmitted segs.
 */
static u32 tcp_dsack_seen(struct tcp_sock *tp, u32 start_seq,
			  u32 end_seq, struct tcp_sacktag_state *state)
{
	u32 seq_len, dup_segs = 1;

	if (!before(start_seq, end_seq))
		return 0;

	seq_len = end_seq - start_seq;
	/* Dubious DSACK: DSACKed range greater than maximum advertised rwnd */
	if (seq_len > tp->max_window)
		return 0;
	if (seq_len > tp->mss_cache)
		dup_segs = DIV_ROUND_UP(seq_len, tp->mss_cache);
	else if (tp->tlp_high_seq && tp->tlp_high_seq == end_seq)
		state->flag |= FLAG_DSACK_TLP;

	tp->dsack_dups += dup_segs;
	/* Skip the DSACK if dup segs weren't retransmitted by sender */
	if (tp->dsack_dups > tp->total_retrans)
		return 0;

	tp->rx_opt.sack_ok |= TCP_DSACK_SEEN;
	/* We increase the RACK ordering window in rounds where we receive
	 * DSACKs that may have been due to reordering causing RACK to trigger
	 * a spurious fast recovery. Thus RACK ignores DSACKs that happen
	 * without having seen reordering, or that match TLP probes (TLP
	 * is timer-driven, not triggered by RACK).
	 */
	if (tp->reord_seen && !(state->flag & FLAG_DSACK_TLP))
		tp->rack.dsack_seen = 1;

	state->flag |= FLAG_DSACKING_ACK;
	/* A spurious retransmission is delivered */
	state->sack_delivered += dup_segs;

	return dup_segs;
}

/* It's reordering when higher sequence was delivered (i.e. sacked) before
 * some lower never-retransmitted sequence ("low_seq"). The maximum reordering
 * distance is approximated in full-mss packet distance ("reordering").
 */
static void tcp_check_sack_reordering(struct sock *sk, const u32 low_seq,
				      const int ts)
{
	struct tcp_sock *tp = tcp_sk(sk);
	const u32 mss = tp->mss_cache;
	u32 fack, metric;

	fack = tcp_highest_sack_seq(tp);
	if (!before(low_seq, fack))
		return;

	metric = fack - low_seq;
	if ((metric > tp->reordering * mss) && mss) {
#if FASTRETRANS_DEBUG > 1
		pr_debug("Disorder%d %d %u f%u s%u rr%d\n",
			 tp->rx_opt.sack_ok, inet_csk(sk)->icsk_ca_state,
			 tp->reordering,
			 0,
			 tp->sacked_out,
			 tp->undo_marker ? tp->undo_retrans : 0);
#endif
		tp->reordering = min_t(u32, (metric + mss - 1) / mss,
				       READ_ONCE(sock_net(sk)->ipv4.sysctl_tcp_max_reordering));
	}

	/* This exciting event is worth to be remembered. 8) */
	tp->reord_seen++;
	NET_INC_STATS(sock_net(sk),
		      ts ? LINUX_MIB_TCPTSREORDER : LINUX_MIB_TCPSACKREORDER);
}

 /* This must be called before lost_out or retrans_out are updated
  * on a new loss, because we want to know if all skbs previously
  * known to be lost have already been retransmitted, indicating
  * that this newly lost skb is our next skb to retransmit.
  */
static void tcp_verify_retransmit_hint(struct tcp_sock *tp, struct sk_buff *skb)
{
	if ((!tp->retransmit_skb_hint && tp->retrans_out >= tp->lost_out) ||
	    (tp->retransmit_skb_hint &&
	     before(TCP_SKB_CB(skb)->seq,
		    TCP_SKB_CB(tp->retransmit_skb_hint)->seq)))
		tp->retransmit_skb_hint = skb;
}

/* Sum the number of packets on the wire we have marked as lost, and
 * notify the congestion control module that the given skb was marked lost.
 */
static void tcp_notify_skb_loss_event(struct tcp_sock *tp, const struct sk_buff *skb)
{
	tp->lost += tcp_skb_pcount(skb);
}

void tcp_mark_skb_lost(struct sock *sk, struct sk_buff *skb)
{
	__u8 sacked = TCP_SKB_CB(skb)->sacked;
	struct tcp_sock *tp = tcp_sk(sk);

	if (sacked & TCPCB_SACKED_ACKED)
		return;

	tcp_verify_retransmit_hint(tp, skb);
	if (sacked & TCPCB_LOST) {
		if (sacked & TCPCB_SACKED_RETRANS) {
			/* Account for retransmits that are lost again */
			TCP_SKB_CB(skb)->sacked &= ~TCPCB_SACKED_RETRANS;
			tp->retrans_out -= tcp_skb_pcount(skb);
			NET_ADD_STATS(sock_net(sk), LINUX_MIB_TCPLOSTRETRANSMIT,
				      tcp_skb_pcount(skb));
			tcp_notify_skb_loss_event(tp, skb);
		}
	} else {
		tp->lost_out += tcp_skb_pcount(skb);
		TCP_SKB_CB(skb)->sacked |= TCPCB_LOST;
		tcp_notify_skb_loss_event(tp, skb);
	}
}

/* Updates the delivered and delivered_ce counts */
static void tcp_count_delivered(struct tcp_sock *tp, u32 delivered,
				bool ece_ack)
{
	tp->delivered += delivered;
	if (ece_ack)
		tp->delivered_ce += delivered;
}

/* This procedure tags the retransmission queue when SACKs arrive.
 *
 * We have three tag bits: SACKED(S), RETRANS(R) and LOST(L).
 * Packets in queue with these bits set are counted in variables
 * sacked_out, retrans_out and lost_out, correspondingly.
 *
 * Valid combinations are:
 * Tag  InFlight	Description
 * 0	1		- orig segment is in flight.
 * S	0		- nothing flies, orig reached receiver.
 * L	0		- nothing flies, orig lost by net.
 * R	2		- both orig and retransmit are in flight.
 * L|R	1		- orig is lost, retransmit is in flight.
 * S|R  1		- orig reached receiver, retrans is still in flight.
 * (L|S|R is logically valid, it could occur when L|R is sacked,
 *  but it is equivalent to plain S and code short-circuits it to S.
 *  L|S is logically invalid, it would mean -1 packet in flight 8))
 *
 * These 6 states form finite state machine, controlled by the following events:
 * 1. New ACK (+SACK) arrives. (tcp_sacktag_write_queue())
 * 2. Retransmission. (tcp_retransmit_skb(), tcp_xmit_retransmit_queue())
 * 3. Loss detection event of two flavors:
 *	A. Scoreboard estimator decided the packet is lost.
 *	   A'. Reno "three dupacks" marks head of queue lost.
 *	B. SACK arrives sacking SND.NXT at the moment, when the
 *	   segment was retransmitted.
 * 4. D-SACK added new rule: D-SACK changes any tag to S.
 *
 * It is pleasant to note, that state diagram turns out to be commutative,
 * so that we are allowed not to be bothered by order of our actions,
 * when multiple events arrive simultaneously. (see the function below).
 *
 * Reordering detection.
 * --------------------
 * Reordering metric is maximal distance, which a packet can be displaced
 * in packet stream. With SACKs we can estimate it:
 *
 * 1. SACK fills old hole and the corresponding segment was not
 *    ever retransmitted -> reordering. Alas, we cannot use it
 *    when segment was retransmitted.
 * 2. The last flaw is solved with D-SACK. D-SACK arrives
 *    for retransmitted and already SACKed segment -> reordering..
 * Both of these heuristics are not used in Loss state, when we cannot
 * account for retransmits accurately.
 *
 * SACK block validation.
 * ----------------------
 *
 * SACK block range validation checks that the received SACK block fits to
 * the expected sequence limits, i.e., it is between SND.UNA and SND.NXT.
 * Note that SND.UNA is not included to the range though being valid because
 * it means that the receiver is rather inconsistent with itself reporting
 * SACK reneging when it should advance SND.UNA. Such SACK block this is
 * perfectly valid, however, in light of RFC2018 which explicitly states
 * that "SACK block MUST reflect the newest segment.  Even if the newest
 * segment is going to be discarded ...", not that it looks very clever
 * in case of head skb. Due to potentional receiver driven attacks, we
 * choose to avoid immediate execution of a walk in write queue due to
 * reneging and defer head skb's loss recovery to standard loss recovery
 * procedure that will eventually trigger (nothing forbids us doing this).
 *
 * Implements also blockage to start_seq wrap-around. Problem lies in the
 * fact that though start_seq (s) is before end_seq (i.e., not reversed),
 * there's no guarantee that it will be before snd_nxt (n). The problem
 * happens when start_seq resides between end_seq wrap (e_w) and snd_nxt
 * wrap (s_w):
 *
 *         <- outs wnd ->                          <- wrapzone ->
 *         u     e      n                         u_w   e_w  s n_w
 *         |     |      |                          |     |   |  |
 * |<------------+------+----- TCP seqno space --------------+---------->|
 * ...-- <2^31 ->|                                           |<--------...
 * ...---- >2^31 ------>|                                    |<--------...
 *
 * Current code wouldn't be vulnerable but it's better still to discard such
 * crazy SACK blocks. Doing this check for start_seq alone closes somewhat
 * similar case (end_seq after snd_nxt wrap) as earlier reversed check in
 * snd_nxt wrap -> snd_una region will then become "well defined", i.e.,
 * equal to the ideal case (infinite seqno space without wrap caused issues).
 *
 * With D-SACK the lower bound is extended to cover sequence space below
 * SND.UNA down to undo_marker, which is the last point of interest. Yet
 * again, D-SACK block must not to go across snd_una (for the same reason as
 * for the normal SACK blocks, explained above). But there all simplicity
 * ends, TCP might receive valid D-SACKs below that. As long as they reside
 * fully below undo_marker they do not affect behavior in anyway and can
 * therefore be safely ignored. In rare cases (which are more or less
 * theoretical ones), the D-SACK will nicely cross that boundary due to skb
 * fragmentation and packet reordering past skb's retransmission. To consider
 * them correctly, the acceptable range must be extended even more though
 * the exact amount is rather hard to quantify. However, tp->max_window can
 * be used as an exaggerated estimate.
 */
static bool tcp_is_sackblock_valid(struct tcp_sock *tp, bool is_dsack,
				   u32 start_seq, u32 end_seq)
{
	/* Too far in future, or reversed (interpretation is ambiguous) */
	if (after(end_seq, tp->snd_nxt) || !before(start_seq, end_seq))
		return false;

	/* Nasty start_seq wrap-around check (see comments above) */
	if (!before(start_seq, tp->snd_nxt))
		return false;

	/* In outstanding window? ...This is valid exit for D-SACKs too.
	 * start_seq == snd_una is non-sensical (see comments above)
	 */
	if (after(start_seq, tp->snd_una))
		return true;

	if (!is_dsack || !tp->undo_marker)
		return false;

	/* ...Then it's D-SACK, and must reside below snd_una completely */
	if (after(end_seq, tp->snd_una))
		return false;

	if (!before(start_seq, tp->undo_marker))
		return true;

	/* Too old */
	if (!after(end_seq, tp->undo_marker))
		return false;

	/* Undo_marker boundary crossing (overestimates a lot). Known already:
	 *   start_seq < undo_marker and end_seq >= undo_marker.
	 */
	return !before(start_seq, end_seq - tp->max_window);
}

static bool tcp_check_dsack(struct sock *sk, const struct sk_buff *ack_skb,
			    struct tcp_sack_block_wire *sp, int num_sacks,
			    u32 prior_snd_una, struct tcp_sacktag_state *state)
{
	struct tcp_sock *tp = tcp_sk(sk);
	u32 start_seq_0 = get_unaligned_be32(&sp[0].start_seq);
	u32 end_seq_0 = get_unaligned_be32(&sp[0].end_seq);
	u32 dup_segs;

	if (before(start_seq_0, TCP_SKB_CB(ack_skb)->ack_seq)) {
		NET_INC_STATS(sock_net(sk), LINUX_MIB_TCPDSACKRECV);
	} else if (num_sacks > 1) {
		u32 end_seq_1 = get_unaligned_be32(&sp[1].end_seq);
		u32 start_seq_1 = get_unaligned_be32(&sp[1].start_seq);

		if (after(end_seq_0, end_seq_1) || before(start_seq_0, start_seq_1))
			return false;
		NET_INC_STATS(sock_net(sk), LINUX_MIB_TCPDSACKOFORECV);
	} else {
		return false;
	}

	dup_segs = tcp_dsack_seen(tp, start_seq_0, end_seq_0, state);
	if (!dup_segs) {	/* Skip dubious DSACK */
		NET_INC_STATS(sock_net(sk), LINUX_MIB_TCPDSACKIGNOREDDUBIOUS);
		return false;
	}

	NET_ADD_STATS(sock_net(sk), LINUX_MIB_TCPDSACKRECVSEGS, dup_segs);

	/* D-SACK for already forgotten data... Do dumb counting. */
	if (tp->undo_marker && tp->undo_retrans > 0 &&
	    !after(end_seq_0, prior_snd_una) &&
	    after(end_seq_0, tp->undo_marker))
		tp->undo_retrans = max_t(int, 0, tp->undo_retrans - dup_segs);

	return true;
}

/* Check if skb is fully within the SACK block. In presence of GSO skbs,
 * the incoming SACK may not exactly match but we can find smaller MSS
 * aligned portion of it that matches. Therefore we might need to fragment
 * which may fail and creates some hassle (caller must handle error case
 * returns).
 *
 * FIXME: this could be merged to shift decision code
 */
static int tcp_match_skb_to_sack(struct sock *sk, struct sk_buff *skb,
				  u32 start_seq, u32 end_seq)
{
	int err;
	bool in_sack;
	unsigned int pkt_len;
	unsigned int mss;

	in_sack = !after(start_seq, TCP_SKB_CB(skb)->seq) &&
		  !before(end_seq, TCP_SKB_CB(skb)->end_seq);

	if (tcp_skb_pcount(skb) > 1 && !in_sack &&
	    after(TCP_SKB_CB(skb)->end_seq, start_seq)) {
		mss = tcp_skb_mss(skb);
		in_sack = !after(start_seq, TCP_SKB_CB(skb)->seq);

		if (!in_sack) {
			pkt_len = start_seq - TCP_SKB_CB(skb)->seq;
			if (pkt_len < mss)
				pkt_len = mss;
		} else {
			pkt_len = end_seq - TCP_SKB_CB(skb)->seq;
			if (pkt_len < mss)
				return -EINVAL;
		}

		/* Round if necessary so that SACKs cover only full MSSes
		 * and/or the remaining small portion (if present)
		 */
		if (pkt_len > mss) {
			unsigned int new_len = (pkt_len / mss) * mss;
			if (!in_sack && new_len < pkt_len)
				new_len += mss;
			pkt_len = new_len;
		}

		if (pkt_len >= skb->len && !in_sack)
			return 0;

		err = tcp_fragment(sk, TCP_FRAG_IN_RTX_QUEUE, skb,
				   pkt_len, mss, GFP_ATOMIC);
		if (err < 0)
			return err;
	}

	return in_sack;
}

/* Mark the given newly-SACKed range as such, adjusting counters and hints. */
static u8 tcp_sacktag_one(struct sock *sk,
			  struct tcp_sacktag_state *state, u8 sacked,
			  u32 start_seq, u32 end_seq,
			  int dup_sack, int pcount,
			  u64 xmit_time)
{
	struct tcp_sock *tp = tcp_sk(sk);

	/* Account D-SACK for retransmitted packet. */
	if (dup_sack && (sacked & TCPCB_RETRANS)) {
		if (tp->undo_marker && tp->undo_retrans > 0 &&
		    after(end_seq, tp->undo_marker))
			tp->undo_retrans = max_t(int, 0, tp->undo_retrans - pcount);
		if ((sacked & TCPCB_SACKED_ACKED) &&
		    before(start_seq, state->reord))
				state->reord = start_seq;
	}

	/* Nothing to do; acked frame is about to be dropped (was ACKed). */
	if (!after(end_seq, tp->snd_una))
		return sacked;

	if (!(sacked & TCPCB_SACKED_ACKED)) {
		tcp_rack_advance(tp, sacked, end_seq, xmit_time);

		if (sacked & TCPCB_SACKED_RETRANS) {
			/* If the segment is not tagged as lost,
			 * we do not clear RETRANS, believing
			 * that retransmission is still in flight.
			 */
			if (sacked & TCPCB_LOST) {
				sacked &= ~(TCPCB_LOST|TCPCB_SACKED_RETRANS);
				tp->lost_out -= pcount;
				tp->retrans_out -= pcount;
			}
		} else {
			if (!(sacked & TCPCB_RETRANS)) {
				/* New sack for not retransmitted frame,
				 * which was in hole. It is reordering.
				 */
				if (before(start_seq,
					   tcp_highest_sack_seq(tp)) &&
				    before(start_seq, state->reord))
					state->reord = start_seq;

				if (!after(end_seq, tp->high_seq))
					state->flag |= FLAG_ORIG_SACK_ACKED;
				if (state->first_sackt == 0)
					state->first_sackt = xmit_time;
				state->last_sackt = xmit_time;
			}

			if (sacked & TCPCB_LOST) {
				sacked &= ~TCPCB_LOST;
				tp->lost_out -= pcount;
			}
		}

		sacked |= TCPCB_SACKED_ACKED;
		state->flag |= FLAG_DATA_SACKED;
		tp->sacked_out += pcount;
		/* Out-of-order packets delivered */
		state->sack_delivered += pcount;

		/* Lost marker hint past SACKed? Tweak RFC3517 cnt */
		if (tp->lost_skb_hint &&
		    before(start_seq, TCP_SKB_CB(tp->lost_skb_hint)->seq))
			tp->lost_cnt_hint += pcount;
	}

	/* D-SACK. We can detect redundant retransmission in S|R and plain R
	 * frames and clear it. undo_retrans is decreased above, L|R frames
	 * are accounted above as well.
	 */
	if (dup_sack && (sacked & TCPCB_SACKED_RETRANS)) {
		sacked &= ~TCPCB_SACKED_RETRANS;
		tp->retrans_out -= pcount;
	}

	return sacked;
}

/* Shift newly-SACKed bytes from this skb to the immediately previous
 * already-SACKed sk_buff. Mark the newly-SACKed bytes as such.
 */
static bool tcp_shifted_skb(struct sock *sk, struct sk_buff *prev,
			    struct sk_buff *skb,
			    struct tcp_sacktag_state *state,
			    unsigned int pcount, int shifted, int mss,
			    bool dup_sack)
{
	struct tcp_sock *tp = tcp_sk(sk);
	u32 start_seq = TCP_SKB_CB(skb)->seq;	/* start of newly-SACKed */
	u32 end_seq = start_seq + shifted;	/* end of newly-SACKed */

	BUG_ON(!pcount);

	/* Adjust counters and hints for the newly sacked sequence
	 * range but discard the return value since prev is already
	 * marked. We must tag the range first because the seq
	 * advancement below implicitly advances
	 * tcp_highest_sack_seq() when skb is highest_sack.
	 */
	tcp_sacktag_one(sk, state, TCP_SKB_CB(skb)->sacked,
			start_seq, end_seq, dup_sack, pcount,
			tcp_skb_timestamp_us(skb));
	tcp_rate_skb_delivered(sk, skb, state->rate);

	if (skb == tp->lost_skb_hint)
		tp->lost_cnt_hint += pcount;

	TCP_SKB_CB(prev)->end_seq += shifted;
	TCP_SKB_CB(skb)->seq += shifted;

	tcp_skb_pcount_add(prev, pcount);
	WARN_ON_ONCE(tcp_skb_pcount(skb) < pcount);
	tcp_skb_pcount_add(skb, -pcount);

	/* When we're adding to gso_segs == 1, gso_size will be zero,
	 * in theory this shouldn't be necessary but as long as DSACK
	 * code can come after this skb later on it's better to keep
	 * setting gso_size to something.
	 */
	if (!TCP_SKB_CB(prev)->tcp_gso_size)
		TCP_SKB_CB(prev)->tcp_gso_size = mss;

	/* CHECKME: To clear or not to clear? Mimics normal skb currently */
	if (tcp_skb_pcount(skb) <= 1)
		TCP_SKB_CB(skb)->tcp_gso_size = 0;

	/* Difference in this won't matter, both ACKed by the same cumul. ACK */
	TCP_SKB_CB(prev)->sacked |= (TCP_SKB_CB(skb)->sacked & TCPCB_EVER_RETRANS);

	if (skb->len > 0) {
		BUG_ON(!tcp_skb_pcount(skb));
		NET_INC_STATS(sock_net(sk), LINUX_MIB_SACKSHIFTED);
		return false;
	}

	/* Whole SKB was eaten :-) */

	if (skb == tp->retransmit_skb_hint)
		tp->retransmit_skb_hint = prev;
	if (skb == tp->lost_skb_hint) {
		tp->lost_skb_hint = prev;
		tp->lost_cnt_hint -= tcp_skb_pcount(prev);
	}

	TCP_SKB_CB(prev)->tcp_flags |= TCP_SKB_CB(skb)->tcp_flags;
	TCP_SKB_CB(prev)->eor = TCP_SKB_CB(skb)->eor;
	if (TCP_SKB_CB(skb)->tcp_flags & TCPHDR_FIN)
		TCP_SKB_CB(prev)->end_seq++;

	if (skb == tcp_highest_sack(sk))
		tcp_advance_highest_sack(sk, skb);

	tcp_skb_collapse_tstamp(prev, skb);
	if (unlikely(TCP_SKB_CB(prev)->tx.delivered_mstamp))
		TCP_SKB_CB(prev)->tx.delivered_mstamp = 0;

	tcp_rtx_queue_unlink_and_free(skb, sk);

	NET_INC_STATS(sock_net(sk), LINUX_MIB_SACKMERGED);

	return true;
}

/* I wish gso_size would have a bit more sane initialization than
 * something-or-zero which complicates things
 */
static int tcp_skb_seglen(const struct sk_buff *skb)
{
	return tcp_skb_pcount(skb) == 1 ? skb->len : tcp_skb_mss(skb);
}

/* Shifting pages past head area doesn't work */
static int skb_can_shift(const struct sk_buff *skb)
{
	return !skb_headlen(skb) && skb_is_nonlinear(skb);
}

int tcp_skb_shift(struct sk_buff *to, struct sk_buff *from,
		  int pcount, int shiftlen)
{
	/* TCP min gso_size is 8 bytes (TCP_MIN_GSO_SIZE)
	 * Since TCP_SKB_CB(skb)->tcp_gso_segs is 16 bits, we need
	 * to make sure not storing more than 65535 * 8 bytes per skb,
	 * even if current MSS is bigger.
	 */
	if (unlikely(to->len + shiftlen >= 65535 * TCP_MIN_GSO_SIZE))
		return 0;
	if (unlikely(tcp_skb_pcount(to) + pcount > 65535))
		return 0;
	return skb_shift(to, from, shiftlen);
}

/* Try collapsing SACK blocks spanning across multiple skbs to a single
 * skb.
 */
static struct sk_buff *tcp_shift_skb_data(struct sock *sk, struct sk_buff *skb,
					  struct tcp_sacktag_state *state,
					  u32 start_seq, u32 end_seq,
					  bool dup_sack)
{
	struct tcp_sock *tp = tcp_sk(sk);
	struct sk_buff *prev;
	int mss;
	int pcount = 0;
	int len;
	int in_sack;

	/* Normally R but no L won't result in plain S */
	if (!dup_sack &&
	    (TCP_SKB_CB(skb)->sacked & (TCPCB_LOST|TCPCB_SACKED_RETRANS)) == TCPCB_SACKED_RETRANS)
		goto fallback;
	if (!skb_can_shift(skb))
		goto fallback;
	/* This frame is about to be dropped (was ACKed). */
	if (!after(TCP_SKB_CB(skb)->end_seq, tp->snd_una))
		goto fallback;

	/* Can only happen with delayed DSACK + discard craziness */
	prev = skb_rb_prev(skb);
	if (!prev)
		goto fallback;

	if ((TCP_SKB_CB(prev)->sacked & TCPCB_TAGBITS) != TCPCB_SACKED_ACKED)
		goto fallback;

	if (!tcp_skb_can_collapse(prev, skb))
		goto fallback;

	in_sack = !after(start_seq, TCP_SKB_CB(skb)->seq) &&
		  !before(end_seq, TCP_SKB_CB(skb)->end_seq);

	if (in_sack) {
		len = skb->len;
		pcount = tcp_skb_pcount(skb);
		mss = tcp_skb_seglen(skb);

		/* TODO: Fix DSACKs to not fragment already SACKed and we can
		 * drop this restriction as unnecessary
		 */
		if (mss != tcp_skb_seglen(prev))
			goto fallback;
	} else {
		if (!after(TCP_SKB_CB(skb)->end_seq, start_seq))
			goto noop;
		/* CHECKME: This is non-MSS split case only?, this will
		 * cause skipped skbs due to advancing loop btw, original
		 * has that feature too
		 */
		if (tcp_skb_pcount(skb) <= 1)
			goto noop;

		in_sack = !after(start_seq, TCP_SKB_CB(skb)->seq);
		if (!in_sack) {
			/* TODO: head merge to next could be attempted here
			 * if (!after(TCP_SKB_CB(skb)->end_seq, end_seq)),
			 * though it might not be worth of the additional hassle
			 *
			 * ...we can probably just fallback to what was done
			 * previously. We could try merging non-SACKed ones
			 * as well but it probably isn't going to buy off
			 * because later SACKs might again split them, and
			 * it would make skb timestamp tracking considerably
			 * harder problem.
			 */
			goto fallback;
		}

		len = end_seq - TCP_SKB_CB(skb)->seq;
		BUG_ON(len < 0);
		BUG_ON(len > skb->len);

		/* MSS boundaries should be honoured or else pcount will
		 * severely break even though it makes things bit trickier.
		 * Optimize common case to avoid most of the divides
		 */
		mss = tcp_skb_mss(skb);

		/* TODO: Fix DSACKs to not fragment already SACKed and we can
		 * drop this restriction as unnecessary
		 */
		if (mss != tcp_skb_seglen(prev))
			goto fallback;

		if (len == mss) {
			pcount = 1;
		} else if (len < mss) {
			goto noop;
		} else {
			pcount = len / mss;
			len = pcount * mss;
		}
	}

	/* tcp_sacktag_one() won't SACK-tag ranges below snd_una */
	if (!after(TCP_SKB_CB(skb)->seq + len, tp->snd_una))
		goto fallback;

	if (!tcp_skb_shift(prev, skb, pcount, len))
		goto fallback;
	if (!tcp_shifted_skb(sk, prev, skb, state, pcount, len, mss, dup_sack))
		goto out;

	/* Hole filled allows collapsing with the next as well, this is very
	 * useful when hole on every nth skb pattern happens
	 */
	skb = skb_rb_next(prev);
	if (!skb)
		goto out;

	if (!skb_can_shift(skb) ||
	    ((TCP_SKB_CB(skb)->sacked & TCPCB_TAGBITS) != TCPCB_SACKED_ACKED) ||
	    (mss != tcp_skb_seglen(skb)))
		goto out;

	if (!tcp_skb_can_collapse(prev, skb))
		goto out;
	len = skb->len;
	pcount = tcp_skb_pcount(skb);
	if (tcp_skb_shift(prev, skb, pcount, len))
		tcp_shifted_skb(sk, prev, skb, state, pcount,
				len, mss, 0);

out:
	return prev;

noop:
	return skb;

fallback:
	NET_INC_STATS(sock_net(sk), LINUX_MIB_SACKSHIFTFALLBACK);
	return NULL;
}

static struct sk_buff *tcp_sacktag_walk(struct sk_buff *skb, struct sock *sk,
					struct tcp_sack_block *next_dup,
					struct tcp_sacktag_state *state,
					u32 start_seq, u32 end_seq,
					bool dup_sack_in)
{
	struct tcp_sock *tp = tcp_sk(sk);
	struct sk_buff *tmp;

	skb_rbtree_walk_from(skb) {
		int in_sack = 0;
		bool dup_sack = dup_sack_in;

		/* queue is in-order => we can short-circuit the walk early */
		if (!before(TCP_SKB_CB(skb)->seq, end_seq))
			break;

		if (next_dup  &&
		    before(TCP_SKB_CB(skb)->seq, next_dup->end_seq)) {
			in_sack = tcp_match_skb_to_sack(sk, skb,
							next_dup->start_seq,
							next_dup->end_seq);
			if (in_sack > 0)
				dup_sack = true;
		}

		/* skb reference here is a bit tricky to get right, since
		 * shifting can eat and free both this skb and the next,
		 * so not even _safe variant of the loop is enough.
		 */
		if (in_sack <= 0) {
			tmp = tcp_shift_skb_data(sk, skb, state,
						 start_seq, end_seq, dup_sack);
			if (tmp) {
				if (tmp != skb) {
					skb = tmp;
					continue;
				}

				in_sack = 0;
			} else {
				in_sack = tcp_match_skb_to_sack(sk, skb,
								start_seq,
								end_seq);
			}
		}

		if (unlikely(in_sack < 0))
			break;

		if (in_sack) {
			TCP_SKB_CB(skb)->sacked =
				tcp_sacktag_one(sk,
						state,
						TCP_SKB_CB(skb)->sacked,
						TCP_SKB_CB(skb)->seq,
						TCP_SKB_CB(skb)->end_seq,
						dup_sack,
						tcp_skb_pcount(skb),
						tcp_skb_timestamp_us(skb));
			tcp_rate_skb_delivered(sk, skb, state->rate);
			if (TCP_SKB_CB(skb)->sacked & TCPCB_SACKED_ACKED)
				list_del_init(&skb->tcp_tsorted_anchor);

			if (!before(TCP_SKB_CB(skb)->seq,
				    tcp_highest_sack_seq(tp)))
				tcp_advance_highest_sack(sk, skb);
		}
	}
	return skb;
}

static struct sk_buff *tcp_sacktag_bsearch(struct sock *sk, u32 seq)
{
	struct rb_node *parent, **p = &sk->tcp_rtx_queue.rb_node;
	struct sk_buff *skb;

	while (*p) {
		parent = *p;
		skb = rb_to_skb(parent);
		if (before(seq, TCP_SKB_CB(skb)->seq)) {
			p = &parent->rb_left;
			continue;
		}
		if (!before(seq, TCP_SKB_CB(skb)->end_seq)) {
			p = &parent->rb_right;
			continue;
		}
		return skb;
	}
	return NULL;
}

static struct sk_buff *tcp_sacktag_skip(struct sk_buff *skb, struct sock *sk,
					u32 skip_to_seq)
{
	if (skb && after(TCP_SKB_CB(skb)->seq, skip_to_seq))
		return skb;

	return tcp_sacktag_bsearch(sk, skip_to_seq);
}

static struct sk_buff *tcp_maybe_skipping_dsack(struct sk_buff *skb,
						struct sock *sk,
						struct tcp_sack_block *next_dup,
						struct tcp_sacktag_state *state,
						u32 skip_to_seq)
{
	if (!next_dup)
		return skb;

	if (before(next_dup->start_seq, skip_to_seq)) {
		skb = tcp_sacktag_skip(skb, sk, next_dup->start_seq);
		skb = tcp_sacktag_walk(skb, sk, NULL, state,
				       next_dup->start_seq, next_dup->end_seq,
				       1);
	}

	return skb;
}

static int tcp_sack_cache_ok(const struct tcp_sock *tp, const struct tcp_sack_block *cache)
{
	return cache < tp->recv_sack_cache + ARRAY_SIZE(tp->recv_sack_cache);
}

static int
tcp_sacktag_write_queue(struct sock *sk, const struct sk_buff *ack_skb,
			u32 prior_snd_una, struct tcp_sacktag_state *state)
{
	struct tcp_sock *tp = tcp_sk(sk);
	const unsigned char *ptr = (skb_transport_header(ack_skb) +
				    TCP_SKB_CB(ack_skb)->sacked);
	struct tcp_sack_block_wire *sp_wire = (struct tcp_sack_block_wire *)(ptr+2);
	struct tcp_sack_block sp[TCP_NUM_SACKS];
	struct tcp_sack_block *cache;
	struct sk_buff *skb;
	int num_sacks = min(TCP_NUM_SACKS, (ptr[1] - TCPOLEN_SACK_BASE) >> 3);
	int used_sacks;
	bool found_dup_sack = false;
	int i, j;
	int first_sack_index;

	state->flag = 0;
	state->reord = tp->snd_nxt;

	if (!tp->sacked_out)
		tcp_highest_sack_reset(sk);

	found_dup_sack = tcp_check_dsack(sk, ack_skb, sp_wire,
					 num_sacks, prior_snd_una, state);

	/* Eliminate too old ACKs, but take into
	 * account more or less fresh ones, they can
	 * contain valid SACK info.
	 */
	if (before(TCP_SKB_CB(ack_skb)->ack_seq, prior_snd_una - tp->max_window))
		return 0;

	if (!tp->packets_out)
		goto out;

	used_sacks = 0;
	first_sack_index = 0;
	for (i = 0; i < num_sacks; i++) {
		bool dup_sack = !i && found_dup_sack;

		sp[used_sacks].start_seq = get_unaligned_be32(&sp_wire[i].start_seq);
		sp[used_sacks].end_seq = get_unaligned_be32(&sp_wire[i].end_seq);

		if (!tcp_is_sackblock_valid(tp, dup_sack,
					    sp[used_sacks].start_seq,
					    sp[used_sacks].end_seq)) {
			int mib_idx;

			if (dup_sack) {
				if (!tp->undo_marker)
					mib_idx = LINUX_MIB_TCPDSACKIGNOREDNOUNDO;
				else
					mib_idx = LINUX_MIB_TCPDSACKIGNOREDOLD;
			} else {
				/* Don't count olds caused by ACK reordering */
				if ((TCP_SKB_CB(ack_skb)->ack_seq != tp->snd_una) &&
				    !after(sp[used_sacks].end_seq, tp->snd_una))
					continue;
				mib_idx = LINUX_MIB_TCPSACKDISCARD;
			}

			NET_INC_STATS(sock_net(sk), mib_idx);
			if (i == 0)
				first_sack_index = -1;
			continue;
		}

		/* Ignore very old stuff early */
		if (!after(sp[used_sacks].end_seq, prior_snd_una)) {
			if (i == 0)
				first_sack_index = -1;
			continue;
		}

		used_sacks++;
	}

	/* order SACK blocks to allow in order walk of the retrans queue */
	for (i = used_sacks - 1; i > 0; i--) {
		for (j = 0; j < i; j++) {
			if (after(sp[j].start_seq, sp[j + 1].start_seq)) {
				swap(sp[j], sp[j + 1]);

				/* Track where the first SACK block goes to */
				if (j == first_sack_index)
					first_sack_index = j + 1;
			}
		}
	}

	state->mss_now = tcp_current_mss(sk);
	skb = NULL;
	i = 0;

	if (!tp->sacked_out) {
		/* It's already past, so skip checking against it */
		cache = tp->recv_sack_cache + ARRAY_SIZE(tp->recv_sack_cache);
	} else {
		cache = tp->recv_sack_cache;
		/* Skip empty blocks in at head of the cache */
		while (tcp_sack_cache_ok(tp, cache) && !cache->start_seq &&
		       !cache->end_seq)
			cache++;
	}

	while (i < used_sacks) {
		u32 start_seq = sp[i].start_seq;
		u32 end_seq = sp[i].end_seq;
		bool dup_sack = (found_dup_sack && (i == first_sack_index));
		struct tcp_sack_block *next_dup = NULL;

		if (found_dup_sack && ((i + 1) == first_sack_index))
			next_dup = &sp[i + 1];

		/* Skip too early cached blocks */
		while (tcp_sack_cache_ok(tp, cache) &&
		       !before(start_seq, cache->end_seq))
			cache++;

		/* Can skip some work by looking recv_sack_cache? */
		if (tcp_sack_cache_ok(tp, cache) && !dup_sack &&
		    after(end_seq, cache->start_seq)) {

			/* Head todo? */
			if (before(start_seq, cache->start_seq)) {
				skb = tcp_sacktag_skip(skb, sk, start_seq);
				skb = tcp_sacktag_walk(skb, sk, next_dup,
						       state,
						       start_seq,
						       cache->start_seq,
						       dup_sack);
			}

			/* Rest of the block already fully processed? */
			if (!after(end_seq, cache->end_seq))
				goto advance_sp;

			skb = tcp_maybe_skipping_dsack(skb, sk, next_dup,
						       state,
						       cache->end_seq);

			/* ...tail remains todo... */
			if (tcp_highest_sack_seq(tp) == cache->end_seq) {
				/* ...but better entrypoint exists! */
				skb = tcp_highest_sack(sk);
				if (!skb)
					break;
				cache++;
				goto walk;
			}

			skb = tcp_sacktag_skip(skb, sk, cache->end_seq);
			/* Check overlap against next cached too (past this one already) */
			cache++;
			continue;
		}

		if (!before(start_seq, tcp_highest_sack_seq(tp))) {
			skb = tcp_highest_sack(sk);
			if (!skb)
				break;
		}
		skb = tcp_sacktag_skip(skb, sk, start_seq);

walk:
		skb = tcp_sacktag_walk(skb, sk, next_dup, state,
				       start_seq, end_seq, dup_sack);

advance_sp:
		i++;
	}

	/* Clear the head of the cache sack blocks so we can skip it next time */
	for (i = 0; i < ARRAY_SIZE(tp->recv_sack_cache) - used_sacks; i++) {
		tp->recv_sack_cache[i].start_seq = 0;
		tp->recv_sack_cache[i].end_seq = 0;
	}
	for (j = 0; j < used_sacks; j++)
		tp->recv_sack_cache[i++] = sp[j];

	if (inet_csk(sk)->icsk_ca_state != TCP_CA_Loss || tp->undo_marker)
		tcp_check_sack_reordering(sk, state->reord, 0);

	tcp_verify_left_out(tp);
out:

#if FASTRETRANS_DEBUG > 0
	WARN_ON((int)tp->sacked_out < 0);
	WARN_ON((int)tp->lost_out < 0);
	WARN_ON((int)tp->retrans_out < 0);
	WARN_ON((int)tcp_packets_in_flight(tp) < 0);
#endif
	return state->flag;
}

/* Limits sacked_out so that sum with lost_out isn't ever larger than
 * packets_out. Returns false if sacked_out adjustement wasn't necessary.
 */
static bool tcp_limit_reno_sacked(struct tcp_sock *tp)
{
	u32 holes;

	holes = max(tp->lost_out, 1U);
	holes = min(holes, tp->packets_out);

	if ((tp->sacked_out + holes) > tp->packets_out) {
		tp->sacked_out = tp->packets_out - holes;
		return true;
	}
	return false;
}

/* If we receive more dupacks than we expected counting segments
 * in assumption of absent reordering, interpret this as reordering.
 * The only another reason could be bug in receiver TCP.
 */
static void tcp_check_reno_reordering(struct sock *sk, const int addend)
{
	struct tcp_sock *tp = tcp_sk(sk);

	if (!tcp_limit_reno_sacked(tp))
		return;

	tp->reordering = min_t(u32, tp->packets_out + addend,
			       READ_ONCE(sock_net(sk)->ipv4.sysctl_tcp_max_reordering));
	tp->reord_seen++;
	NET_INC_STATS(sock_net(sk), LINUX_MIB_TCPRENOREORDER);
}

/* Emulate SACKs for SACKless connection: account for a new dupack. */

static void tcp_add_reno_sack(struct sock *sk, int num_dupack, bool ece_ack)
{
	if (num_dupack) {
		struct tcp_sock *tp = tcp_sk(sk);
		u32 prior_sacked = tp->sacked_out;
		s32 delivered;

		tp->sacked_out += num_dupack;
		tcp_check_reno_reordering(sk, 0);
		delivered = tp->sacked_out - prior_sacked;
		if (delivered > 0)
			tcp_count_delivered(tp, delivered, ece_ack);
		tcp_verify_left_out(tp);
	}
}

/* Account for ACK, ACKing some data in Reno Recovery phase. */

static void tcp_remove_reno_sacks(struct sock *sk, int acked, bool ece_ack)
{
	struct tcp_sock *tp = tcp_sk(sk);

	if (acked > 0) {
		/* One ACK acked hole. The rest eat duplicate ACKs. */
		tcp_count_delivered(tp, max_t(int, acked - tp->sacked_out, 1),
				    ece_ack);
		if (acked - 1 >= tp->sacked_out)
			tp->sacked_out = 0;
		else
			tp->sacked_out -= acked - 1;
	}
	tcp_check_reno_reordering(sk, acked);
	tcp_verify_left_out(tp);
}

static inline void tcp_reset_reno_sack(struct tcp_sock *tp)
{
	tp->sacked_out = 0;
}

void tcp_clear_retrans(struct tcp_sock *tp)
{
	tp->retrans_out = 0;
	tp->lost_out = 0;
	tp->undo_marker = 0;
	tp->undo_retrans = -1;
	tp->sacked_out = 0;
	tp->rto_stamp = 0;
	tp->total_rto = 0;
	tp->total_rto_recoveries = 0;
	tp->total_rto_time = 0;
}

static inline void tcp_init_undo(struct tcp_sock *tp)
{
	tp->undo_marker = tp->snd_una;

	/* Retransmission still in flight may cause DSACKs later. */
	/* First, account for regular retransmits in flight: */
	tp->undo_retrans = tp->retrans_out;
	/* Next, account for TLP retransmits in flight: */
	if (tp->tlp_high_seq && tp->tlp_retrans)
		tp->undo_retrans++;
	/* Finally, avoid 0, because undo_retrans==0 means "can undo now": */
	if (!tp->undo_retrans)
		tp->undo_retrans = -1;
}

static bool tcp_is_rack(const struct sock *sk)
{
	return READ_ONCE(sock_net(sk)->ipv4.sysctl_tcp_recovery) &
		TCP_RACK_LOSS_DETECTION;
}

/* If we detect SACK reneging, forget all SACK information
 * and reset tags completely, otherwise preserve SACKs. If receiver
 * dropped its ofo queue, we will know this due to reneging detection.
 */
static void tcp_timeout_mark_lost(struct sock *sk)
{
	struct tcp_sock *tp = tcp_sk(sk);
	struct sk_buff *skb, *head;
	bool is_reneg;			/* is receiver reneging on SACKs? */

	head = tcp_rtx_queue_head(sk);
	is_reneg = head && (TCP_SKB_CB(head)->sacked & TCPCB_SACKED_ACKED);
	if (is_reneg) {
		NET_INC_STATS(sock_net(sk), LINUX_MIB_TCPSACKRENEGING);
		tp->sacked_out = 0;
		/* Mark SACK reneging until we recover from this loss event. */
		tp->is_sack_reneg = 1;
	} else if (tcp_is_reno(tp)) {
		tcp_reset_reno_sack(tp);
	}

	skb = head;
	skb_rbtree_walk_from(skb) {
		if (is_reneg)
			TCP_SKB_CB(skb)->sacked &= ~TCPCB_SACKED_ACKED;
		else if (tcp_is_rack(sk) && skb != head &&
			 tcp_rack_skb_timeout(tp, skb, 0) > 0)
			continue; /* Don't mark recently sent ones lost yet */
		tcp_mark_skb_lost(sk, skb);
	}
	tcp_verify_left_out(tp);
	tcp_clear_all_retrans_hints(tp);
}

/* Enter Loss state. */
void tcp_enter_loss(struct sock *sk)
{
	const struct inet_connection_sock *icsk = inet_csk(sk);
	struct tcp_sock *tp = tcp_sk(sk);
	struct net *net = sock_net(sk);
	bool new_recovery = icsk->icsk_ca_state < TCP_CA_Recovery;
	u8 reordering;

	tcp_timeout_mark_lost(sk);

	/* Reduce ssthresh if it has not yet been made inside this window. */
	if (icsk->icsk_ca_state <= TCP_CA_Disorder ||
	    !after(tp->high_seq, tp->snd_una) ||
	    (icsk->icsk_ca_state == TCP_CA_Loss && !icsk->icsk_retransmits)) {
		tp->prior_ssthresh = tcp_current_ssthresh(sk);
		tp->prior_cwnd = tcp_snd_cwnd(tp);
		tp->snd_ssthresh = icsk->icsk_ca_ops->ssthresh(sk);
		tcp_ca_event(sk, CA_EVENT_LOSS);
		tcp_init_undo(tp);
	}
	tcp_snd_cwnd_set(tp, tcp_packets_in_flight(tp) + 1);
	tp->snd_cwnd_cnt   = 0;
	tp->snd_cwnd_stamp = tcp_jiffies32;

	/* Timeout in disordered state after receiving substantial DUPACKs
	 * suggests that the degree of reordering is over-estimated.
	 */
	reordering = READ_ONCE(net->ipv4.sysctl_tcp_reordering);
	if (icsk->icsk_ca_state <= TCP_CA_Disorder &&
	    tp->sacked_out >= reordering)
		tp->reordering = min_t(unsigned int, tp->reordering,
				       reordering);

	tcp_set_ca_state(sk, TCP_CA_Loss);
	tp->high_seq = tp->snd_nxt;
	tp->tlp_high_seq = 0;
	tcp_ecn_queue_cwr(tp);

	/* F-RTO RFC5682 sec 3.1 step 1: retransmit SND.UNA if no previous
	 * loss recovery is underway except recurring timeout(s) on
	 * the same SND.UNA (sec 3.2). Disable F-RTO on path MTU probing
	 */
	tp->frto = READ_ONCE(net->ipv4.sysctl_tcp_frto) &&
		   (new_recovery || icsk->icsk_retransmits) &&
		   !inet_csk(sk)->icsk_mtup.probe_size;
}

/* If ACK arrived pointing to a remembered SACK, it means that our
 * remembered SACKs do not reflect real state of receiver i.e.
 * receiver _host_ is heavily congested (or buggy).
 *
 * To avoid big spurious retransmission bursts due to transient SACK
 * scoreboard oddities that look like reneging, we give the receiver a
 * little time (max(RTT/2, 10ms)) to send us some more ACKs that will
 * restore sanity to the SACK scoreboard. If the apparent reneging
 * persists until this RTO then we'll clear the SACK scoreboard.
 */
static bool tcp_check_sack_reneging(struct sock *sk, int *ack_flag)
{
	if (*ack_flag & FLAG_SACK_RENEGING &&
	    *ack_flag & FLAG_SND_UNA_ADVANCED) {
		struct tcp_sock *tp = tcp_sk(sk);
		unsigned long delay = max(usecs_to_jiffies(tp->srtt_us >> 4),
					  msecs_to_jiffies(10));

		inet_csk_reset_xmit_timer(sk, ICSK_TIME_RETRANS,
					  delay, TCP_RTO_MAX);
		*ack_flag &= ~FLAG_SET_XMIT_TIMER;
		return true;
	}
	return false;
}

/* Heurestics to calculate number of duplicate ACKs. There's no dupACKs
 * counter when SACK is enabled (without SACK, sacked_out is used for
 * that purpose).
 *
 * With reordering, holes may still be in flight, so RFC3517 recovery
 * uses pure sacked_out (total number of SACKed segments) even though
 * it violates the RFC that uses duplicate ACKs, often these are equal
 * but when e.g. out-of-window ACKs or packet duplication occurs,
 * they differ. Since neither occurs due to loss, TCP should really
 * ignore them.
 */
static inline int tcp_dupack_heuristics(const struct tcp_sock *tp)
{
	return tp->sacked_out + 1;
}

/* Linux NewReno/SACK/ECN state machine.
 * --------------------------------------
 *
 * "Open"	Normal state, no dubious events, fast path.
 * "Disorder"   In all the respects it is "Open",
 *		but requires a bit more attention. It is entered when
 *		we see some SACKs or dupacks. It is split of "Open"
 *		mainly to move some processing from fast path to slow one.
 * "CWR"	CWND was reduced due to some Congestion Notification event.
 *		It can be ECN, ICMP source quench, local device congestion.
 * "Recovery"	CWND was reduced, we are fast-retransmitting.
 * "Loss"	CWND was reduced due to RTO timeout or SACK reneging.
 *
 * tcp_fastretrans_alert() is entered:
 * - each incoming ACK, if state is not "Open"
 * - when arrived ACK is unusual, namely:
 *	* SACK
 *	* Duplicate ACK.
 *	* ECN ECE.
 *
 * Counting packets in flight is pretty simple.
 *
 *	in_flight = packets_out - left_out + retrans_out
 *
 *	packets_out is SND.NXT-SND.UNA counted in packets.
 *
 *	retrans_out is number of retransmitted segments.
 *
 *	left_out is number of segments left network, but not ACKed yet.
 *
 *		left_out = sacked_out + lost_out
 *
 *     sacked_out: Packets, which arrived to receiver out of order
 *		   and hence not ACKed. With SACKs this number is simply
 *		   amount of SACKed data. Even without SACKs
 *		   it is easy to give pretty reliable estimate of this number,
 *		   counting duplicate ACKs.
 *
 *       lost_out: Packets lost by network. TCP has no explicit
 *		   "loss notification" feedback from network (for now).
 *		   It means that this number can be only _guessed_.
 *		   Actually, it is the heuristics to predict lossage that
 *		   distinguishes different algorithms.
 *
 *	F.e. after RTO, when all the queue is considered as lost,
 *	lost_out = packets_out and in_flight = retrans_out.
 *
 *		Essentially, we have now a few algorithms detecting
 *		lost packets.
 *
 *		If the receiver supports SACK:
 *
 *		RFC6675/3517: It is the conventional algorithm. A packet is
 *		considered lost if the number of higher sequence packets
 *		SACKed is greater than or equal the DUPACK thoreshold
 *		(reordering). This is implemented in tcp_mark_head_lost and
 *		tcp_update_scoreboard.
 *
 *		RACK (draft-ietf-tcpm-rack-01): it is a newer algorithm
 *		(2017-) that checks timing instead of counting DUPACKs.
 *		Essentially a packet is considered lost if it's not S/ACKed
 *		after RTT + reordering_window, where both metrics are
 *		dynamically measured and adjusted. This is implemented in
 *		tcp_rack_mark_lost.
 *
 *		If the receiver does not support SACK:
 *
 *		NewReno (RFC6582): in Recovery we assume that one segment
 *		is lost (classic Reno). While we are in Recovery and
 *		a partial ACK arrives, we assume that one more packet
 *		is lost (NewReno). This heuristics are the same in NewReno
 *		and SACK.
 *
 * Really tricky (and requiring careful tuning) part of algorithm
 * is hidden in functions tcp_time_to_recover() and tcp_xmit_retransmit_queue().
 * The first determines the moment _when_ we should reduce CWND and,
 * hence, slow down forward transmission. In fact, it determines the moment
 * when we decide that hole is caused by loss, rather than by a reorder.
 *
 * tcp_xmit_retransmit_queue() decides, _what_ we should retransmit to fill
 * holes, caused by lost packets.
 *
 * And the most logically complicated part of algorithm is undo
 * heuristics. We detect false retransmits due to both too early
 * fast retransmit (reordering) and underestimated RTO, analyzing
 * timestamps and D-SACKs. When we detect that some segments were
 * retransmitted by mistake and CWND reduction was wrong, we undo
 * window reduction and abort recovery phase. This logic is hidden
 * inside several functions named tcp_try_undo_<something>.
 */

/* This function decides, when we should leave Disordered state
 * and enter Recovery phase, reducing congestion window.
 *
 * Main question: may we further continue forward transmission
 * with the same cwnd?
 */
static bool tcp_time_to_recover(struct sock *sk, int flag)
{
	struct tcp_sock *tp = tcp_sk(sk);

	/* Trick#1: The loss is proven. */
	if (tp->lost_out)
		return true;

	/* Not-A-Trick#2 : Classic rule... */
	if (!tcp_is_rack(sk) && tcp_dupack_heuristics(tp) > tp->reordering)
		return true;

	return false;
}

/* Detect loss in event "A" above by marking head of queue up as lost.
 * For RFC3517 SACK, a segment is considered lost if it
 * has at least tp->reordering SACKed seqments above it; "packets" refers to
 * the maximum SACKed segments to pass before reaching this limit.
 */
static void tcp_mark_head_lost(struct sock *sk, int packets, int mark_head)
{
	struct tcp_sock *tp = tcp_sk(sk);
	struct sk_buff *skb;
	int cnt;
	/* Use SACK to deduce losses of new sequences sent during recovery */
	const u32 loss_high = tp->snd_nxt;

	WARN_ON(packets > tp->packets_out);
	skb = tp->lost_skb_hint;
	if (skb) {
		/* Head already handled? */
		if (mark_head && after(TCP_SKB_CB(skb)->seq, tp->snd_una))
			return;
		cnt = tp->lost_cnt_hint;
	} else {
		skb = tcp_rtx_queue_head(sk);
		cnt = 0;
	}

	skb_rbtree_walk_from(skb) {
		/* TODO: do this better */
		/* this is not the most efficient way to do this... */
		tp->lost_skb_hint = skb;
		tp->lost_cnt_hint = cnt;

		if (after(TCP_SKB_CB(skb)->end_seq, loss_high))
			break;

		if (TCP_SKB_CB(skb)->sacked & TCPCB_SACKED_ACKED)
			cnt += tcp_skb_pcount(skb);

		if (cnt > packets)
			break;

		if (!(TCP_SKB_CB(skb)->sacked & TCPCB_LOST))
			tcp_mark_skb_lost(sk, skb);

		if (mark_head)
			break;
	}
	tcp_verify_left_out(tp);
}

/* Account newly detected lost packet(s) */

static void tcp_update_scoreboard(struct sock *sk, int fast_rexmit)
{
	struct tcp_sock *tp = tcp_sk(sk);

	if (tcp_is_sack(tp)) {
		int sacked_upto = tp->sacked_out - tp->reordering;
		if (sacked_upto >= 0)
			tcp_mark_head_lost(sk, sacked_upto, 0);
		else if (fast_rexmit)
			tcp_mark_head_lost(sk, 1, 1);
	}
}

static bool tcp_tsopt_ecr_before(const struct tcp_sock *tp, u32 when)
{
	return tp->rx_opt.saw_tstamp && tp->rx_opt.rcv_tsecr &&
	       before(tp->rx_opt.rcv_tsecr, when);
}

/* skb is spurious retransmitted if the returned timestamp echo
 * reply is prior to the skb transmission time
 */
static bool tcp_skb_spurious_retrans(const struct tcp_sock *tp,
				     const struct sk_buff *skb)
{
	return (TCP_SKB_CB(skb)->sacked & TCPCB_RETRANS) &&
	       tcp_tsopt_ecr_before(tp, tcp_skb_timestamp_ts(tp->tcp_usec_ts, skb));
}

/* Nothing was retransmitted or returned timestamp is less
 * than timestamp of the first retransmission.
 */
static inline bool tcp_packet_delayed(const struct tcp_sock *tp)
{
	const struct sock *sk = (const struct sock *)tp;

	if (tp->retrans_stamp &&
	    tcp_tsopt_ecr_before(tp, tp->retrans_stamp))
		return true;  /* got echoed TS before first retransmission */

	/* Check if nothing was retransmitted (retrans_stamp==0), which may
	 * happen in fast recovery due to TSQ. But we ignore zero retrans_stamp
	 * in TCP_SYN_SENT, since when we set FLAG_SYN_ACKED we also clear
	 * retrans_stamp even if we had retransmitted the SYN.
	 */
	if (!tp->retrans_stamp &&	   /* no record of a retransmit/SYN? */
	    sk->sk_state != TCP_SYN_SENT)  /* not the FLAG_SYN_ACKED case? */
		return true;  /* nothing was retransmitted */

	return false;
}

/* Undo procedures. */

/* We can clear retrans_stamp when there are no retransmissions in the
 * window. It would seem that it is trivially available for us in
 * tp->retrans_out, however, that kind of assumptions doesn't consider
 * what will happen if errors occur when sending retransmission for the
 * second time. ...It could the that such segment has only
 * TCPCB_EVER_RETRANS set at the present time. It seems that checking
 * the head skb is enough except for some reneging corner cases that
 * are not worth the effort.
 *
 * Main reason for all this complexity is the fact that connection dying
 * time now depends on the validity of the retrans_stamp, in particular,
 * that successive retransmissions of a segment must not advance
 * retrans_stamp under any conditions.
 */
static bool tcp_any_retrans_done(const struct sock *sk)
{
	const struct tcp_sock *tp = tcp_sk(sk);
	struct sk_buff *skb;

	if (tp->retrans_out)
		return true;

	skb = tcp_rtx_queue_head(sk);
	if (unlikely(skb && TCP_SKB_CB(skb)->sacked & TCPCB_EVER_RETRANS))
		return true;

	return false;
}

/* If loss recovery is finished and there are no retransmits out in the
 * network, then we clear retrans_stamp so that upon the next loss recovery
 * retransmits_timed_out() and timestamp-undo are using the correct value.
 */
static void tcp_retrans_stamp_cleanup(struct sock *sk)
{
	if (!tcp_any_retrans_done(sk))
		tcp_sk(sk)->retrans_stamp = 0;
}

static void DBGUNDO(struct sock *sk, const char *msg)
{
#if FASTRETRANS_DEBUG > 1
	struct tcp_sock *tp = tcp_sk(sk);
	struct inet_sock *inet = inet_sk(sk);

	if (sk->sk_family == AF_INET) {
		pr_debug("Undo %s %pI4/%u c%u l%u ss%u/%u p%u\n",
			 msg,
			 &inet->inet_daddr, ntohs(inet->inet_dport),
			 tcp_snd_cwnd(tp), tcp_left_out(tp),
			 tp->snd_ssthresh, tp->prior_ssthresh,
			 tp->packets_out);
	}
#if IS_ENABLED(CONFIG_IPV6)
	else if (sk->sk_family == AF_INET6) {
		pr_debug("Undo %s %pI6/%u c%u l%u ss%u/%u p%u\n",
			 msg,
			 &sk->sk_v6_daddr, ntohs(inet->inet_dport),
			 tcp_snd_cwnd(tp), tcp_left_out(tp),
			 tp->snd_ssthresh, tp->prior_ssthresh,
			 tp->packets_out);
	}
#endif
#endif
}

static void tcp_undo_cwnd_reduction(struct sock *sk, bool unmark_loss)
{
	struct tcp_sock *tp = tcp_sk(sk);

	if (unmark_loss) {
		struct sk_buff *skb;

		skb_rbtree_walk(skb, &sk->tcp_rtx_queue) {
			TCP_SKB_CB(skb)->sacked &= ~TCPCB_LOST;
		}
		tp->lost_out = 0;
		tcp_clear_all_retrans_hints(tp);
	}

	if (tp->prior_ssthresh) {
		const struct inet_connection_sock *icsk = inet_csk(sk);

		tcp_snd_cwnd_set(tp, icsk->icsk_ca_ops->undo_cwnd(sk));

		if (tp->prior_ssthresh > tp->snd_ssthresh) {
			tp->snd_ssthresh = tp->prior_ssthresh;
			tcp_ecn_withdraw_cwr(tp);
		}
	}
	tp->snd_cwnd_stamp = tcp_jiffies32;
	tp->undo_marker = 0;
	tp->rack.advanced = 1; /* Force RACK to re-exam losses */
}

static inline bool tcp_may_undo(const struct tcp_sock *tp)
{
	return tp->undo_marker && (!tp->undo_retrans || tcp_packet_delayed(tp));
}

static bool tcp_is_non_sack_preventing_reopen(struct sock *sk)
{
	struct tcp_sock *tp = tcp_sk(sk);

	if (tp->snd_una == tp->high_seq && tcp_is_reno(tp)) {
		/* Hold old state until something *above* high_seq
		 * is ACKed. For Reno it is MUST to prevent false
		 * fast retransmits (RFC2582). SACK TCP is safe. */
		if (!tcp_any_retrans_done(sk))
			tp->retrans_stamp = 0;
		return true;
	}
	return false;
}

/* People celebrate: "We love our President!" */
static bool tcp_try_undo_recovery(struct sock *sk)
{
	struct tcp_sock *tp = tcp_sk(sk);

	if (tcp_may_undo(tp)) {
		int mib_idx;

		/* Happy end! We did not retransmit anything
		 * or our original transmission succeeded.
		 */
		DBGUNDO(sk, inet_csk(sk)->icsk_ca_state == TCP_CA_Loss ? "loss" : "retrans");
		tcp_undo_cwnd_reduction(sk, false);
		if (inet_csk(sk)->icsk_ca_state == TCP_CA_Loss)
			mib_idx = LINUX_MIB_TCPLOSSUNDO;
		else
			mib_idx = LINUX_MIB_TCPFULLUNDO;

		NET_INC_STATS(sock_net(sk), mib_idx);
	} else if (tp->rack.reo_wnd_persist) {
		tp->rack.reo_wnd_persist--;
	}
	if (tcp_is_non_sack_preventing_reopen(sk))
		return true;
	tcp_set_ca_state(sk, TCP_CA_Open);
	tp->is_sack_reneg = 0;
	return false;
}

/* Try to undo cwnd reduction, because D-SACKs acked all retransmitted data */
static bool tcp_try_undo_dsack(struct sock *sk)
{
	struct tcp_sock *tp = tcp_sk(sk);

	if (tp->undo_marker && !tp->undo_retrans) {
		tp->rack.reo_wnd_persist = min(TCP_RACK_RECOVERY_THRESH,
					       tp->rack.reo_wnd_persist + 1);
		DBGUNDO(sk, "D-SACK");
		tcp_undo_cwnd_reduction(sk, false);
		NET_INC_STATS(sock_net(sk), LINUX_MIB_TCPDSACKUNDO);
		return true;
	}
	return false;
}

/* Undo during loss recovery after partial ACK or using F-RTO. */
static bool tcp_try_undo_loss(struct sock *sk, bool frto_undo)
{
	struct tcp_sock *tp = tcp_sk(sk);

	if (frto_undo || tcp_may_undo(tp)) {
		tcp_undo_cwnd_reduction(sk, true);

		DBGUNDO(sk, "partial loss");
		NET_INC_STATS(sock_net(sk), LINUX_MIB_TCPLOSSUNDO);
		if (frto_undo)
			NET_INC_STATS(sock_net(sk),
					LINUX_MIB_TCPSPURIOUSRTOS);
		inet_csk(sk)->icsk_retransmits = 0;
		if (tcp_is_non_sack_preventing_reopen(sk))
			return true;
		if (frto_undo || tcp_is_sack(tp)) {
			tcp_set_ca_state(sk, TCP_CA_Open);
			tp->is_sack_reneg = 0;
		}
		return true;
	}
	return false;
}

/* The cwnd reduction in CWR and Recovery uses the PRR algorithm in RFC 6937.
 * It computes the number of packets to send (sndcnt) based on packets newly
 * delivered:
 *   1) If the packets in flight is larger than ssthresh, PRR spreads the
 *	cwnd reductions across a full RTT.
 *   2) Otherwise PRR uses packet conservation to send as much as delivered.
 *      But when SND_UNA is acked without further losses,
 *      slow starts cwnd up to ssthresh to speed up the recovery.
 */
static void tcp_init_cwnd_reduction(struct sock *sk)
{
	struct tcp_sock *tp = tcp_sk(sk);

	tp->high_seq = tp->snd_nxt;
	tp->tlp_high_seq = 0;
	tp->snd_cwnd_cnt = 0;
	tp->prior_cwnd = tcp_snd_cwnd(tp);
	tp->prr_delivered = 0;
	tp->prr_out = 0;
	tp->snd_ssthresh = inet_csk(sk)->icsk_ca_ops->ssthresh(sk);
	tcp_ecn_queue_cwr(tp);
}

void tcp_cwnd_reduction(struct sock *sk, int newly_acked_sacked, int newly_lost, int flag)
{
	struct tcp_sock *tp = tcp_sk(sk);
	int sndcnt = 0;
	int delta = tp->snd_ssthresh - tcp_packets_in_flight(tp);

	if (newly_acked_sacked <= 0 || WARN_ON_ONCE(!tp->prior_cwnd))
		return;

	tp->prr_delivered += newly_acked_sacked;
	if (delta < 0) {
		u64 dividend = (u64)tp->snd_ssthresh * tp->prr_delivered +
			       tp->prior_cwnd - 1;
		sndcnt = div_u64(dividend, tp->prior_cwnd) - tp->prr_out;
	} else {
		sndcnt = max_t(int, tp->prr_delivered - tp->prr_out,
			       newly_acked_sacked);
		if (flag & FLAG_SND_UNA_ADVANCED && !newly_lost)
			sndcnt++;
		sndcnt = min(delta, sndcnt);
	}
	/* Force a fast retransmit upon entering fast recovery */
	sndcnt = max(sndcnt, (tp->prr_out ? 0 : 1));
	tcp_snd_cwnd_set(tp, tcp_packets_in_flight(tp) + sndcnt);
}

static inline void tcp_end_cwnd_reduction(struct sock *sk)
{
	struct tcp_sock *tp = tcp_sk(sk);

	if (inet_csk(sk)->icsk_ca_ops->cong_control)
		return;

	/* Reset cwnd to ssthresh in CWR or Recovery (unless it's undone) */
	if (tp->snd_ssthresh < TCP_INFINITE_SSTHRESH &&
	    (inet_csk(sk)->icsk_ca_state == TCP_CA_CWR || tp->undo_marker)) {
		tcp_snd_cwnd_set(tp, tp->snd_ssthresh);
		tp->snd_cwnd_stamp = tcp_jiffies32;
	}
	tcp_ca_event(sk, CA_EVENT_COMPLETE_CWR);
}

/* Enter CWR state. Disable cwnd undo since congestion is proven with ECN */
void tcp_enter_cwr(struct sock *sk)
{
	struct tcp_sock *tp = tcp_sk(sk);

	tp->prior_ssthresh = 0;
	if (inet_csk(sk)->icsk_ca_state < TCP_CA_CWR) {
		tp->undo_marker = 0;
		tcp_init_cwnd_reduction(sk);
		tcp_set_ca_state(sk, TCP_CA_CWR);
	}
}
EXPORT_SYMBOL(tcp_enter_cwr);

static void tcp_try_keep_open(struct sock *sk)
{
	struct tcp_sock *tp = tcp_sk(sk);
	int state = TCP_CA_Open;

	if (tcp_left_out(tp) || tcp_any_retrans_done(sk))
		state = TCP_CA_Disorder;

	if (inet_csk(sk)->icsk_ca_state != state) {
		tcp_set_ca_state(sk, state);
		tp->high_seq = tp->snd_nxt;
	}
}

static void tcp_try_to_open(struct sock *sk, int flag)
{
	struct tcp_sock *tp = tcp_sk(sk);

	tcp_verify_left_out(tp);

	if (!tcp_any_retrans_done(sk))
		tp->retrans_stamp = 0;

	if (flag & FLAG_ECE)
		tcp_enter_cwr(sk);

	if (inet_csk(sk)->icsk_ca_state != TCP_CA_CWR) {
		tcp_try_keep_open(sk);
	}
}

static void tcp_mtup_probe_failed(struct sock *sk)
{
	struct inet_connection_sock *icsk = inet_csk(sk);

	icsk->icsk_mtup.search_high = icsk->icsk_mtup.probe_size - 1;
	icsk->icsk_mtup.probe_size = 0;
	NET_INC_STATS(sock_net(sk), LINUX_MIB_TCPMTUPFAIL);
}

static void tcp_mtup_probe_success(struct sock *sk)
{
	struct tcp_sock *tp = tcp_sk(sk);
	struct inet_connection_sock *icsk = inet_csk(sk);
	u64 val;

	tp->prior_ssthresh = tcp_current_ssthresh(sk);

	val = (u64)tcp_snd_cwnd(tp) * tcp_mss_to_mtu(sk, tp->mss_cache);
	do_div(val, icsk->icsk_mtup.probe_size);
	DEBUG_NET_WARN_ON_ONCE((u32)val != val);
	tcp_snd_cwnd_set(tp, max_t(u32, 1U, val));

	tp->snd_cwnd_cnt = 0;
	tp->snd_cwnd_stamp = tcp_jiffies32;
	tp->snd_ssthresh = tcp_current_ssthresh(sk);

	icsk->icsk_mtup.search_low = icsk->icsk_mtup.probe_size;
	icsk->icsk_mtup.probe_size = 0;
	tcp_sync_mss(sk, icsk->icsk_pmtu_cookie);
	NET_INC_STATS(sock_net(sk), LINUX_MIB_TCPMTUPSUCCESS);
}

/* Sometimes we deduce that packets have been dropped due to reasons other than
 * congestion, like path MTU reductions or failed client TFO attempts. In these
 * cases we call this function to retransmit as many packets as cwnd allows,
 * without reducing cwnd. Given that retransmits will set retrans_stamp to a
 * non-zero value (and may do so in a later calling context due to TSQ), we
 * also enter CA_Loss so that we track when all retransmitted packets are ACKed
 * and clear retrans_stamp when that happens (to ensure later recurring RTOs
 * are using the correct retrans_stamp and don't declare ETIMEDOUT
 * prematurely).
 */
static void tcp_non_congestion_loss_retransmit(struct sock *sk)
{
	const struct inet_connection_sock *icsk = inet_csk(sk);
	struct tcp_sock *tp = tcp_sk(sk);

	if (icsk->icsk_ca_state != TCP_CA_Loss) {
		tp->high_seq = tp->snd_nxt;
		tp->snd_ssthresh = tcp_current_ssthresh(sk);
		tp->prior_ssthresh = 0;
		tp->undo_marker = 0;
		tcp_set_ca_state(sk, TCP_CA_Loss);
	}
	tcp_xmit_retransmit_queue(sk);
}

/* Do a simple retransmit without using the backoff mechanisms in
 * tcp_timer. This is used for path mtu discovery.
 * The socket is already locked here.
 */
void tcp_simple_retransmit(struct sock *sk)
{
	struct tcp_sock *tp = tcp_sk(sk);
	struct sk_buff *skb;
	int mss;

	/* A fastopen SYN request is stored as two separate packets within
	 * the retransmit queue, this is done by tcp_send_syn_data().
	 * As a result simply checking the MSS of the frames in the queue
	 * will not work for the SYN packet.
	 *
	 * Us being here is an indication of a path MTU issue so we can
	 * assume that the fastopen SYN was lost and just mark all the
	 * frames in the retransmit queue as lost. We will use an MSS of
	 * -1 to mark all frames as lost, otherwise compute the current MSS.
	 */
	if (tp->syn_data && sk->sk_state == TCP_SYN_SENT)
		mss = -1;
	else
		mss = tcp_current_mss(sk);

	skb_rbtree_walk(skb, &sk->tcp_rtx_queue) {
		if (tcp_skb_seglen(skb) > mss)
			tcp_mark_skb_lost(sk, skb);
	}

	tcp_clear_retrans_hints_partial(tp);

	if (!tp->lost_out)
		return;

	if (tcp_is_reno(tp))
		tcp_limit_reno_sacked(tp);

	tcp_verify_left_out(tp);

	/* Don't muck with the congestion window here.
	 * Reason is that we do not increase amount of _data_
	 * in network, but units changed and effective
	 * cwnd/ssthresh really reduced now.
	 */
	tcp_non_congestion_loss_retransmit(sk);
}
EXPORT_SYMBOL(tcp_simple_retransmit);

void tcp_enter_recovery(struct sock *sk, bool ece_ack)
{
	struct tcp_sock *tp = tcp_sk(sk);
	int mib_idx;

	/* Start the clock with our fast retransmit, for undo and ETIMEDOUT. */
	tcp_retrans_stamp_cleanup(sk);

	if (tcp_is_reno(tp))
		mib_idx = LINUX_MIB_TCPRENORECOVERY;
	else
		mib_idx = LINUX_MIB_TCPSACKRECOVERY;

	NET_INC_STATS(sock_net(sk), mib_idx);

	tp->prior_ssthresh = 0;
	tcp_init_undo(tp);

	if (!tcp_in_cwnd_reduction(sk)) {
		if (!ece_ack)
			tp->prior_ssthresh = tcp_current_ssthresh(sk);
		tcp_init_cwnd_reduction(sk);
	}
	tcp_set_ca_state(sk, TCP_CA_Recovery);
}

static void tcp_update_rto_time(struct tcp_sock *tp)
{
	if (tp->rto_stamp) {
<<<<<<< HEAD
		tp->total_rto_time += tcp_time_stamp(tp) - tp->rto_stamp;
=======
		tp->total_rto_time += tcp_time_stamp_ms(tp) - tp->rto_stamp;
>>>>>>> a6ad5510
		tp->rto_stamp = 0;
	}
}

/* Process an ACK in CA_Loss state. Move to CA_Open if lost data are
 * recovered or spurious. Otherwise retransmits more on partial ACKs.
 */
static void tcp_process_loss(struct sock *sk, int flag, int num_dupack,
			     int *rexmit)
{
	struct tcp_sock *tp = tcp_sk(sk);
	bool recovered = !before(tp->snd_una, tp->high_seq);

	if ((flag & FLAG_SND_UNA_ADVANCED || rcu_access_pointer(tp->fastopen_rsk)) &&
	    tcp_try_undo_loss(sk, false))
		return;

	if (tp->frto) { /* F-RTO RFC5682 sec 3.1 (sack enhanced version). */
		/* Step 3.b. A timeout is spurious if not all data are
		 * lost, i.e., never-retransmitted data are (s)acked.
		 */
		if ((flag & FLAG_ORIG_SACK_ACKED) &&
		    tcp_try_undo_loss(sk, true))
			return;

		if (after(tp->snd_nxt, tp->high_seq)) {
			if (flag & FLAG_DATA_SACKED || num_dupack)
				tp->frto = 0; /* Step 3.a. loss was real */
		} else if (flag & FLAG_SND_UNA_ADVANCED && !recovered) {
			tp->high_seq = tp->snd_nxt;
			/* Step 2.b. Try send new data (but deferred until cwnd
			 * is updated in tcp_ack()). Otherwise fall back to
			 * the conventional recovery.
			 */
			if (!tcp_write_queue_empty(sk) &&
			    after(tcp_wnd_end(tp), tp->snd_nxt)) {
				*rexmit = REXMIT_NEW;
				return;
			}
			tp->frto = 0;
		}
	}

	if (recovered) {
		/* F-RTO RFC5682 sec 3.1 step 2.a and 1st part of step 3.a */
		tcp_try_undo_recovery(sk);
		return;
	}
	if (tcp_is_reno(tp)) {
		/* A Reno DUPACK means new data in F-RTO step 2.b above are
		 * delivered. Lower inflight to clock out (re)transmissions.
		 */
		if (after(tp->snd_nxt, tp->high_seq) && num_dupack)
			tcp_add_reno_sack(sk, num_dupack, flag & FLAG_ECE);
		else if (flag & FLAG_SND_UNA_ADVANCED)
			tcp_reset_reno_sack(tp);
	}
	*rexmit = REXMIT_LOST;
}

static bool tcp_force_fast_retransmit(struct sock *sk)
{
	struct tcp_sock *tp = tcp_sk(sk);

	return after(tcp_highest_sack_seq(tp),
		     tp->snd_una + tp->reordering * tp->mss_cache);
}

/* Undo during fast recovery after partial ACK. */
static bool tcp_try_undo_partial(struct sock *sk, u32 prior_snd_una,
				 bool *do_lost)
{
	struct tcp_sock *tp = tcp_sk(sk);

	if (tp->undo_marker && tcp_packet_delayed(tp)) {
		/* Plain luck! Hole if filled with delayed
		 * packet, rather than with a retransmit. Check reordering.
		 */
		tcp_check_sack_reordering(sk, prior_snd_una, 1);

		/* We are getting evidence that the reordering degree is higher
		 * than we realized. If there are no retransmits out then we
		 * can undo. Otherwise we clock out new packets but do not
		 * mark more packets lost or retransmit more.
		 */
		if (tp->retrans_out)
			return true;

		if (!tcp_any_retrans_done(sk))
			tp->retrans_stamp = 0;

		DBGUNDO(sk, "partial recovery");
		tcp_undo_cwnd_reduction(sk, true);
		NET_INC_STATS(sock_net(sk), LINUX_MIB_TCPPARTIALUNDO);
		tcp_try_keep_open(sk);
	} else {
		/* Partial ACK arrived. Force fast retransmit. */
		*do_lost = tcp_force_fast_retransmit(sk);
	}
	return false;
}

static void tcp_identify_packet_loss(struct sock *sk, int *ack_flag)
{
	struct tcp_sock *tp = tcp_sk(sk);

	if (tcp_rtx_queue_empty(sk))
		return;

	if (unlikely(tcp_is_reno(tp))) {
		tcp_newreno_mark_lost(sk, *ack_flag & FLAG_SND_UNA_ADVANCED);
	} else if (tcp_is_rack(sk)) {
		u32 prior_retrans = tp->retrans_out;

		if (tcp_rack_mark_lost(sk))
			*ack_flag &= ~FLAG_SET_XMIT_TIMER;
		if (prior_retrans > tp->retrans_out)
			*ack_flag |= FLAG_LOST_RETRANS;
	}
}

/* Process an event, which can update packets-in-flight not trivially.
 * Main goal of this function is to calculate new estimate for left_out,
 * taking into account both packets sitting in receiver's buffer and
 * packets lost by network.
 *
 * Besides that it updates the congestion state when packet loss or ECN
 * is detected. But it does not reduce the cwnd, it is done by the
 * congestion control later.
 *
 * It does _not_ decide what to send, it is made in function
 * tcp_xmit_retransmit_queue().
 */
static void tcp_fastretrans_alert(struct sock *sk, const u32 prior_snd_una,
				  int num_dupack, int *ack_flag, int *rexmit)
{
	struct inet_connection_sock *icsk = inet_csk(sk);
	struct tcp_sock *tp = tcp_sk(sk);
	int fast_rexmit = 0, flag = *ack_flag;
	bool ece_ack = flag & FLAG_ECE;
	bool do_lost = num_dupack || ((flag & FLAG_DATA_SACKED) &&
				      tcp_force_fast_retransmit(sk));

	if (!tp->packets_out && tp->sacked_out)
		tp->sacked_out = 0;

	/* Now state machine starts.
	 * A. ECE, hence prohibit cwnd undoing, the reduction is required. */
	if (ece_ack)
		tp->prior_ssthresh = 0;

	/* B. In all the states check for reneging SACKs. */
	if (tcp_check_sack_reneging(sk, ack_flag))
		return;

	/* C. Check consistency of the current state. */
	tcp_verify_left_out(tp);

	/* D. Check state exit conditions. State can be terminated
	 *    when high_seq is ACKed. */
	if (icsk->icsk_ca_state == TCP_CA_Open) {
		WARN_ON(tp->retrans_out != 0 && !tp->syn_data);
		tp->retrans_stamp = 0;
	} else if (!before(tp->snd_una, tp->high_seq)) {
		switch (icsk->icsk_ca_state) {
		case TCP_CA_CWR:
			/* CWR is to be held something *above* high_seq
			 * is ACKed for CWR bit to reach receiver. */
			if (tp->snd_una != tp->high_seq) {
				tcp_end_cwnd_reduction(sk);
				tcp_set_ca_state(sk, TCP_CA_Open);
			}
			break;

		case TCP_CA_Recovery:
			if (tcp_is_reno(tp))
				tcp_reset_reno_sack(tp);
			if (tcp_try_undo_recovery(sk))
				return;
			tcp_end_cwnd_reduction(sk);
			break;
		}
	}

	/* E. Process state. */
	switch (icsk->icsk_ca_state) {
	case TCP_CA_Recovery:
		if (!(flag & FLAG_SND_UNA_ADVANCED)) {
			if (tcp_is_reno(tp))
				tcp_add_reno_sack(sk, num_dupack, ece_ack);
		} else if (tcp_try_undo_partial(sk, prior_snd_una, &do_lost))
			return;

		if (tcp_try_undo_dsack(sk))
			tcp_try_to_open(sk, flag);

		tcp_identify_packet_loss(sk, ack_flag);
		if (icsk->icsk_ca_state != TCP_CA_Recovery) {
			if (!tcp_time_to_recover(sk, flag))
				return;
			/* Undo reverts the recovery state. If loss is evident,
			 * starts a new recovery (e.g. reordering then loss);
			 */
			tcp_enter_recovery(sk, ece_ack);
		}
		break;
	case TCP_CA_Loss:
		tcp_process_loss(sk, flag, num_dupack, rexmit);
		if (icsk->icsk_ca_state != TCP_CA_Loss)
			tcp_update_rto_time(tp);
		tcp_identify_packet_loss(sk, ack_flag);
		if (!(icsk->icsk_ca_state == TCP_CA_Open ||
		      (*ack_flag & FLAG_LOST_RETRANS)))
			return;
		/* Change state if cwnd is undone or retransmits are lost */
		fallthrough;
	default:
		if (tcp_is_reno(tp)) {
			if (flag & FLAG_SND_UNA_ADVANCED)
				tcp_reset_reno_sack(tp);
			tcp_add_reno_sack(sk, num_dupack, ece_ack);
		}

		if (icsk->icsk_ca_state <= TCP_CA_Disorder)
			tcp_try_undo_dsack(sk);

		tcp_identify_packet_loss(sk, ack_flag);
		if (!tcp_time_to_recover(sk, flag)) {
			tcp_try_to_open(sk, flag);
			return;
		}

		/* MTU probe failure: don't reduce cwnd */
		if (icsk->icsk_ca_state < TCP_CA_CWR &&
		    icsk->icsk_mtup.probe_size &&
		    tp->snd_una == tp->mtu_probe.probe_seq_start) {
			tcp_mtup_probe_failed(sk);
			/* Restores the reduction we did in tcp_mtup_probe() */
			tcp_snd_cwnd_set(tp, tcp_snd_cwnd(tp) + 1);
			tcp_simple_retransmit(sk);
			return;
		}

		/* Otherwise enter Recovery state */
		tcp_enter_recovery(sk, ece_ack);
		fast_rexmit = 1;
	}

	if (!tcp_is_rack(sk) && do_lost)
		tcp_update_scoreboard(sk, fast_rexmit);
	*rexmit = REXMIT_LOST;
}

static void tcp_update_rtt_min(struct sock *sk, u32 rtt_us, const int flag)
{
	u32 wlen = READ_ONCE(sock_net(sk)->ipv4.sysctl_tcp_min_rtt_wlen) * HZ;
	struct tcp_sock *tp = tcp_sk(sk);

	if ((flag & FLAG_ACK_MAYBE_DELAYED) && rtt_us > tcp_min_rtt(tp)) {
		/* If the remote keeps returning delayed ACKs, eventually
		 * the min filter would pick it up and overestimate the
		 * prop. delay when it expires. Skip suspected delayed ACKs.
		 */
		return;
	}
	minmax_running_min(&tp->rtt_min, wlen, tcp_jiffies32,
			   rtt_us ? : jiffies_to_usecs(1));
}

static bool tcp_ack_update_rtt(struct sock *sk, const int flag,
			       long seq_rtt_us, long sack_rtt_us,
			       long ca_rtt_us, struct rate_sample *rs)
{
	const struct tcp_sock *tp = tcp_sk(sk);

	/* Prefer RTT measured from ACK's timing to TS-ECR. This is because
	 * broken middle-boxes or peers may corrupt TS-ECR fields. But
	 * Karn's algorithm forbids taking RTT if some retransmitted data
	 * is acked (RFC6298).
	 */
	if (seq_rtt_us < 0)
		seq_rtt_us = sack_rtt_us;

	/* RTTM Rule: A TSecr value received in a segment is used to
	 * update the averaged RTT measurement only if the segment
	 * acknowledges some new data, i.e., only if it advances the
	 * left edge of the send window.
	 * See draft-ietf-tcplw-high-performance-00, section 3.3.
	 */
	if (seq_rtt_us < 0 && tp->rx_opt.saw_tstamp &&
	    tp->rx_opt.rcv_tsecr && flag & FLAG_ACKED)
		seq_rtt_us = ca_rtt_us = tcp_rtt_tsopt_us(tp);

	rs->rtt_us = ca_rtt_us; /* RTT of last (S)ACKed packet (or -1) */
	if (seq_rtt_us < 0)
		return false;

	/* ca_rtt_us >= 0 is counting on the invariant that ca_rtt_us is
	 * always taken together with ACK, SACK, or TS-opts. Any negative
	 * values will be skipped with the seq_rtt_us < 0 check above.
	 */
	tcp_update_rtt_min(sk, ca_rtt_us, flag);
	tcp_rtt_estimator(sk, seq_rtt_us);
	tcp_set_rto(sk);

	/* RFC6298: only reset backoff on valid RTT measurement. */
	inet_csk(sk)->icsk_backoff = 0;
	return true;
}

/* Compute time elapsed between (last) SYNACK and the ACK completing 3WHS. */
void tcp_synack_rtt_meas(struct sock *sk, struct request_sock *req)
{
	struct rate_sample rs;
	long rtt_us = -1L;

	if (req && !req->num_retrans && tcp_rsk(req)->snt_synack)
		rtt_us = tcp_stamp_us_delta(tcp_clock_us(), tcp_rsk(req)->snt_synack);

	tcp_ack_update_rtt(sk, FLAG_SYN_ACKED, rtt_us, -1L, rtt_us, &rs);
}


static void tcp_cong_avoid(struct sock *sk, u32 ack, u32 acked)
{
	const struct inet_connection_sock *icsk = inet_csk(sk);

	icsk->icsk_ca_ops->cong_avoid(sk, ack, acked);
	tcp_sk(sk)->snd_cwnd_stamp = tcp_jiffies32;
}

/* Restart timer after forward progress on connection.
 * RFC2988 recommends to restart timer to now+rto.
 */
void tcp_rearm_rto(struct sock *sk)
{
	const struct inet_connection_sock *icsk = inet_csk(sk);
	struct tcp_sock *tp = tcp_sk(sk);

	/* If the retrans timer is currently being used by Fast Open
	 * for SYN-ACK retrans purpose, stay put.
	 */
	if (rcu_access_pointer(tp->fastopen_rsk))
		return;

	if (!tp->packets_out) {
		inet_csk_clear_xmit_timer(sk, ICSK_TIME_RETRANS);
	} else {
		u32 rto = inet_csk(sk)->icsk_rto;
		/* Offset the time elapsed after installing regular RTO */
		if (icsk->icsk_pending == ICSK_TIME_REO_TIMEOUT ||
		    icsk->icsk_pending == ICSK_TIME_LOSS_PROBE) {
			s64 delta_us = tcp_rto_delta_us(sk);
			/* delta_us may not be positive if the socket is locked
			 * when the retrans timer fires and is rescheduled.
			 */
			rto = usecs_to_jiffies(max_t(int, delta_us, 1));
		}
		tcp_reset_xmit_timer(sk, ICSK_TIME_RETRANS, rto,
				     TCP_RTO_MAX);
	}
}

/* Try to schedule a loss probe; if that doesn't work, then schedule an RTO. */
static void tcp_set_xmit_timer(struct sock *sk)
{
	if (!tcp_schedule_loss_probe(sk, true))
		tcp_rearm_rto(sk);
}

/* If we get here, the whole TSO packet has not been acked. */
static u32 tcp_tso_acked(struct sock *sk, struct sk_buff *skb)
{
	struct tcp_sock *tp = tcp_sk(sk);
	u32 packets_acked;

	BUG_ON(!after(TCP_SKB_CB(skb)->end_seq, tp->snd_una));

	packets_acked = tcp_skb_pcount(skb);
	if (tcp_trim_head(sk, skb, tp->snd_una - TCP_SKB_CB(skb)->seq))
		return 0;
	packets_acked -= tcp_skb_pcount(skb);

	if (packets_acked) {
		BUG_ON(tcp_skb_pcount(skb) == 0);
		BUG_ON(!before(TCP_SKB_CB(skb)->seq, TCP_SKB_CB(skb)->end_seq));
	}

	return packets_acked;
}

static void tcp_ack_tstamp(struct sock *sk, struct sk_buff *skb,
			   const struct sk_buff *ack_skb, u32 prior_snd_una)
{
	const struct skb_shared_info *shinfo;

	/* Avoid cache line misses to get skb_shinfo() and shinfo->tx_flags */
	if (likely(!TCP_SKB_CB(skb)->txstamp_ack))
		return;

	shinfo = skb_shinfo(skb);
	if (!before(shinfo->tskey, prior_snd_una) &&
	    before(shinfo->tskey, tcp_sk(sk)->snd_una)) {
		tcp_skb_tsorted_save(skb) {
			__skb_tstamp_tx(skb, ack_skb, NULL, sk, SCM_TSTAMP_ACK);
		} tcp_skb_tsorted_restore(skb);
	}
}

/* Remove acknowledged frames from the retransmission queue. If our packet
 * is before the ack sequence we can discard it as it's confirmed to have
 * arrived at the other end.
 */
static int tcp_clean_rtx_queue(struct sock *sk, const struct sk_buff *ack_skb,
			       u32 prior_fack, u32 prior_snd_una,
			       struct tcp_sacktag_state *sack, bool ece_ack)
{
	const struct inet_connection_sock *icsk = inet_csk(sk);
	u64 first_ackt, last_ackt;
	struct tcp_sock *tp = tcp_sk(sk);
	u32 prior_sacked = tp->sacked_out;
	u32 reord = tp->snd_nxt; /* lowest acked un-retx un-sacked seq */
	struct sk_buff *skb, *next;
	bool fully_acked = true;
	long sack_rtt_us = -1L;
	long seq_rtt_us = -1L;
	long ca_rtt_us = -1L;
	u32 pkts_acked = 0;
	bool rtt_update;
	int flag = 0;

	first_ackt = 0;

	for (skb = skb_rb_first(&sk->tcp_rtx_queue); skb; skb = next) {
		struct tcp_skb_cb *scb = TCP_SKB_CB(skb);
		const u32 start_seq = scb->seq;
		u8 sacked = scb->sacked;
		u32 acked_pcount;

		/* Determine how many packets and what bytes were acked, tso and else */
		if (after(scb->end_seq, tp->snd_una)) {
			if (tcp_skb_pcount(skb) == 1 ||
			    !after(tp->snd_una, scb->seq))
				break;

			acked_pcount = tcp_tso_acked(sk, skb);
			if (!acked_pcount)
				break;
			fully_acked = false;
		} else {
			acked_pcount = tcp_skb_pcount(skb);
		}

		if (unlikely(sacked & TCPCB_RETRANS)) {
			if (sacked & TCPCB_SACKED_RETRANS)
				tp->retrans_out -= acked_pcount;
			flag |= FLAG_RETRANS_DATA_ACKED;
		} else if (!(sacked & TCPCB_SACKED_ACKED)) {
			last_ackt = tcp_skb_timestamp_us(skb);
			WARN_ON_ONCE(last_ackt == 0);
			if (!first_ackt)
				first_ackt = last_ackt;

			if (before(start_seq, reord))
				reord = start_seq;
			if (!after(scb->end_seq, tp->high_seq))
				flag |= FLAG_ORIG_SACK_ACKED;
		}

		if (sacked & TCPCB_SACKED_ACKED) {
			tp->sacked_out -= acked_pcount;
		} else if (tcp_is_sack(tp)) {
			tcp_count_delivered(tp, acked_pcount, ece_ack);
			if (!tcp_skb_spurious_retrans(tp, skb))
				tcp_rack_advance(tp, sacked, scb->end_seq,
						 tcp_skb_timestamp_us(skb));
		}
		if (sacked & TCPCB_LOST)
			tp->lost_out -= acked_pcount;

		tp->packets_out -= acked_pcount;
		pkts_acked += acked_pcount;
		tcp_rate_skb_delivered(sk, skb, sack->rate);

		/* Initial outgoing SYN's get put onto the write_queue
		 * just like anything else we transmit.  It is not
		 * true data, and if we misinform our callers that
		 * this ACK acks real data, we will erroneously exit
		 * connection startup slow start one packet too
		 * quickly.  This is severely frowned upon behavior.
		 */
		if (likely(!(scb->tcp_flags & TCPHDR_SYN))) {
			flag |= FLAG_DATA_ACKED;
		} else {
			flag |= FLAG_SYN_ACKED;
			tp->retrans_stamp = 0;
		}

		if (!fully_acked)
			break;

		tcp_ack_tstamp(sk, skb, ack_skb, prior_snd_una);

		next = skb_rb_next(skb);
		if (unlikely(skb == tp->retransmit_skb_hint))
			tp->retransmit_skb_hint = NULL;
		if (unlikely(skb == tp->lost_skb_hint))
			tp->lost_skb_hint = NULL;
		tcp_highest_sack_replace(sk, skb, next);
		tcp_rtx_queue_unlink_and_free(skb, sk);
	}

	if (!skb)
		tcp_chrono_stop(sk, TCP_CHRONO_BUSY);

	if (likely(between(tp->snd_up, prior_snd_una, tp->snd_una)))
		tp->snd_up = tp->snd_una;

	if (skb) {
		tcp_ack_tstamp(sk, skb, ack_skb, prior_snd_una);
		if (TCP_SKB_CB(skb)->sacked & TCPCB_SACKED_ACKED)
			flag |= FLAG_SACK_RENEGING;
	}

	if (likely(first_ackt) && !(flag & FLAG_RETRANS_DATA_ACKED)) {
		seq_rtt_us = tcp_stamp_us_delta(tp->tcp_mstamp, first_ackt);
		ca_rtt_us = tcp_stamp_us_delta(tp->tcp_mstamp, last_ackt);

		if (pkts_acked == 1 && fully_acked && !prior_sacked &&
		    (tp->snd_una - prior_snd_una) < tp->mss_cache &&
		    sack->rate->prior_delivered + 1 == tp->delivered &&
		    !(flag & (FLAG_CA_ALERT | FLAG_SYN_ACKED))) {
			/* Conservatively mark a delayed ACK. It's typically
			 * from a lone runt packet over the round trip to
			 * a receiver w/o out-of-order or CE events.
			 */
			flag |= FLAG_ACK_MAYBE_DELAYED;
		}
	}
	if (sack->first_sackt) {
		sack_rtt_us = tcp_stamp_us_delta(tp->tcp_mstamp, sack->first_sackt);
		ca_rtt_us = tcp_stamp_us_delta(tp->tcp_mstamp, sack->last_sackt);
	}
	rtt_update = tcp_ack_update_rtt(sk, flag, seq_rtt_us, sack_rtt_us,
					ca_rtt_us, sack->rate);

	if (flag & FLAG_ACKED) {
		flag |= FLAG_SET_XMIT_TIMER;  /* set TLP or RTO timer */
		if (unlikely(icsk->icsk_mtup.probe_size &&
			     !after(tp->mtu_probe.probe_seq_end, tp->snd_una))) {
			tcp_mtup_probe_success(sk);
		}

		if (tcp_is_reno(tp)) {
			tcp_remove_reno_sacks(sk, pkts_acked, ece_ack);

			/* If any of the cumulatively ACKed segments was
			 * retransmitted, non-SACK case cannot confirm that
			 * progress was due to original transmission due to
			 * lack of TCPCB_SACKED_ACKED bits even if some of
			 * the packets may have been never retransmitted.
			 */
			if (flag & FLAG_RETRANS_DATA_ACKED)
				flag &= ~FLAG_ORIG_SACK_ACKED;
		} else {
			int delta;

			/* Non-retransmitted hole got filled? That's reordering */
			if (before(reord, prior_fack))
				tcp_check_sack_reordering(sk, reord, 0);

			delta = prior_sacked - tp->sacked_out;
			tp->lost_cnt_hint -= min(tp->lost_cnt_hint, delta);
		}
	} else if (skb && rtt_update && sack_rtt_us >= 0 &&
		   sack_rtt_us > tcp_stamp_us_delta(tp->tcp_mstamp,
						    tcp_skb_timestamp_us(skb))) {
		/* Do not re-arm RTO if the sack RTT is measured from data sent
		 * after when the head was last (re)transmitted. Otherwise the
		 * timeout may continue to extend in loss recovery.
		 */
		flag |= FLAG_SET_XMIT_TIMER;  /* set TLP or RTO timer */
	}

	if (icsk->icsk_ca_ops->pkts_acked) {
		struct ack_sample sample = { .pkts_acked = pkts_acked,
					     .rtt_us = sack->rate->rtt_us };

		sample.in_flight = tp->mss_cache *
			(tp->delivered - sack->rate->prior_delivered);
		icsk->icsk_ca_ops->pkts_acked(sk, &sample);
	}

#if FASTRETRANS_DEBUG > 0
	WARN_ON((int)tp->sacked_out < 0);
	WARN_ON((int)tp->lost_out < 0);
	WARN_ON((int)tp->retrans_out < 0);
	if (!tp->packets_out && tcp_is_sack(tp)) {
		icsk = inet_csk(sk);
		if (tp->lost_out) {
			pr_debug("Leak l=%u %d\n",
				 tp->lost_out, icsk->icsk_ca_state);
			tp->lost_out = 0;
		}
		if (tp->sacked_out) {
			pr_debug("Leak s=%u %d\n",
				 tp->sacked_out, icsk->icsk_ca_state);
			tp->sacked_out = 0;
		}
		if (tp->retrans_out) {
			pr_debug("Leak r=%u %d\n",
				 tp->retrans_out, icsk->icsk_ca_state);
			tp->retrans_out = 0;
		}
	}
#endif
	return flag;
}

static void tcp_ack_probe(struct sock *sk)
{
	struct inet_connection_sock *icsk = inet_csk(sk);
	struct sk_buff *head = tcp_send_head(sk);
	const struct tcp_sock *tp = tcp_sk(sk);

	/* Was it a usable window open? */
	if (!head)
		return;
	if (!after(TCP_SKB_CB(head)->end_seq, tcp_wnd_end(tp))) {
		icsk->icsk_backoff = 0;
		icsk->icsk_probes_tstamp = 0;
		inet_csk_clear_xmit_timer(sk, ICSK_TIME_PROBE0);
		/* Socket must be waked up by subsequent tcp_data_snd_check().
		 * This function is not for random using!
		 */
	} else {
		unsigned long when = tcp_probe0_when(sk, TCP_RTO_MAX);

		when = tcp_clamp_probe0_to_user_timeout(sk, when);
		tcp_reset_xmit_timer(sk, ICSK_TIME_PROBE0, when, TCP_RTO_MAX);
	}
}

static inline bool tcp_ack_is_dubious(const struct sock *sk, const int flag)
{
	return !(flag & FLAG_NOT_DUP) || (flag & FLAG_CA_ALERT) ||
		inet_csk(sk)->icsk_ca_state != TCP_CA_Open;
}

/* Decide wheather to run the increase function of congestion control. */
static inline bool tcp_may_raise_cwnd(const struct sock *sk, const int flag)
{
	/* If reordering is high then always grow cwnd whenever data is
	 * delivered regardless of its ordering. Otherwise stay conservative
	 * and only grow cwnd on in-order delivery (RFC5681). A stretched ACK w/
	 * new SACK or ECE mark may first advance cwnd here and later reduce
	 * cwnd in tcp_fastretrans_alert() based on more states.
	 */
	if (tcp_sk(sk)->reordering >
	    READ_ONCE(sock_net(sk)->ipv4.sysctl_tcp_reordering))
		return flag & FLAG_FORWARD_PROGRESS;

	return flag & FLAG_DATA_ACKED;
}

/* The "ultimate" congestion control function that aims to replace the rigid
 * cwnd increase and decrease control (tcp_cong_avoid,tcp_*cwnd_reduction).
 * It's called toward the end of processing an ACK with precise rate
 * information. All transmission or retransmission are delayed afterwards.
 */
static void tcp_cong_control(struct sock *sk, u32 ack, u32 acked_sacked,
			     int flag, const struct rate_sample *rs)
{
	const struct inet_connection_sock *icsk = inet_csk(sk);

	if (icsk->icsk_ca_ops->cong_control) {
		icsk->icsk_ca_ops->cong_control(sk, ack, flag, rs);
		return;
	}

	if (tcp_in_cwnd_reduction(sk)) {
		/* Reduce cwnd if state mandates */
		tcp_cwnd_reduction(sk, acked_sacked, rs->losses, flag);
	} else if (tcp_may_raise_cwnd(sk, flag)) {
		/* Advance cwnd if state allows */
		tcp_cong_avoid(sk, ack, acked_sacked);
	}
	tcp_update_pacing_rate(sk);
}

/* Check that window update is acceptable.
 * The function assumes that snd_una<=ack<=snd_next.
 */
static inline bool tcp_may_update_window(const struct tcp_sock *tp,
					const u32 ack, const u32 ack_seq,
					const u32 nwin)
{
	return	after(ack, tp->snd_una) ||
		after(ack_seq, tp->snd_wl1) ||
		(ack_seq == tp->snd_wl1 && (nwin > tp->snd_wnd || !nwin));
}

static void tcp_snd_sne_update(struct tcp_sock *tp, u32 ack)
{
#ifdef CONFIG_TCP_AO
	struct tcp_ao_info *ao;

	if (!static_branch_unlikely(&tcp_ao_needed.key))
		return;

	ao = rcu_dereference_protected(tp->ao_info,
				       lockdep_sock_is_held((struct sock *)tp));
	if (ao && ack < tp->snd_una) {
		ao->snd_sne++;
		trace_tcp_ao_snd_sne_update((struct sock *)tp, ao->snd_sne);
	}
#endif
}

/* If we update tp->snd_una, also update tp->bytes_acked */
static void tcp_snd_una_update(struct tcp_sock *tp, u32 ack)
{
	u32 delta = ack - tp->snd_una;

	sock_owned_by_me((struct sock *)tp);
	tp->bytes_acked += delta;
	tcp_snd_sne_update(tp, ack);
	tp->snd_una = ack;
}

static void tcp_rcv_sne_update(struct tcp_sock *tp, u32 seq)
{
#ifdef CONFIG_TCP_AO
	struct tcp_ao_info *ao;

	if (!static_branch_unlikely(&tcp_ao_needed.key))
		return;

	ao = rcu_dereference_protected(tp->ao_info,
				       lockdep_sock_is_held((struct sock *)tp));
	if (ao && seq < tp->rcv_nxt) {
		ao->rcv_sne++;
		trace_tcp_ao_rcv_sne_update((struct sock *)tp, ao->rcv_sne);
	}
#endif
}

/* If we update tp->rcv_nxt, also update tp->bytes_received */
static void tcp_rcv_nxt_update(struct tcp_sock *tp, u32 seq)
{
	u32 delta = seq - tp->rcv_nxt;

	sock_owned_by_me((struct sock *)tp);
	tp->bytes_received += delta;
	tcp_rcv_sne_update(tp, seq);
	WRITE_ONCE(tp->rcv_nxt, seq);
}

/* Update our send window.
 *
 * Window update algorithm, described in RFC793/RFC1122 (used in linux-2.2
 * and in FreeBSD. NetBSD's one is even worse.) is wrong.
 */
static int tcp_ack_update_window(struct sock *sk, const struct sk_buff *skb, u32 ack,
				 u32 ack_seq)
{
	struct tcp_sock *tp = tcp_sk(sk);
	int flag = 0;
	u32 nwin = ntohs(tcp_hdr(skb)->window);

	if (likely(!tcp_hdr(skb)->syn))
		nwin <<= tp->rx_opt.snd_wscale;

	if (tcp_may_update_window(tp, ack, ack_seq, nwin)) {
		flag |= FLAG_WIN_UPDATE;
		tcp_update_wl(tp, ack_seq);

		if (tp->snd_wnd != nwin) {
			tp->snd_wnd = nwin;

			/* Note, it is the only place, where
			 * fast path is recovered for sending TCP.
			 */
			tp->pred_flags = 0;
			tcp_fast_path_check(sk);

			if (!tcp_write_queue_empty(sk))
				tcp_slow_start_after_idle_check(sk);

			if (nwin > tp->max_window) {
				tp->max_window = nwin;
				tcp_sync_mss(sk, inet_csk(sk)->icsk_pmtu_cookie);
			}
		}
	}

	tcp_snd_una_update(tp, ack);

	return flag;
}

static bool __tcp_oow_rate_limited(struct net *net, int mib_idx,
				   u32 *last_oow_ack_time)
{
	/* Paired with the WRITE_ONCE() in this function. */
	u32 val = READ_ONCE(*last_oow_ack_time);

	if (val) {
		s32 elapsed = (s32)(tcp_jiffies32 - val);

		if (0 <= elapsed &&
		    elapsed < READ_ONCE(net->ipv4.sysctl_tcp_invalid_ratelimit)) {
			NET_INC_STATS(net, mib_idx);
			return true;	/* rate-limited: don't send yet! */
		}
	}

	/* Paired with the prior READ_ONCE() and with itself,
	 * as we might be lockless.
	 */
	WRITE_ONCE(*last_oow_ack_time, tcp_jiffies32);

	return false;	/* not rate-limited: go ahead, send dupack now! */
}

/* Return true if we're currently rate-limiting out-of-window ACKs and
 * thus shouldn't send a dupack right now. We rate-limit dupacks in
 * response to out-of-window SYNs or ACKs to mitigate ACK loops or DoS
 * attacks that send repeated SYNs or ACKs for the same connection. To
 * do this, we do not send a duplicate SYNACK or ACK if the remote
 * endpoint is sending out-of-window SYNs or pure ACKs at a high rate.
 */
bool tcp_oow_rate_limited(struct net *net, const struct sk_buff *skb,
			  int mib_idx, u32 *last_oow_ack_time)
{
	/* Data packets without SYNs are not likely part of an ACK loop. */
	if ((TCP_SKB_CB(skb)->seq != TCP_SKB_CB(skb)->end_seq) &&
	    !tcp_hdr(skb)->syn)
		return false;

	return __tcp_oow_rate_limited(net, mib_idx, last_oow_ack_time);
}

/* RFC 5961 7 [ACK Throttling] */
static void tcp_send_challenge_ack(struct sock *sk)
{
	struct tcp_sock *tp = tcp_sk(sk);
	struct net *net = sock_net(sk);
	u32 count, now, ack_limit;

	/* First check our per-socket dupack rate limit. */
	if (__tcp_oow_rate_limited(net,
				   LINUX_MIB_TCPACKSKIPPEDCHALLENGE,
				   &tp->last_oow_ack_time))
		return;

	ack_limit = READ_ONCE(net->ipv4.sysctl_tcp_challenge_ack_limit);
	if (ack_limit == INT_MAX)
		goto send_ack;

	/* Then check host-wide RFC 5961 rate limit. */
	now = jiffies / HZ;
	if (now != READ_ONCE(net->ipv4.tcp_challenge_timestamp)) {
		u32 half = (ack_limit + 1) >> 1;

		WRITE_ONCE(net->ipv4.tcp_challenge_timestamp, now);
		WRITE_ONCE(net->ipv4.tcp_challenge_count,
			   get_random_u32_inclusive(half, ack_limit + half - 1));
	}
	count = READ_ONCE(net->ipv4.tcp_challenge_count);
	if (count > 0) {
		WRITE_ONCE(net->ipv4.tcp_challenge_count, count - 1);
send_ack:
		NET_INC_STATS(net, LINUX_MIB_TCPCHALLENGEACK);
		tcp_send_ack(sk);
	}
}

static void tcp_store_ts_recent(struct tcp_sock *tp)
{
	tp->rx_opt.ts_recent = tp->rx_opt.rcv_tsval;
	tp->rx_opt.ts_recent_stamp = ktime_get_seconds();
}

static void tcp_replace_ts_recent(struct tcp_sock *tp, u32 seq)
{
	if (tp->rx_opt.saw_tstamp && !after(seq, tp->rcv_wup)) {
		/* PAWS bug workaround wrt. ACK frames, the PAWS discard
		 * extra check below makes sure this can only happen
		 * for pure ACK frames.  -DaveM
		 *
		 * Not only, also it occurs for expired timestamps.
		 */

		if (tcp_paws_check(&tp->rx_opt, 0))
			tcp_store_ts_recent(tp);
	}
}

/* This routine deals with acks during a TLP episode and ends an episode by
 * resetting tlp_high_seq. Ref: TLP algorithm in draft-ietf-tcpm-rack
 */
static void tcp_process_tlp_ack(struct sock *sk, u32 ack, int flag)
{
	struct tcp_sock *tp = tcp_sk(sk);

	if (before(ack, tp->tlp_high_seq))
		return;

	if (!tp->tlp_retrans) {
		/* TLP of new data has been acknowledged */
		tp->tlp_high_seq = 0;
	} else if (flag & FLAG_DSACK_TLP) {
		/* This DSACK means original and TLP probe arrived; no loss */
		tp->tlp_high_seq = 0;
	} else if (after(ack, tp->tlp_high_seq)) {
		/* ACK advances: there was a loss, so reduce cwnd. Reset
		 * tlp_high_seq in tcp_init_cwnd_reduction()
		 */
		tcp_init_cwnd_reduction(sk);
		tcp_set_ca_state(sk, TCP_CA_CWR);
		tcp_end_cwnd_reduction(sk);
		tcp_try_keep_open(sk);
		NET_INC_STATS(sock_net(sk),
				LINUX_MIB_TCPLOSSPROBERECOVERY);
	} else if (!(flag & (FLAG_SND_UNA_ADVANCED |
			     FLAG_NOT_DUP | FLAG_DATA_SACKED))) {
		/* Pure dupack: original and TLP probe arrived; no loss */
		tp->tlp_high_seq = 0;
	}
}

static inline void tcp_in_ack_event(struct sock *sk, u32 flags)
{
	const struct inet_connection_sock *icsk = inet_csk(sk);

	if (icsk->icsk_ca_ops->in_ack_event)
		icsk->icsk_ca_ops->in_ack_event(sk, flags);
}

/* Congestion control has updated the cwnd already. So if we're in
 * loss recovery then now we do any new sends (for FRTO) or
 * retransmits (for CA_Loss or CA_recovery) that make sense.
 */
static void tcp_xmit_recovery(struct sock *sk, int rexmit)
{
	struct tcp_sock *tp = tcp_sk(sk);

	if (rexmit == REXMIT_NONE || sk->sk_state == TCP_SYN_SENT)
		return;

	if (unlikely(rexmit == REXMIT_NEW)) {
		__tcp_push_pending_frames(sk, tcp_current_mss(sk),
					  TCP_NAGLE_OFF);
		if (after(tp->snd_nxt, tp->high_seq))
			return;
		tp->frto = 0;
	}
	tcp_xmit_retransmit_queue(sk);
}

/* Returns the number of packets newly acked or sacked by the current ACK */
static u32 tcp_newly_delivered(struct sock *sk, u32 prior_delivered, int flag)
{
	const struct net *net = sock_net(sk);
	struct tcp_sock *tp = tcp_sk(sk);
	u32 delivered;

	delivered = tp->delivered - prior_delivered;
	NET_ADD_STATS(net, LINUX_MIB_TCPDELIVERED, delivered);
	if (flag & FLAG_ECE)
		NET_ADD_STATS(net, LINUX_MIB_TCPDELIVEREDCE, delivered);

	return delivered;
}

/* This routine deals with incoming acks, but not outgoing ones. */
static int tcp_ack(struct sock *sk, const struct sk_buff *skb, int flag)
{
	struct inet_connection_sock *icsk = inet_csk(sk);
	struct tcp_sock *tp = tcp_sk(sk);
	struct tcp_sacktag_state sack_state;
	struct rate_sample rs = { .prior_delivered = 0 };
	u32 prior_snd_una = tp->snd_una;
	bool is_sack_reneg = tp->is_sack_reneg;
	u32 ack_seq = TCP_SKB_CB(skb)->seq;
	u32 ack = TCP_SKB_CB(skb)->ack_seq;
	int num_dupack = 0;
	int prior_packets = tp->packets_out;
	u32 delivered = tp->delivered;
	u32 lost = tp->lost;
	int rexmit = REXMIT_NONE; /* Flag to (re)transmit to recover losses */
	u32 prior_fack;

	sack_state.first_sackt = 0;
	sack_state.rate = &rs;
	sack_state.sack_delivered = 0;

	/* We very likely will need to access rtx queue. */
	prefetch(sk->tcp_rtx_queue.rb_node);

	/* If the ack is older than previous acks
	 * then we can probably ignore it.
	 */
	if (before(ack, prior_snd_una)) {
		u32 max_window;

		/* do not accept ACK for bytes we never sent. */
		max_window = min_t(u64, tp->max_window, tp->bytes_acked);
		/* RFC 5961 5.2 [Blind Data Injection Attack].[Mitigation] */
		if (before(ack, prior_snd_una - max_window)) {
			if (!(flag & FLAG_NO_CHALLENGE_ACK))
				tcp_send_challenge_ack(sk);
			return -SKB_DROP_REASON_TCP_TOO_OLD_ACK;
		}
		goto old_ack;
	}

	/* If the ack includes data we haven't sent yet, discard
	 * this segment (RFC793 Section 3.9).
	 */
	if (after(ack, tp->snd_nxt))
		return -SKB_DROP_REASON_TCP_ACK_UNSENT_DATA;

	if (after(ack, prior_snd_una)) {
		flag |= FLAG_SND_UNA_ADVANCED;
		icsk->icsk_retransmits = 0;

#if IS_ENABLED(CONFIG_TLS_DEVICE)
		if (static_branch_unlikely(&clean_acked_data_enabled.key))
			if (icsk->icsk_clean_acked)
				icsk->icsk_clean_acked(sk, ack);
#endif
	}

	prior_fack = tcp_is_sack(tp) ? tcp_highest_sack_seq(tp) : tp->snd_una;
	rs.prior_in_flight = tcp_packets_in_flight(tp);

	/* ts_recent update must be made after we are sure that the packet
	 * is in window.
	 */
	if (flag & FLAG_UPDATE_TS_RECENT)
		tcp_replace_ts_recent(tp, TCP_SKB_CB(skb)->seq);

	if ((flag & (FLAG_SLOWPATH | FLAG_SND_UNA_ADVANCED)) ==
	    FLAG_SND_UNA_ADVANCED) {
		/* Window is constant, pure forward advance.
		 * No more checks are required.
		 * Note, we use the fact that SND.UNA>=SND.WL2.
		 */
		tcp_update_wl(tp, ack_seq);
		tcp_snd_una_update(tp, ack);
		flag |= FLAG_WIN_UPDATE;

		tcp_in_ack_event(sk, CA_ACK_WIN_UPDATE);

		NET_INC_STATS(sock_net(sk), LINUX_MIB_TCPHPACKS);
	} else {
		u32 ack_ev_flags = CA_ACK_SLOWPATH;

		if (ack_seq != TCP_SKB_CB(skb)->end_seq)
			flag |= FLAG_DATA;
		else
			NET_INC_STATS(sock_net(sk), LINUX_MIB_TCPPUREACKS);

		flag |= tcp_ack_update_window(sk, skb, ack, ack_seq);

		if (TCP_SKB_CB(skb)->sacked)
			flag |= tcp_sacktag_write_queue(sk, skb, prior_snd_una,
							&sack_state);

		if (tcp_ecn_rcv_ecn_echo(tp, tcp_hdr(skb))) {
			flag |= FLAG_ECE;
			ack_ev_flags |= CA_ACK_ECE;
		}

		if (sack_state.sack_delivered)
			tcp_count_delivered(tp, sack_state.sack_delivered,
					    flag & FLAG_ECE);

		if (flag & FLAG_WIN_UPDATE)
			ack_ev_flags |= CA_ACK_WIN_UPDATE;

		tcp_in_ack_event(sk, ack_ev_flags);
	}

	/* This is a deviation from RFC3168 since it states that:
	 * "When the TCP data sender is ready to set the CWR bit after reducing
	 * the congestion window, it SHOULD set the CWR bit only on the first
	 * new data packet that it transmits."
	 * We accept CWR on pure ACKs to be more robust
	 * with widely-deployed TCP implementations that do this.
	 */
	tcp_ecn_accept_cwr(sk, skb);

	/* We passed data and got it acked, remove any soft error
	 * log. Something worked...
	 */
	WRITE_ONCE(sk->sk_err_soft, 0);
	icsk->icsk_probes_out = 0;
	tp->rcv_tstamp = tcp_jiffies32;
	if (!prior_packets)
		goto no_queue;

	/* See if we can take anything off of the retransmit queue. */
	flag |= tcp_clean_rtx_queue(sk, skb, prior_fack, prior_snd_una,
				    &sack_state, flag & FLAG_ECE);

	tcp_rack_update_reo_wnd(sk, &rs);

	if (tp->tlp_high_seq)
		tcp_process_tlp_ack(sk, ack, flag);

	if (tcp_ack_is_dubious(sk, flag)) {
		if (!(flag & (FLAG_SND_UNA_ADVANCED |
			      FLAG_NOT_DUP | FLAG_DSACKING_ACK))) {
			num_dupack = 1;
			/* Consider if pure acks were aggregated in tcp_add_backlog() */
			if (!(flag & FLAG_DATA))
				num_dupack = max_t(u16, 1, skb_shinfo(skb)->gso_segs);
		}
		tcp_fastretrans_alert(sk, prior_snd_una, num_dupack, &flag,
				      &rexmit);
	}

	/* If needed, reset TLP/RTO timer when RACK doesn't set. */
	if (flag & FLAG_SET_XMIT_TIMER)
		tcp_set_xmit_timer(sk);

	if ((flag & FLAG_FORWARD_PROGRESS) || !(flag & FLAG_NOT_DUP))
		sk_dst_confirm(sk);

	delivered = tcp_newly_delivered(sk, delivered, flag);
	lost = tp->lost - lost;			/* freshly marked lost */
	rs.is_ack_delayed = !!(flag & FLAG_ACK_MAYBE_DELAYED);
	tcp_rate_gen(sk, delivered, lost, is_sack_reneg, sack_state.rate);
	tcp_cong_control(sk, ack, delivered, flag, sack_state.rate);
	tcp_xmit_recovery(sk, rexmit);
	return 1;

no_queue:
	/* If data was DSACKed, see if we can undo a cwnd reduction. */
	if (flag & FLAG_DSACKING_ACK) {
		tcp_fastretrans_alert(sk, prior_snd_una, num_dupack, &flag,
				      &rexmit);
		tcp_newly_delivered(sk, delivered, flag);
	}
	/* If this ack opens up a zero window, clear backoff.  It was
	 * being used to time the probes, and is probably far higher than
	 * it needs to be for normal retransmission.
	 */
	tcp_ack_probe(sk);

	if (tp->tlp_high_seq)
		tcp_process_tlp_ack(sk, ack, flag);
	return 1;

old_ack:
	/* If data was SACKed, tag it and see if we should send more data.
	 * If data was DSACKed, see if we can undo a cwnd reduction.
	 */
	if (TCP_SKB_CB(skb)->sacked) {
		flag |= tcp_sacktag_write_queue(sk, skb, prior_snd_una,
						&sack_state);
		tcp_fastretrans_alert(sk, prior_snd_una, num_dupack, &flag,
				      &rexmit);
		tcp_newly_delivered(sk, delivered, flag);
		tcp_xmit_recovery(sk, rexmit);
	}

	return 0;
}

static void tcp_parse_fastopen_option(int len, const unsigned char *cookie,
				      bool syn, struct tcp_fastopen_cookie *foc,
				      bool exp_opt)
{
	/* Valid only in SYN or SYN-ACK with an even length.  */
	if (!foc || !syn || len < 0 || (len & 1))
		return;

	if (len >= TCP_FASTOPEN_COOKIE_MIN &&
	    len <= TCP_FASTOPEN_COOKIE_MAX)
		memcpy(foc->val, cookie, len);
	else if (len != 0)
		len = -1;
	foc->len = len;
	foc->exp = exp_opt;
}

static bool smc_parse_options(const struct tcphdr *th,
			      struct tcp_options_received *opt_rx,
			      const unsigned char *ptr,
			      int opsize)
{
#if IS_ENABLED(CONFIG_SMC)
	if (static_branch_unlikely(&tcp_have_smc)) {
		if (th->syn && !(opsize & 1) &&
		    opsize >= TCPOLEN_EXP_SMC_BASE &&
		    get_unaligned_be32(ptr) == TCPOPT_SMC_MAGIC) {
			opt_rx->smc_ok = 1;
			return true;
		}
	}
#endif
	return false;
}

/* Try to parse the MSS option from the TCP header. Return 0 on failure, clamped
 * value on success.
 */
u16 tcp_parse_mss_option(const struct tcphdr *th, u16 user_mss)
{
	const unsigned char *ptr = (const unsigned char *)(th + 1);
	int length = (th->doff * 4) - sizeof(struct tcphdr);
	u16 mss = 0;

	while (length > 0) {
		int opcode = *ptr++;
		int opsize;

		switch (opcode) {
		case TCPOPT_EOL:
			return mss;
		case TCPOPT_NOP:	/* Ref: RFC 793 section 3.1 */
			length--;
			continue;
		default:
			if (length < 2)
				return mss;
			opsize = *ptr++;
			if (opsize < 2) /* "silly options" */
				return mss;
			if (opsize > length)
				return mss;	/* fail on partial options */
			if (opcode == TCPOPT_MSS && opsize == TCPOLEN_MSS) {
				u16 in_mss = get_unaligned_be16(ptr);

				if (in_mss) {
					if (user_mss && user_mss < in_mss)
						in_mss = user_mss;
					mss = in_mss;
				}
			}
			ptr += opsize - 2;
			length -= opsize;
		}
	}
	return mss;
}
EXPORT_SYMBOL_GPL(tcp_parse_mss_option);

/* Look for tcp options. Normally only called on SYN and SYNACK packets.
 * But, this can also be called on packets in the established flow when
 * the fast version below fails.
 */
void tcp_parse_options(const struct net *net,
		       const struct sk_buff *skb,
		       struct tcp_options_received *opt_rx, int estab,
		       struct tcp_fastopen_cookie *foc)
{
	const unsigned char *ptr;
	const struct tcphdr *th = tcp_hdr(skb);
	int length = (th->doff * 4) - sizeof(struct tcphdr);

	ptr = (const unsigned char *)(th + 1);
	opt_rx->saw_tstamp = 0;
	opt_rx->saw_unknown = 0;

	while (length > 0) {
		int opcode = *ptr++;
		int opsize;

		switch (opcode) {
		case TCPOPT_EOL:
			return;
		case TCPOPT_NOP:	/* Ref: RFC 793 section 3.1 */
			length--;
			continue;
		default:
			if (length < 2)
				return;
			opsize = *ptr++;
			if (opsize < 2) /* "silly options" */
				return;
			if (opsize > length)
				return;	/* don't parse partial options */
			switch (opcode) {
			case TCPOPT_MSS:
				if (opsize == TCPOLEN_MSS && th->syn && !estab) {
					u16 in_mss = get_unaligned_be16(ptr);
					if (in_mss) {
						if (opt_rx->user_mss &&
						    opt_rx->user_mss < in_mss)
							in_mss = opt_rx->user_mss;
						opt_rx->mss_clamp = in_mss;
					}
				}
				break;
			case TCPOPT_WINDOW:
				if (opsize == TCPOLEN_WINDOW && th->syn &&
				    !estab && READ_ONCE(net->ipv4.sysctl_tcp_window_scaling)) {
					__u8 snd_wscale = *(__u8 *)ptr;
					opt_rx->wscale_ok = 1;
					if (snd_wscale > TCP_MAX_WSCALE) {
						net_info_ratelimited("%s: Illegal window scaling value %d > %u received\n",
								     __func__,
								     snd_wscale,
								     TCP_MAX_WSCALE);
						snd_wscale = TCP_MAX_WSCALE;
					}
					opt_rx->snd_wscale = snd_wscale;
				}
				break;
			case TCPOPT_TIMESTAMP:
				if ((opsize == TCPOLEN_TIMESTAMP) &&
				    ((estab && opt_rx->tstamp_ok) ||
				     (!estab && READ_ONCE(net->ipv4.sysctl_tcp_timestamps)))) {
					opt_rx->saw_tstamp = 1;
					opt_rx->rcv_tsval = get_unaligned_be32(ptr);
					opt_rx->rcv_tsecr = get_unaligned_be32(ptr + 4);
				}
				break;
			case TCPOPT_SACK_PERM:
				if (opsize == TCPOLEN_SACK_PERM && th->syn &&
				    !estab && READ_ONCE(net->ipv4.sysctl_tcp_sack)) {
					opt_rx->sack_ok = TCP_SACK_SEEN;
					tcp_sack_reset(opt_rx);
				}
				break;

			case TCPOPT_SACK:
				if ((opsize >= (TCPOLEN_SACK_BASE + TCPOLEN_SACK_PERBLOCK)) &&
				   !((opsize - TCPOLEN_SACK_BASE) % TCPOLEN_SACK_PERBLOCK) &&
				   opt_rx->sack_ok) {
					TCP_SKB_CB(skb)->sacked = (ptr - 2) - (unsigned char *)th;
				}
				break;
#ifdef CONFIG_TCP_MD5SIG
			case TCPOPT_MD5SIG:
				/* The MD5 Hash has already been
				 * checked (see tcp_v{4,6}_rcv()).
				 */
				break;
#endif
#ifdef CONFIG_TCP_AO
			case TCPOPT_AO:
				/* TCP AO has already been checked
				 * (see tcp_inbound_ao_hash()).
				 */
				break;
#endif
			case TCPOPT_FASTOPEN:
				tcp_parse_fastopen_option(
					opsize - TCPOLEN_FASTOPEN_BASE,
					ptr, th->syn, foc, false);
				break;

			case TCPOPT_EXP:
				/* Fast Open option shares code 254 using a
				 * 16 bits magic number.
				 */
				if (opsize >= TCPOLEN_EXP_FASTOPEN_BASE &&
				    get_unaligned_be16(ptr) ==
				    TCPOPT_FASTOPEN_MAGIC) {
					tcp_parse_fastopen_option(opsize -
						TCPOLEN_EXP_FASTOPEN_BASE,
						ptr + 2, th->syn, foc, true);
					break;
				}

				if (smc_parse_options(th, opt_rx, ptr, opsize))
					break;

				opt_rx->saw_unknown = 1;
				break;

			default:
				opt_rx->saw_unknown = 1;
			}
			ptr += opsize-2;
			length -= opsize;
		}
	}
}
EXPORT_SYMBOL(tcp_parse_options);

static bool tcp_parse_aligned_timestamp(struct tcp_sock *tp, const struct tcphdr *th)
{
	const __be32 *ptr = (const __be32 *)(th + 1);

	if (*ptr == htonl((TCPOPT_NOP << 24) | (TCPOPT_NOP << 16)
			  | (TCPOPT_TIMESTAMP << 8) | TCPOLEN_TIMESTAMP)) {
		tp->rx_opt.saw_tstamp = 1;
		++ptr;
		tp->rx_opt.rcv_tsval = ntohl(*ptr);
		++ptr;
		if (*ptr)
			tp->rx_opt.rcv_tsecr = ntohl(*ptr) - tp->tsoffset;
		else
			tp->rx_opt.rcv_tsecr = 0;
		return true;
	}
	return false;
}

/* Fast parse options. This hopes to only see timestamps.
 * If it is wrong it falls back on tcp_parse_options().
 */
static bool tcp_fast_parse_options(const struct net *net,
				   const struct sk_buff *skb,
				   const struct tcphdr *th, struct tcp_sock *tp)
{
	/* In the spirit of fast parsing, compare doff directly to constant
	 * values.  Because equality is used, short doff can be ignored here.
	 */
	if (th->doff == (sizeof(*th) / 4)) {
		tp->rx_opt.saw_tstamp = 0;
		return false;
	} else if (tp->rx_opt.tstamp_ok &&
		   th->doff == ((sizeof(*th) + TCPOLEN_TSTAMP_ALIGNED) / 4)) {
		if (tcp_parse_aligned_timestamp(tp, th))
			return true;
	}

	tcp_parse_options(net, skb, &tp->rx_opt, 1, NULL);
	if (tp->rx_opt.saw_tstamp && tp->rx_opt.rcv_tsecr)
		tp->rx_opt.rcv_tsecr -= tp->tsoffset;

	return true;
}

#if defined(CONFIG_TCP_MD5SIG) || defined(CONFIG_TCP_AO)
/*
 * Parse Signature options
 */
int tcp_do_parse_auth_options(const struct tcphdr *th,
			      const u8 **md5_hash, const u8 **ao_hash)
{
	int length = (th->doff << 2) - sizeof(*th);
	const u8 *ptr = (const u8 *)(th + 1);
	unsigned int minlen = TCPOLEN_MD5SIG;

	if (IS_ENABLED(CONFIG_TCP_AO))
		minlen = sizeof(struct tcp_ao_hdr) + 1;

	*md5_hash = NULL;
	*ao_hash = NULL;

	/* If not enough data remaining, we can short cut */
	while (length >= minlen) {
		int opcode = *ptr++;
		int opsize;

		switch (opcode) {
		case TCPOPT_EOL:
			return 0;
		case TCPOPT_NOP:
			length--;
			continue;
		default:
			opsize = *ptr++;
			if (opsize < 2 || opsize > length)
				return -EINVAL;
			if (opcode == TCPOPT_MD5SIG) {
				if (opsize != TCPOLEN_MD5SIG)
					return -EINVAL;
				if (unlikely(*md5_hash || *ao_hash))
					return -EEXIST;
				*md5_hash = ptr;
			} else if (opcode == TCPOPT_AO) {
				if (opsize <= sizeof(struct tcp_ao_hdr))
					return -EINVAL;
				if (unlikely(*md5_hash || *ao_hash))
					return -EEXIST;
				*ao_hash = ptr;
			}
		}
		ptr += opsize - 2;
		length -= opsize;
	}
	return 0;
}
EXPORT_SYMBOL(tcp_do_parse_auth_options);
#endif

/* Sorry, PAWS as specified is broken wrt. pure-ACKs -DaveM
 *
 * It is not fatal. If this ACK does _not_ change critical state (seqs, window)
 * it can pass through stack. So, the following predicate verifies that
 * this segment is not used for anything but congestion avoidance or
 * fast retransmit. Moreover, we even are able to eliminate most of such
 * second order effects, if we apply some small "replay" window (~RTO)
 * to timestamp space.
 *
 * All these measures still do not guarantee that we reject wrapped ACKs
 * on networks with high bandwidth, when sequence space is recycled fastly,
 * but it guarantees that such events will be very rare and do not affect
 * connection seriously. This doesn't look nice, but alas, PAWS is really
 * buggy extension.
 *
 * [ Later note. Even worse! It is buggy for segments _with_ data. RFC
 * states that events when retransmit arrives after original data are rare.
 * It is a blatant lie. VJ forgot about fast retransmit! 8)8) It is
 * the biggest problem on large power networks even with minor reordering.
 * OK, let's give it small replay window. If peer clock is even 1hz, it is safe
 * up to bandwidth of 18Gigabit/sec. 8) ]
 */

/* Estimates max number of increments of remote peer TSval in
 * a replay window (based on our current RTO estimation).
 */
static u32 tcp_tsval_replay(const struct sock *sk)
{
	/* If we use usec TS resolution,
	 * then expect the remote peer to use the same resolution.
	 */
	if (tcp_sk(sk)->tcp_usec_ts)
		return inet_csk(sk)->icsk_rto * (USEC_PER_SEC / HZ);

	/* RFC 7323 recommends a TSval clock between 1ms and 1sec.
	 * We know that some OS (including old linux) can use 1200 Hz.
	 */
	return inet_csk(sk)->icsk_rto * 1200 / HZ;
}

static int tcp_disordered_ack(const struct sock *sk, const struct sk_buff *skb)
{
	const struct tcp_sock *tp = tcp_sk(sk);
	const struct tcphdr *th = tcp_hdr(skb);
	u32 seq = TCP_SKB_CB(skb)->seq;
	u32 ack = TCP_SKB_CB(skb)->ack_seq;

	return	/* 1. Pure ACK with correct sequence number. */
		(th->ack && seq == TCP_SKB_CB(skb)->end_seq && seq == tp->rcv_nxt) &&

		/* 2. ... and duplicate ACK. */
		ack == tp->snd_una &&

		/* 3. ... and does not update window. */
		!tcp_may_update_window(tp, ack, seq, ntohs(th->window) << tp->rx_opt.snd_wscale) &&

		/* 4. ... and sits in replay window. */
		(s32)(tp->rx_opt.ts_recent - tp->rx_opt.rcv_tsval) <=
		tcp_tsval_replay(sk);
}

static inline bool tcp_paws_discard(const struct sock *sk,
				   const struct sk_buff *skb)
{
	const struct tcp_sock *tp = tcp_sk(sk);

	return !tcp_paws_check(&tp->rx_opt, TCP_PAWS_WINDOW) &&
	       !tcp_disordered_ack(sk, skb);
}

/* Check segment sequence number for validity.
 *
 * Segment controls are considered valid, if the segment
 * fits to the window after truncation to the window. Acceptability
 * of data (and SYN, FIN, of course) is checked separately.
 * See tcp_data_queue(), for example.
 *
 * Also, controls (RST is main one) are accepted using RCV.WUP instead
 * of RCV.NXT. Peer still did not advance his SND.UNA when we
 * delayed ACK, so that hisSND.UNA<=ourRCV.WUP.
 * (borrowed from freebsd)
 */

static enum skb_drop_reason tcp_sequence(const struct tcp_sock *tp,
					 u32 seq, u32 end_seq)
{
	if (before(end_seq, tp->rcv_wup))
		return SKB_DROP_REASON_TCP_OLD_SEQUENCE;

	if (after(seq, tp->rcv_nxt + tcp_receive_window(tp)))
		return SKB_DROP_REASON_TCP_INVALID_SEQUENCE;

	return SKB_NOT_DROPPED_YET;
}


void tcp_done_with_error(struct sock *sk, int err)
{
	/* This barrier is coupled with smp_rmb() in tcp_poll() */
	WRITE_ONCE(sk->sk_err, err);
	smp_wmb();

	tcp_write_queue_purge(sk);
	tcp_done(sk);

	if (!sock_flag(sk, SOCK_DEAD))
		sk_error_report(sk);
}
EXPORT_SYMBOL(tcp_done_with_error);

/* When we get a reset we do this. */
void tcp_reset(struct sock *sk, struct sk_buff *skb)
{
	int err;

	trace_tcp_receive_reset(sk);

	/* mptcp can't tell us to ignore reset pkts,
	 * so just ignore the return value of mptcp_incoming_options().
	 */
	if (sk_is_mptcp(sk))
		mptcp_incoming_options(sk, skb);

	/* We want the right error as BSD sees it (and indeed as we do). */
	switch (sk->sk_state) {
	case TCP_SYN_SENT:
		err = ECONNREFUSED;
		break;
	case TCP_CLOSE_WAIT:
		err = EPIPE;
		break;
	case TCP_CLOSE:
		return;
	default:
		err = ECONNRESET;
	}
	tcp_done_with_error(sk, err);
}

/*
 * 	Process the FIN bit. This now behaves as it is supposed to work
 *	and the FIN takes effect when it is validly part of sequence
 *	space. Not before when we get holes.
 *
 *	If we are ESTABLISHED, a received fin moves us to CLOSE-WAIT
 *	(and thence onto LAST-ACK and finally, CLOSE, we never enter
 *	TIME-WAIT)
 *
 *	If we are in FINWAIT-1, a received FIN indicates simultaneous
 *	close and we go into CLOSING (and later onto TIME-WAIT)
 *
 *	If we are in FINWAIT-2, a received FIN moves us to TIME-WAIT.
 */
void tcp_fin(struct sock *sk)
{
	struct tcp_sock *tp = tcp_sk(sk);

	inet_csk_schedule_ack(sk);

	WRITE_ONCE(sk->sk_shutdown, sk->sk_shutdown | RCV_SHUTDOWN);
	sock_set_flag(sk, SOCK_DONE);

	switch (sk->sk_state) {
	case TCP_SYN_RECV:
	case TCP_ESTABLISHED:
		/* Move to CLOSE_WAIT */
		tcp_set_state(sk, TCP_CLOSE_WAIT);
		inet_csk_enter_pingpong_mode(sk);
		break;

	case TCP_CLOSE_WAIT:
	case TCP_CLOSING:
		/* Received a retransmission of the FIN, do
		 * nothing.
		 */
		break;
	case TCP_LAST_ACK:
		/* RFC793: Remain in the LAST-ACK state. */
		break;

	case TCP_FIN_WAIT1:
		/* This case occurs when a simultaneous close
		 * happens, we must ack the received FIN and
		 * enter the CLOSING state.
		 */
		tcp_send_ack(sk);
		tcp_set_state(sk, TCP_CLOSING);
		break;
	case TCP_FIN_WAIT2:
		/* Received a FIN -- send ACK and enter TIME_WAIT. */
		tcp_send_ack(sk);
		tcp_time_wait(sk, TCP_TIME_WAIT, 0);
		break;
	default:
		/* Only TCP_LISTEN and TCP_CLOSE are left, in these
		 * cases we should never reach this piece of code.
		 */
		pr_err("%s: Impossible, sk->sk_state=%d\n",
		       __func__, sk->sk_state);
		break;
	}

	/* It _is_ possible, that we have something out-of-order _after_ FIN.
	 * Probably, we should reset in this case. For now drop them.
	 */
	skb_rbtree_purge(&tp->out_of_order_queue);
	if (tcp_is_sack(tp))
		tcp_sack_reset(&tp->rx_opt);

	if (!sock_flag(sk, SOCK_DEAD)) {
		sk->sk_state_change(sk);

		/* Do not send POLL_HUP for half duplex close. */
		if (sk->sk_shutdown == SHUTDOWN_MASK ||
		    sk->sk_state == TCP_CLOSE)
			sk_wake_async(sk, SOCK_WAKE_WAITD, POLL_HUP);
		else
			sk_wake_async(sk, SOCK_WAKE_WAITD, POLL_IN);
	}
}

static inline bool tcp_sack_extend(struct tcp_sack_block *sp, u32 seq,
				  u32 end_seq)
{
	if (!after(seq, sp->end_seq) && !after(sp->start_seq, end_seq)) {
		if (before(seq, sp->start_seq))
			sp->start_seq = seq;
		if (after(end_seq, sp->end_seq))
			sp->end_seq = end_seq;
		return true;
	}
	return false;
}

static void tcp_dsack_set(struct sock *sk, u32 seq, u32 end_seq)
{
	struct tcp_sock *tp = tcp_sk(sk);

	if (tcp_is_sack(tp) && READ_ONCE(sock_net(sk)->ipv4.sysctl_tcp_dsack)) {
		int mib_idx;

		if (before(seq, tp->rcv_nxt))
			mib_idx = LINUX_MIB_TCPDSACKOLDSENT;
		else
			mib_idx = LINUX_MIB_TCPDSACKOFOSENT;

		NET_INC_STATS(sock_net(sk), mib_idx);

		tp->rx_opt.dsack = 1;
		tp->duplicate_sack[0].start_seq = seq;
		tp->duplicate_sack[0].end_seq = end_seq;
	}
}

static void tcp_dsack_extend(struct sock *sk, u32 seq, u32 end_seq)
{
	struct tcp_sock *tp = tcp_sk(sk);

	if (!tp->rx_opt.dsack)
		tcp_dsack_set(sk, seq, end_seq);
	else
		tcp_sack_extend(tp->duplicate_sack, seq, end_seq);
}

static void tcp_rcv_spurious_retrans(struct sock *sk, const struct sk_buff *skb)
{
	/* When the ACK path fails or drops most ACKs, the sender would
	 * timeout and spuriously retransmit the same segment repeatedly.
	 * If it seems our ACKs are not reaching the other side,
	 * based on receiving a duplicate data segment with new flowlabel
	 * (suggesting the sender suffered an RTO), and we are not already
	 * repathing due to our own RTO, then rehash the socket to repath our
	 * packets.
	 */
#if IS_ENABLED(CONFIG_IPV6)
	if (inet_csk(sk)->icsk_ca_state != TCP_CA_Loss &&
	    skb->protocol == htons(ETH_P_IPV6) &&
	    (tcp_sk(sk)->inet_conn.icsk_ack.lrcv_flowlabel !=
	     ntohl(ip6_flowlabel(ipv6_hdr(skb)))) &&
	    sk_rethink_txhash(sk))
		NET_INC_STATS(sock_net(sk), LINUX_MIB_TCPDUPLICATEDATAREHASH);

	/* Save last flowlabel after a spurious retrans. */
	tcp_save_lrcv_flowlabel(sk, skb);
#endif
}

static void tcp_send_dupack(struct sock *sk, const struct sk_buff *skb)
{
	struct tcp_sock *tp = tcp_sk(sk);

	if (TCP_SKB_CB(skb)->end_seq != TCP_SKB_CB(skb)->seq &&
	    before(TCP_SKB_CB(skb)->seq, tp->rcv_nxt)) {
		NET_INC_STATS(sock_net(sk), LINUX_MIB_DELAYEDACKLOST);
		tcp_enter_quickack_mode(sk, TCP_MAX_QUICKACKS);

		if (tcp_is_sack(tp) && READ_ONCE(sock_net(sk)->ipv4.sysctl_tcp_dsack)) {
			u32 end_seq = TCP_SKB_CB(skb)->end_seq;

			tcp_rcv_spurious_retrans(sk, skb);
			if (after(TCP_SKB_CB(skb)->end_seq, tp->rcv_nxt))
				end_seq = tp->rcv_nxt;
			tcp_dsack_set(sk, TCP_SKB_CB(skb)->seq, end_seq);
		}
	}

	tcp_send_ack(sk);
}

/* These routines update the SACK block as out-of-order packets arrive or
 * in-order packets close up the sequence space.
 */
static void tcp_sack_maybe_coalesce(struct tcp_sock *tp)
{
	int this_sack;
	struct tcp_sack_block *sp = &tp->selective_acks[0];
	struct tcp_sack_block *swalk = sp + 1;

	/* See if the recent change to the first SACK eats into
	 * or hits the sequence space of other SACK blocks, if so coalesce.
	 */
	for (this_sack = 1; this_sack < tp->rx_opt.num_sacks;) {
		if (tcp_sack_extend(sp, swalk->start_seq, swalk->end_seq)) {
			int i;

			/* Zap SWALK, by moving every further SACK up by one slot.
			 * Decrease num_sacks.
			 */
			tp->rx_opt.num_sacks--;
			for (i = this_sack; i < tp->rx_opt.num_sacks; i++)
				sp[i] = sp[i + 1];
			continue;
		}
		this_sack++;
		swalk++;
	}
}

void tcp_sack_compress_send_ack(struct sock *sk)
{
	struct tcp_sock *tp = tcp_sk(sk);

	if (!tp->compressed_ack)
		return;

	if (hrtimer_try_to_cancel(&tp->compressed_ack_timer) == 1)
		__sock_put(sk);

	/* Since we have to send one ack finally,
	 * substract one from tp->compressed_ack to keep
	 * LINUX_MIB_TCPACKCOMPRESSED accurate.
	 */
	NET_ADD_STATS(sock_net(sk), LINUX_MIB_TCPACKCOMPRESSED,
		      tp->compressed_ack - 1);

	tp->compressed_ack = 0;
	tcp_send_ack(sk);
}

/* Reasonable amount of sack blocks included in TCP SACK option
 * The max is 4, but this becomes 3 if TCP timestamps are there.
 * Given that SACK packets might be lost, be conservative and use 2.
 */
#define TCP_SACK_BLOCKS_EXPECTED 2

static void tcp_sack_new_ofo_skb(struct sock *sk, u32 seq, u32 end_seq)
{
	struct tcp_sock *tp = tcp_sk(sk);
	struct tcp_sack_block *sp = &tp->selective_acks[0];
	int cur_sacks = tp->rx_opt.num_sacks;
	int this_sack;

	if (!cur_sacks)
		goto new_sack;

	for (this_sack = 0; this_sack < cur_sacks; this_sack++, sp++) {
		if (tcp_sack_extend(sp, seq, end_seq)) {
			if (this_sack >= TCP_SACK_BLOCKS_EXPECTED)
				tcp_sack_compress_send_ack(sk);
			/* Rotate this_sack to the first one. */
			for (; this_sack > 0; this_sack--, sp--)
				swap(*sp, *(sp - 1));
			if (cur_sacks > 1)
				tcp_sack_maybe_coalesce(tp);
			return;
		}
	}

	if (this_sack >= TCP_SACK_BLOCKS_EXPECTED)
		tcp_sack_compress_send_ack(sk);

	/* Could not find an adjacent existing SACK, build a new one,
	 * put it at the front, and shift everyone else down.  We
	 * always know there is at least one SACK present already here.
	 *
	 * If the sack array is full, forget about the last one.
	 */
	if (this_sack >= TCP_NUM_SACKS) {
		this_sack--;
		tp->rx_opt.num_sacks--;
		sp--;
	}
	for (; this_sack > 0; this_sack--, sp--)
		*sp = *(sp - 1);

new_sack:
	/* Build the new head SACK, and we're done. */
	sp->start_seq = seq;
	sp->end_seq = end_seq;
	tp->rx_opt.num_sacks++;
}

/* RCV.NXT advances, some SACKs should be eaten. */

static void tcp_sack_remove(struct tcp_sock *tp)
{
	struct tcp_sack_block *sp = &tp->selective_acks[0];
	int num_sacks = tp->rx_opt.num_sacks;
	int this_sack;

	/* Empty ofo queue, hence, all the SACKs are eaten. Clear. */
	if (RB_EMPTY_ROOT(&tp->out_of_order_queue)) {
		tp->rx_opt.num_sacks = 0;
		return;
	}

	for (this_sack = 0; this_sack < num_sacks;) {
		/* Check if the start of the sack is covered by RCV.NXT. */
		if (!before(tp->rcv_nxt, sp->start_seq)) {
			int i;

			/* RCV.NXT must cover all the block! */
			WARN_ON(before(tp->rcv_nxt, sp->end_seq));

			/* Zap this SACK, by moving forward any other SACKS. */
			for (i = this_sack+1; i < num_sacks; i++)
				tp->selective_acks[i-1] = tp->selective_acks[i];
			num_sacks--;
			continue;
		}
		this_sack++;
		sp++;
	}
	tp->rx_opt.num_sacks = num_sacks;
}

/**
 * tcp_try_coalesce - try to merge skb to prior one
 * @sk: socket
 * @to: prior buffer
 * @from: buffer to add in queue
 * @fragstolen: pointer to boolean
 *
 * Before queueing skb @from after @to, try to merge them
 * to reduce overall memory use and queue lengths, if cost is small.
 * Packets in ofo or receive queues can stay a long time.
 * Better try to coalesce them right now to avoid future collapses.
 * Returns true if caller should free @from instead of queueing it
 */
static bool tcp_try_coalesce(struct sock *sk,
			     struct sk_buff *to,
			     struct sk_buff *from,
			     bool *fragstolen)
{
	int delta;

	*fragstolen = false;

	/* Its possible this segment overlaps with prior segment in queue */
	if (TCP_SKB_CB(from)->seq != TCP_SKB_CB(to)->end_seq)
		return false;

	if (!tcp_skb_can_collapse_rx(to, from))
		return false;

	if (!skb_try_coalesce(to, from, fragstolen, &delta))
		return false;

	atomic_add(delta, &sk->sk_rmem_alloc);
	sk_mem_charge(sk, delta);
	NET_INC_STATS(sock_net(sk), LINUX_MIB_TCPRCVCOALESCE);
	TCP_SKB_CB(to)->end_seq = TCP_SKB_CB(from)->end_seq;
	TCP_SKB_CB(to)->ack_seq = TCP_SKB_CB(from)->ack_seq;
	TCP_SKB_CB(to)->tcp_flags |= TCP_SKB_CB(from)->tcp_flags;

	if (TCP_SKB_CB(from)->has_rxtstamp) {
		TCP_SKB_CB(to)->has_rxtstamp = true;
		to->tstamp = from->tstamp;
		skb_hwtstamps(to)->hwtstamp = skb_hwtstamps(from)->hwtstamp;
	}

	return true;
}

static bool tcp_ooo_try_coalesce(struct sock *sk,
			     struct sk_buff *to,
			     struct sk_buff *from,
			     bool *fragstolen)
{
	bool res = tcp_try_coalesce(sk, to, from, fragstolen);

	/* In case tcp_drop_reason() is called later, update to->gso_segs */
	if (res) {
		u32 gso_segs = max_t(u16, 1, skb_shinfo(to)->gso_segs) +
			       max_t(u16, 1, skb_shinfo(from)->gso_segs);

		skb_shinfo(to)->gso_segs = min_t(u32, gso_segs, 0xFFFF);
	}
	return res;
}

static void tcp_drop_reason(struct sock *sk, struct sk_buff *skb,
			    enum skb_drop_reason reason)
{
	sk_drops_add(sk, skb);
	sk_skb_reason_drop(sk, skb, reason);
}

/* This one checks to see if we can put data from the
 * out_of_order queue into the receive_queue.
 */
static void tcp_ofo_queue(struct sock *sk)
{
	struct tcp_sock *tp = tcp_sk(sk);
	__u32 dsack_high = tp->rcv_nxt;
	bool fin, fragstolen, eaten;
	struct sk_buff *skb, *tail;
	struct rb_node *p;

	p = rb_first(&tp->out_of_order_queue);
	while (p) {
		skb = rb_to_skb(p);
		if (after(TCP_SKB_CB(skb)->seq, tp->rcv_nxt))
			break;

		if (before(TCP_SKB_CB(skb)->seq, dsack_high)) {
			__u32 dsack = dsack_high;
			if (before(TCP_SKB_CB(skb)->end_seq, dsack_high))
				dsack_high = TCP_SKB_CB(skb)->end_seq;
			tcp_dsack_extend(sk, TCP_SKB_CB(skb)->seq, dsack);
		}
		p = rb_next(p);
		rb_erase(&skb->rbnode, &tp->out_of_order_queue);

		if (unlikely(!after(TCP_SKB_CB(skb)->end_seq, tp->rcv_nxt))) {
			tcp_drop_reason(sk, skb, SKB_DROP_REASON_TCP_OFO_DROP);
			continue;
		}

		tail = skb_peek_tail(&sk->sk_receive_queue);
		eaten = tail && tcp_try_coalesce(sk, tail, skb, &fragstolen);
		tcp_rcv_nxt_update(tp, TCP_SKB_CB(skb)->end_seq);
		fin = TCP_SKB_CB(skb)->tcp_flags & TCPHDR_FIN;
		if (!eaten)
			__skb_queue_tail(&sk->sk_receive_queue, skb);
		else
			kfree_skb_partial(skb, fragstolen);

		if (unlikely(fin)) {
			tcp_fin(sk);
			/* tcp_fin() purges tp->out_of_order_queue,
			 * so we must end this loop right now.
			 */
			break;
		}
	}
}

static bool tcp_prune_ofo_queue(struct sock *sk, const struct sk_buff *in_skb);
static int tcp_prune_queue(struct sock *sk, const struct sk_buff *in_skb);

static int tcp_try_rmem_schedule(struct sock *sk, struct sk_buff *skb,
				 unsigned int size)
{
	if (atomic_read(&sk->sk_rmem_alloc) > sk->sk_rcvbuf ||
	    !sk_rmem_schedule(sk, skb, size)) {

		if (tcp_prune_queue(sk, skb) < 0)
			return -1;

		while (!sk_rmem_schedule(sk, skb, size)) {
			if (!tcp_prune_ofo_queue(sk, skb))
				return -1;
		}
	}
	return 0;
}

static void tcp_data_queue_ofo(struct sock *sk, struct sk_buff *skb)
{
	struct tcp_sock *tp = tcp_sk(sk);
	struct rb_node **p, *parent;
	struct sk_buff *skb1;
	u32 seq, end_seq;
	bool fragstolen;

	tcp_save_lrcv_flowlabel(sk, skb);
	tcp_ecn_check_ce(sk, skb);

	if (unlikely(tcp_try_rmem_schedule(sk, skb, skb->truesize))) {
		NET_INC_STATS(sock_net(sk), LINUX_MIB_TCPOFODROP);
		sk->sk_data_ready(sk);
		tcp_drop_reason(sk, skb, SKB_DROP_REASON_PROTO_MEM);
		return;
	}

	/* Disable header prediction. */
	tp->pred_flags = 0;
	inet_csk_schedule_ack(sk);

	tp->rcv_ooopack += max_t(u16, 1, skb_shinfo(skb)->gso_segs);
	NET_INC_STATS(sock_net(sk), LINUX_MIB_TCPOFOQUEUE);
	seq = TCP_SKB_CB(skb)->seq;
	end_seq = TCP_SKB_CB(skb)->end_seq;

	p = &tp->out_of_order_queue.rb_node;
	if (RB_EMPTY_ROOT(&tp->out_of_order_queue)) {
		/* Initial out of order segment, build 1 SACK. */
		if (tcp_is_sack(tp)) {
			tp->rx_opt.num_sacks = 1;
			tp->selective_acks[0].start_seq = seq;
			tp->selective_acks[0].end_seq = end_seq;
		}
		rb_link_node(&skb->rbnode, NULL, p);
		rb_insert_color(&skb->rbnode, &tp->out_of_order_queue);
		tp->ooo_last_skb = skb;
		goto end;
	}

	/* In the typical case, we are adding an skb to the end of the list.
	 * Use of ooo_last_skb avoids the O(Log(N)) rbtree lookup.
	 */
	if (tcp_ooo_try_coalesce(sk, tp->ooo_last_skb,
				 skb, &fragstolen)) {
coalesce_done:
		/* For non sack flows, do not grow window to force DUPACK
		 * and trigger fast retransmit.
		 */
		if (tcp_is_sack(tp))
			tcp_grow_window(sk, skb, true);
		kfree_skb_partial(skb, fragstolen);
		skb = NULL;
		goto add_sack;
	}
	/* Can avoid an rbtree lookup if we are adding skb after ooo_last_skb */
	if (!before(seq, TCP_SKB_CB(tp->ooo_last_skb)->end_seq)) {
		parent = &tp->ooo_last_skb->rbnode;
		p = &parent->rb_right;
		goto insert;
	}

	/* Find place to insert this segment. Handle overlaps on the way. */
	parent = NULL;
	while (*p) {
		parent = *p;
		skb1 = rb_to_skb(parent);
		if (before(seq, TCP_SKB_CB(skb1)->seq)) {
			p = &parent->rb_left;
			continue;
		}
		if (before(seq, TCP_SKB_CB(skb1)->end_seq)) {
			if (!after(end_seq, TCP_SKB_CB(skb1)->end_seq)) {
				/* All the bits are present. Drop. */
				NET_INC_STATS(sock_net(sk),
					      LINUX_MIB_TCPOFOMERGE);
				tcp_drop_reason(sk, skb,
						SKB_DROP_REASON_TCP_OFOMERGE);
				skb = NULL;
				tcp_dsack_set(sk, seq, end_seq);
				goto add_sack;
			}
			if (after(seq, TCP_SKB_CB(skb1)->seq)) {
				/* Partial overlap. */
				tcp_dsack_set(sk, seq, TCP_SKB_CB(skb1)->end_seq);
			} else {
				/* skb's seq == skb1's seq and skb covers skb1.
				 * Replace skb1 with skb.
				 */
				rb_replace_node(&skb1->rbnode, &skb->rbnode,
						&tp->out_of_order_queue);
				tcp_dsack_extend(sk,
						 TCP_SKB_CB(skb1)->seq,
						 TCP_SKB_CB(skb1)->end_seq);
				NET_INC_STATS(sock_net(sk),
					      LINUX_MIB_TCPOFOMERGE);
				tcp_drop_reason(sk, skb1,
						SKB_DROP_REASON_TCP_OFOMERGE);
				goto merge_right;
			}
		} else if (tcp_ooo_try_coalesce(sk, skb1,
						skb, &fragstolen)) {
			goto coalesce_done;
		}
		p = &parent->rb_right;
	}
insert:
	/* Insert segment into RB tree. */
	rb_link_node(&skb->rbnode, parent, p);
	rb_insert_color(&skb->rbnode, &tp->out_of_order_queue);

merge_right:
	/* Remove other segments covered by skb. */
	while ((skb1 = skb_rb_next(skb)) != NULL) {
		if (!after(end_seq, TCP_SKB_CB(skb1)->seq))
			break;
		if (before(end_seq, TCP_SKB_CB(skb1)->end_seq)) {
			tcp_dsack_extend(sk, TCP_SKB_CB(skb1)->seq,
					 end_seq);
			break;
		}
		rb_erase(&skb1->rbnode, &tp->out_of_order_queue);
		tcp_dsack_extend(sk, TCP_SKB_CB(skb1)->seq,
				 TCP_SKB_CB(skb1)->end_seq);
		NET_INC_STATS(sock_net(sk), LINUX_MIB_TCPOFOMERGE);
		tcp_drop_reason(sk, skb1, SKB_DROP_REASON_TCP_OFOMERGE);
	}
	/* If there is no skb after us, we are the last_skb ! */
	if (!skb1)
		tp->ooo_last_skb = skb;

add_sack:
	if (tcp_is_sack(tp))
		tcp_sack_new_ofo_skb(sk, seq, end_seq);
end:
	if (skb) {
		/* For non sack flows, do not grow window to force DUPACK
		 * and trigger fast retransmit.
		 */
		if (tcp_is_sack(tp))
			tcp_grow_window(sk, skb, false);
		skb_condense(skb);
		skb_set_owner_r(skb, sk);
	}
}

static int __must_check tcp_queue_rcv(struct sock *sk, struct sk_buff *skb,
				      bool *fragstolen)
{
	int eaten;
	struct sk_buff *tail = skb_peek_tail(&sk->sk_receive_queue);

	eaten = (tail &&
		 tcp_try_coalesce(sk, tail,
				  skb, fragstolen)) ? 1 : 0;
	tcp_rcv_nxt_update(tcp_sk(sk), TCP_SKB_CB(skb)->end_seq);
	if (!eaten) {
		__skb_queue_tail(&sk->sk_receive_queue, skb);
		skb_set_owner_r(skb, sk);
	}
	return eaten;
}

int tcp_send_rcvq(struct sock *sk, struct msghdr *msg, size_t size)
{
	struct sk_buff *skb;
	int err = -ENOMEM;
	int data_len = 0;
	bool fragstolen;

	if (size == 0)
		return 0;

	if (size > PAGE_SIZE) {
		int npages = min_t(size_t, size >> PAGE_SHIFT, MAX_SKB_FRAGS);

		data_len = npages << PAGE_SHIFT;
		size = data_len + (size & ~PAGE_MASK);
	}
	skb = alloc_skb_with_frags(size - data_len, data_len,
				   PAGE_ALLOC_COSTLY_ORDER,
				   &err, sk->sk_allocation);
	if (!skb)
		goto err;

	skb_put(skb, size - data_len);
	skb->data_len = data_len;
	skb->len = size;

	if (tcp_try_rmem_schedule(sk, skb, skb->truesize)) {
		NET_INC_STATS(sock_net(sk), LINUX_MIB_TCPRCVQDROP);
		goto err_free;
	}

	err = skb_copy_datagram_from_iter(skb, 0, &msg->msg_iter, size);
	if (err)
		goto err_free;

	TCP_SKB_CB(skb)->seq = tcp_sk(sk)->rcv_nxt;
	TCP_SKB_CB(skb)->end_seq = TCP_SKB_CB(skb)->seq + size;
	TCP_SKB_CB(skb)->ack_seq = tcp_sk(sk)->snd_una - 1;

	if (tcp_queue_rcv(sk, skb, &fragstolen)) {
		WARN_ON_ONCE(fragstolen); /* should not happen */
		__kfree_skb(skb);
	}
	return size;

err_free:
	kfree_skb(skb);
err:
	return err;

}

void tcp_data_ready(struct sock *sk)
{
	if (tcp_epollin_ready(sk, sk->sk_rcvlowat) || sock_flag(sk, SOCK_DONE))
		sk->sk_data_ready(sk);
}

static void tcp_data_queue(struct sock *sk, struct sk_buff *skb)
{
	struct tcp_sock *tp = tcp_sk(sk);
	enum skb_drop_reason reason;
	bool fragstolen;
	int eaten;

	/* If a subflow has been reset, the packet should not continue
	 * to be processed, drop the packet.
	 */
	if (sk_is_mptcp(sk) && !mptcp_incoming_options(sk, skb)) {
		__kfree_skb(skb);
		return;
	}

	if (TCP_SKB_CB(skb)->seq == TCP_SKB_CB(skb)->end_seq) {
		__kfree_skb(skb);
		return;
	}
	skb_dst_drop(skb);
	__skb_pull(skb, tcp_hdr(skb)->doff * 4);

	reason = SKB_DROP_REASON_NOT_SPECIFIED;
	tp->rx_opt.dsack = 0;

	/*  Queue data for delivery to the user.
	 *  Packets in sequence go to the receive queue.
	 *  Out of sequence packets to the out_of_order_queue.
	 */
	if (TCP_SKB_CB(skb)->seq == tp->rcv_nxt) {
		if (tcp_receive_window(tp) == 0) {
			/* Some stacks are known to send bare FIN packets
			 * in a loop even if we send RWIN 0 in our ACK.
			 * Accepting this FIN does not hurt memory pressure
			 * because the FIN flag will simply be merged to the
			 * receive queue tail skb in most cases.
			 */
			if (!skb->len &&
			    (TCP_SKB_CB(skb)->tcp_flags & TCPHDR_FIN))
				goto queue_and_out;

			reason = SKB_DROP_REASON_TCP_ZEROWINDOW;
			NET_INC_STATS(sock_net(sk), LINUX_MIB_TCPZEROWINDOWDROP);
			goto out_of_window;
		}

		/* Ok. In sequence. In window. */
queue_and_out:
		if (tcp_try_rmem_schedule(sk, skb, skb->truesize)) {
			/* TODO: maybe ratelimit these WIN 0 ACK ? */
			inet_csk(sk)->icsk_ack.pending |=
					(ICSK_ACK_NOMEM | ICSK_ACK_NOW);
			inet_csk_schedule_ack(sk);
			sk->sk_data_ready(sk);

			if (skb_queue_len(&sk->sk_receive_queue) && skb->len) {
				reason = SKB_DROP_REASON_PROTO_MEM;
				NET_INC_STATS(sock_net(sk), LINUX_MIB_TCPRCVQDROP);
				goto drop;
			}
			sk_forced_mem_schedule(sk, skb->truesize);
		}

		eaten = tcp_queue_rcv(sk, skb, &fragstolen);
		if (skb->len)
			tcp_event_data_recv(sk, skb);
		if (TCP_SKB_CB(skb)->tcp_flags & TCPHDR_FIN)
			tcp_fin(sk);

		if (!RB_EMPTY_ROOT(&tp->out_of_order_queue)) {
			tcp_ofo_queue(sk);

			/* RFC5681. 4.2. SHOULD send immediate ACK, when
			 * gap in queue is filled.
			 */
			if (RB_EMPTY_ROOT(&tp->out_of_order_queue))
				inet_csk(sk)->icsk_ack.pending |= ICSK_ACK_NOW;
		}

		if (tp->rx_opt.num_sacks)
			tcp_sack_remove(tp);

		tcp_fast_path_check(sk);

		if (eaten > 0)
			kfree_skb_partial(skb, fragstolen);
		if (!sock_flag(sk, SOCK_DEAD))
			tcp_data_ready(sk);
		return;
	}

	if (!after(TCP_SKB_CB(skb)->end_seq, tp->rcv_nxt)) {
		tcp_rcv_spurious_retrans(sk, skb);
		/* A retransmit, 2nd most common case.  Force an immediate ack. */
		reason = SKB_DROP_REASON_TCP_OLD_DATA;
		NET_INC_STATS(sock_net(sk), LINUX_MIB_DELAYEDACKLOST);
		tcp_dsack_set(sk, TCP_SKB_CB(skb)->seq, TCP_SKB_CB(skb)->end_seq);

out_of_window:
		tcp_enter_quickack_mode(sk, TCP_MAX_QUICKACKS);
		inet_csk_schedule_ack(sk);
drop:
		tcp_drop_reason(sk, skb, reason);
		return;
	}

	/* Out of window. F.e. zero window probe. */
	if (!before(TCP_SKB_CB(skb)->seq,
		    tp->rcv_nxt + tcp_receive_window(tp))) {
		reason = SKB_DROP_REASON_TCP_OVERWINDOW;
		goto out_of_window;
	}

	if (before(TCP_SKB_CB(skb)->seq, tp->rcv_nxt)) {
		/* Partial packet, seq < rcv_next < end_seq */
		tcp_dsack_set(sk, TCP_SKB_CB(skb)->seq, tp->rcv_nxt);

		/* If window is closed, drop tail of packet. But after
		 * remembering D-SACK for its head made in previous line.
		 */
		if (!tcp_receive_window(tp)) {
			reason = SKB_DROP_REASON_TCP_ZEROWINDOW;
			NET_INC_STATS(sock_net(sk), LINUX_MIB_TCPZEROWINDOWDROP);
			goto out_of_window;
		}
		goto queue_and_out;
	}

	tcp_data_queue_ofo(sk, skb);
}

static struct sk_buff *tcp_skb_next(struct sk_buff *skb, struct sk_buff_head *list)
{
	if (list)
		return !skb_queue_is_last(list, skb) ? skb->next : NULL;

	return skb_rb_next(skb);
}

static struct sk_buff *tcp_collapse_one(struct sock *sk, struct sk_buff *skb,
					struct sk_buff_head *list,
					struct rb_root *root)
{
	struct sk_buff *next = tcp_skb_next(skb, list);

	if (list)
		__skb_unlink(skb, list);
	else
		rb_erase(&skb->rbnode, root);

	__kfree_skb(skb);
	NET_INC_STATS(sock_net(sk), LINUX_MIB_TCPRCVCOLLAPSED);

	return next;
}

/* Insert skb into rb tree, ordered by TCP_SKB_CB(skb)->seq */
void tcp_rbtree_insert(struct rb_root *root, struct sk_buff *skb)
{
	struct rb_node **p = &root->rb_node;
	struct rb_node *parent = NULL;
	struct sk_buff *skb1;

	while (*p) {
		parent = *p;
		skb1 = rb_to_skb(parent);
		if (before(TCP_SKB_CB(skb)->seq, TCP_SKB_CB(skb1)->seq))
			p = &parent->rb_left;
		else
			p = &parent->rb_right;
	}
	rb_link_node(&skb->rbnode, parent, p);
	rb_insert_color(&skb->rbnode, root);
}

/* Collapse contiguous sequence of skbs head..tail with
 * sequence numbers start..end.
 *
 * If tail is NULL, this means until the end of the queue.
 *
 * Segments with FIN/SYN are not collapsed (only because this
 * simplifies code)
 */
static void
tcp_collapse(struct sock *sk, struct sk_buff_head *list, struct rb_root *root,
	     struct sk_buff *head, struct sk_buff *tail, u32 start, u32 end)
{
	struct sk_buff *skb = head, *n;
	struct sk_buff_head tmp;
	bool end_of_skbs;

	/* First, check that queue is collapsible and find
	 * the point where collapsing can be useful.
	 */
restart:
	for (end_of_skbs = true; skb != NULL && skb != tail; skb = n) {
		n = tcp_skb_next(skb, list);

		if (!skb_frags_readable(skb))
			goto skip_this;

		/* No new bits? It is possible on ofo queue. */
		if (!before(start, TCP_SKB_CB(skb)->end_seq)) {
			skb = tcp_collapse_one(sk, skb, list, root);
			if (!skb)
				break;
			goto restart;
		}

		/* The first skb to collapse is:
		 * - not SYN/FIN and
		 * - bloated or contains data before "start" or
		 *   overlaps to the next one and mptcp allow collapsing.
		 */
		if (!(TCP_SKB_CB(skb)->tcp_flags & (TCPHDR_SYN | TCPHDR_FIN)) &&
		    (tcp_win_from_space(sk, skb->truesize) > skb->len ||
		     before(TCP_SKB_CB(skb)->seq, start))) {
			end_of_skbs = false;
			break;
		}

		if (n && n != tail && skb_frags_readable(n) &&
		    tcp_skb_can_collapse_rx(skb, n) &&
		    TCP_SKB_CB(skb)->end_seq != TCP_SKB_CB(n)->seq) {
			end_of_skbs = false;
			break;
		}

skip_this:
		/* Decided to skip this, advance start seq. */
		start = TCP_SKB_CB(skb)->end_seq;
	}
	if (end_of_skbs ||
	    (TCP_SKB_CB(skb)->tcp_flags & (TCPHDR_SYN | TCPHDR_FIN)) ||
	    !skb_frags_readable(skb))
		return;

	__skb_queue_head_init(&tmp);

	while (before(start, end)) {
		int copy = min_t(int, SKB_MAX_ORDER(0, 0), end - start);
		struct sk_buff *nskb;

		nskb = alloc_skb(copy, GFP_ATOMIC);
		if (!nskb)
			break;

		memcpy(nskb->cb, skb->cb, sizeof(skb->cb));
		skb_copy_decrypted(nskb, skb);
		TCP_SKB_CB(nskb)->seq = TCP_SKB_CB(nskb)->end_seq = start;
		if (list)
			__skb_queue_before(list, skb, nskb);
		else
			__skb_queue_tail(&tmp, nskb); /* defer rbtree insertion */
		skb_set_owner_r(nskb, sk);
		mptcp_skb_ext_move(nskb, skb);

		/* Copy data, releasing collapsed skbs. */
		while (copy > 0) {
			int offset = start - TCP_SKB_CB(skb)->seq;
			int size = TCP_SKB_CB(skb)->end_seq - start;

			BUG_ON(offset < 0);
			if (size > 0) {
				size = min(copy, size);
				if (skb_copy_bits(skb, offset, skb_put(nskb, size), size))
					BUG();
				TCP_SKB_CB(nskb)->end_seq += size;
				copy -= size;
				start += size;
			}
			if (!before(start, TCP_SKB_CB(skb)->end_seq)) {
				skb = tcp_collapse_one(sk, skb, list, root);
				if (!skb ||
				    skb == tail ||
				    !tcp_skb_can_collapse_rx(nskb, skb) ||
				    (TCP_SKB_CB(skb)->tcp_flags & (TCPHDR_SYN | TCPHDR_FIN)) ||
				    !skb_frags_readable(skb))
					goto end;
			}
		}
	}
end:
	skb_queue_walk_safe(&tmp, skb, n)
		tcp_rbtree_insert(root, skb);
}

/* Collapse ofo queue. Algorithm: select contiguous sequence of skbs
 * and tcp_collapse() them until all the queue is collapsed.
 */
static void tcp_collapse_ofo_queue(struct sock *sk)
{
	struct tcp_sock *tp = tcp_sk(sk);
	u32 range_truesize, sum_tiny = 0;
	struct sk_buff *skb, *head;
	u32 start, end;

	skb = skb_rb_first(&tp->out_of_order_queue);
new_range:
	if (!skb) {
		tp->ooo_last_skb = skb_rb_last(&tp->out_of_order_queue);
		return;
	}
	start = TCP_SKB_CB(skb)->seq;
	end = TCP_SKB_CB(skb)->end_seq;
	range_truesize = skb->truesize;

	for (head = skb;;) {
		skb = skb_rb_next(skb);

		/* Range is terminated when we see a gap or when
		 * we are at the queue end.
		 */
		if (!skb ||
		    after(TCP_SKB_CB(skb)->seq, end) ||
		    before(TCP_SKB_CB(skb)->end_seq, start)) {
			/* Do not attempt collapsing tiny skbs */
			if (range_truesize != head->truesize ||
			    end - start >= SKB_WITH_OVERHEAD(PAGE_SIZE)) {
				tcp_collapse(sk, NULL, &tp->out_of_order_queue,
					     head, skb, start, end);
			} else {
				sum_tiny += range_truesize;
				if (sum_tiny > sk->sk_rcvbuf >> 3)
					return;
			}
			goto new_range;
		}

		range_truesize += skb->truesize;
		if (unlikely(before(TCP_SKB_CB(skb)->seq, start)))
			start = TCP_SKB_CB(skb)->seq;
		if (after(TCP_SKB_CB(skb)->end_seq, end))
			end = TCP_SKB_CB(skb)->end_seq;
	}
}

/*
 * Clean the out-of-order queue to make room.
 * We drop high sequences packets to :
 * 1) Let a chance for holes to be filled.
 *    This means we do not drop packets from ooo queue if their sequence
 *    is before incoming packet sequence.
 * 2) not add too big latencies if thousands of packets sit there.
 *    (But if application shrinks SO_RCVBUF, we could still end up
 *     freeing whole queue here)
 * 3) Drop at least 12.5 % of sk_rcvbuf to avoid malicious attacks.
 *
 * Return true if queue has shrunk.
 */
static bool tcp_prune_ofo_queue(struct sock *sk, const struct sk_buff *in_skb)
{
	struct tcp_sock *tp = tcp_sk(sk);
	struct rb_node *node, *prev;
	bool pruned = false;
	int goal;

	if (RB_EMPTY_ROOT(&tp->out_of_order_queue))
		return false;

	goal = sk->sk_rcvbuf >> 3;
	node = &tp->ooo_last_skb->rbnode;

	do {
		struct sk_buff *skb = rb_to_skb(node);

		/* If incoming skb would land last in ofo queue, stop pruning. */
		if (after(TCP_SKB_CB(in_skb)->seq, TCP_SKB_CB(skb)->seq))
			break;
		pruned = true;
		prev = rb_prev(node);
		rb_erase(node, &tp->out_of_order_queue);
		goal -= skb->truesize;
		tcp_drop_reason(sk, skb, SKB_DROP_REASON_TCP_OFO_QUEUE_PRUNE);
		tp->ooo_last_skb = rb_to_skb(prev);
		if (!prev || goal <= 0) {
			if (atomic_read(&sk->sk_rmem_alloc) <= sk->sk_rcvbuf &&
			    !tcp_under_memory_pressure(sk))
				break;
			goal = sk->sk_rcvbuf >> 3;
		}
		node = prev;
	} while (node);

	if (pruned) {
		NET_INC_STATS(sock_net(sk), LINUX_MIB_OFOPRUNED);
		/* Reset SACK state.  A conforming SACK implementation will
		 * do the same at a timeout based retransmit.  When a connection
		 * is in a sad state like this, we care only about integrity
		 * of the connection not performance.
		 */
		if (tp->rx_opt.sack_ok)
			tcp_sack_reset(&tp->rx_opt);
	}
	return pruned;
}

/* Reduce allocated memory if we can, trying to get
 * the socket within its memory limits again.
 *
 * Return less than zero if we should start dropping frames
 * until the socket owning process reads some of the data
 * to stabilize the situation.
 */
static int tcp_prune_queue(struct sock *sk, const struct sk_buff *in_skb)
{
	struct tcp_sock *tp = tcp_sk(sk);

	NET_INC_STATS(sock_net(sk), LINUX_MIB_PRUNECALLED);

	if (atomic_read(&sk->sk_rmem_alloc) >= sk->sk_rcvbuf)
		tcp_clamp_window(sk);
	else if (tcp_under_memory_pressure(sk))
		tcp_adjust_rcv_ssthresh(sk);

	if (atomic_read(&sk->sk_rmem_alloc) <= sk->sk_rcvbuf)
		return 0;

	tcp_collapse_ofo_queue(sk);
	if (!skb_queue_empty(&sk->sk_receive_queue))
		tcp_collapse(sk, &sk->sk_receive_queue, NULL,
			     skb_peek(&sk->sk_receive_queue),
			     NULL,
			     tp->copied_seq, tp->rcv_nxt);

	if (atomic_read(&sk->sk_rmem_alloc) <= sk->sk_rcvbuf)
		return 0;

	/* Collapsing did not help, destructive actions follow.
	 * This must not ever occur. */

	tcp_prune_ofo_queue(sk, in_skb);

	if (atomic_read(&sk->sk_rmem_alloc) <= sk->sk_rcvbuf)
		return 0;

	/* If we are really being abused, tell the caller to silently
	 * drop receive data on the floor.  It will get retransmitted
	 * and hopefully then we'll have sufficient space.
	 */
	NET_INC_STATS(sock_net(sk), LINUX_MIB_RCVPRUNED);

	/* Massive buffer overcommit. */
	tp->pred_flags = 0;
	return -1;
}

static bool tcp_should_expand_sndbuf(struct sock *sk)
{
	const struct tcp_sock *tp = tcp_sk(sk);

	/* If the user specified a specific send buffer setting, do
	 * not modify it.
	 */
	if (sk->sk_userlocks & SOCK_SNDBUF_LOCK)
		return false;

	/* If we are under global TCP memory pressure, do not expand.  */
	if (tcp_under_memory_pressure(sk)) {
		int unused_mem = sk_unused_reserved_mem(sk);

		/* Adjust sndbuf according to reserved mem. But make sure
		 * it never goes below SOCK_MIN_SNDBUF.
		 * See sk_stream_moderate_sndbuf() for more details.
		 */
		if (unused_mem > SOCK_MIN_SNDBUF)
			WRITE_ONCE(sk->sk_sndbuf, unused_mem);

		return false;
	}

	/* If we are under soft global TCP memory pressure, do not expand.  */
	if (sk_memory_allocated(sk) >= sk_prot_mem_limits(sk, 0))
		return false;

	/* If we filled the congestion window, do not expand.  */
	if (tcp_packets_in_flight(tp) >= tcp_snd_cwnd(tp))
		return false;

	return true;
}

static void tcp_new_space(struct sock *sk)
{
	struct tcp_sock *tp = tcp_sk(sk);

	if (tcp_should_expand_sndbuf(sk)) {
		tcp_sndbuf_expand(sk);
		tp->snd_cwnd_stamp = tcp_jiffies32;
	}

	INDIRECT_CALL_1(sk->sk_write_space, sk_stream_write_space, sk);
}

/* Caller made space either from:
 * 1) Freeing skbs in rtx queues (after tp->snd_una has advanced)
 * 2) Sent skbs from output queue (and thus advancing tp->snd_nxt)
 *
 * We might be able to generate EPOLLOUT to the application if:
 * 1) Space consumed in output/rtx queues is below sk->sk_sndbuf/2
 * 2) notsent amount (tp->write_seq - tp->snd_nxt) became
 *    small enough that tcp_stream_memory_free() decides it
 *    is time to generate EPOLLOUT.
 */
void tcp_check_space(struct sock *sk)
{
	/* pairs with tcp_poll() */
	smp_mb();
	if (sk->sk_socket &&
	    test_bit(SOCK_NOSPACE, &sk->sk_socket->flags)) {
		tcp_new_space(sk);
		if (!test_bit(SOCK_NOSPACE, &sk->sk_socket->flags))
			tcp_chrono_stop(sk, TCP_CHRONO_SNDBUF_LIMITED);
	}
}

static inline void tcp_data_snd_check(struct sock *sk)
{
	tcp_push_pending_frames(sk);
	tcp_check_space(sk);
}

/*
 * Check if sending an ack is needed.
 */
static void __tcp_ack_snd_check(struct sock *sk, int ofo_possible)
{
	struct tcp_sock *tp = tcp_sk(sk);
	unsigned long rtt, delay;

	    /* More than one full frame received... */
	if (((tp->rcv_nxt - tp->rcv_wup) > inet_csk(sk)->icsk_ack.rcv_mss &&
	     /* ... and right edge of window advances far enough.
	      * (tcp_recvmsg() will send ACK otherwise).
	      * If application uses SO_RCVLOWAT, we want send ack now if
	      * we have not received enough bytes to satisfy the condition.
	      */
	    (tp->rcv_nxt - tp->copied_seq < sk->sk_rcvlowat ||
	     __tcp_select_window(sk) >= tp->rcv_wnd)) ||
	    /* We ACK each frame or... */
	    tcp_in_quickack_mode(sk) ||
	    /* Protocol state mandates a one-time immediate ACK */
	    inet_csk(sk)->icsk_ack.pending & ICSK_ACK_NOW) {
		/* If we are running from __release_sock() in user context,
		 * Defer the ack until tcp_release_cb().
		 */
		if (sock_owned_by_user_nocheck(sk) &&
		    READ_ONCE(sock_net(sk)->ipv4.sysctl_tcp_backlog_ack_defer)) {
			set_bit(TCP_ACK_DEFERRED, &sk->sk_tsq_flags);
			return;
		}
send_now:
		tcp_send_ack(sk);
		return;
	}

	if (!ofo_possible || RB_EMPTY_ROOT(&tp->out_of_order_queue)) {
		tcp_send_delayed_ack(sk);
		return;
	}

	if (!tcp_is_sack(tp) ||
	    tp->compressed_ack >= READ_ONCE(sock_net(sk)->ipv4.sysctl_tcp_comp_sack_nr))
		goto send_now;

	if (tp->compressed_ack_rcv_nxt != tp->rcv_nxt) {
		tp->compressed_ack_rcv_nxt = tp->rcv_nxt;
		tp->dup_ack_counter = 0;
	}
	if (tp->dup_ack_counter < TCP_FASTRETRANS_THRESH) {
		tp->dup_ack_counter++;
		goto send_now;
	}
	tp->compressed_ack++;
	if (hrtimer_is_queued(&tp->compressed_ack_timer))
		return;

	/* compress ack timer : 5 % of rtt, but no more than tcp_comp_sack_delay_ns */

	rtt = tp->rcv_rtt_est.rtt_us;
	if (tp->srtt_us && tp->srtt_us < rtt)
		rtt = tp->srtt_us;

	delay = min_t(unsigned long,
		      READ_ONCE(sock_net(sk)->ipv4.sysctl_tcp_comp_sack_delay_ns),
		      rtt * (NSEC_PER_USEC >> 3)/20);
	sock_hold(sk);
	hrtimer_start_range_ns(&tp->compressed_ack_timer, ns_to_ktime(delay),
			       READ_ONCE(sock_net(sk)->ipv4.sysctl_tcp_comp_sack_slack_ns),
			       HRTIMER_MODE_REL_PINNED_SOFT);
}

static inline void tcp_ack_snd_check(struct sock *sk)
{
	if (!inet_csk_ack_scheduled(sk)) {
		/* We sent a data segment already. */
		return;
	}
	__tcp_ack_snd_check(sk, 1);
}

/*
 *	This routine is only called when we have urgent data
 *	signaled. Its the 'slow' part of tcp_urg. It could be
 *	moved inline now as tcp_urg is only called from one
 *	place. We handle URGent data wrong. We have to - as
 *	BSD still doesn't use the correction from RFC961.
 *	For 1003.1g we should support a new option TCP_STDURG to permit
 *	either form (or just set the sysctl tcp_stdurg).
 */

static void tcp_check_urg(struct sock *sk, const struct tcphdr *th)
{
	struct tcp_sock *tp = tcp_sk(sk);
	u32 ptr = ntohs(th->urg_ptr);

	if (ptr && !READ_ONCE(sock_net(sk)->ipv4.sysctl_tcp_stdurg))
		ptr--;
	ptr += ntohl(th->seq);

	/* Ignore urgent data that we've already seen and read. */
	if (after(tp->copied_seq, ptr))
		return;

	/* Do not replay urg ptr.
	 *
	 * NOTE: interesting situation not covered by specs.
	 * Misbehaving sender may send urg ptr, pointing to segment,
	 * which we already have in ofo queue. We are not able to fetch
	 * such data and will stay in TCP_URG_NOTYET until will be eaten
	 * by recvmsg(). Seems, we are not obliged to handle such wicked
	 * situations. But it is worth to think about possibility of some
	 * DoSes using some hypothetical application level deadlock.
	 */
	if (before(ptr, tp->rcv_nxt))
		return;

	/* Do we already have a newer (or duplicate) urgent pointer? */
	if (tp->urg_data && !after(ptr, tp->urg_seq))
		return;

	/* Tell the world about our new urgent pointer. */
	sk_send_sigurg(sk);

	/* We may be adding urgent data when the last byte read was
	 * urgent. To do this requires some care. We cannot just ignore
	 * tp->copied_seq since we would read the last urgent byte again
	 * as data, nor can we alter copied_seq until this data arrives
	 * or we break the semantics of SIOCATMARK (and thus sockatmark())
	 *
	 * NOTE. Double Dutch. Rendering to plain English: author of comment
	 * above did something sort of 	send("A", MSG_OOB); send("B", MSG_OOB);
	 * and expect that both A and B disappear from stream. This is _wrong_.
	 * Though this happens in BSD with high probability, this is occasional.
	 * Any application relying on this is buggy. Note also, that fix "works"
	 * only in this artificial test. Insert some normal data between A and B and we will
	 * decline of BSD again. Verdict: it is better to remove to trap
	 * buggy users.
	 */
	if (tp->urg_seq == tp->copied_seq && tp->urg_data &&
	    !sock_flag(sk, SOCK_URGINLINE) && tp->copied_seq != tp->rcv_nxt) {
		struct sk_buff *skb = skb_peek(&sk->sk_receive_queue);
		tp->copied_seq++;
		if (skb && !before(tp->copied_seq, TCP_SKB_CB(skb)->end_seq)) {
			__skb_unlink(skb, &sk->sk_receive_queue);
			__kfree_skb(skb);
		}
	}

	WRITE_ONCE(tp->urg_data, TCP_URG_NOTYET);
	WRITE_ONCE(tp->urg_seq, ptr);

	/* Disable header prediction. */
	tp->pred_flags = 0;
}

/* This is the 'fast' part of urgent handling. */
static void tcp_urg(struct sock *sk, struct sk_buff *skb, const struct tcphdr *th)
{
	struct tcp_sock *tp = tcp_sk(sk);

	/* Check if we get a new urgent pointer - normally not. */
	if (unlikely(th->urg))
		tcp_check_urg(sk, th);

	/* Do we wait for any urgent data? - normally not... */
	if (unlikely(tp->urg_data == TCP_URG_NOTYET)) {
		u32 ptr = tp->urg_seq - ntohl(th->seq) + (th->doff * 4) -
			  th->syn;

		/* Is the urgent pointer pointing into this packet? */
		if (ptr < skb->len) {
			u8 tmp;
			if (skb_copy_bits(skb, ptr, &tmp, 1))
				BUG();
			WRITE_ONCE(tp->urg_data, TCP_URG_VALID | tmp);
			if (!sock_flag(sk, SOCK_DEAD))
				sk->sk_data_ready(sk);
		}
	}
}

/* Accept RST for rcv_nxt - 1 after a FIN.
 * When tcp connections are abruptly terminated from Mac OSX (via ^C), a
 * FIN is sent followed by a RST packet. The RST is sent with the same
 * sequence number as the FIN, and thus according to RFC 5961 a challenge
 * ACK should be sent. However, Mac OSX rate limits replies to challenge
 * ACKs on the closed socket. In addition middleboxes can drop either the
 * challenge ACK or a subsequent RST.
 */
static bool tcp_reset_check(const struct sock *sk, const struct sk_buff *skb)
{
	const struct tcp_sock *tp = tcp_sk(sk);

	return unlikely(TCP_SKB_CB(skb)->seq == (tp->rcv_nxt - 1) &&
			(1 << sk->sk_state) & (TCPF_CLOSE_WAIT | TCPF_LAST_ACK |
					       TCPF_CLOSING));
}

/* Does PAWS and seqno based validation of an incoming segment, flags will
 * play significant role here.
 */
static bool tcp_validate_incoming(struct sock *sk, struct sk_buff *skb,
				  const struct tcphdr *th, int syn_inerr)
{
	struct tcp_sock *tp = tcp_sk(sk);
	SKB_DR(reason);

	/* RFC1323: H1. Apply PAWS check first. */
	if (tcp_fast_parse_options(sock_net(sk), skb, th, tp) &&
	    tp->rx_opt.saw_tstamp &&
	    tcp_paws_discard(sk, skb)) {
		if (!th->rst) {
			if (unlikely(th->syn))
				goto syn_challenge;
			NET_INC_STATS(sock_net(sk), LINUX_MIB_PAWSESTABREJECTED);
			if (!tcp_oow_rate_limited(sock_net(sk), skb,
						  LINUX_MIB_TCPACKSKIPPEDPAWS,
						  &tp->last_oow_ack_time))
				tcp_send_dupack(sk, skb);
			SKB_DR_SET(reason, TCP_RFC7323_PAWS);
			goto discard;
		}
		/* Reset is accepted even if it did not pass PAWS. */
	}

	/* Step 1: check sequence number */
	reason = tcp_sequence(tp, TCP_SKB_CB(skb)->seq, TCP_SKB_CB(skb)->end_seq);
	if (reason) {
		/* RFC793, page 37: "In all states except SYN-SENT, all reset
		 * (RST) segments are validated by checking their SEQ-fields."
		 * And page 69: "If an incoming segment is not acceptable,
		 * an acknowledgment should be sent in reply (unless the RST
		 * bit is set, if so drop the segment and return)".
		 */
		if (!th->rst) {
			if (th->syn)
				goto syn_challenge;
			if (!tcp_oow_rate_limited(sock_net(sk), skb,
						  LINUX_MIB_TCPACKSKIPPEDSEQ,
						  &tp->last_oow_ack_time))
				tcp_send_dupack(sk, skb);
		} else if (tcp_reset_check(sk, skb)) {
			goto reset;
		}
		goto discard;
	}

	/* Step 2: check RST bit */
	if (th->rst) {
		/* RFC 5961 3.2 (extend to match against (RCV.NXT - 1) after a
		 * FIN and SACK too if available):
		 * If seq num matches RCV.NXT or (RCV.NXT - 1) after a FIN, or
		 * the right-most SACK block,
		 * then
		 *     RESET the connection
		 * else
		 *     Send a challenge ACK
		 */
		if (TCP_SKB_CB(skb)->seq == tp->rcv_nxt ||
		    tcp_reset_check(sk, skb))
			goto reset;

		if (tcp_is_sack(tp) && tp->rx_opt.num_sacks > 0) {
			struct tcp_sack_block *sp = &tp->selective_acks[0];
			int max_sack = sp[0].end_seq;
			int this_sack;

			for (this_sack = 1; this_sack < tp->rx_opt.num_sacks;
			     ++this_sack) {
				max_sack = after(sp[this_sack].end_seq,
						 max_sack) ?
					sp[this_sack].end_seq : max_sack;
			}

			if (TCP_SKB_CB(skb)->seq == max_sack)
				goto reset;
		}

		/* Disable TFO if RST is out-of-order
		 * and no data has been received
		 * for current active TFO socket
		 */
		if (tp->syn_fastopen && !tp->data_segs_in &&
		    sk->sk_state == TCP_ESTABLISHED)
			tcp_fastopen_active_disable(sk);
		tcp_send_challenge_ack(sk);
		SKB_DR_SET(reason, TCP_RESET);
		goto discard;
	}

	/* step 3: check security and precedence [ignored] */

	/* step 4: Check for a SYN
	 * RFC 5961 4.2 : Send a challenge ack
	 */
	if (th->syn) {
		if (sk->sk_state == TCP_SYN_RECV && sk->sk_socket && th->ack &&
		    TCP_SKB_CB(skb)->seq + 1 == TCP_SKB_CB(skb)->end_seq &&
		    TCP_SKB_CB(skb)->seq + 1 == tp->rcv_nxt &&
		    TCP_SKB_CB(skb)->ack_seq == tp->snd_nxt)
			goto pass;
syn_challenge:
		if (syn_inerr)
			TCP_INC_STATS(sock_net(sk), TCP_MIB_INERRS);
		NET_INC_STATS(sock_net(sk), LINUX_MIB_TCPSYNCHALLENGE);
		tcp_send_challenge_ack(sk);
		SKB_DR_SET(reason, TCP_INVALID_SYN);
		goto discard;
	}

pass:
	bpf_skops_parse_hdr(sk, skb);

	return true;

discard:
	tcp_drop_reason(sk, skb, reason);
	return false;

reset:
	tcp_reset(sk, skb);
	__kfree_skb(skb);
	return false;
}

/*
 *	TCP receive function for the ESTABLISHED state.
 *
 *	It is split into a fast path and a slow path. The fast path is
 * 	disabled when:
 *	- A zero window was announced from us - zero window probing
 *        is only handled properly in the slow path.
 *	- Out of order segments arrived.
 *	- Urgent data is expected.
 *	- There is no buffer space left
 *	- Unexpected TCP flags/window values/header lengths are received
 *	  (detected by checking the TCP header against pred_flags)
 *	- Data is sent in both directions. Fast path only supports pure senders
 *	  or pure receivers (this means either the sequence number or the ack
 *	  value must stay constant)
 *	- Unexpected TCP option.
 *
 *	When these conditions are not satisfied it drops into a standard
 *	receive procedure patterned after RFC793 to handle all cases.
 *	The first three cases are guaranteed by proper pred_flags setting,
 *	the rest is checked inline. Fast processing is turned on in
 *	tcp_data_queue when everything is OK.
 */
void tcp_rcv_established(struct sock *sk, struct sk_buff *skb)
{
	enum skb_drop_reason reason = SKB_DROP_REASON_NOT_SPECIFIED;
	const struct tcphdr *th = (const struct tcphdr *)skb->data;
	struct tcp_sock *tp = tcp_sk(sk);
	unsigned int len = skb->len;

	/* TCP congestion window tracking */
	trace_tcp_probe(sk, skb);

	tcp_mstamp_refresh(tp);
	if (unlikely(!rcu_access_pointer(sk->sk_rx_dst)))
		inet_csk(sk)->icsk_af_ops->sk_rx_dst_set(sk, skb);
	/*
	 *	Header prediction.
	 *	The code loosely follows the one in the famous
	 *	"30 instruction TCP receive" Van Jacobson mail.
	 *
	 *	Van's trick is to deposit buffers into socket queue
	 *	on a device interrupt, to call tcp_recv function
	 *	on the receive process context and checksum and copy
	 *	the buffer to user space. smart...
	 *
	 *	Our current scheme is not silly either but we take the
	 *	extra cost of the net_bh soft interrupt processing...
	 *	We do checksum and copy also but from device to kernel.
	 */

	tp->rx_opt.saw_tstamp = 0;

	/*	pred_flags is 0xS?10 << 16 + snd_wnd
	 *	if header_prediction is to be made
	 *	'S' will always be tp->tcp_header_len >> 2
	 *	'?' will be 0 for the fast path, otherwise pred_flags is 0 to
	 *  turn it off	(when there are holes in the receive
	 *	 space for instance)
	 *	PSH flag is ignored.
	 */

	if ((tcp_flag_word(th) & TCP_HP_BITS) == tp->pred_flags &&
	    TCP_SKB_CB(skb)->seq == tp->rcv_nxt &&
	    !after(TCP_SKB_CB(skb)->ack_seq, tp->snd_nxt)) {
		int tcp_header_len = tp->tcp_header_len;

		/* Timestamp header prediction: tcp_header_len
		 * is automatically equal to th->doff*4 due to pred_flags
		 * match.
		 */

		/* Check timestamp */
		if (tcp_header_len == sizeof(struct tcphdr) + TCPOLEN_TSTAMP_ALIGNED) {
			/* No? Slow path! */
			if (!tcp_parse_aligned_timestamp(tp, th))
				goto slow_path;

			/* If PAWS failed, check it more carefully in slow path */
			if ((s32)(tp->rx_opt.rcv_tsval - tp->rx_opt.ts_recent) < 0)
				goto slow_path;

			/* DO NOT update ts_recent here, if checksum fails
			 * and timestamp was corrupted part, it will result
			 * in a hung connection since we will drop all
			 * future packets due to the PAWS test.
			 */
		}

		if (len <= tcp_header_len) {
			/* Bulk data transfer: sender */
			if (len == tcp_header_len) {
				/* Predicted packet is in window by definition.
				 * seq == rcv_nxt and rcv_wup <= rcv_nxt.
				 * Hence, check seq<=rcv_wup reduces to:
				 */
				if (tcp_header_len ==
				    (sizeof(struct tcphdr) + TCPOLEN_TSTAMP_ALIGNED) &&
				    tp->rcv_nxt == tp->rcv_wup)
					tcp_store_ts_recent(tp);

				/* We know that such packets are checksummed
				 * on entry.
				 */
				tcp_ack(sk, skb, 0);
				__kfree_skb(skb);
				tcp_data_snd_check(sk);
				/* When receiving pure ack in fast path, update
				 * last ts ecr directly instead of calling
				 * tcp_rcv_rtt_measure_ts()
				 */
				tp->rcv_rtt_last_tsecr = tp->rx_opt.rcv_tsecr;
				return;
			} else { /* Header too small */
				reason = SKB_DROP_REASON_PKT_TOO_SMALL;
				TCP_INC_STATS(sock_net(sk), TCP_MIB_INERRS);
				goto discard;
			}
		} else {
			int eaten = 0;
			bool fragstolen = false;

			if (tcp_checksum_complete(skb))
				goto csum_error;

			if ((int)skb->truesize > sk->sk_forward_alloc)
				goto step5;

			/* Predicted packet is in window by definition.
			 * seq == rcv_nxt and rcv_wup <= rcv_nxt.
			 * Hence, check seq<=rcv_wup reduces to:
			 */
			if (tcp_header_len ==
			    (sizeof(struct tcphdr) + TCPOLEN_TSTAMP_ALIGNED) &&
			    tp->rcv_nxt == tp->rcv_wup)
				tcp_store_ts_recent(tp);

			tcp_rcv_rtt_measure_ts(sk, skb);

			NET_INC_STATS(sock_net(sk), LINUX_MIB_TCPHPHITS);

			/* Bulk data transfer: receiver */
			skb_dst_drop(skb);
			__skb_pull(skb, tcp_header_len);
			eaten = tcp_queue_rcv(sk, skb, &fragstolen);

			tcp_event_data_recv(sk, skb);

			if (TCP_SKB_CB(skb)->ack_seq != tp->snd_una) {
				/* Well, only one small jumplet in fast path... */
				tcp_ack(sk, skb, FLAG_DATA);
				tcp_data_snd_check(sk);
				if (!inet_csk_ack_scheduled(sk))
					goto no_ack;
			} else {
				tcp_update_wl(tp, TCP_SKB_CB(skb)->seq);
			}

			__tcp_ack_snd_check(sk, 0);
no_ack:
			if (eaten)
				kfree_skb_partial(skb, fragstolen);
			tcp_data_ready(sk);
			return;
		}
	}

slow_path:
	if (len < (th->doff << 2) || tcp_checksum_complete(skb))
		goto csum_error;

	if (!th->ack && !th->rst && !th->syn) {
		reason = SKB_DROP_REASON_TCP_FLAGS;
		goto discard;
	}

	/*
	 *	Standard slow path.
	 */

	if (!tcp_validate_incoming(sk, skb, th, 1))
		return;

step5:
	reason = tcp_ack(sk, skb, FLAG_SLOWPATH | FLAG_UPDATE_TS_RECENT);
	if ((int)reason < 0) {
		reason = -reason;
		goto discard;
	}
	tcp_rcv_rtt_measure_ts(sk, skb);

	/* Process urgent data. */
	tcp_urg(sk, skb, th);

	/* step 7: process the segment text */
	tcp_data_queue(sk, skb);

	tcp_data_snd_check(sk);
	tcp_ack_snd_check(sk);
	return;

csum_error:
	reason = SKB_DROP_REASON_TCP_CSUM;
	trace_tcp_bad_csum(skb);
	TCP_INC_STATS(sock_net(sk), TCP_MIB_CSUMERRORS);
	TCP_INC_STATS(sock_net(sk), TCP_MIB_INERRS);

discard:
	tcp_drop_reason(sk, skb, reason);
}
EXPORT_SYMBOL(tcp_rcv_established);

void tcp_init_transfer(struct sock *sk, int bpf_op, struct sk_buff *skb)
{
	struct inet_connection_sock *icsk = inet_csk(sk);
	struct tcp_sock *tp = tcp_sk(sk);

	tcp_mtup_init(sk);
	icsk->icsk_af_ops->rebuild_header(sk);
	tcp_init_metrics(sk);

	/* Initialize the congestion window to start the transfer.
	 * Cut cwnd down to 1 per RFC5681 if SYN or SYN-ACK has been
	 * retransmitted. In light of RFC6298 more aggressive 1sec
	 * initRTO, we only reset cwnd when more than 1 SYN/SYN-ACK
	 * retransmission has occurred.
	 */
	if (tp->total_retrans > 1 && tp->undo_marker)
		tcp_snd_cwnd_set(tp, 1);
	else
		tcp_snd_cwnd_set(tp, tcp_init_cwnd(tp, __sk_dst_get(sk)));
	tp->snd_cwnd_stamp = tcp_jiffies32;

	bpf_skops_established(sk, bpf_op, skb);
	/* Initialize congestion control unless BPF initialized it already: */
	if (!icsk->icsk_ca_initialized)
		tcp_init_congestion_control(sk);
	tcp_init_buffer_space(sk);
}

void tcp_finish_connect(struct sock *sk, struct sk_buff *skb)
{
	struct tcp_sock *tp = tcp_sk(sk);
	struct inet_connection_sock *icsk = inet_csk(sk);

	tcp_ao_finish_connect(sk, skb);
	tcp_set_state(sk, TCP_ESTABLISHED);
	icsk->icsk_ack.lrcvtime = tcp_jiffies32;

	if (skb) {
		icsk->icsk_af_ops->sk_rx_dst_set(sk, skb);
		security_inet_conn_established(sk, skb);
		sk_mark_napi_id(sk, skb);
	}

	tcp_init_transfer(sk, BPF_SOCK_OPS_ACTIVE_ESTABLISHED_CB, skb);

	/* Prevent spurious tcp_cwnd_restart() on first data
	 * packet.
	 */
	tp->lsndtime = tcp_jiffies32;

	if (sock_flag(sk, SOCK_KEEPOPEN))
		inet_csk_reset_keepalive_timer(sk, keepalive_time_when(tp));

	if (!tp->rx_opt.snd_wscale)
		__tcp_fast_path_on(tp, tp->snd_wnd);
	else
		tp->pred_flags = 0;
}

static bool tcp_rcv_fastopen_synack(struct sock *sk, struct sk_buff *synack,
				    struct tcp_fastopen_cookie *cookie)
{
	struct tcp_sock *tp = tcp_sk(sk);
	struct sk_buff *data = tp->syn_data ? tcp_rtx_queue_head(sk) : NULL;
	u16 mss = tp->rx_opt.mss_clamp, try_exp = 0;
	bool syn_drop = false;

	if (mss == tp->rx_opt.user_mss) {
		struct tcp_options_received opt;

		/* Get original SYNACK MSS value if user MSS sets mss_clamp */
		tcp_clear_options(&opt);
		opt.user_mss = opt.mss_clamp = 0;
		tcp_parse_options(sock_net(sk), synack, &opt, 0, NULL);
		mss = opt.mss_clamp;
	}

	if (!tp->syn_fastopen) {
		/* Ignore an unsolicited cookie */
		cookie->len = -1;
	} else if (tp->total_retrans) {
		/* SYN timed out and the SYN-ACK neither has a cookie nor
		 * acknowledges data. Presumably the remote received only
		 * the retransmitted (regular) SYNs: either the original
		 * SYN-data or the corresponding SYN-ACK was dropped.
		 */
		syn_drop = (cookie->len < 0 && data);
	} else if (cookie->len < 0 && !tp->syn_data) {
		/* We requested a cookie but didn't get it. If we did not use
		 * the (old) exp opt format then try so next time (try_exp=1).
		 * Otherwise we go back to use the RFC7413 opt (try_exp=2).
		 */
		try_exp = tp->syn_fastopen_exp ? 2 : 1;
	}

	tcp_fastopen_cache_set(sk, mss, cookie, syn_drop, try_exp);

	if (data) { /* Retransmit unacked data in SYN */
		if (tp->total_retrans)
			tp->fastopen_client_fail = TFO_SYN_RETRANSMITTED;
		else
			tp->fastopen_client_fail = TFO_DATA_NOT_ACKED;
		skb_rbtree_walk_from(data)
			 tcp_mark_skb_lost(sk, data);
		tcp_non_congestion_loss_retransmit(sk);
		NET_INC_STATS(sock_net(sk),
				LINUX_MIB_TCPFASTOPENACTIVEFAIL);
		return true;
	}
	tp->syn_data_acked = tp->syn_data;
	if (tp->syn_data_acked) {
		NET_INC_STATS(sock_net(sk), LINUX_MIB_TCPFASTOPENACTIVE);
		/* SYN-data is counted as two separate packets in tcp_ack() */
		if (tp->delivered > 1)
			--tp->delivered;
	}

	tcp_fastopen_add_skb(sk, synack);

	return false;
}

static void smc_check_reset_syn(struct tcp_sock *tp)
{
#if IS_ENABLED(CONFIG_SMC)
	if (static_branch_unlikely(&tcp_have_smc)) {
		if (tp->syn_smc && !tp->rx_opt.smc_ok)
			tp->syn_smc = 0;
	}
#endif
}

static void tcp_try_undo_spurious_syn(struct sock *sk)
{
	struct tcp_sock *tp = tcp_sk(sk);
	u32 syn_stamp;

	/* undo_marker is set when SYN or SYNACK times out. The timeout is
	 * spurious if the ACK's timestamp option echo value matches the
	 * original SYN timestamp.
	 */
	syn_stamp = tp->retrans_stamp;
	if (tp->undo_marker && syn_stamp && tp->rx_opt.saw_tstamp &&
	    syn_stamp == tp->rx_opt.rcv_tsecr)
		tp->undo_marker = 0;
}

static int tcp_rcv_synsent_state_process(struct sock *sk, struct sk_buff *skb,
					 const struct tcphdr *th)
{
	struct inet_connection_sock *icsk = inet_csk(sk);
	struct tcp_sock *tp = tcp_sk(sk);
	struct tcp_fastopen_cookie foc = { .len = -1 };
	int saved_clamp = tp->rx_opt.mss_clamp;
	bool fastopen_fail;
	SKB_DR(reason);

	tcp_parse_options(sock_net(sk), skb, &tp->rx_opt, 0, &foc);
	if (tp->rx_opt.saw_tstamp && tp->rx_opt.rcv_tsecr)
		tp->rx_opt.rcv_tsecr -= tp->tsoffset;

	if (th->ack) {
		/* rfc793:
		 * "If the state is SYN-SENT then
		 *    first check the ACK bit
		 *      If the ACK bit is set
		 *	  If SEG.ACK =< ISS, or SEG.ACK > SND.NXT, send
		 *        a reset (unless the RST bit is set, if so drop
		 *        the segment and return)"
		 */
		if (!after(TCP_SKB_CB(skb)->ack_seq, tp->snd_una) ||
		    after(TCP_SKB_CB(skb)->ack_seq, tp->snd_nxt)) {
			/* Previous FIN/ACK or RST/ACK might be ignored. */
			if (icsk->icsk_retransmits == 0)
				inet_csk_reset_xmit_timer(sk,
						ICSK_TIME_RETRANS,
						TCP_TIMEOUT_MIN, TCP_RTO_MAX);
			SKB_DR_SET(reason, TCP_INVALID_ACK_SEQUENCE);
			goto reset_and_undo;
		}

		if (tp->rx_opt.saw_tstamp && tp->rx_opt.rcv_tsecr &&
		    !between(tp->rx_opt.rcv_tsecr, tp->retrans_stamp,
			     tcp_time_stamp_ts(tp))) {
			NET_INC_STATS(sock_net(sk),
					LINUX_MIB_PAWSACTIVEREJECTED);
			SKB_DR_SET(reason, TCP_RFC7323_PAWS);
			goto reset_and_undo;
		}

		/* Now ACK is acceptable.
		 *
		 * "If the RST bit is set
		 *    If the ACK was acceptable then signal the user "error:
		 *    connection reset", drop the segment, enter CLOSED state,
		 *    delete TCB, and return."
		 */

		if (th->rst) {
			tcp_reset(sk, skb);
consume:
			__kfree_skb(skb);
			return 0;
		}

		/* rfc793:
		 *   "fifth, if neither of the SYN or RST bits is set then
		 *    drop the segment and return."
		 *
		 *    See note below!
		 *                                        --ANK(990513)
		 */
		if (!th->syn) {
			SKB_DR_SET(reason, TCP_FLAGS);
			goto discard_and_undo;
		}
		/* rfc793:
		 *   "If the SYN bit is on ...
		 *    are acceptable then ...
		 *    (our SYN has been ACKed), change the connection
		 *    state to ESTABLISHED..."
		 */

		tcp_ecn_rcv_synack(tp, th);

		tcp_init_wl(tp, TCP_SKB_CB(skb)->seq);
		tcp_try_undo_spurious_syn(sk);
		tcp_ack(sk, skb, FLAG_SLOWPATH);

		/* Ok.. it's good. Set up sequence numbers and
		 * move to established.
		 */
		WRITE_ONCE(tp->rcv_nxt, TCP_SKB_CB(skb)->seq + 1);
		tp->rcv_wup = TCP_SKB_CB(skb)->seq + 1;

		/* RFC1323: The window in SYN & SYN/ACK segments is
		 * never scaled.
		 */
		tp->snd_wnd = ntohs(th->window);

		if (!tp->rx_opt.wscale_ok) {
			tp->rx_opt.snd_wscale = tp->rx_opt.rcv_wscale = 0;
			WRITE_ONCE(tp->window_clamp,
				   min(tp->window_clamp, 65535U));
		}

		if (tp->rx_opt.saw_tstamp) {
			tp->rx_opt.tstamp_ok	   = 1;
			tp->tcp_header_len =
				sizeof(struct tcphdr) + TCPOLEN_TSTAMP_ALIGNED;
			tp->advmss	    -= TCPOLEN_TSTAMP_ALIGNED;
			tcp_store_ts_recent(tp);
		} else {
			tp->tcp_header_len = sizeof(struct tcphdr);
		}

		tcp_sync_mss(sk, icsk->icsk_pmtu_cookie);
		tcp_initialize_rcv_mss(sk);

		/* Remember, tcp_poll() does not lock socket!
		 * Change state from SYN-SENT only after copied_seq
		 * is initialized. */
		WRITE_ONCE(tp->copied_seq, tp->rcv_nxt);

		smc_check_reset_syn(tp);

		smp_mb();

		tcp_finish_connect(sk, skb);

		fastopen_fail = (tp->syn_fastopen || tp->syn_data) &&
				tcp_rcv_fastopen_synack(sk, skb, &foc);

		if (!sock_flag(sk, SOCK_DEAD)) {
			sk->sk_state_change(sk);
			sk_wake_async(sk, SOCK_WAKE_IO, POLL_OUT);
		}
		if (fastopen_fail)
			return -1;
		if (sk->sk_write_pending ||
		    READ_ONCE(icsk->icsk_accept_queue.rskq_defer_accept) ||
		    inet_csk_in_pingpong_mode(sk)) {
			/* Save one ACK. Data will be ready after
			 * several ticks, if write_pending is set.
			 *
			 * It may be deleted, but with this feature tcpdumps
			 * look so _wonderfully_ clever, that I was not able
			 * to stand against the temptation 8)     --ANK
			 */
			inet_csk_schedule_ack(sk);
			tcp_enter_quickack_mode(sk, TCP_MAX_QUICKACKS);
			inet_csk_reset_xmit_timer(sk, ICSK_TIME_DACK,
						  TCP_DELACK_MAX, TCP_RTO_MAX);
			goto consume;
		}
		tcp_send_ack(sk);
		return -1;
	}

	/* No ACK in the segment */

	if (th->rst) {
		/* rfc793:
		 * "If the RST bit is set
		 *
		 *      Otherwise (no ACK) drop the segment and return."
		 */
		SKB_DR_SET(reason, TCP_RESET);
		goto discard_and_undo;
	}

	/* PAWS check. */
	if (tp->rx_opt.ts_recent_stamp && tp->rx_opt.saw_tstamp &&
	    tcp_paws_reject(&tp->rx_opt, 0)) {
		SKB_DR_SET(reason, TCP_RFC7323_PAWS);
		goto discard_and_undo;
	}
	if (th->syn) {
		/* We see SYN without ACK. It is attempt of
		 * simultaneous connect with crossed SYNs.
		 * Particularly, it can be connect to self.
		 */
#ifdef CONFIG_TCP_AO
		struct tcp_ao_info *ao;

		ao = rcu_dereference_protected(tp->ao_info,
					       lockdep_sock_is_held(sk));
		if (ao) {
			WRITE_ONCE(ao->risn, th->seq);
			ao->rcv_sne = 0;
		}
#endif
		tcp_set_state(sk, TCP_SYN_RECV);

		if (tp->rx_opt.saw_tstamp) {
			tp->rx_opt.tstamp_ok = 1;
			tcp_store_ts_recent(tp);
			tp->tcp_header_len =
				sizeof(struct tcphdr) + TCPOLEN_TSTAMP_ALIGNED;
		} else {
			tp->tcp_header_len = sizeof(struct tcphdr);
		}

		WRITE_ONCE(tp->rcv_nxt, TCP_SKB_CB(skb)->seq + 1);
		WRITE_ONCE(tp->copied_seq, tp->rcv_nxt);
		tp->rcv_wup = TCP_SKB_CB(skb)->seq + 1;

		/* RFC1323: The window in SYN & SYN/ACK segments is
		 * never scaled.
		 */
		tp->snd_wnd    = ntohs(th->window);
		tp->snd_wl1    = TCP_SKB_CB(skb)->seq;
		tp->max_window = tp->snd_wnd;

		tcp_ecn_rcv_syn(tp, th);

		tcp_mtup_init(sk);
		tcp_sync_mss(sk, icsk->icsk_pmtu_cookie);
		tcp_initialize_rcv_mss(sk);

		tcp_send_synack(sk);
#if 0
		/* Note, we could accept data and URG from this segment.
		 * There are no obstacles to make this (except that we must
		 * either change tcp_recvmsg() to prevent it from returning data
		 * before 3WHS completes per RFC793, or employ TCP Fast Open).
		 *
		 * However, if we ignore data in ACKless segments sometimes,
		 * we have no reasons to accept it sometimes.
		 * Also, seems the code doing it in step6 of tcp_rcv_state_process
		 * is not flawless. So, discard packet for sanity.
		 * Uncomment this return to process the data.
		 */
		return -1;
#else
		goto consume;
#endif
	}
	/* "fifth, if neither of the SYN or RST bits is set then
	 * drop the segment and return."
	 */

discard_and_undo:
	tcp_clear_options(&tp->rx_opt);
	tp->rx_opt.mss_clamp = saved_clamp;
	tcp_drop_reason(sk, skb, reason);
	return 0;

reset_and_undo:
	tcp_clear_options(&tp->rx_opt);
	tp->rx_opt.mss_clamp = saved_clamp;
	/* we can reuse/return @reason to its caller to handle the exception */
	return reason;
}

static void tcp_rcv_synrecv_state_fastopen(struct sock *sk)
{
	struct tcp_sock *tp = tcp_sk(sk);
	struct request_sock *req;

	/* If we are still handling the SYNACK RTO, see if timestamp ECR allows
	 * undo. If peer SACKs triggered fast recovery, we can't undo here.
	 */
	if (inet_csk(sk)->icsk_ca_state == TCP_CA_Loss && !tp->packets_out)
		tcp_try_undo_recovery(sk);

	tcp_update_rto_time(tp);
	inet_csk(sk)->icsk_retransmits = 0;
	/* In tcp_fastopen_synack_timer() on the first SYNACK RTO we set
	 * retrans_stamp but don't enter CA_Loss, so in case that happened we
	 * need to zero retrans_stamp here to prevent spurious
	 * retransmits_timed_out(). However, if the ACK of our SYNACK caused us
	 * to enter CA_Recovery then we need to leave retrans_stamp as it was
	 * set entering CA_Recovery, for correct retransmits_timed_out() and
	 * undo behavior.
	 */
	tcp_retrans_stamp_cleanup(sk);

	/* Once we leave TCP_SYN_RECV or TCP_FIN_WAIT_1,
	 * we no longer need req so release it.
	 */
	req = rcu_dereference_protected(tp->fastopen_rsk,
					lockdep_sock_is_held(sk));
	reqsk_fastopen_remove(sk, req, false);

	/* Re-arm the timer because data may have been sent out.
	 * This is similar to the regular data transmission case
	 * when new data has just been ack'ed.
	 *
	 * (TFO) - we could try to be more aggressive and
	 * retransmitting any data sooner based on when they
	 * are sent out.
	 */
	tcp_rearm_rto(sk);
}

/*
 *	This function implements the receiving procedure of RFC 793 for
 *	all states except ESTABLISHED and TIME_WAIT.
 *	It's called from both tcp_v4_rcv and tcp_v6_rcv and should be
 *	address independent.
 */

enum skb_drop_reason
tcp_rcv_state_process(struct sock *sk, struct sk_buff *skb)
{
	struct tcp_sock *tp = tcp_sk(sk);
	struct inet_connection_sock *icsk = inet_csk(sk);
	const struct tcphdr *th = tcp_hdr(skb);
	struct request_sock *req;
	int queued = 0;
	SKB_DR(reason);

	switch (sk->sk_state) {
	case TCP_CLOSE:
		SKB_DR_SET(reason, TCP_CLOSE);
		goto discard;

	case TCP_LISTEN:
		if (th->ack)
			return SKB_DROP_REASON_TCP_FLAGS;

		if (th->rst) {
			SKB_DR_SET(reason, TCP_RESET);
			goto discard;
		}
		if (th->syn) {
			if (th->fin) {
				SKB_DR_SET(reason, TCP_FLAGS);
				goto discard;
			}
			/* It is possible that we process SYN packets from backlog,
			 * so we need to make sure to disable BH and RCU right there.
			 */
			rcu_read_lock();
			local_bh_disable();
			icsk->icsk_af_ops->conn_request(sk, skb);
			local_bh_enable();
			rcu_read_unlock();

			consume_skb(skb);
			return 0;
		}
		SKB_DR_SET(reason, TCP_FLAGS);
		goto discard;

	case TCP_SYN_SENT:
		tp->rx_opt.saw_tstamp = 0;
		tcp_mstamp_refresh(tp);
		queued = tcp_rcv_synsent_state_process(sk, skb, th);
		if (queued >= 0)
			return queued;

		/* Do step6 onward by hand. */
		tcp_urg(sk, skb, th);
		__kfree_skb(skb);
		tcp_data_snd_check(sk);
		return 0;
	}

	tcp_mstamp_refresh(tp);
	tp->rx_opt.saw_tstamp = 0;
	req = rcu_dereference_protected(tp->fastopen_rsk,
					lockdep_sock_is_held(sk));
	if (req) {
		bool req_stolen;

		WARN_ON_ONCE(sk->sk_state != TCP_SYN_RECV &&
		    sk->sk_state != TCP_FIN_WAIT1);

		if (!tcp_check_req(sk, skb, req, true, &req_stolen)) {
			SKB_DR_SET(reason, TCP_FASTOPEN);
			goto discard;
		}
	}

	if (!th->ack && !th->rst && !th->syn) {
		SKB_DR_SET(reason, TCP_FLAGS);
		goto discard;
	}
	if (!tcp_validate_incoming(sk, skb, th, 0))
		return 0;

	/* step 5: check the ACK field */
	reason = tcp_ack(sk, skb, FLAG_SLOWPATH |
				  FLAG_UPDATE_TS_RECENT |
				  FLAG_NO_CHALLENGE_ACK);

	if ((int)reason <= 0) {
		if (sk->sk_state == TCP_SYN_RECV) {
			/* send one RST */
			if (!reason)
				return SKB_DROP_REASON_TCP_OLD_ACK;
			return -reason;
		}
		/* accept old ack during closing */
		if ((int)reason < 0) {
			tcp_send_challenge_ack(sk);
			reason = -reason;
			goto discard;
		}
	}
	SKB_DR_SET(reason, NOT_SPECIFIED);
	switch (sk->sk_state) {
	case TCP_SYN_RECV:
		tp->delivered++; /* SYN-ACK delivery isn't tracked in tcp_ack */
		if (!tp->srtt_us)
			tcp_synack_rtt_meas(sk, req);

		if (req) {
			tcp_rcv_synrecv_state_fastopen(sk);
		} else {
			tcp_try_undo_spurious_syn(sk);
			tp->retrans_stamp = 0;
			tcp_init_transfer(sk, BPF_SOCK_OPS_PASSIVE_ESTABLISHED_CB,
					  skb);
			WRITE_ONCE(tp->copied_seq, tp->rcv_nxt);
		}
		tcp_ao_established(sk);
		smp_mb();
		tcp_set_state(sk, TCP_ESTABLISHED);
		sk->sk_state_change(sk);

		/* Note, that this wakeup is only for marginal crossed SYN case.
		 * Passively open sockets are not waked up, because
		 * sk->sk_sleep == NULL and sk->sk_socket == NULL.
		 */
		if (sk->sk_socket)
			sk_wake_async(sk, SOCK_WAKE_IO, POLL_OUT);

		tp->snd_una = TCP_SKB_CB(skb)->ack_seq;
		tp->snd_wnd = ntohs(th->window) << tp->rx_opt.snd_wscale;
		tcp_init_wl(tp, TCP_SKB_CB(skb)->seq);

		if (tp->rx_opt.tstamp_ok)
			tp->advmss -= TCPOLEN_TSTAMP_ALIGNED;

		if (!inet_csk(sk)->icsk_ca_ops->cong_control)
			tcp_update_pacing_rate(sk);

		/* Prevent spurious tcp_cwnd_restart() on first data packet */
		tp->lsndtime = tcp_jiffies32;

		tcp_initialize_rcv_mss(sk);
		tcp_fast_path_on(tp);
		if (sk->sk_shutdown & SEND_SHUTDOWN)
			tcp_shutdown(sk, SEND_SHUTDOWN);
		break;

	case TCP_FIN_WAIT1: {
		int tmo;

		if (req)
			tcp_rcv_synrecv_state_fastopen(sk);

		if (tp->snd_una != tp->write_seq)
			break;

		tcp_set_state(sk, TCP_FIN_WAIT2);
		WRITE_ONCE(sk->sk_shutdown, sk->sk_shutdown | SEND_SHUTDOWN);

		sk_dst_confirm(sk);

		if (!sock_flag(sk, SOCK_DEAD)) {
			/* Wake up lingering close() */
			sk->sk_state_change(sk);
			break;
		}

		if (READ_ONCE(tp->linger2) < 0) {
			tcp_done(sk);
			NET_INC_STATS(sock_net(sk), LINUX_MIB_TCPABORTONDATA);
			return SKB_DROP_REASON_TCP_ABORT_ON_DATA;
		}
		if (TCP_SKB_CB(skb)->end_seq != TCP_SKB_CB(skb)->seq &&
		    after(TCP_SKB_CB(skb)->end_seq - th->fin, tp->rcv_nxt)) {
			/* Receive out of order FIN after close() */
			if (tp->syn_fastopen && th->fin)
				tcp_fastopen_active_disable(sk);
			tcp_done(sk);
			NET_INC_STATS(sock_net(sk), LINUX_MIB_TCPABORTONDATA);
			return SKB_DROP_REASON_TCP_ABORT_ON_DATA;
		}

		tmo = tcp_fin_time(sk);
		if (tmo > TCP_TIMEWAIT_LEN) {
			inet_csk_reset_keepalive_timer(sk, tmo - TCP_TIMEWAIT_LEN);
		} else if (th->fin || sock_owned_by_user(sk)) {
			/* Bad case. We could lose such FIN otherwise.
			 * It is not a big problem, but it looks confusing
			 * and not so rare event. We still can lose it now,
			 * if it spins in bh_lock_sock(), but it is really
			 * marginal case.
			 */
			inet_csk_reset_keepalive_timer(sk, tmo);
		} else {
			tcp_time_wait(sk, TCP_FIN_WAIT2, tmo);
			goto consume;
		}
		break;
	}

	case TCP_CLOSING:
		if (tp->snd_una == tp->write_seq) {
			tcp_time_wait(sk, TCP_TIME_WAIT, 0);
			goto consume;
		}
		break;

	case TCP_LAST_ACK:
		if (tp->snd_una == tp->write_seq) {
			tcp_update_metrics(sk);
			tcp_done(sk);
			goto consume;
		}
		break;
	}

	/* step 6: check the URG bit */
	tcp_urg(sk, skb, th);

	/* step 7: process the segment text */
	switch (sk->sk_state) {
	case TCP_CLOSE_WAIT:
	case TCP_CLOSING:
	case TCP_LAST_ACK:
		if (!before(TCP_SKB_CB(skb)->seq, tp->rcv_nxt)) {
			/* If a subflow has been reset, the packet should not
			 * continue to be processed, drop the packet.
			 */
			if (sk_is_mptcp(sk) && !mptcp_incoming_options(sk, skb))
				goto discard;
			break;
		}
		fallthrough;
	case TCP_FIN_WAIT1:
	case TCP_FIN_WAIT2:
		/* RFC 793 says to queue data in these states,
		 * RFC 1122 says we MUST send a reset.
		 * BSD 4.4 also does reset.
		 */
		if (sk->sk_shutdown & RCV_SHUTDOWN) {
			if (TCP_SKB_CB(skb)->end_seq != TCP_SKB_CB(skb)->seq &&
			    after(TCP_SKB_CB(skb)->end_seq - th->fin, tp->rcv_nxt)) {
				NET_INC_STATS(sock_net(sk), LINUX_MIB_TCPABORTONDATA);
				tcp_reset(sk, skb);
				return SKB_DROP_REASON_TCP_ABORT_ON_DATA;
			}
		}
		fallthrough;
	case TCP_ESTABLISHED:
		tcp_data_queue(sk, skb);
		queued = 1;
		break;
	}

	/* tcp_data could move socket to TIME-WAIT */
	if (sk->sk_state != TCP_CLOSE) {
		tcp_data_snd_check(sk);
		tcp_ack_snd_check(sk);
	}

	if (!queued) {
discard:
		tcp_drop_reason(sk, skb, reason);
	}
	return 0;

consume:
	__kfree_skb(skb);
	return 0;
}
EXPORT_SYMBOL(tcp_rcv_state_process);

static inline void pr_drop_req(struct request_sock *req, __u16 port, int family)
{
	struct inet_request_sock *ireq = inet_rsk(req);

	if (family == AF_INET)
		net_dbg_ratelimited("drop open request from %pI4/%u\n",
				    &ireq->ir_rmt_addr, port);
#if IS_ENABLED(CONFIG_IPV6)
	else if (family == AF_INET6)
		net_dbg_ratelimited("drop open request from %pI6/%u\n",
				    &ireq->ir_v6_rmt_addr, port);
#endif
}

/* RFC3168 : 6.1.1 SYN packets must not have ECT/ECN bits set
 *
 * If we receive a SYN packet with these bits set, it means a
 * network is playing bad games with TOS bits. In order to
 * avoid possible false congestion notifications, we disable
 * TCP ECN negotiation.
 *
 * Exception: tcp_ca wants ECN. This is required for DCTCP
 * congestion control: Linux DCTCP asserts ECT on all packets,
 * including SYN, which is most optimal solution; however,
 * others, such as FreeBSD do not.
 *
 * Exception: At least one of the reserved bits of the TCP header (th->res1) is
 * set, indicating the use of a future TCP extension (such as AccECN). See
 * RFC8311 §4.3 which updates RFC3168 to allow the development of such
 * extensions.
 */
static void tcp_ecn_create_request(struct request_sock *req,
				   const struct sk_buff *skb,
				   const struct sock *listen_sk,
				   const struct dst_entry *dst)
{
	const struct tcphdr *th = tcp_hdr(skb);
	const struct net *net = sock_net(listen_sk);
	bool th_ecn = th->ece && th->cwr;
	bool ect, ecn_ok;
	u32 ecn_ok_dst;

	if (!th_ecn)
		return;

	ect = !INET_ECN_is_not_ect(TCP_SKB_CB(skb)->ip_dsfield);
	ecn_ok_dst = dst_feature(dst, DST_FEATURE_ECN_MASK);
	ecn_ok = READ_ONCE(net->ipv4.sysctl_tcp_ecn) || ecn_ok_dst;

	if (((!ect || th->res1) && ecn_ok) || tcp_ca_needs_ecn(listen_sk) ||
	    (ecn_ok_dst & DST_FEATURE_ECN_CA) ||
	    tcp_bpf_ca_needs_ecn((struct sock *)req))
		inet_rsk(req)->ecn_ok = 1;
}

static void tcp_openreq_init(struct request_sock *req,
			     const struct tcp_options_received *rx_opt,
			     struct sk_buff *skb, const struct sock *sk)
{
	struct inet_request_sock *ireq = inet_rsk(req);

	req->rsk_rcv_wnd = 0;		/* So that tcp_send_synack() knows! */
	tcp_rsk(req)->rcv_isn = TCP_SKB_CB(skb)->seq;
	tcp_rsk(req)->rcv_nxt = TCP_SKB_CB(skb)->seq + 1;
	tcp_rsk(req)->snt_synack = 0;
	tcp_rsk(req)->last_oow_ack_time = 0;
	req->mss = rx_opt->mss_clamp;
	req->ts_recent = rx_opt->saw_tstamp ? rx_opt->rcv_tsval : 0;
	ireq->tstamp_ok = rx_opt->tstamp_ok;
	ireq->sack_ok = rx_opt->sack_ok;
	ireq->snd_wscale = rx_opt->snd_wscale;
	ireq->wscale_ok = rx_opt->wscale_ok;
	ireq->acked = 0;
	ireq->ecn_ok = 0;
	ireq->ir_rmt_port = tcp_hdr(skb)->source;
	ireq->ir_num = ntohs(tcp_hdr(skb)->dest);
	ireq->ir_mark = inet_request_mark(sk, skb);
#if IS_ENABLED(CONFIG_SMC)
	ireq->smc_ok = rx_opt->smc_ok && !(tcp_sk(sk)->smc_hs_congested &&
			tcp_sk(sk)->smc_hs_congested(sk));
#endif
}

/*
 * Return true if a syncookie should be sent
 */
static bool tcp_syn_flood_action(struct sock *sk, const char *proto)
{
	struct request_sock_queue *queue = &inet_csk(sk)->icsk_accept_queue;
	const char *msg = "Dropping request";
	struct net *net = sock_net(sk);
	bool want_cookie = false;
	u8 syncookies;

	syncookies = READ_ONCE(net->ipv4.sysctl_tcp_syncookies);

#ifdef CONFIG_SYN_COOKIES
	if (syncookies) {
		msg = "Sending cookies";
		want_cookie = true;
		__NET_INC_STATS(sock_net(sk), LINUX_MIB_TCPREQQFULLDOCOOKIES);
	} else
#endif
		__NET_INC_STATS(sock_net(sk), LINUX_MIB_TCPREQQFULLDROP);

	if (!READ_ONCE(queue->synflood_warned) && syncookies != 2 &&
	    xchg(&queue->synflood_warned, 1) == 0) {
		if (IS_ENABLED(CONFIG_IPV6) && sk->sk_family == AF_INET6) {
			net_info_ratelimited("%s: Possible SYN flooding on port [%pI6c]:%u. %s.\n",
					proto, inet6_rcv_saddr(sk),
					sk->sk_num, msg);
		} else {
			net_info_ratelimited("%s: Possible SYN flooding on port %pI4:%u. %s.\n",
					proto, &sk->sk_rcv_saddr,
					sk->sk_num, msg);
		}
	}

	return want_cookie;
}

static void tcp_reqsk_record_syn(const struct sock *sk,
				 struct request_sock *req,
				 const struct sk_buff *skb)
{
	if (tcp_sk(sk)->save_syn) {
		u32 len = skb_network_header_len(skb) + tcp_hdrlen(skb);
		struct saved_syn *saved_syn;
		u32 mac_hdrlen;
		void *base;

		if (tcp_sk(sk)->save_syn == 2) {  /* Save full header. */
			base = skb_mac_header(skb);
			mac_hdrlen = skb_mac_header_len(skb);
			len += mac_hdrlen;
		} else {
			base = skb_network_header(skb);
			mac_hdrlen = 0;
		}

		saved_syn = kmalloc(struct_size(saved_syn, data, len),
				    GFP_ATOMIC);
		if (saved_syn) {
			saved_syn->mac_hdrlen = mac_hdrlen;
			saved_syn->network_hdrlen = skb_network_header_len(skb);
			saved_syn->tcp_hdrlen = tcp_hdrlen(skb);
			memcpy(saved_syn->data, base, len);
			req->saved_syn = saved_syn;
		}
	}
}

/* If a SYN cookie is required and supported, returns a clamped MSS value to be
 * used for SYN cookie generation.
 */
u16 tcp_get_syncookie_mss(struct request_sock_ops *rsk_ops,
			  const struct tcp_request_sock_ops *af_ops,
			  struct sock *sk, struct tcphdr *th)
{
	struct tcp_sock *tp = tcp_sk(sk);
	u16 mss;

	if (READ_ONCE(sock_net(sk)->ipv4.sysctl_tcp_syncookies) != 2 &&
	    !inet_csk_reqsk_queue_is_full(sk))
		return 0;

	if (!tcp_syn_flood_action(sk, rsk_ops->slab_name))
		return 0;

	if (sk_acceptq_is_full(sk)) {
		NET_INC_STATS(sock_net(sk), LINUX_MIB_LISTENOVERFLOWS);
		return 0;
	}

	mss = tcp_parse_mss_option(th, tp->rx_opt.user_mss);
	if (!mss)
		mss = af_ops->mss_clamp;

	return mss;
}
EXPORT_SYMBOL_GPL(tcp_get_syncookie_mss);

int tcp_conn_request(struct request_sock_ops *rsk_ops,
		     const struct tcp_request_sock_ops *af_ops,
		     struct sock *sk, struct sk_buff *skb)
{
	struct tcp_fastopen_cookie foc = { .len = -1 };
	struct tcp_options_received tmp_opt;
	struct tcp_sock *tp = tcp_sk(sk);
	struct net *net = sock_net(sk);
	struct sock *fastopen_sk = NULL;
	struct request_sock *req;
	bool want_cookie = false;
	struct dst_entry *dst;
	struct flowi fl;
	u8 syncookies;
	u32 isn;

#ifdef CONFIG_TCP_AO
	const struct tcp_ao_hdr *aoh;
#endif

	isn = __this_cpu_read(tcp_tw_isn);
	if (isn) {
		/* TW buckets are converted to open requests without
		 * limitations, they conserve resources and peer is
		 * evidently real one.
		 */
		__this_cpu_write(tcp_tw_isn, 0);
	} else {
		syncookies = READ_ONCE(net->ipv4.sysctl_tcp_syncookies);

		if (syncookies == 2 || inet_csk_reqsk_queue_is_full(sk)) {
			want_cookie = tcp_syn_flood_action(sk,
							   rsk_ops->slab_name);
			if (!want_cookie)
				goto drop;
		}
	}

	if (sk_acceptq_is_full(sk)) {
		NET_INC_STATS(sock_net(sk), LINUX_MIB_LISTENOVERFLOWS);
		goto drop;
	}

	req = inet_reqsk_alloc(rsk_ops, sk, !want_cookie);
	if (!req)
		goto drop;

	req->syncookie = want_cookie;
	tcp_rsk(req)->af_specific = af_ops;
	tcp_rsk(req)->ts_off = 0;
	tcp_rsk(req)->req_usec_ts = false;
#if IS_ENABLED(CONFIG_MPTCP)
	tcp_rsk(req)->is_mptcp = 0;
#endif

	tcp_clear_options(&tmp_opt);
	tmp_opt.mss_clamp = af_ops->mss_clamp;
	tmp_opt.user_mss  = tp->rx_opt.user_mss;
	tcp_parse_options(sock_net(sk), skb, &tmp_opt, 0,
			  want_cookie ? NULL : &foc);

	if (want_cookie && !tmp_opt.saw_tstamp)
		tcp_clear_options(&tmp_opt);

	if (IS_ENABLED(CONFIG_SMC) && want_cookie)
		tmp_opt.smc_ok = 0;

	tmp_opt.tstamp_ok = tmp_opt.saw_tstamp;
	tcp_openreq_init(req, &tmp_opt, skb, sk);
	inet_rsk(req)->no_srccheck = inet_test_bit(TRANSPARENT, sk);

	/* Note: tcp_v6_init_req() might override ir_iif for link locals */
	inet_rsk(req)->ir_iif = inet_request_bound_dev_if(sk, skb);

	dst = af_ops->route_req(sk, skb, &fl, req, isn);
	if (!dst)
		goto drop_and_free;

	if (tmp_opt.tstamp_ok) {
		tcp_rsk(req)->req_usec_ts = dst_tcp_usec_ts(dst);
		tcp_rsk(req)->ts_off = af_ops->init_ts_off(net, skb);
	}
	if (!want_cookie && !isn) {
		int max_syn_backlog = READ_ONCE(net->ipv4.sysctl_max_syn_backlog);

		/* Kill the following clause, if you dislike this way. */
		if (!syncookies &&
		    (max_syn_backlog - inet_csk_reqsk_queue_len(sk) <
		     (max_syn_backlog >> 2)) &&
		    !tcp_peer_is_proven(req, dst)) {
			/* Without syncookies last quarter of
			 * backlog is filled with destinations,
			 * proven to be alive.
			 * It means that we continue to communicate
			 * to destinations, already remembered
			 * to the moment of synflood.
			 */
			pr_drop_req(req, ntohs(tcp_hdr(skb)->source),
				    rsk_ops->family);
			goto drop_and_release;
		}

		isn = af_ops->init_seq(skb);
	}

	tcp_ecn_create_request(req, skb, sk, dst);

	if (want_cookie) {
		isn = cookie_init_sequence(af_ops, sk, skb, &req->mss);
		if (!tmp_opt.tstamp_ok)
			inet_rsk(req)->ecn_ok = 0;
	}

#ifdef CONFIG_TCP_AO
	if (tcp_parse_auth_options(tcp_hdr(skb), NULL, &aoh))
		goto drop_and_release; /* Invalid TCP options */
	if (aoh) {
		tcp_rsk(req)->used_tcp_ao = true;
		tcp_rsk(req)->ao_rcv_next = aoh->keyid;
		tcp_rsk(req)->ao_keyid = aoh->rnext_keyid;

	} else {
		tcp_rsk(req)->used_tcp_ao = false;
	}
#endif
	tcp_rsk(req)->snt_isn = isn;
	tcp_rsk(req)->txhash = net_tx_rndhash();
	tcp_rsk(req)->syn_tos = TCP_SKB_CB(skb)->ip_dsfield;
	tcp_openreq_init_rwin(req, sk, dst);
	sk_rx_queue_set(req_to_sk(req), skb);
	if (!want_cookie) {
		tcp_reqsk_record_syn(sk, req, skb);
		fastopen_sk = tcp_try_fastopen(sk, skb, req, &foc, dst);
	}
	if (fastopen_sk) {
		af_ops->send_synack(fastopen_sk, dst, &fl, req,
				    &foc, TCP_SYNACK_FASTOPEN, skb);
		/* Add the child socket directly into the accept queue */
		if (!inet_csk_reqsk_queue_add(sk, req, fastopen_sk)) {
			reqsk_fastopen_remove(fastopen_sk, req, false);
			bh_unlock_sock(fastopen_sk);
			sock_put(fastopen_sk);
			goto drop_and_free;
		}
		sk->sk_data_ready(sk);
		bh_unlock_sock(fastopen_sk);
		sock_put(fastopen_sk);
	} else {
		tcp_rsk(req)->tfo_listener = false;
		if (!want_cookie) {
			req->timeout = tcp_timeout_init((struct sock *)req);
			if (unlikely(!inet_csk_reqsk_queue_hash_add(sk, req,
								    req->timeout))) {
				reqsk_free(req);
				dst_release(dst);
				return 0;
			}

		}
		af_ops->send_synack(sk, dst, &fl, req, &foc,
				    !want_cookie ? TCP_SYNACK_NORMAL :
						   TCP_SYNACK_COOKIE,
				    skb);
		if (want_cookie) {
			reqsk_free(req);
			return 0;
		}
	}
	reqsk_put(req);
	return 0;

drop_and_release:
	dst_release(dst);
drop_and_free:
	__reqsk_free(req);
drop:
	tcp_listendrop(sk);
	return 0;
}
EXPORT_SYMBOL(tcp_conn_request);<|MERGE_RESOLUTION|>--- conflicted
+++ resolved
@@ -2923,11 +2923,7 @@
 static void tcp_update_rto_time(struct tcp_sock *tp)
 {
 	if (tp->rto_stamp) {
-<<<<<<< HEAD
-		tp->total_rto_time += tcp_time_stamp(tp) - tp->rto_stamp;
-=======
 		tp->total_rto_time += tcp_time_stamp_ms(tp) - tp->rto_stamp;
->>>>>>> a6ad5510
 		tp->rto_stamp = 0;
 	}
 }
