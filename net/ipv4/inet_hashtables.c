// SPDX-License-Identifier: GPL-2.0-or-later
/*
 * INET		An implementation of the TCP/IP protocol suite for the LINUX
 *		operating system.  INET is implemented using the BSD Socket
 *		interface as the means of communication with the user level.
 *
 *		Generic INET transport hashtables
 *
 * Authors:	Lotsa people, from code originally in tcp
 */

#include <linux/module.h>
#include <linux/random.h>
#include <linux/sched.h>
#include <linux/slab.h>
#include <linux/wait.h>
#include <linux/vmalloc.h>
#include <linux/memblock.h>

#include <net/addrconf.h>
#include <net/inet_connection_sock.h>
#include <net/inet_hashtables.h>
#if IS_ENABLED(CONFIG_IPV6)
#include <net/inet6_hashtables.h>
#endif
#include <net/secure_seq.h>
#include <net/ip.h>
#include <net/tcp.h>
#include <net/sock_reuseport.h>

static u32 inet_ehashfn(const struct net *net, const __be32 laddr,
			const __u16 lport, const __be32 faddr,
			const __be16 fport)
{
	static u32 inet_ehash_secret __read_mostly;

	net_get_random_once(&inet_ehash_secret, sizeof(inet_ehash_secret));

	return __inet_ehashfn(laddr, lport, faddr, fport,
			      inet_ehash_secret + net_hash_mix(net));
}

/* This function handles inet_sock, but also timewait and request sockets
 * for IPv4/IPv6.
 */
static u32 sk_ehashfn(const struct sock *sk)
{
#if IS_ENABLED(CONFIG_IPV6)
	if (sk->sk_family == AF_INET6 &&
	    !ipv6_addr_v4mapped(&sk->sk_v6_daddr))
		return inet6_ehashfn(sock_net(sk),
				     &sk->sk_v6_rcv_saddr, sk->sk_num,
				     &sk->sk_v6_daddr, sk->sk_dport);
#endif
	return inet_ehashfn(sock_net(sk),
			    sk->sk_rcv_saddr, sk->sk_num,
			    sk->sk_daddr, sk->sk_dport);
}

/*
 * Allocate and initialize a new local port bind bucket.
 * The bindhash mutex for snum's hash chain must be held here.
 */
struct inet_bind_bucket *inet_bind_bucket_create(struct kmem_cache *cachep,
						 struct net *net,
						 struct inet_bind_hashbucket *head,
						 const unsigned short snum,
						 int l3mdev)
{
	struct inet_bind_bucket *tb = kmem_cache_alloc(cachep, GFP_ATOMIC);

	if (tb) {
		write_pnet(&tb->ib_net, net);
		tb->l3mdev    = l3mdev;
		tb->port      = snum;
		tb->fastreuse = 0;
		tb->fastreuseport = 0;
		INIT_HLIST_HEAD(&tb->owners);
		hlist_add_head(&tb->node, &head->chain);
	}
	return tb;
}

/*
 * Caller must hold hashbucket lock for this tb with local BH disabled
 */
void inet_bind_bucket_destroy(struct kmem_cache *cachep, struct inet_bind_bucket *tb)
{
	if (hlist_empty(&tb->owners)) {
		__hlist_del(&tb->node);
		kmem_cache_free(cachep, tb);
	}
}

bool inet_bind_bucket_match(const struct inet_bind_bucket *tb, const struct net *net,
			    unsigned short port, int l3mdev)
{
	return net_eq(ib_net(tb), net) && tb->port == port &&
		tb->l3mdev == l3mdev;
}

static void inet_bind2_bucket_init(struct inet_bind2_bucket *tb,
				   struct net *net,
				   struct inet_bind_hashbucket *head,
				   unsigned short port, int l3mdev,
				   const struct sock *sk)
{
	write_pnet(&tb->ib_net, net);
	tb->l3mdev    = l3mdev;
	tb->port      = port;
#if IS_ENABLED(CONFIG_IPV6)
	tb->family    = sk->sk_family;
	if (sk->sk_family == AF_INET6)
		tb->v6_rcv_saddr = sk->sk_v6_rcv_saddr;
	else
#endif
		tb->rcv_saddr = sk->sk_rcv_saddr;
	INIT_HLIST_HEAD(&tb->owners);
	hlist_add_head(&tb->node, &head->chain);
}

struct inet_bind2_bucket *inet_bind2_bucket_create(struct kmem_cache *cachep,
						   struct net *net,
						   struct inet_bind_hashbucket *head,
						   unsigned short port,
						   int l3mdev,
						   const struct sock *sk)
{
	struct inet_bind2_bucket *tb = kmem_cache_alloc(cachep, GFP_ATOMIC);

	if (tb)
		inet_bind2_bucket_init(tb, net, head, port, l3mdev, sk);

	return tb;
}

/* Caller must hold hashbucket lock for this tb with local BH disabled */
void inet_bind2_bucket_destroy(struct kmem_cache *cachep, struct inet_bind2_bucket *tb)
{
	if (hlist_empty(&tb->owners)) {
		__hlist_del(&tb->node);
		kmem_cache_free(cachep, tb);
	}
}

static bool inet_bind2_bucket_addr_match(const struct inet_bind2_bucket *tb2,
					 const struct sock *sk)
{
#if IS_ENABLED(CONFIG_IPV6)
	if (sk->sk_family != tb2->family)
		return false;

	if (sk->sk_family == AF_INET6)
		return ipv6_addr_equal(&tb2->v6_rcv_saddr,
				       &sk->sk_v6_rcv_saddr);
#endif
	return tb2->rcv_saddr == sk->sk_rcv_saddr;
}

void inet_bind_hash(struct sock *sk, struct inet_bind_bucket *tb,
		    struct inet_bind2_bucket *tb2, unsigned short port)
{
	inet_sk(sk)->inet_num = port;
	sk_add_bind_node(sk, &tb->owners);
	inet_csk(sk)->icsk_bind_hash = tb;
	sk_add_bind2_node(sk, &tb2->owners);
	inet_csk(sk)->icsk_bind2_hash = tb2;
}

/*
 * Get rid of any references to a local port held by the given sock.
 */
static void __inet_put_port(struct sock *sk)
{
	struct inet_hashinfo *hashinfo = tcp_or_dccp_get_hashinfo(sk);
	struct inet_bind_hashbucket *head, *head2;
	struct net *net = sock_net(sk);
	struct inet_bind_bucket *tb;
	int bhash;

	bhash = inet_bhashfn(net, inet_sk(sk)->inet_num, hashinfo->bhash_size);
	head = &hashinfo->bhash[bhash];
	head2 = inet_bhashfn_portaddr(hashinfo, sk, net, inet_sk(sk)->inet_num);

	spin_lock(&head->lock);
	tb = inet_csk(sk)->icsk_bind_hash;
	__sk_del_bind_node(sk);
	inet_csk(sk)->icsk_bind_hash = NULL;
	inet_sk(sk)->inet_num = 0;
	inet_bind_bucket_destroy(hashinfo->bind_bucket_cachep, tb);

	spin_lock(&head2->lock);
	if (inet_csk(sk)->icsk_bind2_hash) {
		struct inet_bind2_bucket *tb2 = inet_csk(sk)->icsk_bind2_hash;

		__sk_del_bind2_node(sk);
		inet_csk(sk)->icsk_bind2_hash = NULL;
		inet_bind2_bucket_destroy(hashinfo->bind2_bucket_cachep, tb2);
	}
	spin_unlock(&head2->lock);

	spin_unlock(&head->lock);
}

void inet_put_port(struct sock *sk)
{
	local_bh_disable();
	__inet_put_port(sk);
	local_bh_enable();
}
EXPORT_SYMBOL(inet_put_port);

int __inet_inherit_port(const struct sock *sk, struct sock *child)
{
	struct inet_hashinfo *table = tcp_or_dccp_get_hashinfo(sk);
	unsigned short port = inet_sk(child)->inet_num;
	struct inet_bind_hashbucket *head, *head2;
	bool created_inet_bind_bucket = false;
	struct net *net = sock_net(sk);
	bool update_fastreuse = false;
	struct inet_bind2_bucket *tb2;
	struct inet_bind_bucket *tb;
	int bhash, l3mdev;

	bhash = inet_bhashfn(net, port, table->bhash_size);
	head = &table->bhash[bhash];
	head2 = inet_bhashfn_portaddr(table, child, net, port);

	spin_lock(&head->lock);
	spin_lock(&head2->lock);
	tb = inet_csk(sk)->icsk_bind_hash;
	tb2 = inet_csk(sk)->icsk_bind2_hash;
	if (unlikely(!tb || !tb2)) {
		spin_unlock(&head2->lock);
		spin_unlock(&head->lock);
		return -ENOENT;
	}
	if (tb->port != port) {
		l3mdev = inet_sk_bound_l3mdev(sk);

		/* NOTE: using tproxy and redirecting skbs to a proxy
		 * on a different listener port breaks the assumption
		 * that the listener socket's icsk_bind_hash is the same
		 * as that of the child socket. We have to look up or
		 * create a new bind bucket for the child here. */
		inet_bind_bucket_for_each(tb, &head->chain) {
			if (inet_bind_bucket_match(tb, net, port, l3mdev))
				break;
		}
		if (!tb) {
			tb = inet_bind_bucket_create(table->bind_bucket_cachep,
						     net, head, port, l3mdev);
			if (!tb) {
				spin_unlock(&head2->lock);
				spin_unlock(&head->lock);
				return -ENOMEM;
			}
			created_inet_bind_bucket = true;
		}
		update_fastreuse = true;

		goto bhash2_find;
	} else if (!inet_bind2_bucket_addr_match(tb2, child)) {
		l3mdev = inet_sk_bound_l3mdev(sk);

bhash2_find:
		tb2 = inet_bind2_bucket_find(head2, net, port, l3mdev, child);
		if (!tb2) {
			tb2 = inet_bind2_bucket_create(table->bind2_bucket_cachep,
						       net, head2, port,
						       l3mdev, child);
			if (!tb2)
				goto error;
		}
	}
	if (update_fastreuse)
		inet_csk_update_fastreuse(tb, child);
	inet_bind_hash(child, tb, tb2, port);
	spin_unlock(&head2->lock);
	spin_unlock(&head->lock);

	return 0;

error:
	if (created_inet_bind_bucket)
		inet_bind_bucket_destroy(table->bind_bucket_cachep, tb);
	spin_unlock(&head2->lock);
	spin_unlock(&head->lock);
	return -ENOMEM;
}
EXPORT_SYMBOL_GPL(__inet_inherit_port);

static struct inet_listen_hashbucket *
inet_lhash2_bucket_sk(struct inet_hashinfo *h, struct sock *sk)
{
	u32 hash;

#if IS_ENABLED(CONFIG_IPV6)
	if (sk->sk_family == AF_INET6)
		hash = ipv6_portaddr_hash(sock_net(sk),
					  &sk->sk_v6_rcv_saddr,
					  inet_sk(sk)->inet_num);
	else
#endif
		hash = ipv4_portaddr_hash(sock_net(sk),
					  inet_sk(sk)->inet_rcv_saddr,
					  inet_sk(sk)->inet_num);
	return inet_lhash2_bucket(h, hash);
}

static inline int compute_score(struct sock *sk, struct net *net,
				const unsigned short hnum, const __be32 daddr,
				const int dif, const int sdif)
{
	int score = -1;

	if (net_eq(sock_net(sk), net) && sk->sk_num == hnum &&
			!ipv6_only_sock(sk)) {
		if (sk->sk_rcv_saddr != daddr)
			return -1;

		if (!inet_sk_bound_dev_eq(net, sk->sk_bound_dev_if, dif, sdif))
			return -1;
		score =  sk->sk_bound_dev_if ? 2 : 1;

		if (sk->sk_family == PF_INET)
			score++;
		if (READ_ONCE(sk->sk_incoming_cpu) == raw_smp_processor_id())
			score++;
	}
	return score;
}

static inline struct sock *lookup_reuseport(struct net *net, struct sock *sk,
					    struct sk_buff *skb, int doff,
					    __be32 saddr, __be16 sport,
					    __be32 daddr, unsigned short hnum)
{
	struct sock *reuse_sk = NULL;
	u32 phash;

	if (sk->sk_reuseport) {
		phash = inet_ehashfn(net, daddr, hnum, saddr, sport);
		reuse_sk = reuseport_select_sock(sk, phash, skb, doff);
	}
	return reuse_sk;
}

/*
 * Here are some nice properties to exploit here. The BSD API
 * does not allow a listening sock to specify the remote port nor the
 * remote address for the connection. So always assume those are both
 * wildcarded during the search since they can never be otherwise.
 */

/* called with rcu_read_lock() : No refcount taken on the socket */
static struct sock *inet_lhash2_lookup(struct net *net,
				struct inet_listen_hashbucket *ilb2,
				struct sk_buff *skb, int doff,
				const __be32 saddr, __be16 sport,
				const __be32 daddr, const unsigned short hnum,
				const int dif, const int sdif)
{
	struct sock *sk, *result = NULL;
	struct hlist_nulls_node *node;
	int score, hiscore = 0;

	sk_nulls_for_each_rcu(sk, node, &ilb2->nulls_head) {
		score = compute_score(sk, net, hnum, daddr, dif, sdif);
		if (score > hiscore) {
			result = lookup_reuseport(net, sk, skb, doff,
						  saddr, sport, daddr, hnum);
			if (result)
				return result;

			result = sk;
			hiscore = score;
		}
	}

	return result;
}

static inline struct sock *inet_lookup_run_bpf(struct net *net,
					       struct inet_hashinfo *hashinfo,
					       struct sk_buff *skb, int doff,
					       __be32 saddr, __be16 sport,
					       __be32 daddr, u16 hnum, const int dif)
{
	struct sock *sk, *reuse_sk;
	bool no_reuseport;

	if (hashinfo != net->ipv4.tcp_death_row.hashinfo)
		return NULL; /* only TCP is supported */

	no_reuseport = bpf_sk_lookup_run_v4(net, IPPROTO_TCP, saddr, sport,
					    daddr, hnum, dif, &sk);
	if (no_reuseport || IS_ERR_OR_NULL(sk))
		return sk;

	reuse_sk = lookup_reuseport(net, sk, skb, doff, saddr, sport, daddr, hnum);
	if (reuse_sk)
		sk = reuse_sk;
	return sk;
}

struct sock *__inet_lookup_listener(struct net *net,
				    struct inet_hashinfo *hashinfo,
				    struct sk_buff *skb, int doff,
				    const __be32 saddr, __be16 sport,
				    const __be32 daddr, const unsigned short hnum,
				    const int dif, const int sdif)
{
	struct inet_listen_hashbucket *ilb2;
	struct sock *result = NULL;
	unsigned int hash2;

	/* Lookup redirect from BPF */
	if (static_branch_unlikely(&bpf_sk_lookup_enabled)) {
		result = inet_lookup_run_bpf(net, hashinfo, skb, doff,
					     saddr, sport, daddr, hnum, dif);
		if (result)
			goto done;
	}

	hash2 = ipv4_portaddr_hash(net, daddr, hnum);
	ilb2 = inet_lhash2_bucket(hashinfo, hash2);

	result = inet_lhash2_lookup(net, ilb2, skb, doff,
				    saddr, sport, daddr, hnum,
				    dif, sdif);
	if (result)
		goto done;

	/* Lookup lhash2 with INADDR_ANY */
	hash2 = ipv4_portaddr_hash(net, htonl(INADDR_ANY), hnum);
	ilb2 = inet_lhash2_bucket(hashinfo, hash2);

	result = inet_lhash2_lookup(net, ilb2, skb, doff,
				    saddr, sport, htonl(INADDR_ANY), hnum,
				    dif, sdif);
done:
	if (IS_ERR(result))
		return NULL;
	return result;
}
EXPORT_SYMBOL_GPL(__inet_lookup_listener);

/* All sockets share common refcount, but have different destructors */
void sock_gen_put(struct sock *sk)
{
	if (!refcount_dec_and_test(&sk->sk_refcnt))
		return;

	if (sk->sk_state == TCP_TIME_WAIT)
		inet_twsk_free(inet_twsk(sk));
	else if (sk->sk_state == TCP_NEW_SYN_RECV)
		reqsk_free(inet_reqsk(sk));
	else
		sk_free(sk);
}
EXPORT_SYMBOL_GPL(sock_gen_put);

void sock_edemux(struct sk_buff *skb)
{
	sock_gen_put(skb->sk);
}
EXPORT_SYMBOL(sock_edemux);

struct sock *__inet_lookup_established(struct net *net,
				  struct inet_hashinfo *hashinfo,
				  const __be32 saddr, const __be16 sport,
				  const __be32 daddr, const u16 hnum,
				  const int dif, const int sdif)
{
	INET_ADDR_COOKIE(acookie, saddr, daddr);
	const __portpair ports = INET_COMBINED_PORTS(sport, hnum);
	struct sock *sk;
	const struct hlist_nulls_node *node;
	/* Optimize here for direct hit, only listening connections can
	 * have wildcards anyways.
	 */
	unsigned int hash = inet_ehashfn(net, daddr, hnum, saddr, sport);
	unsigned int slot = hash & hashinfo->ehash_mask;
	struct inet_ehash_bucket *head = &hashinfo->ehash[slot];

begin:
	sk_nulls_for_each_rcu(sk, node, &head->chain) {
		if (sk->sk_hash != hash)
			continue;
		if (likely(inet_match(net, sk, acookie, ports, dif, sdif))) {
			if (unlikely(!refcount_inc_not_zero(&sk->sk_refcnt)))
				goto out;
			if (unlikely(!inet_match(net, sk, acookie,
						 ports, dif, sdif))) {
				sock_gen_put(sk);
				goto begin;
			}
			goto found;
		}
	}
	/*
	 * if the nulls value we got at the end of this lookup is
	 * not the expected one, we must restart lookup.
	 * We probably met an item that was moved to another chain.
	 */
	if (get_nulls_value(node) != slot)
		goto begin;
out:
	sk = NULL;
found:
	return sk;
}
EXPORT_SYMBOL_GPL(__inet_lookup_established);

/* called with local bh disabled */
static int __inet_check_established(struct inet_timewait_death_row *death_row,
				    struct sock *sk, __u16 lport,
				    struct inet_timewait_sock **twp)
{
	struct inet_hashinfo *hinfo = death_row->hashinfo;
	struct inet_sock *inet = inet_sk(sk);
	__be32 daddr = inet->inet_rcv_saddr;
	__be32 saddr = inet->inet_daddr;
	int dif = sk->sk_bound_dev_if;
	struct net *net = sock_net(sk);
	int sdif = l3mdev_master_ifindex_by_index(net, dif);
	INET_ADDR_COOKIE(acookie, saddr, daddr);
	const __portpair ports = INET_COMBINED_PORTS(inet->inet_dport, lport);
	unsigned int hash = inet_ehashfn(net, daddr, lport,
					 saddr, inet->inet_dport);
	struct inet_ehash_bucket *head = inet_ehash_bucket(hinfo, hash);
	spinlock_t *lock = inet_ehash_lockp(hinfo, hash);
	struct sock *sk2;
	const struct hlist_nulls_node *node;
	struct inet_timewait_sock *tw = NULL;

	spin_lock(lock);

	sk_nulls_for_each(sk2, node, &head->chain) {
		if (sk2->sk_hash != hash)
			continue;

		if (likely(inet_match(net, sk2, acookie, ports, dif, sdif))) {
			if (sk2->sk_state == TCP_TIME_WAIT) {
				tw = inet_twsk(sk2);
				if (twsk_unique(sk, sk2, twp))
					break;
			}
			goto not_unique;
		}
	}

	/* Must record num and sport now. Otherwise we will see
	 * in hash table socket with a funny identity.
	 */
	inet->inet_num = lport;
	inet->inet_sport = htons(lport);
	sk->sk_hash = hash;
	WARN_ON(!sk_unhashed(sk));
	__sk_nulls_add_node_rcu(sk, &head->chain);
	if (tw) {
		sk_nulls_del_node_init_rcu((struct sock *)tw);
		__NET_INC_STATS(net, LINUX_MIB_TIMEWAITRECYCLED);
	}
	spin_unlock(lock);
	sock_prot_inuse_add(sock_net(sk), sk->sk_prot, 1);

	if (twp) {
		*twp = tw;
	} else if (tw) {
		/* Silly. Should hash-dance instead... */
		inet_twsk_deschedule_put(tw);
	}
	return 0;

not_unique:
	spin_unlock(lock);
	return -EADDRNOTAVAIL;
}

static u64 inet_sk_port_offset(const struct sock *sk)
{
	const struct inet_sock *inet = inet_sk(sk);

	return secure_ipv4_port_ephemeral(inet->inet_rcv_saddr,
					  inet->inet_daddr,
					  inet->inet_dport);
}

/* Searches for an exsiting socket in the ehash bucket list.
 * Returns true if found, false otherwise.
 */
static bool inet_ehash_lookup_by_sk(struct sock *sk,
				    struct hlist_nulls_head *list)
{
	const __portpair ports = INET_COMBINED_PORTS(sk->sk_dport, sk->sk_num);
	const int sdif = sk->sk_bound_dev_if;
	const int dif = sk->sk_bound_dev_if;
	const struct hlist_nulls_node *node;
	struct net *net = sock_net(sk);
	struct sock *esk;

	INET_ADDR_COOKIE(acookie, sk->sk_daddr, sk->sk_rcv_saddr);

	sk_nulls_for_each_rcu(esk, node, list) {
		if (esk->sk_hash != sk->sk_hash)
			continue;
		if (sk->sk_family == AF_INET) {
			if (unlikely(inet_match(net, esk, acookie,
						ports, dif, sdif))) {
				return true;
			}
		}
#if IS_ENABLED(CONFIG_IPV6)
		else if (sk->sk_family == AF_INET6) {
			if (unlikely(inet6_match(net, esk,
						 &sk->sk_v6_daddr,
						 &sk->sk_v6_rcv_saddr,
						 ports, dif, sdif))) {
				return true;
			}
		}
#endif
	}
	return false;
}

/* Insert a socket into ehash, and eventually remove another one
 * (The another one can be a SYN_RECV or TIMEWAIT)
 * If an existing socket already exists, socket sk is not inserted,
 * and sets found_dup_sk parameter to true.
 */
bool inet_ehash_insert(struct sock *sk, struct sock *osk, bool *found_dup_sk)
{
	struct inet_hashinfo *hashinfo = tcp_or_dccp_get_hashinfo(sk);
	struct inet_ehash_bucket *head;
	struct hlist_nulls_head *list;
	spinlock_t *lock;
	bool ret = true;

	WARN_ON_ONCE(!sk_unhashed(sk));

	sk->sk_hash = sk_ehashfn(sk);
	head = inet_ehash_bucket(hashinfo, sk->sk_hash);
	list = &head->chain;
	lock = inet_ehash_lockp(hashinfo, sk->sk_hash);

	spin_lock(lock);
	if (osk) {
		WARN_ON_ONCE(sk->sk_hash != osk->sk_hash);
		ret = sk_nulls_del_node_init_rcu(osk);
	} else if (found_dup_sk) {
		*found_dup_sk = inet_ehash_lookup_by_sk(sk, list);
		if (*found_dup_sk)
			ret = false;
	}

	if (ret)
		__sk_nulls_add_node_rcu(sk, list);

	spin_unlock(lock);

	return ret;
}

bool inet_ehash_nolisten(struct sock *sk, struct sock *osk, bool *found_dup_sk)
{
	bool ok = inet_ehash_insert(sk, osk, found_dup_sk);

	if (ok) {
		sock_prot_inuse_add(sock_net(sk), sk->sk_prot, 1);
	} else {
		this_cpu_inc(*sk->sk_prot->orphan_count);
		inet_sk_set_state(sk, TCP_CLOSE);
		sock_set_flag(sk, SOCK_DEAD);
		inet_csk_destroy_sock(sk);
	}
	return ok;
}
EXPORT_SYMBOL_GPL(inet_ehash_nolisten);

static int inet_reuseport_add_sock(struct sock *sk,
				   struct inet_listen_hashbucket *ilb)
{
	struct inet_bind_bucket *tb = inet_csk(sk)->icsk_bind_hash;
	const struct hlist_nulls_node *node;
	struct sock *sk2;
	kuid_t uid = sock_i_uid(sk);

	sk_nulls_for_each_rcu(sk2, node, &ilb->nulls_head) {
		if (sk2 != sk &&
		    sk2->sk_family == sk->sk_family &&
		    ipv6_only_sock(sk2) == ipv6_only_sock(sk) &&
		    sk2->sk_bound_dev_if == sk->sk_bound_dev_if &&
		    inet_csk(sk2)->icsk_bind_hash == tb &&
		    sk2->sk_reuseport && uid_eq(uid, sock_i_uid(sk2)) &&
		    inet_rcv_saddr_equal(sk, sk2, false))
			return reuseport_add_sock(sk, sk2,
						  inet_rcv_saddr_any(sk));
	}

	return reuseport_alloc(sk, inet_rcv_saddr_any(sk));
}

int __inet_hash(struct sock *sk, struct sock *osk)
{
	struct inet_hashinfo *hashinfo = tcp_or_dccp_get_hashinfo(sk);
	struct inet_listen_hashbucket *ilb2;
	int err = 0;

	if (sk->sk_state != TCP_LISTEN) {
		local_bh_disable();
		inet_ehash_nolisten(sk, osk, NULL);
		local_bh_enable();
		return 0;
	}
	WARN_ON(!sk_unhashed(sk));
	ilb2 = inet_lhash2_bucket_sk(hashinfo, sk);

	spin_lock(&ilb2->lock);
	if (sk->sk_reuseport) {
		err = inet_reuseport_add_sock(sk, ilb2);
		if (err)
			goto unlock;
	}
	if (IS_ENABLED(CONFIG_IPV6) && sk->sk_reuseport &&
		sk->sk_family == AF_INET6)
		__sk_nulls_add_node_tail_rcu(sk, &ilb2->nulls_head);
	else
		__sk_nulls_add_node_rcu(sk, &ilb2->nulls_head);
	sock_set_flag(sk, SOCK_RCU_FREE);
	sock_prot_inuse_add(sock_net(sk), sk->sk_prot, 1);
unlock:
	spin_unlock(&ilb2->lock);

	return err;
}
EXPORT_SYMBOL(__inet_hash);

int inet_hash(struct sock *sk)
{
	int err = 0;

	if (sk->sk_state != TCP_CLOSE)
		err = __inet_hash(sk, NULL);

	return err;
}
EXPORT_SYMBOL_GPL(inet_hash);

void inet_unhash(struct sock *sk)
{
	struct inet_hashinfo *hashinfo = tcp_or_dccp_get_hashinfo(sk);

	if (sk_unhashed(sk))
		return;

	if (sk->sk_state == TCP_LISTEN) {
		struct inet_listen_hashbucket *ilb2;

		ilb2 = inet_lhash2_bucket_sk(hashinfo, sk);
		/* Don't disable bottom halves while acquiring the lock to
		 * avoid circular locking dependency on PREEMPT_RT.
		 */
		spin_lock(&ilb2->lock);
		if (sk_unhashed(sk)) {
			spin_unlock(&ilb2->lock);
			return;
		}

		if (rcu_access_pointer(sk->sk_reuseport_cb))
			reuseport_stop_listen_sock(sk);

		__sk_nulls_del_node_init_rcu(sk);
		sock_prot_inuse_add(sock_net(sk), sk->sk_prot, -1);
		spin_unlock(&ilb2->lock);
	} else {
		spinlock_t *lock = inet_ehash_lockp(hashinfo, sk->sk_hash);

		spin_lock_bh(lock);
		if (sk_unhashed(sk)) {
			spin_unlock_bh(lock);
			return;
		}
		__sk_nulls_del_node_init_rcu(sk);
		sock_prot_inuse_add(sock_net(sk), sk->sk_prot, -1);
		spin_unlock_bh(lock);
	}
}
EXPORT_SYMBOL_GPL(inet_unhash);

static bool inet_bind2_bucket_match(const struct inet_bind2_bucket *tb,
				    const struct net *net, unsigned short port,
				    int l3mdev, const struct sock *sk)
{
#if IS_ENABLED(CONFIG_IPV6)
	if (sk->sk_family != tb->family)
		return false;

	if (sk->sk_family == AF_INET6)
		return net_eq(ib2_net(tb), net) && tb->port == port &&
			tb->l3mdev == l3mdev &&
			ipv6_addr_equal(&tb->v6_rcv_saddr, &sk->sk_v6_rcv_saddr);
	else
#endif
		return net_eq(ib2_net(tb), net) && tb->port == port &&
			tb->l3mdev == l3mdev && tb->rcv_saddr == sk->sk_rcv_saddr;
}

bool inet_bind2_bucket_match_addr_any(const struct inet_bind2_bucket *tb, const struct net *net,
				      unsigned short port, int l3mdev, const struct sock *sk)
{
#if IS_ENABLED(CONFIG_IPV6)
	struct in6_addr addr_any = {};

	if (sk->sk_family != tb->family)
		return false;

	if (sk->sk_family == AF_INET6)
		return net_eq(ib2_net(tb), net) && tb->port == port &&
			tb->l3mdev == l3mdev &&
			ipv6_addr_equal(&tb->v6_rcv_saddr, &addr_any);
	else
#endif
		return net_eq(ib2_net(tb), net) && tb->port == port &&
			tb->l3mdev == l3mdev && tb->rcv_saddr == 0;
}

/* The socket's bhash2 hashbucket spinlock must be held when this is called */
struct inet_bind2_bucket *
inet_bind2_bucket_find(const struct inet_bind_hashbucket *head, const struct net *net,
		       unsigned short port, int l3mdev, const struct sock *sk)
{
	struct inet_bind2_bucket *bhash2 = NULL;

	inet_bind_bucket_for_each(bhash2, &head->chain)
		if (inet_bind2_bucket_match(bhash2, net, port, l3mdev, sk))
			break;

	return bhash2;
}

struct inet_bind_hashbucket *
inet_bhash2_addr_any_hashbucket(const struct sock *sk, const struct net *net, int port)
{
	struct inet_hashinfo *hinfo = tcp_or_dccp_get_hashinfo(sk);
	u32 hash;
#if IS_ENABLED(CONFIG_IPV6)
	struct in6_addr addr_any = {};

	if (sk->sk_family == AF_INET6)
		hash = ipv6_portaddr_hash(net, &addr_any, port);
	else
#endif
		hash = ipv4_portaddr_hash(net, 0, port);

	return &hinfo->bhash2[hash & (hinfo->bhash_size - 1)];
}

static void inet_update_saddr(struct sock *sk, void *saddr, int family)
{
	if (family == AF_INET) {
		inet_sk(sk)->inet_saddr = *(__be32 *)saddr;
		sk_rcv_saddr_set(sk, inet_sk(sk)->inet_saddr);
	}
#if IS_ENABLED(CONFIG_IPV6)
	else {
		sk->sk_v6_rcv_saddr = *(struct in6_addr *)saddr;
	}
#endif
}

static int __inet_bhash2_update_saddr(struct sock *sk, void *saddr, int family, bool reset)
{
	struct inet_hashinfo *hinfo = tcp_or_dccp_get_hashinfo(sk);
	struct inet_bind_hashbucket *head, *head2;
	struct inet_bind2_bucket *tb2, *new_tb2;
	int l3mdev = inet_sk_bound_l3mdev(sk);
	int port = inet_sk(sk)->inet_num;
	struct net *net = sock_net(sk);
	int bhash;

	if (!inet_csk(sk)->icsk_bind2_hash) {
		/* Not bind()ed before. */
		if (reset)
			inet_reset_saddr(sk);
		else
			inet_update_saddr(sk, saddr, family);

		return 0;
	}

	/* Allocate a bind2 bucket ahead of time to avoid permanently putting
	 * the bhash2 table in an inconsistent state if a new tb2 bucket
	 * allocation fails.
	 */
	new_tb2 = kmem_cache_alloc(hinfo->bind2_bucket_cachep, GFP_ATOMIC);
	if (!new_tb2) {
		if (reset) {
			/* The (INADDR_ANY, port) bucket might have already
			 * been freed, then we cannot fixup icsk_bind2_hash,
			 * so we give up and unlink sk from bhash/bhash2 not
			 * to leave inconsistency in bhash2.
			 */
			inet_put_port(sk);
			inet_reset_saddr(sk);
		}

		return -ENOMEM;
	}

	bhash = inet_bhashfn(net, port, hinfo->bhash_size);
	head = &hinfo->bhash[bhash];
	head2 = inet_bhashfn_portaddr(hinfo, sk, net, port);

	/* If we change saddr locklessly, another thread
	 * iterating over bhash might see corrupted address.
	 */
	spin_lock_bh(&head->lock);

	spin_lock(&head2->lock);
	__sk_del_bind2_node(sk);
	inet_bind2_bucket_destroy(hinfo->bind2_bucket_cachep, inet_csk(sk)->icsk_bind2_hash);
	spin_unlock(&head2->lock);

	if (reset)
		inet_reset_saddr(sk);
	else
		inet_update_saddr(sk, saddr, family);

	head2 = inet_bhashfn_portaddr(hinfo, sk, net, port);

	spin_lock(&head2->lock);
	tb2 = inet_bind2_bucket_find(head2, net, port, l3mdev, sk);
	if (!tb2) {
		tb2 = new_tb2;
		inet_bind2_bucket_init(tb2, net, head2, port, l3mdev, sk);
	}
	sk_add_bind2_node(sk, &tb2->owners);
	inet_csk(sk)->icsk_bind2_hash = tb2;
	spin_unlock(&head2->lock);

	spin_unlock_bh(&head->lock);

	if (tb2 != new_tb2)
		kmem_cache_free(hinfo->bind2_bucket_cachep, new_tb2);

	return 0;
}

int inet_bhash2_update_saddr(struct sock *sk, void *saddr, int family)
{
	return __inet_bhash2_update_saddr(sk, saddr, family, false);
}
EXPORT_SYMBOL_GPL(inet_bhash2_update_saddr);

void inet_bhash2_reset_saddr(struct sock *sk)
{
	if (!(sk->sk_userlocks & SOCK_BINDADDR_LOCK))
		__inet_bhash2_update_saddr(sk, NULL, 0, true);
}
EXPORT_SYMBOL_GPL(inet_bhash2_reset_saddr);

/* RFC 6056 3.3.4.  Algorithm 4: Double-Hash Port Selection Algorithm
 * Note that we use 32bit integers (vs RFC 'short integers')
 * because 2^16 is not a multiple of num_ephemeral and this
 * property might be used by clever attacker.
 *
 * RFC claims using TABLE_LENGTH=10 buckets gives an improvement, though
 * attacks were since demonstrated, thus we use 65536 by default instead
 * to really give more isolation and privacy, at the expense of 256kB
 * of kernel memory.
 */
#define INET_TABLE_PERTURB_SIZE (1 << CONFIG_INET_TABLE_PERTURB_ORDER)
static u32 *table_perturb;

int __inet_hash_connect(struct inet_timewait_death_row *death_row,
		struct sock *sk, u64 port_offset,
		int (*check_established)(struct inet_timewait_death_row *,
			struct sock *, __u16, struct inet_timewait_sock **))
{
	struct inet_hashinfo *hinfo = death_row->hashinfo;
	struct inet_bind_hashbucket *head, *head2;
	struct inet_timewait_sock *tw = NULL;
	int port = inet_sk(sk)->inet_num;
	struct net *net = sock_net(sk);
	struct inet_bind2_bucket *tb2;
	struct inet_bind_bucket *tb;
	bool tb_created = false;
	u32 remaining, offset;
	int ret, i, low, high;
	int l3mdev;
	u32 index;

	if (port) {
		head = &hinfo->bhash[inet_bhashfn(net, port,
						  hinfo->bhash_size)];
		tb = inet_csk(sk)->icsk_bind_hash;
		spin_lock_bh(&head->lock);
		if (sk_head(&tb->owners) == sk && !sk->sk_bind_node.next) {
			inet_ehash_nolisten(sk, NULL, NULL);
			spin_unlock_bh(&head->lock);
			return 0;
		}
		spin_unlock(&head->lock);
		/* No definite answer... Walk to established hash table */
		ret = check_established(death_row, sk, port, NULL);
		local_bh_enable();
		return ret;
	}

	l3mdev = inet_sk_bound_l3mdev(sk);

	inet_get_local_port_range(net, &low, &high);
	high++; /* [32768, 60999] -> [32768, 61000[ */
	remaining = high - low;
	if (likely(remaining > 1))
		remaining &= ~1U;

<<<<<<< HEAD
	get_random_slow_once(table_perturb,
			     INET_TABLE_PERTURB_SIZE * sizeof(*table_perturb));
=======
	get_random_sleepable_once(table_perturb,
				  INET_TABLE_PERTURB_SIZE * sizeof(*table_perturb));
>>>>>>> 2cb8e624
	index = port_offset & (INET_TABLE_PERTURB_SIZE - 1);

	offset = READ_ONCE(table_perturb[index]) + (port_offset >> 32);
	offset %= remaining;

	/* In first pass we try ports of @low parity.
	 * inet_csk_get_port() does the opposite choice.
	 */
	offset &= ~1U;
other_parity_scan:
	port = low + offset;
	for (i = 0; i < remaining; i += 2, port += 2) {
		if (unlikely(port >= high))
			port -= remaining;
		if (inet_is_local_reserved_port(net, port))
			continue;
		head = &hinfo->bhash[inet_bhashfn(net, port,
						  hinfo->bhash_size)];
		spin_lock_bh(&head->lock);

		/* Does not bother with rcv_saddr checks, because
		 * the established check is already unique enough.
		 */
		inet_bind_bucket_for_each(tb, &head->chain) {
			if (inet_bind_bucket_match(tb, net, port, l3mdev)) {
				if (tb->fastreuse >= 0 ||
				    tb->fastreuseport >= 0)
					goto next_port;
				WARN_ON(hlist_empty(&tb->owners));
				if (!check_established(death_row, sk,
						       port, &tw))
					goto ok;
				goto next_port;
			}
		}

		tb = inet_bind_bucket_create(hinfo->bind_bucket_cachep,
					     net, head, port, l3mdev);
		if (!tb) {
			spin_unlock_bh(&head->lock);
			return -ENOMEM;
		}
		tb_created = true;
		tb->fastreuse = -1;
		tb->fastreuseport = -1;
		goto ok;
next_port:
		spin_unlock_bh(&head->lock);
		cond_resched();
	}

	offset++;
	if ((offset & 1) && remaining > 1)
		goto other_parity_scan;

	return -EADDRNOTAVAIL;

ok:
	/* Find the corresponding tb2 bucket since we need to
	 * add the socket to the bhash2 table as well
	 */
	head2 = inet_bhashfn_portaddr(hinfo, sk, net, port);
	spin_lock(&head2->lock);

	tb2 = inet_bind2_bucket_find(head2, net, port, l3mdev, sk);
	if (!tb2) {
		tb2 = inet_bind2_bucket_create(hinfo->bind2_bucket_cachep, net,
					       head2, port, l3mdev, sk);
		if (!tb2)
			goto error;
	}

	/* Here we want to add a little bit of randomness to the next source
	 * port that will be chosen. We use a max() with a random here so that
	 * on low contention the randomness is maximal and on high contention
	 * it may be inexistent.
	 */
	i = max_t(int, i, prandom_u32_max(8) * 2);
	WRITE_ONCE(table_perturb[index], READ_ONCE(table_perturb[index]) + i + 2);

	/* Head lock still held and bh's disabled */
	inet_bind_hash(sk, tb, tb2, port);

	spin_unlock(&head2->lock);

	if (sk_unhashed(sk)) {
		inet_sk(sk)->inet_sport = htons(port);
		inet_ehash_nolisten(sk, (struct sock *)tw, NULL);
	}
	if (tw)
		inet_twsk_bind_unhash(tw, hinfo);
	spin_unlock(&head->lock);
	if (tw)
		inet_twsk_deschedule_put(tw);
	local_bh_enable();
	return 0;

error:
	spin_unlock(&head2->lock);
	if (tb_created)
		inet_bind_bucket_destroy(hinfo->bind_bucket_cachep, tb);
	spin_unlock_bh(&head->lock);
	return -ENOMEM;
}

/*
 * Bind a port for a connect operation and hash it.
 */
int inet_hash_connect(struct inet_timewait_death_row *death_row,
		      struct sock *sk)
{
	u64 port_offset = 0;

	if (!inet_sk(sk)->inet_num)
		port_offset = inet_sk_port_offset(sk);
	return __inet_hash_connect(death_row, sk, port_offset,
				   __inet_check_established);
}
EXPORT_SYMBOL_GPL(inet_hash_connect);

static void init_hashinfo_lhash2(struct inet_hashinfo *h)
{
	int i;

	for (i = 0; i <= h->lhash2_mask; i++) {
		spin_lock_init(&h->lhash2[i].lock);
		INIT_HLIST_NULLS_HEAD(&h->lhash2[i].nulls_head,
				      i + LISTENING_NULLS_BASE);
	}
}

void __init inet_hashinfo2_init(struct inet_hashinfo *h, const char *name,
				unsigned long numentries, int scale,
				unsigned long low_limit,
				unsigned long high_limit)
{
	h->lhash2 = alloc_large_system_hash(name,
					    sizeof(*h->lhash2),
					    numentries,
					    scale,
					    0,
					    NULL,
					    &h->lhash2_mask,
					    low_limit,
					    high_limit);
	init_hashinfo_lhash2(h);

	/* this one is used for source ports of outgoing connections */
	table_perturb = alloc_large_system_hash("Table-perturb",
						sizeof(*table_perturb),
						INET_TABLE_PERTURB_SIZE,
						0, 0, NULL, NULL,
						INET_TABLE_PERTURB_SIZE,
						INET_TABLE_PERTURB_SIZE);
}

int inet_hashinfo2_init_mod(struct inet_hashinfo *h)
{
	h->lhash2 = kmalloc_array(INET_LHTABLE_SIZE, sizeof(*h->lhash2), GFP_KERNEL);
	if (!h->lhash2)
		return -ENOMEM;

	h->lhash2_mask = INET_LHTABLE_SIZE - 1;
	/* INET_LHTABLE_SIZE must be a power of 2 */
	BUG_ON(INET_LHTABLE_SIZE & h->lhash2_mask);

	init_hashinfo_lhash2(h);
	return 0;
}
EXPORT_SYMBOL_GPL(inet_hashinfo2_init_mod);

int inet_ehash_locks_alloc(struct inet_hashinfo *hashinfo)
{
	unsigned int locksz = sizeof(spinlock_t);
	unsigned int i, nblocks = 1;

	if (locksz != 0) {
		/* allocate 2 cache lines or at least one spinlock per cpu */
		nblocks = max(2U * L1_CACHE_BYTES / locksz, 1U);
		nblocks = roundup_pow_of_two(nblocks * num_possible_cpus());

		/* no more locks than number of hash buckets */
		nblocks = min(nblocks, hashinfo->ehash_mask + 1);

		hashinfo->ehash_locks = kvmalloc_array(nblocks, locksz, GFP_KERNEL);
		if (!hashinfo->ehash_locks)
			return -ENOMEM;

		for (i = 0; i < nblocks; i++)
			spin_lock_init(&hashinfo->ehash_locks[i]);
	}
	hashinfo->ehash_locks_mask = nblocks - 1;
	return 0;
}
EXPORT_SYMBOL_GPL(inet_ehash_locks_alloc);

struct inet_hashinfo *inet_pernet_hashinfo_alloc(struct inet_hashinfo *hashinfo,
						 unsigned int ehash_entries)
{
	struct inet_hashinfo *new_hashinfo;
	int i;

	new_hashinfo = kmemdup(hashinfo, sizeof(*hashinfo), GFP_KERNEL);
	if (!new_hashinfo)
		goto err;

	new_hashinfo->ehash = vmalloc_huge(ehash_entries * sizeof(struct inet_ehash_bucket),
					   GFP_KERNEL_ACCOUNT);
	if (!new_hashinfo->ehash)
		goto free_hashinfo;

	new_hashinfo->ehash_mask = ehash_entries - 1;

	if (inet_ehash_locks_alloc(new_hashinfo))
		goto free_ehash;

	for (i = 0; i < ehash_entries; i++)
		INIT_HLIST_NULLS_HEAD(&new_hashinfo->ehash[i].chain, i);

	new_hashinfo->pernet = true;

	return new_hashinfo;

free_ehash:
	vfree(new_hashinfo->ehash);
free_hashinfo:
	kfree(new_hashinfo);
err:
	return NULL;
}
EXPORT_SYMBOL_GPL(inet_pernet_hashinfo_alloc);

void inet_pernet_hashinfo_free(struct inet_hashinfo *hashinfo)
{
	if (!hashinfo->pernet)
		return;

	inet_ehash_locks_free(hashinfo);
	vfree(hashinfo->ehash);
	kfree(hashinfo);
}
EXPORT_SYMBOL_GPL(inet_pernet_hashinfo_free);<|MERGE_RESOLUTION|>--- conflicted
+++ resolved
@@ -1018,13 +1018,8 @@
 	if (likely(remaining > 1))
 		remaining &= ~1U;
 
-<<<<<<< HEAD
-	get_random_slow_once(table_perturb,
-			     INET_TABLE_PERTURB_SIZE * sizeof(*table_perturb));
-=======
 	get_random_sleepable_once(table_perturb,
 				  INET_TABLE_PERTURB_SIZE * sizeof(*table_perturb));
->>>>>>> 2cb8e624
 	index = port_offset & (INET_TABLE_PERTURB_SIZE - 1);
 
 	offset = READ_ONCE(table_perturb[index]) + (port_offset >> 32);
