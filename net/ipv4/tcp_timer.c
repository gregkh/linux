// SPDX-License-Identifier: GPL-2.0-only
/*
 * INET		An implementation of the TCP/IP protocol suite for the LINUX
 *		operating system.  INET is implemented using the  BSD Socket
 *		interface as the means of communication with the user level.
 *
 *		Implementation of the Transmission Control Protocol(TCP).
 *
 * Authors:	Ross Biro
 *		Fred N. van Kempen, <waltje@uWalt.NL.Mugnet.ORG>
 *		Mark Evans, <evansmp@uhura.aston.ac.uk>
 *		Corey Minyard <wf-rch!minyard@relay.EU.net>
 *		Florian La Roche, <flla@stud.uni-sb.de>
 *		Charles Hedrick, <hedrick@klinzhai.rutgers.edu>
 *		Linus Torvalds, <torvalds@cs.helsinki.fi>
 *		Alan Cox, <gw4pts@gw4pts.ampr.org>
 *		Matthew Dillon, <dillon@apollo.west.oic.com>
 *		Arnt Gulbrandsen, <agulbra@nvg.unit.no>
 *		Jorge Cwik, <jorge@laser.satlink.net>
 */

#include <linux/module.h>
#include <linux/gfp.h>
#include <net/tcp.h>

static u32 tcp_clamp_rto_to_user_timeout(const struct sock *sk)
{
	struct inet_connection_sock *icsk = inet_csk(sk);
	u32 elapsed, start_ts;
	s32 remaining;

	start_ts = tcp_sk(sk)->retrans_stamp;
	if (!icsk->icsk_user_timeout)
		return icsk->icsk_rto;
	elapsed = tcp_time_stamp(tcp_sk(sk)) - start_ts;
	remaining = icsk->icsk_user_timeout - elapsed;
	if (remaining <= 0)
		return 1; /* user timeout has passed; fire ASAP */

	return min_t(u32, icsk->icsk_rto, msecs_to_jiffies(remaining));
}

/**
 *  tcp_write_err() - close socket and save error info
 *  @sk:  The socket the error has appeared on.
 *
 *  Returns: Nothing (void)
 */

static void tcp_write_err(struct sock *sk)
{
	sk->sk_err = sk->sk_err_soft ? : ETIMEDOUT;
	sk->sk_error_report(sk);

	tcp_write_queue_purge(sk);
	tcp_done(sk);
	__NET_INC_STATS(sock_net(sk), LINUX_MIB_TCPABORTONTIMEOUT);
}

/**
 *  tcp_out_of_resources() - Close socket if out of resources
 *  @sk:        pointer to current socket
 *  @do_reset:  send a last packet with reset flag
 *
 *  Do not allow orphaned sockets to eat all our resources.
 *  This is direct violation of TCP specs, but it is required
 *  to prevent DoS attacks. It is called when a retransmission timeout
 *  or zero probe timeout occurs on orphaned socket.
 *
 *  Also close if our net namespace is exiting; in that case there is no
 *  hope of ever communicating again since all netns interfaces are already
 *  down (or about to be down), and we need to release our dst references,
 *  which have been moved to the netns loopback interface, so the namespace
 *  can finish exiting.  This condition is only possible if we are a kernel
 *  socket, as those do not hold references to the namespace.
 *
 *  Criteria is still not confirmed experimentally and may change.
 *  We kill the socket, if:
 *  1. If number of orphaned sockets exceeds an administratively configured
 *     limit.
 *  2. If we have strong memory pressure.
 *  3. If our net namespace is exiting.
 */
static int tcp_out_of_resources(struct sock *sk, bool do_reset)
{
	struct tcp_sock *tp = tcp_sk(sk);
	int shift = 0;

	/* If peer does not open window for long time, or did not transmit
	 * anything for long time, penalize it. */
	if ((s32)(tcp_jiffies32 - tp->lsndtime) > 2*TCP_RTO_MAX || !do_reset)
		shift++;

	/* If some dubious ICMP arrived, penalize even more. */
	if (sk->sk_err_soft)
		shift++;

	if (tcp_check_oom(sk, shift)) {
		/* Catch exceptional cases, when connection requires reset.
		 *      1. Last segment was sent recently. */
		if ((s32)(tcp_jiffies32 - tp->lsndtime) <= TCP_TIMEWAIT_LEN ||
		    /*  2. Window is closed. */
		    (!tp->snd_wnd && !tp->packets_out))
			do_reset = true;
		if (do_reset)
			tcp_send_active_reset(sk, GFP_ATOMIC);
		tcp_done(sk);
		__NET_INC_STATS(sock_net(sk), LINUX_MIB_TCPABORTONMEMORY);
		return 1;
	}

	if (!check_net(sock_net(sk))) {
		/* Not possible to send reset; just close */
		tcp_done(sk);
		return 1;
	}

	return 0;
}

/**
 *  tcp_orphan_retries() - Returns maximal number of retries on an orphaned socket
 *  @sk:    Pointer to the current socket.
 *  @alive: bool, socket alive state
 */
static int tcp_orphan_retries(struct sock *sk, bool alive)
{
	int retries = sock_net(sk)->ipv4.sysctl_tcp_orphan_retries; /* May be zero. */

	/* We know from an ICMP that something is wrong. */
	if (sk->sk_err_soft && !alive)
		retries = 0;

	/* However, if socket sent something recently, select some safe
	 * number of retries. 8 corresponds to >100 seconds with minimal
	 * RTO of 200msec. */
	if (retries == 0 && alive)
		retries = 8;
	return retries;
}

static void tcp_mtu_probing(struct inet_connection_sock *icsk, struct sock *sk)
{
	const struct net *net = sock_net(sk);
	int mss;

	/* Black hole detection */
	if (!net->ipv4.sysctl_tcp_mtu_probing)
		return;

	if (!icsk->icsk_mtup.enabled) {
		icsk->icsk_mtup.enabled = 1;
		icsk->icsk_mtup.probe_timestamp = tcp_jiffies32;
	} else {
		mss = tcp_mtu_to_mss(sk, icsk->icsk_mtup.search_low) >> 1;
		mss = min(net->ipv4.sysctl_tcp_base_mss, mss);
<<<<<<< HEAD
		mss = max(mss, 68 - tcp_sk(sk)->tcp_header_len);
=======
		mss = max(mss, net->ipv4.sysctl_tcp_mtu_probe_floor);
>>>>>>> f7688b48
		mss = max(mss, net->ipv4.sysctl_tcp_min_snd_mss);
		icsk->icsk_mtup.search_low = tcp_mss_to_mtu(sk, mss);
	}
	tcp_sync_mss(sk, icsk->icsk_pmtu_cookie);
}

static unsigned int tcp_model_timeout(struct sock *sk,
				      unsigned int boundary,
				      unsigned int rto_base)
{
	unsigned int linear_backoff_thresh, timeout;

	linear_backoff_thresh = ilog2(TCP_RTO_MAX / rto_base);
	if (boundary <= linear_backoff_thresh)
		timeout = ((2 << boundary) - 1) * rto_base;
	else
		timeout = ((2 << linear_backoff_thresh) - 1) * rto_base +
			(boundary - linear_backoff_thresh) * TCP_RTO_MAX;
	return jiffies_to_msecs(timeout);
}
/**
 *  retransmits_timed_out() - returns true if this connection has timed out
 *  @sk:       The current socket
 *  @boundary: max number of retransmissions
 *  @timeout:  A custom timeout value.
 *             If set to 0 the default timeout is calculated and used.
 *             Using TCP_RTO_MIN and the number of unsuccessful retransmits.
 *
 * The default "timeout" value this function can calculate and use
 * is equivalent to the timeout of a TCP Connection
 * after "boundary" unsuccessful, exponentially backed-off
 * retransmissions with an initial RTO of TCP_RTO_MIN.
 */
static bool retransmits_timed_out(struct sock *sk,
				  unsigned int boundary,
				  unsigned int timeout)
{
	unsigned int start_ts;

	if (!inet_csk(sk)->icsk_retransmits)
		return false;

	start_ts = tcp_sk(sk)->retrans_stamp;
	if (likely(timeout == 0)) {
		unsigned int rto_base = TCP_RTO_MIN;

		if ((1 << sk->sk_state) & (TCPF_SYN_SENT | TCPF_SYN_RECV))
			rto_base = tcp_timeout_init(sk);
		timeout = tcp_model_timeout(sk, boundary, rto_base);
	}

	return (s32)(tcp_time_stamp(tcp_sk(sk)) - start_ts - timeout) >= 0;
}

/* A write timeout has occurred. Process the after effects. */
static int tcp_write_timeout(struct sock *sk)
{
	struct inet_connection_sock *icsk = inet_csk(sk);
	struct tcp_sock *tp = tcp_sk(sk);
	struct net *net = sock_net(sk);
	bool expired = false, do_reset;
	int retry_until;

	if ((1 << sk->sk_state) & (TCPF_SYN_SENT | TCPF_SYN_RECV)) {
		if (icsk->icsk_retransmits) {
			dst_negative_advice(sk);
		} else {
			sk_rethink_txhash(sk);
		}
		retry_until = icsk->icsk_syn_retries ? : net->ipv4.sysctl_tcp_syn_retries;
		expired = icsk->icsk_retransmits >= retry_until;
	} else {
		if (retransmits_timed_out(sk, net->ipv4.sysctl_tcp_retries1, 0)) {
			/* Black hole detection */
			tcp_mtu_probing(icsk, sk);

			dst_negative_advice(sk);
		} else {
			sk_rethink_txhash(sk);
		}

		retry_until = net->ipv4.sysctl_tcp_retries2;
		if (sock_flag(sk, SOCK_DEAD)) {
			const bool alive = icsk->icsk_rto < TCP_RTO_MAX;

			retry_until = tcp_orphan_retries(sk, alive);
			do_reset = alive ||
				!retransmits_timed_out(sk, retry_until, 0);

			if (tcp_out_of_resources(sk, do_reset))
				return 1;
		}
	}
	if (!expired)
		expired = retransmits_timed_out(sk, retry_until,
						icsk->icsk_user_timeout);
	tcp_fastopen_active_detect_blackhole(sk, expired);

	if (BPF_SOCK_OPS_TEST_FLAG(tp, BPF_SOCK_OPS_RTO_CB_FLAG))
		tcp_call_bpf_3arg(sk, BPF_SOCK_OPS_RTO_CB,
				  icsk->icsk_retransmits,
				  icsk->icsk_rto, (int)expired);

	if (expired) {
		/* Has it gone just too far? */
		tcp_write_err(sk);
		return 1;
	}

	return 0;
}

/* Called with BH disabled */
void tcp_delack_timer_handler(struct sock *sk)
{
	struct inet_connection_sock *icsk = inet_csk(sk);

	sk_mem_reclaim_partial(sk);

	if (((1 << sk->sk_state) & (TCPF_CLOSE | TCPF_LISTEN)) ||
	    !(icsk->icsk_ack.pending & ICSK_ACK_TIMER))
		goto out;

	if (time_after(icsk->icsk_ack.timeout, jiffies)) {
		sk_reset_timer(sk, &icsk->icsk_delack_timer, icsk->icsk_ack.timeout);
		goto out;
	}
	icsk->icsk_ack.pending &= ~ICSK_ACK_TIMER;

	if (inet_csk_ack_scheduled(sk)) {
		if (!inet_csk_in_pingpong_mode(sk)) {
			/* Delayed ACK missed: inflate ATO. */
			icsk->icsk_ack.ato = min(icsk->icsk_ack.ato << 1, icsk->icsk_rto);
		} else {
			/* Delayed ACK missed: leave pingpong mode and
			 * deflate ATO.
			 */
			inet_csk_exit_pingpong_mode(sk);
			icsk->icsk_ack.ato      = TCP_ATO_MIN;
		}
		tcp_mstamp_refresh(tcp_sk(sk));
		tcp_send_ack(sk);
		__NET_INC_STATS(sock_net(sk), LINUX_MIB_DELAYEDACKS);
	}

out:
	if (tcp_under_memory_pressure(sk))
		sk_mem_reclaim(sk);
}


/**
 *  tcp_delack_timer() - The TCP delayed ACK timeout handler
 *  @data:  Pointer to the current socket. (gets casted to struct sock *)
 *
 *  This function gets (indirectly) called when the kernel timer for a TCP packet
 *  of this socket expires. Calls tcp_delack_timer_handler() to do the actual work.
 *
 *  Returns: Nothing (void)
 */
static void tcp_delack_timer(struct timer_list *t)
{
	struct inet_connection_sock *icsk =
			from_timer(icsk, t, icsk_delack_timer);
	struct sock *sk = &icsk->icsk_inet.sk;

	bh_lock_sock(sk);
	if (!sock_owned_by_user(sk)) {
		tcp_delack_timer_handler(sk);
	} else {
		icsk->icsk_ack.blocked = 1;
		__NET_INC_STATS(sock_net(sk), LINUX_MIB_DELAYEDACKLOCKED);
		/* deleguate our work to tcp_release_cb() */
		if (!test_and_set_bit(TCP_DELACK_TIMER_DEFERRED, &sk->sk_tsq_flags))
			sock_hold(sk);
	}
	bh_unlock_sock(sk);
	sock_put(sk);
}

static void tcp_probe_timer(struct sock *sk)
{
	struct inet_connection_sock *icsk = inet_csk(sk);
	struct sk_buff *skb = tcp_send_head(sk);
	struct tcp_sock *tp = tcp_sk(sk);
	int max_probes;

	if (tp->packets_out || !skb) {
		icsk->icsk_probes_out = 0;
		return;
	}

	/* RFC 1122 4.2.2.17 requires the sender to stay open indefinitely as
	 * long as the receiver continues to respond probes. We support this by
	 * default and reset icsk_probes_out with incoming ACKs. But if the
	 * socket is orphaned or the user specifies TCP_USER_TIMEOUT, we
	 * kill the socket when the retry count and the time exceeds the
	 * corresponding system limit. We also implement similar policy when
	 * we use RTO to probe window in tcp_retransmit_timer().
	 */
	if (icsk->icsk_user_timeout) {
		u32 elapsed = tcp_model_timeout(sk, icsk->icsk_probes_out,
						tcp_probe0_base(sk));

		if (elapsed >= icsk->icsk_user_timeout)
			goto abort;
	}

	max_probes = sock_net(sk)->ipv4.sysctl_tcp_retries2;
	if (sock_flag(sk, SOCK_DEAD)) {
		const bool alive = inet_csk_rto_backoff(icsk, TCP_RTO_MAX) < TCP_RTO_MAX;

		max_probes = tcp_orphan_retries(sk, alive);
		if (!alive && icsk->icsk_backoff >= max_probes)
			goto abort;
		if (tcp_out_of_resources(sk, true))
			return;
	}

	if (icsk->icsk_probes_out >= max_probes) {
abort:		tcp_write_err(sk);
	} else {
		/* Only send another probe if we didn't close things up. */
		tcp_send_probe0(sk);
	}
}

/*
 *	Timer for Fast Open socket to retransmit SYNACK. Note that the
 *	sk here is the child socket, not the parent (listener) socket.
 */
static void tcp_fastopen_synack_timer(struct sock *sk, struct request_sock *req)
{
	struct inet_connection_sock *icsk = inet_csk(sk);
	int max_retries = icsk->icsk_syn_retries ? :
	    sock_net(sk)->ipv4.sysctl_tcp_synack_retries + 1; /* add one more retry for fastopen */
	struct tcp_sock *tp = tcp_sk(sk);

	req->rsk_ops->syn_ack_timeout(req);

	if (req->num_timeout >= max_retries) {
		tcp_write_err(sk);
		return;
	}
	/* Lower cwnd after certain SYNACK timeout like tcp_init_transfer() */
	if (icsk->icsk_retransmits == 1)
		tcp_enter_loss(sk);
	/* XXX (TFO) - Unlike regular SYN-ACK retransmit, we ignore error
	 * returned from rtx_syn_ack() to make it more persistent like
	 * regular retransmit because if the child socket has been accepted
	 * it's not good to give up too easily.
	 */
	inet_rtx_syn_ack(sk, req);
	req->num_timeout++;
	icsk->icsk_retransmits++;
	if (!tp->retrans_stamp)
		tp->retrans_stamp = tcp_time_stamp(tp);
	inet_csk_reset_xmit_timer(sk, ICSK_TIME_RETRANS,
			  TCP_TIMEOUT_INIT << req->num_timeout, TCP_RTO_MAX);
}


/**
 *  tcp_retransmit_timer() - The TCP retransmit timeout handler
 *  @sk:  Pointer to the current socket.
 *
 *  This function gets called when the kernel timer for a TCP packet
 *  of this socket expires.
 *
 *  It handles retransmission, timer adjustment and other necesarry measures.
 *
 *  Returns: Nothing (void)
 */
void tcp_retransmit_timer(struct sock *sk)
{
	struct tcp_sock *tp = tcp_sk(sk);
	struct net *net = sock_net(sk);
	struct inet_connection_sock *icsk = inet_csk(sk);
	struct request_sock *req;

	req = rcu_dereference_protected(tp->fastopen_rsk,
					lockdep_sock_is_held(sk));
	if (req) {
		WARN_ON_ONCE(sk->sk_state != TCP_SYN_RECV &&
			     sk->sk_state != TCP_FIN_WAIT1);
		tcp_fastopen_synack_timer(sk, req);
		/* Before we receive ACK to our SYN-ACK don't retransmit
		 * anything else (e.g., data or FIN segments).
		 */
		return;
	}
	if (!tp->packets_out || WARN_ON_ONCE(tcp_rtx_queue_empty(sk)))
		return;

	tp->tlp_high_seq = 0;

	if (!tp->snd_wnd && !sock_flag(sk, SOCK_DEAD) &&
	    !((1 << sk->sk_state) & (TCPF_SYN_SENT | TCPF_SYN_RECV))) {
		/* Receiver dastardly shrinks window. Our retransmits
		 * become zero probes, but we should not timeout this
		 * connection. If the socket is an orphan, time it out,
		 * we cannot allow such beasts to hang infinitely.
		 */
		struct inet_sock *inet = inet_sk(sk);
		if (sk->sk_family == AF_INET) {
			net_dbg_ratelimited("Peer %pI4:%u/%u unexpectedly shrunk window %u:%u (repaired)\n",
					    &inet->inet_daddr,
					    ntohs(inet->inet_dport),
					    inet->inet_num,
					    tp->snd_una, tp->snd_nxt);
		}
#if IS_ENABLED(CONFIG_IPV6)
		else if (sk->sk_family == AF_INET6) {
			net_dbg_ratelimited("Peer %pI6:%u/%u unexpectedly shrunk window %u:%u (repaired)\n",
					    &sk->sk_v6_daddr,
					    ntohs(inet->inet_dport),
					    inet->inet_num,
					    tp->snd_una, tp->snd_nxt);
		}
#endif
		if (tcp_jiffies32 - tp->rcv_tstamp > TCP_RTO_MAX) {
			tcp_write_err(sk);
			goto out;
		}
		tcp_enter_loss(sk);
		tcp_retransmit_skb(sk, tcp_rtx_queue_head(sk), 1);
		__sk_dst_reset(sk);
		goto out_reset_timer;
	}

	__NET_INC_STATS(sock_net(sk), LINUX_MIB_TCPTIMEOUTS);
	if (tcp_write_timeout(sk))
		goto out;

	if (icsk->icsk_retransmits == 0) {
		int mib_idx = 0;

		if (icsk->icsk_ca_state == TCP_CA_Recovery) {
			if (tcp_is_sack(tp))
				mib_idx = LINUX_MIB_TCPSACKRECOVERYFAIL;
			else
				mib_idx = LINUX_MIB_TCPRENORECOVERYFAIL;
		} else if (icsk->icsk_ca_state == TCP_CA_Loss) {
			mib_idx = LINUX_MIB_TCPLOSSFAILURES;
		} else if ((icsk->icsk_ca_state == TCP_CA_Disorder) ||
			   tp->sacked_out) {
			if (tcp_is_sack(tp))
				mib_idx = LINUX_MIB_TCPSACKFAILURES;
			else
				mib_idx = LINUX_MIB_TCPRENOFAILURES;
		}
		if (mib_idx)
			__NET_INC_STATS(sock_net(sk), mib_idx);
	}

	tcp_enter_loss(sk);

	icsk->icsk_retransmits++;
	if (tcp_retransmit_skb(sk, tcp_rtx_queue_head(sk), 1) > 0) {
		/* Retransmission failed because of local congestion,
		 * Let senders fight for local resources conservatively.
		 */
		inet_csk_reset_xmit_timer(sk, ICSK_TIME_RETRANS,
					  TCP_RESOURCE_PROBE_INTERVAL,
					  TCP_RTO_MAX);
		goto out;
	}

	/* Increase the timeout each time we retransmit.  Note that
	 * we do not increase the rtt estimate.  rto is initialized
	 * from rtt, but increases here.  Jacobson (SIGCOMM 88) suggests
	 * that doubling rto each time is the least we can get away with.
	 * In KA9Q, Karn uses this for the first few times, and then
	 * goes to quadratic.  netBSD doubles, but only goes up to *64,
	 * and clamps at 1 to 64 sec afterwards.  Note that 120 sec is
	 * defined in the protocol as the maximum possible RTT.  I guess
	 * we'll have to use something other than TCP to talk to the
	 * University of Mars.
	 *
	 * PAWS allows us longer timeouts and large windows, so once
	 * implemented ftp to mars will work nicely. We will have to fix
	 * the 120 second clamps though!
	 */
	icsk->icsk_backoff++;

out_reset_timer:
	/* If stream is thin, use linear timeouts. Since 'icsk_backoff' is
	 * used to reset timer, set to 0. Recalculate 'icsk_rto' as this
	 * might be increased if the stream oscillates between thin and thick,
	 * thus the old value might already be too high compared to the value
	 * set by 'tcp_set_rto' in tcp_input.c which resets the rto without
	 * backoff. Limit to TCP_THIN_LINEAR_RETRIES before initiating
	 * exponential backoff behaviour to avoid continue hammering
	 * linear-timeout retransmissions into a black hole
	 */
	if (sk->sk_state == TCP_ESTABLISHED &&
	    (tp->thin_lto || net->ipv4.sysctl_tcp_thin_linear_timeouts) &&
	    tcp_stream_is_thin(tp) &&
	    icsk->icsk_retransmits <= TCP_THIN_LINEAR_RETRIES) {
		icsk->icsk_backoff = 0;
		icsk->icsk_rto = min(__tcp_set_rto(tp), TCP_RTO_MAX);
	} else {
		/* Use normal (exponential) backoff */
		icsk->icsk_rto = min(icsk->icsk_rto << 1, TCP_RTO_MAX);
	}
	inet_csk_reset_xmit_timer(sk, ICSK_TIME_RETRANS,
				  tcp_clamp_rto_to_user_timeout(sk), TCP_RTO_MAX);
	if (retransmits_timed_out(sk, net->ipv4.sysctl_tcp_retries1 + 1, 0))
		__sk_dst_reset(sk);

out:;
}

/* Called with bottom-half processing disabled.
   Called by tcp_write_timer() */
void tcp_write_timer_handler(struct sock *sk)
{
	struct inet_connection_sock *icsk = inet_csk(sk);
	int event;

	if (((1 << sk->sk_state) & (TCPF_CLOSE | TCPF_LISTEN)) ||
	    !icsk->icsk_pending)
		goto out;

	if (time_after(icsk->icsk_timeout, jiffies)) {
		sk_reset_timer(sk, &icsk->icsk_retransmit_timer, icsk->icsk_timeout);
		goto out;
	}

	tcp_mstamp_refresh(tcp_sk(sk));
	event = icsk->icsk_pending;

	switch (event) {
	case ICSK_TIME_REO_TIMEOUT:
		tcp_rack_reo_timeout(sk);
		break;
	case ICSK_TIME_LOSS_PROBE:
		tcp_send_loss_probe(sk);
		break;
	case ICSK_TIME_RETRANS:
		icsk->icsk_pending = 0;
		tcp_retransmit_timer(sk);
		break;
	case ICSK_TIME_PROBE0:
		icsk->icsk_pending = 0;
		tcp_probe_timer(sk);
		break;
	}

out:
	sk_mem_reclaim(sk);
}

static void tcp_write_timer(struct timer_list *t)
{
	struct inet_connection_sock *icsk =
			from_timer(icsk, t, icsk_retransmit_timer);
	struct sock *sk = &icsk->icsk_inet.sk;

	bh_lock_sock(sk);
	if (!sock_owned_by_user(sk)) {
		tcp_write_timer_handler(sk);
	} else {
		/* delegate our work to tcp_release_cb() */
		if (!test_and_set_bit(TCP_WRITE_TIMER_DEFERRED, &sk->sk_tsq_flags))
			sock_hold(sk);
	}
	bh_unlock_sock(sk);
	sock_put(sk);
}

void tcp_syn_ack_timeout(const struct request_sock *req)
{
	struct net *net = read_pnet(&inet_rsk(req)->ireq_net);

	__NET_INC_STATS(net, LINUX_MIB_TCPTIMEOUTS);
}
EXPORT_SYMBOL(tcp_syn_ack_timeout);

void tcp_set_keepalive(struct sock *sk, int val)
{
	if ((1 << sk->sk_state) & (TCPF_CLOSE | TCPF_LISTEN))
		return;

	if (val && !sock_flag(sk, SOCK_KEEPOPEN))
		inet_csk_reset_keepalive_timer(sk, keepalive_time_when(tcp_sk(sk)));
	else if (!val)
		inet_csk_delete_keepalive_timer(sk);
}
EXPORT_SYMBOL_GPL(tcp_set_keepalive);


static void tcp_keepalive_timer (struct timer_list *t)
{
	struct sock *sk = from_timer(sk, t, sk_timer);
	struct inet_connection_sock *icsk = inet_csk(sk);
	struct tcp_sock *tp = tcp_sk(sk);
	u32 elapsed;

	/* Only process if socket is not in use. */
	bh_lock_sock(sk);
	if (sock_owned_by_user(sk)) {
		/* Try again later. */
		inet_csk_reset_keepalive_timer (sk, HZ/20);
		goto out;
	}

	if (sk->sk_state == TCP_LISTEN) {
		pr_err("Hmm... keepalive on a LISTEN ???\n");
		goto out;
	}

	tcp_mstamp_refresh(tp);
	if (sk->sk_state == TCP_FIN_WAIT2 && sock_flag(sk, SOCK_DEAD)) {
		if (tp->linger2 >= 0) {
			const int tmo = tcp_fin_time(sk) - TCP_TIMEWAIT_LEN;

			if (tmo > 0) {
				tcp_time_wait(sk, TCP_FIN_WAIT2, tmo);
				goto out;
			}
		}
		tcp_send_active_reset(sk, GFP_ATOMIC);
		goto death;
	}

	if (!sock_flag(sk, SOCK_KEEPOPEN) ||
	    ((1 << sk->sk_state) & (TCPF_CLOSE | TCPF_SYN_SENT)))
		goto out;

	elapsed = keepalive_time_when(tp);

	/* It is alive without keepalive 8) */
	if (tp->packets_out || !tcp_write_queue_empty(sk))
		goto resched;

	elapsed = keepalive_time_elapsed(tp);

	if (elapsed >= keepalive_time_when(tp)) {
		/* If the TCP_USER_TIMEOUT option is enabled, use that
		 * to determine when to timeout instead.
		 */
		if ((icsk->icsk_user_timeout != 0 &&
		    elapsed >= msecs_to_jiffies(icsk->icsk_user_timeout) &&
		    icsk->icsk_probes_out > 0) ||
		    (icsk->icsk_user_timeout == 0 &&
		    icsk->icsk_probes_out >= keepalive_probes(tp))) {
			tcp_send_active_reset(sk, GFP_ATOMIC);
			tcp_write_err(sk);
			goto out;
		}
		if (tcp_write_wakeup(sk, LINUX_MIB_TCPKEEPALIVE) <= 0) {
			icsk->icsk_probes_out++;
			elapsed = keepalive_intvl_when(tp);
		} else {
			/* If keepalive was lost due to local congestion,
			 * try harder.
			 */
			elapsed = TCP_RESOURCE_PROBE_INTERVAL;
		}
	} else {
		/* It is tp->rcv_tstamp + keepalive_time_when(tp) */
		elapsed = keepalive_time_when(tp) - elapsed;
	}

	sk_mem_reclaim(sk);

resched:
	inet_csk_reset_keepalive_timer (sk, elapsed);
	goto out;

death:
	tcp_done(sk);

out:
	bh_unlock_sock(sk);
	sock_put(sk);
}

static enum hrtimer_restart tcp_compressed_ack_kick(struct hrtimer *timer)
{
	struct tcp_sock *tp = container_of(timer, struct tcp_sock, compressed_ack_timer);
	struct sock *sk = (struct sock *)tp;

	bh_lock_sock(sk);
	if (!sock_owned_by_user(sk)) {
		if (tp->compressed_ack > TCP_FASTRETRANS_THRESH)
			tcp_send_ack(sk);
	} else {
		if (!test_and_set_bit(TCP_DELACK_TIMER_DEFERRED,
				      &sk->sk_tsq_flags))
			sock_hold(sk);
	}
	bh_unlock_sock(sk);

	sock_put(sk);

	return HRTIMER_NORESTART;
}

void tcp_init_xmit_timers(struct sock *sk)
{
	inet_csk_init_xmit_timers(sk, &tcp_write_timer, &tcp_delack_timer,
				  &tcp_keepalive_timer);
	hrtimer_init(&tcp_sk(sk)->pacing_timer, CLOCK_MONOTONIC,
		     HRTIMER_MODE_ABS_PINNED_SOFT);
	tcp_sk(sk)->pacing_timer.function = tcp_pace_kick;

	hrtimer_init(&tcp_sk(sk)->compressed_ack_timer, CLOCK_MONOTONIC,
		     HRTIMER_MODE_REL_PINNED_SOFT);
	tcp_sk(sk)->compressed_ack_timer.function = tcp_compressed_ack_kick;
}<|MERGE_RESOLUTION|>--- conflicted
+++ resolved
@@ -154,11 +154,7 @@
 	} else {
 		mss = tcp_mtu_to_mss(sk, icsk->icsk_mtup.search_low) >> 1;
 		mss = min(net->ipv4.sysctl_tcp_base_mss, mss);
-<<<<<<< HEAD
-		mss = max(mss, 68 - tcp_sk(sk)->tcp_header_len);
-=======
 		mss = max(mss, net->ipv4.sysctl_tcp_mtu_probe_floor);
->>>>>>> f7688b48
 		mss = max(mss, net->ipv4.sysctl_tcp_min_snd_mss);
 		icsk->icsk_mtup.search_low = tcp_mss_to_mtu(sk, mss);
 	}
