// SPDX-License-Identifier: GPL-2.0-only
/*
 * INET		An implementation of the TCP/IP protocol suite for the LINUX
 *		operating system.  INET is implemented using the  BSD Socket
 *		interface as the means of communication with the user level.
 *
 *		Implementation of the Transmission Control Protocol(TCP).
 *
 * Authors:	Ross Biro
 *		Fred N. van Kempen, <waltje@uWalt.NL.Mugnet.ORG>
 *		Mark Evans, <evansmp@uhura.aston.ac.uk>
 *		Corey Minyard <wf-rch!minyard@relay.EU.net>
 *		Florian La Roche, <flla@stud.uni-sb.de>
 *		Charles Hedrick, <hedrick@klinzhai.rutgers.edu>
 *		Linus Torvalds, <torvalds@cs.helsinki.fi>
 *		Alan Cox, <gw4pts@gw4pts.ampr.org>
 *		Matthew Dillon, <dillon@apollo.west.oic.com>
 *		Arnt Gulbrandsen, <agulbra@nvg.unit.no>
 *		Jorge Cwik, <jorge@laser.satlink.net>
 */

#include <linux/module.h>
#include <linux/gfp.h>
#include <net/tcp.h>

static u32 tcp_clamp_rto_to_user_timeout(const struct sock *sk)
{
	struct inet_connection_sock *icsk = inet_csk(sk);
	u32 elapsed, start_ts;
	s32 remaining;

	start_ts = tcp_sk(sk)->retrans_stamp;
	if (!icsk->icsk_user_timeout)
		return icsk->icsk_rto;
	elapsed = tcp_time_stamp(tcp_sk(sk)) - start_ts;
	remaining = icsk->icsk_user_timeout - elapsed;
	if (remaining <= 0)
		return 1; /* user timeout has passed; fire ASAP */

	return min_t(u32, icsk->icsk_rto, msecs_to_jiffies(remaining));
}

u32 tcp_clamp_probe0_to_user_timeout(const struct sock *sk, u32 when)
{
	struct inet_connection_sock *icsk = inet_csk(sk);
	u32 remaining;
	s32 elapsed;

	if (!icsk->icsk_user_timeout || !icsk->icsk_probes_tstamp)
		return when;

	elapsed = tcp_jiffies32 - icsk->icsk_probes_tstamp;
	if (unlikely(elapsed < 0))
		elapsed = 0;
	remaining = msecs_to_jiffies(icsk->icsk_user_timeout) - elapsed;
	remaining = max_t(u32, remaining, TCP_TIMEOUT_MIN);

	return min_t(u32, remaining, when);
}

/**
 *  tcp_write_err() - close socket and save error info
 *  @sk:  The socket the error has appeared on.
 *
 *  Returns: Nothing (void)
 */

static void tcp_write_err(struct sock *sk)
{
	WRITE_ONCE(sk->sk_err, READ_ONCE(sk->sk_err_soft) ? : ETIMEDOUT);
	sk_error_report(sk);

	tcp_write_queue_purge(sk);
	tcp_done(sk);
	__NET_INC_STATS(sock_net(sk), LINUX_MIB_TCPABORTONTIMEOUT);
}

/**
 *  tcp_out_of_resources() - Close socket if out of resources
 *  @sk:        pointer to current socket
 *  @do_reset:  send a last packet with reset flag
 *
 *  Do not allow orphaned sockets to eat all our resources.
 *  This is direct violation of TCP specs, but it is required
 *  to prevent DoS attacks. It is called when a retransmission timeout
 *  or zero probe timeout occurs on orphaned socket.
 *
 *  Also close if our net namespace is exiting; in that case there is no
 *  hope of ever communicating again since all netns interfaces are already
 *  down (or about to be down), and we need to release our dst references,
 *  which have been moved to the netns loopback interface, so the namespace
 *  can finish exiting.  This condition is only possible if we are a kernel
 *  socket, as those do not hold references to the namespace.
 *
 *  Criteria is still not confirmed experimentally and may change.
 *  We kill the socket, if:
 *  1. If number of orphaned sockets exceeds an administratively configured
 *     limit.
 *  2. If we have strong memory pressure.
 *  3. If our net namespace is exiting.
 */
static int tcp_out_of_resources(struct sock *sk, bool do_reset)
{
	struct tcp_sock *tp = tcp_sk(sk);
	int shift = 0;

	/* If peer does not open window for long time, or did not transmit
	 * anything for long time, penalize it. */
	if ((s32)(tcp_jiffies32 - tp->lsndtime) > 2*TCP_RTO_MAX || !do_reset)
		shift++;

	/* If some dubious ICMP arrived, penalize even more. */
	if (READ_ONCE(sk->sk_err_soft))
		shift++;

	if (tcp_check_oom(sk, shift)) {
		/* Catch exceptional cases, when connection requires reset.
		 *      1. Last segment was sent recently. */
		if ((s32)(tcp_jiffies32 - tp->lsndtime) <= TCP_TIMEWAIT_LEN ||
		    /*  2. Window is closed. */
		    (!tp->snd_wnd && !tp->packets_out))
			do_reset = true;
		if (do_reset)
			tcp_send_active_reset(sk, GFP_ATOMIC);
		tcp_done(sk);
		__NET_INC_STATS(sock_net(sk), LINUX_MIB_TCPABORTONMEMORY);
		return 1;
	}

	if (!check_net(sock_net(sk))) {
		/* Not possible to send reset; just close */
		tcp_done(sk);
		return 1;
	}

	return 0;
}

/**
 *  tcp_orphan_retries() - Returns maximal number of retries on an orphaned socket
 *  @sk:    Pointer to the current socket.
 *  @alive: bool, socket alive state
 */
static int tcp_orphan_retries(struct sock *sk, bool alive)
{
	int retries = READ_ONCE(sock_net(sk)->ipv4.sysctl_tcp_orphan_retries); /* May be zero. */

	/* We know from an ICMP that something is wrong. */
	if (READ_ONCE(sk->sk_err_soft) && !alive)
		retries = 0;

	/* However, if socket sent something recently, select some safe
	 * number of retries. 8 corresponds to >100 seconds with minimal
	 * RTO of 200msec. */
	if (retries == 0 && alive)
		retries = 8;
	return retries;
}

static void tcp_mtu_probing(struct inet_connection_sock *icsk, struct sock *sk)
{
	const struct net *net = sock_net(sk);
	int mss;

	/* Black hole detection */
	if (!READ_ONCE(net->ipv4.sysctl_tcp_mtu_probing))
		return;

	if (!icsk->icsk_mtup.enabled) {
		icsk->icsk_mtup.enabled = 1;
		icsk->icsk_mtup.probe_timestamp = tcp_jiffies32;
	} else {
		mss = tcp_mtu_to_mss(sk, icsk->icsk_mtup.search_low) >> 1;
		mss = min(READ_ONCE(net->ipv4.sysctl_tcp_base_mss), mss);
		mss = max(mss, READ_ONCE(net->ipv4.sysctl_tcp_mtu_probe_floor));
		mss = max(mss, READ_ONCE(net->ipv4.sysctl_tcp_min_snd_mss));
		icsk->icsk_mtup.search_low = tcp_mss_to_mtu(sk, mss);
	}
	tcp_sync_mss(sk, icsk->icsk_pmtu_cookie);
}

static unsigned int tcp_model_timeout(struct sock *sk,
				      unsigned int boundary,
				      unsigned int rto_base)
{
	unsigned int linear_backoff_thresh, timeout;

	linear_backoff_thresh = ilog2(TCP_RTO_MAX / rto_base);
	if (boundary <= linear_backoff_thresh)
		timeout = ((2 << boundary) - 1) * rto_base;
	else
		timeout = ((2 << linear_backoff_thresh) - 1) * rto_base +
			(boundary - linear_backoff_thresh) * TCP_RTO_MAX;
	return jiffies_to_msecs(timeout);
}
/**
 *  retransmits_timed_out() - returns true if this connection has timed out
 *  @sk:       The current socket
 *  @boundary: max number of retransmissions
 *  @timeout:  A custom timeout value.
 *             If set to 0 the default timeout is calculated and used.
 *             Using TCP_RTO_MIN and the number of unsuccessful retransmits.
 *
 * The default "timeout" value this function can calculate and use
 * is equivalent to the timeout of a TCP Connection
 * after "boundary" unsuccessful, exponentially backed-off
 * retransmissions with an initial RTO of TCP_RTO_MIN.
 */
static bool retransmits_timed_out(struct sock *sk,
				  unsigned int boundary,
				  unsigned int timeout)
{
	unsigned int start_ts;

	if (!inet_csk(sk)->icsk_retransmits)
		return false;

	start_ts = tcp_sk(sk)->retrans_stamp;
	if (likely(timeout == 0)) {
		unsigned int rto_base = TCP_RTO_MIN;

		if ((1 << sk->sk_state) & (TCPF_SYN_SENT | TCPF_SYN_RECV))
			rto_base = tcp_timeout_init(sk);
		timeout = tcp_model_timeout(sk, boundary, rto_base);
	}

	return (s32)(tcp_time_stamp(tcp_sk(sk)) - start_ts - timeout) >= 0;
}

/* A write timeout has occurred. Process the after effects. */
static int tcp_write_timeout(struct sock *sk)
{
	struct inet_connection_sock *icsk = inet_csk(sk);
	struct tcp_sock *tp = tcp_sk(sk);
	struct net *net = sock_net(sk);
	bool expired = false, do_reset;
	int retry_until, max_retransmits;

	if ((1 << sk->sk_state) & (TCPF_SYN_SENT | TCPF_SYN_RECV)) {
		if (icsk->icsk_retransmits)
			__dst_negative_advice(sk);
		retry_until = icsk->icsk_syn_retries ? :
			READ_ONCE(net->ipv4.sysctl_tcp_syn_retries);

		max_retransmits = retry_until;
		if (sk->sk_state == TCP_SYN_SENT)
			max_retransmits += READ_ONCE(net->ipv4.sysctl_tcp_syn_linear_timeouts);

		expired = icsk->icsk_retransmits >= max_retransmits;
	} else {
		if (retransmits_timed_out(sk, READ_ONCE(net->ipv4.sysctl_tcp_retries1), 0)) {
			/* Black hole detection */
			tcp_mtu_probing(icsk, sk);

			__dst_negative_advice(sk);
		}

		retry_until = READ_ONCE(net->ipv4.sysctl_tcp_retries2);
		if (sock_flag(sk, SOCK_DEAD)) {
			const bool alive = icsk->icsk_rto < TCP_RTO_MAX;

			retry_until = tcp_orphan_retries(sk, alive);
			do_reset = alive ||
				!retransmits_timed_out(sk, retry_until, 0);

			if (tcp_out_of_resources(sk, do_reset))
				return 1;
		}
	}
	if (!expired)
		expired = retransmits_timed_out(sk, retry_until,
						icsk->icsk_user_timeout);
	tcp_fastopen_active_detect_blackhole(sk, expired);

	if (BPF_SOCK_OPS_TEST_FLAG(tp, BPF_SOCK_OPS_RTO_CB_FLAG))
		tcp_call_bpf_3arg(sk, BPF_SOCK_OPS_RTO_CB,
				  icsk->icsk_retransmits,
				  icsk->icsk_rto, (int)expired);

	if (expired) {
		/* Has it gone just too far? */
		tcp_write_err(sk);
		return 1;
	}

	if (sk_rethink_txhash(sk)) {
		tp->timeout_rehash++;
		__NET_INC_STATS(sock_net(sk), LINUX_MIB_TCPTIMEOUTREHASH);
	}

	return 0;
}

/* Called with BH disabled */
void tcp_delack_timer_handler(struct sock *sk)
{
	struct inet_connection_sock *icsk = inet_csk(sk);
	struct tcp_sock *tp = tcp_sk(sk);

	if ((1 << sk->sk_state) & (TCPF_CLOSE | TCPF_LISTEN))
		return;

	/* Handling the sack compression case */
	if (tp->compressed_ack) {
		tcp_mstamp_refresh(tp);
		tcp_sack_compress_send_ack(sk);
		return;
	}

	if (!(icsk->icsk_ack.pending & ICSK_ACK_TIMER))
		return;

	if (time_after(icsk->icsk_ack.timeout, jiffies)) {
		sk_reset_timer(sk, &icsk->icsk_delack_timer, icsk->icsk_ack.timeout);
		return;
	}
	icsk->icsk_ack.pending &= ~ICSK_ACK_TIMER;

	if (inet_csk_ack_scheduled(sk)) {
		if (!inet_csk_in_pingpong_mode(sk)) {
			/* Delayed ACK missed: inflate ATO. */
			icsk->icsk_ack.ato = min(icsk->icsk_ack.ato << 1, icsk->icsk_rto);
		} else {
			/* Delayed ACK missed: leave pingpong mode and
			 * deflate ATO.
			 */
			inet_csk_exit_pingpong_mode(sk);
			icsk->icsk_ack.ato      = TCP_ATO_MIN;
		}
		tcp_mstamp_refresh(tp);
		tcp_send_ack(sk);
		__NET_INC_STATS(sock_net(sk), LINUX_MIB_DELAYEDACKS);
	}
}


/**
 *  tcp_delack_timer() - The TCP delayed ACK timeout handler
 *  @t:  Pointer to the timer. (gets casted to struct sock *)
 *
 *  This function gets (indirectly) called when the kernel timer for a TCP packet
 *  of this socket expires. Calls tcp_delack_timer_handler() to do the actual work.
 *
 *  Returns: Nothing (void)
 */
static void tcp_delack_timer(struct timer_list *t)
{
	struct inet_connection_sock *icsk =
			from_timer(icsk, t, icsk_delack_timer);
	struct sock *sk = &icsk->icsk_inet.sk;

	bh_lock_sock(sk);
	if (!sock_owned_by_user(sk)) {
		tcp_delack_timer_handler(sk);
	} else {
		__NET_INC_STATS(sock_net(sk), LINUX_MIB_DELAYEDACKLOCKED);
		/* deleguate our work to tcp_release_cb() */
		if (!test_and_set_bit(TCP_DELACK_TIMER_DEFERRED, &sk->sk_tsq_flags))
			sock_hold(sk);
	}
	bh_unlock_sock(sk);
	sock_put(sk);
}

static void tcp_probe_timer(struct sock *sk)
{
	struct inet_connection_sock *icsk = inet_csk(sk);
	struct sk_buff *skb = tcp_send_head(sk);
	struct tcp_sock *tp = tcp_sk(sk);
	int max_probes;

	if (tp->packets_out || !skb) {
		icsk->icsk_probes_out = 0;
		icsk->icsk_probes_tstamp = 0;
		return;
	}

	/* RFC 1122 4.2.2.17 requires the sender to stay open indefinitely as
	 * long as the receiver continues to respond probes. We support this by
	 * default and reset icsk_probes_out with incoming ACKs. But if the
	 * socket is orphaned or the user specifies TCP_USER_TIMEOUT, we
	 * kill the socket when the retry count and the time exceeds the
	 * corresponding system limit. We also implement similar policy when
	 * we use RTO to probe window in tcp_retransmit_timer().
	 */
	if (!icsk->icsk_probes_tstamp)
		icsk->icsk_probes_tstamp = tcp_jiffies32;
	else if (icsk->icsk_user_timeout &&
		 (s32)(tcp_jiffies32 - icsk->icsk_probes_tstamp) >=
		 msecs_to_jiffies(icsk->icsk_user_timeout))
		goto abort;

	max_probes = READ_ONCE(sock_net(sk)->ipv4.sysctl_tcp_retries2);
	if (sock_flag(sk, SOCK_DEAD)) {
		const bool alive = inet_csk_rto_backoff(icsk, TCP_RTO_MAX) < TCP_RTO_MAX;

		max_probes = tcp_orphan_retries(sk, alive);
		if (!alive && icsk->icsk_backoff >= max_probes)
			goto abort;
		if (tcp_out_of_resources(sk, true))
			return;
	}

	if (icsk->icsk_probes_out >= max_probes) {
abort:		tcp_write_err(sk);
	} else {
		/* Only send another probe if we didn't close things up. */
		tcp_send_probe0(sk);
	}
}

/*
 *	Timer for Fast Open socket to retransmit SYNACK. Note that the
 *	sk here is the child socket, not the parent (listener) socket.
 */
static void tcp_fastopen_synack_timer(struct sock *sk, struct request_sock *req)
{
	struct inet_connection_sock *icsk = inet_csk(sk);
	struct tcp_sock *tp = tcp_sk(sk);
	int max_retries;

	req->rsk_ops->syn_ack_timeout(req);

	/* add one more retry for fastopen */
	max_retries = icsk->icsk_syn_retries ? :
		READ_ONCE(sock_net(sk)->ipv4.sysctl_tcp_synack_retries) + 1;

	if (req->num_timeout >= max_retries) {
		tcp_write_err(sk);
		return;
	}
	/* Lower cwnd after certain SYNACK timeout like tcp_init_transfer() */
	if (icsk->icsk_retransmits == 1)
		tcp_enter_loss(sk);
	/* XXX (TFO) - Unlike regular SYN-ACK retransmit, we ignore error
	 * returned from rtx_syn_ack() to make it more persistent like
	 * regular retransmit because if the child socket has been accepted
	 * it's not good to give up too easily.
	 */
	inet_rtx_syn_ack(sk, req);
	req->num_timeout++;
	icsk->icsk_retransmits++;
	if (!tp->retrans_stamp)
		tp->retrans_stamp = tcp_time_stamp(tp);
	inet_csk_reset_xmit_timer(sk, ICSK_TIME_RETRANS,
			  req->timeout << req->num_timeout, TCP_RTO_MAX);
}

static bool tcp_rtx_probe0_timed_out(const struct sock *sk,
				     const struct sk_buff *skb)
{
	const struct tcp_sock *tp = tcp_sk(sk);
	const int timeout = TCP_RTO_MAX * 2;
	u32 rcv_delta, rtx_delta;

	rcv_delta = inet_csk(sk)->icsk_timeout - tp->rcv_tstamp;
	if (rcv_delta <= timeout)
		return false;

	rtx_delta = (u32)msecs_to_jiffies(tcp_time_stamp(tp) -
			(tp->retrans_stamp ?: tcp_skb_timestamp(skb)));

	return rtx_delta > timeout;
}

/**
 *  tcp_retransmit_timer() - The TCP retransmit timeout handler
 *  @sk:  Pointer to the current socket.
 *
 *  This function gets called when the kernel timer for a TCP packet
 *  of this socket expires.
 *
 *  It handles retransmission, timer adjustment and other necessary measures.
 *
 *  Returns: Nothing (void)
 */
void tcp_retransmit_timer(struct sock *sk)
{
	struct tcp_sock *tp = tcp_sk(sk);
	struct net *net = sock_net(sk);
	struct inet_connection_sock *icsk = inet_csk(sk);
	struct request_sock *req;
	struct sk_buff *skb;

	req = rcu_dereference_protected(tp->fastopen_rsk,
					lockdep_sock_is_held(sk));
	if (req) {
		WARN_ON_ONCE(sk->sk_state != TCP_SYN_RECV &&
			     sk->sk_state != TCP_FIN_WAIT1);
		tcp_fastopen_synack_timer(sk, req);
		/* Before we receive ACK to our SYN-ACK don't retransmit
		 * anything else (e.g., data or FIN segments).
		 */
		return;
	}

	if (!tp->packets_out)
		return;

	skb = tcp_rtx_queue_head(sk);
	if (WARN_ON_ONCE(!skb))
		return;

	tp->tlp_high_seq = 0;

	if (!tp->snd_wnd && !sock_flag(sk, SOCK_DEAD) &&
	    !((1 << sk->sk_state) & (TCPF_SYN_SENT | TCPF_SYN_RECV))) {
		/* Receiver dastardly shrinks window. Our retransmits
		 * become zero probes, but we should not timeout this
		 * connection. If the socket is an orphan, time it out,
		 * we cannot allow such beasts to hang infinitely.
		 */
		struct inet_sock *inet = inet_sk(sk);
		if (sk->sk_family == AF_INET) {
			net_dbg_ratelimited("Peer %pI4:%u/%u unexpectedly shrunk window %u:%u (repaired)\n",
					    &inet->inet_daddr,
					    ntohs(inet->inet_dport),
					    inet->inet_num,
					    tp->snd_una, tp->snd_nxt);
		}
#if IS_ENABLED(CONFIG_IPV6)
		else if (sk->sk_family == AF_INET6) {
			net_dbg_ratelimited("Peer %pI6:%u/%u unexpectedly shrunk window %u:%u (repaired)\n",
					    &sk->sk_v6_daddr,
					    ntohs(inet->inet_dport),
					    inet->inet_num,
					    tp->snd_una, tp->snd_nxt);
		}
#endif
		if (tcp_rtx_probe0_timed_out(sk, skb)) {
			tcp_write_err(sk);
			goto out;
		}
		tcp_enter_loss(sk);
		tcp_retransmit_skb(sk, skb, 1);
		__sk_dst_reset(sk);
		goto out_reset_timer;
	}

	__NET_INC_STATS(sock_net(sk), LINUX_MIB_TCPTIMEOUTS);
	if (tcp_write_timeout(sk))
		goto out;

	if (icsk->icsk_retransmits == 0) {
		int mib_idx = 0;

		if (icsk->icsk_ca_state == TCP_CA_Recovery) {
			if (tcp_is_sack(tp))
				mib_idx = LINUX_MIB_TCPSACKRECOVERYFAIL;
			else
				mib_idx = LINUX_MIB_TCPRENORECOVERYFAIL;
		} else if (icsk->icsk_ca_state == TCP_CA_Loss) {
			mib_idx = LINUX_MIB_TCPLOSSFAILURES;
		} else if ((icsk->icsk_ca_state == TCP_CA_Disorder) ||
			   tp->sacked_out) {
			if (tcp_is_sack(tp))
				mib_idx = LINUX_MIB_TCPSACKFAILURES;
			else
				mib_idx = LINUX_MIB_TCPRENOFAILURES;
		}
		if (mib_idx)
			__NET_INC_STATS(sock_net(sk), mib_idx);
	}

	tcp_enter_loss(sk);

	icsk->icsk_retransmits++;
	if (tcp_retransmit_skb(sk, tcp_rtx_queue_head(sk), 1) > 0) {
		/* Retransmission failed because of local congestion,
		 * Let senders fight for local resources conservatively.
		 */
		inet_csk_reset_xmit_timer(sk, ICSK_TIME_RETRANS,
					  TCP_RESOURCE_PROBE_INTERVAL,
					  TCP_RTO_MAX);
		goto out;
	}

	/* Increase the timeout each time we retransmit.  Note that
	 * we do not increase the rtt estimate.  rto is initialized
	 * from rtt, but increases here.  Jacobson (SIGCOMM 88) suggests
	 * that doubling rto each time is the least we can get away with.
	 * In KA9Q, Karn uses this for the first few times, and then
	 * goes to quadratic.  netBSD doubles, but only goes up to *64,
	 * and clamps at 1 to 64 sec afterwards.  Note that 120 sec is
	 * defined in the protocol as the maximum possible RTT.  I guess
	 * we'll have to use something other than TCP to talk to the
	 * University of Mars.
	 *
	 * PAWS allows us longer timeouts and large windows, so once
	 * implemented ftp to mars will work nicely. We will have to fix
	 * the 120 second clamps though!
	 */
	icsk->icsk_backoff++;

out_reset_timer:
	/* If stream is thin, use linear timeouts. Since 'icsk_backoff' is
	 * used to reset timer, set to 0. Recalculate 'icsk_rto' as this
	 * might be increased if the stream oscillates between thin and thick,
	 * thus the old value might already be too high compared to the value
	 * set by 'tcp_set_rto' in tcp_input.c which resets the rto without
	 * backoff. Limit to TCP_THIN_LINEAR_RETRIES before initiating
	 * exponential backoff behaviour to avoid continue hammering
	 * linear-timeout retransmissions into a black hole
	 */
	if (sk->sk_state == TCP_ESTABLISHED &&
	    (tp->thin_lto || READ_ONCE(net->ipv4.sysctl_tcp_thin_linear_timeouts)) &&
	    tcp_stream_is_thin(tp) &&
	    icsk->icsk_retransmits <= TCP_THIN_LINEAR_RETRIES) {
		icsk->icsk_backoff = 0;
		icsk->icsk_rto = clamp(__tcp_set_rto(tp),
				       tcp_rto_min(sk),
				       TCP_RTO_MAX);
<<<<<<< HEAD
	} else {
		/* Use normal (exponential) backoff */
=======
	} else if (sk->sk_state != TCP_SYN_SENT ||
		   icsk->icsk_backoff >
		   READ_ONCE(net->ipv4.sysctl_tcp_syn_linear_timeouts)) {
		/* Use normal (exponential) backoff unless linear timeouts are
		 * activated.
		 */
>>>>>>> 238589d0
		icsk->icsk_rto = min(icsk->icsk_rto << 1, TCP_RTO_MAX);
	}
	inet_csk_reset_xmit_timer(sk, ICSK_TIME_RETRANS,
				  tcp_clamp_rto_to_user_timeout(sk), TCP_RTO_MAX);
	if (retransmits_timed_out(sk, READ_ONCE(net->ipv4.sysctl_tcp_retries1) + 1, 0))
		__sk_dst_reset(sk);

out:;
}

/* Called with bottom-half processing disabled.
   Called by tcp_write_timer() */
void tcp_write_timer_handler(struct sock *sk)
{
	struct inet_connection_sock *icsk = inet_csk(sk);
	int event;

	if (((1 << sk->sk_state) & (TCPF_CLOSE | TCPF_LISTEN)) ||
	    !icsk->icsk_pending)
		return;

	if (time_after(icsk->icsk_timeout, jiffies)) {
		sk_reset_timer(sk, &icsk->icsk_retransmit_timer, icsk->icsk_timeout);
		return;
	}

	tcp_mstamp_refresh(tcp_sk(sk));
	event = icsk->icsk_pending;

	switch (event) {
	case ICSK_TIME_REO_TIMEOUT:
		tcp_rack_reo_timeout(sk);
		break;
	case ICSK_TIME_LOSS_PROBE:
		tcp_send_loss_probe(sk);
		break;
	case ICSK_TIME_RETRANS:
		icsk->icsk_pending = 0;
		tcp_retransmit_timer(sk);
		break;
	case ICSK_TIME_PROBE0:
		icsk->icsk_pending = 0;
		tcp_probe_timer(sk);
		break;
	}
}

static void tcp_write_timer(struct timer_list *t)
{
	struct inet_connection_sock *icsk =
			from_timer(icsk, t, icsk_retransmit_timer);
	struct sock *sk = &icsk->icsk_inet.sk;

	bh_lock_sock(sk);
	if (!sock_owned_by_user(sk)) {
		tcp_write_timer_handler(sk);
	} else {
		/* delegate our work to tcp_release_cb() */
		if (!test_and_set_bit(TCP_WRITE_TIMER_DEFERRED, &sk->sk_tsq_flags))
			sock_hold(sk);
	}
	bh_unlock_sock(sk);
	sock_put(sk);
}

void tcp_syn_ack_timeout(const struct request_sock *req)
{
	struct net *net = read_pnet(&inet_rsk(req)->ireq_net);

	__NET_INC_STATS(net, LINUX_MIB_TCPTIMEOUTS);
}
EXPORT_SYMBOL(tcp_syn_ack_timeout);

void tcp_set_keepalive(struct sock *sk, int val)
{
	if ((1 << sk->sk_state) & (TCPF_CLOSE | TCPF_LISTEN))
		return;

	if (val && !sock_flag(sk, SOCK_KEEPOPEN))
		inet_csk_reset_keepalive_timer(sk, keepalive_time_when(tcp_sk(sk)));
	else if (!val)
		inet_csk_delete_keepalive_timer(sk);
}
EXPORT_SYMBOL_GPL(tcp_set_keepalive);


static void tcp_keepalive_timer (struct timer_list *t)
{
	struct sock *sk = from_timer(sk, t, sk_timer);
	struct inet_connection_sock *icsk = inet_csk(sk);
	struct tcp_sock *tp = tcp_sk(sk);
	u32 elapsed;

	/* Only process if socket is not in use. */
	bh_lock_sock(sk);
	if (sock_owned_by_user(sk)) {
		/* Try again later. */
		inet_csk_reset_keepalive_timer (sk, HZ/20);
		goto out;
	}

	if (sk->sk_state == TCP_LISTEN) {
		pr_err("Hmm... keepalive on a LISTEN ???\n");
		goto out;
	}

	tcp_mstamp_refresh(tp);
	if (sk->sk_state == TCP_FIN_WAIT2 && sock_flag(sk, SOCK_DEAD)) {
		if (tp->linger2 >= 0) {
			const int tmo = tcp_fin_time(sk) - TCP_TIMEWAIT_LEN;

			if (tmo > 0) {
				tcp_time_wait(sk, TCP_FIN_WAIT2, tmo);
				goto out;
			}
		}
		tcp_send_active_reset(sk, GFP_ATOMIC);
		goto death;
	}

	if (!sock_flag(sk, SOCK_KEEPOPEN) ||
	    ((1 << sk->sk_state) & (TCPF_CLOSE | TCPF_SYN_SENT)))
		goto out;

	elapsed = keepalive_time_when(tp);

	/* It is alive without keepalive 8) */
	if (tp->packets_out || !tcp_write_queue_empty(sk))
		goto resched;

	elapsed = keepalive_time_elapsed(tp);

	if (elapsed >= keepalive_time_when(tp)) {
		/* If the TCP_USER_TIMEOUT option is enabled, use that
		 * to determine when to timeout instead.
		 */
		if ((icsk->icsk_user_timeout != 0 &&
		    elapsed >= msecs_to_jiffies(icsk->icsk_user_timeout) &&
		    icsk->icsk_probes_out > 0) ||
		    (icsk->icsk_user_timeout == 0 &&
		    icsk->icsk_probes_out >= keepalive_probes(tp))) {
			tcp_send_active_reset(sk, GFP_ATOMIC);
			tcp_write_err(sk);
			goto out;
		}
		if (tcp_write_wakeup(sk, LINUX_MIB_TCPKEEPALIVE) <= 0) {
			icsk->icsk_probes_out++;
			elapsed = keepalive_intvl_when(tp);
		} else {
			/* If keepalive was lost due to local congestion,
			 * try harder.
			 */
			elapsed = TCP_RESOURCE_PROBE_INTERVAL;
		}
	} else {
		/* It is tp->rcv_tstamp + keepalive_time_when(tp) */
		elapsed = keepalive_time_when(tp) - elapsed;
	}

resched:
	inet_csk_reset_keepalive_timer (sk, elapsed);
	goto out;

death:
	tcp_done(sk);

out:
	bh_unlock_sock(sk);
	sock_put(sk);
}

static enum hrtimer_restart tcp_compressed_ack_kick(struct hrtimer *timer)
{
	struct tcp_sock *tp = container_of(timer, struct tcp_sock, compressed_ack_timer);
	struct sock *sk = (struct sock *)tp;

	bh_lock_sock(sk);
	if (!sock_owned_by_user(sk)) {
		if (tp->compressed_ack) {
			/* Since we have to send one ack finally,
			 * subtract one from tp->compressed_ack to keep
			 * LINUX_MIB_TCPACKCOMPRESSED accurate.
			 */
			tp->compressed_ack--;
			tcp_send_ack(sk);
		}
	} else {
		if (!test_and_set_bit(TCP_DELACK_TIMER_DEFERRED,
				      &sk->sk_tsq_flags))
			sock_hold(sk);
	}
	bh_unlock_sock(sk);

	sock_put(sk);

	return HRTIMER_NORESTART;
}

void tcp_init_xmit_timers(struct sock *sk)
{
	inet_csk_init_xmit_timers(sk, &tcp_write_timer, &tcp_delack_timer,
				  &tcp_keepalive_timer);
	hrtimer_init(&tcp_sk(sk)->pacing_timer, CLOCK_MONOTONIC,
		     HRTIMER_MODE_ABS_PINNED_SOFT);
	tcp_sk(sk)->pacing_timer.function = tcp_pace_kick;

	hrtimer_init(&tcp_sk(sk)->compressed_ack_timer, CLOCK_MONOTONIC,
		     HRTIMER_MODE_REL_PINNED_SOFT);
	tcp_sk(sk)->compressed_ack_timer.function = tcp_compressed_ack_kick;
}<|MERGE_RESOLUTION|>--- conflicted
+++ resolved
@@ -610,17 +610,12 @@
 		icsk->icsk_rto = clamp(__tcp_set_rto(tp),
 				       tcp_rto_min(sk),
 				       TCP_RTO_MAX);
-<<<<<<< HEAD
-	} else {
-		/* Use normal (exponential) backoff */
-=======
 	} else if (sk->sk_state != TCP_SYN_SENT ||
 		   icsk->icsk_backoff >
 		   READ_ONCE(net->ipv4.sysctl_tcp_syn_linear_timeouts)) {
 		/* Use normal (exponential) backoff unless linear timeouts are
 		 * activated.
 		 */
->>>>>>> 238589d0
 		icsk->icsk_rto = min(icsk->icsk_rto << 1, TCP_RTO_MAX);
 	}
 	inet_csk_reset_xmit_timer(sk, ICSK_TIME_RETRANS,
