--- conflicted
+++ resolved
@@ -115,12 +115,8 @@
 	 */
 	if (req->src != req->dst)
 		for (sg = sg_next(req->src); sg; sg = sg_next(sg))
-<<<<<<< HEAD
-			skb_page_unref(skb, sg_page(sg), false);
-=======
 			skb_page_unref(page_to_netmem(sg_page(sg)),
 				       skb->pp_recycle);
->>>>>>> a6ad5510
 }
 
 #ifdef CONFIG_INET_ESPINTCP
