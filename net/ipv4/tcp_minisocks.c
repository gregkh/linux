--- conflicted
+++ resolved
@@ -675,11 +675,7 @@
 		tcp_parse_options(sock_net(sk), skb, &tmp_opt, 0, NULL);
 
 		if (tmp_opt.saw_tstamp) {
-<<<<<<< HEAD
-			tmp_opt.ts_recent = READ_ONCE(req->ts_recent);
-=======
 			tmp_opt.ts_recent = req->ts_recent;
->>>>>>> fc85704c
 			if (tmp_opt.rcv_tsecr) {
 				if (inet_rsk(req)->tstamp_ok && !fastopen)
 					tsecr_reject = !between(tmp_opt.rcv_tsecr,
@@ -818,17 +814,12 @@
 		if (paws_reject) {
 			SKB_DR_SET(*drop_reason, TCP_RFC7323_PAWS);
 			NET_INC_STATS(sock_net(sk), LINUX_MIB_PAWSESTABREJECTED);
-<<<<<<< HEAD
-		else if (tsecr_reject)
-			NET_INC_STATS(sock_net(sk), LINUX_MIB_TSECRREJECTED);
-=======
 		} else if (tsecr_reject) {
 			SKB_DR_SET(*drop_reason, TCP_RFC7323_TSECR);
 			NET_INC_STATS(sock_net(sk), LINUX_MIB_TSECRREJECTED);
 		} else {
 			SKB_DR_SET(*drop_reason, TCP_OVERWINDOW);
 		}
->>>>>>> fc85704c
 		return NULL;
 	}
 
