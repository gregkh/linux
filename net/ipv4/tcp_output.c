--- conflicted
+++ resolved
@@ -4167,22 +4167,9 @@
 
 u32 tcp_delack_max(const struct sock *sk)
 {
-<<<<<<< HEAD
-	const struct dst_entry *dst = __sk_dst_get(sk);
-	u32 delack_max = inet_csk(sk)->icsk_delack_max;
-
-	if (dst && dst_metric_locked(dst, RTAX_RTO_MIN)) {
-		u32 rto_min = dst_metric_rtt(dst, RTAX_RTO_MIN);
-		u32 delack_from_rto_min = max_t(int, 1, rto_min - 1);
-
-		delack_max = min_t(u32, delack_max, delack_from_rto_min);
-	}
-	return delack_max;
-=======
 	u32 delack_from_rto_min = max(tcp_rto_min(sk), 2) - 1;
 
 	return min(inet_csk(sk)->icsk_delack_max, delack_from_rto_min);
->>>>>>> a6ad5510
 }
 
 /* Send out a delayed ack, the caller does the policy checking
