/*
   BlueZ - Bluetooth protocol stack for Linux
   Copyright (C) 2000-2001 Qualcomm Incorporated
   Copyright (C) 2009-2010 Gustavo F. Padovan <gustavo@padovan.org>
   Copyright (C) 2010 Google Inc.
   Copyright (C) 2011 ProFUSION Embedded Systems

   Written 2000,2001 by Maxim Krasnyansky <maxk@qualcomm.com>

   This program is free software; you can redistribute it and/or modify
   it under the terms of the GNU General Public License version 2 as
   published by the Free Software Foundation;

   THE SOFTWARE IS PROVIDED "AS IS", WITHOUT WARRANTY OF ANY KIND, EXPRESS
   OR IMPLIED, INCLUDING BUT NOT LIMITED TO THE WARRANTIES OF MERCHANTABILITY,
   FITNESS FOR A PARTICULAR PURPOSE AND NONINFRINGEMENT OF THIRD PARTY RIGHTS.
   IN NO EVENT SHALL THE COPYRIGHT HOLDER(S) AND AUTHOR(S) BE LIABLE FOR ANY
   CLAIM, OR ANY SPECIAL INDIRECT OR CONSEQUENTIAL DAMAGES, OR ANY DAMAGES
   WHATSOEVER RESULTING FROM LOSS OF USE, DATA OR PROFITS, WHETHER IN AN
   ACTION OF CONTRACT, NEGLIGENCE OR OTHER TORTIOUS ACTION, ARISING OUT OF
   OR IN CONNECTION WITH THE USE OR PERFORMANCE OF THIS SOFTWARE.

   ALL LIABILITY, INCLUDING LIABILITY FOR INFRINGEMENT OF ANY PATENTS,
   COPYRIGHTS, TRADEMARKS OR OTHER RIGHTS, RELATING TO USE OF THIS
   SOFTWARE IS DISCLAIMED.
*/

/* Bluetooth L2CAP sockets. */

#include <linux/module.h>
#include <linux/export.h>
#include <linux/sched/signal.h>

#include <net/bluetooth/bluetooth.h>
#include <net/bluetooth/hci_core.h>
#include <net/bluetooth/l2cap.h>

#include "smp.h"

static struct bt_sock_list l2cap_sk_list = {
	.lock = __RW_LOCK_UNLOCKED(l2cap_sk_list.lock)
};

static const struct proto_ops l2cap_sock_ops;
static void l2cap_sock_init(struct sock *sk, struct sock *parent);
static struct sock *l2cap_sock_alloc(struct net *net, struct socket *sock,
				     int proto, gfp_t prio, int kern);

bool l2cap_is_socket(struct socket *sock)
{
	return sock && sock->ops == &l2cap_sock_ops;
}
EXPORT_SYMBOL(l2cap_is_socket);

static int l2cap_validate_bredr_psm(u16 psm)
{
	/* PSM must be odd and lsb of upper byte must be 0 */
	if ((psm & 0x0101) != 0x0001)
		return -EINVAL;

	/* Restrict usage of well-known PSMs */
	if (psm < L2CAP_PSM_DYN_START && !capable(CAP_NET_BIND_SERVICE))
		return -EACCES;

	return 0;
}

static int l2cap_validate_le_psm(u16 psm)
{
	/* Valid LE_PSM ranges are defined only until 0x00ff */
	if (psm > L2CAP_PSM_LE_DYN_END)
		return -EINVAL;

	/* Restrict fixed, SIG assigned PSM values to CAP_NET_BIND_SERVICE */
	if (psm < L2CAP_PSM_LE_DYN_START && !capable(CAP_NET_BIND_SERVICE))
		return -EACCES;

	return 0;
}

static int l2cap_sock_bind(struct socket *sock, struct sockaddr *addr, int alen)
{
	struct sock *sk = sock->sk;
	struct l2cap_chan *chan = l2cap_pi(sk)->chan;
	struct sockaddr_l2 la;
	int len, err = 0;

	BT_DBG("sk %p", sk);

	if (!addr || alen < offsetofend(struct sockaddr, sa_family) ||
	    addr->sa_family != AF_BLUETOOTH)
		return -EINVAL;

	memset(&la, 0, sizeof(la));
	len = min_t(unsigned int, sizeof(la), alen);
	memcpy(&la, addr, len);

	if (la.l2_cid && la.l2_psm)
		return -EINVAL;

	if (!bdaddr_type_is_valid(la.l2_bdaddr_type))
		return -EINVAL;

	if (bdaddr_type_is_le(la.l2_bdaddr_type)) {
		/* We only allow ATT user space socket */
		if (la.l2_cid &&
		    la.l2_cid != cpu_to_le16(L2CAP_CID_ATT))
			return -EINVAL;
	}

	lock_sock(sk);

	if (sk->sk_state != BT_OPEN) {
		err = -EBADFD;
		goto done;
	}

	if (la.l2_psm) {
		__u16 psm = __le16_to_cpu(la.l2_psm);

		if (la.l2_bdaddr_type == BDADDR_BREDR)
			err = l2cap_validate_bredr_psm(psm);
		else
			err = l2cap_validate_le_psm(psm);

		if (err)
			goto done;
	}

	bacpy(&chan->src, &la.l2_bdaddr);
	chan->src_type = la.l2_bdaddr_type;

	if (la.l2_cid)
		err = l2cap_add_scid(chan, __le16_to_cpu(la.l2_cid));
	else
		err = l2cap_add_psm(chan, &la.l2_bdaddr, la.l2_psm);

	if (err < 0)
		goto done;

	switch (chan->chan_type) {
	case L2CAP_CHAN_CONN_LESS:
		if (__le16_to_cpu(la.l2_psm) == L2CAP_PSM_3DSP)
			chan->sec_level = BT_SECURITY_SDP;
		break;
	case L2CAP_CHAN_CONN_ORIENTED:
		if (__le16_to_cpu(la.l2_psm) == L2CAP_PSM_SDP ||
		    __le16_to_cpu(la.l2_psm) == L2CAP_PSM_RFCOMM)
			chan->sec_level = BT_SECURITY_SDP;
		break;
	case L2CAP_CHAN_RAW:
		chan->sec_level = BT_SECURITY_SDP;
		break;
	case L2CAP_CHAN_FIXED:
		/* Fixed channels default to the L2CAP core not holding a
		 * hci_conn reference for them. For fixed channels mapping to
		 * L2CAP sockets we do want to hold a reference so set the
		 * appropriate flag to request it.
		 */
		set_bit(FLAG_HOLD_HCI_CONN, &chan->flags);
		break;
	}

	if (chan->psm && bdaddr_type_is_le(chan->src_type))
		chan->mode = L2CAP_MODE_LE_FLOWCTL;

	chan->state = BT_BOUND;
	sk->sk_state = BT_BOUND;

done:
	release_sock(sk);
	return err;
}

static int l2cap_sock_connect(struct socket *sock, struct sockaddr *addr,
			      int alen, int flags)
{
	struct sock *sk = sock->sk;
	struct l2cap_chan *chan = l2cap_pi(sk)->chan;
	struct sockaddr_l2 la;
	int len, err = 0;

	BT_DBG("sk %p", sk);

	if (!addr || alen < offsetofend(struct sockaddr, sa_family) ||
	    addr->sa_family != AF_BLUETOOTH)
		return -EINVAL;

	memset(&la, 0, sizeof(la));
	len = min_t(unsigned int, sizeof(la), alen);
	memcpy(&la, addr, len);

	if (la.l2_cid && la.l2_psm)
		return -EINVAL;

	if (!bdaddr_type_is_valid(la.l2_bdaddr_type))
		return -EINVAL;

	/* Check that the socket wasn't bound to something that
	 * conflicts with the address given to connect(). If chan->src
	 * is BDADDR_ANY it means bind() was never used, in which case
	 * chan->src_type and la.l2_bdaddr_type do not need to match.
	 */
	if (chan->src_type == BDADDR_BREDR && bacmp(&chan->src, BDADDR_ANY) &&
	    bdaddr_type_is_le(la.l2_bdaddr_type)) {
		/* Old user space versions will try to incorrectly bind
		 * the ATT socket using BDADDR_BREDR. We need to accept
		 * this and fix up the source address type only when
		 * both the source CID and destination CID indicate
		 * ATT. Anything else is an invalid combination.
		 */
		if (chan->scid != L2CAP_CID_ATT ||
		    la.l2_cid != cpu_to_le16(L2CAP_CID_ATT))
			return -EINVAL;

		/* We don't have the hdev available here to make a
		 * better decision on random vs public, but since all
		 * user space versions that exhibit this issue anyway do
		 * not support random local addresses assuming public
		 * here is good enough.
		 */
		chan->src_type = BDADDR_LE_PUBLIC;
	}

	if (chan->src_type != BDADDR_BREDR && la.l2_bdaddr_type == BDADDR_BREDR)
		return -EINVAL;

	if (bdaddr_type_is_le(la.l2_bdaddr_type)) {
		/* We only allow ATT user space socket */
		if (la.l2_cid &&
		    la.l2_cid != cpu_to_le16(L2CAP_CID_ATT))
			return -EINVAL;
	}

	if (chan->psm && bdaddr_type_is_le(chan->src_type) && !chan->mode)
		chan->mode = L2CAP_MODE_LE_FLOWCTL;

	err = l2cap_chan_connect(chan, la.l2_psm, __le16_to_cpu(la.l2_cid),
				 &la.l2_bdaddr, la.l2_bdaddr_type);
	if (err)
		return err;

	lock_sock(sk);

	err = bt_sock_wait_state(sk, BT_CONNECTED,
				 sock_sndtimeo(sk, flags & O_NONBLOCK));

	release_sock(sk);

	return err;
}

static int l2cap_sock_listen(struct socket *sock, int backlog)
{
	struct sock *sk = sock->sk;
	struct l2cap_chan *chan = l2cap_pi(sk)->chan;
	int err = 0;

	BT_DBG("sk %p backlog %d", sk, backlog);

	lock_sock(sk);

	if (sk->sk_state != BT_BOUND) {
		err = -EBADFD;
		goto done;
	}

	if (sk->sk_type != SOCK_SEQPACKET && sk->sk_type != SOCK_STREAM) {
		err = -EINVAL;
		goto done;
	}

	switch (chan->mode) {
	case L2CAP_MODE_BASIC:
	case L2CAP_MODE_LE_FLOWCTL:
		break;
	case L2CAP_MODE_EXT_FLOWCTL:
		if (!enable_ecred) {
			err = -EOPNOTSUPP;
			goto done;
		}
		break;
	case L2CAP_MODE_ERTM:
	case L2CAP_MODE_STREAMING:
		if (!disable_ertm)
			break;
		fallthrough;
	default:
		err = -EOPNOTSUPP;
		goto done;
	}

	sk->sk_max_ack_backlog = backlog;
	sk->sk_ack_backlog = 0;

	/* Listening channels need to use nested locking in order not to
	 * cause lockdep warnings when the created child channels end up
	 * being locked in the same thread as the parent channel.
	 */
	atomic_set(&chan->nesting, L2CAP_NESTING_PARENT);

	chan->state = BT_LISTEN;
	sk->sk_state = BT_LISTEN;

done:
	release_sock(sk);
	return err;
}

static int l2cap_sock_accept(struct socket *sock, struct socket *newsock,
			     int flags, bool kern)
{
	DEFINE_WAIT_FUNC(wait, woken_wake_function);
	struct sock *sk = sock->sk, *nsk;
	long timeo;
	int err = 0;

	lock_sock_nested(sk, L2CAP_NESTING_PARENT);

	timeo = sock_rcvtimeo(sk, flags & O_NONBLOCK);

	BT_DBG("sk %p timeo %ld", sk, timeo);

	/* Wait for an incoming connection. (wake-one). */
	add_wait_queue_exclusive(sk_sleep(sk), &wait);
	while (1) {
		if (sk->sk_state != BT_LISTEN) {
			err = -EBADFD;
			break;
		}

		nsk = bt_accept_dequeue(sk, newsock);
		if (nsk)
			break;

		if (!timeo) {
			err = -EAGAIN;
			break;
		}

		if (signal_pending(current)) {
			err = sock_intr_errno(timeo);
			break;
		}

		release_sock(sk);

		timeo = wait_woken(&wait, TASK_INTERRUPTIBLE, timeo);

		lock_sock_nested(sk, L2CAP_NESTING_PARENT);
	}
	remove_wait_queue(sk_sleep(sk), &wait);

	if (err)
		goto done;

	newsock->state = SS_CONNECTED;

	BT_DBG("new socket %p", nsk);

done:
	release_sock(sk);
	return err;
}

static int l2cap_sock_getname(struct socket *sock, struct sockaddr *addr,
			      int peer)
{
	struct sockaddr_l2 *la = (struct sockaddr_l2 *) addr;
	struct sock *sk = sock->sk;
	struct l2cap_chan *chan = l2cap_pi(sk)->chan;

	BT_DBG("sock %p, sk %p", sock, sk);

	if (peer && sk->sk_state != BT_CONNECTED &&
	    sk->sk_state != BT_CONNECT && sk->sk_state != BT_CONNECT2 &&
	    sk->sk_state != BT_CONFIG)
		return -ENOTCONN;

	memset(la, 0, sizeof(struct sockaddr_l2));
	addr->sa_family = AF_BLUETOOTH;

	la->l2_psm = chan->psm;

	if (peer) {
		bacpy(&la->l2_bdaddr, &chan->dst);
		la->l2_cid = cpu_to_le16(chan->dcid);
		la->l2_bdaddr_type = chan->dst_type;
	} else {
		bacpy(&la->l2_bdaddr, &chan->src);
		la->l2_cid = cpu_to_le16(chan->scid);
		la->l2_bdaddr_type = chan->src_type;
	}

	return sizeof(struct sockaddr_l2);
}

static int l2cap_get_mode(struct l2cap_chan *chan)
{
	switch (chan->mode) {
	case L2CAP_MODE_BASIC:
		return BT_MODE_BASIC;
	case L2CAP_MODE_ERTM:
		return BT_MODE_ERTM;
	case L2CAP_MODE_STREAMING:
		return BT_MODE_STREAMING;
	case L2CAP_MODE_LE_FLOWCTL:
		return BT_MODE_LE_FLOWCTL;
	case L2CAP_MODE_EXT_FLOWCTL:
		return BT_MODE_EXT_FLOWCTL;
	}

	return -EINVAL;
}

static int l2cap_sock_getsockopt_old(struct socket *sock, int optname,
				     char __user *optval, int __user *optlen)
{
	struct sock *sk = sock->sk;
	struct l2cap_chan *chan = l2cap_pi(sk)->chan;
	struct l2cap_options opts;
	struct l2cap_conninfo cinfo;
	int len, err = 0;
	u32 opt;

	BT_DBG("sk %p", sk);

	if (get_user(len, optlen))
		return -EFAULT;

	lock_sock(sk);

	switch (optname) {
	case L2CAP_OPTIONS:
		/* LE sockets should use BT_SNDMTU/BT_RCVMTU, but since
		 * legacy ATT code depends on getsockopt for
		 * L2CAP_OPTIONS we need to let this pass.
		 */
		if (bdaddr_type_is_le(chan->src_type) &&
		    chan->scid != L2CAP_CID_ATT) {
			err = -EINVAL;
			break;
		}

		/* Only BR/EDR modes are supported here */
		switch (chan->mode) {
		case L2CAP_MODE_BASIC:
		case L2CAP_MODE_ERTM:
		case L2CAP_MODE_STREAMING:
			break;
		default:
			err = -EINVAL;
			break;
		}

		if (err < 0)
			break;

		memset(&opts, 0, sizeof(opts));
		opts.imtu     = chan->imtu;
		opts.omtu     = chan->omtu;
		opts.flush_to = chan->flush_to;
		opts.mode     = chan->mode;
		opts.fcs      = chan->fcs;
		opts.max_tx   = chan->max_tx;
		opts.txwin_size = chan->tx_win;

		BT_DBG("mode 0x%2.2x", chan->mode);

		len = min_t(unsigned int, len, sizeof(opts));
		if (copy_to_user(optval, (char *) &opts, len))
			err = -EFAULT;

		break;

	case L2CAP_LM:
		switch (chan->sec_level) {
		case BT_SECURITY_LOW:
			opt = L2CAP_LM_AUTH;
			break;
		case BT_SECURITY_MEDIUM:
			opt = L2CAP_LM_AUTH | L2CAP_LM_ENCRYPT;
			break;
		case BT_SECURITY_HIGH:
			opt = L2CAP_LM_AUTH | L2CAP_LM_ENCRYPT |
			      L2CAP_LM_SECURE;
			break;
		case BT_SECURITY_FIPS:
			opt = L2CAP_LM_AUTH | L2CAP_LM_ENCRYPT |
			      L2CAP_LM_SECURE | L2CAP_LM_FIPS;
			break;
		default:
			opt = 0;
			break;
		}

		if (test_bit(FLAG_ROLE_SWITCH, &chan->flags))
			opt |= L2CAP_LM_MASTER;

		if (test_bit(FLAG_FORCE_RELIABLE, &chan->flags))
			opt |= L2CAP_LM_RELIABLE;

		if (put_user(opt, (u32 __user *) optval))
			err = -EFAULT;

		break;

	case L2CAP_CONNINFO:
		if (sk->sk_state != BT_CONNECTED &&
		    !(sk->sk_state == BT_CONNECT2 &&
		      test_bit(BT_SK_DEFER_SETUP, &bt_sk(sk)->flags))) {
			err = -ENOTCONN;
			break;
		}

		memset(&cinfo, 0, sizeof(cinfo));
		cinfo.hci_handle = chan->conn->hcon->handle;
		memcpy(cinfo.dev_class, chan->conn->hcon->dev_class, 3);

		len = min_t(unsigned int, len, sizeof(cinfo));
		if (copy_to_user(optval, (char *) &cinfo, len))
			err = -EFAULT;

		break;

	default:
		err = -ENOPROTOOPT;
		break;
	}

	release_sock(sk);
	return err;
}

static int l2cap_sock_getsockopt(struct socket *sock, int level, int optname,
				 char __user *optval, int __user *optlen)
{
	struct sock *sk = sock->sk;
	struct l2cap_chan *chan = l2cap_pi(sk)->chan;
	struct bt_security sec;
	struct bt_power pwr;
	u32 phys;
	int len, mode, err = 0;

	BT_DBG("sk %p", sk);

	if (level == SOL_L2CAP)
		return l2cap_sock_getsockopt_old(sock, optname, optval, optlen);

	if (level != SOL_BLUETOOTH)
		return -ENOPROTOOPT;

	if (get_user(len, optlen))
		return -EFAULT;

	lock_sock(sk);

	switch (optname) {
	case BT_SECURITY:
		if (chan->chan_type != L2CAP_CHAN_CONN_ORIENTED &&
		    chan->chan_type != L2CAP_CHAN_FIXED &&
		    chan->chan_type != L2CAP_CHAN_RAW) {
			err = -EINVAL;
			break;
		}

		memset(&sec, 0, sizeof(sec));
		if (chan->conn) {
			sec.level = chan->conn->hcon->sec_level;

			if (sk->sk_state == BT_CONNECTED)
				sec.key_size = chan->conn->hcon->enc_key_size;
		} else {
			sec.level = chan->sec_level;
		}

		len = min_t(unsigned int, len, sizeof(sec));
		if (copy_to_user(optval, (char *) &sec, len))
			err = -EFAULT;

		break;

	case BT_DEFER_SETUP:
		if (sk->sk_state != BT_BOUND && sk->sk_state != BT_LISTEN) {
			err = -EINVAL;
			break;
		}

		if (put_user(test_bit(BT_SK_DEFER_SETUP, &bt_sk(sk)->flags),
			     (u32 __user *) optval))
			err = -EFAULT;

		break;

	case BT_FLUSHABLE:
		if (put_user(test_bit(FLAG_FLUSHABLE, &chan->flags),
			     (u32 __user *) optval))
			err = -EFAULT;

		break;

	case BT_POWER:
		if (sk->sk_type != SOCK_SEQPACKET && sk->sk_type != SOCK_STREAM
		    && sk->sk_type != SOCK_RAW) {
			err = -EINVAL;
			break;
		}

		pwr.force_active = test_bit(FLAG_FORCE_ACTIVE, &chan->flags);

		len = min_t(unsigned int, len, sizeof(pwr));
		if (copy_to_user(optval, (char *) &pwr, len))
			err = -EFAULT;

		break;

	case BT_CHANNEL_POLICY:
		if (put_user(chan->chan_policy, (u32 __user *) optval))
			err = -EFAULT;
		break;

	case BT_SNDMTU:
		if (!bdaddr_type_is_le(chan->src_type)) {
			err = -EINVAL;
			break;
		}

		if (sk->sk_state != BT_CONNECTED) {
			err = -ENOTCONN;
			break;
		}

		if (put_user(chan->omtu, (u16 __user *) optval))
			err = -EFAULT;
		break;

	case BT_RCVMTU:
		if (!bdaddr_type_is_le(chan->src_type)) {
			err = -EINVAL;
			break;
		}

		if (put_user(chan->imtu, (u16 __user *) optval))
			err = -EFAULT;
		break;

	case BT_PHY:
		if (sk->sk_state != BT_CONNECTED) {
			err = -ENOTCONN;
			break;
		}

		phys = hci_conn_get_phy(chan->conn->hcon);

		if (put_user(phys, (u32 __user *) optval))
			err = -EFAULT;
		break;

	case BT_MODE:
		if (!enable_ecred) {
			err = -ENOPROTOOPT;
			break;
		}

		if (chan->chan_type != L2CAP_CHAN_CONN_ORIENTED) {
			err = -EINVAL;
			break;
		}

		mode = l2cap_get_mode(chan);
		if (mode < 0) {
			err = mode;
			break;
		}

		if (put_user(mode, (u8 __user *) optval))
			err = -EFAULT;
		break;

	default:
		err = -ENOPROTOOPT;
		break;
	}

	release_sock(sk);
	return err;
}

static bool l2cap_valid_mtu(struct l2cap_chan *chan, u16 mtu)
{
	switch (chan->scid) {
	case L2CAP_CID_ATT:
		if (mtu < L2CAP_LE_MIN_MTU)
			return false;
		break;

	default:
		if (mtu < L2CAP_DEFAULT_MIN_MTU)
			return false;
	}

	return true;
}

static int l2cap_sock_setsockopt_old(struct socket *sock, int optname,
				     sockptr_t optval, unsigned int optlen)
{
	struct sock *sk = sock->sk;
	struct l2cap_chan *chan = l2cap_pi(sk)->chan;
	struct l2cap_options opts;
	int len, err = 0;
	u32 opt;

	BT_DBG("sk %p", sk);

	lock_sock(sk);

	switch (optname) {
	case L2CAP_OPTIONS:
		if (bdaddr_type_is_le(chan->src_type)) {
			err = -EINVAL;
			break;
		}

		if (sk->sk_state == BT_CONNECTED) {
			err = -EINVAL;
			break;
		}

		opts.imtu     = chan->imtu;
		opts.omtu     = chan->omtu;
		opts.flush_to = chan->flush_to;
		opts.mode     = chan->mode;
		opts.fcs      = chan->fcs;
		opts.max_tx   = chan->max_tx;
		opts.txwin_size = chan->tx_win;

		len = min_t(unsigned int, sizeof(opts), optlen);
		if (copy_from_sockptr(&opts, optval, len)) {
			err = -EFAULT;
			break;
		}

		if (opts.txwin_size > L2CAP_DEFAULT_EXT_WINDOW) {
			err = -EINVAL;
			break;
		}

		if (!l2cap_valid_mtu(chan, opts.imtu)) {
			err = -EINVAL;
			break;
		}

		/* Only BR/EDR modes are supported here */
		switch (opts.mode) {
		case L2CAP_MODE_BASIC:
			clear_bit(CONF_STATE2_DEVICE, &chan->conf_state);
			break;
		case L2CAP_MODE_ERTM:
		case L2CAP_MODE_STREAMING:
			if (!disable_ertm)
				break;
			fallthrough;
		default:
			err = -EINVAL;
			break;
		}

		if (err < 0)
			break;

		chan->mode = opts.mode;

		BT_DBG("mode 0x%2.2x", chan->mode);

		chan->imtu = opts.imtu;
		chan->omtu = opts.omtu;
		chan->fcs  = opts.fcs;
		chan->max_tx = opts.max_tx;
		chan->tx_win = opts.txwin_size;
		chan->flush_to = opts.flush_to;
		break;

	case L2CAP_LM:
		if (copy_from_sockptr(&opt, optval, sizeof(u32))) {
			err = -EFAULT;
			break;
		}

		if (opt & L2CAP_LM_FIPS) {
			err = -EINVAL;
			break;
		}

		if (opt & L2CAP_LM_AUTH)
			chan->sec_level = BT_SECURITY_LOW;
		if (opt & L2CAP_LM_ENCRYPT)
			chan->sec_level = BT_SECURITY_MEDIUM;
		if (opt & L2CAP_LM_SECURE)
			chan->sec_level = BT_SECURITY_HIGH;

		if (opt & L2CAP_LM_MASTER)
			set_bit(FLAG_ROLE_SWITCH, &chan->flags);
		else
			clear_bit(FLAG_ROLE_SWITCH, &chan->flags);

		if (opt & L2CAP_LM_RELIABLE)
			set_bit(FLAG_FORCE_RELIABLE, &chan->flags);
		else
			clear_bit(FLAG_FORCE_RELIABLE, &chan->flags);
		break;

	default:
		err = -ENOPROTOOPT;
		break;
	}

	release_sock(sk);
	return err;
}

static int l2cap_set_mode(struct l2cap_chan *chan, u8 mode)
{
	switch (mode) {
	case BT_MODE_BASIC:
		if (bdaddr_type_is_le(chan->src_type))
			return -EINVAL;
		mode = L2CAP_MODE_BASIC;
		clear_bit(CONF_STATE2_DEVICE, &chan->conf_state);
		break;
	case BT_MODE_ERTM:
		if (!disable_ertm || bdaddr_type_is_le(chan->src_type))
			return -EINVAL;
		mode = L2CAP_MODE_ERTM;
		break;
	case BT_MODE_STREAMING:
		if (!disable_ertm || bdaddr_type_is_le(chan->src_type))
			return -EINVAL;
		mode = L2CAP_MODE_STREAMING;
		break;
	case BT_MODE_LE_FLOWCTL:
		if (!bdaddr_type_is_le(chan->src_type))
			return -EINVAL;
		mode = L2CAP_MODE_LE_FLOWCTL;
		break;
	case BT_MODE_EXT_FLOWCTL:
		/* TODO: Add support for ECRED PDUs to BR/EDR */
		if (!bdaddr_type_is_le(chan->src_type))
			return -EINVAL;
		mode = L2CAP_MODE_EXT_FLOWCTL;
		break;
	default:
		return -EINVAL;
	}

	chan->mode = mode;

	return 0;
}

static int l2cap_sock_setsockopt(struct socket *sock, int level, int optname,
				 sockptr_t optval, unsigned int optlen)
{
	struct sock *sk = sock->sk;
	struct l2cap_chan *chan = l2cap_pi(sk)->chan;
	struct bt_security sec;
	struct bt_power pwr;
	struct l2cap_conn *conn;
	int len, err = 0;
	u32 opt;

	BT_DBG("sk %p", sk);

	if (level == SOL_L2CAP)
		return l2cap_sock_setsockopt_old(sock, optname, optval, optlen);

	if (level != SOL_BLUETOOTH)
		return -ENOPROTOOPT;

	lock_sock(sk);

	switch (optname) {
	case BT_SECURITY:
		if (chan->chan_type != L2CAP_CHAN_CONN_ORIENTED &&
		    chan->chan_type != L2CAP_CHAN_FIXED &&
		    chan->chan_type != L2CAP_CHAN_RAW) {
			err = -EINVAL;
			break;
		}

		sec.level = BT_SECURITY_LOW;

		len = min_t(unsigned int, sizeof(sec), optlen);
		if (copy_from_sockptr(&sec, optval, len)) {
			err = -EFAULT;
			break;
		}

		if (sec.level < BT_SECURITY_LOW ||
		    sec.level > BT_SECURITY_FIPS) {
			err = -EINVAL;
			break;
		}

		chan->sec_level = sec.level;

		if (!chan->conn)
			break;

		conn = chan->conn;

		/* change security for LE channels */
		if (chan->scid == L2CAP_CID_ATT) {
			if (smp_conn_security(conn->hcon, sec.level)) {
				err = -EINVAL;
				break;
			}

			set_bit(FLAG_PENDING_SECURITY, &chan->flags);
			sk->sk_state = BT_CONFIG;
			chan->state = BT_CONFIG;

		/* or for ACL link */
		} else if ((sk->sk_state == BT_CONNECT2 &&
			    test_bit(BT_SK_DEFER_SETUP, &bt_sk(sk)->flags)) ||
			   sk->sk_state == BT_CONNECTED) {
			if (!l2cap_chan_check_security(chan, true))
				set_bit(BT_SK_SUSPEND, &bt_sk(sk)->flags);
			else
				sk->sk_state_change(sk);
		} else {
			err = -EINVAL;
		}
		break;

	case BT_DEFER_SETUP:
		if (sk->sk_state != BT_BOUND && sk->sk_state != BT_LISTEN) {
			err = -EINVAL;
			break;
		}

		if (copy_from_sockptr(&opt, optval, sizeof(u32))) {
			err = -EFAULT;
			break;
		}

		if (opt) {
			set_bit(BT_SK_DEFER_SETUP, &bt_sk(sk)->flags);
			set_bit(FLAG_DEFER_SETUP, &chan->flags);
		} else {
			clear_bit(BT_SK_DEFER_SETUP, &bt_sk(sk)->flags);
			clear_bit(FLAG_DEFER_SETUP, &chan->flags);
		}
		break;

	case BT_FLUSHABLE:
		if (copy_from_sockptr(&opt, optval, sizeof(u32))) {
			err = -EFAULT;
			break;
		}

		if (opt > BT_FLUSHABLE_ON) {
			err = -EINVAL;
			break;
		}

		if (opt == BT_FLUSHABLE_OFF) {
			conn = chan->conn;
			/* proceed further only when we have l2cap_conn and
			   No Flush support in the LM */
			if (!conn || !lmp_no_flush_capable(conn->hcon->hdev)) {
				err = -EINVAL;
				break;
			}
		}

		if (opt)
			set_bit(FLAG_FLUSHABLE, &chan->flags);
		else
			clear_bit(FLAG_FLUSHABLE, &chan->flags);
		break;

	case BT_POWER:
		if (chan->chan_type != L2CAP_CHAN_CONN_ORIENTED &&
		    chan->chan_type != L2CAP_CHAN_RAW) {
			err = -EINVAL;
			break;
		}

		pwr.force_active = BT_POWER_FORCE_ACTIVE_ON;

		len = min_t(unsigned int, sizeof(pwr), optlen);
		if (copy_from_sockptr(&pwr, optval, len)) {
			err = -EFAULT;
			break;
		}

		if (pwr.force_active)
			set_bit(FLAG_FORCE_ACTIVE, &chan->flags);
		else
			clear_bit(FLAG_FORCE_ACTIVE, &chan->flags);
		break;

	case BT_CHANNEL_POLICY:
		if (copy_from_sockptr(&opt, optval, sizeof(u32))) {
			err = -EFAULT;
			break;
		}

		if (opt > BT_CHANNEL_POLICY_AMP_PREFERRED) {
			err = -EINVAL;
			break;
		}

		if (chan->mode != L2CAP_MODE_ERTM &&
		    chan->mode != L2CAP_MODE_STREAMING) {
			err = -EOPNOTSUPP;
			break;
		}

		chan->chan_policy = (u8) opt;

		if (sk->sk_state == BT_CONNECTED &&
		    chan->move_role == L2CAP_MOVE_ROLE_NONE)
			l2cap_move_start(chan);

		break;

	case BT_SNDMTU:
		if (!bdaddr_type_is_le(chan->src_type)) {
			err = -EINVAL;
			break;
		}

		/* Setting is not supported as it's the remote side that
		 * decides this.
		 */
		err = -EPERM;
		break;

	case BT_RCVMTU:
		if (!bdaddr_type_is_le(chan->src_type)) {
			err = -EINVAL;
			break;
		}

		if (chan->mode == L2CAP_MODE_LE_FLOWCTL &&
		    sk->sk_state == BT_CONNECTED) {
			err = -EISCONN;
			break;
		}

		if (copy_from_sockptr(&opt, optval, sizeof(u16))) {
			err = -EFAULT;
			break;
		}

		if (chan->mode == L2CAP_MODE_EXT_FLOWCTL &&
		    sk->sk_state == BT_CONNECTED)
			err = l2cap_chan_reconfigure(chan, opt);
		else
			chan->imtu = opt;

		break;

	case BT_MODE:
		if (!enable_ecred) {
			err = -ENOPROTOOPT;
			break;
		}

		BT_DBG("sk->sk_state %u", sk->sk_state);

		if (sk->sk_state != BT_BOUND) {
			err = -EINVAL;
			break;
		}

		if (chan->chan_type != L2CAP_CHAN_CONN_ORIENTED) {
			err = -EINVAL;
			break;
		}

		if (copy_from_sockptr(&opt, optval, sizeof(u8))) {
			err = -EFAULT;
			break;
		}

		BT_DBG("opt %u", opt);

		err = l2cap_set_mode(chan, opt);
		if (err)
			break;

		BT_DBG("mode 0x%2.2x", chan->mode);

		break;

	default:
		err = -ENOPROTOOPT;
		break;
	}

	release_sock(sk);
	return err;
}

static int l2cap_sock_sendmsg(struct socket *sock, struct msghdr *msg,
			      size_t len)
{
	struct sock *sk = sock->sk;
	struct l2cap_chan *chan = l2cap_pi(sk)->chan;
	int err;

	BT_DBG("sock %p, sk %p", sock, sk);

	err = sock_error(sk);
	if (err)
		return err;

	if (msg->msg_flags & MSG_OOB)
		return -EOPNOTSUPP;

	if (sk->sk_state != BT_CONNECTED)
		return -ENOTCONN;

	lock_sock(sk);
	err = bt_sock_wait_ready(sk, msg->msg_flags);
	release_sock(sk);
	if (err)
		return err;

	l2cap_chan_lock(chan);
	err = l2cap_chan_send(chan, msg, len);
	l2cap_chan_unlock(chan);

	return err;
}

static int l2cap_sock_recvmsg(struct socket *sock, struct msghdr *msg,
			      size_t len, int flags)
{
	struct sock *sk = sock->sk;
	struct l2cap_pinfo *pi = l2cap_pi(sk);
	int err;

	lock_sock(sk);

	if (sk->sk_state == BT_CONNECT2 && test_bit(BT_SK_DEFER_SETUP,
						    &bt_sk(sk)->flags)) {
		if (pi->chan->mode == L2CAP_MODE_EXT_FLOWCTL) {
			sk->sk_state = BT_CONNECTED;
			pi->chan->state = BT_CONNECTED;
			__l2cap_ecred_conn_rsp_defer(pi->chan);
		} else if (bdaddr_type_is_le(pi->chan->src_type)) {
			sk->sk_state = BT_CONNECTED;
			pi->chan->state = BT_CONNECTED;
			__l2cap_le_connect_rsp_defer(pi->chan);
		} else {
			sk->sk_state = BT_CONFIG;
			pi->chan->state = BT_CONFIG;
			__l2cap_connect_rsp_defer(pi->chan);
		}

		err = 0;
		goto done;
	}

	release_sock(sk);

	if (sock->type == SOCK_STREAM)
		err = bt_sock_stream_recvmsg(sock, msg, len, flags);
	else
		err = bt_sock_recvmsg(sock, msg, len, flags);

	if (pi->chan->mode != L2CAP_MODE_ERTM)
		return err;

	/* Attempt to put pending rx data in the socket buffer */

	lock_sock(sk);

	if (!test_bit(CONN_LOCAL_BUSY, &pi->chan->conn_state))
		goto done;

	if (pi->rx_busy_skb) {
		if (!__sock_queue_rcv_skb(sk, pi->rx_busy_skb))
			pi->rx_busy_skb = NULL;
		else
			goto done;
	}

	/* Restore data flow when half of the receive buffer is
	 * available.  This avoids resending large numbers of
	 * frames.
	 */
	if (atomic_read(&sk->sk_rmem_alloc) <= sk->sk_rcvbuf >> 1)
		l2cap_chan_busy(pi->chan, 0);

done:
	release_sock(sk);
	return err;
}

/* Kill socket (only if zapped and orphan)
 * Must be called on unlocked socket, with l2cap channel lock.
 */
static void l2cap_sock_kill(struct sock *sk)
{
	if (!sock_flag(sk, SOCK_ZAPPED) || sk->sk_socket)
		return;

	BT_DBG("sk %p state %s", sk, state_to_string(sk->sk_state));

	/* Kill poor orphan */

	l2cap_chan_put(l2cap_pi(sk)->chan);
	sock_set_flag(sk, SOCK_DEAD);
	sock_put(sk);
}

static int __l2cap_wait_ack(struct sock *sk, struct l2cap_chan *chan)
{
	DECLARE_WAITQUEUE(wait, current);
	int err = 0;
	int timeo = L2CAP_WAIT_ACK_POLL_PERIOD;
	/* Timeout to prevent infinite loop */
	unsigned long timeout = jiffies + L2CAP_WAIT_ACK_TIMEOUT;

	add_wait_queue(sk_sleep(sk), &wait);
	set_current_state(TASK_INTERRUPTIBLE);
	do {
		BT_DBG("Waiting for %d ACKs, timeout %04d ms",
		       chan->unacked_frames, time_after(jiffies, timeout) ? 0 :
		       jiffies_to_msecs(timeout - jiffies));

		if (!timeo)
			timeo = L2CAP_WAIT_ACK_POLL_PERIOD;

		if (signal_pending(current)) {
			err = sock_intr_errno(timeo);
			break;
		}

		release_sock(sk);
		timeo = schedule_timeout(timeo);
		lock_sock(sk);
		set_current_state(TASK_INTERRUPTIBLE);

		err = sock_error(sk);
		if (err)
			break;

		if (time_after(jiffies, timeout)) {
			err = -ENOLINK;
			break;
		}

	} while (chan->unacked_frames > 0 &&
		 chan->state == BT_CONNECTED);

	set_current_state(TASK_RUNNING);
	remove_wait_queue(sk_sleep(sk), &wait);
	return err;
}

static int l2cap_sock_shutdown(struct socket *sock, int how)
{
	struct sock *sk = sock->sk;
	struct l2cap_chan *chan;
	struct l2cap_conn *conn;
	int err = 0;

	BT_DBG("sock %p, sk %p, how %d", sock, sk, how);

	/* 'how' parameter is mapped to sk_shutdown as follows:
	 * SHUT_RD   (0) --> RCV_SHUTDOWN  (1)
	 * SHUT_WR   (1) --> SEND_SHUTDOWN (2)
	 * SHUT_RDWR (2) --> SHUTDOWN_MASK (3)
	 */
	how++;

	if (!sk)
		return 0;

	lock_sock(sk);

	if ((sk->sk_shutdown & how) == how)
		goto shutdown_already;

	BT_DBG("Handling sock shutdown");

	/* prevent sk structure from being freed whilst unlocked */
	sock_hold(sk);

	chan = l2cap_pi(sk)->chan;
	/* prevent chan structure from being freed whilst unlocked */
	l2cap_chan_hold(chan);

	BT_DBG("chan %p state %s", chan, state_to_string(chan->state));

	if (chan->mode == L2CAP_MODE_ERTM &&
	    chan->unacked_frames > 0 &&
	    chan->state == BT_CONNECTED) {
		err = __l2cap_wait_ack(sk, chan);

		/* After waiting for ACKs, check whether shutdown
		 * has already been actioned to close the L2CAP
		 * link such as by l2cap_disconnection_req().
		 */
		if ((sk->sk_shutdown & how) == how)
			goto shutdown_matched;
	}

	/* Try setting the RCV_SHUTDOWN bit, return early if SEND_SHUTDOWN
	 * is already set
	 */
	if ((how & RCV_SHUTDOWN) && !(sk->sk_shutdown & RCV_SHUTDOWN)) {
		sk->sk_shutdown |= RCV_SHUTDOWN;
		if ((sk->sk_shutdown & how) == how)
			goto shutdown_matched;
	}

	sk->sk_shutdown |= SEND_SHUTDOWN;
	release_sock(sk);

	l2cap_chan_lock(chan);
	conn = chan->conn;
	if (conn)
		/* prevent conn structure from being freed */
		l2cap_conn_get(conn);
	l2cap_chan_unlock(chan);

	if (conn)
		/* mutex lock must be taken before l2cap_chan_lock() */
		mutex_lock(&conn->chan_lock);

	l2cap_chan_lock(chan);
	l2cap_chan_close(chan, 0);
	l2cap_chan_unlock(chan);

	if (conn) {
		mutex_unlock(&conn->chan_lock);
		l2cap_conn_put(conn);
	}

	lock_sock(sk);

	if (sock_flag(sk, SOCK_LINGER) && sk->sk_lingertime &&
	    !(current->flags & PF_EXITING))
		err = bt_sock_wait_state(sk, BT_CLOSED,
					 sk->sk_lingertime);

shutdown_matched:
	l2cap_chan_put(chan);
	sock_put(sk);

shutdown_already:
	if (!err && sk->sk_err)
		err = -sk->sk_err;

	release_sock(sk);

	BT_DBG("Sock shutdown complete err: %d", err);

	return err;
}

static int l2cap_sock_release(struct socket *sock)
{
	struct sock *sk = sock->sk;
	int err;
	struct l2cap_chan *chan;

	BT_DBG("sock %p, sk %p", sock, sk);

	if (!sk)
		return 0;

	bt_sock_unlink(&l2cap_sk_list, sk);

<<<<<<< HEAD
	err = l2cap_sock_shutdown(sock, 2);
=======
	err = l2cap_sock_shutdown(sock, SHUT_RDWR);
>>>>>>> d1988041
	chan = l2cap_pi(sk)->chan;

	l2cap_chan_hold(chan);
	l2cap_chan_lock(chan);

	sock_orphan(sk);
	l2cap_sock_kill(sk);

	l2cap_chan_unlock(chan);
	l2cap_chan_put(chan);

	return err;
}

static void l2cap_sock_cleanup_listen(struct sock *parent)
{
	struct sock *sk;

	BT_DBG("parent %p state %s", parent,
	       state_to_string(parent->sk_state));

	/* Close not yet accepted channels */
	while ((sk = bt_accept_dequeue(parent, NULL))) {
		struct l2cap_chan *chan = l2cap_pi(sk)->chan;

		BT_DBG("child chan %p state %s", chan,
		       state_to_string(chan->state));

		l2cap_chan_hold(chan);
		l2cap_chan_lock(chan);

		__clear_chan_timer(chan);
		l2cap_chan_close(chan, ECONNRESET);
		l2cap_sock_kill(sk);

		l2cap_chan_unlock(chan);
		l2cap_chan_put(chan);
	}
}

static struct l2cap_chan *l2cap_sock_new_connection_cb(struct l2cap_chan *chan)
{
	struct sock *sk, *parent = chan->data;

	lock_sock(parent);

	/* Check for backlog size */
	if (sk_acceptq_is_full(parent)) {
		BT_DBG("backlog full %d", parent->sk_ack_backlog);
		release_sock(parent);
		return NULL;
	}

	sk = l2cap_sock_alloc(sock_net(parent), NULL, BTPROTO_L2CAP,
			      GFP_ATOMIC, 0);
	if (!sk) {
		release_sock(parent);
		return NULL;
        }

	bt_sock_reclassify_lock(sk, BTPROTO_L2CAP);

	l2cap_sock_init(sk, parent);

	bt_accept_enqueue(parent, sk, false);

	release_sock(parent);

	return l2cap_pi(sk)->chan;
}

static int l2cap_sock_recv_cb(struct l2cap_chan *chan, struct sk_buff *skb)
{
	struct sock *sk = chan->data;
	int err;

	lock_sock(sk);

	if (l2cap_pi(sk)->rx_busy_skb) {
		err = -ENOMEM;
		goto done;
	}

	if (chan->mode != L2CAP_MODE_ERTM &&
	    chan->mode != L2CAP_MODE_STREAMING) {
		/* Even if no filter is attached, we could potentially
		 * get errors from security modules, etc.
		 */
		err = sk_filter(sk, skb);
		if (err)
			goto done;
	}

	err = __sock_queue_rcv_skb(sk, skb);

	/* For ERTM, handle one skb that doesn't fit into the recv
	 * buffer.  This is important to do because the data frames
	 * have already been acked, so the skb cannot be discarded.
	 *
	 * Notify the l2cap core that the buffer is full, so the
	 * LOCAL_BUSY state is entered and no more frames are
	 * acked and reassembled until there is buffer space
	 * available.
	 */
	if (err < 0 && chan->mode == L2CAP_MODE_ERTM) {
		l2cap_pi(sk)->rx_busy_skb = skb;
		l2cap_chan_busy(chan, 1);
		err = 0;
	}

done:
	release_sock(sk);

	return err;
}

static void l2cap_sock_close_cb(struct l2cap_chan *chan)
{
	struct sock *sk = chan->data;

	l2cap_sock_kill(sk);
}

static void l2cap_sock_teardown_cb(struct l2cap_chan *chan, int err)
{
	struct sock *sk = chan->data;
	struct sock *parent;

	BT_DBG("chan %p state %s", chan, state_to_string(chan->state));

	/* This callback can be called both for server (BT_LISTEN)
	 * sockets as well as "normal" ones. To avoid lockdep warnings
	 * with child socket locking (through l2cap_sock_cleanup_listen)
	 * we need separation into separate nesting levels. The simplest
	 * way to accomplish this is to inherit the nesting level used
	 * for the channel.
	 */
	lock_sock_nested(sk, atomic_read(&chan->nesting));

	parent = bt_sk(sk)->parent;

	switch (chan->state) {
	case BT_OPEN:
	case BT_BOUND:
	case BT_CLOSED:
		break;
	case BT_LISTEN:
		l2cap_sock_cleanup_listen(sk);
		sk->sk_state = BT_CLOSED;
		chan->state = BT_CLOSED;

		break;
	default:
		sk->sk_state = BT_CLOSED;
		chan->state = BT_CLOSED;

		sk->sk_err = err;

		if (parent) {
			bt_accept_unlink(sk);
			parent->sk_data_ready(parent);
		} else {
			sk->sk_state_change(sk);
		}

		break;
	}
	release_sock(sk);

	/* Only zap after cleanup to avoid use after free race */
	sock_set_flag(sk, SOCK_ZAPPED);

}

static void l2cap_sock_state_change_cb(struct l2cap_chan *chan, int state,
				       int err)
{
	struct sock *sk = chan->data;

	sk->sk_state = state;

	if (err)
		sk->sk_err = err;
}

static struct sk_buff *l2cap_sock_alloc_skb_cb(struct l2cap_chan *chan,
					       unsigned long hdr_len,
					       unsigned long len, int nb)
{
	struct sock *sk = chan->data;
	struct sk_buff *skb;
	int err;

	l2cap_chan_unlock(chan);
	skb = bt_skb_send_alloc(sk, hdr_len + len, nb, &err);
	l2cap_chan_lock(chan);

	if (!skb)
		return ERR_PTR(err);

	skb->priority = sk->sk_priority;

	bt_cb(skb)->l2cap.chan = chan;

	return skb;
}

static void l2cap_sock_ready_cb(struct l2cap_chan *chan)
{
	struct sock *sk = chan->data;
	struct sock *parent;

	lock_sock(sk);

	parent = bt_sk(sk)->parent;

	BT_DBG("sk %p, parent %p", sk, parent);

	sk->sk_state = BT_CONNECTED;
	sk->sk_state_change(sk);

	if (parent)
		parent->sk_data_ready(parent);

	release_sock(sk);
}

static void l2cap_sock_defer_cb(struct l2cap_chan *chan)
{
	struct sock *parent, *sk = chan->data;

	lock_sock(sk);

	parent = bt_sk(sk)->parent;
	if (parent)
		parent->sk_data_ready(parent);

	release_sock(sk);
}

static void l2cap_sock_resume_cb(struct l2cap_chan *chan)
{
	struct sock *sk = chan->data;

	if (test_and_clear_bit(FLAG_PENDING_SECURITY, &chan->flags)) {
		sk->sk_state = BT_CONNECTED;
		chan->state = BT_CONNECTED;
	}

	clear_bit(BT_SK_SUSPEND, &bt_sk(sk)->flags);
	sk->sk_state_change(sk);
}

static void l2cap_sock_set_shutdown_cb(struct l2cap_chan *chan)
{
	struct sock *sk = chan->data;

	lock_sock(sk);
	sk->sk_shutdown = SHUTDOWN_MASK;
	release_sock(sk);
}

static long l2cap_sock_get_sndtimeo_cb(struct l2cap_chan *chan)
{
	struct sock *sk = chan->data;

	return sk->sk_sndtimeo;
}

static struct pid *l2cap_sock_get_peer_pid_cb(struct l2cap_chan *chan)
{
	struct sock *sk = chan->data;

	return sk->sk_peer_pid;
}

static void l2cap_sock_suspend_cb(struct l2cap_chan *chan)
{
	struct sock *sk = chan->data;

	set_bit(BT_SK_SUSPEND, &bt_sk(sk)->flags);
	sk->sk_state_change(sk);
}

static int l2cap_sock_filter(struct l2cap_chan *chan, struct sk_buff *skb)
{
	struct sock *sk = chan->data;

	switch (chan->mode) {
	case L2CAP_MODE_ERTM:
	case L2CAP_MODE_STREAMING:
		return sk_filter(sk, skb);
	}

	return 0;
}

static const struct l2cap_ops l2cap_chan_ops = {
	.name			= "L2CAP Socket Interface",
	.new_connection		= l2cap_sock_new_connection_cb,
	.recv			= l2cap_sock_recv_cb,
	.close			= l2cap_sock_close_cb,
	.teardown		= l2cap_sock_teardown_cb,
	.state_change		= l2cap_sock_state_change_cb,
	.ready			= l2cap_sock_ready_cb,
	.defer			= l2cap_sock_defer_cb,
	.resume			= l2cap_sock_resume_cb,
	.suspend		= l2cap_sock_suspend_cb,
	.set_shutdown		= l2cap_sock_set_shutdown_cb,
	.get_sndtimeo		= l2cap_sock_get_sndtimeo_cb,
	.get_peer_pid		= l2cap_sock_get_peer_pid_cb,
	.alloc_skb		= l2cap_sock_alloc_skb_cb,
	.filter			= l2cap_sock_filter,
};

static void l2cap_sock_destruct(struct sock *sk)
{
	BT_DBG("sk %p", sk);

	if (l2cap_pi(sk)->chan)
		l2cap_chan_put(l2cap_pi(sk)->chan);

	if (l2cap_pi(sk)->rx_busy_skb) {
		kfree_skb(l2cap_pi(sk)->rx_busy_skb);
		l2cap_pi(sk)->rx_busy_skb = NULL;
	}

	skb_queue_purge(&sk->sk_receive_queue);
	skb_queue_purge(&sk->sk_write_queue);
}

static void l2cap_skb_msg_name(struct sk_buff *skb, void *msg_name,
			       int *msg_namelen)
{
	DECLARE_SOCKADDR(struct sockaddr_l2 *, la, msg_name);

	memset(la, 0, sizeof(struct sockaddr_l2));
	la->l2_family = AF_BLUETOOTH;
	la->l2_psm = bt_cb(skb)->l2cap.psm;
	bacpy(&la->l2_bdaddr, &bt_cb(skb)->l2cap.bdaddr);

	*msg_namelen = sizeof(struct sockaddr_l2);
}

static void l2cap_sock_init(struct sock *sk, struct sock *parent)
{
	struct l2cap_chan *chan = l2cap_pi(sk)->chan;

	BT_DBG("sk %p", sk);

	if (parent) {
		struct l2cap_chan *pchan = l2cap_pi(parent)->chan;

		sk->sk_type = parent->sk_type;
		bt_sk(sk)->flags = bt_sk(parent)->flags;

		chan->chan_type = pchan->chan_type;
		chan->imtu = pchan->imtu;
		chan->omtu = pchan->omtu;
		chan->conf_state = pchan->conf_state;
		chan->mode = pchan->mode;
		chan->fcs  = pchan->fcs;
		chan->max_tx = pchan->max_tx;
		chan->tx_win = pchan->tx_win;
		chan->tx_win_max = pchan->tx_win_max;
		chan->sec_level = pchan->sec_level;
		chan->flags = pchan->flags;
		chan->tx_credits = pchan->tx_credits;
		chan->rx_credits = pchan->rx_credits;

		if (chan->chan_type == L2CAP_CHAN_FIXED) {
			chan->scid = pchan->scid;
			chan->dcid = pchan->scid;
		}

		security_sk_clone(parent, sk);
	} else {
		switch (sk->sk_type) {
		case SOCK_RAW:
			chan->chan_type = L2CAP_CHAN_RAW;
			break;
		case SOCK_DGRAM:
			chan->chan_type = L2CAP_CHAN_CONN_LESS;
			bt_sk(sk)->skb_msg_name = l2cap_skb_msg_name;
			break;
		case SOCK_SEQPACKET:
		case SOCK_STREAM:
			chan->chan_type = L2CAP_CHAN_CONN_ORIENTED;
			break;
		}

		chan->imtu = L2CAP_DEFAULT_MTU;
		chan->omtu = 0;
		if (!disable_ertm && sk->sk_type == SOCK_STREAM) {
			chan->mode = L2CAP_MODE_ERTM;
			set_bit(CONF_STATE2_DEVICE, &chan->conf_state);
		} else {
			chan->mode = L2CAP_MODE_BASIC;
		}

		l2cap_chan_set_defaults(chan);
	}

	/* Default config options */
	chan->flush_to = L2CAP_DEFAULT_FLUSH_TO;

	chan->data = sk;
	chan->ops = &l2cap_chan_ops;
}

static struct proto l2cap_proto = {
	.name		= "L2CAP",
	.owner		= THIS_MODULE,
	.obj_size	= sizeof(struct l2cap_pinfo)
};

static struct sock *l2cap_sock_alloc(struct net *net, struct socket *sock,
				     int proto, gfp_t prio, int kern)
{
	struct sock *sk;
	struct l2cap_chan *chan;

	sk = sk_alloc(net, PF_BLUETOOTH, prio, &l2cap_proto, kern);
	if (!sk)
		return NULL;

	sock_init_data(sock, sk);
	INIT_LIST_HEAD(&bt_sk(sk)->accept_q);

	sk->sk_destruct = l2cap_sock_destruct;
	sk->sk_sndtimeo = L2CAP_CONN_TIMEOUT;

	sock_reset_flag(sk, SOCK_ZAPPED);

	sk->sk_protocol = proto;
	sk->sk_state = BT_OPEN;

	chan = l2cap_chan_create();
	if (!chan) {
		sk_free(sk);
		return NULL;
	}

	l2cap_chan_hold(chan);

	l2cap_pi(sk)->chan = chan;

	return sk;
}

static int l2cap_sock_create(struct net *net, struct socket *sock, int protocol,
			     int kern)
{
	struct sock *sk;

	BT_DBG("sock %p", sock);

	sock->state = SS_UNCONNECTED;

	if (sock->type != SOCK_SEQPACKET && sock->type != SOCK_STREAM &&
	    sock->type != SOCK_DGRAM && sock->type != SOCK_RAW)
		return -ESOCKTNOSUPPORT;

	if (sock->type == SOCK_RAW && !kern && !capable(CAP_NET_RAW))
		return -EPERM;

	sock->ops = &l2cap_sock_ops;

	sk = l2cap_sock_alloc(net, sock, protocol, GFP_ATOMIC, kern);
	if (!sk)
		return -ENOMEM;

	l2cap_sock_init(sk, NULL);
	bt_sock_link(&l2cap_sk_list, sk);
	return 0;
}

static const struct proto_ops l2cap_sock_ops = {
	.family		= PF_BLUETOOTH,
	.owner		= THIS_MODULE,
	.release	= l2cap_sock_release,
	.bind		= l2cap_sock_bind,
	.connect	= l2cap_sock_connect,
	.listen		= l2cap_sock_listen,
	.accept		= l2cap_sock_accept,
	.getname	= l2cap_sock_getname,
	.sendmsg	= l2cap_sock_sendmsg,
	.recvmsg	= l2cap_sock_recvmsg,
	.poll		= bt_sock_poll,
	.ioctl		= bt_sock_ioctl,
	.gettstamp	= sock_gettstamp,
	.mmap		= sock_no_mmap,
	.socketpair	= sock_no_socketpair,
	.shutdown	= l2cap_sock_shutdown,
	.setsockopt	= l2cap_sock_setsockopt,
	.getsockopt	= l2cap_sock_getsockopt
};

static const struct net_proto_family l2cap_sock_family_ops = {
	.family	= PF_BLUETOOTH,
	.owner	= THIS_MODULE,
	.create	= l2cap_sock_create,
};

int __init l2cap_init_sockets(void)
{
	int err;

	BUILD_BUG_ON(sizeof(struct sockaddr_l2) > sizeof(struct sockaddr));

	err = proto_register(&l2cap_proto, 0);
	if (err < 0)
		return err;

	err = bt_sock_register(BTPROTO_L2CAP, &l2cap_sock_family_ops);
	if (err < 0) {
		BT_ERR("L2CAP socket registration failed");
		goto error;
	}

	err = bt_procfs_init(&init_net, "l2cap", &l2cap_sk_list,
			     NULL);
	if (err < 0) {
		BT_ERR("Failed to create L2CAP proc file");
		bt_sock_unregister(BTPROTO_L2CAP);
		goto error;
	}

	BT_INFO("L2CAP socket layer initialized");

	return 0;

error:
	proto_unregister(&l2cap_proto);
	return err;
}

void l2cap_cleanup_sockets(void)
{
	bt_procfs_cleanup(&init_net, "l2cap");
	bt_sock_unregister(BTPROTO_L2CAP);
	proto_unregister(&l2cap_proto);
}<|MERGE_RESOLUTION|>--- conflicted
+++ resolved
@@ -1379,11 +1379,7 @@
 
 	bt_sock_unlink(&l2cap_sk_list, sk);
 
-<<<<<<< HEAD
-	err = l2cap_sock_shutdown(sock, 2);
-=======
 	err = l2cap_sock_shutdown(sock, SHUT_RDWR);
->>>>>>> d1988041
 	chan = l2cap_pi(sk)->chan;
 
 	l2cap_chan_hold(chan);
