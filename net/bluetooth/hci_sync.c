// SPDX-License-Identifier: GPL-2.0
/*
 * BlueZ - Bluetooth protocol stack for Linux
 *
 * Copyright (C) 2021 Intel Corporation
 */

#include <linux/property.h>

#include <net/bluetooth/bluetooth.h>
#include <net/bluetooth/hci_core.h>
#include <net/bluetooth/mgmt.h>

#include "hci_request.h"
#include "hci_codec.h"
#include "hci_debugfs.h"
#include "smp.h"
#include "eir.h"
#include "msft.h"
#include "aosp.h"
#include "leds.h"

static void hci_cmd_sync_complete(struct hci_dev *hdev, u8 result, u16 opcode,
				  struct sk_buff *skb)
{
	bt_dev_dbg(hdev, "result 0x%2.2x", result);

	if (hdev->req_status != HCI_REQ_PEND)
		return;

	hdev->req_result = result;
	hdev->req_status = HCI_REQ_DONE;

	if (skb) {
		struct sock *sk = hci_skb_sk(skb);

		/* Drop sk reference if set */
		if (sk)
			sock_put(sk);

		hdev->req_skb = skb_get(skb);
	}

	wake_up_interruptible(&hdev->req_wait_q);
}

static struct sk_buff *hci_cmd_sync_alloc(struct hci_dev *hdev, u16 opcode,
					  u32 plen, const void *param,
					  struct sock *sk)
{
	int len = HCI_COMMAND_HDR_SIZE + plen;
	struct hci_command_hdr *hdr;
	struct sk_buff *skb;

	skb = bt_skb_alloc(len, GFP_ATOMIC);
	if (!skb)
		return NULL;

	hdr = skb_put(skb, HCI_COMMAND_HDR_SIZE);
	hdr->opcode = cpu_to_le16(opcode);
	hdr->plen   = plen;

	if (plen)
		skb_put_data(skb, param, plen);

	bt_dev_dbg(hdev, "skb len %d", skb->len);

	hci_skb_pkt_type(skb) = HCI_COMMAND_PKT;
	hci_skb_opcode(skb) = opcode;

	/* Grab a reference if command needs to be associated with a sock (e.g.
	 * likely mgmt socket that initiated the command).
	 */
	if (sk) {
		hci_skb_sk(skb) = sk;
		sock_hold(sk);
	}

	return skb;
}

static void hci_cmd_sync_add(struct hci_request *req, u16 opcode, u32 plen,
			     const void *param, u8 event, struct sock *sk)
{
	struct hci_dev *hdev = req->hdev;
	struct sk_buff *skb;

	bt_dev_dbg(hdev, "opcode 0x%4.4x plen %d", opcode, plen);

	/* If an error occurred during request building, there is no point in
	 * queueing the HCI command. We can simply return.
	 */
	if (req->err)
		return;

	skb = hci_cmd_sync_alloc(hdev, opcode, plen, param, sk);
	if (!skb) {
		bt_dev_err(hdev, "no memory for command (opcode 0x%4.4x)",
			   opcode);
		req->err = -ENOMEM;
		return;
	}

	if (skb_queue_empty(&req->cmd_q))
		bt_cb(skb)->hci.req_flags |= HCI_REQ_START;

	hci_skb_event(skb) = event;

	skb_queue_tail(&req->cmd_q, skb);
}

static int hci_cmd_sync_run(struct hci_request *req)
{
	struct hci_dev *hdev = req->hdev;
	struct sk_buff *skb;
	unsigned long flags;

	bt_dev_dbg(hdev, "length %u", skb_queue_len(&req->cmd_q));

	/* If an error occurred during request building, remove all HCI
	 * commands queued on the HCI request queue.
	 */
	if (req->err) {
		skb_queue_purge(&req->cmd_q);
		return req->err;
	}

	/* Do not allow empty requests */
	if (skb_queue_empty(&req->cmd_q))
		return -ENODATA;

	skb = skb_peek_tail(&req->cmd_q);
	bt_cb(skb)->hci.req_complete_skb = hci_cmd_sync_complete;
	bt_cb(skb)->hci.req_flags |= HCI_REQ_SKB;

	spin_lock_irqsave(&hdev->cmd_q.lock, flags);
	skb_queue_splice_tail(&req->cmd_q, &hdev->cmd_q);
	spin_unlock_irqrestore(&hdev->cmd_q.lock, flags);

	queue_work(hdev->workqueue, &hdev->cmd_work);

	return 0;
}

/* This function requires the caller holds hdev->req_lock. */
struct sk_buff *__hci_cmd_sync_sk(struct hci_dev *hdev, u16 opcode, u32 plen,
				  const void *param, u8 event, u32 timeout,
				  struct sock *sk)
{
	struct hci_request req;
	struct sk_buff *skb;
	int err = 0;

	bt_dev_dbg(hdev, "Opcode 0x%4x", opcode);

	hci_req_init(&req, hdev);

	hci_cmd_sync_add(&req, opcode, plen, param, event, sk);

	hdev->req_status = HCI_REQ_PEND;

	err = hci_cmd_sync_run(&req);
	if (err < 0)
		return ERR_PTR(err);

	err = wait_event_interruptible_timeout(hdev->req_wait_q,
					       hdev->req_status != HCI_REQ_PEND,
					       timeout);

	if (err == -ERESTARTSYS)
		return ERR_PTR(-EINTR);

	switch (hdev->req_status) {
	case HCI_REQ_DONE:
		err = -bt_to_errno(hdev->req_result);
		break;

	case HCI_REQ_CANCELED:
		err = -hdev->req_result;
		break;

	default:
		err = -ETIMEDOUT;
		break;
	}

	hdev->req_status = 0;
	hdev->req_result = 0;
	skb = hdev->req_skb;
	hdev->req_skb = NULL;

	bt_dev_dbg(hdev, "end: err %d", err);

	if (err < 0) {
		kfree_skb(skb);
		return ERR_PTR(err);
	}

	return skb;
}
EXPORT_SYMBOL(__hci_cmd_sync_sk);

/* This function requires the caller holds hdev->req_lock. */
struct sk_buff *__hci_cmd_sync(struct hci_dev *hdev, u16 opcode, u32 plen,
			       const void *param, u32 timeout)
{
	return __hci_cmd_sync_sk(hdev, opcode, plen, param, 0, timeout, NULL);
}
EXPORT_SYMBOL(__hci_cmd_sync);

/* Send HCI command and wait for command complete event */
struct sk_buff *hci_cmd_sync(struct hci_dev *hdev, u16 opcode, u32 plen,
			     const void *param, u32 timeout)
{
	struct sk_buff *skb;

	if (!test_bit(HCI_UP, &hdev->flags))
		return ERR_PTR(-ENETDOWN);

	bt_dev_dbg(hdev, "opcode 0x%4.4x plen %d", opcode, plen);

	hci_req_sync_lock(hdev);
	skb = __hci_cmd_sync(hdev, opcode, plen, param, timeout);
	hci_req_sync_unlock(hdev);

	return skb;
}
EXPORT_SYMBOL(hci_cmd_sync);

/* This function requires the caller holds hdev->req_lock. */
struct sk_buff *__hci_cmd_sync_ev(struct hci_dev *hdev, u16 opcode, u32 plen,
				  const void *param, u8 event, u32 timeout)
{
	return __hci_cmd_sync_sk(hdev, opcode, plen, param, event, timeout,
				 NULL);
}
EXPORT_SYMBOL(__hci_cmd_sync_ev);

/* This function requires the caller holds hdev->req_lock. */
int __hci_cmd_sync_status_sk(struct hci_dev *hdev, u16 opcode, u32 plen,
			     const void *param, u8 event, u32 timeout,
			     struct sock *sk)
{
	struct sk_buff *skb;
	u8 status;

	skb = __hci_cmd_sync_sk(hdev, opcode, plen, param, event, timeout, sk);
	if (IS_ERR(skb)) {
		if (!event)
			bt_dev_err(hdev, "Opcode 0x%4x failed: %ld", opcode,
				   PTR_ERR(skb));
		return PTR_ERR(skb);
	}

	/* If command return a status event skb will be set to NULL as there are
	 * no parameters, in case of failure IS_ERR(skb) would have be set to
	 * the actual error would be found with PTR_ERR(skb).
	 */
	if (!skb)
		return 0;

	status = skb->data[0];

	kfree_skb(skb);

	return status;
}
EXPORT_SYMBOL(__hci_cmd_sync_status_sk);

int __hci_cmd_sync_status(struct hci_dev *hdev, u16 opcode, u32 plen,
			  const void *param, u32 timeout)
{
	return __hci_cmd_sync_status_sk(hdev, opcode, plen, param, 0, timeout,
					NULL);
}
EXPORT_SYMBOL(__hci_cmd_sync_status);

static void hci_cmd_sync_work(struct work_struct *work)
{
	struct hci_dev *hdev = container_of(work, struct hci_dev, cmd_sync_work);

	bt_dev_dbg(hdev, "");

	/* Dequeue all entries and run them */
	while (1) {
		struct hci_cmd_sync_work_entry *entry;

		mutex_lock(&hdev->cmd_sync_work_lock);
		entry = list_first_entry_or_null(&hdev->cmd_sync_work_list,
						 struct hci_cmd_sync_work_entry,
						 list);
		if (entry)
			list_del(&entry->list);
		mutex_unlock(&hdev->cmd_sync_work_lock);

		if (!entry)
			break;

		bt_dev_dbg(hdev, "entry %p", entry);

		if (entry->func) {
			int err;

			hci_req_sync_lock(hdev);
			err = entry->func(hdev, entry->data);
			if (entry->destroy)
				entry->destroy(hdev, entry->data, err);
			hci_req_sync_unlock(hdev);
		}

		kfree(entry);
	}
}

static void hci_cmd_sync_cancel_work(struct work_struct *work)
{
	struct hci_dev *hdev = container_of(work, struct hci_dev, cmd_sync_cancel_work);

	cancel_delayed_work_sync(&hdev->cmd_timer);
	cancel_delayed_work_sync(&hdev->ncmd_timer);
	atomic_set(&hdev->cmd_cnt, 1);

	wake_up_interruptible(&hdev->req_wait_q);
}

static int hci_scan_disable_sync(struct hci_dev *hdev);
static int scan_disable_sync(struct hci_dev *hdev, void *data)
{
	return hci_scan_disable_sync(hdev);
}

static int hci_inquiry_sync(struct hci_dev *hdev, u8 length);
static int interleaved_inquiry_sync(struct hci_dev *hdev, void *data)
{
	return hci_inquiry_sync(hdev, DISCOV_INTERLEAVED_INQUIRY_LEN);
}

static void le_scan_disable(struct work_struct *work)
{
	struct hci_dev *hdev = container_of(work, struct hci_dev,
					    le_scan_disable.work);
	int status;

	bt_dev_dbg(hdev, "");
	hci_dev_lock(hdev);

	if (!hci_dev_test_flag(hdev, HCI_LE_SCAN))
		goto _return;

	cancel_delayed_work(&hdev->le_scan_restart);

	status = hci_cmd_sync_queue(hdev, scan_disable_sync, NULL, NULL);
	if (status) {
		bt_dev_err(hdev, "failed to disable LE scan: %d", status);
		goto _return;
	}

	hdev->discovery.scan_start = 0;

	/* If we were running LE only scan, change discovery state. If
	 * we were running both LE and BR/EDR inquiry simultaneously,
	 * and BR/EDR inquiry is already finished, stop discovery,
	 * otherwise BR/EDR inquiry will stop discovery when finished.
	 * If we will resolve remote device name, do not change
	 * discovery state.
	 */

	if (hdev->discovery.type == DISCOV_TYPE_LE)
		goto discov_stopped;

	if (hdev->discovery.type != DISCOV_TYPE_INTERLEAVED)
		goto _return;

	if (test_bit(HCI_QUIRK_SIMULTANEOUS_DISCOVERY, &hdev->quirks)) {
		if (!test_bit(HCI_INQUIRY, &hdev->flags) &&
		    hdev->discovery.state != DISCOVERY_RESOLVING)
			goto discov_stopped;

		goto _return;
	}

	status = hci_cmd_sync_queue(hdev, interleaved_inquiry_sync, NULL, NULL);
	if (status) {
		bt_dev_err(hdev, "inquiry failed: status %d", status);
		goto discov_stopped;
	}

	goto _return;

discov_stopped:
	hci_discovery_set_state(hdev, DISCOVERY_STOPPED);

_return:
	hci_dev_unlock(hdev);
}

static int hci_le_set_scan_enable_sync(struct hci_dev *hdev, u8 val,
				       u8 filter_dup);
static int hci_le_scan_restart_sync(struct hci_dev *hdev)
{
	/* If controller is not scanning we are done. */
	if (!hci_dev_test_flag(hdev, HCI_LE_SCAN))
		return 0;

	if (hdev->scanning_paused) {
		bt_dev_dbg(hdev, "Scanning is paused for suspend");
		return 0;
	}

	hci_le_set_scan_enable_sync(hdev, LE_SCAN_DISABLE, 0x00);
	return hci_le_set_scan_enable_sync(hdev, LE_SCAN_ENABLE,
					   LE_SCAN_FILTER_DUP_ENABLE);
}

static int le_scan_restart_sync(struct hci_dev *hdev, void *data)
{
	return hci_le_scan_restart_sync(hdev);
}

static void le_scan_restart(struct work_struct *work)
{
	struct hci_dev *hdev = container_of(work, struct hci_dev,
					    le_scan_restart.work);
	unsigned long timeout, duration, scan_start, now;
	int status;

	bt_dev_dbg(hdev, "");

	hci_dev_lock(hdev);

	status = hci_cmd_sync_queue(hdev, le_scan_restart_sync, NULL, NULL);
	if (status) {
		bt_dev_err(hdev, "failed to restart LE scan: status %d",
			   status);
		goto unlock;
	}

	if (!test_bit(HCI_QUIRK_STRICT_DUPLICATE_FILTER, &hdev->quirks) ||
	    !hdev->discovery.scan_start)
		goto unlock;

	/* When the scan was started, hdev->le_scan_disable has been queued
	 * after duration from scan_start. During scan restart this job
	 * has been canceled, and we need to queue it again after proper
	 * timeout, to make sure that scan does not run indefinitely.
	 */
	duration = hdev->discovery.scan_duration;
	scan_start = hdev->discovery.scan_start;
	now = jiffies;
	if (now - scan_start <= duration) {
		int elapsed;

		if (now >= scan_start)
			elapsed = now - scan_start;
		else
			elapsed = ULONG_MAX - scan_start + now;

		timeout = duration - elapsed;
	} else {
		timeout = 0;
	}

	queue_delayed_work(hdev->req_workqueue,
			   &hdev->le_scan_disable, timeout);

unlock:
	hci_dev_unlock(hdev);
}

static int reenable_adv_sync(struct hci_dev *hdev, void *data)
{
	bt_dev_dbg(hdev, "");

	if (!hci_dev_test_flag(hdev, HCI_ADVERTISING) &&
	    list_empty(&hdev->adv_instances))
		return 0;

	if (hdev->cur_adv_instance) {
		return hci_schedule_adv_instance_sync(hdev,
						      hdev->cur_adv_instance,
						      true);
	} else {
		if (ext_adv_capable(hdev)) {
			hci_start_ext_adv_sync(hdev, 0x00);
		} else {
			hci_update_adv_data_sync(hdev, 0x00);
			hci_update_scan_rsp_data_sync(hdev, 0x00);
			hci_enable_advertising_sync(hdev);
		}
	}

	return 0;
}

static void reenable_adv(struct work_struct *work)
{
	struct hci_dev *hdev = container_of(work, struct hci_dev,
					    reenable_adv_work);
	int status;

	bt_dev_dbg(hdev, "");

	hci_dev_lock(hdev);

	status = hci_cmd_sync_queue(hdev, reenable_adv_sync, NULL, NULL);
	if (status)
		bt_dev_err(hdev, "failed to reenable ADV: %d", status);

	hci_dev_unlock(hdev);
}

static void cancel_adv_timeout(struct hci_dev *hdev)
{
	if (hdev->adv_instance_timeout) {
		hdev->adv_instance_timeout = 0;
		cancel_delayed_work(&hdev->adv_instance_expire);
	}
}

/* For a single instance:
 * - force == true: The instance will be removed even when its remaining
 *   lifetime is not zero.
 * - force == false: the instance will be deactivated but kept stored unless
 *   the remaining lifetime is zero.
 *
 * For instance == 0x00:
 * - force == true: All instances will be removed regardless of their timeout
 *   setting.
 * - force == false: Only instances that have a timeout will be removed.
 */
int hci_clear_adv_instance_sync(struct hci_dev *hdev, struct sock *sk,
				u8 instance, bool force)
{
	struct adv_info *adv_instance, *n, *next_instance = NULL;
	int err;
	u8 rem_inst;

	/* Cancel any timeout concerning the removed instance(s). */
	if (!instance || hdev->cur_adv_instance == instance)
		cancel_adv_timeout(hdev);

	/* Get the next instance to advertise BEFORE we remove
	 * the current one. This can be the same instance again
	 * if there is only one instance.
	 */
	if (instance && hdev->cur_adv_instance == instance)
		next_instance = hci_get_next_instance(hdev, instance);

	if (instance == 0x00) {
		list_for_each_entry_safe(adv_instance, n, &hdev->adv_instances,
					 list) {
			if (!(force || adv_instance->timeout))
				continue;

			rem_inst = adv_instance->instance;
			err = hci_remove_adv_instance(hdev, rem_inst);
			if (!err)
				mgmt_advertising_removed(sk, hdev, rem_inst);
		}
	} else {
		adv_instance = hci_find_adv_instance(hdev, instance);

		if (force || (adv_instance && adv_instance->timeout &&
			      !adv_instance->remaining_time)) {
			/* Don't advertise a removed instance. */
			if (next_instance &&
			    next_instance->instance == instance)
				next_instance = NULL;

			err = hci_remove_adv_instance(hdev, instance);
			if (!err)
				mgmt_advertising_removed(sk, hdev, instance);
		}
	}

	if (!hdev_is_powered(hdev) || hci_dev_test_flag(hdev, HCI_ADVERTISING))
		return 0;

	if (next_instance && !ext_adv_capable(hdev))
		return hci_schedule_adv_instance_sync(hdev,
						      next_instance->instance,
						      false);

	return 0;
}

static int adv_timeout_expire_sync(struct hci_dev *hdev, void *data)
{
	u8 instance = *(u8 *)data;

	kfree(data);

	hci_clear_adv_instance_sync(hdev, NULL, instance, false);

	if (list_empty(&hdev->adv_instances))
		return hci_disable_advertising_sync(hdev);

	return 0;
}

static void adv_timeout_expire(struct work_struct *work)
{
	u8 *inst_ptr;
	struct hci_dev *hdev = container_of(work, struct hci_dev,
					    adv_instance_expire.work);

	bt_dev_dbg(hdev, "");

	hci_dev_lock(hdev);

	hdev->adv_instance_timeout = 0;

	if (hdev->cur_adv_instance == 0x00)
		goto unlock;

	inst_ptr = kmalloc(1, GFP_KERNEL);
	if (!inst_ptr)
		goto unlock;

	*inst_ptr = hdev->cur_adv_instance;
	hci_cmd_sync_queue(hdev, adv_timeout_expire_sync, inst_ptr, NULL);

unlock:
	hci_dev_unlock(hdev);
}

void hci_cmd_sync_init(struct hci_dev *hdev)
{
	INIT_WORK(&hdev->cmd_sync_work, hci_cmd_sync_work);
	INIT_LIST_HEAD(&hdev->cmd_sync_work_list);
	mutex_init(&hdev->cmd_sync_work_lock);
	mutex_init(&hdev->unregister_lock);

	INIT_WORK(&hdev->cmd_sync_cancel_work, hci_cmd_sync_cancel_work);
	INIT_WORK(&hdev->reenable_adv_work, reenable_adv);
	INIT_DELAYED_WORK(&hdev->le_scan_disable, le_scan_disable);
	INIT_DELAYED_WORK(&hdev->le_scan_restart, le_scan_restart);
	INIT_DELAYED_WORK(&hdev->adv_instance_expire, adv_timeout_expire);
}

void hci_cmd_sync_clear(struct hci_dev *hdev)
{
	struct hci_cmd_sync_work_entry *entry, *tmp;

	cancel_work_sync(&hdev->cmd_sync_work);
	cancel_work_sync(&hdev->reenable_adv_work);

	mutex_lock(&hdev->cmd_sync_work_lock);
	list_for_each_entry_safe(entry, tmp, &hdev->cmd_sync_work_list, list) {
		if (entry->destroy)
			entry->destroy(hdev, entry->data, -ECANCELED);

		list_del(&entry->list);
		kfree(entry);
	}
	mutex_unlock(&hdev->cmd_sync_work_lock);
}

void __hci_cmd_sync_cancel(struct hci_dev *hdev, int err)
{
	bt_dev_dbg(hdev, "err 0x%2.2x", err);

	if (hdev->req_status == HCI_REQ_PEND) {
		hdev->req_result = err;
		hdev->req_status = HCI_REQ_CANCELED;

		cancel_delayed_work_sync(&hdev->cmd_timer);
		cancel_delayed_work_sync(&hdev->ncmd_timer);
		atomic_set(&hdev->cmd_cnt, 1);

		wake_up_interruptible(&hdev->req_wait_q);
	}
}

void hci_cmd_sync_cancel(struct hci_dev *hdev, int err)
{
	bt_dev_dbg(hdev, "err 0x%2.2x", err);

	if (hdev->req_status == HCI_REQ_PEND) {
		hdev->req_result = err;
		hdev->req_status = HCI_REQ_CANCELED;

		queue_work(hdev->workqueue, &hdev->cmd_sync_cancel_work);
	}
}
EXPORT_SYMBOL(hci_cmd_sync_cancel);

/* Submit HCI command to be run in as cmd_sync_work:
 *
 * - hdev must _not_ be unregistered
 */
int hci_cmd_sync_submit(struct hci_dev *hdev, hci_cmd_sync_work_func_t func,
			void *data, hci_cmd_sync_work_destroy_t destroy)
{
	struct hci_cmd_sync_work_entry *entry;
	int err = 0;

	mutex_lock(&hdev->unregister_lock);
	if (hci_dev_test_flag(hdev, HCI_UNREGISTER)) {
		err = -ENODEV;
		goto unlock;
	}

	entry = kmalloc(sizeof(*entry), GFP_KERNEL);
	if (!entry) {
		err = -ENOMEM;
		goto unlock;
	}
	entry->func = func;
	entry->data = data;
	entry->destroy = destroy;

	mutex_lock(&hdev->cmd_sync_work_lock);
	list_add_tail(&entry->list, &hdev->cmd_sync_work_list);
	mutex_unlock(&hdev->cmd_sync_work_lock);

	queue_work(hdev->req_workqueue, &hdev->cmd_sync_work);

unlock:
	mutex_unlock(&hdev->unregister_lock);
	return err;
<<<<<<< HEAD
=======
}
EXPORT_SYMBOL(hci_cmd_sync_submit);

/* Queue HCI command:
 *
 * - hdev must be running
 */
int hci_cmd_sync_queue(struct hci_dev *hdev, hci_cmd_sync_work_func_t func,
		       void *data, hci_cmd_sync_work_destroy_t destroy)
{
	/* Only queue command if hdev is running which means it had been opened
	 * and is either on init phase or is already up.
	 */
	if (!test_bit(HCI_RUNNING, &hdev->flags))
		return -ENETDOWN;

	return hci_cmd_sync_submit(hdev, func, data, destroy);
>>>>>>> 160f4124
}
EXPORT_SYMBOL(hci_cmd_sync_queue);

int hci_update_eir_sync(struct hci_dev *hdev)
{
	struct hci_cp_write_eir cp;

	bt_dev_dbg(hdev, "");

	if (!hdev_is_powered(hdev))
		return 0;

	if (!lmp_ext_inq_capable(hdev))
		return 0;

	if (!hci_dev_test_flag(hdev, HCI_SSP_ENABLED))
		return 0;

	if (hci_dev_test_flag(hdev, HCI_SERVICE_CACHE))
		return 0;

	memset(&cp, 0, sizeof(cp));

	eir_create(hdev, cp.data);

	if (memcmp(cp.data, hdev->eir, sizeof(cp.data)) == 0)
		return 0;

	memcpy(hdev->eir, cp.data, sizeof(cp.data));

	return __hci_cmd_sync_status(hdev, HCI_OP_WRITE_EIR, sizeof(cp), &cp,
				     HCI_CMD_TIMEOUT);
}

static u8 get_service_classes(struct hci_dev *hdev)
{
	struct bt_uuid *uuid;
	u8 val = 0;

	list_for_each_entry(uuid, &hdev->uuids, list)
		val |= uuid->svc_hint;

	return val;
}

int hci_update_class_sync(struct hci_dev *hdev)
{
	u8 cod[3];

	bt_dev_dbg(hdev, "");

	if (!hdev_is_powered(hdev))
		return 0;

	if (!hci_dev_test_flag(hdev, HCI_BREDR_ENABLED))
		return 0;

	if (hci_dev_test_flag(hdev, HCI_SERVICE_CACHE))
		return 0;

	cod[0] = hdev->minor_class;
	cod[1] = hdev->major_class;
	cod[2] = get_service_classes(hdev);

	if (hci_dev_test_flag(hdev, HCI_LIMITED_DISCOVERABLE))
		cod[1] |= 0x20;

	if (memcmp(cod, hdev->dev_class, 3) == 0)
		return 0;

	return __hci_cmd_sync_status(hdev, HCI_OP_WRITE_CLASS_OF_DEV,
				     sizeof(cod), cod, HCI_CMD_TIMEOUT);
}

static bool is_advertising_allowed(struct hci_dev *hdev, bool connectable)
{
	/* If there is no connection we are OK to advertise. */
	if (hci_conn_num(hdev, LE_LINK) == 0)
		return true;

	/* Check le_states if there is any connection in peripheral role. */
	if (hdev->conn_hash.le_num_peripheral > 0) {
		/* Peripheral connection state and non connectable mode
		 * bit 20.
		 */
		if (!connectable && !(hdev->le_states[2] & 0x10))
			return false;

		/* Peripheral connection state and connectable mode bit 38
		 * and scannable bit 21.
		 */
		if (connectable && (!(hdev->le_states[4] & 0x40) ||
				    !(hdev->le_states[2] & 0x20)))
			return false;
	}

	/* Check le_states if there is any connection in central role. */
	if (hci_conn_num(hdev, LE_LINK) != hdev->conn_hash.le_num_peripheral) {
		/* Central connection state and non connectable mode bit 18. */
		if (!connectable && !(hdev->le_states[2] & 0x02))
			return false;

		/* Central connection state and connectable mode bit 35 and
		 * scannable 19.
		 */
		if (connectable && (!(hdev->le_states[4] & 0x08) ||
				    !(hdev->le_states[2] & 0x08)))
			return false;
	}

	return true;
}

static bool adv_use_rpa(struct hci_dev *hdev, uint32_t flags)
{
	/* If privacy is not enabled don't use RPA */
	if (!hci_dev_test_flag(hdev, HCI_PRIVACY))
		return false;

	/* If basic privacy mode is enabled use RPA */
	if (!hci_dev_test_flag(hdev, HCI_LIMITED_PRIVACY))
		return true;

	/* If limited privacy mode is enabled don't use RPA if we're
	 * both discoverable and bondable.
	 */
	if ((flags & MGMT_ADV_FLAG_DISCOV) &&
	    hci_dev_test_flag(hdev, HCI_BONDABLE))
		return false;

	/* We're neither bondable nor discoverable in the limited
	 * privacy mode, therefore use RPA.
	 */
	return true;
}

static int hci_set_random_addr_sync(struct hci_dev *hdev, bdaddr_t *rpa)
{
	/* If we're advertising or initiating an LE connection we can't
	 * go ahead and change the random address at this time. This is
	 * because the eventual initiator address used for the
	 * subsequently created connection will be undefined (some
	 * controllers use the new address and others the one we had
	 * when the operation started).
	 *
	 * In this kind of scenario skip the update and let the random
	 * address be updated at the next cycle.
	 */
	if (hci_dev_test_flag(hdev, HCI_LE_ADV) ||
	    hci_lookup_le_connect(hdev)) {
		bt_dev_dbg(hdev, "Deferring random address update");
		hci_dev_set_flag(hdev, HCI_RPA_EXPIRED);
		return 0;
	}

	return __hci_cmd_sync_status(hdev, HCI_OP_LE_SET_RANDOM_ADDR,
				     6, rpa, HCI_CMD_TIMEOUT);
}

int hci_update_random_address_sync(struct hci_dev *hdev, bool require_privacy,
				   bool rpa, u8 *own_addr_type)
{
	int err;

	/* If privacy is enabled use a resolvable private address. If
	 * current RPA has expired or there is something else than
	 * the current RPA in use, then generate a new one.
	 */
	if (rpa) {
		/* If Controller supports LL Privacy use own address type is
		 * 0x03
		 */
		if (use_ll_privacy(hdev))
			*own_addr_type = ADDR_LE_DEV_RANDOM_RESOLVED;
		else
			*own_addr_type = ADDR_LE_DEV_RANDOM;

		/* Check if RPA is valid */
		if (rpa_valid(hdev))
			return 0;

		err = smp_generate_rpa(hdev, hdev->irk, &hdev->rpa);
		if (err < 0) {
			bt_dev_err(hdev, "failed to generate new RPA");
			return err;
		}

		err = hci_set_random_addr_sync(hdev, &hdev->rpa);
		if (err)
			return err;

		return 0;
	}

	/* In case of required privacy without resolvable private address,
	 * use an non-resolvable private address. This is useful for active
	 * scanning and non-connectable advertising.
	 */
	if (require_privacy) {
		bdaddr_t nrpa;

		while (true) {
			/* The non-resolvable private address is generated
			 * from random six bytes with the two most significant
			 * bits cleared.
			 */
			get_random_bytes(&nrpa, 6);
			nrpa.b[5] &= 0x3f;

			/* The non-resolvable private address shall not be
			 * equal to the public address.
			 */
			if (bacmp(&hdev->bdaddr, &nrpa))
				break;
		}

		*own_addr_type = ADDR_LE_DEV_RANDOM;

		return hci_set_random_addr_sync(hdev, &nrpa);
	}

	/* If forcing static address is in use or there is no public
	 * address use the static address as random address (but skip
	 * the HCI command if the current random address is already the
	 * static one.
	 *
	 * In case BR/EDR has been disabled on a dual-mode controller
	 * and a static address has been configured, then use that
	 * address instead of the public BR/EDR address.
	 */
	if (hci_dev_test_flag(hdev, HCI_FORCE_STATIC_ADDR) ||
	    !bacmp(&hdev->bdaddr, BDADDR_ANY) ||
	    (!hci_dev_test_flag(hdev, HCI_BREDR_ENABLED) &&
	     bacmp(&hdev->static_addr, BDADDR_ANY))) {
		*own_addr_type = ADDR_LE_DEV_RANDOM;
		if (bacmp(&hdev->static_addr, &hdev->random_addr))
			return hci_set_random_addr_sync(hdev,
							&hdev->static_addr);
		return 0;
	}

	/* Neither privacy nor static address is being used so use a
	 * public address.
	 */
	*own_addr_type = ADDR_LE_DEV_PUBLIC;

	return 0;
}

static int hci_disable_ext_adv_instance_sync(struct hci_dev *hdev, u8 instance)
{
	struct hci_cp_le_set_ext_adv_enable *cp;
	struct hci_cp_ext_adv_set *set;
	u8 data[sizeof(*cp) + sizeof(*set) * 1];
	u8 size;

	/* If request specifies an instance that doesn't exist, fail */
	if (instance > 0) {
		struct adv_info *adv;

		adv = hci_find_adv_instance(hdev, instance);
		if (!adv)
			return -EINVAL;

		/* If not enabled there is nothing to do */
		if (!adv->enabled)
			return 0;
	}

	memset(data, 0, sizeof(data));

	cp = (void *)data;
	set = (void *)cp->data;

	/* Instance 0x00 indicates all advertising instances will be disabled */
	cp->num_of_sets = !!instance;
	cp->enable = 0x00;

	set->handle = instance;

	size = sizeof(*cp) + sizeof(*set) * cp->num_of_sets;

	return __hci_cmd_sync_status(hdev, HCI_OP_LE_SET_EXT_ADV_ENABLE,
				     size, data, HCI_CMD_TIMEOUT);
}

static int hci_set_adv_set_random_addr_sync(struct hci_dev *hdev, u8 instance,
					    bdaddr_t *random_addr)
{
	struct hci_cp_le_set_adv_set_rand_addr cp;
	int err;

	if (!instance) {
		/* Instance 0x00 doesn't have an adv_info, instead it uses
		 * hdev->random_addr to track its address so whenever it needs
		 * to be updated this also set the random address since
		 * hdev->random_addr is shared with scan state machine.
		 */
		err = hci_set_random_addr_sync(hdev, random_addr);
		if (err)
			return err;
	}

	memset(&cp, 0, sizeof(cp));

	cp.handle = instance;
	bacpy(&cp.bdaddr, random_addr);

	return __hci_cmd_sync_status(hdev, HCI_OP_LE_SET_ADV_SET_RAND_ADDR,
				     sizeof(cp), &cp, HCI_CMD_TIMEOUT);
}

int hci_setup_ext_adv_instance_sync(struct hci_dev *hdev, u8 instance)
{
	struct hci_cp_le_set_ext_adv_params cp;
	bool connectable;
	u32 flags;
	bdaddr_t random_addr;
	u8 own_addr_type;
	int err;
	struct adv_info *adv;
	bool secondary_adv;

	if (instance > 0) {
		adv = hci_find_adv_instance(hdev, instance);
		if (!adv)
			return -EINVAL;
	} else {
		adv = NULL;
	}

	/* Updating parameters of an active instance will return a
	 * Command Disallowed error, so we must first disable the
	 * instance if it is active.
	 */
	if (adv && !adv->pending) {
		err = hci_disable_ext_adv_instance_sync(hdev, instance);
		if (err)
			return err;
	}

	flags = hci_adv_instance_flags(hdev, instance);

	/* If the "connectable" instance flag was not set, then choose between
	 * ADV_IND and ADV_NONCONN_IND based on the global connectable setting.
	 */
	connectable = (flags & MGMT_ADV_FLAG_CONNECTABLE) ||
		      mgmt_get_connectable(hdev);

	if (!is_advertising_allowed(hdev, connectable))
		return -EPERM;

	/* Set require_privacy to true only when non-connectable
	 * advertising is used. In that case it is fine to use a
	 * non-resolvable private address.
	 */
	err = hci_get_random_address(hdev, !connectable,
				     adv_use_rpa(hdev, flags), adv,
				     &own_addr_type, &random_addr);
	if (err < 0)
		return err;

	memset(&cp, 0, sizeof(cp));

	if (adv) {
		hci_cpu_to_le24(adv->min_interval, cp.min_interval);
		hci_cpu_to_le24(adv->max_interval, cp.max_interval);
		cp.tx_power = adv->tx_power;
	} else {
		hci_cpu_to_le24(hdev->le_adv_min_interval, cp.min_interval);
		hci_cpu_to_le24(hdev->le_adv_max_interval, cp.max_interval);
		cp.tx_power = HCI_ADV_TX_POWER_NO_PREFERENCE;
	}

	secondary_adv = (flags & MGMT_ADV_FLAG_SEC_MASK);

	if (connectable) {
		if (secondary_adv)
			cp.evt_properties = cpu_to_le16(LE_EXT_ADV_CONN_IND);
		else
			cp.evt_properties = cpu_to_le16(LE_LEGACY_ADV_IND);
	} else if (hci_adv_instance_is_scannable(hdev, instance) ||
		   (flags & MGMT_ADV_PARAM_SCAN_RSP)) {
		if (secondary_adv)
			cp.evt_properties = cpu_to_le16(LE_EXT_ADV_SCAN_IND);
		else
			cp.evt_properties = cpu_to_le16(LE_LEGACY_ADV_SCAN_IND);
	} else {
		if (secondary_adv)
			cp.evt_properties = cpu_to_le16(LE_EXT_ADV_NON_CONN_IND);
		else
			cp.evt_properties = cpu_to_le16(LE_LEGACY_NONCONN_IND);
	}

	/* If Own_Address_Type equals 0x02 or 0x03, the Peer_Address parameter
	 * contains the peer’s Identity Address and the Peer_Address_Type
	 * parameter contains the peer’s Identity Type (i.e., 0x00 or 0x01).
	 * These parameters are used to locate the corresponding local IRK in
	 * the resolving list; this IRK is used to generate their own address
	 * used in the advertisement.
	 */
	if (own_addr_type == ADDR_LE_DEV_RANDOM_RESOLVED)
		hci_copy_identity_address(hdev, &cp.peer_addr,
					  &cp.peer_addr_type);

	cp.own_addr_type = own_addr_type;
	cp.channel_map = hdev->le_adv_channel_map;
	cp.handle = instance;

	if (flags & MGMT_ADV_FLAG_SEC_2M) {
		cp.primary_phy = HCI_ADV_PHY_1M;
		cp.secondary_phy = HCI_ADV_PHY_2M;
	} else if (flags & MGMT_ADV_FLAG_SEC_CODED) {
		cp.primary_phy = HCI_ADV_PHY_CODED;
		cp.secondary_phy = HCI_ADV_PHY_CODED;
	} else {
		/* In all other cases use 1M */
		cp.primary_phy = HCI_ADV_PHY_1M;
		cp.secondary_phy = HCI_ADV_PHY_1M;
	}

	err = __hci_cmd_sync_status(hdev, HCI_OP_LE_SET_EXT_ADV_PARAMS,
				    sizeof(cp), &cp, HCI_CMD_TIMEOUT);
	if (err)
		return err;

	if ((own_addr_type == ADDR_LE_DEV_RANDOM ||
	     own_addr_type == ADDR_LE_DEV_RANDOM_RESOLVED) &&
	    bacmp(&random_addr, BDADDR_ANY)) {
		/* Check if random address need to be updated */
		if (adv) {
			if (!bacmp(&random_addr, &adv->random_addr))
				return 0;
		} else {
			if (!bacmp(&random_addr, &hdev->random_addr))
				return 0;
		}

		return hci_set_adv_set_random_addr_sync(hdev, instance,
							&random_addr);
	}

	return 0;
}

static int hci_set_ext_scan_rsp_data_sync(struct hci_dev *hdev, u8 instance)
{
	struct {
		struct hci_cp_le_set_ext_scan_rsp_data cp;
		u8 data[HCI_MAX_EXT_AD_LENGTH];
	} pdu;
	u8 len;
	struct adv_info *adv = NULL;
	int err;

	memset(&pdu, 0, sizeof(pdu));

	if (instance) {
		adv = hci_find_adv_instance(hdev, instance);
		if (!adv || !adv->scan_rsp_changed)
			return 0;
	}

	len = eir_create_scan_rsp(hdev, instance, pdu.data);

	pdu.cp.handle = instance;
	pdu.cp.length = len;
	pdu.cp.operation = LE_SET_ADV_DATA_OP_COMPLETE;
	pdu.cp.frag_pref = LE_SET_ADV_DATA_NO_FRAG;

	err = __hci_cmd_sync_status(hdev, HCI_OP_LE_SET_EXT_SCAN_RSP_DATA,
				    sizeof(pdu.cp) + len, &pdu.cp,
				    HCI_CMD_TIMEOUT);
	if (err)
		return err;

	if (adv) {
		adv->scan_rsp_changed = false;
	} else {
		memcpy(hdev->scan_rsp_data, pdu.data, len);
		hdev->scan_rsp_data_len = len;
	}

	return 0;
}

static int __hci_set_scan_rsp_data_sync(struct hci_dev *hdev, u8 instance)
{
	struct hci_cp_le_set_scan_rsp_data cp;
	u8 len;

	memset(&cp, 0, sizeof(cp));

	len = eir_create_scan_rsp(hdev, instance, cp.data);

	if (hdev->scan_rsp_data_len == len &&
	    !memcmp(cp.data, hdev->scan_rsp_data, len))
		return 0;

	memcpy(hdev->scan_rsp_data, cp.data, sizeof(cp.data));
	hdev->scan_rsp_data_len = len;

	cp.length = len;

	return __hci_cmd_sync_status(hdev, HCI_OP_LE_SET_SCAN_RSP_DATA,
				     sizeof(cp), &cp, HCI_CMD_TIMEOUT);
}

int hci_update_scan_rsp_data_sync(struct hci_dev *hdev, u8 instance)
{
	if (!hci_dev_test_flag(hdev, HCI_LE_ENABLED))
		return 0;

	if (ext_adv_capable(hdev))
		return hci_set_ext_scan_rsp_data_sync(hdev, instance);

	return __hci_set_scan_rsp_data_sync(hdev, instance);
}

int hci_enable_ext_advertising_sync(struct hci_dev *hdev, u8 instance)
{
	struct hci_cp_le_set_ext_adv_enable *cp;
	struct hci_cp_ext_adv_set *set;
	u8 data[sizeof(*cp) + sizeof(*set) * 1];
	struct adv_info *adv;

	if (instance > 0) {
		adv = hci_find_adv_instance(hdev, instance);
		if (!adv)
			return -EINVAL;
		/* If already enabled there is nothing to do */
		if (adv->enabled)
			return 0;
	} else {
		adv = NULL;
	}

	cp = (void *)data;
	set = (void *)cp->data;

	memset(cp, 0, sizeof(*cp));

	cp->enable = 0x01;
	cp->num_of_sets = 0x01;

	memset(set, 0, sizeof(*set));

	set->handle = instance;

	/* Set duration per instance since controller is responsible for
	 * scheduling it.
	 */
	if (adv && adv->timeout) {
		u16 duration = adv->timeout * MSEC_PER_SEC;

		/* Time = N * 10 ms */
		set->duration = cpu_to_le16(duration / 10);
	}

	return __hci_cmd_sync_status(hdev, HCI_OP_LE_SET_EXT_ADV_ENABLE,
				     sizeof(*cp) +
				     sizeof(*set) * cp->num_of_sets,
				     data, HCI_CMD_TIMEOUT);
}

int hci_start_ext_adv_sync(struct hci_dev *hdev, u8 instance)
{
	int err;

	err = hci_setup_ext_adv_instance_sync(hdev, instance);
	if (err)
		return err;

	err = hci_set_ext_scan_rsp_data_sync(hdev, instance);
	if (err)
		return err;

	return hci_enable_ext_advertising_sync(hdev, instance);
}

static int hci_disable_per_advertising_sync(struct hci_dev *hdev, u8 instance)
{
	struct hci_cp_le_set_per_adv_enable cp;

	/* If periodic advertising already disabled there is nothing to do. */
	if (!hci_dev_test_flag(hdev, HCI_LE_PER_ADV))
		return 0;

	memset(&cp, 0, sizeof(cp));

	cp.enable = 0x00;
	cp.handle = instance;

	return __hci_cmd_sync_status(hdev, HCI_OP_LE_SET_PER_ADV_ENABLE,
				     sizeof(cp), &cp, HCI_CMD_TIMEOUT);
}

static int hci_set_per_adv_params_sync(struct hci_dev *hdev, u8 instance,
				       u16 min_interval, u16 max_interval)
{
	struct hci_cp_le_set_per_adv_params cp;

	memset(&cp, 0, sizeof(cp));

	if (!min_interval)
		min_interval = DISCOV_LE_PER_ADV_INT_MIN;

	if (!max_interval)
		max_interval = DISCOV_LE_PER_ADV_INT_MAX;

	cp.handle = instance;
	cp.min_interval = cpu_to_le16(min_interval);
	cp.max_interval = cpu_to_le16(max_interval);
	cp.periodic_properties = 0x0000;

	return __hci_cmd_sync_status(hdev, HCI_OP_LE_SET_PER_ADV_PARAMS,
				     sizeof(cp), &cp, HCI_CMD_TIMEOUT);
}

static int hci_set_per_adv_data_sync(struct hci_dev *hdev, u8 instance)
{
	struct {
		struct hci_cp_le_set_per_adv_data cp;
		u8 data[HCI_MAX_PER_AD_LENGTH];
	} pdu;
	u8 len;

	memset(&pdu, 0, sizeof(pdu));

	if (instance) {
		struct adv_info *adv = hci_find_adv_instance(hdev, instance);

		if (!adv || !adv->periodic)
			return 0;
	}

	len = eir_create_per_adv_data(hdev, instance, pdu.data);

	pdu.cp.length = len;
	pdu.cp.handle = instance;
	pdu.cp.operation = LE_SET_ADV_DATA_OP_COMPLETE;

	return __hci_cmd_sync_status(hdev, HCI_OP_LE_SET_PER_ADV_DATA,
				     sizeof(pdu.cp) + len, &pdu,
				     HCI_CMD_TIMEOUT);
}

static int hci_enable_per_advertising_sync(struct hci_dev *hdev, u8 instance)
{
	struct hci_cp_le_set_per_adv_enable cp;

	/* If periodic advertising already enabled there is nothing to do. */
	if (hci_dev_test_flag(hdev, HCI_LE_PER_ADV))
		return 0;

	memset(&cp, 0, sizeof(cp));

	cp.enable = 0x01;
	cp.handle = instance;

	return __hci_cmd_sync_status(hdev, HCI_OP_LE_SET_PER_ADV_ENABLE,
				     sizeof(cp), &cp, HCI_CMD_TIMEOUT);
}

/* Checks if periodic advertising data contains a Basic Announcement and if it
 * does generates a Broadcast ID and add Broadcast Announcement.
 */
static int hci_adv_bcast_annoucement(struct hci_dev *hdev, struct adv_info *adv)
{
	u8 bid[3];
	u8 ad[4 + 3];

	/* Skip if NULL adv as instance 0x00 is used for general purpose
	 * advertising so it cannot used for the likes of Broadcast Announcement
	 * as it can be overwritten at any point.
	 */
	if (!adv)
		return 0;

	/* Check if PA data doesn't contains a Basic Audio Announcement then
	 * there is nothing to do.
	 */
	if (!eir_get_service_data(adv->per_adv_data, adv->per_adv_data_len,
				  0x1851, NULL))
		return 0;

	/* Check if advertising data already has a Broadcast Announcement since
	 * the process may want to control the Broadcast ID directly and in that
	 * case the kernel shall no interfere.
	 */
	if (eir_get_service_data(adv->adv_data, adv->adv_data_len, 0x1852,
				 NULL))
		return 0;

	/* Generate Broadcast ID */
	get_random_bytes(bid, sizeof(bid));
	eir_append_service_data(ad, 0, 0x1852, bid, sizeof(bid));
	hci_set_adv_instance_data(hdev, adv->instance, sizeof(ad), ad, 0, NULL);

	return hci_update_adv_data_sync(hdev, adv->instance);
}

int hci_start_per_adv_sync(struct hci_dev *hdev, u8 instance, u8 data_len,
			   u8 *data, u32 flags, u16 min_interval,
			   u16 max_interval, u16 sync_interval)
{
	struct adv_info *adv = NULL;
	int err;
	bool added = false;

	hci_disable_per_advertising_sync(hdev, instance);

	if (instance) {
		adv = hci_find_adv_instance(hdev, instance);
		/* Create an instance if that could not be found */
		if (!adv) {
			adv = hci_add_per_instance(hdev, instance, flags,
						   data_len, data,
						   sync_interval,
						   sync_interval);
			if (IS_ERR(adv))
				return PTR_ERR(adv);
			added = true;
		}
	}

	/* Only start advertising if instance 0 or if a dedicated instance has
	 * been added.
	 */
	if (!adv || added) {
		err = hci_start_ext_adv_sync(hdev, instance);
		if (err < 0)
			goto fail;

		err = hci_adv_bcast_annoucement(hdev, adv);
		if (err < 0)
			goto fail;
	}

	err = hci_set_per_adv_params_sync(hdev, instance, min_interval,
					  max_interval);
	if (err < 0)
		goto fail;

	err = hci_set_per_adv_data_sync(hdev, instance);
	if (err < 0)
		goto fail;

	err = hci_enable_per_advertising_sync(hdev, instance);
	if (err < 0)
		goto fail;

	return 0;

fail:
	if (added)
		hci_remove_adv_instance(hdev, instance);

	return err;
}

static int hci_start_adv_sync(struct hci_dev *hdev, u8 instance)
{
	int err;

	if (ext_adv_capable(hdev))
		return hci_start_ext_adv_sync(hdev, instance);

	err = hci_update_adv_data_sync(hdev, instance);
	if (err)
		return err;

	err = hci_update_scan_rsp_data_sync(hdev, instance);
	if (err)
		return err;

	return hci_enable_advertising_sync(hdev);
}

int hci_enable_advertising_sync(struct hci_dev *hdev)
{
	struct adv_info *adv_instance;
	struct hci_cp_le_set_adv_param cp;
	u8 own_addr_type, enable = 0x01;
	bool connectable;
	u16 adv_min_interval, adv_max_interval;
	u32 flags;
	u8 status;

	if (ext_adv_capable(hdev))
		return hci_enable_ext_advertising_sync(hdev,
						       hdev->cur_adv_instance);

	flags = hci_adv_instance_flags(hdev, hdev->cur_adv_instance);
	adv_instance = hci_find_adv_instance(hdev, hdev->cur_adv_instance);

	/* If the "connectable" instance flag was not set, then choose between
	 * ADV_IND and ADV_NONCONN_IND based on the global connectable setting.
	 */
	connectable = (flags & MGMT_ADV_FLAG_CONNECTABLE) ||
		      mgmt_get_connectable(hdev);

	if (!is_advertising_allowed(hdev, connectable))
		return -EINVAL;

	status = hci_disable_advertising_sync(hdev);
	if (status)
		return status;

	/* Clear the HCI_LE_ADV bit temporarily so that the
	 * hci_update_random_address knows that it's safe to go ahead
	 * and write a new random address. The flag will be set back on
	 * as soon as the SET_ADV_ENABLE HCI command completes.
	 */
	hci_dev_clear_flag(hdev, HCI_LE_ADV);

	/* Set require_privacy to true only when non-connectable
	 * advertising is used. In that case it is fine to use a
	 * non-resolvable private address.
	 */
	status = hci_update_random_address_sync(hdev, !connectable,
						adv_use_rpa(hdev, flags),
						&own_addr_type);
	if (status)
		return status;

	memset(&cp, 0, sizeof(cp));

	if (adv_instance) {
		adv_min_interval = adv_instance->min_interval;
		adv_max_interval = adv_instance->max_interval;
	} else {
		adv_min_interval = hdev->le_adv_min_interval;
		adv_max_interval = hdev->le_adv_max_interval;
	}

	if (connectable) {
		cp.type = LE_ADV_IND;
	} else {
		if (hci_adv_instance_is_scannable(hdev, hdev->cur_adv_instance))
			cp.type = LE_ADV_SCAN_IND;
		else
			cp.type = LE_ADV_NONCONN_IND;

		if (!hci_dev_test_flag(hdev, HCI_DISCOVERABLE) ||
		    hci_dev_test_flag(hdev, HCI_LIMITED_DISCOVERABLE)) {
			adv_min_interval = DISCOV_LE_FAST_ADV_INT_MIN;
			adv_max_interval = DISCOV_LE_FAST_ADV_INT_MAX;
		}
	}

	cp.min_interval = cpu_to_le16(adv_min_interval);
	cp.max_interval = cpu_to_le16(adv_max_interval);
	cp.own_address_type = own_addr_type;
	cp.channel_map = hdev->le_adv_channel_map;

	status = __hci_cmd_sync_status(hdev, HCI_OP_LE_SET_ADV_PARAM,
				       sizeof(cp), &cp, HCI_CMD_TIMEOUT);
	if (status)
		return status;

	return __hci_cmd_sync_status(hdev, HCI_OP_LE_SET_ADV_ENABLE,
				     sizeof(enable), &enable, HCI_CMD_TIMEOUT);
}

static int enable_advertising_sync(struct hci_dev *hdev, void *data)
{
	return hci_enable_advertising_sync(hdev);
}

int hci_enable_advertising(struct hci_dev *hdev)
{
	if (!hci_dev_test_flag(hdev, HCI_ADVERTISING) &&
	    list_empty(&hdev->adv_instances))
		return 0;

	return hci_cmd_sync_queue(hdev, enable_advertising_sync, NULL, NULL);
}

int hci_remove_ext_adv_instance_sync(struct hci_dev *hdev, u8 instance,
				     struct sock *sk)
{
	int err;

	if (!ext_adv_capable(hdev))
		return 0;

	err = hci_disable_ext_adv_instance_sync(hdev, instance);
	if (err)
		return err;

	/* If request specifies an instance that doesn't exist, fail */
	if (instance > 0 && !hci_find_adv_instance(hdev, instance))
		return -EINVAL;

	return __hci_cmd_sync_status_sk(hdev, HCI_OP_LE_REMOVE_ADV_SET,
					sizeof(instance), &instance, 0,
					HCI_CMD_TIMEOUT, sk);
}

static int remove_ext_adv_sync(struct hci_dev *hdev, void *data)
{
	struct adv_info *adv = data;
	u8 instance = 0;

	if (adv)
		instance = adv->instance;

	return hci_remove_ext_adv_instance_sync(hdev, instance, NULL);
}

int hci_remove_ext_adv_instance(struct hci_dev *hdev, u8 instance)
{
	struct adv_info *adv = NULL;

	if (instance) {
		adv = hci_find_adv_instance(hdev, instance);
		if (!adv)
			return -EINVAL;
	}

	return hci_cmd_sync_queue(hdev, remove_ext_adv_sync, adv, NULL);
}

int hci_le_terminate_big_sync(struct hci_dev *hdev, u8 handle, u8 reason)
{
	struct hci_cp_le_term_big cp;

	memset(&cp, 0, sizeof(cp));
	cp.handle = handle;
	cp.reason = reason;

	return __hci_cmd_sync_status(hdev, HCI_OP_LE_TERM_BIG,
				     sizeof(cp), &cp, HCI_CMD_TIMEOUT);
}

static int hci_set_ext_adv_data_sync(struct hci_dev *hdev, u8 instance)
{
	struct {
		struct hci_cp_le_set_ext_adv_data cp;
		u8 data[HCI_MAX_EXT_AD_LENGTH];
	} pdu;
	u8 len;
	struct adv_info *adv = NULL;
	int err;

	memset(&pdu, 0, sizeof(pdu));

	if (instance) {
		adv = hci_find_adv_instance(hdev, instance);
		if (!adv || !adv->adv_data_changed)
			return 0;
	}

	len = eir_create_adv_data(hdev, instance, pdu.data);

	pdu.cp.length = len;
	pdu.cp.handle = instance;
	pdu.cp.operation = LE_SET_ADV_DATA_OP_COMPLETE;
	pdu.cp.frag_pref = LE_SET_ADV_DATA_NO_FRAG;

	err = __hci_cmd_sync_status(hdev, HCI_OP_LE_SET_EXT_ADV_DATA,
				    sizeof(pdu.cp) + len, &pdu.cp,
				    HCI_CMD_TIMEOUT);
	if (err)
		return err;

	/* Update data if the command succeed */
	if (adv) {
		adv->adv_data_changed = false;
	} else {
		memcpy(hdev->adv_data, pdu.data, len);
		hdev->adv_data_len = len;
	}

	return 0;
}

static int hci_set_adv_data_sync(struct hci_dev *hdev, u8 instance)
{
	struct hci_cp_le_set_adv_data cp;
	u8 len;

	memset(&cp, 0, sizeof(cp));

	len = eir_create_adv_data(hdev, instance, cp.data);

	/* There's nothing to do if the data hasn't changed */
	if (hdev->adv_data_len == len &&
	    memcmp(cp.data, hdev->adv_data, len) == 0)
		return 0;

	memcpy(hdev->adv_data, cp.data, sizeof(cp.data));
	hdev->adv_data_len = len;

	cp.length = len;

	return __hci_cmd_sync_status(hdev, HCI_OP_LE_SET_ADV_DATA,
				     sizeof(cp), &cp, HCI_CMD_TIMEOUT);
}

int hci_update_adv_data_sync(struct hci_dev *hdev, u8 instance)
{
	if (!hci_dev_test_flag(hdev, HCI_LE_ENABLED))
		return 0;

	if (ext_adv_capable(hdev))
		return hci_set_ext_adv_data_sync(hdev, instance);

	return hci_set_adv_data_sync(hdev, instance);
}

int hci_schedule_adv_instance_sync(struct hci_dev *hdev, u8 instance,
				   bool force)
{
	struct adv_info *adv = NULL;
	u16 timeout;

	if (hci_dev_test_flag(hdev, HCI_ADVERTISING) && !ext_adv_capable(hdev))
		return -EPERM;

	if (hdev->adv_instance_timeout)
		return -EBUSY;

	adv = hci_find_adv_instance(hdev, instance);
	if (!adv)
		return -ENOENT;

	/* A zero timeout means unlimited advertising. As long as there is
	 * only one instance, duration should be ignored. We still set a timeout
	 * in case further instances are being added later on.
	 *
	 * If the remaining lifetime of the instance is more than the duration
	 * then the timeout corresponds to the duration, otherwise it will be
	 * reduced to the remaining instance lifetime.
	 */
	if (adv->timeout == 0 || adv->duration <= adv->remaining_time)
		timeout = adv->duration;
	else
		timeout = adv->remaining_time;

	/* The remaining time is being reduced unless the instance is being
	 * advertised without time limit.
	 */
	if (adv->timeout)
		adv->remaining_time = adv->remaining_time - timeout;

	/* Only use work for scheduling instances with legacy advertising */
	if (!ext_adv_capable(hdev)) {
		hdev->adv_instance_timeout = timeout;
		queue_delayed_work(hdev->req_workqueue,
				   &hdev->adv_instance_expire,
				   msecs_to_jiffies(timeout * 1000));
	}

	/* If we're just re-scheduling the same instance again then do not
	 * execute any HCI commands. This happens when a single instance is
	 * being advertised.
	 */
	if (!force && hdev->cur_adv_instance == instance &&
	    hci_dev_test_flag(hdev, HCI_LE_ADV))
		return 0;

	hdev->cur_adv_instance = instance;

	return hci_start_adv_sync(hdev, instance);
}

static int hci_clear_adv_sets_sync(struct hci_dev *hdev, struct sock *sk)
{
	int err;

	if (!ext_adv_capable(hdev))
		return 0;

	/* Disable instance 0x00 to disable all instances */
	err = hci_disable_ext_adv_instance_sync(hdev, 0x00);
	if (err)
		return err;

	return __hci_cmd_sync_status_sk(hdev, HCI_OP_LE_CLEAR_ADV_SETS,
					0, NULL, 0, HCI_CMD_TIMEOUT, sk);
}

static int hci_clear_adv_sync(struct hci_dev *hdev, struct sock *sk, bool force)
{
	struct adv_info *adv, *n;
	int err = 0;

	if (ext_adv_capable(hdev))
		/* Remove all existing sets */
		err = hci_clear_adv_sets_sync(hdev, sk);
	if (ext_adv_capable(hdev))
		return err;

	/* This is safe as long as there is no command send while the lock is
	 * held.
	 */
	hci_dev_lock(hdev);

	/* Cleanup non-ext instances */
	list_for_each_entry_safe(adv, n, &hdev->adv_instances, list) {
		u8 instance = adv->instance;
		int err;

		if (!(force || adv->timeout))
			continue;

		err = hci_remove_adv_instance(hdev, instance);
		if (!err)
			mgmt_advertising_removed(sk, hdev, instance);
	}

	hci_dev_unlock(hdev);

	return 0;
}

static int hci_remove_adv_sync(struct hci_dev *hdev, u8 instance,
			       struct sock *sk)
{
	int err = 0;

	/* If we use extended advertising, instance has to be removed first. */
	if (ext_adv_capable(hdev))
		err = hci_remove_ext_adv_instance_sync(hdev, instance, sk);
	if (ext_adv_capable(hdev))
		return err;

	/* This is safe as long as there is no command send while the lock is
	 * held.
	 */
	hci_dev_lock(hdev);

	err = hci_remove_adv_instance(hdev, instance);
	if (!err)
		mgmt_advertising_removed(sk, hdev, instance);

	hci_dev_unlock(hdev);

	return err;
}

/* For a single instance:
 * - force == true: The instance will be removed even when its remaining
 *   lifetime is not zero.
 * - force == false: the instance will be deactivated but kept stored unless
 *   the remaining lifetime is zero.
 *
 * For instance == 0x00:
 * - force == true: All instances will be removed regardless of their timeout
 *   setting.
 * - force == false: Only instances that have a timeout will be removed.
 */
int hci_remove_advertising_sync(struct hci_dev *hdev, struct sock *sk,
				u8 instance, bool force)
{
	struct adv_info *next = NULL;
	int err;

	/* Cancel any timeout concerning the removed instance(s). */
	if (!instance || hdev->cur_adv_instance == instance)
		cancel_adv_timeout(hdev);

	/* Get the next instance to advertise BEFORE we remove
	 * the current one. This can be the same instance again
	 * if there is only one instance.
	 */
	if (hdev->cur_adv_instance == instance)
		next = hci_get_next_instance(hdev, instance);

	if (!instance) {
		err = hci_clear_adv_sync(hdev, sk, force);
		if (err)
			return err;
	} else {
		struct adv_info *adv = hci_find_adv_instance(hdev, instance);

		if (force || (adv && adv->timeout && !adv->remaining_time)) {
			/* Don't advertise a removed instance. */
			if (next && next->instance == instance)
				next = NULL;

			err = hci_remove_adv_sync(hdev, instance, sk);
			if (err)
				return err;
		}
	}

	if (!hdev_is_powered(hdev) || hci_dev_test_flag(hdev, HCI_ADVERTISING))
		return 0;

	if (next && !ext_adv_capable(hdev))
		hci_schedule_adv_instance_sync(hdev, next->instance, false);

	return 0;
}

int hci_read_rssi_sync(struct hci_dev *hdev, __le16 handle)
{
	struct hci_cp_read_rssi cp;

	cp.handle = handle;
	return __hci_cmd_sync_status(hdev, HCI_OP_READ_RSSI,
					sizeof(cp), &cp, HCI_CMD_TIMEOUT);
}

int hci_read_clock_sync(struct hci_dev *hdev, struct hci_cp_read_clock *cp)
{
	return __hci_cmd_sync_status(hdev, HCI_OP_READ_CLOCK,
					sizeof(*cp), cp, HCI_CMD_TIMEOUT);
}

int hci_read_tx_power_sync(struct hci_dev *hdev, __le16 handle, u8 type)
{
	struct hci_cp_read_tx_power cp;

	cp.handle = handle;
	cp.type = type;
	return __hci_cmd_sync_status(hdev, HCI_OP_READ_TX_POWER,
					sizeof(cp), &cp, HCI_CMD_TIMEOUT);
}

int hci_disable_advertising_sync(struct hci_dev *hdev)
{
	u8 enable = 0x00;
	int err = 0;

	/* If controller is not advertising we are done. */
	if (!hci_dev_test_flag(hdev, HCI_LE_ADV))
		return 0;

	if (ext_adv_capable(hdev))
		err = hci_disable_ext_adv_instance_sync(hdev, 0x00);
	if (ext_adv_capable(hdev))
		return err;

	return __hci_cmd_sync_status(hdev, HCI_OP_LE_SET_ADV_ENABLE,
				     sizeof(enable), &enable, HCI_CMD_TIMEOUT);
}

static int hci_le_set_ext_scan_enable_sync(struct hci_dev *hdev, u8 val,
					   u8 filter_dup)
{
	struct hci_cp_le_set_ext_scan_enable cp;

	memset(&cp, 0, sizeof(cp));
	cp.enable = val;

	if (hci_dev_test_flag(hdev, HCI_MESH))
		cp.filter_dup = LE_SCAN_FILTER_DUP_DISABLE;
	else
		cp.filter_dup = filter_dup;

	return __hci_cmd_sync_status(hdev, HCI_OP_LE_SET_EXT_SCAN_ENABLE,
				     sizeof(cp), &cp, HCI_CMD_TIMEOUT);
}

static int hci_le_set_scan_enable_sync(struct hci_dev *hdev, u8 val,
				       u8 filter_dup)
{
	struct hci_cp_le_set_scan_enable cp;

	if (use_ext_scan(hdev))
		return hci_le_set_ext_scan_enable_sync(hdev, val, filter_dup);

	memset(&cp, 0, sizeof(cp));
	cp.enable = val;

	if (val && hci_dev_test_flag(hdev, HCI_MESH))
		cp.filter_dup = LE_SCAN_FILTER_DUP_DISABLE;
	else
		cp.filter_dup = filter_dup;

	return __hci_cmd_sync_status(hdev, HCI_OP_LE_SET_SCAN_ENABLE,
				     sizeof(cp), &cp, HCI_CMD_TIMEOUT);
}

static int hci_le_set_addr_resolution_enable_sync(struct hci_dev *hdev, u8 val)
{
	if (!use_ll_privacy(hdev))
		return 0;

	/* If controller is not/already resolving we are done. */
	if (val == hci_dev_test_flag(hdev, HCI_LL_RPA_RESOLUTION))
		return 0;

	return __hci_cmd_sync_status(hdev, HCI_OP_LE_SET_ADDR_RESOLV_ENABLE,
				     sizeof(val), &val, HCI_CMD_TIMEOUT);
}

static int hci_scan_disable_sync(struct hci_dev *hdev)
{
	int err;

	/* If controller is not scanning we are done. */
	if (!hci_dev_test_flag(hdev, HCI_LE_SCAN))
		return 0;

	if (hdev->scanning_paused) {
		bt_dev_dbg(hdev, "Scanning is paused for suspend");
		return 0;
	}

	err = hci_le_set_scan_enable_sync(hdev, LE_SCAN_DISABLE, 0x00);
	if (err) {
		bt_dev_err(hdev, "Unable to disable scanning: %d", err);
		return err;
	}

	return err;
}

static bool scan_use_rpa(struct hci_dev *hdev)
{
	return hci_dev_test_flag(hdev, HCI_PRIVACY);
}

static void hci_start_interleave_scan(struct hci_dev *hdev)
{
	hdev->interleave_scan_state = INTERLEAVE_SCAN_NO_FILTER;
	queue_delayed_work(hdev->req_workqueue,
			   &hdev->interleave_scan, 0);
}

static bool is_interleave_scanning(struct hci_dev *hdev)
{
	return hdev->interleave_scan_state != INTERLEAVE_SCAN_NONE;
}

static void cancel_interleave_scan(struct hci_dev *hdev)
{
	bt_dev_dbg(hdev, "cancelling interleave scan");

	cancel_delayed_work_sync(&hdev->interleave_scan);

	hdev->interleave_scan_state = INTERLEAVE_SCAN_NONE;
}

/* Return true if interleave_scan wasn't started until exiting this function,
 * otherwise, return false
 */
static bool hci_update_interleaved_scan_sync(struct hci_dev *hdev)
{
	/* Do interleaved scan only if all of the following are true:
	 * - There is at least one ADV monitor
	 * - At least one pending LE connection or one device to be scanned for
	 * - Monitor offloading is not supported
	 * If so, we should alternate between allowlist scan and one without
	 * any filters to save power.
	 */
	bool use_interleaving = hci_is_adv_monitoring(hdev) &&
				!(list_empty(&hdev->pend_le_conns) &&
				  list_empty(&hdev->pend_le_reports)) &&
				hci_get_adv_monitor_offload_ext(hdev) ==
				    HCI_ADV_MONITOR_EXT_NONE;
	bool is_interleaving = is_interleave_scanning(hdev);

	if (use_interleaving && !is_interleaving) {
		hci_start_interleave_scan(hdev);
		bt_dev_dbg(hdev, "starting interleave scan");
		return true;
	}

	if (!use_interleaving && is_interleaving)
		cancel_interleave_scan(hdev);

	return false;
}

/* Removes connection to resolve list if needed.*/
static int hci_le_del_resolve_list_sync(struct hci_dev *hdev,
					bdaddr_t *bdaddr, u8 bdaddr_type)
{
	struct hci_cp_le_del_from_resolv_list cp;
	struct bdaddr_list_with_irk *entry;

	if (!use_ll_privacy(hdev))
		return 0;

	/* Check if the IRK has been programmed */
	entry = hci_bdaddr_list_lookup_with_irk(&hdev->le_resolv_list, bdaddr,
						bdaddr_type);
	if (!entry)
		return 0;

	cp.bdaddr_type = bdaddr_type;
	bacpy(&cp.bdaddr, bdaddr);

	return __hci_cmd_sync_status(hdev, HCI_OP_LE_DEL_FROM_RESOLV_LIST,
				     sizeof(cp), &cp, HCI_CMD_TIMEOUT);
}

static int hci_le_del_accept_list_sync(struct hci_dev *hdev,
				       bdaddr_t *bdaddr, u8 bdaddr_type)
{
	struct hci_cp_le_del_from_accept_list cp;
	int err;

	/* Check if device is on accept list before removing it */
	if (!hci_bdaddr_list_lookup(&hdev->le_accept_list, bdaddr, bdaddr_type))
		return 0;

	cp.bdaddr_type = bdaddr_type;
	bacpy(&cp.bdaddr, bdaddr);

	/* Ignore errors when removing from resolving list as that is likely
	 * that the device was never added.
	 */
	hci_le_del_resolve_list_sync(hdev, &cp.bdaddr, cp.bdaddr_type);

	err = __hci_cmd_sync_status(hdev, HCI_OP_LE_DEL_FROM_ACCEPT_LIST,
				    sizeof(cp), &cp, HCI_CMD_TIMEOUT);
	if (err) {
		bt_dev_err(hdev, "Unable to remove from allow list: %d", err);
		return err;
	}

	bt_dev_dbg(hdev, "Remove %pMR (0x%x) from allow list", &cp.bdaddr,
		   cp.bdaddr_type);

	return 0;
}

/* Adds connection to resolve list if needed.
 * Setting params to NULL programs local hdev->irk
 */
static int hci_le_add_resolve_list_sync(struct hci_dev *hdev,
					struct hci_conn_params *params)
{
	struct hci_cp_le_add_to_resolv_list cp;
	struct smp_irk *irk;
	struct bdaddr_list_with_irk *entry;

	if (!use_ll_privacy(hdev))
		return 0;

	/* Attempt to program local identity address, type and irk if params is
	 * NULL.
	 */
	if (!params) {
		if (!hci_dev_test_flag(hdev, HCI_PRIVACY))
			return 0;

		hci_copy_identity_address(hdev, &cp.bdaddr, &cp.bdaddr_type);
		memcpy(cp.peer_irk, hdev->irk, 16);
		goto done;
	}

	irk = hci_find_irk_by_addr(hdev, &params->addr, params->addr_type);
	if (!irk)
		return 0;

	/* Check if the IK has _not_ been programmed yet. */
	entry = hci_bdaddr_list_lookup_with_irk(&hdev->le_resolv_list,
						&params->addr,
						params->addr_type);
	if (entry)
		return 0;

	cp.bdaddr_type = params->addr_type;
	bacpy(&cp.bdaddr, &params->addr);
	memcpy(cp.peer_irk, irk->val, 16);

	/* Default privacy mode is always Network */
	params->privacy_mode = HCI_NETWORK_PRIVACY;

done:
	if (hci_dev_test_flag(hdev, HCI_PRIVACY))
		memcpy(cp.local_irk, hdev->irk, 16);
	else
		memset(cp.local_irk, 0, 16);

	return __hci_cmd_sync_status(hdev, HCI_OP_LE_ADD_TO_RESOLV_LIST,
				     sizeof(cp), &cp, HCI_CMD_TIMEOUT);
}

/* Set Device Privacy Mode. */
static int hci_le_set_privacy_mode_sync(struct hci_dev *hdev,
					struct hci_conn_params *params)
{
	struct hci_cp_le_set_privacy_mode cp;
	struct smp_irk *irk;

	/* If device privacy mode has already been set there is nothing to do */
	if (params->privacy_mode == HCI_DEVICE_PRIVACY)
		return 0;

	/* Check if HCI_CONN_FLAG_DEVICE_PRIVACY has been set as it also
	 * indicates that LL Privacy has been enabled and
	 * HCI_OP_LE_SET_PRIVACY_MODE is supported.
	 */
	if (!(params->flags & HCI_CONN_FLAG_DEVICE_PRIVACY))
		return 0;

	irk = hci_find_irk_by_addr(hdev, &params->addr, params->addr_type);
	if (!irk)
		return 0;

	memset(&cp, 0, sizeof(cp));
	cp.bdaddr_type = irk->addr_type;
	bacpy(&cp.bdaddr, &irk->bdaddr);
	cp.mode = HCI_DEVICE_PRIVACY;

	return __hci_cmd_sync_status(hdev, HCI_OP_LE_SET_PRIVACY_MODE,
				     sizeof(cp), &cp, HCI_CMD_TIMEOUT);
}

/* Adds connection to allow list if needed, if the device uses RPA (has IRK)
 * this attempts to program the device in the resolving list as well and
 * properly set the privacy mode.
 */
static int hci_le_add_accept_list_sync(struct hci_dev *hdev,
				       struct hci_conn_params *params,
				       u8 *num_entries)
{
	struct hci_cp_le_add_to_accept_list cp;
	int err;

	/* During suspend, only wakeable devices can be in acceptlist */
	if (hdev->suspended &&
	    !(params->flags & HCI_CONN_FLAG_REMOTE_WAKEUP))
		return 0;

	/* Select filter policy to accept all advertising */
	if (*num_entries >= hdev->le_accept_list_size)
		return -ENOSPC;

	/* Accept list can not be used with RPAs */
	if (!use_ll_privacy(hdev) &&
	    hci_find_irk_by_addr(hdev, &params->addr, params->addr_type))
		return -EINVAL;

	/* Attempt to program the device in the resolving list first to avoid
	 * having to rollback in case it fails since the resolving list is
	 * dynamic it can probably be smaller than the accept list.
	 */
	err = hci_le_add_resolve_list_sync(hdev, params);
	if (err) {
		bt_dev_err(hdev, "Unable to add to resolve list: %d", err);
		return err;
	}

	/* Set Privacy Mode */
	err = hci_le_set_privacy_mode_sync(hdev, params);
	if (err) {
		bt_dev_err(hdev, "Unable to set privacy mode: %d", err);
		return err;
	}

	/* Check if already in accept list */
	if (hci_bdaddr_list_lookup(&hdev->le_accept_list, &params->addr,
				   params->addr_type))
		return 0;

	*num_entries += 1;
	cp.bdaddr_type = params->addr_type;
	bacpy(&cp.bdaddr, &params->addr);

	err = __hci_cmd_sync_status(hdev, HCI_OP_LE_ADD_TO_ACCEPT_LIST,
				    sizeof(cp), &cp, HCI_CMD_TIMEOUT);
	if (err) {
		bt_dev_err(hdev, "Unable to add to allow list: %d", err);
		/* Rollback the device from the resolving list */
		hci_le_del_resolve_list_sync(hdev, &cp.bdaddr, cp.bdaddr_type);
		return err;
	}

	bt_dev_dbg(hdev, "Add %pMR (0x%x) to allow list", &cp.bdaddr,
		   cp.bdaddr_type);

	return 0;
}

/* This function disables/pause all advertising instances */
static int hci_pause_advertising_sync(struct hci_dev *hdev)
{
	int err;
	int old_state;

	/* If already been paused there is nothing to do. */
	if (hdev->advertising_paused)
		return 0;

	bt_dev_dbg(hdev, "Pausing directed advertising");

	/* Stop directed advertising */
	old_state = hci_dev_test_flag(hdev, HCI_ADVERTISING);
	if (old_state) {
		/* When discoverable timeout triggers, then just make sure
		 * the limited discoverable flag is cleared. Even in the case
		 * of a timeout triggered from general discoverable, it is
		 * safe to unconditionally clear the flag.
		 */
		hci_dev_clear_flag(hdev, HCI_LIMITED_DISCOVERABLE);
		hci_dev_clear_flag(hdev, HCI_DISCOVERABLE);
		hdev->discov_timeout = 0;
	}

	bt_dev_dbg(hdev, "Pausing advertising instances");

	/* Call to disable any advertisements active on the controller.
	 * This will succeed even if no advertisements are configured.
	 */
	err = hci_disable_advertising_sync(hdev);
	if (err)
		return err;

	/* If we are using software rotation, pause the loop */
	if (!ext_adv_capable(hdev))
		cancel_adv_timeout(hdev);

	hdev->advertising_paused = true;
	hdev->advertising_old_state = old_state;

	return 0;
}

/* This function enables all user advertising instances */
static int hci_resume_advertising_sync(struct hci_dev *hdev)
{
	struct adv_info *adv, *tmp;
	int err;

	/* If advertising has not been paused there is nothing  to do. */
	if (!hdev->advertising_paused)
		return 0;

	/* Resume directed advertising */
	hdev->advertising_paused = false;
	if (hdev->advertising_old_state) {
		hci_dev_set_flag(hdev, HCI_ADVERTISING);
		hdev->advertising_old_state = 0;
	}

	bt_dev_dbg(hdev, "Resuming advertising instances");

	if (ext_adv_capable(hdev)) {
		/* Call for each tracked instance to be re-enabled */
		list_for_each_entry_safe(adv, tmp, &hdev->adv_instances, list) {
			err = hci_enable_ext_advertising_sync(hdev,
							      adv->instance);
			if (!err)
				continue;

			/* If the instance cannot be resumed remove it */
			hci_remove_ext_adv_instance_sync(hdev, adv->instance,
							 NULL);
		}
	} else {
		/* Schedule for most recent instance to be restarted and begin
		 * the software rotation loop
		 */
		err = hci_schedule_adv_instance_sync(hdev,
						     hdev->cur_adv_instance,
						     true);
	}

	hdev->advertising_paused = false;

	return err;
}

static int hci_pause_addr_resolution(struct hci_dev *hdev)
{
	int err;

	if (!use_ll_privacy(hdev))
		return 0;

	if (!hci_dev_test_flag(hdev, HCI_LL_RPA_RESOLUTION))
		return 0;

	/* Cannot disable addr resolution if scanning is enabled or
	 * when initiating an LE connection.
	 */
	if (hci_dev_test_flag(hdev, HCI_LE_SCAN) ||
	    hci_lookup_le_connect(hdev)) {
		bt_dev_err(hdev, "Command not allowed when scan/LE connect");
		return -EPERM;
	}

	/* Cannot disable addr resolution if advertising is enabled. */
	err = hci_pause_advertising_sync(hdev);
	if (err) {
		bt_dev_err(hdev, "Pause advertising failed: %d", err);
		return err;
	}

	err = hci_le_set_addr_resolution_enable_sync(hdev, 0x00);
	if (err)
		bt_dev_err(hdev, "Unable to disable Address Resolution: %d",
			   err);

	/* Return if address resolution is disabled and RPA is not used. */
	if (!err && scan_use_rpa(hdev))
		return 0;

	hci_resume_advertising_sync(hdev);
	return err;
}

struct sk_buff *hci_read_local_oob_data_sync(struct hci_dev *hdev,
					     bool extended, struct sock *sk)
{
	u16 opcode = extended ? HCI_OP_READ_LOCAL_OOB_EXT_DATA :
					HCI_OP_READ_LOCAL_OOB_DATA;

	return __hci_cmd_sync_sk(hdev, opcode, 0, NULL, 0, HCI_CMD_TIMEOUT, sk);
}

/* Device must not be scanning when updating the accept list.
 *
 * Update is done using the following sequence:
 *
 * use_ll_privacy((Disable Advertising) -> Disable Resolving List) ->
 * Remove Devices From Accept List ->
 * (has IRK && use_ll_privacy(Remove Devices From Resolving List))->
 * Add Devices to Accept List ->
 * (has IRK && use_ll_privacy(Remove Devices From Resolving List)) ->
 * use_ll_privacy(Enable Resolving List -> (Enable Advertising)) ->
 * Enable Scanning
 *
 * In case of failure advertising shall be restored to its original state and
 * return would disable accept list since either accept or resolving list could
 * not be programmed.
 *
 */
static u8 hci_update_accept_list_sync(struct hci_dev *hdev)
{
	struct hci_conn_params *params;
	struct bdaddr_list *b, *t;
	u8 num_entries = 0;
	bool pend_conn, pend_report;
	u8 filter_policy;
	int err;

	/* Pause advertising if resolving list can be used as controllers
	 * cannot accept resolving list modifications while advertising.
	 */
	if (use_ll_privacy(hdev)) {
		err = hci_pause_advertising_sync(hdev);
		if (err) {
			bt_dev_err(hdev, "pause advertising failed: %d", err);
			return 0x00;
		}
	}

	/* Disable address resolution while reprogramming accept list since
	 * devices that do have an IRK will be programmed in the resolving list
	 * when LL Privacy is enabled.
	 */
	err = hci_le_set_addr_resolution_enable_sync(hdev, 0x00);
	if (err) {
		bt_dev_err(hdev, "Unable to disable LL privacy: %d", err);
		goto done;
	}

	/* Go through the current accept list programmed into the
	 * controller one by one and check if that address is connected or is
	 * still in the list of pending connections or list of devices to
	 * report. If not present in either list, then remove it from
	 * the controller.
	 */
	list_for_each_entry_safe(b, t, &hdev->le_accept_list, list) {
		if (hci_conn_hash_lookup_le(hdev, &b->bdaddr, b->bdaddr_type))
			continue;

		pend_conn = hci_pend_le_action_lookup(&hdev->pend_le_conns,
						      &b->bdaddr,
						      b->bdaddr_type);
		pend_report = hci_pend_le_action_lookup(&hdev->pend_le_reports,
							&b->bdaddr,
							b->bdaddr_type);

		/* If the device is not likely to connect or report,
		 * remove it from the acceptlist.
		 */
		if (!pend_conn && !pend_report) {
			hci_le_del_accept_list_sync(hdev, &b->bdaddr,
						    b->bdaddr_type);
			continue;
		}

		num_entries++;
	}

	/* Since all no longer valid accept list entries have been
	 * removed, walk through the list of pending connections
	 * and ensure that any new device gets programmed into
	 * the controller.
	 *
	 * If the list of the devices is larger than the list of
	 * available accept list entries in the controller, then
	 * just abort and return filer policy value to not use the
	 * accept list.
	 */
	list_for_each_entry(params, &hdev->pend_le_conns, action) {
		err = hci_le_add_accept_list_sync(hdev, params, &num_entries);
		if (err)
			goto done;
	}

	/* After adding all new pending connections, walk through
	 * the list of pending reports and also add these to the
	 * accept list if there is still space. Abort if space runs out.
	 */
	list_for_each_entry(params, &hdev->pend_le_reports, action) {
		err = hci_le_add_accept_list_sync(hdev, params, &num_entries);
		if (err)
			goto done;
	}

	/* Use the allowlist unless the following conditions are all true:
	 * - We are not currently suspending
	 * - There are 1 or more ADV monitors registered and it's not offloaded
	 * - Interleaved scanning is not currently using the allowlist
	 */
	if (!idr_is_empty(&hdev->adv_monitors_idr) && !hdev->suspended &&
	    hci_get_adv_monitor_offload_ext(hdev) == HCI_ADV_MONITOR_EXT_NONE &&
	    hdev->interleave_scan_state != INTERLEAVE_SCAN_ALLOWLIST)
		err = -EINVAL;

done:
	filter_policy = err ? 0x00 : 0x01;

	/* Enable address resolution when LL Privacy is enabled. */
	err = hci_le_set_addr_resolution_enable_sync(hdev, 0x01);
	if (err)
		bt_dev_err(hdev, "Unable to enable LL privacy: %d", err);

	/* Resume advertising if it was paused */
	if (use_ll_privacy(hdev))
		hci_resume_advertising_sync(hdev);

	/* Select filter policy to use accept list */
	return filter_policy;
}

/* Returns true if an le connection is in the scanning state */
static inline bool hci_is_le_conn_scanning(struct hci_dev *hdev)
{
	struct hci_conn_hash *h = &hdev->conn_hash;
	struct hci_conn  *c;

	rcu_read_lock();

	list_for_each_entry_rcu(c, &h->list, list) {
		if (c->type == LE_LINK && c->state == BT_CONNECT &&
		    test_bit(HCI_CONN_SCANNING, &c->flags)) {
			rcu_read_unlock();
			return true;
		}
	}

	rcu_read_unlock();

	return false;
}

static int hci_le_set_ext_scan_param_sync(struct hci_dev *hdev, u8 type,
					  u16 interval, u16 window,
					  u8 own_addr_type, u8 filter_policy)
{
	struct hci_cp_le_set_ext_scan_params *cp;
	struct hci_cp_le_scan_phy_params *phy;
	u8 data[sizeof(*cp) + sizeof(*phy) * 2];
	u8 num_phy = 0;

	cp = (void *)data;
	phy = (void *)cp->data;

	memset(data, 0, sizeof(data));

	cp->own_addr_type = own_addr_type;
	cp->filter_policy = filter_policy;

	if (scan_1m(hdev) || scan_2m(hdev)) {
		cp->scanning_phys |= LE_SCAN_PHY_1M;

		phy->type = type;
		phy->interval = cpu_to_le16(interval);
		phy->window = cpu_to_le16(window);

		num_phy++;
		phy++;
	}

	if (scan_coded(hdev)) {
		cp->scanning_phys |= LE_SCAN_PHY_CODED;

		phy->type = type;
		phy->interval = cpu_to_le16(interval);
		phy->window = cpu_to_le16(window);

		num_phy++;
		phy++;
	}

	return __hci_cmd_sync_status(hdev, HCI_OP_LE_SET_EXT_SCAN_PARAMS,
				     sizeof(*cp) + sizeof(*phy) * num_phy,
				     data, HCI_CMD_TIMEOUT);
}

static int hci_le_set_scan_param_sync(struct hci_dev *hdev, u8 type,
				      u16 interval, u16 window,
				      u8 own_addr_type, u8 filter_policy)
{
	struct hci_cp_le_set_scan_param cp;

	if (use_ext_scan(hdev))
		return hci_le_set_ext_scan_param_sync(hdev, type, interval,
						      window, own_addr_type,
						      filter_policy);

	memset(&cp, 0, sizeof(cp));
	cp.type = type;
	cp.interval = cpu_to_le16(interval);
	cp.window = cpu_to_le16(window);
	cp.own_address_type = own_addr_type;
	cp.filter_policy = filter_policy;

	return __hci_cmd_sync_status(hdev, HCI_OP_LE_SET_SCAN_PARAM,
				     sizeof(cp), &cp, HCI_CMD_TIMEOUT);
}

static int hci_start_scan_sync(struct hci_dev *hdev, u8 type, u16 interval,
			       u16 window, u8 own_addr_type, u8 filter_policy,
			       u8 filter_dup)
{
	int err;

	if (hdev->scanning_paused) {
		bt_dev_dbg(hdev, "Scanning is paused for suspend");
		return 0;
	}

	err = hci_le_set_scan_param_sync(hdev, type, interval, window,
					 own_addr_type, filter_policy);
	if (err)
		return err;

	return hci_le_set_scan_enable_sync(hdev, LE_SCAN_ENABLE, filter_dup);
}

static int hci_passive_scan_sync(struct hci_dev *hdev)
{
	u8 own_addr_type;
	u8 filter_policy;
	u16 window, interval;
	u8 filter_dups = LE_SCAN_FILTER_DUP_ENABLE;
	int err;

	if (hdev->scanning_paused) {
		bt_dev_dbg(hdev, "Scanning is paused for suspend");
		return 0;
	}

	err = hci_scan_disable_sync(hdev);
	if (err) {
		bt_dev_err(hdev, "disable scanning failed: %d", err);
		return err;
	}

	/* Set require_privacy to false since no SCAN_REQ are send
	 * during passive scanning. Not using an non-resolvable address
	 * here is important so that peer devices using direct
	 * advertising with our address will be correctly reported
	 * by the controller.
	 */
	if (hci_update_random_address_sync(hdev, false, scan_use_rpa(hdev),
					   &own_addr_type))
		return 0;

	if (hdev->enable_advmon_interleave_scan &&
	    hci_update_interleaved_scan_sync(hdev))
		return 0;

	bt_dev_dbg(hdev, "interleave state %d", hdev->interleave_scan_state);

	/* Adding or removing entries from the accept list must
	 * happen before enabling scanning. The controller does
	 * not allow accept list modification while scanning.
	 */
	filter_policy = hci_update_accept_list_sync(hdev);

	/* When the controller is using random resolvable addresses and
	 * with that having LE privacy enabled, then controllers with
	 * Extended Scanner Filter Policies support can now enable support
	 * for handling directed advertising.
	 *
	 * So instead of using filter polices 0x00 (no acceptlist)
	 * and 0x01 (acceptlist enabled) use the new filter policies
	 * 0x02 (no acceptlist) and 0x03 (acceptlist enabled).
	 */
	if (hci_dev_test_flag(hdev, HCI_PRIVACY) &&
	    (hdev->le_features[0] & HCI_LE_EXT_SCAN_POLICY))
		filter_policy |= 0x02;

	if (hdev->suspended) {
		window = hdev->le_scan_window_suspend;
		interval = hdev->le_scan_int_suspend;
	} else if (hci_is_le_conn_scanning(hdev)) {
		window = hdev->le_scan_window_connect;
		interval = hdev->le_scan_int_connect;
	} else if (hci_is_adv_monitoring(hdev)) {
		window = hdev->le_scan_window_adv_monitor;
		interval = hdev->le_scan_int_adv_monitor;
	} else {
		window = hdev->le_scan_window;
		interval = hdev->le_scan_interval;
	}

	/* Disable all filtering for Mesh */
	if (hci_dev_test_flag(hdev, HCI_MESH)) {
		filter_policy = 0;
		filter_dups = LE_SCAN_FILTER_DUP_DISABLE;
	}

	bt_dev_dbg(hdev, "LE passive scan with acceptlist = %d", filter_policy);

	return hci_start_scan_sync(hdev, LE_SCAN_PASSIVE, interval, window,
				   own_addr_type, filter_policy, filter_dups);
}

/* This function controls the passive scanning based on hdev->pend_le_conns
 * list. If there are pending LE connection we start the background scanning,
 * otherwise we stop it in the following sequence:
 *
 * If there are devices to scan:
 *
 * Disable Scanning -> Update Accept List ->
 * use_ll_privacy((Disable Advertising) -> Disable Resolving List ->
 * Update Resolving List -> Enable Resolving List -> (Enable Advertising)) ->
 * Enable Scanning
 *
 * Otherwise:
 *
 * Disable Scanning
 */
int hci_update_passive_scan_sync(struct hci_dev *hdev)
{
	int err;

	if (!test_bit(HCI_UP, &hdev->flags) ||
	    test_bit(HCI_INIT, &hdev->flags) ||
	    hci_dev_test_flag(hdev, HCI_SETUP) ||
	    hci_dev_test_flag(hdev, HCI_CONFIG) ||
	    hci_dev_test_flag(hdev, HCI_AUTO_OFF) ||
	    hci_dev_test_flag(hdev, HCI_UNREGISTER))
		return 0;

	/* No point in doing scanning if LE support hasn't been enabled */
	if (!hci_dev_test_flag(hdev, HCI_LE_ENABLED))
		return 0;

	/* If discovery is active don't interfere with it */
	if (hdev->discovery.state != DISCOVERY_STOPPED)
		return 0;

	/* Reset RSSI and UUID filters when starting background scanning
	 * since these filters are meant for service discovery only.
	 *
	 * The Start Discovery and Start Service Discovery operations
	 * ensure to set proper values for RSSI threshold and UUID
	 * filter list. So it is safe to just reset them here.
	 */
	hci_discovery_filter_clear(hdev);

	bt_dev_dbg(hdev, "ADV monitoring is %s",
		   hci_is_adv_monitoring(hdev) ? "on" : "off");

	if (!hci_dev_test_flag(hdev, HCI_MESH) &&
	    list_empty(&hdev->pend_le_conns) &&
	    list_empty(&hdev->pend_le_reports) &&
	    !hci_is_adv_monitoring(hdev) &&
	    !hci_dev_test_flag(hdev, HCI_PA_SYNC)) {
		/* If there is no pending LE connections or devices
		 * to be scanned for or no ADV monitors, we should stop the
		 * background scanning.
		 */

		bt_dev_dbg(hdev, "stopping background scanning");

		err = hci_scan_disable_sync(hdev);
		if (err)
			bt_dev_err(hdev, "stop background scanning failed: %d",
				   err);
	} else {
		/* If there is at least one pending LE connection, we should
		 * keep the background scan running.
		 */

		/* If controller is connecting, we should not start scanning
		 * since some controllers are not able to scan and connect at
		 * the same time.
		 */
		if (hci_lookup_le_connect(hdev))
			return 0;

		bt_dev_dbg(hdev, "start background scanning");

		err = hci_passive_scan_sync(hdev);
		if (err)
			bt_dev_err(hdev, "start background scanning failed: %d",
				   err);
	}

	return err;
}

static int update_scan_sync(struct hci_dev *hdev, void *data)
{
	return hci_update_scan_sync(hdev);
}

int hci_update_scan(struct hci_dev *hdev)
{
	return hci_cmd_sync_queue(hdev, update_scan_sync, NULL, NULL);
}

static int update_passive_scan_sync(struct hci_dev *hdev, void *data)
{
	return hci_update_passive_scan_sync(hdev);
}

int hci_update_passive_scan(struct hci_dev *hdev)
{
	/* Only queue if it would have any effect */
	if (!test_bit(HCI_UP, &hdev->flags) ||
	    test_bit(HCI_INIT, &hdev->flags) ||
	    hci_dev_test_flag(hdev, HCI_SETUP) ||
	    hci_dev_test_flag(hdev, HCI_CONFIG) ||
	    hci_dev_test_flag(hdev, HCI_AUTO_OFF) ||
	    hci_dev_test_flag(hdev, HCI_UNREGISTER))
		return 0;

	return hci_cmd_sync_queue(hdev, update_passive_scan_sync, NULL, NULL);
}

int hci_write_sc_support_sync(struct hci_dev *hdev, u8 val)
{
	int err;

	if (!bredr_sc_enabled(hdev) || lmp_host_sc_capable(hdev))
		return 0;

	err = __hci_cmd_sync_status(hdev, HCI_OP_WRITE_SC_SUPPORT,
				    sizeof(val), &val, HCI_CMD_TIMEOUT);

	if (!err) {
		if (val) {
			hdev->features[1][0] |= LMP_HOST_SC;
			hci_dev_set_flag(hdev, HCI_SC_ENABLED);
		} else {
			hdev->features[1][0] &= ~LMP_HOST_SC;
			hci_dev_clear_flag(hdev, HCI_SC_ENABLED);
		}
	}

	return err;
}

int hci_write_ssp_mode_sync(struct hci_dev *hdev, u8 mode)
{
	int err;

	if (!hci_dev_test_flag(hdev, HCI_SSP_ENABLED) ||
	    lmp_host_ssp_capable(hdev))
		return 0;

	if (!mode && hci_dev_test_flag(hdev, HCI_USE_DEBUG_KEYS)) {
		__hci_cmd_sync_status(hdev, HCI_OP_WRITE_SSP_DEBUG_MODE,
				      sizeof(mode), &mode, HCI_CMD_TIMEOUT);
	}

	err = __hci_cmd_sync_status(hdev, HCI_OP_WRITE_SSP_MODE,
				    sizeof(mode), &mode, HCI_CMD_TIMEOUT);
	if (err)
		return err;

	return hci_write_sc_support_sync(hdev, 0x01);
}

int hci_write_le_host_supported_sync(struct hci_dev *hdev, u8 le, u8 simul)
{
	struct hci_cp_write_le_host_supported cp;

	if (!hci_dev_test_flag(hdev, HCI_LE_ENABLED) ||
	    !lmp_bredr_capable(hdev))
		return 0;

	/* Check first if we already have the right host state
	 * (host features set)
	 */
	if (le == lmp_host_le_capable(hdev) &&
	    simul == lmp_host_le_br_capable(hdev))
		return 0;

	memset(&cp, 0, sizeof(cp));

	cp.le = le;
	cp.simul = simul;

	return __hci_cmd_sync_status(hdev, HCI_OP_WRITE_LE_HOST_SUPPORTED,
				     sizeof(cp), &cp, HCI_CMD_TIMEOUT);
}

static int hci_powered_update_adv_sync(struct hci_dev *hdev)
{
	struct adv_info *adv, *tmp;
	int err;

	if (!hci_dev_test_flag(hdev, HCI_LE_ENABLED))
		return 0;

	/* If RPA Resolution has not been enable yet it means the
	 * resolving list is empty and we should attempt to program the
	 * local IRK in order to support using own_addr_type
	 * ADDR_LE_DEV_RANDOM_RESOLVED (0x03).
	 */
	if (!hci_dev_test_flag(hdev, HCI_LL_RPA_RESOLUTION)) {
		hci_le_add_resolve_list_sync(hdev, NULL);
		hci_le_set_addr_resolution_enable_sync(hdev, 0x01);
	}

	/* Make sure the controller has a good default for
	 * advertising data. This also applies to the case
	 * where BR/EDR was toggled during the AUTO_OFF phase.
	 */
	if (hci_dev_test_flag(hdev, HCI_ADVERTISING) ||
	    list_empty(&hdev->adv_instances)) {
		if (ext_adv_capable(hdev)) {
			err = hci_setup_ext_adv_instance_sync(hdev, 0x00);
			if (!err)
				hci_update_scan_rsp_data_sync(hdev, 0x00);
		} else {
			err = hci_update_adv_data_sync(hdev, 0x00);
			if (!err)
				hci_update_scan_rsp_data_sync(hdev, 0x00);
		}

		if (hci_dev_test_flag(hdev, HCI_ADVERTISING))
			hci_enable_advertising_sync(hdev);
	}

	/* Call for each tracked instance to be scheduled */
	list_for_each_entry_safe(adv, tmp, &hdev->adv_instances, list)
		hci_schedule_adv_instance_sync(hdev, adv->instance, true);

	return 0;
}

static int hci_write_auth_enable_sync(struct hci_dev *hdev)
{
	u8 link_sec;

	link_sec = hci_dev_test_flag(hdev, HCI_LINK_SECURITY);
	if (link_sec == test_bit(HCI_AUTH, &hdev->flags))
		return 0;

	return __hci_cmd_sync_status(hdev, HCI_OP_WRITE_AUTH_ENABLE,
				     sizeof(link_sec), &link_sec,
				     HCI_CMD_TIMEOUT);
}

int hci_write_fast_connectable_sync(struct hci_dev *hdev, bool enable)
{
	struct hci_cp_write_page_scan_activity cp;
	u8 type;
	int err = 0;

	if (!hci_dev_test_flag(hdev, HCI_BREDR_ENABLED))
		return 0;

	if (hdev->hci_ver < BLUETOOTH_VER_1_2)
		return 0;

	memset(&cp, 0, sizeof(cp));

	if (enable) {
		type = PAGE_SCAN_TYPE_INTERLACED;

		/* 160 msec page scan interval */
		cp.interval = cpu_to_le16(0x0100);
	} else {
		type = hdev->def_page_scan_type;
		cp.interval = cpu_to_le16(hdev->def_page_scan_int);
	}

	cp.window = cpu_to_le16(hdev->def_page_scan_window);

	if (__cpu_to_le16(hdev->page_scan_interval) != cp.interval ||
	    __cpu_to_le16(hdev->page_scan_window) != cp.window) {
		err = __hci_cmd_sync_status(hdev,
					    HCI_OP_WRITE_PAGE_SCAN_ACTIVITY,
					    sizeof(cp), &cp, HCI_CMD_TIMEOUT);
		if (err)
			return err;
	}

	if (hdev->page_scan_type != type)
		err = __hci_cmd_sync_status(hdev,
					    HCI_OP_WRITE_PAGE_SCAN_TYPE,
					    sizeof(type), &type,
					    HCI_CMD_TIMEOUT);

	return err;
}

static bool disconnected_accept_list_entries(struct hci_dev *hdev)
{
	struct bdaddr_list *b;

	list_for_each_entry(b, &hdev->accept_list, list) {
		struct hci_conn *conn;

		conn = hci_conn_hash_lookup_ba(hdev, ACL_LINK, &b->bdaddr);
		if (!conn)
			return true;

		if (conn->state != BT_CONNECTED && conn->state != BT_CONFIG)
			return true;
	}

	return false;
}

static int hci_write_scan_enable_sync(struct hci_dev *hdev, u8 val)
{
	return __hci_cmd_sync_status(hdev, HCI_OP_WRITE_SCAN_ENABLE,
					    sizeof(val), &val,
					    HCI_CMD_TIMEOUT);
}

int hci_update_scan_sync(struct hci_dev *hdev)
{
	u8 scan;

	if (!hci_dev_test_flag(hdev, HCI_BREDR_ENABLED))
		return 0;

	if (!hdev_is_powered(hdev))
		return 0;

	if (mgmt_powering_down(hdev))
		return 0;

	if (hdev->scanning_paused)
		return 0;

	if (hci_dev_test_flag(hdev, HCI_CONNECTABLE) ||
	    disconnected_accept_list_entries(hdev))
		scan = SCAN_PAGE;
	else
		scan = SCAN_DISABLED;

	if (hci_dev_test_flag(hdev, HCI_DISCOVERABLE))
		scan |= SCAN_INQUIRY;

	if (test_bit(HCI_PSCAN, &hdev->flags) == !!(scan & SCAN_PAGE) &&
	    test_bit(HCI_ISCAN, &hdev->flags) == !!(scan & SCAN_INQUIRY))
		return 0;

	return hci_write_scan_enable_sync(hdev, scan);
}

int hci_update_name_sync(struct hci_dev *hdev)
{
	struct hci_cp_write_local_name cp;

	memset(&cp, 0, sizeof(cp));

	memcpy(cp.name, hdev->dev_name, sizeof(cp.name));

	return __hci_cmd_sync_status(hdev, HCI_OP_WRITE_LOCAL_NAME,
					    sizeof(cp), &cp,
					    HCI_CMD_TIMEOUT);
}

/* This function perform powered update HCI command sequence after the HCI init
 * sequence which end up resetting all states, the sequence is as follows:
 *
 * HCI_SSP_ENABLED(Enable SSP)
 * HCI_LE_ENABLED(Enable LE)
 * HCI_LE_ENABLED(use_ll_privacy(Add local IRK to Resolving List) ->
 * Update adv data)
 * Enable Authentication
 * lmp_bredr_capable(Set Fast Connectable -> Set Scan Type -> Set Class ->
 * Set Name -> Set EIR)
 * HCI_FORCE_STATIC_ADDR | BDADDR_ANY && !HCI_BREDR_ENABLED (Set Static Address)
 */
int hci_powered_update_sync(struct hci_dev *hdev)
{
	int err;

	/* Register the available SMP channels (BR/EDR and LE) only when
	 * successfully powering on the controller. This late
	 * registration is required so that LE SMP can clearly decide if
	 * the public address or static address is used.
	 */
	smp_register(hdev);

	err = hci_write_ssp_mode_sync(hdev, 0x01);
	if (err)
		return err;

	err = hci_write_le_host_supported_sync(hdev, 0x01, 0x00);
	if (err)
		return err;

	err = hci_powered_update_adv_sync(hdev);
	if (err)
		return err;

	err = hci_write_auth_enable_sync(hdev);
	if (err)
		return err;

	if (lmp_bredr_capable(hdev)) {
		if (hci_dev_test_flag(hdev, HCI_FAST_CONNECTABLE))
			hci_write_fast_connectable_sync(hdev, true);
		else
			hci_write_fast_connectable_sync(hdev, false);
		hci_update_scan_sync(hdev);
		hci_update_class_sync(hdev);
		hci_update_name_sync(hdev);
		hci_update_eir_sync(hdev);
	}

	/* If forcing static address is in use or there is no public
	 * address use the static address as random address (but skip
	 * the HCI command if the current random address is already the
	 * static one.
	 *
	 * In case BR/EDR has been disabled on a dual-mode controller
	 * and a static address has been configured, then use that
	 * address instead of the public BR/EDR address.
	 */
	if (hci_dev_test_flag(hdev, HCI_FORCE_STATIC_ADDR) ||
	    (!bacmp(&hdev->bdaddr, BDADDR_ANY) &&
	    !hci_dev_test_flag(hdev, HCI_BREDR_ENABLED))) {
		if (bacmp(&hdev->static_addr, BDADDR_ANY))
			return hci_set_random_addr_sync(hdev,
							&hdev->static_addr);
	}

	return 0;
}

/**
 * hci_dev_get_bd_addr_from_property - Get the Bluetooth Device Address
 *				       (BD_ADDR) for a HCI device from
 *				       a firmware node property.
 * @hdev:	The HCI device
 *
 * Search the firmware node for 'local-bd-address'.
 *
 * All-zero BD addresses are rejected, because those could be properties
 * that exist in the firmware tables, but were not updated by the firmware. For
 * example, the DTS could define 'local-bd-address', with zero BD addresses.
 */
static void hci_dev_get_bd_addr_from_property(struct hci_dev *hdev)
{
	struct fwnode_handle *fwnode = dev_fwnode(hdev->dev.parent);
	bdaddr_t ba;
	int ret;

	ret = fwnode_property_read_u8_array(fwnode, "local-bd-address",
					    (u8 *)&ba, sizeof(ba));
	if (ret < 0 || !bacmp(&ba, BDADDR_ANY))
		return;

	bacpy(&hdev->public_addr, &ba);
}

struct hci_init_stage {
	int (*func)(struct hci_dev *hdev);
};

/* Run init stage NULL terminated function table */
static int hci_init_stage_sync(struct hci_dev *hdev,
			       const struct hci_init_stage *stage)
{
	size_t i;

	for (i = 0; stage[i].func; i++) {
		int err;

		err = stage[i].func(hdev);
		if (err)
			return err;
	}

	return 0;
}

/* Read Local Version */
static int hci_read_local_version_sync(struct hci_dev *hdev)
{
	return __hci_cmd_sync_status(hdev, HCI_OP_READ_LOCAL_VERSION,
				     0, NULL, HCI_CMD_TIMEOUT);
}

/* Read BD Address */
static int hci_read_bd_addr_sync(struct hci_dev *hdev)
{
	return __hci_cmd_sync_status(hdev, HCI_OP_READ_BD_ADDR,
				     0, NULL, HCI_CMD_TIMEOUT);
}

#define HCI_INIT(_func) \
{ \
	.func = _func, \
}

static const struct hci_init_stage hci_init0[] = {
	/* HCI_OP_READ_LOCAL_VERSION */
	HCI_INIT(hci_read_local_version_sync),
	/* HCI_OP_READ_BD_ADDR */
	HCI_INIT(hci_read_bd_addr_sync),
	{}
};

int hci_reset_sync(struct hci_dev *hdev)
{
	int err;

	set_bit(HCI_RESET, &hdev->flags);

	err = __hci_cmd_sync_status(hdev, HCI_OP_RESET, 0, NULL,
				    HCI_CMD_TIMEOUT);
	if (err)
		return err;

	return 0;
}

static int hci_init0_sync(struct hci_dev *hdev)
{
	int err;

	bt_dev_dbg(hdev, "");

	/* Reset */
	if (!test_bit(HCI_QUIRK_RESET_ON_CLOSE, &hdev->quirks)) {
		err = hci_reset_sync(hdev);
		if (err)
			return err;
	}

	return hci_init_stage_sync(hdev, hci_init0);
}

static int hci_unconf_init_sync(struct hci_dev *hdev)
{
	int err;

	if (test_bit(HCI_QUIRK_RAW_DEVICE, &hdev->quirks))
		return 0;

	err = hci_init0_sync(hdev);
	if (err < 0)
		return err;

	if (hci_dev_test_flag(hdev, HCI_SETUP))
		hci_debugfs_create_basic(hdev);

	return 0;
}

/* Read Local Supported Features. */
static int hci_read_local_features_sync(struct hci_dev *hdev)
{
	 /* Not all AMP controllers support this command */
	if (hdev->dev_type == HCI_AMP && !(hdev->commands[14] & 0x20))
		return 0;

	return __hci_cmd_sync_status(hdev, HCI_OP_READ_LOCAL_FEATURES,
				     0, NULL, HCI_CMD_TIMEOUT);
}

/* BR Controller init stage 1 command sequence */
static const struct hci_init_stage br_init1[] = {
	/* HCI_OP_READ_LOCAL_FEATURES */
	HCI_INIT(hci_read_local_features_sync),
	/* HCI_OP_READ_LOCAL_VERSION */
	HCI_INIT(hci_read_local_version_sync),
	/* HCI_OP_READ_BD_ADDR */
	HCI_INIT(hci_read_bd_addr_sync),
	{}
};

/* Read Local Commands */
static int hci_read_local_cmds_sync(struct hci_dev *hdev)
{
	/* All Bluetooth 1.2 and later controllers should support the
	 * HCI command for reading the local supported commands.
	 *
	 * Unfortunately some controllers indicate Bluetooth 1.2 support,
	 * but do not have support for this command. If that is the case,
	 * the driver can quirk the behavior and skip reading the local
	 * supported commands.
	 */
	if (hdev->hci_ver > BLUETOOTH_VER_1_1 &&
	    !test_bit(HCI_QUIRK_BROKEN_LOCAL_COMMANDS, &hdev->quirks))
		return __hci_cmd_sync_status(hdev, HCI_OP_READ_LOCAL_COMMANDS,
					     0, NULL, HCI_CMD_TIMEOUT);

	return 0;
}

/* Read Local AMP Info */
static int hci_read_local_amp_info_sync(struct hci_dev *hdev)
{
	return __hci_cmd_sync_status(hdev, HCI_OP_READ_LOCAL_AMP_INFO,
				     0, NULL, HCI_CMD_TIMEOUT);
}

/* Read Data Blk size */
static int hci_read_data_block_size_sync(struct hci_dev *hdev)
{
	return __hci_cmd_sync_status(hdev, HCI_OP_READ_DATA_BLOCK_SIZE,
				     0, NULL, HCI_CMD_TIMEOUT);
}

/* Read Flow Control Mode */
static int hci_read_flow_control_mode_sync(struct hci_dev *hdev)
{
	return __hci_cmd_sync_status(hdev, HCI_OP_READ_FLOW_CONTROL_MODE,
				     0, NULL, HCI_CMD_TIMEOUT);
}

/* Read Location Data */
static int hci_read_location_data_sync(struct hci_dev *hdev)
{
	return __hci_cmd_sync_status(hdev, HCI_OP_READ_LOCATION_DATA,
				     0, NULL, HCI_CMD_TIMEOUT);
}

/* AMP Controller init stage 1 command sequence */
static const struct hci_init_stage amp_init1[] = {
	/* HCI_OP_READ_LOCAL_VERSION */
	HCI_INIT(hci_read_local_version_sync),
	/* HCI_OP_READ_LOCAL_COMMANDS */
	HCI_INIT(hci_read_local_cmds_sync),
	/* HCI_OP_READ_LOCAL_AMP_INFO */
	HCI_INIT(hci_read_local_amp_info_sync),
	/* HCI_OP_READ_DATA_BLOCK_SIZE */
	HCI_INIT(hci_read_data_block_size_sync),
	/* HCI_OP_READ_FLOW_CONTROL_MODE */
	HCI_INIT(hci_read_flow_control_mode_sync),
	/* HCI_OP_READ_LOCATION_DATA */
	HCI_INIT(hci_read_location_data_sync),
	{}
};

static int hci_init1_sync(struct hci_dev *hdev)
{
	int err;

	bt_dev_dbg(hdev, "");

	/* Reset */
	if (!test_bit(HCI_QUIRK_RESET_ON_CLOSE, &hdev->quirks)) {
		err = hci_reset_sync(hdev);
		if (err)
			return err;
	}

	switch (hdev->dev_type) {
	case HCI_PRIMARY:
		hdev->flow_ctl_mode = HCI_FLOW_CTL_MODE_PACKET_BASED;
		return hci_init_stage_sync(hdev, br_init1);
	case HCI_AMP:
		hdev->flow_ctl_mode = HCI_FLOW_CTL_MODE_BLOCK_BASED;
		return hci_init_stage_sync(hdev, amp_init1);
	default:
		bt_dev_err(hdev, "Unknown device type %d", hdev->dev_type);
		break;
	}

	return 0;
}

/* AMP Controller init stage 2 command sequence */
static const struct hci_init_stage amp_init2[] = {
	/* HCI_OP_READ_LOCAL_FEATURES */
	HCI_INIT(hci_read_local_features_sync),
	{}
};

/* Read Buffer Size (ACL mtu, max pkt, etc.) */
static int hci_read_buffer_size_sync(struct hci_dev *hdev)
{
	return __hci_cmd_sync_status(hdev, HCI_OP_READ_BUFFER_SIZE,
				     0, NULL, HCI_CMD_TIMEOUT);
}

/* Read Class of Device */
static int hci_read_dev_class_sync(struct hci_dev *hdev)
{
	return __hci_cmd_sync_status(hdev, HCI_OP_READ_CLASS_OF_DEV,
				     0, NULL, HCI_CMD_TIMEOUT);
}

/* Read Local Name */
static int hci_read_local_name_sync(struct hci_dev *hdev)
{
	return __hci_cmd_sync_status(hdev, HCI_OP_READ_LOCAL_NAME,
				     0, NULL, HCI_CMD_TIMEOUT);
}

/* Read Voice Setting */
static int hci_read_voice_setting_sync(struct hci_dev *hdev)
{
	return __hci_cmd_sync_status(hdev, HCI_OP_READ_VOICE_SETTING,
				     0, NULL, HCI_CMD_TIMEOUT);
}

/* Read Number of Supported IAC */
static int hci_read_num_supported_iac_sync(struct hci_dev *hdev)
{
	return __hci_cmd_sync_status(hdev, HCI_OP_READ_NUM_SUPPORTED_IAC,
				     0, NULL, HCI_CMD_TIMEOUT);
}

/* Read Current IAC LAP */
static int hci_read_current_iac_lap_sync(struct hci_dev *hdev)
{
	return __hci_cmd_sync_status(hdev, HCI_OP_READ_CURRENT_IAC_LAP,
				     0, NULL, HCI_CMD_TIMEOUT);
}

static int hci_set_event_filter_sync(struct hci_dev *hdev, u8 flt_type,
				     u8 cond_type, bdaddr_t *bdaddr,
				     u8 auto_accept)
{
	struct hci_cp_set_event_filter cp;

	if (!hci_dev_test_flag(hdev, HCI_BREDR_ENABLED))
		return 0;

	if (test_bit(HCI_QUIRK_BROKEN_FILTER_CLEAR_ALL, &hdev->quirks))
		return 0;

	memset(&cp, 0, sizeof(cp));
	cp.flt_type = flt_type;

	if (flt_type != HCI_FLT_CLEAR_ALL) {
		cp.cond_type = cond_type;
		bacpy(&cp.addr_conn_flt.bdaddr, bdaddr);
		cp.addr_conn_flt.auto_accept = auto_accept;
	}

	return __hci_cmd_sync_status(hdev, HCI_OP_SET_EVENT_FLT,
				     flt_type == HCI_FLT_CLEAR_ALL ?
				     sizeof(cp.flt_type) : sizeof(cp), &cp,
				     HCI_CMD_TIMEOUT);
}

static int hci_clear_event_filter_sync(struct hci_dev *hdev)
{
	if (!hci_dev_test_flag(hdev, HCI_EVENT_FILTER_CONFIGURED))
		return 0;

	/* In theory the state machine should not reach here unless
	 * a hci_set_event_filter_sync() call succeeds, but we do
	 * the check both for parity and as a future reminder.
	 */
	if (test_bit(HCI_QUIRK_BROKEN_FILTER_CLEAR_ALL, &hdev->quirks))
		return 0;

	return hci_set_event_filter_sync(hdev, HCI_FLT_CLEAR_ALL, 0x00,
					 BDADDR_ANY, 0x00);
}

/* Connection accept timeout ~20 secs */
static int hci_write_ca_timeout_sync(struct hci_dev *hdev)
{
	__le16 param = cpu_to_le16(0x7d00);

	return __hci_cmd_sync_status(hdev, HCI_OP_WRITE_CA_TIMEOUT,
				     sizeof(param), &param, HCI_CMD_TIMEOUT);
}

/* BR Controller init stage 2 command sequence */
static const struct hci_init_stage br_init2[] = {
	/* HCI_OP_READ_BUFFER_SIZE */
	HCI_INIT(hci_read_buffer_size_sync),
	/* HCI_OP_READ_CLASS_OF_DEV */
	HCI_INIT(hci_read_dev_class_sync),
	/* HCI_OP_READ_LOCAL_NAME */
	HCI_INIT(hci_read_local_name_sync),
	/* HCI_OP_READ_VOICE_SETTING */
	HCI_INIT(hci_read_voice_setting_sync),
	/* HCI_OP_READ_NUM_SUPPORTED_IAC */
	HCI_INIT(hci_read_num_supported_iac_sync),
	/* HCI_OP_READ_CURRENT_IAC_LAP */
	HCI_INIT(hci_read_current_iac_lap_sync),
	/* HCI_OP_SET_EVENT_FLT */
	HCI_INIT(hci_clear_event_filter_sync),
	/* HCI_OP_WRITE_CA_TIMEOUT */
	HCI_INIT(hci_write_ca_timeout_sync),
	{}
};

static int hci_write_ssp_mode_1_sync(struct hci_dev *hdev)
{
	u8 mode = 0x01;

	if (!lmp_ssp_capable(hdev) || !hci_dev_test_flag(hdev, HCI_SSP_ENABLED))
		return 0;

	/* When SSP is available, then the host features page
	 * should also be available as well. However some
	 * controllers list the max_page as 0 as long as SSP
	 * has not been enabled. To achieve proper debugging
	 * output, force the minimum max_page to 1 at least.
	 */
	hdev->max_page = 0x01;

	return __hci_cmd_sync_status(hdev, HCI_OP_WRITE_SSP_MODE,
				     sizeof(mode), &mode, HCI_CMD_TIMEOUT);
}

static int hci_write_eir_sync(struct hci_dev *hdev)
{
	struct hci_cp_write_eir cp;

	if (!lmp_ssp_capable(hdev) || hci_dev_test_flag(hdev, HCI_SSP_ENABLED))
		return 0;

	memset(hdev->eir, 0, sizeof(hdev->eir));
	memset(&cp, 0, sizeof(cp));

	return __hci_cmd_sync_status(hdev, HCI_OP_WRITE_EIR, sizeof(cp), &cp,
				     HCI_CMD_TIMEOUT);
}

static int hci_write_inquiry_mode_sync(struct hci_dev *hdev)
{
	u8 mode;

	if (!lmp_inq_rssi_capable(hdev) &&
	    !test_bit(HCI_QUIRK_FIXUP_INQUIRY_MODE, &hdev->quirks))
		return 0;

	/* If Extended Inquiry Result events are supported, then
	 * they are clearly preferred over Inquiry Result with RSSI
	 * events.
	 */
	mode = lmp_ext_inq_capable(hdev) ? 0x02 : 0x01;

	return __hci_cmd_sync_status(hdev, HCI_OP_WRITE_INQUIRY_MODE,
				     sizeof(mode), &mode, HCI_CMD_TIMEOUT);
}

static int hci_read_inq_rsp_tx_power_sync(struct hci_dev *hdev)
{
	if (!lmp_inq_tx_pwr_capable(hdev))
		return 0;

	return __hci_cmd_sync_status(hdev, HCI_OP_READ_INQ_RSP_TX_POWER,
				     0, NULL, HCI_CMD_TIMEOUT);
}

static int hci_read_local_ext_features_sync(struct hci_dev *hdev, u8 page)
{
	struct hci_cp_read_local_ext_features cp;

	if (!lmp_ext_feat_capable(hdev))
		return 0;

	memset(&cp, 0, sizeof(cp));
	cp.page = page;

	return __hci_cmd_sync_status(hdev, HCI_OP_READ_LOCAL_EXT_FEATURES,
				     sizeof(cp), &cp, HCI_CMD_TIMEOUT);
}

static int hci_read_local_ext_features_1_sync(struct hci_dev *hdev)
{
	return hci_read_local_ext_features_sync(hdev, 0x01);
}

/* HCI Controller init stage 2 command sequence */
static const struct hci_init_stage hci_init2[] = {
	/* HCI_OP_READ_LOCAL_COMMANDS */
	HCI_INIT(hci_read_local_cmds_sync),
	/* HCI_OP_WRITE_SSP_MODE */
	HCI_INIT(hci_write_ssp_mode_1_sync),
	/* HCI_OP_WRITE_EIR */
	HCI_INIT(hci_write_eir_sync),
	/* HCI_OP_WRITE_INQUIRY_MODE */
	HCI_INIT(hci_write_inquiry_mode_sync),
	/* HCI_OP_READ_INQ_RSP_TX_POWER */
	HCI_INIT(hci_read_inq_rsp_tx_power_sync),
	/* HCI_OP_READ_LOCAL_EXT_FEATURES */
	HCI_INIT(hci_read_local_ext_features_1_sync),
	/* HCI_OP_WRITE_AUTH_ENABLE */
	HCI_INIT(hci_write_auth_enable_sync),
	{}
};

/* Read LE Buffer Size */
static int hci_le_read_buffer_size_sync(struct hci_dev *hdev)
{
	/* Use Read LE Buffer Size V2 if supported */
	if (iso_capable(hdev) && hdev->commands[41] & 0x20)
		return __hci_cmd_sync_status(hdev,
					     HCI_OP_LE_READ_BUFFER_SIZE_V2,
					     0, NULL, HCI_CMD_TIMEOUT);

	return __hci_cmd_sync_status(hdev, HCI_OP_LE_READ_BUFFER_SIZE,
				     0, NULL, HCI_CMD_TIMEOUT);
}

/* Read LE Local Supported Features */
static int hci_le_read_local_features_sync(struct hci_dev *hdev)
{
	return __hci_cmd_sync_status(hdev, HCI_OP_LE_READ_LOCAL_FEATURES,
				     0, NULL, HCI_CMD_TIMEOUT);
}

/* Read LE Supported States */
static int hci_le_read_supported_states_sync(struct hci_dev *hdev)
{
	return __hci_cmd_sync_status(hdev, HCI_OP_LE_READ_SUPPORTED_STATES,
				     0, NULL, HCI_CMD_TIMEOUT);
}

/* LE Controller init stage 2 command sequence */
static const struct hci_init_stage le_init2[] = {
	/* HCI_OP_LE_READ_LOCAL_FEATURES */
	HCI_INIT(hci_le_read_local_features_sync),
	/* HCI_OP_LE_READ_BUFFER_SIZE */
	HCI_INIT(hci_le_read_buffer_size_sync),
	/* HCI_OP_LE_READ_SUPPORTED_STATES */
	HCI_INIT(hci_le_read_supported_states_sync),
	{}
};

static int hci_init2_sync(struct hci_dev *hdev)
{
	int err;

	bt_dev_dbg(hdev, "");

	if (hdev->dev_type == HCI_AMP)
		return hci_init_stage_sync(hdev, amp_init2);

	err = hci_init_stage_sync(hdev, hci_init2);
	if (err)
		return err;

	if (lmp_bredr_capable(hdev)) {
		err = hci_init_stage_sync(hdev, br_init2);
		if (err)
			return err;
	} else {
		hci_dev_clear_flag(hdev, HCI_BREDR_ENABLED);
	}

	if (lmp_le_capable(hdev)) {
		err = hci_init_stage_sync(hdev, le_init2);
		if (err)
			return err;
		/* LE-only controllers have LE implicitly enabled */
		if (!lmp_bredr_capable(hdev))
			hci_dev_set_flag(hdev, HCI_LE_ENABLED);
	}

	return 0;
}

static int hci_set_event_mask_sync(struct hci_dev *hdev)
{
	/* The second byte is 0xff instead of 0x9f (two reserved bits
	 * disabled) since a Broadcom 1.2 dongle doesn't respond to the
	 * command otherwise.
	 */
	u8 events[8] = { 0xff, 0xff, 0xfb, 0xff, 0x00, 0x00, 0x00, 0x00 };

	/* CSR 1.1 dongles does not accept any bitfield so don't try to set
	 * any event mask for pre 1.2 devices.
	 */
	if (hdev->hci_ver < BLUETOOTH_VER_1_2)
		return 0;

	if (lmp_bredr_capable(hdev)) {
		events[4] |= 0x01; /* Flow Specification Complete */

		/* Don't set Disconnect Complete when suspended as that
		 * would wakeup the host when disconnecting due to
		 * suspend.
		 */
		if (hdev->suspended)
			events[0] &= 0xef;
	} else {
		/* Use a different default for LE-only devices */
		memset(events, 0, sizeof(events));
		events[1] |= 0x20; /* Command Complete */
		events[1] |= 0x40; /* Command Status */
		events[1] |= 0x80; /* Hardware Error */

		/* If the controller supports the Disconnect command, enable
		 * the corresponding event. In addition enable packet flow
		 * control related events.
		 */
		if (hdev->commands[0] & 0x20) {
			/* Don't set Disconnect Complete when suspended as that
			 * would wakeup the host when disconnecting due to
			 * suspend.
			 */
			if (!hdev->suspended)
				events[0] |= 0x10; /* Disconnection Complete */
			events[2] |= 0x04; /* Number of Completed Packets */
			events[3] |= 0x02; /* Data Buffer Overflow */
		}

		/* If the controller supports the Read Remote Version
		 * Information command, enable the corresponding event.
		 */
		if (hdev->commands[2] & 0x80)
			events[1] |= 0x08; /* Read Remote Version Information
					    * Complete
					    */

		if (hdev->le_features[0] & HCI_LE_ENCRYPTION) {
			events[0] |= 0x80; /* Encryption Change */
			events[5] |= 0x80; /* Encryption Key Refresh Complete */
		}
	}

	if (lmp_inq_rssi_capable(hdev) ||
	    test_bit(HCI_QUIRK_FIXUP_INQUIRY_MODE, &hdev->quirks))
		events[4] |= 0x02; /* Inquiry Result with RSSI */

	if (lmp_ext_feat_capable(hdev))
		events[4] |= 0x04; /* Read Remote Extended Features Complete */

	if (lmp_esco_capable(hdev)) {
		events[5] |= 0x08; /* Synchronous Connection Complete */
		events[5] |= 0x10; /* Synchronous Connection Changed */
	}

	if (lmp_sniffsubr_capable(hdev))
		events[5] |= 0x20; /* Sniff Subrating */

	if (lmp_pause_enc_capable(hdev))
		events[5] |= 0x80; /* Encryption Key Refresh Complete */

	if (lmp_ext_inq_capable(hdev))
		events[5] |= 0x40; /* Extended Inquiry Result */

	if (lmp_no_flush_capable(hdev))
		events[7] |= 0x01; /* Enhanced Flush Complete */

	if (lmp_lsto_capable(hdev))
		events[6] |= 0x80; /* Link Supervision Timeout Changed */

	if (lmp_ssp_capable(hdev)) {
		events[6] |= 0x01;	/* IO Capability Request */
		events[6] |= 0x02;	/* IO Capability Response */
		events[6] |= 0x04;	/* User Confirmation Request */
		events[6] |= 0x08;	/* User Passkey Request */
		events[6] |= 0x10;	/* Remote OOB Data Request */
		events[6] |= 0x20;	/* Simple Pairing Complete */
		events[7] |= 0x04;	/* User Passkey Notification */
		events[7] |= 0x08;	/* Keypress Notification */
		events[7] |= 0x10;	/* Remote Host Supported
					 * Features Notification
					 */
	}

	if (lmp_le_capable(hdev))
		events[7] |= 0x20;	/* LE Meta-Event */

	return __hci_cmd_sync_status(hdev, HCI_OP_SET_EVENT_MASK,
				     sizeof(events), events, HCI_CMD_TIMEOUT);
}

static int hci_read_stored_link_key_sync(struct hci_dev *hdev)
{
	struct hci_cp_read_stored_link_key cp;

	if (!(hdev->commands[6] & 0x20) ||
	    test_bit(HCI_QUIRK_BROKEN_STORED_LINK_KEY, &hdev->quirks))
		return 0;

	memset(&cp, 0, sizeof(cp));
	bacpy(&cp.bdaddr, BDADDR_ANY);
	cp.read_all = 0x01;

	return __hci_cmd_sync_status(hdev, HCI_OP_READ_STORED_LINK_KEY,
				     sizeof(cp), &cp, HCI_CMD_TIMEOUT);
}

static int hci_setup_link_policy_sync(struct hci_dev *hdev)
{
	struct hci_cp_write_def_link_policy cp;
	u16 link_policy = 0;

	if (!(hdev->commands[5] & 0x10))
		return 0;

	memset(&cp, 0, sizeof(cp));

	if (lmp_rswitch_capable(hdev))
		link_policy |= HCI_LP_RSWITCH;
	if (lmp_hold_capable(hdev))
		link_policy |= HCI_LP_HOLD;
	if (lmp_sniff_capable(hdev))
		link_policy |= HCI_LP_SNIFF;
	if (lmp_park_capable(hdev))
		link_policy |= HCI_LP_PARK;

	cp.policy = cpu_to_le16(link_policy);

	return __hci_cmd_sync_status(hdev, HCI_OP_WRITE_DEF_LINK_POLICY,
				     sizeof(cp), &cp, HCI_CMD_TIMEOUT);
}

static int hci_read_page_scan_activity_sync(struct hci_dev *hdev)
{
	if (!(hdev->commands[8] & 0x01))
		return 0;

	return __hci_cmd_sync_status(hdev, HCI_OP_READ_PAGE_SCAN_ACTIVITY,
				     0, NULL, HCI_CMD_TIMEOUT);
}

static int hci_read_def_err_data_reporting_sync(struct hci_dev *hdev)
{
	if (!(hdev->commands[18] & 0x04) ||
	    !(hdev->features[0][6] & LMP_ERR_DATA_REPORTING) ||
	    test_bit(HCI_QUIRK_BROKEN_ERR_DATA_REPORTING, &hdev->quirks))
		return 0;

	return __hci_cmd_sync_status(hdev, HCI_OP_READ_DEF_ERR_DATA_REPORTING,
				     0, NULL, HCI_CMD_TIMEOUT);
}

static int hci_read_page_scan_type_sync(struct hci_dev *hdev)
{
	/* Some older Broadcom based Bluetooth 1.2 controllers do not
	 * support the Read Page Scan Type command. Check support for
	 * this command in the bit mask of supported commands.
	 */
	if (!(hdev->commands[13] & 0x01))
		return 0;

	return __hci_cmd_sync_status(hdev, HCI_OP_READ_PAGE_SCAN_TYPE,
				     0, NULL, HCI_CMD_TIMEOUT);
}

/* Read features beyond page 1 if available */
static int hci_read_local_ext_features_all_sync(struct hci_dev *hdev)
{
	u8 page;
	int err;

	if (!lmp_ext_feat_capable(hdev))
		return 0;

	for (page = 2; page < HCI_MAX_PAGES && page <= hdev->max_page;
	     page++) {
		err = hci_read_local_ext_features_sync(hdev, page);
		if (err)
			return err;
	}

	return 0;
}

/* HCI Controller init stage 3 command sequence */
static const struct hci_init_stage hci_init3[] = {
	/* HCI_OP_SET_EVENT_MASK */
	HCI_INIT(hci_set_event_mask_sync),
	/* HCI_OP_READ_STORED_LINK_KEY */
	HCI_INIT(hci_read_stored_link_key_sync),
	/* HCI_OP_WRITE_DEF_LINK_POLICY */
	HCI_INIT(hci_setup_link_policy_sync),
	/* HCI_OP_READ_PAGE_SCAN_ACTIVITY */
	HCI_INIT(hci_read_page_scan_activity_sync),
	/* HCI_OP_READ_DEF_ERR_DATA_REPORTING */
	HCI_INIT(hci_read_def_err_data_reporting_sync),
	/* HCI_OP_READ_PAGE_SCAN_TYPE */
	HCI_INIT(hci_read_page_scan_type_sync),
	/* HCI_OP_READ_LOCAL_EXT_FEATURES */
	HCI_INIT(hci_read_local_ext_features_all_sync),
	{}
};

static int hci_le_set_event_mask_sync(struct hci_dev *hdev)
{
	u8 events[8];

	if (!lmp_le_capable(hdev))
		return 0;

	memset(events, 0, sizeof(events));

	if (hdev->le_features[0] & HCI_LE_ENCRYPTION)
		events[0] |= 0x10;	/* LE Long Term Key Request */

	/* If controller supports the Connection Parameters Request
	 * Link Layer Procedure, enable the corresponding event.
	 */
	if (hdev->le_features[0] & HCI_LE_CONN_PARAM_REQ_PROC)
		/* LE Remote Connection Parameter Request */
		events[0] |= 0x20;

	/* If the controller supports the Data Length Extension
	 * feature, enable the corresponding event.
	 */
	if (hdev->le_features[0] & HCI_LE_DATA_LEN_EXT)
		events[0] |= 0x40;	/* LE Data Length Change */

	/* If the controller supports LL Privacy feature or LE Extended Adv,
	 * enable the corresponding event.
	 */
	if (use_enhanced_conn_complete(hdev))
		events[1] |= 0x02;	/* LE Enhanced Connection Complete */

	/* If the controller supports Extended Scanner Filter
	 * Policies, enable the corresponding event.
	 */
	if (hdev->le_features[0] & HCI_LE_EXT_SCAN_POLICY)
		events[1] |= 0x04;	/* LE Direct Advertising Report */

	/* If the controller supports Channel Selection Algorithm #2
	 * feature, enable the corresponding event.
	 */
	if (hdev->le_features[1] & HCI_LE_CHAN_SEL_ALG2)
		events[2] |= 0x08;	/* LE Channel Selection Algorithm */

	/* If the controller supports the LE Set Scan Enable command,
	 * enable the corresponding advertising report event.
	 */
	if (hdev->commands[26] & 0x08)
		events[0] |= 0x02;	/* LE Advertising Report */

	/* If the controller supports the LE Create Connection
	 * command, enable the corresponding event.
	 */
	if (hdev->commands[26] & 0x10)
		events[0] |= 0x01;	/* LE Connection Complete */

	/* If the controller supports the LE Connection Update
	 * command, enable the corresponding event.
	 */
	if (hdev->commands[27] & 0x04)
		events[0] |= 0x04;	/* LE Connection Update Complete */

	/* If the controller supports the LE Read Remote Used Features
	 * command, enable the corresponding event.
	 */
	if (hdev->commands[27] & 0x20)
		/* LE Read Remote Used Features Complete */
		events[0] |= 0x08;

	/* If the controller supports the LE Read Local P-256
	 * Public Key command, enable the corresponding event.
	 */
	if (hdev->commands[34] & 0x02)
		/* LE Read Local P-256 Public Key Complete */
		events[0] |= 0x80;

	/* If the controller supports the LE Generate DHKey
	 * command, enable the corresponding event.
	 */
	if (hdev->commands[34] & 0x04)
		events[1] |= 0x01;	/* LE Generate DHKey Complete */

	/* If the controller supports the LE Set Default PHY or
	 * LE Set PHY commands, enable the corresponding event.
	 */
	if (hdev->commands[35] & (0x20 | 0x40))
		events[1] |= 0x08;        /* LE PHY Update Complete */

	/* If the controller supports LE Set Extended Scan Parameters
	 * and LE Set Extended Scan Enable commands, enable the
	 * corresponding event.
	 */
	if (use_ext_scan(hdev))
		events[1] |= 0x10;	/* LE Extended Advertising Report */

	/* If the controller supports the LE Extended Advertising
	 * command, enable the corresponding event.
	 */
	if (ext_adv_capable(hdev))
		events[2] |= 0x02;	/* LE Advertising Set Terminated */

	if (cis_capable(hdev)) {
		events[3] |= 0x01;	/* LE CIS Established */
		if (cis_peripheral_capable(hdev))
			events[3] |= 0x02; /* LE CIS Request */
	}

	if (bis_capable(hdev)) {
		events[3] |= 0x04;	/* LE Create BIG Complete */
		events[3] |= 0x08;	/* LE Terminate BIG Complete */
		events[3] |= 0x10;	/* LE BIG Sync Established */
		events[3] |= 0x20;	/* LE BIG Sync Loss */
	}

	return __hci_cmd_sync_status(hdev, HCI_OP_LE_SET_EVENT_MASK,
				     sizeof(events), events, HCI_CMD_TIMEOUT);
}

/* Read LE Advertising Channel TX Power */
static int hci_le_read_adv_tx_power_sync(struct hci_dev *hdev)
{
	if ((hdev->commands[25] & 0x40) && !ext_adv_capable(hdev)) {
		/* HCI TS spec forbids mixing of legacy and extended
		 * advertising commands wherein READ_ADV_TX_POWER is
		 * also included. So do not call it if extended adv
		 * is supported otherwise controller will return
		 * COMMAND_DISALLOWED for extended commands.
		 */
		return __hci_cmd_sync_status(hdev,
					       HCI_OP_LE_READ_ADV_TX_POWER,
					       0, NULL, HCI_CMD_TIMEOUT);
	}

	return 0;
}

/* Read LE Min/Max Tx Power*/
static int hci_le_read_tx_power_sync(struct hci_dev *hdev)
{
	if (!(hdev->commands[38] & 0x80) ||
	    test_bit(HCI_QUIRK_BROKEN_READ_TRANSMIT_POWER, &hdev->quirks))
		return 0;

	return __hci_cmd_sync_status(hdev, HCI_OP_LE_READ_TRANSMIT_POWER,
				     0, NULL, HCI_CMD_TIMEOUT);
}

/* Read LE Accept List Size */
static int hci_le_read_accept_list_size_sync(struct hci_dev *hdev)
{
	if (!(hdev->commands[26] & 0x40))
		return 0;

	return __hci_cmd_sync_status(hdev, HCI_OP_LE_READ_ACCEPT_LIST_SIZE,
				     0, NULL, HCI_CMD_TIMEOUT);
}

/* Clear LE Accept List */
static int hci_le_clear_accept_list_sync(struct hci_dev *hdev)
{
	if (!(hdev->commands[26] & 0x80))
		return 0;

	return __hci_cmd_sync_status(hdev, HCI_OP_LE_CLEAR_ACCEPT_LIST, 0, NULL,
				     HCI_CMD_TIMEOUT);
}

/* Read LE Resolving List Size */
static int hci_le_read_resolv_list_size_sync(struct hci_dev *hdev)
{
	if (!(hdev->commands[34] & 0x40))
		return 0;

	return __hci_cmd_sync_status(hdev, HCI_OP_LE_READ_RESOLV_LIST_SIZE,
				     0, NULL, HCI_CMD_TIMEOUT);
}

/* Clear LE Resolving List */
static int hci_le_clear_resolv_list_sync(struct hci_dev *hdev)
{
	if (!(hdev->commands[34] & 0x20))
		return 0;

	return __hci_cmd_sync_status(hdev, HCI_OP_LE_CLEAR_RESOLV_LIST, 0, NULL,
				     HCI_CMD_TIMEOUT);
}

/* Set RPA timeout */
static int hci_le_set_rpa_timeout_sync(struct hci_dev *hdev)
{
	__le16 timeout = cpu_to_le16(hdev->rpa_timeout);

	if (!(hdev->commands[35] & 0x04) ||
	    test_bit(HCI_QUIRK_BROKEN_SET_RPA_TIMEOUT, &hdev->quirks))
		return 0;

	return __hci_cmd_sync_status(hdev, HCI_OP_LE_SET_RPA_TIMEOUT,
				     sizeof(timeout), &timeout,
				     HCI_CMD_TIMEOUT);
}

/* Read LE Maximum Data Length */
static int hci_le_read_max_data_len_sync(struct hci_dev *hdev)
{
	if (!(hdev->le_features[0] & HCI_LE_DATA_LEN_EXT))
		return 0;

	return __hci_cmd_sync_status(hdev, HCI_OP_LE_READ_MAX_DATA_LEN, 0, NULL,
				     HCI_CMD_TIMEOUT);
}

/* Read LE Suggested Default Data Length */
static int hci_le_read_def_data_len_sync(struct hci_dev *hdev)
{
	if (!(hdev->le_features[0] & HCI_LE_DATA_LEN_EXT))
		return 0;

	return __hci_cmd_sync_status(hdev, HCI_OP_LE_READ_DEF_DATA_LEN, 0, NULL,
				     HCI_CMD_TIMEOUT);
}

/* Read LE Number of Supported Advertising Sets */
static int hci_le_read_num_support_adv_sets_sync(struct hci_dev *hdev)
{
	if (!ext_adv_capable(hdev))
		return 0;

	return __hci_cmd_sync_status(hdev,
				     HCI_OP_LE_READ_NUM_SUPPORTED_ADV_SETS,
				     0, NULL, HCI_CMD_TIMEOUT);
}

/* Write LE Host Supported */
static int hci_set_le_support_sync(struct hci_dev *hdev)
{
	struct hci_cp_write_le_host_supported cp;

	/* LE-only devices do not support explicit enablement */
	if (!lmp_bredr_capable(hdev))
		return 0;

	memset(&cp, 0, sizeof(cp));

	if (hci_dev_test_flag(hdev, HCI_LE_ENABLED)) {
		cp.le = 0x01;
		cp.simul = 0x00;
	}

	if (cp.le == lmp_host_le_capable(hdev))
		return 0;

	return __hci_cmd_sync_status(hdev, HCI_OP_WRITE_LE_HOST_SUPPORTED,
				     sizeof(cp), &cp, HCI_CMD_TIMEOUT);
}

/* LE Set Host Feature */
static int hci_le_set_host_feature_sync(struct hci_dev *hdev)
{
	struct hci_cp_le_set_host_feature cp;

	if (!iso_capable(hdev))
		return 0;

	memset(&cp, 0, sizeof(cp));

	/* Isochronous Channels (Host Support) */
	cp.bit_number = 32;
	cp.bit_value = 1;

	return __hci_cmd_sync_status(hdev, HCI_OP_LE_SET_HOST_FEATURE,
				     sizeof(cp), &cp, HCI_CMD_TIMEOUT);
}

/* LE Controller init stage 3 command sequence */
static const struct hci_init_stage le_init3[] = {
	/* HCI_OP_LE_SET_EVENT_MASK */
	HCI_INIT(hci_le_set_event_mask_sync),
	/* HCI_OP_LE_READ_ADV_TX_POWER */
	HCI_INIT(hci_le_read_adv_tx_power_sync),
	/* HCI_OP_LE_READ_TRANSMIT_POWER */
	HCI_INIT(hci_le_read_tx_power_sync),
	/* HCI_OP_LE_READ_ACCEPT_LIST_SIZE */
	HCI_INIT(hci_le_read_accept_list_size_sync),
	/* HCI_OP_LE_CLEAR_ACCEPT_LIST */
	HCI_INIT(hci_le_clear_accept_list_sync),
	/* HCI_OP_LE_READ_RESOLV_LIST_SIZE */
	HCI_INIT(hci_le_read_resolv_list_size_sync),
	/* HCI_OP_LE_CLEAR_RESOLV_LIST */
	HCI_INIT(hci_le_clear_resolv_list_sync),
	/* HCI_OP_LE_SET_RPA_TIMEOUT */
	HCI_INIT(hci_le_set_rpa_timeout_sync),
	/* HCI_OP_LE_READ_MAX_DATA_LEN */
	HCI_INIT(hci_le_read_max_data_len_sync),
	/* HCI_OP_LE_READ_DEF_DATA_LEN */
	HCI_INIT(hci_le_read_def_data_len_sync),
	/* HCI_OP_LE_READ_NUM_SUPPORTED_ADV_SETS */
	HCI_INIT(hci_le_read_num_support_adv_sets_sync),
	/* HCI_OP_WRITE_LE_HOST_SUPPORTED */
	HCI_INIT(hci_set_le_support_sync),
	/* HCI_OP_LE_SET_HOST_FEATURE */
	HCI_INIT(hci_le_set_host_feature_sync),
	{}
};

static int hci_init3_sync(struct hci_dev *hdev)
{
	int err;

	bt_dev_dbg(hdev, "");

	err = hci_init_stage_sync(hdev, hci_init3);
	if (err)
		return err;

	if (lmp_le_capable(hdev))
		return hci_init_stage_sync(hdev, le_init3);

	return 0;
}

static int hci_delete_stored_link_key_sync(struct hci_dev *hdev)
{
	struct hci_cp_delete_stored_link_key cp;

	/* Some Broadcom based Bluetooth controllers do not support the
	 * Delete Stored Link Key command. They are clearly indicating its
	 * absence in the bit mask of supported commands.
	 *
	 * Check the supported commands and only if the command is marked
	 * as supported send it. If not supported assume that the controller
	 * does not have actual support for stored link keys which makes this
	 * command redundant anyway.
	 *
	 * Some controllers indicate that they support handling deleting
	 * stored link keys, but they don't. The quirk lets a driver
	 * just disable this command.
	 */
	if (!(hdev->commands[6] & 0x80) ||
	    test_bit(HCI_QUIRK_BROKEN_STORED_LINK_KEY, &hdev->quirks))
		return 0;

	memset(&cp, 0, sizeof(cp));
	bacpy(&cp.bdaddr, BDADDR_ANY);
	cp.delete_all = 0x01;

	return __hci_cmd_sync_status(hdev, HCI_OP_DELETE_STORED_LINK_KEY,
				     sizeof(cp), &cp, HCI_CMD_TIMEOUT);
}

static int hci_set_event_mask_page_2_sync(struct hci_dev *hdev)
{
	u8 events[8] = { 0x00, 0x00, 0x00, 0x00, 0x00, 0x00, 0x00, 0x00 };
	bool changed = false;

	/* Set event mask page 2 if the HCI command for it is supported */
	if (!(hdev->commands[22] & 0x04))
		return 0;

	/* If Connectionless Peripheral Broadcast central role is supported
	 * enable all necessary events for it.
	 */
	if (lmp_cpb_central_capable(hdev)) {
		events[1] |= 0x40;	/* Triggered Clock Capture */
		events[1] |= 0x80;	/* Synchronization Train Complete */
		events[2] |= 0x08;	/* Truncated Page Complete */
		events[2] |= 0x20;	/* CPB Channel Map Change */
		changed = true;
	}

	/* If Connectionless Peripheral Broadcast peripheral role is supported
	 * enable all necessary events for it.
	 */
	if (lmp_cpb_peripheral_capable(hdev)) {
		events[2] |= 0x01;	/* Synchronization Train Received */
		events[2] |= 0x02;	/* CPB Receive */
		events[2] |= 0x04;	/* CPB Timeout */
		events[2] |= 0x10;	/* Peripheral Page Response Timeout */
		changed = true;
	}

	/* Enable Authenticated Payload Timeout Expired event if supported */
	if (lmp_ping_capable(hdev) || hdev->le_features[0] & HCI_LE_PING) {
		events[2] |= 0x80;
		changed = true;
	}

	/* Some Broadcom based controllers indicate support for Set Event
	 * Mask Page 2 command, but then actually do not support it. Since
	 * the default value is all bits set to zero, the command is only
	 * required if the event mask has to be changed. In case no change
	 * to the event mask is needed, skip this command.
	 */
	if (!changed)
		return 0;

	return __hci_cmd_sync_status(hdev, HCI_OP_SET_EVENT_MASK_PAGE_2,
				     sizeof(events), events, HCI_CMD_TIMEOUT);
}

/* Read local codec list if the HCI command is supported */
static int hci_read_local_codecs_sync(struct hci_dev *hdev)
{
	if (hdev->commands[45] & 0x04)
		hci_read_supported_codecs_v2(hdev);
	else if (hdev->commands[29] & 0x20)
		hci_read_supported_codecs(hdev);

	return 0;
}

/* Read local pairing options if the HCI command is supported */
static int hci_read_local_pairing_opts_sync(struct hci_dev *hdev)
{
	if (!(hdev->commands[41] & 0x08))
		return 0;

	return __hci_cmd_sync_status(hdev, HCI_OP_READ_LOCAL_PAIRING_OPTS,
				     0, NULL, HCI_CMD_TIMEOUT);
}

/* Get MWS transport configuration if the HCI command is supported */
static int hci_get_mws_transport_config_sync(struct hci_dev *hdev)
{
	if (!mws_transport_config_capable(hdev))
		return 0;

	return __hci_cmd_sync_status(hdev, HCI_OP_GET_MWS_TRANSPORT_CONFIG,
				     0, NULL, HCI_CMD_TIMEOUT);
}

/* Check for Synchronization Train support */
static int hci_read_sync_train_params_sync(struct hci_dev *hdev)
{
	if (!lmp_sync_train_capable(hdev))
		return 0;

	return __hci_cmd_sync_status(hdev, HCI_OP_READ_SYNC_TRAIN_PARAMS,
				     0, NULL, HCI_CMD_TIMEOUT);
}

/* Enable Secure Connections if supported and configured */
static int hci_write_sc_support_1_sync(struct hci_dev *hdev)
{
	u8 support = 0x01;

	if (!hci_dev_test_flag(hdev, HCI_SSP_ENABLED) ||
	    !bredr_sc_enabled(hdev))
		return 0;

	return __hci_cmd_sync_status(hdev, HCI_OP_WRITE_SC_SUPPORT,
				     sizeof(support), &support,
				     HCI_CMD_TIMEOUT);
}

/* Set erroneous data reporting if supported to the wideband speech
 * setting value
 */
static int hci_set_err_data_report_sync(struct hci_dev *hdev)
{
	struct hci_cp_write_def_err_data_reporting cp;
	bool enabled = hci_dev_test_flag(hdev, HCI_WIDEBAND_SPEECH_ENABLED);

	if (!(hdev->commands[18] & 0x08) ||
	    !(hdev->features[0][6] & LMP_ERR_DATA_REPORTING) ||
	    test_bit(HCI_QUIRK_BROKEN_ERR_DATA_REPORTING, &hdev->quirks))
		return 0;

	if (enabled == hdev->err_data_reporting)
		return 0;

	memset(&cp, 0, sizeof(cp));
	cp.err_data_reporting = enabled ? ERR_DATA_REPORTING_ENABLED :
				ERR_DATA_REPORTING_DISABLED;

	return __hci_cmd_sync_status(hdev, HCI_OP_WRITE_DEF_ERR_DATA_REPORTING,
				    sizeof(cp), &cp, HCI_CMD_TIMEOUT);
}

static const struct hci_init_stage hci_init4[] = {
	 /* HCI_OP_DELETE_STORED_LINK_KEY */
	HCI_INIT(hci_delete_stored_link_key_sync),
	/* HCI_OP_SET_EVENT_MASK_PAGE_2 */
	HCI_INIT(hci_set_event_mask_page_2_sync),
	/* HCI_OP_READ_LOCAL_CODECS */
	HCI_INIT(hci_read_local_codecs_sync),
	 /* HCI_OP_READ_LOCAL_PAIRING_OPTS */
	HCI_INIT(hci_read_local_pairing_opts_sync),
	 /* HCI_OP_GET_MWS_TRANSPORT_CONFIG */
	HCI_INIT(hci_get_mws_transport_config_sync),
	 /* HCI_OP_READ_SYNC_TRAIN_PARAMS */
	HCI_INIT(hci_read_sync_train_params_sync),
	/* HCI_OP_WRITE_SC_SUPPORT */
	HCI_INIT(hci_write_sc_support_1_sync),
	/* HCI_OP_WRITE_DEF_ERR_DATA_REPORTING */
	HCI_INIT(hci_set_err_data_report_sync),
	{}
};

/* Set Suggested Default Data Length to maximum if supported */
static int hci_le_set_write_def_data_len_sync(struct hci_dev *hdev)
{
	struct hci_cp_le_write_def_data_len cp;

	if (!(hdev->le_features[0] & HCI_LE_DATA_LEN_EXT))
		return 0;

	memset(&cp, 0, sizeof(cp));
	cp.tx_len = cpu_to_le16(hdev->le_max_tx_len);
	cp.tx_time = cpu_to_le16(hdev->le_max_tx_time);

	return __hci_cmd_sync_status(hdev, HCI_OP_LE_WRITE_DEF_DATA_LEN,
				     sizeof(cp), &cp, HCI_CMD_TIMEOUT);
}

/* Set Default PHY parameters if command is supported, enables all supported
 * PHYs according to the LE Features bits.
 */
static int hci_le_set_default_phy_sync(struct hci_dev *hdev)
{
	struct hci_cp_le_set_default_phy cp;

	if (!(hdev->commands[35] & 0x20)) {
		/* If the command is not supported it means only 1M PHY is
		 * supported.
		 */
		hdev->le_tx_def_phys = HCI_LE_SET_PHY_1M;
		hdev->le_rx_def_phys = HCI_LE_SET_PHY_1M;
		return 0;
	}

	memset(&cp, 0, sizeof(cp));
	cp.all_phys = 0x00;
	cp.tx_phys = HCI_LE_SET_PHY_1M;
	cp.rx_phys = HCI_LE_SET_PHY_1M;

	/* Enables 2M PHY if supported */
	if (le_2m_capable(hdev)) {
		cp.tx_phys |= HCI_LE_SET_PHY_2M;
		cp.rx_phys |= HCI_LE_SET_PHY_2M;
	}

	/* Enables Coded PHY if supported */
	if (le_coded_capable(hdev)) {
		cp.tx_phys |= HCI_LE_SET_PHY_CODED;
		cp.rx_phys |= HCI_LE_SET_PHY_CODED;
	}

	return __hci_cmd_sync_status(hdev, HCI_OP_LE_SET_DEFAULT_PHY,
				     sizeof(cp), &cp, HCI_CMD_TIMEOUT);
}

static const struct hci_init_stage le_init4[] = {
	/* HCI_OP_LE_WRITE_DEF_DATA_LEN */
	HCI_INIT(hci_le_set_write_def_data_len_sync),
	/* HCI_OP_LE_SET_DEFAULT_PHY */
	HCI_INIT(hci_le_set_default_phy_sync),
	{}
};

static int hci_init4_sync(struct hci_dev *hdev)
{
	int err;

	bt_dev_dbg(hdev, "");

	err = hci_init_stage_sync(hdev, hci_init4);
	if (err)
		return err;

	if (lmp_le_capable(hdev))
		return hci_init_stage_sync(hdev, le_init4);

	return 0;
}

static int hci_init_sync(struct hci_dev *hdev)
{
	int err;

	err = hci_init1_sync(hdev);
	if (err < 0)
		return err;

	if (hci_dev_test_flag(hdev, HCI_SETUP))
		hci_debugfs_create_basic(hdev);

	err = hci_init2_sync(hdev);
	if (err < 0)
		return err;

	/* HCI_PRIMARY covers both single-mode LE, BR/EDR and dual-mode
	 * BR/EDR/LE type controllers. AMP controllers only need the
	 * first two stages of init.
	 */
	if (hdev->dev_type != HCI_PRIMARY)
		return 0;

	err = hci_init3_sync(hdev);
	if (err < 0)
		return err;

	err = hci_init4_sync(hdev);
	if (err < 0)
		return err;

	/* This function is only called when the controller is actually in
	 * configured state. When the controller is marked as unconfigured,
	 * this initialization procedure is not run.
	 *
	 * It means that it is possible that a controller runs through its
	 * setup phase and then discovers missing settings. If that is the
	 * case, then this function will not be called. It then will only
	 * be called during the config phase.
	 *
	 * So only when in setup phase or config phase, create the debugfs
	 * entries and register the SMP channels.
	 */
	if (!hci_dev_test_flag(hdev, HCI_SETUP) &&
	    !hci_dev_test_flag(hdev, HCI_CONFIG))
		return 0;

	if (hci_dev_test_and_set_flag(hdev, HCI_DEBUGFS_CREATED))
		return 0;

	hci_debugfs_create_common(hdev);

	if (lmp_bredr_capable(hdev))
		hci_debugfs_create_bredr(hdev);

	if (lmp_le_capable(hdev))
		hci_debugfs_create_le(hdev);

	return 0;
}

#define HCI_QUIRK_BROKEN(_quirk, _desc) { HCI_QUIRK_BROKEN_##_quirk, _desc }

static const struct {
	unsigned long quirk;
	const char *desc;
} hci_broken_table[] = {
	HCI_QUIRK_BROKEN(LOCAL_COMMANDS,
			 "HCI Read Local Supported Commands not supported"),
	HCI_QUIRK_BROKEN(STORED_LINK_KEY,
			 "HCI Delete Stored Link Key command is advertised, "
			 "but not supported."),
	HCI_QUIRK_BROKEN(ERR_DATA_REPORTING,
			 "HCI Read Default Erroneous Data Reporting command is "
			 "advertised, but not supported."),
	HCI_QUIRK_BROKEN(READ_TRANSMIT_POWER,
			 "HCI Read Transmit Power Level command is advertised, "
			 "but not supported."),
	HCI_QUIRK_BROKEN(FILTER_CLEAR_ALL,
			 "HCI Set Event Filter command not supported."),
	HCI_QUIRK_BROKEN(ENHANCED_SETUP_SYNC_CONN,
			 "HCI Enhanced Setup Synchronous Connection command is "
			 "advertised, but not supported."),
	HCI_QUIRK_BROKEN(SET_RPA_TIMEOUT,
			 "HCI LE Set Random Private Address Timeout command is "
			 "advertised, but not supported.")
};

/* This function handles hdev setup stage:
 *
 * Calls hdev->setup
 * Setup address if HCI_QUIRK_USE_BDADDR_PROPERTY is set.
 */
static int hci_dev_setup_sync(struct hci_dev *hdev)
{
	int ret = 0;
	bool invalid_bdaddr;
	size_t i;

	if (!hci_dev_test_flag(hdev, HCI_SETUP) &&
	    !test_bit(HCI_QUIRK_NON_PERSISTENT_SETUP, &hdev->quirks))
		return 0;

	bt_dev_dbg(hdev, "");

	hci_sock_dev_event(hdev, HCI_DEV_SETUP);

	if (hdev->setup)
		ret = hdev->setup(hdev);

	for (i = 0; i < ARRAY_SIZE(hci_broken_table); i++) {
		if (test_bit(hci_broken_table[i].quirk, &hdev->quirks))
			bt_dev_warn(hdev, "%s", hci_broken_table[i].desc);
	}

	/* The transport driver can set the quirk to mark the
	 * BD_ADDR invalid before creating the HCI device or in
	 * its setup callback.
	 */
	invalid_bdaddr = test_bit(HCI_QUIRK_INVALID_BDADDR, &hdev->quirks);

	if (!ret) {
		if (test_bit(HCI_QUIRK_USE_BDADDR_PROPERTY, &hdev->quirks)) {
			if (!bacmp(&hdev->public_addr, BDADDR_ANY))
				hci_dev_get_bd_addr_from_property(hdev);

			if (bacmp(&hdev->public_addr, BDADDR_ANY) &&
			    hdev->set_bdaddr) {
				ret = hdev->set_bdaddr(hdev,
						       &hdev->public_addr);

				/* If setting of the BD_ADDR from the device
				 * property succeeds, then treat the address
				 * as valid even if the invalid BD_ADDR
				 * quirk indicates otherwise.
				 */
				if (!ret)
					invalid_bdaddr = false;
			}
		}
	}

	/* The transport driver can set these quirks before
	 * creating the HCI device or in its setup callback.
	 *
	 * For the invalid BD_ADDR quirk it is possible that
	 * it becomes a valid address if the bootloader does
	 * provide it (see above).
	 *
	 * In case any of them is set, the controller has to
	 * start up as unconfigured.
	 */
	if (test_bit(HCI_QUIRK_EXTERNAL_CONFIG, &hdev->quirks) ||
	    invalid_bdaddr)
		hci_dev_set_flag(hdev, HCI_UNCONFIGURED);

	/* For an unconfigured controller it is required to
	 * read at least the version information provided by
	 * the Read Local Version Information command.
	 *
	 * If the set_bdaddr driver callback is provided, then
	 * also the original Bluetooth public device address
	 * will be read using the Read BD Address command.
	 */
	if (hci_dev_test_flag(hdev, HCI_UNCONFIGURED))
		return hci_unconf_init_sync(hdev);

	return ret;
}

/* This function handles hdev init stage:
 *
 * Calls hci_dev_setup_sync to perform setup stage
 * Calls hci_init_sync to perform HCI command init sequence
 */
static int hci_dev_init_sync(struct hci_dev *hdev)
{
	int ret;

	bt_dev_dbg(hdev, "");

	atomic_set(&hdev->cmd_cnt, 1);
	set_bit(HCI_INIT, &hdev->flags);

	ret = hci_dev_setup_sync(hdev);

	if (hci_dev_test_flag(hdev, HCI_CONFIG)) {
		/* If public address change is configured, ensure that
		 * the address gets programmed. If the driver does not
		 * support changing the public address, fail the power
		 * on procedure.
		 */
		if (bacmp(&hdev->public_addr, BDADDR_ANY) &&
		    hdev->set_bdaddr)
			ret = hdev->set_bdaddr(hdev, &hdev->public_addr);
		else
			ret = -EADDRNOTAVAIL;
	}

	if (!ret) {
		if (!hci_dev_test_flag(hdev, HCI_UNCONFIGURED) &&
		    !hci_dev_test_flag(hdev, HCI_USER_CHANNEL)) {
			ret = hci_init_sync(hdev);
			if (!ret && hdev->post_init)
				ret = hdev->post_init(hdev);
		}
	}

	/* If the HCI Reset command is clearing all diagnostic settings,
	 * then they need to be reprogrammed after the init procedure
	 * completed.
	 */
	if (test_bit(HCI_QUIRK_NON_PERSISTENT_DIAG, &hdev->quirks) &&
	    !hci_dev_test_flag(hdev, HCI_USER_CHANNEL) &&
	    hci_dev_test_flag(hdev, HCI_VENDOR_DIAG) && hdev->set_diag)
		ret = hdev->set_diag(hdev, true);

	if (!hci_dev_test_flag(hdev, HCI_USER_CHANNEL)) {
		msft_do_open(hdev);
		aosp_do_open(hdev);
	}

	clear_bit(HCI_INIT, &hdev->flags);

	return ret;
}

int hci_dev_open_sync(struct hci_dev *hdev)
{
	int ret;

	bt_dev_dbg(hdev, "");

	if (hci_dev_test_flag(hdev, HCI_UNREGISTER)) {
		ret = -ENODEV;
		goto done;
	}

	if (!hci_dev_test_flag(hdev, HCI_SETUP) &&
	    !hci_dev_test_flag(hdev, HCI_CONFIG)) {
		/* Check for rfkill but allow the HCI setup stage to
		 * proceed (which in itself doesn't cause any RF activity).
		 */
		if (hci_dev_test_flag(hdev, HCI_RFKILLED)) {
			ret = -ERFKILL;
			goto done;
		}

		/* Check for valid public address or a configured static
		 * random address, but let the HCI setup proceed to
		 * be able to determine if there is a public address
		 * or not.
		 *
		 * In case of user channel usage, it is not important
		 * if a public address or static random address is
		 * available.
		 *
		 * This check is only valid for BR/EDR controllers
		 * since AMP controllers do not have an address.
		 */
		if (!hci_dev_test_flag(hdev, HCI_USER_CHANNEL) &&
		    hdev->dev_type == HCI_PRIMARY &&
		    !bacmp(&hdev->bdaddr, BDADDR_ANY) &&
		    !bacmp(&hdev->static_addr, BDADDR_ANY)) {
			ret = -EADDRNOTAVAIL;
			goto done;
		}
	}

	if (test_bit(HCI_UP, &hdev->flags)) {
		ret = -EALREADY;
		goto done;
	}

	if (hdev->open(hdev)) {
		ret = -EIO;
		goto done;
	}

	hci_devcd_reset(hdev);

	set_bit(HCI_RUNNING, &hdev->flags);
	hci_sock_dev_event(hdev, HCI_DEV_OPEN);

	ret = hci_dev_init_sync(hdev);
	if (!ret) {
		hci_dev_hold(hdev);
		hci_dev_set_flag(hdev, HCI_RPA_EXPIRED);
		hci_adv_instances_set_rpa_expired(hdev, true);
		set_bit(HCI_UP, &hdev->flags);
		hci_sock_dev_event(hdev, HCI_DEV_UP);
		hci_leds_update_powered(hdev, true);
		if (!hci_dev_test_flag(hdev, HCI_SETUP) &&
		    !hci_dev_test_flag(hdev, HCI_CONFIG) &&
		    !hci_dev_test_flag(hdev, HCI_UNCONFIGURED) &&
		    !hci_dev_test_flag(hdev, HCI_USER_CHANNEL) &&
		    hci_dev_test_flag(hdev, HCI_MGMT) &&
		    hdev->dev_type == HCI_PRIMARY) {
			ret = hci_powered_update_sync(hdev);
			mgmt_power_on(hdev, ret);
		}
	} else {
		/* Init failed, cleanup */
		flush_work(&hdev->tx_work);

		/* Since hci_rx_work() is possible to awake new cmd_work
		 * it should be flushed first to avoid unexpected call of
		 * hci_cmd_work()
		 */
		flush_work(&hdev->rx_work);
		flush_work(&hdev->cmd_work);

		skb_queue_purge(&hdev->cmd_q);
		skb_queue_purge(&hdev->rx_q);

		if (hdev->flush)
			hdev->flush(hdev);

		if (hdev->sent_cmd) {
			cancel_delayed_work_sync(&hdev->cmd_timer);
			kfree_skb(hdev->sent_cmd);
			hdev->sent_cmd = NULL;
		}

		clear_bit(HCI_RUNNING, &hdev->flags);
		hci_sock_dev_event(hdev, HCI_DEV_CLOSE);

		hdev->close(hdev);
		hdev->flags &= BIT(HCI_RAW);
	}

done:
	return ret;
}

/* This function requires the caller holds hdev->lock */
static void hci_pend_le_actions_clear(struct hci_dev *hdev)
{
	struct hci_conn_params *p;

	list_for_each_entry(p, &hdev->le_conn_params, list) {
		if (p->conn) {
			hci_conn_drop(p->conn);
			hci_conn_put(p->conn);
			p->conn = NULL;
		}
		list_del_init(&p->action);
	}

	BT_DBG("All LE pending actions cleared");
}

static int hci_dev_shutdown(struct hci_dev *hdev)
{
	int err = 0;
	/* Similar to how we first do setup and then set the exclusive access
	 * bit for userspace, we must first unset userchannel and then clean up.
	 * Otherwise, the kernel can't properly use the hci channel to clean up
	 * the controller (some shutdown routines require sending additional
	 * commands to the controller for example).
	 */
	bool was_userchannel =
		hci_dev_test_and_clear_flag(hdev, HCI_USER_CHANNEL);

	if (!hci_dev_test_flag(hdev, HCI_UNREGISTER) &&
	    test_bit(HCI_UP, &hdev->flags)) {
		/* Execute vendor specific shutdown routine */
		if (hdev->shutdown)
			err = hdev->shutdown(hdev);
	}

	if (was_userchannel)
		hci_dev_set_flag(hdev, HCI_USER_CHANNEL);

	return err;
}

int hci_dev_close_sync(struct hci_dev *hdev)
{
	bool auto_off;
	int err = 0;

	bt_dev_dbg(hdev, "");

	cancel_delayed_work(&hdev->power_off);
	cancel_delayed_work(&hdev->ncmd_timer);
	cancel_delayed_work(&hdev->le_scan_disable);
	cancel_delayed_work(&hdev->le_scan_restart);

	hci_request_cancel_all(hdev);

	if (hdev->adv_instance_timeout) {
		cancel_delayed_work_sync(&hdev->adv_instance_expire);
		hdev->adv_instance_timeout = 0;
	}

	err = hci_dev_shutdown(hdev);

	if (!test_and_clear_bit(HCI_UP, &hdev->flags)) {
		cancel_delayed_work_sync(&hdev->cmd_timer);
		return err;
	}

	hci_leds_update_powered(hdev, false);

	/* Flush RX and TX works */
	flush_work(&hdev->tx_work);
	flush_work(&hdev->rx_work);

	if (hdev->discov_timeout > 0) {
		hdev->discov_timeout = 0;
		hci_dev_clear_flag(hdev, HCI_DISCOVERABLE);
		hci_dev_clear_flag(hdev, HCI_LIMITED_DISCOVERABLE);
	}

	if (hci_dev_test_and_clear_flag(hdev, HCI_SERVICE_CACHE))
		cancel_delayed_work(&hdev->service_cache);

	if (hci_dev_test_flag(hdev, HCI_MGMT)) {
		struct adv_info *adv_instance;

		cancel_delayed_work_sync(&hdev->rpa_expired);

		list_for_each_entry(adv_instance, &hdev->adv_instances, list)
			cancel_delayed_work_sync(&adv_instance->rpa_expired_cb);
	}

	/* Avoid potential lockdep warnings from the *_flush() calls by
	 * ensuring the workqueue is empty up front.
	 */
	drain_workqueue(hdev->workqueue);

	hci_dev_lock(hdev);

	hci_discovery_set_state(hdev, DISCOVERY_STOPPED);

	auto_off = hci_dev_test_and_clear_flag(hdev, HCI_AUTO_OFF);

	if (!auto_off && hdev->dev_type == HCI_PRIMARY &&
	    !hci_dev_test_flag(hdev, HCI_USER_CHANNEL) &&
	    hci_dev_test_flag(hdev, HCI_MGMT))
		__mgmt_power_off(hdev);

	hci_inquiry_cache_flush(hdev);
	hci_pend_le_actions_clear(hdev);
	hci_conn_hash_flush(hdev);
	/* Prevent data races on hdev->smp_data or hdev->smp_bredr_data */
	smp_unregister(hdev);
	hci_dev_unlock(hdev);

	hci_sock_dev_event(hdev, HCI_DEV_DOWN);

	if (!hci_dev_test_flag(hdev, HCI_USER_CHANNEL)) {
		aosp_do_close(hdev);
		msft_do_close(hdev);
	}

	if (hdev->flush)
		hdev->flush(hdev);

	/* Reset device */
	skb_queue_purge(&hdev->cmd_q);
	atomic_set(&hdev->cmd_cnt, 1);
	if (test_bit(HCI_QUIRK_RESET_ON_CLOSE, &hdev->quirks) &&
	    !auto_off && !hci_dev_test_flag(hdev, HCI_UNCONFIGURED)) {
		set_bit(HCI_INIT, &hdev->flags);
		hci_reset_sync(hdev);
		clear_bit(HCI_INIT, &hdev->flags);
	}

	/* flush cmd  work */
	flush_work(&hdev->cmd_work);

	/* Drop queues */
	skb_queue_purge(&hdev->rx_q);
	skb_queue_purge(&hdev->cmd_q);
	skb_queue_purge(&hdev->raw_q);

	/* Drop last sent command */
	if (hdev->sent_cmd) {
		cancel_delayed_work_sync(&hdev->cmd_timer);
		kfree_skb(hdev->sent_cmd);
		hdev->sent_cmd = NULL;
	}

	clear_bit(HCI_RUNNING, &hdev->flags);
	hci_sock_dev_event(hdev, HCI_DEV_CLOSE);

	/* After this point our queues are empty and no tasks are scheduled. */
	hdev->close(hdev);

	/* Clear flags */
	hdev->flags &= BIT(HCI_RAW);
	hci_dev_clear_volatile_flags(hdev);

	/* Controller radio is available but is currently powered down */
	hdev->amp_status = AMP_STATUS_POWERED_DOWN;

	memset(hdev->eir, 0, sizeof(hdev->eir));
	memset(hdev->dev_class, 0, sizeof(hdev->dev_class));
	bacpy(&hdev->random_addr, BDADDR_ANY);

	hci_dev_put(hdev);
	return err;
}

/* This function perform power on HCI command sequence as follows:
 *
 * If controller is already up (HCI_UP) performs hci_powered_update_sync
 * sequence otherwise run hci_dev_open_sync which will follow with
 * hci_powered_update_sync after the init sequence is completed.
 */
static int hci_power_on_sync(struct hci_dev *hdev)
{
	int err;

	if (test_bit(HCI_UP, &hdev->flags) &&
	    hci_dev_test_flag(hdev, HCI_MGMT) &&
	    hci_dev_test_and_clear_flag(hdev, HCI_AUTO_OFF)) {
		cancel_delayed_work(&hdev->power_off);
		return hci_powered_update_sync(hdev);
	}

	err = hci_dev_open_sync(hdev);
	if (err < 0)
		return err;

	/* During the HCI setup phase, a few error conditions are
	 * ignored and they need to be checked now. If they are still
	 * valid, it is important to return the device back off.
	 */
	if (hci_dev_test_flag(hdev, HCI_RFKILLED) ||
	    hci_dev_test_flag(hdev, HCI_UNCONFIGURED) ||
	    (hdev->dev_type == HCI_PRIMARY &&
	     !bacmp(&hdev->bdaddr, BDADDR_ANY) &&
	     !bacmp(&hdev->static_addr, BDADDR_ANY))) {
		hci_dev_clear_flag(hdev, HCI_AUTO_OFF);
		hci_dev_close_sync(hdev);
	} else if (hci_dev_test_flag(hdev, HCI_AUTO_OFF)) {
		queue_delayed_work(hdev->req_workqueue, &hdev->power_off,
				   HCI_AUTO_OFF_TIMEOUT);
	}

	if (hci_dev_test_and_clear_flag(hdev, HCI_SETUP)) {
		/* For unconfigured devices, set the HCI_RAW flag
		 * so that userspace can easily identify them.
		 */
		if (hci_dev_test_flag(hdev, HCI_UNCONFIGURED))
			set_bit(HCI_RAW, &hdev->flags);

		/* For fully configured devices, this will send
		 * the Index Added event. For unconfigured devices,
		 * it will send Unconfigued Index Added event.
		 *
		 * Devices with HCI_QUIRK_RAW_DEVICE are ignored
		 * and no event will be send.
		 */
		mgmt_index_added(hdev);
	} else if (hci_dev_test_and_clear_flag(hdev, HCI_CONFIG)) {
		/* When the controller is now configured, then it
		 * is important to clear the HCI_RAW flag.
		 */
		if (!hci_dev_test_flag(hdev, HCI_UNCONFIGURED))
			clear_bit(HCI_RAW, &hdev->flags);

		/* Powering on the controller with HCI_CONFIG set only
		 * happens with the transition from unconfigured to
		 * configured. This will send the Index Added event.
		 */
		mgmt_index_added(hdev);
	}

	return 0;
}

static int hci_remote_name_cancel_sync(struct hci_dev *hdev, bdaddr_t *addr)
{
	struct hci_cp_remote_name_req_cancel cp;

	memset(&cp, 0, sizeof(cp));
	bacpy(&cp.bdaddr, addr);

	return __hci_cmd_sync_status(hdev, HCI_OP_REMOTE_NAME_REQ_CANCEL,
				     sizeof(cp), &cp, HCI_CMD_TIMEOUT);
}

int hci_stop_discovery_sync(struct hci_dev *hdev)
{
	struct discovery_state *d = &hdev->discovery;
	struct inquiry_entry *e;
	int err;

	bt_dev_dbg(hdev, "state %u", hdev->discovery.state);

	if (d->state == DISCOVERY_FINDING || d->state == DISCOVERY_STOPPING) {
		if (test_bit(HCI_INQUIRY, &hdev->flags)) {
			err = __hci_cmd_sync_status(hdev, HCI_OP_INQUIRY_CANCEL,
						    0, NULL, HCI_CMD_TIMEOUT);
			if (err)
				return err;
		}

		if (hci_dev_test_flag(hdev, HCI_LE_SCAN)) {
			cancel_delayed_work(&hdev->le_scan_disable);
			cancel_delayed_work(&hdev->le_scan_restart);

			err = hci_scan_disable_sync(hdev);
			if (err)
				return err;
		}

	} else {
		err = hci_scan_disable_sync(hdev);
		if (err)
			return err;
	}

	/* Resume advertising if it was paused */
	if (use_ll_privacy(hdev))
		hci_resume_advertising_sync(hdev);

	/* No further actions needed for LE-only discovery */
	if (d->type == DISCOV_TYPE_LE)
		return 0;

	if (d->state == DISCOVERY_RESOLVING || d->state == DISCOVERY_STOPPING) {
		e = hci_inquiry_cache_lookup_resolve(hdev, BDADDR_ANY,
						     NAME_PENDING);
		if (!e)
			return 0;

		return hci_remote_name_cancel_sync(hdev, &e->data.bdaddr);
	}

	return 0;
}

static int hci_disconnect_phy_link_sync(struct hci_dev *hdev, u16 handle,
					u8 reason)
{
	struct hci_cp_disconn_phy_link cp;

	memset(&cp, 0, sizeof(cp));
	cp.phy_handle = HCI_PHY_HANDLE(handle);
	cp.reason = reason;

	return __hci_cmd_sync_status(hdev, HCI_OP_DISCONN_PHY_LINK,
				     sizeof(cp), &cp, HCI_CMD_TIMEOUT);
}

static int hci_disconnect_sync(struct hci_dev *hdev, struct hci_conn *conn,
			       u8 reason)
{
	struct hci_cp_disconnect cp;

	if (conn->type == AMP_LINK)
		return hci_disconnect_phy_link_sync(hdev, conn->handle, reason);

	memset(&cp, 0, sizeof(cp));
	cp.handle = cpu_to_le16(conn->handle);
	cp.reason = reason;

	/* Wait for HCI_EV_DISCONN_COMPLETE, not HCI_EV_CMD_STATUS, when the
	 * reason is anything but HCI_ERROR_REMOTE_POWER_OFF. This reason is
	 * used when suspending or powering off, where we don't want to wait
	 * for the peer's response.
	 */
	if (reason != HCI_ERROR_REMOTE_POWER_OFF)
		return __hci_cmd_sync_status_sk(hdev, HCI_OP_DISCONNECT,
						sizeof(cp), &cp,
						HCI_EV_DISCONN_COMPLETE,
						HCI_CMD_TIMEOUT, NULL);

	return __hci_cmd_sync_status(hdev, HCI_OP_DISCONNECT, sizeof(cp), &cp,
				     HCI_CMD_TIMEOUT);
}

static int hci_le_connect_cancel_sync(struct hci_dev *hdev,
				      struct hci_conn *conn)
{
	if (test_bit(HCI_CONN_SCANNING, &conn->flags))
		return 0;

	if (test_and_set_bit(HCI_CONN_CANCEL, &conn->flags))
		return 0;

	return __hci_cmd_sync_status(hdev, HCI_OP_LE_CREATE_CONN_CANCEL,
				     0, NULL, HCI_CMD_TIMEOUT);
}

static int hci_connect_cancel_sync(struct hci_dev *hdev, struct hci_conn *conn)
{
	if (conn->type == LE_LINK)
		return hci_le_connect_cancel_sync(hdev, conn);

	if (hdev->hci_ver < BLUETOOTH_VER_1_2)
		return 0;

	return __hci_cmd_sync_status(hdev, HCI_OP_CREATE_CONN_CANCEL,
				     6, &conn->dst, HCI_CMD_TIMEOUT);
}

static int hci_reject_sco_sync(struct hci_dev *hdev, struct hci_conn *conn,
			       u8 reason)
{
	struct hci_cp_reject_sync_conn_req cp;

	memset(&cp, 0, sizeof(cp));
	bacpy(&cp.bdaddr, &conn->dst);
	cp.reason = reason;

	/* SCO rejection has its own limited set of
	 * allowed error values (0x0D-0x0F).
	 */
	if (reason < 0x0d || reason > 0x0f)
		cp.reason = HCI_ERROR_REJ_LIMITED_RESOURCES;

	return __hci_cmd_sync_status(hdev, HCI_OP_REJECT_SYNC_CONN_REQ,
				     sizeof(cp), &cp, HCI_CMD_TIMEOUT);
}

static int hci_reject_conn_sync(struct hci_dev *hdev, struct hci_conn *conn,
				u8 reason)
{
	struct hci_cp_reject_conn_req cp;

	if (conn->type == SCO_LINK || conn->type == ESCO_LINK)
		return hci_reject_sco_sync(hdev, conn, reason);

	memset(&cp, 0, sizeof(cp));
	bacpy(&cp.bdaddr, &conn->dst);
	cp.reason = reason;

	return __hci_cmd_sync_status(hdev, HCI_OP_REJECT_CONN_REQ,
				     sizeof(cp), &cp, HCI_CMD_TIMEOUT);
}

int hci_abort_conn_sync(struct hci_dev *hdev, struct hci_conn *conn, u8 reason)
{
	int err;

	switch (conn->state) {
	case BT_CONNECTED:
	case BT_CONFIG:
		return hci_disconnect_sync(hdev, conn, reason);
	case BT_CONNECT:
		err = hci_connect_cancel_sync(hdev, conn);
		/* Cleanup hci_conn object if it cannot be cancelled as it
		 * likelly means the controller and host stack are out of sync.
		 */
		if (err) {
			hci_dev_lock(hdev);
			hci_conn_failed(conn, err);
			hci_dev_unlock(hdev);
		}
		return err;
	case BT_CONNECT2:
		return hci_reject_conn_sync(hdev, conn, reason);
	default:
		conn->state = BT_CLOSED;
		break;
	}

	return 0;
}

static int hci_disconnect_all_sync(struct hci_dev *hdev, u8 reason)
{
	struct hci_conn *conn, *tmp;
	int err;

	list_for_each_entry_safe(conn, tmp, &hdev->conn_hash.list, list) {
		err = hci_abort_conn_sync(hdev, conn, reason);
		if (err)
			return err;
	}

	return 0;
}

/* This function perform power off HCI command sequence as follows:
 *
 * Clear Advertising
 * Stop Discovery
 * Disconnect all connections
 * hci_dev_close_sync
 */
static int hci_power_off_sync(struct hci_dev *hdev)
{
	int err;

	/* If controller is already down there is nothing to do */
	if (!test_bit(HCI_UP, &hdev->flags))
		return 0;

	if (test_bit(HCI_ISCAN, &hdev->flags) ||
	    test_bit(HCI_PSCAN, &hdev->flags)) {
		err = hci_write_scan_enable_sync(hdev, 0x00);
		if (err)
			return err;
	}

	err = hci_clear_adv_sync(hdev, NULL, false);
	if (err)
		return err;

	err = hci_stop_discovery_sync(hdev);
	if (err)
		return err;

	/* Terminated due to Power Off */
	err = hci_disconnect_all_sync(hdev, HCI_ERROR_REMOTE_POWER_OFF);
	if (err)
		return err;

	return hci_dev_close_sync(hdev);
}

int hci_set_powered_sync(struct hci_dev *hdev, u8 val)
{
	if (val)
		return hci_power_on_sync(hdev);

	return hci_power_off_sync(hdev);
}

static int hci_write_iac_sync(struct hci_dev *hdev)
{
	struct hci_cp_write_current_iac_lap cp;

	if (!hci_dev_test_flag(hdev, HCI_DISCOVERABLE))
		return 0;

	memset(&cp, 0, sizeof(cp));

	if (hci_dev_test_flag(hdev, HCI_LIMITED_DISCOVERABLE)) {
		/* Limited discoverable mode */
		cp.num_iac = min_t(u8, hdev->num_iac, 2);
		cp.iac_lap[0] = 0x00;	/* LIAC */
		cp.iac_lap[1] = 0x8b;
		cp.iac_lap[2] = 0x9e;
		cp.iac_lap[3] = 0x33;	/* GIAC */
		cp.iac_lap[4] = 0x8b;
		cp.iac_lap[5] = 0x9e;
	} else {
		/* General discoverable mode */
		cp.num_iac = 1;
		cp.iac_lap[0] = 0x33;	/* GIAC */
		cp.iac_lap[1] = 0x8b;
		cp.iac_lap[2] = 0x9e;
	}

	return __hci_cmd_sync_status(hdev, HCI_OP_WRITE_CURRENT_IAC_LAP,
				     (cp.num_iac * 3) + 1, &cp,
				     HCI_CMD_TIMEOUT);
}

int hci_update_discoverable_sync(struct hci_dev *hdev)
{
	int err = 0;

	if (hci_dev_test_flag(hdev, HCI_BREDR_ENABLED)) {
		err = hci_write_iac_sync(hdev);
		if (err)
			return err;

		err = hci_update_scan_sync(hdev);
		if (err)
			return err;

		err = hci_update_class_sync(hdev);
		if (err)
			return err;
	}

	/* Advertising instances don't use the global discoverable setting, so
	 * only update AD if advertising was enabled using Set Advertising.
	 */
	if (hci_dev_test_flag(hdev, HCI_ADVERTISING)) {
		err = hci_update_adv_data_sync(hdev, 0x00);
		if (err)
			return err;

		/* Discoverable mode affects the local advertising
		 * address in limited privacy mode.
		 */
		if (hci_dev_test_flag(hdev, HCI_LIMITED_PRIVACY)) {
			if (ext_adv_capable(hdev))
				err = hci_start_ext_adv_sync(hdev, 0x00);
			else
				err = hci_enable_advertising_sync(hdev);
		}
	}

	return err;
}

static int update_discoverable_sync(struct hci_dev *hdev, void *data)
{
	return hci_update_discoverable_sync(hdev);
}

int hci_update_discoverable(struct hci_dev *hdev)
{
	/* Only queue if it would have any effect */
	if (hdev_is_powered(hdev) &&
	    hci_dev_test_flag(hdev, HCI_ADVERTISING) &&
	    hci_dev_test_flag(hdev, HCI_DISCOVERABLE) &&
	    hci_dev_test_flag(hdev, HCI_LIMITED_PRIVACY))
		return hci_cmd_sync_queue(hdev, update_discoverable_sync, NULL,
					  NULL);

	return 0;
}

int hci_update_connectable_sync(struct hci_dev *hdev)
{
	int err;

	err = hci_update_scan_sync(hdev);
	if (err)
		return err;

	/* If BR/EDR is not enabled and we disable advertising as a
	 * by-product of disabling connectable, we need to update the
	 * advertising flags.
	 */
	if (!hci_dev_test_flag(hdev, HCI_BREDR_ENABLED))
		err = hci_update_adv_data_sync(hdev, hdev->cur_adv_instance);

	/* Update the advertising parameters if necessary */
	if (hci_dev_test_flag(hdev, HCI_ADVERTISING) ||
	    !list_empty(&hdev->adv_instances)) {
		if (ext_adv_capable(hdev))
			err = hci_start_ext_adv_sync(hdev,
						     hdev->cur_adv_instance);
		else
			err = hci_enable_advertising_sync(hdev);

		if (err)
			return err;
	}

	return hci_update_passive_scan_sync(hdev);
}

static int hci_inquiry_sync(struct hci_dev *hdev, u8 length)
{
	const u8 giac[3] = { 0x33, 0x8b, 0x9e };
	const u8 liac[3] = { 0x00, 0x8b, 0x9e };
	struct hci_cp_inquiry cp;

	bt_dev_dbg(hdev, "");

	if (hci_dev_test_flag(hdev, HCI_INQUIRY))
		return 0;

	hci_dev_lock(hdev);
	hci_inquiry_cache_flush(hdev);
	hci_dev_unlock(hdev);

	memset(&cp, 0, sizeof(cp));

	if (hdev->discovery.limited)
		memcpy(&cp.lap, liac, sizeof(cp.lap));
	else
		memcpy(&cp.lap, giac, sizeof(cp.lap));

	cp.length = length;

	return __hci_cmd_sync_status(hdev, HCI_OP_INQUIRY,
				     sizeof(cp), &cp, HCI_CMD_TIMEOUT);
}

static int hci_active_scan_sync(struct hci_dev *hdev, uint16_t interval)
{
	u8 own_addr_type;
	/* Accept list is not used for discovery */
	u8 filter_policy = 0x00;
	/* Default is to enable duplicates filter */
	u8 filter_dup = LE_SCAN_FILTER_DUP_ENABLE;
	int err;

	bt_dev_dbg(hdev, "");

	/* If controller is scanning, it means the passive scanning is
	 * running. Thus, we should temporarily stop it in order to set the
	 * discovery scanning parameters.
	 */
	err = hci_scan_disable_sync(hdev);
	if (err) {
		bt_dev_err(hdev, "Unable to disable scanning: %d", err);
		return err;
	}

	cancel_interleave_scan(hdev);

	/* Pause address resolution for active scan and stop advertising if
	 * privacy is enabled.
	 */
	err = hci_pause_addr_resolution(hdev);
	if (err)
		goto failed;

	/* All active scans will be done with either a resolvable private
	 * address (when privacy feature has been enabled) or non-resolvable
	 * private address.
	 */
	err = hci_update_random_address_sync(hdev, true, scan_use_rpa(hdev),
					     &own_addr_type);
	if (err < 0)
		own_addr_type = ADDR_LE_DEV_PUBLIC;

	if (hci_is_adv_monitoring(hdev)) {
		/* Duplicate filter should be disabled when some advertisement
		 * monitor is activated, otherwise AdvMon can only receive one
		 * advertisement for one peer(*) during active scanning, and
		 * might report loss to these peers.
		 *
		 * Note that different controllers have different meanings of
		 * |duplicate|. Some of them consider packets with the same
		 * address as duplicate, and others consider packets with the
		 * same address and the same RSSI as duplicate. Although in the
		 * latter case we don't need to disable duplicate filter, but
		 * it is common to have active scanning for a short period of
		 * time, the power impact should be neglectable.
		 */
		filter_dup = LE_SCAN_FILTER_DUP_DISABLE;
	}

	err = hci_start_scan_sync(hdev, LE_SCAN_ACTIVE, interval,
				  hdev->le_scan_window_discovery,
				  own_addr_type, filter_policy, filter_dup);
	if (!err)
		return err;

failed:
	/* Resume advertising if it was paused */
	if (use_ll_privacy(hdev))
		hci_resume_advertising_sync(hdev);

	/* Resume passive scanning */
	hci_update_passive_scan_sync(hdev);
	return err;
}

static int hci_start_interleaved_discovery_sync(struct hci_dev *hdev)
{
	int err;

	bt_dev_dbg(hdev, "");

	err = hci_active_scan_sync(hdev, hdev->le_scan_int_discovery * 2);
	if (err)
		return err;

	return hci_inquiry_sync(hdev, DISCOV_BREDR_INQUIRY_LEN);
}

int hci_start_discovery_sync(struct hci_dev *hdev)
{
	unsigned long timeout;
	int err;

	bt_dev_dbg(hdev, "type %u", hdev->discovery.type);

	switch (hdev->discovery.type) {
	case DISCOV_TYPE_BREDR:
		return hci_inquiry_sync(hdev, DISCOV_BREDR_INQUIRY_LEN);
	case DISCOV_TYPE_INTERLEAVED:
		/* When running simultaneous discovery, the LE scanning time
		 * should occupy the whole discovery time sine BR/EDR inquiry
		 * and LE scanning are scheduled by the controller.
		 *
		 * For interleaving discovery in comparison, BR/EDR inquiry
		 * and LE scanning are done sequentially with separate
		 * timeouts.
		 */
		if (test_bit(HCI_QUIRK_SIMULTANEOUS_DISCOVERY,
			     &hdev->quirks)) {
			timeout = msecs_to_jiffies(DISCOV_LE_TIMEOUT);
			/* During simultaneous discovery, we double LE scan
			 * interval. We must leave some time for the controller
			 * to do BR/EDR inquiry.
			 */
			err = hci_start_interleaved_discovery_sync(hdev);
			break;
		}

		timeout = msecs_to_jiffies(hdev->discov_interleaved_timeout);
		err = hci_active_scan_sync(hdev, hdev->le_scan_int_discovery);
		break;
	case DISCOV_TYPE_LE:
		timeout = msecs_to_jiffies(DISCOV_LE_TIMEOUT);
		err = hci_active_scan_sync(hdev, hdev->le_scan_int_discovery);
		break;
	default:
		return -EINVAL;
	}

	if (err)
		return err;

	bt_dev_dbg(hdev, "timeout %u ms", jiffies_to_msecs(timeout));

	/* When service discovery is used and the controller has a
	 * strict duplicate filter, it is important to remember the
	 * start and duration of the scan. This is required for
	 * restarting scanning during the discovery phase.
	 */
	if (test_bit(HCI_QUIRK_STRICT_DUPLICATE_FILTER, &hdev->quirks) &&
	    hdev->discovery.result_filtering) {
		hdev->discovery.scan_start = jiffies;
		hdev->discovery.scan_duration = timeout;
	}

	queue_delayed_work(hdev->req_workqueue, &hdev->le_scan_disable,
			   timeout);
	return 0;
}

static void hci_suspend_monitor_sync(struct hci_dev *hdev)
{
	switch (hci_get_adv_monitor_offload_ext(hdev)) {
	case HCI_ADV_MONITOR_EXT_MSFT:
		msft_suspend_sync(hdev);
		break;
	default:
		return;
	}
}

/* This function disables discovery and mark it as paused */
static int hci_pause_discovery_sync(struct hci_dev *hdev)
{
	int old_state = hdev->discovery.state;
	int err;

	/* If discovery already stopped/stopping/paused there nothing to do */
	if (old_state == DISCOVERY_STOPPED || old_state == DISCOVERY_STOPPING ||
	    hdev->discovery_paused)
		return 0;

	hci_discovery_set_state(hdev, DISCOVERY_STOPPING);
	err = hci_stop_discovery_sync(hdev);
	if (err)
		return err;

	hdev->discovery_paused = true;
	hdev->discovery_old_state = old_state;
	hci_discovery_set_state(hdev, DISCOVERY_STOPPED);

	return 0;
}

static int hci_update_event_filter_sync(struct hci_dev *hdev)
{
	struct bdaddr_list_with_flags *b;
	u8 scan = SCAN_DISABLED;
	bool scanning = test_bit(HCI_PSCAN, &hdev->flags);
	int err;

	if (!hci_dev_test_flag(hdev, HCI_BREDR_ENABLED))
		return 0;

	/* Some fake CSR controllers lock up after setting this type of
	 * filter, so avoid sending the request altogether.
	 */
	if (test_bit(HCI_QUIRK_BROKEN_FILTER_CLEAR_ALL, &hdev->quirks))
		return 0;

	/* Always clear event filter when starting */
	hci_clear_event_filter_sync(hdev);

	list_for_each_entry(b, &hdev->accept_list, list) {
		if (!(b->flags & HCI_CONN_FLAG_REMOTE_WAKEUP))
			continue;

		bt_dev_dbg(hdev, "Adding event filters for %pMR", &b->bdaddr);

		err =  hci_set_event_filter_sync(hdev, HCI_FLT_CONN_SETUP,
						 HCI_CONN_SETUP_ALLOW_BDADDR,
						 &b->bdaddr,
						 HCI_CONN_SETUP_AUTO_ON);
		if (err)
			bt_dev_dbg(hdev, "Failed to set event filter for %pMR",
				   &b->bdaddr);
		else
			scan = SCAN_PAGE;
	}

	if (scan && !scanning)
		hci_write_scan_enable_sync(hdev, scan);
	else if (!scan && scanning)
		hci_write_scan_enable_sync(hdev, scan);

	return 0;
}

/* This function disables scan (BR and LE) and mark it as paused */
static int hci_pause_scan_sync(struct hci_dev *hdev)
{
	if (hdev->scanning_paused)
		return 0;

	/* Disable page scan if enabled */
	if (test_bit(HCI_PSCAN, &hdev->flags))
		hci_write_scan_enable_sync(hdev, SCAN_DISABLED);

	hci_scan_disable_sync(hdev);

	hdev->scanning_paused = true;

	return 0;
}

/* This function performs the HCI suspend procedures in the follow order:
 *
 * Pause discovery (active scanning/inquiry)
 * Pause Directed Advertising/Advertising
 * Pause Scanning (passive scanning in case discovery was not active)
 * Disconnect all connections
 * Set suspend_status to BT_SUSPEND_DISCONNECT if hdev cannot wakeup
 * otherwise:
 * Update event mask (only set events that are allowed to wake up the host)
 * Update event filter (with devices marked with HCI_CONN_FLAG_REMOTE_WAKEUP)
 * Update passive scanning (lower duty cycle)
 * Set suspend_status to BT_SUSPEND_CONFIGURE_WAKE
 */
int hci_suspend_sync(struct hci_dev *hdev)
{
	int err;

	/* If marked as suspended there nothing to do */
	if (hdev->suspended)
		return 0;

	/* Mark device as suspended */
	hdev->suspended = true;

	/* Pause discovery if not already stopped */
	hci_pause_discovery_sync(hdev);

	/* Pause other advertisements */
	hci_pause_advertising_sync(hdev);

	/* Suspend monitor filters */
	hci_suspend_monitor_sync(hdev);

	/* Prevent disconnects from causing scanning to be re-enabled */
	hci_pause_scan_sync(hdev);

	if (hci_conn_count(hdev)) {
		/* Soft disconnect everything (power off) */
		err = hci_disconnect_all_sync(hdev, HCI_ERROR_REMOTE_POWER_OFF);
		if (err) {
			/* Set state to BT_RUNNING so resume doesn't notify */
			hdev->suspend_state = BT_RUNNING;
			hci_resume_sync(hdev);
			return err;
		}

		/* Update event mask so only the allowed event can wakeup the
		 * host.
		 */
		hci_set_event_mask_sync(hdev);
	}

	/* Only configure accept list if disconnect succeeded and wake
	 * isn't being prevented.
	 */
	if (!hdev->wakeup || !hdev->wakeup(hdev)) {
		hdev->suspend_state = BT_SUSPEND_DISCONNECT;
		return 0;
	}

	/* Unpause to take care of updating scanning params */
	hdev->scanning_paused = false;

	/* Enable event filter for paired devices */
	hci_update_event_filter_sync(hdev);

	/* Update LE passive scan if enabled */
	hci_update_passive_scan_sync(hdev);

	/* Pause scan changes again. */
	hdev->scanning_paused = true;

	hdev->suspend_state = BT_SUSPEND_CONFIGURE_WAKE;

	return 0;
}

/* This function resumes discovery */
static int hci_resume_discovery_sync(struct hci_dev *hdev)
{
	int err;

	/* If discovery not paused there nothing to do */
	if (!hdev->discovery_paused)
		return 0;

	hdev->discovery_paused = false;

	hci_discovery_set_state(hdev, DISCOVERY_STARTING);

	err = hci_start_discovery_sync(hdev);

	hci_discovery_set_state(hdev, err ? DISCOVERY_STOPPED :
				DISCOVERY_FINDING);

	return err;
}

static void hci_resume_monitor_sync(struct hci_dev *hdev)
{
	switch (hci_get_adv_monitor_offload_ext(hdev)) {
	case HCI_ADV_MONITOR_EXT_MSFT:
		msft_resume_sync(hdev);
		break;
	default:
		return;
	}
}

/* This function resume scan and reset paused flag */
static int hci_resume_scan_sync(struct hci_dev *hdev)
{
	if (!hdev->scanning_paused)
		return 0;

	hdev->scanning_paused = false;

	hci_update_scan_sync(hdev);

	/* Reset passive scanning to normal */
	hci_update_passive_scan_sync(hdev);

	return 0;
}

/* This function performs the HCI suspend procedures in the follow order:
 *
 * Restore event mask
 * Clear event filter
 * Update passive scanning (normal duty cycle)
 * Resume Directed Advertising/Advertising
 * Resume discovery (active scanning/inquiry)
 */
int hci_resume_sync(struct hci_dev *hdev)
{
	/* If not marked as suspended there nothing to do */
	if (!hdev->suspended)
		return 0;

	hdev->suspended = false;

	/* Restore event mask */
	hci_set_event_mask_sync(hdev);

	/* Clear any event filters and restore scan state */
	hci_clear_event_filter_sync(hdev);

	/* Resume scanning */
	hci_resume_scan_sync(hdev);

	/* Resume monitor filters */
	hci_resume_monitor_sync(hdev);

	/* Resume other advertisements */
	hci_resume_advertising_sync(hdev);

	/* Resume discovery */
	hci_resume_discovery_sync(hdev);

	return 0;
}

static bool conn_use_rpa(struct hci_conn *conn)
{
	struct hci_dev *hdev = conn->hdev;

	return hci_dev_test_flag(hdev, HCI_PRIVACY);
}

static int hci_le_ext_directed_advertising_sync(struct hci_dev *hdev,
						struct hci_conn *conn)
{
	struct hci_cp_le_set_ext_adv_params cp;
	int err;
	bdaddr_t random_addr;
	u8 own_addr_type;

	err = hci_update_random_address_sync(hdev, false, conn_use_rpa(conn),
					     &own_addr_type);
	if (err)
		return err;

	/* Set require_privacy to false so that the remote device has a
	 * chance of identifying us.
	 */
	err = hci_get_random_address(hdev, false, conn_use_rpa(conn), NULL,
				     &own_addr_type, &random_addr);
	if (err)
		return err;

	memset(&cp, 0, sizeof(cp));

	cp.evt_properties = cpu_to_le16(LE_LEGACY_ADV_DIRECT_IND);
	cp.channel_map = hdev->le_adv_channel_map;
	cp.tx_power = HCI_TX_POWER_INVALID;
	cp.primary_phy = HCI_ADV_PHY_1M;
	cp.secondary_phy = HCI_ADV_PHY_1M;
	cp.handle = 0x00; /* Use instance 0 for directed adv */
	cp.own_addr_type = own_addr_type;
	cp.peer_addr_type = conn->dst_type;
	bacpy(&cp.peer_addr, &conn->dst);

	/* As per Core Spec 5.2 Vol 2, PART E, Sec 7.8.53, for
	 * advertising_event_property LE_LEGACY_ADV_DIRECT_IND
	 * does not supports advertising data when the advertising set already
	 * contains some, the controller shall return erroc code 'Invalid
	 * HCI Command Parameters(0x12).
	 * So it is required to remove adv set for handle 0x00. since we use
	 * instance 0 for directed adv.
	 */
	err = hci_remove_ext_adv_instance_sync(hdev, cp.handle, NULL);
	if (err)
		return err;

	err = __hci_cmd_sync_status(hdev, HCI_OP_LE_SET_EXT_ADV_PARAMS,
				    sizeof(cp), &cp, HCI_CMD_TIMEOUT);
	if (err)
		return err;

	/* Check if random address need to be updated */
	if (own_addr_type == ADDR_LE_DEV_RANDOM &&
	    bacmp(&random_addr, BDADDR_ANY) &&
	    bacmp(&random_addr, &hdev->random_addr)) {
		err = hci_set_adv_set_random_addr_sync(hdev, 0x00,
						       &random_addr);
		if (err)
			return err;
	}

	return hci_enable_ext_advertising_sync(hdev, 0x00);
}

static int hci_le_directed_advertising_sync(struct hci_dev *hdev,
					    struct hci_conn *conn)
{
	struct hci_cp_le_set_adv_param cp;
	u8 status;
	u8 own_addr_type;
	u8 enable;

	if (ext_adv_capable(hdev))
		return hci_le_ext_directed_advertising_sync(hdev, conn);

	/* Clear the HCI_LE_ADV bit temporarily so that the
	 * hci_update_random_address knows that it's safe to go ahead
	 * and write a new random address. The flag will be set back on
	 * as soon as the SET_ADV_ENABLE HCI command completes.
	 */
	hci_dev_clear_flag(hdev, HCI_LE_ADV);

	/* Set require_privacy to false so that the remote device has a
	 * chance of identifying us.
	 */
	status = hci_update_random_address_sync(hdev, false, conn_use_rpa(conn),
						&own_addr_type);
	if (status)
		return status;

	memset(&cp, 0, sizeof(cp));

	/* Some controllers might reject command if intervals are not
	 * within range for undirected advertising.
	 * BCM20702A0 is known to be affected by this.
	 */
	cp.min_interval = cpu_to_le16(0x0020);
	cp.max_interval = cpu_to_le16(0x0020);

	cp.type = LE_ADV_DIRECT_IND;
	cp.own_address_type = own_addr_type;
	cp.direct_addr_type = conn->dst_type;
	bacpy(&cp.direct_addr, &conn->dst);
	cp.channel_map = hdev->le_adv_channel_map;

	status = __hci_cmd_sync_status(hdev, HCI_OP_LE_SET_ADV_PARAM,
				       sizeof(cp), &cp, HCI_CMD_TIMEOUT);
	if (status)
		return status;

	enable = 0x01;

	return __hci_cmd_sync_status(hdev, HCI_OP_LE_SET_ADV_ENABLE,
				     sizeof(enable), &enable, HCI_CMD_TIMEOUT);
}

static void set_ext_conn_params(struct hci_conn *conn,
				struct hci_cp_le_ext_conn_param *p)
{
	struct hci_dev *hdev = conn->hdev;

	memset(p, 0, sizeof(*p));

	p->scan_interval = cpu_to_le16(hdev->le_scan_int_connect);
	p->scan_window = cpu_to_le16(hdev->le_scan_window_connect);
	p->conn_interval_min = cpu_to_le16(conn->le_conn_min_interval);
	p->conn_interval_max = cpu_to_le16(conn->le_conn_max_interval);
	p->conn_latency = cpu_to_le16(conn->le_conn_latency);
	p->supervision_timeout = cpu_to_le16(conn->le_supv_timeout);
	p->min_ce_len = cpu_to_le16(0x0000);
	p->max_ce_len = cpu_to_le16(0x0000);
}

static int hci_le_ext_create_conn_sync(struct hci_dev *hdev,
				       struct hci_conn *conn, u8 own_addr_type)
{
	struct hci_cp_le_ext_create_conn *cp;
	struct hci_cp_le_ext_conn_param *p;
	u8 data[sizeof(*cp) + sizeof(*p) * 3];
	u32 plen;

	cp = (void *)data;
	p = (void *)cp->data;

	memset(cp, 0, sizeof(*cp));

	bacpy(&cp->peer_addr, &conn->dst);
	cp->peer_addr_type = conn->dst_type;
	cp->own_addr_type = own_addr_type;

	plen = sizeof(*cp);

	if (scan_1m(hdev)) {
		cp->phys |= LE_SCAN_PHY_1M;
		set_ext_conn_params(conn, p);

		p++;
		plen += sizeof(*p);
	}

	if (scan_2m(hdev)) {
		cp->phys |= LE_SCAN_PHY_2M;
		set_ext_conn_params(conn, p);

		p++;
		plen += sizeof(*p);
	}

	if (scan_coded(hdev)) {
		cp->phys |= LE_SCAN_PHY_CODED;
		set_ext_conn_params(conn, p);

		plen += sizeof(*p);
	}

	return __hci_cmd_sync_status_sk(hdev, HCI_OP_LE_EXT_CREATE_CONN,
					plen, data,
					HCI_EV_LE_ENHANCED_CONN_COMPLETE,
					conn->conn_timeout, NULL);
}

int hci_le_create_conn_sync(struct hci_dev *hdev, struct hci_conn *conn)
{
	struct hci_cp_le_create_conn cp;
	struct hci_conn_params *params;
	u8 own_addr_type;
	int err;

	/* If requested to connect as peripheral use directed advertising */
	if (conn->role == HCI_ROLE_SLAVE) {
		/* If we're active scanning and simultaneous roles is not
		 * enabled simply reject the attempt.
		 */
		if (hci_dev_test_flag(hdev, HCI_LE_SCAN) &&
		    hdev->le_scan_type == LE_SCAN_ACTIVE &&
		    !hci_dev_test_flag(hdev, HCI_LE_SIMULTANEOUS_ROLES)) {
			hci_conn_del(conn);
			return -EBUSY;
		}

		/* Pause advertising while doing directed advertising. */
		hci_pause_advertising_sync(hdev);

		err = hci_le_directed_advertising_sync(hdev, conn);
		goto done;
	}

	/* Disable advertising if simultaneous roles is not in use. */
	if (!hci_dev_test_flag(hdev, HCI_LE_SIMULTANEOUS_ROLES))
		hci_pause_advertising_sync(hdev);

	params = hci_conn_params_lookup(hdev, &conn->dst, conn->dst_type);
	if (params) {
		conn->le_conn_min_interval = params->conn_min_interval;
		conn->le_conn_max_interval = params->conn_max_interval;
		conn->le_conn_latency = params->conn_latency;
		conn->le_supv_timeout = params->supervision_timeout;
	} else {
		conn->le_conn_min_interval = hdev->le_conn_min_interval;
		conn->le_conn_max_interval = hdev->le_conn_max_interval;
		conn->le_conn_latency = hdev->le_conn_latency;
		conn->le_supv_timeout = hdev->le_supv_timeout;
	}

	/* If controller is scanning, we stop it since some controllers are
	 * not able to scan and connect at the same time. Also set the
	 * HCI_LE_SCAN_INTERRUPTED flag so that the command complete
	 * handler for scan disabling knows to set the correct discovery
	 * state.
	 */
	if (hci_dev_test_flag(hdev, HCI_LE_SCAN)) {
		hci_scan_disable_sync(hdev);
		hci_dev_set_flag(hdev, HCI_LE_SCAN_INTERRUPTED);
	}

	/* Update random address, but set require_privacy to false so
	 * that we never connect with an non-resolvable address.
	 */
	err = hci_update_random_address_sync(hdev, false, conn_use_rpa(conn),
					     &own_addr_type);
	if (err)
		goto done;

	if (use_ext_conn(hdev)) {
		err = hci_le_ext_create_conn_sync(hdev, conn, own_addr_type);
		goto done;
	}

	memset(&cp, 0, sizeof(cp));

	cp.scan_interval = cpu_to_le16(hdev->le_scan_int_connect);
	cp.scan_window = cpu_to_le16(hdev->le_scan_window_connect);

	bacpy(&cp.peer_addr, &conn->dst);
	cp.peer_addr_type = conn->dst_type;
	cp.own_address_type = own_addr_type;
	cp.conn_interval_min = cpu_to_le16(conn->le_conn_min_interval);
	cp.conn_interval_max = cpu_to_le16(conn->le_conn_max_interval);
	cp.conn_latency = cpu_to_le16(conn->le_conn_latency);
	cp.supervision_timeout = cpu_to_le16(conn->le_supv_timeout);
	cp.min_ce_len = cpu_to_le16(0x0000);
	cp.max_ce_len = cpu_to_le16(0x0000);

	/* BLUETOOTH CORE SPECIFICATION Version 5.3 | Vol 4, Part E page 2261:
	 *
	 * If this event is unmasked and the HCI_LE_Connection_Complete event
	 * is unmasked, only the HCI_LE_Enhanced_Connection_Complete event is
	 * sent when a new connection has been created.
	 */
	err = __hci_cmd_sync_status_sk(hdev, HCI_OP_LE_CREATE_CONN,
				       sizeof(cp), &cp,
				       use_enhanced_conn_complete(hdev) ?
				       HCI_EV_LE_ENHANCED_CONN_COMPLETE :
				       HCI_EV_LE_CONN_COMPLETE,
				       conn->conn_timeout, NULL);

done:
	if (err == -ETIMEDOUT)
		hci_le_connect_cancel_sync(hdev, conn);

	/* Re-enable advertising after the connection attempt is finished. */
	hci_resume_advertising_sync(hdev);
	return err;
}

int hci_le_create_cis_sync(struct hci_dev *hdev, struct hci_conn *conn)
{
	struct {
		struct hci_cp_le_create_cis cp;
		struct hci_cis cis[0x1f];
	} cmd;
	u8 cig;
	struct hci_conn *hcon = conn;

	memset(&cmd, 0, sizeof(cmd));
	cmd.cis[0].acl_handle = cpu_to_le16(conn->parent->handle);
	cmd.cis[0].cis_handle = cpu_to_le16(conn->handle);
	cmd.cp.num_cis++;
	cig = conn->iso_qos.ucast.cig;

	hci_dev_lock(hdev);

	rcu_read_lock();

	list_for_each_entry_rcu(conn, &hdev->conn_hash.list, list) {
		struct hci_cis *cis = &cmd.cis[cmd.cp.num_cis];

		if (conn == hcon || conn->type != ISO_LINK ||
		    conn->state == BT_CONNECTED ||
		    conn->iso_qos.ucast.cig != cig)
			continue;

		/* Check if all CIS(s) belonging to a CIG are ready */
		if (!conn->parent || conn->parent->state != BT_CONNECTED ||
		    conn->state != BT_CONNECT) {
			cmd.cp.num_cis = 0;
			break;
		}

		/* Group all CIS with state BT_CONNECT since the spec don't
		 * allow to send them individually:
		 *
		 * BLUETOOTH CORE SPECIFICATION Version 5.3 | Vol 4, Part E
		 * page 2566:
		 *
		 * If the Host issues this command before all the
		 * HCI_LE_CIS_Established events from the previous use of the
		 * command have been generated, the Controller shall return the
		 * error code Command Disallowed (0x0C).
		 */
		cis->acl_handle = cpu_to_le16(conn->parent->handle);
		cis->cis_handle = cpu_to_le16(conn->handle);
		cmd.cp.num_cis++;
	}

	rcu_read_unlock();

	hci_dev_unlock(hdev);

	if (!cmd.cp.num_cis)
		return 0;

	/* Wait for HCI_LE_CIS_Established */
	return __hci_cmd_sync_status_sk(hdev, HCI_OP_LE_CREATE_CIS,
					sizeof(cmd.cp) + sizeof(cmd.cis[0]) *
					cmd.cp.num_cis, &cmd,
					HCI_EVT_LE_CIS_ESTABLISHED,
					conn->conn_timeout, NULL);
}

int hci_le_remove_cig_sync(struct hci_dev *hdev, u8 handle)
{
	struct hci_cp_le_remove_cig cp;

	memset(&cp, 0, sizeof(cp));
	cp.cig_id = handle;

	return __hci_cmd_sync_status(hdev, HCI_OP_LE_REMOVE_CIG, sizeof(cp),
				     &cp, HCI_CMD_TIMEOUT);
}

int hci_le_big_terminate_sync(struct hci_dev *hdev, u8 handle)
{
	struct hci_cp_le_big_term_sync cp;

	memset(&cp, 0, sizeof(cp));
	cp.handle = handle;

	return __hci_cmd_sync_status(hdev, HCI_OP_LE_BIG_TERM_SYNC,
				     sizeof(cp), &cp, HCI_CMD_TIMEOUT);
}

int hci_le_pa_terminate_sync(struct hci_dev *hdev, u16 handle)
{
	struct hci_cp_le_pa_term_sync cp;

	memset(&cp, 0, sizeof(cp));
	cp.handle = cpu_to_le16(handle);

	return __hci_cmd_sync_status(hdev, HCI_OP_LE_PA_TERM_SYNC,
				     sizeof(cp), &cp, HCI_CMD_TIMEOUT);
}

int hci_get_random_address(struct hci_dev *hdev, bool require_privacy,
			   bool use_rpa, struct adv_info *adv_instance,
			   u8 *own_addr_type, bdaddr_t *rand_addr)
{
	int err;

	bacpy(rand_addr, BDADDR_ANY);

	/* If privacy is enabled use a resolvable private address. If
	 * current RPA has expired then generate a new one.
	 */
	if (use_rpa) {
		/* If Controller supports LL Privacy use own address type is
		 * 0x03
		 */
		if (use_ll_privacy(hdev))
			*own_addr_type = ADDR_LE_DEV_RANDOM_RESOLVED;
		else
			*own_addr_type = ADDR_LE_DEV_RANDOM;

		if (adv_instance) {
			if (adv_rpa_valid(adv_instance))
				return 0;
		} else {
			if (rpa_valid(hdev))
				return 0;
		}

		err = smp_generate_rpa(hdev, hdev->irk, &hdev->rpa);
		if (err < 0) {
			bt_dev_err(hdev, "failed to generate new RPA");
			return err;
		}

		bacpy(rand_addr, &hdev->rpa);

		return 0;
	}

	/* In case of required privacy without resolvable private address,
	 * use an non-resolvable private address. This is useful for
	 * non-connectable advertising.
	 */
	if (require_privacy) {
		bdaddr_t nrpa;

		while (true) {
			/* The non-resolvable private address is generated
			 * from random six bytes with the two most significant
			 * bits cleared.
			 */
			get_random_bytes(&nrpa, 6);
			nrpa.b[5] &= 0x3f;

			/* The non-resolvable private address shall not be
			 * equal to the public address.
			 */
			if (bacmp(&hdev->bdaddr, &nrpa))
				break;
		}

		*own_addr_type = ADDR_LE_DEV_RANDOM;
		bacpy(rand_addr, &nrpa);

		return 0;
	}

	/* No privacy so use a public address. */
	*own_addr_type = ADDR_LE_DEV_PUBLIC;

	return 0;
}

static int _update_adv_data_sync(struct hci_dev *hdev, void *data)
{
	u8 instance = PTR_ERR(data);

	return hci_update_adv_data_sync(hdev, instance);
}

int hci_update_adv_data(struct hci_dev *hdev, u8 instance)
{
	return hci_cmd_sync_queue(hdev, _update_adv_data_sync,
				  ERR_PTR(instance), NULL);
}<|MERGE_RESOLUTION|>--- conflicted
+++ resolved
@@ -719,8 +719,6 @@
 unlock:
 	mutex_unlock(&hdev->unregister_lock);
 	return err;
-<<<<<<< HEAD
-=======
 }
 EXPORT_SYMBOL(hci_cmd_sync_submit);
 
@@ -738,7 +736,6 @@
 		return -ENETDOWN;
 
 	return hci_cmd_sync_submit(hdev, func, data, destroy);
->>>>>>> 160f4124
 }
 EXPORT_SYMBOL(hci_cmd_sync_queue);
 
