/*
   RFCOMM implementation for Linux Bluetooth stack (BlueZ).
   Copyright (C) 2002 Maxim Krasnyansky <maxk@qualcomm.com>
   Copyright (C) 2002 Marcel Holtmann <marcel@holtmann.org>

   This program is free software; you can redistribute it and/or modify
   it under the terms of the GNU General Public License version 2 as
   published by the Free Software Foundation;

   THE SOFTWARE IS PROVIDED "AS IS", WITHOUT WARRANTY OF ANY KIND, EXPRESS
   OR IMPLIED, INCLUDING BUT NOT LIMITED TO THE WARRANTIES OF MERCHANTABILITY,
   FITNESS FOR A PARTICULAR PURPOSE AND NONINFRINGEMENT OF THIRD PARTY RIGHTS.
   IN NO EVENT SHALL THE COPYRIGHT HOLDER(S) AND AUTHOR(S) BE LIABLE FOR ANY
   CLAIM, OR ANY SPECIAL INDIRECT OR CONSEQUENTIAL DAMAGES, OR ANY DAMAGES
   WHATSOEVER RESULTING FROM LOSS OF USE, DATA OR PROFITS, WHETHER IN AN
   ACTION OF CONTRACT, NEGLIGENCE OR OTHER TORTIOUS ACTION, ARISING OUT OF
   OR IN CONNECTION WITH THE USE OR PERFORMANCE OF THIS SOFTWARE.

   ALL LIABILITY, INCLUDING LIABILITY FOR INFRINGEMENT OF ANY PATENTS,
   COPYRIGHTS, TRADEMARKS OR OTHER RIGHTS, RELATING TO USE OF THIS
   SOFTWARE IS DISCLAIMED.
*/

/*
 * RFCOMM sockets.
 */
#include <linux/compat.h>
#include <linux/export.h>
#include <linux/debugfs.h>
#include <linux/sched/signal.h>

#include <net/bluetooth/bluetooth.h>
#include <net/bluetooth/hci_core.h>
#include <net/bluetooth/l2cap.h>
#include <net/bluetooth/rfcomm.h>

static const struct proto_ops rfcomm_sock_ops;

static struct bt_sock_list rfcomm_sk_list = {
	.lock = __RW_LOCK_UNLOCKED(rfcomm_sk_list.lock)
};

static void rfcomm_sock_close(struct sock *sk);
static void rfcomm_sock_kill(struct sock *sk);

/* ---- DLC callbacks ----
 *
 * called under rfcomm_dlc_lock()
 */
static void rfcomm_sk_data_ready(struct rfcomm_dlc *d, struct sk_buff *skb)
{
	struct sock *sk = d->owner;
	if (!sk)
		return;

	atomic_add(skb->len, &sk->sk_rmem_alloc);
	skb_queue_tail(&sk->sk_receive_queue, skb);
	sk->sk_data_ready(sk);

	if (atomic_read(&sk->sk_rmem_alloc) >= sk->sk_rcvbuf)
		rfcomm_dlc_throttle(d);
}

static void rfcomm_sk_state_change(struct rfcomm_dlc *d, int err)
{
	struct sock *sk = d->owner, *parent;

	if (!sk)
		return;

	BT_DBG("dlc %p state %ld err %d", d, d->state, err);

	lock_sock(sk);

	if (err)
		sk->sk_err = err;

	sk->sk_state = d->state;

	parent = bt_sk(sk)->parent;
	if (parent) {
		if (d->state == BT_CLOSED) {
			sock_set_flag(sk, SOCK_ZAPPED);
			bt_accept_unlink(sk);
		}
		parent->sk_data_ready(parent);
	} else {
		if (d->state == BT_CONNECTED)
			rfcomm_session_getaddr(d->session,
					       &rfcomm_pi(sk)->src, NULL);
		sk->sk_state_change(sk);
	}

	release_sock(sk);

	if (parent && sock_flag(sk, SOCK_ZAPPED)) {
		/* We have to drop DLC lock here, otherwise
		 * rfcomm_sock_destruct() will dead lock. */
		rfcomm_dlc_unlock(d);
		rfcomm_sock_kill(sk);
		rfcomm_dlc_lock(d);
	}
}

/* ---- Socket functions ---- */
static struct sock *__rfcomm_get_listen_sock_by_addr(u8 channel, bdaddr_t *src)
{
	struct sock *sk = NULL;

	sk_for_each(sk, &rfcomm_sk_list.head) {
		if (rfcomm_pi(sk)->channel != channel)
			continue;

		if (bacmp(&rfcomm_pi(sk)->src, src))
			continue;

		if (sk->sk_state == BT_BOUND || sk->sk_state == BT_LISTEN)
			break;
	}

	return sk ? sk : NULL;
}

/* Find socket with channel and source bdaddr.
 * Returns closest match.
 */
static struct sock *rfcomm_get_sock_by_channel(int state, u8 channel, bdaddr_t *src)
{
	struct sock *sk = NULL, *sk1 = NULL;

	read_lock(&rfcomm_sk_list.lock);

	sk_for_each(sk, &rfcomm_sk_list.head) {
		if (state && sk->sk_state != state)
			continue;

		if (rfcomm_pi(sk)->channel == channel) {
			/* Exact match. */
			if (!bacmp(&rfcomm_pi(sk)->src, src))
				break;

			/* Closest match */
			if (!bacmp(&rfcomm_pi(sk)->src, BDADDR_ANY))
				sk1 = sk;
		}
	}

	read_unlock(&rfcomm_sk_list.lock);

	return sk ? sk : sk1;
}

static void rfcomm_sock_destruct(struct sock *sk)
{
	struct rfcomm_dlc *d = rfcomm_pi(sk)->dlc;

	BT_DBG("sk %p dlc %p", sk, d);

	skb_queue_purge(&sk->sk_receive_queue);
	skb_queue_purge(&sk->sk_write_queue);

	rfcomm_dlc_lock(d);
	rfcomm_pi(sk)->dlc = NULL;

	/* Detach DLC if it's owned by this socket */
	if (d->owner == sk)
		d->owner = NULL;
	rfcomm_dlc_unlock(d);

	rfcomm_dlc_put(d);
}

static void rfcomm_sock_cleanup_listen(struct sock *parent)
{
	struct sock *sk;

	BT_DBG("parent %p", parent);

	/* Close not yet accepted dlcs */
	while ((sk = bt_accept_dequeue(parent, NULL))) {
		rfcomm_sock_close(sk);
		rfcomm_sock_kill(sk);
	}

	parent->sk_state  = BT_CLOSED;
	sock_set_flag(parent, SOCK_ZAPPED);
}

/* Kill socket (only if zapped and orphan)
 * Must be called on unlocked socket.
 */
static void rfcomm_sock_kill(struct sock *sk)
{
	if (!sock_flag(sk, SOCK_ZAPPED) || sk->sk_socket)
		return;

	BT_DBG("sk %p state %d refcnt %d", sk, sk->sk_state, refcount_read(&sk->sk_refcnt));

	/* Kill poor orphan */
	bt_sock_unlink(&rfcomm_sk_list, sk);
	sock_set_flag(sk, SOCK_DEAD);
	sock_put(sk);
}

static void __rfcomm_sock_close(struct sock *sk)
{
	struct rfcomm_dlc *d = rfcomm_pi(sk)->dlc;

	BT_DBG("sk %p state %d socket %p", sk, sk->sk_state, sk->sk_socket);

	switch (sk->sk_state) {
	case BT_LISTEN:
		rfcomm_sock_cleanup_listen(sk);
		break;

	case BT_CONNECT:
	case BT_CONNECT2:
	case BT_CONFIG:
	case BT_CONNECTED:
		rfcomm_dlc_close(d, 0);
		fallthrough;

	default:
		sock_set_flag(sk, SOCK_ZAPPED);
		break;
	}
}

/* Close socket.
 * Must be called on unlocked socket.
 */
static void rfcomm_sock_close(struct sock *sk)
{
	lock_sock(sk);
	__rfcomm_sock_close(sk);
	release_sock(sk);
}

static void rfcomm_sock_init(struct sock *sk, struct sock *parent)
{
	struct rfcomm_pinfo *pi = rfcomm_pi(sk);

	BT_DBG("sk %p", sk);

	if (parent) {
		sk->sk_type = parent->sk_type;
		pi->dlc->defer_setup = test_bit(BT_SK_DEFER_SETUP,
						&bt_sk(parent)->flags);

		pi->sec_level = rfcomm_pi(parent)->sec_level;
		pi->role_switch = rfcomm_pi(parent)->role_switch;

		security_sk_clone(parent, sk);
	} else {
		pi->dlc->defer_setup = 0;

		pi->sec_level = BT_SECURITY_LOW;
		pi->role_switch = 0;
	}

	pi->dlc->sec_level = pi->sec_level;
	pi->dlc->role_switch = pi->role_switch;
}

static struct proto rfcomm_proto = {
	.name		= "RFCOMM",
	.owner		= THIS_MODULE,
	.obj_size	= sizeof(struct rfcomm_pinfo)
};

static struct sock *rfcomm_sock_alloc(struct net *net, struct socket *sock,
				      int proto, gfp_t prio, int kern)
{
	struct rfcomm_dlc *d;
	struct sock *sk;

	d = rfcomm_dlc_alloc(prio);
	if (!d)
		return NULL;

	sk = bt_sock_alloc(net, sock, &rfcomm_proto, proto, prio, kern);
	if (!sk) {
		rfcomm_dlc_free(d);
		return NULL;
	}

	d->data_ready   = rfcomm_sk_data_ready;
	d->state_change = rfcomm_sk_state_change;

	rfcomm_pi(sk)->dlc = d;
	d->owner = sk;

	sk->sk_destruct = rfcomm_sock_destruct;
	sk->sk_sndtimeo = RFCOMM_CONN_TIMEOUT;

	sk->sk_sndbuf = RFCOMM_MAX_CREDITS * RFCOMM_DEFAULT_MTU * 10;
	sk->sk_rcvbuf = RFCOMM_MAX_CREDITS * RFCOMM_DEFAULT_MTU * 10;

	bt_sock_link(&rfcomm_sk_list, sk);

	BT_DBG("sk %p", sk);
	return sk;
}

static int rfcomm_sock_create(struct net *net, struct socket *sock,
			      int protocol, int kern)
{
	struct sock *sk;

	BT_DBG("sock %p", sock);

	sock->state = SS_UNCONNECTED;

	if (sock->type != SOCK_STREAM && sock->type != SOCK_RAW)
		return -ESOCKTNOSUPPORT;

	sock->ops = &rfcomm_sock_ops;

	sk = rfcomm_sock_alloc(net, sock, protocol, GFP_ATOMIC, kern);
	if (!sk)
		return -ENOMEM;

	rfcomm_sock_init(sk, NULL);
	return 0;
}

static int rfcomm_sock_bind(struct socket *sock, struct sockaddr *addr, int addr_len)
{
	struct sockaddr_rc sa;
	struct sock *sk = sock->sk;
	int len, err = 0;

	if (!addr || addr_len < offsetofend(struct sockaddr, sa_family) ||
	    addr->sa_family != AF_BLUETOOTH)
		return -EINVAL;

	memset(&sa, 0, sizeof(sa));
	len = min_t(unsigned int, sizeof(sa), addr_len);
	memcpy(&sa, addr, len);

	BT_DBG("sk %p %pMR", sk, &sa.rc_bdaddr);

	lock_sock(sk);

	if (sk->sk_state != BT_OPEN) {
		err = -EBADFD;
		goto done;
	}

	if (sk->sk_type != SOCK_STREAM) {
		err = -EINVAL;
		goto done;
	}

	write_lock(&rfcomm_sk_list.lock);

	if (sa.rc_channel &&
	    __rfcomm_get_listen_sock_by_addr(sa.rc_channel, &sa.rc_bdaddr)) {
		err = -EADDRINUSE;
	} else {
		/* Save source address */
		bacpy(&rfcomm_pi(sk)->src, &sa.rc_bdaddr);
		rfcomm_pi(sk)->channel = sa.rc_channel;
		sk->sk_state = BT_BOUND;
	}

	write_unlock(&rfcomm_sk_list.lock);

done:
	release_sock(sk);
	return err;
}

static int rfcomm_sock_connect(struct socket *sock, struct sockaddr *addr, int alen, int flags)
{
	struct sockaddr_rc *sa = (struct sockaddr_rc *) addr;
	struct sock *sk = sock->sk;
	struct rfcomm_dlc *d = rfcomm_pi(sk)->dlc;
	int err = 0;

	BT_DBG("sk %p", sk);

	if (alen < sizeof(struct sockaddr_rc) ||
	    addr->sa_family != AF_BLUETOOTH)
		return -EINVAL;

	sock_hold(sk);
	lock_sock(sk);

	if (sk->sk_state != BT_OPEN && sk->sk_state != BT_BOUND) {
		err = -EBADFD;
		goto done;
	}

	if (sk->sk_type != SOCK_STREAM) {
		err = -EINVAL;
		goto done;
	}

	sk->sk_state = BT_CONNECT;
	bacpy(&rfcomm_pi(sk)->dst, &sa->rc_bdaddr);
	rfcomm_pi(sk)->channel = sa->rc_channel;

	d->sec_level = rfcomm_pi(sk)->sec_level;
	d->role_switch = rfcomm_pi(sk)->role_switch;

	/* Drop sock lock to avoid potential deadlock with the RFCOMM lock */
	release_sock(sk);
	err = rfcomm_dlc_open(d, &rfcomm_pi(sk)->src, &sa->rc_bdaddr,
			      sa->rc_channel);
	lock_sock(sk);
	if (!err && !sock_flag(sk, SOCK_ZAPPED))
		err = bt_sock_wait_state(sk, BT_CONNECTED,
				sock_sndtimeo(sk, flags & O_NONBLOCK));

done:
	release_sock(sk);
	sock_put(sk);
	return err;
}

static int rfcomm_sock_listen(struct socket *sock, int backlog)
{
	struct sock *sk = sock->sk;
	int err = 0;

	BT_DBG("sk %p backlog %d", sk, backlog);

	lock_sock(sk);

	if (sk->sk_state != BT_BOUND) {
		err = -EBADFD;
		goto done;
	}

	if (sk->sk_type != SOCK_STREAM) {
		err = -EINVAL;
		goto done;
	}

	if (!rfcomm_pi(sk)->channel) {
		bdaddr_t *src = &rfcomm_pi(sk)->src;
		u8 channel;

		err = -EINVAL;

		write_lock(&rfcomm_sk_list.lock);

		for (channel = 1; channel < 31; channel++)
			if (!__rfcomm_get_listen_sock_by_addr(channel, src)) {
				rfcomm_pi(sk)->channel = channel;
				err = 0;
				break;
			}

		write_unlock(&rfcomm_sk_list.lock);

		if (err < 0)
			goto done;
	}

	sk->sk_max_ack_backlog = backlog;
	sk->sk_ack_backlog = 0;
	sk->sk_state = BT_LISTEN;

done:
	release_sock(sk);
	return err;
}

static int rfcomm_sock_accept(struct socket *sock, struct socket *newsock,
			      struct proto_accept_arg *arg)
{
	DEFINE_WAIT_FUNC(wait, woken_wake_function);
	struct sock *sk = sock->sk, *nsk;
	long timeo;
	int err = 0;

	lock_sock_nested(sk, SINGLE_DEPTH_NESTING);

	if (sk->sk_type != SOCK_STREAM) {
		err = -EINVAL;
		goto done;
	}

	timeo = sock_rcvtimeo(sk, arg->flags & O_NONBLOCK);

	BT_DBG("sk %p timeo %ld", sk, timeo);

	/* Wait for an incoming connection. (wake-one). */
	add_wait_queue_exclusive(sk_sleep(sk), &wait);
	while (1) {
		if (sk->sk_state != BT_LISTEN) {
			err = -EBADFD;
			break;
		}

		nsk = bt_accept_dequeue(sk, newsock);
		if (nsk)
			break;

		if (!timeo) {
			err = -EAGAIN;
			break;
		}

		if (signal_pending(current)) {
			err = sock_intr_errno(timeo);
			break;
		}

		release_sock(sk);

		timeo = wait_woken(&wait, TASK_INTERRUPTIBLE, timeo);

		lock_sock_nested(sk, SINGLE_DEPTH_NESTING);
	}
	remove_wait_queue(sk_sleep(sk), &wait);

	if (err)
		goto done;

	newsock->state = SS_CONNECTED;

	BT_DBG("new socket %p", nsk);

done:
	release_sock(sk);
	return err;
}

static int rfcomm_sock_getname(struct socket *sock, struct sockaddr *addr, int peer)
{
	struct sockaddr_rc *sa = (struct sockaddr_rc *) addr;
	struct sock *sk = sock->sk;

	BT_DBG("sock %p, sk %p", sock, sk);

	if (peer && sk->sk_state != BT_CONNECTED &&
	    sk->sk_state != BT_CONNECT && sk->sk_state != BT_CONNECT2)
		return -ENOTCONN;

	memset(sa, 0, sizeof(*sa));
	sa->rc_family  = AF_BLUETOOTH;
	sa->rc_channel = rfcomm_pi(sk)->channel;
	if (peer)
		bacpy(&sa->rc_bdaddr, &rfcomm_pi(sk)->dst);
	else
		bacpy(&sa->rc_bdaddr, &rfcomm_pi(sk)->src);

	return sizeof(struct sockaddr_rc);
}

static int rfcomm_sock_sendmsg(struct socket *sock, struct msghdr *msg,
			       size_t len)
{
	struct sock *sk = sock->sk;
	struct rfcomm_dlc *d = rfcomm_pi(sk)->dlc;
	struct sk_buff *skb;
	int sent;

	if (test_bit(RFCOMM_DEFER_SETUP, &d->flags))
		return -ENOTCONN;

	if (msg->msg_flags & MSG_OOB)
		return -EOPNOTSUPP;

	if (sk->sk_shutdown & SEND_SHUTDOWN)
		return -EPIPE;

	BT_DBG("sock %p, sk %p", sock, sk);

	lock_sock(sk);

	sent = bt_sock_wait_ready(sk, msg->msg_flags);

	release_sock(sk);

	if (sent)
		return sent;

	skb = bt_skb_sendmmsg(sk, msg, len, d->mtu, RFCOMM_SKB_HEAD_RESERVE,
			      RFCOMM_SKB_TAIL_RESERVE);
	if (IS_ERR(skb))
		return PTR_ERR(skb);

	sent = rfcomm_dlc_send(d, skb);
	if (sent < 0)
		kfree_skb(skb);

	return sent;
}

static int rfcomm_sock_recvmsg(struct socket *sock, struct msghdr *msg,
			       size_t size, int flags)
{
	struct sock *sk = sock->sk;
	struct rfcomm_dlc *d = rfcomm_pi(sk)->dlc;
	int len;

	if (test_and_clear_bit(RFCOMM_DEFER_SETUP, &d->flags)) {
		rfcomm_dlc_accept(d);
		return 0;
	}

	len = bt_sock_stream_recvmsg(sock, msg, size, flags);

	lock_sock(sk);
	if (!(flags & MSG_PEEK) && len > 0)
		atomic_sub(len, &sk->sk_rmem_alloc);

	if (atomic_read(&sk->sk_rmem_alloc) <= (sk->sk_rcvbuf >> 2))
		rfcomm_dlc_unthrottle(rfcomm_pi(sk)->dlc);
	release_sock(sk);

	return len;
}

static int rfcomm_sock_setsockopt_old(struct socket *sock, int optname,
		sockptr_t optval, unsigned int optlen)
{
	struct sock *sk = sock->sk;
	int err = 0;
	u32 opt;

	BT_DBG("sk %p", sk);

	lock_sock(sk);

	switch (optname) {
	case RFCOMM_LM:
<<<<<<< HEAD
		if (bt_copy_from_sockptr(&opt, sizeof(opt), optval, optlen)) {
			err = -EFAULT;
=======
		err = copy_safe_from_sockptr(&opt, sizeof(opt), optval, optlen);
		if (err)
>>>>>>> a6ad5510
			break;

		if (opt & RFCOMM_LM_FIPS) {
			err = -EINVAL;
			break;
		}

		if (opt & RFCOMM_LM_AUTH)
			rfcomm_pi(sk)->sec_level = BT_SECURITY_LOW;
		if (opt & RFCOMM_LM_ENCRYPT)
			rfcomm_pi(sk)->sec_level = BT_SECURITY_MEDIUM;
		if (opt & RFCOMM_LM_SECURE)
			rfcomm_pi(sk)->sec_level = BT_SECURITY_HIGH;

		rfcomm_pi(sk)->role_switch = (opt & RFCOMM_LM_MASTER);
		break;

	default:
		err = -ENOPROTOOPT;
		break;
	}

	release_sock(sk);
	return err;
}

static int rfcomm_sock_setsockopt(struct socket *sock, int level, int optname,
		sockptr_t optval, unsigned int optlen)
{
	struct sock *sk = sock->sk;
	struct bt_security sec;
	int err = 0;
	u32 opt;

	BT_DBG("sk %p", sk);

	if (level == SOL_RFCOMM)
		return rfcomm_sock_setsockopt_old(sock, optname, optval, optlen);

	if (level != SOL_BLUETOOTH)
		return -ENOPROTOOPT;

	lock_sock(sk);

	switch (optname) {
	case BT_SECURITY:
		if (sk->sk_type != SOCK_STREAM) {
			err = -EINVAL;
			break;
		}

		sec.level = BT_SECURITY_LOW;

<<<<<<< HEAD
		err = bt_copy_from_sockptr(&sec, sizeof(sec), optval, optlen);
=======
		err = copy_safe_from_sockptr(&sec, sizeof(sec), optval, optlen);
>>>>>>> a6ad5510
		if (err)
			break;

		if (sec.level > BT_SECURITY_HIGH) {
			err = -EINVAL;
			break;
		}

		rfcomm_pi(sk)->sec_level = sec.level;
		break;

	case BT_DEFER_SETUP:
		if (sk->sk_state != BT_BOUND && sk->sk_state != BT_LISTEN) {
			err = -EINVAL;
			break;
		}

<<<<<<< HEAD
		err = bt_copy_from_sockptr(&opt, sizeof(opt), optval, optlen);
=======
		err = copy_safe_from_sockptr(&opt, sizeof(opt), optval, optlen);
>>>>>>> a6ad5510
		if (err)
			break;

		if (opt)
			set_bit(BT_SK_DEFER_SETUP, &bt_sk(sk)->flags);
		else
			clear_bit(BT_SK_DEFER_SETUP, &bt_sk(sk)->flags);

		break;

	default:
		err = -ENOPROTOOPT;
		break;
	}

	release_sock(sk);
	return err;
}

static int rfcomm_sock_getsockopt_old(struct socket *sock, int optname, char __user *optval, int __user *optlen)
{
	struct sock *sk = sock->sk;
	struct sock *l2cap_sk;
	struct l2cap_conn *conn;
	struct rfcomm_conninfo cinfo;
	int err = 0;
	size_t len;
	u32 opt;

	BT_DBG("sk %p", sk);

	if (get_user(len, optlen))
		return -EFAULT;

	lock_sock(sk);

	switch (optname) {
	case RFCOMM_LM:
		switch (rfcomm_pi(sk)->sec_level) {
		case BT_SECURITY_LOW:
			opt = RFCOMM_LM_AUTH;
			break;
		case BT_SECURITY_MEDIUM:
			opt = RFCOMM_LM_AUTH | RFCOMM_LM_ENCRYPT;
			break;
		case BT_SECURITY_HIGH:
			opt = RFCOMM_LM_AUTH | RFCOMM_LM_ENCRYPT |
			      RFCOMM_LM_SECURE;
			break;
		case BT_SECURITY_FIPS:
			opt = RFCOMM_LM_AUTH | RFCOMM_LM_ENCRYPT |
			      RFCOMM_LM_SECURE | RFCOMM_LM_FIPS;
			break;
		default:
			opt = 0;
			break;
		}

		if (rfcomm_pi(sk)->role_switch)
			opt |= RFCOMM_LM_MASTER;

		if (put_user(opt, (u32 __user *) optval))
			err = -EFAULT;

		break;

	case RFCOMM_CONNINFO:
		if (sk->sk_state != BT_CONNECTED &&
					!rfcomm_pi(sk)->dlc->defer_setup) {
			err = -ENOTCONN;
			break;
		}

		l2cap_sk = rfcomm_pi(sk)->dlc->session->sock->sk;
		conn = l2cap_pi(l2cap_sk)->chan->conn;

		memset(&cinfo, 0, sizeof(cinfo));
		cinfo.hci_handle = conn->hcon->handle;
		memcpy(cinfo.dev_class, conn->hcon->dev_class, 3);

		len = min(len, sizeof(cinfo));
		if (copy_to_user(optval, (char *) &cinfo, len))
			err = -EFAULT;

		break;

	default:
		err = -ENOPROTOOPT;
		break;
	}

	release_sock(sk);
	return err;
}

static int rfcomm_sock_getsockopt(struct socket *sock, int level, int optname, char __user *optval, int __user *optlen)
{
	struct sock *sk = sock->sk;
	struct bt_security sec;
	int err = 0;
	size_t len;

	BT_DBG("sk %p", sk);

	if (level == SOL_RFCOMM)
		return rfcomm_sock_getsockopt_old(sock, optname, optval, optlen);

	if (level != SOL_BLUETOOTH)
		return -ENOPROTOOPT;

	if (get_user(len, optlen))
		return -EFAULT;

	lock_sock(sk);

	switch (optname) {
	case BT_SECURITY:
		if (sk->sk_type != SOCK_STREAM) {
			err = -EINVAL;
			break;
		}

		sec.level = rfcomm_pi(sk)->sec_level;
		sec.key_size = 0;

		len = min(len, sizeof(sec));
		if (copy_to_user(optval, (char *) &sec, len))
			err = -EFAULT;

		break;

	case BT_DEFER_SETUP:
		if (sk->sk_state != BT_BOUND && sk->sk_state != BT_LISTEN) {
			err = -EINVAL;
			break;
		}

		if (put_user(test_bit(BT_SK_DEFER_SETUP, &bt_sk(sk)->flags),
			     (u32 __user *) optval))
			err = -EFAULT;

		break;

	default:
		err = -ENOPROTOOPT;
		break;
	}

	release_sock(sk);
	return err;
}

static int rfcomm_sock_ioctl(struct socket *sock, unsigned int cmd, unsigned long arg)
{
	struct sock *sk __maybe_unused = sock->sk;
	int err;

	BT_DBG("sk %p cmd %x arg %lx", sk, cmd, arg);

	err = bt_sock_ioctl(sock, cmd, arg);

	if (err == -ENOIOCTLCMD) {
#ifdef CONFIG_BT_RFCOMM_TTY
		err = rfcomm_dev_ioctl(sk, cmd, (void __user *) arg);
#else
		err = -EOPNOTSUPP;
#endif
	}

	return err;
}

#ifdef CONFIG_COMPAT
static int rfcomm_sock_compat_ioctl(struct socket *sock, unsigned int cmd, unsigned long arg)
{
	return rfcomm_sock_ioctl(sock, cmd, (unsigned long)compat_ptr(arg));
}
#endif

static int rfcomm_sock_shutdown(struct socket *sock, int how)
{
	struct sock *sk = sock->sk;
	int err = 0;

	BT_DBG("sock %p, sk %p", sock, sk);

	if (!sk)
		return 0;

	lock_sock(sk);
	if (!sk->sk_shutdown) {
		sk->sk_shutdown = SHUTDOWN_MASK;

		release_sock(sk);
		__rfcomm_sock_close(sk);
		lock_sock(sk);

		if (sock_flag(sk, SOCK_LINGER) && sk->sk_lingertime &&
		    !(current->flags & PF_EXITING))
			err = bt_sock_wait_state(sk, BT_CLOSED, sk->sk_lingertime);
	}
	release_sock(sk);
	return err;
}

static int rfcomm_sock_release(struct socket *sock)
{
	struct sock *sk = sock->sk;
	int err;

	BT_DBG("sock %p, sk %p", sock, sk);

	if (!sk)
		return 0;

	err = rfcomm_sock_shutdown(sock, 2);

	sock_orphan(sk);
	rfcomm_sock_kill(sk);
	return err;
}

/* ---- RFCOMM core layer callbacks ----
 *
 * called under rfcomm_lock()
 */
int rfcomm_connect_ind(struct rfcomm_session *s, u8 channel, struct rfcomm_dlc **d)
{
	struct sock *sk, *parent;
	bdaddr_t src, dst;
	int result = 0;

	BT_DBG("session %p channel %d", s, channel);

	rfcomm_session_getaddr(s, &src, &dst);

	/* Check if we have socket listening on channel */
	parent = rfcomm_get_sock_by_channel(BT_LISTEN, channel, &src);
	if (!parent)
		return 0;

	lock_sock(parent);

	/* Check for backlog size */
	if (sk_acceptq_is_full(parent)) {
		BT_DBG("backlog full %d", parent->sk_ack_backlog);
		goto done;
	}

	sk = rfcomm_sock_alloc(sock_net(parent), NULL, BTPROTO_RFCOMM, GFP_ATOMIC, 0);
	if (!sk)
		goto done;

	bt_sock_reclassify_lock(sk, BTPROTO_RFCOMM);

	rfcomm_sock_init(sk, parent);
	bacpy(&rfcomm_pi(sk)->src, &src);
	bacpy(&rfcomm_pi(sk)->dst, &dst);
	rfcomm_pi(sk)->channel = channel;

	sk->sk_state = BT_CONFIG;
	bt_accept_enqueue(parent, sk, true);

	/* Accept connection and return socket DLC */
	*d = rfcomm_pi(sk)->dlc;
	result = 1;

done:
	release_sock(parent);

	if (test_bit(BT_SK_DEFER_SETUP, &bt_sk(parent)->flags))
		parent->sk_state_change(parent);

	return result;
}

static int rfcomm_sock_debugfs_show(struct seq_file *f, void *p)
{
	struct sock *sk;

	read_lock(&rfcomm_sk_list.lock);

	sk_for_each(sk, &rfcomm_sk_list.head) {
		seq_printf(f, "%pMR %pMR %d %d\n",
			   &rfcomm_pi(sk)->src, &rfcomm_pi(sk)->dst,
			   sk->sk_state, rfcomm_pi(sk)->channel);
	}

	read_unlock(&rfcomm_sk_list.lock);

	return 0;
}

DEFINE_SHOW_ATTRIBUTE(rfcomm_sock_debugfs);

static struct dentry *rfcomm_sock_debugfs;

static const struct proto_ops rfcomm_sock_ops = {
	.family		= PF_BLUETOOTH,
	.owner		= THIS_MODULE,
	.release	= rfcomm_sock_release,
	.bind		= rfcomm_sock_bind,
	.connect	= rfcomm_sock_connect,
	.listen		= rfcomm_sock_listen,
	.accept		= rfcomm_sock_accept,
	.getname	= rfcomm_sock_getname,
	.sendmsg	= rfcomm_sock_sendmsg,
	.recvmsg	= rfcomm_sock_recvmsg,
	.shutdown	= rfcomm_sock_shutdown,
	.setsockopt	= rfcomm_sock_setsockopt,
	.getsockopt	= rfcomm_sock_getsockopt,
	.ioctl		= rfcomm_sock_ioctl,
	.gettstamp	= sock_gettstamp,
	.poll		= bt_sock_poll,
	.socketpair	= sock_no_socketpair,
	.mmap		= sock_no_mmap,
#ifdef CONFIG_COMPAT
	.compat_ioctl	= rfcomm_sock_compat_ioctl,
#endif
};

static const struct net_proto_family rfcomm_sock_family_ops = {
	.family		= PF_BLUETOOTH,
	.owner		= THIS_MODULE,
	.create		= rfcomm_sock_create
};

int __init rfcomm_init_sockets(void)
{
	int err;

	BUILD_BUG_ON(sizeof(struct sockaddr_rc) > sizeof(struct sockaddr));

	err = proto_register(&rfcomm_proto, 0);
	if (err < 0)
		return err;

	err = bt_sock_register(BTPROTO_RFCOMM, &rfcomm_sock_family_ops);
	if (err < 0) {
		BT_ERR("RFCOMM socket layer registration failed");
		goto error;
	}

	err = bt_procfs_init(&init_net, "rfcomm", &rfcomm_sk_list, NULL);
	if (err < 0) {
		BT_ERR("Failed to create RFCOMM proc file");
		bt_sock_unregister(BTPROTO_RFCOMM);
		goto error;
	}

	BT_INFO("RFCOMM socket layer initialized");

	if (IS_ERR_OR_NULL(bt_debugfs))
		return 0;

	rfcomm_sock_debugfs = debugfs_create_file("rfcomm", 0444,
						  bt_debugfs, NULL,
						  &rfcomm_sock_debugfs_fops);

	return 0;

error:
	proto_unregister(&rfcomm_proto);
	return err;
}

void __exit rfcomm_cleanup_sockets(void)
{
	bt_procfs_cleanup(&init_net, "rfcomm");

	debugfs_remove(rfcomm_sock_debugfs);

	bt_sock_unregister(BTPROTO_RFCOMM);

	proto_unregister(&rfcomm_proto);
}<|MERGE_RESOLUTION|>--- conflicted
+++ resolved
@@ -629,13 +629,8 @@
 
 	switch (optname) {
 	case RFCOMM_LM:
-<<<<<<< HEAD
-		if (bt_copy_from_sockptr(&opt, sizeof(opt), optval, optlen)) {
-			err = -EFAULT;
-=======
 		err = copy_safe_from_sockptr(&opt, sizeof(opt), optval, optlen);
 		if (err)
->>>>>>> a6ad5510
 			break;
 
 		if (opt & RFCOMM_LM_FIPS) {
@@ -689,11 +684,7 @@
 
 		sec.level = BT_SECURITY_LOW;
 
-<<<<<<< HEAD
-		err = bt_copy_from_sockptr(&sec, sizeof(sec), optval, optlen);
-=======
 		err = copy_safe_from_sockptr(&sec, sizeof(sec), optval, optlen);
->>>>>>> a6ad5510
 		if (err)
 			break;
 
@@ -711,11 +702,7 @@
 			break;
 		}
 
-<<<<<<< HEAD
-		err = bt_copy_from_sockptr(&opt, sizeof(opt), optval, optlen);
-=======
 		err = copy_safe_from_sockptr(&opt, sizeof(opt), optval, optlen);
->>>>>>> a6ad5510
 		if (err)
 			break;
 
