--- conflicted
+++ resolved
@@ -6352,11 +6352,7 @@
 	struct hci_ev_le_pa_sync_established *ev = data;
 	int mask = hdev->link_mode;
 	__u8 flags = 0;
-<<<<<<< HEAD
-	struct hci_conn *pa_sync;
-=======
 	struct hci_conn *pa_sync, *conn;
->>>>>>> a6ad5510
 
 	bt_dev_dbg(hdev, "status 0x%2.2x", ev->status);
 
@@ -6387,18 +6383,6 @@
 	if (!(flags & HCI_PROTO_DEFER))
 		goto unlock;
 
-<<<<<<< HEAD
-	if (ev->status) {
-		/* Add connection to indicate the failed PA sync event */
-		pa_sync = hci_conn_add_unset(hdev, ISO_LINK, BDADDR_ANY,
-					     HCI_ROLE_SLAVE);
-
-		if (!pa_sync)
-			goto unlock;
-
-		set_bit(HCI_CONN_PA_SYNC_FAILED, &pa_sync->flags);
-
-=======
 	/* Add connection to indicate PA sync event */
 	pa_sync = hci_conn_add_unset(hdev, ISO_LINK, BDADDR_ANY,
 				     HCI_ROLE_SLAVE);
@@ -6411,7 +6395,6 @@
 	if (ev->status) {
 		set_bit(HCI_CONN_PA_SYNC_FAILED, &pa_sync->flags);
 
->>>>>>> a6ad5510
 		/* Notify iso layer */
 		hci_connect_cfm(pa_sync, ev->status);
 	}
@@ -6937,15 +6920,6 @@
 
 	hci_dev_lock(hdev);
 
-<<<<<<< HEAD
-	if (!ev->status) {
-		pa_sync = hci_conn_hash_lookup_pa_sync_big_handle(hdev, ev->handle);
-		if (pa_sync)
-			/* Also mark the BIG sync established event on the
-			 * associated PA sync hcon
-			 */
-			set_bit(HCI_CONN_BIG_SYNC, &pa_sync->flags);
-=======
 	conn = hci_conn_hash_lookup_big_sync_pend(hdev, ev->handle,
 						  ev->num_bis);
 	if (!conn) {
@@ -6953,7 +6927,6 @@
 			   "Unable to find connection for big 0x%2.2x",
 			   ev->handle);
 		goto unlock;
->>>>>>> a6ad5510
 	}
 
 	clear_bit(HCI_CONN_CREATE_BIG_SYNC, &conn->flags);
@@ -7030,15 +7003,8 @@
 	hci_dev_lock(hdev);
 
 	mask |= hci_proto_connect_ind(hdev, BDADDR_ANY, ISO_LINK, &flags);
-<<<<<<< HEAD
-	if (!(mask & HCI_LM_ACCEPT)) {
-		hci_le_pa_term_sync(hdev, ev->sync_handle);
-		goto unlock;
-	}
-=======
 	if (!(mask & HCI_LM_ACCEPT))
 		goto unlock;
->>>>>>> a6ad5510
 
 	if (!(flags & HCI_PROTO_DEFER))
 		goto unlock;
@@ -7046,27 +7012,6 @@
 	pa_sync = hci_conn_hash_lookup_pa_sync_handle
 			(hdev,
 			le16_to_cpu(ev->sync_handle));
-<<<<<<< HEAD
-
-	if (pa_sync)
-		goto unlock;
-
-	/* Add connection to indicate the PA sync event */
-	pa_sync = hci_conn_add_unset(hdev, ISO_LINK, BDADDR_ANY,
-				     HCI_ROLE_SLAVE);
-
-	if (IS_ERR(pa_sync))
-		goto unlock;
-
-	pa_sync->sync_handle = le16_to_cpu(ev->sync_handle);
-	set_bit(HCI_CONN_PA_SYNC, &pa_sync->flags);
-
-	/* Notify iso layer */
-	hci_connect_cfm(pa_sync, 0x00);
-
-	/* Notify MGMT layer */
-	mgmt_device_connected(hdev, pa_sync, NULL, 0);
-=======
 
 	if (!pa_sync)
 		goto unlock;
@@ -7075,7 +7020,6 @@
 
 	/* Notify iso layer */
 	hci_connect_cfm(pa_sync, 0);
->>>>>>> a6ad5510
 
 unlock:
 	hci_dev_unlock(hdev);
