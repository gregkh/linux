/*
   BlueZ - Bluetooth protocol stack for Linux
   Copyright (c) 2000-2001, 2010, Code Aurora Forum. All rights reserved.
   Copyright 2023-2024 NXP

   Written 2000,2001 by Maxim Krasnyansky <maxk@qualcomm.com>

   This program is free software; you can redistribute it and/or modify
   it under the terms of the GNU General Public License version 2 as
   published by the Free Software Foundation;

   THE SOFTWARE IS PROVIDED "AS IS", WITHOUT WARRANTY OF ANY KIND, EXPRESS
   OR IMPLIED, INCLUDING BUT NOT LIMITED TO THE WARRANTIES OF MERCHANTABILITY,
   FITNESS FOR A PARTICULAR PURPOSE AND NONINFRINGEMENT OF THIRD PARTY RIGHTS.
   IN NO EVENT SHALL THE COPYRIGHT HOLDER(S) AND AUTHOR(S) BE LIABLE FOR ANY
   CLAIM, OR ANY SPECIAL INDIRECT OR CONSEQUENTIAL DAMAGES, OR ANY DAMAGES
   WHATSOEVER RESULTING FROM LOSS OF USE, DATA OR PROFITS, WHETHER IN AN
   ACTION OF CONTRACT, NEGLIGENCE OR OTHER TORTIOUS ACTION, ARISING OUT OF
   OR IN CONNECTION WITH THE USE OR PERFORMANCE OF THIS SOFTWARE.

   ALL LIABILITY, INCLUDING LIABILITY FOR INFRINGEMENT OF ANY PATENTS,
   COPYRIGHTS, TRADEMARKS OR OTHER RIGHTS, RELATING TO USE OF THIS
   SOFTWARE IS DISCLAIMED.
*/

/* Bluetooth HCI event handling. */

#include <asm/unaligned.h>
#include <linux/crypto.h>
#include <crypto/algapi.h>

#include <net/bluetooth/bluetooth.h>
#include <net/bluetooth/hci_core.h>
#include <net/bluetooth/mgmt.h>

#include "hci_request.h"
#include "hci_debugfs.h"
#include "hci_codec.h"
#include "smp.h"
#include "msft.h"
#include "eir.h"

#define ZERO_KEY "\x00\x00\x00\x00\x00\x00\x00\x00" \
		 "\x00\x00\x00\x00\x00\x00\x00\x00"

#define secs_to_jiffies(_secs) msecs_to_jiffies((_secs) * 1000)

/* Handle HCI Event packets */

static void *hci_ev_skb_pull(struct hci_dev *hdev, struct sk_buff *skb,
			     u8 ev, size_t len)
{
	void *data;

	data = skb_pull_data(skb, len);
	if (!data)
		bt_dev_err(hdev, "Malformed Event: 0x%2.2x", ev);

	return data;
}

static void *hci_cc_skb_pull(struct hci_dev *hdev, struct sk_buff *skb,
			     u16 op, size_t len)
{
	void *data;

	data = skb_pull_data(skb, len);
	if (!data)
		bt_dev_err(hdev, "Malformed Command Complete: 0x%4.4x", op);

	return data;
}

static void *hci_le_ev_skb_pull(struct hci_dev *hdev, struct sk_buff *skb,
				u8 ev, size_t len)
{
	void *data;

	data = skb_pull_data(skb, len);
	if (!data)
		bt_dev_err(hdev, "Malformed LE Event: 0x%2.2x", ev);

	return data;
}

static u8 hci_cc_inquiry_cancel(struct hci_dev *hdev, void *data,
				struct sk_buff *skb)
{
	struct hci_ev_status *rp = data;

	bt_dev_dbg(hdev, "status 0x%2.2x", rp->status);

	/* It is possible that we receive Inquiry Complete event right
	 * before we receive Inquiry Cancel Command Complete event, in
	 * which case the latter event should have status of Command
	 * Disallowed. This should not be treated as error, since
	 * we actually achieve what Inquiry Cancel wants to achieve,
	 * which is to end the last Inquiry session.
	 */
	if (rp->status == HCI_ERROR_COMMAND_DISALLOWED && !test_bit(HCI_INQUIRY, &hdev->flags)) {
		bt_dev_warn(hdev, "Ignoring error of Inquiry Cancel command");
		rp->status = 0x00;
	}

	if (rp->status)
		return rp->status;

	clear_bit(HCI_INQUIRY, &hdev->flags);
	smp_mb__after_atomic(); /* wake_up_bit advises about this barrier */
	wake_up_bit(&hdev->flags, HCI_INQUIRY);

	hci_dev_lock(hdev);
	/* Set discovery state to stopped if we're not doing LE active
	 * scanning.
	 */
	if (!hci_dev_test_flag(hdev, HCI_LE_SCAN) ||
	    hdev->le_scan_type != LE_SCAN_ACTIVE)
		hci_discovery_set_state(hdev, DISCOVERY_STOPPED);
	hci_dev_unlock(hdev);

	return rp->status;
}

static u8 hci_cc_periodic_inq(struct hci_dev *hdev, void *data,
			      struct sk_buff *skb)
{
	struct hci_ev_status *rp = data;

	bt_dev_dbg(hdev, "status 0x%2.2x", rp->status);

	if (rp->status)
		return rp->status;

	hci_dev_set_flag(hdev, HCI_PERIODIC_INQ);

	return rp->status;
}

static u8 hci_cc_exit_periodic_inq(struct hci_dev *hdev, void *data,
				   struct sk_buff *skb)
{
	struct hci_ev_status *rp = data;

	bt_dev_dbg(hdev, "status 0x%2.2x", rp->status);

	if (rp->status)
		return rp->status;

	hci_dev_clear_flag(hdev, HCI_PERIODIC_INQ);

	return rp->status;
}

static u8 hci_cc_remote_name_req_cancel(struct hci_dev *hdev, void *data,
					struct sk_buff *skb)
{
	struct hci_ev_status *rp = data;

	bt_dev_dbg(hdev, "status 0x%2.2x", rp->status);

	return rp->status;
}

static u8 hci_cc_role_discovery(struct hci_dev *hdev, void *data,
				struct sk_buff *skb)
{
	struct hci_rp_role_discovery *rp = data;
	struct hci_conn *conn;

	bt_dev_dbg(hdev, "status 0x%2.2x", rp->status);

	if (rp->status)
		return rp->status;

	hci_dev_lock(hdev);

	conn = hci_conn_hash_lookup_handle(hdev, __le16_to_cpu(rp->handle));
	if (conn)
		conn->role = rp->role;

	hci_dev_unlock(hdev);

	return rp->status;
}

static u8 hci_cc_read_link_policy(struct hci_dev *hdev, void *data,
				  struct sk_buff *skb)
{
	struct hci_rp_read_link_policy *rp = data;
	struct hci_conn *conn;

	bt_dev_dbg(hdev, "status 0x%2.2x", rp->status);

	if (rp->status)
		return rp->status;

	hci_dev_lock(hdev);

	conn = hci_conn_hash_lookup_handle(hdev, __le16_to_cpu(rp->handle));
	if (conn)
		conn->link_policy = __le16_to_cpu(rp->policy);

	hci_dev_unlock(hdev);

	return rp->status;
}

static u8 hci_cc_write_link_policy(struct hci_dev *hdev, void *data,
				   struct sk_buff *skb)
{
	struct hci_rp_write_link_policy *rp = data;
	struct hci_conn *conn;
	void *sent;

	bt_dev_dbg(hdev, "status 0x%2.2x", rp->status);

	if (rp->status)
		return rp->status;

	sent = hci_sent_cmd_data(hdev, HCI_OP_WRITE_LINK_POLICY);
	if (!sent)
		return rp->status;

	hci_dev_lock(hdev);

	conn = hci_conn_hash_lookup_handle(hdev, __le16_to_cpu(rp->handle));
	if (conn)
		conn->link_policy = get_unaligned_le16(sent + 2);

	hci_dev_unlock(hdev);

	return rp->status;
}

static u8 hci_cc_read_def_link_policy(struct hci_dev *hdev, void *data,
				      struct sk_buff *skb)
{
	struct hci_rp_read_def_link_policy *rp = data;

	bt_dev_dbg(hdev, "status 0x%2.2x", rp->status);

	if (rp->status)
		return rp->status;

	hdev->link_policy = __le16_to_cpu(rp->policy);

	return rp->status;
}

static u8 hci_cc_write_def_link_policy(struct hci_dev *hdev, void *data,
				       struct sk_buff *skb)
{
	struct hci_ev_status *rp = data;
	void *sent;

	bt_dev_dbg(hdev, "status 0x%2.2x", rp->status);

	if (rp->status)
		return rp->status;

	sent = hci_sent_cmd_data(hdev, HCI_OP_WRITE_DEF_LINK_POLICY);
	if (!sent)
		return rp->status;

	hdev->link_policy = get_unaligned_le16(sent);

	return rp->status;
}

static u8 hci_cc_reset(struct hci_dev *hdev, void *data, struct sk_buff *skb)
{
	struct hci_ev_status *rp = data;

	bt_dev_dbg(hdev, "status 0x%2.2x", rp->status);

	clear_bit(HCI_RESET, &hdev->flags);

	if (rp->status)
		return rp->status;

	/* Reset all non-persistent flags */
	hci_dev_clear_volatile_flags(hdev);

	hci_discovery_set_state(hdev, DISCOVERY_STOPPED);

	hdev->inq_tx_power = HCI_TX_POWER_INVALID;
	hdev->adv_tx_power = HCI_TX_POWER_INVALID;

	memset(hdev->adv_data, 0, sizeof(hdev->adv_data));
	hdev->adv_data_len = 0;

	memset(hdev->scan_rsp_data, 0, sizeof(hdev->scan_rsp_data));
	hdev->scan_rsp_data_len = 0;

	hdev->le_scan_type = LE_SCAN_PASSIVE;

	hdev->ssp_debug_mode = 0;

	hci_bdaddr_list_clear(&hdev->le_accept_list);
	hci_bdaddr_list_clear(&hdev->le_resolv_list);

	return rp->status;
}

static u8 hci_cc_read_stored_link_key(struct hci_dev *hdev, void *data,
				      struct sk_buff *skb)
{
	struct hci_rp_read_stored_link_key *rp = data;
	struct hci_cp_read_stored_link_key *sent;

	bt_dev_dbg(hdev, "status 0x%2.2x", rp->status);

	sent = hci_sent_cmd_data(hdev, HCI_OP_READ_STORED_LINK_KEY);
	if (!sent)
		return rp->status;

	if (!rp->status && sent->read_all == 0x01) {
		hdev->stored_max_keys = le16_to_cpu(rp->max_keys);
		hdev->stored_num_keys = le16_to_cpu(rp->num_keys);
	}

	return rp->status;
}

static u8 hci_cc_delete_stored_link_key(struct hci_dev *hdev, void *data,
					struct sk_buff *skb)
{
	struct hci_rp_delete_stored_link_key *rp = data;
	u16 num_keys;

	bt_dev_dbg(hdev, "status 0x%2.2x", rp->status);

	if (rp->status)
		return rp->status;

	num_keys = le16_to_cpu(rp->num_keys);

	if (num_keys <= hdev->stored_num_keys)
		hdev->stored_num_keys -= num_keys;
	else
		hdev->stored_num_keys = 0;

	return rp->status;
}

static u8 hci_cc_write_local_name(struct hci_dev *hdev, void *data,
				  struct sk_buff *skb)
{
	struct hci_ev_status *rp = data;
	void *sent;

	bt_dev_dbg(hdev, "status 0x%2.2x", rp->status);

	sent = hci_sent_cmd_data(hdev, HCI_OP_WRITE_LOCAL_NAME);
	if (!sent)
		return rp->status;

	hci_dev_lock(hdev);

	if (hci_dev_test_flag(hdev, HCI_MGMT))
		mgmt_set_local_name_complete(hdev, sent, rp->status);
	else if (!rp->status)
		memcpy(hdev->dev_name, sent, HCI_MAX_NAME_LENGTH);

	hci_dev_unlock(hdev);

	return rp->status;
}

static u8 hci_cc_read_local_name(struct hci_dev *hdev, void *data,
				 struct sk_buff *skb)
{
	struct hci_rp_read_local_name *rp = data;

	bt_dev_dbg(hdev, "status 0x%2.2x", rp->status);

	if (rp->status)
		return rp->status;

	if (hci_dev_test_flag(hdev, HCI_SETUP) ||
	    hci_dev_test_flag(hdev, HCI_CONFIG))
		memcpy(hdev->dev_name, rp->name, HCI_MAX_NAME_LENGTH);

	return rp->status;
}

static u8 hci_cc_write_auth_enable(struct hci_dev *hdev, void *data,
				   struct sk_buff *skb)
{
	struct hci_ev_status *rp = data;
	void *sent;

	bt_dev_dbg(hdev, "status 0x%2.2x", rp->status);

	sent = hci_sent_cmd_data(hdev, HCI_OP_WRITE_AUTH_ENABLE);
	if (!sent)
		return rp->status;

	hci_dev_lock(hdev);

	if (!rp->status) {
		__u8 param = *((__u8 *) sent);

		if (param == AUTH_ENABLED)
			set_bit(HCI_AUTH, &hdev->flags);
		else
			clear_bit(HCI_AUTH, &hdev->flags);
	}

	if (hci_dev_test_flag(hdev, HCI_MGMT))
		mgmt_auth_enable_complete(hdev, rp->status);

	hci_dev_unlock(hdev);

	return rp->status;
}

static u8 hci_cc_write_encrypt_mode(struct hci_dev *hdev, void *data,
				    struct sk_buff *skb)
{
	struct hci_ev_status *rp = data;
	__u8 param;
	void *sent;

	bt_dev_dbg(hdev, "status 0x%2.2x", rp->status);

	if (rp->status)
		return rp->status;

	sent = hci_sent_cmd_data(hdev, HCI_OP_WRITE_ENCRYPT_MODE);
	if (!sent)
		return rp->status;

	param = *((__u8 *) sent);

	if (param)
		set_bit(HCI_ENCRYPT, &hdev->flags);
	else
		clear_bit(HCI_ENCRYPT, &hdev->flags);

	return rp->status;
}

static u8 hci_cc_write_scan_enable(struct hci_dev *hdev, void *data,
				   struct sk_buff *skb)
{
	struct hci_ev_status *rp = data;
	__u8 param;
	void *sent;

	bt_dev_dbg(hdev, "status 0x%2.2x", rp->status);

	sent = hci_sent_cmd_data(hdev, HCI_OP_WRITE_SCAN_ENABLE);
	if (!sent)
		return rp->status;

	param = *((__u8 *) sent);

	hci_dev_lock(hdev);

	if (rp->status) {
		hdev->discov_timeout = 0;
		goto done;
	}

	if (param & SCAN_INQUIRY)
		set_bit(HCI_ISCAN, &hdev->flags);
	else
		clear_bit(HCI_ISCAN, &hdev->flags);

	if (param & SCAN_PAGE)
		set_bit(HCI_PSCAN, &hdev->flags);
	else
		clear_bit(HCI_PSCAN, &hdev->flags);

done:
	hci_dev_unlock(hdev);

	return rp->status;
}

static u8 hci_cc_set_event_filter(struct hci_dev *hdev, void *data,
				  struct sk_buff *skb)
{
	struct hci_ev_status *rp = data;
	struct hci_cp_set_event_filter *cp;
	void *sent;

	bt_dev_dbg(hdev, "status 0x%2.2x", rp->status);

	if (rp->status)
		return rp->status;

	sent = hci_sent_cmd_data(hdev, HCI_OP_SET_EVENT_FLT);
	if (!sent)
		return rp->status;

	cp = (struct hci_cp_set_event_filter *)sent;

	if (cp->flt_type == HCI_FLT_CLEAR_ALL)
		hci_dev_clear_flag(hdev, HCI_EVENT_FILTER_CONFIGURED);
	else
		hci_dev_set_flag(hdev, HCI_EVENT_FILTER_CONFIGURED);

	return rp->status;
}

static u8 hci_cc_read_class_of_dev(struct hci_dev *hdev, void *data,
				   struct sk_buff *skb)
{
	struct hci_rp_read_class_of_dev *rp = data;

	if (WARN_ON(!hdev))
		return HCI_ERROR_UNSPECIFIED;

	bt_dev_dbg(hdev, "status 0x%2.2x", rp->status);

	if (rp->status)
		return rp->status;

	memcpy(hdev->dev_class, rp->dev_class, 3);

	bt_dev_dbg(hdev, "class 0x%.2x%.2x%.2x", hdev->dev_class[2],
		   hdev->dev_class[1], hdev->dev_class[0]);

	return rp->status;
}

static u8 hci_cc_write_class_of_dev(struct hci_dev *hdev, void *data,
				    struct sk_buff *skb)
{
	struct hci_ev_status *rp = data;
	void *sent;

	bt_dev_dbg(hdev, "status 0x%2.2x", rp->status);

	sent = hci_sent_cmd_data(hdev, HCI_OP_WRITE_CLASS_OF_DEV);
	if (!sent)
		return rp->status;

	hci_dev_lock(hdev);

	if (!rp->status)
		memcpy(hdev->dev_class, sent, 3);

	if (hci_dev_test_flag(hdev, HCI_MGMT))
		mgmt_set_class_of_dev_complete(hdev, sent, rp->status);

	hci_dev_unlock(hdev);

	return rp->status;
}

static u8 hci_cc_read_voice_setting(struct hci_dev *hdev, void *data,
				    struct sk_buff *skb)
{
	struct hci_rp_read_voice_setting *rp = data;
	__u16 setting;

	bt_dev_dbg(hdev, "status 0x%2.2x", rp->status);

	if (rp->status)
		return rp->status;

	setting = __le16_to_cpu(rp->voice_setting);

	if (hdev->voice_setting == setting)
		return rp->status;

	hdev->voice_setting = setting;

	bt_dev_dbg(hdev, "voice setting 0x%4.4x", setting);

	if (hdev->notify)
		hdev->notify(hdev, HCI_NOTIFY_VOICE_SETTING);

	return rp->status;
}

static u8 hci_cc_write_voice_setting(struct hci_dev *hdev, void *data,
				     struct sk_buff *skb)
{
	struct hci_ev_status *rp = data;
	__u16 setting;
	void *sent;

	bt_dev_dbg(hdev, "status 0x%2.2x", rp->status);

	if (rp->status)
		return rp->status;

	sent = hci_sent_cmd_data(hdev, HCI_OP_WRITE_VOICE_SETTING);
	if (!sent)
		return rp->status;

	setting = get_unaligned_le16(sent);

	if (hdev->voice_setting == setting)
		return rp->status;

	hdev->voice_setting = setting;

	bt_dev_dbg(hdev, "voice setting 0x%4.4x", setting);

	if (hdev->notify)
		hdev->notify(hdev, HCI_NOTIFY_VOICE_SETTING);

	return rp->status;
}

static u8 hci_cc_read_num_supported_iac(struct hci_dev *hdev, void *data,
					struct sk_buff *skb)
{
	struct hci_rp_read_num_supported_iac *rp = data;

	bt_dev_dbg(hdev, "status 0x%2.2x", rp->status);

	if (rp->status)
		return rp->status;

	hdev->num_iac = rp->num_iac;

	bt_dev_dbg(hdev, "num iac %d", hdev->num_iac);

	return rp->status;
}

static u8 hci_cc_write_ssp_mode(struct hci_dev *hdev, void *data,
				struct sk_buff *skb)
{
	struct hci_ev_status *rp = data;
	struct hci_cp_write_ssp_mode *sent;

	bt_dev_dbg(hdev, "status 0x%2.2x", rp->status);

	sent = hci_sent_cmd_data(hdev, HCI_OP_WRITE_SSP_MODE);
	if (!sent)
		return rp->status;

	hci_dev_lock(hdev);

	if (!rp->status) {
		if (sent->mode)
			hdev->features[1][0] |= LMP_HOST_SSP;
		else
			hdev->features[1][0] &= ~LMP_HOST_SSP;
	}

	if (!rp->status) {
		if (sent->mode)
			hci_dev_set_flag(hdev, HCI_SSP_ENABLED);
		else
			hci_dev_clear_flag(hdev, HCI_SSP_ENABLED);
	}

	hci_dev_unlock(hdev);

	return rp->status;
}

static u8 hci_cc_write_sc_support(struct hci_dev *hdev, void *data,
				  struct sk_buff *skb)
{
	struct hci_ev_status *rp = data;
	struct hci_cp_write_sc_support *sent;

	bt_dev_dbg(hdev, "status 0x%2.2x", rp->status);

	sent = hci_sent_cmd_data(hdev, HCI_OP_WRITE_SC_SUPPORT);
	if (!sent)
		return rp->status;

	hci_dev_lock(hdev);

	if (!rp->status) {
		if (sent->support)
			hdev->features[1][0] |= LMP_HOST_SC;
		else
			hdev->features[1][0] &= ~LMP_HOST_SC;
	}

	if (!hci_dev_test_flag(hdev, HCI_MGMT) && !rp->status) {
		if (sent->support)
			hci_dev_set_flag(hdev, HCI_SC_ENABLED);
		else
			hci_dev_clear_flag(hdev, HCI_SC_ENABLED);
	}

	hci_dev_unlock(hdev);

	return rp->status;
}

static u8 hci_cc_read_local_version(struct hci_dev *hdev, void *data,
				    struct sk_buff *skb)
{
	struct hci_rp_read_local_version *rp = data;

	bt_dev_dbg(hdev, "status 0x%2.2x", rp->status);

	if (rp->status)
		return rp->status;

	if (hci_dev_test_flag(hdev, HCI_SETUP) ||
	    hci_dev_test_flag(hdev, HCI_CONFIG)) {
		hdev->hci_ver = rp->hci_ver;
		hdev->hci_rev = __le16_to_cpu(rp->hci_rev);
		hdev->lmp_ver = rp->lmp_ver;
		hdev->manufacturer = __le16_to_cpu(rp->manufacturer);
		hdev->lmp_subver = __le16_to_cpu(rp->lmp_subver);
	}

	return rp->status;
}

static u8 hci_cc_read_enc_key_size(struct hci_dev *hdev, void *data,
				   struct sk_buff *skb)
{
	struct hci_rp_read_enc_key_size *rp = data;
	struct hci_conn *conn;
	u16 handle;
	u8 status = rp->status;

	bt_dev_dbg(hdev, "status 0x%2.2x", status);

	handle = le16_to_cpu(rp->handle);

	hci_dev_lock(hdev);

	conn = hci_conn_hash_lookup_handle(hdev, handle);
	if (!conn) {
		status = 0xFF;
		goto done;
	}

	/* While unexpected, the read_enc_key_size command may fail. The most
	 * secure approach is to then assume the key size is 0 to force a
	 * disconnection.
	 */
	if (status) {
		bt_dev_err(hdev, "failed to read key size for handle %u",
			   handle);
		conn->enc_key_size = 0;
	} else {
		conn->enc_key_size = rp->key_size;
		status = 0;

		if (conn->enc_key_size < hdev->min_enc_key_size) {
			/* As slave role, the conn->state has been set to
			 * BT_CONNECTED and l2cap conn req might not be received
			 * yet, at this moment the l2cap layer almost does
			 * nothing with the non-zero status.
			 * So we also clear encrypt related bits, and then the
			 * handler of l2cap conn req will get the right secure
			 * state at a later time.
			 */
			status = HCI_ERROR_AUTH_FAILURE;
			clear_bit(HCI_CONN_ENCRYPT, &conn->flags);
			clear_bit(HCI_CONN_AES_CCM, &conn->flags);
		}
	}

	hci_encrypt_cfm(conn, status);

done:
	hci_dev_unlock(hdev);

	return status;
}

static u8 hci_cc_read_local_commands(struct hci_dev *hdev, void *data,
				     struct sk_buff *skb)
{
	struct hci_rp_read_local_commands *rp = data;

	bt_dev_dbg(hdev, "status 0x%2.2x", rp->status);

	if (rp->status)
		return rp->status;

	if (hci_dev_test_flag(hdev, HCI_SETUP) ||
	    hci_dev_test_flag(hdev, HCI_CONFIG))
		memcpy(hdev->commands, rp->commands, sizeof(hdev->commands));

	return rp->status;
}

static u8 hci_cc_read_auth_payload_timeout(struct hci_dev *hdev, void *data,
					   struct sk_buff *skb)
{
	struct hci_rp_read_auth_payload_to *rp = data;
	struct hci_conn *conn;

	bt_dev_dbg(hdev, "status 0x%2.2x", rp->status);

	if (rp->status)
		return rp->status;

	hci_dev_lock(hdev);

	conn = hci_conn_hash_lookup_handle(hdev, __le16_to_cpu(rp->handle));
	if (conn)
		conn->auth_payload_timeout = __le16_to_cpu(rp->timeout);

	hci_dev_unlock(hdev);

	return rp->status;
}

static u8 hci_cc_write_auth_payload_timeout(struct hci_dev *hdev, void *data,
					    struct sk_buff *skb)
{
	struct hci_rp_write_auth_payload_to *rp = data;
	struct hci_conn *conn;
	void *sent;

	bt_dev_dbg(hdev, "status 0x%2.2x", rp->status);

	sent = hci_sent_cmd_data(hdev, HCI_OP_WRITE_AUTH_PAYLOAD_TO);
	if (!sent)
		return rp->status;

	hci_dev_lock(hdev);

	conn = hci_conn_hash_lookup_handle(hdev, __le16_to_cpu(rp->handle));
	if (!conn) {
		rp->status = 0xff;
		goto unlock;
	}

	if (!rp->status)
		conn->auth_payload_timeout = get_unaligned_le16(sent + 2);

unlock:
	hci_dev_unlock(hdev);

	return rp->status;
}

static u8 hci_cc_read_local_features(struct hci_dev *hdev, void *data,
				     struct sk_buff *skb)
{
	struct hci_rp_read_local_features *rp = data;

	bt_dev_dbg(hdev, "status 0x%2.2x", rp->status);

	if (rp->status)
		return rp->status;

	memcpy(hdev->features, rp->features, 8);

	/* Adjust default settings according to features
	 * supported by device. */

	if (hdev->features[0][0] & LMP_3SLOT)
		hdev->pkt_type |= (HCI_DM3 | HCI_DH3);

	if (hdev->features[0][0] & LMP_5SLOT)
		hdev->pkt_type |= (HCI_DM5 | HCI_DH5);

	if (hdev->features[0][1] & LMP_HV2) {
		hdev->pkt_type  |= (HCI_HV2);
		hdev->esco_type |= (ESCO_HV2);
	}

	if (hdev->features[0][1] & LMP_HV3) {
		hdev->pkt_type  |= (HCI_HV3);
		hdev->esco_type |= (ESCO_HV3);
	}

	if (lmp_esco_capable(hdev))
		hdev->esco_type |= (ESCO_EV3);

	if (hdev->features[0][4] & LMP_EV4)
		hdev->esco_type |= (ESCO_EV4);

	if (hdev->features[0][4] & LMP_EV5)
		hdev->esco_type |= (ESCO_EV5);

	if (hdev->features[0][5] & LMP_EDR_ESCO_2M)
		hdev->esco_type |= (ESCO_2EV3);

	if (hdev->features[0][5] & LMP_EDR_ESCO_3M)
		hdev->esco_type |= (ESCO_3EV3);

	if (hdev->features[0][5] & LMP_EDR_3S_ESCO)
		hdev->esco_type |= (ESCO_2EV5 | ESCO_3EV5);

	return rp->status;
}

static u8 hci_cc_read_local_ext_features(struct hci_dev *hdev, void *data,
					 struct sk_buff *skb)
{
	struct hci_rp_read_local_ext_features *rp = data;

	bt_dev_dbg(hdev, "status 0x%2.2x", rp->status);

	if (rp->status)
		return rp->status;

	if (hdev->max_page < rp->max_page) {
		if (test_bit(HCI_QUIRK_BROKEN_LOCAL_EXT_FEATURES_PAGE_2,
			     &hdev->quirks))
			bt_dev_warn(hdev, "broken local ext features page 2");
		else
			hdev->max_page = rp->max_page;
	}

	if (rp->page < HCI_MAX_PAGES)
		memcpy(hdev->features[rp->page], rp->features, 8);

	return rp->status;
}

static u8 hci_cc_read_buffer_size(struct hci_dev *hdev, void *data,
				  struct sk_buff *skb)
{
	struct hci_rp_read_buffer_size *rp = data;

	bt_dev_dbg(hdev, "status 0x%2.2x", rp->status);

	if (rp->status)
		return rp->status;

	hdev->acl_mtu  = __le16_to_cpu(rp->acl_mtu);
	hdev->sco_mtu  = rp->sco_mtu;
	hdev->acl_pkts = __le16_to_cpu(rp->acl_max_pkt);
	hdev->sco_pkts = __le16_to_cpu(rp->sco_max_pkt);

	if (test_bit(HCI_QUIRK_FIXUP_BUFFER_SIZE, &hdev->quirks)) {
		hdev->sco_mtu  = 64;
		hdev->sco_pkts = 8;
	}

	hdev->acl_cnt = hdev->acl_pkts;
	hdev->sco_cnt = hdev->sco_pkts;

	BT_DBG("%s acl mtu %d:%d sco mtu %d:%d", hdev->name, hdev->acl_mtu,
	       hdev->acl_pkts, hdev->sco_mtu, hdev->sco_pkts);

	if (!hdev->acl_mtu || !hdev->acl_pkts)
		return HCI_ERROR_INVALID_PARAMETERS;

	return rp->status;
}

static u8 hci_cc_read_bd_addr(struct hci_dev *hdev, void *data,
			      struct sk_buff *skb)
{
	struct hci_rp_read_bd_addr *rp = data;

	bt_dev_dbg(hdev, "status 0x%2.2x", rp->status);

	if (rp->status)
		return rp->status;

	if (test_bit(HCI_INIT, &hdev->flags))
		bacpy(&hdev->bdaddr, &rp->bdaddr);

	if (hci_dev_test_flag(hdev, HCI_SETUP))
		bacpy(&hdev->setup_addr, &rp->bdaddr);

	return rp->status;
}

static u8 hci_cc_read_local_pairing_opts(struct hci_dev *hdev, void *data,
					 struct sk_buff *skb)
{
	struct hci_rp_read_local_pairing_opts *rp = data;

	bt_dev_dbg(hdev, "status 0x%2.2x", rp->status);

	if (rp->status)
		return rp->status;

	if (hci_dev_test_flag(hdev, HCI_SETUP) ||
	    hci_dev_test_flag(hdev, HCI_CONFIG)) {
		hdev->pairing_opts = rp->pairing_opts;
		hdev->max_enc_key_size = rp->max_key_size;
	}

	return rp->status;
}

static u8 hci_cc_read_page_scan_activity(struct hci_dev *hdev, void *data,
					 struct sk_buff *skb)
{
	struct hci_rp_read_page_scan_activity *rp = data;

	bt_dev_dbg(hdev, "status 0x%2.2x", rp->status);

	if (rp->status)
		return rp->status;

	if (test_bit(HCI_INIT, &hdev->flags)) {
		hdev->page_scan_interval = __le16_to_cpu(rp->interval);
		hdev->page_scan_window = __le16_to_cpu(rp->window);
	}

	return rp->status;
}

static u8 hci_cc_write_page_scan_activity(struct hci_dev *hdev, void *data,
					  struct sk_buff *skb)
{
	struct hci_ev_status *rp = data;
	struct hci_cp_write_page_scan_activity *sent;

	bt_dev_dbg(hdev, "status 0x%2.2x", rp->status);

	if (rp->status)
		return rp->status;

	sent = hci_sent_cmd_data(hdev, HCI_OP_WRITE_PAGE_SCAN_ACTIVITY);
	if (!sent)
		return rp->status;

	hdev->page_scan_interval = __le16_to_cpu(sent->interval);
	hdev->page_scan_window = __le16_to_cpu(sent->window);

	return rp->status;
}

static u8 hci_cc_read_page_scan_type(struct hci_dev *hdev, void *data,
				     struct sk_buff *skb)
{
	struct hci_rp_read_page_scan_type *rp = data;

	bt_dev_dbg(hdev, "status 0x%2.2x", rp->status);

	if (rp->status)
		return rp->status;

	if (test_bit(HCI_INIT, &hdev->flags))
		hdev->page_scan_type = rp->type;

	return rp->status;
}

static u8 hci_cc_write_page_scan_type(struct hci_dev *hdev, void *data,
				      struct sk_buff *skb)
{
	struct hci_ev_status *rp = data;
	u8 *type;

	bt_dev_dbg(hdev, "status 0x%2.2x", rp->status);

	if (rp->status)
		return rp->status;

	type = hci_sent_cmd_data(hdev, HCI_OP_WRITE_PAGE_SCAN_TYPE);
	if (type)
		hdev->page_scan_type = *type;

	return rp->status;
}

static u8 hci_cc_read_clock(struct hci_dev *hdev, void *data,
			    struct sk_buff *skb)
{
	struct hci_rp_read_clock *rp = data;
	struct hci_cp_read_clock *cp;
	struct hci_conn *conn;

	bt_dev_dbg(hdev, "status 0x%2.2x", rp->status);

	if (rp->status)
		return rp->status;

	hci_dev_lock(hdev);

	cp = hci_sent_cmd_data(hdev, HCI_OP_READ_CLOCK);
	if (!cp)
		goto unlock;

	if (cp->which == 0x00) {
		hdev->clock = le32_to_cpu(rp->clock);
		goto unlock;
	}

	conn = hci_conn_hash_lookup_handle(hdev, __le16_to_cpu(rp->handle));
	if (conn) {
		conn->clock = le32_to_cpu(rp->clock);
		conn->clock_accuracy = le16_to_cpu(rp->accuracy);
	}

unlock:
	hci_dev_unlock(hdev);
	return rp->status;
}

static u8 hci_cc_read_inq_rsp_tx_power(struct hci_dev *hdev, void *data,
				       struct sk_buff *skb)
{
	struct hci_rp_read_inq_rsp_tx_power *rp = data;

	bt_dev_dbg(hdev, "status 0x%2.2x", rp->status);

	if (rp->status)
		return rp->status;

	hdev->inq_tx_power = rp->tx_power;

	return rp->status;
}

static u8 hci_cc_read_def_err_data_reporting(struct hci_dev *hdev, void *data,
					     struct sk_buff *skb)
{
	struct hci_rp_read_def_err_data_reporting *rp = data;

	bt_dev_dbg(hdev, "status 0x%2.2x", rp->status);

	if (rp->status)
		return rp->status;

	hdev->err_data_reporting = rp->err_data_reporting;

	return rp->status;
}

static u8 hci_cc_write_def_err_data_reporting(struct hci_dev *hdev, void *data,
					      struct sk_buff *skb)
{
	struct hci_ev_status *rp = data;
	struct hci_cp_write_def_err_data_reporting *cp;

	bt_dev_dbg(hdev, "status 0x%2.2x", rp->status);

	if (rp->status)
		return rp->status;

	cp = hci_sent_cmd_data(hdev, HCI_OP_WRITE_DEF_ERR_DATA_REPORTING);
	if (!cp)
		return rp->status;

	hdev->err_data_reporting = cp->err_data_reporting;

	return rp->status;
}

static u8 hci_cc_pin_code_reply(struct hci_dev *hdev, void *data,
				struct sk_buff *skb)
{
	struct hci_rp_pin_code_reply *rp = data;
	struct hci_cp_pin_code_reply *cp;
	struct hci_conn *conn;

	bt_dev_dbg(hdev, "status 0x%2.2x", rp->status);

	hci_dev_lock(hdev);

	if (hci_dev_test_flag(hdev, HCI_MGMT))
		mgmt_pin_code_reply_complete(hdev, &rp->bdaddr, rp->status);

	if (rp->status)
		goto unlock;

	cp = hci_sent_cmd_data(hdev, HCI_OP_PIN_CODE_REPLY);
	if (!cp)
		goto unlock;

	conn = hci_conn_hash_lookup_ba(hdev, ACL_LINK, &cp->bdaddr);
	if (conn)
		conn->pin_length = cp->pin_len;

unlock:
	hci_dev_unlock(hdev);
	return rp->status;
}

static u8 hci_cc_pin_code_neg_reply(struct hci_dev *hdev, void *data,
				    struct sk_buff *skb)
{
	struct hci_rp_pin_code_neg_reply *rp = data;

	bt_dev_dbg(hdev, "status 0x%2.2x", rp->status);

	hci_dev_lock(hdev);

	if (hci_dev_test_flag(hdev, HCI_MGMT))
		mgmt_pin_code_neg_reply_complete(hdev, &rp->bdaddr,
						 rp->status);

	hci_dev_unlock(hdev);

	return rp->status;
}

static u8 hci_cc_le_read_buffer_size(struct hci_dev *hdev, void *data,
				     struct sk_buff *skb)
{
	struct hci_rp_le_read_buffer_size *rp = data;

	bt_dev_dbg(hdev, "status 0x%2.2x", rp->status);

	if (rp->status)
		return rp->status;

	hdev->le_mtu = __le16_to_cpu(rp->le_mtu);
	hdev->le_pkts = rp->le_max_pkt;

	hdev->le_cnt = hdev->le_pkts;

	BT_DBG("%s le mtu %d:%d", hdev->name, hdev->le_mtu, hdev->le_pkts);

	if (hdev->le_mtu && hdev->le_mtu < HCI_MIN_LE_MTU)
		return HCI_ERROR_INVALID_PARAMETERS;

	return rp->status;
}

static u8 hci_cc_le_read_local_features(struct hci_dev *hdev, void *data,
					struct sk_buff *skb)
{
	struct hci_rp_le_read_local_features *rp = data;

	BT_DBG("%s status 0x%2.2x", hdev->name, rp->status);

	if (rp->status)
		return rp->status;

	memcpy(hdev->le_features, rp->features, 8);

	return rp->status;
}

static u8 hci_cc_le_read_adv_tx_power(struct hci_dev *hdev, void *data,
				      struct sk_buff *skb)
{
	struct hci_rp_le_read_adv_tx_power *rp = data;

	bt_dev_dbg(hdev, "status 0x%2.2x", rp->status);

	if (rp->status)
		return rp->status;

	hdev->adv_tx_power = rp->tx_power;

	return rp->status;
}

static u8 hci_cc_user_confirm_reply(struct hci_dev *hdev, void *data,
				    struct sk_buff *skb)
{
	struct hci_rp_user_confirm_reply *rp = data;

	bt_dev_dbg(hdev, "status 0x%2.2x", rp->status);

	hci_dev_lock(hdev);

	if (hci_dev_test_flag(hdev, HCI_MGMT))
		mgmt_user_confirm_reply_complete(hdev, &rp->bdaddr, ACL_LINK, 0,
						 rp->status);

	hci_dev_unlock(hdev);

	return rp->status;
}

static u8 hci_cc_user_confirm_neg_reply(struct hci_dev *hdev, void *data,
					struct sk_buff *skb)
{
	struct hci_rp_user_confirm_reply *rp = data;

	bt_dev_dbg(hdev, "status 0x%2.2x", rp->status);

	hci_dev_lock(hdev);

	if (hci_dev_test_flag(hdev, HCI_MGMT))
		mgmt_user_confirm_neg_reply_complete(hdev, &rp->bdaddr,
						     ACL_LINK, 0, rp->status);

	hci_dev_unlock(hdev);

	return rp->status;
}

static u8 hci_cc_user_passkey_reply(struct hci_dev *hdev, void *data,
				    struct sk_buff *skb)
{
	struct hci_rp_user_confirm_reply *rp = data;

	bt_dev_dbg(hdev, "status 0x%2.2x", rp->status);

	hci_dev_lock(hdev);

	if (hci_dev_test_flag(hdev, HCI_MGMT))
		mgmt_user_passkey_reply_complete(hdev, &rp->bdaddr, ACL_LINK,
						 0, rp->status);

	hci_dev_unlock(hdev);

	return rp->status;
}

static u8 hci_cc_user_passkey_neg_reply(struct hci_dev *hdev, void *data,
					struct sk_buff *skb)
{
	struct hci_rp_user_confirm_reply *rp = data;

	bt_dev_dbg(hdev, "status 0x%2.2x", rp->status);

	hci_dev_lock(hdev);

	if (hci_dev_test_flag(hdev, HCI_MGMT))
		mgmt_user_passkey_neg_reply_complete(hdev, &rp->bdaddr,
						     ACL_LINK, 0, rp->status);

	hci_dev_unlock(hdev);

	return rp->status;
}

static u8 hci_cc_read_local_oob_data(struct hci_dev *hdev, void *data,
				     struct sk_buff *skb)
{
	struct hci_rp_read_local_oob_data *rp = data;

	bt_dev_dbg(hdev, "status 0x%2.2x", rp->status);

	return rp->status;
}

static u8 hci_cc_read_local_oob_ext_data(struct hci_dev *hdev, void *data,
					 struct sk_buff *skb)
{
	struct hci_rp_read_local_oob_ext_data *rp = data;

	bt_dev_dbg(hdev, "status 0x%2.2x", rp->status);

	return rp->status;
}

static u8 hci_cc_le_set_random_addr(struct hci_dev *hdev, void *data,
				    struct sk_buff *skb)
{
	struct hci_ev_status *rp = data;
	bdaddr_t *sent;

	bt_dev_dbg(hdev, "status 0x%2.2x", rp->status);

	if (rp->status)
		return rp->status;

	sent = hci_sent_cmd_data(hdev, HCI_OP_LE_SET_RANDOM_ADDR);
	if (!sent)
		return rp->status;

	hci_dev_lock(hdev);

	bacpy(&hdev->random_addr, sent);

	if (!bacmp(&hdev->rpa, sent)) {
		hci_dev_clear_flag(hdev, HCI_RPA_EXPIRED);
		queue_delayed_work(hdev->workqueue, &hdev->rpa_expired,
				   secs_to_jiffies(hdev->rpa_timeout));
	}

	hci_dev_unlock(hdev);

	return rp->status;
}

static u8 hci_cc_le_set_default_phy(struct hci_dev *hdev, void *data,
				    struct sk_buff *skb)
{
	struct hci_ev_status *rp = data;
	struct hci_cp_le_set_default_phy *cp;

	bt_dev_dbg(hdev, "status 0x%2.2x", rp->status);

	if (rp->status)
		return rp->status;

	cp = hci_sent_cmd_data(hdev, HCI_OP_LE_SET_DEFAULT_PHY);
	if (!cp)
		return rp->status;

	hci_dev_lock(hdev);

	hdev->le_tx_def_phys = cp->tx_phys;
	hdev->le_rx_def_phys = cp->rx_phys;

	hci_dev_unlock(hdev);

	return rp->status;
}

static u8 hci_cc_le_set_adv_set_random_addr(struct hci_dev *hdev, void *data,
					    struct sk_buff *skb)
{
	struct hci_ev_status *rp = data;
	struct hci_cp_le_set_adv_set_rand_addr *cp;
	struct adv_info *adv;

	bt_dev_dbg(hdev, "status 0x%2.2x", rp->status);

	if (rp->status)
		return rp->status;

	cp = hci_sent_cmd_data(hdev, HCI_OP_LE_SET_ADV_SET_RAND_ADDR);
	/* Update only in case the adv instance since handle 0x00 shall be using
	 * HCI_OP_LE_SET_RANDOM_ADDR since that allows both extended and
	 * non-extended adverting.
	 */
	if (!cp || !cp->handle)
		return rp->status;

	hci_dev_lock(hdev);

	adv = hci_find_adv_instance(hdev, cp->handle);
	if (adv) {
		bacpy(&adv->random_addr, &cp->bdaddr);
		if (!bacmp(&hdev->rpa, &cp->bdaddr)) {
			adv->rpa_expired = false;
			queue_delayed_work(hdev->workqueue,
					   &adv->rpa_expired_cb,
					   secs_to_jiffies(hdev->rpa_timeout));
		}
	}

	hci_dev_unlock(hdev);

	return rp->status;
}

static u8 hci_cc_le_remove_adv_set(struct hci_dev *hdev, void *data,
				   struct sk_buff *skb)
{
	struct hci_ev_status *rp = data;
	u8 *instance;
	int err;

	bt_dev_dbg(hdev, "status 0x%2.2x", rp->status);

	if (rp->status)
		return rp->status;

	instance = hci_sent_cmd_data(hdev, HCI_OP_LE_REMOVE_ADV_SET);
	if (!instance)
		return rp->status;

	hci_dev_lock(hdev);

	err = hci_remove_adv_instance(hdev, *instance);
	if (!err)
		mgmt_advertising_removed(hci_skb_sk(hdev->sent_cmd), hdev,
					 *instance);

	hci_dev_unlock(hdev);

	return rp->status;
}

static u8 hci_cc_le_clear_adv_sets(struct hci_dev *hdev, void *data,
				   struct sk_buff *skb)
{
	struct hci_ev_status *rp = data;
	struct adv_info *adv, *n;
	int err;

	bt_dev_dbg(hdev, "status 0x%2.2x", rp->status);

	if (rp->status)
		return rp->status;

	if (!hci_sent_cmd_data(hdev, HCI_OP_LE_CLEAR_ADV_SETS))
		return rp->status;

	hci_dev_lock(hdev);

	list_for_each_entry_safe(adv, n, &hdev->adv_instances, list) {
		u8 instance = adv->instance;

		err = hci_remove_adv_instance(hdev, instance);
		if (!err)
			mgmt_advertising_removed(hci_skb_sk(hdev->sent_cmd),
						 hdev, instance);
	}

	hci_dev_unlock(hdev);

	return rp->status;
}

static u8 hci_cc_le_read_transmit_power(struct hci_dev *hdev, void *data,
					struct sk_buff *skb)
{
	struct hci_rp_le_read_transmit_power *rp = data;

	bt_dev_dbg(hdev, "status 0x%2.2x", rp->status);

	if (rp->status)
		return rp->status;

	hdev->min_le_tx_power = rp->min_le_tx_power;
	hdev->max_le_tx_power = rp->max_le_tx_power;

	return rp->status;
}

static u8 hci_cc_le_set_privacy_mode(struct hci_dev *hdev, void *data,
				     struct sk_buff *skb)
{
	struct hci_ev_status *rp = data;
	struct hci_cp_le_set_privacy_mode *cp;
	struct hci_conn_params *params;

	bt_dev_dbg(hdev, "status 0x%2.2x", rp->status);

	if (rp->status)
		return rp->status;

	cp = hci_sent_cmd_data(hdev, HCI_OP_LE_SET_PRIVACY_MODE);
	if (!cp)
		return rp->status;

	hci_dev_lock(hdev);

	params = hci_conn_params_lookup(hdev, &cp->bdaddr, cp->bdaddr_type);
	if (params)
		WRITE_ONCE(params->privacy_mode, cp->mode);

	hci_dev_unlock(hdev);

	return rp->status;
}

static u8 hci_cc_le_set_adv_enable(struct hci_dev *hdev, void *data,
				   struct sk_buff *skb)
{
	struct hci_ev_status *rp = data;
	__u8 *sent;

	bt_dev_dbg(hdev, "status 0x%2.2x", rp->status);

	if (rp->status)
		return rp->status;

	sent = hci_sent_cmd_data(hdev, HCI_OP_LE_SET_ADV_ENABLE);
	if (!sent)
		return rp->status;

	hci_dev_lock(hdev);

	/* If we're doing connection initiation as peripheral. Set a
	 * timeout in case something goes wrong.
	 */
	if (*sent) {
		struct hci_conn *conn;

		hci_dev_set_flag(hdev, HCI_LE_ADV);

		conn = hci_lookup_le_connect(hdev);
		if (conn)
			queue_delayed_work(hdev->workqueue,
					   &conn->le_conn_timeout,
					   conn->conn_timeout);
	} else {
		hci_dev_clear_flag(hdev, HCI_LE_ADV);
	}

	hci_dev_unlock(hdev);

	return rp->status;
}

static u8 hci_cc_le_set_ext_adv_enable(struct hci_dev *hdev, void *data,
				       struct sk_buff *skb)
{
	struct hci_cp_le_set_ext_adv_enable *cp;
	struct hci_cp_ext_adv_set *set;
	struct adv_info *adv = NULL, *n;
	struct hci_ev_status *rp = data;

	bt_dev_dbg(hdev, "status 0x%2.2x", rp->status);

	if (rp->status)
		return rp->status;

	cp = hci_sent_cmd_data(hdev, HCI_OP_LE_SET_EXT_ADV_ENABLE);
	if (!cp)
		return rp->status;

	set = (void *)cp->data;

	hci_dev_lock(hdev);

	if (cp->num_of_sets)
		adv = hci_find_adv_instance(hdev, set->handle);

	if (cp->enable) {
		struct hci_conn *conn;

		hci_dev_set_flag(hdev, HCI_LE_ADV);

		if (adv && !adv->periodic)
			adv->enabled = true;

		conn = hci_lookup_le_connect(hdev);
		if (conn)
			queue_delayed_work(hdev->workqueue,
					   &conn->le_conn_timeout,
					   conn->conn_timeout);
	} else {
		if (cp->num_of_sets) {
			if (adv)
				adv->enabled = false;

			/* If just one instance was disabled check if there are
			 * any other instance enabled before clearing HCI_LE_ADV
			 */
			list_for_each_entry_safe(adv, n, &hdev->adv_instances,
						 list) {
				if (adv->enabled)
					goto unlock;
			}
		} else {
			/* All instances shall be considered disabled */
			list_for_each_entry_safe(adv, n, &hdev->adv_instances,
						 list)
				adv->enabled = false;
		}

		hci_dev_clear_flag(hdev, HCI_LE_ADV);
	}

unlock:
	hci_dev_unlock(hdev);
	return rp->status;
}

static u8 hci_cc_le_set_scan_param(struct hci_dev *hdev, void *data,
				   struct sk_buff *skb)
{
	struct hci_cp_le_set_scan_param *cp;
	struct hci_ev_status *rp = data;

	bt_dev_dbg(hdev, "status 0x%2.2x", rp->status);

	if (rp->status)
		return rp->status;

	cp = hci_sent_cmd_data(hdev, HCI_OP_LE_SET_SCAN_PARAM);
	if (!cp)
		return rp->status;

	hci_dev_lock(hdev);

	hdev->le_scan_type = cp->type;

	hci_dev_unlock(hdev);

	return rp->status;
}

static u8 hci_cc_le_set_ext_scan_param(struct hci_dev *hdev, void *data,
				       struct sk_buff *skb)
{
	struct hci_cp_le_set_ext_scan_params *cp;
	struct hci_ev_status *rp = data;
	struct hci_cp_le_scan_phy_params *phy_param;

	bt_dev_dbg(hdev, "status 0x%2.2x", rp->status);

	if (rp->status)
		return rp->status;

	cp = hci_sent_cmd_data(hdev, HCI_OP_LE_SET_EXT_SCAN_PARAMS);
	if (!cp)
		return rp->status;

	phy_param = (void *)cp->data;

	hci_dev_lock(hdev);

	hdev->le_scan_type = phy_param->type;

	hci_dev_unlock(hdev);

	return rp->status;
}

static bool has_pending_adv_report(struct hci_dev *hdev)
{
	struct discovery_state *d = &hdev->discovery;

	return bacmp(&d->last_adv_addr, BDADDR_ANY);
}

static void clear_pending_adv_report(struct hci_dev *hdev)
{
	struct discovery_state *d = &hdev->discovery;

	bacpy(&d->last_adv_addr, BDADDR_ANY);
	d->last_adv_data_len = 0;
}

static void store_pending_adv_report(struct hci_dev *hdev, bdaddr_t *bdaddr,
				     u8 bdaddr_type, s8 rssi, u32 flags,
				     u8 *data, u8 len)
{
	struct discovery_state *d = &hdev->discovery;

	if (len > max_adv_len(hdev))
		return;

	bacpy(&d->last_adv_addr, bdaddr);
	d->last_adv_addr_type = bdaddr_type;
	d->last_adv_rssi = rssi;
	d->last_adv_flags = flags;
	memcpy(d->last_adv_data, data, len);
	d->last_adv_data_len = len;
}

static void le_set_scan_enable_complete(struct hci_dev *hdev, u8 enable)
{
	hci_dev_lock(hdev);

	switch (enable) {
	case LE_SCAN_ENABLE:
		hci_dev_set_flag(hdev, HCI_LE_SCAN);
		if (hdev->le_scan_type == LE_SCAN_ACTIVE)
			clear_pending_adv_report(hdev);
		hci_discovery_set_state(hdev, DISCOVERY_FINDING);
		break;

	case LE_SCAN_DISABLE:
		/* We do this here instead of when setting DISCOVERY_STOPPED
		 * since the latter would potentially require waiting for
		 * inquiry to stop too.
		 */
		if (has_pending_adv_report(hdev)) {
			struct discovery_state *d = &hdev->discovery;

			mgmt_device_found(hdev, &d->last_adv_addr, LE_LINK,
					  d->last_adv_addr_type, NULL,
					  d->last_adv_rssi, d->last_adv_flags,
					  d->last_adv_data,
					  d->last_adv_data_len, NULL, 0, 0);
		}

		/* Cancel this timer so that we don't try to disable scanning
		 * when it's already disabled.
		 */
		cancel_delayed_work(&hdev->le_scan_disable);

		hci_dev_clear_flag(hdev, HCI_LE_SCAN);

		/* The HCI_LE_SCAN_INTERRUPTED flag indicates that we
		 * interrupted scanning due to a connect request. Mark
		 * therefore discovery as stopped.
		 */
		if (hci_dev_test_and_clear_flag(hdev, HCI_LE_SCAN_INTERRUPTED))
			hci_discovery_set_state(hdev, DISCOVERY_STOPPED);
		else if (!hci_dev_test_flag(hdev, HCI_LE_ADV) &&
			 hdev->discovery.state == DISCOVERY_FINDING)
			queue_work(hdev->workqueue, &hdev->reenable_adv_work);

		break;

	default:
		bt_dev_err(hdev, "use of reserved LE_Scan_Enable param %d",
			   enable);
		break;
	}

	hci_dev_unlock(hdev);
}

static u8 hci_cc_le_set_scan_enable(struct hci_dev *hdev, void *data,
				    struct sk_buff *skb)
{
	struct hci_cp_le_set_scan_enable *cp;
	struct hci_ev_status *rp = data;

	bt_dev_dbg(hdev, "status 0x%2.2x", rp->status);

	if (rp->status)
		return rp->status;

	cp = hci_sent_cmd_data(hdev, HCI_OP_LE_SET_SCAN_ENABLE);
	if (!cp)
		return rp->status;

	le_set_scan_enable_complete(hdev, cp->enable);

	return rp->status;
}

static u8 hci_cc_le_set_ext_scan_enable(struct hci_dev *hdev, void *data,
					struct sk_buff *skb)
{
	struct hci_cp_le_set_ext_scan_enable *cp;
	struct hci_ev_status *rp = data;

	bt_dev_dbg(hdev, "status 0x%2.2x", rp->status);

	if (rp->status)
		return rp->status;

	cp = hci_sent_cmd_data(hdev, HCI_OP_LE_SET_EXT_SCAN_ENABLE);
	if (!cp)
		return rp->status;

	le_set_scan_enable_complete(hdev, cp->enable);

	return rp->status;
}

static u8 hci_cc_le_read_num_adv_sets(struct hci_dev *hdev, void *data,
				      struct sk_buff *skb)
{
	struct hci_rp_le_read_num_supported_adv_sets *rp = data;

	bt_dev_dbg(hdev, "status 0x%2.2x No of Adv sets %u", rp->status,
		   rp->num_of_sets);

	if (rp->status)
		return rp->status;

	hdev->le_num_of_adv_sets = rp->num_of_sets;

	return rp->status;
}

static u8 hci_cc_le_read_accept_list_size(struct hci_dev *hdev, void *data,
					  struct sk_buff *skb)
{
	struct hci_rp_le_read_accept_list_size *rp = data;

	bt_dev_dbg(hdev, "status 0x%2.2x size %u", rp->status, rp->size);

	if (rp->status)
		return rp->status;

	hdev->le_accept_list_size = rp->size;

	return rp->status;
}

static u8 hci_cc_le_clear_accept_list(struct hci_dev *hdev, void *data,
				      struct sk_buff *skb)
{
	struct hci_ev_status *rp = data;

	bt_dev_dbg(hdev, "status 0x%2.2x", rp->status);

	if (rp->status)
		return rp->status;

	hci_dev_lock(hdev);
	hci_bdaddr_list_clear(&hdev->le_accept_list);
	hci_dev_unlock(hdev);

	return rp->status;
}

static u8 hci_cc_le_add_to_accept_list(struct hci_dev *hdev, void *data,
				       struct sk_buff *skb)
{
	struct hci_cp_le_add_to_accept_list *sent;
	struct hci_ev_status *rp = data;

	bt_dev_dbg(hdev, "status 0x%2.2x", rp->status);

	if (rp->status)
		return rp->status;

	sent = hci_sent_cmd_data(hdev, HCI_OP_LE_ADD_TO_ACCEPT_LIST);
	if (!sent)
		return rp->status;

	hci_dev_lock(hdev);
	hci_bdaddr_list_add(&hdev->le_accept_list, &sent->bdaddr,
			    sent->bdaddr_type);
	hci_dev_unlock(hdev);

	return rp->status;
}

static u8 hci_cc_le_del_from_accept_list(struct hci_dev *hdev, void *data,
					 struct sk_buff *skb)
{
	struct hci_cp_le_del_from_accept_list *sent;
	struct hci_ev_status *rp = data;

	bt_dev_dbg(hdev, "status 0x%2.2x", rp->status);

	if (rp->status)
		return rp->status;

	sent = hci_sent_cmd_data(hdev, HCI_OP_LE_DEL_FROM_ACCEPT_LIST);
	if (!sent)
		return rp->status;

	hci_dev_lock(hdev);
	hci_bdaddr_list_del(&hdev->le_accept_list, &sent->bdaddr,
			    sent->bdaddr_type);
	hci_dev_unlock(hdev);

	return rp->status;
}

static u8 hci_cc_le_read_supported_states(struct hci_dev *hdev, void *data,
					  struct sk_buff *skb)
{
	struct hci_rp_le_read_supported_states *rp = data;

	bt_dev_dbg(hdev, "status 0x%2.2x", rp->status);

	if (rp->status)
		return rp->status;

	memcpy(hdev->le_states, rp->le_states, 8);

	return rp->status;
}

static u8 hci_cc_le_read_def_data_len(struct hci_dev *hdev, void *data,
				      struct sk_buff *skb)
{
	struct hci_rp_le_read_def_data_len *rp = data;

	bt_dev_dbg(hdev, "status 0x%2.2x", rp->status);

	if (rp->status)
		return rp->status;

	hdev->le_def_tx_len = le16_to_cpu(rp->tx_len);
	hdev->le_def_tx_time = le16_to_cpu(rp->tx_time);

	return rp->status;
}

static u8 hci_cc_le_write_def_data_len(struct hci_dev *hdev, void *data,
				       struct sk_buff *skb)
{
	struct hci_cp_le_write_def_data_len *sent;
	struct hci_ev_status *rp = data;

	bt_dev_dbg(hdev, "status 0x%2.2x", rp->status);

	if (rp->status)
		return rp->status;

	sent = hci_sent_cmd_data(hdev, HCI_OP_LE_WRITE_DEF_DATA_LEN);
	if (!sent)
		return rp->status;

	hdev->le_def_tx_len = le16_to_cpu(sent->tx_len);
	hdev->le_def_tx_time = le16_to_cpu(sent->tx_time);

	return rp->status;
}

static u8 hci_cc_le_add_to_resolv_list(struct hci_dev *hdev, void *data,
				       struct sk_buff *skb)
{
	struct hci_cp_le_add_to_resolv_list *sent;
	struct hci_ev_status *rp = data;

	bt_dev_dbg(hdev, "status 0x%2.2x", rp->status);

	if (rp->status)
		return rp->status;

	sent = hci_sent_cmd_data(hdev, HCI_OP_LE_ADD_TO_RESOLV_LIST);
	if (!sent)
		return rp->status;

	hci_dev_lock(hdev);
	hci_bdaddr_list_add_with_irk(&hdev->le_resolv_list, &sent->bdaddr,
				sent->bdaddr_type, sent->peer_irk,
				sent->local_irk);
	hci_dev_unlock(hdev);

	return rp->status;
}

static u8 hci_cc_le_del_from_resolv_list(struct hci_dev *hdev, void *data,
					 struct sk_buff *skb)
{
	struct hci_cp_le_del_from_resolv_list *sent;
	struct hci_ev_status *rp = data;

	bt_dev_dbg(hdev, "status 0x%2.2x", rp->status);

	if (rp->status)
		return rp->status;

	sent = hci_sent_cmd_data(hdev, HCI_OP_LE_DEL_FROM_RESOLV_LIST);
	if (!sent)
		return rp->status;

	hci_dev_lock(hdev);
	hci_bdaddr_list_del_with_irk(&hdev->le_resolv_list, &sent->bdaddr,
			    sent->bdaddr_type);
	hci_dev_unlock(hdev);

	return rp->status;
}

static u8 hci_cc_le_clear_resolv_list(struct hci_dev *hdev, void *data,
				      struct sk_buff *skb)
{
	struct hci_ev_status *rp = data;

	bt_dev_dbg(hdev, "status 0x%2.2x", rp->status);

	if (rp->status)
		return rp->status;

	hci_dev_lock(hdev);
	hci_bdaddr_list_clear(&hdev->le_resolv_list);
	hci_dev_unlock(hdev);

	return rp->status;
}

static u8 hci_cc_le_read_resolv_list_size(struct hci_dev *hdev, void *data,
					  struct sk_buff *skb)
{
	struct hci_rp_le_read_resolv_list_size *rp = data;

	bt_dev_dbg(hdev, "status 0x%2.2x size %u", rp->status, rp->size);

	if (rp->status)
		return rp->status;

	hdev->le_resolv_list_size = rp->size;

	return rp->status;
}

static u8 hci_cc_le_set_addr_resolution_enable(struct hci_dev *hdev, void *data,
					       struct sk_buff *skb)
{
	struct hci_ev_status *rp = data;
	__u8 *sent;

	bt_dev_dbg(hdev, "status 0x%2.2x", rp->status);

	if (rp->status)
		return rp->status;

	sent = hci_sent_cmd_data(hdev, HCI_OP_LE_SET_ADDR_RESOLV_ENABLE);
	if (!sent)
		return rp->status;

	hci_dev_lock(hdev);

	if (*sent)
		hci_dev_set_flag(hdev, HCI_LL_RPA_RESOLUTION);
	else
		hci_dev_clear_flag(hdev, HCI_LL_RPA_RESOLUTION);

	hci_dev_unlock(hdev);

	return rp->status;
}

static u8 hci_cc_le_read_max_data_len(struct hci_dev *hdev, void *data,
				      struct sk_buff *skb)
{
	struct hci_rp_le_read_max_data_len *rp = data;

	bt_dev_dbg(hdev, "status 0x%2.2x", rp->status);

	if (rp->status)
		return rp->status;

	hdev->le_max_tx_len = le16_to_cpu(rp->tx_len);
	hdev->le_max_tx_time = le16_to_cpu(rp->tx_time);
	hdev->le_max_rx_len = le16_to_cpu(rp->rx_len);
	hdev->le_max_rx_time = le16_to_cpu(rp->rx_time);

	return rp->status;
}

static u8 hci_cc_write_le_host_supported(struct hci_dev *hdev, void *data,
					 struct sk_buff *skb)
{
	struct hci_cp_write_le_host_supported *sent;
	struct hci_ev_status *rp = data;

	bt_dev_dbg(hdev, "status 0x%2.2x", rp->status);

	if (rp->status)
		return rp->status;

	sent = hci_sent_cmd_data(hdev, HCI_OP_WRITE_LE_HOST_SUPPORTED);
	if (!sent)
		return rp->status;

	hci_dev_lock(hdev);

	if (sent->le) {
		hdev->features[1][0] |= LMP_HOST_LE;
		hci_dev_set_flag(hdev, HCI_LE_ENABLED);
	} else {
		hdev->features[1][0] &= ~LMP_HOST_LE;
		hci_dev_clear_flag(hdev, HCI_LE_ENABLED);
		hci_dev_clear_flag(hdev, HCI_ADVERTISING);
	}

	if (sent->simul)
		hdev->features[1][0] |= LMP_HOST_LE_BREDR;
	else
		hdev->features[1][0] &= ~LMP_HOST_LE_BREDR;

	hci_dev_unlock(hdev);

	return rp->status;
}

static u8 hci_cc_set_adv_param(struct hci_dev *hdev, void *data,
			       struct sk_buff *skb)
{
	struct hci_cp_le_set_adv_param *cp;
	struct hci_ev_status *rp = data;

	bt_dev_dbg(hdev, "status 0x%2.2x", rp->status);

	if (rp->status)
		return rp->status;

	cp = hci_sent_cmd_data(hdev, HCI_OP_LE_SET_ADV_PARAM);
	if (!cp)
		return rp->status;

	hci_dev_lock(hdev);
	hdev->adv_addr_type = cp->own_address_type;
	hci_dev_unlock(hdev);

	return rp->status;
}

static u8 hci_cc_set_ext_adv_param(struct hci_dev *hdev, void *data,
				   struct sk_buff *skb)
{
	struct hci_rp_le_set_ext_adv_params *rp = data;
	struct hci_cp_le_set_ext_adv_params *cp;
	struct adv_info *adv_instance;

	bt_dev_dbg(hdev, "status 0x%2.2x", rp->status);

	if (rp->status)
		return rp->status;

	cp = hci_sent_cmd_data(hdev, HCI_OP_LE_SET_EXT_ADV_PARAMS);
	if (!cp)
		return rp->status;

	hci_dev_lock(hdev);
	hdev->adv_addr_type = cp->own_addr_type;
	if (!cp->handle) {
		/* Store in hdev for instance 0 */
		hdev->adv_tx_power = rp->tx_power;
	} else {
		adv_instance = hci_find_adv_instance(hdev, cp->handle);
		if (adv_instance)
			adv_instance->tx_power = rp->tx_power;
	}
	/* Update adv data as tx power is known now */
	hci_update_adv_data(hdev, cp->handle);

	hci_dev_unlock(hdev);

	return rp->status;
}

static u8 hci_cc_read_rssi(struct hci_dev *hdev, void *data,
			   struct sk_buff *skb)
{
	struct hci_rp_read_rssi *rp = data;
	struct hci_conn *conn;

	bt_dev_dbg(hdev, "status 0x%2.2x", rp->status);

	if (rp->status)
		return rp->status;

	hci_dev_lock(hdev);

	conn = hci_conn_hash_lookup_handle(hdev, __le16_to_cpu(rp->handle));
	if (conn)
		conn->rssi = rp->rssi;

	hci_dev_unlock(hdev);

	return rp->status;
}

static u8 hci_cc_read_tx_power(struct hci_dev *hdev, void *data,
			       struct sk_buff *skb)
{
	struct hci_cp_read_tx_power *sent;
	struct hci_rp_read_tx_power *rp = data;
	struct hci_conn *conn;

	bt_dev_dbg(hdev, "status 0x%2.2x", rp->status);

	if (rp->status)
		return rp->status;

	sent = hci_sent_cmd_data(hdev, HCI_OP_READ_TX_POWER);
	if (!sent)
		return rp->status;

	hci_dev_lock(hdev);

	conn = hci_conn_hash_lookup_handle(hdev, __le16_to_cpu(rp->handle));
	if (!conn)
		goto unlock;

	switch (sent->type) {
	case 0x00:
		conn->tx_power = rp->tx_power;
		break;
	case 0x01:
		conn->max_tx_power = rp->tx_power;
		break;
	}

unlock:
	hci_dev_unlock(hdev);
	return rp->status;
}

static u8 hci_cc_write_ssp_debug_mode(struct hci_dev *hdev, void *data,
				      struct sk_buff *skb)
{
	struct hci_ev_status *rp = data;
	u8 *mode;

	bt_dev_dbg(hdev, "status 0x%2.2x", rp->status);

	if (rp->status)
		return rp->status;

	mode = hci_sent_cmd_data(hdev, HCI_OP_WRITE_SSP_DEBUG_MODE);
	if (mode)
		hdev->ssp_debug_mode = *mode;

	return rp->status;
}

static void hci_cs_inquiry(struct hci_dev *hdev, __u8 status)
{
	bt_dev_dbg(hdev, "status 0x%2.2x", status);

	if (status)
		return;

	if (hci_sent_cmd_data(hdev, HCI_OP_INQUIRY))
		set_bit(HCI_INQUIRY, &hdev->flags);
}

static void hci_cs_create_conn(struct hci_dev *hdev, __u8 status)
{
	struct hci_cp_create_conn *cp;
	struct hci_conn *conn;

	bt_dev_dbg(hdev, "status 0x%2.2x", status);

	cp = hci_sent_cmd_data(hdev, HCI_OP_CREATE_CONN);
	if (!cp)
		return;

	hci_dev_lock(hdev);

	conn = hci_conn_hash_lookup_ba(hdev, ACL_LINK, &cp->bdaddr);

	bt_dev_dbg(hdev, "bdaddr %pMR hcon %p", &cp->bdaddr, conn);

	if (status) {
		if (conn && conn->state == BT_CONNECT) {
			conn->state = BT_CLOSED;
			hci_connect_cfm(conn, status);
			hci_conn_del(conn);
		}
	} else {
		if (!conn) {
			conn = hci_conn_add_unset(hdev, ACL_LINK, &cp->bdaddr,
						  HCI_ROLE_MASTER);
			if (IS_ERR(conn))
				bt_dev_err(hdev, "connection err: %ld", PTR_ERR(conn));
		}
	}

	hci_dev_unlock(hdev);
}

static void hci_cs_add_sco(struct hci_dev *hdev, __u8 status)
{
	struct hci_cp_add_sco *cp;
	struct hci_conn *acl;
	struct hci_link *link;
	__u16 handle;

	bt_dev_dbg(hdev, "status 0x%2.2x", status);

	if (!status)
		return;

	cp = hci_sent_cmd_data(hdev, HCI_OP_ADD_SCO);
	if (!cp)
		return;

	handle = __le16_to_cpu(cp->handle);

	bt_dev_dbg(hdev, "handle 0x%4.4x", handle);

	hci_dev_lock(hdev);

	acl = hci_conn_hash_lookup_handle(hdev, handle);
	if (acl) {
		link = list_first_entry_or_null(&acl->link_list,
						struct hci_link, list);
		if (link && link->conn) {
			link->conn->state = BT_CLOSED;

			hci_connect_cfm(link->conn, status);
			hci_conn_del(link->conn);
		}
	}

	hci_dev_unlock(hdev);
}

static void hci_cs_auth_requested(struct hci_dev *hdev, __u8 status)
{
	struct hci_cp_auth_requested *cp;
	struct hci_conn *conn;

	bt_dev_dbg(hdev, "status 0x%2.2x", status);

	if (!status)
		return;

	cp = hci_sent_cmd_data(hdev, HCI_OP_AUTH_REQUESTED);
	if (!cp)
		return;

	hci_dev_lock(hdev);

	conn = hci_conn_hash_lookup_handle(hdev, __le16_to_cpu(cp->handle));
	if (conn) {
		if (conn->state == BT_CONFIG) {
			hci_connect_cfm(conn, status);
			hci_conn_drop(conn);
		}
	}

	hci_dev_unlock(hdev);
}

static void hci_cs_set_conn_encrypt(struct hci_dev *hdev, __u8 status)
{
	struct hci_cp_set_conn_encrypt *cp;
	struct hci_conn *conn;

	bt_dev_dbg(hdev, "status 0x%2.2x", status);

	if (!status)
		return;

	cp = hci_sent_cmd_data(hdev, HCI_OP_SET_CONN_ENCRYPT);
	if (!cp)
		return;

	hci_dev_lock(hdev);

	conn = hci_conn_hash_lookup_handle(hdev, __le16_to_cpu(cp->handle));
	if (conn) {
		if (conn->state == BT_CONFIG) {
			hci_connect_cfm(conn, status);
			hci_conn_drop(conn);
		}
	}

	hci_dev_unlock(hdev);
}

static int hci_outgoing_auth_needed(struct hci_dev *hdev,
				    struct hci_conn *conn)
{
	if (conn->state != BT_CONFIG || !conn->out)
		return 0;

	if (conn->pending_sec_level == BT_SECURITY_SDP)
		return 0;

	/* Only request authentication for SSP connections or non-SSP
	 * devices with sec_level MEDIUM or HIGH or if MITM protection
	 * is requested.
	 */
	if (!hci_conn_ssp_enabled(conn) && !(conn->auth_type & 0x01) &&
	    conn->pending_sec_level != BT_SECURITY_FIPS &&
	    conn->pending_sec_level != BT_SECURITY_HIGH &&
	    conn->pending_sec_level != BT_SECURITY_MEDIUM)
		return 0;

	return 1;
}

static int hci_resolve_name(struct hci_dev *hdev,
				   struct inquiry_entry *e)
{
	struct hci_cp_remote_name_req cp;

	memset(&cp, 0, sizeof(cp));

	bacpy(&cp.bdaddr, &e->data.bdaddr);
	cp.pscan_rep_mode = e->data.pscan_rep_mode;
	cp.pscan_mode = e->data.pscan_mode;
	cp.clock_offset = e->data.clock_offset;

	return hci_send_cmd(hdev, HCI_OP_REMOTE_NAME_REQ, sizeof(cp), &cp);
}

static bool hci_resolve_next_name(struct hci_dev *hdev)
{
	struct discovery_state *discov = &hdev->discovery;
	struct inquiry_entry *e;

	if (list_empty(&discov->resolve))
		return false;

	/* We should stop if we already spent too much time resolving names. */
	if (time_after(jiffies, discov->name_resolve_timeout)) {
		bt_dev_warn_ratelimited(hdev, "Name resolve takes too long.");
		return false;
	}

	e = hci_inquiry_cache_lookup_resolve(hdev, BDADDR_ANY, NAME_NEEDED);
	if (!e)
		return false;

	if (hci_resolve_name(hdev, e) == 0) {
		e->name_state = NAME_PENDING;
		return true;
	}

	return false;
}

static void hci_check_pending_name(struct hci_dev *hdev, struct hci_conn *conn,
				   bdaddr_t *bdaddr, u8 *name, u8 name_len)
{
	struct discovery_state *discov = &hdev->discovery;
	struct inquiry_entry *e;

	/* Update the mgmt connected state if necessary. Be careful with
	 * conn objects that exist but are not (yet) connected however.
	 * Only those in BT_CONFIG or BT_CONNECTED states can be
	 * considered connected.
	 */
	if (conn && (conn->state == BT_CONFIG || conn->state == BT_CONNECTED))
		mgmt_device_connected(hdev, conn, name, name_len);

	if (discov->state == DISCOVERY_STOPPED)
		return;

	if (discov->state == DISCOVERY_STOPPING)
		goto discov_complete;

	if (discov->state != DISCOVERY_RESOLVING)
		return;

	e = hci_inquiry_cache_lookup_resolve(hdev, bdaddr, NAME_PENDING);
	/* If the device was not found in a list of found devices names of which
	 * are pending. there is no need to continue resolving a next name as it
	 * will be done upon receiving another Remote Name Request Complete
	 * Event */
	if (!e)
		return;

	list_del(&e->list);

	e->name_state = name ? NAME_KNOWN : NAME_NOT_KNOWN;
	mgmt_remote_name(hdev, bdaddr, ACL_LINK, 0x00, e->data.rssi,
			 name, name_len);

	if (hci_resolve_next_name(hdev))
		return;

discov_complete:
	hci_discovery_set_state(hdev, DISCOVERY_STOPPED);
}

static void hci_cs_remote_name_req(struct hci_dev *hdev, __u8 status)
{
	struct hci_cp_remote_name_req *cp;
	struct hci_conn *conn;

	bt_dev_dbg(hdev, "status 0x%2.2x", status);

	/* If successful wait for the name req complete event before
	 * checking for the need to do authentication */
	if (!status)
		return;

	cp = hci_sent_cmd_data(hdev, HCI_OP_REMOTE_NAME_REQ);
	if (!cp)
		return;

	hci_dev_lock(hdev);

	conn = hci_conn_hash_lookup_ba(hdev, ACL_LINK, &cp->bdaddr);

	if (hci_dev_test_flag(hdev, HCI_MGMT))
		hci_check_pending_name(hdev, conn, &cp->bdaddr, NULL, 0);

	if (!conn)
		goto unlock;

	if (!hci_outgoing_auth_needed(hdev, conn))
		goto unlock;

	if (!test_and_set_bit(HCI_CONN_AUTH_PEND, &conn->flags)) {
		struct hci_cp_auth_requested auth_cp;

		set_bit(HCI_CONN_AUTH_INITIATOR, &conn->flags);

		auth_cp.handle = __cpu_to_le16(conn->handle);
		hci_send_cmd(hdev, HCI_OP_AUTH_REQUESTED,
			     sizeof(auth_cp), &auth_cp);
	}

unlock:
	hci_dev_unlock(hdev);
}

static void hci_cs_read_remote_features(struct hci_dev *hdev, __u8 status)
{
	struct hci_cp_read_remote_features *cp;
	struct hci_conn *conn;

	bt_dev_dbg(hdev, "status 0x%2.2x", status);

	if (!status)
		return;

	cp = hci_sent_cmd_data(hdev, HCI_OP_READ_REMOTE_FEATURES);
	if (!cp)
		return;

	hci_dev_lock(hdev);

	conn = hci_conn_hash_lookup_handle(hdev, __le16_to_cpu(cp->handle));
	if (conn) {
		if (conn->state == BT_CONFIG) {
			hci_connect_cfm(conn, status);
			hci_conn_drop(conn);
		}
	}

	hci_dev_unlock(hdev);
}

static void hci_cs_read_remote_ext_features(struct hci_dev *hdev, __u8 status)
{
	struct hci_cp_read_remote_ext_features *cp;
	struct hci_conn *conn;

	bt_dev_dbg(hdev, "status 0x%2.2x", status);

	if (!status)
		return;

	cp = hci_sent_cmd_data(hdev, HCI_OP_READ_REMOTE_EXT_FEATURES);
	if (!cp)
		return;

	hci_dev_lock(hdev);

	conn = hci_conn_hash_lookup_handle(hdev, __le16_to_cpu(cp->handle));
	if (conn) {
		if (conn->state == BT_CONFIG) {
			hci_connect_cfm(conn, status);
			hci_conn_drop(conn);
		}
	}

	hci_dev_unlock(hdev);
}

static void hci_setup_sync_conn_status(struct hci_dev *hdev, __u16 handle,
				       __u8 status)
{
	struct hci_conn *acl;
	struct hci_link *link;

	bt_dev_dbg(hdev, "handle 0x%4.4x status 0x%2.2x", handle, status);

	hci_dev_lock(hdev);

	acl = hci_conn_hash_lookup_handle(hdev, handle);
	if (acl) {
		link = list_first_entry_or_null(&acl->link_list,
						struct hci_link, list);
		if (link && link->conn) {
			link->conn->state = BT_CLOSED;

			hci_connect_cfm(link->conn, status);
			hci_conn_del(link->conn);
		}
	}

	hci_dev_unlock(hdev);
}

static void hci_cs_setup_sync_conn(struct hci_dev *hdev, __u8 status)
{
	struct hci_cp_setup_sync_conn *cp;

	bt_dev_dbg(hdev, "status 0x%2.2x", status);

	if (!status)
		return;

	cp = hci_sent_cmd_data(hdev, HCI_OP_SETUP_SYNC_CONN);
	if (!cp)
		return;

	hci_setup_sync_conn_status(hdev, __le16_to_cpu(cp->handle), status);
}

static void hci_cs_enhanced_setup_sync_conn(struct hci_dev *hdev, __u8 status)
{
	struct hci_cp_enhanced_setup_sync_conn *cp;

	bt_dev_dbg(hdev, "status 0x%2.2x", status);

	if (!status)
		return;

	cp = hci_sent_cmd_data(hdev, HCI_OP_ENHANCED_SETUP_SYNC_CONN);
	if (!cp)
		return;

	hci_setup_sync_conn_status(hdev, __le16_to_cpu(cp->handle), status);
}

static void hci_cs_sniff_mode(struct hci_dev *hdev, __u8 status)
{
	struct hci_cp_sniff_mode *cp;
	struct hci_conn *conn;

	bt_dev_dbg(hdev, "status 0x%2.2x", status);

	if (!status)
		return;

	cp = hci_sent_cmd_data(hdev, HCI_OP_SNIFF_MODE);
	if (!cp)
		return;

	hci_dev_lock(hdev);

	conn = hci_conn_hash_lookup_handle(hdev, __le16_to_cpu(cp->handle));
	if (conn) {
		clear_bit(HCI_CONN_MODE_CHANGE_PEND, &conn->flags);

		if (test_and_clear_bit(HCI_CONN_SCO_SETUP_PEND, &conn->flags))
			hci_sco_setup(conn, status);
	}

	hci_dev_unlock(hdev);
}

static void hci_cs_exit_sniff_mode(struct hci_dev *hdev, __u8 status)
{
	struct hci_cp_exit_sniff_mode *cp;
	struct hci_conn *conn;

	bt_dev_dbg(hdev, "status 0x%2.2x", status);

	if (!status)
		return;

	cp = hci_sent_cmd_data(hdev, HCI_OP_EXIT_SNIFF_MODE);
	if (!cp)
		return;

	hci_dev_lock(hdev);

	conn = hci_conn_hash_lookup_handle(hdev, __le16_to_cpu(cp->handle));
	if (conn) {
		clear_bit(HCI_CONN_MODE_CHANGE_PEND, &conn->flags);

		if (test_and_clear_bit(HCI_CONN_SCO_SETUP_PEND, &conn->flags))
			hci_sco_setup(conn, status);
	}

	hci_dev_unlock(hdev);
}

static void hci_cs_disconnect(struct hci_dev *hdev, u8 status)
{
	struct hci_cp_disconnect *cp;
	struct hci_conn_params *params;
	struct hci_conn *conn;
	bool mgmt_conn;

	bt_dev_dbg(hdev, "status 0x%2.2x", status);

	/* Wait for HCI_EV_DISCONN_COMPLETE if status 0x00 and not suspended
	 * otherwise cleanup the connection immediately.
	 */
	if (!status && !hdev->suspended)
		return;

	cp = hci_sent_cmd_data(hdev, HCI_OP_DISCONNECT);
	if (!cp)
		return;

	hci_dev_lock(hdev);

	conn = hci_conn_hash_lookup_handle(hdev, __le16_to_cpu(cp->handle));
	if (!conn)
		goto unlock;

	if (status) {
		mgmt_disconnect_failed(hdev, &conn->dst, conn->type,
				       conn->dst_type, status);

		if (conn->type == LE_LINK && conn->role == HCI_ROLE_SLAVE) {
			hdev->cur_adv_instance = conn->adv_instance;
			hci_enable_advertising(hdev);
		}

		/* Inform sockets conn is gone before we delete it */
		hci_disconn_cfm(conn, HCI_ERROR_UNSPECIFIED);

		goto done;
	}

	mgmt_conn = test_and_clear_bit(HCI_CONN_MGMT_CONNECTED, &conn->flags);

	if (conn->type == ACL_LINK) {
		if (test_and_clear_bit(HCI_CONN_FLUSH_KEY, &conn->flags))
			hci_remove_link_key(hdev, &conn->dst);
	}

	params = hci_conn_params_lookup(hdev, &conn->dst, conn->dst_type);
	if (params) {
		switch (params->auto_connect) {
		case HCI_AUTO_CONN_LINK_LOSS:
			if (cp->reason != HCI_ERROR_CONNECTION_TIMEOUT)
				break;
			fallthrough;

		case HCI_AUTO_CONN_DIRECT:
		case HCI_AUTO_CONN_ALWAYS:
			hci_pend_le_list_del_init(params);
			hci_pend_le_list_add(params, &hdev->pend_le_conns);
			break;

		default:
			break;
		}
	}

	mgmt_device_disconnected(hdev, &conn->dst, conn->type, conn->dst_type,
				 cp->reason, mgmt_conn);

	hci_disconn_cfm(conn, cp->reason);

done:
	/* If the disconnection failed for any reason, the upper layer
	 * does not retry to disconnect in current implementation.
	 * Hence, we need to do some basic cleanup here and re-enable
	 * advertising if necessary.
	 */
	hci_conn_del(conn);
unlock:
	hci_dev_unlock(hdev);
}

static u8 ev_bdaddr_type(struct hci_dev *hdev, u8 type, bool *resolved)
{
	/* When using controller based address resolution, then the new
	 * address types 0x02 and 0x03 are used. These types need to be
	 * converted back into either public address or random address type
	 */
	switch (type) {
	case ADDR_LE_DEV_PUBLIC_RESOLVED:
		if (resolved)
			*resolved = true;
		return ADDR_LE_DEV_PUBLIC;
	case ADDR_LE_DEV_RANDOM_RESOLVED:
		if (resolved)
			*resolved = true;
		return ADDR_LE_DEV_RANDOM;
	}

	if (resolved)
		*resolved = false;
	return type;
}

static void cs_le_create_conn(struct hci_dev *hdev, bdaddr_t *peer_addr,
			      u8 peer_addr_type, u8 own_address_type,
			      u8 filter_policy)
{
	struct hci_conn *conn;

	conn = hci_conn_hash_lookup_le(hdev, peer_addr,
				       peer_addr_type);
	if (!conn)
		return;

	own_address_type = ev_bdaddr_type(hdev, own_address_type, NULL);

	/* Store the initiator and responder address information which
	 * is needed for SMP. These values will not change during the
	 * lifetime of the connection.
	 */
	conn->init_addr_type = own_address_type;
	if (own_address_type == ADDR_LE_DEV_RANDOM)
		bacpy(&conn->init_addr, &hdev->random_addr);
	else
		bacpy(&conn->init_addr, &hdev->bdaddr);

	conn->resp_addr_type = peer_addr_type;
	bacpy(&conn->resp_addr, peer_addr);
}

static void hci_cs_le_create_conn(struct hci_dev *hdev, u8 status)
{
	struct hci_cp_le_create_conn *cp;

	bt_dev_dbg(hdev, "status 0x%2.2x", status);

	/* All connection failure handling is taken care of by the
	 * hci_conn_failed function which is triggered by the HCI
	 * request completion callbacks used for connecting.
	 */
	if (status)
		return;

	cp = hci_sent_cmd_data(hdev, HCI_OP_LE_CREATE_CONN);
	if (!cp)
		return;

	hci_dev_lock(hdev);

	cs_le_create_conn(hdev, &cp->peer_addr, cp->peer_addr_type,
			  cp->own_address_type, cp->filter_policy);

	hci_dev_unlock(hdev);
}

static void hci_cs_le_ext_create_conn(struct hci_dev *hdev, u8 status)
{
	struct hci_cp_le_ext_create_conn *cp;

	bt_dev_dbg(hdev, "status 0x%2.2x", status);

	/* All connection failure handling is taken care of by the
	 * hci_conn_failed function which is triggered by the HCI
	 * request completion callbacks used for connecting.
	 */
	if (status)
		return;

	cp = hci_sent_cmd_data(hdev, HCI_OP_LE_EXT_CREATE_CONN);
	if (!cp)
		return;

	hci_dev_lock(hdev);

	cs_le_create_conn(hdev, &cp->peer_addr, cp->peer_addr_type,
			  cp->own_addr_type, cp->filter_policy);

	hci_dev_unlock(hdev);
}

static void hci_cs_le_read_remote_features(struct hci_dev *hdev, u8 status)
{
	struct hci_cp_le_read_remote_features *cp;
	struct hci_conn *conn;

	bt_dev_dbg(hdev, "status 0x%2.2x", status);

	if (!status)
		return;

	cp = hci_sent_cmd_data(hdev, HCI_OP_LE_READ_REMOTE_FEATURES);
	if (!cp)
		return;

	hci_dev_lock(hdev);

	conn = hci_conn_hash_lookup_handle(hdev, __le16_to_cpu(cp->handle));
	if (conn) {
		if (conn->state == BT_CONFIG) {
			hci_connect_cfm(conn, status);
			hci_conn_drop(conn);
		}
	}

	hci_dev_unlock(hdev);
}

static void hci_cs_le_start_enc(struct hci_dev *hdev, u8 status)
{
	struct hci_cp_le_start_enc *cp;
	struct hci_conn *conn;

	bt_dev_dbg(hdev, "status 0x%2.2x", status);

	if (!status)
		return;

	hci_dev_lock(hdev);

	cp = hci_sent_cmd_data(hdev, HCI_OP_LE_START_ENC);
	if (!cp)
		goto unlock;

	conn = hci_conn_hash_lookup_handle(hdev, __le16_to_cpu(cp->handle));
	if (!conn)
		goto unlock;

	if (conn->state != BT_CONNECTED)
		goto unlock;

	hci_disconnect(conn, HCI_ERROR_AUTH_FAILURE);
	hci_conn_drop(conn);

unlock:
	hci_dev_unlock(hdev);
}

static void hci_cs_switch_role(struct hci_dev *hdev, u8 status)
{
	struct hci_cp_switch_role *cp;
	struct hci_conn *conn;

	BT_DBG("%s status 0x%2.2x", hdev->name, status);

	if (!status)
		return;

	cp = hci_sent_cmd_data(hdev, HCI_OP_SWITCH_ROLE);
	if (!cp)
		return;

	hci_dev_lock(hdev);

	conn = hci_conn_hash_lookup_ba(hdev, ACL_LINK, &cp->bdaddr);
	if (conn)
		clear_bit(HCI_CONN_RSWITCH_PEND, &conn->flags);

	hci_dev_unlock(hdev);
}

static void hci_inquiry_complete_evt(struct hci_dev *hdev, void *data,
				     struct sk_buff *skb)
{
	struct hci_ev_status *ev = data;
	struct discovery_state *discov = &hdev->discovery;
	struct inquiry_entry *e;

	bt_dev_dbg(hdev, "status 0x%2.2x", ev->status);

	if (!test_and_clear_bit(HCI_INQUIRY, &hdev->flags))
		return;

	smp_mb__after_atomic(); /* wake_up_bit advises about this barrier */
	wake_up_bit(&hdev->flags, HCI_INQUIRY);

	if (!hci_dev_test_flag(hdev, HCI_MGMT))
		return;

	hci_dev_lock(hdev);

	if (discov->state != DISCOVERY_FINDING)
		goto unlock;

	if (list_empty(&discov->resolve)) {
		/* When BR/EDR inquiry is active and no LE scanning is in
		 * progress, then change discovery state to indicate completion.
		 *
		 * When running LE scanning and BR/EDR inquiry simultaneously
		 * and the LE scan already finished, then change the discovery
		 * state to indicate completion.
		 */
		if (!hci_dev_test_flag(hdev, HCI_LE_SCAN) ||
		    !test_bit(HCI_QUIRK_SIMULTANEOUS_DISCOVERY, &hdev->quirks))
			hci_discovery_set_state(hdev, DISCOVERY_STOPPED);
		goto unlock;
	}

	e = hci_inquiry_cache_lookup_resolve(hdev, BDADDR_ANY, NAME_NEEDED);
	if (e && hci_resolve_name(hdev, e) == 0) {
		e->name_state = NAME_PENDING;
		hci_discovery_set_state(hdev, DISCOVERY_RESOLVING);
		discov->name_resolve_timeout = jiffies + NAME_RESOLVE_DURATION;
	} else {
		/* When BR/EDR inquiry is active and no LE scanning is in
		 * progress, then change discovery state to indicate completion.
		 *
		 * When running LE scanning and BR/EDR inquiry simultaneously
		 * and the LE scan already finished, then change the discovery
		 * state to indicate completion.
		 */
		if (!hci_dev_test_flag(hdev, HCI_LE_SCAN) ||
		    !test_bit(HCI_QUIRK_SIMULTANEOUS_DISCOVERY, &hdev->quirks))
			hci_discovery_set_state(hdev, DISCOVERY_STOPPED);
	}

unlock:
	hci_dev_unlock(hdev);
}

static void hci_inquiry_result_evt(struct hci_dev *hdev, void *edata,
				   struct sk_buff *skb)
{
	struct hci_ev_inquiry_result *ev = edata;
	struct inquiry_data data;
	int i;

	if (!hci_ev_skb_pull(hdev, skb, HCI_EV_INQUIRY_RESULT,
			     flex_array_size(ev, info, ev->num)))
		return;

	bt_dev_dbg(hdev, "num %d", ev->num);

	if (!ev->num)
		return;

	if (hci_dev_test_flag(hdev, HCI_PERIODIC_INQ))
		return;

	hci_dev_lock(hdev);

	for (i = 0; i < ev->num; i++) {
		struct inquiry_info *info = &ev->info[i];
		u32 flags;

		bacpy(&data.bdaddr, &info->bdaddr);
		data.pscan_rep_mode	= info->pscan_rep_mode;
		data.pscan_period_mode	= info->pscan_period_mode;
		data.pscan_mode		= info->pscan_mode;
		memcpy(data.dev_class, info->dev_class, 3);
		data.clock_offset	= info->clock_offset;
		data.rssi		= HCI_RSSI_INVALID;
		data.ssp_mode		= 0x00;

		flags = hci_inquiry_cache_update(hdev, &data, false);

		mgmt_device_found(hdev, &info->bdaddr, ACL_LINK, 0x00,
				  info->dev_class, HCI_RSSI_INVALID,
				  flags, NULL, 0, NULL, 0, 0);
	}

	hci_dev_unlock(hdev);
}

static void hci_conn_complete_evt(struct hci_dev *hdev, void *data,
				  struct sk_buff *skb)
{
	struct hci_ev_conn_complete *ev = data;
	struct hci_conn *conn;
	u8 status = ev->status;

	bt_dev_dbg(hdev, "status 0x%2.2x", status);

	hci_dev_lock(hdev);

	conn = hci_conn_hash_lookup_ba(hdev, ev->link_type, &ev->bdaddr);
	if (!conn) {
		/* In case of error status and there is no connection pending
		 * just unlock as there is nothing to cleanup.
		 */
		if (ev->status)
			goto unlock;

		/* Connection may not exist if auto-connected. Check the bredr
		 * allowlist to see if this device is allowed to auto connect.
		 * If link is an ACL type, create a connection class
		 * automatically.
		 *
		 * Auto-connect will only occur if the event filter is
		 * programmed with a given address. Right now, event filter is
		 * only used during suspend.
		 */
		if (ev->link_type == ACL_LINK &&
		    hci_bdaddr_list_lookup_with_flags(&hdev->accept_list,
						      &ev->bdaddr,
						      BDADDR_BREDR)) {
			conn = hci_conn_add_unset(hdev, ev->link_type,
						  &ev->bdaddr, HCI_ROLE_SLAVE);
			if (IS_ERR(conn)) {
				bt_dev_err(hdev, "connection err: %ld", PTR_ERR(conn));
				goto unlock;
			}
		} else {
			if (ev->link_type != SCO_LINK)
				goto unlock;

			conn = hci_conn_hash_lookup_ba(hdev, ESCO_LINK,
						       &ev->bdaddr);
			if (!conn)
				goto unlock;

			conn->type = SCO_LINK;
		}
	}

	/* The HCI_Connection_Complete event is only sent once per connection.
	 * Processing it more than once per connection can corrupt kernel memory.
	 *
	 * As the connection handle is set here for the first time, it indicates
	 * whether the connection is already set up.
	 */
	if (!HCI_CONN_HANDLE_UNSET(conn->handle)) {
		bt_dev_err(hdev, "Ignoring HCI_Connection_Complete for existing connection");
		goto unlock;
	}

	if (!status) {
		status = hci_conn_set_handle(conn, __le16_to_cpu(ev->handle));
		if (status)
			goto done;

		if (conn->type == ACL_LINK) {
			conn->state = BT_CONFIG;
			hci_conn_hold(conn);

			if (!conn->out && !hci_conn_ssp_enabled(conn) &&
			    !hci_find_link_key(hdev, &ev->bdaddr))
				conn->disc_timeout = HCI_PAIRING_TIMEOUT;
			else
				conn->disc_timeout = HCI_DISCONN_TIMEOUT;
		} else
			conn->state = BT_CONNECTED;

		hci_debugfs_create_conn(conn);
		hci_conn_add_sysfs(conn);

		if (test_bit(HCI_AUTH, &hdev->flags))
			set_bit(HCI_CONN_AUTH, &conn->flags);

		if (test_bit(HCI_ENCRYPT, &hdev->flags))
			set_bit(HCI_CONN_ENCRYPT, &conn->flags);

		/* "Link key request" completed ahead of "connect request" completes */
		if (ev->encr_mode == 1 && !test_bit(HCI_CONN_ENCRYPT, &conn->flags) &&
		    ev->link_type == ACL_LINK) {
			struct link_key *key;
			struct hci_cp_read_enc_key_size cp;

			key = hci_find_link_key(hdev, &ev->bdaddr);
			if (key) {
				set_bit(HCI_CONN_ENCRYPT, &conn->flags);

				if (!read_key_size_capable(hdev)) {
					conn->enc_key_size = HCI_LINK_KEY_SIZE;
				} else {
					cp.handle = cpu_to_le16(conn->handle);
					if (hci_send_cmd(hdev, HCI_OP_READ_ENC_KEY_SIZE,
							 sizeof(cp), &cp)) {
						bt_dev_err(hdev, "sending read key size failed");
						conn->enc_key_size = HCI_LINK_KEY_SIZE;
					}
				}

				hci_encrypt_cfm(conn, ev->status);
			}
		}

		/* Get remote features */
		if (conn->type == ACL_LINK) {
			struct hci_cp_read_remote_features cp;
			cp.handle = ev->handle;
			hci_send_cmd(hdev, HCI_OP_READ_REMOTE_FEATURES,
				     sizeof(cp), &cp);

			hci_update_scan(hdev);
		}

		/* Set packet type for incoming connection */
		if (!conn->out && hdev->hci_ver < BLUETOOTH_VER_2_0) {
			struct hci_cp_change_conn_ptype cp;
			cp.handle = ev->handle;
			cp.pkt_type = cpu_to_le16(conn->pkt_type);
			hci_send_cmd(hdev, HCI_OP_CHANGE_CONN_PTYPE, sizeof(cp),
				     &cp);
		}
	}

	if (conn->type == ACL_LINK)
		hci_sco_setup(conn, ev->status);

done:
	if (status) {
		hci_conn_failed(conn, status);
	} else if (ev->link_type == SCO_LINK) {
		switch (conn->setting & SCO_AIRMODE_MASK) {
		case SCO_AIRMODE_CVSD:
			if (hdev->notify)
				hdev->notify(hdev, HCI_NOTIFY_ENABLE_SCO_CVSD);
			break;
		}

		hci_connect_cfm(conn, status);
	}

unlock:
	hci_dev_unlock(hdev);
}

static void hci_reject_conn(struct hci_dev *hdev, bdaddr_t *bdaddr)
{
	struct hci_cp_reject_conn_req cp;

	bacpy(&cp.bdaddr, bdaddr);
	cp.reason = HCI_ERROR_REJ_BAD_ADDR;
	hci_send_cmd(hdev, HCI_OP_REJECT_CONN_REQ, sizeof(cp), &cp);
}

static void hci_conn_request_evt(struct hci_dev *hdev, void *data,
				 struct sk_buff *skb)
{
	struct hci_ev_conn_request *ev = data;
	int mask = hdev->link_mode;
	struct inquiry_entry *ie;
	struct hci_conn *conn;
	__u8 flags = 0;

	bt_dev_dbg(hdev, "bdaddr %pMR type 0x%x", &ev->bdaddr, ev->link_type);

	/* Reject incoming connection from device with same BD ADDR against
	 * CVE-2020-26555
	 */
	if (hdev && !bacmp(&hdev->bdaddr, &ev->bdaddr)) {
		bt_dev_dbg(hdev, "Reject connection with same BD_ADDR %pMR\n",
			   &ev->bdaddr);
		hci_reject_conn(hdev, &ev->bdaddr);
		return;
	}

	mask |= hci_proto_connect_ind(hdev, &ev->bdaddr, ev->link_type,
				      &flags);

	if (!(mask & HCI_LM_ACCEPT)) {
		hci_reject_conn(hdev, &ev->bdaddr);
		return;
	}

	hci_dev_lock(hdev);

	if (hci_bdaddr_list_lookup(&hdev->reject_list, &ev->bdaddr,
				   BDADDR_BREDR)) {
		hci_reject_conn(hdev, &ev->bdaddr);
		goto unlock;
	}

	/* Require HCI_CONNECTABLE or an accept list entry to accept the
	 * connection. These features are only touched through mgmt so
	 * only do the checks if HCI_MGMT is set.
	 */
	if (hci_dev_test_flag(hdev, HCI_MGMT) &&
	    !hci_dev_test_flag(hdev, HCI_CONNECTABLE) &&
	    !hci_bdaddr_list_lookup_with_flags(&hdev->accept_list, &ev->bdaddr,
					       BDADDR_BREDR)) {
		hci_reject_conn(hdev, &ev->bdaddr);
		goto unlock;
	}

	/* Connection accepted */

	ie = hci_inquiry_cache_lookup(hdev, &ev->bdaddr);
	if (ie)
		memcpy(ie->data.dev_class, ev->dev_class, 3);

	conn = hci_conn_hash_lookup_ba(hdev, ev->link_type,
			&ev->bdaddr);
	if (!conn) {
		conn = hci_conn_add_unset(hdev, ev->link_type, &ev->bdaddr,
					  HCI_ROLE_SLAVE);
		if (IS_ERR(conn)) {
			bt_dev_err(hdev, "connection err: %ld", PTR_ERR(conn));
			goto unlock;
		}
	}

	memcpy(conn->dev_class, ev->dev_class, 3);

	hci_dev_unlock(hdev);

	if (ev->link_type == ACL_LINK ||
	    (!(flags & HCI_PROTO_DEFER) && !lmp_esco_capable(hdev))) {
		struct hci_cp_accept_conn_req cp;
		conn->state = BT_CONNECT;

		bacpy(&cp.bdaddr, &ev->bdaddr);

		if (lmp_rswitch_capable(hdev) && (mask & HCI_LM_MASTER))
			cp.role = 0x00; /* Become central */
		else
			cp.role = 0x01; /* Remain peripheral */

		hci_send_cmd(hdev, HCI_OP_ACCEPT_CONN_REQ, sizeof(cp), &cp);
	} else if (!(flags & HCI_PROTO_DEFER)) {
		struct hci_cp_accept_sync_conn_req cp;
		conn->state = BT_CONNECT;

		bacpy(&cp.bdaddr, &ev->bdaddr);
		cp.pkt_type = cpu_to_le16(conn->pkt_type);

		cp.tx_bandwidth   = cpu_to_le32(0x00001f40);
		cp.rx_bandwidth   = cpu_to_le32(0x00001f40);
		cp.max_latency    = cpu_to_le16(0xffff);
		cp.content_format = cpu_to_le16(hdev->voice_setting);
		cp.retrans_effort = 0xff;

		hci_send_cmd(hdev, HCI_OP_ACCEPT_SYNC_CONN_REQ, sizeof(cp),
			     &cp);
	} else {
		conn->state = BT_CONNECT2;
		hci_connect_cfm(conn, 0);
	}

	return;
unlock:
	hci_dev_unlock(hdev);
}

static u8 hci_to_mgmt_reason(u8 err)
{
	switch (err) {
	case HCI_ERROR_CONNECTION_TIMEOUT:
		return MGMT_DEV_DISCONN_TIMEOUT;
	case HCI_ERROR_REMOTE_USER_TERM:
	case HCI_ERROR_REMOTE_LOW_RESOURCES:
	case HCI_ERROR_REMOTE_POWER_OFF:
		return MGMT_DEV_DISCONN_REMOTE;
	case HCI_ERROR_LOCAL_HOST_TERM:
		return MGMT_DEV_DISCONN_LOCAL_HOST;
	default:
		return MGMT_DEV_DISCONN_UNKNOWN;
	}
}

static void hci_disconn_complete_evt(struct hci_dev *hdev, void *data,
				     struct sk_buff *skb)
{
	struct hci_ev_disconn_complete *ev = data;
	u8 reason;
	struct hci_conn_params *params;
	struct hci_conn *conn;
	bool mgmt_connected;

	bt_dev_dbg(hdev, "status 0x%2.2x", ev->status);

	hci_dev_lock(hdev);

	conn = hci_conn_hash_lookup_handle(hdev, __le16_to_cpu(ev->handle));
	if (!conn)
		goto unlock;

	if (ev->status) {
		mgmt_disconnect_failed(hdev, &conn->dst, conn->type,
				       conn->dst_type, ev->status);
		goto unlock;
	}

	conn->state = BT_CLOSED;

	mgmt_connected = test_and_clear_bit(HCI_CONN_MGMT_CONNECTED, &conn->flags);

	if (test_bit(HCI_CONN_AUTH_FAILURE, &conn->flags))
		reason = MGMT_DEV_DISCONN_AUTH_FAILURE;
	else
		reason = hci_to_mgmt_reason(ev->reason);

	mgmt_device_disconnected(hdev, &conn->dst, conn->type, conn->dst_type,
				reason, mgmt_connected);

	if (conn->type == ACL_LINK) {
		if (test_and_clear_bit(HCI_CONN_FLUSH_KEY, &conn->flags))
			hci_remove_link_key(hdev, &conn->dst);

		hci_update_scan(hdev);
	}

	params = hci_conn_params_lookup(hdev, &conn->dst, conn->dst_type);
	if (params) {
		switch (params->auto_connect) {
		case HCI_AUTO_CONN_LINK_LOSS:
			if (ev->reason != HCI_ERROR_CONNECTION_TIMEOUT)
				break;
			fallthrough;

		case HCI_AUTO_CONN_DIRECT:
		case HCI_AUTO_CONN_ALWAYS:
			hci_pend_le_list_del_init(params);
			hci_pend_le_list_add(params, &hdev->pend_le_conns);
			hci_update_passive_scan(hdev);
			break;

		default:
			break;
		}
	}

	hci_disconn_cfm(conn, ev->reason);

	/* Re-enable advertising if necessary, since it might
	 * have been disabled by the connection. From the
	 * HCI_LE_Set_Advertise_Enable command description in
	 * the core specification (v4.0):
	 * "The Controller shall continue advertising until the Host
	 * issues an LE_Set_Advertise_Enable command with
	 * Advertising_Enable set to 0x00 (Advertising is disabled)
	 * or until a connection is created or until the Advertising
	 * is timed out due to Directed Advertising."
	 */
	if (conn->type == LE_LINK && conn->role == HCI_ROLE_SLAVE) {
		hdev->cur_adv_instance = conn->adv_instance;
		hci_enable_advertising(hdev);
	}

	hci_conn_del(conn);

unlock:
	hci_dev_unlock(hdev);
}

static void hci_auth_complete_evt(struct hci_dev *hdev, void *data,
				  struct sk_buff *skb)
{
	struct hci_ev_auth_complete *ev = data;
	struct hci_conn *conn;

	bt_dev_dbg(hdev, "status 0x%2.2x", ev->status);

	hci_dev_lock(hdev);

	conn = hci_conn_hash_lookup_handle(hdev, __le16_to_cpu(ev->handle));
	if (!conn)
		goto unlock;

	if (!ev->status) {
		clear_bit(HCI_CONN_AUTH_FAILURE, &conn->flags);
		set_bit(HCI_CONN_AUTH, &conn->flags);
		conn->sec_level = conn->pending_sec_level;
	} else {
		if (ev->status == HCI_ERROR_PIN_OR_KEY_MISSING)
			set_bit(HCI_CONN_AUTH_FAILURE, &conn->flags);

		mgmt_auth_failed(conn, ev->status);
	}

	clear_bit(HCI_CONN_AUTH_PEND, &conn->flags);

	if (conn->state == BT_CONFIG) {
		if (!ev->status && hci_conn_ssp_enabled(conn)) {
			struct hci_cp_set_conn_encrypt cp;
			cp.handle  = ev->handle;
			cp.encrypt = 0x01;
			hci_send_cmd(hdev, HCI_OP_SET_CONN_ENCRYPT, sizeof(cp),
				     &cp);
		} else {
			conn->state = BT_CONNECTED;
			hci_connect_cfm(conn, ev->status);
			hci_conn_drop(conn);
		}
	} else {
		hci_auth_cfm(conn, ev->status);

		hci_conn_hold(conn);
		conn->disc_timeout = HCI_DISCONN_TIMEOUT;
		hci_conn_drop(conn);
	}

	if (test_bit(HCI_CONN_ENCRYPT_PEND, &conn->flags)) {
		if (!ev->status) {
			struct hci_cp_set_conn_encrypt cp;
			cp.handle  = ev->handle;
			cp.encrypt = 0x01;
			hci_send_cmd(hdev, HCI_OP_SET_CONN_ENCRYPT, sizeof(cp),
				     &cp);
		} else {
			clear_bit(HCI_CONN_ENCRYPT_PEND, &conn->flags);
			hci_encrypt_cfm(conn, ev->status);
		}
	}

unlock:
	hci_dev_unlock(hdev);
}

static void hci_remote_name_evt(struct hci_dev *hdev, void *data,
				struct sk_buff *skb)
{
	struct hci_ev_remote_name *ev = data;
	struct hci_conn *conn;

	bt_dev_dbg(hdev, "status 0x%2.2x", ev->status);

	hci_dev_lock(hdev);

	conn = hci_conn_hash_lookup_ba(hdev, ACL_LINK, &ev->bdaddr);

	if (!hci_dev_test_flag(hdev, HCI_MGMT))
		goto check_auth;

	if (ev->status == 0)
		hci_check_pending_name(hdev, conn, &ev->bdaddr, ev->name,
				       strnlen(ev->name, HCI_MAX_NAME_LENGTH));
	else
		hci_check_pending_name(hdev, conn, &ev->bdaddr, NULL, 0);

check_auth:
	if (!conn)
		goto unlock;

	if (!hci_outgoing_auth_needed(hdev, conn))
		goto unlock;

	if (!test_and_set_bit(HCI_CONN_AUTH_PEND, &conn->flags)) {
		struct hci_cp_auth_requested cp;

		set_bit(HCI_CONN_AUTH_INITIATOR, &conn->flags);

		cp.handle = __cpu_to_le16(conn->handle);
		hci_send_cmd(hdev, HCI_OP_AUTH_REQUESTED, sizeof(cp), &cp);
	}

unlock:
	hci_dev_unlock(hdev);
}

static void hci_encrypt_change_evt(struct hci_dev *hdev, void *data,
				   struct sk_buff *skb)
{
	struct hci_ev_encrypt_change *ev = data;
	struct hci_conn *conn;

	bt_dev_dbg(hdev, "status 0x%2.2x", ev->status);

	hci_dev_lock(hdev);

	conn = hci_conn_hash_lookup_handle(hdev, __le16_to_cpu(ev->handle));
	if (!conn)
		goto unlock;

	if (!ev->status) {
		if (ev->encrypt) {
			/* Encryption implies authentication */
			set_bit(HCI_CONN_AUTH, &conn->flags);
			set_bit(HCI_CONN_ENCRYPT, &conn->flags);
			conn->sec_level = conn->pending_sec_level;

			/* P-256 authentication key implies FIPS */
			if (conn->key_type == HCI_LK_AUTH_COMBINATION_P256)
				set_bit(HCI_CONN_FIPS, &conn->flags);

			if ((conn->type == ACL_LINK && ev->encrypt == 0x02) ||
			    conn->type == LE_LINK)
				set_bit(HCI_CONN_AES_CCM, &conn->flags);
		} else {
			clear_bit(HCI_CONN_ENCRYPT, &conn->flags);
			clear_bit(HCI_CONN_AES_CCM, &conn->flags);
		}
	}

	/* We should disregard the current RPA and generate a new one
	 * whenever the encryption procedure fails.
	 */
	if (ev->status && conn->type == LE_LINK) {
		hci_dev_set_flag(hdev, HCI_RPA_EXPIRED);
		hci_adv_instances_set_rpa_expired(hdev, true);
	}

	clear_bit(HCI_CONN_ENCRYPT_PEND, &conn->flags);

	/* Check link security requirements are met */
	if (!hci_conn_check_link_mode(conn))
		ev->status = HCI_ERROR_AUTH_FAILURE;

	if (ev->status && conn->state == BT_CONNECTED) {
		if (ev->status == HCI_ERROR_PIN_OR_KEY_MISSING)
			set_bit(HCI_CONN_AUTH_FAILURE, &conn->flags);

		/* Notify upper layers so they can cleanup before
		 * disconnecting.
		 */
		hci_encrypt_cfm(conn, ev->status);
		hci_disconnect(conn, HCI_ERROR_AUTH_FAILURE);
		hci_conn_drop(conn);
		goto unlock;
	}

	/* Try reading the encryption key size for encrypted ACL links */
	if (!ev->status && ev->encrypt && conn->type == ACL_LINK) {
		struct hci_cp_read_enc_key_size cp;

		/* Only send HCI_Read_Encryption_Key_Size if the
		 * controller really supports it. If it doesn't, assume
		 * the default size (16).
		 */
		if (!read_key_size_capable(hdev)) {
			conn->enc_key_size = HCI_LINK_KEY_SIZE;
			goto notify;
		}

		cp.handle = cpu_to_le16(conn->handle);
		if (hci_send_cmd(hdev, HCI_OP_READ_ENC_KEY_SIZE,
				 sizeof(cp), &cp)) {
			bt_dev_err(hdev, "sending read key size failed");
			conn->enc_key_size = HCI_LINK_KEY_SIZE;
			goto notify;
		}

		goto unlock;
	}

	/* Set the default Authenticated Payload Timeout after
	 * an LE Link is established. As per Core Spec v5.0, Vol 2, Part B
	 * Section 3.3, the HCI command WRITE_AUTH_PAYLOAD_TIMEOUT should be
	 * sent when the link is active and Encryption is enabled, the conn
	 * type can be either LE or ACL and controller must support LMP Ping.
	 * Ensure for AES-CCM encryption as well.
	 */
	if (test_bit(HCI_CONN_ENCRYPT, &conn->flags) &&
	    test_bit(HCI_CONN_AES_CCM, &conn->flags) &&
	    ((conn->type == ACL_LINK && lmp_ping_capable(hdev)) ||
	     (conn->type == LE_LINK && (hdev->le_features[0] & HCI_LE_PING)))) {
		struct hci_cp_write_auth_payload_to cp;

		cp.handle = cpu_to_le16(conn->handle);
		cp.timeout = cpu_to_le16(hdev->auth_payload_timeout);
		if (hci_send_cmd(conn->hdev, HCI_OP_WRITE_AUTH_PAYLOAD_TO,
				 sizeof(cp), &cp))
			bt_dev_err(hdev, "write auth payload timeout failed");
	}

notify:
	hci_encrypt_cfm(conn, ev->status);

unlock:
	hci_dev_unlock(hdev);
}

static void hci_change_link_key_complete_evt(struct hci_dev *hdev, void *data,
					     struct sk_buff *skb)
{
	struct hci_ev_change_link_key_complete *ev = data;
	struct hci_conn *conn;

	bt_dev_dbg(hdev, "status 0x%2.2x", ev->status);

	hci_dev_lock(hdev);

	conn = hci_conn_hash_lookup_handle(hdev, __le16_to_cpu(ev->handle));
	if (conn) {
		if (!ev->status)
			set_bit(HCI_CONN_SECURE, &conn->flags);

		clear_bit(HCI_CONN_AUTH_PEND, &conn->flags);

		hci_key_change_cfm(conn, ev->status);
	}

	hci_dev_unlock(hdev);
}

static void hci_remote_features_evt(struct hci_dev *hdev, void *data,
				    struct sk_buff *skb)
{
	struct hci_ev_remote_features *ev = data;
	struct hci_conn *conn;

	bt_dev_dbg(hdev, "status 0x%2.2x", ev->status);

	hci_dev_lock(hdev);

	conn = hci_conn_hash_lookup_handle(hdev, __le16_to_cpu(ev->handle));
	if (!conn)
		goto unlock;

	if (!ev->status)
		memcpy(conn->features[0], ev->features, 8);

	if (conn->state != BT_CONFIG)
		goto unlock;

	if (!ev->status && lmp_ext_feat_capable(hdev) &&
	    lmp_ext_feat_capable(conn)) {
		struct hci_cp_read_remote_ext_features cp;
		cp.handle = ev->handle;
		cp.page = 0x01;
		hci_send_cmd(hdev, HCI_OP_READ_REMOTE_EXT_FEATURES,
			     sizeof(cp), &cp);
		goto unlock;
	}

	if (!ev->status && !test_bit(HCI_CONN_MGMT_CONNECTED, &conn->flags)) {
		struct hci_cp_remote_name_req cp;
		memset(&cp, 0, sizeof(cp));
		bacpy(&cp.bdaddr, &conn->dst);
		cp.pscan_rep_mode = 0x02;
		hci_send_cmd(hdev, HCI_OP_REMOTE_NAME_REQ, sizeof(cp), &cp);
	} else {
		mgmt_device_connected(hdev, conn, NULL, 0);
	}

	if (!hci_outgoing_auth_needed(hdev, conn)) {
		conn->state = BT_CONNECTED;
		hci_connect_cfm(conn, ev->status);
		hci_conn_drop(conn);
	}

unlock:
	hci_dev_unlock(hdev);
}

static inline void handle_cmd_cnt_and_timer(struct hci_dev *hdev, u8 ncmd)
{
	cancel_delayed_work(&hdev->cmd_timer);

	rcu_read_lock();
	if (!test_bit(HCI_RESET, &hdev->flags)) {
		if (ncmd) {
			cancel_delayed_work(&hdev->ncmd_timer);
			atomic_set(&hdev->cmd_cnt, 1);
		} else {
			if (!hci_dev_test_flag(hdev, HCI_CMD_DRAIN_WORKQUEUE))
				queue_delayed_work(hdev->workqueue, &hdev->ncmd_timer,
						   HCI_NCMD_TIMEOUT);
		}
	}
	rcu_read_unlock();
}

static u8 hci_cc_le_read_buffer_size_v2(struct hci_dev *hdev, void *data,
					struct sk_buff *skb)
{
	struct hci_rp_le_read_buffer_size_v2 *rp = data;

	bt_dev_dbg(hdev, "status 0x%2.2x", rp->status);

	if (rp->status)
		return rp->status;

	hdev->le_mtu   = __le16_to_cpu(rp->acl_mtu);
	hdev->le_pkts  = rp->acl_max_pkt;
	hdev->iso_mtu  = __le16_to_cpu(rp->iso_mtu);
	hdev->iso_pkts = rp->iso_max_pkt;

	hdev->le_cnt  = hdev->le_pkts;
	hdev->iso_cnt = hdev->iso_pkts;

	BT_DBG("%s acl mtu %d:%d iso mtu %d:%d", hdev->name, hdev->acl_mtu,
	       hdev->acl_pkts, hdev->iso_mtu, hdev->iso_pkts);

	if (hdev->le_mtu && hdev->le_mtu < HCI_MIN_LE_MTU)
		return HCI_ERROR_INVALID_PARAMETERS;

	return rp->status;
}

static void hci_unbound_cis_failed(struct hci_dev *hdev, u8 cig, u8 status)
{
	struct hci_conn *conn, *tmp;

	lockdep_assert_held(&hdev->lock);

	list_for_each_entry_safe(conn, tmp, &hdev->conn_hash.list, list) {
		if (conn->type != ISO_LINK || !bacmp(&conn->dst, BDADDR_ANY) ||
		    conn->state == BT_OPEN || conn->iso_qos.ucast.cig != cig)
			continue;

		if (HCI_CONN_HANDLE_UNSET(conn->handle))
			hci_conn_failed(conn, status);
	}
}

static u8 hci_cc_le_set_cig_params(struct hci_dev *hdev, void *data,
				   struct sk_buff *skb)
{
	struct hci_rp_le_set_cig_params *rp = data;
	struct hci_cp_le_set_cig_params *cp;
	struct hci_conn *conn;
	u8 status = rp->status;
	bool pending = false;
	int i;

	bt_dev_dbg(hdev, "status 0x%2.2x", rp->status);

	cp = hci_sent_cmd_data(hdev, HCI_OP_LE_SET_CIG_PARAMS);
	if (!rp->status && (!cp || rp->num_handles != cp->num_cis ||
			    rp->cig_id != cp->cig_id)) {
		bt_dev_err(hdev, "unexpected Set CIG Parameters response data");
		status = HCI_ERROR_UNSPECIFIED;
	}

	hci_dev_lock(hdev);

	/* BLUETOOTH CORE SPECIFICATION Version 5.4 | Vol 4, Part E page 2554
	 *
	 * If the Status return parameter is non-zero, then the state of the CIG
	 * and its CIS configurations shall not be changed by the command. If
	 * the CIG did not already exist, it shall not be created.
	 */
	if (status) {
		/* Keep current configuration, fail only the unbound CIS */
		hci_unbound_cis_failed(hdev, rp->cig_id, status);
		goto unlock;
	}

	/* BLUETOOTH CORE SPECIFICATION Version 5.3 | Vol 4, Part E page 2553
	 *
	 * If the Status return parameter is zero, then the Controller shall
	 * set the Connection_Handle arrayed return parameter to the connection
	 * handle(s) corresponding to the CIS configurations specified in
	 * the CIS_IDs command parameter, in the same order.
	 */
	for (i = 0; i < rp->num_handles; ++i) {
		conn = hci_conn_hash_lookup_cis(hdev, NULL, 0, rp->cig_id,
						cp->cis[i].cis_id);
		if (!conn || !bacmp(&conn->dst, BDADDR_ANY))
			continue;

		if (conn->state != BT_BOUND && conn->state != BT_CONNECT)
			continue;

		if (hci_conn_set_handle(conn, __le16_to_cpu(rp->handle[i])))
			continue;

		if (conn->state == BT_CONNECT)
			pending = true;
	}

unlock:
	if (pending)
		hci_le_create_cis_pending(hdev);

	hci_dev_unlock(hdev);

	return rp->status;
}

static u8 hci_cc_le_setup_iso_path(struct hci_dev *hdev, void *data,
				   struct sk_buff *skb)
{
	struct hci_rp_le_setup_iso_path *rp = data;
	struct hci_cp_le_setup_iso_path *cp;
	struct hci_conn *conn;

	bt_dev_dbg(hdev, "status 0x%2.2x", rp->status);

	cp = hci_sent_cmd_data(hdev, HCI_OP_LE_SETUP_ISO_PATH);
	if (!cp)
		return rp->status;

	hci_dev_lock(hdev);

	conn = hci_conn_hash_lookup_handle(hdev, __le16_to_cpu(cp->handle));
	if (!conn)
		goto unlock;

	if (rp->status) {
		hci_connect_cfm(conn, rp->status);
		hci_conn_del(conn);
		goto unlock;
	}

	switch (cp->direction) {
	/* Input (Host to Controller) */
	case 0x00:
		/* Only confirm connection if output only */
		if (conn->iso_qos.ucast.out.sdu && !conn->iso_qos.ucast.in.sdu)
			hci_connect_cfm(conn, rp->status);
		break;
	/* Output (Controller to Host) */
	case 0x01:
		/* Confirm connection since conn->iso_qos is always configured
		 * last.
		 */
		hci_connect_cfm(conn, rp->status);

		/* Notify device connected in case it is a BIG Sync */
		if (!rp->status && test_bit(HCI_CONN_BIG_SYNC, &conn->flags))
			mgmt_device_connected(hdev, conn, NULL, 0);

		break;
	}

unlock:
	hci_dev_unlock(hdev);
	return rp->status;
}

static void hci_cs_le_create_big(struct hci_dev *hdev, u8 status)
{
	bt_dev_dbg(hdev, "status 0x%2.2x", status);
}

static u8 hci_cc_set_per_adv_param(struct hci_dev *hdev, void *data,
				   struct sk_buff *skb)
{
	struct hci_ev_status *rp = data;
	struct hci_cp_le_set_per_adv_params *cp;

	bt_dev_dbg(hdev, "status 0x%2.2x", rp->status);

	if (rp->status)
		return rp->status;

	cp = hci_sent_cmd_data(hdev, HCI_OP_LE_SET_PER_ADV_PARAMS);
	if (!cp)
		return rp->status;

	/* TODO: set the conn state */
	return rp->status;
}

static u8 hci_cc_le_set_per_adv_enable(struct hci_dev *hdev, void *data,
				       struct sk_buff *skb)
{
	struct hci_ev_status *rp = data;
	struct hci_cp_le_set_per_adv_enable *cp;
	struct adv_info *adv = NULL, *n;
	u8 per_adv_cnt = 0;

	bt_dev_dbg(hdev, "status 0x%2.2x", rp->status);

	if (rp->status)
		return rp->status;

	cp = hci_sent_cmd_data(hdev, HCI_OP_LE_SET_PER_ADV_ENABLE);
	if (!cp)
		return rp->status;

	hci_dev_lock(hdev);

	adv = hci_find_adv_instance(hdev, cp->handle);

	if (cp->enable) {
		hci_dev_set_flag(hdev, HCI_LE_PER_ADV);

		if (adv)
			adv->enabled = true;
	} else {
		/* If just one instance was disabled check if there are
		 * any other instance enabled before clearing HCI_LE_PER_ADV.
		 * The current periodic adv instance will be marked as
		 * disabled once extended advertising is also disabled.
		 */
		list_for_each_entry_safe(adv, n, &hdev->adv_instances,
					 list) {
			if (adv->periodic && adv->enabled)
				per_adv_cnt++;
		}

		if (per_adv_cnt > 1)
			goto unlock;

		hci_dev_clear_flag(hdev, HCI_LE_PER_ADV);
	}

unlock:
	hci_dev_unlock(hdev);

	return rp->status;
}

#define HCI_CC_VL(_op, _func, _min, _max) \
{ \
	.op = _op, \
	.func = _func, \
	.min_len = _min, \
	.max_len = _max, \
}

#define HCI_CC(_op, _func, _len) \
	HCI_CC_VL(_op, _func, _len, _len)

#define HCI_CC_STATUS(_op, _func) \
	HCI_CC(_op, _func, sizeof(struct hci_ev_status))

static const struct hci_cc {
	u16  op;
	u8 (*func)(struct hci_dev *hdev, void *data, struct sk_buff *skb);
	u16  min_len;
	u16  max_len;
} hci_cc_table[] = {
	HCI_CC_STATUS(HCI_OP_INQUIRY_CANCEL, hci_cc_inquiry_cancel),
	HCI_CC_STATUS(HCI_OP_PERIODIC_INQ, hci_cc_periodic_inq),
	HCI_CC_STATUS(HCI_OP_EXIT_PERIODIC_INQ, hci_cc_exit_periodic_inq),
	HCI_CC_STATUS(HCI_OP_REMOTE_NAME_REQ_CANCEL,
		      hci_cc_remote_name_req_cancel),
	HCI_CC(HCI_OP_ROLE_DISCOVERY, hci_cc_role_discovery,
	       sizeof(struct hci_rp_role_discovery)),
	HCI_CC(HCI_OP_READ_LINK_POLICY, hci_cc_read_link_policy,
	       sizeof(struct hci_rp_read_link_policy)),
	HCI_CC(HCI_OP_WRITE_LINK_POLICY, hci_cc_write_link_policy,
	       sizeof(struct hci_rp_write_link_policy)),
	HCI_CC(HCI_OP_READ_DEF_LINK_POLICY, hci_cc_read_def_link_policy,
	       sizeof(struct hci_rp_read_def_link_policy)),
	HCI_CC_STATUS(HCI_OP_WRITE_DEF_LINK_POLICY,
		      hci_cc_write_def_link_policy),
	HCI_CC_STATUS(HCI_OP_RESET, hci_cc_reset),
	HCI_CC(HCI_OP_READ_STORED_LINK_KEY, hci_cc_read_stored_link_key,
	       sizeof(struct hci_rp_read_stored_link_key)),
	HCI_CC(HCI_OP_DELETE_STORED_LINK_KEY, hci_cc_delete_stored_link_key,
	       sizeof(struct hci_rp_delete_stored_link_key)),
	HCI_CC_STATUS(HCI_OP_WRITE_LOCAL_NAME, hci_cc_write_local_name),
	HCI_CC(HCI_OP_READ_LOCAL_NAME, hci_cc_read_local_name,
	       sizeof(struct hci_rp_read_local_name)),
	HCI_CC_STATUS(HCI_OP_WRITE_AUTH_ENABLE, hci_cc_write_auth_enable),
	HCI_CC_STATUS(HCI_OP_WRITE_ENCRYPT_MODE, hci_cc_write_encrypt_mode),
	HCI_CC_STATUS(HCI_OP_WRITE_SCAN_ENABLE, hci_cc_write_scan_enable),
	HCI_CC_STATUS(HCI_OP_SET_EVENT_FLT, hci_cc_set_event_filter),
	HCI_CC(HCI_OP_READ_CLASS_OF_DEV, hci_cc_read_class_of_dev,
	       sizeof(struct hci_rp_read_class_of_dev)),
	HCI_CC_STATUS(HCI_OP_WRITE_CLASS_OF_DEV, hci_cc_write_class_of_dev),
	HCI_CC(HCI_OP_READ_VOICE_SETTING, hci_cc_read_voice_setting,
	       sizeof(struct hci_rp_read_voice_setting)),
	HCI_CC_STATUS(HCI_OP_WRITE_VOICE_SETTING, hci_cc_write_voice_setting),
	HCI_CC(HCI_OP_READ_NUM_SUPPORTED_IAC, hci_cc_read_num_supported_iac,
	       sizeof(struct hci_rp_read_num_supported_iac)),
	HCI_CC_STATUS(HCI_OP_WRITE_SSP_MODE, hci_cc_write_ssp_mode),
	HCI_CC_STATUS(HCI_OP_WRITE_SC_SUPPORT, hci_cc_write_sc_support),
	HCI_CC(HCI_OP_READ_AUTH_PAYLOAD_TO, hci_cc_read_auth_payload_timeout,
	       sizeof(struct hci_rp_read_auth_payload_to)),
	HCI_CC(HCI_OP_WRITE_AUTH_PAYLOAD_TO, hci_cc_write_auth_payload_timeout,
	       sizeof(struct hci_rp_write_auth_payload_to)),
	HCI_CC(HCI_OP_READ_LOCAL_VERSION, hci_cc_read_local_version,
	       sizeof(struct hci_rp_read_local_version)),
	HCI_CC(HCI_OP_READ_LOCAL_COMMANDS, hci_cc_read_local_commands,
	       sizeof(struct hci_rp_read_local_commands)),
	HCI_CC(HCI_OP_READ_LOCAL_FEATURES, hci_cc_read_local_features,
	       sizeof(struct hci_rp_read_local_features)),
	HCI_CC(HCI_OP_READ_LOCAL_EXT_FEATURES, hci_cc_read_local_ext_features,
	       sizeof(struct hci_rp_read_local_ext_features)),
	HCI_CC(HCI_OP_READ_BUFFER_SIZE, hci_cc_read_buffer_size,
	       sizeof(struct hci_rp_read_buffer_size)),
	HCI_CC(HCI_OP_READ_BD_ADDR, hci_cc_read_bd_addr,
	       sizeof(struct hci_rp_read_bd_addr)),
	HCI_CC(HCI_OP_READ_LOCAL_PAIRING_OPTS, hci_cc_read_local_pairing_opts,
	       sizeof(struct hci_rp_read_local_pairing_opts)),
	HCI_CC(HCI_OP_READ_PAGE_SCAN_ACTIVITY, hci_cc_read_page_scan_activity,
	       sizeof(struct hci_rp_read_page_scan_activity)),
	HCI_CC_STATUS(HCI_OP_WRITE_PAGE_SCAN_ACTIVITY,
		      hci_cc_write_page_scan_activity),
	HCI_CC(HCI_OP_READ_PAGE_SCAN_TYPE, hci_cc_read_page_scan_type,
	       sizeof(struct hci_rp_read_page_scan_type)),
	HCI_CC_STATUS(HCI_OP_WRITE_PAGE_SCAN_TYPE, hci_cc_write_page_scan_type),
	HCI_CC(HCI_OP_READ_CLOCK, hci_cc_read_clock,
	       sizeof(struct hci_rp_read_clock)),
	HCI_CC(HCI_OP_READ_ENC_KEY_SIZE, hci_cc_read_enc_key_size,
	       sizeof(struct hci_rp_read_enc_key_size)),
	HCI_CC(HCI_OP_READ_INQ_RSP_TX_POWER, hci_cc_read_inq_rsp_tx_power,
	       sizeof(struct hci_rp_read_inq_rsp_tx_power)),
	HCI_CC(HCI_OP_READ_DEF_ERR_DATA_REPORTING,
	       hci_cc_read_def_err_data_reporting,
	       sizeof(struct hci_rp_read_def_err_data_reporting)),
	HCI_CC_STATUS(HCI_OP_WRITE_DEF_ERR_DATA_REPORTING,
		      hci_cc_write_def_err_data_reporting),
	HCI_CC(HCI_OP_PIN_CODE_REPLY, hci_cc_pin_code_reply,
	       sizeof(struct hci_rp_pin_code_reply)),
	HCI_CC(HCI_OP_PIN_CODE_NEG_REPLY, hci_cc_pin_code_neg_reply,
	       sizeof(struct hci_rp_pin_code_neg_reply)),
	HCI_CC(HCI_OP_READ_LOCAL_OOB_DATA, hci_cc_read_local_oob_data,
	       sizeof(struct hci_rp_read_local_oob_data)),
	HCI_CC(HCI_OP_READ_LOCAL_OOB_EXT_DATA, hci_cc_read_local_oob_ext_data,
	       sizeof(struct hci_rp_read_local_oob_ext_data)),
	HCI_CC(HCI_OP_LE_READ_BUFFER_SIZE, hci_cc_le_read_buffer_size,
	       sizeof(struct hci_rp_le_read_buffer_size)),
	HCI_CC(HCI_OP_LE_READ_LOCAL_FEATURES, hci_cc_le_read_local_features,
	       sizeof(struct hci_rp_le_read_local_features)),
	HCI_CC(HCI_OP_LE_READ_ADV_TX_POWER, hci_cc_le_read_adv_tx_power,
	       sizeof(struct hci_rp_le_read_adv_tx_power)),
	HCI_CC(HCI_OP_USER_CONFIRM_REPLY, hci_cc_user_confirm_reply,
	       sizeof(struct hci_rp_user_confirm_reply)),
	HCI_CC(HCI_OP_USER_CONFIRM_NEG_REPLY, hci_cc_user_confirm_neg_reply,
	       sizeof(struct hci_rp_user_confirm_reply)),
	HCI_CC(HCI_OP_USER_PASSKEY_REPLY, hci_cc_user_passkey_reply,
	       sizeof(struct hci_rp_user_confirm_reply)),
	HCI_CC(HCI_OP_USER_PASSKEY_NEG_REPLY, hci_cc_user_passkey_neg_reply,
	       sizeof(struct hci_rp_user_confirm_reply)),
	HCI_CC_STATUS(HCI_OP_LE_SET_RANDOM_ADDR, hci_cc_le_set_random_addr),
	HCI_CC_STATUS(HCI_OP_LE_SET_ADV_ENABLE, hci_cc_le_set_adv_enable),
	HCI_CC_STATUS(HCI_OP_LE_SET_SCAN_PARAM, hci_cc_le_set_scan_param),
	HCI_CC_STATUS(HCI_OP_LE_SET_SCAN_ENABLE, hci_cc_le_set_scan_enable),
	HCI_CC(HCI_OP_LE_READ_ACCEPT_LIST_SIZE,
	       hci_cc_le_read_accept_list_size,
	       sizeof(struct hci_rp_le_read_accept_list_size)),
	HCI_CC_STATUS(HCI_OP_LE_CLEAR_ACCEPT_LIST, hci_cc_le_clear_accept_list),
	HCI_CC_STATUS(HCI_OP_LE_ADD_TO_ACCEPT_LIST,
		      hci_cc_le_add_to_accept_list),
	HCI_CC_STATUS(HCI_OP_LE_DEL_FROM_ACCEPT_LIST,
		      hci_cc_le_del_from_accept_list),
	HCI_CC(HCI_OP_LE_READ_SUPPORTED_STATES, hci_cc_le_read_supported_states,
	       sizeof(struct hci_rp_le_read_supported_states)),
	HCI_CC(HCI_OP_LE_READ_DEF_DATA_LEN, hci_cc_le_read_def_data_len,
	       sizeof(struct hci_rp_le_read_def_data_len)),
	HCI_CC_STATUS(HCI_OP_LE_WRITE_DEF_DATA_LEN,
		      hci_cc_le_write_def_data_len),
	HCI_CC_STATUS(HCI_OP_LE_ADD_TO_RESOLV_LIST,
		      hci_cc_le_add_to_resolv_list),
	HCI_CC_STATUS(HCI_OP_LE_DEL_FROM_RESOLV_LIST,
		      hci_cc_le_del_from_resolv_list),
	HCI_CC_STATUS(HCI_OP_LE_CLEAR_RESOLV_LIST,
		      hci_cc_le_clear_resolv_list),
	HCI_CC(HCI_OP_LE_READ_RESOLV_LIST_SIZE, hci_cc_le_read_resolv_list_size,
	       sizeof(struct hci_rp_le_read_resolv_list_size)),
	HCI_CC_STATUS(HCI_OP_LE_SET_ADDR_RESOLV_ENABLE,
		      hci_cc_le_set_addr_resolution_enable),
	HCI_CC(HCI_OP_LE_READ_MAX_DATA_LEN, hci_cc_le_read_max_data_len,
	       sizeof(struct hci_rp_le_read_max_data_len)),
	HCI_CC_STATUS(HCI_OP_WRITE_LE_HOST_SUPPORTED,
		      hci_cc_write_le_host_supported),
	HCI_CC_STATUS(HCI_OP_LE_SET_ADV_PARAM, hci_cc_set_adv_param),
	HCI_CC(HCI_OP_READ_RSSI, hci_cc_read_rssi,
	       sizeof(struct hci_rp_read_rssi)),
	HCI_CC(HCI_OP_READ_TX_POWER, hci_cc_read_tx_power,
	       sizeof(struct hci_rp_read_tx_power)),
	HCI_CC_STATUS(HCI_OP_WRITE_SSP_DEBUG_MODE, hci_cc_write_ssp_debug_mode),
	HCI_CC_STATUS(HCI_OP_LE_SET_EXT_SCAN_PARAMS,
		      hci_cc_le_set_ext_scan_param),
	HCI_CC_STATUS(HCI_OP_LE_SET_EXT_SCAN_ENABLE,
		      hci_cc_le_set_ext_scan_enable),
	HCI_CC_STATUS(HCI_OP_LE_SET_DEFAULT_PHY, hci_cc_le_set_default_phy),
	HCI_CC(HCI_OP_LE_READ_NUM_SUPPORTED_ADV_SETS,
	       hci_cc_le_read_num_adv_sets,
	       sizeof(struct hci_rp_le_read_num_supported_adv_sets)),
	HCI_CC(HCI_OP_LE_SET_EXT_ADV_PARAMS, hci_cc_set_ext_adv_param,
	       sizeof(struct hci_rp_le_set_ext_adv_params)),
	HCI_CC_STATUS(HCI_OP_LE_SET_EXT_ADV_ENABLE,
		      hci_cc_le_set_ext_adv_enable),
	HCI_CC_STATUS(HCI_OP_LE_SET_ADV_SET_RAND_ADDR,
		      hci_cc_le_set_adv_set_random_addr),
	HCI_CC_STATUS(HCI_OP_LE_REMOVE_ADV_SET, hci_cc_le_remove_adv_set),
	HCI_CC_STATUS(HCI_OP_LE_CLEAR_ADV_SETS, hci_cc_le_clear_adv_sets),
	HCI_CC_STATUS(HCI_OP_LE_SET_PER_ADV_PARAMS, hci_cc_set_per_adv_param),
	HCI_CC_STATUS(HCI_OP_LE_SET_PER_ADV_ENABLE,
		      hci_cc_le_set_per_adv_enable),
	HCI_CC(HCI_OP_LE_READ_TRANSMIT_POWER, hci_cc_le_read_transmit_power,
	       sizeof(struct hci_rp_le_read_transmit_power)),
	HCI_CC_STATUS(HCI_OP_LE_SET_PRIVACY_MODE, hci_cc_le_set_privacy_mode),
	HCI_CC(HCI_OP_LE_READ_BUFFER_SIZE_V2, hci_cc_le_read_buffer_size_v2,
	       sizeof(struct hci_rp_le_read_buffer_size_v2)),
	HCI_CC_VL(HCI_OP_LE_SET_CIG_PARAMS, hci_cc_le_set_cig_params,
		  sizeof(struct hci_rp_le_set_cig_params), HCI_MAX_EVENT_SIZE),
	HCI_CC(HCI_OP_LE_SETUP_ISO_PATH, hci_cc_le_setup_iso_path,
	       sizeof(struct hci_rp_le_setup_iso_path)),
};

static u8 hci_cc_func(struct hci_dev *hdev, const struct hci_cc *cc,
		      struct sk_buff *skb)
{
	void *data;

	if (skb->len < cc->min_len) {
		bt_dev_err(hdev, "unexpected cc 0x%4.4x length: %u < %u",
			   cc->op, skb->len, cc->min_len);
		return HCI_ERROR_UNSPECIFIED;
	}

	/* Just warn if the length is over max_len size it still be possible to
	 * partially parse the cc so leave to callback to decide if that is
	 * acceptable.
	 */
	if (skb->len > cc->max_len)
		bt_dev_warn(hdev, "unexpected cc 0x%4.4x length: %u > %u",
			    cc->op, skb->len, cc->max_len);

	data = hci_cc_skb_pull(hdev, skb, cc->op, cc->min_len);
	if (!data)
		return HCI_ERROR_UNSPECIFIED;

	return cc->func(hdev, data, skb);
}

static void hci_cmd_complete_evt(struct hci_dev *hdev, void *data,
				 struct sk_buff *skb, u16 *opcode, u8 *status,
				 hci_req_complete_t *req_complete,
				 hci_req_complete_skb_t *req_complete_skb)
{
	struct hci_ev_cmd_complete *ev = data;
	int i;

	*opcode = __le16_to_cpu(ev->opcode);

	bt_dev_dbg(hdev, "opcode 0x%4.4x", *opcode);

	for (i = 0; i < ARRAY_SIZE(hci_cc_table); i++) {
		if (hci_cc_table[i].op == *opcode) {
			*status = hci_cc_func(hdev, &hci_cc_table[i], skb);
			break;
		}
	}

	if (i == ARRAY_SIZE(hci_cc_table)) {
		/* Unknown opcode, assume byte 0 contains the status, so
		 * that e.g. __hci_cmd_sync() properly returns errors
		 * for vendor specific commands send by HCI drivers.
		 * If a vendor doesn't actually follow this convention we may
		 * need to introduce a vendor CC table in order to properly set
		 * the status.
		 */
		*status = skb->data[0];
	}

	handle_cmd_cnt_and_timer(hdev, ev->ncmd);

	hci_req_cmd_complete(hdev, *opcode, *status, req_complete,
			     req_complete_skb);

	if (hci_dev_test_flag(hdev, HCI_CMD_PENDING)) {
		bt_dev_err(hdev,
			   "unexpected event for opcode 0x%4.4x", *opcode);
		return;
	}

	if (atomic_read(&hdev->cmd_cnt) && !skb_queue_empty(&hdev->cmd_q))
		queue_work(hdev->workqueue, &hdev->cmd_work);
}

static void hci_cs_le_create_cis(struct hci_dev *hdev, u8 status)
{
	struct hci_cp_le_create_cis *cp;
	bool pending = false;
	int i;

	bt_dev_dbg(hdev, "status 0x%2.2x", status);

	if (!status)
		return;

	cp = hci_sent_cmd_data(hdev, HCI_OP_LE_CREATE_CIS);
	if (!cp)
		return;

	hci_dev_lock(hdev);

	/* Remove connection if command failed */
	for (i = 0; i < cp->num_cis; i++) {
		struct hci_conn *conn;
		u16 handle;

		handle = __le16_to_cpu(cp->cis[i].cis_handle);

		conn = hci_conn_hash_lookup_handle(hdev, handle);
		if (conn) {
			if (test_and_clear_bit(HCI_CONN_CREATE_CIS,
					       &conn->flags))
				pending = true;
			conn->state = BT_CLOSED;
			hci_connect_cfm(conn, status);
			hci_conn_del(conn);
		}
	}
	cp->num_cis = 0;

	if (pending)
		hci_le_create_cis_pending(hdev);

	hci_dev_unlock(hdev);
}

#define HCI_CS(_op, _func) \
{ \
	.op = _op, \
	.func = _func, \
}

static const struct hci_cs {
	u16  op;
	void (*func)(struct hci_dev *hdev, __u8 status);
} hci_cs_table[] = {
	HCI_CS(HCI_OP_INQUIRY, hci_cs_inquiry),
	HCI_CS(HCI_OP_CREATE_CONN, hci_cs_create_conn),
	HCI_CS(HCI_OP_DISCONNECT, hci_cs_disconnect),
	HCI_CS(HCI_OP_ADD_SCO, hci_cs_add_sco),
	HCI_CS(HCI_OP_AUTH_REQUESTED, hci_cs_auth_requested),
	HCI_CS(HCI_OP_SET_CONN_ENCRYPT, hci_cs_set_conn_encrypt),
	HCI_CS(HCI_OP_REMOTE_NAME_REQ, hci_cs_remote_name_req),
	HCI_CS(HCI_OP_READ_REMOTE_FEATURES, hci_cs_read_remote_features),
	HCI_CS(HCI_OP_READ_REMOTE_EXT_FEATURES,
	       hci_cs_read_remote_ext_features),
	HCI_CS(HCI_OP_SETUP_SYNC_CONN, hci_cs_setup_sync_conn),
	HCI_CS(HCI_OP_ENHANCED_SETUP_SYNC_CONN,
	       hci_cs_enhanced_setup_sync_conn),
	HCI_CS(HCI_OP_SNIFF_MODE, hci_cs_sniff_mode),
	HCI_CS(HCI_OP_EXIT_SNIFF_MODE, hci_cs_exit_sniff_mode),
	HCI_CS(HCI_OP_SWITCH_ROLE, hci_cs_switch_role),
	HCI_CS(HCI_OP_LE_CREATE_CONN, hci_cs_le_create_conn),
	HCI_CS(HCI_OP_LE_READ_REMOTE_FEATURES, hci_cs_le_read_remote_features),
	HCI_CS(HCI_OP_LE_START_ENC, hci_cs_le_start_enc),
	HCI_CS(HCI_OP_LE_EXT_CREATE_CONN, hci_cs_le_ext_create_conn),
	HCI_CS(HCI_OP_LE_CREATE_CIS, hci_cs_le_create_cis),
	HCI_CS(HCI_OP_LE_CREATE_BIG, hci_cs_le_create_big),
};

static void hci_cmd_status_evt(struct hci_dev *hdev, void *data,
			       struct sk_buff *skb, u16 *opcode, u8 *status,
			       hci_req_complete_t *req_complete,
			       hci_req_complete_skb_t *req_complete_skb)
{
	struct hci_ev_cmd_status *ev = data;
	int i;

	*opcode = __le16_to_cpu(ev->opcode);
	*status = ev->status;

	bt_dev_dbg(hdev, "opcode 0x%4.4x", *opcode);

	for (i = 0; i < ARRAY_SIZE(hci_cs_table); i++) {
		if (hci_cs_table[i].op == *opcode) {
			hci_cs_table[i].func(hdev, ev->status);
			break;
		}
	}

	handle_cmd_cnt_and_timer(hdev, ev->ncmd);

	/* Indicate request completion if the command failed. Also, if
	 * we're not waiting for a special event and we get a success
	 * command status we should try to flag the request as completed
	 * (since for this kind of commands there will not be a command
	 * complete event).
	 */
	if (ev->status || (hdev->req_skb && !hci_skb_event(hdev->req_skb))) {
		hci_req_cmd_complete(hdev, *opcode, ev->status, req_complete,
				     req_complete_skb);
		if (hci_dev_test_flag(hdev, HCI_CMD_PENDING)) {
			bt_dev_err(hdev, "unexpected event for opcode 0x%4.4x",
				   *opcode);
			return;
		}
	}

	if (atomic_read(&hdev->cmd_cnt) && !skb_queue_empty(&hdev->cmd_q))
		queue_work(hdev->workqueue, &hdev->cmd_work);
}

static void hci_hardware_error_evt(struct hci_dev *hdev, void *data,
				   struct sk_buff *skb)
{
	struct hci_ev_hardware_error *ev = data;

	bt_dev_dbg(hdev, "code 0x%2.2x", ev->code);

	hdev->hw_error_code = ev->code;

	queue_work(hdev->req_workqueue, &hdev->error_reset);
}

static void hci_role_change_evt(struct hci_dev *hdev, void *data,
				struct sk_buff *skb)
{
	struct hci_ev_role_change *ev = data;
	struct hci_conn *conn;

	bt_dev_dbg(hdev, "status 0x%2.2x", ev->status);

	hci_dev_lock(hdev);

	conn = hci_conn_hash_lookup_ba(hdev, ACL_LINK, &ev->bdaddr);
	if (conn) {
		if (!ev->status)
			conn->role = ev->role;

		clear_bit(HCI_CONN_RSWITCH_PEND, &conn->flags);

		hci_role_switch_cfm(conn, ev->status, ev->role);
	}

	hci_dev_unlock(hdev);
}

static void hci_num_comp_pkts_evt(struct hci_dev *hdev, void *data,
				  struct sk_buff *skb)
{
	struct hci_ev_num_comp_pkts *ev = data;
	int i;

	if (!hci_ev_skb_pull(hdev, skb, HCI_EV_NUM_COMP_PKTS,
			     flex_array_size(ev, handles, ev->num)))
		return;

	bt_dev_dbg(hdev, "num %d", ev->num);

	for (i = 0; i < ev->num; i++) {
		struct hci_comp_pkts_info *info = &ev->handles[i];
		struct hci_conn *conn;
		__u16  handle, count;

		handle = __le16_to_cpu(info->handle);
		count  = __le16_to_cpu(info->count);

		conn = hci_conn_hash_lookup_handle(hdev, handle);
		if (!conn)
			continue;

		conn->sent -= count;

		switch (conn->type) {
		case ACL_LINK:
			hdev->acl_cnt += count;
			if (hdev->acl_cnt > hdev->acl_pkts)
				hdev->acl_cnt = hdev->acl_pkts;
			break;

		case LE_LINK:
			if (hdev->le_pkts) {
				hdev->le_cnt += count;
				if (hdev->le_cnt > hdev->le_pkts)
					hdev->le_cnt = hdev->le_pkts;
			} else {
				hdev->acl_cnt += count;
				if (hdev->acl_cnt > hdev->acl_pkts)
					hdev->acl_cnt = hdev->acl_pkts;
			}
			break;

		case SCO_LINK:
			hdev->sco_cnt += count;
			if (hdev->sco_cnt > hdev->sco_pkts)
				hdev->sco_cnt = hdev->sco_pkts;
			break;

		case ISO_LINK:
			if (hdev->iso_pkts) {
				hdev->iso_cnt += count;
				if (hdev->iso_cnt > hdev->iso_pkts)
					hdev->iso_cnt = hdev->iso_pkts;
			} else if (hdev->le_pkts) {
				hdev->le_cnt += count;
				if (hdev->le_cnt > hdev->le_pkts)
					hdev->le_cnt = hdev->le_pkts;
			} else {
				hdev->acl_cnt += count;
				if (hdev->acl_cnt > hdev->acl_pkts)
					hdev->acl_cnt = hdev->acl_pkts;
			}
			break;

		default:
			bt_dev_err(hdev, "unknown type %d conn %p",
				   conn->type, conn);
			break;
		}
	}

	queue_work(hdev->workqueue, &hdev->tx_work);
}

static void hci_mode_change_evt(struct hci_dev *hdev, void *data,
				struct sk_buff *skb)
{
	struct hci_ev_mode_change *ev = data;
	struct hci_conn *conn;

	bt_dev_dbg(hdev, "status 0x%2.2x", ev->status);

	hci_dev_lock(hdev);

	conn = hci_conn_hash_lookup_handle(hdev, __le16_to_cpu(ev->handle));
	if (conn) {
		conn->mode = ev->mode;

		if (!test_and_clear_bit(HCI_CONN_MODE_CHANGE_PEND,
					&conn->flags)) {
			if (conn->mode == HCI_CM_ACTIVE)
				set_bit(HCI_CONN_POWER_SAVE, &conn->flags);
			else
				clear_bit(HCI_CONN_POWER_SAVE, &conn->flags);
		}

		if (test_and_clear_bit(HCI_CONN_SCO_SETUP_PEND, &conn->flags))
			hci_sco_setup(conn, ev->status);
	}

	hci_dev_unlock(hdev);
}

static void hci_pin_code_request_evt(struct hci_dev *hdev, void *data,
				     struct sk_buff *skb)
{
	struct hci_ev_pin_code_req *ev = data;
	struct hci_conn *conn;

	bt_dev_dbg(hdev, "");

	hci_dev_lock(hdev);

	conn = hci_conn_hash_lookup_ba(hdev, ACL_LINK, &ev->bdaddr);
	if (!conn)
		goto unlock;

	if (conn->state == BT_CONNECTED) {
		hci_conn_hold(conn);
		conn->disc_timeout = HCI_PAIRING_TIMEOUT;
		hci_conn_drop(conn);
	}

	if (!hci_dev_test_flag(hdev, HCI_BONDABLE) &&
	    !test_bit(HCI_CONN_AUTH_INITIATOR, &conn->flags)) {
		hci_send_cmd(hdev, HCI_OP_PIN_CODE_NEG_REPLY,
			     sizeof(ev->bdaddr), &ev->bdaddr);
	} else if (hci_dev_test_flag(hdev, HCI_MGMT)) {
		u8 secure;

		if (conn->pending_sec_level == BT_SECURITY_HIGH)
			secure = 1;
		else
			secure = 0;

		mgmt_pin_code_request(hdev, &ev->bdaddr, secure);
	}

unlock:
	hci_dev_unlock(hdev);
}

static void conn_set_key(struct hci_conn *conn, u8 key_type, u8 pin_len)
{
	if (key_type == HCI_LK_CHANGED_COMBINATION)
		return;

	conn->pin_length = pin_len;
	conn->key_type = key_type;

	switch (key_type) {
	case HCI_LK_LOCAL_UNIT:
	case HCI_LK_REMOTE_UNIT:
	case HCI_LK_DEBUG_COMBINATION:
		return;
	case HCI_LK_COMBINATION:
		if (pin_len == 16)
			conn->pending_sec_level = BT_SECURITY_HIGH;
		else
			conn->pending_sec_level = BT_SECURITY_MEDIUM;
		break;
	case HCI_LK_UNAUTH_COMBINATION_P192:
	case HCI_LK_UNAUTH_COMBINATION_P256:
		conn->pending_sec_level = BT_SECURITY_MEDIUM;
		break;
	case HCI_LK_AUTH_COMBINATION_P192:
		conn->pending_sec_level = BT_SECURITY_HIGH;
		break;
	case HCI_LK_AUTH_COMBINATION_P256:
		conn->pending_sec_level = BT_SECURITY_FIPS;
		break;
	}
}

static void hci_link_key_request_evt(struct hci_dev *hdev, void *data,
				     struct sk_buff *skb)
{
	struct hci_ev_link_key_req *ev = data;
	struct hci_cp_link_key_reply cp;
	struct hci_conn *conn;
	struct link_key *key;

	bt_dev_dbg(hdev, "");

	if (!hci_dev_test_flag(hdev, HCI_MGMT))
		return;

	hci_dev_lock(hdev);

	key = hci_find_link_key(hdev, &ev->bdaddr);
	if (!key) {
		bt_dev_dbg(hdev, "link key not found for %pMR", &ev->bdaddr);
		goto not_found;
	}

	bt_dev_dbg(hdev, "found key type %u for %pMR", key->type, &ev->bdaddr);

	conn = hci_conn_hash_lookup_ba(hdev, ACL_LINK, &ev->bdaddr);
	if (conn) {
		clear_bit(HCI_CONN_NEW_LINK_KEY, &conn->flags);

		if ((key->type == HCI_LK_UNAUTH_COMBINATION_P192 ||
		     key->type == HCI_LK_UNAUTH_COMBINATION_P256) &&
		    conn->auth_type != 0xff && (conn->auth_type & 0x01)) {
			bt_dev_dbg(hdev, "ignoring unauthenticated key");
			goto not_found;
		}

		if (key->type == HCI_LK_COMBINATION && key->pin_len < 16 &&
		    (conn->pending_sec_level == BT_SECURITY_HIGH ||
		     conn->pending_sec_level == BT_SECURITY_FIPS)) {
			bt_dev_dbg(hdev, "ignoring key unauthenticated for high security");
			goto not_found;
		}

		conn_set_key(conn, key->type, key->pin_len);
	}

	bacpy(&cp.bdaddr, &ev->bdaddr);
	memcpy(cp.link_key, key->val, HCI_LINK_KEY_SIZE);

	hci_send_cmd(hdev, HCI_OP_LINK_KEY_REPLY, sizeof(cp), &cp);

	hci_dev_unlock(hdev);

	return;

not_found:
	hci_send_cmd(hdev, HCI_OP_LINK_KEY_NEG_REPLY, 6, &ev->bdaddr);
	hci_dev_unlock(hdev);
}

static void hci_link_key_notify_evt(struct hci_dev *hdev, void *data,
				    struct sk_buff *skb)
{
	struct hci_ev_link_key_notify *ev = data;
	struct hci_conn *conn;
	struct link_key *key;
	bool persistent;
	u8 pin_len = 0;

	bt_dev_dbg(hdev, "");

	hci_dev_lock(hdev);

	conn = hci_conn_hash_lookup_ba(hdev, ACL_LINK, &ev->bdaddr);
	if (!conn)
		goto unlock;

	/* Ignore NULL link key against CVE-2020-26555 */
	if (!crypto_memneq(ev->link_key, ZERO_KEY, HCI_LINK_KEY_SIZE)) {
		bt_dev_dbg(hdev, "Ignore NULL link key (ZERO KEY) for %pMR",
			   &ev->bdaddr);
		hci_disconnect(conn, HCI_ERROR_AUTH_FAILURE);
		hci_conn_drop(conn);
		goto unlock;
	}

	hci_conn_hold(conn);
	conn->disc_timeout = HCI_DISCONN_TIMEOUT;
	hci_conn_drop(conn);

	set_bit(HCI_CONN_NEW_LINK_KEY, &conn->flags);
	conn_set_key(conn, ev->key_type, conn->pin_length);

	if (!hci_dev_test_flag(hdev, HCI_MGMT))
		goto unlock;

	key = hci_add_link_key(hdev, conn, &ev->bdaddr, ev->link_key,
			        ev->key_type, pin_len, &persistent);
	if (!key)
		goto unlock;

	/* Update connection information since adding the key will have
	 * fixed up the type in the case of changed combination keys.
	 */
	if (ev->key_type == HCI_LK_CHANGED_COMBINATION)
		conn_set_key(conn, key->type, key->pin_len);

	mgmt_new_link_key(hdev, key, persistent);

	/* Keep debug keys around only if the HCI_KEEP_DEBUG_KEYS flag
	 * is set. If it's not set simply remove the key from the kernel
	 * list (we've still notified user space about it but with
	 * store_hint being 0).
	 */
	if (key->type == HCI_LK_DEBUG_COMBINATION &&
	    !hci_dev_test_flag(hdev, HCI_KEEP_DEBUG_KEYS)) {
		list_del_rcu(&key->list);
		kfree_rcu(key, rcu);
		goto unlock;
	}

	if (persistent)
		clear_bit(HCI_CONN_FLUSH_KEY, &conn->flags);
	else
		set_bit(HCI_CONN_FLUSH_KEY, &conn->flags);

unlock:
	hci_dev_unlock(hdev);
}

static void hci_clock_offset_evt(struct hci_dev *hdev, void *data,
				 struct sk_buff *skb)
{
	struct hci_ev_clock_offset *ev = data;
	struct hci_conn *conn;

	bt_dev_dbg(hdev, "status 0x%2.2x", ev->status);

	hci_dev_lock(hdev);

	conn = hci_conn_hash_lookup_handle(hdev, __le16_to_cpu(ev->handle));
	if (conn && !ev->status) {
		struct inquiry_entry *ie;

		ie = hci_inquiry_cache_lookup(hdev, &conn->dst);
		if (ie) {
			ie->data.clock_offset = ev->clock_offset;
			ie->timestamp = jiffies;
		}
	}

	hci_dev_unlock(hdev);
}

static void hci_pkt_type_change_evt(struct hci_dev *hdev, void *data,
				    struct sk_buff *skb)
{
	struct hci_ev_pkt_type_change *ev = data;
	struct hci_conn *conn;

	bt_dev_dbg(hdev, "status 0x%2.2x", ev->status);

	hci_dev_lock(hdev);

	conn = hci_conn_hash_lookup_handle(hdev, __le16_to_cpu(ev->handle));
	if (conn && !ev->status)
		conn->pkt_type = __le16_to_cpu(ev->pkt_type);

	hci_dev_unlock(hdev);
}

static void hci_pscan_rep_mode_evt(struct hci_dev *hdev, void *data,
				   struct sk_buff *skb)
{
	struct hci_ev_pscan_rep_mode *ev = data;
	struct inquiry_entry *ie;

	bt_dev_dbg(hdev, "");

	hci_dev_lock(hdev);

	ie = hci_inquiry_cache_lookup(hdev, &ev->bdaddr);
	if (ie) {
		ie->data.pscan_rep_mode = ev->pscan_rep_mode;
		ie->timestamp = jiffies;
	}

	hci_dev_unlock(hdev);
}

static void hci_inquiry_result_with_rssi_evt(struct hci_dev *hdev, void *edata,
					     struct sk_buff *skb)
{
	struct hci_ev_inquiry_result_rssi *ev = edata;
	struct inquiry_data data;
	int i;

	bt_dev_dbg(hdev, "num_rsp %d", ev->num);

	if (!ev->num)
		return;

	if (hci_dev_test_flag(hdev, HCI_PERIODIC_INQ))
		return;

	hci_dev_lock(hdev);

	if (skb->len == array_size(ev->num,
				   sizeof(struct inquiry_info_rssi_pscan))) {
		struct inquiry_info_rssi_pscan *info;

		for (i = 0; i < ev->num; i++) {
			u32 flags;

			info = hci_ev_skb_pull(hdev, skb,
					       HCI_EV_INQUIRY_RESULT_WITH_RSSI,
					       sizeof(*info));
			if (!info) {
				bt_dev_err(hdev, "Malformed HCI Event: 0x%2.2x",
					   HCI_EV_INQUIRY_RESULT_WITH_RSSI);
				goto unlock;
			}

			bacpy(&data.bdaddr, &info->bdaddr);
			data.pscan_rep_mode	= info->pscan_rep_mode;
			data.pscan_period_mode	= info->pscan_period_mode;
			data.pscan_mode		= info->pscan_mode;
			memcpy(data.dev_class, info->dev_class, 3);
			data.clock_offset	= info->clock_offset;
			data.rssi		= info->rssi;
			data.ssp_mode		= 0x00;

			flags = hci_inquiry_cache_update(hdev, &data, false);

			mgmt_device_found(hdev, &info->bdaddr, ACL_LINK, 0x00,
					  info->dev_class, info->rssi,
					  flags, NULL, 0, NULL, 0, 0);
		}
	} else if (skb->len == array_size(ev->num,
					  sizeof(struct inquiry_info_rssi))) {
		struct inquiry_info_rssi *info;

		for (i = 0; i < ev->num; i++) {
			u32 flags;

			info = hci_ev_skb_pull(hdev, skb,
					       HCI_EV_INQUIRY_RESULT_WITH_RSSI,
					       sizeof(*info));
			if (!info) {
				bt_dev_err(hdev, "Malformed HCI Event: 0x%2.2x",
					   HCI_EV_INQUIRY_RESULT_WITH_RSSI);
				goto unlock;
			}

			bacpy(&data.bdaddr, &info->bdaddr);
			data.pscan_rep_mode	= info->pscan_rep_mode;
			data.pscan_period_mode	= info->pscan_period_mode;
			data.pscan_mode		= 0x00;
			memcpy(data.dev_class, info->dev_class, 3);
			data.clock_offset	= info->clock_offset;
			data.rssi		= info->rssi;
			data.ssp_mode		= 0x00;

			flags = hci_inquiry_cache_update(hdev, &data, false);

			mgmt_device_found(hdev, &info->bdaddr, ACL_LINK, 0x00,
					  info->dev_class, info->rssi,
					  flags, NULL, 0, NULL, 0, 0);
		}
	} else {
		bt_dev_err(hdev, "Malformed HCI Event: 0x%2.2x",
			   HCI_EV_INQUIRY_RESULT_WITH_RSSI);
	}
unlock:
	hci_dev_unlock(hdev);
}

static void hci_remote_ext_features_evt(struct hci_dev *hdev, void *data,
					struct sk_buff *skb)
{
	struct hci_ev_remote_ext_features *ev = data;
	struct hci_conn *conn;

	bt_dev_dbg(hdev, "status 0x%2.2x", ev->status);

	hci_dev_lock(hdev);

	conn = hci_conn_hash_lookup_handle(hdev, __le16_to_cpu(ev->handle));
	if (!conn)
		goto unlock;

	if (ev->page < HCI_MAX_PAGES)
		memcpy(conn->features[ev->page], ev->features, 8);

	if (!ev->status && ev->page == 0x01) {
		struct inquiry_entry *ie;

		ie = hci_inquiry_cache_lookup(hdev, &conn->dst);
		if (ie)
			ie->data.ssp_mode = (ev->features[0] & LMP_HOST_SSP);

		if (ev->features[0] & LMP_HOST_SSP) {
			set_bit(HCI_CONN_SSP_ENABLED, &conn->flags);
		} else {
			/* It is mandatory by the Bluetooth specification that
			 * Extended Inquiry Results are only used when Secure
			 * Simple Pairing is enabled, but some devices violate
			 * this.
			 *
			 * To make these devices work, the internal SSP
			 * enabled flag needs to be cleared if the remote host
			 * features do not indicate SSP support */
			clear_bit(HCI_CONN_SSP_ENABLED, &conn->flags);
		}

		if (ev->features[0] & LMP_HOST_SC)
			set_bit(HCI_CONN_SC_ENABLED, &conn->flags);
	}

	if (conn->state != BT_CONFIG)
		goto unlock;

	if (!ev->status && !test_bit(HCI_CONN_MGMT_CONNECTED, &conn->flags)) {
		struct hci_cp_remote_name_req cp;
		memset(&cp, 0, sizeof(cp));
		bacpy(&cp.bdaddr, &conn->dst);
		cp.pscan_rep_mode = 0x02;
		hci_send_cmd(hdev, HCI_OP_REMOTE_NAME_REQ, sizeof(cp), &cp);
	} else {
		mgmt_device_connected(hdev, conn, NULL, 0);
	}

	if (!hci_outgoing_auth_needed(hdev, conn)) {
		conn->state = BT_CONNECTED;
		hci_connect_cfm(conn, ev->status);
		hci_conn_drop(conn);
	}

unlock:
	hci_dev_unlock(hdev);
}

static void hci_sync_conn_complete_evt(struct hci_dev *hdev, void *data,
				       struct sk_buff *skb)
{
	struct hci_ev_sync_conn_complete *ev = data;
	struct hci_conn *conn;
	u8 status = ev->status;

	switch (ev->link_type) {
	case SCO_LINK:
	case ESCO_LINK:
		break;
	default:
		/* As per Core 5.3 Vol 4 Part E 7.7.35 (p.2219), Link_Type
		 * for HCI_Synchronous_Connection_Complete is limited to
		 * either SCO or eSCO
		 */
		bt_dev_err(hdev, "Ignoring connect complete event for invalid link type");
		return;
	}

	bt_dev_dbg(hdev, "status 0x%2.2x", status);

	hci_dev_lock(hdev);

	conn = hci_conn_hash_lookup_ba(hdev, ev->link_type, &ev->bdaddr);
	if (!conn) {
		if (ev->link_type == ESCO_LINK)
			goto unlock;

		/* When the link type in the event indicates SCO connection
		 * and lookup of the connection object fails, then check
		 * if an eSCO connection object exists.
		 *
		 * The core limits the synchronous connections to either
		 * SCO or eSCO. The eSCO connection is preferred and tried
		 * to be setup first and until successfully established,
		 * the link type will be hinted as eSCO.
		 */
		conn = hci_conn_hash_lookup_ba(hdev, ESCO_LINK, &ev->bdaddr);
		if (!conn)
			goto unlock;
	}

	/* The HCI_Synchronous_Connection_Complete event is only sent once per connection.
	 * Processing it more than once per connection can corrupt kernel memory.
	 *
	 * As the connection handle is set here for the first time, it indicates
	 * whether the connection is already set up.
	 */
	if (!HCI_CONN_HANDLE_UNSET(conn->handle)) {
		bt_dev_err(hdev, "Ignoring HCI_Sync_Conn_Complete event for existing connection");
		goto unlock;
	}

	switch (status) {
	case 0x00:
		status = hci_conn_set_handle(conn, __le16_to_cpu(ev->handle));
		if (status) {
			conn->state = BT_CLOSED;
			break;
		}

		conn->state  = BT_CONNECTED;
		conn->type   = ev->link_type;

		hci_debugfs_create_conn(conn);
		hci_conn_add_sysfs(conn);
		break;

	case 0x10:	/* Connection Accept Timeout */
	case 0x0d:	/* Connection Rejected due to Limited Resources */
	case 0x11:	/* Unsupported Feature or Parameter Value */
	case 0x1c:	/* SCO interval rejected */
	case 0x1a:	/* Unsupported Remote Feature */
	case 0x1e:	/* Invalid LMP Parameters */
	case 0x1f:	/* Unspecified error */
	case 0x20:	/* Unsupported LMP Parameter value */
		if (conn->out) {
			conn->pkt_type = (hdev->esco_type & SCO_ESCO_MASK) |
					(hdev->esco_type & EDR_ESCO_MASK);
			if (hci_setup_sync(conn, conn->parent->handle))
				goto unlock;
		}
		fallthrough;

	default:
		conn->state = BT_CLOSED;
		break;
	}

	bt_dev_dbg(hdev, "SCO connected with air mode: %02x", ev->air_mode);
	/* Notify only in case of SCO over HCI transport data path which
	 * is zero and non-zero value shall be non-HCI transport data path
	 */
	if (conn->codec.data_path == 0 && hdev->notify) {
		switch (ev->air_mode) {
		case 0x02:
			hdev->notify(hdev, HCI_NOTIFY_ENABLE_SCO_CVSD);
			break;
		case 0x03:
			hdev->notify(hdev, HCI_NOTIFY_ENABLE_SCO_TRANSP);
			break;
		}
	}

	hci_connect_cfm(conn, status);
	if (status)
		hci_conn_del(conn);

unlock:
	hci_dev_unlock(hdev);
}

static inline size_t eir_get_length(u8 *eir, size_t eir_len)
{
	size_t parsed = 0;

	while (parsed < eir_len) {
		u8 field_len = eir[0];

		if (field_len == 0)
			return parsed;

		parsed += field_len + 1;
		eir += field_len + 1;
	}

	return eir_len;
}

static void hci_extended_inquiry_result_evt(struct hci_dev *hdev, void *edata,
					    struct sk_buff *skb)
{
	struct hci_ev_ext_inquiry_result *ev = edata;
	struct inquiry_data data;
	size_t eir_len;
	int i;

	if (!hci_ev_skb_pull(hdev, skb, HCI_EV_EXTENDED_INQUIRY_RESULT,
			     flex_array_size(ev, info, ev->num)))
		return;

	bt_dev_dbg(hdev, "num %d", ev->num);

	if (!ev->num)
		return;

	if (hci_dev_test_flag(hdev, HCI_PERIODIC_INQ))
		return;

	hci_dev_lock(hdev);

	for (i = 0; i < ev->num; i++) {
		struct extended_inquiry_info *info = &ev->info[i];
		u32 flags;
		bool name_known;

		bacpy(&data.bdaddr, &info->bdaddr);
		data.pscan_rep_mode	= info->pscan_rep_mode;
		data.pscan_period_mode	= info->pscan_period_mode;
		data.pscan_mode		= 0x00;
		memcpy(data.dev_class, info->dev_class, 3);
		data.clock_offset	= info->clock_offset;
		data.rssi		= info->rssi;
		data.ssp_mode		= 0x01;

		if (hci_dev_test_flag(hdev, HCI_MGMT))
			name_known = eir_get_data(info->data,
						  sizeof(info->data),
						  EIR_NAME_COMPLETE, NULL);
		else
			name_known = true;

		flags = hci_inquiry_cache_update(hdev, &data, name_known);

		eir_len = eir_get_length(info->data, sizeof(info->data));

		mgmt_device_found(hdev, &info->bdaddr, ACL_LINK, 0x00,
				  info->dev_class, info->rssi,
				  flags, info->data, eir_len, NULL, 0, 0);
	}

	hci_dev_unlock(hdev);
}

static void hci_key_refresh_complete_evt(struct hci_dev *hdev, void *data,
					 struct sk_buff *skb)
{
	struct hci_ev_key_refresh_complete *ev = data;
	struct hci_conn *conn;

	bt_dev_dbg(hdev, "status 0x%2.2x handle 0x%4.4x", ev->status,
		   __le16_to_cpu(ev->handle));

	hci_dev_lock(hdev);

	conn = hci_conn_hash_lookup_handle(hdev, __le16_to_cpu(ev->handle));
	if (!conn)
		goto unlock;

	/* For BR/EDR the necessary steps are taken through the
	 * auth_complete event.
	 */
	if (conn->type != LE_LINK)
		goto unlock;

	if (!ev->status)
		conn->sec_level = conn->pending_sec_level;

	clear_bit(HCI_CONN_ENCRYPT_PEND, &conn->flags);

	if (ev->status && conn->state == BT_CONNECTED) {
		hci_disconnect(conn, HCI_ERROR_AUTH_FAILURE);
		hci_conn_drop(conn);
		goto unlock;
	}

	if (conn->state == BT_CONFIG) {
		if (!ev->status)
			conn->state = BT_CONNECTED;

		hci_connect_cfm(conn, ev->status);
		hci_conn_drop(conn);
	} else {
		hci_auth_cfm(conn, ev->status);

		hci_conn_hold(conn);
		conn->disc_timeout = HCI_DISCONN_TIMEOUT;
		hci_conn_drop(conn);
	}

unlock:
	hci_dev_unlock(hdev);
}

static u8 hci_get_auth_req(struct hci_conn *conn)
{
	/* If remote requests no-bonding follow that lead */
	if (conn->remote_auth == HCI_AT_NO_BONDING ||
	    conn->remote_auth == HCI_AT_NO_BONDING_MITM)
		return conn->remote_auth | (conn->auth_type & 0x01);

	/* If both remote and local have enough IO capabilities, require
	 * MITM protection
	 */
	if (conn->remote_cap != HCI_IO_NO_INPUT_OUTPUT &&
	    conn->io_capability != HCI_IO_NO_INPUT_OUTPUT)
		return conn->remote_auth | 0x01;

	/* No MITM protection possible so ignore remote requirement */
	return (conn->remote_auth & ~0x01) | (conn->auth_type & 0x01);
}

static u8 bredr_oob_data_present(struct hci_conn *conn)
{
	struct hci_dev *hdev = conn->hdev;
	struct oob_data *data;

	data = hci_find_remote_oob_data(hdev, &conn->dst, BDADDR_BREDR);
	if (!data)
		return 0x00;

	if (bredr_sc_enabled(hdev)) {
		/* When Secure Connections is enabled, then just
		 * return the present value stored with the OOB
		 * data. The stored value contains the right present
		 * information. However it can only be trusted when
		 * not in Secure Connection Only mode.
		 */
		if (!hci_dev_test_flag(hdev, HCI_SC_ONLY))
			return data->present;

		/* When Secure Connections Only mode is enabled, then
		 * the P-256 values are required. If they are not
		 * available, then do not declare that OOB data is
		 * present.
		 */
		if (!crypto_memneq(data->rand256, ZERO_KEY, 16) ||
		    !crypto_memneq(data->hash256, ZERO_KEY, 16))
			return 0x00;

		return 0x02;
	}

	/* When Secure Connections is not enabled or actually
	 * not supported by the hardware, then check that if
	 * P-192 data values are present.
	 */
	if (!crypto_memneq(data->rand192, ZERO_KEY, 16) ||
	    !crypto_memneq(data->hash192, ZERO_KEY, 16))
		return 0x00;

	return 0x01;
}

static void hci_io_capa_request_evt(struct hci_dev *hdev, void *data,
				    struct sk_buff *skb)
{
	struct hci_ev_io_capa_request *ev = data;
	struct hci_conn *conn;

	bt_dev_dbg(hdev, "");

	hci_dev_lock(hdev);

	conn = hci_conn_hash_lookup_ba(hdev, ACL_LINK, &ev->bdaddr);
	if (!conn || !hci_dev_test_flag(hdev, HCI_SSP_ENABLED))
		goto unlock;

	/* Assume remote supports SSP since it has triggered this event */
	set_bit(HCI_CONN_SSP_ENABLED, &conn->flags);

	hci_conn_hold(conn);

	if (!hci_dev_test_flag(hdev, HCI_MGMT))
		goto unlock;

	/* Allow pairing if we're pairable, the initiators of the
	 * pairing or if the remote is not requesting bonding.
	 */
	if (hci_dev_test_flag(hdev, HCI_BONDABLE) ||
	    test_bit(HCI_CONN_AUTH_INITIATOR, &conn->flags) ||
	    (conn->remote_auth & ~0x01) == HCI_AT_NO_BONDING) {
		struct hci_cp_io_capability_reply cp;

		bacpy(&cp.bdaddr, &ev->bdaddr);
		/* Change the IO capability from KeyboardDisplay
		 * to DisplayYesNo as it is not supported by BT spec. */
		cp.capability = (conn->io_capability == 0x04) ?
				HCI_IO_DISPLAY_YESNO : conn->io_capability;

		/* If we are initiators, there is no remote information yet */
		if (conn->remote_auth == 0xff) {
			/* Request MITM protection if our IO caps allow it
			 * except for the no-bonding case.
			 */
			if (conn->io_capability != HCI_IO_NO_INPUT_OUTPUT &&
			    conn->auth_type != HCI_AT_NO_BONDING)
				conn->auth_type |= 0x01;
		} else {
			conn->auth_type = hci_get_auth_req(conn);
		}

		/* If we're not bondable, force one of the non-bondable
		 * authentication requirement values.
		 */
		if (!hci_dev_test_flag(hdev, HCI_BONDABLE))
			conn->auth_type &= HCI_AT_NO_BONDING_MITM;

		cp.authentication = conn->auth_type;
		cp.oob_data = bredr_oob_data_present(conn);

		hci_send_cmd(hdev, HCI_OP_IO_CAPABILITY_REPLY,
			     sizeof(cp), &cp);
	} else {
		struct hci_cp_io_capability_neg_reply cp;

		bacpy(&cp.bdaddr, &ev->bdaddr);
		cp.reason = HCI_ERROR_PAIRING_NOT_ALLOWED;

		hci_send_cmd(hdev, HCI_OP_IO_CAPABILITY_NEG_REPLY,
			     sizeof(cp), &cp);
	}

unlock:
	hci_dev_unlock(hdev);
}

static void hci_io_capa_reply_evt(struct hci_dev *hdev, void *data,
				  struct sk_buff *skb)
{
	struct hci_ev_io_capa_reply *ev = data;
	struct hci_conn *conn;

	bt_dev_dbg(hdev, "");

	hci_dev_lock(hdev);

	conn = hci_conn_hash_lookup_ba(hdev, ACL_LINK, &ev->bdaddr);
	if (!conn)
		goto unlock;

	conn->remote_cap = ev->capability;
	conn->remote_auth = ev->authentication;

unlock:
	hci_dev_unlock(hdev);
}

static void hci_user_confirm_request_evt(struct hci_dev *hdev, void *data,
					 struct sk_buff *skb)
{
	struct hci_ev_user_confirm_req *ev = data;
	int loc_mitm, rem_mitm, confirm_hint = 0;
	struct hci_conn *conn;

	bt_dev_dbg(hdev, "");

	hci_dev_lock(hdev);

	if (!hci_dev_test_flag(hdev, HCI_MGMT))
		goto unlock;

	conn = hci_conn_hash_lookup_ba(hdev, ACL_LINK, &ev->bdaddr);
	if (!conn)
		goto unlock;

	loc_mitm = (conn->auth_type & 0x01);
	rem_mitm = (conn->remote_auth & 0x01);

	/* If we require MITM but the remote device can't provide that
	 * (it has NoInputNoOutput) then reject the confirmation
	 * request. We check the security level here since it doesn't
	 * necessarily match conn->auth_type.
	 */
	if (conn->pending_sec_level > BT_SECURITY_MEDIUM &&
	    conn->remote_cap == HCI_IO_NO_INPUT_OUTPUT) {
		bt_dev_dbg(hdev, "Rejecting request: remote device can't provide MITM");
		hci_send_cmd(hdev, HCI_OP_USER_CONFIRM_NEG_REPLY,
			     sizeof(ev->bdaddr), &ev->bdaddr);
		goto unlock;
	}

	/* If no side requires MITM protection; auto-accept */
	if ((!loc_mitm || conn->remote_cap == HCI_IO_NO_INPUT_OUTPUT) &&
	    (!rem_mitm || conn->io_capability == HCI_IO_NO_INPUT_OUTPUT)) {

		/* If we're not the initiators request authorization to
		 * proceed from user space (mgmt_user_confirm with
		 * confirm_hint set to 1). The exception is if neither
		 * side had MITM or if the local IO capability is
		 * NoInputNoOutput, in which case we do auto-accept
		 */
		if (!test_bit(HCI_CONN_AUTH_PEND, &conn->flags) &&
		    conn->io_capability != HCI_IO_NO_INPUT_OUTPUT &&
		    (loc_mitm || rem_mitm)) {
			bt_dev_dbg(hdev, "Confirming auto-accept as acceptor");
			confirm_hint = 1;
			goto confirm;
		}

		/* If there already exists link key in local host, leave the
		 * decision to user space since the remote device could be
		 * legitimate or malicious.
		 */
		if (hci_find_link_key(hdev, &ev->bdaddr)) {
			bt_dev_dbg(hdev, "Local host already has link key");
			confirm_hint = 1;
			goto confirm;
		}

		BT_DBG("Auto-accept of user confirmation with %ums delay",
		       hdev->auto_accept_delay);

		if (hdev->auto_accept_delay > 0) {
			int delay = msecs_to_jiffies(hdev->auto_accept_delay);
			queue_delayed_work(conn->hdev->workqueue,
					   &conn->auto_accept_work, delay);
			goto unlock;
		}

		hci_send_cmd(hdev, HCI_OP_USER_CONFIRM_REPLY,
			     sizeof(ev->bdaddr), &ev->bdaddr);
		goto unlock;
	}

confirm:
	mgmt_user_confirm_request(hdev, &ev->bdaddr, ACL_LINK, 0,
				  le32_to_cpu(ev->passkey), confirm_hint);

unlock:
	hci_dev_unlock(hdev);
}

static void hci_user_passkey_request_evt(struct hci_dev *hdev, void *data,
					 struct sk_buff *skb)
{
	struct hci_ev_user_passkey_req *ev = data;

	bt_dev_dbg(hdev, "");

	if (hci_dev_test_flag(hdev, HCI_MGMT))
		mgmt_user_passkey_request(hdev, &ev->bdaddr, ACL_LINK, 0);
}

static void hci_user_passkey_notify_evt(struct hci_dev *hdev, void *data,
					struct sk_buff *skb)
{
	struct hci_ev_user_passkey_notify *ev = data;
	struct hci_conn *conn;

	bt_dev_dbg(hdev, "");

	conn = hci_conn_hash_lookup_ba(hdev, ACL_LINK, &ev->bdaddr);
	if (!conn)
		return;

	conn->passkey_notify = __le32_to_cpu(ev->passkey);
	conn->passkey_entered = 0;

	if (hci_dev_test_flag(hdev, HCI_MGMT))
		mgmt_user_passkey_notify(hdev, &conn->dst, conn->type,
					 conn->dst_type, conn->passkey_notify,
					 conn->passkey_entered);
}

static void hci_keypress_notify_evt(struct hci_dev *hdev, void *data,
				    struct sk_buff *skb)
{
	struct hci_ev_keypress_notify *ev = data;
	struct hci_conn *conn;

	bt_dev_dbg(hdev, "");

	conn = hci_conn_hash_lookup_ba(hdev, ACL_LINK, &ev->bdaddr);
	if (!conn)
		return;

	switch (ev->type) {
	case HCI_KEYPRESS_STARTED:
		conn->passkey_entered = 0;
		return;

	case HCI_KEYPRESS_ENTERED:
		conn->passkey_entered++;
		break;

	case HCI_KEYPRESS_ERASED:
		conn->passkey_entered--;
		break;

	case HCI_KEYPRESS_CLEARED:
		conn->passkey_entered = 0;
		break;

	case HCI_KEYPRESS_COMPLETED:
		return;
	}

	if (hci_dev_test_flag(hdev, HCI_MGMT))
		mgmt_user_passkey_notify(hdev, &conn->dst, conn->type,
					 conn->dst_type, conn->passkey_notify,
					 conn->passkey_entered);
}

static void hci_simple_pair_complete_evt(struct hci_dev *hdev, void *data,
					 struct sk_buff *skb)
{
	struct hci_ev_simple_pair_complete *ev = data;
	struct hci_conn *conn;

	bt_dev_dbg(hdev, "");

	hci_dev_lock(hdev);

	conn = hci_conn_hash_lookup_ba(hdev, ACL_LINK, &ev->bdaddr);
	if (!conn || !hci_conn_ssp_enabled(conn))
		goto unlock;

	/* Reset the authentication requirement to unknown */
	conn->remote_auth = 0xff;

	/* To avoid duplicate auth_failed events to user space we check
	 * the HCI_CONN_AUTH_PEND flag which will be set if we
	 * initiated the authentication. A traditional auth_complete
	 * event gets always produced as initiator and is also mapped to
	 * the mgmt_auth_failed event */
	if (!test_bit(HCI_CONN_AUTH_PEND, &conn->flags) && ev->status)
		mgmt_auth_failed(conn, ev->status);

	hci_conn_drop(conn);

unlock:
	hci_dev_unlock(hdev);
}

static void hci_remote_host_features_evt(struct hci_dev *hdev, void *data,
					 struct sk_buff *skb)
{
	struct hci_ev_remote_host_features *ev = data;
	struct inquiry_entry *ie;
	struct hci_conn *conn;

	bt_dev_dbg(hdev, "");

	hci_dev_lock(hdev);

	conn = hci_conn_hash_lookup_ba(hdev, ACL_LINK, &ev->bdaddr);
	if (conn)
		memcpy(conn->features[1], ev->features, 8);

	ie = hci_inquiry_cache_lookup(hdev, &ev->bdaddr);
	if (ie)
		ie->data.ssp_mode = (ev->features[0] & LMP_HOST_SSP);

	hci_dev_unlock(hdev);
}

static void hci_remote_oob_data_request_evt(struct hci_dev *hdev, void *edata,
					    struct sk_buff *skb)
{
	struct hci_ev_remote_oob_data_request *ev = edata;
	struct oob_data *data;

	bt_dev_dbg(hdev, "");

	hci_dev_lock(hdev);

	if (!hci_dev_test_flag(hdev, HCI_MGMT))
		goto unlock;

	data = hci_find_remote_oob_data(hdev, &ev->bdaddr, BDADDR_BREDR);
	if (!data) {
		struct hci_cp_remote_oob_data_neg_reply cp;

		bacpy(&cp.bdaddr, &ev->bdaddr);
		hci_send_cmd(hdev, HCI_OP_REMOTE_OOB_DATA_NEG_REPLY,
			     sizeof(cp), &cp);
		goto unlock;
	}

	if (bredr_sc_enabled(hdev)) {
		struct hci_cp_remote_oob_ext_data_reply cp;

		bacpy(&cp.bdaddr, &ev->bdaddr);
		if (hci_dev_test_flag(hdev, HCI_SC_ONLY)) {
			memset(cp.hash192, 0, sizeof(cp.hash192));
			memset(cp.rand192, 0, sizeof(cp.rand192));
		} else {
			memcpy(cp.hash192, data->hash192, sizeof(cp.hash192));
			memcpy(cp.rand192, data->rand192, sizeof(cp.rand192));
		}
		memcpy(cp.hash256, data->hash256, sizeof(cp.hash256));
		memcpy(cp.rand256, data->rand256, sizeof(cp.rand256));

		hci_send_cmd(hdev, HCI_OP_REMOTE_OOB_EXT_DATA_REPLY,
			     sizeof(cp), &cp);
	} else {
		struct hci_cp_remote_oob_data_reply cp;

		bacpy(&cp.bdaddr, &ev->bdaddr);
		memcpy(cp.hash, data->hash192, sizeof(cp.hash));
		memcpy(cp.rand, data->rand192, sizeof(cp.rand));

		hci_send_cmd(hdev, HCI_OP_REMOTE_OOB_DATA_REPLY,
			     sizeof(cp), &cp);
	}

unlock:
	hci_dev_unlock(hdev);
}

static void le_conn_update_addr(struct hci_conn *conn, bdaddr_t *bdaddr,
				u8 bdaddr_type, bdaddr_t *local_rpa)
{
	if (conn->out) {
		conn->dst_type = bdaddr_type;
		conn->resp_addr_type = bdaddr_type;
		bacpy(&conn->resp_addr, bdaddr);

		/* Check if the controller has set a Local RPA then it must be
		 * used instead or hdev->rpa.
		 */
		if (local_rpa && bacmp(local_rpa, BDADDR_ANY)) {
			conn->init_addr_type = ADDR_LE_DEV_RANDOM;
			bacpy(&conn->init_addr, local_rpa);
		} else if (hci_dev_test_flag(conn->hdev, HCI_PRIVACY)) {
			conn->init_addr_type = ADDR_LE_DEV_RANDOM;
			bacpy(&conn->init_addr, &conn->hdev->rpa);
		} else {
			hci_copy_identity_address(conn->hdev, &conn->init_addr,
						  &conn->init_addr_type);
		}
	} else {
		conn->resp_addr_type = conn->hdev->adv_addr_type;
		/* Check if the controller has set a Local RPA then it must be
		 * used instead or hdev->rpa.
		 */
		if (local_rpa && bacmp(local_rpa, BDADDR_ANY)) {
			conn->resp_addr_type = ADDR_LE_DEV_RANDOM;
			bacpy(&conn->resp_addr, local_rpa);
		} else if (conn->hdev->adv_addr_type == ADDR_LE_DEV_RANDOM) {
			/* In case of ext adv, resp_addr will be updated in
			 * Adv Terminated event.
			 */
			if (!ext_adv_capable(conn->hdev))
				bacpy(&conn->resp_addr,
				      &conn->hdev->random_addr);
		} else {
			bacpy(&conn->resp_addr, &conn->hdev->bdaddr);
		}

		conn->init_addr_type = bdaddr_type;
		bacpy(&conn->init_addr, bdaddr);

		/* For incoming connections, set the default minimum
		 * and maximum connection interval. They will be used
		 * to check if the parameters are in range and if not
		 * trigger the connection update procedure.
		 */
		conn->le_conn_min_interval = conn->hdev->le_conn_min_interval;
		conn->le_conn_max_interval = conn->hdev->le_conn_max_interval;
	}
}

static void le_conn_complete_evt(struct hci_dev *hdev, u8 status,
				 bdaddr_t *bdaddr, u8 bdaddr_type,
				 bdaddr_t *local_rpa, u8 role, u16 handle,
				 u16 interval, u16 latency,
				 u16 supervision_timeout)
{
	struct hci_conn_params *params;
	struct hci_conn *conn;
	struct smp_irk *irk;
	u8 addr_type;

	hci_dev_lock(hdev);

	/* All controllers implicitly stop advertising in the event of a
	 * connection, so ensure that the state bit is cleared.
	 */
	hci_dev_clear_flag(hdev, HCI_LE_ADV);

	conn = hci_conn_hash_lookup_ba(hdev, LE_LINK, bdaddr);
	if (!conn) {
		/* In case of error status and there is no connection pending
		 * just unlock as there is nothing to cleanup.
		 */
		if (status)
			goto unlock;

		conn = hci_conn_add_unset(hdev, LE_LINK, bdaddr, role);
		if (IS_ERR(conn)) {
			bt_dev_err(hdev, "connection err: %ld", PTR_ERR(conn));
			goto unlock;
		}

		conn->dst_type = bdaddr_type;

		/* If we didn't have a hci_conn object previously
		 * but we're in central role this must be something
		 * initiated using an accept list. Since accept list based
		 * connections are not "first class citizens" we don't
		 * have full tracking of them. Therefore, we go ahead
		 * with a "best effort" approach of determining the
		 * initiator address based on the HCI_PRIVACY flag.
		 */
		if (conn->out) {
			conn->resp_addr_type = bdaddr_type;
			bacpy(&conn->resp_addr, bdaddr);
			if (hci_dev_test_flag(hdev, HCI_PRIVACY)) {
				conn->init_addr_type = ADDR_LE_DEV_RANDOM;
				bacpy(&conn->init_addr, &hdev->rpa);
			} else {
				hci_copy_identity_address(hdev,
							  &conn->init_addr,
							  &conn->init_addr_type);
			}
		}
	} else {
		cancel_delayed_work(&conn->le_conn_timeout);
	}

	/* The HCI_LE_Connection_Complete event is only sent once per connection.
	 * Processing it more than once per connection can corrupt kernel memory.
	 *
	 * As the connection handle is set here for the first time, it indicates
	 * whether the connection is already set up.
	 */
	if (!HCI_CONN_HANDLE_UNSET(conn->handle)) {
		bt_dev_err(hdev, "Ignoring HCI_Connection_Complete for existing connection");
		goto unlock;
	}

	le_conn_update_addr(conn, bdaddr, bdaddr_type, local_rpa);

	/* Lookup the identity address from the stored connection
	 * address and address type.
	 *
	 * When establishing connections to an identity address, the
	 * connection procedure will store the resolvable random
	 * address first. Now if it can be converted back into the
	 * identity address, start using the identity address from
	 * now on.
	 */
	irk = hci_get_irk(hdev, &conn->dst, conn->dst_type);
	if (irk) {
		bacpy(&conn->dst, &irk->bdaddr);
		conn->dst_type = irk->addr_type;
	}

	conn->dst_type = ev_bdaddr_type(hdev, conn->dst_type, NULL);

	/* All connection failure handling is taken care of by the
	 * hci_conn_failed function which is triggered by the HCI
	 * request completion callbacks used for connecting.
	 */
	if (status || hci_conn_set_handle(conn, handle))
		goto unlock;

	/* Drop the connection if it has been aborted */
	if (test_bit(HCI_CONN_CANCEL, &conn->flags)) {
		hci_conn_drop(conn);
		goto unlock;
	}

	if (conn->dst_type == ADDR_LE_DEV_PUBLIC)
		addr_type = BDADDR_LE_PUBLIC;
	else
		addr_type = BDADDR_LE_RANDOM;

	/* Drop the connection if the device is blocked */
	if (hci_bdaddr_list_lookup(&hdev->reject_list, &conn->dst, addr_type)) {
		hci_conn_drop(conn);
		goto unlock;
	}

	mgmt_device_connected(hdev, conn, NULL, 0);

	conn->sec_level = BT_SECURITY_LOW;
	conn->state = BT_CONFIG;

	/* Store current advertising instance as connection advertising instance
	 * when sotfware rotation is in use so it can be re-enabled when
	 * disconnected.
	 */
	if (!ext_adv_capable(hdev))
		conn->adv_instance = hdev->cur_adv_instance;

	conn->le_conn_interval = interval;
	conn->le_conn_latency = latency;
	conn->le_supv_timeout = supervision_timeout;

	hci_debugfs_create_conn(conn);
	hci_conn_add_sysfs(conn);

	/* The remote features procedure is defined for central
	 * role only. So only in case of an initiated connection
	 * request the remote features.
	 *
	 * If the local controller supports peripheral-initiated features
	 * exchange, then requesting the remote features in peripheral
	 * role is possible. Otherwise just transition into the
	 * connected state without requesting the remote features.
	 */
	if (conn->out ||
	    (hdev->le_features[0] & HCI_LE_PERIPHERAL_FEATURES)) {
		struct hci_cp_le_read_remote_features cp;

		cp.handle = __cpu_to_le16(conn->handle);

		hci_send_cmd(hdev, HCI_OP_LE_READ_REMOTE_FEATURES,
			     sizeof(cp), &cp);

		hci_conn_hold(conn);
	} else {
		conn->state = BT_CONNECTED;
		hci_connect_cfm(conn, status);
	}

	params = hci_pend_le_action_lookup(&hdev->pend_le_conns, &conn->dst,
					   conn->dst_type);
	if (params) {
		hci_pend_le_list_del_init(params);
		if (params->conn) {
			hci_conn_drop(params->conn);
			hci_conn_put(params->conn);
			params->conn = NULL;
		}
	}

unlock:
	hci_update_passive_scan(hdev);
	hci_dev_unlock(hdev);
}

static void hci_le_conn_complete_evt(struct hci_dev *hdev, void *data,
				     struct sk_buff *skb)
{
	struct hci_ev_le_conn_complete *ev = data;

	bt_dev_dbg(hdev, "status 0x%2.2x", ev->status);

	le_conn_complete_evt(hdev, ev->status, &ev->bdaddr, ev->bdaddr_type,
			     NULL, ev->role, le16_to_cpu(ev->handle),
			     le16_to_cpu(ev->interval),
			     le16_to_cpu(ev->latency),
			     le16_to_cpu(ev->supervision_timeout));
}

static void hci_le_enh_conn_complete_evt(struct hci_dev *hdev, void *data,
					 struct sk_buff *skb)
{
	struct hci_ev_le_enh_conn_complete *ev = data;

	bt_dev_dbg(hdev, "status 0x%2.2x", ev->status);

	le_conn_complete_evt(hdev, ev->status, &ev->bdaddr, ev->bdaddr_type,
			     &ev->local_rpa, ev->role, le16_to_cpu(ev->handle),
			     le16_to_cpu(ev->interval),
			     le16_to_cpu(ev->latency),
			     le16_to_cpu(ev->supervision_timeout));
}

static void hci_le_ext_adv_term_evt(struct hci_dev *hdev, void *data,
				    struct sk_buff *skb)
{
	struct hci_evt_le_ext_adv_set_term *ev = data;
	struct hci_conn *conn;
	struct adv_info *adv, *n;

	bt_dev_dbg(hdev, "status 0x%2.2x", ev->status);

	/* The Bluetooth Core 5.3 specification clearly states that this event
	 * shall not be sent when the Host disables the advertising set. So in
	 * case of HCI_ERROR_CANCELLED_BY_HOST, just ignore the event.
	 *
	 * When the Host disables an advertising set, all cleanup is done via
	 * its command callback and not needed to be duplicated here.
	 */
	if (ev->status == HCI_ERROR_CANCELLED_BY_HOST) {
		bt_dev_warn_ratelimited(hdev, "Unexpected advertising set terminated event");
		return;
	}

	hci_dev_lock(hdev);

	adv = hci_find_adv_instance(hdev, ev->handle);

	if (ev->status) {
		if (!adv)
			goto unlock;

		/* Remove advertising as it has been terminated */
		hci_remove_adv_instance(hdev, ev->handle);
		mgmt_advertising_removed(NULL, hdev, ev->handle);

		list_for_each_entry_safe(adv, n, &hdev->adv_instances, list) {
			if (adv->enabled)
				goto unlock;
		}

		/* We are no longer advertising, clear HCI_LE_ADV */
		hci_dev_clear_flag(hdev, HCI_LE_ADV);
		goto unlock;
	}

	if (adv)
		adv->enabled = false;

	conn = hci_conn_hash_lookup_handle(hdev, __le16_to_cpu(ev->conn_handle));
	if (conn) {
		/* Store handle in the connection so the correct advertising
		 * instance can be re-enabled when disconnected.
		 */
		conn->adv_instance = ev->handle;

		if (hdev->adv_addr_type != ADDR_LE_DEV_RANDOM ||
		    bacmp(&conn->resp_addr, BDADDR_ANY))
			goto unlock;

		if (!ev->handle) {
			bacpy(&conn->resp_addr, &hdev->random_addr);
			goto unlock;
		}

		if (adv)
			bacpy(&conn->resp_addr, &adv->random_addr);
	}

unlock:
	hci_dev_unlock(hdev);
}

static void hci_le_conn_update_complete_evt(struct hci_dev *hdev, void *data,
					    struct sk_buff *skb)
{
	struct hci_ev_le_conn_update_complete *ev = data;
	struct hci_conn *conn;

	bt_dev_dbg(hdev, "status 0x%2.2x", ev->status);

	if (ev->status)
		return;

	hci_dev_lock(hdev);

	conn = hci_conn_hash_lookup_handle(hdev, __le16_to_cpu(ev->handle));
	if (conn) {
		conn->le_conn_interval = le16_to_cpu(ev->interval);
		conn->le_conn_latency = le16_to_cpu(ev->latency);
		conn->le_supv_timeout = le16_to_cpu(ev->supervision_timeout);
	}

	hci_dev_unlock(hdev);
}

/* This function requires the caller holds hdev->lock */
static struct hci_conn *check_pending_le_conn(struct hci_dev *hdev,
					      bdaddr_t *addr,
					      u8 addr_type, bool addr_resolved,
					      u8 adv_type, u8 phy, u8 sec_phy)
{
	struct hci_conn *conn;
	struct hci_conn_params *params;

	/* If the event is not connectable don't proceed further */
	if (adv_type != LE_ADV_IND && adv_type != LE_ADV_DIRECT_IND)
		return NULL;

	/* Ignore if the device is blocked or hdev is suspended */
	if (hci_bdaddr_list_lookup(&hdev->reject_list, addr, addr_type) ||
	    hdev->suspended)
		return NULL;

	/* Most controller will fail if we try to create new connections
	 * while we have an existing one in peripheral role.
	 */
	if (hdev->conn_hash.le_num_peripheral > 0 &&
	    (!test_bit(HCI_QUIRK_VALID_LE_STATES, &hdev->quirks) ||
	     !(hdev->le_states[3] & 0x10)))
		return NULL;

	/* If we're not connectable only connect devices that we have in
	 * our pend_le_conns list.
	 */
	params = hci_pend_le_action_lookup(&hdev->pend_le_conns, addr,
					   addr_type);
	if (!params)
		return NULL;

	if (!params->explicit_connect) {
		switch (params->auto_connect) {
		case HCI_AUTO_CONN_DIRECT:
			/* Only devices advertising with ADV_DIRECT_IND are
			 * triggering a connection attempt. This is allowing
			 * incoming connections from peripheral devices.
			 */
			if (adv_type != LE_ADV_DIRECT_IND)
				return NULL;
			break;
		case HCI_AUTO_CONN_ALWAYS:
			/* Devices advertising with ADV_IND or ADV_DIRECT_IND
			 * are triggering a connection attempt. This means
			 * that incoming connections from peripheral device are
			 * accepted and also outgoing connections to peripheral
			 * devices are established when found.
			 */
			break;
		default:
			return NULL;
		}
	}

	conn = hci_connect_le(hdev, addr, addr_type, addr_resolved,
			      BT_SECURITY_LOW, hdev->def_le_autoconnect_timeout,
			      HCI_ROLE_MASTER, phy, sec_phy);
	if (!IS_ERR(conn)) {
		/* If HCI_AUTO_CONN_EXPLICIT is set, conn is already owned
		 * by higher layer that tried to connect, if no then
		 * store the pointer since we don't really have any
		 * other owner of the object besides the params that
		 * triggered it. This way we can abort the connection if
		 * the parameters get removed and keep the reference
		 * count consistent once the connection is established.
		 */

		if (!params->explicit_connect)
			params->conn = hci_conn_get(conn);

		return conn;
	}

	switch (PTR_ERR(conn)) {
	case -EBUSY:
		/* If hci_connect() returns -EBUSY it means there is already
		 * an LE connection attempt going on. Since controllers don't
		 * support more than one connection attempt at the time, we
		 * don't consider this an error case.
		 */
		break;
	default:
		BT_DBG("Failed to connect: err %ld", PTR_ERR(conn));
		return NULL;
	}

	return NULL;
}

static void process_adv_report(struct hci_dev *hdev, u8 type, bdaddr_t *bdaddr,
			       u8 bdaddr_type, bdaddr_t *direct_addr,
			       u8 direct_addr_type, u8 phy, u8 sec_phy, s8 rssi,
			       u8 *data, u8 len, bool ext_adv, bool ctl_time,
			       u64 instant)
{
	struct discovery_state *d = &hdev->discovery;
	struct smp_irk *irk;
	struct hci_conn *conn;
	bool match, bdaddr_resolved;
	u32 flags;
	u8 *ptr;

	switch (type) {
	case LE_ADV_IND:
	case LE_ADV_DIRECT_IND:
	case LE_ADV_SCAN_IND:
	case LE_ADV_NONCONN_IND:
	case LE_ADV_SCAN_RSP:
		break;
	default:
		bt_dev_err_ratelimited(hdev, "unknown advertising packet "
				       "type: 0x%02x", type);
		return;
	}

	if (len > max_adv_len(hdev)) {
		bt_dev_err_ratelimited(hdev,
				       "adv larger than maximum supported");
		return;
	}

	/* Find the end of the data in case the report contains padded zero
	 * bytes at the end causing an invalid length value.
	 *
	 * When data is NULL, len is 0 so there is no need for extra ptr
	 * check as 'ptr < data + 0' is already false in such case.
	 */
	for (ptr = data; ptr < data + len && *ptr; ptr += *ptr + 1) {
		if (ptr + 1 + *ptr > data + len)
			break;
	}

	/* Adjust for actual length. This handles the case when remote
	 * device is advertising with incorrect data length.
	 */
	len = ptr - data;

	/* If the direct address is present, then this report is from
	 * a LE Direct Advertising Report event. In that case it is
	 * important to see if the address is matching the local
	 * controller address.
	 */
	if (!hci_dev_test_flag(hdev, HCI_MESH) && direct_addr) {
		direct_addr_type = ev_bdaddr_type(hdev, direct_addr_type,
						  &bdaddr_resolved);

		/* Only resolvable random addresses are valid for these
		 * kind of reports and others can be ignored.
		 */
		if (!hci_bdaddr_is_rpa(direct_addr, direct_addr_type))
			return;

		/* If the controller is not using resolvable random
		 * addresses, then this report can be ignored.
		 */
		if (!hci_dev_test_flag(hdev, HCI_PRIVACY))
			return;

		/* If the local IRK of the controller does not match
		 * with the resolvable random address provided, then
		 * this report can be ignored.
		 */
		if (!smp_irk_matches(hdev, hdev->irk, direct_addr))
			return;
	}

	/* Check if we need to convert to identity address */
	irk = hci_get_irk(hdev, bdaddr, bdaddr_type);
	if (irk) {
		bdaddr = &irk->bdaddr;
		bdaddr_type = irk->addr_type;
	}

	bdaddr_type = ev_bdaddr_type(hdev, bdaddr_type, &bdaddr_resolved);

	/* Check if we have been requested to connect to this device.
	 *
	 * direct_addr is set only for directed advertising reports (it is NULL
	 * for advertising reports) and is already verified to be RPA above.
	 */
	conn = check_pending_le_conn(hdev, bdaddr, bdaddr_type, bdaddr_resolved,
				     type, phy, sec_phy);
	if (!ext_adv && conn && type == LE_ADV_IND &&
	    len <= max_adv_len(hdev)) {
		/* Store report for later inclusion by
		 * mgmt_device_connected
		 */
		memcpy(conn->le_adv_data, data, len);
		conn->le_adv_data_len = len;
	}

	if (type == LE_ADV_NONCONN_IND || type == LE_ADV_SCAN_IND)
		flags = MGMT_DEV_FOUND_NOT_CONNECTABLE;
	else
		flags = 0;

	/* All scan results should be sent up for Mesh systems */
	if (hci_dev_test_flag(hdev, HCI_MESH)) {
		mgmt_device_found(hdev, bdaddr, LE_LINK, bdaddr_type, NULL,
				  rssi, flags, data, len, NULL, 0, instant);
		return;
	}

	/* Passive scanning shouldn't trigger any device found events,
	 * except for devices marked as CONN_REPORT for which we do send
	 * device found events, or advertisement monitoring requested.
	 */
	if (hdev->le_scan_type == LE_SCAN_PASSIVE) {
		if (type == LE_ADV_DIRECT_IND)
			return;

		if (!hci_pend_le_action_lookup(&hdev->pend_le_reports,
					       bdaddr, bdaddr_type) &&
		    idr_is_empty(&hdev->adv_monitors_idr))
			return;

		mgmt_device_found(hdev, bdaddr, LE_LINK, bdaddr_type, NULL,
				  rssi, flags, data, len, NULL, 0, 0);
		return;
	}

	/* When receiving a scan response, then there is no way to
	 * know if the remote device is connectable or not. However
	 * since scan responses are merged with a previously seen
	 * advertising report, the flags field from that report
	 * will be used.
	 *
	 * In the unlikely case that a controller just sends a scan
	 * response event that doesn't match the pending report, then
	 * it is marked as a standalone SCAN_RSP.
	 */
	if (type == LE_ADV_SCAN_RSP)
		flags = MGMT_DEV_FOUND_SCAN_RSP;

	/* If there's nothing pending either store the data from this
	 * event or send an immediate device found event if the data
	 * should not be stored for later.
	 */
	if (!ext_adv &&	!has_pending_adv_report(hdev)) {
		/* If the report will trigger a SCAN_REQ store it for
		 * later merging.
		 */
		if (type == LE_ADV_IND || type == LE_ADV_SCAN_IND) {
			store_pending_adv_report(hdev, bdaddr, bdaddr_type,
						 rssi, flags, data, len);
			return;
		}

		mgmt_device_found(hdev, bdaddr, LE_LINK, bdaddr_type, NULL,
				  rssi, flags, data, len, NULL, 0, 0);
		return;
	}

	/* Check if the pending report is for the same device as the new one */
	match = (!bacmp(bdaddr, &d->last_adv_addr) &&
		 bdaddr_type == d->last_adv_addr_type);

	/* If the pending data doesn't match this report or this isn't a
	 * scan response (e.g. we got a duplicate ADV_IND) then force
	 * sending of the pending data.
	 */
	if (type != LE_ADV_SCAN_RSP || !match) {
		/* Send out whatever is in the cache, but skip duplicates */
		if (!match)
			mgmt_device_found(hdev, &d->last_adv_addr, LE_LINK,
					  d->last_adv_addr_type, NULL,
					  d->last_adv_rssi, d->last_adv_flags,
					  d->last_adv_data,
					  d->last_adv_data_len, NULL, 0, 0);

		/* If the new report will trigger a SCAN_REQ store it for
		 * later merging.
		 */
		if (!ext_adv && (type == LE_ADV_IND ||
				 type == LE_ADV_SCAN_IND)) {
			store_pending_adv_report(hdev, bdaddr, bdaddr_type,
						 rssi, flags, data, len);
			return;
		}

		/* The advertising reports cannot be merged, so clear
		 * the pending report and send out a device found event.
		 */
		clear_pending_adv_report(hdev);
		mgmt_device_found(hdev, bdaddr, LE_LINK, bdaddr_type, NULL,
				  rssi, flags, data, len, NULL, 0, 0);
		return;
	}

	/* If we get here we've got a pending ADV_IND or ADV_SCAN_IND and
	 * the new event is a SCAN_RSP. We can therefore proceed with
	 * sending a merged device found event.
	 */
	mgmt_device_found(hdev, &d->last_adv_addr, LE_LINK,
			  d->last_adv_addr_type, NULL, rssi, d->last_adv_flags,
			  d->last_adv_data, d->last_adv_data_len, data, len, 0);
	clear_pending_adv_report(hdev);
}

static void hci_le_adv_report_evt(struct hci_dev *hdev, void *data,
				  struct sk_buff *skb)
{
	struct hci_ev_le_advertising_report *ev = data;
	u64 instant = jiffies;

	if (!ev->num)
		return;

	hci_dev_lock(hdev);

	while (ev->num--) {
		struct hci_ev_le_advertising_info *info;
		s8 rssi;

		info = hci_le_ev_skb_pull(hdev, skb,
					  HCI_EV_LE_ADVERTISING_REPORT,
					  sizeof(*info));
		if (!info)
			break;

		if (!hci_le_ev_skb_pull(hdev, skb, HCI_EV_LE_ADVERTISING_REPORT,
					info->length + 1))
			break;

		if (info->length <= max_adv_len(hdev)) {
			rssi = info->data[info->length];
			process_adv_report(hdev, info->type, &info->bdaddr,
					   info->bdaddr_type, NULL, 0,
					   HCI_ADV_PHY_1M, 0, rssi,
					   info->data, info->length, false,
					   false, instant);
		} else {
			bt_dev_err(hdev, "Dropping invalid advertising data");
		}
	}

	hci_dev_unlock(hdev);
}

static u8 ext_evt_type_to_legacy(struct hci_dev *hdev, u16 evt_type)
{
	if (evt_type & LE_EXT_ADV_LEGACY_PDU) {
		switch (evt_type) {
		case LE_LEGACY_ADV_IND:
			return LE_ADV_IND;
		case LE_LEGACY_ADV_DIRECT_IND:
			return LE_ADV_DIRECT_IND;
		case LE_LEGACY_ADV_SCAN_IND:
			return LE_ADV_SCAN_IND;
		case LE_LEGACY_NONCONN_IND:
			return LE_ADV_NONCONN_IND;
		case LE_LEGACY_SCAN_RSP_ADV:
		case LE_LEGACY_SCAN_RSP_ADV_SCAN:
			return LE_ADV_SCAN_RSP;
		}

		goto invalid;
	}

	if (evt_type & LE_EXT_ADV_CONN_IND) {
		if (evt_type & LE_EXT_ADV_DIRECT_IND)
			return LE_ADV_DIRECT_IND;

		return LE_ADV_IND;
	}

	if (evt_type & LE_EXT_ADV_SCAN_RSP)
		return LE_ADV_SCAN_RSP;

	if (evt_type & LE_EXT_ADV_SCAN_IND)
		return LE_ADV_SCAN_IND;

	if (evt_type == LE_EXT_ADV_NON_CONN_IND ||
	    evt_type & LE_EXT_ADV_DIRECT_IND)
		return LE_ADV_NONCONN_IND;

invalid:
	bt_dev_err_ratelimited(hdev, "Unknown advertising packet type: 0x%02x",
			       evt_type);

	return LE_ADV_INVALID;
}

static void hci_le_ext_adv_report_evt(struct hci_dev *hdev, void *data,
				      struct sk_buff *skb)
{
	struct hci_ev_le_ext_adv_report *ev = data;
	u64 instant = jiffies;

	if (!ev->num)
		return;

	hci_dev_lock(hdev);

	while (ev->num--) {
		struct hci_ev_le_ext_adv_info *info;
		u8 legacy_evt_type;
		u16 evt_type;

		info = hci_le_ev_skb_pull(hdev, skb, HCI_EV_LE_EXT_ADV_REPORT,
					  sizeof(*info));
		if (!info)
			break;

		if (!hci_le_ev_skb_pull(hdev, skb, HCI_EV_LE_EXT_ADV_REPORT,
					info->length))
			break;

		evt_type = __le16_to_cpu(info->type) & LE_EXT_ADV_EVT_TYPE_MASK;
		legacy_evt_type = ext_evt_type_to_legacy(hdev, evt_type);

		if (test_bit(HCI_QUIRK_FIXUP_LE_EXT_ADV_REPORT_PHY,
			     &hdev->quirks)) {
			info->primary_phy &= 0x1f;
			info->secondary_phy &= 0x1f;
		}

		if (legacy_evt_type != LE_ADV_INVALID) {
			process_adv_report(hdev, legacy_evt_type, &info->bdaddr,
					   info->bdaddr_type, NULL, 0,
					   info->primary_phy,
					   info->secondary_phy,
					   info->rssi, info->data, info->length,
					   !(evt_type & LE_EXT_ADV_LEGACY_PDU),
					   false, instant);
		}
	}

	hci_dev_unlock(hdev);
}

static int hci_le_pa_term_sync(struct hci_dev *hdev, __le16 handle)
{
	struct hci_cp_le_pa_term_sync cp;

	memset(&cp, 0, sizeof(cp));
	cp.handle = handle;

	return hci_send_cmd(hdev, HCI_OP_LE_PA_TERM_SYNC, sizeof(cp), &cp);
}

static void hci_le_pa_sync_estabilished_evt(struct hci_dev *hdev, void *data,
					    struct sk_buff *skb)
{
	struct hci_ev_le_pa_sync_established *ev = data;
	int mask = hdev->link_mode;
	__u8 flags = 0;
	struct hci_conn *pa_sync;

	bt_dev_dbg(hdev, "status 0x%2.2x", ev->status);

	hci_dev_lock(hdev);

	hci_dev_clear_flag(hdev, HCI_PA_SYNC);

	mask |= hci_proto_connect_ind(hdev, &ev->bdaddr, ISO_LINK, &flags);
	if (!(mask & HCI_LM_ACCEPT)) {
		hci_le_pa_term_sync(hdev, ev->handle);
		goto unlock;
	}

	if (!(flags & HCI_PROTO_DEFER))
		goto unlock;

	/* Add connection to indicate PA sync event */
	pa_sync = hci_conn_add_unset(hdev, ISO_LINK, BDADDR_ANY,
				     HCI_ROLE_SLAVE);

	if (IS_ERR(pa_sync))
		goto unlock;
<<<<<<< HEAD

	pa_sync->sync_handle = le16_to_cpu(ev->handle);

=======

	pa_sync->sync_handle = le16_to_cpu(ev->handle);

>>>>>>> 2d002356
	if (ev->status) {
		set_bit(HCI_CONN_PA_SYNC_FAILED, &pa_sync->flags);

		/* Notify iso layer */
		hci_connect_cfm(pa_sync, ev->status);
	}

unlock:
	hci_dev_unlock(hdev);
}

static void hci_le_per_adv_report_evt(struct hci_dev *hdev, void *data,
				      struct sk_buff *skb)
{
	struct hci_ev_le_per_adv_report *ev = data;
	int mask = hdev->link_mode;
	__u8 flags = 0;
	struct hci_conn *pa_sync;

	bt_dev_dbg(hdev, "sync_handle 0x%4.4x", le16_to_cpu(ev->sync_handle));

	hci_dev_lock(hdev);

	mask |= hci_proto_connect_ind(hdev, BDADDR_ANY, ISO_LINK, &flags);
	if (!(mask & HCI_LM_ACCEPT))
		goto unlock;

	if (!(flags & HCI_PROTO_DEFER))
		goto unlock;

	pa_sync = hci_conn_hash_lookup_pa_sync_handle
			(hdev,
			le16_to_cpu(ev->sync_handle));

	if (!pa_sync)
		goto unlock;

	if (ev->data_status == LE_PA_DATA_COMPLETE &&
	    !test_and_set_bit(HCI_CONN_PA_SYNC, &pa_sync->flags)) {
		/* Notify iso layer */
		hci_connect_cfm(pa_sync, 0);

		/* Notify MGMT layer */
		mgmt_device_connected(hdev, pa_sync, NULL, 0);
	}

unlock:
	hci_dev_unlock(hdev);
}

static void hci_le_remote_feat_complete_evt(struct hci_dev *hdev, void *data,
					    struct sk_buff *skb)
{
	struct hci_ev_le_remote_feat_complete *ev = data;
	struct hci_conn *conn;

	bt_dev_dbg(hdev, "status 0x%2.2x", ev->status);

	hci_dev_lock(hdev);

	conn = hci_conn_hash_lookup_handle(hdev, __le16_to_cpu(ev->handle));
	if (conn) {
		if (!ev->status)
			memcpy(conn->features[0], ev->features, 8);

		if (conn->state == BT_CONFIG) {
			__u8 status;

			/* If the local controller supports peripheral-initiated
			 * features exchange, but the remote controller does
			 * not, then it is possible that the error code 0x1a
			 * for unsupported remote feature gets returned.
			 *
			 * In this specific case, allow the connection to
			 * transition into connected state and mark it as
			 * successful.
			 */
			if (!conn->out && ev->status == HCI_ERROR_UNSUPPORTED_REMOTE_FEATURE &&
			    (hdev->le_features[0] & HCI_LE_PERIPHERAL_FEATURES))
				status = 0x00;
			else
				status = ev->status;

			conn->state = BT_CONNECTED;
			hci_connect_cfm(conn, status);
			hci_conn_drop(conn);
		}
	}

	hci_dev_unlock(hdev);
}

static void hci_le_ltk_request_evt(struct hci_dev *hdev, void *data,
				   struct sk_buff *skb)
{
	struct hci_ev_le_ltk_req *ev = data;
	struct hci_cp_le_ltk_reply cp;
	struct hci_cp_le_ltk_neg_reply neg;
	struct hci_conn *conn;
	struct smp_ltk *ltk;

	bt_dev_dbg(hdev, "handle 0x%4.4x", __le16_to_cpu(ev->handle));

	hci_dev_lock(hdev);

	conn = hci_conn_hash_lookup_handle(hdev, __le16_to_cpu(ev->handle));
	if (conn == NULL)
		goto not_found;

	ltk = hci_find_ltk(hdev, &conn->dst, conn->dst_type, conn->role);
	if (!ltk)
		goto not_found;

	if (smp_ltk_is_sc(ltk)) {
		/* With SC both EDiv and Rand are set to zero */
		if (ev->ediv || ev->rand)
			goto not_found;
	} else {
		/* For non-SC keys check that EDiv and Rand match */
		if (ev->ediv != ltk->ediv || ev->rand != ltk->rand)
			goto not_found;
	}

	memcpy(cp.ltk, ltk->val, ltk->enc_size);
	memset(cp.ltk + ltk->enc_size, 0, sizeof(cp.ltk) - ltk->enc_size);
	cp.handle = cpu_to_le16(conn->handle);

	conn->pending_sec_level = smp_ltk_sec_level(ltk);

	conn->enc_key_size = ltk->enc_size;

	hci_send_cmd(hdev, HCI_OP_LE_LTK_REPLY, sizeof(cp), &cp);

	/* Ref. Bluetooth Core SPEC pages 1975 and 2004. STK is a
	 * temporary key used to encrypt a connection following
	 * pairing. It is used during the Encrypted Session Setup to
	 * distribute the keys. Later, security can be re-established
	 * using a distributed LTK.
	 */
	if (ltk->type == SMP_STK) {
		set_bit(HCI_CONN_STK_ENCRYPT, &conn->flags);
		list_del_rcu(&ltk->list);
		kfree_rcu(ltk, rcu);
	} else {
		clear_bit(HCI_CONN_STK_ENCRYPT, &conn->flags);
	}

	hci_dev_unlock(hdev);

	return;

not_found:
	neg.handle = ev->handle;
	hci_send_cmd(hdev, HCI_OP_LE_LTK_NEG_REPLY, sizeof(neg), &neg);
	hci_dev_unlock(hdev);
}

static void send_conn_param_neg_reply(struct hci_dev *hdev, u16 handle,
				      u8 reason)
{
	struct hci_cp_le_conn_param_req_neg_reply cp;

	cp.handle = cpu_to_le16(handle);
	cp.reason = reason;

	hci_send_cmd(hdev, HCI_OP_LE_CONN_PARAM_REQ_NEG_REPLY, sizeof(cp),
		     &cp);
}

static void hci_le_remote_conn_param_req_evt(struct hci_dev *hdev, void *data,
					     struct sk_buff *skb)
{
	struct hci_ev_le_remote_conn_param_req *ev = data;
	struct hci_cp_le_conn_param_req_reply cp;
	struct hci_conn *hcon;
	u16 handle, min, max, latency, timeout;

	bt_dev_dbg(hdev, "handle 0x%4.4x", __le16_to_cpu(ev->handle));

	handle = le16_to_cpu(ev->handle);
	min = le16_to_cpu(ev->interval_min);
	max = le16_to_cpu(ev->interval_max);
	latency = le16_to_cpu(ev->latency);
	timeout = le16_to_cpu(ev->timeout);

	hcon = hci_conn_hash_lookup_handle(hdev, handle);
	if (!hcon || hcon->state != BT_CONNECTED)
		return send_conn_param_neg_reply(hdev, handle,
						 HCI_ERROR_UNKNOWN_CONN_ID);

	if (max > hcon->le_conn_max_interval)
		return send_conn_param_neg_reply(hdev, handle,
						 HCI_ERROR_INVALID_LL_PARAMS);

	if (hci_check_conn_params(min, max, latency, timeout))
		return send_conn_param_neg_reply(hdev, handle,
						 HCI_ERROR_INVALID_LL_PARAMS);

	if (hcon->role == HCI_ROLE_MASTER) {
		struct hci_conn_params *params;
		u8 store_hint;

		hci_dev_lock(hdev);

		params = hci_conn_params_lookup(hdev, &hcon->dst,
						hcon->dst_type);
		if (params) {
			params->conn_min_interval = min;
			params->conn_max_interval = max;
			params->conn_latency = latency;
			params->supervision_timeout = timeout;
			store_hint = 0x01;
		} else {
			store_hint = 0x00;
		}

		hci_dev_unlock(hdev);

		mgmt_new_conn_param(hdev, &hcon->dst, hcon->dst_type,
				    store_hint, min, max, latency, timeout);
	}

	cp.handle = ev->handle;
	cp.interval_min = ev->interval_min;
	cp.interval_max = ev->interval_max;
	cp.latency = ev->latency;
	cp.timeout = ev->timeout;
	cp.min_ce_len = 0;
	cp.max_ce_len = 0;

	hci_send_cmd(hdev, HCI_OP_LE_CONN_PARAM_REQ_REPLY, sizeof(cp), &cp);
}

static void hci_le_direct_adv_report_evt(struct hci_dev *hdev, void *data,
					 struct sk_buff *skb)
{
	struct hci_ev_le_direct_adv_report *ev = data;
	u64 instant = jiffies;
	int i;

	if (!hci_le_ev_skb_pull(hdev, skb, HCI_EV_LE_DIRECT_ADV_REPORT,
				flex_array_size(ev, info, ev->num)))
		return;

	if (!ev->num)
		return;

	hci_dev_lock(hdev);

	for (i = 0; i < ev->num; i++) {
		struct hci_ev_le_direct_adv_info *info = &ev->info[i];

		process_adv_report(hdev, info->type, &info->bdaddr,
				   info->bdaddr_type, &info->direct_addr,
				   info->direct_addr_type, HCI_ADV_PHY_1M, 0,
				   info->rssi, NULL, 0, false, false, instant);
	}

	hci_dev_unlock(hdev);
}

static void hci_le_phy_update_evt(struct hci_dev *hdev, void *data,
				  struct sk_buff *skb)
{
	struct hci_ev_le_phy_update_complete *ev = data;
	struct hci_conn *conn;

	bt_dev_dbg(hdev, "status 0x%2.2x", ev->status);

	if (ev->status)
		return;

	hci_dev_lock(hdev);

	conn = hci_conn_hash_lookup_handle(hdev, __le16_to_cpu(ev->handle));
	if (!conn)
		goto unlock;

	conn->le_tx_phy = ev->tx_phy;
	conn->le_rx_phy = ev->rx_phy;

unlock:
	hci_dev_unlock(hdev);
}

static void hci_le_cis_estabilished_evt(struct hci_dev *hdev, void *data,
					struct sk_buff *skb)
{
	struct hci_evt_le_cis_established *ev = data;
	struct hci_conn *conn;
	struct bt_iso_qos *qos;
	bool pending = false;
	u16 handle = __le16_to_cpu(ev->handle);
	u32 c_sdu_interval, p_sdu_interval;

	bt_dev_dbg(hdev, "status 0x%2.2x", ev->status);

	hci_dev_lock(hdev);

	conn = hci_conn_hash_lookup_handle(hdev, handle);
	if (!conn) {
		bt_dev_err(hdev,
			   "Unable to find connection with handle 0x%4.4x",
			   handle);
		goto unlock;
	}

	if (conn->type != ISO_LINK) {
		bt_dev_err(hdev,
			   "Invalid connection link type handle 0x%4.4x",
			   handle);
		goto unlock;
	}

	qos = &conn->iso_qos;

	pending = test_and_clear_bit(HCI_CONN_CREATE_CIS, &conn->flags);

	/* BLUETOOTH CORE SPECIFICATION Version 5.4 | Vol 6, Part G
	 * page 3075:
	 * Transport_Latency_C_To_P = CIG_Sync_Delay + (FT_C_To_P) ×
	 * ISO_Interval + SDU_Interval_C_To_P
	 * ...
	 * SDU_Interval = (CIG_Sync_Delay + (FT) x ISO_Interval) -
	 *					Transport_Latency
	 */
	c_sdu_interval = (get_unaligned_le24(ev->cig_sync_delay) +
			 (ev->c_ft * le16_to_cpu(ev->interval) * 1250)) -
			get_unaligned_le24(ev->c_latency);
	p_sdu_interval = (get_unaligned_le24(ev->cig_sync_delay) +
			 (ev->p_ft * le16_to_cpu(ev->interval) * 1250)) -
			get_unaligned_le24(ev->p_latency);

	switch (conn->role) {
	case HCI_ROLE_SLAVE:
		qos->ucast.in.interval = c_sdu_interval;
		qos->ucast.out.interval = p_sdu_interval;
		/* Convert Transport Latency (us) to Latency (msec) */
		qos->ucast.in.latency =
			DIV_ROUND_CLOSEST(get_unaligned_le24(ev->c_latency),
					  1000);
		qos->ucast.out.latency =
			DIV_ROUND_CLOSEST(get_unaligned_le24(ev->p_latency),
					  1000);
		qos->ucast.in.sdu = le16_to_cpu(ev->c_mtu);
		qos->ucast.out.sdu = le16_to_cpu(ev->p_mtu);
		qos->ucast.in.phy = ev->c_phy;
		qos->ucast.out.phy = ev->p_phy;
		break;
	case HCI_ROLE_MASTER:
		qos->ucast.in.interval = p_sdu_interval;
		qos->ucast.out.interval = c_sdu_interval;
		/* Convert Transport Latency (us) to Latency (msec) */
		qos->ucast.out.latency =
			DIV_ROUND_CLOSEST(get_unaligned_le24(ev->c_latency),
					  1000);
		qos->ucast.in.latency =
			DIV_ROUND_CLOSEST(get_unaligned_le24(ev->p_latency),
					  1000);
		qos->ucast.out.sdu = le16_to_cpu(ev->c_mtu);
		qos->ucast.in.sdu = le16_to_cpu(ev->p_mtu);
		qos->ucast.out.phy = ev->c_phy;
		qos->ucast.in.phy = ev->p_phy;
		break;
	}

	if (!ev->status) {
		conn->state = BT_CONNECTED;
		hci_debugfs_create_conn(conn);
		hci_conn_add_sysfs(conn);
		hci_iso_setup_path(conn);
		goto unlock;
	}

	conn->state = BT_CLOSED;
	hci_connect_cfm(conn, ev->status);
	hci_conn_del(conn);

unlock:
	if (pending)
		hci_le_create_cis_pending(hdev);

	hci_dev_unlock(hdev);
}

static void hci_le_reject_cis(struct hci_dev *hdev, __le16 handle)
{
	struct hci_cp_le_reject_cis cp;

	memset(&cp, 0, sizeof(cp));
	cp.handle = handle;
	cp.reason = HCI_ERROR_REJ_BAD_ADDR;
	hci_send_cmd(hdev, HCI_OP_LE_REJECT_CIS, sizeof(cp), &cp);
}

static void hci_le_accept_cis(struct hci_dev *hdev, __le16 handle)
{
	struct hci_cp_le_accept_cis cp;

	memset(&cp, 0, sizeof(cp));
	cp.handle = handle;
	hci_send_cmd(hdev, HCI_OP_LE_ACCEPT_CIS, sizeof(cp), &cp);
}

static void hci_le_cis_req_evt(struct hci_dev *hdev, void *data,
			       struct sk_buff *skb)
{
	struct hci_evt_le_cis_req *ev = data;
	u16 acl_handle, cis_handle;
	struct hci_conn *acl, *cis;
	int mask;
	__u8 flags = 0;

	acl_handle = __le16_to_cpu(ev->acl_handle);
	cis_handle = __le16_to_cpu(ev->cis_handle);

	bt_dev_dbg(hdev, "acl 0x%4.4x handle 0x%4.4x cig 0x%2.2x cis 0x%2.2x",
		   acl_handle, cis_handle, ev->cig_id, ev->cis_id);

	hci_dev_lock(hdev);

	acl = hci_conn_hash_lookup_handle(hdev, acl_handle);
	if (!acl)
		goto unlock;

	mask = hci_proto_connect_ind(hdev, &acl->dst, ISO_LINK, &flags);
	if (!(mask & HCI_LM_ACCEPT)) {
		hci_le_reject_cis(hdev, ev->cis_handle);
		goto unlock;
	}

	cis = hci_conn_hash_lookup_handle(hdev, cis_handle);
	if (!cis) {
		cis = hci_conn_add(hdev, ISO_LINK, &acl->dst, HCI_ROLE_SLAVE,
				   cis_handle);
		if (IS_ERR(cis)) {
			hci_le_reject_cis(hdev, ev->cis_handle);
			goto unlock;
		}
	}

	cis->iso_qos.ucast.cig = ev->cig_id;
	cis->iso_qos.ucast.cis = ev->cis_id;

	if (!(flags & HCI_PROTO_DEFER)) {
		hci_le_accept_cis(hdev, ev->cis_handle);
	} else {
		cis->state = BT_CONNECT2;
		hci_connect_cfm(cis, 0);
	}

unlock:
	hci_dev_unlock(hdev);
}

static int hci_iso_term_big_sync(struct hci_dev *hdev, void *data)
{
	u8 handle = PTR_UINT(data);

	return hci_le_terminate_big_sync(hdev, handle,
					 HCI_ERROR_LOCAL_HOST_TERM);
}

static void hci_le_create_big_complete_evt(struct hci_dev *hdev, void *data,
					   struct sk_buff *skb)
{
	struct hci_evt_le_create_big_complete *ev = data;
	struct hci_conn *conn;
	__u8 i = 0;

	BT_DBG("%s status 0x%2.2x", hdev->name, ev->status);

	if (!hci_le_ev_skb_pull(hdev, skb, HCI_EVT_LE_CREATE_BIG_COMPLETE,
				flex_array_size(ev, bis_handle, ev->num_bis)))
		return;

	hci_dev_lock(hdev);
	rcu_read_lock();

	/* Connect all BISes that are bound to the BIG */
	list_for_each_entry_rcu(conn, &hdev->conn_hash.list, list) {
		if (bacmp(&conn->dst, BDADDR_ANY) ||
		    conn->type != ISO_LINK ||
		    conn->iso_qos.bcast.big != ev->handle)
			continue;

		if (hci_conn_set_handle(conn,
					__le16_to_cpu(ev->bis_handle[i++])))
			continue;

		if (!ev->status) {
			conn->state = BT_CONNECTED;
			set_bit(HCI_CONN_BIG_CREATED, &conn->flags);
			rcu_read_unlock();
			hci_debugfs_create_conn(conn);
			hci_conn_add_sysfs(conn);
			hci_iso_setup_path(conn);
			rcu_read_lock();
			continue;
		}

		hci_connect_cfm(conn, ev->status);
		rcu_read_unlock();
		hci_conn_del(conn);
		rcu_read_lock();
	}

	rcu_read_unlock();

	if (!ev->status && !i)
		/* If no BISes have been connected for the BIG,
		 * terminate. This is in case all bound connections
		 * have been closed before the BIG creation
		 * has completed.
		 */
		hci_cmd_sync_queue(hdev, hci_iso_term_big_sync,
				   UINT_PTR(ev->handle), NULL);

	hci_dev_unlock(hdev);
}

static void hci_le_big_sync_established_evt(struct hci_dev *hdev, void *data,
					    struct sk_buff *skb)
{
	struct hci_evt_le_big_sync_estabilished *ev = data;
	struct hci_conn *bis;
	int i;

	bt_dev_dbg(hdev, "status 0x%2.2x", ev->status);

	if (!hci_le_ev_skb_pull(hdev, skb, HCI_EVT_LE_BIG_SYNC_ESTABILISHED,
				flex_array_size(ev, bis, ev->num_bis)))
		return;

	hci_dev_lock(hdev);

	for (i = 0; i < ev->num_bis; i++) {
		u16 handle = le16_to_cpu(ev->bis[i]);
		__le32 interval;

		bis = hci_conn_hash_lookup_handle(hdev, handle);
		if (!bis) {
			if (handle > HCI_CONN_HANDLE_MAX) {
				bt_dev_dbg(hdev, "ignore too large handle %u", handle);
				continue;
			}
			bis = hci_conn_add(hdev, ISO_LINK, BDADDR_ANY,
					   HCI_ROLE_SLAVE, handle);
			if (IS_ERR(bis))
				continue;
		}

		if (ev->status != 0x42)
			/* Mark PA sync as established */
			set_bit(HCI_CONN_PA_SYNC, &bis->flags);

		bis->iso_qos.bcast.big = ev->handle;
		memset(&interval, 0, sizeof(interval));
		memcpy(&interval, ev->latency, sizeof(ev->latency));
		bis->iso_qos.bcast.in.interval = le32_to_cpu(interval);
		/* Convert ISO Interval (1.25 ms slots) to latency (ms) */
		bis->iso_qos.bcast.in.latency = le16_to_cpu(ev->interval) * 125 / 100;
		bis->iso_qos.bcast.in.sdu = le16_to_cpu(ev->max_pdu);

		if (!ev->status) {
			set_bit(HCI_CONN_BIG_SYNC, &bis->flags);
			hci_iso_setup_path(bis);
		}
	}

	/* In case BIG sync failed, notify each failed connection to
	 * the user after all hci connections have been added
	 */
	if (ev->status)
		for (i = 0; i < ev->num_bis; i++) {
			u16 handle = le16_to_cpu(ev->bis[i]);

			bis = hci_conn_hash_lookup_handle(hdev, handle);
			if (!bis)
				continue;

			set_bit(HCI_CONN_BIG_SYNC_FAILED, &bis->flags);
			hci_connect_cfm(bis, ev->status);
		}

	hci_dev_unlock(hdev);
}

static void hci_le_big_info_adv_report_evt(struct hci_dev *hdev, void *data,
					   struct sk_buff *skb)
{
	struct hci_evt_le_big_info_adv_report *ev = data;
	int mask = hdev->link_mode;
	__u8 flags = 0;
	struct hci_conn *pa_sync;

	bt_dev_dbg(hdev, "sync_handle 0x%4.4x", le16_to_cpu(ev->sync_handle));

	hci_dev_lock(hdev);

	mask |= hci_proto_connect_ind(hdev, BDADDR_ANY, ISO_LINK, &flags);
	if (!(mask & HCI_LM_ACCEPT))
		goto unlock;

	if (!(flags & HCI_PROTO_DEFER))
		goto unlock;

	pa_sync = hci_conn_hash_lookup_pa_sync_handle
			(hdev,
			le16_to_cpu(ev->sync_handle));

<<<<<<< HEAD
	if (IS_ERR(pa_sync))
=======
	if (!pa_sync)
>>>>>>> 2d002356
		goto unlock;

	/* Notify iso layer */
	hci_connect_cfm(pa_sync, 0);

unlock:
	hci_dev_unlock(hdev);
}

#define HCI_LE_EV_VL(_op, _func, _min_len, _max_len) \
[_op] = { \
	.func = _func, \
	.min_len = _min_len, \
	.max_len = _max_len, \
}

#define HCI_LE_EV(_op, _func, _len) \
	HCI_LE_EV_VL(_op, _func, _len, _len)

#define HCI_LE_EV_STATUS(_op, _func) \
	HCI_LE_EV(_op, _func, sizeof(struct hci_ev_status))

/* Entries in this table shall have their position according to the subevent
 * opcode they handle so the use of the macros above is recommend since it does
 * attempt to initialize at its proper index using Designated Initializers that
 * way events without a callback function can be ommited.
 */
static const struct hci_le_ev {
	void (*func)(struct hci_dev *hdev, void *data, struct sk_buff *skb);
	u16  min_len;
	u16  max_len;
} hci_le_ev_table[U8_MAX + 1] = {
	/* [0x01 = HCI_EV_LE_CONN_COMPLETE] */
	HCI_LE_EV(HCI_EV_LE_CONN_COMPLETE, hci_le_conn_complete_evt,
		  sizeof(struct hci_ev_le_conn_complete)),
	/* [0x02 = HCI_EV_LE_ADVERTISING_REPORT] */
	HCI_LE_EV_VL(HCI_EV_LE_ADVERTISING_REPORT, hci_le_adv_report_evt,
		     sizeof(struct hci_ev_le_advertising_report),
		     HCI_MAX_EVENT_SIZE),
	/* [0x03 = HCI_EV_LE_CONN_UPDATE_COMPLETE] */
	HCI_LE_EV(HCI_EV_LE_CONN_UPDATE_COMPLETE,
		  hci_le_conn_update_complete_evt,
		  sizeof(struct hci_ev_le_conn_update_complete)),
	/* [0x04 = HCI_EV_LE_REMOTE_FEAT_COMPLETE] */
	HCI_LE_EV(HCI_EV_LE_REMOTE_FEAT_COMPLETE,
		  hci_le_remote_feat_complete_evt,
		  sizeof(struct hci_ev_le_remote_feat_complete)),
	/* [0x05 = HCI_EV_LE_LTK_REQ] */
	HCI_LE_EV(HCI_EV_LE_LTK_REQ, hci_le_ltk_request_evt,
		  sizeof(struct hci_ev_le_ltk_req)),
	/* [0x06 = HCI_EV_LE_REMOTE_CONN_PARAM_REQ] */
	HCI_LE_EV(HCI_EV_LE_REMOTE_CONN_PARAM_REQ,
		  hci_le_remote_conn_param_req_evt,
		  sizeof(struct hci_ev_le_remote_conn_param_req)),
	/* [0x0a = HCI_EV_LE_ENHANCED_CONN_COMPLETE] */
	HCI_LE_EV(HCI_EV_LE_ENHANCED_CONN_COMPLETE,
		  hci_le_enh_conn_complete_evt,
		  sizeof(struct hci_ev_le_enh_conn_complete)),
	/* [0x0b = HCI_EV_LE_DIRECT_ADV_REPORT] */
	HCI_LE_EV_VL(HCI_EV_LE_DIRECT_ADV_REPORT, hci_le_direct_adv_report_evt,
		     sizeof(struct hci_ev_le_direct_adv_report),
		     HCI_MAX_EVENT_SIZE),
	/* [0x0c = HCI_EV_LE_PHY_UPDATE_COMPLETE] */
	HCI_LE_EV(HCI_EV_LE_PHY_UPDATE_COMPLETE, hci_le_phy_update_evt,
		  sizeof(struct hci_ev_le_phy_update_complete)),
	/* [0x0d = HCI_EV_LE_EXT_ADV_REPORT] */
	HCI_LE_EV_VL(HCI_EV_LE_EXT_ADV_REPORT, hci_le_ext_adv_report_evt,
		     sizeof(struct hci_ev_le_ext_adv_report),
		     HCI_MAX_EVENT_SIZE),
	/* [0x0e = HCI_EV_LE_PA_SYNC_ESTABLISHED] */
	HCI_LE_EV(HCI_EV_LE_PA_SYNC_ESTABLISHED,
		  hci_le_pa_sync_estabilished_evt,
		  sizeof(struct hci_ev_le_pa_sync_established)),
	/* [0x0f = HCI_EV_LE_PER_ADV_REPORT] */
	HCI_LE_EV_VL(HCI_EV_LE_PER_ADV_REPORT,
				 hci_le_per_adv_report_evt,
				 sizeof(struct hci_ev_le_per_adv_report),
				 HCI_MAX_EVENT_SIZE),
	/* [0x12 = HCI_EV_LE_EXT_ADV_SET_TERM] */
	HCI_LE_EV(HCI_EV_LE_EXT_ADV_SET_TERM, hci_le_ext_adv_term_evt,
		  sizeof(struct hci_evt_le_ext_adv_set_term)),
	/* [0x19 = HCI_EVT_LE_CIS_ESTABLISHED] */
	HCI_LE_EV(HCI_EVT_LE_CIS_ESTABLISHED, hci_le_cis_estabilished_evt,
		  sizeof(struct hci_evt_le_cis_established)),
	/* [0x1a = HCI_EVT_LE_CIS_REQ] */
	HCI_LE_EV(HCI_EVT_LE_CIS_REQ, hci_le_cis_req_evt,
		  sizeof(struct hci_evt_le_cis_req)),
	/* [0x1b = HCI_EVT_LE_CREATE_BIG_COMPLETE] */
	HCI_LE_EV_VL(HCI_EVT_LE_CREATE_BIG_COMPLETE,
		     hci_le_create_big_complete_evt,
		     sizeof(struct hci_evt_le_create_big_complete),
		     HCI_MAX_EVENT_SIZE),
	/* [0x1d = HCI_EV_LE_BIG_SYNC_ESTABILISHED] */
	HCI_LE_EV_VL(HCI_EVT_LE_BIG_SYNC_ESTABILISHED,
		     hci_le_big_sync_established_evt,
		     sizeof(struct hci_evt_le_big_sync_estabilished),
		     HCI_MAX_EVENT_SIZE),
	/* [0x22 = HCI_EVT_LE_BIG_INFO_ADV_REPORT] */
	HCI_LE_EV_VL(HCI_EVT_LE_BIG_INFO_ADV_REPORT,
		     hci_le_big_info_adv_report_evt,
		     sizeof(struct hci_evt_le_big_info_adv_report),
		     HCI_MAX_EVENT_SIZE),
};

static void hci_le_meta_evt(struct hci_dev *hdev, void *data,
			    struct sk_buff *skb, u16 *opcode, u8 *status,
			    hci_req_complete_t *req_complete,
			    hci_req_complete_skb_t *req_complete_skb)
{
	struct hci_ev_le_meta *ev = data;
	const struct hci_le_ev *subev;

	bt_dev_dbg(hdev, "subevent 0x%2.2x", ev->subevent);

	/* Only match event if command OGF is for LE */
	if (hdev->req_skb &&
	    hci_opcode_ogf(hci_skb_opcode(hdev->req_skb)) == 0x08 &&
	    hci_skb_event(hdev->req_skb) == ev->subevent) {
		*opcode = hci_skb_opcode(hdev->req_skb);
		hci_req_cmd_complete(hdev, *opcode, 0x00, req_complete,
				     req_complete_skb);
	}

	subev = &hci_le_ev_table[ev->subevent];
	if (!subev->func)
		return;

	if (skb->len < subev->min_len) {
		bt_dev_err(hdev, "unexpected subevent 0x%2.2x length: %u < %u",
			   ev->subevent, skb->len, subev->min_len);
		return;
	}

	/* Just warn if the length is over max_len size it still be
	 * possible to partially parse the event so leave to callback to
	 * decide if that is acceptable.
	 */
	if (skb->len > subev->max_len)
		bt_dev_warn(hdev, "unexpected subevent 0x%2.2x length: %u > %u",
			    ev->subevent, skb->len, subev->max_len);
	data = hci_le_ev_skb_pull(hdev, skb, ev->subevent, subev->min_len);
	if (!data)
		return;

	subev->func(hdev, data, skb);
}

static bool hci_get_cmd_complete(struct hci_dev *hdev, u16 opcode,
				 u8 event, struct sk_buff *skb)
{
	struct hci_ev_cmd_complete *ev;
	struct hci_event_hdr *hdr;

	if (!skb)
		return false;

	hdr = hci_ev_skb_pull(hdev, skb, event, sizeof(*hdr));
	if (!hdr)
		return false;

	if (event) {
		if (hdr->evt != event)
			return false;
		return true;
	}

	/* Check if request ended in Command Status - no way to retrieve
	 * any extra parameters in this case.
	 */
	if (hdr->evt == HCI_EV_CMD_STATUS)
		return false;

	if (hdr->evt != HCI_EV_CMD_COMPLETE) {
		bt_dev_err(hdev, "last event is not cmd complete (0x%2.2x)",
			   hdr->evt);
		return false;
	}

	ev = hci_cc_skb_pull(hdev, skb, opcode, sizeof(*ev));
	if (!ev)
		return false;

	if (opcode != __le16_to_cpu(ev->opcode)) {
		BT_DBG("opcode doesn't match (0x%2.2x != 0x%2.2x)", opcode,
		       __le16_to_cpu(ev->opcode));
		return false;
	}

	return true;
}

static void hci_store_wake_reason(struct hci_dev *hdev, u8 event,
				  struct sk_buff *skb)
{
	struct hci_ev_le_advertising_info *adv;
	struct hci_ev_le_direct_adv_info *direct_adv;
	struct hci_ev_le_ext_adv_info *ext_adv;
	const struct hci_ev_conn_complete *conn_complete = (void *)skb->data;
	const struct hci_ev_conn_request *conn_request = (void *)skb->data;

	hci_dev_lock(hdev);

	/* If we are currently suspended and this is the first BT event seen,
	 * save the wake reason associated with the event.
	 */
	if (!hdev->suspended || hdev->wake_reason)
		goto unlock;

	/* Default to remote wake. Values for wake_reason are documented in the
	 * Bluez mgmt api docs.
	 */
	hdev->wake_reason = MGMT_WAKE_REASON_REMOTE_WAKE;

	/* Once configured for remote wakeup, we should only wake up for
	 * reconnections. It's useful to see which device is waking us up so
	 * keep track of the bdaddr of the connection event that woke us up.
	 */
	if (event == HCI_EV_CONN_REQUEST) {
		bacpy(&hdev->wake_addr, &conn_request->bdaddr);
		hdev->wake_addr_type = BDADDR_BREDR;
	} else if (event == HCI_EV_CONN_COMPLETE) {
		bacpy(&hdev->wake_addr, &conn_complete->bdaddr);
		hdev->wake_addr_type = BDADDR_BREDR;
	} else if (event == HCI_EV_LE_META) {
		struct hci_ev_le_meta *le_ev = (void *)skb->data;
		u8 subevent = le_ev->subevent;
		u8 *ptr = &skb->data[sizeof(*le_ev)];
		u8 num_reports = *ptr;

		if ((subevent == HCI_EV_LE_ADVERTISING_REPORT ||
		     subevent == HCI_EV_LE_DIRECT_ADV_REPORT ||
		     subevent == HCI_EV_LE_EXT_ADV_REPORT) &&
		    num_reports) {
			adv = (void *)(ptr + 1);
			direct_adv = (void *)(ptr + 1);
			ext_adv = (void *)(ptr + 1);

			switch (subevent) {
			case HCI_EV_LE_ADVERTISING_REPORT:
				bacpy(&hdev->wake_addr, &adv->bdaddr);
				hdev->wake_addr_type = adv->bdaddr_type;
				break;
			case HCI_EV_LE_DIRECT_ADV_REPORT:
				bacpy(&hdev->wake_addr, &direct_adv->bdaddr);
				hdev->wake_addr_type = direct_adv->bdaddr_type;
				break;
			case HCI_EV_LE_EXT_ADV_REPORT:
				bacpy(&hdev->wake_addr, &ext_adv->bdaddr);
				hdev->wake_addr_type = ext_adv->bdaddr_type;
				break;
			}
		}
	} else {
		hdev->wake_reason = MGMT_WAKE_REASON_UNEXPECTED;
	}

unlock:
	hci_dev_unlock(hdev);
}

#define HCI_EV_VL(_op, _func, _min_len, _max_len) \
[_op] = { \
	.req = false, \
	.func = _func, \
	.min_len = _min_len, \
	.max_len = _max_len, \
}

#define HCI_EV(_op, _func, _len) \
	HCI_EV_VL(_op, _func, _len, _len)

#define HCI_EV_STATUS(_op, _func) \
	HCI_EV(_op, _func, sizeof(struct hci_ev_status))

#define HCI_EV_REQ_VL(_op, _func, _min_len, _max_len) \
[_op] = { \
	.req = true, \
	.func_req = _func, \
	.min_len = _min_len, \
	.max_len = _max_len, \
}

#define HCI_EV_REQ(_op, _func, _len) \
	HCI_EV_REQ_VL(_op, _func, _len, _len)

/* Entries in this table shall have their position according to the event opcode
 * they handle so the use of the macros above is recommend since it does attempt
 * to initialize at its proper index using Designated Initializers that way
 * events without a callback function don't have entered.
 */
static const struct hci_ev {
	bool req;
	union {
		void (*func)(struct hci_dev *hdev, void *data,
			     struct sk_buff *skb);
		void (*func_req)(struct hci_dev *hdev, void *data,
				 struct sk_buff *skb, u16 *opcode, u8 *status,
				 hci_req_complete_t *req_complete,
				 hci_req_complete_skb_t *req_complete_skb);
	};
	u16  min_len;
	u16  max_len;
} hci_ev_table[U8_MAX + 1] = {
	/* [0x01 = HCI_EV_INQUIRY_COMPLETE] */
	HCI_EV_STATUS(HCI_EV_INQUIRY_COMPLETE, hci_inquiry_complete_evt),
	/* [0x02 = HCI_EV_INQUIRY_RESULT] */
	HCI_EV_VL(HCI_EV_INQUIRY_RESULT, hci_inquiry_result_evt,
		  sizeof(struct hci_ev_inquiry_result), HCI_MAX_EVENT_SIZE),
	/* [0x03 = HCI_EV_CONN_COMPLETE] */
	HCI_EV(HCI_EV_CONN_COMPLETE, hci_conn_complete_evt,
	       sizeof(struct hci_ev_conn_complete)),
	/* [0x04 = HCI_EV_CONN_REQUEST] */
	HCI_EV(HCI_EV_CONN_REQUEST, hci_conn_request_evt,
	       sizeof(struct hci_ev_conn_request)),
	/* [0x05 = HCI_EV_DISCONN_COMPLETE] */
	HCI_EV(HCI_EV_DISCONN_COMPLETE, hci_disconn_complete_evt,
	       sizeof(struct hci_ev_disconn_complete)),
	/* [0x06 = HCI_EV_AUTH_COMPLETE] */
	HCI_EV(HCI_EV_AUTH_COMPLETE, hci_auth_complete_evt,
	       sizeof(struct hci_ev_auth_complete)),
	/* [0x07 = HCI_EV_REMOTE_NAME] */
	HCI_EV(HCI_EV_REMOTE_NAME, hci_remote_name_evt,
	       sizeof(struct hci_ev_remote_name)),
	/* [0x08 = HCI_EV_ENCRYPT_CHANGE] */
	HCI_EV(HCI_EV_ENCRYPT_CHANGE, hci_encrypt_change_evt,
	       sizeof(struct hci_ev_encrypt_change)),
	/* [0x09 = HCI_EV_CHANGE_LINK_KEY_COMPLETE] */
	HCI_EV(HCI_EV_CHANGE_LINK_KEY_COMPLETE,
	       hci_change_link_key_complete_evt,
	       sizeof(struct hci_ev_change_link_key_complete)),
	/* [0x0b = HCI_EV_REMOTE_FEATURES] */
	HCI_EV(HCI_EV_REMOTE_FEATURES, hci_remote_features_evt,
	       sizeof(struct hci_ev_remote_features)),
	/* [0x0e = HCI_EV_CMD_COMPLETE] */
	HCI_EV_REQ_VL(HCI_EV_CMD_COMPLETE, hci_cmd_complete_evt,
		      sizeof(struct hci_ev_cmd_complete), HCI_MAX_EVENT_SIZE),
	/* [0x0f = HCI_EV_CMD_STATUS] */
	HCI_EV_REQ(HCI_EV_CMD_STATUS, hci_cmd_status_evt,
		   sizeof(struct hci_ev_cmd_status)),
	/* [0x10 = HCI_EV_CMD_STATUS] */
	HCI_EV(HCI_EV_HARDWARE_ERROR, hci_hardware_error_evt,
	       sizeof(struct hci_ev_hardware_error)),
	/* [0x12 = HCI_EV_ROLE_CHANGE] */
	HCI_EV(HCI_EV_ROLE_CHANGE, hci_role_change_evt,
	       sizeof(struct hci_ev_role_change)),
	/* [0x13 = HCI_EV_NUM_COMP_PKTS] */
	HCI_EV_VL(HCI_EV_NUM_COMP_PKTS, hci_num_comp_pkts_evt,
		  sizeof(struct hci_ev_num_comp_pkts), HCI_MAX_EVENT_SIZE),
	/* [0x14 = HCI_EV_MODE_CHANGE] */
	HCI_EV(HCI_EV_MODE_CHANGE, hci_mode_change_evt,
	       sizeof(struct hci_ev_mode_change)),
	/* [0x16 = HCI_EV_PIN_CODE_REQ] */
	HCI_EV(HCI_EV_PIN_CODE_REQ, hci_pin_code_request_evt,
	       sizeof(struct hci_ev_pin_code_req)),
	/* [0x17 = HCI_EV_LINK_KEY_REQ] */
	HCI_EV(HCI_EV_LINK_KEY_REQ, hci_link_key_request_evt,
	       sizeof(struct hci_ev_link_key_req)),
	/* [0x18 = HCI_EV_LINK_KEY_NOTIFY] */
	HCI_EV(HCI_EV_LINK_KEY_NOTIFY, hci_link_key_notify_evt,
	       sizeof(struct hci_ev_link_key_notify)),
	/* [0x1c = HCI_EV_CLOCK_OFFSET] */
	HCI_EV(HCI_EV_CLOCK_OFFSET, hci_clock_offset_evt,
	       sizeof(struct hci_ev_clock_offset)),
	/* [0x1d = HCI_EV_PKT_TYPE_CHANGE] */
	HCI_EV(HCI_EV_PKT_TYPE_CHANGE, hci_pkt_type_change_evt,
	       sizeof(struct hci_ev_pkt_type_change)),
	/* [0x20 = HCI_EV_PSCAN_REP_MODE] */
	HCI_EV(HCI_EV_PSCAN_REP_MODE, hci_pscan_rep_mode_evt,
	       sizeof(struct hci_ev_pscan_rep_mode)),
	/* [0x22 = HCI_EV_INQUIRY_RESULT_WITH_RSSI] */
	HCI_EV_VL(HCI_EV_INQUIRY_RESULT_WITH_RSSI,
		  hci_inquiry_result_with_rssi_evt,
		  sizeof(struct hci_ev_inquiry_result_rssi),
		  HCI_MAX_EVENT_SIZE),
	/* [0x23 = HCI_EV_REMOTE_EXT_FEATURES] */
	HCI_EV(HCI_EV_REMOTE_EXT_FEATURES, hci_remote_ext_features_evt,
	       sizeof(struct hci_ev_remote_ext_features)),
	/* [0x2c = HCI_EV_SYNC_CONN_COMPLETE] */
	HCI_EV(HCI_EV_SYNC_CONN_COMPLETE, hci_sync_conn_complete_evt,
	       sizeof(struct hci_ev_sync_conn_complete)),
	/* [0x2d = HCI_EV_EXTENDED_INQUIRY_RESULT] */
	HCI_EV_VL(HCI_EV_EXTENDED_INQUIRY_RESULT,
		  hci_extended_inquiry_result_evt,
		  sizeof(struct hci_ev_ext_inquiry_result), HCI_MAX_EVENT_SIZE),
	/* [0x30 = HCI_EV_KEY_REFRESH_COMPLETE] */
	HCI_EV(HCI_EV_KEY_REFRESH_COMPLETE, hci_key_refresh_complete_evt,
	       sizeof(struct hci_ev_key_refresh_complete)),
	/* [0x31 = HCI_EV_IO_CAPA_REQUEST] */
	HCI_EV(HCI_EV_IO_CAPA_REQUEST, hci_io_capa_request_evt,
	       sizeof(struct hci_ev_io_capa_request)),
	/* [0x32 = HCI_EV_IO_CAPA_REPLY] */
	HCI_EV(HCI_EV_IO_CAPA_REPLY, hci_io_capa_reply_evt,
	       sizeof(struct hci_ev_io_capa_reply)),
	/* [0x33 = HCI_EV_USER_CONFIRM_REQUEST] */
	HCI_EV(HCI_EV_USER_CONFIRM_REQUEST, hci_user_confirm_request_evt,
	       sizeof(struct hci_ev_user_confirm_req)),
	/* [0x34 = HCI_EV_USER_PASSKEY_REQUEST] */
	HCI_EV(HCI_EV_USER_PASSKEY_REQUEST, hci_user_passkey_request_evt,
	       sizeof(struct hci_ev_user_passkey_req)),
	/* [0x35 = HCI_EV_REMOTE_OOB_DATA_REQUEST] */
	HCI_EV(HCI_EV_REMOTE_OOB_DATA_REQUEST, hci_remote_oob_data_request_evt,
	       sizeof(struct hci_ev_remote_oob_data_request)),
	/* [0x36 = HCI_EV_SIMPLE_PAIR_COMPLETE] */
	HCI_EV(HCI_EV_SIMPLE_PAIR_COMPLETE, hci_simple_pair_complete_evt,
	       sizeof(struct hci_ev_simple_pair_complete)),
	/* [0x3b = HCI_EV_USER_PASSKEY_NOTIFY] */
	HCI_EV(HCI_EV_USER_PASSKEY_NOTIFY, hci_user_passkey_notify_evt,
	       sizeof(struct hci_ev_user_passkey_notify)),
	/* [0x3c = HCI_EV_KEYPRESS_NOTIFY] */
	HCI_EV(HCI_EV_KEYPRESS_NOTIFY, hci_keypress_notify_evt,
	       sizeof(struct hci_ev_keypress_notify)),
	/* [0x3d = HCI_EV_REMOTE_HOST_FEATURES] */
	HCI_EV(HCI_EV_REMOTE_HOST_FEATURES, hci_remote_host_features_evt,
	       sizeof(struct hci_ev_remote_host_features)),
	/* [0x3e = HCI_EV_LE_META] */
	HCI_EV_REQ_VL(HCI_EV_LE_META, hci_le_meta_evt,
		      sizeof(struct hci_ev_le_meta), HCI_MAX_EVENT_SIZE),
	/* [0xff = HCI_EV_VENDOR] */
	HCI_EV_VL(HCI_EV_VENDOR, msft_vendor_evt, 0, HCI_MAX_EVENT_SIZE),
};

static void hci_event_func(struct hci_dev *hdev, u8 event, struct sk_buff *skb,
			   u16 *opcode, u8 *status,
			   hci_req_complete_t *req_complete,
			   hci_req_complete_skb_t *req_complete_skb)
{
	const struct hci_ev *ev = &hci_ev_table[event];
	void *data;

	if (!ev->func)
		return;

	if (skb->len < ev->min_len) {
		bt_dev_err(hdev, "unexpected event 0x%2.2x length: %u < %u",
			   event, skb->len, ev->min_len);
		return;
	}

	/* Just warn if the length is over max_len size it still be
	 * possible to partially parse the event so leave to callback to
	 * decide if that is acceptable.
	 */
	if (skb->len > ev->max_len)
		bt_dev_warn_ratelimited(hdev,
					"unexpected event 0x%2.2x length: %u > %u",
					event, skb->len, ev->max_len);

	data = hci_ev_skb_pull(hdev, skb, event, ev->min_len);
	if (!data)
		return;

	if (ev->req)
		ev->func_req(hdev, data, skb, opcode, status, req_complete,
			     req_complete_skb);
	else
		ev->func(hdev, data, skb);
}

void hci_event_packet(struct hci_dev *hdev, struct sk_buff *skb)
{
	struct hci_event_hdr *hdr = (void *) skb->data;
	hci_req_complete_t req_complete = NULL;
	hci_req_complete_skb_t req_complete_skb = NULL;
	struct sk_buff *orig_skb = NULL;
	u8 status = 0, event, req_evt = 0;
	u16 opcode = HCI_OP_NOP;

	if (skb->len < sizeof(*hdr)) {
		bt_dev_err(hdev, "Malformed HCI Event");
		goto done;
	}

	kfree_skb(hdev->recv_event);
	hdev->recv_event = skb_clone(skb, GFP_KERNEL);

	event = hdr->evt;
	if (!event) {
		bt_dev_warn(hdev, "Received unexpected HCI Event 0x%2.2x",
			    event);
		goto done;
	}

	/* Only match event if command OGF is not for LE */
	if (hdev->req_skb &&
	    hci_opcode_ogf(hci_skb_opcode(hdev->req_skb)) != 0x08 &&
	    hci_skb_event(hdev->req_skb) == event) {
		hci_req_cmd_complete(hdev, hci_skb_opcode(hdev->req_skb),
				     status, &req_complete, &req_complete_skb);
		req_evt = event;
	}

	/* If it looks like we might end up having to call
	 * req_complete_skb, store a pristine copy of the skb since the
	 * various handlers may modify the original one through
	 * skb_pull() calls, etc.
	 */
	if (req_complete_skb || event == HCI_EV_CMD_STATUS ||
	    event == HCI_EV_CMD_COMPLETE)
		orig_skb = skb_clone(skb, GFP_KERNEL);

	skb_pull(skb, HCI_EVENT_HDR_SIZE);

	/* Store wake reason if we're suspended */
	hci_store_wake_reason(hdev, event, skb);

	bt_dev_dbg(hdev, "event 0x%2.2x", event);

	hci_event_func(hdev, event, skb, &opcode, &status, &req_complete,
		       &req_complete_skb);

	if (req_complete) {
		req_complete(hdev, status, opcode);
	} else if (req_complete_skb) {
		if (!hci_get_cmd_complete(hdev, opcode, req_evt, orig_skb)) {
			kfree_skb(orig_skb);
			orig_skb = NULL;
		}
		req_complete_skb(hdev, status, opcode, orig_skb);
	}

done:
	kfree_skb(orig_skb);
	kfree_skb(skb);
	hdev->stat.evt_rx++;
}<|MERGE_RESOLUTION|>--- conflicted
+++ resolved
@@ -6371,15 +6371,9 @@
 
 	if (IS_ERR(pa_sync))
 		goto unlock;
-<<<<<<< HEAD
 
 	pa_sync->sync_handle = le16_to_cpu(ev->handle);
 
-=======
-
-	pa_sync->sync_handle = le16_to_cpu(ev->handle);
-
->>>>>>> 2d002356
 	if (ev->status) {
 		set_bit(HCI_CONN_PA_SYNC_FAILED, &pa_sync->flags);
 
@@ -6991,11 +6985,7 @@
 			(hdev,
 			le16_to_cpu(ev->sync_handle));
 
-<<<<<<< HEAD
-	if (IS_ERR(pa_sync))
-=======
 	if (!pa_sync)
->>>>>>> 2d002356
 		goto unlock;
 
 	/* Notify iso layer */
