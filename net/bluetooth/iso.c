--- conflicted
+++ resolved
@@ -55,7 +55,6 @@
 enum {
 	BT_SK_BIG_SYNC,
 	BT_SK_PA_SYNC,
-	BT_SK_PA_SYNC_TERM,
 };
 
 struct iso_pinfo {
@@ -82,29 +81,19 @@
 static bool check_bcast_qos(struct bt_iso_qos *qos);
 static bool iso_match_sid(struct sock *sk, void *data);
 static bool iso_match_sync_handle(struct sock *sk, void *data);
-<<<<<<< HEAD
-=======
 static bool iso_match_sync_handle_pa_report(struct sock *sk, void *data);
->>>>>>> a6ad5510
 static void iso_sock_disconn(struct sock *sk);
 
 typedef bool (*iso_sock_match_t)(struct sock *sk, void *data);
 
-<<<<<<< HEAD
-static struct sock *iso_get_sock_listen(bdaddr_t *src, bdaddr_t *dst,
-					iso_sock_match_t match, void *data);
-=======
 static struct sock *iso_get_sock(bdaddr_t *src, bdaddr_t *dst,
 				 enum bt_sock_state state,
 				 iso_sock_match_t match, void *data);
->>>>>>> a6ad5510
 
 /* ---- ISO timers ---- */
 #define ISO_CONN_TIMEOUT	(HZ * 40)
 #define ISO_DISCONN_TIMEOUT	(HZ * 2)
 
-<<<<<<< HEAD
-=======
 static void iso_conn_free(struct kref *ref)
 {
 	struct iso_conn *conn = container_of(ref, struct iso_conn, ref);
@@ -148,7 +137,6 @@
 	return conn;
 }
 
->>>>>>> a6ad5510
 static struct sock *iso_sock_hold(struct iso_conn *conn)
 {
 	if (!conn || !bt_sock_linked(&iso_sk_list, conn->sk))
@@ -270,21 +258,10 @@
 	sock_set_flag(sk, SOCK_ZAPPED);
 }
 
-static bool iso_match_conn_sync_handle(struct sock *sk, void *data)
-{
-	struct hci_conn *hcon = data;
-
-	if (test_bit(BT_SK_PA_SYNC, &iso_pi(sk)->flags))
-		return false;
-
-	return hcon->sync_handle == iso_pi(sk)->sync_handle;
-}
-
 static void iso_conn_del(struct hci_conn *hcon, int err)
 {
 	struct iso_conn *conn = hcon->iso_data;
 	struct sock *sk;
-	struct sock *parent;
 
 	conn = iso_conn_hold_unless_zero(conn);
 	if (!conn)
@@ -298,37 +275,9 @@
 	iso_conn_unlock(conn);
 	iso_conn_put(conn);
 
-<<<<<<< HEAD
-	if (sk) {
-		lock_sock(sk);
-
-		/* While a PA sync hcon is in the process of closing,
-		 * mark parent socket with a flag, so that any residual
-		 * BIGInfo adv reports that arrive before PA sync is
-		 * terminated are not processed anymore.
-		 */
-		if (test_bit(BT_SK_PA_SYNC, &iso_pi(sk)->flags)) {
-			parent = iso_get_sock_listen(&hcon->src,
-						     &hcon->dst,
-						     iso_match_conn_sync_handle,
-						     hcon);
-
-			if (parent) {
-				set_bit(BT_SK_PA_SYNC_TERM,
-					&iso_pi(parent)->flags);
-				sock_put(parent);
-			}
-		}
-
-		iso_sock_clear_timer(sk);
-		iso_chan_del(sk, err);
-		release_sock(sk);
-		sock_put(sk);
-=======
 	if (!sk) {
 		iso_conn_put(conn);
 		return;
->>>>>>> a6ad5510
 	}
 
 	lock_sock(sk);
@@ -661,11 +610,7 @@
 	return NULL;
 }
 
-<<<<<<< HEAD
-/* Find socket listening:
-=======
 /* Find socket in given state:
->>>>>>> a6ad5510
  * source bdaddr (Unicast)
  * destination bdaddr (Broadcast only)
  * match func - pass NULL to ignore
@@ -820,10 +765,7 @@
 		 */
 		if (bis_sk) {
 			hcon->state = BT_OPEN;
-<<<<<<< HEAD
-=======
 			hcon->iso_data = NULL;
->>>>>>> a6ad5510
 			iso_pi(sk)->conn->hcon = NULL;
 			iso_sock_clear_timer(sk);
 			iso_chan_del(sk, bt_to_errno(hcon->abort_reason));
@@ -1503,10 +1445,7 @@
 		switch (sk->sk_state) {
 		case BT_CONNECT2:
 			if (test_bit(BT_SK_PA_SYNC, &pi->flags)) {
-<<<<<<< HEAD
-=======
 				release_sock(sk);
->>>>>>> a6ad5510
 				iso_conn_big_sync(sk);
 				lock_sock(sk);
 
@@ -1660,11 +1599,7 @@
 			break;
 		}
 
-<<<<<<< HEAD
-		err = bt_copy_from_sockptr(&opt, sizeof(opt), optval, optlen);
-=======
 		err = copy_safe_from_sockptr(&opt, sizeof(opt), optval, optlen);
->>>>>>> a6ad5510
 		if (err)
 			break;
 
@@ -1675,11 +1610,7 @@
 		break;
 
 	case BT_PKT_STATUS:
-<<<<<<< HEAD
-		err = bt_copy_from_sockptr(&opt, sizeof(opt), optval, optlen);
-=======
 		err = copy_safe_from_sockptr(&opt, sizeof(opt), optval, optlen);
->>>>>>> a6ad5510
 		if (err)
 			break;
 
@@ -1698,11 +1629,7 @@
 			break;
 		}
 
-<<<<<<< HEAD
-		err = bt_copy_from_sockptr(&qos, sizeof(qos), optval, optlen);
-=======
 		err = copy_safe_from_sockptr(&qos, sizeof(qos), optval, optlen);
->>>>>>> a6ad5510
 		if (err)
 			break;
 
@@ -1723,13 +1650,8 @@
 			break;
 		}
 
-<<<<<<< HEAD
-		err = bt_copy_from_sockptr(iso_pi(sk)->base, optlen, optval,
-					   optlen);
-=======
 		err = copy_safe_from_sockptr(iso_pi(sk)->base, optlen, optval,
 					     optlen);
->>>>>>> a6ad5510
 		if (err)
 			break;
 
@@ -1918,11 +1840,7 @@
 	struct sock *sk = conn->sk;
 	struct hci_ev_le_big_sync_estabilished *ev = NULL;
 	struct hci_ev_le_pa_sync_established *ev2 = NULL;
-<<<<<<< HEAD
-	struct hci_evt_le_big_info_adv_report *ev3 = NULL;
-=======
 	struct hci_ev_le_per_adv_report *ev3 = NULL;
->>>>>>> a6ad5510
 	struct hci_conn *hcon;
 
 	BT_DBG("conn %p", conn);
@@ -1945,32 +1863,14 @@
 					      iso_match_pa_sync_flag,
 					      NULL);
 			if (!parent && ev)
-<<<<<<< HEAD
-				parent = iso_get_sock_listen(&hcon->src,
-							     &hcon->dst,
-							     iso_match_big, ev);
-=======
 				parent = iso_get_sock(&hcon->src,
 						      &hcon->dst,
 						      BT_LISTEN,
 						      iso_match_big, ev);
->>>>>>> a6ad5510
 		} else if (test_bit(HCI_CONN_PA_SYNC_FAILED, &hcon->flags)) {
 			ev2 = hci_recv_event_data(hcon->hdev,
 						  HCI_EV_LE_PA_SYNC_ESTABLISHED);
 			if (ev2)
-<<<<<<< HEAD
-				parent = iso_get_sock_listen(&hcon->src,
-							     &hcon->dst,
-							     iso_match_sid, ev2);
-		} else if (test_bit(HCI_CONN_PA_SYNC, &hcon->flags)) {
-			ev3 = hci_recv_event_data(hcon->hdev,
-						  HCI_EVT_LE_BIG_INFO_ADV_REPORT);
-			if (ev3)
-				parent = iso_get_sock_listen(&hcon->src,
-							     &hcon->dst,
-							     iso_match_sync_handle, ev3);
-=======
 				parent = iso_get_sock(&hcon->src,
 						      &hcon->dst,
 						      BT_LISTEN,
@@ -1984,7 +1884,6 @@
 						      BT_LISTEN,
 						      iso_match_sync_handle_pa_report,
 						      ev3);
->>>>>>> a6ad5510
 		}
 
 		if (!parent)
@@ -2026,10 +1925,6 @@
 
 		if (ev3) {
 			iso_pi(sk)->qos = iso_pi(parent)->qos;
-<<<<<<< HEAD
-			iso_pi(sk)->qos.bcast.encryption = ev3->encryption;
-=======
->>>>>>> a6ad5510
 			hcon->iso_qos = iso_pi(sk)->qos;
 			iso_pi(sk)->bc_num_bis = iso_pi(parent)->bc_num_bis;
 			memcpy(iso_pi(sk)->bc_bis, iso_pi(parent)->bc_bis, ISO_MAX_NUM_BIS);
@@ -2123,25 +2018,6 @@
 
 	ev2 = hci_recv_event_data(hdev, HCI_EVT_LE_BIG_INFO_ADV_REPORT);
 	if (ev2) {
-<<<<<<< HEAD
-		/* Try to get PA sync listening socket, if it exists */
-		sk = iso_get_sock_listen(&hdev->bdaddr, bdaddr,
-						iso_match_pa_sync_flag, NULL);
-
-		if (!sk) {
-			sk = iso_get_sock_listen(&hdev->bdaddr, bdaddr,
-						 iso_match_sync_handle, ev2);
-
-			/* If PA Sync is in process of terminating,
-			 * do not handle any more BIGInfo adv reports.
-			 */
-
-			if (sk && test_bit(BT_SK_PA_SYNC_TERM,
-					   &iso_pi(sk)->flags))
-				return lm;
-		}
-
-=======
 		/* Check if BIGInfo report has already been handled */
 		sk = iso_get_sock(&hdev->bdaddr, bdaddr, BT_CONNECTED,
 				  iso_match_sync_handle, ev2);
@@ -2160,7 +2036,6 @@
 					  iso_match_sync_handle,
 					  ev2);
 
->>>>>>> a6ad5510
 		if (sk) {
 			int err;
 			struct hci_conn	*hcon = iso_pi(sk)->conn->hcon;
@@ -2259,16 +2134,7 @@
 
 	sock_put(sk);
 
-<<<<<<< HEAD
-	return lm;
-=======
 	return HCI_LM_ACCEPT;
-}
-
-static bool iso_match(struct hci_conn *hcon)
-{
-	return hcon->type == ISO_LINK || hcon->type == LE_LINK;
->>>>>>> a6ad5510
 }
 
 static bool iso_match(struct hci_conn *hcon)
