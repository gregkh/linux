--- conflicted
+++ resolved
@@ -1617,8 +1617,6 @@
 {
 	set_bit(XPRT_CONGESTED, &xprt->state);
 	rpc_sleep_on(&xprt->backlog, task, xprt_complete_request_init);
-<<<<<<< HEAD
-=======
 }
 EXPORT_SYMBOL_GPL(xprt_add_backlog);
 
@@ -1632,29 +1630,10 @@
 		return true;
 	}
 	return false;
->>>>>>> 25423f4b
-}
-EXPORT_SYMBOL_GPL(xprt_add_backlog);
-
-<<<<<<< HEAD
-static bool __xprt_set_rq(struct rpc_task *task, void *data)
-{
-	struct rpc_rqst *req = data;
-
-	if (task->tk_rqstp == NULL) {
-		memset(req, 0, sizeof(*req));	/* mark unused */
-		task->tk_rqstp = req;
-		return true;
-	}
-	return false;
 }
 
 bool xprt_wake_up_backlog(struct rpc_xprt *xprt, struct rpc_rqst *req)
 {
-=======
-bool xprt_wake_up_backlog(struct rpc_xprt *xprt, struct rpc_rqst *req)
-{
->>>>>>> 25423f4b
 	if (rpc_wake_up_first(&xprt->backlog, __xprt_set_rq, req) == NULL) {
 		clear_bit(XPRT_CONGESTED, &xprt->state);
 		return false;
