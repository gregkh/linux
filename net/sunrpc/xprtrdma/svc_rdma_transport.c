--- conflicted
+++ resolved
@@ -598,14 +598,6 @@
 	return 1;
 }
 
-<<<<<<< HEAD
-static void svc_rdma_secure_port(struct svc_rqst *rqstp)
-{
-	set_bit(RQ_SECURE, &rqstp->rq_flags);
-}
-
-=======
->>>>>>> 98817289
 static void svc_rdma_kill_temp_xprt(struct svc_xprt *xprt)
 {
 }