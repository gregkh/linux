// SPDX-License-Identifier: GPL-2.0
/*
 * linux/net/sunrpc/xprtsock.c
 *
 * Client-side transport implementation for sockets.
 *
 * TCP callback races fixes (C) 1998 Red Hat
 * TCP send fixes (C) 1998 Red Hat
 * TCP NFS related read + write fixes
 *  (C) 1999 Dave Airlie, University of Limerick, Ireland <airlied@linux.ie>
 *
 * Rewrite of larges part of the code in order to stabilize TCP stuff.
 * Fix behaviour when socket buffer is full.
 *  (C) 1999 Trond Myklebust <trond.myklebust@fys.uio.no>
 *
 * IP socket transport implementation, (C) 2005 Chuck Lever <cel@netapp.com>
 *
 * IPv6 support contributed by Gilles Quillard, Bull Open Source, 2005.
 *   <gilles.quillard@bull.net>
 */

#include <linux/types.h>
#include <linux/string.h>
#include <linux/slab.h>
#include <linux/module.h>
#include <linux/capability.h>
#include <linux/pagemap.h>
#include <linux/errno.h>
#include <linux/socket.h>
#include <linux/in.h>
#include <linux/net.h>
#include <linux/mm.h>
#include <linux/un.h>
#include <linux/udp.h>
#include <linux/tcp.h>
#include <linux/sunrpc/clnt.h>
#include <linux/sunrpc/addr.h>
#include <linux/sunrpc/sched.h>
#include <linux/sunrpc/svcsock.h>
#include <linux/sunrpc/xprtsock.h>
#include <linux/file.h>
#ifdef CONFIG_SUNRPC_BACKCHANNEL
#include <linux/sunrpc/bc_xprt.h>
#endif

#include <net/sock.h>
#include <net/checksum.h>
#include <net/udp.h>
#include <net/tcp.h>
#include <linux/bvec.h>
#include <linux/highmem.h>
#include <linux/uio.h>
#include <linux/sched/mm.h>

#include <trace/events/sunrpc.h>

#include "socklib.h"
#include "sunrpc.h"

static void xs_close(struct rpc_xprt *xprt);
static void xs_set_srcport(struct sock_xprt *transport, struct socket *sock);
static void xs_tcp_set_socket_timeouts(struct rpc_xprt *xprt,
		struct socket *sock);

/*
 * xprtsock tunables
 */
static unsigned int xprt_udp_slot_table_entries = RPC_DEF_SLOT_TABLE;
static unsigned int xprt_tcp_slot_table_entries = RPC_MIN_SLOT_TABLE;
static unsigned int xprt_max_tcp_slot_table_entries = RPC_MAX_SLOT_TABLE;

static unsigned int xprt_min_resvport = RPC_DEF_MIN_RESVPORT;
static unsigned int xprt_max_resvport = RPC_DEF_MAX_RESVPORT;

#define XS_TCP_LINGER_TO	(15U * HZ)
static unsigned int xs_tcp_fin_timeout __read_mostly = XS_TCP_LINGER_TO;

/*
 * We can register our own files under /proc/sys/sunrpc by
 * calling register_sysctl_table() again.  The files in that
 * directory become the union of all files registered there.
 *
 * We simply need to make sure that we don't collide with
 * someone else's file names!
 */

static unsigned int min_slot_table_size = RPC_MIN_SLOT_TABLE;
static unsigned int max_slot_table_size = RPC_MAX_SLOT_TABLE;
static unsigned int max_tcp_slot_table_limit = RPC_MAX_SLOT_TABLE_LIMIT;
static unsigned int xprt_min_resvport_limit = RPC_MIN_RESVPORT;
static unsigned int xprt_max_resvport_limit = RPC_MAX_RESVPORT;

static struct ctl_table_header *sunrpc_table_header;

static struct xprt_class xs_local_transport;
static struct xprt_class xs_udp_transport;
static struct xprt_class xs_tcp_transport;
static struct xprt_class xs_bc_tcp_transport;

/*
 * FIXME: changing the UDP slot table size should also resize the UDP
 *        socket buffers for existing UDP transports
 */
static struct ctl_table xs_tunables_table[] = {
	{
		.procname	= "udp_slot_table_entries",
		.data		= &xprt_udp_slot_table_entries,
		.maxlen		= sizeof(unsigned int),
		.mode		= 0644,
		.proc_handler	= proc_dointvec_minmax,
		.extra1		= &min_slot_table_size,
		.extra2		= &max_slot_table_size
	},
	{
		.procname	= "tcp_slot_table_entries",
		.data		= &xprt_tcp_slot_table_entries,
		.maxlen		= sizeof(unsigned int),
		.mode		= 0644,
		.proc_handler	= proc_dointvec_minmax,
		.extra1		= &min_slot_table_size,
		.extra2		= &max_slot_table_size
	},
	{
		.procname	= "tcp_max_slot_table_entries",
		.data		= &xprt_max_tcp_slot_table_entries,
		.maxlen		= sizeof(unsigned int),
		.mode		= 0644,
		.proc_handler	= proc_dointvec_minmax,
		.extra1		= &min_slot_table_size,
		.extra2		= &max_tcp_slot_table_limit
	},
	{
		.procname	= "min_resvport",
		.data		= &xprt_min_resvport,
		.maxlen		= sizeof(unsigned int),
		.mode		= 0644,
		.proc_handler	= proc_dointvec_minmax,
		.extra1		= &xprt_min_resvport_limit,
		.extra2		= &xprt_max_resvport_limit
	},
	{
		.procname	= "max_resvport",
		.data		= &xprt_max_resvport,
		.maxlen		= sizeof(unsigned int),
		.mode		= 0644,
		.proc_handler	= proc_dointvec_minmax,
		.extra1		= &xprt_min_resvport_limit,
		.extra2		= &xprt_max_resvport_limit
	},
	{
		.procname	= "tcp_fin_timeout",
		.data		= &xs_tcp_fin_timeout,
		.maxlen		= sizeof(xs_tcp_fin_timeout),
		.mode		= 0644,
		.proc_handler	= proc_dointvec_jiffies,
	},
	{ },
};

static struct ctl_table sunrpc_table[] = {
	{
		.procname	= "sunrpc",
		.mode		= 0555,
		.child		= xs_tunables_table
	},
	{ },
};

/*
 * Wait duration for a reply from the RPC portmapper.
 */
#define XS_BIND_TO		(60U * HZ)

/*
 * Delay if a UDP socket connect error occurs.  This is most likely some
 * kind of resource problem on the local host.
 */
#define XS_UDP_REEST_TO		(2U * HZ)

/*
 * The reestablish timeout allows clients to delay for a bit before attempting
 * to reconnect to a server that just dropped our connection.
 *
 * We implement an exponential backoff when trying to reestablish a TCP
 * transport connection with the server.  Some servers like to drop a TCP
 * connection when they are overworked, so we start with a short timeout and
 * increase over time if the server is down or not responding.
 */
#define XS_TCP_INIT_REEST_TO	(3U * HZ)

/*
 * TCP idle timeout; client drops the transport socket if it is idle
 * for this long.  Note that we also timeout UDP sockets to prevent
 * holding port numbers when there is no RPC traffic.
 */
#define XS_IDLE_DISC_TO		(5U * 60 * HZ)

#if IS_ENABLED(CONFIG_SUNRPC_DEBUG)
# undef  RPC_DEBUG_DATA
# define RPCDBG_FACILITY	RPCDBG_TRANS
#endif

#ifdef RPC_DEBUG_DATA
static void xs_pktdump(char *msg, u32 *packet, unsigned int count)
{
	u8 *buf = (u8 *) packet;
	int j;

	dprintk("RPC:       %s\n", msg);
	for (j = 0; j < count && j < 128; j += 4) {
		if (!(j & 31)) {
			if (j)
				dprintk("\n");
			dprintk("0x%04x ", j);
		}
		dprintk("%02x%02x%02x%02x ",
			buf[j], buf[j+1], buf[j+2], buf[j+3]);
	}
	dprintk("\n");
}
#else
static inline void xs_pktdump(char *msg, u32 *packet, unsigned int count)
{
	/* NOP */
}
#endif

static inline struct rpc_xprt *xprt_from_sock(struct sock *sk)
{
	return (struct rpc_xprt *) sk->sk_user_data;
}

static inline struct sockaddr *xs_addr(struct rpc_xprt *xprt)
{
	return (struct sockaddr *) &xprt->addr;
}

static inline struct sockaddr_un *xs_addr_un(struct rpc_xprt *xprt)
{
	return (struct sockaddr_un *) &xprt->addr;
}

static inline struct sockaddr_in *xs_addr_in(struct rpc_xprt *xprt)
{
	return (struct sockaddr_in *) &xprt->addr;
}

static inline struct sockaddr_in6 *xs_addr_in6(struct rpc_xprt *xprt)
{
	return (struct sockaddr_in6 *) &xprt->addr;
}

static void xs_format_common_peer_addresses(struct rpc_xprt *xprt)
{
	struct sockaddr *sap = xs_addr(xprt);
	struct sockaddr_in6 *sin6;
	struct sockaddr_in *sin;
	struct sockaddr_un *sun;
	char buf[128];

	switch (sap->sa_family) {
	case AF_LOCAL:
		sun = xs_addr_un(xprt);
		strscpy(buf, sun->sun_path, sizeof(buf));
		xprt->address_strings[RPC_DISPLAY_ADDR] =
						kstrdup(buf, GFP_KERNEL);
		break;
	case AF_INET:
		(void)rpc_ntop(sap, buf, sizeof(buf));
		xprt->address_strings[RPC_DISPLAY_ADDR] =
						kstrdup(buf, GFP_KERNEL);
		sin = xs_addr_in(xprt);
		snprintf(buf, sizeof(buf), "%08x", ntohl(sin->sin_addr.s_addr));
		break;
	case AF_INET6:
		(void)rpc_ntop(sap, buf, sizeof(buf));
		xprt->address_strings[RPC_DISPLAY_ADDR] =
						kstrdup(buf, GFP_KERNEL);
		sin6 = xs_addr_in6(xprt);
		snprintf(buf, sizeof(buf), "%pi6", &sin6->sin6_addr);
		break;
	default:
		BUG();
	}

	xprt->address_strings[RPC_DISPLAY_HEX_ADDR] = kstrdup(buf, GFP_KERNEL);
}

static void xs_format_common_peer_ports(struct rpc_xprt *xprt)
{
	struct sockaddr *sap = xs_addr(xprt);
	char buf[128];

	snprintf(buf, sizeof(buf), "%u", rpc_get_port(sap));
	xprt->address_strings[RPC_DISPLAY_PORT] = kstrdup(buf, GFP_KERNEL);

	snprintf(buf, sizeof(buf), "%4hx", rpc_get_port(sap));
	xprt->address_strings[RPC_DISPLAY_HEX_PORT] = kstrdup(buf, GFP_KERNEL);
}

static void xs_format_peer_addresses(struct rpc_xprt *xprt,
				     const char *protocol,
				     const char *netid)
{
	xprt->address_strings[RPC_DISPLAY_PROTO] = protocol;
	xprt->address_strings[RPC_DISPLAY_NETID] = netid;
	xs_format_common_peer_addresses(xprt);
	xs_format_common_peer_ports(xprt);
}

static void xs_update_peer_port(struct rpc_xprt *xprt)
{
	kfree(xprt->address_strings[RPC_DISPLAY_HEX_PORT]);
	kfree(xprt->address_strings[RPC_DISPLAY_PORT]);

	xs_format_common_peer_ports(xprt);
}

static void xs_free_peer_addresses(struct rpc_xprt *xprt)
{
	unsigned int i;

	for (i = 0; i < RPC_DISPLAY_MAX; i++)
		switch (i) {
		case RPC_DISPLAY_PROTO:
		case RPC_DISPLAY_NETID:
			continue;
		default:
			kfree(xprt->address_strings[i]);
		}
}

static size_t
xs_alloc_sparse_pages(struct xdr_buf *buf, size_t want, gfp_t gfp)
{
	size_t i,n;

	if (!want || !(buf->flags & XDRBUF_SPARSE_PAGES))
		return want;
	n = (buf->page_base + want + PAGE_SIZE - 1) >> PAGE_SHIFT;
	for (i = 0; i < n; i++) {
		if (buf->pages[i])
			continue;
		buf->bvec[i].bv_page = buf->pages[i] = alloc_page(gfp);
		if (!buf->pages[i]) {
			i *= PAGE_SIZE;
			return i > buf->page_base ? i - buf->page_base : 0;
		}
	}
	return want;
}

static ssize_t
xs_sock_recvmsg(struct socket *sock, struct msghdr *msg, int flags, size_t seek)
{
	ssize_t ret;
	if (seek != 0)
		iov_iter_advance(&msg->msg_iter, seek);
	ret = sock_recvmsg(sock, msg, flags);
	return ret > 0 ? ret + seek : ret;
}

static ssize_t
xs_read_kvec(struct socket *sock, struct msghdr *msg, int flags,
		struct kvec *kvec, size_t count, size_t seek)
{
	iov_iter_kvec(&msg->msg_iter, ITER_DEST, kvec, 1, count);
	return xs_sock_recvmsg(sock, msg, flags, seek);
}

static ssize_t
xs_read_bvec(struct socket *sock, struct msghdr *msg, int flags,
		struct bio_vec *bvec, unsigned long nr, size_t count,
		size_t seek)
{
	iov_iter_bvec(&msg->msg_iter, ITER_DEST, bvec, nr, count);
	return xs_sock_recvmsg(sock, msg, flags, seek);
}

static ssize_t
xs_read_discard(struct socket *sock, struct msghdr *msg, int flags,
		size_t count)
{
	iov_iter_discard(&msg->msg_iter, ITER_DEST, count);
	return sock_recvmsg(sock, msg, flags);
}

#if ARCH_IMPLEMENTS_FLUSH_DCACHE_PAGE
static void
xs_flush_bvec(const struct bio_vec *bvec, size_t count, size_t seek)
{
	struct bvec_iter bi = {
		.bi_size = count,
	};
	struct bio_vec bv;

	bvec_iter_advance(bvec, &bi, seek & PAGE_MASK);
	for_each_bvec(bv, bvec, bi, bi)
		flush_dcache_page(bv.bv_page);
}
#else
static inline void
xs_flush_bvec(const struct bio_vec *bvec, size_t count, size_t seek)
{
}
#endif

static ssize_t
xs_read_xdr_buf(struct socket *sock, struct msghdr *msg, int flags,
		struct xdr_buf *buf, size_t count, size_t seek, size_t *read)
{
	size_t want, seek_init = seek, offset = 0;
	ssize_t ret;

	want = min_t(size_t, count, buf->head[0].iov_len);
	if (seek < want) {
		ret = xs_read_kvec(sock, msg, flags, &buf->head[0], want, seek);
		if (ret <= 0)
			goto sock_err;
		offset += ret;
		if (offset == count || msg->msg_flags & (MSG_EOR|MSG_TRUNC))
			goto out;
		if (ret != want)
			goto out;
		seek = 0;
	} else {
		seek -= want;
		offset += want;
	}

	want = xs_alloc_sparse_pages(
		buf, min_t(size_t, count - offset, buf->page_len),
		GFP_KERNEL | __GFP_NORETRY | __GFP_NOWARN);
	if (seek < want) {
		ret = xs_read_bvec(sock, msg, flags, buf->bvec,
				xdr_buf_pagecount(buf),
				want + buf->page_base,
				seek + buf->page_base);
		if (ret <= 0)
			goto sock_err;
		xs_flush_bvec(buf->bvec, ret, seek + buf->page_base);
		ret -= buf->page_base;
		offset += ret;
		if (offset == count || msg->msg_flags & (MSG_EOR|MSG_TRUNC))
			goto out;
		if (ret != want)
			goto out;
		seek = 0;
	} else {
		seek -= want;
		offset += want;
	}

	want = min_t(size_t, count - offset, buf->tail[0].iov_len);
	if (seek < want) {
		ret = xs_read_kvec(sock, msg, flags, &buf->tail[0], want, seek);
		if (ret <= 0)
			goto sock_err;
		offset += ret;
		if (offset == count || msg->msg_flags & (MSG_EOR|MSG_TRUNC))
			goto out;
		if (ret != want)
			goto out;
	} else if (offset < seek_init)
		offset = seek_init;
	ret = -EMSGSIZE;
out:
	*read = offset - seek_init;
	return ret;
sock_err:
	offset += seek;
	goto out;
}

static void
xs_read_header(struct sock_xprt *transport, struct xdr_buf *buf)
{
	if (!transport->recv.copied) {
		if (buf->head[0].iov_len >= transport->recv.offset)
			memcpy(buf->head[0].iov_base,
					&transport->recv.xid,
					transport->recv.offset);
		transport->recv.copied = transport->recv.offset;
	}
}

static bool
xs_read_stream_request_done(struct sock_xprt *transport)
{
	return transport->recv.fraghdr & cpu_to_be32(RPC_LAST_STREAM_FRAGMENT);
}

static void
xs_read_stream_check_eor(struct sock_xprt *transport,
		struct msghdr *msg)
{
	if (xs_read_stream_request_done(transport))
		msg->msg_flags |= MSG_EOR;
}

static ssize_t
xs_read_stream_request(struct sock_xprt *transport, struct msghdr *msg,
		int flags, struct rpc_rqst *req)
{
	struct xdr_buf *buf = &req->rq_private_buf;
	size_t want, read;
	ssize_t ret;

	xs_read_header(transport, buf);

	want = transport->recv.len - transport->recv.offset;
	if (want != 0) {
		ret = xs_read_xdr_buf(transport->sock, msg, flags, buf,
				transport->recv.copied + want,
				transport->recv.copied,
				&read);
		transport->recv.offset += read;
		transport->recv.copied += read;
	}

	if (transport->recv.offset == transport->recv.len)
		xs_read_stream_check_eor(transport, msg);

	if (want == 0)
		return 0;

	switch (ret) {
	default:
		break;
	case -EFAULT:
	case -EMSGSIZE:
		msg->msg_flags |= MSG_TRUNC;
		return read;
	case 0:
		return -ESHUTDOWN;
	}
	return ret < 0 ? ret : read;
}

static size_t
xs_read_stream_headersize(bool isfrag)
{
	if (isfrag)
		return sizeof(__be32);
	return 3 * sizeof(__be32);
}

static ssize_t
xs_read_stream_header(struct sock_xprt *transport, struct msghdr *msg,
		int flags, size_t want, size_t seek)
{
	struct kvec kvec = {
		.iov_base = &transport->recv.fraghdr,
		.iov_len = want,
	};
	return xs_read_kvec(transport->sock, msg, flags, &kvec, want, seek);
}

#if defined(CONFIG_SUNRPC_BACKCHANNEL)
static ssize_t
xs_read_stream_call(struct sock_xprt *transport, struct msghdr *msg, int flags)
{
	struct rpc_xprt *xprt = &transport->xprt;
	struct rpc_rqst *req;
	ssize_t ret;

	/* Is this transport associated with the backchannel? */
	if (!xprt->bc_serv)
		return -ESHUTDOWN;

	/* Look up and lock the request corresponding to the given XID */
	req = xprt_lookup_bc_request(xprt, transport->recv.xid);
	if (!req) {
		printk(KERN_WARNING "Callback slot table overflowed\n");
		return -ESHUTDOWN;
	}
	if (transport->recv.copied && !req->rq_private_buf.len)
		return -ESHUTDOWN;

	ret = xs_read_stream_request(transport, msg, flags, req);
	if (msg->msg_flags & (MSG_EOR|MSG_TRUNC))
		xprt_complete_bc_request(req, transport->recv.copied);
	else
		req->rq_private_buf.len = transport->recv.copied;

	return ret;
}
#else /* CONFIG_SUNRPC_BACKCHANNEL */
static ssize_t
xs_read_stream_call(struct sock_xprt *transport, struct msghdr *msg, int flags)
{
	return -ESHUTDOWN;
}
#endif /* CONFIG_SUNRPC_BACKCHANNEL */

static ssize_t
xs_read_stream_reply(struct sock_xprt *transport, struct msghdr *msg, int flags)
{
	struct rpc_xprt *xprt = &transport->xprt;
	struct rpc_rqst *req;
	ssize_t ret = 0;

	/* Look up and lock the request corresponding to the given XID */
	spin_lock(&xprt->queue_lock);
	req = xprt_lookup_rqst(xprt, transport->recv.xid);
	if (!req || (transport->recv.copied && !req->rq_private_buf.len)) {
		msg->msg_flags |= MSG_TRUNC;
		goto out;
	}
	xprt_pin_rqst(req);
	spin_unlock(&xprt->queue_lock);

	ret = xs_read_stream_request(transport, msg, flags, req);

	spin_lock(&xprt->queue_lock);
	if (msg->msg_flags & (MSG_EOR|MSG_TRUNC))
		xprt_complete_rqst(req->rq_task, transport->recv.copied);
	else
		req->rq_private_buf.len = transport->recv.copied;
	xprt_unpin_rqst(req);
out:
	spin_unlock(&xprt->queue_lock);
	return ret;
}

static ssize_t
xs_read_stream(struct sock_xprt *transport, int flags)
{
	struct msghdr msg = { 0 };
	size_t want, read = 0;
	ssize_t ret = 0;

	if (transport->recv.len == 0) {
		want = xs_read_stream_headersize(transport->recv.copied != 0);
		ret = xs_read_stream_header(transport, &msg, flags, want,
				transport->recv.offset);
		if (ret <= 0)
			goto out_err;
		transport->recv.offset = ret;
		if (transport->recv.offset != want)
			return transport->recv.offset;
		transport->recv.len = be32_to_cpu(transport->recv.fraghdr) &
			RPC_FRAGMENT_SIZE_MASK;
		transport->recv.offset -= sizeof(transport->recv.fraghdr);
		read = ret;
	}

	switch (be32_to_cpu(transport->recv.calldir)) {
	default:
		msg.msg_flags |= MSG_TRUNC;
		break;
	case RPC_CALL:
		ret = xs_read_stream_call(transport, &msg, flags);
		break;
	case RPC_REPLY:
		ret = xs_read_stream_reply(transport, &msg, flags);
	}
	if (msg.msg_flags & MSG_TRUNC) {
		transport->recv.calldir = cpu_to_be32(-1);
		transport->recv.copied = -1;
	}
	if (ret < 0)
		goto out_err;
	read += ret;
	if (transport->recv.offset < transport->recv.len) {
		if (!(msg.msg_flags & MSG_TRUNC))
			return read;
		msg.msg_flags = 0;
		ret = xs_read_discard(transport->sock, &msg, flags,
				transport->recv.len - transport->recv.offset);
		if (ret <= 0)
			goto out_err;
		transport->recv.offset += ret;
		read += ret;
		if (transport->recv.offset != transport->recv.len)
			return read;
	}
	if (xs_read_stream_request_done(transport)) {
		trace_xs_stream_read_request(transport);
		transport->recv.copied = 0;
	}
	transport->recv.offset = 0;
	transport->recv.len = 0;
	return read;
out_err:
	return ret != 0 ? ret : -ESHUTDOWN;
}

static __poll_t xs_poll_socket(struct sock_xprt *transport)
{
	return transport->sock->ops->poll(transport->file, transport->sock,
			NULL);
}

static bool xs_poll_socket_readable(struct sock_xprt *transport)
{
	__poll_t events = xs_poll_socket(transport);

	return (events & (EPOLLIN | EPOLLRDNORM)) && !(events & EPOLLRDHUP);
}

static void xs_poll_check_readable(struct sock_xprt *transport)
{

	clear_bit(XPRT_SOCK_DATA_READY, &transport->sock_state);
	if (!xs_poll_socket_readable(transport))
		return;
	if (!test_and_set_bit(XPRT_SOCK_DATA_READY, &transport->sock_state))
		queue_work(xprtiod_workqueue, &transport->recv_worker);
}

static void xs_stream_data_receive(struct sock_xprt *transport)
{
	size_t read = 0;
	ssize_t ret = 0;

	mutex_lock(&transport->recv_mutex);
	if (transport->sock == NULL)
		goto out;
	for (;;) {
		ret = xs_read_stream(transport, MSG_DONTWAIT);
		if (ret < 0)
			break;
		read += ret;
		cond_resched();
	}
	if (ret == -ESHUTDOWN)
		kernel_sock_shutdown(transport->sock, SHUT_RDWR);
	else
		xs_poll_check_readable(transport);
out:
	mutex_unlock(&transport->recv_mutex);
	trace_xs_stream_read_data(&transport->xprt, ret, read);
}

static void xs_stream_data_receive_workfn(struct work_struct *work)
{
	struct sock_xprt *transport =
		container_of(work, struct sock_xprt, recv_worker);
	unsigned int pflags = memalloc_nofs_save();

	xs_stream_data_receive(transport);
	memalloc_nofs_restore(pflags);
}

static void
xs_stream_reset_connect(struct sock_xprt *transport)
{
	transport->recv.offset = 0;
	transport->recv.len = 0;
	transport->recv.copied = 0;
	transport->xmit.offset = 0;
}

static void
xs_stream_start_connect(struct sock_xprt *transport)
{
	transport->xprt.stat.connect_count++;
	transport->xprt.stat.connect_start = jiffies;
}

#define XS_SENDMSG_FLAGS	(MSG_DONTWAIT | MSG_NOSIGNAL)

/**
 * xs_nospace - handle transmit was incomplete
 * @req: pointer to RPC request
 * @transport: pointer to struct sock_xprt
 *
 */
static int xs_nospace(struct rpc_rqst *req, struct sock_xprt *transport)
{
	struct rpc_xprt *xprt = &transport->xprt;
	struct sock *sk = transport->inet;
	int ret = -EAGAIN;

	trace_rpc_socket_nospace(req, transport);

	/* Protect against races with write_space */
	spin_lock(&xprt->transport_lock);

	/* Don't race with disconnect */
	if (xprt_connected(xprt)) {
		struct socket_wq *wq;

		rcu_read_lock();
		wq = rcu_dereference(sk->sk_wq);
		set_bit(SOCKWQ_ASYNC_NOSPACE, &wq->flags);
		rcu_read_unlock();

		/* wait for more buffer space */
<<<<<<< HEAD
=======
		set_bit(XPRT_SOCK_NOSPACE, &transport->sock_state);
>>>>>>> d60c95ef
		set_bit(SOCK_NOSPACE, &sk->sk_socket->flags);
		sk->sk_write_pending++;
		xprt_wait_for_buffer_space(xprt);
	} else
		ret = -ENOTCONN;

	spin_unlock(&xprt->transport_lock);
	return ret;
}

static int xs_sock_nospace(struct rpc_rqst *req)
{
	struct sock_xprt *transport =
		container_of(req->rq_xprt, struct sock_xprt, xprt);
	struct sock *sk = transport->inet;
	int ret = -EAGAIN;

	lock_sock(sk);
	if (!sock_writeable(sk))
		ret = xs_nospace(req, transport);
	release_sock(sk);
	return ret;
}

<<<<<<< HEAD
static int xs_stream_nospace(struct rpc_rqst *req)
=======
static int xs_stream_nospace(struct rpc_rqst *req, bool vm_wait)
>>>>>>> d60c95ef
{
	struct sock_xprt *transport =
		container_of(req->rq_xprt, struct sock_xprt, xprt);
	struct sock *sk = transport->inet;
	int ret = -EAGAIN;

<<<<<<< HEAD
=======
	if (vm_wait)
		return -ENOBUFS;
>>>>>>> d60c95ef
	lock_sock(sk);
	if (!sk_stream_memory_free(sk))
		ret = xs_nospace(req, transport);
	release_sock(sk);
	return ret;
}

static int xs_stream_prepare_request(struct rpc_rqst *req, struct xdr_buf *buf)
{
	return xdr_alloc_bvec(buf, rpc_task_gfp_mask());
}

/*
 * Determine if the previous message in the stream was aborted before it
 * could complete transmission.
 */
static bool
xs_send_request_was_aborted(struct sock_xprt *transport, struct rpc_rqst *req)
{
	return transport->xmit.offset != 0 && req->rq_bytes_sent == 0;
}

/*
 * Return the stream record marker field for a record of length < 2^31-1
 */
static rpc_fraghdr
xs_stream_record_marker(struct xdr_buf *xdr)
{
	if (!xdr->len)
		return 0;
	return cpu_to_be32(RPC_LAST_STREAM_FRAGMENT | (u32)xdr->len);
}

/**
 * xs_local_send_request - write an RPC request to an AF_LOCAL socket
 * @req: pointer to RPC request
 *
 * Return values:
 *        0:	The request has been sent
 *   EAGAIN:	The socket was blocked, please call again later to
 *		complete the request
 * ENOTCONN:	Caller needs to invoke connect logic then call again
 *    other:	Some other error occurred, the request was not sent
 */
static int xs_local_send_request(struct rpc_rqst *req)
{
	struct rpc_xprt *xprt = req->rq_xprt;
	struct sock_xprt *transport =
				container_of(xprt, struct sock_xprt, xprt);
	struct xdr_buf *xdr = &req->rq_snd_buf;
	rpc_fraghdr rm = xs_stream_record_marker(xdr);
	unsigned int msglen = rm ? req->rq_slen + sizeof(rm) : req->rq_slen;
	struct msghdr msg = {
		.msg_flags	= XS_SENDMSG_FLAGS,
	};
	bool vm_wait;
	unsigned int sent;
	int status;

	/* Close the stream if the previous transmission was incomplete */
	if (xs_send_request_was_aborted(transport, req)) {
		xprt_force_disconnect(xprt);
		return -ENOTCONN;
	}

	xs_pktdump("packet data:",
			req->rq_svec->iov_base, req->rq_svec->iov_len);

	vm_wait = sk_stream_is_writeable(transport->inet) ? true : false;

	req->rq_xtime = ktime_get();
	status = xprt_sock_sendmsg(transport->sock, &msg, xdr,
				   transport->xmit.offset, rm, &sent);
	dprintk("RPC:       %s(%u) = %d\n",
			__func__, xdr->len - transport->xmit.offset, status);

	if (likely(sent > 0) || status == 0) {
		transport->xmit.offset += sent;
		req->rq_bytes_sent = transport->xmit.offset;
		if (likely(req->rq_bytes_sent >= msglen)) {
			req->rq_xmit_bytes_sent += transport->xmit.offset;
			transport->xmit.offset = 0;
			return 0;
		}
		status = -EAGAIN;
		vm_wait = false;
	}

	switch (status) {
	case -EAGAIN:
<<<<<<< HEAD
		status = xs_stream_nospace(req);
=======
		status = xs_stream_nospace(req, vm_wait);
>>>>>>> d60c95ef
		break;
	default:
		dprintk("RPC:       sendmsg returned unrecognized error %d\n",
			-status);
		fallthrough;
	case -EPIPE:
		xprt_force_disconnect(xprt);
		status = -ENOTCONN;
	}

	return status;
}

/**
 * xs_udp_send_request - write an RPC request to a UDP socket
 * @req: pointer to RPC request
 *
 * Return values:
 *        0:	The request has been sent
 *   EAGAIN:	The socket was blocked, please call again later to
 *		complete the request
 * ENOTCONN:	Caller needs to invoke connect logic then call again
 *    other:	Some other error occurred, the request was not sent
 */
static int xs_udp_send_request(struct rpc_rqst *req)
{
	struct rpc_xprt *xprt = req->rq_xprt;
	struct sock_xprt *transport = container_of(xprt, struct sock_xprt, xprt);
	struct xdr_buf *xdr = &req->rq_snd_buf;
	struct msghdr msg = {
		.msg_name	= xs_addr(xprt),
		.msg_namelen	= xprt->addrlen,
		.msg_flags	= XS_SENDMSG_FLAGS,
	};
	unsigned int sent;
	int status;

	xs_pktdump("packet data:",
				req->rq_svec->iov_base,
				req->rq_svec->iov_len);

	if (!xprt_bound(xprt))
		return -ENOTCONN;

	if (!xprt_request_get_cong(xprt, req))
		return -EBADSLT;

	status = xdr_alloc_bvec(xdr, rpc_task_gfp_mask());
	if (status < 0)
		return status;
	req->rq_xtime = ktime_get();
	status = xprt_sock_sendmsg(transport->sock, &msg, xdr, 0, 0, &sent);

	dprintk("RPC:       xs_udp_send_request(%u) = %d\n",
			xdr->len, status);

	/* firewall is blocking us, don't return -EAGAIN or we end up looping */
	if (status == -EPERM)
		goto process_status;

	if (status == -EAGAIN && sock_writeable(transport->inet))
		status = -ENOBUFS;

	if (sent > 0 || status == 0) {
		req->rq_xmit_bytes_sent += sent;
		if (sent >= req->rq_slen)
			return 0;
		/* Still some bytes left; set up for a retry later. */
		status = -EAGAIN;
	}

process_status:
	switch (status) {
	case -ENOTSOCK:
		status = -ENOTCONN;
		/* Should we call xs_close() here? */
		break;
	case -EAGAIN:
		status = xs_sock_nospace(req);
		break;
	case -ENETUNREACH:
	case -ENOBUFS:
	case -EPIPE:
	case -ECONNREFUSED:
	case -EPERM:
		/* When the server has died, an ICMP port unreachable message
		 * prompts ECONNREFUSED. */
		break;
	default:
		dprintk("RPC:       sendmsg returned unrecognized error %d\n",
			-status);
	}

	return status;
}

/**
 * xs_tcp_send_request - write an RPC request to a TCP socket
 * @req: pointer to RPC request
 *
 * Return values:
 *        0:	The request has been sent
 *   EAGAIN:	The socket was blocked, please call again later to
 *		complete the request
 * ENOTCONN:	Caller needs to invoke connect logic then call again
 *    other:	Some other error occurred, the request was not sent
 *
 * XXX: In the case of soft timeouts, should we eventually give up
 *	if sendmsg is not able to make progress?
 */
static int xs_tcp_send_request(struct rpc_rqst *req)
{
	struct rpc_xprt *xprt = req->rq_xprt;
	struct sock_xprt *transport = container_of(xprt, struct sock_xprt, xprt);
	struct xdr_buf *xdr = &req->rq_snd_buf;
	rpc_fraghdr rm = xs_stream_record_marker(xdr);
	unsigned int msglen = rm ? req->rq_slen + sizeof(rm) : req->rq_slen;
	struct msghdr msg = {
		.msg_flags	= XS_SENDMSG_FLAGS,
	};
	bool vm_wait;
	unsigned int sent;
	int status;

	/* Close the stream if the previous transmission was incomplete */
	if (xs_send_request_was_aborted(transport, req)) {
		if (transport->sock != NULL)
			kernel_sock_shutdown(transport->sock, SHUT_RDWR);
		return -ENOTCONN;
	}
	if (!transport->inet)
		return -ENOTCONN;

	xs_pktdump("packet data:",
				req->rq_svec->iov_base,
				req->rq_svec->iov_len);

	if (test_bit(XPRT_SOCK_UPD_TIMEOUT, &transport->sock_state))
		xs_tcp_set_socket_timeouts(xprt, transport->sock);

	xs_set_srcport(transport, transport->sock);

	/* Continue transmitting the packet/record. We must be careful
	 * to cope with writespace callbacks arriving _after_ we have
	 * called sendmsg(). */
	req->rq_xtime = ktime_get();
	tcp_sock_set_cork(transport->inet, true);

	vm_wait = sk_stream_is_writeable(transport->inet) ? true : false;

	do {
		status = xprt_sock_sendmsg(transport->sock, &msg, xdr,
					   transport->xmit.offset, rm, &sent);

		dprintk("RPC:       xs_tcp_send_request(%u) = %d\n",
				xdr->len - transport->xmit.offset, status);

		/* If we've sent the entire packet, immediately
		 * reset the count of bytes sent. */
		transport->xmit.offset += sent;
		req->rq_bytes_sent = transport->xmit.offset;
		if (likely(req->rq_bytes_sent >= msglen)) {
			req->rq_xmit_bytes_sent += transport->xmit.offset;
			transport->xmit.offset = 0;
			if (atomic_long_read(&xprt->xmit_queuelen) == 1)
				tcp_sock_set_cork(transport->inet, false);
			return 0;
		}

		WARN_ON_ONCE(sent == 0 && status == 0);

		if (sent > 0)
			vm_wait = false;

	} while (status == 0);

	switch (status) {
	case -ENOTSOCK:
		status = -ENOTCONN;
		/* Should we call xs_close() here? */
		break;
	case -EAGAIN:
<<<<<<< HEAD
		status = xs_stream_nospace(req);
=======
		status = xs_stream_nospace(req, vm_wait);
>>>>>>> d60c95ef
		break;
	case -ECONNRESET:
	case -ECONNREFUSED:
	case -ENOTCONN:
	case -EADDRINUSE:
	case -ENOBUFS:
	case -EPIPE:
		break;
	default:
		dprintk("RPC:       sendmsg returned unrecognized error %d\n",
			-status);
	}

	return status;
}

static void xs_save_old_callbacks(struct sock_xprt *transport, struct sock *sk)
{
	transport->old_data_ready = sk->sk_data_ready;
	transport->old_state_change = sk->sk_state_change;
	transport->old_write_space = sk->sk_write_space;
	transport->old_error_report = sk->sk_error_report;
}

static void xs_restore_old_callbacks(struct sock_xprt *transport, struct sock *sk)
{
	sk->sk_data_ready = transport->old_data_ready;
	sk->sk_state_change = transport->old_state_change;
	sk->sk_write_space = transport->old_write_space;
	sk->sk_error_report = transport->old_error_report;
}

static void xs_sock_reset_state_flags(struct rpc_xprt *xprt)
{
	struct sock_xprt *transport = container_of(xprt, struct sock_xprt, xprt);

	clear_bit(XPRT_SOCK_DATA_READY, &transport->sock_state);
	clear_bit(XPRT_SOCK_WAKE_ERROR, &transport->sock_state);
	clear_bit(XPRT_SOCK_WAKE_WRITE, &transport->sock_state);
	clear_bit(XPRT_SOCK_WAKE_DISCONNECT, &transport->sock_state);
	clear_bit(XPRT_SOCK_NOSPACE, &transport->sock_state);
}

static void xs_run_error_worker(struct sock_xprt *transport, unsigned int nr)
{
	set_bit(nr, &transport->sock_state);
	queue_work(xprtiod_workqueue, &transport->error_worker);
}

static void xs_sock_reset_connection_flags(struct rpc_xprt *xprt)
{
	xprt->connect_cookie++;
	smp_mb__before_atomic();
	clear_bit(XPRT_CLOSE_WAIT, &xprt->state);
	clear_bit(XPRT_CLOSING, &xprt->state);
	xs_sock_reset_state_flags(xprt);
	smp_mb__after_atomic();
}

/**
 * xs_error_report - callback to handle TCP socket state errors
 * @sk: socket
 *
 * Note: we don't call sock_error() since there may be a rpc_task
 * using the socket, and so we don't want to clear sk->sk_err.
 */
static void xs_error_report(struct sock *sk)
{
	struct sock_xprt *transport;
	struct rpc_xprt *xprt;

	if (!(xprt = xprt_from_sock(sk)))
		return;

	transport = container_of(xprt, struct sock_xprt, xprt);
	transport->xprt_err = -sk->sk_err;
	if (transport->xprt_err == 0)
		return;
	dprintk("RPC:       xs_error_report client %p, error=%d...\n",
			xprt, -transport->xprt_err);
	trace_rpc_socket_error(xprt, sk->sk_socket, transport->xprt_err);

	/* barrier ensures xprt_err is set before XPRT_SOCK_WAKE_ERROR */
	smp_mb__before_atomic();
	xs_run_error_worker(transport, XPRT_SOCK_WAKE_ERROR);
}

static void xs_reset_transport(struct sock_xprt *transport)
{
	struct socket *sock = transport->sock;
	struct sock *sk = transport->inet;
	struct rpc_xprt *xprt = &transport->xprt;
	struct file *filp = transport->file;

	if (sk == NULL)
		return;
	/*
	 * Make sure we're calling this in a context from which it is safe
	 * to call __fput_sync(). In practice that means rpciod and the
	 * system workqueue.
	 */
	if (!(current->flags & PF_WQ_WORKER)) {
		WARN_ON_ONCE(1);
		set_bit(XPRT_CLOSE_WAIT, &xprt->state);
		return;
	}

	if (atomic_read(&transport->xprt.swapper))
		sk_clear_memalloc(sk);

	kernel_sock_shutdown(sock, SHUT_RDWR);

	mutex_lock(&transport->recv_mutex);
	lock_sock(sk);
	transport->inet = NULL;
	transport->sock = NULL;
	transport->file = NULL;

	sk->sk_user_data = NULL;

	xs_restore_old_callbacks(transport, sk);
	xprt_clear_connected(xprt);
	xs_sock_reset_connection_flags(xprt);
	/* Reset stream record info */
	xs_stream_reset_connect(transport);
	release_sock(sk);
	mutex_unlock(&transport->recv_mutex);

	trace_rpc_socket_close(xprt, sock);
	__fput_sync(filp);

	xprt_disconnect_done(xprt);
}

/**
 * xs_close - close a socket
 * @xprt: transport
 *
 * This is used when all requests are complete; ie, no DRC state remains
 * on the server we want to save.
 *
 * The caller _must_ be holding XPRT_LOCKED in order to avoid issues with
 * xs_reset_transport() zeroing the socket from underneath a writer.
 */
static void xs_close(struct rpc_xprt *xprt)
{
	struct sock_xprt *transport = container_of(xprt, struct sock_xprt, xprt);

	dprintk("RPC:       xs_close xprt %p\n", xprt);

	xs_reset_transport(transport);
	xprt->reestablish_timeout = 0;
}

static void xs_inject_disconnect(struct rpc_xprt *xprt)
{
	dprintk("RPC:       injecting transport disconnect on xprt=%p\n",
		xprt);
	xprt_disconnect_done(xprt);
}

static void xs_xprt_free(struct rpc_xprt *xprt)
{
	xs_free_peer_addresses(xprt);
	xprt_free(xprt);
}

/**
 * xs_destroy - prepare to shutdown a transport
 * @xprt: doomed transport
 *
 */
static void xs_destroy(struct rpc_xprt *xprt)
{
	struct sock_xprt *transport = container_of(xprt,
			struct sock_xprt, xprt);
	dprintk("RPC:       xs_destroy xprt %p\n", xprt);

	cancel_delayed_work_sync(&transport->connect_worker);
	xs_close(xprt);
	cancel_work_sync(&transport->recv_worker);
	cancel_work_sync(&transport->error_worker);
	xs_xprt_free(xprt);
	module_put(THIS_MODULE);
}

/**
 * xs_udp_data_read_skb - receive callback for UDP sockets
 * @xprt: transport
 * @sk: socket
 * @skb: skbuff
 *
 */
static void xs_udp_data_read_skb(struct rpc_xprt *xprt,
		struct sock *sk,
		struct sk_buff *skb)
{
	struct rpc_task *task;
	struct rpc_rqst *rovr;
	int repsize, copied;
	u32 _xid;
	__be32 *xp;

	repsize = skb->len;
	if (repsize < 4) {
		dprintk("RPC:       impossible RPC reply size %d!\n", repsize);
		return;
	}

	/* Copy the XID from the skb... */
	xp = skb_header_pointer(skb, 0, sizeof(_xid), &_xid);
	if (xp == NULL)
		return;

	/* Look up and lock the request corresponding to the given XID */
	spin_lock(&xprt->queue_lock);
	rovr = xprt_lookup_rqst(xprt, *xp);
	if (!rovr)
		goto out_unlock;
	xprt_pin_rqst(rovr);
	xprt_update_rtt(rovr->rq_task);
	spin_unlock(&xprt->queue_lock);
	task = rovr->rq_task;

	if ((copied = rovr->rq_private_buf.buflen) > repsize)
		copied = repsize;

	/* Suck it into the iovec, verify checksum if not done by hw. */
	if (csum_partial_copy_to_xdr(&rovr->rq_private_buf, skb)) {
		spin_lock(&xprt->queue_lock);
		__UDPX_INC_STATS(sk, UDP_MIB_INERRORS);
		goto out_unpin;
	}


	spin_lock(&xprt->transport_lock);
	xprt_adjust_cwnd(xprt, task, copied);
	spin_unlock(&xprt->transport_lock);
	spin_lock(&xprt->queue_lock);
	xprt_complete_rqst(task, copied);
	__UDPX_INC_STATS(sk, UDP_MIB_INDATAGRAMS);
out_unpin:
	xprt_unpin_rqst(rovr);
 out_unlock:
	spin_unlock(&xprt->queue_lock);
}

static void xs_udp_data_receive(struct sock_xprt *transport)
{
	struct sk_buff *skb;
	struct sock *sk;
	int err;

	mutex_lock(&transport->recv_mutex);
	sk = transport->inet;
	if (sk == NULL)
		goto out;
	for (;;) {
		skb = skb_recv_udp(sk, MSG_DONTWAIT, &err);
		if (skb == NULL)
			break;
		xs_udp_data_read_skb(&transport->xprt, sk, skb);
		consume_skb(skb);
		cond_resched();
	}
	xs_poll_check_readable(transport);
out:
	mutex_unlock(&transport->recv_mutex);
}

static void xs_udp_data_receive_workfn(struct work_struct *work)
{
	struct sock_xprt *transport =
		container_of(work, struct sock_xprt, recv_worker);
	unsigned int pflags = memalloc_nofs_save();

	xs_udp_data_receive(transport);
	memalloc_nofs_restore(pflags);
}

/**
 * xs_data_ready - "data ready" callback for sockets
 * @sk: socket with data to read
 *
 */
static void xs_data_ready(struct sock *sk)
{
	struct rpc_xprt *xprt;

	xprt = xprt_from_sock(sk);
	if (xprt != NULL) {
		struct sock_xprt *transport = container_of(xprt,
				struct sock_xprt, xprt);

		trace_xs_data_ready(xprt);

		transport->old_data_ready(sk);
		/* Any data means we had a useful conversation, so
		 * then we don't need to delay the next reconnect
		 */
		if (xprt->reestablish_timeout)
			xprt->reestablish_timeout = 0;
		if (!test_and_set_bit(XPRT_SOCK_DATA_READY, &transport->sock_state))
			queue_work(xprtiod_workqueue, &transport->recv_worker);
	}
}

/*
 * Helper function to force a TCP close if the server is sending
 * junk and/or it has put us in CLOSE_WAIT
 */
static void xs_tcp_force_close(struct rpc_xprt *xprt)
{
	xprt_force_disconnect(xprt);
}

#if defined(CONFIG_SUNRPC_BACKCHANNEL)
static size_t xs_tcp_bc_maxpayload(struct rpc_xprt *xprt)
{
	return PAGE_SIZE;
}
#endif /* CONFIG_SUNRPC_BACKCHANNEL */

/**
 * xs_local_state_change - callback to handle AF_LOCAL socket state changes
 * @sk: socket whose state has changed
 *
 */
static void xs_local_state_change(struct sock *sk)
{
	struct rpc_xprt *xprt;
	struct sock_xprt *transport;

	if (!(xprt = xprt_from_sock(sk)))
		return;
	transport = container_of(xprt, struct sock_xprt, xprt);
	if (sk->sk_shutdown & SHUTDOWN_MASK) {
		clear_bit(XPRT_CONNECTED, &xprt->state);
		/* Trigger the socket release */
		xs_run_error_worker(transport, XPRT_SOCK_WAKE_DISCONNECT);
	}
}

/**
 * xs_tcp_state_change - callback to handle TCP socket state changes
 * @sk: socket whose state has changed
 *
 */
static void xs_tcp_state_change(struct sock *sk)
{
	struct rpc_xprt *xprt;
	struct sock_xprt *transport;

	if (!(xprt = xprt_from_sock(sk)))
		return;
	dprintk("RPC:       xs_tcp_state_change client %p...\n", xprt);
	dprintk("RPC:       state %x conn %d dead %d zapped %d sk_shutdown %d\n",
			sk->sk_state, xprt_connected(xprt),
			sock_flag(sk, SOCK_DEAD),
			sock_flag(sk, SOCK_ZAPPED),
			sk->sk_shutdown);

	transport = container_of(xprt, struct sock_xprt, xprt);
	trace_rpc_socket_state_change(xprt, sk->sk_socket);
	switch (sk->sk_state) {
	case TCP_ESTABLISHED:
		if (!xprt_test_and_set_connected(xprt)) {
			xprt->connect_cookie++;
			clear_bit(XPRT_SOCK_CONNECTING, &transport->sock_state);
			xprt_clear_connecting(xprt);

			xprt->stat.connect_count++;
			xprt->stat.connect_time += (long)jiffies -
						   xprt->stat.connect_start;
			xs_run_error_worker(transport, XPRT_SOCK_WAKE_PENDING);
		}
		break;
	case TCP_FIN_WAIT1:
		/* The client initiated a shutdown of the socket */
		xprt->connect_cookie++;
		xprt->reestablish_timeout = 0;
		set_bit(XPRT_CLOSING, &xprt->state);
		smp_mb__before_atomic();
		clear_bit(XPRT_CONNECTED, &xprt->state);
		clear_bit(XPRT_CLOSE_WAIT, &xprt->state);
		smp_mb__after_atomic();
		break;
	case TCP_CLOSE_WAIT:
		/* The server initiated a shutdown of the socket */
		xprt->connect_cookie++;
		clear_bit(XPRT_CONNECTED, &xprt->state);
		xs_run_error_worker(transport, XPRT_SOCK_WAKE_DISCONNECT);
		fallthrough;
	case TCP_CLOSING:
		/*
		 * If the server closed down the connection, make sure that
		 * we back off before reconnecting
		 */
		if (xprt->reestablish_timeout < XS_TCP_INIT_REEST_TO)
			xprt->reestablish_timeout = XS_TCP_INIT_REEST_TO;
		break;
	case TCP_LAST_ACK:
		set_bit(XPRT_CLOSING, &xprt->state);
		smp_mb__before_atomic();
		clear_bit(XPRT_CONNECTED, &xprt->state);
		smp_mb__after_atomic();
		break;
	case TCP_CLOSE:
		if (test_and_clear_bit(XPRT_SOCK_CONNECTING,
					&transport->sock_state))
			xprt_clear_connecting(xprt);
		clear_bit(XPRT_CLOSING, &xprt->state);
		/* Trigger the socket release */
		xs_run_error_worker(transport, XPRT_SOCK_WAKE_DISCONNECT);
	}
}

static void xs_write_space(struct sock *sk)
{
	struct sock_xprt *transport;
	struct rpc_xprt *xprt;

	if (!sk->sk_socket)
		return;
	clear_bit(SOCK_NOSPACE, &sk->sk_socket->flags);

	if (unlikely(!(xprt = xprt_from_sock(sk))))
		return;
	transport = container_of(xprt, struct sock_xprt, xprt);
	if (!test_and_clear_bit(XPRT_SOCK_NOSPACE, &transport->sock_state))
		return;
	xs_run_error_worker(transport, XPRT_SOCK_WAKE_WRITE);
	sk->sk_write_pending--;
}

/**
 * xs_udp_write_space - callback invoked when socket buffer space
 *                             becomes available
 * @sk: socket whose state has changed
 *
 * Called when more output buffer space is available for this socket.
 * We try not to wake our writers until they can make "significant"
 * progress, otherwise we'll waste resources thrashing kernel_sendmsg
 * with a bunch of small requests.
 */
static void xs_udp_write_space(struct sock *sk)
{
	/* from net/core/sock.c:sock_def_write_space */
	if (sock_writeable(sk))
		xs_write_space(sk);
}

/**
 * xs_tcp_write_space - callback invoked when socket buffer space
 *                             becomes available
 * @sk: socket whose state has changed
 *
 * Called when more output buffer space is available for this socket.
 * We try not to wake our writers until they can make "significant"
 * progress, otherwise we'll waste resources thrashing kernel_sendmsg
 * with a bunch of small requests.
 */
static void xs_tcp_write_space(struct sock *sk)
{
	/* from net/core/stream.c:sk_stream_write_space */
	if (sk_stream_is_writeable(sk))
		xs_write_space(sk);
}

static void xs_udp_do_set_buffer_size(struct rpc_xprt *xprt)
{
	struct sock_xprt *transport = container_of(xprt, struct sock_xprt, xprt);
	struct sock *sk = transport->inet;

	if (transport->rcvsize) {
		sk->sk_userlocks |= SOCK_RCVBUF_LOCK;
		sk->sk_rcvbuf = transport->rcvsize * xprt->max_reqs * 2;
	}
	if (transport->sndsize) {
		sk->sk_userlocks |= SOCK_SNDBUF_LOCK;
		sk->sk_sndbuf = transport->sndsize * xprt->max_reqs * 2;
		sk->sk_write_space(sk);
	}
}

/**
 * xs_udp_set_buffer_size - set send and receive limits
 * @xprt: generic transport
 * @sndsize: requested size of send buffer, in bytes
 * @rcvsize: requested size of receive buffer, in bytes
 *
 * Set socket send and receive buffer size limits.
 */
static void xs_udp_set_buffer_size(struct rpc_xprt *xprt, size_t sndsize, size_t rcvsize)
{
	struct sock_xprt *transport = container_of(xprt, struct sock_xprt, xprt);

	transport->sndsize = 0;
	if (sndsize)
		transport->sndsize = sndsize + 1024;
	transport->rcvsize = 0;
	if (rcvsize)
		transport->rcvsize = rcvsize + 1024;

	xs_udp_do_set_buffer_size(xprt);
}

/**
 * xs_udp_timer - called when a retransmit timeout occurs on a UDP transport
 * @xprt: controlling transport
 * @task: task that timed out
 *
 * Adjust the congestion window after a retransmit timeout has occurred.
 */
static void xs_udp_timer(struct rpc_xprt *xprt, struct rpc_task *task)
{
	spin_lock(&xprt->transport_lock);
	xprt_adjust_cwnd(xprt, task, -ETIMEDOUT);
	spin_unlock(&xprt->transport_lock);
}

static int xs_get_random_port(void)
{
	unsigned short min = xprt_min_resvport, max = xprt_max_resvport;
	unsigned short range;
	unsigned short rand;

	if (max < min)
		return -EADDRINUSE;
	range = max - min + 1;
	rand = prandom_u32_max(range);
	return rand + min;
}

static unsigned short xs_sock_getport(struct socket *sock)
{
	struct sockaddr_storage buf;
	unsigned short port = 0;

	if (kernel_getsockname(sock, (struct sockaddr *)&buf) < 0)
		goto out;
	switch (buf.ss_family) {
	case AF_INET6:
		port = ntohs(((struct sockaddr_in6 *)&buf)->sin6_port);
		break;
	case AF_INET:
		port = ntohs(((struct sockaddr_in *)&buf)->sin_port);
	}
out:
	return port;
}

/**
 * xs_set_port - reset the port number in the remote endpoint address
 * @xprt: generic transport
 * @port: new port number
 *
 */
static void xs_set_port(struct rpc_xprt *xprt, unsigned short port)
{
	dprintk("RPC:       setting port for xprt %p to %u\n", xprt, port);

	rpc_set_port(xs_addr(xprt), port);
	xs_update_peer_port(xprt);
}

static void xs_set_srcport(struct sock_xprt *transport, struct socket *sock)
{
	if (transport->srcport == 0 && transport->xprt.reuseport)
		transport->srcport = xs_sock_getport(sock);
}

static int xs_get_srcport(struct sock_xprt *transport)
{
	int port = transport->srcport;

	if (port == 0 && transport->xprt.resvport)
		port = xs_get_random_port();
	return port;
}

static unsigned short xs_sock_srcport(struct rpc_xprt *xprt)
{
	struct sock_xprt *sock = container_of(xprt, struct sock_xprt, xprt);
	unsigned short ret = 0;
	mutex_lock(&sock->recv_mutex);
	if (sock->sock)
		ret = xs_sock_getport(sock->sock);
	mutex_unlock(&sock->recv_mutex);
	return ret;
}

static int xs_sock_srcaddr(struct rpc_xprt *xprt, char *buf, size_t buflen)
{
	struct sock_xprt *sock = container_of(xprt, struct sock_xprt, xprt);
	union {
		struct sockaddr sa;
		struct sockaddr_storage st;
	} saddr;
	int ret = -ENOTCONN;

	mutex_lock(&sock->recv_mutex);
	if (sock->sock) {
		ret = kernel_getsockname(sock->sock, &saddr.sa);
		if (ret >= 0)
			ret = snprintf(buf, buflen, "%pISc", &saddr.sa);
	}
	mutex_unlock(&sock->recv_mutex);
	return ret;
}

static unsigned short xs_next_srcport(struct sock_xprt *transport, unsigned short port)
{
	if (transport->srcport != 0)
		transport->srcport = 0;
	if (!transport->xprt.resvport)
		return 0;
	if (port <= xprt_min_resvport || port > xprt_max_resvport)
		return xprt_max_resvport;
	return --port;
}
static int xs_bind(struct sock_xprt *transport, struct socket *sock)
{
	struct sockaddr_storage myaddr;
	int err, nloop = 0;
	int port = xs_get_srcport(transport);
	unsigned short last;

	/*
	 * If we are asking for any ephemeral port (i.e. port == 0 &&
	 * transport->xprt.resvport == 0), don't bind.  Let the local
	 * port selection happen implicitly when the socket is used
	 * (for example at connect time).
	 *
	 * This ensures that we can continue to establish TCP
	 * connections even when all local ephemeral ports are already
	 * a part of some TCP connection.  This makes no difference
	 * for UDP sockets, but also doesn't harm them.
	 *
	 * If we're asking for any reserved port (i.e. port == 0 &&
	 * transport->xprt.resvport == 1) xs_get_srcport above will
	 * ensure that port is non-zero and we will bind as needed.
	 */
	if (port <= 0)
		return port;

	memcpy(&myaddr, &transport->srcaddr, transport->xprt.addrlen);
	do {
		rpc_set_port((struct sockaddr *)&myaddr, port);
		err = kernel_bind(sock, (struct sockaddr *)&myaddr,
				transport->xprt.addrlen);
		if (err == 0) {
			if (transport->xprt.reuseport)
				transport->srcport = port;
			break;
		}
		last = port;
		port = xs_next_srcport(transport, port);
		if (port > last)
			nloop++;
	} while (err == -EADDRINUSE && nloop != 2);

	if (myaddr.ss_family == AF_INET)
		dprintk("RPC:       %s %pI4:%u: %s (%d)\n", __func__,
				&((struct sockaddr_in *)&myaddr)->sin_addr,
				port, err ? "failed" : "ok", err);
	else
		dprintk("RPC:       %s %pI6:%u: %s (%d)\n", __func__,
				&((struct sockaddr_in6 *)&myaddr)->sin6_addr,
				port, err ? "failed" : "ok", err);
	return err;
}

/*
 * We don't support autobind on AF_LOCAL sockets
 */
static void xs_local_rpcbind(struct rpc_task *task)
{
	xprt_set_bound(task->tk_xprt);
}

static void xs_local_set_port(struct rpc_xprt *xprt, unsigned short port)
{
}

#ifdef CONFIG_DEBUG_LOCK_ALLOC
static struct lock_class_key xs_key[3];
static struct lock_class_key xs_slock_key[3];

static inline void xs_reclassify_socketu(struct socket *sock)
{
	struct sock *sk = sock->sk;

	sock_lock_init_class_and_name(sk, "slock-AF_LOCAL-RPC",
		&xs_slock_key[0], "sk_lock-AF_LOCAL-RPC", &xs_key[0]);
}

static inline void xs_reclassify_socket4(struct socket *sock)
{
	struct sock *sk = sock->sk;

	sock_lock_init_class_and_name(sk, "slock-AF_INET-RPC",
		&xs_slock_key[1], "sk_lock-AF_INET-RPC", &xs_key[1]);
}

static inline void xs_reclassify_socket6(struct socket *sock)
{
	struct sock *sk = sock->sk;

	sock_lock_init_class_and_name(sk, "slock-AF_INET6-RPC",
		&xs_slock_key[2], "sk_lock-AF_INET6-RPC", &xs_key[2]);
}

static inline void xs_reclassify_socket(int family, struct socket *sock)
{
	if (WARN_ON_ONCE(!sock_allow_reclassification(sock->sk)))
		return;

	switch (family) {
	case AF_LOCAL:
		xs_reclassify_socketu(sock);
		break;
	case AF_INET:
		xs_reclassify_socket4(sock);
		break;
	case AF_INET6:
		xs_reclassify_socket6(sock);
		break;
	}
}
#else
static inline void xs_reclassify_socket(int family, struct socket *sock)
{
}
#endif

static void xs_dummy_setup_socket(struct work_struct *work)
{
}

static struct socket *xs_create_sock(struct rpc_xprt *xprt,
		struct sock_xprt *transport, int family, int type,
		int protocol, bool reuseport)
{
	struct file *filp;
	struct socket *sock;
	int err;

	err = __sock_create(xprt->xprt_net, family, type, protocol, &sock, 1);
	if (err < 0) {
		dprintk("RPC:       can't create %d transport socket (%d).\n",
				protocol, -err);
		goto out;
	}
	xs_reclassify_socket(family, sock);

	if (reuseport)
		sock_set_reuseport(sock->sk);

	err = xs_bind(transport, sock);
	if (err) {
		sock_release(sock);
		goto out;
	}

	filp = sock_alloc_file(sock, O_NONBLOCK, NULL);
	if (IS_ERR(filp))
		return ERR_CAST(filp);
	transport->file = filp;

	return sock;
out:
	return ERR_PTR(err);
}

static int xs_local_finish_connecting(struct rpc_xprt *xprt,
				      struct socket *sock)
{
	struct sock_xprt *transport = container_of(xprt, struct sock_xprt,
									xprt);

	if (!transport->inet) {
		struct sock *sk = sock->sk;

		lock_sock(sk);

		xs_save_old_callbacks(transport, sk);

		sk->sk_user_data = xprt;
		sk->sk_data_ready = xs_data_ready;
		sk->sk_write_space = xs_udp_write_space;
		sk->sk_state_change = xs_local_state_change;
		sk->sk_error_report = xs_error_report;

		xprt_clear_connected(xprt);

		/* Reset to new socket */
		transport->sock = sock;
		transport->inet = sk;

		release_sock(sk);
	}

	xs_stream_start_connect(transport);

	return kernel_connect(sock, xs_addr(xprt), xprt->addrlen, 0);
}

/**
 * xs_local_setup_socket - create AF_LOCAL socket, connect to a local endpoint
 * @transport: socket transport to connect
 */
static int xs_local_setup_socket(struct sock_xprt *transport)
{
	struct rpc_xprt *xprt = &transport->xprt;
	struct file *filp;
	struct socket *sock;
	int status;

	status = __sock_create(xprt->xprt_net, AF_LOCAL,
					SOCK_STREAM, 0, &sock, 1);
	if (status < 0) {
		dprintk("RPC:       can't create AF_LOCAL "
			"transport socket (%d).\n", -status);
		goto out;
	}
	xs_reclassify_socket(AF_LOCAL, sock);

	filp = sock_alloc_file(sock, O_NONBLOCK, NULL);
	if (IS_ERR(filp)) {
		status = PTR_ERR(filp);
		goto out;
	}
	transport->file = filp;

	dprintk("RPC:       worker connecting xprt %p via AF_LOCAL to %s\n",
			xprt, xprt->address_strings[RPC_DISPLAY_ADDR]);

	status = xs_local_finish_connecting(xprt, sock);
	trace_rpc_socket_connect(xprt, sock, status);
	switch (status) {
	case 0:
		dprintk("RPC:       xprt %p connected to %s\n",
				xprt, xprt->address_strings[RPC_DISPLAY_ADDR]);
		xprt->stat.connect_count++;
		xprt->stat.connect_time += (long)jiffies -
					   xprt->stat.connect_start;
		xprt_set_connected(xprt);
		break;
	case -ENOBUFS:
		break;
	case -ENOENT:
		dprintk("RPC:       xprt %p: socket %s does not exist\n",
				xprt, xprt->address_strings[RPC_DISPLAY_ADDR]);
		break;
	case -ECONNREFUSED:
		dprintk("RPC:       xprt %p: connection refused for %s\n",
				xprt, xprt->address_strings[RPC_DISPLAY_ADDR]);
		break;
	default:
		printk(KERN_ERR "%s: unhandled error (%d) connecting to %s\n",
				__func__, -status,
				xprt->address_strings[RPC_DISPLAY_ADDR]);
	}

out:
	xprt_clear_connecting(xprt);
	xprt_wake_pending_tasks(xprt, status);
	return status;
}

static void xs_local_connect(struct rpc_xprt *xprt, struct rpc_task *task)
{
	struct sock_xprt *transport = container_of(xprt, struct sock_xprt, xprt);
	int ret;

	if (transport->file)
		goto force_disconnect;

	if (RPC_IS_ASYNC(task)) {
		/*
		 * We want the AF_LOCAL connect to be resolved in the
		 * filesystem namespace of the process making the rpc
		 * call.  Thus we connect synchronously.
		 *
		 * If we want to support asynchronous AF_LOCAL calls,
		 * we'll need to figure out how to pass a namespace to
		 * connect.
		 */
		rpc_task_set_rpc_status(task, -ENOTCONN);
		goto out_wake;
	}
	ret = xs_local_setup_socket(transport);
	if (ret && !RPC_IS_SOFTCONN(task))
		msleep_interruptible(15000);
	return;
force_disconnect:
	xprt_force_disconnect(xprt);
out_wake:
	xprt_clear_connecting(xprt);
	xprt_wake_pending_tasks(xprt, -ENOTCONN);
}

#if IS_ENABLED(CONFIG_SUNRPC_SWAP)
/*
 * Note that this should be called with XPRT_LOCKED held, or recv_mutex
 * held, or when we otherwise know that we have exclusive access to the
 * socket, to guard against races with xs_reset_transport.
 */
static void xs_set_memalloc(struct rpc_xprt *xprt)
{
	struct sock_xprt *transport = container_of(xprt, struct sock_xprt,
			xprt);

	/*
	 * If there's no sock, then we have nothing to set. The
	 * reconnecting process will get it for us.
	 */
	if (!transport->inet)
		return;
	if (atomic_read(&xprt->swapper))
		sk_set_memalloc(transport->inet);
}

/**
 * xs_enable_swap - Tag this transport as being used for swap.
 * @xprt: transport to tag
 *
 * Take a reference to this transport on behalf of the rpc_clnt, and
 * optionally mark it for swapping if it wasn't already.
 */
static int
xs_enable_swap(struct rpc_xprt *xprt)
{
	struct sock_xprt *xs = container_of(xprt, struct sock_xprt, xprt);

	mutex_lock(&xs->recv_mutex);
	if (atomic_inc_return(&xprt->swapper) == 1 &&
	    xs->inet)
		sk_set_memalloc(xs->inet);
	mutex_unlock(&xs->recv_mutex);
	return 0;
}

/**
 * xs_disable_swap - Untag this transport as being used for swap.
 * @xprt: transport to tag
 *
 * Drop a "swapper" reference to this xprt on behalf of the rpc_clnt. If the
 * swapper refcount goes to 0, untag the socket as a memalloc socket.
 */
static void
xs_disable_swap(struct rpc_xprt *xprt)
{
	struct sock_xprt *xs = container_of(xprt, struct sock_xprt, xprt);

	mutex_lock(&xs->recv_mutex);
	if (atomic_dec_and_test(&xprt->swapper) &&
	    xs->inet)
		sk_clear_memalloc(xs->inet);
	mutex_unlock(&xs->recv_mutex);
}
#else
static void xs_set_memalloc(struct rpc_xprt *xprt)
{
}

static int
xs_enable_swap(struct rpc_xprt *xprt)
{
	return -EINVAL;
}

static void
xs_disable_swap(struct rpc_xprt *xprt)
{
}
#endif

static void xs_udp_finish_connecting(struct rpc_xprt *xprt, struct socket *sock)
{
	struct sock_xprt *transport = container_of(xprt, struct sock_xprt, xprt);

	if (!transport->inet) {
		struct sock *sk = sock->sk;

		lock_sock(sk);

		xs_save_old_callbacks(transport, sk);

		sk->sk_user_data = xprt;
		sk->sk_data_ready = xs_data_ready;
		sk->sk_write_space = xs_udp_write_space;

		xprt_set_connected(xprt);

		/* Reset to new socket */
		transport->sock = sock;
		transport->inet = sk;

		xs_set_memalloc(xprt);

		release_sock(sk);
	}
	xs_udp_do_set_buffer_size(xprt);

	xprt->stat.connect_start = jiffies;
}

static void xs_udp_setup_socket(struct work_struct *work)
{
	struct sock_xprt *transport =
		container_of(work, struct sock_xprt, connect_worker.work);
	struct rpc_xprt *xprt = &transport->xprt;
	struct socket *sock;
	int status = -EIO;
	unsigned int pflags = current->flags;

	if (atomic_read(&xprt->swapper))
		current->flags |= PF_MEMALLOC;
	sock = xs_create_sock(xprt, transport,
			xs_addr(xprt)->sa_family, SOCK_DGRAM,
			IPPROTO_UDP, false);
	if (IS_ERR(sock))
		goto out;

	dprintk("RPC:       worker connecting xprt %p via %s to "
				"%s (port %s)\n", xprt,
			xprt->address_strings[RPC_DISPLAY_PROTO],
			xprt->address_strings[RPC_DISPLAY_ADDR],
			xprt->address_strings[RPC_DISPLAY_PORT]);

	xs_udp_finish_connecting(xprt, sock);
	trace_rpc_socket_connect(xprt, sock, 0);
	status = 0;
out:
	xprt_clear_connecting(xprt);
	xprt_unlock_connect(xprt, transport);
	xprt_wake_pending_tasks(xprt, status);
	current_restore_flags(pflags, PF_MEMALLOC);
}

/**
 * xs_tcp_shutdown - gracefully shut down a TCP socket
 * @xprt: transport
 *
 * Initiates a graceful shutdown of the TCP socket by calling the
 * equivalent of shutdown(SHUT_RDWR);
 */
static void xs_tcp_shutdown(struct rpc_xprt *xprt)
{
	struct sock_xprt *transport = container_of(xprt, struct sock_xprt, xprt);
	struct socket *sock = transport->sock;
	int skst = transport->inet ? transport->inet->sk_state : TCP_CLOSE;

	if (sock == NULL)
		return;
	if (!xprt->reuseport) {
		xs_close(xprt);
		return;
	}
	switch (skst) {
	case TCP_FIN_WAIT1:
	case TCP_FIN_WAIT2:
		break;
	case TCP_ESTABLISHED:
	case TCP_CLOSE_WAIT:
		kernel_sock_shutdown(sock, SHUT_RDWR);
		trace_rpc_socket_shutdown(xprt, sock);
		break;
	default:
		xs_reset_transport(transport);
	}
}

static void xs_tcp_set_socket_timeouts(struct rpc_xprt *xprt,
		struct socket *sock)
{
	struct sock_xprt *transport = container_of(xprt, struct sock_xprt, xprt);
	unsigned int keepidle;
	unsigned int keepcnt;
	unsigned int timeo;

	spin_lock(&xprt->transport_lock);
	keepidle = DIV_ROUND_UP(xprt->timeout->to_initval, HZ);
	keepcnt = xprt->timeout->to_retries + 1;
	timeo = jiffies_to_msecs(xprt->timeout->to_initval) *
		(xprt->timeout->to_retries + 1);
	clear_bit(XPRT_SOCK_UPD_TIMEOUT, &transport->sock_state);
	spin_unlock(&xprt->transport_lock);

	/* TCP Keepalive options */
	sock_set_keepalive(sock->sk);
	tcp_sock_set_keepidle(sock->sk, keepidle);
	tcp_sock_set_keepintvl(sock->sk, keepidle);
	tcp_sock_set_keepcnt(sock->sk, keepcnt);

	/* TCP user timeout (see RFC5482) */
	tcp_sock_set_user_timeout(sock->sk, timeo);
}

static void xs_tcp_set_connect_timeout(struct rpc_xprt *xprt,
		unsigned long connect_timeout,
		unsigned long reconnect_timeout)
{
	struct sock_xprt *transport = container_of(xprt, struct sock_xprt, xprt);
	struct rpc_timeout to;
	unsigned long initval;

	spin_lock(&xprt->transport_lock);
	if (reconnect_timeout < xprt->max_reconnect_timeout)
		xprt->max_reconnect_timeout = reconnect_timeout;
	if (connect_timeout < xprt->connect_timeout) {
		memcpy(&to, xprt->timeout, sizeof(to));
		initval = DIV_ROUND_UP(connect_timeout, to.to_retries + 1);
		/* Arbitrary lower limit */
		if (initval <  XS_TCP_INIT_REEST_TO << 1)
			initval = XS_TCP_INIT_REEST_TO << 1;
		to.to_initval = initval;
		to.to_maxval = initval;
		memcpy(&transport->tcp_timeout, &to,
				sizeof(transport->tcp_timeout));
		xprt->timeout = &transport->tcp_timeout;
		xprt->connect_timeout = connect_timeout;
	}
	set_bit(XPRT_SOCK_UPD_TIMEOUT, &transport->sock_state);
	spin_unlock(&xprt->transport_lock);
}

static int xs_tcp_finish_connecting(struct rpc_xprt *xprt, struct socket *sock)
{
	struct sock_xprt *transport = container_of(xprt, struct sock_xprt, xprt);

	if (!transport->inet) {
		struct sock *sk = sock->sk;

		/* Avoid temporary address, they are bad for long-lived
		 * connections such as NFS mounts.
		 * RFC4941, section 3.6 suggests that:
		 *    Individual applications, which have specific
		 *    knowledge about the normal duration of connections,
		 *    MAY override this as appropriate.
		 */
		if (xs_addr(xprt)->sa_family == PF_INET6) {
			ip6_sock_set_addr_preferences(sk,
				IPV6_PREFER_SRC_PUBLIC);
		}

		xs_tcp_set_socket_timeouts(xprt, sock);
		tcp_sock_set_nodelay(sk);

		lock_sock(sk);

		xs_save_old_callbacks(transport, sk);

		sk->sk_user_data = xprt;
		sk->sk_data_ready = xs_data_ready;
		sk->sk_state_change = xs_tcp_state_change;
		sk->sk_write_space = xs_tcp_write_space;
		sk->sk_error_report = xs_error_report;

		/* socket options */
		sock_reset_flag(sk, SOCK_LINGER);

		xprt_clear_connected(xprt);

		/* Reset to new socket */
		transport->sock = sock;
		transport->inet = sk;

		release_sock(sk);
	}

	if (!xprt_bound(xprt))
		return -ENOTCONN;

	xs_set_memalloc(xprt);

	xs_stream_start_connect(transport);

	/* Tell the socket layer to start connecting... */
	set_bit(XPRT_SOCK_CONNECTING, &transport->sock_state);
<<<<<<< HEAD
	ret = kernel_connect(sock, xs_addr(xprt), xprt->addrlen, O_NONBLOCK);
	switch (ret) {
	case 0:
		xs_set_srcport(transport, sock);
		fallthrough;
	case -EINPROGRESS:
		/* SYN_SENT! */
		set_bit(XPRT_SOCK_CONNECT_SENT, &transport->sock_state);
		if (xprt->reestablish_timeout < XS_TCP_INIT_REEST_TO)
			xprt->reestablish_timeout = XS_TCP_INIT_REEST_TO;
		break;
	case -EADDRNOTAVAIL:
		/* Source port number is unavailable. Try a new one! */
		transport->srcport = 0;
	}
out:
	return ret;
=======
	return kernel_connect(sock, xs_addr(xprt), xprt->addrlen, O_NONBLOCK);
>>>>>>> d60c95ef
}

/**
 * xs_tcp_setup_socket - create a TCP socket and connect to a remote endpoint
 * @work: queued work item
 *
 * Invoked by a work queue tasklet.
 */
static void xs_tcp_setup_socket(struct work_struct *work)
{
	struct sock_xprt *transport =
		container_of(work, struct sock_xprt, connect_worker.work);
	struct socket *sock = transport->sock;
	struct rpc_xprt *xprt = &transport->xprt;
	int status;
	unsigned int pflags = current->flags;

<<<<<<< HEAD
=======
	if (atomic_read(&xprt->swapper))
		current->flags |= PF_MEMALLOC;

>>>>>>> d60c95ef
	if (xprt_connected(xprt))
		goto out;
	if (test_and_clear_bit(XPRT_SOCK_CONNECT_SENT,
			       &transport->sock_state) ||
	    !sock) {
		xs_reset_transport(transport);
		sock = xs_create_sock(xprt, transport, xs_addr(xprt)->sa_family,
				      SOCK_STREAM, IPPROTO_TCP, true);
		if (IS_ERR(sock)) {
			xprt_wake_pending_tasks(xprt, PTR_ERR(sock));
			goto out;
		}
	}

	dprintk("RPC:       worker connecting xprt %p via %s to "
				"%s (port %s)\n", xprt,
			xprt->address_strings[RPC_DISPLAY_PROTO],
			xprt->address_strings[RPC_DISPLAY_ADDR],
			xprt->address_strings[RPC_DISPLAY_PORT]);

	status = xs_tcp_finish_connecting(xprt, sock);
	trace_rpc_socket_connect(xprt, sock, status);
	dprintk("RPC:       %p connect status %d connected %d sock state %d\n",
			xprt, -status, xprt_connected(xprt),
			sock->sk->sk_state);
	switch (status) {
	case 0:
	case -EINPROGRESS:
		/* SYN_SENT! */
		set_bit(XPRT_SOCK_CONNECT_SENT, &transport->sock_state);
		if (xprt->reestablish_timeout < XS_TCP_INIT_REEST_TO)
			xprt->reestablish_timeout = XS_TCP_INIT_REEST_TO;
		fallthrough;
	case -EALREADY:
		goto out_unlock;
	case -EADDRNOTAVAIL:
		/* Source port number is unavailable. Try a new one! */
		transport->srcport = 0;
		status = -EAGAIN;
		break;
	case -EINVAL:
		/* Happens, for instance, if the user specified a link
		 * local IPv6 address without a scope-id.
		 */
	case -ECONNREFUSED:
	case -ECONNRESET:
	case -ENETDOWN:
	case -ENETUNREACH:
	case -EHOSTUNREACH:
	case -EADDRINUSE:
	case -ENOBUFS:
		break;
	default:
		printk("%s: connect returned unhandled error %d\n",
			__func__, status);
		status = -EAGAIN;
	}

	/* xs_tcp_force_close() wakes tasks with a fixed error code.
	 * We need to wake them first to ensure the correct error code.
	 */
	xprt_wake_pending_tasks(xprt, status);
	xs_tcp_force_close(xprt);
out:
	xprt_clear_connecting(xprt);
out_unlock:
	xprt_unlock_connect(xprt, transport);
	current_restore_flags(pflags, PF_MEMALLOC);
}

/**
 * xs_connect - connect a socket to a remote endpoint
 * @xprt: pointer to transport structure
 * @task: address of RPC task that manages state of connect request
 *
 * TCP: If the remote end dropped the connection, delay reconnecting.
 *
 * UDP socket connects are synchronous, but we use a work queue anyway
 * to guarantee that even unprivileged user processes can set up a
 * socket on a privileged port.
 *
 * If a UDP socket connect fails, the delay behavior here prevents
 * retry floods (hard mounts).
 */
static void xs_connect(struct rpc_xprt *xprt, struct rpc_task *task)
{
	struct sock_xprt *transport = container_of(xprt, struct sock_xprt, xprt);
	unsigned long delay = 0;

	WARN_ON_ONCE(!xprt_lock_connect(xprt, task, transport));

	if (transport->sock != NULL) {
		dprintk("RPC:       xs_connect delayed xprt %p for %lu "
			"seconds\n", xprt, xprt->reestablish_timeout / HZ);

		delay = xprt_reconnect_delay(xprt);
		xprt_reconnect_backoff(xprt, XS_TCP_INIT_REEST_TO);

	} else
		dprintk("RPC:       xs_connect scheduled xprt %p\n", xprt);

	queue_delayed_work(xprtiod_workqueue,
			&transport->connect_worker,
			delay);
}

static void xs_wake_disconnect(struct sock_xprt *transport)
{
	if (test_and_clear_bit(XPRT_SOCK_WAKE_DISCONNECT, &transport->sock_state))
		xs_tcp_force_close(&transport->xprt);
}

static void xs_wake_write(struct sock_xprt *transport)
{
	if (test_and_clear_bit(XPRT_SOCK_WAKE_WRITE, &transport->sock_state))
		xprt_write_space(&transport->xprt);
}

static void xs_wake_error(struct sock_xprt *transport)
{
	int sockerr;

	if (!test_bit(XPRT_SOCK_WAKE_ERROR, &transport->sock_state))
		return;
	mutex_lock(&transport->recv_mutex);
	if (transport->sock == NULL)
		goto out;
	if (!test_and_clear_bit(XPRT_SOCK_WAKE_ERROR, &transport->sock_state))
		goto out;
	sockerr = xchg(&transport->xprt_err, 0);
	if (sockerr < 0)
		xprt_wake_pending_tasks(&transport->xprt, sockerr);
out:
	mutex_unlock(&transport->recv_mutex);
}

static void xs_wake_pending(struct sock_xprt *transport)
{
	if (test_and_clear_bit(XPRT_SOCK_WAKE_PENDING, &transport->sock_state))
		xprt_wake_pending_tasks(&transport->xprt, -EAGAIN);
}

static void xs_error_handle(struct work_struct *work)
{
	struct sock_xprt *transport = container_of(work,
			struct sock_xprt, error_worker);

	xs_wake_disconnect(transport);
	xs_wake_write(transport);
	xs_wake_error(transport);
	xs_wake_pending(transport);
}

/**
 * xs_local_print_stats - display AF_LOCAL socket-specific stats
 * @xprt: rpc_xprt struct containing statistics
 * @seq: output file
 *
 */
static void xs_local_print_stats(struct rpc_xprt *xprt, struct seq_file *seq)
{
	long idle_time = 0;

	if (xprt_connected(xprt))
		idle_time = (long)(jiffies - xprt->last_used) / HZ;

	seq_printf(seq, "\txprt:\tlocal %lu %lu %lu %ld %lu %lu %lu "
			"%llu %llu %lu %llu %llu\n",
			xprt->stat.bind_count,
			xprt->stat.connect_count,
			xprt->stat.connect_time / HZ,
			idle_time,
			xprt->stat.sends,
			xprt->stat.recvs,
			xprt->stat.bad_xids,
			xprt->stat.req_u,
			xprt->stat.bklog_u,
			xprt->stat.max_slots,
			xprt->stat.sending_u,
			xprt->stat.pending_u);
}

/**
 * xs_udp_print_stats - display UDP socket-specific stats
 * @xprt: rpc_xprt struct containing statistics
 * @seq: output file
 *
 */
static void xs_udp_print_stats(struct rpc_xprt *xprt, struct seq_file *seq)
{
	struct sock_xprt *transport = container_of(xprt, struct sock_xprt, xprt);

	seq_printf(seq, "\txprt:\tudp %u %lu %lu %lu %lu %llu %llu "
			"%lu %llu %llu\n",
			transport->srcport,
			xprt->stat.bind_count,
			xprt->stat.sends,
			xprt->stat.recvs,
			xprt->stat.bad_xids,
			xprt->stat.req_u,
			xprt->stat.bklog_u,
			xprt->stat.max_slots,
			xprt->stat.sending_u,
			xprt->stat.pending_u);
}

/**
 * xs_tcp_print_stats - display TCP socket-specific stats
 * @xprt: rpc_xprt struct containing statistics
 * @seq: output file
 *
 */
static void xs_tcp_print_stats(struct rpc_xprt *xprt, struct seq_file *seq)
{
	struct sock_xprt *transport = container_of(xprt, struct sock_xprt, xprt);
	long idle_time = 0;

	if (xprt_connected(xprt))
		idle_time = (long)(jiffies - xprt->last_used) / HZ;

	seq_printf(seq, "\txprt:\ttcp %u %lu %lu %lu %ld %lu %lu %lu "
			"%llu %llu %lu %llu %llu\n",
			transport->srcport,
			xprt->stat.bind_count,
			xprt->stat.connect_count,
			xprt->stat.connect_time / HZ,
			idle_time,
			xprt->stat.sends,
			xprt->stat.recvs,
			xprt->stat.bad_xids,
			xprt->stat.req_u,
			xprt->stat.bklog_u,
			xprt->stat.max_slots,
			xprt->stat.sending_u,
			xprt->stat.pending_u);
}

/*
 * Allocate a bunch of pages for a scratch buffer for the rpc code. The reason
 * we allocate pages instead doing a kmalloc like rpc_malloc is because we want
 * to use the server side send routines.
 */
static int bc_malloc(struct rpc_task *task)
{
	struct rpc_rqst *rqst = task->tk_rqstp;
	size_t size = rqst->rq_callsize;
	struct page *page;
	struct rpc_buffer *buf;

	if (size > PAGE_SIZE - sizeof(struct rpc_buffer)) {
		WARN_ONCE(1, "xprtsock: large bc buffer request (size %zu)\n",
			  size);
		return -EINVAL;
	}

	page = alloc_page(GFP_KERNEL | __GFP_NORETRY | __GFP_NOWARN);
	if (!page)
		return -ENOMEM;

	buf = page_address(page);
	buf->len = PAGE_SIZE;

	rqst->rq_buffer = buf->data;
	rqst->rq_rbuffer = (char *)rqst->rq_buffer + rqst->rq_callsize;
	return 0;
}

/*
 * Free the space allocated in the bc_alloc routine
 */
static void bc_free(struct rpc_task *task)
{
	void *buffer = task->tk_rqstp->rq_buffer;
	struct rpc_buffer *buf;

	buf = container_of(buffer, struct rpc_buffer, data);
	free_page((unsigned long)buf);
}

static int bc_sendto(struct rpc_rqst *req)
{
	struct xdr_buf *xdr = &req->rq_snd_buf;
	struct sock_xprt *transport =
			container_of(req->rq_xprt, struct sock_xprt, xprt);
	struct msghdr msg = {
		.msg_flags	= 0,
	};
	rpc_fraghdr marker = cpu_to_be32(RPC_LAST_STREAM_FRAGMENT |
					 (u32)xdr->len);
	unsigned int sent = 0;
	int err;

	req->rq_xtime = ktime_get();
	err = xdr_alloc_bvec(xdr, rpc_task_gfp_mask());
	if (err < 0)
		return err;
	err = xprt_sock_sendmsg(transport->sock, &msg, xdr, 0, marker, &sent);
	xdr_free_bvec(xdr);
	if (err < 0 || sent != (xdr->len + sizeof(marker)))
		return -EAGAIN;
	return sent;
}

/**
 * bc_send_request - Send a backchannel Call on a TCP socket
 * @req: rpc_rqst containing Call message to be sent
 *
 * xpt_mutex ensures @rqstp's whole message is written to the socket
 * without interruption.
 *
 * Return values:
 *   %0 if the message was sent successfully
 *   %ENOTCONN if the message was not sent
 */
static int bc_send_request(struct rpc_rqst *req)
{
	struct svc_xprt	*xprt;
	int len;

	/*
	 * Get the server socket associated with this callback xprt
	 */
	xprt = req->rq_xprt->bc_xprt;

	/*
	 * Grab the mutex to serialize data as the connection is shared
	 * with the fore channel
	 */
	mutex_lock(&xprt->xpt_mutex);
	if (test_bit(XPT_DEAD, &xprt->xpt_flags))
		len = -ENOTCONN;
	else
		len = bc_sendto(req);
	mutex_unlock(&xprt->xpt_mutex);

	if (len > 0)
		len = 0;

	return len;
}

/*
 * The close routine. Since this is client initiated, we do nothing
 */

static void bc_close(struct rpc_xprt *xprt)
{
	xprt_disconnect_done(xprt);
}

/*
 * The xprt destroy routine. Again, because this connection is client
 * initiated, we do nothing
 */

static void bc_destroy(struct rpc_xprt *xprt)
{
	dprintk("RPC:       bc_destroy xprt %p\n", xprt);

	xs_xprt_free(xprt);
	module_put(THIS_MODULE);
}

static const struct rpc_xprt_ops xs_local_ops = {
	.reserve_xprt		= xprt_reserve_xprt,
	.release_xprt		= xprt_release_xprt,
	.alloc_slot		= xprt_alloc_slot,
	.free_slot		= xprt_free_slot,
	.rpcbind		= xs_local_rpcbind,
	.set_port		= xs_local_set_port,
	.connect		= xs_local_connect,
	.buf_alloc		= rpc_malloc,
	.buf_free		= rpc_free,
	.prepare_request	= xs_stream_prepare_request,
	.send_request		= xs_local_send_request,
	.wait_for_reply_request	= xprt_wait_for_reply_request_def,
	.close			= xs_close,
	.destroy		= xs_destroy,
	.print_stats		= xs_local_print_stats,
	.enable_swap		= xs_enable_swap,
	.disable_swap		= xs_disable_swap,
};

static const struct rpc_xprt_ops xs_udp_ops = {
	.set_buffer_size	= xs_udp_set_buffer_size,
	.reserve_xprt		= xprt_reserve_xprt_cong,
	.release_xprt		= xprt_release_xprt_cong,
	.alloc_slot		= xprt_alloc_slot,
	.free_slot		= xprt_free_slot,
	.rpcbind		= rpcb_getport_async,
	.set_port		= xs_set_port,
	.connect		= xs_connect,
	.get_srcaddr		= xs_sock_srcaddr,
	.get_srcport		= xs_sock_srcport,
	.buf_alloc		= rpc_malloc,
	.buf_free		= rpc_free,
	.send_request		= xs_udp_send_request,
	.wait_for_reply_request	= xprt_wait_for_reply_request_rtt,
	.timer			= xs_udp_timer,
	.release_request	= xprt_release_rqst_cong,
	.close			= xs_close,
	.destroy		= xs_destroy,
	.print_stats		= xs_udp_print_stats,
	.enable_swap		= xs_enable_swap,
	.disable_swap		= xs_disable_swap,
	.inject_disconnect	= xs_inject_disconnect,
};

static const struct rpc_xprt_ops xs_tcp_ops = {
	.reserve_xprt		= xprt_reserve_xprt,
	.release_xprt		= xprt_release_xprt,
	.alloc_slot		= xprt_alloc_slot,
	.free_slot		= xprt_free_slot,
	.rpcbind		= rpcb_getport_async,
	.set_port		= xs_set_port,
	.connect		= xs_connect,
	.get_srcaddr		= xs_sock_srcaddr,
	.get_srcport		= xs_sock_srcport,
	.buf_alloc		= rpc_malloc,
	.buf_free		= rpc_free,
	.prepare_request	= xs_stream_prepare_request,
	.send_request		= xs_tcp_send_request,
	.wait_for_reply_request	= xprt_wait_for_reply_request_def,
	.close			= xs_tcp_shutdown,
	.destroy		= xs_destroy,
	.set_connect_timeout	= xs_tcp_set_connect_timeout,
	.print_stats		= xs_tcp_print_stats,
	.enable_swap		= xs_enable_swap,
	.disable_swap		= xs_disable_swap,
	.inject_disconnect	= xs_inject_disconnect,
#ifdef CONFIG_SUNRPC_BACKCHANNEL
	.bc_setup		= xprt_setup_bc,
	.bc_maxpayload		= xs_tcp_bc_maxpayload,
	.bc_num_slots		= xprt_bc_max_slots,
	.bc_free_rqst		= xprt_free_bc_rqst,
	.bc_destroy		= xprt_destroy_bc,
#endif
};

/*
 * The rpc_xprt_ops for the server backchannel
 */

static const struct rpc_xprt_ops bc_tcp_ops = {
	.reserve_xprt		= xprt_reserve_xprt,
	.release_xprt		= xprt_release_xprt,
	.alloc_slot		= xprt_alloc_slot,
	.free_slot		= xprt_free_slot,
	.buf_alloc		= bc_malloc,
	.buf_free		= bc_free,
	.send_request		= bc_send_request,
	.wait_for_reply_request	= xprt_wait_for_reply_request_def,
	.close			= bc_close,
	.destroy		= bc_destroy,
	.print_stats		= xs_tcp_print_stats,
	.enable_swap		= xs_enable_swap,
	.disable_swap		= xs_disable_swap,
	.inject_disconnect	= xs_inject_disconnect,
};

static int xs_init_anyaddr(const int family, struct sockaddr *sap)
{
	static const struct sockaddr_in sin = {
		.sin_family		= AF_INET,
		.sin_addr.s_addr	= htonl(INADDR_ANY),
	};
	static const struct sockaddr_in6 sin6 = {
		.sin6_family		= AF_INET6,
		.sin6_addr		= IN6ADDR_ANY_INIT,
	};

	switch (family) {
	case AF_LOCAL:
		break;
	case AF_INET:
		memcpy(sap, &sin, sizeof(sin));
		break;
	case AF_INET6:
		memcpy(sap, &sin6, sizeof(sin6));
		break;
	default:
		dprintk("RPC:       %s: Bad address family\n", __func__);
		return -EAFNOSUPPORT;
	}
	return 0;
}

static struct rpc_xprt *xs_setup_xprt(struct xprt_create *args,
				      unsigned int slot_table_size,
				      unsigned int max_slot_table_size)
{
	struct rpc_xprt *xprt;
	struct sock_xprt *new;

	if (args->addrlen > sizeof(xprt->addr)) {
		dprintk("RPC:       xs_setup_xprt: address too large\n");
		return ERR_PTR(-EBADF);
	}

	xprt = xprt_alloc(args->net, sizeof(*new), slot_table_size,
			max_slot_table_size);
	if (xprt == NULL) {
		dprintk("RPC:       xs_setup_xprt: couldn't allocate "
				"rpc_xprt\n");
		return ERR_PTR(-ENOMEM);
	}

	new = container_of(xprt, struct sock_xprt, xprt);
	mutex_init(&new->recv_mutex);
	memcpy(&xprt->addr, args->dstaddr, args->addrlen);
	xprt->addrlen = args->addrlen;
	if (args->srcaddr)
		memcpy(&new->srcaddr, args->srcaddr, args->addrlen);
	else {
		int err;
		err = xs_init_anyaddr(args->dstaddr->sa_family,
					(struct sockaddr *)&new->srcaddr);
		if (err != 0) {
			xprt_free(xprt);
			return ERR_PTR(err);
		}
	}

	return xprt;
}

static const struct rpc_timeout xs_local_default_timeout = {
	.to_initval = 10 * HZ,
	.to_maxval = 10 * HZ,
	.to_retries = 2,
};

/**
 * xs_setup_local - Set up transport to use an AF_LOCAL socket
 * @args: rpc transport creation arguments
 *
 * AF_LOCAL is a "tpi_cots_ord" transport, just like TCP
 */
static struct rpc_xprt *xs_setup_local(struct xprt_create *args)
{
	struct sockaddr_un *sun = (struct sockaddr_un *)args->dstaddr;
	struct sock_xprt *transport;
	struct rpc_xprt *xprt;
	struct rpc_xprt *ret;

	xprt = xs_setup_xprt(args, xprt_tcp_slot_table_entries,
			xprt_max_tcp_slot_table_entries);
	if (IS_ERR(xprt))
		return xprt;
	transport = container_of(xprt, struct sock_xprt, xprt);

	xprt->prot = 0;
	xprt->xprt_class = &xs_local_transport;
	xprt->max_payload = RPC_MAX_FRAGMENT_SIZE;

	xprt->bind_timeout = XS_BIND_TO;
	xprt->reestablish_timeout = XS_TCP_INIT_REEST_TO;
	xprt->idle_timeout = XS_IDLE_DISC_TO;

	xprt->ops = &xs_local_ops;
	xprt->timeout = &xs_local_default_timeout;

	INIT_WORK(&transport->recv_worker, xs_stream_data_receive_workfn);
	INIT_WORK(&transport->error_worker, xs_error_handle);
	INIT_DELAYED_WORK(&transport->connect_worker, xs_dummy_setup_socket);

	switch (sun->sun_family) {
	case AF_LOCAL:
		if (sun->sun_path[0] != '/') {
			dprintk("RPC:       bad AF_LOCAL address: %s\n",
					sun->sun_path);
			ret = ERR_PTR(-EINVAL);
			goto out_err;
		}
		xprt_set_bound(xprt);
		xs_format_peer_addresses(xprt, "local", RPCBIND_NETID_LOCAL);
		break;
	default:
		ret = ERR_PTR(-EAFNOSUPPORT);
		goto out_err;
	}

	dprintk("RPC:       set up xprt to %s via AF_LOCAL\n",
			xprt->address_strings[RPC_DISPLAY_ADDR]);

	if (try_module_get(THIS_MODULE))
		return xprt;
	ret = ERR_PTR(-EINVAL);
out_err:
	xs_xprt_free(xprt);
	return ret;
}

static const struct rpc_timeout xs_udp_default_timeout = {
	.to_initval = 5 * HZ,
	.to_maxval = 30 * HZ,
	.to_increment = 5 * HZ,
	.to_retries = 5,
};

/**
 * xs_setup_udp - Set up transport to use a UDP socket
 * @args: rpc transport creation arguments
 *
 */
static struct rpc_xprt *xs_setup_udp(struct xprt_create *args)
{
	struct sockaddr *addr = args->dstaddr;
	struct rpc_xprt *xprt;
	struct sock_xprt *transport;
	struct rpc_xprt *ret;

	xprt = xs_setup_xprt(args, xprt_udp_slot_table_entries,
			xprt_udp_slot_table_entries);
	if (IS_ERR(xprt))
		return xprt;
	transport = container_of(xprt, struct sock_xprt, xprt);

	xprt->prot = IPPROTO_UDP;
	xprt->xprt_class = &xs_udp_transport;
	/* XXX: header size can vary due to auth type, IPv6, etc. */
	xprt->max_payload = (1U << 16) - (MAX_HEADER << 3);

	xprt->bind_timeout = XS_BIND_TO;
	xprt->reestablish_timeout = XS_UDP_REEST_TO;
	xprt->idle_timeout = XS_IDLE_DISC_TO;

	xprt->ops = &xs_udp_ops;

	xprt->timeout = &xs_udp_default_timeout;

	INIT_WORK(&transport->recv_worker, xs_udp_data_receive_workfn);
	INIT_WORK(&transport->error_worker, xs_error_handle);
	INIT_DELAYED_WORK(&transport->connect_worker, xs_udp_setup_socket);

	switch (addr->sa_family) {
	case AF_INET:
		if (((struct sockaddr_in *)addr)->sin_port != htons(0))
			xprt_set_bound(xprt);

		xs_format_peer_addresses(xprt, "udp", RPCBIND_NETID_UDP);
		break;
	case AF_INET6:
		if (((struct sockaddr_in6 *)addr)->sin6_port != htons(0))
			xprt_set_bound(xprt);

		xs_format_peer_addresses(xprt, "udp", RPCBIND_NETID_UDP6);
		break;
	default:
		ret = ERR_PTR(-EAFNOSUPPORT);
		goto out_err;
	}

	if (xprt_bound(xprt))
		dprintk("RPC:       set up xprt to %s (port %s) via %s\n",
				xprt->address_strings[RPC_DISPLAY_ADDR],
				xprt->address_strings[RPC_DISPLAY_PORT],
				xprt->address_strings[RPC_DISPLAY_PROTO]);
	else
		dprintk("RPC:       set up xprt to %s (autobind) via %s\n",
				xprt->address_strings[RPC_DISPLAY_ADDR],
				xprt->address_strings[RPC_DISPLAY_PROTO]);

	if (try_module_get(THIS_MODULE))
		return xprt;
	ret = ERR_PTR(-EINVAL);
out_err:
	xs_xprt_free(xprt);
	return ret;
}

static const struct rpc_timeout xs_tcp_default_timeout = {
	.to_initval = 60 * HZ,
	.to_maxval = 60 * HZ,
	.to_retries = 2,
};

/**
 * xs_setup_tcp - Set up transport to use a TCP socket
 * @args: rpc transport creation arguments
 *
 */
static struct rpc_xprt *xs_setup_tcp(struct xprt_create *args)
{
	struct sockaddr *addr = args->dstaddr;
	struct rpc_xprt *xprt;
	struct sock_xprt *transport;
	struct rpc_xprt *ret;
	unsigned int max_slot_table_size = xprt_max_tcp_slot_table_entries;

	if (args->flags & XPRT_CREATE_INFINITE_SLOTS)
		max_slot_table_size = RPC_MAX_SLOT_TABLE_LIMIT;

	xprt = xs_setup_xprt(args, xprt_tcp_slot_table_entries,
			max_slot_table_size);
	if (IS_ERR(xprt))
		return xprt;
	transport = container_of(xprt, struct sock_xprt, xprt);

	xprt->prot = IPPROTO_TCP;
	xprt->xprt_class = &xs_tcp_transport;
	xprt->max_payload = RPC_MAX_FRAGMENT_SIZE;

	xprt->bind_timeout = XS_BIND_TO;
	xprt->reestablish_timeout = XS_TCP_INIT_REEST_TO;
	xprt->idle_timeout = XS_IDLE_DISC_TO;

	xprt->ops = &xs_tcp_ops;
	xprt->timeout = &xs_tcp_default_timeout;

	xprt->max_reconnect_timeout = xprt->timeout->to_maxval;
	xprt->connect_timeout = xprt->timeout->to_initval *
		(xprt->timeout->to_retries + 1);

	INIT_WORK(&transport->recv_worker, xs_stream_data_receive_workfn);
	INIT_WORK(&transport->error_worker, xs_error_handle);
	INIT_DELAYED_WORK(&transport->connect_worker, xs_tcp_setup_socket);

	switch (addr->sa_family) {
	case AF_INET:
		if (((struct sockaddr_in *)addr)->sin_port != htons(0))
			xprt_set_bound(xprt);

		xs_format_peer_addresses(xprt, "tcp", RPCBIND_NETID_TCP);
		break;
	case AF_INET6:
		if (((struct sockaddr_in6 *)addr)->sin6_port != htons(0))
			xprt_set_bound(xprt);

		xs_format_peer_addresses(xprt, "tcp", RPCBIND_NETID_TCP6);
		break;
	default:
		ret = ERR_PTR(-EAFNOSUPPORT);
		goto out_err;
	}

	if (xprt_bound(xprt))
		dprintk("RPC:       set up xprt to %s (port %s) via %s\n",
				xprt->address_strings[RPC_DISPLAY_ADDR],
				xprt->address_strings[RPC_DISPLAY_PORT],
				xprt->address_strings[RPC_DISPLAY_PROTO]);
	else
		dprintk("RPC:       set up xprt to %s (autobind) via %s\n",
				xprt->address_strings[RPC_DISPLAY_ADDR],
				xprt->address_strings[RPC_DISPLAY_PROTO]);

	if (try_module_get(THIS_MODULE))
		return xprt;
	ret = ERR_PTR(-EINVAL);
out_err:
	xs_xprt_free(xprt);
	return ret;
}

/**
 * xs_setup_bc_tcp - Set up transport to use a TCP backchannel socket
 * @args: rpc transport creation arguments
 *
 */
static struct rpc_xprt *xs_setup_bc_tcp(struct xprt_create *args)
{
	struct sockaddr *addr = args->dstaddr;
	struct rpc_xprt *xprt;
	struct sock_xprt *transport;
	struct svc_sock *bc_sock;
	struct rpc_xprt *ret;

	xprt = xs_setup_xprt(args, xprt_tcp_slot_table_entries,
			xprt_tcp_slot_table_entries);
	if (IS_ERR(xprt))
		return xprt;
	transport = container_of(xprt, struct sock_xprt, xprt);

	xprt->prot = IPPROTO_TCP;
	xprt->xprt_class = &xs_bc_tcp_transport;
	xprt->max_payload = RPC_MAX_FRAGMENT_SIZE;
	xprt->timeout = &xs_tcp_default_timeout;

	/* backchannel */
	xprt_set_bound(xprt);
	xprt->bind_timeout = 0;
	xprt->reestablish_timeout = 0;
	xprt->idle_timeout = 0;

	xprt->ops = &bc_tcp_ops;

	switch (addr->sa_family) {
	case AF_INET:
		xs_format_peer_addresses(xprt, "tcp",
					 RPCBIND_NETID_TCP);
		break;
	case AF_INET6:
		xs_format_peer_addresses(xprt, "tcp",
				   RPCBIND_NETID_TCP6);
		break;
	default:
		ret = ERR_PTR(-EAFNOSUPPORT);
		goto out_err;
	}

	dprintk("RPC:       set up xprt to %s (port %s) via %s\n",
			xprt->address_strings[RPC_DISPLAY_ADDR],
			xprt->address_strings[RPC_DISPLAY_PORT],
			xprt->address_strings[RPC_DISPLAY_PROTO]);

	/*
	 * Once we've associated a backchannel xprt with a connection,
	 * we want to keep it around as long as the connection lasts,
	 * in case we need to start using it for a backchannel again;
	 * this reference won't be dropped until bc_xprt is destroyed.
	 */
	xprt_get(xprt);
	args->bc_xprt->xpt_bc_xprt = xprt;
	xprt->bc_xprt = args->bc_xprt;
	bc_sock = container_of(args->bc_xprt, struct svc_sock, sk_xprt);
	transport->sock = bc_sock->sk_sock;
	transport->inet = bc_sock->sk_sk;

	/*
	 * Since we don't want connections for the backchannel, we set
	 * the xprt status to connected
	 */
	xprt_set_connected(xprt);

	if (try_module_get(THIS_MODULE))
		return xprt;

	args->bc_xprt->xpt_bc_xprt = NULL;
	args->bc_xprt->xpt_bc_xps = NULL;
	xprt_put(xprt);
	ret = ERR_PTR(-EINVAL);
out_err:
	xs_xprt_free(xprt);
	return ret;
}

static struct xprt_class	xs_local_transport = {
	.list		= LIST_HEAD_INIT(xs_local_transport.list),
	.name		= "named UNIX socket",
	.owner		= THIS_MODULE,
	.ident		= XPRT_TRANSPORT_LOCAL,
	.setup		= xs_setup_local,
	.netid		= { "" },
};

static struct xprt_class	xs_udp_transport = {
	.list		= LIST_HEAD_INIT(xs_udp_transport.list),
	.name		= "udp",
	.owner		= THIS_MODULE,
	.ident		= XPRT_TRANSPORT_UDP,
	.setup		= xs_setup_udp,
	.netid		= { "udp", "udp6", "" },
};

static struct xprt_class	xs_tcp_transport = {
	.list		= LIST_HEAD_INIT(xs_tcp_transport.list),
	.name		= "tcp",
	.owner		= THIS_MODULE,
	.ident		= XPRT_TRANSPORT_TCP,
	.setup		= xs_setup_tcp,
	.netid		= { "tcp", "tcp6", "" },
};

static struct xprt_class	xs_bc_tcp_transport = {
	.list		= LIST_HEAD_INIT(xs_bc_tcp_transport.list),
	.name		= "tcp NFSv4.1 backchannel",
	.owner		= THIS_MODULE,
	.ident		= XPRT_TRANSPORT_BC_TCP,
	.setup		= xs_setup_bc_tcp,
	.netid		= { "" },
};

/**
 * init_socket_xprt - set up xprtsock's sysctls, register with RPC client
 *
 */
int init_socket_xprt(void)
{
	if (!sunrpc_table_header)
		sunrpc_table_header = register_sysctl_table(sunrpc_table);

	xprt_register_transport(&xs_local_transport);
	xprt_register_transport(&xs_udp_transport);
	xprt_register_transport(&xs_tcp_transport);
	xprt_register_transport(&xs_bc_tcp_transport);

	return 0;
}

/**
 * cleanup_socket_xprt - remove xprtsock's sysctls, unregister
 *
 */
void cleanup_socket_xprt(void)
{
	if (sunrpc_table_header) {
		unregister_sysctl_table(sunrpc_table_header);
		sunrpc_table_header = NULL;
	}

	xprt_unregister_transport(&xs_local_transport);
	xprt_unregister_transport(&xs_udp_transport);
	xprt_unregister_transport(&xs_tcp_transport);
	xprt_unregister_transport(&xs_bc_tcp_transport);
}

static int param_set_portnr(const char *val, const struct kernel_param *kp)
{
	return param_set_uint_minmax(val, kp,
			RPC_MIN_RESVPORT,
			RPC_MAX_RESVPORT);
}

static const struct kernel_param_ops param_ops_portnr = {
	.set = param_set_portnr,
	.get = param_get_uint,
};

#define param_check_portnr(name, p) \
	__param_check(name, p, unsigned int);

module_param_named(min_resvport, xprt_min_resvport, portnr, 0644);
module_param_named(max_resvport, xprt_max_resvport, portnr, 0644);

static int param_set_slot_table_size(const char *val,
				     const struct kernel_param *kp)
{
	return param_set_uint_minmax(val, kp,
			RPC_MIN_SLOT_TABLE,
			RPC_MAX_SLOT_TABLE);
}

static const struct kernel_param_ops param_ops_slot_table_size = {
	.set = param_set_slot_table_size,
	.get = param_get_uint,
};

#define param_check_slot_table_size(name, p) \
	__param_check(name, p, unsigned int);

static int param_set_max_slot_table_size(const char *val,
				     const struct kernel_param *kp)
{
	return param_set_uint_minmax(val, kp,
			RPC_MIN_SLOT_TABLE,
			RPC_MAX_SLOT_TABLE_LIMIT);
}

static const struct kernel_param_ops param_ops_max_slot_table_size = {
	.set = param_set_max_slot_table_size,
	.get = param_get_uint,
};

#define param_check_max_slot_table_size(name, p) \
	__param_check(name, p, unsigned int);

module_param_named(tcp_slot_table_entries, xprt_tcp_slot_table_entries,
		   slot_table_size, 0644);
module_param_named(tcp_max_slot_table_entries, xprt_max_tcp_slot_table_entries,
		   max_slot_table_size, 0644);
module_param_named(udp_slot_table_entries, xprt_udp_slot_table_entries,
		   slot_table_size, 0644);<|MERGE_RESOLUTION|>--- conflicted
+++ resolved
@@ -780,18 +780,8 @@
 
 	/* Don't race with disconnect */
 	if (xprt_connected(xprt)) {
-		struct socket_wq *wq;
-
-		rcu_read_lock();
-		wq = rcu_dereference(sk->sk_wq);
-		set_bit(SOCKWQ_ASYNC_NOSPACE, &wq->flags);
-		rcu_read_unlock();
-
 		/* wait for more buffer space */
-<<<<<<< HEAD
-=======
 		set_bit(XPRT_SOCK_NOSPACE, &transport->sock_state);
->>>>>>> d60c95ef
 		set_bit(SOCK_NOSPACE, &sk->sk_socket->flags);
 		sk->sk_write_pending++;
 		xprt_wait_for_buffer_space(xprt);
@@ -816,22 +806,15 @@
 	return ret;
 }
 
-<<<<<<< HEAD
-static int xs_stream_nospace(struct rpc_rqst *req)
-=======
 static int xs_stream_nospace(struct rpc_rqst *req, bool vm_wait)
->>>>>>> d60c95ef
 {
 	struct sock_xprt *transport =
 		container_of(req->rq_xprt, struct sock_xprt, xprt);
 	struct sock *sk = transport->inet;
 	int ret = -EAGAIN;
 
-<<<<<<< HEAD
-=======
 	if (vm_wait)
 		return -ENOBUFS;
->>>>>>> d60c95ef
 	lock_sock(sk);
 	if (!sk_stream_memory_free(sk))
 		ret = xs_nospace(req, transport);
@@ -922,11 +905,7 @@
 
 	switch (status) {
 	case -EAGAIN:
-<<<<<<< HEAD
-		status = xs_stream_nospace(req);
-=======
 		status = xs_stream_nospace(req, vm_wait);
->>>>>>> d60c95ef
 		break;
 	default:
 		dprintk("RPC:       sendmsg returned unrecognized error %d\n",
@@ -1109,11 +1088,7 @@
 		/* Should we call xs_close() here? */
 		break;
 	case -EAGAIN:
-<<<<<<< HEAD
-		status = xs_stream_nospace(req);
-=======
 		status = xs_stream_nospace(req, vm_wait);
->>>>>>> d60c95ef
 		break;
 	case -ECONNRESET:
 	case -ECONNREFUSED:
@@ -2296,27 +2271,7 @@
 
 	/* Tell the socket layer to start connecting... */
 	set_bit(XPRT_SOCK_CONNECTING, &transport->sock_state);
-<<<<<<< HEAD
-	ret = kernel_connect(sock, xs_addr(xprt), xprt->addrlen, O_NONBLOCK);
-	switch (ret) {
-	case 0:
-		xs_set_srcport(transport, sock);
-		fallthrough;
-	case -EINPROGRESS:
-		/* SYN_SENT! */
-		set_bit(XPRT_SOCK_CONNECT_SENT, &transport->sock_state);
-		if (xprt->reestablish_timeout < XS_TCP_INIT_REEST_TO)
-			xprt->reestablish_timeout = XS_TCP_INIT_REEST_TO;
-		break;
-	case -EADDRNOTAVAIL:
-		/* Source port number is unavailable. Try a new one! */
-		transport->srcport = 0;
-	}
-out:
-	return ret;
-=======
 	return kernel_connect(sock, xs_addr(xprt), xprt->addrlen, O_NONBLOCK);
->>>>>>> d60c95ef
 }
 
 /**
@@ -2334,12 +2289,9 @@
 	int status;
 	unsigned int pflags = current->flags;
 
-<<<<<<< HEAD
-=======
 	if (atomic_read(&xprt->swapper))
 		current->flags |= PF_MEMALLOC;
 
->>>>>>> d60c95ef
 	if (xprt_connected(xprt))
 		goto out;
 	if (test_and_clear_bit(XPRT_SOCK_CONNECT_SENT,
