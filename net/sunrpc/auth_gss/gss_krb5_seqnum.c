--- conflicted
+++ resolved
@@ -43,11 +43,7 @@
 krb5_make_rc4_seq_num(struct krb5_ctx *kctx, int direction, s32 seqnum,
 		      unsigned char *cksum, unsigned char *buf)
 {
-<<<<<<< HEAD
-	struct crypto_skcipher *cipher;
-=======
 	struct crypto_sync_skcipher *cipher;
->>>>>>> f7688b48
 	unsigned char *plain;
 	s32 code;
 
@@ -75,13 +71,8 @@
 
 	code = krb5_encrypt(cipher, cksum, plain, buf, 8);
 out:
-<<<<<<< HEAD
-	crypto_free_skcipher(cipher);
-	kfree(plain);
-=======
 	kfree(plain);
 	crypto_free_sync_skcipher(cipher);
->>>>>>> f7688b48
 	return code;
 }
 s32
@@ -121,11 +112,7 @@
 krb5_get_rc4_seq_num(struct krb5_ctx *kctx, unsigned char *cksum,
 		     unsigned char *buf, int *direction, s32 *seqnum)
 {
-<<<<<<< HEAD
-	struct crypto_skcipher *cipher;
-=======
 	struct crypto_sync_skcipher *cipher;
->>>>>>> f7688b48
 	unsigned char *plain;
 	s32 code;
 
@@ -172,13 +159,8 @@
 	       int *direction, u32 *seqnum)
 {
 	s32 code;
-<<<<<<< HEAD
-	struct crypto_skcipher *key = kctx->seq;
-	unsigned char *plain;
-=======
 	unsigned char *plain;
 	struct crypto_sync_skcipher *key = kctx->seq;
->>>>>>> f7688b48
 
 	dprintk("RPC:       krb5_get_seq_num:\n");
 
