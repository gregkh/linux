--- conflicted
+++ resolved
@@ -606,24 +606,8 @@
 	unsigned int pglen = buf->page_len;
 	unsigned int result;
 
-<<<<<<< HEAD
-	result = 0;
-	tail = buf->tail;
 	if (len > buf->page_len)
 		len = buf-> page_len;
-	tailbuf_len = buf->buflen - buf->head->iov_len - buf->page_len;
-
-	/* Shift the tail first */
-	if (tailbuf_len != 0) {
-		unsigned int free_space = tailbuf_len - tail->iov_len;
-
-		if (len < free_space)
-			free_space = len;
-		tail->iov_len += free_space;
-=======
-	if (len > buf->page_len)
-		len = buf-> page_len;
->>>>>>> d1988041
 
 	result = _shift_data_right_tail(buf, pglen - len, len);
 	buf->page_len -= len;
