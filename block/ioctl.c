// SPDX-License-Identifier: GPL-2.0
#include <linux/capability.h>
#include <linux/compat.h>
#include <linux/blkdev.h>
#include <linux/export.h>
#include <linux/gfp.h>
#include <linux/blkpg.h>
#include <linux/hdreg.h>
#include <linux/backing-dev.h>
#include <linux/fs.h>
#include <linux/blktrace_api.h>
#include <linux/pr.h>
#include <linux/uaccess.h>
#include <linux/pagemap.h>
#include <linux/io_uring/cmd.h>
#include <uapi/linux/blkdev.h>
#include "blk.h"

static int blkpg_do_ioctl(struct block_device *bdev,
			  struct blkpg_partition __user *upart, int op)
{
	struct gendisk *disk = bdev->bd_disk;
	struct blkpg_partition p;
<<<<<<< HEAD
	sector_t start, length;
=======
	sector_t start, length, capacity, end;
>>>>>>> a6ad5510

	if (!capable(CAP_SYS_ADMIN))
		return -EACCES;
	if (copy_from_user(&p, upart, sizeof(struct blkpg_partition)))
		return -EFAULT;
	if (bdev_is_partition(bdev))
		return -EINVAL;

	if (p.pno <= 0)
		return -EINVAL;

	if (op == BLKPG_DEL_PARTITION)
		return bdev_del_partition(disk, p.pno);

	if (p.start < 0 || p.length <= 0 || LLONG_MAX - p.length < p.start)
		return -EINVAL;
	/* Check that the partition is aligned to the block size */
	if (!IS_ALIGNED(p.start | p.length, bdev_logical_block_size(bdev)))
		return -EINVAL;

	start = p.start >> SECTOR_SHIFT;
	length = p.length >> SECTOR_SHIFT;
	capacity = get_capacity(disk);

	if (check_add_overflow(start, length, &end))
		return -EINVAL;

	if (start >= capacity || end > capacity)
		return -EINVAL;

	switch (op) {
	case BLKPG_ADD_PARTITION:
		return bdev_add_partition(disk, p.pno, start, length);
	case BLKPG_RESIZE_PARTITION:
		return bdev_resize_partition(disk, p.pno, start, length);
	default:
		return -EINVAL;
	}
}

static int blkpg_ioctl(struct block_device *bdev,
		       struct blkpg_ioctl_arg __user *arg)
{
	struct blkpg_partition __user *udata;
	int op;

	if (get_user(op, &arg->op) || get_user(udata, &arg->data))
		return -EFAULT;

	return blkpg_do_ioctl(bdev, udata, op);
}

#ifdef CONFIG_COMPAT
struct compat_blkpg_ioctl_arg {
	compat_int_t op;
	compat_int_t flags;
	compat_int_t datalen;
	compat_caddr_t data;
};

static int compat_blkpg_ioctl(struct block_device *bdev,
			      struct compat_blkpg_ioctl_arg __user *arg)
{
	compat_caddr_t udata;
	int op;

	if (get_user(op, &arg->op) || get_user(udata, &arg->data))
		return -EFAULT;

	return blkpg_do_ioctl(bdev, compat_ptr(udata), op);
}
#endif

/*
 * Check that [start, start + len) is a valid range from the block device's
 * perspective, including verifying that it can be correctly translated into
 * logical block addresses.
 */
static int blk_validate_byte_range(struct block_device *bdev,
				   uint64_t start, uint64_t len)
{
	unsigned int bs_mask = bdev_logical_block_size(bdev) - 1;
	uint64_t end;

	if ((start | len) & bs_mask)
		return -EINVAL;
	if (!len)
		return -EINVAL;
	if (check_add_overflow(start, len, &end) || end > bdev_nr_bytes(bdev))
		return -EINVAL;

	return 0;
}

static int blk_ioctl_discard(struct block_device *bdev, blk_mode_t mode,
		unsigned long arg)
{
<<<<<<< HEAD
	uint64_t range[2];
	uint64_t start, len, end;
	struct inode *inode = bdev->bd_inode;
=======
	uint64_t range[2], start, len;
	struct bio *prev = NULL, *bio;
	sector_t sector, nr_sects;
	struct blk_plug plug;
>>>>>>> a6ad5510
	int err;

	if (copy_from_user(range, (void __user *)arg, sizeof(range)))
		return -EFAULT;
	start = range[0];
	len = range[1];

	if (!bdev_max_discard_sectors(bdev))
		return -EOPNOTSUPP;

<<<<<<< HEAD
	if (check_add_overflow(start, len, &end) ||
	    end > bdev_nr_bytes(bdev))
		return -EINVAL;
=======
	if (!(mode & BLK_OPEN_WRITE))
		return -EBADF;
	if (bdev_read_only(bdev))
		return -EPERM;
	err = blk_validate_byte_range(bdev, start, len);
	if (err)
		return err;
>>>>>>> a6ad5510

	filemap_invalidate_lock(bdev->bd_mapping);
	err = truncate_bdev_range(bdev, mode, start, start + len - 1);
	if (err)
		goto fail;

	sector = start >> SECTOR_SHIFT;
	nr_sects = len >> SECTOR_SHIFT;

	blk_start_plug(&plug);
	while (1) {
		if (fatal_signal_pending(current)) {
			if (prev)
				bio_await_chain(prev);
			err = -EINTR;
			goto out_unplug;
		}
		bio = blk_alloc_discard_bio(bdev, &sector, &nr_sects,
				GFP_KERNEL);
		if (!bio)
			break;
		prev = bio_chain_and_submit(prev, bio);
	}
	if (prev) {
		err = submit_bio_wait(prev);
		if (err == -EOPNOTSUPP)
			err = 0;
		bio_put(prev);
	}
out_unplug:
	blk_finish_plug(&plug);
fail:
	filemap_invalidate_unlock(bdev->bd_mapping);
	return err;
}

static int blk_ioctl_secure_erase(struct block_device *bdev, blk_mode_t mode,
		void __user *argp)
{
	uint64_t start, len, end;
	uint64_t range[2];
	int err;

	if (!(mode & BLK_OPEN_WRITE))
		return -EBADF;
	if (!bdev_max_secure_erase_sectors(bdev))
		return -EOPNOTSUPP;
	if (copy_from_user(range, argp, sizeof(range)))
		return -EFAULT;

	start = range[0];
	len = range[1];
	if ((start & 511) || (len & 511))
		return -EINVAL;
	if (check_add_overflow(start, len, &end) ||
	    end > bdev_nr_bytes(bdev))
		return -EINVAL;

	filemap_invalidate_lock(bdev->bd_mapping);
	err = truncate_bdev_range(bdev, mode, start, end - 1);
	if (!err)
		err = blkdev_issue_secure_erase(bdev, start >> 9, len >> 9,
						GFP_KERNEL);
	filemap_invalidate_unlock(bdev->bd_mapping);
	return err;
}


static int blk_ioctl_zeroout(struct block_device *bdev, blk_mode_t mode,
		unsigned long arg)
{
	uint64_t range[2];
	uint64_t start, end, len;
	int err;

	if (!(mode & BLK_OPEN_WRITE))
		return -EBADF;

	if (copy_from_user(range, (void __user *)arg, sizeof(range)))
		return -EFAULT;

	start = range[0];
	len = range[1];
	end = start + len - 1;

	if (start & 511)
		return -EINVAL;
	if (len & 511)
		return -EINVAL;
	if (end >= (uint64_t)bdev_nr_bytes(bdev))
		return -EINVAL;
	if (end < start)
		return -EINVAL;

	/* Invalidate the page cache, including dirty pages */
	filemap_invalidate_lock(bdev->bd_mapping);
	err = truncate_bdev_range(bdev, mode, start, end);
	if (err)
		goto fail;

	err = blkdev_issue_zeroout(bdev, start >> 9, len >> 9, GFP_KERNEL,
				   BLKDEV_ZERO_NOUNMAP | BLKDEV_ZERO_KILLABLE);

fail:
	filemap_invalidate_unlock(bdev->bd_mapping);
	return err;
}

static int put_ushort(unsigned short __user *argp, unsigned short val)
{
	return put_user(val, argp);
}

static int put_int(int __user *argp, int val)
{
	return put_user(val, argp);
}

static int put_uint(unsigned int __user *argp, unsigned int val)
{
	return put_user(val, argp);
}

static int put_long(long __user *argp, long val)
{
	return put_user(val, argp);
}

static int put_ulong(unsigned long __user *argp, unsigned long val)
{
	return put_user(val, argp);
}

static int put_u64(u64 __user *argp, u64 val)
{
	return put_user(val, argp);
}

#ifdef CONFIG_COMPAT
static int compat_put_long(compat_long_t __user *argp, long val)
{
	return put_user(val, argp);
}

static int compat_put_ulong(compat_ulong_t __user *argp, compat_ulong_t val)
{
	return put_user(val, argp);
}
#endif

#ifdef CONFIG_COMPAT
/*
 * This is the equivalent of compat_ptr_ioctl(), to be used by block
 * drivers that implement only commands that are completely compatible
 * between 32-bit and 64-bit user space
 */
int blkdev_compat_ptr_ioctl(struct block_device *bdev, blk_mode_t mode,
			unsigned cmd, unsigned long arg)
{
	struct gendisk *disk = bdev->bd_disk;

	if (disk->fops->ioctl)
		return disk->fops->ioctl(bdev, mode, cmd,
					 (unsigned long)compat_ptr(arg));

	return -ENOIOCTLCMD;
}
EXPORT_SYMBOL(blkdev_compat_ptr_ioctl);
#endif

static bool blkdev_pr_allowed(struct block_device *bdev, blk_mode_t mode)
{
	/* no sense to make reservations for partitions */
	if (bdev_is_partition(bdev))
		return false;

	if (capable(CAP_SYS_ADMIN))
		return true;
	/*
	 * Only allow unprivileged reservations if the file descriptor is open
	 * for writing.
	 */
	return mode & BLK_OPEN_WRITE;
}

static int blkdev_pr_register(struct block_device *bdev, blk_mode_t mode,
		struct pr_registration __user *arg)
{
	const struct pr_ops *ops = bdev->bd_disk->fops->pr_ops;
	struct pr_registration reg;

	if (!blkdev_pr_allowed(bdev, mode))
		return -EPERM;
	if (!ops || !ops->pr_register)
		return -EOPNOTSUPP;
	if (copy_from_user(&reg, arg, sizeof(reg)))
		return -EFAULT;

	if (reg.flags & ~PR_FL_IGNORE_KEY)
		return -EOPNOTSUPP;
	return ops->pr_register(bdev, reg.old_key, reg.new_key, reg.flags);
}

static int blkdev_pr_reserve(struct block_device *bdev, blk_mode_t mode,
		struct pr_reservation __user *arg)
{
	const struct pr_ops *ops = bdev->bd_disk->fops->pr_ops;
	struct pr_reservation rsv;

	if (!blkdev_pr_allowed(bdev, mode))
		return -EPERM;
	if (!ops || !ops->pr_reserve)
		return -EOPNOTSUPP;
	if (copy_from_user(&rsv, arg, sizeof(rsv)))
		return -EFAULT;

	if (rsv.flags & ~PR_FL_IGNORE_KEY)
		return -EOPNOTSUPP;
	return ops->pr_reserve(bdev, rsv.key, rsv.type, rsv.flags);
}

static int blkdev_pr_release(struct block_device *bdev, blk_mode_t mode,
		struct pr_reservation __user *arg)
{
	const struct pr_ops *ops = bdev->bd_disk->fops->pr_ops;
	struct pr_reservation rsv;

	if (!blkdev_pr_allowed(bdev, mode))
		return -EPERM;
	if (!ops || !ops->pr_release)
		return -EOPNOTSUPP;
	if (copy_from_user(&rsv, arg, sizeof(rsv)))
		return -EFAULT;

	if (rsv.flags)
		return -EOPNOTSUPP;
	return ops->pr_release(bdev, rsv.key, rsv.type);
}

static int blkdev_pr_preempt(struct block_device *bdev, blk_mode_t mode,
		struct pr_preempt __user *arg, bool abort)
{
	const struct pr_ops *ops = bdev->bd_disk->fops->pr_ops;
	struct pr_preempt p;

	if (!blkdev_pr_allowed(bdev, mode))
		return -EPERM;
	if (!ops || !ops->pr_preempt)
		return -EOPNOTSUPP;
	if (copy_from_user(&p, arg, sizeof(p)))
		return -EFAULT;

	if (p.flags)
		return -EOPNOTSUPP;
	return ops->pr_preempt(bdev, p.old_key, p.new_key, p.type, abort);
}

static int blkdev_pr_clear(struct block_device *bdev, blk_mode_t mode,
		struct pr_clear __user *arg)
{
	const struct pr_ops *ops = bdev->bd_disk->fops->pr_ops;
	struct pr_clear c;

	if (!blkdev_pr_allowed(bdev, mode))
		return -EPERM;
	if (!ops || !ops->pr_clear)
		return -EOPNOTSUPP;
	if (copy_from_user(&c, arg, sizeof(c)))
		return -EFAULT;

	if (c.flags)
		return -EOPNOTSUPP;
	return ops->pr_clear(bdev, c.key);
}

static int blkdev_flushbuf(struct block_device *bdev, unsigned cmd,
		unsigned long arg)
{
	if (!capable(CAP_SYS_ADMIN))
		return -EACCES;

	mutex_lock(&bdev->bd_holder_lock);
	if (bdev->bd_holder_ops && bdev->bd_holder_ops->sync)
		bdev->bd_holder_ops->sync(bdev);
	else {
		mutex_unlock(&bdev->bd_holder_lock);
		sync_blockdev(bdev);
	}

	invalidate_bdev(bdev);
	return 0;
}

static int blkdev_roset(struct block_device *bdev, unsigned cmd,
		unsigned long arg)
{
	int ret, n;

	if (!capable(CAP_SYS_ADMIN))
		return -EACCES;

	if (get_user(n, (int __user *)arg))
		return -EFAULT;
	if (bdev->bd_disk->fops->set_read_only) {
		ret = bdev->bd_disk->fops->set_read_only(bdev, n);
		if (ret)
			return ret;
	}
	if (n)
		bdev_set_flag(bdev, BD_READ_ONLY);
	else
		bdev_clear_flag(bdev, BD_READ_ONLY);
	return 0;
}

static int blkdev_getgeo(struct block_device *bdev,
		struct hd_geometry __user *argp)
{
	struct gendisk *disk = bdev->bd_disk;
	struct hd_geometry geo;
	int ret;

	if (!argp)
		return -EINVAL;
	if (!disk->fops->getgeo)
		return -ENOTTY;

	/*
	 * We need to set the startsect first, the driver may
	 * want to override it.
	 */
	memset(&geo, 0, sizeof(geo));
	geo.start = get_start_sect(bdev);
	ret = disk->fops->getgeo(bdev, &geo);
	if (ret)
		return ret;
	if (copy_to_user(argp, &geo, sizeof(geo)))
		return -EFAULT;
	return 0;
}

#ifdef CONFIG_COMPAT
struct compat_hd_geometry {
	unsigned char heads;
	unsigned char sectors;
	unsigned short cylinders;
	u32 start;
};

static int compat_hdio_getgeo(struct block_device *bdev,
			      struct compat_hd_geometry __user *ugeo)
{
	struct gendisk *disk = bdev->bd_disk;
	struct hd_geometry geo;
	int ret;

	if (!ugeo)
		return -EINVAL;
	if (!disk->fops->getgeo)
		return -ENOTTY;

	memset(&geo, 0, sizeof(geo));
	/*
	 * We need to set the startsect first, the driver may
	 * want to override it.
	 */
	geo.start = get_start_sect(bdev);
	ret = disk->fops->getgeo(bdev, &geo);
	if (ret)
		return ret;

	ret = copy_to_user(ugeo, &geo, 4);
	ret |= put_user(geo.start, &ugeo->start);
	if (ret)
		ret = -EFAULT;

	return ret;
}
#endif

/* set the logical block size */
static int blkdev_bszset(struct file *file, blk_mode_t mode,
		int __user *argp)
{
	// this one might be file_inode(file)->i_rdev - a rare valid
	// use of file_inode() for those.
	dev_t dev = I_BDEV(file->f_mapping->host)->bd_dev;
	struct file *excl_file;
	int ret, n;

	if (!capable(CAP_SYS_ADMIN))
		return -EACCES;
	if (!argp)
		return -EINVAL;
	if (get_user(n, argp))
		return -EFAULT;

	if (mode & BLK_OPEN_EXCL)
		return set_blocksize(file, n);

	excl_file = bdev_file_open_by_dev(dev, mode, &dev, NULL);
	if (IS_ERR(excl_file))
		return -EBUSY;
	ret = set_blocksize(excl_file, n);
	fput(excl_file);
	return ret;
}

/*
 * Common commands that are handled the same way on native and compat
 * user space. Note the separate arg/argp parameters that are needed
 * to deal with the compat_ptr() conversion.
 */
static int blkdev_common_ioctl(struct block_device *bdev, blk_mode_t mode,
			       unsigned int cmd, unsigned long arg,
			       void __user *argp)
{
	unsigned int max_sectors;

	switch (cmd) {
	case BLKFLSBUF:
		return blkdev_flushbuf(bdev, cmd, arg);
	case BLKROSET:
		return blkdev_roset(bdev, cmd, arg);
	case BLKDISCARD:
		return blk_ioctl_discard(bdev, mode, arg);
	case BLKSECDISCARD:
		return blk_ioctl_secure_erase(bdev, mode, argp);
	case BLKZEROOUT:
		return blk_ioctl_zeroout(bdev, mode, arg);
	case BLKGETDISKSEQ:
		return put_u64(argp, bdev->bd_disk->diskseq);
	case BLKREPORTZONE:
		return blkdev_report_zones_ioctl(bdev, cmd, arg);
	case BLKRESETZONE:
	case BLKOPENZONE:
	case BLKCLOSEZONE:
	case BLKFINISHZONE:
		return blkdev_zone_mgmt_ioctl(bdev, mode, cmd, arg);
	case BLKGETZONESZ:
		return put_uint(argp, bdev_zone_sectors(bdev));
	case BLKGETNRZONES:
		return put_uint(argp, bdev_nr_zones(bdev));
	case BLKROGET:
		return put_int(argp, bdev_read_only(bdev) != 0);
	case BLKSSZGET: /* get block device logical block size */
		return put_int(argp, bdev_logical_block_size(bdev));
	case BLKPBSZGET: /* get block device physical block size */
		return put_uint(argp, bdev_physical_block_size(bdev));
	case BLKIOMIN:
		return put_uint(argp, bdev_io_min(bdev));
	case BLKIOOPT:
		return put_uint(argp, bdev_io_opt(bdev));
	case BLKALIGNOFF:
		return put_int(argp, bdev_alignment_offset(bdev));
	case BLKDISCARDZEROES:
		return put_uint(argp, 0);
	case BLKSECTGET:
		max_sectors = min_t(unsigned int, USHRT_MAX,
				    queue_max_sectors(bdev_get_queue(bdev)));
		return put_ushort(argp, max_sectors);
	case BLKROTATIONAL:
		return put_ushort(argp, !bdev_nonrot(bdev));
	case BLKRASET:
	case BLKFRASET:
		if(!capable(CAP_SYS_ADMIN))
			return -EACCES;
		bdev->bd_disk->bdi->ra_pages = (arg * 512) / PAGE_SIZE;
		return 0;
	case BLKRRPART:
		if (!capable(CAP_SYS_ADMIN))
			return -EACCES;
		if (bdev_is_partition(bdev))
			return -EINVAL;
		return disk_scan_partitions(bdev->bd_disk,
				mode | BLK_OPEN_STRICT_SCAN);
	case BLKTRACESTART:
	case BLKTRACESTOP:
	case BLKTRACETEARDOWN:
		return blk_trace_ioctl(bdev, cmd, argp);
	case IOC_PR_REGISTER:
		return blkdev_pr_register(bdev, mode, argp);
	case IOC_PR_RESERVE:
		return blkdev_pr_reserve(bdev, mode, argp);
	case IOC_PR_RELEASE:
		return blkdev_pr_release(bdev, mode, argp);
	case IOC_PR_PREEMPT:
		return blkdev_pr_preempt(bdev, mode, argp, false);
	case IOC_PR_PREEMPT_ABORT:
		return blkdev_pr_preempt(bdev, mode, argp, true);
	case IOC_PR_CLEAR:
		return blkdev_pr_clear(bdev, mode, argp);
	default:
		return -ENOIOCTLCMD;
	}
}

/*
 * Always keep this in sync with compat_blkdev_ioctl()
 * to handle all incompatible commands in both functions.
 *
 * New commands must be compatible and go into blkdev_common_ioctl
 */
long blkdev_ioctl(struct file *file, unsigned cmd, unsigned long arg)
{
	struct block_device *bdev = I_BDEV(file->f_mapping->host);
	void __user *argp = (void __user *)arg;
	blk_mode_t mode = file_to_blk_mode(file);
	int ret;

	switch (cmd) {
	/* These need separate implementations for the data structure */
	case HDIO_GETGEO:
		return blkdev_getgeo(bdev, argp);
	case BLKPG:
		return blkpg_ioctl(bdev, argp);

	/* Compat mode returns 32-bit data instead of 'long' */
	case BLKRAGET:
	case BLKFRAGET:
		if (!argp)
			return -EINVAL;
		return put_long(argp,
			(bdev->bd_disk->bdi->ra_pages * PAGE_SIZE) / 512);
	case BLKGETSIZE:
		if (bdev_nr_sectors(bdev) > ~0UL)
			return -EFBIG;
		return put_ulong(argp, bdev_nr_sectors(bdev));

	/* The data is compatible, but the command number is different */
	case BLKBSZGET: /* get block device soft block size (cf. BLKSSZGET) */
		return put_int(argp, block_size(bdev));
	case BLKBSZSET:
		return blkdev_bszset(file, mode, argp);
	case BLKGETSIZE64:
		return put_u64(argp, bdev_nr_bytes(bdev));

	/* Incompatible alignment on i386 */
	case BLKTRACESETUP:
		return blk_trace_ioctl(bdev, cmd, argp);
	default:
		break;
	}

	ret = blkdev_common_ioctl(bdev, mode, cmd, arg, argp);
	if (ret != -ENOIOCTLCMD)
		return ret;

	if (!bdev->bd_disk->fops->ioctl)
		return -ENOTTY;
	return bdev->bd_disk->fops->ioctl(bdev, mode, cmd, arg);
}

#ifdef CONFIG_COMPAT

#define BLKBSZGET_32		_IOR(0x12, 112, int)
#define BLKBSZSET_32		_IOW(0x12, 113, int)
#define BLKGETSIZE64_32		_IOR(0x12, 114, int)

/* Most of the generic ioctls are handled in the normal fallback path.
   This assumes the blkdev's low level compat_ioctl always returns
   ENOIOCTLCMD for unknown ioctls. */
long compat_blkdev_ioctl(struct file *file, unsigned cmd, unsigned long arg)
{
	int ret;
	void __user *argp = compat_ptr(arg);
	struct block_device *bdev = I_BDEV(file->f_mapping->host);
	struct gendisk *disk = bdev->bd_disk;
	blk_mode_t mode = file_to_blk_mode(file);

	switch (cmd) {
	/* These need separate implementations for the data structure */
	case HDIO_GETGEO:
		return compat_hdio_getgeo(bdev, argp);
	case BLKPG:
		return compat_blkpg_ioctl(bdev, argp);

	/* Compat mode returns 32-bit data instead of 'long' */
	case BLKRAGET:
	case BLKFRAGET:
		if (!argp)
			return -EINVAL;
		return compat_put_long(argp,
			(bdev->bd_disk->bdi->ra_pages * PAGE_SIZE) / 512);
	case BLKGETSIZE:
		if (bdev_nr_sectors(bdev) > ~(compat_ulong_t)0)
			return -EFBIG;
		return compat_put_ulong(argp, bdev_nr_sectors(bdev));

	/* The data is compatible, but the command number is different */
	case BLKBSZGET_32: /* get the logical block size (cf. BLKSSZGET) */
		return put_int(argp, bdev_logical_block_size(bdev));
	case BLKBSZSET_32:
		return blkdev_bszset(file, mode, argp);
	case BLKGETSIZE64_32:
		return put_u64(argp, bdev_nr_bytes(bdev));

	/* Incompatible alignment on i386 */
	case BLKTRACESETUP32:
		return blk_trace_ioctl(bdev, cmd, argp);
	default:
		break;
	}

	ret = blkdev_common_ioctl(bdev, mode, cmd, arg, argp);
	if (ret == -ENOIOCTLCMD && disk->fops->compat_ioctl)
		ret = disk->fops->compat_ioctl(bdev, mode, cmd, arg);

	return ret;
}
#endif

struct blk_iou_cmd {
	int res;
	bool nowait;
};

static void blk_cmd_complete(struct io_uring_cmd *cmd, unsigned int issue_flags)
{
	struct blk_iou_cmd *bic = io_uring_cmd_to_pdu(cmd, struct blk_iou_cmd);

	if (bic->res == -EAGAIN && bic->nowait)
		io_uring_cmd_issue_blocking(cmd);
	else
		io_uring_cmd_done(cmd, bic->res, 0, issue_flags);
}

static void bio_cmd_bio_end_io(struct bio *bio)
{
	struct io_uring_cmd *cmd = bio->bi_private;
	struct blk_iou_cmd *bic = io_uring_cmd_to_pdu(cmd, struct blk_iou_cmd);

	if (unlikely(bio->bi_status) && !bic->res)
		bic->res = blk_status_to_errno(bio->bi_status);

	io_uring_cmd_do_in_task_lazy(cmd, blk_cmd_complete);
	bio_put(bio);
}

static int blkdev_cmd_discard(struct io_uring_cmd *cmd,
			      struct block_device *bdev,
			      uint64_t start, uint64_t len, bool nowait)
{
	struct blk_iou_cmd *bic = io_uring_cmd_to_pdu(cmd, struct blk_iou_cmd);
	gfp_t gfp = nowait ? GFP_NOWAIT : GFP_KERNEL;
	sector_t sector = start >> SECTOR_SHIFT;
	sector_t nr_sects = len >> SECTOR_SHIFT;
	struct bio *prev = NULL, *bio;
	int err;

	if (!bdev_max_discard_sectors(bdev))
		return -EOPNOTSUPP;
	if (!(file_to_blk_mode(cmd->file) & BLK_OPEN_WRITE))
		return -EBADF;
	if (bdev_read_only(bdev))
		return -EPERM;
	err = blk_validate_byte_range(bdev, start, len);
	if (err)
		return err;

	err = filemap_invalidate_pages(bdev->bd_mapping, start,
					start + len - 1, nowait);
	if (err)
		return err;

	while (true) {
		bio = blk_alloc_discard_bio(bdev, &sector, &nr_sects, gfp);
		if (!bio)
			break;
		if (nowait) {
			/*
			 * Don't allow multi-bio non-blocking submissions as
			 * subsequent bios may fail but we won't get a direct
			 * indication of that. Normally, the caller should
			 * retry from a blocking context.
			 */
			if (unlikely(nr_sects)) {
				bio_put(bio);
				return -EAGAIN;
			}
			bio->bi_opf |= REQ_NOWAIT;
		}

		prev = bio_chain_and_submit(prev, bio);
	}
	if (unlikely(!prev))
		return -EAGAIN;
	if (unlikely(nr_sects))
		bic->res = -EAGAIN;

	prev->bi_private = cmd;
	prev->bi_end_io = bio_cmd_bio_end_io;
	submit_bio(prev);
	return -EIOCBQUEUED;
}

int blkdev_uring_cmd(struct io_uring_cmd *cmd, unsigned int issue_flags)
{
	struct block_device *bdev = I_BDEV(cmd->file->f_mapping->host);
	struct blk_iou_cmd *bic = io_uring_cmd_to_pdu(cmd, struct blk_iou_cmd);
	const struct io_uring_sqe *sqe = cmd->sqe;
	u32 cmd_op = cmd->cmd_op;
	uint64_t start, len;

	if (unlikely(sqe->ioprio || sqe->__pad1 || sqe->len ||
		     sqe->rw_flags || sqe->file_index))
		return -EINVAL;

	bic->res = 0;
	bic->nowait = issue_flags & IO_URING_F_NONBLOCK;

	start = READ_ONCE(sqe->addr);
	len = READ_ONCE(sqe->addr3);

	switch (cmd_op) {
	case BLOCK_URING_CMD_DISCARD:
		return blkdev_cmd_discard(cmd, bdev, start, len, bic->nowait);
	}
	return -EINVAL;
}<|MERGE_RESOLUTION|>--- conflicted
+++ resolved
@@ -21,11 +21,7 @@
 {
 	struct gendisk *disk = bdev->bd_disk;
 	struct blkpg_partition p;
-<<<<<<< HEAD
-	sector_t start, length;
-=======
 	sector_t start, length, capacity, end;
->>>>>>> a6ad5510
 
 	if (!capable(CAP_SYS_ADMIN))
 		return -EACCES;
@@ -123,16 +119,10 @@
 static int blk_ioctl_discard(struct block_device *bdev, blk_mode_t mode,
 		unsigned long arg)
 {
-<<<<<<< HEAD
-	uint64_t range[2];
-	uint64_t start, len, end;
-	struct inode *inode = bdev->bd_inode;
-=======
 	uint64_t range[2], start, len;
 	struct bio *prev = NULL, *bio;
 	sector_t sector, nr_sects;
 	struct blk_plug plug;
->>>>>>> a6ad5510
 	int err;
 
 	if (copy_from_user(range, (void __user *)arg, sizeof(range)))
@@ -143,11 +133,6 @@
 	if (!bdev_max_discard_sectors(bdev))
 		return -EOPNOTSUPP;
 
-<<<<<<< HEAD
-	if (check_add_overflow(start, len, &end) ||
-	    end > bdev_nr_bytes(bdev))
-		return -EINVAL;
-=======
 	if (!(mode & BLK_OPEN_WRITE))
 		return -EBADF;
 	if (bdev_read_only(bdev))
@@ -155,7 +140,6 @@
 	err = blk_validate_byte_range(bdev, start, len);
 	if (err)
 		return err;
->>>>>>> a6ad5510
 
 	filemap_invalidate_lock(bdev->bd_mapping);
 	err = truncate_bdev_range(bdev, mode, start, start + len - 1);
