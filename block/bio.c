--- conflicted
+++ resolved
@@ -1149,19 +1149,11 @@
 void __bio_release_pages(struct bio *bio, bool mark_dirty)
 {
 	struct folio_iter fi;
-<<<<<<< HEAD
 
 	bio_for_each_folio_all(fi, bio) {
 		struct page *page;
 		size_t done = 0;
 
-=======
-
-	bio_for_each_folio_all(fi, bio) {
-		struct page *page;
-		size_t done = 0;
-
->>>>>>> 03a22b59
 		if (mark_dirty) {
 			folio_lock(fi.folio);
 			folio_mark_dirty(fi.folio);
