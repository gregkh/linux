// SPDX-License-Identifier: GPL-2.0-only
/*
 * Copyright (C) 1991, 1992  Linus Torvalds
 * Copyright (C) 2001  Andrea Arcangeli <andrea@suse.de> SuSE
 * Copyright (C) 2016 - 2020 Christoph Hellwig
 */
#include <linux/init.h>
#include <linux/mm.h>
#include <linux/blkdev.h>
#include <linux/buffer_head.h>
#include <linux/mpage.h>
#include <linux/uio.h>
#include <linux/namei.h>
#include <linux/task_io_accounting_ops.h>
#include <linux/falloc.h>
#include <linux/suspend.h>
#include <linux/fs.h>
#include <linux/iomap.h>
#include <linux/module.h>
#include <linux/io_uring/cmd.h>
#include "blk.h"

static inline struct inode *bdev_file_inode(struct file *file)
{
	return file->f_mapping->host;
}

static blk_opf_t dio_bio_write_op(struct kiocb *iocb)
{
	blk_opf_t opf = REQ_OP_WRITE | REQ_SYNC | REQ_IDLE;

	/* avoid the need for a I/O completion work item */
	if (iocb_is_dsync(iocb))
		opf |= REQ_FUA;
	return opf;
}

static bool blkdev_dio_invalid(struct block_device *bdev, struct kiocb *iocb,
				struct iov_iter *iter)
{
	return iocb->ki_pos & (bdev_logical_block_size(bdev) - 1) ||
		!bdev_iter_is_aligned(bdev, iter);
}

#define DIO_INLINE_BIO_VECS 4

static ssize_t __blkdev_direct_IO_simple(struct kiocb *iocb,
		struct iov_iter *iter, struct block_device *bdev,
		unsigned int nr_pages)
{
	struct bio_vec inline_vecs[DIO_INLINE_BIO_VECS], *vecs;
	loff_t pos = iocb->ki_pos;
	bool should_dirty = false;
	struct bio bio;
	ssize_t ret;

	if (nr_pages <= DIO_INLINE_BIO_VECS)
		vecs = inline_vecs;
	else {
		vecs = kmalloc_array(nr_pages, sizeof(struct bio_vec),
				     GFP_KERNEL);
		if (!vecs)
			return -ENOMEM;
	}

	if (iov_iter_rw(iter) == READ) {
		bio_init(&bio, bdev, vecs, nr_pages, REQ_OP_READ);
		if (user_backed_iter(iter))
			should_dirty = true;
	} else {
		bio_init(&bio, bdev, vecs, nr_pages, dio_bio_write_op(iocb));
	}
	bio.bi_iter.bi_sector = pos >> SECTOR_SHIFT;
	bio.bi_write_hint = file_inode(iocb->ki_filp)->i_write_hint;
	bio.bi_ioprio = iocb->ki_ioprio;
	if (iocb->ki_flags & IOCB_ATOMIC)
		bio.bi_opf |= REQ_ATOMIC;

	ret = bio_iov_iter_get_pages(&bio, iter);
	if (unlikely(ret))
		goto out;
	ret = bio.bi_iter.bi_size;

	if (iov_iter_rw(iter) == WRITE)
		task_io_account_write(ret);

	if (iocb->ki_flags & IOCB_NOWAIT)
		bio.bi_opf |= REQ_NOWAIT;

	submit_bio_wait(&bio);

	bio_release_pages(&bio, should_dirty);
	if (unlikely(bio.bi_status))
		ret = blk_status_to_errno(bio.bi_status);

out:
	if (vecs != inline_vecs)
		kfree(vecs);

	bio_uninit(&bio);

	return ret;
}

enum {
	DIO_SHOULD_DIRTY	= 1,
	DIO_IS_SYNC		= 2,
};

struct blkdev_dio {
	union {
		struct kiocb		*iocb;
		struct task_struct	*waiter;
	};
	size_t			size;
	atomic_t		ref;
	unsigned int		flags;
	struct bio		bio ____cacheline_aligned_in_smp;
};

static struct bio_set blkdev_dio_pool;

static void blkdev_bio_end_io(struct bio *bio)
{
	struct blkdev_dio *dio = bio->bi_private;
	bool should_dirty = dio->flags & DIO_SHOULD_DIRTY;

	if (bio->bi_status && !dio->bio.bi_status)
		dio->bio.bi_status = bio->bi_status;

	if (atomic_dec_and_test(&dio->ref)) {
		if (!(dio->flags & DIO_IS_SYNC)) {
			struct kiocb *iocb = dio->iocb;
			ssize_t ret;

			WRITE_ONCE(iocb->private, NULL);

			if (likely(!dio->bio.bi_status)) {
				ret = dio->size;
				iocb->ki_pos += ret;
			} else {
				ret = blk_status_to_errno(dio->bio.bi_status);
			}

			dio->iocb->ki_complete(iocb, ret);
			bio_put(&dio->bio);
		} else {
			struct task_struct *waiter = dio->waiter;

			WRITE_ONCE(dio->waiter, NULL);
			blk_wake_io_task(waiter);
		}
	}

	if (should_dirty) {
		bio_check_pages_dirty(bio);
	} else {
		bio_release_pages(bio, false);
		bio_put(bio);
	}
}

static ssize_t __blkdev_direct_IO(struct kiocb *iocb, struct iov_iter *iter,
		struct block_device *bdev, unsigned int nr_pages)
{
	struct blk_plug plug;
	struct blkdev_dio *dio;
	struct bio *bio;
	bool is_read = (iov_iter_rw(iter) == READ), is_sync;
	blk_opf_t opf = is_read ? REQ_OP_READ : dio_bio_write_op(iocb);
	loff_t pos = iocb->ki_pos;
	int ret = 0;

	if (iocb->ki_flags & IOCB_ALLOC_CACHE)
		opf |= REQ_ALLOC_CACHE;
	bio = bio_alloc_bioset(bdev, nr_pages, opf, GFP_KERNEL,
			       &blkdev_dio_pool);
	dio = container_of(bio, struct blkdev_dio, bio);
	atomic_set(&dio->ref, 1);
	/*
	 * Grab an extra reference to ensure the dio structure which is embedded
	 * into the first bio stays around.
	 */
	bio_get(bio);

	is_sync = is_sync_kiocb(iocb);
	if (is_sync) {
		dio->flags = DIO_IS_SYNC;
		dio->waiter = current;
	} else {
		dio->flags = 0;
		dio->iocb = iocb;
	}

	dio->size = 0;
	if (is_read && user_backed_iter(iter))
		dio->flags |= DIO_SHOULD_DIRTY;

	blk_start_plug(&plug);

	for (;;) {
		bio->bi_iter.bi_sector = pos >> SECTOR_SHIFT;
		bio->bi_write_hint = file_inode(iocb->ki_filp)->i_write_hint;
		bio->bi_private = dio;
		bio->bi_end_io = blkdev_bio_end_io;
		bio->bi_ioprio = iocb->ki_ioprio;

		ret = bio_iov_iter_get_pages(bio, iter);
		if (unlikely(ret)) {
			bio->bi_status = BLK_STS_IOERR;
			bio_endio(bio);
			break;
		}
		if (iocb->ki_flags & IOCB_NOWAIT) {
			/*
			 * This is nonblocking IO, and we need to allocate
			 * another bio if we have data left to map. As we
			 * cannot guarantee that one of the sub bios will not
			 * fail getting issued FOR NOWAIT and as error results
			 * are coalesced across all of them, be safe and ask for
			 * a retry of this from blocking context.
			 */
			if (unlikely(iov_iter_count(iter))) {
				bio_release_pages(bio, false);
				bio_clear_flag(bio, BIO_REFFED);
				bio_put(bio);
				blk_finish_plug(&plug);
				return -EAGAIN;
			}
			bio->bi_opf |= REQ_NOWAIT;
		}

		if (is_read) {
			if (dio->flags & DIO_SHOULD_DIRTY)
				bio_set_pages_dirty(bio);
		} else {
			task_io_account_write(bio->bi_iter.bi_size);
		}
		dio->size += bio->bi_iter.bi_size;
		pos += bio->bi_iter.bi_size;

		nr_pages = bio_iov_vecs_to_alloc(iter, BIO_MAX_VECS);
		if (!nr_pages) {
			submit_bio(bio);
			break;
		}
		atomic_inc(&dio->ref);
		submit_bio(bio);
		bio = bio_alloc(bdev, nr_pages, opf, GFP_KERNEL);
	}

	blk_finish_plug(&plug);

	if (!is_sync)
		return -EIOCBQUEUED;

	for (;;) {
		set_current_state(TASK_UNINTERRUPTIBLE);
		if (!READ_ONCE(dio->waiter))
			break;
		blk_io_schedule();
	}
	__set_current_state(TASK_RUNNING);

	if (!ret)
		ret = blk_status_to_errno(dio->bio.bi_status);
	if (likely(!ret))
		ret = dio->size;

	bio_put(&dio->bio);
	return ret;
}

static void blkdev_bio_end_io_async(struct bio *bio)
{
	struct blkdev_dio *dio = container_of(bio, struct blkdev_dio, bio);
	struct kiocb *iocb = dio->iocb;
	ssize_t ret;

	WRITE_ONCE(iocb->private, NULL);

	if (likely(!bio->bi_status)) {
		ret = dio->size;
		iocb->ki_pos += ret;
	} else {
		ret = blk_status_to_errno(bio->bi_status);
	}

	iocb->ki_complete(iocb, ret);

	if (dio->flags & DIO_SHOULD_DIRTY) {
		bio_check_pages_dirty(bio);
	} else {
		bio_release_pages(bio, false);
		bio_put(bio);
	}
}

static ssize_t __blkdev_direct_IO_async(struct kiocb *iocb,
					struct iov_iter *iter,
					struct block_device *bdev,
					unsigned int nr_pages)
{
	bool is_read = iov_iter_rw(iter) == READ;
	blk_opf_t opf = is_read ? REQ_OP_READ : dio_bio_write_op(iocb);
	struct blkdev_dio *dio;
	struct bio *bio;
	loff_t pos = iocb->ki_pos;
	int ret = 0;

	if (iocb->ki_flags & IOCB_ALLOC_CACHE)
		opf |= REQ_ALLOC_CACHE;
	bio = bio_alloc_bioset(bdev, nr_pages, opf, GFP_KERNEL,
			       &blkdev_dio_pool);
	dio = container_of(bio, struct blkdev_dio, bio);
	dio->flags = 0;
	dio->iocb = iocb;
	bio->bi_iter.bi_sector = pos >> SECTOR_SHIFT;
	bio->bi_write_hint = file_inode(iocb->ki_filp)->i_write_hint;
	bio->bi_end_io = blkdev_bio_end_io_async;
	bio->bi_ioprio = iocb->ki_ioprio;

	if (iov_iter_is_bvec(iter)) {
		/*
		 * Users don't rely on the iterator being in any particular
		 * state for async I/O returning -EIOCBQUEUED, hence we can
		 * avoid expensive iov_iter_advance(). Bypass
		 * bio_iov_iter_get_pages() and set the bvec directly.
		 */
		bio_iov_bvec_set(bio, iter);
	} else {
		ret = bio_iov_iter_get_pages(bio, iter);
		if (unlikely(ret)) {
			bio_put(bio);
			return ret;
		}
	}
	dio->size = bio->bi_iter.bi_size;

	if (is_read) {
		if (user_backed_iter(iter)) {
			dio->flags |= DIO_SHOULD_DIRTY;
			bio_set_pages_dirty(bio);
		}
	} else {
		task_io_account_write(bio->bi_iter.bi_size);
	}

	if (iocb->ki_flags & IOCB_ATOMIC)
		bio->bi_opf |= REQ_ATOMIC;

	if (iocb->ki_flags & IOCB_NOWAIT)
		bio->bi_opf |= REQ_NOWAIT;

	if (iocb->ki_flags & IOCB_HIPRI) {
		bio->bi_opf |= REQ_POLLED;
		submit_bio(bio);
		WRITE_ONCE(iocb->private, bio);
	} else {
		submit_bio(bio);
	}
	return -EIOCBQUEUED;
}

static ssize_t blkdev_direct_IO(struct kiocb *iocb, struct iov_iter *iter)
{
	struct block_device *bdev = I_BDEV(iocb->ki_filp->f_mapping->host);
	unsigned int nr_pages;

	if (!iov_iter_count(iter))
		return 0;

	if (blkdev_dio_invalid(bdev, iocb, iter))
		return -EINVAL;

	nr_pages = bio_iov_vecs_to_alloc(iter, BIO_MAX_VECS + 1);
	if (likely(nr_pages <= BIO_MAX_VECS)) {
		if (is_sync_kiocb(iocb))
			return __blkdev_direct_IO_simple(iocb, iter, bdev,
							nr_pages);
		return __blkdev_direct_IO_async(iocb, iter, bdev, nr_pages);
	} else if (iocb->ki_flags & IOCB_ATOMIC) {
		return -EINVAL;
	}
	return __blkdev_direct_IO(iocb, iter, bdev, bio_max_segs(nr_pages));
}

static int blkdev_iomap_begin(struct inode *inode, loff_t offset, loff_t length,
		unsigned int flags, struct iomap *iomap, struct iomap *srcmap)
{
	struct block_device *bdev = I_BDEV(inode);
	loff_t isize = i_size_read(inode);

	if (offset >= isize)
		return -EIO;

	iomap->bdev = bdev;
	iomap->offset = ALIGN_DOWN(offset, bdev_logical_block_size(bdev));
<<<<<<< HEAD
	if (offset >= isize)
		return -EIO;
=======
>>>>>>> a6ad5510
	iomap->type = IOMAP_MAPPED;
	iomap->addr = iomap->offset;
	iomap->length = isize - iomap->offset;
	iomap->flags |= IOMAP_F_BUFFER_HEAD; /* noop for !CONFIG_BUFFER_HEAD */
	return 0;
}

static const struct iomap_ops blkdev_iomap_ops = {
	.iomap_begin		= blkdev_iomap_begin,
};

#ifdef CONFIG_BUFFER_HEAD
static int blkdev_get_block(struct inode *inode, sector_t iblock,
		struct buffer_head *bh, int create)
{
	bh->b_bdev = I_BDEV(inode);
	bh->b_blocknr = iblock;
	set_buffer_mapped(bh);
	return 0;
}

/*
 * We cannot call mpage_writepages() as it does not take the buffer lock.
 * We must use block_write_full_folio() directly which holds the buffer
 * lock.  The buffer lock provides the synchronisation with writeback
 * that filesystems rely on when they use the blockdev's mapping.
 */
static int blkdev_writepages(struct address_space *mapping,
		struct writeback_control *wbc)
{
	struct blk_plug plug;
	int err;

	blk_start_plug(&plug);
	err = write_cache_pages(mapping, wbc, block_write_full_folio,
			blkdev_get_block);
	blk_finish_plug(&plug);

	return err;
}

static int blkdev_read_folio(struct file *file, struct folio *folio)
{
	return block_read_full_folio(folio, blkdev_get_block);
}

static void blkdev_readahead(struct readahead_control *rac)
{
	mpage_readahead(rac, blkdev_get_block);
}

static int blkdev_write_begin(struct file *file, struct address_space *mapping,
		loff_t pos, unsigned len, struct folio **foliop, void **fsdata)
{
	return block_write_begin(mapping, pos, len, foliop, blkdev_get_block);
}

static int blkdev_write_end(struct file *file, struct address_space *mapping,
		loff_t pos, unsigned len, unsigned copied, struct folio *folio,
		void *fsdata)
{
	int ret;
	ret = block_write_end(file, mapping, pos, len, copied, folio, fsdata);

	folio_unlock(folio);
	folio_put(folio);

	return ret;
}

const struct address_space_operations def_blk_aops = {
	.dirty_folio	= block_dirty_folio,
	.invalidate_folio = block_invalidate_folio,
	.read_folio	= blkdev_read_folio,
	.readahead	= blkdev_readahead,
	.writepages	= blkdev_writepages,
	.write_begin	= blkdev_write_begin,
	.write_end	= blkdev_write_end,
	.migrate_folio	= buffer_migrate_folio_norefs,
	.is_dirty_writeback = buffer_check_dirty_writeback,
};
#else /* CONFIG_BUFFER_HEAD */
static int blkdev_read_folio(struct file *file, struct folio *folio)
{
	return iomap_read_folio(folio, &blkdev_iomap_ops);
}

static void blkdev_readahead(struct readahead_control *rac)
{
	iomap_readahead(rac, &blkdev_iomap_ops);
}

static int blkdev_map_blocks(struct iomap_writepage_ctx *wpc,
		struct inode *inode, loff_t offset, unsigned int len)
{
	loff_t isize = i_size_read(inode);

	if (WARN_ON_ONCE(offset >= isize))
		return -EIO;
	if (offset >= wpc->iomap.offset &&
	    offset < wpc->iomap.offset + wpc->iomap.length)
		return 0;
	return blkdev_iomap_begin(inode, offset, isize - offset,
				  IOMAP_WRITE, &wpc->iomap, NULL);
}

static const struct iomap_writeback_ops blkdev_writeback_ops = {
	.map_blocks		= blkdev_map_blocks,
};

static int blkdev_writepages(struct address_space *mapping,
		struct writeback_control *wbc)
{
	struct iomap_writepage_ctx wpc = { };

	return iomap_writepages(mapping, wbc, &wpc, &blkdev_writeback_ops);
}

const struct address_space_operations def_blk_aops = {
	.dirty_folio	= filemap_dirty_folio,
	.release_folio		= iomap_release_folio,
	.invalidate_folio	= iomap_invalidate_folio,
	.read_folio		= blkdev_read_folio,
	.readahead		= blkdev_readahead,
	.writepages		= blkdev_writepages,
	.is_partially_uptodate  = iomap_is_partially_uptodate,
	.error_remove_folio	= generic_error_remove_folio,
	.migrate_folio		= filemap_migrate_folio,
};
#endif /* CONFIG_BUFFER_HEAD */

/*
 * for a block special file file_inode(file)->i_size is zero
 * so we compute the size by hand (just as in block_read/write above)
 */
static loff_t blkdev_llseek(struct file *file, loff_t offset, int whence)
{
	struct inode *bd_inode = bdev_file_inode(file);
	loff_t retval;

	inode_lock(bd_inode);
	retval = fixed_size_llseek(file, offset, whence, i_size_read(bd_inode));
	inode_unlock(bd_inode);
	return retval;
}

static int blkdev_fsync(struct file *filp, loff_t start, loff_t end,
		int datasync)
{
	struct block_device *bdev = I_BDEV(filp->f_mapping->host);
	int error;

	error = file_write_and_wait_range(filp, start, end);
	if (error)
		return error;

	/*
	 * There is no need to serialise calls to blkdev_issue_flush with
	 * i_mutex and doing so causes performance issues with concurrent
	 * O_SYNC writers to a block device.
	 */
	error = blkdev_issue_flush(bdev);
	if (error == -EOPNOTSUPP)
		error = 0;

	return error;
}

/**
 * file_to_blk_mode - get block open flags from file flags
 * @file: file whose open flags should be converted
 *
 * Look at file open flags and generate corresponding block open flags from
 * them. The function works both for file just being open (e.g. during ->open
 * callback) and for file that is already open. This is actually non-trivial
 * (see comment in the function).
 */
blk_mode_t file_to_blk_mode(struct file *file)
{
	blk_mode_t mode = 0;

	if (file->f_mode & FMODE_READ)
		mode |= BLK_OPEN_READ;
	if (file->f_mode & FMODE_WRITE)
		mode |= BLK_OPEN_WRITE;
	/*
	 * do_dentry_open() clears O_EXCL from f_flags, use file->private_data
	 * to determine whether the open was exclusive for already open files.
	 */
	if (file->private_data)
		mode |= BLK_OPEN_EXCL;
	else if (file->f_flags & O_EXCL)
		mode |= BLK_OPEN_EXCL;
	if (file->f_flags & O_NDELAY)
		mode |= BLK_OPEN_NDELAY;

	/*
	 * If all bits in O_ACCMODE set (aka O_RDWR | O_WRONLY), the floppy
	 * driver has historically allowed ioctls as if the file was opened for
	 * writing, but does not allow and actual reads or writes.
	 */
	if ((file->f_flags & O_ACCMODE) == (O_RDWR | O_WRONLY))
		mode |= BLK_OPEN_WRITE_IOCTL;

	return mode;
}

static int blkdev_open(struct inode *inode, struct file *filp)
{
	struct block_device *bdev;
	blk_mode_t mode;
	int ret;

	mode = file_to_blk_mode(filp);
	/* Use the file as the holder. */
	if (mode & BLK_OPEN_EXCL)
		filp->private_data = filp;
	ret = bdev_permission(inode->i_rdev, mode, filp->private_data);
	if (ret)
		return ret;

	bdev = blkdev_get_no_open(inode->i_rdev);
	if (!bdev)
		return -ENXIO;

	if (bdev_can_atomic_write(bdev))
		filp->f_mode |= FMODE_CAN_ATOMIC_WRITE;

	ret = bdev_open(bdev, mode, filp->private_data, NULL, filp);
	if (ret)
		blkdev_put_no_open(bdev);
	return ret;
}

static int blkdev_release(struct inode *inode, struct file *filp)
{
	bdev_release(filp);
	return 0;
}

static ssize_t
blkdev_direct_write(struct kiocb *iocb, struct iov_iter *from)
{
	size_t count = iov_iter_count(from);
	ssize_t written;

	written = kiocb_invalidate_pages(iocb, count);
	if (written) {
		if (written == -EBUSY)
			return 0;
		return written;
	}

	written = blkdev_direct_IO(iocb, from);
	if (written > 0) {
		kiocb_invalidate_post_direct_write(iocb, count);
		iocb->ki_pos += written;
		count -= written;
	}
	if (written != -EIOCBQUEUED)
		iov_iter_revert(from, count - iov_iter_count(from));
	return written;
}

static ssize_t blkdev_buffered_write(struct kiocb *iocb, struct iov_iter *from)
{
	return iomap_file_buffered_write(iocb, from, &blkdev_iomap_ops, NULL);
}

/*
 * Write data to the block device.  Only intended for the block device itself
 * and the raw driver which basically is a fake block device.
 *
 * Does not take i_mutex for the write and thus is not for general purpose
 * use.
 */
static ssize_t blkdev_write_iter(struct kiocb *iocb, struct iov_iter *from)
{
	struct file *file = iocb->ki_filp;
	struct inode *bd_inode = bdev_file_inode(file);
	struct block_device *bdev = I_BDEV(bd_inode);
	bool atomic = iocb->ki_flags & IOCB_ATOMIC;
	loff_t size = bdev_nr_bytes(bdev);
	size_t shorted = 0;
	ssize_t ret;

	if (bdev_read_only(bdev))
		return -EPERM;

	if (IS_SWAPFILE(bd_inode) && !is_hibernate_resume_dev(bd_inode->i_rdev))
		return -ETXTBSY;

	if (!iov_iter_count(from))
		return 0;

	if (iocb->ki_pos >= size)
		return -ENOSPC;

	if ((iocb->ki_flags & (IOCB_NOWAIT | IOCB_DIRECT)) == IOCB_NOWAIT)
		return -EOPNOTSUPP;

	if (atomic) {
		ret = generic_atomic_write_valid(iocb, from);
		if (ret)
			return ret;
	}

	size -= iocb->ki_pos;
	if (iov_iter_count(from) > size) {
		if (atomic)
			return -EINVAL;
		shorted = iov_iter_count(from) - size;
		iov_iter_truncate(from, size);
	}

	ret = file_update_time(file);
	if (ret)
		return ret;

	if (iocb->ki_flags & IOCB_DIRECT) {
		ret = blkdev_direct_write(iocb, from);
		if (ret >= 0 && iov_iter_count(from))
			ret = direct_write_fallback(iocb, from, ret,
					blkdev_buffered_write(iocb, from));
	} else {
		ret = blkdev_buffered_write(iocb, from);
	}

	if (ret > 0)
		ret = generic_write_sync(iocb, ret);
	iov_iter_reexpand(from, iov_iter_count(from) + shorted);
	return ret;
}

static ssize_t blkdev_read_iter(struct kiocb *iocb, struct iov_iter *to)
{
	struct block_device *bdev = I_BDEV(iocb->ki_filp->f_mapping->host);
	loff_t size = bdev_nr_bytes(bdev);
	loff_t pos = iocb->ki_pos;
	size_t shorted = 0;
	ssize_t ret = 0;
	size_t count;

	if (unlikely(pos + iov_iter_count(to) > size)) {
		if (pos >= size)
			return 0;
		size -= pos;
		shorted = iov_iter_count(to) - size;
		iov_iter_truncate(to, size);
	}

	count = iov_iter_count(to);
	if (!count)
		goto reexpand; /* skip atime */

	if (iocb->ki_flags & IOCB_DIRECT) {
		ret = kiocb_write_and_wait(iocb, count);
		if (ret < 0)
			goto reexpand;
		file_accessed(iocb->ki_filp);

		ret = blkdev_direct_IO(iocb, to);
		if (ret >= 0) {
			iocb->ki_pos += ret;
			count -= ret;
		}
		iov_iter_revert(to, count - iov_iter_count(to));
		if (ret < 0 || !count)
			goto reexpand;
	}

	ret = filemap_read(iocb, to, ret);

reexpand:
	if (unlikely(shorted))
		iov_iter_reexpand(to, iov_iter_count(to) + shorted);
	return ret;
}

#define	BLKDEV_FALLOC_FL_SUPPORTED					\
		(FALLOC_FL_KEEP_SIZE | FALLOC_FL_PUNCH_HOLE |		\
		 FALLOC_FL_ZERO_RANGE)

static long blkdev_fallocate(struct file *file, int mode, loff_t start,
			     loff_t len)
{
	struct inode *inode = bdev_file_inode(file);
	struct block_device *bdev = I_BDEV(inode);
	loff_t end = start + len - 1;
	loff_t isize;
	int error;

	/* Fail if we don't recognize the flags. */
	if (mode & ~BLKDEV_FALLOC_FL_SUPPORTED)
		return -EOPNOTSUPP;

	/* Don't go off the end of the device. */
	isize = bdev_nr_bytes(bdev);
	if (start >= isize)
		return -EINVAL;
	if (end >= isize) {
		if (mode & FALLOC_FL_KEEP_SIZE) {
			len = isize - start;
			end = start + len - 1;
		} else
			return -EINVAL;
	}

	/*
	 * Don't allow IO that isn't aligned to logical block size.
	 */
	if ((start | len) & (bdev_logical_block_size(bdev) - 1))
		return -EINVAL;

	filemap_invalidate_lock(inode->i_mapping);

	/*
	 * Invalidate the page cache, including dirty pages, for valid
	 * de-allocate mode calls to fallocate().
	 */
	switch (mode) {
	case FALLOC_FL_ZERO_RANGE:
	case FALLOC_FL_ZERO_RANGE | FALLOC_FL_KEEP_SIZE:
		error = truncate_bdev_range(bdev, file_to_blk_mode(file), start, end);
		if (error)
			goto fail;

		error = blkdev_issue_zeroout(bdev, start >> SECTOR_SHIFT,
					     len >> SECTOR_SHIFT, GFP_KERNEL,
					     BLKDEV_ZERO_NOUNMAP);
		break;
	case FALLOC_FL_PUNCH_HOLE | FALLOC_FL_KEEP_SIZE:
		error = truncate_bdev_range(bdev, file_to_blk_mode(file), start, end);
		if (error)
			goto fail;

		error = blkdev_issue_zeroout(bdev, start >> SECTOR_SHIFT,
					     len >> SECTOR_SHIFT, GFP_KERNEL,
					     BLKDEV_ZERO_NOFALLBACK);
		break;
	default:
		error = -EOPNOTSUPP;
	}

 fail:
	filemap_invalidate_unlock(inode->i_mapping);
	return error;
}

static int blkdev_mmap(struct file *file, struct vm_area_struct *vma)
{
	struct inode *bd_inode = bdev_file_inode(file);

	if (bdev_read_only(I_BDEV(bd_inode)))
		return generic_file_readonly_mmap(file, vma);

	return generic_file_mmap(file, vma);
}

const struct file_operations def_blk_fops = {
	.open		= blkdev_open,
	.release	= blkdev_release,
	.llseek		= blkdev_llseek,
	.read_iter	= blkdev_read_iter,
	.write_iter	= blkdev_write_iter,
	.iopoll		= iocb_bio_iopoll,
	.mmap		= blkdev_mmap,
	.fsync		= blkdev_fsync,
	.unlocked_ioctl	= blkdev_ioctl,
#ifdef CONFIG_COMPAT
	.compat_ioctl	= compat_blkdev_ioctl,
#endif
	.splice_read	= filemap_splice_read,
	.splice_write	= iter_file_splice_write,
	.fallocate	= blkdev_fallocate,
	.uring_cmd	= blkdev_uring_cmd,
	.fop_flags	= FOP_BUFFER_RASYNC,
};

static __init int blkdev_init(void)
{
	return bioset_init(&blkdev_dio_pool, 4,
				offsetof(struct blkdev_dio, bio),
				BIOSET_NEED_BVECS|BIOSET_PERCPU_CACHE);
}
module_init(blkdev_init);<|MERGE_RESOLUTION|>--- conflicted
+++ resolved
@@ -396,11 +396,6 @@
 
 	iomap->bdev = bdev;
 	iomap->offset = ALIGN_DOWN(offset, bdev_logical_block_size(bdev));
-<<<<<<< HEAD
-	if (offset >= isize)
-		return -EIO;
-=======
->>>>>>> a6ad5510
 	iomap->type = IOMAP_MAPPED;
 	iomap->addr = iomap->offset;
 	iomap->length = isize - iomap->offset;
