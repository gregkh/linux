--- conflicted
+++ resolved
@@ -905,39 +905,6 @@
 		goto update_sectors;
 	}
 
-<<<<<<< HEAD
-	if (overlap_front(bb, prev, &bad)) {
-		if (can_merge_front(bb, prev, &bad)) {
-			len = front_merge(bb, prev, &bad);
-			added++;
-		} else {
-			int extra = 0;
-
-			if (!can_front_overwrite(bb, prev, &bad, &extra)) {
-				if (extra > 0)
-					goto out;
-
-				len = min_t(sector_t,
-					    BB_END(p[prev]) - s, sectors);
-				hint = prev;
-				goto update_sectors;
-			}
-
-			len = front_overwrite(bb, prev, &bad, extra);
-			added++;
-			bb->count += extra;
-
-			if (can_combine_front(bb, prev, &bad)) {
-				front_combine(bb, prev);
-				bb->count--;
-			}
-		}
-		hint = prev;
-		goto update_sectors;
-	}
-
-=======
->>>>>>> fc85704c
 	if (can_merge_front(bb, prev, &bad)) {
 		len = front_merge(bb, prev, &bad);
 		added++;
@@ -945,8 +912,6 @@
 		goto update_sectors;
 	}
 
-<<<<<<< HEAD
-=======
 	if (overlap_front(bb, prev, &bad)) {
 		int extra = 0;
 
@@ -973,7 +938,6 @@
 		goto update_sectors;
 	}
 
->>>>>>> fc85704c
 	/* cannot merge and there is space in bad table */
 	if ((prev + 1) < bb->count &&
 	    overlap_behind(bb, &bad, prev + 1))
