--- conflicted
+++ resolved
@@ -35,10 +35,6 @@
 					      gfp_t flags);
 void blk_free_flush_queue(struct blk_flush_queue *q);
 
-<<<<<<< HEAD
-void blk_freeze_queue(struct request_queue *q);
-=======
->>>>>>> 4e3ac415
 bool __blk_mq_unfreeze_queue(struct request_queue *q, bool force_atomic);
 bool blk_queue_start_drain(struct request_queue *q);
 bool __blk_freeze_queue_start(struct request_queue *q,
