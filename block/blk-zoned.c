--- conflicted
+++ resolved
@@ -1301,12 +1301,9 @@
 		goto put_zwplug;
 	}
 
-<<<<<<< HEAD
-=======
 	trace_blk_zone_wplug_bio(zwplug->disk->queue, zwplug->zone_no,
 				 bio->bi_iter.bi_sector, bio_sectors(bio));
 
->>>>>>> 449d48b1
 	prepared = blk_zone_wplug_prepare_bio(zwplug, bio);
 	spin_unlock_irqrestore(&zwplug->lock, flags);
 
