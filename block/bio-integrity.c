// SPDX-License-Identifier: GPL-2.0
/*
 * bio-integrity.c - bio data integrity extensions
 *
 * Copyright (C) 2007, 2008, 2009 Oracle Corporation
 * Written by: Martin K. Petersen <martin.petersen@oracle.com>
 */

#include <linux/blk-integrity.h>
#include <linux/mempool.h>
#include <linux/export.h>
#include <linux/bio.h>
#include <linux/workqueue.h>
#include <linux/slab.h>
#include "blk.h"

static struct kmem_cache *bip_slab;
static struct workqueue_struct *kintegrityd_wq;

void blk_flush_integrity(void)
{
	flush_workqueue(kintegrityd_wq);
}

/**
 * bio_integrity_free - Free bio integrity payload
 * @bio:	bio containing bip to be freed
 *
 * Description: Free the integrity portion of a bio.
 */
void bio_integrity_free(struct bio *bio)
{
	struct bio_integrity_payload *bip = bio_integrity(bio);
	struct bio_set *bs = bio->bi_pool;

	if (bs && mempool_initialized(&bs->bio_integrity_pool)) {
		if (bip->bip_vec)
			bvec_free(&bs->bvec_integrity_pool, bip->bip_vec,
				  bip->bip_max_vcnt);
		mempool_free(bip, &bs->bio_integrity_pool);
	} else {
		kfree(bip);
	}
	bio->bi_integrity = NULL;
	bio->bi_opf &= ~REQ_INTEGRITY;
}

/**
 * bio_integrity_alloc - Allocate integrity payload and attach it to bio
 * @bio:	bio to attach integrity metadata to
 * @gfp_mask:	Memory allocation mask
 * @nr_vecs:	Number of integrity metadata scatter-gather elements
 *
 * Description: This function prepares a bio for attaching integrity
 * metadata.  nr_vecs specifies the maximum number of pages containing
 * integrity metadata that can be attached.
 */
struct bio_integrity_payload *bio_integrity_alloc(struct bio *bio,
						  gfp_t gfp_mask,
						  unsigned int nr_vecs)
{
	struct bio_integrity_payload *bip;
	struct bio_set *bs = bio->bi_pool;
	unsigned inline_vecs;

	if (WARN_ON_ONCE(bio_has_crypt_ctx(bio)))
		return ERR_PTR(-EOPNOTSUPP);

	if (!bs || !mempool_initialized(&bs->bio_integrity_pool)) {
		bip = kmalloc(struct_size(bip, bip_inline_vecs, nr_vecs), gfp_mask);
		inline_vecs = nr_vecs;
	} else {
		bip = mempool_alloc(&bs->bio_integrity_pool, gfp_mask);
		inline_vecs = BIO_INLINE_VECS;
	}

	if (unlikely(!bip))
		return ERR_PTR(-ENOMEM);

	memset(bip, 0, sizeof(*bip));

	/* always report as many vecs as asked explicitly, not inline vecs */
	bip->bip_max_vcnt = nr_vecs;
	if (nr_vecs > inline_vecs) {
		bip->bip_vec = bvec_alloc(&bs->bvec_integrity_pool,
					  &bip->bip_max_vcnt, gfp_mask);
		if (!bip->bip_vec)
			goto err;
	} else if (nr_vecs) {
		bip->bip_vec = bip->bip_inline_vecs;
	}

	bip->bip_bio = bio;
	bio->bi_integrity = bip;
	bio->bi_opf |= REQ_INTEGRITY;

	return bip;
err:
	if (bs && mempool_initialized(&bs->bio_integrity_pool))
		mempool_free(bip, &bs->bio_integrity_pool);
	else
		kfree(bip);
	return ERR_PTR(-ENOMEM);
}
EXPORT_SYMBOL(bio_integrity_alloc);

static void bio_integrity_unpin_bvec(struct bio_vec *bv, int nr_vecs,
				     bool dirty)
{
	int i;

	for (i = 0; i < nr_vecs; i++) {
		if (dirty && !PageCompound(bv[i].bv_page))
			set_page_dirty_lock(bv[i].bv_page);
		unpin_user_page(bv[i].bv_page);
	}
}

static void bio_integrity_uncopy_user(struct bio_integrity_payload *bip)
{
	unsigned short nr_vecs = bip->bip_max_vcnt - 1;
	struct bio_vec *copy = &bip->bip_vec[1];
	size_t bytes = bip->bip_iter.bi_size;
	struct iov_iter iter;
	int ret;

	iov_iter_bvec(&iter, ITER_DEST, copy, nr_vecs, bytes);
	ret = copy_to_iter(bvec_virt(bip->bip_vec), bytes, &iter);
	WARN_ON_ONCE(ret != bytes);

	bio_integrity_unpin_bvec(copy, nr_vecs, true);
}

/**
 * bio_integrity_unmap_user - Unmap user integrity payload
 * @bio:	bio containing bip to be unmapped
 *
 * Unmap the user mapped integrity portion of a bio.
 */
void bio_integrity_unmap_user(struct bio *bio)
{
	struct bio_integrity_payload *bip = bio_integrity(bio);

	if (bip->bip_flags & BIP_COPY_USER) {
		if (bio_data_dir(bio) == READ)
			bio_integrity_uncopy_user(bip);
		kfree(bvec_virt(bip->bip_vec));
		return;
	}

	bio_integrity_unpin_bvec(bip->bip_vec, bip->bip_max_vcnt,
			bio_data_dir(bio) == READ);
}

/**
 * bio_integrity_add_page - Attach integrity metadata
 * @bio:	bio to update
 * @page:	page containing integrity metadata
 * @len:	number of bytes of integrity metadata in page
 * @offset:	start offset within page
 *
 * Description: Attach a page containing integrity metadata to bio.
 */
int bio_integrity_add_page(struct bio *bio, struct page *page,
			   unsigned int len, unsigned int offset)
{
	struct request_queue *q = bdev_get_queue(bio->bi_bdev);
	struct bio_integrity_payload *bip = bio_integrity(bio);

	if (bip->bip_vcnt > 0) {
		struct bio_vec *bv = &bip->bip_vec[bip->bip_vcnt - 1];
		bool same_page = false;

		if (bvec_try_merge_hw_page(q, bv, page, len, offset,
					   &same_page)) {
			bip->bip_iter.bi_size += len;
			return len;
		}

		if (bip->bip_vcnt >=
		    min(bip->bip_max_vcnt, queue_max_integrity_segments(q)))
			return 0;

		/*
		 * If the queue doesn't support SG gaps and adding this segment
		 * would create a gap, disallow it.
		 */
		if (bvec_gap_to_prev(&q->limits, bv, offset))
			return 0;
	}

	bvec_set_page(&bip->bip_vec[bip->bip_vcnt], page, len, offset);
	bip->bip_vcnt++;
	bip->bip_iter.bi_size += len;

	return len;
}
EXPORT_SYMBOL(bio_integrity_add_page);

static int bio_integrity_copy_user(struct bio *bio, struct bio_vec *bvec,
				   int nr_vecs, unsigned int len,
				   unsigned int direction, u32 seed)
{
	bool write = direction == ITER_SOURCE;
	struct bio_integrity_payload *bip;
	struct iov_iter iter;
	void *buf;
	int ret;

	buf = kmalloc(len, GFP_KERNEL);
	if (!buf)
		return -ENOMEM;

	if (write) {
		iov_iter_bvec(&iter, direction, bvec, nr_vecs, len);
		if (!copy_from_iter_full(buf, len, &iter)) {
			ret = -EFAULT;
			goto free_buf;
		}

		bip = bio_integrity_alloc(bio, GFP_KERNEL, 1);
	} else {
		memset(buf, 0, len);

		/*
		 * We need to preserve the original bvec and the number of vecs
		 * in it for completion handling
		 */
		bip = bio_integrity_alloc(bio, GFP_KERNEL, nr_vecs + 1);
	}

	if (IS_ERR(bip)) {
		ret = PTR_ERR(bip);
		goto free_buf;
	}

	if (write)
		bio_integrity_unpin_bvec(bvec, nr_vecs, false);
	else
		memcpy(&bip->bip_vec[1], bvec, nr_vecs * sizeof(*bvec));

	ret = bio_integrity_add_page(bio, virt_to_page(buf), len,
				     offset_in_page(buf));
	if (ret != len) {
		ret = -ENOMEM;
		goto free_bip;
	}

	bip->bip_flags |= BIP_COPY_USER;
	bip->bip_iter.bi_sector = seed;
	bip->bip_vcnt = nr_vecs;
	return 0;
free_bip:
	bio_integrity_free(bio);
free_buf:
	kfree(buf);
	return ret;
}

static int bio_integrity_init_user(struct bio *bio, struct bio_vec *bvec,
				   int nr_vecs, unsigned int len, u32 seed)
{
	struct bio_integrity_payload *bip;

	bip = bio_integrity_alloc(bio, GFP_KERNEL, nr_vecs);
	if (IS_ERR(bip))
		return PTR_ERR(bip);

	memcpy(bip->bip_vec, bvec, nr_vecs * sizeof(*bvec));
	bip->bip_iter.bi_sector = seed;
	bip->bip_iter.bi_size = len;
	bip->bip_vcnt = nr_vecs;
	return 0;
}

static unsigned int bvec_from_pages(struct bio_vec *bvec, struct page **pages,
				    int nr_vecs, ssize_t bytes, ssize_t offset)
{
	unsigned int nr_bvecs = 0;
	int i, j;

	for (i = 0; i < nr_vecs; i = j) {
		size_t size = min_t(size_t, bytes, PAGE_SIZE - offset);
		struct folio *folio = page_folio(pages[i]);

		bytes -= size;
		for (j = i + 1; j < nr_vecs; j++) {
			size_t next = min_t(size_t, PAGE_SIZE, bytes);

			if (page_folio(pages[j]) != folio ||
			    pages[j] != pages[j - 1] + 1)
				break;
			unpin_user_page(pages[j]);
			size += next;
			bytes -= next;
		}

		bvec_set_page(&bvec[nr_bvecs], pages[i], size, offset);
		offset = 0;
		nr_bvecs++;
	}

	return nr_bvecs;
}

int bio_integrity_map_user(struct bio *bio, void __user *ubuf, ssize_t bytes,
			   u32 seed)
{
	struct request_queue *q = bdev_get_queue(bio->bi_bdev);
	unsigned int align = blk_lim_dma_alignment_and_pad(&q->limits);
	struct page *stack_pages[UIO_FASTIOV], **pages = stack_pages;
	struct bio_vec stack_vec[UIO_FASTIOV], *bvec = stack_vec;
	unsigned int direction, nr_bvecs;
	struct iov_iter iter;
	int ret, nr_vecs;
	size_t offset;
	bool copy;

	if (bio_integrity(bio))
		return -EINVAL;
	if (bytes >> SECTOR_SHIFT > queue_max_hw_sectors(q))
		return -E2BIG;

	if (bio_data_dir(bio) == READ)
		direction = ITER_DEST;
	else
		direction = ITER_SOURCE;

	iov_iter_ubuf(&iter, direction, ubuf, bytes);
	nr_vecs = iov_iter_npages(&iter, BIO_MAX_VECS + 1);
	if (nr_vecs > BIO_MAX_VECS)
		return -E2BIG;
	if (nr_vecs > UIO_FASTIOV) {
		bvec = kcalloc(nr_vecs, sizeof(*bvec), GFP_KERNEL);
		if (!bvec)
			return -ENOMEM;
		pages = NULL;
	}

	copy = !iov_iter_is_aligned(&iter, align, align);
	ret = iov_iter_extract_pages(&iter, &pages, bytes, nr_vecs, 0, &offset);
	if (unlikely(ret < 0))
		goto free_bvec;

	nr_bvecs = bvec_from_pages(bvec, pages, nr_vecs, bytes, offset);
	if (pages != stack_pages)
		kvfree(pages);
	if (nr_bvecs > queue_max_integrity_segments(q))
		copy = true;

	if (copy)
		ret = bio_integrity_copy_user(bio, bvec, nr_bvecs, bytes,
					      direction, seed);
	else
		ret = bio_integrity_init_user(bio, bvec, nr_bvecs, bytes, seed);
	if (ret)
		goto release_pages;
	if (bvec != stack_vec)
		kfree(bvec);

	return 0;

release_pages:
	bio_integrity_unpin_bvec(bvec, nr_bvecs, false);
free_bvec:
	if (bvec != stack_vec)
		kfree(bvec);
	return ret;
}

/**
 * bio_integrity_prep - Prepare bio for integrity I/O
 * @bio:	bio to prepare
 *
 * Description:  Checks if the bio already has an integrity payload attached.
 * If it does, the payload has been generated by another kernel subsystem,
 * and we just pass it through. Otherwise allocates integrity payload.
 * The bio must have data direction, target device and start sector set priot
 * to calling.  In the WRITE case, integrity metadata will be generated using
 * the block device's integrity function.  In the READ case, the buffer
 * will be prepared for DMA and a suitable end_io handler set up.
 */
bool bio_integrity_prep(struct bio *bio)
{
	struct bio_integrity_payload *bip;
	struct blk_integrity *bi = blk_get_integrity(bio->bi_bdev->bd_disk);
	unsigned int len;
	void *buf;
<<<<<<< HEAD
	unsigned long start, end;
	unsigned int len, nr_pages;
	unsigned int bytes, offset, i;
=======
>>>>>>> a6ad5510
	gfp_t gfp = GFP_NOIO;

	if (!bi)
		return true;

	if (!bio_sectors(bio))
		return true;

	/* Already protected? */
	if (bio_integrity(bio))
		return true;

	switch (bio_op(bio)) {
	case REQ_OP_READ:
		if (bi->flags & BLK_INTEGRITY_NOVERIFY)
			return true;
		break;
	case REQ_OP_WRITE:
		if (bi->flags & BLK_INTEGRITY_NOGENERATE)
			return true;

		/*
		 * Zero the memory allocated to not leak uninitialized kernel
<<<<<<< HEAD
		 * memory to disk.  For PI this only affects the app tag, but
		 * for non-integrity metadata it affects the entire metadata
		 * buffer.
		 */
		gfp |= __GFP_ZERO;
=======
		 * memory to disk for non-integrity metadata where nothing else
		 * initializes the memory.
		 */
		if (bi->csum_type == BLK_INTEGRITY_CSUM_NONE)
			gfp |= __GFP_ZERO;
		break;
	default:
		return true;
>>>>>>> a6ad5510
	}

	/* Allocate kernel buffer for protection data */
	len = bio_integrity_bytes(bi, bio_sectors(bio));
	buf = kmalloc(len, gfp);
	if (unlikely(buf == NULL)) {
		goto err_end_io;
	}

	bip = bio_integrity_alloc(bio, GFP_NOIO, 1);
	if (IS_ERR(bip)) {
		kfree(buf);
		goto err_end_io;
	}

	bip->bip_flags |= BIP_BLOCK_INTEGRITY;
	bip_set_seed(bip, bio->bi_iter.bi_sector);

	if (bi->csum_type == BLK_INTEGRITY_CSUM_IP)
		bip->bip_flags |= BIP_IP_CHECKSUM;

	if (bio_integrity_add_page(bio, virt_to_page(buf), len,
			offset_in_page(buf)) < len) {
		printk(KERN_ERR "could not attach integrity payload\n");
		goto err_end_io;
	}

	/* Auto-generate integrity metadata if this is a write */
	if (bio_data_dir(bio) == WRITE)
		blk_integrity_generate(bio);
	else
		bip->bio_iter = bio->bi_iter;
	return true;

err_end_io:
	bio->bi_status = BLK_STS_RESOURCE;
	bio_endio(bio);
	return false;
}
EXPORT_SYMBOL(bio_integrity_prep);

/**
 * bio_integrity_verify_fn - Integrity I/O completion worker
 * @work:	Work struct stored in bio to be verified
 *
 * Description: This workqueue function is called to complete a READ
 * request.  The function verifies the transferred integrity metadata
 * and then calls the original bio end_io function.
 */
static void bio_integrity_verify_fn(struct work_struct *work)
{
	struct bio_integrity_payload *bip =
		container_of(work, struct bio_integrity_payload, bip_work);
	struct bio *bio = bip->bip_bio;

	blk_integrity_verify(bio);

	kfree(bvec_virt(bip->bip_vec));
	bio_integrity_free(bio);
	bio_endio(bio);
}

/**
 * __bio_integrity_endio - Integrity I/O completion function
 * @bio:	Protected bio
 *
 * Description: Completion for integrity I/O
 *
 * Normally I/O completion is done in interrupt context.  However,
 * verifying I/O integrity is a time-consuming task which must be run
 * in process context.	This function postpones completion
 * accordingly.
 */
bool __bio_integrity_endio(struct bio *bio)
{
	struct blk_integrity *bi = blk_get_integrity(bio->bi_bdev->bd_disk);
	struct bio_integrity_payload *bip = bio_integrity(bio);

	if (bio_op(bio) == REQ_OP_READ && !bio->bi_status && bi->csum_type) {
		INIT_WORK(&bip->bip_work, bio_integrity_verify_fn);
		queue_work(kintegrityd_wq, &bip->bip_work);
		return false;
	}

	kfree(bvec_virt(bip->bip_vec));
	bio_integrity_free(bio);
	return true;
}

/**
 * bio_integrity_advance - Advance integrity vector
 * @bio:	bio whose integrity vector to update
 * @bytes_done:	number of data bytes that have been completed
 *
 * Description: This function calculates how many integrity bytes the
 * number of completed data bytes correspond to and advances the
 * integrity vector accordingly.
 */
void bio_integrity_advance(struct bio *bio, unsigned int bytes_done)
{
	struct bio_integrity_payload *bip = bio_integrity(bio);
	struct blk_integrity *bi = blk_get_integrity(bio->bi_bdev->bd_disk);
	unsigned bytes = bio_integrity_bytes(bi, bytes_done >> 9);

	bip->bip_iter.bi_sector += bio_integrity_intervals(bi, bytes_done >> 9);
	bvec_iter_advance(bip->bip_vec, &bip->bip_iter, bytes);
}

/**
 * bio_integrity_trim - Trim integrity vector
 * @bio:	bio whose integrity vector to update
 *
 * Description: Used to trim the integrity vector in a cloned bio.
 */
void bio_integrity_trim(struct bio *bio)
{
	struct bio_integrity_payload *bip = bio_integrity(bio);
	struct blk_integrity *bi = blk_get_integrity(bio->bi_bdev->bd_disk);

	bip->bip_iter.bi_size = bio_integrity_bytes(bi, bio_sectors(bio));
}
EXPORT_SYMBOL(bio_integrity_trim);

/**
 * bio_integrity_clone - Callback for cloning bios with integrity metadata
 * @bio:	New bio
 * @bio_src:	Original bio
 * @gfp_mask:	Memory allocation mask
 *
 * Description:	Called to allocate a bip when cloning a bio
 */
int bio_integrity_clone(struct bio *bio, struct bio *bio_src,
			gfp_t gfp_mask)
{
	struct bio_integrity_payload *bip_src = bio_integrity(bio_src);
	struct bio_integrity_payload *bip;

	BUG_ON(bip_src == NULL);

	bip = bio_integrity_alloc(bio, gfp_mask, 0);
	if (IS_ERR(bip))
		return PTR_ERR(bip);

	bip->bip_vec = bip_src->bip_vec;
	bip->bip_iter = bip_src->bip_iter;
	bip->bip_flags = bip_src->bip_flags & ~BIP_BLOCK_INTEGRITY;

	return 0;
}

int bioset_integrity_create(struct bio_set *bs, int pool_size)
{
	if (mempool_initialized(&bs->bio_integrity_pool))
		return 0;

	if (mempool_init_slab_pool(&bs->bio_integrity_pool,
				   pool_size, bip_slab))
		return -1;

	if (biovec_init_pool(&bs->bvec_integrity_pool, pool_size)) {
		mempool_exit(&bs->bio_integrity_pool);
		return -1;
	}

	return 0;
}
EXPORT_SYMBOL(bioset_integrity_create);

void bioset_integrity_free(struct bio_set *bs)
{
	mempool_exit(&bs->bio_integrity_pool);
	mempool_exit(&bs->bvec_integrity_pool);
}

void __init bio_integrity_init(void)
{
	/*
	 * kintegrityd won't block much but may burn a lot of CPU cycles.
	 * Make it highpri CPU intensive wq with max concurrency of 1.
	 */
	kintegrityd_wq = alloc_workqueue("kintegrityd", WQ_MEM_RECLAIM |
					 WQ_HIGHPRI | WQ_CPU_INTENSIVE, 1);
	if (!kintegrityd_wq)
		panic("Failed to create kintegrityd\n");

	bip_slab = kmem_cache_create("bio_integrity_payload",
				     sizeof(struct bio_integrity_payload) +
				     sizeof(struct bio_vec) * BIO_INLINE_VECS,
				     0, SLAB_HWCACHE_ALIGN|SLAB_PANIC, NULL);
}<|MERGE_RESOLUTION|>--- conflicted
+++ resolved
@@ -386,12 +386,6 @@
 	struct blk_integrity *bi = blk_get_integrity(bio->bi_bdev->bd_disk);
 	unsigned int len;
 	void *buf;
-<<<<<<< HEAD
-	unsigned long start, end;
-	unsigned int len, nr_pages;
-	unsigned int bytes, offset, i;
-=======
->>>>>>> a6ad5510
 	gfp_t gfp = GFP_NOIO;
 
 	if (!bi)
@@ -415,13 +409,6 @@
 
 		/*
 		 * Zero the memory allocated to not leak uninitialized kernel
-<<<<<<< HEAD
-		 * memory to disk.  For PI this only affects the app tag, but
-		 * for non-integrity metadata it affects the entire metadata
-		 * buffer.
-		 */
-		gfp |= __GFP_ZERO;
-=======
 		 * memory to disk for non-integrity metadata where nothing else
 		 * initializes the memory.
 		 */
@@ -430,7 +417,6 @@
 		break;
 	default:
 		return true;
->>>>>>> a6ad5510
 	}
 
 	/* Allocate kernel buffer for protection data */
