// SPDX-License-Identifier: GPL-2.0
/*
 * bio-integrity.c - bio data integrity extensions
 *
 * Copyright (C) 2007, 2008, 2009 Oracle Corporation
 * Written by: Martin K. Petersen <martin.petersen@oracle.com>
 */

#include <linux/blk-integrity.h>
#include <linux/mempool.h>
#include <linux/export.h>
#include <linux/bio.h>
#include <linux/workqueue.h>
#include <linux/slab.h>
#include "blk.h"

static struct kmem_cache *bip_slab;
static struct workqueue_struct *kintegrityd_wq;

void blk_flush_integrity(void)
{
	flush_workqueue(kintegrityd_wq);
}

static void __bio_integrity_free(struct bio_set *bs,
				 struct bio_integrity_payload *bip)
{
	if (bs && mempool_initialized(&bs->bio_integrity_pool)) {
		if (bip->bip_vec)
			bvec_free(&bs->bvec_integrity_pool, bip->bip_vec,
				  bip->bip_max_vcnt);
		mempool_free(bip, &bs->bio_integrity_pool);
	} else {
		kfree(bip);
	}
}

/**
 * bio_integrity_alloc - Allocate integrity payload and attach it to bio
 * @bio:	bio to attach integrity metadata to
 * @gfp_mask:	Memory allocation mask
 * @nr_vecs:	Number of integrity metadata scatter-gather elements
 *
 * Description: This function prepares a bio for attaching integrity
 * metadata.  nr_vecs specifies the maximum number of pages containing
 * integrity metadata that can be attached.
 */
struct bio_integrity_payload *bio_integrity_alloc(struct bio *bio,
						  gfp_t gfp_mask,
						  unsigned int nr_vecs)
{
	struct bio_integrity_payload *bip;
	struct bio_set *bs = bio->bi_pool;
	unsigned inline_vecs;

	if (WARN_ON_ONCE(bio_has_crypt_ctx(bio)))
		return ERR_PTR(-EOPNOTSUPP);

	if (!bs || !mempool_initialized(&bs->bio_integrity_pool)) {
		bip = kmalloc(struct_size(bip, bip_inline_vecs, nr_vecs), gfp_mask);
		inline_vecs = nr_vecs;
	} else {
		bip = mempool_alloc(&bs->bio_integrity_pool, gfp_mask);
		inline_vecs = BIO_INLINE_VECS;
	}

	if (unlikely(!bip))
		return ERR_PTR(-ENOMEM);

	memset(bip, 0, sizeof(*bip));

	if (nr_vecs > inline_vecs) {
		bip->bip_max_vcnt = nr_vecs;
		bip->bip_vec = bvec_alloc(&bs->bvec_integrity_pool,
					  &bip->bip_max_vcnt, gfp_mask);
		if (!bip->bip_vec)
			goto err;
	} else {
		bip->bip_vec = bip->bip_inline_vecs;
		bip->bip_max_vcnt = inline_vecs;
	}

	bip->bip_bio = bio;
	bio->bi_integrity = bip;
	bio->bi_opf |= REQ_INTEGRITY;

	return bip;
err:
	__bio_integrity_free(bs, bip);
	return ERR_PTR(-ENOMEM);
}
EXPORT_SYMBOL(bio_integrity_alloc);

/**
 * bio_integrity_free - Free bio integrity payload
 * @bio:	bio containing bip to be freed
 *
 * Description: Used to free the integrity portion of a bio. Usually
 * called from bio_free().
 */
void bio_integrity_free(struct bio *bio)
{
	struct bio_integrity_payload *bip = bio_integrity(bio);
	struct bio_set *bs = bio->bi_pool;

	if (bip->bip_flags & BIP_BLOCK_INTEGRITY)
		kfree(bvec_virt(bip->bip_vec));

	__bio_integrity_free(bs, bip);
	bio->bi_integrity = NULL;
	bio->bi_opf &= ~REQ_INTEGRITY;
}

/**
 * bio_integrity_add_page - Attach integrity metadata
 * @bio:	bio to update
 * @page:	page containing integrity metadata
 * @len:	number of bytes of integrity metadata in page
 * @offset:	start offset within page
 *
 * Description: Attach a page containing integrity metadata to bio.
 */
int bio_integrity_add_page(struct bio *bio, struct page *page,
			   unsigned int len, unsigned int offset)
{
	struct request_queue *q = bdev_get_queue(bio->bi_bdev);
	struct bio_integrity_payload *bip = bio_integrity(bio);

	if (((bip->bip_iter.bi_size + len) >> SECTOR_SHIFT) >
	    queue_max_hw_sectors(q))
		return 0;

<<<<<<< HEAD
	if (bip->bip_vcnt &&
	    bvec_gap_to_prev(&bdev_get_queue(bio->bi_bdev)->limits,
			     &bip->bip_vec[bip->bip_vcnt - 1], offset))
		return 0;
=======
	if (bip->bip_vcnt > 0) {
		struct bio_vec *bv = &bip->bip_vec[bip->bip_vcnt - 1];
		bool same_page = false;

		if (bvec_try_merge_hw_page(q, bv, page, len, offset,
					   &same_page)) {
			bip->bip_iter.bi_size += len;
			return len;
		}

		if (bip->bip_vcnt >=
		    min(bip->bip_max_vcnt, queue_max_integrity_segments(q)))
			return 0;

		/*
		 * If the queue doesn't support SG gaps and adding this segment
		 * would create a gap, disallow it.
		 */
		if (bvec_gap_to_prev(&q->limits, bv, offset))
			return 0;
	}
>>>>>>> 98817289

	bvec_set_page(&bip->bip_vec[bip->bip_vcnt], page, len, offset);
	bip->bip_vcnt++;
	bip->bip_iter.bi_size += len;

	return len;
}
EXPORT_SYMBOL(bio_integrity_add_page);

/**
 * bio_integrity_process - Process integrity metadata for a bio
 * @bio:	bio to generate/verify integrity metadata for
 * @proc_iter:  iterator to process
 * @proc_fn:	Pointer to the relevant processing function
 */
static blk_status_t bio_integrity_process(struct bio *bio,
		struct bvec_iter *proc_iter, integrity_processing_fn *proc_fn)
{
	struct blk_integrity *bi = blk_get_integrity(bio->bi_bdev->bd_disk);
	struct blk_integrity_iter iter;
	struct bvec_iter bviter;
	struct bio_vec bv;
	struct bio_integrity_payload *bip = bio_integrity(bio);
	blk_status_t ret = BLK_STS_OK;

	iter.disk_name = bio->bi_bdev->bd_disk->disk_name;
	iter.interval = 1 << bi->interval_exp;
	iter.tuple_size = bi->tuple_size;
	iter.seed = proc_iter->bi_sector;
	iter.prot_buf = bvec_virt(bip->bip_vec);

	__bio_for_each_segment(bv, bio, bviter, *proc_iter) {
		void *kaddr = bvec_kmap_local(&bv);

		iter.data_buf = kaddr;
		iter.data_size = bv.bv_len;
		ret = proc_fn(&iter);
		kunmap_local(kaddr);

		if (ret)
			break;

	}
	return ret;
}

/**
 * bio_integrity_prep - Prepare bio for integrity I/O
 * @bio:	bio to prepare
 *
 * Description:  Checks if the bio already has an integrity payload attached.
 * If it does, the payload has been generated by another kernel subsystem,
 * and we just pass it through. Otherwise allocates integrity payload.
 * The bio must have data direction, target device and start sector set priot
 * to calling.  In the WRITE case, integrity metadata will be generated using
 * the block device's integrity function.  In the READ case, the buffer
 * will be prepared for DMA and a suitable end_io handler set up.
 */
bool bio_integrity_prep(struct bio *bio)
{
	struct bio_integrity_payload *bip;
	struct blk_integrity *bi = blk_get_integrity(bio->bi_bdev->bd_disk);
	void *buf;
	unsigned long start, end;
	unsigned int len, nr_pages;
	unsigned int bytes, offset, i;

	if (!bi)
		return true;

	if (bio_op(bio) != REQ_OP_READ && bio_op(bio) != REQ_OP_WRITE)
		return true;

	if (!bio_sectors(bio))
		return true;

	/* Already protected? */
	if (bio_integrity(bio))
		return true;

	if (bio_data_dir(bio) == READ) {
		if (!bi->profile->verify_fn ||
		    !(bi->flags & BLK_INTEGRITY_VERIFY))
			return true;
	} else {
		if (!bi->profile->generate_fn ||
		    !(bi->flags & BLK_INTEGRITY_GENERATE))
			return true;
	}

	/* Allocate kernel buffer for protection data */
	len = bio_integrity_bytes(bi, bio_sectors(bio));
	buf = kmalloc(len, GFP_NOIO);
	if (unlikely(buf == NULL)) {
		printk(KERN_ERR "could not allocate integrity buffer\n");
		goto err_end_io;
	}

	end = (((unsigned long) buf) + len + PAGE_SIZE - 1) >> PAGE_SHIFT;
	start = ((unsigned long) buf) >> PAGE_SHIFT;
	nr_pages = end - start;

	/* Allocate bio integrity payload and integrity vectors */
	bip = bio_integrity_alloc(bio, GFP_NOIO, nr_pages);
	if (IS_ERR(bip)) {
		printk(KERN_ERR "could not allocate data integrity bioset\n");
		kfree(buf);
		goto err_end_io;
	}

	bip->bip_flags |= BIP_BLOCK_INTEGRITY;
	bip_set_seed(bip, bio->bi_iter.bi_sector);

	if (bi->flags & BLK_INTEGRITY_IP_CHECKSUM)
		bip->bip_flags |= BIP_IP_CHECKSUM;

	/* Map it */
	offset = offset_in_page(buf);
	for (i = 0; i < nr_pages && len > 0; i++) {
		bytes = PAGE_SIZE - offset;

		if (bytes > len)
			bytes = len;

		if (bio_integrity_add_page(bio, virt_to_page(buf),
					   bytes, offset) < bytes) {
			printk(KERN_ERR "could not attach integrity payload\n");
			goto err_end_io;
		}

		buf += bytes;
		len -= bytes;
		offset = 0;
	}

	/* Auto-generate integrity metadata if this is a write */
	if (bio_data_dir(bio) == WRITE) {
		bio_integrity_process(bio, &bio->bi_iter,
				      bi->profile->generate_fn);
	} else {
		bip->bio_iter = bio->bi_iter;
	}
	return true;

err_end_io:
	bio->bi_status = BLK_STS_RESOURCE;
	bio_endio(bio);
	return false;
}
EXPORT_SYMBOL(bio_integrity_prep);

/**
 * bio_integrity_verify_fn - Integrity I/O completion worker
 * @work:	Work struct stored in bio to be verified
 *
 * Description: This workqueue function is called to complete a READ
 * request.  The function verifies the transferred integrity metadata
 * and then calls the original bio end_io function.
 */
static void bio_integrity_verify_fn(struct work_struct *work)
{
	struct bio_integrity_payload *bip =
		container_of(work, struct bio_integrity_payload, bip_work);
	struct bio *bio = bip->bip_bio;
	struct blk_integrity *bi = blk_get_integrity(bio->bi_bdev->bd_disk);

	/*
	 * At the moment verify is called bio's iterator was advanced
	 * during split and completion, we need to rewind iterator to
	 * it's original position.
	 */
	bio->bi_status = bio_integrity_process(bio, &bip->bio_iter,
						bi->profile->verify_fn);
	bio_integrity_free(bio);
	bio_endio(bio);
}

/**
 * __bio_integrity_endio - Integrity I/O completion function
 * @bio:	Protected bio
 *
 * Description: Completion for integrity I/O
 *
 * Normally I/O completion is done in interrupt context.  However,
 * verifying I/O integrity is a time-consuming task which must be run
 * in process context.	This function postpones completion
 * accordingly.
 */
bool __bio_integrity_endio(struct bio *bio)
{
	struct blk_integrity *bi = blk_get_integrity(bio->bi_bdev->bd_disk);
	struct bio_integrity_payload *bip = bio_integrity(bio);

	if (bio_op(bio) == REQ_OP_READ && !bio->bi_status &&
	    (bip->bip_flags & BIP_BLOCK_INTEGRITY) && bi->profile->verify_fn) {
		INIT_WORK(&bip->bip_work, bio_integrity_verify_fn);
		queue_work(kintegrityd_wq, &bip->bip_work);
		return false;
	}

	bio_integrity_free(bio);
	return true;
}

/**
 * bio_integrity_advance - Advance integrity vector
 * @bio:	bio whose integrity vector to update
 * @bytes_done:	number of data bytes that have been completed
 *
 * Description: This function calculates how many integrity bytes the
 * number of completed data bytes correspond to and advances the
 * integrity vector accordingly.
 */
void bio_integrity_advance(struct bio *bio, unsigned int bytes_done)
{
	struct bio_integrity_payload *bip = bio_integrity(bio);
	struct blk_integrity *bi = blk_get_integrity(bio->bi_bdev->bd_disk);
	unsigned bytes = bio_integrity_bytes(bi, bytes_done >> 9);

	bip->bip_iter.bi_sector += bio_integrity_intervals(bi, bytes_done >> 9);
	bvec_iter_advance(bip->bip_vec, &bip->bip_iter, bytes);
}

/**
 * bio_integrity_trim - Trim integrity vector
 * @bio:	bio whose integrity vector to update
 *
 * Description: Used to trim the integrity vector in a cloned bio.
 */
void bio_integrity_trim(struct bio *bio)
{
	struct bio_integrity_payload *bip = bio_integrity(bio);
	struct blk_integrity *bi = blk_get_integrity(bio->bi_bdev->bd_disk);

	bip->bip_iter.bi_size = bio_integrity_bytes(bi, bio_sectors(bio));
}
EXPORT_SYMBOL(bio_integrity_trim);

/**
 * bio_integrity_clone - Callback for cloning bios with integrity metadata
 * @bio:	New bio
 * @bio_src:	Original bio
 * @gfp_mask:	Memory allocation mask
 *
 * Description:	Called to allocate a bip when cloning a bio
 */
int bio_integrity_clone(struct bio *bio, struct bio *bio_src,
			gfp_t gfp_mask)
{
	struct bio_integrity_payload *bip_src = bio_integrity(bio_src);
	struct bio_integrity_payload *bip;

	BUG_ON(bip_src == NULL);

	bip = bio_integrity_alloc(bio, gfp_mask, bip_src->bip_vcnt);
	if (IS_ERR(bip))
		return PTR_ERR(bip);

	memcpy(bip->bip_vec, bip_src->bip_vec,
	       bip_src->bip_vcnt * sizeof(struct bio_vec));

	bip->bip_vcnt = bip_src->bip_vcnt;
	bip->bip_iter = bip_src->bip_iter;
	bip->bip_flags = bip_src->bip_flags & ~BIP_BLOCK_INTEGRITY;

	return 0;
}

int bioset_integrity_create(struct bio_set *bs, int pool_size)
{
	if (mempool_initialized(&bs->bio_integrity_pool))
		return 0;

	if (mempool_init_slab_pool(&bs->bio_integrity_pool,
				   pool_size, bip_slab))
		return -1;

	if (biovec_init_pool(&bs->bvec_integrity_pool, pool_size)) {
		mempool_exit(&bs->bio_integrity_pool);
		return -1;
	}

	return 0;
}
EXPORT_SYMBOL(bioset_integrity_create);

void bioset_integrity_free(struct bio_set *bs)
{
	mempool_exit(&bs->bio_integrity_pool);
	mempool_exit(&bs->bvec_integrity_pool);
}

void __init bio_integrity_init(void)
{
	/*
	 * kintegrityd won't block much but may burn a lot of CPU cycles.
	 * Make it highpri CPU intensive wq with max concurrency of 1.
	 */
	kintegrityd_wq = alloc_workqueue("kintegrityd", WQ_MEM_RECLAIM |
					 WQ_HIGHPRI | WQ_CPU_INTENSIVE, 1);
	if (!kintegrityd_wq)
		panic("Failed to create kintegrityd\n");

	bip_slab = kmem_cache_create("bio_integrity_payload",
				     sizeof(struct bio_integrity_payload) +
				     sizeof(struct bio_vec) * BIO_INLINE_VECS,
				     0, SLAB_HWCACHE_ALIGN|SLAB_PANIC, NULL);
}<|MERGE_RESOLUTION|>--- conflicted
+++ resolved
@@ -130,12 +130,6 @@
 	    queue_max_hw_sectors(q))
 		return 0;
 
-<<<<<<< HEAD
-	if (bip->bip_vcnt &&
-	    bvec_gap_to_prev(&bdev_get_queue(bio->bi_bdev)->limits,
-			     &bip->bip_vec[bip->bip_vcnt - 1], offset))
-		return 0;
-=======
 	if (bip->bip_vcnt > 0) {
 		struct bio_vec *bv = &bip->bip_vec[bip->bip_vcnt - 1];
 		bool same_page = false;
@@ -157,7 +151,6 @@
 		if (bvec_gap_to_prev(&q->limits, bv, offset))
 			return 0;
 	}
->>>>>>> 98817289
 
 	bvec_set_page(&bip->bip_vec[bip->bip_vcnt], page, len, offset);
 	bip->bip_vcnt++;
