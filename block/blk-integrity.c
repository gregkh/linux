// SPDX-License-Identifier: GPL-2.0
/*
 * blk-integrity.c - Block layer data integrity extensions
 *
 * Copyright (C) 2007, 2008 Oracle Corporation
 * Written by: Martin K. Petersen <martin.petersen@oracle.com>
 */

#include <linux/blk-integrity.h>
#include <linux/backing-dev.h>
#include <linux/mempool.h>
#include <linux/bio.h>
#include <linux/scatterlist.h>
#include <linux/export.h>
#include <linux/slab.h>

#include "blk.h"

/**
 * blk_rq_count_integrity_sg - Count number of integrity scatterlist elements
 * @q:		request queue
 * @bio:	bio with integrity metadata attached
 *
 * Description: Returns the number of elements required in a
 * scatterlist corresponding to the integrity metadata in a bio.
 */
int blk_rq_count_integrity_sg(struct request_queue *q, struct bio *bio)
{
	struct bio_vec iv, ivprv = { NULL };
	unsigned int segments = 0;
	unsigned int seg_size = 0;
	struct bvec_iter iter;
	int prev = 0;

	bio_for_each_integrity_vec(iv, bio, iter) {

		if (prev) {
			if (!biovec_phys_mergeable(q, &ivprv, &iv))
				goto new_segment;
			if (seg_size + iv.bv_len > queue_max_segment_size(q))
				goto new_segment;

			seg_size += iv.bv_len;
		} else {
new_segment:
			segments++;
			seg_size = iv.bv_len;
		}

		prev = 1;
		ivprv = iv;
	}

	return segments;
}

/**
 * blk_rq_map_integrity_sg - Map integrity metadata into a scatterlist
 * @rq:		request to map
 * @sglist:	target scatterlist
 *
 * Description: Map the integrity vectors in request into a
 * scatterlist.  The scatterlist must be big enough to hold all
 * elements.  I.e. sized using blk_rq_count_integrity_sg() or
 * rq->nr_integrity_segments.
 */
int blk_rq_map_integrity_sg(struct request *rq, struct scatterlist *sglist)
{
	struct bio_vec iv, ivprv = { NULL };
	struct request_queue *q = rq->q;
	struct scatterlist *sg = NULL;
	struct bio *bio = rq->bio;
	unsigned int segments = 0;
	struct bvec_iter iter;
	int prev = 0;

	bio_for_each_integrity_vec(iv, bio, iter) {
		if (prev) {
			if (!biovec_phys_mergeable(q, &ivprv, &iv))
				goto new_segment;
			if (sg->length + iv.bv_len > queue_max_segment_size(q))
				goto new_segment;

			sg->length += iv.bv_len;
		} else {
new_segment:
			if (!sg)
				sg = sglist;
			else {
				sg_unmark_end(sg);
				sg = sg_next(sg);
			}

			sg_set_page(sg, iv.bv_page, iv.bv_len, iv.bv_offset);
			segments++;
		}

		prev = 1;
		ivprv = iv;
	}

	if (sg)
		sg_mark_end(sg);

	/*
	 * Something must have been wrong if the figured number of segment
	 * is bigger than number of req's physical integrity segments
	 */
	BUG_ON(segments > rq->nr_integrity_segments);
	BUG_ON(segments > queue_max_integrity_segments(q));
	return segments;
}
EXPORT_SYMBOL(blk_rq_map_integrity_sg);

int blk_rq_integrity_map_user(struct request *rq, void __user *ubuf,
			      ssize_t bytes, u32 seed)
{
	int ret = bio_integrity_map_user(rq->bio, ubuf, bytes, seed);

	if (ret)
		return ret;

	rq->nr_integrity_segments = blk_rq_count_integrity_sg(rq->q, rq->bio);
	rq->cmd_flags |= REQ_INTEGRITY;
	return 0;
}
EXPORT_SYMBOL_GPL(blk_rq_integrity_map_user);

bool blk_integrity_merge_rq(struct request_queue *q, struct request *req,
			    struct request *next)
{
	if (blk_integrity_rq(req) == 0 && blk_integrity_rq(next) == 0)
		return true;

	if (blk_integrity_rq(req) == 0 || blk_integrity_rq(next) == 0)
		return false;

	if (bio_integrity(req->bio)->bip_flags !=
	    bio_integrity(next->bio)->bip_flags)
		return false;

	if (req->nr_integrity_segments + next->nr_integrity_segments >
	    q->limits.max_integrity_segments)
		return false;

	if (integrity_req_gap_back_merge(req, next->bio))
		return false;

	return true;
}

bool blk_integrity_merge_bio(struct request_queue *q, struct request *req,
			     struct bio *bio)
{
	int nr_integrity_segs;

	if (blk_integrity_rq(req) == 0 && bio_integrity(bio) == NULL)
		return true;

	if (blk_integrity_rq(req) == 0 || bio_integrity(bio) == NULL)
		return false;

	if (bio_integrity(req->bio)->bip_flags != bio_integrity(bio)->bip_flags)
		return false;

	nr_integrity_segs = blk_rq_count_integrity_sg(q, bio);
	if (req->nr_integrity_segments + nr_integrity_segs >
	    q->limits.max_integrity_segments)
		return false;

	return true;
}

static inline struct blk_integrity *dev_to_bi(struct device *dev)
{
	return &dev_to_disk(dev)->queue->limits.integrity;
}

const char *blk_integrity_profile_name(struct blk_integrity *bi)
{
	switch (bi->csum_type) {
	case BLK_INTEGRITY_CSUM_IP:
		if (bi->flags & BLK_INTEGRITY_REF_TAG)
			return "T10-DIF-TYPE1-IP";
		return "T10-DIF-TYPE3-IP";
	case BLK_INTEGRITY_CSUM_CRC:
		if (bi->flags & BLK_INTEGRITY_REF_TAG)
			return "T10-DIF-TYPE1-CRC";
		return "T10-DIF-TYPE3-CRC";
	case BLK_INTEGRITY_CSUM_CRC64:
		if (bi->flags & BLK_INTEGRITY_REF_TAG)
			return "EXT-DIF-TYPE1-CRC64";
		return "EXT-DIF-TYPE3-CRC64";
	case BLK_INTEGRITY_CSUM_NONE:
		break;
	}

	return "nop";
}
EXPORT_SYMBOL_GPL(blk_integrity_profile_name);

static ssize_t flag_store(struct device *dev, const char *page, size_t count,
		unsigned char flag)
{
	struct request_queue *q = dev_to_disk(dev)->queue;
	struct queue_limits lim;
	unsigned long val;
	int err;

	err = kstrtoul(page, 10, &val);
	if (err)
		return err;

	/* note that the flags are inverted vs the values in the sysfs files */
	lim = queue_limits_start_update(q);
	if (val)
		lim.integrity.flags &= ~flag;
	else
		lim.integrity.flags |= flag;

	blk_mq_freeze_queue(q);
	err = queue_limits_commit_update(q, &lim);
	blk_mq_unfreeze_queue(q);
	if (err)
		return err;
	return count;
}

static ssize_t flag_show(struct device *dev, char *page, unsigned char flag)
{
	struct blk_integrity *bi = dev_to_bi(dev);

	return sysfs_emit(page, "%d\n", !(bi->flags & flag));
}

static ssize_t format_show(struct device *dev, struct device_attribute *attr,
			   char *page)
{
	struct blk_integrity *bi = dev_to_bi(dev);

	if (!bi->tuple_size)
		return sysfs_emit(page, "none\n");
	return sysfs_emit(page, "%s\n", blk_integrity_profile_name(bi));
}

static ssize_t tag_size_show(struct device *dev, struct device_attribute *attr,
			     char *page)
{
	struct blk_integrity *bi = dev_to_bi(dev);

	return sysfs_emit(page, "%u\n", bi->tag_size);
}

static ssize_t protection_interval_bytes_show(struct device *dev,
					      struct device_attribute *attr,
					      char *page)
{
	struct blk_integrity *bi = dev_to_bi(dev);

	return sysfs_emit(page, "%u\n",
			  bi->interval_exp ? 1 << bi->interval_exp : 0);
}

static ssize_t read_verify_store(struct device *dev,
				 struct device_attribute *attr,
				 const char *page, size_t count)
{
	return flag_store(dev, page, count, BLK_INTEGRITY_NOVERIFY);
}

static ssize_t read_verify_show(struct device *dev,
				struct device_attribute *attr, char *page)
{
	return flag_show(dev, page, BLK_INTEGRITY_NOVERIFY);
}

static ssize_t write_generate_store(struct device *dev,
				    struct device_attribute *attr,
				    const char *page, size_t count)
{
	return flag_store(dev, page, count, BLK_INTEGRITY_NOGENERATE);
}

static ssize_t write_generate_show(struct device *dev,
				   struct device_attribute *attr, char *page)
{
	return flag_show(dev, page, BLK_INTEGRITY_NOGENERATE);
}

static ssize_t device_is_integrity_capable_show(struct device *dev,
						struct device_attribute *attr,
						char *page)
{
	struct blk_integrity *bi = dev_to_bi(dev);

	return sysfs_emit(page, "%u\n",
			  !!(bi->flags & BLK_INTEGRITY_DEVICE_CAPABLE));
}

static DEVICE_ATTR_RO(format);
static DEVICE_ATTR_RO(tag_size);
static DEVICE_ATTR_RO(protection_interval_bytes);
static DEVICE_ATTR_RW(read_verify);
static DEVICE_ATTR_RW(write_generate);
static DEVICE_ATTR_RO(device_is_integrity_capable);

static struct attribute *integrity_attrs[] = {
	&dev_attr_format.attr,
	&dev_attr_tag_size.attr,
	&dev_attr_protection_interval_bytes.attr,
	&dev_attr_read_verify.attr,
	&dev_attr_write_generate.attr,
	&dev_attr_device_is_integrity_capable.attr,
	NULL
};

const struct attribute_group blk_integrity_attr_group = {
	.name = "integrity",
	.attrs = integrity_attrs,
<<<<<<< HEAD
};

static blk_status_t blk_integrity_nop_fn(struct blk_integrity_iter *iter)
{
	return BLK_STS_OK;
}

static void blk_integrity_nop_prepare(struct request *rq)
{
}

static void blk_integrity_nop_complete(struct request *rq,
		unsigned int nr_bytes)
{
}

static const struct blk_integrity_profile nop_profile = {
	.name = "nop",
	.generate_fn = blk_integrity_nop_fn,
	.verify_fn = blk_integrity_nop_fn,
	.prepare_fn = blk_integrity_nop_prepare,
	.complete_fn = blk_integrity_nop_complete,
};

/**
 * blk_integrity_register - Register a gendisk as being integrity-capable
 * @disk:	struct gendisk pointer to make integrity-aware
 * @template:	block integrity profile to register
 *
 * Description: When a device needs to advertise itself as being able to
 * send/receive integrity metadata it must use this function to register
 * the capability with the block layer. The template is a blk_integrity
 * struct with values appropriate for the underlying hardware. See
 * Documentation/block/data-integrity.rst.
 */
void blk_integrity_register(struct gendisk *disk, struct blk_integrity *template)
{
	struct blk_integrity *bi = &disk->queue->integrity;

	bi->flags = BLK_INTEGRITY_VERIFY | BLK_INTEGRITY_GENERATE |
		template->flags;
	bi->interval_exp = template->interval_exp ? :
		ilog2(queue_logical_block_size(disk->queue));
	bi->profile = template->profile ? template->profile : &nop_profile;
	bi->tuple_size = template->tuple_size;
	bi->tag_size = template->tag_size;

	blk_queue_flag_set(QUEUE_FLAG_STABLE_WRITES, disk->queue);

#ifdef CONFIG_BLK_INLINE_ENCRYPTION
	if (disk->queue->crypto_profile) {
		pr_warn("blk-integrity: Integrity and hardware inline encryption are not supported together. Disabling hardware inline encryption.\n");
		disk->queue->crypto_profile = NULL;
	}
#endif
}
EXPORT_SYMBOL(blk_integrity_register);

/**
 * blk_integrity_unregister - Unregister block integrity profile
 * @disk:	disk whose integrity profile to unregister
 *
 * Description: This function unregisters the integrity capability from
 * a block device.
 */
void blk_integrity_unregister(struct gendisk *disk)
{
	struct blk_integrity *bi = &disk->queue->integrity;

	if (!bi->profile)
		return;

	blk_queue_flag_clear(QUEUE_FLAG_STABLE_WRITES, disk->queue);
	memset(bi, 0, sizeof(*bi));
}
EXPORT_SYMBOL(blk_integrity_unregister);
=======
};
>>>>>>> a6ad5510
<|MERGE_RESOLUTION|>--- conflicted
+++ resolved
@@ -317,83 +317,4 @@
 const struct attribute_group blk_integrity_attr_group = {
 	.name = "integrity",
 	.attrs = integrity_attrs,
-<<<<<<< HEAD
-};
-
-static blk_status_t blk_integrity_nop_fn(struct blk_integrity_iter *iter)
-{
-	return BLK_STS_OK;
-}
-
-static void blk_integrity_nop_prepare(struct request *rq)
-{
-}
-
-static void blk_integrity_nop_complete(struct request *rq,
-		unsigned int nr_bytes)
-{
-}
-
-static const struct blk_integrity_profile nop_profile = {
-	.name = "nop",
-	.generate_fn = blk_integrity_nop_fn,
-	.verify_fn = blk_integrity_nop_fn,
-	.prepare_fn = blk_integrity_nop_prepare,
-	.complete_fn = blk_integrity_nop_complete,
-};
-
-/**
- * blk_integrity_register - Register a gendisk as being integrity-capable
- * @disk:	struct gendisk pointer to make integrity-aware
- * @template:	block integrity profile to register
- *
- * Description: When a device needs to advertise itself as being able to
- * send/receive integrity metadata it must use this function to register
- * the capability with the block layer. The template is a blk_integrity
- * struct with values appropriate for the underlying hardware. See
- * Documentation/block/data-integrity.rst.
- */
-void blk_integrity_register(struct gendisk *disk, struct blk_integrity *template)
-{
-	struct blk_integrity *bi = &disk->queue->integrity;
-
-	bi->flags = BLK_INTEGRITY_VERIFY | BLK_INTEGRITY_GENERATE |
-		template->flags;
-	bi->interval_exp = template->interval_exp ? :
-		ilog2(queue_logical_block_size(disk->queue));
-	bi->profile = template->profile ? template->profile : &nop_profile;
-	bi->tuple_size = template->tuple_size;
-	bi->tag_size = template->tag_size;
-
-	blk_queue_flag_set(QUEUE_FLAG_STABLE_WRITES, disk->queue);
-
-#ifdef CONFIG_BLK_INLINE_ENCRYPTION
-	if (disk->queue->crypto_profile) {
-		pr_warn("blk-integrity: Integrity and hardware inline encryption are not supported together. Disabling hardware inline encryption.\n");
-		disk->queue->crypto_profile = NULL;
-	}
-#endif
-}
-EXPORT_SYMBOL(blk_integrity_register);
-
-/**
- * blk_integrity_unregister - Unregister block integrity profile
- * @disk:	disk whose integrity profile to unregister
- *
- * Description: This function unregisters the integrity capability from
- * a block device.
- */
-void blk_integrity_unregister(struct gendisk *disk)
-{
-	struct blk_integrity *bi = &disk->queue->integrity;
-
-	if (!bi->profile)
-		return;
-
-	blk_queue_flag_clear(QUEUE_FLAG_STABLE_WRITES, disk->queue);
-	memset(bi, 0, sizeof(*bi));
-}
-EXPORT_SYMBOL(blk_integrity_unregister);
-=======
-};
->>>>>>> a6ad5510
+};