// SPDX-License-Identifier: GPL-2.0
/*
 * Copyright (C) 1991-1998  Linus Torvalds
 * Re-organised Feb 1998 Russell King
 * Copyright (C) 2020 Christoph Hellwig
 */
#include <linux/fs.h>
#include <linux/major.h>
#include <linux/slab.h>
#include <linux/ctype.h>
#include <linux/vmalloc.h>
#include <linux/raid/detect.h>
#include "check.h"

static int (*const check_part[])(struct parsed_partitions *) = {
	/*
	 * Probe partition formats with tables at disk address 0
	 * that also have an ADFS boot block at 0xdc0.
	 */
#ifdef CONFIG_ACORN_PARTITION_ICS
	adfspart_check_ICS,
#endif
#ifdef CONFIG_ACORN_PARTITION_POWERTEC
	adfspart_check_POWERTEC,
#endif
#ifdef CONFIG_ACORN_PARTITION_EESOX
	adfspart_check_EESOX,
#endif

	/*
	 * Now move on to formats that only have partition info at
	 * disk address 0xdc0.  Since these may also have stale
	 * PC/BIOS partition tables, they need to come before
	 * the msdos entry.
	 */
#ifdef CONFIG_ACORN_PARTITION_CUMANA
	adfspart_check_CUMANA,
#endif
#ifdef CONFIG_ACORN_PARTITION_ADFS
	adfspart_check_ADFS,
#endif

#ifdef CONFIG_CMDLINE_PARTITION
	cmdline_partition,
#endif
#ifdef CONFIG_EFI_PARTITION
	efi_partition,		/* this must come before msdos */
#endif
#ifdef CONFIG_SGI_PARTITION
	sgi_partition,
#endif
#ifdef CONFIG_LDM_PARTITION
	ldm_partition,		/* this must come before msdos */
#endif
#ifdef CONFIG_MSDOS_PARTITION
	msdos_partition,
#endif
#ifdef CONFIG_OSF_PARTITION
	osf_partition,
#endif
#ifdef CONFIG_SUN_PARTITION
	sun_partition,
#endif
#ifdef CONFIG_AMIGA_PARTITION
	amiga_partition,
#endif
#ifdef CONFIG_ATARI_PARTITION
	atari_partition,
#endif
#ifdef CONFIG_MAC_PARTITION
	mac_partition,
#endif
#ifdef CONFIG_ULTRIX_PARTITION
	ultrix_partition,
#endif
#ifdef CONFIG_IBM_PARTITION
	ibm_partition,
#endif
#ifdef CONFIG_KARMA_PARTITION
	karma_partition,
#endif
#ifdef CONFIG_SYSV68_PARTITION
	sysv68_partition,
#endif
	NULL
};

static struct parsed_partitions *allocate_partitions(struct gendisk *hd)
{
	struct parsed_partitions *state;
	int nr = DISK_MAX_PARTS;

	state = kzalloc(sizeof(*state), GFP_KERNEL);
	if (!state)
		return NULL;

	state->parts = vzalloc(array_size(nr, sizeof(state->parts[0])));
	if (!state->parts) {
		kfree(state);
		return NULL;
	}

	state->limit = nr;

	return state;
}

static void free_partitions(struct parsed_partitions *state)
{
	vfree(state->parts);
	kfree(state);
}

static struct parsed_partitions *check_partition(struct gendisk *hd)
{
	struct parsed_partitions *state;
	int i, res, err;

	state = allocate_partitions(hd);
	if (!state)
		return NULL;
	state->pp_buf = (char *)__get_free_page(GFP_KERNEL);
	if (!state->pp_buf) {
		free_partitions(state);
		return NULL;
	}
	state->pp_buf[0] = '\0';

	state->disk = hd;
	snprintf(state->name, BDEVNAME_SIZE, "%s", hd->disk_name);
	snprintf(state->pp_buf, PAGE_SIZE, " %s:", state->name);
	if (isdigit(state->name[strlen(state->name)-1]))
		sprintf(state->name, "p");

	i = res = err = 0;
	while (!res && check_part[i]) {
		memset(state->parts, 0, state->limit * sizeof(state->parts[0]));
		res = check_part[i++](state);
		if (res < 0) {
			/*
			 * We have hit an I/O error which we don't report now.
			 * But record it, and let the others do their job.
			 */
			err = res;
			res = 0;
		}

	}
	if (res > 0) {
		printk(KERN_INFO "%s", state->pp_buf);

		free_page((unsigned long)state->pp_buf);
		return state;
	}
	if (state->access_beyond_eod)
		err = -ENOSPC;
	/*
	 * The partition is unrecognized. So report I/O errors if there were any
	 */
	if (err)
		res = err;
	if (res) {
		strlcat(state->pp_buf,
			" unable to read partition table\n", PAGE_SIZE);
		printk(KERN_INFO "%s", state->pp_buf);
	}

	free_page((unsigned long)state->pp_buf);
	free_partitions(state);
	return ERR_PTR(res);
}

static ssize_t part_partition_show(struct device *dev,
				   struct device_attribute *attr, char *buf)
{
	return sprintf(buf, "%d\n", bdev_partno(dev_to_bdev(dev)));
}

static ssize_t part_start_show(struct device *dev,
			       struct device_attribute *attr, char *buf)
{
	return sprintf(buf, "%llu\n", dev_to_bdev(dev)->bd_start_sect);
}

static ssize_t part_ro_show(struct device *dev,
			    struct device_attribute *attr, char *buf)
{
	return sprintf(buf, "%d\n", bdev_read_only(dev_to_bdev(dev)));
}

static ssize_t part_alignment_offset_show(struct device *dev,
					  struct device_attribute *attr, char *buf)
{
	return sprintf(buf, "%u\n", bdev_alignment_offset(dev_to_bdev(dev)));
}

static ssize_t part_discard_alignment_show(struct device *dev,
					   struct device_attribute *attr, char *buf)
{
	return sprintf(buf, "%u\n", bdev_discard_alignment(dev_to_bdev(dev)));
}

static DEVICE_ATTR(partition, 0444, part_partition_show, NULL);
static DEVICE_ATTR(start, 0444, part_start_show, NULL);
static DEVICE_ATTR(size, 0444, part_size_show, NULL);
static DEVICE_ATTR(ro, 0444, part_ro_show, NULL);
static DEVICE_ATTR(alignment_offset, 0444, part_alignment_offset_show, NULL);
static DEVICE_ATTR(discard_alignment, 0444, part_discard_alignment_show, NULL);
static DEVICE_ATTR(stat, 0444, part_stat_show, NULL);
static DEVICE_ATTR(inflight, 0444, part_inflight_show, NULL);
#ifdef CONFIG_FAIL_MAKE_REQUEST
static struct device_attribute dev_attr_fail =
	__ATTR(make-it-fail, 0644, part_fail_show, part_fail_store);
#endif

static struct attribute *part_attrs[] = {
	&dev_attr_partition.attr,
	&dev_attr_start.attr,
	&dev_attr_size.attr,
	&dev_attr_ro.attr,
	&dev_attr_alignment_offset.attr,
	&dev_attr_discard_alignment.attr,
	&dev_attr_stat.attr,
	&dev_attr_inflight.attr,
#ifdef CONFIG_FAIL_MAKE_REQUEST
	&dev_attr_fail.attr,
#endif
	NULL
};

static const struct attribute_group part_attr_group = {
	.attrs = part_attrs,
};

static const struct attribute_group *part_attr_groups[] = {
	&part_attr_group,
#ifdef CONFIG_BLK_DEV_IO_TRACE
	&blk_trace_attr_group,
#endif
	NULL
};

static void part_release(struct device *dev)
{
	put_disk(dev_to_bdev(dev)->bd_disk);
	bdev_drop(dev_to_bdev(dev));
}

static int part_uevent(const struct device *dev, struct kobj_uevent_env *env)
{
	const struct block_device *part = dev_to_bdev(dev);

	add_uevent_var(env, "PARTN=%u", bdev_partno(part));
	if (part->bd_meta_info && part->bd_meta_info->volname[0])
		add_uevent_var(env, "PARTNAME=%s", part->bd_meta_info->volname);
	return 0;
}

const struct device_type part_type = {
	.name		= "partition",
	.groups		= part_attr_groups,
	.release	= part_release,
	.uevent		= part_uevent,
};

void drop_partition(struct block_device *part)
{
	lockdep_assert_held(&part->bd_disk->open_mutex);

	xa_erase(&part->bd_disk->part_tbl, bdev_partno(part));
	kobject_put(part->bd_holder_dir);

	device_del(&part->bd_device);
	put_device(&part->bd_device);
}

static ssize_t whole_disk_show(struct device *dev,
			       struct device_attribute *attr, char *buf)
{
	return 0;
}
static const DEVICE_ATTR(whole_disk, 0444, whole_disk_show, NULL);

/*
 * Must be called either with open_mutex held, before a disk can be opened or
 * after all disk users are gone.
 */
static struct block_device *add_partition(struct gendisk *disk, int partno,
				sector_t start, sector_t len, int flags,
				struct partition_meta_info *info)
{
	dev_t devt = MKDEV(0, 0);
	struct device *ddev = disk_to_dev(disk);
	struct device *pdev;
	struct block_device *bdev;
	const char *dname;
	int err;

	lockdep_assert_held(&disk->open_mutex);

	if (partno >= DISK_MAX_PARTS)
		return ERR_PTR(-EINVAL);

	/*
	 * Partitions are not supported on zoned block devices that are used as
	 * such.
	 */
	if (bdev_is_zoned(disk->part0)) {
		pr_warn("%s: partitions not supported on host managed zoned block device\n",
			disk->disk_name);
		return ERR_PTR(-ENXIO);
	}

	if (xa_load(&disk->part_tbl, partno))
		return ERR_PTR(-EBUSY);

	/* ensure we always have a reference to the whole disk */
	get_device(disk_to_dev(disk));

	err = -ENOMEM;
	bdev = bdev_alloc(disk, partno);
	if (!bdev)
		goto out_put_disk;

	bdev->bd_start_sect = start;
	bdev_set_nr_sectors(bdev, len);

	pdev = &bdev->bd_device;
	dname = dev_name(ddev);
	if (isdigit(dname[strlen(dname) - 1]))
		dev_set_name(pdev, "%sp%d", dname, partno);
	else
		dev_set_name(pdev, "%s%d", dname, partno);

	device_initialize(pdev);
	pdev->class = &block_class;
	pdev->type = &part_type;
	pdev->parent = ddev;

	/* in consecutive minor range? */
	if (bdev_partno(bdev) < disk->minors) {
		devt = MKDEV(disk->major, disk->first_minor + bdev_partno(bdev));
	} else {
		err = blk_alloc_ext_minor();
		if (err < 0)
			goto out_put;
		devt = MKDEV(BLOCK_EXT_MAJOR, err);
	}
	pdev->devt = devt;

	if (info) {
		err = -ENOMEM;
		bdev->bd_meta_info = kmemdup(info, sizeof(*info), GFP_KERNEL);
		if (!bdev->bd_meta_info)
			goto out_put;
	}

	/* delay uevent until 'holders' subdir is created */
	dev_set_uevent_suppress(pdev, 1);
	err = device_add(pdev);
	if (err)
		goto out_put;

	err = -ENOMEM;
	bdev->bd_holder_dir = kobject_create_and_add("holders", &pdev->kobj);
	if (!bdev->bd_holder_dir)
		goto out_del;

	dev_set_uevent_suppress(pdev, 0);
	if (flags & ADDPART_FLAG_WHOLEDISK) {
		err = device_create_file(pdev, &dev_attr_whole_disk);
		if (err)
			goto out_del;
	}

	/* everything is up and running, commence */
	err = xa_insert(&disk->part_tbl, partno, bdev, GFP_KERNEL);
	if (err)
		goto out_del;
	bdev_add(bdev, devt);

	/* suppress uevent if the disk suppresses it */
	if (!dev_get_uevent_suppress(ddev))
		kobject_uevent(&pdev->kobj, KOBJ_ADD);
	return bdev;

out_del:
	kobject_put(bdev->bd_holder_dir);
	device_del(pdev);
out_put:
	put_device(pdev);
	return ERR_PTR(err);
out_put_disk:
	put_disk(disk);
	return ERR_PTR(err);
}

static bool partition_overlaps(struct gendisk *disk, sector_t start,
		sector_t length, int skip_partno)
{
	struct block_device *part;
	bool overlap = false;
	unsigned long idx;

	rcu_read_lock();
	xa_for_each_start(&disk->part_tbl, idx, part, 1) {
		if (bdev_partno(part) != skip_partno &&
		    start < part->bd_start_sect + bdev_nr_sectors(part) &&
		    start + length > part->bd_start_sect) {
			overlap = true;
			break;
		}
	}
	rcu_read_unlock();

	return overlap;
}

int bdev_add_partition(struct gendisk *disk, int partno, sector_t start,
		sector_t length)
{
	struct block_device *part;
	int ret;

	mutex_lock(&disk->open_mutex);
	if (!disk_live(disk)) {
		ret = -ENXIO;
		goto out;
	}

	if (disk->flags & GENHD_FL_NO_PART) {
		ret = -EINVAL;
		goto out;
	}

<<<<<<< HEAD
	if (!disk_live(disk)) {
		ret = -ENXIO;
		goto out;
	}

	if (disk->flags & GENHD_FL_NO_PART) {
		ret = -EINVAL;
		goto out;
	}

=======
>>>>>>> a6ad5510
	if (partition_overlaps(disk, start, length, -1)) {
		ret = -EBUSY;
		goto out;
	}

	part = add_partition(disk, partno, start, length,
			ADDPART_FLAG_NONE, NULL);
	ret = PTR_ERR_OR_ZERO(part);
out:
	mutex_unlock(&disk->open_mutex);
	return ret;
}

int bdev_del_partition(struct gendisk *disk, int partno)
{
	struct block_device *part = NULL;
	int ret = -ENXIO;

	mutex_lock(&disk->open_mutex);
	part = xa_load(&disk->part_tbl, partno);
	if (!part)
		goto out_unlock;

	ret = -EBUSY;
	if (atomic_read(&part->bd_openers))
		goto out_unlock;

	/*
	 * We verified that @part->bd_openers is zero above and so
	 * @part->bd_holder{_ops} can't be set. And since we hold
	 * @disk->open_mutex the device can't be claimed by anyone.
	 *
	 * So no need to call @part->bd_holder_ops->mark_dead() here.
	 * Just delete the partition and invalidate it.
	 */

	bdev_unhash(part);
	invalidate_bdev(part);
	drop_partition(part);
	ret = 0;
out_unlock:
	mutex_unlock(&disk->open_mutex);
	return ret;
}

int bdev_resize_partition(struct gendisk *disk, int partno, sector_t start,
		sector_t length)
{
	struct block_device *part = NULL;
	int ret = -ENXIO;

	mutex_lock(&disk->open_mutex);
	part = xa_load(&disk->part_tbl, partno);
	if (!part)
		goto out_unlock;

	ret = -EINVAL;
	if (start != part->bd_start_sect)
		goto out_unlock;

	ret = -EBUSY;
	if (partition_overlaps(disk, start, length, partno))
		goto out_unlock;

	bdev_set_nr_sectors(part, length);

	ret = 0;
out_unlock:
	mutex_unlock(&disk->open_mutex);
	return ret;
}

static bool disk_unlock_native_capacity(struct gendisk *disk)
{
	if (!disk->fops->unlock_native_capacity ||
	    test_and_set_bit(GD_NATIVE_CAPACITY, &disk->state)) {
		printk(KERN_CONT "truncated\n");
		return false;
	}

	printk(KERN_CONT "enabling native capacity\n");
	disk->fops->unlock_native_capacity(disk);
	return true;
}

static bool blk_add_partition(struct gendisk *disk,
		struct parsed_partitions *state, int p)
{
	sector_t size = state->parts[p].size;
	sector_t from = state->parts[p].from;
	struct block_device *part;

	if (!size)
		return true;

	if (from >= get_capacity(disk)) {
		printk(KERN_WARNING
		       "%s: p%d start %llu is beyond EOD, ",
		       disk->disk_name, p, (unsigned long long) from);
		if (disk_unlock_native_capacity(disk))
			return false;
		return true;
	}

	if (from + size > get_capacity(disk)) {
		printk(KERN_WARNING
		       "%s: p%d size %llu extends beyond EOD, ",
		       disk->disk_name, p, (unsigned long long) size);

		if (disk_unlock_native_capacity(disk))
			return false;

		/*
		 * We can not ignore partitions of broken tables created by for
		 * example camera firmware, but we limit them to the end of the
		 * disk to avoid creating invalid block devices.
		 */
		size = get_capacity(disk) - from;
	}

	part = add_partition(disk, p, from, size, state->parts[p].flags,
			     &state->parts[p].info);
	if (IS_ERR(part)) {
		if (PTR_ERR(part) != -ENXIO) {
			printk(KERN_ERR " %s: p%d could not be added: %pe\n",
			       disk->disk_name, p, part);
		}
		return true;
	}

	if (IS_BUILTIN(CONFIG_BLK_DEV_MD) &&
	    (state->parts[p].flags & ADDPART_FLAG_RAID))
		md_autodetect_dev(part->bd_dev);

	return true;
}

static int blk_add_partitions(struct gendisk *disk)
{
	struct parsed_partitions *state;
	int ret = -EAGAIN, p;

	if (!disk_has_partscan(disk))
		return 0;

	state = check_partition(disk);
	if (!state)
		return 0;
	if (IS_ERR(state)) {
		/*
		 * I/O error reading the partition table.  If we tried to read
		 * beyond EOD, retry after unlocking the native capacity.
		 */
		if (PTR_ERR(state) == -ENOSPC) {
			printk(KERN_WARNING "%s: partition table beyond EOD, ",
			       disk->disk_name);
			if (disk_unlock_native_capacity(disk))
				return -EAGAIN;
		}
		return -EIO;
	}

	/*
	 * Partitions are not supported on host managed zoned block devices.
	 */
	if (bdev_is_zoned(disk->part0)) {
		pr_warn("%s: ignoring partition table on host managed zoned block device\n",
			disk->disk_name);
		ret = 0;
		goto out_free_state;
	}

	/*
	 * If we read beyond EOD, try unlocking native capacity even if the
	 * partition table was successfully read as we could be missing some
	 * partitions.
	 */
	if (state->access_beyond_eod) {
		printk(KERN_WARNING
		       "%s: partition table partially beyond EOD, ",
		       disk->disk_name);
		if (disk_unlock_native_capacity(disk))
			goto out_free_state;
	}

	/* tell userspace that the media / partition table may have changed */
	kobject_uevent(&disk_to_dev(disk)->kobj, KOBJ_CHANGE);

	for (p = 1; p < state->limit; p++)
		if (!blk_add_partition(disk, state, p))
			goto out_free_state;

	ret = 0;
out_free_state:
	free_partitions(state);
	return ret;
}

int bdev_disk_changed(struct gendisk *disk, bool invalidate)
{
	struct block_device *part;
	unsigned long idx;
	int ret = 0;

	lockdep_assert_held(&disk->open_mutex);

	if (!disk_live(disk))
		return -ENXIO;

rescan:
	if (disk->open_partitions)
		return -EBUSY;
	sync_blockdev(disk->part0);
	invalidate_bdev(disk->part0);

	xa_for_each_start(&disk->part_tbl, idx, part, 1) {
		/*
		 * Remove the block device from the inode hash, so that
		 * it cannot be looked up any more even when openers
		 * still hold references.
		 */
		bdev_unhash(part);

		/*
		 * If @disk->open_partitions isn't elevated but there's
		 * still an active holder of that block device things
		 * are broken.
		 */
		WARN_ON_ONCE(atomic_read(&part->bd_openers));
		invalidate_bdev(part);
		drop_partition(part);
	}
	clear_bit(GD_NEED_PART_SCAN, &disk->state);

	/*
	 * Historically we only set the capacity to zero for devices that
	 * support partitions (independ of actually having partitions created).
	 * Doing that is rather inconsistent, but changing it broke legacy
	 * udisks polling for legacy ide-cdrom devices.  Use the crude check
	 * below to get the sane behavior for most device while not breaking
	 * userspace for this particular setup.
	 */
	if (invalidate) {
		if (!(disk->flags & GENHD_FL_NO_PART) ||
		    !(disk->flags & GENHD_FL_REMOVABLE))
			set_capacity(disk, 0);
	}

	if (get_capacity(disk)) {
		ret = blk_add_partitions(disk);
		if (ret == -EAGAIN)
			goto rescan;
	} else if (invalidate) {
		/*
		 * Tell userspace that the media / partition table may have
		 * changed.
		 */
		kobject_uevent(&disk_to_dev(disk)->kobj, KOBJ_CHANGE);
	}

	return ret;
}
/*
 * Only exported for loop and dasd for historic reasons.  Don't use in new
 * code!
 */
EXPORT_SYMBOL_GPL(bdev_disk_changed);

void *read_part_sector(struct parsed_partitions *state, sector_t n, Sector *p)
{
	struct address_space *mapping = state->disk->part0->bd_mapping;
	struct folio *folio;

	if (n >= get_capacity(state->disk)) {
		state->access_beyond_eod = true;
		goto out;
	}

	folio = read_mapping_folio(mapping, n >> PAGE_SECTORS_SHIFT, NULL);
	if (IS_ERR(folio))
		goto out;

	p->v = folio;
	return folio_address(folio) + offset_in_folio(folio, n * SECTOR_SIZE);
out:
	p->v = NULL;
	return NULL;
}<|MERGE_RESOLUTION|>--- conflicted
+++ resolved
@@ -433,19 +433,6 @@
 		goto out;
 	}
 
-<<<<<<< HEAD
-	if (!disk_live(disk)) {
-		ret = -ENXIO;
-		goto out;
-	}
-
-	if (disk->flags & GENHD_FL_NO_PART) {
-		ret = -EINVAL;
-		goto out;
-	}
-
-=======
->>>>>>> a6ad5510
 	if (partition_overlaps(disk, start, length, -1)) {
 		ret = -EBUSY;
 		goto out;
