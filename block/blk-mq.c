--- conflicted
+++ resolved
@@ -2971,12 +2971,6 @@
 	};
 	struct request *rq;
 
-<<<<<<< HEAD
-	if (blk_mq_attempt_bio_merge(q, bio, nsegs))
-		return NULL;
-
-=======
->>>>>>> a6ad5510
 	rq_qos_throttle(q, bio);
 
 	if (plug) {
@@ -2994,22 +2988,6 @@
 	return NULL;
 }
 
-<<<<<<< HEAD
-/* return true if this @rq can be used for @bio */
-static bool blk_mq_can_use_cached_rq(struct request *rq, struct blk_plug *plug,
-		struct bio *bio)
-{
-	enum hctx_type type = blk_mq_get_hctx_type(bio->bi_opf);
-	enum hctx_type hctx_type = rq->mq_hctx->type;
-
-	WARN_ON_ONCE(rq_list_peek(&plug->cached_rq) != rq);
-
-	if (type != hctx_type &&
-	    !(type == HCTX_TYPE_READ && hctx_type == HCTX_TYPE_DEFAULT))
-		return false;
-	if (op_is_flush(rq->cmd_flags) != op_is_flush(bio->bi_opf))
-		return false;
-=======
 /*
  * Check if there is a suitable cached request and return it.
  */
@@ -3036,7 +3014,6 @@
 		struct bio *bio)
 {
 	WARN_ON_ONCE(rq_list_peek(&plug->cached_rq) != rq);
->>>>>>> a6ad5510
 
 	/*
 	 * If any qos ->throttle() end up blocking, we will have flushed the
@@ -3049,9 +3026,6 @@
 	blk_mq_rq_time_init(rq, 0);
 	rq->cmd_flags = bio->bi_opf;
 	INIT_LIST_HEAD(&rq->queuelist);
-<<<<<<< HEAD
-	return true;
-=======
 }
 
 static bool bio_unaligned(const struct bio *bio, struct request_queue *q)
@@ -3063,7 +3037,6 @@
 	    ((bio->bi_iter.bi_sector << SECTOR_SHIFT) & bs_mask))
 		return true;
 	return false;
->>>>>>> a6ad5510
 }
 
 /**
@@ -3085,13 +3058,8 @@
 	struct blk_plug *plug = current->plug;
 	const int is_sync = op_is_sync(bio->bi_opf);
 	struct blk_mq_hw_ctx *hctx;
-<<<<<<< HEAD
-	struct request *rq = NULL;
-	unsigned int nr_segs = 1;
-=======
 	unsigned int nr_segs;
 	struct request *rq;
->>>>>>> a6ad5510
 	blk_status_t ret;
 
 	/*
@@ -3114,51 +3082,15 @@
 
 	bio = blk_queue_bounce(bio, q);
 
-<<<<<<< HEAD
-	if (plug) {
-		rq = rq_list_peek(&plug->cached_rq);
-		if (rq && rq->q != q)
-			rq = NULL;
-	}
-	if (rq) {
-		if (unlikely(bio_may_exceed_limits(bio, &q->limits))) {
-			bio = __bio_split_to_limits(bio, &q->limits, &nr_segs);
-			if (!bio)
-				return;
-		}
-		if (!bio_integrity_prep(bio))
-			return;
-		if (blk_mq_attempt_bio_merge(q, bio, nr_segs))
-			return;
-		if (blk_mq_can_use_cached_rq(rq, plug, bio))
-			goto done;
-		percpu_ref_get(&q->q_usage_counter);
-	} else {
-=======
 	/*
 	 * The cached request already holds a q_usage_counter reference and we
 	 * don't have to acquire a new one if we use it.
 	 */
 	if (!rq) {
->>>>>>> a6ad5510
 		if (unlikely(bio_queue_enter(bio)))
 			return;
-		if (unlikely(bio_may_exceed_limits(bio, &q->limits))) {
-			bio = __bio_split_to_limits(bio, &q->limits, &nr_segs);
-			if (!bio)
-				goto fail;
-		}
-		if (!bio_integrity_prep(bio))
-			goto fail;
-	}
-
-<<<<<<< HEAD
-	rq = blk_mq_get_new_requests(q, plug, bio, nr_segs);
-	if (unlikely(!rq)) {
-fail:
-		blk_queue_exit(q);
-		return;
-=======
+	}
+
 	/*
 	 * Device reconfiguration may change logical block size, so alignment
 	 * check has to be done with queue usage counter held
@@ -3188,10 +3120,8 @@
 			goto queue_exit;
 	} else {
 		blk_mq_use_cached_rq(rq, plug, bio);
->>>>>>> a6ad5510
-	}
-
-done:
+	}
+
 	trace_block_getrq(bio);
 
 	rq_qos_track(q, rq, bio);
@@ -4574,16 +4504,6 @@
 	xa_for_each_start(&q->hctx_table, j, hctx, j)
 		blk_mq_exit_hctx(q, set, hctx, j);
 	mutex_unlock(&q->sysfs_lock);
-<<<<<<< HEAD
-
-	/* unregister cpuhp callbacks for exited hctxs */
-	blk_mq_remove_hw_queues_cpuhp(q);
-
-	/* register cpuhp for new initialized hctxs */
-	blk_mq_add_hw_queues_cpuhp(q);
-}
-=======
->>>>>>> a6ad5510
 
 	/* unregister cpuhp callbacks for exited hctxs */
 	blk_mq_remove_hw_queues_cpuhp(q);
