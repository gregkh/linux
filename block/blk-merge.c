// SPDX-License-Identifier: GPL-2.0
/*
 * Functions related to segment and merge handling
 */
#include <linux/kernel.h>
#include <linux/module.h>
#include <linux/bio.h>
#include <linux/blkdev.h>
#include <linux/scatterlist.h>

#include <trace/events/block.h>

#include "blk.h"

static inline bool bio_will_gap(struct request_queue *q,
		struct request *prev_rq, struct bio *prev, struct bio *next)
{
	struct bio_vec pb, nb;

	if (!bio_has_data(prev) || !queue_virt_boundary(q))
		return false;

	/*
	 * Don't merge if the 1st bio starts with non-zero offset, otherwise it
	 * is quite difficult to respect the sg gap limit.  We work hard to
	 * merge a huge number of small single bios in case of mkfs.
	 */
	if (prev_rq)
		bio_get_first_bvec(prev_rq->bio, &pb);
	else
		bio_get_first_bvec(prev, &pb);
	if (pb.bv_offset & queue_virt_boundary(q))
		return true;

	/*
	 * We don't need to worry about the situation that the merged segment
	 * ends in unaligned virt boundary:
	 *
	 * - if 'pb' ends aligned, the merged segment ends aligned
	 * - if 'pb' ends unaligned, the next bio must include
	 *   one single bvec of 'nb', otherwise the 'nb' can't
	 *   merge with 'pb'
	 */
	bio_get_last_bvec(prev, &pb);
	bio_get_first_bvec(next, &nb);
	if (biovec_phys_mergeable(q, &pb, &nb))
		return false;
	return __bvec_gap_to_prev(q, &pb, nb.bv_offset);
}

static inline bool req_gap_back_merge(struct request *req, struct bio *bio)
{
	return bio_will_gap(req->q, req, req->biotail, bio);
}

static inline bool req_gap_front_merge(struct request *req, struct bio *bio)
{
	return bio_will_gap(req->q, NULL, bio, req->bio);
}

static struct bio *blk_bio_discard_split(struct request_queue *q,
					 struct bio *bio,
					 struct bio_set *bs,
					 unsigned *nsegs)
{
	unsigned int max_discard_sectors, granularity;
	int alignment;
	sector_t tmp;
	unsigned split_sectors;

	*nsegs = 1;

	/* Zero-sector (unknown) and one-sector granularities are the same.  */
	granularity = max(q->limits.discard_granularity >> 9, 1U);

	max_discard_sectors = min(q->limits.max_discard_sectors,
			bio_allowed_max_sectors(q));
	max_discard_sectors -= max_discard_sectors % granularity;

	if (unlikely(!max_discard_sectors)) {
		/* XXX: warn */
		return NULL;
	}

	if (bio_sectors(bio) <= max_discard_sectors)
		return NULL;

	split_sectors = max_discard_sectors;

	/*
	 * If the next starting sector would be misaligned, stop the discard at
	 * the previous aligned sector.
	 */
	alignment = (q->limits.discard_alignment >> 9) % granularity;

	tmp = bio->bi_iter.bi_sector + split_sectors - alignment;
	tmp = sector_div(tmp, granularity);

	if (split_sectors > tmp)
		split_sectors -= tmp;

	return bio_split(bio, split_sectors, GFP_NOIO, bs);
}

static struct bio *blk_bio_write_zeroes_split(struct request_queue *q,
		struct bio *bio, struct bio_set *bs, unsigned *nsegs)
{
	*nsegs = 0;

	if (!q->limits.max_write_zeroes_sectors)
		return NULL;

	if (bio_sectors(bio) <= q->limits.max_write_zeroes_sectors)
		return NULL;

	return bio_split(bio, q->limits.max_write_zeroes_sectors, GFP_NOIO, bs);
}

static struct bio *blk_bio_write_same_split(struct request_queue *q,
					    struct bio *bio,
					    struct bio_set *bs,
					    unsigned *nsegs)
{
	*nsegs = 1;

	if (!q->limits.max_write_same_sectors)
		return NULL;

	if (bio_sectors(bio) <= q->limits.max_write_same_sectors)
		return NULL;

	return bio_split(bio, q->limits.max_write_same_sectors, GFP_NOIO, bs);
}

/*
 * Return the maximum number of sectors from the start of a bio that may be
 * submitted as a single request to a block device. If enough sectors remain,
 * align the end to the physical block size. Otherwise align the end to the
 * logical block size. This approach minimizes the number of non-aligned
 * requests that are submitted to a block device if the start of a bio is not
 * aligned to a physical block boundary.
 */
static inline unsigned get_max_io_size(struct request_queue *q,
				       struct bio *bio)
{
	unsigned sectors = blk_max_size_offset(q, bio->bi_iter.bi_sector);
	unsigned max_sectors = sectors;
	unsigned pbs = queue_physical_block_size(q) >> SECTOR_SHIFT;
	unsigned lbs = queue_logical_block_size(q) >> SECTOR_SHIFT;
	unsigned start_offset = bio->bi_iter.bi_sector & (pbs - 1);

	max_sectors += start_offset;
	max_sectors &= ~(pbs - 1);
	if (max_sectors > start_offset)
		return max_sectors - start_offset;

	return sectors & (lbs - 1);
}

static unsigned get_max_segment_size(const struct request_queue *q,
				     unsigned offset)
{
	unsigned long mask = queue_segment_boundary(q);

	/* default segment boundary mask means no boundary limit */
	if (mask == BLK_SEG_BOUNDARY_MASK)
		return queue_max_segment_size(q);

	return min_t(unsigned long, mask - (mask & offset) + 1,
		     queue_max_segment_size(q));
}

/**
 * bvec_split_segs - verify whether or not a bvec should be split in the middle
 * @q:        [in] request queue associated with the bio associated with @bv
 * @bv:       [in] bvec to examine
 * @nsegs:    [in,out] Number of segments in the bio being built. Incremented
 *            by the number of segments from @bv that may be appended to that
 *            bio without exceeding @max_segs
 * @sectors:  [in,out] Number of sectors in the bio being built. Incremented
 *            by the number of sectors from @bv that may be appended to that
 *            bio without exceeding @max_sectors
 * @max_segs: [in] upper bound for *@nsegs
 * @max_sectors: [in] upper bound for *@sectors
 *
 * When splitting a bio, it can happen that a bvec is encountered that is too
 * big to fit in a single segment and hence that it has to be split in the
 * middle. This function verifies whether or not that should happen. The value
 * %true is returned if and only if appending the entire @bv to a bio with
 * *@nsegs segments and *@sectors sectors would make that bio unacceptable for
 * the block driver.
 */
static bool bvec_split_segs(const struct request_queue *q,
			    const struct bio_vec *bv, unsigned *nsegs,
			    unsigned *sectors, unsigned max_segs,
			    unsigned max_sectors)
{
	unsigned max_len = (min(max_sectors, UINT_MAX >> 9) - *sectors) << 9;
	unsigned len = min(bv->bv_len, max_len);
	unsigned total_len = 0;
	unsigned seg_size = 0;

	while (len && *nsegs < max_segs) {
		seg_size = get_max_segment_size(q, bv->bv_offset + total_len);
		seg_size = min(seg_size, len);

		(*nsegs)++;
		total_len += seg_size;
		len -= seg_size;

		if ((bv->bv_offset + total_len) & queue_virt_boundary(q))
			break;
	}

	*sectors += total_len >> 9;

	/* tell the caller to split the bvec if it is too big to fit */
	return len > 0 || bv->bv_len > max_len;
}

/**
 * blk_bio_segment_split - split a bio in two bios
 * @q:    [in] request queue pointer
 * @bio:  [in] bio to be split
 * @bs:	  [in] bio set to allocate the clone from
 * @segs: [out] number of segments in the bio with the first half of the sectors
 *
 * Clone @bio, update the bi_iter of the clone to represent the first sectors
 * of @bio and update @bio->bi_iter to represent the remaining sectors. The
 * following is guaranteed for the cloned bio:
 * - That it has at most get_max_io_size(@q, @bio) sectors.
 * - That it has at most queue_max_segments(@q) segments.
 *
 * Except for discard requests the cloned bio will point at the bi_io_vec of
 * the original bio. It is the responsibility of the caller to ensure that the
 * original bio is not freed before the cloned bio. The caller is also
 * responsible for ensuring that @bs is only destroyed after processing of the
 * split bio has finished.
 */
static struct bio *blk_bio_segment_split(struct request_queue *q,
					 struct bio *bio,
					 struct bio_set *bs,
					 unsigned *segs)
{
	struct bio_vec bv, bvprv, *bvprvp = NULL;
	struct bvec_iter iter;
	unsigned nsegs = 0, sectors = 0;
	const unsigned max_sectors = get_max_io_size(q, bio);
	const unsigned max_segs = queue_max_segments(q);

	bio_for_each_bvec(bv, bio, iter) {
		/*
		 * If the queue doesn't support SG gaps and adding this
		 * offset would create a gap, disallow it.
		 */
		if (bvprvp && bvec_gap_to_prev(q, bvprvp, bv.bv_offset))
			goto split;

		if (nsegs < max_segs &&
		    sectors + (bv.bv_len >> 9) <= max_sectors &&
		    bv.bv_offset + bv.bv_len <= PAGE_SIZE) {
			nsegs++;
			sectors += bv.bv_len >> 9;
		} else if (bvec_split_segs(q, &bv, &nsegs, &sectors, max_segs,
					 max_sectors)) {
			goto split;
		}

		bvprv = bv;
		bvprvp = &bvprv;
	}

	*segs = nsegs;
	return NULL;
split:
	*segs = nsegs;
	return bio_split(bio, sectors, GFP_NOIO, bs);
}

/**
 * __blk_queue_split - split a bio and submit the second half
 * @q:       [in] request queue pointer
 * @bio:     [in, out] bio to be split
 * @nr_segs: [out] number of segments in the first bio
 *
 * Split a bio into two bios, chain the two bios, submit the second half and
 * store a pointer to the first half in *@bio. If the second bio is still too
 * big it will be split by a recursive call to this function. Since this
 * function may allocate a new bio from @q->bio_split, it is the responsibility
 * of the caller to ensure that @q is only released after processing of the
 * split bio has finished.
 */
void __blk_queue_split(struct request_queue *q, struct bio **bio,
		unsigned int *nr_segs)
{
	struct bio *split;

	switch (bio_op(*bio)) {
	case REQ_OP_DISCARD:
	case REQ_OP_SECURE_ERASE:
		split = blk_bio_discard_split(q, *bio, &q->bio_split, nr_segs);
		break;
	case REQ_OP_WRITE_ZEROES:
		split = blk_bio_write_zeroes_split(q, *bio, &q->bio_split,
				nr_segs);
		break;
	case REQ_OP_WRITE_SAME:
		split = blk_bio_write_same_split(q, *bio, &q->bio_split,
				nr_segs);
		break;
	default:
		split = blk_bio_segment_split(q, *bio, &q->bio_split, nr_segs);
		break;
	}

	if (split) {
		/* there isn't chance to merge the splitted bio */
		split->bi_opf |= REQ_NOMERGE;

		/*
		 * Since we're recursing into make_request here, ensure
		 * that we mark this bio as already having entered the queue.
		 * If not, and the queue is going away, we can get stuck
		 * forever on waiting for the queue reference to drop. But
		 * that will never happen, as we're already holding a
		 * reference to it.
		 */
		bio_set_flag(*bio, BIO_QUEUE_ENTERED);

		bio_chain(split, *bio);
		trace_block_split(q, split, (*bio)->bi_iter.bi_sector);
		generic_make_request(*bio);
		*bio = split;
	}
}

/**
 * blk_queue_split - split a bio and submit the second half
 * @q:   [in] request queue pointer
 * @bio: [in, out] bio to be split
 *
 * Split a bio into two bios, chains the two bios, submit the second half and
 * store a pointer to the first half in *@bio. Since this function may allocate
 * a new bio from @q->bio_split, it is the responsibility of the caller to
 * ensure that @q is only released after processing of the split bio has
 * finished.
 */
void blk_queue_split(struct request_queue *q, struct bio **bio)
{
	unsigned int nr_segs;

	__blk_queue_split(q, bio, &nr_segs);
}
EXPORT_SYMBOL(blk_queue_split);

unsigned int blk_recalc_rq_segments(struct request *rq)
{
	unsigned int nr_phys_segs = 0;
	unsigned int nr_sectors = 0;
	struct req_iterator iter;
	struct bio_vec bv;

	if (!rq->bio)
		return 0;

	switch (bio_op(rq->bio)) {
	case REQ_OP_DISCARD:
	case REQ_OP_SECURE_ERASE:
	case REQ_OP_WRITE_ZEROES:
		return 0;
	case REQ_OP_WRITE_SAME:
		return 1;
	}

	rq_for_each_bvec(bv, rq, iter)
		bvec_split_segs(rq->q, &bv, &nr_phys_segs, &nr_sectors,
				UINT_MAX, UINT_MAX);
	return nr_phys_segs;
}

static inline struct scatterlist *blk_next_sg(struct scatterlist **sg,
		struct scatterlist *sglist)
{
	if (!*sg)
		return sglist;

	/*
	 * If the driver previously mapped a shorter list, we could see a
	 * termination bit prematurely unless it fully inits the sg table
	 * on each mapping. We KNOW that there must be more entries here
	 * or the driver would be buggy, so force clear the termination bit
	 * to avoid doing a full sg_init_table() in drivers for each command.
	 */
	sg_unmark_end(*sg);
	return sg_next(*sg);
}

static unsigned blk_bvec_map_sg(struct request_queue *q,
		struct bio_vec *bvec, struct scatterlist *sglist,
		struct scatterlist **sg)
{
	unsigned nbytes = bvec->bv_len;
	unsigned nsegs = 0, total = 0;

	while (nbytes > 0) {
		unsigned offset = bvec->bv_offset + total;
		unsigned len = min(get_max_segment_size(q, offset), nbytes);
		struct page *page = bvec->bv_page;

		/*
		 * Unfortunately a fair number of drivers barf on scatterlists
		 * that have an offset larger than PAGE_SIZE, despite other
		 * subsystems dealing with that invariant just fine.  For now
		 * stick to the legacy format where we never present those from
		 * the block layer, but the code below should be removed once
		 * these offenders (mostly MMC/SD drivers) are fixed.
		 */
		page += (offset >> PAGE_SHIFT);
		offset &= ~PAGE_MASK;

		*sg = blk_next_sg(sg, sglist);
		sg_set_page(*sg, page, len, offset);

		total += len;
		nbytes -= len;
		nsegs++;
	}

	return nsegs;
}

static inline int __blk_bvec_map_sg(struct bio_vec bv,
		struct scatterlist *sglist, struct scatterlist **sg)
{
	*sg = blk_next_sg(sg, sglist);
	sg_set_page(*sg, bv.bv_page, bv.bv_len, bv.bv_offset);
	return 1;
}

/* only try to merge bvecs into one sg if they are from two bios */
static inline bool
__blk_segment_map_sg_merge(struct request_queue *q, struct bio_vec *bvec,
			   struct bio_vec *bvprv, struct scatterlist **sg)
{

	int nbytes = bvec->bv_len;

	if (!*sg)
		return false;

	if ((*sg)->length + nbytes > queue_max_segment_size(q))
		return false;

	if (!biovec_phys_mergeable(q, bvprv, bvec))
		return false;

	(*sg)->length += nbytes;

	return true;
}

static int __blk_bios_map_sg(struct request_queue *q, struct bio *bio,
			     struct scatterlist *sglist,
			     struct scatterlist **sg)
{
	struct bio_vec uninitialized_var(bvec), bvprv = { NULL };
	struct bvec_iter iter;
	int nsegs = 0;
	bool new_bio = false;

	for_each_bio(bio) {
		bio_for_each_bvec(bvec, bio, iter) {
			/*
			 * Only try to merge bvecs from two bios given we
			 * have done bio internal merge when adding pages
			 * to bio
			 */
			if (new_bio &&
			    __blk_segment_map_sg_merge(q, &bvec, &bvprv, sg))
				goto next_bvec;

			if (bvec.bv_offset + bvec.bv_len <= PAGE_SIZE)
				nsegs += __blk_bvec_map_sg(bvec, sglist, sg);
			else
				nsegs += blk_bvec_map_sg(q, &bvec, sglist, sg);
 next_bvec:
			new_bio = false;
		}
		if (likely(bio->bi_iter.bi_size)) {
			bvprv = bvec;
			new_bio = true;
		}
	}

	return nsegs;
}

/*
 * map a request to scatterlist, return number of sg entries setup. Caller
 * must make sure sg can hold rq->nr_phys_segments entries
 */
int blk_rq_map_sg(struct request_queue *q, struct request *rq,
		  struct scatterlist *sglist)
{
	struct scatterlist *sg = NULL;
	int nsegs = 0;

	if (rq->rq_flags & RQF_SPECIAL_PAYLOAD)
		nsegs = __blk_bvec_map_sg(rq->special_vec, sglist, &sg);
	else if (rq->bio && bio_op(rq->bio) == REQ_OP_WRITE_SAME)
		nsegs = __blk_bvec_map_sg(bio_iovec(rq->bio), sglist, &sg);
	else if (rq->bio)
		nsegs = __blk_bios_map_sg(q, rq->bio, sglist, &sg);

	if (unlikely(rq->rq_flags & RQF_COPY_USER) &&
	    (blk_rq_bytes(rq) & q->dma_pad_mask)) {
		unsigned int pad_len =
			(q->dma_pad_mask & ~blk_rq_bytes(rq)) + 1;

		sg->length += pad_len;
		rq->extra_len += pad_len;
	}

	if (q->dma_drain_size && q->dma_drain_needed(rq)) {
		if (op_is_write(req_op(rq)))
			memset(q->dma_drain_buffer, 0, q->dma_drain_size);

		sg_unmark_end(sg);
		sg = sg_next(sg);
		sg_set_page(sg, virt_to_page(q->dma_drain_buffer),
			    q->dma_drain_size,
			    ((unsigned long)q->dma_drain_buffer) &
			    (PAGE_SIZE - 1));
		nsegs++;
		rq->extra_len += q->dma_drain_size;
	}

	if (sg)
		sg_mark_end(sg);

	/*
	 * Something must have been wrong if the figured number of
	 * segment is bigger than number of req's physical segments
	 */
	WARN_ON(nsegs > blk_rq_nr_phys_segments(rq));

	return nsegs;
}
EXPORT_SYMBOL(blk_rq_map_sg);

static inline int ll_new_hw_segment(struct request *req, struct bio *bio,
		unsigned int nr_phys_segs)
{
	if (req->nr_phys_segments + nr_phys_segs > queue_max_segments(req->q))
		goto no_merge;

	if (blk_integrity_merge_bio(req->q, req, bio) == false)
		goto no_merge;

	/*
	 * This will form the start of a new hw segment.  Bump both
	 * counters.
	 */
	req->nr_phys_segments += nr_phys_segs;
	return 1;

no_merge:
	req_set_nomerge(req->q, req);
	return 0;
}

int ll_back_merge_fn(struct request *req, struct bio *bio, unsigned int nr_segs)
{
	if (req_gap_back_merge(req, bio))
		return 0;
	if (blk_integrity_rq(req) &&
	    integrity_req_gap_back_merge(req, bio))
		return 0;
	if (blk_rq_sectors(req) + bio_sectors(bio) >
	    blk_rq_get_max_sectors(req, blk_rq_pos(req))) {
		req_set_nomerge(req->q, req);
		return 0;
	}

	return ll_new_hw_segment(req, bio, nr_segs);
}

int ll_front_merge_fn(struct request *req, struct bio *bio, unsigned int nr_segs)
{
	if (req_gap_front_merge(req, bio))
		return 0;
	if (blk_integrity_rq(req) &&
	    integrity_req_gap_front_merge(req, bio))
		return 0;
	if (blk_rq_sectors(req) + bio_sectors(bio) >
	    blk_rq_get_max_sectors(req, bio->bi_iter.bi_sector)) {
		req_set_nomerge(req->q, req);
		return 0;
	}

	return ll_new_hw_segment(req, bio, nr_segs);
}

static bool req_attempt_discard_merge(struct request_queue *q, struct request *req,
		struct request *next)
{
	unsigned short segments = blk_rq_nr_discard_segments(req);

	if (segments >= queue_max_discard_segments(q))
		goto no_merge;
	if (blk_rq_sectors(req) + bio_sectors(next->bio) >
	    blk_rq_get_max_sectors(req, blk_rq_pos(req)))
		goto no_merge;

	req->nr_phys_segments = segments + blk_rq_nr_discard_segments(next);
	return true;
no_merge:
	req_set_nomerge(q, req);
	return false;
}

static int ll_merge_requests_fn(struct request_queue *q, struct request *req,
				struct request *next)
{
	int total_phys_segments;

	if (req_gap_back_merge(req, next->bio))
		return 0;

	/*
	 * Will it become too large?
	 */
	if ((blk_rq_sectors(req) + blk_rq_sectors(next)) >
	    blk_rq_get_max_sectors(req, blk_rq_pos(req)))
		return 0;

	total_phys_segments = req->nr_phys_segments + next->nr_phys_segments;
	if (total_phys_segments > queue_max_segments(q))
		return 0;

	if (blk_integrity_merge_rq(q, req, next) == false)
		return 0;

	/* Merge is OK... */
	req->nr_phys_segments = total_phys_segments;
	return 1;
}

/**
 * blk_rq_set_mixed_merge - mark a request as mixed merge
 * @rq: request to mark as mixed merge
 *
 * Description:
 *     @rq is about to be mixed merged.  Make sure the attributes
 *     which can be mixed are set in each bio and mark @rq as mixed
 *     merged.
 */
void blk_rq_set_mixed_merge(struct request *rq)
{
	unsigned int ff = rq->cmd_flags & REQ_FAILFAST_MASK;
	struct bio *bio;

	if (rq->rq_flags & RQF_MIXED_MERGE)
		return;

	/*
	 * @rq will no longer represent mixable attributes for all the
	 * contained bios.  It will just track those of the first one.
	 * Distributes the attributs to each bio.
	 */
	for (bio = rq->bio; bio; bio = bio->bi_next) {
		WARN_ON_ONCE((bio->bi_opf & REQ_FAILFAST_MASK) &&
			     (bio->bi_opf & REQ_FAILFAST_MASK) != ff);
		bio->bi_opf |= ff;
	}
	rq->rq_flags |= RQF_MIXED_MERGE;
}

static void blk_account_io_merge(struct request *req)
{
	if (blk_do_io_stat(req)) {
		struct hd_struct *part;

		part_stat_lock();
		part = req->part;

		part_dec_in_flight(req->q, part, rq_data_dir(req));

		hd_struct_put(part);
		part_stat_unlock();
	}
}
/*
 * Two cases of handling DISCARD merge:
 * If max_discard_segments > 1, the driver takes every bio
 * as a range and send them to controller together. The ranges
 * needn't to be contiguous.
 * Otherwise, the bios/requests will be handled as same as
 * others which should be contiguous.
 */
static inline bool blk_discard_mergable(struct request *req)
{
	if (req_op(req) == REQ_OP_DISCARD &&
	    queue_max_discard_segments(req->q) > 1)
		return true;
	return false;
}

<<<<<<< HEAD
enum elv_merge blk_try_req_merge(struct request *req, struct request *next)
=======
static enum elv_merge blk_try_req_merge(struct request *req,
					struct request *next)
>>>>>>> f7688b48
{
	if (blk_discard_mergable(req))
		return ELEVATOR_DISCARD_MERGE;
	else if (blk_rq_pos(req) + blk_rq_sectors(req) == blk_rq_pos(next))
		return ELEVATOR_BACK_MERGE;

	return ELEVATOR_NO_MERGE;
}

/*
 * For non-mq, this has to be called with the request spinlock acquired.
 * For mq with scheduling, the appropriate queue wide lock should be held.
 */
static struct request *attempt_merge(struct request_queue *q,
				     struct request *req, struct request *next)
{
	if (!rq_mergeable(req) || !rq_mergeable(next))
		return NULL;

	if (req_op(req) != req_op(next))
		return NULL;

	if (rq_data_dir(req) != rq_data_dir(next)
	    || req->rq_disk != next->rq_disk)
		return NULL;

	if (req_op(req) == REQ_OP_WRITE_SAME &&
	    !blk_write_same_mergeable(req->bio, next->bio))
		return NULL;

	/*
	 * Don't allow merge of different write hints, or for a hint with
	 * non-hint IO.
	 */
	if (req->write_hint != next->write_hint)
		return NULL;

	if (req->ioprio != next->ioprio)
		return NULL;

	/*
	 * If we are allowed to merge, then append bio list
	 * from next to rq and release next. merge_requests_fn
	 * will have updated segment counts, update sector
	 * counts here. Handle DISCARDs separately, as they
	 * have separate settings.
	 */

	switch (blk_try_req_merge(req, next)) {
	case ELEVATOR_DISCARD_MERGE:
		if (!req_attempt_discard_merge(q, req, next))
			return NULL;
		break;
	case ELEVATOR_BACK_MERGE:
		if (!ll_merge_requests_fn(q, req, next))
			return NULL;
		break;
	default:
		return NULL;
	}

	/*
	 * If failfast settings disagree or any of the two is already
	 * a mixed merge, mark both as mixed before proceeding.  This
	 * makes sure that all involved bios have mixable attributes
	 * set properly.
	 */
	if (((req->rq_flags | next->rq_flags) & RQF_MIXED_MERGE) ||
	    (req->cmd_flags & REQ_FAILFAST_MASK) !=
	    (next->cmd_flags & REQ_FAILFAST_MASK)) {
		blk_rq_set_mixed_merge(req);
		blk_rq_set_mixed_merge(next);
	}

	/*
	 * At this point we have either done a back merge or front merge. We
	 * need the smaller start_time_ns of the merged requests to be the
	 * current request for accounting purposes.
	 */
	if (next->start_time_ns < req->start_time_ns)
		req->start_time_ns = next->start_time_ns;

	req->biotail->bi_next = next->bio;
	req->biotail = next->biotail;

	req->__data_len += blk_rq_bytes(next);

	if (!blk_discard_mergable(req))
		elv_merge_requests(q, req, next);

	/*
	 * 'next' is going away, so update stats accordingly
	 */
	blk_account_io_merge(next);

	/*
	 * ownership of bio passed from next to req, return 'next' for
	 * the caller to free
	 */
	next->bio = NULL;
	return next;
}

struct request *attempt_back_merge(struct request_queue *q, struct request *rq)
{
	struct request *next = elv_latter_request(q, rq);

	if (next)
		return attempt_merge(q, rq, next);

	return NULL;
}

struct request *attempt_front_merge(struct request_queue *q, struct request *rq)
{
	struct request *prev = elv_former_request(q, rq);

	if (prev)
		return attempt_merge(q, prev, rq);

	return NULL;
}

int blk_attempt_req_merge(struct request_queue *q, struct request *rq,
			  struct request *next)
{
	struct request *free;

	free = attempt_merge(q, rq, next);
	if (free) {
		blk_put_request(free);
		return 1;
	}

	return 0;
}

bool blk_rq_merge_ok(struct request *rq, struct bio *bio)
{
	if (!rq_mergeable(rq) || !bio_mergeable(bio))
		return false;

	if (req_op(rq) != bio_op(bio))
		return false;

	/* different data direction or already started, don't merge */
	if (bio_data_dir(bio) != rq_data_dir(rq))
		return false;

	/* must be same device */
	if (rq->rq_disk != bio->bi_disk)
		return false;

	/* only merge integrity protected bio into ditto rq */
	if (blk_integrity_merge_bio(rq->q, rq, bio) == false)
		return false;

	/* must be using the same buffer */
	if (req_op(rq) == REQ_OP_WRITE_SAME &&
	    !blk_write_same_mergeable(rq->bio, bio))
		return false;

	/*
	 * Don't allow merge of different write hints, or for a hint with
	 * non-hint IO.
	 */
	if (rq->write_hint != bio->bi_write_hint)
		return false;

	if (rq->ioprio != bio_prio(bio))
		return false;

	return true;
}

enum elv_merge blk_try_merge(struct request *rq, struct bio *bio)
{
	if (blk_discard_mergable(rq))
		return ELEVATOR_DISCARD_MERGE;
	else if (blk_rq_pos(rq) + blk_rq_sectors(rq) == bio->bi_iter.bi_sector)
		return ELEVATOR_BACK_MERGE;
	else if (blk_rq_pos(rq) - bio_sectors(bio) == bio->bi_iter.bi_sector)
		return ELEVATOR_FRONT_MERGE;
	return ELEVATOR_NO_MERGE;
}<|MERGE_RESOLUTION|>--- conflicted
+++ resolved
@@ -706,12 +706,8 @@
 	return false;
 }
 
-<<<<<<< HEAD
-enum elv_merge blk_try_req_merge(struct request *req, struct request *next)
-=======
 static enum elv_merge blk_try_req_merge(struct request *req,
 					struct request *next)
->>>>>>> f7688b48
 {
 	if (blk_discard_mergable(req))
 		return ELEVATOR_DISCARD_MERGE;
