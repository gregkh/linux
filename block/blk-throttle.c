// SPDX-License-Identifier: GPL-2.0
/*
 * Interface for controlling IO bandwidth on a request queue
 *
 * Copyright (C) 2010 Vivek Goyal <vgoyal@redhat.com>
 */

#include <linux/module.h>
#include <linux/slab.h>
#include <linux/blkdev.h>
#include <linux/bio.h>
#include <linux/blktrace_api.h>
#include "blk.h"
#include "blk-cgroup-rwstat.h"
#include "blk-stat.h"
#include "blk-throttle.h"

/* Max dispatch from a group in 1 round */
#define THROTL_GRP_QUANTUM 8

/* Total max dispatch from all groups in one round */
#define THROTL_QUANTUM 32

/* Throttling is performed over a slice and after that slice is renewed */
#define DFL_THROTL_SLICE_HD (HZ / 10)
#define DFL_THROTL_SLICE_SSD (HZ / 50)
#define MAX_THROTL_SLICE (HZ)

/* A workqueue to queue throttle related work */
static struct workqueue_struct *kthrotld_workqueue;

#define rb_entry_tg(node)	rb_entry((node), struct throtl_grp, rb_node)

struct throtl_data
{
	/* service tree for active throtl groups */
	struct throtl_service_queue service_queue;

	struct request_queue *queue;

	/* Total Number of queued bios on READ and WRITE lists */
	unsigned int nr_queued[2];

	unsigned int throtl_slice;

	/* Work for dispatching throttled bios */
	struct work_struct dispatch_work;

	bool track_bio_latency;
};

static void throtl_pending_timer_fn(struct timer_list *t);

static inline struct blkcg_gq *tg_to_blkg(struct throtl_grp *tg)
{
	return pd_to_blkg(&tg->pd);
}

/**
 * sq_to_tg - return the throl_grp the specified service queue belongs to
 * @sq: the throtl_service_queue of interest
 *
 * Return the throtl_grp @sq belongs to.  If @sq is the top-level one
 * embedded in throtl_data, %NULL is returned.
 */
static struct throtl_grp *sq_to_tg(struct throtl_service_queue *sq)
{
	if (sq && sq->parent_sq)
		return container_of(sq, struct throtl_grp, service_queue);
	else
		return NULL;
}

/**
 * sq_to_td - return throtl_data the specified service queue belongs to
 * @sq: the throtl_service_queue of interest
 *
 * A service_queue can be embedded in either a throtl_grp or throtl_data.
 * Determine the associated throtl_data accordingly and return it.
 */
static struct throtl_data *sq_to_td(struct throtl_service_queue *sq)
{
	struct throtl_grp *tg = sq_to_tg(sq);

	if (tg)
		return tg->td;
	else
		return container_of(sq, struct throtl_data, service_queue);
}

static uint64_t tg_bps_limit(struct throtl_grp *tg, int rw)
{
	struct blkcg_gq *blkg = tg_to_blkg(tg);

	if (cgroup_subsys_on_dfl(io_cgrp_subsys) && !blkg->parent)
		return U64_MAX;

	return tg->bps[rw];
}

static unsigned int tg_iops_limit(struct throtl_grp *tg, int rw)
{
	struct blkcg_gq *blkg = tg_to_blkg(tg);

	if (cgroup_subsys_on_dfl(io_cgrp_subsys) && !blkg->parent)
		return UINT_MAX;

	return tg->iops[rw];
}

/**
 * throtl_log - log debug message via blktrace
 * @sq: the service_queue being reported
 * @fmt: printf format string
 * @args: printf args
 *
 * The messages are prefixed with "throtl BLKG_NAME" if @sq belongs to a
 * throtl_grp; otherwise, just "throtl".
 */
#define throtl_log(sq, fmt, args...)	do {				\
	struct throtl_grp *__tg = sq_to_tg((sq));			\
	struct throtl_data *__td = sq_to_td((sq));			\
									\
	(void)__td;							\
	if (likely(!blk_trace_note_message_enabled(__td->queue)))	\
		break;							\
	if ((__tg)) {							\
		blk_add_cgroup_trace_msg(__td->queue,			\
			&tg_to_blkg(__tg)->blkcg->css, "throtl " fmt, ##args);\
	} else {							\
		blk_add_trace_msg(__td->queue, "throtl " fmt, ##args);	\
	}								\
} while (0)

static inline unsigned int throtl_bio_data_size(struct bio *bio)
{
	/* assume it's one sector */
	if (unlikely(bio_op(bio) == REQ_OP_DISCARD))
		return 512;
	return bio->bi_iter.bi_size;
}

static void throtl_qnode_init(struct throtl_qnode *qn, struct throtl_grp *tg)
{
	INIT_LIST_HEAD(&qn->node);
	bio_list_init(&qn->bios_bps);
	bio_list_init(&qn->bios_iops);
	qn->tg = tg;
}

/**
 * throtl_qnode_add_bio - add a bio to a throtl_qnode and activate it
 * @bio: bio being added
 * @qn: qnode to add bio to
 * @sq: the service_queue @qn belongs to
 *
 * Add @bio to @qn and put @qn on @sq->queued if it's not already on.
 * @qn->tg's reference count is bumped when @qn is activated.  See the
 * comment on top of throtl_qnode definition for details.
 */
static void throtl_qnode_add_bio(struct bio *bio, struct throtl_qnode *qn,
				 struct throtl_service_queue *sq)
{
	bool rw = bio_data_dir(bio);

	/*
	 * Split bios have already been throttled by bps, so they are
	 * directly queued into the iops path.
	 */
	if (bio_flagged(bio, BIO_TG_BPS_THROTTLED) ||
	    bio_flagged(bio, BIO_BPS_THROTTLED)) {
		bio_list_add(&qn->bios_iops, bio);
		sq->nr_queued_iops[rw]++;
	} else {
		bio_list_add(&qn->bios_bps, bio);
		sq->nr_queued_bps[rw]++;
	}

	if (list_empty(&qn->node)) {
		list_add_tail(&qn->node, &sq->queued[rw]);
		blkg_get(tg_to_blkg(qn->tg));
	}
}

/**
 * throtl_peek_queued - peek the first bio on a qnode list
 * @queued: the qnode list to peek
 *
 * Always take a bio from the head of the iops queue first. If the queue is
 * empty, we then take it from the bps queue to maintain the overall idea of
 * fetching bios from the head.
 */
static struct bio *throtl_peek_queued(struct list_head *queued)
{
	struct throtl_qnode *qn;
	struct bio *bio;

	if (list_empty(queued))
		return NULL;

	qn = list_first_entry(queued, struct throtl_qnode, node);
	bio = bio_list_peek(&qn->bios_iops);
	if (!bio)
		bio = bio_list_peek(&qn->bios_bps);
	WARN_ON_ONCE(!bio);
	return bio;
}

/**
 * throtl_pop_queued - pop the first bio form a qnode list
 * @sq: the service_queue to pop a bio from
 * @tg_to_put: optional out argument for throtl_grp to put
 * @rw: read/write
 *
 * Pop the first bio from the qnode list @sq->queued. Note that we firstly
 * focus on the iops list because bios are ultimately dispatched from it.
 * After popping, the first qnode is removed from @sq->queued if empty or moved
 * to the end of @sq->queued so that the popping order is round-robin.
 *
 * When the first qnode is removed, its associated throtl_grp should be put
 * too.  If @tg_to_put is NULL, this function automatically puts it;
 * otherwise, *@tg_to_put is set to the throtl_grp to put and the caller is
 * responsible for putting it.
 */
static struct bio *throtl_pop_queued(struct throtl_service_queue *sq,
				     struct throtl_grp **tg_to_put, bool rw)
{
	struct list_head *queued = &sq->queued[rw];
	struct throtl_qnode *qn;
	struct bio *bio;

	if (list_empty(queued))
		return NULL;

	qn = list_first_entry(queued, struct throtl_qnode, node);
	bio = bio_list_pop(&qn->bios_iops);
	if (bio) {
		sq->nr_queued_iops[rw]--;
	} else {
		bio = bio_list_pop(&qn->bios_bps);
		if (bio)
			sq->nr_queued_bps[rw]--;
	}
	WARN_ON_ONCE(!bio);

	if (bio_list_empty(&qn->bios_bps) && bio_list_empty(&qn->bios_iops)) {
		list_del_init(&qn->node);
		if (tg_to_put)
			*tg_to_put = qn->tg;
		else
			blkg_put(tg_to_blkg(qn->tg));
	} else {
		list_move_tail(&qn->node, queued);
	}

	return bio;
}

/* init a service_queue, assumes the caller zeroed it */
static void throtl_service_queue_init(struct throtl_service_queue *sq)
{
	INIT_LIST_HEAD(&sq->queued[READ]);
	INIT_LIST_HEAD(&sq->queued[WRITE]);
	sq->pending_tree = RB_ROOT_CACHED;
	timer_setup(&sq->pending_timer, throtl_pending_timer_fn, 0);
}

static struct blkg_policy_data *throtl_pd_alloc(struct gendisk *disk,
		struct blkcg *blkcg, gfp_t gfp)
{
	struct throtl_grp *tg;
	int rw;

	tg = kzalloc_node(sizeof(*tg), gfp, disk->node_id);
	if (!tg)
		return NULL;

	if (blkg_rwstat_init(&tg->stat_bytes, gfp))
		goto err_free_tg;

	if (blkg_rwstat_init(&tg->stat_ios, gfp))
		goto err_exit_stat_bytes;

	throtl_service_queue_init(&tg->service_queue);

	for (rw = READ; rw <= WRITE; rw++) {
		throtl_qnode_init(&tg->qnode_on_self[rw], tg);
		throtl_qnode_init(&tg->qnode_on_parent[rw], tg);
	}

	RB_CLEAR_NODE(&tg->rb_node);
	tg->bps[READ] = U64_MAX;
	tg->bps[WRITE] = U64_MAX;
	tg->iops[READ] = UINT_MAX;
	tg->iops[WRITE] = UINT_MAX;

	return &tg->pd;

err_exit_stat_bytes:
	blkg_rwstat_exit(&tg->stat_bytes);
err_free_tg:
	kfree(tg);
	return NULL;
}

static void throtl_pd_init(struct blkg_policy_data *pd)
{
	struct throtl_grp *tg = pd_to_tg(pd);
	struct blkcg_gq *blkg = tg_to_blkg(tg);
	struct throtl_data *td = blkg->q->td;
	struct throtl_service_queue *sq = &tg->service_queue;

	/*
	 * If on the default hierarchy, we switch to properly hierarchical
	 * behavior where limits on a given throtl_grp are applied to the
	 * whole subtree rather than just the group itself.  e.g. If 16M
	 * read_bps limit is set on a parent group, summary bps of
	 * parent group and its subtree groups can't exceed 16M for the
	 * device.
	 *
	 * If not on the default hierarchy, the broken flat hierarchy
	 * behavior is retained where all throtl_grps are treated as if
	 * they're all separate root groups right below throtl_data.
	 * Limits of a group don't interact with limits of other groups
	 * regardless of the position of the group in the hierarchy.
	 */
	sq->parent_sq = &td->service_queue;
	if (cgroup_subsys_on_dfl(io_cgrp_subsys) && blkg->parent)
		sq->parent_sq = &blkg_to_tg(blkg->parent)->service_queue;
	tg->td = td;
}

/*
 * Set has_rules[] if @tg or any of its parents have limits configured.
 * This doesn't require walking up to the top of the hierarchy as the
 * parent's has_rules[] is guaranteed to be correct.
 */
static void tg_update_has_rules(struct throtl_grp *tg)
{
	struct throtl_grp *parent_tg = sq_to_tg(tg->service_queue.parent_sq);
	int rw;

	for (rw = READ; rw <= WRITE; rw++) {
		tg->has_rules_iops[rw] =
			(parent_tg && parent_tg->has_rules_iops[rw]) ||
			tg_iops_limit(tg, rw) != UINT_MAX;
		tg->has_rules_bps[rw] =
			(parent_tg && parent_tg->has_rules_bps[rw]) ||
			tg_bps_limit(tg, rw) != U64_MAX;
	}
}

static void throtl_pd_online(struct blkg_policy_data *pd)
{
	struct throtl_grp *tg = pd_to_tg(pd);
	/*
	 * We don't want new groups to escape the limits of its ancestors.
	 * Update has_rules[] after a new group is brought online.
	 */
	tg_update_has_rules(tg);
}

static void throtl_pd_free(struct blkg_policy_data *pd)
{
	struct throtl_grp *tg = pd_to_tg(pd);

	timer_delete_sync(&tg->service_queue.pending_timer);
	blkg_rwstat_exit(&tg->stat_bytes);
	blkg_rwstat_exit(&tg->stat_ios);
	kfree(tg);
}

static struct throtl_grp *
throtl_rb_first(struct throtl_service_queue *parent_sq)
{
	struct rb_node *n;

	n = rb_first_cached(&parent_sq->pending_tree);
	WARN_ON_ONCE(!n);
	if (!n)
		return NULL;
	return rb_entry_tg(n);
}

static void throtl_rb_erase(struct rb_node *n,
			    struct throtl_service_queue *parent_sq)
{
	rb_erase_cached(n, &parent_sq->pending_tree);
	RB_CLEAR_NODE(n);
}

static void update_min_dispatch_time(struct throtl_service_queue *parent_sq)
{
	struct throtl_grp *tg;

	tg = throtl_rb_first(parent_sq);
	if (!tg)
		return;

	parent_sq->first_pending_disptime = tg->disptime;
}

static void tg_service_queue_add(struct throtl_grp *tg)
{
	struct throtl_service_queue *parent_sq = tg->service_queue.parent_sq;
	struct rb_node **node = &parent_sq->pending_tree.rb_root.rb_node;
	struct rb_node *parent = NULL;
	struct throtl_grp *__tg;
	unsigned long key = tg->disptime;
	bool leftmost = true;

	while (*node != NULL) {
		parent = *node;
		__tg = rb_entry_tg(parent);

		if (time_before(key, __tg->disptime))
			node = &parent->rb_left;
		else {
			node = &parent->rb_right;
			leftmost = false;
		}
	}

	rb_link_node(&tg->rb_node, parent, node);
	rb_insert_color_cached(&tg->rb_node, &parent_sq->pending_tree,
			       leftmost);
}

static void throtl_enqueue_tg(struct throtl_grp *tg)
{
	if (!(tg->flags & THROTL_TG_PENDING)) {
		tg_service_queue_add(tg);
		tg->flags |= THROTL_TG_PENDING;
		tg->service_queue.parent_sq->nr_pending++;
	}
}

static void throtl_dequeue_tg(struct throtl_grp *tg)
{
	if (tg->flags & THROTL_TG_PENDING) {
		struct throtl_service_queue *parent_sq =
			tg->service_queue.parent_sq;

		throtl_rb_erase(&tg->rb_node, parent_sq);
		--parent_sq->nr_pending;
		tg->flags &= ~THROTL_TG_PENDING;
	}
}

/* Call with queue lock held */
static void throtl_schedule_pending_timer(struct throtl_service_queue *sq,
					  unsigned long expires)
{
	unsigned long max_expire = jiffies + 8 * sq_to_td(sq)->throtl_slice;

	/*
	 * Since we are adjusting the throttle limit dynamically, the sleep
	 * time calculated according to previous limit might be invalid. It's
	 * possible the cgroup sleep time is very long and no other cgroups
	 * have IO running so notify the limit changes. Make sure the cgroup
	 * doesn't sleep too long to avoid the missed notification.
	 */
	if (time_after(expires, max_expire))
		expires = max_expire;
	mod_timer(&sq->pending_timer, expires);
	throtl_log(sq, "schedule timer. delay=%lu jiffies=%lu",
		   expires - jiffies, jiffies);
}

/**
 * throtl_schedule_next_dispatch - schedule the next dispatch cycle
 * @sq: the service_queue to schedule dispatch for
 * @force: force scheduling
 *
 * Arm @sq->pending_timer so that the next dispatch cycle starts on the
 * dispatch time of the first pending child.  Returns %true if either timer
 * is armed or there's no pending child left.  %false if the current
 * dispatch window is still open and the caller should continue
 * dispatching.
 *
 * If @force is %true, the dispatch timer is always scheduled and this
 * function is guaranteed to return %true.  This is to be used when the
 * caller can't dispatch itself and needs to invoke pending_timer
 * unconditionally.  Note that forced scheduling is likely to induce short
 * delay before dispatch starts even if @sq->first_pending_disptime is not
 * in the future and thus shouldn't be used in hot paths.
 */
static bool throtl_schedule_next_dispatch(struct throtl_service_queue *sq,
					  bool force)
{
	/* any pending children left? */
	if (!sq->nr_pending)
		return true;

	update_min_dispatch_time(sq);

	/* is the next dispatch time in the future? */
	if (force || time_after(sq->first_pending_disptime, jiffies)) {
		throtl_schedule_pending_timer(sq, sq->first_pending_disptime);
		return true;
	}

	/* tell the caller to continue dispatching */
	return false;
}

static inline void throtl_start_new_slice_with_credit(struct throtl_grp *tg,
		bool rw, unsigned long start)
{
	tg->bytes_disp[rw] = 0;
	tg->io_disp[rw] = 0;

	/*
	 * Previous slice has expired. We must have trimmed it after last
	 * bio dispatch. That means since start of last slice, we never used
	 * that bandwidth. Do try to make use of that bandwidth while giving
	 * credit.
	 */
	if (time_after(start, tg->slice_start[rw]))
		tg->slice_start[rw] = start;

	tg->slice_end[rw] = jiffies + tg->td->throtl_slice;
	throtl_log(&tg->service_queue,
		   "[%c] new slice with credit start=%lu end=%lu jiffies=%lu",
		   rw == READ ? 'R' : 'W', tg->slice_start[rw],
		   tg->slice_end[rw], jiffies);
}

static inline void throtl_start_new_slice(struct throtl_grp *tg, bool rw,
					  bool clear)
{
	if (clear) {
		tg->bytes_disp[rw] = 0;
		tg->io_disp[rw] = 0;
	}
	tg->slice_start[rw] = jiffies;
	tg->slice_end[rw] = jiffies + tg->td->throtl_slice;

	throtl_log(&tg->service_queue,
		   "[%c] new slice start=%lu end=%lu jiffies=%lu",
		   rw == READ ? 'R' : 'W', tg->slice_start[rw],
		   tg->slice_end[rw], jiffies);
}

static inline void throtl_set_slice_end(struct throtl_grp *tg, bool rw,
					unsigned long jiffy_end)
{
	tg->slice_end[rw] = roundup(jiffy_end, tg->td->throtl_slice);
}

static inline void throtl_extend_slice(struct throtl_grp *tg, bool rw,
				       unsigned long jiffy_end)
{
	if (!time_before(tg->slice_end[rw], jiffy_end))
		return;

	throtl_set_slice_end(tg, rw, jiffy_end);
	throtl_log(&tg->service_queue,
		   "[%c] extend slice start=%lu end=%lu jiffies=%lu",
		   rw == READ ? 'R' : 'W', tg->slice_start[rw],
		   tg->slice_end[rw], jiffies);
}

/* Determine if previously allocated or extended slice is complete or not */
static bool throtl_slice_used(struct throtl_grp *tg, bool rw)
{
	if (time_in_range(jiffies, tg->slice_start[rw], tg->slice_end[rw]))
		return false;

	return true;
}

static unsigned int sq_queued(struct throtl_service_queue *sq, int type)
{
	return sq->nr_queued_bps[type] + sq->nr_queued_iops[type];
}

static unsigned int calculate_io_allowed(u32 iops_limit,
					 unsigned long jiffy_elapsed)
{
	unsigned int io_allowed;
	u64 tmp;

	/*
	 * jiffy_elapsed should not be a big value as minimum iops can be
	 * 1 then at max jiffy elapsed should be equivalent of 1 second as we
	 * will allow dispatch after 1 second and after that slice should
	 * have been trimmed.
	 */

	tmp = (u64)iops_limit * jiffy_elapsed;
	do_div(tmp, HZ);

	if (tmp > UINT_MAX)
		io_allowed = UINT_MAX;
	else
		io_allowed = tmp;

	return io_allowed;
}

static u64 calculate_bytes_allowed(u64 bps_limit, unsigned long jiffy_elapsed)
{
	/*
	 * Can result be wider than 64 bits?
	 * We check against 62, not 64, due to ilog2 truncation.
	 */
	if (ilog2(bps_limit) + ilog2(jiffy_elapsed) - ilog2(HZ) > 62)
		return U64_MAX;
	return mul_u64_u64_div_u64(bps_limit, (u64)jiffy_elapsed, (u64)HZ);
}

static long long throtl_trim_bps(struct throtl_grp *tg, bool rw,
				 unsigned long time_elapsed)
{
	u64 bps_limit = tg_bps_limit(tg, rw);
	long long bytes_trim;

	if (bps_limit == U64_MAX)
		return 0;

	/* Need to consider the case of bytes_allowed overflow. */
	bytes_trim = calculate_bytes_allowed(bps_limit, time_elapsed);
	if (bytes_trim <= 0 || tg->bytes_disp[rw] < bytes_trim) {
		bytes_trim = tg->bytes_disp[rw];
		tg->bytes_disp[rw] = 0;
	} else {
		tg->bytes_disp[rw] -= bytes_trim;
	}

	return bytes_trim;
}

static int throtl_trim_iops(struct throtl_grp *tg, bool rw,
			    unsigned long time_elapsed)
{
	u32 iops_limit = tg_iops_limit(tg, rw);
	int io_trim;

	if (iops_limit == UINT_MAX)
		return 0;

	/* Need to consider the case of io_allowed overflow. */
	io_trim = calculate_io_allowed(iops_limit, time_elapsed);
	if (io_trim <= 0 || tg->io_disp[rw] < io_trim) {
		io_trim = tg->io_disp[rw];
		tg->io_disp[rw] = 0;
	} else {
		tg->io_disp[rw] -= io_trim;
	}

	return io_trim;
}

/* Trim the used slices and adjust slice start accordingly */
static inline void throtl_trim_slice(struct throtl_grp *tg, bool rw)
{
	unsigned long time_elapsed;
	long long bytes_trim;
	int io_trim;

	BUG_ON(time_before(tg->slice_end[rw], tg->slice_start[rw]));

	/*
	 * If bps are unlimited (-1), then time slice don't get
	 * renewed. Don't try to trim the slice if slice is used. A new
	 * slice will start when appropriate.
	 */
	if (throtl_slice_used(tg, rw))
		return;

	/*
	 * A bio has been dispatched. Also adjust slice_end. It might happen
	 * that initially cgroup limit was very low resulting in high
	 * slice_end, but later limit was bumped up and bio was dispatched
	 * sooner, then we need to reduce slice_end. A high bogus slice_end
	 * is bad because it does not allow new slice to start.
	 */
	throtl_set_slice_end(tg, rw, jiffies + tg->td->throtl_slice);

	time_elapsed = rounddown(jiffies - tg->slice_start[rw],
				 tg->td->throtl_slice);
	/* Don't trim slice until at least 2 slices are used */
	if (time_elapsed < tg->td->throtl_slice * 2)
		return;

	/*
	 * The bio submission time may be a few jiffies more than the expected
	 * waiting time, due to 'extra_bytes' can't be divided in
	 * tg_within_bps_limit(), and also due to timer wakeup delay. In this
	 * case, adjust slice_start will discard the extra wait time, causing
	 * lower rate than expected. Therefore, other than the above rounddown,
	 * one extra slice is preserved for deviation.
	 */
	time_elapsed -= tg->td->throtl_slice;
	bytes_trim = throtl_trim_bps(tg, rw, time_elapsed);
	io_trim = throtl_trim_iops(tg, rw, time_elapsed);
	if (!bytes_trim && !io_trim)
		return;

	tg->slice_start[rw] += time_elapsed;

	throtl_log(&tg->service_queue,
		   "[%c] trim slice nr=%lu bytes=%lld io=%d start=%lu end=%lu jiffies=%lu",
		   rw == READ ? 'R' : 'W', time_elapsed / tg->td->throtl_slice,
		   bytes_trim, io_trim, tg->slice_start[rw], tg->slice_end[rw],
		   jiffies);
}

static void __tg_update_carryover(struct throtl_grp *tg, bool rw,
				  long long *bytes, int *ios)
{
	unsigned long jiffy_elapsed = jiffies - tg->slice_start[rw];
	u64 bps_limit = tg_bps_limit(tg, rw);
	u32 iops_limit = tg_iops_limit(tg, rw);
	long long bytes_allowed;
	int io_allowed;

	/*
	 * If the queue is empty, carryover handling is not needed. In such cases,
	 * tg->[bytes/io]_disp should be reset to 0 to avoid impacting the dispatch
	 * of subsequent bios. The same handling applies when the previous BPS/IOPS
	 * limit was set to max.
	 */
	if (sq_queued(&tg->service_queue, rw) == 0) {
		tg->bytes_disp[rw] = 0;
		tg->io_disp[rw] = 0;
		return;
	}

	/*
	 * If the queue is empty, carryover handling is not needed. In such cases,
	 * tg->[bytes/io]_disp should be reset to 0 to avoid impacting the dispatch
	 * of subsequent bios. The same handling applies when the previous BPS/IOPS
	 * limit was set to max.
	 */
	if (tg->service_queue.nr_queued[rw] == 0) {
		tg->bytes_disp[rw] = 0;
		tg->io_disp[rw] = 0;
		return;
	}

	/*
	 * If config is updated while bios are still throttled, calculate and
	 * accumulate how many bytes/ios are waited across changes. And use the
	 * calculated carryover (@bytes/@ios) to update [bytes/io]_disp, which
	 * will be used to calculate new wait time under new configuration.
	 * And we need to consider the case of bytes/io_allowed overflow.
	 */
<<<<<<< HEAD
	if (bps_limit != U64_MAX)
		*bytes = calculate_bytes_allowed(bps_limit, jiffy_elapsed) -
			tg->bytes_disp[rw];
	if (iops_limit != UINT_MAX)
		*ios = calculate_io_allowed(iops_limit, jiffy_elapsed) -
			tg->io_disp[rw];
=======
	if (bps_limit != U64_MAX) {
		bytes_allowed = calculate_bytes_allowed(bps_limit, jiffy_elapsed);
		if (bytes_allowed > 0)
			*bytes = bytes_allowed - tg->bytes_disp[rw];
	}
	if (iops_limit != UINT_MAX) {
		io_allowed = calculate_io_allowed(iops_limit, jiffy_elapsed);
		if (io_allowed > 0)
			*ios = io_allowed - tg->io_disp[rw];
	}

>>>>>>> 25bf10be
	tg->bytes_disp[rw] = -*bytes;
	tg->io_disp[rw] = -*ios;
}

static void tg_update_carryover(struct throtl_grp *tg)
{
	long long bytes[2] = {0};
	int ios[2] = {0};

	__tg_update_carryover(tg, READ, &bytes[READ], &ios[READ]);
	__tg_update_carryover(tg, WRITE, &bytes[WRITE], &ios[WRITE]);

	/* see comments in struct throtl_grp for meaning of carryover. */
	throtl_log(&tg->service_queue, "%s: %lld %lld %d %d\n", __func__,
		   bytes[READ], bytes[WRITE], ios[READ], ios[WRITE]);
}

static unsigned long tg_within_iops_limit(struct throtl_grp *tg, struct bio *bio,
				 u32 iops_limit)
{
	bool rw = bio_data_dir(bio);
	int io_allowed;
	unsigned long jiffy_elapsed, jiffy_wait, jiffy_elapsed_rnd;

	jiffy_elapsed = jiffies - tg->slice_start[rw];

	/* Round up to the next throttle slice, wait time must be nonzero */
	jiffy_elapsed_rnd = roundup(jiffy_elapsed + 1, tg->td->throtl_slice);
	io_allowed = calculate_io_allowed(iops_limit, jiffy_elapsed_rnd);
	if (io_allowed > 0 && tg->io_disp[rw] + 1 <= io_allowed)
		return 0;

	/* Calc approx time to dispatch */
	jiffy_wait = jiffy_elapsed_rnd - jiffy_elapsed;

	/* make sure at least one io can be dispatched after waiting */
	jiffy_wait = max(jiffy_wait, HZ / iops_limit + 1);
	return jiffy_wait;
}

static unsigned long tg_within_bps_limit(struct throtl_grp *tg, struct bio *bio,
				u64 bps_limit)
{
	bool rw = bio_data_dir(bio);
	long long bytes_allowed;
	u64 extra_bytes;
	unsigned long jiffy_elapsed, jiffy_wait, jiffy_elapsed_rnd;
	unsigned int bio_size = throtl_bio_data_size(bio);

	jiffy_elapsed = jiffy_elapsed_rnd = jiffies - tg->slice_start[rw];

	/* Slice has just started. Consider one slice interval */
	if (!jiffy_elapsed)
		jiffy_elapsed_rnd = tg->td->throtl_slice;

	jiffy_elapsed_rnd = roundup(jiffy_elapsed_rnd, tg->td->throtl_slice);
	bytes_allowed = calculate_bytes_allowed(bps_limit, jiffy_elapsed_rnd);
	/* Need to consider the case of bytes_allowed overflow. */
	if ((bytes_allowed > 0 && tg->bytes_disp[rw] + bio_size <= bytes_allowed)
	    || bytes_allowed < 0)
		return 0;

	/* Calc approx time to dispatch */
	extra_bytes = tg->bytes_disp[rw] + bio_size - bytes_allowed;
	jiffy_wait = div64_u64(extra_bytes * HZ, bps_limit);

	if (!jiffy_wait)
		jiffy_wait = 1;

	/*
	 * This wait time is without taking into consideration the rounding
	 * up we did. Add that time also.
	 */
	jiffy_wait = jiffy_wait + (jiffy_elapsed_rnd - jiffy_elapsed);
	return jiffy_wait;
}

static void throtl_charge_bps_bio(struct throtl_grp *tg, struct bio *bio)
{
	unsigned int bio_size = throtl_bio_data_size(bio);

	/* Charge the bio to the group */
	if (!bio_flagged(bio, BIO_BPS_THROTTLED) &&
	    !bio_flagged(bio, BIO_TG_BPS_THROTTLED)) {
		bio_set_flag(bio, BIO_TG_BPS_THROTTLED);
		tg->bytes_disp[bio_data_dir(bio)] += bio_size;
	}
}

static void throtl_charge_iops_bio(struct throtl_grp *tg, struct bio *bio)
{
	bio_clear_flag(bio, BIO_TG_BPS_THROTTLED);
	tg->io_disp[bio_data_dir(bio)]++;
}

/*
 * If previous slice expired, start a new one otherwise renew/extend existing
 * slice to make sure it is at least throtl_slice interval long since now. New
 * slice is started only for empty throttle group. If there is queued bio, that
 * means there should be an active slice and it should be extended instead.
 */
static void tg_update_slice(struct throtl_grp *tg, bool rw)
{
	if (throtl_slice_used(tg, rw) &&
	    sq_queued(&tg->service_queue, rw) == 0)
		throtl_start_new_slice(tg, rw, true);
	else
		throtl_extend_slice(tg, rw, jiffies + tg->td->throtl_slice);
}

static unsigned long tg_dispatch_bps_time(struct throtl_grp *tg, struct bio *bio)
{
	bool rw = bio_data_dir(bio);
	u64 bps_limit = tg_bps_limit(tg, rw);
	unsigned long bps_wait;

	/* no need to throttle if this bio's bytes have been accounted */
	if (bps_limit == U64_MAX || tg->flags & THROTL_TG_CANCELING ||
	    bio_flagged(bio, BIO_BPS_THROTTLED) ||
	    bio_flagged(bio, BIO_TG_BPS_THROTTLED))
		return 0;

	tg_update_slice(tg, rw);
	bps_wait = tg_within_bps_limit(tg, bio, bps_limit);
	throtl_extend_slice(tg, rw, jiffies + bps_wait);

	return bps_wait;
}

static unsigned long tg_dispatch_iops_time(struct throtl_grp *tg, struct bio *bio)
{
	bool rw = bio_data_dir(bio);
	u32 iops_limit = tg_iops_limit(tg, rw);
	unsigned long iops_wait;

	if (iops_limit == UINT_MAX || tg->flags & THROTL_TG_CANCELING)
		return 0;

	tg_update_slice(tg, rw);
	iops_wait = tg_within_iops_limit(tg, bio, iops_limit);
	throtl_extend_slice(tg, rw, jiffies + iops_wait);

	return iops_wait;
}

/*
 * Returns approx number of jiffies to wait before this bio is with-in IO rate
 * and can be moved to other queue or dispatched.
 */
static unsigned long tg_dispatch_time(struct throtl_grp *tg, struct bio *bio)
{
	bool rw = bio_data_dir(bio);
	unsigned long wait;

	/*
 	 * Currently whole state machine of group depends on first bio
	 * queued in the group bio list. So one should not be calling
	 * this function with a different bio if there are other bios
	 * queued.
	 */
	BUG_ON(sq_queued(&tg->service_queue, rw) &&
	       bio != throtl_peek_queued(&tg->service_queue.queued[rw]));

	wait = tg_dispatch_bps_time(tg, bio);
	if (wait != 0)
		return wait;

	/*
	 * Charge bps here because @bio will be directly placed into the
	 * iops queue afterward.
	 */
	throtl_charge_bps_bio(tg, bio);

	return tg_dispatch_iops_time(tg, bio);
}

/**
 * throtl_add_bio_tg - add a bio to the specified throtl_grp
 * @bio: bio to add
 * @qn: qnode to use
 * @tg: the target throtl_grp
 *
 * Add @bio to @tg's service_queue using @qn.  If @qn is not specified,
 * tg->qnode_on_self[] is used.
 */
static void throtl_add_bio_tg(struct bio *bio, struct throtl_qnode *qn,
			      struct throtl_grp *tg)
{
	struct throtl_service_queue *sq = &tg->service_queue;
	bool rw = bio_data_dir(bio);

	if (!qn)
		qn = &tg->qnode_on_self[rw];

	/*
	 * If @tg doesn't currently have any bios queued in the same
	 * direction, queueing @bio can change when @tg should be
	 * dispatched.  Mark that @tg was empty.  This is automatically
	 * cleared on the next tg_update_disptime().
	 */
	if (sq_queued(sq, rw) == 0)
		tg->flags |= THROTL_TG_WAS_EMPTY;

	throtl_qnode_add_bio(bio, qn, sq);

	/*
	 * Since we have split the queues, when the iops queue is
	 * previously empty and a new @bio is added into the first @qn,
	 * we also need to update the @tg->disptime.
	 */
	if (bio_flagged(bio, BIO_BPS_THROTTLED) &&
	    bio == throtl_peek_queued(&sq->queued[rw]))
		tg->flags |= THROTL_TG_IOPS_WAS_EMPTY;

	throtl_enqueue_tg(tg);
}

static void tg_update_disptime(struct throtl_grp *tg)
{
	struct throtl_service_queue *sq = &tg->service_queue;
	unsigned long read_wait = -1, write_wait = -1, min_wait, disptime;
	struct bio *bio;

	bio = throtl_peek_queued(&sq->queued[READ]);
	if (bio)
		read_wait = tg_dispatch_time(tg, bio);

	bio = throtl_peek_queued(&sq->queued[WRITE]);
	if (bio)
		write_wait = tg_dispatch_time(tg, bio);

	min_wait = min(read_wait, write_wait);
	disptime = jiffies + min_wait;

	/* Update dispatch time */
	throtl_rb_erase(&tg->rb_node, tg->service_queue.parent_sq);
	tg->disptime = disptime;
	tg_service_queue_add(tg);

	/* see throtl_add_bio_tg() */
	tg->flags &= ~THROTL_TG_WAS_EMPTY;
	tg->flags &= ~THROTL_TG_IOPS_WAS_EMPTY;
}

static void start_parent_slice_with_credit(struct throtl_grp *child_tg,
					struct throtl_grp *parent_tg, bool rw)
{
	if (throtl_slice_used(parent_tg, rw)) {
		throtl_start_new_slice_with_credit(parent_tg, rw,
				child_tg->slice_start[rw]);
	}

}

static void tg_dispatch_one_bio(struct throtl_grp *tg, bool rw)
{
	struct throtl_service_queue *sq = &tg->service_queue;
	struct throtl_service_queue *parent_sq = sq->parent_sq;
	struct throtl_grp *parent_tg = sq_to_tg(parent_sq);
	struct throtl_grp *tg_to_put = NULL;
	struct bio *bio;

	/*
	 * @bio is being transferred from @tg to @parent_sq.  Popping a bio
	 * from @tg may put its reference and @parent_sq might end up
	 * getting released prematurely.  Remember the tg to put and put it
	 * after @bio is transferred to @parent_sq.
	 */
	bio = throtl_pop_queued(sq, &tg_to_put, rw);

	throtl_charge_iops_bio(tg, bio);

	/*
	 * If our parent is another tg, we just need to transfer @bio to
	 * the parent using throtl_add_bio_tg().  If our parent is
	 * @td->service_queue, @bio is ready to be issued.  Put it on its
	 * bio_lists[] and decrease total number queued.  The caller is
	 * responsible for issuing these bios.
	 */
	if (parent_tg) {
		throtl_add_bio_tg(bio, &tg->qnode_on_parent[rw], parent_tg);
		start_parent_slice_with_credit(tg, parent_tg, rw);
	} else {
		bio_set_flag(bio, BIO_BPS_THROTTLED);
		throtl_qnode_add_bio(bio, &tg->qnode_on_parent[rw],
				     parent_sq);
		BUG_ON(tg->td->nr_queued[rw] <= 0);
		tg->td->nr_queued[rw]--;
	}

	throtl_trim_slice(tg, rw);

	if (tg_to_put)
		blkg_put(tg_to_blkg(tg_to_put));
}

static int throtl_dispatch_tg(struct throtl_grp *tg)
{
	struct throtl_service_queue *sq = &tg->service_queue;
	unsigned int nr_reads = 0, nr_writes = 0;
	unsigned int max_nr_reads = THROTL_GRP_QUANTUM * 3 / 4;
	unsigned int max_nr_writes = THROTL_GRP_QUANTUM - max_nr_reads;
	struct bio *bio;

	/* Try to dispatch 75% READS and 25% WRITES */

	while ((bio = throtl_peek_queued(&sq->queued[READ])) &&
	       tg_dispatch_time(tg, bio) == 0) {

		tg_dispatch_one_bio(tg, READ);
		nr_reads++;

		if (nr_reads >= max_nr_reads)
			break;
	}

	while ((bio = throtl_peek_queued(&sq->queued[WRITE])) &&
	       tg_dispatch_time(tg, bio) == 0) {

		tg_dispatch_one_bio(tg, WRITE);
		nr_writes++;

		if (nr_writes >= max_nr_writes)
			break;
	}

	return nr_reads + nr_writes;
}

static int throtl_select_dispatch(struct throtl_service_queue *parent_sq)
{
	unsigned int nr_disp = 0;

	while (1) {
		struct throtl_grp *tg;
		struct throtl_service_queue *sq;

		if (!parent_sq->nr_pending)
			break;

		tg = throtl_rb_first(parent_sq);
		if (!tg)
			break;

		if (time_before(jiffies, tg->disptime))
			break;

		nr_disp += throtl_dispatch_tg(tg);

		sq = &tg->service_queue;
		if (sq_queued(sq, READ) || sq_queued(sq, WRITE))
			tg_update_disptime(tg);
		else
			throtl_dequeue_tg(tg);

		if (nr_disp >= THROTL_QUANTUM)
			break;
	}

	return nr_disp;
}

/**
 * throtl_pending_timer_fn - timer function for service_queue->pending_timer
 * @t: the pending_timer member of the throtl_service_queue being serviced
 *
 * This timer is armed when a child throtl_grp with active bio's become
 * pending and queued on the service_queue's pending_tree and expires when
 * the first child throtl_grp should be dispatched.  This function
 * dispatches bio's from the children throtl_grps to the parent
 * service_queue.
 *
 * If the parent's parent is another throtl_grp, dispatching is propagated
 * by either arming its pending_timer or repeating dispatch directly.  If
 * the top-level service_tree is reached, throtl_data->dispatch_work is
 * kicked so that the ready bio's are issued.
 */
static void throtl_pending_timer_fn(struct timer_list *t)
{
	struct throtl_service_queue *sq = timer_container_of(sq, t,
							     pending_timer);
	struct throtl_grp *tg = sq_to_tg(sq);
	struct throtl_data *td = sq_to_td(sq);
	struct throtl_service_queue *parent_sq;
	struct request_queue *q;
	bool dispatched;
	int ret;

	/* throtl_data may be gone, so figure out request queue by blkg */
	if (tg)
		q = tg->pd.blkg->q;
	else
		q = td->queue;

	spin_lock_irq(&q->queue_lock);

	if (!q->root_blkg)
		goto out_unlock;

again:
	parent_sq = sq->parent_sq;
	dispatched = false;

	while (true) {
		unsigned int __maybe_unused bio_cnt_r = sq_queued(sq, READ);
		unsigned int __maybe_unused bio_cnt_w = sq_queued(sq, WRITE);

		throtl_log(sq, "dispatch nr_queued=%u read=%u write=%u",
			   bio_cnt_r + bio_cnt_w, bio_cnt_r, bio_cnt_w);

		ret = throtl_select_dispatch(sq);
		if (ret) {
			throtl_log(sq, "bios disp=%u", ret);
			dispatched = true;
		}

		if (throtl_schedule_next_dispatch(sq, false))
			break;

		/* this dispatch windows is still open, relax and repeat */
		spin_unlock_irq(&q->queue_lock);
		cpu_relax();
		spin_lock_irq(&q->queue_lock);
	}

	if (!dispatched)
		goto out_unlock;

	if (parent_sq) {
		/* @parent_sq is another throl_grp, propagate dispatch */
		if (tg->flags & THROTL_TG_WAS_EMPTY ||
		    tg->flags & THROTL_TG_IOPS_WAS_EMPTY) {
			tg_update_disptime(tg);
			if (!throtl_schedule_next_dispatch(parent_sq, false)) {
				/* window is already open, repeat dispatching */
				sq = parent_sq;
				tg = sq_to_tg(sq);
				goto again;
			}
		}
	} else {
		/* reached the top-level, queue issuing */
		queue_work(kthrotld_workqueue, &td->dispatch_work);
	}
out_unlock:
	spin_unlock_irq(&q->queue_lock);
}

/**
 * blk_throtl_dispatch_work_fn - work function for throtl_data->dispatch_work
 * @work: work item being executed
 *
 * This function is queued for execution when bios reach the bio_lists[]
 * of throtl_data->service_queue.  Those bios are ready and issued by this
 * function.
 */
static void blk_throtl_dispatch_work_fn(struct work_struct *work)
{
	struct throtl_data *td = container_of(work, struct throtl_data,
					      dispatch_work);
	struct throtl_service_queue *td_sq = &td->service_queue;
	struct request_queue *q = td->queue;
	struct bio_list bio_list_on_stack;
	struct bio *bio;
	struct blk_plug plug;
	int rw;

	bio_list_init(&bio_list_on_stack);

	spin_lock_irq(&q->queue_lock);
	for (rw = READ; rw <= WRITE; rw++)
		while ((bio = throtl_pop_queued(td_sq, NULL, rw)))
			bio_list_add(&bio_list_on_stack, bio);
	spin_unlock_irq(&q->queue_lock);

	if (!bio_list_empty(&bio_list_on_stack)) {
		blk_start_plug(&plug);
		while ((bio = bio_list_pop(&bio_list_on_stack)))
			submit_bio_noacct_nocheck(bio);
		blk_finish_plug(&plug);
	}
}

static u64 tg_prfill_conf_u64(struct seq_file *sf, struct blkg_policy_data *pd,
			      int off)
{
	struct throtl_grp *tg = pd_to_tg(pd);
	u64 v = *(u64 *)((void *)tg + off);

	if (v == U64_MAX)
		return 0;
	return __blkg_prfill_u64(sf, pd, v);
}

static u64 tg_prfill_conf_uint(struct seq_file *sf, struct blkg_policy_data *pd,
			       int off)
{
	struct throtl_grp *tg = pd_to_tg(pd);
	unsigned int v = *(unsigned int *)((void *)tg + off);

	if (v == UINT_MAX)
		return 0;
	return __blkg_prfill_u64(sf, pd, v);
}

static int tg_print_conf_u64(struct seq_file *sf, void *v)
{
	blkcg_print_blkgs(sf, css_to_blkcg(seq_css(sf)), tg_prfill_conf_u64,
			  &blkcg_policy_throtl, seq_cft(sf)->private, false);
	return 0;
}

static int tg_print_conf_uint(struct seq_file *sf, void *v)
{
	blkcg_print_blkgs(sf, css_to_blkcg(seq_css(sf)), tg_prfill_conf_uint,
			  &blkcg_policy_throtl, seq_cft(sf)->private, false);
	return 0;
}

static void tg_conf_updated(struct throtl_grp *tg, bool global)
{
	struct throtl_service_queue *sq = &tg->service_queue;
	struct cgroup_subsys_state *pos_css;
	struct blkcg_gq *blkg;

	throtl_log(&tg->service_queue,
		   "limit change rbps=%llu wbps=%llu riops=%u wiops=%u",
		   tg_bps_limit(tg, READ), tg_bps_limit(tg, WRITE),
		   tg_iops_limit(tg, READ), tg_iops_limit(tg, WRITE));

	rcu_read_lock();
	/*
	 * Update has_rules[] flags for the updated tg's subtree.  A tg is
	 * considered to have rules if either the tg itself or any of its
	 * ancestors has rules.  This identifies groups without any
	 * restrictions in the whole hierarchy and allows them to bypass
	 * blk-throttle.
	 */
	blkg_for_each_descendant_pre(blkg, pos_css,
			global ? tg->td->queue->root_blkg : tg_to_blkg(tg)) {
		struct throtl_grp *this_tg = blkg_to_tg(blkg);

		tg_update_has_rules(this_tg);
		/* ignore root/second level */
		if (!cgroup_subsys_on_dfl(io_cgrp_subsys) || !blkg->parent ||
		    !blkg->parent->parent)
			continue;
	}
	rcu_read_unlock();

	/*
	 * We're already holding queue_lock and know @tg is valid.  Let's
	 * apply the new config directly.
	 *
	 * Restart the slices for both READ and WRITES. It might happen
	 * that a group's limit are dropped suddenly and we don't want to
	 * account recently dispatched IO with new low rate.
	 */
	throtl_start_new_slice(tg, READ, false);
	throtl_start_new_slice(tg, WRITE, false);

	if (tg->flags & THROTL_TG_PENDING) {
		tg_update_disptime(tg);
		throtl_schedule_next_dispatch(sq->parent_sq, true);
	}
}

static int blk_throtl_init(struct gendisk *disk)
{
	struct request_queue *q = disk->queue;
	struct throtl_data *td;
	unsigned int memflags;
	int ret;

	td = kzalloc_node(sizeof(*td), GFP_KERNEL, q->node);
	if (!td)
		return -ENOMEM;

	INIT_WORK(&td->dispatch_work, blk_throtl_dispatch_work_fn);
	throtl_service_queue_init(&td->service_queue);

	/*
	 * Freeze queue before activating policy, to synchronize with IO path,
	 * which is protected by 'q_usage_counter'.
	 */
	memflags = blk_mq_freeze_queue(disk->queue);
	blk_mq_quiesce_queue(disk->queue);

	q->td = td;
	td->queue = q;

	/* activate policy */
	ret = blkcg_activate_policy(disk, &blkcg_policy_throtl);
	if (ret) {
		q->td = NULL;
		kfree(td);
		goto out;
	}

	if (blk_queue_nonrot(q))
		td->throtl_slice = DFL_THROTL_SLICE_SSD;
	else
		td->throtl_slice = DFL_THROTL_SLICE_HD;
	td->track_bio_latency = !queue_is_mq(q);
	if (!td->track_bio_latency)
		blk_stat_enable_accounting(q);

out:
	blk_mq_unquiesce_queue(disk->queue);
	blk_mq_unfreeze_queue(disk->queue, memflags);

	return ret;
}


static ssize_t tg_set_conf(struct kernfs_open_file *of,
			   char *buf, size_t nbytes, loff_t off, bool is_u64)
{
	struct blkcg *blkcg = css_to_blkcg(of_css(of));
	struct blkg_conf_ctx ctx;
	struct throtl_grp *tg;
	int ret;
	u64 v;

	blkg_conf_init(&ctx, buf);

	ret = blkg_conf_open_bdev(&ctx);
	if (ret)
		goto out_finish;

	if (!blk_throtl_activated(ctx.bdev->bd_queue)) {
		ret = blk_throtl_init(ctx.bdev->bd_disk);
		if (ret)
			goto out_finish;
	}

	ret = blkg_conf_prep(blkcg, &blkcg_policy_throtl, &ctx);
	if (ret)
		goto out_finish;

	ret = -EINVAL;
	if (sscanf(ctx.body, "%llu", &v) != 1)
		goto out_finish;
	if (!v)
		v = U64_MAX;

	tg = blkg_to_tg(ctx.blkg);
	tg_update_carryover(tg);

	if (is_u64)
		*(u64 *)((void *)tg + of_cft(of)->private) = v;
	else
		*(unsigned int *)((void *)tg + of_cft(of)->private) = v;

	tg_conf_updated(tg, false);
	ret = 0;
out_finish:
	blkg_conf_exit(&ctx);
	return ret ?: nbytes;
}

static ssize_t tg_set_conf_u64(struct kernfs_open_file *of,
			       char *buf, size_t nbytes, loff_t off)
{
	return tg_set_conf(of, buf, nbytes, off, true);
}

static ssize_t tg_set_conf_uint(struct kernfs_open_file *of,
				char *buf, size_t nbytes, loff_t off)
{
	return tg_set_conf(of, buf, nbytes, off, false);
}

static int tg_print_rwstat(struct seq_file *sf, void *v)
{
	blkcg_print_blkgs(sf, css_to_blkcg(seq_css(sf)),
			  blkg_prfill_rwstat, &blkcg_policy_throtl,
			  seq_cft(sf)->private, true);
	return 0;
}

static u64 tg_prfill_rwstat_recursive(struct seq_file *sf,
				      struct blkg_policy_data *pd, int off)
{
	struct blkg_rwstat_sample sum;

	blkg_rwstat_recursive_sum(pd_to_blkg(pd), &blkcg_policy_throtl, off,
				  &sum);
	return __blkg_prfill_rwstat(sf, pd, &sum);
}

static int tg_print_rwstat_recursive(struct seq_file *sf, void *v)
{
	blkcg_print_blkgs(sf, css_to_blkcg(seq_css(sf)),
			  tg_prfill_rwstat_recursive, &blkcg_policy_throtl,
			  seq_cft(sf)->private, true);
	return 0;
}

static struct cftype throtl_legacy_files[] = {
	{
		.name = "throttle.read_bps_device",
		.private = offsetof(struct throtl_grp, bps[READ]),
		.seq_show = tg_print_conf_u64,
		.write = tg_set_conf_u64,
	},
	{
		.name = "throttle.write_bps_device",
		.private = offsetof(struct throtl_grp, bps[WRITE]),
		.seq_show = tg_print_conf_u64,
		.write = tg_set_conf_u64,
	},
	{
		.name = "throttle.read_iops_device",
		.private = offsetof(struct throtl_grp, iops[READ]),
		.seq_show = tg_print_conf_uint,
		.write = tg_set_conf_uint,
	},
	{
		.name = "throttle.write_iops_device",
		.private = offsetof(struct throtl_grp, iops[WRITE]),
		.seq_show = tg_print_conf_uint,
		.write = tg_set_conf_uint,
	},
	{
		.name = "throttle.io_service_bytes",
		.private = offsetof(struct throtl_grp, stat_bytes),
		.seq_show = tg_print_rwstat,
	},
	{
		.name = "throttle.io_service_bytes_recursive",
		.private = offsetof(struct throtl_grp, stat_bytes),
		.seq_show = tg_print_rwstat_recursive,
	},
	{
		.name = "throttle.io_serviced",
		.private = offsetof(struct throtl_grp, stat_ios),
		.seq_show = tg_print_rwstat,
	},
	{
		.name = "throttle.io_serviced_recursive",
		.private = offsetof(struct throtl_grp, stat_ios),
		.seq_show = tg_print_rwstat_recursive,
	},
	{ }	/* terminate */
};

static u64 tg_prfill_limit(struct seq_file *sf, struct blkg_policy_data *pd,
			 int off)
{
	struct throtl_grp *tg = pd_to_tg(pd);
	const char *dname = blkg_dev_name(pd->blkg);
	u64 bps_dft;
	unsigned int iops_dft;

	if (!dname)
		return 0;

	bps_dft = U64_MAX;
	iops_dft = UINT_MAX;

	if (tg->bps[READ] == bps_dft &&
	    tg->bps[WRITE] == bps_dft &&
	    tg->iops[READ] == iops_dft &&
	    tg->iops[WRITE] == iops_dft)
		return 0;

	seq_printf(sf, "%s", dname);
	if (tg->bps[READ] == U64_MAX)
		seq_printf(sf, " rbps=max");
	else
		seq_printf(sf, " rbps=%llu", tg->bps[READ]);

	if (tg->bps[WRITE] == U64_MAX)
		seq_printf(sf, " wbps=max");
	else
		seq_printf(sf, " wbps=%llu", tg->bps[WRITE]);

	if (tg->iops[READ] == UINT_MAX)
		seq_printf(sf, " riops=max");
	else
		seq_printf(sf, " riops=%u", tg->iops[READ]);

	if (tg->iops[WRITE] == UINT_MAX)
		seq_printf(sf, " wiops=max");
	else
		seq_printf(sf, " wiops=%u", tg->iops[WRITE]);

	seq_printf(sf, "\n");
	return 0;
}

static int tg_print_limit(struct seq_file *sf, void *v)
{
	blkcg_print_blkgs(sf, css_to_blkcg(seq_css(sf)), tg_prfill_limit,
			  &blkcg_policy_throtl, seq_cft(sf)->private, false);
	return 0;
}

static ssize_t tg_set_limit(struct kernfs_open_file *of,
			  char *buf, size_t nbytes, loff_t off)
{
	struct blkcg *blkcg = css_to_blkcg(of_css(of));
	struct blkg_conf_ctx ctx;
	struct throtl_grp *tg;
	u64 v[4];
	int ret;

	blkg_conf_init(&ctx, buf);

	ret = blkg_conf_open_bdev(&ctx);
	if (ret)
		goto out_finish;

	if (!blk_throtl_activated(ctx.bdev->bd_queue)) {
		ret = blk_throtl_init(ctx.bdev->bd_disk);
		if (ret)
			goto out_finish;
	}

	ret = blkg_conf_prep(blkcg, &blkcg_policy_throtl, &ctx);
	if (ret)
		goto out_finish;

	tg = blkg_to_tg(ctx.blkg);
	tg_update_carryover(tg);

	v[0] = tg->bps[READ];
	v[1] = tg->bps[WRITE];
	v[2] = tg->iops[READ];
	v[3] = tg->iops[WRITE];

	while (true) {
		char tok[27];	/* wiops=18446744073709551616 */
		char *p;
		u64 val = U64_MAX;
		int len;

		if (sscanf(ctx.body, "%26s%n", tok, &len) != 1)
			break;
		if (tok[0] == '\0')
			break;
		ctx.body += len;

		ret = -EINVAL;
		p = tok;
		strsep(&p, "=");
		if (!p || (sscanf(p, "%llu", &val) != 1 && strcmp(p, "max")))
			goto out_finish;

		ret = -ERANGE;
		if (!val)
			goto out_finish;

		ret = -EINVAL;
		if (!strcmp(tok, "rbps"))
			v[0] = val;
		else if (!strcmp(tok, "wbps"))
			v[1] = val;
		else if (!strcmp(tok, "riops"))
			v[2] = min_t(u64, val, UINT_MAX);
		else if (!strcmp(tok, "wiops"))
			v[3] = min_t(u64, val, UINT_MAX);
		else
			goto out_finish;
	}

	tg->bps[READ] = v[0];
	tg->bps[WRITE] = v[1];
	tg->iops[READ] = v[2];
	tg->iops[WRITE] = v[3];

	tg_conf_updated(tg, false);
	ret = 0;
out_finish:
	blkg_conf_exit(&ctx);
	return ret ?: nbytes;
}

static struct cftype throtl_files[] = {
	{
		.name = "max",
		.flags = CFTYPE_NOT_ON_ROOT,
		.seq_show = tg_print_limit,
		.write = tg_set_limit,
	},
	{ }	/* terminate */
};

static void throtl_shutdown_wq(struct request_queue *q)
{
	struct throtl_data *td = q->td;

	cancel_work_sync(&td->dispatch_work);
}

static void tg_flush_bios(struct throtl_grp *tg)
{
	struct throtl_service_queue *sq = &tg->service_queue;

	if (tg->flags & THROTL_TG_CANCELING)
		return;
	/*
	 * Set the flag to make sure throtl_pending_timer_fn() won't
	 * stop until all throttled bios are dispatched.
	 */
	tg->flags |= THROTL_TG_CANCELING;

	/*
	 * Do not dispatch cgroup without THROTL_TG_PENDING or cgroup
	 * will be inserted to service queue without THROTL_TG_PENDING
	 * set in tg_update_disptime below. Then IO dispatched from
	 * child in tg_dispatch_one_bio will trigger double insertion
	 * and corrupt the tree.
	 */
	if (!(tg->flags & THROTL_TG_PENDING))
		return;

	/*
	 * Update disptime after setting the above flag to make sure
	 * throtl_select_dispatch() won't exit without dispatching.
	 */
	tg_update_disptime(tg);

	throtl_schedule_pending_timer(sq, jiffies + 1);
}

static void throtl_pd_offline(struct blkg_policy_data *pd)
{
	tg_flush_bios(pd_to_tg(pd));
}

struct blkcg_policy blkcg_policy_throtl = {
	.dfl_cftypes		= throtl_files,
	.legacy_cftypes		= throtl_legacy_files,

	.pd_alloc_fn		= throtl_pd_alloc,
	.pd_init_fn		= throtl_pd_init,
	.pd_online_fn		= throtl_pd_online,
	.pd_offline_fn		= throtl_pd_offline,
	.pd_free_fn		= throtl_pd_free,
};

void blk_throtl_cancel_bios(struct gendisk *disk)
{
	struct request_queue *q = disk->queue;
	struct cgroup_subsys_state *pos_css;
	struct blkcg_gq *blkg;

	if (!blk_throtl_activated(q))
		return;

	spin_lock_irq(&q->queue_lock);
	/*
	 * queue_lock is held, rcu lock is not needed here technically.
	 * However, rcu lock is still held to emphasize that following
	 * path need RCU protection and to prevent warning from lockdep.
	 */
	rcu_read_lock();
	blkg_for_each_descendant_post(blkg, pos_css, q->root_blkg) {
		/*
		 * disk_release will call pd_offline_fn to cancel bios.
		 * However, disk_release can't be called if someone get
		 * the refcount of device and issued bios which are
		 * inflight after del_gendisk.
		 * Cancel bios here to ensure no bios are inflight after
		 * del_gendisk.
		 */
		tg_flush_bios(blkg_to_tg(blkg));
	}
	rcu_read_unlock();
	spin_unlock_irq(&q->queue_lock);
}

static bool tg_within_limit(struct throtl_grp *tg, struct bio *bio, bool rw)
{
	struct throtl_service_queue *sq = &tg->service_queue;

	/*
	 * For a split bio, we need to specifically distinguish whether the
	 * iops queue is empty.
	 */
	if (bio_flagged(bio, BIO_BPS_THROTTLED))
		return sq->nr_queued_iops[rw] == 0 &&
				tg_dispatch_iops_time(tg, bio) == 0;

	/*
	 * Throtl is FIFO - if bios are already queued, should queue.
	 * If the bps queue is empty and @bio is within the bps limit, charge
	 * bps here for direct placement into the iops queue.
	 */
	if (sq_queued(&tg->service_queue, rw)) {
		if (sq->nr_queued_bps[rw] == 0 &&
		    tg_dispatch_bps_time(tg, bio) == 0)
			throtl_charge_bps_bio(tg, bio);

		return false;
	}

	return tg_dispatch_time(tg, bio) == 0;
}

bool __blk_throtl_bio(struct bio *bio)
{
	struct request_queue *q = bdev_get_queue(bio->bi_bdev);
	struct blkcg_gq *blkg = bio->bi_blkg;
	struct throtl_qnode *qn = NULL;
	struct throtl_grp *tg = blkg_to_tg(blkg);
	struct throtl_service_queue *sq;
	bool rw = bio_data_dir(bio);
	bool throttled = false;
	struct throtl_data *td = tg->td;

	rcu_read_lock();
	spin_lock_irq(&q->queue_lock);
	sq = &tg->service_queue;

	while (true) {
		if (tg_within_limit(tg, bio, rw)) {
			/* within limits, let's charge and dispatch directly */
			throtl_charge_iops_bio(tg, bio);

			/*
			 * We need to trim slice even when bios are not being
			 * queued otherwise it might happen that a bio is not
			 * queued for a long time and slice keeps on extending
			 * and trim is not called for a long time. Now if limits
			 * are reduced suddenly we take into account all the IO
			 * dispatched so far at new low rate and * newly queued
			 * IO gets a really long dispatch time.
			 *
			 * So keep on trimming slice even if bio is not queued.
			 */
			throtl_trim_slice(tg, rw);
		} else if (bio_issue_as_root_blkg(bio)) {
			/*
			 * IOs which may cause priority inversions are
			 * dispatched directly, even if they're over limit.
			 *
			 * Charge and dispatch directly, and our throttle
			 * control algorithm is adaptive, and extra IO bytes
			 * will be throttled for paying the debt
			 */
			throtl_charge_bps_bio(tg, bio);
			throtl_charge_iops_bio(tg, bio);
		} else {
			/* if above limits, break to queue */
			break;
		}

		/*
		 * @bio passed through this layer without being throttled.
		 * Climb up the ladder.  If we're already at the top, it
		 * can be executed directly.
		 */
		qn = &tg->qnode_on_parent[rw];
		sq = sq->parent_sq;
		tg = sq_to_tg(sq);
		if (!tg) {
			bio_set_flag(bio, BIO_BPS_THROTTLED);
			goto out_unlock;
		}
	}

	/* out-of-limit, queue to @tg */
	throtl_log(sq, "[%c] bio. bdisp=%llu sz=%u bps=%llu iodisp=%u iops=%u queued=%d/%d",
		   rw == READ ? 'R' : 'W',
		   tg->bytes_disp[rw], bio->bi_iter.bi_size,
		   tg_bps_limit(tg, rw),
		   tg->io_disp[rw], tg_iops_limit(tg, rw),
		   sq_queued(sq, READ), sq_queued(sq, WRITE));

	td->nr_queued[rw]++;
	throtl_add_bio_tg(bio, qn, tg);
	throttled = true;

	/*
	 * Update @tg's dispatch time and force schedule dispatch if @tg
	 * was empty before @bio, or the iops queue is empty and @bio will
	 * add to.  The forced scheduling isn't likely to cause undue
	 * delay as @bio is likely to be dispatched directly if its @tg's
	 * disptime is not in the future.
	 */
	if (tg->flags & THROTL_TG_WAS_EMPTY ||
	    tg->flags & THROTL_TG_IOPS_WAS_EMPTY) {
		tg_update_disptime(tg);
		throtl_schedule_next_dispatch(tg->service_queue.parent_sq, true);
	}

out_unlock:
	spin_unlock_irq(&q->queue_lock);

	rcu_read_unlock();
	return throttled;
}

void blk_throtl_exit(struct gendisk *disk)
{
	struct request_queue *q = disk->queue;

	if (!blk_throtl_activated(q))
		return;

	timer_delete_sync(&q->td->service_queue.pending_timer);
	throtl_shutdown_wq(q);
	blkcg_deactivate_policy(disk, &blkcg_policy_throtl);
	kfree(q->td);
}

static int __init throtl_init(void)
{
	kthrotld_workqueue = alloc_workqueue("kthrotld", WQ_MEM_RECLAIM, 0);
	if (!kthrotld_workqueue)
		panic("Failed to create kthrotld\n");

	return blkcg_policy_register(&blkcg_policy_throtl);
}

module_init(throtl_init);<|MERGE_RESOLUTION|>--- conflicted
+++ resolved
@@ -729,32 +729,12 @@
 	}
 
 	/*
-	 * If the queue is empty, carryover handling is not needed. In such cases,
-	 * tg->[bytes/io]_disp should be reset to 0 to avoid impacting the dispatch
-	 * of subsequent bios. The same handling applies when the previous BPS/IOPS
-	 * limit was set to max.
-	 */
-	if (tg->service_queue.nr_queued[rw] == 0) {
-		tg->bytes_disp[rw] = 0;
-		tg->io_disp[rw] = 0;
-		return;
-	}
-
-	/*
 	 * If config is updated while bios are still throttled, calculate and
 	 * accumulate how many bytes/ios are waited across changes. And use the
 	 * calculated carryover (@bytes/@ios) to update [bytes/io]_disp, which
 	 * will be used to calculate new wait time under new configuration.
 	 * And we need to consider the case of bytes/io_allowed overflow.
 	 */
-<<<<<<< HEAD
-	if (bps_limit != U64_MAX)
-		*bytes = calculate_bytes_allowed(bps_limit, jiffy_elapsed) -
-			tg->bytes_disp[rw];
-	if (iops_limit != UINT_MAX)
-		*ios = calculate_io_allowed(iops_limit, jiffy_elapsed) -
-			tg->io_disp[rw];
-=======
 	if (bps_limit != U64_MAX) {
 		bytes_allowed = calculate_bytes_allowed(bps_limit, jiffy_elapsed);
 		if (bytes_allowed > 0)
@@ -766,7 +746,6 @@
 			*ios = io_allowed - tg->io_disp[rw];
 	}
 
->>>>>>> 25bf10be
 	tg->bytes_disp[rw] = -*bytes;
 	tg->io_disp[rw] = -*ios;
 }
