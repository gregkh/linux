// SPDX-License-Identifier: GPL-2.0
/*
 *  gendisk handling
 *
 * Portions Copyright (C) 2020 Christoph Hellwig
 */

#include <linux/module.h>
#include <linux/ctype.h>
#include <linux/fs.h>
#include <linux/kdev_t.h>
#include <linux/kernel.h>
#include <linux/blkdev.h>
#include <linux/backing-dev.h>
#include <linux/init.h>
#include <linux/spinlock.h>
#include <linux/proc_fs.h>
#include <linux/seq_file.h>
#include <linux/slab.h>
#include <linux/kmod.h>
#include <linux/major.h>
#include <linux/mutex.h>
#include <linux/idr.h>
#include <linux/log2.h>
#include <linux/pm_runtime.h>
#include <linux/badblocks.h>
#include <linux/part_stat.h>
#include <linux/blktrace_api.h>

#include "blk-throttle.h"
#include "blk.h"
#include "blk-mq-sched.h"
#include "blk-rq-qos.h"
#include "blk-cgroup.h"

static struct kobject *block_depr;

/*
 * Unique, monotonically increasing sequential number associated with block
 * devices instances (i.e. incremented each time a device is attached).
 * Associating uevents with block devices in userspace is difficult and racy:
 * the uevent netlink socket is lossy, and on slow and overloaded systems has
 * a very high latency.
 * Block devices do not have exclusive owners in userspace, any process can set
 * one up (e.g. loop devices). Moreover, device names can be reused (e.g. loop0
 * can be reused again and again).
 * A userspace process setting up a block device and watching for its events
 * cannot thus reliably tell whether an event relates to the device it just set
 * up or another earlier instance with the same name.
 * This sequential number allows userspace processes to solve this problem, and
 * uniquely associate an uevent to the lifetime to a device.
 */
static atomic64_t diskseq;

/* for extended dynamic devt allocation, currently only one major is used */
#define NR_EXT_DEVT		(1 << MINORBITS)
static DEFINE_IDA(ext_devt_ida);

void set_capacity(struct gendisk *disk, sector_t sectors)
{
	bdev_set_nr_sectors(disk->part0, sectors);
}
EXPORT_SYMBOL(set_capacity);

/*
 * Set disk capacity and notify if the size is not currently zero and will not
 * be set to zero.  Returns true if a uevent was sent, otherwise false.
 */
bool set_capacity_and_notify(struct gendisk *disk, sector_t size)
{
	sector_t capacity = get_capacity(disk);
	char *envp[] = { "RESIZE=1", NULL };

	set_capacity(disk, size);

	/*
	 * Only print a message and send a uevent if the gendisk is user visible
	 * and alive.  This avoids spamming the log and udev when setting the
	 * initial capacity during probing.
	 */
	if (size == capacity ||
	    !disk_live(disk) ||
	    (disk->flags & GENHD_FL_HIDDEN))
		return false;

	pr_info("%s: detected capacity change from %lld to %lld\n",
		disk->disk_name, capacity, size);

	/*
	 * Historically we did not send a uevent for changes to/from an empty
	 * device.
	 */
	if (!capacity || !size)
		return false;
	kobject_uevent_env(&disk_to_dev(disk)->kobj, KOBJ_CHANGE, envp);
	return true;
}
EXPORT_SYMBOL_GPL(set_capacity_and_notify);

static void part_stat_read_all(struct block_device *part,
		struct disk_stats *stat)
{
	int cpu;

	memset(stat, 0, sizeof(struct disk_stats));
	for_each_possible_cpu(cpu) {
		struct disk_stats *ptr = per_cpu_ptr(part->bd_stats, cpu);
		int group;

		for (group = 0; group < NR_STAT_GROUPS; group++) {
			stat->nsecs[group] += ptr->nsecs[group];
			stat->sectors[group] += ptr->sectors[group];
			stat->ios[group] += ptr->ios[group];
			stat->merges[group] += ptr->merges[group];
		}

		stat->io_ticks += ptr->io_ticks;
	}
}

unsigned int part_in_flight(struct block_device *part)
{
	unsigned int inflight = 0;
	int cpu;

	for_each_possible_cpu(cpu) {
		inflight += part_stat_local_read_cpu(part, in_flight[0], cpu) +
			    part_stat_local_read_cpu(part, in_flight[1], cpu);
	}
	if ((int)inflight < 0)
		inflight = 0;

	return inflight;
}

static void part_in_flight_rw(struct block_device *part,
		unsigned int inflight[2])
{
	int cpu;

	inflight[0] = 0;
	inflight[1] = 0;
	for_each_possible_cpu(cpu) {
		inflight[0] += part_stat_local_read_cpu(part, in_flight[0], cpu);
		inflight[1] += part_stat_local_read_cpu(part, in_flight[1], cpu);
	}
	if ((int)inflight[0] < 0)
		inflight[0] = 0;
	if ((int)inflight[1] < 0)
		inflight[1] = 0;
}

/*
 * Can be deleted altogether. Later.
 *
 */
#define BLKDEV_MAJOR_HASH_SIZE 255
static struct blk_major_name {
	struct blk_major_name *next;
	int major;
	char name[16];
#ifdef CONFIG_BLOCK_LEGACY_AUTOLOAD
	void (*probe)(dev_t devt);
#endif
} *major_names[BLKDEV_MAJOR_HASH_SIZE];
static DEFINE_MUTEX(major_names_lock);
static DEFINE_SPINLOCK(major_names_spinlock);

/* index in the above - for now: assume no multimajor ranges */
static inline int major_to_index(unsigned major)
{
	return major % BLKDEV_MAJOR_HASH_SIZE;
}

#ifdef CONFIG_PROC_FS
void blkdev_show(struct seq_file *seqf, off_t offset)
{
	struct blk_major_name *dp;

	spin_lock(&major_names_spinlock);
	for (dp = major_names[major_to_index(offset)]; dp; dp = dp->next)
		if (dp->major == offset)
			seq_printf(seqf, "%3d %s\n", dp->major, dp->name);
	spin_unlock(&major_names_spinlock);
}
#endif /* CONFIG_PROC_FS */

/**
 * __register_blkdev - register a new block device
 *
 * @major: the requested major device number [1..BLKDEV_MAJOR_MAX-1]. If
 *         @major = 0, try to allocate any unused major number.
 * @name: the name of the new block device as a zero terminated string
 * @probe: pre-devtmpfs / pre-udev callback used to create disks when their
 *	   pre-created device node is accessed. When a probe call uses
 *	   add_disk() and it fails the driver must cleanup resources. This
 *	   interface may soon be removed.
 *
 * The @name must be unique within the system.
 *
 * The return value depends on the @major input parameter:
 *
 *  - if a major device number was requested in range [1..BLKDEV_MAJOR_MAX-1]
 *    then the function returns zero on success, or a negative error code
 *  - if any unused major number was requested with @major = 0 parameter
 *    then the return value is the allocated major number in range
 *    [1..BLKDEV_MAJOR_MAX-1] or a negative error code otherwise
 *
 * See Documentation/admin-guide/devices.txt for the list of allocated
 * major numbers.
 *
 * Use register_blkdev instead for any new code.
 */
int __register_blkdev(unsigned int major, const char *name,
		void (*probe)(dev_t devt))
{
	struct blk_major_name **n, *p;
	int index, ret = 0;

	mutex_lock(&major_names_lock);

	/* temporary */
	if (major == 0) {
		for (index = ARRAY_SIZE(major_names)-1; index > 0; index--) {
			if (major_names[index] == NULL)
				break;
		}

		if (index == 0) {
			printk("%s: failed to get major for %s\n",
			       __func__, name);
			ret = -EBUSY;
			goto out;
		}
		major = index;
		ret = major;
	}

	if (major >= BLKDEV_MAJOR_MAX) {
		pr_err("%s: major requested (%u) is greater than the maximum (%u) for %s\n",
		       __func__, major, BLKDEV_MAJOR_MAX-1, name);

		ret = -EINVAL;
		goto out;
	}

	p = kmalloc(sizeof(struct blk_major_name), GFP_KERNEL);
	if (p == NULL) {
		ret = -ENOMEM;
		goto out;
	}

	p->major = major;
#ifdef CONFIG_BLOCK_LEGACY_AUTOLOAD
	p->probe = probe;
#endif
	strscpy(p->name, name, sizeof(p->name));
	p->next = NULL;
	index = major_to_index(major);

	spin_lock(&major_names_spinlock);
	for (n = &major_names[index]; *n; n = &(*n)->next) {
		if ((*n)->major == major)
			break;
	}
	if (!*n)
		*n = p;
	else
		ret = -EBUSY;
	spin_unlock(&major_names_spinlock);

	if (ret < 0) {
		printk("register_blkdev: cannot get major %u for %s\n",
		       major, name);
		kfree(p);
	}
out:
	mutex_unlock(&major_names_lock);
	return ret;
}
EXPORT_SYMBOL(__register_blkdev);

void unregister_blkdev(unsigned int major, const char *name)
{
	struct blk_major_name **n;
	struct blk_major_name *p = NULL;
	int index = major_to_index(major);

	mutex_lock(&major_names_lock);
	spin_lock(&major_names_spinlock);
	for (n = &major_names[index]; *n; n = &(*n)->next)
		if ((*n)->major == major)
			break;
	if (!*n || strcmp((*n)->name, name)) {
		WARN_ON(1);
	} else {
		p = *n;
		*n = p->next;
	}
	spin_unlock(&major_names_spinlock);
	mutex_unlock(&major_names_lock);
	kfree(p);
}

EXPORT_SYMBOL(unregister_blkdev);

int blk_alloc_ext_minor(void)
{
	int idx;

	idx = ida_alloc_range(&ext_devt_ida, 0, NR_EXT_DEVT - 1, GFP_KERNEL);
	if (idx == -ENOSPC)
		return -EBUSY;
	return idx;
}

void blk_free_ext_minor(unsigned int minor)
{
	ida_free(&ext_devt_ida, minor);
}

void disk_uevent(struct gendisk *disk, enum kobject_action action)
{
	struct block_device *part;
	unsigned long idx;

	rcu_read_lock();
	xa_for_each(&disk->part_tbl, idx, part) {
		if (bdev_is_partition(part) && !bdev_nr_sectors(part))
			continue;
		if (!kobject_get_unless_zero(&part->bd_device.kobj))
			continue;

		rcu_read_unlock();
		kobject_uevent(bdev_kobj(part), action);
		put_device(&part->bd_device);
		rcu_read_lock();
	}
	rcu_read_unlock();
}
EXPORT_SYMBOL_GPL(disk_uevent);

int disk_scan_partitions(struct gendisk *disk, blk_mode_t mode)
{
	struct file *file;
	int ret = 0;

	if (!disk_has_partscan(disk))
		return -EINVAL;
	if (disk->open_partitions)
		return -EBUSY;

	/*
	 * If the device is opened exclusively by current thread already, it's
	 * safe to scan partitons, otherwise, use bd_prepare_to_claim() to
	 * synchronize with other exclusive openers and other partition
	 * scanners.
	 */
	if (!(mode & BLK_OPEN_EXCL)) {
		ret = bd_prepare_to_claim(disk->part0, disk_scan_partitions,
					  NULL);
		if (ret)
			return ret;
	}

	set_bit(GD_NEED_PART_SCAN, &disk->state);
	file = bdev_file_open_by_dev(disk_devt(disk), mode & ~BLK_OPEN_EXCL,
				     NULL, NULL);
	if (IS_ERR(file))
		ret = PTR_ERR(file);
	else
		fput(file);

	/*
	 * If blkdev_get_by_dev() failed early, GD_NEED_PART_SCAN is still set,
	 * and this will cause that re-assemble partitioned raid device will
	 * creat partition for underlying disk.
	 */
	clear_bit(GD_NEED_PART_SCAN, &disk->state);
	if (!(mode & BLK_OPEN_EXCL))
		bd_abort_claiming(disk->part0, disk_scan_partitions);
	return ret;
}

/**
 * device_add_disk - add disk information to kernel list
 * @parent: parent device for the disk
 * @disk: per-device partitioning information
 * @groups: Additional per-device sysfs groups
 *
 * This function registers the partitioning information in @disk
 * with the kernel.
 */
int __must_check device_add_disk(struct device *parent, struct gendisk *disk,
				 const struct attribute_group **groups)

{
	struct device *ddev = disk_to_dev(disk);
	int ret;

	/* Only makes sense for bio-based to set ->poll_bio */
	if (queue_is_mq(disk->queue) && disk->fops->poll_bio)
		return -EINVAL;

	/*
	 * The disk queue should now be all set with enough information about
	 * the device for the elevator code to pick an adequate default
	 * elevator if one is needed, that is, for devices requesting queue
	 * registration.
	 */
	elevator_init_mq(disk->queue);

	/* Mark bdev as having a submit_bio, if needed */
	if (disk->fops->submit_bio)
		bdev_set_flag(disk->part0, BD_HAS_SUBMIT_BIO);

	/*
	 * If the driver provides an explicit major number it also must provide
	 * the number of minors numbers supported, and those will be used to
	 * setup the gendisk.
	 * Otherwise just allocate the device numbers for both the whole device
	 * and all partitions from the extended dev_t space.
	 */
	ret = -EINVAL;
	if (disk->major) {
		if (WARN_ON(!disk->minors))
			goto out_exit_elevator;

		if (disk->minors > DISK_MAX_PARTS) {
			pr_err("block: can't allocate more than %d partitions\n",
				DISK_MAX_PARTS);
			disk->minors = DISK_MAX_PARTS;
		}
		if (disk->first_minor > MINORMASK ||
		    disk->minors > MINORMASK + 1 ||
		    disk->first_minor + disk->minors > MINORMASK + 1)
			goto out_exit_elevator;
	} else {
		if (WARN_ON(disk->minors))
			goto out_exit_elevator;

		ret = blk_alloc_ext_minor();
		if (ret < 0)
			goto out_exit_elevator;
		disk->major = BLOCK_EXT_MAJOR;
		disk->first_minor = ret;
	}

	/* delay uevents, until we scanned partition table */
	dev_set_uevent_suppress(ddev, 1);

	ddev->parent = parent;
	ddev->groups = groups;
	dev_set_name(ddev, "%s", disk->disk_name);
	if (!(disk->flags & GENHD_FL_HIDDEN))
		ddev->devt = MKDEV(disk->major, disk->first_minor);
	ret = device_add(ddev);
	if (ret)
		goto out_free_ext_minor;

	ret = disk_alloc_events(disk);
	if (ret)
		goto out_device_del;

	ret = sysfs_create_link(block_depr, &ddev->kobj,
				kobject_name(&ddev->kobj));
	if (ret)
		goto out_device_del;

	/*
	 * avoid probable deadlock caused by allocating memory with
	 * GFP_KERNEL in runtime_resume callback of its all ancestor
	 * devices
	 */
	pm_runtime_set_memalloc_noio(ddev, true);

	disk->part0->bd_holder_dir =
		kobject_create_and_add("holders", &ddev->kobj);
	if (!disk->part0->bd_holder_dir) {
		ret = -ENOMEM;
		goto out_del_block_link;
	}
	disk->slave_dir = kobject_create_and_add("slaves", &ddev->kobj);
	if (!disk->slave_dir) {
		ret = -ENOMEM;
		goto out_put_holder_dir;
	}

	ret = blk_register_queue(disk);
	if (ret)
		goto out_put_slave_dir;

	if (!(disk->flags & GENHD_FL_HIDDEN)) {
		ret = bdi_register(disk->bdi, "%u:%u",
				   disk->major, disk->first_minor);
		if (ret)
			goto out_unregister_queue;
		bdi_set_owner(disk->bdi, ddev);
		ret = sysfs_create_link(&ddev->kobj,
					&disk->bdi->dev->kobj, "bdi");
		if (ret)
			goto out_unregister_bdi;

		/* Make sure the first partition scan will be proceed */
		if (get_capacity(disk) && disk_has_partscan(disk))
			set_bit(GD_NEED_PART_SCAN, &disk->state);

		bdev_add(disk->part0, ddev->devt);
		if (get_capacity(disk))
			disk_scan_partitions(disk, BLK_OPEN_READ);

		/*
		 * Announce the disk and partitions after all partitions are
		 * created. (for hidden disks uevents remain suppressed forever)
		 */
		dev_set_uevent_suppress(ddev, 0);
		disk_uevent(disk, KOBJ_ADD);
	} else {
		/*
		 * Even if the block_device for a hidden gendisk is not
		 * registered, it needs to have a valid bd_dev so that the
		 * freeing of the dynamic major works.
		 */
		disk->part0->bd_dev = MKDEV(disk->major, disk->first_minor);
	}

	blk_apply_bdi_limits(disk->bdi, &disk->queue->limits);
	disk_add_events(disk);
	set_bit(GD_ADDED, &disk->state);
	return 0;

out_unregister_bdi:
	if (!(disk->flags & GENHD_FL_HIDDEN))
		bdi_unregister(disk->bdi);
out_unregister_queue:
	blk_unregister_queue(disk);
	rq_qos_exit(disk->queue);
out_put_slave_dir:
	kobject_put(disk->slave_dir);
	disk->slave_dir = NULL;
out_put_holder_dir:
	kobject_put(disk->part0->bd_holder_dir);
out_del_block_link:
	sysfs_remove_link(block_depr, dev_name(ddev));
	pm_runtime_set_memalloc_noio(ddev, false);
out_device_del:
	device_del(ddev);
out_free_ext_minor:
	if (disk->major == BLOCK_EXT_MAJOR)
		blk_free_ext_minor(disk->first_minor);
out_exit_elevator:
	if (disk->queue->elevator)
		elevator_exit(disk->queue);
	return ret;
}
EXPORT_SYMBOL(device_add_disk);

static void blk_report_disk_dead(struct gendisk *disk, bool surprise)
{
	struct block_device *bdev;
	unsigned long idx;

	/*
	 * On surprise disk removal, bdev_mark_dead() may call into file
	 * systems below. Make it clear that we're expecting to not hold
	 * disk->open_mutex.
	 */
	lockdep_assert_not_held(&disk->open_mutex);

	rcu_read_lock();
	xa_for_each(&disk->part_tbl, idx, bdev) {
		if (!kobject_get_unless_zero(&bdev->bd_device.kobj))
			continue;
		rcu_read_unlock();

		bdev_mark_dead(bdev, surprise);

		put_device(&bdev->bd_device);
		rcu_read_lock();
	}
	rcu_read_unlock();
}

static bool __blk_mark_disk_dead(struct gendisk *disk)
{
	/*
	 * Fail any new I/O.
	 */
	if (test_and_set_bit(GD_DEAD, &disk->state))
		return false;

	if (test_bit(GD_OWNS_QUEUE, &disk->state))
		blk_queue_flag_set(QUEUE_FLAG_DYING, disk->queue);

	/*
	 * Stop buffered writers from dirtying pages that can't be written out.
	 */
	set_capacity(disk, 0);

	/*
	 * Prevent new I/O from crossing bio_queue_enter().
	 */
	return blk_queue_start_drain(disk->queue);
}

/**
 * blk_mark_disk_dead - mark a disk as dead
 * @disk: disk to mark as dead
 *
 * Mark as disk as dead (e.g. surprise removed) and don't accept any new I/O
 * to this disk.
 */
void blk_mark_disk_dead(struct gendisk *disk)
{
	__blk_mark_disk_dead(disk);
	blk_report_disk_dead(disk, true);
}
EXPORT_SYMBOL_GPL(blk_mark_disk_dead);

/**
 * del_gendisk - remove the gendisk
 * @disk: the struct gendisk to remove
 *
 * Removes the gendisk and all its associated resources. This deletes the
 * partitions associated with the gendisk, and unregisters the associated
 * request_queue.
 *
 * This is the counter to the respective __device_add_disk() call.
 *
 * The final removal of the struct gendisk happens when its refcount reaches 0
 * with put_disk(), which should be called after del_gendisk(), if
 * __device_add_disk() was used.
 *
 * Drivers exist which depend on the release of the gendisk to be synchronous,
 * it should not be deferred.
 *
 * Context: can sleep
 */
void del_gendisk(struct gendisk *disk)
{
	struct request_queue *q = disk->queue;
	struct block_device *part;
	unsigned long idx;
	bool start_drain, queue_dying;

	might_sleep();

	if (WARN_ON_ONCE(!disk_live(disk) && !(disk->flags & GENHD_FL_HIDDEN)))
		return;

	disk_del_events(disk);

	/*
	 * Prevent new openers by unlinked the bdev inode.
	 */
	mutex_lock(&disk->open_mutex);
	xa_for_each(&disk->part_tbl, idx, part)
		bdev_unhash(part);
	mutex_unlock(&disk->open_mutex);

	/*
	 * Tell the file system to write back all dirty data and shut down if
	 * it hasn't been notified earlier.
	 */
	if (!test_bit(GD_DEAD, &disk->state))
		blk_report_disk_dead(disk, false);

	/*
	 * Drop all partitions now that the disk is marked dead.
	 */
	mutex_lock(&disk->open_mutex);
<<<<<<< HEAD
	__blk_mark_disk_dead(disk);
=======
	start_drain = __blk_mark_disk_dead(disk);
	queue_dying = blk_queue_dying(q);
	if (start_drain)
		blk_freeze_acquire_lock(q, true, queue_dying);
>>>>>>> a6ad5510
	xa_for_each_start(&disk->part_tbl, idx, part, 1)
		drop_partition(part);
	mutex_unlock(&disk->open_mutex);

	if (!(disk->flags & GENHD_FL_HIDDEN)) {
		sysfs_remove_link(&disk_to_dev(disk)->kobj, "bdi");

		/*
		 * Unregister bdi before releasing device numbers (as they can
		 * get reused and we'd get clashes in sysfs).
		 */
		bdi_unregister(disk->bdi);
	}

	blk_unregister_queue(disk);

	kobject_put(disk->part0->bd_holder_dir);
	kobject_put(disk->slave_dir);
	disk->slave_dir = NULL;

	part_stat_set_all(disk->part0, 0);
	disk->part0->bd_stamp = 0;
	sysfs_remove_link(block_depr, dev_name(disk_to_dev(disk)));
	pm_runtime_set_memalloc_noio(disk_to_dev(disk), false);
	device_del(disk_to_dev(disk));

	blk_mq_freeze_queue_wait(q);

	blk_throtl_cancel_bios(disk);

	blk_sync_queue(q);
	blk_flush_integrity();

	if (queue_is_mq(q))
		blk_mq_cancel_work_sync(q);

	blk_mq_quiesce_queue(q);
	if (q->elevator) {
		mutex_lock(&q->sysfs_lock);
		elevator_exit(q);
		mutex_unlock(&q->sysfs_lock);
	}
	rq_qos_exit(q);
	blk_mq_unquiesce_queue(q);

	/*
	 * If the disk does not own the queue, allow using passthrough requests
	 * again.  Else leave the queue frozen to fail all I/O.
	 */
	if (!test_bit(GD_OWNS_QUEUE, &disk->state))
		__blk_mq_unfreeze_queue(q, true);
	else if (queue_is_mq(q))
		blk_mq_exit_queue(q);

	if (start_drain)
		blk_unfreeze_release_lock(q, true, queue_dying);
}
EXPORT_SYMBOL(del_gendisk);

/**
 * invalidate_disk - invalidate the disk
 * @disk: the struct gendisk to invalidate
 *
 * A helper to invalidates the disk. It will clean the disk's associated
 * buffer/page caches and reset its internal states so that the disk
 * can be reused by the drivers.
 *
 * Context: can sleep
 */
void invalidate_disk(struct gendisk *disk)
{
	struct block_device *bdev = disk->part0;

	invalidate_bdev(bdev);
	bdev->bd_mapping->wb_err = 0;
	set_capacity(disk, 0);
}
EXPORT_SYMBOL(invalidate_disk);

/* sysfs access to bad-blocks list. */
static ssize_t disk_badblocks_show(struct device *dev,
					struct device_attribute *attr,
					char *page)
{
	struct gendisk *disk = dev_to_disk(dev);

	if (!disk->bb)
		return sprintf(page, "\n");

	return badblocks_show(disk->bb, page, 0);
}

static ssize_t disk_badblocks_store(struct device *dev,
					struct device_attribute *attr,
					const char *page, size_t len)
{
	struct gendisk *disk = dev_to_disk(dev);

	if (!disk->bb)
		return -ENXIO;

	return badblocks_store(disk->bb, page, len, 0);
}

#ifdef CONFIG_BLOCK_LEGACY_AUTOLOAD
void blk_request_module(dev_t devt)
{
	unsigned int major = MAJOR(devt);
	struct blk_major_name **n;

	mutex_lock(&major_names_lock);
	for (n = &major_names[major_to_index(major)]; *n; n = &(*n)->next) {
		if ((*n)->major == major && (*n)->probe) {
			(*n)->probe(devt);
			mutex_unlock(&major_names_lock);
			return;
		}
	}
	mutex_unlock(&major_names_lock);

	if (request_module("block-major-%d-%d", MAJOR(devt), MINOR(devt)) > 0)
		/* Make old-style 2.4 aliases work */
		request_module("block-major-%d", MAJOR(devt));
}
#endif /* CONFIG_BLOCK_LEGACY_AUTOLOAD */

#ifdef CONFIG_PROC_FS
/* iterator */
static void *disk_seqf_start(struct seq_file *seqf, loff_t *pos)
{
	loff_t skip = *pos;
	struct class_dev_iter *iter;
	struct device *dev;

	iter = kmalloc(sizeof(*iter), GFP_KERNEL);
	if (!iter)
		return ERR_PTR(-ENOMEM);

	seqf->private = iter;
	class_dev_iter_init(iter, &block_class, NULL, &disk_type);
	do {
		dev = class_dev_iter_next(iter);
		if (!dev)
			return NULL;
	} while (skip--);

	return dev_to_disk(dev);
}

static void *disk_seqf_next(struct seq_file *seqf, void *v, loff_t *pos)
{
	struct device *dev;

	(*pos)++;
	dev = class_dev_iter_next(seqf->private);
	if (dev)
		return dev_to_disk(dev);

	return NULL;
}

static void disk_seqf_stop(struct seq_file *seqf, void *v)
{
	struct class_dev_iter *iter = seqf->private;

	/* stop is called even after start failed :-( */
	if (iter) {
		class_dev_iter_exit(iter);
		kfree(iter);
		seqf->private = NULL;
	}
}

static void *show_partition_start(struct seq_file *seqf, loff_t *pos)
{
	void *p;

	p = disk_seqf_start(seqf, pos);
	if (!IS_ERR_OR_NULL(p) && !*pos)
		seq_puts(seqf, "major minor  #blocks  name\n\n");
	return p;
}

static int show_partition(struct seq_file *seqf, void *v)
{
	struct gendisk *sgp = v;
	struct block_device *part;
	unsigned long idx;

	if (!get_capacity(sgp) || (sgp->flags & GENHD_FL_HIDDEN))
		return 0;

	rcu_read_lock();
	xa_for_each(&sgp->part_tbl, idx, part) {
		if (!bdev_nr_sectors(part))
			continue;
		seq_printf(seqf, "%4d  %7d %10llu %pg\n",
			   MAJOR(part->bd_dev), MINOR(part->bd_dev),
			   bdev_nr_sectors(part) >> 1, part);
	}
	rcu_read_unlock();
	return 0;
}

static const struct seq_operations partitions_op = {
	.start	= show_partition_start,
	.next	= disk_seqf_next,
	.stop	= disk_seqf_stop,
	.show	= show_partition
};
#endif

static int __init genhd_device_init(void)
{
	int error;

	error = class_register(&block_class);
	if (unlikely(error))
		return error;
	blk_dev_init();

	register_blkdev(BLOCK_EXT_MAJOR, "blkext");

	/* create top-level block dir */
	block_depr = kobject_create_and_add("block", NULL);
	return 0;
}

subsys_initcall(genhd_device_init);

static ssize_t disk_range_show(struct device *dev,
			       struct device_attribute *attr, char *buf)
{
	struct gendisk *disk = dev_to_disk(dev);

	return sprintf(buf, "%d\n", disk->minors);
}

static ssize_t disk_ext_range_show(struct device *dev,
				   struct device_attribute *attr, char *buf)
{
	struct gendisk *disk = dev_to_disk(dev);

	return sprintf(buf, "%d\n",
		(disk->flags & GENHD_FL_NO_PART) ? 1 : DISK_MAX_PARTS);
}

static ssize_t disk_removable_show(struct device *dev,
				   struct device_attribute *attr, char *buf)
{
	struct gendisk *disk = dev_to_disk(dev);

	return sprintf(buf, "%d\n",
		       (disk->flags & GENHD_FL_REMOVABLE ? 1 : 0));
}

static ssize_t disk_hidden_show(struct device *dev,
				   struct device_attribute *attr, char *buf)
{
	struct gendisk *disk = dev_to_disk(dev);

	return sprintf(buf, "%d\n",
		       (disk->flags & GENHD_FL_HIDDEN ? 1 : 0));
}

static ssize_t disk_ro_show(struct device *dev,
				   struct device_attribute *attr, char *buf)
{
	struct gendisk *disk = dev_to_disk(dev);

	return sprintf(buf, "%d\n", get_disk_ro(disk) ? 1 : 0);
}

ssize_t part_size_show(struct device *dev,
		       struct device_attribute *attr, char *buf)
{
	return sprintf(buf, "%llu\n", bdev_nr_sectors(dev_to_bdev(dev)));
}

ssize_t part_stat_show(struct device *dev,
		       struct device_attribute *attr, char *buf)
{
	struct block_device *bdev = dev_to_bdev(dev);
	struct disk_stats stat;
	unsigned int inflight;

	inflight = part_in_flight(bdev);
	if (inflight) {
		part_stat_lock();
		update_io_ticks(bdev, jiffies, true);
		part_stat_unlock();
	}
	part_stat_read_all(bdev, &stat);
	return sprintf(buf,
		"%8lu %8lu %8llu %8u "
		"%8lu %8lu %8llu %8u "
		"%8u %8u %8u "
		"%8lu %8lu %8llu %8u "
		"%8lu %8u"
		"\n",
		stat.ios[STAT_READ],
		stat.merges[STAT_READ],
		(unsigned long long)stat.sectors[STAT_READ],
		(unsigned int)div_u64(stat.nsecs[STAT_READ], NSEC_PER_MSEC),
		stat.ios[STAT_WRITE],
		stat.merges[STAT_WRITE],
		(unsigned long long)stat.sectors[STAT_WRITE],
		(unsigned int)div_u64(stat.nsecs[STAT_WRITE], NSEC_PER_MSEC),
		inflight,
		jiffies_to_msecs(stat.io_ticks),
		(unsigned int)div_u64(stat.nsecs[STAT_READ] +
				      stat.nsecs[STAT_WRITE] +
				      stat.nsecs[STAT_DISCARD] +
				      stat.nsecs[STAT_FLUSH],
						NSEC_PER_MSEC),
		stat.ios[STAT_DISCARD],
		stat.merges[STAT_DISCARD],
		(unsigned long long)stat.sectors[STAT_DISCARD],
		(unsigned int)div_u64(stat.nsecs[STAT_DISCARD], NSEC_PER_MSEC),
		stat.ios[STAT_FLUSH],
		(unsigned int)div_u64(stat.nsecs[STAT_FLUSH], NSEC_PER_MSEC));
}

ssize_t part_inflight_show(struct device *dev, struct device_attribute *attr,
			   char *buf)
{
	struct block_device *bdev = dev_to_bdev(dev);
	struct request_queue *q = bdev_get_queue(bdev);
	unsigned int inflight[2];

	if (queue_is_mq(q))
		blk_mq_in_flight_rw(q, bdev, inflight);
	else
		part_in_flight_rw(bdev, inflight);

	return sprintf(buf, "%8u %8u\n", inflight[0], inflight[1]);
}

static ssize_t disk_capability_show(struct device *dev,
				    struct device_attribute *attr, char *buf)
{
	dev_warn_once(dev, "the capability attribute has been deprecated.\n");
	return sprintf(buf, "0\n");
}

static ssize_t disk_alignment_offset_show(struct device *dev,
					  struct device_attribute *attr,
					  char *buf)
{
	struct gendisk *disk = dev_to_disk(dev);

	return sprintf(buf, "%d\n", bdev_alignment_offset(disk->part0));
}

static ssize_t disk_discard_alignment_show(struct device *dev,
					   struct device_attribute *attr,
					   char *buf)
{
	struct gendisk *disk = dev_to_disk(dev);

	return sprintf(buf, "%d\n", bdev_alignment_offset(disk->part0));
}

static ssize_t diskseq_show(struct device *dev,
			    struct device_attribute *attr, char *buf)
{
	struct gendisk *disk = dev_to_disk(dev);

	return sprintf(buf, "%llu\n", disk->diskseq);
}

static ssize_t partscan_show(struct device *dev,
		struct device_attribute *attr, char *buf)
{
	return sprintf(buf, "%u\n", disk_has_partscan(dev_to_disk(dev)));
}

static DEVICE_ATTR(range, 0444, disk_range_show, NULL);
static DEVICE_ATTR(ext_range, 0444, disk_ext_range_show, NULL);
static DEVICE_ATTR(removable, 0444, disk_removable_show, NULL);
static DEVICE_ATTR(hidden, 0444, disk_hidden_show, NULL);
static DEVICE_ATTR(ro, 0444, disk_ro_show, NULL);
static DEVICE_ATTR(size, 0444, part_size_show, NULL);
static DEVICE_ATTR(alignment_offset, 0444, disk_alignment_offset_show, NULL);
static DEVICE_ATTR(discard_alignment, 0444, disk_discard_alignment_show, NULL);
static DEVICE_ATTR(capability, 0444, disk_capability_show, NULL);
static DEVICE_ATTR(stat, 0444, part_stat_show, NULL);
static DEVICE_ATTR(inflight, 0444, part_inflight_show, NULL);
static DEVICE_ATTR(badblocks, 0644, disk_badblocks_show, disk_badblocks_store);
static DEVICE_ATTR(diskseq, 0444, diskseq_show, NULL);
static DEVICE_ATTR(partscan, 0444, partscan_show, NULL);

#ifdef CONFIG_FAIL_MAKE_REQUEST
ssize_t part_fail_show(struct device *dev,
		       struct device_attribute *attr, char *buf)
{
	return sprintf(buf, "%d\n",
		       bdev_test_flag(dev_to_bdev(dev), BD_MAKE_IT_FAIL));
}

ssize_t part_fail_store(struct device *dev,
			struct device_attribute *attr,
			const char *buf, size_t count)
{
	int i;

	if (count > 0 && sscanf(buf, "%d", &i) > 0) {
		if (i)
			bdev_set_flag(dev_to_bdev(dev), BD_MAKE_IT_FAIL);
		else
			bdev_clear_flag(dev_to_bdev(dev), BD_MAKE_IT_FAIL);
	}
	return count;
}

static struct device_attribute dev_attr_fail =
	__ATTR(make-it-fail, 0644, part_fail_show, part_fail_store);
#endif /* CONFIG_FAIL_MAKE_REQUEST */

#ifdef CONFIG_FAIL_IO_TIMEOUT
static struct device_attribute dev_attr_fail_timeout =
	__ATTR(io-timeout-fail, 0644, part_timeout_show, part_timeout_store);
#endif

static struct attribute *disk_attrs[] = {
	&dev_attr_range.attr,
	&dev_attr_ext_range.attr,
	&dev_attr_removable.attr,
	&dev_attr_hidden.attr,
	&dev_attr_ro.attr,
	&dev_attr_size.attr,
	&dev_attr_alignment_offset.attr,
	&dev_attr_discard_alignment.attr,
	&dev_attr_capability.attr,
	&dev_attr_stat.attr,
	&dev_attr_inflight.attr,
	&dev_attr_badblocks.attr,
	&dev_attr_events.attr,
	&dev_attr_events_async.attr,
	&dev_attr_events_poll_msecs.attr,
	&dev_attr_diskseq.attr,
	&dev_attr_partscan.attr,
#ifdef CONFIG_FAIL_MAKE_REQUEST
	&dev_attr_fail.attr,
#endif
#ifdef CONFIG_FAIL_IO_TIMEOUT
	&dev_attr_fail_timeout.attr,
#endif
	NULL
};

static umode_t disk_visible(struct kobject *kobj, struct attribute *a, int n)
{
	struct device *dev = container_of(kobj, typeof(*dev), kobj);
	struct gendisk *disk = dev_to_disk(dev);

	if (a == &dev_attr_badblocks.attr && !disk->bb)
		return 0;
	return a->mode;
}

static struct attribute_group disk_attr_group = {
	.attrs = disk_attrs,
	.is_visible = disk_visible,
};

static const struct attribute_group *disk_attr_groups[] = {
	&disk_attr_group,
#ifdef CONFIG_BLK_DEV_IO_TRACE
	&blk_trace_attr_group,
#endif
#ifdef CONFIG_BLK_DEV_INTEGRITY
	&blk_integrity_attr_group,
#endif
	NULL
};

/**
 * disk_release - releases all allocated resources of the gendisk
 * @dev: the device representing this disk
 *
 * This function releases all allocated resources of the gendisk.
 *
 * Drivers which used __device_add_disk() have a gendisk with a request_queue
 * assigned. Since the request_queue sits on top of the gendisk for these
 * drivers we also call blk_put_queue() for them, and we expect the
 * request_queue refcount to reach 0 at this point, and so the request_queue
 * will also be freed prior to the disk.
 *
 * Context: can sleep
 */
static void disk_release(struct device *dev)
{
	struct gendisk *disk = dev_to_disk(dev);

	might_sleep();
	WARN_ON_ONCE(disk_live(disk));

	blk_trace_remove(disk->queue);

	/*
	 * To undo the all initialization from blk_mq_init_allocated_queue in
	 * case of a probe failure where add_disk is never called we have to
	 * call blk_mq_exit_queue here. We can't do this for the more common
	 * teardown case (yet) as the tagset can be gone by the time the disk
	 * is released once it was added.
	 */
	if (queue_is_mq(disk->queue) &&
	    test_bit(GD_OWNS_QUEUE, &disk->state) &&
	    !test_bit(GD_ADDED, &disk->state))
		blk_mq_exit_queue(disk->queue);

	blkcg_exit_disk(disk);

	bioset_exit(&disk->bio_split);

	disk_release_events(disk);
	kfree(disk->random);
	disk_free_zone_resources(disk);
	xa_destroy(&disk->part_tbl);

	disk->queue->disk = NULL;
	blk_put_queue(disk->queue);

	if (test_bit(GD_ADDED, &disk->state) && disk->fops->free_disk)
		disk->fops->free_disk(disk);

	bdev_drop(disk->part0);	/* frees the disk */
}

static int block_uevent(const struct device *dev, struct kobj_uevent_env *env)
{
	const struct gendisk *disk = dev_to_disk(dev);

	return add_uevent_var(env, "DISKSEQ=%llu", disk->diskseq);
}

const struct class block_class = {
	.name		= "block",
	.dev_uevent	= block_uevent,
};

static char *block_devnode(const struct device *dev, umode_t *mode,
			   kuid_t *uid, kgid_t *gid)
{
	struct gendisk *disk = dev_to_disk(dev);

	if (disk->fops->devnode)
		return disk->fops->devnode(disk, mode);
	return NULL;
}

const struct device_type disk_type = {
	.name		= "disk",
	.groups		= disk_attr_groups,
	.release	= disk_release,
	.devnode	= block_devnode,
};

#ifdef CONFIG_PROC_FS
/*
 * aggregate disk stat collector.  Uses the same stats that the sysfs
 * entries do, above, but makes them available through one seq_file.
 *
 * The output looks suspiciously like /proc/partitions with a bunch of
 * extra fields.
 */
static int diskstats_show(struct seq_file *seqf, void *v)
{
	struct gendisk *gp = v;
	struct block_device *hd;
	unsigned int inflight;
	struct disk_stats stat;
	unsigned long idx;

	/*
	if (&disk_to_dev(gp)->kobj.entry == block_class.devices.next)
		seq_puts(seqf,	"major minor name"
				"     rio rmerge rsect ruse wio wmerge "
				"wsect wuse running use aveq"
				"\n\n");
	*/

	rcu_read_lock();
	xa_for_each(&gp->part_tbl, idx, hd) {
		if (bdev_is_partition(hd) && !bdev_nr_sectors(hd))
			continue;

		inflight = part_in_flight(hd);
		if (inflight) {
			part_stat_lock();
			update_io_ticks(hd, jiffies, true);
			part_stat_unlock();
		}
		part_stat_read_all(hd, &stat);
		seq_printf(seqf, "%4d %7d %pg "
			   "%lu %lu %lu %u "
			   "%lu %lu %lu %u "
			   "%u %u %u "
			   "%lu %lu %lu %u "
			   "%lu %u"
			   "\n",
			   MAJOR(hd->bd_dev), MINOR(hd->bd_dev), hd,
			   stat.ios[STAT_READ],
			   stat.merges[STAT_READ],
			   stat.sectors[STAT_READ],
			   (unsigned int)div_u64(stat.nsecs[STAT_READ],
							NSEC_PER_MSEC),
			   stat.ios[STAT_WRITE],
			   stat.merges[STAT_WRITE],
			   stat.sectors[STAT_WRITE],
			   (unsigned int)div_u64(stat.nsecs[STAT_WRITE],
							NSEC_PER_MSEC),
			   inflight,
			   jiffies_to_msecs(stat.io_ticks),
			   (unsigned int)div_u64(stat.nsecs[STAT_READ] +
						 stat.nsecs[STAT_WRITE] +
						 stat.nsecs[STAT_DISCARD] +
						 stat.nsecs[STAT_FLUSH],
							NSEC_PER_MSEC),
			   stat.ios[STAT_DISCARD],
			   stat.merges[STAT_DISCARD],
			   stat.sectors[STAT_DISCARD],
			   (unsigned int)div_u64(stat.nsecs[STAT_DISCARD],
						 NSEC_PER_MSEC),
			   stat.ios[STAT_FLUSH],
			   (unsigned int)div_u64(stat.nsecs[STAT_FLUSH],
						 NSEC_PER_MSEC)
			);
	}
	rcu_read_unlock();

	return 0;
}

static const struct seq_operations diskstats_op = {
	.start	= disk_seqf_start,
	.next	= disk_seqf_next,
	.stop	= disk_seqf_stop,
	.show	= diskstats_show
};

static int __init proc_genhd_init(void)
{
	proc_create_seq("diskstats", 0, NULL, &diskstats_op);
	proc_create_seq("partitions", 0, NULL, &partitions_op);
	return 0;
}
module_init(proc_genhd_init);
#endif /* CONFIG_PROC_FS */

dev_t part_devt(struct gendisk *disk, u8 partno)
{
	struct block_device *part;
	dev_t devt = 0;

	rcu_read_lock();
	part = xa_load(&disk->part_tbl, partno);
	if (part)
		devt = part->bd_dev;
	rcu_read_unlock();

	return devt;
}

struct gendisk *__alloc_disk_node(struct request_queue *q, int node_id,
		struct lock_class_key *lkclass)
{
	struct gendisk *disk;

	disk = kzalloc_node(sizeof(struct gendisk), GFP_KERNEL, node_id);
	if (!disk)
		return NULL;

	if (bioset_init(&disk->bio_split, BIO_POOL_SIZE, 0, 0))
		goto out_free_disk;

	disk->bdi = bdi_alloc(node_id);
	if (!disk->bdi)
		goto out_free_bioset;

	/* bdev_alloc() might need the queue, set before the first call */
	disk->queue = q;

	disk->part0 = bdev_alloc(disk, 0);
	if (!disk->part0)
		goto out_free_bdi;

	disk->node_id = node_id;
	mutex_init(&disk->open_mutex);
	xa_init(&disk->part_tbl);
	if (xa_insert(&disk->part_tbl, 0, disk->part0, GFP_KERNEL))
		goto out_destroy_part_tbl;

	if (blkcg_init_disk(disk))
		goto out_erase_part0;

	disk_init_zone_resources(disk);
	rand_initialize_disk(disk);
	disk_to_dev(disk)->class = &block_class;
	disk_to_dev(disk)->type = &disk_type;
	device_initialize(disk_to_dev(disk));
	inc_diskseq(disk);
	q->disk = disk;
	lockdep_init_map(&disk->lockdep_map, "(bio completion)", lkclass, 0);
#ifdef CONFIG_BLOCK_HOLDER_DEPRECATED
	INIT_LIST_HEAD(&disk->slave_bdevs);
#endif
	return disk;

out_erase_part0:
	xa_erase(&disk->part_tbl, 0);
out_destroy_part_tbl:
	xa_destroy(&disk->part_tbl);
	disk->part0->bd_disk = NULL;
	bdev_drop(disk->part0);
out_free_bdi:
	bdi_put(disk->bdi);
out_free_bioset:
	bioset_exit(&disk->bio_split);
out_free_disk:
	kfree(disk);
	return NULL;
}

struct gendisk *__blk_alloc_disk(struct queue_limits *lim, int node,
		struct lock_class_key *lkclass)
{
	struct queue_limits default_lim = { };
	struct request_queue *q;
	struct gendisk *disk;

	q = blk_alloc_queue(lim ? lim : &default_lim, node);
	if (IS_ERR(q))
		return ERR_CAST(q);

	disk = __alloc_disk_node(q, node, lkclass);
	if (!disk) {
		blk_put_queue(q);
		return ERR_PTR(-ENOMEM);
	}
	set_bit(GD_OWNS_QUEUE, &disk->state);
	return disk;
}
EXPORT_SYMBOL(__blk_alloc_disk);

/**
 * put_disk - decrements the gendisk refcount
 * @disk: the struct gendisk to decrement the refcount for
 *
 * This decrements the refcount for the struct gendisk. When this reaches 0
 * we'll have disk_release() called.
 *
 * Note: for blk-mq disk put_disk must be called before freeing the tag_set
 * when handling probe errors (that is before add_disk() is called).
 *
 * Context: Any context, but the last reference must not be dropped from
 *          atomic context.
 */
void put_disk(struct gendisk *disk)
{
	if (disk)
		put_device(disk_to_dev(disk));
}
EXPORT_SYMBOL(put_disk);

static void set_disk_ro_uevent(struct gendisk *gd, int ro)
{
	char event[] = "DISK_RO=1";
	char *envp[] = { event, NULL };

	if (!ro)
		event[8] = '0';
	kobject_uevent_env(&disk_to_dev(gd)->kobj, KOBJ_CHANGE, envp);
}

/**
 * set_disk_ro - set a gendisk read-only
 * @disk:	gendisk to operate on
 * @read_only:	%true to set the disk read-only, %false set the disk read/write
 *
 * This function is used to indicate whether a given disk device should have its
 * read-only flag set. set_disk_ro() is typically used by device drivers to
 * indicate whether the underlying physical device is write-protected.
 */
void set_disk_ro(struct gendisk *disk, bool read_only)
{
	if (read_only) {
		if (test_and_set_bit(GD_READ_ONLY, &disk->state))
			return;
	} else {
		if (!test_and_clear_bit(GD_READ_ONLY, &disk->state))
			return;
	}
	set_disk_ro_uevent(disk, read_only);
}
EXPORT_SYMBOL(set_disk_ro);

void inc_diskseq(struct gendisk *disk)
{
	disk->diskseq = atomic64_inc_return(&diskseq);
}<|MERGE_RESOLUTION|>--- conflicted
+++ resolved
@@ -669,14 +669,10 @@
 	 * Drop all partitions now that the disk is marked dead.
 	 */
 	mutex_lock(&disk->open_mutex);
-<<<<<<< HEAD
-	__blk_mark_disk_dead(disk);
-=======
 	start_drain = __blk_mark_disk_dead(disk);
 	queue_dying = blk_queue_dying(q);
 	if (start_drain)
 		blk_freeze_acquire_lock(q, true, queue_dying);
->>>>>>> a6ad5510
 	xa_for_each_start(&disk->part_tbl, idx, part, 1)
 		drop_partition(part);
 	mutex_unlock(&disk->open_mutex);
