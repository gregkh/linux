// SPDX-License-Identifier: GPL-2.0
/*
 * Functions related to mapping data to requests
 */
#include <linux/kernel.h>
#include <linux/sched/task_stack.h>
#include <linux/module.h>
#include <linux/bio.h>
#include <linux/blkdev.h>
#include <linux/uio.h>

#include "blk.h"

struct bio_map_data {
	bool is_our_pages : 1;
	bool is_null_mapped : 1;
	struct iov_iter iter;
	struct iovec iov[];
};

static struct bio_map_data *bio_alloc_map_data(struct iov_iter *data,
					       gfp_t gfp_mask)
{
	struct bio_map_data *bmd;

	if (data->nr_segs > UIO_MAXIOV)
		return NULL;

	bmd = kmalloc(struct_size(bmd, iov, data->nr_segs), gfp_mask);
	if (!bmd)
		return NULL;
	bmd->iter = *data;
	if (iter_is_iovec(data)) {
		memcpy(bmd->iov, iter_iov(data), sizeof(struct iovec) * data->nr_segs);
		bmd->iter.__iov = bmd->iov;
	}
	return bmd;
}

/**
 * bio_copy_from_iter - copy all pages from iov_iter to bio
 * @bio: The &struct bio which describes the I/O as destination
 * @iter: iov_iter as source
 *
 * Copy all pages from iov_iter to bio.
 * Returns 0 on success, or error on failure.
 */
static int bio_copy_from_iter(struct bio *bio, struct iov_iter *iter)
{
	struct bio_vec *bvec;
	struct bvec_iter_all iter_all;

	bio_for_each_segment_all(bvec, bio, iter_all) {
		ssize_t ret;

		ret = copy_page_from_iter(bvec->bv_page,
					  bvec->bv_offset,
					  bvec->bv_len,
					  iter);

		if (!iov_iter_count(iter))
			break;

		if (ret < bvec->bv_len)
			return -EFAULT;
	}

	return 0;
}

/**
 * bio_copy_to_iter - copy all pages from bio to iov_iter
 * @bio: The &struct bio which describes the I/O as source
 * @iter: iov_iter as destination
 *
 * Copy all pages from bio to iov_iter.
 * Returns 0 on success, or error on failure.
 */
static int bio_copy_to_iter(struct bio *bio, struct iov_iter iter)
{
	struct bio_vec *bvec;
	struct bvec_iter_all iter_all;

	bio_for_each_segment_all(bvec, bio, iter_all) {
		ssize_t ret;

		ret = copy_page_to_iter(bvec->bv_page,
					bvec->bv_offset,
					bvec->bv_len,
					&iter);

		if (!iov_iter_count(&iter))
			break;

		if (ret < bvec->bv_len)
			return -EFAULT;
	}

	return 0;
}

/**
 *	bio_uncopy_user	-	finish previously mapped bio
 *	@bio: bio being terminated
 *
 *	Free pages allocated from bio_copy_user_iov() and write back data
 *	to user space in case of a read.
 */
static int bio_uncopy_user(struct bio *bio)
{
	struct bio_map_data *bmd = bio->bi_private;
	int ret = 0;

	if (!bmd->is_null_mapped) {
		/*
		 * if we're in a workqueue, the request is orphaned, so
		 * don't copy into a random user address space, just free
		 * and return -EINTR so user space doesn't expect any data.
		 */
		if (!current->mm)
			ret = -EINTR;
		else if (bio_data_dir(bio) == READ)
			ret = bio_copy_to_iter(bio, bmd->iter);
		if (bmd->is_our_pages)
			bio_free_pages(bio);
	}
	kfree(bmd);
	return ret;
}

static int bio_copy_user_iov(struct request *rq, struct rq_map_data *map_data,
		struct iov_iter *iter, gfp_t gfp_mask)
{
	struct bio_map_data *bmd;
	struct page *page;
	struct bio *bio;
	int i = 0, ret;
	int nr_pages;
	unsigned int len = iter->count;
	unsigned int offset = map_data ? offset_in_page(map_data->offset) : 0;

	bmd = bio_alloc_map_data(iter, gfp_mask);
	if (!bmd)
		return -ENOMEM;

	/*
	 * We need to do a deep copy of the iov_iter including the iovecs.
	 * The caller provided iov might point to an on-stack or otherwise
	 * shortlived one.
	 */
	bmd->is_our_pages = !map_data;
	bmd->is_null_mapped = (map_data && map_data->null_mapped);

	nr_pages = bio_max_segs(DIV_ROUND_UP(offset + len, PAGE_SIZE));

	ret = -ENOMEM;
	bio = bio_kmalloc(nr_pages, gfp_mask);
	if (!bio)
		goto out_bmd;
	bio_init(bio, NULL, bio->bi_inline_vecs, nr_pages, req_op(rq));

	if (map_data) {
		nr_pages = 1U << map_data->page_order;
		i = map_data->offset / PAGE_SIZE;
	}
	while (len) {
		unsigned int bytes = PAGE_SIZE;

		bytes -= offset;

		if (bytes > len)
			bytes = len;

		if (map_data) {
			if (i == map_data->nr_entries * nr_pages) {
				ret = -ENOMEM;
				goto cleanup;
			}

			page = map_data->pages[i / nr_pages];
			page += (i % nr_pages);

			i++;
		} else {
			page = alloc_page(GFP_NOIO | gfp_mask);
			if (!page) {
				ret = -ENOMEM;
				goto cleanup;
			}
		}

		if (bio_add_pc_page(rq->q, bio, page, bytes, offset) < bytes) {
			if (!map_data)
				__free_page(page);
			break;
		}

		len -= bytes;
		offset = 0;
	}

	if (map_data)
		map_data->offset += bio->bi_iter.bi_size;

	/*
	 * success
	 */
	if (iov_iter_rw(iter) == WRITE &&
	     (!map_data || !map_data->null_mapped)) {
		ret = bio_copy_from_iter(bio, iter);
		if (ret)
			goto cleanup;
	} else if (map_data && map_data->from_user) {
		struct iov_iter iter2 = *iter;

		/* This is the copy-in part of SG_DXFER_TO_FROM_DEV. */
		iter2.data_source = ITER_SOURCE;
		ret = bio_copy_from_iter(bio, &iter2);
		if (ret)
			goto cleanup;
	} else {
		if (bmd->is_our_pages)
			zero_fill_bio(bio);
		iov_iter_advance(iter, bio->bi_iter.bi_size);
	}

	bio->bi_private = bmd;

	ret = blk_rq_append_bio(rq, bio);
	if (ret)
		goto cleanup;
	return 0;
cleanup:
	if (!map_data)
		bio_free_pages(bio);
	bio_uninit(bio);
	kfree(bio);
out_bmd:
	kfree(bmd);
	return ret;
}

static void blk_mq_map_bio_put(struct bio *bio)
{
	if (bio->bi_opf & REQ_ALLOC_CACHE) {
		bio_put(bio);
	} else {
		bio_uninit(bio);
		kfree(bio);
	}
}

static struct bio *blk_rq_map_bio_alloc(struct request *rq,
		unsigned int nr_vecs, gfp_t gfp_mask)
{
	struct bio *bio;

	if (rq->cmd_flags & REQ_ALLOC_CACHE && (nr_vecs <= BIO_INLINE_VECS)) {
		bio = bio_alloc_bioset(NULL, nr_vecs, rq->cmd_flags, gfp_mask,
					&fs_bio_set);
		if (!bio)
			return NULL;
	} else {
		bio = bio_kmalloc(nr_vecs, gfp_mask);
		if (!bio)
			return NULL;
		bio_init(bio, NULL, bio->bi_inline_vecs, nr_vecs, req_op(rq));
	}
	return bio;
}

static int bio_map_user_iov(struct request *rq, struct iov_iter *iter,
		gfp_t gfp_mask)
{
	iov_iter_extraction_t extraction_flags = 0;
	unsigned int max_sectors = queue_max_hw_sectors(rq->q);
	unsigned int nr_vecs = iov_iter_npages(iter, BIO_MAX_VECS);
	struct bio *bio;
	int ret;
	int j;

	if (!iov_iter_count(iter))
		return -EINVAL;

	bio = blk_rq_map_bio_alloc(rq, nr_vecs, gfp_mask);
	if (bio == NULL)
		return -ENOMEM;

	if (blk_queue_pci_p2pdma(rq->q))
		extraction_flags |= ITER_ALLOW_P2PDMA;
	if (iov_iter_extract_will_pin(iter))
		bio_set_flag(bio, BIO_PAGE_PINNED);

	while (iov_iter_count(iter)) {
		struct page *stack_pages[UIO_FASTIOV];
		struct page **pages = stack_pages;
		ssize_t bytes;
		size_t offs;
		int npages;

		if (nr_vecs > ARRAY_SIZE(stack_pages))
			pages = NULL;

		bytes = iov_iter_extract_pages(iter, &pages, LONG_MAX,
					       nr_vecs, extraction_flags, &offs);
		if (unlikely(bytes <= 0)) {
			ret = bytes ? bytes : -EFAULT;
			goto out_unmap;
		}

		npages = DIV_ROUND_UP(offs + bytes, PAGE_SIZE);

		if (unlikely(offs & queue_dma_alignment(rq->q)))
			j = 0;
		else {
			for (j = 0; j < npages; j++) {
				struct page *page = pages[j];
				unsigned int n = PAGE_SIZE - offs;
				bool same_page = false;

				if (n > bytes)
					n = bytes;

				if (!bio_add_hw_page(rq->q, bio, page, n, offs,
						     max_sectors, &same_page))
					break;

				if (same_page)
					bio_release_page(bio, page);
				bytes -= n;
				offs = 0;
			}
		}
		/*
		 * release the pages we didn't map into the bio, if any
		 */
		while (j < npages)
			bio_release_page(bio, pages[j++]);
		if (pages != stack_pages)
			kvfree(pages);
		/* couldn't stuff something into bio? */
		if (bytes) {
			iov_iter_revert(iter, bytes);
			break;
		}
	}

	ret = blk_rq_append_bio(rq, bio);
	if (ret)
		goto out_unmap;
	return 0;

 out_unmap:
	bio_release_pages(bio, false);
	blk_mq_map_bio_put(bio);
	return ret;
}

static void bio_invalidate_vmalloc_pages(struct bio *bio)
{
#ifdef ARCH_IMPLEMENTS_FLUSH_KERNEL_VMAP_RANGE
	if (bio->bi_private && !op_is_write(bio_op(bio))) {
		unsigned long i, len = 0;

		for (i = 0; i < bio->bi_vcnt; i++)
			len += bio->bi_io_vec[i].bv_len;
		invalidate_kernel_vmap_range(bio->bi_private, len);
	}
#endif
}

static void bio_map_kern_endio(struct bio *bio)
{
	bio_invalidate_vmalloc_pages(bio);
	bio_uninit(bio);
	kfree(bio);
}

/**
 *	bio_map_kern	-	map kernel address into bio
 *	@q: the struct request_queue for the bio
 *	@data: pointer to buffer to map
 *	@len: length in bytes
 *	@gfp_mask: allocation flags for bio allocation
 *
 *	Map the kernel address into a bio suitable for io to a block
 *	device. Returns an error pointer in case of error.
 */
static struct bio *bio_map_kern(struct request_queue *q, void *data,
		unsigned int len, gfp_t gfp_mask)
{
	unsigned long kaddr = (unsigned long)data;
	unsigned long end = (kaddr + len + PAGE_SIZE - 1) >> PAGE_SHIFT;
	unsigned long start = kaddr >> PAGE_SHIFT;
	const int nr_pages = end - start;
	bool is_vmalloc = is_vmalloc_addr(data);
	struct page *page;
	int offset, i;
	struct bio *bio;

	bio = bio_kmalloc(nr_pages, gfp_mask);
	if (!bio)
		return ERR_PTR(-ENOMEM);
	bio_init(bio, NULL, bio->bi_inline_vecs, nr_pages, 0);

	if (is_vmalloc) {
		flush_kernel_vmap_range(data, len);
		bio->bi_private = data;
	}

	offset = offset_in_page(kaddr);
	for (i = 0; i < nr_pages; i++) {
		unsigned int bytes = PAGE_SIZE - offset;

		if (len <= 0)
			break;

		if (bytes > len)
			bytes = len;

		if (!is_vmalloc)
			page = virt_to_page(data);
		else
			page = vmalloc_to_page(data);
		if (bio_add_pc_page(q, bio, page, bytes,
				    offset) < bytes) {
			/* we don't support partial mappings */
			bio_uninit(bio);
			kfree(bio);
			return ERR_PTR(-EINVAL);
		}

		data += bytes;
		len -= bytes;
		offset = 0;
	}

	bio->bi_end_io = bio_map_kern_endio;
	return bio;
}

static void bio_copy_kern_endio(struct bio *bio)
{
	bio_free_pages(bio);
	bio_uninit(bio);
	kfree(bio);
}

static void bio_copy_kern_endio_read(struct bio *bio)
{
	char *p = bio->bi_private;
	struct bio_vec *bvec;
	struct bvec_iter_all iter_all;

	bio_for_each_segment_all(bvec, bio, iter_all) {
		memcpy_from_bvec(p, bvec);
		p += bvec->bv_len;
	}

	bio_copy_kern_endio(bio);
}

/**
 *	bio_copy_kern	-	copy kernel address into bio
 *	@q: the struct request_queue for the bio
 *	@data: pointer to buffer to copy
 *	@len: length in bytes
 *	@gfp_mask: allocation flags for bio and page allocation
 *	@reading: data direction is READ
 *
 *	copy the kernel address into a bio suitable for io to a block
 *	device. Returns an error pointer in case of error.
 */
static struct bio *bio_copy_kern(struct request_queue *q, void *data,
		unsigned int len, gfp_t gfp_mask, int reading)
{
	unsigned long kaddr = (unsigned long)data;
	unsigned long end = (kaddr + len + PAGE_SIZE - 1) >> PAGE_SHIFT;
	unsigned long start = kaddr >> PAGE_SHIFT;
	struct bio *bio;
	void *p = data;
	int nr_pages = 0;

	/*
	 * Overflow, abort
	 */
	if (end < start)
		return ERR_PTR(-EINVAL);

	nr_pages = end - start;
	bio = bio_kmalloc(nr_pages, gfp_mask);
	if (!bio)
		return ERR_PTR(-ENOMEM);
	bio_init(bio, NULL, bio->bi_inline_vecs, nr_pages, 0);

	while (len) {
		struct page *page;
		unsigned int bytes = PAGE_SIZE;

		if (bytes > len)
			bytes = len;

		page = alloc_page(GFP_NOIO | __GFP_ZERO | gfp_mask);
		if (!page)
			goto cleanup;

		if (!reading)
			memcpy(page_address(page), p, bytes);

		if (bio_add_pc_page(q, bio, page, bytes, 0) < bytes)
			break;

		len -= bytes;
		p += bytes;
	}

	if (reading) {
		bio->bi_end_io = bio_copy_kern_endio_read;
		bio->bi_private = data;
	} else {
		bio->bi_end_io = bio_copy_kern_endio;
	}

	return bio;

cleanup:
	bio_free_pages(bio);
	bio_uninit(bio);
	kfree(bio);
	return ERR_PTR(-ENOMEM);
}

/*
 * Append a bio to a passthrough request.  Only works if the bio can be merged
 * into the request based on the driver constraints.
 */
int blk_rq_append_bio(struct request *rq, struct bio *bio)
{
	struct bvec_iter iter;
	struct bio_vec bv;
	unsigned int nr_segs = 0;

	bio_for_each_bvec(bv, bio, iter)
		nr_segs++;

	if (!rq->bio) {
		blk_rq_bio_prep(rq, bio, nr_segs);
	} else {
		if (!ll_back_merge_fn(rq, bio, nr_segs))
			return -EINVAL;
		rq->biotail->bi_next = bio;
		rq->biotail = bio;
		rq->__data_len += (bio)->bi_iter.bi_size;
		bio_crypt_free_ctx(bio);
	}

	return 0;
}
EXPORT_SYMBOL(blk_rq_append_bio);

/* Prepare bio for passthrough IO given ITER_BVEC iter */
static int blk_rq_map_user_bvec(struct request *rq, const struct iov_iter *iter)
{
	const struct queue_limits *lim = &rq->q->limits;
	unsigned int max_bytes = lim->max_hw_sectors << SECTOR_SHIFT;
	unsigned int nsegs;
	struct bio *bio;
	int ret;

	if (!iov_iter_count(iter) || iov_iter_count(iter) > max_bytes)
		return -EINVAL;

	/* reuse the bvecs from the iterator instead of allocating new ones */
	bio = blk_rq_map_bio_alloc(rq, 0, GFP_KERNEL);
	if (!bio)
		return -ENOMEM;
	bio_iov_bvec_set(bio, (struct iov_iter *)iter);

<<<<<<< HEAD
	/* loop to perform a bunch of sanity checks */
	bvecs = (struct bio_vec *)iter->bvec;
	for (i = 0; i < nr_segs; i++) {
		struct bio_vec *bv = &bvecs[i];

		/*
		 * If the queue doesn't support SG gaps and adding this
		 * offset would create a gap, fallback to copy.
		 */
		if (bvprvp && bvec_gap_to_prev(lim, bvprvp, bv->bv_offset)) {
			blk_mq_map_bio_put(bio);
			return -EREMOTEIO;
		}
		/* check full condition */
		if (nsegs >= nr_segs || bytes > UINT_MAX - bv->bv_len)
			goto put_bio;
		if (bytes + bv->bv_len > nr_iter)
			break;

		nsegs++;
		bytes += bv->bv_len;
		bvprvp = bv;
=======
	/* check that the data layout matches the hardware restrictions */
	ret = bio_split_rw_at(bio, lim, &nsegs, max_bytes);
	if (ret) {
		/* if we would have to split the bio, copy instead */
		if (ret > 0)
			ret = -EREMOTEIO;
		blk_mq_map_bio_put(bio);
		return ret;
>>>>>>> a6ad5510
	}

	blk_rq_bio_prep(rq, bio, nsegs);
	return 0;
}

/**
 * blk_rq_map_user_iov - map user data to a request, for passthrough requests
 * @q:		request queue where request should be inserted
 * @rq:		request to map data to
 * @map_data:   pointer to the rq_map_data holding pages (if necessary)
 * @iter:	iovec iterator
 * @gfp_mask:	memory allocation flags
 *
 * Description:
 *    Data will be mapped directly for zero copy I/O, if possible. Otherwise
 *    a kernel bounce buffer is used.
 *
 *    A matching blk_rq_unmap_user() must be issued at the end of I/O, while
 *    still in process context.
 */
int blk_rq_map_user_iov(struct request_queue *q, struct request *rq,
			struct rq_map_data *map_data,
			const struct iov_iter *iter, gfp_t gfp_mask)
{
	bool copy = false, map_bvec = false;
	unsigned long align = blk_lim_dma_alignment_and_pad(&q->limits);
	struct bio *bio = NULL;
	struct iov_iter i;
	int ret = -EINVAL;

	if (map_data)
		copy = true;
	else if (blk_queue_may_bounce(q))
		copy = true;
	else if (iov_iter_alignment(iter) & align)
		copy = true;
	else if (iov_iter_is_bvec(iter))
		map_bvec = true;
	else if (!user_backed_iter(iter))
		copy = true;
	else if (queue_virt_boundary(q))
		copy = queue_virt_boundary(q) & iov_iter_gap_alignment(iter);

	if (map_bvec) {
		ret = blk_rq_map_user_bvec(rq, iter);
		if (!ret)
			return 0;
		if (ret != -EREMOTEIO)
			goto fail;
		/* fall back to copying the data on limits mismatches */
		copy = true;
	}

	i = *iter;
	do {
		if (copy)
			ret = bio_copy_user_iov(rq, map_data, &i, gfp_mask);
		else
			ret = bio_map_user_iov(rq, &i, gfp_mask);
		if (ret)
			goto unmap_rq;
		if (!bio)
			bio = rq->bio;
	} while (iov_iter_count(&i));

	return 0;

unmap_rq:
	blk_rq_unmap_user(bio);
fail:
	rq->bio = NULL;
	return ret;
}
EXPORT_SYMBOL(blk_rq_map_user_iov);

int blk_rq_map_user(struct request_queue *q, struct request *rq,
		    struct rq_map_data *map_data, void __user *ubuf,
		    unsigned long len, gfp_t gfp_mask)
{
	struct iov_iter i;
	int ret = import_ubuf(rq_data_dir(rq), ubuf, len, &i);

	if (unlikely(ret < 0))
		return ret;

	return blk_rq_map_user_iov(q, rq, map_data, &i, gfp_mask);
}
EXPORT_SYMBOL(blk_rq_map_user);

int blk_rq_map_user_io(struct request *req, struct rq_map_data *map_data,
		void __user *ubuf, unsigned long buf_len, gfp_t gfp_mask,
		bool vec, int iov_count, bool check_iter_count, int rw)
{
	int ret = 0;

	if (vec) {
		struct iovec fast_iov[UIO_FASTIOV];
		struct iovec *iov = fast_iov;
		struct iov_iter iter;

		ret = import_iovec(rw, ubuf, iov_count ? iov_count : buf_len,
				UIO_FASTIOV, &iov, &iter);
		if (ret < 0)
			return ret;

		if (iov_count) {
			/* SG_IO howto says that the shorter of the two wins */
			iov_iter_truncate(&iter, buf_len);
			if (check_iter_count && !iov_iter_count(&iter)) {
				kfree(iov);
				return -EINVAL;
			}
		}

		ret = blk_rq_map_user_iov(req->q, req, map_data, &iter,
				gfp_mask);
		kfree(iov);
	} else if (buf_len) {
		ret = blk_rq_map_user(req->q, req, map_data, ubuf, buf_len,
				gfp_mask);
	}
	return ret;
}
EXPORT_SYMBOL(blk_rq_map_user_io);

/**
 * blk_rq_unmap_user - unmap a request with user data
 * @bio:	       start of bio list
 *
 * Description:
 *    Unmap a rq previously mapped by blk_rq_map_user(). The caller must
 *    supply the original rq->bio from the blk_rq_map_user() return, since
 *    the I/O completion may have changed rq->bio.
 */
int blk_rq_unmap_user(struct bio *bio)
{
	struct bio *next_bio;
	int ret = 0, ret2;

	while (bio) {
		if (bio->bi_private) {
			ret2 = bio_uncopy_user(bio);
			if (ret2 && !ret)
				ret = ret2;
		} else {
			bio_release_pages(bio, bio_data_dir(bio) == READ);
		}

		if (bio_integrity(bio))
			bio_integrity_unmap_user(bio);

		next_bio = bio;
		bio = bio->bi_next;
		blk_mq_map_bio_put(next_bio);
	}

	return ret;
}
EXPORT_SYMBOL(blk_rq_unmap_user);

/**
 * blk_rq_map_kern - map kernel data to a request, for passthrough requests
 * @q:		request queue where request should be inserted
 * @rq:		request to fill
 * @kbuf:	the kernel buffer
 * @len:	length of user data
 * @gfp_mask:	memory allocation flags
 *
 * Description:
 *    Data will be mapped directly if possible. Otherwise a bounce
 *    buffer is used. Can be called multiple times to append multiple
 *    buffers.
 */
int blk_rq_map_kern(struct request_queue *q, struct request *rq, void *kbuf,
		    unsigned int len, gfp_t gfp_mask)
{
	int reading = rq_data_dir(rq) == READ;
	unsigned long addr = (unsigned long) kbuf;
	struct bio *bio;
	int ret;

	if (len > (queue_max_hw_sectors(q) << 9))
		return -EINVAL;
	if (!len || !kbuf)
		return -EINVAL;

	if (!blk_rq_aligned(q, addr, len) || object_is_on_stack(kbuf) ||
	    blk_queue_may_bounce(q))
		bio = bio_copy_kern(q, kbuf, len, gfp_mask, reading);
	else
		bio = bio_map_kern(q, kbuf, len, gfp_mask);

	if (IS_ERR(bio))
		return PTR_ERR(bio);

	bio->bi_opf &= ~REQ_OP_MASK;
	bio->bi_opf |= req_op(rq);

	ret = blk_rq_append_bio(rq, bio);
	if (unlikely(ret)) {
		bio_uninit(bio);
		kfree(bio);
	}
	return ret;
}
EXPORT_SYMBOL(blk_rq_map_kern);<|MERGE_RESOLUTION|>--- conflicted
+++ resolved
@@ -576,30 +576,6 @@
 		return -ENOMEM;
 	bio_iov_bvec_set(bio, (struct iov_iter *)iter);
 
-<<<<<<< HEAD
-	/* loop to perform a bunch of sanity checks */
-	bvecs = (struct bio_vec *)iter->bvec;
-	for (i = 0; i < nr_segs; i++) {
-		struct bio_vec *bv = &bvecs[i];
-
-		/*
-		 * If the queue doesn't support SG gaps and adding this
-		 * offset would create a gap, fallback to copy.
-		 */
-		if (bvprvp && bvec_gap_to_prev(lim, bvprvp, bv->bv_offset)) {
-			blk_mq_map_bio_put(bio);
-			return -EREMOTEIO;
-		}
-		/* check full condition */
-		if (nsegs >= nr_segs || bytes > UINT_MAX - bv->bv_len)
-			goto put_bio;
-		if (bytes + bv->bv_len > nr_iter)
-			break;
-
-		nsegs++;
-		bytes += bv->bv_len;
-		bvprvp = bv;
-=======
 	/* check that the data layout matches the hardware restrictions */
 	ret = bio_split_rw_at(bio, lim, &nsegs, max_bytes);
 	if (ret) {
@@ -608,7 +584,6 @@
 			ret = -EREMOTEIO;
 		blk_mq_map_bio_put(bio);
 		return ret;
->>>>>>> a6ad5510
 	}
 
 	blk_rq_bio_prep(rq, bio, nsegs);
