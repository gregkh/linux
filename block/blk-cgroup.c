// SPDX-License-Identifier: GPL-2.0
/*
 * Common Block IO controller cgroup interface
 *
 * Based on ideas and code from CFQ, CFS and BFQ:
 * Copyright (C) 2003 Jens Axboe <axboe@kernel.dk>
 *
 * Copyright (C) 2008 Fabio Checconi <fabio@gandalf.sssup.it>
 *		      Paolo Valente <paolo.valente@unimore.it>
 *
 * Copyright (C) 2009 Vivek Goyal <vgoyal@redhat.com>
 * 	              Nauman Rafique <nauman@google.com>
 *
 * For policy-specific per-blkcg data:
 * Copyright (C) 2015 Paolo Valente <paolo.valente@unimore.it>
 *                    Arianna Avanzini <avanzini.arianna@gmail.com>
 */
#include <linux/ioprio.h>
#include <linux/kdev_t.h>
#include <linux/module.h>
#include <linux/sched/signal.h>
#include <linux/err.h>
#include <linux/blkdev.h>
#include <linux/backing-dev.h>
#include <linux/slab.h>
#include <linux/delay.h>
#include <linux/atomic.h>
#include <linux/ctype.h>
#include <linux/resume_user_mode.h>
#include <linux/psi.h>
#include <linux/part_stat.h>
#include "blk.h"
#include "blk-cgroup.h"
#include "blk-ioprio.h"
#include "blk-throttle.h"
#include "blk-rq-qos.h"

/*
 * blkcg_pol_mutex protects blkcg_policy[] and policy [de]activation.
 * blkcg_pol_register_mutex nests outside of it and synchronizes entire
 * policy [un]register operations including cgroup file additions /
 * removals.  Putting cgroup file registration outside blkcg_pol_mutex
 * allows grabbing it from cgroup callbacks.
 */
static DEFINE_MUTEX(blkcg_pol_register_mutex);
static DEFINE_MUTEX(blkcg_pol_mutex);

struct blkcg blkcg_root;
EXPORT_SYMBOL_GPL(blkcg_root);

struct cgroup_subsys_state * const blkcg_root_css = &blkcg_root.css;
EXPORT_SYMBOL_GPL(blkcg_root_css);

static struct blkcg_policy *blkcg_policy[BLKCG_MAX_POLS];

static LIST_HEAD(all_blkcgs);		/* protected by blkcg_pol_mutex */

bool blkcg_debug_stats = false;
static struct workqueue_struct *blkcg_punt_bio_wq;

#define BLKG_DESTROY_BATCH_SIZE  64

/**
 * blkcg_css - find the current css
 *
 * Find the css associated with either the kthread or the current task.
 * This may return a dying css, so it is up to the caller to use tryget logic
 * to confirm it is alive and well.
 */
static struct cgroup_subsys_state *blkcg_css(void)
{
	struct cgroup_subsys_state *css;

	css = kthread_blkcg();
	if (css)
		return css;
	return task_css(current, io_cgrp_id);
}

static bool blkcg_policy_enabled(struct request_queue *q,
				 const struct blkcg_policy *pol)
{
	return pol && test_bit(pol->plid, q->blkcg_pols);
}

static void blkg_free_workfn(struct work_struct *work)
{
	struct blkcg_gq *blkg = container_of(work, struct blkcg_gq,
					     free_work);
	int i;

	for (i = 0; i < BLKCG_MAX_POLS; i++)
		if (blkg->pd[i])
			blkcg_policy[i]->pd_free_fn(blkg->pd[i]);

	if (blkg->q)
		blk_put_queue(blkg->q);
	free_percpu(blkg->iostat_cpu);
	percpu_ref_exit(&blkg->refcnt);
	kfree(blkg);
}

/**
 * blkg_free - free a blkg
 * @blkg: blkg to free
 *
 * Free @blkg which may be partially allocated.
 */
static void blkg_free(struct blkcg_gq *blkg)
{
	if (!blkg)
		return;

	/*
	 * Both ->pd_free_fn() and request queue's release handler may
	 * sleep, so free us by scheduling one work func
	 */
	INIT_WORK(&blkg->free_work, blkg_free_workfn);
	schedule_work(&blkg->free_work);
}

static void __blkg_release(struct rcu_head *rcu)
{
	struct blkcg_gq *blkg = container_of(rcu, struct blkcg_gq, rcu_head);

	WARN_ON(!bio_list_empty(&blkg->async_bios));

	/* release the blkcg and parent blkg refs this blkg has been holding */
	css_put(&blkg->blkcg->css);
	if (blkg->parent)
		blkg_put(blkg->parent);
	blkg_free(blkg);
}

/*
 * A group is RCU protected, but having an rcu lock does not mean that one
 * can access all the fields of blkg and assume these are valid.  For
 * example, don't try to follow throtl_data and request queue links.
 *
 * Having a reference to blkg under an rcu allows accesses to only values
 * local to groups like group stats and group rate limits.
 */
static void blkg_release(struct percpu_ref *ref)
{
	struct blkcg_gq *blkg = container_of(ref, struct blkcg_gq, refcnt);

	call_rcu(&blkg->rcu_head, __blkg_release);
}

static void blkg_async_bio_workfn(struct work_struct *work)
{
	struct blkcg_gq *blkg = container_of(work, struct blkcg_gq,
					     async_bio_work);
	struct bio_list bios = BIO_EMPTY_LIST;
	struct bio *bio;
	struct blk_plug plug;
	bool need_plug = false;

	/* as long as there are pending bios, @blkg can't go away */
	spin_lock_bh(&blkg->async_bio_lock);
	bio_list_merge(&bios, &blkg->async_bios);
	bio_list_init(&blkg->async_bios);
	spin_unlock_bh(&blkg->async_bio_lock);

	/* start plug only when bio_list contains at least 2 bios */
	if (bios.head && bios.head->bi_next) {
		need_plug = true;
		blk_start_plug(&plug);
	}
	while ((bio = bio_list_pop(&bios)))
		submit_bio(bio);
	if (need_plug)
		blk_finish_plug(&plug);
}

/**
 * bio_blkcg_css - return the blkcg CSS associated with a bio
 * @bio: target bio
 *
 * This returns the CSS for the blkcg associated with a bio, or %NULL if not
 * associated. Callers are expected to either handle %NULL or know association
 * has been done prior to calling this.
 */
struct cgroup_subsys_state *bio_blkcg_css(struct bio *bio)
{
	if (!bio || !bio->bi_blkg)
		return NULL;
	return &bio->bi_blkg->blkcg->css;
}
EXPORT_SYMBOL_GPL(bio_blkcg_css);

/**
 * blkcg_parent - get the parent of a blkcg
 * @blkcg: blkcg of interest
 *
 * Return the parent blkcg of @blkcg.  Can be called anytime.
 */
static inline struct blkcg *blkcg_parent(struct blkcg *blkcg)
{
	return css_to_blkcg(blkcg->css.parent);
}

/**
 * blkg_alloc - allocate a blkg
 * @blkcg: block cgroup the new blkg is associated with
 * @disk: gendisk the new blkg is associated with
 * @gfp_mask: allocation mask to use
 *
 * Allocate a new blkg assocating @blkcg and @q.
 */
static struct blkcg_gq *blkg_alloc(struct blkcg *blkcg, struct gendisk *disk,
				   gfp_t gfp_mask)
{
	struct blkcg_gq *blkg;
	int i, cpu;

	/* alloc and init base part */
	blkg = kzalloc_node(sizeof(*blkg), gfp_mask, disk->queue->node);
	if (!blkg)
		return NULL;

	if (percpu_ref_init(&blkg->refcnt, blkg_release, 0, gfp_mask))
		goto err_free;

	blkg->iostat_cpu = alloc_percpu_gfp(struct blkg_iostat_set, gfp_mask);
	if (!blkg->iostat_cpu)
		goto err_free;

	if (!blk_get_queue(disk->queue))
		goto err_free;

	blkg->q = disk->queue;
	INIT_LIST_HEAD(&blkg->q_node);
	spin_lock_init(&blkg->async_bio_lock);
	bio_list_init(&blkg->async_bios);
	INIT_WORK(&blkg->async_bio_work, blkg_async_bio_workfn);
	blkg->blkcg = blkcg;

	u64_stats_init(&blkg->iostat.sync);
	for_each_possible_cpu(cpu)
		u64_stats_init(&per_cpu_ptr(blkg->iostat_cpu, cpu)->sync);

	for (i = 0; i < BLKCG_MAX_POLS; i++) {
		struct blkcg_policy *pol = blkcg_policy[i];
		struct blkg_policy_data *pd;

		if (!blkcg_policy_enabled(disk->queue, pol))
			continue;

		/* alloc per-policy data and attach it to blkg */
		pd = pol->pd_alloc_fn(gfp_mask, disk->queue, blkcg);
		if (!pd)
			goto err_free;

		blkg->pd[i] = pd;
		pd->blkg = blkg;
		pd->plid = i;
	}

	return blkg;

err_free:
	blkg_free(blkg);
	return NULL;
}

<<<<<<< HEAD
static void blkg_update_hint(struct blkcg *blkcg, struct blkcg_gq *blkg)
{
	lockdep_assert_held(&blkg->q->queue_lock);

	if (blkcg != &blkcg_root && blkg != rcu_dereference(blkcg->blkg_hint))
		rcu_assign_pointer(blkcg->blkg_hint, blkg);
}

=======
>>>>>>> 2cb8e624
/*
 * If @new_blkg is %NULL, this function tries to allocate a new one as
 * necessary using %GFP_NOWAIT.  @new_blkg is always consumed on return.
 */
static struct blkcg_gq *blkg_create(struct blkcg *blkcg, struct gendisk *disk,
				    struct blkcg_gq *new_blkg)
{
	struct blkcg_gq *blkg;
	int i, ret;

	lockdep_assert_held(&disk->queue->queue_lock);

	/* request_queue is dying, do not create/recreate a blkg */
	if (blk_queue_dying(disk->queue)) {
		ret = -ENODEV;
		goto err_free_blkg;
	}

	/* blkg holds a reference to blkcg */
	if (!css_tryget_online(&blkcg->css)) {
		ret = -ENODEV;
		goto err_free_blkg;
	}

	/* allocate */
	if (!new_blkg) {
		new_blkg = blkg_alloc(blkcg, disk, GFP_NOWAIT | __GFP_NOWARN);
		if (unlikely(!new_blkg)) {
			ret = -ENOMEM;
			goto err_put_css;
		}
	}
	blkg = new_blkg;

	/* link parent */
	if (blkcg_parent(blkcg)) {
<<<<<<< HEAD
		blkg->parent = blkg_lookup(blkcg_parent(blkcg), q);
=======
		blkg->parent = blkg_lookup(blkcg_parent(blkcg), disk->queue);
>>>>>>> 2cb8e624
		if (WARN_ON_ONCE(!blkg->parent)) {
			ret = -ENODEV;
			goto err_put_css;
		}
		blkg_get(blkg->parent);
	}

	/* invoke per-policy init */
	for (i = 0; i < BLKCG_MAX_POLS; i++) {
		struct blkcg_policy *pol = blkcg_policy[i];

		if (blkg->pd[i] && pol->pd_init_fn)
			pol->pd_init_fn(blkg->pd[i]);
	}

	/* insert */
	spin_lock(&blkcg->lock);
	ret = radix_tree_insert(&blkcg->blkg_tree, disk->queue->id, blkg);
	if (likely(!ret)) {
		hlist_add_head_rcu(&blkg->blkcg_node, &blkcg->blkg_list);
		list_add(&blkg->q_node, &disk->queue->blkg_list);

		for (i = 0; i < BLKCG_MAX_POLS; i++) {
			struct blkcg_policy *pol = blkcg_policy[i];

			if (blkg->pd[i] && pol->pd_online_fn)
				pol->pd_online_fn(blkg->pd[i]);
		}
	}
	blkg->online = true;
	spin_unlock(&blkcg->lock);

	if (!ret)
		return blkg;

	/* @blkg failed fully initialized, use the usual release path */
	blkg_put(blkg);
	return ERR_PTR(ret);

err_put_css:
	css_put(&blkcg->css);
err_free_blkg:
	blkg_free(new_blkg);
	return ERR_PTR(ret);
}

/**
 * blkg_lookup_create - lookup blkg, try to create one if not there
 * @blkcg: blkcg of interest
 * @disk: gendisk of interest
 *
 * Lookup blkg for the @blkcg - @disk pair.  If it doesn't exist, try to
 * create one.  blkg creation is performed recursively from blkcg_root such
 * that all non-root blkg's have access to the parent blkg.  This function
 * should be called under RCU read lock and takes @disk->queue->queue_lock.
 *
 * Returns the blkg or the closest blkg if blkg_create() fails as it walks
 * down from root.
 */
static struct blkcg_gq *blkg_lookup_create(struct blkcg *blkcg,
		struct gendisk *disk)
{
	struct request_queue *q = disk->queue;
	struct blkcg_gq *blkg;
	unsigned long flags;

	WARN_ON_ONCE(!rcu_read_lock_held());

	blkg = blkg_lookup(blkcg, q);
	if (blkg)
		return blkg;

	spin_lock_irqsave(&q->queue_lock, flags);
	blkg = blkg_lookup(blkcg, q);
	if (blkg) {
<<<<<<< HEAD
		blkg_update_hint(blkcg, blkg);
=======
		if (blkcg != &blkcg_root &&
		    blkg != rcu_dereference(blkcg->blkg_hint))
			rcu_assign_pointer(blkcg->blkg_hint, blkg);
>>>>>>> 2cb8e624
		goto found;
	}

	/*
	 * Create blkgs walking down from blkcg_root to @blkcg, so that all
	 * non-root blkgs have access to their parents.  Returns the closest
	 * blkg to the intended blkg should blkg_create() fail.
	 */
	while (true) {
		struct blkcg *pos = blkcg;
		struct blkcg *parent = blkcg_parent(blkcg);
		struct blkcg_gq *ret_blkg = q->root_blkg;

		while (parent) {
			blkg = blkg_lookup(parent, q);
			if (blkg) {
				/* remember closest blkg */
				ret_blkg = blkg;
				break;
			}
			pos = parent;
			parent = blkcg_parent(parent);
		}

		blkg = blkg_create(pos, disk, NULL);
		if (IS_ERR(blkg)) {
			blkg = ret_blkg;
			break;
		}
		if (pos == blkcg)
			break;
	}

found:
	spin_unlock_irqrestore(&q->queue_lock, flags);
	return blkg;
}

static void blkg_destroy(struct blkcg_gq *blkg)
{
	struct blkcg *blkcg = blkg->blkcg;
	int i;

	lockdep_assert_held(&blkg->q->queue_lock);
	lockdep_assert_held(&blkcg->lock);

	/* Something wrong if we are trying to remove same group twice */
	WARN_ON_ONCE(list_empty(&blkg->q_node));
	WARN_ON_ONCE(hlist_unhashed(&blkg->blkcg_node));

	for (i = 0; i < BLKCG_MAX_POLS; i++) {
		struct blkcg_policy *pol = blkcg_policy[i];

		if (blkg->pd[i] && pol->pd_offline_fn)
			pol->pd_offline_fn(blkg->pd[i]);
	}

	blkg->online = false;

	radix_tree_delete(&blkcg->blkg_tree, blkg->q->id);
	list_del_init(&blkg->q_node);
	hlist_del_init_rcu(&blkg->blkcg_node);

	/*
	 * Both setting lookup hint to and clearing it from @blkg are done
	 * under queue_lock.  If it's not pointing to @blkg now, it never
	 * will.  Hint assignment itself can race safely.
	 */
	if (rcu_access_pointer(blkcg->blkg_hint) == blkg)
		rcu_assign_pointer(blkcg->blkg_hint, NULL);

	/*
	 * Put the reference taken at the time of creation so that when all
	 * queues are gone, group can be destroyed.
	 */
	percpu_ref_kill(&blkg->refcnt);
}

static void blkg_destroy_all(struct gendisk *disk)
{
	struct request_queue *q = disk->queue;
	struct blkcg_gq *blkg, *n;
	int count = BLKG_DESTROY_BATCH_SIZE;

restart:
	spin_lock_irq(&q->queue_lock);
	list_for_each_entry_safe(blkg, n, &q->blkg_list, q_node) {
		struct blkcg *blkcg = blkg->blkcg;

		spin_lock(&blkcg->lock);
		blkg_destroy(blkg);
		spin_unlock(&blkcg->lock);

		/*
		 * in order to avoid holding the spin lock for too long, release
		 * it when a batch of blkgs are destroyed.
		 */
		if (!(--count)) {
			count = BLKG_DESTROY_BATCH_SIZE;
			spin_unlock_irq(&q->queue_lock);
			cond_resched();
			goto restart;
		}
	}

	q->root_blkg = NULL;
	spin_unlock_irq(&q->queue_lock);
}

static int blkcg_reset_stats(struct cgroup_subsys_state *css,
			     struct cftype *cftype, u64 val)
{
	struct blkcg *blkcg = css_to_blkcg(css);
	struct blkcg_gq *blkg;
	int i, cpu;

	mutex_lock(&blkcg_pol_mutex);
	spin_lock_irq(&blkcg->lock);

	/*
	 * Note that stat reset is racy - it doesn't synchronize against
	 * stat updates.  This is a debug feature which shouldn't exist
	 * anyway.  If you get hit by a race, retry.
	 */
	hlist_for_each_entry(blkg, &blkcg->blkg_list, blkcg_node) {
		for_each_possible_cpu(cpu) {
			struct blkg_iostat_set *bis =
				per_cpu_ptr(blkg->iostat_cpu, cpu);
			memset(bis, 0, sizeof(*bis));
		}
		memset(&blkg->iostat, 0, sizeof(blkg->iostat));

		for (i = 0; i < BLKCG_MAX_POLS; i++) {
			struct blkcg_policy *pol = blkcg_policy[i];

			if (blkg->pd[i] && pol->pd_reset_stats_fn)
				pol->pd_reset_stats_fn(blkg->pd[i]);
		}
	}

	spin_unlock_irq(&blkcg->lock);
	mutex_unlock(&blkcg_pol_mutex);
	return 0;
}

const char *blkg_dev_name(struct blkcg_gq *blkg)
{
	if (!blkg->q->disk || !blkg->q->disk->bdi->dev)
		return NULL;
	return bdi_dev_name(blkg->q->disk->bdi);
}

/**
 * blkcg_print_blkgs - helper for printing per-blkg data
 * @sf: seq_file to print to
 * @blkcg: blkcg of interest
 * @prfill: fill function to print out a blkg
 * @pol: policy in question
 * @data: data to be passed to @prfill
 * @show_total: to print out sum of prfill return values or not
 *
 * This function invokes @prfill on each blkg of @blkcg if pd for the
 * policy specified by @pol exists.  @prfill is invoked with @sf, the
 * policy data and @data and the matching queue lock held.  If @show_total
 * is %true, the sum of the return values from @prfill is printed with
 * "Total" label at the end.
 *
 * This is to be used to construct print functions for
 * cftype->read_seq_string method.
 */
void blkcg_print_blkgs(struct seq_file *sf, struct blkcg *blkcg,
		       u64 (*prfill)(struct seq_file *,
				     struct blkg_policy_data *, int),
		       const struct blkcg_policy *pol, int data,
		       bool show_total)
{
	struct blkcg_gq *blkg;
	u64 total = 0;

	rcu_read_lock();
	hlist_for_each_entry_rcu(blkg, &blkcg->blkg_list, blkcg_node) {
		spin_lock_irq(&blkg->q->queue_lock);
		if (blkcg_policy_enabled(blkg->q, pol))
			total += prfill(sf, blkg->pd[pol->plid], data);
		spin_unlock_irq(&blkg->q->queue_lock);
	}
	rcu_read_unlock();

	if (show_total)
		seq_printf(sf, "Total %llu\n", (unsigned long long)total);
}
EXPORT_SYMBOL_GPL(blkcg_print_blkgs);

/**
 * __blkg_prfill_u64 - prfill helper for a single u64 value
 * @sf: seq_file to print to
 * @pd: policy private data of interest
 * @v: value to print
 *
 * Print @v to @sf for the device assocaited with @pd.
 */
u64 __blkg_prfill_u64(struct seq_file *sf, struct blkg_policy_data *pd, u64 v)
{
	const char *dname = blkg_dev_name(pd->blkg);

	if (!dname)
		return 0;

	seq_printf(sf, "%s %llu\n", dname, (unsigned long long)v);
	return v;
}
EXPORT_SYMBOL_GPL(__blkg_prfill_u64);

<<<<<<< HEAD
/* Performs queue bypass and policy enabled checks then looks up blkg. */
static struct blkcg_gq *blkg_lookup_check(struct blkcg *blkcg,
					  const struct blkcg_policy *pol,
					  struct request_queue *q)
{
	struct blkcg_gq *blkg;

	WARN_ON_ONCE(!rcu_read_lock_held());
	lockdep_assert_held(&q->queue_lock);

	if (!blkcg_policy_enabled(q, pol))
		return ERR_PTR(-EOPNOTSUPP);

	blkg = blkg_lookup(blkcg, q);
	if (blkg)
		blkg_update_hint(blkcg, blkg);
	return blkg;
}

=======
>>>>>>> 2cb8e624
/**
 * blkcg_conf_open_bdev - parse and open bdev for per-blkg config update
 * @inputp: input string pointer
 *
 * Parse the device node prefix part, MAJ:MIN, of per-blkg config update
 * from @input and get and return the matching bdev.  *@inputp is
 * updated to point past the device node prefix.  Returns an ERR_PTR()
 * value on error.
 *
 * Use this function iff blkg_conf_prep() can't be used for some reason.
 */
struct block_device *blkcg_conf_open_bdev(char **inputp)
{
	char *input = *inputp;
	unsigned int major, minor;
	struct block_device *bdev;
	int key_len;

	if (sscanf(input, "%u:%u%n", &major, &minor, &key_len) != 2)
		return ERR_PTR(-EINVAL);

	input += key_len;
	if (!isspace(*input))
		return ERR_PTR(-EINVAL);
	input = skip_spaces(input);

	bdev = blkdev_get_no_open(MKDEV(major, minor));
	if (!bdev)
		return ERR_PTR(-ENODEV);
	if (bdev_is_partition(bdev)) {
		blkdev_put_no_open(bdev);
		return ERR_PTR(-ENODEV);
	}

	*inputp = input;
	return bdev;
}

/**
 * blkg_conf_prep - parse and prepare for per-blkg config update
 * @blkcg: target block cgroup
 * @pol: target policy
 * @input: input string
 * @ctx: blkg_conf_ctx to be filled
 *
 * Parse per-blkg config update from @input and initialize @ctx with the
 * result.  @ctx->blkg points to the blkg to be updated and @ctx->body the
 * part of @input following MAJ:MIN.  This function returns with RCU read
 * lock and queue lock held and must be paired with blkg_conf_finish().
 */
int blkg_conf_prep(struct blkcg *blkcg, const struct blkcg_policy *pol,
		   char *input, struct blkg_conf_ctx *ctx)
	__acquires(rcu) __acquires(&bdev->bd_queue->queue_lock)
{
	struct block_device *bdev;
	struct gendisk *disk;
	struct request_queue *q;
	struct blkcg_gq *blkg;
	int ret;

	bdev = blkcg_conf_open_bdev(&input);
	if (IS_ERR(bdev))
		return PTR_ERR(bdev);
	disk = bdev->bd_disk;
	q = disk->queue;

	/*
	 * blkcg_deactivate_policy() requires queue to be frozen, we can grab
	 * q_usage_counter to prevent concurrent with blkcg_deactivate_policy().
	 */
	ret = blk_queue_enter(q, 0);
	if (ret)
		goto fail;

	rcu_read_lock();
	spin_lock_irq(&q->queue_lock);

	if (!blkcg_policy_enabled(q, pol)) {
		ret = -EOPNOTSUPP;
		goto fail_unlock;
	}

	blkg = blkg_lookup(blkcg, q);
	if (blkg)
		goto success;

	/*
	 * Create blkgs walking down from blkcg_root to @blkcg, so that all
	 * non-root blkgs have access to their parents.
	 */
	while (true) {
		struct blkcg *pos = blkcg;
		struct blkcg *parent;
		struct blkcg_gq *new_blkg;

		parent = blkcg_parent(blkcg);
		while (parent && !blkg_lookup(parent, q)) {
			pos = parent;
			parent = blkcg_parent(parent);
		}

		/* Drop locks to do new blkg allocation with GFP_KERNEL. */
		spin_unlock_irq(&q->queue_lock);
		rcu_read_unlock();

		new_blkg = blkg_alloc(pos, disk, GFP_KERNEL);
		if (unlikely(!new_blkg)) {
			ret = -ENOMEM;
			goto fail_exit_queue;
		}

		if (radix_tree_preload(GFP_KERNEL)) {
			blkg_free(new_blkg);
			ret = -ENOMEM;
			goto fail_exit_queue;
		}

		rcu_read_lock();
		spin_lock_irq(&q->queue_lock);

		if (!blkcg_policy_enabled(q, pol)) {
			blkg_free(new_blkg);
			ret = -EOPNOTSUPP;
			goto fail_preloaded;
		}

		blkg = blkg_lookup(pos, q);
		if (blkg) {
			blkg_free(new_blkg);
		} else {
			blkg = blkg_create(pos, disk, new_blkg);
			if (IS_ERR(blkg)) {
				ret = PTR_ERR(blkg);
				goto fail_preloaded;
			}
		}

		radix_tree_preload_end();

		if (pos == blkcg)
			goto success;
	}
success:
	blk_queue_exit(q);
	ctx->bdev = bdev;
	ctx->blkg = blkg;
	ctx->body = input;
	return 0;

fail_preloaded:
	radix_tree_preload_end();
fail_unlock:
	spin_unlock_irq(&q->queue_lock);
	rcu_read_unlock();
fail_exit_queue:
	blk_queue_exit(q);
fail:
	blkdev_put_no_open(bdev);
	/*
	 * If queue was bypassing, we should retry.  Do so after a
	 * short msleep().  It isn't strictly necessary but queue
	 * can be bypassing for some time and it's always nice to
	 * avoid busy looping.
	 */
	if (ret == -EBUSY) {
		msleep(10);
		ret = restart_syscall();
	}
	return ret;
}
EXPORT_SYMBOL_GPL(blkg_conf_prep);

/**
 * blkg_conf_finish - finish up per-blkg config update
 * @ctx: blkg_conf_ctx intiailized by blkg_conf_prep()
 *
 * Finish up after per-blkg config update.  This function must be paired
 * with blkg_conf_prep().
 */
void blkg_conf_finish(struct blkg_conf_ctx *ctx)
	__releases(&ctx->bdev->bd_queue->queue_lock) __releases(rcu)
{
	spin_unlock_irq(&bdev_get_queue(ctx->bdev)->queue_lock);
	rcu_read_unlock();
	blkdev_put_no_open(ctx->bdev);
}
EXPORT_SYMBOL_GPL(blkg_conf_finish);

static void blkg_iostat_set(struct blkg_iostat *dst, struct blkg_iostat *src)
{
	int i;

	for (i = 0; i < BLKG_IOSTAT_NR; i++) {
		dst->bytes[i] = src->bytes[i];
		dst->ios[i] = src->ios[i];
	}
}

static void blkg_iostat_add(struct blkg_iostat *dst, struct blkg_iostat *src)
{
	int i;

	for (i = 0; i < BLKG_IOSTAT_NR; i++) {
		dst->bytes[i] += src->bytes[i];
		dst->ios[i] += src->ios[i];
	}
}

static void blkg_iostat_sub(struct blkg_iostat *dst, struct blkg_iostat *src)
{
	int i;

	for (i = 0; i < BLKG_IOSTAT_NR; i++) {
		dst->bytes[i] -= src->bytes[i];
		dst->ios[i] -= src->ios[i];
	}
}

static void blkcg_iostat_update(struct blkcg_gq *blkg, struct blkg_iostat *cur,
				struct blkg_iostat *last)
{
	struct blkg_iostat delta;
	unsigned long flags;

	/* propagate percpu delta to global */
	flags = u64_stats_update_begin_irqsave(&blkg->iostat.sync);
	blkg_iostat_set(&delta, cur);
	blkg_iostat_sub(&delta, last);
	blkg_iostat_add(&blkg->iostat.cur, &delta);
	blkg_iostat_add(last, &delta);
	u64_stats_update_end_irqrestore(&blkg->iostat.sync, flags);
}

static void blkcg_rstat_flush(struct cgroup_subsys_state *css, int cpu)
{
	struct blkcg *blkcg = css_to_blkcg(css);
	struct blkcg_gq *blkg;

	/* Root-level stats are sourced from system-wide IO stats */
	if (!cgroup_parent(css->cgroup))
		return;

	rcu_read_lock();

	hlist_for_each_entry_rcu(blkg, &blkcg->blkg_list, blkcg_node) {
		struct blkcg_gq *parent = blkg->parent;
		struct blkg_iostat_set *bisc = per_cpu_ptr(blkg->iostat_cpu, cpu);
		struct blkg_iostat cur;
		unsigned int seq;

		/* fetch the current per-cpu values */
		do {
			seq = u64_stats_fetch_begin(&bisc->sync);
			blkg_iostat_set(&cur, &bisc->cur);
		} while (u64_stats_fetch_retry(&bisc->sync, seq));

		blkcg_iostat_update(blkg, &cur, &bisc->last);

		/* propagate global delta to parent (unless that's root) */
		if (parent && parent->parent)
			blkcg_iostat_update(parent, &blkg->iostat.cur,
					    &blkg->iostat.last);
	}

	rcu_read_unlock();
}

/*
 * We source root cgroup stats from the system-wide stats to avoid
 * tracking the same information twice and incurring overhead when no
 * cgroups are defined. For that reason, cgroup_rstat_flush in
 * blkcg_print_stat does not actually fill out the iostat in the root
 * cgroup's blkcg_gq.
 *
 * However, we would like to re-use the printing code between the root and
 * non-root cgroups to the extent possible. For that reason, we simulate
 * flushing the root cgroup's stats by explicitly filling in the iostat
 * with disk level statistics.
 */
static void blkcg_fill_root_iostats(void)
{
	struct class_dev_iter iter;
	struct device *dev;

	class_dev_iter_init(&iter, &block_class, NULL, &disk_type);
	while ((dev = class_dev_iter_next(&iter))) {
		struct block_device *bdev = dev_to_bdev(dev);
		struct blkcg_gq *blkg = bdev->bd_disk->queue->root_blkg;
		struct blkg_iostat tmp;
		int cpu;
		unsigned long flags;

		memset(&tmp, 0, sizeof(tmp));
		for_each_possible_cpu(cpu) {
			struct disk_stats *cpu_dkstats;

			cpu_dkstats = per_cpu_ptr(bdev->bd_stats, cpu);
			tmp.ios[BLKG_IOSTAT_READ] +=
				cpu_dkstats->ios[STAT_READ];
			tmp.ios[BLKG_IOSTAT_WRITE] +=
				cpu_dkstats->ios[STAT_WRITE];
			tmp.ios[BLKG_IOSTAT_DISCARD] +=
				cpu_dkstats->ios[STAT_DISCARD];
			// convert sectors to bytes
			tmp.bytes[BLKG_IOSTAT_READ] +=
				cpu_dkstats->sectors[STAT_READ] << 9;
			tmp.bytes[BLKG_IOSTAT_WRITE] +=
				cpu_dkstats->sectors[STAT_WRITE] << 9;
			tmp.bytes[BLKG_IOSTAT_DISCARD] +=
				cpu_dkstats->sectors[STAT_DISCARD] << 9;
		}

		flags = u64_stats_update_begin_irqsave(&blkg->iostat.sync);
		blkg_iostat_set(&blkg->iostat.cur, &tmp);
		u64_stats_update_end_irqrestore(&blkg->iostat.sync, flags);
	}
}

static void blkcg_print_one_stat(struct blkcg_gq *blkg, struct seq_file *s)
{
	struct blkg_iostat_set *bis = &blkg->iostat;
	u64 rbytes, wbytes, rios, wios, dbytes, dios;
	const char *dname;
	unsigned seq;
	int i;

	if (!blkg->online)
		return;

	dname = blkg_dev_name(blkg);
	if (!dname)
		return;

	seq_printf(s, "%s ", dname);

	do {
		seq = u64_stats_fetch_begin(&bis->sync);

		rbytes = bis->cur.bytes[BLKG_IOSTAT_READ];
		wbytes = bis->cur.bytes[BLKG_IOSTAT_WRITE];
		dbytes = bis->cur.bytes[BLKG_IOSTAT_DISCARD];
		rios = bis->cur.ios[BLKG_IOSTAT_READ];
		wios = bis->cur.ios[BLKG_IOSTAT_WRITE];
		dios = bis->cur.ios[BLKG_IOSTAT_DISCARD];
	} while (u64_stats_fetch_retry(&bis->sync, seq));

	if (rbytes || wbytes || rios || wios) {
		seq_printf(s, "rbytes=%llu wbytes=%llu rios=%llu wios=%llu dbytes=%llu dios=%llu",
			rbytes, wbytes, rios, wios,
			dbytes, dios);
	}

	if (blkcg_debug_stats && atomic_read(&blkg->use_delay)) {
		seq_printf(s, " use_delay=%d delay_nsec=%llu",
			atomic_read(&blkg->use_delay),
			atomic64_read(&blkg->delay_nsec));
	}

	for (i = 0; i < BLKCG_MAX_POLS; i++) {
		struct blkcg_policy *pol = blkcg_policy[i];

		if (!blkg->pd[i] || !pol->pd_stat_fn)
			continue;

		pol->pd_stat_fn(blkg->pd[i], s);
	}

	seq_puts(s, "\n");
}

static int blkcg_print_stat(struct seq_file *sf, void *v)
{
	struct blkcg *blkcg = css_to_blkcg(seq_css(sf));
	struct blkcg_gq *blkg;

	if (!seq_css(sf)->parent)
		blkcg_fill_root_iostats();
	else
		cgroup_rstat_flush(blkcg->css.cgroup);

	rcu_read_lock();
	hlist_for_each_entry_rcu(blkg, &blkcg->blkg_list, blkcg_node) {
		spin_lock_irq(&blkg->q->queue_lock);
		blkcg_print_one_stat(blkg, sf);
		spin_unlock_irq(&blkg->q->queue_lock);
	}
	rcu_read_unlock();
	return 0;
}

static struct cftype blkcg_files[] = {
	{
		.name = "stat",
		.seq_show = blkcg_print_stat,
	},
	{ }	/* terminate */
};

static struct cftype blkcg_legacy_files[] = {
	{
		.name = "reset_stats",
		.write_u64 = blkcg_reset_stats,
	},
	{ }	/* terminate */
};

#ifdef CONFIG_CGROUP_WRITEBACK
struct list_head *blkcg_get_cgwb_list(struct cgroup_subsys_state *css)
{
	return &css_to_blkcg(css)->cgwb_list;
}
#endif

/*
 * blkcg destruction is a three-stage process.
 *
 * 1. Destruction starts.  The blkcg_css_offline() callback is invoked
 *    which offlines writeback.  Here we tie the next stage of blkg destruction
 *    to the completion of writeback associated with the blkcg.  This lets us
 *    avoid punting potentially large amounts of outstanding writeback to root
 *    while maintaining any ongoing policies.  The next stage is triggered when
 *    the nr_cgwbs count goes to zero.
 *
 * 2. When the nr_cgwbs count goes to zero, blkcg_destroy_blkgs() is called
 *    and handles the destruction of blkgs.  Here the css reference held by
 *    the blkg is put back eventually allowing blkcg_css_free() to be called.
 *    This work may occur in cgwb_release_workfn() on the cgwb_release
 *    workqueue.  Any submitted ios that fail to get the blkg ref will be
 *    punted to the root_blkg.
 *
 * 3. Once the blkcg ref count goes to zero, blkcg_css_free() is called.
 *    This finally frees the blkcg.
 */

/**
 * blkcg_destroy_blkgs - responsible for shooting down blkgs
 * @blkcg: blkcg of interest
 *
 * blkgs should be removed while holding both q and blkcg locks.  As blkcg lock
 * is nested inside q lock, this function performs reverse double lock dancing.
 * Destroying the blkgs releases the reference held on the blkcg's css allowing
 * blkcg_css_free to eventually be called.
 *
 * This is the blkcg counterpart of ioc_release_fn().
 */
static void blkcg_destroy_blkgs(struct blkcg *blkcg)
{
	might_sleep();

	spin_lock_irq(&blkcg->lock);

	while (!hlist_empty(&blkcg->blkg_list)) {
		struct blkcg_gq *blkg = hlist_entry(blkcg->blkg_list.first,
						struct blkcg_gq, blkcg_node);
		struct request_queue *q = blkg->q;

		if (need_resched() || !spin_trylock(&q->queue_lock)) {
			/*
			 * Given that the system can accumulate a huge number
			 * of blkgs in pathological cases, check to see if we
			 * need to rescheduling to avoid softlockup.
			 */
			spin_unlock_irq(&blkcg->lock);
			cond_resched();
			spin_lock_irq(&blkcg->lock);
			continue;
		}

		blkg_destroy(blkg);
		spin_unlock(&q->queue_lock);
	}

	spin_unlock_irq(&blkcg->lock);
}

/**
 * blkcg_pin_online - pin online state
 * @blkcg_css: blkcg of interest
 *
 * While pinned, a blkcg is kept online.  This is primarily used to
 * impedance-match blkg and cgwb lifetimes so that blkg doesn't go offline
 * while an associated cgwb is still active.
 */
void blkcg_pin_online(struct cgroup_subsys_state *blkcg_css)
{
	refcount_inc(&css_to_blkcg(blkcg_css)->online_pin);
}

/**
 * blkcg_unpin_online - unpin online state
 * @blkcg_css: blkcg of interest
 *
 * This is primarily used to impedance-match blkg and cgwb lifetimes so
 * that blkg doesn't go offline while an associated cgwb is still active.
 * When this count goes to zero, all active cgwbs have finished so the
 * blkcg can continue destruction by calling blkcg_destroy_blkgs().
 */
void blkcg_unpin_online(struct cgroup_subsys_state *blkcg_css)
{
	struct blkcg *blkcg = css_to_blkcg(blkcg_css);

	do {
		if (!refcount_dec_and_test(&blkcg->online_pin))
			break;
		blkcg_destroy_blkgs(blkcg);
		blkcg = blkcg_parent(blkcg);
	} while (blkcg);
}

/**
 * blkcg_css_offline - cgroup css_offline callback
 * @css: css of interest
 *
 * This function is called when @css is about to go away.  Here the cgwbs are
 * offlined first and only once writeback associated with the blkcg has
 * finished do we start step 2 (see above).
 */
static void blkcg_css_offline(struct cgroup_subsys_state *css)
{
	/* this prevents anyone from attaching or migrating to this blkcg */
	wb_blkcg_offline(css);

	/* put the base online pin allowing step 2 to be triggered */
	blkcg_unpin_online(css);
}

static void blkcg_css_free(struct cgroup_subsys_state *css)
{
	struct blkcg *blkcg = css_to_blkcg(css);
	int i;

	mutex_lock(&blkcg_pol_mutex);

	list_del(&blkcg->all_blkcgs_node);

	for (i = 0; i < BLKCG_MAX_POLS; i++)
		if (blkcg->cpd[i])
			blkcg_policy[i]->cpd_free_fn(blkcg->cpd[i]);

	mutex_unlock(&blkcg_pol_mutex);

	kfree(blkcg);
}

static struct cgroup_subsys_state *
blkcg_css_alloc(struct cgroup_subsys_state *parent_css)
{
	struct blkcg *blkcg;
	struct cgroup_subsys_state *ret;
	int i;

	mutex_lock(&blkcg_pol_mutex);

	if (!parent_css) {
		blkcg = &blkcg_root;
	} else {
		blkcg = kzalloc(sizeof(*blkcg), GFP_KERNEL);
		if (!blkcg) {
			ret = ERR_PTR(-ENOMEM);
			goto unlock;
		}
	}

	for (i = 0; i < BLKCG_MAX_POLS ; i++) {
		struct blkcg_policy *pol = blkcg_policy[i];
		struct blkcg_policy_data *cpd;

		/*
		 * If the policy hasn't been attached yet, wait for it
		 * to be attached before doing anything else. Otherwise,
		 * check if the policy requires any specific per-cgroup
		 * data: if it does, allocate and initialize it.
		 */
		if (!pol || !pol->cpd_alloc_fn)
			continue;

		cpd = pol->cpd_alloc_fn(GFP_KERNEL);
		if (!cpd) {
			ret = ERR_PTR(-ENOMEM);
			goto free_pd_blkcg;
		}
		blkcg->cpd[i] = cpd;
		cpd->blkcg = blkcg;
		cpd->plid = i;
		if (pol->cpd_init_fn)
			pol->cpd_init_fn(cpd);
	}

	spin_lock_init(&blkcg->lock);
	refcount_set(&blkcg->online_pin, 1);
	INIT_RADIX_TREE(&blkcg->blkg_tree, GFP_NOWAIT | __GFP_NOWARN);
	INIT_HLIST_HEAD(&blkcg->blkg_list);
#ifdef CONFIG_CGROUP_WRITEBACK
	INIT_LIST_HEAD(&blkcg->cgwb_list);
#endif
	list_add_tail(&blkcg->all_blkcgs_node, &all_blkcgs);

	mutex_unlock(&blkcg_pol_mutex);
	return &blkcg->css;

free_pd_blkcg:
	for (i--; i >= 0; i--)
		if (blkcg->cpd[i])
			blkcg_policy[i]->cpd_free_fn(blkcg->cpd[i]);

	if (blkcg != &blkcg_root)
		kfree(blkcg);
unlock:
	mutex_unlock(&blkcg_pol_mutex);
	return ret;
}

static int blkcg_css_online(struct cgroup_subsys_state *css)
{
	struct blkcg *parent = blkcg_parent(css_to_blkcg(css));

	/*
	 * blkcg_pin_online() is used to delay blkcg offline so that blkgs
	 * don't go offline while cgwbs are still active on them.  Pin the
	 * parent so that offline always happens towards the root.
	 */
	if (parent)
		blkcg_pin_online(&parent->css);
	return 0;
}

int blkcg_init_disk(struct gendisk *disk)
{
	struct request_queue *q = disk->queue;
	struct blkcg_gq *new_blkg, *blkg;
	bool preloaded;
	int ret;

	INIT_LIST_HEAD(&q->blkg_list);

	new_blkg = blkg_alloc(&blkcg_root, disk, GFP_KERNEL);
	if (!new_blkg)
		return -ENOMEM;

	preloaded = !radix_tree_preload(GFP_KERNEL);

	/* Make sure the root blkg exists. */
	/* spin_lock_irq can serve as RCU read-side critical section. */
	spin_lock_irq(&q->queue_lock);
	blkg = blkg_create(&blkcg_root, disk, new_blkg);
	if (IS_ERR(blkg))
		goto err_unlock;
	q->root_blkg = blkg;
	spin_unlock_irq(&q->queue_lock);

	if (preloaded)
		radix_tree_preload_end();

	ret = blk_ioprio_init(disk);
	if (ret)
		goto err_destroy_all;

	ret = blk_throtl_init(disk);
	if (ret)
		goto err_ioprio_exit;

<<<<<<< HEAD
	ret = blk_iolatency_init(q);
=======
	ret = blk_iolatency_init(disk);
>>>>>>> 2cb8e624
	if (ret)
		goto err_throtl_exit;

	return 0;

err_throtl_exit:
	blk_throtl_exit(disk);
err_ioprio_exit:
<<<<<<< HEAD
	blk_ioprio_exit(q);
=======
	blk_ioprio_exit(disk);
>>>>>>> 2cb8e624
err_destroy_all:
	blkg_destroy_all(disk);
	return ret;
err_unlock:
	spin_unlock_irq(&q->queue_lock);
	if (preloaded)
		radix_tree_preload_end();
	return PTR_ERR(blkg);
}

void blkcg_exit_disk(struct gendisk *disk)
{
	blkg_destroy_all(disk);
	rq_qos_exit(disk->queue);
	blk_throtl_exit(disk);
}

static void blkcg_bind(struct cgroup_subsys_state *root_css)
{
	int i;

	mutex_lock(&blkcg_pol_mutex);

	for (i = 0; i < BLKCG_MAX_POLS; i++) {
		struct blkcg_policy *pol = blkcg_policy[i];
		struct blkcg *blkcg;

		if (!pol || !pol->cpd_bind_fn)
			continue;

		list_for_each_entry(blkcg, &all_blkcgs, all_blkcgs_node)
			if (blkcg->cpd[pol->plid])
				pol->cpd_bind_fn(blkcg->cpd[pol->plid]);
	}
	mutex_unlock(&blkcg_pol_mutex);
}

static void blkcg_exit(struct task_struct *tsk)
{
	if (tsk->throttle_queue)
		blk_put_queue(tsk->throttle_queue);
	tsk->throttle_queue = NULL;
}

struct cgroup_subsys io_cgrp_subsys = {
	.css_alloc = blkcg_css_alloc,
	.css_online = blkcg_css_online,
	.css_offline = blkcg_css_offline,
	.css_free = blkcg_css_free,
	.css_rstat_flush = blkcg_rstat_flush,
	.bind = blkcg_bind,
	.dfl_cftypes = blkcg_files,
	.legacy_cftypes = blkcg_legacy_files,
	.legacy_name = "blkio",
	.exit = blkcg_exit,
#ifdef CONFIG_MEMCG
	/*
	 * This ensures that, if available, memcg is automatically enabled
	 * together on the default hierarchy so that the owner cgroup can
	 * be retrieved from writeback pages.
	 */
	.depends_on = 1 << memory_cgrp_id,
#endif
};
EXPORT_SYMBOL_GPL(io_cgrp_subsys);

/**
 * blkcg_activate_policy - activate a blkcg policy on a request_queue
 * @q: request_queue of interest
 * @pol: blkcg policy to activate
 *
 * Activate @pol on @q.  Requires %GFP_KERNEL context.  @q goes through
 * bypass mode to populate its blkgs with policy_data for @pol.
 *
 * Activation happens with @q bypassed, so nobody would be accessing blkgs
 * from IO path.  Update of each blkg is protected by both queue and blkcg
 * locks so that holding either lock and testing blkcg_policy_enabled() is
 * always enough for dereferencing policy data.
 *
 * The caller is responsible for synchronizing [de]activations and policy
 * [un]registerations.  Returns 0 on success, -errno on failure.
 */
int blkcg_activate_policy(struct request_queue *q,
			  const struct blkcg_policy *pol)
{
	struct blkg_policy_data *pd_prealloc = NULL;
	struct blkcg_gq *blkg, *pinned_blkg = NULL;
	int ret;

	if (blkcg_policy_enabled(q, pol))
		return 0;

	if (queue_is_mq(q))
		blk_mq_freeze_queue(q);
retry:
	spin_lock_irq(&q->queue_lock);

	/* blkg_list is pushed at the head, reverse walk to allocate parents first */
	list_for_each_entry_reverse(blkg, &q->blkg_list, q_node) {
		struct blkg_policy_data *pd;

		if (blkg->pd[pol->plid])
			continue;

		/* If prealloc matches, use it; otherwise try GFP_NOWAIT */
		if (blkg == pinned_blkg) {
			pd = pd_prealloc;
			pd_prealloc = NULL;
		} else {
			pd = pol->pd_alloc_fn(GFP_NOWAIT | __GFP_NOWARN, q,
					      blkg->blkcg);
		}

		if (!pd) {
			/*
			 * GFP_NOWAIT failed.  Free the existing one and
			 * prealloc for @blkg w/ GFP_KERNEL.
			 */
			if (pinned_blkg)
				blkg_put(pinned_blkg);
			blkg_get(blkg);
			pinned_blkg = blkg;

			spin_unlock_irq(&q->queue_lock);

			if (pd_prealloc)
				pol->pd_free_fn(pd_prealloc);
			pd_prealloc = pol->pd_alloc_fn(GFP_KERNEL, q,
						       blkg->blkcg);
			if (pd_prealloc)
				goto retry;
			else
				goto enomem;
		}

		blkg->pd[pol->plid] = pd;
		pd->blkg = blkg;
		pd->plid = pol->plid;
	}

	/* all allocated, init in the same order */
	if (pol->pd_init_fn)
		list_for_each_entry_reverse(blkg, &q->blkg_list, q_node)
			pol->pd_init_fn(blkg->pd[pol->plid]);

	__set_bit(pol->plid, q->blkcg_pols);
	ret = 0;

	spin_unlock_irq(&q->queue_lock);
out:
	if (queue_is_mq(q))
		blk_mq_unfreeze_queue(q);
	if (pinned_blkg)
		blkg_put(pinned_blkg);
	if (pd_prealloc)
		pol->pd_free_fn(pd_prealloc);
	return ret;

enomem:
	/* alloc failed, nothing's initialized yet, free everything */
	spin_lock_irq(&q->queue_lock);
	list_for_each_entry(blkg, &q->blkg_list, q_node) {
		struct blkcg *blkcg = blkg->blkcg;

		spin_lock(&blkcg->lock);
		if (blkg->pd[pol->plid]) {
			pol->pd_free_fn(blkg->pd[pol->plid]);
			blkg->pd[pol->plid] = NULL;
		}
		spin_unlock(&blkcg->lock);
	}
	spin_unlock_irq(&q->queue_lock);
	ret = -ENOMEM;
	goto out;
}
EXPORT_SYMBOL_GPL(blkcg_activate_policy);

/**
 * blkcg_deactivate_policy - deactivate a blkcg policy on a request_queue
 * @q: request_queue of interest
 * @pol: blkcg policy to deactivate
 *
 * Deactivate @pol on @q.  Follows the same synchronization rules as
 * blkcg_activate_policy().
 */
void blkcg_deactivate_policy(struct request_queue *q,
			     const struct blkcg_policy *pol)
{
	struct blkcg_gq *blkg;

	if (!blkcg_policy_enabled(q, pol))
		return;

	if (queue_is_mq(q))
		blk_mq_freeze_queue(q);

	spin_lock_irq(&q->queue_lock);

	__clear_bit(pol->plid, q->blkcg_pols);

	list_for_each_entry(blkg, &q->blkg_list, q_node) {
		struct blkcg *blkcg = blkg->blkcg;

		spin_lock(&blkcg->lock);
		if (blkg->pd[pol->plid]) {
			if (pol->pd_offline_fn)
				pol->pd_offline_fn(blkg->pd[pol->plid]);
			pol->pd_free_fn(blkg->pd[pol->plid]);
			blkg->pd[pol->plid] = NULL;
		}
		spin_unlock(&blkcg->lock);
	}

	spin_unlock_irq(&q->queue_lock);

	if (queue_is_mq(q))
		blk_mq_unfreeze_queue(q);
}
EXPORT_SYMBOL_GPL(blkcg_deactivate_policy);

static void blkcg_free_all_cpd(struct blkcg_policy *pol)
{
	struct blkcg *blkcg;

	list_for_each_entry(blkcg, &all_blkcgs, all_blkcgs_node) {
		if (blkcg->cpd[pol->plid]) {
			pol->cpd_free_fn(blkcg->cpd[pol->plid]);
			blkcg->cpd[pol->plid] = NULL;
		}
	}
}

/**
 * blkcg_policy_register - register a blkcg policy
 * @pol: blkcg policy to register
 *
 * Register @pol with blkcg core.  Might sleep and @pol may be modified on
 * successful registration.  Returns 0 on success and -errno on failure.
 */
int blkcg_policy_register(struct blkcg_policy *pol)
{
	struct blkcg *blkcg;
	int i, ret;

	mutex_lock(&blkcg_pol_register_mutex);
	mutex_lock(&blkcg_pol_mutex);

	/* find an empty slot */
	ret = -ENOSPC;
	for (i = 0; i < BLKCG_MAX_POLS; i++)
		if (!blkcg_policy[i])
			break;
	if (i >= BLKCG_MAX_POLS) {
		pr_warn("blkcg_policy_register: BLKCG_MAX_POLS too small\n");
		goto err_unlock;
	}

	/* Make sure cpd/pd_alloc_fn and cpd/pd_free_fn in pairs */
	if ((!pol->cpd_alloc_fn ^ !pol->cpd_free_fn) ||
		(!pol->pd_alloc_fn ^ !pol->pd_free_fn))
		goto err_unlock;

	/* register @pol */
	pol->plid = i;
	blkcg_policy[pol->plid] = pol;

	/* allocate and install cpd's */
	if (pol->cpd_alloc_fn) {
		list_for_each_entry(blkcg, &all_blkcgs, all_blkcgs_node) {
			struct blkcg_policy_data *cpd;

			cpd = pol->cpd_alloc_fn(GFP_KERNEL);
			if (!cpd)
				goto err_free_cpds;

			blkcg->cpd[pol->plid] = cpd;
			cpd->blkcg = blkcg;
			cpd->plid = pol->plid;
			if (pol->cpd_init_fn)
				pol->cpd_init_fn(cpd);
		}
	}

	mutex_unlock(&blkcg_pol_mutex);

	/* everything is in place, add intf files for the new policy */
	if (pol->dfl_cftypes)
		WARN_ON(cgroup_add_dfl_cftypes(&io_cgrp_subsys,
					       pol->dfl_cftypes));
	if (pol->legacy_cftypes)
		WARN_ON(cgroup_add_legacy_cftypes(&io_cgrp_subsys,
						  pol->legacy_cftypes));
	mutex_unlock(&blkcg_pol_register_mutex);
	return 0;

err_free_cpds:
	if (pol->cpd_free_fn)
		blkcg_free_all_cpd(pol);

	blkcg_policy[pol->plid] = NULL;
err_unlock:
	mutex_unlock(&blkcg_pol_mutex);
	mutex_unlock(&blkcg_pol_register_mutex);
	return ret;
}
EXPORT_SYMBOL_GPL(blkcg_policy_register);

/**
 * blkcg_policy_unregister - unregister a blkcg policy
 * @pol: blkcg policy to unregister
 *
 * Undo blkcg_policy_register(@pol).  Might sleep.
 */
void blkcg_policy_unregister(struct blkcg_policy *pol)
{
	mutex_lock(&blkcg_pol_register_mutex);

	if (WARN_ON(blkcg_policy[pol->plid] != pol))
		goto out_unlock;

	/* kill the intf files first */
	if (pol->dfl_cftypes)
		cgroup_rm_cftypes(pol->dfl_cftypes);
	if (pol->legacy_cftypes)
		cgroup_rm_cftypes(pol->legacy_cftypes);

	/* remove cpds and unregister */
	mutex_lock(&blkcg_pol_mutex);

	if (pol->cpd_free_fn)
		blkcg_free_all_cpd(pol);

	blkcg_policy[pol->plid] = NULL;

	mutex_unlock(&blkcg_pol_mutex);
out_unlock:
	mutex_unlock(&blkcg_pol_register_mutex);
}
EXPORT_SYMBOL_GPL(blkcg_policy_unregister);

bool __blkcg_punt_bio_submit(struct bio *bio)
{
	struct blkcg_gq *blkg = bio->bi_blkg;

	/* consume the flag first */
	bio->bi_opf &= ~REQ_CGROUP_PUNT;

	/* never bounce for the root cgroup */
	if (!blkg->parent)
		return false;

	spin_lock_bh(&blkg->async_bio_lock);
	bio_list_add(&blkg->async_bios, bio);
	spin_unlock_bh(&blkg->async_bio_lock);

	queue_work(blkcg_punt_bio_wq, &blkg->async_bio_work);
	return true;
}

/*
 * Scale the accumulated delay based on how long it has been since we updated
 * the delay.  We only call this when we are adding delay, in case it's been a
 * while since we added delay, and when we are checking to see if we need to
 * delay a task, to account for any delays that may have occurred.
 */
static void blkcg_scale_delay(struct blkcg_gq *blkg, u64 now)
{
	u64 old = atomic64_read(&blkg->delay_start);

	/* negative use_delay means no scaling, see blkcg_set_delay() */
	if (atomic_read(&blkg->use_delay) < 0)
		return;

	/*
	 * We only want to scale down every second.  The idea here is that we
	 * want to delay people for min(delay_nsec, NSEC_PER_SEC) in a certain
	 * time window.  We only want to throttle tasks for recent delay that
	 * has occurred, in 1 second time windows since that's the maximum
	 * things can be throttled.  We save the current delay window in
	 * blkg->last_delay so we know what amount is still left to be charged
	 * to the blkg from this point onward.  blkg->last_use keeps track of
	 * the use_delay counter.  The idea is if we're unthrottling the blkg we
	 * are ok with whatever is happening now, and we can take away more of
	 * the accumulated delay as we've already throttled enough that
	 * everybody is happy with their IO latencies.
	 */
	if (time_before64(old + NSEC_PER_SEC, now) &&
	    atomic64_try_cmpxchg(&blkg->delay_start, &old, now)) {
		u64 cur = atomic64_read(&blkg->delay_nsec);
		u64 sub = min_t(u64, blkg->last_delay, now - old);
		int cur_use = atomic_read(&blkg->use_delay);

		/*
		 * We've been unthrottled, subtract a larger chunk of our
		 * accumulated delay.
		 */
		if (cur_use < blkg->last_use)
			sub = max_t(u64, sub, blkg->last_delay >> 1);

		/*
		 * This shouldn't happen, but handle it anyway.  Our delay_nsec
		 * should only ever be growing except here where we subtract out
		 * min(last_delay, 1 second), but lord knows bugs happen and I'd
		 * rather not end up with negative numbers.
		 */
		if (unlikely(cur < sub)) {
			atomic64_set(&blkg->delay_nsec, 0);
			blkg->last_delay = 0;
		} else {
			atomic64_sub(sub, &blkg->delay_nsec);
			blkg->last_delay = cur - sub;
		}
		blkg->last_use = cur_use;
	}
}

/*
 * This is called when we want to actually walk up the hierarchy and check to
 * see if we need to throttle, and then actually throttle if there is some
 * accumulated delay.  This should only be called upon return to user space so
 * we're not holding some lock that would induce a priority inversion.
 */
static void blkcg_maybe_throttle_blkg(struct blkcg_gq *blkg, bool use_memdelay)
{
	unsigned long pflags;
	bool clamp;
	u64 now = ktime_to_ns(ktime_get());
	u64 exp;
	u64 delay_nsec = 0;
	int tok;

	while (blkg->parent) {
		int use_delay = atomic_read(&blkg->use_delay);

		if (use_delay) {
			u64 this_delay;

			blkcg_scale_delay(blkg, now);
			this_delay = atomic64_read(&blkg->delay_nsec);
			if (this_delay > delay_nsec) {
				delay_nsec = this_delay;
				clamp = use_delay > 0;
			}
		}
		blkg = blkg->parent;
	}

	if (!delay_nsec)
		return;

	/*
	 * Let's not sleep for all eternity if we've amassed a huge delay.
	 * Swapping or metadata IO can accumulate 10's of seconds worth of
	 * delay, and we want userspace to be able to do _something_ so cap the
	 * delays at 0.25s. If there's 10's of seconds worth of delay then the
	 * tasks will be delayed for 0.25 second for every syscall. If
	 * blkcg_set_delay() was used as indicated by negative use_delay, the
	 * caller is responsible for regulating the range.
	 */
	if (clamp)
		delay_nsec = min_t(u64, delay_nsec, 250 * NSEC_PER_MSEC);

	if (use_memdelay)
		psi_memstall_enter(&pflags);

	exp = ktime_add_ns(now, delay_nsec);
	tok = io_schedule_prepare();
	do {
		__set_current_state(TASK_KILLABLE);
		if (!schedule_hrtimeout(&exp, HRTIMER_MODE_ABS))
			break;
	} while (!fatal_signal_pending(current));
	io_schedule_finish(tok);

	if (use_memdelay)
		psi_memstall_leave(&pflags);
}

/**
 * blkcg_maybe_throttle_current - throttle the current task if it has been marked
 *
 * This is only called if we've been marked with set_notify_resume().  Obviously
 * we can be set_notify_resume() for reasons other than blkcg throttling, so we
 * check to see if current->throttle_queue is set and if not this doesn't do
 * anything.  This should only ever be called by the resume code, it's not meant
 * to be called by people willy-nilly as it will actually do the work to
 * throttle the task if it is setup for throttling.
 */
void blkcg_maybe_throttle_current(void)
{
	struct request_queue *q = current->throttle_queue;
	struct blkcg *blkcg;
	struct blkcg_gq *blkg;
	bool use_memdelay = current->use_memdelay;

	if (!q)
		return;

	current->throttle_queue = NULL;
	current->use_memdelay = false;

	rcu_read_lock();
	blkcg = css_to_blkcg(blkcg_css());
	if (!blkcg)
		goto out;
	blkg = blkg_lookup(blkcg, q);
	if (!blkg)
		goto out;
	if (!blkg_tryget(blkg))
		goto out;
	rcu_read_unlock();

	blkcg_maybe_throttle_blkg(blkg, use_memdelay);
	blkg_put(blkg);
	blk_put_queue(q);
	return;
out:
	rcu_read_unlock();
	blk_put_queue(q);
}

/**
 * blkcg_schedule_throttle - this task needs to check for throttling
 * @gendisk: disk to throttle
 * @use_memdelay: do we charge this to memory delay for PSI
 *
 * This is called by the IO controller when we know there's delay accumulated
 * for the blkg for this task.  We do not pass the blkg because there are places
 * we call this that may not have that information, the swapping code for
 * instance will only have a block_device at that point.  This set's the
 * notify_resume for the task to check and see if it requires throttling before
 * returning to user space.
 *
 * We will only schedule once per syscall.  You can call this over and over
 * again and it will only do the check once upon return to user space, and only
 * throttle once.  If the task needs to be throttled again it'll need to be
 * re-set at the next time we see the task.
 */
void blkcg_schedule_throttle(struct gendisk *disk, bool use_memdelay)
{
	struct request_queue *q = disk->queue;

	if (unlikely(current->flags & PF_KTHREAD))
		return;

	if (current->throttle_queue != q) {
		if (!blk_get_queue(q))
			return;

		if (current->throttle_queue)
			blk_put_queue(current->throttle_queue);
		current->throttle_queue = q;
	}

	if (use_memdelay)
		current->use_memdelay = use_memdelay;
	set_notify_resume(current);
}

/**
 * blkcg_add_delay - add delay to this blkg
 * @blkg: blkg of interest
 * @now: the current time in nanoseconds
 * @delta: how many nanoseconds of delay to add
 *
 * Charge @delta to the blkg's current delay accumulation.  This is used to
 * throttle tasks if an IO controller thinks we need more throttling.
 */
void blkcg_add_delay(struct blkcg_gq *blkg, u64 now, u64 delta)
{
	if (WARN_ON_ONCE(atomic_read(&blkg->use_delay) < 0))
		return;
	blkcg_scale_delay(blkg, now);
	atomic64_add(delta, &blkg->delay_nsec);
}

/**
 * blkg_tryget_closest - try and get a blkg ref on the closet blkg
 * @bio: target bio
 * @css: target css
 *
 * As the failure mode here is to walk up the blkg tree, this ensure that the
 * blkg->parent pointers are always valid.  This returns the blkg that it ended
 * up taking a reference on or %NULL if no reference was taken.
 */
static inline struct blkcg_gq *blkg_tryget_closest(struct bio *bio,
		struct cgroup_subsys_state *css)
{
	struct blkcg_gq *blkg, *ret_blkg = NULL;

	rcu_read_lock();
	blkg = blkg_lookup_create(css_to_blkcg(css), bio->bi_bdev->bd_disk);
	while (blkg) {
		if (blkg_tryget(blkg)) {
			ret_blkg = blkg;
			break;
		}
		blkg = blkg->parent;
	}
	rcu_read_unlock();

	return ret_blkg;
}

/**
 * bio_associate_blkg_from_css - associate a bio with a specified css
 * @bio: target bio
 * @css: target css
 *
 * Associate @bio with the blkg found by combining the css's blkg and the
 * request_queue of the @bio.  An association failure is handled by walking up
 * the blkg tree.  Therefore, the blkg associated can be anything between @blkg
 * and q->root_blkg.  This situation only happens when a cgroup is dying and
 * then the remaining bios will spill to the closest alive blkg.
 *
 * A reference will be taken on the blkg and will be released when @bio is
 * freed.
 */
void bio_associate_blkg_from_css(struct bio *bio,
				 struct cgroup_subsys_state *css)
{
	if (bio->bi_blkg)
		blkg_put(bio->bi_blkg);

	if (css && css->parent) {
		bio->bi_blkg = blkg_tryget_closest(bio, css);
	} else {
		blkg_get(bdev_get_queue(bio->bi_bdev)->root_blkg);
		bio->bi_blkg = bdev_get_queue(bio->bi_bdev)->root_blkg;
	}
}
EXPORT_SYMBOL_GPL(bio_associate_blkg_from_css);

/**
 * bio_associate_blkg - associate a bio with a blkg
 * @bio: target bio
 *
 * Associate @bio with the blkg found from the bio's css and request_queue.
 * If one is not found, bio_lookup_blkg() creates the blkg.  If a blkg is
 * already associated, the css is reused and association redone as the
 * request_queue may have changed.
 */
void bio_associate_blkg(struct bio *bio)
{
	struct cgroup_subsys_state *css;

	rcu_read_lock();

	if (bio->bi_blkg)
		css = bio_blkcg_css(bio);
	else
		css = blkcg_css();

	bio_associate_blkg_from_css(bio, css);

	rcu_read_unlock();
}
EXPORT_SYMBOL_GPL(bio_associate_blkg);

/**
 * bio_clone_blkg_association - clone blkg association from src to dst bio
 * @dst: destination bio
 * @src: source bio
 */
void bio_clone_blkg_association(struct bio *dst, struct bio *src)
{
	if (src->bi_blkg)
		bio_associate_blkg_from_css(dst, bio_blkcg_css(src));
}
EXPORT_SYMBOL_GPL(bio_clone_blkg_association);

static int blk_cgroup_io_type(struct bio *bio)
{
	if (op_is_discard(bio->bi_opf))
		return BLKG_IOSTAT_DISCARD;
	if (op_is_write(bio->bi_opf))
		return BLKG_IOSTAT_WRITE;
	return BLKG_IOSTAT_READ;
}

void blk_cgroup_bio_start(struct bio *bio)
{
	int rwd = blk_cgroup_io_type(bio), cpu;
	struct blkg_iostat_set *bis;
	unsigned long flags;

	cpu = get_cpu();
	bis = per_cpu_ptr(bio->bi_blkg->iostat_cpu, cpu);
	flags = u64_stats_update_begin_irqsave(&bis->sync);

	/*
	 * If the bio is flagged with BIO_CGROUP_ACCT it means this is a split
	 * bio and we would have already accounted for the size of the bio.
	 */
	if (!bio_flagged(bio, BIO_CGROUP_ACCT)) {
		bio_set_flag(bio, BIO_CGROUP_ACCT);
		bis->cur.bytes[rwd] += bio->bi_iter.bi_size;
	}
	bis->cur.ios[rwd]++;

	u64_stats_update_end_irqrestore(&bis->sync, flags);
	if (cgroup_subsys_on_dfl(io_cgrp_subsys))
		cgroup_rstat_updated(bio->bi_blkg->blkcg->css.cgroup, cpu);
	put_cpu();
}

bool blk_cgroup_congested(void)
{
	struct cgroup_subsys_state *css;
	bool ret = false;

	rcu_read_lock();
	for (css = blkcg_css(); css; css = css->parent) {
		if (atomic_read(&css->cgroup->congestion_count)) {
			ret = true;
			break;
		}
	}
	rcu_read_unlock();
	return ret;
}

static int __init blkcg_init(void)
{
	blkcg_punt_bio_wq = alloc_workqueue("blkcg_punt_bio",
					    WQ_MEM_RECLAIM | WQ_FREEZABLE |
					    WQ_UNBOUND | WQ_SYSFS, 0);
	if (!blkcg_punt_bio_wq)
		return -ENOMEM;
	return 0;
}
subsys_initcall(blkcg_init);

module_param(blkcg_debug_stats, bool, 0644);
MODULE_PARM_DESC(blkcg_debug_stats, "True if you want debug stats, false if not");<|MERGE_RESOLUTION|>--- conflicted
+++ resolved
@@ -264,17 +264,6 @@
 	return NULL;
 }
 
-<<<<<<< HEAD
-static void blkg_update_hint(struct blkcg *blkcg, struct blkcg_gq *blkg)
-{
-	lockdep_assert_held(&blkg->q->queue_lock);
-
-	if (blkcg != &blkcg_root && blkg != rcu_dereference(blkcg->blkg_hint))
-		rcu_assign_pointer(blkcg->blkg_hint, blkg);
-}
-
-=======
->>>>>>> 2cb8e624
 /*
  * If @new_blkg is %NULL, this function tries to allocate a new one as
  * necessary using %GFP_NOWAIT.  @new_blkg is always consumed on return.
@@ -311,11 +300,7 @@
 
 	/* link parent */
 	if (blkcg_parent(blkcg)) {
-<<<<<<< HEAD
-		blkg->parent = blkg_lookup(blkcg_parent(blkcg), q);
-=======
 		blkg->parent = blkg_lookup(blkcg_parent(blkcg), disk->queue);
->>>>>>> 2cb8e624
 		if (WARN_ON_ONCE(!blkg->parent)) {
 			ret = -ENODEV;
 			goto err_put_css;
@@ -391,13 +376,9 @@
 	spin_lock_irqsave(&q->queue_lock, flags);
 	blkg = blkg_lookup(blkcg, q);
 	if (blkg) {
-<<<<<<< HEAD
-		blkg_update_hint(blkcg, blkg);
-=======
 		if (blkcg != &blkcg_root &&
 		    blkg != rcu_dereference(blkcg->blkg_hint))
 			rcu_assign_pointer(blkcg->blkg_hint, blkg);
->>>>>>> 2cb8e624
 		goto found;
 	}
 
@@ -611,28 +592,6 @@
 }
 EXPORT_SYMBOL_GPL(__blkg_prfill_u64);
 
-<<<<<<< HEAD
-/* Performs queue bypass and policy enabled checks then looks up blkg. */
-static struct blkcg_gq *blkg_lookup_check(struct blkcg *blkcg,
-					  const struct blkcg_policy *pol,
-					  struct request_queue *q)
-{
-	struct blkcg_gq *blkg;
-
-	WARN_ON_ONCE(!rcu_read_lock_held());
-	lockdep_assert_held(&q->queue_lock);
-
-	if (!blkcg_policy_enabled(q, pol))
-		return ERR_PTR(-EOPNOTSUPP);
-
-	blkg = blkg_lookup(blkcg, q);
-	if (blkg)
-		blkg_update_hint(blkcg, blkg);
-	return blkg;
-}
-
-=======
->>>>>>> 2cb8e624
 /**
  * blkcg_conf_open_bdev - parse and open bdev for per-blkg config update
  * @inputp: input string pointer
@@ -1294,11 +1253,7 @@
 	if (ret)
 		goto err_ioprio_exit;
 
-<<<<<<< HEAD
-	ret = blk_iolatency_init(q);
-=======
 	ret = blk_iolatency_init(disk);
->>>>>>> 2cb8e624
 	if (ret)
 		goto err_throtl_exit;
 
@@ -1307,11 +1262,7 @@
 err_throtl_exit:
 	blk_throtl_exit(disk);
 err_ioprio_exit:
-<<<<<<< HEAD
-	blk_ioprio_exit(q);
-=======
 	blk_ioprio_exit(disk);
->>>>>>> 2cb8e624
 err_destroy_all:
 	blkg_destroy_all(disk);
 	return ret;
