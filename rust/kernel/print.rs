--- conflicted
+++ resolved
@@ -8,10 +8,7 @@
 
 use crate::{
     ffi::{c_char, c_void},
-<<<<<<< HEAD
-=======
     prelude::*,
->>>>>>> fc85704c
     str::RawFormatter,
 };
 use core::fmt;
