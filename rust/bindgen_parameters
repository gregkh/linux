# SPDX-License-Identifier: GPL-2.0

--opaque-type xregs_state
--opaque-type desc_struct
--opaque-type arch_lbr_state
--opaque-type local_apic

# Packed type cannot transitively contain a `#[repr(align)]` type.
--opaque-type alt_instr
--opaque-type x86_msi_data
--opaque-type x86_msi_addr_lo

# `try` is a reserved keyword since Rust 2018; solved in `bindgen` v0.59.2,
# commit 2aed6b021680 ("context: Escape the try keyword properly").
--opaque-type kunit_try_catch

# If SMP is disabled, `arch_spinlock_t` is defined as a ZST which triggers a Rust
# warning. We don't need to peek into it anyway.
--opaque-type spinlock

# `seccomp`'s comment gets understood as a doctest
--no-doc-comments

# These functions use the `__preserve_most` calling convention, which neither bindgen
# nor Rust currently understand, and which Clang currently declares to be unstable.
<<<<<<< HEAD
--blocklist-function __list_.*_report
=======
--blocklist-function __list_.*_report

# These constants are sometimes not recognized by bindgen depending on config.
# We use const helpers to aid bindgen, to avoid conflicts when constants are
# recognized, block generation of the non-helper constants.
--blocklist-item ARCH_SLAB_MINALIGN
>>>>>>> a6ad5510
<|MERGE_RESOLUTION|>--- conflicted
+++ resolved
@@ -23,13 +23,9 @@
 
 # These functions use the `__preserve_most` calling convention, which neither bindgen
 # nor Rust currently understand, and which Clang currently declares to be unstable.
-<<<<<<< HEAD
---blocklist-function __list_.*_report
-=======
 --blocklist-function __list_.*_report
 
 # These constants are sometimes not recognized by bindgen depending on config.
 # We use const helpers to aid bindgen, to avoid conflicts when constants are
 # recognized, block generation of the non-helper constants.
---blocklist-item ARCH_SLAB_MINALIGN
->>>>>>> a6ad5510
+--blocklist-item ARCH_SLAB_MINALIGN