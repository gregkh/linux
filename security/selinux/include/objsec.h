--- conflicted
+++ resolved
@@ -195,8 +195,6 @@
 	return superblock->s_security + selinux_blob_sizes.lbs_superblock;
 }
 
-<<<<<<< HEAD
-=======
 #ifdef CONFIG_KEYS
 static inline struct key_security_struct *selinux_key(const struct key *key)
 {
@@ -204,14 +202,11 @@
 }
 #endif /* CONFIG_KEYS */
 
->>>>>>> fa10f348
 static inline struct sk_security_struct *selinux_sock(const struct sock *sock)
 {
 	return sock->sk_security + selinux_blob_sizes.lbs_sock;
 }
 
-<<<<<<< HEAD
-=======
 static inline struct tun_security_struct *selinux_tun_dev(void *security)
 {
 	return security + selinux_blob_sizes.lbs_tun_dev;
@@ -228,5 +223,4 @@
 	return perf_event + selinux_blob_sizes.lbs_perf_event;
 }
 
->>>>>>> fa10f348
 #endif /* _SELINUX_OBJSEC_H_ */