// SPDX-License-Identifier: GPL-2.0-only
/*
 * Implementation of the security services.
 *
 * Authors : Stephen Smalley, <stephen.smalley.work@gmail.com>
 *	     James Morris <jmorris@redhat.com>
 *
 * Updated: Trusted Computer Solutions, Inc. <dgoeddel@trustedcs.com>
 *
 *	Support for enhanced MLS infrastructure.
 *	Support for context based audit filters.
 *
 * Updated: Frank Mayer <mayerf@tresys.com> and Karl MacMillan <kmacmillan@tresys.com>
 *
 *	Added conditional policy language extensions
 *
 * Updated: Hewlett-Packard <paul@paul-moore.com>
 *
 *      Added support for NetLabel
 *      Added support for the policy capability bitmap
 *
 * Updated: Chad Sellers <csellers@tresys.com>
 *
 *  Added validation of kernel classes and permissions
 *
 * Updated: KaiGai Kohei <kaigai@ak.jp.nec.com>
 *
 *  Added support for bounds domain and audit messaged on masked permissions
 *
 * Updated: Guido Trentalancia <guido@trentalancia.com>
 *
 *  Added support for runtime switching of the policy type
 *
 * Copyright (C) 2008, 2009 NEC Corporation
 * Copyright (C) 2006, 2007 Hewlett-Packard Development Company, L.P.
 * Copyright (C) 2004-2006 Trusted Computer Solutions, Inc.
 * Copyright (C) 2003 - 2004, 2006 Tresys Technology, LLC
 * Copyright (C) 2003 Red Hat, Inc., James Morris <jmorris@redhat.com>
 */
#include <linux/kernel.h>
#include <linux/slab.h>
#include <linux/string.h>
#include <linux/spinlock.h>
#include <linux/rcupdate.h>
#include <linux/errno.h>
#include <linux/in.h>
#include <linux/sched.h>
#include <linux/audit.h>
#include <linux/vmalloc.h>
#include <linux/lsm_hooks.h>
#include <net/netlabel.h>

#include "flask.h"
#include "avc.h"
#include "avc_ss.h"
#include "security.h"
#include "context.h"
#include "policydb.h"
#include "sidtab.h"
#include "services.h"
#include "conditional.h"
#include "mls.h"
#include "objsec.h"
#include "netlabel.h"
#include "xfrm.h"
#include "ebitmap.h"
#include "audit.h"
#include "policycap_names.h"
#include "ima.h"

struct selinux_policy_convert_data {
	struct convert_context_args args;
	struct sidtab_convert_params sidtab_params;
};

/* Forward declaration. */
static int context_struct_to_string(struct policydb *policydb,
				    struct context *context,
				    char **scontext,
				    u32 *scontext_len);

static int sidtab_entry_to_string(struct policydb *policydb,
				  struct sidtab *sidtab,
				  struct sidtab_entry *entry,
				  char **scontext,
				  u32 *scontext_len);

static void context_struct_compute_av(struct policydb *policydb,
				      struct context *scontext,
				      struct context *tcontext,
				      u16 tclass,
				      struct av_decision *avd,
				      struct extended_perms *xperms);

static int selinux_set_mapping(struct policydb *pol,
			       const struct security_class_mapping *map,
			       struct selinux_map *out_map)
{
	u16 i, j;
	bool print_unknown_handle = false;

	/* Find number of classes in the input mapping */
	if (!map)
		return -EINVAL;
	i = 0;
	while (map[i].name)
		i++;

	/* Allocate space for the class records, plus one for class zero */
	out_map->mapping = kcalloc(++i, sizeof(*out_map->mapping), GFP_ATOMIC);
	if (!out_map->mapping)
		return -ENOMEM;

	/* Store the raw class and permission values */
	j = 0;
	while (map[j].name) {
		const struct security_class_mapping *p_in = map + (j++);
		struct selinux_mapping *p_out = out_map->mapping + j;
		u16 k;

		/* An empty class string skips ahead */
		if (!strcmp(p_in->name, "")) {
			p_out->num_perms = 0;
			continue;
		}

		p_out->value = string_to_security_class(pol, p_in->name);
		if (!p_out->value) {
			pr_info("SELinux:  Class %s not defined in policy.\n",
			       p_in->name);
			if (pol->reject_unknown)
				goto err;
			p_out->num_perms = 0;
			print_unknown_handle = true;
			continue;
		}

		k = 0;
		while (p_in->perms[k]) {
			/* An empty permission string skips ahead */
			if (!*p_in->perms[k]) {
				k++;
				continue;
			}
			p_out->perms[k] = string_to_av_perm(pol, p_out->value,
							    p_in->perms[k]);
			if (!p_out->perms[k]) {
				pr_info("SELinux:  Permission %s in class %s not defined in policy.\n",
				       p_in->perms[k], p_in->name);
				if (pol->reject_unknown)
					goto err;
				print_unknown_handle = true;
			}

			k++;
		}
		p_out->num_perms = k;
	}

	if (print_unknown_handle)
		pr_info("SELinux: the above unknown classes and permissions will be %s\n",
		       pol->allow_unknown ? "allowed" : "denied");

	out_map->size = i;
	return 0;
err:
	kfree(out_map->mapping);
	out_map->mapping = NULL;
	return -EINVAL;
}

/*
 * Get real, policy values from mapped values
 */

static u16 unmap_class(struct selinux_map *map, u16 tclass)
{
	if (tclass < map->size)
		return map->mapping[tclass].value;

	return tclass;
}

/*
 * Get kernel value for class from its policy value
 */
static u16 map_class(struct selinux_map *map, u16 pol_value)
{
	u16 i;

	for (i = 1; i < map->size; i++) {
		if (map->mapping[i].value == pol_value)
			return i;
	}

	return SECCLASS_NULL;
}

static void map_decision(struct selinux_map *map,
			 u16 tclass, struct av_decision *avd,
			 int allow_unknown)
{
	if (tclass < map->size) {
		struct selinux_mapping *mapping = &map->mapping[tclass];
		unsigned int i, n = mapping->num_perms;
		u32 result;

		for (i = 0, result = 0; i < n; i++) {
			if (avd->allowed & mapping->perms[i])
				result |= (u32)1<<i;
			if (allow_unknown && !mapping->perms[i])
				result |= (u32)1<<i;
		}
		avd->allowed = result;

		for (i = 0, result = 0; i < n; i++)
			if (avd->auditallow & mapping->perms[i])
				result |= (u32)1<<i;
		avd->auditallow = result;

		for (i = 0, result = 0; i < n; i++) {
			if (avd->auditdeny & mapping->perms[i])
				result |= (u32)1<<i;
			if (!allow_unknown && !mapping->perms[i])
				result |= (u32)1<<i;
		}
		/*
		 * In case the kernel has a bug and requests a permission
		 * between num_perms and the maximum permission number, we
		 * should audit that denial
		 */
		for (; i < (sizeof(u32)*8); i++)
			result |= (u32)1<<i;
		avd->auditdeny = result;
	}
}

int security_mls_enabled(void)
{
	int mls_enabled;
	struct selinux_policy *policy;

	if (!selinux_initialized())
		return 0;

	rcu_read_lock();
	policy = rcu_dereference(selinux_state.policy);
	mls_enabled = policy->policydb.mls_enabled;
	rcu_read_unlock();
	return mls_enabled;
}

/*
 * Return the boolean value of a constraint expression
 * when it is applied to the specified source and target
 * security contexts.
 *
 * xcontext is a special beast...  It is used by the validatetrans rules
 * only.  For these rules, scontext is the context before the transition,
 * tcontext is the context after the transition, and xcontext is the context
 * of the process performing the transition.  All other callers of
 * constraint_expr_eval should pass in NULL for xcontext.
 */
static int constraint_expr_eval(struct policydb *policydb,
				struct context *scontext,
				struct context *tcontext,
				struct context *xcontext,
				struct constraint_expr *cexpr)
{
	u32 val1, val2;
	struct context *c;
	struct role_datum *r1, *r2;
	struct mls_level *l1, *l2;
	struct constraint_expr *e;
	int s[CEXPR_MAXDEPTH];
	int sp = -1;

	for (e = cexpr; e; e = e->next) {
		switch (e->expr_type) {
		case CEXPR_NOT:
			BUG_ON(sp < 0);
			s[sp] = !s[sp];
			break;
		case CEXPR_AND:
			BUG_ON(sp < 1);
			sp--;
			s[sp] &= s[sp + 1];
			break;
		case CEXPR_OR:
			BUG_ON(sp < 1);
			sp--;
			s[sp] |= s[sp + 1];
			break;
		case CEXPR_ATTR:
			if (sp == (CEXPR_MAXDEPTH - 1))
				return 0;
			switch (e->attr) {
			case CEXPR_USER:
				val1 = scontext->user;
				val2 = tcontext->user;
				break;
			case CEXPR_TYPE:
				val1 = scontext->type;
				val2 = tcontext->type;
				break;
			case CEXPR_ROLE:
				val1 = scontext->role;
				val2 = tcontext->role;
				r1 = policydb->role_val_to_struct[val1 - 1];
				r2 = policydb->role_val_to_struct[val2 - 1];
				switch (e->op) {
				case CEXPR_DOM:
					s[++sp] = ebitmap_get_bit(&r1->dominates,
								  val2 - 1);
					continue;
				case CEXPR_DOMBY:
					s[++sp] = ebitmap_get_bit(&r2->dominates,
								  val1 - 1);
					continue;
				case CEXPR_INCOMP:
					s[++sp] = (!ebitmap_get_bit(&r1->dominates,
								    val2 - 1) &&
						   !ebitmap_get_bit(&r2->dominates,
								    val1 - 1));
					continue;
				default:
					break;
				}
				break;
			case CEXPR_L1L2:
				l1 = &(scontext->range.level[0]);
				l2 = &(tcontext->range.level[0]);
				goto mls_ops;
			case CEXPR_L1H2:
				l1 = &(scontext->range.level[0]);
				l2 = &(tcontext->range.level[1]);
				goto mls_ops;
			case CEXPR_H1L2:
				l1 = &(scontext->range.level[1]);
				l2 = &(tcontext->range.level[0]);
				goto mls_ops;
			case CEXPR_H1H2:
				l1 = &(scontext->range.level[1]);
				l2 = &(tcontext->range.level[1]);
				goto mls_ops;
			case CEXPR_L1H1:
				l1 = &(scontext->range.level[0]);
				l2 = &(scontext->range.level[1]);
				goto mls_ops;
			case CEXPR_L2H2:
				l1 = &(tcontext->range.level[0]);
				l2 = &(tcontext->range.level[1]);
				goto mls_ops;
mls_ops:
				switch (e->op) {
				case CEXPR_EQ:
					s[++sp] = mls_level_eq(l1, l2);
					continue;
				case CEXPR_NEQ:
					s[++sp] = !mls_level_eq(l1, l2);
					continue;
				case CEXPR_DOM:
					s[++sp] = mls_level_dom(l1, l2);
					continue;
				case CEXPR_DOMBY:
					s[++sp] = mls_level_dom(l2, l1);
					continue;
				case CEXPR_INCOMP:
					s[++sp] = mls_level_incomp(l2, l1);
					continue;
				default:
					BUG();
					return 0;
				}
				break;
			default:
				BUG();
				return 0;
			}

			switch (e->op) {
			case CEXPR_EQ:
				s[++sp] = (val1 == val2);
				break;
			case CEXPR_NEQ:
				s[++sp] = (val1 != val2);
				break;
			default:
				BUG();
				return 0;
			}
			break;
		case CEXPR_NAMES:
			if (sp == (CEXPR_MAXDEPTH-1))
				return 0;
			c = scontext;
			if (e->attr & CEXPR_TARGET)
				c = tcontext;
			else if (e->attr & CEXPR_XTARGET) {
				c = xcontext;
				if (!c) {
					BUG();
					return 0;
				}
			}
			if (e->attr & CEXPR_USER)
				val1 = c->user;
			else if (e->attr & CEXPR_ROLE)
				val1 = c->role;
			else if (e->attr & CEXPR_TYPE)
				val1 = c->type;
			else {
				BUG();
				return 0;
			}

			switch (e->op) {
			case CEXPR_EQ:
				s[++sp] = ebitmap_get_bit(&e->names, val1 - 1);
				break;
			case CEXPR_NEQ:
				s[++sp] = !ebitmap_get_bit(&e->names, val1 - 1);
				break;
			default:
				BUG();
				return 0;
			}
			break;
		default:
			BUG();
			return 0;
		}
	}

	BUG_ON(sp != 0);
	return s[0];
}

/*
 * security_dump_masked_av - dumps masked permissions during
 * security_compute_av due to RBAC, MLS/Constraint and Type bounds.
 */
static int dump_masked_av_helper(void *k, void *d, void *args)
{
	struct perm_datum *pdatum = d;
	char **permission_names = args;

	BUG_ON(pdatum->value < 1 || pdatum->value > 32);

	permission_names[pdatum->value - 1] = (char *)k;

	return 0;
}

static void security_dump_masked_av(struct policydb *policydb,
				    struct context *scontext,
				    struct context *tcontext,
				    u16 tclass,
				    u32 permissions,
				    const char *reason)
{
	struct common_datum *common_dat;
	struct class_datum *tclass_dat;
	struct audit_buffer *ab;
	char *tclass_name;
	char *scontext_name = NULL;
	char *tcontext_name = NULL;
	char *permission_names[32];
	int index;
	u32 length;
	bool need_comma = false;

	if (!permissions)
		return;

	tclass_name = sym_name(policydb, SYM_CLASSES, tclass - 1);
	tclass_dat = policydb->class_val_to_struct[tclass - 1];
	common_dat = tclass_dat->comdatum;

	/* init permission_names */
	if (common_dat &&
	    hashtab_map(&common_dat->permissions.table,
			dump_masked_av_helper, permission_names) < 0)
		goto out;

	if (hashtab_map(&tclass_dat->permissions.table,
			dump_masked_av_helper, permission_names) < 0)
		goto out;

	/* get scontext/tcontext in text form */
	if (context_struct_to_string(policydb, scontext,
				     &scontext_name, &length) < 0)
		goto out;

	if (context_struct_to_string(policydb, tcontext,
				     &tcontext_name, &length) < 0)
		goto out;

	/* audit a message */
	ab = audit_log_start(audit_context(),
			     GFP_ATOMIC, AUDIT_SELINUX_ERR);
	if (!ab)
		goto out;

	audit_log_format(ab, "op=security_compute_av reason=%s "
			 "scontext=%s tcontext=%s tclass=%s perms=",
			 reason, scontext_name, tcontext_name, tclass_name);

	for (index = 0; index < 32; index++) {
		u32 mask = (1 << index);

		if ((mask & permissions) == 0)
			continue;

		audit_log_format(ab, "%s%s",
				 need_comma ? "," : "",
				 permission_names[index]
				 ? permission_names[index] : "????");
		need_comma = true;
	}
	audit_log_end(ab);
out:
	/* release scontext/tcontext */
	kfree(tcontext_name);
	kfree(scontext_name);
}

/*
 * security_boundary_permission - drops violated permissions
 * on boundary constraint.
 */
static void type_attribute_bounds_av(struct policydb *policydb,
				     struct context *scontext,
				     struct context *tcontext,
				     u16 tclass,
				     struct av_decision *avd)
{
	struct context lo_scontext;
	struct context lo_tcontext, *tcontextp = tcontext;
	struct av_decision lo_avd;
	struct type_datum *source;
	struct type_datum *target;
	u32 masked = 0;

	source = policydb->type_val_to_struct[scontext->type - 1];
	BUG_ON(!source);

	if (!source->bounds)
		return;

	target = policydb->type_val_to_struct[tcontext->type - 1];
	BUG_ON(!target);

	memset(&lo_avd, 0, sizeof(lo_avd));

	memcpy(&lo_scontext, scontext, sizeof(lo_scontext));
	lo_scontext.type = source->bounds;

	if (target->bounds) {
		memcpy(&lo_tcontext, tcontext, sizeof(lo_tcontext));
		lo_tcontext.type = target->bounds;
		tcontextp = &lo_tcontext;
	}

	context_struct_compute_av(policydb, &lo_scontext,
				  tcontextp,
				  tclass,
				  &lo_avd,
				  NULL);

	masked = ~lo_avd.allowed & avd->allowed;

	if (likely(!masked))
		return;		/* no masked permission */

	/* mask violated permissions */
	avd->allowed &= ~masked;

	/* audit masked permissions */
	security_dump_masked_av(policydb, scontext, tcontext,
				tclass, masked, "bounds");
}

/*
 * Flag which drivers have permissions and which base permissions are covered.
 */
void services_compute_xperms_drivers(
		struct extended_perms *xperms,
		struct avtab_node *node)
{
	unsigned int i;

	switch (node->datum.u.xperms->specified) {
	case AVTAB_XPERMS_IOCTLDRIVER:
		xperms->base_perms |= AVC_EXT_IOCTL;
		/* if one or more driver has all permissions allowed */
		for (i = 0; i < ARRAY_SIZE(xperms->drivers.p); i++)
			xperms->drivers.p[i] |= node->datum.u.xperms->perms.p[i];
		break;
	case AVTAB_XPERMS_IOCTLFUNCTION:
		xperms->base_perms |= AVC_EXT_IOCTL;
		/* if allowing permissions within a driver */
		security_xperm_set(xperms->drivers.p,
					node->datum.u.xperms->driver);
		break;
	case AVTAB_XPERMS_NLMSG:
		xperms->base_perms |= AVC_EXT_NLMSG;
		/* if allowing permissions within a driver */
		security_xperm_set(xperms->drivers.p,
					node->datum.u.xperms->driver);
		break;
	}

	xperms->len = 1;
}

/*
 * Compute access vectors and extended permissions based on a context
 * structure pair for the permissions in a particular class.
 */
static void context_struct_compute_av(struct policydb *policydb,
				      struct context *scontext,
				      struct context *tcontext,
				      u16 tclass,
				      struct av_decision *avd,
				      struct extended_perms *xperms)
{
	struct constraint_node *constraint;
	struct role_allow *ra;
	struct avtab_key avkey;
	struct avtab_node *node;
	struct class_datum *tclass_datum;
	struct ebitmap *sattr, *tattr;
	struct ebitmap_node *snode, *tnode;
	unsigned int i, j;

	avd->allowed = 0;
	avd->auditallow = 0;
	avd->auditdeny = 0xffffffff;
	if (xperms) {
		memset(xperms, 0, sizeof(*xperms));
	}

	if (unlikely(!tclass || tclass > policydb->p_classes.nprim)) {
		pr_warn_ratelimited("SELinux:  Invalid class %u\n", tclass);
		return;
	}

	tclass_datum = policydb->class_val_to_struct[tclass - 1];

	/*
	 * If a specific type enforcement rule was defined for
	 * this permission check, then use it.
	 */
	avkey.target_class = tclass;
	avkey.specified = AVTAB_AV | AVTAB_XPERMS;
	sattr = &policydb->type_attr_map_array[scontext->type - 1];
	tattr = &policydb->type_attr_map_array[tcontext->type - 1];
	ebitmap_for_each_positive_bit(sattr, snode, i) {
		ebitmap_for_each_positive_bit(tattr, tnode, j) {
			avkey.source_type = i + 1;
			avkey.target_type = j + 1;
			for (node = avtab_search_node(&policydb->te_avtab,
						      &avkey);
			     node;
			     node = avtab_search_node_next(node, avkey.specified)) {
				if (node->key.specified == AVTAB_ALLOWED)
					avd->allowed |= node->datum.u.data;
				else if (node->key.specified == AVTAB_AUDITALLOW)
					avd->auditallow |= node->datum.u.data;
				else if (node->key.specified == AVTAB_AUDITDENY)
					avd->auditdeny &= node->datum.u.data;
				else if (xperms && (node->key.specified & AVTAB_XPERMS))
					services_compute_xperms_drivers(xperms, node);
			}

			/* Check conditional av table for additional permissions */
			cond_compute_av(&policydb->te_cond_avtab, &avkey,
					avd, xperms);

		}
	}

	/*
	 * Remove any permissions prohibited by a constraint (this includes
	 * the MLS policy).
	 */
	constraint = tclass_datum->constraints;
	while (constraint) {
		if ((constraint->permissions & (avd->allowed)) &&
		    !constraint_expr_eval(policydb, scontext, tcontext, NULL,
					  constraint->expr)) {
			avd->allowed &= ~(constraint->permissions);
		}
		constraint = constraint->next;
	}

	/*
	 * If checking process transition permission and the
	 * role is changing, then check the (current_role, new_role)
	 * pair.
	 */
	if (tclass == policydb->process_class &&
	    (avd->allowed & policydb->process_trans_perms) &&
	    scontext->role != tcontext->role) {
		for (ra = policydb->role_allow; ra; ra = ra->next) {
			if (scontext->role == ra->role &&
			    tcontext->role == ra->new_role)
				break;
		}
		if (!ra)
			avd->allowed &= ~policydb->process_trans_perms;
	}

	/*
	 * If the given source and target types have boundary
	 * constraint, lazy checks have to mask any violated
	 * permission and notice it to userspace via audit.
	 */
	type_attribute_bounds_av(policydb, scontext, tcontext,
				 tclass, avd);
}

static int security_validtrans_handle_fail(struct selinux_policy *policy,
					struct sidtab_entry *oentry,
					struct sidtab_entry *nentry,
					struct sidtab_entry *tentry,
					u16 tclass)
{
	struct policydb *p = &policy->policydb;
	struct sidtab *sidtab = policy->sidtab;
	char *o = NULL, *n = NULL, *t = NULL;
	u32 olen, nlen, tlen;

	if (sidtab_entry_to_string(p, sidtab, oentry, &o, &olen))
		goto out;
	if (sidtab_entry_to_string(p, sidtab, nentry, &n, &nlen))
		goto out;
	if (sidtab_entry_to_string(p, sidtab, tentry, &t, &tlen))
		goto out;
	audit_log(audit_context(), GFP_ATOMIC, AUDIT_SELINUX_ERR,
		  "op=security_validate_transition seresult=denied"
		  " oldcontext=%s newcontext=%s taskcontext=%s tclass=%s",
		  o, n, t, sym_name(p, SYM_CLASSES, tclass-1));
out:
	kfree(o);
	kfree(n);
	kfree(t);

	if (!enforcing_enabled())
		return 0;
	return -EPERM;
}

static int security_compute_validatetrans(u32 oldsid, u32 newsid, u32 tasksid,
					  u16 orig_tclass, bool user)
{
	struct selinux_policy *policy;
	struct policydb *policydb;
	struct sidtab *sidtab;
	struct sidtab_entry *oentry;
	struct sidtab_entry *nentry;
	struct sidtab_entry *tentry;
	struct class_datum *tclass_datum;
	struct constraint_node *constraint;
	u16 tclass;
	int rc = 0;


	if (!selinux_initialized())
		return 0;

	rcu_read_lock();

	policy = rcu_dereference(selinux_state.policy);
	policydb = &policy->policydb;
	sidtab = policy->sidtab;

	if (!user)
		tclass = unmap_class(&policy->map, orig_tclass);
	else
		tclass = orig_tclass;

	if (!tclass || tclass > policydb->p_classes.nprim) {
		rc = -EINVAL;
		goto out;
	}
	tclass_datum = policydb->class_val_to_struct[tclass - 1];

	oentry = sidtab_search_entry(sidtab, oldsid);
	if (!oentry) {
		pr_err("SELinux: %s:  unrecognized SID %d\n",
			__func__, oldsid);
		rc = -EINVAL;
		goto out;
	}

	nentry = sidtab_search_entry(sidtab, newsid);
	if (!nentry) {
		pr_err("SELinux: %s:  unrecognized SID %d\n",
			__func__, newsid);
		rc = -EINVAL;
		goto out;
	}

	tentry = sidtab_search_entry(sidtab, tasksid);
	if (!tentry) {
		pr_err("SELinux: %s:  unrecognized SID %d\n",
			__func__, tasksid);
		rc = -EINVAL;
		goto out;
	}

	constraint = tclass_datum->validatetrans;
	while (constraint) {
		if (!constraint_expr_eval(policydb, &oentry->context,
					  &nentry->context, &tentry->context,
					  constraint->expr)) {
			if (user)
				rc = -EPERM;
			else
				rc = security_validtrans_handle_fail(policy,
								oentry,
								nentry,
								tentry,
								tclass);
			goto out;
		}
		constraint = constraint->next;
	}

out:
	rcu_read_unlock();
	return rc;
}

int security_validate_transition_user(u32 oldsid, u32 newsid, u32 tasksid,
				      u16 tclass)
{
	return security_compute_validatetrans(oldsid, newsid, tasksid,
					      tclass, true);
}

int security_validate_transition(u32 oldsid, u32 newsid, u32 tasksid,
				 u16 orig_tclass)
{
	return security_compute_validatetrans(oldsid, newsid, tasksid,
					      orig_tclass, false);
}

/*
 * security_bounded_transition - check whether the given
 * transition is directed to bounded, or not.
 * It returns 0, if @newsid is bounded by @oldsid.
 * Otherwise, it returns error code.
 *
 * @oldsid : current security identifier
 * @newsid : destinated security identifier
 */
int security_bounded_transition(u32 old_sid, u32 new_sid)
{
	struct selinux_policy *policy;
	struct policydb *policydb;
	struct sidtab *sidtab;
	struct sidtab_entry *old_entry, *new_entry;
	struct type_datum *type;
	u32 index;
	int rc;

	if (!selinux_initialized())
		return 0;

	rcu_read_lock();
	policy = rcu_dereference(selinux_state.policy);
	policydb = &policy->policydb;
	sidtab = policy->sidtab;

	rc = -EINVAL;
	old_entry = sidtab_search_entry(sidtab, old_sid);
	if (!old_entry) {
		pr_err("SELinux: %s: unrecognized SID %u\n",
		       __func__, old_sid);
		goto out;
	}

	rc = -EINVAL;
	new_entry = sidtab_search_entry(sidtab, new_sid);
	if (!new_entry) {
		pr_err("SELinux: %s: unrecognized SID %u\n",
		       __func__, new_sid);
		goto out;
	}

	rc = 0;
	/* type/domain unchanged */
	if (old_entry->context.type == new_entry->context.type)
		goto out;

	index = new_entry->context.type;
	while (true) {
		type = policydb->type_val_to_struct[index - 1];
		BUG_ON(!type);

		/* not bounded anymore */
		rc = -EPERM;
		if (!type->bounds)
			break;

		/* @newsid is bounded by @oldsid */
		rc = 0;
		if (type->bounds == old_entry->context.type)
			break;

		index = type->bounds;
	}

	if (rc) {
		char *old_name = NULL;
		char *new_name = NULL;
		u32 length;

		if (!sidtab_entry_to_string(policydb, sidtab, old_entry,
					    &old_name, &length) &&
		    !sidtab_entry_to_string(policydb, sidtab, new_entry,
					    &new_name, &length)) {
			audit_log(audit_context(),
				  GFP_ATOMIC, AUDIT_SELINUX_ERR,
				  "op=security_bounded_transition "
				  "seresult=denied "
				  "oldcontext=%s newcontext=%s",
				  old_name, new_name);
		}
		kfree(new_name);
		kfree(old_name);
	}
out:
	rcu_read_unlock();

	return rc;
}

static void avd_init(struct selinux_policy *policy, struct av_decision *avd)
{
	avd->allowed = 0;
	avd->auditallow = 0;
	avd->auditdeny = 0xffffffff;
	if (policy)
		avd->seqno = policy->latest_granting;
	else
		avd->seqno = 0;
	avd->flags = 0;
}

static void update_xperms_extended_data(u8 specified,
					struct extended_perms_data *from,
					struct extended_perms_data *xp_data)
{
	unsigned int i;

	switch (specified) {
	case AVTAB_XPERMS_IOCTLDRIVER:
		memset(xp_data->p, 0xff, sizeof(xp_data->p));
		break;
	case AVTAB_XPERMS_IOCTLFUNCTION:
	case AVTAB_XPERMS_NLMSG:
		for (i = 0; i < ARRAY_SIZE(xp_data->p); i++)
			xp_data->p[i] |= from->p[i];
		break;
	}

}

void services_compute_xperms_decision(struct extended_perms_decision *xpermd,
					struct avtab_node *node)
{
	switch (node->datum.u.xperms->specified) {
	case AVTAB_XPERMS_IOCTLFUNCTION:
		if (xpermd->base_perm != AVC_EXT_IOCTL ||
		    xpermd->driver != node->datum.u.xperms->driver)
			return;
		break;
	case AVTAB_XPERMS_IOCTLDRIVER:
		if (xpermd->base_perm != AVC_EXT_IOCTL ||
		    !security_xperm_test(node->datum.u.xperms->perms.p,
					 xpermd->driver))
			return;
<<<<<<< HEAD
	} else {
=======
		break;
	case AVTAB_XPERMS_NLMSG:
		if (xpermd->base_perm != AVC_EXT_NLMSG ||
		    xpermd->driver != node->datum.u.xperms->driver)
			return;
		break;
	default:
>>>>>>> 4e3ac415
		pr_warn_once(
			"SELinux: unknown extended permission (%u) will be ignored\n",
			node->datum.u.xperms->specified);
		return;
	}

	if (node->key.specified == AVTAB_XPERMS_ALLOWED) {
		xpermd->used |= XPERMS_ALLOWED;
		update_xperms_extended_data(node->datum.u.xperms->specified,
					    &node->datum.u.xperms->perms,
					    xpermd->allowed);
	} else if (node->key.specified == AVTAB_XPERMS_AUDITALLOW) {
		xpermd->used |= XPERMS_AUDITALLOW;
		update_xperms_extended_data(node->datum.u.xperms->specified,
					    &node->datum.u.xperms->perms,
					    xpermd->auditallow);
	} else if (node->key.specified == AVTAB_XPERMS_DONTAUDIT) {
		xpermd->used |= XPERMS_DONTAUDIT;
		update_xperms_extended_data(node->datum.u.xperms->specified,
					    &node->datum.u.xperms->perms,
					    xpermd->dontaudit);
	} else {
		pr_warn_once("SELinux: unknown specified key (%u)\n",
			     node->key.specified);
	}
}

void security_compute_xperms_decision(u32 ssid,
				      u32 tsid,
				      u16 orig_tclass,
				      u8 driver,
				      u8 base_perm,
				      struct extended_perms_decision *xpermd)
{
	struct selinux_policy *policy;
	struct policydb *policydb;
	struct sidtab *sidtab;
	u16 tclass;
	struct context *scontext, *tcontext;
	struct avtab_key avkey;
	struct avtab_node *node;
	struct ebitmap *sattr, *tattr;
	struct ebitmap_node *snode, *tnode;
	unsigned int i, j;

	xpermd->base_perm = base_perm;
	xpermd->driver = driver;
	xpermd->used = 0;
	memset(xpermd->allowed->p, 0, sizeof(xpermd->allowed->p));
	memset(xpermd->auditallow->p, 0, sizeof(xpermd->auditallow->p));
	memset(xpermd->dontaudit->p, 0, sizeof(xpermd->dontaudit->p));

	rcu_read_lock();
	if (!selinux_initialized())
		goto allow;

	policy = rcu_dereference(selinux_state.policy);
	policydb = &policy->policydb;
	sidtab = policy->sidtab;

	scontext = sidtab_search(sidtab, ssid);
	if (!scontext) {
		pr_err("SELinux: %s:  unrecognized SID %d\n",
		       __func__, ssid);
		goto out;
	}

	tcontext = sidtab_search(sidtab, tsid);
	if (!tcontext) {
		pr_err("SELinux: %s:  unrecognized SID %d\n",
		       __func__, tsid);
		goto out;
	}

	tclass = unmap_class(&policy->map, orig_tclass);
	if (unlikely(orig_tclass && !tclass)) {
		if (policydb->allow_unknown)
			goto allow;
		goto out;
	}


	if (unlikely(!tclass || tclass > policydb->p_classes.nprim)) {
		pr_warn_ratelimited("SELinux:  Invalid class %hu\n", tclass);
		goto out;
	}

	avkey.target_class = tclass;
	avkey.specified = AVTAB_XPERMS;
	sattr = &policydb->type_attr_map_array[scontext->type - 1];
	tattr = &policydb->type_attr_map_array[tcontext->type - 1];
	ebitmap_for_each_positive_bit(sattr, snode, i) {
		ebitmap_for_each_positive_bit(tattr, tnode, j) {
			avkey.source_type = i + 1;
			avkey.target_type = j + 1;
			for (node = avtab_search_node(&policydb->te_avtab,
						      &avkey);
			     node;
			     node = avtab_search_node_next(node, avkey.specified))
				services_compute_xperms_decision(xpermd, node);

			cond_compute_xperms(&policydb->te_cond_avtab,
						&avkey, xpermd);
		}
	}
out:
	rcu_read_unlock();
	return;
allow:
	memset(xpermd->allowed->p, 0xff, sizeof(xpermd->allowed->p));
	goto out;
}

/**
 * security_compute_av - Compute access vector decisions.
 * @ssid: source security identifier
 * @tsid: target security identifier
 * @orig_tclass: target security class
 * @avd: access vector decisions
 * @xperms: extended permissions
 *
 * Compute a set of access vector decisions based on the
 * SID pair (@ssid, @tsid) for the permissions in @tclass.
 */
void security_compute_av(u32 ssid,
			 u32 tsid,
			 u16 orig_tclass,
			 struct av_decision *avd,
			 struct extended_perms *xperms)
{
	struct selinux_policy *policy;
	struct policydb *policydb;
	struct sidtab *sidtab;
	u16 tclass;
	struct context *scontext = NULL, *tcontext = NULL;

	rcu_read_lock();
	policy = rcu_dereference(selinux_state.policy);
	avd_init(policy, avd);
	xperms->len = 0;
	if (!selinux_initialized())
		goto allow;

	policydb = &policy->policydb;
	sidtab = policy->sidtab;

	scontext = sidtab_search(sidtab, ssid);
	if (!scontext) {
		pr_err("SELinux: %s:  unrecognized SID %d\n",
		       __func__, ssid);
		goto out;
	}

	/* permissive domain? */
	if (ebitmap_get_bit(&policydb->permissive_map, scontext->type))
		avd->flags |= AVD_FLAGS_PERMISSIVE;

	tcontext = sidtab_search(sidtab, tsid);
	if (!tcontext) {
		pr_err("SELinux: %s:  unrecognized SID %d\n",
		       __func__, tsid);
		goto out;
	}

	tclass = unmap_class(&policy->map, orig_tclass);
	if (unlikely(orig_tclass && !tclass)) {
		if (policydb->allow_unknown)
			goto allow;
		goto out;
	}
	context_struct_compute_av(policydb, scontext, tcontext, tclass, avd,
				  xperms);
	map_decision(&policy->map, orig_tclass, avd,
		     policydb->allow_unknown);
out:
	rcu_read_unlock();
	return;
allow:
	avd->allowed = 0xffffffff;
	goto out;
}

void security_compute_av_user(u32 ssid,
			      u32 tsid,
			      u16 tclass,
			      struct av_decision *avd)
{
	struct selinux_policy *policy;
	struct policydb *policydb;
	struct sidtab *sidtab;
	struct context *scontext = NULL, *tcontext = NULL;

	rcu_read_lock();
	policy = rcu_dereference(selinux_state.policy);
	avd_init(policy, avd);
	if (!selinux_initialized())
		goto allow;

	policydb = &policy->policydb;
	sidtab = policy->sidtab;

	scontext = sidtab_search(sidtab, ssid);
	if (!scontext) {
		pr_err("SELinux: %s:  unrecognized SID %d\n",
		       __func__, ssid);
		goto out;
	}

	/* permissive domain? */
	if (ebitmap_get_bit(&policydb->permissive_map, scontext->type))
		avd->flags |= AVD_FLAGS_PERMISSIVE;

	tcontext = sidtab_search(sidtab, tsid);
	if (!tcontext) {
		pr_err("SELinux: %s:  unrecognized SID %d\n",
		       __func__, tsid);
		goto out;
	}

	if (unlikely(!tclass)) {
		if (policydb->allow_unknown)
			goto allow;
		goto out;
	}

	context_struct_compute_av(policydb, scontext, tcontext, tclass, avd,
				  NULL);
 out:
	rcu_read_unlock();
	return;
allow:
	avd->allowed = 0xffffffff;
	goto out;
}

/*
 * Write the security context string representation of
 * the context structure `context' into a dynamically
 * allocated string of the correct size.  Set `*scontext'
 * to point to this string and set `*scontext_len' to
 * the length of the string.
 */
static int context_struct_to_string(struct policydb *p,
				    struct context *context,
				    char **scontext, u32 *scontext_len)
{
	char *scontextp;

	if (scontext)
		*scontext = NULL;
	*scontext_len = 0;

	if (context->len) {
		*scontext_len = context->len;
		if (scontext) {
			*scontext = kstrdup(context->str, GFP_ATOMIC);
			if (!(*scontext))
				return -ENOMEM;
		}
		return 0;
	}

	/* Compute the size of the context. */
	*scontext_len += strlen(sym_name(p, SYM_USERS, context->user - 1)) + 1;
	*scontext_len += strlen(sym_name(p, SYM_ROLES, context->role - 1)) + 1;
	*scontext_len += strlen(sym_name(p, SYM_TYPES, context->type - 1)) + 1;
	*scontext_len += mls_compute_context_len(p, context);

	if (!scontext)
		return 0;

	/* Allocate space for the context; caller must free this space. */
	scontextp = kmalloc(*scontext_len, GFP_ATOMIC);
	if (!scontextp)
		return -ENOMEM;
	*scontext = scontextp;

	/*
	 * Copy the user name, role name and type name into the context.
	 */
	scontextp += sprintf(scontextp, "%s:%s:%s",
		sym_name(p, SYM_USERS, context->user - 1),
		sym_name(p, SYM_ROLES, context->role - 1),
		sym_name(p, SYM_TYPES, context->type - 1));

	mls_sid_to_context(p, context, &scontextp);

	*scontextp = 0;

	return 0;
}

static int sidtab_entry_to_string(struct policydb *p,
				  struct sidtab *sidtab,
				  struct sidtab_entry *entry,
				  char **scontext, u32 *scontext_len)
{
	int rc = sidtab_sid2str_get(sidtab, entry, scontext, scontext_len);

	if (rc != -ENOENT)
		return rc;

	rc = context_struct_to_string(p, &entry->context, scontext,
				      scontext_len);
	if (!rc && scontext)
		sidtab_sid2str_put(sidtab, entry, *scontext, *scontext_len);
	return rc;
}

#include "initial_sid_to_string.h"

int security_sidtab_hash_stats(char *page)
{
	struct selinux_policy *policy;
	int rc;

	if (!selinux_initialized()) {
		pr_err("SELinux: %s:  called before initial load_policy\n",
		       __func__);
		return -EINVAL;
	}

	rcu_read_lock();
	policy = rcu_dereference(selinux_state.policy);
	rc = sidtab_hash_stats(policy->sidtab, page);
	rcu_read_unlock();

	return rc;
}

const char *security_get_initial_sid_context(u32 sid)
{
	if (unlikely(sid > SECINITSID_NUM))
		return NULL;
	return initial_sid_to_string[sid];
}

static int security_sid_to_context_core(u32 sid, char **scontext,
					u32 *scontext_len, int force,
					int only_invalid)
{
	struct selinux_policy *policy;
	struct policydb *policydb;
	struct sidtab *sidtab;
	struct sidtab_entry *entry;
	int rc = 0;

	if (scontext)
		*scontext = NULL;
	*scontext_len  = 0;

	if (!selinux_initialized()) {
		if (sid <= SECINITSID_NUM) {
			char *scontextp;
			const char *s;

			/*
			 * Before the policy is loaded, translate
			 * SECINITSID_INIT to "kernel", because systemd and
			 * libselinux < 2.6 take a getcon_raw() result that is
			 * both non-null and not "kernel" to mean that a policy
			 * is already loaded.
			 */
			if (sid == SECINITSID_INIT)
				sid = SECINITSID_KERNEL;

			s = initial_sid_to_string[sid];
			if (!s)
				return -EINVAL;
			*scontext_len = strlen(s) + 1;
			if (!scontext)
				return 0;
			scontextp = kmemdup(s, *scontext_len, GFP_ATOMIC);
			if (!scontextp)
				return -ENOMEM;
			*scontext = scontextp;
			return 0;
		}
		pr_err("SELinux: %s:  called before initial "
		       "load_policy on unknown SID %d\n", __func__, sid);
		return -EINVAL;
	}
	rcu_read_lock();
	policy = rcu_dereference(selinux_state.policy);
	policydb = &policy->policydb;
	sidtab = policy->sidtab;

	if (force)
		entry = sidtab_search_entry_force(sidtab, sid);
	else
		entry = sidtab_search_entry(sidtab, sid);
	if (!entry) {
		pr_err("SELinux: %s:  unrecognized SID %d\n",
			__func__, sid);
		rc = -EINVAL;
		goto out_unlock;
	}
	if (only_invalid && !entry->context.len)
		goto out_unlock;

	rc = sidtab_entry_to_string(policydb, sidtab, entry, scontext,
				    scontext_len);

out_unlock:
	rcu_read_unlock();
	return rc;

}

/**
 * security_sid_to_context - Obtain a context for a given SID.
 * @sid: security identifier, SID
 * @scontext: security context
 * @scontext_len: length in bytes
 *
 * Write the string representation of the context associated with @sid
 * into a dynamically allocated string of the correct size.  Set @scontext
 * to point to this string and set @scontext_len to the length of the string.
 */
int security_sid_to_context(u32 sid, char **scontext, u32 *scontext_len)
{
	return security_sid_to_context_core(sid, scontext,
					    scontext_len, 0, 0);
}

int security_sid_to_context_force(u32 sid,
				  char **scontext, u32 *scontext_len)
{
	return security_sid_to_context_core(sid, scontext,
					    scontext_len, 1, 0);
}

/**
 * security_sid_to_context_inval - Obtain a context for a given SID if it
 *                                 is invalid.
 * @sid: security identifier, SID
 * @scontext: security context
 * @scontext_len: length in bytes
 *
 * Write the string representation of the context associated with @sid
 * into a dynamically allocated string of the correct size, but only if the
 * context is invalid in the current policy.  Set @scontext to point to
 * this string (or NULL if the context is valid) and set @scontext_len to
 * the length of the string (or 0 if the context is valid).
 */
int security_sid_to_context_inval(u32 sid,
				  char **scontext, u32 *scontext_len)
{
	return security_sid_to_context_core(sid, scontext,
					    scontext_len, 1, 1);
}

/*
 * Caveat:  Mutates scontext.
 */
static int string_to_context_struct(struct policydb *pol,
				    struct sidtab *sidtabp,
				    char *scontext,
				    struct context *ctx,
				    u32 def_sid)
{
	struct role_datum *role;
	struct type_datum *typdatum;
	struct user_datum *usrdatum;
	char *scontextp, *p, oldc;
	int rc = 0;

	context_init(ctx);

	/* Parse the security context. */

	rc = -EINVAL;
	scontextp = scontext;

	/* Extract the user. */
	p = scontextp;
	while (*p && *p != ':')
		p++;

	if (*p == 0)
		goto out;

	*p++ = 0;

	usrdatum = symtab_search(&pol->p_users, scontextp);
	if (!usrdatum)
		goto out;

	ctx->user = usrdatum->value;

	/* Extract role. */
	scontextp = p;
	while (*p && *p != ':')
		p++;

	if (*p == 0)
		goto out;

	*p++ = 0;

	role = symtab_search(&pol->p_roles, scontextp);
	if (!role)
		goto out;
	ctx->role = role->value;

	/* Extract type. */
	scontextp = p;
	while (*p && *p != ':')
		p++;
	oldc = *p;
	*p++ = 0;

	typdatum = symtab_search(&pol->p_types, scontextp);
	if (!typdatum || typdatum->attribute)
		goto out;

	ctx->type = typdatum->value;

	rc = mls_context_to_sid(pol, oldc, p, ctx, sidtabp, def_sid);
	if (rc)
		goto out;

	/* Check the validity of the new context. */
	rc = -EINVAL;
	if (!policydb_context_isvalid(pol, ctx))
		goto out;
	rc = 0;
out:
	if (rc)
		context_destroy(ctx);
	return rc;
}

static int security_context_to_sid_core(const char *scontext, u32 scontext_len,
					u32 *sid, u32 def_sid, gfp_t gfp_flags,
					int force)
{
	struct selinux_policy *policy;
	struct policydb *policydb;
	struct sidtab *sidtab;
	char *scontext2, *str = NULL;
	struct context context;
	int rc = 0;

	/* An empty security context is never valid. */
	if (!scontext_len)
		return -EINVAL;

	/* Copy the string to allow changes and ensure a NUL terminator */
	scontext2 = kmemdup_nul(scontext, scontext_len, gfp_flags);
	if (!scontext2)
		return -ENOMEM;

	if (!selinux_initialized()) {
		u32 i;

		for (i = 1; i < SECINITSID_NUM; i++) {
			const char *s = initial_sid_to_string[i];

			if (s && !strcmp(s, scontext2)) {
				*sid = i;
				goto out;
			}
		}
		*sid = SECINITSID_KERNEL;
		goto out;
	}
	*sid = SECSID_NULL;

	if (force) {
		/* Save another copy for storing in uninterpreted form */
		rc = -ENOMEM;
		str = kstrdup(scontext2, gfp_flags);
		if (!str)
			goto out;
	}
retry:
	rcu_read_lock();
	policy = rcu_dereference(selinux_state.policy);
	policydb = &policy->policydb;
	sidtab = policy->sidtab;
	rc = string_to_context_struct(policydb, sidtab, scontext2,
				      &context, def_sid);
	if (rc == -EINVAL && force) {
		context.str = str;
		context.len = strlen(str) + 1;
		str = NULL;
	} else if (rc)
		goto out_unlock;
	rc = sidtab_context_to_sid(sidtab, &context, sid);
	if (rc == -ESTALE) {
		rcu_read_unlock();
		if (context.str) {
			str = context.str;
			context.str = NULL;
		}
		context_destroy(&context);
		goto retry;
	}
	context_destroy(&context);
out_unlock:
	rcu_read_unlock();
out:
	kfree(scontext2);
	kfree(str);
	return rc;
}

/**
 * security_context_to_sid - Obtain a SID for a given security context.
 * @scontext: security context
 * @scontext_len: length in bytes
 * @sid: security identifier, SID
 * @gfp: context for the allocation
 *
 * Obtains a SID associated with the security context that
 * has the string representation specified by @scontext.
 * Returns -%EINVAL if the context is invalid, -%ENOMEM if insufficient
 * memory is available, or 0 on success.
 */
int security_context_to_sid(const char *scontext, u32 scontext_len, u32 *sid,
			    gfp_t gfp)
{
	return security_context_to_sid_core(scontext, scontext_len,
					    sid, SECSID_NULL, gfp, 0);
}

int security_context_str_to_sid(const char *scontext, u32 *sid, gfp_t gfp)
{
	return security_context_to_sid(scontext, strlen(scontext),
				       sid, gfp);
}

/**
 * security_context_to_sid_default - Obtain a SID for a given security context,
 * falling back to specified default if needed.
 *
 * @scontext: security context
 * @scontext_len: length in bytes
 * @sid: security identifier, SID
 * @def_sid: default SID to assign on error
 * @gfp_flags: the allocator get-free-page (GFP) flags
 *
 * Obtains a SID associated with the security context that
 * has the string representation specified by @scontext.
 * The default SID is passed to the MLS layer to be used to allow
 * kernel labeling of the MLS field if the MLS field is not present
 * (for upgrading to MLS without full relabel).
 * Implicitly forces adding of the context even if it cannot be mapped yet.
 * Returns -%EINVAL if the context is invalid, -%ENOMEM if insufficient
 * memory is available, or 0 on success.
 */
int security_context_to_sid_default(const char *scontext, u32 scontext_len,
				    u32 *sid, u32 def_sid, gfp_t gfp_flags)
{
	return security_context_to_sid_core(scontext, scontext_len,
					    sid, def_sid, gfp_flags, 1);
}

int security_context_to_sid_force(const char *scontext, u32 scontext_len,
				  u32 *sid)
{
	return security_context_to_sid_core(scontext, scontext_len,
					    sid, SECSID_NULL, GFP_KERNEL, 1);
}

static int compute_sid_handle_invalid_context(
	struct selinux_policy *policy,
	struct sidtab_entry *sentry,
	struct sidtab_entry *tentry,
	u16 tclass,
	struct context *newcontext)
{
	struct policydb *policydb = &policy->policydb;
	struct sidtab *sidtab = policy->sidtab;
	char *s = NULL, *t = NULL, *n = NULL;
	u32 slen, tlen, nlen;
	struct audit_buffer *ab;

	if (sidtab_entry_to_string(policydb, sidtab, sentry, &s, &slen))
		goto out;
	if (sidtab_entry_to_string(policydb, sidtab, tentry, &t, &tlen))
		goto out;
	if (context_struct_to_string(policydb, newcontext, &n, &nlen))
		goto out;
	ab = audit_log_start(audit_context(), GFP_ATOMIC, AUDIT_SELINUX_ERR);
	if (!ab)
		goto out;
	audit_log_format(ab,
			 "op=security_compute_sid invalid_context=");
	/* no need to record the NUL with untrusted strings */
	audit_log_n_untrustedstring(ab, n, nlen - 1);
	audit_log_format(ab, " scontext=%s tcontext=%s tclass=%s",
			 s, t, sym_name(policydb, SYM_CLASSES, tclass-1));
	audit_log_end(ab);
out:
	kfree(s);
	kfree(t);
	kfree(n);
	if (!enforcing_enabled())
		return 0;
	return -EACCES;
}

static void filename_compute_type(struct policydb *policydb,
				  struct context *newcontext,
				  u32 stype, u32 ttype, u16 tclass,
				  const char *objname)
{
	struct filename_trans_key ft;
	struct filename_trans_datum *datum;

	/*
	 * Most filename trans rules are going to live in specific directories
	 * like /dev or /var/run.  This bitmap will quickly skip rule searches
	 * if the ttype does not contain any rules.
	 */
	if (!ebitmap_get_bit(&policydb->filename_trans_ttypes, ttype))
		return;

	ft.ttype = ttype;
	ft.tclass = tclass;
	ft.name = objname;

	datum = policydb_filenametr_search(policydb, &ft);
	while (datum) {
		if (ebitmap_get_bit(&datum->stypes, stype - 1)) {
			newcontext->type = datum->otype;
			return;
		}
		datum = datum->next;
	}
}

static int security_compute_sid(u32 ssid,
				u32 tsid,
				u16 orig_tclass,
				u16 specified,
				const char *objname,
				u32 *out_sid,
				bool kern)
{
	struct selinux_policy *policy;
	struct policydb *policydb;
	struct sidtab *sidtab;
	struct class_datum *cladatum;
	struct context *scontext, *tcontext, newcontext;
	struct sidtab_entry *sentry, *tentry;
	struct avtab_key avkey;
	struct avtab_node *avnode, *node;
	u16 tclass;
	int rc = 0;
	bool sock;

	if (!selinux_initialized()) {
		switch (orig_tclass) {
		case SECCLASS_PROCESS: /* kernel value */
			*out_sid = ssid;
			break;
		default:
			*out_sid = tsid;
			break;
		}
		goto out;
	}

retry:
	cladatum = NULL;
	context_init(&newcontext);

	rcu_read_lock();

	policy = rcu_dereference(selinux_state.policy);

	if (kern) {
		tclass = unmap_class(&policy->map, orig_tclass);
		sock = security_is_socket_class(orig_tclass);
	} else {
		tclass = orig_tclass;
		sock = security_is_socket_class(map_class(&policy->map,
							  tclass));
	}

	policydb = &policy->policydb;
	sidtab = policy->sidtab;

	sentry = sidtab_search_entry(sidtab, ssid);
	if (!sentry) {
		pr_err("SELinux: %s:  unrecognized SID %d\n",
		       __func__, ssid);
		rc = -EINVAL;
		goto out_unlock;
	}
	tentry = sidtab_search_entry(sidtab, tsid);
	if (!tentry) {
		pr_err("SELinux: %s:  unrecognized SID %d\n",
		       __func__, tsid);
		rc = -EINVAL;
		goto out_unlock;
	}

	scontext = &sentry->context;
	tcontext = &tentry->context;

	if (tclass && tclass <= policydb->p_classes.nprim)
		cladatum = policydb->class_val_to_struct[tclass - 1];

	/* Set the user identity. */
	switch (specified) {
	case AVTAB_TRANSITION:
	case AVTAB_CHANGE:
		if (cladatum && cladatum->default_user == DEFAULT_TARGET) {
			newcontext.user = tcontext->user;
		} else {
			/* notice this gets both DEFAULT_SOURCE and unset */
			/* Use the process user identity. */
			newcontext.user = scontext->user;
		}
		break;
	case AVTAB_MEMBER:
		/* Use the related object owner. */
		newcontext.user = tcontext->user;
		break;
	}

	/* Set the role to default values. */
	if (cladatum && cladatum->default_role == DEFAULT_SOURCE) {
		newcontext.role = scontext->role;
	} else if (cladatum && cladatum->default_role == DEFAULT_TARGET) {
		newcontext.role = tcontext->role;
	} else {
		if ((tclass == policydb->process_class) || sock)
			newcontext.role = scontext->role;
		else
			newcontext.role = OBJECT_R_VAL;
	}

	/* Set the type.
	 * Look for a type transition/member/change rule.
	 */
	avkey.source_type = scontext->type;
	avkey.target_type = tcontext->type;
	avkey.target_class = tclass;
	avkey.specified = specified;
	avnode = avtab_search_node(&policydb->te_avtab, &avkey);

	/* If no permanent rule, also check for enabled conditional rules */
	if (!avnode) {
		node = avtab_search_node(&policydb->te_cond_avtab, &avkey);
		for (; node; node = avtab_search_node_next(node, specified)) {
			if (node->key.specified & AVTAB_ENABLED) {
				avnode = node;
				break;
			}
		}
	}

	/* If a permanent rule is found, use the type from
	 * the type transition/member/change rule. Otherwise,
	 * set the type to its default values.
	 */
	if (avnode) {
		newcontext.type = avnode->datum.u.data;
	} else if (cladatum && cladatum->default_type == DEFAULT_SOURCE) {
		newcontext.type = scontext->type;
	} else if (cladatum && cladatum->default_type == DEFAULT_TARGET) {
		newcontext.type = tcontext->type;
	} else {
		if ((tclass == policydb->process_class) || sock) {
			/* Use the type of process. */
			newcontext.type = scontext->type;
		} else {
			/* Use the type of the related object. */
			newcontext.type = tcontext->type;
		}
	}

	/* if we have a objname this is a file trans check so check those rules */
	if (objname)
		filename_compute_type(policydb, &newcontext, scontext->type,
				      tcontext->type, tclass, objname);

	/* Check for class-specific changes. */
	if (specified & AVTAB_TRANSITION) {
		/* Look for a role transition rule. */
		struct role_trans_datum *rtd;
		struct role_trans_key rtk = {
			.role = scontext->role,
			.type = tcontext->type,
			.tclass = tclass,
		};

		rtd = policydb_roletr_search(policydb, &rtk);
		if (rtd)
			newcontext.role = rtd->new_role;
	}

	/* Set the MLS attributes.
	   This is done last because it may allocate memory. */
	rc = mls_compute_sid(policydb, scontext, tcontext, tclass, specified,
			     &newcontext, sock);
	if (rc)
		goto out_unlock;

	/* Check the validity of the context. */
	if (!policydb_context_isvalid(policydb, &newcontext)) {
		rc = compute_sid_handle_invalid_context(policy, sentry,
							tentry, tclass,
							&newcontext);
		if (rc)
			goto out_unlock;
	}
	/* Obtain the sid for the context. */
	rc = sidtab_context_to_sid(sidtab, &newcontext, out_sid);
	if (rc == -ESTALE) {
		rcu_read_unlock();
		context_destroy(&newcontext);
		goto retry;
	}
out_unlock:
	rcu_read_unlock();
	context_destroy(&newcontext);
out:
	return rc;
}

/**
 * security_transition_sid - Compute the SID for a new subject/object.
 * @ssid: source security identifier
 * @tsid: target security identifier
 * @tclass: target security class
 * @qstr: object name
 * @out_sid: security identifier for new subject/object
 *
 * Compute a SID to use for labeling a new subject or object in the
 * class @tclass based on a SID pair (@ssid, @tsid).
 * Return -%EINVAL if any of the parameters are invalid, -%ENOMEM
 * if insufficient memory is available, or %0 if the new SID was
 * computed successfully.
 */
int security_transition_sid(u32 ssid, u32 tsid, u16 tclass,
			    const struct qstr *qstr, u32 *out_sid)
{
	return security_compute_sid(ssid, tsid, tclass,
				    AVTAB_TRANSITION,
				    qstr ? qstr->name : NULL, out_sid, true);
}

int security_transition_sid_user(u32 ssid, u32 tsid, u16 tclass,
				 const char *objname, u32 *out_sid)
{
	return security_compute_sid(ssid, tsid, tclass,
				    AVTAB_TRANSITION,
				    objname, out_sid, false);
}

/**
 * security_member_sid - Compute the SID for member selection.
 * @ssid: source security identifier
 * @tsid: target security identifier
 * @tclass: target security class
 * @out_sid: security identifier for selected member
 *
 * Compute a SID to use when selecting a member of a polyinstantiated
 * object of class @tclass based on a SID pair (@ssid, @tsid).
 * Return -%EINVAL if any of the parameters are invalid, -%ENOMEM
 * if insufficient memory is available, or %0 if the SID was
 * computed successfully.
 */
int security_member_sid(u32 ssid,
			u32 tsid,
			u16 tclass,
			u32 *out_sid)
{
	return security_compute_sid(ssid, tsid, tclass,
				    AVTAB_MEMBER, NULL,
				    out_sid, false);
}

/**
 * security_change_sid - Compute the SID for object relabeling.
 * @ssid: source security identifier
 * @tsid: target security identifier
 * @tclass: target security class
 * @out_sid: security identifier for selected member
 *
 * Compute a SID to use for relabeling an object of class @tclass
 * based on a SID pair (@ssid, @tsid).
 * Return -%EINVAL if any of the parameters are invalid, -%ENOMEM
 * if insufficient memory is available, or %0 if the SID was
 * computed successfully.
 */
int security_change_sid(u32 ssid,
			u32 tsid,
			u16 tclass,
			u32 *out_sid)
{
	return security_compute_sid(ssid, tsid, tclass, AVTAB_CHANGE, NULL,
				    out_sid, false);
}

static inline int convert_context_handle_invalid_context(
	struct policydb *policydb,
	struct context *context)
{
	char *s;
	u32 len;

	if (enforcing_enabled())
		return -EINVAL;

	if (!context_struct_to_string(policydb, context, &s, &len)) {
		pr_warn("SELinux:  Context %s would be invalid if enforcing\n",
			s);
		kfree(s);
	}
	return 0;
}

/**
 * services_convert_context - Convert a security context across policies.
 * @args: populated convert_context_args struct
 * @oldc: original context
 * @newc: converted context
 * @gfp_flags: allocation flags
 *
 * Convert the values in the security context structure @oldc from the values
 * specified in the policy @args->oldp to the values specified in the policy
 * @args->newp, storing the new context in @newc, and verifying that the
 * context is valid under the new policy.
 */
int services_convert_context(struct convert_context_args *args,
			     struct context *oldc, struct context *newc,
			     gfp_t gfp_flags)
{
	struct ocontext *oc;
	struct role_datum *role;
	struct type_datum *typdatum;
	struct user_datum *usrdatum;
	char *s;
	u32 len;
	int rc;

	if (oldc->str) {
		s = kstrdup(oldc->str, gfp_flags);
		if (!s)
			return -ENOMEM;

		rc = string_to_context_struct(args->newp, NULL, s, newc, SECSID_NULL);
		if (rc == -EINVAL) {
			/*
			 * Retain string representation for later mapping.
			 *
			 * IMPORTANT: We need to copy the contents of oldc->str
			 * back into s again because string_to_context_struct()
			 * may have garbled it.
			 */
			memcpy(s, oldc->str, oldc->len);
			context_init(newc);
			newc->str = s;
			newc->len = oldc->len;
			return 0;
		}
		kfree(s);
		if (rc) {
			/* Other error condition, e.g. ENOMEM. */
			pr_err("SELinux:   Unable to map context %s, rc = %d.\n",
			       oldc->str, -rc);
			return rc;
		}
		pr_info("SELinux:  Context %s became valid (mapped).\n",
			oldc->str);
		return 0;
	}

	context_init(newc);

	/* Convert the user. */
	usrdatum = symtab_search(&args->newp->p_users,
				 sym_name(args->oldp, SYM_USERS, oldc->user - 1));
	if (!usrdatum)
		goto bad;
	newc->user = usrdatum->value;

	/* Convert the role. */
	role = symtab_search(&args->newp->p_roles,
			     sym_name(args->oldp, SYM_ROLES, oldc->role - 1));
	if (!role)
		goto bad;
	newc->role = role->value;

	/* Convert the type. */
	typdatum = symtab_search(&args->newp->p_types,
				 sym_name(args->oldp, SYM_TYPES, oldc->type - 1));
	if (!typdatum)
		goto bad;
	newc->type = typdatum->value;

	/* Convert the MLS fields if dealing with MLS policies */
	if (args->oldp->mls_enabled && args->newp->mls_enabled) {
		rc = mls_convert_context(args->oldp, args->newp, oldc, newc);
		if (rc)
			goto bad;
	} else if (!args->oldp->mls_enabled && args->newp->mls_enabled) {
		/*
		 * Switching between non-MLS and MLS policy:
		 * ensure that the MLS fields of the context for all
		 * existing entries in the sidtab are filled in with a
		 * suitable default value, likely taken from one of the
		 * initial SIDs.
		 */
		oc = args->newp->ocontexts[OCON_ISID];
		while (oc && oc->sid[0] != SECINITSID_UNLABELED)
			oc = oc->next;
		if (!oc) {
			pr_err("SELinux:  unable to look up"
				" the initial SIDs list\n");
			goto bad;
		}
		rc = mls_range_set(newc, &oc->context[0].range);
		if (rc)
			goto bad;
	}

	/* Check the validity of the new context. */
	if (!policydb_context_isvalid(args->newp, newc)) {
		rc = convert_context_handle_invalid_context(args->oldp, oldc);
		if (rc)
			goto bad;
	}

	return 0;
bad:
	/* Map old representation to string and save it. */
	rc = context_struct_to_string(args->oldp, oldc, &s, &len);
	if (rc)
		return rc;
	context_destroy(newc);
	newc->str = s;
	newc->len = len;
	pr_info("SELinux:  Context %s became invalid (unmapped).\n",
		newc->str);
	return 0;
}

static void security_load_policycaps(struct selinux_policy *policy)
{
	struct policydb *p;
	unsigned int i;
	struct ebitmap_node *node;

	p = &policy->policydb;

	for (i = 0; i < ARRAY_SIZE(selinux_state.policycap); i++)
		WRITE_ONCE(selinux_state.policycap[i],
			ebitmap_get_bit(&p->policycaps, i));

	for (i = 0; i < ARRAY_SIZE(selinux_policycap_names); i++)
		pr_info("SELinux:  policy capability %s=%d\n",
			selinux_policycap_names[i],
			ebitmap_get_bit(&p->policycaps, i));

	ebitmap_for_each_positive_bit(&p->policycaps, node, i) {
		if (i >= ARRAY_SIZE(selinux_policycap_names))
			pr_info("SELinux:  unknown policy capability %u\n",
				i);
	}
}

static int security_preserve_bools(struct selinux_policy *oldpolicy,
				struct selinux_policy *newpolicy);

static void selinux_policy_free(struct selinux_policy *policy)
{
	if (!policy)
		return;

	sidtab_destroy(policy->sidtab);
	kfree(policy->map.mapping);
	policydb_destroy(&policy->policydb);
	kfree(policy->sidtab);
	kfree(policy);
}

static void selinux_policy_cond_free(struct selinux_policy *policy)
{
	cond_policydb_destroy_dup(&policy->policydb);
	kfree(policy);
}

void selinux_policy_cancel(struct selinux_load_state *load_state)
{
	struct selinux_state *state = &selinux_state;
	struct selinux_policy *oldpolicy;

	oldpolicy = rcu_dereference_protected(state->policy,
					lockdep_is_held(&state->policy_mutex));

	sidtab_cancel_convert(oldpolicy->sidtab);
	selinux_policy_free(load_state->policy);
	kfree(load_state->convert_data);
}

static void selinux_notify_policy_change(u32 seqno)
{
	/* Flush external caches and notify userspace of policy load */
	avc_ss_reset(seqno);
	selnl_notify_policyload(seqno);
	selinux_status_update_policyload(seqno);
	selinux_netlbl_cache_invalidate();
	selinux_xfrm_notify_policyload();
	selinux_ima_measure_state_locked();
}

void selinux_policy_commit(struct selinux_load_state *load_state)
{
	struct selinux_state *state = &selinux_state;
	struct selinux_policy *oldpolicy, *newpolicy = load_state->policy;
	unsigned long flags;
	u32 seqno;

	oldpolicy = rcu_dereference_protected(state->policy,
					lockdep_is_held(&state->policy_mutex));

	/* If switching between different policy types, log MLS status */
	if (oldpolicy) {
		if (oldpolicy->policydb.mls_enabled && !newpolicy->policydb.mls_enabled)
			pr_info("SELinux: Disabling MLS support...\n");
		else if (!oldpolicy->policydb.mls_enabled && newpolicy->policydb.mls_enabled)
			pr_info("SELinux: Enabling MLS support...\n");
	}

	/* Set latest granting seqno for new policy. */
	if (oldpolicy)
		newpolicy->latest_granting = oldpolicy->latest_granting + 1;
	else
		newpolicy->latest_granting = 1;
	seqno = newpolicy->latest_granting;

	/* Install the new policy. */
	if (oldpolicy) {
		sidtab_freeze_begin(oldpolicy->sidtab, &flags);
		rcu_assign_pointer(state->policy, newpolicy);
		sidtab_freeze_end(oldpolicy->sidtab, &flags);
	} else {
		rcu_assign_pointer(state->policy, newpolicy);
	}

	/* Load the policycaps from the new policy */
	security_load_policycaps(newpolicy);

	if (!selinux_initialized()) {
		/*
		 * After first policy load, the security server is
		 * marked as initialized and ready to handle requests and
		 * any objects created prior to policy load are then labeled.
		 */
		selinux_mark_initialized();
		selinux_complete_init();
	}

	/* Free the old policy */
	synchronize_rcu();
	selinux_policy_free(oldpolicy);
	kfree(load_state->convert_data);

	/* Notify others of the policy change */
	selinux_notify_policy_change(seqno);
}

/**
 * security_load_policy - Load a security policy configuration.
 * @data: binary policy data
 * @len: length of data in bytes
 * @load_state: policy load state
 *
 * Load a new set of security policy configuration data,
 * validate it and convert the SID table as necessary.
 * This function will flush the access vector cache after
 * loading the new policy.
 */
int security_load_policy(void *data, size_t len,
			 struct selinux_load_state *load_state)
{
	struct selinux_state *state = &selinux_state;
	struct selinux_policy *newpolicy, *oldpolicy;
	struct selinux_policy_convert_data *convert_data;
	int rc = 0;
	struct policy_file file = { data, len }, *fp = &file;

	newpolicy = kzalloc(sizeof(*newpolicy), GFP_KERNEL);
	if (!newpolicy)
		return -ENOMEM;

	newpolicy->sidtab = kzalloc(sizeof(*newpolicy->sidtab), GFP_KERNEL);
	if (!newpolicy->sidtab) {
		rc = -ENOMEM;
		goto err_policy;
	}

	rc = policydb_read(&newpolicy->policydb, fp);
	if (rc)
		goto err_sidtab;

	newpolicy->policydb.len = len;
	rc = selinux_set_mapping(&newpolicy->policydb, secclass_map,
				&newpolicy->map);
	if (rc)
		goto err_policydb;

	rc = policydb_load_isids(&newpolicy->policydb, newpolicy->sidtab);
	if (rc) {
		pr_err("SELinux:  unable to load the initial SIDs\n");
		goto err_mapping;
	}

	if (!selinux_initialized()) {
		/* First policy load, so no need to preserve state from old policy */
		load_state->policy = newpolicy;
		load_state->convert_data = NULL;
		return 0;
	}

	oldpolicy = rcu_dereference_protected(state->policy,
					lockdep_is_held(&state->policy_mutex));

	/* Preserve active boolean values from the old policy */
	rc = security_preserve_bools(oldpolicy, newpolicy);
	if (rc) {
		pr_err("SELinux:  unable to preserve booleans\n");
		goto err_free_isids;
	}

	/*
	 * Convert the internal representations of contexts
	 * in the new SID table.
	 */

	convert_data = kmalloc(sizeof(*convert_data), GFP_KERNEL);
	if (!convert_data) {
		rc = -ENOMEM;
		goto err_free_isids;
	}

	convert_data->args.oldp = &oldpolicy->policydb;
	convert_data->args.newp = &newpolicy->policydb;

	convert_data->sidtab_params.args = &convert_data->args;
	convert_data->sidtab_params.target = newpolicy->sidtab;

	rc = sidtab_convert(oldpolicy->sidtab, &convert_data->sidtab_params);
	if (rc) {
		pr_err("SELinux:  unable to convert the internal"
			" representation of contexts in the new SID"
			" table\n");
		goto err_free_convert_data;
	}

	load_state->policy = newpolicy;
	load_state->convert_data = convert_data;
	return 0;

err_free_convert_data:
	kfree(convert_data);
err_free_isids:
	sidtab_destroy(newpolicy->sidtab);
err_mapping:
	kfree(newpolicy->map.mapping);
err_policydb:
	policydb_destroy(&newpolicy->policydb);
err_sidtab:
	kfree(newpolicy->sidtab);
err_policy:
	kfree(newpolicy);

	return rc;
}

/**
 * ocontext_to_sid - Helper to safely get sid for an ocontext
 * @sidtab: SID table
 * @c: ocontext structure
 * @index: index of the context entry (0 or 1)
 * @out_sid: pointer to the resulting SID value
 *
 * For all ocontexts except OCON_ISID the SID fields are populated
 * on-demand when needed. Since updating the SID value is an SMP-sensitive
 * operation, this helper must be used to do that safely.
 *
 * WARNING: This function may return -ESTALE, indicating that the caller
 * must retry the operation after re-acquiring the policy pointer!
 */
static int ocontext_to_sid(struct sidtab *sidtab, struct ocontext *c,
			   size_t index, u32 *out_sid)
{
	int rc;
	u32 sid;

	/* Ensure the associated sidtab entry is visible to this thread. */
	sid = smp_load_acquire(&c->sid[index]);
	if (!sid) {
		rc = sidtab_context_to_sid(sidtab, &c->context[index], &sid);
		if (rc)
			return rc;

		/*
		 * Ensure the new sidtab entry is visible to other threads
		 * when they see the SID.
		 */
		smp_store_release(&c->sid[index], sid);
	}
	*out_sid = sid;
	return 0;
}

/**
 * security_port_sid - Obtain the SID for a port.
 * @protocol: protocol number
 * @port: port number
 * @out_sid: security identifier
 */
int security_port_sid(u8 protocol, u16 port, u32 *out_sid)
{
	struct selinux_policy *policy;
	struct policydb *policydb;
	struct sidtab *sidtab;
	struct ocontext *c;
	int rc;

	if (!selinux_initialized()) {
		*out_sid = SECINITSID_PORT;
		return 0;
	}

retry:
	rc = 0;
	rcu_read_lock();
	policy = rcu_dereference(selinux_state.policy);
	policydb = &policy->policydb;
	sidtab = policy->sidtab;

	c = policydb->ocontexts[OCON_PORT];
	while (c) {
		if (c->u.port.protocol == protocol &&
		    c->u.port.low_port <= port &&
		    c->u.port.high_port >= port)
			break;
		c = c->next;
	}

	if (c) {
		rc = ocontext_to_sid(sidtab, c, 0, out_sid);
		if (rc == -ESTALE) {
			rcu_read_unlock();
			goto retry;
		}
		if (rc)
			goto out;
	} else {
		*out_sid = SECINITSID_PORT;
	}

out:
	rcu_read_unlock();
	return rc;
}

/**
 * security_ib_pkey_sid - Obtain the SID for a pkey.
 * @subnet_prefix: Subnet Prefix
 * @pkey_num: pkey number
 * @out_sid: security identifier
 */
int security_ib_pkey_sid(u64 subnet_prefix, u16 pkey_num, u32 *out_sid)
{
	struct selinux_policy *policy;
	struct policydb *policydb;
	struct sidtab *sidtab;
	struct ocontext *c;
	int rc;

	if (!selinux_initialized()) {
		*out_sid = SECINITSID_UNLABELED;
		return 0;
	}

retry:
	rc = 0;
	rcu_read_lock();
	policy = rcu_dereference(selinux_state.policy);
	policydb = &policy->policydb;
	sidtab = policy->sidtab;

	c = policydb->ocontexts[OCON_IBPKEY];
	while (c) {
		if (c->u.ibpkey.low_pkey <= pkey_num &&
		    c->u.ibpkey.high_pkey >= pkey_num &&
		    c->u.ibpkey.subnet_prefix == subnet_prefix)
			break;

		c = c->next;
	}

	if (c) {
		rc = ocontext_to_sid(sidtab, c, 0, out_sid);
		if (rc == -ESTALE) {
			rcu_read_unlock();
			goto retry;
		}
		if (rc)
			goto out;
	} else
		*out_sid = SECINITSID_UNLABELED;

out:
	rcu_read_unlock();
	return rc;
}

/**
 * security_ib_endport_sid - Obtain the SID for a subnet management interface.
 * @dev_name: device name
 * @port_num: port number
 * @out_sid: security identifier
 */
int security_ib_endport_sid(const char *dev_name, u8 port_num, u32 *out_sid)
{
	struct selinux_policy *policy;
	struct policydb *policydb;
	struct sidtab *sidtab;
	struct ocontext *c;
	int rc;

	if (!selinux_initialized()) {
		*out_sid = SECINITSID_UNLABELED;
		return 0;
	}

retry:
	rc = 0;
	rcu_read_lock();
	policy = rcu_dereference(selinux_state.policy);
	policydb = &policy->policydb;
	sidtab = policy->sidtab;

	c = policydb->ocontexts[OCON_IBENDPORT];
	while (c) {
		if (c->u.ibendport.port == port_num &&
		    !strncmp(c->u.ibendport.dev_name,
			     dev_name,
			     IB_DEVICE_NAME_MAX))
			break;

		c = c->next;
	}

	if (c) {
		rc = ocontext_to_sid(sidtab, c, 0, out_sid);
		if (rc == -ESTALE) {
			rcu_read_unlock();
			goto retry;
		}
		if (rc)
			goto out;
	} else
		*out_sid = SECINITSID_UNLABELED;

out:
	rcu_read_unlock();
	return rc;
}

/**
 * security_netif_sid - Obtain the SID for a network interface.
 * @name: interface name
 * @if_sid: interface SID
 */
int security_netif_sid(char *name, u32 *if_sid)
{
	struct selinux_policy *policy;
	struct policydb *policydb;
	struct sidtab *sidtab;
	int rc;
	struct ocontext *c;

	if (!selinux_initialized()) {
		*if_sid = SECINITSID_NETIF;
		return 0;
	}

retry:
	rc = 0;
	rcu_read_lock();
	policy = rcu_dereference(selinux_state.policy);
	policydb = &policy->policydb;
	sidtab = policy->sidtab;

	c = policydb->ocontexts[OCON_NETIF];
	while (c) {
		if (strcmp(name, c->u.name) == 0)
			break;
		c = c->next;
	}

	if (c) {
		rc = ocontext_to_sid(sidtab, c, 0, if_sid);
		if (rc == -ESTALE) {
			rcu_read_unlock();
			goto retry;
		}
		if (rc)
			goto out;
	} else
		*if_sid = SECINITSID_NETIF;

out:
	rcu_read_unlock();
	return rc;
}

static int match_ipv6_addrmask(u32 *input, u32 *addr, u32 *mask)
{
	int i, fail = 0;

	for (i = 0; i < 4; i++)
		if (addr[i] != (input[i] & mask[i])) {
			fail = 1;
			break;
		}

	return !fail;
}

/**
 * security_node_sid - Obtain the SID for a node (host).
 * @domain: communication domain aka address family
 * @addrp: address
 * @addrlen: address length in bytes
 * @out_sid: security identifier
 */
int security_node_sid(u16 domain,
		      void *addrp,
		      u32 addrlen,
		      u32 *out_sid)
{
	struct selinux_policy *policy;
	struct policydb *policydb;
	struct sidtab *sidtab;
	int rc;
	struct ocontext *c;

	if (!selinux_initialized()) {
		*out_sid = SECINITSID_NODE;
		return 0;
	}

retry:
	rcu_read_lock();
	policy = rcu_dereference(selinux_state.policy);
	policydb = &policy->policydb;
	sidtab = policy->sidtab;

	switch (domain) {
	case AF_INET: {
		u32 addr;

		rc = -EINVAL;
		if (addrlen != sizeof(u32))
			goto out;

		addr = *((u32 *)addrp);

		c = policydb->ocontexts[OCON_NODE];
		while (c) {
			if (c->u.node.addr == (addr & c->u.node.mask))
				break;
			c = c->next;
		}
		break;
	}

	case AF_INET6:
		rc = -EINVAL;
		if (addrlen != sizeof(u64) * 2)
			goto out;
		c = policydb->ocontexts[OCON_NODE6];
		while (c) {
			if (match_ipv6_addrmask(addrp, c->u.node6.addr,
						c->u.node6.mask))
				break;
			c = c->next;
		}
		break;

	default:
		rc = 0;
		*out_sid = SECINITSID_NODE;
		goto out;
	}

	if (c) {
		rc = ocontext_to_sid(sidtab, c, 0, out_sid);
		if (rc == -ESTALE) {
			rcu_read_unlock();
			goto retry;
		}
		if (rc)
			goto out;
	} else {
		*out_sid = SECINITSID_NODE;
	}

	rc = 0;
out:
	rcu_read_unlock();
	return rc;
}

#define SIDS_NEL 25

/**
 * security_get_user_sids - Obtain reachable SIDs for a user.
 * @fromsid: starting SID
 * @username: username
 * @sids: array of reachable SIDs for user
 * @nel: number of elements in @sids
 *
 * Generate the set of SIDs for legal security contexts
 * for a given user that can be reached by @fromsid.
 * Set *@sids to point to a dynamically allocated
 * array containing the set of SIDs.  Set *@nel to the
 * number of elements in the array.
 */

int security_get_user_sids(u32 fromsid,
			   char *username,
			   u32 **sids,
			   u32 *nel)
{
	struct selinux_policy *policy;
	struct policydb *policydb;
	struct sidtab *sidtab;
	struct context *fromcon, usercon;
	u32 *mysids = NULL, *mysids2, sid;
	u32 i, j, mynel, maxnel = SIDS_NEL;
	struct user_datum *user;
	struct role_datum *role;
	struct ebitmap_node *rnode, *tnode;
	int rc;

	*sids = NULL;
	*nel = 0;

	if (!selinux_initialized())
		return 0;

	mysids = kcalloc(maxnel, sizeof(*mysids), GFP_KERNEL);
	if (!mysids)
		return -ENOMEM;

retry:
	mynel = 0;
	rcu_read_lock();
	policy = rcu_dereference(selinux_state.policy);
	policydb = &policy->policydb;
	sidtab = policy->sidtab;

	context_init(&usercon);

	rc = -EINVAL;
	fromcon = sidtab_search(sidtab, fromsid);
	if (!fromcon)
		goto out_unlock;

	rc = -EINVAL;
	user = symtab_search(&policydb->p_users, username);
	if (!user)
		goto out_unlock;

	usercon.user = user->value;

	ebitmap_for_each_positive_bit(&user->roles, rnode, i) {
		role = policydb->role_val_to_struct[i];
		usercon.role = i + 1;
		ebitmap_for_each_positive_bit(&role->types, tnode, j) {
			usercon.type = j + 1;

			if (mls_setup_user_range(policydb, fromcon, user,
						 &usercon))
				continue;

			rc = sidtab_context_to_sid(sidtab, &usercon, &sid);
			if (rc == -ESTALE) {
				rcu_read_unlock();
				goto retry;
			}
			if (rc)
				goto out_unlock;
			if (mynel < maxnel) {
				mysids[mynel++] = sid;
			} else {
				rc = -ENOMEM;
				maxnel += SIDS_NEL;
				mysids2 = kcalloc(maxnel, sizeof(*mysids2), GFP_ATOMIC);
				if (!mysids2)
					goto out_unlock;
				memcpy(mysids2, mysids, mynel * sizeof(*mysids2));
				kfree(mysids);
				mysids = mysids2;
				mysids[mynel++] = sid;
			}
		}
	}
	rc = 0;
out_unlock:
	rcu_read_unlock();
	if (rc || !mynel) {
		kfree(mysids);
		return rc;
	}

	rc = -ENOMEM;
	mysids2 = kcalloc(mynel, sizeof(*mysids2), GFP_KERNEL);
	if (!mysids2) {
		kfree(mysids);
		return rc;
	}
	for (i = 0, j = 0; i < mynel; i++) {
		struct av_decision dummy_avd;
		rc = avc_has_perm_noaudit(fromsid, mysids[i],
					  SECCLASS_PROCESS, /* kernel value */
					  PROCESS__TRANSITION, AVC_STRICT,
					  &dummy_avd);
		if (!rc)
			mysids2[j++] = mysids[i];
		cond_resched();
	}
	kfree(mysids);
	*sids = mysids2;
	*nel = j;
	return 0;
}

/**
 * __security_genfs_sid - Helper to obtain a SID for a file in a filesystem
 * @policy: policy
 * @fstype: filesystem type
 * @path: path from root of mount
 * @orig_sclass: file security class
 * @sid: SID for path
 *
 * Obtain a SID to use for a file in a filesystem that
 * cannot support xattr or use a fixed labeling behavior like
 * transition SIDs or task SIDs.
 *
 * WARNING: This function may return -ESTALE, indicating that the caller
 * must retry the operation after re-acquiring the policy pointer!
 */
static inline int __security_genfs_sid(struct selinux_policy *policy,
				       const char *fstype,
				       const char *path,
				       u16 orig_sclass,
				       u32 *sid)
{
	struct policydb *policydb = &policy->policydb;
	struct sidtab *sidtab = policy->sidtab;
	u16 sclass;
	struct genfs *genfs;
	struct ocontext *c;
	int cmp = 0;

	while (path[0] == '/' && path[1] == '/')
		path++;

	sclass = unmap_class(&policy->map, orig_sclass);
	*sid = SECINITSID_UNLABELED;

	for (genfs = policydb->genfs; genfs; genfs = genfs->next) {
		cmp = strcmp(fstype, genfs->fstype);
		if (cmp <= 0)
			break;
	}

	if (!genfs || cmp)
		return -ENOENT;

	for (c = genfs->head; c; c = c->next) {
		size_t len = strlen(c->u.name);
		if ((!c->v.sclass || sclass == c->v.sclass) &&
		    (strncmp(c->u.name, path, len) == 0))
			break;
	}

	if (!c)
		return -ENOENT;

	return ocontext_to_sid(sidtab, c, 0, sid);
}

/**
 * security_genfs_sid - Obtain a SID for a file in a filesystem
 * @fstype: filesystem type
 * @path: path from root of mount
 * @orig_sclass: file security class
 * @sid: SID for path
 *
 * Acquire policy_rwlock before calling __security_genfs_sid() and release
 * it afterward.
 */
int security_genfs_sid(const char *fstype,
		       const char *path,
		       u16 orig_sclass,
		       u32 *sid)
{
	struct selinux_policy *policy;
	int retval;

	if (!selinux_initialized()) {
		*sid = SECINITSID_UNLABELED;
		return 0;
	}

	do {
		rcu_read_lock();
		policy = rcu_dereference(selinux_state.policy);
		retval = __security_genfs_sid(policy, fstype, path,
					      orig_sclass, sid);
		rcu_read_unlock();
	} while (retval == -ESTALE);
	return retval;
}

int selinux_policy_genfs_sid(struct selinux_policy *policy,
			const char *fstype,
			const char *path,
			u16 orig_sclass,
			u32 *sid)
{
	/* no lock required, policy is not yet accessible by other threads */
	return __security_genfs_sid(policy, fstype, path, orig_sclass, sid);
}

/**
 * security_fs_use - Determine how to handle labeling for a filesystem.
 * @sb: superblock in question
 */
int security_fs_use(struct super_block *sb)
{
	struct selinux_policy *policy;
	struct policydb *policydb;
	struct sidtab *sidtab;
	int rc;
	struct ocontext *c;
	struct superblock_security_struct *sbsec = selinux_superblock(sb);
	const char *fstype = sb->s_type->name;

	if (!selinux_initialized()) {
		sbsec->behavior = SECURITY_FS_USE_NONE;
		sbsec->sid = SECINITSID_UNLABELED;
		return 0;
	}

retry:
	rcu_read_lock();
	policy = rcu_dereference(selinux_state.policy);
	policydb = &policy->policydb;
	sidtab = policy->sidtab;

	c = policydb->ocontexts[OCON_FSUSE];
	while (c) {
		if (strcmp(fstype, c->u.name) == 0)
			break;
		c = c->next;
	}

	if (c) {
		sbsec->behavior = c->v.behavior;
		rc = ocontext_to_sid(sidtab, c, 0, &sbsec->sid);
		if (rc == -ESTALE) {
			rcu_read_unlock();
			goto retry;
		}
		if (rc)
			goto out;
	} else {
		rc = __security_genfs_sid(policy, fstype, "/",
					SECCLASS_DIR, &sbsec->sid);
		if (rc == -ESTALE) {
			rcu_read_unlock();
			goto retry;
		}
		if (rc) {
			sbsec->behavior = SECURITY_FS_USE_NONE;
			rc = 0;
		} else {
			sbsec->behavior = SECURITY_FS_USE_GENFS;
		}
	}

out:
	rcu_read_unlock();
	return rc;
}

int security_get_bools(struct selinux_policy *policy,
		       u32 *len, char ***names, int **values)
{
	struct policydb *policydb;
	u32 i;
	int rc;

	policydb = &policy->policydb;

	*names = NULL;
	*values = NULL;

	rc = 0;
	*len = policydb->p_bools.nprim;
	if (!*len)
		goto out;

	rc = -ENOMEM;
	*names = kcalloc(*len, sizeof(char *), GFP_ATOMIC);
	if (!*names)
		goto err;

	rc = -ENOMEM;
	*values = kcalloc(*len, sizeof(int), GFP_ATOMIC);
	if (!*values)
		goto err;

	for (i = 0; i < *len; i++) {
		(*values)[i] = policydb->bool_val_to_struct[i]->state;

		rc = -ENOMEM;
		(*names)[i] = kstrdup(sym_name(policydb, SYM_BOOLS, i),
				      GFP_ATOMIC);
		if (!(*names)[i])
			goto err;
	}
	rc = 0;
out:
	return rc;
err:
	if (*names) {
		for (i = 0; i < *len; i++)
			kfree((*names)[i]);
		kfree(*names);
	}
	kfree(*values);
	*len = 0;
	*names = NULL;
	*values = NULL;
	goto out;
}


int security_set_bools(u32 len, int *values)
{
	struct selinux_state *state = &selinux_state;
	struct selinux_policy *newpolicy, *oldpolicy;
	int rc;
	u32 i, seqno = 0;

	if (!selinux_initialized())
		return -EINVAL;

	oldpolicy = rcu_dereference_protected(state->policy,
					lockdep_is_held(&state->policy_mutex));

	/* Consistency check on number of booleans, should never fail */
	if (WARN_ON(len != oldpolicy->policydb.p_bools.nprim))
		return -EINVAL;

	newpolicy = kmemdup(oldpolicy, sizeof(*newpolicy), GFP_KERNEL);
	if (!newpolicy)
		return -ENOMEM;

	/*
	 * Deep copy only the parts of the policydb that might be
	 * modified as a result of changing booleans.
	 */
	rc = cond_policydb_dup(&newpolicy->policydb, &oldpolicy->policydb);
	if (rc) {
		kfree(newpolicy);
		return -ENOMEM;
	}

	/* Update the boolean states in the copy */
	for (i = 0; i < len; i++) {
		int new_state = !!values[i];
		int old_state = newpolicy->policydb.bool_val_to_struct[i]->state;

		if (new_state != old_state) {
			audit_log(audit_context(), GFP_ATOMIC,
				AUDIT_MAC_CONFIG_CHANGE,
				"bool=%s val=%d old_val=%d auid=%u ses=%u",
				sym_name(&newpolicy->policydb, SYM_BOOLS, i),
				new_state,
				old_state,
				from_kuid(&init_user_ns, audit_get_loginuid(current)),
				audit_get_sessionid(current));
			newpolicy->policydb.bool_val_to_struct[i]->state = new_state;
		}
	}

	/* Re-evaluate the conditional rules in the copy */
	evaluate_cond_nodes(&newpolicy->policydb);

	/* Set latest granting seqno for new policy */
	newpolicy->latest_granting = oldpolicy->latest_granting + 1;
	seqno = newpolicy->latest_granting;

	/* Install the new policy */
	rcu_assign_pointer(state->policy, newpolicy);

	/*
	 * Free the conditional portions of the old policydb
	 * that were copied for the new policy, and the oldpolicy
	 * structure itself but not what it references.
	 */
	synchronize_rcu();
	selinux_policy_cond_free(oldpolicy);

	/* Notify others of the policy change */
	selinux_notify_policy_change(seqno);
	return 0;
}

int security_get_bool_value(u32 index)
{
	struct selinux_policy *policy;
	struct policydb *policydb;
	int rc;
	u32 len;

	if (!selinux_initialized())
		return 0;

	rcu_read_lock();
	policy = rcu_dereference(selinux_state.policy);
	policydb = &policy->policydb;

	rc = -EFAULT;
	len = policydb->p_bools.nprim;
	if (index >= len)
		goto out;

	rc = policydb->bool_val_to_struct[index]->state;
out:
	rcu_read_unlock();
	return rc;
}

static int security_preserve_bools(struct selinux_policy *oldpolicy,
				struct selinux_policy *newpolicy)
{
	int rc, *bvalues = NULL;
	char **bnames = NULL;
	struct cond_bool_datum *booldatum;
	u32 i, nbools = 0;

	rc = security_get_bools(oldpolicy, &nbools, &bnames, &bvalues);
	if (rc)
		goto out;
	for (i = 0; i < nbools; i++) {
		booldatum = symtab_search(&newpolicy->policydb.p_bools,
					bnames[i]);
		if (booldatum)
			booldatum->state = bvalues[i];
	}
	evaluate_cond_nodes(&newpolicy->policydb);

out:
	if (bnames) {
		for (i = 0; i < nbools; i++)
			kfree(bnames[i]);
	}
	kfree(bnames);
	kfree(bvalues);
	return rc;
}

/*
 * security_sid_mls_copy() - computes a new sid based on the given
 * sid and the mls portion of mls_sid.
 */
int security_sid_mls_copy(u32 sid, u32 mls_sid, u32 *new_sid)
{
	struct selinux_policy *policy;
	struct policydb *policydb;
	struct sidtab *sidtab;
	struct context *context1;
	struct context *context2;
	struct context newcon;
	char *s;
	u32 len;
	int rc;

	if (!selinux_initialized()) {
		*new_sid = sid;
		return 0;
	}

retry:
	rc = 0;
	context_init(&newcon);

	rcu_read_lock();
	policy = rcu_dereference(selinux_state.policy);
	policydb = &policy->policydb;
	sidtab = policy->sidtab;

	if (!policydb->mls_enabled) {
		*new_sid = sid;
		goto out_unlock;
	}

	rc = -EINVAL;
	context1 = sidtab_search(sidtab, sid);
	if (!context1) {
		pr_err("SELinux: %s:  unrecognized SID %d\n",
			__func__, sid);
		goto out_unlock;
	}

	rc = -EINVAL;
	context2 = sidtab_search(sidtab, mls_sid);
	if (!context2) {
		pr_err("SELinux: %s:  unrecognized SID %d\n",
			__func__, mls_sid);
		goto out_unlock;
	}

	newcon.user = context1->user;
	newcon.role = context1->role;
	newcon.type = context1->type;
	rc = mls_context_cpy(&newcon, context2);
	if (rc)
		goto out_unlock;

	/* Check the validity of the new context. */
	if (!policydb_context_isvalid(policydb, &newcon)) {
		rc = convert_context_handle_invalid_context(policydb,
							&newcon);
		if (rc) {
			if (!context_struct_to_string(policydb, &newcon, &s,
						      &len)) {
				struct audit_buffer *ab;

				ab = audit_log_start(audit_context(),
						     GFP_ATOMIC,
						     AUDIT_SELINUX_ERR);
				audit_log_format(ab,
						 "op=security_sid_mls_copy invalid_context=");
				/* don't record NUL with untrusted strings */
				audit_log_n_untrustedstring(ab, s, len - 1);
				audit_log_end(ab);
				kfree(s);
			}
			goto out_unlock;
		}
	}
	rc = sidtab_context_to_sid(sidtab, &newcon, new_sid);
	if (rc == -ESTALE) {
		rcu_read_unlock();
		context_destroy(&newcon);
		goto retry;
	}
out_unlock:
	rcu_read_unlock();
	context_destroy(&newcon);
	return rc;
}

/**
 * security_net_peersid_resolve - Compare and resolve two network peer SIDs
 * @nlbl_sid: NetLabel SID
 * @nlbl_type: NetLabel labeling protocol type
 * @xfrm_sid: XFRM SID
 * @peer_sid: network peer sid
 *
 * Description:
 * Compare the @nlbl_sid and @xfrm_sid values and if the two SIDs can be
 * resolved into a single SID it is returned via @peer_sid and the function
 * returns zero.  Otherwise @peer_sid is set to SECSID_NULL and the function
 * returns a negative value.  A table summarizing the behavior is below:
 *
 *                                 | function return |      @sid
 *   ------------------------------+-----------------+-----------------
 *   no peer labels                |        0        |    SECSID_NULL
 *   single peer label             |        0        |    <peer_label>
 *   multiple, consistent labels   |        0        |    <peer_label>
 *   multiple, inconsistent labels |    -<errno>     |    SECSID_NULL
 *
 */
int security_net_peersid_resolve(u32 nlbl_sid, u32 nlbl_type,
				 u32 xfrm_sid,
				 u32 *peer_sid)
{
	struct selinux_policy *policy;
	struct policydb *policydb;
	struct sidtab *sidtab;
	int rc;
	struct context *nlbl_ctx;
	struct context *xfrm_ctx;

	*peer_sid = SECSID_NULL;

	/* handle the common (which also happens to be the set of easy) cases
	 * right away, these two if statements catch everything involving a
	 * single or absent peer SID/label */
	if (xfrm_sid == SECSID_NULL) {
		*peer_sid = nlbl_sid;
		return 0;
	}
	/* NOTE: an nlbl_type == NETLBL_NLTYPE_UNLABELED is a "fallback" label
	 * and is treated as if nlbl_sid == SECSID_NULL when a XFRM SID/label
	 * is present */
	if (nlbl_sid == SECSID_NULL || nlbl_type == NETLBL_NLTYPE_UNLABELED) {
		*peer_sid = xfrm_sid;
		return 0;
	}

	if (!selinux_initialized())
		return 0;

	rcu_read_lock();
	policy = rcu_dereference(selinux_state.policy);
	policydb = &policy->policydb;
	sidtab = policy->sidtab;

	/*
	 * We don't need to check initialized here since the only way both
	 * nlbl_sid and xfrm_sid are not equal to SECSID_NULL would be if the
	 * security server was initialized and state->initialized was true.
	 */
	if (!policydb->mls_enabled) {
		rc = 0;
		goto out;
	}

	rc = -EINVAL;
	nlbl_ctx = sidtab_search(sidtab, nlbl_sid);
	if (!nlbl_ctx) {
		pr_err("SELinux: %s:  unrecognized SID %d\n",
		       __func__, nlbl_sid);
		goto out;
	}
	rc = -EINVAL;
	xfrm_ctx = sidtab_search(sidtab, xfrm_sid);
	if (!xfrm_ctx) {
		pr_err("SELinux: %s:  unrecognized SID %d\n",
		       __func__, xfrm_sid);
		goto out;
	}
	rc = (mls_context_cmp(nlbl_ctx, xfrm_ctx) ? 0 : -EACCES);
	if (rc)
		goto out;

	/* at present NetLabel SIDs/labels really only carry MLS
	 * information so if the MLS portion of the NetLabel SID
	 * matches the MLS portion of the labeled XFRM SID/label
	 * then pass along the XFRM SID as it is the most
	 * expressive */
	*peer_sid = xfrm_sid;
out:
	rcu_read_unlock();
	return rc;
}

static int get_classes_callback(void *k, void *d, void *args)
{
	struct class_datum *datum = d;
	char *name = k, **classes = args;
	u32 value = datum->value - 1;

	classes[value] = kstrdup(name, GFP_ATOMIC);
	if (!classes[value])
		return -ENOMEM;

	return 0;
}

int security_get_classes(struct selinux_policy *policy,
			 char ***classes, u32 *nclasses)
{
	struct policydb *policydb;
	int rc;

	policydb = &policy->policydb;

	rc = -ENOMEM;
	*nclasses = policydb->p_classes.nprim;
	*classes = kcalloc(*nclasses, sizeof(**classes), GFP_ATOMIC);
	if (!*classes)
		goto out;

	rc = hashtab_map(&policydb->p_classes.table, get_classes_callback,
			 *classes);
	if (rc) {
		u32 i;

		for (i = 0; i < *nclasses; i++)
			kfree((*classes)[i]);
		kfree(*classes);
	}

out:
	return rc;
}

static int get_permissions_callback(void *k, void *d, void *args)
{
	struct perm_datum *datum = d;
	char *name = k, **perms = args;
	u32 value = datum->value - 1;

	perms[value] = kstrdup(name, GFP_ATOMIC);
	if (!perms[value])
		return -ENOMEM;

	return 0;
}

int security_get_permissions(struct selinux_policy *policy,
			     const char *class, char ***perms, u32 *nperms)
{
	struct policydb *policydb;
	u32 i;
	int rc;
	struct class_datum *match;

	policydb = &policy->policydb;

	rc = -EINVAL;
	match = symtab_search(&policydb->p_classes, class);
	if (!match) {
		pr_err("SELinux: %s:  unrecognized class %s\n",
			__func__, class);
		goto out;
	}

	rc = -ENOMEM;
	*nperms = match->permissions.nprim;
	*perms = kcalloc(*nperms, sizeof(**perms), GFP_ATOMIC);
	if (!*perms)
		goto out;

	if (match->comdatum) {
		rc = hashtab_map(&match->comdatum->permissions.table,
				 get_permissions_callback, *perms);
		if (rc)
			goto err;
	}

	rc = hashtab_map(&match->permissions.table, get_permissions_callback,
			 *perms);
	if (rc)
		goto err;

out:
	return rc;

err:
	for (i = 0; i < *nperms; i++)
		kfree((*perms)[i]);
	kfree(*perms);
	return rc;
}

int security_get_reject_unknown(void)
{
	struct selinux_policy *policy;
	int value;

	if (!selinux_initialized())
		return 0;

	rcu_read_lock();
	policy = rcu_dereference(selinux_state.policy);
	value = policy->policydb.reject_unknown;
	rcu_read_unlock();
	return value;
}

int security_get_allow_unknown(void)
{
	struct selinux_policy *policy;
	int value;

	if (!selinux_initialized())
		return 0;

	rcu_read_lock();
	policy = rcu_dereference(selinux_state.policy);
	value = policy->policydb.allow_unknown;
	rcu_read_unlock();
	return value;
}

/**
 * security_policycap_supported - Check for a specific policy capability
 * @req_cap: capability
 *
 * Description:
 * This function queries the currently loaded policy to see if it supports the
 * capability specified by @req_cap.  Returns true (1) if the capability is
 * supported, false (0) if it isn't supported.
 *
 */
int security_policycap_supported(unsigned int req_cap)
{
	struct selinux_policy *policy;
	int rc;

	if (!selinux_initialized())
		return 0;

	rcu_read_lock();
	policy = rcu_dereference(selinux_state.policy);
	rc = ebitmap_get_bit(&policy->policydb.policycaps, req_cap);
	rcu_read_unlock();

	return rc;
}

struct selinux_audit_rule {
	u32 au_seqno;
	struct context au_ctxt;
};

void selinux_audit_rule_free(void *vrule)
{
	struct selinux_audit_rule *rule = vrule;

	if (rule) {
		context_destroy(&rule->au_ctxt);
		kfree(rule);
	}
}

int selinux_audit_rule_init(u32 field, u32 op, char *rulestr, void **vrule,
			    gfp_t gfp)
{
	struct selinux_state *state = &selinux_state;
	struct selinux_policy *policy;
	struct policydb *policydb;
	struct selinux_audit_rule *tmprule;
	struct role_datum *roledatum;
	struct type_datum *typedatum;
	struct user_datum *userdatum;
	struct selinux_audit_rule **rule = (struct selinux_audit_rule **)vrule;
	int rc = 0;

	*rule = NULL;

	if (!selinux_initialized())
		return -EOPNOTSUPP;

	switch (field) {
	case AUDIT_SUBJ_USER:
	case AUDIT_SUBJ_ROLE:
	case AUDIT_SUBJ_TYPE:
	case AUDIT_OBJ_USER:
	case AUDIT_OBJ_ROLE:
	case AUDIT_OBJ_TYPE:
		/* only 'equals' and 'not equals' fit user, role, and type */
		if (op != Audit_equal && op != Audit_not_equal)
			return -EINVAL;
		break;
	case AUDIT_SUBJ_SEN:
	case AUDIT_SUBJ_CLR:
	case AUDIT_OBJ_LEV_LOW:
	case AUDIT_OBJ_LEV_HIGH:
		/* we do not allow a range, indicated by the presence of '-' */
		if (strchr(rulestr, '-'))
			return -EINVAL;
		break;
	default:
		/* only the above fields are valid */
		return -EINVAL;
	}

	tmprule = kzalloc(sizeof(struct selinux_audit_rule), gfp);
	if (!tmprule)
		return -ENOMEM;
	context_init(&tmprule->au_ctxt);

	rcu_read_lock();
	policy = rcu_dereference(state->policy);
	policydb = &policy->policydb;
	tmprule->au_seqno = policy->latest_granting;
	switch (field) {
	case AUDIT_SUBJ_USER:
	case AUDIT_OBJ_USER:
		userdatum = symtab_search(&policydb->p_users, rulestr);
		if (!userdatum) {
			rc = -EINVAL;
			goto err;
		}
		tmprule->au_ctxt.user = userdatum->value;
		break;
	case AUDIT_SUBJ_ROLE:
	case AUDIT_OBJ_ROLE:
		roledatum = symtab_search(&policydb->p_roles, rulestr);
		if (!roledatum) {
			rc = -EINVAL;
			goto err;
		}
		tmprule->au_ctxt.role = roledatum->value;
		break;
	case AUDIT_SUBJ_TYPE:
	case AUDIT_OBJ_TYPE:
		typedatum = symtab_search(&policydb->p_types, rulestr);
		if (!typedatum) {
			rc = -EINVAL;
			goto err;
		}
		tmprule->au_ctxt.type = typedatum->value;
		break;
	case AUDIT_SUBJ_SEN:
	case AUDIT_SUBJ_CLR:
	case AUDIT_OBJ_LEV_LOW:
	case AUDIT_OBJ_LEV_HIGH:
		rc = mls_from_string(policydb, rulestr, &tmprule->au_ctxt,
				     GFP_ATOMIC);
		if (rc)
			goto err;
		break;
	}
	rcu_read_unlock();

	*rule = tmprule;
	return 0;

err:
	rcu_read_unlock();
	selinux_audit_rule_free(tmprule);
	*rule = NULL;
	return rc;
}

/* Check to see if the rule contains any selinux fields */
int selinux_audit_rule_known(struct audit_krule *rule)
{
	u32 i;

	for (i = 0; i < rule->field_count; i++) {
		struct audit_field *f = &rule->fields[i];
		switch (f->type) {
		case AUDIT_SUBJ_USER:
		case AUDIT_SUBJ_ROLE:
		case AUDIT_SUBJ_TYPE:
		case AUDIT_SUBJ_SEN:
		case AUDIT_SUBJ_CLR:
		case AUDIT_OBJ_USER:
		case AUDIT_OBJ_ROLE:
		case AUDIT_OBJ_TYPE:
		case AUDIT_OBJ_LEV_LOW:
		case AUDIT_OBJ_LEV_HIGH:
			return 1;
		}
	}

	return 0;
}

int selinux_audit_rule_match(struct lsm_prop *prop, u32 field, u32 op, void *vrule)
{
	struct selinux_state *state = &selinux_state;
	struct selinux_policy *policy;
	struct context *ctxt;
	struct mls_level *level;
	struct selinux_audit_rule *rule = vrule;
	int match = 0;

	if (unlikely(!rule)) {
		WARN_ONCE(1, "selinux_audit_rule_match: missing rule\n");
		return -ENOENT;
	}

	if (!selinux_initialized())
		return 0;

	rcu_read_lock();

	policy = rcu_dereference(state->policy);

	if (rule->au_seqno < policy->latest_granting) {
		match = -ESTALE;
		goto out;
	}

	ctxt = sidtab_search(policy->sidtab, prop->selinux.secid);
	if (unlikely(!ctxt)) {
		WARN_ONCE(1, "selinux_audit_rule_match: unrecognized SID %d\n",
			  prop->selinux.secid);
		match = -ENOENT;
		goto out;
	}

	/* a field/op pair that is not caught here will simply fall through
	   without a match */
	switch (field) {
	case AUDIT_SUBJ_USER:
	case AUDIT_OBJ_USER:
		switch (op) {
		case Audit_equal:
			match = (ctxt->user == rule->au_ctxt.user);
			break;
		case Audit_not_equal:
			match = (ctxt->user != rule->au_ctxt.user);
			break;
		}
		break;
	case AUDIT_SUBJ_ROLE:
	case AUDIT_OBJ_ROLE:
		switch (op) {
		case Audit_equal:
			match = (ctxt->role == rule->au_ctxt.role);
			break;
		case Audit_not_equal:
			match = (ctxt->role != rule->au_ctxt.role);
			break;
		}
		break;
	case AUDIT_SUBJ_TYPE:
	case AUDIT_OBJ_TYPE:
		switch (op) {
		case Audit_equal:
			match = (ctxt->type == rule->au_ctxt.type);
			break;
		case Audit_not_equal:
			match = (ctxt->type != rule->au_ctxt.type);
			break;
		}
		break;
	case AUDIT_SUBJ_SEN:
	case AUDIT_SUBJ_CLR:
	case AUDIT_OBJ_LEV_LOW:
	case AUDIT_OBJ_LEV_HIGH:
		level = ((field == AUDIT_SUBJ_SEN ||
			  field == AUDIT_OBJ_LEV_LOW) ?
			 &ctxt->range.level[0] : &ctxt->range.level[1]);
		switch (op) {
		case Audit_equal:
			match = mls_level_eq(&rule->au_ctxt.range.level[0],
					     level);
			break;
		case Audit_not_equal:
			match = !mls_level_eq(&rule->au_ctxt.range.level[0],
					      level);
			break;
		case Audit_lt:
			match = (mls_level_dom(&rule->au_ctxt.range.level[0],
					       level) &&
				 !mls_level_eq(&rule->au_ctxt.range.level[0],
					       level));
			break;
		case Audit_le:
			match = mls_level_dom(&rule->au_ctxt.range.level[0],
					      level);
			break;
		case Audit_gt:
			match = (mls_level_dom(level,
					      &rule->au_ctxt.range.level[0]) &&
				 !mls_level_eq(level,
					       &rule->au_ctxt.range.level[0]));
			break;
		case Audit_ge:
			match = mls_level_dom(level,
					      &rule->au_ctxt.range.level[0]);
			break;
		}
	}

out:
	rcu_read_unlock();
	return match;
}

static int aurule_avc_callback(u32 event)
{
	if (event == AVC_CALLBACK_RESET)
		return audit_update_lsm_rules();
	return 0;
}

static int __init aurule_init(void)
{
	int err;

	err = avc_add_callback(aurule_avc_callback, AVC_CALLBACK_RESET);
	if (err)
		panic("avc_add_callback() failed, error %d\n", err);

	return err;
}
__initcall(aurule_init);

#ifdef CONFIG_NETLABEL
/**
 * security_netlbl_cache_add - Add an entry to the NetLabel cache
 * @secattr: the NetLabel packet security attributes
 * @sid: the SELinux SID
 *
 * Description:
 * Attempt to cache the context in @ctx, which was derived from the packet in
 * @skb, in the NetLabel subsystem cache.  This function assumes @secattr has
 * already been initialized.
 *
 */
static void security_netlbl_cache_add(struct netlbl_lsm_secattr *secattr,
				      u32 sid)
{
	u32 *sid_cache;

	sid_cache = kmalloc(sizeof(*sid_cache), GFP_ATOMIC);
	if (sid_cache == NULL)
		return;
	secattr->cache = netlbl_secattr_cache_alloc(GFP_ATOMIC);
	if (secattr->cache == NULL) {
		kfree(sid_cache);
		return;
	}

	*sid_cache = sid;
	secattr->cache->free = kfree;
	secattr->cache->data = sid_cache;
	secattr->flags |= NETLBL_SECATTR_CACHE;
}

/**
 * security_netlbl_secattr_to_sid - Convert a NetLabel secattr to a SELinux SID
 * @secattr: the NetLabel packet security attributes
 * @sid: the SELinux SID
 *
 * Description:
 * Convert the given NetLabel security attributes in @secattr into a
 * SELinux SID.  If the @secattr field does not contain a full SELinux
 * SID/context then use SECINITSID_NETMSG as the foundation.  If possible the
 * 'cache' field of @secattr is set and the CACHE flag is set; this is to
 * allow the @secattr to be used by NetLabel to cache the secattr to SID
 * conversion for future lookups.  Returns zero on success, negative values on
 * failure.
 *
 */
int security_netlbl_secattr_to_sid(struct netlbl_lsm_secattr *secattr,
				   u32 *sid)
{
	struct selinux_policy *policy;
	struct policydb *policydb;
	struct sidtab *sidtab;
	int rc;
	struct context *ctx;
	struct context ctx_new;

	if (!selinux_initialized()) {
		*sid = SECSID_NULL;
		return 0;
	}

retry:
	rc = 0;
	rcu_read_lock();
	policy = rcu_dereference(selinux_state.policy);
	policydb = &policy->policydb;
	sidtab = policy->sidtab;

	if (secattr->flags & NETLBL_SECATTR_CACHE)
		*sid = *(u32 *)secattr->cache->data;
	else if (secattr->flags & NETLBL_SECATTR_SECID)
		*sid = secattr->attr.secid;
	else if (secattr->flags & NETLBL_SECATTR_MLS_LVL) {
		rc = -EIDRM;
		ctx = sidtab_search(sidtab, SECINITSID_NETMSG);
		if (ctx == NULL)
			goto out;

		context_init(&ctx_new);
		ctx_new.user = ctx->user;
		ctx_new.role = ctx->role;
		ctx_new.type = ctx->type;
		mls_import_netlbl_lvl(policydb, &ctx_new, secattr);
		if (secattr->flags & NETLBL_SECATTR_MLS_CAT) {
			rc = mls_import_netlbl_cat(policydb, &ctx_new, secattr);
			if (rc)
				goto out;
		}
		rc = -EIDRM;
		if (!mls_context_isvalid(policydb, &ctx_new)) {
			ebitmap_destroy(&ctx_new.range.level[0].cat);
			goto out;
		}

		rc = sidtab_context_to_sid(sidtab, &ctx_new, sid);
		ebitmap_destroy(&ctx_new.range.level[0].cat);
		if (rc == -ESTALE) {
			rcu_read_unlock();
			goto retry;
		}
		if (rc)
			goto out;

		security_netlbl_cache_add(secattr, *sid);
	} else
		*sid = SECSID_NULL;

out:
	rcu_read_unlock();
	return rc;
}

/**
 * security_netlbl_sid_to_secattr - Convert a SELinux SID to a NetLabel secattr
 * @sid: the SELinux SID
 * @secattr: the NetLabel packet security attributes
 *
 * Description:
 * Convert the given SELinux SID in @sid into a NetLabel security attribute.
 * Returns zero on success, negative values on failure.
 *
 */
int security_netlbl_sid_to_secattr(u32 sid, struct netlbl_lsm_secattr *secattr)
{
	struct selinux_policy *policy;
	struct policydb *policydb;
	int rc;
	struct context *ctx;

	if (!selinux_initialized())
		return 0;

	rcu_read_lock();
	policy = rcu_dereference(selinux_state.policy);
	policydb = &policy->policydb;

	rc = -ENOENT;
	ctx = sidtab_search(policy->sidtab, sid);
	if (ctx == NULL)
		goto out;

	rc = -ENOMEM;
	secattr->domain = kstrdup(sym_name(policydb, SYM_TYPES, ctx->type - 1),
				  GFP_ATOMIC);
	if (secattr->domain == NULL)
		goto out;

	secattr->attr.secid = sid;
	secattr->flags |= NETLBL_SECATTR_DOMAIN_CPY | NETLBL_SECATTR_SECID;
	mls_export_netlbl_lvl(policydb, ctx, secattr);
	rc = mls_export_netlbl_cat(policydb, ctx, secattr);
out:
	rcu_read_unlock();
	return rc;
}
#endif /* CONFIG_NETLABEL */

/**
 * __security_read_policy - read the policy.
 * @policy: SELinux policy
 * @data: binary policy data
 * @len: length of data in bytes
 *
 */
static int __security_read_policy(struct selinux_policy *policy,
				  void *data, size_t *len)
{
	int rc;
	struct policy_file fp;

	fp.data = data;
	fp.len = *len;

	rc = policydb_write(&policy->policydb, &fp);
	if (rc)
		return rc;

	*len = (unsigned long)fp.data - (unsigned long)data;
	return 0;
}

/**
 * security_read_policy - read the policy.
 * @data: binary policy data
 * @len: length of data in bytes
 *
 */
int security_read_policy(void **data, size_t *len)
{
	struct selinux_state *state = &selinux_state;
	struct selinux_policy *policy;

	policy = rcu_dereference_protected(
			state->policy, lockdep_is_held(&state->policy_mutex));
	if (!policy)
		return -EINVAL;

	*len = policy->policydb.len;
	*data = vmalloc_user(*len);
	if (!*data)
		return -ENOMEM;

	return __security_read_policy(policy, *data, len);
}

/**
 * security_read_state_kernel - read the policy.
 * @data: binary policy data
 * @len: length of data in bytes
 *
 * Allocates kernel memory for reading SELinux policy.
 * This function is for internal use only and should not
 * be used for returning data to user space.
 *
 * This function must be called with policy_mutex held.
 */
int security_read_state_kernel(void **data, size_t *len)
{
	int err;
	struct selinux_state *state = &selinux_state;
	struct selinux_policy *policy;

	policy = rcu_dereference_protected(
			state->policy, lockdep_is_held(&state->policy_mutex));
	if (!policy)
		return -EINVAL;

	*len = policy->policydb.len;
	*data = vmalloc(*len);
	if (!*data)
		return -ENOMEM;

	err = __security_read_policy(policy, *data, len);
	if (err) {
		vfree(*data);
		*data = NULL;
		*len = 0;
	}
	return err;
}<|MERGE_RESOLUTION|>--- conflicted
+++ resolved
@@ -984,9 +984,6 @@
 		    !security_xperm_test(node->datum.u.xperms->perms.p,
 					 xpermd->driver))
 			return;
-<<<<<<< HEAD
-	} else {
-=======
 		break;
 	case AVTAB_XPERMS_NLMSG:
 		if (xpermd->base_perm != AVC_EXT_NLMSG ||
@@ -994,7 +991,6 @@
 			return;
 		break;
 	default:
->>>>>>> 4e3ac415
 		pr_warn_once(
 			"SELinux: unknown extended permission (%u) will be ignored\n",
 			node->datum.u.xperms->specified);
