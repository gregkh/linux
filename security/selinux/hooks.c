--- conflicted
+++ resolved
@@ -3063,11 +3063,7 @@
 {
 	struct common_audit_data ad;
 	struct inode_security_struct *isec;
-<<<<<<< HEAD
-	u32 sid;
-=======
 	u32 sid = current_sid();
->>>>>>> a6ad5510
 
 	ad.type = LSM_AUDIT_DATA_DENTRY;
 	ad.u.dentry = dentry;
