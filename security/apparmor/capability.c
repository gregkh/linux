// SPDX-License-Identifier: GPL-2.0-only
/*
 * AppArmor security module
 *
 * This file contains AppArmor capability mediation functions
 *
 * Copyright (C) 1998-2008 Novell/SUSE
 * Copyright 2009-2010 Canonical Ltd.
 */

#include <linux/capability.h>
#include <linux/errno.h>
#include <linux/gfp.h>
#include <linux/security.h>

#include "include/apparmor.h"
#include "include/capability.h"
#include "include/cred.h"
#include "include/policy.h"
#include "include/audit.h"

/*
 * Table of capability names: we generate it from capabilities.h.
 */
#include "capability_names.h"

struct aa_sfs_entry aa_sfs_entry_caps[] = {
	AA_SFS_FILE_STRING("mask", AA_SFS_CAPS_MASK),
	{ }
};

struct audit_cache {
	struct aa_profile *profile;
	kernel_cap_t caps;
};

static DEFINE_PER_CPU(struct audit_cache, audit_cache);

/**
 * audit_cb - call back for capability components of audit struct
 * @ab: audit buffer   (NOT NULL)
 * @va: audit struct to audit data from  (NOT NULL)
 */
static void audit_cb(struct audit_buffer *ab, void *va)
{
	struct common_audit_data *sa = va;

	audit_log_format(ab, " capname=");
	audit_log_untrustedstring(ab, capability_names[sa->u.cap]);
}

/**
 * audit_caps - audit a capability
<<<<<<< HEAD
 * @as: audit data
=======
 * @ad: audit data
>>>>>>> a6ad5510
 * @profile: profile being tested for confinement (NOT NULL)
 * @cap: capability tested
 * @error: error code returned by test
 *
 * Do auditing of capability and handle, audit/complain/kill modes switching
 * and duplicate message elimination.
 *
 * Returns: 0 or ad->error on success,  error code on failure
 */
static int audit_caps(struct apparmor_audit_data *ad, struct aa_profile *profile,
		      int cap, int error)
{
	struct aa_ruleset *rules = list_first_entry(&profile->rules,
						    typeof(*rules), list);
	struct audit_cache *ent;
	int type = AUDIT_APPARMOR_AUTO;

	ad->error = error;

	if (likely(!error)) {
		/* test if auditing is being forced */
		if (likely((AUDIT_MODE(profile) != AUDIT_ALL) &&
			   !cap_raised(rules->caps.audit, cap)))
			return 0;
		type = AUDIT_APPARMOR_AUDIT;
	} else if (KILL_MODE(profile) ||
		   cap_raised(rules->caps.kill, cap)) {
		type = AUDIT_APPARMOR_KILL;
	} else if (cap_raised(rules->caps.quiet, cap) &&
		   AUDIT_MODE(profile) != AUDIT_NOQUIET &&
		   AUDIT_MODE(profile) != AUDIT_ALL) {
		/* quiet auditing */
		return error;
	}

	/* Do simple duplicate message elimination */
	ent = &get_cpu_var(audit_cache);
	if (profile == ent->profile && cap_raised(ent->caps, cap)) {
		put_cpu_var(audit_cache);
		if (COMPLAIN_MODE(profile))
			return complain_error(error);
		return error;
	} else {
		aa_put_profile(ent->profile);
		if (profile != ent->profile)
			cap_clear(ent->caps);
		ent->profile = aa_get_profile(profile);
		cap_raise(ent->caps, cap);
	}
	put_cpu_var(audit_cache);

	return aa_audit(type, profile, ad, audit_cb);
}

/**
 * profile_capable - test if profile allows use of capability @cap
 * @profile: profile being enforced    (NOT NULL, NOT unconfined)
 * @cap: capability to test if allowed
 * @opts: CAP_OPT_NOAUDIT bit determines whether audit record is generated
 * @ad: audit data (MAY BE NULL indicating no auditing)
 *
 * Returns: 0 if allowed else -EPERM
 */
static int profile_capable(struct aa_profile *profile, int cap,
			   unsigned int opts, struct apparmor_audit_data *ad)
{
	struct aa_ruleset *rules = list_first_entry(&profile->rules,
						    typeof(*rules), list);
	int error;

	if (cap_raised(rules->caps.allow, cap) &&
	    !cap_raised(rules->caps.denied, cap))
		error = 0;
	else
		error = -EPERM;

	if (opts & CAP_OPT_NOAUDIT) {
		if (!COMPLAIN_MODE(profile))
			return error;
		/* audit the cap request in complain mode but note that it
		 * should be optional.
		 */
		ad->info = "optional: no audit";
	}

	return audit_caps(ad, profile, cap, error);
}

/**
 * aa_capable - test permission to use capability
<<<<<<< HEAD
 * @subj_cread: cred we are testing capability against
=======
 * @subj_cred: cred we are testing capability against
>>>>>>> a6ad5510
 * @label: label being tested for capability (NOT NULL)
 * @cap: capability to be tested
 * @opts: CAP_OPT_NOAUDIT bit determines whether audit record is generated
 *
 * Look up capability in profile capability set.
 *
 * Returns: 0 on success, or else an error code.
 */
int aa_capable(const struct cred *subj_cred, struct aa_label *label,
	       int cap, unsigned int opts)
{
	struct aa_profile *profile;
	int error = 0;
	DEFINE_AUDIT_DATA(ad, LSM_AUDIT_DATA_CAP, AA_CLASS_CAP, OP_CAPABLE);

	ad.subj_cred = subj_cred;
	ad.common.u.cap = cap;
	error = fn_for_each_confined(label, profile,
			profile_capable(profile, cap, opts, &ad));

	return error;
}<|MERGE_RESOLUTION|>--- conflicted
+++ resolved
@@ -51,11 +51,7 @@
 
 /**
  * audit_caps - audit a capability
-<<<<<<< HEAD
- * @as: audit data
-=======
  * @ad: audit data
->>>>>>> a6ad5510
  * @profile: profile being tested for confinement (NOT NULL)
  * @cap: capability tested
  * @error: error code returned by test
@@ -146,11 +142,7 @@
 
 /**
  * aa_capable - test permission to use capability
-<<<<<<< HEAD
- * @subj_cread: cred we are testing capability against
-=======
  * @subj_cred: cred we are testing capability against
->>>>>>> a6ad5510
  * @label: label being tested for capability (NOT NULL)
  * @cap: capability to be tested
  * @opts: CAP_OPT_NOAUDIT bit determines whether audit record is generated
