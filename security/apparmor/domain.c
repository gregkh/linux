// SPDX-License-Identifier: GPL-2.0-only
/*
 * AppArmor security module
 *
 * This file contains AppArmor policy attachment and domain transitions
 *
 * Copyright (C) 2002-2008 Novell/SUSE
 * Copyright 2009-2010 Canonical Ltd.
 */

#include <linux/errno.h>
#include <linux/fs.h>
#include <linux/file.h>
#include <linux/mount.h>
#include <linux/syscalls.h>
#include <linux/personality.h>
#include <linux/xattr.h>
#include <linux/user_namespace.h>

#include "include/audit.h"
#include "include/apparmorfs.h"
#include "include/cred.h"
#include "include/domain.h"
#include "include/file.h"
#include "include/ipc.h"
#include "include/match.h"
#include "include/path.h"
#include "include/policy.h"
#include "include/policy_ns.h"

static const char * const CONFLICTING_ATTACH_STR = "conflicting profile attachments";
static const char * const CONFLICTING_ATTACH_STR_IX =
	"conflicting profile attachments - ix fallback";
static const char * const CONFLICTING_ATTACH_STR_UX =
	"conflicting profile attachments - ux fallback";

/**
 * may_change_ptraced_domain - check if can change profile on ptraced task
 * @to_cred: cred of task changing domain
 * @to_label: profile to change to  (NOT NULL)
 * @info: message if there is an error
 *
 * Check if current is ptraced and if so if the tracing task is allowed
 * to trace the new domain
 *
 * Returns: %0 or error if change not allowed
 */
static int may_change_ptraced_domain(const struct cred *to_cred,
				     struct aa_label *to_label,
				     const char **info)
{
	struct task_struct *tracer;
	struct aa_label *tracerl = NULL;
	const struct cred *tracer_cred = NULL;

	int error = 0;

	rcu_read_lock();
	tracer = ptrace_parent(current);
	if (tracer) {
		/* released below */
		tracerl = aa_get_task_label(tracer);
		tracer_cred = get_task_cred(tracer);
	}
	/* not ptraced */
	if (!tracer || unconfined(tracerl))
		goto out;

	error = aa_may_ptrace(tracer_cred, tracerl, to_cred, to_label,
			      PTRACE_MODE_ATTACH);

out:
	rcu_read_unlock();
	aa_put_label(tracerl);
	put_cred(tracer_cred);

	if (error)
		*info = "ptrace prevents transition";
	return error;
}

/**** TODO: dedup to aa_label_match - needs perm and dfa, merging
 * specifically this is an exact copy of aa_label_match except
 * aa_compute_perms is replaced with aa_compute_fperms
 * and policy->dfa with file->dfa
 ****/
/* match a profile and its associated ns component if needed
 * Assumes visibility test has already been done.
 * If a subns profile is not to be matched should be prescreened with
 * visibility test.
 */
static inline aa_state_t match_component(struct aa_profile *profile,
					 struct aa_profile *tp,
					 bool stack, aa_state_t state)
{
	struct aa_ruleset *rules = profile->label.rules[0];
	const char *ns_name;

	if (stack)
		state = aa_dfa_match(rules->file->dfa, state, "&");
	if (profile->ns == tp->ns)
		return aa_dfa_match(rules->file->dfa, state, tp->base.hname);

	/* try matching with namespace name and then profile */
	ns_name = aa_ns_name(profile->ns, tp->ns, true);
	state = aa_dfa_match_len(rules->file->dfa, state, ":", 1);
	state = aa_dfa_match(rules->file->dfa, state, ns_name);
	state = aa_dfa_match_len(rules->file->dfa, state, ":", 1);
	return aa_dfa_match(rules->file->dfa, state, tp->base.hname);
}

/**
 * label_compound_match - find perms for full compound label
 * @profile: profile to find perms for
 * @label: label to check access permissions for
 * @stack: whether this is a stacking request
 * @state: state to start match in
 * @subns: whether to do permission checks on components in a subns
 * @request: permissions to request
 * @perms: perms struct to set
 *
 * Returns: 0 on success else ERROR
 *
 * For the label A//&B//&C this does the perm match for A//&B//&C
 * @perms should be preinitialized with allperms OR a previous permission
 *        check to be stacked.
 */
static int label_compound_match(struct aa_profile *profile,
				struct aa_label *label, bool stack,
				aa_state_t state, bool subns, u32 request,
				struct aa_perms *perms)
{
	struct aa_ruleset *rules = profile->label.rules[0];
	struct aa_profile *tp;
	struct label_it i;
	struct path_cond cond = { };

	/* find first subcomponent that is visible */
	label_for_each(i, label, tp) {
		if (!aa_ns_visible(profile->ns, tp->ns, subns))
			continue;
		state = match_component(profile, tp, stack, state);
		if (!state)
			goto fail;
		goto next;
	}

	/* no component visible */
	*perms = allperms;
	return 0;

next:
	label_for_each_cont(i, label, tp) {
		if (!aa_ns_visible(profile->ns, tp->ns, subns))
			continue;
		state = aa_dfa_match(rules->file->dfa, state, "//&");
		state = match_component(profile, tp, false, state);
		if (!state)
			goto fail;
	}
	*perms = *(aa_lookup_condperms(current_fsuid(), rules->file, state,
				       &cond));
	aa_apply_modes_to_perms(profile, perms);
	if ((perms->allow & request) != request)
		return -EACCES;

	return 0;

fail:
	*perms = nullperms;
	return -EACCES;
}

/**
 * label_components_match - find perms for all subcomponents of a label
 * @profile: profile to find perms for
 * @label: label to check access permissions for
 * @stack: whether this is a stacking request
 * @start: state to start match in
 * @subns: whether to do permission checks on components in a subns
 * @request: permissions to request
 * @perms: an initialized perms struct to add accumulation to
 *
 * Returns: 0 on success else ERROR
 *
 * For the label A//&B//&C this does the perm match for each of A and B and C
 * @perms should be preinitialized with allperms OR a previous permission
 *        check to be stacked.
 */
static int label_components_match(struct aa_profile *profile,
				  struct aa_label *label, bool stack,
				  aa_state_t start, bool subns, u32 request,
				  struct aa_perms *perms)
{
	struct aa_ruleset *rules = profile->label.rules[0];
	struct aa_profile *tp;
	struct label_it i;
	struct aa_perms tmp;
	struct path_cond cond = { };
	aa_state_t state = 0;

	/* find first subcomponent to test */
	label_for_each(i, label, tp) {
		if (!aa_ns_visible(profile->ns, tp->ns, subns))
			continue;
		state = match_component(profile, tp, stack, start);
		if (!state)
			goto fail;
		goto next;
	}

	/* no subcomponents visible - no change in perms */
	return 0;

next:
	tmp = *(aa_lookup_condperms(current_fsuid(), rules->file, state,
				    &cond));
	aa_apply_modes_to_perms(profile, &tmp);
	aa_perms_accum(perms, &tmp);
	label_for_each_cont(i, label, tp) {
		if (!aa_ns_visible(profile->ns, tp->ns, subns))
			continue;
		state = match_component(profile, tp, stack, start);
		if (!state)
			goto fail;
		tmp = *(aa_lookup_condperms(current_fsuid(), rules->file, state,
					    &cond));
		aa_apply_modes_to_perms(profile, &tmp);
		aa_perms_accum(perms, &tmp);
	}

	if ((perms->allow & request) != request)
		return -EACCES;

	return 0;

fail:
	*perms = nullperms;
	return -EACCES;
}

/**
 * label_match - do a multi-component label match
 * @profile: profile to match against (NOT NULL)
 * @label: label to match (NOT NULL)
 * @stack: whether this is a stacking request
 * @state: state to start in
 * @subns: whether to match subns components
 * @request: permission request
 * @perms: Returns computed perms (NOT NULL)
 *
 * Returns: the state the match finished in, may be the none matching state
 */
static int label_match(struct aa_profile *profile, struct aa_label *label,
		       bool stack, aa_state_t state, bool subns, u32 request,
		       struct aa_perms *perms)
{
	int error;

	*perms = nullperms;
	error = label_compound_match(profile, label, stack, state, subns,
				     request, perms);
	if (!error)
		return error;

	*perms = allperms;
	return label_components_match(profile, label, stack, state, subns,
				      request, perms);
}

/******* end TODO: dedup *****/

/**
 * change_profile_perms - find permissions for change_profile
 * @profile: the current profile  (NOT NULL)
 * @target: label to transition to (NOT NULL)
 * @stack: whether this is a stacking request
 * @request: requested perms
 * @start: state to start matching in
 * @perms: Returns computed perms (NOT NULL)
 *
 *
 * Returns: permission set
 *
 * currently only matches full label A//&B//&C or individual components A, B, C
 * not arbitrary combinations. Eg. A//&B, C
 */
static int change_profile_perms(struct aa_profile *profile,
				struct aa_label *target, bool stack,
				u32 request, aa_state_t start,
				struct aa_perms *perms)
{
	if (profile_unconfined(profile)) {
		perms->allow = AA_MAY_CHANGE_PROFILE | AA_MAY_ONEXEC;
		perms->audit = perms->quiet = perms->kill = 0;
		return 0;
	}

	/* TODO: add profile in ns screening */
	return label_match(profile, target, stack, start, true, request, perms);
}

/**
 * aa_xattrs_match - check whether a file matches the xattrs defined in profile
 * @bprm: binprm struct for the process to validate
 * @profile: profile to match against (NOT NULL)
 * @state: state to start match in
 *
 * Returns: number of extended attributes that matched, or < 0 on error
 */
static int aa_xattrs_match(const struct linux_binprm *bprm,
			   struct aa_profile *profile, aa_state_t state)
{
	int i;
	struct dentry *d;
	char *value = NULL;
	struct aa_attachment *attach = &profile->attach;
	int size, value_size = 0, ret = attach->xattr_count;

	if (!bprm || !attach->xattr_count)
		return 0;
	might_sleep();

	/* transition from exec match to xattr set */
	state = aa_dfa_outofband_transition(attach->xmatch->dfa, state);
	d = bprm->file->f_path.dentry;

	for (i = 0; i < attach->xattr_count; i++) {
		size = vfs_getxattr_alloc(&nop_mnt_idmap, d, attach->xattrs[i],
					  &value, value_size, GFP_KERNEL);
		if (size >= 0) {
			struct aa_perms *perms;

			/*
			 * Check the xattr presence before value. This ensure
			 * that not present xattr can be distinguished from a 0
			 * length value or rule that matches any value
			 */
			state = aa_dfa_null_transition(attach->xmatch->dfa,
						       state);
			/* Check xattr value */
			state = aa_dfa_match_len(attach->xmatch->dfa, state,
						 value, size);
			perms = aa_lookup_perms(attach->xmatch, state);
			if (!(perms->allow & MAY_EXEC)) {
				ret = -EINVAL;
				goto out;
			}
		}
		/* transition to next element */
		state = aa_dfa_outofband_transition(attach->xmatch->dfa, state);
		if (size < 0) {
			/*
			 * No xattr match, so verify if transition to
			 * next element was valid. IFF so the xattr
			 * was optional.
			 */
			if (!state) {
				ret = -EINVAL;
				goto out;
			}
			/* don't count missing optional xattr as matched */
			ret--;
		}
	}

out:
	kfree(value);
	return ret;
}

/**
 * find_attach - do attachment search for unconfined processes
 * @bprm: binprm structure of transitioning task
 * @ns: the current namespace  (NOT NULL)
 * @head: profile list to walk  (NOT NULL)
 * @name: to match against  (NOT NULL)
 * @info: info message if there was an error (NOT NULL)
 *
 * Do a linear search on the profiles in the list.  There is a matching
 * preference where an exact match is preferred over a name which uses
 * expressions to match, and matching expressions with the greatest
 * xmatch_len are preferred.
 *
 * Requires: @head not be shared or have appropriate locks held
 *
 * Returns: label or NULL if no match found
 */
static struct aa_label *find_attach(const struct linux_binprm *bprm,
				    struct aa_ns *ns, struct list_head *head,
				    const char *name, const char **info)
{
	int candidate_len = 0, candidate_xattrs = 0;
	bool conflict = false;
	struct aa_profile *profile, *candidate = NULL;

	AA_BUG(!name);
	AA_BUG(!head);

	rcu_read_lock();
restart:
	list_for_each_entry_rcu(profile, head, base.list) {
		struct aa_attachment *attach = &profile->attach;

		if (profile->label.flags & FLAG_NULL &&
		    &profile->label == ns_unconfined(profile->ns))
			continue;

		/* Find the "best" matching profile. Profiles must
		 * match the path and extended attributes (if any)
		 * associated with the file. A more specific path
		 * match will be preferred over a less specific one,
		 * and a match with more matching extended attributes
		 * will be preferred over one with fewer. If the best
		 * match has both the same level of path specificity
		 * and the same number of matching extended attributes
		 * as another profile, signal a conflict and refuse to
		 * match.
		 */
		if (attach->xmatch->dfa) {
			unsigned int count;
			aa_state_t state;
			struct aa_perms *perms;

			state = aa_dfa_leftmatch(attach->xmatch->dfa,
					attach->xmatch->start[AA_CLASS_XMATCH],
					name, &count);
			perms = aa_lookup_perms(attach->xmatch, state);
			/* any accepting state means a valid match. */
			if (perms->allow & MAY_EXEC) {
				int ret = 0;

				if (count < candidate_len)
					continue;

				if (bprm && attach->xattr_count) {
					long rev = READ_ONCE(ns->revision);

					if (!aa_get_profile_not0(profile))
						goto restart;
					rcu_read_unlock();
					ret = aa_xattrs_match(bprm, profile,
							      state);
					rcu_read_lock();
					aa_put_profile(profile);
					if (rev !=
					    READ_ONCE(ns->revision))
						/* policy changed */
						goto restart;
					/*
					 * Fail matching if the xattrs don't
					 * match
					 */
					if (ret < 0)
						continue;
				}
				/*
				 * TODO: allow for more flexible best match
				 *
				 * The new match isn't more specific
				 * than the current best match
				 */
				if (count == candidate_len &&
				    ret <= candidate_xattrs) {
					/* Match is equivalent, so conflict */
					if (ret == candidate_xattrs)
						conflict = true;
					continue;
				}

				/* Either the same length with more matching
				 * xattrs, or a longer match
				 */
				candidate = profile;
				candidate_len = max(count, attach->xmatch_len);
				candidate_xattrs = ret;
				conflict = false;
			}
		} else if (!strcmp(profile->base.name, name)) {
			/*
			 * old exact non-re match, without conditionals such
			 * as xattrs. no more searching required
			 */
			candidate = profile;
			goto out;
		}
	}

	if (!candidate || conflict) {
		if (conflict)
			*info = CONFLICTING_ATTACH_STR;
		rcu_read_unlock();
		return NULL;
	}

out:
	candidate = aa_get_newest_profile(candidate);
	rcu_read_unlock();

	return &candidate->label;
}

static const char *next_name(int xtype, const char *name)
{
	return NULL;
}

/**
 * x_table_lookup - lookup an x transition name via transition table
 * @profile: current profile (NOT NULL)
 * @xindex: index into x transition table
 * @name: returns: name tested to find label (NOT NULL)
 *
 * Returns: refcounted label, or NULL on failure (MAYBE NULL)
 *          @name will always be set with the last name tried
 */
struct aa_label *x_table_lookup(struct aa_profile *profile, u32 xindex,
				const char **name)
{
	struct aa_ruleset *rules = profile->label.rules[0];
	struct aa_label *label = NULL;
	u32 xtype = xindex & AA_X_TYPE_MASK;
	int index = xindex & AA_X_INDEX_MASK;
	const char *next;

	AA_BUG(!name);

	/* index is guaranteed to be in range, validated at load time */
	/* TODO: move lookup parsing to unpack time so this is a straight
	 *       index into the resultant label
	 */
	for (next = rules->file->trans.table[index]; next;
	     next = next_name(xtype, next)) {
		const char *lookup = (*next == '&') ? next + 1 : next;
		*name = next;
		if (xindex & AA_X_CHILD) {
			/* TODO: switich to parse to get stack of child */
			struct aa_profile *new = aa_find_child(profile, lookup);

			if (new)
				/* release by caller */
				return &new->label;
			continue;
		}
		label = aa_label_parse(&profile->label, lookup, GFP_KERNEL,
				       true, false);
		if (!IS_ERR_OR_NULL(label))
			/* release by caller */
			return label;
	}

	return NULL;
}

/**
 * x_to_label - get target label for a given xindex
 * @profile: current profile  (NOT NULL)
 * @bprm: binprm structure of transitioning task
 * @name: name to lookup (NOT NULL)
 * @xindex: index into x transition table
 * @lookupname: returns: name used in lookup if one was specified (NOT NULL)
 * @info: info message if there was an error (NOT NULL)
 *
 * find label for a transition index
 *
 * Returns: refcounted label or NULL if not found available
 */
static struct aa_label *x_to_label(struct aa_profile *profile,
				   const struct linux_binprm *bprm,
				   const char *name, u32 xindex,
				   const char **lookupname,
				   const char **info)
{
	struct aa_label *new = NULL;
	struct aa_label *stack = NULL;
	struct aa_ns *ns = profile->ns;
	u32 xtype = xindex & AA_X_TYPE_MASK;
<<<<<<< HEAD
=======
	/* Used for info checks during fallback handling */
	const char *old_info = NULL;
>>>>>>> 449d48b1

	switch (xtype) {
	case AA_X_NONE:
		/* fail exec unless ix || ux fallback - handled by caller */
		*lookupname = NULL;
		break;
	case AA_X_TABLE:
		/* TODO: fix when perm mapping done at unload */
		/* released by caller
		 * if null for both stack and direct want to try fallback
		 */
		new = x_table_lookup(profile, xindex, lookupname);
		if (!new || **lookupname != '&')
			break;
		stack = new;
		new = NULL;
		fallthrough;	/* to X_NAME */
	case AA_X_NAME:
		if (xindex & AA_X_CHILD)
			/* released by caller */
			new = find_attach(bprm, ns, &profile->base.profiles,
					  name, info);
		else
			/* released by caller */
			new = find_attach(bprm, ns, &ns->base.profiles,
					  name, info);
		*lookupname = name;
		break;
	}

	/* fallback transition check */
	if (!new) {
		if (xindex & AA_X_INHERIT) {
			/* (p|c|n)ix - don't change profile but do
			 * use the newest version
			 */
			if (*info == CONFLICTING_ATTACH_STR) {
				*info = CONFLICTING_ATTACH_STR_IX;
			} else {
				old_info = *info;
				*info = "ix fallback";
			}
			/* no profile && no error */
			new = aa_get_newest_label(&profile->label);
		} else if (xindex & AA_X_UNCONFINED) {
			new = aa_get_newest_label(ns_unconfined(profile->ns));
			if (*info == CONFLICTING_ATTACH_STR) {
				*info = CONFLICTING_ATTACH_STR_UX;
			} else {
				old_info = *info;
				*info = "ux fallback";
			}
		}
		/* We set old_info on the code paths above where overwriting
		 * could have happened, so now check if info was set by
		 * find_attach as well (i.e. whether we actually overwrote)
		 * and warn accordingly.
		 */
		if (old_info && old_info != CONFLICTING_ATTACH_STR) {
			pr_warn_ratelimited(
				"AppArmor: find_attach (from profile %s) audit info \"%s\" dropped",
				profile->base.hname, old_info);
		}
	}

	if (new && stack) {
		/* base the stack on post domain transition */
		struct aa_label *base = new;

		new = aa_label_merge(base, stack, GFP_KERNEL);
		/* null on error */
		aa_put_label(base);
	}

	aa_put_label(stack);
	/* released by caller */
	return new;
}

static struct aa_label *profile_transition(const struct cred *subj_cred,
					   struct aa_profile *profile,
					   const struct linux_binprm *bprm,
					   char *buffer, struct path_cond *cond,
					   bool *secure_exec)
{
	struct aa_ruleset *rules = profile->label.rules[0];
	struct aa_label *new = NULL;
	struct aa_profile *new_profile = NULL;
	const char *info = NULL, *name = NULL, *target = NULL;
	aa_state_t state = rules->file->start[AA_CLASS_FILE];
	struct aa_perms perms = {};
	bool nonewprivs = false;
	int error = 0;

	AA_BUG(!profile);
	AA_BUG(!bprm);
	AA_BUG(!buffer);

	error = aa_path_name(&bprm->file->f_path, profile->path_flags, buffer,
			     &name, &info, profile->disconnected);
	if (error) {
		if (profile_unconfined(profile) ||
		    (profile->label.flags & FLAG_IX_ON_NAME_ERROR)) {
			AA_DEBUG(DEBUG_DOMAIN, "name lookup ix on error");
			error = 0;
			new = aa_get_newest_label(&profile->label);
		}
		name = bprm->filename;
		goto audit;
	}

	if (profile_unconfined(profile)) {
		new = find_attach(bprm, profile->ns,
				  &profile->ns->base.profiles, name, &info);
		/* info set -> something unusual that we should report
		 * Currently this is only conflicting attachments, but other
		 * infos added in the future should also be logged by default
		 * and only excluded on a case-by-case basis
		 */
		if (info) {
			/* Because perms is never used again after this audit
			 * we don't need to care about clobbering it
			 */
			perms.audit |= MAY_EXEC;
			perms.allow |= MAY_EXEC;
			/* Don't cause error if auditing fails */
			(void) aa_audit_file(subj_cred, profile, &perms,
				OP_EXEC, MAY_EXEC, name, target, new, cond->uid,
				info, error);
		}
		if (new) {
			AA_DEBUG(DEBUG_DOMAIN, "unconfined attached to new label");
			return new;
		}
		AA_DEBUG(DEBUG_DOMAIN, "unconfined exec no attachment");
		return aa_get_newest_label(&profile->label);
	}

	/* find exec permissions for name */
	state = aa_str_perms(rules->file, state, name, cond, &perms);
	if (perms.allow & MAY_EXEC) {
		/* exec permission determine how to transition */
		new = x_to_label(profile, bprm, name, perms.xindex, &target,
				 &info);
		if (new && new->proxy == profile->label.proxy && info) {
			/* Force audit on conflicting attachment fallback
			 * Because perms is never used again after this audit
			 * we don't need to care about clobbering it
			 */
			if (info == CONFLICTING_ATTACH_STR_IX
			    || info == CONFLICTING_ATTACH_STR_UX)
				perms.audit |= MAY_EXEC;
			/* hack ix fallback - improve how this is detected */
			goto audit;
		} else if (!new) {
			if (info) {
				pr_warn_ratelimited(
					"AppArmor: %s (from profile %s) audit info \"%s\" dropped on missing transition",
					__func__, profile->base.hname, info);
			}
			info = "profile transition not found";
			/* remove MAY_EXEC to audit as failure or complaint */
			perms.allow &= ~MAY_EXEC;
			if (COMPLAIN_MODE(profile)) {
				/* create null profile instead of failing */
				goto create_learning_profile;
			}
			error = -EACCES;
		}
	} else if (COMPLAIN_MODE(profile)) {
create_learning_profile:
		/* no exec permission - learning mode */
		new_profile = aa_new_learning_profile(profile, false, name,
						      GFP_KERNEL);
		if (!new_profile) {
			error = -ENOMEM;
			info = "could not create null profile";
		} else {
			error = -EACCES;
			new = &new_profile->label;
		}
		perms.xindex |= AA_X_UNSAFE;
	} else
		/* fail exec */
		error = -EACCES;

	if (!new)
		goto audit;


	if (!(perms.xindex & AA_X_UNSAFE)) {
		if (DEBUG_ON) {
			dbg_printk("apparmor: setting AT_SECURE for %s profile=",
				   name);
			aa_label_printk(new, GFP_KERNEL);
			dbg_printk("\n");
		}
		*secure_exec = true;
	}

audit:
	aa_audit_file(subj_cred, profile, &perms, OP_EXEC, MAY_EXEC, name,
		      target, new,
		      cond->uid, info, error);
	if (!new || nonewprivs) {
		aa_put_label(new);
		return ERR_PTR(error);
	}

	return new;
}

static int profile_onexec(const struct cred *subj_cred,
			  struct aa_profile *profile, struct aa_label *onexec,
			  bool stack, const struct linux_binprm *bprm,
			  char *buffer, struct path_cond *cond,
			  bool *secure_exec)
{
	struct aa_ruleset *rules = profile->label.rules[0];
	aa_state_t state = rules->file->start[AA_CLASS_FILE];
	struct aa_perms perms = {};
	const char *xname = NULL, *info = "change_profile onexec";
	int error = -EACCES;

	AA_BUG(!profile);
	AA_BUG(!onexec);
	AA_BUG(!bprm);
	AA_BUG(!buffer);

	if (profile_unconfined(profile)) {
		/* change_profile on exec already granted */
		/*
		 * NOTE: Domain transitions from unconfined are allowed
		 * even when no_new_privs is set because this always results
		 * in a further reduction of permissions.
		 */
		return 0;
	}

	error = aa_path_name(&bprm->file->f_path, profile->path_flags, buffer,
			     &xname, &info, profile->disconnected);
	if (error) {
		if (profile_unconfined(profile) ||
		    (profile->label.flags & FLAG_IX_ON_NAME_ERROR)) {
			AA_DEBUG(DEBUG_DOMAIN, "name lookup ix on error");
			error = 0;
		}
		xname = bprm->filename;
		goto audit;
	}

	/* find exec permissions for name */
	state = aa_str_perms(rules->file, state, xname, cond, &perms);
	if (!(perms.allow & AA_MAY_ONEXEC)) {
		info = "no change_onexec valid for executable";
		goto audit;
	}
	/* test if this exec can be paired with change_profile onexec.
	 * onexec permission is linked to exec with a standard pairing
	 * exec\0change_profile
	 */
	state = aa_dfa_null_transition(rules->file->dfa, state);
	error = change_profile_perms(profile, onexec, stack, AA_MAY_ONEXEC,
				     state, &perms);
	if (error) {
		perms.allow &= ~AA_MAY_ONEXEC;
		goto audit;
	}

	if (!(perms.xindex & AA_X_UNSAFE)) {
		if (DEBUG_ON) {
			dbg_printk("apparmor: setting AT_SECURE for %s label=",
				   xname);
			aa_label_printk(onexec, GFP_KERNEL);
			dbg_printk("\n");
		}
		*secure_exec = true;
	}

audit:
	return aa_audit_file(subj_cred, profile, &perms, OP_EXEC,
			     AA_MAY_ONEXEC, xname,
			     NULL, onexec, cond->uid, info, error);
}

/* ensure none ns domain transitions are correctly applied with onexec */

static struct aa_label *handle_onexec(const struct cred *subj_cred,
				      struct aa_label *label,
				      struct aa_label *onexec, bool stack,
				      const struct linux_binprm *bprm,
				      char *buffer, struct path_cond *cond,
				      bool *unsafe)
{
	struct aa_profile *profile;
	struct aa_label *new;
	int error;

	AA_BUG(!label);
	AA_BUG(!onexec);
	AA_BUG(!bprm);
	AA_BUG(!buffer);

	/* TODO: determine how much we want to loosen this */
	error = fn_for_each_in_ns(label, profile,
			profile_onexec(subj_cred, profile, onexec, stack,
				       bprm, buffer, cond, unsafe));
	if (error)
		return ERR_PTR(error);

	new = fn_label_build_in_ns(label, profile, GFP_KERNEL,
			stack ? aa_label_merge(&profile->label, onexec,
					       GFP_KERNEL)
			      : aa_get_newest_label(onexec),
			profile_transition(subj_cred, profile, bprm,
					   buffer, cond, unsafe));
	if (new)
		return new;

	/* TODO: get rid of GLOBAL_ROOT_UID */
	error = fn_for_each_in_ns(label, profile,
			aa_audit_file(subj_cred, profile, &nullperms,
				      OP_CHANGE_ONEXEC,
				      AA_MAY_ONEXEC, bprm->filename, NULL,
				      onexec, GLOBAL_ROOT_UID,
				      "failed to build target label", -ENOMEM));
	return ERR_PTR(error);
}

/**
 * apparmor_bprm_creds_for_exec - Update the new creds on the bprm struct
 * @bprm: binprm for the exec  (NOT NULL)
 *
 * Returns: %0 or error on failure
 *
 * TODO: once the other paths are done see if we can't refactor into a fn
 */
int apparmor_bprm_creds_for_exec(struct linux_binprm *bprm)
{
	struct aa_task_ctx *ctx;
	struct aa_label *label, *new = NULL;
	const struct cred *subj_cred;
	struct aa_profile *profile;
	char *buffer = NULL;
	const char *info = NULL;
	int error = 0;
	bool unsafe = false;
	vfsuid_t vfsuid = i_uid_into_vfsuid(file_mnt_idmap(bprm->file),
					    file_inode(bprm->file));
	struct path_cond cond = {
		vfsuid_into_kuid(vfsuid),
		file_inode(bprm->file)->i_mode
	};

	subj_cred = current_cred();
	ctx = task_ctx(current);
	AA_BUG(!cred_label(bprm->cred));
	AA_BUG(!ctx);

	label = aa_get_newest_label(cred_label(bprm->cred));

	/*
	 * Detect no new privs being set, and store the label it
	 * occurred under. Ideally this would happen when nnp
	 * is set but there isn't a good way to do that yet.
	 *
	 * Testing for unconfined must be done before the subset test
	 */
	if ((bprm->unsafe & LSM_UNSAFE_NO_NEW_PRIVS) && !unconfined(label) &&
	    !ctx->nnp)
		ctx->nnp = aa_get_label(label);

	/* buffer freed below, name is pointer into buffer */
	buffer = aa_get_buffer(false);
	if (!buffer) {
		error = -ENOMEM;
		goto done;
	}

	/* Test for onexec first as onexec override other x transitions. */
	if (ctx->onexec)
		new = handle_onexec(subj_cred, label, ctx->onexec, ctx->token,
				    bprm, buffer, &cond, &unsafe);
	else
		new = fn_label_build(label, profile, GFP_KERNEL,
				profile_transition(subj_cred, profile, bprm,
						   buffer,
						   &cond, &unsafe));

	AA_BUG(!new);
	if (IS_ERR(new)) {
		error = PTR_ERR(new);
		goto done;
	} else if (!new) {
		error = -ENOMEM;
		goto done;
	}

	/* Policy has specified a domain transitions. If no_new_privs and
	 * confined ensure the transition is to confinement that is subset
	 * of the confinement when the task entered no new privs.
	 *
	 * NOTE: Domain transitions from unconfined and to stacked
	 * subsets are allowed even when no_new_privs is set because this
	 * always results in a further reduction of permissions.
	 */
	if ((bprm->unsafe & LSM_UNSAFE_NO_NEW_PRIVS) &&
	    !unconfined(label) &&
	    !aa_label_is_unconfined_subset(new, ctx->nnp)) {
		error = -EPERM;
		info = "no new privs";
		goto audit;
	}

	if (bprm->unsafe & LSM_UNSAFE_SHARE) {
		/* FIXME: currently don't mediate shared state */
		;
	}

	if (bprm->unsafe & (LSM_UNSAFE_PTRACE)) {
		/* TODO: test needs to be profile of label to new */
		error = may_change_ptraced_domain(bprm->cred, new, &info);
		if (error)
			goto audit;
	}

	if (unsafe) {
		if (DEBUG_ON) {
			dbg_printk("setting AT_SECURE for %s label=",
				   bprm->filename);
			aa_label_printk(new, GFP_KERNEL);
			dbg_printk("\n");
		}
		bprm->secureexec = 1;
	}

	if (label->proxy != new->proxy) {
		/* when transitioning clear unsafe personality bits */
		if (DEBUG_ON) {
			dbg_printk("apparmor: clearing unsafe personality bits. %s label=",
				   bprm->filename);
			aa_label_printk(new, GFP_KERNEL);
			dbg_printk("\n");
		}
		bprm->per_clear |= PER_CLEAR_ON_SETID;
	}
	aa_put_label(cred_label(bprm->cred));
	/* transfer reference, released when cred is freed */
	set_cred_label(bprm->cred, new);

done:
	aa_put_label(label);
	aa_put_buffer(buffer);

	return error;

audit:
	error = fn_for_each(label, profile,
			aa_audit_file(current_cred(), profile, &nullperms,
				      OP_EXEC, MAY_EXEC,
				      bprm->filename, NULL, new,
				      vfsuid_into_kuid(vfsuid), info, error));
	aa_put_label(new);
	goto done;
}

/*
 * Functions for self directed profile change
 */


/* helper fn for change_hat
 *
 * Returns: label for hat transition OR ERR_PTR.  Does NOT return NULL
 */
static struct aa_label *build_change_hat(const struct cred *subj_cred,
					 struct aa_profile *profile,
					 const char *name, bool sibling)
{
	struct aa_profile *root, *hat = NULL;
	const char *info = NULL;
	int error = 0;

	if (sibling && PROFILE_IS_HAT(profile)) {
		root = aa_get_profile_rcu(&profile->parent);
	} else if (!sibling && !PROFILE_IS_HAT(profile)) {
		root = aa_get_profile(profile);
	} else {
		info = "conflicting target types";
		error = -EPERM;
		goto audit;
	}

	hat = aa_find_child(root, name);
	if (!hat) {
		error = -ENOENT;
		if (COMPLAIN_MODE(profile)) {
			hat = aa_new_learning_profile(profile, true, name,
						      GFP_KERNEL);
			if (!hat) {
				info = "failed null profile create";
				error = -ENOMEM;
			}
		}
	}
	aa_put_profile(root);

audit:
	aa_audit_file(subj_cred, profile, &nullperms, OP_CHANGE_HAT,
		      AA_MAY_CHANGEHAT,
		      name, hat ? hat->base.hname : NULL,
		      hat ? &hat->label : NULL, GLOBAL_ROOT_UID, info,
		      error);
	if (!hat || (error && error != -ENOENT))
		return ERR_PTR(error);
	/* if hat && error - complain mode, already audited and we adjust for
	 * complain mode allow by returning hat->label
	 */
	return &hat->label;
}

/* helper fn for changing into a hat
 *
 * Returns: label for hat transition or ERR_PTR. Does not return NULL
 */
static struct aa_label *change_hat(const struct cred *subj_cred,
				   struct aa_label *label, const char *hats[],
				   int count, int flags)
{
	struct aa_profile *profile, *root, *hat = NULL;
	struct aa_label *new;
	struct label_it it;
	bool sibling = false;
	const char *name, *info = NULL;
	int i, error;

	AA_BUG(!label);
	AA_BUG(!hats);
	AA_BUG(count < 1);

	if (PROFILE_IS_HAT(labels_profile(label)))
		sibling = true;

	/*find first matching hat */
	for (i = 0; i < count && !hat; i++) {
		name = hats[i];
		label_for_each_in_ns(it, labels_ns(label), label, profile) {
			if (sibling && PROFILE_IS_HAT(profile)) {
				root = aa_get_profile_rcu(&profile->parent);
			} else if (!sibling && !PROFILE_IS_HAT(profile)) {
				root = aa_get_profile(profile);
			} else {	/* conflicting change type */
				info = "conflicting targets types";
				error = -EPERM;
				goto fail;
			}
			hat = aa_find_child(root, name);
			aa_put_profile(root);
			if (!hat) {
				if (!COMPLAIN_MODE(profile))
					goto outer_continue;
				/* complain mode succeed as if hat */
			} else if (!PROFILE_IS_HAT(hat)) {
				info = "target not hat";
				error = -EPERM;
				aa_put_profile(hat);
				goto fail;
			}
			aa_put_profile(hat);
		}
		/* found a hat for all profiles in ns */
		goto build;
outer_continue:
	;
	}
	/* no hats that match, find appropriate error
	 *
	 * In complain mode audit of the failure is based off of the first
	 * hat supplied.  This is done due how userspace interacts with
	 * change_hat.
	 */
	name = NULL;
	label_for_each_in_ns(it, labels_ns(label), label, profile) {
		if (!list_empty(&profile->base.profiles)) {
			info = "hat not found";
			error = -ENOENT;
			goto fail;
		}
	}
	info = "no hats defined";
	error = -ECHILD;

fail:
	label_for_each_in_ns(it, labels_ns(label), label, profile) {
		/*
		 * no target as it has failed to be found or built
		 *
		 * change_hat uses probing and should not log failures
		 * related to missing hats
		 */
		/* TODO: get rid of GLOBAL_ROOT_UID */
		if (count > 1 || COMPLAIN_MODE(profile)) {
			aa_audit_file(subj_cred, profile, &nullperms,
				      OP_CHANGE_HAT,
				      AA_MAY_CHANGEHAT, name, NULL, NULL,
				      GLOBAL_ROOT_UID, info, error);
		}
	}
	return ERR_PTR(error);

build:
	new = fn_label_build_in_ns(label, profile, GFP_KERNEL,
				   build_change_hat(subj_cred, profile, name,
						    sibling),
				   aa_get_label(&profile->label));
	if (!new) {
		info = "label build failed";
		error = -ENOMEM;
		goto fail;
	} /* else if (IS_ERR) build_change_hat has logged error so return new */

	return new;
}

/**
 * aa_change_hat - change hat to/from subprofile
 * @hats: vector of hat names to try changing into (MAYBE NULL if @count == 0)
 * @count: number of hat names in @hats
 * @token: magic value to validate the hat change
 * @flags: flags affecting behavior of the change
 *
 * Returns %0 on success, error otherwise.
 *
 * Change to the first profile specified in @hats that exists, and store
 * the @hat_magic in the current task context.  If the count == 0 and the
 * @token matches that stored in the current task context, return to the
 * top level profile.
 *
 * change_hat only applies to profiles in the current ns, and each profile
 * in the ns must make the same transition otherwise change_hat will fail.
 */
int aa_change_hat(const char *hats[], int count, u64 token, int flags)
{
	const struct cred *subj_cred;
	struct aa_task_ctx *ctx = task_ctx(current);
	struct aa_label *label, *previous, *new = NULL, *target = NULL;
	struct aa_profile *profile;
	struct aa_perms perms = {};
	const char *info = NULL;
	int error = 0;

	/* released below */
	subj_cred = get_current_cred();
	label = aa_get_newest_cred_label(subj_cred);
	previous = aa_get_newest_label(ctx->previous);

	/*
	 * Detect no new privs being set, and store the label it
	 * occurred under. Ideally this would happen when nnp
	 * is set but there isn't a good way to do that yet.
	 *
	 * Testing for unconfined must be done before the subset test
	 */
	if (task_no_new_privs(current) && !unconfined(label) && !ctx->nnp)
		ctx->nnp = aa_get_label(label);

	/* return -EPERM when unconfined doesn't have children to avoid
	 * changing the traditional error code for unconfined.
	 */
	if (unconfined(label)) {
		struct label_it i;
		bool empty = true;

		rcu_read_lock();
		label_for_each_in_ns(i, labels_ns(label), label, profile) {
			empty &= list_empty(&profile->base.profiles);
		}
		rcu_read_unlock();

		if (empty) {
			info = "unconfined can not change_hat";
			error = -EPERM;
			goto fail;
		}
	}

	if (count) {
		new = change_hat(subj_cred, label, hats, count, flags);
		AA_BUG(!new);
		if (IS_ERR(new)) {
			error = PTR_ERR(new);
			new = NULL;
			/* already audited */
			goto out;
		}

		/* target cred is the same as current except new label */
		error = may_change_ptraced_domain(subj_cred, new, &info);
		if (error)
			goto fail;

		/*
		 * no new privs prevents domain transitions that would
		 * reduce restrictions.
		 */
		if (task_no_new_privs(current) && !unconfined(label) &&
		    !aa_label_is_unconfined_subset(new, ctx->nnp)) {
			/* not an apparmor denial per se, so don't log it */
			AA_DEBUG(DEBUG_DOMAIN,
				 "no_new_privs - change_hat denied");
			error = -EPERM;
			goto out;
		}

		if (flags & AA_CHANGE_TEST)
			goto out;

		target = new;
		error = aa_set_current_hat(new, token);
		if (error == -EACCES)
			/* kill task in case of brute force attacks */
			goto kill;
	} else if (previous && !(flags & AA_CHANGE_TEST)) {
		/*
		 * no new privs prevents domain transitions that would
		 * reduce restrictions.
		 */
		if (task_no_new_privs(current) && !unconfined(label) &&
		    !aa_label_is_unconfined_subset(previous, ctx->nnp)) {
			/* not an apparmor denial per se, so don't log it */
			AA_DEBUG(DEBUG_DOMAIN,
				 "no_new_privs - change_hat denied");
			error = -EPERM;
			goto out;
		}

		/* Return to saved label.  Kill task if restore fails
		 * to avoid brute force attacks
		 */
		target = previous;
		error = aa_restore_previous_label(token);
		if (error) {
			if (error == -EACCES)
				goto kill;
			goto fail;
		}
	} /* else ignore @flags && restores when there is no saved profile */

out:
	aa_put_label(new);
	aa_put_label(previous);
	aa_put_label(label);
	put_cred(subj_cred);

	return error;

kill:
	info = "failed token match";
	perms.kill = AA_MAY_CHANGEHAT;

fail:
	fn_for_each_in_ns(label, profile,
		aa_audit_file(subj_cred, profile, &perms, OP_CHANGE_HAT,
			      AA_MAY_CHANGEHAT, NULL, NULL, target,
			      GLOBAL_ROOT_UID, info, error));

	goto out;
}


static int change_profile_perms_wrapper(const char *op, const char *name,
					const struct cred *subj_cred,
					struct aa_profile *profile,
					struct aa_label *target, bool stack,
					u32 request, struct aa_perms *perms)
{
	struct aa_ruleset *rules = profile->label.rules[0];
	const char *info = NULL;
	int error = 0;

	if (!error)
		error = change_profile_perms(profile, target, stack, request,
					     rules->file->start[AA_CLASS_FILE],
					     perms);
	if (error)
		error = aa_audit_file(subj_cred, profile, perms, op, request,
				      name,
				      NULL, target, GLOBAL_ROOT_UID, info,
				      error);

	return error;
}

static const char *stack_msg = "change_profile unprivileged unconfined converted to stacking";

/**
 * aa_change_profile - perform a one-way profile transition
 * @fqname: name of profile may include namespace (NOT NULL)
 * @flags: flags affecting change behavior
 *
 * Change to new profile @name.  Unlike with hats, there is no way
 * to change back.  If @name isn't specified the current profile name is
 * used.
 * If @onexec then the transition is delayed until
 * the next exec.
 *
 * Returns %0 on success, error otherwise.
 */
int aa_change_profile(const char *fqname, int flags)
{
	struct aa_label *label, *new = NULL, *target = NULL;
	struct aa_profile *profile;
	struct aa_perms perms = {};
	const char *info = NULL;
	const char *auditname = fqname;		/* retain leading & if stack */
	bool stack = flags & AA_CHANGE_STACK;
	struct aa_task_ctx *ctx = task_ctx(current);
	const struct cred *subj_cred = get_current_cred();
	int error = 0;
	char *op;
	u32 request;

	label = aa_get_current_label();

	/*
	 * Detect no new privs being set, and store the label it
	 * occurred under. Ideally this would happen when nnp
	 * is set but there isn't a good way to do that yet.
	 *
	 * Testing for unconfined must be done before the subset test
	 */
	if (task_no_new_privs(current) && !unconfined(label) && !ctx->nnp)
		ctx->nnp = aa_get_label(label);

	if (!fqname || !*fqname) {
		aa_put_label(label);
		AA_DEBUG(DEBUG_DOMAIN, "no profile name");
		return -EINVAL;
	}

	if (flags & AA_CHANGE_ONEXEC) {
		request = AA_MAY_ONEXEC;
		if (stack)
			op = OP_STACK_ONEXEC;
		else
			op = OP_CHANGE_ONEXEC;
	} else {
		request = AA_MAY_CHANGE_PROFILE;
		if (stack)
			op = OP_STACK;
		else
			op = OP_CHANGE_PROFILE;
	}

	/* This should move to a per profile test. Requires pushing build
	 * into callback
	 */
	if (!stack && unconfined(label) &&
	    label == &labels_ns(label)->unconfined->label &&
	    aa_unprivileged_unconfined_restricted &&
	    /* TODO: refactor so this check is a fn */
	    cap_capable(current_cred(), &init_user_ns, CAP_MAC_OVERRIDE,
			CAP_OPT_NOAUDIT)) {
		/* regardless of the request in this case apparmor
		 * stacks against unconfined so admin set policy can't be
		 * by-passed
		 */
		stack = true;
		perms.audit = request;
		(void) fn_for_each_in_ns(label, profile,
				aa_audit_file(subj_cred, profile, &perms, op,
					      request, auditname, NULL, target,
					      GLOBAL_ROOT_UID, stack_msg, 0));
		perms.audit = 0;
	}

	if (*fqname == '&') {
		stack = true;
		/* don't have label_parse() do stacking */
		fqname++;
	}
	target = aa_label_parse(label, fqname, GFP_KERNEL, true, false);
	if (IS_ERR(target)) {
		struct aa_profile *tprofile;

		info = "label not found";
		error = PTR_ERR(target);
		target = NULL;
		/*
		 * TODO: fixme using labels_profile is not right - do profile
		 * per complain profile
		 */
		if ((flags & AA_CHANGE_TEST) ||
		    !COMPLAIN_MODE(labels_profile(label)))
			goto audit;
		/* released below */
		tprofile = aa_new_learning_profile(labels_profile(label), false,
						   fqname, GFP_KERNEL);
		if (!tprofile) {
			info = "failed null profile create";
			error = -ENOMEM;
			goto audit;
		}
		target = &tprofile->label;
		goto check;
	}

	/*
	 * self directed transitions only apply to current policy ns
	 * TODO: currently requiring perms for stacking and straight change
	 *       stacking doesn't strictly need this. Determine how much
	 *       we want to loosen this restriction for stacking
	 *
	 * if (!stack) {
	 */
	error = fn_for_each_in_ns(label, profile,
			change_profile_perms_wrapper(op, auditname,
						     subj_cred,
						     profile, target, stack,
						     request, &perms));
	if (error)
		/* auditing done in change_profile_perms_wrapper */
		goto out;

	/* } */

check:
	/* check if tracing task is allowed to trace target domain */
	error = may_change_ptraced_domain(subj_cred, target, &info);
	if (error && !fn_for_each_in_ns(label, profile,
					COMPLAIN_MODE(profile)))
		goto audit;

	/* TODO: add permission check to allow this
	 * if ((flags & AA_CHANGE_ONEXEC) && !current_is_single_threaded()) {
	 *      info = "not a single threaded task";
	 *      error = -EACCES;
	 *      goto audit;
	 * }
	 */
	if (flags & AA_CHANGE_TEST)
		goto out;

	/* stacking is always a subset, so only check the nonstack case */
	if (!stack) {
		new = fn_label_build_in_ns(label, profile, GFP_KERNEL,
					   aa_get_label(target),
					   aa_get_label(&profile->label));
		/*
		 * no new privs prevents domain transitions that would
		 * reduce restrictions.
		 */
		if (task_no_new_privs(current) && !unconfined(label) &&
		    !aa_label_is_unconfined_subset(new, ctx->nnp)) {
			/* not an apparmor denial per se, so don't log it */
			AA_DEBUG(DEBUG_DOMAIN,
				 "no_new_privs - change_hat denied");
			error = -EPERM;
			goto out;
		}
	}

	if (!(flags & AA_CHANGE_ONEXEC)) {
		/* only transition profiles in the current ns */
		if (stack)
			new = aa_label_merge(label, target, GFP_KERNEL);
		if (IS_ERR_OR_NULL(new)) {
			info = "failed to build target label";
			if (!new)
				error = -ENOMEM;
			else
				error = PTR_ERR(new);
			new = NULL;
			perms.allow = 0;
			goto audit;
		}
		error = aa_replace_current_label(new);
	} else {
		if (new) {
			aa_put_label(new);
			new = NULL;
		}

		/* full transition will be built in exec path */
		aa_set_current_onexec(target, stack);
	}

audit:
	error = fn_for_each_in_ns(label, profile,
			aa_audit_file(subj_cred,
				      profile, &perms, op, request, auditname,
				      NULL, new ? new : target,
				      GLOBAL_ROOT_UID, info, error));

out:
	aa_put_label(new);
	aa_put_label(target);
	aa_put_label(label);
	put_cred(subj_cred);

	return error;
}<|MERGE_RESOLUTION|>--- conflicted
+++ resolved
@@ -575,11 +575,8 @@
 	struct aa_label *stack = NULL;
 	struct aa_ns *ns = profile->ns;
 	u32 xtype = xindex & AA_X_TYPE_MASK;
-<<<<<<< HEAD
-=======
 	/* Used for info checks during fallback handling */
 	const char *old_info = NULL;
->>>>>>> 449d48b1
 
 	switch (xtype) {
 	case AA_X_NONE:
