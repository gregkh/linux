--- conflicted
+++ resolved
@@ -112,34 +112,6 @@
 	__u8 hash[HASH_MAX_DIGESTSIZE];
 } __packed;
 
-<<<<<<< HEAD
-/* integrity data associated with an inode */
-struct integrity_iint_cache {
-	struct rb_node rb_node;	/* rooted in integrity_iint_tree */
-	struct mutex mutex;	/* protects: version, flags, digest */
-	struct inode *inode;	/* back pointer to inode in question */
-	u64 version;		/* track inode changes */
-	unsigned long flags;
-	unsigned long measured_pcrs;
-	unsigned long atomic_flags;
-	unsigned long real_ino;
-	dev_t real_dev;
-	enum integrity_status ima_file_status:4;
-	enum integrity_status ima_mmap_status:4;
-	enum integrity_status ima_bprm_status:4;
-	enum integrity_status ima_read_status:4;
-	enum integrity_status ima_creds_status:4;
-	enum integrity_status evm_status:4;
-	struct ima_digest_data *ima_hash;
-};
-
-/* rbtree tree calls to lookup, insert, delete
- * integrity data associated with an inode.
- */
-struct integrity_iint_cache *integrity_iint_find(struct inode *inode);
-
-=======
->>>>>>> a6ad5510
 int integrity_kernel_read(struct file *file, loff_t offset,
 			  void *addr, unsigned long count);
 
