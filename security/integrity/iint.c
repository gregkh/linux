// SPDX-License-Identifier: GPL-2.0-only
/*
 * Copyright (C) 2008 IBM Corporation
 *
 * Authors:
 * Mimi Zohar <zohar@us.ibm.com>
 *
 * File: integrity_iint.c
 *	- initialize the integrity directory in securityfs
 *	- load IMA and EVM keys
 */
#include <linux/security.h>
#include "integrity.h"

struct dentry *integrity_dir;

/*
<<<<<<< HEAD
 * __integrity_iint_find - return the iint associated with an inode
 */
static struct integrity_iint_cache *__integrity_iint_find(struct inode *inode)
{
	struct integrity_iint_cache *iint;
	struct rb_node *n = integrity_iint_tree.rb_node;

	while (n) {
		iint = rb_entry(n, struct integrity_iint_cache, rb_node);

		if (inode < iint->inode)
			n = n->rb_left;
		else if (inode > iint->inode)
			n = n->rb_right;
		else
			return iint;
	}

	return NULL;
}

/*
 * integrity_iint_find - return the iint associated with an inode
 */
struct integrity_iint_cache *integrity_iint_find(struct inode *inode)
{
	struct integrity_iint_cache *iint;

	if (!IS_IMA(inode))
		return NULL;

	read_lock(&integrity_iint_lock);
	iint = __integrity_iint_find(inode);
	read_unlock(&integrity_iint_lock);

	return iint;
}

#define IMA_MAX_NESTING (FILESYSTEM_MAX_STACK_DEPTH+1)

/*
 * It is not clear that IMA should be nested at all, but as long is it measures
 * files both on overlayfs and on underlying fs, we need to annotate the iint
 * mutex to avoid lockdep false positives related to IMA + overlayfs.
 * See ovl_lockdep_annotate_inode_mutex_key() for more details.
 */
static inline void iint_lockdep_annotate(struct integrity_iint_cache *iint,
					 struct inode *inode)
{
#ifdef CONFIG_LOCKDEP
	static struct lock_class_key iint_mutex_key[IMA_MAX_NESTING];

	int depth = inode->i_sb->s_stack_depth;

	if (WARN_ON_ONCE(depth < 0 || depth >= IMA_MAX_NESTING))
		depth = 0;

	lockdep_set_class(&iint->mutex, &iint_mutex_key[depth]);
#endif
}

static void iint_init_always(struct integrity_iint_cache *iint,
			     struct inode *inode)
{
	iint->ima_hash = NULL;
	iint->version = 0;
	iint->flags = 0UL;
	iint->atomic_flags = 0UL;
	iint->ima_file_status = INTEGRITY_UNKNOWN;
	iint->ima_mmap_status = INTEGRITY_UNKNOWN;
	iint->ima_bprm_status = INTEGRITY_UNKNOWN;
	iint->ima_read_status = INTEGRITY_UNKNOWN;
	iint->ima_creds_status = INTEGRITY_UNKNOWN;
	iint->evm_status = INTEGRITY_UNKNOWN;
	iint->measured_pcrs = 0;
	mutex_init(&iint->mutex);
	iint_lockdep_annotate(iint, inode);
}

static void iint_free(struct integrity_iint_cache *iint)
{
	kfree(iint->ima_hash);
	mutex_destroy(&iint->mutex);
	kmem_cache_free(iint_cache, iint);
}

/**
 * integrity_inode_get - find or allocate an iint associated with an inode
 * @inode: pointer to the inode
 * @return: allocated iint
 *
 * Caller must lock i_mutex
 */
struct integrity_iint_cache *integrity_inode_get(struct inode *inode)
{
	struct rb_node **p;
	struct rb_node *node, *parent = NULL;
	struct integrity_iint_cache *iint, *test_iint;

	iint = integrity_iint_find(inode);
	if (iint)
		return iint;

	iint = kmem_cache_alloc(iint_cache, GFP_NOFS);
	if (!iint)
		return NULL;

	iint_init_always(iint, inode);

	write_lock(&integrity_iint_lock);

	p = &integrity_iint_tree.rb_node;
	while (*p) {
		parent = *p;
		test_iint = rb_entry(parent, struct integrity_iint_cache,
				     rb_node);
		if (inode < test_iint->inode) {
			p = &(*p)->rb_left;
		} else if (inode > test_iint->inode) {
			p = &(*p)->rb_right;
		} else {
			write_unlock(&integrity_iint_lock);
			kmem_cache_free(iint_cache, iint);
			return test_iint;
		}
	}

	iint->inode = inode;
	node = &iint->rb_node;
	inode->i_flags |= S_IMA;
	rb_link_node(node, parent, p);
	rb_insert_color(node, &integrity_iint_tree);

	write_unlock(&integrity_iint_lock);
	return iint;
}

/**
 * integrity_inode_free - called on security_inode_free
 * @inode: pointer to the inode
 *
 * Free the integrity information(iint) associated with an inode.
 */
void integrity_inode_free(struct inode *inode)
{
	struct integrity_iint_cache *iint;

	if (!IS_IMA(inode))
		return;

	write_lock(&integrity_iint_lock);
	iint = __integrity_iint_find(inode);
	rb_erase(&iint->rb_node, &integrity_iint_tree);
	write_unlock(&integrity_iint_lock);

	iint_free(iint);
}

static void iint_init_once(void *foo)
{
	struct integrity_iint_cache *iint = (struct integrity_iint_cache *) foo;

	memset(iint, 0, sizeof(*iint));
}

static int __init integrity_iintcache_init(void)
{
	iint_cache =
	    kmem_cache_create("iint_cache", sizeof(struct integrity_iint_cache),
			      0, SLAB_PANIC, iint_init_once);
	return 0;
}
DEFINE_LSM(integrity) = {
	.name = "integrity",
	.init = integrity_iintcache_init,
	.order = LSM_ORDER_LAST,
};


/*
=======
>>>>>>> a6ad5510
 * integrity_kernel_read - read data from the file
 *
 * This is a function for reading file content instead of kernel_read().
 * It does not perform locking checks to ensure it cannot be blocked.
 * It does not perform security checks because it is irrelevant for IMA.
 *
 */
int integrity_kernel_read(struct file *file, loff_t offset,
			  void *addr, unsigned long count)
{
	return __kernel_read(file, addr, count, &offset);
}

/*
 * integrity_load_keys - load integrity keys hook
 *
 * Hooks is called from init/main.c:kernel_init_freeable()
 * when rootfs is ready
 */
void __init integrity_load_keys(void)
{
	ima_load_x509();

	if (!IS_ENABLED(CONFIG_IMA_LOAD_X509))
		evm_load_x509();
}

static int __init integrity_fs_init(void)
{
	integrity_dir = securityfs_create_dir("integrity", NULL);
	if (IS_ERR(integrity_dir)) {
		int ret = PTR_ERR(integrity_dir);

		if (ret != -ENODEV)
			pr_err("Unable to create integrity sysfs dir: %d\n",
			       ret);
		integrity_dir = NULL;
		return ret;
	}

	return 0;
}

late_initcall(integrity_fs_init)<|MERGE_RESOLUTION|>--- conflicted
+++ resolved
@@ -15,189 +15,6 @@
 struct dentry *integrity_dir;
 
 /*
-<<<<<<< HEAD
- * __integrity_iint_find - return the iint associated with an inode
- */
-static struct integrity_iint_cache *__integrity_iint_find(struct inode *inode)
-{
-	struct integrity_iint_cache *iint;
-	struct rb_node *n = integrity_iint_tree.rb_node;
-
-	while (n) {
-		iint = rb_entry(n, struct integrity_iint_cache, rb_node);
-
-		if (inode < iint->inode)
-			n = n->rb_left;
-		else if (inode > iint->inode)
-			n = n->rb_right;
-		else
-			return iint;
-	}
-
-	return NULL;
-}
-
-/*
- * integrity_iint_find - return the iint associated with an inode
- */
-struct integrity_iint_cache *integrity_iint_find(struct inode *inode)
-{
-	struct integrity_iint_cache *iint;
-
-	if (!IS_IMA(inode))
-		return NULL;
-
-	read_lock(&integrity_iint_lock);
-	iint = __integrity_iint_find(inode);
-	read_unlock(&integrity_iint_lock);
-
-	return iint;
-}
-
-#define IMA_MAX_NESTING (FILESYSTEM_MAX_STACK_DEPTH+1)
-
-/*
- * It is not clear that IMA should be nested at all, but as long is it measures
- * files both on overlayfs and on underlying fs, we need to annotate the iint
- * mutex to avoid lockdep false positives related to IMA + overlayfs.
- * See ovl_lockdep_annotate_inode_mutex_key() for more details.
- */
-static inline void iint_lockdep_annotate(struct integrity_iint_cache *iint,
-					 struct inode *inode)
-{
-#ifdef CONFIG_LOCKDEP
-	static struct lock_class_key iint_mutex_key[IMA_MAX_NESTING];
-
-	int depth = inode->i_sb->s_stack_depth;
-
-	if (WARN_ON_ONCE(depth < 0 || depth >= IMA_MAX_NESTING))
-		depth = 0;
-
-	lockdep_set_class(&iint->mutex, &iint_mutex_key[depth]);
-#endif
-}
-
-static void iint_init_always(struct integrity_iint_cache *iint,
-			     struct inode *inode)
-{
-	iint->ima_hash = NULL;
-	iint->version = 0;
-	iint->flags = 0UL;
-	iint->atomic_flags = 0UL;
-	iint->ima_file_status = INTEGRITY_UNKNOWN;
-	iint->ima_mmap_status = INTEGRITY_UNKNOWN;
-	iint->ima_bprm_status = INTEGRITY_UNKNOWN;
-	iint->ima_read_status = INTEGRITY_UNKNOWN;
-	iint->ima_creds_status = INTEGRITY_UNKNOWN;
-	iint->evm_status = INTEGRITY_UNKNOWN;
-	iint->measured_pcrs = 0;
-	mutex_init(&iint->mutex);
-	iint_lockdep_annotate(iint, inode);
-}
-
-static void iint_free(struct integrity_iint_cache *iint)
-{
-	kfree(iint->ima_hash);
-	mutex_destroy(&iint->mutex);
-	kmem_cache_free(iint_cache, iint);
-}
-
-/**
- * integrity_inode_get - find or allocate an iint associated with an inode
- * @inode: pointer to the inode
- * @return: allocated iint
- *
- * Caller must lock i_mutex
- */
-struct integrity_iint_cache *integrity_inode_get(struct inode *inode)
-{
-	struct rb_node **p;
-	struct rb_node *node, *parent = NULL;
-	struct integrity_iint_cache *iint, *test_iint;
-
-	iint = integrity_iint_find(inode);
-	if (iint)
-		return iint;
-
-	iint = kmem_cache_alloc(iint_cache, GFP_NOFS);
-	if (!iint)
-		return NULL;
-
-	iint_init_always(iint, inode);
-
-	write_lock(&integrity_iint_lock);
-
-	p = &integrity_iint_tree.rb_node;
-	while (*p) {
-		parent = *p;
-		test_iint = rb_entry(parent, struct integrity_iint_cache,
-				     rb_node);
-		if (inode < test_iint->inode) {
-			p = &(*p)->rb_left;
-		} else if (inode > test_iint->inode) {
-			p = &(*p)->rb_right;
-		} else {
-			write_unlock(&integrity_iint_lock);
-			kmem_cache_free(iint_cache, iint);
-			return test_iint;
-		}
-	}
-
-	iint->inode = inode;
-	node = &iint->rb_node;
-	inode->i_flags |= S_IMA;
-	rb_link_node(node, parent, p);
-	rb_insert_color(node, &integrity_iint_tree);
-
-	write_unlock(&integrity_iint_lock);
-	return iint;
-}
-
-/**
- * integrity_inode_free - called on security_inode_free
- * @inode: pointer to the inode
- *
- * Free the integrity information(iint) associated with an inode.
- */
-void integrity_inode_free(struct inode *inode)
-{
-	struct integrity_iint_cache *iint;
-
-	if (!IS_IMA(inode))
-		return;
-
-	write_lock(&integrity_iint_lock);
-	iint = __integrity_iint_find(inode);
-	rb_erase(&iint->rb_node, &integrity_iint_tree);
-	write_unlock(&integrity_iint_lock);
-
-	iint_free(iint);
-}
-
-static void iint_init_once(void *foo)
-{
-	struct integrity_iint_cache *iint = (struct integrity_iint_cache *) foo;
-
-	memset(iint, 0, sizeof(*iint));
-}
-
-static int __init integrity_iintcache_init(void)
-{
-	iint_cache =
-	    kmem_cache_create("iint_cache", sizeof(struct integrity_iint_cache),
-			      0, SLAB_PANIC, iint_init_once);
-	return 0;
-}
-DEFINE_LSM(integrity) = {
-	.name = "integrity",
-	.init = integrity_iintcache_init,
-	.order = LSM_ORDER_LAST,
-};
-
-
-/*
-=======
->>>>>>> a6ad5510
  * integrity_kernel_read - read data from the file
  *
  * This is a function for reading file content instead of kernel_read().
