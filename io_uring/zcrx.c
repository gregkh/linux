--- conflicted
+++ resolved
@@ -36,54 +36,6 @@
 static inline struct io_zcrx_area *io_zcrx_iov_to_area(const struct net_iov *niov)
 {
 	struct net_iov_area *owner = net_iov_owner(niov);
-<<<<<<< HEAD
-
-	return container_of(owner, struct io_zcrx_area, nia);
-}
-
-static inline struct page *io_zcrx_iov_page(const struct net_iov *niov)
-{
-	struct io_zcrx_area *area = io_zcrx_iov_to_area(niov);
-
-	return area->mem.pages[net_iov_idx(niov)];
-}
-
-static void io_release_area_mem(struct io_zcrx_mem *mem)
-{
-	if (mem->pages) {
-		unpin_user_pages(mem->pages, mem->nr_folios);
-		kvfree(mem->pages);
-	}
-}
-
-static int io_import_area(struct io_zcrx_ifq *ifq,
-			  struct io_zcrx_mem *mem,
-			  struct io_uring_zcrx_area_reg *area_reg)
-{
-	struct page **pages;
-	int nr_pages;
-	int ret;
-
-	ret = io_validate_user_buf_range(area_reg->addr, area_reg->len);
-	if (ret)
-		return ret;
-	if (!area_reg->addr)
-		return -EFAULT;
-	if (area_reg->addr & ~PAGE_MASK || area_reg->len & ~PAGE_MASK)
-		return -EINVAL;
-
-	pages = io_pin_pages((unsigned long)area_reg->addr, area_reg->len,
-				   &nr_pages);
-	if (IS_ERR(pages))
-		return PTR_ERR(pages);
-
-	mem->pages = pages;
-	mem->nr_folios = nr_pages;
-	mem->size = area_reg->len;
-	return 0;
-}
-=======
->>>>>>> 25bf10be
 
 	return container_of(owner, struct io_zcrx_area, nia);
 }
@@ -440,17 +392,11 @@
 
 static void io_zcrx_free_area(struct io_zcrx_area *area)
 {
-<<<<<<< HEAD
-	if (area->ifq)
-		io_zcrx_unmap_area(area->ifq, area);
-	io_release_area_mem(&area->mem);
-=======
 	io_zcrx_unmap_area(area->ifq, area);
 	io_release_area_mem(&area->mem);
 
 	if (area->mem.account_pages)
 		io_unaccount_mem(area->ifq->ctx, area->mem.account_pages);
->>>>>>> 25bf10be
 
 	kvfree(area->freelist);
 	kvfree(area->nia.niovs);
@@ -472,11 +418,8 @@
 		return -EINVAL;
 	if (area_reg->rq_area_token)
 		return -EINVAL;
-<<<<<<< HEAD
-=======
 	if (area_reg->__resv2[0] || area_reg->__resv2[1])
 		return -EINVAL;
->>>>>>> 25bf10be
 
 	ret = -ENOMEM;
 	area = kzalloc(sizeof(*area), GFP_KERNEL);
