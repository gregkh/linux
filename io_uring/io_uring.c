--- conflicted
+++ resolved
@@ -524,13 +524,6 @@
 	io_req_task_work_add(req);
 }
 
-<<<<<<< HEAD
-static bool io_drain_defer_seq(struct io_kiocb *req, u32 seq)
-{
-	struct io_ring_ctx *ctx = req->ctx;
-
-	return seq + READ_ONCE(ctx->cq_extra) != ctx->cached_cq_tail;
-=======
 static unsigned io_linked_nr(struct io_kiocb *req)
 {
 	struct io_kiocb *tmp;
@@ -539,32 +532,22 @@
 	io_for_each_link(tmp, req)
 		nr++;
 	return nr;
->>>>>>> 25bf10be
 }
 
 static __cold noinline void io_queue_deferred(struct io_ring_ctx *ctx)
 {
 	bool drain_seen = false, first = true;
 
-<<<<<<< HEAD
-	spin_lock(&ctx->completion_lock);
-=======
 	lockdep_assert_held(&ctx->uring_lock);
 	__io_req_caches_free(ctx);
 
->>>>>>> 25bf10be
 	while (!list_empty(&ctx->defer_list)) {
 		struct io_defer_entry *de = list_first_entry(&ctx->defer_list,
 						struct io_defer_entry, list);
 
 		drain_seen |= de->req->flags & REQ_F_IO_DRAIN;
-<<<<<<< HEAD
-		if ((drain_seen || first) && io_drain_defer_seq(de->req, de->seq))
-			break;
-=======
 		if ((drain_seen || first) && ctx->nr_req_allocated != ctx->nr_drained)
 			return;
->>>>>>> 25bf10be
 
 		list_del_init(&de->list);
 		ctx->nr_drained -= io_linked_nr(de->req);
@@ -1683,12 +1666,11 @@
 
 io_req_flags_t io_file_get_flags(struct file *file)
 {
-	struct inode *inode = file_inode(file);
 	io_req_flags_t res = 0;
 
 	BUILD_BUG_ON(REQ_F_ISREG_BIT != REQ_F_SUPPORT_NOWAIT_BIT + 1);
 
-	if (S_ISREG(inode->i_mode) && !(inode->i_flags & S_ANON_INODE))
+	if (S_ISREG(file_inode(file)->i_mode))
 		res |= REQ_F_ISREG;
 	if ((file->f_flags & O_NONBLOCK) || (file->f_mode & FMODE_NOWAIT))
 		res |= REQ_F_SUPPORT_NOWAIT;
@@ -1702,10 +1684,6 @@
 	bool drain = req->flags & IOSQE_IO_DRAIN;
 	struct io_defer_entry *de;
 
-<<<<<<< HEAD
-	io_prep_async_link(req);
-=======
->>>>>>> 25bf10be
 	de = kmalloc(sizeof(*de), GFP_KERNEL_ACCOUNT);
 	if (!de) {
 		io_req_defer_failed(req, -ENOMEM);
