// SPDX-License-Identifier: GPL-2.0
/*
 * Shared application/kernel submission and completion ring pairs, for
 * supporting fast/efficient IO.
 *
 * A note on the read/write ordering memory barriers that are matched between
 * the application and kernel side.
 *
 * After the application reads the CQ ring tail, it must use an
 * appropriate smp_rmb() to pair with the smp_wmb() the kernel uses
 * before writing the tail (using smp_load_acquire to read the tail will
 * do). It also needs a smp_mb() before updating CQ head (ordering the
 * entry load(s) with the head store), pairing with an implicit barrier
 * through a control-dependency in io_get_cqe (smp_store_release to
 * store head will do). Failure to do so could lead to reading invalid
 * CQ entries.
 *
 * Likewise, the application must use an appropriate smp_wmb() before
 * writing the SQ tail (ordering SQ entry stores with the tail store),
 * which pairs with smp_load_acquire in io_get_sqring (smp_store_release
 * to store the tail will do). And it needs a barrier ordering the SQ
 * head load before writing new SQ entries (smp_load_acquire to read
 * head will do).
 *
 * When using the SQ poll thread (IORING_SETUP_SQPOLL), the application
 * needs to check the SQ flags for IORING_SQ_NEED_WAKEUP *after*
 * updating the SQ tail; a full memory barrier smp_mb() is needed
 * between.
 *
 * Also see the examples in the liburing library:
 *
 *	git://git.kernel.dk/liburing
 *
 * io_uring also uses READ/WRITE_ONCE() for _any_ store or load that happens
 * from data shared between the kernel and application. This is done both
 * for ordering purposes, but also to ensure that once a value is loaded from
 * data that the application could potentially modify, it remains stable.
 *
 * Copyright (C) 2018-2019 Jens Axboe
 * Copyright (c) 2018-2019 Christoph Hellwig
 */
#include <linux/kernel.h>
#include <linux/init.h>
#include <linux/errno.h>
#include <linux/syscalls.h>
#include <net/compat.h>
#include <linux/refcount.h>
#include <linux/uio.h>
#include <linux/bits.h>

#include <linux/sched/signal.h>
#include <linux/fs.h>
#include <linux/file.h>
#include <linux/fdtable.h>
#include <linux/mm.h>
#include <linux/mman.h>
#include <linux/percpu.h>
#include <linux/slab.h>
#include <linux/bvec.h>
#include <linux/net.h>
#include <net/sock.h>
<<<<<<< HEAD
#include <net/af_unix.h>
=======
>>>>>>> a6ad5510
#include <linux/anon_inodes.h>
#include <linux/sched/mm.h>
#include <linux/uaccess.h>
#include <linux/nospec.h>
#include <linux/fsnotify.h>
#include <linux/fadvise.h>
#include <linux/task_work.h>
#include <linux/io_uring.h>
#include <linux/io_uring/cmd.h>
#include <linux/audit.h>
#include <linux/security.h>
#include <asm/shmparam.h>

#define CREATE_TRACE_POINTS
#include <trace/events/io_uring.h>

#include <uapi/linux/io_uring.h>

#include "io-wq.h"

#include "io_uring.h"
#include "opdef.h"
#include "refs.h"
#include "tctx.h"
#include "register.h"
#include "sqpoll.h"
#include "fdinfo.h"
#include "kbuf.h"
#include "rsrc.h"
#include "cancel.h"
#include "net.h"
#include "notif.h"
#include "waitid.h"
#include "futex.h"
#include "napi.h"
#include "uring_cmd.h"
#include "msg_ring.h"
#include "memmap.h"

#include "timeout.h"
#include "poll.h"
#include "rw.h"
#include "alloc_cache.h"
#include "eventfd.h"

#define IORING_MAX_ENTRIES	32768
#define IORING_MAX_CQ_ENTRIES	(2 * IORING_MAX_ENTRIES)

#define SQE_COMMON_FLAGS (IOSQE_FIXED_FILE | IOSQE_IO_LINK | \
			  IOSQE_IO_HARDLINK | IOSQE_ASYNC)

#define SQE_VALID_FLAGS	(SQE_COMMON_FLAGS | IOSQE_BUFFER_SELECT | \
			IOSQE_IO_DRAIN | IOSQE_CQE_SKIP_SUCCESS)

#define IO_REQ_CLEAN_FLAGS (REQ_F_BUFFER_SELECTED | REQ_F_NEED_CLEANUP | \
				REQ_F_POLLED | REQ_F_INFLIGHT | REQ_F_CREDS | \
				REQ_F_ASYNC_DATA)

#define IO_REQ_CLEAN_SLOW_FLAGS (REQ_F_REFCOUNT | REQ_F_LINK | REQ_F_HARDLINK |\
				 IO_REQ_CLEAN_FLAGS)

#define IO_TCTX_REFS_CACHE_NR	(1U << 10)

#define IO_COMPL_BATCH			32
#define IO_REQ_ALLOC_BATCH		8

struct io_defer_entry {
	struct list_head	list;
	struct io_kiocb		*req;
	u32			seq;
};

/* requests with any of those set should undergo io_disarm_next() */
#define IO_DISARM_MASK (REQ_F_ARM_LTIMEOUT | REQ_F_LINK_TIMEOUT | REQ_F_FAIL)
#define IO_REQ_LINK_FLAGS (REQ_F_LINK | REQ_F_HARDLINK)

/*
 * No waiters. It's larger than any valid value of the tw counter
 * so that tests against ->cq_wait_nr would fail and skip wake_up().
 */
#define IO_CQ_WAKE_INIT		(-1U)
/* Forced wake up if there is a waiter regardless of ->cq_wait_nr */
#define IO_CQ_WAKE_FORCE	(IO_CQ_WAKE_INIT >> 1)

static bool io_uring_try_cancel_requests(struct io_ring_ctx *ctx,
					 struct task_struct *task,
					 bool cancel_all);

static void io_queue_sqe(struct io_kiocb *req);

struct kmem_cache *req_cachep;
static struct workqueue_struct *iou_wq __ro_after_init;

static int __read_mostly sysctl_io_uring_disabled;
static int __read_mostly sysctl_io_uring_group = -1;

#ifdef CONFIG_SYSCTL
static struct ctl_table kernel_io_uring_disabled_table[] = {
	{
		.procname	= "io_uring_disabled",
		.data		= &sysctl_io_uring_disabled,
		.maxlen		= sizeof(sysctl_io_uring_disabled),
		.mode		= 0644,
		.proc_handler	= proc_dointvec_minmax,
		.extra1		= SYSCTL_ZERO,
		.extra2		= SYSCTL_TWO,
	},
	{
		.procname	= "io_uring_group",
		.data		= &sysctl_io_uring_group,
		.maxlen		= sizeof(gid_t),
		.mode		= 0644,
		.proc_handler	= proc_dointvec,
	},
};
#endif

<<<<<<< HEAD
static inline void io_submit_flush_completions(struct io_ring_ctx *ctx)
{
	if (!wq_list_empty(&ctx->submit_state.compl_reqs) ||
	    ctx->submit_state.cqes_count)
		__io_submit_flush_completions(ctx);
}

=======
>>>>>>> a6ad5510
static inline unsigned int __io_cqring_events(struct io_ring_ctx *ctx)
{
	return ctx->cached_cq_tail - READ_ONCE(ctx->rings->cq.head);
}

static inline unsigned int __io_cqring_events_user(struct io_ring_ctx *ctx)
{
	return READ_ONCE(ctx->rings->cq.tail) - READ_ONCE(ctx->rings->cq.head);
}

static bool io_match_linked(struct io_kiocb *head)
{
	struct io_kiocb *req;

	io_for_each_link(req, head) {
		if (req->flags & REQ_F_INFLIGHT)
			return true;
	}
	return false;
}

/*
 * As io_match_task() but protected against racing with linked timeouts.
 * User must not hold timeout_lock.
 */
bool io_match_task_safe(struct io_kiocb *head, struct task_struct *task,
			bool cancel_all)
{
	bool matched;

	if (task && head->task != task)
		return false;
	if (cancel_all)
		return true;

	if (head->flags & REQ_F_LINK_TIMEOUT) {
		struct io_ring_ctx *ctx = head->ctx;

		/* protect against races with linked timeouts */
		spin_lock_irq(&ctx->timeout_lock);
		matched = io_match_linked(head);
		spin_unlock_irq(&ctx->timeout_lock);
	} else {
		matched = io_match_linked(head);
	}
	return matched;
}

static inline void req_fail_link_node(struct io_kiocb *req, int res)
{
	req_set_fail(req);
	io_req_set_res(req, res, 0);
}

static inline void io_req_add_to_cache(struct io_kiocb *req, struct io_ring_ctx *ctx)
{
	wq_stack_add_head(&req->comp_list, &ctx->submit_state.free_list);
}

static __cold void io_ring_ctx_ref_free(struct percpu_ref *ref)
{
	struct io_ring_ctx *ctx = container_of(ref, struct io_ring_ctx, refs);

	complete(&ctx->ref_comp);
}

static __cold void io_fallback_req_func(struct work_struct *work)
{
	struct io_ring_ctx *ctx = container_of(work, struct io_ring_ctx,
						fallback_work.work);
	struct llist_node *node = llist_del_all(&ctx->fallback_llist);
	struct io_kiocb *req, *tmp;
	struct io_tw_state ts = {};

	percpu_ref_get(&ctx->refs);
	mutex_lock(&ctx->uring_lock);
	llist_for_each_entry_safe(req, tmp, node, io_task_work.node)
		req->io_task_work.func(req, &ts);
	io_submit_flush_completions(ctx);
	mutex_unlock(&ctx->uring_lock);
	percpu_ref_put(&ctx->refs);
}

static int io_alloc_hash_table(struct io_hash_table *table, unsigned bits)
{
	unsigned hash_buckets = 1U << bits;
	size_t hash_size = hash_buckets * sizeof(table->hbs[0]);

	table->hbs = kmalloc(hash_size, GFP_KERNEL);
	if (!table->hbs)
		return -ENOMEM;

	table->hash_bits = bits;
	init_hash_table(table, hash_buckets);
	return 0;
}

static __cold struct io_ring_ctx *io_ring_ctx_alloc(struct io_uring_params *p)
{
	struct io_ring_ctx *ctx;
	int hash_bits;
	bool ret;

	ctx = kzalloc(sizeof(*ctx), GFP_KERNEL);
	if (!ctx)
		return NULL;

	xa_init(&ctx->io_bl_xa);

	/*
	 * Use 5 bits less than the max cq entries, that should give us around
	 * 32 entries per hash list if totally full and uniformly spread, but
	 * don't keep too many buckets to not overconsume memory.
	 */
	hash_bits = ilog2(p->cq_entries) - 5;
	hash_bits = clamp(hash_bits, 1, 8);
	if (io_alloc_hash_table(&ctx->cancel_table, hash_bits))
		goto err;
	if (io_alloc_hash_table(&ctx->cancel_table_locked, hash_bits))
		goto err;
	if (percpu_ref_init(&ctx->refs, io_ring_ctx_ref_free,
			    0, GFP_KERNEL))
		goto err;

	ctx->flags = p->flags;
	atomic_set(&ctx->cq_wait_nr, IO_CQ_WAKE_INIT);
	init_waitqueue_head(&ctx->sqo_sq_wait);
	INIT_LIST_HEAD(&ctx->sqd_list);
	INIT_LIST_HEAD(&ctx->cq_overflow_list);
	INIT_LIST_HEAD(&ctx->io_buffers_cache);
<<<<<<< HEAD
	INIT_HLIST_HEAD(&ctx->io_buf_list);
	io_alloc_cache_init(&ctx->rsrc_node_cache, IO_NODE_ALLOC_CACHE_MAX,
=======
	ret = io_alloc_cache_init(&ctx->rsrc_node_cache, IO_NODE_ALLOC_CACHE_MAX,
>>>>>>> a6ad5510
			    sizeof(struct io_rsrc_node));
	ret |= io_alloc_cache_init(&ctx->apoll_cache, IO_POLL_ALLOC_CACHE_MAX,
			    sizeof(struct async_poll));
	ret |= io_alloc_cache_init(&ctx->netmsg_cache, IO_ALLOC_CACHE_MAX,
			    sizeof(struct io_async_msghdr));
	ret |= io_alloc_cache_init(&ctx->rw_cache, IO_ALLOC_CACHE_MAX,
			    sizeof(struct io_async_rw));
	ret |= io_alloc_cache_init(&ctx->uring_cache, IO_ALLOC_CACHE_MAX,
			    sizeof(struct uring_cache));
	spin_lock_init(&ctx->msg_lock);
	ret |= io_alloc_cache_init(&ctx->msg_cache, IO_ALLOC_CACHE_MAX,
			    sizeof(struct io_kiocb));
	ret |= io_futex_cache_init(ctx);
	if (ret)
		goto free_ref;
	init_completion(&ctx->ref_comp);
	xa_init_flags(&ctx->personalities, XA_FLAGS_ALLOC1);
	mutex_init(&ctx->uring_lock);
	init_waitqueue_head(&ctx->cq_wait);
	init_waitqueue_head(&ctx->poll_wq);
	init_waitqueue_head(&ctx->rsrc_quiesce_wq);
	spin_lock_init(&ctx->completion_lock);
	spin_lock_init(&ctx->timeout_lock);
	INIT_WQ_LIST(&ctx->iopoll_list);
	INIT_LIST_HEAD(&ctx->io_buffers_comp);
	INIT_LIST_HEAD(&ctx->defer_list);
	INIT_LIST_HEAD(&ctx->timeout_list);
	INIT_LIST_HEAD(&ctx->ltimeout_list);
	INIT_LIST_HEAD(&ctx->rsrc_ref_list);
	init_llist_head(&ctx->work_llist);
	INIT_LIST_HEAD(&ctx->tctx_list);
	ctx->submit_state.free_list.next = NULL;
	INIT_HLIST_HEAD(&ctx->waitid_list);
#ifdef CONFIG_FUTEX
	INIT_HLIST_HEAD(&ctx->futex_list);
#endif
	INIT_DELAYED_WORK(&ctx->fallback_work, io_fallback_req_func);
	INIT_WQ_LIST(&ctx->submit_state.compl_reqs);
	INIT_HLIST_HEAD(&ctx->cancelable_uring_cmd);
	io_napi_init(ctx);

	return ctx;

free_ref:
	percpu_ref_exit(&ctx->refs);
err:
	io_alloc_cache_free(&ctx->rsrc_node_cache, kfree);
	io_alloc_cache_free(&ctx->apoll_cache, kfree);
	io_alloc_cache_free(&ctx->netmsg_cache, io_netmsg_cache_free);
	io_alloc_cache_free(&ctx->rw_cache, io_rw_cache_free);
	io_alloc_cache_free(&ctx->uring_cache, kfree);
	io_alloc_cache_free(&ctx->msg_cache, io_msg_cache_free);
	io_futex_cache_free(ctx);
	kfree(ctx->cancel_table.hbs);
	kfree(ctx->cancel_table_locked.hbs);
	xa_destroy(&ctx->io_bl_xa);
	kfree(ctx);
	return NULL;
}

static void io_account_cq_overflow(struct io_ring_ctx *ctx)
{
	struct io_rings *r = ctx->rings;

	WRITE_ONCE(r->cq_overflow, READ_ONCE(r->cq_overflow) + 1);
	ctx->cq_extra--;
}

static bool req_need_defer(struct io_kiocb *req, u32 seq)
{
	if (unlikely(req->flags & REQ_F_IO_DRAIN)) {
		struct io_ring_ctx *ctx = req->ctx;

		return seq + READ_ONCE(ctx->cq_extra) != ctx->cached_cq_tail;
	}

	return false;
}

static void io_clean_op(struct io_kiocb *req)
{
	if (req->flags & REQ_F_BUFFER_SELECTED) {
		spin_lock(&req->ctx->completion_lock);
		io_kbuf_drop(req);
		spin_unlock(&req->ctx->completion_lock);
	}

	if (req->flags & REQ_F_NEED_CLEANUP) {
		const struct io_cold_def *def = &io_cold_defs[req->opcode];

		if (def->cleanup)
			def->cleanup(req);
	}
	if ((req->flags & REQ_F_POLLED) && req->apoll) {
		kfree(req->apoll->double_poll);
		kfree(req->apoll);
		req->apoll = NULL;
	}
	if (req->flags & REQ_F_INFLIGHT) {
		struct io_uring_task *tctx = req->task->io_uring;

		atomic_dec(&tctx->inflight_tracked);
	}
	if (req->flags & REQ_F_CREDS)
		put_cred(req->creds);
	if (req->flags & REQ_F_ASYNC_DATA) {
		kfree(req->async_data);
		req->async_data = NULL;
	}
	req->flags &= ~IO_REQ_CLEAN_FLAGS;
}

static inline void io_req_track_inflight(struct io_kiocb *req)
{
	if (!(req->flags & REQ_F_INFLIGHT)) {
		req->flags |= REQ_F_INFLIGHT;
		atomic_inc(&req->task->io_uring->inflight_tracked);
	}
}

static struct io_kiocb *__io_prep_linked_timeout(struct io_kiocb *req)
{
	if (WARN_ON_ONCE(!req->link))
		return NULL;

	req->flags &= ~REQ_F_ARM_LTIMEOUT;
	req->flags |= REQ_F_LINK_TIMEOUT;

	/* linked timeouts should have two refs once prep'ed */
	io_req_set_refcount(req);
	__io_req_set_refcount(req->link, 2);
	return req->link;
}

static inline struct io_kiocb *io_prep_linked_timeout(struct io_kiocb *req)
{
	if (likely(!(req->flags & REQ_F_ARM_LTIMEOUT)))
		return NULL;
	return __io_prep_linked_timeout(req);
}

static noinline void __io_arm_ltimeout(struct io_kiocb *req)
{
	io_queue_linked_timeout(__io_prep_linked_timeout(req));
}

static inline void io_arm_ltimeout(struct io_kiocb *req)
{
	if (unlikely(req->flags & REQ_F_ARM_LTIMEOUT))
		__io_arm_ltimeout(req);
}

static void io_prep_async_work(struct io_kiocb *req)
{
	const struct io_issue_def *def = &io_issue_defs[req->opcode];
	struct io_ring_ctx *ctx = req->ctx;

	if (!(req->flags & REQ_F_CREDS)) {
		req->flags |= REQ_F_CREDS;
		req->creds = get_current_cred();
	}

	req->work.list.next = NULL;
	atomic_set(&req->work.flags, 0);
	if (req->flags & REQ_F_FORCE_ASYNC)
		atomic_or(IO_WQ_WORK_CONCURRENT, &req->work.flags);

	if (req->file && !(req->flags & REQ_F_FIXED_FILE))
		req->flags |= io_file_get_flags(req->file);

	if (req->file && (req->flags & REQ_F_ISREG)) {
		bool should_hash = def->hash_reg_file;

		/* don't serialize this request if the fs doesn't need it */
		if (should_hash && (req->file->f_flags & O_DIRECT) &&
		    (req->file->f_op->fop_flags & FOP_DIO_PARALLEL_WRITE))
			should_hash = false;
		if (should_hash || (ctx->flags & IORING_SETUP_IOPOLL))
			io_wq_hash_work(&req->work, file_inode(req->file));
	} else if (!req->file || !S_ISBLK(file_inode(req->file)->i_mode)) {
		if (def->unbound_nonreg_file)
			atomic_or(IO_WQ_WORK_UNBOUND, &req->work.flags);
	}
}

static void io_prep_async_link(struct io_kiocb *req)
{
	struct io_kiocb *cur;

	if (req->flags & REQ_F_LINK_TIMEOUT) {
		struct io_ring_ctx *ctx = req->ctx;

		spin_lock_irq(&ctx->timeout_lock);
		io_for_each_link(cur, req)
			io_prep_async_work(cur);
		spin_unlock_irq(&ctx->timeout_lock);
	} else {
		io_for_each_link(cur, req)
			io_prep_async_work(cur);
	}
}

static void io_queue_iowq(struct io_kiocb *req)
{
	struct io_kiocb *link = io_prep_linked_timeout(req);
	struct io_uring_task *tctx = req->task->io_uring;

	BUG_ON(!tctx);

	if ((current->flags & PF_KTHREAD) || !tctx->io_wq) {
		io_req_task_queue_fail(req, -ECANCELED);
		return;
	}

	/* init ->work of the whole link before punting */
	io_prep_async_link(req);

	/*
	 * Not expected to happen, but if we do have a bug where this _can_
	 * happen, catch it here and ensure the request is marked as
	 * canceled. That will make io-wq go through the usual work cancel
	 * procedure rather than attempt to run this request (or create a new
	 * worker for it).
	 */
	if (WARN_ON_ONCE(!same_thread_group(req->task, current)))
		atomic_or(IO_WQ_WORK_CANCEL, &req->work.flags);

	trace_io_uring_queue_async_work(req, io_wq_is_hashed(&req->work));
	io_wq_enqueue(tctx->io_wq, &req->work);
	if (link)
		io_queue_linked_timeout(link);
}

static void io_req_queue_iowq_tw(struct io_kiocb *req, struct io_tw_state *ts)
{
	io_queue_iowq(req);
}

void io_req_queue_iowq(struct io_kiocb *req)
{
	req->io_task_work.func = io_req_queue_iowq_tw;
	io_req_task_work_add(req);
}

static __cold void io_queue_deferred(struct io_ring_ctx *ctx)
{
	while (!list_empty(&ctx->defer_list)) {
		struct io_defer_entry *de = list_first_entry(&ctx->defer_list,
						struct io_defer_entry, list);

		if (req_need_defer(de->req, de->seq))
			break;
		list_del_init(&de->list);
		io_req_task_queue(de->req);
		kfree(de);
	}
}

<<<<<<< HEAD
static void io_eventfd_free(struct rcu_head *rcu)
{
	struct io_ev_fd *ev_fd = container_of(rcu, struct io_ev_fd, rcu);

	eventfd_ctx_put(ev_fd->cq_ev_fd);
	kfree(ev_fd);
}

static void io_eventfd_ops(struct rcu_head *rcu)
{
	struct io_ev_fd *ev_fd = container_of(rcu, struct io_ev_fd, rcu);
	int ops = atomic_xchg(&ev_fd->ops, 0);

	if (ops & BIT(IO_EVENTFD_OP_SIGNAL_BIT))
		eventfd_signal_mask(ev_fd->cq_ev_fd, 1, EPOLL_URING_WAKE);

	/* IO_EVENTFD_OP_FREE_BIT may not be set here depending on callback
	 * ordering in a race but if references are 0 we know we have to free
	 * it regardless.
	 */
	if (atomic_dec_and_test(&ev_fd->refs))
		call_rcu(&ev_fd->rcu, io_eventfd_free);
}

static void io_eventfd_signal(struct io_ring_ctx *ctx)
{
	struct io_ev_fd *ev_fd = NULL;

	rcu_read_lock();
	/*
	 * rcu_dereference ctx->io_ev_fd once and use it for both for checking
	 * and eventfd_signal
	 */
	ev_fd = rcu_dereference(ctx->io_ev_fd);

	/*
	 * Check again if ev_fd exists incase an io_eventfd_unregister call
	 * completed between the NULL check of ctx->io_ev_fd at the start of
	 * the function and rcu_read_lock.
	 */
	if (unlikely(!ev_fd))
		goto out;
	if (READ_ONCE(ctx->rings->cq_flags) & IORING_CQ_EVENTFD_DISABLED)
		goto out;
	if (ev_fd->eventfd_async && !io_wq_current_is_worker())
		goto out;

	if (likely(eventfd_signal_allowed())) {
		eventfd_signal_mask(ev_fd->cq_ev_fd, 1, EPOLL_URING_WAKE);
	} else {
		atomic_inc(&ev_fd->refs);
		if (!atomic_fetch_or(BIT(IO_EVENTFD_OP_SIGNAL_BIT), &ev_fd->ops))
			call_rcu_hurry(&ev_fd->rcu, io_eventfd_ops);
		else
			atomic_dec(&ev_fd->refs);
	}

out:
	rcu_read_unlock();
}

static void io_eventfd_flush_signal(struct io_ring_ctx *ctx)
{
	bool skip;

	spin_lock(&ctx->completion_lock);

	/*
	 * Eventfd should only get triggered when at least one event has been
	 * posted. Some applications rely on the eventfd notification count
	 * only changing IFF a new CQE has been added to the CQ ring. There's
	 * no depedency on 1:1 relationship between how many times this
	 * function is called (and hence the eventfd count) and number of CQEs
	 * posted to the CQ ring.
	 */
	skip = ctx->cached_cq_tail == ctx->evfd_last_cq_tail;
	ctx->evfd_last_cq_tail = ctx->cached_cq_tail;
	spin_unlock(&ctx->completion_lock);
	if (skip)
		return;

	io_eventfd_signal(ctx);
}

=======
>>>>>>> a6ad5510
void __io_commit_cqring_flush(struct io_ring_ctx *ctx)
{
	if (ctx->poll_activated)
		io_poll_wq_wake(ctx);
	if (ctx->off_timeout_used)
		io_flush_timeouts(ctx);
	if (ctx->drain_active) {
		spin_lock(&ctx->completion_lock);
		io_queue_deferred(ctx);
		spin_unlock(&ctx->completion_lock);
	}
	if (ctx->has_evfd)
		io_eventfd_flush_signal(ctx);
}

static inline void __io_cq_lock(struct io_ring_ctx *ctx)
{
	if (!ctx->lockless_cq)
		spin_lock(&ctx->completion_lock);
}

static inline void io_cq_lock(struct io_ring_ctx *ctx)
	__acquires(ctx->completion_lock)
{
	spin_lock(&ctx->completion_lock);
}

static inline void __io_cq_unlock_post(struct io_ring_ctx *ctx)
{
	io_commit_cqring(ctx);
	if (!ctx->task_complete) {
		if (!ctx->lockless_cq)
			spin_unlock(&ctx->completion_lock);
		/* IOPOLL rings only need to wake up if it's also SQPOLL */
		if (!ctx->syscall_iopoll)
			io_cqring_wake(ctx);
	}
	io_commit_cqring_flush(ctx);
}

static void io_cq_unlock_post(struct io_ring_ctx *ctx)
	__releases(ctx->completion_lock)
{
	io_commit_cqring(ctx);
	spin_unlock(&ctx->completion_lock);
	io_cqring_wake(ctx);
	io_commit_cqring_flush(ctx);
}

<<<<<<< HEAD
/* Returns true if there are no backlogged entries after the flush */
static void io_cqring_overflow_kill(struct io_ring_ctx *ctx)
{
	struct io_overflow_cqe *ocqe;
	LIST_HEAD(list);

	lockdep_assert_held(&ctx->uring_lock);

	spin_lock(&ctx->completion_lock);
	list_splice_init(&ctx->cq_overflow_list, &list);
	clear_bit(IO_CHECK_CQ_OVERFLOW_BIT, &ctx->check_cq);
	spin_unlock(&ctx->completion_lock);

	while (!list_empty(&list)) {
		ocqe = list_first_entry(&list, struct io_overflow_cqe, list);
		list_del(&ocqe->list);
		kfree(ocqe);
	}
}

static void __io_cqring_overflow_flush(struct io_ring_ctx *ctx)
=======
static void __io_cqring_overflow_flush(struct io_ring_ctx *ctx, bool dying)
>>>>>>> a6ad5510
{
	size_t cqe_size = sizeof(struct io_uring_cqe);

	lockdep_assert_held(&ctx->uring_lock);

<<<<<<< HEAD
	if (__io_cqring_events(ctx) == ctx->cq_entries)
=======
	/* don't abort if we're dying, entries must get freed */
	if (!dying && __io_cqring_events(ctx) == ctx->cq_entries)
>>>>>>> a6ad5510
		return;

	if (ctx->flags & IORING_SETUP_CQE32)
		cqe_size <<= 1;

	io_cq_lock(ctx);
	while (!list_empty(&ctx->cq_overflow_list)) {
		struct io_uring_cqe *cqe;
		struct io_overflow_cqe *ocqe;

		ocqe = list_first_entry(&ctx->cq_overflow_list,
					struct io_overflow_cqe, list);

		if (!dying) {
			if (!io_get_cqe_overflow(ctx, &cqe, true))
				break;
			memcpy(cqe, &ocqe->cqe, cqe_size);
		}
		list_del(&ocqe->list);
		kfree(ocqe);

		/*
		 * For silly syzbot cases that deliberately overflow by huge
		 * amounts, check if we need to resched and drop and
		 * reacquire the locks if so. Nothing real would ever hit this.
		 * Ideally we'd have a non-posting unlock for this, but hard
		 * to care for a non-real case.
		 */
		if (need_resched()) {
			io_cq_unlock_post(ctx);
			mutex_unlock(&ctx->uring_lock);
			cond_resched();
			mutex_lock(&ctx->uring_lock);
			io_cq_lock(ctx);
		}
	}

	if (list_empty(&ctx->cq_overflow_list)) {
		clear_bit(IO_CHECK_CQ_OVERFLOW_BIT, &ctx->check_cq);
		atomic_andnot(IORING_SQ_CQ_OVERFLOW, &ctx->rings->sq_flags);
	}
	io_cq_unlock_post(ctx);
}

static void io_cqring_overflow_kill(struct io_ring_ctx *ctx)
{
<<<<<<< HEAD
	mutex_lock(&ctx->uring_lock);
	__io_cqring_overflow_flush(ctx);
	mutex_unlock(&ctx->uring_lock);
=======
	if (ctx->rings)
		__io_cqring_overflow_flush(ctx, true);
>>>>>>> a6ad5510
}

static void io_cqring_do_overflow_flush(struct io_ring_ctx *ctx)
{
	mutex_lock(&ctx->uring_lock);
	__io_cqring_overflow_flush(ctx, false);
	mutex_unlock(&ctx->uring_lock);
}

/* can be called by any task */
static void io_put_task_remote(struct task_struct *task)
{
	struct io_uring_task *tctx = task->io_uring;

	percpu_counter_sub(&tctx->inflight, 1);
	if (unlikely(atomic_read(&tctx->in_cancel)))
		wake_up(&tctx->wait);
	put_task_struct(task);
}

/* used by a task to put its own references */
static void io_put_task_local(struct task_struct *task)
{
	task->io_uring->cached_refs++;
}

/* must to be called somewhat shortly after putting a request */
static inline void io_put_task(struct task_struct *task)
{
	if (likely(task == current))
		io_put_task_local(task);
	else
		io_put_task_remote(task);
}

void io_task_refs_refill(struct io_uring_task *tctx)
{
	unsigned int refill = -tctx->cached_refs + IO_TCTX_REFS_CACHE_NR;

	percpu_counter_add(&tctx->inflight, refill);
	refcount_add(refill, &current->usage);
	tctx->cached_refs += refill;
}

static __cold void io_uring_drop_tctx_refs(struct task_struct *task)
{
	struct io_uring_task *tctx = task->io_uring;
	unsigned int refs = tctx->cached_refs;

	if (refs) {
		tctx->cached_refs = 0;
		percpu_counter_sub(&tctx->inflight, refs);
		put_task_struct_many(task, refs);
	}
}

static bool io_cqring_event_overflow(struct io_ring_ctx *ctx, u64 user_data,
				     s32 res, u32 cflags, u64 extra1, u64 extra2)
{
	struct io_overflow_cqe *ocqe;
	size_t ocq_size = sizeof(struct io_overflow_cqe);
	bool is_cqe32 = (ctx->flags & IORING_SETUP_CQE32);

	lockdep_assert_held(&ctx->completion_lock);

	if (is_cqe32)
		ocq_size += sizeof(struct io_uring_cqe);

	ocqe = kmalloc(ocq_size, GFP_ATOMIC | __GFP_ACCOUNT);
	trace_io_uring_cqe_overflow(ctx, user_data, res, cflags, ocqe);
	if (!ocqe) {
		/*
		 * If we're in ring overflow flush mode, or in task cancel mode,
		 * or cannot allocate an overflow entry, then we need to drop it
		 * on the floor.
		 */
		io_account_cq_overflow(ctx);
		set_bit(IO_CHECK_CQ_DROPPED_BIT, &ctx->check_cq);
		return false;
	}
	if (list_empty(&ctx->cq_overflow_list)) {
		set_bit(IO_CHECK_CQ_OVERFLOW_BIT, &ctx->check_cq);
		atomic_or(IORING_SQ_CQ_OVERFLOW, &ctx->rings->sq_flags);

	}
	ocqe->cqe.user_data = user_data;
	ocqe->cqe.res = res;
	ocqe->cqe.flags = cflags;
	if (is_cqe32) {
		ocqe->cqe.big_cqe[0] = extra1;
		ocqe->cqe.big_cqe[1] = extra2;
	}
	list_add_tail(&ocqe->list, &ctx->cq_overflow_list);
	return true;
}

static void io_req_cqe_overflow(struct io_kiocb *req)
{
	io_cqring_event_overflow(req->ctx, req->cqe.user_data,
				req->cqe.res, req->cqe.flags,
				req->big_cqe.extra1, req->big_cqe.extra2);
	memset(&req->big_cqe, 0, sizeof(req->big_cqe));
}

/*
 * writes to the cq entry need to come after reading head; the
 * control dependency is enough as we're using WRITE_ONCE to
 * fill the cq entry
 */
bool io_cqe_cache_refill(struct io_ring_ctx *ctx, bool overflow)
{
	struct io_rings *rings = ctx->rings;
	unsigned int off = ctx->cached_cq_tail & (ctx->cq_entries - 1);
	unsigned int free, queued, len;

	/*
	 * Posting into the CQ when there are pending overflowed CQEs may break
	 * ordering guarantees, which will affect links, F_MORE users and more.
	 * Force overflow the completion.
	 */
	if (!overflow && (ctx->check_cq & BIT(IO_CHECK_CQ_OVERFLOW_BIT)))
		return false;

	/* userspace may cheat modifying the tail, be safe and do min */
	queued = min(__io_cqring_events(ctx), ctx->cq_entries);
	free = ctx->cq_entries - queued;
	/* we need a contiguous range, limit based on the current array offset */
	len = min(free, ctx->cq_entries - off);
	if (!len)
		return false;

	if (ctx->flags & IORING_SETUP_CQE32) {
		off <<= 1;
		len <<= 1;
	}

	ctx->cqe_cached = &rings->cqes[off];
	ctx->cqe_sentinel = ctx->cqe_cached + len;
	return true;
}

static bool io_fill_cqe_aux(struct io_ring_ctx *ctx, u64 user_data, s32 res,
			      u32 cflags)
{
	struct io_uring_cqe *cqe;

	ctx->cq_extra++;

	/*
	 * If we can't get a cq entry, userspace overflowed the
	 * submission (by quite a lot). Increment the overflow count in
	 * the ring.
	 */
	if (likely(io_get_cqe(ctx, &cqe))) {
		trace_io_uring_complete(ctx, NULL, user_data, res, cflags, 0, 0);

		WRITE_ONCE(cqe->user_data, user_data);
		WRITE_ONCE(cqe->res, res);
		WRITE_ONCE(cqe->flags, cflags);

		if (ctx->flags & IORING_SETUP_CQE32) {
			WRITE_ONCE(cqe->big_cqe[0], 0);
			WRITE_ONCE(cqe->big_cqe[1], 0);
		}
		return true;
	}
	return false;
}

static bool __io_post_aux_cqe(struct io_ring_ctx *ctx, u64 user_data, s32 res,
			      u32 cflags)
{
	bool filled;

	filled = io_fill_cqe_aux(ctx, user_data, res, cflags);
	if (!filled)
		filled = io_cqring_event_overflow(ctx, user_data, res, cflags, 0, 0);

	return filled;
}

bool io_post_aux_cqe(struct io_ring_ctx *ctx, u64 user_data, s32 res, u32 cflags)
{
	bool filled;

	io_cq_lock(ctx);
	filled = __io_post_aux_cqe(ctx, user_data, res, cflags);
	io_cq_unlock_post(ctx);
	return filled;
}

/*
 * Must be called from inline task_work so we now a flush will happen later,
 * and obviously with ctx->uring_lock held (tw always has that).
 */
void io_add_aux_cqe(struct io_ring_ctx *ctx, u64 user_data, s32 res, u32 cflags)
{
	if (!io_fill_cqe_aux(ctx, user_data, res, cflags)) {
		spin_lock(&ctx->completion_lock);
		io_cqring_event_overflow(ctx, user_data, res, cflags, 0, 0);
		spin_unlock(&ctx->completion_lock);
	}
	ctx->submit_state.cq_flush = true;
}

/*
 * A helper for multishot requests posting additional CQEs.
 * Should only be used from a task_work including IO_URING_F_MULTISHOT.
 */
bool io_req_post_cqe(struct io_kiocb *req, s32 res, u32 cflags)
{
	struct io_ring_ctx *ctx = req->ctx;
	bool posted;

	lockdep_assert(!io_wq_current_is_worker());
	lockdep_assert_held(&ctx->uring_lock);

	__io_cq_lock(ctx);
	posted = io_fill_cqe_aux(ctx, req->cqe.user_data, res, cflags);
	ctx->submit_state.cq_flush = true;
	__io_cq_unlock_post(ctx);
	return posted;
}

static void io_req_complete_post(struct io_kiocb *req, unsigned issue_flags)
{
	struct io_ring_ctx *ctx = req->ctx;

	/*
	 * All execution paths but io-wq use the deferred completions by
	 * passing IO_URING_F_COMPLETE_DEFER and thus should not end up here.
	 */
	if (WARN_ON_ONCE(!(issue_flags & IO_URING_F_IOWQ)))
		return;

	/*
	 * Handle special CQ sync cases via task_work. DEFER_TASKRUN requires
	 * the submitter task context, IOPOLL protects with uring_lock.
	 */
	if (ctx->task_complete || (ctx->flags & IORING_SETUP_IOPOLL)) {
		req->io_task_work.func = io_req_task_complete;
		io_req_task_work_add(req);
		return;
	}

	io_cq_lock(ctx);
	if (!(req->flags & REQ_F_CQE_SKIP)) {
		if (!io_fill_cqe_req(ctx, req))
			io_req_cqe_overflow(req);
	}
	io_cq_unlock_post(ctx);

	/*
	 * We don't free the request here because we know it's called from
	 * io-wq only, which holds a reference, so it cannot be the last put.
	 */
	req_ref_put(req);
}

void io_req_defer_failed(struct io_kiocb *req, s32 res)
	__must_hold(&ctx->uring_lock)
{
	const struct io_cold_def *def = &io_cold_defs[req->opcode];

	lockdep_assert_held(&req->ctx->uring_lock);

	req_set_fail(req);
	io_req_set_res(req, res, io_put_kbuf(req, res, IO_URING_F_UNLOCKED));
	if (def->fail)
		def->fail(req);
	io_req_complete_defer(req);
}

/*
 * Don't initialise the fields below on every allocation, but do that in
 * advance and keep them valid across allocations.
 */
static void io_preinit_req(struct io_kiocb *req, struct io_ring_ctx *ctx)
{
	req->ctx = ctx;
	req->link = NULL;
	req->async_data = NULL;
	/* not necessary, but safer to zero */
	memset(&req->cqe, 0, sizeof(req->cqe));
	memset(&req->big_cqe, 0, sizeof(req->big_cqe));
}

/*
 * A request might get retired back into the request caches even before opcode
 * handlers and io_issue_sqe() are done with it, e.g. inline completion path.
 * Because of that, io_alloc_req() should be called only under ->uring_lock
 * and with extra caution to not get a request that is still worked on.
 */
__cold bool __io_alloc_req_refill(struct io_ring_ctx *ctx)
	__must_hold(&ctx->uring_lock)
{
	gfp_t gfp = GFP_KERNEL | __GFP_NOWARN;
	void *reqs[IO_REQ_ALLOC_BATCH];
	int ret;

	ret = kmem_cache_alloc_bulk(req_cachep, gfp, ARRAY_SIZE(reqs), reqs);

	/*
	 * Bulk alloc is all-or-nothing. If we fail to get a batch,
	 * retry single alloc to be on the safe side.
	 */
	if (unlikely(ret <= 0)) {
		reqs[0] = kmem_cache_alloc(req_cachep, gfp);
		if (!reqs[0])
			return false;
		ret = 1;
	}

	percpu_ref_get_many(&ctx->refs, ret);
	while (ret--) {
		struct io_kiocb *req = reqs[ret];

		io_preinit_req(req, ctx);
		io_req_add_to_cache(req, ctx);
	}
	return true;
}

__cold void io_free_req(struct io_kiocb *req)
{
	/* refs were already put, restore them for io_req_task_complete() */
	req->flags &= ~REQ_F_REFCOUNT;
	/* we only want to free it, don't post CQEs */
	req->flags |= REQ_F_CQE_SKIP;
	req->io_task_work.func = io_req_task_complete;
	io_req_task_work_add(req);
}

static void __io_req_find_next_prep(struct io_kiocb *req)
{
	struct io_ring_ctx *ctx = req->ctx;

	spin_lock(&ctx->completion_lock);
	io_disarm_next(req);
	spin_unlock(&ctx->completion_lock);
}

static inline struct io_kiocb *io_req_find_next(struct io_kiocb *req)
{
	struct io_kiocb *nxt;

	/*
	 * If LINK is set, we have dependent requests in this chain. If we
	 * didn't fail this request, queue the first one up, moving any other
	 * dependencies to the next request. In case of failure, fail the rest
	 * of the chain.
	 */
	if (unlikely(req->flags & IO_DISARM_MASK))
		__io_req_find_next_prep(req);
	nxt = req->link;
	req->link = NULL;
	return nxt;
}

static void ctx_flush_and_put(struct io_ring_ctx *ctx, struct io_tw_state *ts)
{
	if (!ctx)
		return;
	if (ctx->flags & IORING_SETUP_TASKRUN_FLAG)
		atomic_andnot(IORING_SQ_TASKRUN, &ctx->rings->sq_flags);

	io_submit_flush_completions(ctx);
	mutex_unlock(&ctx->uring_lock);
	percpu_ref_put(&ctx->refs);
}

<<<<<<< HEAD
static unsigned int handle_tw_list(struct llist_node *node,
				   struct io_ring_ctx **ctx,
				   struct io_tw_state *ts)
=======
/*
 * Run queued task_work, returning the number of entries processed in *count.
 * If more entries than max_entries are available, stop processing once this
 * is reached and return the rest of the list.
 */
struct llist_node *io_handle_tw_list(struct llist_node *node,
				     unsigned int *count,
				     unsigned int max_entries)
>>>>>>> a6ad5510
{
	struct io_ring_ctx *ctx = NULL;
	struct io_tw_state ts = { };

	do {
		struct llist_node *next = node->next;
		struct io_kiocb *req = container_of(node, struct io_kiocb,
						    io_task_work.node);

		if (req->ctx != ctx) {
			ctx_flush_and_put(ctx, &ts);
			ctx = req->ctx;
			mutex_lock(&ctx->uring_lock);
			percpu_ref_get(&ctx->refs);
		}
		INDIRECT_CALL_2(req->io_task_work.func,
				io_poll_task_func, io_req_rw_complete,
				req, &ts);
		node = next;
		(*count)++;
		if (unlikely(need_resched())) {
			ctx_flush_and_put(ctx, &ts);
			ctx = NULL;
			cond_resched();
		}
<<<<<<< HEAD
	} while (node);
=======
	} while (node && *count < max_entries);
>>>>>>> a6ad5510

	ctx_flush_and_put(ctx, &ts);
	return node;
}

/**
 * io_llist_xchg - swap all entries in a lock-less list
 * @head:	the head of lock-less list to delete all entries
 * @new:	new entry as the head of the list
 *
 * If list is empty, return NULL, otherwise, return the pointer to the first entry.
 * The order of entries returned is from the newest to the oldest added one.
 */
static inline struct llist_node *io_llist_xchg(struct llist_head *head,
					       struct llist_node *new)
{
	return xchg(&head->first, new);
}

static __cold void io_fallback_tw(struct io_uring_task *tctx, bool sync)
{
	struct llist_node *node = llist_del_all(&tctx->task_list);
	struct io_ring_ctx *last_ctx = NULL;
	struct io_kiocb *req;

	while (node) {
		req = container_of(node, struct io_kiocb, io_task_work.node);
		node = node->next;
		if (sync && last_ctx != req->ctx) {
			if (last_ctx) {
				flush_delayed_work(&last_ctx->fallback_work);
				percpu_ref_put(&last_ctx->refs);
			}
			last_ctx = req->ctx;
			percpu_ref_get(&last_ctx->refs);
		}
		if (llist_add(&req->io_task_work.node,
			      &req->ctx->fallback_llist))
			schedule_delayed_work(&req->ctx->fallback_work, 1);
	}

	if (last_ctx) {
		flush_delayed_work(&last_ctx->fallback_work);
		percpu_ref_put(&last_ctx->refs);
	}
}

struct llist_node *tctx_task_work_run(struct io_uring_task *tctx,
				      unsigned int max_entries,
				      unsigned int *count)
{
<<<<<<< HEAD
	struct io_tw_state ts = {};
	struct io_ring_ctx *ctx = NULL;
	struct io_uring_task *tctx = container_of(cb, struct io_uring_task,
						  task_work);
	struct llist_node *node;
	unsigned int count = 0;
=======
	struct llist_node *node;
>>>>>>> a6ad5510

	if (unlikely(current->flags & PF_EXITING)) {
		io_fallback_tw(tctx, true);
		return NULL;
	}

	node = llist_del_all(&tctx->task_list);
<<<<<<< HEAD
	if (node)
		count = handle_tw_list(node, &ctx, &ts);

	ctx_flush_and_put(ctx, &ts);
=======
	if (node) {
		node = llist_reverse_order(node);
		node = io_handle_tw_list(node, count, max_entries);
	}
>>>>>>> a6ad5510

	/* relaxed read is enough as only the task itself sets ->in_cancel */
	if (unlikely(atomic_read(&tctx->in_cancel)))
		io_uring_drop_tctx_refs(current);

<<<<<<< HEAD
	trace_io_uring_task_work_run(tctx, count, 1);
=======
	trace_io_uring_task_work_run(tctx, *count);
	return node;
}

void tctx_task_work(struct callback_head *cb)
{
	struct io_uring_task *tctx;
	struct llist_node *ret;
	unsigned int count = 0;

	tctx = container_of(cb, struct io_uring_task, task_work);
	ret = tctx_task_work_run(tctx, UINT_MAX, &count);
	/* can't happen */
	WARN_ON_ONCE(ret);
>>>>>>> a6ad5510
}

static inline void io_req_local_work_add(struct io_kiocb *req,
					 struct io_ring_ctx *ctx,
					 unsigned flags)
{
	unsigned nr_wait, nr_tw, nr_tw_prev;
	struct llist_node *head;

	/* See comment above IO_CQ_WAKE_INIT */
	BUILD_BUG_ON(IO_CQ_WAKE_FORCE <= IORING_MAX_CQ_ENTRIES);

	/*
	 * We don't know how many reuqests is there in the link and whether
	 * they can even be queued lazily, fall back to non-lazy.
	 */
	if (req->flags & (REQ_F_LINK | REQ_F_HARDLINK))
		flags &= ~IOU_F_TWQ_LAZY_WAKE;

	guard(rcu)();

	head = READ_ONCE(ctx->work_llist.first);
	do {
		nr_tw_prev = 0;
		if (head) {
			struct io_kiocb *first_req = container_of(head,
							struct io_kiocb,
							io_task_work.node);
			/*
			 * Might be executed at any moment, rely on
			 * SLAB_TYPESAFE_BY_RCU to keep it alive.
			 */
			nr_tw_prev = READ_ONCE(first_req->nr_tw);
		}

		/*
		 * Theoretically, it can overflow, but that's fine as one of
		 * previous adds should've tried to wake the task.
		 */
		nr_tw = nr_tw_prev + 1;
		if (!(flags & IOU_F_TWQ_LAZY_WAKE))
<<<<<<< HEAD
			nr_tw = INT_MAX;
=======
			nr_tw = IO_CQ_WAKE_FORCE;
>>>>>>> a6ad5510

		req->nr_tw = nr_tw;
		req->io_task_work.node.next = head;
	} while (!try_cmpxchg(&ctx->work_llist.first, &head,
			      &req->io_task_work.node));

	/*
	 * cmpxchg implies a full barrier, which pairs with the barrier
	 * in set_current_state() on the io_cqring_wait() side. It's used
	 * to ensure that either we see updated ->cq_wait_nr, or waiters
	 * going to sleep will observe the work added to the list, which
	 * is similar to the wait/wawke task state sync.
	 */

	if (!head) {
		if (ctx->flags & IORING_SETUP_TASKRUN_FLAG)
			atomic_or(IORING_SQ_TASKRUN, &ctx->rings->sq_flags);
		if (ctx->has_evfd)
			io_eventfd_signal(ctx);
	}

	nr_wait = atomic_read(&ctx->cq_wait_nr);
	/* not enough or no one is waiting */
	if (nr_tw < nr_wait)
		return;
	/* the previous add has already woken it up */
	if (nr_tw_prev >= nr_wait)
		return;
	wake_up_state(ctx->submitter_task, TASK_INTERRUPTIBLE);
}

static void io_req_normal_work_add(struct io_kiocb *req)
{
	struct io_uring_task *tctx = req->task->io_uring;
	struct io_ring_ctx *ctx = req->ctx;

	/* task_work already pending, we're done */
	if (!llist_add(&req->io_task_work.node, &tctx->task_list))
		return;

	if (ctx->flags & IORING_SETUP_TASKRUN_FLAG)
		atomic_or(IORING_SQ_TASKRUN, &ctx->rings->sq_flags);

	/* SQPOLL doesn't need the task_work added, it'll run it itself */
	if (ctx->flags & IORING_SETUP_SQPOLL) {
		__set_notify_signal(req->task);
		return;
	}

	if (likely(!task_work_add(req->task, &tctx->task_work, ctx->notify_method)))
		return;

	io_fallback_tw(tctx, false);
}

void __io_req_task_work_add(struct io_kiocb *req, unsigned flags)
{
	if (req->ctx->flags & IORING_SETUP_DEFER_TASKRUN)
		io_req_local_work_add(req, req->ctx, flags);
	else
		io_req_normal_work_add(req);
}

void io_req_task_work_add_remote(struct io_kiocb *req, struct io_ring_ctx *ctx,
				 unsigned flags)
{
	if (WARN_ON_ONCE(!(ctx->flags & IORING_SETUP_DEFER_TASKRUN)))
		return;
	io_req_local_work_add(req, ctx, flags);
}

static void __cold io_move_task_work_from_local(struct io_ring_ctx *ctx)
{
	struct llist_node *node;

	node = llist_del_all(&ctx->work_llist);
	while (node) {
		struct io_kiocb *req = container_of(node, struct io_kiocb,
						    io_task_work.node);

		node = node->next;
		io_req_normal_work_add(req);
	}
}

static bool io_run_local_work_continue(struct io_ring_ctx *ctx, int events,
				       int min_events)
{
	if (llist_empty(&ctx->work_llist))
		return false;
	if (events < min_events)
		return true;
	if (ctx->flags & IORING_SETUP_TASKRUN_FLAG)
		atomic_or(IORING_SQ_TASKRUN, &ctx->rings->sq_flags);
	return false;
}

static int __io_run_local_work(struct io_ring_ctx *ctx, struct io_tw_state *ts,
			       int min_events)
{
	struct llist_node *node;
	unsigned int loops = 0;
	int ret = 0;

	if (WARN_ON_ONCE(ctx->submitter_task != current))
		return -EEXIST;
	if (ctx->flags & IORING_SETUP_TASKRUN_FLAG)
		atomic_andnot(IORING_SQ_TASKRUN, &ctx->rings->sq_flags);
again:
	/*
	 * llists are in reverse order, flip it back the right way before
	 * running the pending items.
	 */
	node = llist_reverse_order(io_llist_xchg(&ctx->work_llist, NULL));
	while (node) {
		struct llist_node *next = node->next;
		struct io_kiocb *req = container_of(node, struct io_kiocb,
						    io_task_work.node);
		INDIRECT_CALL_2(req->io_task_work.func,
				io_poll_task_func, io_req_rw_complete,
				req, ts);
		ret++;
		node = next;
	}
	loops++;

	if (io_run_local_work_continue(ctx, ret, min_events))
		goto again;
<<<<<<< HEAD
	if (ts->locked) {
		io_submit_flush_completions(ctx);
		if (io_run_local_work_continue(ctx, ret, min_events))
			goto again;
	}
=======
	io_submit_flush_completions(ctx);
	if (io_run_local_work_continue(ctx, ret, min_events))
		goto again;
>>>>>>> a6ad5510

	trace_io_uring_local_work_run(ctx, ret, loops);
	return ret;
}

static inline int io_run_local_work_locked(struct io_ring_ctx *ctx,
					   int min_events)
{
	struct io_tw_state ts = {};

	if (llist_empty(&ctx->work_llist))
		return 0;
<<<<<<< HEAD

	ret = __io_run_local_work(ctx, &ts, min_events);
	/* shouldn't happen! */
	if (WARN_ON_ONCE(!ts.locked))
		mutex_lock(&ctx->uring_lock);
	return ret;
=======
	return __io_run_local_work(ctx, &ts, min_events);
>>>>>>> a6ad5510
}

static int io_run_local_work(struct io_ring_ctx *ctx, int min_events)
{
	struct io_tw_state ts = {};
	int ret;

<<<<<<< HEAD
	ts.locked = mutex_trylock(&ctx->uring_lock);
	ret = __io_run_local_work(ctx, &ts, min_events);
	if (ts.locked)
		mutex_unlock(&ctx->uring_lock);

=======
	mutex_lock(&ctx->uring_lock);
	ret = __io_run_local_work(ctx, &ts, min_events);
	mutex_unlock(&ctx->uring_lock);
>>>>>>> a6ad5510
	return ret;
}

static void io_req_task_cancel(struct io_kiocb *req, struct io_tw_state *ts)
{
	io_tw_lock(req->ctx, ts);
	io_req_defer_failed(req, req->cqe.res);
}

void io_req_task_submit(struct io_kiocb *req, struct io_tw_state *ts)
{
	io_tw_lock(req->ctx, ts);
	/* req->task == current here, checking PF_EXITING is safe */
	if (unlikely(req->task->flags & PF_EXITING))
		io_req_defer_failed(req, -EFAULT);
	else if (req->flags & REQ_F_FORCE_ASYNC)
		io_queue_iowq(req);
	else
		io_queue_sqe(req);
}

void io_req_task_queue_fail(struct io_kiocb *req, int ret)
{
	io_req_set_res(req, ret, 0);
	req->io_task_work.func = io_req_task_cancel;
	io_req_task_work_add(req);
}

void io_req_task_queue(struct io_kiocb *req)
{
	req->io_task_work.func = io_req_task_submit;
	io_req_task_work_add(req);
}

void io_queue_next(struct io_kiocb *req)
{
	struct io_kiocb *nxt = io_req_find_next(req);

	if (nxt)
		io_req_task_queue(nxt);
}

static void io_free_batch_list(struct io_ring_ctx *ctx,
			       struct io_wq_work_node *node)
	__must_hold(&ctx->uring_lock)
{
	do {
		struct io_kiocb *req = container_of(node, struct io_kiocb,
						    comp_list);

		if (unlikely(req->flags & IO_REQ_CLEAN_SLOW_FLAGS)) {
			if (req->flags & REQ_F_REFCOUNT) {
				node = req->comp_list.next;
				if (!req_ref_put_and_test(req))
					continue;
			}
			if ((req->flags & REQ_F_POLLED) && req->apoll) {
				struct async_poll *apoll = req->apoll;

				if (apoll->double_poll)
					kfree(apoll->double_poll);
				if (!io_alloc_cache_put(&ctx->apoll_cache, apoll))
					kfree(apoll);
				req->flags &= ~REQ_F_POLLED;
			}
			if (req->flags & IO_REQ_LINK_FLAGS)
				io_queue_next(req);
			if (unlikely(req->flags & IO_REQ_CLEAN_FLAGS))
				io_clean_op(req);
		}
		io_put_file(req);
		io_put_rsrc_node(ctx, req->rsrc_node);
		io_put_task(req->task);

		node = req->comp_list.next;
		io_req_add_to_cache(req, ctx);
	} while (node);
}

void __io_submit_flush_completions(struct io_ring_ctx *ctx)
	__must_hold(&ctx->uring_lock)
{
	struct io_submit_state *state = &ctx->submit_state;
	struct io_wq_work_node *node;

	__io_cq_lock(ctx);
	__wq_list_for_each(node, &state->compl_reqs) {
		struct io_kiocb *req = container_of(node, struct io_kiocb,
					    comp_list);

		if (!(req->flags & REQ_F_CQE_SKIP) &&
		    unlikely(!io_fill_cqe_req(ctx, req))) {
			if (ctx->lockless_cq) {
				spin_lock(&ctx->completion_lock);
				io_req_cqe_overflow(req);
				spin_unlock(&ctx->completion_lock);
			} else {
				io_req_cqe_overflow(req);
			}
		}
	}
	__io_cq_unlock_post(ctx);

	if (!wq_list_empty(&state->compl_reqs)) {
		io_free_batch_list(ctx, state->compl_reqs.first);
		INIT_WQ_LIST(&state->compl_reqs);
	}
	ctx->submit_state.cq_flush = false;
}

static unsigned io_cqring_events(struct io_ring_ctx *ctx)
{
	/* See comment at the top of this file */
	smp_rmb();
	return __io_cqring_events(ctx);
}

/*
 * We can't just wait for polled events to come to us, we have to actively
 * find and complete them.
 */
static __cold void io_iopoll_try_reap_events(struct io_ring_ctx *ctx)
{
	if (!(ctx->flags & IORING_SETUP_IOPOLL))
		return;

	mutex_lock(&ctx->uring_lock);
	while (!wq_list_empty(&ctx->iopoll_list)) {
		/* let it sleep and repeat later if can't complete a request */
		if (io_do_iopoll(ctx, true) == 0)
			break;
		/*
		 * Ensure we allow local-to-the-cpu processing to take place,
		 * in this case we need to ensure that we reap all events.
		 * Also let task_work, etc. to progress by releasing the mutex
		 */
		if (need_resched()) {
			mutex_unlock(&ctx->uring_lock);
			cond_resched();
			mutex_lock(&ctx->uring_lock);
		}
	}
	mutex_unlock(&ctx->uring_lock);
}

static int io_iopoll_check(struct io_ring_ctx *ctx, long min)
{
	unsigned int nr_events = 0;
	unsigned long check_cq;

	lockdep_assert_held(&ctx->uring_lock);

	if (!io_allowed_run_tw(ctx))
		return -EEXIST;

	check_cq = READ_ONCE(ctx->check_cq);
	if (unlikely(check_cq)) {
		if (check_cq & BIT(IO_CHECK_CQ_OVERFLOW_BIT))
			__io_cqring_overflow_flush(ctx, false);
		/*
		 * Similarly do not spin if we have not informed the user of any
		 * dropped CQE.
		 */
		if (check_cq & BIT(IO_CHECK_CQ_DROPPED_BIT))
			return -EBADR;
	}
	/*
	 * Don't enter poll loop if we already have events pending.
	 * If we do, we can potentially be spinning for commands that
	 * already triggered a CQE (eg in error).
	 */
	if (io_cqring_events(ctx))
		return 0;

	do {
		int ret = 0;

		/*
		 * If a submit got punted to a workqueue, we can have the
		 * application entering polling for a command before it gets
		 * issued. That app will hold the uring_lock for the duration
		 * of the poll right here, so we need to take a breather every
		 * now and then to ensure that the issue has a chance to add
		 * the poll to the issued list. Otherwise we can spin here
		 * forever, while the workqueue is stuck trying to acquire the
		 * very same mutex.
		 */
		if (wq_list_empty(&ctx->iopoll_list) ||
		    io_task_work_pending(ctx)) {
			u32 tail = ctx->cached_cq_tail;

			(void) io_run_local_work_locked(ctx, min);

			if (task_work_pending(current) ||
			    wq_list_empty(&ctx->iopoll_list)) {
				mutex_unlock(&ctx->uring_lock);
				io_run_task_work();
				mutex_lock(&ctx->uring_lock);
			}
			/* some requests don't go through iopoll_list */
			if (tail != ctx->cached_cq_tail ||
			    wq_list_empty(&ctx->iopoll_list))
				break;
		}
		ret = io_do_iopoll(ctx, !min);
		if (unlikely(ret < 0))
			return ret;

		if (task_sigpending(current))
			return -EINTR;
		if (need_resched())
			break;

		nr_events += ret;
	} while (nr_events < min);

	return 0;
}

void io_req_task_complete(struct io_kiocb *req, struct io_tw_state *ts)
{
	io_req_complete_defer(req);
}

/*
 * After the iocb has been issued, it's safe to be found on the poll list.
 * Adding the kiocb to the list AFTER submission ensures that we don't
 * find it from a io_do_iopoll() thread before the issuer is done
 * accessing the kiocb cookie.
 */
static void io_iopoll_req_issued(struct io_kiocb *req, unsigned int issue_flags)
{
	struct io_ring_ctx *ctx = req->ctx;
	const bool needs_lock = issue_flags & IO_URING_F_UNLOCKED;

	/* workqueue context doesn't hold uring_lock, grab it now */
	if (unlikely(needs_lock))
		mutex_lock(&ctx->uring_lock);

	/*
	 * Track whether we have multiple files in our lists. This will impact
	 * how we do polling eventually, not spinning if we're on potentially
	 * different devices.
	 */
	if (wq_list_empty(&ctx->iopoll_list)) {
		ctx->poll_multi_queue = false;
	} else if (!ctx->poll_multi_queue) {
		struct io_kiocb *list_req;

		list_req = container_of(ctx->iopoll_list.first, struct io_kiocb,
					comp_list);
		if (list_req->file != req->file)
			ctx->poll_multi_queue = true;
	}

	/*
	 * For fast devices, IO may have already completed. If it has, add
	 * it to the front so we find it first.
	 */
	if (READ_ONCE(req->iopoll_completed))
		wq_list_add_head(&req->comp_list, &ctx->iopoll_list);
	else
		wq_list_add_tail(&req->comp_list, &ctx->iopoll_list);

	if (unlikely(needs_lock)) {
		/*
		 * If IORING_SETUP_SQPOLL is enabled, sqes are either handle
		 * in sq thread task context or in io worker task context. If
		 * current task context is sq thread, we don't need to check
		 * whether should wake up sq thread.
		 */
		if ((ctx->flags & IORING_SETUP_SQPOLL) &&
		    wq_has_sleeper(&ctx->sq_data->wait))
			wake_up(&ctx->sq_data->wait);

		mutex_unlock(&ctx->uring_lock);
	}
}

io_req_flags_t io_file_get_flags(struct file *file)
{
	io_req_flags_t res = 0;

	if (S_ISREG(file_inode(file)->i_mode))
		res |= REQ_F_ISREG;
	if ((file->f_flags & O_NONBLOCK) || (file->f_mode & FMODE_NOWAIT))
		res |= REQ_F_SUPPORT_NOWAIT;
	return res;
}

bool io_alloc_async_data(struct io_kiocb *req)
{
	const struct io_issue_def *def = &io_issue_defs[req->opcode];

	WARN_ON_ONCE(!def->async_size);
	req->async_data = kmalloc(def->async_size, GFP_KERNEL);
	if (req->async_data) {
		req->flags |= REQ_F_ASYNC_DATA;
		return false;
	}
	return true;
}

static u32 io_get_sequence(struct io_kiocb *req)
{
	u32 seq = req->ctx->cached_sq_head;
	struct io_kiocb *cur;

	/* need original cached_sq_head, but it was increased for each req */
	io_for_each_link(cur, req)
		seq--;
	return seq;
}

static __cold void io_drain_req(struct io_kiocb *req)
	__must_hold(&ctx->uring_lock)
{
	struct io_ring_ctx *ctx = req->ctx;
	struct io_defer_entry *de;
	int ret;
	u32 seq = io_get_sequence(req);

	/* Still need defer if there is pending req in defer list. */
	spin_lock(&ctx->completion_lock);
	if (!req_need_defer(req, seq) && list_empty_careful(&ctx->defer_list)) {
		spin_unlock(&ctx->completion_lock);
queue:
		ctx->drain_active = false;
		io_req_task_queue(req);
		return;
	}
	spin_unlock(&ctx->completion_lock);

	io_prep_async_link(req);
	de = kmalloc(sizeof(*de), GFP_KERNEL);
	if (!de) {
		ret = -ENOMEM;
		io_req_defer_failed(req, ret);
		return;
	}

	spin_lock(&ctx->completion_lock);
	if (!req_need_defer(req, seq) && list_empty(&ctx->defer_list)) {
		spin_unlock(&ctx->completion_lock);
		kfree(de);
		goto queue;
	}

	trace_io_uring_defer(req);
	de->req = req;
	de->seq = seq;
	list_add_tail(&de->list, &ctx->defer_list);
	spin_unlock(&ctx->completion_lock);
}

static bool io_assign_file(struct io_kiocb *req, const struct io_issue_def *def,
			   unsigned int issue_flags)
{
	if (req->file || !def->needs_file)
		return true;

	if (req->flags & REQ_F_FIXED_FILE)
		req->file = io_file_get_fixed(req, req->cqe.fd, issue_flags);
	else
		req->file = io_file_get_normal(req, req->cqe.fd);

	return !!req->file;
}

static int io_issue_sqe(struct io_kiocb *req, unsigned int issue_flags)
{
	const struct io_issue_def *def = &io_issue_defs[req->opcode];
	const struct cred *creds = NULL;
	int ret;

	if (unlikely(!io_assign_file(req, def, issue_flags)))
		return -EBADF;

	if (unlikely((req->flags & REQ_F_CREDS) && req->creds != current_cred()))
		creds = override_creds(req->creds);

	if (!def->audit_skip)
		audit_uring_entry(req->opcode);

	ret = def->issue(req, issue_flags);

	if (!def->audit_skip)
		audit_uring_exit(!ret, ret);

	if (creds)
		revert_creds(creds);

	if (ret == IOU_OK) {
		if (issue_flags & IO_URING_F_COMPLETE_DEFER)
			io_req_complete_defer(req);
		else
			io_req_complete_post(req, issue_flags);
<<<<<<< HEAD

		return 0;
	}

	if (ret != IOU_ISSUE_SKIP_COMPLETE)
		return ret;
=======
>>>>>>> a6ad5510

		return 0;
	}

	if (ret == IOU_ISSUE_SKIP_COMPLETE) {
		ret = 0;
		io_arm_ltimeout(req);

		/* If the op doesn't have a file, we're not polling for it */
		if ((req->ctx->flags & IORING_SETUP_IOPOLL) && def->iopoll_queue)
			io_iopoll_req_issued(req, issue_flags);
	}
	return ret;
}

int io_poll_issue(struct io_kiocb *req, struct io_tw_state *ts)
{
	io_tw_lock(req->ctx, ts);
	return io_issue_sqe(req, IO_URING_F_NONBLOCK|IO_URING_F_MULTISHOT|
				 IO_URING_F_COMPLETE_DEFER);
}

struct io_wq_work *io_wq_free_work(struct io_wq_work *work)
{
	struct io_kiocb *req = container_of(work, struct io_kiocb, work);
	struct io_kiocb *nxt = NULL;

	if (req_ref_put_and_test(req)) {
		if (req->flags & IO_REQ_LINK_FLAGS)
			nxt = io_req_find_next(req);
		io_free_req(req);
	}
	return nxt ? &nxt->work : NULL;
}

void io_wq_submit_work(struct io_wq_work *work)
{
	struct io_kiocb *req = container_of(work, struct io_kiocb, work);
	const struct io_issue_def *def = &io_issue_defs[req->opcode];
	unsigned int issue_flags = IO_URING_F_UNLOCKED | IO_URING_F_IOWQ;
	bool needs_poll = false;
	int ret = 0, err = -ECANCELED;

	/* one will be dropped by ->io_wq_free_work() after returning to io-wq */
	if (!(req->flags & REQ_F_REFCOUNT))
		__io_req_set_refcount(req, 2);
	else
		req_ref_get(req);

	io_arm_ltimeout(req);

	/* either cancelled or io-wq is dying, so don't touch tctx->iowq */
	if (atomic_read(&work->flags) & IO_WQ_WORK_CANCEL) {
fail:
		io_req_task_queue_fail(req, err);
		return;
	}
	if (!io_assign_file(req, def, issue_flags)) {
		err = -EBADF;
		atomic_or(IO_WQ_WORK_CANCEL, &work->flags);
		goto fail;
	}

	/*
	 * If DEFER_TASKRUN is set, it's only allowed to post CQEs from the
	 * submitter task context. Final request completions are handed to the
	 * right context, however this is not the case of auxiliary CQEs,
	 * which is the main mean of operation for multishot requests.
	 * Don't allow any multishot execution from io-wq. It's more restrictive
	 * than necessary and also cleaner.
	 */
	if (req->flags & REQ_F_APOLL_MULTISHOT) {
		err = -EBADFD;
		if (!io_file_can_poll(req))
			goto fail;
		if (req->file->f_flags & O_NONBLOCK ||
		    req->file->f_mode & FMODE_NOWAIT) {
			err = -ECANCELED;
			if (io_arm_poll_handler(req, issue_flags) != IO_APOLL_OK)
				goto fail;
			return;
		} else {
			req->flags &= ~REQ_F_APOLL_MULTISHOT;
		}
	}

	if (req->flags & REQ_F_FORCE_ASYNC) {
		bool opcode_poll = def->pollin || def->pollout;

		if (opcode_poll && io_file_can_poll(req)) {
			needs_poll = true;
			issue_flags |= IO_URING_F_NONBLOCK;
		}
	}

	do {
		ret = io_issue_sqe(req, issue_flags);
		if (ret != -EAGAIN)
			break;

		/*
		 * If REQ_F_NOWAIT is set, then don't wait or retry with
		 * poll. -EAGAIN is final for that case.
		 */
		if (req->flags & REQ_F_NOWAIT)
			break;

		/*
		 * We can get EAGAIN for iopolled IO even though we're
		 * forcing a sync submission from here, since we can't
		 * wait for request slots on the block side.
		 */
		if (!needs_poll) {
			if (!(req->ctx->flags & IORING_SETUP_IOPOLL))
				break;
			if (io_wq_worker_stopped())
				break;
			cond_resched();
			continue;
		}

		if (io_arm_poll_handler(req, issue_flags) == IO_APOLL_OK)
			return;
		/* aborted or ready, in either case retry blocking */
		needs_poll = false;
		issue_flags &= ~IO_URING_F_NONBLOCK;
	} while (1);

	/* avoid locking problems by failing it from a clean context */
	if (ret)
		io_req_task_queue_fail(req, ret);
}

inline struct file *io_file_get_fixed(struct io_kiocb *req, int fd,
				      unsigned int issue_flags)
{
	struct io_ring_ctx *ctx = req->ctx;
	struct io_fixed_file *slot;
	struct file *file = NULL;

	io_ring_submit_lock(ctx, issue_flags);

	if (unlikely((unsigned int)fd >= ctx->nr_user_files))
		goto out;
	fd = array_index_nospec(fd, ctx->nr_user_files);
	slot = io_fixed_file_slot(&ctx->file_table, fd);
	if (!req->rsrc_node)
		__io_req_set_rsrc_node(req, ctx);
	req->flags |= io_slot_flags(slot);
	file = io_slot_file(slot);
out:
	io_ring_submit_unlock(ctx, issue_flags);
	return file;
}

struct file *io_file_get_normal(struct io_kiocb *req, int fd)
{
	struct file *file = fget(fd);

	trace_io_uring_file_get(req, fd);

	/* we don't allow fixed io_uring files */
	if (file && io_is_uring_fops(file))
		io_req_track_inflight(req);
	return file;
}

static void io_queue_async(struct io_kiocb *req, int ret)
	__must_hold(&req->ctx->uring_lock)
{
	struct io_kiocb *linked_timeout;

	if (ret != -EAGAIN || (req->flags & REQ_F_NOWAIT)) {
		io_req_defer_failed(req, ret);
		return;
	}

	linked_timeout = io_prep_linked_timeout(req);

	switch (io_arm_poll_handler(req, 0)) {
	case IO_APOLL_READY:
		io_kbuf_recycle(req, 0);
		io_req_task_queue(req);
		break;
	case IO_APOLL_ABORTED:
		io_kbuf_recycle(req, 0);
		io_queue_iowq(req);
		break;
	case IO_APOLL_OK:
		break;
	}

	if (linked_timeout)
		io_queue_linked_timeout(linked_timeout);
}

static inline void io_queue_sqe(struct io_kiocb *req)
	__must_hold(&req->ctx->uring_lock)
{
	int ret;

	ret = io_issue_sqe(req, IO_URING_F_NONBLOCK|IO_URING_F_COMPLETE_DEFER);

	/*
	 * We async punt it if the file wasn't marked NOWAIT, or if the file
	 * doesn't support non-blocking read/write attempts
	 */
	if (unlikely(ret))
		io_queue_async(req, ret);
}

static void io_queue_sqe_fallback(struct io_kiocb *req)
	__must_hold(&req->ctx->uring_lock)
{
	if (unlikely(req->flags & REQ_F_FAIL)) {
		/*
		 * We don't submit, fail them all, for that replace hardlinks
		 * with normal links. Extra REQ_F_LINK is tolerated.
		 */
		req->flags &= ~REQ_F_HARDLINK;
		req->flags |= REQ_F_LINK;
		io_req_defer_failed(req, req->cqe.res);
	} else {
		if (unlikely(req->ctx->drain_active))
			io_drain_req(req);
		else
			io_queue_iowq(req);
	}
}

/*
 * Check SQE restrictions (opcode and flags).
 *
 * Returns 'true' if SQE is allowed, 'false' otherwise.
 */
static inline bool io_check_restriction(struct io_ring_ctx *ctx,
					struct io_kiocb *req,
					unsigned int sqe_flags)
{
	if (!test_bit(req->opcode, ctx->restrictions.sqe_op))
		return false;

	if ((sqe_flags & ctx->restrictions.sqe_flags_required) !=
	    ctx->restrictions.sqe_flags_required)
		return false;

	if (sqe_flags & ~(ctx->restrictions.sqe_flags_allowed |
			  ctx->restrictions.sqe_flags_required))
		return false;

	return true;
}

static void io_init_req_drain(struct io_kiocb *req)
{
	struct io_ring_ctx *ctx = req->ctx;
	struct io_kiocb *head = ctx->submit_state.link.head;

	ctx->drain_active = true;
	if (head) {
		/*
		 * If we need to drain a request in the middle of a link, drain
		 * the head request and the next request/link after the current
		 * link. Considering sequential execution of links,
		 * REQ_F_IO_DRAIN will be maintained for every request of our
		 * link.
		 */
		head->flags |= REQ_F_IO_DRAIN | REQ_F_FORCE_ASYNC;
		ctx->drain_next = true;
	}
}

static __cold int io_init_fail_req(struct io_kiocb *req, int err)
{
	/* ensure per-opcode data is cleared if we fail before prep */
	memset(&req->cmd.data, 0, sizeof(req->cmd.data));
	return err;
}

static int io_init_req(struct io_ring_ctx *ctx, struct io_kiocb *req,
		       const struct io_uring_sqe *sqe)
	__must_hold(&ctx->uring_lock)
{
	const struct io_issue_def *def;
	unsigned int sqe_flags;
	int personality;
	u8 opcode;

	/* req is partially pre-initialised, see io_preinit_req() */
	req->opcode = opcode = READ_ONCE(sqe->opcode);
	/* same numerical values with corresponding REQ_F_*, safe to copy */
	sqe_flags = READ_ONCE(sqe->flags);
	req->flags = (__force io_req_flags_t) sqe_flags;
	req->cqe.user_data = READ_ONCE(sqe->user_data);
	req->file = NULL;
	req->rsrc_node = NULL;
	req->task = current;
	req->cancel_seq_set = false;

	if (unlikely(opcode >= IORING_OP_LAST)) {
		req->opcode = 0;
		return io_init_fail_req(req, -EINVAL);
	}
	def = &io_issue_defs[opcode];
	if (unlikely(sqe_flags & ~SQE_COMMON_FLAGS)) {
		/* enforce forwards compatibility on users */
		if (sqe_flags & ~SQE_VALID_FLAGS)
			return io_init_fail_req(req, -EINVAL);
		if (sqe_flags & IOSQE_BUFFER_SELECT) {
			if (!def->buffer_select)
				return io_init_fail_req(req, -EOPNOTSUPP);
			req->buf_index = READ_ONCE(sqe->buf_group);
		}
		if (sqe_flags & IOSQE_CQE_SKIP_SUCCESS)
			ctx->drain_disabled = true;
		if (sqe_flags & IOSQE_IO_DRAIN) {
			if (ctx->drain_disabled)
				return io_init_fail_req(req, -EOPNOTSUPP);
			io_init_req_drain(req);
		}
	}
	if (unlikely(ctx->restricted || ctx->drain_active || ctx->drain_next)) {
		if (ctx->restricted && !io_check_restriction(ctx, req, sqe_flags))
			return io_init_fail_req(req, -EACCES);
		/* knock it to the slow queue path, will be drained there */
		if (ctx->drain_active)
			req->flags |= REQ_F_FORCE_ASYNC;
		/* if there is no link, we're at "next" request and need to drain */
		if (unlikely(ctx->drain_next) && !ctx->submit_state.link.head) {
			ctx->drain_next = false;
			ctx->drain_active = true;
			req->flags |= REQ_F_IO_DRAIN | REQ_F_FORCE_ASYNC;
		}
	}

	if (!def->ioprio && sqe->ioprio)
		return io_init_fail_req(req, -EINVAL);
	if (!def->iopoll && (ctx->flags & IORING_SETUP_IOPOLL))
		return io_init_fail_req(req, -EINVAL);

	if (def->needs_file) {
		struct io_submit_state *state = &ctx->submit_state;

		req->cqe.fd = READ_ONCE(sqe->fd);

		/*
		 * Plug now if we have more than 2 IO left after this, and the
		 * target is potentially a read/write to block based storage.
		 */
		if (state->need_plug && def->plug) {
			state->plug_started = true;
			state->need_plug = false;
			blk_start_plug_nr_ios(&state->plug, state->submit_nr);
		}
	}

	personality = READ_ONCE(sqe->personality);
	if (personality) {
		int ret;

		req->creds = xa_load(&ctx->personalities, personality);
		if (!req->creds)
			return io_init_fail_req(req, -EINVAL);
		get_cred(req->creds);
		ret = security_uring_override_creds(req->creds);
		if (ret) {
			put_cred(req->creds);
			return io_init_fail_req(req, ret);
		}
		req->flags |= REQ_F_CREDS;
	}

	return def->prep(req, sqe);
}

static __cold int io_submit_fail_init(const struct io_uring_sqe *sqe,
				      struct io_kiocb *req, int ret)
{
	struct io_ring_ctx *ctx = req->ctx;
	struct io_submit_link *link = &ctx->submit_state.link;
	struct io_kiocb *head = link->head;

	trace_io_uring_req_failed(sqe, req, ret);

	/*
	 * Avoid breaking links in the middle as it renders links with SQPOLL
	 * unusable. Instead of failing eagerly, continue assembling the link if
	 * applicable and mark the head with REQ_F_FAIL. The link flushing code
	 * should find the flag and handle the rest.
	 */
	req_fail_link_node(req, ret);
	if (head && !(head->flags & REQ_F_FAIL))
		req_fail_link_node(head, -ECANCELED);

	if (!(req->flags & IO_REQ_LINK_FLAGS)) {
		if (head) {
			link->last->link = req;
			link->head = NULL;
			req = head;
		}
		io_queue_sqe_fallback(req);
		return ret;
	}

	if (head)
		link->last->link = req;
	else
		link->head = req;
	link->last = req;
	return 0;
}

static inline int io_submit_sqe(struct io_ring_ctx *ctx, struct io_kiocb *req,
			 const struct io_uring_sqe *sqe)
	__must_hold(&ctx->uring_lock)
{
	struct io_submit_link *link = &ctx->submit_state.link;
	int ret;

	ret = io_init_req(ctx, req, sqe);
	if (unlikely(ret))
		return io_submit_fail_init(sqe, req, ret);

	trace_io_uring_submit_req(req);

	/*
	 * If we already have a head request, queue this one for async
	 * submittal once the head completes. If we don't have a head but
	 * IOSQE_IO_LINK is set in the sqe, start a new head. This one will be
	 * submitted sync once the chain is complete. If none of those
	 * conditions are true (normal request), then just queue it.
	 */
	if (unlikely(link->head)) {
		trace_io_uring_link(req, link->last);
		link->last->link = req;
		link->last = req;

		if (req->flags & IO_REQ_LINK_FLAGS)
			return 0;
		/* last request of the link, flush it */
		req = link->head;
		link->head = NULL;
		if (req->flags & (REQ_F_FORCE_ASYNC | REQ_F_FAIL))
			goto fallback;

	} else if (unlikely(req->flags & (IO_REQ_LINK_FLAGS |
					  REQ_F_FORCE_ASYNC | REQ_F_FAIL))) {
		if (req->flags & IO_REQ_LINK_FLAGS) {
			link->head = req;
			link->last = req;
		} else {
fallback:
			io_queue_sqe_fallback(req);
		}
		return 0;
	}

	io_queue_sqe(req);
	return 0;
}

/*
 * Batched submission is done, ensure local IO is flushed out.
 */
static void io_submit_state_end(struct io_ring_ctx *ctx)
{
	struct io_submit_state *state = &ctx->submit_state;

	if (unlikely(state->link.head))
		io_queue_sqe_fallback(state->link.head);
	/* flush only after queuing links as they can generate completions */
	io_submit_flush_completions(ctx);
	if (state->plug_started)
		blk_finish_plug(&state->plug);
}

/*
 * Start submission side cache.
 */
static void io_submit_state_start(struct io_submit_state *state,
				  unsigned int max_ios)
{
	state->plug_started = false;
	state->need_plug = max_ios > 2;
	state->submit_nr = max_ios;
	/* set only head, no need to init link_last in advance */
	state->link.head = NULL;
}

static void io_commit_sqring(struct io_ring_ctx *ctx)
{
	struct io_rings *rings = ctx->rings;

	/*
	 * Ensure any loads from the SQEs are done at this point,
	 * since once we write the new head, the application could
	 * write new data to them.
	 */
	smp_store_release(&rings->sq.head, ctx->cached_sq_head);
}

/*
 * Fetch an sqe, if one is available. Note this returns a pointer to memory
 * that is mapped by userspace. This means that care needs to be taken to
 * ensure that reads are stable, as we cannot rely on userspace always
 * being a good citizen. If members of the sqe are validated and then later
 * used, it's important that those reads are done through READ_ONCE() to
 * prevent a re-load down the line.
 */
static bool io_get_sqe(struct io_ring_ctx *ctx, const struct io_uring_sqe **sqe)
{
	unsigned mask = ctx->sq_entries - 1;
	unsigned head = ctx->cached_sq_head++ & mask;

	if (!(ctx->flags & IORING_SETUP_NO_SQARRAY)) {
		head = READ_ONCE(ctx->sq_array[head]);
		if (unlikely(head >= ctx->sq_entries)) {
			/* drop invalid entries */
			spin_lock(&ctx->completion_lock);
			ctx->cq_extra--;
			spin_unlock(&ctx->completion_lock);
			WRITE_ONCE(ctx->rings->sq_dropped,
				   READ_ONCE(ctx->rings->sq_dropped) + 1);
			return false;
		}
	}

	/*
	 * The cached sq head (or cq tail) serves two purposes:
	 *
	 * 1) allows us to batch the cost of updating the user visible
	 *    head updates.
	 * 2) allows the kernel side to track the head on its own, even
	 *    though the application is the one updating it.
	 */

	/* double index for 128-byte SQEs, twice as long */
	if (ctx->flags & IORING_SETUP_SQE128)
		head <<= 1;
	*sqe = &ctx->sq_sqes[head];
	return true;
}

int io_submit_sqes(struct io_ring_ctx *ctx, unsigned int nr)
	__must_hold(&ctx->uring_lock)
{
	unsigned int entries = io_sqring_entries(ctx);
	unsigned int left;
	int ret;

	if (unlikely(!entries))
		return 0;
	/* make sure SQ entry isn't read before tail */
	ret = left = min(nr, entries);
	io_get_task_refs(left);
	io_submit_state_start(&ctx->submit_state, left);

	do {
		const struct io_uring_sqe *sqe;
		struct io_kiocb *req;

		if (unlikely(!io_alloc_req(ctx, &req)))
			break;
		if (unlikely(!io_get_sqe(ctx, &sqe))) {
			io_req_add_to_cache(req, ctx);
			break;
		}

		/*
		 * Continue submitting even for sqe failure if the
		 * ring was setup with IORING_SETUP_SUBMIT_ALL
		 */
		if (unlikely(io_submit_sqe(ctx, req, sqe)) &&
		    !(ctx->flags & IORING_SETUP_SUBMIT_ALL)) {
			left--;
			break;
		}
	} while (--left);

	if (unlikely(left)) {
		ret -= left;
		/* try again if it submitted nothing and can't allocate a req */
		if (!ret && io_req_cache_empty(ctx))
			ret = -EAGAIN;
		current->io_uring->cached_refs += left;
	}

	io_submit_state_end(ctx);
	 /* Commit SQ ring head once we've consumed and submitted all SQEs */
	io_commit_sqring(ctx);
	return ret;
}

static int io_wake_function(struct wait_queue_entry *curr, unsigned int mode,
			    int wake_flags, void *key)
{
	struct io_wait_queue *iowq = container_of(curr, struct io_wait_queue, wq);

	/*
	 * Cannot safely flush overflowed CQEs from here, ensure we wake up
	 * the task, and the next invocation will do it.
	 */
	if (io_should_wake(iowq) || io_has_work(iowq->ctx))
		return autoremove_wake_function(curr, mode, wake_flags, key);
	return -1;
}

int io_run_task_work_sig(struct io_ring_ctx *ctx)
{
	if (!llist_empty(&ctx->work_llist)) {
		__set_current_state(TASK_RUNNING);
		if (io_run_local_work(ctx, INT_MAX) > 0)
			return 0;
	}
	if (io_run_task_work() > 0)
		return 0;
	if (task_sigpending(current))
		return -EINTR;
	return 0;
}

static bool current_pending_io(void)
{
	struct io_uring_task *tctx = current->io_uring;

	if (!tctx)
		return false;
	return percpu_counter_read_positive(&tctx->inflight);
}

static enum hrtimer_restart io_cqring_timer_wakeup(struct hrtimer *timer)
{
<<<<<<< HEAD
	int ret;

	if (unlikely(READ_ONCE(ctx->check_cq)))
		return 1;
	if (unlikely(!llist_empty(&ctx->work_llist)))
		return 1;
	if (unlikely(task_work_pending(current)))
		return 1;
	if (unlikely(task_sigpending(current)))
		return -EINTR;
	if (unlikely(io_should_wake(iowq)))
		return 0;
=======
	struct io_wait_queue *iowq = container_of(timer, struct io_wait_queue, t);

	WRITE_ONCE(iowq->hit_timeout, 1);
	iowq->min_timeout = 0;
	wake_up_process(iowq->wq.private);
	return HRTIMER_NORESTART;
}

/*
 * Doing min_timeout portion. If we saw any timeouts, events, or have work,
 * wake up. If not, and we have a normal timeout, switch to that and keep
 * sleeping.
 */
static enum hrtimer_restart io_cqring_min_timer_wakeup(struct hrtimer *timer)
{
	struct io_wait_queue *iowq = container_of(timer, struct io_wait_queue, t);
	struct io_ring_ctx *ctx = iowq->ctx;

	/* no general timeout, or shorter (or equal), we are done */
	if (iowq->timeout == KTIME_MAX ||
	    ktime_compare(iowq->min_timeout, iowq->timeout) >= 0)
		goto out_wake;
	/* work we may need to run, wake function will see if we need to wake */
	if (io_has_work(ctx))
		goto out_wake;
	/* got events since we started waiting, min timeout is done */
	if (iowq->cq_min_tail != READ_ONCE(ctx->rings->cq.tail))
		goto out_wake;
	/* if we have any events and min timeout expired, we're done */
	if (io_cqring_events(ctx))
		goto out_wake;

	/*
	 * If using deferred task_work running and application is waiting on
	 * more than one request, ensure we reset it now where we are switching
	 * to normal sleeps. Any request completion post min_wait should wake
	 * the task and return.
	 */
	if (ctx->flags & IORING_SETUP_DEFER_TASKRUN) {
		atomic_set(&ctx->cq_wait_nr, 1);
		smp_mb();
		if (!llist_empty(&ctx->work_llist))
			goto out_wake;
	}

	iowq->t.function = io_cqring_timer_wakeup;
	hrtimer_set_expires(timer, iowq->timeout);
	return HRTIMER_RESTART;
out_wake:
	return io_cqring_timer_wakeup(timer);
}

static int io_cqring_schedule_timeout(struct io_wait_queue *iowq,
				      clockid_t clock_id, ktime_t start_time)
{
	ktime_t timeout;

	hrtimer_init_on_stack(&iowq->t, clock_id, HRTIMER_MODE_ABS);
	if (iowq->min_timeout) {
		timeout = ktime_add_ns(iowq->min_timeout, start_time);
		iowq->t.function = io_cqring_min_timer_wakeup;
	} else {
		timeout = iowq->timeout;
		iowq->t.function = io_cqring_timer_wakeup;
	}

	hrtimer_set_expires_range_ns(&iowq->t, timeout, 0);
	hrtimer_start_expires(&iowq->t, HRTIMER_MODE_ABS);

	if (!READ_ONCE(iowq->hit_timeout))
		schedule();

	hrtimer_cancel(&iowq->t);
	destroy_hrtimer_on_stack(&iowq->t);
	__set_current_state(TASK_RUNNING);

	return READ_ONCE(iowq->hit_timeout) ? -ETIME : 0;
}

static int __io_cqring_wait_schedule(struct io_ring_ctx *ctx,
				     struct io_wait_queue *iowq,
				     ktime_t start_time)
{
	int ret = 0;
>>>>>>> a6ad5510

	/*
	 * Mark us as being in io_wait if we have pending requests, so cpufreq
	 * can take into account that the task is waiting for IO - turns out
	 * to be important for low QD IO.
	 */
	if (current_pending_io())
		current->in_iowait = 1;
	if (iowq->timeout != KTIME_MAX || iowq->min_timeout)
		ret = io_cqring_schedule_timeout(iowq, ctx->clockid, start_time);
	else
		schedule();
<<<<<<< HEAD
	else if (!schedule_hrtimeout(&iowq->timeout, HRTIMER_MODE_ABS))
		ret = -ETIME;
=======
>>>>>>> a6ad5510
	current->in_iowait = 0;
	return ret;
}

/* If this returns > 0, the caller should retry */
static inline int io_cqring_wait_schedule(struct io_ring_ctx *ctx,
					  struct io_wait_queue *iowq,
					  ktime_t start_time)
{
	if (unlikely(READ_ONCE(ctx->check_cq)))
		return 1;
	if (unlikely(!llist_empty(&ctx->work_llist)))
		return 1;
	if (unlikely(task_work_pending(current)))
		return 1;
	if (unlikely(task_sigpending(current)))
		return -EINTR;
	if (unlikely(io_should_wake(iowq)))
		return 0;

	return __io_cqring_wait_schedule(ctx, iowq, start_time);
}

struct ext_arg {
	size_t argsz;
	struct __kernel_timespec __user *ts;
	const sigset_t __user *sig;
	ktime_t min_time;
};

/*
 * Wait until events become available, if we don't already have some. The
 * application must reap them itself, as they reside on the shared cq ring.
 */
static int io_cqring_wait(struct io_ring_ctx *ctx, int min_events, u32 flags,
			  struct ext_arg *ext_arg)
{
	struct io_wait_queue iowq;
	struct io_rings *rings = ctx->rings;
	ktime_t start_time;
	int ret;

	if (!io_allowed_run_tw(ctx))
		return -EEXIST;
	if (!llist_empty(&ctx->work_llist))
		io_run_local_work(ctx, min_events);
	io_run_task_work();

	if (unlikely(test_bit(IO_CHECK_CQ_OVERFLOW_BIT, &ctx->check_cq)))
		io_cqring_do_overflow_flush(ctx);
	if (__io_cqring_events_user(ctx) >= min_events)
		return 0;

	init_waitqueue_func_entry(&iowq.wq, io_wake_function);
	iowq.wq.private = current;
	INIT_LIST_HEAD(&iowq.wq.entry);
	iowq.ctx = ctx;
	iowq.cq_tail = READ_ONCE(ctx->rings->cq.head) + min_events;
	iowq.cq_min_tail = READ_ONCE(ctx->rings->cq.tail);
	iowq.nr_timeouts = atomic_read(&ctx->cq_timeouts);
	iowq.hit_timeout = 0;
	iowq.min_timeout = ext_arg->min_time;
	iowq.timeout = KTIME_MAX;
	start_time = io_get_time(ctx);

	if (ext_arg->ts) {
		struct timespec64 ts;

		if (get_timespec64(&ts, ext_arg->ts))
			return -EFAULT;

		iowq.timeout = timespec64_to_ktime(ts);
		if (!(flags & IORING_ENTER_ABS_TIMER))
			iowq.timeout = ktime_add(iowq.timeout, start_time);
	}

	if (ext_arg->sig) {
#ifdef CONFIG_COMPAT
		if (in_compat_syscall())
			ret = set_compat_user_sigmask((const compat_sigset_t __user *)ext_arg->sig,
						      ext_arg->argsz);
		else
#endif
			ret = set_user_sigmask(ext_arg->sig, ext_arg->argsz);

		if (ret)
			return ret;
	}

<<<<<<< HEAD
	if (sig) {
#ifdef CONFIG_COMPAT
		if (in_compat_syscall())
			ret = set_compat_user_sigmask((const compat_sigset_t __user *)sig,
						      sigsz);
		else
#endif
			ret = set_user_sigmask(sig, sigsz);

		if (ret)
			return ret;
	}
=======
	io_napi_busy_loop(ctx, &iowq);
>>>>>>> a6ad5510

	trace_io_uring_cqring_wait(ctx, min_events);
	do {
		int nr_wait = (int) iowq.cq_tail - READ_ONCE(ctx->rings->cq.tail);
		unsigned long check_cq;
		int nr_wait;

<<<<<<< HEAD
=======
		/* if min timeout has been hit, don't reset wait count */
		if (!iowq.hit_timeout)
			nr_wait = (int) iowq.cq_tail -
					READ_ONCE(ctx->rings->cq.tail);
		else
			nr_wait = 1;

>>>>>>> a6ad5510
		if (ctx->flags & IORING_SETUP_DEFER_TASKRUN) {
			atomic_set(&ctx->cq_wait_nr, nr_wait);
			set_current_state(TASK_INTERRUPTIBLE);
		} else {
			prepare_to_wait_exclusive(&ctx->cq_wait, &iowq.wq,
							TASK_INTERRUPTIBLE);
		}

		ret = io_cqring_wait_schedule(ctx, &iowq, start_time);
		__set_current_state(TASK_RUNNING);
		atomic_set(&ctx->cq_wait_nr, IO_CQ_WAKE_INIT);

		/*
		 * Run task_work after scheduling and before io_should_wake().
		 * If we got woken because of task_work being processed, run it
		 * now rather than let the caller do another wait loop.
		 */
		if (!llist_empty(&ctx->work_llist))
			io_run_local_work(ctx, nr_wait);
		io_run_task_work();

		/*
		 * Non-local task_work will be run on exit to userspace, but
		 * if we're using DEFER_TASKRUN, then we could have waited
		 * with a timeout for a number of requests. If the timeout
		 * hits, we could have some requests ready to process. Ensure
		 * this break is _after_ we have run task_work, to avoid
		 * deferring running potentially pending requests until the
		 * next time we wait for events.
		 */
		if (ret < 0)
			break;

		check_cq = READ_ONCE(ctx->check_cq);
		if (unlikely(check_cq)) {
			/* let the caller flush overflows, retry */
			if (check_cq & BIT(IO_CHECK_CQ_OVERFLOW_BIT))
				io_cqring_do_overflow_flush(ctx);
			if (check_cq & BIT(IO_CHECK_CQ_DROPPED_BIT)) {
				ret = -EBADR;
				break;
			}
		}

		if (io_should_wake(&iowq)) {
			ret = 0;
			break;
		}
		cond_resched();
	} while (1);

	if (!(ctx->flags & IORING_SETUP_DEFER_TASKRUN))
		finish_wait(&ctx->cq_wait, &iowq.wq);
	restore_saved_sigmask_unless(ret == -EINTR);

	return READ_ONCE(rings->cq.head) == READ_ONCE(rings->cq.tail) ? ret : 0;
}

<<<<<<< HEAD
void io_mem_free(void *ptr)
{
	if (!ptr)
		return;

	folio_put(virt_to_folio(ptr));
}

static void io_pages_free(struct page ***pages, int npages)
{
	struct page **page_array;
	int i;

	if (!pages)
		return;

	page_array = *pages;
	if (!page_array)
		return;

	for (i = 0; i < npages; i++)
		unpin_user_page(page_array[i]);
	kvfree(page_array);
	*pages = NULL;
}

static void *__io_uaddr_map(struct page ***pages, unsigned short *npages,
			    unsigned long uaddr, size_t size)
{
	struct page **page_array;
	unsigned int nr_pages;
	void *page_addr;
	int ret, i, pinned;

	*npages = 0;

	if (uaddr & (PAGE_SIZE - 1) || !size)
		return ERR_PTR(-EINVAL);

	nr_pages = (size + PAGE_SIZE - 1) >> PAGE_SHIFT;
	if (nr_pages > USHRT_MAX)
		return ERR_PTR(-EINVAL);
	page_array = kvmalloc_array(nr_pages, sizeof(struct page *), GFP_KERNEL);
	if (!page_array)
		return ERR_PTR(-ENOMEM);


	pinned = pin_user_pages_fast(uaddr, nr_pages, FOLL_WRITE | FOLL_LONGTERM,
				     page_array);
	if (pinned != nr_pages) {
		ret = (pinned < 0) ? pinned : -EFAULT;
		goto free_pages;
	}

	page_addr = page_address(page_array[0]);
	for (i = 0; i < nr_pages; i++) {
		ret = -EINVAL;

		/*
		 * Can't support mapping user allocated ring memory on 32-bit
		 * archs where it could potentially reside in highmem. Just
		 * fail those with -EINVAL, just like we did on kernels that
		 * didn't support this feature.
		 */
		if (PageHighMem(page_array[i]))
			goto free_pages;

		/*
		 * No support for discontig pages for now, should either be a
		 * single normal page, or a huge page. Later on we can add
		 * support for remapping discontig pages, for now we will
		 * just fail them with EINVAL.
		 */
		if (page_address(page_array[i]) != page_addr)
			goto free_pages;
		page_addr += PAGE_SIZE;
	}

	*pages = page_array;
	*npages = nr_pages;
	return page_to_virt(page_array[0]);

free_pages:
	io_pages_free(&page_array, pinned > 0 ? pinned : 0);
	return ERR_PTR(ret);
}

=======
>>>>>>> a6ad5510
static void *io_rings_map(struct io_ring_ctx *ctx, unsigned long uaddr,
			  size_t size)
{
	return __io_uaddr_map(&ctx->ring_pages, &ctx->n_ring_pages, uaddr,
				size);
}

static void *io_sqes_map(struct io_ring_ctx *ctx, unsigned long uaddr,
			 size_t size)
{
	return __io_uaddr_map(&ctx->sqe_pages, &ctx->n_sqe_pages, uaddr,
				size);
}

static void io_rings_free(struct io_ring_ctx *ctx)
{
	if (!(ctx->flags & IORING_SETUP_NO_MMAP)) {
<<<<<<< HEAD
		io_mem_free(ctx->rings);
		io_mem_free(ctx->sq_sqes);
=======
		io_pages_unmap(ctx->rings, &ctx->ring_pages, &ctx->n_ring_pages,
				true);
		io_pages_unmap(ctx->sq_sqes, &ctx->sqe_pages, &ctx->n_sqe_pages,
				true);
>>>>>>> a6ad5510
	} else {
		io_pages_free(&ctx->ring_pages, ctx->n_ring_pages);
		ctx->n_ring_pages = 0;
		io_pages_free(&ctx->sqe_pages, ctx->n_sqe_pages);
		ctx->n_sqe_pages = 0;
		vunmap(ctx->rings);
		vunmap(ctx->sq_sqes);
	}
<<<<<<< HEAD

	ctx->rings = NULL;
	ctx->sq_sqes = NULL;
}

void *io_mem_alloc(size_t size)
{
	gfp_t gfp = GFP_KERNEL_ACCOUNT | __GFP_ZERO | __GFP_NOWARN | __GFP_COMP;
	void *ret;
=======
>>>>>>> a6ad5510

	ctx->rings = NULL;
	ctx->sq_sqes = NULL;
}

static unsigned long rings_size(struct io_ring_ctx *ctx, unsigned int sq_entries,
				unsigned int cq_entries, size_t *sq_offset)
{
	struct io_rings *rings;
	size_t off, sq_array_size;

	off = struct_size(rings, cqes, cq_entries);
	if (off == SIZE_MAX)
		return SIZE_MAX;
	if (ctx->flags & IORING_SETUP_CQE32) {
		if (check_shl_overflow(off, 1, &off))
			return SIZE_MAX;
	}

#ifdef CONFIG_SMP
	off = ALIGN(off, SMP_CACHE_BYTES);
	if (off == 0)
		return SIZE_MAX;
#endif

	if (ctx->flags & IORING_SETUP_NO_SQARRAY) {
		*sq_offset = SIZE_MAX;
		return off;
	}

	*sq_offset = off;

	sq_array_size = array_size(sizeof(u32), sq_entries);
	if (sq_array_size == SIZE_MAX)
		return SIZE_MAX;

	if (check_add_overflow(off, sq_array_size, &off))
		return SIZE_MAX;

	return off;
}

static void io_req_caches_free(struct io_ring_ctx *ctx)
{
	struct io_kiocb *req;
	int nr = 0;

	mutex_lock(&ctx->uring_lock);

	while (!io_req_cache_empty(ctx)) {
		req = io_extract_req(ctx);
		kmem_cache_free(req_cachep, req);
		nr++;
	}
	if (nr)
		percpu_ref_put_many(&ctx->refs, nr);
	mutex_unlock(&ctx->uring_lock);
}

static __cold void io_ring_ctx_free(struct io_ring_ctx *ctx)
{
	io_sq_thread_finish(ctx);
	/* __io_rsrc_put_work() may need uring_lock to progress, wait w/o it */
	if (WARN_ON_ONCE(!list_empty(&ctx->rsrc_ref_list)))
		return;

	mutex_lock(&ctx->uring_lock);
	if (ctx->buf_data)
		__io_sqe_buffers_unregister(ctx);
	if (ctx->file_data)
		__io_sqe_files_unregister(ctx);
	io_cqring_overflow_kill(ctx);
	io_eventfd_unregister(ctx);
	io_alloc_cache_free(&ctx->apoll_cache, kfree);
	io_alloc_cache_free(&ctx->netmsg_cache, io_netmsg_cache_free);
	io_alloc_cache_free(&ctx->rw_cache, io_rw_cache_free);
	io_alloc_cache_free(&ctx->uring_cache, kfree);
	io_alloc_cache_free(&ctx->msg_cache, io_msg_cache_free);
	io_futex_cache_free(ctx);
	io_destroy_buffers(ctx);
	mutex_unlock(&ctx->uring_lock);
	if (ctx->sq_creds)
		put_cred(ctx->sq_creds);
	if (ctx->submitter_task)
		put_task_struct(ctx->submitter_task);

	/* there are no registered resources left, nobody uses it */
	if (ctx->rsrc_node)
		io_rsrc_node_destroy(ctx, ctx->rsrc_node);

	WARN_ON_ONCE(!list_empty(&ctx->rsrc_ref_list));
	WARN_ON_ONCE(!list_empty(&ctx->ltimeout_list));

	io_alloc_cache_free(&ctx->rsrc_node_cache, kfree);
	if (ctx->mm_account) {
		mmdrop(ctx->mm_account);
		ctx->mm_account = NULL;
	}
	io_rings_free(ctx);
	io_kbuf_mmap_list_free(ctx);

	percpu_ref_exit(&ctx->refs);
	free_uid(ctx->user);
	io_req_caches_free(ctx);
	if (ctx->hash_map)
		io_wq_put_hash(ctx->hash_map);
	io_napi_free(ctx);
	kfree(ctx->cancel_table.hbs);
	kfree(ctx->cancel_table_locked.hbs);
	xa_destroy(&ctx->io_bl_xa);
	kfree(ctx);
}

static __cold void io_activate_pollwq_cb(struct callback_head *cb)
{
	struct io_ring_ctx *ctx = container_of(cb, struct io_ring_ctx,
					       poll_wq_task_work);

	mutex_lock(&ctx->uring_lock);
	ctx->poll_activated = true;
	mutex_unlock(&ctx->uring_lock);

	/*
	 * Wake ups for some events between start of polling and activation
	 * might've been lost due to loose synchronisation.
	 */
	wake_up_all(&ctx->poll_wq);
	percpu_ref_put(&ctx->refs);
}

__cold void io_activate_pollwq(struct io_ring_ctx *ctx)
{
	spin_lock(&ctx->completion_lock);
	/* already activated or in progress */
	if (ctx->poll_activated || ctx->poll_wq_task_work.func)
		goto out;
	if (WARN_ON_ONCE(!ctx->task_complete))
		goto out;
	if (!ctx->submitter_task)
		goto out;
	/*
	 * with ->submitter_task only the submitter task completes requests, we
	 * only need to sync with it, which is done by injecting a tw
	 */
	init_task_work(&ctx->poll_wq_task_work, io_activate_pollwq_cb);
	percpu_ref_get(&ctx->refs);
	if (task_work_add(ctx->submitter_task, &ctx->poll_wq_task_work, TWA_SIGNAL))
		percpu_ref_put(&ctx->refs);
out:
	spin_unlock(&ctx->completion_lock);
}

static __poll_t io_uring_poll(struct file *file, poll_table *wait)
{
	struct io_ring_ctx *ctx = file->private_data;
	__poll_t mask = 0;

	if (unlikely(!ctx->poll_activated))
		io_activate_pollwq(ctx);

	poll_wait(file, &ctx->poll_wq, wait);
	/*
	 * synchronizes with barrier from wq_has_sleeper call in
	 * io_commit_cqring
	 */
	smp_rmb();
	if (!io_sqring_full(ctx))
		mask |= EPOLLOUT | EPOLLWRNORM;

	/*
	 * Don't flush cqring overflow list here, just do a simple check.
	 * Otherwise there could possible be ABBA deadlock:
	 *      CPU0                    CPU1
	 *      ----                    ----
	 * lock(&ctx->uring_lock);
	 *                              lock(&ep->mtx);
	 *                              lock(&ctx->uring_lock);
	 * lock(&ep->mtx);
	 *
	 * Users may get EPOLLIN meanwhile seeing nothing in cqring, this
	 * pushes them to do the flush.
	 */

	if (__io_cqring_events_user(ctx) || io_has_work(ctx))
		mask |= EPOLLIN | EPOLLRDNORM;

	return mask;
}

struct io_tctx_exit {
	struct callback_head		task_work;
	struct completion		completion;
	struct io_ring_ctx		*ctx;
};

static __cold void io_tctx_exit_cb(struct callback_head *cb)
{
	struct io_uring_task *tctx = current->io_uring;
	struct io_tctx_exit *work;

	work = container_of(cb, struct io_tctx_exit, task_work);
	/*
	 * When @in_cancel, we're in cancellation and it's racy to remove the
	 * node. It'll be removed by the end of cancellation, just ignore it.
	 * tctx can be NULL if the queueing of this task_work raced with
	 * work cancelation off the exec path.
	 */
	if (tctx && !atomic_read(&tctx->in_cancel))
		io_uring_del_tctx_node((unsigned long)work->ctx);
	complete(&work->completion);
}

static __cold bool io_cancel_ctx_cb(struct io_wq_work *work, void *data)
{
	struct io_kiocb *req = container_of(work, struct io_kiocb, work);

	return req->ctx == data;
}

static __cold void io_ring_exit_work(struct work_struct *work)
{
	struct io_ring_ctx *ctx = container_of(work, struct io_ring_ctx, exit_work);
	unsigned long timeout = jiffies + HZ * 60 * 5;
	unsigned long interval = HZ / 20;
	struct io_tctx_exit exit;
	struct io_tctx_node *node;
	int ret;

	/*
	 * If we're doing polled IO and end up having requests being
	 * submitted async (out-of-line), then completions can come in while
	 * we're waiting for refs to drop. We need to reap these manually,
	 * as nobody else will be looking for them.
	 */
	do {
		if (test_bit(IO_CHECK_CQ_OVERFLOW_BIT, &ctx->check_cq)) {
			mutex_lock(&ctx->uring_lock);
			io_cqring_overflow_kill(ctx);
			mutex_unlock(&ctx->uring_lock);
		}

		if (ctx->flags & IORING_SETUP_DEFER_TASKRUN)
			io_move_task_work_from_local(ctx);

		while (io_uring_try_cancel_requests(ctx, NULL, true))
			cond_resched();

		if (ctx->sq_data) {
			struct io_sq_data *sqd = ctx->sq_data;
			struct task_struct *tsk;

			io_sq_thread_park(sqd);
			tsk = sqd->thread;
			if (tsk && tsk->io_uring && tsk->io_uring->io_wq)
				io_wq_cancel_cb(tsk->io_uring->io_wq,
						io_cancel_ctx_cb, ctx, true);
			io_sq_thread_unpark(sqd);
		}

		io_req_caches_free(ctx);

		if (WARN_ON_ONCE(time_after(jiffies, timeout))) {
			/* there is little hope left, don't run it too often */
			interval = HZ * 60;
		}
		/*
		 * This is really an uninterruptible wait, as it has to be
		 * complete. But it's also run from a kworker, which doesn't
		 * take signals, so it's fine to make it interruptible. This
		 * avoids scenarios where we knowingly can wait much longer
		 * on completions, for example if someone does a SIGSTOP on
		 * a task that needs to finish task_work to make this loop
		 * complete. That's a synthetic situation that should not
		 * cause a stuck task backtrace, and hence a potential panic
		 * on stuck tasks if that is enabled.
		 */
	} while (!wait_for_completion_interruptible_timeout(&ctx->ref_comp, interval));

	init_completion(&exit.completion);
	init_task_work(&exit.task_work, io_tctx_exit_cb);
	exit.ctx = ctx;

	mutex_lock(&ctx->uring_lock);
	while (!list_empty(&ctx->tctx_list)) {
		WARN_ON_ONCE(time_after(jiffies, timeout));

		node = list_first_entry(&ctx->tctx_list, struct io_tctx_node,
					ctx_node);
		/* don't spin on a single task if cancellation failed */
		list_rotate_left(&ctx->tctx_list);
		ret = task_work_add(node->task, &exit.task_work, TWA_SIGNAL);
		if (WARN_ON_ONCE(ret))
			continue;

		mutex_unlock(&ctx->uring_lock);
		/*
		 * See comment above for
		 * wait_for_completion_interruptible_timeout() on why this
		 * wait is marked as interruptible.
		 */
		wait_for_completion_interruptible(&exit.completion);
		mutex_lock(&ctx->uring_lock);
	}
	mutex_unlock(&ctx->uring_lock);
	spin_lock(&ctx->completion_lock);
	spin_unlock(&ctx->completion_lock);

	/* pairs with RCU read section in io_req_local_work_add() */
	if (ctx->flags & IORING_SETUP_DEFER_TASKRUN)
		synchronize_rcu();

	io_ring_ctx_free(ctx);
}

static __cold void io_ring_ctx_wait_and_kill(struct io_ring_ctx *ctx)
{
	unsigned long index;
	struct creds *creds;

	mutex_lock(&ctx->uring_lock);
	percpu_ref_kill(&ctx->refs);
	xa_for_each(&ctx->personalities, index, creds)
		io_unregister_personality(ctx, index);
	mutex_unlock(&ctx->uring_lock);

	flush_delayed_work(&ctx->fallback_work);

	INIT_WORK(&ctx->exit_work, io_ring_exit_work);
	/*
	 * Use system_unbound_wq to avoid spawning tons of event kworkers
	 * if we're exiting a ton of rings at the same time. It just adds
	 * noise and overhead, there's no discernable change in runtime
	 * over using system_wq.
	 */
	queue_work(iou_wq, &ctx->exit_work);
}

static int io_uring_release(struct inode *inode, struct file *file)
{
	struct io_ring_ctx *ctx = file->private_data;

	file->private_data = NULL;
	io_ring_ctx_wait_and_kill(ctx);
	return 0;
}

struct io_task_cancel {
	struct task_struct *task;
	bool all;
};

static bool io_cancel_task_cb(struct io_wq_work *work, void *data)
{
	struct io_kiocb *req = container_of(work, struct io_kiocb, work);
	struct io_task_cancel *cancel = data;

	return io_match_task_safe(req, cancel->task, cancel->all);
}

static __cold bool io_cancel_defer_files(struct io_ring_ctx *ctx,
					 struct task_struct *task,
					 bool cancel_all)
{
	struct io_defer_entry *de;
	LIST_HEAD(list);

	spin_lock(&ctx->completion_lock);
	list_for_each_entry_reverse(de, &ctx->defer_list, list) {
		if (io_match_task_safe(de->req, task, cancel_all)) {
			list_cut_position(&list, &ctx->defer_list, &de->list);
			break;
		}
	}
	spin_unlock(&ctx->completion_lock);
	if (list_empty(&list))
		return false;

	while (!list_empty(&list)) {
		de = list_first_entry(&list, struct io_defer_entry, list);
		list_del_init(&de->list);
		io_req_task_queue_fail(de->req, -ECANCELED);
		kfree(de);
	}
	return true;
}

static __cold bool io_uring_try_cancel_iowq(struct io_ring_ctx *ctx)
{
	struct io_tctx_node *node;
	enum io_wq_cancel cret;
	bool ret = false;

	mutex_lock(&ctx->uring_lock);
	list_for_each_entry(node, &ctx->tctx_list, ctx_node) {
		struct io_uring_task *tctx = node->task->io_uring;

		/*
		 * io_wq will stay alive while we hold uring_lock, because it's
		 * killed after ctx nodes, which requires to take the lock.
		 */
		if (!tctx || !tctx->io_wq)
			continue;
		cret = io_wq_cancel_cb(tctx->io_wq, io_cancel_ctx_cb, ctx, true);
		ret |= (cret != IO_WQ_CANCEL_NOTFOUND);
	}
	mutex_unlock(&ctx->uring_lock);

	return ret;
}

static __cold bool io_uring_try_cancel_requests(struct io_ring_ctx *ctx,
						struct task_struct *task,
						bool cancel_all)
{
	struct io_task_cancel cancel = { .task = task, .all = cancel_all, };
	struct io_uring_task *tctx = task ? task->io_uring : NULL;
	enum io_wq_cancel cret;
	bool ret = false;

	/* set it so io_req_local_work_add() would wake us up */
	if (ctx->flags & IORING_SETUP_DEFER_TASKRUN) {
		atomic_set(&ctx->cq_wait_nr, 1);
		smp_mb();
	}

	/* failed during ring init, it couldn't have issued any requests */
	if (!ctx->rings)
		return false;

	if (!task) {
		ret |= io_uring_try_cancel_iowq(ctx);
	} else if (tctx && tctx->io_wq) {
		/*
		 * Cancels requests of all rings, not only @ctx, but
		 * it's fine as the task is in exit/exec.
		 */
		cret = io_wq_cancel_cb(tctx->io_wq, io_cancel_task_cb,
				       &cancel, true);
		ret |= (cret != IO_WQ_CANCEL_NOTFOUND);
	}

	/* SQPOLL thread does its own polling */
	if ((!(ctx->flags & IORING_SETUP_SQPOLL) && cancel_all) ||
	    (ctx->sq_data && ctx->sq_data->thread == current)) {
		while (!wq_list_empty(&ctx->iopoll_list)) {
			io_iopoll_try_reap_events(ctx);
			ret = true;
			cond_resched();
		}
	}

	if ((ctx->flags & IORING_SETUP_DEFER_TASKRUN) &&
	    io_allowed_defer_tw_run(ctx))
		ret |= io_run_local_work(ctx, INT_MAX) > 0;
	ret |= io_cancel_defer_files(ctx, task, cancel_all);
	mutex_lock(&ctx->uring_lock);
	ret |= io_poll_remove_all(ctx, task, cancel_all);
	ret |= io_waitid_remove_all(ctx, task, cancel_all);
	ret |= io_futex_remove_all(ctx, task, cancel_all);
	ret |= io_uring_try_cancel_uring_cmd(ctx, task, cancel_all);
	mutex_unlock(&ctx->uring_lock);
	ret |= io_kill_timeouts(ctx, task, cancel_all);
	if (task)
		ret |= io_run_task_work() > 0;
	else
		ret |= flush_delayed_work(&ctx->fallback_work);
	return ret;
}

static s64 tctx_inflight(struct io_uring_task *tctx, bool tracked)
{
	if (tracked)
		return atomic_read(&tctx->inflight_tracked);
	return percpu_counter_sum(&tctx->inflight);
}

/*
 * Find any io_uring ctx that this task has registered or done IO on, and cancel
 * requests. @sqd should be not-null IFF it's an SQPOLL thread cancellation.
 */
__cold void io_uring_cancel_generic(bool cancel_all, struct io_sq_data *sqd)
{
	struct io_uring_task *tctx = current->io_uring;
	struct io_ring_ctx *ctx;
	struct io_tctx_node *node;
	unsigned long index;
	s64 inflight;
	DEFINE_WAIT(wait);

	WARN_ON_ONCE(sqd && sqd->thread != current);

	if (!current->io_uring)
		return;
	if (tctx->io_wq)
		io_wq_exit_start(tctx->io_wq);

	atomic_inc(&tctx->in_cancel);
	do {
		bool loop = false;

		io_uring_drop_tctx_refs(current);
		if (!tctx_inflight(tctx, !cancel_all))
			break;

		/* read completions before cancelations */
		inflight = tctx_inflight(tctx, false);
		if (!inflight)
			break;

		if (!sqd) {
			xa_for_each(&tctx->xa, index, node) {
				/* sqpoll task will cancel all its requests */
				if (node->ctx->sq_data)
					continue;
				loop |= io_uring_try_cancel_requests(node->ctx,
							current, cancel_all);
			}
		} else {
			list_for_each_entry(ctx, &sqd->ctx_list, sqd_list)
				loop |= io_uring_try_cancel_requests(ctx,
								     current,
								     cancel_all);
		}

		if (loop) {
			cond_resched();
			continue;
		}

		prepare_to_wait(&tctx->wait, &wait, TASK_INTERRUPTIBLE);
		io_run_task_work();
		io_uring_drop_tctx_refs(current);
		xa_for_each(&tctx->xa, index, node) {
			if (!llist_empty(&node->ctx->work_llist)) {
				WARN_ON_ONCE(node->ctx->submitter_task &&
					     node->ctx->submitter_task != current);
				goto end_wait;
			}
		}
		/*
		 * If we've seen completions, retry without waiting. This
		 * avoids a race where a completion comes in before we did
		 * prepare_to_wait().
		 */
		if (inflight == tctx_inflight(tctx, !cancel_all))
			schedule();
end_wait:
		finish_wait(&tctx->wait, &wait);
	} while (1);

	io_uring_clean_tctx(tctx);
	if (cancel_all) {
		/*
		 * We shouldn't run task_works after cancel, so just leave
		 * ->in_cancel set for normal exit.
		 */
		atomic_dec(&tctx->in_cancel);
		/* for exec all current's requests should be gone, kill tctx */
		__io_uring_free(current);
	}
}

void __io_uring_cancel(bool cancel_all)
{
	io_uring_unreg_ringfd();
	io_uring_cancel_generic(cancel_all, NULL);
}

<<<<<<< HEAD
static void *io_uring_validate_mmap_request(struct file *file,
					    loff_t pgoff, size_t sz)
{
	struct io_ring_ctx *ctx = file->private_data;
	loff_t offset = pgoff << PAGE_SHIFT;
	struct page *page;
	void *ptr;

	switch (offset & IORING_OFF_MMAP_MASK) {
	case IORING_OFF_SQ_RING:
	case IORING_OFF_CQ_RING:
		/* Don't allow mmap if the ring was setup without it */
		if (ctx->flags & IORING_SETUP_NO_MMAP)
			return ERR_PTR(-EINVAL);
		ptr = ctx->rings;
		break;
	case IORING_OFF_SQES:
		/* Don't allow mmap if the ring was setup without it */
		if (ctx->flags & IORING_SETUP_NO_MMAP)
			return ERR_PTR(-EINVAL);
		ptr = ctx->sq_sqes;
		break;
	case IORING_OFF_PBUF_RING: {
		struct io_buffer_list *bl;
		unsigned int bgid;

		bgid = (offset & ~IORING_OFF_MMAP_MASK) >> IORING_OFF_PBUF_SHIFT;
		bl = io_pbuf_get_bl(ctx, bgid);
		if (IS_ERR(bl))
			return bl;
		ptr = bl->buf_ring;
		io_put_bl(ctx, bl);
		break;
		}
	default:
		return ERR_PTR(-EINVAL);
	}

	page = virt_to_head_page(ptr);
	if (sz > page_size(page))
		return ERR_PTR(-EINVAL);

	return ptr;
}

#ifdef CONFIG_MMU

static __cold int io_uring_mmap(struct file *file, struct vm_area_struct *vma)
{
	size_t sz = vma->vm_end - vma->vm_start;
	unsigned long pfn;
	void *ptr;

	ptr = io_uring_validate_mmap_request(file, vma->vm_pgoff, sz);
	if (IS_ERR(ptr))
		return PTR_ERR(ptr);

	pfn = virt_to_phys(ptr) >> PAGE_SHIFT;
	return remap_pfn_range(vma, vma->vm_start, pfn, sz, vma->vm_page_prot);
}

static unsigned long io_uring_mmu_get_unmapped_area(struct file *filp,
			unsigned long addr, unsigned long len,
			unsigned long pgoff, unsigned long flags)
{
	void *ptr;

	/*
	 * Do not allow to map to user-provided address to avoid breaking the
	 * aliasing rules. Userspace is not able to guess the offset address of
	 * kernel kmalloc()ed memory area.
	 */
	if (addr)
		return -EINVAL;

	ptr = io_uring_validate_mmap_request(filp, pgoff, len);
	if (IS_ERR(ptr))
		return -ENOMEM;

	/*
	 * Some architectures have strong cache aliasing requirements.
	 * For such architectures we need a coherent mapping which aliases
	 * kernel memory *and* userspace memory. To achieve that:
	 * - use a NULL file pointer to reference physical memory, and
	 * - use the kernel virtual address of the shared io_uring context
	 *   (instead of the userspace-provided address, which has to be 0UL
	 *   anyway).
	 * - use the same pgoff which the get_unmapped_area() uses to
	 *   calculate the page colouring.
	 * For architectures without such aliasing requirements, the
	 * architecture will return any suitable mapping because addr is 0.
	 */
	filp = NULL;
	flags |= MAP_SHARED;
	pgoff = 0;	/* has been translated to ptr above */
#ifdef SHM_COLOUR
	addr = (uintptr_t) ptr;
	pgoff = addr >> PAGE_SHIFT;
#else
	addr = 0UL;
#endif
	return current->mm->get_unmapped_area(filp, addr, len, pgoff, flags);
}

#else /* !CONFIG_MMU */

static int io_uring_mmap(struct file *file, struct vm_area_struct *vma)
{
	return is_nommu_shared_mapping(vma->vm_flags) ? 0 : -EINVAL;
}

static unsigned int io_uring_nommu_mmap_capabilities(struct file *file)
{
	return NOMMU_MAP_DIRECT | NOMMU_MAP_READ | NOMMU_MAP_WRITE;
}

static unsigned long io_uring_nommu_get_unmapped_area(struct file *file,
	unsigned long addr, unsigned long len,
	unsigned long pgoff, unsigned long flags)
{
	void *ptr;

	ptr = io_uring_validate_mmap_request(file, pgoff, len);
	if (IS_ERR(ptr))
		return PTR_ERR(ptr);

	return (unsigned long) ptr;
}

#endif /* !CONFIG_MMU */

=======
>>>>>>> a6ad5510
static int io_validate_ext_arg(unsigned flags, const void __user *argp, size_t argsz)
{
	if (flags & IORING_ENTER_EXT_ARG) {
		struct io_uring_getevents_arg arg;

		if (argsz != sizeof(arg))
			return -EINVAL;
		if (copy_from_user(&arg, argp, sizeof(arg)))
			return -EFAULT;
	}
	return 0;
}

static int io_get_ext_arg(unsigned flags, const void __user *argp,
			  struct ext_arg *ext_arg)
{
	struct io_uring_getevents_arg arg;

	/*
	 * If EXT_ARG isn't set, then we have no timespec and the argp pointer
	 * is just a pointer to the sigset_t.
	 */
	if (!(flags & IORING_ENTER_EXT_ARG)) {
		ext_arg->sig = (const sigset_t __user *) argp;
		ext_arg->ts = NULL;
		return 0;
	}

	/*
	 * EXT_ARG is set - ensure we agree on the size of it and copy in our
	 * timespec and sigset_t pointers if good.
	 */
	if (ext_arg->argsz != sizeof(arg))
		return -EINVAL;
	if (copy_from_user(&arg, argp, sizeof(arg)))
		return -EFAULT;
	ext_arg->min_time = arg.min_wait_usec * NSEC_PER_USEC;
	ext_arg->sig = u64_to_user_ptr(arg.sigmask);
	ext_arg->argsz = arg.sigmask_sz;
	ext_arg->ts = u64_to_user_ptr(arg.ts);
	return 0;
}

SYSCALL_DEFINE6(io_uring_enter, unsigned int, fd, u32, to_submit,
		u32, min_complete, u32, flags, const void __user *, argp,
		size_t, argsz)
{
	struct io_ring_ctx *ctx;
	struct file *file;
	long ret;

	if (unlikely(flags & ~(IORING_ENTER_GETEVENTS | IORING_ENTER_SQ_WAKEUP |
			       IORING_ENTER_SQ_WAIT | IORING_ENTER_EXT_ARG |
			       IORING_ENTER_REGISTERED_RING |
			       IORING_ENTER_ABS_TIMER)))
		return -EINVAL;

	/*
	 * Ring fd has been registered via IORING_REGISTER_RING_FDS, we
	 * need only dereference our task private array to find it.
	 */
	if (flags & IORING_ENTER_REGISTERED_RING) {
		struct io_uring_task *tctx = current->io_uring;

		if (unlikely(!tctx || fd >= IO_RINGFD_REG_MAX))
			return -EINVAL;
		fd = array_index_nospec(fd, IO_RINGFD_REG_MAX);
		file = tctx->registered_rings[fd];
		if (unlikely(!file))
			return -EBADF;
	} else {
		file = fget(fd);
		if (unlikely(!file))
			return -EBADF;
		ret = -EOPNOTSUPP;
		if (unlikely(!io_is_uring_fops(file)))
			goto out;
	}

	ctx = file->private_data;
	ret = -EBADFD;
	if (unlikely(ctx->flags & IORING_SETUP_R_DISABLED))
		goto out;

	/*
	 * For SQ polling, the thread will do all submissions and completions.
	 * Just return the requested submit count, and wake the thread if
	 * we were asked to.
	 */
	ret = 0;
	if (ctx->flags & IORING_SETUP_SQPOLL) {
		if (unlikely(ctx->sq_data->thread == NULL)) {
			ret = -EOWNERDEAD;
			goto out;
		}
		if (flags & IORING_ENTER_SQ_WAKEUP)
			wake_up(&ctx->sq_data->wait);
		if (flags & IORING_ENTER_SQ_WAIT)
			io_sqpoll_wait_sq(ctx);

		ret = to_submit;
	} else if (to_submit) {
		ret = io_uring_add_tctx_node(ctx);
		if (unlikely(ret))
			goto out;

		mutex_lock(&ctx->uring_lock);
		ret = io_submit_sqes(ctx, to_submit);
		if (ret != to_submit) {
			mutex_unlock(&ctx->uring_lock);
			goto out;
		}
		if (flags & IORING_ENTER_GETEVENTS) {
			if (ctx->syscall_iopoll)
				goto iopoll_locked;
			/*
			 * Ignore errors, we'll soon call io_cqring_wait() and
			 * it should handle ownership problems if any.
			 */
			if (ctx->flags & IORING_SETUP_DEFER_TASKRUN)
				(void)io_run_local_work_locked(ctx, min_complete);
		}
		mutex_unlock(&ctx->uring_lock);
	}

	if (flags & IORING_ENTER_GETEVENTS) {
		int ret2;

		if (ctx->syscall_iopoll) {
			/*
			 * We disallow the app entering submit/complete with
			 * polling, but we still need to lock the ring to
			 * prevent racing with polled issue that got punted to
			 * a workqueue.
			 */
			mutex_lock(&ctx->uring_lock);
iopoll_locked:
			ret2 = io_validate_ext_arg(flags, argp, argsz);
			if (likely(!ret2)) {
				min_complete = min(min_complete,
						   ctx->cq_entries);
				ret2 = io_iopoll_check(ctx, min_complete);
			}
			mutex_unlock(&ctx->uring_lock);
		} else {
			struct ext_arg ext_arg = { .argsz = argsz };

			ret2 = io_get_ext_arg(flags, argp, &ext_arg);
			if (likely(!ret2)) {
				min_complete = min(min_complete,
						   ctx->cq_entries);
				ret2 = io_cqring_wait(ctx, min_complete, flags,
						      &ext_arg);
			}
		}

		if (!ret) {
			ret = ret2;

			/*
			 * EBADR indicates that one or more CQE were dropped.
			 * Once the user has been informed we can clear the bit
			 * as they are obviously ok with those drops.
			 */
			if (unlikely(ret2 == -EBADR))
				clear_bit(IO_CHECK_CQ_DROPPED_BIT,
					  &ctx->check_cq);
		}
	}
out:
	if (!(flags & IORING_ENTER_REGISTERED_RING))
		fput(file);
	return ret;
}

static const struct file_operations io_uring_fops = {
	.release	= io_uring_release,
	.mmap		= io_uring_mmap,
	.get_unmapped_area = io_uring_get_unmapped_area,
#ifndef CONFIG_MMU
	.mmap_capabilities = io_uring_nommu_mmap_capabilities,
#endif
	.poll		= io_uring_poll,
#ifdef CONFIG_PROC_FS
	.show_fdinfo	= io_uring_show_fdinfo,
#endif
};

bool io_is_uring_fops(struct file *file)
{
	return file->f_op == &io_uring_fops;
}

static __cold int io_allocate_scq_urings(struct io_ring_ctx *ctx,
					 struct io_uring_params *p)
{
	struct io_rings *rings;
	size_t size, sq_array_offset;
	void *ptr;

	/* make sure these are sane, as we already accounted them */
	ctx->sq_entries = p->sq_entries;
	ctx->cq_entries = p->cq_entries;

	size = rings_size(ctx, p->sq_entries, p->cq_entries, &sq_array_offset);
	if (size == SIZE_MAX)
		return -EOVERFLOW;

	if (!(ctx->flags & IORING_SETUP_NO_MMAP))
		rings = io_pages_map(&ctx->ring_pages, &ctx->n_ring_pages, size);
	else
		rings = io_rings_map(ctx, p->cq_off.user_addr, size);

	if (IS_ERR(rings))
		return PTR_ERR(rings);

	ctx->rings = rings;
	if (!(ctx->flags & IORING_SETUP_NO_SQARRAY))
		ctx->sq_array = (u32 *)((char *)rings + sq_array_offset);
	rings->sq_ring_mask = p->sq_entries - 1;
	rings->cq_ring_mask = p->cq_entries - 1;
	rings->sq_ring_entries = p->sq_entries;
	rings->cq_ring_entries = p->cq_entries;

	if (p->flags & IORING_SETUP_SQE128)
		size = array_size(2 * sizeof(struct io_uring_sqe), p->sq_entries);
	else
		size = array_size(sizeof(struct io_uring_sqe), p->sq_entries);
	if (size == SIZE_MAX) {
		io_rings_free(ctx);
		return -EOVERFLOW;
	}

	if (!(ctx->flags & IORING_SETUP_NO_MMAP))
		ptr = io_pages_map(&ctx->sqe_pages, &ctx->n_sqe_pages, size);
	else
		ptr = io_sqes_map(ctx, p->sq_off.user_addr, size);

	if (IS_ERR(ptr)) {
		io_rings_free(ctx);
		return PTR_ERR(ptr);
	}

	ctx->sq_sqes = ptr;
	return 0;
}

static int io_uring_install_fd(struct file *file)
{
	int fd;

	fd = get_unused_fd_flags(O_RDWR | O_CLOEXEC);
	if (fd < 0)
		return fd;
	fd_install(fd, file);
	return fd;
}

/*
 * Allocate an anonymous fd, this is what constitutes the application
 * visible backing of an io_uring instance. The application mmaps this
 * fd to gain access to the SQ/CQ ring details.
 */
static struct file *io_uring_get_file(struct io_ring_ctx *ctx)
{
<<<<<<< HEAD
	return anon_inode_getfile_secure("[io_uring]", &io_uring_fops, ctx,
=======
	/* Create a new inode so that the LSM can block the creation.  */
	return anon_inode_create_getfile("[io_uring]", &io_uring_fops, ctx,
>>>>>>> a6ad5510
					 O_RDWR | O_CLOEXEC, NULL);
}

static __cold int io_uring_create(unsigned entries, struct io_uring_params *p,
				  struct io_uring_params __user *params)
{
	struct io_ring_ctx *ctx;
	struct io_uring_task *tctx;
	struct file *file;
	int ret;

	if (!entries)
		return -EINVAL;
	if (entries > IORING_MAX_ENTRIES) {
		if (!(p->flags & IORING_SETUP_CLAMP))
			return -EINVAL;
		entries = IORING_MAX_ENTRIES;
	}

	if ((p->flags & IORING_SETUP_REGISTERED_FD_ONLY)
	    && !(p->flags & IORING_SETUP_NO_MMAP))
		return -EINVAL;

	/*
	 * Use twice as many entries for the CQ ring. It's possible for the
	 * application to drive a higher depth than the size of the SQ ring,
	 * since the sqes are only used at submission time. This allows for
	 * some flexibility in overcommitting a bit. If the application has
	 * set IORING_SETUP_CQSIZE, it will have passed in the desired number
	 * of CQ ring entries manually.
	 */
	p->sq_entries = roundup_pow_of_two(entries);
	if (p->flags & IORING_SETUP_CQSIZE) {
		/*
		 * If IORING_SETUP_CQSIZE is set, we do the same roundup
		 * to a power-of-two, if it isn't already. We do NOT impose
		 * any cq vs sq ring sizing.
		 */
		if (!p->cq_entries)
			return -EINVAL;
		if (p->cq_entries > IORING_MAX_CQ_ENTRIES) {
			if (!(p->flags & IORING_SETUP_CLAMP))
				return -EINVAL;
			p->cq_entries = IORING_MAX_CQ_ENTRIES;
		}
		p->cq_entries = roundup_pow_of_two(p->cq_entries);
		if (p->cq_entries < p->sq_entries)
			return -EINVAL;
	} else {
		p->cq_entries = 2 * p->sq_entries;
	}

	ctx = io_ring_ctx_alloc(p);
	if (!ctx)
		return -ENOMEM;

	ctx->clockid = CLOCK_MONOTONIC;
	ctx->clock_offset = 0;

	if ((ctx->flags & IORING_SETUP_DEFER_TASKRUN) &&
	    !(ctx->flags & IORING_SETUP_IOPOLL) &&
	    !(ctx->flags & IORING_SETUP_SQPOLL))
		ctx->task_complete = true;

	if (ctx->task_complete || (ctx->flags & IORING_SETUP_IOPOLL))
		ctx->lockless_cq = true;

	/*
	 * lazy poll_wq activation relies on ->task_complete for synchronisation
	 * purposes, see io_activate_pollwq()
	 */
	if (!ctx->task_complete)
		ctx->poll_activated = true;

	/*
	 * When SETUP_IOPOLL and SETUP_SQPOLL are both enabled, user
	 * space applications don't need to do io completion events
	 * polling again, they can rely on io_sq_thread to do polling
	 * work, which can reduce cpu usage and uring_lock contention.
	 */
	if (ctx->flags & IORING_SETUP_IOPOLL &&
	    !(ctx->flags & IORING_SETUP_SQPOLL))
		ctx->syscall_iopoll = 1;

	ctx->compat = in_compat_syscall();
	if (!ns_capable_noaudit(&init_user_ns, CAP_IPC_LOCK))
		ctx->user = get_uid(current_user());

	/*
	 * For SQPOLL, we just need a wakeup, always. For !SQPOLL, if
	 * COOP_TASKRUN is set, then IPIs are never needed by the app.
	 */
	ret = -EINVAL;
	if (ctx->flags & IORING_SETUP_SQPOLL) {
		/* IPI related flags don't make sense with SQPOLL */
		if (ctx->flags & (IORING_SETUP_COOP_TASKRUN |
				  IORING_SETUP_TASKRUN_FLAG |
				  IORING_SETUP_DEFER_TASKRUN))
			goto err;
		ctx->notify_method = TWA_SIGNAL_NO_IPI;
	} else if (ctx->flags & IORING_SETUP_COOP_TASKRUN) {
		ctx->notify_method = TWA_SIGNAL_NO_IPI;
	} else {
		if (ctx->flags & IORING_SETUP_TASKRUN_FLAG &&
		    !(ctx->flags & IORING_SETUP_DEFER_TASKRUN))
			goto err;
		ctx->notify_method = TWA_SIGNAL;
	}

	/*
	 * For DEFER_TASKRUN we require the completion task to be the same as the
	 * submission task. This implies that there is only one submitter, so enforce
	 * that.
	 */
	if (ctx->flags & IORING_SETUP_DEFER_TASKRUN &&
	    !(ctx->flags & IORING_SETUP_SINGLE_ISSUER)) {
		goto err;
	}

	/*
	 * This is just grabbed for accounting purposes. When a process exits,
	 * the mm is exited and dropped before the files, hence we need to hang
	 * on to this mm purely for the purposes of being able to unaccount
	 * memory (locked/pinned vm). It's not used for anything else.
	 */
	mmgrab(current->mm);
	ctx->mm_account = current->mm;

	ret = io_allocate_scq_urings(ctx, p);
	if (ret)
		goto err;

	ret = io_sq_offload_create(ctx, p);
	if (ret)
		goto err;

	ret = io_rsrc_init(ctx);
	if (ret)
		goto err;

	p->sq_off.head = offsetof(struct io_rings, sq.head);
	p->sq_off.tail = offsetof(struct io_rings, sq.tail);
	p->sq_off.ring_mask = offsetof(struct io_rings, sq_ring_mask);
	p->sq_off.ring_entries = offsetof(struct io_rings, sq_ring_entries);
	p->sq_off.flags = offsetof(struct io_rings, sq_flags);
	p->sq_off.dropped = offsetof(struct io_rings, sq_dropped);
	if (!(ctx->flags & IORING_SETUP_NO_SQARRAY))
		p->sq_off.array = (char *)ctx->sq_array - (char *)ctx->rings;
	p->sq_off.resv1 = 0;
	if (!(ctx->flags & IORING_SETUP_NO_MMAP))
		p->sq_off.user_addr = 0;

	p->cq_off.head = offsetof(struct io_rings, cq.head);
	p->cq_off.tail = offsetof(struct io_rings, cq.tail);
	p->cq_off.ring_mask = offsetof(struct io_rings, cq_ring_mask);
	p->cq_off.ring_entries = offsetof(struct io_rings, cq_ring_entries);
	p->cq_off.overflow = offsetof(struct io_rings, cq_overflow);
	p->cq_off.cqes = offsetof(struct io_rings, cqes);
	p->cq_off.flags = offsetof(struct io_rings, cq_flags);
	p->cq_off.resv1 = 0;
	if (!(ctx->flags & IORING_SETUP_NO_MMAP))
		p->cq_off.user_addr = 0;

	p->features = IORING_FEAT_SINGLE_MMAP | IORING_FEAT_NODROP |
			IORING_FEAT_SUBMIT_STABLE | IORING_FEAT_RW_CUR_POS |
			IORING_FEAT_CUR_PERSONALITY | IORING_FEAT_FAST_POLL |
			IORING_FEAT_POLL_32BITS | IORING_FEAT_SQPOLL_NONFIXED |
			IORING_FEAT_EXT_ARG | IORING_FEAT_NATIVE_WORKERS |
			IORING_FEAT_RSRC_TAGS | IORING_FEAT_CQE_SKIP |
			IORING_FEAT_LINKED_FILE | IORING_FEAT_REG_REG_RING |
			IORING_FEAT_RECVSEND_BUNDLE | IORING_FEAT_MIN_TIMEOUT;

	if (copy_to_user(params, p, sizeof(*p))) {
		ret = -EFAULT;
		goto err;
	}

	if (ctx->flags & IORING_SETUP_SINGLE_ISSUER
	    && !(ctx->flags & IORING_SETUP_R_DISABLED))
		WRITE_ONCE(ctx->submitter_task, get_task_struct(current));

	file = io_uring_get_file(ctx);
	if (IS_ERR(file)) {
		ret = PTR_ERR(file);
		goto err;
	}

	ret = __io_uring_add_tctx_node(ctx);
	if (ret)
		goto err_fput;
	tctx = current->io_uring;

	/*
	 * Install ring fd as the very last thing, so we don't risk someone
	 * having closed it before we finish setup
	 */
	if (p->flags & IORING_SETUP_REGISTERED_FD_ONLY)
		ret = io_ring_add_registered_file(tctx, file, 0, IO_RINGFD_REG_MAX);
	else
		ret = io_uring_install_fd(file);
	if (ret < 0)
		goto err_fput;

	trace_io_uring_create(ret, ctx, p->sq_entries, p->cq_entries, p->flags);
	return ret;
err:
	io_ring_ctx_wait_and_kill(ctx);
	return ret;
err_fput:
	fput(file);
	return ret;
}

/*
 * Sets up an aio uring context, and returns the fd. Applications asks for a
 * ring size, we return the actual sq/cq ring sizes (among other things) in the
 * params structure passed in.
 */
static long io_uring_setup(u32 entries, struct io_uring_params __user *params)
{
	struct io_uring_params p;
	int i;

	if (copy_from_user(&p, params, sizeof(p)))
		return -EFAULT;
	for (i = 0; i < ARRAY_SIZE(p.resv); i++) {
		if (p.resv[i])
			return -EINVAL;
	}

	if (p.flags & ~(IORING_SETUP_IOPOLL | IORING_SETUP_SQPOLL |
			IORING_SETUP_SQ_AFF | IORING_SETUP_CQSIZE |
			IORING_SETUP_CLAMP | IORING_SETUP_ATTACH_WQ |
			IORING_SETUP_R_DISABLED | IORING_SETUP_SUBMIT_ALL |
			IORING_SETUP_COOP_TASKRUN | IORING_SETUP_TASKRUN_FLAG |
			IORING_SETUP_SQE128 | IORING_SETUP_CQE32 |
			IORING_SETUP_SINGLE_ISSUER | IORING_SETUP_DEFER_TASKRUN |
			IORING_SETUP_NO_MMAP | IORING_SETUP_REGISTERED_FD_ONLY |
			IORING_SETUP_NO_SQARRAY))
		return -EINVAL;

	return io_uring_create(entries, &p, params);
}

static inline bool io_uring_allowed(void)
{
	int disabled = READ_ONCE(sysctl_io_uring_disabled);
	kgid_t io_uring_group;

	if (disabled == 2)
		return false;

	if (disabled == 0 || capable(CAP_SYS_ADMIN))
		return true;

	io_uring_group = make_kgid(&init_user_ns, sysctl_io_uring_group);
	if (!gid_valid(io_uring_group))
		return false;

	return in_group_p(io_uring_group);
}

SYSCALL_DEFINE2(io_uring_setup, u32, entries,
		struct io_uring_params __user *, params)
{
	if (!io_uring_allowed())
		return -EPERM;

	return io_uring_setup(entries, params);
}

<<<<<<< HEAD
static __cold int io_probe(struct io_ring_ctx *ctx, void __user *arg,
			   unsigned nr_args)
{
	struct io_uring_probe *p;
	size_t size;
	int i, ret;

	size = struct_size(p, ops, nr_args);
	if (size == SIZE_MAX)
		return -EOVERFLOW;
	p = kzalloc(size, GFP_KERNEL);
	if (!p)
		return -ENOMEM;

	ret = -EFAULT;
	if (copy_from_user(p, arg, size))
		goto out;
	ret = -EINVAL;
	if (memchr_inv(p, 0, size))
		goto out;

	p->last_op = IORING_OP_LAST - 1;
	if (nr_args > IORING_OP_LAST)
		nr_args = IORING_OP_LAST;

	for (i = 0; i < nr_args; i++) {
		p->ops[i].op = i;
		if (!io_issue_defs[i].not_supported)
			p->ops[i].flags = IO_URING_OP_SUPPORTED;
	}
	p->ops_len = i;

	ret = 0;
	if (copy_to_user(arg, p, size))
		ret = -EFAULT;
out:
	kfree(p);
	return ret;
}

static int io_register_personality(struct io_ring_ctx *ctx)
{
	const struct cred *creds;
	u32 id;
	int ret;

	creds = get_current_cred();

	ret = xa_alloc_cyclic(&ctx->personalities, &id, (void *)creds,
			XA_LIMIT(0, USHRT_MAX), &ctx->pers_next, GFP_KERNEL);
	if (ret < 0) {
		put_cred(creds);
		return ret;
	}
	return id;
}

static __cold int io_register_restrictions(struct io_ring_ctx *ctx,
					   void __user *arg, unsigned int nr_args)
{
	struct io_uring_restriction *res;
	size_t size;
	int i, ret;

	/* Restrictions allowed only if rings started disabled */
	if (!(ctx->flags & IORING_SETUP_R_DISABLED))
		return -EBADFD;

	/* We allow only a single restrictions registration */
	if (ctx->restrictions.registered)
		return -EBUSY;

	if (!arg || nr_args > IORING_MAX_RESTRICTIONS)
		return -EINVAL;

	size = array_size(nr_args, sizeof(*res));
	if (size == SIZE_MAX)
		return -EOVERFLOW;

	res = memdup_user(arg, size);
	if (IS_ERR(res))
		return PTR_ERR(res);

	ret = 0;

	for (i = 0; i < nr_args; i++) {
		switch (res[i].opcode) {
		case IORING_RESTRICTION_REGISTER_OP:
			if (res[i].register_op >= IORING_REGISTER_LAST) {
				ret = -EINVAL;
				goto out;
			}

			__set_bit(res[i].register_op,
				  ctx->restrictions.register_op);
			break;
		case IORING_RESTRICTION_SQE_OP:
			if (res[i].sqe_op >= IORING_OP_LAST) {
				ret = -EINVAL;
				goto out;
			}

			__set_bit(res[i].sqe_op, ctx->restrictions.sqe_op);
			break;
		case IORING_RESTRICTION_SQE_FLAGS_ALLOWED:
			ctx->restrictions.sqe_flags_allowed = res[i].sqe_flags;
			break;
		case IORING_RESTRICTION_SQE_FLAGS_REQUIRED:
			ctx->restrictions.sqe_flags_required = res[i].sqe_flags;
			break;
		default:
			ret = -EINVAL;
			goto out;
		}
	}

out:
	/* Reset all restrictions if an error happened */
	if (ret != 0)
		memset(&ctx->restrictions, 0, sizeof(ctx->restrictions));
	else
		ctx->restrictions.registered = true;

	kfree(res);
	return ret;
}

static int io_register_enable_rings(struct io_ring_ctx *ctx)
{
	if (!(ctx->flags & IORING_SETUP_R_DISABLED))
		return -EBADFD;

	if (ctx->flags & IORING_SETUP_SINGLE_ISSUER && !ctx->submitter_task) {
		WRITE_ONCE(ctx->submitter_task, get_task_struct(current));
		/*
		 * Lazy activation attempts would fail if it was polled before
		 * submitter_task is set.
		 */
		if (wq_has_sleeper(&ctx->poll_wq))
			io_activate_pollwq(ctx);
	}

	if (ctx->restrictions.registered)
		ctx->restricted = 1;

	ctx->flags &= ~IORING_SETUP_R_DISABLED;
	if (ctx->sq_data && wq_has_sleeper(&ctx->sq_data->wait))
		wake_up(&ctx->sq_data->wait);
	return 0;
}

static __cold int __io_register_iowq_aff(struct io_ring_ctx *ctx,
					 cpumask_var_t new_mask)
{
	int ret;

	if (!(ctx->flags & IORING_SETUP_SQPOLL)) {
		ret = io_wq_cpu_affinity(current->io_uring, new_mask);
	} else {
		mutex_unlock(&ctx->uring_lock);
		ret = io_sqpoll_wq_cpu_affinity(ctx, new_mask);
		mutex_lock(&ctx->uring_lock);
	}

	return ret;
}

static __cold int io_register_iowq_aff(struct io_ring_ctx *ctx,
				       void __user *arg, unsigned len)
{
	cpumask_var_t new_mask;
	int ret;

	if (!alloc_cpumask_var(&new_mask, GFP_KERNEL))
		return -ENOMEM;

	cpumask_clear(new_mask);
	if (len > cpumask_size())
		len = cpumask_size();

	if (in_compat_syscall()) {
		ret = compat_get_bitmap(cpumask_bits(new_mask),
					(const compat_ulong_t __user *)arg,
					len * 8 /* CHAR_BIT */);
	} else {
		ret = copy_from_user(new_mask, arg, len);
	}

	if (ret) {
		free_cpumask_var(new_mask);
		return -EFAULT;
	}

	ret = __io_register_iowq_aff(ctx, new_mask);
	free_cpumask_var(new_mask);
	return ret;
}

static __cold int io_unregister_iowq_aff(struct io_ring_ctx *ctx)
{
	return __io_register_iowq_aff(ctx, NULL);
}

static __cold int io_register_iowq_max_workers(struct io_ring_ctx *ctx,
					       void __user *arg)
	__must_hold(&ctx->uring_lock)
{
	struct io_tctx_node *node;
	struct io_uring_task *tctx = NULL;
	struct io_sq_data *sqd = NULL;
	__u32 new_count[2];
	int i, ret;

	if (copy_from_user(new_count, arg, sizeof(new_count)))
		return -EFAULT;
	for (i = 0; i < ARRAY_SIZE(new_count); i++)
		if (new_count[i] > INT_MAX)
			return -EINVAL;

	if (ctx->flags & IORING_SETUP_SQPOLL) {
		sqd = ctx->sq_data;
		if (sqd) {
			/*
			 * Observe the correct sqd->lock -> ctx->uring_lock
			 * ordering. Fine to drop uring_lock here, we hold
			 * a ref to the ctx.
			 */
			refcount_inc(&sqd->refs);
			mutex_unlock(&ctx->uring_lock);
			mutex_lock(&sqd->lock);
			mutex_lock(&ctx->uring_lock);
			if (sqd->thread)
				tctx = sqd->thread->io_uring;
		}
	} else {
		tctx = current->io_uring;
	}

	BUILD_BUG_ON(sizeof(new_count) != sizeof(ctx->iowq_limits));

	for (i = 0; i < ARRAY_SIZE(new_count); i++)
		if (new_count[i])
			ctx->iowq_limits[i] = new_count[i];
	ctx->iowq_limits_set = true;

	if (tctx && tctx->io_wq) {
		ret = io_wq_max_workers(tctx->io_wq, new_count);
		if (ret)
			goto err;
	} else {
		memset(new_count, 0, sizeof(new_count));
	}

	if (sqd) {
		mutex_unlock(&ctx->uring_lock);
		mutex_unlock(&sqd->lock);
		io_put_sq_data(sqd);
		mutex_lock(&ctx->uring_lock);
	}

	if (copy_to_user(arg, new_count, sizeof(new_count)))
		return -EFAULT;

	/* that's it for SQPOLL, only the SQPOLL task creates requests */
	if (sqd)
		return 0;

	/* now propagate the restriction to all registered users */
	list_for_each_entry(node, &ctx->tctx_list, ctx_node) {
		struct io_uring_task *tctx = node->task->io_uring;

		if (WARN_ON_ONCE(!tctx->io_wq))
			continue;

		for (i = 0; i < ARRAY_SIZE(new_count); i++)
			new_count[i] = ctx->iowq_limits[i];
		/* ignore errors, it always returns zero anyway */
		(void)io_wq_max_workers(tctx->io_wq, new_count);
	}
	return 0;
err:
	if (sqd) {
		mutex_unlock(&ctx->uring_lock);
		mutex_unlock(&sqd->lock);
		io_put_sq_data(sqd);
		mutex_lock(&ctx->uring_lock);

	}
	return ret;
}

static int __io_uring_register(struct io_ring_ctx *ctx, unsigned opcode,
			       void __user *arg, unsigned nr_args)
	__releases(ctx->uring_lock)
	__acquires(ctx->uring_lock)
{
	int ret;

	/*
	 * We don't quiesce the refs for register anymore and so it can't be
	 * dying as we're holding a file ref here.
	 */
	if (WARN_ON_ONCE(percpu_ref_is_dying(&ctx->refs)))
		return -ENXIO;

	if (ctx->submitter_task && ctx->submitter_task != current)
		return -EEXIST;

	if (ctx->restricted) {
		opcode = array_index_nospec(opcode, IORING_REGISTER_LAST);
		if (!test_bit(opcode, ctx->restrictions.register_op))
			return -EACCES;
	}

	switch (opcode) {
	case IORING_REGISTER_BUFFERS:
		ret = -EFAULT;
		if (!arg)
			break;
		ret = io_sqe_buffers_register(ctx, arg, nr_args, NULL);
		break;
	case IORING_UNREGISTER_BUFFERS:
		ret = -EINVAL;
		if (arg || nr_args)
			break;
		ret = io_sqe_buffers_unregister(ctx);
		break;
	case IORING_REGISTER_FILES:
		ret = -EFAULT;
		if (!arg)
			break;
		ret = io_sqe_files_register(ctx, arg, nr_args, NULL);
		break;
	case IORING_UNREGISTER_FILES:
		ret = -EINVAL;
		if (arg || nr_args)
			break;
		ret = io_sqe_files_unregister(ctx);
		break;
	case IORING_REGISTER_FILES_UPDATE:
		ret = io_register_files_update(ctx, arg, nr_args);
		break;
	case IORING_REGISTER_EVENTFD:
		ret = -EINVAL;
		if (nr_args != 1)
			break;
		ret = io_eventfd_register(ctx, arg, 0);
		break;
	case IORING_REGISTER_EVENTFD_ASYNC:
		ret = -EINVAL;
		if (nr_args != 1)
			break;
		ret = io_eventfd_register(ctx, arg, 1);
		break;
	case IORING_UNREGISTER_EVENTFD:
		ret = -EINVAL;
		if (arg || nr_args)
			break;
		ret = io_eventfd_unregister(ctx);
		break;
	case IORING_REGISTER_PROBE:
		ret = -EINVAL;
		if (!arg || nr_args > 256)
			break;
		ret = io_probe(ctx, arg, nr_args);
		break;
	case IORING_REGISTER_PERSONALITY:
		ret = -EINVAL;
		if (arg || nr_args)
			break;
		ret = io_register_personality(ctx);
		break;
	case IORING_UNREGISTER_PERSONALITY:
		ret = -EINVAL;
		if (arg)
			break;
		ret = io_unregister_personality(ctx, nr_args);
		break;
	case IORING_REGISTER_ENABLE_RINGS:
		ret = -EINVAL;
		if (arg || nr_args)
			break;
		ret = io_register_enable_rings(ctx);
		break;
	case IORING_REGISTER_RESTRICTIONS:
		ret = io_register_restrictions(ctx, arg, nr_args);
		break;
	case IORING_REGISTER_FILES2:
		ret = io_register_rsrc(ctx, arg, nr_args, IORING_RSRC_FILE);
		break;
	case IORING_REGISTER_FILES_UPDATE2:
		ret = io_register_rsrc_update(ctx, arg, nr_args,
					      IORING_RSRC_FILE);
		break;
	case IORING_REGISTER_BUFFERS2:
		ret = io_register_rsrc(ctx, arg, nr_args, IORING_RSRC_BUFFER);
		break;
	case IORING_REGISTER_BUFFERS_UPDATE:
		ret = io_register_rsrc_update(ctx, arg, nr_args,
					      IORING_RSRC_BUFFER);
		break;
	case IORING_REGISTER_IOWQ_AFF:
		ret = -EINVAL;
		if (!arg || !nr_args)
			break;
		ret = io_register_iowq_aff(ctx, arg, nr_args);
		break;
	case IORING_UNREGISTER_IOWQ_AFF:
		ret = -EINVAL;
		if (arg || nr_args)
			break;
		ret = io_unregister_iowq_aff(ctx);
		break;
	case IORING_REGISTER_IOWQ_MAX_WORKERS:
		ret = -EINVAL;
		if (!arg || nr_args != 2)
			break;
		ret = io_register_iowq_max_workers(ctx, arg);
		break;
	case IORING_REGISTER_RING_FDS:
		ret = io_ringfd_register(ctx, arg, nr_args);
		break;
	case IORING_UNREGISTER_RING_FDS:
		ret = io_ringfd_unregister(ctx, arg, nr_args);
		break;
	case IORING_REGISTER_PBUF_RING:
		ret = -EINVAL;
		if (!arg || nr_args != 1)
			break;
		ret = io_register_pbuf_ring(ctx, arg);
		break;
	case IORING_UNREGISTER_PBUF_RING:
		ret = -EINVAL;
		if (!arg || nr_args != 1)
			break;
		ret = io_unregister_pbuf_ring(ctx, arg);
		break;
	case IORING_REGISTER_SYNC_CANCEL:
		ret = -EINVAL;
		if (!arg || nr_args != 1)
			break;
		ret = io_sync_cancel(ctx, arg);
		break;
	case IORING_REGISTER_FILE_ALLOC_RANGE:
		ret = -EINVAL;
		if (!arg || nr_args)
			break;
		ret = io_register_file_alloc_range(ctx, arg);
		break;
	default:
		ret = -EINVAL;
		break;
	}

	return ret;
}

SYSCALL_DEFINE4(io_uring_register, unsigned int, fd, unsigned int, opcode,
		void __user *, arg, unsigned int, nr_args)
{
	struct io_ring_ctx *ctx;
	long ret = -EBADF;
	struct file *file;
	bool use_registered_ring;

	use_registered_ring = !!(opcode & IORING_REGISTER_USE_REGISTERED_RING);
	opcode &= ~IORING_REGISTER_USE_REGISTERED_RING;

	if (opcode >= IORING_REGISTER_LAST)
		return -EINVAL;

	if (use_registered_ring) {
		/*
		 * Ring fd has been registered via IORING_REGISTER_RING_FDS, we
		 * need only dereference our task private array to find it.
		 */
		struct io_uring_task *tctx = current->io_uring;

		if (unlikely(!tctx || fd >= IO_RINGFD_REG_MAX))
			return -EINVAL;
		fd = array_index_nospec(fd, IO_RINGFD_REG_MAX);
		file = tctx->registered_rings[fd];
		if (unlikely(!file))
			return -EBADF;
	} else {
		file = fget(fd);
		if (unlikely(!file))
			return -EBADF;
		ret = -EOPNOTSUPP;
		if (!io_is_uring_fops(file))
			goto out_fput;
	}

	ctx = file->private_data;

	mutex_lock(&ctx->uring_lock);
	ret = __io_uring_register(ctx, opcode, arg, nr_args);
	mutex_unlock(&ctx->uring_lock);
	trace_io_uring_register(ctx, opcode, ctx->nr_user_files, ctx->nr_user_bufs, ret);
out_fput:
	if (!use_registered_ring)
		fput(file);
	return ret;
}

=======
>>>>>>> a6ad5510
static int __init io_uring_init(void)
{
	struct kmem_cache_args kmem_args = {
		.useroffset = offsetof(struct io_kiocb, cmd.data),
		.usersize = sizeof_field(struct io_kiocb, cmd.data),
	};

#define __BUILD_BUG_VERIFY_OFFSET_SIZE(stype, eoffset, esize, ename) do { \
	BUILD_BUG_ON(offsetof(stype, ename) != eoffset); \
	BUILD_BUG_ON(sizeof_field(stype, ename) != esize); \
} while (0)

#define BUILD_BUG_SQE_ELEM(eoffset, etype, ename) \
	__BUILD_BUG_VERIFY_OFFSET_SIZE(struct io_uring_sqe, eoffset, sizeof(etype), ename)
#define BUILD_BUG_SQE_ELEM_SIZE(eoffset, esize, ename) \
	__BUILD_BUG_VERIFY_OFFSET_SIZE(struct io_uring_sqe, eoffset, esize, ename)
	BUILD_BUG_ON(sizeof(struct io_uring_sqe) != 64);
	BUILD_BUG_SQE_ELEM(0,  __u8,   opcode);
	BUILD_BUG_SQE_ELEM(1,  __u8,   flags);
	BUILD_BUG_SQE_ELEM(2,  __u16,  ioprio);
	BUILD_BUG_SQE_ELEM(4,  __s32,  fd);
	BUILD_BUG_SQE_ELEM(8,  __u64,  off);
	BUILD_BUG_SQE_ELEM(8,  __u64,  addr2);
	BUILD_BUG_SQE_ELEM(8,  __u32,  cmd_op);
	BUILD_BUG_SQE_ELEM(12, __u32, __pad1);
	BUILD_BUG_SQE_ELEM(16, __u64,  addr);
	BUILD_BUG_SQE_ELEM(16, __u64,  splice_off_in);
	BUILD_BUG_SQE_ELEM(24, __u32,  len);
	BUILD_BUG_SQE_ELEM(28,     __kernel_rwf_t, rw_flags);
	BUILD_BUG_SQE_ELEM(28, /* compat */   int, rw_flags);
	BUILD_BUG_SQE_ELEM(28, /* compat */ __u32, rw_flags);
	BUILD_BUG_SQE_ELEM(28, __u32,  fsync_flags);
	BUILD_BUG_SQE_ELEM(28, /* compat */ __u16,  poll_events);
	BUILD_BUG_SQE_ELEM(28, __u32,  poll32_events);
	BUILD_BUG_SQE_ELEM(28, __u32,  sync_range_flags);
	BUILD_BUG_SQE_ELEM(28, __u32,  msg_flags);
	BUILD_BUG_SQE_ELEM(28, __u32,  timeout_flags);
	BUILD_BUG_SQE_ELEM(28, __u32,  accept_flags);
	BUILD_BUG_SQE_ELEM(28, __u32,  cancel_flags);
	BUILD_BUG_SQE_ELEM(28, __u32,  open_flags);
	BUILD_BUG_SQE_ELEM(28, __u32,  statx_flags);
	BUILD_BUG_SQE_ELEM(28, __u32,  fadvise_advice);
	BUILD_BUG_SQE_ELEM(28, __u32,  splice_flags);
	BUILD_BUG_SQE_ELEM(28, __u32,  rename_flags);
	BUILD_BUG_SQE_ELEM(28, __u32,  unlink_flags);
	BUILD_BUG_SQE_ELEM(28, __u32,  hardlink_flags);
	BUILD_BUG_SQE_ELEM(28, __u32,  xattr_flags);
	BUILD_BUG_SQE_ELEM(28, __u32,  msg_ring_flags);
	BUILD_BUG_SQE_ELEM(32, __u64,  user_data);
	BUILD_BUG_SQE_ELEM(40, __u16,  buf_index);
	BUILD_BUG_SQE_ELEM(40, __u16,  buf_group);
	BUILD_BUG_SQE_ELEM(42, __u16,  personality);
	BUILD_BUG_SQE_ELEM(44, __s32,  splice_fd_in);
	BUILD_BUG_SQE_ELEM(44, __u32,  file_index);
	BUILD_BUG_SQE_ELEM(44, __u16,  addr_len);
	BUILD_BUG_SQE_ELEM(46, __u16,  __pad3[0]);
	BUILD_BUG_SQE_ELEM(48, __u64,  addr3);
	BUILD_BUG_SQE_ELEM_SIZE(48, 0, cmd);
	BUILD_BUG_SQE_ELEM(56, __u64,  __pad2);

	BUILD_BUG_ON(sizeof(struct io_uring_files_update) !=
		     sizeof(struct io_uring_rsrc_update));
	BUILD_BUG_ON(sizeof(struct io_uring_rsrc_update) >
		     sizeof(struct io_uring_rsrc_update2));

	/* ->buf_index is u16 */
	BUILD_BUG_ON(offsetof(struct io_uring_buf_ring, bufs) != 0);
	BUILD_BUG_ON(offsetof(struct io_uring_buf, resv) !=
		     offsetof(struct io_uring_buf_ring, tail));

	/* should fit into one byte */
	BUILD_BUG_ON(SQE_VALID_FLAGS >= (1 << 8));
	BUILD_BUG_ON(SQE_COMMON_FLAGS >= (1 << 8));
	BUILD_BUG_ON((SQE_VALID_FLAGS | SQE_COMMON_FLAGS) != SQE_VALID_FLAGS);

	BUILD_BUG_ON(__REQ_F_LAST_BIT > 8 * sizeof_field(struct io_kiocb, flags));

	BUILD_BUG_ON(sizeof(atomic_t) != sizeof(u32));

	/* top 8bits are for internal use */
	BUILD_BUG_ON((IORING_URING_CMD_MASK & 0xff000000) != 0);

	io_uring_optable_init();

	/*
	 * Allow user copy in the per-command field, which starts after the
	 * file in io_kiocb and until the opcode field. The openat2 handling
	 * requires copying in user memory into the io_kiocb object in that
	 * range, and HARDENED_USERCOPY will complain if we haven't
	 * correctly annotated this range.
	 */
	req_cachep = kmem_cache_create("io_kiocb", sizeof(struct io_kiocb), &kmem_args,
				SLAB_HWCACHE_ALIGN | SLAB_PANIC | SLAB_ACCOUNT |
				SLAB_TYPESAFE_BY_RCU);
	io_buf_cachep = KMEM_CACHE(io_buffer,
					  SLAB_HWCACHE_ALIGN | SLAB_PANIC | SLAB_ACCOUNT);

	iou_wq = alloc_workqueue("iou_exit", WQ_UNBOUND, 64);

	iou_wq = alloc_workqueue("iou_exit", WQ_UNBOUND, 64);

#ifdef CONFIG_SYSCTL
	register_sysctl_init("kernel", kernel_io_uring_disabled_table);
#endif

	return 0;
};
__initcall(io_uring_init);<|MERGE_RESOLUTION|>--- conflicted
+++ resolved
@@ -59,10 +59,6 @@
 #include <linux/bvec.h>
 #include <linux/net.h>
 #include <net/sock.h>
-<<<<<<< HEAD
-#include <net/af_unix.h>
-=======
->>>>>>> a6ad5510
 #include <linux/anon_inodes.h>
 #include <linux/sched/mm.h>
 #include <linux/uaccess.h>
@@ -180,16 +176,6 @@
 };
 #endif
 
-<<<<<<< HEAD
-static inline void io_submit_flush_completions(struct io_ring_ctx *ctx)
-{
-	if (!wq_list_empty(&ctx->submit_state.compl_reqs) ||
-	    ctx->submit_state.cqes_count)
-		__io_submit_flush_completions(ctx);
-}
-
-=======
->>>>>>> a6ad5510
 static inline unsigned int __io_cqring_events(struct io_ring_ctx *ctx)
 {
 	return ctx->cached_cq_tail - READ_ONCE(ctx->rings->cq.head);
@@ -320,12 +306,7 @@
 	INIT_LIST_HEAD(&ctx->sqd_list);
 	INIT_LIST_HEAD(&ctx->cq_overflow_list);
 	INIT_LIST_HEAD(&ctx->io_buffers_cache);
-<<<<<<< HEAD
-	INIT_HLIST_HEAD(&ctx->io_buf_list);
-	io_alloc_cache_init(&ctx->rsrc_node_cache, IO_NODE_ALLOC_CACHE_MAX,
-=======
 	ret = io_alloc_cache_init(&ctx->rsrc_node_cache, IO_NODE_ALLOC_CACHE_MAX,
->>>>>>> a6ad5510
 			    sizeof(struct io_rsrc_node));
 	ret |= io_alloc_cache_init(&ctx->apoll_cache, IO_POLL_ALLOC_CACHE_MAX,
 			    sizeof(struct async_poll));
@@ -584,93 +565,6 @@
 	}
 }
 
-<<<<<<< HEAD
-static void io_eventfd_free(struct rcu_head *rcu)
-{
-	struct io_ev_fd *ev_fd = container_of(rcu, struct io_ev_fd, rcu);
-
-	eventfd_ctx_put(ev_fd->cq_ev_fd);
-	kfree(ev_fd);
-}
-
-static void io_eventfd_ops(struct rcu_head *rcu)
-{
-	struct io_ev_fd *ev_fd = container_of(rcu, struct io_ev_fd, rcu);
-	int ops = atomic_xchg(&ev_fd->ops, 0);
-
-	if (ops & BIT(IO_EVENTFD_OP_SIGNAL_BIT))
-		eventfd_signal_mask(ev_fd->cq_ev_fd, 1, EPOLL_URING_WAKE);
-
-	/* IO_EVENTFD_OP_FREE_BIT may not be set here depending on callback
-	 * ordering in a race but if references are 0 we know we have to free
-	 * it regardless.
-	 */
-	if (atomic_dec_and_test(&ev_fd->refs))
-		call_rcu(&ev_fd->rcu, io_eventfd_free);
-}
-
-static void io_eventfd_signal(struct io_ring_ctx *ctx)
-{
-	struct io_ev_fd *ev_fd = NULL;
-
-	rcu_read_lock();
-	/*
-	 * rcu_dereference ctx->io_ev_fd once and use it for both for checking
-	 * and eventfd_signal
-	 */
-	ev_fd = rcu_dereference(ctx->io_ev_fd);
-
-	/*
-	 * Check again if ev_fd exists incase an io_eventfd_unregister call
-	 * completed between the NULL check of ctx->io_ev_fd at the start of
-	 * the function and rcu_read_lock.
-	 */
-	if (unlikely(!ev_fd))
-		goto out;
-	if (READ_ONCE(ctx->rings->cq_flags) & IORING_CQ_EVENTFD_DISABLED)
-		goto out;
-	if (ev_fd->eventfd_async && !io_wq_current_is_worker())
-		goto out;
-
-	if (likely(eventfd_signal_allowed())) {
-		eventfd_signal_mask(ev_fd->cq_ev_fd, 1, EPOLL_URING_WAKE);
-	} else {
-		atomic_inc(&ev_fd->refs);
-		if (!atomic_fetch_or(BIT(IO_EVENTFD_OP_SIGNAL_BIT), &ev_fd->ops))
-			call_rcu_hurry(&ev_fd->rcu, io_eventfd_ops);
-		else
-			atomic_dec(&ev_fd->refs);
-	}
-
-out:
-	rcu_read_unlock();
-}
-
-static void io_eventfd_flush_signal(struct io_ring_ctx *ctx)
-{
-	bool skip;
-
-	spin_lock(&ctx->completion_lock);
-
-	/*
-	 * Eventfd should only get triggered when at least one event has been
-	 * posted. Some applications rely on the eventfd notification count
-	 * only changing IFF a new CQE has been added to the CQ ring. There's
-	 * no depedency on 1:1 relationship between how many times this
-	 * function is called (and hence the eventfd count) and number of CQEs
-	 * posted to the CQ ring.
-	 */
-	skip = ctx->cached_cq_tail == ctx->evfd_last_cq_tail;
-	ctx->evfd_last_cq_tail = ctx->cached_cq_tail;
-	spin_unlock(&ctx->completion_lock);
-	if (skip)
-		return;
-
-	io_eventfd_signal(ctx);
-}
-
-=======
->>>>>>> a6ad5510
 void __io_commit_cqring_flush(struct io_ring_ctx *ctx)
 {
 	if (ctx->poll_activated)
@@ -720,42 +614,14 @@
 	io_commit_cqring_flush(ctx);
 }
 
-<<<<<<< HEAD
-/* Returns true if there are no backlogged entries after the flush */
-static void io_cqring_overflow_kill(struct io_ring_ctx *ctx)
-{
-	struct io_overflow_cqe *ocqe;
-	LIST_HEAD(list);
+static void __io_cqring_overflow_flush(struct io_ring_ctx *ctx, bool dying)
+{
+	size_t cqe_size = sizeof(struct io_uring_cqe);
 
 	lockdep_assert_held(&ctx->uring_lock);
 
-	spin_lock(&ctx->completion_lock);
-	list_splice_init(&ctx->cq_overflow_list, &list);
-	clear_bit(IO_CHECK_CQ_OVERFLOW_BIT, &ctx->check_cq);
-	spin_unlock(&ctx->completion_lock);
-
-	while (!list_empty(&list)) {
-		ocqe = list_first_entry(&list, struct io_overflow_cqe, list);
-		list_del(&ocqe->list);
-		kfree(ocqe);
-	}
-}
-
-static void __io_cqring_overflow_flush(struct io_ring_ctx *ctx)
-=======
-static void __io_cqring_overflow_flush(struct io_ring_ctx *ctx, bool dying)
->>>>>>> a6ad5510
-{
-	size_t cqe_size = sizeof(struct io_uring_cqe);
-
-	lockdep_assert_held(&ctx->uring_lock);
-
-<<<<<<< HEAD
-	if (__io_cqring_events(ctx) == ctx->cq_entries)
-=======
 	/* don't abort if we're dying, entries must get freed */
 	if (!dying && __io_cqring_events(ctx) == ctx->cq_entries)
->>>>>>> a6ad5510
 		return;
 
 	if (ctx->flags & IORING_SETUP_CQE32)
@@ -802,14 +668,8 @@
 
 static void io_cqring_overflow_kill(struct io_ring_ctx *ctx)
 {
-<<<<<<< HEAD
-	mutex_lock(&ctx->uring_lock);
-	__io_cqring_overflow_flush(ctx);
-	mutex_unlock(&ctx->uring_lock);
-=======
 	if (ctx->rings)
 		__io_cqring_overflow_flush(ctx, true);
->>>>>>> a6ad5510
 }
 
 static void io_cqring_do_overflow_flush(struct io_ring_ctx *ctx)
@@ -1181,11 +1041,6 @@
 	percpu_ref_put(&ctx->refs);
 }
 
-<<<<<<< HEAD
-static unsigned int handle_tw_list(struct llist_node *node,
-				   struct io_ring_ctx **ctx,
-				   struct io_tw_state *ts)
-=======
 /*
  * Run queued task_work, returning the number of entries processed in *count.
  * If more entries than max_entries are available, stop processing once this
@@ -1194,7 +1049,6 @@
 struct llist_node *io_handle_tw_list(struct llist_node *node,
 				     unsigned int *count,
 				     unsigned int max_entries)
->>>>>>> a6ad5510
 {
 	struct io_ring_ctx *ctx = NULL;
 	struct io_tw_state ts = { };
@@ -1220,11 +1074,7 @@
 			ctx = NULL;
 			cond_resched();
 		}
-<<<<<<< HEAD
-	} while (node);
-=======
 	} while (node && *count < max_entries);
->>>>>>> a6ad5510
 
 	ctx_flush_and_put(ctx, &ts);
 	return node;
@@ -1276,16 +1126,7 @@
 				      unsigned int max_entries,
 				      unsigned int *count)
 {
-<<<<<<< HEAD
-	struct io_tw_state ts = {};
-	struct io_ring_ctx *ctx = NULL;
-	struct io_uring_task *tctx = container_of(cb, struct io_uring_task,
-						  task_work);
 	struct llist_node *node;
-	unsigned int count = 0;
-=======
-	struct llist_node *node;
->>>>>>> a6ad5510
 
 	if (unlikely(current->flags & PF_EXITING)) {
 		io_fallback_tw(tctx, true);
@@ -1293,25 +1134,15 @@
 	}
 
 	node = llist_del_all(&tctx->task_list);
-<<<<<<< HEAD
-	if (node)
-		count = handle_tw_list(node, &ctx, &ts);
-
-	ctx_flush_and_put(ctx, &ts);
-=======
 	if (node) {
 		node = llist_reverse_order(node);
 		node = io_handle_tw_list(node, count, max_entries);
 	}
->>>>>>> a6ad5510
 
 	/* relaxed read is enough as only the task itself sets ->in_cancel */
 	if (unlikely(atomic_read(&tctx->in_cancel)))
 		io_uring_drop_tctx_refs(current);
 
-<<<<<<< HEAD
-	trace_io_uring_task_work_run(tctx, count, 1);
-=======
 	trace_io_uring_task_work_run(tctx, *count);
 	return node;
 }
@@ -1326,7 +1157,6 @@
 	ret = tctx_task_work_run(tctx, UINT_MAX, &count);
 	/* can't happen */
 	WARN_ON_ONCE(ret);
->>>>>>> a6ad5510
 }
 
 static inline void io_req_local_work_add(struct io_kiocb *req,
@@ -1368,11 +1198,7 @@
 		 */
 		nr_tw = nr_tw_prev + 1;
 		if (!(flags & IOU_F_TWQ_LAZY_WAKE))
-<<<<<<< HEAD
-			nr_tw = INT_MAX;
-=======
 			nr_tw = IO_CQ_WAKE_FORCE;
->>>>>>> a6ad5510
 
 		req->nr_tw = nr_tw;
 		req->io_task_work.node.next = head;
@@ -1501,17 +1327,9 @@
 
 	if (io_run_local_work_continue(ctx, ret, min_events))
 		goto again;
-<<<<<<< HEAD
-	if (ts->locked) {
-		io_submit_flush_completions(ctx);
-		if (io_run_local_work_continue(ctx, ret, min_events))
-			goto again;
-	}
-=======
 	io_submit_flush_completions(ctx);
 	if (io_run_local_work_continue(ctx, ret, min_events))
 		goto again;
->>>>>>> a6ad5510
 
 	trace_io_uring_local_work_run(ctx, ret, loops);
 	return ret;
@@ -1524,16 +1342,7 @@
 
 	if (llist_empty(&ctx->work_llist))
 		return 0;
-<<<<<<< HEAD
-
-	ret = __io_run_local_work(ctx, &ts, min_events);
-	/* shouldn't happen! */
-	if (WARN_ON_ONCE(!ts.locked))
-		mutex_lock(&ctx->uring_lock);
-	return ret;
-=======
 	return __io_run_local_work(ctx, &ts, min_events);
->>>>>>> a6ad5510
 }
 
 static int io_run_local_work(struct io_ring_ctx *ctx, int min_events)
@@ -1541,17 +1350,9 @@
 	struct io_tw_state ts = {};
 	int ret;
 
-<<<<<<< HEAD
-	ts.locked = mutex_trylock(&ctx->uring_lock);
-	ret = __io_run_local_work(ctx, &ts, min_events);
-	if (ts.locked)
-		mutex_unlock(&ctx->uring_lock);
-
-=======
 	mutex_lock(&ctx->uring_lock);
 	ret = __io_run_local_work(ctx, &ts, min_events);
 	mutex_unlock(&ctx->uring_lock);
->>>>>>> a6ad5510
 	return ret;
 }
 
@@ -1949,15 +1750,6 @@
 			io_req_complete_defer(req);
 		else
 			io_req_complete_post(req, issue_flags);
-<<<<<<< HEAD
-
-		return 0;
-	}
-
-	if (ret != IOU_ISSUE_SKIP_COMPLETE)
-		return ret;
-=======
->>>>>>> a6ad5510
 
 		return 0;
 	}
@@ -2590,20 +2382,6 @@
 
 static enum hrtimer_restart io_cqring_timer_wakeup(struct hrtimer *timer)
 {
-<<<<<<< HEAD
-	int ret;
-
-	if (unlikely(READ_ONCE(ctx->check_cq)))
-		return 1;
-	if (unlikely(!llist_empty(&ctx->work_llist)))
-		return 1;
-	if (unlikely(task_work_pending(current)))
-		return 1;
-	if (unlikely(task_sigpending(current)))
-		return -EINTR;
-	if (unlikely(io_should_wake(iowq)))
-		return 0;
-=======
 	struct io_wait_queue *iowq = container_of(timer, struct io_wait_queue, t);
 
 	WRITE_ONCE(iowq->hit_timeout, 1);
@@ -2688,7 +2466,6 @@
 				     ktime_t start_time)
 {
 	int ret = 0;
->>>>>>> a6ad5510
 
 	/*
 	 * Mark us as being in io_wait if we have pending requests, so cpufreq
@@ -2701,11 +2478,6 @@
 		ret = io_cqring_schedule_timeout(iowq, ctx->clockid, start_time);
 	else
 		schedule();
-<<<<<<< HEAD
-	else if (!schedule_hrtimeout(&iowq->timeout, HRTIMER_MODE_ABS))
-		ret = -ETIME;
-=======
->>>>>>> a6ad5510
 	current->in_iowait = 0;
 	return ret;
 }
@@ -2795,31 +2567,13 @@
 			return ret;
 	}
 
-<<<<<<< HEAD
-	if (sig) {
-#ifdef CONFIG_COMPAT
-		if (in_compat_syscall())
-			ret = set_compat_user_sigmask((const compat_sigset_t __user *)sig,
-						      sigsz);
-		else
-#endif
-			ret = set_user_sigmask(sig, sigsz);
-
-		if (ret)
-			return ret;
-	}
-=======
 	io_napi_busy_loop(ctx, &iowq);
->>>>>>> a6ad5510
 
 	trace_io_uring_cqring_wait(ctx, min_events);
 	do {
-		int nr_wait = (int) iowq.cq_tail - READ_ONCE(ctx->rings->cq.tail);
 		unsigned long check_cq;
 		int nr_wait;
 
-<<<<<<< HEAD
-=======
 		/* if min timeout has been hit, don't reset wait count */
 		if (!iowq.hit_timeout)
 			nr_wait = (int) iowq.cq_tail -
@@ -2827,7 +2581,6 @@
 		else
 			nr_wait = 1;
 
->>>>>>> a6ad5510
 		if (ctx->flags & IORING_SETUP_DEFER_TASKRUN) {
 			atomic_set(&ctx->cq_wait_nr, nr_wait);
 			set_current_state(TASK_INTERRUPTIBLE);
@@ -2886,96 +2639,6 @@
 	return READ_ONCE(rings->cq.head) == READ_ONCE(rings->cq.tail) ? ret : 0;
 }
 
-<<<<<<< HEAD
-void io_mem_free(void *ptr)
-{
-	if (!ptr)
-		return;
-
-	folio_put(virt_to_folio(ptr));
-}
-
-static void io_pages_free(struct page ***pages, int npages)
-{
-	struct page **page_array;
-	int i;
-
-	if (!pages)
-		return;
-
-	page_array = *pages;
-	if (!page_array)
-		return;
-
-	for (i = 0; i < npages; i++)
-		unpin_user_page(page_array[i]);
-	kvfree(page_array);
-	*pages = NULL;
-}
-
-static void *__io_uaddr_map(struct page ***pages, unsigned short *npages,
-			    unsigned long uaddr, size_t size)
-{
-	struct page **page_array;
-	unsigned int nr_pages;
-	void *page_addr;
-	int ret, i, pinned;
-
-	*npages = 0;
-
-	if (uaddr & (PAGE_SIZE - 1) || !size)
-		return ERR_PTR(-EINVAL);
-
-	nr_pages = (size + PAGE_SIZE - 1) >> PAGE_SHIFT;
-	if (nr_pages > USHRT_MAX)
-		return ERR_PTR(-EINVAL);
-	page_array = kvmalloc_array(nr_pages, sizeof(struct page *), GFP_KERNEL);
-	if (!page_array)
-		return ERR_PTR(-ENOMEM);
-
-
-	pinned = pin_user_pages_fast(uaddr, nr_pages, FOLL_WRITE | FOLL_LONGTERM,
-				     page_array);
-	if (pinned != nr_pages) {
-		ret = (pinned < 0) ? pinned : -EFAULT;
-		goto free_pages;
-	}
-
-	page_addr = page_address(page_array[0]);
-	for (i = 0; i < nr_pages; i++) {
-		ret = -EINVAL;
-
-		/*
-		 * Can't support mapping user allocated ring memory on 32-bit
-		 * archs where it could potentially reside in highmem. Just
-		 * fail those with -EINVAL, just like we did on kernels that
-		 * didn't support this feature.
-		 */
-		if (PageHighMem(page_array[i]))
-			goto free_pages;
-
-		/*
-		 * No support for discontig pages for now, should either be a
-		 * single normal page, or a huge page. Later on we can add
-		 * support for remapping discontig pages, for now we will
-		 * just fail them with EINVAL.
-		 */
-		if (page_address(page_array[i]) != page_addr)
-			goto free_pages;
-		page_addr += PAGE_SIZE;
-	}
-
-	*pages = page_array;
-	*npages = nr_pages;
-	return page_to_virt(page_array[0]);
-
-free_pages:
-	io_pages_free(&page_array, pinned > 0 ? pinned : 0);
-	return ERR_PTR(ret);
-}
-
-=======
->>>>>>> a6ad5510
 static void *io_rings_map(struct io_ring_ctx *ctx, unsigned long uaddr,
 			  size_t size)
 {
@@ -2993,15 +2656,10 @@
 static void io_rings_free(struct io_ring_ctx *ctx)
 {
 	if (!(ctx->flags & IORING_SETUP_NO_MMAP)) {
-<<<<<<< HEAD
-		io_mem_free(ctx->rings);
-		io_mem_free(ctx->sq_sqes);
-=======
 		io_pages_unmap(ctx->rings, &ctx->ring_pages, &ctx->n_ring_pages,
 				true);
 		io_pages_unmap(ctx->sq_sqes, &ctx->sqe_pages, &ctx->n_sqe_pages,
 				true);
->>>>>>> a6ad5510
 	} else {
 		io_pages_free(&ctx->ring_pages, ctx->n_ring_pages);
 		ctx->n_ring_pages = 0;
@@ -3010,18 +2668,6 @@
 		vunmap(ctx->rings);
 		vunmap(ctx->sq_sqes);
 	}
-<<<<<<< HEAD
-
-	ctx->rings = NULL;
-	ctx->sq_sqes = NULL;
-}
-
-void *io_mem_alloc(size_t size)
-{
-	gfp_t gfp = GFP_KERNEL_ACCOUNT | __GFP_ZERO | __GFP_NOWARN | __GFP_COMP;
-	void *ret;
-=======
->>>>>>> a6ad5510
 
 	ctx->rings = NULL;
 	ctx->sq_sqes = NULL;
@@ -3121,7 +2767,6 @@
 		ctx->mm_account = NULL;
 	}
 	io_rings_free(ctx);
-	io_kbuf_mmap_list_free(ctx);
 
 	percpu_ref_exit(&ctx->refs);
 	free_uid(ctx->user);
@@ -3590,140 +3235,6 @@
 	io_uring_cancel_generic(cancel_all, NULL);
 }
 
-<<<<<<< HEAD
-static void *io_uring_validate_mmap_request(struct file *file,
-					    loff_t pgoff, size_t sz)
-{
-	struct io_ring_ctx *ctx = file->private_data;
-	loff_t offset = pgoff << PAGE_SHIFT;
-	struct page *page;
-	void *ptr;
-
-	switch (offset & IORING_OFF_MMAP_MASK) {
-	case IORING_OFF_SQ_RING:
-	case IORING_OFF_CQ_RING:
-		/* Don't allow mmap if the ring was setup without it */
-		if (ctx->flags & IORING_SETUP_NO_MMAP)
-			return ERR_PTR(-EINVAL);
-		ptr = ctx->rings;
-		break;
-	case IORING_OFF_SQES:
-		/* Don't allow mmap if the ring was setup without it */
-		if (ctx->flags & IORING_SETUP_NO_MMAP)
-			return ERR_PTR(-EINVAL);
-		ptr = ctx->sq_sqes;
-		break;
-	case IORING_OFF_PBUF_RING: {
-		struct io_buffer_list *bl;
-		unsigned int bgid;
-
-		bgid = (offset & ~IORING_OFF_MMAP_MASK) >> IORING_OFF_PBUF_SHIFT;
-		bl = io_pbuf_get_bl(ctx, bgid);
-		if (IS_ERR(bl))
-			return bl;
-		ptr = bl->buf_ring;
-		io_put_bl(ctx, bl);
-		break;
-		}
-	default:
-		return ERR_PTR(-EINVAL);
-	}
-
-	page = virt_to_head_page(ptr);
-	if (sz > page_size(page))
-		return ERR_PTR(-EINVAL);
-
-	return ptr;
-}
-
-#ifdef CONFIG_MMU
-
-static __cold int io_uring_mmap(struct file *file, struct vm_area_struct *vma)
-{
-	size_t sz = vma->vm_end - vma->vm_start;
-	unsigned long pfn;
-	void *ptr;
-
-	ptr = io_uring_validate_mmap_request(file, vma->vm_pgoff, sz);
-	if (IS_ERR(ptr))
-		return PTR_ERR(ptr);
-
-	pfn = virt_to_phys(ptr) >> PAGE_SHIFT;
-	return remap_pfn_range(vma, vma->vm_start, pfn, sz, vma->vm_page_prot);
-}
-
-static unsigned long io_uring_mmu_get_unmapped_area(struct file *filp,
-			unsigned long addr, unsigned long len,
-			unsigned long pgoff, unsigned long flags)
-{
-	void *ptr;
-
-	/*
-	 * Do not allow to map to user-provided address to avoid breaking the
-	 * aliasing rules. Userspace is not able to guess the offset address of
-	 * kernel kmalloc()ed memory area.
-	 */
-	if (addr)
-		return -EINVAL;
-
-	ptr = io_uring_validate_mmap_request(filp, pgoff, len);
-	if (IS_ERR(ptr))
-		return -ENOMEM;
-
-	/*
-	 * Some architectures have strong cache aliasing requirements.
-	 * For such architectures we need a coherent mapping which aliases
-	 * kernel memory *and* userspace memory. To achieve that:
-	 * - use a NULL file pointer to reference physical memory, and
-	 * - use the kernel virtual address of the shared io_uring context
-	 *   (instead of the userspace-provided address, which has to be 0UL
-	 *   anyway).
-	 * - use the same pgoff which the get_unmapped_area() uses to
-	 *   calculate the page colouring.
-	 * For architectures without such aliasing requirements, the
-	 * architecture will return any suitable mapping because addr is 0.
-	 */
-	filp = NULL;
-	flags |= MAP_SHARED;
-	pgoff = 0;	/* has been translated to ptr above */
-#ifdef SHM_COLOUR
-	addr = (uintptr_t) ptr;
-	pgoff = addr >> PAGE_SHIFT;
-#else
-	addr = 0UL;
-#endif
-	return current->mm->get_unmapped_area(filp, addr, len, pgoff, flags);
-}
-
-#else /* !CONFIG_MMU */
-
-static int io_uring_mmap(struct file *file, struct vm_area_struct *vma)
-{
-	return is_nommu_shared_mapping(vma->vm_flags) ? 0 : -EINVAL;
-}
-
-static unsigned int io_uring_nommu_mmap_capabilities(struct file *file)
-{
-	return NOMMU_MAP_DIRECT | NOMMU_MAP_READ | NOMMU_MAP_WRITE;
-}
-
-static unsigned long io_uring_nommu_get_unmapped_area(struct file *file,
-	unsigned long addr, unsigned long len,
-	unsigned long pgoff, unsigned long flags)
-{
-	void *ptr;
-
-	ptr = io_uring_validate_mmap_request(file, pgoff, len);
-	if (IS_ERR(ptr))
-		return PTR_ERR(ptr);
-
-	return (unsigned long) ptr;
-}
-
-#endif /* !CONFIG_MMU */
-
-=======
->>>>>>> a6ad5510
 static int io_validate_ext_arg(unsigned flags, const void __user *argp, size_t argsz)
 {
 	if (flags & IORING_ENTER_EXT_ARG) {
@@ -3989,12 +3500,8 @@
  */
 static struct file *io_uring_get_file(struct io_ring_ctx *ctx)
 {
-<<<<<<< HEAD
-	return anon_inode_getfile_secure("[io_uring]", &io_uring_fops, ctx,
-=======
 	/* Create a new inode so that the LSM can block the creation.  */
 	return anon_inode_create_getfile("[io_uring]", &io_uring_fops, ctx,
->>>>>>> a6ad5510
 					 O_RDWR | O_CLOEXEC, NULL);
 }
 
@@ -4266,514 +3773,6 @@
 	return io_uring_setup(entries, params);
 }
 
-<<<<<<< HEAD
-static __cold int io_probe(struct io_ring_ctx *ctx, void __user *arg,
-			   unsigned nr_args)
-{
-	struct io_uring_probe *p;
-	size_t size;
-	int i, ret;
-
-	size = struct_size(p, ops, nr_args);
-	if (size == SIZE_MAX)
-		return -EOVERFLOW;
-	p = kzalloc(size, GFP_KERNEL);
-	if (!p)
-		return -ENOMEM;
-
-	ret = -EFAULT;
-	if (copy_from_user(p, arg, size))
-		goto out;
-	ret = -EINVAL;
-	if (memchr_inv(p, 0, size))
-		goto out;
-
-	p->last_op = IORING_OP_LAST - 1;
-	if (nr_args > IORING_OP_LAST)
-		nr_args = IORING_OP_LAST;
-
-	for (i = 0; i < nr_args; i++) {
-		p->ops[i].op = i;
-		if (!io_issue_defs[i].not_supported)
-			p->ops[i].flags = IO_URING_OP_SUPPORTED;
-	}
-	p->ops_len = i;
-
-	ret = 0;
-	if (copy_to_user(arg, p, size))
-		ret = -EFAULT;
-out:
-	kfree(p);
-	return ret;
-}
-
-static int io_register_personality(struct io_ring_ctx *ctx)
-{
-	const struct cred *creds;
-	u32 id;
-	int ret;
-
-	creds = get_current_cred();
-
-	ret = xa_alloc_cyclic(&ctx->personalities, &id, (void *)creds,
-			XA_LIMIT(0, USHRT_MAX), &ctx->pers_next, GFP_KERNEL);
-	if (ret < 0) {
-		put_cred(creds);
-		return ret;
-	}
-	return id;
-}
-
-static __cold int io_register_restrictions(struct io_ring_ctx *ctx,
-					   void __user *arg, unsigned int nr_args)
-{
-	struct io_uring_restriction *res;
-	size_t size;
-	int i, ret;
-
-	/* Restrictions allowed only if rings started disabled */
-	if (!(ctx->flags & IORING_SETUP_R_DISABLED))
-		return -EBADFD;
-
-	/* We allow only a single restrictions registration */
-	if (ctx->restrictions.registered)
-		return -EBUSY;
-
-	if (!arg || nr_args > IORING_MAX_RESTRICTIONS)
-		return -EINVAL;
-
-	size = array_size(nr_args, sizeof(*res));
-	if (size == SIZE_MAX)
-		return -EOVERFLOW;
-
-	res = memdup_user(arg, size);
-	if (IS_ERR(res))
-		return PTR_ERR(res);
-
-	ret = 0;
-
-	for (i = 0; i < nr_args; i++) {
-		switch (res[i].opcode) {
-		case IORING_RESTRICTION_REGISTER_OP:
-			if (res[i].register_op >= IORING_REGISTER_LAST) {
-				ret = -EINVAL;
-				goto out;
-			}
-
-			__set_bit(res[i].register_op,
-				  ctx->restrictions.register_op);
-			break;
-		case IORING_RESTRICTION_SQE_OP:
-			if (res[i].sqe_op >= IORING_OP_LAST) {
-				ret = -EINVAL;
-				goto out;
-			}
-
-			__set_bit(res[i].sqe_op, ctx->restrictions.sqe_op);
-			break;
-		case IORING_RESTRICTION_SQE_FLAGS_ALLOWED:
-			ctx->restrictions.sqe_flags_allowed = res[i].sqe_flags;
-			break;
-		case IORING_RESTRICTION_SQE_FLAGS_REQUIRED:
-			ctx->restrictions.sqe_flags_required = res[i].sqe_flags;
-			break;
-		default:
-			ret = -EINVAL;
-			goto out;
-		}
-	}
-
-out:
-	/* Reset all restrictions if an error happened */
-	if (ret != 0)
-		memset(&ctx->restrictions, 0, sizeof(ctx->restrictions));
-	else
-		ctx->restrictions.registered = true;
-
-	kfree(res);
-	return ret;
-}
-
-static int io_register_enable_rings(struct io_ring_ctx *ctx)
-{
-	if (!(ctx->flags & IORING_SETUP_R_DISABLED))
-		return -EBADFD;
-
-	if (ctx->flags & IORING_SETUP_SINGLE_ISSUER && !ctx->submitter_task) {
-		WRITE_ONCE(ctx->submitter_task, get_task_struct(current));
-		/*
-		 * Lazy activation attempts would fail if it was polled before
-		 * submitter_task is set.
-		 */
-		if (wq_has_sleeper(&ctx->poll_wq))
-			io_activate_pollwq(ctx);
-	}
-
-	if (ctx->restrictions.registered)
-		ctx->restricted = 1;
-
-	ctx->flags &= ~IORING_SETUP_R_DISABLED;
-	if (ctx->sq_data && wq_has_sleeper(&ctx->sq_data->wait))
-		wake_up(&ctx->sq_data->wait);
-	return 0;
-}
-
-static __cold int __io_register_iowq_aff(struct io_ring_ctx *ctx,
-					 cpumask_var_t new_mask)
-{
-	int ret;
-
-	if (!(ctx->flags & IORING_SETUP_SQPOLL)) {
-		ret = io_wq_cpu_affinity(current->io_uring, new_mask);
-	} else {
-		mutex_unlock(&ctx->uring_lock);
-		ret = io_sqpoll_wq_cpu_affinity(ctx, new_mask);
-		mutex_lock(&ctx->uring_lock);
-	}
-
-	return ret;
-}
-
-static __cold int io_register_iowq_aff(struct io_ring_ctx *ctx,
-				       void __user *arg, unsigned len)
-{
-	cpumask_var_t new_mask;
-	int ret;
-
-	if (!alloc_cpumask_var(&new_mask, GFP_KERNEL))
-		return -ENOMEM;
-
-	cpumask_clear(new_mask);
-	if (len > cpumask_size())
-		len = cpumask_size();
-
-	if (in_compat_syscall()) {
-		ret = compat_get_bitmap(cpumask_bits(new_mask),
-					(const compat_ulong_t __user *)arg,
-					len * 8 /* CHAR_BIT */);
-	} else {
-		ret = copy_from_user(new_mask, arg, len);
-	}
-
-	if (ret) {
-		free_cpumask_var(new_mask);
-		return -EFAULT;
-	}
-
-	ret = __io_register_iowq_aff(ctx, new_mask);
-	free_cpumask_var(new_mask);
-	return ret;
-}
-
-static __cold int io_unregister_iowq_aff(struct io_ring_ctx *ctx)
-{
-	return __io_register_iowq_aff(ctx, NULL);
-}
-
-static __cold int io_register_iowq_max_workers(struct io_ring_ctx *ctx,
-					       void __user *arg)
-	__must_hold(&ctx->uring_lock)
-{
-	struct io_tctx_node *node;
-	struct io_uring_task *tctx = NULL;
-	struct io_sq_data *sqd = NULL;
-	__u32 new_count[2];
-	int i, ret;
-
-	if (copy_from_user(new_count, arg, sizeof(new_count)))
-		return -EFAULT;
-	for (i = 0; i < ARRAY_SIZE(new_count); i++)
-		if (new_count[i] > INT_MAX)
-			return -EINVAL;
-
-	if (ctx->flags & IORING_SETUP_SQPOLL) {
-		sqd = ctx->sq_data;
-		if (sqd) {
-			/*
-			 * Observe the correct sqd->lock -> ctx->uring_lock
-			 * ordering. Fine to drop uring_lock here, we hold
-			 * a ref to the ctx.
-			 */
-			refcount_inc(&sqd->refs);
-			mutex_unlock(&ctx->uring_lock);
-			mutex_lock(&sqd->lock);
-			mutex_lock(&ctx->uring_lock);
-			if (sqd->thread)
-				tctx = sqd->thread->io_uring;
-		}
-	} else {
-		tctx = current->io_uring;
-	}
-
-	BUILD_BUG_ON(sizeof(new_count) != sizeof(ctx->iowq_limits));
-
-	for (i = 0; i < ARRAY_SIZE(new_count); i++)
-		if (new_count[i])
-			ctx->iowq_limits[i] = new_count[i];
-	ctx->iowq_limits_set = true;
-
-	if (tctx && tctx->io_wq) {
-		ret = io_wq_max_workers(tctx->io_wq, new_count);
-		if (ret)
-			goto err;
-	} else {
-		memset(new_count, 0, sizeof(new_count));
-	}
-
-	if (sqd) {
-		mutex_unlock(&ctx->uring_lock);
-		mutex_unlock(&sqd->lock);
-		io_put_sq_data(sqd);
-		mutex_lock(&ctx->uring_lock);
-	}
-
-	if (copy_to_user(arg, new_count, sizeof(new_count)))
-		return -EFAULT;
-
-	/* that's it for SQPOLL, only the SQPOLL task creates requests */
-	if (sqd)
-		return 0;
-
-	/* now propagate the restriction to all registered users */
-	list_for_each_entry(node, &ctx->tctx_list, ctx_node) {
-		struct io_uring_task *tctx = node->task->io_uring;
-
-		if (WARN_ON_ONCE(!tctx->io_wq))
-			continue;
-
-		for (i = 0; i < ARRAY_SIZE(new_count); i++)
-			new_count[i] = ctx->iowq_limits[i];
-		/* ignore errors, it always returns zero anyway */
-		(void)io_wq_max_workers(tctx->io_wq, new_count);
-	}
-	return 0;
-err:
-	if (sqd) {
-		mutex_unlock(&ctx->uring_lock);
-		mutex_unlock(&sqd->lock);
-		io_put_sq_data(sqd);
-		mutex_lock(&ctx->uring_lock);
-
-	}
-	return ret;
-}
-
-static int __io_uring_register(struct io_ring_ctx *ctx, unsigned opcode,
-			       void __user *arg, unsigned nr_args)
-	__releases(ctx->uring_lock)
-	__acquires(ctx->uring_lock)
-{
-	int ret;
-
-	/*
-	 * We don't quiesce the refs for register anymore and so it can't be
-	 * dying as we're holding a file ref here.
-	 */
-	if (WARN_ON_ONCE(percpu_ref_is_dying(&ctx->refs)))
-		return -ENXIO;
-
-	if (ctx->submitter_task && ctx->submitter_task != current)
-		return -EEXIST;
-
-	if (ctx->restricted) {
-		opcode = array_index_nospec(opcode, IORING_REGISTER_LAST);
-		if (!test_bit(opcode, ctx->restrictions.register_op))
-			return -EACCES;
-	}
-
-	switch (opcode) {
-	case IORING_REGISTER_BUFFERS:
-		ret = -EFAULT;
-		if (!arg)
-			break;
-		ret = io_sqe_buffers_register(ctx, arg, nr_args, NULL);
-		break;
-	case IORING_UNREGISTER_BUFFERS:
-		ret = -EINVAL;
-		if (arg || nr_args)
-			break;
-		ret = io_sqe_buffers_unregister(ctx);
-		break;
-	case IORING_REGISTER_FILES:
-		ret = -EFAULT;
-		if (!arg)
-			break;
-		ret = io_sqe_files_register(ctx, arg, nr_args, NULL);
-		break;
-	case IORING_UNREGISTER_FILES:
-		ret = -EINVAL;
-		if (arg || nr_args)
-			break;
-		ret = io_sqe_files_unregister(ctx);
-		break;
-	case IORING_REGISTER_FILES_UPDATE:
-		ret = io_register_files_update(ctx, arg, nr_args);
-		break;
-	case IORING_REGISTER_EVENTFD:
-		ret = -EINVAL;
-		if (nr_args != 1)
-			break;
-		ret = io_eventfd_register(ctx, arg, 0);
-		break;
-	case IORING_REGISTER_EVENTFD_ASYNC:
-		ret = -EINVAL;
-		if (nr_args != 1)
-			break;
-		ret = io_eventfd_register(ctx, arg, 1);
-		break;
-	case IORING_UNREGISTER_EVENTFD:
-		ret = -EINVAL;
-		if (arg || nr_args)
-			break;
-		ret = io_eventfd_unregister(ctx);
-		break;
-	case IORING_REGISTER_PROBE:
-		ret = -EINVAL;
-		if (!arg || nr_args > 256)
-			break;
-		ret = io_probe(ctx, arg, nr_args);
-		break;
-	case IORING_REGISTER_PERSONALITY:
-		ret = -EINVAL;
-		if (arg || nr_args)
-			break;
-		ret = io_register_personality(ctx);
-		break;
-	case IORING_UNREGISTER_PERSONALITY:
-		ret = -EINVAL;
-		if (arg)
-			break;
-		ret = io_unregister_personality(ctx, nr_args);
-		break;
-	case IORING_REGISTER_ENABLE_RINGS:
-		ret = -EINVAL;
-		if (arg || nr_args)
-			break;
-		ret = io_register_enable_rings(ctx);
-		break;
-	case IORING_REGISTER_RESTRICTIONS:
-		ret = io_register_restrictions(ctx, arg, nr_args);
-		break;
-	case IORING_REGISTER_FILES2:
-		ret = io_register_rsrc(ctx, arg, nr_args, IORING_RSRC_FILE);
-		break;
-	case IORING_REGISTER_FILES_UPDATE2:
-		ret = io_register_rsrc_update(ctx, arg, nr_args,
-					      IORING_RSRC_FILE);
-		break;
-	case IORING_REGISTER_BUFFERS2:
-		ret = io_register_rsrc(ctx, arg, nr_args, IORING_RSRC_BUFFER);
-		break;
-	case IORING_REGISTER_BUFFERS_UPDATE:
-		ret = io_register_rsrc_update(ctx, arg, nr_args,
-					      IORING_RSRC_BUFFER);
-		break;
-	case IORING_REGISTER_IOWQ_AFF:
-		ret = -EINVAL;
-		if (!arg || !nr_args)
-			break;
-		ret = io_register_iowq_aff(ctx, arg, nr_args);
-		break;
-	case IORING_UNREGISTER_IOWQ_AFF:
-		ret = -EINVAL;
-		if (arg || nr_args)
-			break;
-		ret = io_unregister_iowq_aff(ctx);
-		break;
-	case IORING_REGISTER_IOWQ_MAX_WORKERS:
-		ret = -EINVAL;
-		if (!arg || nr_args != 2)
-			break;
-		ret = io_register_iowq_max_workers(ctx, arg);
-		break;
-	case IORING_REGISTER_RING_FDS:
-		ret = io_ringfd_register(ctx, arg, nr_args);
-		break;
-	case IORING_UNREGISTER_RING_FDS:
-		ret = io_ringfd_unregister(ctx, arg, nr_args);
-		break;
-	case IORING_REGISTER_PBUF_RING:
-		ret = -EINVAL;
-		if (!arg || nr_args != 1)
-			break;
-		ret = io_register_pbuf_ring(ctx, arg);
-		break;
-	case IORING_UNREGISTER_PBUF_RING:
-		ret = -EINVAL;
-		if (!arg || nr_args != 1)
-			break;
-		ret = io_unregister_pbuf_ring(ctx, arg);
-		break;
-	case IORING_REGISTER_SYNC_CANCEL:
-		ret = -EINVAL;
-		if (!arg || nr_args != 1)
-			break;
-		ret = io_sync_cancel(ctx, arg);
-		break;
-	case IORING_REGISTER_FILE_ALLOC_RANGE:
-		ret = -EINVAL;
-		if (!arg || nr_args)
-			break;
-		ret = io_register_file_alloc_range(ctx, arg);
-		break;
-	default:
-		ret = -EINVAL;
-		break;
-	}
-
-	return ret;
-}
-
-SYSCALL_DEFINE4(io_uring_register, unsigned int, fd, unsigned int, opcode,
-		void __user *, arg, unsigned int, nr_args)
-{
-	struct io_ring_ctx *ctx;
-	long ret = -EBADF;
-	struct file *file;
-	bool use_registered_ring;
-
-	use_registered_ring = !!(opcode & IORING_REGISTER_USE_REGISTERED_RING);
-	opcode &= ~IORING_REGISTER_USE_REGISTERED_RING;
-
-	if (opcode >= IORING_REGISTER_LAST)
-		return -EINVAL;
-
-	if (use_registered_ring) {
-		/*
-		 * Ring fd has been registered via IORING_REGISTER_RING_FDS, we
-		 * need only dereference our task private array to find it.
-		 */
-		struct io_uring_task *tctx = current->io_uring;
-
-		if (unlikely(!tctx || fd >= IO_RINGFD_REG_MAX))
-			return -EINVAL;
-		fd = array_index_nospec(fd, IO_RINGFD_REG_MAX);
-		file = tctx->registered_rings[fd];
-		if (unlikely(!file))
-			return -EBADF;
-	} else {
-		file = fget(fd);
-		if (unlikely(!file))
-			return -EBADF;
-		ret = -EOPNOTSUPP;
-		if (!io_is_uring_fops(file))
-			goto out_fput;
-	}
-
-	ctx = file->private_data;
-
-	mutex_lock(&ctx->uring_lock);
-	ret = __io_uring_register(ctx, opcode, arg, nr_args);
-	mutex_unlock(&ctx->uring_lock);
-	trace_io_uring_register(ctx, opcode, ctx->nr_user_files, ctx->nr_user_bufs, ret);
-out_fput:
-	if (!use_registered_ring)
-		fput(file);
-	return ret;
-}
-
-=======
->>>>>>> a6ad5510
 static int __init io_uring_init(void)
 {
 	struct kmem_cache_args kmem_args = {
@@ -4873,8 +3872,6 @@
 
 	iou_wq = alloc_workqueue("iou_exit", WQ_UNBOUND, 64);
 
-	iou_wq = alloc_workqueue("iou_exit", WQ_UNBOUND, 64);
-
 #ifdef CONFIG_SYSCTL
 	register_sysctl_init("kernel", kernel_io_uring_disabled_table);
 #endif
