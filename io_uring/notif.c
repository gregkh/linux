#include <linux/kernel.h>
#include <linux/errno.h>
#include <linux/file.h>
#include <linux/slab.h>
#include <linux/net.h>
#include <linux/io_uring.h>

#include "io_uring.h"
#include "notif.h"
#include "rsrc.h"

static void io_notif_complete_tw_ext(struct io_kiocb *notif, bool *locked)
{
	struct io_notif_data *nd = io_notif_to_data(notif);
	struct io_ring_ctx *ctx = notif->ctx;

	if (nd->zc_report && (nd->zc_copied || !nd->zc_used))
		notif->cqe.res |= IORING_NOTIF_USAGE_ZC_COPIED;

	if (nd->account_pages && ctx->user) {
		__io_unaccount_mem(ctx->user, nd->account_pages);
		nd->account_pages = 0;
	}

	if (nd->zc_report && (nd->zc_copied || !nd->zc_used))
		notif->cqe.res |= IORING_NOTIF_USAGE_ZC_COPIED;

	io_req_task_complete(notif, locked);
}

static void io_tx_ubuf_callback(struct sk_buff *skb, struct ubuf_info *uarg,
				bool success)
{
	struct io_notif_data *nd = container_of(uarg, struct io_notif_data, uarg);
	struct io_kiocb *notif = cmd_to_io_kiocb(nd);

<<<<<<< HEAD
	if (nd->zc_report) {
		if (success && !nd->zc_used && skb)
			WRITE_ONCE(nd->zc_used, true);
		else if (!success && !nd->zc_copied)
			WRITE_ONCE(nd->zc_copied, true);
	}

	if (refcount_dec_and_test(&uarg->refcnt)) {
		notif->io_task_work.func = __io_notif_complete_tw;
=======
	if (refcount_dec_and_test(&uarg->refcnt))
>>>>>>> 6ab3eda1
		io_req_task_work_add(notif);
}

static void io_tx_ubuf_callback_ext(struct sk_buff *skb, struct ubuf_info *uarg,
			     bool success)
{
	struct io_notif_data *nd = container_of(uarg, struct io_notif_data, uarg);

	if (nd->zc_report) {
		if (success && !nd->zc_used && skb)
			WRITE_ONCE(nd->zc_used, true);
		else if (!success && !nd->zc_copied)
			WRITE_ONCE(nd->zc_copied, true);
	}
	io_tx_ubuf_callback(skb, uarg, success);
}

void io_notif_set_extended(struct io_kiocb *notif)
{
	struct io_notif_data *nd = io_notif_to_data(notif);

	if (nd->uarg.callback != io_tx_ubuf_callback_ext) {
		nd->account_pages = 0;
		nd->zc_report = false;
		nd->zc_used = false;
		nd->zc_copied = false;
		nd->uarg.callback = io_tx_ubuf_callback_ext;
		notif->io_task_work.func = io_notif_complete_tw_ext;
	}
}

struct io_kiocb *io_alloc_notif(struct io_ring_ctx *ctx)
	__must_hold(&ctx->uring_lock)
{
	struct io_kiocb *notif;
	struct io_notif_data *nd;

	if (unlikely(!io_alloc_req_refill(ctx)))
		return NULL;
	notif = io_alloc_req(ctx);
	notif->opcode = IORING_OP_NOP;
	notif->flags = 0;
	notif->file = NULL;
	notif->task = current;
	io_get_task_refs(1);
	notif->rsrc_node = NULL;
	notif->io_task_work.func = io_req_task_complete;

	nd = io_notif_to_data(notif);
	nd->uarg.flags = SKBFL_ZEROCOPY_FRAG | SKBFL_DONT_ORPHAN;
<<<<<<< HEAD
	nd->uarg.callback = io_uring_tx_zerocopy_callback;
	nd->zc_report = nd->zc_used = nd->zc_copied = false;
=======
	nd->uarg.callback = io_tx_ubuf_callback;
>>>>>>> 6ab3eda1
	refcount_set(&nd->uarg.refcnt, 1);
	return notif;
}<|MERGE_RESOLUTION|>--- conflicted
+++ resolved
@@ -21,10 +21,6 @@
 		__io_unaccount_mem(ctx->user, nd->account_pages);
 		nd->account_pages = 0;
 	}
-
-	if (nd->zc_report && (nd->zc_copied || !nd->zc_used))
-		notif->cqe.res |= IORING_NOTIF_USAGE_ZC_COPIED;
-
 	io_req_task_complete(notif, locked);
 }
 
@@ -34,19 +30,7 @@
 	struct io_notif_data *nd = container_of(uarg, struct io_notif_data, uarg);
 	struct io_kiocb *notif = cmd_to_io_kiocb(nd);
 
-<<<<<<< HEAD
-	if (nd->zc_report) {
-		if (success && !nd->zc_used && skb)
-			WRITE_ONCE(nd->zc_used, true);
-		else if (!success && !nd->zc_copied)
-			WRITE_ONCE(nd->zc_copied, true);
-	}
-
-	if (refcount_dec_and_test(&uarg->refcnt)) {
-		notif->io_task_work.func = __io_notif_complete_tw;
-=======
 	if (refcount_dec_and_test(&uarg->refcnt))
->>>>>>> 6ab3eda1
 		io_req_task_work_add(notif);
 }
 
@@ -97,12 +81,7 @@
 
 	nd = io_notif_to_data(notif);
 	nd->uarg.flags = SKBFL_ZEROCOPY_FRAG | SKBFL_DONT_ORPHAN;
-<<<<<<< HEAD
-	nd->uarg.callback = io_uring_tx_zerocopy_callback;
-	nd->zc_report = nd->zc_used = nd->zc_copied = false;
-=======
 	nd->uarg.callback = io_tx_ubuf_callback;
->>>>>>> 6ab3eda1
 	refcount_set(&nd->uarg.refcnt, 1);
 	return notif;
 }