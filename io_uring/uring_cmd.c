--- conflicted
+++ resolved
@@ -174,10 +174,7 @@
 	cache = io_uring_alloc_async_data(&req->ctx->uring_cache, req);
 	if (!cache)
 		return -ENOMEM;
-<<<<<<< HEAD
-=======
 	cache->op_data = NULL;
->>>>>>> d12acd7b
 
 	/*
 	 * Unconditionally cache the SQE for now - this is only needed for
