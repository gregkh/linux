--- conflicted
+++ resolved
@@ -76,13 +76,7 @@
 	u16				flags;
 	/* initialised and used only by !msg send variants */
 	u16				buf_group;
-<<<<<<< HEAD
-	u16				buf_index;
 	bool				retry;
-	bool				imported; /* only for io_send_zc */
-=======
-	bool				retry;
->>>>>>> fc85704c
 	void __user			*msg_control;
 	/* used only for send zerocopy */
 	struct io_kiocb 		*notif;
@@ -408,15 +402,6 @@
 
 	sr->done_io = 0;
 	sr->retry = false;
-<<<<<<< HEAD
-
-	if (req->opcode != IORING_OP_SEND) {
-		if (sqe->addr2 || sqe->file_index)
-			return -EINVAL;
-	}
-
-=======
->>>>>>> fc85704c
 	sr->len = READ_ONCE(sqe->len);
 	sr->flags = READ_ONCE(sqe->ioprio);
 	if (sr->flags & ~SENDMSG_FLAGS)
@@ -1300,11 +1285,6 @@
 
 	zc->done_io = 0;
 	zc->retry = false;
-<<<<<<< HEAD
-	zc->imported = false;
-	req->flags |= REQ_F_POLL_NO_LAZY;
-=======
->>>>>>> fc85704c
 
 	if (unlikely(READ_ONCE(sqe->__pad2[0]) || READ_ONCE(sqe->addr3)))
 		return -EINVAL;
@@ -1447,13 +1427,8 @@
 	    (zc->flags & IORING_RECVSEND_POLL_FIRST))
 		return -EAGAIN;
 
-<<<<<<< HEAD
-	if (!zc->imported) {
-		zc->imported = true;
-=======
 	if (req->flags & REQ_F_IMPORT_BUFFER) {
 		req->flags &= ~REQ_F_IMPORT_BUFFER;
->>>>>>> fc85704c
 		ret = io_send_zc_import(req, issue_flags);
 		if (unlikely(ret))
 			return ret;
@@ -1680,15 +1655,9 @@
 	}
 
 	io_req_set_res(req, ret, cflags);
-<<<<<<< HEAD
-	if (!(issue_flags & IO_URING_F_MULTISHOT))
-		return IOU_OK;
-	return IOU_STOP_MULTISHOT;
-=======
 	if (ret < 0)
 		req_set_fail(req);
 	return IOU_COMPLETE;
->>>>>>> fc85704c
 }
 
 int io_socket_prep(struct io_kiocb *req, const struct io_uring_sqe *sqe)
