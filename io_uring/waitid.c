// SPDX-License-Identifier: GPL-2.0
/*
 * Support for async notification of waitid
 */
#include <linux/kernel.h>
#include <linux/errno.h>
#include <linux/fs.h>
#include <linux/file.h>
#include <linux/compat.h>
#include <linux/io_uring.h>

#include <uapi/linux/io_uring.h>

#include "io_uring.h"
#include "cancel.h"
#include "waitid.h"
#include "../kernel/exit.h"

static void io_waitid_cb(struct io_kiocb *req, struct io_tw_state *ts);

#define IO_WAITID_CANCEL_FLAG	BIT(31)
#define IO_WAITID_REF_MASK	GENMASK(30, 0)

struct io_waitid {
	struct file *file;
	int which;
	pid_t upid;
	int options;
	atomic_t refs;
	struct wait_queue_head *head;
	struct siginfo __user *infop;
	struct waitid_info info;
};

static void io_waitid_free(struct io_kiocb *req)
{
	struct io_waitid_async *iwa = req->async_data;

	put_pid(iwa->wo.wo_pid);
	kfree(req->async_data);
	req->async_data = NULL;
	req->flags &= ~REQ_F_ASYNC_DATA;
}

#ifdef CONFIG_COMPAT
static bool io_waitid_compat_copy_si(struct io_waitid *iw, int signo)
{
	struct compat_siginfo __user *infop;
	bool ret;

	infop = (struct compat_siginfo __user *) iw->infop;

	if (!user_write_access_begin(infop, sizeof(*infop)))
		return false;

	unsafe_put_user(signo, &infop->si_signo, Efault);
	unsafe_put_user(0, &infop->si_errno, Efault);
	unsafe_put_user(iw->info.cause, &infop->si_code, Efault);
	unsafe_put_user(iw->info.pid, &infop->si_pid, Efault);
	unsafe_put_user(iw->info.uid, &infop->si_uid, Efault);
	unsafe_put_user(iw->info.status, &infop->si_status, Efault);
	ret = true;
done:
	user_write_access_end();
	return ret;
Efault:
	ret = false;
	goto done;
}
#endif

static bool io_waitid_copy_si(struct io_kiocb *req, int signo)
{
	struct io_waitid *iw = io_kiocb_to_cmd(req, struct io_waitid);
	bool ret;

	if (!iw->infop)
		return true;

#ifdef CONFIG_COMPAT
	if (req->ctx->compat)
		return io_waitid_compat_copy_si(iw, signo);
#endif

	if (!user_write_access_begin(iw->infop, sizeof(*iw->infop)))
		return false;

	unsafe_put_user(signo, &iw->infop->si_signo, Efault);
	unsafe_put_user(0, &iw->infop->si_errno, Efault);
	unsafe_put_user(iw->info.cause, &iw->infop->si_code, Efault);
	unsafe_put_user(iw->info.pid, &iw->infop->si_pid, Efault);
	unsafe_put_user(iw->info.uid, &iw->infop->si_uid, Efault);
	unsafe_put_user(iw->info.status, &iw->infop->si_status, Efault);
	ret = true;
done:
	user_write_access_end();
	return ret;
Efault:
	ret = false;
	goto done;
}

static int io_waitid_finish(struct io_kiocb *req, int ret)
{
	int signo = 0;

	if (ret > 0) {
		signo = SIGCHLD;
		ret = 0;
	}

	if (!io_waitid_copy_si(req, signo))
		ret = -EFAULT;
	io_waitid_free(req);
	return ret;
}

static void io_waitid_complete(struct io_kiocb *req, int ret)
{
	struct io_waitid *iw = io_kiocb_to_cmd(req, struct io_waitid);

	/* anyone completing better be holding a reference */
	WARN_ON_ONCE(!(atomic_read(&iw->refs) & IO_WAITID_REF_MASK));

	lockdep_assert_held(&req->ctx->uring_lock);

	hlist_del_init(&req->hash_node);

	ret = io_waitid_finish(req, ret);
	if (ret < 0)
		req_set_fail(req);
	io_req_set_res(req, ret, 0);
}

static bool __io_waitid_cancel(struct io_ring_ctx *ctx, struct io_kiocb *req)
{
	struct io_waitid *iw = io_kiocb_to_cmd(req, struct io_waitid);
	struct io_waitid_async *iwa = req->async_data;

	/*
	 * Mark us canceled regardless of ownership. This will prevent a
	 * potential retry from a spurious wakeup.
	 */
	atomic_or(IO_WAITID_CANCEL_FLAG, &iw->refs);

	/* claim ownership */
	if (atomic_fetch_inc(&iw->refs) & IO_WAITID_REF_MASK)
		return false;

	spin_lock_irq(&iw->head->lock);
	list_del_init(&iwa->wo.child_wait.entry);
	spin_unlock_irq(&iw->head->lock);
	io_waitid_complete(req, -ECANCELED);
	io_req_queue_tw_complete(req, -ECANCELED);
	return true;
}

int io_waitid_cancel(struct io_ring_ctx *ctx, struct io_cancel_data *cd,
		     unsigned int issue_flags)
{
	struct hlist_node *tmp;
	struct io_kiocb *req;
	int nr = 0;

	if (cd->flags & (IORING_ASYNC_CANCEL_FD|IORING_ASYNC_CANCEL_FD_FIXED))
		return -ENOENT;

	io_ring_submit_lock(ctx, issue_flags);
	hlist_for_each_entry_safe(req, tmp, &ctx->waitid_list, hash_node) {
		if (req->cqe.user_data != cd->data &&
		    !(cd->flags & IORING_ASYNC_CANCEL_ANY))
			continue;
		if (__io_waitid_cancel(ctx, req))
			nr++;
		if (!(cd->flags & IORING_ASYNC_CANCEL_ALL))
			break;
	}
	io_ring_submit_unlock(ctx, issue_flags);

	if (nr)
		return nr;

	return -ENOENT;
}

bool io_waitid_remove_all(struct io_ring_ctx *ctx, struct io_uring_task *tctx,
			  bool cancel_all)
{
	struct hlist_node *tmp;
	struct io_kiocb *req;
	bool found = false;

	lockdep_assert_held(&ctx->uring_lock);

	hlist_for_each_entry_safe(req, tmp, &ctx->waitid_list, hash_node) {
		if (!io_match_task_safe(req, tctx, cancel_all))
			continue;
		hlist_del_init(&req->hash_node);
		__io_waitid_cancel(ctx, req);
		found = true;
	}

	return found;
}

static inline bool io_waitid_drop_issue_ref(struct io_kiocb *req)
{
	struct io_waitid *iw = io_kiocb_to_cmd(req, struct io_waitid);
	struct io_waitid_async *iwa = req->async_data;

	if (!atomic_sub_return(1, &iw->refs))
		return false;

	/*
	 * Wakeup triggered, racing with us. It was prevented from
	 * completing because of that, queue up the tw to do that.
	 */
	req->io_task_work.func = io_waitid_cb;
	io_req_task_work_add(req);
	remove_wait_queue(iw->head, &iwa->wo.child_wait);
	return true;
}

static void io_waitid_cb(struct io_kiocb *req, struct io_tw_state *ts)
{
	struct io_waitid_async *iwa = req->async_data;
	struct io_ring_ctx *ctx = req->ctx;
	int ret;

	io_tw_lock(ctx, ts);

	ret = __do_wait(&iwa->wo);

	/*
	 * If we get -ERESTARTSYS here, we need to re-arm and check again
	 * to ensure we get another callback. If the retry works, then we can
	 * just remove ourselves from the waitqueue again and finish the
	 * request.
	 */
	if (unlikely(ret == -ERESTARTSYS)) {
		struct io_waitid *iw = io_kiocb_to_cmd(req, struct io_waitid);

		/* Don't retry if cancel found it meanwhile */
		ret = -ECANCELED;
		if (!(atomic_read(&iw->refs) & IO_WAITID_CANCEL_FLAG)) {
			iw->head = &current->signal->wait_chldexit;
			add_wait_queue(iw->head, &iwa->wo.child_wait);
			ret = __do_wait(&iwa->wo);
			if (ret == -ERESTARTSYS) {
				/* retry armed, drop our ref */
				io_waitid_drop_issue_ref(req);
				return;
			}

			remove_wait_queue(iw->head, &iwa->wo.child_wait);
		}
	}

	io_waitid_complete(req, ret);
	io_req_task_complete(req, ts);
}

static int io_waitid_wait(struct wait_queue_entry *wait, unsigned mode,
			  int sync, void *key)
{
	struct wait_opts *wo = container_of(wait, struct wait_opts, child_wait);
	struct io_waitid_async *iwa = container_of(wo, struct io_waitid_async, wo);
	struct io_kiocb *req = iwa->req;
	struct io_waitid *iw = io_kiocb_to_cmd(req, struct io_waitid);
	struct task_struct *p = key;

	if (!pid_child_should_wake(wo, p))
		return 0;

	/* cancel is in progress */
	if (atomic_fetch_inc(&iw->refs) & IO_WAITID_REF_MASK)
		return 1;

	req->io_task_work.func = io_waitid_cb;
	io_req_task_work_add(req);
	list_del_init(&wait->entry);
	return 1;
}

int io_waitid_prep(struct io_kiocb *req, const struct io_uring_sqe *sqe)
{
	struct io_waitid *iw = io_kiocb_to_cmd(req, struct io_waitid);
	struct io_waitid_async *iwa;

	if (sqe->addr || sqe->buf_index || sqe->addr3 || sqe->waitid_flags)
		return -EINVAL;

	iwa = io_uring_alloc_async_data(NULL, req);
	if (!unlikely(iwa))
		return -ENOMEM;
	iwa->req = req;

	iw->which = READ_ONCE(sqe->len);
	iw->upid = READ_ONCE(sqe->fd);
	iw->options = READ_ONCE(sqe->file_index);
	iw->infop = u64_to_user_ptr(READ_ONCE(sqe->addr2));
	return 0;
}

int io_waitid(struct io_kiocb *req, unsigned int issue_flags)
{
	struct io_waitid *iw = io_kiocb_to_cmd(req, struct io_waitid);
	struct io_waitid_async *iwa = req->async_data;
	struct io_ring_ctx *ctx = req->ctx;
	int ret;

<<<<<<< HEAD
	iwa = io_uring_alloc_async_data(NULL, req);
	if (!iwa)
		return -ENOMEM;

	iwa->req = req;

=======
>>>>>>> fe0fb583
	ret = kernel_waitid_prepare(&iwa->wo, iw->which, iw->upid, &iw->info,
					iw->options, NULL);
	if (ret)
		goto done;

	/*
	 * Mark the request as busy upfront, in case we're racing with the
	 * wakeup. If we are, then we'll notice when we drop this initial
	 * reference again after arming.
	 */
	atomic_set(&iw->refs, 1);

	/*
	 * Cancel must hold the ctx lock, so there's no risk of cancelation
	 * finding us until a) we remain on the list, and b) the lock is
	 * dropped. We only need to worry about racing with the wakeup
	 * callback.
	 */
	io_ring_submit_lock(ctx, issue_flags);
	hlist_add_head(&req->hash_node, &ctx->waitid_list);

	init_waitqueue_func_entry(&iwa->wo.child_wait, io_waitid_wait);
	iwa->wo.child_wait.private = req->tctx->task;
	iw->head = &current->signal->wait_chldexit;
	add_wait_queue(iw->head, &iwa->wo.child_wait);

	ret = __do_wait(&iwa->wo);
	if (ret == -ERESTARTSYS) {
		/*
		 * Nobody else grabbed a reference, it'll complete when we get
		 * a waitqueue callback, or if someone cancels it.
		 */
		if (!io_waitid_drop_issue_ref(req)) {
			io_ring_submit_unlock(ctx, issue_flags);
			return IOU_ISSUE_SKIP_COMPLETE;
		}

		/*
		 * Wakeup triggered, racing with us. It was prevented from
		 * completing because of that, queue up the tw to do that.
		 */
		io_ring_submit_unlock(ctx, issue_flags);
		return IOU_ISSUE_SKIP_COMPLETE;
	}

	hlist_del_init(&req->hash_node);
	remove_wait_queue(iw->head, &iwa->wo.child_wait);
	ret = io_waitid_finish(req, ret);

	io_ring_submit_unlock(ctx, issue_flags);
done:
	if (ret < 0)
		req_set_fail(req);
	io_req_set_res(req, ret, 0);
	return IOU_OK;
}<|MERGE_RESOLUTION|>--- conflicted
+++ resolved
@@ -309,15 +309,6 @@
 	struct io_ring_ctx *ctx = req->ctx;
 	int ret;
 
-<<<<<<< HEAD
-	iwa = io_uring_alloc_async_data(NULL, req);
-	if (!iwa)
-		return -ENOMEM;
-
-	iwa->req = req;
-
-=======
->>>>>>> fe0fb583
 	ret = kernel_waitid_prepare(&iwa->wo, iw->which, iw->upid, &iw->info,
 					iw->options, NULL);
 	if (ret)
