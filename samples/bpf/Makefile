# SPDX-License-Identifier: GPL-2.0

BPF_SAMPLES_PATH ?= $(abspath $(srctree)/$(src))
TOOLS_PATH := $(BPF_SAMPLES_PATH)/../../tools

pound := \#

# List of programs to build
tprogs-y := test_lru_dist
tprogs-y += sock_example
tprogs-y += fds_example
tprogs-y += sockex1
tprogs-y += sockex2
tprogs-y += sockex3
tprogs-y += tracex1
tprogs-y += tracex2
tprogs-y += tracex3
tprogs-y += tracex4
tprogs-y += tracex5
tprogs-y += tracex6
tprogs-y += tracex7
tprogs-y += test_probe_write_user
tprogs-y += trace_output
tprogs-y += lathist
tprogs-y += offwaketime
tprogs-y += spintest
tprogs-y += map_perf_test
tprogs-y += test_overhead
tprogs-y += test_cgrp2_array_pin
tprogs-y += test_cgrp2_attach
tprogs-y += test_cgrp2_sock
tprogs-y += test_cgrp2_sock2
tprogs-y += xdp1
tprogs-y += xdp2
tprogs-y += xdp_router_ipv4
tprogs-y += test_current_task_under_cgroup
tprogs-y += trace_event
tprogs-y += sampleip
tprogs-y += tc_l2_redirect
tprogs-y += lwt_len_hist
tprogs-y += xdp_tx_iptunnel
tprogs-y += test_map_in_map
tprogs-y += per_socket_stats_example
tprogs-y += xdp_rxq_info
tprogs-y += syscall_tp
tprogs-y += cpustat
tprogs-y += xdp_adjust_tail
tprogs-y += xdp_fwd
tprogs-y += task_fd_query
tprogs-y += xdp_sample_pkts
tprogs-y += ibumad
tprogs-y += hbm

tprogs-y += xdp_redirect_cpu
tprogs-y += xdp_redirect_map_multi
tprogs-y += xdp_redirect_map
tprogs-y += xdp_redirect
tprogs-y += xdp_monitor

# Libbpf dependencies
LIBBPF_SRC = $(TOOLS_PATH)/lib/bpf
LIBBPF_OUTPUT = $(abspath $(BPF_SAMPLES_PATH))/libbpf
LIBBPF_DESTDIR = $(LIBBPF_OUTPUT)
LIBBPF_INCLUDE = $(LIBBPF_DESTDIR)/include
LIBBPF = $(LIBBPF_OUTPUT)/libbpf.a

CGROUP_HELPERS := ../../tools/testing/selftests/bpf/cgroup_helpers.o
TRACE_HELPERS := ../../tools/testing/selftests/bpf/trace_helpers.o
XDP_SAMPLE := xdp_sample_user.o

fds_example-objs := fds_example.o
sockex1-objs := sockex1_user.o
sockex2-objs := sockex2_user.o
sockex3-objs := sockex3_user.o
tracex1-objs := tracex1_user.o $(TRACE_HELPERS)
tracex2-objs := tracex2_user.o
tracex3-objs := tracex3_user.o
tracex4-objs := tracex4_user.o
tracex5-objs := tracex5_user.o $(TRACE_HELPERS)
tracex6-objs := tracex6_user.o
tracex7-objs := tracex7_user.o
test_probe_write_user-objs := test_probe_write_user_user.o
trace_output-objs := trace_output_user.o
lathist-objs := lathist_user.o
offwaketime-objs := offwaketime_user.o $(TRACE_HELPERS)
spintest-objs := spintest_user.o $(TRACE_HELPERS)
map_perf_test-objs := map_perf_test_user.o
test_overhead-objs := test_overhead_user.o
test_cgrp2_array_pin-objs := test_cgrp2_array_pin.o
test_cgrp2_attach-objs := test_cgrp2_attach.o
test_cgrp2_sock-objs := test_cgrp2_sock.o
test_cgrp2_sock2-objs := test_cgrp2_sock2.o
xdp1-objs := xdp1_user.o
# reuse xdp1 source intentionally
xdp2-objs := xdp1_user.o
test_current_task_under_cgroup-objs := $(CGROUP_HELPERS) \
				       test_current_task_under_cgroup_user.o
trace_event-objs := trace_event_user.o $(TRACE_HELPERS)
sampleip-objs := sampleip_user.o $(TRACE_HELPERS)
tc_l2_redirect-objs := tc_l2_redirect_user.o
lwt_len_hist-objs := lwt_len_hist_user.o
xdp_tx_iptunnel-objs := xdp_tx_iptunnel_user.o
test_map_in_map-objs := test_map_in_map_user.o
per_socket_stats_example-objs := cookie_uid_helper_example.o
xdp_rxq_info-objs := xdp_rxq_info_user.o
syscall_tp-objs := syscall_tp_user.o
cpustat-objs := cpustat_user.o
xdp_adjust_tail-objs := xdp_adjust_tail_user.o
xdp_fwd-objs := xdp_fwd_user.o
task_fd_query-objs := task_fd_query_user.o $(TRACE_HELPERS)
xdp_sample_pkts-objs := xdp_sample_pkts_user.o
ibumad-objs := ibumad_user.o
hbm-objs := hbm.o $(CGROUP_HELPERS)

xdp_redirect_map_multi-objs := xdp_redirect_map_multi_user.o $(XDP_SAMPLE)
xdp_redirect_cpu-objs := xdp_redirect_cpu_user.o $(XDP_SAMPLE)
xdp_redirect_map-objs := xdp_redirect_map_user.o $(XDP_SAMPLE)
xdp_redirect-objs := xdp_redirect_user.o $(XDP_SAMPLE)
xdp_monitor-objs := xdp_monitor_user.o $(XDP_SAMPLE)
xdp_router_ipv4-objs := xdp_router_ipv4_user.o $(XDP_SAMPLE)

# Tell kbuild to always build the programs
always-y := $(tprogs-y)
always-y += sockex1_kern.o
always-y += sockex2_kern.o
always-y += sockex3_kern.o
always-y += tracex1_kern.o
always-y += tracex2_kern.o
always-y += tracex3_kern.o
always-y += tracex4_kern.o
always-y += tracex5_kern.o
always-y += tracex6_kern.o
always-y += tracex7_kern.o
always-y += sock_flags_kern.o
always-y += test_probe_write_user_kern.o
always-y += trace_output_kern.o
always-y += tcbpf1_kern.o
always-y += tc_l2_redirect_kern.o
always-y += lathist_kern.o
always-y += offwaketime_kern.o
always-y += spintest_kern.o
always-y += map_perf_test_kern.o
always-y += test_overhead_tp_kern.o
always-y += test_overhead_raw_tp_kern.o
always-y += test_overhead_kprobe_kern.o
always-y += parse_varlen.o parse_simple.o parse_ldabs.o
always-y += test_cgrp2_tc_kern.o
always-y += xdp1_kern.o
always-y += xdp2_kern.o
always-y += test_current_task_under_cgroup_kern.o
always-y += trace_event_kern.o
always-y += sampleip_kern.o
always-y += lwt_len_hist_kern.o
always-y += xdp_tx_iptunnel_kern.o
always-y += test_map_in_map_kern.o
always-y += tcp_synrto_kern.o
always-y += tcp_rwnd_kern.o
always-y += tcp_bufs_kern.o
always-y += tcp_cong_kern.o
always-y += tcp_iw_kern.o
always-y += tcp_clamp_kern.o
always-y += tcp_basertt_kern.o
always-y += tcp_tos_reflect_kern.o
always-y += tcp_dumpstats_kern.o
always-y += xdp_rxq_info_kern.o
always-y += xdp2skb_meta_kern.o
always-y += syscall_tp_kern.o
always-y += cpustat_kern.o
always-y += xdp_adjust_tail_kern.o
always-y += xdp_fwd_kern.o
always-y += task_fd_query_kern.o
always-y += xdp_sample_pkts_kern.o
always-y += ibumad_kern.o
always-y += hbm_out_kern.o
always-y += hbm_edt_kern.o

ifeq ($(ARCH), arm)
# Strip all except -D__LINUX_ARM_ARCH__ option needed to handle linux
# headers when arm instruction set identification is requested.
ARM_ARCH_SELECTOR := $(filter -D__LINUX_ARM_ARCH__%, $(KBUILD_CFLAGS))
BPF_EXTRA_CFLAGS := $(ARM_ARCH_SELECTOR)
TPROGS_CFLAGS += $(ARM_ARCH_SELECTOR)
endif

ifeq ($(ARCH), mips)
TPROGS_CFLAGS += -D__SANE_USERSPACE_TYPES__
ifdef CONFIG_MACH_LOONGSON64
BPF_EXTRA_CFLAGS += -I$(srctree)/arch/mips/include/asm/mach-loongson64
BPF_EXTRA_CFLAGS += -I$(srctree)/arch/mips/include/asm/mach-generic
endif
endif

TPROGS_CFLAGS += -Wall -O2
TPROGS_CFLAGS += -Wmissing-prototypes
TPROGS_CFLAGS += -Wstrict-prototypes

TPROGS_CFLAGS += -I$(objtree)/usr/include
TPROGS_CFLAGS += -I$(srctree)/tools/testing/selftests/bpf/
TPROGS_CFLAGS += -I$(LIBBPF_INCLUDE)
TPROGS_CFLAGS += -I$(srctree)/tools/include
TPROGS_CFLAGS += -I$(srctree)/tools/perf
TPROGS_CFLAGS += -DHAVE_ATTR_TEST=0

ifdef SYSROOT
TPROGS_CFLAGS += --sysroot=$(SYSROOT)
TPROGS_LDFLAGS := -L$(SYSROOT)/usr/lib
endif

TPROGS_LDLIBS			+= $(LIBBPF) -lelf -lz
TPROGLDLIBS_xdp_monitor		+= -lm
TPROGLDLIBS_xdp_redirect	+= -lm
TPROGLDLIBS_xdp_redirect_cpu	+= -lm
TPROGLDLIBS_xdp_redirect_map	+= -lm
TPROGLDLIBS_xdp_redirect_map_multi += -lm
<<<<<<< HEAD
=======
TPROGLDLIBS_xdp_router_ipv4	+= -lm -pthread
>>>>>>> d60c95ef
TPROGLDLIBS_tracex4		+= -lrt
TPROGLDLIBS_trace_output	+= -lrt
TPROGLDLIBS_map_perf_test	+= -lrt
TPROGLDLIBS_test_overhead	+= -lrt

# Allows pointing LLC/CLANG to a LLVM backend with bpf support, redefine on cmdline:
# make M=samples/bpf LLC=~/git/llvm-project/llvm/build/bin/llc CLANG=~/git/llvm-project/llvm/build/bin/clang
LLC ?= llc
CLANG ?= clang
OPT ?= opt
LLVM_DIS ?= llvm-dis
LLVM_OBJCOPY ?= llvm-objcopy
LLVM_READELF ?= llvm-readelf
BTF_PAHOLE ?= pahole

# Detect that we're cross compiling and use the cross compiler
ifdef CROSS_COMPILE
CLANG_ARCH_ARGS = --target=$(notdir $(CROSS_COMPILE:%-=%))
endif

# Don't evaluate probes and warnings if we need to run make recursively
ifneq ($(src),)
HDR_PROBE := $(shell printf "$(pound)include <linux/types.h>\n struct list_head { int a; }; int main() { return 0; }" | \
	$(CC) $(TPROGS_CFLAGS) $(TPROGS_LDFLAGS) -x c - \
	-o /dev/null 2>/dev/null && echo okay)

ifeq ($(HDR_PROBE),)
$(warning WARNING: Detected possible issues with include path.)
$(warning WARNING: Please install kernel headers locally (make headers_install).)
endif

BTF_LLC_PROBE := $(shell $(LLC) -march=bpf -mattr=help 2>&1 | grep dwarfris)
BTF_PAHOLE_PROBE := $(shell $(BTF_PAHOLE) --help 2>&1 | grep BTF)
BTF_OBJCOPY_PROBE := $(shell $(LLVM_OBJCOPY) --help 2>&1 | grep -i 'usage.*llvm')
BTF_LLVM_PROBE := $(shell echo "int main() { return 0; }" | \
			  $(CLANG) -target bpf -O2 -g -c -x c - -o ./llvm_btf_verify.o; \
			  $(LLVM_READELF) -S ./llvm_btf_verify.o | grep BTF; \
			  /bin/rm -f ./llvm_btf_verify.o)

BPF_EXTRA_CFLAGS += -fno-stack-protector
ifneq ($(BTF_LLVM_PROBE),)
	BPF_EXTRA_CFLAGS += -g
else
ifneq ($(and $(BTF_LLC_PROBE),$(BTF_PAHOLE_PROBE),$(BTF_OBJCOPY_PROBE)),)
	BPF_EXTRA_CFLAGS += -g
	LLC_FLAGS += -mattr=dwarfris
	DWARF2BTF = y
endif
endif
endif

# Trick to allow make to be run from this directory
all:
	$(MAKE) -C ../../ M=$(CURDIR) BPF_SAMPLES_PATH=$(CURDIR)

clean:
	$(MAKE) -C ../../ M=$(CURDIR) clean
	@find $(CURDIR) -type f -name '*~' -delete
	@$(RM) -r $(CURDIR)/libbpf $(CURDIR)/bpftool

<<<<<<< HEAD
$(LIBBPF): FORCE | $(LIBBPF_OUTPUT)
=======
$(LIBBPF): $(wildcard $(LIBBPF_SRC)/*.[ch] $(LIBBPF_SRC)/Makefile) | $(LIBBPF_OUTPUT)
>>>>>>> d60c95ef
# Fix up variables inherited from Kbuild that tools/ build system won't like
	$(MAKE) -C $(LIBBPF_SRC) RM='rm -rf' EXTRA_CFLAGS="$(TPROGS_CFLAGS)" \
		LDFLAGS=$(TPROGS_LDFLAGS) srctree=$(BPF_SAMPLES_PATH)/../../ \
		O= OUTPUT=$(LIBBPF_OUTPUT)/ DESTDIR=$(LIBBPF_DESTDIR) prefix= \
		$@ install_headers

BPFTOOLDIR := $(TOOLS_PATH)/bpf/bpftool
BPFTOOL_OUTPUT := $(abspath $(BPF_SAMPLES_PATH))/bpftool
<<<<<<< HEAD
BPFTOOL := $(BPFTOOL_OUTPUT)/bpftool
$(BPFTOOL): $(LIBBPF) $(wildcard $(BPFTOOLDIR)/*.[ch] $(BPFTOOLDIR)/Makefile) | $(BPFTOOL_OUTPUT)
	    $(MAKE) -C $(BPFTOOLDIR) srctree=$(BPF_SAMPLES_PATH)/../../ \
		OUTPUT=$(BPFTOOL_OUTPUT)/ \
		LIBBPF_OUTPUT=$(LIBBPF_OUTPUT)/ \
		LIBBPF_DESTDIR=$(LIBBPF_DESTDIR)/
=======
BPFTOOL := $(BPFTOOL_OUTPUT)/bootstrap/bpftool
$(BPFTOOL): $(wildcard $(BPFTOOLDIR)/*.[ch] $(BPFTOOLDIR)/Makefile) | $(BPFTOOL_OUTPUT)
	$(MAKE) -C $(BPFTOOLDIR) srctree=$(BPF_SAMPLES_PATH)/../../ 		\
		OUTPUT=$(BPFTOOL_OUTPUT)/ bootstrap
>>>>>>> d60c95ef

$(LIBBPF_OUTPUT) $(BPFTOOL_OUTPUT):
	$(call msg,MKDIR,$@)
	$(Q)mkdir -p $@

$(obj)/syscall_nrs.h:	$(obj)/syscall_nrs.s FORCE
	$(call filechk,offsets,__SYSCALL_NRS_H__)

targets += syscall_nrs.s
clean-files += syscall_nrs.h

FORCE:


# Verify LLVM compiler tools are available and bpf target is supported by llc
.PHONY: verify_cmds verify_target_bpf $(CLANG) $(LLC)

verify_cmds: $(CLANG) $(LLC)
	@for TOOL in $^ ; do \
		if ! (which -- "$${TOOL}" > /dev/null 2>&1); then \
			echo "*** ERROR: Cannot find LLVM tool $${TOOL}" ;\
			exit 1; \
		else true; fi; \
	done

verify_target_bpf: verify_cmds
	@if ! (${LLC} -march=bpf -mattr=help > /dev/null 2>&1); then \
		echo "*** ERROR: LLVM (${LLC}) does not support 'bpf' target" ;\
		echo "   NOTICE: LLVM version >= 3.7.1 required" ;\
		exit 2; \
	else true; fi

$(BPF_SAMPLES_PATH)/*.c: verify_target_bpf $(LIBBPF)
$(src)/*.c: verify_target_bpf $(LIBBPF)

libbpf_hdrs: $(LIBBPF)
$(obj)/$(TRACE_HELPERS) $(obj)/$(CGROUP_HELPERS) $(obj)/$(XDP_SAMPLE): | libbpf_hdrs

.PHONY: libbpf_hdrs

$(obj)/xdp_redirect_cpu_user.o: $(obj)/xdp_redirect_cpu.skel.h
$(obj)/xdp_redirect_map_multi_user.o: $(obj)/xdp_redirect_map_multi.skel.h
$(obj)/xdp_redirect_map_user.o: $(obj)/xdp_redirect_map.skel.h
$(obj)/xdp_redirect_user.o: $(obj)/xdp_redirect.skel.h
$(obj)/xdp_monitor_user.o: $(obj)/xdp_monitor.skel.h
$(obj)/xdp_router_ipv4_user.o: $(obj)/xdp_router_ipv4.skel.h

$(obj)/tracex5_kern.o: $(obj)/syscall_nrs.h
$(obj)/hbm_out_kern.o: $(src)/hbm.h $(src)/hbm_kern.h
$(obj)/hbm.o: $(src)/hbm.h
$(obj)/hbm_edt_kern.o: $(src)/hbm.h $(src)/hbm_kern.h

# Override includes for xdp_sample_user.o because $(srctree)/usr/include in
# TPROGS_CFLAGS causes conflicts
XDP_SAMPLE_CFLAGS += -Wall -O2 \
		     -I$(src)/../../tools/include \
		     -I$(src)/../../tools/include/uapi \
		     -I$(LIBBPF_INCLUDE) \
		     -I$(src)/../../tools/testing/selftests/bpf

$(obj)/$(XDP_SAMPLE): TPROGS_CFLAGS = $(XDP_SAMPLE_CFLAGS)
$(obj)/$(XDP_SAMPLE): $(src)/xdp_sample_user.h $(src)/xdp_sample_shared.h

-include $(BPF_SAMPLES_PATH)/Makefile.target

VMLINUX_BTF_PATHS ?= $(abspath $(if $(O),$(O)/vmlinux))				\
		     $(abspath $(if $(KBUILD_OUTPUT),$(KBUILD_OUTPUT)/vmlinux))	\
		     $(abspath ./vmlinux)
VMLINUX_BTF ?= $(abspath $(firstword $(wildcard $(VMLINUX_BTF_PATHS))))

$(obj)/vmlinux.h: $(VMLINUX_BTF) $(BPFTOOL)
ifeq ($(VMLINUX_H),)
ifeq ($(VMLINUX_BTF),)
	$(error Cannot find a vmlinux for VMLINUX_BTF at any of "$(VMLINUX_BTF_PATHS)",\
		build the kernel or set VMLINUX_BTF or VMLINUX_H variable)
endif
	$(Q)$(BPFTOOL) btf dump file $(VMLINUX_BTF) format c > $@
else
	$(Q)cp "$(VMLINUX_H)" $@
endif

clean-files += vmlinux.h

# Get Clang's default includes on this system, as opposed to those seen by
# '-target bpf'. This fixes "missing" files on some architectures/distros,
# such as asm/byteorder.h, asm/socket.h, asm/sockios.h, sys/cdefs.h etc.
#
# Use '-idirafter': Don't interfere with include mechanics except where the
# build would have failed anyways.
define get_sys_includes
$(shell $(1) -v -E - </dev/null 2>&1 \
        | sed -n '/<...> search starts here:/,/End of search list./{ s| \(/.*\)|-idirafter \1|p }') \
$(shell $(1) -dM -E - </dev/null | grep '#define __riscv_xlen ' | sed 's/#define /-D/' | sed 's/ /=/')
endef

CLANG_SYS_INCLUDES = $(call get_sys_includes,$(CLANG))

$(obj)/xdp_redirect_cpu.bpf.o: $(obj)/xdp_sample.bpf.o
$(obj)/xdp_redirect_map_multi.bpf.o: $(obj)/xdp_sample.bpf.o
$(obj)/xdp_redirect_map.bpf.o: $(obj)/xdp_sample.bpf.o
$(obj)/xdp_redirect.bpf.o: $(obj)/xdp_sample.bpf.o
$(obj)/xdp_monitor.bpf.o: $(obj)/xdp_sample.bpf.o
$(obj)/xdp_router_ipv4.bpf.o: $(obj)/xdp_sample.bpf.o

$(obj)/%.bpf.o: $(src)/%.bpf.c $(obj)/vmlinux.h $(src)/xdp_sample.bpf.h $(src)/xdp_sample_shared.h
	@echo "  CLANG-BPF " $@
	$(Q)$(CLANG) -g -O2 -target bpf -D__TARGET_ARCH_$(SRCARCH) \
		-Wno-compare-distinct-pointer-types -I$(srctree)/include \
		-I$(srctree)/samples/bpf -I$(srctree)/tools/include \
		-I$(LIBBPF_INCLUDE) $(CLANG_SYS_INCLUDES) \
		-c $(filter %.bpf.c,$^) -o $@

LINKED_SKELS := xdp_redirect_cpu.skel.h xdp_redirect_map_multi.skel.h \
		xdp_redirect_map.skel.h xdp_redirect.skel.h xdp_monitor.skel.h \
		xdp_router_ipv4.skel.h
clean-files += $(LINKED_SKELS)

xdp_redirect_cpu.skel.h-deps := xdp_redirect_cpu.bpf.o xdp_sample.bpf.o
xdp_redirect_map_multi.skel.h-deps := xdp_redirect_map_multi.bpf.o xdp_sample.bpf.o
xdp_redirect_map.skel.h-deps := xdp_redirect_map.bpf.o xdp_sample.bpf.o
xdp_redirect.skel.h-deps := xdp_redirect.bpf.o xdp_sample.bpf.o
xdp_monitor.skel.h-deps := xdp_monitor.bpf.o xdp_sample.bpf.o
xdp_router_ipv4.skel.h-deps := xdp_router_ipv4.bpf.o xdp_sample.bpf.o

LINKED_BPF_SRCS := $(patsubst %.bpf.o,%.bpf.c,$(foreach skel,$(LINKED_SKELS),$($(skel)-deps)))

BPF_SRCS_LINKED := $(notdir $(wildcard $(src)/*.bpf.c))
BPF_OBJS_LINKED := $(patsubst %.bpf.c,$(obj)/%.bpf.o, $(BPF_SRCS_LINKED))
BPF_SKELS_LINKED := $(addprefix $(obj)/,$(LINKED_SKELS))

$(BPF_SKELS_LINKED): $(BPF_OBJS_LINKED) $(BPFTOOL)
	@echo "  BPF GEN-OBJ " $(@:.skel.h=)
	$(Q)$(BPFTOOL) gen object $(@:.skel.h=.lbpf.o) $(addprefix $(obj)/,$($(@F)-deps))
	@echo "  BPF GEN-SKEL" $(@:.skel.h=)
	$(Q)$(BPFTOOL) gen skeleton $(@:.skel.h=.lbpf.o) name $(notdir $(@:.skel.h=)) > $@

# asm/sysreg.h - inline assembly used by it is incompatible with llvm.
# But, there is no easy way to fix it, so just exclude it since it is
# useless for BPF samples.
# below we use long chain of commands, clang | opt | llvm-dis | llc,
# to generate final object file. 'clang' compiles the source into IR
# with native target, e.g., x64, arm64, etc. 'opt' does bpf CORE IR builtin
# processing (llvm12) and IR optimizations. 'llvm-dis' converts
# 'opt' output to IR, and finally 'llc' generates bpf byte code.
$(obj)/%.o: $(src)/%.c
	@echo "  CLANG-bpf " $@
	$(Q)$(CLANG) $(NOSTDINC_FLAGS) $(LINUXINCLUDE) $(BPF_EXTRA_CFLAGS) \
		-I$(obj) -I$(srctree)/tools/testing/selftests/bpf/ \
		-I$(LIBBPF_INCLUDE) \
		-D__KERNEL__ -D__BPF_TRACING__ -Wno-unused-value -Wno-pointer-sign \
		-D__TARGET_ARCH_$(SRCARCH) -Wno-compare-distinct-pointer-types \
		-Wno-gnu-variable-sized-type-not-at-end \
		-Wno-address-of-packed-member -Wno-tautological-compare \
		-Wno-unknown-warning-option $(CLANG_ARCH_ARGS) \
		-fno-asynchronous-unwind-tables \
		-I$(srctree)/samples/bpf/ -include asm_goto_workaround.h \
		-O2 -emit-llvm -Xclang -disable-llvm-passes -c $< -o - | \
		$(OPT) -O2 -mtriple=bpf-pc-linux | $(LLVM_DIS) | \
		$(LLC) -march=bpf $(LLC_FLAGS) -filetype=obj -o $@
ifeq ($(DWARF2BTF),y)
	$(BTF_PAHOLE) -J $@
endif<|MERGE_RESOLUTION|>--- conflicted
+++ resolved
@@ -212,10 +212,7 @@
 TPROGLDLIBS_xdp_redirect_cpu	+= -lm
 TPROGLDLIBS_xdp_redirect_map	+= -lm
 TPROGLDLIBS_xdp_redirect_map_multi += -lm
-<<<<<<< HEAD
-=======
 TPROGLDLIBS_xdp_router_ipv4	+= -lm -pthread
->>>>>>> d60c95ef
 TPROGLDLIBS_tracex4		+= -lrt
 TPROGLDLIBS_trace_output	+= -lrt
 TPROGLDLIBS_map_perf_test	+= -lrt
@@ -276,11 +273,7 @@
 	@find $(CURDIR) -type f -name '*~' -delete
 	@$(RM) -r $(CURDIR)/libbpf $(CURDIR)/bpftool
 
-<<<<<<< HEAD
-$(LIBBPF): FORCE | $(LIBBPF_OUTPUT)
-=======
 $(LIBBPF): $(wildcard $(LIBBPF_SRC)/*.[ch] $(LIBBPF_SRC)/Makefile) | $(LIBBPF_OUTPUT)
->>>>>>> d60c95ef
 # Fix up variables inherited from Kbuild that tools/ build system won't like
 	$(MAKE) -C $(LIBBPF_SRC) RM='rm -rf' EXTRA_CFLAGS="$(TPROGS_CFLAGS)" \
 		LDFLAGS=$(TPROGS_LDFLAGS) srctree=$(BPF_SAMPLES_PATH)/../../ \
@@ -289,19 +282,10 @@
 
 BPFTOOLDIR := $(TOOLS_PATH)/bpf/bpftool
 BPFTOOL_OUTPUT := $(abspath $(BPF_SAMPLES_PATH))/bpftool
-<<<<<<< HEAD
-BPFTOOL := $(BPFTOOL_OUTPUT)/bpftool
-$(BPFTOOL): $(LIBBPF) $(wildcard $(BPFTOOLDIR)/*.[ch] $(BPFTOOLDIR)/Makefile) | $(BPFTOOL_OUTPUT)
-	    $(MAKE) -C $(BPFTOOLDIR) srctree=$(BPF_SAMPLES_PATH)/../../ \
-		OUTPUT=$(BPFTOOL_OUTPUT)/ \
-		LIBBPF_OUTPUT=$(LIBBPF_OUTPUT)/ \
-		LIBBPF_DESTDIR=$(LIBBPF_DESTDIR)/
-=======
 BPFTOOL := $(BPFTOOL_OUTPUT)/bootstrap/bpftool
 $(BPFTOOL): $(wildcard $(BPFTOOLDIR)/*.[ch] $(BPFTOOLDIR)/Makefile) | $(BPFTOOL_OUTPUT)
 	$(MAKE) -C $(BPFTOOLDIR) srctree=$(BPF_SAMPLES_PATH)/../../ 		\
 		OUTPUT=$(BPFTOOL_OUTPUT)/ bootstrap
->>>>>>> d60c95ef
 
 $(LIBBPF_OUTPUT) $(BPFTOOL_OUTPUT):
 	$(call msg,MKDIR,$@)
