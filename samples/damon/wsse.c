// SPDX-License-Identifier: GPL-2.0
/*
 * working set size estimation: monitor access pattern of given process and
 * print estimated working set size (total size of regions that showing some
 * access).
 */

#define pr_fmt(fmt) "damon_sample_wsse: " fmt

#include <linux/damon.h>
#include <linux/init.h>
#include <linux/kernel.h>
#include <linux/module.h>

#ifdef MODULE_PARAM_PREFIX
#undef MODULE_PARAM_PREFIX
#endif
#define MODULE_PARAM_PREFIX "damon_sample_wsse."

static int target_pid __read_mostly;
module_param(target_pid, int, 0600);

static int damon_sample_wsse_enable_store(
		const char *val, const struct kernel_param *kp);

static const struct kernel_param_ops enabled_param_ops = {
	.set = damon_sample_wsse_enable_store,
	.get = param_get_bool,
};

static bool enabled __read_mostly;
module_param_cb(enabled, &enabled_param_ops, &enabled, 0600);
MODULE_PARM_DESC(enabled, "Enable or disable DAMON_SAMPLE_WSSE");

static struct damon_ctx *ctx;
static struct pid *target_pidp;

static int damon_sample_wsse_repeat_call_fn(void *data)
{
	struct damon_ctx *c = data;
	struct damon_target *t;

	damon_for_each_target(t, c) {
		struct damon_region *r;
		unsigned long wss = 0;

		damon_for_each_region(r, t) {
			if (r->nr_accesses > 0)
				wss += r->ar.end - r->ar.start;
		}
		pr_info("wss: %lu\n", wss);
	}
	return 0;
}

static struct damon_call_control repeat_call_control = {
	.fn = damon_sample_wsse_repeat_call_fn,
	.repeat = true,
};

static int damon_sample_wsse_start(void)
{
	struct damon_target *target;
	int err;

	pr_info("start\n");

	ctx = damon_new_ctx();
	if (!ctx)
		return -ENOMEM;
	if (damon_select_ops(ctx, DAMON_OPS_VADDR)) {
		damon_destroy_ctx(ctx);
		return -EINVAL;
	}

	target = damon_new_target();
	if (!target) {
		damon_destroy_ctx(ctx);
		return -ENOMEM;
	}
	damon_add_target(ctx, target);
	target_pidp = find_get_pid(target_pid);
	if (!target_pidp) {
		damon_destroy_ctx(ctx);
		return -EINVAL;
	}
	target->pid = target_pidp;

	err = damon_start(&ctx, 1, true);
	if (err)
		return err;
	repeat_call_control.data = ctx;
	return damon_call(ctx, &repeat_call_control);
}

static void damon_sample_wsse_stop(void)
{
	pr_info("stop\n");
	if (ctx) {
		damon_stop(&ctx, 1);
		damon_destroy_ctx(ctx);
	}
}

static bool init_called;

static int damon_sample_wsse_enable_store(
		const char *val, const struct kernel_param *kp)
{
	bool is_enabled = enabled;
	int err;

	err = kstrtobool(val, &enabled);
	if (err)
		return err;

	if (enabled == is_enabled)
		return 0;

	if (enabled) {
<<<<<<< HEAD
=======
		if (!init_called)
			return 0;

>>>>>>> 449d48b1
		err = damon_sample_wsse_start();
		if (err)
			enabled = false;
		return err;
	}
	damon_sample_wsse_stop();
	return 0;
}

static int __init damon_sample_wsse_init(void)
{
	int err = 0;

	init_called = true;
	if (enabled) {
		err = damon_sample_wsse_start();
		if (err)
			enabled = false;
	}
	return err;
}

module_init(damon_sample_wsse_init);<|MERGE_RESOLUTION|>--- conflicted
+++ resolved
@@ -118,12 +118,9 @@
 		return 0;
 
 	if (enabled) {
-<<<<<<< HEAD
-=======
 		if (!init_called)
 			return 0;
 
->>>>>>> 449d48b1
 		err = damon_sample_wsse_start();
 		if (err)
 			enabled = false;
