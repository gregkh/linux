--- conflicted
+++ resolved
@@ -46,12 +46,9 @@
 static bool enabled __read_mostly;
 module_param_cb(enabled, &enabled_param_ops, &enabled, 0600);
 MODULE_PARM_DESC(enabled, "Enable or disable DAMON_SAMPLE_MTIER");
-<<<<<<< HEAD
-=======
 
 static bool detect_node_addresses __read_mostly;
 module_param(detect_node_addresses, bool, 0600);
->>>>>>> 449d48b1
 
 static struct damon_ctx *ctxs[2];
 
@@ -209,19 +206,11 @@
 		return err;
 
 	if (enabled == is_enabled)
-<<<<<<< HEAD
 		return 0;
 
 	if (!init_called)
 		return 0;
 
-=======
-		return 0;
-
-	if (!init_called)
-		return 0;
-
->>>>>>> 449d48b1
 	if (enabled) {
 		err = damon_sample_mtier_start();
 		if (err)
