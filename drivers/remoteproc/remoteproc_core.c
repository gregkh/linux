// SPDX-License-Identifier: GPL-2.0-only
/*
 * Remote Processor Framework
 *
 * Copyright (C) 2011 Texas Instruments, Inc.
 * Copyright (C) 2011 Google, Inc.
 *
 * Ohad Ben-Cohen <ohad@wizery.com>
 * Brian Swetland <swetland@google.com>
 * Mark Grosen <mgrosen@ti.com>
 * Fernando Guzman Lugo <fernando.lugo@ti.com>
 * Suman Anna <s-anna@ti.com>
 * Robert Tivy <rtivy@ti.com>
 * Armando Uribe De Leon <x0095078@ti.com>
 */

#define pr_fmt(fmt)    "%s: " fmt, __func__

#include <linux/delay.h>
#include <linux/kernel.h>
#include <linux/module.h>
#include <linux/device.h>
#include <linux/panic_notifier.h>
#include <linux/slab.h>
#include <linux/mutex.h>
#include <linux/dma-mapping.h>
#include <linux/firmware.h>
#include <linux/string.h>
#include <linux/debugfs.h>
#include <linux/rculist.h>
#include <linux/remoteproc.h>
#include <linux/iommu.h>
#include <linux/idr.h>
#include <linux/elf.h>
#include <linux/crc32.h>
#include <linux/of_reserved_mem.h>
#include <linux/virtio_ids.h>
#include <linux/virtio_ring.h>
#include <asm/byteorder.h>
#include <linux/platform_device.h>

#include "remoteproc_internal.h"

#define HIGH_BITS_MASK 0xFFFFFFFF00000000ULL

static DEFINE_MUTEX(rproc_list_mutex);
static LIST_HEAD(rproc_list);
static struct notifier_block rproc_panic_nb;

typedef int (*rproc_handle_resource_t)(struct rproc *rproc,
				 void *, int offset, int avail);

static int rproc_alloc_carveout(struct rproc *rproc,
				struct rproc_mem_entry *mem);
static int rproc_release_carveout(struct rproc *rproc,
				  struct rproc_mem_entry *mem);

/* Unique indices for remoteproc devices */
static DEFINE_IDA(rproc_dev_index);
static struct workqueue_struct *rproc_recovery_wq;

static const char * const rproc_crash_names[] = {
	[RPROC_MMUFAULT]	= "mmufault",
	[RPROC_WATCHDOG]	= "watchdog",
	[RPROC_FATAL_ERROR]	= "fatal error",
};

/* translate rproc_crash_type to string */
static const char *rproc_crash_to_string(enum rproc_crash_type type)
{
	if (type < ARRAY_SIZE(rproc_crash_names))
		return rproc_crash_names[type];
	return "unknown";
}

/*
 * This is the IOMMU fault handler we register with the IOMMU API
 * (when relevant; not all remote processors access memory through
 * an IOMMU).
 *
 * IOMMU core will invoke this handler whenever the remote processor
 * will try to access an unmapped device address.
 */
static int rproc_iommu_fault(struct iommu_domain *domain, struct device *dev,
			     unsigned long iova, int flags, void *token)
{
	struct rproc *rproc = token;

	dev_err(dev, "iommu fault: da 0x%lx flags 0x%x\n", iova, flags);

	rproc_report_crash(rproc, RPROC_MMUFAULT);

	/*
	 * Let the iommu core know we're not really handling this fault;
	 * we just used it as a recovery trigger.
	 */
	return -ENOSYS;
}

static int rproc_enable_iommu(struct rproc *rproc)
{
	struct iommu_domain *domain;
	struct device *dev = rproc->dev.parent;
	int ret;

	if (!rproc->has_iommu) {
		dev_dbg(dev, "iommu not present\n");
		return 0;
	}

	domain = iommu_domain_alloc(dev->bus);
	if (!domain) {
		dev_err(dev, "can't alloc iommu domain\n");
		return -ENOMEM;
	}

	iommu_set_fault_handler(domain, rproc_iommu_fault, rproc);

	ret = iommu_attach_device(domain, dev);
	if (ret) {
		dev_err(dev, "can't attach iommu device: %d\n", ret);
		goto free_domain;
	}

	rproc->domain = domain;

	return 0;

free_domain:
	iommu_domain_free(domain);
	return ret;
}

static void rproc_disable_iommu(struct rproc *rproc)
{
	struct iommu_domain *domain = rproc->domain;
	struct device *dev = rproc->dev.parent;

	if (!domain)
		return;

	iommu_detach_device(domain, dev);
	iommu_domain_free(domain);
}

phys_addr_t rproc_va_to_pa(void *cpu_addr)
{
	/*
	 * Return physical address according to virtual address location
	 * - in vmalloc: if region ioremapped or defined as dma_alloc_coherent
	 * - in kernel: if region allocated in generic dma memory pool
	 */
	if (is_vmalloc_addr(cpu_addr)) {
		return page_to_phys(vmalloc_to_page(cpu_addr)) +
				    offset_in_page(cpu_addr);
	}

	WARN_ON(!virt_addr_valid(cpu_addr));
	return virt_to_phys(cpu_addr);
}
EXPORT_SYMBOL(rproc_va_to_pa);

/**
 * rproc_da_to_va() - lookup the kernel virtual address for a remoteproc address
 * @rproc: handle of a remote processor
 * @da: remoteproc device address to translate
 * @len: length of the memory region @da is pointing to
 * @is_iomem: optional pointer filled in to indicate if @da is iomapped memory
 *
 * Some remote processors will ask us to allocate them physically contiguous
 * memory regions (which we call "carveouts"), and map them to specific
 * device addresses (which are hardcoded in the firmware). They may also have
 * dedicated memory regions internal to the processors, and use them either
 * exclusively or alongside carveouts.
 *
 * They may then ask us to copy objects into specific device addresses (e.g.
 * code/data sections) or expose us certain symbols in other device address
 * (e.g. their trace buffer).
 *
 * This function is a helper function with which we can go over the allocated
 * carveouts and translate specific device addresses to kernel virtual addresses
 * so we can access the referenced memory. This function also allows to perform
 * translations on the internal remoteproc memory regions through a platform
 * implementation specific da_to_va ops, if present.
 *
 * Note: phys_to_virt(iommu_iova_to_phys(rproc->domain, da)) will work too,
 * but only on kernel direct mapped RAM memory. Instead, we're just using
 * here the output of the DMA API for the carveouts, which should be more
 * correct.
 *
 * Return: a valid kernel address on success or NULL on failure
 */
void *rproc_da_to_va(struct rproc *rproc, u64 da, size_t len, bool *is_iomem)
{
	struct rproc_mem_entry *carveout;
	void *ptr = NULL;

	if (rproc->ops->da_to_va) {
		ptr = rproc->ops->da_to_va(rproc, da, len, is_iomem);
		if (ptr)
			goto out;
	}

	list_for_each_entry(carveout, &rproc->carveouts, node) {
		int offset = da - carveout->da;

		/*  Verify that carveout is allocated */
		if (!carveout->va)
			continue;

		/* try next carveout if da is too small */
		if (offset < 0)
			continue;

		/* try next carveout if da is too large */
		if (offset + len > carveout->len)
			continue;

		ptr = carveout->va + offset;

		if (is_iomem)
			*is_iomem = carveout->is_iomem;

		break;
	}

out:
	return ptr;
}
EXPORT_SYMBOL(rproc_da_to_va);

/**
 * rproc_find_carveout_by_name() - lookup the carveout region by a name
 * @rproc: handle of a remote processor
 * @name: carveout name to find (format string)
 * @...: optional parameters matching @name string
 *
 * Platform driver has the capability to register some pre-allacoted carveout
 * (physically contiguous memory regions) before rproc firmware loading and
 * associated resource table analysis. These regions may be dedicated memory
 * regions internal to the coprocessor or specified DDR region with specific
 * attributes
 *
 * This function is a helper function with which we can go over the
 * allocated carveouts and return associated region characteristics like
 * coprocessor address, length or processor virtual address.
 *
 * Return: a valid pointer on carveout entry on success or NULL on failure.
 */
__printf(2, 3)
struct rproc_mem_entry *
rproc_find_carveout_by_name(struct rproc *rproc, const char *name, ...)
{
	va_list args;
	char _name[32];
	struct rproc_mem_entry *carveout, *mem = NULL;

	if (!name)
		return NULL;

	va_start(args, name);
	vsnprintf(_name, sizeof(_name), name, args);
	va_end(args);

	list_for_each_entry(carveout, &rproc->carveouts, node) {
		/* Compare carveout and requested names */
		if (!strcmp(carveout->name, _name)) {
			mem = carveout;
			break;
		}
	}

	return mem;
}

/**
 * rproc_check_carveout_da() - Check specified carveout da configuration
 * @rproc: handle of a remote processor
 * @mem: pointer on carveout to check
 * @da: area device address
 * @len: associated area size
 *
 * This function is a helper function to verify requested device area (couple
 * da, len) is part of specified carveout.
 * If da is not set (defined as FW_RSC_ADDR_ANY), only requested length is
 * checked.
 *
 * Return: 0 if carveout matches request else error
 */
static int rproc_check_carveout_da(struct rproc *rproc,
				   struct rproc_mem_entry *mem, u32 da, u32 len)
{
	struct device *dev = &rproc->dev;
	int delta;

	/* Check requested resource length */
	if (len > mem->len) {
		dev_err(dev, "Registered carveout doesn't fit len request\n");
		return -EINVAL;
	}

	if (da != FW_RSC_ADDR_ANY && mem->da == FW_RSC_ADDR_ANY) {
		/* Address doesn't match registered carveout configuration */
		return -EINVAL;
	} else if (da != FW_RSC_ADDR_ANY && mem->da != FW_RSC_ADDR_ANY) {
		delta = da - mem->da;

		/* Check requested resource belongs to registered carveout */
		if (delta < 0) {
			dev_err(dev,
				"Registered carveout doesn't fit da request\n");
			return -EINVAL;
		}

		if (delta + len > mem->len) {
			dev_err(dev,
				"Registered carveout doesn't fit len request\n");
			return -EINVAL;
		}
	}

	return 0;
}

int rproc_alloc_vring(struct rproc_vdev *rvdev, int i)
{
	struct rproc *rproc = rvdev->rproc;
	struct device *dev = &rproc->dev;
	struct rproc_vring *rvring = &rvdev->vring[i];
	struct fw_rsc_vdev *rsc;
	int ret, notifyid;
	struct rproc_mem_entry *mem;
	size_t size;

	/* actual size of vring (in bytes) */
	size = PAGE_ALIGN(vring_size(rvring->num, rvring->align));

	rsc = (void *)rproc->table_ptr + rvdev->rsc_offset;

	/* Search for pre-registered carveout */
	mem = rproc_find_carveout_by_name(rproc, "vdev%dvring%d", rvdev->index,
					  i);
	if (mem) {
		if (rproc_check_carveout_da(rproc, mem, rsc->vring[i].da, size))
			return -ENOMEM;
	} else {
		/* Register carveout in list */
		mem = rproc_mem_entry_init(dev, NULL, 0,
					   size, rsc->vring[i].da,
					   rproc_alloc_carveout,
					   rproc_release_carveout,
					   "vdev%dvring%d",
					   rvdev->index, i);
		if (!mem) {
			dev_err(dev, "Can't allocate memory entry structure\n");
			return -ENOMEM;
		}

		rproc_add_carveout(rproc, mem);
	}

	/*
	 * Assign an rproc-wide unique index for this vring
	 * TODO: assign a notifyid for rvdev updates as well
	 * TODO: support predefined notifyids (via resource table)
	 */
	ret = idr_alloc(&rproc->notifyids, rvring, 0, 0, GFP_KERNEL);
	if (ret < 0) {
		dev_err(dev, "idr_alloc failed: %d\n", ret);
		return ret;
	}
	notifyid = ret;

	/* Potentially bump max_notifyid */
	if (notifyid > rproc->max_notifyid)
		rproc->max_notifyid = notifyid;

	rvring->notifyid = notifyid;

	/* Let the rproc know the notifyid of this vring.*/
	rsc->vring[i].notifyid = notifyid;
	return 0;
}

int
rproc_parse_vring(struct rproc_vdev *rvdev, struct fw_rsc_vdev *rsc, int i)
{
	struct rproc *rproc = rvdev->rproc;
	struct device *dev = &rproc->dev;
	struct fw_rsc_vdev_vring *vring = &rsc->vring[i];
	struct rproc_vring *rvring = &rvdev->vring[i];

	dev_dbg(dev, "vdev rsc: vring%d: da 0x%x, qsz %d, align %d\n",
		i, vring->da, vring->num, vring->align);

	/* verify queue size and vring alignment are sane */
	if (!vring->num || !vring->align) {
		dev_err(dev, "invalid qsz (%d) or alignment (%d)\n",
			vring->num, vring->align);
		return -EINVAL;
	}

	rvring->num = vring->num;
	rvring->align = vring->align;
	rvring->rvdev = rvdev;

	return 0;
}

void rproc_free_vring(struct rproc_vring *rvring)
{
	struct rproc *rproc = rvring->rvdev->rproc;
	int idx = rvring - rvring->rvdev->vring;
	struct fw_rsc_vdev *rsc;

	idr_remove(&rproc->notifyids, rvring->notifyid);

	/*
	 * At this point rproc_stop() has been called and the installed resource
	 * table in the remote processor memory may no longer be accessible. As
	 * such and as per rproc_stop(), rproc->table_ptr points to the cached
	 * resource table (rproc->cached_table).  The cached resource table is
	 * only available when a remote processor has been booted by the
	 * remoteproc core, otherwise it is NULL.
	 *
	 * Based on the above, reset the virtio device section in the cached
	 * resource table only if there is one to work with.
	 */
	if (rproc->table_ptr) {
		rsc = (void *)rproc->table_ptr + rvring->rvdev->rsc_offset;
		rsc->vring[idx].da = 0;
		rsc->vring[idx].notifyid = -1;
	}
}

void rproc_add_rvdev(struct rproc *rproc, struct rproc_vdev *rvdev)
{
	if (rvdev && rproc)
		list_add_tail(&rvdev->node, &rproc->rvdevs);
}

void rproc_remove_rvdev(struct rproc_vdev *rvdev)
{
	if (rvdev)
		list_del(&rvdev->node);
}
/**
 * rproc_handle_vdev() - handle a vdev fw resource
 * @rproc: the remote processor
 * @ptr: the vring resource descriptor
 * @offset: offset of the resource entry
 * @avail: size of available data (for sanity checking the image)
 *
 * This resource entry requests the host to statically register a virtio
 * device (vdev), and setup everything needed to support it. It contains
 * everything needed to make it possible: the virtio device id, virtio
 * device features, vrings information, virtio config space, etc...
 *
 * Before registering the vdev, the vrings are allocated from non-cacheable
 * physically contiguous memory. Currently we only support two vrings per
 * remote processor (temporary limitation). We might also want to consider
 * doing the vring allocation only later when ->find_vqs() is invoked, and
 * then release them upon ->del_vqs().
 *
 * Note: @da is currently not really handled correctly: we dynamically
 * allocate it using the DMA API, ignoring requested hard coded addresses,
 * and we don't take care of any required IOMMU programming. This is all
 * going to be taken care of when the generic iommu-based DMA API will be
 * merged. Meanwhile, statically-addressed iommu-based firmware images should
 * use RSC_DEVMEM resource entries to map their required @da to the physical
 * address of their base CMA region (ouch, hacky!).
 *
 * Return: 0 on success, or an appropriate error code otherwise
 */
static int rproc_handle_vdev(struct rproc *rproc, void *ptr,
			     int offset, int avail)
{
	struct fw_rsc_vdev *rsc = ptr;
	struct device *dev = &rproc->dev;
	struct rproc_vdev *rvdev;
	size_t rsc_size;
<<<<<<< HEAD
	int i, ret;
	char name[16];
=======
	struct rproc_vdev_data rvdev_data;
	struct platform_device *pdev;
>>>>>>> 2cb8e624

	/* make sure resource isn't truncated */
	rsc_size = struct_size(rsc, vring, rsc->num_of_vrings);
	if (size_add(rsc_size, rsc->config_len) > avail) {
		dev_err(dev, "vdev rsc is truncated\n");
		return -EINVAL;
	}

	/* make sure reserved bytes are zeroes */
	if (rsc->reserved[0] || rsc->reserved[1]) {
		dev_err(dev, "vdev rsc has non zero reserved bytes\n");
		return -EINVAL;
	}

	dev_dbg(dev, "vdev rsc: id %d, dfeatures 0x%x, cfg len %d, %d vrings\n",
		rsc->id, rsc->dfeatures, rsc->config_len, rsc->num_of_vrings);

	/* we currently support only two vrings per rvdev */
	if (rsc->num_of_vrings > ARRAY_SIZE(rvdev->vring)) {
		dev_err(dev, "too many vrings: %d\n", rsc->num_of_vrings);
		return -EINVAL;
	}

	rvdev_data.id = rsc->id;
	rvdev_data.index = rproc->nb_vdev++;
	rvdev_data.rsc_offset = offset;
	rvdev_data.rsc = rsc;

	/*
	 * When there is more than one remote processor, rproc->nb_vdev number is
	 * same for each separate instances of "rproc". If rvdev_data.index is used
	 * as device id, then we get duplication in sysfs, so need to use
	 * PLATFORM_DEVID_AUTO to auto select device id.
	 */
	pdev = platform_device_register_data(dev, "rproc-virtio", PLATFORM_DEVID_AUTO, &rvdev_data,
					     sizeof(rvdev_data));
	if (IS_ERR(pdev)) {
		dev_err(dev, "failed to create rproc-virtio device\n");
		return PTR_ERR(pdev);
	}

	return 0;
}

/**
 * rproc_handle_trace() - handle a shared trace buffer resource
 * @rproc: the remote processor
 * @ptr: the trace resource descriptor
 * @offset: offset of the resource entry
 * @avail: size of available data (for sanity checking the image)
 *
 * In case the remote processor dumps trace logs into memory,
 * export it via debugfs.
 *
 * Currently, the 'da' member of @rsc should contain the device address
 * where the remote processor is dumping the traces. Later we could also
 * support dynamically allocating this address using the generic
 * DMA API (but currently there isn't a use case for that).
 *
 * Return: 0 on success, or an appropriate error code otherwise
 */
static int rproc_handle_trace(struct rproc *rproc, void *ptr,
			      int offset, int avail)
{
	struct fw_rsc_trace *rsc = ptr;
	struct rproc_debug_trace *trace;
	struct device *dev = &rproc->dev;
	char name[15];

	if (sizeof(*rsc) > avail) {
		dev_err(dev, "trace rsc is truncated\n");
		return -EINVAL;
	}

	/* make sure reserved bytes are zeroes */
	if (rsc->reserved) {
		dev_err(dev, "trace rsc has non zero reserved bytes\n");
		return -EINVAL;
	}

	trace = kzalloc(sizeof(*trace), GFP_KERNEL);
	if (!trace)
		return -ENOMEM;

	/* set the trace buffer dma properties */
	trace->trace_mem.len = rsc->len;
	trace->trace_mem.da = rsc->da;

	/* set pointer on rproc device */
	trace->rproc = rproc;

	/* make sure snprintf always null terminates, even if truncating */
	snprintf(name, sizeof(name), "trace%d", rproc->num_traces);

	/* create the debugfs entry */
	trace->tfile = rproc_create_trace_file(name, rproc, trace);

	list_add_tail(&trace->node, &rproc->traces);

	rproc->num_traces++;

	dev_dbg(dev, "%s added: da 0x%x, len 0x%x\n",
		name, rsc->da, rsc->len);

	return 0;
}

/**
 * rproc_handle_devmem() - handle devmem resource entry
 * @rproc: remote processor handle
 * @ptr: the devmem resource entry
 * @offset: offset of the resource entry
 * @avail: size of available data (for sanity checking the image)
 *
 * Remote processors commonly need to access certain on-chip peripherals.
 *
 * Some of these remote processors access memory via an iommu device,
 * and might require us to configure their iommu before they can access
 * the on-chip peripherals they need.
 *
 * This resource entry is a request to map such a peripheral device.
 *
 * These devmem entries will contain the physical address of the device in
 * the 'pa' member. If a specific device address is expected, then 'da' will
 * contain it (currently this is the only use case supported). 'len' will
 * contain the size of the physical region we need to map.
 *
 * Currently we just "trust" those devmem entries to contain valid physical
 * addresses, but this is going to change: we want the implementations to
 * tell us ranges of physical addresses the firmware is allowed to request,
 * and not allow firmwares to request access to physical addresses that
 * are outside those ranges.
 *
 * Return: 0 on success, or an appropriate error code otherwise
 */
static int rproc_handle_devmem(struct rproc *rproc, void *ptr,
			       int offset, int avail)
{
	struct fw_rsc_devmem *rsc = ptr;
	struct rproc_mem_entry *mapping;
	struct device *dev = &rproc->dev;
	int ret;

	/* no point in handling this resource without a valid iommu domain */
	if (!rproc->domain)
		return -EINVAL;

	if (sizeof(*rsc) > avail) {
		dev_err(dev, "devmem rsc is truncated\n");
		return -EINVAL;
	}

	/* make sure reserved bytes are zeroes */
	if (rsc->reserved) {
		dev_err(dev, "devmem rsc has non zero reserved bytes\n");
		return -EINVAL;
	}

	mapping = kzalloc(sizeof(*mapping), GFP_KERNEL);
	if (!mapping)
		return -ENOMEM;

	ret = iommu_map(rproc->domain, rsc->da, rsc->pa, rsc->len, rsc->flags);
	if (ret) {
		dev_err(dev, "failed to map devmem: %d\n", ret);
		goto out;
	}

	/*
	 * We'll need this info later when we'll want to unmap everything
	 * (e.g. on shutdown).
	 *
	 * We can't trust the remote processor not to change the resource
	 * table, so we must maintain this info independently.
	 */
	mapping->da = rsc->da;
	mapping->len = rsc->len;
	list_add_tail(&mapping->node, &rproc->mappings);

	dev_dbg(dev, "mapped devmem pa 0x%x, da 0x%x, len 0x%x\n",
		rsc->pa, rsc->da, rsc->len);

	return 0;

out:
	kfree(mapping);
	return ret;
}

/**
 * rproc_alloc_carveout() - allocated specified carveout
 * @rproc: rproc handle
 * @mem: the memory entry to allocate
 *
 * This function allocate specified memory entry @mem using
 * dma_alloc_coherent() as default allocator
 *
 * Return: 0 on success, or an appropriate error code otherwise
 */
static int rproc_alloc_carveout(struct rproc *rproc,
				struct rproc_mem_entry *mem)
{
	struct rproc_mem_entry *mapping = NULL;
	struct device *dev = &rproc->dev;
	dma_addr_t dma;
	void *va;
	int ret;

	va = dma_alloc_coherent(dev->parent, mem->len, &dma, GFP_KERNEL);
	if (!va) {
		dev_err(dev->parent,
			"failed to allocate dma memory: len 0x%zx\n",
			mem->len);
		return -ENOMEM;
	}

	dev_dbg(dev, "carveout va %pK, dma %pad, len 0x%zx\n",
		va, &dma, mem->len);

	if (mem->da != FW_RSC_ADDR_ANY && !rproc->domain) {
		/*
		 * Check requested da is equal to dma address
		 * and print a warn message in case of missalignment.
		 * Don't stop rproc_start sequence as coprocessor may
		 * build pa to da translation on its side.
		 */
		if (mem->da != (u32)dma)
			dev_warn(dev->parent,
				 "Allocated carveout doesn't fit device address request\n");
	}

	/*
	 * Ok, this is non-standard.
	 *
	 * Sometimes we can't rely on the generic iommu-based DMA API
	 * to dynamically allocate the device address and then set the IOMMU
	 * tables accordingly, because some remote processors might
	 * _require_ us to use hard coded device addresses that their
	 * firmware was compiled with.
	 *
	 * In this case, we must use the IOMMU API directly and map
	 * the memory to the device address as expected by the remote
	 * processor.
	 *
	 * Obviously such remote processor devices should not be configured
	 * to use the iommu-based DMA API: we expect 'dma' to contain the
	 * physical address in this case.
	 */
	if (mem->da != FW_RSC_ADDR_ANY && rproc->domain) {
		mapping = kzalloc(sizeof(*mapping), GFP_KERNEL);
		if (!mapping) {
			ret = -ENOMEM;
			goto dma_free;
		}

		ret = iommu_map(rproc->domain, mem->da, dma, mem->len,
				mem->flags);
		if (ret) {
			dev_err(dev, "iommu_map failed: %d\n", ret);
			goto free_mapping;
		}

		/*
		 * We'll need this info later when we'll want to unmap
		 * everything (e.g. on shutdown).
		 *
		 * We can't trust the remote processor not to change the
		 * resource table, so we must maintain this info independently.
		 */
		mapping->da = mem->da;
		mapping->len = mem->len;
		list_add_tail(&mapping->node, &rproc->mappings);

		dev_dbg(dev, "carveout mapped 0x%x to %pad\n",
			mem->da, &dma);
	}

	if (mem->da == FW_RSC_ADDR_ANY) {
		/* Update device address as undefined by requester */
		if ((u64)dma & HIGH_BITS_MASK)
			dev_warn(dev, "DMA address cast in 32bit to fit resource table format\n");

		mem->da = (u32)dma;
	}

	mem->dma = dma;
	mem->va = va;

	return 0;

free_mapping:
	kfree(mapping);
dma_free:
	dma_free_coherent(dev->parent, mem->len, va, dma);
	return ret;
}

/**
 * rproc_release_carveout() - release acquired carveout
 * @rproc: rproc handle
 * @mem: the memory entry to release
 *
 * This function releases specified memory entry @mem allocated via
 * rproc_alloc_carveout() function by @rproc.
 *
 * Return: 0 on success, or an appropriate error code otherwise
 */
static int rproc_release_carveout(struct rproc *rproc,
				  struct rproc_mem_entry *mem)
{
	struct device *dev = &rproc->dev;

	/* clean up carveout allocations */
	dma_free_coherent(dev->parent, mem->len, mem->va, mem->dma);
	return 0;
}

/**
 * rproc_handle_carveout() - handle phys contig memory allocation requests
 * @rproc: rproc handle
 * @ptr: the resource entry
 * @offset: offset of the resource entry
 * @avail: size of available data (for image validation)
 *
 * This function will handle firmware requests for allocation of physically
 * contiguous memory regions.
 *
 * These request entries should come first in the firmware's resource table,
 * as other firmware entries might request placing other data objects inside
 * these memory regions (e.g. data/code segments, trace resource entries, ...).
 *
 * Allocating memory this way helps utilizing the reserved physical memory
 * (e.g. CMA) more efficiently, and also minimizes the number of TLB entries
 * needed to map it (in case @rproc is using an IOMMU). Reducing the TLB
 * pressure is important; it may have a substantial impact on performance.
 *
 * Return: 0 on success, or an appropriate error code otherwise
 */
static int rproc_handle_carveout(struct rproc *rproc,
				 void *ptr, int offset, int avail)
{
	struct fw_rsc_carveout *rsc = ptr;
	struct rproc_mem_entry *carveout;
	struct device *dev = &rproc->dev;

	if (sizeof(*rsc) > avail) {
		dev_err(dev, "carveout rsc is truncated\n");
		return -EINVAL;
	}

	/* make sure reserved bytes are zeroes */
	if (rsc->reserved) {
		dev_err(dev, "carveout rsc has non zero reserved bytes\n");
		return -EINVAL;
	}

	dev_dbg(dev, "carveout rsc: name: %s, da 0x%x, pa 0x%x, len 0x%x, flags 0x%x\n",
		rsc->name, rsc->da, rsc->pa, rsc->len, rsc->flags);

	/*
	 * Check carveout rsc already part of a registered carveout,
	 * Search by name, then check the da and length
	 */
	carveout = rproc_find_carveout_by_name(rproc, rsc->name);

	if (carveout) {
		if (carveout->rsc_offset != FW_RSC_ADDR_ANY) {
			dev_err(dev,
				"Carveout already associated to resource table\n");
			return -ENOMEM;
		}

		if (rproc_check_carveout_da(rproc, carveout, rsc->da, rsc->len))
			return -ENOMEM;

		/* Update memory carveout with resource table info */
		carveout->rsc_offset = offset;
		carveout->flags = rsc->flags;

		return 0;
	}

	/* Register carveout in list */
	carveout = rproc_mem_entry_init(dev, NULL, 0, rsc->len, rsc->da,
					rproc_alloc_carveout,
					rproc_release_carveout, rsc->name);
	if (!carveout) {
		dev_err(dev, "Can't allocate memory entry structure\n");
		return -ENOMEM;
	}

	carveout->flags = rsc->flags;
	carveout->rsc_offset = offset;
	rproc_add_carveout(rproc, carveout);

	return 0;
}

/**
 * rproc_add_carveout() - register an allocated carveout region
 * @rproc: rproc handle
 * @mem: memory entry to register
 *
 * This function registers specified memory entry in @rproc carveouts list.
 * Specified carveout should have been allocated before registering.
 */
void rproc_add_carveout(struct rproc *rproc, struct rproc_mem_entry *mem)
{
	list_add_tail(&mem->node, &rproc->carveouts);
}
EXPORT_SYMBOL(rproc_add_carveout);

/**
 * rproc_mem_entry_init() - allocate and initialize rproc_mem_entry struct
 * @dev: pointer on device struct
 * @va: virtual address
 * @dma: dma address
 * @len: memory carveout length
 * @da: device address
 * @alloc: memory carveout allocation function
 * @release: memory carveout release function
 * @name: carveout name
 *
 * This function allocates a rproc_mem_entry struct and fill it with parameters
 * provided by client.
 *
 * Return: a valid pointer on success, or NULL on failure
 */
__printf(8, 9)
struct rproc_mem_entry *
rproc_mem_entry_init(struct device *dev,
		     void *va, dma_addr_t dma, size_t len, u32 da,
		     int (*alloc)(struct rproc *, struct rproc_mem_entry *),
		     int (*release)(struct rproc *, struct rproc_mem_entry *),
		     const char *name, ...)
{
	struct rproc_mem_entry *mem;
	va_list args;

	mem = kzalloc(sizeof(*mem), GFP_KERNEL);
	if (!mem)
		return mem;

	mem->va = va;
	mem->dma = dma;
	mem->da = da;
	mem->len = len;
	mem->alloc = alloc;
	mem->release = release;
	mem->rsc_offset = FW_RSC_ADDR_ANY;
	mem->of_resm_idx = -1;

	va_start(args, name);
	vsnprintf(mem->name, sizeof(mem->name), name, args);
	va_end(args);

	return mem;
}
EXPORT_SYMBOL(rproc_mem_entry_init);

/**
 * rproc_of_resm_mem_entry_init() - allocate and initialize rproc_mem_entry struct
 * from a reserved memory phandle
 * @dev: pointer on device struct
 * @of_resm_idx: reserved memory phandle index in "memory-region"
 * @len: memory carveout length
 * @da: device address
 * @name: carveout name
 *
 * This function allocates a rproc_mem_entry struct and fill it with parameters
 * provided by client.
 *
 * Return: a valid pointer on success, or NULL on failure
 */
__printf(5, 6)
struct rproc_mem_entry *
rproc_of_resm_mem_entry_init(struct device *dev, u32 of_resm_idx, size_t len,
			     u32 da, const char *name, ...)
{
	struct rproc_mem_entry *mem;
	va_list args;

	mem = kzalloc(sizeof(*mem), GFP_KERNEL);
	if (!mem)
		return mem;

	mem->da = da;
	mem->len = len;
	mem->rsc_offset = FW_RSC_ADDR_ANY;
	mem->of_resm_idx = of_resm_idx;

	va_start(args, name);
	vsnprintf(mem->name, sizeof(mem->name), name, args);
	va_end(args);

	return mem;
}
EXPORT_SYMBOL(rproc_of_resm_mem_entry_init);

/**
 * rproc_of_parse_firmware() - parse and return the firmware-name
 * @dev: pointer on device struct representing a rproc
 * @index: index to use for the firmware-name retrieval
 * @fw_name: pointer to a character string, in which the firmware
 *           name is returned on success and unmodified otherwise.
 *
 * This is an OF helper function that parses a device's DT node for
 * the "firmware-name" property and returns the firmware name pointer
 * in @fw_name on success.
 *
 * Return: 0 on success, or an appropriate failure.
 */
int rproc_of_parse_firmware(struct device *dev, int index, const char **fw_name)
{
	int ret;

	ret = of_property_read_string_index(dev->of_node, "firmware-name",
					    index, fw_name);
	return ret ? ret : 0;
}
EXPORT_SYMBOL(rproc_of_parse_firmware);

/*
 * A lookup table for resource handlers. The indices are defined in
 * enum fw_resource_type.
 */
static rproc_handle_resource_t rproc_loading_handlers[RSC_LAST] = {
	[RSC_CARVEOUT] = rproc_handle_carveout,
	[RSC_DEVMEM] = rproc_handle_devmem,
	[RSC_TRACE] = rproc_handle_trace,
	[RSC_VDEV] = rproc_handle_vdev,
};

/* handle firmware resource entries before booting the remote processor */
static int rproc_handle_resources(struct rproc *rproc,
				  rproc_handle_resource_t handlers[RSC_LAST])
{
	struct device *dev = &rproc->dev;
	rproc_handle_resource_t handler;
	int ret = 0, i;

	if (!rproc->table_ptr)
		return 0;

	for (i = 0; i < rproc->table_ptr->num; i++) {
		int offset = rproc->table_ptr->offset[i];
		struct fw_rsc_hdr *hdr = (void *)rproc->table_ptr + offset;
		int avail = rproc->table_sz - offset - sizeof(*hdr);
		void *rsc = (void *)hdr + sizeof(*hdr);

		/* make sure table isn't truncated */
		if (avail < 0) {
			dev_err(dev, "rsc table is truncated\n");
			return -EINVAL;
		}

		dev_dbg(dev, "rsc: type %d\n", hdr->type);

		if (hdr->type >= RSC_VENDOR_START &&
		    hdr->type <= RSC_VENDOR_END) {
			ret = rproc_handle_rsc(rproc, hdr->type, rsc,
					       offset + sizeof(*hdr), avail);
			if (ret == RSC_HANDLED)
				continue;
			else if (ret < 0)
				break;

			dev_warn(dev, "unsupported vendor resource %d\n",
				 hdr->type);
			continue;
		}

		if (hdr->type >= RSC_LAST) {
			dev_warn(dev, "unsupported resource %d\n", hdr->type);
			continue;
		}

		handler = handlers[hdr->type];
		if (!handler)
			continue;

		ret = handler(rproc, rsc, offset + sizeof(*hdr), avail);
		if (ret)
			break;
	}

	return ret;
}

static int rproc_prepare_subdevices(struct rproc *rproc)
{
	struct rproc_subdev *subdev;
	int ret;

	list_for_each_entry(subdev, &rproc->subdevs, node) {
		if (subdev->prepare) {
			ret = subdev->prepare(subdev);
			if (ret)
				goto unroll_preparation;
		}
	}

	return 0;

unroll_preparation:
	list_for_each_entry_continue_reverse(subdev, &rproc->subdevs, node) {
		if (subdev->unprepare)
			subdev->unprepare(subdev);
	}

	return ret;
}

static int rproc_start_subdevices(struct rproc *rproc)
{
	struct rproc_subdev *subdev;
	int ret;

	list_for_each_entry(subdev, &rproc->subdevs, node) {
		if (subdev->start) {
			ret = subdev->start(subdev);
			if (ret)
				goto unroll_registration;
		}
	}

	return 0;

unroll_registration:
	list_for_each_entry_continue_reverse(subdev, &rproc->subdevs, node) {
		if (subdev->stop)
			subdev->stop(subdev, true);
	}

	return ret;
}

static void rproc_stop_subdevices(struct rproc *rproc, bool crashed)
{
	struct rproc_subdev *subdev;

	list_for_each_entry_reverse(subdev, &rproc->subdevs, node) {
		if (subdev->stop)
			subdev->stop(subdev, crashed);
	}
}

static void rproc_unprepare_subdevices(struct rproc *rproc)
{
	struct rproc_subdev *subdev;

	list_for_each_entry_reverse(subdev, &rproc->subdevs, node) {
		if (subdev->unprepare)
			subdev->unprepare(subdev);
	}
}

/**
 * rproc_alloc_registered_carveouts() - allocate all carveouts registered
 * in the list
 * @rproc: the remote processor handle
 *
 * This function parses registered carveout list, performs allocation
 * if alloc() ops registered and updates resource table information
 * if rsc_offset set.
 *
 * Return: 0 on success
 */
static int rproc_alloc_registered_carveouts(struct rproc *rproc)
{
	struct rproc_mem_entry *entry, *tmp;
	struct fw_rsc_carveout *rsc;
	struct device *dev = &rproc->dev;
	u64 pa;
	int ret;

	list_for_each_entry_safe(entry, tmp, &rproc->carveouts, node) {
		if (entry->alloc) {
			ret = entry->alloc(rproc, entry);
			if (ret) {
				dev_err(dev, "Unable to allocate carveout %s: %d\n",
					entry->name, ret);
				return -ENOMEM;
			}
		}

		if (entry->rsc_offset != FW_RSC_ADDR_ANY) {
			/* update resource table */
			rsc = (void *)rproc->table_ptr + entry->rsc_offset;

			/*
			 * Some remote processors might need to know the pa
			 * even though they are behind an IOMMU. E.g., OMAP4's
			 * remote M3 processor needs this so it can control
			 * on-chip hardware accelerators that are not behind
			 * the IOMMU, and therefor must know the pa.
			 *
			 * Generally we don't want to expose physical addresses
			 * if we don't have to (remote processors are generally
			 * _not_ trusted), so we might want to do this only for
			 * remote processor that _must_ have this (e.g. OMAP4's
			 * dual M3 subsystem).
			 *
			 * Non-IOMMU processors might also want to have this info.
			 * In this case, the device address and the physical address
			 * are the same.
			 */

			/* Use va if defined else dma to generate pa */
			if (entry->va)
				pa = (u64)rproc_va_to_pa(entry->va);
			else
				pa = (u64)entry->dma;

			if (((u64)pa) & HIGH_BITS_MASK)
				dev_warn(dev,
					 "Physical address cast in 32bit to fit resource table format\n");

			rsc->pa = (u32)pa;
			rsc->da = entry->da;
			rsc->len = entry->len;
		}
	}

	return 0;
}


/**
 * rproc_resource_cleanup() - clean up and free all acquired resources
 * @rproc: rproc handle
 *
 * This function will free all resources acquired for @rproc, and it
 * is called whenever @rproc either shuts down or fails to boot.
 */
void rproc_resource_cleanup(struct rproc *rproc)
{
	struct rproc_mem_entry *entry, *tmp;
	struct rproc_debug_trace *trace, *ttmp;
	struct rproc_vdev *rvdev, *rvtmp;
	struct device *dev = &rproc->dev;

	/* clean up debugfs trace entries */
	list_for_each_entry_safe(trace, ttmp, &rproc->traces, node) {
		rproc_remove_trace_file(trace->tfile);
		rproc->num_traces--;
		list_del(&trace->node);
		kfree(trace);
	}

	/* clean up iommu mapping entries */
	list_for_each_entry_safe(entry, tmp, &rproc->mappings, node) {
		size_t unmapped;

		unmapped = iommu_unmap(rproc->domain, entry->da, entry->len);
		if (unmapped != entry->len) {
			/* nothing much to do besides complaining */
			dev_err(dev, "failed to unmap %zx/%zu\n", entry->len,
				unmapped);
		}

		list_del(&entry->node);
		kfree(entry);
	}

	/* clean up carveout allocations */
	list_for_each_entry_safe(entry, tmp, &rproc->carveouts, node) {
		if (entry->release)
			entry->release(rproc, entry);
		list_del(&entry->node);
		kfree(entry);
	}

	/* clean up remote vdev entries */
	list_for_each_entry_safe(rvdev, rvtmp, &rproc->rvdevs, node)
		platform_device_unregister(rvdev->pdev);

	rproc_coredump_cleanup(rproc);
}
EXPORT_SYMBOL(rproc_resource_cleanup);

static int rproc_start(struct rproc *rproc, const struct firmware *fw)
{
	struct resource_table *loaded_table;
	struct device *dev = &rproc->dev;
	int ret;

	/* load the ELF segments to memory */
	ret = rproc_load_segments(rproc, fw);
	if (ret) {
		dev_err(dev, "Failed to load program segments: %d\n", ret);
		return ret;
	}

	/*
	 * The starting device has been given the rproc->cached_table as the
	 * resource table. The address of the vring along with the other
	 * allocated resources (carveouts etc) is stored in cached_table.
	 * In order to pass this information to the remote device we must copy
	 * this information to device memory. We also update the table_ptr so
	 * that any subsequent changes will be applied to the loaded version.
	 */
	loaded_table = rproc_find_loaded_rsc_table(rproc, fw);
	if (loaded_table) {
		memcpy(loaded_table, rproc->cached_table, rproc->table_sz);
		rproc->table_ptr = loaded_table;
	}

	ret = rproc_prepare_subdevices(rproc);
	if (ret) {
		dev_err(dev, "failed to prepare subdevices for %s: %d\n",
			rproc->name, ret);
		goto reset_table_ptr;
	}

	/* power up the remote processor */
	ret = rproc->ops->start(rproc);
	if (ret) {
		dev_err(dev, "can't start rproc %s: %d\n", rproc->name, ret);
		goto unprepare_subdevices;
	}

	/* Start any subdevices for the remote processor */
	ret = rproc_start_subdevices(rproc);
	if (ret) {
		dev_err(dev, "failed to probe subdevices for %s: %d\n",
			rproc->name, ret);
		goto stop_rproc;
	}

	rproc->state = RPROC_RUNNING;

	dev_info(dev, "remote processor %s is now up\n", rproc->name);

	return 0;

stop_rproc:
	rproc->ops->stop(rproc);
unprepare_subdevices:
	rproc_unprepare_subdevices(rproc);
reset_table_ptr:
	rproc->table_ptr = rproc->cached_table;

	return ret;
}

static int __rproc_attach(struct rproc *rproc)
{
	struct device *dev = &rproc->dev;
	int ret;

	ret = rproc_prepare_subdevices(rproc);
	if (ret) {
		dev_err(dev, "failed to prepare subdevices for %s: %d\n",
			rproc->name, ret);
		goto out;
	}

	/* Attach to the remote processor */
	ret = rproc_attach_device(rproc);
	if (ret) {
		dev_err(dev, "can't attach to rproc %s: %d\n",
			rproc->name, ret);
		goto unprepare_subdevices;
	}

	/* Start any subdevices for the remote processor */
	ret = rproc_start_subdevices(rproc);
	if (ret) {
		dev_err(dev, "failed to probe subdevices for %s: %d\n",
			rproc->name, ret);
		goto stop_rproc;
	}

	rproc->state = RPROC_ATTACHED;

	dev_info(dev, "remote processor %s is now attached\n", rproc->name);

	return 0;

stop_rproc:
	rproc->ops->stop(rproc);
unprepare_subdevices:
	rproc_unprepare_subdevices(rproc);
out:
	return ret;
}

/*
 * take a firmware and boot a remote processor with it.
 */
static int rproc_fw_boot(struct rproc *rproc, const struct firmware *fw)
{
	struct device *dev = &rproc->dev;
	const char *name = rproc->firmware;
	int ret;

	ret = rproc_fw_sanity_check(rproc, fw);
	if (ret)
		return ret;

	dev_info(dev, "Booting fw image %s, size %zd\n", name, fw->size);

	/*
	 * if enabling an IOMMU isn't relevant for this rproc, this is
	 * just a nop
	 */
	ret = rproc_enable_iommu(rproc);
	if (ret) {
		dev_err(dev, "can't enable iommu: %d\n", ret);
		return ret;
	}

	/* Prepare rproc for firmware loading if needed */
	ret = rproc_prepare_device(rproc);
	if (ret) {
		dev_err(dev, "can't prepare rproc %s: %d\n", rproc->name, ret);
		goto disable_iommu;
	}

	rproc->bootaddr = rproc_get_boot_addr(rproc, fw);

	/* Load resource table, core dump segment list etc from the firmware */
	ret = rproc_parse_fw(rproc, fw);
	if (ret)
		goto unprepare_rproc;

	/* reset max_notifyid */
	rproc->max_notifyid = -1;

	/* reset handled vdev */
	rproc->nb_vdev = 0;

	/* handle fw resources which are required to boot rproc */
	ret = rproc_handle_resources(rproc, rproc_loading_handlers);
	if (ret) {
		dev_err(dev, "Failed to process resources: %d\n", ret);
		goto clean_up_resources;
	}

	/* Allocate carveout resources associated to rproc */
	ret = rproc_alloc_registered_carveouts(rproc);
	if (ret) {
		dev_err(dev, "Failed to allocate associated carveouts: %d\n",
			ret);
		goto clean_up_resources;
	}

	ret = rproc_start(rproc, fw);
	if (ret)
		goto clean_up_resources;

	return 0;

clean_up_resources:
	rproc_resource_cleanup(rproc);
	kfree(rproc->cached_table);
	rproc->cached_table = NULL;
	rproc->table_ptr = NULL;
unprepare_rproc:
	/* release HW resources if needed */
	rproc_unprepare_device(rproc);
disable_iommu:
	rproc_disable_iommu(rproc);
	return ret;
}

static int rproc_set_rsc_table(struct rproc *rproc)
{
	struct resource_table *table_ptr;
	struct device *dev = &rproc->dev;
	size_t table_sz;
	int ret;

	table_ptr = rproc_get_loaded_rsc_table(rproc, &table_sz);
	if (!table_ptr) {
		/* Not having a resource table is acceptable */
		return 0;
	}

	if (IS_ERR(table_ptr)) {
		ret = PTR_ERR(table_ptr);
		dev_err(dev, "can't load resource table: %d\n", ret);
		return ret;
	}

	/*
	 * If it is possible to detach the remote processor, keep an untouched
	 * copy of the resource table.  That way we can start fresh again when
	 * the remote processor is re-attached, that is:
	 *
	 *      DETACHED -> ATTACHED -> DETACHED -> ATTACHED
	 *
	 * Free'd in rproc_reset_rsc_table_on_detach() and
	 * rproc_reset_rsc_table_on_stop().
	 */
	if (rproc->ops->detach) {
		rproc->clean_table = kmemdup(table_ptr, table_sz, GFP_KERNEL);
		if (!rproc->clean_table)
			return -ENOMEM;
	} else {
		rproc->clean_table = NULL;
	}

	rproc->cached_table = NULL;
	rproc->table_ptr = table_ptr;
	rproc->table_sz = table_sz;

	return 0;
}

static int rproc_reset_rsc_table_on_detach(struct rproc *rproc)
{
	struct resource_table *table_ptr;

	/* A resource table was never retrieved, nothing to do here */
	if (!rproc->table_ptr)
		return 0;

	/*
	 * If we made it to this point a clean_table _must_ have been
	 * allocated in rproc_set_rsc_table().  If one isn't present
	 * something went really wrong and we must complain.
	 */
	if (WARN_ON(!rproc->clean_table))
		return -EINVAL;

	/* Remember where the external entity installed the resource table */
	table_ptr = rproc->table_ptr;

	/*
	 * If we made it here the remote processor was started by another
	 * entity and a cache table doesn't exist.  As such make a copy of
	 * the resource table currently used by the remote processor and
	 * use that for the rest of the shutdown process.  The memory
	 * allocated here is free'd in rproc_detach().
	 */
	rproc->cached_table = kmemdup(rproc->table_ptr,
				      rproc->table_sz, GFP_KERNEL);
	if (!rproc->cached_table)
		return -ENOMEM;

	/*
	 * Use a copy of the resource table for the remainder of the
	 * shutdown process.
	 */
	rproc->table_ptr = rproc->cached_table;

	/*
	 * Reset the memory area where the firmware loaded the resource table
	 * to its original value.  That way when we re-attach the remote
	 * processor the resource table is clean and ready to be used again.
	 */
	memcpy(table_ptr, rproc->clean_table, rproc->table_sz);

	/*
	 * The clean resource table is no longer needed.  Allocated in
	 * rproc_set_rsc_table().
	 */
	kfree(rproc->clean_table);

	return 0;
}

static int rproc_reset_rsc_table_on_stop(struct rproc *rproc)
{
	/* A resource table was never retrieved, nothing to do here */
	if (!rproc->table_ptr)
		return 0;

	/*
	 * If a cache table exists the remote processor was started by
	 * the remoteproc core.  That cache table should be used for
	 * the rest of the shutdown process.
	 */
	if (rproc->cached_table)
		goto out;

	/*
	 * If we made it here the remote processor was started by another
	 * entity and a cache table doesn't exist.  As such make a copy of
	 * the resource table currently used by the remote processor and
	 * use that for the rest of the shutdown process.  The memory
	 * allocated here is free'd in rproc_shutdown().
	 */
	rproc->cached_table = kmemdup(rproc->table_ptr,
				      rproc->table_sz, GFP_KERNEL);
	if (!rproc->cached_table)
		return -ENOMEM;

	/*
	 * Since the remote processor is being switched off the clean table
	 * won't be needed.  Allocated in rproc_set_rsc_table().
	 */
	kfree(rproc->clean_table);

out:
	/*
	 * Use a copy of the resource table for the remainder of the
	 * shutdown process.
	 */
	rproc->table_ptr = rproc->cached_table;
	return 0;
}

/*
 * Attach to remote processor - similar to rproc_fw_boot() but without
 * the steps that deal with the firmware image.
 */
static int rproc_attach(struct rproc *rproc)
{
	struct device *dev = &rproc->dev;
	int ret;

	/*
	 * if enabling an IOMMU isn't relevant for this rproc, this is
	 * just a nop
	 */
	ret = rproc_enable_iommu(rproc);
	if (ret) {
		dev_err(dev, "can't enable iommu: %d\n", ret);
		return ret;
	}

	/* Do anything that is needed to boot the remote processor */
	ret = rproc_prepare_device(rproc);
	if (ret) {
		dev_err(dev, "can't prepare rproc %s: %d\n", rproc->name, ret);
		goto disable_iommu;
	}

	ret = rproc_set_rsc_table(rproc);
	if (ret) {
		dev_err(dev, "can't load resource table: %d\n", ret);
		goto unprepare_device;
	}

	/* reset max_notifyid */
	rproc->max_notifyid = -1;

	/* reset handled vdev */
	rproc->nb_vdev = 0;

	/*
	 * Handle firmware resources required to attach to a remote processor.
	 * Because we are attaching rather than booting the remote processor,
	 * we expect the platform driver to properly set rproc->table_ptr.
	 */
	ret = rproc_handle_resources(rproc, rproc_loading_handlers);
	if (ret) {
		dev_err(dev, "Failed to process resources: %d\n", ret);
		goto unprepare_device;
	}

	/* Allocate carveout resources associated to rproc */
	ret = rproc_alloc_registered_carveouts(rproc);
	if (ret) {
		dev_err(dev, "Failed to allocate associated carveouts: %d\n",
			ret);
		goto clean_up_resources;
	}

	ret = __rproc_attach(rproc);
	if (ret)
		goto clean_up_resources;

	return 0;

clean_up_resources:
	rproc_resource_cleanup(rproc);
unprepare_device:
	/* release HW resources if needed */
	rproc_unprepare_device(rproc);
disable_iommu:
	rproc_disable_iommu(rproc);
	return ret;
}

/*
 * take a firmware and boot it up.
 *
 * Note: this function is called asynchronously upon registration of the
 * remote processor (so we must wait until it completes before we try
 * to unregister the device. one other option is just to use kref here,
 * that might be cleaner).
 */
static void rproc_auto_boot_callback(const struct firmware *fw, void *context)
{
	struct rproc *rproc = context;

	rproc_boot(rproc);

	release_firmware(fw);
}

static int rproc_trigger_auto_boot(struct rproc *rproc)
{
	int ret;

	/*
	 * Since the remote processor is in a detached state, it has already
	 * been booted by another entity.  As such there is no point in waiting
	 * for a firmware image to be loaded, we can simply initiate the process
	 * of attaching to it immediately.
	 */
	if (rproc->state == RPROC_DETACHED)
		return rproc_boot(rproc);

	/*
	 * We're initiating an asynchronous firmware loading, so we can
	 * be built-in kernel code, without hanging the boot process.
	 */
	ret = request_firmware_nowait(THIS_MODULE, FW_ACTION_UEVENT,
				      rproc->firmware, &rproc->dev, GFP_KERNEL,
				      rproc, rproc_auto_boot_callback);
	if (ret < 0)
		dev_err(&rproc->dev, "request_firmware_nowait err: %d\n", ret);

	return ret;
}

static int rproc_stop(struct rproc *rproc, bool crashed)
{
	struct device *dev = &rproc->dev;
	int ret;

	/* No need to continue if a stop() operation has not been provided */
	if (!rproc->ops->stop)
		return -EINVAL;

	/* Stop any subdevices for the remote processor */
	rproc_stop_subdevices(rproc, crashed);

	/* the installed resource table is no longer accessible */
	ret = rproc_reset_rsc_table_on_stop(rproc);
	if (ret) {
		dev_err(dev, "can't reset resource table: %d\n", ret);
		return ret;
	}


	/* power off the remote processor */
	ret = rproc->ops->stop(rproc);
	if (ret) {
		dev_err(dev, "can't stop rproc: %d\n", ret);
		return ret;
	}

	rproc_unprepare_subdevices(rproc);

	rproc->state = RPROC_OFFLINE;

	dev_info(dev, "stopped remote processor %s\n", rproc->name);

	return 0;
}

/*
 * __rproc_detach(): Does the opposite of __rproc_attach()
 */
static int __rproc_detach(struct rproc *rproc)
{
	struct device *dev = &rproc->dev;
	int ret;

	/* No need to continue if a detach() operation has not been provided */
	if (!rproc->ops->detach)
		return -EINVAL;

	/* Stop any subdevices for the remote processor */
	rproc_stop_subdevices(rproc, false);

	/* the installed resource table is no longer accessible */
	ret = rproc_reset_rsc_table_on_detach(rproc);
	if (ret) {
		dev_err(dev, "can't reset resource table: %d\n", ret);
		return ret;
	}

	/* Tell the remote processor the core isn't available anymore */
	ret = rproc->ops->detach(rproc);
	if (ret) {
		dev_err(dev, "can't detach from rproc: %d\n", ret);
		return ret;
	}

	rproc_unprepare_subdevices(rproc);

	rproc->state = RPROC_DETACHED;

	dev_info(dev, "detached remote processor %s\n", rproc->name);

	return 0;
}

static int rproc_attach_recovery(struct rproc *rproc)
{
	int ret;

	ret = __rproc_detach(rproc);
	if (ret)
		return ret;

	return __rproc_attach(rproc);
}

static int rproc_boot_recovery(struct rproc *rproc)
{
	const struct firmware *firmware_p;
	struct device *dev = &rproc->dev;
	int ret;

	ret = rproc_stop(rproc, true);
	if (ret)
		return ret;

	/* generate coredump */
	rproc->ops->coredump(rproc);

	/* load firmware */
	ret = request_firmware(&firmware_p, rproc->firmware, dev);
	if (ret < 0) {
		dev_err(dev, "request_firmware failed: %d\n", ret);
		return ret;
	}

	/* boot the remote processor up again */
	ret = rproc_start(rproc, firmware_p);

	release_firmware(firmware_p);

	return ret;
}

/**
 * rproc_trigger_recovery() - recover a remoteproc
 * @rproc: the remote processor
 *
 * The recovery is done by resetting all the virtio devices, that way all the
 * rpmsg drivers will be reseted along with the remote processor making the
 * remoteproc functional again.
 *
 * This function can sleep, so it cannot be called from atomic context.
 *
 * Return: 0 on success or a negative value upon failure
 */
int rproc_trigger_recovery(struct rproc *rproc)
{
	struct device *dev = &rproc->dev;
	int ret;

	ret = mutex_lock_interruptible(&rproc->lock);
	if (ret)
		return ret;

	/* State could have changed before we got the mutex */
	if (rproc->state != RPROC_CRASHED)
		goto unlock_mutex;

	dev_err(dev, "recovering %s\n", rproc->name);

	if (rproc_has_feature(rproc, RPROC_FEAT_ATTACH_ON_RECOVERY))
		ret = rproc_attach_recovery(rproc);
	else
		ret = rproc_boot_recovery(rproc);

unlock_mutex:
	mutex_unlock(&rproc->lock);
	return ret;
}

/**
 * rproc_crash_handler_work() - handle a crash
 * @work: work treating the crash
 *
 * This function needs to handle everything related to a crash, like cpu
 * registers and stack dump, information to help to debug the fatal error, etc.
 */
static void rproc_crash_handler_work(struct work_struct *work)
{
	struct rproc *rproc = container_of(work, struct rproc, crash_handler);
	struct device *dev = &rproc->dev;

	dev_dbg(dev, "enter %s\n", __func__);

	mutex_lock(&rproc->lock);

	if (rproc->state == RPROC_CRASHED) {
		/* handle only the first crash detected */
		mutex_unlock(&rproc->lock);
		return;
	}

	if (rproc->state == RPROC_OFFLINE) {
		/* Don't recover if the remote processor was stopped */
		mutex_unlock(&rproc->lock);
		goto out;
	}

	rproc->state = RPROC_CRASHED;
	dev_err(dev, "handling crash #%u in %s\n", ++rproc->crash_cnt,
		rproc->name);

	mutex_unlock(&rproc->lock);

	if (!rproc->recovery_disabled)
		rproc_trigger_recovery(rproc);

out:
	pm_relax(rproc->dev.parent);
}

/**
 * rproc_boot() - boot a remote processor
 * @rproc: handle of a remote processor
 *
 * Boot a remote processor (i.e. load its firmware, power it on, ...).
 *
 * If the remote processor is already powered on, this function immediately
 * returns (successfully).
 *
 * Return: 0 on success, and an appropriate error value otherwise
 */
int rproc_boot(struct rproc *rproc)
{
	const struct firmware *firmware_p;
	struct device *dev;
	int ret;

	if (!rproc) {
		pr_err("invalid rproc handle\n");
		return -EINVAL;
	}

	dev = &rproc->dev;

	ret = mutex_lock_interruptible(&rproc->lock);
	if (ret) {
		dev_err(dev, "can't lock rproc %s: %d\n", rproc->name, ret);
		return ret;
	}

	if (rproc->state == RPROC_DELETED) {
		ret = -ENODEV;
		dev_err(dev, "can't boot deleted rproc %s\n", rproc->name);
		goto unlock_mutex;
	}

	/* skip the boot or attach process if rproc is already powered up */
	if (atomic_inc_return(&rproc->power) > 1) {
		ret = 0;
		goto unlock_mutex;
	}

	if (rproc->state == RPROC_DETACHED) {
		dev_info(dev, "attaching to %s\n", rproc->name);

		ret = rproc_attach(rproc);
	} else {
		dev_info(dev, "powering up %s\n", rproc->name);

		/* load firmware */
		ret = request_firmware(&firmware_p, rproc->firmware, dev);
		if (ret < 0) {
			dev_err(dev, "request_firmware failed: %d\n", ret);
			goto downref_rproc;
		}

		ret = rproc_fw_boot(rproc, firmware_p);

		release_firmware(firmware_p);
	}

downref_rproc:
	if (ret)
		atomic_dec(&rproc->power);
unlock_mutex:
	mutex_unlock(&rproc->lock);
	return ret;
}
EXPORT_SYMBOL(rproc_boot);

/**
 * rproc_shutdown() - power off the remote processor
 * @rproc: the remote processor
 *
 * Power off a remote processor (previously booted with rproc_boot()).
 *
 * In case @rproc is still being used by an additional user(s), then
 * this function will just decrement the power refcount and exit,
 * without really powering off the device.
 *
 * Every call to rproc_boot() must (eventually) be accompanied by a call
 * to rproc_shutdown(). Calling rproc_shutdown() redundantly is a bug.
 *
 * Notes:
 * - we're not decrementing the rproc's refcount, only the power refcount.
 *   which means that the @rproc handle stays valid even after rproc_shutdown()
 *   returns, and users can still use it with a subsequent rproc_boot(), if
 *   needed.
 *
 * Return: 0 on success, and an appropriate error value otherwise
 */
int rproc_shutdown(struct rproc *rproc)
{
	struct device *dev = &rproc->dev;
	int ret = 0;

	ret = mutex_lock_interruptible(&rproc->lock);
	if (ret) {
		dev_err(dev, "can't lock rproc %s: %d\n", rproc->name, ret);
		return ret;
	}

	if (rproc->state != RPROC_RUNNING &&
	    rproc->state != RPROC_ATTACHED) {
		ret = -EINVAL;
		goto out;
	}

	/* if the remote proc is still needed, bail out */
	if (!atomic_dec_and_test(&rproc->power))
		goto out;

	ret = rproc_stop(rproc, false);
	if (ret) {
		atomic_inc(&rproc->power);
		goto out;
	}

	/* clean up all acquired resources */
	rproc_resource_cleanup(rproc);

	/* release HW resources if needed */
	rproc_unprepare_device(rproc);

	rproc_disable_iommu(rproc);

	/* Free the copy of the resource table */
	kfree(rproc->cached_table);
	rproc->cached_table = NULL;
	rproc->table_ptr = NULL;
out:
	mutex_unlock(&rproc->lock);
	return ret;
}
EXPORT_SYMBOL(rproc_shutdown);

/**
 * rproc_detach() - Detach the remote processor from the
 * remoteproc core
 *
 * @rproc: the remote processor
 *
 * Detach a remote processor (previously attached to with rproc_attach()).
 *
 * In case @rproc is still being used by an additional user(s), then
 * this function will just decrement the power refcount and exit,
 * without disconnecting the device.
 *
 * Function rproc_detach() calls __rproc_detach() in order to let a remote
 * processor know that services provided by the application processor are
 * no longer available.  From there it should be possible to remove the
 * platform driver and even power cycle the application processor (if the HW
 * supports it) without needing to switch off the remote processor.
 *
 * Return: 0 on success, and an appropriate error value otherwise
 */
int rproc_detach(struct rproc *rproc)
{
	struct device *dev = &rproc->dev;
	int ret;

	ret = mutex_lock_interruptible(&rproc->lock);
	if (ret) {
		dev_err(dev, "can't lock rproc %s: %d\n", rproc->name, ret);
		return ret;
	}

	if (rproc->state != RPROC_ATTACHED) {
		ret = -EINVAL;
		goto out;
	}

	/* if the remote proc is still needed, bail out */
	if (!atomic_dec_and_test(&rproc->power)) {
		ret = 0;
		goto out;
	}

	ret = __rproc_detach(rproc);
	if (ret) {
		atomic_inc(&rproc->power);
		goto out;
	}

	/* clean up all acquired resources */
	rproc_resource_cleanup(rproc);

	/* release HW resources if needed */
	rproc_unprepare_device(rproc);

	rproc_disable_iommu(rproc);

	/* Free the copy of the resource table */
	kfree(rproc->cached_table);
	rproc->cached_table = NULL;
	rproc->table_ptr = NULL;
out:
	mutex_unlock(&rproc->lock);
	return ret;
}
EXPORT_SYMBOL(rproc_detach);

/**
 * rproc_get_by_phandle() - find a remote processor by phandle
 * @phandle: phandle to the rproc
 *
 * Finds an rproc handle using the remote processor's phandle, and then
 * return a handle to the rproc.
 *
 * This function increments the remote processor's refcount, so always
 * use rproc_put() to decrement it back once rproc isn't needed anymore.
 *
 * Return: rproc handle on success, and NULL on failure
 */
#ifdef CONFIG_OF
struct rproc *rproc_get_by_phandle(phandle phandle)
{
	struct rproc *rproc = NULL, *r;
	struct device_node *np;

	np = of_find_node_by_phandle(phandle);
	if (!np)
		return NULL;

	rcu_read_lock();
	list_for_each_entry_rcu(r, &rproc_list, node) {
		if (r->dev.parent && r->dev.parent->of_node == np) {
			/* prevent underlying implementation from being removed */
			if (!try_module_get(r->dev.parent->driver->owner)) {
				dev_err(&r->dev, "can't get owner\n");
				break;
			}

			rproc = r;
			get_device(&rproc->dev);
			break;
		}
	}
	rcu_read_unlock();

	of_node_put(np);

	return rproc;
}
#else
struct rproc *rproc_get_by_phandle(phandle phandle)
{
	return NULL;
}
#endif
EXPORT_SYMBOL(rproc_get_by_phandle);

/**
 * rproc_set_firmware() - assign a new firmware
 * @rproc: rproc handle to which the new firmware is being assigned
 * @fw_name: new firmware name to be assigned
 *
 * This function allows remoteproc drivers or clients to configure a custom
 * firmware name that is different from the default name used during remoteproc
 * registration. The function does not trigger a remote processor boot,
 * only sets the firmware name used for a subsequent boot. This function
 * should also be called only when the remote processor is offline.
 *
 * This allows either the userspace to configure a different name through
 * sysfs or a kernel-level remoteproc or a remoteproc client driver to set
 * a specific firmware when it is controlling the boot and shutdown of the
 * remote processor.
 *
 * Return: 0 on success or a negative value upon failure
 */
int rproc_set_firmware(struct rproc *rproc, const char *fw_name)
{
	struct device *dev;
	int ret, len;
	char *p;

	if (!rproc || !fw_name)
		return -EINVAL;

	dev = rproc->dev.parent;

	ret = mutex_lock_interruptible(&rproc->lock);
	if (ret) {
		dev_err(dev, "can't lock rproc %s: %d\n", rproc->name, ret);
		return -EINVAL;
	}

	if (rproc->state != RPROC_OFFLINE) {
		dev_err(dev, "can't change firmware while running\n");
		ret = -EBUSY;
		goto out;
	}

	len = strcspn(fw_name, "\n");
	if (!len) {
		dev_err(dev, "can't provide empty string for firmware name\n");
		ret = -EINVAL;
		goto out;
	}

	p = kstrndup(fw_name, len, GFP_KERNEL);
	if (!p) {
		ret = -ENOMEM;
		goto out;
	}

	kfree_const(rproc->firmware);
	rproc->firmware = p;

out:
	mutex_unlock(&rproc->lock);
	return ret;
}
EXPORT_SYMBOL(rproc_set_firmware);

static int rproc_validate(struct rproc *rproc)
{
	switch (rproc->state) {
	case RPROC_OFFLINE:
		/*
		 * An offline processor without a start()
		 * function makes no sense.
		 */
		if (!rproc->ops->start)
			return -EINVAL;
		break;
	case RPROC_DETACHED:
		/*
		 * A remote processor in a detached state without an
		 * attach() function makes not sense.
		 */
		if (!rproc->ops->attach)
			return -EINVAL;
		/*
		 * When attaching to a remote processor the device memory
		 * is already available and as such there is no need to have a
		 * cached table.
		 */
		if (rproc->cached_table)
			return -EINVAL;
		break;
	default:
		/*
		 * When adding a remote processor, the state of the device
		 * can be offline or detached, nothing else.
		 */
		return -EINVAL;
	}

	return 0;
}

/**
 * rproc_add() - register a remote processor
 * @rproc: the remote processor handle to register
 *
 * Registers @rproc with the remoteproc framework, after it has been
 * allocated with rproc_alloc().
 *
 * This is called by the platform-specific rproc implementation, whenever
 * a new remote processor device is probed.
 *
 * Note: this function initiates an asynchronous firmware loading
 * context, which will look for virtio devices supported by the rproc's
 * firmware.
 *
 * If found, those virtio devices will be created and added, so as a result
 * of registering this remote processor, additional virtio drivers might be
 * probed.
 *
 * Return: 0 on success and an appropriate error code otherwise
 */
int rproc_add(struct rproc *rproc)
{
	struct device *dev = &rproc->dev;
	int ret;

	ret = rproc_validate(rproc);
	if (ret < 0)
		return ret;

	/* add char device for this remoteproc */
	ret = rproc_char_device_add(rproc);
	if (ret < 0)
		return ret;

	ret = device_add(dev);
	if (ret < 0) {
		put_device(dev);
		goto rproc_remove_cdev;
	}

	dev_info(dev, "%s is available\n", rproc->name);

	/* create debugfs entries */
	rproc_create_debug_dir(rproc);

	/* if rproc is marked always-on, request it to boot */
	if (rproc->auto_boot) {
		ret = rproc_trigger_auto_boot(rproc);
		if (ret < 0)
			goto rproc_remove_dev;
	}

	/* expose to rproc_get_by_phandle users */
	mutex_lock(&rproc_list_mutex);
	list_add_rcu(&rproc->node, &rproc_list);
	mutex_unlock(&rproc_list_mutex);

	return 0;

rproc_remove_dev:
	rproc_delete_debug_dir(rproc);
	device_del(dev);
rproc_remove_cdev:
	rproc_char_device_remove(rproc);
	return ret;
}
EXPORT_SYMBOL(rproc_add);

static void devm_rproc_remove(void *rproc)
{
	rproc_del(rproc);
}

/**
 * devm_rproc_add() - resource managed rproc_add()
 * @dev: the underlying device
 * @rproc: the remote processor handle to register
 *
 * This function performs like rproc_add() but the registered rproc device will
 * automatically be removed on driver detach.
 *
 * Return: 0 on success, negative errno on failure
 */
int devm_rproc_add(struct device *dev, struct rproc *rproc)
{
	int err;

	err = rproc_add(rproc);
	if (err)
		return err;

	return devm_add_action_or_reset(dev, devm_rproc_remove, rproc);
}
EXPORT_SYMBOL(devm_rproc_add);

/**
 * rproc_type_release() - release a remote processor instance
 * @dev: the rproc's device
 *
 * This function should _never_ be called directly.
 *
 * It will be called by the driver core when no one holds a valid pointer
 * to @dev anymore.
 */
static void rproc_type_release(struct device *dev)
{
	struct rproc *rproc = container_of(dev, struct rproc, dev);

	dev_info(&rproc->dev, "releasing %s\n", rproc->name);

	idr_destroy(&rproc->notifyids);

	if (rproc->index >= 0)
		ida_free(&rproc_dev_index, rproc->index);

	kfree_const(rproc->firmware);
	kfree_const(rproc->name);
	kfree(rproc->ops);
	kfree(rproc);
}

static const struct device_type rproc_type = {
	.name		= "remoteproc",
	.release	= rproc_type_release,
};

static int rproc_alloc_firmware(struct rproc *rproc,
				const char *name, const char *firmware)
{
	const char *p;

	/*
	 * Allocate a firmware name if the caller gave us one to work
	 * with.  Otherwise construct a new one using a default pattern.
	 */
	if (firmware)
		p = kstrdup_const(firmware, GFP_KERNEL);
	else
		p = kasprintf(GFP_KERNEL, "rproc-%s-fw", name);

	if (!p)
		return -ENOMEM;

	rproc->firmware = p;

	return 0;
}

static int rproc_alloc_ops(struct rproc *rproc, const struct rproc_ops *ops)
{
	rproc->ops = kmemdup(ops, sizeof(*ops), GFP_KERNEL);
	if (!rproc->ops)
		return -ENOMEM;

	/* Default to rproc_coredump if no coredump function is specified */
	if (!rproc->ops->coredump)
		rproc->ops->coredump = rproc_coredump;

	if (rproc->ops->load)
		return 0;

	/* Default to ELF loader if no load function is specified */
	rproc->ops->load = rproc_elf_load_segments;
	rproc->ops->parse_fw = rproc_elf_load_rsc_table;
	rproc->ops->find_loaded_rsc_table = rproc_elf_find_loaded_rsc_table;
	rproc->ops->sanity_check = rproc_elf_sanity_check;
	rproc->ops->get_boot_addr = rproc_elf_get_boot_addr;

	return 0;
}

/**
 * rproc_alloc() - allocate a remote processor handle
 * @dev: the underlying device
 * @name: name of this remote processor
 * @ops: platform-specific handlers (mainly start/stop)
 * @firmware: name of firmware file to load, can be NULL
 * @len: length of private data needed by the rproc driver (in bytes)
 *
 * Allocates a new remote processor handle, but does not register
 * it yet. if @firmware is NULL, a default name is used.
 *
 * This function should be used by rproc implementations during initialization
 * of the remote processor.
 *
 * After creating an rproc handle using this function, and when ready,
 * implementations should then call rproc_add() to complete
 * the registration of the remote processor.
 *
 * Note: _never_ directly deallocate @rproc, even if it was not registered
 * yet. Instead, when you need to unroll rproc_alloc(), use rproc_free().
 *
 * Return: new rproc pointer on success, and NULL on failure
 */
struct rproc *rproc_alloc(struct device *dev, const char *name,
			  const struct rproc_ops *ops,
			  const char *firmware, int len)
{
	struct rproc *rproc;

	if (!dev || !name || !ops)
		return NULL;

	rproc = kzalloc(sizeof(struct rproc) + len, GFP_KERNEL);
	if (!rproc)
		return NULL;

	rproc->priv = &rproc[1];
	rproc->auto_boot = true;
	rproc->elf_class = ELFCLASSNONE;
	rproc->elf_machine = EM_NONE;

	device_initialize(&rproc->dev);
	rproc->dev.parent = dev;
	rproc->dev.type = &rproc_type;
	rproc->dev.class = &rproc_class;
	rproc->dev.driver_data = rproc;
	idr_init(&rproc->notifyids);

	rproc->name = kstrdup_const(name, GFP_KERNEL);
	if (!rproc->name)
		goto put_device;

	if (rproc_alloc_firmware(rproc, name, firmware))
		goto put_device;

	if (rproc_alloc_ops(rproc, ops))
		goto put_device;

	/* Assign a unique device index and name */
	rproc->index = ida_alloc(&rproc_dev_index, GFP_KERNEL);
	if (rproc->index < 0) {
		dev_err(dev, "ida_alloc failed: %d\n", rproc->index);
		goto put_device;
	}

	dev_set_name(&rproc->dev, "remoteproc%d", rproc->index);

	atomic_set(&rproc->power, 0);

	mutex_init(&rproc->lock);

	INIT_LIST_HEAD(&rproc->carveouts);
	INIT_LIST_HEAD(&rproc->mappings);
	INIT_LIST_HEAD(&rproc->traces);
	INIT_LIST_HEAD(&rproc->rvdevs);
	INIT_LIST_HEAD(&rproc->subdevs);
	INIT_LIST_HEAD(&rproc->dump_segments);

	INIT_WORK(&rproc->crash_handler, rproc_crash_handler_work);

	rproc->state = RPROC_OFFLINE;

	return rproc;

put_device:
	put_device(&rproc->dev);
	return NULL;
}
EXPORT_SYMBOL(rproc_alloc);

/**
 * rproc_free() - unroll rproc_alloc()
 * @rproc: the remote processor handle
 *
 * This function decrements the rproc dev refcount.
 *
 * If no one holds any reference to rproc anymore, then its refcount would
 * now drop to zero, and it would be freed.
 */
void rproc_free(struct rproc *rproc)
{
	put_device(&rproc->dev);
}
EXPORT_SYMBOL(rproc_free);

/**
 * rproc_put() - release rproc reference
 * @rproc: the remote processor handle
 *
 * This function decrements the rproc dev refcount.
 *
 * If no one holds any reference to rproc anymore, then its refcount would
 * now drop to zero, and it would be freed.
 */
void rproc_put(struct rproc *rproc)
{
	module_put(rproc->dev.parent->driver->owner);
	put_device(&rproc->dev);
}
EXPORT_SYMBOL(rproc_put);

/**
 * rproc_del() - unregister a remote processor
 * @rproc: rproc handle to unregister
 *
 * This function should be called when the platform specific rproc
 * implementation decides to remove the rproc device. it should
 * _only_ be called if a previous invocation of rproc_add()
 * has completed successfully.
 *
 * After rproc_del() returns, @rproc isn't freed yet, because
 * of the outstanding reference created by rproc_alloc. To decrement that
 * one last refcount, one still needs to call rproc_free().
 *
 * Return: 0 on success and -EINVAL if @rproc isn't valid
 */
int rproc_del(struct rproc *rproc)
{
	if (!rproc)
		return -EINVAL;

	/* TODO: make sure this works with rproc->power > 1 */
	rproc_shutdown(rproc);

	mutex_lock(&rproc->lock);
	rproc->state = RPROC_DELETED;
	mutex_unlock(&rproc->lock);

	rproc_delete_debug_dir(rproc);

	/* the rproc is downref'ed as soon as it's removed from the klist */
	mutex_lock(&rproc_list_mutex);
	list_del_rcu(&rproc->node);
	mutex_unlock(&rproc_list_mutex);

	/* Ensure that no readers of rproc_list are still active */
	synchronize_rcu();

	device_del(&rproc->dev);
	rproc_char_device_remove(rproc);

	return 0;
}
EXPORT_SYMBOL(rproc_del);

static void devm_rproc_free(struct device *dev, void *res)
{
	rproc_free(*(struct rproc **)res);
}

/**
 * devm_rproc_alloc() - resource managed rproc_alloc()
 * @dev: the underlying device
 * @name: name of this remote processor
 * @ops: platform-specific handlers (mainly start/stop)
 * @firmware: name of firmware file to load, can be NULL
 * @len: length of private data needed by the rproc driver (in bytes)
 *
 * This function performs like rproc_alloc() but the acquired rproc device will
 * automatically be released on driver detach.
 *
 * Return: new rproc instance, or NULL on failure
 */
struct rproc *devm_rproc_alloc(struct device *dev, const char *name,
			       const struct rproc_ops *ops,
			       const char *firmware, int len)
{
	struct rproc **ptr, *rproc;

	ptr = devres_alloc(devm_rproc_free, sizeof(*ptr), GFP_KERNEL);
	if (!ptr)
		return NULL;

	rproc = rproc_alloc(dev, name, ops, firmware, len);
	if (rproc) {
		*ptr = rproc;
		devres_add(dev, ptr);
	} else {
		devres_free(ptr);
	}

	return rproc;
}
EXPORT_SYMBOL(devm_rproc_alloc);

/**
 * rproc_add_subdev() - add a subdevice to a remoteproc
 * @rproc: rproc handle to add the subdevice to
 * @subdev: subdev handle to register
 *
 * Caller is responsible for populating optional subdevice function pointers.
 */
void rproc_add_subdev(struct rproc *rproc, struct rproc_subdev *subdev)
{
	list_add_tail(&subdev->node, &rproc->subdevs);
}
EXPORT_SYMBOL(rproc_add_subdev);

/**
 * rproc_remove_subdev() - remove a subdevice from a remoteproc
 * @rproc: rproc handle to remove the subdevice from
 * @subdev: subdev handle, previously registered with rproc_add_subdev()
 */
void rproc_remove_subdev(struct rproc *rproc, struct rproc_subdev *subdev)
{
	list_del(&subdev->node);
}
EXPORT_SYMBOL(rproc_remove_subdev);

/**
 * rproc_get_by_child() - acquire rproc handle of @dev's ancestor
 * @dev:	child device to find ancestor of
 *
 * Return: the ancestor rproc instance, or NULL if not found
 */
struct rproc *rproc_get_by_child(struct device *dev)
{
	for (dev = dev->parent; dev; dev = dev->parent) {
		if (dev->type == &rproc_type)
			return dev->driver_data;
	}

	return NULL;
}
EXPORT_SYMBOL(rproc_get_by_child);

/**
 * rproc_report_crash() - rproc crash reporter function
 * @rproc: remote processor
 * @type: crash type
 *
 * This function must be called every time a crash is detected by the low-level
 * drivers implementing a specific remoteproc. This should not be called from a
 * non-remoteproc driver.
 *
 * This function can be called from atomic/interrupt context.
 */
void rproc_report_crash(struct rproc *rproc, enum rproc_crash_type type)
{
	if (!rproc) {
		pr_err("NULL rproc pointer\n");
		return;
	}

	/* Prevent suspend while the remoteproc is being recovered */
	pm_stay_awake(rproc->dev.parent);

	dev_err(&rproc->dev, "crash detected in %s: type %s\n",
		rproc->name, rproc_crash_to_string(type));

	queue_work(rproc_recovery_wq, &rproc->crash_handler);
}
EXPORT_SYMBOL(rproc_report_crash);

static int rproc_panic_handler(struct notifier_block *nb, unsigned long event,
			       void *ptr)
{
	unsigned int longest = 0;
	struct rproc *rproc;
	unsigned int d;

	rcu_read_lock();
	list_for_each_entry_rcu(rproc, &rproc_list, node) {
		if (!rproc->ops->panic)
			continue;

		if (rproc->state != RPROC_RUNNING &&
		    rproc->state != RPROC_ATTACHED)
			continue;

		d = rproc->ops->panic(rproc);
		longest = max(longest, d);
	}
	rcu_read_unlock();

	/*
	 * Delay for the longest requested duration before returning. This can
	 * be used by the remoteproc drivers to give the remote processor time
	 * to perform any requested operations (such as flush caches), when
	 * it's not possible to signal the Linux side due to the panic.
	 */
	mdelay(longest);

	return NOTIFY_DONE;
}

static void __init rproc_init_panic(void)
{
	rproc_panic_nb.notifier_call = rproc_panic_handler;
	atomic_notifier_chain_register(&panic_notifier_list, &rproc_panic_nb);
}

static void __exit rproc_exit_panic(void)
{
	atomic_notifier_chain_unregister(&panic_notifier_list, &rproc_panic_nb);
}

static int __init remoteproc_init(void)
{
	rproc_recovery_wq = alloc_workqueue("rproc_recovery_wq",
						WQ_UNBOUND | WQ_FREEZABLE, 0);
	if (!rproc_recovery_wq) {
		pr_err("remoteproc: creation of rproc_recovery_wq failed\n");
		return -ENOMEM;
	}

	rproc_init_sysfs();
	rproc_init_debugfs();
	rproc_init_cdev();
	rproc_init_panic();

	return 0;
}
subsys_initcall(remoteproc_init);

static void __exit remoteproc_exit(void)
{
	ida_destroy(&rproc_dev_index);

	if (!rproc_recovery_wq)
		return;

	rproc_exit_panic();
	rproc_exit_debugfs();
	rproc_exit_sysfs();
	destroy_workqueue(rproc_recovery_wq);
}
module_exit(remoteproc_exit);

MODULE_LICENSE("GPL v2");
MODULE_DESCRIPTION("Generic Remote Processor Framework");<|MERGE_RESOLUTION|>--- conflicted
+++ resolved
@@ -479,13 +479,8 @@
 	struct device *dev = &rproc->dev;
 	struct rproc_vdev *rvdev;
 	size_t rsc_size;
-<<<<<<< HEAD
-	int i, ret;
-	char name[16];
-=======
 	struct rproc_vdev_data rvdev_data;
 	struct platform_device *pdev;
->>>>>>> 2cb8e624
 
 	/* make sure resource isn't truncated */
 	rsc_size = struct_size(rsc, vring, rsc->num_of_vrings);
