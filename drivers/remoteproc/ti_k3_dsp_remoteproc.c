// SPDX-License-Identifier: GPL-2.0-only
/*
 * TI K3 DSP Remote Processor(s) driver
 *
 * Copyright (C) 2018-2022 Texas Instruments Incorporated - https://www.ti.com/
 *	Suman Anna <s-anna@ti.com>
 */

#include <linux/io.h>
#include <linux/mailbox_client.h>
#include <linux/module.h>
#include <linux/of.h>
#include <linux/of_reserved_mem.h>
#include <linux/omap-mailbox.h>
#include <linux/platform_device.h>
#include <linux/remoteproc.h>
#include <linux/reset.h>
#include <linux/slab.h>

#include "omap_remoteproc.h"
#include "remoteproc_internal.h"
#include "ti_sci_proc.h"
<<<<<<< HEAD

#define KEYSTONE_RPROC_LOCAL_ADDRESS_MASK	(SZ_16M - 1)

/**
 * struct k3_dsp_mem - internal memory structure
 * @cpu_addr: MPU virtual address of the memory region
 * @bus_addr: Bus address used to access the memory region
 * @dev_addr: Device address of the memory region from DSP view
 * @size: Size of the memory region
 */
struct k3_dsp_mem {
	void __iomem *cpu_addr;
	phys_addr_t bus_addr;
	u32 dev_addr;
	size_t size;
};

/**
 * struct k3_dsp_mem_data - memory definitions for a DSP
 * @name: name for this memory entry
 * @dev_addr: device address for the memory entry
 */
struct k3_dsp_mem_data {
	const char *name;
	const u32 dev_addr;
};

/**
 * struct k3_dsp_dev_data - device data structure for a DSP
 * @mems: pointer to memory definitions for a DSP
 * @num_mems: number of memory regions in @mems
 * @boot_align_addr: boot vector address alignment granularity
 * @uses_lreset: flag to denote the need for local reset management
 */
struct k3_dsp_dev_data {
	const struct k3_dsp_mem_data *mems;
	u32 num_mems;
	u32 boot_align_addr;
	bool uses_lreset;
};

/**
 * struct k3_dsp_rproc - k3 DSP remote processor driver structure
 * @dev: cached device pointer
 * @rproc: remoteproc device handle
 * @mem: internal memory regions data
 * @num_mems: number of internal memory regions
 * @rmem: reserved memory regions data
 * @num_rmems: number of reserved memory regions
 * @reset: reset control handle
 * @data: pointer to DSP-specific device data
 * @tsp: TI-SCI processor control handle
 * @ti_sci: TI-SCI handle
 * @ti_sci_id: TI-SCI device identifier
 * @mbox: mailbox channel handle
 * @client: mailbox client to request the mailbox channel
 */
struct k3_dsp_rproc {
	struct device *dev;
	struct rproc *rproc;
	struct k3_dsp_mem *mem;
	int num_mems;
	struct k3_dsp_mem *rmem;
	int num_rmems;
	struct reset_control *reset;
	const struct k3_dsp_dev_data *data;
	struct ti_sci_proc *tsp;
	const struct ti_sci_handle *ti_sci;
	u32 ti_sci_id;
	struct mbox_chan *mbox;
	struct mbox_client client;
};

/**
 * k3_dsp_rproc_mbox_callback() - inbound mailbox message handler
 * @client: mailbox client pointer used for requesting the mailbox channel
 * @data: mailbox payload
 *
 * This handler is invoked by the OMAP mailbox driver whenever a mailbox
 * message is received. Usually, the mailbox payload simply contains
 * the index of the virtqueue that is kicked by the remote processor,
 * and we let remoteproc core handle it.
 *
 * In addition to virtqueue indices, we also have some out-of-band values
 * that indicate different events. Those values are deliberately very
 * large so they don't coincide with virtqueue indices.
 */
static void k3_dsp_rproc_mbox_callback(struct mbox_client *client, void *data)
{
	struct k3_dsp_rproc *kproc = container_of(client, struct k3_dsp_rproc,
						  client);
	struct device *dev = kproc->rproc->dev.parent;
	const char *name = kproc->rproc->name;
	u32 msg = omap_mbox_message(data);

	dev_dbg(dev, "mbox msg: 0x%x\n", msg);

	switch (msg) {
	case RP_MBOX_CRASH:
		/*
		 * remoteproc detected an exception, but error recovery is not
		 * supported. So, just log this for now
		 */
		dev_err(dev, "K3 DSP rproc %s crashed\n", name);
		break;
	case RP_MBOX_ECHO_REPLY:
		dev_info(dev, "received echo reply from %s\n", name);
		break;
	default:
		/* silently handle all other valid messages */
		if (msg >= RP_MBOX_READY && msg < RP_MBOX_END_MSG)
			return;
		if (msg > kproc->rproc->max_notifyid) {
			dev_dbg(dev, "dropping unknown message 0x%x", msg);
			return;
		}
		/* msg contains the index of the triggered vring */
		if (rproc_vq_interrupt(kproc->rproc, msg) == IRQ_NONE)
			dev_dbg(dev, "no message was found in vqid %d\n", msg);
	}
}

/*
 * Kick the remote processor to notify about pending unprocessed messages.
 * The vqid usage is not used and is inconsequential, as the kick is performed
 * through a simulated GPIO (a bit in an IPC interrupt-triggering register),
 * the remote processor is expected to process both its Tx and Rx virtqueues.
 */
static void k3_dsp_rproc_kick(struct rproc *rproc, int vqid)
{
	struct k3_dsp_rproc *kproc = rproc->priv;
	struct device *dev = rproc->dev.parent;
	mbox_msg_t msg = (mbox_msg_t)vqid;
	int ret;

	/* send the index of the triggered virtqueue in the mailbox payload */
	ret = mbox_send_message(kproc->mbox, (void *)msg);
	if (ret < 0)
		dev_err(dev, "failed to send mailbox message (%pe)\n",
			ERR_PTR(ret));
}

/* Put the DSP processor into reset */
static int k3_dsp_rproc_reset(struct k3_dsp_rproc *kproc)
{
	struct device *dev = kproc->dev;
	int ret;

	ret = reset_control_assert(kproc->reset);
	if (ret) {
		dev_err(dev, "local-reset assert failed (%pe)\n", ERR_PTR(ret));
		return ret;
	}

	if (kproc->data->uses_lreset)
		return ret;

	ret = kproc->ti_sci->ops.dev_ops.put_device(kproc->ti_sci,
						    kproc->ti_sci_id);
	if (ret) {
		dev_err(dev, "module-reset assert failed (%pe)\n", ERR_PTR(ret));
		if (reset_control_deassert(kproc->reset))
			dev_warn(dev, "local-reset deassert back failed\n");
	}

	return ret;
}

/* Release the DSP processor from reset */
static int k3_dsp_rproc_release(struct k3_dsp_rproc *kproc)
{
	struct device *dev = kproc->dev;
	int ret;

	if (kproc->data->uses_lreset)
		goto lreset;

	ret = kproc->ti_sci->ops.dev_ops.get_device(kproc->ti_sci,
						    kproc->ti_sci_id);
	if (ret) {
		dev_err(dev, "module-reset deassert failed (%pe)\n", ERR_PTR(ret));
		return ret;
	}

lreset:
	ret = reset_control_deassert(kproc->reset);
	if (ret) {
		dev_err(dev, "local-reset deassert failed, (%pe)\n", ERR_PTR(ret));
		if (kproc->ti_sci->ops.dev_ops.put_device(kproc->ti_sci,
							  kproc->ti_sci_id))
			dev_warn(dev, "module-reset assert back failed\n");
	}

	return ret;
}

static int k3_dsp_rproc_request_mbox(struct rproc *rproc)
{
	struct k3_dsp_rproc *kproc = rproc->priv;
	struct mbox_client *client = &kproc->client;
	struct device *dev = kproc->dev;
	int ret;

	client->dev = dev;
	client->tx_done = NULL;
	client->rx_callback = k3_dsp_rproc_mbox_callback;
	client->tx_block = false;
	client->knows_txdone = false;

	kproc->mbox = mbox_request_channel(client, 0);
	if (IS_ERR(kproc->mbox))
		return dev_err_probe(dev, PTR_ERR(kproc->mbox),
				     "mbox_request_channel failed\n");

	/*
	 * Ping the remote processor, this is only for sanity-sake for now;
	 * there is no functional effect whatsoever.
	 *
	 * Note that the reply will _not_ arrive immediately: this message
	 * will wait in the mailbox fifo until the remote processor is booted.
	 */
	ret = mbox_send_message(kproc->mbox, (void *)RP_MBOX_ECHO_REQUEST);
	if (ret < 0) {
		dev_err(dev, "mbox_send_message failed (%pe)\n", ERR_PTR(ret));
		mbox_free_channel(kproc->mbox);
		return ret;
	}

	return 0;
}
/*
 * The C66x DSP cores have a local reset that affects only the CPU, and a
 * generic module reset that powers on the device and allows the DSP internal
 * memories to be accessed while the local reset is asserted. This function is
 * used to release the global reset on C66x DSPs to allow loading into the DSP
 * internal RAMs. The .prepare() ops is invoked by remoteproc core before any
 * firmware loading, and is followed by the .start() ops after loading to
 * actually let the C66x DSP cores run. This callback is invoked only in
 * remoteproc mode.
 */
static int k3_dsp_rproc_prepare(struct rproc *rproc)
{
	struct k3_dsp_rproc *kproc = rproc->priv;
	struct device *dev = kproc->dev;
	int ret;

	ret = kproc->ti_sci->ops.dev_ops.get_device(kproc->ti_sci,
						    kproc->ti_sci_id);
	if (ret)
		dev_err(dev, "module-reset deassert failed, cannot enable internal RAM loading (%pe)\n",
			ERR_PTR(ret));

	return ret;
}

/*
 * This function implements the .unprepare() ops and performs the complimentary
 * operations to that of the .prepare() ops. The function is used to assert the
 * global reset on applicable C66x cores. This completes the second portion of
 * powering down the C66x DSP cores. The cores themselves are only halted in the
 * .stop() callback through the local reset, and the .unprepare() ops is invoked
 * by the remoteproc core after the remoteproc is stopped to balance the global
 * reset. This callback is invoked only in remoteproc mode.
 */
static int k3_dsp_rproc_unprepare(struct rproc *rproc)
{
	struct k3_dsp_rproc *kproc = rproc->priv;
	struct device *dev = kproc->dev;
	int ret;

	ret = kproc->ti_sci->ops.dev_ops.put_device(kproc->ti_sci,
						    kproc->ti_sci_id);
	if (ret)
		dev_err(dev, "module-reset assert failed (%pe)\n", ERR_PTR(ret));

	return ret;
}
=======
#include "ti_k3_common.h"
>>>>>>> 25bf10be

/*
 * Power up the DSP remote processor.
 *
 * This function will be invoked only after the firmware for this rproc
 * was loaded, parsed successfully, and all of its resource requirements
 * were met. This callback is invoked only in remoteproc mode.
 */
static int k3_dsp_rproc_start(struct rproc *rproc)
{
	struct k3_rproc *kproc = rproc->priv;
	struct device *dev = kproc->dev;
	u32 boot_addr;
	int ret;

	boot_addr = rproc->bootaddr;
	if (boot_addr & (kproc->data->boot_align_addr - 1)) {
		dev_err(dev, "invalid boot address 0x%x, must be aligned on a 0x%x boundary\n",
			boot_addr, kproc->data->boot_align_addr);
		return -EINVAL;
	}

	dev_dbg(dev, "booting DSP core using boot addr = 0x%x\n", boot_addr);
	ret = ti_sci_proc_set_config(kproc->tsp, boot_addr, 0, 0);
	if (ret)
		return ret;

	/* Call the K3 common start function after doing DSP specific stuff */
	ret = k3_rproc_start(rproc);
	if (ret)
		return ret;

	return 0;
}

static const struct rproc_ops k3_dsp_rproc_ops = {
	.start			= k3_dsp_rproc_start,
	.stop			= k3_rproc_stop,
	.attach			= k3_rproc_attach,
	.detach			= k3_rproc_detach,
	.kick			= k3_rproc_kick,
	.da_to_va		= k3_rproc_da_to_va,
	.get_loaded_rsc_table	= k3_get_loaded_rsc_table,
};

static int k3_dsp_rproc_probe(struct platform_device *pdev)
{
	struct device *dev = &pdev->dev;
	struct device_node *np = dev->of_node;
	const struct k3_rproc_dev_data *data;
	struct k3_rproc *kproc;
	struct rproc *rproc;
	const char *fw_name;
	bool p_state = false;
	int ret = 0;

	data = of_device_get_match_data(dev);
	if (!data)
		return -ENODEV;

	ret = rproc_of_parse_firmware(dev, 0, &fw_name);
	if (ret)
		return dev_err_probe(dev, ret, "failed to parse firmware-name property\n");

	rproc = devm_rproc_alloc(dev, dev_name(dev), &k3_dsp_rproc_ops,
				 fw_name, sizeof(*kproc));
	if (!rproc)
		return -ENOMEM;

	rproc->has_iommu = false;
	rproc->recovery_disabled = true;
	if (data->uses_lreset) {
		rproc->ops->prepare = k3_rproc_prepare;
		rproc->ops->unprepare = k3_rproc_unprepare;
	}
	kproc = rproc->priv;
	kproc->rproc = rproc;
	kproc->dev = dev;
	kproc->data = data;

	ret = k3_rproc_request_mbox(rproc);
	if (ret)
		return ret;

	kproc->ti_sci = devm_ti_sci_get_by_phandle(dev, "ti,sci");
	if (IS_ERR(kproc->ti_sci))
		return dev_err_probe(dev, PTR_ERR(kproc->ti_sci),
				     "failed to get ti-sci handle\n");

	ret = of_property_read_u32(np, "ti,sci-dev-id", &kproc->ti_sci_id);
	if (ret)
		return dev_err_probe(dev, ret, "missing 'ti,sci-dev-id' property\n");

	kproc->reset = devm_reset_control_get_exclusive(dev, NULL);
	if (IS_ERR(kproc->reset))
		return dev_err_probe(dev, PTR_ERR(kproc->reset),
				     "failed to get reset\n");

	kproc->tsp = ti_sci_proc_of_get_tsp(dev, kproc->ti_sci);
	if (IS_ERR(kproc->tsp))
		return dev_err_probe(dev, PTR_ERR(kproc->tsp),
				     "failed to construct ti-sci proc control\n");

	ret = ti_sci_proc_request(kproc->tsp);
	if (ret < 0) {
		dev_err_probe(dev, ret, "ti_sci_proc_request failed\n");
		return ret;
	}
	ret = devm_add_action_or_reset(dev, k3_release_tsp, kproc->tsp);
	if (ret)
		return ret;

	ret = k3_rproc_of_get_memories(pdev, kproc);
	if (ret)
		return ret;

	ret = k3_reserved_mem_init(kproc);
	if (ret)
		return dev_err_probe(dev, ret, "reserved memory init failed\n");

	ret = kproc->ti_sci->ops.dev_ops.is_on(kproc->ti_sci, kproc->ti_sci_id,
					       NULL, &p_state);
	if (ret)
		return dev_err_probe(dev, ret, "failed to get initial state, mode cannot be determined\n");

	/* configure J721E devices for either remoteproc or IPC-only mode */
	if (p_state) {
		dev_info(dev, "configured DSP for IPC-only mode\n");
		rproc->state = RPROC_DETACHED;
	} else {
		dev_info(dev, "configured DSP for remoteproc mode\n");
	}

	ret = devm_rproc_add(dev, rproc);
	if (ret)
		return dev_err_probe(dev, ret, "failed to add register device with remoteproc core\n");

	platform_set_drvdata(pdev, kproc);

	return 0;
}

static void k3_dsp_rproc_remove(struct platform_device *pdev)
{
	struct k3_rproc *kproc = platform_get_drvdata(pdev);
	struct rproc *rproc = kproc->rproc;
	struct device *dev = &pdev->dev;
	int ret;

	if (rproc->state == RPROC_ATTACHED) {
		ret = rproc_detach(rproc);
		if (ret)
			dev_err(dev, "failed to detach proc (%pe)\n", ERR_PTR(ret));
	}

	mbox_free_channel(kproc->mbox);
}

static const struct k3_rproc_mem_data c66_mems[] = {
	{ .name = "l2sram", .dev_addr = 0x800000 },
	{ .name = "l1pram", .dev_addr = 0xe00000 },
	{ .name = "l1dram", .dev_addr = 0xf00000 },
};

/* C71x cores only have a L1P Cache, there are no L1P SRAMs */
static const struct k3_rproc_mem_data c71_mems[] = {
	{ .name = "l2sram", .dev_addr = 0x800000 },
	{ .name = "l1dram", .dev_addr = 0xe00000 },
};

static const struct k3_rproc_mem_data c7xv_mems[] = {
	{ .name = "l2sram", .dev_addr = 0x800000 },
};

static const struct k3_rproc_dev_data c66_data = {
	.mems = c66_mems,
	.num_mems = ARRAY_SIZE(c66_mems),
	.boot_align_addr = SZ_1K,
	.uses_lreset = true,
};

static const struct k3_rproc_dev_data c71_data = {
	.mems = c71_mems,
	.num_mems = ARRAY_SIZE(c71_mems),
	.boot_align_addr = SZ_2M,
	.uses_lreset = false,
};

static const struct k3_rproc_dev_data c7xv_data = {
	.mems = c7xv_mems,
	.num_mems = ARRAY_SIZE(c7xv_mems),
	.boot_align_addr = SZ_2M,
	.uses_lreset = false,
};

static const struct of_device_id k3_dsp_of_match[] = {
	{ .compatible = "ti,j721e-c66-dsp", .data = &c66_data, },
	{ .compatible = "ti,j721e-c71-dsp", .data = &c71_data, },
	{ .compatible = "ti,j721s2-c71-dsp", .data = &c71_data, },
	{ .compatible = "ti,am62a-c7xv-dsp", .data = &c7xv_data, },
	{ /* sentinel */ },
};
MODULE_DEVICE_TABLE(of, k3_dsp_of_match);

static struct platform_driver k3_dsp_rproc_driver = {
	.probe	= k3_dsp_rproc_probe,
	.remove = k3_dsp_rproc_remove,
	.driver	= {
		.name = "k3-dsp-rproc",
		.of_match_table = k3_dsp_of_match,
	},
};

module_platform_driver(k3_dsp_rproc_driver);

MODULE_AUTHOR("Suman Anna <s-anna@ti.com>");
MODULE_LICENSE("GPL v2");
MODULE_DESCRIPTION("TI K3 DSP Remoteproc driver");<|MERGE_RESOLUTION|>--- conflicted
+++ resolved
@@ -20,287 +20,7 @@
 #include "omap_remoteproc.h"
 #include "remoteproc_internal.h"
 #include "ti_sci_proc.h"
-<<<<<<< HEAD
-
-#define KEYSTONE_RPROC_LOCAL_ADDRESS_MASK	(SZ_16M - 1)
-
-/**
- * struct k3_dsp_mem - internal memory structure
- * @cpu_addr: MPU virtual address of the memory region
- * @bus_addr: Bus address used to access the memory region
- * @dev_addr: Device address of the memory region from DSP view
- * @size: Size of the memory region
- */
-struct k3_dsp_mem {
-	void __iomem *cpu_addr;
-	phys_addr_t bus_addr;
-	u32 dev_addr;
-	size_t size;
-};
-
-/**
- * struct k3_dsp_mem_data - memory definitions for a DSP
- * @name: name for this memory entry
- * @dev_addr: device address for the memory entry
- */
-struct k3_dsp_mem_data {
-	const char *name;
-	const u32 dev_addr;
-};
-
-/**
- * struct k3_dsp_dev_data - device data structure for a DSP
- * @mems: pointer to memory definitions for a DSP
- * @num_mems: number of memory regions in @mems
- * @boot_align_addr: boot vector address alignment granularity
- * @uses_lreset: flag to denote the need for local reset management
- */
-struct k3_dsp_dev_data {
-	const struct k3_dsp_mem_data *mems;
-	u32 num_mems;
-	u32 boot_align_addr;
-	bool uses_lreset;
-};
-
-/**
- * struct k3_dsp_rproc - k3 DSP remote processor driver structure
- * @dev: cached device pointer
- * @rproc: remoteproc device handle
- * @mem: internal memory regions data
- * @num_mems: number of internal memory regions
- * @rmem: reserved memory regions data
- * @num_rmems: number of reserved memory regions
- * @reset: reset control handle
- * @data: pointer to DSP-specific device data
- * @tsp: TI-SCI processor control handle
- * @ti_sci: TI-SCI handle
- * @ti_sci_id: TI-SCI device identifier
- * @mbox: mailbox channel handle
- * @client: mailbox client to request the mailbox channel
- */
-struct k3_dsp_rproc {
-	struct device *dev;
-	struct rproc *rproc;
-	struct k3_dsp_mem *mem;
-	int num_mems;
-	struct k3_dsp_mem *rmem;
-	int num_rmems;
-	struct reset_control *reset;
-	const struct k3_dsp_dev_data *data;
-	struct ti_sci_proc *tsp;
-	const struct ti_sci_handle *ti_sci;
-	u32 ti_sci_id;
-	struct mbox_chan *mbox;
-	struct mbox_client client;
-};
-
-/**
- * k3_dsp_rproc_mbox_callback() - inbound mailbox message handler
- * @client: mailbox client pointer used for requesting the mailbox channel
- * @data: mailbox payload
- *
- * This handler is invoked by the OMAP mailbox driver whenever a mailbox
- * message is received. Usually, the mailbox payload simply contains
- * the index of the virtqueue that is kicked by the remote processor,
- * and we let remoteproc core handle it.
- *
- * In addition to virtqueue indices, we also have some out-of-band values
- * that indicate different events. Those values are deliberately very
- * large so they don't coincide with virtqueue indices.
- */
-static void k3_dsp_rproc_mbox_callback(struct mbox_client *client, void *data)
-{
-	struct k3_dsp_rproc *kproc = container_of(client, struct k3_dsp_rproc,
-						  client);
-	struct device *dev = kproc->rproc->dev.parent;
-	const char *name = kproc->rproc->name;
-	u32 msg = omap_mbox_message(data);
-
-	dev_dbg(dev, "mbox msg: 0x%x\n", msg);
-
-	switch (msg) {
-	case RP_MBOX_CRASH:
-		/*
-		 * remoteproc detected an exception, but error recovery is not
-		 * supported. So, just log this for now
-		 */
-		dev_err(dev, "K3 DSP rproc %s crashed\n", name);
-		break;
-	case RP_MBOX_ECHO_REPLY:
-		dev_info(dev, "received echo reply from %s\n", name);
-		break;
-	default:
-		/* silently handle all other valid messages */
-		if (msg >= RP_MBOX_READY && msg < RP_MBOX_END_MSG)
-			return;
-		if (msg > kproc->rproc->max_notifyid) {
-			dev_dbg(dev, "dropping unknown message 0x%x", msg);
-			return;
-		}
-		/* msg contains the index of the triggered vring */
-		if (rproc_vq_interrupt(kproc->rproc, msg) == IRQ_NONE)
-			dev_dbg(dev, "no message was found in vqid %d\n", msg);
-	}
-}
-
-/*
- * Kick the remote processor to notify about pending unprocessed messages.
- * The vqid usage is not used and is inconsequential, as the kick is performed
- * through a simulated GPIO (a bit in an IPC interrupt-triggering register),
- * the remote processor is expected to process both its Tx and Rx virtqueues.
- */
-static void k3_dsp_rproc_kick(struct rproc *rproc, int vqid)
-{
-	struct k3_dsp_rproc *kproc = rproc->priv;
-	struct device *dev = rproc->dev.parent;
-	mbox_msg_t msg = (mbox_msg_t)vqid;
-	int ret;
-
-	/* send the index of the triggered virtqueue in the mailbox payload */
-	ret = mbox_send_message(kproc->mbox, (void *)msg);
-	if (ret < 0)
-		dev_err(dev, "failed to send mailbox message (%pe)\n",
-			ERR_PTR(ret));
-}
-
-/* Put the DSP processor into reset */
-static int k3_dsp_rproc_reset(struct k3_dsp_rproc *kproc)
-{
-	struct device *dev = kproc->dev;
-	int ret;
-
-	ret = reset_control_assert(kproc->reset);
-	if (ret) {
-		dev_err(dev, "local-reset assert failed (%pe)\n", ERR_PTR(ret));
-		return ret;
-	}
-
-	if (kproc->data->uses_lreset)
-		return ret;
-
-	ret = kproc->ti_sci->ops.dev_ops.put_device(kproc->ti_sci,
-						    kproc->ti_sci_id);
-	if (ret) {
-		dev_err(dev, "module-reset assert failed (%pe)\n", ERR_PTR(ret));
-		if (reset_control_deassert(kproc->reset))
-			dev_warn(dev, "local-reset deassert back failed\n");
-	}
-
-	return ret;
-}
-
-/* Release the DSP processor from reset */
-static int k3_dsp_rproc_release(struct k3_dsp_rproc *kproc)
-{
-	struct device *dev = kproc->dev;
-	int ret;
-
-	if (kproc->data->uses_lreset)
-		goto lreset;
-
-	ret = kproc->ti_sci->ops.dev_ops.get_device(kproc->ti_sci,
-						    kproc->ti_sci_id);
-	if (ret) {
-		dev_err(dev, "module-reset deassert failed (%pe)\n", ERR_PTR(ret));
-		return ret;
-	}
-
-lreset:
-	ret = reset_control_deassert(kproc->reset);
-	if (ret) {
-		dev_err(dev, "local-reset deassert failed, (%pe)\n", ERR_PTR(ret));
-		if (kproc->ti_sci->ops.dev_ops.put_device(kproc->ti_sci,
-							  kproc->ti_sci_id))
-			dev_warn(dev, "module-reset assert back failed\n");
-	}
-
-	return ret;
-}
-
-static int k3_dsp_rproc_request_mbox(struct rproc *rproc)
-{
-	struct k3_dsp_rproc *kproc = rproc->priv;
-	struct mbox_client *client = &kproc->client;
-	struct device *dev = kproc->dev;
-	int ret;
-
-	client->dev = dev;
-	client->tx_done = NULL;
-	client->rx_callback = k3_dsp_rproc_mbox_callback;
-	client->tx_block = false;
-	client->knows_txdone = false;
-
-	kproc->mbox = mbox_request_channel(client, 0);
-	if (IS_ERR(kproc->mbox))
-		return dev_err_probe(dev, PTR_ERR(kproc->mbox),
-				     "mbox_request_channel failed\n");
-
-	/*
-	 * Ping the remote processor, this is only for sanity-sake for now;
-	 * there is no functional effect whatsoever.
-	 *
-	 * Note that the reply will _not_ arrive immediately: this message
-	 * will wait in the mailbox fifo until the remote processor is booted.
-	 */
-	ret = mbox_send_message(kproc->mbox, (void *)RP_MBOX_ECHO_REQUEST);
-	if (ret < 0) {
-		dev_err(dev, "mbox_send_message failed (%pe)\n", ERR_PTR(ret));
-		mbox_free_channel(kproc->mbox);
-		return ret;
-	}
-
-	return 0;
-}
-/*
- * The C66x DSP cores have a local reset that affects only the CPU, and a
- * generic module reset that powers on the device and allows the DSP internal
- * memories to be accessed while the local reset is asserted. This function is
- * used to release the global reset on C66x DSPs to allow loading into the DSP
- * internal RAMs. The .prepare() ops is invoked by remoteproc core before any
- * firmware loading, and is followed by the .start() ops after loading to
- * actually let the C66x DSP cores run. This callback is invoked only in
- * remoteproc mode.
- */
-static int k3_dsp_rproc_prepare(struct rproc *rproc)
-{
-	struct k3_dsp_rproc *kproc = rproc->priv;
-	struct device *dev = kproc->dev;
-	int ret;
-
-	ret = kproc->ti_sci->ops.dev_ops.get_device(kproc->ti_sci,
-						    kproc->ti_sci_id);
-	if (ret)
-		dev_err(dev, "module-reset deassert failed, cannot enable internal RAM loading (%pe)\n",
-			ERR_PTR(ret));
-
-	return ret;
-}
-
-/*
- * This function implements the .unprepare() ops and performs the complimentary
- * operations to that of the .prepare() ops. The function is used to assert the
- * global reset on applicable C66x cores. This completes the second portion of
- * powering down the C66x DSP cores. The cores themselves are only halted in the
- * .stop() callback through the local reset, and the .unprepare() ops is invoked
- * by the remoteproc core after the remoteproc is stopped to balance the global
- * reset. This callback is invoked only in remoteproc mode.
- */
-static int k3_dsp_rproc_unprepare(struct rproc *rproc)
-{
-	struct k3_dsp_rproc *kproc = rproc->priv;
-	struct device *dev = kproc->dev;
-	int ret;
-
-	ret = kproc->ti_sci->ops.dev_ops.put_device(kproc->ti_sci,
-						    kproc->ti_sci_id);
-	if (ret)
-		dev_err(dev, "module-reset assert failed (%pe)\n", ERR_PTR(ret));
-
-	return ret;
-}
-=======
 #include "ti_k3_common.h"
->>>>>>> 25bf10be
 
 /*
  * Power up the DSP remote processor.
