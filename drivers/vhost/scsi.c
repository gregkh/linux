// SPDX-License-Identifier: GPL-2.0+
/*******************************************************************************
 * Vhost kernel TCM fabric driver for virtio SCSI initiators
 *
 * (C) Copyright 2010-2013 Datera, Inc.
 * (C) Copyright 2010-2012 IBM Corp.
 *
 * Authors: Nicholas A. Bellinger <nab@daterainc.com>
 *          Stefan Hajnoczi <stefanha@linux.vnet.ibm.com>
 ****************************************************************************/

#include <linux/module.h>
#include <linux/moduleparam.h>
#include <generated/utsrelease.h>
#include <linux/utsname.h>
#include <linux/init.h>
#include <linux/slab.h>
#include <linux/kthread.h>
#include <linux/types.h>
#include <linux/string.h>
#include <linux/configfs.h>
#include <linux/ctype.h>
#include <linux/compat.h>
#include <linux/eventfd.h>
#include <linux/fs.h>
#include <linux/vmalloc.h>
#include <linux/miscdevice.h>
#include <linux/blk_types.h>
#include <linux/bio.h>
#include <linux/unaligned.h>
#include <scsi/scsi_common.h>
#include <scsi/scsi_proto.h>
#include <target/target_core_base.h>
#include <target/target_core_fabric.h>
#include <linux/vhost.h>
#include <linux/virtio_scsi.h>
#include <linux/llist.h>
#include <linux/bitmap.h>

#include "vhost.h"

#define VHOST_SCSI_VERSION  "v0.1"
#define VHOST_SCSI_NAMELEN 256
#define VHOST_SCSI_MAX_CDB_SIZE 32
#define VHOST_SCSI_PREALLOC_SGLS 2048
#define VHOST_SCSI_PREALLOC_UPAGES 2048
#define VHOST_SCSI_PREALLOC_PROT_SGLS 2048
/*
 * For the legacy descriptor case we allocate an iov per byte in the
 * virtio_scsi_cmd_resp struct.
 */
#define VHOST_SCSI_MAX_RESP_IOVS sizeof(struct virtio_scsi_cmd_resp)

static unsigned int vhost_scsi_inline_sg_cnt = VHOST_SCSI_PREALLOC_SGLS;

#ifdef CONFIG_ARCH_NO_SG_CHAIN
static int vhost_scsi_set_inline_sg_cnt(const char *buf,
					const struct kernel_param *kp)
{
	pr_err("Setting inline_sg_cnt is not supported.\n");
	return -EOPNOTSUPP;
}
#else
static int vhost_scsi_set_inline_sg_cnt(const char *buf,
					const struct kernel_param *kp)
{
	unsigned int cnt;
	int ret;

	ret = kstrtouint(buf, 10, &cnt);
	if (ret)
		return ret;

	if (ret > VHOST_SCSI_PREALLOC_SGLS) {
		pr_err("Max inline_sg_cnt is %u\n", VHOST_SCSI_PREALLOC_SGLS);
		return -EINVAL;
	}

	vhost_scsi_inline_sg_cnt = cnt;
	return 0;
}
#endif

static int vhost_scsi_get_inline_sg_cnt(char *buf,
					const struct kernel_param *kp)
{
	return sprintf(buf, "%u\n", vhost_scsi_inline_sg_cnt);
}

static const struct kernel_param_ops vhost_scsi_inline_sg_cnt_op = {
	.get = vhost_scsi_get_inline_sg_cnt,
	.set = vhost_scsi_set_inline_sg_cnt,
};

module_param_cb(inline_sg_cnt, &vhost_scsi_inline_sg_cnt_op, NULL, 0644);
MODULE_PARM_DESC(inline_sg_cnt, "Set the number of scatterlist entries to pre-allocate. The default is 2048.");

/* Max number of requests before requeueing the job.
 * Using this limit prevents one virtqueue from starving others with
 * request.
 */
#define VHOST_SCSI_WEIGHT 256

struct vhost_scsi_inflight {
	/* Wait for the flush operation to finish */
	struct completion comp;
	/* Refcount for the inflight reqs */
	struct kref kref;
};

struct vhost_scsi_cmd {
	/* Descriptor from vhost_get_vq_desc() for virt_queue segment */
	int tvc_vq_desc;
	/* The number of scatterlists associated with this cmd */
	u32 tvc_sgl_count;
	u32 tvc_prot_sgl_count;
	u32 copied_iov:1;
	const void *read_iov;
	struct iov_iter *read_iter;
	struct scatterlist *sgl;
	struct sg_table table;
	struct scatterlist *prot_sgl;
	struct sg_table prot_table;
	/* Fast path response header iovec used when only one vec is needed */
	struct iovec tvc_resp_iov;
	/* Number of iovs for response */
	unsigned int tvc_resp_iovs_cnt;
	/* Pointer to response header iovecs if more than one is needed */
	struct iovec *tvc_resp_iovs;
	/* Pointer to vhost_virtqueue for the cmd */
	struct vhost_virtqueue *tvc_vq;
	/* The TCM I/O descriptor that is accessed via container_of() */
	struct se_cmd tvc_se_cmd;
	/* Sense buffer that will be mapped into outgoing status */
	unsigned char tvc_sense_buf[TRANSPORT_SENSE_BUFFER];
	/* Completed commands list, serviced from vhost worker thread */
	struct llist_node tvc_completion_list;
	/* Used to track inflight cmd */
	struct vhost_scsi_inflight *inflight;
};

struct vhost_scsi_nexus {
	/* Pointer to TCM session for I_T Nexus */
	struct se_session *tvn_se_sess;
};

struct vhost_scsi_tpg {
	/* Vhost port target portal group tag for TCM */
	u16 tport_tpgt;
	/* Used to track number of TPG Port/Lun Links wrt to explict I_T Nexus shutdown */
	int tv_tpg_port_count;
	/* Used for vhost_scsi device reference to tpg_nexus, protected by tv_tpg_mutex */
	int tv_tpg_vhost_count;
	/* Used for enabling T10-PI with legacy devices */
	int tv_fabric_prot_type;
	/* list for vhost_scsi_list */
	struct list_head tv_tpg_list;
	/* Used to protect access for tpg_nexus */
	struct mutex tv_tpg_mutex;
	/* Pointer to the TCM VHost I_T Nexus for this TPG endpoint */
	struct vhost_scsi_nexus *tpg_nexus;
	/* Pointer back to vhost_scsi_tport */
	struct vhost_scsi_tport *tport;
	/* Returned by vhost_scsi_make_tpg() */
	struct se_portal_group se_tpg;
	/* Pointer back to vhost_scsi, protected by tv_tpg_mutex */
	struct vhost_scsi *vhost_scsi;
};

struct vhost_scsi_tport {
	/* SCSI protocol the tport is providing */
	u8 tport_proto_id;
	/* Binary World Wide unique Port Name for Vhost Target port */
	u64 tport_wwpn;
	/* ASCII formatted WWPN for Vhost Target port */
	char tport_name[VHOST_SCSI_NAMELEN];
	/* Returned by vhost_scsi_make_tport() */
	struct se_wwn tport_wwn;
};

struct vhost_scsi_evt {
	/* event to be sent to guest */
	struct virtio_scsi_event event;
	/* event list, serviced from vhost worker thread */
	struct llist_node list;
};

enum {
	VHOST_SCSI_VQ_CTL = 0,
	VHOST_SCSI_VQ_EVT = 1,
	VHOST_SCSI_VQ_IO = 2,
};

/* Note: can't set VIRTIO_F_VERSION_1 yet, since that implies ANY_LAYOUT. */
enum {
	VHOST_SCSI_FEATURES = VHOST_FEATURES | (1ULL << VIRTIO_SCSI_F_HOTPLUG) |
					       (1ULL << VIRTIO_SCSI_F_T10_PI)
};

#define VHOST_SCSI_MAX_TARGET	256
#define VHOST_SCSI_MAX_IO_VQ	1024
#define VHOST_SCSI_MAX_EVENT	128

static unsigned vhost_scsi_max_io_vqs = 128;
module_param_named(max_io_vqs, vhost_scsi_max_io_vqs, uint, 0644);
MODULE_PARM_DESC(max_io_vqs, "Set the max number of IO virtqueues a vhost scsi device can support. The default is 128. The max is 1024.");

struct vhost_scsi_virtqueue {
	struct vhost_virtqueue vq;
	struct vhost_scsi *vs;
	/*
	 * Reference counting for inflight reqs, used for flush operation. At
	 * each time, one reference tracks new commands submitted, while we
	 * wait for another one to reach 0.
	 */
	struct vhost_scsi_inflight inflights[2];
	/*
	 * Indicate current inflight in use, protected by vq->mutex.
	 * Writers must also take dev mutex and flush under it.
	 */
	int inflight_idx;
	struct vhost_scsi_cmd *scsi_cmds;
	struct sbitmap scsi_tags;
	int max_cmds;
	struct page **upages;

	struct vhost_work completion_work;
	struct llist_head completion_list;
};

struct vhost_scsi {
	/* Protected by vhost_scsi->dev.mutex */
	struct vhost_scsi_tpg **vs_tpg;
	char vs_vhost_wwpn[TRANSPORT_IQN_LEN];

	struct vhost_dev dev;
	struct vhost_scsi_virtqueue *vqs;
	struct vhost_scsi_inflight **old_inflight;

	struct vhost_work vs_event_work; /* evt injection work item */
	struct llist_head vs_event_list; /* evt injection queue */

	bool vs_events_missed; /* any missed events, protected by vq->mutex */
	int vs_events_nr; /* num of pending events, protected by vq->mutex */

	unsigned int inline_sg_cnt;
};

struct vhost_scsi_tmf {
	struct vhost_work vwork;
	struct work_struct flush_work;
	struct vhost_scsi *vhost;
	struct vhost_scsi_virtqueue *svq;

	struct se_cmd se_cmd;
	u8 scsi_resp;
	struct vhost_scsi_inflight *inflight;
	struct iovec resp_iov;
	int in_iovs;
	int vq_desc;
};

/*
 * Context for processing request and control queue operations.
 */
struct vhost_scsi_ctx {
	int head;
	unsigned int out, in;
	size_t req_size, rsp_size;
	size_t out_size, in_size;
	u8 *target, *lunp;
	void *req;
	struct iov_iter out_iter;
};

/*
 * Global mutex to protect vhost_scsi TPG list for vhost IOCTLs and LIO
 * configfs management operations.
 */
static DEFINE_MUTEX(vhost_scsi_mutex);
static LIST_HEAD(vhost_scsi_list);

static void vhost_scsi_done_inflight(struct kref *kref)
{
	struct vhost_scsi_inflight *inflight;

	inflight = container_of(kref, struct vhost_scsi_inflight, kref);
	complete(&inflight->comp);
}

static void vhost_scsi_init_inflight(struct vhost_scsi *vs,
				    struct vhost_scsi_inflight *old_inflight[])
{
	struct vhost_scsi_inflight *new_inflight;
	struct vhost_virtqueue *vq;
	int idx, i;

	for (i = 0; i < vs->dev.nvqs;  i++) {
		vq = &vs->vqs[i].vq;

		mutex_lock(&vq->mutex);

		/* store old infight */
		idx = vs->vqs[i].inflight_idx;
		if (old_inflight)
			old_inflight[i] = &vs->vqs[i].inflights[idx];

		/* setup new infight */
		vs->vqs[i].inflight_idx = idx ^ 1;
		new_inflight = &vs->vqs[i].inflights[idx ^ 1];
		kref_init(&new_inflight->kref);
		init_completion(&new_inflight->comp);

		mutex_unlock(&vq->mutex);
	}
}

static struct vhost_scsi_inflight *
vhost_scsi_get_inflight(struct vhost_virtqueue *vq)
{
	struct vhost_scsi_inflight *inflight;
	struct vhost_scsi_virtqueue *svq;

	svq = container_of(vq, struct vhost_scsi_virtqueue, vq);
	inflight = &svq->inflights[svq->inflight_idx];
	kref_get(&inflight->kref);

	return inflight;
}

static void vhost_scsi_put_inflight(struct vhost_scsi_inflight *inflight)
{
	kref_put(&inflight->kref, vhost_scsi_done_inflight);
}

static int vhost_scsi_check_true(struct se_portal_group *se_tpg)
{
	return 1;
}

static char *vhost_scsi_get_fabric_wwn(struct se_portal_group *se_tpg)
{
	struct vhost_scsi_tpg *tpg = container_of(se_tpg,
				struct vhost_scsi_tpg, se_tpg);
	struct vhost_scsi_tport *tport = tpg->tport;

	return &tport->tport_name[0];
}

static u16 vhost_scsi_get_tpgt(struct se_portal_group *se_tpg)
{
	struct vhost_scsi_tpg *tpg = container_of(se_tpg,
				struct vhost_scsi_tpg, se_tpg);
	return tpg->tport_tpgt;
}

static int vhost_scsi_check_prot_fabric_only(struct se_portal_group *se_tpg)
{
	struct vhost_scsi_tpg *tpg = container_of(se_tpg,
				struct vhost_scsi_tpg, se_tpg);

	return tpg->tv_fabric_prot_type;
}

static void vhost_scsi_release_cmd_res(struct se_cmd *se_cmd)
{
	struct vhost_scsi_cmd *tv_cmd = container_of(se_cmd,
				struct vhost_scsi_cmd, tvc_se_cmd);
	struct vhost_scsi_virtqueue *svq = container_of(tv_cmd->tvc_vq,
				struct vhost_scsi_virtqueue, vq);
	struct vhost_scsi *vs = svq->vs;
	struct vhost_scsi_inflight *inflight = tv_cmd->inflight;
	struct scatterlist *sg;
	struct page *page;
	int i;

	if (tv_cmd->tvc_sgl_count) {
		for_each_sgtable_sg(&tv_cmd->table, sg, i) {
			page = sg_page(sg);
			if (!page)
				continue;

			if (tv_cmd->copied_iov)
				__free_page(page);
			else
				put_page(page);
		}
		kfree(tv_cmd->read_iter);
		kfree(tv_cmd->read_iov);
		sg_free_table_chained(&tv_cmd->table, vs->inline_sg_cnt);
	}
	if (tv_cmd->tvc_prot_sgl_count) {
		for_each_sgtable_sg(&tv_cmd->prot_table, sg, i) {
			page = sg_page(sg);
			if (page)
				put_page(page);
		}
		sg_free_table_chained(&tv_cmd->prot_table, vs->inline_sg_cnt);
	}

	if (tv_cmd->tvc_resp_iovs != &tv_cmd->tvc_resp_iov)
		kfree(tv_cmd->tvc_resp_iovs);
	sbitmap_clear_bit(&svq->scsi_tags, se_cmd->map_tag);
	vhost_scsi_put_inflight(inflight);
}

static void vhost_scsi_release_tmf_res(struct vhost_scsi_tmf *tmf)
{
	struct vhost_scsi_inflight *inflight = tmf->inflight;

	kfree(tmf);
	vhost_scsi_put_inflight(inflight);
}

static void vhost_scsi_drop_cmds(struct vhost_scsi_virtqueue *svq)
{
	struct vhost_scsi_cmd *cmd, *t;
	struct llist_node *llnode;

	llnode = llist_del_all(&svq->completion_list);
	llist_for_each_entry_safe(cmd, t, llnode, tvc_completion_list)
		vhost_scsi_release_cmd_res(&cmd->tvc_se_cmd);
}

static void vhost_scsi_release_cmd(struct se_cmd *se_cmd)
{
	if (se_cmd->se_cmd_flags & SCF_SCSI_TMR_CDB) {
		struct vhost_scsi_tmf *tmf = container_of(se_cmd,
					struct vhost_scsi_tmf, se_cmd);

		schedule_work(&tmf->flush_work);
	} else {
		struct vhost_scsi_cmd *cmd = container_of(se_cmd,
					struct vhost_scsi_cmd, tvc_se_cmd);
		struct vhost_scsi_virtqueue *svq =  container_of(cmd->tvc_vq,
					struct vhost_scsi_virtqueue, vq);

		llist_add(&cmd->tvc_completion_list, &svq->completion_list);
		if (!vhost_vq_work_queue(&svq->vq, &svq->completion_work))
			vhost_scsi_drop_cmds(svq);
	}
}

static int vhost_scsi_write_pending(struct se_cmd *se_cmd)
{
	/* Go ahead and process the write immediately */
	target_execute_cmd(se_cmd);
	return 0;
}

static int vhost_scsi_queue_data_in(struct se_cmd *se_cmd)
{
	transport_generic_free_cmd(se_cmd, 0);
	return 0;
}

static int vhost_scsi_queue_status(struct se_cmd *se_cmd)
{
	transport_generic_free_cmd(se_cmd, 0);
	return 0;
}

static void vhost_scsi_queue_tm_rsp(struct se_cmd *se_cmd)
{
	struct vhost_scsi_tmf *tmf = container_of(se_cmd, struct vhost_scsi_tmf,
						  se_cmd);

	tmf->scsi_resp = se_cmd->se_tmr_req->response;
	transport_generic_free_cmd(&tmf->se_cmd, 0);
}

static void vhost_scsi_aborted_task(struct se_cmd *se_cmd)
{
	return;
}

static void vhost_scsi_free_evt(struct vhost_scsi *vs, struct vhost_scsi_evt *evt)
{
	vs->vs_events_nr--;
	kfree(evt);
}

static struct vhost_scsi_evt *
vhost_scsi_allocate_evt(struct vhost_scsi *vs,
		       u32 event, u32 reason)
{
	struct vhost_virtqueue *vq = &vs->vqs[VHOST_SCSI_VQ_EVT].vq;
	struct vhost_scsi_evt *evt;

	if (vs->vs_events_nr > VHOST_SCSI_MAX_EVENT) {
		vs->vs_events_missed = true;
		return NULL;
	}

	evt = kzalloc(sizeof(*evt), GFP_KERNEL);
	if (!evt) {
		vq_err(vq, "Failed to allocate vhost_scsi_evt\n");
		vs->vs_events_missed = true;
		return NULL;
	}

	evt->event.event = cpu_to_vhost32(vq, event);
	evt->event.reason = cpu_to_vhost32(vq, reason);
	vs->vs_events_nr++;

	return evt;
}

static int vhost_scsi_check_stop_free(struct se_cmd *se_cmd)
{
	return target_put_sess_cmd(se_cmd);
}

static void
vhost_scsi_do_evt_work(struct vhost_scsi *vs, struct vhost_scsi_evt *evt)
{
	struct vhost_virtqueue *vq = &vs->vqs[VHOST_SCSI_VQ_EVT].vq;
	struct virtio_scsi_event *event = &evt->event;
	struct virtio_scsi_event __user *eventp;
	unsigned out, in;
	int head, ret;

	if (!vhost_vq_get_backend(vq)) {
		vs->vs_events_missed = true;
		return;
	}

again:
	vhost_disable_notify(&vs->dev, vq);
	head = vhost_get_vq_desc(vq, vq->iov,
			ARRAY_SIZE(vq->iov), &out, &in,
			NULL, NULL);
	if (head < 0) {
		vs->vs_events_missed = true;
		return;
	}
	if (head == vq->num) {
		if (vhost_enable_notify(&vs->dev, vq))
			goto again;
		vs->vs_events_missed = true;
		return;
	}

	if ((vq->iov[out].iov_len != sizeof(struct virtio_scsi_event))) {
		vq_err(vq, "Expecting virtio_scsi_event, got %zu bytes\n",
				vq->iov[out].iov_len);
		vs->vs_events_missed = true;
		return;
	}

	if (vs->vs_events_missed) {
		event->event |= cpu_to_vhost32(vq, VIRTIO_SCSI_T_EVENTS_MISSED);
		vs->vs_events_missed = false;
	}

	eventp = vq->iov[out].iov_base;
	ret = __copy_to_user(eventp, event, sizeof(*event));
	if (!ret)
		vhost_add_used_and_signal(&vs->dev, vq, head, 0);
	else
		vq_err(vq, "Faulted on vhost_scsi_send_event\n");
}

static void vhost_scsi_complete_events(struct vhost_scsi *vs, bool drop)
{
	struct vhost_virtqueue *vq = &vs->vqs[VHOST_SCSI_VQ_EVT].vq;
	struct vhost_scsi_evt *evt, *t;
	struct llist_node *llnode;

	mutex_lock(&vq->mutex);
	llnode = llist_del_all(&vs->vs_event_list);
	llist_for_each_entry_safe(evt, t, llnode, list) {
		if (!drop)
			vhost_scsi_do_evt_work(vs, evt);
		vhost_scsi_free_evt(vs, evt);
	}
	mutex_unlock(&vq->mutex);
}

static void vhost_scsi_evt_work(struct vhost_work *work)
{
	struct vhost_scsi *vs = container_of(work, struct vhost_scsi,
					     vs_event_work);
	vhost_scsi_complete_events(vs, false);
}

static int vhost_scsi_copy_sgl_to_iov(struct vhost_scsi_cmd *cmd)
{
	struct iov_iter *iter = cmd->read_iter;
	struct scatterlist *sg;
	struct page *page;
	size_t len;
	int i;

	for_each_sgtable_sg(&cmd->table, sg, i) {
		page = sg_page(sg);
		if (!page)
			continue;

		len = sg->length;

		if (copy_page_to_iter(page, 0, len, iter) != len) {
			pr_err("Could not copy data while handling misaligned cmd. Error %zu\n",
			       len);
			return -1;
		}
	}

	return 0;
}

/* Fill in status and signal that we are done processing this command
 *
 * This is scheduled in the vhost work queue so we are called with the owner
 * process mm and can access the vring.
 */
static void vhost_scsi_complete_cmd_work(struct vhost_work *work)
{
	struct vhost_scsi_virtqueue *svq = container_of(work,
				struct vhost_scsi_virtqueue, completion_work);
	struct virtio_scsi_cmd_resp v_rsp;
	struct vhost_scsi_cmd *cmd, *t;
	struct llist_node *llnode;
	struct se_cmd *se_cmd;
	struct iov_iter iov_iter;
	bool signal = false;
	int ret;

	llnode = llist_del_all(&svq->completion_list);

	mutex_lock(&svq->vq.mutex);

	llist_for_each_entry_safe(cmd, t, llnode, tvc_completion_list) {
		se_cmd = &cmd->tvc_se_cmd;

		pr_debug("%s tv_cmd %p resid %u status %#02x\n", __func__,
			cmd, se_cmd->residual_count, se_cmd->scsi_status);
		memset(&v_rsp, 0, sizeof(v_rsp));

		if (cmd->read_iter && vhost_scsi_copy_sgl_to_iov(cmd)) {
			v_rsp.response = VIRTIO_SCSI_S_BAD_TARGET;
		} else {
			v_rsp.resid = cpu_to_vhost32(cmd->tvc_vq,
						     se_cmd->residual_count);
			/* TODO is status_qualifier field needed? */
			v_rsp.status = se_cmd->scsi_status;
			v_rsp.sense_len = cpu_to_vhost32(cmd->tvc_vq,
							 se_cmd->scsi_sense_length);
			memcpy(v_rsp.sense, cmd->tvc_sense_buf,
			       se_cmd->scsi_sense_length);
		}

		iov_iter_init(&iov_iter, ITER_DEST, cmd->tvc_resp_iovs,
			      cmd->tvc_resp_iovs_cnt, sizeof(v_rsp));
		ret = copy_to_iter(&v_rsp, sizeof(v_rsp), &iov_iter);
		if (likely(ret == sizeof(v_rsp))) {
			signal = true;

			vhost_add_used(cmd->tvc_vq, cmd->tvc_vq_desc, 0);
		} else
			pr_err("Faulted on virtio_scsi_cmd_resp\n");

		vhost_scsi_release_cmd_res(se_cmd);
	}

	mutex_unlock(&svq->vq.mutex);

	if (signal)
		vhost_signal(&svq->vs->dev, &svq->vq);
}

static struct vhost_scsi_cmd *
vhost_scsi_get_cmd(struct vhost_virtqueue *vq, u64 scsi_tag)
{
	struct vhost_scsi_virtqueue *svq = container_of(vq,
					struct vhost_scsi_virtqueue, vq);
	struct vhost_scsi_cmd *cmd;
	struct scatterlist *sgl, *prot_sgl;
	int tag;

	tag = sbitmap_get(&svq->scsi_tags);
	if (tag < 0) {
		pr_warn_once("Guest sent too many cmds. Returning TASK_SET_FULL.\n");
		return ERR_PTR(-ENOMEM);
	}

	cmd = &svq->scsi_cmds[tag];
	sgl = cmd->sgl;
	prot_sgl = cmd->prot_sgl;
	memset(cmd, 0, sizeof(*cmd));
	cmd->sgl = sgl;
	cmd->prot_sgl = prot_sgl;
	cmd->tvc_se_cmd.map_tag = tag;
	cmd->inflight = vhost_scsi_get_inflight(vq);

	return cmd;
}

static void vhost_scsi_revert_map_iov_to_sgl(struct iov_iter *iter,
					     struct scatterlist *curr,
					     struct scatterlist *end)
{
	size_t revert_bytes = 0;
	struct page *page;

	while (curr != end) {
		page = sg_page(curr);

		if (page) {
			put_page(page);
			revert_bytes += curr->length;
		}
		/* Clear so we can re-use it for the copy path */
		sg_set_page(curr, NULL, 0, 0);
		curr = sg_next(curr);
	}
	iov_iter_revert(iter, revert_bytes);
}

/*
 * Map a user memory range into a scatterlist
 *
 * Returns the number of scatterlist entries used or -errno on error.
 */
static int
vhost_scsi_map_to_sgl(struct vhost_scsi_cmd *cmd,
		      struct iov_iter *iter,
		      struct sg_table *sg_table,
		      struct scatterlist **sgl,
		      bool is_prot)
{
	struct vhost_scsi_virtqueue *svq = container_of(cmd->tvc_vq,
					struct vhost_scsi_virtqueue, vq);
	struct page **pages = svq->upages;
	struct scatterlist *sg = *sgl;
	ssize_t bytes;
	size_t offset;
	unsigned int n, npages = 0;

	bytes = iov_iter_get_pages2(iter, pages, LONG_MAX,
				VHOST_SCSI_PREALLOC_UPAGES, &offset);
	/* No pages were pinned */
	if (bytes <= 0)
		return bytes < 0 ? bytes : -EFAULT;

	while (bytes) {
		n = min_t(unsigned int, PAGE_SIZE - offset, bytes);
		/*
		 * The block layer requires bios/requests to be a multiple of
		 * 512 bytes, but Windows can send us vecs that are misaligned.
		 * This can result in bios and later requests with misaligned
		 * sizes if we have to break up a cmd/scatterlist into multiple
		 * bios.
		 *
		 * We currently only break up a command into multiple bios if
		 * we hit the vec/seg limit, so check if our sgl_count is
		 * greater than the max and if a vec in the cmd has a
		 * misaligned offset/size.
		 */
		if (!is_prot &&
		    (offset & (SECTOR_SIZE - 1) || n & (SECTOR_SIZE - 1)) &&
		    cmd->tvc_sgl_count > BIO_MAX_VECS) {
			WARN_ONCE(true,
				  "vhost-scsi detected misaligned IO. Performance may be degraded.");
			goto revert_iter_get_pages;
		}

		sg_set_page(sg, pages[npages++], n, offset);
		sg = sg_next(sg);
		bytes -= n;
		offset = 0;
	}

	*sgl = sg;
	return npages;

revert_iter_get_pages:
	vhost_scsi_revert_map_iov_to_sgl(iter, *sgl, sg);

	iov_iter_revert(iter, bytes);
	while (bytes) {
		n = min_t(unsigned int, PAGE_SIZE, bytes);

		put_page(pages[npages++]);
		bytes -= n;
	}

	return -EINVAL;
}

static int
vhost_scsi_calc_sgls(struct iov_iter *iter, size_t bytes, int max_sgls)
{
	int sgl_count = 0;

	if (!iter || !iter_iov(iter)) {
		pr_err("%s: iter->iov is NULL, but expected bytes: %zu"
		       " present\n", __func__, bytes);
		return -EINVAL;
	}

	sgl_count = iov_iter_npages(iter, 0xffff);
	if (sgl_count > max_sgls) {
		pr_err("%s: requested sgl_count: %d exceeds pre-allocated"
		       " max_sgls: %d\n", __func__, sgl_count, max_sgls);
		return -EINVAL;
	}
	return sgl_count;
}

static int
vhost_scsi_copy_iov_to_sgl(struct vhost_scsi_cmd *cmd, struct iov_iter *iter,
			   struct sg_table *sg_table, int sg_count,
			   int data_dir)
{
	size_t len = iov_iter_count(iter);
	unsigned int nbytes = 0;
	struct scatterlist *sg;
	struct page *page;
	int i, ret;

	if (data_dir == DMA_FROM_DEVICE) {
		cmd->read_iter = kzalloc(sizeof(*cmd->read_iter), GFP_KERNEL);
		if (!cmd->read_iter)
			return -ENOMEM;

		cmd->read_iov = dup_iter(cmd->read_iter, iter, GFP_KERNEL);
		if (!cmd->read_iov) {
			ret = -ENOMEM;
			goto free_iter;
		}
	}

	for_each_sgtable_sg(sg_table, sg, i) {
		page = alloc_page(GFP_KERNEL);
		if (!page) {
<<<<<<< HEAD
			i--;
=======
>>>>>>> fc85704c
			ret = -ENOMEM;
			goto err;
		}

		nbytes = min_t(unsigned int, PAGE_SIZE, len);
		sg_set_page(sg, page, nbytes, 0);

<<<<<<< HEAD
		if (cmd->tvc_data_direction == DMA_TO_DEVICE &&
=======
		if (data_dir == DMA_TO_DEVICE &&
>>>>>>> fc85704c
		    copy_page_from_iter(page, 0, nbytes, iter) != nbytes) {
			ret = -EFAULT;
			goto err;
		}

		len -= nbytes;
	}

	cmd->copied_iov = 1;
	return 0;

err:
	pr_err("Could not read %u bytes while handling misaligned cmd\n",
	       nbytes);

<<<<<<< HEAD
	for (; i >= 0; i--)
		__free_page(sg_page(&sg[i]));
	kfree(cmd->saved_iter_addr);
=======
	for_each_sgtable_sg(sg_table, sg, i) {
		page = sg_page(sg);
		if (page)
			__free_page(page);
	}
	kfree(cmd->read_iov);
free_iter:
	kfree(cmd->read_iter);
>>>>>>> fc85704c
	return ret;
}

static int
vhost_scsi_map_iov_to_sgl(struct vhost_scsi_cmd *cmd, struct iov_iter *iter,
			  struct sg_table *sg_table, int sg_count, bool is_prot)
{
	struct scatterlist *sg = sg_table->sgl;
	int ret;

	while (iov_iter_count(iter)) {
		ret = vhost_scsi_map_to_sgl(cmd, iter, sg_table, &sg, is_prot);
		if (ret < 0) {
			vhost_scsi_revert_map_iov_to_sgl(iter, sg_table->sgl,
							 sg);
			return ret;
		}
	}

	return 0;
}

static int
vhost_scsi_mapal(struct vhost_scsi *vs, struct vhost_scsi_cmd *cmd,
		 size_t prot_bytes, struct iov_iter *prot_iter,
		 size_t data_bytes, struct iov_iter *data_iter, int data_dir)
{
	int sgl_count, ret;

	if (prot_bytes) {
		sgl_count = vhost_scsi_calc_sgls(prot_iter, prot_bytes,
						 VHOST_SCSI_PREALLOC_PROT_SGLS);
		cmd->prot_table.sgl = cmd->prot_sgl;
		ret = sg_alloc_table_chained(&cmd->prot_table, sgl_count,
					     cmd->prot_table.sgl,
					     vs->inline_sg_cnt);
		if (ret)
			return ret;

		cmd->tvc_prot_sgl_count = sgl_count;
		pr_debug("%s prot_sg %p prot_sgl_count %u\n", __func__,
			 cmd->prot_table.sgl, cmd->tvc_prot_sgl_count);

		ret = vhost_scsi_map_iov_to_sgl(cmd, prot_iter,
						&cmd->prot_table,
						cmd->tvc_prot_sgl_count, true);
		if (ret < 0) {
			sg_free_table_chained(&cmd->prot_table,
					      vs->inline_sg_cnt);
			cmd->tvc_prot_sgl_count = 0;
			return ret;
		}
	}
	sgl_count = vhost_scsi_calc_sgls(data_iter, data_bytes,
					 VHOST_SCSI_PREALLOC_SGLS);
	if (sgl_count < 0)
		return sgl_count;

	cmd->table.sgl = cmd->sgl;
	ret = sg_alloc_table_chained(&cmd->table, sgl_count, cmd->table.sgl,
				     vs->inline_sg_cnt);
	if (ret)
		return ret;

	cmd->tvc_sgl_count = sgl_count;
	pr_debug("%s data_sg %p data_sgl_count %u\n", __func__,
		  cmd->table.sgl, cmd->tvc_sgl_count);

	ret = vhost_scsi_map_iov_to_sgl(cmd, data_iter, &cmd->table,
					cmd->tvc_sgl_count, false);
	if (ret == -EINVAL)
		ret = vhost_scsi_copy_iov_to_sgl(cmd, data_iter, &cmd->table,
						 cmd->tvc_sgl_count, data_dir);
	if (ret < 0) {
		sg_free_table_chained(&cmd->table, vs->inline_sg_cnt);
		cmd->tvc_sgl_count = 0;
		return ret;
	}
	return 0;
}

static int vhost_scsi_to_tcm_attr(int attr)
{
	switch (attr) {
	case VIRTIO_SCSI_S_SIMPLE:
		return TCM_SIMPLE_TAG;
	case VIRTIO_SCSI_S_ORDERED:
		return TCM_ORDERED_TAG;
	case VIRTIO_SCSI_S_HEAD:
		return TCM_HEAD_TAG;
	case VIRTIO_SCSI_S_ACA:
		return TCM_ACA_TAG;
	default:
		break;
	}
	return TCM_SIMPLE_TAG;
}

static void vhost_scsi_target_queue_cmd(struct vhost_scsi_nexus *nexus,
					struct vhost_scsi_cmd *cmd,
					unsigned char *cdb, u16 lun,
					int task_attr, int data_dir,
					u32 exp_data_len)
{
	struct se_cmd *se_cmd = &cmd->tvc_se_cmd;
	struct scatterlist *sg_ptr, *sg_prot_ptr = NULL;

	/* FIXME: BIDI operation */
	if (cmd->tvc_sgl_count) {
		sg_ptr = cmd->table.sgl;

		if (cmd->tvc_prot_sgl_count)
			sg_prot_ptr = cmd->prot_table.sgl;
		else
			se_cmd->prot_pto = true;
	} else {
		sg_ptr = NULL;
	}

	se_cmd->tag = 0;
	target_init_cmd(se_cmd, nexus->tvn_se_sess, &cmd->tvc_sense_buf[0],
			lun, exp_data_len, vhost_scsi_to_tcm_attr(task_attr),
			data_dir, TARGET_SCF_ACK_KREF);

	if (target_submit_prep(se_cmd, cdb, sg_ptr,
			       cmd->tvc_sgl_count, NULL, 0, sg_prot_ptr,
			       cmd->tvc_prot_sgl_count, GFP_KERNEL))
		return;

	target_submit(se_cmd);
}

static void
vhost_scsi_send_status(struct vhost_scsi *vs, struct vhost_virtqueue *vq,
		       struct vhost_scsi_ctx *vc, u8 status)
{
	struct virtio_scsi_cmd_resp rsp;
	struct iov_iter iov_iter;
	int ret;

	memset(&rsp, 0, sizeof(rsp));
	rsp.status = status;

	iov_iter_init(&iov_iter, ITER_DEST, &vq->iov[vc->out], vc->in,
		      sizeof(rsp));

	ret = copy_to_iter(&rsp, sizeof(rsp), &iov_iter);

	if (likely(ret == sizeof(rsp)))
		vhost_add_used_and_signal(&vs->dev, vq, vc->head, 0);
	else
		pr_err("Faulted on virtio_scsi_cmd_resp\n");
}

#define TYPE_IO_CMD    0
#define TYPE_CTRL_TMF  1
#define TYPE_CTRL_AN   2

static void
vhost_scsi_send_bad_target(struct vhost_scsi *vs,
			   struct vhost_virtqueue *vq,
			   struct vhost_scsi_ctx *vc, int type)
{
	union {
		struct virtio_scsi_cmd_resp cmd;
		struct virtio_scsi_ctrl_tmf_resp tmf;
		struct virtio_scsi_ctrl_an_resp an;
	} rsp;
	struct iov_iter iov_iter;
	size_t rsp_size;
	int ret;

	memset(&rsp, 0, sizeof(rsp));

	if (type == TYPE_IO_CMD) {
		rsp_size = sizeof(struct virtio_scsi_cmd_resp);
		rsp.cmd.response = VIRTIO_SCSI_S_BAD_TARGET;
	} else if (type == TYPE_CTRL_TMF) {
		rsp_size = sizeof(struct virtio_scsi_ctrl_tmf_resp);
		rsp.tmf.response = VIRTIO_SCSI_S_BAD_TARGET;
	} else {
		rsp_size = sizeof(struct virtio_scsi_ctrl_an_resp);
		rsp.an.response = VIRTIO_SCSI_S_BAD_TARGET;
	}

	iov_iter_init(&iov_iter, ITER_DEST, &vq->iov[vc->out], vc->in,
		      rsp_size);

	ret = copy_to_iter(&rsp, rsp_size, &iov_iter);

	if (likely(ret == rsp_size))
		vhost_add_used_and_signal(&vs->dev, vq, vc->head, 0);
	else
		pr_err("Faulted on virtio scsi type=%d\n", type);
}

static int
vhost_scsi_get_desc(struct vhost_scsi *vs, struct vhost_virtqueue *vq,
		    struct vhost_scsi_ctx *vc)
{
	int ret = -ENXIO;

	vc->head = vhost_get_vq_desc(vq, vq->iov,
				     ARRAY_SIZE(vq->iov), &vc->out, &vc->in,
				     NULL, NULL);

	pr_debug("vhost_get_vq_desc: head: %d, out: %u in: %u\n",
		 vc->head, vc->out, vc->in);

	/* On error, stop handling until the next kick. */
	if (unlikely(vc->head < 0))
		goto done;

	/* Nothing new?  Wait for eventfd to tell us they refilled. */
	if (vc->head == vq->num) {
		if (unlikely(vhost_enable_notify(&vs->dev, vq))) {
			vhost_disable_notify(&vs->dev, vq);
			ret = -EAGAIN;
		}
		goto done;
	}

	/*
	 * Get the size of request and response buffers.
	 * FIXME: Not correct for BIDI operation
	 */
	vc->out_size = iov_length(vq->iov, vc->out);
	vc->in_size = iov_length(&vq->iov[vc->out], vc->in);

	/*
	 * Copy over the virtio-scsi request header, which for a
	 * ANY_LAYOUT enabled guest may span multiple iovecs, or a
	 * single iovec may contain both the header + outgoing
	 * WRITE payloads.
	 *
	 * copy_from_iter() will advance out_iter, so that it will
	 * point at the start of the outgoing WRITE payload, if
	 * DMA_TO_DEVICE is set.
	 */
	iov_iter_init(&vc->out_iter, ITER_SOURCE, vq->iov, vc->out, vc->out_size);
	ret = 0;

done:
	return ret;
}

static int
vhost_scsi_chk_size(struct vhost_virtqueue *vq, struct vhost_scsi_ctx *vc)
{
	if (unlikely(vc->in_size < vc->rsp_size)) {
		vq_err(vq,
		       "Response buf too small, need min %zu bytes got %zu",
		       vc->rsp_size, vc->in_size);
		return -EINVAL;
	} else if (unlikely(vc->out_size < vc->req_size)) {
		vq_err(vq,
		       "Request buf too small, need min %zu bytes got %zu",
		       vc->req_size, vc->out_size);
		return -EIO;
	}

	return 0;
}

static int
vhost_scsi_get_req(struct vhost_virtqueue *vq, struct vhost_scsi_ctx *vc,
		   struct vhost_scsi_tpg **tpgp)
{
	int ret = -EIO;

	if (unlikely(!copy_from_iter_full(vc->req, vc->req_size,
					  &vc->out_iter))) {
		vq_err(vq, "Faulted on copy_from_iter_full\n");
	} else if (unlikely(*vc->lunp != 1)) {
		/* virtio-scsi spec requires byte 0 of the lun to be 1 */
		vq_err(vq, "Illegal virtio-scsi lun: %u\n", *vc->lunp);
	} else {
		struct vhost_scsi_tpg **vs_tpg, *tpg = NULL;

		if (vc->target) {
			/* validated at handler entry */
			vs_tpg = vhost_vq_get_backend(vq);
			tpg = READ_ONCE(vs_tpg[*vc->target]);
			if (unlikely(!tpg)) {
				vq_err(vq, "Target 0x%x does not exist\n", *vc->target);
				goto out;
			}
		}

		if (tpgp)
			*tpgp = tpg;
		ret = 0;
	}
out:
	return ret;
}

static int
vhost_scsi_setup_resp_iovs(struct vhost_scsi_cmd *cmd, struct iovec *in_iovs,
			   unsigned int in_iovs_cnt)
{
	int i, cnt;

	if (!in_iovs_cnt)
		return 0;
	/*
	 * Initiator's normally just put the virtio_scsi_cmd_resp in the first
	 * iov, but just in case they wedged in some data with it we check for
	 * greater than or equal to the response struct.
	 */
	if (in_iovs[0].iov_len >= sizeof(struct virtio_scsi_cmd_resp)) {
		cmd->tvc_resp_iovs = &cmd->tvc_resp_iov;
		cmd->tvc_resp_iovs_cnt = 1;
	} else {
		/*
		 * Legacy descriptor layouts didn't specify that we must put
		 * the entire response in one iov. Worst case we have a
		 * iov per byte.
		 */
		cnt = min(VHOST_SCSI_MAX_RESP_IOVS, in_iovs_cnt);
		cmd->tvc_resp_iovs = kcalloc(cnt, sizeof(struct iovec),
					     GFP_KERNEL);
		if (!cmd->tvc_resp_iovs)
			return -ENOMEM;

		cmd->tvc_resp_iovs_cnt = cnt;
	}

	for (i = 0; i < cmd->tvc_resp_iovs_cnt; i++)
		cmd->tvc_resp_iovs[i] = in_iovs[i];

	return 0;
}

static u16 vhost_buf_to_lun(u8 *lun_buf)
{
	return ((lun_buf[2] << 8) | lun_buf[3]) & 0x3FFF;
}

static void
vhost_scsi_handle_vq(struct vhost_scsi *vs, struct vhost_virtqueue *vq)
{
	struct vhost_scsi_tpg **vs_tpg, *tpg;
	struct virtio_scsi_cmd_req v_req;
	struct virtio_scsi_cmd_req_pi v_req_pi;
	struct vhost_scsi_nexus *nexus;
	struct vhost_scsi_ctx vc;
	struct vhost_scsi_cmd *cmd;
	struct iov_iter in_iter, prot_iter, data_iter;
	u64 tag;
	u32 exp_data_len, data_direction;
	int ret, prot_bytes, c = 0;
	u16 lun;
	u8 task_attr;
	bool t10_pi = vhost_has_feature(vq, VIRTIO_SCSI_F_T10_PI);
	u8 *cdb;

	mutex_lock(&vq->mutex);
	/*
	 * We can handle the vq only after the endpoint is setup by calling the
	 * VHOST_SCSI_SET_ENDPOINT ioctl.
	 */
	vs_tpg = vhost_vq_get_backend(vq);
	if (!vs_tpg)
		goto out;

	memset(&vc, 0, sizeof(vc));
	vc.rsp_size = sizeof(struct virtio_scsi_cmd_resp);

	vhost_disable_notify(&vs->dev, vq);

	do {
		ret = vhost_scsi_get_desc(vs, vq, &vc);
		if (ret)
			goto err;

		/*
		 * Setup pointers and values based upon different virtio-scsi
		 * request header if T10_PI is enabled in KVM guest.
		 */
		if (t10_pi) {
			vc.req = &v_req_pi;
			vc.req_size = sizeof(v_req_pi);
			vc.lunp = &v_req_pi.lun[0];
			vc.target = &v_req_pi.lun[1];
		} else {
			vc.req = &v_req;
			vc.req_size = sizeof(v_req);
			vc.lunp = &v_req.lun[0];
			vc.target = &v_req.lun[1];
		}

		/*
		 * Validate the size of request and response buffers.
		 * Check for a sane response buffer so we can report
		 * early errors back to the guest.
		 */
		ret = vhost_scsi_chk_size(vq, &vc);
		if (ret)
			goto err;

		ret = vhost_scsi_get_req(vq, &vc, &tpg);
		if (ret)
			goto err;

		ret = -EIO;	/* bad target on any error from here on */

		/*
		 * Determine data_direction by calculating the total outgoing
		 * iovec sizes + incoming iovec sizes vs. virtio-scsi request +
		 * response headers respectively.
		 *
		 * For DMA_TO_DEVICE this is out_iter, which is already pointing
		 * to the right place.
		 *
		 * For DMA_FROM_DEVICE, the iovec will be just past the end
		 * of the virtio-scsi response header in either the same
		 * or immediately following iovec.
		 *
		 * Any associated T10_PI bytes for the outgoing / incoming
		 * payloads are included in calculation of exp_data_len here.
		 */
		prot_bytes = 0;

		if (vc.out_size > vc.req_size) {
			data_direction = DMA_TO_DEVICE;
			exp_data_len = vc.out_size - vc.req_size;
			data_iter = vc.out_iter;
		} else if (vc.in_size > vc.rsp_size) {
			data_direction = DMA_FROM_DEVICE;
			exp_data_len = vc.in_size - vc.rsp_size;

			iov_iter_init(&in_iter, ITER_DEST, &vq->iov[vc.out], vc.in,
				      vc.rsp_size + exp_data_len);
			iov_iter_advance(&in_iter, vc.rsp_size);
			data_iter = in_iter;
		} else {
			data_direction = DMA_NONE;
			exp_data_len = 0;
		}
		/*
		 * If T10_PI header + payload is present, setup prot_iter values
		 * and recalculate data_iter for vhost_scsi_mapal() mapping to
		 * host scatterlists via get_user_pages_fast().
		 */
		if (t10_pi) {
			if (v_req_pi.pi_bytesout) {
				if (data_direction != DMA_TO_DEVICE) {
					vq_err(vq, "Received non zero pi_bytesout,"
						" but wrong data_direction\n");
					goto err;
				}
				prot_bytes = vhost32_to_cpu(vq, v_req_pi.pi_bytesout);
			} else if (v_req_pi.pi_bytesin) {
				if (data_direction != DMA_FROM_DEVICE) {
					vq_err(vq, "Received non zero pi_bytesin,"
						" but wrong data_direction\n");
					goto err;
				}
				prot_bytes = vhost32_to_cpu(vq, v_req_pi.pi_bytesin);
			}
			/*
			 * Set prot_iter to data_iter and truncate it to
			 * prot_bytes, and advance data_iter past any
			 * preceding prot_bytes that may be present.
			 *
			 * Also fix up the exp_data_len to reflect only the
			 * actual data payload length.
			 */
			if (prot_bytes) {
				exp_data_len -= prot_bytes;
				prot_iter = data_iter;
				iov_iter_truncate(&prot_iter, prot_bytes);
				iov_iter_advance(&data_iter, prot_bytes);
			}
			tag = vhost64_to_cpu(vq, v_req_pi.tag);
			task_attr = v_req_pi.task_attr;
			cdb = &v_req_pi.cdb[0];
			lun = vhost_buf_to_lun(v_req_pi.lun);
		} else {
			tag = vhost64_to_cpu(vq, v_req.tag);
			task_attr = v_req.task_attr;
			cdb = &v_req.cdb[0];
			lun = vhost_buf_to_lun(v_req.lun);
		}
		/*
		 * Check that the received CDB size does not exceeded our
		 * hardcoded max for vhost-scsi, then get a pre-allocated
		 * cmd descriptor for the new virtio-scsi tag.
		 *
		 * TODO what if cdb was too small for varlen cdb header?
		 */
		if (unlikely(scsi_command_size(cdb) > VHOST_SCSI_MAX_CDB_SIZE)) {
			vq_err(vq, "Received SCSI CDB with command_size: %d that"
				" exceeds SCSI_MAX_VARLEN_CDB_SIZE: %d\n",
				scsi_command_size(cdb), VHOST_SCSI_MAX_CDB_SIZE);
				goto err;
		}

		nexus = tpg->tpg_nexus;
		if (!nexus) {
			vq_err(vq, "Unable to locate active struct vhost_scsi_nexus\n");
			ret = -EIO;
			goto err;
		}

		cmd = vhost_scsi_get_cmd(vq, tag);
		if (IS_ERR(cmd)) {
			ret = PTR_ERR(cmd);
			vq_err(vq, "vhost_scsi_get_tag failed %dd\n", ret);
			goto err;
		}
		cmd->tvc_vq = vq;

		ret = vhost_scsi_setup_resp_iovs(cmd, &vq->iov[vc.out], vc.in);
		if (ret) {
			vq_err(vq, "Failed to alloc recv iovs\n");
			vhost_scsi_release_cmd_res(&cmd->tvc_se_cmd);
			goto err;
		}

		pr_debug("vhost_scsi got command opcode: %#02x, lun: %d\n",
			 cdb[0], lun);
		pr_debug("cmd: %p exp_data_len: %d, prot_bytes: %d data_direction:"
			 " %d\n", cmd, exp_data_len, prot_bytes, data_direction);

		if (data_direction != DMA_NONE) {
<<<<<<< HEAD
			ret = vhost_scsi_mapal(cmd, prot_bytes, &prot_iter,
					       exp_data_len, &data_iter);
=======
			ret = vhost_scsi_mapal(vs, cmd, prot_bytes, &prot_iter,
					       exp_data_len, &data_iter,
					       data_direction);
>>>>>>> fc85704c
			if (unlikely(ret)) {
				vq_err(vq, "Failed to map iov to sgl\n");
				vhost_scsi_release_cmd_res(&cmd->tvc_se_cmd);
				goto err;
			}
		}
		/*
		 * Save the descriptor from vhost_get_vq_desc() to be used to
		 * complete the virtio-scsi request in TCM callback context via
		 * vhost_scsi_queue_data_in() and vhost_scsi_queue_status()
		 */
		cmd->tvc_vq_desc = vc.head;
		vhost_scsi_target_queue_cmd(nexus, cmd, cdb, lun, task_attr,
					    data_direction,
					    exp_data_len + prot_bytes);
		ret = 0;
err:
		/*
		 * ENXIO:  No more requests, or read error, wait for next kick
		 * EINVAL: Invalid response buffer, drop the request
		 * EIO:    Respond with bad target
		 * EAGAIN: Pending request
		 * ENOMEM: Could not allocate resources for request
		 */
		if (ret == -ENXIO)
			break;
		else if (ret == -EIO)
			vhost_scsi_send_bad_target(vs, vq, &vc, TYPE_IO_CMD);
		else if (ret == -ENOMEM)
			vhost_scsi_send_status(vs, vq, &vc,
					       SAM_STAT_TASK_SET_FULL);
	} while (likely(!vhost_exceeds_weight(vq, ++c, 0)));
out:
	mutex_unlock(&vq->mutex);
}

static void
vhost_scsi_send_tmf_resp(struct vhost_scsi *vs, struct vhost_virtqueue *vq,
			 int in_iovs, int vq_desc, struct iovec *resp_iov,
			 int tmf_resp_code)
{
	struct virtio_scsi_ctrl_tmf_resp rsp;
	struct iov_iter iov_iter;
	int ret;

	pr_debug("%s\n", __func__);
	memset(&rsp, 0, sizeof(rsp));
	rsp.response = tmf_resp_code;

	iov_iter_init(&iov_iter, ITER_DEST, resp_iov, in_iovs, sizeof(rsp));

	ret = copy_to_iter(&rsp, sizeof(rsp), &iov_iter);
	if (likely(ret == sizeof(rsp)))
		vhost_add_used_and_signal(&vs->dev, vq, vq_desc, 0);
	else
		pr_err("Faulted on virtio_scsi_ctrl_tmf_resp\n");
}

static void vhost_scsi_tmf_resp_work(struct vhost_work *work)
{
	struct vhost_scsi_tmf *tmf = container_of(work, struct vhost_scsi_tmf,
						  vwork);
	int resp_code;

	if (tmf->scsi_resp == TMR_FUNCTION_COMPLETE)
		resp_code = VIRTIO_SCSI_S_FUNCTION_SUCCEEDED;
	else
		resp_code = VIRTIO_SCSI_S_FUNCTION_REJECTED;

	mutex_lock(&tmf->svq->vq.mutex);
	vhost_scsi_send_tmf_resp(tmf->vhost, &tmf->svq->vq, tmf->in_iovs,
				 tmf->vq_desc, &tmf->resp_iov, resp_code);
	mutex_unlock(&tmf->svq->vq.mutex);

	vhost_scsi_release_tmf_res(tmf);
}

static void vhost_scsi_tmf_flush_work(struct work_struct *work)
{
	struct vhost_scsi_tmf *tmf = container_of(work, struct vhost_scsi_tmf,
						 flush_work);
	struct vhost_virtqueue *vq = &tmf->svq->vq;
	/*
	 * Make sure we have sent responses for other commands before we
	 * send our response.
	 */
	vhost_dev_flush(vq->dev);
	if (!vhost_vq_work_queue(vq, &tmf->vwork))
		vhost_scsi_release_tmf_res(tmf);
}

static void
vhost_scsi_handle_tmf(struct vhost_scsi *vs, struct vhost_scsi_tpg *tpg,
		      struct vhost_virtqueue *vq,
		      struct virtio_scsi_ctrl_tmf_req *vtmf,
		      struct vhost_scsi_ctx *vc)
{
	struct vhost_scsi_virtqueue *svq = container_of(vq,
					struct vhost_scsi_virtqueue, vq);
	struct vhost_scsi_tmf *tmf;

	if (vhost32_to_cpu(vq, vtmf->subtype) !=
	    VIRTIO_SCSI_T_TMF_LOGICAL_UNIT_RESET)
		goto send_reject;

	if (!tpg->tpg_nexus || !tpg->tpg_nexus->tvn_se_sess) {
		pr_err("Unable to locate active struct vhost_scsi_nexus for LUN RESET.\n");
		goto send_reject;
	}

	tmf = kzalloc(sizeof(*tmf), GFP_KERNEL);
	if (!tmf)
		goto send_reject;

	INIT_WORK(&tmf->flush_work, vhost_scsi_tmf_flush_work);
	vhost_work_init(&tmf->vwork, vhost_scsi_tmf_resp_work);
	tmf->vhost = vs;
	tmf->svq = svq;
	tmf->resp_iov = vq->iov[vc->out];
	tmf->vq_desc = vc->head;
	tmf->in_iovs = vc->in;
	tmf->inflight = vhost_scsi_get_inflight(vq);

	if (target_submit_tmr(&tmf->se_cmd, tpg->tpg_nexus->tvn_se_sess, NULL,
			      vhost_buf_to_lun(vtmf->lun), NULL,
			      TMR_LUN_RESET, GFP_KERNEL, 0,
			      TARGET_SCF_ACK_KREF) < 0) {
		vhost_scsi_release_tmf_res(tmf);
		goto send_reject;
	}

	return;

send_reject:
	vhost_scsi_send_tmf_resp(vs, vq, vc->in, vc->head, &vq->iov[vc->out],
				 VIRTIO_SCSI_S_FUNCTION_REJECTED);
}

static void
vhost_scsi_send_an_resp(struct vhost_scsi *vs,
			struct vhost_virtqueue *vq,
			struct vhost_scsi_ctx *vc)
{
	struct virtio_scsi_ctrl_an_resp rsp;
	struct iov_iter iov_iter;
	int ret;

	pr_debug("%s\n", __func__);
	memset(&rsp, 0, sizeof(rsp));	/* event_actual = 0 */
	rsp.response = VIRTIO_SCSI_S_OK;

	iov_iter_init(&iov_iter, ITER_DEST, &vq->iov[vc->out], vc->in, sizeof(rsp));

	ret = copy_to_iter(&rsp, sizeof(rsp), &iov_iter);
	if (likely(ret == sizeof(rsp)))
		vhost_add_used_and_signal(&vs->dev, vq, vc->head, 0);
	else
		pr_err("Faulted on virtio_scsi_ctrl_an_resp\n");
}

static void
vhost_scsi_ctl_handle_vq(struct vhost_scsi *vs, struct vhost_virtqueue *vq)
{
	struct vhost_scsi_tpg *tpg;
	union {
		__virtio32 type;
		struct virtio_scsi_ctrl_an_req an;
		struct virtio_scsi_ctrl_tmf_req tmf;
	} v_req;
	struct vhost_scsi_ctx vc;
	size_t typ_size;
	int ret, c = 0;

	mutex_lock(&vq->mutex);
	/*
	 * We can handle the vq only after the endpoint is setup by calling the
	 * VHOST_SCSI_SET_ENDPOINT ioctl.
	 */
	if (!vhost_vq_get_backend(vq))
		goto out;

	memset(&vc, 0, sizeof(vc));

	vhost_disable_notify(&vs->dev, vq);

	do {
		ret = vhost_scsi_get_desc(vs, vq, &vc);
		if (ret)
			goto err;

		/*
		 * Get the request type first in order to setup
		 * other parameters dependent on the type.
		 */
		vc.req = &v_req.type;
		typ_size = sizeof(v_req.type);

		if (unlikely(!copy_from_iter_full(vc.req, typ_size,
						  &vc.out_iter))) {
			vq_err(vq, "Faulted on copy_from_iter tmf type\n");
			/*
			 * The size of the response buffer depends on the
			 * request type and must be validated against it.
			 * Since the request type is not known, don't send
			 * a response.
			 */
			continue;
		}

		switch (vhost32_to_cpu(vq, v_req.type)) {
		case VIRTIO_SCSI_T_TMF:
			vc.req = &v_req.tmf;
			vc.req_size = sizeof(struct virtio_scsi_ctrl_tmf_req);
			vc.rsp_size = sizeof(struct virtio_scsi_ctrl_tmf_resp);
			vc.lunp = &v_req.tmf.lun[0];
			vc.target = &v_req.tmf.lun[1];
			break;
		case VIRTIO_SCSI_T_AN_QUERY:
		case VIRTIO_SCSI_T_AN_SUBSCRIBE:
			vc.req = &v_req.an;
			vc.req_size = sizeof(struct virtio_scsi_ctrl_an_req);
			vc.rsp_size = sizeof(struct virtio_scsi_ctrl_an_resp);
			vc.lunp = &v_req.an.lun[0];
			vc.target = NULL;
			break;
		default:
			vq_err(vq, "Unknown control request %d", v_req.type);
			continue;
		}

		/*
		 * Validate the size of request and response buffers.
		 * Check for a sane response buffer so we can report
		 * early errors back to the guest.
		 */
		ret = vhost_scsi_chk_size(vq, &vc);
		if (ret)
			goto err;

		/*
		 * Get the rest of the request now that its size is known.
		 */
		vc.req += typ_size;
		vc.req_size -= typ_size;

		ret = vhost_scsi_get_req(vq, &vc, &tpg);
		if (ret)
			goto err;

		if (v_req.type == VIRTIO_SCSI_T_TMF)
			vhost_scsi_handle_tmf(vs, tpg, vq, &v_req.tmf, &vc);
		else
			vhost_scsi_send_an_resp(vs, vq, &vc);
err:
		/*
		 * ENXIO:  No more requests, or read error, wait for next kick
		 * EINVAL: Invalid response buffer, drop the request
		 * EIO:    Respond with bad target
		 * EAGAIN: Pending request
		 */
		if (ret == -ENXIO)
			break;
		else if (ret == -EIO)
			vhost_scsi_send_bad_target(vs, vq, &vc,
						   v_req.type == VIRTIO_SCSI_T_TMF ?
						   TYPE_CTRL_TMF :
						   TYPE_CTRL_AN);
	} while (likely(!vhost_exceeds_weight(vq, ++c, 0)));
out:
	mutex_unlock(&vq->mutex);
}

static void vhost_scsi_ctl_handle_kick(struct vhost_work *work)
{
	struct vhost_virtqueue *vq = container_of(work, struct vhost_virtqueue,
						poll.work);
	struct vhost_scsi *vs = container_of(vq->dev, struct vhost_scsi, dev);

	pr_debug("%s: The handling func for control queue.\n", __func__);
	vhost_scsi_ctl_handle_vq(vs, vq);
}

static void
vhost_scsi_send_evt(struct vhost_scsi *vs, struct vhost_virtqueue *vq,
		    struct vhost_scsi_tpg *tpg, struct se_lun *lun,
		    u32 event, u32 reason)
{
	struct vhost_scsi_evt *evt;

	evt = vhost_scsi_allocate_evt(vs, event, reason);
	if (!evt)
		return;

	if (tpg && lun) {
		/* TODO: share lun setup code with virtio-scsi.ko */
		/*
		 * Note: evt->event is zeroed when we allocate it and
		 * lun[4-7] need to be zero according to virtio-scsi spec.
		 */
		evt->event.lun[0] = 0x01;
		evt->event.lun[1] = tpg->tport_tpgt;
		if (lun->unpacked_lun >= 256)
			evt->event.lun[2] = lun->unpacked_lun >> 8 | 0x40 ;
		evt->event.lun[3] = lun->unpacked_lun & 0xFF;
	}

	llist_add(&evt->list, &vs->vs_event_list);
	if (!vhost_vq_work_queue(vq, &vs->vs_event_work))
		vhost_scsi_complete_events(vs, true);
}

static void vhost_scsi_evt_handle_kick(struct vhost_work *work)
{
	struct vhost_virtqueue *vq = container_of(work, struct vhost_virtqueue,
						poll.work);
	struct vhost_scsi *vs = container_of(vq->dev, struct vhost_scsi, dev);

	mutex_lock(&vq->mutex);
	if (!vhost_vq_get_backend(vq))
		goto out;

	if (vs->vs_events_missed)
		vhost_scsi_send_evt(vs, vq, NULL, NULL, VIRTIO_SCSI_T_NO_EVENT,
				    0);
out:
	mutex_unlock(&vq->mutex);
}

static void vhost_scsi_handle_kick(struct vhost_work *work)
{
	struct vhost_virtqueue *vq = container_of(work, struct vhost_virtqueue,
						poll.work);
	struct vhost_scsi *vs = container_of(vq->dev, struct vhost_scsi, dev);

	vhost_scsi_handle_vq(vs, vq);
}

/* Callers must hold dev mutex */
static void vhost_scsi_flush(struct vhost_scsi *vs)
{
	int i;

	/* Init new inflight and remember the old inflight */
	vhost_scsi_init_inflight(vs, vs->old_inflight);

	/*
	 * The inflight->kref was initialized to 1. We decrement it here to
	 * indicate the start of the flush operation so that it will reach 0
	 * when all the reqs are finished.
	 */
	for (i = 0; i < vs->dev.nvqs; i++)
		kref_put(&vs->old_inflight[i]->kref, vhost_scsi_done_inflight);

	/* Flush both the vhost poll and vhost work */
	vhost_dev_flush(&vs->dev);

	/* Wait for all reqs issued before the flush to be finished */
	for (i = 0; i < vs->dev.nvqs; i++)
		wait_for_completion(&vs->old_inflight[i]->comp);
}

static void vhost_scsi_destroy_vq_cmds(struct vhost_virtqueue *vq)
{
	struct vhost_scsi_virtqueue *svq = container_of(vq,
					struct vhost_scsi_virtqueue, vq);
	struct vhost_scsi_cmd *tv_cmd;
	unsigned int i;

	if (!svq->scsi_cmds)
		return;

	for (i = 0; i < svq->max_cmds; i++) {
		tv_cmd = &svq->scsi_cmds[i];

		kfree(tv_cmd->sgl);
		kfree(tv_cmd->prot_sgl);
	}

	sbitmap_free(&svq->scsi_tags);
	kfree(svq->upages);
	kfree(svq->scsi_cmds);
	svq->scsi_cmds = NULL;
}

static int vhost_scsi_setup_vq_cmds(struct vhost_virtqueue *vq, int max_cmds)
{
	struct vhost_scsi_virtqueue *svq = container_of(vq,
					struct vhost_scsi_virtqueue, vq);
	struct vhost_scsi *vs = svq->vs;
	struct vhost_scsi_cmd *tv_cmd;
	unsigned int i;

	if (svq->scsi_cmds)
		return 0;

	if (sbitmap_init_node(&svq->scsi_tags, max_cmds, -1, GFP_KERNEL,
			      NUMA_NO_NODE, false, true))
		return -ENOMEM;
	svq->max_cmds = max_cmds;

	svq->scsi_cmds = kcalloc(max_cmds, sizeof(*tv_cmd), GFP_KERNEL);
	if (!svq->scsi_cmds) {
		sbitmap_free(&svq->scsi_tags);
		return -ENOMEM;
	}

	svq->upages = kcalloc(VHOST_SCSI_PREALLOC_UPAGES, sizeof(struct page *),
			      GFP_KERNEL);
	if (!svq->upages)
		goto out;

	for (i = 0; i < max_cmds; i++) {
		tv_cmd = &svq->scsi_cmds[i];

		if (vs->inline_sg_cnt) {
			tv_cmd->sgl = kcalloc(vs->inline_sg_cnt,
					      sizeof(struct scatterlist),
					      GFP_KERNEL);
			if (!tv_cmd->sgl) {
				pr_err("Unable to allocate tv_cmd->sgl\n");
				goto out;
			}
		}

		if (vhost_has_feature(vq, VIRTIO_SCSI_F_T10_PI) &&
		    vs->inline_sg_cnt) {
			tv_cmd->prot_sgl = kcalloc(vs->inline_sg_cnt,
						   sizeof(struct scatterlist),
						   GFP_KERNEL);
			if (!tv_cmd->prot_sgl) {
				pr_err("Unable to allocate tv_cmd->prot_sgl\n");
				goto out;
			}
		}
	}
	return 0;
out:
	vhost_scsi_destroy_vq_cmds(vq);
	return -ENOMEM;
}

/*
 * Called from vhost_scsi_ioctl() context to walk the list of available
 * vhost_scsi_tpg with an active struct vhost_scsi_nexus
 *
 *  The lock nesting rule is:
 *    vs->dev.mutex -> vhost_scsi_mutex -> tpg->tv_tpg_mutex -> vq->mutex
 */
static int
vhost_scsi_set_endpoint(struct vhost_scsi *vs,
			struct vhost_scsi_target *t)
{
	struct se_portal_group *se_tpg;
	struct vhost_scsi_tport *tv_tport;
	struct vhost_scsi_tpg *tpg;
	struct vhost_scsi_tpg **vs_tpg;
	struct vhost_virtqueue *vq;
	int index, ret, i, len;
	bool match = false;

	mutex_lock(&vs->dev.mutex);

	/* Verify that ring has been setup correctly. */
	for (index = 0; index < vs->dev.nvqs; ++index) {
		/* Verify that ring has been setup correctly. */
		if (!vhost_vq_access_ok(&vs->vqs[index].vq)) {
			ret = -EFAULT;
			goto out;
		}
	}

	if (vs->vs_tpg) {
		pr_err("vhost-scsi endpoint already set for %s.\n",
		       vs->vs_vhost_wwpn);
		ret = -EEXIST;
		goto out;
	}

	len = sizeof(vs_tpg[0]) * VHOST_SCSI_MAX_TARGET;
	vs_tpg = kzalloc(len, GFP_KERNEL);
	if (!vs_tpg) {
		ret = -ENOMEM;
		goto out;
	}

	mutex_lock(&vhost_scsi_mutex);
	list_for_each_entry(tpg, &vhost_scsi_list, tv_tpg_list) {
		mutex_lock(&tpg->tv_tpg_mutex);
		if (!tpg->tpg_nexus) {
			mutex_unlock(&tpg->tv_tpg_mutex);
			continue;
		}
		if (tpg->tv_tpg_vhost_count != 0) {
			mutex_unlock(&tpg->tv_tpg_mutex);
			continue;
		}
		tv_tport = tpg->tport;

		if (!strcmp(tv_tport->tport_name, t->vhost_wwpn)) {
			/*
			 * In order to ensure individual vhost-scsi configfs
			 * groups cannot be removed while in use by vhost ioctl,
			 * go ahead and take an explicit se_tpg->tpg_group.cg_item
			 * dependency now.
			 */
			se_tpg = &tpg->se_tpg;
			ret = target_depend_item(&se_tpg->tpg_group.cg_item);
			if (ret) {
				pr_warn("target_depend_item() failed: %d\n", ret);
				mutex_unlock(&tpg->tv_tpg_mutex);
				mutex_unlock(&vhost_scsi_mutex);
				goto undepend;
			}
			tpg->tv_tpg_vhost_count++;
			tpg->vhost_scsi = vs;
			vs_tpg[tpg->tport_tpgt] = tpg;
			match = true;
		}
		mutex_unlock(&tpg->tv_tpg_mutex);
	}
	mutex_unlock(&vhost_scsi_mutex);

	if (match) {
		memcpy(vs->vs_vhost_wwpn, t->vhost_wwpn,
		       sizeof(vs->vs_vhost_wwpn));

		for (i = VHOST_SCSI_VQ_IO; i < vs->dev.nvqs; i++) {
			vq = &vs->vqs[i].vq;
			if (!vhost_vq_is_setup(vq))
				continue;

			ret = vhost_scsi_setup_vq_cmds(vq, vq->num);
			if (ret)
				goto destroy_vq_cmds;
		}

		for (i = 0; i < vs->dev.nvqs; i++) {
			vq = &vs->vqs[i].vq;
			mutex_lock(&vq->mutex);
			vhost_vq_set_backend(vq, vs_tpg);
			vhost_vq_init_access(vq);
			mutex_unlock(&vq->mutex);
		}
		ret = 0;
	} else {
		ret = -ENODEV;
		goto free_tpg;
	}

	/*
	 * Act as synchronize_rcu to make sure requests after this point
	 * see a fully setup device.
	 */
	vhost_scsi_flush(vs);
	vs->vs_tpg = vs_tpg;
	goto out;

destroy_vq_cmds:
	for (i--; i >= VHOST_SCSI_VQ_IO; i--) {
		if (!vhost_vq_get_backend(&vs->vqs[i].vq))
			vhost_scsi_destroy_vq_cmds(&vs->vqs[i].vq);
	}
undepend:
	for (i = 0; i < VHOST_SCSI_MAX_TARGET; i++) {
		tpg = vs_tpg[i];
		if (tpg) {
			mutex_lock(&tpg->tv_tpg_mutex);
			tpg->vhost_scsi = NULL;
			tpg->tv_tpg_vhost_count--;
			mutex_unlock(&tpg->tv_tpg_mutex);
			target_undepend_item(&tpg->se_tpg.tpg_group.cg_item);
		}
	}
free_tpg:
	kfree(vs_tpg);
out:
	mutex_unlock(&vs->dev.mutex);
	return ret;
}

static int
vhost_scsi_clear_endpoint(struct vhost_scsi *vs,
			  struct vhost_scsi_target *t)
{
	struct se_portal_group *se_tpg;
	struct vhost_scsi_tport *tv_tport;
	struct vhost_scsi_tpg *tpg;
	struct vhost_virtqueue *vq;
	bool match = false;
	int index, ret, i;
	u8 target;

	mutex_lock(&vs->dev.mutex);
	/* Verify that ring has been setup correctly. */
	for (index = 0; index < vs->dev.nvqs; ++index) {
		if (!vhost_vq_access_ok(&vs->vqs[index].vq)) {
			ret = -EFAULT;
			goto err_dev;
		}
	}

	if (!vs->vs_tpg) {
		ret = 0;
		goto err_dev;
	}

	for (i = 0; i < VHOST_SCSI_MAX_TARGET; i++) {
		target = i;
		tpg = vs->vs_tpg[target];
		if (!tpg)
			continue;

		tv_tport = tpg->tport;
		if (!tv_tport) {
			ret = -ENODEV;
			goto err_dev;
		}

		if (strcmp(tv_tport->tport_name, t->vhost_wwpn)) {
			pr_warn("tv_tport->tport_name: %s, tpg->tport_tpgt: %hu"
				" does not match t->vhost_wwpn: %s, t->vhost_tpgt: %hu\n",
				tv_tport->tport_name, tpg->tport_tpgt,
				t->vhost_wwpn, t->vhost_tpgt);
			ret = -EINVAL;
			goto err_dev;
		}
		match = true;
	}
	if (!match)
		goto free_vs_tpg;

	/* Prevent new cmds from starting and accessing the tpgs/sessions */
	for (i = 0; i < vs->dev.nvqs; i++) {
		vq = &vs->vqs[i].vq;
		mutex_lock(&vq->mutex);
		vhost_vq_set_backend(vq, NULL);
		mutex_unlock(&vq->mutex);
	}
	/* Make sure cmds are not running before tearing them down. */
	vhost_scsi_flush(vs);

	for (i = 0; i < vs->dev.nvqs; i++) {
		vq = &vs->vqs[i].vq;
		vhost_scsi_destroy_vq_cmds(vq);
	}

	/*
	 * We can now release our hold on the tpg and sessions and userspace
	 * can free them after this point.
	 */
	for (i = 0; i < VHOST_SCSI_MAX_TARGET; i++) {
		target = i;
		tpg = vs->vs_tpg[target];
		if (!tpg)
			continue;

		mutex_lock(&tpg->tv_tpg_mutex);

		tpg->tv_tpg_vhost_count--;
		tpg->vhost_scsi = NULL;
		vs->vs_tpg[target] = NULL;

		mutex_unlock(&tpg->tv_tpg_mutex);

		se_tpg = &tpg->se_tpg;
		target_undepend_item(&se_tpg->tpg_group.cg_item);
	}

free_vs_tpg:
	/*
	 * Act as synchronize_rcu to make sure access to
	 * old vs->vs_tpg is finished.
	 */
	vhost_scsi_flush(vs);
	kfree(vs->vs_tpg);
	vs->vs_tpg = NULL;
	memset(vs->vs_vhost_wwpn, 0, sizeof(vs->vs_vhost_wwpn));
	WARN_ON(vs->vs_events_nr);
	mutex_unlock(&vs->dev.mutex);
	return 0;

err_dev:
	mutex_unlock(&vs->dev.mutex);
	return ret;
}

static int vhost_scsi_set_features(struct vhost_scsi *vs, u64 features)
{
	struct vhost_virtqueue *vq;
	int i;

	if (features & ~VHOST_SCSI_FEATURES)
		return -EOPNOTSUPP;

	mutex_lock(&vs->dev.mutex);
	if ((features & (1 << VHOST_F_LOG_ALL)) &&
	    !vhost_log_access_ok(&vs->dev)) {
		mutex_unlock(&vs->dev.mutex);
		return -EFAULT;
	}

	for (i = 0; i < vs->dev.nvqs; i++) {
		vq = &vs->vqs[i].vq;
		mutex_lock(&vq->mutex);
		vq->acked_features = features;
		mutex_unlock(&vq->mutex);
	}
	mutex_unlock(&vs->dev.mutex);
	return 0;
}

static int vhost_scsi_open(struct inode *inode, struct file *f)
{
	struct vhost_scsi_virtqueue *svq;
	struct vhost_scsi *vs;
	struct vhost_virtqueue **vqs;
	int r = -ENOMEM, i, nvqs = vhost_scsi_max_io_vqs;

	vs = kvzalloc(sizeof(*vs), GFP_KERNEL);
	if (!vs)
		goto err_vs;
	vs->inline_sg_cnt = vhost_scsi_inline_sg_cnt;

	if (nvqs > VHOST_SCSI_MAX_IO_VQ) {
		pr_err("Invalid max_io_vqs of %d. Using %d.\n", nvqs,
		       VHOST_SCSI_MAX_IO_VQ);
		nvqs = VHOST_SCSI_MAX_IO_VQ;
	} else if (nvqs == 0) {
		pr_err("Invalid max_io_vqs of %d. Using 1.\n", nvqs);
		nvqs = 1;
	}
	nvqs += VHOST_SCSI_VQ_IO;

	vs->old_inflight = kmalloc_array(nvqs, sizeof(*vs->old_inflight),
					 GFP_KERNEL | __GFP_ZERO);
	if (!vs->old_inflight)
		goto err_inflight;

	vs->vqs = kmalloc_array(nvqs, sizeof(*vs->vqs),
				GFP_KERNEL | __GFP_ZERO);
	if (!vs->vqs)
		goto err_vqs;

	vqs = kmalloc_array(nvqs, sizeof(*vqs), GFP_KERNEL);
	if (!vqs)
		goto err_local_vqs;

	vhost_work_init(&vs->vs_event_work, vhost_scsi_evt_work);

	vs->vs_events_nr = 0;
	vs->vs_events_missed = false;

	vqs[VHOST_SCSI_VQ_CTL] = &vs->vqs[VHOST_SCSI_VQ_CTL].vq;
	vqs[VHOST_SCSI_VQ_EVT] = &vs->vqs[VHOST_SCSI_VQ_EVT].vq;
	vs->vqs[VHOST_SCSI_VQ_CTL].vq.handle_kick = vhost_scsi_ctl_handle_kick;
	vs->vqs[VHOST_SCSI_VQ_EVT].vq.handle_kick = vhost_scsi_evt_handle_kick;
	for (i = VHOST_SCSI_VQ_IO; i < nvqs; i++) {
		svq = &vs->vqs[i];

		vqs[i] = &svq->vq;
		svq->vs = vs;
		init_llist_head(&svq->completion_list);
		vhost_work_init(&svq->completion_work,
				vhost_scsi_complete_cmd_work);
		svq->vq.handle_kick = vhost_scsi_handle_kick;
	}
	vhost_dev_init(&vs->dev, vqs, nvqs, UIO_MAXIOV,
		       VHOST_SCSI_WEIGHT, 0, true, NULL);

	vhost_scsi_init_inflight(vs, NULL);

	f->private_data = vs;
	return 0;

err_local_vqs:
	kfree(vs->vqs);
err_vqs:
	kfree(vs->old_inflight);
err_inflight:
	kvfree(vs);
err_vs:
	return r;
}

static int vhost_scsi_release(struct inode *inode, struct file *f)
{
	struct vhost_scsi *vs = f->private_data;
	struct vhost_scsi_target t;

	mutex_lock(&vs->dev.mutex);
	memcpy(t.vhost_wwpn, vs->vs_vhost_wwpn, sizeof(t.vhost_wwpn));
	mutex_unlock(&vs->dev.mutex);
	vhost_scsi_clear_endpoint(vs, &t);
	vhost_dev_stop(&vs->dev);
	vhost_dev_cleanup(&vs->dev);
	kfree(vs->dev.vqs);
	kfree(vs->vqs);
	kfree(vs->old_inflight);
	kvfree(vs);
	return 0;
}

static long
vhost_scsi_ioctl(struct file *f,
		 unsigned int ioctl,
		 unsigned long arg)
{
	struct vhost_scsi *vs = f->private_data;
	struct vhost_scsi_target backend;
	void __user *argp = (void __user *)arg;
	u64 __user *featurep = argp;
	u32 __user *eventsp = argp;
	u32 events_missed;
	u64 features;
	int r, abi_version = VHOST_SCSI_ABI_VERSION;
	struct vhost_virtqueue *vq = &vs->vqs[VHOST_SCSI_VQ_EVT].vq;

	switch (ioctl) {
	case VHOST_SCSI_SET_ENDPOINT:
		if (copy_from_user(&backend, argp, sizeof backend))
			return -EFAULT;
		if (backend.reserved != 0)
			return -EOPNOTSUPP;

		return vhost_scsi_set_endpoint(vs, &backend);
	case VHOST_SCSI_CLEAR_ENDPOINT:
		if (copy_from_user(&backend, argp, sizeof backend))
			return -EFAULT;
		if (backend.reserved != 0)
			return -EOPNOTSUPP;

		return vhost_scsi_clear_endpoint(vs, &backend);
	case VHOST_SCSI_GET_ABI_VERSION:
		if (copy_to_user(argp, &abi_version, sizeof abi_version))
			return -EFAULT;
		return 0;
	case VHOST_SCSI_SET_EVENTS_MISSED:
		if (get_user(events_missed, eventsp))
			return -EFAULT;
		mutex_lock(&vq->mutex);
		vs->vs_events_missed = events_missed;
		mutex_unlock(&vq->mutex);
		return 0;
	case VHOST_SCSI_GET_EVENTS_MISSED:
		mutex_lock(&vq->mutex);
		events_missed = vs->vs_events_missed;
		mutex_unlock(&vq->mutex);
		if (put_user(events_missed, eventsp))
			return -EFAULT;
		return 0;
	case VHOST_GET_FEATURES:
		features = VHOST_SCSI_FEATURES;
		if (copy_to_user(featurep, &features, sizeof features))
			return -EFAULT;
		return 0;
	case VHOST_SET_FEATURES:
		if (copy_from_user(&features, featurep, sizeof features))
			return -EFAULT;
		return vhost_scsi_set_features(vs, features);
	case VHOST_NEW_WORKER:
	case VHOST_FREE_WORKER:
	case VHOST_ATTACH_VRING_WORKER:
	case VHOST_GET_VRING_WORKER:
		mutex_lock(&vs->dev.mutex);
		r = vhost_worker_ioctl(&vs->dev, ioctl, argp);
		mutex_unlock(&vs->dev.mutex);
		return r;
	default:
		mutex_lock(&vs->dev.mutex);
		r = vhost_dev_ioctl(&vs->dev, ioctl, argp);
		/* TODO: flush backend after dev ioctl. */
		if (r == -ENOIOCTLCMD)
			r = vhost_vring_ioctl(&vs->dev, ioctl, argp);
		mutex_unlock(&vs->dev.mutex);
		return r;
	}
}

static const struct file_operations vhost_scsi_fops = {
	.owner          = THIS_MODULE,
	.release        = vhost_scsi_release,
	.unlocked_ioctl = vhost_scsi_ioctl,
	.compat_ioctl	= compat_ptr_ioctl,
	.open           = vhost_scsi_open,
	.llseek		= noop_llseek,
};

static struct miscdevice vhost_scsi_misc = {
	MISC_DYNAMIC_MINOR,
	"vhost-scsi",
	&vhost_scsi_fops,
};

static int __init vhost_scsi_register(void)
{
	return misc_register(&vhost_scsi_misc);
}

static void vhost_scsi_deregister(void)
{
	misc_deregister(&vhost_scsi_misc);
}

static char *vhost_scsi_dump_proto_id(struct vhost_scsi_tport *tport)
{
	switch (tport->tport_proto_id) {
	case SCSI_PROTOCOL_SAS:
		return "SAS";
	case SCSI_PROTOCOL_FCP:
		return "FCP";
	case SCSI_PROTOCOL_ISCSI:
		return "iSCSI";
	default:
		break;
	}

	return "Unknown";
}

static void
vhost_scsi_do_plug(struct vhost_scsi_tpg *tpg,
		  struct se_lun *lun, bool plug)
{

	struct vhost_scsi *vs = tpg->vhost_scsi;
	struct vhost_virtqueue *vq;
	u32 reason;

	if (!vs)
		return;

	if (plug)
		reason = VIRTIO_SCSI_EVT_RESET_RESCAN;
	else
		reason = VIRTIO_SCSI_EVT_RESET_REMOVED;

	vq = &vs->vqs[VHOST_SCSI_VQ_EVT].vq;
	mutex_lock(&vq->mutex);
	/*
	 * We can't queue events if the backend has been cleared, because
	 * we could end up queueing an event after the flush.
	 */
	if (!vhost_vq_get_backend(vq))
		goto unlock;

	if (vhost_has_feature(vq, VIRTIO_SCSI_F_HOTPLUG))
		vhost_scsi_send_evt(vs, vq, tpg, lun,
				   VIRTIO_SCSI_T_TRANSPORT_RESET, reason);
unlock:
	mutex_unlock(&vq->mutex);
}

static void vhost_scsi_hotplug(struct vhost_scsi_tpg *tpg, struct se_lun *lun)
{
	vhost_scsi_do_plug(tpg, lun, true);
}

static void vhost_scsi_hotunplug(struct vhost_scsi_tpg *tpg, struct se_lun *lun)
{
	vhost_scsi_do_plug(tpg, lun, false);
}

static int vhost_scsi_port_link(struct se_portal_group *se_tpg,
			       struct se_lun *lun)
{
	struct vhost_scsi_tpg *tpg = container_of(se_tpg,
				struct vhost_scsi_tpg, se_tpg);

	mutex_lock(&tpg->tv_tpg_mutex);
	tpg->tv_tpg_port_count++;
	vhost_scsi_hotplug(tpg, lun);
	mutex_unlock(&tpg->tv_tpg_mutex);

	return 0;
}

static void vhost_scsi_port_unlink(struct se_portal_group *se_tpg,
				  struct se_lun *lun)
{
	struct vhost_scsi_tpg *tpg = container_of(se_tpg,
				struct vhost_scsi_tpg, se_tpg);

	mutex_lock(&tpg->tv_tpg_mutex);
	tpg->tv_tpg_port_count--;
	vhost_scsi_hotunplug(tpg, lun);
	mutex_unlock(&tpg->tv_tpg_mutex);
}

static ssize_t vhost_scsi_tpg_attrib_fabric_prot_type_store(
		struct config_item *item, const char *page, size_t count)
{
	struct se_portal_group *se_tpg = attrib_to_tpg(item);
	struct vhost_scsi_tpg *tpg = container_of(se_tpg,
				struct vhost_scsi_tpg, se_tpg);
	unsigned long val;
	int ret = kstrtoul(page, 0, &val);

	if (ret) {
		pr_err("kstrtoul() returned %d for fabric_prot_type\n", ret);
		return ret;
	}
	if (val != 0 && val != 1 && val != 3) {
		pr_err("Invalid vhost_scsi fabric_prot_type: %lu\n", val);
		return -EINVAL;
	}
	tpg->tv_fabric_prot_type = val;

	return count;
}

static ssize_t vhost_scsi_tpg_attrib_fabric_prot_type_show(
		struct config_item *item, char *page)
{
	struct se_portal_group *se_tpg = attrib_to_tpg(item);
	struct vhost_scsi_tpg *tpg = container_of(se_tpg,
				struct vhost_scsi_tpg, se_tpg);

	return sysfs_emit(page, "%d\n", tpg->tv_fabric_prot_type);
}

CONFIGFS_ATTR(vhost_scsi_tpg_attrib_, fabric_prot_type);

static struct configfs_attribute *vhost_scsi_tpg_attrib_attrs[] = {
	&vhost_scsi_tpg_attrib_attr_fabric_prot_type,
	NULL,
};

static int vhost_scsi_make_nexus(struct vhost_scsi_tpg *tpg,
				const char *name)
{
	struct vhost_scsi_nexus *tv_nexus;

	mutex_lock(&tpg->tv_tpg_mutex);
	if (tpg->tpg_nexus) {
		mutex_unlock(&tpg->tv_tpg_mutex);
		pr_debug("tpg->tpg_nexus already exists\n");
		return -EEXIST;
	}

	tv_nexus = kzalloc(sizeof(*tv_nexus), GFP_KERNEL);
	if (!tv_nexus) {
		mutex_unlock(&tpg->tv_tpg_mutex);
		pr_err("Unable to allocate struct vhost_scsi_nexus\n");
		return -ENOMEM;
	}
	/*
	 * Since we are running in 'demo mode' this call with generate a
	 * struct se_node_acl for the vhost_scsi struct se_portal_group with
	 * the SCSI Initiator port name of the passed configfs group 'name'.
	 */
	tv_nexus->tvn_se_sess = target_setup_session(&tpg->se_tpg, 0, 0,
					TARGET_PROT_DIN_PASS | TARGET_PROT_DOUT_PASS,
					(unsigned char *)name, tv_nexus, NULL);
	if (IS_ERR(tv_nexus->tvn_se_sess)) {
		mutex_unlock(&tpg->tv_tpg_mutex);
		kfree(tv_nexus);
		return -ENOMEM;
	}
	tpg->tpg_nexus = tv_nexus;

	mutex_unlock(&tpg->tv_tpg_mutex);
	return 0;
}

static int vhost_scsi_drop_nexus(struct vhost_scsi_tpg *tpg)
{
	struct se_session *se_sess;
	struct vhost_scsi_nexus *tv_nexus;

	mutex_lock(&tpg->tv_tpg_mutex);
	tv_nexus = tpg->tpg_nexus;
	if (!tv_nexus) {
		mutex_unlock(&tpg->tv_tpg_mutex);
		return -ENODEV;
	}

	se_sess = tv_nexus->tvn_se_sess;
	if (!se_sess) {
		mutex_unlock(&tpg->tv_tpg_mutex);
		return -ENODEV;
	}

	if (tpg->tv_tpg_port_count != 0) {
		mutex_unlock(&tpg->tv_tpg_mutex);
		pr_err("Unable to remove TCM_vhost I_T Nexus with"
			" active TPG port count: %d\n",
			tpg->tv_tpg_port_count);
		return -EBUSY;
	}

	if (tpg->tv_tpg_vhost_count != 0) {
		mutex_unlock(&tpg->tv_tpg_mutex);
		pr_err("Unable to remove TCM_vhost I_T Nexus with"
			" active TPG vhost count: %d\n",
			tpg->tv_tpg_vhost_count);
		return -EBUSY;
	}

	pr_debug("TCM_vhost_ConfigFS: Removing I_T Nexus to emulated"
		" %s Initiator Port: %s\n", vhost_scsi_dump_proto_id(tpg->tport),
		tv_nexus->tvn_se_sess->se_node_acl->initiatorname);

	/*
	 * Release the SCSI I_T Nexus to the emulated vhost Target Port
	 */
	target_remove_session(se_sess);
	tpg->tpg_nexus = NULL;
	mutex_unlock(&tpg->tv_tpg_mutex);

	kfree(tv_nexus);
	return 0;
}

static ssize_t vhost_scsi_tpg_nexus_show(struct config_item *item, char *page)
{
	struct se_portal_group *se_tpg = to_tpg(item);
	struct vhost_scsi_tpg *tpg = container_of(se_tpg,
				struct vhost_scsi_tpg, se_tpg);
	struct vhost_scsi_nexus *tv_nexus;
	ssize_t ret;

	mutex_lock(&tpg->tv_tpg_mutex);
	tv_nexus = tpg->tpg_nexus;
	if (!tv_nexus) {
		mutex_unlock(&tpg->tv_tpg_mutex);
		return -ENODEV;
	}
	ret = sysfs_emit(page, "%s\n",
			tv_nexus->tvn_se_sess->se_node_acl->initiatorname);
	mutex_unlock(&tpg->tv_tpg_mutex);

	return ret;
}

static ssize_t vhost_scsi_tpg_nexus_store(struct config_item *item,
		const char *page, size_t count)
{
	struct se_portal_group *se_tpg = to_tpg(item);
	struct vhost_scsi_tpg *tpg = container_of(se_tpg,
				struct vhost_scsi_tpg, se_tpg);
	struct vhost_scsi_tport *tport_wwn = tpg->tport;
	unsigned char i_port[VHOST_SCSI_NAMELEN], *ptr, *port_ptr;
	int ret;
	/*
	 * Shutdown the active I_T nexus if 'NULL' is passed..
	 */
	if (!strncmp(page, "NULL", 4)) {
		ret = vhost_scsi_drop_nexus(tpg);
		return (!ret) ? count : ret;
	}
	/*
	 * Otherwise make sure the passed virtual Initiator port WWN matches
	 * the fabric protocol_id set in vhost_scsi_make_tport(), and call
	 * vhost_scsi_make_nexus().
	 */
	if (strlen(page) >= VHOST_SCSI_NAMELEN) {
		pr_err("Emulated NAA Sas Address: %s, exceeds"
				" max: %d\n", page, VHOST_SCSI_NAMELEN);
		return -EINVAL;
	}
	snprintf(&i_port[0], VHOST_SCSI_NAMELEN, "%s", page);

	ptr = strstr(i_port, "naa.");
	if (ptr) {
		if (tport_wwn->tport_proto_id != SCSI_PROTOCOL_SAS) {
			pr_err("Passed SAS Initiator Port %s does not"
				" match target port protoid: %s\n", i_port,
				vhost_scsi_dump_proto_id(tport_wwn));
			return -EINVAL;
		}
		port_ptr = &i_port[0];
		goto check_newline;
	}
	ptr = strstr(i_port, "fc.");
	if (ptr) {
		if (tport_wwn->tport_proto_id != SCSI_PROTOCOL_FCP) {
			pr_err("Passed FCP Initiator Port %s does not"
				" match target port protoid: %s\n", i_port,
				vhost_scsi_dump_proto_id(tport_wwn));
			return -EINVAL;
		}
		port_ptr = &i_port[3]; /* Skip over "fc." */
		goto check_newline;
	}
	ptr = strstr(i_port, "iqn.");
	if (ptr) {
		if (tport_wwn->tport_proto_id != SCSI_PROTOCOL_ISCSI) {
			pr_err("Passed iSCSI Initiator Port %s does not"
				" match target port protoid: %s\n", i_port,
				vhost_scsi_dump_proto_id(tport_wwn));
			return -EINVAL;
		}
		port_ptr = &i_port[0];
		goto check_newline;
	}
	pr_err("Unable to locate prefix for emulated Initiator Port:"
			" %s\n", i_port);
	return -EINVAL;
	/*
	 * Clear any trailing newline for the NAA WWN
	 */
check_newline:
	if (i_port[strlen(i_port)-1] == '\n')
		i_port[strlen(i_port)-1] = '\0';

	ret = vhost_scsi_make_nexus(tpg, port_ptr);
	if (ret < 0)
		return ret;

	return count;
}

CONFIGFS_ATTR(vhost_scsi_tpg_, nexus);

static struct configfs_attribute *vhost_scsi_tpg_attrs[] = {
	&vhost_scsi_tpg_attr_nexus,
	NULL,
};

static struct se_portal_group *
vhost_scsi_make_tpg(struct se_wwn *wwn, const char *name)
{
	struct vhost_scsi_tport *tport = container_of(wwn,
			struct vhost_scsi_tport, tport_wwn);

	struct vhost_scsi_tpg *tpg;
	u16 tpgt;
	int ret;

	if (strstr(name, "tpgt_") != name)
		return ERR_PTR(-EINVAL);
	if (kstrtou16(name + 5, 10, &tpgt) || tpgt >= VHOST_SCSI_MAX_TARGET)
		return ERR_PTR(-EINVAL);

	tpg = kzalloc(sizeof(*tpg), GFP_KERNEL);
	if (!tpg) {
		pr_err("Unable to allocate struct vhost_scsi_tpg");
		return ERR_PTR(-ENOMEM);
	}
	mutex_init(&tpg->tv_tpg_mutex);
	INIT_LIST_HEAD(&tpg->tv_tpg_list);
	tpg->tport = tport;
	tpg->tport_tpgt = tpgt;

	ret = core_tpg_register(wwn, &tpg->se_tpg, tport->tport_proto_id);
	if (ret < 0) {
		kfree(tpg);
		return NULL;
	}
	mutex_lock(&vhost_scsi_mutex);
	list_add_tail(&tpg->tv_tpg_list, &vhost_scsi_list);
	mutex_unlock(&vhost_scsi_mutex);

	return &tpg->se_tpg;
}

static void vhost_scsi_drop_tpg(struct se_portal_group *se_tpg)
{
	struct vhost_scsi_tpg *tpg = container_of(se_tpg,
				struct vhost_scsi_tpg, se_tpg);

	mutex_lock(&vhost_scsi_mutex);
	list_del(&tpg->tv_tpg_list);
	mutex_unlock(&vhost_scsi_mutex);
	/*
	 * Release the virtual I_T Nexus for this vhost TPG
	 */
	vhost_scsi_drop_nexus(tpg);
	/*
	 * Deregister the se_tpg from TCM..
	 */
	core_tpg_deregister(se_tpg);
	kfree(tpg);
}

static struct se_wwn *
vhost_scsi_make_tport(struct target_fabric_configfs *tf,
		     struct config_group *group,
		     const char *name)
{
	struct vhost_scsi_tport *tport;
	char *ptr;
	u64 wwpn = 0;
	int off = 0;

	/* if (vhost_scsi_parse_wwn(name, &wwpn, 1) < 0)
		return ERR_PTR(-EINVAL); */

	tport = kzalloc(sizeof(*tport), GFP_KERNEL);
	if (!tport) {
		pr_err("Unable to allocate struct vhost_scsi_tport");
		return ERR_PTR(-ENOMEM);
	}
	tport->tport_wwpn = wwpn;
	/*
	 * Determine the emulated Protocol Identifier and Target Port Name
	 * based on the incoming configfs directory name.
	 */
	ptr = strstr(name, "naa.");
	if (ptr) {
		tport->tport_proto_id = SCSI_PROTOCOL_SAS;
		goto check_len;
	}
	ptr = strstr(name, "fc.");
	if (ptr) {
		tport->tport_proto_id = SCSI_PROTOCOL_FCP;
		off = 3; /* Skip over "fc." */
		goto check_len;
	}
	ptr = strstr(name, "iqn.");
	if (ptr) {
		tport->tport_proto_id = SCSI_PROTOCOL_ISCSI;
		goto check_len;
	}

	pr_err("Unable to locate prefix for emulated Target Port:"
			" %s\n", name);
	kfree(tport);
	return ERR_PTR(-EINVAL);

check_len:
	if (strlen(name) >= VHOST_SCSI_NAMELEN) {
		pr_err("Emulated %s Address: %s, exceeds"
			" max: %d\n", name, vhost_scsi_dump_proto_id(tport),
			VHOST_SCSI_NAMELEN);
		kfree(tport);
		return ERR_PTR(-EINVAL);
	}
	snprintf(&tport->tport_name[0], VHOST_SCSI_NAMELEN, "%s", &name[off]);

	pr_debug("TCM_VHost_ConfigFS: Allocated emulated Target"
		" %s Address: %s\n", vhost_scsi_dump_proto_id(tport), name);

	return &tport->tport_wwn;
}

static void vhost_scsi_drop_tport(struct se_wwn *wwn)
{
	struct vhost_scsi_tport *tport = container_of(wwn,
				struct vhost_scsi_tport, tport_wwn);

	pr_debug("TCM_VHost_ConfigFS: Deallocating emulated Target"
		" %s Address: %s\n", vhost_scsi_dump_proto_id(tport),
		tport->tport_name);

	kfree(tport);
}

static ssize_t
vhost_scsi_wwn_version_show(struct config_item *item, char *page)
{
	return sysfs_emit(page, "TCM_VHOST fabric module %s on %s/%s"
		"on "UTS_RELEASE"\n", VHOST_SCSI_VERSION, utsname()->sysname,
		utsname()->machine);
}

CONFIGFS_ATTR_RO(vhost_scsi_wwn_, version);

static struct configfs_attribute *vhost_scsi_wwn_attrs[] = {
	&vhost_scsi_wwn_attr_version,
	NULL,
};

static const struct target_core_fabric_ops vhost_scsi_ops = {
	.module				= THIS_MODULE,
	.fabric_name			= "vhost",
	.max_data_sg_nents		= VHOST_SCSI_PREALLOC_SGLS,
	.tpg_get_wwn			= vhost_scsi_get_fabric_wwn,
	.tpg_get_tag			= vhost_scsi_get_tpgt,
	.tpg_check_demo_mode		= vhost_scsi_check_true,
	.tpg_check_demo_mode_cache	= vhost_scsi_check_true,
	.tpg_check_prot_fabric_only	= vhost_scsi_check_prot_fabric_only,
	.release_cmd			= vhost_scsi_release_cmd,
	.check_stop_free		= vhost_scsi_check_stop_free,
	.sess_get_initiator_sid		= NULL,
	.write_pending			= vhost_scsi_write_pending,
	.queue_data_in			= vhost_scsi_queue_data_in,
	.queue_status			= vhost_scsi_queue_status,
	.queue_tm_rsp			= vhost_scsi_queue_tm_rsp,
	.aborted_task			= vhost_scsi_aborted_task,
	/*
	 * Setup callers for generic logic in target_core_fabric_configfs.c
	 */
	.fabric_make_wwn		= vhost_scsi_make_tport,
	.fabric_drop_wwn		= vhost_scsi_drop_tport,
	.fabric_make_tpg		= vhost_scsi_make_tpg,
	.fabric_drop_tpg		= vhost_scsi_drop_tpg,
	.fabric_post_link		= vhost_scsi_port_link,
	.fabric_pre_unlink		= vhost_scsi_port_unlink,

	.tfc_wwn_attrs			= vhost_scsi_wwn_attrs,
	.tfc_tpg_base_attrs		= vhost_scsi_tpg_attrs,
	.tfc_tpg_attrib_attrs		= vhost_scsi_tpg_attrib_attrs,

	.default_submit_type		= TARGET_QUEUE_SUBMIT,
	.direct_submit_supp		= 1,
};

static int __init vhost_scsi_init(void)
{
	int ret = -ENOMEM;

	pr_debug("TCM_VHOST fabric module %s on %s/%s"
		" on "UTS_RELEASE"\n", VHOST_SCSI_VERSION, utsname()->sysname,
		utsname()->machine);

	ret = vhost_scsi_register();
	if (ret < 0)
		goto out;

	ret = target_register_template(&vhost_scsi_ops);
	if (ret < 0)
		goto out_vhost_scsi_deregister;

	return 0;

out_vhost_scsi_deregister:
	vhost_scsi_deregister();
out:
	return ret;
};

static void vhost_scsi_exit(void)
{
	target_unregister_template(&vhost_scsi_ops);
	vhost_scsi_deregister();
};

MODULE_DESCRIPTION("VHOST_SCSI series fabric driver");
MODULE_ALIAS("tcm_vhost");
MODULE_LICENSE("GPL");
module_init(vhost_scsi_init);
module_exit(vhost_scsi_exit);<|MERGE_RESOLUTION|>--- conflicted
+++ resolved
@@ -834,10 +834,6 @@
 	for_each_sgtable_sg(sg_table, sg, i) {
 		page = alloc_page(GFP_KERNEL);
 		if (!page) {
-<<<<<<< HEAD
-			i--;
-=======
->>>>>>> fc85704c
 			ret = -ENOMEM;
 			goto err;
 		}
@@ -845,11 +841,7 @@
 		nbytes = min_t(unsigned int, PAGE_SIZE, len);
 		sg_set_page(sg, page, nbytes, 0);
 
-<<<<<<< HEAD
-		if (cmd->tvc_data_direction == DMA_TO_DEVICE &&
-=======
 		if (data_dir == DMA_TO_DEVICE &&
->>>>>>> fc85704c
 		    copy_page_from_iter(page, 0, nbytes, iter) != nbytes) {
 			ret = -EFAULT;
 			goto err;
@@ -865,11 +857,6 @@
 	pr_err("Could not read %u bytes while handling misaligned cmd\n",
 	       nbytes);
 
-<<<<<<< HEAD
-	for (; i >= 0; i--)
-		__free_page(sg_page(&sg[i]));
-	kfree(cmd->saved_iter_addr);
-=======
 	for_each_sgtable_sg(sg_table, sg, i) {
 		page = sg_page(sg);
 		if (page)
@@ -878,7 +865,6 @@
 	kfree(cmd->read_iov);
 free_iter:
 	kfree(cmd->read_iter);
->>>>>>> fc85704c
 	return ret;
 }
 
@@ -1406,14 +1392,9 @@
 			 " %d\n", cmd, exp_data_len, prot_bytes, data_direction);
 
 		if (data_direction != DMA_NONE) {
-<<<<<<< HEAD
-			ret = vhost_scsi_mapal(cmd, prot_bytes, &prot_iter,
-					       exp_data_len, &data_iter);
-=======
 			ret = vhost_scsi_mapal(vs, cmd, prot_bytes, &prot_iter,
 					       exp_data_len, &data_iter,
 					       data_direction);
->>>>>>> fc85704c
 			if (unlikely(ret)) {
 				vq_err(vq, "Failed to map iov to sgl\n");
 				vhost_scsi_release_cmd_res(&cmd->tvc_se_cmd);
