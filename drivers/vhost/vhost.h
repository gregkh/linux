--- conflicted
+++ resolved
@@ -212,11 +212,7 @@
 int vhost_log_write(struct vhost_virtqueue *vq, struct vhost_log *log,
 		    unsigned int log_num, u64 len,
 		    struct iovec *iov, int count);
-<<<<<<< HEAD
-int vq_iotlb_prefetch(struct vhost_virtqueue *vq);
-=======
 int vq_meta_prefetch(struct vhost_virtqueue *vq);
->>>>>>> f7688b48
 
 struct vhost_msg_node *vhost_new_msg(struct vhost_virtqueue *vq, int type);
 void vhost_enqueue_msg(struct vhost_dev *dev,
