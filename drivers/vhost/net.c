--- conflicted
+++ resolved
@@ -765,10 +765,7 @@
 	int err;
 	int sent_pkts = 0;
 	bool sock_can_batch = (sock->sk->sk_sndbuf == INT_MAX);
-<<<<<<< HEAD
-=======
 	bool in_order = vhost_has_feature(vq, VIRTIO_F_IN_ORDER);
->>>>>>> 449d48b1
 
 	do {
 		bool busyloop_intr = false;
