// SPDX-License-Identifier: GPL-2.0-only
/* Copyright(c) 2020 Intel Corporation. All rights reserved. */
#include <linux/unaligned.h>
#include <linux/io-64-nonatomic-lo-hi.h>
#include <linux/moduleparam.h>
#include <linux/module.h>
#include <linux/delay.h>
#include <linux/sizes.h>
#include <linux/mutex.h>
#include <linux/list.h>
#include <linux/pci.h>
#include <linux/aer.h>
#include <linux/io.h>
#include <cxl/mailbox.h>
#include "cxlmem.h"
#include "cxlpci.h"
#include "cxl.h"
#include "pmu.h"

/**
 * DOC: cxl pci
 *
 * This implements the PCI exclusive functionality for a CXL device as it is
 * defined by the Compute Express Link specification. CXL devices may surface
 * certain functionality even if it isn't CXL enabled. While this driver is
 * focused around the PCI specific aspects of a CXL device, it binds to the
 * specific CXL memory device class code, and therefore the implementation of
 * cxl_pci is focused around CXL memory devices.
 *
 * The driver has several responsibilities, mainly:
 *  - Create the memX device and register on the CXL bus.
 *  - Enumerate device's register interface and map them.
 *  - Registers nvdimm bridge device with cxl_core.
 *  - Registers a CXL mailbox with cxl_core.
 */

#define cxl_doorbell_busy(cxlds)                                                \
	(readl((cxlds)->regs.mbox + CXLDEV_MBOX_CTRL_OFFSET) &                  \
	 CXLDEV_MBOX_CTRL_DOORBELL)

/* CXL 2.0 - 8.2.8.4 */
#define CXL_MAILBOX_TIMEOUT_MS (2 * HZ)

/*
 * CXL 2.0 ECN "Add Mailbox Ready Time" defines a capability field to
 * dictate how long to wait for the mailbox to become ready. The new
 * field allows the device to tell software the amount of time to wait
 * before mailbox ready. This field per the spec theoretically allows
 * for up to 255 seconds. 255 seconds is unreasonably long, its longer
 * than the maximum SATA port link recovery wait. Default to 60 seconds
 * until someone builds a CXL device that needs more time in practice.
 */
static unsigned short mbox_ready_timeout = 60;
module_param(mbox_ready_timeout, ushort, 0644);
MODULE_PARM_DESC(mbox_ready_timeout, "seconds to wait for mailbox ready");

static int cxl_pci_mbox_wait_for_doorbell(struct cxl_dev_state *cxlds)
{
	const unsigned long start = jiffies;
	unsigned long end = start;

	while (cxl_doorbell_busy(cxlds)) {
		end = jiffies;

		if (time_after(end, start + CXL_MAILBOX_TIMEOUT_MS)) {
			/* Check again in case preempted before timeout test */
			if (!cxl_doorbell_busy(cxlds))
				break;
			return -ETIMEDOUT;
		}
		cpu_relax();
	}

	dev_dbg(cxlds->dev, "Doorbell wait took %dms",
		jiffies_to_msecs(end) - jiffies_to_msecs(start));
	return 0;
}

#define cxl_err(dev, status, msg)                                        \
	dev_err_ratelimited(dev, msg ", device state %s%s\n",                  \
			    status & CXLMDEV_DEV_FATAL ? " fatal" : "",        \
			    status & CXLMDEV_FW_HALT ? " firmware-halt" : "")

#define cxl_cmd_err(dev, cmd, status, msg)                               \
	dev_err_ratelimited(dev, msg " (opcode: %#x), device state %s%s\n",    \
			    (cmd)->opcode,                                     \
			    status & CXLMDEV_DEV_FATAL ? " fatal" : "",        \
			    status & CXLMDEV_FW_HALT ? " firmware-halt" : "")

/*
 * Threaded irq dev_id's must be globally unique.  cxl_dev_id provides a unique
 * wrapper object for each irq within the same cxlds.
 */
struct cxl_dev_id {
	struct cxl_dev_state *cxlds;
};

static int cxl_request_irq(struct cxl_dev_state *cxlds, int irq,
			   irq_handler_t thread_fn)
{
	struct device *dev = cxlds->dev;
	struct cxl_dev_id *dev_id;

	dev_id = devm_kzalloc(dev, sizeof(*dev_id), GFP_KERNEL);
	if (!dev_id)
		return -ENOMEM;
	dev_id->cxlds = cxlds;

	return devm_request_threaded_irq(dev, irq, NULL, thread_fn,
					 IRQF_SHARED | IRQF_ONESHOT, NULL,
					 dev_id);
}

static bool cxl_mbox_background_complete(struct cxl_dev_state *cxlds)
{
	u64 reg;

	reg = readq(cxlds->regs.mbox + CXLDEV_MBOX_BG_CMD_STATUS_OFFSET);
	return FIELD_GET(CXLDEV_MBOX_BG_CMD_COMMAND_PCT_MASK, reg) == 100;
}

static irqreturn_t cxl_pci_mbox_irq(int irq, void *id)
{
	u64 reg;
	u16 opcode;
	struct cxl_dev_id *dev_id = id;
	struct cxl_dev_state *cxlds = dev_id->cxlds;
	struct cxl_mailbox *cxl_mbox = &cxlds->cxl_mbox;
	struct cxl_memdev_state *mds = to_cxl_memdev_state(cxlds);

	if (!cxl_mbox_background_complete(cxlds))
		return IRQ_NONE;

	reg = readq(cxlds->regs.mbox + CXLDEV_MBOX_BG_CMD_STATUS_OFFSET);
	opcode = FIELD_GET(CXLDEV_MBOX_BG_CMD_COMMAND_OPCODE_MASK, reg);
	if (opcode == CXL_MBOX_OP_SANITIZE) {
<<<<<<< HEAD
		mutex_lock(&mds->mbox_mutex);
		if (mds->security.sanitize_node)
			mod_delayed_work(system_wq, &mds->security.poll_dwork, 0);
		mutex_unlock(&mds->mbox_mutex);
=======
		mutex_lock(&cxl_mbox->mbox_mutex);
		if (mds->security.sanitize_node)
			mod_delayed_work(system_wq, &mds->security.poll_dwork, 0);
		mutex_unlock(&cxl_mbox->mbox_mutex);
>>>>>>> a6ad5510
	} else {
		/* short-circuit the wait in __cxl_pci_mbox_send_cmd() */
		rcuwait_wake_up(&cxl_mbox->mbox_wait);
	}

	return IRQ_HANDLED;
}

/*
 * Sanitization operation polling mode.
 */
static void cxl_mbox_sanitize_work(struct work_struct *work)
{
	struct cxl_memdev_state *mds =
		container_of(work, typeof(*mds), security.poll_dwork.work);
	struct cxl_dev_state *cxlds = &mds->cxlds;
	struct cxl_mailbox *cxl_mbox = &cxlds->cxl_mbox;

	mutex_lock(&cxl_mbox->mbox_mutex);
	if (cxl_mbox_background_complete(cxlds)) {
		mds->security.poll_tmo_secs = 0;
		if (mds->security.sanitize_node)
			sysfs_notify_dirent(mds->security.sanitize_node);
		mds->security.sanitize_active = false;

		dev_dbg(cxlds->dev, "Sanitization operation ended\n");
	} else {
		int timeout = mds->security.poll_tmo_secs + 10;

		mds->security.poll_tmo_secs = min(15 * 60, timeout);
		schedule_delayed_work(&mds->security.poll_dwork, timeout * HZ);
	}
	mutex_unlock(&cxl_mbox->mbox_mutex);
}

/**
 * __cxl_pci_mbox_send_cmd() - Execute a mailbox command
 * @cxl_mbox: CXL mailbox context
 * @mbox_cmd: Command to send to the memory device.
 *
 * Context: Any context. Expects mbox_mutex to be held.
 * Return: -ETIMEDOUT if timeout occurred waiting for completion. 0 on success.
 *         Caller should check the return code in @mbox_cmd to make sure it
 *         succeeded.
 *
 * This is a generic form of the CXL mailbox send command thus only using the
 * registers defined by the mailbox capability ID - CXL 2.0 8.2.8.4. Memory
 * devices, and perhaps other types of CXL devices may have further information
 * available upon error conditions. Driver facilities wishing to send mailbox
 * commands should use the wrapper command.
 *
 * The CXL spec allows for up to two mailboxes. The intention is for the primary
 * mailbox to be OS controlled and the secondary mailbox to be used by system
 * firmware. This allows the OS and firmware to communicate with the device and
 * not need to coordinate with each other. The driver only uses the primary
 * mailbox.
 */
static int __cxl_pci_mbox_send_cmd(struct cxl_mailbox *cxl_mbox,
				   struct cxl_mbox_cmd *mbox_cmd)
{
	struct cxl_dev_state *cxlds = mbox_to_cxlds(cxl_mbox);
	struct cxl_memdev_state *mds = to_cxl_memdev_state(cxlds);
	void __iomem *payload = cxlds->regs.mbox + CXLDEV_MBOX_PAYLOAD_OFFSET;
	struct device *dev = cxlds->dev;
	u64 cmd_reg, status_reg;
	size_t out_len;
	int rc;

	lockdep_assert_held(&cxl_mbox->mbox_mutex);

	/*
	 * Here are the steps from 8.2.8.4 of the CXL 2.0 spec.
	 *   1. Caller reads MB Control Register to verify doorbell is clear
	 *   2. Caller writes Command Register
	 *   3. Caller writes Command Payload Registers if input payload is non-empty
	 *   4. Caller writes MB Control Register to set doorbell
	 *   5. Caller either polls for doorbell to be clear or waits for interrupt if configured
	 *   6. Caller reads MB Status Register to fetch Return code
	 *   7. If command successful, Caller reads Command Register to get Payload Length
	 *   8. If output payload is non-empty, host reads Command Payload Registers
	 *
	 * Hardware is free to do whatever it wants before the doorbell is rung,
	 * and isn't allowed to change anything after it clears the doorbell. As
	 * such, steps 2 and 3 can happen in any order, and steps 6, 7, 8 can
	 * also happen in any order (though some orders might not make sense).
	 */

	/* #1 */
	if (cxl_doorbell_busy(cxlds)) {
		u64 md_status =
			readq(cxlds->regs.memdev + CXLMDEV_STATUS_OFFSET);

		cxl_cmd_err(cxlds->dev, mbox_cmd, md_status,
			    "mailbox queue busy");
		return -EBUSY;
	}

	/*
	 * With sanitize polling, hardware might be done and the poller still
	 * not be in sync. Ensure no new command comes in until so. Keep the
	 * hardware semantics and only allow device health status.
	 */
	if (mds->security.poll_tmo_secs > 0) {
		if (mbox_cmd->opcode != CXL_MBOX_OP_GET_HEALTH_INFO)
			return -EBUSY;
	}

	cmd_reg = FIELD_PREP(CXLDEV_MBOX_CMD_COMMAND_OPCODE_MASK,
			     mbox_cmd->opcode);
	if (mbox_cmd->size_in) {
		if (WARN_ON(!mbox_cmd->payload_in))
			return -EINVAL;

		cmd_reg |= FIELD_PREP(CXLDEV_MBOX_CMD_PAYLOAD_LENGTH_MASK,
				      mbox_cmd->size_in);
		memcpy_toio(payload, mbox_cmd->payload_in, mbox_cmd->size_in);
	}

	/* #2, #3 */
	writeq(cmd_reg, cxlds->regs.mbox + CXLDEV_MBOX_CMD_OFFSET);

	/* #4 */
	dev_dbg(dev, "Sending command: 0x%04x\n", mbox_cmd->opcode);
	writel(CXLDEV_MBOX_CTRL_DOORBELL,
	       cxlds->regs.mbox + CXLDEV_MBOX_CTRL_OFFSET);

	/* #5 */
	rc = cxl_pci_mbox_wait_for_doorbell(cxlds);
	if (rc == -ETIMEDOUT) {
		u64 md_status = readq(cxlds->regs.memdev + CXLMDEV_STATUS_OFFSET);

		cxl_cmd_err(cxlds->dev, mbox_cmd, md_status, "mailbox timeout");
		return rc;
	}

	/* #6 */
	status_reg = readq(cxlds->regs.mbox + CXLDEV_MBOX_STATUS_OFFSET);
	mbox_cmd->return_code =
		FIELD_GET(CXLDEV_MBOX_STATUS_RET_CODE_MASK, status_reg);

	/*
	 * Handle the background command in a synchronous manner.
	 *
	 * All other mailbox commands will serialize/queue on the mbox_mutex,
	 * which we currently hold. Furthermore this also guarantees that
	 * cxl_mbox_background_complete() checks are safe amongst each other,
	 * in that no new bg operation can occur in between.
	 *
	 * Background operations are timesliced in accordance with the nature
	 * of the command. In the event of timeout, the mailbox state is
	 * indeterminate until the next successful command submission and the
	 * driver can get back in sync with the hardware state.
	 */
	if (mbox_cmd->return_code == CXL_MBOX_CMD_RC_BACKGROUND) {
		u64 bg_status_reg;
		int i, timeout;

		/*
		 * Sanitization is a special case which monopolizes the device
		 * and cannot be timesliced. Handle asynchronously instead,
		 * and allow userspace to poll(2) for completion.
		 */
		if (mbox_cmd->opcode == CXL_MBOX_OP_SANITIZE) {
			if (mds->security.sanitize_active)
				return -EBUSY;

			/* give first timeout a second */
			timeout = 1;
			mds->security.poll_tmo_secs = timeout;
			mds->security.sanitize_active = true;
			schedule_delayed_work(&mds->security.poll_dwork,
					      timeout * HZ);
			dev_dbg(dev, "Sanitization operation started\n");
			goto success;
		}

		dev_dbg(dev, "Mailbox background operation (0x%04x) started\n",
			mbox_cmd->opcode);

		timeout = mbox_cmd->poll_interval_ms;
		for (i = 0; i < mbox_cmd->poll_count; i++) {
			if (rcuwait_wait_event_timeout(&cxl_mbox->mbox_wait,
						       cxl_mbox_background_complete(cxlds),
						       TASK_UNINTERRUPTIBLE,
						       msecs_to_jiffies(timeout)) > 0)
				break;
		}

		if (!cxl_mbox_background_complete(cxlds)) {
			dev_err(dev, "timeout waiting for background (%d ms)\n",
				timeout * mbox_cmd->poll_count);
			return -ETIMEDOUT;
		}

		bg_status_reg = readq(cxlds->regs.mbox +
				      CXLDEV_MBOX_BG_CMD_STATUS_OFFSET);
		mbox_cmd->return_code =
			FIELD_GET(CXLDEV_MBOX_BG_CMD_COMMAND_RC_MASK,
				  bg_status_reg);
		dev_dbg(dev,
			"Mailbox background operation (0x%04x) completed\n",
			mbox_cmd->opcode);
	}

	if (mbox_cmd->return_code != CXL_MBOX_CMD_RC_SUCCESS) {
		dev_dbg(dev, "Mailbox operation had an error: %s\n",
			cxl_mbox_cmd_rc2str(mbox_cmd));
		return 0; /* completed but caller must check return_code */
	}

success:
	/* #7 */
	cmd_reg = readq(cxlds->regs.mbox + CXLDEV_MBOX_CMD_OFFSET);
	out_len = FIELD_GET(CXLDEV_MBOX_CMD_PAYLOAD_LENGTH_MASK, cmd_reg);

	/* #8 */
	if (out_len && mbox_cmd->payload_out) {
		/*
		 * Sanitize the copy. If hardware misbehaves, out_len per the
		 * spec can actually be greater than the max allowed size (21
		 * bits available but spec defined 1M max). The caller also may
		 * have requested less data than the hardware supplied even
		 * within spec.
		 */
		size_t n;

		n = min3(mbox_cmd->size_out, cxl_mbox->payload_size, out_len);
		memcpy_fromio(mbox_cmd->payload_out, payload, n);
		mbox_cmd->size_out = n;
	} else {
		mbox_cmd->size_out = 0;
	}

	return 0;
}

static int cxl_pci_mbox_send(struct cxl_mailbox *cxl_mbox,
			     struct cxl_mbox_cmd *cmd)
{
	int rc;

	mutex_lock_io(&cxl_mbox->mbox_mutex);
	rc = __cxl_pci_mbox_send_cmd(cxl_mbox, cmd);
	mutex_unlock(&cxl_mbox->mbox_mutex);

	return rc;
}

static int cxl_pci_setup_mailbox(struct cxl_memdev_state *mds, bool irq_avail)
{
	struct cxl_dev_state *cxlds = &mds->cxlds;
	struct cxl_mailbox *cxl_mbox = &cxlds->cxl_mbox;
	const int cap = readl(cxlds->regs.mbox + CXLDEV_MBOX_CAPS_OFFSET);
	struct device *dev = cxlds->dev;
	unsigned long timeout;
	int irq, msgnum;
	u64 md_status;
	u32 ctrl;

	timeout = jiffies + mbox_ready_timeout * HZ;
	do {
		md_status = readq(cxlds->regs.memdev + CXLMDEV_STATUS_OFFSET);
		if (md_status & CXLMDEV_MBOX_IF_READY)
			break;
		if (msleep_interruptible(100))
			break;
	} while (!time_after(jiffies, timeout));

	if (!(md_status & CXLMDEV_MBOX_IF_READY)) {
		cxl_err(dev, md_status, "timeout awaiting mailbox ready");
		return -ETIMEDOUT;
	}

	/*
	 * A command may be in flight from a previous driver instance,
	 * think kexec, do one doorbell wait so that
	 * __cxl_pci_mbox_send_cmd() can assume that it is the only
	 * source for future doorbell busy events.
	 */
	if (cxl_pci_mbox_wait_for_doorbell(cxlds) != 0) {
		cxl_err(dev, md_status, "timeout awaiting mailbox idle");
		return -ETIMEDOUT;
	}

	cxl_mbox->mbox_send = cxl_pci_mbox_send;
	cxl_mbox->payload_size =
		1 << FIELD_GET(CXLDEV_MBOX_CAP_PAYLOAD_SIZE_MASK, cap);

	/*
	 * CXL 2.0 8.2.8.4.3 Mailbox Capabilities Register
	 *
	 * If the size is too small, mandatory commands will not work and so
	 * there's no point in going forward. If the size is too large, there's
	 * no harm is soft limiting it.
	 */
	cxl_mbox->payload_size = min_t(size_t, cxl_mbox->payload_size, SZ_1M);
	if (cxl_mbox->payload_size < 256) {
		dev_err(dev, "Mailbox is too small (%zub)",
			cxl_mbox->payload_size);
		return -ENXIO;
	}

<<<<<<< HEAD
	dev_dbg(dev, "Mailbox payload sized %zu", mds->payload_size);

	rcuwait_init(&mds->mbox_wait);
	INIT_DELAYED_WORK(&mds->security.poll_dwork, cxl_mbox_sanitize_work);

	/* background command interrupts are optional */
	if (!(cap & CXLDEV_MBOX_CAP_BG_CMD_IRQ))
=======
	dev_dbg(dev, "Mailbox payload sized %zu", cxl_mbox->payload_size);

	INIT_DELAYED_WORK(&mds->security.poll_dwork, cxl_mbox_sanitize_work);

	/* background command interrupts are optional */
	if (!(cap & CXLDEV_MBOX_CAP_BG_CMD_IRQ) || !irq_avail)
>>>>>>> a6ad5510
		return 0;

	msgnum = FIELD_GET(CXLDEV_MBOX_CAP_IRQ_MSGNUM_MASK, cap);
	irq = pci_irq_vector(to_pci_dev(cxlds->dev), msgnum);
	if (irq < 0)
		return 0;

<<<<<<< HEAD
	if (cxl_request_irq(cxlds, irq, NULL, cxl_pci_mbox_irq))
=======
	if (cxl_request_irq(cxlds, irq, cxl_pci_mbox_irq))
>>>>>>> a6ad5510
		return 0;

	dev_dbg(cxlds->dev, "Mailbox interrupts enabled\n");
	/* enable background command mbox irq support */
	ctrl = readl(cxlds->regs.mbox + CXLDEV_MBOX_CTRL_OFFSET);
	ctrl |= CXLDEV_MBOX_CTRL_BG_CMD_IRQ;
	writel(ctrl, cxlds->regs.mbox + CXLDEV_MBOX_CTRL_OFFSET);

	return 0;
}

/*
 * Assume that any RCIEP that emits the CXL memory expander class code
 * is an RCD
 */
static bool is_cxl_restricted(struct pci_dev *pdev)
{
	return pci_pcie_type(pdev) == PCI_EXP_TYPE_RC_END;
}

static int cxl_rcrb_get_comp_regs(struct pci_dev *pdev,
				  struct cxl_register_map *map)
{
	struct cxl_dport *dport;
	resource_size_t component_reg_phys;

	*map = (struct cxl_register_map) {
		.host = &pdev->dev,
		.resource = CXL_RESOURCE_NONE,
	};

	struct cxl_port *port __free(put_cxl_port) =
		cxl_pci_find_port(pdev, &dport);
	if (!port)
		return -EPROBE_DEFER;

	component_reg_phys = cxl_rcd_component_reg_phys(&pdev->dev, dport);
	if (component_reg_phys == CXL_RESOURCE_NONE)
		return -ENXIO;

	map->resource = component_reg_phys;
	map->reg_type = CXL_REGLOC_RBI_COMPONENT;
	map->max_size = CXL_COMPONENT_REG_BLOCK_SIZE;

	return 0;
}

static int cxl_pci_setup_regs(struct pci_dev *pdev, enum cxl_regloc_type type,
			      struct cxl_register_map *map)
{
	int rc;

	rc = cxl_find_regblock(pdev, type, map);

	/*
	 * If the Register Locator DVSEC does not exist, check if it
	 * is an RCH and try to extract the Component Registers from
	 * an RCRB.
	 */
	if (rc && type == CXL_REGLOC_RBI_COMPONENT && is_cxl_restricted(pdev))
		rc = cxl_rcrb_get_comp_regs(pdev, map);

	if (rc)
		return rc;

	return cxl_setup_regs(map);
}

static int cxl_pci_ras_unmask(struct pci_dev *pdev)
{
	struct cxl_dev_state *cxlds = pci_get_drvdata(pdev);
	void __iomem *addr;
	u32 orig_val, val, mask;
	u16 cap;
	int rc;

	if (!cxlds->regs.ras) {
		dev_dbg(&pdev->dev, "No RAS registers.\n");
		return 0;
	}

	/* BIOS has PCIe AER error control */
	if (!pcie_aer_is_native(pdev))
		return 0;

	rc = pcie_capability_read_word(pdev, PCI_EXP_DEVCTL, &cap);
	if (rc)
		return rc;

	if (cap & PCI_EXP_DEVCTL_URRE) {
		addr = cxlds->regs.ras + CXL_RAS_UNCORRECTABLE_MASK_OFFSET;
		orig_val = readl(addr);

		mask = CXL_RAS_UNCORRECTABLE_MASK_MASK |
		       CXL_RAS_UNCORRECTABLE_MASK_F256B_MASK;
		val = orig_val & ~mask;
		writel(val, addr);
		dev_dbg(&pdev->dev,
			"Uncorrectable RAS Errors Mask: %#x -> %#x\n",
			orig_val, val);
	}

	if (cap & PCI_EXP_DEVCTL_CERE) {
		addr = cxlds->regs.ras + CXL_RAS_CORRECTABLE_MASK_OFFSET;
		orig_val = readl(addr);
		val = orig_val & ~CXL_RAS_CORRECTABLE_MASK_MASK;
		writel(val, addr);
		dev_dbg(&pdev->dev, "Correctable RAS Errors Mask: %#x -> %#x\n",
			orig_val, val);
	}

	return 0;
}

static void free_event_buf(void *buf)
{
	kvfree(buf);
}

/*
 * There is a single buffer for reading event logs from the mailbox.  All logs
 * share this buffer protected by the mds->event_log_lock.
 */
static int cxl_mem_alloc_event_buf(struct cxl_memdev_state *mds)
{
	struct cxl_mailbox *cxl_mbox = &mds->cxlds.cxl_mbox;
	struct cxl_get_event_payload *buf;

	buf = kvmalloc(cxl_mbox->payload_size, GFP_KERNEL);
	if (!buf)
		return -ENOMEM;
	mds->event.buf = buf;

	return devm_add_action_or_reset(mds->cxlds.dev, free_event_buf, buf);
}

static bool cxl_alloc_irq_vectors(struct pci_dev *pdev)
{
	int nvecs;

	/*
	 * Per CXL 3.0 3.1.1 CXL.io Endpoint a function on a CXL device must
	 * not generate INTx messages if that function participates in
	 * CXL.cache or CXL.mem.
	 *
	 * Additionally pci_alloc_irq_vectors() handles calling
	 * pci_free_irq_vectors() automatically despite not being called
	 * pcim_*.  See pci_setup_msi_context().
	 */
	nvecs = pci_alloc_irq_vectors(pdev, 1, CXL_PCI_DEFAULT_MAX_VECTORS,
				      PCI_IRQ_MSIX | PCI_IRQ_MSI);
	if (nvecs < 1) {
		dev_dbg(&pdev->dev, "Failed to alloc irq vectors: %d\n", nvecs);
		return false;
	}
	return true;
}

static irqreturn_t cxl_event_thread(int irq, void *id)
{
	struct cxl_dev_id *dev_id = id;
	struct cxl_dev_state *cxlds = dev_id->cxlds;
	struct cxl_memdev_state *mds = to_cxl_memdev_state(cxlds);
	u32 status;

	do {
		/*
		 * CXL 3.0 8.2.8.3.1: The lower 32 bits are the status;
		 * ignore the reserved upper 32 bits
		 */
		status = readl(cxlds->regs.status + CXLDEV_DEV_EVENT_STATUS_OFFSET);
		/* Ignore logs unknown to the driver */
		status &= CXLDEV_EVENT_STATUS_ALL;
		if (!status)
			break;
		cxl_mem_get_event_records(mds, status);
		cond_resched();
	} while (status);

	return IRQ_HANDLED;
}

static int cxl_event_req_irq(struct cxl_dev_state *cxlds, u8 setting)
{
	struct pci_dev *pdev = to_pci_dev(cxlds->dev);
	int irq;

	if (FIELD_GET(CXLDEV_EVENT_INT_MODE_MASK, setting) != CXL_INT_MSI_MSIX)
		return -ENXIO;

	irq =  pci_irq_vector(pdev,
			      FIELD_GET(CXLDEV_EVENT_INT_MSGNUM_MASK, setting));
	if (irq < 0)
		return irq;

	return cxl_request_irq(cxlds, irq, cxl_event_thread);
}

static int cxl_event_get_int_policy(struct cxl_memdev_state *mds,
				    struct cxl_event_interrupt_policy *policy)
{
	struct cxl_mailbox *cxl_mbox = &mds->cxlds.cxl_mbox;
	struct cxl_mbox_cmd mbox_cmd = {
		.opcode = CXL_MBOX_OP_GET_EVT_INT_POLICY,
		.payload_out = policy,
		.size_out = sizeof(*policy),
	};
	int rc;

	rc = cxl_internal_send_cmd(cxl_mbox, &mbox_cmd);
	if (rc < 0)
		dev_err(mds->cxlds.dev,
			"Failed to get event interrupt policy : %d", rc);

	return rc;
}

static int cxl_event_config_msgnums(struct cxl_memdev_state *mds,
				    struct cxl_event_interrupt_policy *policy)
{
	struct cxl_mailbox *cxl_mbox = &mds->cxlds.cxl_mbox;
	struct cxl_mbox_cmd mbox_cmd;
	int rc;

	*policy = (struct cxl_event_interrupt_policy) {
		.info_settings = CXL_INT_MSI_MSIX,
		.warn_settings = CXL_INT_MSI_MSIX,
		.failure_settings = CXL_INT_MSI_MSIX,
		.fatal_settings = CXL_INT_MSI_MSIX,
	};

	mbox_cmd = (struct cxl_mbox_cmd) {
		.opcode = CXL_MBOX_OP_SET_EVT_INT_POLICY,
		.payload_in = policy,
		.size_in = sizeof(*policy),
	};

	rc = cxl_internal_send_cmd(cxl_mbox, &mbox_cmd);
	if (rc < 0) {
		dev_err(mds->cxlds.dev, "Failed to set event interrupt policy : %d",
			rc);
		return rc;
	}

	/* Retrieve final interrupt settings */
	return cxl_event_get_int_policy(mds, policy);
}

static int cxl_event_irqsetup(struct cxl_memdev_state *mds)
{
	struct cxl_dev_state *cxlds = &mds->cxlds;
	struct cxl_event_interrupt_policy policy;
	int rc;

	rc = cxl_event_config_msgnums(mds, &policy);
	if (rc)
		return rc;

	rc = cxl_event_req_irq(cxlds, policy.info_settings);
	if (rc) {
		dev_err(cxlds->dev, "Failed to get interrupt for event Info log\n");
		return rc;
	}

	rc = cxl_event_req_irq(cxlds, policy.warn_settings);
	if (rc) {
		dev_err(cxlds->dev, "Failed to get interrupt for event Warn log\n");
		return rc;
	}

	rc = cxl_event_req_irq(cxlds, policy.failure_settings);
	if (rc) {
		dev_err(cxlds->dev, "Failed to get interrupt for event Failure log\n");
		return rc;
	}

	rc = cxl_event_req_irq(cxlds, policy.fatal_settings);
	if (rc) {
		dev_err(cxlds->dev, "Failed to get interrupt for event Fatal log\n");
		return rc;
	}

	return 0;
}

static bool cxl_event_int_is_fw(u8 setting)
{
	u8 mode = FIELD_GET(CXLDEV_EVENT_INT_MODE_MASK, setting);

	return mode == CXL_INT_FW;
}

static int cxl_event_config(struct pci_host_bridge *host_bridge,
			    struct cxl_memdev_state *mds, bool irq_avail)
{
	struct cxl_event_interrupt_policy policy;
	int rc;

	/*
	 * When BIOS maintains CXL error reporting control, it will process
	 * event records.  Only one agent can do so.
	 */
	if (!host_bridge->native_cxl_error)
		return 0;

	if (!irq_avail) {
		dev_info(mds->cxlds.dev, "No interrupt support, disable event processing.\n");
		return 0;
	}

	rc = cxl_mem_alloc_event_buf(mds);
	if (rc)
		return rc;

	rc = cxl_event_get_int_policy(mds, &policy);
	if (rc)
		return rc;

	if (cxl_event_int_is_fw(policy.info_settings) ||
	    cxl_event_int_is_fw(policy.warn_settings) ||
	    cxl_event_int_is_fw(policy.failure_settings) ||
	    cxl_event_int_is_fw(policy.fatal_settings)) {
		dev_err(mds->cxlds.dev,
			"FW still in control of Event Logs despite _OSC settings\n");
		return -EBUSY;
	}

	rc = cxl_event_irqsetup(mds);
	if (rc)
		return rc;

	cxl_mem_get_event_records(mds, CXLDEV_EVENT_STATUS_ALL);

	return 0;
}

static int cxl_pci_type3_init_mailbox(struct cxl_dev_state *cxlds)
{
	int rc;

	/*
	 * Fail the init if there's no mailbox. For a type3 this is out of spec.
	 */
	if (!cxlds->reg_map.device_map.mbox.valid)
		return -ENODEV;

	rc = cxl_mailbox_init(&cxlds->cxl_mbox, cxlds->dev);
	if (rc)
		return rc;

	return 0;
}

static int cxl_pci_probe(struct pci_dev *pdev, const struct pci_device_id *id)
{
	struct pci_host_bridge *host_bridge = pci_find_host_bridge(pdev->bus);
	struct cxl_memdev_state *mds;
	struct cxl_dev_state *cxlds;
	struct cxl_register_map map;
	struct cxl_memdev *cxlmd;
	int i, rc, pmu_count;
	bool irq_avail;

	/*
	 * Double check the anonymous union trickery in struct cxl_regs
	 * FIXME switch to struct_group()
	 */
	BUILD_BUG_ON(offsetof(struct cxl_regs, memdev) !=
		     offsetof(struct cxl_regs, device_regs.memdev));

	rc = pcim_enable_device(pdev);
	if (rc)
		return rc;
	pci_set_master(pdev);

	mds = cxl_memdev_state_create(&pdev->dev);
	if (IS_ERR(mds))
		return PTR_ERR(mds);
	cxlds = &mds->cxlds;
	pci_set_drvdata(pdev, cxlds);

	cxlds->rcd = is_cxl_restricted(pdev);
	cxlds->serial = pci_get_dsn(pdev);
	cxlds->cxl_dvsec = pci_find_dvsec_capability(
		pdev, PCI_VENDOR_ID_CXL, CXL_DVSEC_PCIE_DEVICE);
	if (!cxlds->cxl_dvsec)
		dev_warn(&pdev->dev,
			 "Device DVSEC not present, skip CXL.mem init\n");

	rc = cxl_pci_setup_regs(pdev, CXL_REGLOC_RBI_MEMDEV, &map);
	if (rc)
		return rc;

	rc = cxl_map_device_regs(&map, &cxlds->regs.device_regs);
	if (rc)
		return rc;

	/*
	 * If the component registers can't be found, the cxl_pci driver may
	 * still be useful for management functions so don't return an error.
	 */
	rc = cxl_pci_setup_regs(pdev, CXL_REGLOC_RBI_COMPONENT,
				&cxlds->reg_map);
	if (rc)
		dev_warn(&pdev->dev, "No component registers (%d)\n", rc);
	else if (!cxlds->reg_map.component_map.ras.valid)
		dev_dbg(&pdev->dev, "RAS registers not found\n");

	rc = cxl_map_component_regs(&cxlds->reg_map, &cxlds->regs.component,
				    BIT(CXL_CM_CAP_CAP_ID_RAS));
	if (rc)
		dev_dbg(&pdev->dev, "Failed to map RAS capability.\n");

	rc = cxl_pci_type3_init_mailbox(cxlds);
	if (rc)
		return rc;

	rc = cxl_await_media_ready(cxlds);
	if (rc == 0)
		cxlds->media_ready = true;
	else
		dev_warn(&pdev->dev, "Media not active (%d)\n", rc);

	irq_avail = cxl_alloc_irq_vectors(pdev);

	rc = cxl_pci_setup_mailbox(mds, irq_avail);
	if (rc)
		return rc;

	rc = cxl_enumerate_cmds(mds);
	if (rc)
		return rc;

	rc = cxl_set_timestamp(mds);
	if (rc)
		return rc;

	rc = cxl_poison_state_init(mds);
	if (rc)
		return rc;

	rc = cxl_dev_state_identify(mds);
	if (rc)
		return rc;

	rc = cxl_mem_create_range_info(mds);
	if (rc)
		return rc;

	cxlmd = devm_cxl_add_memdev(&pdev->dev, cxlds);
	if (IS_ERR(cxlmd))
		return PTR_ERR(cxlmd);

	rc = devm_cxl_setup_fw_upload(&pdev->dev, mds);
	if (rc)
		return rc;

	rc = devm_cxl_sanitize_setup_notifier(&pdev->dev, cxlmd);
	if (rc)
		return rc;

	pmu_count = cxl_count_regblock(pdev, CXL_REGLOC_RBI_PMU);
	for (i = 0; i < pmu_count; i++) {
		struct cxl_pmu_regs pmu_regs;

		rc = cxl_find_regblock_instance(pdev, CXL_REGLOC_RBI_PMU, &map, i);
		if (rc) {
			dev_dbg(&pdev->dev, "Could not find PMU regblock\n");
			break;
		}

		rc = cxl_map_pmu_regs(&map, &pmu_regs);
		if (rc) {
			dev_dbg(&pdev->dev, "Could not map PMU regs\n");
			break;
		}

		rc = devm_cxl_pmu_add(cxlds->dev, &pmu_regs, cxlmd->id, i, CXL_PMU_MEMDEV);
		if (rc) {
			dev_dbg(&pdev->dev, "Could not add PMU instance\n");
			break;
		}
	}

	rc = cxl_event_config(host_bridge, mds, irq_avail);
	if (rc)
		return rc;

	if (cxl_pci_ras_unmask(pdev))
		dev_dbg(&pdev->dev, "No RAS reporting unmasked\n");

	pci_save_state(pdev);

	return rc;
}

static const struct pci_device_id cxl_mem_pci_tbl[] = {
	/* PCI class code for CXL.mem Type-3 Devices */
	{ PCI_DEVICE_CLASS((PCI_CLASS_MEMORY_CXL << 8 | CXL_MEMORY_PROGIF), ~0)},
	{ /* terminate list */ },
};
MODULE_DEVICE_TABLE(pci, cxl_mem_pci_tbl);

static pci_ers_result_t cxl_slot_reset(struct pci_dev *pdev)
{
	struct cxl_dev_state *cxlds = pci_get_drvdata(pdev);
	struct cxl_memdev *cxlmd = cxlds->cxlmd;
	struct device *dev = &cxlmd->dev;

	dev_info(&pdev->dev, "%s: restart CXL.mem after slot reset\n",
		 dev_name(dev));
	pci_restore_state(pdev);
	if (device_attach(dev) <= 0)
		return PCI_ERS_RESULT_DISCONNECT;
	return PCI_ERS_RESULT_RECOVERED;
}

static void cxl_error_resume(struct pci_dev *pdev)
{
	struct cxl_dev_state *cxlds = pci_get_drvdata(pdev);
	struct cxl_memdev *cxlmd = cxlds->cxlmd;
	struct device *dev = &cxlmd->dev;

	dev_info(&pdev->dev, "%s: error resume %s\n", dev_name(dev),
		 dev->driver ? "successful" : "failed");
}

static void cxl_reset_done(struct pci_dev *pdev)
{
	struct cxl_dev_state *cxlds = pci_get_drvdata(pdev);
	struct cxl_memdev *cxlmd = cxlds->cxlmd;
	struct device *dev = &pdev->dev;

	/*
	 * FLR does not expect to touch the HDM decoders and related
	 * registers.  SBR, however, will wipe all device configurations.
	 * Issue a warning if there was an active decoder before the reset
	 * that no longer exists.
	 */
	guard(device)(&cxlmd->dev);
	if (cxlmd->endpoint &&
	    cxl_endpoint_decoder_reset_detected(cxlmd->endpoint)) {
		dev_crit(dev, "SBR happened without memory regions removal.\n");
		dev_crit(dev, "System may be unstable if regions hosted system memory.\n");
		add_taint(TAINT_USER, LOCKDEP_STILL_OK);
	}
}

static const struct pci_error_handlers cxl_error_handlers = {
	.error_detected	= cxl_error_detected,
	.slot_reset	= cxl_slot_reset,
	.resume		= cxl_error_resume,
	.cor_error_detected	= cxl_cor_error_detected,
	.reset_done	= cxl_reset_done,
};

static struct pci_driver cxl_pci_driver = {
	.name			= KBUILD_MODNAME,
	.id_table		= cxl_mem_pci_tbl,
	.probe			= cxl_pci_probe,
	.err_handler		= &cxl_error_handlers,
	.driver	= {
		.probe_type	= PROBE_PREFER_ASYNCHRONOUS,
	},
};

#define CXL_EVENT_HDR_FLAGS_REC_SEVERITY GENMASK(1, 0)
static void cxl_handle_cper_event(enum cxl_event_type ev_type,
				  struct cxl_cper_event_rec *rec)
{
	struct cper_cxl_event_devid *device_id = &rec->hdr.device_id;
	struct pci_dev *pdev __free(pci_dev_put) = NULL;
	enum cxl_event_log_type log_type;
	struct cxl_dev_state *cxlds;
	unsigned int devfn;
	u32 hdr_flags;

	pr_debug("CPER event %d for device %u:%u:%u.%u\n", ev_type,
		 device_id->segment_num, device_id->bus_num,
		 device_id->device_num, device_id->func_num);

	devfn = PCI_DEVFN(device_id->device_num, device_id->func_num);
	pdev = pci_get_domain_bus_and_slot(device_id->segment_num,
					   device_id->bus_num, devfn);
	if (!pdev)
		return;

	guard(device)(&pdev->dev);
	if (pdev->driver != &cxl_pci_driver)
		return;

	cxlds = pci_get_drvdata(pdev);
	if (!cxlds)
		return;

	/* Fabricate a log type */
	hdr_flags = get_unaligned_le24(rec->event.generic.hdr.flags);
	log_type = FIELD_GET(CXL_EVENT_HDR_FLAGS_REC_SEVERITY, hdr_flags);

	cxl_event_trace_record(cxlds->cxlmd, log_type, ev_type,
			       &uuid_null, &rec->event);
}

static void cxl_cper_work_fn(struct work_struct *work)
{
	struct cxl_cper_work_data wd;

	while (cxl_cper_kfifo_get(&wd))
		cxl_handle_cper_event(wd.event_type, &wd.rec);
}
static DECLARE_WORK(cxl_cper_work, cxl_cper_work_fn);

static int __init cxl_pci_driver_init(void)
{
	int rc;

	rc = pci_register_driver(&cxl_pci_driver);
	if (rc)
		return rc;

	rc = cxl_cper_register_work(&cxl_cper_work);
	if (rc)
		pci_unregister_driver(&cxl_pci_driver);

	return rc;
}

static void __exit cxl_pci_driver_exit(void)
{
	cxl_cper_unregister_work(&cxl_cper_work);
	cancel_work_sync(&cxl_cper_work);
	pci_unregister_driver(&cxl_pci_driver);
}

module_init(cxl_pci_driver_init);
module_exit(cxl_pci_driver_exit);
MODULE_DESCRIPTION("CXL: PCI manageability");
MODULE_LICENSE("GPL v2");
MODULE_IMPORT_NS(CXL);<|MERGE_RESOLUTION|>--- conflicted
+++ resolved
@@ -134,17 +134,10 @@
 	reg = readq(cxlds->regs.mbox + CXLDEV_MBOX_BG_CMD_STATUS_OFFSET);
 	opcode = FIELD_GET(CXLDEV_MBOX_BG_CMD_COMMAND_OPCODE_MASK, reg);
 	if (opcode == CXL_MBOX_OP_SANITIZE) {
-<<<<<<< HEAD
-		mutex_lock(&mds->mbox_mutex);
-		if (mds->security.sanitize_node)
-			mod_delayed_work(system_wq, &mds->security.poll_dwork, 0);
-		mutex_unlock(&mds->mbox_mutex);
-=======
 		mutex_lock(&cxl_mbox->mbox_mutex);
 		if (mds->security.sanitize_node)
 			mod_delayed_work(system_wq, &mds->security.poll_dwork, 0);
 		mutex_unlock(&cxl_mbox->mbox_mutex);
->>>>>>> a6ad5510
 	} else {
 		/* short-circuit the wait in __cxl_pci_mbox_send_cmd() */
 		rcuwait_wake_up(&cxl_mbox->mbox_wait);
@@ -447,22 +440,12 @@
 		return -ENXIO;
 	}
 
-<<<<<<< HEAD
-	dev_dbg(dev, "Mailbox payload sized %zu", mds->payload_size);
-
-	rcuwait_init(&mds->mbox_wait);
-	INIT_DELAYED_WORK(&mds->security.poll_dwork, cxl_mbox_sanitize_work);
-
-	/* background command interrupts are optional */
-	if (!(cap & CXLDEV_MBOX_CAP_BG_CMD_IRQ))
-=======
 	dev_dbg(dev, "Mailbox payload sized %zu", cxl_mbox->payload_size);
 
 	INIT_DELAYED_WORK(&mds->security.poll_dwork, cxl_mbox_sanitize_work);
 
 	/* background command interrupts are optional */
 	if (!(cap & CXLDEV_MBOX_CAP_BG_CMD_IRQ) || !irq_avail)
->>>>>>> a6ad5510
 		return 0;
 
 	msgnum = FIELD_GET(CXLDEV_MBOX_CAP_IRQ_MSGNUM_MASK, cap);
@@ -470,11 +453,7 @@
 	if (irq < 0)
 		return 0;
 
-<<<<<<< HEAD
-	if (cxl_request_irq(cxlds, irq, NULL, cxl_pci_mbox_irq))
-=======
 	if (cxl_request_irq(cxlds, irq, cxl_pci_mbox_irq))
->>>>>>> a6ad5510
 		return 0;
 
 	dev_dbg(cxlds->dev, "Mailbox interrupts enabled\n");
