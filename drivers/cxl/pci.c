--- conflicted
+++ resolved
@@ -448,11 +448,7 @@
 	if (irq < 0)
 		return 0;
 
-<<<<<<< HEAD
-	if (cxl_request_irq(cxlds, irq, NULL, cxl_pci_mbox_irq))
-=======
 	if (cxl_request_irq(cxlds, irq, cxl_pci_mbox_irq))
->>>>>>> 7bbf3b67
 		return 0;
 
 	dev_dbg(cxlds->dev, "Mailbox interrupts enabled\n");
