/* SPDX-License-Identifier: GPL-2.0-only */
/* Copyright(c) 2020 Intel Corporation. */

#ifndef __CXL_CORE_H__
#define __CXL_CORE_H__

extern const struct device_type cxl_nvdimm_bridge_type;
extern const struct device_type cxl_nvdimm_type;
extern const struct device_type cxl_pmu_type;

extern struct attribute_group cxl_base_attribute_group;

#ifdef CONFIG_CXL_REGION
extern struct device_attribute dev_attr_create_pmem_region;
extern struct device_attribute dev_attr_create_ram_region;
extern struct device_attribute dev_attr_delete_region;
extern struct device_attribute dev_attr_region;
extern const struct device_type cxl_pmem_region_type;
extern const struct device_type cxl_dax_region_type;
extern const struct device_type cxl_region_type;
void cxl_decoder_kill_region(struct cxl_endpoint_decoder *cxled);
#define CXL_REGION_ATTR(x) (&dev_attr_##x.attr)
#define CXL_REGION_TYPE(x) (&cxl_region_type)
#define SET_CXL_REGION_ATTR(x) (&dev_attr_##x.attr),
#define CXL_PMEM_REGION_TYPE(x) (&cxl_pmem_region_type)
#define CXL_DAX_REGION_TYPE(x) (&cxl_dax_region_type)
int cxl_region_init(void);
void cxl_region_exit(void);
int cxl_get_poison_by_endpoint(struct cxl_port *port);
struct cxl_region *cxl_dpa_to_region(const struct cxl_memdev *cxlmd, u64 dpa);
<<<<<<< HEAD

#else
=======
u64 cxl_trace_hpa(struct cxl_region *cxlr, const struct cxl_memdev *cxlmd,
		  u64 dpa);

#else
static inline u64
cxl_trace_hpa(struct cxl_region *cxlr, const struct cxl_memdev *cxlmd, u64 dpa)
{
	return ULLONG_MAX;
}
>>>>>>> 2d002356
static inline
struct cxl_region *cxl_dpa_to_region(const struct cxl_memdev *cxlmd, u64 dpa)
{
	return NULL;
}
static inline int cxl_get_poison_by_endpoint(struct cxl_port *port)
{
	return 0;
}
static inline void cxl_decoder_kill_region(struct cxl_endpoint_decoder *cxled)
{
}
static inline int cxl_region_init(void)
{
	return 0;
}
static inline void cxl_region_exit(void)
{
}
#define CXL_REGION_ATTR(x) NULL
#define CXL_REGION_TYPE(x) NULL
#define SET_CXL_REGION_ATTR(x)
#define CXL_PMEM_REGION_TYPE(x) NULL
#define CXL_DAX_REGION_TYPE(x) NULL
#endif

struct cxl_send_command;
struct cxl_mem_query_commands;
int cxl_query_cmd(struct cxl_memdev *cxlmd,
		  struct cxl_mem_query_commands __user *q);
int cxl_send_cmd(struct cxl_memdev *cxlmd, struct cxl_send_command __user *s);
void __iomem *devm_cxl_iomap_block(struct device *dev, resource_size_t addr,
				   resource_size_t length);

struct dentry *cxl_debugfs_create_dir(const char *dir);
int cxl_dpa_set_mode(struct cxl_endpoint_decoder *cxled,
		     enum cxl_decoder_mode mode);
int cxl_dpa_alloc(struct cxl_endpoint_decoder *cxled, unsigned long long size);
int cxl_dpa_free(struct cxl_endpoint_decoder *cxled);
resource_size_t cxl_dpa_size(struct cxl_endpoint_decoder *cxled);
resource_size_t cxl_dpa_resource_start(struct cxl_endpoint_decoder *cxled);

enum cxl_rcrb {
	CXL_RCRB_DOWNSTREAM,
	CXL_RCRB_UPSTREAM,
};
struct cxl_rcrb_info;
resource_size_t __rcrb_to_component(struct device *dev,
				    struct cxl_rcrb_info *ri,
				    enum cxl_rcrb which);
u16 cxl_rcrb_to_aer(struct device *dev, resource_size_t rcrb);

extern struct rw_semaphore cxl_dpa_rwsem;
extern struct rw_semaphore cxl_region_rwsem;

int cxl_memdev_init(void);
void cxl_memdev_exit(void);
void cxl_mbox_init(void);

enum cxl_poison_trace_type {
	CXL_POISON_TRACE_LIST,
	CXL_POISON_TRACE_INJECT,
	CXL_POISON_TRACE_CLEAR,
};

long cxl_pci_get_latency(struct pci_dev *pdev);

int cxl_update_hmat_access_coordinates(int nid, struct cxl_region *cxlr,
				       enum access_coordinate_class access);
bool cxl_need_node_perf_attrs_update(int nid);

#endif /* __CXL_CORE_H__ */<|MERGE_RESOLUTION|>--- conflicted
+++ resolved
@@ -28,10 +28,6 @@
 void cxl_region_exit(void);
 int cxl_get_poison_by_endpoint(struct cxl_port *port);
 struct cxl_region *cxl_dpa_to_region(const struct cxl_memdev *cxlmd, u64 dpa);
-<<<<<<< HEAD
-
-#else
-=======
 u64 cxl_trace_hpa(struct cxl_region *cxlr, const struct cxl_memdev *cxlmd,
 		  u64 dpa);
 
@@ -41,7 +37,6 @@
 {
 	return ULLONG_MAX;
 }
->>>>>>> 2d002356
 static inline
 struct cxl_region *cxl_dpa_to_region(const struct cxl_memdev *cxlmd, u64 dpa)
 {
