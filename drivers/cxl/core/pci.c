--- conflicted
+++ resolved
@@ -448,11 +448,7 @@
 		allowed++;
 	}
 
-<<<<<<< HEAD
-	if (!allowed && info->mem_enabled) {
-=======
 	if (!allowed) {
->>>>>>> a6ad5510
 		dev_err(dev, "Range register decodes outside platform defined CXL ranges.\n");
 		return -ENXIO;
 	}
