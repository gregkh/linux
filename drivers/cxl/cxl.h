--- conflicted
+++ resolved
@@ -434,21 +434,12 @@
 };
 
 struct cxl_root_decoder;
-<<<<<<< HEAD
-typedef struct cxl_dport *(*cxl_calc_hb_fn)(struct cxl_root_decoder *cxlrd,
-					    int pos);
-=======
->>>>>>> 7aa21fec
 typedef u64 (*cxl_hpa_to_spa_fn)(struct cxl_root_decoder *cxlrd, u64 hpa);
 
 /**
  * struct cxl_root_decoder - Static platform CXL address decoder
  * @res: host / parent resource for region allocations
  * @region_id: region id for next region provisioning event
-<<<<<<< HEAD
- * @calc_hb: which host bridge covers the n'th position by granularity
-=======
->>>>>>> 7aa21fec
  * @hpa_to_spa: translate CXL host-physical-address to Platform system-physical-address
  * @platform_data: platform specific configuration data
  * @range_lock: sync region autodiscovery by address range
@@ -458,10 +449,6 @@
 struct cxl_root_decoder {
 	struct resource *res;
 	atomic_t region_id;
-<<<<<<< HEAD
-	cxl_calc_hb_fn calc_hb;
-=======
->>>>>>> 7aa21fec
 	cxl_hpa_to_spa_fn hpa_to_spa;
 	void *platform_data;
 	struct mutex range_lock;
