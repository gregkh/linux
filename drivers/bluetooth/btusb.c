// SPDX-License-Identifier: GPL-2.0-or-later
/*
 *
 *  Generic Bluetooth USB driver
 *
 *  Copyright (C) 2005-2008  Marcel Holtmann <marcel@holtmann.org>
 */

#include <linux/dmi.h>
#include <linux/module.h>
#include <linux/usb.h>
#include <linux/usb/quirks.h>
#include <linux/firmware.h>
#include <linux/iopoll.h>
#include <linux/of_device.h>
#include <linux/of_irq.h>
#include <linux/suspend.h>
#include <linux/gpio/consumer.h>
#include <linux/debugfs.h>
#include <linux/unaligned.h>

#include <net/bluetooth/bluetooth.h>
#include <net/bluetooth/hci_core.h>

#include "btintel.h"
#include "btbcm.h"
#include "btrtl.h"
#include "btmtk.h"

#define VERSION "0.8"

static bool disable_scofix;
static bool force_scofix;
static bool enable_autosuspend = IS_ENABLED(CONFIG_BT_HCIBTUSB_AUTOSUSPEND);
static bool enable_poll_sync = IS_ENABLED(CONFIG_BT_HCIBTUSB_POLL_SYNC);
static bool reset = true;

static struct usb_driver btusb_driver;

#define BTUSB_IGNORE			BIT(0)
#define BTUSB_DIGIANSWER		BIT(1)
#define BTUSB_CSR			BIT(2)
#define BTUSB_SNIFFER			BIT(3)
#define BTUSB_BCM92035			BIT(4)
#define BTUSB_BROKEN_ISOC		BIT(5)
#define BTUSB_WRONG_SCO_MTU		BIT(6)
#define BTUSB_ATH3012			BIT(7)
#define BTUSB_INTEL_COMBINED		BIT(8)
#define BTUSB_INTEL_BOOT		BIT(9)
#define BTUSB_BCM_PATCHRAM		BIT(10)
#define BTUSB_MARVELL			BIT(11)
#define BTUSB_SWAVE			BIT(12)
#define BTUSB_AMP			BIT(13)
#define BTUSB_QCA_ROME			BIT(14)
#define BTUSB_BCM_APPLE			BIT(15)
#define BTUSB_REALTEK			BIT(16)
#define BTUSB_BCM2045			BIT(17)
#define BTUSB_IFNUM_2			BIT(18)
#define BTUSB_CW6622			BIT(19)
#define BTUSB_MEDIATEK			BIT(20)
#define BTUSB_WIDEBAND_SPEECH		BIT(21)
#define BTUSB_INVALID_LE_STATES		BIT(22)
#define BTUSB_QCA_WCN6855		BIT(23)
#define BTUSB_INTEL_BROKEN_SHUTDOWN_LED	BIT(24)
#define BTUSB_INTEL_BROKEN_INITIAL_NCMD BIT(25)
#define BTUSB_INTEL_NO_WBS_SUPPORT	BIT(26)
#define BTUSB_ACTIONS_SEMI		BIT(27)

static const struct usb_device_id btusb_table[] = {
	/* Generic Bluetooth USB device */
	{ USB_DEVICE_INFO(0xe0, 0x01, 0x01) },

	/* Generic Bluetooth AMP device */
	{ USB_DEVICE_INFO(0xe0, 0x01, 0x04), .driver_info = BTUSB_AMP },

	/* Generic Bluetooth USB interface */
	{ USB_INTERFACE_INFO(0xe0, 0x01, 0x01) },

	/* Apple-specific (Broadcom) devices */
	{ USB_VENDOR_AND_INTERFACE_INFO(0x05ac, 0xff, 0x01, 0x01),
	  .driver_info = BTUSB_BCM_APPLE | BTUSB_IFNUM_2 },

	/* MediaTek MT76x0E */
	{ USB_DEVICE(0x0e8d, 0x763f) },

	/* Broadcom SoftSailing reporting vendor specific */
	{ USB_DEVICE(0x0a5c, 0x21e1) },

	/* Apple MacBookPro 7,1 */
	{ USB_DEVICE(0x05ac, 0x8213) },

	/* Apple iMac11,1 */
	{ USB_DEVICE(0x05ac, 0x8215) },

	/* Apple MacBookPro6,2 */
	{ USB_DEVICE(0x05ac, 0x8218) },

	/* Apple MacBookAir3,1, MacBookAir3,2 */
	{ USB_DEVICE(0x05ac, 0x821b) },

	/* Apple MacBookAir4,1 */
	{ USB_DEVICE(0x05ac, 0x821f) },

	/* Apple MacBookPro8,2 */
	{ USB_DEVICE(0x05ac, 0x821a) },

	/* Apple MacMini5,1 */
	{ USB_DEVICE(0x05ac, 0x8281) },

	/* AVM BlueFRITZ! USB v2.0 */
	{ USB_DEVICE(0x057c, 0x3800), .driver_info = BTUSB_SWAVE },

	/* Bluetooth Ultraport Module from IBM */
	{ USB_DEVICE(0x04bf, 0x030a) },

	/* ALPS Modules with non-standard id */
	{ USB_DEVICE(0x044e, 0x3001) },
	{ USB_DEVICE(0x044e, 0x3002) },

	/* Ericsson with non-standard id */
	{ USB_DEVICE(0x0bdb, 0x1002) },

	/* Canyon CN-BTU1 with HID interfaces */
	{ USB_DEVICE(0x0c10, 0x0000) },

	/* Broadcom BCM20702B0 (Dynex/Insignia) */
	{ USB_DEVICE(0x19ff, 0x0239), .driver_info = BTUSB_BCM_PATCHRAM },

	/* Broadcom BCM43142A0 (Foxconn/Lenovo) */
	{ USB_VENDOR_AND_INTERFACE_INFO(0x105b, 0xff, 0x01, 0x01),
	  .driver_info = BTUSB_BCM_PATCHRAM },

	/* Broadcom BCM920703 (HTC Vive) */
	{ USB_VENDOR_AND_INTERFACE_INFO(0x0bb4, 0xff, 0x01, 0x01),
	  .driver_info = BTUSB_BCM_PATCHRAM },

	/* Foxconn - Hon Hai */
	{ USB_VENDOR_AND_INTERFACE_INFO(0x0489, 0xff, 0x01, 0x01),
	  .driver_info = BTUSB_BCM_PATCHRAM },

	/* Lite-On Technology - Broadcom based */
	{ USB_VENDOR_AND_INTERFACE_INFO(0x04ca, 0xff, 0x01, 0x01),
	  .driver_info = BTUSB_BCM_PATCHRAM },

	/* Broadcom devices with vendor specific id */
	{ USB_VENDOR_AND_INTERFACE_INFO(0x0a5c, 0xff, 0x01, 0x01),
	  .driver_info = BTUSB_BCM_PATCHRAM },

	/* ASUSTek Computer - Broadcom based */
	{ USB_VENDOR_AND_INTERFACE_INFO(0x0b05, 0xff, 0x01, 0x01),
	  .driver_info = BTUSB_BCM_PATCHRAM },

	/* Belkin F8065bf - Broadcom based */
	{ USB_VENDOR_AND_INTERFACE_INFO(0x050d, 0xff, 0x01, 0x01),
	  .driver_info = BTUSB_BCM_PATCHRAM },

	/* IMC Networks - Broadcom based */
	{ USB_VENDOR_AND_INTERFACE_INFO(0x13d3, 0xff, 0x01, 0x01),
	  .driver_info = BTUSB_BCM_PATCHRAM },

	/* Dell Computer - Broadcom based  */
	{ USB_VENDOR_AND_INTERFACE_INFO(0x413c, 0xff, 0x01, 0x01),
	  .driver_info = BTUSB_BCM_PATCHRAM },

	/* Toshiba Corp - Broadcom based */
	{ USB_VENDOR_AND_INTERFACE_INFO(0x0930, 0xff, 0x01, 0x01),
	  .driver_info = BTUSB_BCM_PATCHRAM },

	/* Intel Bluetooth USB Bootloader (RAM module) */
	{ USB_DEVICE(0x8087, 0x0a5a),
	  .driver_info = BTUSB_INTEL_BOOT | BTUSB_BROKEN_ISOC },

	{ }	/* Terminating entry */
};

MODULE_DEVICE_TABLE(usb, btusb_table);

static const struct usb_device_id quirks_table[] = {
	/* CSR BlueCore devices */
	{ USB_DEVICE(0x0a12, 0x0001), .driver_info = BTUSB_CSR },

	/* Broadcom BCM2033 without firmware */
	{ USB_DEVICE(0x0a5c, 0x2033), .driver_info = BTUSB_IGNORE },

	/* Broadcom BCM2045 devices */
	{ USB_DEVICE(0x0a5c, 0x2045), .driver_info = BTUSB_BCM2045 },

	/* Atheros 3011 with sflash firmware */
	{ USB_DEVICE(0x0489, 0xe027), .driver_info = BTUSB_IGNORE },
	{ USB_DEVICE(0x0489, 0xe03d), .driver_info = BTUSB_IGNORE },
	{ USB_DEVICE(0x04f2, 0xaff1), .driver_info = BTUSB_IGNORE },
	{ USB_DEVICE(0x0930, 0x0215), .driver_info = BTUSB_IGNORE },
	{ USB_DEVICE(0x0cf3, 0x3002), .driver_info = BTUSB_IGNORE },
	{ USB_DEVICE(0x0cf3, 0xe019), .driver_info = BTUSB_IGNORE },
	{ USB_DEVICE(0x13d3, 0x3304), .driver_info = BTUSB_IGNORE },

	/* Atheros AR9285 Malbec with sflash firmware */
	{ USB_DEVICE(0x03f0, 0x311d), .driver_info = BTUSB_IGNORE },

	/* Atheros 3012 with sflash firmware */
	{ USB_DEVICE(0x0489, 0xe04d), .driver_info = BTUSB_ATH3012 },
	{ USB_DEVICE(0x0489, 0xe04e), .driver_info = BTUSB_ATH3012 },
	{ USB_DEVICE(0x0489, 0xe056), .driver_info = BTUSB_ATH3012 },
	{ USB_DEVICE(0x0489, 0xe057), .driver_info = BTUSB_ATH3012 },
	{ USB_DEVICE(0x0489, 0xe05f), .driver_info = BTUSB_ATH3012 },
	{ USB_DEVICE(0x0489, 0xe076), .driver_info = BTUSB_ATH3012 },
	{ USB_DEVICE(0x0489, 0xe078), .driver_info = BTUSB_ATH3012 },
	{ USB_DEVICE(0x0489, 0xe095), .driver_info = BTUSB_ATH3012 },
	{ USB_DEVICE(0x04c5, 0x1330), .driver_info = BTUSB_ATH3012 },
	{ USB_DEVICE(0x04ca, 0x3004), .driver_info = BTUSB_ATH3012 },
	{ USB_DEVICE(0x04ca, 0x3005), .driver_info = BTUSB_ATH3012 },
	{ USB_DEVICE(0x04ca, 0x3006), .driver_info = BTUSB_ATH3012 },
	{ USB_DEVICE(0x04ca, 0x3007), .driver_info = BTUSB_ATH3012 },
	{ USB_DEVICE(0x04ca, 0x3008), .driver_info = BTUSB_ATH3012 },
	{ USB_DEVICE(0x04ca, 0x300b), .driver_info = BTUSB_ATH3012 },
	{ USB_DEVICE(0x04ca, 0x300d), .driver_info = BTUSB_ATH3012 },
	{ USB_DEVICE(0x04ca, 0x300f), .driver_info = BTUSB_ATH3012 },
	{ USB_DEVICE(0x04ca, 0x3010), .driver_info = BTUSB_ATH3012 },
	{ USB_DEVICE(0x04ca, 0x3014), .driver_info = BTUSB_ATH3012 },
	{ USB_DEVICE(0x04ca, 0x3018), .driver_info = BTUSB_ATH3012 },
	{ USB_DEVICE(0x0930, 0x0219), .driver_info = BTUSB_ATH3012 },
	{ USB_DEVICE(0x0930, 0x021c), .driver_info = BTUSB_ATH3012 },
	{ USB_DEVICE(0x0930, 0x0220), .driver_info = BTUSB_ATH3012 },
	{ USB_DEVICE(0x0930, 0x0227), .driver_info = BTUSB_ATH3012 },
	{ USB_DEVICE(0x0b05, 0x17d0), .driver_info = BTUSB_ATH3012 },
	{ USB_DEVICE(0x0cf3, 0x0036), .driver_info = BTUSB_ATH3012 },
	{ USB_DEVICE(0x0cf3, 0x3004), .driver_info = BTUSB_ATH3012 },
	{ USB_DEVICE(0x0cf3, 0x3008), .driver_info = BTUSB_ATH3012 },
	{ USB_DEVICE(0x0cf3, 0x311d), .driver_info = BTUSB_ATH3012 },
	{ USB_DEVICE(0x0cf3, 0x311e), .driver_info = BTUSB_ATH3012 },
	{ USB_DEVICE(0x0cf3, 0x311f), .driver_info = BTUSB_ATH3012 },
	{ USB_DEVICE(0x0cf3, 0x3121), .driver_info = BTUSB_ATH3012 },
	{ USB_DEVICE(0x0cf3, 0x817a), .driver_info = BTUSB_ATH3012 },
	{ USB_DEVICE(0x0cf3, 0x817b), .driver_info = BTUSB_ATH3012 },
	{ USB_DEVICE(0x0cf3, 0xe003), .driver_info = BTUSB_ATH3012 },
	{ USB_DEVICE(0x0cf3, 0xe004), .driver_info = BTUSB_ATH3012 },
	{ USB_DEVICE(0x0cf3, 0xe005), .driver_info = BTUSB_ATH3012 },
	{ USB_DEVICE(0x0cf3, 0xe006), .driver_info = BTUSB_ATH3012 },
	{ USB_DEVICE(0x13d3, 0x3362), .driver_info = BTUSB_ATH3012 },
	{ USB_DEVICE(0x13d3, 0x3375), .driver_info = BTUSB_ATH3012 },
	{ USB_DEVICE(0x13d3, 0x3393), .driver_info = BTUSB_ATH3012 },
	{ USB_DEVICE(0x13d3, 0x3395), .driver_info = BTUSB_ATH3012 },
	{ USB_DEVICE(0x13d3, 0x3402), .driver_info = BTUSB_ATH3012 },
	{ USB_DEVICE(0x13d3, 0x3408), .driver_info = BTUSB_ATH3012 },
	{ USB_DEVICE(0x13d3, 0x3423), .driver_info = BTUSB_ATH3012 },
	{ USB_DEVICE(0x13d3, 0x3432), .driver_info = BTUSB_ATH3012 },
	{ USB_DEVICE(0x13d3, 0x3472), .driver_info = BTUSB_ATH3012 },
	{ USB_DEVICE(0x13d3, 0x3474), .driver_info = BTUSB_ATH3012 },
	{ USB_DEVICE(0x13d3, 0x3487), .driver_info = BTUSB_ATH3012 },
	{ USB_DEVICE(0x13d3, 0x3490), .driver_info = BTUSB_ATH3012 },

	/* Atheros AR5BBU12 with sflash firmware */
	{ USB_DEVICE(0x0489, 0xe02c), .driver_info = BTUSB_IGNORE },

	/* Atheros AR5BBU12 with sflash firmware */
	{ USB_DEVICE(0x0489, 0xe036), .driver_info = BTUSB_ATH3012 },
	{ USB_DEVICE(0x0489, 0xe03c), .driver_info = BTUSB_ATH3012 },

	/* QCA ROME chipset */
	{ USB_DEVICE(0x0cf3, 0x535b), .driver_info = BTUSB_QCA_ROME |
						     BTUSB_WIDEBAND_SPEECH },
	{ USB_DEVICE(0x0cf3, 0xe007), .driver_info = BTUSB_QCA_ROME |
						     BTUSB_WIDEBAND_SPEECH },
	{ USB_DEVICE(0x0cf3, 0xe009), .driver_info = BTUSB_QCA_ROME |
						     BTUSB_WIDEBAND_SPEECH },
	{ USB_DEVICE(0x0cf3, 0xe010), .driver_info = BTUSB_QCA_ROME |
						     BTUSB_WIDEBAND_SPEECH },
	{ USB_DEVICE(0x0cf3, 0xe300), .driver_info = BTUSB_QCA_ROME |
						     BTUSB_WIDEBAND_SPEECH },
	{ USB_DEVICE(0x0cf3, 0xe301), .driver_info = BTUSB_QCA_ROME |
						     BTUSB_WIDEBAND_SPEECH },
	{ USB_DEVICE(0x0cf3, 0xe360), .driver_info = BTUSB_QCA_ROME |
						     BTUSB_WIDEBAND_SPEECH },
	{ USB_DEVICE(0x0cf3, 0xe500), .driver_info = BTUSB_QCA_ROME |
						     BTUSB_WIDEBAND_SPEECH },
	{ USB_DEVICE(0x0489, 0xe092), .driver_info = BTUSB_QCA_ROME |
						     BTUSB_WIDEBAND_SPEECH },
	{ USB_DEVICE(0x0489, 0xe09f), .driver_info = BTUSB_QCA_ROME |
						     BTUSB_WIDEBAND_SPEECH },
	{ USB_DEVICE(0x0489, 0xe0a2), .driver_info = BTUSB_QCA_ROME |
						     BTUSB_WIDEBAND_SPEECH },
	{ USB_DEVICE(0x04ca, 0x3011), .driver_info = BTUSB_QCA_ROME |
						     BTUSB_WIDEBAND_SPEECH },
	{ USB_DEVICE(0x04ca, 0x3015), .driver_info = BTUSB_QCA_ROME |
						     BTUSB_WIDEBAND_SPEECH },
	{ USB_DEVICE(0x04ca, 0x3016), .driver_info = BTUSB_QCA_ROME |
						     BTUSB_WIDEBAND_SPEECH },
	{ USB_DEVICE(0x04ca, 0x301a), .driver_info = BTUSB_QCA_ROME |
						     BTUSB_WIDEBAND_SPEECH },
	{ USB_DEVICE(0x04ca, 0x3021), .driver_info = BTUSB_QCA_ROME |
						     BTUSB_WIDEBAND_SPEECH },
	{ USB_DEVICE(0x13d3, 0x3491), .driver_info = BTUSB_QCA_ROME |
						     BTUSB_WIDEBAND_SPEECH },
	{ USB_DEVICE(0x13d3, 0x3496), .driver_info = BTUSB_QCA_ROME |
						     BTUSB_WIDEBAND_SPEECH },
	{ USB_DEVICE(0x13d3, 0x3501), .driver_info = BTUSB_QCA_ROME |
						     BTUSB_WIDEBAND_SPEECH },

	/* QCA WCN6855 chipset */
	{ USB_DEVICE(0x0cf3, 0xe600), .driver_info = BTUSB_QCA_WCN6855 |
						     BTUSB_WIDEBAND_SPEECH },
	{ USB_DEVICE(0x0489, 0xe0cc), .driver_info = BTUSB_QCA_WCN6855 |
						     BTUSB_WIDEBAND_SPEECH },
	{ USB_DEVICE(0x0489, 0xe0d6), .driver_info = BTUSB_QCA_WCN6855 |
						     BTUSB_WIDEBAND_SPEECH },
	{ USB_DEVICE(0x0489, 0xe0e3), .driver_info = BTUSB_QCA_WCN6855 |
						     BTUSB_WIDEBAND_SPEECH },
	{ USB_DEVICE(0x10ab, 0x9309), .driver_info = BTUSB_QCA_WCN6855 |
						     BTUSB_WIDEBAND_SPEECH },
	{ USB_DEVICE(0x10ab, 0x9409), .driver_info = BTUSB_QCA_WCN6855 |
						     BTUSB_WIDEBAND_SPEECH },
	{ USB_DEVICE(0x0489, 0xe0d0), .driver_info = BTUSB_QCA_WCN6855 |
						     BTUSB_WIDEBAND_SPEECH },
	{ USB_DEVICE(0x10ab, 0x9108), .driver_info = BTUSB_QCA_WCN6855 |
						     BTUSB_WIDEBAND_SPEECH },
	{ USB_DEVICE(0x10ab, 0x9109), .driver_info = BTUSB_QCA_WCN6855 |
						     BTUSB_WIDEBAND_SPEECH },
	{ USB_DEVICE(0x10ab, 0x9208), .driver_info = BTUSB_QCA_WCN6855 |
						     BTUSB_WIDEBAND_SPEECH },
	{ USB_DEVICE(0x10ab, 0x9209), .driver_info = BTUSB_QCA_WCN6855 |
						     BTUSB_WIDEBAND_SPEECH },
	{ USB_DEVICE(0x10ab, 0x9308), .driver_info = BTUSB_QCA_WCN6855 |
						     BTUSB_WIDEBAND_SPEECH },
	{ USB_DEVICE(0x10ab, 0x9408), .driver_info = BTUSB_QCA_WCN6855 |
						     BTUSB_WIDEBAND_SPEECH },
	{ USB_DEVICE(0x10ab, 0x9508), .driver_info = BTUSB_QCA_WCN6855 |
						     BTUSB_WIDEBAND_SPEECH },
	{ USB_DEVICE(0x10ab, 0x9509), .driver_info = BTUSB_QCA_WCN6855 |
						     BTUSB_WIDEBAND_SPEECH },
	{ USB_DEVICE(0x10ab, 0x9608), .driver_info = BTUSB_QCA_WCN6855 |
						     BTUSB_WIDEBAND_SPEECH },
	{ USB_DEVICE(0x10ab, 0x9609), .driver_info = BTUSB_QCA_WCN6855 |
						     BTUSB_WIDEBAND_SPEECH },
	{ USB_DEVICE(0x10ab, 0x9f09), .driver_info = BTUSB_QCA_WCN6855 |
						     BTUSB_WIDEBAND_SPEECH },
	{ USB_DEVICE(0x04ca, 0x3022), .driver_info = BTUSB_QCA_WCN6855 |
						     BTUSB_WIDEBAND_SPEECH },
	{ USB_DEVICE(0x0489, 0xe0c7), .driver_info = BTUSB_QCA_WCN6855 |
						     BTUSB_WIDEBAND_SPEECH },
	{ USB_DEVICE(0x0489, 0xe0c9), .driver_info = BTUSB_QCA_WCN6855 |
						     BTUSB_WIDEBAND_SPEECH },
	{ USB_DEVICE(0x0489, 0xe0ca), .driver_info = BTUSB_QCA_WCN6855 |
						     BTUSB_WIDEBAND_SPEECH },
	{ USB_DEVICE(0x0489, 0xe0cb), .driver_info = BTUSB_QCA_WCN6855 |
						     BTUSB_WIDEBAND_SPEECH },
	{ USB_DEVICE(0x0489, 0xe0ce), .driver_info = BTUSB_QCA_WCN6855 |
						     BTUSB_WIDEBAND_SPEECH },
	{ USB_DEVICE(0x0489, 0xe0de), .driver_info = BTUSB_QCA_WCN6855 |
						     BTUSB_WIDEBAND_SPEECH },
	{ USB_DEVICE(0x0489, 0xe0df), .driver_info = BTUSB_QCA_WCN6855 |
						     BTUSB_WIDEBAND_SPEECH },
	{ USB_DEVICE(0x0489, 0xe0e1), .driver_info = BTUSB_QCA_WCN6855 |
						     BTUSB_WIDEBAND_SPEECH },
	{ USB_DEVICE(0x0489, 0xe0ea), .driver_info = BTUSB_QCA_WCN6855 |
						     BTUSB_WIDEBAND_SPEECH },
	{ USB_DEVICE(0x0489, 0xe0ec), .driver_info = BTUSB_QCA_WCN6855 |
						     BTUSB_WIDEBAND_SPEECH },
	{ USB_DEVICE(0x04ca, 0x3023), .driver_info = BTUSB_QCA_WCN6855 |
						     BTUSB_WIDEBAND_SPEECH },
	{ USB_DEVICE(0x04ca, 0x3024), .driver_info = BTUSB_QCA_WCN6855 |
						     BTUSB_WIDEBAND_SPEECH },
	{ USB_DEVICE(0x04ca, 0x3a22), .driver_info = BTUSB_QCA_WCN6855 |
						     BTUSB_WIDEBAND_SPEECH },
	{ USB_DEVICE(0x04ca, 0x3a24), .driver_info = BTUSB_QCA_WCN6855 |
						     BTUSB_WIDEBAND_SPEECH },
	{ USB_DEVICE(0x04ca, 0x3a26), .driver_info = BTUSB_QCA_WCN6855 |
						     BTUSB_WIDEBAND_SPEECH },
	{ USB_DEVICE(0x04ca, 0x3a27), .driver_info = BTUSB_QCA_WCN6855 |
						     BTUSB_WIDEBAND_SPEECH },

	/* QCA WCN785x chipset */
	{ USB_DEVICE(0x0cf3, 0xe700), .driver_info = BTUSB_QCA_WCN6855 |
						     BTUSB_WIDEBAND_SPEECH },
	{ USB_DEVICE(0x0489, 0xe0fc), .driver_info = BTUSB_QCA_WCN6855 |
						     BTUSB_WIDEBAND_SPEECH },
	{ USB_DEVICE(0x0489, 0xe0f3), .driver_info = BTUSB_QCA_WCN6855 |
						     BTUSB_WIDEBAND_SPEECH },
	{ USB_DEVICE(0x13d3, 0x3623), .driver_info = BTUSB_QCA_WCN6855 |
						     BTUSB_WIDEBAND_SPEECH },
	{ USB_DEVICE(0x2c7c, 0x0130), .driver_info = BTUSB_QCA_WCN6855 |
						     BTUSB_WIDEBAND_SPEECH },

	/* Broadcom BCM2035 */
	{ USB_DEVICE(0x0a5c, 0x2009), .driver_info = BTUSB_BCM92035 },
	{ USB_DEVICE(0x0a5c, 0x200a), .driver_info = BTUSB_WRONG_SCO_MTU },
	{ USB_DEVICE(0x0a5c, 0x2035), .driver_info = BTUSB_WRONG_SCO_MTU },

	/* Broadcom BCM2045 */
	{ USB_DEVICE(0x0a5c, 0x2039), .driver_info = BTUSB_WRONG_SCO_MTU },
	{ USB_DEVICE(0x0a5c, 0x2101), .driver_info = BTUSB_WRONG_SCO_MTU },

	/* IBM/Lenovo ThinkPad with Broadcom chip */
	{ USB_DEVICE(0x0a5c, 0x201e), .driver_info = BTUSB_WRONG_SCO_MTU },
	{ USB_DEVICE(0x0a5c, 0x2110), .driver_info = BTUSB_WRONG_SCO_MTU },

	/* HP laptop with Broadcom chip */
	{ USB_DEVICE(0x03f0, 0x171d), .driver_info = BTUSB_WRONG_SCO_MTU },

	/* Dell laptop with Broadcom chip */
	{ USB_DEVICE(0x413c, 0x8126), .driver_info = BTUSB_WRONG_SCO_MTU },

	/* Dell Wireless 370 and 410 devices */
	{ USB_DEVICE(0x413c, 0x8152), .driver_info = BTUSB_WRONG_SCO_MTU },
	{ USB_DEVICE(0x413c, 0x8156), .driver_info = BTUSB_WRONG_SCO_MTU },

	/* Belkin F8T012 and F8T013 devices */
	{ USB_DEVICE(0x050d, 0x0012), .driver_info = BTUSB_WRONG_SCO_MTU },
	{ USB_DEVICE(0x050d, 0x0013), .driver_info = BTUSB_WRONG_SCO_MTU },

	/* Asus WL-BTD202 device */
	{ USB_DEVICE(0x0b05, 0x1715), .driver_info = BTUSB_WRONG_SCO_MTU },

	/* Kensington Bluetooth USB adapter */
	{ USB_DEVICE(0x047d, 0x105e), .driver_info = BTUSB_WRONG_SCO_MTU },

	/* RTX Telecom based adapters with buggy SCO support */
	{ USB_DEVICE(0x0400, 0x0807), .driver_info = BTUSB_BROKEN_ISOC },
	{ USB_DEVICE(0x0400, 0x080a), .driver_info = BTUSB_BROKEN_ISOC },

	/* CONWISE Technology based adapters with buggy SCO support */
	{ USB_DEVICE(0x0e5e, 0x6622),
	  .driver_info = BTUSB_BROKEN_ISOC | BTUSB_CW6622},

	/* Roper Class 1 Bluetooth Dongle (Silicon Wave based) */
	{ USB_DEVICE(0x1310, 0x0001), .driver_info = BTUSB_SWAVE },

	/* Digianswer devices */
	{ USB_DEVICE(0x08fd, 0x0001), .driver_info = BTUSB_DIGIANSWER },
	{ USB_DEVICE(0x08fd, 0x0002), .driver_info = BTUSB_IGNORE },

	/* CSR BlueCore Bluetooth Sniffer */
	{ USB_DEVICE(0x0a12, 0x0002),
	  .driver_info = BTUSB_SNIFFER | BTUSB_BROKEN_ISOC },

	/* Frontline ComProbe Bluetooth Sniffer */
	{ USB_DEVICE(0x16d3, 0x0002),
	  .driver_info = BTUSB_SNIFFER | BTUSB_BROKEN_ISOC },

	/* Marvell Bluetooth devices */
	{ USB_DEVICE(0x1286, 0x2044), .driver_info = BTUSB_MARVELL },
	{ USB_DEVICE(0x1286, 0x2046), .driver_info = BTUSB_MARVELL },
	{ USB_DEVICE(0x1286, 0x204e), .driver_info = BTUSB_MARVELL },

	/* Intel Bluetooth devices */
	{ USB_DEVICE(0x8087, 0x0025), .driver_info = BTUSB_INTEL_COMBINED },
	{ USB_DEVICE(0x8087, 0x0026), .driver_info = BTUSB_INTEL_COMBINED },
	{ USB_DEVICE(0x8087, 0x0029), .driver_info = BTUSB_INTEL_COMBINED },
	{ USB_DEVICE(0x8087, 0x0032), .driver_info = BTUSB_INTEL_COMBINED },
	{ USB_DEVICE(0x8087, 0x0033), .driver_info = BTUSB_INTEL_COMBINED },
	{ USB_DEVICE(0x8087, 0x0035), .driver_info = BTUSB_INTEL_COMBINED },
	{ USB_DEVICE(0x8087, 0x0036), .driver_info = BTUSB_INTEL_COMBINED },
	{ USB_DEVICE(0x8087, 0x0037), .driver_info = BTUSB_INTEL_COMBINED },
	{ USB_DEVICE(0x8087, 0x0038), .driver_info = BTUSB_INTEL_COMBINED },
	{ USB_DEVICE(0x8087, 0x0039), .driver_info = BTUSB_INTEL_COMBINED },
	{ USB_DEVICE(0x8087, 0x07da), .driver_info = BTUSB_CSR },
	{ USB_DEVICE(0x8087, 0x07dc), .driver_info = BTUSB_INTEL_COMBINED |
						     BTUSB_INTEL_NO_WBS_SUPPORT |
						     BTUSB_INTEL_BROKEN_INITIAL_NCMD |
						     BTUSB_INTEL_BROKEN_SHUTDOWN_LED },
	{ USB_DEVICE(0x8087, 0x0a2a), .driver_info = BTUSB_INTEL_COMBINED |
						     BTUSB_INTEL_NO_WBS_SUPPORT |
						     BTUSB_INTEL_BROKEN_SHUTDOWN_LED },
	{ USB_DEVICE(0x8087, 0x0a2b), .driver_info = BTUSB_INTEL_COMBINED },
	{ USB_DEVICE(0x8087, 0x0aa7), .driver_info = BTUSB_INTEL_COMBINED |
						     BTUSB_INTEL_BROKEN_SHUTDOWN_LED },
	{ USB_DEVICE(0x8087, 0x0aaa), .driver_info = BTUSB_INTEL_COMBINED },

	/* Other Intel Bluetooth devices */
	{ USB_VENDOR_AND_INTERFACE_INFO(0x8087, 0xe0, 0x01, 0x01),
	  .driver_info = BTUSB_IGNORE },

	/* Realtek 8821CE Bluetooth devices */
	{ USB_DEVICE(0x13d3, 0x3529), .driver_info = BTUSB_REALTEK |
						     BTUSB_WIDEBAND_SPEECH },

	/* Realtek 8822CE Bluetooth devices */
	{ USB_DEVICE(0x0bda, 0xb00c), .driver_info = BTUSB_REALTEK |
						     BTUSB_WIDEBAND_SPEECH },
	{ USB_DEVICE(0x0bda, 0xc822), .driver_info = BTUSB_REALTEK |
						     BTUSB_WIDEBAND_SPEECH },

	/* Realtek 8822CU Bluetooth devices */
	{ USB_DEVICE(0x13d3, 0x3549), .driver_info = BTUSB_REALTEK |
						     BTUSB_WIDEBAND_SPEECH },

	/* Realtek 8852AE Bluetooth devices */
	{ USB_DEVICE(0x0bda, 0x2852), .driver_info = BTUSB_REALTEK |
						     BTUSB_WIDEBAND_SPEECH },
	{ USB_DEVICE(0x0bda, 0xc852), .driver_info = BTUSB_REALTEK |
						     BTUSB_WIDEBAND_SPEECH },
	{ USB_DEVICE(0x0bda, 0x385a), .driver_info = BTUSB_REALTEK |
						     BTUSB_WIDEBAND_SPEECH },
	{ USB_DEVICE(0x0bda, 0x4852), .driver_info = BTUSB_REALTEK |
						     BTUSB_WIDEBAND_SPEECH },
	{ USB_DEVICE(0x04c5, 0x165c), .driver_info = BTUSB_REALTEK |
						     BTUSB_WIDEBAND_SPEECH },
	{ USB_DEVICE(0x04ca, 0x4006), .driver_info = BTUSB_REALTEK |
						     BTUSB_WIDEBAND_SPEECH },
	{ USB_DEVICE(0x0cb8, 0xc549), .driver_info = BTUSB_REALTEK |
						     BTUSB_WIDEBAND_SPEECH },

	/* Realtek 8852CE Bluetooth devices */
	{ USB_DEVICE(0x04ca, 0x4007), .driver_info = BTUSB_REALTEK |
						     BTUSB_WIDEBAND_SPEECH },
	{ USB_DEVICE(0x04c5, 0x1675), .driver_info = BTUSB_REALTEK |
						     BTUSB_WIDEBAND_SPEECH },
	{ USB_DEVICE(0x0cb8, 0xc558), .driver_info = BTUSB_REALTEK |
						     BTUSB_WIDEBAND_SPEECH },
	{ USB_DEVICE(0x13d3, 0x3587), .driver_info = BTUSB_REALTEK |
						     BTUSB_WIDEBAND_SPEECH },
	{ USB_DEVICE(0x13d3, 0x3586), .driver_info = BTUSB_REALTEK |
						     BTUSB_WIDEBAND_SPEECH },
	{ USB_DEVICE(0x13d3, 0x3592), .driver_info = BTUSB_REALTEK |
						     BTUSB_WIDEBAND_SPEECH },
	{ USB_DEVICE(0x0489, 0xe122), .driver_info = BTUSB_REALTEK |
						     BTUSB_WIDEBAND_SPEECH },

	/* Realtek 8852BE Bluetooth devices */
	{ USB_DEVICE(0x0cb8, 0xc559), .driver_info = BTUSB_REALTEK |
						     BTUSB_WIDEBAND_SPEECH },
	{ USB_DEVICE(0x0bda, 0x4853), .driver_info = BTUSB_REALTEK |
						     BTUSB_WIDEBAND_SPEECH },
	{ USB_DEVICE(0x0bda, 0x887b), .driver_info = BTUSB_REALTEK |
						     BTUSB_WIDEBAND_SPEECH },
	{ USB_DEVICE(0x0bda, 0xb85b), .driver_info = BTUSB_REALTEK |
						     BTUSB_WIDEBAND_SPEECH },
	{ USB_DEVICE(0x13d3, 0x3570), .driver_info = BTUSB_REALTEK |
						     BTUSB_WIDEBAND_SPEECH },
	{ USB_DEVICE(0x13d3, 0x3571), .driver_info = BTUSB_REALTEK |
						     BTUSB_WIDEBAND_SPEECH },
	{ USB_DEVICE(0x13d3, 0x3572), .driver_info = BTUSB_REALTEK |
						     BTUSB_WIDEBAND_SPEECH },
	{ USB_DEVICE(0x13d3, 0x3591), .driver_info = BTUSB_REALTEK |
						     BTUSB_WIDEBAND_SPEECH },
	{ USB_DEVICE(0x0489, 0xe123), .driver_info = BTUSB_REALTEK |
						     BTUSB_WIDEBAND_SPEECH },
	{ USB_DEVICE(0x0489, 0xe125), .driver_info = BTUSB_REALTEK |
						     BTUSB_WIDEBAND_SPEECH },

	/* Realtek 8852BT/8852BE-VT Bluetooth devices */
	{ USB_DEVICE(0x0bda, 0x8520), .driver_info = BTUSB_REALTEK |
						     BTUSB_WIDEBAND_SPEECH },

	/* Realtek 8922AE Bluetooth devices */
	{ USB_DEVICE(0x0bda, 0x8922), .driver_info = BTUSB_REALTEK |
						     BTUSB_WIDEBAND_SPEECH },
	{ USB_DEVICE(0x13d3, 0x3617), .driver_info = BTUSB_REALTEK |
						     BTUSB_WIDEBAND_SPEECH },
	{ USB_DEVICE(0x13d3, 0x3616), .driver_info = BTUSB_REALTEK |
						     BTUSB_WIDEBAND_SPEECH },
	{ USB_DEVICE(0x0489, 0xe130), .driver_info = BTUSB_REALTEK |
						     BTUSB_WIDEBAND_SPEECH },

	/* Realtek Bluetooth devices */
	{ USB_VENDOR_AND_INTERFACE_INFO(0x0bda, 0xe0, 0x01, 0x01),
	  .driver_info = BTUSB_REALTEK },

	/* MediaTek Bluetooth devices */
	{ USB_VENDOR_AND_INTERFACE_INFO(0x0e8d, 0xe0, 0x01, 0x01),
	  .driver_info = BTUSB_MEDIATEK |
			 BTUSB_WIDEBAND_SPEECH },

	/* Additional MediaTek MT7615E Bluetooth devices */
	{ USB_DEVICE(0x13d3, 0x3560), .driver_info = BTUSB_MEDIATEK},

	/* Additional MediaTek MT7663 Bluetooth devices */
	{ USB_DEVICE(0x043e, 0x310c), .driver_info = BTUSB_MEDIATEK |
						     BTUSB_WIDEBAND_SPEECH },
	{ USB_DEVICE(0x04ca, 0x3801), .driver_info = BTUSB_MEDIATEK |
						     BTUSB_WIDEBAND_SPEECH },

	/* Additional MediaTek MT7668 Bluetooth devices */
	{ USB_DEVICE(0x043e, 0x3109), .driver_info = BTUSB_MEDIATEK |
						     BTUSB_WIDEBAND_SPEECH },

	/* Additional MediaTek MT7920 Bluetooth devices */
	{ USB_DEVICE(0x0489, 0xe134), .driver_info = BTUSB_MEDIATEK |
						     BTUSB_WIDEBAND_SPEECH },
	{ USB_DEVICE(0x13d3, 0x3620), .driver_info = BTUSB_MEDIATEK |
						     BTUSB_WIDEBAND_SPEECH },
	{ USB_DEVICE(0x13d3, 0x3621), .driver_info = BTUSB_MEDIATEK |
						     BTUSB_WIDEBAND_SPEECH },
	{ USB_DEVICE(0x13d3, 0x3622), .driver_info = BTUSB_MEDIATEK |
						     BTUSB_WIDEBAND_SPEECH },

	/* Additional MediaTek MT7921 Bluetooth devices */
	{ USB_DEVICE(0x0489, 0xe0c8), .driver_info = BTUSB_MEDIATEK |
						     BTUSB_WIDEBAND_SPEECH },
	{ USB_DEVICE(0x0489, 0xe0cd), .driver_info = BTUSB_MEDIATEK |
						     BTUSB_WIDEBAND_SPEECH },
	{ USB_DEVICE(0x0489, 0xe0e0), .driver_info = BTUSB_MEDIATEK |
						     BTUSB_WIDEBAND_SPEECH },
	{ USB_DEVICE(0x0489, 0xe0f2), .driver_info = BTUSB_MEDIATEK |
						     BTUSB_WIDEBAND_SPEECH },
	{ USB_DEVICE(0x04ca, 0x3802), .driver_info = BTUSB_MEDIATEK |
						     BTUSB_WIDEBAND_SPEECH },
	{ USB_DEVICE(0x0e8d, 0x0608), .driver_info = BTUSB_MEDIATEK |
						     BTUSB_WIDEBAND_SPEECH },
	{ USB_DEVICE(0x13d3, 0x3563), .driver_info = BTUSB_MEDIATEK |
						     BTUSB_WIDEBAND_SPEECH },
	{ USB_DEVICE(0x13d3, 0x3564), .driver_info = BTUSB_MEDIATEK |
						     BTUSB_WIDEBAND_SPEECH },
	{ USB_DEVICE(0x13d3, 0x3567), .driver_info = BTUSB_MEDIATEK |
						     BTUSB_WIDEBAND_SPEECH },
	{ USB_DEVICE(0x13d3, 0x3578), .driver_info = BTUSB_MEDIATEK |
						     BTUSB_WIDEBAND_SPEECH },
	{ USB_DEVICE(0x13d3, 0x3583), .driver_info = BTUSB_MEDIATEK |
						     BTUSB_WIDEBAND_SPEECH },
	{ USB_DEVICE(0x13d3, 0x3606), .driver_info = BTUSB_MEDIATEK |
						     BTUSB_WIDEBAND_SPEECH },

	/* MediaTek MT7922 Bluetooth devices */
	{ USB_DEVICE(0x13d3, 0x3585), .driver_info = BTUSB_MEDIATEK |
						     BTUSB_WIDEBAND_SPEECH },
	{ USB_DEVICE(0x13d3, 0x3610), .driver_info = BTUSB_MEDIATEK |
						     BTUSB_WIDEBAND_SPEECH },

	/* MediaTek MT7922A Bluetooth devices */
	{ USB_DEVICE(0x0489, 0xe0d8), .driver_info = BTUSB_MEDIATEK |
						     BTUSB_WIDEBAND_SPEECH },
	{ USB_DEVICE(0x0489, 0xe0d9), .driver_info = BTUSB_MEDIATEK |
						     BTUSB_WIDEBAND_SPEECH },
	{ USB_DEVICE(0x0489, 0xe0e2), .driver_info = BTUSB_MEDIATEK |
						     BTUSB_WIDEBAND_SPEECH },
	{ USB_DEVICE(0x0489, 0xe0e4), .driver_info = BTUSB_MEDIATEK |
						     BTUSB_WIDEBAND_SPEECH },
	{ USB_DEVICE(0x0489, 0xe0f1), .driver_info = BTUSB_MEDIATEK |
						     BTUSB_WIDEBAND_SPEECH },
	{ USB_DEVICE(0x0489, 0xe0f2), .driver_info = BTUSB_MEDIATEK |
						     BTUSB_WIDEBAND_SPEECH },
	{ USB_DEVICE(0x0489, 0xe0f5), .driver_info = BTUSB_MEDIATEK |
						     BTUSB_WIDEBAND_SPEECH },
	{ USB_DEVICE(0x0489, 0xe0f6), .driver_info = BTUSB_MEDIATEK |
						     BTUSB_WIDEBAND_SPEECH },
	{ USB_DEVICE(0x0489, 0xe102), .driver_info = BTUSB_MEDIATEK |
						     BTUSB_WIDEBAND_SPEECH },
	{ USB_DEVICE(0x04ca, 0x3804), .driver_info = BTUSB_MEDIATEK |
						     BTUSB_WIDEBAND_SPEECH },
	{ USB_DEVICE(0x04ca, 0x38e4), .driver_info = BTUSB_MEDIATEK |
						     BTUSB_WIDEBAND_SPEECH },
	{ USB_DEVICE(0x13d3, 0x3568), .driver_info = BTUSB_MEDIATEK |
						     BTUSB_WIDEBAND_SPEECH },
	{ USB_DEVICE(0x13d3, 0x3605), .driver_info = BTUSB_MEDIATEK |
						     BTUSB_WIDEBAND_SPEECH },
	{ USB_DEVICE(0x13d3, 0x3607), .driver_info = BTUSB_MEDIATEK |
						     BTUSB_WIDEBAND_SPEECH },
	{ USB_DEVICE(0x13d3, 0x3614), .driver_info = BTUSB_MEDIATEK |
						     BTUSB_WIDEBAND_SPEECH },
	{ USB_DEVICE(0x13d3, 0x3615), .driver_info = BTUSB_MEDIATEK |
						     BTUSB_WIDEBAND_SPEECH },
	{ USB_DEVICE(0x35f5, 0x7922), .driver_info = BTUSB_MEDIATEK |
						     BTUSB_WIDEBAND_SPEECH },

	/* Additional MediaTek MT7925 Bluetooth devices */
	{ USB_DEVICE(0x0489, 0xe111), .driver_info = BTUSB_MEDIATEK |
						     BTUSB_WIDEBAND_SPEECH },
	{ USB_DEVICE(0x0489, 0xe113), .driver_info = BTUSB_MEDIATEK |
						     BTUSB_WIDEBAND_SPEECH },
	{ USB_DEVICE(0x0489, 0xe118), .driver_info = BTUSB_MEDIATEK |
						     BTUSB_WIDEBAND_SPEECH },
	{ USB_DEVICE(0x0489, 0xe11e), .driver_info = BTUSB_MEDIATEK |
						     BTUSB_WIDEBAND_SPEECH },
	{ USB_DEVICE(0x0489, 0xe124), .driver_info = BTUSB_MEDIATEK |
						     BTUSB_WIDEBAND_SPEECH },
	{ USB_DEVICE(0x0489, 0xe139), .driver_info = BTUSB_MEDIATEK |
						     BTUSB_WIDEBAND_SPEECH },
	{ USB_DEVICE(0x0489, 0xe14f), .driver_info = BTUSB_MEDIATEK |
						     BTUSB_WIDEBAND_SPEECH },
	{ USB_DEVICE(0x0489, 0xe150), .driver_info = BTUSB_MEDIATEK |
						     BTUSB_WIDEBAND_SPEECH },
	{ USB_DEVICE(0x0489, 0xe151), .driver_info = BTUSB_MEDIATEK |
						     BTUSB_WIDEBAND_SPEECH },
	{ USB_DEVICE(0x13d3, 0x3602), .driver_info = BTUSB_MEDIATEK |
						     BTUSB_WIDEBAND_SPEECH },
	{ USB_DEVICE(0x13d3, 0x3603), .driver_info = BTUSB_MEDIATEK |
						     BTUSB_WIDEBAND_SPEECH },
	{ USB_DEVICE(0x13d3, 0x3604), .driver_info = BTUSB_MEDIATEK |
						     BTUSB_WIDEBAND_SPEECH },
	{ USB_DEVICE(0x13d3, 0x3608), .driver_info = BTUSB_MEDIATEK |
						     BTUSB_WIDEBAND_SPEECH },
	{ USB_DEVICE(0x13d3, 0x3628), .driver_info = BTUSB_MEDIATEK |
						     BTUSB_WIDEBAND_SPEECH },

	/* Additional Realtek 8723AE Bluetooth devices */
	{ USB_DEVICE(0x0930, 0x021d), .driver_info = BTUSB_REALTEK },
	{ USB_DEVICE(0x13d3, 0x3394), .driver_info = BTUSB_REALTEK },

	/* Additional Realtek 8723BE Bluetooth devices */
	{ USB_DEVICE(0x0489, 0xe085), .driver_info = BTUSB_REALTEK },
	{ USB_DEVICE(0x0489, 0xe08b), .driver_info = BTUSB_REALTEK },
	{ USB_DEVICE(0x04f2, 0xb49f), .driver_info = BTUSB_REALTEK },
	{ USB_DEVICE(0x13d3, 0x3410), .driver_info = BTUSB_REALTEK },
	{ USB_DEVICE(0x13d3, 0x3416), .driver_info = BTUSB_REALTEK },
	{ USB_DEVICE(0x13d3, 0x3459), .driver_info = BTUSB_REALTEK },
	{ USB_DEVICE(0x13d3, 0x3494), .driver_info = BTUSB_REALTEK },

	/* Additional Realtek 8723BU Bluetooth devices */
	{ USB_DEVICE(0x7392, 0xa611), .driver_info = BTUSB_REALTEK },

	/* Additional Realtek 8723DE Bluetooth devices */
	{ USB_DEVICE(0x0bda, 0xb009), .driver_info = BTUSB_REALTEK },
	{ USB_DEVICE(0x2ff8, 0xb011), .driver_info = BTUSB_REALTEK },

	/* Additional Realtek 8761BUV Bluetooth devices */
	{ USB_DEVICE(0x2357, 0x0604), .driver_info = BTUSB_REALTEK |
						     BTUSB_WIDEBAND_SPEECH },
	{ USB_DEVICE(0x0b05, 0x190e), .driver_info = BTUSB_REALTEK |
	  					     BTUSB_WIDEBAND_SPEECH },
	{ USB_DEVICE(0x2550, 0x8761), .driver_info = BTUSB_REALTEK |
						     BTUSB_WIDEBAND_SPEECH },
	{ USB_DEVICE(0x0bda, 0x8771), .driver_info = BTUSB_REALTEK |
						     BTUSB_WIDEBAND_SPEECH },
	{ USB_DEVICE(0x6655, 0x8771), .driver_info = BTUSB_REALTEK |
						     BTUSB_WIDEBAND_SPEECH },
	{ USB_DEVICE(0x7392, 0xc611), .driver_info = BTUSB_REALTEK |
						     BTUSB_WIDEBAND_SPEECH },
	{ USB_DEVICE(0x2b89, 0x8761), .driver_info = BTUSB_REALTEK |
						     BTUSB_WIDEBAND_SPEECH },

	/* Additional Realtek 8821AE Bluetooth devices */
	{ USB_DEVICE(0x0b05, 0x17dc), .driver_info = BTUSB_REALTEK },
	{ USB_DEVICE(0x13d3, 0x3414), .driver_info = BTUSB_REALTEK },
	{ USB_DEVICE(0x13d3, 0x3458), .driver_info = BTUSB_REALTEK },
	{ USB_DEVICE(0x13d3, 0x3461), .driver_info = BTUSB_REALTEK },
	{ USB_DEVICE(0x13d3, 0x3462), .driver_info = BTUSB_REALTEK },

	/* Additional Realtek 8822BE Bluetooth devices */
	{ USB_DEVICE(0x13d3, 0x3526), .driver_info = BTUSB_REALTEK },
	{ USB_DEVICE(0x0b05, 0x185c), .driver_info = BTUSB_REALTEK },

	/* Additional Realtek 8822CE Bluetooth devices */
	{ USB_DEVICE(0x04ca, 0x4005), .driver_info = BTUSB_REALTEK |
						     BTUSB_WIDEBAND_SPEECH },
	{ USB_DEVICE(0x04c5, 0x161f), .driver_info = BTUSB_REALTEK |
						     BTUSB_WIDEBAND_SPEECH },
	{ USB_DEVICE(0x0b05, 0x18ef), .driver_info = BTUSB_REALTEK |
						     BTUSB_WIDEBAND_SPEECH },
	{ USB_DEVICE(0x13d3, 0x3548), .driver_info = BTUSB_REALTEK |
						     BTUSB_WIDEBAND_SPEECH },
	{ USB_DEVICE(0x13d3, 0x3549), .driver_info = BTUSB_REALTEK |
						     BTUSB_WIDEBAND_SPEECH },
	{ USB_DEVICE(0x13d3, 0x3553), .driver_info = BTUSB_REALTEK |
						     BTUSB_WIDEBAND_SPEECH },
	{ USB_DEVICE(0x13d3, 0x3555), .driver_info = BTUSB_REALTEK |
						     BTUSB_WIDEBAND_SPEECH },
	{ USB_DEVICE(0x2ff8, 0x3051), .driver_info = BTUSB_REALTEK |
						     BTUSB_WIDEBAND_SPEECH },
	{ USB_DEVICE(0x1358, 0xc123), .driver_info = BTUSB_REALTEK |
						     BTUSB_WIDEBAND_SPEECH },
	{ USB_DEVICE(0x0bda, 0xc123), .driver_info = BTUSB_REALTEK |
						     BTUSB_WIDEBAND_SPEECH },
	{ USB_DEVICE(0x0cb5, 0xc547), .driver_info = BTUSB_REALTEK |
						     BTUSB_WIDEBAND_SPEECH },

	/* Actions Semiconductor ATS2851 based devices */
	{ USB_DEVICE(0x10d7, 0xb012), .driver_info = BTUSB_ACTIONS_SEMI },

	/* Silicon Wave based devices */
	{ USB_DEVICE(0x0c10, 0x0000), .driver_info = BTUSB_SWAVE },

	{ }	/* Terminating entry */
};

/* The Bluetooth USB module build into some devices needs to be reset on resume,
 * this is a problem with the platform (likely shutting off all power) not with
 * the module itself. So we use a DMI list to match known broken platforms.
 */
static const struct dmi_system_id btusb_needs_reset_resume_table[] = {
	{
		/* Dell OptiPlex 3060 (QCA ROME device 0cf3:e007) */
		.matches = {
			DMI_MATCH(DMI_SYS_VENDOR, "Dell Inc."),
			DMI_MATCH(DMI_PRODUCT_NAME, "OptiPlex 3060"),
		},
	},
	{
		/* Dell XPS 9360 (QCA ROME device 0cf3:e300) */
		.matches = {
			DMI_MATCH(DMI_SYS_VENDOR, "Dell Inc."),
			DMI_MATCH(DMI_PRODUCT_NAME, "XPS 13 9360"),
		},
	},
	{
		/* Dell Inspiron 5565 (QCA ROME device 0cf3:e009) */
		.matches = {
			DMI_MATCH(DMI_SYS_VENDOR, "Dell Inc."),
			DMI_MATCH(DMI_PRODUCT_NAME, "Inspiron 5565"),
		},
	},
	{}
};

struct qca_dump_info {
	/* fields for dump collection */
	u16 id_vendor;
	u16 id_product;
	u32 fw_version;
	u32 controller_id;
	u32 ram_dump_size;
	u16 ram_dump_seqno;
};

#define BTUSB_MAX_ISOC_FRAMES	10

#define BTUSB_INTR_RUNNING	0
#define BTUSB_BULK_RUNNING	1
#define BTUSB_ISOC_RUNNING	2
#define BTUSB_SUSPENDING	3
#define BTUSB_DID_ISO_RESUME	4
#define BTUSB_BOOTLOADER	5
#define BTUSB_DOWNLOADING	6
#define BTUSB_FIRMWARE_LOADED	7
#define BTUSB_FIRMWARE_FAILED	8
#define BTUSB_BOOTING		9
#define BTUSB_DIAG_RUNNING	10
#define BTUSB_OOB_WAKE_ENABLED	11
#define BTUSB_HW_RESET_ACTIVE	12
#define BTUSB_TX_WAIT_VND_EVT	13
#define BTUSB_WAKEUP_AUTOSUSPEND	14
#define BTUSB_USE_ALT3_FOR_WBS	15
#define BTUSB_ALT6_CONTINUOUS_TX	16
#define BTUSB_HW_SSR_ACTIVE	17

struct btusb_data {
	struct hci_dev       *hdev;
	struct usb_device    *udev;
	struct usb_interface *intf;
	struct usb_interface *isoc;
	struct usb_interface *diag;
	unsigned isoc_ifnum;

	unsigned long flags;

	bool poll_sync;
	int intr_interval;
	struct work_struct  work;
	struct work_struct  waker;
	struct delayed_work rx_work;

	struct sk_buff_head acl_q;

	struct usb_anchor deferred;
	struct usb_anchor tx_anchor;
	int tx_in_flight;
	spinlock_t txlock;

	struct usb_anchor intr_anchor;
	struct usb_anchor bulk_anchor;
	struct usb_anchor isoc_anchor;
	struct usb_anchor diag_anchor;
	struct usb_anchor ctrl_anchor;
	spinlock_t rxlock;

	struct sk_buff *evt_skb;
	struct sk_buff *acl_skb;
	struct sk_buff *sco_skb;

	struct usb_endpoint_descriptor *intr_ep;
	struct usb_endpoint_descriptor *bulk_tx_ep;
	struct usb_endpoint_descriptor *bulk_rx_ep;
	struct usb_endpoint_descriptor *isoc_tx_ep;
	struct usb_endpoint_descriptor *isoc_rx_ep;
	struct usb_endpoint_descriptor *diag_tx_ep;
	struct usb_endpoint_descriptor *diag_rx_ep;

	struct gpio_desc *reset_gpio;

	__u8 cmdreq_type;
	__u8 cmdreq;

	unsigned int sco_num;
	unsigned int air_mode;
	bool usb_alt6_packet_flow;
	int isoc_altsetting;
	int suspend_count;

	int (*recv_event)(struct hci_dev *hdev, struct sk_buff *skb);
	int (*recv_acl)(struct hci_dev *hdev, struct sk_buff *skb);
	int (*recv_bulk)(struct btusb_data *data, void *buffer, int count);

	int (*setup_on_usb)(struct hci_dev *hdev);

	int (*suspend)(struct hci_dev *hdev);
	int (*resume)(struct hci_dev *hdev);
	int (*disconnect)(struct hci_dev *hdev);

	int oob_wake_irq;   /* irq for out-of-band wake-on-bt */
	unsigned cmd_timeout_cnt;

	struct qca_dump_info qca_dump;
};

static void btusb_reset(struct hci_dev *hdev)
{
	struct btusb_data *data;
	int err;

	if (hdev->reset) {
		hdev->reset(hdev);
		return;
	}

	data = hci_get_drvdata(hdev);
	/* This is not an unbalanced PM reference since the device will reset */
	err = usb_autopm_get_interface(data->intf);
	if (err) {
		bt_dev_err(hdev, "Failed usb_autopm_get_interface: %d", err);
		return;
	}

	bt_dev_err(hdev, "Resetting usb device.");
	usb_queue_reset_device(data->intf);
}

static void btusb_intel_cmd_timeout(struct hci_dev *hdev)
{
	struct btusb_data *data = hci_get_drvdata(hdev);
	struct gpio_desc *reset_gpio = data->reset_gpio;
	struct btintel_data *intel_data = hci_get_priv(hdev);

	if (++data->cmd_timeout_cnt < 5)
		return;

	if (intel_data->acpi_reset_method) {
		if (test_and_set_bit(INTEL_ACPI_RESET_ACTIVE, intel_data->flags)) {
			bt_dev_err(hdev, "acpi: last reset failed ? Not resetting again");
			return;
		}

		bt_dev_err(hdev, "Initiating acpi reset method");
		/* If ACPI reset method fails, lets try with legacy GPIO
		 * toggling
		 */
		if (!intel_data->acpi_reset_method(hdev)) {
			return;
		}
	}

	if (!reset_gpio) {
		btusb_reset(hdev);
		return;
	}

	/*
	 * Toggle the hard reset line if the platform provides one. The reset
	 * is going to yank the device off the USB and then replug. So doing
	 * once is enough. The cleanup is handled correctly on the way out
	 * (standard USB disconnect), and the new device is detected cleanly
	 * and bound to the driver again like it should be.
	 */
	if (test_and_set_bit(BTUSB_HW_RESET_ACTIVE, &data->flags)) {
		bt_dev_err(hdev, "last reset failed? Not resetting again");
		return;
	}

	bt_dev_err(hdev, "Initiating HW reset via gpio");
	gpiod_set_value_cansleep(reset_gpio, 1);
	msleep(100);
	gpiod_set_value_cansleep(reset_gpio, 0);
}

#define RTK_DEVCOREDUMP_CODE_MEMDUMP		0x01
#define RTK_DEVCOREDUMP_CODE_HW_ERR		0x02
#define RTK_DEVCOREDUMP_CODE_CMD_TIMEOUT	0x03

#define RTK_SUB_EVENT_CODE_COREDUMP		0x34

struct rtk_dev_coredump_hdr {
	u8 type;
	u8 code;
	u8 reserved[2];
} __packed;

static inline void btusb_rtl_alloc_devcoredump(struct hci_dev *hdev,
		struct rtk_dev_coredump_hdr *hdr, u8 *buf, u32 len)
{
	struct sk_buff *skb;

	skb = alloc_skb(len + sizeof(*hdr), GFP_ATOMIC);
	if (!skb)
		return;

	skb_put_data(skb, hdr, sizeof(*hdr));
	if (len)
		skb_put_data(skb, buf, len);

	if (!hci_devcd_init(hdev, skb->len)) {
		hci_devcd_append(hdev, skb);
		hci_devcd_complete(hdev);
	} else {
		bt_dev_err(hdev, "RTL: Failed to generate devcoredump");
		kfree_skb(skb);
	}
}

static void btusb_rtl_cmd_timeout(struct hci_dev *hdev)
{
	struct btusb_data *data = hci_get_drvdata(hdev);
	struct gpio_desc *reset_gpio = data->reset_gpio;
	struct rtk_dev_coredump_hdr hdr = {
		.type = RTK_DEVCOREDUMP_CODE_CMD_TIMEOUT,
	};

	btusb_rtl_alloc_devcoredump(hdev, &hdr, NULL, 0);

	if (++data->cmd_timeout_cnt < 5)
		return;

	if (!reset_gpio) {
		btusb_reset(hdev);
		return;
	}

	/* Toggle the hard reset line. The Realtek device is going to
	 * yank itself off the USB and then replug. The cleanup is handled
	 * correctly on the way out (standard USB disconnect), and the new
	 * device is detected cleanly and bound to the driver again like
	 * it should be.
	 */
	if (test_and_set_bit(BTUSB_HW_RESET_ACTIVE, &data->flags)) {
		bt_dev_err(hdev, "last reset failed? Not resetting again");
		return;
	}

	bt_dev_err(hdev, "Reset Realtek device via gpio");
	gpiod_set_value_cansleep(reset_gpio, 1);
	msleep(200);
	gpiod_set_value_cansleep(reset_gpio, 0);
}

static void btusb_rtl_hw_error(struct hci_dev *hdev, u8 code)
{
	struct rtk_dev_coredump_hdr hdr = {
		.type = RTK_DEVCOREDUMP_CODE_HW_ERR,
		.code = code,
	};

	bt_dev_err(hdev, "RTL: hw err, trigger devcoredump (%d)", code);

	btusb_rtl_alloc_devcoredump(hdev, &hdr, NULL, 0);
}

static void btusb_qca_cmd_timeout(struct hci_dev *hdev)
{
	struct btusb_data *data = hci_get_drvdata(hdev);
	struct gpio_desc *reset_gpio = data->reset_gpio;

	if (test_bit(BTUSB_HW_SSR_ACTIVE, &data->flags)) {
		bt_dev_info(hdev, "Ramdump in progress, defer cmd_timeout");
		return;
	}

	if (++data->cmd_timeout_cnt < 5)
		return;

	if (reset_gpio) {
		bt_dev_err(hdev, "Reset qca device via bt_en gpio");

		/* Toggle the hard reset line. The qca bt device is going to
		 * yank itself off the USB and then replug. The cleanup is handled
		 * correctly on the way out (standard USB disconnect), and the new
		 * device is detected cleanly and bound to the driver again like
		 * it should be.
		 */
		if (test_and_set_bit(BTUSB_HW_RESET_ACTIVE, &data->flags)) {
			bt_dev_err(hdev, "last reset failed? Not resetting again");
			return;
		}

		gpiod_set_value_cansleep(reset_gpio, 0);
		msleep(200);
		gpiod_set_value_cansleep(reset_gpio, 1);

		return;
	}

	btusb_reset(hdev);
}

static inline void btusb_free_frags(struct btusb_data *data)
{
	unsigned long flags;

	spin_lock_irqsave(&data->rxlock, flags);

	dev_kfree_skb_irq(data->evt_skb);
	data->evt_skb = NULL;

	dev_kfree_skb_irq(data->acl_skb);
	data->acl_skb = NULL;

	dev_kfree_skb_irq(data->sco_skb);
	data->sco_skb = NULL;

	spin_unlock_irqrestore(&data->rxlock, flags);
}

static int btusb_recv_event(struct btusb_data *data, struct sk_buff *skb)
{
	if (data->intr_interval) {
		/* Trigger dequeue immediately if an event is received */
		schedule_delayed_work(&data->rx_work, 0);
	}

	return data->recv_event(data->hdev, skb);
}

static int btusb_recv_intr(struct btusb_data *data, void *buffer, int count)
{
	struct sk_buff *skb;
	unsigned long flags;
	int err = 0;

	spin_lock_irqsave(&data->rxlock, flags);
	skb = data->evt_skb;

	while (count) {
		int len;

		if (!skb) {
			skb = bt_skb_alloc(HCI_MAX_EVENT_SIZE, GFP_ATOMIC);
			if (!skb) {
				err = -ENOMEM;
				break;
			}

			hci_skb_pkt_type(skb) = HCI_EVENT_PKT;
			hci_skb_expect(skb) = HCI_EVENT_HDR_SIZE;
		}

		len = min_t(uint, hci_skb_expect(skb), count);
		skb_put_data(skb, buffer, len);

		count -= len;
		buffer += len;
		hci_skb_expect(skb) -= len;

		if (skb->len == HCI_EVENT_HDR_SIZE) {
			/* Complete event header */
			hci_skb_expect(skb) = hci_event_hdr(skb)->plen;

			if (skb_tailroom(skb) < hci_skb_expect(skb)) {
				kfree_skb(skb);
				skb = NULL;

				err = -EILSEQ;
				break;
			}
		}

		if (!hci_skb_expect(skb)) {
			/* Complete frame */
			btusb_recv_event(data, skb);
			skb = NULL;
		}
	}

	data->evt_skb = skb;
	spin_unlock_irqrestore(&data->rxlock, flags);

	return err;
}

static int btusb_recv_acl(struct btusb_data *data, struct sk_buff *skb)
{
	/* Only queue ACL packet if intr_interval is set as it means
	 * force_poll_sync has been enabled.
	 */
	if (!data->intr_interval)
		return data->recv_acl(data->hdev, skb);

	skb_queue_tail(&data->acl_q, skb);
	schedule_delayed_work(&data->rx_work, data->intr_interval);

	return 0;
}

static int btusb_recv_bulk(struct btusb_data *data, void *buffer, int count)
{
	struct sk_buff *skb;
	unsigned long flags;
	int err = 0;

	spin_lock_irqsave(&data->rxlock, flags);
	skb = data->acl_skb;

	while (count) {
		int len;

		if (!skb) {
			skb = bt_skb_alloc(HCI_MAX_FRAME_SIZE, GFP_ATOMIC);
			if (!skb) {
				err = -ENOMEM;
				break;
			}

			hci_skb_pkt_type(skb) = HCI_ACLDATA_PKT;
			hci_skb_expect(skb) = HCI_ACL_HDR_SIZE;
		}

		len = min_t(uint, hci_skb_expect(skb), count);
		skb_put_data(skb, buffer, len);

		count -= len;
		buffer += len;
		hci_skb_expect(skb) -= len;

		if (skb->len == HCI_ACL_HDR_SIZE) {
			__le16 dlen = hci_acl_hdr(skb)->dlen;

			/* Complete ACL header */
			hci_skb_expect(skb) = __le16_to_cpu(dlen);

			if (skb_tailroom(skb) < hci_skb_expect(skb)) {
				kfree_skb(skb);
				skb = NULL;

				err = -EILSEQ;
				break;
			}
		}

		if (!hci_skb_expect(skb)) {
			/* Complete frame */
			btusb_recv_acl(data, skb);
			skb = NULL;
		}
	}

	data->acl_skb = skb;
	spin_unlock_irqrestore(&data->rxlock, flags);

	return err;
}

static bool btusb_validate_sco_handle(struct hci_dev *hdev,
				      struct hci_sco_hdr *hdr)
{
	__u16 handle;

	if (hci_dev_test_flag(hdev, HCI_USER_CHANNEL))
		// Can't validate, userspace controls everything.
		return true;

	/*
	 * USB isochronous transfers are not designed to be reliable and may
	 * lose fragments.  When this happens, the next first fragment
	 * encountered might actually be a continuation fragment.
	 * Validate the handle to detect it and drop it, or else the upper
	 * layer will get garbage for a while.
	 */

	handle = hci_handle(__le16_to_cpu(hdr->handle));

	switch (hci_conn_lookup_type(hdev, handle)) {
	case SCO_LINK:
	case ESCO_LINK:
		return true;
	default:
		return false;
	}
}

static int btusb_recv_isoc(struct btusb_data *data, void *buffer, int count)
{
	struct sk_buff *skb;
	unsigned long flags;
	int err = 0;

	spin_lock_irqsave(&data->rxlock, flags);
	skb = data->sco_skb;

	while (count) {
		int len;

		if (!skb) {
			skb = bt_skb_alloc(HCI_MAX_SCO_SIZE, GFP_ATOMIC);
			if (!skb) {
				err = -ENOMEM;
				break;
			}

			hci_skb_pkt_type(skb) = HCI_SCODATA_PKT;
			hci_skb_expect(skb) = HCI_SCO_HDR_SIZE;
		}

		len = min_t(uint, hci_skb_expect(skb), count);
		skb_put_data(skb, buffer, len);

		count -= len;
		buffer += len;
		hci_skb_expect(skb) -= len;

		if (skb->len == HCI_SCO_HDR_SIZE) {
			/* Complete SCO header */
			struct hci_sco_hdr *hdr = hci_sco_hdr(skb);

			hci_skb_expect(skb) = hdr->dlen;

			if (skb_tailroom(skb) < hci_skb_expect(skb) ||
			    !btusb_validate_sco_handle(data->hdev, hdr)) {
				kfree_skb(skb);
				skb = NULL;

				err = -EILSEQ;
				break;
			}
		}

		if (!hci_skb_expect(skb)) {
			/* Complete frame */
			hci_recv_frame(data->hdev, skb);
			skb = NULL;
		}
	}

	data->sco_skb = skb;
	spin_unlock_irqrestore(&data->rxlock, flags);

	return err;
}

static void btusb_intr_complete(struct urb *urb)
{
	struct hci_dev *hdev = urb->context;
	struct btusb_data *data = hci_get_drvdata(hdev);
	int err;

	BT_DBG("%s urb %p status %d count %d", hdev->name, urb, urb->status,
	       urb->actual_length);

	if (!test_bit(HCI_RUNNING, &hdev->flags))
		return;

	if (urb->status == 0) {
		hdev->stat.byte_rx += urb->actual_length;

		if (btusb_recv_intr(data, urb->transfer_buffer,
				    urb->actual_length) < 0) {
			bt_dev_err(hdev, "corrupted event packet");
			hdev->stat.err_rx++;
		}
	} else if (urb->status == -ENOENT) {
		/* Avoid suspend failed when usb_kill_urb */
		return;
	}

	if (!test_bit(BTUSB_INTR_RUNNING, &data->flags))
		return;

	usb_mark_last_busy(data->udev);
	usb_anchor_urb(urb, &data->intr_anchor);

	err = usb_submit_urb(urb, GFP_ATOMIC);
	if (err < 0) {
		/* -EPERM: urb is being killed;
		 * -ENODEV: device got disconnected
		 */
		if (err != -EPERM && err != -ENODEV)
			bt_dev_err(hdev, "urb %p failed to resubmit (%d)",
				   urb, -err);
		if (err != -EPERM)
			hci_cmd_sync_cancel(hdev, -err);
		usb_unanchor_urb(urb);
	}
}

static int btusb_submit_intr_urb(struct hci_dev *hdev, gfp_t mem_flags)
{
	struct btusb_data *data = hci_get_drvdata(hdev);
	struct urb *urb;
	unsigned char *buf;
	unsigned int pipe;
	int err, size;

	BT_DBG("%s", hdev->name);

	if (!data->intr_ep)
		return -ENODEV;

	urb = usb_alloc_urb(0, mem_flags);
	if (!urb)
		return -ENOMEM;

	if (le16_to_cpu(data->udev->descriptor.idVendor)  == 0x0a12 &&
	    le16_to_cpu(data->udev->descriptor.idProduct) == 0x0001)
		/* Fake CSR devices don't seem to support sort-transter */
		size = le16_to_cpu(data->intr_ep->wMaxPacketSize);
	else
		/* Use maximum HCI Event size so the USB stack handles
		 * ZPL/short-transfer automatically.
		 */
		size = HCI_MAX_EVENT_SIZE;

	buf = kmalloc(size, mem_flags);
	if (!buf) {
		usb_free_urb(urb);
		return -ENOMEM;
	}

	pipe = usb_rcvintpipe(data->udev, data->intr_ep->bEndpointAddress);

	usb_fill_int_urb(urb, data->udev, pipe, buf, size,
			 btusb_intr_complete, hdev, data->intr_ep->bInterval);

	urb->transfer_flags |= URB_FREE_BUFFER;

	usb_anchor_urb(urb, &data->intr_anchor);

	err = usb_submit_urb(urb, mem_flags);
	if (err < 0) {
		if (err != -EPERM && err != -ENODEV)
			bt_dev_err(hdev, "urb %p submission failed (%d)",
				   urb, -err);
		if (err != -EPERM)
			hci_cmd_sync_cancel(hdev, -err);
		usb_unanchor_urb(urb);
	}

	/* Only initialize intr_interval if URB poll sync is enabled */
	if (!data->poll_sync)
		goto done;

	/* The units are frames (milliseconds) for full and low speed devices,
	 * and microframes (1/8 millisecond) for highspeed and SuperSpeed
	 * devices.
	 *
	 * This is done once on open/resume so it shouldn't change even if
	 * force_poll_sync changes.
	 */
	switch (urb->dev->speed) {
	case USB_SPEED_SUPER_PLUS:
	case USB_SPEED_SUPER:	/* units are 125us */
		data->intr_interval = usecs_to_jiffies(urb->interval * 125);
		break;
	default:
		data->intr_interval = msecs_to_jiffies(urb->interval);
		break;
	}

done:
	usb_free_urb(urb);

	return err;
}

static void btusb_bulk_complete(struct urb *urb)
{
	struct hci_dev *hdev = urb->context;
	struct btusb_data *data = hci_get_drvdata(hdev);
	int err;

	BT_DBG("%s urb %p status %d count %d", hdev->name, urb, urb->status,
	       urb->actual_length);

	if (!test_bit(HCI_RUNNING, &hdev->flags))
		return;

	if (urb->status == 0) {
		hdev->stat.byte_rx += urb->actual_length;

		if (data->recv_bulk(data, urb->transfer_buffer,
				    urb->actual_length) < 0) {
			bt_dev_err(hdev, "corrupted ACL packet");
			hdev->stat.err_rx++;
		}
	} else if (urb->status == -ENOENT) {
		/* Avoid suspend failed when usb_kill_urb */
		return;
	}

	if (!test_bit(BTUSB_BULK_RUNNING, &data->flags))
		return;

	usb_anchor_urb(urb, &data->bulk_anchor);
	usb_mark_last_busy(data->udev);

	err = usb_submit_urb(urb, GFP_ATOMIC);
	if (err < 0) {
		/* -EPERM: urb is being killed;
		 * -ENODEV: device got disconnected
		 */
		if (err != -EPERM && err != -ENODEV)
			bt_dev_err(hdev, "urb %p failed to resubmit (%d)",
				   urb, -err);
		usb_unanchor_urb(urb);
	}
}

static int btusb_submit_bulk_urb(struct hci_dev *hdev, gfp_t mem_flags)
{
	struct btusb_data *data = hci_get_drvdata(hdev);
	struct urb *urb;
	unsigned char *buf;
	unsigned int pipe;
	int err, size = HCI_MAX_FRAME_SIZE;

	BT_DBG("%s", hdev->name);

	if (!data->bulk_rx_ep)
		return -ENODEV;

	urb = usb_alloc_urb(0, mem_flags);
	if (!urb)
		return -ENOMEM;

	buf = kmalloc(size, mem_flags);
	if (!buf) {
		usb_free_urb(urb);
		return -ENOMEM;
	}

	pipe = usb_rcvbulkpipe(data->udev, data->bulk_rx_ep->bEndpointAddress);

	usb_fill_bulk_urb(urb, data->udev, pipe, buf, size,
			  btusb_bulk_complete, hdev);

	urb->transfer_flags |= URB_FREE_BUFFER;

	usb_mark_last_busy(data->udev);
	usb_anchor_urb(urb, &data->bulk_anchor);

	err = usb_submit_urb(urb, mem_flags);
	if (err < 0) {
		if (err != -EPERM && err != -ENODEV)
			bt_dev_err(hdev, "urb %p submission failed (%d)",
				   urb, -err);
		usb_unanchor_urb(urb);
	}

	usb_free_urb(urb);

	return err;
}

static void btusb_isoc_complete(struct urb *urb)
{
	struct hci_dev *hdev = urb->context;
	struct btusb_data *data = hci_get_drvdata(hdev);
	int i, err;

	BT_DBG("%s urb %p status %d count %d", hdev->name, urb, urb->status,
	       urb->actual_length);

	if (!test_bit(HCI_RUNNING, &hdev->flags))
		return;

	if (urb->status == 0) {
		for (i = 0; i < urb->number_of_packets; i++) {
			unsigned int offset = urb->iso_frame_desc[i].offset;
			unsigned int length = urb->iso_frame_desc[i].actual_length;

			if (urb->iso_frame_desc[i].status)
				continue;

			hdev->stat.byte_rx += length;

			if (btusb_recv_isoc(data, urb->transfer_buffer + offset,
					    length) < 0) {
				bt_dev_err(hdev, "corrupted SCO packet");
				hdev->stat.err_rx++;
			}
		}
	} else if (urb->status == -ENOENT) {
		/* Avoid suspend failed when usb_kill_urb */
		return;
	}

	if (!test_bit(BTUSB_ISOC_RUNNING, &data->flags))
		return;

	usb_anchor_urb(urb, &data->isoc_anchor);

	err = usb_submit_urb(urb, GFP_ATOMIC);
	if (err < 0) {
		/* -EPERM: urb is being killed;
		 * -ENODEV: device got disconnected
		 */
		if (err != -EPERM && err != -ENODEV)
			bt_dev_err(hdev, "urb %p failed to resubmit (%d)",
				   urb, -err);
		usb_unanchor_urb(urb);
	}
}

static inline void __fill_isoc_descriptor_msbc(struct urb *urb, int len,
					       int mtu, struct btusb_data *data)
{
	int i = 0, offset = 0;
	unsigned int interval;

	BT_DBG("len %d mtu %d", len, mtu);

	/* For mSBC ALT 6 settings some chips need to transmit the data
	 * continuously without the zero length of USB packets.
	 */
	if (test_bit(BTUSB_ALT6_CONTINUOUS_TX, &data->flags))
		goto ignore_usb_alt6_packet_flow;

	/* For mSBC ALT 6 setting the host will send the packet at continuous
	 * flow. As per core spec 5, vol 4, part B, table 2.1. For ALT setting
	 * 6 the HCI PACKET INTERVAL should be 7.5ms for every usb packets.
	 * To maintain the rate we send 63bytes of usb packets alternatively for
	 * 7ms and 8ms to maintain the rate as 7.5ms.
	 */
	if (data->usb_alt6_packet_flow) {
		interval = 7;
		data->usb_alt6_packet_flow = false;
	} else {
		interval = 6;
		data->usb_alt6_packet_flow = true;
	}

	for (i = 0; i < interval; i++) {
		urb->iso_frame_desc[i].offset = offset;
		urb->iso_frame_desc[i].length = offset;
	}

ignore_usb_alt6_packet_flow:
	if (len && i < BTUSB_MAX_ISOC_FRAMES) {
		urb->iso_frame_desc[i].offset = offset;
		urb->iso_frame_desc[i].length = len;
		i++;
	}

	urb->number_of_packets = i;
}

static inline void __fill_isoc_descriptor(struct urb *urb, int len, int mtu)
{
	int i, offset = 0;

	BT_DBG("len %d mtu %d", len, mtu);

	for (i = 0; i < BTUSB_MAX_ISOC_FRAMES && len >= mtu;
					i++, offset += mtu, len -= mtu) {
		urb->iso_frame_desc[i].offset = offset;
		urb->iso_frame_desc[i].length = mtu;
	}

	if (len && i < BTUSB_MAX_ISOC_FRAMES) {
		urb->iso_frame_desc[i].offset = offset;
		urb->iso_frame_desc[i].length = len;
		i++;
	}

	urb->number_of_packets = i;
}

static int btusb_submit_isoc_urb(struct hci_dev *hdev, gfp_t mem_flags)
{
	struct btusb_data *data = hci_get_drvdata(hdev);
	struct urb *urb;
	unsigned char *buf;
	unsigned int pipe;
	int err, size;

	BT_DBG("%s", hdev->name);

	if (!data->isoc_rx_ep)
		return -ENODEV;

	urb = usb_alloc_urb(BTUSB_MAX_ISOC_FRAMES, mem_flags);
	if (!urb)
		return -ENOMEM;

	size = le16_to_cpu(data->isoc_rx_ep->wMaxPacketSize) *
						BTUSB_MAX_ISOC_FRAMES;

	buf = kmalloc(size, mem_flags);
	if (!buf) {
		usb_free_urb(urb);
		return -ENOMEM;
	}

	pipe = usb_rcvisocpipe(data->udev, data->isoc_rx_ep->bEndpointAddress);

	usb_fill_int_urb(urb, data->udev, pipe, buf, size, btusb_isoc_complete,
			 hdev, data->isoc_rx_ep->bInterval);

	urb->transfer_flags = URB_FREE_BUFFER | URB_ISO_ASAP;

	__fill_isoc_descriptor(urb, size,
			       le16_to_cpu(data->isoc_rx_ep->wMaxPacketSize));

	usb_anchor_urb(urb, &data->isoc_anchor);

	err = usb_submit_urb(urb, mem_flags);
	if (err < 0) {
		if (err != -EPERM && err != -ENODEV)
			bt_dev_err(hdev, "urb %p submission failed (%d)",
				   urb, -err);
		usb_unanchor_urb(urb);
	}

	usb_free_urb(urb);

	return err;
}

static void btusb_diag_complete(struct urb *urb)
{
	struct hci_dev *hdev = urb->context;
	struct btusb_data *data = hci_get_drvdata(hdev);
	int err;

	BT_DBG("%s urb %p status %d count %d", hdev->name, urb, urb->status,
	       urb->actual_length);

	if (urb->status == 0) {
		struct sk_buff *skb;

		skb = bt_skb_alloc(urb->actual_length, GFP_ATOMIC);
		if (skb) {
			skb_put_data(skb, urb->transfer_buffer,
				     urb->actual_length);
			hci_recv_diag(hdev, skb);
		}
	} else if (urb->status == -ENOENT) {
		/* Avoid suspend failed when usb_kill_urb */
		return;
	}

	if (!test_bit(BTUSB_DIAG_RUNNING, &data->flags))
		return;

	usb_anchor_urb(urb, &data->diag_anchor);
	usb_mark_last_busy(data->udev);

	err = usb_submit_urb(urb, GFP_ATOMIC);
	if (err < 0) {
		/* -EPERM: urb is being killed;
		 * -ENODEV: device got disconnected
		 */
		if (err != -EPERM && err != -ENODEV)
			bt_dev_err(hdev, "urb %p failed to resubmit (%d)",
				   urb, -err);
		usb_unanchor_urb(urb);
	}
}

static int btusb_submit_diag_urb(struct hci_dev *hdev, gfp_t mem_flags)
{
	struct btusb_data *data = hci_get_drvdata(hdev);
	struct urb *urb;
	unsigned char *buf;
	unsigned int pipe;
	int err, size = HCI_MAX_FRAME_SIZE;

	BT_DBG("%s", hdev->name);

	if (!data->diag_rx_ep)
		return -ENODEV;

	urb = usb_alloc_urb(0, mem_flags);
	if (!urb)
		return -ENOMEM;

	buf = kmalloc(size, mem_flags);
	if (!buf) {
		usb_free_urb(urb);
		return -ENOMEM;
	}

	pipe = usb_rcvbulkpipe(data->udev, data->diag_rx_ep->bEndpointAddress);

	usb_fill_bulk_urb(urb, data->udev, pipe, buf, size,
			  btusb_diag_complete, hdev);

	urb->transfer_flags |= URB_FREE_BUFFER;

	usb_mark_last_busy(data->udev);
	usb_anchor_urb(urb, &data->diag_anchor);

	err = usb_submit_urb(urb, mem_flags);
	if (err < 0) {
		if (err != -EPERM && err != -ENODEV)
			bt_dev_err(hdev, "urb %p submission failed (%d)",
				   urb, -err);
		usb_unanchor_urb(urb);
	}

	usb_free_urb(urb);

	return err;
}

static void btusb_tx_complete(struct urb *urb)
{
	struct sk_buff *skb = urb->context;
	struct hci_dev *hdev = (struct hci_dev *)skb->dev;
	struct btusb_data *data = hci_get_drvdata(hdev);
	unsigned long flags;

	BT_DBG("%s urb %p status %d count %d", hdev->name, urb, urb->status,
	       urb->actual_length);

	if (!test_bit(HCI_RUNNING, &hdev->flags))
		goto done;

	if (!urb->status) {
		hdev->stat.byte_tx += urb->transfer_buffer_length;
	} else {
		if (hci_skb_pkt_type(skb) == HCI_COMMAND_PKT)
			hci_cmd_sync_cancel(hdev, -urb->status);
		hdev->stat.err_tx++;
	}

done:
	spin_lock_irqsave(&data->txlock, flags);
	data->tx_in_flight--;
	spin_unlock_irqrestore(&data->txlock, flags);

	kfree(urb->setup_packet);

	kfree_skb(skb);
}

static void btusb_isoc_tx_complete(struct urb *urb)
{
	struct sk_buff *skb = urb->context;
	struct hci_dev *hdev = (struct hci_dev *)skb->dev;

	BT_DBG("%s urb %p status %d count %d", hdev->name, urb, urb->status,
	       urb->actual_length);

	if (!test_bit(HCI_RUNNING, &hdev->flags))
		goto done;

	if (!urb->status)
		hdev->stat.byte_tx += urb->transfer_buffer_length;
	else
		hdev->stat.err_tx++;

done:
	kfree(urb->setup_packet);

	kfree_skb(skb);
}

static int btusb_open(struct hci_dev *hdev)
{
	struct btusb_data *data = hci_get_drvdata(hdev);
	int err;

	BT_DBG("%s", hdev->name);

	err = usb_autopm_get_interface(data->intf);
	if (err < 0)
		return err;

	/* Patching USB firmware files prior to starting any URBs of HCI path
	 * It is more safe to use USB bulk channel for downloading USB patch
	 */
	if (data->setup_on_usb) {
		err = data->setup_on_usb(hdev);
		if (err < 0)
			goto setup_fail;
	}

	data->intf->needs_remote_wakeup = 1;

	if (test_and_set_bit(BTUSB_INTR_RUNNING, &data->flags))
		goto done;

	err = btusb_submit_intr_urb(hdev, GFP_KERNEL);
	if (err < 0)
		goto failed;

	err = btusb_submit_bulk_urb(hdev, GFP_KERNEL);
	if (err < 0) {
		usb_kill_anchored_urbs(&data->intr_anchor);
		goto failed;
	}

	set_bit(BTUSB_BULK_RUNNING, &data->flags);
	btusb_submit_bulk_urb(hdev, GFP_KERNEL);

	if (data->diag) {
		if (!btusb_submit_diag_urb(hdev, GFP_KERNEL))
			set_bit(BTUSB_DIAG_RUNNING, &data->flags);
	}

done:
	usb_autopm_put_interface(data->intf);
	return 0;

failed:
	clear_bit(BTUSB_INTR_RUNNING, &data->flags);
setup_fail:
	usb_autopm_put_interface(data->intf);
	return err;
}

static void btusb_stop_traffic(struct btusb_data *data)
{
	usb_kill_anchored_urbs(&data->intr_anchor);
	usb_kill_anchored_urbs(&data->bulk_anchor);
	usb_kill_anchored_urbs(&data->isoc_anchor);
	usb_kill_anchored_urbs(&data->diag_anchor);
	usb_kill_anchored_urbs(&data->ctrl_anchor);
}

static int btusb_close(struct hci_dev *hdev)
{
	struct btusb_data *data = hci_get_drvdata(hdev);
	int err;

	BT_DBG("%s", hdev->name);

	cancel_delayed_work(&data->rx_work);
	cancel_work_sync(&data->work);
	cancel_work_sync(&data->waker);

	skb_queue_purge(&data->acl_q);

	clear_bit(BTUSB_ISOC_RUNNING, &data->flags);
	clear_bit(BTUSB_BULK_RUNNING, &data->flags);
	clear_bit(BTUSB_INTR_RUNNING, &data->flags);
	clear_bit(BTUSB_DIAG_RUNNING, &data->flags);

	btusb_stop_traffic(data);
	btusb_free_frags(data);

	err = usb_autopm_get_interface(data->intf);
	if (err < 0)
		goto failed;

	data->intf->needs_remote_wakeup = 0;

	/* Enable remote wake up for auto-suspend */
	if (test_bit(BTUSB_WAKEUP_AUTOSUSPEND, &data->flags))
		data->intf->needs_remote_wakeup = 1;

	usb_autopm_put_interface(data->intf);

failed:
	usb_scuttle_anchored_urbs(&data->deferred);
	return 0;
}

static int btusb_flush(struct hci_dev *hdev)
{
	struct btusb_data *data = hci_get_drvdata(hdev);

	BT_DBG("%s", hdev->name);

	cancel_delayed_work(&data->rx_work);

	skb_queue_purge(&data->acl_q);

	usb_kill_anchored_urbs(&data->tx_anchor);
	btusb_free_frags(data);

	return 0;
}

static struct urb *alloc_ctrl_urb(struct hci_dev *hdev, struct sk_buff *skb)
{
	struct btusb_data *data = hci_get_drvdata(hdev);
	struct usb_ctrlrequest *dr;
	struct urb *urb;
	unsigned int pipe;

	urb = usb_alloc_urb(0, GFP_KERNEL);
	if (!urb)
		return ERR_PTR(-ENOMEM);

	dr = kmalloc(sizeof(*dr), GFP_KERNEL);
	if (!dr) {
		usb_free_urb(urb);
		return ERR_PTR(-ENOMEM);
	}

	dr->bRequestType = data->cmdreq_type;
	dr->bRequest     = data->cmdreq;
	dr->wIndex       = 0;
	dr->wValue       = 0;
	dr->wLength      = __cpu_to_le16(skb->len);

	pipe = usb_sndctrlpipe(data->udev, 0x00);

	usb_fill_control_urb(urb, data->udev, pipe, (void *)dr,
			     skb->data, skb->len, btusb_tx_complete, skb);

	skb->dev = (void *)hdev;

	return urb;
}

static struct urb *alloc_bulk_urb(struct hci_dev *hdev, struct sk_buff *skb)
{
	struct btusb_data *data = hci_get_drvdata(hdev);
	struct urb *urb;
	unsigned int pipe;

	if (!data->bulk_tx_ep)
		return ERR_PTR(-ENODEV);

	urb = usb_alloc_urb(0, GFP_KERNEL);
	if (!urb)
		return ERR_PTR(-ENOMEM);

	pipe = usb_sndbulkpipe(data->udev, data->bulk_tx_ep->bEndpointAddress);

	usb_fill_bulk_urb(urb, data->udev, pipe,
			  skb->data, skb->len, btusb_tx_complete, skb);

	skb->dev = (void *)hdev;

	return urb;
}

static struct urb *alloc_isoc_urb(struct hci_dev *hdev, struct sk_buff *skb)
{
	struct btusb_data *data = hci_get_drvdata(hdev);
	struct urb *urb;
	unsigned int pipe;

	if (!data->isoc_tx_ep)
		return ERR_PTR(-ENODEV);

	urb = usb_alloc_urb(BTUSB_MAX_ISOC_FRAMES, GFP_KERNEL);
	if (!urb)
		return ERR_PTR(-ENOMEM);

	pipe = usb_sndisocpipe(data->udev, data->isoc_tx_ep->bEndpointAddress);

	usb_fill_int_urb(urb, data->udev, pipe,
			 skb->data, skb->len, btusb_isoc_tx_complete,
			 skb, data->isoc_tx_ep->bInterval);

	urb->transfer_flags  = URB_ISO_ASAP;

	if (data->isoc_altsetting == 6)
		__fill_isoc_descriptor_msbc(urb, skb->len,
					    le16_to_cpu(data->isoc_tx_ep->wMaxPacketSize),
					    data);
	else
		__fill_isoc_descriptor(urb, skb->len,
				       le16_to_cpu(data->isoc_tx_ep->wMaxPacketSize));
	skb->dev = (void *)hdev;

	return urb;
}

static int submit_tx_urb(struct hci_dev *hdev, struct urb *urb)
{
	struct btusb_data *data = hci_get_drvdata(hdev);
	int err;

	usb_anchor_urb(urb, &data->tx_anchor);

	err = usb_submit_urb(urb, GFP_KERNEL);
	if (err < 0) {
		if (err != -EPERM && err != -ENODEV)
			bt_dev_err(hdev, "urb %p submission failed (%d)",
				   urb, -err);
		kfree(urb->setup_packet);
		usb_unanchor_urb(urb);
	} else {
		usb_mark_last_busy(data->udev);
	}

	usb_free_urb(urb);
	return err;
}

static int submit_or_queue_tx_urb(struct hci_dev *hdev, struct urb *urb)
{
	struct btusb_data *data = hci_get_drvdata(hdev);
	unsigned long flags;
	bool suspending;

	spin_lock_irqsave(&data->txlock, flags);
	suspending = test_bit(BTUSB_SUSPENDING, &data->flags);
	if (!suspending)
		data->tx_in_flight++;
	spin_unlock_irqrestore(&data->txlock, flags);

	if (!suspending)
		return submit_tx_urb(hdev, urb);

	usb_anchor_urb(urb, &data->deferred);
	schedule_work(&data->waker);

	usb_free_urb(urb);
	return 0;
}

static int btusb_send_frame(struct hci_dev *hdev, struct sk_buff *skb)
{
	struct urb *urb;

	BT_DBG("%s", hdev->name);

	switch (hci_skb_pkt_type(skb)) {
	case HCI_COMMAND_PKT:
		urb = alloc_ctrl_urb(hdev, skb);
		if (IS_ERR(urb))
			return PTR_ERR(urb);

		hdev->stat.cmd_tx++;
		return submit_or_queue_tx_urb(hdev, urb);

	case HCI_ACLDATA_PKT:
		urb = alloc_bulk_urb(hdev, skb);
		if (IS_ERR(urb))
			return PTR_ERR(urb);

		hdev->stat.acl_tx++;
		return submit_or_queue_tx_urb(hdev, urb);

	case HCI_SCODATA_PKT:
		if (hci_conn_num(hdev, SCO_LINK) < 1)
			return -ENODEV;

		urb = alloc_isoc_urb(hdev, skb);
		if (IS_ERR(urb))
			return PTR_ERR(urb);

		hdev->stat.sco_tx++;
		return submit_tx_urb(hdev, urb);

	case HCI_ISODATA_PKT:
		urb = alloc_bulk_urb(hdev, skb);
		if (IS_ERR(urb))
			return PTR_ERR(urb);

		return submit_or_queue_tx_urb(hdev, urb);
	}

	return -EILSEQ;
}

static void btusb_notify(struct hci_dev *hdev, unsigned int evt)
{
	struct btusb_data *data = hci_get_drvdata(hdev);

	BT_DBG("%s evt %d", hdev->name, evt);

	if (hci_conn_num(hdev, SCO_LINK) != data->sco_num) {
		data->sco_num = hci_conn_num(hdev, SCO_LINK);
		data->air_mode = evt;
		schedule_work(&data->work);
	}
}

static inline int __set_isoc_interface(struct hci_dev *hdev, int altsetting)
{
	struct btusb_data *data = hci_get_drvdata(hdev);
	struct usb_interface *intf = data->isoc;
	struct usb_endpoint_descriptor *ep_desc;
	int i, err;

	if (!data->isoc)
		return -ENODEV;

	err = usb_set_interface(data->udev, data->isoc_ifnum, altsetting);
	if (err < 0) {
		bt_dev_err(hdev, "setting interface failed (%d)", -err);
		return err;
	}

	data->isoc_altsetting = altsetting;

	data->isoc_tx_ep = NULL;
	data->isoc_rx_ep = NULL;

	for (i = 0; i < intf->cur_altsetting->desc.bNumEndpoints; i++) {
		ep_desc = &intf->cur_altsetting->endpoint[i].desc;

		if (!data->isoc_tx_ep && usb_endpoint_is_isoc_out(ep_desc)) {
			data->isoc_tx_ep = ep_desc;
			continue;
		}

		if (!data->isoc_rx_ep && usb_endpoint_is_isoc_in(ep_desc)) {
			data->isoc_rx_ep = ep_desc;
			continue;
		}
	}

	if (!data->isoc_tx_ep || !data->isoc_rx_ep) {
		bt_dev_err(hdev, "invalid SCO descriptors");
		return -ENODEV;
	}

	return 0;
}

static int btusb_switch_alt_setting(struct hci_dev *hdev, int new_alts)
{
	struct btusb_data *data = hci_get_drvdata(hdev);
	int err;

	if (data->isoc_altsetting != new_alts) {
		unsigned long flags;

		clear_bit(BTUSB_ISOC_RUNNING, &data->flags);
		usb_kill_anchored_urbs(&data->isoc_anchor);

		/* When isochronous alternate setting needs to be
		 * changed, because SCO connection has been added
		 * or removed, a packet fragment may be left in the
		 * reassembling state. This could lead to wrongly
		 * assembled fragments.
		 *
		 * Clear outstanding fragment when selecting a new
		 * alternate setting.
		 */
		spin_lock_irqsave(&data->rxlock, flags);
		dev_kfree_skb_irq(data->sco_skb);
		data->sco_skb = NULL;
		spin_unlock_irqrestore(&data->rxlock, flags);

		err = __set_isoc_interface(hdev, new_alts);
		if (err < 0)
			return err;
	}

	if (!test_and_set_bit(BTUSB_ISOC_RUNNING, &data->flags)) {
		if (btusb_submit_isoc_urb(hdev, GFP_KERNEL) < 0)
			clear_bit(BTUSB_ISOC_RUNNING, &data->flags);
		else
			btusb_submit_isoc_urb(hdev, GFP_KERNEL);
	}

	return 0;
}

static struct usb_host_interface *btusb_find_altsetting(struct btusb_data *data,
							int alt)
{
	struct usb_interface *intf = data->isoc;
	int i;

	BT_DBG("Looking for Alt no :%d", alt);

	if (!intf)
		return NULL;

	for (i = 0; i < intf->num_altsetting; i++) {
		if (intf->altsetting[i].desc.bAlternateSetting == alt)
			return &intf->altsetting[i];
	}

	return NULL;
}

static void btusb_work(struct work_struct *work)
{
	struct btusb_data *data = container_of(work, struct btusb_data, work);
	struct hci_dev *hdev = data->hdev;
	int new_alts = 0;
	int err;

	if (data->sco_num > 0) {
		if (!test_bit(BTUSB_DID_ISO_RESUME, &data->flags)) {
			err = usb_autopm_get_interface(data->isoc ? data->isoc : data->intf);
			if (err < 0) {
				clear_bit(BTUSB_ISOC_RUNNING, &data->flags);
				usb_kill_anchored_urbs(&data->isoc_anchor);
				return;
			}

			set_bit(BTUSB_DID_ISO_RESUME, &data->flags);
		}

		if (data->air_mode == HCI_NOTIFY_ENABLE_SCO_CVSD) {
			if (hdev->voice_setting & 0x0020) {
				static const int alts[3] = { 2, 4, 5 };

				new_alts = alts[data->sco_num - 1];
			} else {
				new_alts = data->sco_num;
			}
		} else if (data->air_mode == HCI_NOTIFY_ENABLE_SCO_TRANSP) {
			/* Bluetooth USB spec recommends alt 6 (63 bytes), but
			 * many adapters do not support it.  Alt 1 appears to
			 * work for all adapters that do not have alt 6, and
			 * which work with WBS at all.  Some devices prefer
			 * alt 3 (HCI payload >= 60 Bytes let air packet
			 * data satisfy 60 bytes), requiring
			 * MTU >= 3 (packets) * 25 (size) - 3 (headers) = 72
			 * see also Core spec 5, vol 4, B 2.1.1 & Table 2.1.
			 */
			if (btusb_find_altsetting(data, 6))
				new_alts = 6;
			else if (btusb_find_altsetting(data, 3) &&
				 hdev->sco_mtu >= 72 &&
				 test_bit(BTUSB_USE_ALT3_FOR_WBS, &data->flags))
				new_alts = 3;
			else
				new_alts = 1;
		}

		if (btusb_switch_alt_setting(hdev, new_alts) < 0)
			bt_dev_err(hdev, "set USB alt:(%d) failed!", new_alts);
	} else {
		usb_kill_anchored_urbs(&data->isoc_anchor);

		if (test_and_clear_bit(BTUSB_ISOC_RUNNING, &data->flags))
			__set_isoc_interface(hdev, 0);

		if (test_and_clear_bit(BTUSB_DID_ISO_RESUME, &data->flags))
			usb_autopm_put_interface(data->isoc ? data->isoc : data->intf);
	}
}

static void btusb_waker(struct work_struct *work)
{
	struct btusb_data *data = container_of(work, struct btusb_data, waker);
	int err;

	err = usb_autopm_get_interface(data->intf);
	if (err < 0)
		return;

	usb_autopm_put_interface(data->intf);
}

static void btusb_rx_work(struct work_struct *work)
{
	struct btusb_data *data = container_of(work, struct btusb_data,
					       rx_work.work);
	struct sk_buff *skb;

	/* Dequeue ACL data received during the interval */
	while ((skb = skb_dequeue(&data->acl_q)))
		data->recv_acl(data->hdev, skb);
}

static int btusb_setup_bcm92035(struct hci_dev *hdev)
{
	struct sk_buff *skb;
	u8 val = 0x00;

	BT_DBG("%s", hdev->name);

	skb = __hci_cmd_sync(hdev, 0xfc3b, 1, &val, HCI_INIT_TIMEOUT);
	if (IS_ERR(skb))
		bt_dev_err(hdev, "BCM92035 command failed (%ld)", PTR_ERR(skb));
	else
		kfree_skb(skb);

	return 0;
}

static int btusb_setup_csr(struct hci_dev *hdev)
{
	struct btusb_data *data = hci_get_drvdata(hdev);
	u16 bcdDevice = le16_to_cpu(data->udev->descriptor.bcdDevice);
	struct hci_rp_read_local_version *rp;
	struct sk_buff *skb;
	bool is_fake = false;
	int ret;

	BT_DBG("%s", hdev->name);

	skb = __hci_cmd_sync(hdev, HCI_OP_READ_LOCAL_VERSION, 0, NULL,
			     HCI_INIT_TIMEOUT);
	if (IS_ERR(skb)) {
		int err = PTR_ERR(skb);
		bt_dev_err(hdev, "CSR: Local version failed (%d)", err);
		return err;
	}

	rp = skb_pull_data(skb, sizeof(*rp));
	if (!rp) {
		bt_dev_err(hdev, "CSR: Local version length mismatch");
		kfree_skb(skb);
		return -EIO;
	}

	bt_dev_info(hdev, "CSR: Setting up dongle with HCI ver=%u rev=%04x",
		    rp->hci_ver, le16_to_cpu(rp->hci_rev));

	bt_dev_info(hdev, "LMP ver=%u subver=%04x; manufacturer=%u",
		    rp->lmp_ver, le16_to_cpu(rp->lmp_subver),
		    le16_to_cpu(rp->manufacturer));

	/* Detect a wide host of Chinese controllers that aren't CSR.
	 *
	 * Known fake bcdDevices: 0x0100, 0x0134, 0x1915, 0x2520, 0x7558, 0x8891
	 *
	 * The main thing they have in common is that these are really popular low-cost
	 * options that support newer Bluetooth versions but rely on heavy VID/PID
	 * squatting of this poor old Bluetooth 1.1 device. Even sold as such.
	 *
	 * We detect actual CSR devices by checking that the HCI manufacturer code
	 * is Cambridge Silicon Radio (10) and ensuring that LMP sub-version and
	 * HCI rev values always match. As they both store the firmware number.
	 */
	if (le16_to_cpu(rp->manufacturer) != 10 ||
	    le16_to_cpu(rp->hci_rev) != le16_to_cpu(rp->lmp_subver))
		is_fake = true;

	/* Known legit CSR firmware build numbers and their supported BT versions:
	 * - 1.1 (0x1) -> 0x0073, 0x020d, 0x033c, 0x034e
	 * - 1.2 (0x2) ->                 0x04d9, 0x0529
	 * - 2.0 (0x3) ->         0x07a6, 0x07ad, 0x0c5c
	 * - 2.1 (0x4) ->         0x149c, 0x1735, 0x1899 (0x1899 is a BlueCore4-External)
	 * - 4.0 (0x6) ->         0x1d86, 0x2031, 0x22bb
	 *
	 * e.g. Real CSR dongles with LMP subversion 0x73 are old enough that
	 *      support BT 1.1 only; so it's a dead giveaway when some
	 *      third-party BT 4.0 dongle reuses it.
	 */
	else if (le16_to_cpu(rp->lmp_subver) <= 0x034e &&
		 rp->hci_ver > BLUETOOTH_VER_1_1)
		is_fake = true;

	else if (le16_to_cpu(rp->lmp_subver) <= 0x0529 &&
		 rp->hci_ver > BLUETOOTH_VER_1_2)
		is_fake = true;

	else if (le16_to_cpu(rp->lmp_subver) <= 0x0c5c &&
		 rp->hci_ver > BLUETOOTH_VER_2_0)
		is_fake = true;

	else if (le16_to_cpu(rp->lmp_subver) <= 0x1899 &&
		 rp->hci_ver > BLUETOOTH_VER_2_1)
		is_fake = true;

	else if (le16_to_cpu(rp->lmp_subver) <= 0x22bb &&
		 rp->hci_ver > BLUETOOTH_VER_4_0)
		is_fake = true;

	/* Other clones which beat all the above checks */
	else if (bcdDevice == 0x0134 &&
		 le16_to_cpu(rp->lmp_subver) == 0x0c5c &&
		 rp->hci_ver == BLUETOOTH_VER_2_0)
		is_fake = true;

	if (is_fake) {
		bt_dev_warn(hdev, "CSR: Unbranded CSR clone detected; adding workarounds and force-suspending once...");

		/* Generally these clones have big discrepancies between
		 * advertised features and what's actually supported.
		 * Probably will need to be expanded in the future;
		 * without these the controller will lock up.
		 */
		set_bit(HCI_QUIRK_BROKEN_STORED_LINK_KEY, &hdev->quirks);
		set_bit(HCI_QUIRK_BROKEN_ERR_DATA_REPORTING, &hdev->quirks);
		set_bit(HCI_QUIRK_BROKEN_FILTER_CLEAR_ALL, &hdev->quirks);
		set_bit(HCI_QUIRK_NO_SUSPEND_NOTIFIER, &hdev->quirks);

		/* Clear the reset quirk since this is not an actual
		 * early Bluetooth 1.1 device from CSR.
		 */
		clear_bit(HCI_QUIRK_RESET_ON_CLOSE, &hdev->quirks);
		clear_bit(HCI_QUIRK_SIMULTANEOUS_DISCOVERY, &hdev->quirks);

		/*
		 * Special workaround for these BT 4.0 chip clones, and potentially more:
		 *
		 * - 0x0134: a Barrot 8041a02                 (HCI rev: 0x0810 sub: 0x1012)
		 * - 0x7558: IC markings FR3191AHAL 749H15143 (HCI rev/sub-version: 0x0709)
		 *
		 * These controllers are really messed-up.
		 *
		 * 1. Their bulk RX endpoint will never report any data unless
		 *    the device was suspended at least once (yes, really).
		 * 2. They will not wakeup when autosuspended and receiving data
		 *    on their bulk RX endpoint from e.g. a keyboard or mouse
		 *    (IOW remote-wakeup support is broken for the bulk endpoint).
		 *
		 * To fix 1. enable runtime-suspend, force-suspend the
		 * HCI and then wake-it up by disabling runtime-suspend.
		 *
		 * To fix 2. clear the HCI's can_wake flag, this way the HCI
		 * will still be autosuspended when it is not open.
		 *
		 * --
		 *
		 * Because these are widespread problems we prefer generic solutions; so
		 * apply this initialization quirk to every controller that gets here,
		 * it should be harmless. The alternative is to not work at all.
		 */
		pm_runtime_allow(&data->udev->dev);

		ret = pm_runtime_suspend(&data->udev->dev);
		if (ret >= 0)
			msleep(200);
		else
			bt_dev_warn(hdev, "CSR: Couldn't suspend the device for our Barrot 8041a02 receive-issue workaround");

		pm_runtime_forbid(&data->udev->dev);

		device_set_wakeup_capable(&data->udev->dev, false);

		/* Re-enable autosuspend if this was requested */
		if (enable_autosuspend)
			usb_enable_autosuspend(data->udev);
	}

	kfree_skb(skb);

	return 0;
}

static int inject_cmd_complete(struct hci_dev *hdev, __u16 opcode)
{
	struct sk_buff *skb;
	struct hci_event_hdr *hdr;
	struct hci_ev_cmd_complete *evt;

	skb = bt_skb_alloc(sizeof(*hdr) + sizeof(*evt) + 1, GFP_KERNEL);
	if (!skb)
		return -ENOMEM;

	hdr = skb_put(skb, sizeof(*hdr));
	hdr->evt = HCI_EV_CMD_COMPLETE;
	hdr->plen = sizeof(*evt) + 1;

	evt = skb_put(skb, sizeof(*evt));
	evt->ncmd = 0x01;
	evt->opcode = cpu_to_le16(opcode);

	skb_put_u8(skb, 0x00);

	hci_skb_pkt_type(skb) = HCI_EVENT_PKT;

	return hci_recv_frame(hdev, skb);
}

static int btusb_recv_bulk_intel(struct btusb_data *data, void *buffer,
				 int count)
{
	struct hci_dev *hdev = data->hdev;

	/* When the device is in bootloader mode, then it can send
	 * events via the bulk endpoint. These events are treated the
	 * same way as the ones received from the interrupt endpoint.
	 */
	if (btintel_test_flag(hdev, INTEL_BOOTLOADER))
		return btusb_recv_intr(data, buffer, count);

	return btusb_recv_bulk(data, buffer, count);
}

static int btusb_send_frame_intel(struct hci_dev *hdev, struct sk_buff *skb)
{
	struct urb *urb;

	BT_DBG("%s", hdev->name);

	switch (hci_skb_pkt_type(skb)) {
	case HCI_COMMAND_PKT:
		if (btintel_test_flag(hdev, INTEL_BOOTLOADER)) {
			struct hci_command_hdr *cmd = (void *)skb->data;
			__u16 opcode = le16_to_cpu(cmd->opcode);

			/* When in bootloader mode and the command 0xfc09
			 * is received, it needs to be send down the
			 * bulk endpoint. So allocate a bulk URB instead.
			 */
			if (opcode == 0xfc09)
				urb = alloc_bulk_urb(hdev, skb);
			else
				urb = alloc_ctrl_urb(hdev, skb);

			/* When the 0xfc01 command is issued to boot into
			 * the operational firmware, it will actually not
			 * send a command complete event. To keep the flow
			 * control working inject that event here.
			 */
			if (opcode == 0xfc01)
				inject_cmd_complete(hdev, opcode);
		} else {
			urb = alloc_ctrl_urb(hdev, skb);
		}
		if (IS_ERR(urb))
			return PTR_ERR(urb);

		hdev->stat.cmd_tx++;
		return submit_or_queue_tx_urb(hdev, urb);

	case HCI_ACLDATA_PKT:
		urb = alloc_bulk_urb(hdev, skb);
		if (IS_ERR(urb))
			return PTR_ERR(urb);

		hdev->stat.acl_tx++;
		return submit_or_queue_tx_urb(hdev, urb);

	case HCI_SCODATA_PKT:
		if (hci_conn_num(hdev, SCO_LINK) < 1)
			return -ENODEV;

		urb = alloc_isoc_urb(hdev, skb);
		if (IS_ERR(urb))
			return PTR_ERR(urb);

		hdev->stat.sco_tx++;
		return submit_tx_urb(hdev, urb);

	case HCI_ISODATA_PKT:
		urb = alloc_bulk_urb(hdev, skb);
		if (IS_ERR(urb))
			return PTR_ERR(urb);

		return submit_or_queue_tx_urb(hdev, urb);
	}

	return -EILSEQ;
}

static int btusb_setup_realtek(struct hci_dev *hdev)
{
	struct btusb_data *data = hci_get_drvdata(hdev);
	int ret;

	ret = btrtl_setup_realtek(hdev);

	if (btrealtek_test_flag(data->hdev, REALTEK_ALT6_CONTINUOUS_TX_CHIP))
		set_bit(BTUSB_ALT6_CONTINUOUS_TX, &data->flags);

	return ret;
}

static int btusb_recv_event_realtek(struct hci_dev *hdev, struct sk_buff *skb)
{
	if (skb->data[0] == HCI_VENDOR_PKT && skb->data[2] == RTK_SUB_EVENT_CODE_COREDUMP) {
		struct rtk_dev_coredump_hdr hdr = {
			.code = RTK_DEVCOREDUMP_CODE_MEMDUMP,
		};

		bt_dev_dbg(hdev, "RTL: received coredump vendor evt, len %u",
			skb->len);

		btusb_rtl_alloc_devcoredump(hdev, &hdr, skb->data, skb->len);
		kfree_skb(skb);

		return 0;
	}

	return hci_recv_frame(hdev, skb);
}

static void btusb_mtk_claim_iso_intf(struct btusb_data *data)
{
	struct btmtk_data *btmtk_data = hci_get_priv(data->hdev);
	int err;

	/*
	 * The function usb_driver_claim_interface() is documented to need
	 * locks held if it's not called from a probe routine. The code here
	 * is called from the hci_power_on workqueue, so grab the lock.
	 */
	device_lock(&btmtk_data->isopkt_intf->dev);
	err = usb_driver_claim_interface(&btusb_driver,
					 btmtk_data->isopkt_intf, data);
	device_unlock(&btmtk_data->isopkt_intf->dev);
	if (err < 0) {
		btmtk_data->isopkt_intf = NULL;
		bt_dev_err(data->hdev, "Failed to claim iso interface");
		return;
	}

	set_bit(BTMTK_ISOPKT_OVER_INTR, &btmtk_data->flags);
	init_usb_anchor(&btmtk_data->isopkt_anchor);
}

static void btusb_mtk_release_iso_intf(struct hci_dev *hdev)
{
	struct btmtk_data *btmtk_data = hci_get_priv(hdev);

	if (test_bit(BTMTK_ISOPKT_OVER_INTR, &btmtk_data->flags)) {
		usb_kill_anchored_urbs(&btmtk_data->isopkt_anchor);
		clear_bit(BTMTK_ISOPKT_RUNNING, &btmtk_data->flags);

		dev_kfree_skb_irq(btmtk_data->isopkt_skb);
		btmtk_data->isopkt_skb = NULL;
		usb_set_intfdata(btmtk_data->isopkt_intf, NULL);
		usb_driver_release_interface(&btusb_driver,
					     btmtk_data->isopkt_intf);
	}

	clear_bit(BTMTK_ISOPKT_OVER_INTR, &btmtk_data->flags);
}

static int btusb_mtk_disconnect(struct hci_dev *hdev)
{
	/* This function describes the specific additional steps taken by MediaTek
	 * when Bluetooth usb driver's resume function is called.
	 */
	btusb_mtk_release_iso_intf(hdev);

	return 0;
}

static int btusb_mtk_reset(struct hci_dev *hdev, void *rst_data)
{
	struct btusb_data *data = hci_get_drvdata(hdev);
	struct btmtk_data *btmtk_data = hci_get_priv(hdev);
	int err;

	/* It's MediaTek specific bluetooth reset mechanism via USB */
	if (test_and_set_bit(BTMTK_HW_RESET_ACTIVE, &btmtk_data->flags)) {
		bt_dev_err(hdev, "last reset failed? Not resetting again");
		return -EBUSY;
	}

	err = usb_autopm_get_interface(data->intf);
	if (err < 0)
		return err;

	/* Release MediaTek ISO data interface */
	btusb_mtk_release_iso_intf(hdev);

	btusb_stop_traffic(data);
	usb_kill_anchored_urbs(&data->tx_anchor);

	err = btmtk_usb_subsys_reset(hdev, btmtk_data->dev_id);

	usb_queue_reset_device(data->intf);
	clear_bit(BTMTK_HW_RESET_ACTIVE, &btmtk_data->flags);

	return err;
}

static int btusb_send_frame_mtk(struct hci_dev *hdev, struct sk_buff *skb)
{
	struct urb *urb;

	BT_DBG("%s", hdev->name);

	if (hci_skb_pkt_type(skb) == HCI_ISODATA_PKT) {
		urb = alloc_mtk_intr_urb(hdev, skb, btusb_tx_complete);
		if (IS_ERR(urb))
			return PTR_ERR(urb);

		return submit_or_queue_tx_urb(hdev, urb);
	} else {
		return btusb_send_frame(hdev, skb);
	}
}

static int btusb_mtk_setup(struct hci_dev *hdev)
{
	struct btusb_data *data = hci_get_drvdata(hdev);
	struct btmtk_data *btmtk_data = hci_get_priv(hdev);

	/* MediaTek WMT vendor cmd requiring below USB resources to
	 * complete the handshake.
	 */
	btmtk_data->drv_name = btusb_driver.name;
	btmtk_data->intf = data->intf;
	btmtk_data->udev = data->udev;
	btmtk_data->ctrl_anchor = &data->ctrl_anchor;
	btmtk_data->reset_sync = btusb_mtk_reset;

	/* Claim ISO data interface and endpoint */
	if (!test_bit(BTMTK_ISOPKT_OVER_INTR, &btmtk_data->flags)) {
		btmtk_data->isopkt_intf = usb_ifnum_to_if(data->udev, MTK_ISO_IFNUM);
		btusb_mtk_claim_iso_intf(data);
	}

	return btmtk_usb_setup(hdev);
}

static int btusb_mtk_shutdown(struct hci_dev *hdev)
{
	int ret;
<<<<<<< HEAD

	ret = btmtk_usb_shutdown(hdev);

	/* Release MediaTek iso interface after shutdown */
	btusb_mtk_release_iso_intf(hdev);

=======

	ret = btmtk_usb_shutdown(hdev);

	/* Release MediaTek iso interface after shutdown */
	btusb_mtk_release_iso_intf(hdev);

>>>>>>> 4e3ac415
	return ret;
}

#ifdef CONFIG_PM
/* Configure an out-of-band gpio as wake-up pin, if specified in device tree */
static int marvell_config_oob_wake(struct hci_dev *hdev)
{
	struct sk_buff *skb;
	struct btusb_data *data = hci_get_drvdata(hdev);
	struct device *dev = &data->udev->dev;
	u16 pin, gap, opcode;
	int ret;
	u8 cmd[5];

	/* Move on if no wakeup pin specified */
	if (of_property_read_u16(dev->of_node, "marvell,wakeup-pin", &pin) ||
	    of_property_read_u16(dev->of_node, "marvell,wakeup-gap-ms", &gap))
		return 0;

	/* Vendor specific command to configure a GPIO as wake-up pin */
	opcode = hci_opcode_pack(0x3F, 0x59);
	cmd[0] = opcode & 0xFF;
	cmd[1] = opcode >> 8;
	cmd[2] = 2; /* length of parameters that follow */
	cmd[3] = pin;
	cmd[4] = gap; /* time in ms, for which wakeup pin should be asserted */

	skb = bt_skb_alloc(sizeof(cmd), GFP_KERNEL);
	if (!skb) {
		bt_dev_err(hdev, "%s: No memory", __func__);
		return -ENOMEM;
	}

	skb_put_data(skb, cmd, sizeof(cmd));
	hci_skb_pkt_type(skb) = HCI_COMMAND_PKT;

	ret = btusb_send_frame(hdev, skb);
	if (ret) {
		bt_dev_err(hdev, "%s: configuration failed", __func__);
		kfree_skb(skb);
		return ret;
	}

	return 0;
}
#endif

static int btusb_set_bdaddr_marvell(struct hci_dev *hdev,
				    const bdaddr_t *bdaddr)
{
	struct sk_buff *skb;
	u8 buf[8];
	long ret;

	buf[0] = 0xfe;
	buf[1] = sizeof(bdaddr_t);
	memcpy(buf + 2, bdaddr, sizeof(bdaddr_t));

	skb = __hci_cmd_sync(hdev, 0xfc22, sizeof(buf), buf, HCI_INIT_TIMEOUT);
	if (IS_ERR(skb)) {
		ret = PTR_ERR(skb);
		bt_dev_err(hdev, "changing Marvell device address failed (%ld)",
			   ret);
		return ret;
	}
	kfree_skb(skb);

	return 0;
}

static int btusb_set_bdaddr_ath3012(struct hci_dev *hdev,
				    const bdaddr_t *bdaddr)
{
	struct sk_buff *skb;
	u8 buf[10];
	long ret;

	buf[0] = 0x01;
	buf[1] = 0x01;
	buf[2] = 0x00;
	buf[3] = sizeof(bdaddr_t);
	memcpy(buf + 4, bdaddr, sizeof(bdaddr_t));

	skb = __hci_cmd_sync(hdev, 0xfc0b, sizeof(buf), buf, HCI_INIT_TIMEOUT);
	if (IS_ERR(skb)) {
		ret = PTR_ERR(skb);
		bt_dev_err(hdev, "Change address command failed (%ld)", ret);
		return ret;
	}
	kfree_skb(skb);

	return 0;
}

static int btusb_set_bdaddr_wcn6855(struct hci_dev *hdev,
				const bdaddr_t *bdaddr)
{
	struct sk_buff *skb;
	u8 buf[6];
	long ret;

	memcpy(buf, bdaddr, sizeof(bdaddr_t));

	skb = __hci_cmd_sync_ev(hdev, 0xfc14, sizeof(buf), buf,
				HCI_EV_CMD_COMPLETE, HCI_INIT_TIMEOUT);
	if (IS_ERR(skb)) {
		ret = PTR_ERR(skb);
		bt_dev_err(hdev, "Change address command failed (%ld)", ret);
		return ret;
	}
	kfree_skb(skb);

	return 0;
}

#define QCA_MEMDUMP_ACL_HANDLE 0x2EDD
#define QCA_MEMDUMP_SIZE_MAX  0x100000
#define QCA_MEMDUMP_VSE_CLASS 0x01
#define QCA_MEMDUMP_MSG_TYPE 0x08
#define QCA_MEMDUMP_PKT_SIZE 248
#define QCA_LAST_SEQUENCE_NUM 0xffff

struct qca_dump_hdr {
	u8 vse_class;
	u8 msg_type;
	__le16 seqno;
	u8 reserved;
	union {
		u8 data[0];
		struct {
			__le32 ram_dump_size;
			u8 data0[0];
		} __packed;
	};
} __packed;


static void btusb_dump_hdr_qca(struct hci_dev *hdev, struct sk_buff *skb)
{
	char buf[128];
	struct btusb_data *btdata = hci_get_drvdata(hdev);

	snprintf(buf, sizeof(buf), "Controller Name: 0x%x\n",
			btdata->qca_dump.controller_id);
	skb_put_data(skb, buf, strlen(buf));

	snprintf(buf, sizeof(buf), "Firmware Version: 0x%x\n",
			btdata->qca_dump.fw_version);
	skb_put_data(skb, buf, strlen(buf));

	snprintf(buf, sizeof(buf), "Driver: %s\nVendor: qca\n",
			btusb_driver.name);
	skb_put_data(skb, buf, strlen(buf));

	snprintf(buf, sizeof(buf), "VID: 0x%x\nPID:0x%x\n",
			btdata->qca_dump.id_vendor, btdata->qca_dump.id_product);
	skb_put_data(skb, buf, strlen(buf));

	snprintf(buf, sizeof(buf), "Lmp Subversion: 0x%x\n",
			hdev->lmp_subver);
	skb_put_data(skb, buf, strlen(buf));
}

static void btusb_coredump_qca(struct hci_dev *hdev)
{
	int err;
	static const u8 param[] = { 0x26 };

	err = __hci_cmd_send(hdev, 0xfc0c, 1, param);
	if (err < 0)
		bt_dev_err(hdev, "%s: triggle crash failed (%d)", __func__, err);
}

/*
 * ==0: not a dump pkt.
 * < 0: fails to handle a dump pkt
 * > 0: otherwise.
 */
static int handle_dump_pkt_qca(struct hci_dev *hdev, struct sk_buff *skb)
{
	int ret = 1;
	u8 pkt_type;
	u8 *sk_ptr;
	unsigned int sk_len;
	u16 seqno;
	u32 dump_size;

	struct hci_event_hdr *event_hdr;
	struct hci_acl_hdr *acl_hdr;
	struct qca_dump_hdr *dump_hdr;
	struct btusb_data *btdata = hci_get_drvdata(hdev);
	struct usb_device *udev = btdata->udev;

	pkt_type = hci_skb_pkt_type(skb);
	sk_ptr = skb->data;
	sk_len = skb->len;

	if (pkt_type == HCI_ACLDATA_PKT) {
		acl_hdr = hci_acl_hdr(skb);
		if (le16_to_cpu(acl_hdr->handle) != QCA_MEMDUMP_ACL_HANDLE)
			return 0;
		sk_ptr += HCI_ACL_HDR_SIZE;
		sk_len -= HCI_ACL_HDR_SIZE;
		event_hdr = (struct hci_event_hdr *)sk_ptr;
	} else {
		event_hdr = hci_event_hdr(skb);
	}

	if ((event_hdr->evt != HCI_VENDOR_PKT)
		|| (event_hdr->plen != (sk_len - HCI_EVENT_HDR_SIZE)))
		return 0;

	sk_ptr += HCI_EVENT_HDR_SIZE;
	sk_len -= HCI_EVENT_HDR_SIZE;

	dump_hdr = (struct qca_dump_hdr *)sk_ptr;
	if ((sk_len < offsetof(struct qca_dump_hdr, data))
		|| (dump_hdr->vse_class != QCA_MEMDUMP_VSE_CLASS)
	    || (dump_hdr->msg_type != QCA_MEMDUMP_MSG_TYPE))
		return 0;

	/*it is dump pkt now*/
	seqno = le16_to_cpu(dump_hdr->seqno);
	if (seqno == 0) {
		set_bit(BTUSB_HW_SSR_ACTIVE, &btdata->flags);
		dump_size = le32_to_cpu(dump_hdr->ram_dump_size);
		if (!dump_size || (dump_size > QCA_MEMDUMP_SIZE_MAX)) {
			ret = -EILSEQ;
			bt_dev_err(hdev, "Invalid memdump size(%u)",
				   dump_size);
			goto out;
		}

		ret = hci_devcd_init(hdev, dump_size);
		if (ret < 0) {
			bt_dev_err(hdev, "memdump init error(%d)", ret);
			goto out;
		}

		btdata->qca_dump.ram_dump_size = dump_size;
		btdata->qca_dump.ram_dump_seqno = 0;
		sk_ptr += offsetof(struct qca_dump_hdr, data0);
		sk_len -= offsetof(struct qca_dump_hdr, data0);

		usb_disable_autosuspend(udev);
		bt_dev_info(hdev, "%s memdump size(%u)\n",
			    (pkt_type == HCI_ACLDATA_PKT) ? "ACL" : "event",
			    dump_size);
	} else {
		sk_ptr += offsetof(struct qca_dump_hdr, data);
		sk_len -= offsetof(struct qca_dump_hdr, data);
	}

	if (!btdata->qca_dump.ram_dump_size) {
		ret = -EINVAL;
		bt_dev_err(hdev, "memdump is not active");
		goto out;
	}

	if ((seqno > btdata->qca_dump.ram_dump_seqno + 1) && (seqno != QCA_LAST_SEQUENCE_NUM)) {
		dump_size = QCA_MEMDUMP_PKT_SIZE * (seqno - btdata->qca_dump.ram_dump_seqno - 1);
		hci_devcd_append_pattern(hdev, 0x0, dump_size);
		bt_dev_err(hdev,
			   "expected memdump seqno(%u) is not received(%u)\n",
			   btdata->qca_dump.ram_dump_seqno, seqno);
		btdata->qca_dump.ram_dump_seqno = seqno;
		kfree_skb(skb);
		return ret;
	}

	skb_pull(skb, skb->len - sk_len);
	hci_devcd_append(hdev, skb);
	btdata->qca_dump.ram_dump_seqno++;
	if (seqno == QCA_LAST_SEQUENCE_NUM) {
		bt_dev_info(hdev,
				"memdump done: pkts(%u), total(%u)\n",
				btdata->qca_dump.ram_dump_seqno, btdata->qca_dump.ram_dump_size);

		hci_devcd_complete(hdev);
		goto out;
	}
	return ret;

out:
	if (btdata->qca_dump.ram_dump_size)
		usb_enable_autosuspend(udev);
	btdata->qca_dump.ram_dump_size = 0;
	btdata->qca_dump.ram_dump_seqno = 0;
	clear_bit(BTUSB_HW_SSR_ACTIVE, &btdata->flags);

	if (ret < 0)
		kfree_skb(skb);
	return ret;
}

static int btusb_recv_acl_qca(struct hci_dev *hdev, struct sk_buff *skb)
{
	if (handle_dump_pkt_qca(hdev, skb))
		return 0;
	return hci_recv_frame(hdev, skb);
}

static int btusb_recv_evt_qca(struct hci_dev *hdev, struct sk_buff *skb)
{
	if (handle_dump_pkt_qca(hdev, skb))
		return 0;
	return hci_recv_frame(hdev, skb);
}


#define QCA_DFU_PACKET_LEN	4096

#define QCA_GET_TARGET_VERSION	0x09
#define QCA_CHECK_STATUS	0x05
#define QCA_DFU_DOWNLOAD	0x01

#define QCA_SYSCFG_UPDATED	0x40
#define QCA_PATCH_UPDATED	0x80
#define QCA_DFU_TIMEOUT		3000
#define QCA_FLAG_MULTI_NVM      0x80
#define QCA_BT_RESET_WAIT_MS    100

#define WCN6855_2_0_RAM_VERSION_GF 0x400c1200
#define WCN6855_2_1_RAM_VERSION_GF 0x400c1211

struct qca_version {
	__le32	rom_version;
	__le32	patch_version;
	__le32	ram_version;
	__u8	chip_id;
	__u8	platform_id;
	__le16	flag;
	__u8	reserved[4];
} __packed;

struct qca_rampatch_version {
	__le16	rom_version_high;
	__le16  rom_version_low;
	__le16	patch_version;
} __packed;

struct qca_device_info {
	u32	rom_version;
	u8	rampatch_hdr;	/* length of header in rampatch */
	u8	nvm_hdr;	/* length of header in NVM */
	u8	ver_offset;	/* offset of version structure in rampatch */
};

static const struct qca_device_info qca_devices_table[] = {
	{ 0x00000100, 20, 4,  8 }, /* Rome 1.0 */
	{ 0x00000101, 20, 4,  8 }, /* Rome 1.1 */
	{ 0x00000200, 28, 4, 16 }, /* Rome 2.0 */
	{ 0x00000201, 28, 4, 16 }, /* Rome 2.1 */
	{ 0x00000300, 28, 4, 16 }, /* Rome 3.0 */
	{ 0x00000302, 28, 4, 16 }, /* Rome 3.2 */
	{ 0x00130100, 40, 4, 16 }, /* WCN6855 1.0 */
	{ 0x00130200, 40, 4, 16 }, /* WCN6855 2.0 */
	{ 0x00130201, 40, 4, 16 }, /* WCN6855 2.1 */
	{ 0x00190200, 40, 4, 16 }, /* WCN785x 2.0 */
};

static int btusb_qca_send_vendor_req(struct usb_device *udev, u8 request,
				     void *data, u16 size)
{
	int pipe, err;
	u8 *buf;

	buf = kmalloc(size, GFP_KERNEL);
	if (!buf)
		return -ENOMEM;

	/* Found some of USB hosts have IOT issues with ours so that we should
	 * not wait until HCI layer is ready.
	 */
	pipe = usb_rcvctrlpipe(udev, 0);
	err = usb_control_msg(udev, pipe, request, USB_TYPE_VENDOR | USB_DIR_IN,
			      0, 0, buf, size, USB_CTRL_GET_TIMEOUT);
	if (err < 0) {
		dev_err(&udev->dev, "Failed to access otp area (%d)", err);
		goto done;
	}

	memcpy(data, buf, size);

done:
	kfree(buf);

	return err;
}

static int btusb_setup_qca_download_fw(struct hci_dev *hdev,
				       const struct firmware *firmware,
				       size_t hdr_size)
{
	struct btusb_data *btdata = hci_get_drvdata(hdev);
	struct usb_device *udev = btdata->udev;
	size_t count, size, sent = 0;
	int pipe, len, err;
	u8 *buf;

	buf = kmalloc(QCA_DFU_PACKET_LEN, GFP_KERNEL);
	if (!buf)
		return -ENOMEM;

	count = firmware->size;

	size = min_t(size_t, count, hdr_size);
	memcpy(buf, firmware->data, size);

	/* USB patches should go down to controller through USB path
	 * because binary format fits to go down through USB channel.
	 * USB control path is for patching headers and USB bulk is for
	 * patch body.
	 */
	pipe = usb_sndctrlpipe(udev, 0);
	err = usb_control_msg(udev, pipe, QCA_DFU_DOWNLOAD, USB_TYPE_VENDOR,
			      0, 0, buf, size, USB_CTRL_SET_TIMEOUT);
	if (err < 0) {
		bt_dev_err(hdev, "Failed to send headers (%d)", err);
		goto done;
	}

	sent += size;
	count -= size;

	/* ep2 need time to switch from function acl to function dfu,
	 * so we add 20ms delay here.
	 */
	msleep(20);

	while (count) {
		size = min_t(size_t, count, QCA_DFU_PACKET_LEN);

		memcpy(buf, firmware->data + sent, size);

		pipe = usb_sndbulkpipe(udev, 0x02);
		err = usb_bulk_msg(udev, pipe, buf, size, &len,
				   QCA_DFU_TIMEOUT);
		if (err < 0) {
			bt_dev_err(hdev, "Failed to send body at %zd of %zd (%d)",
				   sent, firmware->size, err);
			break;
		}

		if (size != len) {
			bt_dev_err(hdev, "Failed to get bulk buffer");
			err = -EILSEQ;
			break;
		}

		sent  += size;
		count -= size;
	}

done:
	kfree(buf);
	return err;
}

static int btusb_setup_qca_load_rampatch(struct hci_dev *hdev,
					 struct qca_version *ver,
					 const struct qca_device_info *info)
{
	struct qca_rampatch_version *rver;
	const struct firmware *fw;
	u32 ver_rom, ver_patch, rver_rom;
	u16 rver_rom_low, rver_rom_high, rver_patch;
	char fwname[64];
	int err;

	ver_rom = le32_to_cpu(ver->rom_version);
	ver_patch = le32_to_cpu(ver->patch_version);

	snprintf(fwname, sizeof(fwname), "qca/rampatch_usb_%08x.bin", ver_rom);

	err = request_firmware(&fw, fwname, &hdev->dev);
	if (err) {
		bt_dev_err(hdev, "failed to request rampatch file: %s (%d)",
			   fwname, err);
		return err;
	}

	bt_dev_info(hdev, "using rampatch file: %s", fwname);

	rver = (struct qca_rampatch_version *)(fw->data + info->ver_offset);
	rver_rom_low = le16_to_cpu(rver->rom_version_low);
	rver_patch = le16_to_cpu(rver->patch_version);

	if (ver_rom & ~0xffffU) {
		rver_rom_high = le16_to_cpu(rver->rom_version_high);
		rver_rom = rver_rom_high << 16 | rver_rom_low;
	} else {
		rver_rom = rver_rom_low;
	}

	bt_dev_info(hdev, "QCA: patch rome 0x%x build 0x%x, "
		    "firmware rome 0x%x build 0x%x",
		    rver_rom, rver_patch, ver_rom, ver_patch);

	if (rver_rom != ver_rom || rver_patch <= ver_patch) {
		bt_dev_err(hdev, "rampatch file version did not match with firmware");
		err = -EINVAL;
		goto done;
	}

	err = btusb_setup_qca_download_fw(hdev, fw, info->rampatch_hdr);

done:
	release_firmware(fw);

	return err;
}

static void btusb_generate_qca_nvm_name(char *fwname, size_t max_size,
					const struct qca_version *ver)
{
	u32 rom_version = le32_to_cpu(ver->rom_version);
	u16 flag = le16_to_cpu(ver->flag);

	if (((flag >> 8) & 0xff) == QCA_FLAG_MULTI_NVM) {
		/* The board_id should be split into two bytes
		 * The 1st byte is chip ID, and the 2nd byte is platform ID
		 * For example, board ID 0x010A, 0x01 is platform ID. 0x0A is chip ID
		 * we have several platforms, and platform IDs are continuously added
		 * Platform ID:
		 * 0x00 is for Mobile
		 * 0x01 is for X86
		 * 0x02 is for Automotive
		 * 0x03 is for Consumer electronic
		 */
		u16 board_id = (ver->chip_id << 8) + ver->platform_id;
		const char *variant;

		switch (le32_to_cpu(ver->ram_version)) {
		case WCN6855_2_0_RAM_VERSION_GF:
		case WCN6855_2_1_RAM_VERSION_GF:
			variant = "_gf";
			break;
		default:
			variant = "";
			break;
		}

		if (board_id == 0) {
			snprintf(fwname, max_size, "qca/nvm_usb_%08x%s.bin",
				rom_version, variant);
		} else {
			snprintf(fwname, max_size, "qca/nvm_usb_%08x%s_%04x.bin",
				rom_version, variant, board_id);
		}
	} else {
		snprintf(fwname, max_size, "qca/nvm_usb_%08x.bin",
			rom_version);
	}

}

static int btusb_setup_qca_load_nvm(struct hci_dev *hdev,
				    struct qca_version *ver,
				    const struct qca_device_info *info)
{
	const struct firmware *fw;
	char fwname[64];
	int err;

	btusb_generate_qca_nvm_name(fwname, sizeof(fwname), ver);

	err = request_firmware(&fw, fwname, &hdev->dev);
	if (err) {
		bt_dev_err(hdev, "failed to request NVM file: %s (%d)",
			   fwname, err);
		return err;
	}

	bt_dev_info(hdev, "using NVM file: %s", fwname);

	err = btusb_setup_qca_download_fw(hdev, fw, info->nvm_hdr);

	release_firmware(fw);

	return err;
}

/* identify the ROM version and check whether patches are needed */
static bool btusb_qca_need_patch(struct usb_device *udev)
{
	struct qca_version ver;

	if (btusb_qca_send_vendor_req(udev, QCA_GET_TARGET_VERSION, &ver,
				      sizeof(ver)) < 0)
		return false;
	/* only low ROM versions need patches */
	return !(le32_to_cpu(ver.rom_version) & ~0xffffU);
}

static int btusb_setup_qca(struct hci_dev *hdev)
{
	struct btusb_data *btdata = hci_get_drvdata(hdev);
	struct usb_device *udev = btdata->udev;
	const struct qca_device_info *info = NULL;
	struct qca_version ver;
	u32 ver_rom;
	u8 status;
	int i, err;

	err = btusb_qca_send_vendor_req(udev, QCA_GET_TARGET_VERSION, &ver,
					sizeof(ver));
	if (err < 0)
		return err;

	ver_rom = le32_to_cpu(ver.rom_version);

	for (i = 0; i < ARRAY_SIZE(qca_devices_table); i++) {
		if (ver_rom == qca_devices_table[i].rom_version)
			info = &qca_devices_table[i];
	}
	if (!info) {
		/* If the rom_version is not matched in the qca_devices_table
		 * and the high ROM version is not zero, we assume this chip no
		 * need to load the rampatch and nvm.
		 */
		if (ver_rom & ~0xffffU)
			return 0;

		bt_dev_err(hdev, "don't support firmware rome 0x%x", ver_rom);
		return -ENODEV;
	}

	err = btusb_qca_send_vendor_req(udev, QCA_CHECK_STATUS, &status,
					sizeof(status));
	if (err < 0)
		return err;

	if (!(status & QCA_PATCH_UPDATED)) {
		err = btusb_setup_qca_load_rampatch(hdev, &ver, info);
		if (err < 0)
			return err;
	}

	err = btusb_qca_send_vendor_req(udev, QCA_GET_TARGET_VERSION, &ver,
					sizeof(ver));
	if (err < 0)
		return err;

	btdata->qca_dump.fw_version = le32_to_cpu(ver.patch_version);
	btdata->qca_dump.controller_id = le32_to_cpu(ver.rom_version);

	if (!(status & QCA_SYSCFG_UPDATED)) {
		err = btusb_setup_qca_load_nvm(hdev, &ver, info);
		if (err < 0)
			return err;

		/* WCN6855 2.1 and later will reset to apply firmware downloaded here, so
		 * wait ~100ms for reset Done then go ahead, otherwise, it maybe
		 * cause potential enable failure.
		 */
		if (info->rom_version >= 0x00130201)
			msleep(QCA_BT_RESET_WAIT_MS);
	}

	/* Mark HCI_OP_ENHANCED_SETUP_SYNC_CONN as broken as it doesn't seem to
	 * work with the likes of HSP/HFP mSBC.
	 */
	set_bit(HCI_QUIRK_BROKEN_ENHANCED_SETUP_SYNC_CONN, &hdev->quirks);

	return 0;
}

static inline int __set_diag_interface(struct hci_dev *hdev)
{
	struct btusb_data *data = hci_get_drvdata(hdev);
	struct usb_interface *intf = data->diag;
	int i;

	if (!data->diag)
		return -ENODEV;

	data->diag_tx_ep = NULL;
	data->diag_rx_ep = NULL;

	for (i = 0; i < intf->cur_altsetting->desc.bNumEndpoints; i++) {
		struct usb_endpoint_descriptor *ep_desc;

		ep_desc = &intf->cur_altsetting->endpoint[i].desc;

		if (!data->diag_tx_ep && usb_endpoint_is_bulk_out(ep_desc)) {
			data->diag_tx_ep = ep_desc;
			continue;
		}

		if (!data->diag_rx_ep && usb_endpoint_is_bulk_in(ep_desc)) {
			data->diag_rx_ep = ep_desc;
			continue;
		}
	}

	if (!data->diag_tx_ep || !data->diag_rx_ep) {
		bt_dev_err(hdev, "invalid diagnostic descriptors");
		return -ENODEV;
	}

	return 0;
}

static struct urb *alloc_diag_urb(struct hci_dev *hdev, bool enable)
{
	struct btusb_data *data = hci_get_drvdata(hdev);
	struct sk_buff *skb;
	struct urb *urb;
	unsigned int pipe;

	if (!data->diag_tx_ep)
		return ERR_PTR(-ENODEV);

	urb = usb_alloc_urb(0, GFP_KERNEL);
	if (!urb)
		return ERR_PTR(-ENOMEM);

	skb = bt_skb_alloc(2, GFP_KERNEL);
	if (!skb) {
		usb_free_urb(urb);
		return ERR_PTR(-ENOMEM);
	}

	skb_put_u8(skb, 0xf0);
	skb_put_u8(skb, enable);

	pipe = usb_sndbulkpipe(data->udev, data->diag_tx_ep->bEndpointAddress);

	usb_fill_bulk_urb(urb, data->udev, pipe,
			  skb->data, skb->len, btusb_tx_complete, skb);

	skb->dev = (void *)hdev;

	return urb;
}

static int btusb_bcm_set_diag(struct hci_dev *hdev, bool enable)
{
	struct btusb_data *data = hci_get_drvdata(hdev);
	struct urb *urb;

	if (!data->diag)
		return -ENODEV;

	if (!test_bit(HCI_RUNNING, &hdev->flags))
		return -ENETDOWN;

	urb = alloc_diag_urb(hdev, enable);
	if (IS_ERR(urb))
		return PTR_ERR(urb);

	return submit_or_queue_tx_urb(hdev, urb);
}

#ifdef CONFIG_PM
static irqreturn_t btusb_oob_wake_handler(int irq, void *priv)
{
	struct btusb_data *data = priv;

	pm_wakeup_event(&data->udev->dev, 0);
	pm_system_wakeup();

	/* Disable only if not already disabled (keep it balanced) */
	if (test_and_clear_bit(BTUSB_OOB_WAKE_ENABLED, &data->flags)) {
		disable_irq_nosync(irq);
		disable_irq_wake(irq);
	}
	return IRQ_HANDLED;
}

static const struct of_device_id btusb_match_table[] = {
	{ .compatible = "usb1286,204e" },
	{ .compatible = "usbcf3,e300" }, /* QCA6174A */
	{ .compatible = "usb4ca,301a" }, /* QCA6174A (Lite-On) */
	{ }
};
MODULE_DEVICE_TABLE(of, btusb_match_table);

/* Use an oob wakeup pin? */
static int btusb_config_oob_wake(struct hci_dev *hdev)
{
	struct btusb_data *data = hci_get_drvdata(hdev);
	struct device *dev = &data->udev->dev;
	int irq, ret;

	clear_bit(BTUSB_OOB_WAKE_ENABLED, &data->flags);

	if (!of_match_device(btusb_match_table, dev))
		return 0;

	/* Move on if no IRQ specified */
	irq = of_irq_get_byname(dev->of_node, "wakeup");
	if (irq <= 0) {
		bt_dev_dbg(hdev, "%s: no OOB Wakeup IRQ in DT", __func__);
		return 0;
	}

	irq_set_status_flags(irq, IRQ_NOAUTOEN);
	ret = devm_request_irq(&hdev->dev, irq, btusb_oob_wake_handler,
			       0, "OOB Wake-on-BT", data);
	if (ret) {
		bt_dev_err(hdev, "%s: IRQ request failed", __func__);
		return ret;
	}

	ret = device_init_wakeup(dev, true);
	if (ret) {
		bt_dev_err(hdev, "%s: failed to init_wakeup", __func__);
		return ret;
	}

	data->oob_wake_irq = irq;
	bt_dev_info(hdev, "OOB Wake-on-BT configured at IRQ %u", irq);
	return 0;
}
#endif

static void btusb_check_needs_reset_resume(struct usb_interface *intf)
{
	if (dmi_check_system(btusb_needs_reset_resume_table))
		interface_to_usbdev(intf)->quirks |= USB_QUIRK_RESET_RESUME;
}

static bool btusb_wakeup(struct hci_dev *hdev)
{
	struct btusb_data *data = hci_get_drvdata(hdev);

	return device_may_wakeup(&data->udev->dev);
}

static int btusb_shutdown_qca(struct hci_dev *hdev)
{
	struct sk_buff *skb;

	skb = __hci_cmd_sync(hdev, HCI_OP_RESET, 0, NULL, HCI_INIT_TIMEOUT);
	if (IS_ERR(skb)) {
		bt_dev_err(hdev, "HCI reset during shutdown failed");
		return PTR_ERR(skb);
	}
	kfree_skb(skb);

	return 0;
}

static ssize_t force_poll_sync_read(struct file *file, char __user *user_buf,
				    size_t count, loff_t *ppos)
{
	struct btusb_data *data = file->private_data;
	char buf[3];

	buf[0] = data->poll_sync ? 'Y' : 'N';
	buf[1] = '\n';
	buf[2] = '\0';
	return simple_read_from_buffer(user_buf, count, ppos, buf, 2);
}

static ssize_t force_poll_sync_write(struct file *file,
				     const char __user *user_buf,
				     size_t count, loff_t *ppos)
{
	struct btusb_data *data = file->private_data;
	bool enable;
	int err;

	err = kstrtobool_from_user(user_buf, count, &enable);
	if (err)
		return err;

	/* Only allow changes while the adapter is down */
	if (test_bit(HCI_UP, &data->hdev->flags))
		return -EPERM;

	if (data->poll_sync == enable)
		return -EALREADY;

	data->poll_sync = enable;

	return count;
}

static const struct file_operations force_poll_sync_fops = {
	.open		= simple_open,
	.read		= force_poll_sync_read,
	.write		= force_poll_sync_write,
	.llseek		= default_llseek,
};

static int btusb_probe(struct usb_interface *intf,
		       const struct usb_device_id *id)
{
	struct usb_endpoint_descriptor *ep_desc;
	struct gpio_desc *reset_gpio;
	struct btusb_data *data;
	struct hci_dev *hdev;
	unsigned ifnum_base;
	int i, err, priv_size;

	BT_DBG("intf %p id %p", intf, id);

	if ((id->driver_info & BTUSB_IFNUM_2) &&
	    (intf->cur_altsetting->desc.bInterfaceNumber != 0) &&
	    (intf->cur_altsetting->desc.bInterfaceNumber != 2))
		return -ENODEV;

	ifnum_base = intf->cur_altsetting->desc.bInterfaceNumber;

	if (!id->driver_info) {
		const struct usb_device_id *match;

		match = usb_match_id(intf, quirks_table);
		if (match)
			id = match;
	}

	if (id->driver_info == BTUSB_IGNORE)
		return -ENODEV;

	if (id->driver_info & BTUSB_ATH3012) {
		struct usb_device *udev = interface_to_usbdev(intf);

		/* Old firmware would otherwise let ath3k driver load
		 * patch and sysconfig files
		 */
		if (le16_to_cpu(udev->descriptor.bcdDevice) <= 0x0001 &&
		    !btusb_qca_need_patch(udev))
			return -ENODEV;
	}

	data = devm_kzalloc(&intf->dev, sizeof(*data), GFP_KERNEL);
	if (!data)
		return -ENOMEM;

	for (i = 0; i < intf->cur_altsetting->desc.bNumEndpoints; i++) {
		ep_desc = &intf->cur_altsetting->endpoint[i].desc;

		if (!data->intr_ep && usb_endpoint_is_int_in(ep_desc)) {
			data->intr_ep = ep_desc;
			continue;
		}

		if (!data->bulk_tx_ep && usb_endpoint_is_bulk_out(ep_desc)) {
			data->bulk_tx_ep = ep_desc;
			continue;
		}

		if (!data->bulk_rx_ep && usb_endpoint_is_bulk_in(ep_desc)) {
			data->bulk_rx_ep = ep_desc;
			continue;
		}
	}

	if (!data->intr_ep || !data->bulk_tx_ep || !data->bulk_rx_ep)
		return -ENODEV;

	if (id->driver_info & BTUSB_AMP) {
		data->cmdreq_type = USB_TYPE_CLASS | 0x01;
		data->cmdreq = 0x2b;
	} else {
		data->cmdreq_type = USB_TYPE_CLASS;
		data->cmdreq = 0x00;
	}

	data->udev = interface_to_usbdev(intf);
	data->intf = intf;

	INIT_WORK(&data->work, btusb_work);
	INIT_WORK(&data->waker, btusb_waker);
	INIT_DELAYED_WORK(&data->rx_work, btusb_rx_work);

	skb_queue_head_init(&data->acl_q);

	init_usb_anchor(&data->deferred);
	init_usb_anchor(&data->tx_anchor);
	spin_lock_init(&data->txlock);

	init_usb_anchor(&data->intr_anchor);
	init_usb_anchor(&data->bulk_anchor);
	init_usb_anchor(&data->isoc_anchor);
	init_usb_anchor(&data->diag_anchor);
	init_usb_anchor(&data->ctrl_anchor);
	spin_lock_init(&data->rxlock);

	priv_size = 0;

	data->recv_event = hci_recv_frame;
	data->recv_bulk = btusb_recv_bulk;

	if (id->driver_info & BTUSB_INTEL_COMBINED) {
		/* Allocate extra space for Intel device */
		priv_size += sizeof(struct btintel_data);

		/* Override the rx handlers */
		data->recv_event = btintel_recv_event;
		data->recv_bulk = btusb_recv_bulk_intel;
	} else if (id->driver_info & BTUSB_REALTEK) {
		/* Allocate extra space for Realtek device */
		priv_size += sizeof(struct btrealtek_data);

		data->recv_event = btusb_recv_event_realtek;
	} else if (id->driver_info & BTUSB_MEDIATEK) {
		/* Allocate extra space for Mediatek device */
		priv_size += sizeof(struct btmtk_data);
	}

	data->recv_acl = hci_recv_frame;

	hdev = hci_alloc_dev_priv(priv_size);
	if (!hdev)
		return -ENOMEM;

	hdev->bus = HCI_USB;
	hci_set_drvdata(hdev, data);

	data->hdev = hdev;

	SET_HCIDEV_DEV(hdev, &intf->dev);

	reset_gpio = gpiod_get_optional(&data->udev->dev, "reset",
					GPIOD_OUT_LOW);
	if (IS_ERR(reset_gpio)) {
		err = PTR_ERR(reset_gpio);
		goto out_free_dev;
	} else if (reset_gpio) {
		data->reset_gpio = reset_gpio;
	}

	hdev->open   = btusb_open;
	hdev->close  = btusb_close;
	hdev->flush  = btusb_flush;
	hdev->send   = btusb_send_frame;
	hdev->notify = btusb_notify;
	hdev->wakeup = btusb_wakeup;

#ifdef CONFIG_PM
	err = btusb_config_oob_wake(hdev);
	if (err)
		goto out_free_dev;

	/* Marvell devices may need a specific chip configuration */
	if (id->driver_info & BTUSB_MARVELL && data->oob_wake_irq) {
		err = marvell_config_oob_wake(hdev);
		if (err)
			goto out_free_dev;
	}
#endif
	if (id->driver_info & BTUSB_CW6622)
		set_bit(HCI_QUIRK_BROKEN_STORED_LINK_KEY, &hdev->quirks);

	if (id->driver_info & BTUSB_BCM2045)
		set_bit(HCI_QUIRK_BROKEN_STORED_LINK_KEY, &hdev->quirks);

	if (id->driver_info & BTUSB_BCM92035)
		hdev->setup = btusb_setup_bcm92035;

	if (IS_ENABLED(CONFIG_BT_HCIBTUSB_BCM) &&
	    (id->driver_info & BTUSB_BCM_PATCHRAM)) {
		hdev->manufacturer = 15;
		hdev->setup = btbcm_setup_patchram;
		hdev->set_diag = btusb_bcm_set_diag;
		hdev->set_bdaddr = btbcm_set_bdaddr;

		/* Broadcom LM_DIAG Interface numbers are hardcoded */
		data->diag = usb_ifnum_to_if(data->udev, ifnum_base + 2);
	}

	if (IS_ENABLED(CONFIG_BT_HCIBTUSB_BCM) &&
	    (id->driver_info & BTUSB_BCM_APPLE)) {
		hdev->manufacturer = 15;
		hdev->setup = btbcm_setup_apple;
		hdev->set_diag = btusb_bcm_set_diag;

		/* Broadcom LM_DIAG Interface numbers are hardcoded */
		data->diag = usb_ifnum_to_if(data->udev, ifnum_base + 2);
	}

	/* Combined Intel Device setup to support multiple setup routine */
	if (id->driver_info & BTUSB_INTEL_COMBINED) {
		err = btintel_configure_setup(hdev, btusb_driver.name);
		if (err)
			goto out_free_dev;

		/* Transport specific configuration */
		hdev->send = btusb_send_frame_intel;
		hdev->cmd_timeout = btusb_intel_cmd_timeout;

		if (id->driver_info & BTUSB_INTEL_NO_WBS_SUPPORT)
			btintel_set_flag(hdev, INTEL_ROM_LEGACY_NO_WBS_SUPPORT);

		if (id->driver_info & BTUSB_INTEL_BROKEN_INITIAL_NCMD)
			btintel_set_flag(hdev, INTEL_BROKEN_INITIAL_NCMD);

		if (id->driver_info & BTUSB_INTEL_BROKEN_SHUTDOWN_LED)
			btintel_set_flag(hdev, INTEL_BROKEN_SHUTDOWN_LED);
	}

	if (id->driver_info & BTUSB_MARVELL)
		hdev->set_bdaddr = btusb_set_bdaddr_marvell;

	if (IS_ENABLED(CONFIG_BT_HCIBTUSB_MTK) &&
	    (id->driver_info & BTUSB_MEDIATEK)) {
		hdev->setup = btusb_mtk_setup;
		hdev->shutdown = btusb_mtk_shutdown;
		hdev->manufacturer = 70;
		hdev->cmd_timeout = btmtk_reset_sync;
		hdev->set_bdaddr = btmtk_set_bdaddr;
		hdev->send = btusb_send_frame_mtk;
		set_bit(HCI_QUIRK_BROKEN_ENHANCED_SETUP_SYNC_CONN, &hdev->quirks);
		set_bit(HCI_QUIRK_NON_PERSISTENT_SETUP, &hdev->quirks);
		data->recv_acl = btmtk_usb_recv_acl;
		data->suspend = btmtk_usb_suspend;
		data->resume = btmtk_usb_resume;
		data->disconnect = btusb_mtk_disconnect;
	}

	if (id->driver_info & BTUSB_SWAVE) {
		set_bit(HCI_QUIRK_FIXUP_INQUIRY_MODE, &hdev->quirks);
		set_bit(HCI_QUIRK_BROKEN_LOCAL_COMMANDS, &hdev->quirks);
	}

	if (id->driver_info & BTUSB_INTEL_BOOT) {
		hdev->manufacturer = 2;
		set_bit(HCI_QUIRK_RAW_DEVICE, &hdev->quirks);
	}

	if (id->driver_info & BTUSB_ATH3012) {
		data->setup_on_usb = btusb_setup_qca;
		hdev->set_bdaddr = btusb_set_bdaddr_ath3012;
		set_bit(HCI_QUIRK_SIMULTANEOUS_DISCOVERY, &hdev->quirks);
		set_bit(HCI_QUIRK_STRICT_DUPLICATE_FILTER, &hdev->quirks);
	}

	if (id->driver_info & BTUSB_QCA_ROME) {
		data->setup_on_usb = btusb_setup_qca;
		hdev->shutdown = btusb_shutdown_qca;
		hdev->set_bdaddr = btusb_set_bdaddr_ath3012;
		hdev->cmd_timeout = btusb_qca_cmd_timeout;
		set_bit(HCI_QUIRK_SIMULTANEOUS_DISCOVERY, &hdev->quirks);
		btusb_check_needs_reset_resume(intf);
	}

	if (id->driver_info & BTUSB_QCA_WCN6855) {
		data->qca_dump.id_vendor = id->idVendor;
		data->qca_dump.id_product = id->idProduct;
		data->recv_event = btusb_recv_evt_qca;
		data->recv_acl = btusb_recv_acl_qca;
		hci_devcd_register(hdev, btusb_coredump_qca, btusb_dump_hdr_qca, NULL);
		data->setup_on_usb = btusb_setup_qca;
		hdev->shutdown = btusb_shutdown_qca;
		hdev->set_bdaddr = btusb_set_bdaddr_wcn6855;
		hdev->cmd_timeout = btusb_qca_cmd_timeout;
		set_bit(HCI_QUIRK_SIMULTANEOUS_DISCOVERY, &hdev->quirks);
		hci_set_msft_opcode(hdev, 0xFD70);
	}

	if (id->driver_info & BTUSB_AMP) {
		/* AMP controllers do not support SCO packets */
		data->isoc = NULL;
	} else {
		/* Interface orders are hardcoded in the specification */
		data->isoc = usb_ifnum_to_if(data->udev, ifnum_base + 1);
		data->isoc_ifnum = ifnum_base + 1;
	}

	if (IS_ENABLED(CONFIG_BT_HCIBTUSB_RTL) &&
	    (id->driver_info & BTUSB_REALTEK)) {
		btrtl_set_driver_name(hdev, btusb_driver.name);
		hdev->setup = btusb_setup_realtek;
		hdev->shutdown = btrtl_shutdown_realtek;
		hdev->cmd_timeout = btusb_rtl_cmd_timeout;
		hdev->hw_error = btusb_rtl_hw_error;

		/* Realtek devices need to set remote wakeup on auto-suspend */
		set_bit(BTUSB_WAKEUP_AUTOSUSPEND, &data->flags);
		set_bit(BTUSB_USE_ALT3_FOR_WBS, &data->flags);
	}

	if (id->driver_info & BTUSB_ACTIONS_SEMI) {
		/* Support is advertised, but not implemented */
		set_bit(HCI_QUIRK_BROKEN_ERR_DATA_REPORTING, &hdev->quirks);
		set_bit(HCI_QUIRK_BROKEN_READ_TRANSMIT_POWER, &hdev->quirks);
		set_bit(HCI_QUIRK_BROKEN_SET_RPA_TIMEOUT, &hdev->quirks);
		set_bit(HCI_QUIRK_BROKEN_EXT_SCAN, &hdev->quirks);
		set_bit(HCI_QUIRK_BROKEN_READ_ENC_KEY_SIZE, &hdev->quirks);
		set_bit(HCI_QUIRK_BROKEN_EXT_CREATE_CONN, &hdev->quirks);
		set_bit(HCI_QUIRK_BROKEN_WRITE_AUTH_PAYLOAD_TIMEOUT, &hdev->quirks);
	}

	if (!reset)
		set_bit(HCI_QUIRK_RESET_ON_CLOSE, &hdev->quirks);

	if (force_scofix || id->driver_info & BTUSB_WRONG_SCO_MTU) {
		if (!disable_scofix)
			set_bit(HCI_QUIRK_FIXUP_BUFFER_SIZE, &hdev->quirks);
	}

	if (id->driver_info & BTUSB_BROKEN_ISOC)
		data->isoc = NULL;

	if (id->driver_info & BTUSB_WIDEBAND_SPEECH)
		set_bit(HCI_QUIRK_WIDEBAND_SPEECH_SUPPORTED, &hdev->quirks);

	if (id->driver_info & BTUSB_INVALID_LE_STATES)
		set_bit(HCI_QUIRK_BROKEN_LE_STATES, &hdev->quirks);

	if (id->driver_info & BTUSB_DIGIANSWER) {
		data->cmdreq_type = USB_TYPE_VENDOR;
		set_bit(HCI_QUIRK_RESET_ON_CLOSE, &hdev->quirks);
	}

	if (id->driver_info & BTUSB_CSR) {
		struct usb_device *udev = data->udev;
		u16 bcdDevice = le16_to_cpu(udev->descriptor.bcdDevice);

		/* Old firmware would otherwise execute USB reset */
		if (bcdDevice < 0x117)
			set_bit(HCI_QUIRK_RESET_ON_CLOSE, &hdev->quirks);

		/* This must be set first in case we disable it for fakes */
		set_bit(HCI_QUIRK_SIMULTANEOUS_DISCOVERY, &hdev->quirks);

		/* Fake CSR devices with broken commands */
		if (le16_to_cpu(udev->descriptor.idVendor)  == 0x0a12 &&
		    le16_to_cpu(udev->descriptor.idProduct) == 0x0001)
			hdev->setup = btusb_setup_csr;
	}

	if (id->driver_info & BTUSB_SNIFFER) {
		struct usb_device *udev = data->udev;

		/* New sniffer firmware has crippled HCI interface */
		if (le16_to_cpu(udev->descriptor.bcdDevice) > 0x997)
			set_bit(HCI_QUIRK_RAW_DEVICE, &hdev->quirks);
	}

	if (id->driver_info & BTUSB_INTEL_BOOT) {
		/* A bug in the bootloader causes that interrupt interface is
		 * only enabled after receiving SetInterface(0, AltSetting=0).
		 */
		err = usb_set_interface(data->udev, 0, 0);
		if (err < 0) {
			BT_ERR("failed to set interface 0, alt 0 %d", err);
			goto out_free_dev;
		}
	}

	if (data->isoc) {
		err = usb_driver_claim_interface(&btusb_driver,
						 data->isoc, data);
		if (err < 0)
			goto out_free_dev;
	}

	if (IS_ENABLED(CONFIG_BT_HCIBTUSB_BCM) && data->diag) {
		if (!usb_driver_claim_interface(&btusb_driver,
						data->diag, data))
			__set_diag_interface(hdev);
		else
			data->diag = NULL;
	}

	if (enable_autosuspend)
		usb_enable_autosuspend(data->udev);

	data->poll_sync = enable_poll_sync;

	err = hci_register_dev(hdev);
	if (err < 0)
		goto out_free_dev;

	usb_set_intfdata(intf, data);

	debugfs_create_file("force_poll_sync", 0644, hdev->debugfs, data,
			    &force_poll_sync_fops);

	return 0;

out_free_dev:
	if (data->reset_gpio)
		gpiod_put(data->reset_gpio);
	hci_free_dev(hdev);
	return err;
}

static void btusb_disconnect(struct usb_interface *intf)
{
	struct btusb_data *data = usb_get_intfdata(intf);
	struct hci_dev *hdev;

	BT_DBG("intf %p", intf);

	if (!data)
		return;

	hdev = data->hdev;
	usb_set_intfdata(data->intf, NULL);

	if (data->isoc)
		usb_set_intfdata(data->isoc, NULL);

	if (data->diag)
		usb_set_intfdata(data->diag, NULL);

	if (data->disconnect)
		data->disconnect(hdev);

	hci_unregister_dev(hdev);

	if (intf == data->intf) {
		if (data->isoc)
			usb_driver_release_interface(&btusb_driver, data->isoc);
		if (data->diag)
			usb_driver_release_interface(&btusb_driver, data->diag);
	} else if (intf == data->isoc) {
		if (data->diag)
			usb_driver_release_interface(&btusb_driver, data->diag);
		usb_driver_release_interface(&btusb_driver, data->intf);
	} else if (intf == data->diag) {
		usb_driver_release_interface(&btusb_driver, data->intf);
		if (data->isoc)
			usb_driver_release_interface(&btusb_driver, data->isoc);
	}

	if (data->oob_wake_irq)
		device_init_wakeup(&data->udev->dev, false);

	if (data->reset_gpio)
		gpiod_put(data->reset_gpio);

	hci_free_dev(hdev);
}

#ifdef CONFIG_PM
static int btusb_suspend(struct usb_interface *intf, pm_message_t message)
{
	struct btusb_data *data = usb_get_intfdata(intf);

	BT_DBG("intf %p", intf);

	/* Don't auto-suspend if there are connections; external suspend calls
	 * shall never fail.
	 */
	if (PMSG_IS_AUTO(message) && hci_conn_count(data->hdev))
		return -EBUSY;

	if (data->suspend_count++)
		return 0;

	spin_lock_irq(&data->txlock);
	if (!(PMSG_IS_AUTO(message) && data->tx_in_flight)) {
		set_bit(BTUSB_SUSPENDING, &data->flags);
		spin_unlock_irq(&data->txlock);
	} else {
		spin_unlock_irq(&data->txlock);
		data->suspend_count--;
		return -EBUSY;
	}

	cancel_work_sync(&data->work);

	if (data->suspend)
		data->suspend(data->hdev);

	btusb_stop_traffic(data);
	usb_kill_anchored_urbs(&data->tx_anchor);

	if (data->oob_wake_irq && device_may_wakeup(&data->udev->dev)) {
		set_bit(BTUSB_OOB_WAKE_ENABLED, &data->flags);
		enable_irq_wake(data->oob_wake_irq);
		enable_irq(data->oob_wake_irq);
	}

	/* For global suspend, Realtek devices lose the loaded fw
	 * in them. But for autosuspend, firmware should remain.
	 * Actually, it depends on whether the usb host sends
	 * set feature (enable wakeup) or not.
	 */
	if (test_bit(BTUSB_WAKEUP_AUTOSUSPEND, &data->flags)) {
		if (PMSG_IS_AUTO(message) &&
		    device_can_wakeup(&data->udev->dev))
			data->udev->do_remote_wakeup = 1;
		else if (!PMSG_IS_AUTO(message) &&
			 !device_may_wakeup(&data->udev->dev)) {
			data->udev->do_remote_wakeup = 0;
			data->udev->reset_resume = 1;
		}
	}

	return 0;
}

static void play_deferred(struct btusb_data *data)
{
	struct urb *urb;
	int err;

	while ((urb = usb_get_from_anchor(&data->deferred))) {
		usb_anchor_urb(urb, &data->tx_anchor);

		err = usb_submit_urb(urb, GFP_ATOMIC);
		if (err < 0) {
			if (err != -EPERM && err != -ENODEV)
				BT_ERR("%s urb %p submission failed (%d)",
				       data->hdev->name, urb, -err);
			kfree(urb->setup_packet);
			usb_unanchor_urb(urb);
			usb_free_urb(urb);
			break;
		}

		data->tx_in_flight++;
		usb_free_urb(urb);
	}

	/* Cleanup the rest deferred urbs. */
	while ((urb = usb_get_from_anchor(&data->deferred))) {
		kfree(urb->setup_packet);
		usb_free_urb(urb);
	}
}

static int btusb_resume(struct usb_interface *intf)
{
	struct btusb_data *data = usb_get_intfdata(intf);
	struct hci_dev *hdev = data->hdev;
	int err = 0;

	BT_DBG("intf %p", intf);

	if (--data->suspend_count)
		return 0;

	/* Disable only if not already disabled (keep it balanced) */
	if (test_and_clear_bit(BTUSB_OOB_WAKE_ENABLED, &data->flags)) {
		disable_irq(data->oob_wake_irq);
		disable_irq_wake(data->oob_wake_irq);
	}

	if (!test_bit(HCI_RUNNING, &hdev->flags))
		goto done;

	if (test_bit(BTUSB_INTR_RUNNING, &data->flags)) {
		err = btusb_submit_intr_urb(hdev, GFP_NOIO);
		if (err < 0) {
			clear_bit(BTUSB_INTR_RUNNING, &data->flags);
			goto failed;
		}
	}

	if (test_bit(BTUSB_BULK_RUNNING, &data->flags)) {
		err = btusb_submit_bulk_urb(hdev, GFP_NOIO);
		if (err < 0) {
			clear_bit(BTUSB_BULK_RUNNING, &data->flags);
			goto failed;
		}

		btusb_submit_bulk_urb(hdev, GFP_NOIO);
	}

	if (test_bit(BTUSB_ISOC_RUNNING, &data->flags)) {
		if (btusb_submit_isoc_urb(hdev, GFP_NOIO) < 0)
			clear_bit(BTUSB_ISOC_RUNNING, &data->flags);
		else
			btusb_submit_isoc_urb(hdev, GFP_NOIO);
	}

	if (data->resume)
		data->resume(hdev);

	spin_lock_irq(&data->txlock);
	play_deferred(data);
	clear_bit(BTUSB_SUSPENDING, &data->flags);
	spin_unlock_irq(&data->txlock);
	schedule_work(&data->work);

	return 0;

failed:
	usb_scuttle_anchored_urbs(&data->deferred);
done:
	spin_lock_irq(&data->txlock);
	clear_bit(BTUSB_SUSPENDING, &data->flags);
	spin_unlock_irq(&data->txlock);

	return err;
}
#endif

#ifdef CONFIG_DEV_COREDUMP
static void btusb_coredump(struct device *dev)
{
	struct btusb_data *data = dev_get_drvdata(dev);
	struct hci_dev *hdev = data->hdev;

	if (hdev->dump.coredump)
		hdev->dump.coredump(hdev);
}
#endif

static struct usb_driver btusb_driver = {
	.name		= "btusb",
	.probe		= btusb_probe,
	.disconnect	= btusb_disconnect,
#ifdef CONFIG_PM
	.suspend	= btusb_suspend,
	.resume		= btusb_resume,
#endif
	.id_table	= btusb_table,
	.supports_autosuspend = 1,
	.disable_hub_initiated_lpm = 1,

#ifdef CONFIG_DEV_COREDUMP
	.driver = {
		.coredump = btusb_coredump,
	},
#endif
};

module_usb_driver(btusb_driver);

module_param(disable_scofix, bool, 0644);
MODULE_PARM_DESC(disable_scofix, "Disable fixup of wrong SCO buffer size");

module_param(force_scofix, bool, 0644);
MODULE_PARM_DESC(force_scofix, "Force fixup of wrong SCO buffers size");

module_param(enable_autosuspend, bool, 0644);
MODULE_PARM_DESC(enable_autosuspend, "Enable USB autosuspend by default");

module_param(reset, bool, 0644);
MODULE_PARM_DESC(reset, "Send HCI reset command on initialization");

MODULE_AUTHOR("Marcel Holtmann <marcel@holtmann.org>");
MODULE_DESCRIPTION("Generic Bluetooth USB driver ver " VERSION);
MODULE_VERSION(VERSION);
MODULE_LICENSE("GPL");<|MERGE_RESOLUTION|>--- conflicted
+++ resolved
@@ -2764,21 +2764,12 @@
 static int btusb_mtk_shutdown(struct hci_dev *hdev)
 {
 	int ret;
-<<<<<<< HEAD
 
 	ret = btmtk_usb_shutdown(hdev);
 
 	/* Release MediaTek iso interface after shutdown */
 	btusb_mtk_release_iso_intf(hdev);
 
-=======
-
-	ret = btmtk_usb_shutdown(hdev);
-
-	/* Release MediaTek iso interface after shutdown */
-	btusb_mtk_release_iso_intf(hdev);
-
->>>>>>> 4e3ac415
 	return ret;
 }
 
