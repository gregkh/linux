--- conflicted
+++ resolved
@@ -520,19 +520,14 @@
 						     BTUSB_WIDEBAND_SPEECH },
 	{ USB_DEVICE(0x13d3, 0x3571), .driver_info = BTUSB_REALTEK |
 						     BTUSB_WIDEBAND_SPEECH },
-<<<<<<< HEAD
-=======
 	{ USB_DEVICE(0x13d3, 0x3572), .driver_info = BTUSB_REALTEK |
 						     BTUSB_WIDEBAND_SPEECH },
->>>>>>> a6ad5510
 	{ USB_DEVICE(0x13d3, 0x3591), .driver_info = BTUSB_REALTEK |
 						     BTUSB_WIDEBAND_SPEECH },
 	{ USB_DEVICE(0x0489, 0xe123), .driver_info = BTUSB_REALTEK |
 						     BTUSB_WIDEBAND_SPEECH },
 	{ USB_DEVICE(0x0489, 0xe125), .driver_info = BTUSB_REALTEK |
 						     BTUSB_WIDEBAND_SPEECH },
-<<<<<<< HEAD
-=======
 
 	/* Realtek 8852BT/8852BE-VT Bluetooth devices */
 	{ USB_DEVICE(0x0bda, 0x8520), .driver_info = BTUSB_REALTEK |
@@ -547,7 +542,6 @@
 						     BTUSB_WIDEBAND_SPEECH },
 	{ USB_DEVICE(0x0489, 0xe130), .driver_info = BTUSB_REALTEK |
 						     BTUSB_WIDEBAND_SPEECH },
->>>>>>> a6ad5510
 
 	/* Realtek Bluetooth devices */
 	{ USB_VENDOR_AND_INTERFACE_INFO(0x0bda, 0xe0, 0x01, 0x01),
@@ -603,19 +597,6 @@
 	{ USB_DEVICE(0x13d3, 0x3578), .driver_info = BTUSB_MEDIATEK |
 						     BTUSB_WIDEBAND_SPEECH },
 	{ USB_DEVICE(0x13d3, 0x3583), .driver_info = BTUSB_MEDIATEK |
-<<<<<<< HEAD
-						     BTUSB_WIDEBAND_SPEECH |
-						     BTUSB_VALID_LE_STATES },
-	{ USB_DEVICE(0x0489, 0xe0cd), .driver_info = BTUSB_MEDIATEK |
-						     BTUSB_WIDEBAND_SPEECH |
-						     BTUSB_VALID_LE_STATES },
-	{ USB_DEVICE(0x0e8d, 0x0608), .driver_info = BTUSB_MEDIATEK |
-						     BTUSB_WIDEBAND_SPEECH |
-						     BTUSB_VALID_LE_STATES },
-	{ USB_DEVICE(0x13d3, 0x3606), .driver_info = BTUSB_MEDIATEK |
-						     BTUSB_WIDEBAND_SPEECH |
-						     BTUSB_VALID_LE_STATES },
-=======
 						     BTUSB_WIDEBAND_SPEECH },
 	{ USB_DEVICE(0x13d3, 0x3606), .driver_info = BTUSB_MEDIATEK |
 						     BTUSB_WIDEBAND_SPEECH },
@@ -623,7 +604,6 @@
 	/* MediaTek MT7922 Bluetooth devices */
 	{ USB_DEVICE(0x13d3, 0x3585), .driver_info = BTUSB_MEDIATEK |
 						     BTUSB_WIDEBAND_SPEECH },
->>>>>>> a6ad5510
 
 	/* MediaTek MT7922A Bluetooth devices */
 	{ USB_DEVICE(0x0489, 0xe0d8), .driver_info = BTUSB_MEDIATEK |
@@ -645,83 +625,49 @@
 	{ USB_DEVICE(0x0489, 0xe102), .driver_info = BTUSB_MEDIATEK |
 						     BTUSB_WIDEBAND_SPEECH },
 	{ USB_DEVICE(0x04ca, 0x3804), .driver_info = BTUSB_MEDIATEK |
-<<<<<<< HEAD
-						     BTUSB_WIDEBAND_SPEECH |
-						     BTUSB_VALID_LE_STATES },
+						     BTUSB_WIDEBAND_SPEECH },
+	{ USB_DEVICE(0x04ca, 0x38e4), .driver_info = BTUSB_MEDIATEK |
+						     BTUSB_WIDEBAND_SPEECH },
+	{ USB_DEVICE(0x13d3, 0x3568), .driver_info = BTUSB_MEDIATEK |
+						     BTUSB_WIDEBAND_SPEECH },
+	{ USB_DEVICE(0x13d3, 0x3605), .driver_info = BTUSB_MEDIATEK |
+						     BTUSB_WIDEBAND_SPEECH },
+	{ USB_DEVICE(0x13d3, 0x3607), .driver_info = BTUSB_MEDIATEK |
+						     BTUSB_WIDEBAND_SPEECH },
+	{ USB_DEVICE(0x13d3, 0x3614), .driver_info = BTUSB_MEDIATEK |
+						     BTUSB_WIDEBAND_SPEECH },
+	{ USB_DEVICE(0x13d3, 0x3615), .driver_info = BTUSB_MEDIATEK |
+						     BTUSB_WIDEBAND_SPEECH },
 	{ USB_DEVICE(0x35f5, 0x7922), .driver_info = BTUSB_MEDIATEK |
-						     BTUSB_WIDEBAND_SPEECH |
-						     BTUSB_VALID_LE_STATES },
-	{ USB_DEVICE(0x13d3, 0x3614), .driver_info = BTUSB_MEDIATEK |
-						     BTUSB_WIDEBAND_SPEECH |
-						     BTUSB_VALID_LE_STATES },
-	{ USB_DEVICE(0x13d3, 0x3615), .driver_info = BTUSB_MEDIATEK |
-						     BTUSB_WIDEBAND_SPEECH |
-						     BTUSB_VALID_LE_STATES },
-	{ USB_DEVICE(0x04ca, 0x38e4), .driver_info = BTUSB_MEDIATEK |
-						     BTUSB_WIDEBAND_SPEECH |
-						     BTUSB_VALID_LE_STATES },
-	{ USB_DEVICE(0x13d3, 0x3605), .driver_info = BTUSB_MEDIATEK |
-						     BTUSB_WIDEBAND_SPEECH |
-						     BTUSB_VALID_LE_STATES },
-	{ USB_DEVICE(0x13d3, 0x3607), .driver_info = BTUSB_MEDIATEK |
-						     BTUSB_WIDEBAND_SPEECH |
-						     BTUSB_VALID_LE_STATES },
-=======
-						     BTUSB_WIDEBAND_SPEECH },
-	{ USB_DEVICE(0x04ca, 0x38e4), .driver_info = BTUSB_MEDIATEK |
-						     BTUSB_WIDEBAND_SPEECH },
-	{ USB_DEVICE(0x13d3, 0x3568), .driver_info = BTUSB_MEDIATEK |
-						     BTUSB_WIDEBAND_SPEECH },
-	{ USB_DEVICE(0x13d3, 0x3605), .driver_info = BTUSB_MEDIATEK |
-						     BTUSB_WIDEBAND_SPEECH },
-	{ USB_DEVICE(0x13d3, 0x3607), .driver_info = BTUSB_MEDIATEK |
-						     BTUSB_WIDEBAND_SPEECH },
-	{ USB_DEVICE(0x13d3, 0x3614), .driver_info = BTUSB_MEDIATEK |
-						     BTUSB_WIDEBAND_SPEECH },
-	{ USB_DEVICE(0x13d3, 0x3615), .driver_info = BTUSB_MEDIATEK |
-						     BTUSB_WIDEBAND_SPEECH },
-	{ USB_DEVICE(0x35f5, 0x7922), .driver_info = BTUSB_MEDIATEK |
-						     BTUSB_WIDEBAND_SPEECH },
->>>>>>> a6ad5510
+						     BTUSB_WIDEBAND_SPEECH },
 
 	/* Additional MediaTek MT7925 Bluetooth devices */
 	{ USB_DEVICE(0x0489, 0xe111), .driver_info = BTUSB_MEDIATEK |
 						     BTUSB_WIDEBAND_SPEECH },
 	{ USB_DEVICE(0x0489, 0xe113), .driver_info = BTUSB_MEDIATEK |
-<<<<<<< HEAD
-						     BTUSB_WIDEBAND_SPEECH |
-						     BTUSB_VALID_LE_STATES },
+						     BTUSB_WIDEBAND_SPEECH },
+	{ USB_DEVICE(0x0489, 0xe118), .driver_info = BTUSB_MEDIATEK |
+						     BTUSB_WIDEBAND_SPEECH },
+	{ USB_DEVICE(0x0489, 0xe11e), .driver_info = BTUSB_MEDIATEK |
+						     BTUSB_WIDEBAND_SPEECH },
+	{ USB_DEVICE(0x0489, 0xe124), .driver_info = BTUSB_MEDIATEK |
+						     BTUSB_WIDEBAND_SPEECH },
+	{ USB_DEVICE(0x0489, 0xe139), .driver_info = BTUSB_MEDIATEK |
+						     BTUSB_WIDEBAND_SPEECH },
+	{ USB_DEVICE(0x0489, 0xe14f), .driver_info = BTUSB_MEDIATEK |
+						     BTUSB_WIDEBAND_SPEECH },
+	{ USB_DEVICE(0x0489, 0xe150), .driver_info = BTUSB_MEDIATEK |
+						     BTUSB_WIDEBAND_SPEECH },
+	{ USB_DEVICE(0x0489, 0xe151), .driver_info = BTUSB_MEDIATEK |
+						     BTUSB_WIDEBAND_SPEECH },
 	{ USB_DEVICE(0x13d3, 0x3602), .driver_info = BTUSB_MEDIATEK |
-						     BTUSB_WIDEBAND_SPEECH |
-						     BTUSB_VALID_LE_STATES },
+						     BTUSB_WIDEBAND_SPEECH },
 	{ USB_DEVICE(0x13d3, 0x3603), .driver_info = BTUSB_MEDIATEK |
-						     BTUSB_WIDEBAND_SPEECH |
-						     BTUSB_VALID_LE_STATES },
-=======
-						     BTUSB_WIDEBAND_SPEECH },
-	{ USB_DEVICE(0x0489, 0xe118), .driver_info = BTUSB_MEDIATEK |
-						     BTUSB_WIDEBAND_SPEECH },
-	{ USB_DEVICE(0x0489, 0xe11e), .driver_info = BTUSB_MEDIATEK |
-						     BTUSB_WIDEBAND_SPEECH },
-	{ USB_DEVICE(0x0489, 0xe124), .driver_info = BTUSB_MEDIATEK |
-						     BTUSB_WIDEBAND_SPEECH },
-	{ USB_DEVICE(0x0489, 0xe139), .driver_info = BTUSB_MEDIATEK |
-						     BTUSB_WIDEBAND_SPEECH },
-	{ USB_DEVICE(0x0489, 0xe14f), .driver_info = BTUSB_MEDIATEK |
-						     BTUSB_WIDEBAND_SPEECH },
-	{ USB_DEVICE(0x0489, 0xe150), .driver_info = BTUSB_MEDIATEK |
-						     BTUSB_WIDEBAND_SPEECH },
-	{ USB_DEVICE(0x0489, 0xe151), .driver_info = BTUSB_MEDIATEK |
-						     BTUSB_WIDEBAND_SPEECH },
-	{ USB_DEVICE(0x13d3, 0x3602), .driver_info = BTUSB_MEDIATEK |
-						     BTUSB_WIDEBAND_SPEECH },
-	{ USB_DEVICE(0x13d3, 0x3603), .driver_info = BTUSB_MEDIATEK |
 						     BTUSB_WIDEBAND_SPEECH },
 	{ USB_DEVICE(0x13d3, 0x3604), .driver_info = BTUSB_MEDIATEK |
 						     BTUSB_WIDEBAND_SPEECH },
 	{ USB_DEVICE(0x13d3, 0x3608), .driver_info = BTUSB_MEDIATEK |
 						     BTUSB_WIDEBAND_SPEECH },
->>>>>>> a6ad5510
 
 	/* Additional Realtek 8723AE Bluetooth devices */
 	{ USB_DEVICE(0x0930, 0x021d), .driver_info = BTUSB_REALTEK },
@@ -2721,146 +2667,7 @@
 	/* This function describes the specific additional steps taken by MediaTek
 	 * when Bluetooth usb driver's resume function is called.
 	 */
-<<<<<<< HEAD
-	err = usb_autopm_get_interface(data->intf);
-	if (err < 0)
-		goto err_free_wc;
-
-	err = __hci_cmd_send(hdev, 0xfc6f, hlen, wc);
-
-	if (err < 0) {
-		clear_bit(BTUSB_TX_WAIT_VND_EVT, &data->flags);
-		usb_autopm_put_interface(data->intf);
-		goto err_free_wc;
-	}
-
-	/* Submit control IN URB on demand to process the WMT event */
-	err = btusb_mtk_submit_wmt_recv_urb(hdev);
-
-	usb_autopm_put_interface(data->intf);
-
-	if (err < 0)
-		goto err_free_wc;
-
-	/* The vendor specific WMT commands are all answered by a vendor
-	 * specific event and will have the Command Status or Command
-	 * Complete as with usual HCI command flow control.
-	 *
-	 * After sending the command, wait for BTUSB_TX_WAIT_VND_EVT
-	 * state to be cleared. The driver specific event receive routine
-	 * will clear that state and with that indicate completion of the
-	 * WMT command.
-	 */
-	err = wait_on_bit_timeout(&data->flags, BTUSB_TX_WAIT_VND_EVT,
-				  TASK_INTERRUPTIBLE, HCI_INIT_TIMEOUT);
-	if (err == -EINTR) {
-		bt_dev_err(hdev, "Execution of wmt command interrupted");
-		clear_bit(BTUSB_TX_WAIT_VND_EVT, &data->flags);
-		goto err_free_wc;
-	}
-
-	if (err) {
-		bt_dev_err(hdev, "Execution of wmt command timed out");
-		clear_bit(BTUSB_TX_WAIT_VND_EVT, &data->flags);
-		err = -ETIMEDOUT;
-		goto err_free_wc;
-	}
-
-	if (data->evt_skb == NULL)
-		goto err_free_wc;
-
-	/* Parse and handle the return WMT event */
-	wmt_evt = (struct btmtk_hci_wmt_evt *)data->evt_skb->data;
-	if (wmt_evt->whdr.op != hdr->op) {
-		bt_dev_err(hdev, "Wrong op received %d expected %d",
-			   wmt_evt->whdr.op, hdr->op);
-		err = -EIO;
-		goto err_free_skb;
-	}
-
-	switch (wmt_evt->whdr.op) {
-	case BTMTK_WMT_SEMAPHORE:
-		if (wmt_evt->whdr.flag == 2)
-			status = BTMTK_WMT_PATCH_UNDONE;
-		else
-			status = BTMTK_WMT_PATCH_DONE;
-		break;
-	case BTMTK_WMT_FUNC_CTRL:
-		wmt_evt_funcc = (struct btmtk_hci_wmt_evt_funcc *)wmt_evt;
-		if (be16_to_cpu(wmt_evt_funcc->status) == 0x404)
-			status = BTMTK_WMT_ON_DONE;
-		else if (be16_to_cpu(wmt_evt_funcc->status) == 0x420)
-			status = BTMTK_WMT_ON_PROGRESS;
-		else
-			status = BTMTK_WMT_ON_UNDONE;
-		break;
-	case BTMTK_WMT_PATCH_DWNLD:
-		if (wmt_evt->whdr.flag == 2)
-			status = BTMTK_WMT_PATCH_DONE;
-		else if (wmt_evt->whdr.flag == 1)
-			status = BTMTK_WMT_PATCH_PROGRESS;
-		else
-			status = BTMTK_WMT_PATCH_UNDONE;
-		break;
-	}
-
-	if (wmt_params->status)
-		*wmt_params->status = status;
-
-err_free_skb:
-	kfree_skb(data->evt_skb);
-	data->evt_skb = NULL;
-err_free_wc:
-	kfree(wc);
-	return err;
-}
-
-static int btusb_mtk_func_query(struct hci_dev *hdev)
-{
-	struct btmtk_hci_wmt_params wmt_params;
-	int status, err;
-	u8 param = 0;
-
-	/* Query whether the function is enabled */
-	wmt_params.op = BTMTK_WMT_FUNC_CTRL;
-	wmt_params.flag = 4;
-	wmt_params.dlen = sizeof(param);
-	wmt_params.data = &param;
-	wmt_params.status = &status;
-
-	err = btusb_mtk_hci_wmt_sync(hdev, &wmt_params);
-	if (err < 0) {
-		bt_dev_err(hdev, "Failed to query function status (%d)", err);
-		return err;
-	}
-
-	return status;
-}
-
-static int btusb_mtk_uhw_reg_write(struct btusb_data *data, u32 reg, u32 val)
-{
-	struct hci_dev *hdev = data->hdev;
-	int pipe, err;
-	void *buf;
-
-	buf = kzalloc(4, GFP_KERNEL);
-	if (!buf)
-		return -ENOMEM;
-
-	put_unaligned_le32(val, buf);
-
-	pipe = usb_sndctrlpipe(data->udev, 0);
-	err = usb_control_msg(data->udev, pipe, 0x02,
-			      0x5E,
-			      reg >> 16, reg & 0xffff,
-			      buf, 4, USB_CTRL_SET_TIMEOUT);
-	if (err < 0) {
-		bt_dev_err(hdev, "Failed to write uhw reg(%d)", err);
-		goto err_free_buf;
-	}
-=======
 	btusb_mtk_release_iso_intf(hdev);
->>>>>>> a6ad5510
 
 	return 0;
 }
@@ -2937,30 +2744,12 @@
 
 static int btusb_mtk_shutdown(struct hci_dev *hdev)
 {
-<<<<<<< HEAD
-	struct btusb_data *data = hci_get_drvdata(hdev);
-	u16 handle = le16_to_cpu(hci_acl_hdr(skb)->handle);
-=======
 	int ret;
->>>>>>> a6ad5510
 
 	ret = btmtk_usb_shutdown(hdev);
 
-<<<<<<< HEAD
-		/* We need to forward the diagnostic packet to userspace daemon
-		 * for backward compatibility, so we have to clone the packet
-		 * extraly for the in-kernel coredump support.
-		 */
-		if (IS_ENABLED(CONFIG_DEV_COREDUMP)) {
-			struct sk_buff *skb_cd = skb_clone(skb, GFP_ATOMIC);
-
-			if (skb_cd)
-				btmtk_process_coredump(hdev, skb_cd);
-		}
-=======
 	/* Release MediaTek iso interface after shutdown */
 	btusb_mtk_release_iso_intf(hdev);
->>>>>>> a6ad5510
 
 	return ret;
 }
