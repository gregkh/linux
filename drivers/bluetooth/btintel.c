--- conflicted
+++ resolved
@@ -27,11 +27,8 @@
 #define ECDSA_OFFSET		644
 #define ECDSA_HEADER_LEN	320
 
-<<<<<<< HEAD
-=======
 #define BTINTEL_EFI_DSBR	L"UefiCnvCommonDSBR"
 
->>>>>>> 7aa21fec
 enum {
 	DSM_SET_WDISABLE2_DELAY = 1,
 	DSM_SET_RESET_METHOD = 3,
@@ -2444,7 +2441,6 @@
 			return;
 		}
 		bt_dev_warn(hdev, "PPAG-BT: ACPI Failure: %s", acpi_format_exception(status));
-<<<<<<< HEAD
 		return;
 	}
 
@@ -2456,19 +2452,6 @@
 		return;
 	}
 
-=======
-		return;
-	}
-
-	p = buffer.pointer;
-	if (p->type != ACPI_TYPE_PACKAGE || p->package.count != 2) {
-		bt_dev_warn(hdev, "PPAG-BT: Invalid object type: %d or package count: %d",
-			    p->type, p->package.count);
-		kfree(buffer.pointer);
-		return;
-	}
-
->>>>>>> 7aa21fec
 	elements = p->package.elements;
 
 	/* PPAG table is located at element[1] */
