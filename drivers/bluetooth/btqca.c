// SPDX-License-Identifier: GPL-2.0-only
/*
 *  Bluetooth supports for Qualcomm Atheros chips
 *
 *  Copyright (c) 2015 The Linux Foundation. All rights reserved.
 */
#include <linux/module.h>
#include <linux/firmware.h>
#include <linux/vmalloc.h>

#include <net/bluetooth/bluetooth.h>
#include <net/bluetooth/hci_core.h>

#include "btqca.h"

#define VERSION "0.1"

int qca_read_soc_version(struct hci_dev *hdev, struct qca_btsoc_version *ver,
			 enum qca_btsoc_type soc_type)
{
	struct sk_buff *skb;
	struct edl_event_hdr *edl;
	char cmd;
	int err = 0;
	u8 event_type = HCI_EV_VENDOR;
	u8 rlen = sizeof(*edl) + sizeof(*ver);
	u8 rtype = EDL_APP_VER_RES_EVT;

	bt_dev_dbg(hdev, "QCA Version Request");

	/* Unlike other SoC's sending version command response as payload to
	 * VSE event. WCN3991 sends version command response as a payload to
	 * command complete event.
	 */
	if (soc_type >= QCA_WCN3991) {
		event_type = 0;
		rlen += 1;
		rtype = EDL_PATCH_VER_REQ_CMD;
	}

	cmd = EDL_PATCH_VER_REQ_CMD;
	skb = __hci_cmd_sync_ev(hdev, EDL_PATCH_CMD_OPCODE, EDL_PATCH_CMD_LEN,
				&cmd, event_type, HCI_INIT_TIMEOUT);
	if (IS_ERR(skb)) {
		err = PTR_ERR(skb);
		bt_dev_err(hdev, "Reading QCA version information failed (%d)",
			   err);
		return err;
	}

	if (skb->len != rlen) {
		bt_dev_err(hdev, "QCA Version size mismatch len %d", skb->len);
		err = -EILSEQ;
		goto out;
	}

	edl = (struct edl_event_hdr *)(skb->data);
	if (!edl) {
		bt_dev_err(hdev, "QCA TLV with no header");
		err = -EILSEQ;
		goto out;
	}

	if (edl->cresp != EDL_CMD_REQ_RES_EVT ||
	    edl->rtype != rtype) {
		bt_dev_err(hdev, "QCA Wrong packet received %d %d", edl->cresp,
			   edl->rtype);
		err = -EIO;
		goto out;
	}

	if (soc_type >= QCA_WCN3991)
		memcpy(ver, edl->data + 1, sizeof(*ver));
	else
		memcpy(ver, &edl->data, sizeof(*ver));

	bt_dev_info(hdev, "QCA Product ID   :0x%08x",
		    le32_to_cpu(ver->product_id));
	bt_dev_info(hdev, "QCA SOC Version  :0x%08x",
		    le32_to_cpu(ver->soc_id));
	bt_dev_info(hdev, "QCA ROM Version  :0x%08x",
		    le16_to_cpu(ver->rom_ver));
	bt_dev_info(hdev, "QCA Patch Version:0x%08x",
		    le16_to_cpu(ver->patch_ver));

	if (ver->soc_id == 0 || ver->rom_ver == 0)
		err = -EILSEQ;

out:
	kfree_skb(skb);
	if (err)
		bt_dev_err(hdev, "QCA Failed to get version (%d)", err);

	return err;
}
EXPORT_SYMBOL_GPL(qca_read_soc_version);

static int qca_read_fw_build_info(struct hci_dev *hdev)
{
	struct sk_buff *skb;
	struct edl_event_hdr *edl;
	char *build_label;
	char cmd;
	int build_lbl_len, err = 0;

	bt_dev_dbg(hdev, "QCA read fw build info");

	cmd = EDL_GET_BUILD_INFO_CMD;
	skb = __hci_cmd_sync_ev(hdev, EDL_PATCH_CMD_OPCODE, EDL_PATCH_CMD_LEN,
				&cmd, 0, HCI_INIT_TIMEOUT);
	if (IS_ERR(skb)) {
		err = PTR_ERR(skb);
		bt_dev_err(hdev, "Reading QCA fw build info failed (%d)",
			   err);
		return err;
	}

	if (skb->len < sizeof(*edl)) {
		err = -EILSEQ;
		goto out;
	}

	edl = (struct edl_event_hdr *)(skb->data);
	if (!edl) {
		bt_dev_err(hdev, "QCA read fw build info with no header");
		err = -EILSEQ;
		goto out;
	}

	if (edl->cresp != EDL_CMD_REQ_RES_EVT ||
	    edl->rtype != EDL_GET_BUILD_INFO_CMD) {
		bt_dev_err(hdev, "QCA Wrong packet received %d %d", edl->cresp,
			   edl->rtype);
		err = -EIO;
		goto out;
	}

	if (skb->len < sizeof(*edl) + 1) {
		err = -EILSEQ;
		goto out;
	}

	build_lbl_len = edl->data[0];

	if (skb->len < sizeof(*edl) + 1 + build_lbl_len) {
		err = -EILSEQ;
		goto out;
<<<<<<< HEAD
=======
	}

	build_label = kstrndup(&edl->data[1], build_lbl_len, GFP_KERNEL);
	if (!build_label) {
		err = -ENOMEM;
		goto out;
>>>>>>> 1b4861e3
	}

	build_label = kstrndup(&edl->data[1], build_lbl_len, GFP_KERNEL);
	if (!build_label)
		goto out;

	hci_set_fw_info(hdev, "%s", build_label);

	kfree(build_label);
out:
	kfree_skb(skb);
	return err;
}

static int qca_send_patch_config_cmd(struct hci_dev *hdev)
{
	const u8 cmd[] = { EDL_PATCH_CONFIG_CMD, 0x01, 0, 0, 0 };
	struct sk_buff *skb;
	struct edl_event_hdr *edl;
	int err;

	bt_dev_dbg(hdev, "QCA Patch config");

	skb = __hci_cmd_sync_ev(hdev, EDL_PATCH_CMD_OPCODE, sizeof(cmd),
				cmd, 0, HCI_INIT_TIMEOUT);
	if (IS_ERR(skb)) {
		err = PTR_ERR(skb);
		bt_dev_err(hdev, "Sending QCA Patch config failed (%d)", err);
		return err;
	}

	if (skb->len != 2) {
		bt_dev_err(hdev, "QCA Patch config cmd size mismatch len %d", skb->len);
		err = -EILSEQ;
		goto out;
	}

	edl = (struct edl_event_hdr *)(skb->data);
	if (!edl) {
		bt_dev_err(hdev, "QCA Patch config with no header");
		err = -EILSEQ;
		goto out;
	}

	if (edl->cresp != EDL_PATCH_CONFIG_RES_EVT || edl->rtype != EDL_PATCH_CONFIG_CMD) {
		bt_dev_err(hdev, "QCA Wrong packet received %d %d", edl->cresp,
			   edl->rtype);
		err = -EIO;
		goto out;
	}

	err = 0;

out:
	kfree_skb(skb);
	return err;
}

static int qca_send_reset(struct hci_dev *hdev)
{
	struct sk_buff *skb;
	int err;

	bt_dev_dbg(hdev, "QCA HCI_RESET");

	skb = __hci_cmd_sync(hdev, HCI_OP_RESET, 0, NULL, HCI_INIT_TIMEOUT);
	if (IS_ERR(skb)) {
		err = PTR_ERR(skb);
		bt_dev_err(hdev, "QCA Reset failed (%d)", err);
		return err;
	}

	kfree_skb(skb);

	return 0;
}

static int qca_read_fw_board_id(struct hci_dev *hdev, u16 *bid)
{
	u8 cmd;
	struct sk_buff *skb;
	struct edl_event_hdr *edl;
	int err = 0;

	cmd = EDL_GET_BID_REQ_CMD;
	skb = __hci_cmd_sync_ev(hdev, EDL_PATCH_CMD_OPCODE, EDL_PATCH_CMD_LEN,
				&cmd, 0, HCI_INIT_TIMEOUT);
	if (IS_ERR(skb)) {
		err = PTR_ERR(skb);
		bt_dev_err(hdev, "Reading QCA board ID failed (%d)", err);
		return err;
	}

	edl = skb_pull_data(skb, sizeof(*edl));
	if (!edl) {
		bt_dev_err(hdev, "QCA read board ID with no header");
		err = -EILSEQ;
		goto out;
	}

	if (edl->cresp != EDL_CMD_REQ_RES_EVT ||
	    edl->rtype != EDL_GET_BID_REQ_CMD) {
		bt_dev_err(hdev, "QCA Wrong packet: %d %d", edl->cresp, edl->rtype);
		err = -EIO;
		goto out;
	}

	if (skb->len < 3) {
		err = -EILSEQ;
		goto out;
	}

	*bid = (edl->data[1] << 8) + edl->data[2];
	bt_dev_dbg(hdev, "%s: bid = %x", __func__, *bid);

out:
	kfree_skb(skb);
	return err;
}

int qca_send_pre_shutdown_cmd(struct hci_dev *hdev)
{
	struct sk_buff *skb;
	int err;

	bt_dev_dbg(hdev, "QCA pre shutdown cmd");

	skb = __hci_cmd_sync_ev(hdev, QCA_PRE_SHUTDOWN_CMD, 0,
				NULL, HCI_EV_CMD_COMPLETE, HCI_INIT_TIMEOUT);

	if (IS_ERR(skb)) {
		err = PTR_ERR(skb);
		bt_dev_err(hdev, "QCA preshutdown_cmd failed (%d)", err);
		return err;
	}

	kfree_skb(skb);

	return 0;
}
EXPORT_SYMBOL_GPL(qca_send_pre_shutdown_cmd);

static int qca_tlv_check_data(struct hci_dev *hdev,
			       struct qca_fw_config *config,
			       u8 *fw_data, size_t fw_size,
			       enum qca_btsoc_type soc_type)
{
	const u8 *data;
	u32 type_len;
	u16 tag_id, tag_len;
	int idx, length;
	struct tlv_type_hdr *tlv;
	struct tlv_type_patch *tlv_patch;
	struct tlv_type_nvm *tlv_nvm;
	uint8_t nvm_baud_rate = config->user_baud_rate;
	u8 type;

	config->dnld_mode = QCA_SKIP_EVT_NONE;
	config->dnld_type = QCA_SKIP_EVT_NONE;

	switch (config->type) {
	case ELF_TYPE_PATCH:
		if (fw_size < 7)
			return -EINVAL;

		config->dnld_mode = QCA_SKIP_EVT_VSE_CC;
		config->dnld_type = QCA_SKIP_EVT_VSE_CC;

		bt_dev_dbg(hdev, "File Class        : 0x%x", fw_data[4]);
		bt_dev_dbg(hdev, "Data Encoding     : 0x%x", fw_data[5]);
		bt_dev_dbg(hdev, "File version      : 0x%x", fw_data[6]);
		break;
	case TLV_TYPE_PATCH:
		if (fw_size < sizeof(struct tlv_type_hdr) + sizeof(struct tlv_type_patch))
			return -EINVAL;

		tlv = (struct tlv_type_hdr *)fw_data;
		type_len = le32_to_cpu(tlv->type_len);
		tlv_patch = (struct tlv_type_patch *)tlv->data;

		/* For Rome version 1.1 to 3.1, all segment commands
		 * are acked by a vendor specific event (VSE).
		 * For Rome >= 3.2, the download mode field indicates
		 * if VSE is skipped by the controller.
		 * In case VSE is skipped, only the last segment is acked.
		 */
		config->dnld_mode = tlv_patch->download_mode;
		config->dnld_type = config->dnld_mode;

		BT_DBG("TLV Type\t\t : 0x%x", type_len & 0x000000ff);
		BT_DBG("Total Length           : %d bytes",
		       le32_to_cpu(tlv_patch->total_size));
		BT_DBG("Patch Data Length      : %d bytes",
		       le32_to_cpu(tlv_patch->data_length));
		BT_DBG("Signing Format Version : 0x%x",
		       tlv_patch->format_version);
		BT_DBG("Signature Algorithm    : 0x%x",
		       tlv_patch->signature);
		BT_DBG("Download mode          : 0x%x",
		       tlv_patch->download_mode);
		BT_DBG("Reserved               : 0x%x",
		       tlv_patch->reserved1);
		BT_DBG("Product ID             : 0x%04x",
		       le16_to_cpu(tlv_patch->product_id));
		BT_DBG("Rom Build Version      : 0x%04x",
		       le16_to_cpu(tlv_patch->rom_build));
		BT_DBG("Patch Version          : 0x%04x",
		       le16_to_cpu(tlv_patch->patch_version));
		BT_DBG("Reserved               : 0x%x",
		       le16_to_cpu(tlv_patch->reserved2));
		BT_DBG("Patch Entry Address    : 0x%x",
		       le32_to_cpu(tlv_patch->entry));
		break;

	case TLV_TYPE_NVM:
		if (fw_size < sizeof(struct tlv_type_hdr))
			return -EINVAL;

		tlv = (struct tlv_type_hdr *)fw_data;

		type_len = le32_to_cpu(tlv->type_len);
		length = type_len >> 8;
		type = type_len & 0xff;

		/* Some NVM files have more than one set of tags, only parse
		 * the first set when it has type 2 for now. When there is
		 * more than one set there is an enclosing header of type 4.
		 */
		if (type == 4) {
			if (fw_size < 2 * sizeof(struct tlv_type_hdr))
				return -EINVAL;

			tlv++;

			type_len = le32_to_cpu(tlv->type_len);
			length = type_len >> 8;
			type = type_len & 0xff;
		}

		BT_DBG("TLV Type\t\t : 0x%x", type);
		BT_DBG("Length\t\t : %d bytes", length);

		if (type != 2)
			break;

		if (fw_size < length + (tlv->data - fw_data))
			return -EINVAL;

		idx = 0;
		data = tlv->data;
		while (idx < length - sizeof(struct tlv_type_nvm)) {
			tlv_nvm = (struct tlv_type_nvm *)(data + idx);

			tag_id = le16_to_cpu(tlv_nvm->tag_id);
			tag_len = le16_to_cpu(tlv_nvm->tag_len);

			if (length < idx + sizeof(struct tlv_type_nvm) + tag_len)
				return -EINVAL;

			/* Update NVM tags as needed */
			switch (tag_id) {
			case EDL_TAG_ID_BD_ADDR:
				if (tag_len != sizeof(bdaddr_t))
					return -EINVAL;

				memcpy(&config->bdaddr, tlv_nvm->data, sizeof(bdaddr_t));

				break;

			case EDL_TAG_ID_HCI:
				if (tag_len < 3)
					return -EINVAL;

				/* HCI transport layer parameters
				 * enabling software inband sleep
				 * onto controller side.
				 */
				tlv_nvm->data[0] |= 0x80;

				/* UART Baud Rate */
				if (soc_type >= QCA_WCN3991)
					tlv_nvm->data[1] = nvm_baud_rate;
				else
					tlv_nvm->data[2] = nvm_baud_rate;

				break;

			case EDL_TAG_ID_DEEP_SLEEP:
				if (tag_len < 1)
					return -EINVAL;

				/* Sleep enable mask
				 * enabling deep sleep feature on controller.
				 */
				tlv_nvm->data[0] |= 0x01;

				break;
			}

			idx += sizeof(struct tlv_type_nvm) + tag_len;
		}
		break;

	default:
		BT_ERR("Unknown TLV type %d", config->type);
		return -EINVAL;
	}

	return 0;
}

static int qca_tlv_send_segment(struct hci_dev *hdev, int seg_size,
				const u8 *data, enum qca_tlv_dnld_mode mode,
				enum qca_btsoc_type soc_type)
{
	struct sk_buff *skb;
	struct edl_event_hdr *edl;
	struct tlv_seg_resp *tlv_resp;
	u8 cmd[MAX_SIZE_PER_TLV_SEGMENT + 2];
	int err = 0;
	u8 event_type = HCI_EV_VENDOR;
	u8 rlen = (sizeof(*edl) + sizeof(*tlv_resp));
	u8 rtype = EDL_TVL_DNLD_RES_EVT;

	cmd[0] = EDL_PATCH_TLV_REQ_CMD;
	cmd[1] = seg_size;
	memcpy(cmd + 2, data, seg_size);

	if (mode == QCA_SKIP_EVT_VSE_CC || mode == QCA_SKIP_EVT_VSE)
		return __hci_cmd_send(hdev, EDL_PATCH_CMD_OPCODE, seg_size + 2,
				      cmd);

	/* Unlike other SoC's sending version command response as payload to
	 * VSE event. WCN3991 sends version command response as a payload to
	 * command complete event.
	 */
	if (soc_type >= QCA_WCN3991) {
		event_type = 0;
		rlen = sizeof(*edl);
		rtype = EDL_PATCH_TLV_REQ_CMD;
	}

	skb = __hci_cmd_sync_ev(hdev, EDL_PATCH_CMD_OPCODE, seg_size + 2, cmd,
				event_type, HCI_INIT_TIMEOUT);
	if (IS_ERR(skb)) {
		err = PTR_ERR(skb);
		bt_dev_err(hdev, "QCA Failed to send TLV segment (%d)", err);
		return err;
	}

	if (skb->len != rlen) {
		bt_dev_err(hdev, "QCA TLV response size mismatch");
		err = -EILSEQ;
		goto out;
	}

	edl = (struct edl_event_hdr *)(skb->data);
	if (!edl) {
		bt_dev_err(hdev, "TLV with no header");
		err = -EILSEQ;
		goto out;
	}

	if (edl->cresp != EDL_CMD_REQ_RES_EVT || edl->rtype != rtype) {
		bt_dev_err(hdev, "QCA TLV with error stat 0x%x rtype 0x%x",
			   edl->cresp, edl->rtype);
		err = -EIO;
	}

	if (soc_type >= QCA_WCN3991)
		goto out;

	tlv_resp = (struct tlv_seg_resp *)(edl->data);
	if (tlv_resp->result) {
		bt_dev_err(hdev, "QCA TLV with error stat 0x%x rtype 0x%x (0x%x)",
			   edl->cresp, edl->rtype, tlv_resp->result);
	}

out:
	kfree_skb(skb);

	return err;
}

static int qca_inject_cmd_complete_event(struct hci_dev *hdev)
{
	struct hci_event_hdr *hdr;
	struct hci_ev_cmd_complete *evt;
	struct sk_buff *skb;

	skb = bt_skb_alloc(sizeof(*hdr) + sizeof(*evt) + 1, GFP_KERNEL);
	if (!skb)
		return -ENOMEM;

	hdr = skb_put(skb, sizeof(*hdr));
	hdr->evt = HCI_EV_CMD_COMPLETE;
	hdr->plen = sizeof(*evt) + 1;

	evt = skb_put(skb, sizeof(*evt));
	evt->ncmd = 1;
	evt->opcode = cpu_to_le16(QCA_HCI_CC_OPCODE);

	skb_put_u8(skb, QCA_HCI_CC_SUCCESS);

	hci_skb_pkt_type(skb) = HCI_EVENT_PKT;

	return hci_recv_frame(hdev, skb);
}

static int qca_download_firmware(struct hci_dev *hdev,
				 struct qca_fw_config *config,
				 enum qca_btsoc_type soc_type,
				 u8 rom_ver)
{
	const struct firmware *fw;
	u8 *data;
	const u8 *segment;
	int ret, size, remain, i = 0;

	bt_dev_info(hdev, "QCA Downloading %s", config->fwname);

	ret = request_firmware(&fw, config->fwname, &hdev->dev);
	if (ret) {
		/* For WCN6750, if mbn file is not present then check for
		 * tlv file.
		 */
		if (soc_type == QCA_WCN6750 && config->type == ELF_TYPE_PATCH) {
			bt_dev_dbg(hdev, "QCA Failed to request file: %s (%d)",
				   config->fwname, ret);
			config->type = TLV_TYPE_PATCH;
			snprintf(config->fwname, sizeof(config->fwname),
				 "qca/msbtfw%02x.tlv", rom_ver);
			bt_dev_info(hdev, "QCA Downloading %s", config->fwname);
			ret = request_firmware(&fw, config->fwname, &hdev->dev);
			if (ret) {
				bt_dev_err(hdev, "QCA Failed to request file: %s (%d)",
					   config->fwname, ret);
				return ret;
			}
		} else {
			bt_dev_err(hdev, "QCA Failed to request file: %s (%d)",
				   config->fwname, ret);
			return ret;
		}
	}

	size = fw->size;
	data = vmalloc(fw->size);
	if (!data) {
		bt_dev_err(hdev, "QCA Failed to allocate memory for file: %s",
			   config->fwname);
		release_firmware(fw);
		return -ENOMEM;
	}

	memcpy(data, fw->data, size);
	release_firmware(fw);

	ret = qca_tlv_check_data(hdev, config, data, size, soc_type);
	if (ret)
		goto out;

	segment = data;
	remain = size;
	while (remain > 0) {
		int segsize = min(MAX_SIZE_PER_TLV_SEGMENT, remain);

		bt_dev_dbg(hdev, "Send segment %d, size %d", i++, segsize);

		remain -= segsize;
		/* The last segment is always acked regardless download mode */
		if (!remain || segsize < MAX_SIZE_PER_TLV_SEGMENT)
			config->dnld_mode = QCA_SKIP_EVT_NONE;

		ret = qca_tlv_send_segment(hdev, segsize, segment,
					   config->dnld_mode, soc_type);
		if (ret)
			goto out;

		segment += segsize;
	}

	/* Latest qualcomm chipsets are not sending a command complete event
	 * for every fw packet sent. They only respond with a vendor specific
	 * event for the last packet. This optimization in the chip will
	 * decrease the BT in initialization time. Here we will inject a command
	 * complete event to avoid a command timeout error message.
	 */
	if (config->dnld_type == QCA_SKIP_EVT_VSE_CC ||
	    config->dnld_type == QCA_SKIP_EVT_VSE)
		ret = qca_inject_cmd_complete_event(hdev);

out:
	vfree(data);

	return ret;
}

static int qca_disable_soc_logging(struct hci_dev *hdev)
{
	struct sk_buff *skb;
	u8 cmd[2];
	int err;

	cmd[0] = QCA_DISABLE_LOGGING_SUB_OP;
	cmd[1] = 0x00;
	skb = __hci_cmd_sync_ev(hdev, QCA_DISABLE_LOGGING, sizeof(cmd), cmd,
				HCI_EV_CMD_COMPLETE, HCI_INIT_TIMEOUT);
	if (IS_ERR(skb)) {
		err = PTR_ERR(skb);
		bt_dev_err(hdev, "QCA Failed to disable soc logging(%d)", err);
		return err;
	}

	kfree_skb(skb);

	return 0;
}

int qca_set_bdaddr_rome(struct hci_dev *hdev, const bdaddr_t *bdaddr)
{
	struct sk_buff *skb;
	u8 cmd[9];
	int err;

	cmd[0] = EDL_NVM_ACCESS_SET_REQ_CMD;
	cmd[1] = 0x02; 			/* TAG ID */
	cmd[2] = sizeof(bdaddr_t);	/* size */
	memcpy(cmd + 3, bdaddr, sizeof(bdaddr_t));
	skb = __hci_cmd_sync_ev(hdev, EDL_NVM_ACCESS_OPCODE, sizeof(cmd), cmd,
				HCI_EV_VENDOR, HCI_INIT_TIMEOUT);
	if (IS_ERR(skb)) {
		err = PTR_ERR(skb);
		bt_dev_err(hdev, "QCA Change address command failed (%d)", err);
		return err;
	}

	kfree_skb(skb);

	return 0;
}
EXPORT_SYMBOL_GPL(qca_set_bdaddr_rome);

static int qca_check_bdaddr(struct hci_dev *hdev, const struct qca_fw_config *config)
{
	struct hci_rp_read_bd_addr *bda;
	struct sk_buff *skb;
	int err;

	if (bacmp(&hdev->public_addr, BDADDR_ANY))
		return 0;

	skb = __hci_cmd_sync(hdev, HCI_OP_READ_BD_ADDR, 0, NULL,
			     HCI_INIT_TIMEOUT);
	if (IS_ERR(skb)) {
		err = PTR_ERR(skb);
		bt_dev_err(hdev, "Failed to read device address (%d)", err);
		return err;
	}

	if (skb->len != sizeof(*bda)) {
		bt_dev_err(hdev, "Device address length mismatch");
		kfree_skb(skb);
		return -EIO;
	}

	bda = (struct hci_rp_read_bd_addr *)skb->data;
	if (!bacmp(&bda->bdaddr, &config->bdaddr))
		set_bit(HCI_QUIRK_USE_BDADDR_PROPERTY, &hdev->quirks);

	kfree_skb(skb);

	return 0;
}

static void qca_generate_hsp_nvm_name(char *fwname, size_t max_size,
		struct qca_btsoc_version ver, u8 rom_ver, u16 bid)
{
	const char *variant;

	/* hsp gf chip */
	if ((le32_to_cpu(ver.soc_id) & QCA_HSP_GF_SOC_MASK) == QCA_HSP_GF_SOC_ID)
		variant = "g";
	else
		variant = "";

	if (bid == 0x0)
		snprintf(fwname, max_size, "qca/hpnv%02x%s.bin", rom_ver, variant);
	else
		snprintf(fwname, max_size, "qca/hpnv%02x%s.%x", rom_ver, variant, bid);
}

int qca_uart_setup(struct hci_dev *hdev, uint8_t baudrate,
		   enum qca_btsoc_type soc_type, struct qca_btsoc_version ver,
		   const char *firmware_name)
{
	struct qca_fw_config config = {};
	int err;
	u8 rom_ver = 0;
	u32 soc_ver;
	u16 boardid = 0;

	bt_dev_dbg(hdev, "QCA setup on UART");

	soc_ver = get_soc_ver(ver.soc_id, ver.rom_ver);

	bt_dev_info(hdev, "QCA controller version 0x%08x", soc_ver);

	config.user_baud_rate = baudrate;

	/* Firmware files to download are based on ROM version.
	 * ROM version is derived from last two bytes of soc_ver.
	 */
	if (soc_type == QCA_WCN3988)
		rom_ver = ((soc_ver & 0x00000f00) >> 0x05) | (soc_ver & 0x0000000f);
	else
		rom_ver = ((soc_ver & 0x00000f00) >> 0x04) | (soc_ver & 0x0000000f);

	if (soc_type == QCA_WCN6750)
		qca_send_patch_config_cmd(hdev);

	/* Download rampatch file */
	config.type = TLV_TYPE_PATCH;
	switch (soc_type) {
	case QCA_WCN3990:
	case QCA_WCN3991:
	case QCA_WCN3998:
		snprintf(config.fwname, sizeof(config.fwname),
			 "qca/crbtfw%02x.tlv", rom_ver);
		break;
	case QCA_WCN3988:
		snprintf(config.fwname, sizeof(config.fwname),
			 "qca/apbtfw%02x.tlv", rom_ver);
		break;
	case QCA_QCA2066:
		snprintf(config.fwname, sizeof(config.fwname),
			 "qca/hpbtfw%02x.tlv", rom_ver);
		break;
	case QCA_QCA6390:
		snprintf(config.fwname, sizeof(config.fwname),
			 "qca/htbtfw%02x.tlv", rom_ver);
		break;
	case QCA_WCN6750:
		/* Choose mbn file by default.If mbn file is not found
		 * then choose tlv file
		 */
		config.type = ELF_TYPE_PATCH;
		snprintf(config.fwname, sizeof(config.fwname),
			 "qca/msbtfw%02x.mbn", rom_ver);
		break;
	case QCA_WCN6855:
		snprintf(config.fwname, sizeof(config.fwname),
			 "qca/hpbtfw%02x.tlv", rom_ver);
		break;
	case QCA_WCN7850:
		snprintf(config.fwname, sizeof(config.fwname),
			 "qca/hmtbtfw%02x.tlv", rom_ver);
		break;
	default:
		snprintf(config.fwname, sizeof(config.fwname),
			 "qca/rampatch_%08x.bin", soc_ver);
	}

	err = qca_download_firmware(hdev, &config, soc_type, rom_ver);
	if (err < 0) {
		bt_dev_err(hdev, "QCA Failed to download patch (%d)", err);
		return err;
	}

	/* Give the controller some time to get ready to receive the NVM */
	msleep(10);

	if (soc_type == QCA_QCA2066)
		qca_read_fw_board_id(hdev, &boardid);

	/* Download NVM configuration */
	config.type = TLV_TYPE_NVM;
	if (firmware_name) {
		snprintf(config.fwname, sizeof(config.fwname),
			 "qca/%s", firmware_name);
	} else {
		switch (soc_type) {
		case QCA_WCN3990:
		case QCA_WCN3991:
		case QCA_WCN3998:
			if (le32_to_cpu(ver.soc_id) == QCA_WCN3991_SOC_ID) {
				snprintf(config.fwname, sizeof(config.fwname),
					 "qca/crnv%02xu.bin", rom_ver);
			} else {
				snprintf(config.fwname, sizeof(config.fwname),
					 "qca/crnv%02x.bin", rom_ver);
			}
			break;
		case QCA_WCN3988:
			snprintf(config.fwname, sizeof(config.fwname),
				 "qca/apnv%02x.bin", rom_ver);
			break;
		case QCA_QCA2066:
			qca_generate_hsp_nvm_name(config.fwname,
				sizeof(config.fwname), ver, rom_ver, boardid);
			break;
		case QCA_QCA6390:
			snprintf(config.fwname, sizeof(config.fwname),
				 "qca/htnv%02x.bin", rom_ver);
			break;
		case QCA_WCN6750:
			snprintf(config.fwname, sizeof(config.fwname),
				 "qca/msnv%02x.bin", rom_ver);
			break;
		case QCA_WCN6855:
			snprintf(config.fwname, sizeof(config.fwname),
				 "qca/hpnv%02x.bin", rom_ver);
			break;
		case QCA_WCN7850:
			snprintf(config.fwname, sizeof(config.fwname),
				 "qca/hmtnv%02x.bin", rom_ver);
			break;

		default:
			snprintf(config.fwname, sizeof(config.fwname),
				 "qca/nvm_%08x.bin", soc_ver);
		}
	}

	err = qca_download_firmware(hdev, &config, soc_type, rom_ver);
	if (err < 0) {
		bt_dev_err(hdev, "QCA Failed to download NVM (%d)", err);
		return err;
	}

	switch (soc_type) {
	case QCA_WCN3991:
	case QCA_QCA2066:
	case QCA_QCA6390:
	case QCA_WCN6750:
	case QCA_WCN6855:
	case QCA_WCN7850:
		err = qca_disable_soc_logging(hdev);
		if (err < 0)
			return err;
		break;
	default:
		break;
	}

	/* WCN399x and WCN6750 supports the Microsoft vendor extension with 0xFD70 as the
	 * VsMsftOpCode.
	 */
	switch (soc_type) {
	case QCA_WCN3988:
	case QCA_WCN3990:
	case QCA_WCN3991:
	case QCA_WCN3998:
	case QCA_WCN6750:
		hci_set_msft_opcode(hdev, 0xFD70);
		break;
	default:
		break;
	}

	/* Perform HCI reset */
	err = qca_send_reset(hdev);
	if (err < 0) {
		bt_dev_err(hdev, "QCA Failed to run HCI_RESET (%d)", err);
		return err;
	}

	switch (soc_type) {
	case QCA_WCN3991:
	case QCA_WCN6750:
	case QCA_WCN6855:
	case QCA_WCN7850:
		/* get fw build info */
		err = qca_read_fw_build_info(hdev);
		if (err < 0)
			return err;
		break;
	default:
		break;
	}

	err = qca_check_bdaddr(hdev, &config);
	if (err)
		return err;

	bt_dev_info(hdev, "QCA setup on UART is completed");

	return 0;
}
EXPORT_SYMBOL_GPL(qca_uart_setup);

int qca_set_bdaddr(struct hci_dev *hdev, const bdaddr_t *bdaddr)
{
	bdaddr_t bdaddr_swapped;
	struct sk_buff *skb;
	int err;

	baswap(&bdaddr_swapped, bdaddr);

	skb = __hci_cmd_sync_ev(hdev, EDL_WRITE_BD_ADDR_OPCODE, 6,
				&bdaddr_swapped, HCI_EV_VENDOR,
				HCI_INIT_TIMEOUT);
	if (IS_ERR(skb)) {
		err = PTR_ERR(skb);
		bt_dev_err(hdev, "QCA Change address cmd failed (%d)", err);
		return err;
	}

	kfree_skb(skb);

	return 0;
}
EXPORT_SYMBOL_GPL(qca_set_bdaddr);


MODULE_AUTHOR("Ben Young Tae Kim <ytkim@qca.qualcomm.com>");
MODULE_DESCRIPTION("Bluetooth support for Qualcomm Atheros family ver " VERSION);
MODULE_VERSION(VERSION);
MODULE_LICENSE("GPL");<|MERGE_RESOLUTION|>--- conflicted
+++ resolved
@@ -145,20 +145,13 @@
 	if (skb->len < sizeof(*edl) + 1 + build_lbl_len) {
 		err = -EILSEQ;
 		goto out;
-<<<<<<< HEAD
-=======
 	}
 
 	build_label = kstrndup(&edl->data[1], build_lbl_len, GFP_KERNEL);
 	if (!build_label) {
 		err = -ENOMEM;
 		goto out;
->>>>>>> 1b4861e3
-	}
-
-	build_label = kstrndup(&edl->data[1], build_lbl_len, GFP_KERNEL);
-	if (!build_label)
-		goto out;
+	}
 
 	hci_set_fw_info(hdev, "%s", build_label);
 
