--- conflicted
+++ resolved
@@ -391,10 +391,6 @@
 	default:
 		return "unknown";
 	}
-<<<<<<< HEAD
-	return "null";
-=======
->>>>>>> 4e3ac415
 }
 
 /* This function handles the MSI-X interrupt for gp0 cause (bit 0 in
