--- conflicted
+++ resolved
@@ -1199,8 +1199,6 @@
 	struct btintel_pcie_data *data = container_of(work,
 					struct btintel_pcie_data, rx_work);
 	struct sk_buff *skb;
-<<<<<<< HEAD
-=======
 
 	if (test_bit(BTINTEL_PCIE_HWEXP_INPROGRESS, &data->flags)) {
 		/* Unlike usb products, controller will not send hardware
@@ -1218,7 +1216,6 @@
 		btintel_pcie_dump_traces(data->hdev);
 		clear_bit(BTINTEL_PCIE_COREDUMP_INPROGRESS, &data->flags);
 	}
->>>>>>> fc85704c
 
 	/* Process the sk_buf in queue and send to the HCI layer */
 	while ((skb = skb_dequeue(&data->rx_skb_q))) {
