--- conflicted
+++ resolved
@@ -105,36 +105,24 @@
 	  .config_needed = false,
 	  .has_rom_version = false,
 	  .fw_name = "rtl_bt/rtl8723a_fw",
-<<<<<<< HEAD
-	  .cfg_name = NULL },
-=======
 	  .cfg_name = NULL,
 	  .hw_info = "rtl8723au" },
->>>>>>> bd3a9e57
 
 	/* 8723BS */
 	{ IC_INFO(RTL_ROM_LMP_8723B, 0xb, 0x6, HCI_UART),
 	  .config_needed = true,
 	  .has_rom_version = true,
 	  .fw_name  = "rtl_bt/rtl8723bs_fw",
-<<<<<<< HEAD
-	  .cfg_name = "rtl_bt/rtl8723bs_config" },
-=======
 	  .cfg_name = "rtl_bt/rtl8723bs_config",
 	  .hw_info  = "rtl8723bs" },
->>>>>>> bd3a9e57
 
 	/* 8723B */
 	{ IC_INFO(RTL_ROM_LMP_8723B, 0xb, 0x6, HCI_USB),
 	  .config_needed = false,
 	  .has_rom_version = true,
 	  .fw_name  = "rtl_bt/rtl8723b_fw",
-<<<<<<< HEAD
-	  .cfg_name = "rtl_bt/rtl8723b_config" },
-=======
 	  .cfg_name = "rtl_bt/rtl8723b_config",
 	  .hw_info  = "rtl8723bu" },
->>>>>>> bd3a9e57
 
 	/* 8723CS-CG */
 	{ .match_flags = IC_MATCH_FL_LMPSUBV | IC_MATCH_FL_CHIP_TYPE |
@@ -145,12 +133,8 @@
 	  .config_needed = true,
 	  .has_rom_version = true,
 	  .fw_name  = "rtl_bt/rtl8723cs_cg_fw",
-<<<<<<< HEAD
-	  .cfg_name = "rtl_bt/rtl8723cs_cg_config" },
-=======
 	  .cfg_name = "rtl_bt/rtl8723cs_cg_config",
 	  .hw_info  = "rtl8723cs-cg" },
->>>>>>> bd3a9e57
 
 	/* 8723CS-VF */
 	{ .match_flags = IC_MATCH_FL_LMPSUBV | IC_MATCH_FL_CHIP_TYPE |
@@ -161,12 +145,8 @@
 	  .config_needed = true,
 	  .has_rom_version = true,
 	  .fw_name  = "rtl_bt/rtl8723cs_vf_fw",
-<<<<<<< HEAD
-	  .cfg_name = "rtl_bt/rtl8723cs_vf_config" },
-=======
 	  .cfg_name = "rtl_bt/rtl8723cs_vf_config",
 	  .hw_info  = "rtl8723cs-vf" },
->>>>>>> bd3a9e57
 
 	/* 8723CS-XX */
 	{ .match_flags = IC_MATCH_FL_LMPSUBV | IC_MATCH_FL_CHIP_TYPE |
@@ -177,48 +157,32 @@
 	  .config_needed = true,
 	  .has_rom_version = true,
 	  .fw_name  = "rtl_bt/rtl8723cs_xx_fw",
-<<<<<<< HEAD
-	  .cfg_name = "rtl_bt/rtl8723cs_xx_config" },
-=======
 	  .cfg_name = "rtl_bt/rtl8723cs_xx_config",
 	  .hw_info  = "rtl8723cs" },
->>>>>>> bd3a9e57
 
 	/* 8723D */
 	{ IC_INFO(RTL_ROM_LMP_8723B, 0xd, 0x8, HCI_USB),
 	  .config_needed = true,
 	  .has_rom_version = true,
 	  .fw_name  = "rtl_bt/rtl8723d_fw",
-<<<<<<< HEAD
-	  .cfg_name = "rtl_bt/rtl8723d_config" },
-=======
 	  .cfg_name = "rtl_bt/rtl8723d_config",
 	  .hw_info  = "rtl8723du" },
->>>>>>> bd3a9e57
 
 	/* 8723DS */
 	{ IC_INFO(RTL_ROM_LMP_8723B, 0xd, 0x8, HCI_UART),
 	  .config_needed = true,
 	  .has_rom_version = true,
 	  .fw_name  = "rtl_bt/rtl8723ds_fw",
-<<<<<<< HEAD
-	  .cfg_name = "rtl_bt/rtl8723ds_config" },
-=======
 	  .cfg_name = "rtl_bt/rtl8723ds_config",
 	  .hw_info  = "rtl8723ds" },
->>>>>>> bd3a9e57
 
 	/* 8821A */
 	{ IC_INFO(RTL_ROM_LMP_8821A, 0xa, 0x6, HCI_USB),
 	  .config_needed = false,
 	  .has_rom_version = true,
 	  .fw_name  = "rtl_bt/rtl8821a_fw",
-<<<<<<< HEAD
-	  .cfg_name = "rtl_bt/rtl8821a_config" },
-=======
 	  .cfg_name = "rtl_bt/rtl8821a_config",
 	  .hw_info  = "rtl8821au" },
->>>>>>> bd3a9e57
 
 	/* 8821C */
 	{ IC_INFO(RTL_ROM_LMP_8821A, 0xc, 0x8, HCI_USB),
@@ -226,12 +190,8 @@
 	  .has_rom_version = true,
 	  .has_msft_ext = true,
 	  .fw_name  = "rtl_bt/rtl8821c_fw",
-<<<<<<< HEAD
-	  .cfg_name = "rtl_bt/rtl8821c_config" },
-=======
 	  .cfg_name = "rtl_bt/rtl8821c_config",
 	  .hw_info  = "rtl8821cu" },
->>>>>>> bd3a9e57
 
 	/* 8821CS */
 	{ IC_INFO(RTL_ROM_LMP_8821A, 0xc, 0x8, HCI_UART),
@@ -239,24 +199,16 @@
 	  .has_rom_version = true,
 	  .has_msft_ext = true,
 	  .fw_name  = "rtl_bt/rtl8821cs_fw",
-<<<<<<< HEAD
-	  .cfg_name = "rtl_bt/rtl8821cs_config" },
-=======
 	  .cfg_name = "rtl_bt/rtl8821cs_config",
 	  .hw_info  = "rtl8821cs" },
->>>>>>> bd3a9e57
 
 	/* 8761A */
 	{ IC_INFO(RTL_ROM_LMP_8761A, 0xa, 0x6, HCI_USB),
 	  .config_needed = false,
 	  .has_rom_version = true,
 	  .fw_name  = "rtl_bt/rtl8761a_fw",
-<<<<<<< HEAD
-	  .cfg_name = "rtl_bt/rtl8761a_config" },
-=======
 	  .cfg_name = "rtl_bt/rtl8761a_config",
 	  .hw_info  = "rtl8761au" },
->>>>>>> bd3a9e57
 
 	/* 8761B */
 	{ IC_INFO(RTL_ROM_LMP_8761A, 0xb, 0xa, HCI_UART),
@@ -264,24 +216,16 @@
 	  .has_rom_version = true,
 	  .has_msft_ext = true,
 	  .fw_name  = "rtl_bt/rtl8761b_fw",
-<<<<<<< HEAD
-	  .cfg_name = "rtl_bt/rtl8761b_config" },
-=======
 	  .cfg_name = "rtl_bt/rtl8761b_config",
 	  .hw_info  = "rtl8761btv" },
->>>>>>> bd3a9e57
 
 	/* 8761BU */
 	{ IC_INFO(RTL_ROM_LMP_8761A, 0xb, 0xa, HCI_USB),
 	  .config_needed = false,
 	  .has_rom_version = true,
 	  .fw_name  = "rtl_bt/rtl8761bu_fw",
-<<<<<<< HEAD
-	  .cfg_name = "rtl_bt/rtl8761bu_config" },
-=======
 	  .cfg_name = "rtl_bt/rtl8761bu_config",
 	  .hw_info  = "rtl8761bu" },
->>>>>>> bd3a9e57
 
 	/* 8822C with UART interface */
 	{ IC_INFO(RTL_ROM_LMP_8822B, 0xc, 0x8, HCI_UART),
@@ -289,12 +233,8 @@
 	  .has_rom_version = true,
 	  .has_msft_ext = true,
 	  .fw_name  = "rtl_bt/rtl8822cs_fw",
-<<<<<<< HEAD
-	  .cfg_name = "rtl_bt/rtl8822cs_config" },
-=======
 	  .cfg_name = "rtl_bt/rtl8822cs_config",
 	  .hw_info  = "rtl8822cs" },
->>>>>>> bd3a9e57
 
 	/* 8822C with UART interface */
 	{ IC_INFO(RTL_ROM_LMP_8822B, 0xc, 0xa, HCI_UART),
@@ -302,12 +242,8 @@
 	  .has_rom_version = true,
 	  .has_msft_ext = true,
 	  .fw_name  = "rtl_bt/rtl8822cs_fw",
-<<<<<<< HEAD
-	  .cfg_name = "rtl_bt/rtl8822cs_config" },
-=======
 	  .cfg_name = "rtl_bt/rtl8822cs_config",
 	  .hw_info  = "rtl8822cs" },
->>>>>>> bd3a9e57
 
 	/* 8822C with USB interface */
 	{ IC_INFO(RTL_ROM_LMP_8822B, 0xc, 0xa, HCI_USB),
@@ -315,12 +251,8 @@
 	  .has_rom_version = true,
 	  .has_msft_ext = true,
 	  .fw_name  = "rtl_bt/rtl8822cu_fw",
-<<<<<<< HEAD
-	  .cfg_name = "rtl_bt/rtl8822cu_config" },
-=======
 	  .cfg_name = "rtl_bt/rtl8822cu_config",
 	  .hw_info  = "rtl8822cu" },
->>>>>>> bd3a9e57
 
 	/* 8822B */
 	{ IC_INFO(RTL_ROM_LMP_8822B, 0xb, 0x7, HCI_USB),
@@ -328,12 +260,8 @@
 	  .has_rom_version = true,
 	  .has_msft_ext = true,
 	  .fw_name  = "rtl_bt/rtl8822b_fw",
-<<<<<<< HEAD
-	  .cfg_name = "rtl_bt/rtl8822b_config" },
-=======
 	  .cfg_name = "rtl_bt/rtl8822b_config",
 	  .hw_info  = "rtl8822bu" },
->>>>>>> bd3a9e57
 
 	/* 8852A */
 	{ IC_INFO(RTL_ROM_LMP_8852A, 0xa, 0xb, HCI_USB),
@@ -341,12 +269,8 @@
 	  .has_rom_version = true,
 	  .has_msft_ext = true,
 	  .fw_name  = "rtl_bt/rtl8852au_fw",
-<<<<<<< HEAD
-	  .cfg_name = "rtl_bt/rtl8852au_config" },
-=======
 	  .cfg_name = "rtl_bt/rtl8852au_config",
 	  .hw_info  = "rtl8852au" },
->>>>>>> bd3a9e57
 
 	/* 8852B with UART interface */
 	{ IC_INFO(RTL_ROM_LMP_8852A, 0xb, 0xb, HCI_UART),
@@ -354,12 +278,8 @@
 	  .has_rom_version = true,
 	  .has_msft_ext = true,
 	  .fw_name  = "rtl_bt/rtl8852bs_fw",
-<<<<<<< HEAD
-	  .cfg_name = "rtl_bt/rtl8852bs_config" },
-=======
 	  .cfg_name = "rtl_bt/rtl8852bs_config",
 	  .hw_info  = "rtl8852bs" },
->>>>>>> bd3a9e57
 
 	/* 8852B */
 	{ IC_INFO(RTL_ROM_LMP_8852A, 0xb, 0xb, HCI_USB),
@@ -367,12 +287,8 @@
 	  .has_rom_version = true,
 	  .has_msft_ext = true,
 	  .fw_name  = "rtl_bt/rtl8852bu_fw",
-<<<<<<< HEAD
-	  .cfg_name = "rtl_bt/rtl8852bu_config" },
-=======
 	  .cfg_name = "rtl_bt/rtl8852bu_config",
 	  .hw_info  = "rtl8852bu" },
->>>>>>> bd3a9e57
 
 	/* 8852C */
 	{ IC_INFO(RTL_ROM_LMP_8852A, 0xc, 0xc, HCI_USB),
@@ -380,12 +296,8 @@
 	  .has_rom_version = true,
 	  .has_msft_ext = true,
 	  .fw_name  = "rtl_bt/rtl8852cu_fw",
-<<<<<<< HEAD
-	  .cfg_name = "rtl_bt/rtl8852cu_config" },
-=======
 	  .cfg_name = "rtl_bt/rtl8852cu_config",
 	  .hw_info  = "rtl8852cu" },
->>>>>>> bd3a9e57
 
 	/* 8851B */
 	{ IC_INFO(RTL_ROM_LMP_8851B, 0xb, 0xc, HCI_USB),
@@ -393,12 +305,8 @@
 	  .has_rom_version = true,
 	  .has_msft_ext = false,
 	  .fw_name  = "rtl_bt/rtl8851bu_fw",
-<<<<<<< HEAD
-	  .cfg_name = "rtl_bt/rtl8851bu_config" },
-=======
 	  .cfg_name = "rtl_bt/rtl8851bu_config",
 	  .hw_info  = "rtl8851bu" },
->>>>>>> bd3a9e57
 	};
 
 static const struct id_table *btrtl_match_ic(u16 lmp_subver, u16 hci_rev,
@@ -1133,10 +1041,7 @@
 	struct btrtl_device_info *btrtl_dev;
 	struct sk_buff *skb;
 	struct hci_rp_read_local_version *resp;
-<<<<<<< HEAD
-=======
 	struct hci_command_hdr *cmd;
->>>>>>> bd3a9e57
 	char fw_name[40];
 	char cfg_name[40];
 	u16 hci_rev, lmp_subver;
