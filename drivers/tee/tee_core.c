// SPDX-License-Identifier: GPL-2.0-only
/*
 * Copyright (c) 2015-2016, Linaro Limited
 */

#define pr_fmt(fmt) "%s: " fmt, __func__

#include <linux/cdev.h>
#include <linux/cred.h>
#include <linux/fs.h>
#include <linux/idr.h>
#include <linux/module.h>
#include <linux/slab.h>
#include <linux/tee_drv.h>
#include <linux/uaccess.h>
#include <crypto/hash.h>
#include <crypto/sha1.h>
#include "tee_private.h"

#define TEE_NUM_DEVICES	32

#define TEE_IOCTL_PARAM_SIZE(x) (sizeof(struct tee_param) * (x))

#define TEE_UUID_NS_NAME_SIZE	128

/*
 * TEE Client UUID name space identifier (UUIDv4)
 *
 * Value here is random UUID that is allocated as name space identifier for
 * forming Client UUID's for TEE environment using UUIDv5 scheme.
 */
static const uuid_t tee_client_uuid_ns = UUID_INIT(0x58ac9ca0, 0x2086, 0x4683,
						   0xa1, 0xb8, 0xec, 0x4b,
						   0xc0, 0x8e, 0x01, 0xb6);

/*
 * Unprivileged devices in the lower half range and privileged devices in
 * the upper half range.
 */
static DECLARE_BITMAP(dev_mask, TEE_NUM_DEVICES);
static DEFINE_SPINLOCK(driver_lock);

static struct class *tee_class;
static dev_t tee_devt;

struct tee_context *teedev_open(struct tee_device *teedev)
{
	int rc;
	struct tee_context *ctx;

	if (!tee_device_get(teedev))
		return ERR_PTR(-EINVAL);

	ctx = kzalloc(sizeof(*ctx), GFP_KERNEL);
	if (!ctx) {
		rc = -ENOMEM;
		goto err;
	}

	kref_init(&ctx->refcount);
	ctx->teedev = teedev;
	rc = teedev->desc->ops->open(ctx);
	if (rc)
		goto err;

	return ctx;
err:
	kfree(ctx);
	tee_device_put(teedev);
	return ERR_PTR(rc);

}
EXPORT_SYMBOL_GPL(teedev_open);

void teedev_ctx_get(struct tee_context *ctx)
{
	if (ctx->releasing)
		return;

	kref_get(&ctx->refcount);
}

static void teedev_ctx_release(struct kref *ref)
{
	struct tee_context *ctx = container_of(ref, struct tee_context,
					       refcount);
	ctx->releasing = true;
	ctx->teedev->desc->ops->release(ctx);
	kfree(ctx);
}

void teedev_ctx_put(struct tee_context *ctx)
{
	if (ctx->releasing)
		return;

	kref_put(&ctx->refcount, teedev_ctx_release);
}

void teedev_close_context(struct tee_context *ctx)
{
	struct tee_device *teedev = ctx->teedev;

	teedev_ctx_put(ctx);
	tee_device_put(teedev);
}
EXPORT_SYMBOL_GPL(teedev_close_context);

static int tee_open(struct inode *inode, struct file *filp)
{
	struct tee_context *ctx;

	ctx = teedev_open(container_of(inode->i_cdev, struct tee_device, cdev));
	if (IS_ERR(ctx))
		return PTR_ERR(ctx);

	/*
	 * Default user-space behaviour is to wait for tee-supplicant
	 * if not present for any requests in this context.
	 */
	ctx->supp_nowait = false;
	filp->private_data = ctx;
	return 0;
}

static int tee_release(struct inode *inode, struct file *filp)
{
	teedev_close_context(filp->private_data);
	return 0;
}

/**
 * uuid_v5() - Calculate UUIDv5
 * @uuid: Resulting UUID
 * @ns: Name space ID for UUIDv5 function
 * @name: Name for UUIDv5 function
 * @size: Size of name
 *
 * UUIDv5 is specific in RFC 4122.
 *
 * This implements section (for SHA-1):
 * 4.3.  Algorithm for Creating a Name-Based UUID
 */
static int uuid_v5(uuid_t *uuid, const uuid_t *ns, const void *name,
		   size_t size)
{
	unsigned char hash[SHA1_DIGEST_SIZE];
	struct crypto_shash *shash = NULL;
	struct shash_desc *desc = NULL;
	int rc;

	shash = crypto_alloc_shash("sha1", 0, 0);
	if (IS_ERR(shash)) {
		rc = PTR_ERR(shash);
		pr_err("shash(sha1) allocation failed\n");
		return rc;
	}

	desc = kzalloc(sizeof(*desc) + crypto_shash_descsize(shash),
		       GFP_KERNEL);
	if (!desc) {
		rc = -ENOMEM;
		goto out_free_shash;
	}

	desc->tfm = shash;

	rc = crypto_shash_init(desc);
	if (rc < 0)
		goto out_free_desc;

	rc = crypto_shash_update(desc, (const u8 *)ns, sizeof(*ns));
	if (rc < 0)
		goto out_free_desc;

	rc = crypto_shash_update(desc, (const u8 *)name, size);
	if (rc < 0)
		goto out_free_desc;

	rc = crypto_shash_final(desc, hash);
	if (rc < 0)
		goto out_free_desc;

	memcpy(uuid->b, hash, UUID_SIZE);

	/* Tag for version 5 */
	uuid->b[6] = (hash[6] & 0x0F) | 0x50;
	uuid->b[8] = (hash[8] & 0x3F) | 0x80;

out_free_desc:
	kfree(desc);

out_free_shash:
	crypto_free_shash(shash);
	return rc;
}

int tee_session_calc_client_uuid(uuid_t *uuid, u32 connection_method,
				 const u8 connection_data[TEE_IOCTL_UUID_LEN])
{
	gid_t ns_grp = (gid_t)-1;
	kgid_t grp = INVALID_GID;
	char *name = NULL;
	int name_len;
	int rc;

	if (connection_method == TEE_IOCTL_LOGIN_PUBLIC ||
	    connection_method == TEE_IOCTL_LOGIN_REE_KERNEL) {
		/* Nil UUID to be passed to TEE environment */
		uuid_copy(uuid, &uuid_null);
		return 0;
	}

	/*
	 * In Linux environment client UUID is based on UUIDv5.
	 *
	 * Determine client UUID with following semantics for 'name':
	 *
	 * For TEEC_LOGIN_USER:
	 * uid=<uid>
	 *
	 * For TEEC_LOGIN_GROUP:
	 * gid=<gid>
	 *
	 */

	name = kzalloc(TEE_UUID_NS_NAME_SIZE, GFP_KERNEL);
	if (!name)
		return -ENOMEM;

	switch (connection_method) {
	case TEE_IOCTL_LOGIN_USER:
		name_len = snprintf(name, TEE_UUID_NS_NAME_SIZE, "uid=%x",
				    current_euid().val);
		if (name_len >= TEE_UUID_NS_NAME_SIZE) {
			rc = -E2BIG;
			goto out_free_name;
		}
		break;

	case TEE_IOCTL_LOGIN_GROUP:
		memcpy(&ns_grp, connection_data, sizeof(gid_t));
		grp = make_kgid(current_user_ns(), ns_grp);
		if (!gid_valid(grp) || !in_egroup_p(grp)) {
			rc = -EPERM;
			goto out_free_name;
		}

		name_len = snprintf(name, TEE_UUID_NS_NAME_SIZE, "gid=%x",
				    grp.val);
		if (name_len >= TEE_UUID_NS_NAME_SIZE) {
			rc = -E2BIG;
			goto out_free_name;
		}
		break;

	default:
		rc = -EINVAL;
		goto out_free_name;
	}

	rc = uuid_v5(uuid, &tee_client_uuid_ns, name, name_len);
out_free_name:
	kfree(name);

	return rc;
}
EXPORT_SYMBOL_GPL(tee_session_calc_client_uuid);

static int tee_ioctl_version(struct tee_context *ctx,
			     struct tee_ioctl_version_data __user *uvers)
{
	struct tee_ioctl_version_data vers;

	ctx->teedev->desc->ops->get_version(ctx->teedev, &vers);

	if (ctx->teedev->desc->flags & TEE_DESC_PRIVILEGED)
		vers.gen_caps |= TEE_GEN_CAP_PRIVILEGED;

	if (copy_to_user(uvers, &vers, sizeof(vers)))
		return -EFAULT;

	return 0;
}

static int tee_ioctl_shm_alloc(struct tee_context *ctx,
			       struct tee_ioctl_shm_alloc_data __user *udata)
{
	long ret;
	struct tee_ioctl_shm_alloc_data data;
	struct tee_shm *shm;

	if (copy_from_user(&data, udata, sizeof(data)))
		return -EFAULT;

	/* Currently no input flags are supported */
	if (data.flags)
		return -EINVAL;

	shm = tee_shm_alloc_user_buf(ctx, data.size);
	if (IS_ERR(shm))
		return PTR_ERR(shm);

	data.id = shm->id;
	data.size = shm->size;

	if (copy_to_user(udata, &data, sizeof(data)))
		ret = -EFAULT;
	else
		ret = tee_shm_get_fd(shm);

	/*
	 * When user space closes the file descriptor the shared memory
	 * should be freed or if tee_shm_get_fd() failed then it will
	 * be freed immediately.
	 */
	tee_shm_put(shm);
	return ret;
}

static int
tee_ioctl_shm_register(struct tee_context *ctx,
		       struct tee_ioctl_shm_register_data __user *udata)
{
	long ret;
	struct tee_ioctl_shm_register_data data;
	struct tee_shm *shm;

	if (copy_from_user(&data, udata, sizeof(data)))
		return -EFAULT;

	/* Currently no input flags are supported */
	if (data.flags)
		return -EINVAL;

<<<<<<< HEAD
	if (!access_ok((void __user *)(unsigned long)data.addr, data.length))
		return -EFAULT;

	shm = tee_shm_register(ctx, data.addr, data.length,
			       TEE_SHM_DMA_BUF | TEE_SHM_USER_MAPPED);
=======
	shm = tee_shm_register_user_buf(ctx, data.addr, data.length);
>>>>>>> d60c95ef
	if (IS_ERR(shm))
		return PTR_ERR(shm);

	data.id = shm->id;
	data.length = shm->size;

	if (copy_to_user(udata, &data, sizeof(data)))
		ret = -EFAULT;
	else
		ret = tee_shm_get_fd(shm);
	/*
	 * When user space closes the file descriptor the shared memory
	 * should be freed or if tee_shm_get_fd() failed then it will
	 * be freed immediately.
	 */
	tee_shm_put(shm);
	return ret;
}

static int params_from_user(struct tee_context *ctx, struct tee_param *params,
			    size_t num_params,
			    struct tee_ioctl_param __user *uparams)
{
	size_t n;

	for (n = 0; n < num_params; n++) {
		struct tee_shm *shm;
		struct tee_ioctl_param ip;

		if (copy_from_user(&ip, uparams + n, sizeof(ip)))
			return -EFAULT;

		/* All unused attribute bits has to be zero */
		if (ip.attr & ~TEE_IOCTL_PARAM_ATTR_MASK)
			return -EINVAL;

		params[n].attr = ip.attr;
		switch (ip.attr & TEE_IOCTL_PARAM_ATTR_TYPE_MASK) {
		case TEE_IOCTL_PARAM_ATTR_TYPE_NONE:
		case TEE_IOCTL_PARAM_ATTR_TYPE_VALUE_OUTPUT:
			break;
		case TEE_IOCTL_PARAM_ATTR_TYPE_VALUE_INPUT:
		case TEE_IOCTL_PARAM_ATTR_TYPE_VALUE_INOUT:
			params[n].u.value.a = ip.a;
			params[n].u.value.b = ip.b;
			params[n].u.value.c = ip.c;
			break;
		case TEE_IOCTL_PARAM_ATTR_TYPE_MEMREF_INPUT:
		case TEE_IOCTL_PARAM_ATTR_TYPE_MEMREF_OUTPUT:
		case TEE_IOCTL_PARAM_ATTR_TYPE_MEMREF_INOUT:
			/*
			 * If a NULL pointer is passed to a TA in the TEE,
			 * the ip.c IOCTL parameters is set to TEE_MEMREF_NULL
			 * indicating a NULL memory reference.
			 */
			if (ip.c != TEE_MEMREF_NULL) {
				/*
				 * If we fail to get a pointer to a shared
				 * memory object (and increase the ref count)
				 * from an identifier we return an error. All
				 * pointers that has been added in params have
				 * an increased ref count. It's the callers
				 * responibility to do tee_shm_put() on all
				 * resolved pointers.
				 */
				shm = tee_shm_get_from_id(ctx, ip.c);
				if (IS_ERR(shm))
					return PTR_ERR(shm);

				/*
				 * Ensure offset + size does not overflow
				 * offset and does not overflow the size of
				 * the referred shared memory object.
				 */
				if ((ip.a + ip.b) < ip.a ||
				    (ip.a + ip.b) > shm->size) {
					tee_shm_put(shm);
					return -EINVAL;
				}
			} else if (ctx->cap_memref_null) {
				/* Pass NULL pointer to OP-TEE */
				shm = NULL;
			} else {
				return -EINVAL;
			}

			params[n].u.memref.shm_offs = ip.a;
			params[n].u.memref.size = ip.b;
			params[n].u.memref.shm = shm;
			break;
		default:
			/* Unknown attribute */
			return -EINVAL;
		}
	}
	return 0;
}

static int params_to_user(struct tee_ioctl_param __user *uparams,
			  size_t num_params, struct tee_param *params)
{
	size_t n;

	for (n = 0; n < num_params; n++) {
		struct tee_ioctl_param __user *up = uparams + n;
		struct tee_param *p = params + n;

		switch (p->attr) {
		case TEE_IOCTL_PARAM_ATTR_TYPE_VALUE_OUTPUT:
		case TEE_IOCTL_PARAM_ATTR_TYPE_VALUE_INOUT:
			if (put_user(p->u.value.a, &up->a) ||
			    put_user(p->u.value.b, &up->b) ||
			    put_user(p->u.value.c, &up->c))
				return -EFAULT;
			break;
		case TEE_IOCTL_PARAM_ATTR_TYPE_MEMREF_OUTPUT:
		case TEE_IOCTL_PARAM_ATTR_TYPE_MEMREF_INOUT:
			if (put_user((u64)p->u.memref.size, &up->b))
				return -EFAULT;
			break;
		default:
			break;
		}
	}
	return 0;
}

static int tee_ioctl_open_session(struct tee_context *ctx,
				  struct tee_ioctl_buf_data __user *ubuf)
{
	int rc;
	size_t n;
	struct tee_ioctl_buf_data buf;
	struct tee_ioctl_open_session_arg __user *uarg;
	struct tee_ioctl_open_session_arg arg;
	struct tee_ioctl_param __user *uparams = NULL;
	struct tee_param *params = NULL;
	bool have_session = false;

	if (!ctx->teedev->desc->ops->open_session)
		return -EINVAL;

	if (copy_from_user(&buf, ubuf, sizeof(buf)))
		return -EFAULT;

	if (buf.buf_len > TEE_MAX_ARG_SIZE ||
	    buf.buf_len < sizeof(struct tee_ioctl_open_session_arg))
		return -EINVAL;

	uarg = u64_to_user_ptr(buf.buf_ptr);
	if (copy_from_user(&arg, uarg, sizeof(arg)))
		return -EFAULT;

	if (sizeof(arg) + TEE_IOCTL_PARAM_SIZE(arg.num_params) != buf.buf_len)
		return -EINVAL;

	if (arg.num_params) {
		params = kcalloc(arg.num_params, sizeof(struct tee_param),
				 GFP_KERNEL);
		if (!params)
			return -ENOMEM;
		uparams = uarg->params;
		rc = params_from_user(ctx, params, arg.num_params, uparams);
		if (rc)
			goto out;
	}

	if (arg.clnt_login >= TEE_IOCTL_LOGIN_REE_KERNEL_MIN &&
	    arg.clnt_login <= TEE_IOCTL_LOGIN_REE_KERNEL_MAX) {
		pr_debug("login method not allowed for user-space client\n");
		rc = -EPERM;
		goto out;
	}

	rc = ctx->teedev->desc->ops->open_session(ctx, &arg, params);
	if (rc)
		goto out;
	have_session = true;

	if (put_user(arg.session, &uarg->session) ||
	    put_user(arg.ret, &uarg->ret) ||
	    put_user(arg.ret_origin, &uarg->ret_origin)) {
		rc = -EFAULT;
		goto out;
	}
	rc = params_to_user(uparams, arg.num_params, params);
out:
	/*
	 * If we've succeeded to open the session but failed to communicate
	 * it back to user space, close the session again to avoid leakage.
	 */
	if (rc && have_session && ctx->teedev->desc->ops->close_session)
		ctx->teedev->desc->ops->close_session(ctx, arg.session);

	if (params) {
		/* Decrease ref count for all valid shared memory pointers */
		for (n = 0; n < arg.num_params; n++)
			if (tee_param_is_memref(params + n) &&
			    params[n].u.memref.shm)
				tee_shm_put(params[n].u.memref.shm);
		kfree(params);
	}

	return rc;
}

static int tee_ioctl_invoke(struct tee_context *ctx,
			    struct tee_ioctl_buf_data __user *ubuf)
{
	int rc;
	size_t n;
	struct tee_ioctl_buf_data buf;
	struct tee_ioctl_invoke_arg __user *uarg;
	struct tee_ioctl_invoke_arg arg;
	struct tee_ioctl_param __user *uparams = NULL;
	struct tee_param *params = NULL;

	if (!ctx->teedev->desc->ops->invoke_func)
		return -EINVAL;

	if (copy_from_user(&buf, ubuf, sizeof(buf)))
		return -EFAULT;

	if (buf.buf_len > TEE_MAX_ARG_SIZE ||
	    buf.buf_len < sizeof(struct tee_ioctl_invoke_arg))
		return -EINVAL;

	uarg = u64_to_user_ptr(buf.buf_ptr);
	if (copy_from_user(&arg, uarg, sizeof(arg)))
		return -EFAULT;

	if (sizeof(arg) + TEE_IOCTL_PARAM_SIZE(arg.num_params) != buf.buf_len)
		return -EINVAL;

	if (arg.num_params) {
		params = kcalloc(arg.num_params, sizeof(struct tee_param),
				 GFP_KERNEL);
		if (!params)
			return -ENOMEM;
		uparams = uarg->params;
		rc = params_from_user(ctx, params, arg.num_params, uparams);
		if (rc)
			goto out;
	}

	rc = ctx->teedev->desc->ops->invoke_func(ctx, &arg, params);
	if (rc)
		goto out;

	if (put_user(arg.ret, &uarg->ret) ||
	    put_user(arg.ret_origin, &uarg->ret_origin)) {
		rc = -EFAULT;
		goto out;
	}
	rc = params_to_user(uparams, arg.num_params, params);
out:
	if (params) {
		/* Decrease ref count for all valid shared memory pointers */
		for (n = 0; n < arg.num_params; n++)
			if (tee_param_is_memref(params + n) &&
			    params[n].u.memref.shm)
				tee_shm_put(params[n].u.memref.shm);
		kfree(params);
	}
	return rc;
}

static int tee_ioctl_cancel(struct tee_context *ctx,
			    struct tee_ioctl_cancel_arg __user *uarg)
{
	struct tee_ioctl_cancel_arg arg;

	if (!ctx->teedev->desc->ops->cancel_req)
		return -EINVAL;

	if (copy_from_user(&arg, uarg, sizeof(arg)))
		return -EFAULT;

	return ctx->teedev->desc->ops->cancel_req(ctx, arg.cancel_id,
						  arg.session);
}

static int
tee_ioctl_close_session(struct tee_context *ctx,
			struct tee_ioctl_close_session_arg __user *uarg)
{
	struct tee_ioctl_close_session_arg arg;

	if (!ctx->teedev->desc->ops->close_session)
		return -EINVAL;

	if (copy_from_user(&arg, uarg, sizeof(arg)))
		return -EFAULT;

	return ctx->teedev->desc->ops->close_session(ctx, arg.session);
}

static int params_to_supp(struct tee_context *ctx,
			  struct tee_ioctl_param __user *uparams,
			  size_t num_params, struct tee_param *params)
{
	size_t n;

	for (n = 0; n < num_params; n++) {
		struct tee_ioctl_param ip;
		struct tee_param *p = params + n;

		ip.attr = p->attr;
		switch (p->attr & TEE_IOCTL_PARAM_ATTR_TYPE_MASK) {
		case TEE_IOCTL_PARAM_ATTR_TYPE_VALUE_INPUT:
		case TEE_IOCTL_PARAM_ATTR_TYPE_VALUE_INOUT:
			ip.a = p->u.value.a;
			ip.b = p->u.value.b;
			ip.c = p->u.value.c;
			break;
		case TEE_IOCTL_PARAM_ATTR_TYPE_MEMREF_INPUT:
		case TEE_IOCTL_PARAM_ATTR_TYPE_MEMREF_OUTPUT:
		case TEE_IOCTL_PARAM_ATTR_TYPE_MEMREF_INOUT:
			ip.b = p->u.memref.size;
			if (!p->u.memref.shm) {
				ip.a = 0;
				ip.c = (u64)-1; /* invalid shm id */
				break;
			}
			ip.a = p->u.memref.shm_offs;
			ip.c = p->u.memref.shm->id;
			break;
		default:
			ip.a = 0;
			ip.b = 0;
			ip.c = 0;
			break;
		}

		if (copy_to_user(uparams + n, &ip, sizeof(ip)))
			return -EFAULT;
	}

	return 0;
}

static int tee_ioctl_supp_recv(struct tee_context *ctx,
			       struct tee_ioctl_buf_data __user *ubuf)
{
	int rc;
	struct tee_ioctl_buf_data buf;
	struct tee_iocl_supp_recv_arg __user *uarg;
	struct tee_param *params;
	u32 num_params;
	u32 func;

	if (!ctx->teedev->desc->ops->supp_recv)
		return -EINVAL;

	if (copy_from_user(&buf, ubuf, sizeof(buf)))
		return -EFAULT;

	if (buf.buf_len > TEE_MAX_ARG_SIZE ||
	    buf.buf_len < sizeof(struct tee_iocl_supp_recv_arg))
		return -EINVAL;

	uarg = u64_to_user_ptr(buf.buf_ptr);
	if (get_user(num_params, &uarg->num_params))
		return -EFAULT;

	if (sizeof(*uarg) + TEE_IOCTL_PARAM_SIZE(num_params) != buf.buf_len)
		return -EINVAL;

	params = kcalloc(num_params, sizeof(struct tee_param), GFP_KERNEL);
	if (!params)
		return -ENOMEM;

	rc = params_from_user(ctx, params, num_params, uarg->params);
	if (rc)
		goto out;

	rc = ctx->teedev->desc->ops->supp_recv(ctx, &func, &num_params, params);
	if (rc)
		goto out;

	if (put_user(func, &uarg->func) ||
	    put_user(num_params, &uarg->num_params)) {
		rc = -EFAULT;
		goto out;
	}

	rc = params_to_supp(ctx, uarg->params, num_params, params);
out:
	kfree(params);
	return rc;
}

static int params_from_supp(struct tee_param *params, size_t num_params,
			    struct tee_ioctl_param __user *uparams)
{
	size_t n;

	for (n = 0; n < num_params; n++) {
		struct tee_param *p = params + n;
		struct tee_ioctl_param ip;

		if (copy_from_user(&ip, uparams + n, sizeof(ip)))
			return -EFAULT;

		/* All unused attribute bits has to be zero */
		if (ip.attr & ~TEE_IOCTL_PARAM_ATTR_MASK)
			return -EINVAL;

		p->attr = ip.attr;
		switch (ip.attr & TEE_IOCTL_PARAM_ATTR_TYPE_MASK) {
		case TEE_IOCTL_PARAM_ATTR_TYPE_VALUE_OUTPUT:
		case TEE_IOCTL_PARAM_ATTR_TYPE_VALUE_INOUT:
			/* Only out and in/out values can be updated */
			p->u.value.a = ip.a;
			p->u.value.b = ip.b;
			p->u.value.c = ip.c;
			break;
		case TEE_IOCTL_PARAM_ATTR_TYPE_MEMREF_OUTPUT:
		case TEE_IOCTL_PARAM_ATTR_TYPE_MEMREF_INOUT:
			/*
			 * Only the size of the memref can be updated.
			 * Since we don't have access to the original
			 * parameters here, only store the supplied size.
			 * The driver will copy the updated size into the
			 * original parameters.
			 */
			p->u.memref.shm = NULL;
			p->u.memref.shm_offs = 0;
			p->u.memref.size = ip.b;
			break;
		default:
			memset(&p->u, 0, sizeof(p->u));
			break;
		}
	}
	return 0;
}

static int tee_ioctl_supp_send(struct tee_context *ctx,
			       struct tee_ioctl_buf_data __user *ubuf)
{
	long rc;
	struct tee_ioctl_buf_data buf;
	struct tee_iocl_supp_send_arg __user *uarg;
	struct tee_param *params;
	u32 num_params;
	u32 ret;

	/* Not valid for this driver */
	if (!ctx->teedev->desc->ops->supp_send)
		return -EINVAL;

	if (copy_from_user(&buf, ubuf, sizeof(buf)))
		return -EFAULT;

	if (buf.buf_len > TEE_MAX_ARG_SIZE ||
	    buf.buf_len < sizeof(struct tee_iocl_supp_send_arg))
		return -EINVAL;

	uarg = u64_to_user_ptr(buf.buf_ptr);
	if (get_user(ret, &uarg->ret) ||
	    get_user(num_params, &uarg->num_params))
		return -EFAULT;

	if (sizeof(*uarg) + TEE_IOCTL_PARAM_SIZE(num_params) > buf.buf_len)
		return -EINVAL;

	params = kcalloc(num_params, sizeof(struct tee_param), GFP_KERNEL);
	if (!params)
		return -ENOMEM;

	rc = params_from_supp(params, num_params, uarg->params);
	if (rc)
		goto out;

	rc = ctx->teedev->desc->ops->supp_send(ctx, ret, num_params, params);
out:
	kfree(params);
	return rc;
}

static long tee_ioctl(struct file *filp, unsigned int cmd, unsigned long arg)
{
	struct tee_context *ctx = filp->private_data;
	void __user *uarg = (void __user *)arg;

	switch (cmd) {
	case TEE_IOC_VERSION:
		return tee_ioctl_version(ctx, uarg);
	case TEE_IOC_SHM_ALLOC:
		return tee_ioctl_shm_alloc(ctx, uarg);
	case TEE_IOC_SHM_REGISTER:
		return tee_ioctl_shm_register(ctx, uarg);
	case TEE_IOC_OPEN_SESSION:
		return tee_ioctl_open_session(ctx, uarg);
	case TEE_IOC_INVOKE:
		return tee_ioctl_invoke(ctx, uarg);
	case TEE_IOC_CANCEL:
		return tee_ioctl_cancel(ctx, uarg);
	case TEE_IOC_CLOSE_SESSION:
		return tee_ioctl_close_session(ctx, uarg);
	case TEE_IOC_SUPPL_RECV:
		return tee_ioctl_supp_recv(ctx, uarg);
	case TEE_IOC_SUPPL_SEND:
		return tee_ioctl_supp_send(ctx, uarg);
	default:
		return -EINVAL;
	}
}

static const struct file_operations tee_fops = {
	.owner = THIS_MODULE,
	.open = tee_open,
	.release = tee_release,
	.unlocked_ioctl = tee_ioctl,
	.compat_ioctl = compat_ptr_ioctl,
};

static void tee_release_device(struct device *dev)
{
	struct tee_device *teedev = container_of(dev, struct tee_device, dev);

	spin_lock(&driver_lock);
	clear_bit(teedev->id, dev_mask);
	spin_unlock(&driver_lock);
	mutex_destroy(&teedev->mutex);
	idr_destroy(&teedev->idr);
	kfree(teedev);
}

/**
 * tee_device_alloc() - Allocate a new struct tee_device instance
 * @teedesc:	Descriptor for this driver
 * @dev:	Parent device for this device
 * @pool:	Shared memory pool, NULL if not used
 * @driver_data: Private driver data for this device
 *
 * Allocates a new struct tee_device instance. The device is
 * removed by tee_device_unregister().
 *
 * @returns a pointer to a 'struct tee_device' or an ERR_PTR on failure
 */
struct tee_device *tee_device_alloc(const struct tee_desc *teedesc,
				    struct device *dev,
				    struct tee_shm_pool *pool,
				    void *driver_data)
{
	struct tee_device *teedev;
	void *ret;
	int rc, max_id;
	int offs = 0;

	if (!teedesc || !teedesc->name || !teedesc->ops ||
	    !teedesc->ops->get_version || !teedesc->ops->open ||
	    !teedesc->ops->release || !pool)
		return ERR_PTR(-EINVAL);

	teedev = kzalloc(sizeof(*teedev), GFP_KERNEL);
	if (!teedev) {
		ret = ERR_PTR(-ENOMEM);
		goto err;
	}

	max_id = TEE_NUM_DEVICES / 2;

	if (teedesc->flags & TEE_DESC_PRIVILEGED) {
		offs = TEE_NUM_DEVICES / 2;
		max_id = TEE_NUM_DEVICES;
	}

	spin_lock(&driver_lock);
	teedev->id = find_next_zero_bit(dev_mask, max_id, offs);
	if (teedev->id < max_id)
		set_bit(teedev->id, dev_mask);
	spin_unlock(&driver_lock);

	if (teedev->id >= max_id) {
		ret = ERR_PTR(-ENOMEM);
		goto err;
	}

	snprintf(teedev->name, sizeof(teedev->name), "tee%s%d",
		 teedesc->flags & TEE_DESC_PRIVILEGED ? "priv" : "",
		 teedev->id - offs);

	teedev->dev.class = tee_class;
	teedev->dev.release = tee_release_device;
	teedev->dev.parent = dev;

	teedev->dev.devt = MKDEV(MAJOR(tee_devt), teedev->id);

	rc = dev_set_name(&teedev->dev, "%s", teedev->name);
	if (rc) {
		ret = ERR_PTR(rc);
		goto err_devt;
	}

	cdev_init(&teedev->cdev, &tee_fops);
	teedev->cdev.owner = teedesc->owner;

	dev_set_drvdata(&teedev->dev, driver_data);
	device_initialize(&teedev->dev);

	/* 1 as tee_device_unregister() does one final tee_device_put() */
	teedev->num_users = 1;
	init_completion(&teedev->c_no_users);
	mutex_init(&teedev->mutex);
	idr_init(&teedev->idr);

	teedev->desc = teedesc;
	teedev->pool = pool;

	return teedev;
err_devt:
	unregister_chrdev_region(teedev->dev.devt, 1);
err:
	pr_err("could not register %s driver\n",
	       teedesc->flags & TEE_DESC_PRIVILEGED ? "privileged" : "client");
	if (teedev && teedev->id < TEE_NUM_DEVICES) {
		spin_lock(&driver_lock);
		clear_bit(teedev->id, dev_mask);
		spin_unlock(&driver_lock);
	}
	kfree(teedev);
	return ret;
}
EXPORT_SYMBOL_GPL(tee_device_alloc);

static ssize_t implementation_id_show(struct device *dev,
				      struct device_attribute *attr, char *buf)
{
	struct tee_device *teedev = container_of(dev, struct tee_device, dev);
	struct tee_ioctl_version_data vers;

	teedev->desc->ops->get_version(teedev, &vers);
	return scnprintf(buf, PAGE_SIZE, "%d\n", vers.impl_id);
}
static DEVICE_ATTR_RO(implementation_id);

static struct attribute *tee_dev_attrs[] = {
	&dev_attr_implementation_id.attr,
	NULL
};

ATTRIBUTE_GROUPS(tee_dev);

/**
 * tee_device_register() - Registers a TEE device
 * @teedev:	Device to register
 *
 * tee_device_unregister() need to be called to remove the @teedev if
 * this function fails.
 *
 * @returns < 0 on failure
 */
int tee_device_register(struct tee_device *teedev)
{
	int rc;

	if (teedev->flags & TEE_DEVICE_FLAG_REGISTERED) {
		dev_err(&teedev->dev, "attempt to register twice\n");
		return -EINVAL;
	}

	teedev->dev.groups = tee_dev_groups;

	rc = cdev_device_add(&teedev->cdev, &teedev->dev);
	if (rc) {
		dev_err(&teedev->dev,
			"unable to cdev_device_add() %s, major %d, minor %d, err=%d\n",
			teedev->name, MAJOR(teedev->dev.devt),
			MINOR(teedev->dev.devt), rc);
		return rc;
	}

	teedev->flags |= TEE_DEVICE_FLAG_REGISTERED;
	return 0;
}
EXPORT_SYMBOL_GPL(tee_device_register);

void tee_device_put(struct tee_device *teedev)
{
	mutex_lock(&teedev->mutex);
	/* Shouldn't put in this state */
	if (!WARN_ON(!teedev->desc)) {
		teedev->num_users--;
		if (!teedev->num_users) {
			teedev->desc = NULL;
			complete(&teedev->c_no_users);
		}
	}
	mutex_unlock(&teedev->mutex);
}

bool tee_device_get(struct tee_device *teedev)
{
	mutex_lock(&teedev->mutex);
	if (!teedev->desc) {
		mutex_unlock(&teedev->mutex);
		return false;
	}
	teedev->num_users++;
	mutex_unlock(&teedev->mutex);
	return true;
}

/**
 * tee_device_unregister() - Removes a TEE device
 * @teedev:	Device to unregister
 *
 * This function should be called to remove the @teedev even if
 * tee_device_register() hasn't been called yet. Does nothing if
 * @teedev is NULL.
 */
void tee_device_unregister(struct tee_device *teedev)
{
	if (!teedev)
		return;

	if (teedev->flags & TEE_DEVICE_FLAG_REGISTERED)
		cdev_device_del(&teedev->cdev, &teedev->dev);

	tee_device_put(teedev);
	wait_for_completion(&teedev->c_no_users);

	/*
	 * No need to take a mutex any longer now since teedev->desc was
	 * set to NULL before teedev->c_no_users was completed.
	 */

	teedev->pool = NULL;

	put_device(&teedev->dev);
}
EXPORT_SYMBOL_GPL(tee_device_unregister);

/**
 * tee_get_drvdata() - Return driver_data pointer
 * @teedev:	Device containing the driver_data pointer
 * @returns the driver_data pointer supplied to tee_device_alloc().
 */
void *tee_get_drvdata(struct tee_device *teedev)
{
	return dev_get_drvdata(&teedev->dev);
}
EXPORT_SYMBOL_GPL(tee_get_drvdata);

struct match_dev_data {
	struct tee_ioctl_version_data *vers;
	const void *data;
	int (*match)(struct tee_ioctl_version_data *, const void *);
};

static int match_dev(struct device *dev, const void *data)
{
	const struct match_dev_data *match_data = data;
	struct tee_device *teedev = container_of(dev, struct tee_device, dev);

	teedev->desc->ops->get_version(teedev, match_data->vers);
	return match_data->match(match_data->vers, match_data->data);
}

struct tee_context *
tee_client_open_context(struct tee_context *start,
			int (*match)(struct tee_ioctl_version_data *,
				     const void *),
			const void *data, struct tee_ioctl_version_data *vers)
{
	struct device *dev = NULL;
	struct device *put_dev = NULL;
	struct tee_context *ctx = NULL;
	struct tee_ioctl_version_data v;
	struct match_dev_data match_data = { vers ? vers : &v, data, match };

	if (start)
		dev = &start->teedev->dev;

	do {
		dev = class_find_device(tee_class, dev, &match_data, match_dev);
		if (!dev) {
			ctx = ERR_PTR(-ENOENT);
			break;
		}

		put_device(put_dev);
		put_dev = dev;

		ctx = teedev_open(container_of(dev, struct tee_device, dev));
	} while (IS_ERR(ctx) && PTR_ERR(ctx) != -ENOMEM);

	put_device(put_dev);
	/*
	 * Default behaviour for in kernel client is to not wait for
	 * tee-supplicant if not present for any requests in this context.
	 * Also this flag could be configured again before call to
	 * tee_client_open_session() if any in kernel client requires
	 * different behaviour.
	 */
	if (!IS_ERR(ctx))
		ctx->supp_nowait = true;

	return ctx;
}
EXPORT_SYMBOL_GPL(tee_client_open_context);

void tee_client_close_context(struct tee_context *ctx)
{
	teedev_close_context(ctx);
}
EXPORT_SYMBOL_GPL(tee_client_close_context);

void tee_client_get_version(struct tee_context *ctx,
			    struct tee_ioctl_version_data *vers)
{
	ctx->teedev->desc->ops->get_version(ctx->teedev, vers);
}
EXPORT_SYMBOL_GPL(tee_client_get_version);

int tee_client_open_session(struct tee_context *ctx,
			    struct tee_ioctl_open_session_arg *arg,
			    struct tee_param *param)
{
	if (!ctx->teedev->desc->ops->open_session)
		return -EINVAL;
	return ctx->teedev->desc->ops->open_session(ctx, arg, param);
}
EXPORT_SYMBOL_GPL(tee_client_open_session);

int tee_client_close_session(struct tee_context *ctx, u32 session)
{
	if (!ctx->teedev->desc->ops->close_session)
		return -EINVAL;
	return ctx->teedev->desc->ops->close_session(ctx, session);
}
EXPORT_SYMBOL_GPL(tee_client_close_session);

int tee_client_invoke_func(struct tee_context *ctx,
			   struct tee_ioctl_invoke_arg *arg,
			   struct tee_param *param)
{
	if (!ctx->teedev->desc->ops->invoke_func)
		return -EINVAL;
	return ctx->teedev->desc->ops->invoke_func(ctx, arg, param);
}
EXPORT_SYMBOL_GPL(tee_client_invoke_func);

int tee_client_cancel_req(struct tee_context *ctx,
			  struct tee_ioctl_cancel_arg *arg)
{
	if (!ctx->teedev->desc->ops->cancel_req)
		return -EINVAL;
	return ctx->teedev->desc->ops->cancel_req(ctx, arg->cancel_id,
						  arg->session);
}

static int tee_client_device_match(struct device *dev,
				   struct device_driver *drv)
{
	const struct tee_client_device_id *id_table;
	struct tee_client_device *tee_device;

	id_table = to_tee_client_driver(drv)->id_table;
	tee_device = to_tee_client_device(dev);

	while (!uuid_is_null(&id_table->uuid)) {
		if (uuid_equal(&tee_device->id.uuid, &id_table->uuid))
			return 1;
		id_table++;
	}

	return 0;
}

static int tee_client_device_uevent(struct device *dev,
				    struct kobj_uevent_env *env)
{
	uuid_t *dev_id = &to_tee_client_device(dev)->id.uuid;

	return add_uevent_var(env, "MODALIAS=tee:%pUb", dev_id);
}

struct bus_type tee_bus_type = {
	.name		= "tee",
	.match		= tee_client_device_match,
	.uevent		= tee_client_device_uevent,
};
EXPORT_SYMBOL_GPL(tee_bus_type);

static int __init tee_init(void)
{
	int rc;

	tee_class = class_create(THIS_MODULE, "tee");
	if (IS_ERR(tee_class)) {
		pr_err("couldn't create class\n");
		return PTR_ERR(tee_class);
	}

	rc = alloc_chrdev_region(&tee_devt, 0, TEE_NUM_DEVICES, "tee");
	if (rc) {
		pr_err("failed to allocate char dev region\n");
		goto out_unreg_class;
	}

	rc = bus_register(&tee_bus_type);
	if (rc) {
		pr_err("failed to register tee bus\n");
		goto out_unreg_chrdev;
	}

	return 0;

out_unreg_chrdev:
	unregister_chrdev_region(tee_devt, TEE_NUM_DEVICES);
out_unreg_class:
	class_destroy(tee_class);
	tee_class = NULL;

	return rc;
}

static void __exit tee_exit(void)
{
	bus_unregister(&tee_bus_type);
	unregister_chrdev_region(tee_devt, TEE_NUM_DEVICES);
	class_destroy(tee_class);
	tee_class = NULL;
}

subsys_initcall(tee_init);
module_exit(tee_exit);

MODULE_AUTHOR("Linaro");
MODULE_DESCRIPTION("TEE Driver");
MODULE_VERSION("1.0");
MODULE_LICENSE("GPL v2");<|MERGE_RESOLUTION|>--- conflicted
+++ resolved
@@ -333,15 +333,7 @@
 	if (data.flags)
 		return -EINVAL;
 
-<<<<<<< HEAD
-	if (!access_ok((void __user *)(unsigned long)data.addr, data.length))
-		return -EFAULT;
-
-	shm = tee_shm_register(ctx, data.addr, data.length,
-			       TEE_SHM_DMA_BUF | TEE_SHM_USER_MAPPED);
-=======
 	shm = tee_shm_register_user_buf(ctx, data.addr, data.length);
->>>>>>> d60c95ef
 	if (IS_ERR(shm))
 		return PTR_ERR(shm);
 
