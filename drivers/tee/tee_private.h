/* SPDX-License-Identifier: GPL-2.0-only */
/*
 * Copyright (c) 2015-2016, Linaro Limited
 */
#ifndef TEE_PRIVATE_H
#define TEE_PRIVATE_H

#include <linux/cdev.h>
#include <linux/completion.h>
#include <linux/device.h>
#include <linux/dma-buf.h>
#include <linux/kref.h>
#include <linux/mutex.h>
#include <linux/types.h>

/* extra references appended to shm object for registered shared memory */
struct tee_shm_dmabuf_ref {
	struct tee_shm shm;
	size_t offset;
	struct dma_buf *dmabuf;
	struct tee_shm *parent_shm;
};
<<<<<<< HEAD

int tee_shm_get_fd(struct tee_shm *shm);

bool tee_device_get(struct tee_device *teedev);
void tee_device_put(struct tee_device *teedev);
=======
>>>>>>> dcc7a571

int tee_shm_get_fd(struct tee_shm *shm);

struct tee_shm *tee_shm_alloc_user_buf(struct tee_context *ctx, size_t size);
struct tee_shm *tee_shm_register_user_buf(struct tee_context *ctx,
					  unsigned long addr, size_t length);

int tee_heap_update_from_dma_buf(struct tee_device *teedev,
				 struct dma_buf *dmabuf, size_t *offset,
				 struct tee_shm *shm,
				 struct tee_shm **parent_shm);

#endif /*TEE_PRIVATE_H*/<|MERGE_RESOLUTION|>--- conflicted
+++ resolved
@@ -20,14 +20,6 @@
 	struct dma_buf *dmabuf;
 	struct tee_shm *parent_shm;
 };
-<<<<<<< HEAD
-
-int tee_shm_get_fd(struct tee_shm *shm);
-
-bool tee_device_get(struct tee_device *teedev);
-void tee_device_put(struct tee_device *teedev);
-=======
->>>>>>> dcc7a571
 
 int tee_shm_get_fd(struct tee_shm *shm);
 
