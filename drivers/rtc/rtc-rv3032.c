// SPDX-License-Identifier: GPL-2.0
/*
 * RTC driver for the Micro Crystal RV3032
 *
 * Copyright (C) 2020 Micro Crystal SA
 *
 * Alexandre Belloni <alexandre.belloni@bootlin.com>
 *
 */

#include <linux/clk.h>
#include <linux/clk-provider.h>
#include <linux/bcd.h>
#include <linux/bitfield.h>
#include <linux/bitops.h>
#include <linux/hwmon.h>
#include <linux/i2c.h>
#include <linux/interrupt.h>
#include <linux/kernel.h>
#include <linux/log2.h>
#include <linux/module.h>
#include <linux/of.h>
#include <linux/regmap.h>
#include <linux/rtc.h>

#define RV3032_SEC			0x01
#define RV3032_MIN			0x02
#define RV3032_HOUR			0x03
#define RV3032_WDAY			0x04
#define RV3032_DAY			0x05
#define RV3032_MONTH			0x06
#define RV3032_YEAR			0x07
#define RV3032_ALARM_MIN		0x08
#define RV3032_ALARM_HOUR		0x09
#define RV3032_ALARM_DAY		0x0A
#define RV3032_STATUS			0x0D
#define RV3032_TLSB			0x0E
#define RV3032_TMSB			0x0F
#define RV3032_CTRL1			0x10
#define RV3032_CTRL2			0x11
#define RV3032_CTRL3			0x12
#define RV3032_TS_CTRL			0x13
#define RV3032_CLK_IRQ			0x14
#define RV3032_EEPROM_ADDR		0x3D
#define RV3032_EEPROM_DATA		0x3E
#define RV3032_EEPROM_CMD		0x3F
#define RV3032_RAM1			0x40
#define RV3032_PMU			0xC0
#define RV3032_OFFSET			0xC1
#define RV3032_CLKOUT1			0xC2
#define RV3032_CLKOUT2			0xC3
#define RV3032_TREF0			0xC4
#define RV3032_TREF1			0xC5

#define RV3032_STATUS_VLF		BIT(0)
#define RV3032_STATUS_PORF		BIT(1)
#define RV3032_STATUS_EVF		BIT(2)
#define RV3032_STATUS_AF		BIT(3)
#define RV3032_STATUS_TF		BIT(4)
#define RV3032_STATUS_UF		BIT(5)
#define RV3032_STATUS_TLF		BIT(6)
#define RV3032_STATUS_THF		BIT(7)

#define RV3032_TLSB_CLKF		BIT(1)
#define RV3032_TLSB_EEBUSY		BIT(2)
#define RV3032_TLSB_TEMP		GENMASK(7, 4)

#define RV3032_CLKOUT2_HFD_MSK		GENMASK(4, 0)
#define RV3032_CLKOUT2_FD_MSK		GENMASK(6, 5)
#define RV3032_CLKOUT2_OS		BIT(7)

#define RV3032_CTRL1_EERD		BIT(2)
<<<<<<< HEAD
#define RV3032_CTRL1_WADA		BIT(5)
=======
>>>>>>> fc85704c

#define RV3032_CTRL2_STOP		BIT(0)
#define RV3032_CTRL2_EIE		BIT(2)
#define RV3032_CTRL2_AIE		BIT(3)
#define RV3032_CTRL2_TIE		BIT(4)
#define RV3032_CTRL2_UIE		BIT(5)
#define RV3032_CTRL2_CLKIE		BIT(6)
#define RV3032_CTRL2_TSE		BIT(7)

#define RV3032_PMU_TCM			GENMASK(1, 0)
#define RV3032_PMU_TCR			GENMASK(3, 2)
#define RV3032_PMU_BSM			GENMASK(5, 4)
#define RV3032_PMU_NCLKE		BIT(6)

#define RV3032_PMU_BSM_DSM		1
#define RV3032_PMU_BSM_LSM		2

#define RV3032_OFFSET_MSK		GENMASK(5, 0)

#define RV3032_EVT_CTRL_TSR		BIT(2)

#define RV3032_EEPROM_CMD_UPDATE	0x11
#define RV3032_EEPROM_CMD_WRITE		0x21
#define RV3032_EEPROM_CMD_READ		0x22

#define RV3032_EEPROM_USER		0xCB

#define RV3032_EEBUSY_POLL		10000
#define RV3032_EEBUSY_TIMEOUT		100000

#define OFFSET_STEP_PPT			238419

struct rv3032_data {
	struct regmap *regmap;
	struct rtc_device *rtc;
	bool trickle_charger_set;
#ifdef CONFIG_COMMON_CLK
	struct clk_hw clkout_hw;
#endif
};

static u16 rv3032_trickle_resistors[] = {1000, 2000, 7000, 11000};
static u16 rv3032_trickle_voltages[] = {0, 1750, 3000, 4400};

static int rv3032_exit_eerd(struct rv3032_data *rv3032, u32 eerd)
{
	if (eerd)
		return 0;

	return regmap_update_bits(rv3032->regmap, RV3032_CTRL1, RV3032_CTRL1_EERD, 0);
}

static int rv3032_enter_eerd(struct rv3032_data *rv3032, u32 *eerd)
{
	u32 ctrl1, status;
	int ret;

	ret = regmap_read(rv3032->regmap, RV3032_CTRL1, &ctrl1);
	if (ret)
		return ret;

	*eerd = ctrl1 & RV3032_CTRL1_EERD;
	if (*eerd)
		return 0;

	ret = regmap_update_bits(rv3032->regmap, RV3032_CTRL1,
				 RV3032_CTRL1_EERD, RV3032_CTRL1_EERD);
	if (ret)
		return ret;

	ret = regmap_read_poll_timeout(rv3032->regmap, RV3032_TLSB, status,
				       !(status & RV3032_TLSB_EEBUSY),
				       RV3032_EEBUSY_POLL, RV3032_EEBUSY_TIMEOUT);
	if (ret) {
		rv3032_exit_eerd(rv3032, *eerd);

		return ret;
	}

	return 0;
}

static int rv3032_update_cfg(struct rv3032_data *rv3032, unsigned int reg,
			     unsigned int mask, unsigned int val)
{
	u32 status, eerd;
	int ret;

	ret = rv3032_enter_eerd(rv3032, &eerd);
	if (ret)
		return ret;

	ret = regmap_update_bits(rv3032->regmap, reg, mask, val);
	if (ret)
		goto exit_eerd;

	ret = regmap_write(rv3032->regmap, RV3032_EEPROM_CMD, RV3032_EEPROM_CMD_UPDATE);
	if (ret)
		goto exit_eerd;

	usleep_range(46000, RV3032_EEBUSY_TIMEOUT);

	ret = regmap_read_poll_timeout(rv3032->regmap, RV3032_TLSB, status,
				       !(status & RV3032_TLSB_EEBUSY),
				       RV3032_EEBUSY_POLL, RV3032_EEBUSY_TIMEOUT);

exit_eerd:
	rv3032_exit_eerd(rv3032, eerd);

	return ret;
}

static irqreturn_t rv3032_handle_irq(int irq, void *dev_id)
{
	struct rv3032_data *rv3032 = dev_id;
	unsigned long events = 0;
	u32 status = 0, ctrl = 0;

	if (regmap_read(rv3032->regmap, RV3032_STATUS, &status) < 0 ||
	    status == 0) {
		return IRQ_NONE;
	}

	if (status & RV3032_STATUS_TF) {
		status |= RV3032_STATUS_TF;
		ctrl |= RV3032_CTRL2_TIE;
		events |= RTC_PF;
	}

	if (status & RV3032_STATUS_AF) {
		status |= RV3032_STATUS_AF;
		ctrl |= RV3032_CTRL2_AIE;
		events |= RTC_AF;
	}

	if (status & RV3032_STATUS_UF) {
		status |= RV3032_STATUS_UF;
		ctrl |= RV3032_CTRL2_UIE;
		events |= RTC_UF;
	}

	if (events) {
		rtc_update_irq(rv3032->rtc, 1, events);
		regmap_update_bits(rv3032->regmap, RV3032_STATUS, status, 0);
		regmap_update_bits(rv3032->regmap, RV3032_CTRL2, ctrl, 0);
	}

	return IRQ_HANDLED;
}

static int rv3032_get_time(struct device *dev, struct rtc_time *tm)
{
	struct rv3032_data *rv3032 = dev_get_drvdata(dev);
	u8 date[7];
	int ret, status;

	ret = regmap_read(rv3032->regmap, RV3032_STATUS, &status);
	if (ret < 0)
		return ret;

	if (status & (RV3032_STATUS_PORF | RV3032_STATUS_VLF))
		return -EINVAL;

	ret = regmap_bulk_read(rv3032->regmap, RV3032_SEC, date, sizeof(date));
	if (ret)
		return ret;

	tm->tm_sec  = bcd2bin(date[0] & 0x7f);
	tm->tm_min  = bcd2bin(date[1] & 0x7f);
	tm->tm_hour = bcd2bin(date[2] & 0x3f);
	tm->tm_wday = date[3] & 0x7;
	tm->tm_mday = bcd2bin(date[4] & 0x3f);
	tm->tm_mon  = bcd2bin(date[5] & 0x1f) - 1;
	tm->tm_year = bcd2bin(date[6]) + 100;

	return 0;
}

static int rv3032_set_time(struct device *dev, struct rtc_time *tm)
{
	struct rv3032_data *rv3032 = dev_get_drvdata(dev);
	u8 date[7];
	int ret;

	date[0] = bin2bcd(tm->tm_sec);
	date[1] = bin2bcd(tm->tm_min);
	date[2] = bin2bcd(tm->tm_hour);
	date[3] = tm->tm_wday;
	date[4] = bin2bcd(tm->tm_mday);
	date[5] = bin2bcd(tm->tm_mon + 1);
	date[6] = bin2bcd(tm->tm_year - 100);

	ret = regmap_bulk_write(rv3032->regmap, RV3032_SEC, date,
				sizeof(date));
	if (ret)
		return ret;

	ret = regmap_update_bits(rv3032->regmap, RV3032_STATUS,
				 RV3032_STATUS_PORF | RV3032_STATUS_VLF, 0);

	return ret;
}

static int rv3032_get_alarm(struct device *dev, struct rtc_wkalrm *alrm)
{
	struct rv3032_data *rv3032 = dev_get_drvdata(dev);
	u8 alarmvals[3];
	int status, ctrl, ret;

	ret = regmap_bulk_read(rv3032->regmap, RV3032_ALARM_MIN, alarmvals,
			       sizeof(alarmvals));
	if (ret)
		return ret;

	ret = regmap_read(rv3032->regmap, RV3032_STATUS, &status);
	if (ret < 0)
		return ret;

	ret = regmap_read(rv3032->regmap, RV3032_CTRL2, &ctrl);
	if (ret < 0)
		return ret;

	alrm->time.tm_sec  = 0;
	alrm->time.tm_min  = bcd2bin(alarmvals[0] & 0x7f);
	alrm->time.tm_hour = bcd2bin(alarmvals[1] & 0x3f);
	alrm->time.tm_mday = bcd2bin(alarmvals[2] & 0x3f);

	alrm->enabled = !!(ctrl & RV3032_CTRL2_AIE);
	alrm->pending = (status & RV3032_STATUS_AF) && alrm->enabled;

	return 0;
}

static int rv3032_set_alarm(struct device *dev, struct rtc_wkalrm *alrm)
{
	struct rv3032_data *rv3032 = dev_get_drvdata(dev);
	u8 alarmvals[3];
	u8 ctrl = 0;
	int ret;

	ret = regmap_update_bits(rv3032->regmap, RV3032_CTRL2,
				 RV3032_CTRL2_AIE | RV3032_CTRL2_UIE, 0);
	if (ret)
		return ret;

	alarmvals[0] = bin2bcd(alrm->time.tm_min);
	alarmvals[1] = bin2bcd(alrm->time.tm_hour);
	alarmvals[2] = bin2bcd(alrm->time.tm_mday);

	ret = regmap_update_bits(rv3032->regmap, RV3032_STATUS,
				 RV3032_STATUS_AF, 0);
	if (ret)
		return ret;

	ret = regmap_bulk_write(rv3032->regmap, RV3032_ALARM_MIN, alarmvals,
				sizeof(alarmvals));
	if (ret)
		return ret;

	if (alrm->enabled) {
		if (rv3032->rtc->uie_rtctimer.enabled)
			ctrl |= RV3032_CTRL2_UIE;
		if (rv3032->rtc->aie_timer.enabled)
			ctrl |= RV3032_CTRL2_AIE;
	}

	ret = regmap_update_bits(rv3032->regmap, RV3032_CTRL2,
				 RV3032_CTRL2_UIE | RV3032_CTRL2_AIE, ctrl);

	return ret;
}

static int rv3032_alarm_irq_enable(struct device *dev, unsigned int enabled)
{
	struct rv3032_data *rv3032 = dev_get_drvdata(dev);
	int ctrl = 0, ret;

	if (enabled) {
		if (rv3032->rtc->uie_rtctimer.enabled)
			ctrl |= RV3032_CTRL2_UIE;
		if (rv3032->rtc->aie_timer.enabled)
			ctrl |= RV3032_CTRL2_AIE;
	}

	ret = regmap_update_bits(rv3032->regmap, RV3032_STATUS,
				 RV3032_STATUS_AF | RV3032_STATUS_UF, 0);
	if (ret)
		return ret;

	ret = regmap_update_bits(rv3032->regmap, RV3032_CTRL2,
				 RV3032_CTRL2_UIE | RV3032_CTRL2_AIE, ctrl);
	if (ret)
		return ret;

	return 0;
}

static int rv3032_read_offset(struct device *dev, long *offset)
{
	struct rv3032_data *rv3032 = dev_get_drvdata(dev);
	int ret, value, steps;

	ret = regmap_read(rv3032->regmap, RV3032_OFFSET, &value);
	if (ret < 0)
		return ret;

	steps = sign_extend32(FIELD_GET(RV3032_OFFSET_MSK, value), 5);

	*offset = DIV_ROUND_CLOSEST(steps * OFFSET_STEP_PPT, 1000);

	return 0;
}

static int rv3032_set_offset(struct device *dev, long offset)
{
	struct rv3032_data *rv3032 = dev_get_drvdata(dev);

	offset = clamp(offset, -7629L, 7391L) * 1000;
	offset = DIV_ROUND_CLOSEST(offset, OFFSET_STEP_PPT);

	return rv3032_update_cfg(rv3032, RV3032_OFFSET, RV3032_OFFSET_MSK,
				 FIELD_PREP(RV3032_OFFSET_MSK, offset));
}

static int rv3032_param_get(struct device *dev, struct rtc_param *param)
{
	struct rv3032_data *rv3032 = dev_get_drvdata(dev);
	int ret;

	switch(param->param) {
		u32 value;

	case RTC_PARAM_BACKUP_SWITCH_MODE:
		ret = regmap_read(rv3032->regmap, RV3032_PMU, &value);
		if (ret < 0)
			return ret;

		value = FIELD_GET(RV3032_PMU_BSM, value);

		switch(value) {
		case RV3032_PMU_BSM_DSM:
			param->uvalue = RTC_BSM_DIRECT;
			break;
		case RV3032_PMU_BSM_LSM:
			param->uvalue = RTC_BSM_LEVEL;
			break;
		default:
			param->uvalue = RTC_BSM_DISABLED;
		}

		break;

	default:
		return -EINVAL;
	}

	return 0;
}

static int rv3032_param_set(struct device *dev, struct rtc_param *param)
{
	struct rv3032_data *rv3032 = dev_get_drvdata(dev);

	switch(param->param) {
		u8 mode;
	case RTC_PARAM_BACKUP_SWITCH_MODE:
		if (rv3032->trickle_charger_set)
			return -EINVAL;

		switch (param->uvalue) {
		case RTC_BSM_DISABLED:
			mode = 0;
			break;
		case RTC_BSM_DIRECT:
			mode = RV3032_PMU_BSM_DSM;
			break;
		case RTC_BSM_LEVEL:
			mode = RV3032_PMU_BSM_LSM;
			break;
		default:
			return -EINVAL;
		}

		return rv3032_update_cfg(rv3032, RV3032_PMU, RV3032_PMU_BSM,
					 FIELD_PREP(RV3032_PMU_BSM, mode));

	default:
		return -EINVAL;
	}

	return 0;
}

static int rv3032_ioctl(struct device *dev, unsigned int cmd, unsigned long arg)
{
	struct rv3032_data *rv3032 = dev_get_drvdata(dev);
	int status, val = 0, ret = 0;

	switch (cmd) {
	case RTC_VL_READ:
		ret = regmap_read(rv3032->regmap, RV3032_STATUS, &status);
		if (ret < 0)
			return ret;

		if (status & (RV3032_STATUS_PORF | RV3032_STATUS_VLF))
			val = RTC_VL_DATA_INVALID;
		return put_user(val, (unsigned int __user *)arg);

	default:
		return -ENOIOCTLCMD;
	}
}

static int rv3032_nvram_write(void *priv, unsigned int offset, void *val, size_t bytes)
{
	return regmap_bulk_write(priv, RV3032_RAM1 + offset, val, bytes);
}

static int rv3032_nvram_read(void *priv, unsigned int offset, void *val, size_t bytes)
{
	return regmap_bulk_read(priv, RV3032_RAM1 + offset, val, bytes);
}

static int rv3032_eeprom_write(void *priv, unsigned int offset, void *val, size_t bytes)
{
	struct rv3032_data *rv3032 = priv;
	u32 status, eerd;
	int i, ret;
	u8 *buf = val;

	ret = rv3032_enter_eerd(rv3032, &eerd);
	if (ret)
		return ret;

	for (i = 0; i < bytes; i++) {
		ret = regmap_write(rv3032->regmap, RV3032_EEPROM_ADDR,
				   RV3032_EEPROM_USER + offset + i);
		if (ret)
			goto exit_eerd;

		ret = regmap_write(rv3032->regmap, RV3032_EEPROM_DATA, buf[i]);
		if (ret)
			goto exit_eerd;

		ret = regmap_write(rv3032->regmap, RV3032_EEPROM_CMD,
				   RV3032_EEPROM_CMD_WRITE);
		if (ret)
			goto exit_eerd;

		usleep_range(RV3032_EEBUSY_POLL, RV3032_EEBUSY_TIMEOUT);

		ret = regmap_read_poll_timeout(rv3032->regmap, RV3032_TLSB, status,
					       !(status & RV3032_TLSB_EEBUSY),
					       RV3032_EEBUSY_POLL, RV3032_EEBUSY_TIMEOUT);
		if (ret)
			goto exit_eerd;
	}

exit_eerd:
	rv3032_exit_eerd(rv3032, eerd);

	return ret;
}

static int rv3032_eeprom_read(void *priv, unsigned int offset, void *val, size_t bytes)
{
	struct rv3032_data *rv3032 = priv;
	u32 status, eerd, data;
	int i, ret;
	u8 *buf = val;

	ret = rv3032_enter_eerd(rv3032, &eerd);
	if (ret)
		return ret;

	for (i = 0; i < bytes; i++) {
		ret = regmap_write(rv3032->regmap, RV3032_EEPROM_ADDR,
				   RV3032_EEPROM_USER + offset + i);
		if (ret)
			goto exit_eerd;

		ret = regmap_write(rv3032->regmap, RV3032_EEPROM_CMD,
				   RV3032_EEPROM_CMD_READ);
		if (ret)
			goto exit_eerd;

		ret = regmap_read_poll_timeout(rv3032->regmap, RV3032_TLSB, status,
					       !(status & RV3032_TLSB_EEBUSY),
					       RV3032_EEBUSY_POLL, RV3032_EEBUSY_TIMEOUT);
		if (ret)
			goto exit_eerd;

		ret = regmap_read(rv3032->regmap, RV3032_EEPROM_DATA, &data);
		if (ret)
			goto exit_eerd;
		buf[i] = data;
	}

exit_eerd:
	rv3032_exit_eerd(rv3032, eerd);

	return ret;
}

static int rv3032_trickle_charger_setup(struct device *dev, struct rv3032_data *rv3032)
{
	u32 val, ohms, voltage;
	int i;

	val = FIELD_PREP(RV3032_PMU_TCM, 1) | FIELD_PREP(RV3032_PMU_BSM, RV3032_PMU_BSM_DSM);
	if (!device_property_read_u32(dev, "trickle-voltage-millivolt", &voltage)) {
		for (i = 0; i < ARRAY_SIZE(rv3032_trickle_voltages); i++)
			if (voltage == rv3032_trickle_voltages[i])
				break;
		if (i < ARRAY_SIZE(rv3032_trickle_voltages))
			val = FIELD_PREP(RV3032_PMU_TCM, i) |
			      FIELD_PREP(RV3032_PMU_BSM, RV3032_PMU_BSM_LSM);
	}

	if (device_property_read_u32(dev, "trickle-resistor-ohms", &ohms))
		return 0;

	for (i = 0; i < ARRAY_SIZE(rv3032_trickle_resistors); i++)
		if (ohms == rv3032_trickle_resistors[i])
			break;

	if (i >= ARRAY_SIZE(rv3032_trickle_resistors)) {
		dev_warn(dev, "invalid trickle resistor value\n");

		return 0;
	}

	rv3032->trickle_charger_set = true;

	return rv3032_update_cfg(rv3032, RV3032_PMU,
				 RV3032_PMU_TCR | RV3032_PMU_TCM | RV3032_PMU_BSM,
				 val | FIELD_PREP(RV3032_PMU_TCR, i));
}

#ifdef CONFIG_COMMON_CLK
#define clkout_hw_to_rv3032(hw) container_of(hw, struct rv3032_data, clkout_hw)

static int clkout_xtal_rates[] = {
	32768,
	1024,
	64,
	1,
};

#define RV3032_HFD_STEP 8192

static unsigned long rv3032_clkout_recalc_rate(struct clk_hw *hw,
					       unsigned long parent_rate)
{
	int clkout, ret;
	struct rv3032_data *rv3032 = clkout_hw_to_rv3032(hw);

	ret = regmap_read(rv3032->regmap, RV3032_CLKOUT2, &clkout);
	if (ret < 0)
		return 0;

	if (clkout & RV3032_CLKOUT2_OS) {
		unsigned long rate = FIELD_GET(RV3032_CLKOUT2_HFD_MSK, clkout) << 8;

		ret = regmap_read(rv3032->regmap, RV3032_CLKOUT1, &clkout);
		if (ret < 0)
			return 0;

		rate += clkout + 1;

		return rate * RV3032_HFD_STEP;
	}

	return clkout_xtal_rates[FIELD_GET(RV3032_CLKOUT2_FD_MSK, clkout)];
}

static long rv3032_clkout_round_rate(struct clk_hw *hw, unsigned long rate,
				     unsigned long *prate)
{
	int i, hfd;

	if (rate < RV3032_HFD_STEP)
		for (i = 0; i < ARRAY_SIZE(clkout_xtal_rates); i++)
			if (clkout_xtal_rates[i] <= rate)
				return clkout_xtal_rates[i];

	hfd = DIV_ROUND_CLOSEST(rate, RV3032_HFD_STEP);

	return RV3032_HFD_STEP * clamp(hfd, 0, 8192);
}

static int rv3032_clkout_set_rate(struct clk_hw *hw, unsigned long rate,
				  unsigned long parent_rate)
{
	struct rv3032_data *rv3032 = clkout_hw_to_rv3032(hw);
	u32 status, eerd;
	int i, hfd, ret;

	for (i = 0; i < ARRAY_SIZE(clkout_xtal_rates); i++) {
		if (clkout_xtal_rates[i] == rate) {
			return rv3032_update_cfg(rv3032, RV3032_CLKOUT2, 0xff,
						 FIELD_PREP(RV3032_CLKOUT2_FD_MSK, i));
		}
	}

	hfd = DIV_ROUND_CLOSEST(rate, RV3032_HFD_STEP);
	hfd = clamp(hfd, 1, 8192) - 1;

	ret = rv3032_enter_eerd(rv3032, &eerd);
	if (ret)
		return ret;

	ret = regmap_write(rv3032->regmap, RV3032_CLKOUT1, hfd & 0xff);
	if (ret)
		goto exit_eerd;

	ret = regmap_write(rv3032->regmap, RV3032_CLKOUT2, RV3032_CLKOUT2_OS |
			    FIELD_PREP(RV3032_CLKOUT2_HFD_MSK, hfd >> 8));
	if (ret)
		goto exit_eerd;

	ret = regmap_write(rv3032->regmap, RV3032_EEPROM_CMD, RV3032_EEPROM_CMD_UPDATE);
	if (ret)
		goto exit_eerd;

	usleep_range(46000, RV3032_EEBUSY_TIMEOUT);

	ret = regmap_read_poll_timeout(rv3032->regmap, RV3032_TLSB, status,
				       !(status & RV3032_TLSB_EEBUSY),
				       RV3032_EEBUSY_POLL, RV3032_EEBUSY_TIMEOUT);

exit_eerd:
	rv3032_exit_eerd(rv3032, eerd);

	return ret;
}

static int rv3032_clkout_prepare(struct clk_hw *hw)
{
	struct rv3032_data *rv3032 = clkout_hw_to_rv3032(hw);

	return rv3032_update_cfg(rv3032, RV3032_PMU, RV3032_PMU_NCLKE, 0);
}

static void rv3032_clkout_unprepare(struct clk_hw *hw)
{
	struct rv3032_data *rv3032 = clkout_hw_to_rv3032(hw);

	rv3032_update_cfg(rv3032, RV3032_PMU, RV3032_PMU_NCLKE, RV3032_PMU_NCLKE);
}

static int rv3032_clkout_is_prepared(struct clk_hw *hw)
{
	int val, ret;
	struct rv3032_data *rv3032 = clkout_hw_to_rv3032(hw);

	ret = regmap_read(rv3032->regmap, RV3032_PMU, &val);
	if (ret < 0)
		return ret;

	return !(val & RV3032_PMU_NCLKE);
}

static const struct clk_ops rv3032_clkout_ops = {
	.prepare = rv3032_clkout_prepare,
	.unprepare = rv3032_clkout_unprepare,
	.is_prepared = rv3032_clkout_is_prepared,
	.recalc_rate = rv3032_clkout_recalc_rate,
	.round_rate = rv3032_clkout_round_rate,
	.set_rate = rv3032_clkout_set_rate,
};

static int rv3032_clkout_register_clk(struct rv3032_data *rv3032,
				      struct i2c_client *client)
{
	int ret;
	struct clk *clk;
	struct clk_init_data init;
	struct device_node *node = client->dev.of_node;

	ret = regmap_update_bits(rv3032->regmap, RV3032_TLSB, RV3032_TLSB_CLKF, 0);
	if (ret < 0)
		return ret;

	ret = regmap_update_bits(rv3032->regmap, RV3032_CTRL2, RV3032_CTRL2_CLKIE, 0);
	if (ret < 0)
		return ret;

	ret = regmap_write(rv3032->regmap, RV3032_CLK_IRQ, 0);
	if (ret < 0)
		return ret;

	init.name = "rv3032-clkout";
	init.ops = &rv3032_clkout_ops;
	init.flags = 0;
	init.parent_names = NULL;
	init.num_parents = 0;
	rv3032->clkout_hw.init = &init;

	of_property_read_string(node, "clock-output-names", &init.name);

	clk = devm_clk_register(&client->dev, &rv3032->clkout_hw);
	if (!IS_ERR(clk))
		of_clk_add_provider(node, of_clk_src_simple_get, clk);

	return 0;
}
#endif

static int rv3032_hwmon_read_temp(struct device *dev, long *mC)
{
	struct rv3032_data *rv3032 = dev_get_drvdata(dev);
	u8 buf[2];
	int temp, prev = 0;
	int ret;

	ret = regmap_bulk_read(rv3032->regmap, RV3032_TLSB, buf, sizeof(buf));
	if (ret)
		return ret;

	temp = sign_extend32(buf[1], 7) << 4;
	temp |= FIELD_GET(RV3032_TLSB_TEMP, buf[0]);

	/* No blocking or shadowing on RV3032_TLSB and RV3032_TMSB */
	do {
		prev = temp;

		ret = regmap_bulk_read(rv3032->regmap, RV3032_TLSB, buf, sizeof(buf));
		if (ret)
			return ret;

		temp = sign_extend32(buf[1], 7) << 4;
		temp |= FIELD_GET(RV3032_TLSB_TEMP, buf[0]);
	} while (temp != prev);

	*mC = (temp * 1000) / 16;

	return 0;
}

static umode_t rv3032_hwmon_is_visible(const void *data, enum hwmon_sensor_types type,
				       u32 attr, int channel)
{
	if (type != hwmon_temp)
		return 0;

	switch (attr) {
	case hwmon_temp_input:
		return 0444;
	default:
		return 0;
	}
}

static int rv3032_hwmon_read(struct device *dev, enum hwmon_sensor_types type,
			     u32 attr, int channel, long *temp)
{
	int err;

	switch (attr) {
	case hwmon_temp_input:
		err = rv3032_hwmon_read_temp(dev, temp);
		break;
	default:
		err = -EOPNOTSUPP;
		break;
	}

	return err;
}

static const struct hwmon_channel_info * const rv3032_hwmon_info[] = {
	HWMON_CHANNEL_INFO(chip, HWMON_C_REGISTER_TZ),
	HWMON_CHANNEL_INFO(temp, HWMON_T_INPUT | HWMON_T_MAX | HWMON_T_MAX_HYST),
	NULL
};

static const struct hwmon_ops rv3032_hwmon_hwmon_ops = {
	.is_visible = rv3032_hwmon_is_visible,
	.read = rv3032_hwmon_read,
};

static const struct hwmon_chip_info rv3032_hwmon_chip_info = {
	.ops = &rv3032_hwmon_hwmon_ops,
	.info = rv3032_hwmon_info,
};

static void rv3032_hwmon_register(struct device *dev)
{
	struct rv3032_data *rv3032 = dev_get_drvdata(dev);

	if (!IS_REACHABLE(CONFIG_HWMON))
		return;

	devm_hwmon_device_register_with_info(dev, "rv3032", rv3032, &rv3032_hwmon_chip_info, NULL);
}

static const struct rtc_class_ops rv3032_rtc_ops = {
	.read_time = rv3032_get_time,
	.set_time = rv3032_set_time,
	.read_offset = rv3032_read_offset,
	.set_offset = rv3032_set_offset,
	.ioctl = rv3032_ioctl,
	.read_alarm = rv3032_get_alarm,
	.set_alarm = rv3032_set_alarm,
	.alarm_irq_enable = rv3032_alarm_irq_enable,
	.param_get = rv3032_param_get,
	.param_set = rv3032_param_set,
};

static const struct regmap_config regmap_config = {
	.reg_bits = 8,
	.val_bits = 8,
	.max_register = 0xCA,
};

static int rv3032_probe(struct i2c_client *client)
{
	struct rv3032_data *rv3032;
	int ret, status;
	struct nvmem_config nvmem_cfg = {
		.name = "rv3032_nvram",
		.word_size = 1,
		.stride = 1,
		.size = 16,
		.type = NVMEM_TYPE_BATTERY_BACKED,
		.reg_read = rv3032_nvram_read,
		.reg_write = rv3032_nvram_write,
	};
	struct nvmem_config eeprom_cfg = {
		.name = "rv3032_eeprom",
		.word_size = 1,
		.stride = 1,
		.size = 32,
		.type = NVMEM_TYPE_EEPROM,
		.reg_read = rv3032_eeprom_read,
		.reg_write = rv3032_eeprom_write,
	};

	rv3032 = devm_kzalloc(&client->dev, sizeof(struct rv3032_data),
			      GFP_KERNEL);
	if (!rv3032)
		return -ENOMEM;

	rv3032->regmap = devm_regmap_init_i2c(client, &regmap_config);
	if (IS_ERR(rv3032->regmap))
		return PTR_ERR(rv3032->regmap);

	i2c_set_clientdata(client, rv3032);

	ret = regmap_read(rv3032->regmap, RV3032_STATUS, &status);
	if (ret < 0)
		return ret;

	rv3032->rtc = devm_rtc_allocate_device(&client->dev);
	if (IS_ERR(rv3032->rtc))
		return PTR_ERR(rv3032->rtc);

	if (client->irq > 0) {
		unsigned long irqflags = IRQF_TRIGGER_LOW;

		if (dev_fwnode(&client->dev))
			irqflags = 0;

		ret = devm_request_threaded_irq(&client->dev, client->irq,
						NULL, rv3032_handle_irq,
						irqflags | IRQF_ONESHOT,
						"rv3032", rv3032);
		if (ret) {
			dev_warn(&client->dev, "unable to request IRQ, alarms disabled\n");
			client->irq = 0;
		}
	}
	if (!client->irq)
		clear_bit(RTC_FEATURE_ALARM, rv3032->rtc->features);

	rv3032_trickle_charger_setup(&client->dev, rv3032);

	set_bit(RTC_FEATURE_BACKUP_SWITCH_MODE, rv3032->rtc->features);
	set_bit(RTC_FEATURE_ALARM_RES_MINUTE, rv3032->rtc->features);

	rv3032->rtc->range_min = RTC_TIMESTAMP_BEGIN_2000;
	rv3032->rtc->range_max = RTC_TIMESTAMP_END_2099;
	rv3032->rtc->ops = &rv3032_rtc_ops;
	ret = devm_rtc_register_device(rv3032->rtc);
	if (ret)
		return ret;

	nvmem_cfg.priv = rv3032->regmap;
	devm_rtc_nvmem_register(rv3032->rtc, &nvmem_cfg);
	eeprom_cfg.priv = rv3032;
	devm_rtc_nvmem_register(rv3032->rtc, &eeprom_cfg);

	rv3032->rtc->max_user_freq = 1;

#ifdef CONFIG_COMMON_CLK
	rv3032_clkout_register_clk(rv3032, client);
#endif

	rv3032_hwmon_register(&client->dev);

	return 0;
}

static const struct acpi_device_id rv3032_i2c_acpi_match[] = {
	{ "MCRY3032" },
	{ }
};
MODULE_DEVICE_TABLE(acpi, rv3032_i2c_acpi_match);

static const __maybe_unused struct of_device_id rv3032_of_match[] = {
	{ .compatible = "microcrystal,rv3032", },
	{ }
};
MODULE_DEVICE_TABLE(of, rv3032_of_match);

static struct i2c_driver rv3032_driver = {
	.driver = {
		.name = "rtc-rv3032",
		.acpi_match_table = rv3032_i2c_acpi_match,
		.of_match_table = of_match_ptr(rv3032_of_match),
	},
	.probe		= rv3032_probe,
};
module_i2c_driver(rv3032_driver);

MODULE_AUTHOR("Alexandre Belloni <alexandre.belloni@bootlin.com>");
MODULE_DESCRIPTION("Micro Crystal RV3032 RTC driver");
MODULE_LICENSE("GPL v2");<|MERGE_RESOLUTION|>--- conflicted
+++ resolved
@@ -70,10 +70,6 @@
 #define RV3032_CLKOUT2_OS		BIT(7)
 
 #define RV3032_CTRL1_EERD		BIT(2)
-<<<<<<< HEAD
-#define RV3032_CTRL1_WADA		BIT(5)
-=======
->>>>>>> fc85704c
 
 #define RV3032_CTRL2_STOP		BIT(0)
 #define RV3032_CTRL2_EIE		BIT(2)
