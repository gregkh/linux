// SPDX-License-Identifier: GPL-2.0
/*
 * SuperH On-Chip RTC Support
 *
 * Copyright (C) 2006 - 2009  Paul Mundt
 * Copyright (C) 2006  Jamie Lenehan
 * Copyright (C) 2008  Angelo Castello
 * Copyright (C) 2025  Wolfram Sang, Renesas Electronics Corporation
 *
 * Based on the old arch/sh/kernel/cpu/rtc.c by:
 *
 *  Copyright (C) 2000  Philipp Rumpf <prumpf@tux.org>
 *  Copyright (C) 1999  Tetsuya Okada & Niibe Yutaka
 */
#include <linux/module.h>
#include <linux/mod_devicetable.h>
#include <linux/kernel.h>
#include <linux/bcd.h>
#include <linux/rtc.h>
#include <linux/init.h>
#include <linux/platform_device.h>
#include <linux/seq_file.h>
#include <linux/interrupt.h>
#include <linux/spinlock.h>
#include <linux/io.h>
#include <linux/log2.h>
#include <linux/clk.h>
#include <linux/slab.h>
#ifdef CONFIG_SUPERH
#include <asm/rtc.h>
#else
/* Default values for RZ/A RTC */
#define rtc_reg_size		sizeof(u16)
#define RTC_BIT_INVERTED        0	/* no chip bugs */
#define RTC_CAP_4_DIGIT_YEAR    BIT(0)
#define RTC_DEF_CAPABILITIES    RTC_CAP_4_DIGIT_YEAR
#endif

#define DRV_NAME	"sh-rtc"

#define RTC_REG(r)	((r) * rtc_reg_size)

#define R64CNT		RTC_REG(0)

#define RSECCNT		RTC_REG(1)	/* RTC sec */
#define RMINCNT		RTC_REG(2)	/* RTC min */
#define RHRCNT		RTC_REG(3)	/* RTC hour */
#define RWKCNT		RTC_REG(4)	/* RTC week */
#define RDAYCNT		RTC_REG(5)	/* RTC day */
#define RMONCNT		RTC_REG(6)	/* RTC month */
#define RYRCNT		RTC_REG(7)	/* RTC year */
#define RSECAR		RTC_REG(8)	/* ALARM sec */
#define RMINAR		RTC_REG(9)	/* ALARM min */
#define RHRAR		RTC_REG(10)	/* ALARM hour */
#define RWKAR		RTC_REG(11)	/* ALARM week */
#define RDAYAR		RTC_REG(12)	/* ALARM day */
#define RMONAR		RTC_REG(13)	/* ALARM month */
#define RCR1		RTC_REG(14)	/* Control */
#define RCR2		RTC_REG(15)	/* Control */

/*
 * Note on RYRAR and RCR3: Up until this point most of the register
 * definitions are consistent across all of the available parts. However,
 * the placement of the optional RYRAR and RCR3 (the RYRAR control
 * register used to control RYRCNT/RYRAR compare) varies considerably
 * across various parts, occasionally being mapped in to a completely
 * unrelated address space. For proper RYRAR support a separate resource
 * would have to be handed off, but as this is purely optional in
 * practice, we simply opt not to support it, thereby keeping the code
 * quite a bit more simplified.
 */

/* ALARM Bits - or with BCD encoded value */
#define AR_ENB		BIT(7)	/* Enable for alarm cmp   */

/* RCR1 Bits */
#define RCR1_CF		BIT(7)	/* Carry Flag             */
#define RCR1_CIE	BIT(4)	/* Carry Interrupt Enable */
#define RCR1_AIE	BIT(3)	/* Alarm Interrupt Enable */
#define RCR1_AF		BIT(0)	/* Alarm Flag             */

/* RCR2 Bits */
#define RCR2_RTCEN	BIT(3)	/* ENable RTC              */
#define RCR2_ADJ	BIT(2)	/* ADJustment (30-second)  */
#define RCR2_RESET	BIT(1)	/* Reset bit               */
#define RCR2_START	BIT(0)	/* Start bit               */

struct sh_rtc {
	void __iomem		*regbase;
	int			alarm_irq;
	struct clk		*clk;
	struct rtc_device	*rtc_dev;
	spinlock_t		lock;		/* protecting register access */
	unsigned long		capabilities;	/* See asm/rtc.h for cap bits */
};

static irqreturn_t sh_rtc_alarm(int irq, void *dev_id)
{
	struct sh_rtc *rtc = dev_id;
	unsigned int tmp, pending;

	spin_lock(&rtc->lock);

	tmp = readb(rtc->regbase + RCR1);
	pending = tmp & RCR1_AF;
	tmp &= ~(RCR1_AF | RCR1_AIE);
	writeb(tmp, rtc->regbase + RCR1);

	if (pending)
		rtc_update_irq(rtc->rtc_dev, 1, RTC_AF | RTC_IRQF);

	spin_unlock(&rtc->lock);

	return IRQ_RETVAL(pending);
}

static int sh_rtc_alarm_irq_enable(struct device *dev, unsigned int enable)
{
	struct sh_rtc *rtc = dev_get_drvdata(dev);
	unsigned int tmp;

	spin_lock_irq(&rtc->lock);

	tmp = readb(rtc->regbase + RCR1);

	if (enable)
		tmp |= RCR1_AIE;
	else
		tmp &= ~RCR1_AIE;

	writeb(tmp, rtc->regbase + RCR1);

	spin_unlock_irq(&rtc->lock);

	return 0;
}

static int sh_rtc_read_time(struct device *dev, struct rtc_time *tm)
{
	struct sh_rtc *rtc = dev_get_drvdata(dev);
	unsigned int sec128, sec2, yr, yr100, cf_bit;

	if (!(readb(rtc->regbase + RCR2) & RCR2_RTCEN))
		return -EINVAL;

	do {
		unsigned int tmp;

		spin_lock_irq(&rtc->lock);

		tmp = readb(rtc->regbase + RCR1);
		tmp &= ~RCR1_CF; /* Clear CF-bit */
		tmp |= RCR1_CIE;
		writeb(tmp, rtc->regbase + RCR1);

		sec128 = readb(rtc->regbase + R64CNT);

		tm->tm_sec	= bcd2bin(readb(rtc->regbase + RSECCNT));
		tm->tm_min	= bcd2bin(readb(rtc->regbase + RMINCNT));
		tm->tm_hour	= bcd2bin(readb(rtc->regbase + RHRCNT));
		tm->tm_wday	= bcd2bin(readb(rtc->regbase + RWKCNT));
		tm->tm_mday	= bcd2bin(readb(rtc->regbase + RDAYCNT));
		tm->tm_mon	= bcd2bin(readb(rtc->regbase + RMONCNT)) - 1;

		if (rtc->capabilities & RTC_CAP_4_DIGIT_YEAR) {
			yr  = readw(rtc->regbase + RYRCNT);
			yr100 = bcd2bin(yr >> 8);
			yr &= 0xff;
		} else {
			yr  = readb(rtc->regbase + RYRCNT);
			yr100 = bcd2bin((yr == 0x99) ? 0x19 : 0x20);
		}

		tm->tm_year = (yr100 * 100 + bcd2bin(yr)) - 1900;

		sec2 = readb(rtc->regbase + R64CNT);
		cf_bit = readb(rtc->regbase + RCR1) & RCR1_CF;

		spin_unlock_irq(&rtc->lock);
	} while (cf_bit != 0 || ((sec128 ^ sec2) & RTC_BIT_INVERTED) != 0);

#if RTC_BIT_INVERTED != 0
	if ((sec128 & RTC_BIT_INVERTED))
		tm->tm_sec--;
#endif

	dev_dbg(dev, "%s: tm is secs=%d, mins=%d, hours=%d, mday=%d, mon=%d, year=%d, wday=%d\n",
		__func__, tm->tm_sec, tm->tm_min, tm->tm_hour,
		tm->tm_mday, tm->tm_mon + 1, tm->tm_year, tm->tm_wday);

	return 0;
}

static int sh_rtc_set_time(struct device *dev, struct rtc_time *tm)
{
	struct sh_rtc *rtc = dev_get_drvdata(dev);
	unsigned int tmp;
	int year;

	spin_lock_irq(&rtc->lock);

	/* Reset pre-scaler & stop RTC */
	tmp = readb(rtc->regbase + RCR2);
	tmp |= RCR2_RESET;
	tmp &= ~RCR2_START;
	writeb(tmp, rtc->regbase + RCR2);

	writeb(bin2bcd(tm->tm_sec),  rtc->regbase + RSECCNT);
	writeb(bin2bcd(tm->tm_min),  rtc->regbase + RMINCNT);
	writeb(bin2bcd(tm->tm_hour), rtc->regbase + RHRCNT);
	writeb(bin2bcd(tm->tm_wday), rtc->regbase + RWKCNT);
	writeb(bin2bcd(tm->tm_mday), rtc->regbase + RDAYCNT);
	writeb(bin2bcd(tm->tm_mon + 1), rtc->regbase + RMONCNT);

	if (rtc->capabilities & RTC_CAP_4_DIGIT_YEAR) {
		year = (bin2bcd((tm->tm_year + 1900) / 100) << 8) |
			bin2bcd(tm->tm_year % 100);
		writew(year, rtc->regbase + RYRCNT);
	} else {
		year = tm->tm_year % 100;
		writeb(bin2bcd(year), rtc->regbase + RYRCNT);
	}

	/* Start RTC */
	tmp = readb(rtc->regbase + RCR2);
	tmp &= ~RCR2_RESET;
	tmp |= RCR2_RTCEN | RCR2_START;
	writeb(tmp, rtc->regbase + RCR2);

	spin_unlock_irq(&rtc->lock);

	return 0;
}

static inline int sh_rtc_read_alarm_value(struct sh_rtc *rtc, int reg_off)
{
	unsigned int byte;
	int value = -1;			/* return -1 for ignored values */

	byte = readb(rtc->regbase + reg_off);
	if (byte & AR_ENB) {
		byte &= ~AR_ENB;	/* strip the enable bit */
		value = bcd2bin(byte);
	}

	return value;
}

static int sh_rtc_read_alarm(struct device *dev, struct rtc_wkalrm *wkalrm)
{
	struct sh_rtc *rtc = dev_get_drvdata(dev);
	struct rtc_time *tm = &wkalrm->time;

	spin_lock_irq(&rtc->lock);

	tm->tm_sec	= sh_rtc_read_alarm_value(rtc, RSECAR);
	tm->tm_min	= sh_rtc_read_alarm_value(rtc, RMINAR);
	tm->tm_hour	= sh_rtc_read_alarm_value(rtc, RHRAR);
	tm->tm_wday	= sh_rtc_read_alarm_value(rtc, RWKAR);
	tm->tm_mday	= sh_rtc_read_alarm_value(rtc, RDAYAR);
	tm->tm_mon	= sh_rtc_read_alarm_value(rtc, RMONAR);
	if (tm->tm_mon > 0)
		tm->tm_mon -= 1; /* RTC is 1-12, tm_mon is 0-11 */

	wkalrm->enabled = (readb(rtc->regbase + RCR1) & RCR1_AIE) ? 1 : 0;

	spin_unlock_irq(&rtc->lock);

	return 0;
}

static inline void sh_rtc_write_alarm_value(struct sh_rtc *rtc,
					    int value, int reg_off)
{
	/* < 0 for a value that is ignored */
	if (value < 0)
		writeb(0, rtc->regbase + reg_off);
	else
		writeb(bin2bcd(value) | AR_ENB,  rtc->regbase + reg_off);
}

static int sh_rtc_set_alarm(struct device *dev, struct rtc_wkalrm *wkalrm)
{
	struct sh_rtc *rtc = dev_get_drvdata(dev);
	unsigned int rcr1;
	struct rtc_time *tm = &wkalrm->time;
	int mon;

	spin_lock_irq(&rtc->lock);

	/* disable alarm interrupt and clear the alarm flag */
	rcr1 = readb(rtc->regbase + RCR1);
	rcr1 &= ~(RCR1_AF | RCR1_AIE);
	writeb(rcr1, rtc->regbase + RCR1);

	/* set alarm time */
	sh_rtc_write_alarm_value(rtc, tm->tm_sec,  RSECAR);
	sh_rtc_write_alarm_value(rtc, tm->tm_min,  RMINAR);
	sh_rtc_write_alarm_value(rtc, tm->tm_hour, RHRAR);
	sh_rtc_write_alarm_value(rtc, tm->tm_wday, RWKAR);
	sh_rtc_write_alarm_value(rtc, tm->tm_mday, RDAYAR);
	mon = tm->tm_mon;
	if (mon >= 0)
		mon += 1;
	sh_rtc_write_alarm_value(rtc, mon, RMONAR);

	if (wkalrm->enabled) {
		rcr1 |= RCR1_AIE;
		writeb(rcr1, rtc->regbase + RCR1);
	}

	spin_unlock_irq(&rtc->lock);

	return 0;
}

static const struct rtc_class_ops sh_rtc_ops = {
	.read_time	= sh_rtc_read_time,
	.set_time	= sh_rtc_set_time,
	.read_alarm	= sh_rtc_read_alarm,
	.set_alarm	= sh_rtc_set_alarm,
	.alarm_irq_enable = sh_rtc_alarm_irq_enable,
};

static int __init sh_rtc_probe(struct platform_device *pdev)
{
	struct sh_rtc *rtc;
	struct resource *res, *req_res;
	char clk_name[14];
	int clk_id, ret;
	unsigned int tmp;
	resource_size_t regsize;

	rtc = devm_kzalloc(&pdev->dev, sizeof(*rtc), GFP_KERNEL);
	if (unlikely(!rtc))
		return -ENOMEM;

	spin_lock_init(&rtc->lock);

	ret = platform_get_irq(pdev, 0);
	if (unlikely(ret <= 0)) {
		dev_err(&pdev->dev, "No IRQ resource\n");
		return -ENOENT;
	}

<<<<<<< HEAD
	if (!pdev->dev.of_node) {
		rtc->periodic_irq = ret;
		rtc->carry_irq = platform_get_irq(pdev, 1);
		rtc->alarm_irq = platform_get_irq(pdev, 2);
	} else {
		rtc->alarm_irq = ret;
		rtc->periodic_irq = platform_get_irq(pdev, 1);
		rtc->carry_irq = platform_get_irq(pdev, 2);
	}
=======
	if (!pdev->dev.of_node)
		rtc->alarm_irq = platform_get_irq(pdev, 2);
	else
		rtc->alarm_irq = ret;
>>>>>>> 25bf10be

	res = platform_get_resource(pdev, IORESOURCE_IO, 0);
	if (!res)
		res = platform_get_resource(pdev, IORESOURCE_MEM, 0);
	if (!res) {
		dev_err(&pdev->dev, "No IO resource\n");
		return -ENOENT;
	}

	regsize = resource_size(res);
	req_res = devm_request_mem_region(&pdev->dev, res->start, regsize, pdev->name);
	if (!req_res)
		return -EBUSY;

	rtc->regbase = devm_ioremap(&pdev->dev, req_res->start, regsize);
	if (!rtc->regbase)
		return -EINVAL;

	if (!pdev->dev.of_node) {
		clk_id = pdev->id;
		/* With a single device, the clock id is still "rtc0" */
		if (clk_id < 0)
			clk_id = 0;

		snprintf(clk_name, sizeof(clk_name), "rtc%d", clk_id);
	} else {
		snprintf(clk_name, sizeof(clk_name), "fck");
	}

	rtc->clk = devm_clk_get(&pdev->dev, clk_name);
	if (IS_ERR(rtc->clk)) {
		/*
		 * No error handling for rtc->clk intentionally, not all
		 * platforms will have a unique clock for the RTC, and
		 * the clk API can handle the struct clk pointer being
		 * NULL.
		 */
		rtc->clk = NULL;
	}

	rtc->rtc_dev = devm_rtc_allocate_device(&pdev->dev);
	if (IS_ERR(rtc->rtc_dev))
		return PTR_ERR(rtc->rtc_dev);

	clk_enable(rtc->clk);

	rtc->capabilities = RTC_DEF_CAPABILITIES;

#ifdef CONFIG_SUPERH
	if (dev_get_platdata(&pdev->dev)) {
		struct sh_rtc_platform_info *pinfo =
			dev_get_platdata(&pdev->dev);

		/*
		 * Some CPUs have special capabilities in addition to the
		 * default set. Add those in here.
		 */
		rtc->capabilities |= pinfo->capabilities;
	}
#endif

	ret = devm_request_irq(&pdev->dev, rtc->alarm_irq, sh_rtc_alarm, 0, "sh-rtc", rtc);
	if (ret) {
		dev_err(&pdev->dev, "request alarm IRQ failed with %d, IRQ %d\n",
			ret, rtc->alarm_irq);
		goto err_unmap;
	}

	platform_set_drvdata(pdev, rtc);

	/* everything disabled by default */
	tmp = readb(rtc->regbase + RCR1);
	tmp &= ~(RCR1_CIE | RCR1_AIE);
	writeb(tmp, rtc->regbase + RCR1);

	rtc->rtc_dev->ops = &sh_rtc_ops;
	rtc->rtc_dev->max_user_freq = 256;

	if (rtc->capabilities & RTC_CAP_4_DIGIT_YEAR) {
		rtc->rtc_dev->range_min = RTC_TIMESTAMP_BEGIN_1900;
		rtc->rtc_dev->range_max = RTC_TIMESTAMP_END_9999;
	} else {
		rtc->rtc_dev->range_min = mktime64(1999, 1, 1, 0, 0, 0);
		rtc->rtc_dev->range_max = mktime64(2098, 12, 31, 23, 59, 59);
	}

	ret = devm_rtc_register_device(rtc->rtc_dev);
	if (ret)
		goto err_unmap;

	device_init_wakeup(&pdev->dev, true);
	return 0;

err_unmap:
	clk_disable(rtc->clk);

	return ret;
}

static void __exit sh_rtc_remove(struct platform_device *pdev)
{
	struct sh_rtc *rtc = platform_get_drvdata(pdev);

	sh_rtc_alarm_irq_enable(&pdev->dev, 0);

	clk_disable(rtc->clk);
}

static int __maybe_unused sh_rtc_suspend(struct device *dev)
{
	struct sh_rtc *rtc = dev_get_drvdata(dev);

	if (device_may_wakeup(dev))
		irq_set_irq_wake(rtc->alarm_irq, 1);

	return 0;
}

static int __maybe_unused sh_rtc_resume(struct device *dev)
{
	struct sh_rtc *rtc = dev_get_drvdata(dev);

	if (device_may_wakeup(dev))
		irq_set_irq_wake(rtc->alarm_irq, 0);

	return 0;
}

static SIMPLE_DEV_PM_OPS(sh_rtc_pm_ops, sh_rtc_suspend, sh_rtc_resume);

static const struct of_device_id sh_rtc_of_match[] = {
	{ .compatible = "renesas,sh-rtc", },
	{ /* sentinel */ }
};
MODULE_DEVICE_TABLE(of, sh_rtc_of_match);

/*
 * sh_rtc_remove() lives in .exit.text. For drivers registered via
 * module_platform_driver_probe() this is ok because they cannot get unbound at
 * runtime. So mark the driver struct with __refdata to prevent modpost
 * triggering a section mismatch warning.
 */
static struct platform_driver sh_rtc_platform_driver __refdata = {
	.driver		= {
		.name	= DRV_NAME,
		.pm	= &sh_rtc_pm_ops,
		.of_match_table = sh_rtc_of_match,
	},
	.remove		= __exit_p(sh_rtc_remove),
};

module_platform_driver_probe(sh_rtc_platform_driver, sh_rtc_probe);

MODULE_DESCRIPTION("SuperH on-chip RTC driver");
MODULE_AUTHOR("Paul Mundt <lethal@linux-sh.org>");
MODULE_AUTHOR("Jamie Lenehan <lenehan@twibble.org>");
MODULE_AUTHOR("Angelo Castello <angelo.castello@st.com>");
MODULE_LICENSE("GPL v2");
MODULE_ALIAS("platform:" DRV_NAME);<|MERGE_RESOLUTION|>--- conflicted
+++ resolved
@@ -343,22 +343,10 @@
 		return -ENOENT;
 	}
 
-<<<<<<< HEAD
-	if (!pdev->dev.of_node) {
-		rtc->periodic_irq = ret;
-		rtc->carry_irq = platform_get_irq(pdev, 1);
-		rtc->alarm_irq = platform_get_irq(pdev, 2);
-	} else {
-		rtc->alarm_irq = ret;
-		rtc->periodic_irq = platform_get_irq(pdev, 1);
-		rtc->carry_irq = platform_get_irq(pdev, 2);
-	}
-=======
 	if (!pdev->dev.of_node)
 		rtc->alarm_irq = platform_get_irq(pdev, 2);
 	else
 		rtc->alarm_irq = ret;
->>>>>>> 25bf10be
 
 	res = platform_get_resource(pdev, IORESOURCE_IO, 0);
 	if (!res)
