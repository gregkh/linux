// SPDX-License-Identifier: GPL-2.0-only
/*
 * An I2C and SPI driver for the NXP PCF2127/29/31 RTC
 * Copyright 2013 Til-Technologies
 *
 * Author: Renaud Cerrato <r.cerrato@til-technologies.fr>
 *
 * Watchdog and tamper functions
 * Author: Bruno Thomsen <bruno.thomsen@gmail.com>
 *
 * PCF2131 support
 * Author: Hugo Villeneuve <hvilleneuve@dimonoff.com>
 *
 * based on the other drivers in this same directory.
 *
 * Datasheets: https://www.nxp.com/docs/en/data-sheet/PCF2127.pdf
 *             https://www.nxp.com/docs/en/data-sheet/PCF2131DS.pdf
 */

#include <linux/i2c.h>
#include <linux/spi/spi.h>
#include <linux/bcd.h>
#include <linux/rtc.h>
#include <linux/slab.h>
#include <linux/module.h>
#include <linux/of.h>
#include <linux/of_irq.h>
#include <linux/of_device.h>
#include <linux/regmap.h>
#include <linux/watchdog.h>

/* Control register 1 */
#define PCF2127_REG_CTRL1		0x00
#define PCF2127_BIT_CTRL1_POR_OVRD		BIT(3)
#define PCF2127_BIT_CTRL1_TSF1			BIT(4)
#define PCF2127_BIT_CTRL1_STOP			BIT(5)
/* Control register 2 */
#define PCF2127_REG_CTRL2		0x01
#define PCF2127_BIT_CTRL2_AIE			BIT(1)
#define PCF2127_BIT_CTRL2_TSIE			BIT(2)
#define PCF2127_BIT_CTRL2_AF			BIT(4)
#define PCF2127_BIT_CTRL2_TSF2			BIT(5)
#define PCF2127_BIT_CTRL2_WDTF			BIT(6)
/* Control register 3 */
#define PCF2127_REG_CTRL3		0x02
#define PCF2127_BIT_CTRL3_BLIE			BIT(0)
#define PCF2127_BIT_CTRL3_BIE			BIT(1)
#define PCF2127_BIT_CTRL3_BLF			BIT(2)
#define PCF2127_BIT_CTRL3_BF			BIT(3)
#define PCF2127_BIT_CTRL3_BTSE			BIT(4)
/* Time and date registers */
#define PCF2127_REG_TIME_BASE		0x03
#define PCF2127_BIT_SC_OSF			BIT(7)
/* Alarm registers */
#define PCF2127_REG_ALARM_BASE		0x0A
#define PCF2127_BIT_ALARM_AE			BIT(7)
/* CLKOUT control register */
#define PCF2127_REG_CLKOUT		0x0f
#define PCF2127_BIT_CLKOUT_OTPR			BIT(5)
/* Watchdog registers */
#define PCF2127_REG_WD_CTL		0x10
#define PCF2127_BIT_WD_CTL_TF0			BIT(0)
#define PCF2127_BIT_WD_CTL_TF1			BIT(1)
#define PCF2127_BIT_WD_CTL_CD0			BIT(6)
#define PCF2127_BIT_WD_CTL_CD1			BIT(7)
#define PCF2127_REG_WD_VAL		0x11
/* Tamper timestamp1 registers */
#define PCF2127_REG_TS1_BASE		0x12
#define PCF2127_BIT_TS_CTRL_TSOFF		BIT(6)
#define PCF2127_BIT_TS_CTRL_TSM			BIT(7)
/*
 * RAM registers
 * PCF2127 has 512 bytes general-purpose static RAM (SRAM) that is
 * battery backed and can survive a power outage.
 * PCF2129/31 doesn't have this feature.
 */
#define PCF2127_REG_RAM_ADDR_MSB	0x1A
#define PCF2127_REG_RAM_WRT_CMD		0x1C
#define PCF2127_REG_RAM_RD_CMD		0x1D

/* Watchdog timer value constants */
#define PCF2127_WD_VAL_STOP		0
/* PCF2127/29 watchdog timer value constants */
#define PCF2127_WD_CLOCK_HZ_X1000	1000 /* 1Hz */
#define PCF2127_WD_MIN_HW_HEARTBEAT_MS	500
/* PCF2131 watchdog timer value constants */
#define PCF2131_WD_CLOCK_HZ_X1000	250  /* 1/4Hz */
#define PCF2131_WD_MIN_HW_HEARTBEAT_MS	4000

#define PCF2127_WD_DEFAULT_TIMEOUT_S	60

/* Mask for currently enabled interrupts */
#define PCF2127_CTRL1_IRQ_MASK (PCF2127_BIT_CTRL1_TSF1)
#define PCF2127_CTRL2_IRQ_MASK ( \
		PCF2127_BIT_CTRL2_AF | \
		PCF2127_BIT_CTRL2_WDTF | \
		PCF2127_BIT_CTRL2_TSF2)

#define PCF2127_MAX_TS_SUPPORTED	4

/* Control register 4 */
#define PCF2131_REG_CTRL4		0x03
#define PCF2131_BIT_CTRL4_TSF4			BIT(4)
#define PCF2131_BIT_CTRL4_TSF3			BIT(5)
#define PCF2131_BIT_CTRL4_TSF2			BIT(6)
#define PCF2131_BIT_CTRL4_TSF1			BIT(7)
/* Control register 5 */
#define PCF2131_REG_CTRL5		0x04
#define PCF2131_BIT_CTRL5_TSIE4			BIT(4)
#define PCF2131_BIT_CTRL5_TSIE3			BIT(5)
#define PCF2131_BIT_CTRL5_TSIE2			BIT(6)
#define PCF2131_BIT_CTRL5_TSIE1			BIT(7)
/* Software reset register */
#define PCF2131_REG_SR_RESET		0x05
#define PCF2131_SR_RESET_READ_PATTERN	(BIT(2) | BIT(5))
#define PCF2131_SR_RESET_CPR_CMD	(PCF2131_SR_RESET_READ_PATTERN | BIT(7))
/* Time and date registers */
#define PCF2131_REG_TIME_BASE		0x07
/* Alarm registers */
#define PCF2131_REG_ALARM_BASE		0x0E
/* CLKOUT control register */
#define PCF2131_REG_CLKOUT		0x13
/* Watchdog registers */
#define PCF2131_REG_WD_CTL		0x35
#define PCF2131_REG_WD_VAL		0x36
/* Tamper timestamp1 registers */
#define PCF2131_REG_TS1_BASE		0x14
/* Tamper timestamp2 registers */
#define PCF2131_REG_TS2_BASE		0x1B
/* Tamper timestamp3 registers */
#define PCF2131_REG_TS3_BASE		0x22
/* Tamper timestamp4 registers */
#define PCF2131_REG_TS4_BASE		0x29
/* Interrupt mask registers */
#define PCF2131_REG_INT_A_MASK1		0x31
#define PCF2131_REG_INT_A_MASK2		0x32
#define PCF2131_REG_INT_B_MASK1		0x33
#define PCF2131_REG_INT_B_MASK2		0x34
#define PCF2131_BIT_INT_BLIE		BIT(0)
#define PCF2131_BIT_INT_BIE		BIT(1)
#define PCF2131_BIT_INT_AIE		BIT(2)
#define PCF2131_BIT_INT_WD_CD		BIT(3)
#define PCF2131_BIT_INT_SI		BIT(4)
#define PCF2131_BIT_INT_MI		BIT(5)
#define PCF2131_CTRL2_IRQ_MASK ( \
		PCF2127_BIT_CTRL2_AF | \
		PCF2127_BIT_CTRL2_WDTF)
#define PCF2131_CTRL4_IRQ_MASK ( \
		PCF2131_BIT_CTRL4_TSF4 | \
		PCF2131_BIT_CTRL4_TSF3 | \
		PCF2131_BIT_CTRL4_TSF2 | \
		PCF2131_BIT_CTRL4_TSF1)

enum pcf21xx_type {
	PCF2127,
	PCF2129,
	PCF2131,
	PCF21XX_LAST_ID
};

struct pcf21xx_ts_config {
	u8 reg_base; /* Base register to read timestamp values. */

	/*
	 * If the TS input pin is driven to GND, an interrupt can be generated
	 * (supported by all variants).
	 */
	u8 gnd_detect_reg; /* Interrupt control register address. */
	u8 gnd_detect_bit; /* Interrupt bit. */

	/*
	 * If the TS input pin is driven to an intermediate level between GND
	 * and supply, an interrupt can be generated (optional feature depending
	 * on variant).
	 */
	u8 inter_detect_reg; /* Interrupt control register address. */
	u8 inter_detect_bit; /* Interrupt bit. */

	u8 ie_reg; /* Interrupt enable control register. */
	u8 ie_bit; /* Interrupt enable bit. */
};

struct pcf21xx_config {
	int type; /* IC variant */
	int max_register;
	unsigned int has_nvmem:1;
	unsigned int has_bit_wd_ctl_cd0:1;
	unsigned int wd_val_reg_readable:1; /* If watchdog value register can be read. */
	unsigned int has_int_a_b:1; /* PCF2131 supports two interrupt outputs. */
	u8 reg_time_base; /* Time/date base register. */
	u8 regs_alarm_base; /* Alarm function base registers. */
	u8 reg_wd_ctl; /* Watchdog control register. */
	u8 reg_wd_val; /* Watchdog value register. */
	u8 reg_clkout; /* Clkout register. */
	int wdd_clock_hz_x1000; /* Watchdog clock in Hz multiplicated by 1000 */
	int wdd_min_hw_heartbeat_ms;
	unsigned int ts_count;
	struct pcf21xx_ts_config ts[PCF2127_MAX_TS_SUPPORTED];
	struct attribute_group attribute_group;
};

struct pcf2127 {
	struct rtc_device *rtc;
	struct watchdog_device wdd;
	struct regmap *regmap;
	const struct pcf21xx_config *cfg;
	bool irq_enabled;
	time64_t ts[PCF2127_MAX_TS_SUPPORTED]; /* Timestamp values. */
	bool ts_valid[PCF2127_MAX_TS_SUPPORTED];  /* Timestamp valid indication. */
};

/*
 * In the routines that deal directly with the pcf2127 hardware, we use
 * rtc_time -- month 0-11, hour 0-23, yr = calendar year-epoch.
 */
static int pcf2127_rtc_read_time(struct device *dev, struct rtc_time *tm)
{
	struct pcf2127 *pcf2127 = dev_get_drvdata(dev);
	unsigned char buf[7];
	int ret;

	/*
	 * Avoid reading CTRL2 register as it causes WD_VAL register
	 * value to reset to 0 which means watchdog is stopped.
	 */
	ret = regmap_bulk_read(pcf2127->regmap, pcf2127->cfg->reg_time_base,
			       buf, sizeof(buf));
	if (ret) {
		dev_err(dev, "%s: read error\n", __func__);
		return ret;
	}

	/* Clock integrity is not guaranteed when OSF flag is set. */
	if (buf[0] & PCF2127_BIT_SC_OSF) {
		/*
		 * no need clear the flag here,
		 * it will be cleared once the new date is saved
		 */
		dev_warn(dev,
			 "oscillator stop detected, date/time is not reliable\n");
		return -EINVAL;
	}

	dev_dbg(dev,
		"%s: raw data is sec=%02x, min=%02x, hr=%02x, "
		"mday=%02x, wday=%02x, mon=%02x, year=%02x\n",
		__func__, buf[0], buf[1], buf[2], buf[3], buf[4], buf[5], buf[6]);

	tm->tm_sec = bcd2bin(buf[0] & 0x7F);
	tm->tm_min = bcd2bin(buf[1] & 0x7F);
	tm->tm_hour = bcd2bin(buf[2] & 0x3F);
	tm->tm_mday = bcd2bin(buf[3] & 0x3F);
	tm->tm_wday = buf[4] & 0x07;
	tm->tm_mon = bcd2bin(buf[5] & 0x1F) - 1;
	tm->tm_year = bcd2bin(buf[6]);
	tm->tm_year += 100;

	dev_dbg(dev, "%s: tm is secs=%d, mins=%d, hours=%d, "
		"mday=%d, mon=%d, year=%d, wday=%d\n",
		__func__,
		tm->tm_sec, tm->tm_min, tm->tm_hour,
		tm->tm_mday, tm->tm_mon, tm->tm_year, tm->tm_wday);

	return 0;
}

static int pcf2127_rtc_set_time(struct device *dev, struct rtc_time *tm)
{
	struct pcf2127 *pcf2127 = dev_get_drvdata(dev);
	unsigned char buf[7];
	int i = 0, err;

	dev_dbg(dev, "%s: secs=%d, mins=%d, hours=%d, "
		"mday=%d, mon=%d, year=%d, wday=%d\n",
		__func__,
		tm->tm_sec, tm->tm_min, tm->tm_hour,
		tm->tm_mday, tm->tm_mon, tm->tm_year, tm->tm_wday);

	/* hours, minutes and seconds */
	buf[i++] = bin2bcd(tm->tm_sec);	/* this will also clear OSF flag */
	buf[i++] = bin2bcd(tm->tm_min);
	buf[i++] = bin2bcd(tm->tm_hour);
	buf[i++] = bin2bcd(tm->tm_mday);
	buf[i++] = tm->tm_wday & 0x07;

	/* month, 1 - 12 */
	buf[i++] = bin2bcd(tm->tm_mon + 1);

	/* year */
	buf[i++] = bin2bcd(tm->tm_year - 100);

	/* Write access to time registers:
	 * PCF2127/29: no special action required.
	 * PCF2131:    requires setting the STOP and CPR bits. STOP bit needs to
	 *             be cleared after time registers are updated.
	 */
	if (pcf2127->cfg->type == PCF2131) {
		err = regmap_update_bits(pcf2127->regmap, PCF2127_REG_CTRL1,
					 PCF2127_BIT_CTRL1_STOP,
					 PCF2127_BIT_CTRL1_STOP);
		if (err) {
			dev_dbg(dev, "setting STOP bit failed\n");
			return err;
		}

		err = regmap_write(pcf2127->regmap, PCF2131_REG_SR_RESET,
				   PCF2131_SR_RESET_CPR_CMD);
		if (err) {
			dev_dbg(dev, "sending CPR cmd failed\n");
			return err;
		}
	}

	/* write time register's data */
	err = regmap_bulk_write(pcf2127->regmap, pcf2127->cfg->reg_time_base, buf, i);
	if (err) {
		dev_dbg(dev, "%s: err=%d", __func__, err);
		return err;
	}

	if (pcf2127->cfg->type == PCF2131) {
		/* Clear STOP bit (PCF2131 only) after write is completed. */
		err = regmap_update_bits(pcf2127->regmap, PCF2127_REG_CTRL1,
					 PCF2127_BIT_CTRL1_STOP, 0);
		if (err) {
			dev_dbg(dev, "clearing STOP bit failed\n");
			return err;
		}
	}

	return 0;
}

static int pcf2127_rtc_ioctl(struct device *dev,
				unsigned int cmd, unsigned long arg)
{
	struct pcf2127 *pcf2127 = dev_get_drvdata(dev);
	int val, touser = 0;
	int ret;

	switch (cmd) {
	case RTC_VL_READ:
		ret = regmap_read(pcf2127->regmap, PCF2127_REG_CTRL3, &val);
		if (ret)
			return ret;

		if (val & PCF2127_BIT_CTRL3_BLF)
			touser |= RTC_VL_BACKUP_LOW;

		if (val & PCF2127_BIT_CTRL3_BF)
			touser |= RTC_VL_BACKUP_SWITCH;

		return put_user(touser, (unsigned int __user *)arg);

	case RTC_VL_CLR:
		return regmap_update_bits(pcf2127->regmap, PCF2127_REG_CTRL3,
					  PCF2127_BIT_CTRL3_BF, 0);

	default:
		return -ENOIOCTLCMD;
	}
}

static int pcf2127_nvmem_read(void *priv, unsigned int offset,
			      void *val, size_t bytes)
{
	struct pcf2127 *pcf2127 = priv;
	int ret;
	unsigned char offsetbuf[] = { offset >> 8, offset };

	ret = regmap_bulk_write(pcf2127->regmap, PCF2127_REG_RAM_ADDR_MSB,
				offsetbuf, 2);
	if (ret)
		return ret;

	return regmap_bulk_read(pcf2127->regmap, PCF2127_REG_RAM_RD_CMD,
				val, bytes);
}

static int pcf2127_nvmem_write(void *priv, unsigned int offset,
			       void *val, size_t bytes)
{
	struct pcf2127 *pcf2127 = priv;
	int ret;
	unsigned char offsetbuf[] = { offset >> 8, offset };

	ret = regmap_bulk_write(pcf2127->regmap, PCF2127_REG_RAM_ADDR_MSB,
				offsetbuf, 2);
	if (ret)
		return ret;

	return regmap_bulk_write(pcf2127->regmap, PCF2127_REG_RAM_WRT_CMD,
				 val, bytes);
}

/* watchdog driver */

static int pcf2127_wdt_ping(struct watchdog_device *wdd)
{
	int wd_val;
	struct pcf2127 *pcf2127 = watchdog_get_drvdata(wdd);

	/*
	 * Compute counter value of WATCHDG_TIM_VAL to obtain desired period
	 * in seconds, depending on the source clock frequency.
	 */
	wd_val = ((wdd->timeout * pcf2127->cfg->wdd_clock_hz_x1000) / 1000) + 1;

	return regmap_write(pcf2127->regmap, pcf2127->cfg->reg_wd_val, wd_val);
}

/*
 * Restart watchdog timer if feature is active.
 *
 * Note: Reading CTRL2 register causes watchdog to stop which is unfortunate,
 * since register also contain control/status flags for other features.
 * Always call this function after reading CTRL2 register.
 */
static int pcf2127_wdt_active_ping(struct watchdog_device *wdd)
{
	int ret = 0;

	if (watchdog_active(wdd)) {
		ret = pcf2127_wdt_ping(wdd);
		if (ret)
			dev_err(wdd->parent,
				"%s: watchdog restart failed, ret=%d\n",
				__func__, ret);
	}

	return ret;
}

static int pcf2127_wdt_start(struct watchdog_device *wdd)
{
	return pcf2127_wdt_ping(wdd);
}

static int pcf2127_wdt_stop(struct watchdog_device *wdd)
{
	struct pcf2127 *pcf2127 = watchdog_get_drvdata(wdd);

	return regmap_write(pcf2127->regmap, pcf2127->cfg->reg_wd_val,
			    PCF2127_WD_VAL_STOP);
}

static int pcf2127_wdt_set_timeout(struct watchdog_device *wdd,
				   unsigned int new_timeout)
{
	dev_dbg(wdd->parent, "new watchdog timeout: %is (old: %is)\n",
		new_timeout, wdd->timeout);

	wdd->timeout = new_timeout;

	return pcf2127_wdt_active_ping(wdd);
}

static const struct watchdog_info pcf2127_wdt_info = {
	.identity = "NXP PCF2127/PCF2129 Watchdog",
	.options = WDIOF_KEEPALIVEPING | WDIOF_SETTIMEOUT,
};

static const struct watchdog_ops pcf2127_watchdog_ops = {
	.owner = THIS_MODULE,
	.start = pcf2127_wdt_start,
	.stop = pcf2127_wdt_stop,
	.ping = pcf2127_wdt_ping,
	.set_timeout = pcf2127_wdt_set_timeout,
};

/*
 * Compute watchdog period, t, in seconds, from the WATCHDG_TIM_VAL register
 * value, n, and the clock frequency, f1000, in Hz x 1000.
 *
 * The PCF2127/29 datasheet gives t as:
 *   t = n / f
 * The PCF2131 datasheet gives t as:
 *   t = (n - 1) / f
 * For both variants, the watchdog is triggered when the WATCHDG_TIM_VAL reaches
 * the value 1, and not zero. Consequently, the equation from the PCF2131
 * datasheet seems to be the correct one for both variants.
 */
static int pcf2127_watchdog_get_period(int n, int f1000)
{
	return (1000 * (n - 1)) / f1000;
}

static int pcf2127_watchdog_init(struct device *dev, struct pcf2127 *pcf2127)
{
	int ret;

	if (!IS_ENABLED(CONFIG_WATCHDOG) ||
	    !device_property_read_bool(dev, "reset-source"))
		return 0;

	pcf2127->wdd.parent = dev;
	pcf2127->wdd.info = &pcf2127_wdt_info;
	pcf2127->wdd.ops = &pcf2127_watchdog_ops;

	pcf2127->wdd.min_timeout =
		pcf2127_watchdog_get_period(
			2, pcf2127->cfg->wdd_clock_hz_x1000);
	pcf2127->wdd.max_timeout =
		pcf2127_watchdog_get_period(
			255, pcf2127->cfg->wdd_clock_hz_x1000);
	pcf2127->wdd.timeout = PCF2127_WD_DEFAULT_TIMEOUT_S;

	dev_dbg(dev, "%s clock = %d Hz / 1000\n", __func__,
		pcf2127->cfg->wdd_clock_hz_x1000);

	pcf2127->wdd.min_hw_heartbeat_ms = pcf2127->cfg->wdd_min_hw_heartbeat_ms;
	pcf2127->wdd.status = WATCHDOG_NOWAYOUT_INIT_STATUS;

	watchdog_set_drvdata(&pcf2127->wdd, pcf2127);

	/* Test if watchdog timer is started by bootloader */
	if (pcf2127->cfg->wd_val_reg_readable) {
		u32 wdd_timeout;

		ret = regmap_read(pcf2127->regmap, pcf2127->cfg->reg_wd_val,
				  &wdd_timeout);
		if (ret)
			return ret;

		if (wdd_timeout)
			set_bit(WDOG_HW_RUNNING, &pcf2127->wdd.status);
	}

	return devm_watchdog_register_device(dev, &pcf2127->wdd);
}

/* Alarm */
static int pcf2127_rtc_read_alarm(struct device *dev, struct rtc_wkalrm *alrm)
{
	struct pcf2127 *pcf2127 = dev_get_drvdata(dev);
	u8 buf[5];
	unsigned int ctrl2;
	int ret;

	ret = regmap_read(pcf2127->regmap, PCF2127_REG_CTRL2, &ctrl2);
	if (ret)
		return ret;

	ret = pcf2127_wdt_active_ping(&pcf2127->wdd);
	if (ret)
		return ret;

	ret = regmap_bulk_read(pcf2127->regmap, pcf2127->cfg->regs_alarm_base,
			       buf, sizeof(buf));
	if (ret)
		return ret;

	alrm->enabled = ctrl2 & PCF2127_BIT_CTRL2_AIE;
	alrm->pending = ctrl2 & PCF2127_BIT_CTRL2_AF;

	alrm->time.tm_sec = bcd2bin(buf[0] & 0x7F);
	alrm->time.tm_min = bcd2bin(buf[1] & 0x7F);
	alrm->time.tm_hour = bcd2bin(buf[2] & 0x3F);
	alrm->time.tm_mday = bcd2bin(buf[3] & 0x3F);

	return 0;
}

static int pcf2127_rtc_alarm_irq_enable(struct device *dev, u32 enable)
{
	struct pcf2127 *pcf2127 = dev_get_drvdata(dev);
	int ret;

	ret = regmap_update_bits(pcf2127->regmap, PCF2127_REG_CTRL2,
				 PCF2127_BIT_CTRL2_AIE,
				 enable ? PCF2127_BIT_CTRL2_AIE : 0);
	if (ret)
		return ret;

	return pcf2127_wdt_active_ping(&pcf2127->wdd);
}

static int pcf2127_rtc_set_alarm(struct device *dev, struct rtc_wkalrm *alrm)
{
	struct pcf2127 *pcf2127 = dev_get_drvdata(dev);
	uint8_t buf[5];
	int ret;

	ret = regmap_update_bits(pcf2127->regmap, PCF2127_REG_CTRL2,
				 PCF2127_BIT_CTRL2_AF, 0);
	if (ret)
		return ret;

	ret = pcf2127_wdt_active_ping(&pcf2127->wdd);
	if (ret)
		return ret;

	buf[0] = bin2bcd(alrm->time.tm_sec);
	buf[1] = bin2bcd(alrm->time.tm_min);
	buf[2] = bin2bcd(alrm->time.tm_hour);
	buf[3] = bin2bcd(alrm->time.tm_mday);
	buf[4] = PCF2127_BIT_ALARM_AE; /* Do not match on week day */

	ret = regmap_bulk_write(pcf2127->regmap, pcf2127->cfg->regs_alarm_base,
				buf, sizeof(buf));
	if (ret)
		return ret;

	return pcf2127_rtc_alarm_irq_enable(dev, alrm->enabled);
}

/*
 * This function reads one timestamp function data, caller is responsible for
 * calling pcf2127_wdt_active_ping()
 */
static int pcf2127_rtc_ts_read(struct device *dev, time64_t *ts,
			       int ts_id)
{
	struct pcf2127 *pcf2127 = dev_get_drvdata(dev);
	struct rtc_time tm;
	int ret;
	unsigned char data[7];

	ret = regmap_bulk_read(pcf2127->regmap, pcf2127->cfg->ts[ts_id].reg_base,
			       data, sizeof(data));
	if (ret) {
		dev_err(dev, "%s: read error ret=%d\n", __func__, ret);
		return ret;
	}

	dev_dbg(dev,
		"%s: raw data is ts_sc=%02x, ts_mn=%02x, ts_hr=%02x, ts_dm=%02x, ts_mo=%02x, ts_yr=%02x\n",
		__func__, data[1], data[2], data[3], data[4], data[5], data[6]);

	tm.tm_sec = bcd2bin(data[1] & 0x7F);
	tm.tm_min = bcd2bin(data[2] & 0x7F);
	tm.tm_hour = bcd2bin(data[3] & 0x3F);
	tm.tm_mday = bcd2bin(data[4] & 0x3F);
	/* TS_MO register (month) value range: 1-12 */
	tm.tm_mon = bcd2bin(data[5] & 0x1F) - 1;
	tm.tm_year = bcd2bin(data[6]);
	if (tm.tm_year < 70)
		tm.tm_year += 100; /* assume we are in 1970...2069 */

	ret = rtc_valid_tm(&tm);
	if (ret) {
		dev_err(dev, "Invalid timestamp. ret=%d\n", ret);
		return ret;
	}

	*ts = rtc_tm_to_time64(&tm);
	return 0;
};

static void pcf2127_rtc_ts_snapshot(struct device *dev, int ts_id)
{
	struct pcf2127 *pcf2127 = dev_get_drvdata(dev);
	int ret;

	if (ts_id >= pcf2127->cfg->ts_count)
		return;

	/* Let userspace read the first timestamp */
	if (pcf2127->ts_valid[ts_id])
		return;

	ret = pcf2127_rtc_ts_read(dev, &pcf2127->ts[ts_id], ts_id);
	if (!ret)
		pcf2127->ts_valid[ts_id] = true;
}

static irqreturn_t pcf2127_rtc_irq(int irq, void *dev)
{
	struct pcf2127 *pcf2127 = dev_get_drvdata(dev);
	unsigned int ctrl2;
	int ret = 0;

	ret = regmap_read(pcf2127->regmap, PCF2127_REG_CTRL2, &ctrl2);
	if (ret)
		return IRQ_NONE;

	if (pcf2127->cfg->ts_count == 1) {
		/* PCF2127/29 */
		unsigned int ctrl1;

		ret = regmap_read(pcf2127->regmap, PCF2127_REG_CTRL1, &ctrl1);
		if (ret)
			return IRQ_NONE;

		if (!(ctrl1 & PCF2127_CTRL1_IRQ_MASK || ctrl2 & PCF2127_CTRL2_IRQ_MASK))
			return IRQ_NONE;

		if (ctrl1 & PCF2127_BIT_CTRL1_TSF1 || ctrl2 & PCF2127_BIT_CTRL2_TSF2)
			pcf2127_rtc_ts_snapshot(dev, 0);

		if (ctrl1 & PCF2127_CTRL1_IRQ_MASK)
			regmap_write(pcf2127->regmap, PCF2127_REG_CTRL1,
				     ctrl1 & ~PCF2127_CTRL1_IRQ_MASK);

		if (ctrl2 & PCF2127_CTRL2_IRQ_MASK)
			regmap_write(pcf2127->regmap, PCF2127_REG_CTRL2,
				     ctrl2 & ~PCF2127_CTRL2_IRQ_MASK);
	} else {
		/* PCF2131. */
		unsigned int ctrl4;

		ret = regmap_read(pcf2127->regmap, PCF2131_REG_CTRL4, &ctrl4);
		if (ret)
			return IRQ_NONE;

		if (!(ctrl4 & PCF2131_CTRL4_IRQ_MASK || ctrl2 & PCF2131_CTRL2_IRQ_MASK))
			return IRQ_NONE;

		if (ctrl4 & PCF2131_CTRL4_IRQ_MASK) {
			int i;
			int tsf_bit = PCF2131_BIT_CTRL4_TSF1; /* Start at bit 7. */

			for (i = 0; i < pcf2127->cfg->ts_count; i++) {
				if (ctrl4 & tsf_bit)
					pcf2127_rtc_ts_snapshot(dev, i);

				tsf_bit = tsf_bit >> 1;
			}

			regmap_write(pcf2127->regmap, PCF2131_REG_CTRL4,
				     ctrl4 & ~PCF2131_CTRL4_IRQ_MASK);
		}

		if (ctrl2 & PCF2131_CTRL2_IRQ_MASK)
			regmap_write(pcf2127->regmap, PCF2127_REG_CTRL2,
				     ctrl2 & ~PCF2131_CTRL2_IRQ_MASK);
	}

	if (ctrl2 & PCF2127_BIT_CTRL2_AF)
		rtc_update_irq(pcf2127->rtc, 1, RTC_IRQF | RTC_AF);

	pcf2127_wdt_active_ping(&pcf2127->wdd);

	return IRQ_HANDLED;
}

static const struct rtc_class_ops pcf2127_rtc_ops = {
	.ioctl            = pcf2127_rtc_ioctl,
	.read_time        = pcf2127_rtc_read_time,
	.set_time         = pcf2127_rtc_set_time,
	.read_alarm       = pcf2127_rtc_read_alarm,
	.set_alarm        = pcf2127_rtc_set_alarm,
	.alarm_irq_enable = pcf2127_rtc_alarm_irq_enable,
};

/* sysfs interface */

static ssize_t timestamp_store(struct device *dev,
			       struct device_attribute *attr,
			       const char *buf, size_t count, int ts_id)
{
	struct pcf2127 *pcf2127 = dev_get_drvdata(dev->parent);
	int ret;

	if (ts_id >= pcf2127->cfg->ts_count)
		return 0;

	if (pcf2127->irq_enabled) {
		pcf2127->ts_valid[ts_id] = false;
	} else {
		/* Always clear GND interrupt bit. */
		ret = regmap_update_bits(pcf2127->regmap,
					 pcf2127->cfg->ts[ts_id].gnd_detect_reg,
					 pcf2127->cfg->ts[ts_id].gnd_detect_bit,
					 0);

		if (ret) {
			dev_err(dev, "%s: update TS gnd detect ret=%d\n", __func__, ret);
			return ret;
		}

		if (pcf2127->cfg->ts[ts_id].inter_detect_bit) {
			/* Clear intermediate level interrupt bit if supported. */
			ret = regmap_update_bits(pcf2127->regmap,
						 pcf2127->cfg->ts[ts_id].inter_detect_reg,
						 pcf2127->cfg->ts[ts_id].inter_detect_bit,
						 0);
			if (ret) {
				dev_err(dev, "%s: update TS intermediate level detect ret=%d\n",
					__func__, ret);
				return ret;
			}
		}

		ret = pcf2127_wdt_active_ping(&pcf2127->wdd);
		if (ret)
			return ret;
	}

	return count;
}

static ssize_t timestamp0_store(struct device *dev,
				struct device_attribute *attr,
				const char *buf, size_t count)
{
	return timestamp_store(dev, attr, buf, count, 0);
};

static ssize_t timestamp1_store(struct device *dev,
				struct device_attribute *attr,
				const char *buf, size_t count)
{
	return timestamp_store(dev, attr, buf, count, 1);
};

static ssize_t timestamp2_store(struct device *dev,
				struct device_attribute *attr,
				const char *buf, size_t count)
{
	return timestamp_store(dev, attr, buf, count, 2);
};

static ssize_t timestamp3_store(struct device *dev,
				struct device_attribute *attr,
				const char *buf, size_t count)
{
	return timestamp_store(dev, attr, buf, count, 3);
};

static ssize_t timestamp_show(struct device *dev,
			      struct device_attribute *attr, char *buf,
			      int ts_id)
{
	struct pcf2127 *pcf2127 = dev_get_drvdata(dev->parent);
	int ret;
	time64_t ts;

	if (ts_id >= pcf2127->cfg->ts_count)
		return 0;

	if (pcf2127->irq_enabled) {
		if (!pcf2127->ts_valid[ts_id])
			return 0;
		ts = pcf2127->ts[ts_id];
	} else {
		u8 valid_low = 0;
		u8 valid_inter = 0;
		unsigned int ctrl;

		/* Check if TS input pin is driven to GND, supported by all
		 * variants.
		 */
		ret = regmap_read(pcf2127->regmap,
				  pcf2127->cfg->ts[ts_id].gnd_detect_reg,
				  &ctrl);
		if (ret)
			return 0;

		valid_low = ctrl & pcf2127->cfg->ts[ts_id].gnd_detect_bit;

		if (pcf2127->cfg->ts[ts_id].inter_detect_bit) {
			/* Check if TS input pin is driven to intermediate level
			 * between GND and supply, if supported by variant.
			 */
			ret = regmap_read(pcf2127->regmap,
					  pcf2127->cfg->ts[ts_id].inter_detect_reg,
					  &ctrl);
			if (ret)
				return 0;

			valid_inter = ctrl & pcf2127->cfg->ts[ts_id].inter_detect_bit;
		}

		if (!valid_low && !valid_inter)
			return 0;

		ret = pcf2127_rtc_ts_read(dev->parent, &ts, ts_id);
		if (ret)
			return 0;

		ret = pcf2127_wdt_active_ping(&pcf2127->wdd);
		if (ret)
			return ret;
	}
	return sprintf(buf, "%llu\n", (unsigned long long)ts);
}

static ssize_t timestamp0_show(struct device *dev,
			       struct device_attribute *attr, char *buf)
{
	return timestamp_show(dev, attr, buf, 0);
};

static ssize_t timestamp1_show(struct device *dev,
			       struct device_attribute *attr, char *buf)
{
	return timestamp_show(dev, attr, buf, 1);
};

static ssize_t timestamp2_show(struct device *dev,
			       struct device_attribute *attr, char *buf)
{
	return timestamp_show(dev, attr, buf, 2);
};

static ssize_t timestamp3_show(struct device *dev,
			       struct device_attribute *attr, char *buf)
{
	return timestamp_show(dev, attr, buf, 3);
};

static DEVICE_ATTR_RW(timestamp0);
static DEVICE_ATTR_RW(timestamp1);
static DEVICE_ATTR_RW(timestamp2);
static DEVICE_ATTR_RW(timestamp3);

static struct attribute *pcf2127_attrs[] = {
	&dev_attr_timestamp0.attr,
	NULL
};

static struct attribute *pcf2131_attrs[] = {
	&dev_attr_timestamp0.attr,
	&dev_attr_timestamp1.attr,
	&dev_attr_timestamp2.attr,
	&dev_attr_timestamp3.attr,
	NULL
};

static struct pcf21xx_config pcf21xx_cfg[] = {
	[PCF2127] = {
		.type = PCF2127,
		.max_register = 0x1d,
		.has_nvmem = 1,
		.has_bit_wd_ctl_cd0 = 1,
		.wd_val_reg_readable = 1,
		.has_int_a_b = 0,
		.reg_time_base = PCF2127_REG_TIME_BASE,
		.regs_alarm_base = PCF2127_REG_ALARM_BASE,
		.reg_wd_ctl = PCF2127_REG_WD_CTL,
		.reg_wd_val = PCF2127_REG_WD_VAL,
		.reg_clkout = PCF2127_REG_CLKOUT,
		.wdd_clock_hz_x1000 = PCF2127_WD_CLOCK_HZ_X1000,
		.wdd_min_hw_heartbeat_ms = PCF2127_WD_MIN_HW_HEARTBEAT_MS,
		.ts_count = 1,
		.ts[0] = {
			.reg_base  = PCF2127_REG_TS1_BASE,
			.gnd_detect_reg = PCF2127_REG_CTRL1,
			.gnd_detect_bit = PCF2127_BIT_CTRL1_TSF1,
			.inter_detect_reg = PCF2127_REG_CTRL2,
			.inter_detect_bit = PCF2127_BIT_CTRL2_TSF2,
			.ie_reg    = PCF2127_REG_CTRL2,
			.ie_bit    = PCF2127_BIT_CTRL2_TSIE,
		},
		.attribute_group = {
			.attrs	= pcf2127_attrs,
		},
	},
	[PCF2129] = {
		.type = PCF2129,
		.max_register = 0x19,
		.has_nvmem = 0,
		.has_bit_wd_ctl_cd0 = 0,
		.wd_val_reg_readable = 1,
		.has_int_a_b = 0,
		.reg_time_base = PCF2127_REG_TIME_BASE,
		.regs_alarm_base = PCF2127_REG_ALARM_BASE,
		.reg_wd_ctl = PCF2127_REG_WD_CTL,
		.reg_wd_val = PCF2127_REG_WD_VAL,
		.reg_clkout = PCF2127_REG_CLKOUT,
		.wdd_clock_hz_x1000 = PCF2127_WD_CLOCK_HZ_X1000,
		.wdd_min_hw_heartbeat_ms = PCF2127_WD_MIN_HW_HEARTBEAT_MS,
		.ts_count = 1,
		.ts[0] = {
			.reg_base  = PCF2127_REG_TS1_BASE,
			.gnd_detect_reg = PCF2127_REG_CTRL1,
			.gnd_detect_bit = PCF2127_BIT_CTRL1_TSF1,
			.inter_detect_reg = PCF2127_REG_CTRL2,
			.inter_detect_bit = PCF2127_BIT_CTRL2_TSF2,
			.ie_reg    = PCF2127_REG_CTRL2,
			.ie_bit    = PCF2127_BIT_CTRL2_TSIE,
		},
		.attribute_group = {
			.attrs	= pcf2127_attrs,
		},
	},
	[PCF2131] = {
		.type = PCF2131,
		.max_register = 0x36,
		.has_nvmem = 0,
		.has_bit_wd_ctl_cd0 = 0,
		.wd_val_reg_readable = 0,
		.has_int_a_b = 1,
		.reg_time_base = PCF2131_REG_TIME_BASE,
		.regs_alarm_base = PCF2131_REG_ALARM_BASE,
		.reg_wd_ctl = PCF2131_REG_WD_CTL,
		.reg_wd_val = PCF2131_REG_WD_VAL,
		.reg_clkout = PCF2131_REG_CLKOUT,
		.wdd_clock_hz_x1000 = PCF2131_WD_CLOCK_HZ_X1000,
		.wdd_min_hw_heartbeat_ms = PCF2131_WD_MIN_HW_HEARTBEAT_MS,
		.ts_count = 4,
		.ts[0] = {
			.reg_base  = PCF2131_REG_TS1_BASE,
			.gnd_detect_reg = PCF2131_REG_CTRL4,
			.gnd_detect_bit = PCF2131_BIT_CTRL4_TSF1,
			.inter_detect_bit = 0,
			.ie_reg    = PCF2131_REG_CTRL5,
			.ie_bit    = PCF2131_BIT_CTRL5_TSIE1,
		},
		.ts[1] = {
			.reg_base  = PCF2131_REG_TS2_BASE,
			.gnd_detect_reg = PCF2131_REG_CTRL4,
			.gnd_detect_bit = PCF2131_BIT_CTRL4_TSF2,
			.inter_detect_bit = 0,
			.ie_reg    = PCF2131_REG_CTRL5,
			.ie_bit    = PCF2131_BIT_CTRL5_TSIE2,
		},
		.ts[2] = {
			.reg_base  = PCF2131_REG_TS3_BASE,
			.gnd_detect_reg = PCF2131_REG_CTRL4,
			.gnd_detect_bit = PCF2131_BIT_CTRL4_TSF3,
			.inter_detect_bit = 0,
			.ie_reg    = PCF2131_REG_CTRL5,
			.ie_bit    = PCF2131_BIT_CTRL5_TSIE3,
		},
		.ts[3] = {
			.reg_base  = PCF2131_REG_TS4_BASE,
			.gnd_detect_reg = PCF2131_REG_CTRL4,
			.gnd_detect_bit = PCF2131_BIT_CTRL4_TSF4,
			.inter_detect_bit = 0,
			.ie_reg    = PCF2131_REG_CTRL5,
			.ie_bit    = PCF2131_BIT_CTRL5_TSIE4,
		},
		.attribute_group = {
			.attrs	= pcf2131_attrs,
		},
	},
};

/*
 * Enable timestamp function and corresponding interrupt(s).
 */
static int pcf2127_enable_ts(struct device *dev, int ts_id)
{
	struct pcf2127 *pcf2127 = dev_get_drvdata(dev);
	int ret;

	if (ts_id >= pcf2127->cfg->ts_count) {
		dev_err(dev, "%s: invalid tamper detection ID (%d)\n",
			__func__, ts_id);
		return -EINVAL;
	}

	/* Enable timestamp function. */
	ret = regmap_update_bits(pcf2127->regmap,
				 pcf2127->cfg->ts[ts_id].reg_base,
				 PCF2127_BIT_TS_CTRL_TSOFF |
				 PCF2127_BIT_TS_CTRL_TSM,
				 PCF2127_BIT_TS_CTRL_TSM);
	if (ret) {
		dev_err(dev, "%s: tamper detection config (ts%d_ctrl) failed\n",
			__func__, ts_id);
		return ret;
	}

	/*
	 * Enable interrupt generation when TSF timestamp flag is set.
	 * Interrupt signals are open-drain outputs and can be left floating if
	 * unused.
	 */
	ret = regmap_update_bits(pcf2127->regmap, pcf2127->cfg->ts[ts_id].ie_reg,
				 pcf2127->cfg->ts[ts_id].ie_bit,
				 pcf2127->cfg->ts[ts_id].ie_bit);
	if (ret) {
		dev_err(dev, "%s: tamper detection TSIE%d config failed\n",
			__func__, ts_id);
		return ret;
	}

	return ret;
}

/* Route all interrupt sources to INT A pin. */
static int pcf2127_configure_interrupt_pins(struct device *dev)
{
	struct pcf2127 *pcf2127 = dev_get_drvdata(dev);
	int ret;

	/* Mask bits need to be cleared to enable corresponding
	 * interrupt source.
	 */
	ret = regmap_write(pcf2127->regmap,
			   PCF2131_REG_INT_A_MASK1, 0);
	if (ret)
		return ret;

	ret = regmap_write(pcf2127->regmap,
			   PCF2131_REG_INT_A_MASK2, 0);
	if (ret)
		return ret;

	return ret;
}

static int pcf2127_probe(struct device *dev, struct regmap *regmap,
			 int alarm_irq, const struct pcf21xx_config *config)
{
	struct pcf2127 *pcf2127;
	int ret = 0;
	unsigned int val;

	dev_dbg(dev, "%s\n", __func__);

	pcf2127 = devm_kzalloc(dev, sizeof(*pcf2127), GFP_KERNEL);
	if (!pcf2127)
		return -ENOMEM;

	pcf2127->regmap = regmap;
	pcf2127->cfg = config;

	dev_set_drvdata(dev, pcf2127);

	pcf2127->rtc = devm_rtc_allocate_device(dev);
	if (IS_ERR(pcf2127->rtc))
		return PTR_ERR(pcf2127->rtc);

	pcf2127->rtc->ops = &pcf2127_rtc_ops;
	pcf2127->rtc->range_min = RTC_TIMESTAMP_BEGIN_2000;
	pcf2127->rtc->range_max = RTC_TIMESTAMP_END_2099;
	pcf2127->rtc->set_start_time = true; /* Sets actual start to 1970 */

	/*
	 * PCF2127/29 do not work correctly when setting alarms at 1s intervals.
	 * PCF2131 is ok.
	 */
	if (pcf2127->cfg->type == PCF2127 || pcf2127->cfg->type == PCF2129) {
		set_bit(RTC_FEATURE_ALARM_RES_2S, pcf2127->rtc->features);
		clear_bit(RTC_FEATURE_UPDATE_INTERRUPT, pcf2127->rtc->features);
	}

	clear_bit(RTC_FEATURE_ALARM, pcf2127->rtc->features);

	if (alarm_irq > 0) {
		unsigned long flags;

		/*
		 * If flags = 0, devm_request_threaded_irq() will use IRQ flags
		 * obtained from device tree.
		 */
		if (dev_fwnode(dev))
			flags = 0;
		else
			flags = IRQF_TRIGGER_LOW;

		ret = devm_request_threaded_irq(dev, alarm_irq, NULL,
						pcf2127_rtc_irq,
						flags | IRQF_ONESHOT,
						dev_name(dev), dev);
		if (ret) {
			dev_err(dev, "failed to request alarm irq\n");
			return ret;
		}
		pcf2127->irq_enabled = true;
	}

	if (alarm_irq > 0 || device_property_read_bool(dev, "wakeup-source")) {
		device_init_wakeup(dev, true);
		set_bit(RTC_FEATURE_ALARM, pcf2127->rtc->features);
	}

	if (pcf2127->cfg->has_int_a_b) {
		/* Configure int A/B pins, independently of alarm_irq. */
		ret = pcf2127_configure_interrupt_pins(dev);
		if (ret) {
			dev_err(dev, "failed to configure interrupt pins\n");
			return ret;
		}
	}

	if (pcf2127->cfg->has_nvmem) {
		struct nvmem_config nvmem_cfg = {
			.priv = pcf2127,
			.reg_read = pcf2127_nvmem_read,
			.reg_write = pcf2127_nvmem_write,
			.size = 512,
		};

		ret = devm_rtc_nvmem_register(pcf2127->rtc, &nvmem_cfg);
	}

	/*
	 * The "Power-On Reset Override" facility prevents the RTC to do a reset
	 * after power on. For normal operation the PORO must be disabled.
	 */
	ret = regmap_clear_bits(pcf2127->regmap, PCF2127_REG_CTRL1,
				PCF2127_BIT_CTRL1_POR_OVRD);
	if (ret < 0)
		return ret;

	ret = regmap_read(pcf2127->regmap, pcf2127->cfg->reg_clkout, &val);
	if (ret < 0)
		return ret;

	if (!(val & PCF2127_BIT_CLKOUT_OTPR)) {
		ret = regmap_set_bits(pcf2127->regmap, pcf2127->cfg->reg_clkout,
				      PCF2127_BIT_CLKOUT_OTPR);
		if (ret < 0)
			return ret;

		msleep(100);
	}

	/*
	 * Watchdog timer enabled and reset pin /RST activated when timed out.
	 * Select 1Hz clock source for watchdog timer (1/4Hz for PCF2131).
	 * Note: Countdown timer disabled and not available.
	 * For pca2129, pcf2129 and pcf2131, only bit[7] is for Symbol WD_CD
	 * of register watchdg_tim_ctl. The bit[6] is labeled
	 * as T. Bits labeled as T must always be written with
	 * logic 0.
	 */
	ret = regmap_update_bits(pcf2127->regmap, pcf2127->cfg->reg_wd_ctl,
				 PCF2127_BIT_WD_CTL_CD1 |
				 PCF2127_BIT_WD_CTL_CD0 |
				 PCF2127_BIT_WD_CTL_TF1 |
				 PCF2127_BIT_WD_CTL_TF0,
				 PCF2127_BIT_WD_CTL_CD1 |
				 (pcf2127->cfg->has_bit_wd_ctl_cd0 ? PCF2127_BIT_WD_CTL_CD0 : 0) |
				 PCF2127_BIT_WD_CTL_TF1);
	if (ret) {
		dev_err(dev, "%s: watchdog config (wd_ctl) failed\n", __func__);
		return ret;
	}

	pcf2127_watchdog_init(dev, pcf2127);

	/*
	 * Disable battery low/switch-over timestamp and interrupts.
	 * Clear battery interrupt flags which can block new trigger events.
	 * Note: This is the default chip behaviour but added to ensure
	 * correct tamper timestamp and interrupt function.
	 */
	ret = regmap_update_bits(pcf2127->regmap, PCF2127_REG_CTRL3,
				 PCF2127_BIT_CTRL3_BTSE |
				 PCF2127_BIT_CTRL3_BIE |
				 PCF2127_BIT_CTRL3_BLIE, 0);
	if (ret) {
		dev_err(dev, "%s: interrupt config (ctrl3) failed\n",
			__func__);
		return ret;
	}

	/*
	 * Enable timestamp functions 1 to 4.
	 */
	for (int i = 0; i < pcf2127->cfg->ts_count; i++) {
		ret = pcf2127_enable_ts(dev, i);
		if (ret)
			return ret;
	}

	ret = rtc_add_group(pcf2127->rtc, &pcf2127->cfg->attribute_group);
	if (ret) {
		dev_err(dev, "%s: tamper sysfs registering failed\n",
			__func__);
		return ret;
	}

	return devm_rtc_register_device(pcf2127->rtc);
}

#ifdef CONFIG_OF
static const struct of_device_id pcf2127_of_match[] = {
	{ .compatible = "nxp,pcf2127", .data = &pcf21xx_cfg[PCF2127] },
	{ .compatible = "nxp,pcf2129", .data = &pcf21xx_cfg[PCF2129] },
	{ .compatible = "nxp,pca2129", .data = &pcf21xx_cfg[PCF2129] },
	{ .compatible = "nxp,pcf2131", .data = &pcf21xx_cfg[PCF2131] },
	{}
};
MODULE_DEVICE_TABLE(of, pcf2127_of_match);
#endif

#if IS_ENABLED(CONFIG_I2C)

static int pcf2127_i2c_write(void *context, const void *data, size_t count)
{
	struct device *dev = context;
	struct i2c_client *client = to_i2c_client(dev);
	int ret;

	ret = i2c_master_send(client, data, count);
	if (ret != count)
		return ret < 0 ? ret : -EIO;

	return 0;
}

static int pcf2127_i2c_gather_write(void *context,
				const void *reg, size_t reg_size,
				const void *val, size_t val_size)
{
	struct device *dev = context;
	struct i2c_client *client = to_i2c_client(dev);
	int ret;
	void *buf;

	if (WARN_ON(reg_size != 1))
		return -EINVAL;

	buf = kmalloc(val_size + 1, GFP_KERNEL);
	if (!buf)
		return -ENOMEM;

	memcpy(buf, reg, 1);
	memcpy(buf + 1, val, val_size);

	ret = i2c_master_send(client, buf, val_size + 1);

	kfree(buf);

	if (ret != val_size + 1)
		return ret < 0 ? ret : -EIO;

	return 0;
}

static int pcf2127_i2c_read(void *context, const void *reg, size_t reg_size,
				void *val, size_t val_size)
{
	struct device *dev = context;
	struct i2c_client *client = to_i2c_client(dev);
	int ret;

	if (WARN_ON(reg_size != 1))
		return -EINVAL;

	ret = i2c_master_send(client, reg, 1);
	if (ret != 1)
		return ret < 0 ? ret : -EIO;

	ret = i2c_master_recv(client, val, val_size);
	if (ret != val_size)
		return ret < 0 ? ret : -EIO;

	return 0;
}

/*
 * The reason we need this custom regmap_bus instead of using regmap_init_i2c()
 * is that the STOP condition is required between set register address and
 * read register data when reading from registers.
 */
static const struct regmap_bus pcf2127_i2c_regmap = {
	.write = pcf2127_i2c_write,
	.gather_write = pcf2127_i2c_gather_write,
	.read = pcf2127_i2c_read,
};

static struct i2c_driver pcf2127_i2c_driver;

static const struct i2c_device_id pcf2127_i2c_id[] = {
<<<<<<< HEAD
	{ "pcf2127", 1 },
	{ "pcf2129", 0 },
	{ "pca2129", 0 },
=======
	{ "pcf2127", PCF2127 },
	{ "pcf2129", PCF2129 },
	{ "pca2129", PCF2129 },
	{ "pcf2131", PCF2131 },
>>>>>>> 98817289
	{ }
};
MODULE_DEVICE_TABLE(i2c, pcf2127_i2c_id);

static int pcf2127_i2c_probe(struct i2c_client *client)
{
	const struct i2c_device_id *id = i2c_match_id(pcf2127_i2c_id, client);
	struct regmap *regmap;
	static struct regmap_config config = {
		.reg_bits = 8,
		.val_bits = 8,
	};
	const struct pcf21xx_config *variant;

	if (!i2c_check_functionality(client->adapter, I2C_FUNC_I2C))
		return -ENODEV;

	if (client->dev.of_node) {
		variant = of_device_get_match_data(&client->dev);
		if (!variant)
			return -ENODEV;
	} else {
		enum pcf21xx_type type =
			i2c_match_id(pcf2127_i2c_id, client)->driver_data;

		if (type >= PCF21XX_LAST_ID)
			return -ENODEV;
		variant = &pcf21xx_cfg[type];
	}

	config.max_register = variant->max_register,

	regmap = devm_regmap_init(&client->dev, &pcf2127_i2c_regmap,
					&client->dev, &config);
	if (IS_ERR(regmap)) {
		dev_err(&client->dev, "%s: regmap allocation failed: %ld\n",
			__func__, PTR_ERR(regmap));
		return PTR_ERR(regmap);
	}

	return pcf2127_probe(&client->dev, regmap, client->irq, variant);
}

static struct i2c_driver pcf2127_i2c_driver = {
	.driver		= {
		.name	= "rtc-pcf2127-i2c",
		.of_match_table = of_match_ptr(pcf2127_of_match),
	},
	.probe_new	= pcf2127_i2c_probe,
	.id_table	= pcf2127_i2c_id,
};

static int pcf2127_i2c_register_driver(void)
{
	return i2c_add_driver(&pcf2127_i2c_driver);
}

static void pcf2127_i2c_unregister_driver(void)
{
	i2c_del_driver(&pcf2127_i2c_driver);
}

#else

static int pcf2127_i2c_register_driver(void)
{
	return 0;
}

static void pcf2127_i2c_unregister_driver(void)
{
}

#endif

#if IS_ENABLED(CONFIG_SPI_MASTER)

static struct spi_driver pcf2127_spi_driver;
static const struct spi_device_id pcf2127_spi_id[];

static int pcf2127_spi_probe(struct spi_device *spi)
{
	static struct regmap_config config = {
		.reg_bits = 8,
		.val_bits = 8,
		.read_flag_mask = 0xa0,
		.write_flag_mask = 0x20,
	};
	struct regmap *regmap;
	const struct pcf21xx_config *variant;

	if (spi->dev.of_node) {
		variant = of_device_get_match_data(&spi->dev);
		if (!variant)
			return -ENODEV;
	} else {
		enum pcf21xx_type type = spi_get_device_id(spi)->driver_data;

		if (type >= PCF21XX_LAST_ID)
			return -ENODEV;
		variant = &pcf21xx_cfg[type];
	}

	config.max_register = variant->max_register,

	regmap = devm_regmap_init_spi(spi, &config);
	if (IS_ERR(regmap)) {
		dev_err(&spi->dev, "%s: regmap allocation failed: %ld\n",
			__func__, PTR_ERR(regmap));
		return PTR_ERR(regmap);
	}

	return pcf2127_probe(&spi->dev, regmap, spi->irq, variant);
}

static const struct spi_device_id pcf2127_spi_id[] = {
	{ "pcf2127", PCF2127 },
	{ "pcf2129", PCF2129 },
	{ "pca2129", PCF2129 },
	{ "pcf2131", PCF2131 },
	{ }
};
MODULE_DEVICE_TABLE(spi, pcf2127_spi_id);

static struct spi_driver pcf2127_spi_driver = {
	.driver		= {
		.name	= "rtc-pcf2127-spi",
		.of_match_table = of_match_ptr(pcf2127_of_match),
	},
	.probe		= pcf2127_spi_probe,
	.id_table	= pcf2127_spi_id,
};

static int pcf2127_spi_register_driver(void)
{
	return spi_register_driver(&pcf2127_spi_driver);
}

static void pcf2127_spi_unregister_driver(void)
{
	spi_unregister_driver(&pcf2127_spi_driver);
}

#else

static int pcf2127_spi_register_driver(void)
{
	return 0;
}

static void pcf2127_spi_unregister_driver(void)
{
}

#endif

static int __init pcf2127_init(void)
{
	int ret;

	ret = pcf2127_i2c_register_driver();
	if (ret) {
		pr_err("Failed to register pcf2127 i2c driver: %d\n", ret);
		return ret;
	}

	ret = pcf2127_spi_register_driver();
	if (ret) {
		pr_err("Failed to register pcf2127 spi driver: %d\n", ret);
		pcf2127_i2c_unregister_driver();
	}

	return ret;
}
module_init(pcf2127_init)

static void __exit pcf2127_exit(void)
{
	pcf2127_spi_unregister_driver();
	pcf2127_i2c_unregister_driver();
}
module_exit(pcf2127_exit)

MODULE_AUTHOR("Renaud Cerrato <r.cerrato@til-technologies.fr>");
MODULE_DESCRIPTION("NXP PCF2127/29/31 RTC driver");
MODULE_LICENSE("GPL v2");<|MERGE_RESOLUTION|>--- conflicted
+++ resolved
@@ -1350,23 +1350,16 @@
 static struct i2c_driver pcf2127_i2c_driver;
 
 static const struct i2c_device_id pcf2127_i2c_id[] = {
-<<<<<<< HEAD
-	{ "pcf2127", 1 },
-	{ "pcf2129", 0 },
-	{ "pca2129", 0 },
-=======
 	{ "pcf2127", PCF2127 },
 	{ "pcf2129", PCF2129 },
 	{ "pca2129", PCF2129 },
 	{ "pcf2131", PCF2131 },
->>>>>>> 98817289
 	{ }
 };
 MODULE_DEVICE_TABLE(i2c, pcf2127_i2c_id);
 
 static int pcf2127_i2c_probe(struct i2c_client *client)
 {
-	const struct i2c_device_id *id = i2c_match_id(pcf2127_i2c_id, client);
 	struct regmap *regmap;
 	static struct regmap_config config = {
 		.reg_bits = 8,
@@ -1408,7 +1401,7 @@
 		.name	= "rtc-pcf2127-i2c",
 		.of_match_table = of_match_ptr(pcf2127_of_match),
 	},
-	.probe_new	= pcf2127_i2c_probe,
+	.probe		= pcf2127_i2c_probe,
 	.id_table	= pcf2127_i2c_id,
 };
 
