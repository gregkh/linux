// SPDX-License-Identifier: GPL-2.0
/*
 * An I2C driver for the PCF85063 RTC
 * Copyright 2014 Rose Technology
 *
 * Author: Søren Andersen <san@rosetechnology.dk>
 * Maintainers: http://www.nslu2-linux.org/
 *
 * Copyright (C) 2019 Micro Crystal AG
 * Author: Alexandre Belloni <alexandre.belloni@bootlin.com>
 */
#include <linux/clk-provider.h>
#include <linux/i2c.h>
#include <linux/bcd.h>
#include <linux/rtc.h>
#include <linux/module.h>
#include <linux/of.h>
#include <linux/pm_wakeirq.h>
#include <linux/regmap.h>

/*
 * Information for this driver was pulled from the following datasheets.
 *
 *  https://www.nxp.com/docs/en/data-sheet/PCF85063A.pdf
 *  https://www.nxp.com/docs/en/data-sheet/PCF85063TP.pdf
 *
 *  PCF85063A -- Rev. 7 — 30 March 2018
 *  PCF85063TP -- Rev. 4 — 6 May 2015
 *
 *  https://www.microcrystal.com/fileadmin/Media/Products/RTC/App.Manual/RV-8263-C7_App-Manual.pdf
 *  RV8263 -- Rev. 1.0 — January 2019
 */

#define PCF85063_REG_CTRL1		0x00 /* status */
#define PCF85063_REG_CTRL1_CAP_SEL	BIT(0)
#define PCF85063_REG_CTRL1_STOP		BIT(5)
#define PCF85063_REG_CTRL1_EXT_TEST	BIT(7)
#define PCF85063_REG_CTRL1_SWR		0x58

#define PCF85063_REG_CTRL2		0x01
#define PCF85063_CTRL2_AF		BIT(6)
#define PCF85063_CTRL2_AIE		BIT(7)

#define PCF85063_REG_OFFSET		0x02
#define PCF85063_OFFSET_SIGN_BIT	6	/* 2's complement sign bit */
#define PCF85063_OFFSET_MODE		BIT(7)
#define PCF85063_OFFSET_STEP0		4340
#define PCF85063_OFFSET_STEP1		4069

#define PCF85063_REG_CLKO_F_MASK	0x07 /* frequency mask */
#define PCF85063_REG_CLKO_F_32768HZ	0x00
#define PCF85063_REG_CLKO_F_OFF		0x07

#define PCF85063_REG_RAM		0x03

#define PCF85063_REG_SC			0x04 /* datetime */
#define PCF85063_REG_SC_OS		0x80

#define PCF85063_REG_ALM_S		0x0b
#define PCF85063_AEN			BIT(7)

struct pcf85063_config {
	struct regmap_config regmap;
	unsigned has_alarms:1;
	unsigned force_cap_7000:1;
};

struct pcf85063 {
	struct rtc_device	*rtc;
	struct regmap		*regmap;
#ifdef CONFIG_COMMON_CLK
	struct clk_hw		clkout_hw;
#endif
};

static int pcf85063_rtc_read_time(struct device *dev, struct rtc_time *tm)
{
	struct pcf85063 *pcf85063 = dev_get_drvdata(dev);
	int rc;
	u8 regs[7];

	/*
	 * while reading, the time/date registers are blocked and not updated
	 * anymore until the access is finished. To not lose a second
	 * event, the access must be finished within one second. So, read all
	 * time/date registers in one turn.
	 */
	rc = regmap_bulk_read(pcf85063->regmap, PCF85063_REG_SC, regs,
			      sizeof(regs));
	if (rc)
		return rc;

	/* if the clock has lost its power it makes no sense to use its time */
	if (regs[0] & PCF85063_REG_SC_OS) {
		dev_warn(&pcf85063->rtc->dev, "Power loss detected, invalid time\n");
		return -EINVAL;
	}

	tm->tm_sec = bcd2bin(regs[0] & 0x7F);
	tm->tm_min = bcd2bin(regs[1] & 0x7F);
	tm->tm_hour = bcd2bin(regs[2] & 0x3F); /* rtc hr 0-23 */
	tm->tm_mday = bcd2bin(regs[3] & 0x3F);
	tm->tm_wday = regs[4] & 0x07;
	tm->tm_mon = bcd2bin(regs[5] & 0x1F) - 1; /* rtc mn 1-12 */
	tm->tm_year = bcd2bin(regs[6]);
	tm->tm_year += 100;

	return 0;
}

static int pcf85063_rtc_set_time(struct device *dev, struct rtc_time *tm)
{
	struct pcf85063 *pcf85063 = dev_get_drvdata(dev);
	int rc;
	u8 regs[7];

	/*
	 * to accurately set the time, reset the divider chain and keep it in
	 * reset state until all time/date registers are written
	 */
	rc = regmap_update_bits(pcf85063->regmap, PCF85063_REG_CTRL1,
				PCF85063_REG_CTRL1_EXT_TEST |
				PCF85063_REG_CTRL1_STOP,
				PCF85063_REG_CTRL1_STOP);
	if (rc)
		return rc;

	/* hours, minutes and seconds */
	regs[0] = bin2bcd(tm->tm_sec) & 0x7F; /* clear OS flag */

	regs[1] = bin2bcd(tm->tm_min);
	regs[2] = bin2bcd(tm->tm_hour);

	/* Day of month, 1 - 31 */
	regs[3] = bin2bcd(tm->tm_mday);

	/* Day, 0 - 6 */
	regs[4] = tm->tm_wday & 0x07;

	/* month, 1 - 12 */
	regs[5] = bin2bcd(tm->tm_mon + 1);

	/* year and century */
	regs[6] = bin2bcd(tm->tm_year - 100);

	/* write all registers at once */
	rc = regmap_bulk_write(pcf85063->regmap, PCF85063_REG_SC,
			       regs, sizeof(regs));
	if (rc)
		return rc;

	/*
	 * Write the control register as a separate action since the size of
	 * the register space is different between the PCF85063TP and
	 * PCF85063A devices.  The rollover point can not be used.
	 */
	return regmap_update_bits(pcf85063->regmap, PCF85063_REG_CTRL1,
				  PCF85063_REG_CTRL1_STOP, 0);
}

static int pcf85063_rtc_read_alarm(struct device *dev, struct rtc_wkalrm *alrm)
{
	struct pcf85063 *pcf85063 = dev_get_drvdata(dev);
	u8 buf[4];
	unsigned int val;
	int ret;

	ret = regmap_bulk_read(pcf85063->regmap, PCF85063_REG_ALM_S,
			       buf, sizeof(buf));
	if (ret)
		return ret;

	alrm->time.tm_sec = bcd2bin(buf[0] & 0x7f);
	alrm->time.tm_min = bcd2bin(buf[1] & 0x7f);
	alrm->time.tm_hour = bcd2bin(buf[2] & 0x3f);
	alrm->time.tm_mday = bcd2bin(buf[3] & 0x3f);

	ret = regmap_read(pcf85063->regmap, PCF85063_REG_CTRL2, &val);
	if (ret)
		return ret;

	alrm->enabled =  !!(val & PCF85063_CTRL2_AIE);

	return 0;
}

static int pcf85063_rtc_set_alarm(struct device *dev, struct rtc_wkalrm *alrm)
{
	struct pcf85063 *pcf85063 = dev_get_drvdata(dev);
	u8 buf[5];
	int ret;

	buf[0] = bin2bcd(alrm->time.tm_sec);
	buf[1] = bin2bcd(alrm->time.tm_min);
	buf[2] = bin2bcd(alrm->time.tm_hour);
	buf[3] = bin2bcd(alrm->time.tm_mday);
	buf[4] = PCF85063_AEN; /* Do not match on week day */

	ret = regmap_update_bits(pcf85063->regmap, PCF85063_REG_CTRL2,
				 PCF85063_CTRL2_AIE | PCF85063_CTRL2_AF, 0);
	if (ret)
		return ret;

	ret = regmap_bulk_write(pcf85063->regmap, PCF85063_REG_ALM_S,
				buf, sizeof(buf));
	if (ret)
		return ret;

	return regmap_update_bits(pcf85063->regmap, PCF85063_REG_CTRL2,
				  PCF85063_CTRL2_AIE | PCF85063_CTRL2_AF,
				  alrm->enabled ? PCF85063_CTRL2_AIE | PCF85063_CTRL2_AF : PCF85063_CTRL2_AF);
}

static int pcf85063_rtc_alarm_irq_enable(struct device *dev,
					 unsigned int enabled)
{
	struct pcf85063 *pcf85063 = dev_get_drvdata(dev);

	return regmap_update_bits(pcf85063->regmap, PCF85063_REG_CTRL2,
				  PCF85063_CTRL2_AIE,
				  enabled ? PCF85063_CTRL2_AIE : 0);
}

static irqreturn_t pcf85063_rtc_handle_irq(int irq, void *dev_id)
{
	struct pcf85063 *pcf85063 = dev_id;
	unsigned int val;
	int err;

	err = regmap_read(pcf85063->regmap, PCF85063_REG_CTRL2, &val);
	if (err)
		return IRQ_NONE;

	if (val & PCF85063_CTRL2_AF) {
		rtc_update_irq(pcf85063->rtc, 1, RTC_IRQF | RTC_AF);
		regmap_update_bits(pcf85063->regmap, PCF85063_REG_CTRL2,
				   PCF85063_CTRL2_AIE | PCF85063_CTRL2_AF,
				   0);
		return IRQ_HANDLED;
	}

	return IRQ_NONE;
}

static int pcf85063_read_offset(struct device *dev, long *offset)
{
	struct pcf85063 *pcf85063 = dev_get_drvdata(dev);
	long val;
	u32 reg;
	int ret;

	ret = regmap_read(pcf85063->regmap, PCF85063_REG_OFFSET, &reg);
	if (ret < 0)
		return ret;

	val = sign_extend32(reg & ~PCF85063_OFFSET_MODE,
			    PCF85063_OFFSET_SIGN_BIT);

	if (reg & PCF85063_OFFSET_MODE)
		*offset = val * PCF85063_OFFSET_STEP1;
	else
		*offset = val * PCF85063_OFFSET_STEP0;

	return 0;
}

static int pcf85063_set_offset(struct device *dev, long offset)
{
	struct pcf85063 *pcf85063 = dev_get_drvdata(dev);
	s8 mode0, mode1, reg;
	unsigned int error0, error1;

	if (offset > PCF85063_OFFSET_STEP0 * 63)
		return -ERANGE;
	if (offset < PCF85063_OFFSET_STEP0 * -64)
		return -ERANGE;

	mode0 = DIV_ROUND_CLOSEST(offset, PCF85063_OFFSET_STEP0);
	mode1 = DIV_ROUND_CLOSEST(offset, PCF85063_OFFSET_STEP1);

	error0 = abs(offset - (mode0 * PCF85063_OFFSET_STEP0));
	error1 = abs(offset - (mode1 * PCF85063_OFFSET_STEP1));
	if (mode1 > 63 || mode1 < -64 || error0 < error1)
		reg = mode0 & ~PCF85063_OFFSET_MODE;
	else
		reg = mode1 | PCF85063_OFFSET_MODE;

	return regmap_write(pcf85063->regmap, PCF85063_REG_OFFSET, reg);
}

static int pcf85063_ioctl(struct device *dev, unsigned int cmd,
			  unsigned long arg)
{
	struct pcf85063 *pcf85063 = dev_get_drvdata(dev);
	int status, ret = 0;

	switch (cmd) {
	case RTC_VL_READ:
		ret = regmap_read(pcf85063->regmap, PCF85063_REG_SC, &status);
		if (ret < 0)
			return ret;

		status = (status & PCF85063_REG_SC_OS) ? RTC_VL_DATA_INVALID : 0;

		return put_user(status, (unsigned int __user *)arg);

	default:
		return -ENOIOCTLCMD;
	}
}

static const struct rtc_class_ops pcf85063_rtc_ops = {
	.read_time	= pcf85063_rtc_read_time,
	.set_time	= pcf85063_rtc_set_time,
	.read_offset	= pcf85063_read_offset,
	.set_offset	= pcf85063_set_offset,
	.read_alarm	= pcf85063_rtc_read_alarm,
	.set_alarm	= pcf85063_rtc_set_alarm,
	.alarm_irq_enable = pcf85063_rtc_alarm_irq_enable,
	.ioctl		= pcf85063_ioctl,
};

static int pcf85063_nvmem_read(void *priv, unsigned int offset,
			       void *val, size_t bytes)
{
	unsigned int tmp;
	int ret;

	ret = regmap_read(priv, PCF85063_REG_RAM, &tmp);
	if (ret < 0)
		return ret;

	*(u8 *)val = tmp;

	return 0;
}

static int pcf85063_nvmem_write(void *priv, unsigned int offset,
				void *val, size_t bytes)
{
	return regmap_write(priv, PCF85063_REG_RAM, *(u8 *)val);
}

static int pcf85063_load_capacitance(struct pcf85063 *pcf85063,
				     const struct device_node *np,
				     unsigned int force_cap)
{
	u32 load = 7000;
	u8 reg = 0;

	if (force_cap)
		load = force_cap;
	else
		of_property_read_u32(np, "quartz-load-femtofarads", &load);

	switch (load) {
	default:
		dev_warn(&pcf85063->rtc->dev, "Unknown quartz-load-femtofarads value: %d. Assuming 7000",
			 load);
		fallthrough;
	case 7000:
		break;
	case 12500:
		reg = PCF85063_REG_CTRL1_CAP_SEL;
		break;
	}

	return regmap_update_bits(pcf85063->regmap, PCF85063_REG_CTRL1,
				  PCF85063_REG_CTRL1_CAP_SEL, reg);
}

#ifdef CONFIG_COMMON_CLK
/*
 * Handling of the clkout
 */

#define clkout_hw_to_pcf85063(_hw) container_of(_hw, struct pcf85063, clkout_hw)

static int clkout_rates[] = {
	32768,
	16384,
	8192,
	4096,
	2048,
	1024,
	1,
	0
};

static unsigned long pcf85063_clkout_recalc_rate(struct clk_hw *hw,
						 unsigned long parent_rate)
{
	struct pcf85063 *pcf85063 = clkout_hw_to_pcf85063(hw);
	unsigned int buf;
	int ret = regmap_read(pcf85063->regmap, PCF85063_REG_CTRL2, &buf);

	if (ret < 0)
		return 0;

	buf &= PCF85063_REG_CLKO_F_MASK;
	return clkout_rates[buf];
}

static long pcf85063_clkout_round_rate(struct clk_hw *hw, unsigned long rate,
				       unsigned long *prate)
{
	int i;

	for (i = 0; i < ARRAY_SIZE(clkout_rates); i++)
		if (clkout_rates[i] <= rate)
			return clkout_rates[i];

	return 0;
}

static int pcf85063_clkout_set_rate(struct clk_hw *hw, unsigned long rate,
				    unsigned long parent_rate)
{
	struct pcf85063 *pcf85063 = clkout_hw_to_pcf85063(hw);
	int i;

	for (i = 0; i < ARRAY_SIZE(clkout_rates); i++)
		if (clkout_rates[i] == rate)
			return regmap_update_bits(pcf85063->regmap,
				PCF85063_REG_CTRL2,
				PCF85063_REG_CLKO_F_MASK, i);

	return -EINVAL;
}

static int pcf85063_clkout_control(struct clk_hw *hw, bool enable)
{
	struct pcf85063 *pcf85063 = clkout_hw_to_pcf85063(hw);
	unsigned int buf;
	int ret;

	ret = regmap_read(pcf85063->regmap, PCF85063_REG_CTRL2, &buf);
	if (ret < 0)
		return ret;
	buf &= PCF85063_REG_CLKO_F_MASK;

	if (enable) {
		if (buf == PCF85063_REG_CLKO_F_OFF)
			buf = PCF85063_REG_CLKO_F_32768HZ;
		else
			return 0;
	} else {
		if (buf != PCF85063_REG_CLKO_F_OFF)
			buf = PCF85063_REG_CLKO_F_OFF;
		else
			return 0;
	}

	return regmap_update_bits(pcf85063->regmap, PCF85063_REG_CTRL2,
					PCF85063_REG_CLKO_F_MASK, buf);
}

static int pcf85063_clkout_prepare(struct clk_hw *hw)
{
	return pcf85063_clkout_control(hw, 1);
}

static void pcf85063_clkout_unprepare(struct clk_hw *hw)
{
	pcf85063_clkout_control(hw, 0);
}

static int pcf85063_clkout_is_prepared(struct clk_hw *hw)
{
	struct pcf85063 *pcf85063 = clkout_hw_to_pcf85063(hw);
	unsigned int buf;
	int ret = regmap_read(pcf85063->regmap, PCF85063_REG_CTRL2, &buf);

	if (ret < 0)
		return 0;

	return (buf & PCF85063_REG_CLKO_F_MASK) != PCF85063_REG_CLKO_F_OFF;
}

static const struct clk_ops pcf85063_clkout_ops = {
	.prepare = pcf85063_clkout_prepare,
	.unprepare = pcf85063_clkout_unprepare,
	.is_prepared = pcf85063_clkout_is_prepared,
	.recalc_rate = pcf85063_clkout_recalc_rate,
	.round_rate = pcf85063_clkout_round_rate,
	.set_rate = pcf85063_clkout_set_rate,
};

static struct clk *pcf85063_clkout_register_clk(struct pcf85063 *pcf85063)
{
	struct clk *clk;
	struct clk_init_data init;
	struct device_node *node = pcf85063->rtc->dev.parent->of_node;
	struct device_node *fixed_clock;

	fixed_clock = of_get_child_by_name(node, "clock");
	if (fixed_clock) {
		/*
		 * skip registering square wave clock when a fixed
		 * clock has been registered. The fixed clock is
		 * registered automatically when being referenced.
		 */
		of_node_put(fixed_clock);
		return NULL;
	}

	init.name = "pcf85063-clkout";
	init.ops = &pcf85063_clkout_ops;
	init.flags = 0;
	init.parent_names = NULL;
	init.num_parents = 0;
	pcf85063->clkout_hw.init = &init;

	/* optional override of the clockname */
	of_property_read_string(node, "clock-output-names", &init.name);

	/* register the clock */
	clk = devm_clk_register(&pcf85063->rtc->dev, &pcf85063->clkout_hw);

	if (!IS_ERR(clk))
		of_clk_add_provider(node, of_clk_src_simple_get, clk);

	return clk;
}
#endif

static const struct pcf85063_config config_pcf85063 = {
	.regmap = {
		.reg_bits = 8,
		.val_bits = 8,
		.max_register = 0x0a,
	},
};

static const struct pcf85063_config config_pcf85063tp = {
	.regmap = {
		.reg_bits = 8,
		.val_bits = 8,
		.max_register = 0x0a,
	},
};

static const struct pcf85063_config config_pcf85063a = {
	.regmap = {
		.reg_bits = 8,
		.val_bits = 8,
		.max_register = 0x11,
	},
	.has_alarms = 1,
};

static const struct pcf85063_config config_rv8263 = {
	.regmap = {
		.reg_bits = 8,
		.val_bits = 8,
		.max_register = 0x11,
	},
	.has_alarms = 1,
	.force_cap_7000 = 1,
};

static int pcf85063_probe(struct i2c_client *client)
{
	struct pcf85063 *pcf85063;
	unsigned int tmp;
	int err;
	const struct pcf85063_config *config;
	struct nvmem_config nvmem_cfg = {
		.name = "pcf85063_nvram",
		.reg_read = pcf85063_nvmem_read,
		.reg_write = pcf85063_nvmem_write,
		.type = NVMEM_TYPE_BATTERY_BACKED,
		.size = 1,
	};

	dev_dbg(&client->dev, "%s\n", __func__);

	pcf85063 = devm_kzalloc(&client->dev, sizeof(struct pcf85063),
				GFP_KERNEL);
	if (!pcf85063)
		return -ENOMEM;

	config = i2c_get_match_data(client);
	if (!config)
		return -ENODEV;

	pcf85063->regmap = devm_regmap_init_i2c(client, &config->regmap);
	if (IS_ERR(pcf85063->regmap))
		return PTR_ERR(pcf85063->regmap);

	i2c_set_clientdata(client, pcf85063);

	err = regmap_read(pcf85063->regmap, PCF85063_REG_SC, &tmp);
<<<<<<< HEAD
	if (err) {
		dev_err(&client->dev, "RTC chip is not present\n");
		return err;
	}
=======
	if (err)
		return dev_err_probe(&client->dev, err, "RTC chip is not present\n");
>>>>>>> fc85704c

	pcf85063->rtc = devm_rtc_allocate_device(&client->dev);
	if (IS_ERR(pcf85063->rtc))
		return PTR_ERR(pcf85063->rtc);

	/*
	 * If a Power loss is detected, SW reset the device.
	 * From PCF85063A datasheet:
	 * There is a low probability that some devices will have corruption
	 * of the registers after the automatic power-on reset...
	 */
	if (tmp & PCF85063_REG_SC_OS) {
		dev_warn(&client->dev,
			 "POR issue detected, sending a SW reset\n");
		err = regmap_write(pcf85063->regmap, PCF85063_REG_CTRL1,
				   PCF85063_REG_CTRL1_SWR);
		if (err < 0)
			dev_warn(&client->dev,
				 "SW reset failed, trying to continue\n");
	}

	err = pcf85063_load_capacitance(pcf85063, client->dev.of_node,
					config->force_cap_7000 ? 7000 : 0);
	if (err < 0)
		dev_warn(&client->dev, "failed to set xtal load capacitance: %d",
			 err);

	pcf85063->rtc->ops = &pcf85063_rtc_ops;
	pcf85063->rtc->range_min = RTC_TIMESTAMP_BEGIN_2000;
	pcf85063->rtc->range_max = RTC_TIMESTAMP_END_2099;
	set_bit(RTC_FEATURE_ALARM_RES_2S, pcf85063->rtc->features);
	clear_bit(RTC_FEATURE_UPDATE_INTERRUPT, pcf85063->rtc->features);
	clear_bit(RTC_FEATURE_ALARM, pcf85063->rtc->features);

	if (config->has_alarms && client->irq > 0) {
		unsigned long irqflags = IRQF_TRIGGER_LOW;

		if (dev_fwnode(&client->dev))
			irqflags = 0;

		err = devm_request_threaded_irq(&client->dev, client->irq,
						NULL, pcf85063_rtc_handle_irq,
						irqflags | IRQF_ONESHOT,
						"pcf85063", pcf85063);
		if (err) {
			dev_warn(&pcf85063->rtc->dev,
				 "unable to request IRQ, alarms disabled\n");
		} else {
			set_bit(RTC_FEATURE_ALARM, pcf85063->rtc->features);
			device_init_wakeup(&client->dev, true);
			err = dev_pm_set_wake_irq(&client->dev, client->irq);
			if (err)
				dev_err(&pcf85063->rtc->dev,
					"failed to enable irq wake\n");
		}
	}

	nvmem_cfg.priv = pcf85063->regmap;
	devm_rtc_nvmem_register(pcf85063->rtc, &nvmem_cfg);

#ifdef CONFIG_COMMON_CLK
	/* register clk in common clk framework */
	pcf85063_clkout_register_clk(pcf85063);
#endif

	return devm_rtc_register_device(pcf85063->rtc);
}

static const struct i2c_device_id pcf85063_ids[] = {
	{ "pca85073a", .driver_data = (kernel_ulong_t)&config_pcf85063a },
	{ "pcf85063", .driver_data = (kernel_ulong_t)&config_pcf85063 },
	{ "pcf85063tp", .driver_data = (kernel_ulong_t)&config_pcf85063tp },
	{ "pcf85063a", .driver_data = (kernel_ulong_t)&config_pcf85063a },
	{ "rv8263", .driver_data = (kernel_ulong_t)&config_rv8263 },
	{}
};
MODULE_DEVICE_TABLE(i2c, pcf85063_ids);

#ifdef CONFIG_OF
static const struct of_device_id pcf85063_of_match[] = {
	{ .compatible = "nxp,pca85073a", .data = &config_pcf85063a },
	{ .compatible = "nxp,pcf85063", .data = &config_pcf85063 },
	{ .compatible = "nxp,pcf85063tp", .data = &config_pcf85063tp },
	{ .compatible = "nxp,pcf85063a", .data = &config_pcf85063a },
	{ .compatible = "microcrystal,rv8263", .data = &config_rv8263 },
	{}
};
MODULE_DEVICE_TABLE(of, pcf85063_of_match);
#endif

static struct i2c_driver pcf85063_driver = {
	.driver		= {
		.name	= "rtc-pcf85063",
		.of_match_table = of_match_ptr(pcf85063_of_match),
	},
	.probe		= pcf85063_probe,
	.id_table	= pcf85063_ids,
};

module_i2c_driver(pcf85063_driver);

MODULE_AUTHOR("Søren Andersen <san@rosetechnology.dk>");
MODULE_DESCRIPTION("PCF85063 RTC driver");
MODULE_LICENSE("GPL");<|MERGE_RESOLUTION|>--- conflicted
+++ resolved
@@ -591,15 +591,8 @@
 	i2c_set_clientdata(client, pcf85063);
 
 	err = regmap_read(pcf85063->regmap, PCF85063_REG_SC, &tmp);
-<<<<<<< HEAD
-	if (err) {
-		dev_err(&client->dev, "RTC chip is not present\n");
-		return err;
-	}
-=======
 	if (err)
 		return dev_err_probe(&client->dev, err, "RTC chip is not present\n");
->>>>>>> fc85704c
 
 	pcf85063->rtc = devm_rtc_allocate_device(&client->dev);
 	if (IS_ERR(pcf85063->rtc))
