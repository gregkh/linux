--- conflicted
+++ resolved
@@ -2122,17 +2122,6 @@
 		eth_random_addr(ss.__data);
 	} else {
 		goto skip_mac_set;
-<<<<<<< HEAD
-	}
-
-	ss.ss_family = slave_dev->type;
-	res = dev_set_mac_address(slave_dev, (struct sockaddr *)&ss, extack);
-	if (res) {
-		slave_err(bond_dev, slave_dev, "Error %d calling set_mac_address\n", res);
-		goto err_restore_mtu;
-	}
-
-=======
 	}
 
 	ss.ss_family = slave_dev->type;
@@ -2142,7 +2131,6 @@
 		goto err_restore_mtu;
 	}
 
->>>>>>> 25bf10be
 skip_mac_set:
 
 	/* set no_addrconf flag before open to prevent IPv6 addrconf */
