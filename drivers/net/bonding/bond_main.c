--- conflicted
+++ resolved
@@ -1802,8 +1802,6 @@
 	bond_dev->priv_flags &= ~IFF_TX_SKB_SHARING;
 }
 
-<<<<<<< HEAD
-=======
 void bond_xdp_set_features(struct net_device *bond_dev)
 {
 	struct bonding *bond = netdev_priv(bond_dev);
@@ -1824,7 +1822,6 @@
 	xdp_set_features_flag(bond_dev, val);
 }
 
->>>>>>> 98817289
 /* enslave device <slave> to bond device <master> */
 int bond_enslave(struct net_device *bond_dev, struct net_device *slave_dev,
 		 struct netlink_ext_ack *extack)
