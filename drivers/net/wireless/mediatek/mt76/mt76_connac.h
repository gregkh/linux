--- conflicted
+++ resolved
@@ -46,10 +46,7 @@
 
 struct mt76_connac_pm {
 	bool enable;
-<<<<<<< HEAD
-=======
 	bool ds_enable;
->>>>>>> d92805b6
 	bool suspended;
 
 	spinlock_t txq_lock;
