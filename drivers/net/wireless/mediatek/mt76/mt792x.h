--- conflicted
+++ resolved
@@ -131,15 +131,8 @@
 	struct mt792x_sta *wep_sta;
 
 	struct mt792x_phy *phy;
-<<<<<<< HEAD
-
-	struct ewma_rssi rssi;
-
-	struct ieee80211_tx_queue_params queue_params[IEEE80211_NUM_ACS];
-=======
 	u16 valid_links;
 	u8 deflink_id;
->>>>>>> a6ad5510
 };
 
 struct mt792x_phy {
