// SPDX-License-Identifier: ISC
/* Copyright (C) 2020 MediaTek Inc. */

#include <linux/firmware.h>
#include "mt7915.h"
#include "eeprom.h"

static int mt7915_eeprom_load_precal(struct mt7915_dev *dev)
{
	struct mt76_dev *mdev = &dev->mt76;
	u8 *eeprom = mdev->eeprom.data;
	u32 val = eeprom[MT_EE_DO_PRE_CAL];
	u32 offs;

	if (!dev->flash_mode)
		return 0;

	if (val != (MT_EE_WIFI_CAL_DPD | MT_EE_WIFI_CAL_GROUP))
		return 0;

	val = MT_EE_CAL_GROUP_SIZE + MT_EE_CAL_DPD_SIZE;
	dev->cal = devm_kzalloc(mdev->dev, val, GFP_KERNEL);
	if (!dev->cal)
		return -ENOMEM;

	offs = is_mt7915(&dev->mt76) ? MT_EE_PRECAL : MT_EE_PRECAL_V2;

	return mt76_get_of_eeprom(mdev, dev->cal, offs, val);
}

static int mt7915_check_eeprom(struct mt7915_dev *dev)
{
	u8 *eeprom = dev->mt76.eeprom.data;
	u16 val = get_unaligned_le16(eeprom);

#define CHECK_EEPROM_ERR(match)	(match ? 0 : -EINVAL)
	switch (val) {
	case 0x7915:
		return CHECK_EEPROM_ERR(is_mt7915(&dev->mt76));
	case 0x7916:
		return CHECK_EEPROM_ERR(is_mt7916(&dev->mt76));
	case 0x7981:
		return CHECK_EEPROM_ERR(is_mt7981(&dev->mt76));
	case 0x7986:
		return CHECK_EEPROM_ERR(is_mt7986(&dev->mt76));
	default:
		return -EINVAL;
	}
}

static char *mt7915_eeprom_name(struct mt7915_dev *dev)
{
	switch (mt76_chip(&dev->mt76)) {
	case 0x7915:
		return dev->dbdc_support ?
		       MT7915_EEPROM_DEFAULT_DBDC : MT7915_EEPROM_DEFAULT;
	case 0x7981:
		/* mt7981 only supports mt7976 and only in DBDC mode */
		return MT7981_EEPROM_MT7976_DEFAULT_DBDC;
	case 0x7986:
		switch (mt7915_check_adie(dev, true)) {
		case MT7976_ONE_ADIE_DBDC:
			return MT7986_EEPROM_MT7976_DEFAULT_DBDC;
		case MT7975_ONE_ADIE:
			return MT7986_EEPROM_MT7975_DEFAULT;
		case MT7976_ONE_ADIE:
			return MT7986_EEPROM_MT7976_DEFAULT;
		case MT7975_DUAL_ADIE:
			return MT7986_EEPROM_MT7975_DUAL_DEFAULT;
		case MT7976_DUAL_ADIE:
			return MT7986_EEPROM_MT7976_DUAL_DEFAULT;
		default:
			break;
		}
		return NULL;
	default:
		return MT7916_EEPROM_DEFAULT;
	}
}

static int
mt7915_eeprom_load_default(struct mt7915_dev *dev)
{
	u8 *eeprom = dev->mt76.eeprom.data;
	const struct firmware *fw = NULL;
	int ret;

	ret = request_firmware(&fw, mt7915_eeprom_name(dev), dev->mt76.dev);
	if (ret)
		return ret;

	if (!fw || !fw->data) {
		dev_err(dev->mt76.dev, "Invalid default bin\n");
		ret = -EINVAL;
		goto out;
	}

	memcpy(eeprom, fw->data, mt7915_eeprom_size(dev));
	dev->flash_mode = true;

out:
	release_firmware(fw);

	return ret;
}

static int mt7915_eeprom_load(struct mt7915_dev *dev)
{
	int ret;
	u16 eeprom_size = mt7915_eeprom_size(dev);

	ret = mt76_eeprom_init(&dev->mt76, eeprom_size);
	if (ret < 0)
		return ret;

	if (ret) {
		dev->flash_mode = true;
	} else {
		u8 free_block_num;
		u32 block_num, i;
		u32 eeprom_blk_size = MT7915_EEPROM_BLOCK_SIZE;
<<<<<<< HEAD

		ret = mt7915_mcu_get_eeprom_free_block(dev, &free_block_num);
		if (ret < 0)
			return ret;

=======

		ret = mt7915_mcu_get_eeprom_free_block(dev, &free_block_num);
		if (ret < 0)
			return ret;

>>>>>>> 98817289
		/* efuse info isn't enough */
		if (free_block_num >= 29)
			return -EINVAL;

		/* read eeprom data from efuse */
		block_num = DIV_ROUND_UP(eeprom_size, eeprom_blk_size);
		for (i = 0; i < block_num; i++) {
			ret = mt7915_mcu_get_eeprom(dev, i * eeprom_blk_size);
			if (ret < 0)
				return ret;
		}
	}

	return mt7915_check_eeprom(dev);
}

static void mt7915_eeprom_parse_band_config(struct mt7915_phy *phy)
{
	struct mt7915_dev *dev = phy->dev;
	u8 *eeprom = dev->mt76.eeprom.data;
	u8 band = phy->mt76->band_idx;
	u32 val;

	val = eeprom[MT_EE_WIFI_CONF + band];
	val = FIELD_GET(MT_EE_WIFI_CONF0_BAND_SEL, val);

	if (!is_mt7915(&dev->mt76)) {
		switch (val) {
		case MT_EE_V2_BAND_SEL_5GHZ:
			phy->mt76->cap.has_5ghz = true;
			return;
		case MT_EE_V2_BAND_SEL_6GHZ:
			phy->mt76->cap.has_6ghz = true;
			return;
		case MT_EE_V2_BAND_SEL_5GHZ_6GHZ:
			phy->mt76->cap.has_5ghz = true;
			phy->mt76->cap.has_6ghz = true;
			return;
		default:
			phy->mt76->cap.has_2ghz = true;
			return;
		}
	} else if (val == MT_EE_BAND_SEL_DEFAULT && dev->dbdc_support) {
		val = band ? MT_EE_BAND_SEL_5GHZ : MT_EE_BAND_SEL_2GHZ;
	}

	switch (val) {
	case MT_EE_BAND_SEL_5GHZ:
		phy->mt76->cap.has_5ghz = true;
		break;
	case MT_EE_BAND_SEL_2GHZ:
		phy->mt76->cap.has_2ghz = true;
		break;
	default:
		phy->mt76->cap.has_2ghz = true;
		phy->mt76->cap.has_5ghz = true;
		break;
	}
}

void mt7915_eeprom_parse_hw_cap(struct mt7915_dev *dev,
				struct mt7915_phy *phy)
{
	u8 path, nss, nss_max = 4, *eeprom = dev->mt76.eeprom.data;
	struct mt76_phy *mphy = phy->mt76;
<<<<<<< HEAD
=======
	u8 band = phy->mt76->band_idx;
>>>>>>> 98817289

	mt7915_eeprom_parse_band_config(phy);

	/* read tx/rx path from eeprom */
	if (is_mt7915(&dev->mt76)) {
		path = FIELD_GET(MT_EE_WIFI_CONF0_TX_PATH,
				 eeprom[MT_EE_WIFI_CONF]);
	} else {
		path = FIELD_GET(MT_EE_WIFI_CONF0_TX_PATH,
<<<<<<< HEAD
				 eeprom[MT_EE_WIFI_CONF + phy->band_idx]);
=======
				 eeprom[MT_EE_WIFI_CONF + band]);
>>>>>>> 98817289
	}

	if (!path || path > 4)
		path = 4;

	/* read tx/rx stream */
	nss = path;
	if (dev->dbdc_support) {
		if (is_mt7915(&dev->mt76)) {
			path = min_t(u8, path, 2);
			nss = FIELD_GET(MT_EE_WIFI_CONF3_TX_PATH_B0,
					eeprom[MT_EE_WIFI_CONF + 3]);
<<<<<<< HEAD
			if (phy->band_idx)
=======
			if (band)
>>>>>>> 98817289
				nss = FIELD_GET(MT_EE_WIFI_CONF3_TX_PATH_B1,
						eeprom[MT_EE_WIFI_CONF + 3]);
		} else {
			nss = FIELD_GET(MT_EE_WIFI_CONF_STREAM_NUM,
<<<<<<< HEAD
					eeprom[MT_EE_WIFI_CONF + 2 + phy->band_idx]);
		}

		if (!is_mt7986(&dev->mt76))
=======
					eeprom[MT_EE_WIFI_CONF + 2 + band]);
		}

		if (!is_mt798x(&dev->mt76))
>>>>>>> 98817289
			nss_max = 2;
	}

	if (!nss)
		nss = nss_max;
	nss = min_t(u8, min_t(u8, nss_max, nss), path);

	mphy->chainmask = BIT(path) - 1;
<<<<<<< HEAD
	if (phy->band_idx)
=======
	if (band)
>>>>>>> 98817289
		mphy->chainmask <<= dev->chainshift;
	mphy->antenna_mask = BIT(nss) - 1;
	dev->chainmask |= mphy->chainmask;
	dev->chainshift = hweight8(dev->mphy.chainmask);
}

int mt7915_eeprom_init(struct mt7915_dev *dev)
{
	int ret;

	ret = mt7915_eeprom_load(dev);
	if (ret < 0) {
		if (ret != -EINVAL)
			return ret;

		dev_warn(dev->mt76.dev, "eeprom load fail, use default bin\n");
		ret = mt7915_eeprom_load_default(dev);
		if (ret)
			return ret;
	}

	ret = mt7915_eeprom_load_precal(dev);
	if (ret)
		return ret;

	mt7915_eeprom_parse_hw_cap(dev, &dev->phy);
	memcpy(dev->mphy.macaddr, dev->mt76.eeprom.data + MT_EE_MAC_ADDR,
	       ETH_ALEN);

	mt76_eeprom_override(&dev->mphy);

	return 0;
}

int mt7915_eeprom_get_target_power(struct mt7915_dev *dev,
				   struct ieee80211_channel *chan,
				   u8 chain_idx)
{
	u8 *eeprom = dev->mt76.eeprom.data;
	int index, target_power;
	bool tssi_on, is_7976;

	if (chain_idx > 3)
		return -EINVAL;

	tssi_on = mt7915_tssi_enabled(dev, chan->band);
	is_7976 = mt7915_check_adie(dev, false) || is_mt7916(&dev->mt76);

	if (chan->band == NL80211_BAND_2GHZ) {
		if (is_7976) {
			index = MT_EE_TX0_POWER_2G_V2 + chain_idx;
			target_power = eeprom[index];
		} else {
			index = MT_EE_TX0_POWER_2G + chain_idx * 3;
			target_power = eeprom[index];

			if (!tssi_on)
				target_power += eeprom[index + 1];
		}
	} else if (chan->band == NL80211_BAND_5GHZ) {
		int group = mt7915_get_channel_group_5g(chan->hw_value, is_7976);

		if (is_7976) {
			index = MT_EE_TX0_POWER_5G_V2 + chain_idx * 5;
			target_power = eeprom[index + group];
		} else {
			index = MT_EE_TX0_POWER_5G + chain_idx * 12;
			target_power = eeprom[index + group];

			if (!tssi_on)
				target_power += eeprom[index + 8];
		}
	} else {
		int group = mt7915_get_channel_group_6g(chan->hw_value);

		index = MT_EE_TX0_POWER_6G_V2 + chain_idx * 8;
		target_power = is_7976 ? eeprom[index + group] : 0;
	}

	return target_power;
}

s8 mt7915_eeprom_get_power_delta(struct mt7915_dev *dev, int band)
{
	u8 *eeprom = dev->mt76.eeprom.data;
	u32 val, offs;
	s8 delta;
	bool is_7976 = mt7915_check_adie(dev, false) || is_mt7916(&dev->mt76);

	if (band == NL80211_BAND_2GHZ)
		offs = is_7976 ? MT_EE_RATE_DELTA_2G_V2 : MT_EE_RATE_DELTA_2G;
	else if (band == NL80211_BAND_5GHZ)
		offs = is_7976 ? MT_EE_RATE_DELTA_5G_V2 : MT_EE_RATE_DELTA_5G;
	else
		offs = is_7976 ? MT_EE_RATE_DELTA_6G_V2 : 0;

	val = eeprom[offs];

	if (!offs || !(val & MT_EE_RATE_DELTA_EN))
		return 0;

	delta = FIELD_GET(MT_EE_RATE_DELTA_MASK, val);

	return val & MT_EE_RATE_DELTA_SIGN ? delta : -delta;
}

const u8 mt7915_sku_group_len[] = {
	[SKU_CCK] = 4,
	[SKU_OFDM] = 8,
	[SKU_HT_BW20] = 8,
	[SKU_HT_BW40] = 9,
	[SKU_VHT_BW20] = 12,
	[SKU_VHT_BW40] = 12,
	[SKU_VHT_BW80] = 12,
	[SKU_VHT_BW160] = 12,
	[SKU_HE_RU26] = 12,
	[SKU_HE_RU52] = 12,
	[SKU_HE_RU106] = 12,
	[SKU_HE_RU242] = 12,
	[SKU_HE_RU484] = 12,
	[SKU_HE_RU996] = 12,
	[SKU_HE_RU2x996] = 12
};<|MERGE_RESOLUTION|>--- conflicted
+++ resolved
@@ -119,19 +119,11 @@
 		u8 free_block_num;
 		u32 block_num, i;
 		u32 eeprom_blk_size = MT7915_EEPROM_BLOCK_SIZE;
-<<<<<<< HEAD
 
 		ret = mt7915_mcu_get_eeprom_free_block(dev, &free_block_num);
 		if (ret < 0)
 			return ret;
 
-=======
-
-		ret = mt7915_mcu_get_eeprom_free_block(dev, &free_block_num);
-		if (ret < 0)
-			return ret;
-
->>>>>>> 98817289
 		/* efuse info isn't enough */
 		if (free_block_num >= 29)
 			return -EINVAL;
@@ -197,10 +189,7 @@
 {
 	u8 path, nss, nss_max = 4, *eeprom = dev->mt76.eeprom.data;
 	struct mt76_phy *mphy = phy->mt76;
-<<<<<<< HEAD
-=======
 	u8 band = phy->mt76->band_idx;
->>>>>>> 98817289
 
 	mt7915_eeprom_parse_band_config(phy);
 
@@ -210,11 +199,7 @@
 				 eeprom[MT_EE_WIFI_CONF]);
 	} else {
 		path = FIELD_GET(MT_EE_WIFI_CONF0_TX_PATH,
-<<<<<<< HEAD
-				 eeprom[MT_EE_WIFI_CONF + phy->band_idx]);
-=======
 				 eeprom[MT_EE_WIFI_CONF + band]);
->>>>>>> 98817289
 	}
 
 	if (!path || path > 4)
@@ -227,26 +212,15 @@
 			path = min_t(u8, path, 2);
 			nss = FIELD_GET(MT_EE_WIFI_CONF3_TX_PATH_B0,
 					eeprom[MT_EE_WIFI_CONF + 3]);
-<<<<<<< HEAD
-			if (phy->band_idx)
-=======
 			if (band)
->>>>>>> 98817289
 				nss = FIELD_GET(MT_EE_WIFI_CONF3_TX_PATH_B1,
 						eeprom[MT_EE_WIFI_CONF + 3]);
 		} else {
 			nss = FIELD_GET(MT_EE_WIFI_CONF_STREAM_NUM,
-<<<<<<< HEAD
-					eeprom[MT_EE_WIFI_CONF + 2 + phy->band_idx]);
-		}
-
-		if (!is_mt7986(&dev->mt76))
-=======
 					eeprom[MT_EE_WIFI_CONF + 2 + band]);
 		}
 
 		if (!is_mt798x(&dev->mt76))
->>>>>>> 98817289
 			nss_max = 2;
 	}
 
@@ -255,11 +229,7 @@
 	nss = min_t(u8, min_t(u8, nss_max, nss), path);
 
 	mphy->chainmask = BIT(path) - 1;
-<<<<<<< HEAD
-	if (phy->band_idx)
-=======
 	if (band)
->>>>>>> 98817289
 		mphy->chainmask <<= dev->chainshift;
 	mphy->antenna_mask = BIT(nss) - 1;
 	dev->chainmask |= mphy->chainmask;
