// SPDX-License-Identifier: ISC
/* Copyright (C) 2020 MediaTek Inc. */

#include <linux/fs.h>
#include "mt7915.h"
#include "mcu.h"
#include "mac.h"
#include "eeprom.h"

#define fw_name(_dev, name, ...)	({			\
	char *_fw;						\
	switch (mt76_chip(&(_dev)->mt76)) {			\
	case 0x7915:						\
		_fw = MT7915_##name;				\
		break;						\
	case 0x7986:						\
		_fw = MT7986_##name##__VA_ARGS__;		\
		break;						\
	default:						\
		_fw = MT7916_##name;				\
		break;						\
	}							\
	_fw;							\
})

#define fw_name_var(_dev, name)		(mt7915_check_adie(dev, false) ?	\
					 fw_name(_dev, name) :			\
					 fw_name(_dev, name, _MT7975))

#define MCU_PATCH_ADDRESS		0x200000

#define HE_PHY(p, c)			u8_get_bits(c, IEEE80211_HE_PHY_##p)
#define HE_MAC(m, c)			u8_get_bits(c, IEEE80211_HE_MAC_##m)

static u8
mt7915_mcu_get_sta_nss(u16 mcs_map)
{
	u8 nss;

	for (nss = 8; nss > 0; nss--) {
		u8 nss_mcs = (mcs_map >> (2 * (nss - 1))) & 3;

		if (nss_mcs != IEEE80211_VHT_MCS_NOT_SUPPORTED)
			break;
	}

	return nss - 1;
}

static void
mt7915_mcu_set_sta_he_mcs(struct ieee80211_sta *sta, __le16 *he_mcs,
			  u16 mcs_map)
{
	struct mt7915_sta *msta = (struct mt7915_sta *)sta->drv_priv;
	struct mt7915_dev *dev = msta->vif->phy->dev;
	enum nl80211_band band = msta->vif->phy->mt76->chandef.chan->band;
	const u16 *mask = msta->vif->bitrate_mask.control[band].he_mcs;
	int nss, max_nss = sta->deflink.rx_nss > 3 ? 4 : sta->deflink.rx_nss;

	for (nss = 0; nss < max_nss; nss++) {
		int mcs;

		switch ((mcs_map >> (2 * nss)) & 0x3) {
		case IEEE80211_HE_MCS_SUPPORT_0_11:
			mcs = GENMASK(11, 0);
			break;
		case IEEE80211_HE_MCS_SUPPORT_0_9:
			mcs = GENMASK(9, 0);
			break;
		case IEEE80211_HE_MCS_SUPPORT_0_7:
			mcs = GENMASK(7, 0);
			break;
		default:
			mcs = 0;
		}

		mcs = mcs ? fls(mcs & mask[nss]) - 1 : -1;

		switch (mcs) {
		case 0 ... 7:
			mcs = IEEE80211_HE_MCS_SUPPORT_0_7;
			break;
		case 8 ... 9:
			mcs = IEEE80211_HE_MCS_SUPPORT_0_9;
			break;
		case 10 ... 11:
			mcs = IEEE80211_HE_MCS_SUPPORT_0_11;
			break;
		default:
			mcs = IEEE80211_HE_MCS_NOT_SUPPORTED;
			break;
		}
		mcs_map &= ~(0x3 << (nss * 2));
		mcs_map |= mcs << (nss * 2);

		/* only support 2ss on 160MHz for mt7915 */
		if (is_mt7915(&dev->mt76) && nss > 1 &&
		    sta->deflink.bandwidth == IEEE80211_STA_RX_BW_160)
			break;
	}

	*he_mcs = cpu_to_le16(mcs_map);
}

static void
mt7915_mcu_set_sta_vht_mcs(struct ieee80211_sta *sta, __le16 *vht_mcs,
			   const u16 *mask)
{
	struct mt7915_sta *msta = (struct mt7915_sta *)sta->drv_priv;
	struct mt7915_dev *dev = msta->vif->phy->dev;
	u16 mcs_map = le16_to_cpu(sta->deflink.vht_cap.vht_mcs.rx_mcs_map);
	int nss, max_nss = sta->deflink.rx_nss > 3 ? 4 : sta->deflink.rx_nss;
	u16 mcs;

	for (nss = 0; nss < max_nss; nss++, mcs_map >>= 2) {
		switch (mcs_map & 0x3) {
		case IEEE80211_VHT_MCS_SUPPORT_0_9:
			mcs = GENMASK(9, 0);
			break;
		case IEEE80211_VHT_MCS_SUPPORT_0_8:
			mcs = GENMASK(8, 0);
			break;
		case IEEE80211_VHT_MCS_SUPPORT_0_7:
			mcs = GENMASK(7, 0);
			break;
		default:
			mcs = 0;
		}

		vht_mcs[nss] = cpu_to_le16(mcs & mask[nss]);

		/* only support 2ss on 160MHz for mt7915 */
		if (is_mt7915(&dev->mt76) && nss > 1 &&
		    sta->deflink.bandwidth == IEEE80211_STA_RX_BW_160)
			break;
	}
}

static void
mt7915_mcu_set_sta_ht_mcs(struct ieee80211_sta *sta, u8 *ht_mcs,
			  const u8 *mask)
{
	int nss, max_nss = sta->deflink.rx_nss > 3 ? 4 : sta->deflink.rx_nss;

	for (nss = 0; nss < max_nss; nss++)
		ht_mcs[nss] = sta->deflink.ht_cap.mcs.rx_mask[nss] & mask[nss];
}

static int
mt7915_mcu_parse_response(struct mt76_dev *mdev, int cmd,
			  struct sk_buff *skb, int seq)
{
	struct mt76_connac2_mcu_rxd *rxd;
	int ret = 0;

	if (!skb) {
		dev_err(mdev->dev, "Message %08x (seq %d) timeout\n",
			cmd, seq);
		return -ETIMEDOUT;
	}

	rxd = (struct mt76_connac2_mcu_rxd *)skb->data;
	if (seq != rxd->seq)
		return -EAGAIN;

	if (cmd == MCU_CMD(PATCH_SEM_CONTROL)) {
		skb_pull(skb, sizeof(*rxd) - 4);
		ret = *skb->data;
	} else if (cmd == MCU_EXT_CMD(THERMAL_CTRL)) {
		skb_pull(skb, sizeof(*rxd) + 4);
		ret = le32_to_cpu(*(__le32 *)skb->data);
	} else {
		skb_pull(skb, sizeof(struct mt76_connac2_mcu_rxd));
	}

	return ret;
}

static int
mt7915_mcu_send_message(struct mt76_dev *mdev, struct sk_buff *skb,
			int cmd, int *wait_seq)
{
	struct mt7915_dev *dev = container_of(mdev, struct mt7915_dev, mt76);
	enum mt76_mcuq_id qid;
	int ret;

	ret = mt76_connac2_mcu_fill_message(mdev, skb, cmd, wait_seq);
	if (ret)
		return ret;

	if (cmd == MCU_CMD(FW_SCATTER))
		qid = MT_MCUQ_FWDL;
	else if (test_bit(MT76_STATE_MCU_RUNNING, &dev->mphy.state))
		qid = MT_MCUQ_WA;
	else
		qid = MT_MCUQ_WM;

	return mt76_tx_queue_skb_raw(dev, mdev->q_mcu[qid], skb, 0);
}

int mt7915_mcu_wa_cmd(struct mt7915_dev *dev, int cmd, u32 a1, u32 a2, u32 a3)
{
	struct {
		__le32 args[3];
	} req = {
		.args = {
			cpu_to_le32(a1),
			cpu_to_le32(a2),
			cpu_to_le32(a3),
		},
	};

	return mt76_mcu_send_msg(&dev->mt76, cmd, &req, sizeof(req), false);
}

static void
mt7915_mcu_csa_finish(void *priv, u8 *mac, struct ieee80211_vif *vif)
{
	if (vif->bss_conf.csa_active)
		ieee80211_csa_finish(vif);
}

static void
mt7915_mcu_rx_csa_notify(struct mt7915_dev *dev, struct sk_buff *skb)
{
	struct mt76_phy *mphy = &dev->mt76.phy;
	struct mt7915_mcu_csa_notify *c;

	c = (struct mt7915_mcu_csa_notify *)skb->data;

	if ((c->band_idx && !dev->phy.band_idx) && dev->mt76.phys[MT_BAND1])
		mphy = dev->mt76.phys[MT_BAND1];

	ieee80211_iterate_active_interfaces_atomic(mphy->hw,
			IEEE80211_IFACE_ITER_RESUME_ALL,
			mt7915_mcu_csa_finish, mphy->hw);
}

static void
mt7915_mcu_rx_thermal_notify(struct mt7915_dev *dev, struct sk_buff *skb)
{
	struct mt76_phy *mphy = &dev->mt76.phy;
	struct mt7915_mcu_thermal_notify *t;
	struct mt7915_phy *phy;

	t = (struct mt7915_mcu_thermal_notify *)skb->data;
	if (t->ctrl.ctrl_id != THERMAL_PROTECT_ENABLE)
		return;

	if ((t->ctrl.band_idx && !dev->phy.band_idx) && dev->mt76.phys[MT_BAND1])
		mphy = dev->mt76.phys[MT_BAND1];

	phy = (struct mt7915_phy *)mphy->priv;
	phy->throttle_state = t->ctrl.duty.duty_cycle;
}

static void
mt7915_mcu_rx_radar_detected(struct mt7915_dev *dev, struct sk_buff *skb)
{
	struct mt76_phy *mphy = &dev->mt76.phy;
	struct mt7915_mcu_rdd_report *r;

	r = (struct mt7915_mcu_rdd_report *)skb->data;

	if ((r->band_idx && !dev->phy.band_idx) && dev->mt76.phys[MT_BAND1])
		mphy = dev->mt76.phys[MT_BAND1];

	if (r->band_idx == MT_RX_SEL2)
		cfg80211_background_radar_event(mphy->hw->wiphy,
						&dev->rdd2_chandef,
						GFP_ATOMIC);
	else
		ieee80211_radar_detected(mphy->hw);
	dev->hw_pattern++;
}

static void
mt7915_mcu_rx_log_message(struct mt7915_dev *dev, struct sk_buff *skb)
{
	struct mt76_connac2_mcu_rxd *rxd;
	int len = skb->len - sizeof(*rxd);
	const char *data, *type;

	rxd = (struct mt76_connac2_mcu_rxd *)skb->data;
	data = (char *)&rxd[1];

	switch (rxd->s2d_index) {
	case 0:
		if (mt7915_debugfs_rx_log(dev, data, len))
			return;

		type = "WM";
		break;
	case 2:
		type = "WA";
		break;
	default:
		type = "unknown";
		break;
	}

	wiphy_info(mt76_hw(dev)->wiphy, "%s: %.*s", type, len, data);
}

static void
mt7915_mcu_cca_finish(void *priv, u8 *mac, struct ieee80211_vif *vif)
{
	if (!vif->bss_conf.color_change_active)
		return;

	ieee80211_color_change_finish(vif);
}

static void
mt7915_mcu_rx_bcc_notify(struct mt7915_dev *dev, struct sk_buff *skb)
{
	struct mt76_phy *mphy = &dev->mt76.phy;
	struct mt7915_mcu_bcc_notify *b;

	b = (struct mt7915_mcu_bcc_notify *)skb->data;

	if ((b->band_idx && !dev->phy.band_idx) && dev->mt76.phys[MT_BAND1])
		mphy = dev->mt76.phys[MT_BAND1];

	ieee80211_iterate_active_interfaces_atomic(mphy->hw,
			IEEE80211_IFACE_ITER_RESUME_ALL,
			mt7915_mcu_cca_finish, mphy->hw);
}

static void
mt7915_mcu_rx_ext_event(struct mt7915_dev *dev, struct sk_buff *skb)
{
	struct mt76_connac2_mcu_rxd *rxd;

	rxd = (struct mt76_connac2_mcu_rxd *)skb->data;
	switch (rxd->ext_eid) {
	case MCU_EXT_EVENT_THERMAL_PROTECT:
		mt7915_mcu_rx_thermal_notify(dev, skb);
		break;
	case MCU_EXT_EVENT_RDD_REPORT:
		mt7915_mcu_rx_radar_detected(dev, skb);
		break;
	case MCU_EXT_EVENT_CSA_NOTIFY:
		mt7915_mcu_rx_csa_notify(dev, skb);
		break;
	case MCU_EXT_EVENT_FW_LOG_2_HOST:
		mt7915_mcu_rx_log_message(dev, skb);
		break;
	case MCU_EXT_EVENT_BCC_NOTIFY:
		mt7915_mcu_rx_bcc_notify(dev, skb);
		break;
	default:
		break;
	}
}

static void
mt7915_mcu_rx_unsolicited_event(struct mt7915_dev *dev, struct sk_buff *skb)
{
	struct mt76_connac2_mcu_rxd *rxd;

	rxd = (struct mt76_connac2_mcu_rxd *)skb->data;
	switch (rxd->eid) {
	case MCU_EVENT_EXT:
		mt7915_mcu_rx_ext_event(dev, skb);
		break;
	default:
		break;
	}
	dev_kfree_skb(skb);
}

void mt7915_mcu_rx_event(struct mt7915_dev *dev, struct sk_buff *skb)
{
	struct mt76_connac2_mcu_rxd *rxd;

	rxd = (struct mt76_connac2_mcu_rxd *)skb->data;
	if (rxd->ext_eid == MCU_EXT_EVENT_THERMAL_PROTECT ||
	    rxd->ext_eid == MCU_EXT_EVENT_FW_LOG_2_HOST ||
	    rxd->ext_eid == MCU_EXT_EVENT_ASSERT_DUMP ||
	    rxd->ext_eid == MCU_EXT_EVENT_PS_SYNC ||
	    rxd->ext_eid == MCU_EXT_EVENT_BCC_NOTIFY ||
	    !rxd->seq)
		mt7915_mcu_rx_unsolicited_event(dev, skb);
	else
		mt76_mcu_rx_event(&dev->mt76, skb);
}

static struct tlv *
mt7915_mcu_add_nested_subtlv(struct sk_buff *skb, int sub_tag, int sub_len,
			     __le16 *sub_ntlv, __le16 *len)
{
	struct tlv *ptlv, tlv = {
		.tag = cpu_to_le16(sub_tag),
		.len = cpu_to_le16(sub_len),
	};

	ptlv = skb_put(skb, sub_len);
	memcpy(ptlv, &tlv, sizeof(tlv));

	le16_add_cpu(sub_ntlv, 1);
	le16_add_cpu(len, sub_len);

	return ptlv;
}

/** bss info **/
struct mt7915_he_obss_narrow_bw_ru_data {
	bool tolerated;
};

static void mt7915_check_he_obss_narrow_bw_ru_iter(struct wiphy *wiphy,
						   struct cfg80211_bss *bss,
						   void *_data)
{
	struct mt7915_he_obss_narrow_bw_ru_data *data = _data;
	const struct element *elem;

	rcu_read_lock();
	elem = ieee80211_bss_get_elem(bss, WLAN_EID_EXT_CAPABILITY);

	if (!elem || elem->datalen <= 10 ||
	    !(elem->data[10] &
	      WLAN_EXT_CAPA10_OBSS_NARROW_BW_RU_TOLERANCE_SUPPORT))
		data->tolerated = false;

	rcu_read_unlock();
}

static bool mt7915_check_he_obss_narrow_bw_ru(struct ieee80211_hw *hw,
					      struct ieee80211_vif *vif)
{
	struct mt7915_he_obss_narrow_bw_ru_data iter_data = {
		.tolerated = true,
	};

	if (!(vif->bss_conf.chandef.chan->flags & IEEE80211_CHAN_RADAR))
		return false;

	cfg80211_bss_iter(hw->wiphy, &vif->bss_conf.chandef,
			  mt7915_check_he_obss_narrow_bw_ru_iter,
			  &iter_data);

	/*
	 * If there is at least one AP on radar channel that cannot
	 * tolerate 26-tone RU UL OFDMA transmissions using HE TB PPDU.
	 */
	return !iter_data.tolerated;
}

static void
mt7915_mcu_bss_rfch_tlv(struct sk_buff *skb, struct ieee80211_vif *vif,
			struct mt7915_phy *phy)
{
	struct cfg80211_chan_def *chandef = &phy->mt76->chandef;
	struct bss_info_rf_ch *ch;
	struct tlv *tlv;
	int freq1 = chandef->center_freq1;

	tlv = mt76_connac_mcu_add_tlv(skb, BSS_INFO_RF_CH, sizeof(*ch));

	ch = (struct bss_info_rf_ch *)tlv;
	ch->pri_ch = chandef->chan->hw_value;
	ch->center_ch0 = ieee80211_frequency_to_channel(freq1);
	ch->bw = mt76_connac_chan_bw(chandef);

	if (chandef->width == NL80211_CHAN_WIDTH_80P80) {
		int freq2 = chandef->center_freq2;

		ch->center_ch1 = ieee80211_frequency_to_channel(freq2);
	}

	if (vif->bss_conf.he_support && vif->type == NL80211_IFTYPE_STATION) {
		struct mt76_phy *mphy = phy->mt76;

		ch->he_ru26_block =
			mt7915_check_he_obss_narrow_bw_ru(mphy->hw, vif);
		ch->he_all_disable = false;
	} else {
		ch->he_all_disable = true;
	}
}

static void
mt7915_mcu_bss_ra_tlv(struct sk_buff *skb, struct ieee80211_vif *vif,
		      struct mt7915_phy *phy)
{
	int max_nss = hweight8(phy->mt76->chainmask);
	struct bss_info_ra *ra;
	struct tlv *tlv;

	tlv = mt76_connac_mcu_add_tlv(skb, BSS_INFO_RA, sizeof(*ra));

	ra = (struct bss_info_ra *)tlv;
	ra->op_mode = vif->type == NL80211_IFTYPE_AP;
	ra->adhoc_en = vif->type == NL80211_IFTYPE_ADHOC;
	ra->short_preamble = true;
	ra->tx_streams = max_nss;
	ra->rx_streams = max_nss;
	ra->algo = 4;
	ra->train_up_rule = 2;
	ra->train_up_high_thres = 110;
	ra->train_up_rule_rssi = -70;
	ra->low_traffic_thres = 2;
	ra->phy_cap = cpu_to_le32(0xfdf);
	ra->interval = cpu_to_le32(500);
	ra->fast_interval = cpu_to_le32(100);
}

static void
mt7915_mcu_bss_he_tlv(struct sk_buff *skb, struct ieee80211_vif *vif,
		      struct mt7915_phy *phy)
{
#define DEFAULT_HE_PE_DURATION		4
#define DEFAULT_HE_DURATION_RTS_THRES	1023
	const struct ieee80211_sta_he_cap *cap;
	struct bss_info_he *he;
	struct tlv *tlv;

	cap = mt76_connac_get_he_phy_cap(phy->mt76, vif);

	tlv = mt76_connac_mcu_add_tlv(skb, BSS_INFO_HE_BASIC, sizeof(*he));

	he = (struct bss_info_he *)tlv;
	he->he_pe_duration = vif->bss_conf.htc_trig_based_pkt_ext;
	if (!he->he_pe_duration)
		he->he_pe_duration = DEFAULT_HE_PE_DURATION;

	he->he_rts_thres = cpu_to_le16(vif->bss_conf.frame_time_rts_th);
	if (!he->he_rts_thres)
		he->he_rts_thres = cpu_to_le16(DEFAULT_HE_DURATION_RTS_THRES);

	he->max_nss_mcs[CMD_HE_MCS_BW80] = cap->he_mcs_nss_supp.tx_mcs_80;
	he->max_nss_mcs[CMD_HE_MCS_BW160] = cap->he_mcs_nss_supp.tx_mcs_160;
	he->max_nss_mcs[CMD_HE_MCS_BW8080] = cap->he_mcs_nss_supp.tx_mcs_80p80;
}

static void
mt7915_mcu_bss_hw_amsdu_tlv(struct sk_buff *skb)
{
#define TXD_CMP_MAP1		GENMASK(15, 0)
#define TXD_CMP_MAP2		(GENMASK(31, 0) & ~BIT(23))
	struct bss_info_hw_amsdu *amsdu;
	struct tlv *tlv;

	tlv = mt76_connac_mcu_add_tlv(skb, BSS_INFO_HW_AMSDU, sizeof(*amsdu));

	amsdu = (struct bss_info_hw_amsdu *)tlv;
	amsdu->cmp_bitmap_0 = cpu_to_le32(TXD_CMP_MAP1);
	amsdu->cmp_bitmap_1 = cpu_to_le32(TXD_CMP_MAP2);
	amsdu->trig_thres = cpu_to_le16(2);
	amsdu->enable = true;
}

static void
mt7915_mcu_bss_bmc_tlv(struct sk_buff *skb, struct mt7915_phy *phy)
{
	struct bss_info_bmc_rate *bmc;
	struct cfg80211_chan_def *chandef = &phy->mt76->chandef;
	enum nl80211_band band = chandef->chan->band;
	struct tlv *tlv;

	tlv = mt76_connac_mcu_add_tlv(skb, BSS_INFO_BMC_RATE, sizeof(*bmc));

	bmc = (struct bss_info_bmc_rate *)tlv;
	if (band == NL80211_BAND_2GHZ) {
		bmc->short_preamble = true;
	} else {
		bmc->bc_trans = cpu_to_le16(0x2000);
		bmc->mc_trans = cpu_to_le16(0x2080);
	}
}

static int
mt7915_mcu_muar_config(struct mt7915_phy *phy, struct ieee80211_vif *vif,
		       bool bssid, bool enable)
{
	struct mt7915_dev *dev = phy->dev;
	struct mt7915_vif *mvif = (struct mt7915_vif *)vif->drv_priv;
	u32 idx = mvif->mt76.omac_idx - REPEATER_BSSID_START;
	u32 mask = phy->omac_mask >> 32 & ~BIT(idx);
	const u8 *addr = vif->addr;
	struct {
		u8 mode;
		u8 force_clear;
		u8 clear_bitmap[8];
		u8 entry_count;
		u8 write;
		u8 band;

		u8 index;
		u8 bssid;
		u8 addr[ETH_ALEN];
	} __packed req = {
		.mode = !!mask || enable,
		.entry_count = 1,
		.write = 1,
		.band = phy != &dev->phy,
		.index = idx * 2 + bssid,
	};

	if (bssid)
		addr = vif->bss_conf.bssid;

	if (enable)
		ether_addr_copy(req.addr, addr);

	return mt76_mcu_send_msg(&dev->mt76, MCU_EXT_CMD(MUAR_UPDATE), &req,
				 sizeof(req), true);
}

int mt7915_mcu_add_bss_info(struct mt7915_phy *phy,
			    struct ieee80211_vif *vif, int enable)
{
	struct mt7915_vif *mvif = (struct mt7915_vif *)vif->drv_priv;
	struct mt7915_dev *dev = phy->dev;
	struct sk_buff *skb;

	if (mvif->mt76.omac_idx >= REPEATER_BSSID_START) {
		mt7915_mcu_muar_config(phy, vif, false, enable);
		mt7915_mcu_muar_config(phy, vif, true, enable);
	}

	skb = __mt76_connac_mcu_alloc_sta_req(&dev->mt76, &mvif->mt76, NULL,
					      MT7915_BSS_UPDATE_MAX_SIZE);
	if (IS_ERR(skb))
		return PTR_ERR(skb);

	/* bss_omac must be first */
	if (enable)
		mt76_connac_mcu_bss_omac_tlv(skb, vif);

	mt76_connac_mcu_bss_basic_tlv(skb, vif, NULL, phy->mt76,
				      mvif->sta.wcid.idx, enable);

	if (vif->type == NL80211_IFTYPE_MONITOR)
		goto out;

	if (enable) {
		mt7915_mcu_bss_rfch_tlv(skb, vif, phy);
		mt7915_mcu_bss_bmc_tlv(skb, phy);
		mt7915_mcu_bss_ra_tlv(skb, vif, phy);
		mt7915_mcu_bss_hw_amsdu_tlv(skb);

		if (vif->bss_conf.he_support)
			mt7915_mcu_bss_he_tlv(skb, vif, phy);

		if (mvif->mt76.omac_idx >= EXT_BSSID_START &&
		    mvif->mt76.omac_idx < REPEATER_BSSID_START)
			mt76_connac_mcu_bss_ext_tlv(skb, &mvif->mt76);
	}
out:
	return mt76_mcu_skb_send_msg(&dev->mt76, skb,
				     MCU_EXT_CMD(BSS_INFO_UPDATE), true);
}

/** starec & wtbl **/
int mt7915_mcu_add_tx_ba(struct mt7915_dev *dev,
			 struct ieee80211_ampdu_params *params,
			 bool enable)
{
	struct mt7915_sta *msta = (struct mt7915_sta *)params->sta->drv_priv;
	struct mt7915_vif *mvif = msta->vif;

	if (enable && !params->amsdu)
		msta->wcid.amsdu = false;

	return mt76_connac_mcu_sta_ba(&dev->mt76, &mvif->mt76, params,
				      MCU_EXT_CMD(STA_REC_UPDATE),
				      enable, true);
}

int mt7915_mcu_add_rx_ba(struct mt7915_dev *dev,
			 struct ieee80211_ampdu_params *params,
			 bool enable)
{
	struct mt7915_sta *msta = (struct mt7915_sta *)params->sta->drv_priv;
	struct mt7915_vif *mvif = msta->vif;

	return mt76_connac_mcu_sta_ba(&dev->mt76, &mvif->mt76, params,
				      MCU_EXT_CMD(STA_REC_UPDATE),
				      enable, false);
}

static void
mt7915_mcu_sta_he_tlv(struct sk_buff *skb, struct ieee80211_sta *sta,
		      struct ieee80211_vif *vif)
{
	struct mt7915_vif *mvif = (struct mt7915_vif *)vif->drv_priv;
	struct ieee80211_he_cap_elem *elem = &sta->deflink.he_cap.he_cap_elem;
	struct ieee80211_he_mcs_nss_supp mcs_map;
	struct sta_rec_he *he;
	struct tlv *tlv;
	u32 cap = 0;

	if (!sta->deflink.he_cap.has_he)
		return;

	tlv = mt76_connac_mcu_add_tlv(skb, STA_REC_HE, sizeof(*he));

	he = (struct sta_rec_he *)tlv;

	if (elem->mac_cap_info[0] & IEEE80211_HE_MAC_CAP0_HTC_HE)
		cap |= STA_REC_HE_CAP_HTC;

	if (elem->mac_cap_info[2] & IEEE80211_HE_MAC_CAP2_BSR)
		cap |= STA_REC_HE_CAP_BSR;

	if (elem->mac_cap_info[3] & IEEE80211_HE_MAC_CAP3_OMI_CONTROL)
		cap |= STA_REC_HE_CAP_OM;

	if (elem->mac_cap_info[4] & IEEE80211_HE_MAC_CAP4_AMSDU_IN_AMPDU)
		cap |= STA_REC_HE_CAP_AMSDU_IN_AMPDU;

	if (elem->mac_cap_info[4] & IEEE80211_HE_MAC_CAP4_BQR)
		cap |= STA_REC_HE_CAP_BQR;

	if (elem->phy_cap_info[0] &
	    (IEEE80211_HE_PHY_CAP0_CHANNEL_WIDTH_SET_RU_MAPPING_IN_2G |
	     IEEE80211_HE_PHY_CAP0_CHANNEL_WIDTH_SET_RU_MAPPING_IN_5G))
		cap |= STA_REC_HE_CAP_BW20_RU242_SUPPORT;

	if (mvif->cap.he_ldpc &&
	    (elem->phy_cap_info[1] &
	     IEEE80211_HE_PHY_CAP1_LDPC_CODING_IN_PAYLOAD))
		cap |= STA_REC_HE_CAP_LDPC;

	if (elem->phy_cap_info[1] &
	    IEEE80211_HE_PHY_CAP1_HE_LTF_AND_GI_FOR_HE_PPDUS_0_8US)
		cap |= STA_REC_HE_CAP_SU_PPDU_1LTF_8US_GI;

	if (elem->phy_cap_info[2] &
	    IEEE80211_HE_PHY_CAP2_NDP_4x_LTF_AND_3_2US)
		cap |= STA_REC_HE_CAP_NDP_4LTF_3DOT2MS_GI;

	if (elem->phy_cap_info[2] &
	    IEEE80211_HE_PHY_CAP2_STBC_TX_UNDER_80MHZ)
		cap |= STA_REC_HE_CAP_LE_EQ_80M_TX_STBC;

	if (elem->phy_cap_info[2] &
	    IEEE80211_HE_PHY_CAP2_STBC_RX_UNDER_80MHZ)
		cap |= STA_REC_HE_CAP_LE_EQ_80M_RX_STBC;

	if (elem->phy_cap_info[6] &
	    IEEE80211_HE_PHY_CAP6_TRIG_CQI_FB)
		cap |= STA_REC_HE_CAP_TRIG_CQI_FK;

	if (elem->phy_cap_info[6] &
	    IEEE80211_HE_PHY_CAP6_PARTIAL_BW_EXT_RANGE)
		cap |= STA_REC_HE_CAP_PARTIAL_BW_EXT_RANGE;

	if (elem->phy_cap_info[7] &
	    IEEE80211_HE_PHY_CAP7_HE_SU_MU_PPDU_4XLTF_AND_08_US_GI)
		cap |= STA_REC_HE_CAP_SU_MU_PPDU_4LTF_8US_GI;

	if (elem->phy_cap_info[7] &
	    IEEE80211_HE_PHY_CAP7_STBC_TX_ABOVE_80MHZ)
		cap |= STA_REC_HE_CAP_GT_80M_TX_STBC;

	if (elem->phy_cap_info[7] &
	    IEEE80211_HE_PHY_CAP7_STBC_RX_ABOVE_80MHZ)
		cap |= STA_REC_HE_CAP_GT_80M_RX_STBC;

	if (elem->phy_cap_info[8] &
	    IEEE80211_HE_PHY_CAP8_HE_ER_SU_PPDU_4XLTF_AND_08_US_GI)
		cap |= STA_REC_HE_CAP_ER_SU_PPDU_4LTF_8US_GI;

	if (elem->phy_cap_info[8] &
	    IEEE80211_HE_PHY_CAP8_HE_ER_SU_1XLTF_AND_08_US_GI)
		cap |= STA_REC_HE_CAP_ER_SU_PPDU_1LTF_8US_GI;

	if (elem->phy_cap_info[9] &
	    IEEE80211_HE_PHY_CAP9_TX_1024_QAM_LESS_THAN_242_TONE_RU)
		cap |= STA_REC_HE_CAP_TX_1024QAM_UNDER_RU242;

	if (elem->phy_cap_info[9] &
	    IEEE80211_HE_PHY_CAP9_RX_1024_QAM_LESS_THAN_242_TONE_RU)
		cap |= STA_REC_HE_CAP_RX_1024QAM_UNDER_RU242;

	he->he_cap = cpu_to_le32(cap);

	mcs_map = sta->deflink.he_cap.he_mcs_nss_supp;
	switch (sta->deflink.bandwidth) {
	case IEEE80211_STA_RX_BW_160:
		if (elem->phy_cap_info[0] &
		    IEEE80211_HE_PHY_CAP0_CHANNEL_WIDTH_SET_80PLUS80_MHZ_IN_5G)
			mt7915_mcu_set_sta_he_mcs(sta,
						  &he->max_nss_mcs[CMD_HE_MCS_BW8080],
						  le16_to_cpu(mcs_map.rx_mcs_80p80));

		mt7915_mcu_set_sta_he_mcs(sta,
					  &he->max_nss_mcs[CMD_HE_MCS_BW160],
					  le16_to_cpu(mcs_map.rx_mcs_160));
		fallthrough;
	default:
		mt7915_mcu_set_sta_he_mcs(sta,
					  &he->max_nss_mcs[CMD_HE_MCS_BW80],
					  le16_to_cpu(mcs_map.rx_mcs_80));
		break;
	}

	he->t_frame_dur =
		HE_MAC(CAP1_TF_MAC_PAD_DUR_MASK, elem->mac_cap_info[1]);
	he->max_ampdu_exp =
		HE_MAC(CAP3_MAX_AMPDU_LEN_EXP_MASK, elem->mac_cap_info[3]);

	he->bw_set =
		HE_PHY(CAP0_CHANNEL_WIDTH_SET_MASK, elem->phy_cap_info[0]);
	he->device_class =
		HE_PHY(CAP1_DEVICE_CLASS_A, elem->phy_cap_info[1]);
	he->punc_pream_rx =
		HE_PHY(CAP1_PREAMBLE_PUNC_RX_MASK, elem->phy_cap_info[1]);

	he->dcm_tx_mode =
		HE_PHY(CAP3_DCM_MAX_CONST_TX_MASK, elem->phy_cap_info[3]);
	he->dcm_tx_max_nss =
		HE_PHY(CAP3_DCM_MAX_TX_NSS_2, elem->phy_cap_info[3]);
	he->dcm_rx_mode =
		HE_PHY(CAP3_DCM_MAX_CONST_RX_MASK, elem->phy_cap_info[3]);
	he->dcm_rx_max_nss =
		HE_PHY(CAP3_DCM_MAX_RX_NSS_2, elem->phy_cap_info[3]);
	he->dcm_rx_max_nss =
		HE_PHY(CAP8_DCM_MAX_RU_MASK, elem->phy_cap_info[8]);

	he->pkt_ext = 2;
}

static void
mt7915_mcu_sta_muru_tlv(struct mt7915_dev *dev, struct sk_buff *skb,
			struct ieee80211_sta *sta, struct ieee80211_vif *vif)
{
	struct mt7915_vif *mvif = (struct mt7915_vif *)vif->drv_priv;
	struct ieee80211_he_cap_elem *elem = &sta->deflink.he_cap.he_cap_elem;
	struct sta_rec_muru *muru;
	struct tlv *tlv;

	if (vif->type != NL80211_IFTYPE_STATION &&
	    vif->type != NL80211_IFTYPE_AP)
		return;

	tlv = mt76_connac_mcu_add_tlv(skb, STA_REC_MURU, sizeof(*muru));

	muru = (struct sta_rec_muru *)tlv;

	muru->cfg.mimo_dl_en = mvif->cap.he_mu_ebfer ||
			       mvif->cap.vht_mu_ebfer ||
			       mvif->cap.vht_mu_ebfee;
	if (!is_mt7915(&dev->mt76))
		muru->cfg.mimo_ul_en = true;
	muru->cfg.ofdma_dl_en = true;

	if (sta->deflink.vht_cap.vht_supported)
		muru->mimo_dl.vht_mu_bfee =
			!!(sta->deflink.vht_cap.cap & IEEE80211_VHT_CAP_MU_BEAMFORMEE_CAPABLE);

	if (!sta->deflink.he_cap.has_he)
		return;

	muru->mimo_dl.partial_bw_dl_mimo =
		HE_PHY(CAP6_PARTIAL_BANDWIDTH_DL_MUMIMO, elem->phy_cap_info[6]);

	muru->mimo_ul.full_ul_mimo =
		HE_PHY(CAP2_UL_MU_FULL_MU_MIMO, elem->phy_cap_info[2]);
	muru->mimo_ul.partial_ul_mimo =
		HE_PHY(CAP2_UL_MU_PARTIAL_MU_MIMO, elem->phy_cap_info[2]);

	muru->ofdma_dl.punc_pream_rx =
		HE_PHY(CAP1_PREAMBLE_PUNC_RX_MASK, elem->phy_cap_info[1]);
	muru->ofdma_dl.he_20m_in_40m_2g =
		HE_PHY(CAP8_20MHZ_IN_40MHZ_HE_PPDU_IN_2G, elem->phy_cap_info[8]);
	muru->ofdma_dl.he_20m_in_160m =
		HE_PHY(CAP8_20MHZ_IN_160MHZ_HE_PPDU, elem->phy_cap_info[8]);
	muru->ofdma_dl.he_80m_in_160m =
		HE_PHY(CAP8_80MHZ_IN_160MHZ_HE_PPDU, elem->phy_cap_info[8]);

	muru->ofdma_ul.t_frame_dur =
		HE_MAC(CAP1_TF_MAC_PAD_DUR_MASK, elem->mac_cap_info[1]);
	muru->ofdma_ul.mu_cascading =
		HE_MAC(CAP2_MU_CASCADING, elem->mac_cap_info[2]);
	muru->ofdma_ul.uo_ra =
		HE_MAC(CAP3_OFDMA_RA, elem->mac_cap_info[3]);
}

static void
mt7915_mcu_sta_ht_tlv(struct sk_buff *skb, struct ieee80211_sta *sta)
{
	struct sta_rec_ht *ht;
	struct tlv *tlv;

	if (!sta->deflink.ht_cap.ht_supported)
		return;

	tlv = mt76_connac_mcu_add_tlv(skb, STA_REC_HT, sizeof(*ht));

	ht = (struct sta_rec_ht *)tlv;
	ht->ht_cap = cpu_to_le16(sta->deflink.ht_cap.cap);
}

static void
mt7915_mcu_sta_vht_tlv(struct sk_buff *skb, struct ieee80211_sta *sta)
{
	struct sta_rec_vht *vht;
	struct tlv *tlv;

	if (!sta->deflink.vht_cap.vht_supported)
		return;

	tlv = mt76_connac_mcu_add_tlv(skb, STA_REC_VHT, sizeof(*vht));

	vht = (struct sta_rec_vht *)tlv;
	vht->vht_cap = cpu_to_le32(sta->deflink.vht_cap.cap);
	vht->vht_rx_mcs_map = sta->deflink.vht_cap.vht_mcs.rx_mcs_map;
	vht->vht_tx_mcs_map = sta->deflink.vht_cap.vht_mcs.tx_mcs_map;
}

static void
mt7915_mcu_sta_amsdu_tlv(struct mt7915_dev *dev, struct sk_buff *skb,
			 struct ieee80211_vif *vif, struct ieee80211_sta *sta)
{
	struct mt7915_sta *msta = (struct mt7915_sta *)sta->drv_priv;
	struct sta_rec_amsdu *amsdu;
	struct tlv *tlv;

	if (vif->type != NL80211_IFTYPE_STATION &&
	    vif->type != NL80211_IFTYPE_AP)
		return;

	if (!sta->max_amsdu_len)
	    return;

	tlv = mt76_connac_mcu_add_tlv(skb, STA_REC_HW_AMSDU, sizeof(*amsdu));
	amsdu = (struct sta_rec_amsdu *)tlv;
	amsdu->max_amsdu_num = 8;
	amsdu->amsdu_en = true;
	msta->wcid.amsdu = true;

	switch (sta->max_amsdu_len) {
	case IEEE80211_MAX_MPDU_LEN_VHT_11454:
		if (!is_mt7915(&dev->mt76)) {
			amsdu->max_mpdu_size =
				IEEE80211_VHT_CAP_MAX_MPDU_LENGTH_11454;
			return;
		}
		fallthrough;
	case IEEE80211_MAX_MPDU_LEN_HT_7935:
	case IEEE80211_MAX_MPDU_LEN_VHT_7991:
		amsdu->max_mpdu_size = IEEE80211_VHT_CAP_MAX_MPDU_LENGTH_7991;
		return;
	default:
		amsdu->max_mpdu_size = IEEE80211_VHT_CAP_MAX_MPDU_LENGTH_3895;
		return;
	}
}

static int
mt7915_mcu_sta_wtbl_tlv(struct mt7915_dev *dev, struct sk_buff *skb,
			struct ieee80211_vif *vif, struct ieee80211_sta *sta)
{
	struct mt7915_vif *mvif = (struct mt7915_vif *)vif->drv_priv;
	struct mt7915_sta *msta;
	struct wtbl_req_hdr *wtbl_hdr;
	struct mt76_wcid *wcid;
	struct tlv *tlv;

	msta = sta ? (struct mt7915_sta *)sta->drv_priv : &mvif->sta;
	wcid = sta ? &msta->wcid : NULL;

	tlv = mt76_connac_mcu_add_tlv(skb, STA_REC_WTBL, sizeof(struct tlv));
	wtbl_hdr = mt76_connac_mcu_alloc_wtbl_req(&dev->mt76, &msta->wcid,
						  WTBL_RESET_AND_SET, tlv,
						  &skb);
	if (IS_ERR(wtbl_hdr))
		return PTR_ERR(wtbl_hdr);

	mt76_connac_mcu_wtbl_generic_tlv(&dev->mt76, skb, vif, sta, tlv,
					 wtbl_hdr);
	mt76_connac_mcu_wtbl_hdr_trans_tlv(skb, vif, wcid, tlv, wtbl_hdr);
	if (sta)
		mt76_connac_mcu_wtbl_ht_tlv(&dev->mt76, skb, sta, tlv,
					    wtbl_hdr, mvif->cap.ht_ldpc,
					    mvif->cap.vht_ldpc);

	return 0;
}

static inline bool
mt7915_is_ebf_supported(struct mt7915_phy *phy, struct ieee80211_vif *vif,
			struct ieee80211_sta *sta, bool bfee)
{
	struct mt7915_vif *mvif = (struct mt7915_vif *)vif->drv_priv;
	int tx_ant = hweight8(phy->mt76->chainmask) - 1;

	if (vif->type != NL80211_IFTYPE_STATION &&
	    vif->type != NL80211_IFTYPE_AP)
		return false;

	if (!bfee && tx_ant < 2)
		return false;

	if (sta->deflink.he_cap.has_he) {
		struct ieee80211_he_cap_elem *pe = &sta->deflink.he_cap.he_cap_elem;

		if (bfee)
			return mvif->cap.he_su_ebfee &&
			       HE_PHY(CAP3_SU_BEAMFORMER, pe->phy_cap_info[3]);
		else
			return mvif->cap.he_su_ebfer &&
			       HE_PHY(CAP4_SU_BEAMFORMEE, pe->phy_cap_info[4]);
	}

	if (sta->deflink.vht_cap.vht_supported) {
		u32 cap = sta->deflink.vht_cap.cap;

		if (bfee)
			return mvif->cap.vht_su_ebfee &&
			       (cap & IEEE80211_VHT_CAP_SU_BEAMFORMER_CAPABLE);
		else
			return mvif->cap.vht_su_ebfer &&
			       (cap & IEEE80211_VHT_CAP_SU_BEAMFORMEE_CAPABLE);
	}

	return false;
}

static void
mt7915_mcu_sta_sounding_rate(struct sta_rec_bf *bf)
{
	bf->sounding_phy = MT_PHY_TYPE_OFDM;
	bf->ndp_rate = 0;				/* mcs0 */
	bf->ndpa_rate = MT7915_CFEND_RATE_DEFAULT;	/* ofdm 24m */
	bf->rept_poll_rate = MT7915_CFEND_RATE_DEFAULT;	/* ofdm 24m */
}

static void
mt7915_mcu_sta_bfer_ht(struct ieee80211_sta *sta, struct mt7915_phy *phy,
		       struct sta_rec_bf *bf)
{
	struct ieee80211_mcs_info *mcs = &sta->deflink.ht_cap.mcs;
	u8 n = 0;

	bf->tx_mode = MT_PHY_TYPE_HT;

	if ((mcs->tx_params & IEEE80211_HT_MCS_TX_RX_DIFF) &&
	    (mcs->tx_params & IEEE80211_HT_MCS_TX_DEFINED))
		n = FIELD_GET(IEEE80211_HT_MCS_TX_MAX_STREAMS_MASK,
			      mcs->tx_params);
	else if (mcs->rx_mask[3])
		n = 3;
	else if (mcs->rx_mask[2])
		n = 2;
	else if (mcs->rx_mask[1])
		n = 1;

	bf->nrow = hweight8(phy->mt76->chainmask) - 1;
	bf->ncol = min_t(u8, bf->nrow, n);
	bf->ibf_ncol = n;
}

static void
mt7915_mcu_sta_bfer_vht(struct ieee80211_sta *sta, struct mt7915_phy *phy,
			struct sta_rec_bf *bf, bool explicit)
{
	struct ieee80211_sta_vht_cap *pc = &sta->deflink.vht_cap;
	struct ieee80211_sta_vht_cap *vc = &phy->mt76->sband_5g.sband.vht_cap;
	u16 mcs_map = le16_to_cpu(pc->vht_mcs.rx_mcs_map);
	u8 nss_mcs = mt7915_mcu_get_sta_nss(mcs_map);
	u8 tx_ant = hweight8(phy->mt76->chainmask) - 1;

	bf->tx_mode = MT_PHY_TYPE_VHT;

	if (explicit) {
		u8 sts, snd_dim;

		mt7915_mcu_sta_sounding_rate(bf);

		sts = FIELD_GET(IEEE80211_VHT_CAP_BEAMFORMEE_STS_MASK,
				pc->cap);
		snd_dim = FIELD_GET(IEEE80211_VHT_CAP_SOUNDING_DIMENSIONS_MASK,
				    vc->cap);
		bf->nrow = min_t(u8, min_t(u8, snd_dim, sts), tx_ant);
		bf->ncol = min_t(u8, nss_mcs, bf->nrow);
		bf->ibf_ncol = bf->ncol;

		if (sta->deflink.bandwidth == IEEE80211_STA_RX_BW_160)
			bf->nrow = 1;
	} else {
		bf->nrow = tx_ant;
		bf->ncol = min_t(u8, nss_mcs, bf->nrow);
		bf->ibf_ncol = nss_mcs;

		if (sta->deflink.bandwidth == IEEE80211_STA_RX_BW_160)
			bf->ibf_nrow = 1;
	}
}

static void
mt7915_mcu_sta_bfer_he(struct ieee80211_sta *sta, struct ieee80211_vif *vif,
		       struct mt7915_phy *phy, struct sta_rec_bf *bf)
{
	struct ieee80211_sta_he_cap *pc = &sta->deflink.he_cap;
	struct ieee80211_he_cap_elem *pe = &pc->he_cap_elem;
	const struct ieee80211_sta_he_cap *vc =
		mt76_connac_get_he_phy_cap(phy->mt76, vif);
	const struct ieee80211_he_cap_elem *ve = &vc->he_cap_elem;
	u16 mcs_map = le16_to_cpu(pc->he_mcs_nss_supp.rx_mcs_80);
	u8 nss_mcs = mt7915_mcu_get_sta_nss(mcs_map);
	u8 snd_dim, sts;

	bf->tx_mode = MT_PHY_TYPE_HE_SU;

	mt7915_mcu_sta_sounding_rate(bf);

	bf->trigger_su = HE_PHY(CAP6_TRIG_SU_BEAMFORMING_FB,
				pe->phy_cap_info[6]);
	bf->trigger_mu = HE_PHY(CAP6_TRIG_MU_BEAMFORMING_PARTIAL_BW_FB,
				pe->phy_cap_info[6]);
	snd_dim = HE_PHY(CAP5_BEAMFORMEE_NUM_SND_DIM_UNDER_80MHZ_MASK,
			 ve->phy_cap_info[5]);
	sts = HE_PHY(CAP4_BEAMFORMEE_MAX_STS_UNDER_80MHZ_MASK,
		     pe->phy_cap_info[4]);
	bf->nrow = min_t(u8, snd_dim, sts);
	bf->ncol = min_t(u8, nss_mcs, bf->nrow);
	bf->ibf_ncol = bf->ncol;

	if (sta->deflink.bandwidth != IEEE80211_STA_RX_BW_160)
		return;

	/* go over for 160MHz and 80p80 */
	if (pe->phy_cap_info[0] &
	    IEEE80211_HE_PHY_CAP0_CHANNEL_WIDTH_SET_160MHZ_IN_5G) {
		mcs_map = le16_to_cpu(pc->he_mcs_nss_supp.rx_mcs_160);
		nss_mcs = mt7915_mcu_get_sta_nss(mcs_map);

		bf->ncol_bw160 = nss_mcs;
	}

	if (pe->phy_cap_info[0] &
	    IEEE80211_HE_PHY_CAP0_CHANNEL_WIDTH_SET_80PLUS80_MHZ_IN_5G) {
		mcs_map = le16_to_cpu(pc->he_mcs_nss_supp.rx_mcs_80p80);
		nss_mcs = mt7915_mcu_get_sta_nss(mcs_map);

		if (bf->ncol_bw160)
			bf->ncol_bw160 = min_t(u8, bf->ncol_bw160, nss_mcs);
		else
			bf->ncol_bw160 = nss_mcs;
	}

	snd_dim = HE_PHY(CAP5_BEAMFORMEE_NUM_SND_DIM_ABOVE_80MHZ_MASK,
			 ve->phy_cap_info[5]);
	sts = HE_PHY(CAP4_BEAMFORMEE_MAX_STS_ABOVE_80MHZ_MASK,
		     pe->phy_cap_info[4]);

	bf->nrow_bw160 = min_t(int, snd_dim, sts);
}

static void
mt7915_mcu_sta_bfer_tlv(struct mt7915_dev *dev, struct sk_buff *skb,
			struct ieee80211_vif *vif, struct ieee80211_sta *sta)
{
	struct mt7915_vif *mvif = (struct mt7915_vif *)vif->drv_priv;
	struct mt7915_phy *phy = mvif->phy;
	int tx_ant = hweight8(phy->mt76->chainmask) - 1;
	struct sta_rec_bf *bf;
	struct tlv *tlv;
	const u8 matrix[4][4] = {
		{0, 0, 0, 0},
		{1, 1, 0, 0},	/* 2x1, 2x2, 2x3, 2x4 */
		{2, 4, 4, 0},	/* 3x1, 3x2, 3x3, 3x4 */
		{3, 5, 6, 0}	/* 4x1, 4x2, 4x3, 4x4 */
	};
	bool ebf;

	if (!(sta->deflink.ht_cap.ht_supported || sta->deflink.he_cap.has_he))
		return;

	ebf = mt7915_is_ebf_supported(phy, vif, sta, false);
	if (!ebf && !dev->ibf)
		return;

	tlv = mt76_connac_mcu_add_tlv(skb, STA_REC_BF, sizeof(*bf));
	bf = (struct sta_rec_bf *)tlv;

	/* he: eBF only, in accordance with spec
	 * vht: support eBF and iBF
	 * ht: iBF only, since mac80211 lacks of eBF support
	 */
	if (sta->deflink.he_cap.has_he && ebf)
		mt7915_mcu_sta_bfer_he(sta, vif, phy, bf);
	else if (sta->deflink.vht_cap.vht_supported)
		mt7915_mcu_sta_bfer_vht(sta, phy, bf, ebf);
	else if (sta->deflink.ht_cap.ht_supported)
		mt7915_mcu_sta_bfer_ht(sta, phy, bf);
	else
		return;

	bf->bf_cap = ebf ? ebf : dev->ibf << 1;
	bf->bw = sta->deflink.bandwidth;
	bf->ibf_dbw = sta->deflink.bandwidth;
	bf->ibf_nrow = tx_ant;

	if (!ebf && sta->deflink.bandwidth <= IEEE80211_STA_RX_BW_40 && !bf->ncol)
		bf->ibf_timeout = 0x48;
	else
		bf->ibf_timeout = 0x18;

	if (ebf && bf->nrow != tx_ant)
		bf->mem_20m = matrix[tx_ant][bf->ncol];
	else
		bf->mem_20m = matrix[bf->nrow][bf->ncol];

	switch (sta->deflink.bandwidth) {
	case IEEE80211_STA_RX_BW_160:
	case IEEE80211_STA_RX_BW_80:
		bf->mem_total = bf->mem_20m * 2;
		break;
	case IEEE80211_STA_RX_BW_40:
		bf->mem_total = bf->mem_20m;
		break;
	case IEEE80211_STA_RX_BW_20:
	default:
		break;
	}
}

static void
mt7915_mcu_sta_bfee_tlv(struct mt7915_dev *dev, struct sk_buff *skb,
			struct ieee80211_vif *vif, struct ieee80211_sta *sta)
{
	struct mt7915_vif *mvif = (struct mt7915_vif *)vif->drv_priv;
	struct mt7915_phy *phy = mvif->phy;
	int tx_ant = hweight8(phy->mt76->chainmask) - 1;
	struct sta_rec_bfee *bfee;
	struct tlv *tlv;
	u8 nrow = 0;

	if (!(sta->deflink.vht_cap.vht_supported || sta->deflink.he_cap.has_he))
		return;

	if (!mt7915_is_ebf_supported(phy, vif, sta, true))
		return;

	tlv = mt76_connac_mcu_add_tlv(skb, STA_REC_BFEE, sizeof(*bfee));
	bfee = (struct sta_rec_bfee *)tlv;

	if (sta->deflink.he_cap.has_he) {
		struct ieee80211_he_cap_elem *pe = &sta->deflink.he_cap.he_cap_elem;

		nrow = HE_PHY(CAP5_BEAMFORMEE_NUM_SND_DIM_UNDER_80MHZ_MASK,
			      pe->phy_cap_info[5]);
	} else if (sta->deflink.vht_cap.vht_supported) {
		struct ieee80211_sta_vht_cap *pc = &sta->deflink.vht_cap;

		nrow = FIELD_GET(IEEE80211_VHT_CAP_SOUNDING_DIMENSIONS_MASK,
				 pc->cap);
	}

	/* reply with identity matrix to avoid 2x2 BF negative gain */
	bfee->fb_identity_matrix = (nrow == 1 && tx_ant == 2);
}

static enum mcu_mmps_mode
mt7915_mcu_get_mmps_mode(enum ieee80211_smps_mode smps)
{
	switch (smps) {
	case IEEE80211_SMPS_OFF:
		return MCU_MMPS_DISABLE;
	case IEEE80211_SMPS_STATIC:
		return MCU_MMPS_STATIC;
	case IEEE80211_SMPS_DYNAMIC:
		return MCU_MMPS_DYNAMIC;
	default:
		return MCU_MMPS_DISABLE;
	}
}

int mt7915_mcu_set_fixed_rate_ctrl(struct mt7915_dev *dev,
				   struct ieee80211_vif *vif,
				   struct ieee80211_sta *sta,
				   void *data, u32 field)
{
	struct mt7915_vif *mvif = (struct mt7915_vif *)vif->drv_priv;
	struct mt7915_sta *msta = (struct mt7915_sta *)sta->drv_priv;
	struct sta_phy *phy = data;
	struct sta_rec_ra_fixed *ra;
	struct sk_buff *skb;
	struct tlv *tlv;

	skb = mt76_connac_mcu_alloc_sta_req(&dev->mt76, &mvif->mt76,
					    &msta->wcid);
	if (IS_ERR(skb))
		return PTR_ERR(skb);

	tlv = mt76_connac_mcu_add_tlv(skb, STA_REC_RA_UPDATE, sizeof(*ra));
	ra = (struct sta_rec_ra_fixed *)tlv;

	switch (field) {
	case RATE_PARAM_AUTO:
		break;
	case RATE_PARAM_FIXED:
	case RATE_PARAM_FIXED_MCS:
	case RATE_PARAM_FIXED_GI:
	case RATE_PARAM_FIXED_HE_LTF:
		if (phy)
			ra->phy = *phy;
		break;
	case RATE_PARAM_MMPS_UPDATE:
		ra->mmps_mode = mt7915_mcu_get_mmps_mode(sta->smps_mode);
		break;
	default:
		break;
	}
	ra->field = cpu_to_le32(field);

	return mt76_mcu_skb_send_msg(&dev->mt76, skb,
				     MCU_EXT_CMD(STA_REC_UPDATE), true);
}

int mt7915_mcu_add_smps(struct mt7915_dev *dev, struct ieee80211_vif *vif,
			struct ieee80211_sta *sta)
{
	struct mt7915_vif *mvif = (struct mt7915_vif *)vif->drv_priv;
	struct mt7915_sta *msta = (struct mt7915_sta *)sta->drv_priv;
	struct wtbl_req_hdr *wtbl_hdr;
	struct tlv *sta_wtbl;
	struct sk_buff *skb;
	int ret;

	skb = mt76_connac_mcu_alloc_sta_req(&dev->mt76, &mvif->mt76,
					    &msta->wcid);
	if (IS_ERR(skb))
		return PTR_ERR(skb);

	sta_wtbl = mt76_connac_mcu_add_tlv(skb, STA_REC_WTBL,
					   sizeof(struct tlv));
	wtbl_hdr = mt76_connac_mcu_alloc_wtbl_req(&dev->mt76, &msta->wcid,
						  WTBL_SET, sta_wtbl, &skb);
	if (IS_ERR(wtbl_hdr))
		return PTR_ERR(wtbl_hdr);

	mt76_connac_mcu_wtbl_smps_tlv(skb, sta, sta_wtbl, wtbl_hdr);

	ret = mt76_mcu_skb_send_msg(&dev->mt76, skb,
				    MCU_EXT_CMD(STA_REC_UPDATE), true);
	if (ret)
		return ret;

	return mt7915_mcu_set_fixed_rate_ctrl(dev, vif, sta, NULL,
					      RATE_PARAM_MMPS_UPDATE);
}

static int
mt7915_mcu_add_rate_ctrl_fixed(struct mt7915_dev *dev,
			       struct ieee80211_vif *vif,
			       struct ieee80211_sta *sta)
{
	struct mt7915_vif *mvif = (struct mt7915_vif *)vif->drv_priv;
	struct cfg80211_chan_def *chandef = &mvif->phy->mt76->chandef;
	struct cfg80211_bitrate_mask *mask = &mvif->bitrate_mask;
	enum nl80211_band band = chandef->chan->band;
	struct sta_phy phy = {};
	int ret, nrates = 0;

#define __sta_phy_bitrate_mask_check(_mcs, _gi, _ht, _he)			\
	do {									\
		u8 i, gi = mask->control[band]._gi;				\
		gi = (_he) ? gi : gi == NL80211_TXRATE_FORCE_SGI;		\
		for (i = 0; i <= sta->deflink.bandwidth; i++) {			\
			phy.sgi |= gi << (i << (_he));				\
			phy.he_ltf |= mask->control[band].he_ltf << (i << (_he));\
		}								\
		for (i = 0; i < ARRAY_SIZE(mask->control[band]._mcs); i++) {	\
			if (!mask->control[band]._mcs[i])			\
				continue;					\
			nrates += hweight16(mask->control[band]._mcs[i]);	\
			phy.mcs = ffs(mask->control[band]._mcs[i]) - 1;		\
			if (_ht)						\
				phy.mcs += 8 * i;				\
		}								\
	} while (0)

	if (sta->deflink.he_cap.has_he) {
		__sta_phy_bitrate_mask_check(he_mcs, he_gi, 0, 1);
	} else if (sta->deflink.vht_cap.vht_supported) {
		__sta_phy_bitrate_mask_check(vht_mcs, gi, 0, 0);
	} else if (sta->deflink.ht_cap.ht_supported) {
		__sta_phy_bitrate_mask_check(ht_mcs, gi, 1, 0);
	} else {
		nrates = hweight32(mask->control[band].legacy);
		phy.mcs = ffs(mask->control[band].legacy) - 1;
	}
#undef __sta_phy_bitrate_mask_check

	/* fall back to auto rate control */
	if (mask->control[band].gi == NL80211_TXRATE_DEFAULT_GI &&
	    mask->control[band].he_gi == GENMASK(7, 0) &&
	    mask->control[band].he_ltf == GENMASK(7, 0) &&
	    nrates != 1)
		return 0;

	/* fixed single rate */
	if (nrates == 1) {
		ret = mt7915_mcu_set_fixed_rate_ctrl(dev, vif, sta, &phy,
						     RATE_PARAM_FIXED_MCS);
		if (ret)
			return ret;
	}

	/* fixed GI */
	if (mask->control[band].gi != NL80211_TXRATE_DEFAULT_GI ||
	    mask->control[band].he_gi != GENMASK(7, 0)) {
		struct mt7915_sta *msta = (struct mt7915_sta *)sta->drv_priv;
		u32 addr;

		/* firmware updates only TXCMD but doesn't take WTBL into
		 * account, so driver should update here to reflect the
		 * actual txrate hardware sends out.
		 */
		addr = mt7915_mac_wtbl_lmac_addr(dev, msta->wcid.idx, 7);
		if (sta->deflink.he_cap.has_he)
			mt76_rmw_field(dev, addr, GENMASK(31, 24), phy.sgi);
		else
			mt76_rmw_field(dev, addr, GENMASK(15, 12), phy.sgi);

		ret = mt7915_mcu_set_fixed_rate_ctrl(dev, vif, sta, &phy,
						     RATE_PARAM_FIXED_GI);
		if (ret)
			return ret;
	}

	/* fixed HE_LTF */
	if (mask->control[band].he_ltf != GENMASK(7, 0)) {
		ret = mt7915_mcu_set_fixed_rate_ctrl(dev, vif, sta, &phy,
						     RATE_PARAM_FIXED_HE_LTF);
		if (ret)
			return ret;
	}

	return 0;
}

static void
mt7915_mcu_sta_rate_ctrl_tlv(struct sk_buff *skb, struct mt7915_dev *dev,
			     struct ieee80211_vif *vif, struct ieee80211_sta *sta)
{
	struct mt7915_vif *mvif = (struct mt7915_vif *)vif->drv_priv;
	struct mt76_phy *mphy = mvif->phy->mt76;
	struct cfg80211_chan_def *chandef = &mphy->chandef;
	struct cfg80211_bitrate_mask *mask = &mvif->bitrate_mask;
	enum nl80211_band band = chandef->chan->band;
	struct sta_rec_ra *ra;
	struct tlv *tlv;
	u32 supp_rate = sta->deflink.supp_rates[band];
	u32 cap = sta->wme ? STA_CAP_WMM : 0;

	tlv = mt76_connac_mcu_add_tlv(skb, STA_REC_RA, sizeof(*ra));
	ra = (struct sta_rec_ra *)tlv;

	ra->valid = true;
	ra->auto_rate = true;
	ra->phy_mode = mt76_connac_get_phy_mode(mphy, vif, band, sta);
	ra->channel = chandef->chan->hw_value;
	ra->bw = sta->deflink.bandwidth;
	ra->phy.bw = sta->deflink.bandwidth;
	ra->mmps_mode = mt7915_mcu_get_mmps_mode(sta->smps_mode);

	if (supp_rate) {
		supp_rate &= mask->control[band].legacy;
		ra->rate_len = hweight32(supp_rate);

		if (band == NL80211_BAND_2GHZ) {
			ra->supp_mode = MODE_CCK;
			ra->supp_cck_rate = supp_rate & GENMASK(3, 0);

			if (ra->rate_len > 4) {
				ra->supp_mode |= MODE_OFDM;
				ra->supp_ofdm_rate = supp_rate >> 4;
			}
		} else {
			ra->supp_mode = MODE_OFDM;
			ra->supp_ofdm_rate = supp_rate;
		}
	}

	if (sta->deflink.ht_cap.ht_supported) {
		ra->supp_mode |= MODE_HT;
		ra->af = sta->deflink.ht_cap.ampdu_factor;
		ra->ht_gf = !!(sta->deflink.ht_cap.cap & IEEE80211_HT_CAP_GRN_FLD);

		cap |= STA_CAP_HT;
		if (sta->deflink.ht_cap.cap & IEEE80211_HT_CAP_SGI_20)
			cap |= STA_CAP_SGI_20;
		if (sta->deflink.ht_cap.cap & IEEE80211_HT_CAP_SGI_40)
			cap |= STA_CAP_SGI_40;
		if (sta->deflink.ht_cap.cap & IEEE80211_HT_CAP_TX_STBC)
			cap |= STA_CAP_TX_STBC;
		if (sta->deflink.ht_cap.cap & IEEE80211_HT_CAP_RX_STBC)
			cap |= STA_CAP_RX_STBC;
		if (mvif->cap.ht_ldpc &&
		    (sta->deflink.ht_cap.cap & IEEE80211_HT_CAP_LDPC_CODING))
			cap |= STA_CAP_LDPC;

		mt7915_mcu_set_sta_ht_mcs(sta, ra->ht_mcs,
					  mask->control[band].ht_mcs);
		ra->supp_ht_mcs = *(__le32 *)ra->ht_mcs;
	}

	if (sta->deflink.vht_cap.vht_supported) {
		u8 af;

		ra->supp_mode |= MODE_VHT;
		af = FIELD_GET(IEEE80211_VHT_CAP_MAX_A_MPDU_LENGTH_EXPONENT_MASK,
			       sta->deflink.vht_cap.cap);
		ra->af = max_t(u8, ra->af, af);

		cap |= STA_CAP_VHT;
		if (sta->deflink.vht_cap.cap & IEEE80211_VHT_CAP_SHORT_GI_80)
			cap |= STA_CAP_VHT_SGI_80;
		if (sta->deflink.vht_cap.cap & IEEE80211_VHT_CAP_SHORT_GI_160)
			cap |= STA_CAP_VHT_SGI_160;
		if (sta->deflink.vht_cap.cap & IEEE80211_VHT_CAP_TXSTBC)
			cap |= STA_CAP_VHT_TX_STBC;
		if (sta->deflink.vht_cap.cap & IEEE80211_VHT_CAP_RXSTBC_1)
			cap |= STA_CAP_VHT_RX_STBC;
		if (mvif->cap.vht_ldpc &&
		    (sta->deflink.vht_cap.cap & IEEE80211_VHT_CAP_RXLDPC))
			cap |= STA_CAP_VHT_LDPC;

		mt7915_mcu_set_sta_vht_mcs(sta, ra->supp_vht_mcs,
					   mask->control[band].vht_mcs);
	}

	if (sta->deflink.he_cap.has_he) {
		ra->supp_mode |= MODE_HE;
		cap |= STA_CAP_HE;

		if (sta->deflink.he_6ghz_capa.capa)
			ra->af = le16_get_bits(sta->deflink.he_6ghz_capa.capa,
					       IEEE80211_HE_6GHZ_CAP_MAX_AMPDU_LEN_EXP);
	}

	ra->sta_cap = cpu_to_le32(cap);
}

int mt7915_mcu_add_rate_ctrl(struct mt7915_dev *dev, struct ieee80211_vif *vif,
			     struct ieee80211_sta *sta, bool changed)
{
	struct mt7915_vif *mvif = (struct mt7915_vif *)vif->drv_priv;
	struct mt7915_sta *msta = (struct mt7915_sta *)sta->drv_priv;
	struct sk_buff *skb;
	int ret;

	skb = mt76_connac_mcu_alloc_sta_req(&dev->mt76, &mvif->mt76,
					    &msta->wcid);
	if (IS_ERR(skb))
		return PTR_ERR(skb);

	/* firmware rc algorithm refers to sta_rec_he for HE control.
	 * once dev->rc_work changes the settings driver should also
	 * update sta_rec_he here.
	 */
	if (changed)
		mt7915_mcu_sta_he_tlv(skb, sta, vif);

	/* sta_rec_ra accommodates BW, NSS and only MCS range format
	 * i.e 0-{7,8,9} for VHT.
	 */
	mt7915_mcu_sta_rate_ctrl_tlv(skb, dev, vif, sta);

	ret = mt76_mcu_skb_send_msg(&dev->mt76, skb,
				    MCU_EXT_CMD(STA_REC_UPDATE), true);
	if (ret)
		return ret;

	/* sta_rec_ra_fixed accommodates single rate, (HE)GI and HE_LTE,
	 * and updates as peer fixed rate parameters, which overrides
	 * sta_rec_ra and firmware rate control algorithm.
	 */
	return mt7915_mcu_add_rate_ctrl_fixed(dev, vif, sta);
}

static int
mt7915_mcu_add_group(struct mt7915_dev *dev, struct ieee80211_vif *vif,
		     struct ieee80211_sta *sta)
{
#define MT_STA_BSS_GROUP		1
	struct mt7915_vif *mvif = (struct mt7915_vif *)vif->drv_priv;
	struct mt7915_sta *msta;
	struct {
		__le32 action;
		u8 wlan_idx_lo;
		u8 status;
		u8 wlan_idx_hi;
		u8 rsv0[5];
		__le32 val;
		u8 rsv1[8];
	} __packed req = {
		.action = cpu_to_le32(MT_STA_BSS_GROUP),
		.val = cpu_to_le32(mvif->mt76.idx % 16),
	};

	msta = sta ? (struct mt7915_sta *)sta->drv_priv : &mvif->sta;
	req.wlan_idx_lo = to_wcid_lo(msta->wcid.idx);
	req.wlan_idx_hi = to_wcid_hi(msta->wcid.idx);

	return mt76_mcu_send_msg(&dev->mt76, MCU_EXT_CMD(SET_DRR_CTRL), &req,
				 sizeof(req), true);
}

int mt7915_mcu_add_sta(struct mt7915_dev *dev, struct ieee80211_vif *vif,
		       struct ieee80211_sta *sta, bool enable)
{
	struct mt7915_vif *mvif = (struct mt7915_vif *)vif->drv_priv;
	struct mt7915_sta *msta;
	struct sk_buff *skb;
	int ret;

	msta = sta ? (struct mt7915_sta *)sta->drv_priv : &mvif->sta;

	skb = mt76_connac_mcu_alloc_sta_req(&dev->mt76, &mvif->mt76,
					    &msta->wcid);
	if (IS_ERR(skb))
		return PTR_ERR(skb);

	/* starec basic */
	mt76_connac_mcu_sta_basic_tlv(skb, vif, sta, enable,
			!rcu_access_pointer(dev->mt76.wcid[msta->wcid.idx]));
	if (!enable)
		goto out;

	/* tag order is in accordance with firmware dependency. */
	if (sta) {
		/* starec bfer */
		mt7915_mcu_sta_bfer_tlv(dev, skb, vif, sta);
		/* starec ht */
		mt7915_mcu_sta_ht_tlv(skb, sta);
		/* starec vht */
		mt7915_mcu_sta_vht_tlv(skb, sta);
		/* starec uapsd */
		mt76_connac_mcu_sta_uapsd(skb, vif, sta);
	}

	ret = mt7915_mcu_sta_wtbl_tlv(dev, skb, vif, sta);
	if (ret) {
		dev_kfree_skb(skb);
		return ret;
	}

	if (sta) {
		/* starec amsdu */
		mt7915_mcu_sta_amsdu_tlv(dev, skb, vif, sta);
		/* starec he */
		mt7915_mcu_sta_he_tlv(skb, sta, vif);
		/* starec muru */
		mt7915_mcu_sta_muru_tlv(dev, skb, sta, vif);
		/* starec bfee */
		mt7915_mcu_sta_bfee_tlv(dev, skb, vif, sta);
	}

	ret = mt7915_mcu_add_group(dev, vif, sta);
	if (ret) {
		dev_kfree_skb(skb);
		return ret;
	}
out:
	return mt76_mcu_skb_send_msg(&dev->mt76, skb,
				     MCU_EXT_CMD(STA_REC_UPDATE), true);
}

int mt7915_mcu_add_dev_info(struct mt7915_phy *phy,
			    struct ieee80211_vif *vif, bool enable)
{
	struct mt7915_dev *dev = phy->dev;
	struct mt7915_vif *mvif = (struct mt7915_vif *)vif->drv_priv;
	struct {
		struct req_hdr {
			u8 omac_idx;
			u8 dbdc_idx;
			__le16 tlv_num;
			u8 is_tlv_append;
			u8 rsv[3];
		} __packed hdr;
		struct req_tlv {
			__le16 tag;
			__le16 len;
			u8 active;
			u8 dbdc_idx;
			u8 omac_addr[ETH_ALEN];
		} __packed tlv;
	} data = {
		.hdr = {
			.omac_idx = mvif->mt76.omac_idx,
			.dbdc_idx = mvif->mt76.band_idx,
			.tlv_num = cpu_to_le16(1),
			.is_tlv_append = 1,
		},
		.tlv = {
			.tag = cpu_to_le16(DEV_INFO_ACTIVE),
			.len = cpu_to_le16(sizeof(struct req_tlv)),
			.active = enable,
			.dbdc_idx = mvif->mt76.band_idx,
		},
	};

	if (mvif->mt76.omac_idx >= REPEATER_BSSID_START)
		return mt7915_mcu_muar_config(phy, vif, false, enable);

	memcpy(data.tlv.omac_addr, vif->addr, ETH_ALEN);
	return mt76_mcu_send_msg(&dev->mt76, MCU_EXT_CMD(DEV_INFO_UPDATE),
				 &data, sizeof(data), true);
}

static void
mt7915_mcu_beacon_cntdwn(struct ieee80211_vif *vif, struct sk_buff *rskb,
			 struct sk_buff *skb, struct bss_info_bcn *bcn,
			 struct ieee80211_mutable_offsets *offs)
{
	struct bss_info_bcn_cntdwn *info;
	struct tlv *tlv;
	int sub_tag;

	if (!offs->cntdwn_counter_offs[0])
		return;

	sub_tag = vif->bss_conf.csa_active ? BSS_INFO_BCN_CSA : BSS_INFO_BCN_BCC;
	tlv = mt7915_mcu_add_nested_subtlv(rskb, sub_tag, sizeof(*info),
					   &bcn->sub_ntlv, &bcn->len);
	info = (struct bss_info_bcn_cntdwn *)tlv;
	info->cnt = skb->data[offs->cntdwn_counter_offs[0]];
}

static void
mt7915_mcu_beacon_mbss(struct sk_buff *rskb, struct sk_buff *skb,
		       struct ieee80211_vif *vif, struct bss_info_bcn *bcn,
		       struct ieee80211_mutable_offsets *offs)
{
	struct bss_info_bcn_mbss *mbss;
	const struct element *elem;
	struct tlv *tlv;

	if (!vif->bss_conf.bssid_indicator)
		return;

	tlv = mt7915_mcu_add_nested_subtlv(rskb, BSS_INFO_BCN_MBSSID,
					   sizeof(*mbss), &bcn->sub_ntlv,
					   &bcn->len);

	mbss = (struct bss_info_bcn_mbss *)tlv;
	mbss->offset[0] = cpu_to_le16(offs->tim_offset);
	mbss->bitmap = cpu_to_le32(1);

	for_each_element_id(elem, WLAN_EID_MULTIPLE_BSSID,
			    &skb->data[offs->mbssid_off],
			    skb->len - offs->mbssid_off) {
		const struct element *sub_elem;

		if (elem->datalen < 2)
			continue;

		for_each_element(sub_elem, elem->data + 1, elem->datalen - 1) {
			const struct ieee80211_bssid_index *idx;
			const u8 *idx_ie;

			if (sub_elem->id || sub_elem->datalen < 4)
				continue; /* not a valid BSS profile */

			/* Find WLAN_EID_MULTI_BSSID_IDX
			 * in the merged nontransmitted profile
			 */
			idx_ie = cfg80211_find_ie(WLAN_EID_MULTI_BSSID_IDX,
						  sub_elem->data,
						  sub_elem->datalen);
			if (!idx_ie || idx_ie[1] < sizeof(*idx))
				continue;

			idx = (void *)(idx_ie + 2);
			if (!idx->bssid_index || idx->bssid_index > 31)
				continue;

			mbss->offset[idx->bssid_index] =
				cpu_to_le16(idx_ie - skb->data);
			mbss->bitmap |= cpu_to_le32(BIT(idx->bssid_index));
		}
	}
}

static void
mt7915_mcu_beacon_cont(struct mt7915_dev *dev, struct ieee80211_vif *vif,
		       struct sk_buff *rskb, struct sk_buff *skb,
		       struct bss_info_bcn *bcn,
		       struct ieee80211_mutable_offsets *offs)
{
	struct mt76_wcid *wcid = &dev->mt76.global_wcid;
	struct bss_info_bcn_cont *cont;
	struct tlv *tlv;
	u8 *buf;
	int len = sizeof(*cont) + MT_TXD_SIZE + skb->len;

	len = (len & 0x3) ? ((len | 0x3) + 1) : len;
	tlv = mt7915_mcu_add_nested_subtlv(rskb, BSS_INFO_BCN_CONTENT,
					   len, &bcn->sub_ntlv, &bcn->len);

	cont = (struct bss_info_bcn_cont *)tlv;
	cont->pkt_len = cpu_to_le16(MT_TXD_SIZE + skb->len);
	cont->tim_ofs = cpu_to_le16(offs->tim_offset);

	if (offs->cntdwn_counter_offs[0]) {
		u16 offset = offs->cntdwn_counter_offs[0];

		if (vif->bss_conf.csa_active)
			cont->csa_ofs = cpu_to_le16(offset - 4);
		if (vif->bss_conf.color_change_active)
			cont->bcc_ofs = cpu_to_le16(offset - 3);
	}

	buf = (u8 *)tlv + sizeof(*cont);
	mt7915_mac_write_txwi(&dev->mt76, (__le32 *)buf, skb, wcid, 0, NULL,
<<<<<<< HEAD
			      BSS_CHANGED_BEACON);
=======
			      0, BSS_CHANGED_BEACON);
>>>>>>> e6f4ff3f
	memcpy(buf + MT_TXD_SIZE, skb->data, skb->len);
}

static void
mt7915_mcu_beacon_check_caps(struct mt7915_phy *phy, struct ieee80211_vif *vif,
			     struct sk_buff *skb)
{
	struct mt7915_vif *mvif = (struct mt7915_vif *)vif->drv_priv;
	struct mt7915_vif_cap *vc = &mvif->cap;
	const struct ieee80211_he_cap_elem *he;
	const struct ieee80211_vht_cap *vht;
	const struct ieee80211_ht_cap *ht;
	struct ieee80211_mgmt *mgmt = (struct ieee80211_mgmt *)skb->data;
	const u8 *ie;
	u32 len, bc;

	/* Check missing configuration options to allow AP mode in mac80211
	 * to remain in sync with hostapd settings, and get a subset of
	 * beacon and hardware capabilities.
	 */
	if (WARN_ON_ONCE(skb->len <= (mgmt->u.beacon.variable - skb->data)))
		return;

	memset(vc, 0, sizeof(*vc));

	len = skb->len - (mgmt->u.beacon.variable - skb->data);

	ie = cfg80211_find_ie(WLAN_EID_HT_CAPABILITY, mgmt->u.beacon.variable,
			      len);
	if (ie && ie[1] >= sizeof(*ht)) {
		ht = (void *)(ie + 2);
		vc->ht_ldpc = !!(le16_to_cpu(ht->cap_info) &
				 IEEE80211_HT_CAP_LDPC_CODING);
	}

	ie = cfg80211_find_ie(WLAN_EID_VHT_CAPABILITY, mgmt->u.beacon.variable,
			      len);
	if (ie && ie[1] >= sizeof(*vht)) {
		u32 pc = phy->mt76->sband_5g.sband.vht_cap.cap;

		vht = (void *)(ie + 2);
		bc = le32_to_cpu(vht->vht_cap_info);

		vc->vht_ldpc = !!(bc & IEEE80211_VHT_CAP_RXLDPC);
		vc->vht_su_ebfer =
			(bc & IEEE80211_VHT_CAP_SU_BEAMFORMER_CAPABLE) &&
			(pc & IEEE80211_VHT_CAP_SU_BEAMFORMER_CAPABLE);
		vc->vht_su_ebfee =
			(bc & IEEE80211_VHT_CAP_SU_BEAMFORMEE_CAPABLE) &&
			(pc & IEEE80211_VHT_CAP_SU_BEAMFORMEE_CAPABLE);
		vc->vht_mu_ebfer =
			(bc & IEEE80211_VHT_CAP_MU_BEAMFORMER_CAPABLE) &&
			(pc & IEEE80211_VHT_CAP_MU_BEAMFORMER_CAPABLE);
		vc->vht_mu_ebfee =
			(bc & IEEE80211_VHT_CAP_MU_BEAMFORMEE_CAPABLE) &&
			(pc & IEEE80211_VHT_CAP_MU_BEAMFORMEE_CAPABLE);
	}

	ie = cfg80211_find_ext_ie(WLAN_EID_EXT_HE_CAPABILITY,
				  mgmt->u.beacon.variable, len);
	if (ie && ie[1] >= sizeof(*he) + 1) {
		const struct ieee80211_sta_he_cap *pc =
			mt76_connac_get_he_phy_cap(phy->mt76, vif);
		const struct ieee80211_he_cap_elem *pe = &pc->he_cap_elem;

		he = (void *)(ie + 3);

		vc->he_ldpc =
			HE_PHY(CAP1_LDPC_CODING_IN_PAYLOAD, pe->phy_cap_info[1]);
		vc->he_su_ebfer =
			HE_PHY(CAP3_SU_BEAMFORMER, he->phy_cap_info[3]) &&
			HE_PHY(CAP3_SU_BEAMFORMER, pe->phy_cap_info[3]);
		vc->he_su_ebfee =
			HE_PHY(CAP4_SU_BEAMFORMEE, he->phy_cap_info[4]) &&
			HE_PHY(CAP4_SU_BEAMFORMEE, pe->phy_cap_info[4]);
		vc->he_mu_ebfer =
			HE_PHY(CAP4_MU_BEAMFORMER, he->phy_cap_info[4]) &&
			HE_PHY(CAP4_MU_BEAMFORMER, pe->phy_cap_info[4]);
	}
}

static void
mt7915_mcu_beacon_inband_discov(struct mt7915_dev *dev, struct ieee80211_vif *vif,
				struct sk_buff *rskb, struct bss_info_bcn *bcn,
				u32 changed)
{
#define OFFLOAD_TX_MODE_SU	BIT(0)
#define OFFLOAD_TX_MODE_MU	BIT(1)
	struct ieee80211_hw *hw = mt76_hw(dev);
	struct mt7915_phy *phy = mt7915_hw_phy(hw);
	struct mt7915_vif *mvif = (struct mt7915_vif *)vif->drv_priv;
	struct cfg80211_chan_def *chandef = &mvif->phy->mt76->chandef;
	enum nl80211_band band = chandef->chan->band;
	struct mt76_wcid *wcid = &dev->mt76.global_wcid;
	struct bss_info_inband_discovery *discov;
	struct ieee80211_tx_info *info;
	struct sk_buff *skb = NULL;
	struct tlv *tlv;
	bool ext_phy = phy != &dev->phy;
	u8 *buf, interval;
	int len;

	if (changed & BSS_CHANGED_FILS_DISCOVERY &&
	    vif->bss_conf.fils_discovery.max_interval) {
		interval = vif->bss_conf.fils_discovery.max_interval;
		skb = ieee80211_get_fils_discovery_tmpl(hw, vif);
	} else if (changed & BSS_CHANGED_UNSOL_BCAST_PROBE_RESP &&
		   vif->bss_conf.unsol_bcast_probe_resp_interval) {
		interval = vif->bss_conf.unsol_bcast_probe_resp_interval;
		skb = ieee80211_get_unsol_bcast_probe_resp_tmpl(hw, vif);
	}

	if (!skb)
		return;

	info = IEEE80211_SKB_CB(skb);
	info->control.vif = vif;
	info->band = band;

	info->hw_queue |= FIELD_PREP(MT_TX_HW_QUEUE_PHY, ext_phy);

	len = sizeof(*discov) + MT_TXD_SIZE + skb->len;
	len = (len & 0x3) ? ((len | 0x3) + 1) : len;

	if (len > (MT7915_MAX_BSS_OFFLOAD_SIZE - rskb->len)) {
		dev_err(dev->mt76.dev, "inband discovery size limit exceed\n");
		dev_kfree_skb(skb);
		return;
	}

	tlv = mt7915_mcu_add_nested_subtlv(rskb, BSS_INFO_BCN_DISCOV,
					   len, &bcn->sub_ntlv, &bcn->len);
	discov = (struct bss_info_inband_discovery *)tlv;
	discov->tx_mode = OFFLOAD_TX_MODE_SU;
	/* 0: UNSOL PROBE RESP, 1: FILS DISCOV */
	discov->tx_type = !!(changed & BSS_CHANGED_FILS_DISCOVERY);
	discov->tx_interval = interval;
	discov->prob_rsp_len = cpu_to_le16(MT_TXD_SIZE + skb->len);
	discov->enable = true;

	buf = (u8 *)tlv + sizeof(*discov);

	mt7915_mac_write_txwi(&dev->mt76, (__le32 *)buf, skb, wcid, 0, NULL,
<<<<<<< HEAD
			      changed);
=======
			      0, changed);
>>>>>>> e6f4ff3f
	memcpy(buf + MT_TXD_SIZE, skb->data, skb->len);

	dev_kfree_skb(skb);
}

int mt7915_mcu_add_beacon(struct ieee80211_hw *hw, struct ieee80211_vif *vif,
			  int en, u32 changed)
{
	struct mt7915_dev *dev = mt7915_hw_dev(hw);
	struct mt7915_phy *phy = mt7915_hw_phy(hw);
	struct mt7915_vif *mvif = (struct mt7915_vif *)vif->drv_priv;
	struct ieee80211_mutable_offsets offs;
	struct ieee80211_tx_info *info;
	struct sk_buff *skb, *rskb;
	struct tlv *tlv;
	struct bss_info_bcn *bcn;
	int len = MT7915_MAX_BSS_OFFLOAD_SIZE;
	bool ext_phy = phy != &dev->phy;

	if (vif->bss_conf.nontransmitted)
		return 0;

	rskb = __mt76_connac_mcu_alloc_sta_req(&dev->mt76, &mvif->mt76,
					       NULL, len);
	if (IS_ERR(rskb))
		return PTR_ERR(rskb);

	tlv = mt76_connac_mcu_add_tlv(rskb, BSS_INFO_OFFLOAD, sizeof(*bcn));
	bcn = (struct bss_info_bcn *)tlv;
	bcn->enable = en;

	if (!en)
		goto out;

	skb = ieee80211_beacon_get_template(hw, vif, &offs, 0);
	if (!skb)
		return -EINVAL;

	if (skb->len > MT7915_MAX_BEACON_SIZE - MT_TXD_SIZE) {
		dev_err(dev->mt76.dev, "Bcn size limit exceed\n");
		dev_kfree_skb(skb);
		return -EINVAL;
	}

	info = IEEE80211_SKB_CB(skb);
	info->hw_queue = FIELD_PREP(MT_TX_HW_QUEUE_PHY, ext_phy);

	mt7915_mcu_beacon_check_caps(phy, vif, skb);

	mt7915_mcu_beacon_cntdwn(vif, rskb, skb, bcn, &offs);
	mt7915_mcu_beacon_mbss(rskb, skb, vif, bcn, &offs);
	mt7915_mcu_beacon_cont(dev, vif, rskb, skb, bcn, &offs);
	dev_kfree_skb(skb);

	if (changed & BSS_CHANGED_UNSOL_BCAST_PROBE_RESP ||
	    changed & BSS_CHANGED_FILS_DISCOVERY)
		mt7915_mcu_beacon_inband_discov(dev, vif, rskb,
						bcn, changed);

out:
	return mt76_mcu_skb_send_msg(&phy->dev->mt76, rskb,
				     MCU_EXT_CMD(BSS_INFO_UPDATE), true);
}

static int mt7915_driver_own(struct mt7915_dev *dev, u8 band)
{
	mt76_wr(dev, MT_TOP_LPCR_HOST_BAND(band), MT_TOP_LPCR_HOST_DRV_OWN);
	if (!mt76_poll_msec(dev, MT_TOP_LPCR_HOST_BAND(band),
			    MT_TOP_LPCR_HOST_FW_OWN_STAT, 0, 500)) {
		dev_err(dev->mt76.dev, "Timeout for driver own\n");
		return -EIO;
	}

	/* clear irq when the driver own success */
	mt76_wr(dev, MT_TOP_LPCR_HOST_BAND_IRQ_STAT(band),
		MT_TOP_LPCR_HOST_BAND_STAT);

	return 0;
}

static int
mt7915_firmware_state(struct mt7915_dev *dev, bool wa)
{
	u32 state = FIELD_PREP(MT_TOP_MISC_FW_STATE,
			       wa ? FW_STATE_RDY : FW_STATE_FW_DOWNLOAD);

	if (!mt76_poll_msec(dev, MT_TOP_MISC, MT_TOP_MISC_FW_STATE,
			    state, 1000)) {
		dev_err(dev->mt76.dev, "Timeout for initializing firmware\n");
		return -EIO;
	}
	return 0;
}

static int mt7915_load_firmware(struct mt7915_dev *dev)
{
	int ret;

	/* make sure fw is download state */
	if (mt7915_firmware_state(dev, false)) {
		/* restart firmware once */
		__mt76_mcu_restart(&dev->mt76);
		ret = mt7915_firmware_state(dev, false);
		if (ret) {
			dev_err(dev->mt76.dev,
				"Firmware is not ready for download\n");
			return ret;
		}
	}

	ret = mt76_connac2_load_patch(&dev->mt76, fw_name_var(dev, ROM_PATCH));
	if (ret)
		return ret;

	ret = mt76_connac2_load_ram(&dev->mt76, fw_name_var(dev, FIRMWARE_WM),
				    fw_name(dev, FIRMWARE_WA));
	if (ret)
		return ret;

	ret = mt7915_firmware_state(dev, true);
	if (ret)
		return ret;

	mt76_queue_tx_cleanup(dev, dev->mt76.q_mcu[MT_MCUQ_FWDL], false);

	dev_dbg(dev->mt76.dev, "Firmware init done\n");

	return 0;
}

int mt7915_mcu_fw_log_2_host(struct mt7915_dev *dev, u8 type, u8 ctrl)
{
	struct {
		u8 ctrl_val;
		u8 pad[3];
	} data = {
		.ctrl_val = ctrl
	};

	if (type == MCU_FW_LOG_WA)
		return mt76_mcu_send_msg(&dev->mt76, MCU_WA_EXT_CMD(FW_LOG_2_HOST),
					 &data, sizeof(data), true);

	return mt76_mcu_send_msg(&dev->mt76, MCU_EXT_CMD(FW_LOG_2_HOST), &data,
				 sizeof(data), true);
}

int mt7915_mcu_fw_dbg_ctrl(struct mt7915_dev *dev, u32 module, u8 level)
{
	struct {
		u8 ver;
		u8 pad;
		__le16 len;
		u8 level;
		u8 rsv[3];
		__le32 module_idx;
	} data = {
		.module_idx = cpu_to_le32(module),
		.level = level,
	};

	return mt76_mcu_send_msg(&dev->mt76, MCU_EXT_CMD(FW_DBG_CTRL), &data,
				 sizeof(data), false);
}

int mt7915_mcu_muru_debug_set(struct mt7915_dev *dev, bool enabled)
{
	struct {
		__le32 cmd;
		u8 enable;
	} data = {
		.cmd = cpu_to_le32(MURU_SET_TXC_TX_STATS_EN),
		.enable = enabled,
	};

	return mt76_mcu_send_msg(&dev->mt76, MCU_EXT_CMD(MURU_CTRL), &data,
				sizeof(data), false);
}

int mt7915_mcu_muru_debug_get(struct mt7915_phy *phy, void *ms)
{
	struct mt7915_dev *dev = phy->dev;
	struct sk_buff *skb;
	struct mt7915_mcu_muru_stats *mu_stats =
				(struct mt7915_mcu_muru_stats *)ms;
	int ret;

	struct {
		__le32 cmd;
		u8 band_idx;
	} req = {
		.cmd = cpu_to_le32(MURU_GET_TXC_TX_STATS),
		.band_idx = phy->band_idx,
	};

	ret = mt76_mcu_send_and_get_msg(&dev->mt76, MCU_EXT_CMD(MURU_CTRL),
					&req, sizeof(req), true, &skb);
	if (ret)
		return ret;

	memcpy(mu_stats, skb->data, sizeof(struct mt7915_mcu_muru_stats));
	dev_kfree_skb(skb);

	return 0;
}

static int mt7915_mcu_set_mwds(struct mt7915_dev *dev, bool enabled)
{
	struct {
		u8 enable;
		u8 _rsv[3];
	} __packed req = {
		.enable = enabled
	};

	return mt76_mcu_send_msg(&dev->mt76, MCU_WA_EXT_CMD(MWDS_SUPPORT), &req,
				 sizeof(req), false);
}

int mt7915_mcu_set_muru_ctrl(struct mt7915_dev *dev, u32 cmd, u32 val)
{
	struct {
		__le32 cmd;
		u8 val[4];
	} __packed req = {
		.cmd = cpu_to_le32(cmd),
	};

	put_unaligned_le32(val, req.val);

	return mt76_mcu_send_msg(&dev->mt76, MCU_EXT_CMD(MURU_CTRL), &req,
				 sizeof(req), false);
}

static int
mt7915_mcu_init_rx_airtime(struct mt7915_dev *dev)
{
#define RX_AIRTIME_FEATURE_CTRL		1
#define RX_AIRTIME_BITWISE_CTRL		2
#define RX_AIRTIME_CLEAR_EN	1
	struct {
		__le16 field;
		__le16 sub_field;
		__le32 set_status;
		__le32 get_status;
		u8 _rsv[12];

		bool airtime_en;
		bool mibtime_en;
		bool earlyend_en;
		u8 _rsv1[9];

		bool airtime_clear;
		bool mibtime_clear;
		u8 _rsv2[98];
	} __packed req = {
		.field = cpu_to_le16(RX_AIRTIME_BITWISE_CTRL),
		.sub_field = cpu_to_le16(RX_AIRTIME_CLEAR_EN),
		.airtime_clear = true,
	};
	int ret;

	ret = mt76_mcu_send_msg(&dev->mt76, MCU_EXT_CMD(RX_AIRTIME_CTRL), &req,
				sizeof(req), true);
	if (ret)
		return ret;

	req.field = cpu_to_le16(RX_AIRTIME_FEATURE_CTRL);
	req.sub_field = cpu_to_le16(RX_AIRTIME_CLEAR_EN);
	req.airtime_en = true;

	return mt76_mcu_send_msg(&dev->mt76, MCU_EXT_CMD(RX_AIRTIME_CTRL), &req,
				 sizeof(req), true);
}

int mt7915_mcu_init(struct mt7915_dev *dev)
{
	static const struct mt76_mcu_ops mt7915_mcu_ops = {
		.headroom = sizeof(struct mt76_connac2_mcu_txd),
		.mcu_skb_send_msg = mt7915_mcu_send_message,
		.mcu_parse_response = mt7915_mcu_parse_response,
		.mcu_restart = mt76_connac_mcu_restart,
	};
	int ret;

	dev->mt76.mcu_ops = &mt7915_mcu_ops;

	/* force firmware operation mode into normal state,
	 * which should be set before firmware download stage.
	 */
	mt76_wr(dev, MT_SWDEF_MODE, MT_SWDEF_NORMAL_MODE);

	ret = mt7915_driver_own(dev, 0);
	if (ret)
		return ret;
	/* set driver own for band1 when two hif exist */
	if (dev->hif2) {
		ret = mt7915_driver_own(dev, 1);
		if (ret)
			return ret;
	}

	ret = mt7915_load_firmware(dev);
	if (ret)
		return ret;

	set_bit(MT76_STATE_MCU_RUNNING, &dev->mphy.state);
	ret = mt7915_mcu_fw_log_2_host(dev, MCU_FW_LOG_WM, 0);
	if (ret)
		return ret;

	ret = mt7915_mcu_fw_log_2_host(dev, MCU_FW_LOG_WA, 0);
	if (ret)
		return ret;

	if (mtk_wed_device_active(&dev->mt76.mmio.wed))
		mt7915_mcu_wa_cmd(dev, MCU_WA_PARAM_CMD(CAPABILITY), 0, 0, 0);

	ret = mt7915_mcu_set_mwds(dev, 1);
	if (ret)
		return ret;

	ret = mt7915_mcu_set_muru_ctrl(dev, MURU_SET_PLATFORM_TYPE,
				       MURU_PLATFORM_TYPE_PERF_LEVEL_2);
	if (ret)
		return ret;

	ret = mt7915_mcu_init_rx_airtime(dev);
	if (ret)
		return ret;

	return mt7915_mcu_wa_cmd(dev, MCU_WA_PARAM_CMD(SET),
				 MCU_WA_PARAM_RED, 0, 0);
}

void mt7915_mcu_exit(struct mt7915_dev *dev)
{
	__mt76_mcu_restart(&dev->mt76);
	if (mt7915_firmware_state(dev, false)) {
		dev_err(dev->mt76.dev, "Failed to exit mcu\n");
		return;
	}

	mt76_wr(dev, MT_TOP_LPCR_HOST_BAND(0), MT_TOP_LPCR_HOST_FW_OWN);
	if (dev->hif2)
		mt76_wr(dev, MT_TOP_LPCR_HOST_BAND(1),
			MT_TOP_LPCR_HOST_FW_OWN);
	skb_queue_purge(&dev->mt76.mcu.res_q);
}

static int
mt7915_mcu_set_rx_hdr_trans_blacklist(struct mt7915_dev *dev, int band)
{
	struct {
		u8 operation;
		u8 count;
		u8 _rsv[2];
		u8 index;
		u8 enable;
		__le16 etype;
	} req = {
		.operation = 1,
		.count = 1,
		.enable = 1,
		.etype = cpu_to_le16(ETH_P_PAE),
	};

	return mt76_mcu_send_msg(&dev->mt76, MCU_EXT_CMD(RX_HDR_TRANS),
				 &req, sizeof(req), false);
}

int mt7915_mcu_set_mac(struct mt7915_dev *dev, int band,
		       bool enable, bool hdr_trans)
{
	struct {
		u8 operation;
		u8 enable;
		u8 check_bssid;
		u8 insert_vlan;
		u8 remove_vlan;
		u8 tid;
		u8 mode;
		u8 rsv;
	} __packed req_trans = {
		.enable = hdr_trans,
	};
	struct {
		u8 enable;
		u8 band;
		u8 rsv[2];
	} __packed req_mac = {
		.enable = enable,
		.band = band,
	};
	int ret;

	ret = mt76_mcu_send_msg(&dev->mt76, MCU_EXT_CMD(RX_HDR_TRANS),
				&req_trans, sizeof(req_trans), false);
	if (ret)
		return ret;

	if (hdr_trans)
		mt7915_mcu_set_rx_hdr_trans_blacklist(dev, band);

	return mt76_mcu_send_msg(&dev->mt76, MCU_EXT_CMD(MAC_INIT_CTRL),
				 &req_mac, sizeof(req_mac), true);
}

int mt7915_mcu_update_edca(struct mt7915_dev *dev, void *param)
{
	struct mt7915_mcu_tx *req = (struct mt7915_mcu_tx *)param;
	u8 num = req->total;
	size_t len = sizeof(*req) -
		     (IEEE80211_NUM_ACS - num) * sizeof(struct edca);

	return mt76_mcu_send_msg(&dev->mt76, MCU_EXT_CMD(EDCA_UPDATE), req,
				 len, true);
}

int mt7915_mcu_set_tx(struct mt7915_dev *dev, struct ieee80211_vif *vif)
{
#define TX_CMD_MODE		1
	struct mt7915_mcu_tx req = {
		.valid = true,
		.mode = TX_CMD_MODE,
		.total = IEEE80211_NUM_ACS,
	};
	struct mt7915_vif *mvif = (struct mt7915_vif *)vif->drv_priv;
	int ac;

	for (ac = 0; ac < IEEE80211_NUM_ACS; ac++) {
		struct ieee80211_tx_queue_params *q = &mvif->queue_params[ac];
		struct edca *e = &req.edca[ac];

		e->set = WMM_PARAM_SET;
		e->queue = ac + mvif->mt76.wmm_idx * MT76_CONNAC_MAX_WMM_SETS;
		e->aifs = q->aifs;
		e->txop = cpu_to_le16(q->txop);

		if (q->cw_min)
			e->cw_min = fls(q->cw_min);
		else
			e->cw_min = 5;

		if (q->cw_max)
			e->cw_max = cpu_to_le16(fls(q->cw_max));
		else
			e->cw_max = cpu_to_le16(10);
	}

	return mt7915_mcu_update_edca(dev, &req);
}

int mt7915_mcu_set_fcc5_lpn(struct mt7915_dev *dev, int val)
{
	struct {
		__le32 tag;
		__le16 min_lpn;
		u8 rsv[2];
	} __packed req = {
		.tag = cpu_to_le32(0x1),
		.min_lpn = cpu_to_le16(val),
	};

	return mt76_mcu_send_msg(&dev->mt76, MCU_EXT_CMD(SET_RDD_TH), &req,
				 sizeof(req), true);
}

int mt7915_mcu_set_pulse_th(struct mt7915_dev *dev,
			    const struct mt7915_dfs_pulse *pulse)
{
	struct {
		__le32 tag;

		__le32 max_width;		/* us */
		__le32 max_pwr;			/* dbm */
		__le32 min_pwr;			/* dbm */
		__le32 min_stgr_pri;		/* us */
		__le32 max_stgr_pri;		/* us */
		__le32 min_cr_pri;		/* us */
		__le32 max_cr_pri;		/* us */
	} __packed req = {
		.tag = cpu_to_le32(0x3),

#define __req_field(field) .field = cpu_to_le32(pulse->field)
		__req_field(max_width),
		__req_field(max_pwr),
		__req_field(min_pwr),
		__req_field(min_stgr_pri),
		__req_field(max_stgr_pri),
		__req_field(min_cr_pri),
		__req_field(max_cr_pri),
#undef __req_field
	};

	return mt76_mcu_send_msg(&dev->mt76, MCU_EXT_CMD(SET_RDD_TH), &req,
				 sizeof(req), true);
}

int mt7915_mcu_set_radar_th(struct mt7915_dev *dev, int index,
			    const struct mt7915_dfs_pattern *pattern)
{
	struct {
		__le32 tag;
		__le16 radar_type;

		u8 enb;
		u8 stgr;
		u8 min_crpn;
		u8 max_crpn;
		u8 min_crpr;
		u8 min_pw;
		__le32 min_pri;
		__le32 max_pri;
		u8 max_pw;
		u8 min_crbn;
		u8 max_crbn;
		u8 min_stgpn;
		u8 max_stgpn;
		u8 min_stgpr;
		u8 rsv[2];
		__le32 min_stgpr_diff;
	} __packed req = {
		.tag = cpu_to_le32(0x2),
		.radar_type = cpu_to_le16(index),

#define __req_field_u8(field) .field = pattern->field
#define __req_field_u32(field) .field = cpu_to_le32(pattern->field)
		__req_field_u8(enb),
		__req_field_u8(stgr),
		__req_field_u8(min_crpn),
		__req_field_u8(max_crpn),
		__req_field_u8(min_crpr),
		__req_field_u8(min_pw),
		__req_field_u32(min_pri),
		__req_field_u32(max_pri),
		__req_field_u8(max_pw),
		__req_field_u8(min_crbn),
		__req_field_u8(max_crbn),
		__req_field_u8(min_stgpn),
		__req_field_u8(max_stgpn),
		__req_field_u8(min_stgpr),
		__req_field_u32(min_stgpr_diff),
#undef __req_field_u8
#undef __req_field_u32
	};

	return mt76_mcu_send_msg(&dev->mt76, MCU_EXT_CMD(SET_RDD_TH), &req,
				 sizeof(req), true);
}

static int
mt7915_mcu_background_chain_ctrl(struct mt7915_phy *phy,
				 struct cfg80211_chan_def *chandef,
				 int cmd)
{
	struct mt7915_dev *dev = phy->dev;
	struct mt76_phy *mphy = phy->mt76;
	struct ieee80211_channel *chan = mphy->chandef.chan;
	int freq = mphy->chandef.center_freq1;
	struct mt7915_mcu_background_chain_ctrl req = {
		.monitor_scan_type = 2, /* simple rx */
	};

	if (!chandef && cmd != CH_SWITCH_BACKGROUND_SCAN_STOP)
		return -EINVAL;

	if (!cfg80211_chandef_valid(&mphy->chandef))
		return -EINVAL;

	switch (cmd) {
	case CH_SWITCH_BACKGROUND_SCAN_START: {
		req.chan = chan->hw_value;
		req.central_chan = ieee80211_frequency_to_channel(freq);
		req.bw = mt76_connac_chan_bw(&mphy->chandef);
		req.monitor_chan = chandef->chan->hw_value;
		req.monitor_central_chan =
			ieee80211_frequency_to_channel(chandef->center_freq1);
		req.monitor_bw = mt76_connac_chan_bw(chandef);
		req.band_idx = phy != &dev->phy;
		req.scan_mode = 1;
		break;
	}
	case CH_SWITCH_BACKGROUND_SCAN_RUNNING:
		req.monitor_chan = chandef->chan->hw_value;
		req.monitor_central_chan =
			ieee80211_frequency_to_channel(chandef->center_freq1);
		req.band_idx = phy != &dev->phy;
		req.scan_mode = 2;
		break;
	case CH_SWITCH_BACKGROUND_SCAN_STOP:
		req.chan = chan->hw_value;
		req.central_chan = ieee80211_frequency_to_channel(freq);
		req.bw = mt76_connac_chan_bw(&mphy->chandef);
		req.tx_stream = hweight8(mphy->antenna_mask);
		req.rx_stream = mphy->antenna_mask;
		break;
	default:
		return -EINVAL;
	}
	req.band = chandef ? chandef->chan->band == NL80211_BAND_5GHZ : 1;

	return mt76_mcu_send_msg(&dev->mt76, MCU_EXT_CMD(OFFCH_SCAN_CTRL),
				 &req, sizeof(req), false);
}

int mt7915_mcu_rdd_background_enable(struct mt7915_phy *phy,
				     struct cfg80211_chan_def *chandef)
{
	struct mt7915_dev *dev = phy->dev;
	int err, region;

	if (!chandef) { /* disable offchain */
		err = mt76_connac_mcu_rdd_cmd(&dev->mt76, RDD_STOP, MT_RX_SEL2,
					      0, 0);
		if (err)
			return err;

		return mt7915_mcu_background_chain_ctrl(phy, NULL,
				CH_SWITCH_BACKGROUND_SCAN_STOP);
	}

	err = mt7915_mcu_background_chain_ctrl(phy, chandef,
					       CH_SWITCH_BACKGROUND_SCAN_START);
	if (err)
		return err;

	switch (dev->mt76.region) {
	case NL80211_DFS_ETSI:
		region = 0;
		break;
	case NL80211_DFS_JP:
		region = 2;
		break;
	case NL80211_DFS_FCC:
	default:
		region = 1;
		break;
	}

	return mt76_connac_mcu_rdd_cmd(&dev->mt76, RDD_START, MT_RX_SEL2,
				       0, region);
}

int mt7915_mcu_set_chan_info(struct mt7915_phy *phy, int cmd)
{
	static const u8 ch_band[] = {
		[NL80211_BAND_2GHZ] = 0,
		[NL80211_BAND_5GHZ] = 1,
		[NL80211_BAND_6GHZ] = 2,
	};
	struct mt7915_dev *dev = phy->dev;
	struct cfg80211_chan_def *chandef = &phy->mt76->chandef;
	int freq1 = chandef->center_freq1;
	struct {
		u8 control_ch;
		u8 center_ch;
		u8 bw;
		u8 tx_streams_num;
		u8 rx_streams;	/* mask or num */
		u8 switch_reason;
		u8 band_idx;
		u8 center_ch2;	/* for 80+80 only */
		__le16 cac_case;
		u8 channel_band;
		u8 rsv0;
		__le32 outband_freq;
		u8 txpower_drop;
		u8 ap_bw;
		u8 ap_center_ch;
		u8 rsv1[57];
	} __packed req = {
		.control_ch = chandef->chan->hw_value,
		.center_ch = ieee80211_frequency_to_channel(freq1),
		.bw = mt76_connac_chan_bw(chandef),
		.tx_streams_num = hweight8(phy->mt76->antenna_mask),
		.rx_streams = phy->mt76->antenna_mask,
		.band_idx = phy->band_idx,
		.channel_band = ch_band[chandef->chan->band],
	};

#ifdef CONFIG_NL80211_TESTMODE
	if (phy->mt76->test.tx_antenna_mask &&
	    (phy->mt76->test.state == MT76_TM_STATE_TX_FRAMES ||
	     phy->mt76->test.state == MT76_TM_STATE_RX_FRAMES ||
	     phy->mt76->test.state == MT76_TM_STATE_TX_CONT)) {
		req.tx_streams_num = fls(phy->mt76->test.tx_antenna_mask);
		req.rx_streams = phy->mt76->test.tx_antenna_mask;

		if (phy != &dev->phy)
			req.rx_streams >>= dev->chainshift;
	}
#endif

	if (cmd == MCU_EXT_CMD(SET_RX_PATH) ||
	    dev->mt76.hw->conf.flags & IEEE80211_CONF_MONITOR)
		req.switch_reason = CH_SWITCH_NORMAL;
	else if (phy->mt76->hw->conf.flags & IEEE80211_CONF_OFFCHANNEL)
		req.switch_reason = CH_SWITCH_SCAN_BYPASS_DPD;
	else if (!cfg80211_reg_can_beacon(phy->mt76->hw->wiphy, chandef,
					  NL80211_IFTYPE_AP))
		req.switch_reason = CH_SWITCH_DFS;
	else
		req.switch_reason = CH_SWITCH_NORMAL;

	if (cmd == MCU_EXT_CMD(CHANNEL_SWITCH))
		req.rx_streams = hweight8(req.rx_streams);

	if (chandef->width == NL80211_CHAN_WIDTH_80P80) {
		int freq2 = chandef->center_freq2;

		req.center_ch2 = ieee80211_frequency_to_channel(freq2);
	}

	return mt76_mcu_send_msg(&dev->mt76, cmd, &req, sizeof(req), true);
}

static int mt7915_mcu_set_eeprom_flash(struct mt7915_dev *dev)
{
#define MAX_PAGE_IDX_MASK	GENMASK(7, 5)
#define PAGE_IDX_MASK		GENMASK(4, 2)
#define PER_PAGE_SIZE		0x400
	struct mt7915_mcu_eeprom req = { .buffer_mode = EE_MODE_BUFFER };
	u16 eeprom_size = mt7915_eeprom_size(dev);
	u8 total = DIV_ROUND_UP(eeprom_size, PER_PAGE_SIZE);
	u8 *eep = (u8 *)dev->mt76.eeprom.data;
	int eep_len;
	int i;

	for (i = 0; i < total; i++, eep += eep_len) {
		struct sk_buff *skb;
		int ret;

		if (i == total - 1 && !!(eeprom_size % PER_PAGE_SIZE))
			eep_len = eeprom_size % PER_PAGE_SIZE;
		else
			eep_len = PER_PAGE_SIZE;

		skb = mt76_mcu_msg_alloc(&dev->mt76, NULL,
					 sizeof(req) + eep_len);
		if (!skb)
			return -ENOMEM;

		req.format = FIELD_PREP(MAX_PAGE_IDX_MASK, total - 1) |
			     FIELD_PREP(PAGE_IDX_MASK, i) | EE_FORMAT_WHOLE;
		req.len = cpu_to_le16(eep_len);

		skb_put_data(skb, &req, sizeof(req));
		skb_put_data(skb, eep, eep_len);

		ret = mt76_mcu_skb_send_msg(&dev->mt76, skb,
					    MCU_EXT_CMD(EFUSE_BUFFER_MODE), true);
		if (ret)
			return ret;
	}

	return 0;
}

int mt7915_mcu_set_eeprom(struct mt7915_dev *dev)
{
	struct mt7915_mcu_eeprom req = {
		.buffer_mode = EE_MODE_EFUSE,
		.format = EE_FORMAT_WHOLE,
	};

	if (dev->flash_mode)
		return mt7915_mcu_set_eeprom_flash(dev);

	return mt76_mcu_send_msg(&dev->mt76, MCU_EXT_CMD(EFUSE_BUFFER_MODE),
				 &req, sizeof(req), true);
}

int mt7915_mcu_get_eeprom(struct mt7915_dev *dev, u32 offset)
{
	struct mt7915_mcu_eeprom_info req = {
		.addr = cpu_to_le32(round_down(offset,
				    MT7915_EEPROM_BLOCK_SIZE)),
	};
	struct mt7915_mcu_eeprom_info *res;
	struct sk_buff *skb;
	int ret;
	u8 *buf;

	ret = mt76_mcu_send_and_get_msg(&dev->mt76, MCU_EXT_QUERY(EFUSE_ACCESS), &req,
				sizeof(req), true, &skb);
	if (ret)
		return ret;

	res = (struct mt7915_mcu_eeprom_info *)skb->data;
	buf = dev->mt76.eeprom.data + le32_to_cpu(res->addr);
	memcpy(buf, res->data, MT7915_EEPROM_BLOCK_SIZE);
	dev_kfree_skb(skb);

	return 0;
}

int mt7915_mcu_get_eeprom_free_block(struct mt7915_dev *dev, u8 *block_num)
{
	struct {
		u8 _rsv;
		u8 version;
		u8 die_idx;
		u8 _rsv2;
	} __packed req = {
		.version = 1,
	};
	struct sk_buff *skb;
	int ret;

	ret = mt76_mcu_send_and_get_msg(&dev->mt76, MCU_EXT_QUERY(EFUSE_FREE_BLOCK), &req,
					sizeof(req), true, &skb);
	if (ret)
		return ret;

	*block_num = *(u8 *)skb->data;
	dev_kfree_skb(skb);

	return 0;
}

static int mt7915_mcu_set_pre_cal(struct mt7915_dev *dev, u8 idx,
				  u8 *data, u32 len, int cmd)
{
	struct {
		u8 dir;
		u8 valid;
		__le16 bitmap;
		s8 precal;
		u8 action;
		u8 band;
		u8 idx;
		u8 rsv[4];
		__le32 len;
	} req = {};
	struct sk_buff *skb;

	skb = mt76_mcu_msg_alloc(&dev->mt76, NULL, sizeof(req) + len);
	if (!skb)
		return -ENOMEM;

	req.idx = idx;
	req.len = cpu_to_le32(len);
	skb_put_data(skb, &req, sizeof(req));
	skb_put_data(skb, data, len);

	return mt76_mcu_skb_send_msg(&dev->mt76, skb, cmd, false);
}

int mt7915_mcu_apply_group_cal(struct mt7915_dev *dev)
{
	u8 idx = 0, *cal = dev->cal, *eep = dev->mt76.eeprom.data;
	u32 total = MT_EE_CAL_GROUP_SIZE;

	if (!(eep[MT_EE_DO_PRE_CAL] & MT_EE_WIFI_CAL_GROUP))
		return 0;

	/*
	 * Items: Rx DCOC, RSSI DCOC, Tx TSSI DCOC, Tx LPFG
	 * Tx FDIQ, Tx DCIQ, Rx FDIQ, Rx FIIQ, ADCDCOC
	 */
	while (total > 0) {
		int ret, len;

		len = min_t(u32, total, MT_EE_CAL_UNIT);

		ret = mt7915_mcu_set_pre_cal(dev, idx, cal, len,
					     MCU_EXT_CMD(GROUP_PRE_CAL_INFO));
		if (ret)
			return ret;

		total -= len;
		cal += len;
		idx++;
	}

	return 0;
}

static int mt7915_find_freq_idx(const u16 *freqs, int n_freqs, u16 cur)
{
	int i;

	for (i = 0; i < n_freqs; i++)
		if (cur == freqs[i])
			return i;

	return -1;
}

static int mt7915_dpd_freq_idx(u16 freq, u8 bw)
{
	static const u16 freq_list[] = {
		5180, 5200, 5220, 5240,
		5260, 5280, 5300, 5320,
		5500, 5520, 5540, 5560,
		5580, 5600, 5620, 5640,
		5660, 5680, 5700, 5745,
		5765, 5785, 5805, 5825
	};
	int offset_2g = ARRAY_SIZE(freq_list);
	int idx;

	if (freq < 4000) {
		if (freq < 2432)
			return offset_2g;
		if (freq < 2457)
			return offset_2g + 1;

		return offset_2g + 2;
	}

	if (bw == NL80211_CHAN_WIDTH_80P80 || bw == NL80211_CHAN_WIDTH_160)
		return -1;

	if (bw != NL80211_CHAN_WIDTH_20) {
		idx = mt7915_find_freq_idx(freq_list, ARRAY_SIZE(freq_list),
					   freq + 10);
		if (idx >= 0)
			return idx;

		idx = mt7915_find_freq_idx(freq_list, ARRAY_SIZE(freq_list),
					   freq - 10);
		if (idx >= 0)
			return idx;
	}

	return mt7915_find_freq_idx(freq_list, ARRAY_SIZE(freq_list), freq);
}

int mt7915_mcu_apply_tx_dpd(struct mt7915_phy *phy)
{
	struct mt7915_dev *dev = phy->dev;
	struct cfg80211_chan_def *chandef = &phy->mt76->chandef;
	u16 total = 2, center_freq = chandef->center_freq1;
	u8 *cal = dev->cal, *eep = dev->mt76.eeprom.data;
	int idx;

	if (!(eep[MT_EE_DO_PRE_CAL] & MT_EE_WIFI_CAL_DPD))
		return 0;

	idx = mt7915_dpd_freq_idx(center_freq, chandef->width);
	if (idx < 0)
		return -EINVAL;

	/* Items: Tx DPD, Tx Flatness */
	idx = idx * 2;
	cal += MT_EE_CAL_GROUP_SIZE;

	while (total--) {
		int ret;

		cal += (idx * MT_EE_CAL_UNIT);
		ret = mt7915_mcu_set_pre_cal(dev, idx, cal, MT_EE_CAL_UNIT,
					     MCU_EXT_CMD(DPD_PRE_CAL_INFO));
		if (ret)
			return ret;

		idx++;
	}

	return 0;
}

int mt7915_mcu_get_chan_mib_info(struct mt7915_phy *phy, bool chan_switch)
{
	/* strict order */
	static const u32 offs[] = {
		MIB_BUSY_TIME, MIB_TX_TIME, MIB_RX_TIME, MIB_OBSS_AIRTIME,
		MIB_BUSY_TIME_V2, MIB_TX_TIME_V2, MIB_RX_TIME_V2,
		MIB_OBSS_AIRTIME_V2
	};
	struct mt76_channel_state *state = phy->mt76->chan_state;
	struct mt76_channel_state *state_ts = &phy->state_ts;
	struct mt7915_dev *dev = phy->dev;
	struct mt7915_mcu_mib *res, req[4];
	struct sk_buff *skb;
	int i, ret, start = 0, ofs = 20;

	if (!is_mt7915(&dev->mt76)) {
		start = 4;
		ofs = 0;
	}

	for (i = 0; i < 4; i++) {
		req[i].band = cpu_to_le32(phy != &dev->phy);
		req[i].offs = cpu_to_le32(offs[i + start]);
	}

	ret = mt76_mcu_send_and_get_msg(&dev->mt76, MCU_EXT_CMD(GET_MIB_INFO),
					req, sizeof(req), true, &skb);
	if (ret)
		return ret;

	res = (struct mt7915_mcu_mib *)(skb->data + ofs);

	if (chan_switch)
		goto out;

#define __res_u64(s) le64_to_cpu(res[s].data)
	state->cc_busy += __res_u64(0) - state_ts->cc_busy;
	state->cc_tx += __res_u64(1) - state_ts->cc_tx;
	state->cc_bss_rx += __res_u64(2) - state_ts->cc_bss_rx;
	state->cc_rx += __res_u64(2) + __res_u64(3) - state_ts->cc_rx;

out:
	state_ts->cc_busy = __res_u64(0);
	state_ts->cc_tx = __res_u64(1);
	state_ts->cc_bss_rx = __res_u64(2);
	state_ts->cc_rx = __res_u64(2) + __res_u64(3);
#undef __res_u64

	dev_kfree_skb(skb);

	return 0;
}

int mt7915_mcu_get_temperature(struct mt7915_phy *phy)
{
	struct mt7915_dev *dev = phy->dev;
	struct {
		u8 ctrl_id;
		u8 action;
		u8 dbdc_idx;
		u8 rsv[5];
	} req = {
		.ctrl_id = THERMAL_SENSOR_TEMP_QUERY,
		.dbdc_idx = phy != &dev->phy,
	};

	return mt76_mcu_send_msg(&dev->mt76, MCU_EXT_CMD(THERMAL_CTRL), &req,
				 sizeof(req), true);
}

int mt7915_mcu_set_thermal_throttling(struct mt7915_phy *phy, u8 state)
{
	struct mt7915_dev *dev = phy->dev;
	struct {
		struct mt7915_mcu_thermal_ctrl ctrl;

		__le32 trigger_temp;
		__le32 restore_temp;
		__le16 sustain_time;
		u8 rsv[2];
	} __packed req = {
		.ctrl = {
			.band_idx = phy->band_idx,
		},
	};
	int level;

	if (!state) {
		req.ctrl.ctrl_id = THERMAL_PROTECT_DISABLE;
		goto out;
	}

	/* set duty cycle and level */
	for (level = 0; level < 4; level++) {
		int ret;

		req.ctrl.ctrl_id = THERMAL_PROTECT_DUTY_CONFIG;
		req.ctrl.duty.duty_level = level;
		req.ctrl.duty.duty_cycle = state;
		state /= 2;

		ret = mt76_mcu_send_msg(&dev->mt76, MCU_EXT_CMD(THERMAL_PROT),
					&req, sizeof(req.ctrl), false);
		if (ret)
			return ret;
	}

	/* set high-temperature trigger threshold */
	req.ctrl.ctrl_id = THERMAL_PROTECT_ENABLE;
	/* add a safety margin ~10 */
	req.restore_temp = cpu_to_le32(phy->throttle_temp[0] - 10);
	req.trigger_temp = cpu_to_le32(phy->throttle_temp[1]);
	req.sustain_time = cpu_to_le16(10);

out:
	req.ctrl.type.protect_type = 1;
	req.ctrl.type.trigger_type = 1;

	return mt76_mcu_send_msg(&dev->mt76, MCU_EXT_CMD(THERMAL_PROT),
				 &req, sizeof(req), false);
}

int mt7915_mcu_set_txpower_sku(struct mt7915_phy *phy)
{
	struct mt7915_dev *dev = phy->dev;
	struct mt76_phy *mphy = phy->mt76;
	struct ieee80211_hw *hw = mphy->hw;
	struct mt7915_sku_val {
		u8 format_id;
		u8 limit_type;
		u8 dbdc_idx;
		s8 val[MT7915_SKU_RATE_NUM];
	} __packed req = {
		.format_id = 4,
		.dbdc_idx = phy != &dev->phy,
	};
	struct mt76_power_limits limits_array;
	s8 *la = (s8 *)&limits_array;
	int i, idx, n_chains = hweight8(mphy->antenna_mask);
	int tx_power = hw->conf.power_level * 2;

	tx_power = mt76_get_sar_power(mphy, mphy->chandef.chan,
				      tx_power);
	tx_power -= mt76_tx_power_nss_delta(n_chains);
	tx_power = mt76_get_rate_power_limits(mphy, mphy->chandef.chan,
					      &limits_array, tx_power);
	mphy->txpower_cur = tx_power;

	for (i = 0, idx = 0; i < ARRAY_SIZE(mt7915_sku_group_len); i++) {
		u8 mcs_num, len = mt7915_sku_group_len[i];
		int j;

		if (i >= SKU_HT_BW20 && i <= SKU_VHT_BW160) {
			mcs_num = 10;

			if (i == SKU_HT_BW20 || i == SKU_VHT_BW20)
				la = (s8 *)&limits_array + 12;
		} else {
			mcs_num = len;
		}

		for (j = 0; j < min_t(u8, mcs_num, len); j++)
			req.val[idx + j] = la[j];

		la += mcs_num;
		idx += len;
	}

	return mt76_mcu_send_msg(&dev->mt76,
				 MCU_EXT_CMD(TX_POWER_FEATURE_CTRL), &req,
				 sizeof(req), true);
}

int mt7915_mcu_get_txpower_sku(struct mt7915_phy *phy, s8 *txpower, int len)
{
#define RATE_POWER_INFO	2
	struct mt7915_dev *dev = phy->dev;
	struct {
		u8 format_id;
		u8 category;
		u8 band;
		u8 _rsv;
	} __packed req = {
		.format_id = 7,
		.category = RATE_POWER_INFO,
		.band = phy != &dev->phy,
	};
	s8 res[MT7915_SKU_RATE_NUM][2];
	struct sk_buff *skb;
	int ret, i;

	ret = mt76_mcu_send_and_get_msg(&dev->mt76,
					MCU_EXT_CMD(TX_POWER_FEATURE_CTRL),
					&req, sizeof(req), true, &skb);
	if (ret)
		return ret;

	memcpy(res, skb->data + 4, sizeof(res));
	for (i = 0; i < len; i++)
		txpower[i] = res[i][req.band];

	dev_kfree_skb(skb);

	return 0;
}

int mt7915_mcu_set_test_param(struct mt7915_dev *dev, u8 param, bool test_mode,
			      u8 en)
{
	struct {
		u8 test_mode_en;
		u8 param_idx;
		u8 _rsv[2];

		u8 enable;
		u8 _rsv2[3];

		u8 pad[8];
	} __packed req = {
		.test_mode_en = test_mode,
		.param_idx = param,
		.enable = en,
	};

	return mt76_mcu_send_msg(&dev->mt76, MCU_EXT_CMD(ATE_CTRL), &req,
				 sizeof(req), false);
}

int mt7915_mcu_set_sku_en(struct mt7915_phy *phy, bool enable)
{
	struct mt7915_dev *dev = phy->dev;
	struct mt7915_sku {
		u8 format_id;
		u8 sku_enable;
		u8 dbdc_idx;
		u8 rsv;
	} __packed req = {
		.format_id = 0,
		.dbdc_idx = phy != &dev->phy,
		.sku_enable = enable,
	};

	return mt76_mcu_send_msg(&dev->mt76,
				 MCU_EXT_CMD(TX_POWER_FEATURE_CTRL), &req,
				 sizeof(req), true);
}

int mt7915_mcu_set_ser(struct mt7915_dev *dev, u8 action, u8 set, u8 band)
{
	struct {
		u8 action;
		u8 set;
		u8 band;
		u8 rsv;
	} req = {
		.action = action,
		.set = set,
		.band = band,
	};

	return mt76_mcu_send_msg(&dev->mt76, MCU_EXT_CMD(SET_SER_TRIGGER),
				 &req, sizeof(req), false);
}

int mt7915_mcu_set_txbf(struct mt7915_dev *dev, u8 action)
{
	struct {
		u8 action;
		union {
			struct {
				u8 snd_mode;
				u8 sta_num;
				u8 rsv;
				u8 wlan_idx[4];
				__le32 snd_period;	/* ms */
			} __packed snd;
			struct {
				bool ebf;
				bool ibf;
				u8 rsv;
			} __packed type;
			struct {
				u8 bf_num;
				u8 bf_bitmap;
				u8 bf_sel[8];
				u8 rsv[5];
			} __packed mod;
		};
	} __packed req = {
		.action = action,
	};

#define MT_BF_PROCESSING	4
	switch (action) {
	case MT_BF_SOUNDING_ON:
		req.snd.snd_mode = MT_BF_PROCESSING;
		break;
	case MT_BF_TYPE_UPDATE:
		req.type.ebf = true;
		req.type.ibf = dev->ibf;
		break;
	case MT_BF_MODULE_UPDATE:
		req.mod.bf_num = 2;
		req.mod.bf_bitmap = GENMASK(1, 0);
		break;
	default:
		return -EINVAL;
	}

	return mt76_mcu_send_msg(&dev->mt76, MCU_EXT_CMD(TXBF_ACTION), &req,
				 sizeof(req), true);
}

int mt7915_mcu_add_obss_spr(struct mt7915_dev *dev, struct ieee80211_vif *vif,
			    bool enable)
{
#define MT_SPR_ENABLE		1
	struct mt7915_vif *mvif = (struct mt7915_vif *)vif->drv_priv;
	struct {
		u8 action;
		u8 arg_num;
		u8 band_idx;
		u8 status;
		u8 drop_tx_idx;
		u8 sta_idx;	/* 256 sta */
		u8 rsv[2];
		__le32 val;
	} __packed req = {
		.action = MT_SPR_ENABLE,
		.arg_num = 1,
		.band_idx = mvif->mt76.band_idx,
		.val = cpu_to_le32(enable),
	};

	return mt76_mcu_send_msg(&dev->mt76, MCU_EXT_CMD(SET_SPR), &req,
				 sizeof(req), true);
}

int mt7915_mcu_get_rx_rate(struct mt7915_phy *phy, struct ieee80211_vif *vif,
			   struct ieee80211_sta *sta, struct rate_info *rate)
{
	struct mt7915_vif *mvif = (struct mt7915_vif *)vif->drv_priv;
	struct mt7915_sta *msta = (struct mt7915_sta *)sta->drv_priv;
	struct mt7915_dev *dev = phy->dev;
	struct mt76_phy *mphy = phy->mt76;
	struct {
		u8 category;
		u8 band;
		__le16 wcid;
	} __packed req = {
		.category = MCU_PHY_STATE_CONTENTION_RX_RATE,
		.band = mvif->mt76.band_idx,
		.wcid = cpu_to_le16(msta->wcid.idx),
	};
	struct ieee80211_supported_band *sband;
	struct mt7915_mcu_phy_rx_info *res;
	struct sk_buff *skb;
	int ret;
	bool cck = false;

	ret = mt76_mcu_send_and_get_msg(&dev->mt76, MCU_EXT_CMD(PHY_STAT_INFO),
					&req, sizeof(req), true, &skb);
	if (ret)
		return ret;

	res = (struct mt7915_mcu_phy_rx_info *)skb->data;

	rate->mcs = res->rate;
	rate->nss = res->nsts + 1;

	switch (res->mode) {
	case MT_PHY_TYPE_CCK:
		cck = true;
		fallthrough;
	case MT_PHY_TYPE_OFDM:
		if (mphy->chandef.chan->band == NL80211_BAND_5GHZ)
			sband = &mphy->sband_5g.sband;
		else if (mphy->chandef.chan->band == NL80211_BAND_6GHZ)
			sband = &mphy->sband_6g.sband;
		else
			sband = &mphy->sband_2g.sband;

		rate->mcs = mt76_get_rate(&dev->mt76, sband, rate->mcs, cck);
		rate->legacy = sband->bitrates[rate->mcs].bitrate;
		break;
	case MT_PHY_TYPE_HT:
	case MT_PHY_TYPE_HT_GF:
		if (rate->mcs > 31) {
			ret = -EINVAL;
			goto out;
		}

		rate->flags = RATE_INFO_FLAGS_MCS;
		if (res->gi)
			rate->flags |= RATE_INFO_FLAGS_SHORT_GI;
		break;
	case MT_PHY_TYPE_VHT:
		if (rate->mcs > 9) {
			ret = -EINVAL;
			goto out;
		}

		rate->flags = RATE_INFO_FLAGS_VHT_MCS;
		if (res->gi)
			rate->flags |= RATE_INFO_FLAGS_SHORT_GI;
		break;
	case MT_PHY_TYPE_HE_SU:
	case MT_PHY_TYPE_HE_EXT_SU:
	case MT_PHY_TYPE_HE_TB:
	case MT_PHY_TYPE_HE_MU:
		if (res->gi > NL80211_RATE_INFO_HE_GI_3_2 || rate->mcs > 11) {
			ret = -EINVAL;
			goto out;
		}
		rate->he_gi = res->gi;
		rate->flags = RATE_INFO_FLAGS_HE_MCS;
		break;
	default:
		ret = -EINVAL;
		goto out;
	}

	switch (res->bw) {
	case IEEE80211_STA_RX_BW_160:
		rate->bw = RATE_INFO_BW_160;
		break;
	case IEEE80211_STA_RX_BW_80:
		rate->bw = RATE_INFO_BW_80;
		break;
	case IEEE80211_STA_RX_BW_40:
		rate->bw = RATE_INFO_BW_40;
		break;
	default:
		rate->bw = RATE_INFO_BW_20;
		break;
	}

out:
	dev_kfree_skb(skb);

	return ret;
}

int mt7915_mcu_update_bss_color(struct mt7915_dev *dev, struct ieee80211_vif *vif,
				struct cfg80211_he_bss_color *he_bss_color)
{
	int len = sizeof(struct sta_req_hdr) + sizeof(struct bss_info_color);
	struct mt7915_vif *mvif = (struct mt7915_vif *)vif->drv_priv;
	struct bss_info_color *bss_color;
	struct sk_buff *skb;
	struct tlv *tlv;

	skb = __mt76_connac_mcu_alloc_sta_req(&dev->mt76, &mvif->mt76,
					      NULL, len);
	if (IS_ERR(skb))
		return PTR_ERR(skb);

	tlv = mt76_connac_mcu_add_tlv(skb, BSS_INFO_BSS_COLOR,
				      sizeof(*bss_color));
	bss_color = (struct bss_info_color *)tlv;
	bss_color->disable = !he_bss_color->enabled;
	bss_color->color = he_bss_color->color;

	return mt76_mcu_skb_send_msg(&dev->mt76, skb,
				     MCU_EXT_CMD(BSS_INFO_UPDATE), true);
}

#define TWT_AGRT_TRIGGER	BIT(0)
#define TWT_AGRT_ANNOUNCE	BIT(1)
#define TWT_AGRT_PROTECT	BIT(2)

int mt7915_mcu_twt_agrt_update(struct mt7915_dev *dev,
			       struct mt7915_vif *mvif,
			       struct mt7915_twt_flow *flow,
			       int cmd)
{
	struct {
		u8 tbl_idx;
		u8 cmd;
		u8 own_mac_idx;
		u8 flowid; /* 0xff for group id */
		__le16 peer_id; /* specify the peer_id (msb=0)
				 * or group_id (msb=1)
				 */
		u8 duration; /* 256 us */
		u8 bss_idx;
		__le64 start_tsf;
		__le16 mantissa;
		u8 exponent;
		u8 is_ap;
		u8 agrt_params;
		u8 rsv[23];
	} __packed req = {
		.tbl_idx = flow->table_id,
		.cmd = cmd,
		.own_mac_idx = mvif->mt76.omac_idx,
		.flowid = flow->id,
		.peer_id = cpu_to_le16(flow->wcid),
		.duration = flow->duration,
		.bss_idx = mvif->mt76.idx,
		.start_tsf = cpu_to_le64(flow->tsf),
		.mantissa = flow->mantissa,
		.exponent = flow->exp,
		.is_ap = true,
	};

	if (flow->protection)
		req.agrt_params |= TWT_AGRT_PROTECT;
	if (!flow->flowtype)
		req.agrt_params |= TWT_AGRT_ANNOUNCE;
	if (flow->trigger)
		req.agrt_params |= TWT_AGRT_TRIGGER;

	return mt76_mcu_send_msg(&dev->mt76, MCU_EXT_CMD(TWT_AGRT_UPDATE),
				 &req, sizeof(req), true);
}

int mt7915_mcu_rf_regval(struct mt7915_dev *dev, u32 regidx, u32 *val, bool set)
{
	struct {
		__le32 idx;
		__le32 ofs;
		__le32 data;
	} __packed req = {
		.idx = cpu_to_le32(u32_get_bits(regidx, GENMASK(31, 28))),
		.ofs = cpu_to_le32(u32_get_bits(regidx, GENMASK(27, 0))),
		.data = set ? cpu_to_le32(*val) : 0,
	};
	struct sk_buff *skb;
	int ret;

	if (set)
		return mt76_mcu_send_msg(&dev->mt76, MCU_EXT_CMD(RF_REG_ACCESS),
					 &req, sizeof(req), false);

	ret = mt76_mcu_send_and_get_msg(&dev->mt76, MCU_EXT_QUERY(RF_REG_ACCESS),
					&req, sizeof(req), true, &skb);
	if (ret)
		return ret;

	*val = le32_to_cpu(*(__le32 *)(skb->data + 8));
	dev_kfree_skb(skb);

	return 0;
}<|MERGE_RESOLUTION|>--- conflicted
+++ resolved
@@ -1814,11 +1814,7 @@
 
 	buf = (u8 *)tlv + sizeof(*cont);
 	mt7915_mac_write_txwi(&dev->mt76, (__le32 *)buf, skb, wcid, 0, NULL,
-<<<<<<< HEAD
-			      BSS_CHANGED_BEACON);
-=======
 			      0, BSS_CHANGED_BEACON);
->>>>>>> e6f4ff3f
 	memcpy(buf + MT_TXD_SIZE, skb->data, skb->len);
 }
 
@@ -1962,11 +1958,7 @@
 	buf = (u8 *)tlv + sizeof(*discov);
 
 	mt7915_mac_write_txwi(&dev->mt76, (__le32 *)buf, skb, wcid, 0, NULL,
-<<<<<<< HEAD
-			      changed);
-=======
 			      0, changed);
->>>>>>> e6f4ff3f
 	memcpy(buf + MT_TXD_SIZE, skb->data, skb->len);
 
 	dev_kfree_skb(skb);
