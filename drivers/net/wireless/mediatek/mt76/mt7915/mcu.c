--- conflicted
+++ resolved
@@ -1931,12 +1931,7 @@
 	bcn = (struct bss_info_bcn *)tlv;
 	bcn->enable = true;
 
-<<<<<<< HEAD
-	if (changed & BSS_CHANGED_FILS_DISCOVERY &&
-	    vif->bss_conf.fils_discovery.max_interval) {
-=======
 	if (changed & BSS_CHANGED_FILS_DISCOVERY) {
->>>>>>> a6ad5510
 		interval = vif->bss_conf.fils_discovery.max_interval;
 		skb = ieee80211_get_fils_discovery_tmpl(hw, vif);
 	} else if (changed & BSS_CHANGED_UNSOL_BCAST_PROBE_RESP &&
@@ -2766,11 +2761,7 @@
 
 	if (phy->mt76->hw->conf.flags & IEEE80211_CONF_MONITOR)
 		req.switch_reason = CH_SWITCH_NORMAL;
-<<<<<<< HEAD
-	else if (phy->mt76->hw->conf.flags & IEEE80211_CONF_OFFCHANNEL ||
-=======
 	else if (phy->mt76->offchannel ||
->>>>>>> a6ad5510
 		 phy->mt76->hw->conf.flags & IEEE80211_CONF_IDLE)
 		req.switch_reason = CH_SWITCH_SCAN_BYPASS_DPD;
 	else if (!cfg80211_reg_can_beacon(phy->mt76->hw->wiphy, chandef,
