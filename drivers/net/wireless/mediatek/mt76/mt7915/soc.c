--- conflicted
+++ resolved
@@ -1300,15 +1300,9 @@
 	{},
 };
 
-<<<<<<< HEAD
-MODULE_DEVICE_TABLE(of, mt7986_wmac_of_match);
-
-struct platform_driver mt7986_wmac_driver = {
-=======
 MODULE_DEVICE_TABLE(of, mt798x_wmac_of_match);
 
 struct platform_driver mt798x_wmac_driver = {
->>>>>>> 98817289
 	.driver = {
 		.name = "mt798x-wmac",
 		.of_match_table = mt798x_wmac_of_match,
