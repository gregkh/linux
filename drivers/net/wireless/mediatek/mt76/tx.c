--- conflicted
+++ resolved
@@ -314,21 +314,6 @@
 }
 
 static void
-<<<<<<< HEAD
-mt76_check_agg_ssn(struct mt76_txq *mtxq, struct sk_buff *skb)
-{
-	struct ieee80211_hdr *hdr = (struct ieee80211_hdr *) skb->data;
-
-	if (!ieee80211_is_data_qos(hdr->frame_control) ||
-	    !ieee80211_is_data_present(hdr->frame_control))
-		return;
-
-	mtxq->agg_ssn = le16_to_cpu(hdr->seq_ctrl) + 0x10;
-}
-
-static void
-=======
->>>>>>> f7688b48
 mt76_queue_ps_skb(struct mt76_dev *dev, struct ieee80211_sta *sta,
 		  struct sk_buff *skb, bool last)
 {
@@ -584,20 +569,14 @@
 
 	for (i = 0; i < ARRAY_SIZE(sta->txq); i++) {
 		struct ieee80211_txq *txq = sta->txq[i];
-<<<<<<< HEAD
-=======
 		struct mt76_queue *hwq;
->>>>>>> f7688b48
 		struct mt76_txq *mtxq;
 
 		if (!txq)
 			continue;
 
 		mtxq = (struct mt76_txq *)txq->drv_priv;
-<<<<<<< HEAD
-=======
 		hwq = mtxq->swq->q;
->>>>>>> f7688b48
 
 		spin_lock_bh(&hwq->lock);
 		mtxq->send_bar = mtxq->aggr && send_bar;
