// SPDX-License-Identifier: ISC
/*
 * Copyright (C) 2016 Felix Fietkau <nbd@nbd.name>
 */

#include "mt76.h"

static int
mt76_txq_get_qid(struct ieee80211_txq *txq)
{
	if (!txq->sta)
		return MT_TXQ_BE;

	return txq->ac;
}

void
mt76_tx_check_agg_ssn(struct ieee80211_sta *sta, struct sk_buff *skb)
{
	struct ieee80211_hdr *hdr = (struct ieee80211_hdr *)skb->data;
	struct ieee80211_txq *txq;
	struct mt76_txq *mtxq;
	u8 tid;

	if (!sta || !ieee80211_is_data_qos(hdr->frame_control) ||
	    !ieee80211_is_data_present(hdr->frame_control))
		return;

	tid = skb->priority & IEEE80211_QOS_CTL_TAG1D_MASK;
	txq = sta->txq[tid];
	mtxq = (struct mt76_txq *)txq->drv_priv;
	if (!mtxq->aggr)
		return;

	mtxq->agg_ssn = le16_to_cpu(hdr->seq_ctrl) + 0x10;
}
EXPORT_SYMBOL_GPL(mt76_tx_check_agg_ssn);

void
mt76_tx_status_lock(struct mt76_dev *dev, struct sk_buff_head *list)
		   __acquires(&dev->status_lock)
{
	__skb_queue_head_init(list);
	spin_lock_bh(&dev->status_lock);
}
EXPORT_SYMBOL_GPL(mt76_tx_status_lock);

void
mt76_tx_status_unlock(struct mt76_dev *dev, struct sk_buff_head *list)
		      __releases(&dev->status_lock)
{
	struct ieee80211_hw *hw;
	struct sk_buff *skb;

	spin_unlock_bh(&dev->status_lock);

	rcu_read_lock();
	while ((skb = __skb_dequeue(list)) != NULL) {
		struct ieee80211_tx_status status = {
			.skb = skb,
			.info = IEEE80211_SKB_CB(skb),
		};
		struct mt76_tx_cb *cb = mt76_tx_skb_cb(skb);
		struct mt76_wcid *wcid;

		wcid = rcu_dereference(dev->wcid[cb->wcid]);
		if (wcid) {
			status.sta = wcid_to_sta(wcid);
			status.rates = NULL;
			status.n_rates = 0;
		}

		hw = mt76_tx_status_get_hw(dev, skb);
		ieee80211_tx_status_ext(hw, &status);
	}
	rcu_read_unlock();
}
EXPORT_SYMBOL_GPL(mt76_tx_status_unlock);

static void
__mt76_tx_status_skb_done(struct mt76_dev *dev, struct sk_buff *skb, u8 flags,
			  struct sk_buff_head *list)
{
	struct ieee80211_tx_info *info = IEEE80211_SKB_CB(skb);
	struct mt76_tx_cb *cb = mt76_tx_skb_cb(skb);
	u8 done = MT_TX_CB_DMA_DONE | MT_TX_CB_TXS_DONE;

	flags |= cb->flags;
	cb->flags = flags;

	if ((flags & done) != done)
		return;

	/* Tx status can be unreliable. if it fails, mark the frame as ACKed */
	if (flags & MT_TX_CB_TXS_FAILED) {
		info->status.rates[0].count = 0;
		info->status.rates[0].idx = -1;
		info->flags |= IEEE80211_TX_STAT_ACK;
	}

	__skb_queue_tail(list, skb);
}

void
mt76_tx_status_skb_done(struct mt76_dev *dev, struct sk_buff *skb,
			struct sk_buff_head *list)
{
	__mt76_tx_status_skb_done(dev, skb, MT_TX_CB_TXS_DONE, list);
}
EXPORT_SYMBOL_GPL(mt76_tx_status_skb_done);

int
mt76_tx_status_skb_add(struct mt76_dev *dev, struct mt76_wcid *wcid,
		       struct sk_buff *skb)
{
	struct ieee80211_tx_info *info = IEEE80211_SKB_CB(skb);
	struct mt76_tx_cb *cb = mt76_tx_skb_cb(skb);
	int pid;

	memset(cb, 0, sizeof(*cb));

	if (!wcid || !rcu_access_pointer(dev->wcid[wcid->idx]))
		return MT_PACKET_ID_NO_ACK;

	if (info->flags & IEEE80211_TX_CTL_NO_ACK)
		return MT_PACKET_ID_NO_ACK;

	if (!(info->flags & (IEEE80211_TX_CTL_REQ_TX_STATUS |
			     IEEE80211_TX_CTL_RATE_CTRL_PROBE)))
		return MT_PACKET_ID_NO_SKB;

	spin_lock_bh(&dev->status_lock);

	pid = idr_alloc(&wcid->pktid, skb, MT_PACKET_ID_FIRST,
			MT_PACKET_ID_MASK, GFP_ATOMIC);
	if (pid < 0) {
		pid = MT_PACKET_ID_NO_SKB;
		goto out;
	}

	cb->wcid = wcid->idx;
	cb->pktid = pid;

	if (list_empty(&wcid->list))
		list_add_tail(&wcid->list, &dev->wcid_list);

out:
	spin_unlock_bh(&dev->status_lock);

	return pid;
}
EXPORT_SYMBOL_GPL(mt76_tx_status_skb_add);

struct sk_buff *
mt76_tx_status_skb_get(struct mt76_dev *dev, struct mt76_wcid *wcid, int pktid,
		       struct sk_buff_head *list)
{
	struct sk_buff *skb;
	int id;

	lockdep_assert_held(&dev->status_lock);

	skb = idr_remove(&wcid->pktid, pktid);
	if (skb)
		goto out;

	/* look for stale entries in the wcid idr queue */
	idr_for_each_entry(&wcid->pktid, skb, id) {
		struct mt76_tx_cb *cb = mt76_tx_skb_cb(skb);

		if (pktid >= 0) {
			if (!(cb->flags & MT_TX_CB_DMA_DONE))
				continue;

			if (time_is_after_jiffies(cb->jiffies +
						   MT_TX_STATUS_SKB_TIMEOUT))
				continue;
		}

		/* It has been too long since DMA_DONE, time out this packet
		 * and stop waiting for TXS callback.
		 */
		idr_remove(&wcid->pktid, cb->pktid);
		__mt76_tx_status_skb_done(dev, skb, MT_TX_CB_TXS_FAILED |
						    MT_TX_CB_TXS_DONE, list);
	}

out:
	if (idr_is_empty(&wcid->pktid))
		list_del_init(&wcid->list);

	return skb;
}
EXPORT_SYMBOL_GPL(mt76_tx_status_skb_get);

void
mt76_tx_status_check(struct mt76_dev *dev, bool flush)
{
	struct mt76_wcid *wcid, *tmp;
	struct sk_buff_head list;

	mt76_tx_status_lock(dev, &list);
	list_for_each_entry_safe(wcid, tmp, &dev->wcid_list, list)
		mt76_tx_status_skb_get(dev, wcid, flush ? -1 : 0, &list);
	mt76_tx_status_unlock(dev, &list);
}
EXPORT_SYMBOL_GPL(mt76_tx_status_check);

static void
mt76_tx_check_non_aql(struct mt76_dev *dev, struct mt76_wcid *wcid,
		      struct sk_buff *skb)
{
	struct ieee80211_tx_info *info = IEEE80211_SKB_CB(skb);
	int pending;

	if (!wcid || info->tx_time_est)
		return;

	pending = atomic_dec_return(&wcid->non_aql_packets);
	if (pending < 0)
		atomic_cmpxchg(&wcid->non_aql_packets, pending, 0);
}

void __mt76_tx_complete_skb(struct mt76_dev *dev, u16 wcid_idx, struct sk_buff *skb,
			    struct list_head *free_list)
{
	struct mt76_tx_cb *cb = mt76_tx_skb_cb(skb);
	struct ieee80211_tx_status status = {
		.skb = skb,
		.free_list = free_list,
	};
	struct mt76_wcid *wcid = NULL;
	struct ieee80211_hw *hw;
	struct sk_buff_head list;

	rcu_read_lock();

	if (wcid_idx < ARRAY_SIZE(dev->wcid))
		wcid = rcu_dereference(dev->wcid[wcid_idx]);

	mt76_tx_check_non_aql(dev, wcid, skb);

#ifdef CONFIG_NL80211_TESTMODE
	if (mt76_is_testmode_skb(dev, skb, &hw)) {
		struct mt76_phy *phy = hw->priv;

		if (skb == phy->test.tx_skb)
			phy->test.tx_done++;
		if (phy->test.tx_queued == phy->test.tx_done)
			wake_up(&dev->tx_wait);

		dev_kfree_skb_any(skb);
		goto out;
	}
#endif

	if (cb->pktid < MT_PACKET_ID_FIRST) {
		hw = mt76_tx_status_get_hw(dev, skb);
		status.sta = wcid_to_sta(wcid);
		ieee80211_tx_status_ext(hw, &status);
		goto out;
	}

	mt76_tx_status_lock(dev, &list);
	cb->jiffies = jiffies;
	__mt76_tx_status_skb_done(dev, skb, MT_TX_CB_DMA_DONE, &list);
	mt76_tx_status_unlock(dev, &list);

out:
	rcu_read_unlock();
}
EXPORT_SYMBOL_GPL(__mt76_tx_complete_skb);

static int
__mt76_tx_queue_skb(struct mt76_phy *phy, int qid, struct sk_buff *skb,
		    struct mt76_wcid *wcid, struct ieee80211_sta *sta,
		    bool *stop)
{
	struct ieee80211_tx_info *info = IEEE80211_SKB_CB(skb);
	struct mt76_queue *q = phy->q_tx[qid];
	struct mt76_dev *dev = phy->dev;
	bool non_aql;
	int pending;
	int idx;

	non_aql = !info->tx_time_est;
	idx = dev->queue_ops->tx_queue_skb(dev, q, skb, wcid, sta);
	if (idx < 0 || !sta)
		return idx;

	wcid = (struct mt76_wcid *)sta->drv_priv;
	q->entry[idx].wcid = wcid->idx;

	if (!non_aql)
		return idx;

	pending = atomic_inc_return(&wcid->non_aql_packets);
	if (stop && pending >= MT_MAX_NON_AQL_PKT)
		*stop = true;

	return idx;
}

void
mt76_tx(struct mt76_phy *phy, struct ieee80211_sta *sta,
	struct mt76_wcid *wcid, struct sk_buff *skb)
{
	struct mt76_dev *dev = phy->dev;
	struct ieee80211_tx_info *info = IEEE80211_SKB_CB(skb);
	struct ieee80211_hdr *hdr = (struct ieee80211_hdr *)skb->data;
	struct mt76_queue *q;
	int qid = skb_get_queue_mapping(skb);
	bool ext_phy = phy != &dev->phy;

	if (mt76_testmode_enabled(phy)) {
		ieee80211_free_txskb(phy->hw, skb);
		return;
	}

	if (WARN_ON(qid >= MT_TXQ_PSD)) {
		qid = MT_TXQ_BE;
		skb_set_queue_mapping(skb, qid);
	}

	if ((dev->drv->drv_flags & MT_DRV_HW_MGMT_TXQ) &&
	    !(info->flags & IEEE80211_TX_CTL_HW_80211_ENCAP) &&
	    !ieee80211_is_data(hdr->frame_control) &&
	    !ieee80211_is_bufferable_mmpdu(hdr->frame_control)) {
		qid = MT_TXQ_PSD;
		skb_set_queue_mapping(skb, qid);
	}

	if (wcid && !(wcid->tx_info & MT_WCID_TX_INFO_SET))
		ieee80211_get_tx_rates(info->control.vif, sta, skb,
				       info->control.rates, 1);

	if (ext_phy)
		info->hw_queue |= MT_TX_HW_QUEUE_EXT_PHY;

	q = phy->q_tx[qid];

	spin_lock_bh(&q->lock);
	__mt76_tx_queue_skb(phy, qid, skb, wcid, sta, NULL);
	dev->queue_ops->kick(dev, q);
	spin_unlock_bh(&q->lock);
}
EXPORT_SYMBOL_GPL(mt76_tx);

static struct sk_buff *
mt76_txq_dequeue(struct mt76_phy *phy, struct mt76_txq *mtxq)
{
	struct ieee80211_txq *txq = mtxq_to_txq(mtxq);
	struct ieee80211_tx_info *info;
	bool ext_phy = phy != &phy->dev->phy;
	struct sk_buff *skb;

	skb = ieee80211_tx_dequeue(phy->hw, txq);
	if (!skb)
		return NULL;

	info = IEEE80211_SKB_CB(skb);
	if (ext_phy)
		info->hw_queue |= MT_TX_HW_QUEUE_EXT_PHY;

	return skb;
}

static void
mt76_queue_ps_skb(struct mt76_phy *phy, struct ieee80211_sta *sta,
		  struct sk_buff *skb, bool last)
{
	struct mt76_wcid *wcid = (struct mt76_wcid *)sta->drv_priv;
	struct ieee80211_tx_info *info = IEEE80211_SKB_CB(skb);

	info->control.flags |= IEEE80211_TX_CTRL_PS_RESPONSE;
	if (last)
		info->flags |= IEEE80211_TX_STATUS_EOSP |
			       IEEE80211_TX_CTL_REQ_TX_STATUS;

	mt76_skb_set_moredata(skb, !last);
	__mt76_tx_queue_skb(phy, MT_TXQ_PSD, skb, wcid, sta, NULL);
}

void
mt76_release_buffered_frames(struct ieee80211_hw *hw, struct ieee80211_sta *sta,
			     u16 tids, int nframes,
			     enum ieee80211_frame_release_type reason,
			     bool more_data)
{
	struct mt76_phy *phy = hw->priv;
	struct mt76_dev *dev = phy->dev;
	struct sk_buff *last_skb = NULL;
	struct mt76_queue *hwq = phy->q_tx[MT_TXQ_PSD];
	int i;

	spin_lock_bh(&hwq->lock);
	for (i = 0; tids && nframes; i++, tids >>= 1) {
		struct ieee80211_txq *txq = sta->txq[i];
		struct mt76_txq *mtxq = (struct mt76_txq *)txq->drv_priv;
		struct sk_buff *skb;

		if (!(tids & 1))
			continue;

		do {
			skb = mt76_txq_dequeue(phy, mtxq);
			if (!skb)
				break;

			nframes--;
			if (last_skb)
				mt76_queue_ps_skb(phy, sta, last_skb, false);

			last_skb = skb;
		} while (nframes);
	}

	if (last_skb) {
		mt76_queue_ps_skb(phy, sta, last_skb, true);
		dev->queue_ops->kick(dev, hwq);
	} else {
		ieee80211_sta_eosp(sta);
	}

	spin_unlock_bh(&hwq->lock);
}
EXPORT_SYMBOL_GPL(mt76_release_buffered_frames);

static bool
mt76_txq_stopped(struct mt76_queue *q)
{
	return q->stopped || q->blocked ||
	       q->queued + MT_TXQ_FREE_THR >= q->ndesc;
}

static int
mt76_txq_send_burst(struct mt76_phy *phy, struct mt76_queue *q,
		    struct mt76_txq *mtxq, struct mt76_wcid *wcid)
{
	struct mt76_dev *dev = phy->dev;
	struct ieee80211_txq *txq = mtxq_to_txq(mtxq);
	enum mt76_txq_id qid = mt76_txq_get_qid(txq);
	struct ieee80211_tx_info *info;
	struct sk_buff *skb;
	int n_frames = 1;
	bool stop = false;
	int idx;

	if (test_bit(MT_WCID_FLAG_PS, &wcid->flags))
		return 0;

	if (atomic_read(&wcid->non_aql_packets) >= MT_MAX_NON_AQL_PKT)
		return 0;

	skb = mt76_txq_dequeue(phy, mtxq);
	if (!skb)
		return 0;

	info = IEEE80211_SKB_CB(skb);
	if (!(wcid->tx_info & MT_WCID_TX_INFO_SET))
		ieee80211_get_tx_rates(txq->vif, txq->sta, skb,
				       info->control.rates, 1);

	spin_lock(&q->lock);
	idx = __mt76_tx_queue_skb(phy, qid, skb, wcid, txq->sta, &stop);
	spin_unlock(&q->lock);
	if (idx < 0)
		return idx;

	do {
		if (test_bit(MT76_RESET, &phy->state))
			return -EBUSY;

		if (stop || mt76_txq_stopped(q))
			break;

		skb = mt76_txq_dequeue(phy, mtxq);
		if (!skb)
			break;

		info = IEEE80211_SKB_CB(skb);
		if (!(wcid->tx_info & MT_WCID_TX_INFO_SET))
			ieee80211_get_tx_rates(txq->vif, txq->sta, skb,
					       info->control.rates, 1);

		spin_lock(&q->lock);
		idx = __mt76_tx_queue_skb(phy, qid, skb, wcid, txq->sta, &stop);
		spin_unlock(&q->lock);
		if (idx < 0)
			break;

		n_frames++;
	} while (1);

	spin_lock(&q->lock);
	dev->queue_ops->kick(dev, q);
	spin_unlock(&q->lock);

	return n_frames;
}

static int
mt76_txq_schedule_list(struct mt76_phy *phy, enum mt76_txq_id qid)
{
	struct mt76_queue *q = phy->q_tx[qid];
	struct mt76_dev *dev = phy->dev;
	struct ieee80211_txq *txq;
	struct mt76_txq *mtxq;
	struct mt76_wcid *wcid;
	int ret = 0;

	while (1) {
		int n_frames = 0;

		if (test_bit(MT76_RESET, &phy->state))
			return -EBUSY;

		if (dev->queue_ops->tx_cleanup &&
		    q->queued + 2 * MT_TXQ_FREE_THR >= q->ndesc) {
			dev->queue_ops->tx_cleanup(dev, q, false);
		}

		txq = ieee80211_next_txq(phy->hw, qid);
		if (!txq)
			break;

		mtxq = (struct mt76_txq *)txq->drv_priv;
		wcid = rcu_dereference(dev->wcid[mtxq->wcid]);
		if (!wcid || test_bit(MT_WCID_FLAG_PS, &wcid->flags))
			continue;

		if (mtxq->send_bar && mtxq->aggr) {
			struct ieee80211_txq *txq = mtxq_to_txq(mtxq);
			struct ieee80211_sta *sta = txq->sta;
			struct ieee80211_vif *vif = txq->vif;
			u16 agg_ssn = mtxq->agg_ssn;
			u8 tid = txq->tid;

			mtxq->send_bar = false;
			ieee80211_send_bar(vif, sta->addr, tid, agg_ssn);
		}

		if (!mt76_txq_stopped(q))
			n_frames = mt76_txq_send_burst(phy, q, mtxq, wcid);
<<<<<<< HEAD

		spin_unlock_bh(&q->lock);
=======
>>>>>>> bf44eed7

		ieee80211_return_txq(phy->hw, txq, false);

		if (unlikely(n_frames < 0))
			return n_frames;

		ret += n_frames;
	}

	return ret;
}

void mt76_txq_schedule(struct mt76_phy *phy, enum mt76_txq_id qid)
{
	int len;

	if (qid >= 4)
		return;

	local_bh_disable();
	rcu_read_lock();

	do {
		ieee80211_txq_schedule_start(phy->hw, qid);
		len = mt76_txq_schedule_list(phy, qid);
		ieee80211_txq_schedule_end(phy->hw, qid);
	} while (len > 0);

	rcu_read_unlock();
	local_bh_enable();
}
EXPORT_SYMBOL_GPL(mt76_txq_schedule);

void mt76_txq_schedule_all(struct mt76_phy *phy)
{
	int i;

	for (i = 0; i <= MT_TXQ_BK; i++)
		mt76_txq_schedule(phy, i);
}
EXPORT_SYMBOL_GPL(mt76_txq_schedule_all);

void mt76_tx_worker_run(struct mt76_dev *dev)
{
	mt76_txq_schedule_all(&dev->phy);
	if (dev->phy2)
		mt76_txq_schedule_all(dev->phy2);

#ifdef CONFIG_NL80211_TESTMODE
	if (dev->phy.test.tx_pending)
		mt76_testmode_tx_pending(&dev->phy);
	if (dev->phy2 && dev->phy2->test.tx_pending)
		mt76_testmode_tx_pending(dev->phy2);
#endif
}
EXPORT_SYMBOL_GPL(mt76_tx_worker_run);

void mt76_tx_worker(struct mt76_worker *w)
{
	struct mt76_dev *dev = container_of(w, struct mt76_dev, tx_worker);

	mt76_tx_worker_run(dev);
}

void mt76_stop_tx_queues(struct mt76_phy *phy, struct ieee80211_sta *sta,
			 bool send_bar)
{
	int i;

	for (i = 0; i < ARRAY_SIZE(sta->txq); i++) {
		struct ieee80211_txq *txq = sta->txq[i];
		struct mt76_queue *hwq;
		struct mt76_txq *mtxq;

		if (!txq)
			continue;

		hwq = phy->q_tx[mt76_txq_get_qid(txq)];
		mtxq = (struct mt76_txq *)txq->drv_priv;

		spin_lock_bh(&hwq->lock);
		mtxq->send_bar = mtxq->aggr && send_bar;
		spin_unlock_bh(&hwq->lock);
	}
}
EXPORT_SYMBOL_GPL(mt76_stop_tx_queues);

void mt76_wake_tx_queue(struct ieee80211_hw *hw, struct ieee80211_txq *txq)
{
	struct mt76_phy *phy = hw->priv;
	struct mt76_dev *dev = phy->dev;

	if (!test_bit(MT76_STATE_RUNNING, &phy->state))
		return;

	mt76_worker_schedule(&dev->tx_worker);
}
EXPORT_SYMBOL_GPL(mt76_wake_tx_queue);

u8 mt76_ac_to_hwq(u8 ac)
{
	static const u8 wmm_queue_map[] = {
		[IEEE80211_AC_BE] = 0,
		[IEEE80211_AC_BK] = 1,
		[IEEE80211_AC_VI] = 2,
		[IEEE80211_AC_VO] = 3,
	};

	if (WARN_ON(ac >= IEEE80211_NUM_ACS))
		return 0;

	return wmm_queue_map[ac];
}
EXPORT_SYMBOL_GPL(mt76_ac_to_hwq);

int mt76_skb_adjust_pad(struct sk_buff *skb, int pad)
{
	struct sk_buff *iter, *last = skb;

	/* First packet of a A-MSDU burst keeps track of the whole burst
	 * length, need to update length of it and the last packet.
	 */
	skb_walk_frags(skb, iter) {
		last = iter;
		if (!iter->next) {
			skb->data_len += pad;
			skb->len += pad;
			break;
		}
	}

	if (skb_pad(last, pad))
		return -ENOMEM;

	__skb_put(last, pad);

	return 0;
}
EXPORT_SYMBOL_GPL(mt76_skb_adjust_pad);

void mt76_queue_tx_complete(struct mt76_dev *dev, struct mt76_queue *q,
			    struct mt76_queue_entry *e)
{
	if (e->skb)
		dev->drv->tx_complete_skb(dev, e);

	spin_lock_bh(&q->lock);
	q->tail = (q->tail + 1) % q->ndesc;
	q->queued--;
	spin_unlock_bh(&q->lock);
}
EXPORT_SYMBOL_GPL(mt76_queue_tx_complete);

void __mt76_set_tx_blocked(struct mt76_dev *dev, bool blocked)
{
	struct mt76_phy *phy = &dev->phy, *phy2 = dev->phy2;
	struct mt76_queue *q, *q2 = NULL;

	q = phy->q_tx[0];
	if (blocked == q->blocked)
		return;

	q->blocked = blocked;
	if (phy2) {
		q2 = phy2->q_tx[0];
		q2->blocked = blocked;
	}

	if (!blocked)
		mt76_worker_schedule(&dev->tx_worker);
}
EXPORT_SYMBOL_GPL(__mt76_set_tx_blocked);

int mt76_token_consume(struct mt76_dev *dev, struct mt76_txwi_cache **ptxwi)
{
	int token;

	spin_lock_bh(&dev->token_lock);

	token = idr_alloc(&dev->token, *ptxwi, 0, dev->token_size, GFP_ATOMIC);
	if (token >= 0)
		dev->token_count++;

#ifdef CONFIG_NET_MEDIATEK_SOC_WED
	if (mtk_wed_device_active(&dev->mmio.wed) &&
	    token >= dev->mmio.wed.wlan.token_start)
		dev->wed_token_count++;
#endif

	if (dev->token_count >= dev->token_size - MT76_TOKEN_FREE_THR)
		__mt76_set_tx_blocked(dev, true);

	spin_unlock_bh(&dev->token_lock);

	return token;
}
EXPORT_SYMBOL_GPL(mt76_token_consume);

struct mt76_txwi_cache *
mt76_token_release(struct mt76_dev *dev, int token, bool *wake)
{
	struct mt76_txwi_cache *txwi;

	spin_lock_bh(&dev->token_lock);

	txwi = idr_remove(&dev->token, token);
	if (txwi) {
		dev->token_count--;

#ifdef CONFIG_NET_MEDIATEK_SOC_WED
		if (mtk_wed_device_active(&dev->mmio.wed) &&
		    token >= dev->mmio.wed.wlan.token_start &&
		    --dev->wed_token_count == 0)
			wake_up(&dev->tx_wait);
#endif
	}

	if (dev->token_count < dev->token_size - MT76_TOKEN_FREE_THR &&
	    dev->phy.q_tx[0]->blocked)
		*wake = true;

	spin_unlock_bh(&dev->token_lock);

	return txwi;
}
EXPORT_SYMBOL_GPL(mt76_token_release);<|MERGE_RESOLUTION|>--- conflicted
+++ resolved
@@ -542,11 +542,6 @@
 
 		if (!mt76_txq_stopped(q))
 			n_frames = mt76_txq_send_burst(phy, q, mtxq, wcid);
-<<<<<<< HEAD
-
-		spin_unlock_bh(&q->lock);
-=======
->>>>>>> bf44eed7
 
 		ieee80211_return_txq(phy->hw, txq, false);
 
