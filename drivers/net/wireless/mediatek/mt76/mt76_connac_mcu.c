--- conflicted
+++ resolved
@@ -1189,17 +1189,8 @@
 		if (vht_cap->vht_supported)
 			mode |= PHY_MODE_AC;
 
-<<<<<<< HEAD
-		if (he_cap && he_cap->has_he) {
-			if (band == NL80211_BAND_6GHZ)
-				mode |= PHY_MODE_AX_6G;
-			else
-				mode |= PHY_MODE_AX_5G;
-		}
-=======
 		if (he_cap && he_cap->has_he && band == NL80211_BAND_5GHZ)
 			mode |= PHY_MODE_AX_5G;
->>>>>>> 77b5472d
 	}
 
 	return mode;
