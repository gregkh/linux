// SPDX-License-Identifier: ISC
/* Copyright (C) 2020 MediaTek Inc. */

#include <linux/etherdevice.h>
#include <linux/platform_device.h>
#include <linux/pci.h>
#include <linux/module.h>
#include <net/ipv6.h>
#include "mt7921.h"
#include "mcu.h"

static int
mt7921_init_he_caps(struct mt792x_phy *phy, enum nl80211_band band,
		    struct ieee80211_sband_iftype_data *data)
{
	int i, idx = 0;
	int nss = hweight8(phy->mt76->chainmask);
	u16 mcs_map = 0;

	for (i = 0; i < 8; i++) {
		if (i < nss)
			mcs_map |= (IEEE80211_HE_MCS_SUPPORT_0_11 << (i * 2));
		else
			mcs_map |= (IEEE80211_HE_MCS_NOT_SUPPORTED << (i * 2));
	}

	for (i = 0; i < NUM_NL80211_IFTYPES; i++) {
		struct ieee80211_sta_he_cap *he_cap = &data[idx].he_cap;
		struct ieee80211_he_cap_elem *he_cap_elem =
				&he_cap->he_cap_elem;
		struct ieee80211_he_mcs_nss_supp *he_mcs =
				&he_cap->he_mcs_nss_supp;

		switch (i) {
		case NL80211_IFTYPE_STATION:
		case NL80211_IFTYPE_AP:
			break;
		default:
			continue;
		}

		data[idx].types_mask = BIT(i);
		he_cap->has_he = true;

		he_cap_elem->mac_cap_info[0] =
			IEEE80211_HE_MAC_CAP0_HTC_HE;
		he_cap_elem->mac_cap_info[3] =
			IEEE80211_HE_MAC_CAP3_OMI_CONTROL |
			IEEE80211_HE_MAC_CAP3_MAX_AMPDU_LEN_EXP_EXT_3;
		he_cap_elem->mac_cap_info[4] =
			IEEE80211_HE_MAC_CAP4_AMSDU_IN_AMPDU;

		if (band == NL80211_BAND_2GHZ)
			he_cap_elem->phy_cap_info[0] =
				IEEE80211_HE_PHY_CAP0_CHANNEL_WIDTH_SET_40MHZ_IN_2G;
		else
			he_cap_elem->phy_cap_info[0] =
				IEEE80211_HE_PHY_CAP0_CHANNEL_WIDTH_SET_40MHZ_80MHZ_IN_5G;

		he_cap_elem->phy_cap_info[1] =
			IEEE80211_HE_PHY_CAP1_LDPC_CODING_IN_PAYLOAD;
		he_cap_elem->phy_cap_info[2] =
			IEEE80211_HE_PHY_CAP2_NDP_4x_LTF_AND_3_2US |
			IEEE80211_HE_PHY_CAP2_STBC_TX_UNDER_80MHZ |
			IEEE80211_HE_PHY_CAP2_STBC_RX_UNDER_80MHZ |
			IEEE80211_HE_PHY_CAP2_UL_MU_FULL_MU_MIMO |
			IEEE80211_HE_PHY_CAP2_UL_MU_PARTIAL_MU_MIMO;

		switch (i) {
		case NL80211_IFTYPE_AP:
			he_cap_elem->mac_cap_info[2] |=
				IEEE80211_HE_MAC_CAP2_BSR;
			he_cap_elem->mac_cap_info[4] |=
				IEEE80211_HE_MAC_CAP4_BQR;
			he_cap_elem->mac_cap_info[5] |=
				IEEE80211_HE_MAC_CAP5_OM_CTRL_UL_MU_DATA_DIS_RX;
			he_cap_elem->phy_cap_info[3] |=
				IEEE80211_HE_PHY_CAP3_DCM_MAX_CONST_TX_QPSK |
				IEEE80211_HE_PHY_CAP3_DCM_MAX_CONST_RX_QPSK;
			he_cap_elem->phy_cap_info[6] |=
				IEEE80211_HE_PHY_CAP6_PARTIAL_BW_EXT_RANGE |
				IEEE80211_HE_PHY_CAP6_PPE_THRESHOLD_PRESENT;
			he_cap_elem->phy_cap_info[9] |=
				IEEE80211_HE_PHY_CAP9_TX_1024_QAM_LESS_THAN_242_TONE_RU |
				IEEE80211_HE_PHY_CAP9_RX_1024_QAM_LESS_THAN_242_TONE_RU;
			break;
		case NL80211_IFTYPE_STATION:
			he_cap_elem->mac_cap_info[1] |=
				IEEE80211_HE_MAC_CAP1_TF_MAC_PAD_DUR_16US;

			if (band == NL80211_BAND_2GHZ)
				he_cap_elem->phy_cap_info[0] |=
					IEEE80211_HE_PHY_CAP0_CHANNEL_WIDTH_SET_RU_MAPPING_IN_2G;
			else
				he_cap_elem->phy_cap_info[0] |=
					IEEE80211_HE_PHY_CAP0_CHANNEL_WIDTH_SET_RU_MAPPING_IN_5G;

			he_cap_elem->phy_cap_info[1] |=
				IEEE80211_HE_PHY_CAP1_DEVICE_CLASS_A |
				IEEE80211_HE_PHY_CAP1_HE_LTF_AND_GI_FOR_HE_PPDUS_0_8US;
			he_cap_elem->phy_cap_info[3] |=
				IEEE80211_HE_PHY_CAP3_DCM_MAX_CONST_TX_QPSK |
				IEEE80211_HE_PHY_CAP3_DCM_MAX_CONST_RX_QPSK;
			he_cap_elem->phy_cap_info[4] |=
				IEEE80211_HE_PHY_CAP4_SU_BEAMFORMEE |
				IEEE80211_HE_PHY_CAP4_BEAMFORMEE_MAX_STS_UNDER_80MHZ_4;
			he_cap_elem->phy_cap_info[5] |=
				IEEE80211_HE_PHY_CAP5_NG16_SU_FEEDBACK |
				IEEE80211_HE_PHY_CAP5_NG16_MU_FEEDBACK;
			he_cap_elem->phy_cap_info[6] |=
				IEEE80211_HE_PHY_CAP6_CODEBOOK_SIZE_42_SU |
				IEEE80211_HE_PHY_CAP6_CODEBOOK_SIZE_75_MU |
				IEEE80211_HE_PHY_CAP6_TRIG_CQI_FB |
				IEEE80211_HE_PHY_CAP6_PARTIAL_BW_EXT_RANGE |
				IEEE80211_HE_PHY_CAP6_PPE_THRESHOLD_PRESENT;
			he_cap_elem->phy_cap_info[7] |=
				IEEE80211_HE_PHY_CAP7_POWER_BOOST_FACTOR_SUPP |
				IEEE80211_HE_PHY_CAP7_HE_SU_MU_PPDU_4XLTF_AND_08_US_GI;
			he_cap_elem->phy_cap_info[8] |=
				IEEE80211_HE_PHY_CAP8_20MHZ_IN_40MHZ_HE_PPDU_IN_2G |
				IEEE80211_HE_PHY_CAP8_DCM_MAX_RU_484;
			he_cap_elem->phy_cap_info[9] |=
				IEEE80211_HE_PHY_CAP9_LONGER_THAN_16_SIGB_OFDM_SYM |
				IEEE80211_HE_PHY_CAP9_NON_TRIGGERED_CQI_FEEDBACK |
				IEEE80211_HE_PHY_CAP9_TX_1024_QAM_LESS_THAN_242_TONE_RU |
				IEEE80211_HE_PHY_CAP9_RX_1024_QAM_LESS_THAN_242_TONE_RU |
				IEEE80211_HE_PHY_CAP9_RX_FULL_BW_SU_USING_MU_WITH_COMP_SIGB |
				IEEE80211_HE_PHY_CAP9_RX_FULL_BW_SU_USING_MU_WITH_NON_COMP_SIGB;

			if (is_mt7922(phy->mt76->dev)) {
				he_cap_elem->phy_cap_info[0] |=
					IEEE80211_HE_PHY_CAP0_CHANNEL_WIDTH_SET_160MHZ_IN_5G;
				he_cap_elem->phy_cap_info[8] |=
					IEEE80211_HE_PHY_CAP8_20MHZ_IN_160MHZ_HE_PPDU |
					IEEE80211_HE_PHY_CAP8_80MHZ_IN_160MHZ_HE_PPDU;
			}
			break;
		}

		he_mcs->rx_mcs_80 = cpu_to_le16(mcs_map);
		he_mcs->tx_mcs_80 = cpu_to_le16(mcs_map);
		if (is_mt7922(phy->mt76->dev)) {
			he_mcs->rx_mcs_160 = cpu_to_le16(mcs_map);
			he_mcs->tx_mcs_160 = cpu_to_le16(mcs_map);
		}

		memset(he_cap->ppe_thres, 0, sizeof(he_cap->ppe_thres));
		if (he_cap_elem->phy_cap_info[6] &
		    IEEE80211_HE_PHY_CAP6_PPE_THRESHOLD_PRESENT) {
			mt76_connac_gen_ppe_thresh(he_cap->ppe_thres, nss);
		} else {
			he_cap_elem->phy_cap_info[9] |=
				u8_encode_bits(IEEE80211_HE_PHY_CAP9_NOMINAL_PKT_PADDING_16US,
					       IEEE80211_HE_PHY_CAP9_NOMINAL_PKT_PADDING_MASK);
		}

		if (band == NL80211_BAND_6GHZ) {
			struct ieee80211_supported_band *sband =
				&phy->mt76->sband_5g.sband;
			struct ieee80211_sta_vht_cap *vht_cap = &sband->vht_cap;
			struct ieee80211_sta_ht_cap *ht_cap = &sband->ht_cap;
			u32 exp;
			u16 cap;

			cap = u16_encode_bits(ht_cap->ampdu_density,
					IEEE80211_HE_6GHZ_CAP_MIN_MPDU_START);
			exp = u32_get_bits(vht_cap->cap,
				IEEE80211_VHT_CAP_MAX_A_MPDU_LENGTH_EXPONENT_MASK);
			cap |= u16_encode_bits(exp,
					IEEE80211_HE_6GHZ_CAP_MAX_AMPDU_LEN_EXP);
			exp = u32_get_bits(vht_cap->cap,
					   IEEE80211_VHT_CAP_MAX_MPDU_MASK);
			cap |= u16_encode_bits(exp,
					IEEE80211_HE_6GHZ_CAP_MAX_MPDU_LEN);
			if (vht_cap->cap & IEEE80211_VHT_CAP_TX_ANTENNA_PATTERN)
				cap |= IEEE80211_HE_6GHZ_CAP_TX_ANTPAT_CONS;
			if (vht_cap->cap & IEEE80211_VHT_CAP_RX_ANTENNA_PATTERN)
				cap |= IEEE80211_HE_6GHZ_CAP_RX_ANTPAT_CONS;

			data[idx].he_6ghz_capa.capa = cpu_to_le16(cap);
		}
		idx++;
	}

	return idx;
}

void mt7921_set_stream_he_caps(struct mt792x_phy *phy)
{
	struct ieee80211_sband_iftype_data *data;
	struct ieee80211_supported_band *band;
	int n;

	if (phy->mt76->cap.has_2ghz) {
		data = phy->iftype[NL80211_BAND_2GHZ];
		n = mt7921_init_he_caps(phy, NL80211_BAND_2GHZ, data);

		band = &phy->mt76->sband_2g.sband;
		band->iftype_data = data;
		band->n_iftype_data = n;
	}

	if (phy->mt76->cap.has_5ghz) {
		data = phy->iftype[NL80211_BAND_5GHZ];
		n = mt7921_init_he_caps(phy, NL80211_BAND_5GHZ, data);

		band = &phy->mt76->sband_5g.sband;
		band->iftype_data = data;
		band->n_iftype_data = n;

		if (phy->mt76->cap.has_6ghz) {
			data = phy->iftype[NL80211_BAND_6GHZ];
			n = mt7921_init_he_caps(phy, NL80211_BAND_6GHZ, data);

			band = &phy->mt76->sband_6g.sband;
			band->iftype_data = data;
			band->n_iftype_data = n;
		}
	}
}

int __mt7921_start(struct mt792x_phy *phy)
{
	struct mt76_phy *mphy = phy->mt76;
	int err;

	err = mt76_connac_mcu_set_mac_enable(mphy->dev, 0, true, false);
	if (err)
		return err;

	err = mt76_connac_mcu_set_channel_domain(mphy);
	if (err)
		return err;

	err = mt7921_mcu_set_chan_info(phy, MCU_EXT_CMD(SET_RX_PATH));
	if (err)
		return err;

	err = mt7921_set_tx_sar_pwr(mphy->hw, NULL);
	if (err)
		return err;

	mt792x_mac_reset_counters(phy);
	set_bit(MT76_STATE_RUNNING, &mphy->state);

	ieee80211_queue_delayed_work(mphy->hw, &mphy->mac_work,
				     MT792x_WATCHDOG_TIME);

	return 0;
}
EXPORT_SYMBOL_GPL(__mt7921_start);

static int mt7921_start(struct ieee80211_hw *hw)
{
	struct mt792x_phy *phy = mt792x_hw_phy(hw);
	int err;

	mt792x_mutex_acquire(phy->dev);
	err = __mt7921_start(phy);
	mt792x_mutex_release(phy->dev);

	return err;
}

void mt7921_stop(struct ieee80211_hw *hw)
{
	struct mt792x_dev *dev = mt792x_hw_dev(hw);
	struct mt792x_phy *phy = mt792x_hw_phy(hw);

	cancel_delayed_work_sync(&phy->mt76->mac_work);

	cancel_delayed_work_sync(&dev->pm.ps_work);
	cancel_work_sync(&dev->pm.wake_work);
	cancel_work_sync(&dev->reset_work);
	mt76_connac_free_pending_tx_skbs(&dev->pm, NULL);

	mt792x_mutex_acquire(dev);
	clear_bit(MT76_STATE_RUNNING, &phy->mt76->state);
	mt76_connac_mcu_set_mac_enable(&dev->mt76, 0, false, false);
	mt792x_mutex_release(dev);
}
EXPORT_SYMBOL_GPL(mt7921_stop);

static int
mt7921_add_interface(struct ieee80211_hw *hw, struct ieee80211_vif *vif)
{
	struct mt792x_vif *mvif = (struct mt792x_vif *)vif->drv_priv;
	struct mt792x_dev *dev = mt792x_hw_dev(hw);
	struct mt792x_phy *phy = mt792x_hw_phy(hw);
	struct mt76_txq *mtxq;
	int idx, ret = 0;

	mt792x_mutex_acquire(dev);

	mvif->mt76.idx = __ffs64(~dev->mt76.vif_mask);
	if (mvif->mt76.idx >= MT792x_MAX_INTERFACES) {
		ret = -ENOSPC;
		goto out;
	}

	mvif->mt76.omac_idx = mvif->mt76.idx;
	mvif->phy = phy;
	mvif->mt76.band_idx = 0;
	mvif->mt76.wmm_idx = mvif->mt76.idx % MT76_CONNAC_MAX_WMM_SETS;

	ret = mt76_connac_mcu_uni_add_dev(&dev->mphy, vif, &mvif->sta.wcid,
					  true);
	if (ret)
		goto out;

	dev->mt76.vif_mask |= BIT_ULL(mvif->mt76.idx);
	phy->omac_mask |= BIT_ULL(mvif->mt76.omac_idx);

	idx = MT792x_WTBL_RESERVED - mvif->mt76.idx;

	INIT_LIST_HEAD(&mvif->sta.wcid.poll_list);
	mvif->sta.wcid.idx = idx;
	mvif->sta.wcid.phy_idx = mvif->mt76.band_idx;
	mvif->sta.wcid.hw_key_idx = -1;
	mvif->sta.wcid.tx_info |= MT_WCID_TX_INFO_SET;
	mt76_packet_id_init(&mvif->sta.wcid);

	mt7921_mac_wtbl_update(dev, idx,
			       MT_WTBL_UPDATE_ADM_COUNT_CLEAR);

	ewma_rssi_init(&mvif->rssi);

	rcu_assign_pointer(dev->mt76.wcid[idx], &mvif->sta.wcid);
	if (vif->txq) {
		mtxq = (struct mt76_txq *)vif->txq->drv_priv;
		mtxq->wcid = idx;
	}

	vif->driver_flags |= IEEE80211_VIF_BEACON_FILTER;
out:
	mt792x_mutex_release(dev);

	return ret;
}

static void mt7921_roc_iter(void *priv, u8 *mac,
			    struct ieee80211_vif *vif)
{
	struct mt792x_vif *mvif = (struct mt792x_vif *)vif->drv_priv;
	struct mt792x_phy *phy = priv;

	mt7921_mcu_abort_roc(phy, mvif, phy->roc_token_id);
}

void mt7921_roc_work(struct work_struct *work)
{
	struct mt792x_phy *phy;

	phy = (struct mt792x_phy *)container_of(work, struct mt792x_phy,
						roc_work);

	if (!test_and_clear_bit(MT76_STATE_ROC, &phy->mt76->state))
		return;

	mt792x_mutex_acquire(phy->dev);
	ieee80211_iterate_active_interfaces(phy->mt76->hw,
					    IEEE80211_IFACE_ITER_RESUME_ALL,
					    mt7921_roc_iter, phy);
	mt792x_mutex_release(phy->dev);
	ieee80211_remain_on_channel_expired(phy->mt76->hw);
}

static int mt7921_abort_roc(struct mt792x_phy *phy, struct mt792x_vif *vif)
{
	int err = 0;

	del_timer_sync(&phy->roc_timer);
	cancel_work_sync(&phy->roc_work);

	mt792x_mutex_acquire(phy->dev);
	if (test_and_clear_bit(MT76_STATE_ROC, &phy->mt76->state))
		err = mt7921_mcu_abort_roc(phy, vif, phy->roc_token_id);
	mt792x_mutex_release(phy->dev);

	return err;
}

static int mt7921_set_roc(struct mt792x_phy *phy,
			  struct mt792x_vif *vif,
			  struct ieee80211_channel *chan,
			  int duration,
			  enum mt7921_roc_req type)
{
	int err;

	if (test_and_set_bit(MT76_STATE_ROC, &phy->mt76->state))
		return -EBUSY;

	phy->roc_grant = false;

	err = mt7921_mcu_set_roc(phy, vif, chan, duration, type,
				 ++phy->roc_token_id);
	if (err < 0) {
		clear_bit(MT76_STATE_ROC, &phy->mt76->state);
		goto out;
	}

	if (!wait_event_timeout(phy->roc_wait, phy->roc_grant, HZ)) {
		mt7921_mcu_abort_roc(phy, vif, phy->roc_token_id);
		clear_bit(MT76_STATE_ROC, &phy->mt76->state);
		err = -ETIMEDOUT;
	}

out:
	return err;
}

static int mt7921_remain_on_channel(struct ieee80211_hw *hw,
				    struct ieee80211_vif *vif,
				    struct ieee80211_channel *chan,
				    int duration,
				    enum ieee80211_roc_type type)
{
	struct mt792x_vif *mvif = (struct mt792x_vif *)vif->drv_priv;
	struct mt792x_phy *phy = mt792x_hw_phy(hw);
	int err;

	mt792x_mutex_acquire(phy->dev);
	err = mt7921_set_roc(phy, mvif, chan, duration, MT7921_ROC_REQ_ROC);
	mt792x_mutex_release(phy->dev);

	return err;
}

static int mt7921_cancel_remain_on_channel(struct ieee80211_hw *hw,
					   struct ieee80211_vif *vif)
{
	struct mt792x_vif *mvif = (struct mt792x_vif *)vif->drv_priv;
	struct mt792x_phy *phy = mt792x_hw_phy(hw);

	return mt7921_abort_roc(phy, mvif);
}

static int mt7921_set_channel(struct mt792x_phy *phy)
{
	struct mt792x_dev *dev = phy->dev;
	int ret;

	cancel_delayed_work_sync(&phy->mt76->mac_work);

	mt792x_mutex_acquire(dev);
	set_bit(MT76_RESET, &phy->mt76->state);

	mt76_set_channel(phy->mt76);

	ret = mt7921_mcu_set_chan_info(phy, MCU_EXT_CMD(CHANNEL_SWITCH));
	if (ret)
		goto out;

	mt792x_mac_set_timeing(phy);

	mt792x_mac_reset_counters(phy);
	phy->noise = 0;

out:
	clear_bit(MT76_RESET, &phy->mt76->state);
	mt792x_mutex_release(dev);

	mt76_worker_schedule(&dev->mt76.tx_worker);
	ieee80211_queue_delayed_work(phy->mt76->hw, &phy->mt76->mac_work,
				     MT792x_WATCHDOG_TIME);

	return ret;
}

static int mt7921_set_key(struct ieee80211_hw *hw, enum set_key_cmd cmd,
			  struct ieee80211_vif *vif, struct ieee80211_sta *sta,
			  struct ieee80211_key_conf *key)
{
	struct mt792x_dev *dev = mt792x_hw_dev(hw);
	struct mt792x_vif *mvif = (struct mt792x_vif *)vif->drv_priv;
	struct mt792x_sta *msta = sta ? (struct mt792x_sta *)sta->drv_priv :
				  &mvif->sta;
	struct mt76_wcid *wcid = &msta->wcid;
	u8 *wcid_keyidx = &wcid->hw_key_idx;
	int idx = key->keyidx, err = 0;

	/* The hardware does not support per-STA RX GTK, fallback
	 * to software mode for these.
	 */
	if ((vif->type == NL80211_IFTYPE_ADHOC ||
	     vif->type == NL80211_IFTYPE_MESH_POINT) &&
	    (key->cipher == WLAN_CIPHER_SUITE_TKIP ||
	     key->cipher == WLAN_CIPHER_SUITE_CCMP) &&
	    !(key->flags & IEEE80211_KEY_FLAG_PAIRWISE))
		return -EOPNOTSUPP;

	/* fall back to sw encryption for unsupported ciphers */
	switch (key->cipher) {
	case WLAN_CIPHER_SUITE_AES_CMAC:
		key->flags |= IEEE80211_KEY_FLAG_GENERATE_MMIE;
		wcid_keyidx = &wcid->hw_key_idx2;
		break;
	case WLAN_CIPHER_SUITE_WEP40:
	case WLAN_CIPHER_SUITE_WEP104:
		if (!mvif->wep_sta)
			return -EOPNOTSUPP;
		break;
	case WLAN_CIPHER_SUITE_TKIP:
	case WLAN_CIPHER_SUITE_CCMP:
	case WLAN_CIPHER_SUITE_CCMP_256:
	case WLAN_CIPHER_SUITE_GCMP:
	case WLAN_CIPHER_SUITE_GCMP_256:
	case WLAN_CIPHER_SUITE_SMS4:
		break;
	default:
		return -EOPNOTSUPP;
	}

	mt792x_mutex_acquire(dev);

	if (cmd == SET_KEY) {
		*wcid_keyidx = idx;
	} else {
		if (idx == *wcid_keyidx)
			*wcid_keyidx = -1;
		goto out;
	}

	mt76_wcid_key_setup(&dev->mt76, wcid, key);
	err = mt76_connac_mcu_add_key(&dev->mt76, vif, &msta->bip,
				      key, MCU_UNI_CMD(STA_REC_UPDATE),
				      &msta->wcid, cmd);
	if (err)
		goto out;

	if (key->cipher == WLAN_CIPHER_SUITE_WEP104 ||
	    key->cipher == WLAN_CIPHER_SUITE_WEP40)
		err = mt76_connac_mcu_add_key(&dev->mt76, vif,
					      &mvif->wep_sta->bip,
					      key, MCU_UNI_CMD(STA_REC_UPDATE),
					      &mvif->wep_sta->wcid, cmd);
out:
	mt792x_mutex_release(dev);

	return err;
}

static void
mt7921_pm_interface_iter(void *priv, u8 *mac, struct ieee80211_vif *vif)
{
	struct mt792x_dev *dev = priv;
	struct ieee80211_hw *hw = mt76_hw(dev);
	bool pm_enable = dev->pm.enable;
	int err;

	err = mt7921_mcu_set_beacon_filter(dev, vif, pm_enable);
	if (err < 0)
		return;

	if (pm_enable) {
		vif->driver_flags |= IEEE80211_VIF_BEACON_FILTER;
		ieee80211_hw_set(hw, CONNECTION_MONITOR);
	} else {
		vif->driver_flags &= ~IEEE80211_VIF_BEACON_FILTER;
		__clear_bit(IEEE80211_HW_CONNECTION_MONITOR, hw->flags);
	}
}

static void
mt7921_sniffer_interface_iter(void *priv, u8 *mac, struct ieee80211_vif *vif)
{
	struct mt792x_dev *dev = priv;
	struct ieee80211_hw *hw = mt76_hw(dev);
	struct mt76_connac_pm *pm = &dev->pm;
	bool monitor = !!(hw->conf.flags & IEEE80211_CONF_MONITOR);

	mt7921_mcu_set_sniffer(dev, vif, monitor);
	pm->enable = pm->enable_user && !monitor;
	pm->ds_enable = pm->ds_enable_user && !monitor;

	mt76_connac_mcu_set_deep_sleep(&dev->mt76, pm->ds_enable);

	if (monitor)
		mt7921_mcu_set_beacon_filter(dev, vif, false);
}

void mt7921_set_runtime_pm(struct mt792x_dev *dev)
{
	struct ieee80211_hw *hw = mt76_hw(dev);
	struct mt76_connac_pm *pm = &dev->pm;
	bool monitor = !!(hw->conf.flags & IEEE80211_CONF_MONITOR);

	pm->enable = pm->enable_user && !monitor;
	ieee80211_iterate_active_interfaces(hw,
					    IEEE80211_IFACE_ITER_RESUME_ALL,
					    mt7921_pm_interface_iter, dev);
	pm->ds_enable = pm->ds_enable_user && !monitor;
	mt76_connac_mcu_set_deep_sleep(&dev->mt76, pm->ds_enable);
}

static int mt7921_config(struct ieee80211_hw *hw, u32 changed)
{
	struct mt792x_dev *dev = mt792x_hw_dev(hw);
	struct mt792x_phy *phy = mt792x_hw_phy(hw);
	int ret = 0;

	if (changed & IEEE80211_CONF_CHANGE_CHANNEL) {
		ieee80211_stop_queues(hw);
		ret = mt7921_set_channel(phy);
		if (ret)
			return ret;
		ieee80211_wake_queues(hw);
	}

	mt792x_mutex_acquire(dev);

	if (changed & IEEE80211_CONF_CHANGE_POWER) {
		ret = mt7921_set_tx_sar_pwr(hw, NULL);
		if (ret)
			goto out;
	}

	if (changed & IEEE80211_CONF_CHANGE_MONITOR) {
		ieee80211_iterate_active_interfaces(hw,
						    IEEE80211_IFACE_ITER_RESUME_ALL,
						    mt7921_sniffer_interface_iter, dev);
	}

out:
	mt792x_mutex_release(dev);

	return ret;
}

static void mt7921_configure_filter(struct ieee80211_hw *hw,
				    unsigned int changed_flags,
				    unsigned int *total_flags,
				    u64 multicast)
{
#define MT7921_FILTER_FCSFAIL    BIT(2)
#define MT7921_FILTER_CONTROL    BIT(5)
#define MT7921_FILTER_OTHER_BSS  BIT(6)
#define MT7921_FILTER_ENABLE     BIT(31)

	struct mt792x_dev *dev = mt792x_hw_dev(hw);
	u32 flags = MT7921_FILTER_ENABLE;

#define MT7921_FILTER(_fif, _type) do {			\
		if (*total_flags & (_fif))		\
			flags |= MT7921_FILTER_##_type;	\
	} while (0)

	MT7921_FILTER(FIF_FCSFAIL, FCSFAIL);
	MT7921_FILTER(FIF_CONTROL, CONTROL);
	MT7921_FILTER(FIF_OTHER_BSS, OTHER_BSS);

	mt792x_mutex_acquire(dev);
	mt7921_mcu_set_rxfilter(dev, flags, 0, 0);
	mt792x_mutex_release(dev);

	*total_flags &= (FIF_OTHER_BSS | FIF_FCSFAIL | FIF_CONTROL);
}

static void mt7921_bss_info_changed(struct ieee80211_hw *hw,
				    struct ieee80211_vif *vif,
				    struct ieee80211_bss_conf *info,
				    u64 changed)
{
	struct mt792x_phy *phy = mt792x_hw_phy(hw);
	struct mt792x_dev *dev = mt792x_hw_dev(hw);

	mt792x_mutex_acquire(dev);

	if (changed & BSS_CHANGED_ERP_SLOT) {
		int slottime = info->use_short_slot ? 9 : 20;

		if (slottime != phy->slottime) {
			phy->slottime = slottime;
			mt792x_mac_set_timeing(phy);
		}
	}

	if (changed & (BSS_CHANGED_BEACON |
		       BSS_CHANGED_BEACON_ENABLED))
		mt7921_mcu_uni_add_beacon_offload(dev, hw, vif,
						  info->enable_beacon);

	/* ensure that enable txcmd_mode after bss_info */
	if (changed & (BSS_CHANGED_QOS | BSS_CHANGED_BEACON_ENABLED))
		mt7921_mcu_set_tx(dev, vif);

	if (changed & BSS_CHANGED_PS)
		mt7921_mcu_uni_bss_ps(dev, vif);

	if (changed & BSS_CHANGED_ASSOC) {
		mt7921_mcu_sta_update(dev, NULL, vif, true,
				      MT76_STA_INFO_STATE_ASSOC);
		mt7921_mcu_set_beacon_filter(dev, vif, vif->cfg.assoc);
	}

	if (changed & BSS_CHANGED_ARP_FILTER) {
		struct mt792x_vif *mvif = (struct mt792x_vif *)vif->drv_priv;

		mt76_connac_mcu_update_arp_filter(&dev->mt76, &mvif->mt76,
						  info);
	}

	mt792x_mutex_release(dev);
}

int mt7921_mac_sta_add(struct mt76_dev *mdev, struct ieee80211_vif *vif,
		       struct ieee80211_sta *sta)
{
	struct mt792x_dev *dev = container_of(mdev, struct mt792x_dev, mt76);
	struct mt792x_sta *msta = (struct mt792x_sta *)sta->drv_priv;
	struct mt792x_vif *mvif = (struct mt792x_vif *)vif->drv_priv;
	int ret, idx;

	idx = mt76_wcid_alloc(dev->mt76.wcid_mask, MT792x_WTBL_STA - 1);
	if (idx < 0)
		return -ENOSPC;

	INIT_LIST_HEAD(&msta->wcid.poll_list);
	msta->vif = mvif;
	msta->wcid.sta = 1;
	msta->wcid.idx = idx;
	msta->wcid.phy_idx = mvif->mt76.band_idx;
	msta->wcid.tx_info |= MT_WCID_TX_INFO_SET;
	msta->last_txs = jiffies;

	ret = mt76_connac_pm_wake(&dev->mphy, &dev->pm);
	if (ret)
		return ret;

	if (vif->type == NL80211_IFTYPE_STATION)
		mvif->wep_sta = msta;

	mt7921_mac_wtbl_update(dev, idx,
			       MT_WTBL_UPDATE_ADM_COUNT_CLEAR);

	ret = mt7921_mcu_sta_update(dev, sta, vif, true,
				    MT76_STA_INFO_STATE_NONE);
	if (ret)
		return ret;

	mt76_connac_power_save_sched(&dev->mphy, &dev->pm);

	return 0;
}
EXPORT_SYMBOL_GPL(mt7921_mac_sta_add);

void mt7921_mac_sta_assoc(struct mt76_dev *mdev, struct ieee80211_vif *vif,
			  struct ieee80211_sta *sta)
{
	struct mt792x_dev *dev = container_of(mdev, struct mt792x_dev, mt76);
	struct mt792x_sta *msta = (struct mt792x_sta *)sta->drv_priv;
	struct mt792x_vif *mvif = (struct mt792x_vif *)vif->drv_priv;

	mt792x_mutex_acquire(dev);

	if (vif->type == NL80211_IFTYPE_STATION && !sta->tdls)
		mt76_connac_mcu_uni_add_bss(&dev->mphy, vif, &mvif->sta.wcid,
					    true, mvif->mt76.ctx);

	ewma_avg_signal_init(&msta->avg_ack_signal);

	mt7921_mac_wtbl_update(dev, msta->wcid.idx,
			       MT_WTBL_UPDATE_ADM_COUNT_CLEAR);
	memset(msta->airtime_ac, 0, sizeof(msta->airtime_ac));

	mt7921_mcu_sta_update(dev, sta, vif, true, MT76_STA_INFO_STATE_ASSOC);

	mt792x_mutex_release(dev);
}
EXPORT_SYMBOL_GPL(mt7921_mac_sta_assoc);

void mt7921_mac_sta_remove(struct mt76_dev *mdev, struct ieee80211_vif *vif,
			   struct ieee80211_sta *sta)
{
	struct mt792x_dev *dev = container_of(mdev, struct mt792x_dev, mt76);
	struct mt792x_sta *msta = (struct mt792x_sta *)sta->drv_priv;

	mt76_connac_free_pending_tx_skbs(&dev->pm, &msta->wcid);
	mt76_connac_pm_wake(&dev->mphy, &dev->pm);

	mt7921_mcu_sta_update(dev, sta, vif, false, MT76_STA_INFO_STATE_NONE);
	mt7921_mac_wtbl_update(dev, msta->wcid.idx,
			       MT_WTBL_UPDATE_ADM_COUNT_CLEAR);

	if (vif->type == NL80211_IFTYPE_STATION) {
		struct mt792x_vif *mvif = (struct mt792x_vif *)vif->drv_priv;

		mvif->wep_sta = NULL;
		ewma_rssi_init(&mvif->rssi);
		if (!sta->tdls)
			mt76_connac_mcu_uni_add_bss(&dev->mphy, vif,
						    &mvif->sta.wcid, false,
						    mvif->mt76.ctx);
	}

	spin_lock_bh(&dev->mt76.sta_poll_lock);
	if (!list_empty(&msta->wcid.poll_list))
		list_del_init(&msta->wcid.poll_list);
	spin_unlock_bh(&dev->mt76.sta_poll_lock);

	mt76_connac_power_save_sched(&dev->mphy, &dev->pm);
}
EXPORT_SYMBOL_GPL(mt7921_mac_sta_remove);

static int mt7921_set_rts_threshold(struct ieee80211_hw *hw, u32 val)
{
	struct mt792x_dev *dev = mt792x_hw_dev(hw);

	mt792x_mutex_acquire(dev);
	mt76_connac_mcu_set_rts_thresh(&dev->mt76, val, 0);
	mt792x_mutex_release(dev);

	return 0;
}

static int
mt7921_ampdu_action(struct ieee80211_hw *hw, struct ieee80211_vif *vif,
		    struct ieee80211_ampdu_params *params)
{
	enum ieee80211_ampdu_mlme_action action = params->action;
	struct mt792x_dev *dev = mt792x_hw_dev(hw);
	struct ieee80211_sta *sta = params->sta;
	struct ieee80211_txq *txq = sta->txq[params->tid];
	struct mt792x_sta *msta = (struct mt792x_sta *)sta->drv_priv;
	u16 tid = params->tid;
	u16 ssn = params->ssn;
	struct mt76_txq *mtxq;
	int ret = 0;

	if (!txq)
		return -EINVAL;

	mtxq = (struct mt76_txq *)txq->drv_priv;

	mt792x_mutex_acquire(dev);
	switch (action) {
	case IEEE80211_AMPDU_RX_START:
		mt76_rx_aggr_start(&dev->mt76, &msta->wcid, tid, ssn,
				   params->buf_size);
		mt7921_mcu_uni_rx_ba(dev, params, true);
		break;
	case IEEE80211_AMPDU_RX_STOP:
		mt76_rx_aggr_stop(&dev->mt76, &msta->wcid, tid);
		mt7921_mcu_uni_rx_ba(dev, params, false);
		break;
	case IEEE80211_AMPDU_TX_OPERATIONAL:
		mtxq->aggr = true;
		mtxq->send_bar = false;
		mt7921_mcu_uni_tx_ba(dev, params, true);
		break;
	case IEEE80211_AMPDU_TX_STOP_FLUSH:
	case IEEE80211_AMPDU_TX_STOP_FLUSH_CONT:
		mtxq->aggr = false;
		clear_bit(tid, &msta->wcid.ampdu_state);
		mt7921_mcu_uni_tx_ba(dev, params, false);
		break;
	case IEEE80211_AMPDU_TX_START:
		set_bit(tid, &msta->wcid.ampdu_state);
		ret = IEEE80211_AMPDU_TX_START_IMMEDIATE;
		break;
	case IEEE80211_AMPDU_TX_STOP_CONT:
		mtxq->aggr = false;
		clear_bit(tid, &msta->wcid.ampdu_state);
		mt7921_mcu_uni_tx_ba(dev, params, false);
		ieee80211_stop_tx_ba_cb_irqsafe(vif, sta->addr, tid);
		break;
	}
	mt792x_mutex_release(dev);

	return ret;
}

static int mt7921_sta_state(struct ieee80211_hw *hw,
			    struct ieee80211_vif *vif,
			    struct ieee80211_sta *sta,
			    enum ieee80211_sta_state old_state,
			    enum ieee80211_sta_state new_state)
{
	struct mt792x_dev *dev = mt792x_hw_dev(hw);

	if (dev->pm.ds_enable) {
		mt792x_mutex_acquire(dev);
		mt76_connac_sta_state_dp(&dev->mt76, old_state, new_state);
		mt792x_mutex_release(dev);
	}

	return mt76_sta_state(hw, vif, sta, old_state, new_state);
}

void mt7921_scan_work(struct work_struct *work)
{
	struct mt792x_phy *phy;

	phy = (struct mt792x_phy *)container_of(work, struct mt792x_phy,
						scan_work.work);

	while (true) {
		struct mt76_connac2_mcu_rxd *rxd;
		struct sk_buff *skb;

		spin_lock_bh(&phy->dev->mt76.lock);
		skb = __skb_dequeue(&phy->scan_event_list);
		spin_unlock_bh(&phy->dev->mt76.lock);

		if (!skb)
			break;

		rxd = (struct mt76_connac2_mcu_rxd *)skb->data;
		if (rxd->eid == MCU_EVENT_SCHED_SCAN_DONE) {
			ieee80211_sched_scan_results(phy->mt76->hw);
		} else if (test_and_clear_bit(MT76_HW_SCANNING,
					      &phy->mt76->state)) {
			struct cfg80211_scan_info info = {
				.aborted = false,
			};

			ieee80211_scan_completed(phy->mt76->hw, &info);
		}
		dev_kfree_skb(skb);
	}
}

static int
mt7921_hw_scan(struct ieee80211_hw *hw, struct ieee80211_vif *vif,
	       struct ieee80211_scan_request *req)
{
	struct mt792x_dev *dev = mt792x_hw_dev(hw);
	struct mt76_phy *mphy = hw->priv;
	int err;

	mt792x_mutex_acquire(dev);
	err = mt76_connac_mcu_hw_scan(mphy, vif, req);
	mt792x_mutex_release(dev);

	return err;
}

static void
mt7921_cancel_hw_scan(struct ieee80211_hw *hw, struct ieee80211_vif *vif)
{
	struct mt792x_dev *dev = mt792x_hw_dev(hw);
	struct mt76_phy *mphy = hw->priv;

	mt792x_mutex_acquire(dev);
	mt76_connac_mcu_cancel_hw_scan(mphy, vif);
	mt792x_mutex_release(dev);
}

static int
mt7921_start_sched_scan(struct ieee80211_hw *hw, struct ieee80211_vif *vif,
			struct cfg80211_sched_scan_request *req,
			struct ieee80211_scan_ies *ies)
{
	struct mt792x_dev *dev = mt792x_hw_dev(hw);
	struct mt76_phy *mphy = hw->priv;
	int err;

	mt792x_mutex_acquire(dev);

	err = mt76_connac_mcu_sched_scan_req(mphy, vif, req);
	if (err < 0)
		goto out;

	err = mt76_connac_mcu_sched_scan_enable(mphy, vif, true);
out:
	mt792x_mutex_release(dev);

	return err;
}

static int
mt7921_stop_sched_scan(struct ieee80211_hw *hw, struct ieee80211_vif *vif)
{
	struct mt792x_dev *dev = mt792x_hw_dev(hw);
	struct mt76_phy *mphy = hw->priv;
	int err;

	mt792x_mutex_acquire(dev);
	err = mt76_connac_mcu_sched_scan_enable(mphy, vif, false);
	mt792x_mutex_release(dev);

	return err;
}

static int
mt7921_set_antenna(struct ieee80211_hw *hw, u32 tx_ant, u32 rx_ant)
{
	struct mt792x_dev *dev = mt792x_hw_dev(hw);
	struct mt792x_phy *phy = mt792x_hw_phy(hw);
	int max_nss = hweight8(hw->wiphy->available_antennas_tx);

	if (!tx_ant || tx_ant != rx_ant || ffs(tx_ant) > max_nss)
		return -EINVAL;

	if ((BIT(hweight8(tx_ant)) - 1) != tx_ant)
		return -EINVAL;

	mt792x_mutex_acquire(dev);

	phy->mt76->antenna_mask = tx_ant;
	phy->mt76->chainmask = tx_ant;

	mt76_set_stream_caps(phy->mt76, true);
	mt7921_set_stream_he_caps(phy);

	mt792x_mutex_release(dev);

	return 0;
}

#ifdef CONFIG_PM
static int mt7921_suspend(struct ieee80211_hw *hw,
			  struct cfg80211_wowlan *wowlan)
{
	struct mt792x_dev *dev = mt792x_hw_dev(hw);
	struct mt792x_phy *phy = mt792x_hw_phy(hw);

	cancel_delayed_work_sync(&phy->scan_work);
	cancel_delayed_work_sync(&phy->mt76->mac_work);

	cancel_delayed_work_sync(&dev->pm.ps_work);
	mt76_connac_free_pending_tx_skbs(&dev->pm, NULL);

	mt792x_mutex_acquire(dev);

	clear_bit(MT76_STATE_RUNNING, &phy->mt76->state);
	ieee80211_iterate_active_interfaces(hw,
					    IEEE80211_IFACE_ITER_RESUME_ALL,
					    mt7921_mcu_set_suspend_iter,
					    &dev->mphy);

	mt792x_mutex_release(dev);

	return 0;
}

static int mt7921_resume(struct ieee80211_hw *hw)
{
	struct mt792x_dev *dev = mt792x_hw_dev(hw);
	struct mt792x_phy *phy = mt792x_hw_phy(hw);

	mt792x_mutex_acquire(dev);

	set_bit(MT76_STATE_RUNNING, &phy->mt76->state);
	ieee80211_iterate_active_interfaces(hw,
					    IEEE80211_IFACE_ITER_RESUME_ALL,
					    mt76_connac_mcu_set_suspend_iter,
					    &dev->mphy);

	ieee80211_queue_delayed_work(hw, &phy->mt76->mac_work,
				     MT792x_WATCHDOG_TIME);

	mt792x_mutex_release(dev);

	return 0;
}

static void mt7921_set_rekey_data(struct ieee80211_hw *hw,
				  struct ieee80211_vif *vif,
				  struct cfg80211_gtk_rekey_data *data)
{
	struct mt792x_dev *dev = mt792x_hw_dev(hw);

	mt792x_mutex_acquire(dev);
	mt76_connac_mcu_update_gtk_rekey(hw, vif, data);
	mt792x_mutex_release(dev);
}
#endif /* CONFIG_PM */

static void mt7921_sta_set_decap_offload(struct ieee80211_hw *hw,
					 struct ieee80211_vif *vif,
					 struct ieee80211_sta *sta,
					 bool enabled)
{
	struct mt792x_sta *msta = (struct mt792x_sta *)sta->drv_priv;
	struct mt792x_dev *dev = mt792x_hw_dev(hw);

	mt792x_mutex_acquire(dev);

	if (enabled)
		set_bit(MT_WCID_FLAG_HDR_TRANS, &msta->wcid.flags);
	else
		clear_bit(MT_WCID_FLAG_HDR_TRANS, &msta->wcid.flags);

	mt76_connac_mcu_sta_update_hdr_trans(&dev->mt76, vif, &msta->wcid,
					     MCU_UNI_CMD(STA_REC_UPDATE));

	mt792x_mutex_release(dev);
}

#if IS_ENABLED(CONFIG_IPV6)
static void mt7921_ipv6_addr_change(struct ieee80211_hw *hw,
				    struct ieee80211_vif *vif,
				    struct inet6_dev *idev)
{
	struct mt792x_vif *mvif = (struct mt792x_vif *)vif->drv_priv;
	struct mt792x_dev *dev = mvif->phy->dev;
	struct inet6_ifaddr *ifa;
	struct in6_addr ns_addrs[IEEE80211_BSS_ARP_ADDR_LIST_LEN];
	struct sk_buff *skb;
	u8 i, idx = 0;

	struct {
		struct {
			u8 bss_idx;
			u8 pad[3];
		} __packed hdr;
		struct mt76_connac_arpns_tlv arpns;
	} req_hdr = {
		.hdr = {
			.bss_idx = mvif->mt76.idx,
		},
		.arpns = {
			.tag = cpu_to_le16(UNI_OFFLOAD_OFFLOAD_ND),
			.mode = 2,  /* update */
			.option = 1, /* update only */
		},
	};

	read_lock_bh(&idev->lock);
	list_for_each_entry(ifa, &idev->addr_list, if_list) {
		if (ifa->flags & IFA_F_TENTATIVE)
			continue;
		ns_addrs[idx] = ifa->addr;
		if (++idx >= IEEE80211_BSS_ARP_ADDR_LIST_LEN)
			break;
	}
	read_unlock_bh(&idev->lock);

	if (!idx)
		return;

	req_hdr.arpns.ips_num = idx;
	req_hdr.arpns.len = cpu_to_le16(sizeof(struct mt76_connac_arpns_tlv)
					+ idx * sizeof(struct in6_addr));
	skb = __mt76_mcu_msg_alloc(&dev->mt76, &req_hdr,
			sizeof(req_hdr) + idx * sizeof(struct in6_addr),
			sizeof(req_hdr), GFP_ATOMIC);
	if (!skb)
		return;

	for (i = 0; i < idx; i++)
		skb_put_data(skb, &ns_addrs[i].in6_u, sizeof(struct in6_addr));

	skb_queue_tail(&dev->ipv6_ns_list, skb);

	ieee80211_queue_work(dev->mt76.hw, &dev->ipv6_ns_work);
}
#endif

int mt7921_set_tx_sar_pwr(struct ieee80211_hw *hw,
			  const struct cfg80211_sar_specs *sar)
{
	struct mt76_phy *mphy = hw->priv;

	if (sar) {
		int err = mt76_init_sar_power(hw, sar);

		if (err)
			return err;
	}
	mt792x_init_acpi_sar_power(mt792x_hw_phy(hw), !sar);

	return mt76_connac_mcu_set_rate_txpower(mphy);
}

static int mt7921_set_sar_specs(struct ieee80211_hw *hw,
				const struct cfg80211_sar_specs *sar)
{
	struct mt792x_dev *dev = mt792x_hw_dev(hw);
	int err;

<<<<<<< HEAD
	mt7921_mutex_acquire(dev);
=======
	mt792x_mutex_acquire(dev);
>>>>>>> 98817289
	err = mt7921_mcu_set_clc(dev, dev->mt76.alpha2,
				 dev->country_ie_env);
	if (err < 0)
		goto out;

	err = mt7921_set_tx_sar_pwr(hw, sar);
out:
<<<<<<< HEAD
	mt7921_mutex_release(dev);
=======
	mt792x_mutex_release(dev);
>>>>>>> 98817289

	return err;
}

static void
mt7921_channel_switch_beacon(struct ieee80211_hw *hw,
			     struct ieee80211_vif *vif,
			     struct cfg80211_chan_def *chandef)
{
	struct mt792x_dev *dev = mt792x_hw_dev(hw);

	mt792x_mutex_acquire(dev);
	mt7921_mcu_uni_add_beacon_offload(dev, hw, vif, true);
	mt792x_mutex_release(dev);
}

static int
mt7921_start_ap(struct ieee80211_hw *hw, struct ieee80211_vif *vif,
		struct ieee80211_bss_conf *link_conf)
{
	struct mt792x_vif *mvif = (struct mt792x_vif *)vif->drv_priv;
	struct mt792x_phy *phy = mt792x_hw_phy(hw);
	struct mt792x_dev *dev = mt792x_hw_dev(hw);
	int err;

	mt792x_mutex_acquire(dev);

	err = mt76_connac_mcu_uni_add_bss(phy->mt76, vif, &mvif->sta.wcid,
					  true, mvif->mt76.ctx);
	if (err)
		goto out;

	err = mt7921_mcu_set_bss_pm(dev, vif, true);
	if (err)
		goto out;

	err = mt7921_mcu_sta_update(dev, NULL, vif, true,
				    MT76_STA_INFO_STATE_NONE);
out:
	mt792x_mutex_release(dev);

	return err;
}

static void
mt7921_stop_ap(struct ieee80211_hw *hw, struct ieee80211_vif *vif,
	       struct ieee80211_bss_conf *link_conf)
{
	struct mt792x_vif *mvif = (struct mt792x_vif *)vif->drv_priv;
	struct mt792x_phy *phy = mt792x_hw_phy(hw);
	struct mt792x_dev *dev = mt792x_hw_dev(hw);
	int err;

	mt792x_mutex_acquire(dev);

	err = mt7921_mcu_set_bss_pm(dev, vif, false);
	if (err)
		goto out;

	mt76_connac_mcu_uni_add_bss(phy->mt76, vif, &mvif->sta.wcid, false,
				    mvif->mt76.ctx);

out:
	mt792x_mutex_release(dev);
}

static int
mt7921_add_chanctx(struct ieee80211_hw *hw,
		   struct ieee80211_chanctx_conf *ctx)
{
	return 0;
}

static void
mt7921_remove_chanctx(struct ieee80211_hw *hw,
		      struct ieee80211_chanctx_conf *ctx)
{
}

static void mt7921_ctx_iter(void *priv, u8 *mac,
			    struct ieee80211_vif *vif)
{
	struct mt792x_vif *mvif = (struct mt792x_vif *)vif->drv_priv;
	struct ieee80211_chanctx_conf *ctx = priv;

	if (ctx != mvif->mt76.ctx)
		return;

	if (vif->type == NL80211_IFTYPE_MONITOR)
		mt7921_mcu_config_sniffer(mvif, ctx);
	else
		mt76_connac_mcu_uni_set_chctx(mvif->phy->mt76, &mvif->mt76, ctx);
}

static void
mt7921_change_chanctx(struct ieee80211_hw *hw,
		      struct ieee80211_chanctx_conf *ctx,
		      u32 changed)
{
	struct mt792x_phy *phy = mt792x_hw_phy(hw);

	mt792x_mutex_acquire(phy->dev);
	ieee80211_iterate_active_interfaces(phy->mt76->hw,
					    IEEE80211_IFACE_ITER_ACTIVE,
					    mt7921_ctx_iter, ctx);
	mt792x_mutex_release(phy->dev);
}

static void mt7921_mgd_prepare_tx(struct ieee80211_hw *hw,
				  struct ieee80211_vif *vif,
				  struct ieee80211_prep_tx_info *info)
{
	struct mt792x_vif *mvif = (struct mt792x_vif *)vif->drv_priv;
	struct mt792x_dev *dev = mt792x_hw_dev(hw);
	u16 duration = info->duration ? info->duration :
		       jiffies_to_msecs(HZ);

	mt792x_mutex_acquire(dev);
	mt7921_set_roc(mvif->phy, mvif, mvif->mt76.ctx->def.chan, duration,
		       MT7921_ROC_REQ_JOIN);
	mt792x_mutex_release(dev);
}

static void mt7921_mgd_complete_tx(struct ieee80211_hw *hw,
				   struct ieee80211_vif *vif,
				   struct ieee80211_prep_tx_info *info)
{
	struct mt792x_vif *mvif = (struct mt792x_vif *)vif->drv_priv;

	mt7921_abort_roc(mvif->phy, mvif);
}

const struct ieee80211_ops mt7921_ops = {
	.tx = mt792x_tx,
	.start = mt7921_start,
	.stop = mt7921_stop,
	.add_interface = mt7921_add_interface,
	.remove_interface = mt792x_remove_interface,
	.config = mt7921_config,
	.conf_tx = mt792x_conf_tx,
	.configure_filter = mt7921_configure_filter,
	.bss_info_changed = mt7921_bss_info_changed,
	.start_ap = mt7921_start_ap,
	.stop_ap = mt7921_stop_ap,
	.sta_state = mt7921_sta_state,
	.sta_pre_rcu_remove = mt76_sta_pre_rcu_remove,
	.set_key = mt7921_set_key,
	.sta_set_decap_offload = mt7921_sta_set_decap_offload,
#if IS_ENABLED(CONFIG_IPV6)
	.ipv6_addr_change = mt7921_ipv6_addr_change,
#endif /* CONFIG_IPV6 */
	.ampdu_action = mt7921_ampdu_action,
	.set_rts_threshold = mt7921_set_rts_threshold,
	.wake_tx_queue = mt76_wake_tx_queue,
	.release_buffered_frames = mt76_release_buffered_frames,
	.channel_switch_beacon = mt7921_channel_switch_beacon,
	.get_txpower = mt76_get_txpower,
	.get_stats = mt792x_get_stats,
	.get_et_sset_count = mt792x_get_et_sset_count,
	.get_et_strings = mt792x_get_et_strings,
	.get_et_stats = mt792x_get_et_stats,
	.get_tsf = mt792x_get_tsf,
	.set_tsf = mt792x_set_tsf,
	.get_survey = mt76_get_survey,
	.get_antenna = mt76_get_antenna,
	.set_antenna = mt7921_set_antenna,
	.set_coverage_class = mt792x_set_coverage_class,
	.hw_scan = mt7921_hw_scan,
	.cancel_hw_scan = mt7921_cancel_hw_scan,
	.sta_statistics = mt792x_sta_statistics,
	.sched_scan_start = mt7921_start_sched_scan,
	.sched_scan_stop = mt7921_stop_sched_scan,
	CFG80211_TESTMODE_CMD(mt7921_testmode_cmd)
	CFG80211_TESTMODE_DUMP(mt7921_testmode_dump)
#ifdef CONFIG_PM
	.suspend = mt7921_suspend,
	.resume = mt7921_resume,
	.set_wakeup = mt792x_set_wakeup,
	.set_rekey_data = mt7921_set_rekey_data,
#endif /* CONFIG_PM */
	.flush = mt792x_flush,
	.set_sar_specs = mt7921_set_sar_specs,
	.remain_on_channel = mt7921_remain_on_channel,
	.cancel_remain_on_channel = mt7921_cancel_remain_on_channel,
	.add_chanctx = mt7921_add_chanctx,
	.remove_chanctx = mt7921_remove_chanctx,
	.change_chanctx = mt7921_change_chanctx,
	.assign_vif_chanctx = mt792x_assign_vif_chanctx,
	.unassign_vif_chanctx = mt792x_unassign_vif_chanctx,
	.mgd_prepare_tx = mt7921_mgd_prepare_tx,
	.mgd_complete_tx = mt7921_mgd_complete_tx,
};
EXPORT_SYMBOL_GPL(mt7921_ops);

MODULE_LICENSE("Dual BSD/GPL");
MODULE_AUTHOR("Sean Wang <sean.wang@mediatek.com>");<|MERGE_RESOLUTION|>--- conflicted
+++ resolved
@@ -1171,11 +1171,7 @@
 	struct mt792x_dev *dev = mt792x_hw_dev(hw);
 	int err;
 
-<<<<<<< HEAD
-	mt7921_mutex_acquire(dev);
-=======
-	mt792x_mutex_acquire(dev);
->>>>>>> 98817289
+	mt792x_mutex_acquire(dev);
 	err = mt7921_mcu_set_clc(dev, dev->mt76.alpha2,
 				 dev->country_ie_env);
 	if (err < 0)
@@ -1183,11 +1179,7 @@
 
 	err = mt7921_set_tx_sar_pwr(hw, sar);
 out:
-<<<<<<< HEAD
-	mt7921_mutex_release(dev);
-=======
-	mt792x_mutex_release(dev);
->>>>>>> 98817289
+	mt792x_mutex_release(dev);
 
 	return err;
 }
