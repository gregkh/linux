// SPDX-License-Identifier: ISC
/* Copyright (C) 2021 MediaTek Inc. */

#include "mt7921.h"
#include "../dma.h"
#include "mac.h"

int mt7921e_tx_prepare_skb(struct mt76_dev *mdev, void *txwi_ptr,
			   enum mt76_txq_id qid, struct mt76_wcid *wcid,
			   struct ieee80211_sta *sta,
			   struct mt76_tx_info *tx_info)
{
	struct mt7921_dev *dev = container_of(mdev, struct mt7921_dev, mt76);
	struct ieee80211_tx_info *info = IEEE80211_SKB_CB(tx_info->skb);
	struct ieee80211_key_conf *key = info->control.hw_key;
	struct mt76_connac_hw_txp *txp;
	struct mt76_txwi_cache *t;
	int id, pid;
	u8 *txwi = (u8 *)txwi_ptr;

	if (unlikely(tx_info->skb->len <= ETH_HLEN))
		return -EINVAL;

	if (!wcid)
		wcid = &dev->mt76.global_wcid;

	t = (struct mt76_txwi_cache *)(txwi + mdev->drv->txwi_size);
	t->skb = tx_info->skb;

	id = mt76_token_consume(mdev, &t);
	if (id < 0)
		return id;

	if (sta) {
		struct mt7921_sta *msta = (struct mt7921_sta *)sta->drv_priv;

		if (time_after(jiffies, msta->last_txs + HZ / 4)) {
			info->flags |= IEEE80211_TX_CTL_REQ_TX_STATUS;
			msta->last_txs = jiffies;
		}
	}

	pid = mt76_tx_status_skb_add(mdev, wcid, tx_info->skb);
	mt76_connac2_mac_write_txwi(mdev, txwi_ptr, tx_info->skb, wcid, key,
<<<<<<< HEAD
				    pid, 0);
=======
				    pid, qid, 0);
>>>>>>> e6f4ff3f

	txp = (struct mt76_connac_hw_txp *)(txwi + MT_TXD_SIZE);
	memset(txp, 0, sizeof(struct mt76_connac_hw_txp));
	mt76_connac_write_hw_txp(mdev, tx_info, txp, id);

	tx_info->skb = DMA_DUMMY_DATA;

	return 0;
}

static void
mt7921_txwi_free(struct mt7921_dev *dev, struct mt76_txwi_cache *t,
		 struct ieee80211_sta *sta, bool clear_status,
		 struct list_head *free_list)
{
	struct mt76_dev *mdev = &dev->mt76;
	__le32 *txwi;
	u16 wcid_idx;

	mt76_connac_txp_skb_unmap(mdev, t);
	if (!t->skb)
		goto out;

	txwi = (__le32 *)mt76_get_txwi_ptr(mdev, t);
	if (sta) {
		struct mt76_wcid *wcid = (struct mt76_wcid *)sta->drv_priv;

		if (likely(t->skb->protocol != cpu_to_be16(ETH_P_PAE)))
			mt7921_tx_check_aggr(sta, txwi);

		wcid_idx = wcid->idx;
	} else {
		wcid_idx = le32_get_bits(txwi[1], MT_TXD1_WLAN_IDX);
	}

	__mt76_tx_complete_skb(mdev, wcid_idx, t->skb, free_list);

out:
	t->skb = NULL;
	mt76_put_txwi(mdev, t);
}

static void
mt7921e_mac_tx_free(struct mt7921_dev *dev, void *data, int len)
{
	struct mt76_connac_tx_free *free = data;
	__le32 *tx_info = (__le32 *)(data + sizeof(*free));
	struct mt76_dev *mdev = &dev->mt76;
	struct mt76_txwi_cache *txwi;
	struct ieee80211_sta *sta = NULL;
	struct sk_buff *skb, *tmp;
	void *end = data + len;
	LIST_HEAD(free_list);
	bool wake = false;
	u8 i, count;

	/* clean DMA queues and unmap buffers first */
	mt76_queue_tx_cleanup(dev, dev->mphy.q_tx[MT_TXQ_PSD], false);
	mt76_queue_tx_cleanup(dev, dev->mphy.q_tx[MT_TXQ_BE], false);

	count = le16_get_bits(free->ctrl, MT_TX_FREE_MSDU_CNT);
	if (WARN_ON_ONCE((void *)&tx_info[count] > end))
		return;

	for (i = 0; i < count; i++) {
		u32 msdu, info = le32_to_cpu(tx_info[i]);
		u8 stat;

		/* 1'b1: new wcid pair.
		 * 1'b0: msdu_id with the same 'wcid pair' as above.
		 */
		if (info & MT_TX_FREE_PAIR) {
			struct mt7921_sta *msta;
			struct mt76_wcid *wcid;
			u16 idx;

			count++;
			idx = FIELD_GET(MT_TX_FREE_WLAN_ID, info);
			wcid = rcu_dereference(dev->mt76.wcid[idx]);
			sta = wcid_to_sta(wcid);
			if (!sta)
				continue;

			msta = container_of(wcid, struct mt7921_sta, wcid);
			spin_lock_bh(&dev->sta_poll_lock);
			if (list_empty(&msta->poll_list))
				list_add_tail(&msta->poll_list, &dev->sta_poll_list);
			spin_unlock_bh(&dev->sta_poll_lock);
			continue;
		}

		msdu = FIELD_GET(MT_TX_FREE_MSDU_ID, info);
		stat = FIELD_GET(MT_TX_FREE_STATUS, info);

		txwi = mt76_token_release(mdev, msdu, &wake);
		if (!txwi)
			continue;

		mt7921_txwi_free(dev, txwi, sta, stat, &free_list);
	}

	if (wake)
		mt76_set_tx_blocked(&dev->mt76, false);

	list_for_each_entry_safe(skb, tmp, &free_list, list) {
		skb_list_del_init(skb);
		napi_consume_skb(skb, 1);
	}

	rcu_read_lock();
	mt7921_mac_sta_poll(dev);
	rcu_read_unlock();

	mt76_worker_schedule(&dev->mt76.tx_worker);
}

bool mt7921e_rx_check(struct mt76_dev *mdev, void *data, int len)
{
	struct mt7921_dev *dev = container_of(mdev, struct mt7921_dev, mt76);
	__le32 *rxd = (__le32 *)data;
	__le32 *end = (__le32 *)&rxd[len / 4];
	enum rx_pkt_type type;

	type = le32_get_bits(rxd[0], MT_RXD0_PKT_TYPE);

	switch (type) {
	case PKT_TYPE_TXRX_NOTIFY:
		mt7921e_mac_tx_free(dev, data, len);
		return false;
	case PKT_TYPE_TXS:
		for (rxd += 2; rxd + 8 <= end; rxd += 8)
			mt7921_mac_add_txs(dev, rxd);
		return false;
	default:
		return true;
	}
}

void mt7921e_queue_rx_skb(struct mt76_dev *mdev, enum mt76_rxq_id q,
			  struct sk_buff *skb)
{
	struct mt7921_dev *dev = container_of(mdev, struct mt7921_dev, mt76);
	__le32 *rxd = (__le32 *)skb->data;
	enum rx_pkt_type type;

	type = le32_get_bits(rxd[0], MT_RXD0_PKT_TYPE);

	switch (type) {
	case PKT_TYPE_TXRX_NOTIFY:
		mt7921e_mac_tx_free(dev, skb->data, skb->len);
		napi_consume_skb(skb, 1);
		break;
	default:
		mt7921_queue_rx_skb(mdev, q, skb);
		break;
	}
}

void mt7921_tx_token_put(struct mt7921_dev *dev)
{
	struct mt76_txwi_cache *txwi;
	int id;

	spin_lock_bh(&dev->mt76.token_lock);
	idr_for_each_entry(&dev->mt76.token, txwi, id) {
		mt7921_txwi_free(dev, txwi, NULL, false, NULL);
		dev->mt76.token_count--;
	}
	spin_unlock_bh(&dev->mt76.token_lock);
	idr_destroy(&dev->mt76.token);
}

int mt7921e_mac_reset(struct mt7921_dev *dev)
{
	int i, err;

	mt7921e_mcu_drv_pmctrl(dev);

	mt76_connac_free_pending_tx_skbs(&dev->pm, NULL);

	mt76_wr(dev, MT_WFDMA0_HOST_INT_ENA, 0);
	mt76_wr(dev, MT_PCIE_MAC_INT_ENABLE, 0x0);

	set_bit(MT76_RESET, &dev->mphy.state);
	set_bit(MT76_MCU_RESET, &dev->mphy.state);
	wake_up(&dev->mt76.mcu.wait);
	skb_queue_purge(&dev->mt76.mcu.res_q);

	mt76_txq_schedule_all(&dev->mphy);

	mt76_worker_disable(&dev->mt76.tx_worker);
	napi_disable(&dev->mt76.napi[MT_RXQ_MAIN]);
	napi_disable(&dev->mt76.napi[MT_RXQ_MCU]);
	napi_disable(&dev->mt76.napi[MT_RXQ_MCU_WA]);
	napi_disable(&dev->mt76.tx_napi);

	mt7921_tx_token_put(dev);
	idr_init(&dev->mt76.token);

	mt7921_wpdma_reset(dev, true);

	local_bh_disable();
	mt76_for_each_q_rx(&dev->mt76, i) {
		napi_enable(&dev->mt76.napi[i]);
		napi_schedule(&dev->mt76.napi[i]);
	}
	local_bh_enable();

	dev->fw_assert = false;
	clear_bit(MT76_MCU_RESET, &dev->mphy.state);

	mt76_wr(dev, MT_WFDMA0_HOST_INT_ENA,
		MT_INT_RX_DONE_ALL | MT_INT_TX_DONE_ALL |
		MT_INT_MCU_CMD);
	mt76_wr(dev, MT_PCIE_MAC_INT_ENABLE, 0xff);

	err = mt7921e_driver_own(dev);
	if (err)
		goto out;

	err = mt7921_run_firmware(dev);
	if (err)
		goto out;

	err = mt7921_mcu_set_eeprom(dev);
	if (err)
		goto out;

	err = mt7921_mac_init(dev);
	if (err)
		goto out;

	err = __mt7921_start(&dev->phy);
out:
	clear_bit(MT76_RESET, &dev->mphy.state);

	local_bh_disable();
	napi_enable(&dev->mt76.tx_napi);
	napi_schedule(&dev->mt76.tx_napi);
	local_bh_enable();

	mt76_worker_enable(&dev->mt76.tx_worker);

	return err;
}<|MERGE_RESOLUTION|>--- conflicted
+++ resolved
@@ -42,11 +42,7 @@
 
 	pid = mt76_tx_status_skb_add(mdev, wcid, tx_info->skb);
 	mt76_connac2_mac_write_txwi(mdev, txwi_ptr, tx_info->skb, wcid, key,
-<<<<<<< HEAD
-				    pid, 0);
-=======
 				    pid, qid, 0);
->>>>>>> e6f4ff3f
 
 	txp = (struct mt76_connac_hw_txp *)(txwi + MT_TXD_SIZE);
 	memset(txp, 0, sizeof(struct mt76_connac_hw_txp));
