--- conflicted
+++ resolved
@@ -743,13 +743,9 @@
 			continue;
 
 		/* header content sanity */
-<<<<<<< HEAD
-		if (u8_get_bits(clc->type, MT_EE_HW_TYPE_ENCAP) != hw_encap)
-=======
 		if ((clc->idx == MT792x_CLC_BE_CTRL &&
 		     u8_get_bits(clc->t2.type, MT_EE_HW_TYPE_ENCAP) != hw_encap) ||
 		    u8_get_bits(clc->t0.type, MT_EE_HW_TYPE_ENCAP) != hw_encap)
->>>>>>> fc85704c
 			continue;
 
 		phy->clc[clc->idx] = devm_kmemdup(mdev->dev, clc,
@@ -1968,14 +1964,6 @@
 	info.wcid = link_sta ? &mlink->wcid : &mvif->sta.deflink.wcid;
 	info.newly = state != MT76_STA_INFO_STATE_ASSOC;
 
-<<<<<<< HEAD
-	if (link_sta)
-		info.newly = state != MT76_STA_INFO_STATE_ASSOC;
-	else
-		info.newly = state == MT76_STA_INFO_STATE_ASSOC ? false : true;
-
-=======
->>>>>>> fc85704c
 	return mt7925_mcu_sta_cmd(&dev->mphy, &info);
 }
 
@@ -3206,12 +3194,8 @@
 	if (!clc)
 		return 0;
 
-<<<<<<< HEAD
-	pos = clc->data + sizeof(*seg) * clc->nr_seg;
-=======
 	req.ver = clc->ver;
 	pos = clc->data + sizeof(*seg) * clc->t0.nr_seg;
->>>>>>> fc85704c
 	last_pos = clc->data + le32_to_cpu(*(__le32 *)(clc->data + 4));
 	while (pos < last_pos) {
 		struct mt7925_clc_rule *rule = (struct mt7925_clc_rule *)pos;
