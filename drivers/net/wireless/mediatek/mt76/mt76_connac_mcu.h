--- conflicted
+++ resolved
@@ -893,10 +893,7 @@
 #define __MCU_CMD_FIELD_QUERY			BIT(16)
 #define __MCU_CMD_FIELD_UNI			BIT(17)
 #define __MCU_CMD_FIELD_CE			BIT(18)
-<<<<<<< HEAD
-=======
 #define __MCU_CMD_FIELD_WA			BIT(19)
->>>>>>> 77b5472d
 
 #define MCU_CMD(_t)				FIELD_PREP(__MCU_CMD_FIELD_ID,		\
 							   MCU_CMD_##_t)
@@ -911,15 +908,12 @@
 						 FIELD_PREP(__MCU_CMD_FIELD_ID,		\
 							   MCU_CE_CMD_##_t))
 #define MCU_CE_QUERY(_t)			(MCU_CE_CMD(_t) | __MCU_CMD_FIELD_QUERY)
-<<<<<<< HEAD
-=======
 
 #define MCU_WA_CMD(_t)				(MCU_CMD(_t) | __MCU_CMD_FIELD_WA)
 #define MCU_WA_EXT_CMD(_t)			(MCU_EXT_CMD(_t) | __MCU_CMD_FIELD_WA)
 #define MCU_WA_PARAM_CMD(_t)			(MCU_WA_CMD(WA_PARAM) | \
 						 FIELD_PREP(__MCU_CMD_FIELD_EXT_ID, \
 							    MCU_WA_PARAM_CMD_##_t))
->>>>>>> 77b5472d
 
 enum {
 	MCU_EXT_CMD_EFUSE_ACCESS = 0x01,
@@ -962,10 +956,6 @@
 	MCU_EXT_CMD_SCS_CTRL = 0x82,
 	MCU_EXT_CMD_TWT_AGRT_UPDATE = 0x94,
 	MCU_EXT_CMD_FW_DBG_CTRL = 0x95,
-<<<<<<< HEAD
-	MCU_EXT_CMD_OFFCH_SCAN_CTRL = 0x9a,
-=======
->>>>>>> 77b5472d
 	MCU_EXT_CMD_SET_RDD_TH = 0x9d,
 	MCU_EXT_CMD_MURU_CTRL = 0x9f,
 	MCU_EXT_CMD_SET_SPR = 0xa8,
