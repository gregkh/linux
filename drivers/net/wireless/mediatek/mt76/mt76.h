/* SPDX-License-Identifier: ISC */
/*
 * Copyright (C) 2016 Felix Fietkau <nbd@nbd.name>
 */

#ifndef __MT76_H
#define __MT76_H

#include <linux/kernel.h>
#include <linux/io.h>
#include <linux/spinlock.h>
#include <linux/skbuff.h>
#include <linux/leds.h>
#include <linux/usb.h>
#include <linux/average.h>
#include <linux/soc/mediatek/mtk_wed.h>
#include <net/mac80211.h>
#include <net/page_pool/helpers.h>
#include "util.h"
#include "testmode.h"

#define MT_MCU_RING_SIZE	32
#define MT_RX_BUF_SIZE		2048
#define MT_SKB_HEAD_LEN		256

#define MT_MAX_NON_AQL_PKT	16
#define MT_TXQ_FREE_THR		32

#define MT76_TOKEN_FREE_THR	64

#define MT_QFLAG_WED_RING	GENMASK(1, 0)
#define MT_QFLAG_WED_TYPE	GENMASK(4, 2)
#define MT_QFLAG_WED		BIT(5)
#define MT_QFLAG_WED_RRO	BIT(6)
#define MT_QFLAG_WED_RRO_EN	BIT(7)

#define __MT_WED_Q(_type, _n)	(MT_QFLAG_WED | \
				 FIELD_PREP(MT_QFLAG_WED_TYPE, _type) | \
				 FIELD_PREP(MT_QFLAG_WED_RING, _n))
#define __MT_WED_RRO_Q(_type, _n)	(MT_QFLAG_WED_RRO | __MT_WED_Q(_type, _n))

#define MT_WED_Q_TX(_n)		__MT_WED_Q(MT76_WED_Q_TX, _n)
#define MT_WED_Q_RX(_n)		__MT_WED_Q(MT76_WED_Q_RX, _n)
#define MT_WED_Q_TXFREE		__MT_WED_Q(MT76_WED_Q_TXFREE, 0)
#define MT_WED_RRO_Q_DATA(_n)	__MT_WED_RRO_Q(MT76_WED_RRO_Q_DATA, _n)
#define MT_WED_RRO_Q_MSDU_PG(_n)	__MT_WED_RRO_Q(MT76_WED_RRO_Q_MSDU_PG, _n)
#define MT_WED_RRO_Q_IND	__MT_WED_RRO_Q(MT76_WED_RRO_Q_IND, 0)

struct mt76_dev;
struct mt76_phy;
struct mt76_wcid;
struct mt76s_intr;

struct mt76_reg_pair {
	u32 reg;
	u32 value;
};

enum mt76_bus_type {
	MT76_BUS_MMIO,
	MT76_BUS_USB,
	MT76_BUS_SDIO,
};

enum mt76_wed_type {
	MT76_WED_Q_TX,
	MT76_WED_Q_TXFREE,
	MT76_WED_Q_RX,
	MT76_WED_RRO_Q_DATA,
	MT76_WED_RRO_Q_MSDU_PG,
	MT76_WED_RRO_Q_IND,
};

struct mt76_bus_ops {
	u32 (*rr)(struct mt76_dev *dev, u32 offset);
	void (*wr)(struct mt76_dev *dev, u32 offset, u32 val);
	u32 (*rmw)(struct mt76_dev *dev, u32 offset, u32 mask, u32 val);
	void (*write_copy)(struct mt76_dev *dev, u32 offset, const void *data,
			   int len);
	void (*read_copy)(struct mt76_dev *dev, u32 offset, void *data,
			  int len);
	int (*wr_rp)(struct mt76_dev *dev, u32 base,
		     const struct mt76_reg_pair *rp, int len);
	int (*rd_rp)(struct mt76_dev *dev, u32 base,
		     struct mt76_reg_pair *rp, int len);
	enum mt76_bus_type type;
};

#define mt76_is_usb(dev) ((dev)->bus->type == MT76_BUS_USB)
#define mt76_is_mmio(dev) ((dev)->bus->type == MT76_BUS_MMIO)
#define mt76_is_sdio(dev) ((dev)->bus->type == MT76_BUS_SDIO)

enum mt76_txq_id {
	MT_TXQ_VO = IEEE80211_AC_VO,
	MT_TXQ_VI = IEEE80211_AC_VI,
	MT_TXQ_BE = IEEE80211_AC_BE,
	MT_TXQ_BK = IEEE80211_AC_BK,
	MT_TXQ_PSD,
	MT_TXQ_BEACON,
	MT_TXQ_CAB,
	__MT_TXQ_MAX
};

enum mt76_mcuq_id {
	MT_MCUQ_WM,
	MT_MCUQ_WA,
	MT_MCUQ_FWDL,
	__MT_MCUQ_MAX
};

enum mt76_rxq_id {
	MT_RXQ_MAIN,
	MT_RXQ_MCU,
	MT_RXQ_MCU_WA,
	MT_RXQ_BAND1,
	MT_RXQ_BAND1_WA,
	MT_RXQ_MAIN_WA,
	MT_RXQ_BAND2,
	MT_RXQ_BAND2_WA,
	MT_RXQ_RRO_BAND0,
	MT_RXQ_RRO_BAND1,
	MT_RXQ_RRO_BAND2,
	MT_RXQ_MSDU_PAGE_BAND0,
	MT_RXQ_MSDU_PAGE_BAND1,
	MT_RXQ_MSDU_PAGE_BAND2,
	MT_RXQ_TXFREE_BAND0,
	MT_RXQ_TXFREE_BAND1,
	MT_RXQ_TXFREE_BAND2,
	MT_RXQ_RRO_IND,
	__MT_RXQ_MAX
};

enum mt76_band_id {
	MT_BAND0,
	MT_BAND1,
	MT_BAND2,
	__MT_MAX_BAND
};

enum mt76_cipher_type {
	MT_CIPHER_NONE,
	MT_CIPHER_WEP40,
	MT_CIPHER_TKIP,
	MT_CIPHER_TKIP_NO_MIC,
	MT_CIPHER_AES_CCMP,
	MT_CIPHER_WEP104,
	MT_CIPHER_BIP_CMAC_128,
	MT_CIPHER_WEP128,
	MT_CIPHER_WAPI,
	MT_CIPHER_CCMP_CCX,
	MT_CIPHER_CCMP_256,
	MT_CIPHER_GCMP,
	MT_CIPHER_GCMP_256,
};

enum mt76_dfs_state {
	MT_DFS_STATE_UNKNOWN,
	MT_DFS_STATE_DISABLED,
	MT_DFS_STATE_CAC,
	MT_DFS_STATE_ACTIVE,
};

struct mt76_queue_buf {
	dma_addr_t addr;
	u16 len:15,
	    skip_unmap:1;
};

struct mt76_tx_info {
	struct mt76_queue_buf buf[32];
	struct sk_buff *skb;
	int nbuf;
	u32 info;
};

struct mt76_queue_entry {
	union {
		void *buf;
		struct sk_buff *skb;
	};
	union {
		struct mt76_txwi_cache *txwi;
		struct urb *urb;
		int buf_sz;
	};
	dma_addr_t dma_addr[2];
	u16 dma_len[2];
	u16 wcid;
	bool skip_buf0:1;
	bool skip_buf1:1;
	bool done:1;
};

struct mt76_queue_regs {
	u32 desc_base;
	u32 ring_size;
	u32 cpu_idx;
	u32 dma_idx;
} __packed __aligned(4);

struct mt76_queue {
	struct mt76_queue_regs __iomem *regs;

	spinlock_t lock;
	spinlock_t cleanup_lock;
	struct mt76_queue_entry *entry;
	struct mt76_rro_desc *rro_desc;
	struct mt76_desc *desc;

	u16 first;
	u16 head;
	u16 tail;
	u8 hw_idx;
	u8 ep;
	int ndesc;
	int queued;
	int buf_size;
	bool stopped;
	bool blocked;

	u8 buf_offset;
	u16 flags;

	struct mtk_wed_device *wed;
	u32 wed_regs;

	dma_addr_t desc_dma;
	struct sk_buff *rx_head;
	struct page_pool *page_pool;
};

struct mt76_mcu_ops {
	unsigned int max_retry;
	u32 headroom;
	u32 tailroom;

	int (*mcu_send_msg)(struct mt76_dev *dev, int cmd, const void *data,
			    int len, bool wait_resp);
	int (*mcu_skb_prepare_msg)(struct mt76_dev *dev, struct sk_buff *skb,
				   int cmd, int *seq);
	int (*mcu_skb_send_msg)(struct mt76_dev *dev, struct sk_buff *skb,
				int cmd, int *seq);
	int (*mcu_parse_response)(struct mt76_dev *dev, int cmd,
				  struct sk_buff *skb, int seq);
	u32 (*mcu_rr)(struct mt76_dev *dev, u32 offset);
	void (*mcu_wr)(struct mt76_dev *dev, u32 offset, u32 val);
	int (*mcu_wr_rp)(struct mt76_dev *dev, u32 base,
			 const struct mt76_reg_pair *rp, int len);
	int (*mcu_rd_rp)(struct mt76_dev *dev, u32 base,
			 struct mt76_reg_pair *rp, int len);
	int (*mcu_restart)(struct mt76_dev *dev);
};

struct mt76_queue_ops {
	int (*init)(struct mt76_dev *dev,
		    int (*poll)(struct napi_struct *napi, int budget));

	int (*alloc)(struct mt76_dev *dev, struct mt76_queue *q,
		     int idx, int n_desc, int bufsize,
		     u32 ring_base);

	int (*tx_queue_skb)(struct mt76_phy *phy, struct mt76_queue *q,
			    enum mt76_txq_id qid, struct sk_buff *skb,
			    struct mt76_wcid *wcid, struct ieee80211_sta *sta);

	int (*tx_queue_skb_raw)(struct mt76_dev *dev, struct mt76_queue *q,
				struct sk_buff *skb, u32 tx_info);

	void *(*dequeue)(struct mt76_dev *dev, struct mt76_queue *q, bool flush,
			 int *len, u32 *info, bool *more);

	void (*rx_reset)(struct mt76_dev *dev, enum mt76_rxq_id qid);

	void (*tx_cleanup)(struct mt76_dev *dev, struct mt76_queue *q,
			   bool flush);

	void (*rx_cleanup)(struct mt76_dev *dev, struct mt76_queue *q);

	void (*kick)(struct mt76_dev *dev, struct mt76_queue *q);

	void (*reset_q)(struct mt76_dev *dev, struct mt76_queue *q);
};

enum mt76_phy_type {
	MT_PHY_TYPE_CCK,
	MT_PHY_TYPE_OFDM,
	MT_PHY_TYPE_HT,
	MT_PHY_TYPE_HT_GF,
	MT_PHY_TYPE_VHT,
	MT_PHY_TYPE_HE_SU = 8,
	MT_PHY_TYPE_HE_EXT_SU,
	MT_PHY_TYPE_HE_TB,
	MT_PHY_TYPE_HE_MU,
	MT_PHY_TYPE_EHT_SU = 13,
	MT_PHY_TYPE_EHT_TRIG,
	MT_PHY_TYPE_EHT_MU,
	__MT_PHY_TYPE_MAX,
};

struct mt76_sta_stats {
	u64 tx_mode[__MT_PHY_TYPE_MAX];
	u64 tx_bw[5];		/* 20, 40, 80, 160, 320 */
	u64 tx_nss[4];		/* 1, 2, 3, 4 */
	u64 tx_mcs[16];		/* mcs idx */
	u64 tx_bytes;
	/* WED TX */
	u32 tx_packets;		/* unit: MSDU */
	u32 tx_retries;
	u32 tx_failed;
	/* WED RX */
	u64 rx_bytes;
	u32 rx_packets;
	u32 rx_errors;
	u32 rx_drops;
};

enum mt76_wcid_flags {
	MT_WCID_FLAG_CHECK_PS,
	MT_WCID_FLAG_PS,
	MT_WCID_FLAG_4ADDR,
	MT_WCID_FLAG_HDR_TRANS,
};

#define MT76_N_WCIDS 1088

/* stored in ieee80211_tx_info::hw_queue */
#define MT_TX_HW_QUEUE_PHY		GENMASK(3, 2)

DECLARE_EWMA(signal, 10, 8);

#define MT_WCID_TX_INFO_RATE		GENMASK(15, 0)
#define MT_WCID_TX_INFO_NSS		GENMASK(17, 16)
#define MT_WCID_TX_INFO_TXPWR_ADJ	GENMASK(25, 18)
#define MT_WCID_TX_INFO_SET		BIT(31)

struct mt76_wcid {
	struct mt76_rx_tid __rcu *aggr[IEEE80211_NUM_TIDS];

	atomic_t non_aql_packets;
	unsigned long flags;

	struct ewma_signal rssi;
	int inactive_count;

	struct rate_info rate;
	unsigned long ampdu_state;

	u16 idx;
	u8 hw_key_idx;
	u8 hw_key_idx2;

	u8 sta:1;
	u8 sta_disabled:1;
	u8 amsdu:1;
	u8 phy_idx:2;
	u8 link_id:4;
	bool link_valid;

	u8 rx_check_pn;
	u8 rx_key_pn[IEEE80211_NUM_TIDS + 1][6];
	u16 cipher;

	u32 tx_info;
	bool sw_iv;

	struct list_head tx_list;
	struct sk_buff_head tx_pending;
<<<<<<< HEAD
=======
	struct sk_buff_head tx_offchannel;
>>>>>>> a6ad5510

	struct list_head list;
	struct idr pktid;

	struct mt76_sta_stats stats;

	struct list_head poll_list;

	struct mt76_wcid *def_wcid;
};

struct mt76_txq {
	u16 wcid;

	u16 agg_ssn;
	bool send_bar;
	bool aggr;
};

struct mt76_wed_rro_ind {
	u32 se_id	: 12;
	u32 rsv		: 4;
	u32 start_sn	: 12;
	u32 ind_reason	: 4;
	u32 ind_cnt	: 13;
	u32 win_sz	: 3;
	u32 rsv2	: 13;
	u32 magic_cnt	: 3;
};

struct mt76_txwi_cache {
	struct list_head list;
	dma_addr_t dma_addr;

	union {
		struct sk_buff *skb;
		void *ptr;
	};
};

struct mt76_rx_tid {
	struct rcu_head rcu_head;

	struct mt76_dev *dev;

	spinlock_t lock;
	struct delayed_work reorder_work;

	u16 id;
	u16 head;
	u16 size;
	u16 nframes;

	u8 num;

	u8 started:1, stopped:1, timer_pending:1;

	struct sk_buff *reorder_buf[] __counted_by(size);
};

#define MT_TX_CB_DMA_DONE		BIT(0)
#define MT_TX_CB_TXS_DONE		BIT(1)
#define MT_TX_CB_TXS_FAILED		BIT(2)

#define MT_PACKET_ID_MASK		GENMASK(6, 0)
#define MT_PACKET_ID_NO_ACK		0
#define MT_PACKET_ID_NO_SKB		1
#define MT_PACKET_ID_WED		2
#define MT_PACKET_ID_FIRST		3
#define MT_PACKET_ID_HAS_RATE		BIT(7)
/* This is timer for when to give up when waiting for TXS callback,
 * with starting time being the time at which the DMA_DONE callback
 * was seen (so, we know packet was processed then, it should not take
 * long after that for firmware to send the TXS callback if it is going
 * to do so.)
 */
#define MT_TX_STATUS_SKB_TIMEOUT	(HZ / 4)

struct mt76_tx_cb {
	unsigned long jiffies;
	u16 wcid;
	u8 pktid;
	u8 flags;
};

enum {
	MT76_STATE_INITIALIZED,
	MT76_STATE_REGISTERED,
	MT76_STATE_RUNNING,
	MT76_STATE_MCU_RUNNING,
	MT76_SCANNING,
	MT76_HW_SCANNING,
	MT76_HW_SCHED_SCANNING,
	MT76_RESTART,
	MT76_RESET,
	MT76_MCU_RESET,
	MT76_REMOVED,
	MT76_READING_STATS,
	MT76_STATE_POWER_OFF,
	MT76_STATE_SUSPEND,
	MT76_STATE_ROC,
	MT76_STATE_PM,
	MT76_STATE_WED_RESET,
};

enum mt76_sta_event {
	MT76_STA_EVENT_ASSOC,
	MT76_STA_EVENT_AUTHORIZE,
	MT76_STA_EVENT_DISASSOC,
};

struct mt76_hw_cap {
	bool has_2ghz;
	bool has_5ghz;
	bool has_6ghz;
};

#define MT_DRV_TXWI_NO_FREE		BIT(0)
#define MT_DRV_TX_ALIGNED4_SKBS		BIT(1)
#define MT_DRV_SW_RX_AIRTIME		BIT(2)
#define MT_DRV_RX_DMA_HDR		BIT(3)
#define MT_DRV_HW_MGMT_TXQ		BIT(4)
#define MT_DRV_AMSDU_OFFLOAD		BIT(5)

struct mt76_driver_ops {
	u32 drv_flags;
	u32 survey_flags;
	u16 txwi_size;
	u16 token_size;
	u8 mcs_rates;

	void (*update_survey)(struct mt76_phy *phy);
	int (*set_channel)(struct mt76_phy *phy);

	int (*tx_prepare_skb)(struct mt76_dev *dev, void *txwi_ptr,
			      enum mt76_txq_id qid, struct mt76_wcid *wcid,
			      struct ieee80211_sta *sta,
			      struct mt76_tx_info *tx_info);

	void (*tx_complete_skb)(struct mt76_dev *dev,
				struct mt76_queue_entry *e);

	bool (*tx_status_data)(struct mt76_dev *dev, u8 *update);

	bool (*rx_check)(struct mt76_dev *dev, void *data, int len);

	void (*rx_skb)(struct mt76_dev *dev, enum mt76_rxq_id q,
		       struct sk_buff *skb, u32 *info);

	void (*rx_poll_complete)(struct mt76_dev *dev, enum mt76_rxq_id q);

	void (*sta_ps)(struct mt76_dev *dev, struct ieee80211_sta *sta,
		       bool ps);

	int (*sta_add)(struct mt76_dev *dev, struct ieee80211_vif *vif,
		       struct ieee80211_sta *sta);

	int (*sta_event)(struct mt76_dev *dev, struct ieee80211_vif *vif,
			 struct ieee80211_sta *sta, enum mt76_sta_event ev);

	void (*sta_remove)(struct mt76_dev *dev, struct ieee80211_vif *vif,
			   struct ieee80211_sta *sta);
};

struct mt76_channel_state {
	u64 cc_active;
	u64 cc_busy;
	u64 cc_rx;
	u64 cc_bss_rx;
	u64 cc_tx;

	s8 noise;
};

struct mt76_sband {
	struct ieee80211_supported_band sband;
	struct mt76_channel_state *chan;
};

/* addr req mask */
#define MT_VEND_TYPE_EEPROM	BIT(31)
#define MT_VEND_TYPE_CFG	BIT(30)
#define MT_VEND_TYPE_MASK	(MT_VEND_TYPE_EEPROM | MT_VEND_TYPE_CFG)

#define MT_VEND_ADDR(type, n)	(MT_VEND_TYPE_##type | (n))
enum mt_vendor_req {
	MT_VEND_DEV_MODE =	0x1,
	MT_VEND_WRITE =		0x2,
	MT_VEND_POWER_ON =	0x4,
	MT_VEND_MULTI_WRITE =	0x6,
	MT_VEND_MULTI_READ =	0x7,
	MT_VEND_READ_EEPROM =	0x9,
	MT_VEND_WRITE_FCE =	0x42,
	MT_VEND_WRITE_CFG =	0x46,
	MT_VEND_READ_CFG =	0x47,
	MT_VEND_READ_EXT =	0x63,
	MT_VEND_WRITE_EXT =	0x66,
	MT_VEND_FEATURE_SET =	0x91,
};

enum mt76u_in_ep {
	MT_EP_IN_PKT_RX,
	MT_EP_IN_CMD_RESP,
	__MT_EP_IN_MAX,
};

enum mt76u_out_ep {
	MT_EP_OUT_INBAND_CMD,
	MT_EP_OUT_AC_BE,
	MT_EP_OUT_AC_BK,
	MT_EP_OUT_AC_VI,
	MT_EP_OUT_AC_VO,
	MT_EP_OUT_HCCA,
	__MT_EP_OUT_MAX,
};

struct mt76_mcu {
	struct mutex mutex;
	u32 msg_seq;
	int timeout;

	struct sk_buff_head res_q;
	wait_queue_head_t wait;
};

#define MT_TX_SG_MAX_SIZE	8
#define MT_RX_SG_MAX_SIZE	4
#define MT_NUM_TX_ENTRIES	256
#define MT_NUM_RX_ENTRIES	128
#define MCU_RESP_URB_SIZE	1024
struct mt76_usb {
	struct mutex usb_ctrl_mtx;
	u8 *data;
	u16 data_len;

	struct mt76_worker status_worker;
	struct mt76_worker rx_worker;

	struct work_struct stat_work;

	u8 out_ep[__MT_EP_OUT_MAX];
	u8 in_ep[__MT_EP_IN_MAX];
	bool sg_en;

	struct mt76u_mcu {
		u8 *data;
		/* multiple reads */
		struct mt76_reg_pair *rp;
		int rp_len;
		u32 base;
	} mcu;
};

#define MT76S_XMIT_BUF_SZ	0x3fe00
#define MT76S_NUM_TX_ENTRIES	256
#define MT76S_NUM_RX_ENTRIES	512
struct mt76_sdio {
	struct mt76_worker txrx_worker;
	struct mt76_worker status_worker;
	struct mt76_worker net_worker;
	struct mt76_worker stat_worker;

	u8 *xmit_buf;
	u32 xmit_buf_sz;

	struct sdio_func *func;
	void *intr_data;
	u8 hw_ver;
	wait_queue_head_t wait;

	struct {
		int pse_data_quota;
		int ple_data_quota;
		int pse_mcu_quota;
		int pse_page_size;
		int deficit;
	} sched;

	int (*parse_irq)(struct mt76_dev *dev, struct mt76s_intr *intr);
};

struct mt76_mmio {
	void __iomem *regs;
	spinlock_t irq_lock;
	u32 irqmask;

	struct mtk_wed_device wed;
	struct mtk_wed_device wed_hif2;
	struct completion wed_reset;
	struct completion wed_reset_complete;
};

struct mt76_rx_status {
	union {
		struct mt76_wcid *wcid;
		u16 wcid_idx;
	};

	u32 reorder_time;

	u32 ampdu_ref;
	u32 timestamp;

	u8 iv[6];

	u8 phy_idx:2;
	u8 aggr:1;
	u8 qos_ctl;
	u16 seqno;

	u16 freq;
	u32 flag;
	u8 enc_flags;
	u8 encoding:3, bw:4;
	union {
		struct {
			u8 he_ru:3;
			u8 he_gi:2;
			u8 he_dcm:1;
		};
		struct {
			u8 ru:4;
			u8 gi:2;
		} eht;
	};

	u8 amsdu:1, first_amsdu:1, last_amsdu:1;
	u8 rate_idx;
	u8 nss:5, band:3;
	s8 signal;
	u8 chains;
	s8 chain_signal[IEEE80211_MAX_CHAINS];
};

struct mt76_freq_range_power {
	const struct cfg80211_sar_freq_ranges *range;
	s8 power;
};

struct mt76_testmode_ops {
	int (*set_state)(struct mt76_phy *phy, enum mt76_testmode_state state);
	int (*set_params)(struct mt76_phy *phy, struct nlattr **tb,
			  enum mt76_testmode_state new_state);
	int (*dump_stats)(struct mt76_phy *phy, struct sk_buff *msg);
};

struct mt76_testmode_data {
	enum mt76_testmode_state state;

	u32 param_set[DIV_ROUND_UP(NUM_MT76_TM_ATTRS, 32)];
	struct sk_buff *tx_skb;

	u32 tx_count;
	u16 tx_mpdu_len;

	u8 tx_rate_mode;
	u8 tx_rate_idx;
	u8 tx_rate_nss;
	u8 tx_rate_sgi;
	u8 tx_rate_ldpc;
	u8 tx_rate_stbc;
	u8 tx_ltf;

	u8 tx_antenna_mask;
	u8 tx_spe_idx;

	u8 tx_duty_cycle;
	u32 tx_time;
	u32 tx_ipg;

	u32 freq_offset;

	u8 tx_power[4];
	u8 tx_power_control;

	u8 addr[3][ETH_ALEN];

	u32 tx_pending;
	u32 tx_queued;
	u16 tx_queued_limit;
	u32 tx_done;
	struct {
		u64 packets[__MT_RXQ_MAX];
		u64 fcs_error[__MT_RXQ_MAX];
	} rx_stats;
};

struct mt76_vif {
	u8 idx;
	u8 omac_idx;
	u8 band_idx;
	u8 wmm_idx;
	u8 scan_seq_num;
	u8 cipher;
	u8 basic_rates_idx;
	u8 mcast_rates_idx;
	u8 beacon_rates_idx;
	struct ieee80211_chanctx_conf *ctx;
};

struct mt76_phy {
	struct ieee80211_hw *hw;
	struct mt76_dev *dev;
	void *priv;

	unsigned long state;
	u8 band_idx;

	spinlock_t tx_lock;
	struct list_head tx_list;
	struct mt76_queue *q_tx[__MT_TXQ_MAX];

	struct cfg80211_chan_def chandef;
	struct ieee80211_channel *main_chan;
	bool offchannel;

	struct mt76_channel_state *chan_state;
	enum mt76_dfs_state dfs_state;
	ktime_t survey_time;

	u32 aggr_stats[32];

	struct mt76_hw_cap cap;
	struct mt76_sband sband_2g;
	struct mt76_sband sband_5g;
	struct mt76_sband sband_6g;

	u8 macaddr[ETH_ALEN];

	int txpower_cur;
	u8 antenna_mask;
	u16 chainmask;

#ifdef CONFIG_NL80211_TESTMODE
	struct mt76_testmode_data test;
#endif

	struct delayed_work mac_work;
	u8 mac_work_count;

	struct {
		struct sk_buff *head;
		struct sk_buff **tail;
		u16 seqno;
	} rx_amsdu[__MT_RXQ_MAX];

	struct mt76_freq_range_power *frp;

	struct {
		struct led_classdev cdev;
		char name[32];
		bool al;
		u8 pin;
	} leds;
};

struct mt76_dev {
	struct mt76_phy phy; /* must be first */
	struct mt76_phy *phys[__MT_MAX_BAND];

	struct ieee80211_hw *hw;

	spinlock_t wed_lock;
	spinlock_t lock;
	spinlock_t cc_lock;

	u32 cur_cc_bss_rx;

	struct mt76_rx_status rx_ampdu_status;
	u32 rx_ampdu_len;
	u32 rx_ampdu_ref;

	struct mutex mutex;

	const struct mt76_bus_ops *bus;
	const struct mt76_driver_ops *drv;
	const struct mt76_mcu_ops *mcu_ops;
	struct device *dev;
	struct device *dma_dev;

	struct mt76_mcu mcu;

	struct net_device *napi_dev;
	struct net_device *tx_napi_dev;
	spinlock_t rx_lock;
	struct napi_struct napi[__MT_RXQ_MAX];
	struct sk_buff_head rx_skb[__MT_RXQ_MAX];
	struct tasklet_struct irq_tasklet;

	struct list_head txwi_cache;
	struct list_head rxwi_cache;
	struct mt76_queue *q_mcu[__MT_MCUQ_MAX];
	struct mt76_queue q_rx[__MT_RXQ_MAX];
	const struct mt76_queue_ops *queue_ops;
	int tx_dma_idx[4];

	struct mt76_worker tx_worker;
	struct napi_struct tx_napi;

	spinlock_t token_lock;
	struct idr token;
	u16 wed_token_count;
	u16 token_count;
	u16 token_size;

	spinlock_t rx_token_lock;
	struct idr rx_token;
	u16 rx_token_size;

	wait_queue_head_t tx_wait;
	/* spinclock used to protect wcid pktid linked list */
	spinlock_t status_lock;

	u32 wcid_mask[DIV_ROUND_UP(MT76_N_WCIDS, 32)];
	u32 wcid_phy_mask[DIV_ROUND_UP(MT76_N_WCIDS, 32)];

	u64 vif_mask;

	struct mt76_wcid global_wcid;
	struct mt76_wcid __rcu *wcid[MT76_N_WCIDS];
	struct list_head wcid_list;

	struct list_head sta_poll_list;
	spinlock_t sta_poll_lock;

	u32 rev;

	struct tasklet_struct pre_tbtt_tasklet;
	int beacon_int;
	u8 beacon_mask;

	struct debugfs_blob_wrapper eeprom;
	struct debugfs_blob_wrapper otp;

	char alpha2[3];
	enum nl80211_dfs_regions region;

	u32 debugfs_reg;

	u8 csa_complete;

	u32 rxfilter;

#ifdef CONFIG_NL80211_TESTMODE
	const struct mt76_testmode_ops *test_ops;
	struct {
		const char *name;
		u32 offset;
	} test_mtd;
#endif
	struct workqueue_struct *wq;

	union {
		struct mt76_mmio mmio;
		struct mt76_usb usb;
		struct mt76_sdio sdio;
	};
};

/* per-phy stats.  */
struct mt76_mib_stats {
	u32 ack_fail_cnt;
	u32 fcs_err_cnt;
	u32 rts_cnt;
	u32 rts_retries_cnt;
	u32 ba_miss_cnt;
	u32 tx_bf_cnt;
	u32 tx_mu_bf_cnt;
	u32 tx_mu_mpdu_cnt;
	u32 tx_mu_acked_mpdu_cnt;
	u32 tx_su_acked_mpdu_cnt;
	u32 tx_bf_ibf_ppdu_cnt;
	u32 tx_bf_ebf_ppdu_cnt;

	u32 tx_bf_rx_fb_all_cnt;
	u32 tx_bf_rx_fb_eht_cnt;
	u32 tx_bf_rx_fb_he_cnt;
	u32 tx_bf_rx_fb_vht_cnt;
	u32 tx_bf_rx_fb_ht_cnt;

	u32 tx_bf_rx_fb_bw; /* value of last sample, not cumulative */
	u32 tx_bf_rx_fb_nc_cnt;
	u32 tx_bf_rx_fb_nr_cnt;
	u32 tx_bf_fb_cpl_cnt;
	u32 tx_bf_fb_trig_cnt;

	u32 tx_ampdu_cnt;
	u32 tx_stop_q_empty_cnt;
	u32 tx_mpdu_attempts_cnt;
	u32 tx_mpdu_success_cnt;
	u32 tx_pkt_ebf_cnt;
	u32 tx_pkt_ibf_cnt;

	u32 tx_rwp_fail_cnt;
	u32 tx_rwp_need_cnt;

	/* rx stats */
	u32 rx_fifo_full_cnt;
	u32 channel_idle_cnt;
	u32 primary_cca_busy_time;
	u32 secondary_cca_busy_time;
	u32 primary_energy_detect_time;
	u32 cck_mdrdy_time;
	u32 ofdm_mdrdy_time;
	u32 green_mdrdy_time;
	u32 rx_vector_mismatch_cnt;
	u32 rx_delimiter_fail_cnt;
	u32 rx_mrdy_cnt;
	u32 rx_len_mismatch_cnt;
	u32 rx_mpdu_cnt;
	u32 rx_ampdu_cnt;
	u32 rx_ampdu_bytes_cnt;
	u32 rx_ampdu_valid_subframe_cnt;
	u32 rx_ampdu_valid_subframe_bytes_cnt;
	u32 rx_pfdrop_cnt;
	u32 rx_vec_queue_overflow_drop_cnt;
	u32 rx_ba_cnt;

	u32 tx_amsdu[8];
	u32 tx_amsdu_cnt;

	/* mcu_muru_stats */
	u32 dl_cck_cnt;
	u32 dl_ofdm_cnt;
	u32 dl_htmix_cnt;
	u32 dl_htgf_cnt;
	u32 dl_vht_su_cnt;
	u32 dl_vht_2mu_cnt;
	u32 dl_vht_3mu_cnt;
	u32 dl_vht_4mu_cnt;
	u32 dl_he_su_cnt;
	u32 dl_he_ext_su_cnt;
	u32 dl_he_2ru_cnt;
	u32 dl_he_2mu_cnt;
	u32 dl_he_3ru_cnt;
	u32 dl_he_3mu_cnt;
	u32 dl_he_4ru_cnt;
	u32 dl_he_4mu_cnt;
	u32 dl_he_5to8ru_cnt;
	u32 dl_he_9to16ru_cnt;
	u32 dl_he_gtr16ru_cnt;

	u32 ul_hetrig_su_cnt;
	u32 ul_hetrig_2ru_cnt;
	u32 ul_hetrig_3ru_cnt;
	u32 ul_hetrig_4ru_cnt;
	u32 ul_hetrig_5to8ru_cnt;
	u32 ul_hetrig_9to16ru_cnt;
	u32 ul_hetrig_gtr16ru_cnt;
	u32 ul_hetrig_2mu_cnt;
	u32 ul_hetrig_3mu_cnt;
	u32 ul_hetrig_4mu_cnt;
};

struct mt76_power_limits {
	s8 cck[4];
	s8 ofdm[8];
	s8 mcs[4][10];
	s8 ru[7][12];
	s8 eht[16][16];
};

struct mt76_ethtool_worker_info {
	u64 *data;
	int idx;
	int initial_stat_idx;
	int worker_stat_count;
	int sta_count;
};

#define CCK_RATE(_idx, _rate) {					\
	.bitrate = _rate,					\
	.flags = IEEE80211_RATE_SHORT_PREAMBLE,			\
	.hw_value = (MT_PHY_TYPE_CCK << 8) | (_idx),		\
	.hw_value_short = (MT_PHY_TYPE_CCK << 8) | (4 + _idx),	\
}

#define OFDM_RATE(_idx, _rate) {				\
	.bitrate = _rate,					\
	.hw_value = (MT_PHY_TYPE_OFDM << 8) | (_idx),		\
	.hw_value_short = (MT_PHY_TYPE_OFDM << 8) | (_idx),	\
}

extern struct ieee80211_rate mt76_rates[12];

#define __mt76_rr(dev, ...)	(dev)->bus->rr((dev), __VA_ARGS__)
#define __mt76_wr(dev, ...)	(dev)->bus->wr((dev), __VA_ARGS__)
#define __mt76_rmw(dev, ...)	(dev)->bus->rmw((dev), __VA_ARGS__)
#define __mt76_wr_copy(dev, ...)	(dev)->bus->write_copy((dev), __VA_ARGS__)
#define __mt76_rr_copy(dev, ...)	(dev)->bus->read_copy((dev), __VA_ARGS__)

#define __mt76_set(dev, offset, val)	__mt76_rmw(dev, offset, 0, val)
#define __mt76_clear(dev, offset, val)	__mt76_rmw(dev, offset, val, 0)

#define mt76_rr(dev, ...)	(dev)->mt76.bus->rr(&((dev)->mt76), __VA_ARGS__)
#define mt76_wr(dev, ...)	(dev)->mt76.bus->wr(&((dev)->mt76), __VA_ARGS__)
#define mt76_rmw(dev, ...)	(dev)->mt76.bus->rmw(&((dev)->mt76), __VA_ARGS__)
#define mt76_wr_copy(dev, ...)	(dev)->mt76.bus->write_copy(&((dev)->mt76), __VA_ARGS__)
#define mt76_rr_copy(dev, ...)	(dev)->mt76.bus->read_copy(&((dev)->mt76), __VA_ARGS__)
#define mt76_wr_rp(dev, ...)	(dev)->mt76.bus->wr_rp(&((dev)->mt76), __VA_ARGS__)
#define mt76_rd_rp(dev, ...)	(dev)->mt76.bus->rd_rp(&((dev)->mt76), __VA_ARGS__)


#define mt76_mcu_restart(dev, ...)	(dev)->mt76.mcu_ops->mcu_restart(&((dev)->mt76))

#define mt76_set(dev, offset, val)	mt76_rmw(dev, offset, 0, val)
#define mt76_clear(dev, offset, val)	mt76_rmw(dev, offset, val, 0)

#define mt76_get_field(_dev, _reg, _field)		\
	FIELD_GET(_field, mt76_rr(dev, _reg))

#define mt76_rmw_field(_dev, _reg, _field, _val)	\
	mt76_rmw(_dev, _reg, _field, FIELD_PREP(_field, _val))

#define __mt76_rmw_field(_dev, _reg, _field, _val)	\
	__mt76_rmw(_dev, _reg, _field, FIELD_PREP(_field, _val))

#define mt76_hw(dev) (dev)->mphy.hw

bool __mt76_poll(struct mt76_dev *dev, u32 offset, u32 mask, u32 val,
		 int timeout);

#define mt76_poll(dev, ...) __mt76_poll(&((dev)->mt76), __VA_ARGS__)

bool ____mt76_poll_msec(struct mt76_dev *dev, u32 offset, u32 mask, u32 val,
			int timeout, int kick);
#define __mt76_poll_msec(...)         ____mt76_poll_msec(__VA_ARGS__, 10)
#define mt76_poll_msec(dev, ...)      ____mt76_poll_msec(&((dev)->mt76), __VA_ARGS__, 10)
#define mt76_poll_msec_tick(dev, ...) ____mt76_poll_msec(&((dev)->mt76), __VA_ARGS__)

void mt76_mmio_init(struct mt76_dev *dev, void __iomem *regs);
void mt76_pci_disable_aspm(struct pci_dev *pdev);
bool mt76_pci_aspm_supported(struct pci_dev *pdev);

static inline u16 mt76_chip(struct mt76_dev *dev)
{
	return dev->rev >> 16;
}

static inline u16 mt76_rev(struct mt76_dev *dev)
{
	return dev->rev & 0xffff;
}

void mt76_wed_release_rx_buf(struct mtk_wed_device *wed);
void mt76_wed_offload_disable(struct mtk_wed_device *wed);
void mt76_wed_reset_complete(struct mtk_wed_device *wed);
void mt76_wed_dma_reset(struct mt76_dev *dev);
int mt76_wed_net_setup_tc(struct ieee80211_hw *hw, struct ieee80211_vif *vif,
			  struct net_device *netdev, enum tc_setup_type type,
			  void *type_data);
#ifdef CONFIG_NET_MEDIATEK_SOC_WED
u32 mt76_wed_init_rx_buf(struct mtk_wed_device *wed, int size);
int mt76_wed_offload_enable(struct mtk_wed_device *wed);
int mt76_wed_dma_setup(struct mt76_dev *dev, struct mt76_queue *q, bool reset);
#else
static inline u32 mt76_wed_init_rx_buf(struct mtk_wed_device *wed, int size)
{
	return 0;
}

static inline int mt76_wed_offload_enable(struct mtk_wed_device *wed)
{
	return 0;
}

static inline int mt76_wed_dma_setup(struct mt76_dev *dev, struct mt76_queue *q,
				     bool reset)
{
	return 0;
}
#endif /* CONFIG_NET_MEDIATEK_SOC_WED */

#define mt76xx_chip(dev) mt76_chip(&((dev)->mt76))
#define mt76xx_rev(dev) mt76_rev(&((dev)->mt76))

#define mt76_init_queues(dev, ...)		(dev)->mt76.queue_ops->init(&((dev)->mt76), __VA_ARGS__)
#define mt76_queue_alloc(dev, ...)	(dev)->mt76.queue_ops->alloc(&((dev)->mt76), __VA_ARGS__)
#define mt76_tx_queue_skb_raw(dev, ...)	(dev)->mt76.queue_ops->tx_queue_skb_raw(&((dev)->mt76), __VA_ARGS__)
#define mt76_tx_queue_skb(dev, ...)	(dev)->mt76.queue_ops->tx_queue_skb(&((dev)->mphy), __VA_ARGS__)
#define mt76_queue_rx_reset(dev, ...)	(dev)->mt76.queue_ops->rx_reset(&((dev)->mt76), __VA_ARGS__)
#define mt76_queue_tx_cleanup(dev, ...)	(dev)->mt76.queue_ops->tx_cleanup(&((dev)->mt76), __VA_ARGS__)
#define mt76_queue_rx_cleanup(dev, ...)	(dev)->mt76.queue_ops->rx_cleanup(&((dev)->mt76), __VA_ARGS__)
#define mt76_queue_kick(dev, ...)	(dev)->mt76.queue_ops->kick(&((dev)->mt76), __VA_ARGS__)
#define mt76_queue_reset(dev, ...)	(dev)->mt76.queue_ops->reset_q(&((dev)->mt76), __VA_ARGS__)

#define mt76_for_each_q_rx(dev, i)	\
	for (i = 0; i < ARRAY_SIZE((dev)->q_rx); i++)	\
		if ((dev)->q_rx[i].ndesc)

struct mt76_dev *mt76_alloc_device(struct device *pdev, unsigned int size,
				   const struct ieee80211_ops *ops,
				   const struct mt76_driver_ops *drv_ops);
int mt76_register_device(struct mt76_dev *dev, bool vht,
			 struct ieee80211_rate *rates, int n_rates);
void mt76_unregister_device(struct mt76_dev *dev);
void mt76_free_device(struct mt76_dev *dev);
void mt76_unregister_phy(struct mt76_phy *phy);

struct mt76_phy *mt76_alloc_phy(struct mt76_dev *dev, unsigned int size,
				const struct ieee80211_ops *ops,
				u8 band_idx);
int mt76_register_phy(struct mt76_phy *phy, bool vht,
		      struct ieee80211_rate *rates, int n_rates);

struct dentry *mt76_register_debugfs_fops(struct mt76_phy *phy,
					  const struct file_operations *ops);
static inline struct dentry *mt76_register_debugfs(struct mt76_dev *dev)
{
	return mt76_register_debugfs_fops(&dev->phy, NULL);
}

int mt76_queues_read(struct seq_file *s, void *data);
void mt76_seq_puts_array(struct seq_file *file, const char *str,
			 s8 *val, int len);

int mt76_eeprom_init(struct mt76_dev *dev, int len);
void mt76_eeprom_override(struct mt76_phy *phy);
int mt76_get_of_data_from_mtd(struct mt76_dev *dev, void *eep, int offset, int len);
int mt76_get_of_data_from_nvmem(struct mt76_dev *dev, void *eep,
				const char *cell_name, int len);

struct mt76_queue *
mt76_init_queue(struct mt76_dev *dev, int qid, int idx, int n_desc,
<<<<<<< HEAD
		int ring_base, u32 flags);
=======
		int ring_base, void *wed, u32 flags);
>>>>>>> a6ad5510
u16 mt76_calculate_default_rate(struct mt76_phy *phy,
				struct ieee80211_vif *vif, int rateidx);
static inline int mt76_init_tx_queue(struct mt76_phy *phy, int qid, int idx,
				     int n_desc, int ring_base, void *wed,
				     u32 flags)
{
	struct mt76_queue *q;

	q = mt76_init_queue(phy->dev, qid, idx, n_desc, ring_base, wed, flags);
	if (IS_ERR(q))
		return PTR_ERR(q);

	phy->q_tx[qid] = q;

	return 0;
}

static inline int mt76_init_mcu_queue(struct mt76_dev *dev, int qid, int idx,
				      int n_desc, int ring_base)
{
	struct mt76_queue *q;

	q = mt76_init_queue(dev, qid, idx, n_desc, ring_base, NULL, 0);
	if (IS_ERR(q))
		return PTR_ERR(q);

	dev->q_mcu[qid] = q;

	return 0;
}

static inline struct mt76_phy *
mt76_dev_phy(struct mt76_dev *dev, u8 phy_idx)
{
	if ((phy_idx == MT_BAND1 && dev->phys[phy_idx]) ||
	    (phy_idx == MT_BAND2 && dev->phys[phy_idx]))
		return dev->phys[phy_idx];

	return &dev->phy;
}

static inline struct ieee80211_hw *
mt76_phy_hw(struct mt76_dev *dev, u8 phy_idx)
{
	return mt76_dev_phy(dev, phy_idx)->hw;
}

static inline u8 *
mt76_get_txwi_ptr(struct mt76_dev *dev, struct mt76_txwi_cache *t)
{
	return (u8 *)t - dev->drv->txwi_size;
}

/* increment with wrap-around */
static inline int mt76_incr(int val, int size)
{
	return (val + 1) & (size - 1);
}

/* decrement with wrap-around */
static inline int mt76_decr(int val, int size)
{
	return (val - 1) & (size - 1);
}

u8 mt76_ac_to_hwq(u8 ac);

static inline struct ieee80211_txq *
mtxq_to_txq(struct mt76_txq *mtxq)
{
	void *ptr = mtxq;

	return container_of(ptr, struct ieee80211_txq, drv_priv);
}

static inline struct ieee80211_sta *
wcid_to_sta(struct mt76_wcid *wcid)
{
	void *ptr = wcid;

	if (!wcid || !wcid->sta)
		return NULL;

	if (wcid->def_wcid)
		ptr = wcid->def_wcid;

	return container_of(ptr, struct ieee80211_sta, drv_priv);
}

static inline struct mt76_tx_cb *mt76_tx_skb_cb(struct sk_buff *skb)
{
	BUILD_BUG_ON(sizeof(struct mt76_tx_cb) >
		     sizeof(IEEE80211_SKB_CB(skb)->status.status_driver_data));
	return ((void *)IEEE80211_SKB_CB(skb)->status.status_driver_data);
}

static inline void *mt76_skb_get_hdr(struct sk_buff *skb)
{
	struct mt76_rx_status mstat;
	u8 *data = skb->data;

	/* Alignment concerns */
	BUILD_BUG_ON(sizeof(struct ieee80211_radiotap_he) % 4);
	BUILD_BUG_ON(sizeof(struct ieee80211_radiotap_he_mu) % 4);

	mstat = *((struct mt76_rx_status *)skb->cb);

	if (mstat.flag & RX_FLAG_RADIOTAP_HE)
		data += sizeof(struct ieee80211_radiotap_he);
	if (mstat.flag & RX_FLAG_RADIOTAP_HE_MU)
		data += sizeof(struct ieee80211_radiotap_he_mu);

	return data;
}

static inline void mt76_insert_hdr_pad(struct sk_buff *skb)
{
	int len = ieee80211_get_hdrlen_from_skb(skb);

	if (len % 4 == 0)
		return;

	skb_push(skb, 2);
	memmove(skb->data, skb->data + 2, len);

	skb->data[len] = 0;
	skb->data[len + 1] = 0;
}

static inline bool mt76_is_skb_pktid(u8 pktid)
{
	if (pktid & MT_PACKET_ID_HAS_RATE)
		return false;

	return pktid >= MT_PACKET_ID_FIRST;
}

static inline u8 mt76_tx_power_nss_delta(u8 nss)
{
	static const u8 nss_delta[4] = { 0, 6, 9, 12 };
	u8 idx = nss - 1;

	return (idx < ARRAY_SIZE(nss_delta)) ? nss_delta[idx] : 0;
}

static inline bool mt76_testmode_enabled(struct mt76_phy *phy)
{
#ifdef CONFIG_NL80211_TESTMODE
	return phy->test.state != MT76_TM_STATE_OFF;
#else
	return false;
#endif
}

static inline bool mt76_is_testmode_skb(struct mt76_dev *dev,
					struct sk_buff *skb,
					struct ieee80211_hw **hw)
{
#ifdef CONFIG_NL80211_TESTMODE
	int i;

	for (i = 0; i < ARRAY_SIZE(dev->phys); i++) {
		struct mt76_phy *phy = dev->phys[i];

		if (phy && skb == phy->test.tx_skb) {
			*hw = dev->phys[i]->hw;
			return true;
		}
	}
	return false;
#else
	return false;
#endif
}

void mt76_rx(struct mt76_dev *dev, enum mt76_rxq_id q, struct sk_buff *skb);
void mt76_tx(struct mt76_phy *dev, struct ieee80211_sta *sta,
	     struct mt76_wcid *wcid, struct sk_buff *skb);
void mt76_wake_tx_queue(struct ieee80211_hw *hw, struct ieee80211_txq *txq);
void mt76_stop_tx_queues(struct mt76_phy *phy, struct ieee80211_sta *sta,
			 bool send_bar);
void mt76_tx_check_agg_ssn(struct ieee80211_sta *sta, struct sk_buff *skb);
void mt76_txq_schedule(struct mt76_phy *phy, enum mt76_txq_id qid);
void mt76_txq_schedule_all(struct mt76_phy *phy);
void mt76_tx_worker_run(struct mt76_dev *dev);
void mt76_tx_worker(struct mt76_worker *w);
void mt76_release_buffered_frames(struct ieee80211_hw *hw,
				  struct ieee80211_sta *sta,
				  u16 tids, int nframes,
				  enum ieee80211_frame_release_type reason,
				  bool more_data);
bool mt76_has_tx_pending(struct mt76_phy *phy);
int mt76_update_channel(struct mt76_phy *phy);
void mt76_update_survey(struct mt76_phy *phy);
void mt76_update_survey_active_time(struct mt76_phy *phy, ktime_t time);
int mt76_get_survey(struct ieee80211_hw *hw, int idx,
		    struct survey_info *survey);
int mt76_rx_signal(u8 chain_mask, s8 *chain_signal);
void mt76_set_stream_caps(struct mt76_phy *phy, bool vht);

int mt76_rx_aggr_start(struct mt76_dev *dev, struct mt76_wcid *wcid, u8 tid,
		       u16 ssn, u16 size);
void mt76_rx_aggr_stop(struct mt76_dev *dev, struct mt76_wcid *wcid, u8 tid);

void mt76_wcid_key_setup(struct mt76_dev *dev, struct mt76_wcid *wcid,
			 struct ieee80211_key_conf *key);

void mt76_tx_status_lock(struct mt76_dev *dev, struct sk_buff_head *list)
			 __acquires(&dev->status_lock);
void mt76_tx_status_unlock(struct mt76_dev *dev, struct sk_buff_head *list)
			   __releases(&dev->status_lock);

int mt76_tx_status_skb_add(struct mt76_dev *dev, struct mt76_wcid *wcid,
			   struct sk_buff *skb);
struct sk_buff *mt76_tx_status_skb_get(struct mt76_dev *dev,
				       struct mt76_wcid *wcid, int pktid,
				       struct sk_buff_head *list);
void mt76_tx_status_skb_done(struct mt76_dev *dev, struct sk_buff *skb,
			     struct sk_buff_head *list);
void __mt76_tx_complete_skb(struct mt76_dev *dev, u16 wcid, struct sk_buff *skb,
			    struct list_head *free_list);
static inline void
mt76_tx_complete_skb(struct mt76_dev *dev, u16 wcid, struct sk_buff *skb)
{
    __mt76_tx_complete_skb(dev, wcid, skb, NULL);
}

void mt76_tx_status_check(struct mt76_dev *dev, bool flush);
int mt76_sta_state(struct ieee80211_hw *hw, struct ieee80211_vif *vif,
		   struct ieee80211_sta *sta,
		   enum ieee80211_sta_state old_state,
		   enum ieee80211_sta_state new_state);
void __mt76_sta_remove(struct mt76_dev *dev, struct ieee80211_vif *vif,
		       struct ieee80211_sta *sta);
void mt76_sta_pre_rcu_remove(struct ieee80211_hw *hw, struct ieee80211_vif *vif,
			     struct ieee80211_sta *sta);

int mt76_get_min_avg_rssi(struct mt76_dev *dev, bool ext_phy);

int mt76_get_txpower(struct ieee80211_hw *hw, struct ieee80211_vif *vif,
		     int *dbm);
int mt76_init_sar_power(struct ieee80211_hw *hw,
			const struct cfg80211_sar_specs *sar);
int mt76_get_sar_power(struct mt76_phy *phy,
		       struct ieee80211_channel *chan,
		       int power);

void mt76_csa_check(struct mt76_dev *dev);
void mt76_csa_finish(struct mt76_dev *dev);

int mt76_get_antenna(struct ieee80211_hw *hw, u32 *tx_ant, u32 *rx_ant);
int mt76_set_tim(struct ieee80211_hw *hw, struct ieee80211_sta *sta, bool set);
void mt76_insert_ccmp_hdr(struct sk_buff *skb, u8 key_id);
int mt76_get_rate(struct mt76_dev *dev,
		  struct ieee80211_supported_band *sband,
		  int idx, bool cck);
void mt76_sw_scan(struct ieee80211_hw *hw, struct ieee80211_vif *vif,
		  const u8 *mac);
void mt76_sw_scan_complete(struct ieee80211_hw *hw,
			   struct ieee80211_vif *vif);
enum mt76_dfs_state mt76_phy_dfs_state(struct mt76_phy *phy);
int mt76_testmode_cmd(struct ieee80211_hw *hw, struct ieee80211_vif *vif,
		      void *data, int len);
int mt76_testmode_dump(struct ieee80211_hw *hw, struct sk_buff *skb,
		       struct netlink_callback *cb, void *data, int len);
int mt76_testmode_set_state(struct mt76_phy *phy, enum mt76_testmode_state state);
int mt76_testmode_alloc_skb(struct mt76_phy *phy, u32 len);

static inline void mt76_testmode_reset(struct mt76_phy *phy, bool disable)
{
#ifdef CONFIG_NL80211_TESTMODE
	enum mt76_testmode_state state = MT76_TM_STATE_IDLE;

	if (disable || phy->test.state == MT76_TM_STATE_OFF)
		state = MT76_TM_STATE_OFF;

	mt76_testmode_set_state(phy, state);
#endif
}


/* internal */
static inline struct ieee80211_hw *
mt76_tx_status_get_hw(struct mt76_dev *dev, struct sk_buff *skb)
{
	struct ieee80211_tx_info *info = IEEE80211_SKB_CB(skb);
	u8 phy_idx = (info->hw_queue & MT_TX_HW_QUEUE_PHY) >> 2;
	struct ieee80211_hw *hw = mt76_phy_hw(dev, phy_idx);

	info->hw_queue &= ~MT_TX_HW_QUEUE_PHY;

	return hw;
}

void mt76_put_txwi(struct mt76_dev *dev, struct mt76_txwi_cache *t);
void mt76_put_rxwi(struct mt76_dev *dev, struct mt76_txwi_cache *t);
struct mt76_txwi_cache *mt76_get_rxwi(struct mt76_dev *dev);
void mt76_free_pending_rxwi(struct mt76_dev *dev);
void mt76_rx_complete(struct mt76_dev *dev, struct sk_buff_head *frames,
		      struct napi_struct *napi);
void mt76_rx_poll_complete(struct mt76_dev *dev, enum mt76_rxq_id q,
			   struct napi_struct *napi);
void mt76_rx_aggr_reorder(struct sk_buff *skb, struct sk_buff_head *frames);
void mt76_testmode_tx_pending(struct mt76_phy *phy);
void mt76_queue_tx_complete(struct mt76_dev *dev, struct mt76_queue *q,
			    struct mt76_queue_entry *e);
int mt76_set_channel(struct mt76_phy *phy, struct cfg80211_chan_def *chandef,
		     bool offchannel);

/* usb */
static inline bool mt76u_urb_error(struct urb *urb)
{
	return urb->status &&
	       urb->status != -ECONNRESET &&
	       urb->status != -ESHUTDOWN &&
	       urb->status != -ENOENT;
}

static inline int
mt76u_bulk_msg(struct mt76_dev *dev, void *data, int len, int *actual_len,
	       int timeout, int ep)
{
	struct usb_interface *uintf = to_usb_interface(dev->dev);
	struct usb_device *udev = interface_to_usbdev(uintf);
	struct mt76_usb *usb = &dev->usb;
	unsigned int pipe;

	if (actual_len)
		pipe = usb_rcvbulkpipe(udev, usb->in_ep[ep]);
	else
		pipe = usb_sndbulkpipe(udev, usb->out_ep[ep]);

	return usb_bulk_msg(udev, pipe, data, len, actual_len, timeout);
}

void mt76_ethtool_page_pool_stats(struct mt76_dev *dev, u64 *data, int *index);
void mt76_ethtool_worker(struct mt76_ethtool_worker_info *wi,
			 struct mt76_sta_stats *stats, bool eht);
int mt76_skb_adjust_pad(struct sk_buff *skb, int pad);
int __mt76u_vendor_request(struct mt76_dev *dev, u8 req, u8 req_type,
			   u16 val, u16 offset, void *buf, size_t len);
int mt76u_vendor_request(struct mt76_dev *dev, u8 req,
			 u8 req_type, u16 val, u16 offset,
			 void *buf, size_t len);
void mt76u_single_wr(struct mt76_dev *dev, const u8 req,
		     const u16 offset, const u32 val);
void mt76u_read_copy(struct mt76_dev *dev, u32 offset,
		     void *data, int len);
u32 ___mt76u_rr(struct mt76_dev *dev, u8 req, u8 req_type, u32 addr);
void ___mt76u_wr(struct mt76_dev *dev, u8 req, u8 req_type,
		 u32 addr, u32 val);
int __mt76u_init(struct mt76_dev *dev, struct usb_interface *intf,
		 struct mt76_bus_ops *ops);
int mt76u_init(struct mt76_dev *dev, struct usb_interface *intf);
int mt76u_alloc_mcu_queue(struct mt76_dev *dev);
int mt76u_alloc_queues(struct mt76_dev *dev);
void mt76u_stop_tx(struct mt76_dev *dev);
void mt76u_stop_rx(struct mt76_dev *dev);
int mt76u_resume_rx(struct mt76_dev *dev);
void mt76u_queues_deinit(struct mt76_dev *dev);

int mt76s_init(struct mt76_dev *dev, struct sdio_func *func,
	       const struct mt76_bus_ops *bus_ops);
int mt76s_alloc_rx_queue(struct mt76_dev *dev, enum mt76_rxq_id qid);
int mt76s_alloc_tx(struct mt76_dev *dev);
void mt76s_deinit(struct mt76_dev *dev);
void mt76s_sdio_irq(struct sdio_func *func);
void mt76s_txrx_worker(struct mt76_sdio *sdio);
bool mt76s_txqs_empty(struct mt76_dev *dev);
int mt76s_hw_init(struct mt76_dev *dev, struct sdio_func *func,
		  int hw_ver);
u32 mt76s_rr(struct mt76_dev *dev, u32 offset);
void mt76s_wr(struct mt76_dev *dev, u32 offset, u32 val);
u32 mt76s_rmw(struct mt76_dev *dev, u32 offset, u32 mask, u32 val);
u32 mt76s_read_pcr(struct mt76_dev *dev);
void mt76s_write_copy(struct mt76_dev *dev, u32 offset,
		      const void *data, int len);
void mt76s_read_copy(struct mt76_dev *dev, u32 offset,
		     void *data, int len);
int mt76s_wr_rp(struct mt76_dev *dev, u32 base,
		const struct mt76_reg_pair *data,
		int len);
int mt76s_rd_rp(struct mt76_dev *dev, u32 base,
		struct mt76_reg_pair *data, int len);

struct sk_buff *
__mt76_mcu_msg_alloc(struct mt76_dev *dev, const void *data,
		     int len, int data_len, gfp_t gfp);
static inline struct sk_buff *
mt76_mcu_msg_alloc(struct mt76_dev *dev, const void *data,
		   int data_len)
{
	return __mt76_mcu_msg_alloc(dev, data, data_len, data_len, GFP_KERNEL);
}

void mt76_mcu_rx_event(struct mt76_dev *dev, struct sk_buff *skb);
struct sk_buff *mt76_mcu_get_response(struct mt76_dev *dev,
				      unsigned long expires);
int mt76_mcu_send_and_get_msg(struct mt76_dev *dev, int cmd, const void *data,
			      int len, bool wait_resp, struct sk_buff **ret);
int mt76_mcu_skb_send_and_get_msg(struct mt76_dev *dev, struct sk_buff *skb,
				  int cmd, bool wait_resp, struct sk_buff **ret);
int __mt76_mcu_send_firmware(struct mt76_dev *dev, int cmd, const void *data,
			     int len, int max_len);
static inline int
mt76_mcu_send_firmware(struct mt76_dev *dev, int cmd, const void *data,
		       int len)
{
	int max_len = 4096 - dev->mcu_ops->headroom;

	return __mt76_mcu_send_firmware(dev, cmd, data, len, max_len);
}

static inline int
mt76_mcu_send_msg(struct mt76_dev *dev, int cmd, const void *data, int len,
		  bool wait_resp)
{
	return mt76_mcu_send_and_get_msg(dev, cmd, data, len, wait_resp, NULL);
}

static inline int
mt76_mcu_skb_send_msg(struct mt76_dev *dev, struct sk_buff *skb, int cmd,
		      bool wait_resp)
{
	return mt76_mcu_skb_send_and_get_msg(dev, skb, cmd, wait_resp, NULL);
}

void mt76_set_irq_mask(struct mt76_dev *dev, u32 addr, u32 clear, u32 set);

struct device_node *
mt76_find_power_limits_node(struct mt76_dev *dev);
struct device_node *
mt76_find_channel_node(struct device_node *np, struct ieee80211_channel *chan);

s8 mt76_get_rate_power_limits(struct mt76_phy *phy,
			      struct ieee80211_channel *chan,
			      struct mt76_power_limits *dest,
			      s8 target_power);

static inline bool mt76_queue_is_rx(struct mt76_dev *dev, struct mt76_queue *q)
{
	int i;

	for (i = 0; i < ARRAY_SIZE(dev->q_rx); i++) {
		if (q == &dev->q_rx[i])
			return true;
	}

	return false;
}

static inline bool mt76_queue_is_wed_tx_free(struct mt76_queue *q)
{
	return (q->flags & MT_QFLAG_WED) &&
	       FIELD_GET(MT_QFLAG_WED_TYPE, q->flags) == MT76_WED_Q_TXFREE;
}

static inline bool mt76_queue_is_wed_rro(struct mt76_queue *q)
{
	return q->flags & MT_QFLAG_WED_RRO;
}

static inline bool mt76_queue_is_wed_rro_ind(struct mt76_queue *q)
{
	return mt76_queue_is_wed_rro(q) &&
	       FIELD_GET(MT_QFLAG_WED_TYPE, q->flags) == MT76_WED_RRO_Q_IND;
}

static inline bool mt76_queue_is_wed_rro_data(struct mt76_queue *q)
{
	return mt76_queue_is_wed_rro(q) &&
	       (FIELD_GET(MT_QFLAG_WED_TYPE, q->flags) == MT76_WED_RRO_Q_DATA ||
		FIELD_GET(MT_QFLAG_WED_TYPE, q->flags) == MT76_WED_RRO_Q_MSDU_PG);
}

static inline bool mt76_queue_is_wed_rx(struct mt76_queue *q)
{
	if (!(q->flags & MT_QFLAG_WED))
		return false;

	return FIELD_GET(MT_QFLAG_WED_TYPE, q->flags) == MT76_WED_Q_RX ||
	       mt76_queue_is_wed_rro_ind(q) || mt76_queue_is_wed_rro_data(q);

}

struct mt76_txwi_cache *
mt76_token_release(struct mt76_dev *dev, int token, bool *wake);
int mt76_token_consume(struct mt76_dev *dev, struct mt76_txwi_cache **ptxwi);
void __mt76_set_tx_blocked(struct mt76_dev *dev, bool blocked);
struct mt76_txwi_cache *mt76_rx_token_release(struct mt76_dev *dev, int token);
int mt76_rx_token_consume(struct mt76_dev *dev, void *ptr,
			  struct mt76_txwi_cache *r, dma_addr_t phys);
int mt76_create_page_pool(struct mt76_dev *dev, struct mt76_queue *q);
static inline void mt76_put_page_pool_buf(void *buf, bool allow_direct)
{
	struct page *page = virt_to_head_page(buf);

	page_pool_put_full_page(page->pp, page, allow_direct);
}

static inline void *
mt76_get_page_pool_buf(struct mt76_queue *q, u32 *offset, u32 size)
{
	struct page *page;

	page = page_pool_dev_alloc_frag(q->page_pool, offset, size);
	if (!page)
		return NULL;

	return page_address(page) + *offset;
}

static inline void mt76_set_tx_blocked(struct mt76_dev *dev, bool blocked)
{
	spin_lock_bh(&dev->token_lock);
	__mt76_set_tx_blocked(dev, blocked);
	spin_unlock_bh(&dev->token_lock);
}

static inline int
mt76_token_get(struct mt76_dev *dev, struct mt76_txwi_cache **ptxwi)
{
	int token;

	spin_lock_bh(&dev->token_lock);
	token = idr_alloc(&dev->token, *ptxwi, 0, dev->token_size, GFP_ATOMIC);
	spin_unlock_bh(&dev->token_lock);

	return token;
}

static inline struct mt76_txwi_cache *
mt76_token_put(struct mt76_dev *dev, int token)
{
	struct mt76_txwi_cache *txwi;

	spin_lock_bh(&dev->token_lock);
	txwi = idr_remove(&dev->token, token);
	spin_unlock_bh(&dev->token_lock);

	return txwi;
}

void mt76_wcid_init(struct mt76_wcid *wcid);
void mt76_wcid_cleanup(struct mt76_dev *dev, struct mt76_wcid *wcid);

#endif<|MERGE_RESOLUTION|>--- conflicted
+++ resolved
@@ -365,10 +365,7 @@
 
 	struct list_head tx_list;
 	struct sk_buff_head tx_pending;
-<<<<<<< HEAD
-=======
 	struct sk_buff_head tx_offchannel;
->>>>>>> a6ad5510
 
 	struct list_head list;
 	struct idr pktid;
@@ -1193,11 +1190,7 @@
 
 struct mt76_queue *
 mt76_init_queue(struct mt76_dev *dev, int qid, int idx, int n_desc,
-<<<<<<< HEAD
-		int ring_base, u32 flags);
-=======
 		int ring_base, void *wed, u32 flags);
->>>>>>> a6ad5510
 u16 mt76_calculate_default_rate(struct mt76_phy *phy,
 				struct ieee80211_vif *vif, int rateidx);
 static inline int mt76_init_tx_queue(struct mt76_phy *phy, int qid, int idx,
