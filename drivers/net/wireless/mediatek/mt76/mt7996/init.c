--- conflicted
+++ resolved
@@ -1197,12 +1197,8 @@
 		IEEE80211_EHT_PHY_CAP0_SU_BEAMFORMER |
 		IEEE80211_EHT_PHY_CAP0_SU_BEAMFORMEE;
 
-<<<<<<< HEAD
-	val = max_t(u8, sts - 1, 3);
-=======
 	/* Set the maximum capability regardless of the antenna configuration. */
 	val = is_mt7992(phy->mt76->dev) ? 4 : 3;
->>>>>>> a6ad5510
 	eht_cap_elem->phy_cap_info[0] |=
 		u8_encode_bits(u8_get_bits(val, BIT(0)),
 			       IEEE80211_EHT_PHY_CAP0_BEAMFORMEE_SS_80MHZ_MASK);
