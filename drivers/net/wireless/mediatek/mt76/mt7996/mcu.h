/* SPDX-License-Identifier: ISC */
/*
 * Copyright (C) 2022 MediaTek Inc.
 */

#ifndef __MT7996_MCU_H
#define __MT7996_MCU_H

#include "../mt76_connac_mcu.h"

struct mt7996_mcu_rxd {
	__le32 rxd[8];

	__le16 len;
	__le16 pkt_type_id;

	u8 eid;
	u8 seq;
	u8 option;
	u8 __rsv;

	u8 ext_eid;
	u8 __rsv1[2];
	u8 s2d_index;
};

struct mt7996_mcu_uni_event {
	u8 cid;
	u8 __rsv[3];
	__le32 status; /* 0: success, others: fail */
} __packed;

struct mt7996_mcu_thermal_ctrl {
	u8 ctrl_id;
	u8 band_idx;
	union {
		struct {
			u8 protect_type; /* 1: duty admit, 2: radio off */
			u8 trigger_type; /* 0: low, 1: high */
		} __packed type;
		struct {
			u8 duty_level;	/* level 0~3 */
			u8 duty_cycle;
		} __packed duty;
	};
} __packed;

struct mt7996_mcu_thermal_enable {
	__le32 trigger_temp;
	__le32 restore_temp;
	__le16 sustain_time;
	u8 rsv[2];
} __packed;

struct mt7996_mcu_csa_notify {
	struct mt7996_mcu_rxd rxd;

	u8 omac_idx;
	u8 csa_count;
	u8 band_idx;
	u8 rsv;
} __packed;

struct mt7996_mcu_rdd_report {
	struct mt7996_mcu_rxd rxd;

	u8 __rsv1[4];

	__le16 tag;
	__le16 len;

	u8 band_idx;
	u8 long_detected;
	u8 constant_prf_detected;
	u8 staggered_prf_detected;
	u8 radar_type_idx;
	u8 periodic_pulse_num;
	u8 long_pulse_num;
	u8 hw_pulse_num;

	u8 out_lpn;
	u8 out_spn;
	u8 out_crpn;
	u8 out_crpw;
	u8 out_crbn;
	u8 out_stgpn;
	u8 out_stgpw;

	u8 __rsv2;

	__le32 out_pri_const;
	__le32 out_pri_stg[3];
	__le32 out_pri_stg_dmin;

	struct {
		__le32 start;
		__le16 pulse_width;
		__le16 pulse_power;
		u8 mdrdy_flag;
		u8 rsv[3];
	} long_pulse[32];

	struct {
		__le32 start;
		__le16 pulse_width;
		__le16 pulse_power;
		u8 mdrdy_flag;
		u8 rsv[3];
	} periodic_pulse[32];

	struct {
		__le32 start;
		__le16 pulse_width;
		__le16 pulse_power;
		u8 sc_pass;
		u8 sw_reset;
		u8 mdrdy_flag;
		u8 tx_active;
	} hw_pulse[32];
} __packed;

struct mt7996_mcu_background_chain_ctrl {
	u8 _rsv[4];

	__le16 tag;
	__le16 len;

	u8 chan;		/* primary channel */
	u8 central_chan;	/* central channel */
	u8 bw;
	u8 tx_stream;
	u8 rx_stream;

	u8 monitor_chan;	/* monitor channel */
	u8 monitor_central_chan;/* monitor central channel */
	u8 monitor_bw;
	u8 monitor_tx_stream;
	u8 monitor_rx_stream;

	u8 scan_mode;		/* 0: ScanStop
				 * 1: ScanStart
				 * 2: ScanRunning
				 */
	u8 band_idx;		/* DBDC */
	u8 monitor_scan_type;
	u8 band;		/* 0: 2.4GHz, 1: 5GHz */
	u8 rsv[2];
} __packed;

struct mt7996_mcu_eeprom {
	u8 _rsv[4];

	__le16 tag;
	__le16 len;
	u8 buffer_mode;
	u8 format;
	__le16 buf_len;
} __packed;

struct mt7996_mcu_phy_rx_info {
	u8 category;
	u8 rate;
	u8 mode;
	u8 nsts;
	u8 gi;
	u8 coding;
	u8 stbc;
	u8 bw;
};

struct mt7996_mcu_mib {
	__le16 tag;
	__le16 len;
	__le32 offs;
	__le64 data;
} __packed;

struct all_sta_trx_rate {
	__le16 wlan_idx;
	u8 __rsv1[2];
	u8 tx_mode;
	u8 flags;
	u8 tx_stbc;
	u8 tx_gi;
	u8 tx_bw;
	u8 tx_ldpc;
	u8 tx_mcs;
	u8 tx_nss;
	u8 rx_rate;
	u8 rx_mode;
	u8 rx_nsts;
	u8 rx_gi;
	u8 rx_coding;
	u8 rx_stbc;
	u8 rx_bw;
	u8 __rsv2;
} __packed;

struct mt7996_mcu_all_sta_info_event {
	u8 rsv[4];
	__le16 tag;
	__le16 len;
	u8 more;
	u8 rsv2;
	__le16 sta_num;
	u8 rsv3[4];

	union {
		DECLARE_FLEX_ARRAY(struct all_sta_trx_rate, rate);
		DECLARE_FLEX_ARRAY(struct {
			__le16 wlan_idx;
			u8 rsv[2];
			__le32 tx_bytes[IEEE80211_NUM_ACS];
			__le32 rx_bytes[IEEE80211_NUM_ACS];
		} __packed, adm_stat);

		DECLARE_FLEX_ARRAY(struct {
			__le16 wlan_idx;
			u8 rsv[2];
			__le32 tx_msdu_cnt;
			__le32 rx_msdu_cnt;
		} __packed, msdu_cnt);
	} __packed;
} __packed;

struct mt7996_mcu_wed_rro_event {
	struct mt7996_mcu_rxd rxd;

	u8 __rsv1[4];

	__le16 tag;
	__le16 len;
} __packed;

struct mt7996_mcu_wed_rro_ba_event {
	__le16 tag;
	__le16 len;

	__le16 wlan_id;
	u8 tid;
	u8 __rsv1;
	__le32 status;
	__le16 id;
	u8 __rsv2[2];
} __packed;

struct mt7996_mcu_wed_rro_ba_delete_event {
	__le16 tag;
	__le16 len;

	__le16 session_id;
	u8 __rsv2[2];
} __packed;

enum  {
	UNI_WED_RRO_BA_SESSION_STATUS,
	UNI_WED_RRO_BA_SESSION_TBL,
	UNI_WED_RRO_BA_SESSION_DELETE,
};

struct mt7996_mcu_thermal_notify {
	struct mt7996_mcu_rxd rxd;

	u8 __rsv1[4];

	__le16 tag;
	__le16 len;

	u8 event_id;
	u8 band_idx;
	u8 level_idx;
	u8 duty_percent;
	__le32 restore_temp;
	u8 __rsv2[4];
} __packed;

enum mt7996_chan_mib_offs {
	UNI_MIB_OBSS_AIRTIME = 26,
	UNI_MIB_NON_WIFI_TIME = 27,
	UNI_MIB_TX_TIME = 28,
	UNI_MIB_RX_TIME = 29
};

struct edca {
	__le16 tag;
	__le16 len;

	u8 queue;
	u8 set;
	u8 cw_min;
	u8 cw_max;
	__le16 txop;
	u8 aifs;
	u8 __rsv;
};

#define MCU_PQ_ID(p, q)			(((p) << 15) | ((q) << 10))
#define MCU_PKT_ID			0xa0

enum {
	MCU_FW_LOG_WM,
	MCU_FW_LOG_WA,
	MCU_FW_LOG_TO_HOST,
	MCU_FW_LOG_RELAY = 16
};

enum {
	MCU_TWT_AGRT_ADD,
	MCU_TWT_AGRT_MODIFY,
	MCU_TWT_AGRT_DELETE,
	MCU_TWT_AGRT_TEARDOWN,
	MCU_TWT_AGRT_GET_TSF,
};

enum {
	MCU_WA_PARAM_CMD_QUERY,
	MCU_WA_PARAM_CMD_SET,
	MCU_WA_PARAM_CMD_CAPABILITY,
	MCU_WA_PARAM_CMD_DEBUG,
};

enum {
	MCU_WA_PARAM_PDMA_RX = 0x04,
	MCU_WA_PARAM_CPU_UTIL = 0x0b,
	MCU_WA_PARAM_RED = 0x0e,
	MCU_WA_PARAM_HW_PATH_HIF_VER = 0x2f,
};

enum mcu_mmps_mode {
	MCU_MMPS_STATIC,
	MCU_MMPS_DYNAMIC,
	MCU_MMPS_RSV,
	MCU_MMPS_DISABLE,
};

struct bss_rate_tlv {
	__le16 tag;
	__le16 len;
	u8 __rsv1[4];
	__le16 bc_trans;
	__le16 mc_trans;
	u8 short_preamble;
	u8 bc_fixed_rate;
	u8 mc_fixed_rate;
	u8 __rsv2[9];
<<<<<<< HEAD
=======
} __packed;

enum {
	BP_DISABLE,
	BP_SW_MODE,
	BP_HW_MODE,
};

struct mt7996_mcu_bcn_prot_tlv {
	__le16 tag;
	__le16 len;
	u8 pn[6];
	u8 enable;
	u8 cipher_id;
	u8 key[WLAN_MAX_KEY_LEN];
	u8 key_id;
	u8 __rsv[3];
>>>>>>> a6ad5510
} __packed;

struct bss_ra_tlv {
	__le16 tag;
	__le16 len;
	u8 short_preamble;
	u8 force_sgi;
	u8 force_gf;
	u8 ht_mode;
	u8 se_off;
	u8 antenna_idx;
	__le16 max_phyrate;
	u8 force_tx_streams;
	u8 __rsv[3];
} __packed;

struct bss_rlm_tlv {
	__le16 tag;
	__le16 len;
	u8 control_channel;
	u8 center_chan;
	u8 center_chan2;
	u8 bw;
	u8 tx_streams;
	u8 rx_streams;
	u8 ht_op_info;
	u8 sco;
	u8 band;
	u8 __rsv[3];
} __packed;

struct bss_color_tlv {
	__le16 tag;
	__le16 len;
	u8 enable;
	u8 color;
	u8 rsv[2];
} __packed;

struct bss_inband_discovery_tlv {
	__le16 tag;
	__le16 len;
	u8 tx_type;
	u8 tx_mode;
	u8 tx_interval;
	u8 enable;
	__le16 wcid;
	__le16 prob_rsp_len;
} __packed;

struct bss_bcn_content_tlv {
	__le16 tag;
	__le16 len;
	__le16 tim_ie_pos;
	__le16 csa_ie_pos;
	__le16 bcc_ie_pos;
	u8 enable;
	u8 type;
	__le16 pkt_len;
} __packed;

struct bss_bcn_cntdwn_tlv {
	__le16 tag;
	__le16 len;
	u8 cnt;
	u8 rsv[3];
} __packed;

struct bss_bcn_mbss_tlv {
	__le16 tag;
	__le16 len;
	__le32 bitmap;
#define MAX_BEACON_NUM	32
	__le16 offset[MAX_BEACON_NUM];
} __packed __aligned(4);

struct bss_txcmd_tlv {
	__le16 tag;
	__le16 len;
	u8 txcmd_mode;
	u8 __rsv[3];
} __packed;

struct bss_sec_tlv {
	__le16 tag;
	__le16 len;
	u8 __rsv1[2];
	u8 cipher;
	u8 __rsv2[1];
} __packed;

struct bss_ifs_time_tlv {
	__le16 tag;
	__le16 len;
	u8 slot_valid;
	u8 sifs_valid;
	u8 rifs_valid;
	u8 eifs_valid;
	__le16 slot_time;
	__le16 sifs_time;
	__le16 rifs_time;
	__le16 eifs_time;
	u8 eifs_cck_valid;
	u8 rsv;
	__le16 eifs_cck_time;
} __packed;

struct bss_power_save {
	__le16 tag;
	__le16 len;
	u8 profile;
	u8 _rsv[3];
} __packed;

struct bss_mld_tlv {
	__le16 tag;
	__le16 len;
	u8 group_mld_id;
	u8 own_mld_id;
	u8 mac_addr[ETH_ALEN];
	u8 remap_idx;
	u8 __rsv[3];
} __packed;

struct sta_rec_ht_uni {
	__le16 tag;
	__le16 len;
	__le16 ht_cap;
	__le16 ht_cap_ext;
	u8 ampdu_param;
	u8 _rsv[3];
} __packed;

struct sta_rec_ba_uni {
	__le16 tag;
	__le16 len;
	u8 tid;
	u8 ba_type;
	u8 amsdu;
	u8 ba_en;
	__le16 ssn;
	__le16 winsize;
	u8 ba_rdd_rro;
	u8 __rsv[3];
} __packed;

struct sta_rec_eht {
	__le16 tag;
	__le16 len;
	u8 tid_bitmap;
	u8 _rsv;
	__le16 mac_cap;
	__le64 phy_cap;
	__le64 phy_cap_ext;
	u8 mcs_map_bw20[4];
	u8 mcs_map_bw80[3];
	u8 mcs_map_bw160[3];
	u8 mcs_map_bw320[3];
	u8 _rsv2[3];
} __packed;

struct sec_key_uni {
	__le16 wlan_idx;
	u8 mgmt_prot;
	u8 cipher_id;
	u8 cipher_len;
	u8 key_id;
	u8 key_len;
	u8 need_resp;
	u8 key[32];
} __packed;

struct sta_rec_sec_uni {
	__le16 tag;
	__le16 len;
	u8 add;
	u8 n_cipher;
	u8 rsv[2];

	struct sec_key_uni key[2];
} __packed;

struct sta_phy_uni {
	u8 type;
	u8 flag;
	u8 stbc;
	u8 sgi;
	u8 bw;
	u8 ldpc;
	u8 mcs;
	u8 nss;
	u8 he_ltf;
	u8 rsv[3];
};

struct sta_rec_ra_uni {
	__le16 tag;
	__le16 len;

	u8 valid;
	u8 auto_rate;
	u8 phy_mode;
	u8 channel;
	u8 bw;
	u8 disable_cck;
	u8 ht_mcs32;
	u8 ht_gf;
	u8 ht_mcs[4];
	u8 mmps_mode;
	u8 gband_256;
	u8 af;
	u8 auth_wapi_mode;
	u8 rate_len;

	u8 supp_mode;
	u8 supp_cck_rate;
	u8 supp_ofdm_rate;
	__le32 supp_ht_mcs;
	__le16 supp_vht_mcs[4];

	u8 op_mode;
	u8 op_vht_chan_width;
	u8 op_vht_rx_nss;
	u8 op_vht_rx_nss_type;

	__le32 sta_cap;

	struct sta_phy_uni phy;
	u8 rx_rcpi[4];
} __packed;

struct sta_rec_ra_fixed_uni {
	__le16 tag;
	__le16 len;

	__le32 field;
	u8 op_mode;
	u8 op_vht_chan_width;
	u8 op_vht_rx_nss;
	u8 op_vht_rx_nss_type;

	struct sta_phy_uni phy;

	u8 spe_idx;
	u8 short_preamble;
	u8 is_5g;
	u8 mmps_mode;
} __packed;

struct sta_rec_hdrt {
	__le16 tag;
	__le16 len;
	u8 hdrt_mode;
	u8 rsv[3];
} __packed;

struct sta_rec_hdr_trans {
	__le16 tag;
	__le16 len;
	u8 from_ds;
	u8 to_ds;
	u8 dis_rx_hdr_tran;
	u8 mesh;
} __packed;

struct hdr_trans_en {
	__le16 tag;
	__le16 len;
	u8 enable;
	u8 check_bssid;
	u8 mode;
	u8 __rsv;
} __packed;

struct hdr_trans_vlan {
	__le16 tag;
	__le16 len;
	u8 insert_vlan;
	u8 remove_vlan;
	u8 tid;
	u8 __rsv;
} __packed;

struct hdr_trans_blacklist {
	__le16 tag;
	__le16 len;
	u8 idx;
	u8 enable;
	__le16 type;
} __packed;

struct uni_header {
	u8 __rsv[4];
} __packed;

struct vow_rx_airtime {
	__le16 tag;
	__le16 len;

	u8 enable;
	u8 band;
	u8 __rsv[2];
} __packed;

struct bf_sounding_on {
	__le16 tag;
	__le16 len;

	u8 snd_mode;
	u8 sta_num;
	u8 __rsv[2];
	__le16 wlan_id[4];
	__le32 snd_period;
} __packed;

struct bf_hw_en_status_update {
	__le16 tag;
	__le16 len;

	bool ebf;
	bool ibf;
	u8 __rsv[2];
} __packed;

struct bf_mod_en_ctrl {
	__le16 tag;
	__le16 len;

	u8 bf_num;
	u8 bf_bitmap;
	u8 bf_sel[8];
	u8 __rsv[2];
} __packed;

union bf_tag_tlv {
	struct bf_sounding_on bf_snd;
	struct bf_hw_en_status_update bf_hw_en;
	struct bf_mod_en_ctrl bf_mod_en;
};

struct ra_rate {
	__le16 wlan_idx;
	u8 mode;
	u8 stbc;
	__le16 gi;
	u8 bw;
	u8 ldpc;
	u8 mcs;
	u8 nss;
	__le16 ltf;
	u8 spe;
	u8 preamble;
	u8 __rsv[2];
} __packed;

struct ra_fixed_rate {
	__le16 tag;
	__le16 len;

	__le16 version;
	struct ra_rate rate;
} __packed;

enum {
	UNI_RA_FIXED_RATE = 0xf,
};

#define MT7996_HDR_TRANS_MAX_SIZE	(sizeof(struct hdr_trans_en) +	 \
					 sizeof(struct hdr_trans_vlan) + \
					 sizeof(struct hdr_trans_blacklist))

enum {
	UNI_HDR_TRANS_EN,
	UNI_HDR_TRANS_VLAN,
	UNI_HDR_TRANS_BLACKLIST,
};

enum {
	RATE_PARAM_FIXED = 3,
	RATE_PARAM_MMPS_UPDATE = 5,
	RATE_PARAM_FIXED_HE_LTF = 7,
	RATE_PARAM_FIXED_MCS,
	RATE_PARAM_FIXED_GI = 11,
	RATE_PARAM_AUTO = 20,
};

enum {
	BF_SOUNDING_ON = 1,
	BF_HW_EN_UPDATE = 17,
	BF_MOD_EN_CTRL = 20,
};

enum {
	CMD_BAND_NONE,
	CMD_BAND_24G,
	CMD_BAND_5G,
	CMD_BAND_6G,
};

struct bss_req_hdr {
	u8 bss_idx;
	u8 __rsv[3];
} __packed;

enum {
	UNI_CHANNEL_SWITCH,
	UNI_CHANNEL_RX_PATH,
};

#define MT7996_BSS_UPDATE_MAX_SIZE	(sizeof(struct bss_req_hdr) +		\
					 sizeof(struct mt76_connac_bss_basic_tlv) +	\
					 sizeof(struct bss_rlm_tlv) +		\
					 sizeof(struct bss_ra_tlv) +		\
					 sizeof(struct bss_info_uni_he) +	\
					 sizeof(struct bss_rate_tlv) +		\
					 sizeof(struct bss_txcmd_tlv) +		\
					 sizeof(struct bss_power_save) +	\
					 sizeof(struct bss_sec_tlv) +		\
					 sizeof(struct bss_ifs_time_tlv) +	\
					 sizeof(struct bss_mld_tlv))

#define MT7996_STA_UPDATE_MAX_SIZE	(sizeof(struct sta_req_hdr) +		\
					 sizeof(struct sta_rec_basic) +		\
					 sizeof(struct sta_rec_bf) +		\
					 sizeof(struct sta_rec_ht_uni) +	\
					 sizeof(struct sta_rec_he_v2) +		\
					 sizeof(struct sta_rec_ba_uni) +	\
					 sizeof(struct sta_rec_vht) +		\
					 sizeof(struct sta_rec_uapsd) + 	\
					 sizeof(struct sta_rec_amsdu) +		\
					 sizeof(struct sta_rec_bfee) +		\
					 sizeof(struct sta_rec_ra_uni) +	\
					 sizeof(struct sta_rec_sec) +		\
					 sizeof(struct sta_rec_ra_fixed_uni) +	\
					 sizeof(struct sta_rec_he_6g_capa) +	\
					 sizeof(struct sta_rec_eht) +		\
					 sizeof(struct sta_rec_hdrt) +		\
					 sizeof(struct sta_rec_hdr_trans) +	\
					 sizeof(struct tlv))

#define MT7996_MAX_BEACON_SIZE		1338
#define MT7996_BEACON_UPDATE_SIZE	(sizeof(struct bss_req_hdr) +		\
					 sizeof(struct bss_bcn_content_tlv) +	\
					 4 + MT_TXD_SIZE +			\
					 sizeof(struct bss_bcn_cntdwn_tlv) +	\
					 sizeof(struct bss_bcn_mbss_tlv))
#define MT7996_MAX_BSS_OFFLOAD_SIZE	(MT7996_MAX_BEACON_SIZE +		\
					 MT7996_BEACON_UPDATE_SIZE)
<<<<<<< HEAD
=======

static inline s8
mt7996_get_power_bound(struct mt7996_phy *phy, s8 txpower)
{
	struct mt76_phy *mphy = phy->mt76;
	int n_chains = hweight16(mphy->chainmask);

	txpower = mt76_get_sar_power(mphy, mphy->chandef.chan, txpower * 2);
	txpower -= mt76_tx_power_nss_delta(n_chains);

	return txpower;
}
>>>>>>> a6ad5510

enum {
	UNI_BAND_CONFIG_RADIO_ENABLE,
	UNI_BAND_CONFIG_RTS_THRESHOLD = 0x08,
};

enum {
	UNI_WSYS_CONFIG_FW_LOG_CTRL,
	UNI_WSYS_CONFIG_FW_DBG_CTRL,
};

enum {
	UNI_RDD_CTRL_PARM,
	UNI_RDD_CTRL_SET_TH = 0x3,
};

enum {
	UNI_EFUSE_ACCESS = 1,
	UNI_EFUSE_BUFFER_MODE,
	UNI_EFUSE_FREE_BLOCK,
	UNI_EFUSE_BUFFER_RD,
};

enum {
	UNI_VOW_DRR_CTRL,
	UNI_VOW_RX_AT_AIRTIME_EN = 0x0b,
	UNI_VOW_RX_AT_AIRTIME_CLR_EN = 0x0e,
};

enum {
	UNI_CMD_MIB_DATA,
};

enum {
	UNI_POWER_OFF,
};

enum {
	UNI_CMD_TWT_ARGT_UPDATE = 0x0,
	UNI_CMD_TWT_MGMT_OFFLOAD,
};

enum {
	UNI_RRO_DEL_ENTRY = 0x1,
	UNI_RRO_SET_PLATFORM_TYPE,
	UNI_RRO_GET_BA_SESSION_TABLE,
	UNI_RRO_SET_BYPASS_MODE,
	UNI_RRO_SET_TXFREE_PATH,
	UNI_RRO_DEL_BA_SESSION,
	UNI_RRO_SET_FLUSH_TIMEOUT
};

enum{
	UNI_CMD_SR_ENABLE = 0x1,
	UNI_CMD_SR_ENABLE_SD,
	UNI_CMD_SR_ENABLE_MODE,
	UNI_CMD_SR_ENABLE_DPD = 0x12,
	UNI_CMD_SR_ENABLE_TX,
	UNI_CMD_SR_SET_SRG_BITMAP = 0x80,
	UNI_CMD_SR_SET_PARAM = 0xc1,
	UNI_CMD_SR_SET_SIGA = 0xd0,
};

enum {
	UNI_CMD_THERMAL_PROTECT_ENABLE = 0x6,
	UNI_CMD_THERMAL_PROTECT_DISABLE,
	UNI_CMD_THERMAL_PROTECT_DUTY_CONFIG,
};

enum {
	UNI_TXPOWER_POWER_LIMIT_TABLE_CTRL = 4,
};

enum {
	UNI_CMD_ACCESS_REG_BASIC = 0x0,
	UNI_CMD_ACCESS_RF_REG_BASIC,
};

enum {
	UNI_CMD_SER_QUERY,
	/* recovery */
	UNI_CMD_SER_SET_RECOVER_L1,
	UNI_CMD_SER_SET_RECOVER_L2,
	UNI_CMD_SER_SET_RECOVER_L3_RX_ABORT,
	UNI_CMD_SER_SET_RECOVER_L3_TX_ABORT,
	UNI_CMD_SER_SET_RECOVER_L3_TX_DISABLE,
	UNI_CMD_SER_SET_RECOVER_L3_BF,
	UNI_CMD_SER_SET_RECOVER_L4_MDP,
	UNI_CMD_SER_SET_RECOVER_FULL,
	UNI_CMD_SER_SET_SYSTEM_ASSERT,
	/* action */
	UNI_CMD_SER_ENABLE = 1,
	UNI_CMD_SER_SET,
	UNI_CMD_SER_TRIGGER
};

enum {
	MT7996_SEC_MODE_PLAIN,
	MT7996_SEC_MODE_AES,
	MT7996_SEC_MODE_SCRAMBLE,
	MT7996_SEC_MODE_MAX,
};

#define MT7996_PATCH_SEC		GENMASK(31, 24)
#define MT7996_PATCH_SCRAMBLE_KEY	GENMASK(15, 8)
#define MT7996_PATCH_AES_KEY		GENMASK(7, 0)

#define MT7996_SEC_ENCRYPT		BIT(0)
#define MT7996_SEC_KEY_IDX		GENMASK(2, 1)
#define MT7996_SEC_IV			BIT(3)

struct fixed_rate_table_ctrl {
	u8 _rsv[4];

	__le16 tag;
	__le16 len;

	u8 table_idx;
	u8 antenna_idx;
	__le16 rate_idx;
	u8 spe_idx_sel;
	u8 spe_idx;
	u8 gi;
	u8 he_ltf;
	bool ldpc;
	bool txbf;
	bool dynamic_bw;

	u8 _rsv2;
} __packed;

#endif<|MERGE_RESOLUTION|>--- conflicted
+++ resolved
@@ -343,8 +343,6 @@
 	u8 bc_fixed_rate;
 	u8 mc_fixed_rate;
 	u8 __rsv2[9];
-<<<<<<< HEAD
-=======
 } __packed;
 
 enum {
@@ -362,7 +360,6 @@
 	u8 key[WLAN_MAX_KEY_LEN];
 	u8 key_id;
 	u8 __rsv[3];
->>>>>>> a6ad5510
 } __packed;
 
 struct bss_ra_tlv {
@@ -811,8 +808,6 @@
 					 sizeof(struct bss_bcn_mbss_tlv))
 #define MT7996_MAX_BSS_OFFLOAD_SIZE	(MT7996_MAX_BEACON_SIZE +		\
 					 MT7996_BEACON_UPDATE_SIZE)
-<<<<<<< HEAD
-=======
 
 static inline s8
 mt7996_get_power_bound(struct mt7996_phy *phy, s8 txpower)
@@ -825,7 +820,6 @@
 
 	return txpower;
 }
->>>>>>> a6ad5510
 
 enum {
 	UNI_BAND_CONFIG_RADIO_ENABLE,
