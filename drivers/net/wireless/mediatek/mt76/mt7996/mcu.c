--- conflicted
+++ resolved
@@ -1914,12 +1914,6 @@
 	buf = (u8 *)bcn + sizeof(*bcn) - MAX_BEACON_SIZE;
 	mt7996_mac_write_txwi(dev, (__le32 *)buf, skb, wcid, NULL, 0, 0,
 			      BSS_CHANGED_BEACON);
-<<<<<<< HEAD
-
-	memcpy(buf + MT_TXD_SIZE, skb->data, skb->len);
-}
-=======
->>>>>>> 160f4124
 
 	memcpy(buf + MT_TXD_SIZE, skb->data, skb->len);
 }
