// SPDX-License-Identifier: ISC
/* Copyright (C) 2019 MediaTek Inc.
 *
 * Author: Ryder Lee <ryder.lee@mediatek.com>
 *         Roy Luo <royluo@google.com>
 *         Felix Fietkau <nbd@nbd.name>
 *         Lorenzo Bianconi <lorenzo@kernel.org>
 */

#include <linux/devcoredump.h>
#include <linux/etherdevice.h>
#include <linux/timekeeping.h>
#include "mt7615.h"
#include "../trace.h"
#include "../dma.h"
#include "mt7615_trace.h"
#include "mac.h"
#include "mcu.h"

#define to_rssi(field, rxv)		((FIELD_GET(field, rxv) - 220) / 2)

static const struct mt7615_dfs_radar_spec etsi_radar_specs = {
	.pulse_th = { 110, -10, -80, 40, 5200, 128, 5200 },
	.radar_pattern = {
		[5] =  { 1, 0,  6, 32, 28, 0, 17,  990, 5010, 1, 1 },
		[6] =  { 1, 0,  9, 32, 28, 0, 27,  615, 5010, 1, 1 },
		[7] =  { 1, 0, 15, 32, 28, 0, 27,  240,  445, 1, 1 },
		[8] =  { 1, 0, 12, 32, 28, 0, 42,  240,  510, 1, 1 },
		[9] =  { 1, 1,  0,  0,  0, 0, 14, 2490, 3343, 0, 0, 12, 32, 28 },
		[10] = { 1, 1,  0,  0,  0, 0, 14, 2490, 3343, 0, 0, 15, 32, 24 },
		[11] = { 1, 1,  0,  0,  0, 0, 14,  823, 2510, 0, 0, 18, 32, 28 },
		[12] = { 1, 1,  0,  0,  0, 0, 14,  823, 2510, 0, 0, 27, 32, 24 },
	},
};

static const struct mt7615_dfs_radar_spec fcc_radar_specs = {
	.pulse_th = { 110, -10, -80, 40, 5200, 128, 5200 },
	.radar_pattern = {
		[0] = { 1, 0,  9,  32, 28, 0, 13, 508, 3076, 1,  1 },
		[1] = { 1, 0, 12,  32, 28, 0, 17, 140,  240, 1,  1 },
		[2] = { 1, 0,  8,  32, 28, 0, 22, 190,  510, 1,  1 },
		[3] = { 1, 0,  6,  32, 28, 0, 32, 190,  510, 1,  1 },
		[4] = { 1, 0,  9, 255, 28, 0, 13, 323,  343, 1, 32 },
	},
};

static const struct mt7615_dfs_radar_spec jp_radar_specs = {
	.pulse_th = { 110, -10, -80, 40, 5200, 128, 5200 },
	.radar_pattern = {
		[0] =  { 1, 0,  8, 32, 28, 0, 13,  508, 3076, 1,  1 },
		[1] =  { 1, 0, 12, 32, 28, 0, 17,  140,  240, 1,  1 },
		[2] =  { 1, 0,  8, 32, 28, 0, 22,  190,  510, 1,  1 },
		[3] =  { 1, 0,  6, 32, 28, 0, 32,  190,  510, 1,  1 },
		[4] =  { 1, 0,  9, 32, 28, 0, 13,  323,  343, 1, 32 },
		[13] = { 1, 0, 8,  32, 28, 0, 14, 3836, 3856, 1,  1 },
		[14] = { 1, 0, 8,  32, 28, 0, 14, 3990, 4010, 1,  1 },
	},
};

static enum mt76_cipher_type
mt7615_mac_get_cipher(int cipher)
{
	switch (cipher) {
	case WLAN_CIPHER_SUITE_WEP40:
		return MT_CIPHER_WEP40;
	case WLAN_CIPHER_SUITE_WEP104:
		return MT_CIPHER_WEP104;
	case WLAN_CIPHER_SUITE_TKIP:
		return MT_CIPHER_TKIP;
	case WLAN_CIPHER_SUITE_AES_CMAC:
		return MT_CIPHER_BIP_CMAC_128;
	case WLAN_CIPHER_SUITE_CCMP:
		return MT_CIPHER_AES_CCMP;
	case WLAN_CIPHER_SUITE_CCMP_256:
		return MT_CIPHER_CCMP_256;
	case WLAN_CIPHER_SUITE_GCMP:
		return MT_CIPHER_GCMP;
	case WLAN_CIPHER_SUITE_GCMP_256:
		return MT_CIPHER_GCMP_256;
	case WLAN_CIPHER_SUITE_SMS4:
		return MT_CIPHER_WAPI;
	default:
		return MT_CIPHER_NONE;
	}
}

static struct mt76_wcid *mt7615_rx_get_wcid(struct mt7615_dev *dev,
					    u8 idx, bool unicast)
{
	struct mt7615_sta *sta;
	struct mt76_wcid *wcid;

	if (idx >= MT7615_WTBL_SIZE)
		return NULL;

	wcid = rcu_dereference(dev->mt76.wcid[idx]);
	if (unicast || !wcid)
		return wcid;

	if (!wcid->sta)
		return NULL;

	sta = container_of(wcid, struct mt7615_sta, wcid);
	if (!sta->vif)
		return NULL;

	return &sta->vif->sta.wcid;
}

void mt7615_mac_reset_counters(struct mt7615_phy *phy)
{
	struct mt7615_dev *dev = phy->dev;
	int i;

	for (i = 0; i < 4; i++) {
		mt76_rr(dev, MT_TX_AGG_CNT(0, i));
		mt76_rr(dev, MT_TX_AGG_CNT(1, i));
	}

	memset(phy->mt76->aggr_stats, 0, sizeof(phy->mt76->aggr_stats));
	phy->mt76->survey_time = ktime_get_boottime();

	/* reset airtime counters */
	mt76_rr(dev, MT_MIB_SDR9(0));
	mt76_rr(dev, MT_MIB_SDR9(1));

	mt76_rr(dev, MT_MIB_SDR36(0));
	mt76_rr(dev, MT_MIB_SDR36(1));

	mt76_rr(dev, MT_MIB_SDR37(0));
	mt76_rr(dev, MT_MIB_SDR37(1));

	mt76_set(dev, MT_WF_RMAC_MIB_TIME0, MT_WF_RMAC_MIB_RXTIME_CLR);
	mt76_set(dev, MT_WF_RMAC_MIB_AIRTIME0, MT_WF_RMAC_MIB_RXTIME_CLR);
}

void mt7615_mac_set_timing(struct mt7615_phy *phy)
{
	s16 coverage_class = phy->coverage_class;
	struct mt7615_dev *dev = phy->dev;
	bool ext_phy = phy != &dev->phy;
	u32 val, reg_offset;
	u32 cck = FIELD_PREP(MT_TIMEOUT_VAL_PLCP, 231) |
		  FIELD_PREP(MT_TIMEOUT_VAL_CCA, 48);
	u32 ofdm = FIELD_PREP(MT_TIMEOUT_VAL_PLCP, 60) |
		   FIELD_PREP(MT_TIMEOUT_VAL_CCA, 28);
	int sifs, offset;
	bool is_5ghz = phy->mt76->chandef.chan->band == NL80211_BAND_5GHZ;

	if (!test_bit(MT76_STATE_RUNNING, &phy->mt76->state))
		return;

	if (is_5ghz)
		sifs = 16;
	else
		sifs = 10;

	if (ext_phy) {
		coverage_class = max_t(s16, dev->phy.coverage_class,
				       coverage_class);
		mt76_set(dev, MT_ARB_SCR,
			 MT_ARB_SCR_TX1_DISABLE | MT_ARB_SCR_RX1_DISABLE);
	} else {
		struct mt7615_phy *phy_ext = mt7615_ext_phy(dev);

		if (phy_ext)
			coverage_class = max_t(s16, phy_ext->coverage_class,
					       coverage_class);
		mt76_set(dev, MT_ARB_SCR,
			 MT_ARB_SCR_TX0_DISABLE | MT_ARB_SCR_RX0_DISABLE);
	}
	udelay(1);

	offset = 3 * coverage_class;
	reg_offset = FIELD_PREP(MT_TIMEOUT_VAL_PLCP, offset) |
		     FIELD_PREP(MT_TIMEOUT_VAL_CCA, offset);
	mt76_wr(dev, MT_TMAC_CDTR, cck + reg_offset);
	mt76_wr(dev, MT_TMAC_ODTR, ofdm + reg_offset);

	mt76_wr(dev, MT_TMAC_ICR(ext_phy),
		FIELD_PREP(MT_IFS_EIFS, 360) |
		FIELD_PREP(MT_IFS_RIFS, 2) |
		FIELD_PREP(MT_IFS_SIFS, sifs) |
		FIELD_PREP(MT_IFS_SLOT, phy->slottime));

	if (phy->slottime < 20 || is_5ghz)
		val = MT7615_CFEND_RATE_DEFAULT;
	else
		val = MT7615_CFEND_RATE_11B;

	mt76_rmw_field(dev, MT_AGG_ACR(ext_phy), MT_AGG_ACR_CFEND_RATE, val);
	if (ext_phy)
		mt76_clear(dev, MT_ARB_SCR,
			   MT_ARB_SCR_TX1_DISABLE | MT_ARB_SCR_RX1_DISABLE);
	else
		mt76_clear(dev, MT_ARB_SCR,
			   MT_ARB_SCR_TX0_DISABLE | MT_ARB_SCR_RX0_DISABLE);

}

static void
mt7615_get_status_freq_info(struct mt7615_dev *dev, struct mt76_phy *mphy,
			    struct mt76_rx_status *status, u8 chfreq)
{
	if (!test_bit(MT76_HW_SCANNING, &mphy->state) &&
	    !test_bit(MT76_HW_SCHED_SCANNING, &mphy->state) &&
	    !test_bit(MT76_STATE_ROC, &mphy->state)) {
		status->freq = mphy->chandef.chan->center_freq;
		status->band = mphy->chandef.chan->band;
		return;
	}

	status->band = chfreq <= 14 ? NL80211_BAND_2GHZ : NL80211_BAND_5GHZ;
	status->freq = ieee80211_channel_to_frequency(chfreq, status->band);
}

static void mt7615_mac_fill_tm_rx(struct mt7615_phy *phy, __le32 *rxv)
{
#ifdef CONFIG_NL80211_TESTMODE
	u32 rxv1 = le32_to_cpu(rxv[0]);
	u32 rxv3 = le32_to_cpu(rxv[2]);
	u32 rxv4 = le32_to_cpu(rxv[3]);
	u32 rxv5 = le32_to_cpu(rxv[4]);
	u8 cbw = FIELD_GET(MT_RXV1_FRAME_MODE, rxv1);
	u8 mode = FIELD_GET(MT_RXV1_TX_MODE, rxv1);
	s16 foe = FIELD_GET(MT_RXV5_FOE, rxv5);
	u32 foe_const = (BIT(cbw + 1) & 0xf) * 10000;

	if (!mode) {
		/* CCK */
		foe &= ~BIT(11);
		foe *= 1000;
		foe >>= 11;
	} else {
		if (foe > 2048)
			foe -= 4096;

		foe = (foe * foe_const) >> 15;
	}

	phy->test.last_freq_offset = foe;
	phy->test.last_rcpi[0] = FIELD_GET(MT_RXV4_RCPI0, rxv4);
	phy->test.last_rcpi[1] = FIELD_GET(MT_RXV4_RCPI1, rxv4);
	phy->test.last_rcpi[2] = FIELD_GET(MT_RXV4_RCPI2, rxv4);
	phy->test.last_rcpi[3] = FIELD_GET(MT_RXV4_RCPI3, rxv4);
	phy->test.last_ib_rssi[0] = FIELD_GET(MT_RXV3_IB_RSSI, rxv3);
	phy->test.last_wb_rssi[0] = FIELD_GET(MT_RXV3_WB_RSSI, rxv3);
#endif
}

/* The HW does not translate the mac header to 802.3 for mesh point */
static int mt7615_reverse_frag0_hdr_trans(struct sk_buff *skb, u16 hdr_gap)
{
	struct mt76_rx_status *status = (struct mt76_rx_status *)skb->cb;
	struct ethhdr *eth_hdr = (struct ethhdr *)(skb->data + hdr_gap);
	struct mt7615_sta *msta = (struct mt7615_sta *)status->wcid;
	__le32 *rxd = (__le32 *)skb->data;
	struct ieee80211_sta *sta;
	struct ieee80211_vif *vif;
	struct ieee80211_hdr hdr;
	u16 frame_control;

	if (le32_get_bits(rxd[1], MT_RXD1_NORMAL_ADDR_TYPE) !=
	    MT_RXD1_NORMAL_U2M)
		return -EINVAL;

	if (!(le32_to_cpu(rxd[0]) & MT_RXD0_NORMAL_GROUP_4))
		return -EINVAL;

	if (!msta || !msta->vif)
		return -EINVAL;

	sta = container_of((void *)msta, struct ieee80211_sta, drv_priv);
	vif = container_of((void *)msta->vif, struct ieee80211_vif, drv_priv);

	/* store the info from RXD and ethhdr to avoid being overridden */
	frame_control = le32_get_bits(rxd[4], MT_RXD4_FRAME_CONTROL);
	hdr.frame_control = cpu_to_le16(frame_control);
	hdr.seq_ctrl = cpu_to_le16(le32_get_bits(rxd[6], MT_RXD6_SEQ_CTRL));
	hdr.duration_id = 0;

	ether_addr_copy(hdr.addr1, vif->addr);
	ether_addr_copy(hdr.addr2, sta->addr);
	switch (frame_control & (IEEE80211_FCTL_TODS |
				 IEEE80211_FCTL_FROMDS)) {
	case 0:
		ether_addr_copy(hdr.addr3, vif->bss_conf.bssid);
		break;
	case IEEE80211_FCTL_FROMDS:
		ether_addr_copy(hdr.addr3, eth_hdr->h_source);
		break;
	case IEEE80211_FCTL_TODS:
		ether_addr_copy(hdr.addr3, eth_hdr->h_dest);
		break;
	case IEEE80211_FCTL_TODS | IEEE80211_FCTL_FROMDS:
		ether_addr_copy(hdr.addr3, eth_hdr->h_dest);
		ether_addr_copy(hdr.addr4, eth_hdr->h_source);
		break;
	default:
		break;
	}

	skb_pull(skb, hdr_gap + sizeof(struct ethhdr) - 2);
	if (eth_hdr->h_proto == cpu_to_be16(ETH_P_AARP) ||
	    eth_hdr->h_proto == cpu_to_be16(ETH_P_IPX))
		ether_addr_copy(skb_push(skb, ETH_ALEN), bridge_tunnel_header);
	else if (be16_to_cpu(eth_hdr->h_proto) >= ETH_P_802_3_MIN)
		ether_addr_copy(skb_push(skb, ETH_ALEN), rfc1042_header);
	else
		skb_pull(skb, 2);

	if (ieee80211_has_order(hdr.frame_control))
		memcpy(skb_push(skb, IEEE80211_HT_CTL_LEN), &rxd[7],
		       IEEE80211_HT_CTL_LEN);

	if (ieee80211_is_data_qos(hdr.frame_control)) {
		__le16 qos_ctrl;

		qos_ctrl = cpu_to_le16(le32_get_bits(rxd[6], MT_RXD6_QOS_CTL));
		memcpy(skb_push(skb, IEEE80211_QOS_CTL_LEN), &qos_ctrl,
		       IEEE80211_QOS_CTL_LEN);
	}

	if (ieee80211_has_a4(hdr.frame_control))
		memcpy(skb_push(skb, sizeof(hdr)), &hdr, sizeof(hdr));
	else
		memcpy(skb_push(skb, sizeof(hdr) - 6), &hdr, sizeof(hdr) - 6);

	status->flag &= ~(RX_FLAG_RADIOTAP_HE | RX_FLAG_RADIOTAP_HE_MU);
	return 0;
}

static int mt7615_mac_fill_rx(struct mt7615_dev *dev, struct sk_buff *skb)
{
	struct mt76_rx_status *status = (struct mt76_rx_status *)skb->cb;
	struct mt76_phy *mphy = &dev->mt76.phy;
	struct mt7615_phy *phy = &dev->phy;
	struct ieee80211_supported_band *sband;
	struct ieee80211_hdr *hdr;
	struct mt7615_phy *phy2;
	__le32 *rxd = (__le32 *)skb->data;
	u32 rxd0 = le32_to_cpu(rxd[0]);
	u32 rxd1 = le32_to_cpu(rxd[1]);
	u32 rxd2 = le32_to_cpu(rxd[2]);
	u32 csum_mask = MT_RXD0_NORMAL_IP_SUM | MT_RXD0_NORMAL_UDP_TCP_SUM;
	u32 csum_status = *(u32 *)skb->cb;
	bool unicast, hdr_trans, remove_pad, insert_ccmp_hdr = false;
	u16 hdr_gap;
	int phy_idx;
	int i, idx;
	u8 chfreq, amsdu_info, qos_ctl = 0;
	u16 seq_ctrl = 0;
	__le16 fc = 0;

	memset(status, 0, sizeof(*status));

	chfreq = FIELD_GET(MT_RXD1_NORMAL_CH_FREQ, rxd1);

	phy2 = dev->mt76.phys[MT_BAND1] ? dev->mt76.phys[MT_BAND1]->priv : NULL;
	if (!phy2)
		phy_idx = 0;
	else if (phy2->chfreq == phy->chfreq)
		phy_idx = -1;
	else if (phy->chfreq == chfreq)
		phy_idx = 0;
	else if (phy2->chfreq == chfreq)
		phy_idx = 1;
	else
		phy_idx = -1;

	if (rxd2 & MT_RXD2_NORMAL_AMSDU_ERR)
		return -EINVAL;

	hdr_trans = rxd1 & MT_RXD1_NORMAL_HDR_TRANS;
	if (hdr_trans && (rxd2 & MT_RXD2_NORMAL_CM))
		return -EINVAL;

	/* ICV error or CCMP/BIP/WPI MIC error */
	if (rxd2 & MT_RXD2_NORMAL_ICV_ERR)
		status->flag |= RX_FLAG_ONLY_MONITOR;

	unicast = (rxd1 & MT_RXD1_NORMAL_ADDR_TYPE) == MT_RXD1_NORMAL_U2M;
	idx = FIELD_GET(MT_RXD2_NORMAL_WLAN_IDX, rxd2);
	status->wcid = mt7615_rx_get_wcid(dev, idx, unicast);

	if (status->wcid) {
		struct mt7615_sta *msta;

		msta = container_of(status->wcid, struct mt7615_sta, wcid);
		spin_lock_bh(&dev->mt76.sta_poll_lock);
		if (list_empty(&msta->wcid.poll_list))
			list_add_tail(&msta->wcid.poll_list,
				      &dev->mt76.sta_poll_list);
		spin_unlock_bh(&dev->mt76.sta_poll_lock);
	}

	if (mt76_is_mmio(&dev->mt76) && (rxd0 & csum_mask) == csum_mask &&
	    !(csum_status & (BIT(0) | BIT(2) | BIT(3))))
		skb->ip_summed = CHECKSUM_UNNECESSARY;

	if (rxd2 & MT_RXD2_NORMAL_FCS_ERR)
		status->flag |= RX_FLAG_FAILED_FCS_CRC;

	if (rxd2 & MT_RXD2_NORMAL_TKIP_MIC_ERR)
		status->flag |= RX_FLAG_MMIC_ERROR;

	if (FIELD_GET(MT_RXD2_NORMAL_SEC_MODE, rxd2) != 0 &&
	    !(rxd2 & (MT_RXD2_NORMAL_CLM | MT_RXD2_NORMAL_CM))) {
		status->flag |= RX_FLAG_DECRYPTED;
		status->flag |= RX_FLAG_IV_STRIPPED;
		status->flag |= RX_FLAG_MMIC_STRIPPED | RX_FLAG_MIC_STRIPPED;
	}

	remove_pad = rxd1 & MT_RXD1_NORMAL_HDR_OFFSET;

	if (rxd2 & MT_RXD2_NORMAL_MAX_LEN_ERROR)
		return -EINVAL;

	rxd += 4;
	if (rxd0 & MT_RXD0_NORMAL_GROUP_4) {
		u32 v0 = le32_to_cpu(rxd[0]);
		u32 v2 = le32_to_cpu(rxd[2]);

		fc = cpu_to_le16(FIELD_GET(MT_RXD4_FRAME_CONTROL, v0));
		qos_ctl = FIELD_GET(MT_RXD6_QOS_CTL, v2);
		seq_ctrl = FIELD_GET(MT_RXD6_SEQ_CTRL, v2);

		rxd += 4;
		if ((u8 *)rxd - skb->data >= skb->len)
			return -EINVAL;
	}

	if (rxd0 & MT_RXD0_NORMAL_GROUP_1) {
		u8 *data = (u8 *)rxd;

		if (status->flag & RX_FLAG_DECRYPTED) {
			switch (FIELD_GET(MT_RXD2_NORMAL_SEC_MODE, rxd2)) {
			case MT_CIPHER_AES_CCMP:
			case MT_CIPHER_CCMP_CCX:
			case MT_CIPHER_CCMP_256:
				insert_ccmp_hdr =
					FIELD_GET(MT_RXD2_NORMAL_FRAG, rxd2);
				fallthrough;
			case MT_CIPHER_TKIP:
			case MT_CIPHER_TKIP_NO_MIC:
			case MT_CIPHER_GCMP:
			case MT_CIPHER_GCMP_256:
				status->iv[0] = data[5];
				status->iv[1] = data[4];
				status->iv[2] = data[3];
				status->iv[3] = data[2];
				status->iv[4] = data[1];
				status->iv[5] = data[0];
				break;
			default:
				break;
			}
		}
		rxd += 4;
		if ((u8 *)rxd - skb->data >= skb->len)
			return -EINVAL;
	}

	if (rxd0 & MT_RXD0_NORMAL_GROUP_2) {
		status->timestamp = le32_to_cpu(rxd[0]);
		status->flag |= RX_FLAG_MACTIME_START;

		if (!(rxd2 & (MT_RXD2_NORMAL_NON_AMPDU_SUB |
			      MT_RXD2_NORMAL_NON_AMPDU))) {
			status->flag |= RX_FLAG_AMPDU_DETAILS;

			/* all subframes of an A-MPDU have the same timestamp */
			if (phy->rx_ampdu_ts != status->timestamp) {
				if (!++phy->ampdu_ref)
					phy->ampdu_ref++;
			}
			phy->rx_ampdu_ts = status->timestamp;

			status->ampdu_ref = phy->ampdu_ref;
		}

		rxd += 2;
		if ((u8 *)rxd - skb->data >= skb->len)
			return -EINVAL;
	}

	if (rxd0 & MT_RXD0_NORMAL_GROUP_3) {
		u32 rxdg5 = le32_to_cpu(rxd[5]);

		/*
		 * If both PHYs are on the same channel and we don't have a WCID,
		 * we need to figure out which PHY this packet was received on.
		 * On the primary PHY, the noise value for the chains belonging to the
		 * second PHY will be set to the noise value of the last packet from
		 * that PHY.
		 */
		if (phy_idx < 0) {
			int first_chain = ffs(phy2->mt76->chainmask) - 1;

			phy_idx = ((rxdg5 >> (first_chain * 8)) & 0xff) == 0;
		}
	}

	if (phy_idx == 1 && phy2) {
		mphy = dev->mt76.phys[MT_BAND1];
		phy = phy2;
		status->phy_idx = phy_idx;
	}

	if (!mt7615_firmware_offload(dev) && chfreq != phy->chfreq)
		return -EINVAL;

	mt7615_get_status_freq_info(dev, mphy, status, chfreq);
	if (status->band == NL80211_BAND_5GHZ)
		sband = &mphy->sband_5g.sband;
	else
		sband = &mphy->sband_2g.sband;

	if (!test_bit(MT76_STATE_RUNNING, &mphy->state))
		return -EINVAL;

	if (!sband->channels)
		return -EINVAL;

	if (rxd0 & MT_RXD0_NORMAL_GROUP_3) {
		u32 rxdg0 = le32_to_cpu(rxd[0]);
		u32 rxdg1 = le32_to_cpu(rxd[1]);
		u32 rxdg3 = le32_to_cpu(rxd[3]);
		u8 stbc = FIELD_GET(MT_RXV1_HT_STBC, rxdg0);
		bool cck = false;

		i = FIELD_GET(MT_RXV1_TX_RATE, rxdg0);
		switch (FIELD_GET(MT_RXV1_TX_MODE, rxdg0)) {
		case MT_PHY_TYPE_CCK:
			cck = true;
			fallthrough;
		case MT_PHY_TYPE_OFDM:
			i = mt76_get_rate(&dev->mt76, sband, i, cck);
			break;
		case MT_PHY_TYPE_HT_GF:
		case MT_PHY_TYPE_HT:
			status->encoding = RX_ENC_HT;
			if (i > 31)
				return -EINVAL;
			break;
		case MT_PHY_TYPE_VHT:
			status->nss = FIELD_GET(MT_RXV2_NSTS, rxdg1) + 1;
			status->encoding = RX_ENC_VHT;
			break;
		default:
			return -EINVAL;
		}
		status->rate_idx = i;

		switch (FIELD_GET(MT_RXV1_FRAME_MODE, rxdg0)) {
		case MT_PHY_BW_20:
			break;
		case MT_PHY_BW_40:
			status->bw = RATE_INFO_BW_40;
			break;
		case MT_PHY_BW_80:
			status->bw = RATE_INFO_BW_80;
			break;
		case MT_PHY_BW_160:
			status->bw = RATE_INFO_BW_160;
			break;
		default:
			return -EINVAL;
		}

		if (rxdg0 & MT_RXV1_HT_SHORT_GI)
			status->enc_flags |= RX_ENC_FLAG_SHORT_GI;
		if (rxdg0 & MT_RXV1_HT_AD_CODE)
			status->enc_flags |= RX_ENC_FLAG_LDPC;

		status->enc_flags |= RX_ENC_FLAG_STBC_MASK * stbc;

		status->chains = mphy->antenna_mask;
		status->chain_signal[0] = to_rssi(MT_RXV4_RCPI0, rxdg3);
		status->chain_signal[1] = to_rssi(MT_RXV4_RCPI1, rxdg3);
		status->chain_signal[2] = to_rssi(MT_RXV4_RCPI2, rxdg3);
		status->chain_signal[3] = to_rssi(MT_RXV4_RCPI3, rxdg3);

		mt7615_mac_fill_tm_rx(mphy->priv, rxd);

		rxd += 6;
		if ((u8 *)rxd - skb->data >= skb->len)
			return -EINVAL;
	}

	amsdu_info = FIELD_GET(MT_RXD1_NORMAL_PAYLOAD_FORMAT, rxd1);
	status->amsdu = !!amsdu_info;
	if (status->amsdu) {
		status->first_amsdu = amsdu_info == MT_RXD1_FIRST_AMSDU_FRAME;
		status->last_amsdu = amsdu_info == MT_RXD1_LAST_AMSDU_FRAME;
	}

	hdr_gap = (u8 *)rxd - skb->data + 2 * remove_pad;
	if (hdr_trans && ieee80211_has_morefrags(fc)) {
		if (mt7615_reverse_frag0_hdr_trans(skb, hdr_gap))
			return -EINVAL;
		hdr_trans = false;
	} else {
		int pad_start = 0;

		skb_pull(skb, hdr_gap);
		if (!hdr_trans && status->amsdu) {
			pad_start = ieee80211_get_hdrlen_from_skb(skb);
		} else if (hdr_trans && (rxd2 & MT_RXD2_NORMAL_HDR_TRANS_ERROR)) {
			/*
			 * When header translation failure is indicated,
			 * the hardware will insert an extra 2-byte field
			 * containing the data length after the protocol
			 * type field. This happens either when the LLC-SNAP
			 * pattern did not match, or if a VLAN header was
			 * detected.
			 */
			pad_start = 12;
			if (get_unaligned_be16(skb->data + pad_start) == ETH_P_8021Q)
				pad_start += 4;
			else
				pad_start = 0;
		}

		if (pad_start) {
			memmove(skb->data + 2, skb->data, pad_start);
			skb_pull(skb, 2);
		}
	}

	if (insert_ccmp_hdr && !hdr_trans) {
		u8 key_id = FIELD_GET(MT_RXD1_NORMAL_KEY_ID, rxd1);

		mt76_insert_ccmp_hdr(skb, key_id);
	}

	if (!hdr_trans) {
		hdr = (struct ieee80211_hdr *)skb->data;
		fc = hdr->frame_control;
		if (ieee80211_is_data_qos(fc)) {
			seq_ctrl = le16_to_cpu(hdr->seq_ctrl);
			qos_ctl = *ieee80211_get_qos_ctl(hdr);
		}
	} else {
		status->flag |= RX_FLAG_8023;
	}

	if (!status->wcid || !ieee80211_is_data_qos(fc))
		return 0;

	status->aggr = unicast &&
		       !ieee80211_is_qos_nullfunc(fc);
	status->qos_ctl = qos_ctl;
	status->seqno = IEEE80211_SEQ_TO_SN(seq_ctrl);

	return 0;
}

static u16
mt7615_mac_tx_rate_val(struct mt7615_dev *dev,
		       struct mt76_phy *mphy,
		       const struct ieee80211_tx_rate *rate,
		       bool stbc, u8 *bw)
{
	u8 phy, nss, rate_idx;
	u16 rateval = 0;

	*bw = 0;

	if (rate->flags & IEEE80211_TX_RC_VHT_MCS) {
		rate_idx = ieee80211_rate_get_vht_mcs(rate);
		nss = ieee80211_rate_get_vht_nss(rate);
		phy = MT_PHY_TYPE_VHT;
		if (rate->flags & IEEE80211_TX_RC_40_MHZ_WIDTH)
			*bw = 1;
		else if (rate->flags & IEEE80211_TX_RC_80_MHZ_WIDTH)
			*bw = 2;
		else if (rate->flags & IEEE80211_TX_RC_160_MHZ_WIDTH)
			*bw = 3;
	} else if (rate->flags & IEEE80211_TX_RC_MCS) {
		rate_idx = rate->idx;
		nss = 1 + (rate->idx >> 3);
		phy = MT_PHY_TYPE_HT;
		if (rate->flags & IEEE80211_TX_RC_GREEN_FIELD)
			phy = MT_PHY_TYPE_HT_GF;
		if (rate->flags & IEEE80211_TX_RC_40_MHZ_WIDTH)
			*bw = 1;
	} else {
		const struct ieee80211_rate *r;
		int band = mphy->chandef.chan->band;
		u16 val;

		nss = 1;
		r = &mphy->hw->wiphy->bands[band]->bitrates[rate->idx];
		if (rate->flags & IEEE80211_TX_RC_USE_SHORT_PREAMBLE)
			val = r->hw_value_short;
		else
			val = r->hw_value;

		phy = val >> 8;
		rate_idx = val & 0xff;
	}

	if (stbc && nss == 1) {
		nss++;
		rateval |= MT_TX_RATE_STBC;
	}

	rateval |= (FIELD_PREP(MT_TX_RATE_IDX, rate_idx) |
		    FIELD_PREP(MT_TX_RATE_MODE, phy) |
		    FIELD_PREP(MT_TX_RATE_NSS, nss - 1));

	return rateval;
}

int mt7615_mac_write_txwi(struct mt7615_dev *dev, __le32 *txwi,
			  struct sk_buff *skb, struct mt76_wcid *wcid,
			  struct ieee80211_sta *sta, int pid,
			  struct ieee80211_key_conf *key,
			  enum mt76_txq_id qid, bool beacon)
{
	struct ieee80211_hdr *hdr = (struct ieee80211_hdr *)skb->data;
	u8 fc_type, fc_stype, p_fmt, q_idx, omac_idx = 0, wmm_idx = 0;
	struct ieee80211_tx_info *info = IEEE80211_SKB_CB(skb);
	struct ieee80211_tx_rate *rate = &info->control.rates[0];
	u8 phy_idx = (info->hw_queue & MT_TX_HW_QUEUE_PHY) >> 2;
	bool multicast = is_multicast_ether_addr(hdr->addr1);
	struct ieee80211_vif *vif = info->control.vif;
	bool is_mmio = mt76_is_mmio(&dev->mt76);
	u32 val, sz_txd = is_mmio ? MT_TXD_SIZE : MT_USB_TXD_SIZE;
	struct mt76_phy *mphy = &dev->mphy;
	__le16 fc = hdr->frame_control;
	int tx_count = 8;
	u16 seqno = 0;

	if (vif) {
		struct mt76_vif *mvif = (struct mt76_vif *)vif->drv_priv;

		omac_idx = mvif->omac_idx;
		wmm_idx = mvif->wmm_idx;
	}

	if (sta) {
		struct mt7615_sta *msta = (struct mt7615_sta *)sta->drv_priv;

		tx_count = msta->rate_count;
	}

	if (phy_idx && dev->mt76.phys[MT_BAND1])
		mphy = dev->mt76.phys[MT_BAND1];

	fc_type = (le16_to_cpu(fc) & IEEE80211_FCTL_FTYPE) >> 2;
	fc_stype = (le16_to_cpu(fc) & IEEE80211_FCTL_STYPE) >> 4;

	if (beacon) {
		p_fmt = MT_TX_TYPE_FW;
		q_idx = phy_idx ? MT_LMAC_BCN1 : MT_LMAC_BCN0;
	} else if (qid >= MT_TXQ_PSD) {
		p_fmt = is_mmio ? MT_TX_TYPE_CT : MT_TX_TYPE_SF;
		q_idx = phy_idx ? MT_LMAC_ALTX1 : MT_LMAC_ALTX0;
	} else {
		p_fmt = is_mmio ? MT_TX_TYPE_CT : MT_TX_TYPE_SF;
		q_idx = wmm_idx * MT7615_MAX_WMM_SETS +
			mt7615_lmac_mapping(dev, skb_get_queue_mapping(skb));
	}

	val = FIELD_PREP(MT_TXD0_TX_BYTES, skb->len + sz_txd) |
	      FIELD_PREP(MT_TXD0_P_IDX, MT_TX_PORT_IDX_LMAC) |
	      FIELD_PREP(MT_TXD0_Q_IDX, q_idx);
	txwi[0] = cpu_to_le32(val);

	val = MT_TXD1_LONG_FORMAT |
	      FIELD_PREP(MT_TXD1_WLAN_IDX, wcid->idx) |
	      FIELD_PREP(MT_TXD1_HDR_FORMAT, MT_HDR_FORMAT_802_11) |
	      FIELD_PREP(MT_TXD1_HDR_INFO,
			 ieee80211_get_hdrlen_from_skb(skb) / 2) |
	      FIELD_PREP(MT_TXD1_TID,
			 skb->priority & IEEE80211_QOS_CTL_TID_MASK) |
	      FIELD_PREP(MT_TXD1_PKT_FMT, p_fmt) |
	      FIELD_PREP(MT_TXD1_OWN_MAC, omac_idx);
	txwi[1] = cpu_to_le32(val);

	val = FIELD_PREP(MT_TXD2_FRAME_TYPE, fc_type) |
	      FIELD_PREP(MT_TXD2_SUB_TYPE, fc_stype) |
	      FIELD_PREP(MT_TXD2_MULTICAST, multicast);
	if (key) {
		if (multicast && ieee80211_is_robust_mgmt_frame(skb) &&
		    key->cipher == WLAN_CIPHER_SUITE_AES_CMAC) {
			val |= MT_TXD2_BIP;
			txwi[3] = 0;
		} else {
			txwi[3] = cpu_to_le32(MT_TXD3_PROTECT_FRAME);
		}
	} else {
		txwi[3] = 0;
	}
	txwi[2] = cpu_to_le32(val);

	if (!(info->flags & IEEE80211_TX_CTL_AMPDU))
		txwi[2] |= cpu_to_le32(MT_TXD2_BA_DISABLE);

	txwi[4] = 0;
	txwi[6] = 0;

	if (rate->idx >= 0 && rate->count &&
	    !(info->flags & IEEE80211_TX_CTL_RATE_CTRL_PROBE)) {
		bool stbc = info->flags & IEEE80211_TX_CTL_STBC;
		u8 bw;
		u16 rateval = mt7615_mac_tx_rate_val(dev, mphy, rate, stbc,
						     &bw);

		txwi[2] |= cpu_to_le32(MT_TXD2_FIX_RATE);

		val = MT_TXD6_FIXED_BW |
		      FIELD_PREP(MT_TXD6_BW, bw) |
		      FIELD_PREP(MT_TXD6_TX_RATE, rateval);
		txwi[6] |= cpu_to_le32(val);

		if (rate->flags & IEEE80211_TX_RC_SHORT_GI)
			txwi[6] |= cpu_to_le32(MT_TXD6_SGI);

		if (info->flags & IEEE80211_TX_CTL_LDPC)
			txwi[6] |= cpu_to_le32(MT_TXD6_LDPC);

		if (!(rate->flags & (IEEE80211_TX_RC_MCS |
				     IEEE80211_TX_RC_VHT_MCS)))
			txwi[2] |= cpu_to_le32(MT_TXD2_BA_DISABLE);

		tx_count = rate->count;
	}

	if (!ieee80211_is_beacon(fc)) {
		struct ieee80211_hw *hw = mt76_hw(dev);

		val = MT_TXD5_TX_STATUS_HOST | FIELD_PREP(MT_TXD5_PID, pid);
		if (!ieee80211_hw_check(hw, SUPPORTS_PS))
			val |= MT_TXD5_SW_POWER_MGMT;
		txwi[5] = cpu_to_le32(val);
	} else {
		txwi[5] = 0;
		/* use maximum tx count for beacons */
		tx_count = 0x1f;
	}

	val = FIELD_PREP(MT_TXD3_REM_TX_COUNT, tx_count);
	if (info->flags & IEEE80211_TX_CTL_INJECTED) {
		seqno = le16_to_cpu(hdr->seq_ctrl);

		if (ieee80211_is_back_req(hdr->frame_control)) {
			struct ieee80211_bar *bar;

			bar = (struct ieee80211_bar *)skb->data;
			seqno = le16_to_cpu(bar->start_seq_num);
		}

		val |= MT_TXD3_SN_VALID |
		       FIELD_PREP(MT_TXD3_SEQ, IEEE80211_SEQ_TO_SN(seqno));
	}

	txwi[3] |= cpu_to_le32(val);

	if (info->flags & IEEE80211_TX_CTL_NO_ACK)
		txwi[3] |= cpu_to_le32(MT_TXD3_NO_ACK);

	val = FIELD_PREP(MT_TXD7_TYPE, fc_type) |
	      FIELD_PREP(MT_TXD7_SUB_TYPE, fc_stype) |
	      FIELD_PREP(MT_TXD7_SPE_IDX, 0x18);
	txwi[7] = cpu_to_le32(val);
	if (!is_mmio) {
		val = FIELD_PREP(MT_TXD8_L_TYPE, fc_type) |
		      FIELD_PREP(MT_TXD8_L_SUB_TYPE, fc_stype);
		txwi[8] = cpu_to_le32(val);
	}

	return 0;
}
EXPORT_SYMBOL_GPL(mt7615_mac_write_txwi);

bool mt7615_mac_wtbl_update(struct mt7615_dev *dev, int idx, u32 mask)
{
	mt76_rmw(dev, MT_WTBL_UPDATE, MT_WTBL_UPDATE_WLAN_IDX,
		 FIELD_PREP(MT_WTBL_UPDATE_WLAN_IDX, idx) | mask);

	return mt76_poll(dev, MT_WTBL_UPDATE, MT_WTBL_UPDATE_BUSY,
			 0, 5000);
}

void mt7615_mac_sta_poll(struct mt7615_dev *dev)
{
	static const u8 ac_to_tid[4] = {
		[IEEE80211_AC_BE] = 0,
		[IEEE80211_AC_BK] = 1,
		[IEEE80211_AC_VI] = 4,
		[IEEE80211_AC_VO] = 6
	};
	static const u8 hw_queue_map[] = {
		[IEEE80211_AC_BK] = 0,
		[IEEE80211_AC_BE] = 1,
		[IEEE80211_AC_VI] = 2,
		[IEEE80211_AC_VO] = 3,
	};
	struct ieee80211_sta *sta;
	struct mt7615_sta *msta;
	u32 addr, tx_time[4], rx_time[4];
	struct list_head sta_poll_list;
	int i;

	INIT_LIST_HEAD(&sta_poll_list);
	spin_lock_bh(&dev->mt76.sta_poll_lock);
	list_splice_init(&dev->mt76.sta_poll_list, &sta_poll_list);
	spin_unlock_bh(&dev->mt76.sta_poll_lock);

	while (!list_empty(&sta_poll_list)) {
		bool clear = false;

		msta = list_first_entry(&sta_poll_list, struct mt7615_sta,
<<<<<<< HEAD
					poll_list);

		spin_lock_bh(&dev->sta_poll_lock);
		list_del_init(&msta->poll_list);
		spin_unlock_bh(&dev->sta_poll_lock);
=======
					wcid.poll_list);

		spin_lock_bh(&dev->mt76.sta_poll_lock);
		list_del_init(&msta->wcid.poll_list);
		spin_unlock_bh(&dev->mt76.sta_poll_lock);
>>>>>>> 98817289

		addr = mt7615_mac_wtbl_addr(dev, msta->wcid.idx) + 19 * 4;

		for (i = 0; i < 4; i++, addr += 8) {
			u32 tx_last = msta->airtime_ac[i];
			u32 rx_last = msta->airtime_ac[i + 4];

			msta->airtime_ac[i] = mt76_rr(dev, addr);
			msta->airtime_ac[i + 4] = mt76_rr(dev, addr + 4);
			tx_time[i] = msta->airtime_ac[i] - tx_last;
			rx_time[i] = msta->airtime_ac[i + 4] - rx_last;

			if ((tx_last | rx_last) & BIT(30))
				clear = true;
		}

		if (clear) {
			mt7615_mac_wtbl_update(dev, msta->wcid.idx,
					       MT_WTBL_UPDATE_ADM_COUNT_CLEAR);
			memset(msta->airtime_ac, 0, sizeof(msta->airtime_ac));
		}

		if (!msta->wcid.sta)
			continue;

		sta = container_of((void *)msta, struct ieee80211_sta,
				   drv_priv);
		for (i = 0; i < 4; i++) {
			u32 tx_cur = tx_time[i];
			u32 rx_cur = rx_time[hw_queue_map[i]];
			u8 tid = ac_to_tid[i];

			if (!tx_cur && !rx_cur)
				continue;

			ieee80211_sta_register_airtime(sta, tid, tx_cur,
						       rx_cur);
		}
	}
}
EXPORT_SYMBOL_GPL(mt7615_mac_sta_poll);

static void
mt7615_mac_update_rate_desc(struct mt7615_phy *phy, struct mt7615_sta *sta,
			    struct ieee80211_tx_rate *probe_rate,
			    struct ieee80211_tx_rate *rates,
			    struct mt7615_rate_desc *rd)
{
	struct mt7615_dev *dev = phy->dev;
	struct mt76_phy *mphy = phy->mt76;
	struct ieee80211_tx_rate *ref;
	bool rateset, stbc = false;
	int n_rates = sta->n_rates;
	u8 bw, bw_prev;
	int i, j;

	for (i = n_rates; i < 4; i++)
		rates[i] = rates[n_rates - 1];

	rateset = !(sta->rate_set_tsf & BIT(0));
	memcpy(sta->rateset[rateset].rates, rates,
	       sizeof(sta->rateset[rateset].rates));
	if (probe_rate) {
		sta->rateset[rateset].probe_rate = *probe_rate;
		ref = &sta->rateset[rateset].probe_rate;
	} else {
		sta->rateset[rateset].probe_rate.idx = -1;
		ref = &sta->rateset[rateset].rates[0];
	}

	rates = sta->rateset[rateset].rates;
	for (i = 0; i < ARRAY_SIZE(sta->rateset[rateset].rates); i++) {
		/*
		 * We don't support switching between short and long GI
		 * within the rate set. For accurate tx status reporting, we
		 * need to make sure that flags match.
		 * For improved performance, avoid duplicate entries by
		 * decrementing the MCS index if necessary
		 */
		if ((ref->flags ^ rates[i].flags) & IEEE80211_TX_RC_SHORT_GI)
			rates[i].flags ^= IEEE80211_TX_RC_SHORT_GI;

		for (j = 0; j < i; j++) {
			if (rates[i].idx != rates[j].idx)
				continue;
			if ((rates[i].flags ^ rates[j].flags) &
			    (IEEE80211_TX_RC_40_MHZ_WIDTH |
			     IEEE80211_TX_RC_80_MHZ_WIDTH |
			     IEEE80211_TX_RC_160_MHZ_WIDTH))
				continue;

			if (!rates[i].idx)
				continue;

			rates[i].idx--;
		}
	}

	rd->val[0] = mt7615_mac_tx_rate_val(dev, mphy, &rates[0], stbc, &bw);
	bw_prev = bw;

	if (probe_rate) {
		rd->probe_val = mt7615_mac_tx_rate_val(dev, mphy, probe_rate,
						       stbc, &bw);
		if (bw)
			rd->bw_idx = 1;
		else
			bw_prev = 0;
	} else {
		rd->probe_val = rd->val[0];
	}

	rd->val[1] = mt7615_mac_tx_rate_val(dev, mphy, &rates[1], stbc, &bw);
	if (bw_prev) {
		rd->bw_idx = 3;
		bw_prev = bw;
	}

	rd->val[2] = mt7615_mac_tx_rate_val(dev, mphy, &rates[2], stbc, &bw);
	if (bw_prev) {
		rd->bw_idx = 5;
		bw_prev = bw;
	}

	rd->val[3] = mt7615_mac_tx_rate_val(dev, mphy, &rates[3], stbc, &bw);
	if (bw_prev)
		rd->bw_idx = 7;

	rd->rateset = rateset;
	rd->bw = bw;
}

static int
mt7615_mac_queue_rate_update(struct mt7615_phy *phy, struct mt7615_sta *sta,
			     struct ieee80211_tx_rate *probe_rate,
			     struct ieee80211_tx_rate *rates)
{
	struct mt7615_dev *dev = phy->dev;
	struct mt7615_wtbl_rate_desc *wrd;

	if (work_pending(&dev->rate_work))
		return -EBUSY;

	wrd = kzalloc(sizeof(*wrd), GFP_ATOMIC);
	if (!wrd)
		return -ENOMEM;

	wrd->sta = sta;
	mt7615_mac_update_rate_desc(phy, sta, probe_rate, rates,
				    &wrd->rate);
	list_add_tail(&wrd->node, &dev->wrd_head);
	queue_work(dev->mt76.wq, &dev->rate_work);

	return 0;
}

u32 mt7615_mac_get_sta_tid_sn(struct mt7615_dev *dev, int wcid, u8 tid)
{
	u32 addr, val, val2;
	u8 offset;

	addr = mt7615_mac_wtbl_addr(dev, wcid) + 11 * 4;

	offset = tid * 12;
	addr += 4 * (offset / 32);
	offset %= 32;

	val = mt76_rr(dev, addr);
	val >>= offset;

	if (offset > 20) {
		addr += 4;
		val2 = mt76_rr(dev, addr);
		val |= val2 << (32 - offset);
	}

	return val & GENMASK(11, 0);
}

void mt7615_mac_set_rates(struct mt7615_phy *phy, struct mt7615_sta *sta,
			  struct ieee80211_tx_rate *probe_rate,
			  struct ieee80211_tx_rate *rates)
{
	int wcid = sta->wcid.idx, n_rates = sta->n_rates;
	struct mt7615_dev *dev = phy->dev;
	struct mt7615_rate_desc rd;
	u32 w5, w27, addr;
	u16 idx = sta->vif->mt76.omac_idx;

	if (!mt76_is_mmio(&dev->mt76)) {
		mt7615_mac_queue_rate_update(phy, sta, probe_rate, rates);
		return;
	}

	if (!mt76_poll(dev, MT_WTBL_UPDATE, MT_WTBL_UPDATE_BUSY, 0, 5000))
		return;

	memset(&rd, 0, sizeof(struct mt7615_rate_desc));
	mt7615_mac_update_rate_desc(phy, sta, probe_rate, rates, &rd);

	addr = mt7615_mac_wtbl_addr(dev, wcid);
	w27 = mt76_rr(dev, addr + 27 * 4);
	w27 &= ~MT_WTBL_W27_CC_BW_SEL;
	w27 |= FIELD_PREP(MT_WTBL_W27_CC_BW_SEL, rd.bw);

	w5 = mt76_rr(dev, addr + 5 * 4);
	w5 &= ~(MT_WTBL_W5_BW_CAP | MT_WTBL_W5_CHANGE_BW_RATE |
		MT_WTBL_W5_MPDU_OK_COUNT |
		MT_WTBL_W5_MPDU_FAIL_COUNT |
		MT_WTBL_W5_RATE_IDX);
	w5 |= FIELD_PREP(MT_WTBL_W5_BW_CAP, rd.bw) |
	      FIELD_PREP(MT_WTBL_W5_CHANGE_BW_RATE,
			 rd.bw_idx ? rd.bw_idx - 1 : 7);

	mt76_wr(dev, MT_WTBL_RIUCR0, w5);

	mt76_wr(dev, MT_WTBL_RIUCR1,
		FIELD_PREP(MT_WTBL_RIUCR1_RATE0, rd.probe_val) |
		FIELD_PREP(MT_WTBL_RIUCR1_RATE1, rd.val[0]) |
		FIELD_PREP(MT_WTBL_RIUCR1_RATE2_LO, rd.val[1]));

	mt76_wr(dev, MT_WTBL_RIUCR2,
		FIELD_PREP(MT_WTBL_RIUCR2_RATE2_HI, rd.val[1] >> 8) |
		FIELD_PREP(MT_WTBL_RIUCR2_RATE3, rd.val[1]) |
		FIELD_PREP(MT_WTBL_RIUCR2_RATE4, rd.val[2]) |
		FIELD_PREP(MT_WTBL_RIUCR2_RATE5_LO, rd.val[2]));

	mt76_wr(dev, MT_WTBL_RIUCR3,
		FIELD_PREP(MT_WTBL_RIUCR3_RATE5_HI, rd.val[2] >> 4) |
		FIELD_PREP(MT_WTBL_RIUCR3_RATE6, rd.val[3]) |
		FIELD_PREP(MT_WTBL_RIUCR3_RATE7, rd.val[3]));

	mt76_wr(dev, MT_WTBL_UPDATE,
		FIELD_PREP(MT_WTBL_UPDATE_WLAN_IDX, wcid) |
		MT_WTBL_UPDATE_RATE_UPDATE |
		MT_WTBL_UPDATE_TX_COUNT_CLEAR);

	mt76_wr(dev, addr + 27 * 4, w27);

	idx = idx > HW_BSSID_MAX ? HW_BSSID_0 : idx;
	addr = idx > 1 ? MT_LPON_TCR2(idx): MT_LPON_TCR0(idx);

	mt76_rmw(dev, addr, MT_LPON_TCR_MODE, MT_LPON_TCR_READ); /* TSF read */
	sta->rate_set_tsf = mt76_rr(dev, MT_LPON_UTTR0) & ~BIT(0);
	sta->rate_set_tsf |= rd.rateset;

	if (!(sta->wcid.tx_info & MT_WCID_TX_INFO_SET))
		mt76_poll(dev, MT_WTBL_UPDATE, MT_WTBL_UPDATE_BUSY, 0, 5000);

	sta->rate_count = 2 * MT7615_RATE_RETRY * n_rates;
	sta->wcid.tx_info |= MT_WCID_TX_INFO_SET;
	sta->rate_probe = !!probe_rate;
}
EXPORT_SYMBOL_GPL(mt7615_mac_set_rates);

void mt7615_mac_enable_rtscts(struct mt7615_dev *dev,
			      struct ieee80211_vif *vif, bool enable)
{
	struct mt7615_vif *mvif = (struct mt7615_vif *)vif->drv_priv;
	u32 addr;

	addr = mt7615_mac_wtbl_addr(dev, mvif->sta.wcid.idx) + 3 * 4;

	if (enable)
		mt76_set(dev, addr, MT_WTBL_W3_RTS);
	else
		mt76_clear(dev, addr, MT_WTBL_W3_RTS);
}
EXPORT_SYMBOL_GPL(mt7615_mac_enable_rtscts);

static int
mt7615_mac_wtbl_update_key(struct mt7615_dev *dev, struct mt76_wcid *wcid,
			   struct ieee80211_key_conf *key,
			   enum mt76_cipher_type cipher, u16 cipher_mask)
{
	u32 addr = mt7615_mac_wtbl_addr(dev, wcid->idx) + 30 * 4;
	u8 data[32] = {};

	if (key->keylen > sizeof(data))
		return -EINVAL;

	mt76_rr_copy(dev, addr, data, sizeof(data));
	if (cipher == MT_CIPHER_TKIP) {
		/* Rx/Tx MIC keys are swapped */
		memcpy(data, key->key, 16);
		memcpy(data + 16, key->key + 24, 8);
		memcpy(data + 24, key->key + 16, 8);
	} else {
		if (cipher_mask == BIT(cipher))
			memcpy(data, key->key, key->keylen);
		else if (cipher != MT_CIPHER_BIP_CMAC_128)
			memcpy(data, key->key, 16);
		if (cipher == MT_CIPHER_BIP_CMAC_128)
			memcpy(data + 16, key->key, 16);
	}

	mt76_wr_copy(dev, addr, data, sizeof(data));

	return 0;
}

static int
mt7615_mac_wtbl_update_pk(struct mt7615_dev *dev, struct mt76_wcid *wcid,
			  enum mt76_cipher_type cipher, u16 cipher_mask,
			  int keyidx)
{
	u32 addr = mt7615_mac_wtbl_addr(dev, wcid->idx), w0, w1;

	if (!mt76_poll(dev, MT_WTBL_UPDATE, MT_WTBL_UPDATE_BUSY, 0, 5000))
		return -ETIMEDOUT;

	w0 = mt76_rr(dev, addr);
	w1 = mt76_rr(dev, addr + 4);

	if (cipher_mask)
		w0 |= MT_WTBL_W0_RX_KEY_VALID;
	else
		w0 &= ~(MT_WTBL_W0_RX_KEY_VALID | MT_WTBL_W0_KEY_IDX);
	if (cipher_mask & BIT(MT_CIPHER_BIP_CMAC_128))
		w0 |= MT_WTBL_W0_RX_IK_VALID;
	else
		w0 &= ~MT_WTBL_W0_RX_IK_VALID;

	if (cipher != MT_CIPHER_BIP_CMAC_128 || cipher_mask == BIT(cipher)) {
		w0 &= ~MT_WTBL_W0_KEY_IDX;
		w0 |= FIELD_PREP(MT_WTBL_W0_KEY_IDX, keyidx);
	}

	mt76_wr(dev, MT_WTBL_RICR0, w0);
	mt76_wr(dev, MT_WTBL_RICR1, w1);

	if (!mt7615_mac_wtbl_update(dev, wcid->idx,
				    MT_WTBL_UPDATE_RXINFO_UPDATE))
		return -ETIMEDOUT;

	return 0;
}

static void
mt7615_mac_wtbl_update_cipher(struct mt7615_dev *dev, struct mt76_wcid *wcid,
			      enum mt76_cipher_type cipher, u16 cipher_mask)
{
	u32 addr = mt7615_mac_wtbl_addr(dev, wcid->idx);

	if (cipher == MT_CIPHER_BIP_CMAC_128 &&
	    cipher_mask & ~BIT(MT_CIPHER_BIP_CMAC_128))
		return;

	mt76_rmw(dev, addr + 2 * 4, MT_WTBL_W2_KEY_TYPE,
		 FIELD_PREP(MT_WTBL_W2_KEY_TYPE, cipher));
}

int __mt7615_mac_wtbl_set_key(struct mt7615_dev *dev,
			      struct mt76_wcid *wcid,
			      struct ieee80211_key_conf *key)
{
	enum mt76_cipher_type cipher;
	u16 cipher_mask = wcid->cipher;
	int err;

	cipher = mt7615_mac_get_cipher(key->cipher);
	if (cipher == MT_CIPHER_NONE)
		return -EOPNOTSUPP;

	cipher_mask |= BIT(cipher);
	mt7615_mac_wtbl_update_cipher(dev, wcid, cipher, cipher_mask);
	err = mt7615_mac_wtbl_update_key(dev, wcid, key, cipher, cipher_mask);
	if (err < 0)
		return err;

	err = mt7615_mac_wtbl_update_pk(dev, wcid, cipher, cipher_mask,
					key->keyidx);
	if (err < 0)
		return err;

	wcid->cipher = cipher_mask;

	return 0;
}

int mt7615_mac_wtbl_set_key(struct mt7615_dev *dev,
			    struct mt76_wcid *wcid,
			    struct ieee80211_key_conf *key)
{
	int err;

	spin_lock_bh(&dev->mt76.lock);
	err = __mt7615_mac_wtbl_set_key(dev, wcid, key);
	spin_unlock_bh(&dev->mt76.lock);

	return err;
}

static bool mt7615_fill_txs(struct mt7615_dev *dev, struct mt7615_sta *sta,
			    struct ieee80211_tx_info *info, __le32 *txs_data)
{
	struct ieee80211_supported_band *sband;
	struct mt7615_rate_set *rs;
	struct mt76_phy *mphy;
	int first_idx = 0, last_idx;
	int i, idx, count;
	bool fixed_rate, ack_timeout;
	bool ampdu, cck = false;
	bool rs_idx;
	u32 rate_set_tsf;
	u32 final_rate, final_rate_flags, final_nss, txs;

	txs = le32_to_cpu(txs_data[1]);
	ampdu = txs & MT_TXS1_AMPDU;

	txs = le32_to_cpu(txs_data[3]);
	count = FIELD_GET(MT_TXS3_TX_COUNT, txs);
	last_idx = FIELD_GET(MT_TXS3_LAST_TX_RATE, txs);

	txs = le32_to_cpu(txs_data[0]);
	fixed_rate = txs & MT_TXS0_FIXED_RATE;
	final_rate = FIELD_GET(MT_TXS0_TX_RATE, txs);
	ack_timeout = txs & MT_TXS0_ACK_TIMEOUT;

	if (!ampdu && (txs & MT_TXS0_RTS_TIMEOUT))
		return false;

	if (txs & MT_TXS0_QUEUE_TIMEOUT)
		return false;

	if (!ack_timeout)
		info->flags |= IEEE80211_TX_STAT_ACK;

	info->status.ampdu_len = 1;
	info->status.ampdu_ack_len = !!(info->flags &
					IEEE80211_TX_STAT_ACK);

	if (ampdu || (info->flags & IEEE80211_TX_CTL_AMPDU))
		info->flags |= IEEE80211_TX_STAT_AMPDU | IEEE80211_TX_CTL_AMPDU;

	first_idx = max_t(int, 0, last_idx - (count - 1) / MT7615_RATE_RETRY);

	if (fixed_rate) {
		info->status.rates[0].count = count;
		i = 0;
		goto out;
	}

	rate_set_tsf = READ_ONCE(sta->rate_set_tsf);
	rs_idx = !((u32)(le32_get_bits(txs_data[4], MT_TXS4_F0_TIMESTAMP) -
			 rate_set_tsf) < 1000000);
	rs_idx ^= rate_set_tsf & BIT(0);
	rs = &sta->rateset[rs_idx];

	if (!first_idx && rs->probe_rate.idx >= 0) {
		info->status.rates[0] = rs->probe_rate;

		spin_lock_bh(&dev->mt76.lock);
		if (sta->rate_probe) {
			struct mt7615_phy *phy = &dev->phy;

			if (sta->wcid.phy_idx && dev->mt76.phys[MT_BAND1])
				phy = dev->mt76.phys[MT_BAND1]->priv;

			mt7615_mac_set_rates(phy, sta, NULL, sta->rates);
		}
		spin_unlock_bh(&dev->mt76.lock);
	} else {
		info->status.rates[0] = rs->rates[first_idx / 2];
	}
	info->status.rates[0].count = 0;

	for (i = 0, idx = first_idx; count && idx <= last_idx; idx++) {
		struct ieee80211_tx_rate *cur_rate;
		int cur_count;

		cur_rate = &rs->rates[idx / 2];
		cur_count = min_t(int, MT7615_RATE_RETRY, count);
		count -= cur_count;

		if (idx && (cur_rate->idx != info->status.rates[i].idx ||
			    cur_rate->flags != info->status.rates[i].flags)) {
			i++;
			if (i == ARRAY_SIZE(info->status.rates)) {
				i--;
				break;
			}

			info->status.rates[i] = *cur_rate;
			info->status.rates[i].count = 0;
		}

		info->status.rates[i].count += cur_count;
	}

out:
	final_rate_flags = info->status.rates[i].flags;

	switch (FIELD_GET(MT_TX_RATE_MODE, final_rate)) {
	case MT_PHY_TYPE_CCK:
		cck = true;
		fallthrough;
	case MT_PHY_TYPE_OFDM:
		mphy = &dev->mphy;
		if (sta->wcid.phy_idx && dev->mt76.phys[MT_BAND1])
			mphy = dev->mt76.phys[MT_BAND1];

		if (mphy->chandef.chan->band == NL80211_BAND_5GHZ)
			sband = &mphy->sband_5g.sband;
		else
			sband = &mphy->sband_2g.sband;
		final_rate &= MT_TX_RATE_IDX;
		final_rate = mt76_get_rate(&dev->mt76, sband, final_rate,
					   cck);
		final_rate_flags = 0;
		break;
	case MT_PHY_TYPE_HT_GF:
	case MT_PHY_TYPE_HT:
		final_rate_flags |= IEEE80211_TX_RC_MCS;
		final_rate &= MT_TX_RATE_IDX;
		if (final_rate > 31)
			return false;
		break;
	case MT_PHY_TYPE_VHT:
		final_nss = FIELD_GET(MT_TX_RATE_NSS, final_rate);

		if ((final_rate & MT_TX_RATE_STBC) && final_nss)
			final_nss--;

		final_rate_flags |= IEEE80211_TX_RC_VHT_MCS;
		final_rate = (final_rate & MT_TX_RATE_IDX) | (final_nss << 4);
		break;
	default:
		return false;
	}

	info->status.rates[i].idx = final_rate;
	info->status.rates[i].flags = final_rate_flags;

	return true;
}

static bool mt7615_mac_add_txs_skb(struct mt7615_dev *dev,
				   struct mt7615_sta *sta, int pid,
				   __le32 *txs_data)
{
	struct mt76_dev *mdev = &dev->mt76;
	struct sk_buff_head list;
	struct sk_buff *skb;

	if (pid < MT_PACKET_ID_FIRST)
		return false;

	trace_mac_txdone(mdev, sta->wcid.idx, pid);

	mt76_tx_status_lock(mdev, &list);
	skb = mt76_tx_status_skb_get(mdev, &sta->wcid, pid, &list);
	if (skb) {
		struct ieee80211_tx_info *info = IEEE80211_SKB_CB(skb);

		if (!mt7615_fill_txs(dev, sta, info, txs_data)) {
			info->status.rates[0].count = 0;
			info->status.rates[0].idx = -1;
		}

		mt76_tx_status_skb_done(mdev, skb, &list);
	}
	mt76_tx_status_unlock(mdev, &list);

	return !!skb;
}

static void mt7615_mac_add_txs(struct mt7615_dev *dev, void *data)
{
	struct ieee80211_tx_info info = {};
	struct ieee80211_sta *sta = NULL;
	struct mt7615_sta *msta = NULL;
	struct mt76_wcid *wcid;
	struct mt76_phy *mphy = &dev->mt76.phy;
	__le32 *txs_data = data;
	u8 wcidx;
	u8 pid;

	pid = le32_get_bits(txs_data[0], MT_TXS0_PID);
	wcidx = le32_get_bits(txs_data[2], MT_TXS2_WCID);

	if (pid == MT_PACKET_ID_NO_ACK)
		return;

	if (wcidx >= MT7615_WTBL_SIZE)
		return;

	rcu_read_lock();

	wcid = rcu_dereference(dev->mt76.wcid[wcidx]);
	if (!wcid)
		goto out;

	msta = container_of(wcid, struct mt7615_sta, wcid);
	sta = wcid_to_sta(wcid);

	spin_lock_bh(&dev->mt76.sta_poll_lock);
	if (list_empty(&msta->wcid.poll_list))
		list_add_tail(&msta->wcid.poll_list, &dev->mt76.sta_poll_list);
	spin_unlock_bh(&dev->mt76.sta_poll_lock);

	if (mt7615_mac_add_txs_skb(dev, msta, pid, txs_data))
		goto out;

	if (wcidx >= MT7615_WTBL_STA || !sta)
		goto out;

	if (wcid->phy_idx && dev->mt76.phys[MT_BAND1])
		mphy = dev->mt76.phys[MT_BAND1];

	if (mt7615_fill_txs(dev, msta, &info, txs_data)) {
		spin_lock_bh(&dev->mt76.rx_lock);
		ieee80211_tx_status_noskb(mphy->hw, sta, &info);
		spin_unlock_bh(&dev->mt76.rx_lock);
	}

out:
	rcu_read_unlock();
}

static void
mt7615_txwi_free(struct mt7615_dev *dev, struct mt76_txwi_cache *txwi)
{
	struct mt76_dev *mdev = &dev->mt76;
	__le32 *txwi_data;
	u32 val;
	u8 wcid;

	mt76_connac_txp_skb_unmap(mdev, txwi);
	if (!txwi->skb)
		goto out;

	txwi_data = (__le32 *)mt76_get_txwi_ptr(mdev, txwi);
	val = le32_to_cpu(txwi_data[1]);
	wcid = FIELD_GET(MT_TXD1_WLAN_IDX, val);
	mt76_tx_complete_skb(mdev, wcid, txwi->skb);

out:
	txwi->skb = NULL;
	mt76_put_txwi(mdev, txwi);
}

static void
mt7615_mac_tx_free_token(struct mt7615_dev *dev, u16 token)
{
	struct mt76_dev *mdev = &dev->mt76;
	struct mt76_txwi_cache *txwi;

	trace_mac_tx_free(dev, token);
	txwi = mt76_token_put(mdev, token);
	if (!txwi)
		return;

	mt7615_txwi_free(dev, txwi);
}

static void mt7615_mac_tx_free(struct mt7615_dev *dev, void *data, int len)
{
	struct mt76_connac_tx_free *free = data;
	void *tx_token = data + sizeof(*free);
	void *end = data + len;
	u8 i, count;

	mt76_queue_tx_cleanup(dev, dev->mphy.q_tx[MT_TXQ_PSD], false);
	if (is_mt7615(&dev->mt76)) {
		mt76_queue_tx_cleanup(dev, dev->mphy.q_tx[MT_TXQ_BE], false);
	} else {
		for (i = 0; i < IEEE80211_NUM_ACS; i++)
			mt76_queue_tx_cleanup(dev, dev->mphy.q_tx[i], false);
	}

	count = le16_get_bits(free->ctrl, MT_TX_FREE_MSDU_ID_CNT);
	if (is_mt7615(&dev->mt76)) {
		__le16 *token = tx_token;

		if (WARN_ON_ONCE((void *)&token[count] > end))
			return;

		for (i = 0; i < count; i++)
			mt7615_mac_tx_free_token(dev, le16_to_cpu(token[i]));
	} else {
		__le32 *token = tx_token;

		if (WARN_ON_ONCE((void *)&token[count] > end))
			return;

		for (i = 0; i < count; i++)
			mt7615_mac_tx_free_token(dev, le32_to_cpu(token[i]));
	}

	rcu_read_lock();
	mt7615_mac_sta_poll(dev);
	rcu_read_unlock();

	mt76_worker_schedule(&dev->mt76.tx_worker);
}

bool mt7615_rx_check(struct mt76_dev *mdev, void *data, int len)
{
	struct mt7615_dev *dev = container_of(mdev, struct mt7615_dev, mt76);
	__le32 *rxd = (__le32 *)data;
	__le32 *end = (__le32 *)&rxd[len / 4];
	enum rx_pkt_type type;

	type = le32_get_bits(rxd[0], MT_RXD0_PKT_TYPE);

	switch (type) {
	case PKT_TYPE_TXRX_NOTIFY:
		mt7615_mac_tx_free(dev, data, len);
		return false;
	case PKT_TYPE_TXS:
		for (rxd++; rxd + 7 <= end; rxd += 7)
			mt7615_mac_add_txs(dev, rxd);
		return false;
	default:
		return true;
	}
}
EXPORT_SYMBOL_GPL(mt7615_rx_check);

void mt7615_queue_rx_skb(struct mt76_dev *mdev, enum mt76_rxq_id q,
			 struct sk_buff *skb, u32 *info)
{
	struct mt7615_dev *dev = container_of(mdev, struct mt7615_dev, mt76);
	__le32 *rxd = (__le32 *)skb->data;
	__le32 *end = (__le32 *)&skb->data[skb->len];
	enum rx_pkt_type type;
	u16 flag;

	type = le32_get_bits(rxd[0], MT_RXD0_PKT_TYPE);
	flag = le32_get_bits(rxd[0], MT_RXD0_PKT_FLAG);
	if (type == PKT_TYPE_RX_EVENT && flag == 0x1)
		type = PKT_TYPE_NORMAL_MCU;

	switch (type) {
	case PKT_TYPE_TXS:
		for (rxd++; rxd + 7 <= end; rxd += 7)
			mt7615_mac_add_txs(dev, rxd);
		dev_kfree_skb(skb);
		break;
	case PKT_TYPE_TXRX_NOTIFY:
		mt7615_mac_tx_free(dev, skb->data, skb->len);
		dev_kfree_skb(skb);
		break;
	case PKT_TYPE_RX_EVENT:
		mt7615_mcu_rx_event(dev, skb);
		break;
	case PKT_TYPE_NORMAL_MCU:
	case PKT_TYPE_NORMAL:
		if (!mt7615_mac_fill_rx(dev, skb)) {
			mt76_rx(&dev->mt76, q, skb);
			return;
		}
		fallthrough;
	default:
		dev_kfree_skb(skb);
		break;
	}
}
EXPORT_SYMBOL_GPL(mt7615_queue_rx_skb);

static void
mt7615_mac_set_sensitivity(struct mt7615_phy *phy, int val, bool ofdm)
{
	struct mt7615_dev *dev = phy->dev;
	bool ext_phy = phy != &dev->phy;

	if (is_mt7663(&dev->mt76)) {
		if (ofdm)
			mt76_rmw(dev, MT7663_WF_PHY_MIN_PRI_PWR(ext_phy),
				 MT_WF_PHY_PD_OFDM_MASK(0),
				 MT_WF_PHY_PD_OFDM(0, val));
		else
			mt76_rmw(dev, MT7663_WF_PHY_RXTD_CCK_PD(ext_phy),
				 MT_WF_PHY_PD_CCK_MASK(ext_phy),
				 MT_WF_PHY_PD_CCK(ext_phy, val));
		return;
	}

	if (ofdm)
		mt76_rmw(dev, MT_WF_PHY_MIN_PRI_PWR(ext_phy),
			 MT_WF_PHY_PD_OFDM_MASK(ext_phy),
			 MT_WF_PHY_PD_OFDM(ext_phy, val));
	else
		mt76_rmw(dev, MT_WF_PHY_RXTD_CCK_PD(ext_phy),
			 MT_WF_PHY_PD_CCK_MASK(ext_phy),
			 MT_WF_PHY_PD_CCK(ext_phy, val));
}

static void
mt7615_mac_set_default_sensitivity(struct mt7615_phy *phy)
{
	/* ofdm */
	mt7615_mac_set_sensitivity(phy, 0x13c, true);
	/* cck */
	mt7615_mac_set_sensitivity(phy, 0x92, false);

	phy->ofdm_sensitivity = -98;
	phy->cck_sensitivity = -110;
	phy->last_cca_adj = jiffies;
}

void mt7615_mac_set_scs(struct mt7615_phy *phy, bool enable)
{
	struct mt7615_dev *dev = phy->dev;
	bool ext_phy = phy != &dev->phy;
	u32 reg, mask;

	mt7615_mutex_acquire(dev);

	if (phy->scs_en == enable)
		goto out;

	if (is_mt7663(&dev->mt76)) {
		reg = MT7663_WF_PHY_MIN_PRI_PWR(ext_phy);
		mask = MT_WF_PHY_PD_BLK(0);
	} else {
		reg = MT_WF_PHY_MIN_PRI_PWR(ext_phy);
		mask = MT_WF_PHY_PD_BLK(ext_phy);
	}

	if (enable) {
		mt76_set(dev, reg, mask);
		if (is_mt7622(&dev->mt76)) {
			mt76_set(dev, MT_MIB_M0_MISC_CR(0), 0x7 << 8);
			mt76_set(dev, MT_MIB_M0_MISC_CR(0), 0x7);
		}
	} else {
		mt76_clear(dev, reg, mask);
	}

	mt7615_mac_set_default_sensitivity(phy);
	phy->scs_en = enable;

out:
	mt7615_mutex_release(dev);
}

void mt7615_mac_enable_nf(struct mt7615_dev *dev, bool ext_phy)
{
	u32 rxtd, reg;

	if (is_mt7663(&dev->mt76))
		reg = MT7663_WF_PHY_R0_PHYMUX_5;
	else
		reg = MT_WF_PHY_R0_PHYMUX_5(ext_phy);

	if (ext_phy)
		rxtd = MT_WF_PHY_RXTD2(10);
	else
		rxtd = MT_WF_PHY_RXTD(12);

	mt76_set(dev, rxtd, BIT(18) | BIT(29));
	mt76_set(dev, reg, 0x5 << 12);
}

void mt7615_mac_cca_stats_reset(struct mt7615_phy *phy)
{
	struct mt7615_dev *dev = phy->dev;
	bool ext_phy = phy != &dev->phy;
	u32 reg;

	if (is_mt7663(&dev->mt76))
		reg = MT7663_WF_PHY_R0_PHYMUX_5;
	else
		reg = MT_WF_PHY_R0_PHYMUX_5(ext_phy);

	/* reset PD and MDRDY counters */
	mt76_clear(dev, reg, GENMASK(22, 20));
	mt76_set(dev, reg, BIT(22) | BIT(20));
}

static void
mt7615_mac_adjust_sensitivity(struct mt7615_phy *phy,
			      u32 rts_err_rate, bool ofdm)
{
	struct mt7615_dev *dev = phy->dev;
	int false_cca = ofdm ? phy->false_cca_ofdm : phy->false_cca_cck;
	bool ext_phy = phy != &dev->phy;
	s16 def_th = ofdm ? -98 : -110;
	bool update = false;
	s8 *sensitivity;
	int signal;

	sensitivity = ofdm ? &phy->ofdm_sensitivity : &phy->cck_sensitivity;
	signal = mt76_get_min_avg_rssi(&dev->mt76, ext_phy);
	if (!signal) {
		mt7615_mac_set_default_sensitivity(phy);
		return;
	}

	signal = min(signal, -72);
	if (false_cca > 500) {
		if (rts_err_rate > MT_FRAC(40, 100))
			return;

		/* decrease coverage */
		if (*sensitivity == def_th && signal > -90) {
			*sensitivity = -90;
			update = true;
		} else if (*sensitivity + 2 < signal) {
			*sensitivity += 2;
			update = true;
		}
	} else if ((false_cca > 0 && false_cca < 50) ||
		   rts_err_rate > MT_FRAC(60, 100)) {
		/* increase coverage */
		if (*sensitivity - 2 >= def_th) {
			*sensitivity -= 2;
			update = true;
		}
	}

	if (*sensitivity > signal) {
		*sensitivity = signal;
		update = true;
	}

	if (update) {
		u16 val = ofdm ? *sensitivity * 2 + 512 : *sensitivity + 256;

		mt7615_mac_set_sensitivity(phy, val, ofdm);
		phy->last_cca_adj = jiffies;
	}
}

static void
mt7615_mac_scs_check(struct mt7615_phy *phy)
{
	struct mt7615_dev *dev = phy->dev;
	struct mib_stats *mib = &phy->mib;
	u32 val, rts_err_rate = 0;
	u32 mdrdy_cck, mdrdy_ofdm, pd_cck, pd_ofdm;
	bool ext_phy = phy != &dev->phy;

	if (!phy->scs_en)
		return;

	if (is_mt7663(&dev->mt76))
		val = mt76_rr(dev, MT7663_WF_PHY_R0_PHYCTRL_STS0(ext_phy));
	else
		val = mt76_rr(dev, MT_WF_PHY_R0_PHYCTRL_STS0(ext_phy));
	pd_cck = FIELD_GET(MT_WF_PHYCTRL_STAT_PD_CCK, val);
	pd_ofdm = FIELD_GET(MT_WF_PHYCTRL_STAT_PD_OFDM, val);

	if (is_mt7663(&dev->mt76))
		val = mt76_rr(dev, MT7663_WF_PHY_R0_PHYCTRL_STS5(ext_phy));
	else
		val = mt76_rr(dev, MT_WF_PHY_R0_PHYCTRL_STS5(ext_phy));
	mdrdy_cck = FIELD_GET(MT_WF_PHYCTRL_STAT_MDRDY_CCK, val);
	mdrdy_ofdm = FIELD_GET(MT_WF_PHYCTRL_STAT_MDRDY_OFDM, val);

	phy->false_cca_ofdm = pd_ofdm - mdrdy_ofdm;
	phy->false_cca_cck = pd_cck - mdrdy_cck;
	mt7615_mac_cca_stats_reset(phy);

	if (mib->rts_cnt + mib->rts_retries_cnt)
		rts_err_rate = MT_FRAC(mib->rts_retries_cnt,
				       mib->rts_cnt + mib->rts_retries_cnt);

	/* cck */
	mt7615_mac_adjust_sensitivity(phy, rts_err_rate, false);
	/* ofdm */
	mt7615_mac_adjust_sensitivity(phy, rts_err_rate, true);

	if (time_after(jiffies, phy->last_cca_adj + 10 * HZ))
		mt7615_mac_set_default_sensitivity(phy);
}

static u8
mt7615_phy_get_nf(struct mt7615_dev *dev, int idx)
{
	static const u8 nf_power[] = { 92, 89, 86, 83, 80, 75, 70, 65, 60, 55, 52 };
	u32 reg, val, sum = 0, n = 0;
	int i;

	if (is_mt7663(&dev->mt76))
		reg = MT7663_WF_PHY_RXTD(20);
	else
		reg = idx ? MT_WF_PHY_RXTD2(17) : MT_WF_PHY_RXTD(20);

	for (i = 0; i < ARRAY_SIZE(nf_power); i++, reg += 4) {
		val = mt76_rr(dev, reg);
		sum += val * nf_power[i];
		n += val;
	}

	if (!n)
		return 0;

	return sum / n;
}

static void
mt7615_phy_update_channel(struct mt76_phy *mphy, int idx)
{
	struct mt7615_dev *dev = container_of(mphy->dev, struct mt7615_dev, mt76);
	struct mt7615_phy *phy = mphy->priv;
	struct mt76_channel_state *state;
	u64 busy_time, tx_time, rx_time, obss_time;
	u32 obss_reg = idx ? MT_WF_RMAC_MIB_TIME6 : MT_WF_RMAC_MIB_TIME5;
	int nf;

	busy_time = mt76_get_field(dev, MT_MIB_SDR9(idx),
				   MT_MIB_SDR9_BUSY_MASK);
	tx_time = mt76_get_field(dev, MT_MIB_SDR36(idx),
				 MT_MIB_SDR36_TXTIME_MASK);
	rx_time = mt76_get_field(dev, MT_MIB_SDR37(idx),
				 MT_MIB_SDR37_RXTIME_MASK);
	obss_time = mt76_get_field(dev, obss_reg, MT_MIB_OBSSTIME_MASK);

	nf = mt7615_phy_get_nf(dev, idx);
	if (!phy->noise)
		phy->noise = nf << 4;
	else if (nf)
		phy->noise += nf - (phy->noise >> 4);

	state = mphy->chan_state;
	state->cc_busy += busy_time;
	state->cc_tx += tx_time;
	state->cc_rx += rx_time + obss_time;
	state->cc_bss_rx += rx_time;
	state->noise = -(phy->noise >> 4);
}

static void mt7615_update_survey(struct mt7615_dev *dev)
{
	struct mt76_dev *mdev = &dev->mt76;
	struct mt76_phy *mphy_ext = mdev->phys[MT_BAND1];
	ktime_t cur_time;

	/* MT7615 can only update both phys simultaneously
	 * since some reisters are shared across bands.
	 */

	mt7615_phy_update_channel(&mdev->phy, 0);
	if (mphy_ext)
		mt7615_phy_update_channel(mphy_ext, 1);

	cur_time = ktime_get_boottime();

	mt76_update_survey_active_time(&mdev->phy, cur_time);
	if (mphy_ext)
		mt76_update_survey_active_time(mphy_ext, cur_time);

	/* reset obss airtime */
	mt76_set(dev, MT_WF_RMAC_MIB_TIME0, MT_WF_RMAC_MIB_RXTIME_CLR);
}

void mt7615_update_channel(struct mt76_phy *mphy)
{
	struct mt7615_dev *dev = container_of(mphy->dev, struct mt7615_dev, mt76);

	if (mt76_connac_pm_wake(&dev->mphy, &dev->pm))
		return;

	mt7615_update_survey(dev);
	mt76_connac_power_save_sched(&dev->mphy, &dev->pm);
}
EXPORT_SYMBOL_GPL(mt7615_update_channel);

static void
mt7615_mac_update_mib_stats(struct mt7615_phy *phy)
{
	struct mt7615_dev *dev = phy->dev;
	struct mib_stats *mib = &phy->mib;
	bool ext_phy = phy != &dev->phy;
	int i, aggr = 0;
	u32 val, val2;

	mib->fcs_err_cnt += mt76_get_field(dev, MT_MIB_SDR3(ext_phy),
					   MT_MIB_SDR3_FCS_ERR_MASK);

	val = mt76_get_field(dev, MT_MIB_SDR14(ext_phy),
			     MT_MIB_AMPDU_MPDU_COUNT);
	if (val) {
		val2 = mt76_get_field(dev, MT_MIB_SDR15(ext_phy),
				      MT_MIB_AMPDU_ACK_COUNT);
		mib->aggr_per = 1000 * (val - val2) / val;
	}

	for (i = 0; i < 4; i++) {
		val = mt76_rr(dev, MT_MIB_MB_SDR1(ext_phy, i));
		mib->ba_miss_cnt += FIELD_GET(MT_MIB_BA_MISS_COUNT_MASK, val);
		mib->ack_fail_cnt += FIELD_GET(MT_MIB_ACK_FAIL_COUNT_MASK,
					       val);

		val = mt76_rr(dev, MT_MIB_MB_SDR0(ext_phy, i));
		mib->rts_cnt += FIELD_GET(MT_MIB_RTS_COUNT_MASK, val);
		mib->rts_retries_cnt += FIELD_GET(MT_MIB_RTS_RETRIES_COUNT_MASK,
						  val);

		val = mt76_rr(dev, MT_TX_AGG_CNT(ext_phy, i));
		phy->mt76->aggr_stats[aggr++] += val & 0xffff;
		phy->mt76->aggr_stats[aggr++] += val >> 16;
	}
}

void mt7615_pm_wake_work(struct work_struct *work)
{
	struct mt7615_dev *dev;
	struct mt76_phy *mphy;

	dev = (struct mt7615_dev *)container_of(work, struct mt7615_dev,
						pm.wake_work);
	mphy = dev->phy.mt76;

	if (!mt7615_mcu_set_drv_ctrl(dev)) {
		struct mt76_dev *mdev = &dev->mt76;
		int i;

		if (mt76_is_sdio(mdev)) {
			mt76_connac_pm_dequeue_skbs(mphy, &dev->pm);
			mt76_worker_schedule(&mdev->sdio.txrx_worker);
		} else {
			local_bh_disable();
			mt76_for_each_q_rx(mdev, i)
				napi_schedule(&mdev->napi[i]);
			local_bh_enable();
			mt76_connac_pm_dequeue_skbs(mphy, &dev->pm);
			mt76_queue_tx_cleanup(dev, mdev->q_mcu[MT_MCUQ_WM],
					      false);
		}

		if (test_bit(MT76_STATE_RUNNING, &mphy->state)) {
			unsigned long timeout;

			timeout = mt7615_get_macwork_timeout(dev);
			ieee80211_queue_delayed_work(mphy->hw, &mphy->mac_work,
						     timeout);
		}
	}

	ieee80211_wake_queues(mphy->hw);
	wake_up(&dev->pm.wait);
}

void mt7615_pm_power_save_work(struct work_struct *work)
{
	struct mt7615_dev *dev;
	unsigned long delta;

	dev = (struct mt7615_dev *)container_of(work, struct mt7615_dev,
						pm.ps_work.work);

	delta = dev->pm.idle_timeout;
	if (test_bit(MT76_HW_SCANNING, &dev->mphy.state) ||
	    test_bit(MT76_HW_SCHED_SCANNING, &dev->mphy.state))
		goto out;

	if (mutex_is_locked(&dev->mt76.mutex))
		/* if mt76 mutex is held we should not put the device
		 * to sleep since we are currently accessing device
		 * register map. We need to wait for the next power_save
		 * trigger.
		 */
		goto out;

	if (time_is_after_jiffies(dev->pm.last_activity + delta)) {
		delta = dev->pm.last_activity + delta - jiffies;
		goto out;
	}

	if (!mt7615_mcu_set_fw_ctrl(dev))
		return;
out:
	queue_delayed_work(dev->mt76.wq, &dev->pm.ps_work, delta);
}

void mt7615_mac_work(struct work_struct *work)
{
	struct mt7615_phy *phy;
	struct mt76_phy *mphy;
	unsigned long timeout;

	mphy = (struct mt76_phy *)container_of(work, struct mt76_phy,
					       mac_work.work);
	phy = mphy->priv;

	mt7615_mutex_acquire(phy->dev);

	mt7615_update_survey(phy->dev);
	if (++mphy->mac_work_count == 5) {
		mphy->mac_work_count = 0;

		mt7615_mac_update_mib_stats(phy);
		mt7615_mac_scs_check(phy);
	}

	mt7615_mutex_release(phy->dev);

	mt76_tx_status_check(mphy->dev, false);

	timeout = mt7615_get_macwork_timeout(phy->dev);
	ieee80211_queue_delayed_work(mphy->hw, &mphy->mac_work, timeout);
}

void mt7615_tx_token_put(struct mt7615_dev *dev)
{
	struct mt76_txwi_cache *txwi;
	int id;

	spin_lock_bh(&dev->mt76.token_lock);
	idr_for_each_entry(&dev->mt76.token, txwi, id)
		mt7615_txwi_free(dev, txwi);
	spin_unlock_bh(&dev->mt76.token_lock);
	idr_destroy(&dev->mt76.token);
}
EXPORT_SYMBOL_GPL(mt7615_tx_token_put);

static void mt7615_dfs_stop_radar_detector(struct mt7615_phy *phy)
{
	struct mt7615_dev *dev = phy->dev;

	if (phy->rdd_state & BIT(0))
		mt76_connac_mcu_rdd_cmd(&dev->mt76, RDD_STOP, 0,
					MT_RX_SEL0, 0);
	if (phy->rdd_state & BIT(1))
		mt76_connac_mcu_rdd_cmd(&dev->mt76, RDD_STOP, 1,
					MT_RX_SEL0, 0);
}

static int mt7615_dfs_start_rdd(struct mt7615_dev *dev, int chain)
{
	int err;

	err = mt76_connac_mcu_rdd_cmd(&dev->mt76, RDD_START, chain,
				      MT_RX_SEL0, 0);
	if (err < 0)
		return err;

	return mt76_connac_mcu_rdd_cmd(&dev->mt76, RDD_DET_MODE, chain,
				       MT_RX_SEL0, 1);
}

static int mt7615_dfs_start_radar_detector(struct mt7615_phy *phy)
{
	struct cfg80211_chan_def *chandef = &phy->mt76->chandef;
	struct mt7615_dev *dev = phy->dev;
	bool ext_phy = phy != &dev->phy;
	int err;

	/* start CAC */
	err = mt76_connac_mcu_rdd_cmd(&dev->mt76, RDD_CAC_START, ext_phy,
				      MT_RX_SEL0, 0);
	if (err < 0)
		return err;

	err = mt7615_dfs_start_rdd(dev, ext_phy);
	if (err < 0)
		return err;

	phy->rdd_state |= BIT(ext_phy);

	if (chandef->width == NL80211_CHAN_WIDTH_160 ||
	    chandef->width == NL80211_CHAN_WIDTH_80P80) {
		err = mt7615_dfs_start_rdd(dev, 1);
		if (err < 0)
			return err;

		phy->rdd_state |= BIT(1);
	}

	return 0;
}

static int
mt7615_dfs_init_radar_specs(struct mt7615_phy *phy)
{
	const struct mt7615_dfs_radar_spec *radar_specs;
	struct mt7615_dev *dev = phy->dev;
	int err, i, lpn = 500;

	switch (dev->mt76.region) {
	case NL80211_DFS_FCC:
		radar_specs = &fcc_radar_specs;
		lpn = 8;
		break;
	case NL80211_DFS_ETSI:
		radar_specs = &etsi_radar_specs;
		break;
	case NL80211_DFS_JP:
		radar_specs = &jp_radar_specs;
		break;
	default:
		return -EINVAL;
	}

	/* avoid FCC radar detection in non-FCC region */
	err = mt7615_mcu_set_fcc5_lpn(dev, lpn);
	if (err < 0)
		return err;

	for (i = 0; i < ARRAY_SIZE(radar_specs->radar_pattern); i++) {
		err = mt7615_mcu_set_radar_th(dev, i,
					      &radar_specs->radar_pattern[i]);
		if (err < 0)
			return err;
	}

	return mt7615_mcu_set_pulse_th(dev, &radar_specs->pulse_th);
}

int mt7615_dfs_init_radar_detector(struct mt7615_phy *phy)
{
	struct cfg80211_chan_def *chandef = &phy->mt76->chandef;
	struct mt7615_dev *dev = phy->dev;
	bool ext_phy = phy != &dev->phy;
	enum mt76_dfs_state dfs_state, prev_state;
	int err;

	if (is_mt7663(&dev->mt76))
		return 0;

	prev_state = phy->mt76->dfs_state;
	dfs_state = mt76_phy_dfs_state(phy->mt76);
	if ((chandef->chan->flags & IEEE80211_CHAN_RADAR) &&
	    dfs_state < MT_DFS_STATE_CAC)
		dfs_state = MT_DFS_STATE_ACTIVE;

	if (prev_state == dfs_state)
		return 0;

	if (dfs_state == MT_DFS_STATE_DISABLED)
		goto stop;

	if (prev_state <= MT_DFS_STATE_DISABLED) {
		err = mt7615_dfs_init_radar_specs(phy);
		if (err < 0)
			return err;

		err = mt7615_dfs_start_radar_detector(phy);
		if (err < 0)
			return err;

		phy->mt76->dfs_state = MT_DFS_STATE_CAC;
	}

	if (dfs_state == MT_DFS_STATE_CAC)
		return 0;

	err = mt76_connac_mcu_rdd_cmd(&dev->mt76, RDD_CAC_END,
				      ext_phy, MT_RX_SEL0, 0);
	if (err < 0) {
		phy->mt76->dfs_state = MT_DFS_STATE_UNKNOWN;
		return err;
	}

	phy->mt76->dfs_state = MT_DFS_STATE_ACTIVE;
	return 0;

stop:
	err = mt76_connac_mcu_rdd_cmd(&dev->mt76, RDD_NORMAL_START, ext_phy,
				      MT_RX_SEL0, 0);
	if (err < 0)
		return err;

	mt7615_dfs_stop_radar_detector(phy);
	phy->mt76->dfs_state = MT_DFS_STATE_DISABLED;

	return 0;
}

int mt7615_mac_set_beacon_filter(struct mt7615_phy *phy,
				 struct ieee80211_vif *vif,
				 bool enable)
{
	struct mt7615_dev *dev = phy->dev;
	bool ext_phy = phy != &dev->phy;
	int err;

	if (!mt7615_firmware_offload(dev))
		return -EOPNOTSUPP;

	switch (vif->type) {
	case NL80211_IFTYPE_MONITOR:
		return 0;
	case NL80211_IFTYPE_MESH_POINT:
	case NL80211_IFTYPE_ADHOC:
	case NL80211_IFTYPE_AP:
		if (enable)
			phy->n_beacon_vif++;
		else
			phy->n_beacon_vif--;
		fallthrough;
	default:
		break;
	}

	err = mt7615_mcu_set_bss_pm(dev, vif, !phy->n_beacon_vif);
	if (err)
		return err;

	if (phy->n_beacon_vif) {
		vif->driver_flags &= ~IEEE80211_VIF_BEACON_FILTER;
		mt76_clear(dev, MT_WF_RFCR(ext_phy),
			   MT_WF_RFCR_DROP_OTHER_BEACON);
	} else {
		vif->driver_flags |= IEEE80211_VIF_BEACON_FILTER;
		mt76_set(dev, MT_WF_RFCR(ext_phy),
			 MT_WF_RFCR_DROP_OTHER_BEACON);
	}

	return 0;
}

void mt7615_coredump_work(struct work_struct *work)
{
	struct mt7615_dev *dev;
	char *dump, *data;

	dev = (struct mt7615_dev *)container_of(work, struct mt7615_dev,
						coredump.work.work);

	if (time_is_after_jiffies(dev->coredump.last_activity +
				  4 * MT76_CONNAC_COREDUMP_TIMEOUT)) {
		queue_delayed_work(dev->mt76.wq, &dev->coredump.work,
				   MT76_CONNAC_COREDUMP_TIMEOUT);
		return;
	}

	dump = vzalloc(MT76_CONNAC_COREDUMP_SZ);
	data = dump;

	while (true) {
		struct sk_buff *skb;

		spin_lock_bh(&dev->mt76.lock);
		skb = __skb_dequeue(&dev->coredump.msg_list);
		spin_unlock_bh(&dev->mt76.lock);

		if (!skb)
			break;

		skb_pull(skb, sizeof(struct mt7615_mcu_rxd));
		if (!dump || data + skb->len - dump > MT76_CONNAC_COREDUMP_SZ) {
			dev_kfree_skb(skb);
			continue;
		}

		memcpy(data, skb->data, skb->len);
		data += skb->len;

		dev_kfree_skb(skb);
	}

	if (dump)
		dev_coredumpv(dev->mt76.dev, dump, MT76_CONNAC_COREDUMP_SZ,
			      GFP_KERNEL);
}<|MERGE_RESOLUTION|>--- conflicted
+++ resolved
@@ -914,19 +914,11 @@
 		bool clear = false;
 
 		msta = list_first_entry(&sta_poll_list, struct mt7615_sta,
-<<<<<<< HEAD
-					poll_list);
-
-		spin_lock_bh(&dev->sta_poll_lock);
-		list_del_init(&msta->poll_list);
-		spin_unlock_bh(&dev->sta_poll_lock);
-=======
 					wcid.poll_list);
 
 		spin_lock_bh(&dev->mt76.sta_poll_lock);
 		list_del_init(&msta->wcid.poll_list);
 		spin_unlock_bh(&dev->mt76.sta_poll_lock);
->>>>>>> 98817289
 
 		addr = mt7615_mac_wtbl_addr(dev, msta->wcid.idx) + 19 * 4;
 
