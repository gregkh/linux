--- conflicted
+++ resolved
@@ -252,14 +252,10 @@
 		goto err_free_irq;
 
 	return 0;
-<<<<<<< HEAD
-error:
-=======
 
 err_free_irq:
 	devm_free_irq(pdev, irq, dev);
 err_free_dev:
->>>>>>> 3b17187f
 	mt76_free_device(&dev->mt76);
 
 	return ret;
